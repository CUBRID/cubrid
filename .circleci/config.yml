--- conflicted
+++ resolved
@@ -12,11 +12,7 @@
         shell: /bin/bash
         environment:
           _JAVA_OPTIONS: -Xmx1g
-<<<<<<< HEAD
-          BRANCH_TESTCASES: feature/plcsql
-=======
           BRANCH_TESTCASES: feature/plcsql-p1
->>>>>>> 4aaab592
         command: |
           ulimit -c 1
           /entrypoint.sh checkout
