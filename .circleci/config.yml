defaults: &defaults
  working_directory: /home
  docker:
    - image: cubridci/cubridci:develop

test_defaults: &test_defaults
  steps:
    - attach_workspace:
        at: .
    - run:
        name: Test
        shell: /bin/bash
        environment:
          _JAVA_OPTIONS: -Xmx1g
          BRANCH_TESTCASES: feature/plcsql-p1
        command: |
          ulimit -c 1
          /entrypoint.sh checkout
          if [ $TEST_SUITE = "plcsql" ] 
          then
            # Hack way to run plcsql test without modifying CUBRID CI docker
            TEST_SUITE="sql"
            glob_path=cubrid-testcases/sql/{_05_plcsql,_35_fig_cake/plcsql}
          elif [ $TEST_SUITE = "sql" ] 
          then
            rm -rf cubrid-testcases/$TEST_SUITE/_05_plcsql
            rm -rf cubrid-testcases/$TEST_SUITE/_35_fig_cake/plcsql
            glob_path="cubrid-testcases/$TEST_SUITE/_*"
          else
            glob_path="cubrid-testcases/$TEST_SUITE/_*"
          fi
          circleci tests glob $glob_path | circleci tests split | tee tc.list
          find cubrid-testcases/$TEST_SUITE/_* -maxdepth 0 -type d -print0 | grep -vzZ -f tc.list | xargs -0 rm -rf
          /entrypoint.sh test
    - run:
        name: Collect Logs
        command: |
          mkdir -p /tmp/logs
          mv -f CUBRID/log /tmp/logs/cubrid_log
          mv -f cubrid-testtools/CTP/sql/log /tmp/logs/ctp_log
          find /home -name "core.*" | xargs -I{} mv -f {} /tmp/logs
          #dmesg > /tmp/logs/dmesg.out
        when: on_fail
    - store_test_results:
        path: /tmp/tests
    - store_artifacts:
        path: /tmp/logs

version: 2
jobs:
  build:
    <<: *defaults
    environment:
      MAKEFLAGS: -j 10
    resource_class: large
    steps:
      - checkout
      - run:
          name: Submodules
          command: |
            git submodule sync
            git submodule update --init
      - run:
          name: Build
          command: |
            mkdir -p /tmp/build_logs
            scl enable devtoolset-8 -- /entrypoint.sh build
            mv -f build.log /tmp/build_logs
      - run:
          name: Commits
          command: |
            mkdir -p /tmp/build_logs
            git log | head -n 1000 > commits.log || true
            mv -f commits.log /tmp/build_logs
      - persist_to_workspace:
          root: .
          paths:
            - CUBRID
      - store_artifacts:
          path: /tmp/build_logs
  test_medium:
    <<: *defaults
    environment:
      TEST_SUITE: medium
    resource_class: medium
    <<: *test_defaults

  test_sql:
    <<: *defaults
    environment:
      TEST_SUITE: sql
    resource_class: medium
    parallelism: 8
    <<: *test_defaults

  test_plcsql:
    <<: *defaults
    environment:
      TEST_SUITE: plcsql
    resource_class: medium
    <<: *test_defaults

  build-windows:
    machine:
<<<<<<< HEAD
      image: 'windows-server-2019-vs2019:2022.08.1'
      resource_class: windows.medium
=======
      image: 'windows-server-2019'
      resource_class: windows.large
>>>>>>> f0d7981c
      shell: powershell.exe -ExecutionPolicy Bypass
    environment:
      - CMAKE_GENERATOR: "Visual Studio 15 2017"
      - CMAKE_BUILD_PARALLEL_LEVEL: 10
      - WITH_CCI: true
    steps:
      - checkout
      - run:
          name: Submodules
          command: |
            git submodule update --init --recursive
            git rm -f cubridmanager
      - run:
          name: Install dependencies
          command: |
            choco upgrade chocolatey -y
            choco install openjdk8redhatbuild --no-progress -y
            choco install cmake --version=3.26.3 --installargs 'ADD_CMAKE_TO_PATH=System' --no-progress -y
            choco install winflexbison wixtoolset --no-progress -y
            choco install ant --ignore-dependencies --no-progress -y
            choco install visualstudio2017buildtools --package-parameters "--add Microsoft.VisualStudio.Workload.VCTools --add Microsoft.VisualStudio.Component.VC.ATLMFC --includeRecommended" --no-progress -y
      - run:
          name: CMake Configure
          command: |
            cmake -E make_directory build
            cmake -E chdir build cmake -G $env:CMAKE_GENERATOR -A x64 -DWITH_CCI=$env:WITH_CCI -DCMAKE_BUILD_TYPE=RelWithDebInfo ..
      - run:
          name: CMake Build
          command: |
            cmake --build build --config RelWithDebInfo --parallel $env:CMAKE_BUILD_PARALLEL_LEVEL

workflows:
  version: 2
  build_test:
    jobs:
      - build
      - test_medium:
          requires:
            - build
      - test_sql:
          requires:
            - build
      - test_plcsql:
          requires:
            - build

      - build-windows:
          requires:
            - build<|MERGE_RESOLUTION|>--- conflicted
+++ resolved
@@ -102,13 +102,8 @@
 
   build-windows:
     machine:
-<<<<<<< HEAD
-      image: 'windows-server-2019-vs2019:2022.08.1'
+      image: 'windows-server-2019'
       resource_class: windows.medium
-=======
-      image: 'windows-server-2019'
-      resource_class: windows.large
->>>>>>> f0d7981c
       shell: powershell.exe -ExecutionPolicy Bypass
     environment:
       - CMAKE_GENERATOR: "Visual Studio 15 2017"
