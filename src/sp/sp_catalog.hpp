/*
 *
 * Copyright 2016 CUBRID Corporation
 *
 *  Licensed under the Apache License, Version 2.0 (the "License");
 *  you may not use this file except in compliance with the License.
 *  You may obtain a copy of the License at
 *
 *      http://www.apache.org/licenses/LICENSE-2.0
 *
 *  Unless required by applicable law or agreed to in writing, software
 *  distributed under the License is distributed on an "AS IS" BASIS,
 *  WITHOUT WARRANTIES OR CONDITIONS OF ANY KIND, either express or implied.
 *  See the License for the specific language governing permissions and
 *  limitations under the License.
 *
 */


/*
 * sp_catalog.hpp - Define stored procedure related system catalog's row sturcture and initializer
 *
 * Note: _db_stored_proceudre, _db_stored_procedure_args
 */

#ifndef _SP_DEFINITION_HPP_
#define _SP_DEFINITION_HPP_

#include <string>
#include <vector>

#include "jsp_cl.h"
#include "dbi.h"

#define SAVEPOINT_ADD_STORED_PROC "ADDSTOREDPROC"
#define SAVEPOINT_CREATE_STORED_PROC "CREATESTOREDPROC"

enum sp_source_code_type
{
  SPSC_PLCSQL,
  SPSC_JAVA
};

enum sp_object_code_type
{
  SPOC_JAVA_CLASS,
  SPOC_JAVA_JAR
};

enum sp_entry_index
{
  SP_ATTR_INDEX_UNIQUE_NAME,
  SP_ATTR_INDEX_NAME,
  SP_ATTR_INDEX_SP_TYPE,
  SP_ATTR_INDEX_RETURN_TYPE,
  SP_ATTR_INDEX_ARG_COUNT,
  SP_ATTR_INDEX_ARGS,
  SP_ATTR_INDEX_LANG,
  SP_ATTR_INDEX_PKG,
  SP_ATTR_INDEX_IS_SYSTEM_GENERATED,
  SP_ATTR_INDEX_TARGET_CLASS,
  SP_ATTR_INDEX_TARGET_METHOD,
  SP_ATTR_INDEX_DIRECTIVE,
  SP_ATTR_INDEX_OWNER,
  SP_ATTR_INDEX_COMMENT,
  SP_ATTR_INDEX_LAST
};


enum sp_args_entry_index
{
  SP_ARGS_ATTR_INDEX_SP_OF,
  SP_ARGS_ATTR_INDEX_PKG,
  SP_ARGS_ATTR_INDEX_OF,
  SP_ARGS_ATTR_INDEX_IS_SYSTEM_GENERATED,
  SP_ARGS_ATTR_INDEX_ARG_NAME,
  SP_ARGS_ATTR_INDEX_DATA_TYPE,
  SP_ARGS_ATTR_INDEX_MODE,
  SP_ARGS_ATTR_INDEX_DEFAULT_VALUE,
  SP_ARGS_ATTR_INDEX_IS_OPTIONAL,
  SP_ARGS_ATTR_INDEX_COMMENT,
  SP_ARGS_ATTR_INDEX_LAST
};

// entry
// TODO: move to proper place to commonly use for any catalog
struct sp_entry
{
  OID oid;			/* catalog row's oid */
  std::vector<DB_VALUE> vals;

  sp_entry (int size);
  ~sp_entry ();
};

// *INDENT-OFF*
struct sp_arg_info
{
  std::string sp_name;
  std::string pkg_name;
  int index_of;
  bool is_system_generated;
  std::string arg_name;
  DB_TYPE data_type;
  SP_MODE_ENUM mode;
  DB_VALUE default_value;
  bool is_optional;
  std::string comment;

  sp_arg_info (const std::string& s_name, const std::string& p_name) 
  : sp_name {s_name}
  , pkg_name {p_name}
  , index_of {SP_TYPE_ENUM::SP_TYPE_PROCEDURE}
  , is_system_generated {false}
  , arg_name {}
  , data_type {DB_TYPE::DB_TYPE_NULL}
  , mode {SP_MODE_ENUM::SP_MODE_IN}
  , default_value {}
  , is_optional {false}
  , comment {}
  {}

  sp_arg_info ()
  : sp_arg_info ("", "")
  {}
};
typedef sp_arg_info SP_ARG_INFO;

enum sp_directive : int
{
  SP_DIRECTIVE_RIGHTS_OWNER = 0x00,
  SP_DIRECTIVE_RIGHTS_CALLER = (0x01 << 0),
};
typedef sp_directive SP_DIRECTIVE_ENUM;

struct sp_code_info
{
  std::string name;
  std::string created_time;
  MOP owner;
  int is_static;
  int is_system_generated;
  int stype;
  std::string scode;
  int otype;
  std::string ocode;
  int itype;
  std::string icode;
};
typedef sp_code_info SP_CODE_INFO;

struct sp_info
{
  std::string unique_name;
  std::string sp_name;
  std::string pkg_name;
  SP_TYPE_ENUM sp_type;
  DB_TYPE return_type;
  bool is_system_generated;
  std::vector <sp_arg_info> args;
  SP_LANG_ENUM lang;
  std::string target_class;
  std::string target_method;
  SP_DIRECTIVE_ENUM directive;
  MOP owner;
  std::string comment;

  sp_info () 
  : unique_name {}
  , sp_name {}
  , pkg_name {}
  , sp_type {SP_TYPE_ENUM::SP_TYPE_PROCEDURE}
  , return_type {DB_TYPE::DB_TYPE_NULL}
  , is_system_generated {false}
  , args {}
  , lang {SP_LANG_ENUM::SP_LANG_PLCSQL}
  , target_class {}
  , target_method {}
  , directive {SP_DIRECTIVE_ENUM::SP_DIRECTIVE_RIGHTS_OWNER}
  , owner {nullptr}
  , comment {}
  {}
};
typedef sp_info SP_INFO;
// *INDENT-ON*

int sp_builtin_install ();

// insert into system catalogs
int sp_add_stored_procedure (SP_INFO &info);
int sp_add_stored_procedure_argument (MOP *mop_p, SP_ARG_INFO &info);
int sp_add_stored_procedure_code (SP_CODE_INFO &info);

<<<<<<< HEAD
// getter
std::string sp_get_entry_name (int index);
std::string sp_args_get_entry_name (int index);
=======
// update into system catalogs
int sp_edit_stored_procedure_code (MOP code_mop, SP_CODE_INFO &info);
>>>>>>> 4874be74

// misc
void sp_normalize_name (std::string &s);
void sp_split_target_signature (const std::string &s, std::string &target_cls, std::string &target_mth);

#endif // _SP_DEFINITION_HPP_<|MERGE_RESOLUTION|>--- conflicted
+++ resolved
@@ -191,14 +191,12 @@
 int sp_add_stored_procedure_argument (MOP *mop_p, SP_ARG_INFO &info);
 int sp_add_stored_procedure_code (SP_CODE_INFO &info);
 
-<<<<<<< HEAD
+// update into system catalogs
+int sp_edit_stored_procedure_code (MOP code_mop, SP_CODE_INFO &info);
+
 // getter
 std::string sp_get_entry_name (int index);
 std::string sp_args_get_entry_name (int index);
-=======
-// update into system catalogs
-int sp_edit_stored_procedure_code (MOP code_mop, SP_CODE_INFO &info);
->>>>>>> 4874be74
 
 // misc
 void sp_normalize_name (std::string &s);
