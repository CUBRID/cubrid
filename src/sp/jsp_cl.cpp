/*
 * Copyright 2008 Search Solution Corporation
 * Copyright 2016 CUBRID Corporation
 *
 *  Licensed under the Apache License, Version 2.0 (the "License");
 *  you may not use this file except in compliance with the License.
 *  You may obtain a copy of the License at
 *
 *      http://www.apache.org/licenses/LICENSE-2.0
 *
 *  Unless required by applicable law or agreed to in writing, software
 *  distributed under the License is distributed on an "AS IS" BASIS,
 *  WITHOUT WARRANTIES OR CONDITIONS OF ANY KIND, either express or implied.
 *  See the License for the specific language governing permissions and
 *  limitations under the License.
 *
 */

/*
 * jsp_cl.cpp - Java Stored Procedure Client Module Source
 */

#ident "$Id$"

#include "config.h"

#include <assert.h>
#if !defined(WINDOWS)
#include <sys/socket.h>
#else /* not WINDOWS */
#include <winsock2.h>
#endif /* not WINDOWS */

#include <vector>
#include <functional>
#include <chrono>
#include <ctime>
#include <iomanip>
#include <sstream>

#include "authenticate.h"
#include "error_manager.h"
#include "memory_alloc.h"
#include "dbtype.h"
#include "parser.h"
#include "parser_message.h"
#include "object_domain.h"
#include "object_primitive.h"
#include "object_representation.h"
#include "db.h"
#include "object_accessor.h"
#include "set_object.h"
#include "locator_cl.h"
#include "transaction_cl.h"
#include "schema_manager.h"
#include "numeric_opfunc.h"
#include "jsp_cl.h"
#include "system_parameter.h"
#include "network_interface_cl.h"
#include "unicode_support.h"
#include "dbtype.h"
#include "jsp_comm.h"
#include "method_compile_def.hpp"
#include "sp_catalog.hpp"
#include "authenticate_access_auth.hpp"
#include "pl_signature.hpp"
#include "oid.h"

#define PT_NODE_SP_NAME(node) \
  (((node)->info.sp.name == NULL) ? "" : \
   (node)->info.sp.name->info.name.original)

#define PT_NODE_SP_TYPE(node) \
  ((node)->info.sp.type)

#define PT_NODE_SP_RETURN_TYPE(node) \
  ((node)->info.sp.ret_type->info.name.original)

#define PT_NODE_SP_BODY(node) \
  ((node)->info.sp.body)

#define PT_NODE_SP_LANG(node) \
  ((node)->info.sp.body->info.sp_body.lang)

#define PT_NODE_SP_ARGS(node) \
  ((node)->info.sp.param_list)

#define PT_NODE_SP_DIRECT(node) \
  ((node)->info.sp.body->info.sp_body.direct)

#define PT_NODE_SP_IMPL(node) \
  ((node)->info.sp.body->info.sp_body.impl->info.value.data_value.str->bytes)

#define PT_NODE_SP_JAVA_METHOD(node) \
  ((node)->info.sp.body->info.sp_body.decl->info.value.data_value.str->bytes)

#define PT_NODE_SP_AUTHID(node) \
  ((node)->info.sp.auth_id)

#define PT_NODE_SP_COMMENT(node) \
  (((node)->info.sp.comment == NULL) ? "" : \
   (char *) (node)->info.sp.comment->info.value.data_value.str->bytes)

#define PT_NODE_SP_ARG_NAME(node) \
  (((node)->info.sp_param.name == NULL) ? "" : \
   (node)->info.sp_param.name->info.name.original)

#define PT_NODE_SP_ARG_COMMENT(node) \
  (((node)->info.sp_param.comment == NULL) ? "" : \
   (char *) (node)->info.sp_param.comment->info.value.data_value.str->bytes)

#define MAX_CALL_COUNT  16

#define MAX_ARG_COUNT 64

static int server_port = -1;
static int call_cnt = 0;
static bool is_prepare_call[MAX_CALL_COUNT] = { false, };

static SP_TYPE_ENUM jsp_map_pt_misc_to_sp_type (PT_MISC_TYPE pt_enum);
static SP_MODE_ENUM jsp_map_pt_misc_to_sp_mode (PT_MISC_TYPE pt_enum);
static PT_MISC_TYPE jsp_map_sp_type_to_pt_misc (SP_TYPE_ENUM sp_type);
static SP_DIRECTIVE_ENUM jsp_map_pt_to_sp_authid (PT_MISC_TYPE pt_authid);

static char *jsp_check_stored_procedure_name (const char *str);
static int jsp_check_overflow_args (PARSER_CONTEXT *parser, PT_NODE *node, int num_params, int num_args);
static int jsp_check_out_param_in_query (PARSER_CONTEXT *parser, PT_NODE *node, int arg_mode);
static int jsp_check_param_type_supported  (DB_TYPE type, int mode);

static int drop_stored_procedure (const char *name, SP_TYPE_ENUM expected_type);
static int drop_stored_procedure_code (const char *name);
static int alter_stored_procedure_code (PARSER_CONTEXT *parser, MOP sp_mop, const char *name, const char *owner_str,
					int sp_recompile);
<<<<<<< HEAD
=======

static int jsp_make_method_sig_list (PARSER_CONTEXT *parser, PT_NODE *node_list, method_sig_list &sig_list);
static int *jsp_make_method_arglist (PARSER_CONTEXT *parser, PT_NODE *node_list);
>>>>>>> da750f2a

static int check_execute_authorization (const MOP sp_obj, const DB_AUTH au_type);

extern bool ssl_client;

/*
 * jsp_find_stored_procedure
 *   return: MOP
 *   name(in): find java stored procedure name
 *
 * Note:
 */

MOP
jsp_find_stored_procedure (const char *name, DB_AUTH purpose)
{
  MOP mop = NULL;
  DB_VALUE value;
  int save, err = NO_ERROR;
  char *checked_name;

  if (!name)
    {
      return NULL;
    }

  AU_DISABLE (save);

  checked_name = jsp_check_stored_procedure_name (name);
  db_make_string (&value, checked_name);
  mop = db_find_unique (db_find_class (SP_CLASS_NAME), SP_ATTR_UNIQUE_NAME, &value);

  if (er_errid () == ER_OBJ_OBJECT_NOT_FOUND)
    {
      er_clear ();
      err = ER_SP_NOT_EXIST;
      er_set (ER_WARNING_SEVERITY, ARG_FILE_LINE, err, 1, checked_name);
    }

  if (mop)
    {
      err = check_execute_authorization (mop, purpose);
    }

  if (err != NO_ERROR)
    {
      mop = NULL;
    }

  free_and_init (checked_name);
  AU_ENABLE (save);

  return mop;
}

/*
 * jsp_is_exist_stored_procedure
 *   return: name is exist then return true
 *                         else return false
 *   name(in): find java stored procedure name
 *
 * Note:
 */


MOP
jsp_find_stored_procedure_code (const char *name)
{
  MOP mop = NULL;
  DB_VALUE value;
  int save;

  if (!name)
    {
      return NULL;
    }

  AU_DISABLE (save);

  db_make_string (&value, name);
  mop = db_find_unique (db_find_class (SP_CODE_CLASS_NAME), SP_ATTR_CLS_NAME, &value);

  if (er_errid () == ER_OBJ_OBJECT_NOT_FOUND)
    {
      er_clear ();

      // TODO: error
      er_set (ER_WARNING_SEVERITY, ARG_FILE_LINE, ER_SP_NOT_EXIST, 1, name);
    }

  AU_ENABLE (save);

  return mop;
}

int
jsp_is_exist_stored_procedure (const char *name)
{
  MOP mop = NULL;

  mop = jsp_find_stored_procedure (name, DB_AUTH_NONE);
  er_clear ();

  return mop != NULL;
}

static int
jsp_check_out_param_in_query (PARSER_CONTEXT *parser, PT_NODE *node, int arg_mode)
{
  int error = NO_ERROR;

  assert ((node) && (node)->node_type == PT_METHOD_CALL);

  if (node->info.method_call.call_or_expr != PT_IS_CALL_STMT)
    {
      // check out parameters
      if (arg_mode != SP_MODE_IN)
	{
	  PT_ERRORmf (parser, node, MSGCAT_SET_PARSER_SEMANTIC, MSGCAT_SEMANTIC_SP_OUT_ARGS_EXISTS_IN_QUERY,
		      node->info.method_call.method_name->info.name.original);
	  error = ER_PT_SEMANTIC;
	}
    }

  return error;
}

/*
 * jsp_check_param_type_supported
 *
 * Note:
 */

static int
jsp_check_param_type_supported (DB_TYPE type, int mode)
{
  switch (type)
    {
    case DB_TYPE_INTEGER:
    case DB_TYPE_FLOAT:
    case DB_TYPE_DOUBLE:
    case DB_TYPE_STRING:
    case DB_TYPE_OBJECT:
    case DB_TYPE_SET:
    case DB_TYPE_MULTISET:
    case DB_TYPE_SEQUENCE:
    case DB_TYPE_TIME:
    case DB_TYPE_TIMESTAMP:
    case DB_TYPE_DATE:
    case DB_TYPE_MONETARY:
    case DB_TYPE_SHORT:
    case DB_TYPE_NUMERIC:
    case DB_TYPE_CHAR:
    case DB_TYPE_BIGINT:
    case DB_TYPE_DATETIME:
      return NO_ERROR;
      break;

    case DB_TYPE_RESULTSET:
      if (mode != SP_MODE_OUT)
	{
	  er_set (ER_ERROR_SEVERITY, ARG_FILE_LINE, ER_SP_CANNOT_INPUT_RESULTSET, 0);
	}
      else if (!jsp_is_prepare_call ())
	{
	  er_set (ER_ERROR_SEVERITY, ARG_FILE_LINE, ER_SP_CANNOT_RETURN_RESULTSET, 0);
	}
      else
	{
	  return NO_ERROR;
	}
      break;

    default:
      er_set (ER_ERROR_SEVERITY, ARG_FILE_LINE, ER_SP_NOT_SUPPORTED_ARG_TYPE, 1, pr_type_name (type));
      break;
    }

  return er_errid ();
}

/*
 * jsp_check_return_type_supported
 *
 * Note:
 */

int
jsp_check_return_type_supported (DB_TYPE type)
{
  switch (type)
    {
    case DB_TYPE_NULL:
    case DB_TYPE_INTEGER:
    case DB_TYPE_FLOAT:
    case DB_TYPE_DOUBLE:
    case DB_TYPE_STRING:
    case DB_TYPE_OBJECT:
    case DB_TYPE_SET:
    case DB_TYPE_MULTISET:
    case DB_TYPE_SEQUENCE:
    case DB_TYPE_TIME:
    case DB_TYPE_TIMESTAMP:
    case DB_TYPE_DATE:
    case DB_TYPE_MONETARY:
    case DB_TYPE_SHORT:
    case DB_TYPE_NUMERIC:
    case DB_TYPE_CHAR:
    case DB_TYPE_BIGINT:
    case DB_TYPE_DATETIME:
    case DB_TYPE_RESULTSET:
      return NO_ERROR;
      break;

    default:
      er_set (ER_ERROR_SEVERITY, ARG_FILE_LINE, ER_SP_NOT_SUPPORTED_RETURN_TYPE, 1, pr_type_name (type));
      break;
    }

  return er_errid ();
}

/*
 * jsp_get_return_type - Return Java Stored Procedure Type
 *   return: if fail return error code
 *           else return Java Stored Procedure Type
 *   name(in): java stored procedure name
 *
 * Note:
 */

int
jsp_get_return_type (const char *name)
{
  DB_OBJECT *mop_p;
  DB_VALUE return_type;
  int err;
  int save;

  AU_DISABLE (save);

  mop_p = jsp_find_stored_procedure (name, DB_AUTH_NONE);
  if (mop_p == NULL)
    {
      AU_ENABLE (save);

      assert (er_errid () != NO_ERROR);
      return er_errid ();
    }

  err = db_get (mop_p, SP_ATTR_RETURN_TYPE, &return_type);
  if (err != NO_ERROR)
    {
      AU_ENABLE (save);
      return err;
    }

  AU_ENABLE (save);
  return db_get_int (&return_type);
}

/*
 * jsp_get_sp_type - Return Java Stored Procedure Type
 *   return: if fail return error code
 *           else return Java Stored Procedure Type
 *   name(in): java stored procedure name
 *
 * Note:
 */

int
jsp_get_sp_type (const char *name)
{
  DB_OBJECT *mop_p;
  DB_VALUE sp_type_val;
  int err;
  int save;

  AU_DISABLE (save);

  mop_p = jsp_find_stored_procedure (name, DB_AUTH_NONE);
  if (mop_p == NULL)
    {
      AU_ENABLE (save);

      assert (er_errid () != NO_ERROR);
      return er_errid ();
    }

  /* check type */
  err = db_get (mop_p, SP_ATTR_SP_TYPE, &sp_type_val);
  if (err != NO_ERROR)
    {
      AU_ENABLE (save);
      return err;
    }

  AU_ENABLE (save);
  return jsp_map_sp_type_to_pt_misc ((SP_TYPE_ENUM) db_get_int (&sp_type_val));
}

MOP
jsp_get_owner (MOP mop_p)
{
  int save;
  DB_VALUE value;

  AU_DISABLE (save);

  /* check type */
  int err = db_get (mop_p, SP_ATTR_OWNER, &value);
  if (err != NO_ERROR)
    {
      AU_ENABLE (save);
      return NULL;
    }

  MOP owner = db_get_object (&value);

  AU_ENABLE (save);
  return owner;
}

char *
jsp_get_name (MOP mop_p)
{
  int save;
  DB_VALUE value;
  char *res = NULL;

  AU_DISABLE (save);

  /* check type */
  int err = db_get (mop_p, SP_ATTR_NAME, &value);
  if (err != NO_ERROR)
    {
      AU_ENABLE (save);
      return NULL;
    }

  res = ws_copy_string (db_get_string (&value));
  pr_clear_value (&value);

  AU_ENABLE (save);
  return res;
}

char *
jsp_get_unique_name (MOP mop_p, char *buf, int buf_size)
{
  int save;
  DB_VALUE value;
  int err = NO_ERROR;

  assert (buf != NULL);
  assert (buf_size > 0);

  if (mop_p == NULL)
    {
      ERROR_SET_WARNING (err, ER_SM_INVALID_ARGUMENTS);
      buf[0] = '\0';
      return NULL;
    }

  AU_DISABLE (save);

  /* check type */
  err = db_get (mop_p, SP_ATTR_UNIQUE_NAME, &value);
  if (err != NO_ERROR)
    {
      AU_ENABLE (save);
      return NULL;
    }

  strncpy (buf, db_get_string (&value), buf_size);
  pr_clear_value (&value);

  AU_ENABLE (save);
  return buf;
}

/*
 * jsp_get_owner_name - Return Java Stored Procedure'S Owner nmae
 *   return: if fail return MULL
 *           else return Java Stored Procedure Type
 *   name(in): java stored procedure name
 *
 * Note:
 */

char *
jsp_get_owner_name (const char *name, char *buf, int buf_size)
{
  DB_OBJECT *mop_p;
  DB_VALUE value;
  int err;
  int save;

  assert (buf != NULL);
  assert (buf_size > 0);

  if (name == NULL || name[0] == '\0')
    {
      ERROR_SET_WARNING (err, ER_SM_INVALID_ARGUMENTS);
      buf[0] = '\0';
      return NULL;
    }

  AU_DISABLE (save);

  mop_p = jsp_find_stored_procedure (name, DB_AUTH_NONE);
  if (mop_p == NULL)
    {
      AU_ENABLE (save);

      assert (er_errid () != NO_ERROR);
      return NULL;
    }

  /* check type */
  err = db_get (mop_p, SP_ATTR_OWNER, &value);
  if (err != NO_ERROR)
    {
      AU_ENABLE (save);
      return NULL;
    }

  MOP owner = db_get_object (&value);
  if (owner != NULL)
    {
      DB_VALUE value2;
      err = db_get (owner, "name", &value2);
      if (err == NO_ERROR)
	{
	  strncpy (buf, db_get_string (&value2), buf_size);
	}
      pr_clear_value (&value2);
    }
  pr_clear_value (&value);

  AU_ENABLE (save);
  return buf;
}



static PT_MISC_TYPE
jsp_map_sp_type_to_pt_misc (SP_TYPE_ENUM sp_type)
{
  if (sp_type == SP_TYPE_PROCEDURE)
    {
      return PT_SP_PROCEDURE;
    }
  else
    {
      return PT_SP_FUNCTION;
    }
}

static int
jsp_evaluate_arguments (PARSER_CONTEXT *parser, PT_NODE *statement,
			std::vector <std::reference_wrapper <DB_VALUE>> &args)
{
  assert (statement);
  assert (statement->node_type == PT_METHOD_CALL);

  PT_NODE *vc = statement->info.method_call.arg_list;
  while (vc)
    {
      DB_VALUE *db_value;

      /*
       * Don't clone host vars; they may actually be acting as output variables (e.g., a character array that is
       * intended to receive bytes from the method), and cloning will ensure that the results never make it to the
       * expected area.  Since pt_evaluate_tree() always clones its db_values we must not use pt_evaluate_tree() to
       * extract the db_value from a host variable; instead extract it ourselves. */
      if (PT_IS_CONST (vc))
	{
	  db_value = pt_value_to_db (parser, vc);
	}
      else
	{
	  db_value = (DB_VALUE *) malloc (sizeof (DB_VALUE));
	  if (db_value == NULL)
	    {
	      goto exit_on_error;
	    }

	  db_make_null (db_value);

	  /* must call pt_evaluate_tree */
	  pt_evaluate_tree (parser, vc, db_value, 1);
	  if (pt_has_error (parser))
	    {
	      /* to maintain the list to free all the allocated */
	      db_value_clear (db_value);
	      goto exit_on_error;
	    }
	}

      args.push_back (std::ref (*db_value));
      vc = vc->next;
    }

  return NO_ERROR;

exit_on_error:

  for (DB_VALUE &val : args)
    {
      db_value_clear (&val);
    }
  args.clear ();

  return ER_FAILED;
}

/*
 * jsp_call_stored_procedure - call java stored procedure in constant folding
 *   return: call jsp failed return error code
 *   parser(in/out): parser environment
 *   statement(in): a statement node
 *
 * Note:
 */

int
jsp_call_stored_procedure (PARSER_CONTEXT *parser, PT_NODE *statement)
{
  int error = NO_ERROR;
  PT_NODE *method;
  const char *method_name;
  if (!statement || ! (method = statement->info.method_call.method_name) || method->node_type != PT_NAME)
    {
      er_set (ER_WARNING_SEVERITY, ARG_FILE_LINE, ER_OBJ_INVALID_ARGUMENTS, 0);
      return er_errid ();
    }

  DB_VALUE ret_value;
  db_make_null (&ret_value);

  std::vector <std::reference_wrapper <DB_VALUE>> args;

  error = jsp_evaluate_arguments (parser, statement, args);
  if (pt_has_error (parser))
    {
      pt_report_to_ersys (parser, PT_SEMANTIC);
      error = er_errid ();
    }
  else
    {
      /* call sp */
      cubpl::pl_signature sig;
      error = jsp_make_pl_signature (parser, statement, NULL, sig);
      if (error == NO_ERROR && locator_get_sig_interrupt () == 0)
	{
	  error = pl_call (sig, args, ret_value);
	}
    }

  if (error == NO_ERROR)
    {
      PT_NODE *vc = statement->info.method_call.arg_list;
      for (int i = 0; i < (int) args.size () && vc; i++)
	{
	  if (!PT_IS_CONST (vc))
	    {
	      DB_VALUE &arg = args[i];
	      db_value_clear (&arg);
	      free (&arg);
	    }
	  vc = vc->next;
	}
    }

  if (error == NO_ERROR)
    {
      /* Save the method result and its domain */
      statement->etc = (void *) db_value_copy (&ret_value);
      statement = pt_bind_type_from_dbval (parser, statement, &ret_value);

      PT_NODE *into = statement->info.method_call.to_return_var;

      const char *into_label;
      if (into != NULL && into->node_type == PT_NAME && (into_label = into->info.name.original) != NULL)
	{
	  /* create another DB_VALUE of the new instance for the label_table */
	  DB_VALUE *ins_value = db_value_copy (&ret_value);
	  error = pt_associate_label_with_value_check_reference (into_label, ins_value);
	}
    }

#if defined (CS_MODE)
  db_value_clear (&ret_value);
#endif

  return error;
}

/*
 * jsp_drop_stored_procedure - drop java stored procedure
 *   return: Error code
 *   parser(in/out): parser environment
 *   statement(in): a statement node
 *
 * Note:
 */

int
jsp_drop_stored_procedure (PARSER_CONTEXT *parser, PT_NODE *statement)
{
  const char *name;
  PT_MISC_TYPE type;
  PT_NODE *name_list, *p;
  int i;
  int err = NO_ERROR;

  CHECK_MODIFICATION_ERROR ();

  if (prm_get_bool_value (PRM_ID_BLOCK_DDL_STATEMENT))
    {
      er_set (ER_ERROR_SEVERITY, ARG_FILE_LINE, ER_BLOCK_DDL_STMT, 0);
      return ER_BLOCK_DDL_STMT;
    }

  name_list = statement->info.sp.name;
  type = PT_NODE_SP_TYPE (statement);

  for (p = name_list, i = 0; p != NULL; p = p->next)
    {
      name = (char *) p->info.name.original;
      if (name == NULL || name[0] == '\0')
	{
	  er_set (ER_ERROR_SEVERITY, ARG_FILE_LINE, ER_SP_INVALID_NAME, 0);
	  return er_errid ();
	}

      err = drop_stored_procedure (name, jsp_map_pt_misc_to_sp_type (type));
      if (err != NO_ERROR)
	{
	  break;
	}
    }

  return err;
}

/*
 * jsp_create_stored_procedure
 *   return: if failed return error code else execute jsp_add_stored_procedure
 *           function
 *   parser(in/out): parser environment
 *   statement(in): a statement node
 *
 * Note:
 */

int
jsp_create_stored_procedure (PARSER_CONTEXT *parser, PT_NODE *statement)
{
  const char *decl = NULL, *comment = NULL;
  char owner_name[DB_MAX_USER_LENGTH];
  owner_name[0] = '\0';

  PT_NODE *param_list, *p;
  PT_TYPE_ENUM ret_type = PT_TYPE_NONE;
  int lang;
  int err = NO_ERROR;
  bool has_savepoint = false;

  PLCSQL_COMPILE_REQUEST compile_request;
  PLCSQL_COMPILE_RESPONSE compile_response;

  SP_INFO sp_info;
  char *temp;

  CHECK_MODIFICATION_ERROR ();

  if (prm_get_bool_value (PRM_ID_BLOCK_DDL_STATEMENT))
    {
      er_set (ER_ERROR_SEVERITY, ARG_FILE_LINE, ER_BLOCK_DDL_STMT, 0);
      return ER_BLOCK_DDL_STMT;
    }

  // check PL/CSQL's AUTHID with CURRENT_USER
  sp_info.directive = jsp_map_pt_to_sp_authid (PT_NODE_SP_AUTHID (statement));
  sp_info.lang = (SP_LANG_ENUM) PT_NODE_SP_LANG (statement);
  if (sp_info.directive == SP_DIRECTIVE_RIGHTS_CALLER && sp_info.lang == SP_LANG_PLCSQL)
    {
      er_set (ER_ERROR_SEVERITY, ARG_FILE_LINE, ER_SP_INVOKERS_RIGHTS_NOT_SUPPORTED, 0);
      return er_errid ();
    }

  temp = jsp_check_stored_procedure_name (PT_NODE_SP_NAME (statement));
  sp_info.unique_name = temp;
  free (temp);
  if (sp_info.unique_name.empty ())
    {
      er_set (ER_ERROR_SEVERITY, ARG_FILE_LINE, ER_SP_INVALID_NAME, 0);
      return er_errid ();
    }

  sp_info.sp_name = sm_remove_qualifier_name (sp_info.unique_name.data ());
  if (sp_info.sp_name.empty ())
    {
      er_set (ER_ERROR_SEVERITY, ARG_FILE_LINE, ER_SP_INVALID_NAME, 0);
      return er_errid ();
    }

  sp_info.sp_type = jsp_map_pt_misc_to_sp_type (PT_NODE_SP_TYPE (statement));
  if (sp_info.sp_type == SP_TYPE_FUNCTION)
    {
      sp_info.return_type = pt_type_enum_to_db (statement->info.sp.ret_type);
    }
  else
    {
      sp_info.return_type = DB_TYPE_NULL;
    }

  // set rows for _db_stored_procedure_args
  int param_count = 0;
  param_list = PT_NODE_SP_ARGS (statement);
  for (p = param_list; p != NULL; p = p->next)
    {
      SP_ARG_INFO arg_info (sp_info.unique_name, sp_info.pkg_name);

      arg_info.index_of = param_count++;
      arg_info.arg_name = PT_NODE_SP_ARG_NAME (p);
      arg_info.data_type = pt_type_enum_to_db (p->type_enum);
      arg_info.mode = jsp_map_pt_misc_to_sp_mode (p->info.sp_param.mode);

      // default value
      // coerciable is already checked in semantic_check
      PT_NODE *default_value = p->info.sp_param.default_value;
      if (default_value)
	{
	  pt_evaluate_tree (parser, default_value->info.data_default.default_value, &arg_info.default_value, 1);
	  arg_info.is_optional = true;
	}
      else
	{
	  db_make_null (&arg_info.default_value);
	}

      arg_info.comment = (char *) PT_NODE_SP_ARG_COMMENT (p);

      // check # of args constraint
      if (param_count > MAX_ARG_COUNT)
	{
	  er_set (ER_ERROR_SEVERITY, ARG_FILE_LINE, ER_SP_TOO_MANY_ARG_COUNT, 1, sp_info.unique_name.data ());
	  goto error_exit;
	}

      sp_info.args.push_back (arg_info);
    }

  if (sm_qualifier_name (sp_info.unique_name.data (), owner_name, DB_MAX_USER_LENGTH) == NULL)
    {
      ASSERT_ERROR ();
      goto error_exit;
    }

  sp_info.owner = owner_name[0] == '\0' ? Au_user : db_find_user (owner_name);
  if (sp_info.owner == NULL)
    {
      // for safeguard: it is already checked in pt_check_create_stored_procedure ()
      er_set (ER_ERROR_SEVERITY, ARG_FILE_LINE, ER_AU_INVALID_USER_NAME, 1, owner_name);
      goto error_exit;
    }

  if (sp_info.lang == SP_LANG_PLCSQL)
    {
      assert (statement->sql_user_text && statement->sql_user_text_len);
      compile_request.code.assign (statement->sql_user_text, statement->sql_user_text_len);
      compile_request.owner.assign ((owner_name[0] == '\0') ? au_get_current_user_name () : owner_name);

      // TODO: Only the owner's rights is supported for PL/CSQL
      au_perform_push_user (sp_info.owner);
      err = plcsql_transfer_file (compile_request, compile_response);
      au_perform_pop_user ();

      if (err == NO_ERROR && compile_response.err_code == NO_ERROR)
	{
	  decl = compile_response.java_signature.c_str ();
	}
      else
	{
	  // TODO: error handling needs to be improved
	  err = ER_SP_COMPILE_ERROR;

	  std::string err_msg;
	  if (compile_response.err_msg.empty ())
	    {
	      err_msg = "unknown";
	    }
	  else
	    {
	      err_msg.assign (compile_response.err_msg);
	    }

	  er_set (ER_ERROR_SEVERITY, ARG_FILE_LINE, ER_SP_COMPILE_ERROR, 3, compile_response.err_line,
		  compile_response.err_column, err_msg.c_str ());
	  pt_record_error (parser, parser->statement_number, compile_response.err_line, compile_response.err_column, er_msg (),
			   NULL);
	  goto error_exit;
	}
    }
  else				/* SP_LANG_JAVA */
    {
      bool is_direct = PT_NODE_SP_DIRECT (statement);
      if (is_direct)
	{
	  // TODO: CBRD-24641
	  assert (false);
	}
      else
	{
	  decl = (const char *) PT_NODE_SP_JAVA_METHOD (statement);
	}
    }

  if (decl)
    {
      std::string target = decl;
      sp_split_target_signature (target, sp_info.target_class, sp_info.target_method);
    }

  sp_info.comment = (char *) PT_NODE_SP_COMMENT (statement);

  if (err != NO_ERROR)
    {
      goto error_exit;
    }

  /* check already exists */
  if (jsp_is_exist_stored_procedure (sp_info.unique_name.data ()))
    {
      if (statement->info.sp.or_replace)
	{
	  /* drop existing stored procedure */
	  err = tran_system_savepoint (SAVEPOINT_CREATE_STORED_PROC);
	  if (err != NO_ERROR)
	    {
	      return err;
	    }
	  has_savepoint = true;

	  err = drop_stored_procedure (sp_info.unique_name.data (), sp_info.sp_type);
	  if (err != NO_ERROR)
	    {
	      goto error_exit;
	    }
	}
      else
	{
	  er_set (ER_ERROR_SEVERITY, ARG_FILE_LINE, ER_SP_ALREADY_EXIST, 1, sp_info.unique_name.data ());
	  goto error_exit;
	}
    }

  err = sp_add_stored_procedure (sp_info);
  if (err != NO_ERROR)
    {
      goto error_exit;
    }

  if (!compile_request.code.empty ())
    {
      SP_CODE_INFO code_info;

      auto now = std::chrono::system_clock::now();
      auto converted_timep = std::chrono::system_clock::to_time_t (now);
      std::stringstream stm;
      stm << std::put_time (localtime (&converted_timep), "%Y%m%d%H%M%S");

      code_info.name = sp_info.target_class;
      code_info.created_time = stm.str ();
      code_info.stype = (sp_info.lang == SP_LANG_PLCSQL) ? SPSC_PLCSQL : SPSC_JAVA;
      code_info.scode = compile_request.code;
      code_info.otype = compile_response.compiled_type;
      code_info.ocode = compile_response.compiled_code;
      code_info.owner = sp_info.owner;
      code_info.itype = 0; // dummy;
      code_info.icode = compile_response.translated_code;

      err = sp_add_stored_procedure_code (code_info);
      if (err != NO_ERROR)
	{
	  goto error_exit;
	}
    }

  return NO_ERROR;

error_exit:
  if (has_savepoint)
    {
      tran_abort_upto_system_savepoint (SAVEPOINT_CREATE_STORED_PROC);
    }

  return (err == NO_ERROR) ? er_errid () : err;
}

/*
 * jsp_alter_stored_procedure
 *   return: if failed return error code else NO_ERROR
 *   parser(in/out): parser environment
 *   statement(in): a statement node
 *
 * Note:
 */

int
jsp_alter_stored_procedure (PARSER_CONTEXT *parser, PT_NODE *statement)
{
  int err = NO_ERROR, sp_recompile, save, lang;
  PT_NODE *sp_name = NULL, *sp_owner = NULL, *sp_comment = NULL;
  const char *name_str = NULL, *owner_str = NULL, *comment_str = NULL, *target_cls = NULL;
  char new_name_str[DB_MAX_IDENTIFIER_LENGTH];
  new_name_str[0] = '\0';
  char downcase_owner_name[DB_MAX_USER_LENGTH];
  downcase_owner_name[0] = '\0';
  PT_MISC_TYPE type;
  SP_TYPE_ENUM real_type;
  MOP sp_mop = NULL, new_owner = NULL;
  DB_VALUE user_val, sp_type_val, sp_lang_val, target_cls_val;

  assert (statement != NULL);

  CHECK_MODIFICATION_ERROR ();

  if (prm_get_bool_value (PRM_ID_BLOCK_DDL_STATEMENT))
    {
      er_set (ER_ERROR_SEVERITY, ARG_FILE_LINE, ER_BLOCK_DDL_STMT, 0);
      return ER_BLOCK_DDL_STMT;
    }

  db_make_null (&user_val);
  db_make_null (&sp_type_val);
  db_make_null (&sp_lang_val);
  db_make_null (&target_cls_val);

  type = PT_NODE_SP_TYPE (statement);
  sp_name = statement->info.sp.name;
  assert (sp_name != NULL);

  sp_owner = statement->info.sp.owner;
  sp_recompile = statement->info.sp.recompile;
  sp_comment = statement->info.sp.comment;

  assert (sp_owner != NULL || sp_comment != NULL || sp_recompile);

  name_str = sp_name->info.name.original;
  assert (name_str != NULL);

  if (sp_owner != NULL)
    {
      owner_str = sp_owner->info.name.original;
      assert (owner_str != NULL);
    }

  comment_str = (char *) PT_NODE_SP_COMMENT (statement);

  AU_DISABLE (save);

  /* authentication */
  if (!au_is_dba_group_member (Au_user))
    {
      err = ER_AU_DBA_ONLY;
      er_set (ER_ERROR_SEVERITY, ARG_FILE_LINE, err, 1, "change stored procedure owner");
      goto error;
    }

  /* existence of sp */
  sp_mop = jsp_find_stored_procedure (name_str, DB_AUTH_SELECT);
  if (sp_mop == NULL)
    {
      assert (er_errid () != NO_ERROR);
      err = er_errid ();
      goto error;
    }

  /* existence of new owner */
  if (sp_owner != NULL)
    {
      new_owner = db_find_user (owner_str);
      if (new_owner == NULL)
	{
	  err = ER_OBJ_OBJECT_NOT_FOUND;
	  er_set (ER_ERROR_SEVERITY, ARG_FILE_LINE, err, 1, owner_str);
	  goto error;
	}
    }

  /* check type */
  err = db_get (sp_mop, SP_ATTR_SP_TYPE, &sp_type_val);
  if (err != NO_ERROR)
    {
      goto error;
    }

  real_type = (SP_TYPE_ENUM) db_get_int (&sp_type_val);
  if (real_type != jsp_map_pt_misc_to_sp_type (type))
    {
      err = ER_SP_INVALID_TYPE;
      er_set (ER_ERROR_SEVERITY, ARG_FILE_LINE, err, 2, name_str,
	      real_type == SP_TYPE_FUNCTION ? "FUNCTION" : "PROCEDURE");
      goto error;
    }

  /* change _db_stored_procedure */
  if (sp_owner != NULL)
    {
      /* change the unique_name */
      sm_downcase_name (owner_str, downcase_owner_name, DB_MAX_USER_LENGTH);
      sprintf (new_name_str, "%s.%s", downcase_owner_name, sm_remove_qualifier_name (name_str));

      db_make_string (&user_val, new_name_str);
      err = obj_set (sp_mop, SP_ATTR_UNIQUE_NAME, &user_val);
      if (err < 0)
	{
	  goto error;
	}
      pr_clear_value (&user_val);

      /* change the owner */
      db_make_object (&user_val, new_owner);
      err = obj_set (sp_mop, SP_ATTR_OWNER, &user_val);
      if (err < 0)
	{
	  goto error;
	}
      pr_clear_value (&user_val);
    }

  /* check lang */
  err = db_get (sp_mop, SP_ATTR_LANG, &sp_lang_val);
  if (err != NO_ERROR)
    {
      goto error;
    }

  lang = db_get_int (&sp_lang_val);
  if (lang == SP_LANG_PLCSQL)
    {
      if (sp_owner != NULL || sp_recompile == 1)
	{
	  err = db_get (sp_mop, SP_ATTR_TARGET_CLASS, &target_cls_val);
	  if (err != NO_ERROR)
	    {
	      goto error;
	    }
	  target_cls = db_get_string (&target_cls_val);

	  if (sp_recompile == 1)
	    {
	      owner_str = sm_qualifier_name (name_str, downcase_owner_name, DB_MAX_USER_LENGTH);
	    }

	  err = alter_stored_procedure_code (parser, sp_mop, target_cls, owner_str, sp_recompile);
	  if (err != NO_ERROR)
	    {
	      goto error;
	    }
	  pr_clear_value (&target_cls_val);
	}
      pr_clear_value (&sp_lang_val);
    }

  /* change the comment */
  if (sp_comment != NULL)
    {
      db_make_string (&user_val, comment_str);
      err = obj_set (sp_mop, SP_ATTR_COMMENT, &user_val);
      if (err < 0)
	{
	  goto error;
	}
      pr_clear_value (&user_val);
    }

error:

  pr_clear_value (&user_val);
  pr_clear_value (&sp_type_val);
  pr_clear_value (&sp_lang_val);
  pr_clear_value (&target_cls_val);
  AU_ENABLE (save);

  return err;
}

/*
 * jsp_map_pt_misc_to_sp_type
 *   return : stored procedure type ( Procedure or Function )
 *   pt_enum(in): Misc Types
 *
 * Note:
 */

static SP_TYPE_ENUM
jsp_map_pt_misc_to_sp_type (PT_MISC_TYPE pt_enum)
{
  if (pt_enum == PT_SP_PROCEDURE)
    {
      return SP_TYPE_PROCEDURE;
    }
  else
    {
      return SP_TYPE_FUNCTION;
    }
}

/*
 * jsp_map_pt_misc_to_sp_mode
 *   return : stored procedure mode ( input or output or inout )
 *   pt_enum(in) : Misc Types
 *
 * Note:
 */

static SP_MODE_ENUM
jsp_map_pt_misc_to_sp_mode (PT_MISC_TYPE pt_enum)
{
  if (pt_enum == PT_INPUT || pt_enum == PT_NOPUT)
    {
      return SP_MODE_IN;
    }
  else if (pt_enum == PT_OUTPUT)
    {
      return SP_MODE_OUT;
    }
  else
    {
      return SP_MODE_INOUT;
    }
}

static SP_DIRECTIVE_ENUM
jsp_map_pt_to_sp_authid (PT_MISC_TYPE pt_authid)
{
  assert (pt_authid == PT_AUTHID_OWNER || pt_authid == PT_AUTHID_CALLER);
  return (pt_authid == PT_AUTHID_OWNER ? SP_DIRECTIVE_ENUM::SP_DIRECTIVE_RIGHTS_OWNER :
	  SP_DIRECTIVE_ENUM::SP_DIRECTIVE_RIGHTS_CALLER);
}

/*
 * jsp_check_stored_procedure_name -
 *   return: java stored procedure name
 *   str(in) :
 *
 * Note: convert lowercase
 */

static char *
jsp_check_stored_procedure_name (const char *str)
{
  char buffer[SM_MAX_IDENTIFIER_LENGTH + 2];
  char tmp[SM_MAX_IDENTIFIER_LENGTH + 2];
  char *name = NULL;
  static int dbms_output_len = strlen ("dbms_output.");
  char owner_name[DB_MAX_USER_LENGTH];
  owner_name[0] = '\0';


  if (strncasecmp (str, "dbms_output.", dbms_output_len) == 0)
    {
      sprintf (buffer, "public.dbms_output.%s",
	       sm_downcase_name (str + dbms_output_len, tmp, strlen (str + dbms_output_len) + 1));
    }
  else
    {
      sm_user_specified_name (str, buffer, SM_MAX_IDENTIFIER_LENGTH);
    }

  // sm_downcase_name (str, buffer, SM_MAX_IDENTIFIER_LENGTH);

  name = strdup (buffer);

  return name;
}

/*
 * drop_stored_procedure -
 *   return: Error code
 *   name(in): jsp name
 *   expected_type(in):
 *
 * Note:
 */

static int
drop_stored_procedure (const char *name, SP_TYPE_ENUM expected_type)
{
  MOP sp_mop, arg_mop, owner;
  DB_VALUE sp_type_val, arg_cnt_val, args_val, owner_val, generated_val, target_cls_val, lang_val, temp;
  SP_TYPE_ENUM real_type;
  std::string class_name;
  const char *target_cls;
  DB_SET *arg_set_p;
  int save, i, arg_cnt, lang;
  int err;

  AU_DISABLE (save);

  db_make_null (&args_val);
  db_make_null (&owner_val);

  sp_mop = jsp_find_stored_procedure (name, DB_AUTH_SELECT);
  if (sp_mop == NULL)
    {
      assert (er_errid () != NO_ERROR);
      err = er_errid ();
      goto error;
    }

  err = db_get (sp_mop, SP_ATTR_OWNER, &owner_val);
  if (err != NO_ERROR)
    {
      goto error;
    }
  owner = db_get_object (&owner_val);

  if (!ws_is_same_object (owner, Au_user) && !au_is_dba_group_member (Au_user))
    {
      er_set (ER_ERROR_SEVERITY, ARG_FILE_LINE, ER_SP_DROP_NOT_ALLOWED_PRIVILEGES, 0);
      err = er_errid ();
      goto error;
    }

  err = db_get (sp_mop, SP_ATTR_IS_SYSTEM_GENERATED, &generated_val);
  if (err != NO_ERROR)
    {
      goto error;
    }

  if (1 == db_get_int (&generated_val))
    {
      er_set (ER_ERROR_SEVERITY, ARG_FILE_LINE, ER_SP_DROP_NOT_ALLOWED_SYSTEM_GENERATED, 0);
      err = er_errid ();
      goto error;
    }

  err = db_get (sp_mop, SP_ATTR_SP_TYPE, &sp_type_val);
  if (err != NO_ERROR)
    {
      goto error;
    }

  real_type = (SP_TYPE_ENUM) db_get_int (&sp_type_val);
  if (real_type != expected_type)
    {
      er_set (ER_ERROR_SEVERITY, ARG_FILE_LINE, ER_SP_INVALID_TYPE, 2, name,
	      real_type == SP_TYPE_FUNCTION ? "FUNCTION" : "PROCEDURE");

      err = er_errid ();
      goto error;
    }

  // delete _db_stored_procedure_code

  err = db_get (sp_mop, SP_ATTR_LANG, &lang_val);
  if (err != NO_ERROR)
    {
      goto error;
    }

  lang = db_get_int (&lang_val);
  if (lang == SP_LANG_PLCSQL)
    {
      err = db_get (sp_mop, SP_ATTR_TARGET_CLASS, &target_cls_val);
      if (err != NO_ERROR)
	{
	  goto error;
	}

      target_cls = db_get_string (&target_cls_val);
      err = drop_stored_procedure_code (target_cls);
      if (err != NO_ERROR)
	{
	  goto error;
	}
    }

  err = db_get (sp_mop, SP_ATTR_ARG_COUNT, &arg_cnt_val);
  if (err != NO_ERROR)
    {
      goto error;
    }

  arg_cnt = db_get_int (&arg_cnt_val);

  err = db_get (sp_mop, SP_ATTR_ARGS, &args_val);
  if (err != NO_ERROR)
    {
      goto error;
    }

  arg_set_p = db_get_set (&args_val);

  for (i = 0; i < arg_cnt; i++)
    {
      set_get_element (arg_set_p, i, &temp);
      arg_mop = db_get_object (&temp);
      err = obj_delete (arg_mop);
      pr_clear_value (&temp);
      if (err != NO_ERROR)
	{
	  goto error;
	}
    }

  err = au_delete_auth_of_dropping_database_object (DB_OBJECT_PROCEDURE, name);
  if (err != NO_ERROR)
    {
      goto error;
    }

  err = obj_delete (sp_mop);

error:
  AU_ENABLE (save);

  pr_clear_value (&args_val);
  pr_clear_value (&owner_val);

  return err;
}

/*
 * drop_stored_procedure_code -
 *   return: Error code
 *   name(in): jsp name
 *
 * Note:
 */

static int
drop_stored_procedure_code (const char *name)
{
  MOP code_mop, owner;
  DB_VALUE owner_val, generated_val;
  int save;
  int err;

  AU_DISABLE (save);

  db_make_null (&owner_val);

  code_mop = jsp_find_stored_procedure_code (name);
  if (code_mop == NULL)
    {
      assert (er_errid () != NO_ERROR);
      err = er_errid ();
      goto error;
    }

  err = db_get (code_mop, SP_ATTR_OWNER, &owner_val);
  if (err != NO_ERROR)
    {
      goto error;
    }
  owner = db_get_object (&owner_val);

  if (!ws_is_same_object (owner, Au_user) && !au_is_dba_group_member (Au_user))
    {
      er_set (ER_ERROR_SEVERITY, ARG_FILE_LINE, ER_SP_DROP_NOT_ALLOWED_PRIVILEGES, 0);
      err = er_errid ();
      goto error;
    }

  err = db_get (code_mop, SP_ATTR_IS_SYSTEM_GENERATED, &generated_val);
  if (err != NO_ERROR)
    {
      goto error;
    }

  if (!DB_IS_NULL (&generated_val) && 1 == db_get_int (&generated_val))
    {
      er_set (ER_ERROR_SEVERITY, ARG_FILE_LINE, ER_SP_DROP_NOT_ALLOWED_SYSTEM_GENERATED, 0);
      err = er_errid ();
      goto error;
    }

  // TODO: If a unreloadable SP is deleted, mark a flag in PL server to block calling the deleted SP
  err = obj_delete (code_mop);

error:
  AU_ENABLE (save);

  pr_clear_value (&owner_val);

  return err;
}

/*
 * alter_stored_procedure_code -
 *   return: Error code
 *   name(in): jsp name
 *
 * Note:
 */

static int
alter_stored_procedure_code (PARSER_CONTEXT *parser, MOP sp_mop, const char *name, const char *owner_str,
			     int sp_recompile)
{
  const char *scode = NULL, *decl = NULL;
  int scode_len, save, err;
  MOP code_mop;
  DB_VALUE scode_val, value;
  PLCSQL_COMPILE_REQUEST compile_request;
  PLCSQL_COMPILE_RESPONSE compile_response;
  SP_INFO sp_info;
  SP_CODE_INFO code_info;
  DB_OBJECT *object_p;
  DB_OTMPL *obt_p = NULL;

  AU_DISABLE (save);

  db_make_null (&scode_val);
  db_make_null (&value);

  code_mop = jsp_find_stored_procedure_code (name);
  if (code_mop == NULL)
    {
      assert (er_errid () != NO_ERROR);
      err = er_errid ();
      goto error;
    }

  err = db_get (code_mop, SP_ATTR_SOURCE_CODE, &scode_val);
  if (err != NO_ERROR)
    {
      goto error;
    }

  scode = db_get_string (&scode_val);
  scode_len = db_get_string_size (&scode_val);

  sp_info.owner = db_find_user (owner_str);

  assert (scode && scode_len);
  compile_request.code.assign (scode, scode_len);
  compile_request.owner.assign (owner_str);
  pr_clear_value (&scode_val);

  // TODO: Only the owner's rights is supported for PL/CSQL
  au_perform_push_user (sp_info.owner);
  err = plcsql_transfer_file (compile_request, compile_response);
  au_perform_pop_user ();

  if (err == NO_ERROR && compile_response.err_code == NO_ERROR)
    {
      decl = compile_response.java_signature.c_str ();
    }
  else
    {
      // TODO: error handling needs to be improved
      err = ER_SP_COMPILE_ERROR;

      std::string err_msg;
      if (compile_response.err_msg.empty ())
	{
	  err_msg = "unknown";
	}
      else
	{
	  err_msg.assign (compile_response.err_msg);
	}

      er_set (ER_ERROR_SEVERITY, ARG_FILE_LINE, ER_SP_COMPILE_ERROR, 3, compile_response.err_line,
	      compile_response.err_column, err_msg.c_str ());
      pt_record_error (parser, parser->statement_number, compile_response.err_line, compile_response.err_column, er_msg (),
		       NULL);
      goto error;
    }

  if (decl)
    {
      std::string target = decl;
      sp_split_target_signature (target, sp_info.target_class, sp_info.target_method);
    }

  code_info.name = sp_info.target_class;
  code_info.ocode = compile_response.compiled_code;
  code_info.icode = compile_response.translated_code;

  if (sp_recompile == 1)
    {
      /* recompile */
      code_info.owner = NULL;
    }
  else
    {
      /* owner to */
      code_info.owner = sp_info.owner;
    }

  err = sp_edit_stored_procedure_code (code_mop, code_info);
  if (err != NO_ERROR)
    {
      goto error;
    }

  /* Update the target_class column in the _db_stored_procedure catalog. */
  obt_p = dbt_edit_object (sp_mop);
  if (obt_p == NULL)
    {
      assert (er_errid () != NO_ERROR);
      err = er_errid ();
      goto error;
    }

  db_make_string (&value, code_info.name.data ());
  err = dbt_put_internal (obt_p, SP_ATTR_TARGET_CLASS, &value);
  pr_clear_value (&value);
  if (err != NO_ERROR)
    {
      goto error;
    }

  object_p = dbt_finish_object (obt_p);
  if (!object_p)
    {
      assert (er_errid () != NO_ERROR);
      err = er_errid ();
      goto error;
    }
  obt_p = NULL;

  err = locator_flush_instance (object_p);
  if (err != NO_ERROR)
    {
      assert (er_errid () != NO_ERROR);
      err = er_errid ();
      obj_delete (object_p);
      goto error;
    }

error:
  AU_ENABLE (save);

  pr_clear_value (&scode_val);
  pr_clear_value (&value);

  return err;
}

/*
 * jsp_set_prepare_call -
 *   return: none
 *
 * Note:
 */

void
jsp_set_prepare_call (void)
{
  int depth = tran_get_libcas_depth ();
  is_prepare_call[depth] = true;
}

/*
 * jsp_unset_prepare_call -
 *   return: none
 *
 * Note:
 */

void
jsp_unset_prepare_call (void)
{
  int depth = tran_get_libcas_depth ();
  is_prepare_call[depth] = false;
}

/*
 * jsp_is_prepare_call -
 *   return: bool
 *
 * Note:
 */

bool
jsp_is_prepare_call ()
{
  int depth = tran_get_libcas_depth ();
  return is_prepare_call[depth];
}

static int
jsp_check_overflow_args (PARSER_CONTEXT *parser, PT_NODE *node, int num_params, int num_args)
{
  if (num_args > num_params)
    {
      er_set (ER_ERROR_SEVERITY, ARG_FILE_LINE, ER_SP_INVALID_PARAM_COUNT, 2, num_params, num_args);
      return er_errid ();
    }
  else if (num_args < num_params)
    {
      // there are trailing default arguments
      return num_params - num_args;
    }
  return 0;
}

/*
 * pt_to_method_arglist () - converts a parse expression tree list of
 *                           method call arguments to method argument array
 *   return: A NULL on error occurred
 *   parser(in):
 *   target(in):
 *   node_list(in): should be parse name nodes
 *   subquery_as_attr_list(in):
 */
static int *
pt_to_method_arglist (PARSER_CONTEXT *parser, PT_NODE *target, PT_NODE *node_list, PT_NODE *subquery_as_attr_list)
{
  int *arg_list = NULL;
  int i = 1;
  int num_args = pt_length_of_list (node_list) + 1;
  PT_NODE *node;

  arg_list = (int *) db_private_alloc (NULL, num_args);
  if (!arg_list)
    {
      return NULL;
    }

  if (subquery_as_attr_list != NULL)
    {
      if (target != NULL)
	{
	  /* the method call target is the first element in the array */
	  arg_list[0] = pt_find_attribute (parser, target, subquery_as_attr_list);
	  if (arg_list[0] == -1)
	    {
	      return NULL;
	    }
	}
      else
	{
	  i = 0;
	}

      for (node = node_list; node != NULL; node = node->next)
	{
	  arg_list[i] = pt_find_attribute (parser, node, subquery_as_attr_list);
	  if (arg_list[i] == -1)
	    {
	      return NULL;
	    }
	  i++;
	}
    }
  else
    {
      for (node = node_list; node != NULL; node = node->next)
	{
	  arg_list[i] = i;
	  i++;
	}
    }

  return arg_list;
}

/*
 * jsp_make_pl_signature () - converts a parse expression tree list of pl calls to pl_signature struct
 *   return: error_code
 *   parser(in):
 *   node_list(in): should be parse pl nodes
 *   subquery_as_attr_list(in):
 *   sig(out): pl_signature struct
 */
int
jsp_make_pl_signature (PARSER_CONTEXT *parser, PT_NODE *node, PT_NODE *subquery_as_attr_list, cubpl::pl_signature &sig)
{
  int save;
  int error = NO_ERROR;
  char user_name_buffer [DB_MAX_USER_LENGTH + 1];

  assert (node);

  sp_entry entry (SP_ATTR_INDEX_LAST);

  {
    PT_NODE *method_name_node = node->info.method_call.method_name;
    const char *name = PT_NAME_RESOLVED (method_name_node) ? parser_print_tree (parser,
		       method_name_node) : PT_NAME_ORIGINAL (method_name_node);

    sig.name = db_private_strdup (NULL, name);
    if (PT_IS_METHOD (node))
      {
	sig.type = PT_IS_CLASS_METHOD (node) ? PL_TYPE_CLASS_METHOD : PL_TYPE_INSTANCE_METHOD;
      }
    else
      {
	DB_OBJECT *mop_p = jsp_find_stored_procedure (name, DB_AUTH_EXECUTE);
	if (mop_p == NULL)
	  {
	    error = er_errid ();
	    assert (error != NO_ERROR);
	    goto exit;
	  }

	AU_DISABLE (save);
	entry.oid = *WS_OID (mop_p);

	for (int i = 0; i < SP_ATTR_INDEX_LAST; i++)
	  {
	    error = obj_get (mop_p, sp_get_entry_name (i).data (), &entry.vals[i]);
	    if (error != NO_ERROR)
	      {
		goto exit;
	      }
	  }

	int lang = db_get_int (&entry.vals[SP_ATTR_INDEX_LANG]);
	sig.type = (lang == SP_LANG_PLCSQL) ? PL_TYPE_PLCSQL : PL_TYPE_JAVA_SP;

	/* semantic check */
	int directive = db_get_int (&entry.vals[SP_ATTR_INDEX_DIRECTIVE]);
	const char *auth_name = (directive == SP_DIRECTIVE_ENUM::SP_DIRECTIVE_RIGHTS_OWNER ? jsp_get_owner_name (
					 name, user_name_buffer, DB_MAX_USER_LENGTH) : au_get_current_user_name ());

	int result_type = db_get_int (&entry.vals[SP_ATTR_INDEX_RETURN_TYPE]);
	error = jsp_check_return_type_supported ((DB_TYPE) result_type);
	if (error != NO_ERROR)
	  {
	    goto exit;
	  }

	// args
	int num_params = db_get_int (&entry.vals[SP_ATTR_INDEX_ARG_COUNT]);
	DB_SET *param_set = db_get_set (&entry.vals[SP_ATTR_INDEX_ARGS]);
	error = jsp_make_pl_args (parser, node, num_params, param_set, sig);
	if (error != NO_ERROR)
	  {
	    goto exit;
	  }

	sig.auth = db_private_strdup (NULL, auth_name);
	sig.result_type = result_type;
	if (directive == SP_DIRECTIVE_ENUM::SP_DIRECTIVE_RIGHTS_OWNER)
	  {
	    jsp_get_owner_name (name, user_name_buffer, DB_MAX_USER_LENGTH);
	    sig.auth = db_private_strndup (NULL, user_name_buffer, DB_MAX_USER_LENGTH);
	  }
	else
	  {
	    sig.auth = db_private_strdup (NULL, au_get_current_user_name ());
	  }
      }

    // make pl_ext
    if (PT_IS_METHOD (node))
      {
	PT_NODE *dt = node->info.method_call.on_call_target->data_type;
	/* beware of virtual classes */

	sig.ext.method.class_name = (dt->info.data_type.virt_object) ? (char *) db_get_class_name (
					    dt->info.data_type.virt_object) : (char *) dt->info.data_type.entity->info.name.original;
	sig.arg.set_arg_size (pt_length_of_list (node->info.method_call.arg_list) + 1);
	sig.ext.method.arg_pos = pt_to_method_arglist (parser, node->info.method_call.on_call_target,
				 node->info.method_call.arg_list, subquery_as_attr_list);
      }
    else
      {
	sig.ext.sp.target_class_name = db_private_strdup (NULL, db_get_string (&entry.vals[SP_ATTR_INDEX_TARGET_CLASS]));
	sig.ext.sp.target_method_name = db_private_strdup (NULL, db_get_string (&entry.vals[SP_ATTR_INDEX_TARGET_METHOD]));
	if (sig.ext.sp.target_class_name != NULL)
	  {
	    MOP code_mop = jsp_find_stored_procedure_code (sig.ext.sp.target_class_name);
	    if (code_mop)
	      {
		sig.ext.sp.code_oid = *WS_OID (code_mop);
	      }
	    else
	      {
		// Java SP
		sig.ext.sp.code_oid = OID_INITIALIZER;
	      }
	  }
      }
  }

exit:
  AU_ENABLE (save);
  return error;
}

int
jsp_make_pl_args (PARSER_CONTEXT *parser, PT_NODE *node, int num_params, DB_SET *param_set, cubpl::pl_signature &sig)
{
  int error = NO_ERROR;

  DB_VALUE temp;
  db_make_null (&temp);

  {
    sig.arg.set_arg_size (num_params);

    // check default arguments
    int num_args = pt_length_of_list (node->info.method_call.arg_list);
    int num_trailing_default_args = jsp_check_overflow_args (parser, node, num_params, num_args);
    if (num_trailing_default_args < 0)
      {
	error = er_errid ();
	goto exit_on_error;
      }

    sp_entry entry (SP_ARGS_ATTR_INDEX_LAST);

    for (int i = 0; i < num_params; i++)
      {
	set_get_element (param_set, i, &temp);

	MOP arg_mop_p = db_get_object (&temp);
	if (arg_mop_p == NULL)
	  {
	    error = er_errid ();
	    assert (error != NO_ERROR);
	    goto exit_on_error;
	  }

	for (int i = 0; i < SP_ARGS_ATTR_INDEX_LAST; i++)
	  {
	    error = obj_get (arg_mop_p, sp_args_get_entry_name (i).data (), &entry.vals[i]);
	    if (error != NO_ERROR)
	      {
		goto exit_on_error;
	      }
	  }

	int arg_mode = db_get_int (&entry.vals[SP_ARGS_ATTR_INDEX_MODE]);
	error = jsp_check_out_param_in_query (parser, node, arg_mode);
	if (error != NO_ERROR)
	  {
	    goto exit_on_error;
	  }

	int arg_type = db_get_int (&entry.vals[SP_ARGS_ATTR_INDEX_DATA_TYPE]);
	error = jsp_check_param_type_supported ((DB_TYPE) arg_type, arg_mode);
	if (error != NO_ERROR)
	  {
	    goto exit_on_error;
	  }

	const char *default_value_str = NULL;
	int default_value_size = PL_ARG_DEFAULT_NONE;

	int num_required_args = num_params - num_trailing_default_args;

	if (i >= num_required_args)
	  {
	    int is_optional = db_get_int (&entry.vals[SP_ARGS_ATTR_INDEX_IS_OPTIONAL]);
	    if (is_optional == 1)
	      {
		const DB_VALUE &default_val = entry.vals[SP_ARGS_ATTR_INDEX_DEFAULT_VALUE];
		if (!DB_IS_NULL (&default_val))
		  {
		    default_value_size = db_get_string_size (&default_val); // null character
		    if (default_value_size > 0)
		      {
			default_value_str = db_get_string (&default_val);
		      }
		  }
		else
		  {
		    default_value_size = PL_ARG_DEFAULT_NULL; // special value when default value is *NULL*
		  }
	      }
	    else
	      {
		er_set (ER_ERROR_SEVERITY, ARG_FILE_LINE, ER_SP_INVALID_PARAM_COUNT, 2, num_params, num_args);
		error = er_errid ();
		goto exit_on_error;
	      }
	  }

	sig.arg.arg_mode[i] = arg_mode;
	sig.arg.arg_type[i] = arg_type;

	sig.arg.arg_default_value_size[i] = default_value_size;
	if (default_value_str)
	  {
	    sig.arg.arg_default_value[i] = db_private_strndup (NULL, default_value_str, default_value_size);
	  }
      }
  }

exit_on_error:
  return error;
}

static int
check_execute_authorization_by_query (const MOP sp_obj)
{
  int error = NO_ERROR, save;
  const char *query = "SELECT [au] FROM " CT_CLASSAUTH_NAME
		      " [au] WHERE [object_type] = ? and [auth_type] = 'EXECUTE' and [object_of] = ?";
  DB_QUERY_RESULT *result = NULL;
  DB_SESSION *session = NULL;
  DB_VALUE val[2];
  int stmt_id;
  int cnt = 0;

  db_make_null (&val[0]);
  db_make_null (&val[1]);

  /* Disable the checking for internal authorization object access */
  AU_DISABLE (save);

  session = db_open_buffer_local (query);
  if (session == NULL)
    {
      ASSERT_ERROR_AND_SET (error);
      goto release;
    }

  error = db_set_system_generated_statement (session);
  if (error != NO_ERROR)
    {
      goto release;
    }

  stmt_id = db_compile_statement_local (session);
  if (stmt_id < 0)
    {
      ASSERT_ERROR_AND_SET (error);
      goto release;
    }

  db_make_int (&val[0], (int) DB_OBJECT_PROCEDURE);
  db_make_object (&val[1], sp_obj);

  error = db_push_values (session, 2, val);
  if (error != NO_ERROR)
    {
      goto release;
    }

  cnt = error = db_execute_statement_local (session, stmt_id, &result);
  if (error < 0)
    {
      goto release;
    }

  error = db_query_end (result);

release:
  if (session != NULL)
    {
      db_close_session (session);
    }
  pr_clear_value (&val[0]);
  pr_clear_value (&val[1]);

  AU_ENABLE (save);

  return cnt;
}

static int
check_execute_authorization (const MOP sp_obj, const DB_AUTH au_type)
{
  int error = NO_ERROR;
  MOP owner_mop = NULL;
  DB_VALUE owner;

  if (au_type != DB_AUTH_EXECUTE)
    {
      return NO_ERROR;
    }

  if (au_is_dba_group_member (Au_user))
    {
      return NO_ERROR;
    }

  error = db_get (sp_obj, SP_ATTR_OWNER, &owner);
  if (error == NO_ERROR)
    {
      // check sp's owner is current user
      owner_mop = db_get_object (&owner);
      if (ws_is_same_object (owner_mop, Au_user) || ws_is_same_object (owner_mop, Au_public_user))
	{
	  return NO_ERROR;
	}
      else if (check_execute_authorization_by_query (sp_obj) == 0)
	{
	  error = ER_AU_EXECUTE_FAILURE;
	  er_set (ER_WARNING_SEVERITY, ARG_FILE_LINE, error, 0);
	}
      else
	{
	  error = er_errid ();
	}
    }

  return error;
}<|MERGE_RESOLUTION|>--- conflicted
+++ resolved
@@ -131,12 +131,6 @@
 static int drop_stored_procedure_code (const char *name);
 static int alter_stored_procedure_code (PARSER_CONTEXT *parser, MOP sp_mop, const char *name, const char *owner_str,
 					int sp_recompile);
-<<<<<<< HEAD
-=======
-
-static int jsp_make_method_sig_list (PARSER_CONTEXT *parser, PT_NODE *node_list, method_sig_list &sig_list);
-static int *jsp_make_method_arglist (PARSER_CONTEXT *parser, PT_NODE *node_list);
->>>>>>> da750f2a
 
 static int check_execute_authorization (const MOP sp_obj, const DB_AUTH au_type);
 
