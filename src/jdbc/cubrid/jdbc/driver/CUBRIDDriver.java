--- conflicted
+++ resolved
@@ -235,11 +235,7 @@
 				return c;
 			}
 
-<<<<<<< HEAD
-			UConnection u_con = UJCIManager.connectDefault();
-=======
 			UConnection u_con = UJCIManager.connectServerSide();
->>>>>>> 2ccf9aa8
 			CUBRIDConnection con = new CUBRIDConnectionDefault(u_con,
 					"jdbc:default:connection:", "default");
 			UJCIUtil.invoke("com.cubrid.jsp.ExecuteThread",
