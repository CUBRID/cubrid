--- conflicted
+++ resolved
@@ -107,11 +107,7 @@
 		return url_cache;
 	}
 
-<<<<<<< HEAD
-	public static UConnection connectDefault() throws SQLException {
-=======
 	public static UConnection connectServerSide() throws SQLException {
->>>>>>> 2ccf9aa8
 		Thread curThread = Thread.currentThread();
 		Socket s = (Socket) UJCIUtil.invoke("com.cubrid.jsp.ExecuteThread",
 				"getSocket", null, curThread, null);
