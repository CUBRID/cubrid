--- conflicted
+++ resolved
@@ -171,17 +171,14 @@
 	public final static int MAX_QUERY_TIMEOUT = 2000000;
 	public final static int MAX_CONNECT_TIMEOUT = 2000000;
 
-        public final static int READ_TIMEOUT = 10000;
-
-<<<<<<< HEAD
+  public final static int READ_TIMEOUT = 10000;
+
 	public final static int FN_STATUS_NONE = -2;
 	public final static int FN_STATUS_IDLE = -1;
 	public final static int FN_STATUS_CONN = 0;
 	public final static int FN_STATUS_BUSY = 1;
 	public final static int FN_STATUS_DONE = 2;
 
-=======
->>>>>>> 1d7cbfde
 	UOutputBuffer outBuffer;
 	CUBRIDConnection cubridcon;
 
