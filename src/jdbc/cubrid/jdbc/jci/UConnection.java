--- conflicted
+++ resolved
@@ -294,7 +294,6 @@
 			errorHandler.setErrorCode(UErrorCode.ER_IS_CLOSED);
 			return;
 		}
-<<<<<<< HEAD
 
 		closeInternal();
 	}
@@ -302,17 +301,6 @@
 	// UFunctionCode.END_TRANSACTION
 	public abstract void endTransaction(boolean type);
 
-=======
-
-		closeInternal();
-
-		isClosed = true;
-	}
-
-	// UFunctionCode.END_TRANSACTION
-	public abstract void endTransaction(boolean type);
-
->>>>>>> 2ccf9aa8
 	// UFunctionCode.END_SESSION
 	public synchronized void closeSession() {
 		try {
@@ -658,7 +646,6 @@
 			errorHandler.setErrorCode(UErrorCode.ER_COMMUNICATION);
 			return;
 		}
-<<<<<<< HEAD
 	}
 
 	public synchronized void putElementInSequence(CUBRIDOID oid, String attributeName, int index, Object value) {
@@ -705,18 +692,12 @@
 	}
 
 	public synchronized void dropElementInSequence(CUBRIDOID oid, String attributeName, int index) {
-=======
-	}
-
-	public synchronized void putElementInSequence(CUBRIDOID oid, String attributeName, int index, Object value) {
->>>>>>> 2ccf9aa8
-		errorHandler = new UError(this);
-		if (isClosed == true) {
-			errorHandler.setErrorCode(UErrorCode.ER_IS_CLOSED);
-			return;
-		}
-		try {
-<<<<<<< HEAD
+		errorHandler = new UError(this);
+		if (isClosed == true) {
+			errorHandler.setErrorCode(UErrorCode.ER_IS_CLOSED);
+			return;
+		}
+		try {
 			setBeginTime();
 			checkReconnect();
 			if (errorHandler.getErrorCode() != UErrorCode.ER_NO_ERROR)
@@ -747,94 +728,6 @@
 		if (isClosed == true) {
 			errorHandler.setErrorCode(UErrorCode.ER_IS_CLOSED);
 			return 0;
-=======
-			manageElementOfSequence(oid, attributeName, index, value,
-					UConnection.PUT_ELEMENT_ON_SEQUENCE);
-		} catch (UJciException e) {
-			logException(e);
-			e.toUError(errorHandler);
-			return;
-		} catch (IOException e) {
-			logException(e);
-			if (errorHandler.getErrorCode() != UErrorCode.ER_CONNECTION)
-				errorHandler.setErrorCode(UErrorCode.ER_COMMUNICATION);
-			return;
-		}
-	}
-
-	public synchronized void insertElementIntoSequence(CUBRIDOID oid,
-			String attributeName, int index, Object value) {
-		errorHandler = new UError(this);
-		if (isClosed == true) {
-			errorHandler.setErrorCode(UErrorCode.ER_IS_CLOSED);
-			return;
-		}
-		try {
-			manageElementOfSequence(oid, attributeName, index, value,
-					UConnection.INSERT_ELEMENT_INTO_SEQUENCE);
-		} catch (UJciException e) {
-			logException(e);
-			e.toUError(errorHandler);
-			return;
-		} catch (IOException e) {
-			logException(e);
-			if (errorHandler.getErrorCode() != UErrorCode.ER_CONNECTION)
-				errorHandler.setErrorCode(UErrorCode.ER_COMMUNICATION);
-			return;
-		}
-	}
-
-	public synchronized void dropElementInSequence(CUBRIDOID oid, String attributeName, int index) {
-		errorHandler = new UError(this);
-		if (isClosed == true) {
-			errorHandler.setErrorCode(UErrorCode.ER_IS_CLOSED);
-			return;
->>>>>>> 2ccf9aa8
-		}
-		try {
-			setBeginTime();
-			checkReconnect();
-			if (errorHandler.getErrorCode() != UErrorCode.ER_NO_ERROR)
-<<<<<<< HEAD
-				return 0;
-
-			outBuffer.newRequest(output, UFunctionCode.RELATED_TO_COLLECTION);
-			outBuffer.addByte(UConnection.GET_SIZE_OF_COLLECTION);
-			outBuffer.addOID(oid);
-=======
-				return;
-
-			outBuffer.newRequest(output, UFunctionCode.RELATED_TO_COLLECTION);
-			outBuffer.addByte(UConnection.DROP_ELEMENT_IN_SEQUENCE);
-			outBuffer.addOID(oid);
-			outBuffer.addInt(index);
->>>>>>> 2ccf9aa8
-			if (attributeName == null)
-				outBuffer.addNull();
-			else
-				outBuffer.addStringWithNull(attributeName);
-
-<<<<<<< HEAD
-			UInputBuffer inBuffer;
-			inBuffer = send_recv_msg();
-
-=======
-			send_recv_msg();
-		} catch (UJciException e) {
-			logException(e);
-			e.toUError(errorHandler);
-		} catch (IOException e) {
-			logException(e);
-			errorHandler.setErrorCode(UErrorCode.ER_COMMUNICATION);
-		}
-	}
-
-	public synchronized int getSizeOfCollection(CUBRIDOID oid,
-			String attributeName) {
-		errorHandler = new UError(this);
-		if (isClosed == true) {
-			errorHandler.setErrorCode(UErrorCode.ER_IS_CLOSED);
-			return 0;
 		}
 		try {
 			setBeginTime();
@@ -853,7 +746,6 @@
 			UInputBuffer inBuffer;
 			inBuffer = send_recv_msg();
 
->>>>>>> 2ccf9aa8
 			return inBuffer.readInt();
 		} catch (UJciException e) {
 			logException(e);
@@ -1453,7 +1345,6 @@
 			errorHandler.copyValue(stmt.getRecentError());
 			return null;
 		}
-<<<<<<< HEAD
 
 		pooled_ustmts.add(stmt);
 
@@ -1466,20 +1357,6 @@
 		UAParameter aParameter;
 		aParameter = new UAParameter(attributeName, value);
 
-=======
-
-		pooled_ustmts.add(stmt);
-
-		return stmt;
-	}
-
-	// UFunctionCode.RELATED_TO_COLLECTION
-	protected void manageElementOfSequence(CUBRIDOID oid, String attributeName,
-			int index, Object value, byte flag) throws UJciException, IOException {
-		UAParameter aParameter;
-		aParameter = new UAParameter(attributeName, value);
-
->>>>>>> 2ccf9aa8
 		setBeginTime();
 		checkReconnect();
 		if (errorHandler.getErrorCode() != UErrorCode.ER_NO_ERROR)
