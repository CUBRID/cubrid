--- conflicted
+++ resolved
@@ -165,10 +165,6 @@
 		try {
 			setBeginTime();
 			checkReconnect();
-<<<<<<< HEAD
-			
-=======
->>>>>>> 699f76b8
 			if (errorHandler.getErrorCode() != UErrorCode.ER_NO_ERROR)
 				return;
 
