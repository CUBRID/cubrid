--- conflicted
+++ resolved
@@ -56,19 +56,6 @@
 #include "dbtype.h"
 #include "jsp_comm.h"
 
-<<<<<<< HEAD
-#include "jsp_struct.hpp"
-
-#if defined (SUPPRESS_STRLEN_WARNING)
-#define strlen(s1)  ((int) strlen(s1))
-#endif /* defined (SUPPRESS_STRLEN_WARNING) */
-
-#if !defined(INADDR_NONE)
-#define INADDR_NONE 0xffffffff
-#endif /* !INADDR_NONE */
-
-=======
->>>>>>> 3af8963e
 #define PT_NODE_SP_NAME(node) \
   ((node)->info.sp.name->info.name.original)
 
@@ -93,11 +80,7 @@
 #define SAVEPOINT_ADD_STORED_PROC "ADDSTOREDPROC"
 #define SAVEPOINT_CREATE_STORED_PROC "CREATESTOREDPROC"
 
-<<<<<<< HEAD
-static SOCKET sock_fds[MAX_CALL_COUNT] = { INVALID_SOCKET };
-=======
 #define MAX_ARG_COUNT 64
->>>>>>> 3af8963e
 
 static int server_port = -1;
 static int call_cnt = 0;
@@ -107,61 +90,12 @@
 static int jsp_map_pt_misc_to_sp_mode (PT_MISC_TYPE pt_enum);
 static PT_MISC_TYPE jsp_map_sp_type_to_pt_misc (SP_TYPE_ENUM sp_type);
 
-<<<<<<< HEAD
-static int jsp_get_argument_count (const SP_ARGS * sp_args);
-=======
->>>>>>> 3af8963e
 static int jsp_add_stored_procedure_argument (MOP * mop_p, const char *sp_name, const char *arg_name, int index,
 					      PT_TYPE_ENUM data_type, PT_MISC_TYPE mode, const char *arg_comment);
 static char *jsp_check_stored_procedure_name (const char *str);
 static int jsp_add_stored_procedure (const char *name, const PT_MISC_TYPE type, const PT_TYPE_ENUM ret_type,
 				     PT_NODE * param_list, const char *java_method, const char *comment);
 static int drop_stored_procedure (const char *name, PT_MISC_TYPE expected_type);
-<<<<<<< HEAD
-static int jsp_get_value_size (DB_VALUE * value);
-static int jsp_get_argument_size (DB_ARG_LIST * args);
-
-extern int libcas_main (SOCKET fd);
-
-static int jsp_send_call_request (const SOCKET sockfd, const SP_ARGS * sp_args);
-static int jsp_alloc_response (const SOCKET sockfd, cubmem::extensible_block & blk);
-static int jsp_receive_response (const SOCKET sockfd, const SP_ARGS * sp_args);
-static int jsp_receive_result (cubmem::extensible_block & blk, const SP_ARGS * sp_args);
-static int jsp_receive_error (cubmem::extensible_block & blk, const SP_ARGS * sp_args);
-
-static int jsp_execute_stored_procedure (const SP_ARGS * args);
-static int jsp_do_call_stored_procedure (DB_VALUE * returnval, DB_ARG_LIST * args, const char *name);
-
-static int jsp_make_method_sig_list (PARSER_CONTEXT * parser, PT_NODE * node_list, method_sig_list & sig_list);
-static int *jsp_make_method_arglist (PARSER_CONTEXT * parser, PT_NODE * node_list);
-
-extern bool ssl_client;
-
-/*
- * jsp_init - Initialize Java Stored Procedure
- *   return: none
- *
- * Note:
- */
-
-void
-jsp_init (void)
-{
-  int i;
-  call_cnt = 0;
-
-  for (i = 0; i < MAX_CALL_COUNT; i++)
-    {
-      sock_fds[i] = INVALID_SOCKET;
-      is_prepare_call[i] = false;
-    }
-
-#if defined(WINDOWS)
-  windows_socket_startup (jsp_old_hook);
-#endif /* WINDOWS */
-}
-=======
->>>>>>> 3af8963e
 
 static int jsp_make_method_sig_list (PARSER_CONTEXT * parser, PT_NODE * node_list, method_sig_list & sig_list);
 static int *jsp_make_method_arglist (PARSER_CONTEXT * parser, PT_NODE * node_list);
@@ -413,11 +347,7 @@
 }
 
 /*
-<<<<<<< HEAD
- * jsp_call_stored_procedure - call java stored procedure
-=======
  * jsp_call_stored_procedure - call java stored procedure in constant folding
->>>>>>> 3af8963e
  *   return: call jsp failed return error code
  *   parser(in/out): parser environment
  *   statement(in): a statement node
@@ -538,126 +468,6 @@
 #if defined (CS_MODE)
   db_value_clear (&ret_value);
 #endif
-
-  return error;
-}
-
-/*
- * jsp_call_stored_procedure_ng - call java stored procedure in constant folding
- *   return: call jsp failed return error code
- *   parser(in/out): parser environment
- *   statement(in): a statement node
- *
- * Note:
- */
-
-int
-jsp_call_stored_procedure_ng (PARSER_CONTEXT * parser, PT_NODE * statement)
-{
-  int error = NO_ERROR;
-  PT_NODE *method;
-  const char *method_name;
-  if (!statement || !(method = statement->info.method_call.method_name) || method->node_type != PT_NAME
-      || !(method_name = method->info.name.original))
-    {
-      er_set (ER_WARNING_SEVERITY, ARG_FILE_LINE, ER_OBJ_INVALID_ARGUMENTS, 0);
-      return er_errid ();
-    }
-
-  DB_VALUE ret_value;
-  db_make_null (&ret_value);
-
-  std::vector < DB_VALUE * >args;
-  PT_NODE *vc = statement->info.method_call.arg_list;
-  while (vc)
-    {
-      DB_VALUE *db_value;
-      bool to_break = false;
-
-      /*
-       * Don't clone host vars; they may actually be acting as output variables (e.g., a character array that is
-       * intended to receive bytes from the method), and cloning will ensure that the results never make it to the
-       * expected area.  Since pt_evaluate_tree() always clones its db_values we must not use pt_evaluate_tree() to
-       * extract the db_value from a host variable; instead extract it ourselves. */
-      if (PT_IS_CONST (vc))
-	{
-	  db_value = pt_value_to_db (parser, vc);
-	}
-      else
-	{
-	  db_value = (DB_VALUE *) calloc (1, sizeof (DB_VALUE));
-	  if (db_value == NULL)
-	    {
-	      er_set (ER_ERROR_SEVERITY, ARG_FILE_LINE, ER_OUT_OF_VIRTUAL_MEMORY, 1, sizeof (DB_VALUE));
-	      return er_errid ();
-	    }
-
-	  /* must call pt_evaluate_tree */
-	  pt_evaluate_tree (parser, vc, db_value, 1);
-	  if (pt_has_error (parser))
-	    {
-	      /* to maintain the list to free all the allocated */
-	      to_break = true;
-	    }
-	}
-
-      args.push_back (db_value);
-      vc = vc->next;
-
-      if (to_break)
-	{
-	  break;
-	}
-    }
-
-  if (pt_has_error (parser))
-    {
-      pt_report_to_ersys (parser, PT_SEMANTIC);
-      error = er_errid ();
-    }
-  else
-    {
-      /* call sp */
-      method_sig_list sig_list;
-
-      sig_list.method_sig = nullptr;
-      sig_list.num_methods = 0;
-
-      error = jsp_make_method_sig_list (parser, statement, sig_list);
-      if (error == NO_ERROR)
-	{
-	  error = method_invoke_fold_constants (sig_list, args, ret_value);
-	}
-      sig_list.freemem ();
-    }
-
-  vc = statement->info.method_call.arg_list;
-  for (int i = 0; i < args.size () && vc; i++)
-    {
-      if (!PT_IS_CONST (vc))
-	{
-	  db_value_clear (args[i]);
-	  free_and_init (args[i]);
-	}
-      vc = vc->next;
-    }
-
-  if (error == NO_ERROR)
-    {
-      /* Save the method result. */
-      statement->etc = (void *) db_value_copy (&ret_value);
-      PT_NODE *into = statement->info.method_call.to_return_var;
-
-      const char *into_label;
-      if (into != NULL && into->node_type == PT_NAME && (into_label = into->info.name.original) != NULL)
-	{
-	  /* create another DB_VALUE of the new instance for the label_table */
-	  DB_VALUE *ins_value = db_value_copy (&ret_value);
-	  error = pt_associate_label_with_value_check_reference (into_label, ins_value);
-	}
-    }
-
-  db_value_clear (&ret_value);
 
   return error;
 }
@@ -1535,288 +1345,10 @@
 	int param_cnt = db_get_int (&param_cnt_val);
 	if (sig_num_args != param_cnt)
 	  {
-<<<<<<< HEAD
-	    if (set_get_element (set, i, &v) != NO_ERROR)
-	      {
-		return 0;
-	      }
-
-	    size += jsp_get_value_size (&v);
-	    pr_clear_value (&v);
-	  }
-      }
-      break;
-
-    case DB_TYPE_NULL:
-    default:
-      break;
-    }
-
-  size += 16;			/* type + value's size + mode + arg_data_type */
-  return size;
-}
-
-/*
- * jsp_get_arg_sizes -
- *   return: return do a sum value size of argument list
- *   args(in/out): argument list of jsp
- *
- * Note:
- */
-
-static int
-jsp_get_argument_size (DB_ARG_LIST * args)
-{
-  DB_ARG_LIST *p;
-  int size = 0;
-
-  for (p = args; p != NULL; p = p->next)
-    {
-      size += jsp_get_value_size (p->val);
-    }
-
-  return size;
-}
-
-/*
- * jsp_send_call_request -
- *   return: error code
- *   sockfd(in): socket description
- *   sp_args(in): jsp argument list
- *
- * Note:
- */
-
-static int
-jsp_send_call_request (const SOCKET sockfd, const SP_ARGS * sp_args)
-{
-  int error_code = NO_ERROR;
-  size_t nbytes;
-
-  packing_packer packer;
-  packing_packer packer2;
-
-  cubmem::extensible_block header_buf;
-  cubmem::extensible_block args_buf;
-
-  packer.set_buffer_and_pack_all (args_buf, *sp_args);
-
-  SP_HEADER header;
-  header.command = (int) SP_CODE_INVOKE;
-  header.size = args_buf.get_size ();
-
-  packer2.set_buffer_and_pack_all (header_buf, header);
-  nbytes = jsp_writen (sockfd, packer2.get_buffer_start (), packer2.get_current_size ());
-  if (nbytes != packer2.get_current_size ())
-    {
-      er_set (ER_ERROR_SEVERITY, ARG_FILE_LINE, ER_SP_NETWORK_ERROR, 1, nbytes);
-      error_code = er_errid ();
-    }
-
-  nbytes = jsp_writen (sockfd, packer.get_buffer_start (), packer.get_current_size ());
-  if (nbytes != packer.get_current_size ())
-    {
-      er_set (ER_ERROR_SEVERITY, ARG_FILE_LINE, ER_SP_NETWORK_ERROR, 1, nbytes);
-      error_code = er_errid ();
-    }
-
-  return error_code;
-}
-
-/*
- * jsp_send_destroy_request_all -
- *   return: error code
- *   sockfd(in): socket description
- *
- * Note:
- */
-
-extern int
-jsp_send_destroy_request_all ()
-{
-  for (int i = 0; i < MAX_CALL_COUNT; i++)
-    {
-      int idx = (MAX_CALL_COUNT - 1) - i;
-      if (!IS_INVALID_SOCKET (sock_fds[idx]))
-	{
-	  jsp_send_destroy_request (sock_fds[idx]);
-	  jsp_disconnect_server (sock_fds[idx]);
-	  sock_fds[idx] = INVALID_SOCKET;
-	}
-    }
-  return NO_ERROR;
-}
-
-extern int
-jsp_send_destroy_request (const SOCKET sockfd)
-{
-  OR_ALIGNED_BUF (OR_INT_SIZE) a_request;
-  char *request = OR_ALIGNED_BUF_START (a_request);
-
-  or_pack_int (request, (int) SP_CODE_DESTROY);
-  int nbytes = jsp_writen (sockfd, request, OR_INT_SIZE);
-  if (nbytes != OR_INT_SIZE)
-    {
-      er_set (ER_ERROR_SEVERITY, ARG_FILE_LINE, ER_SP_NETWORK_ERROR, 1, "destroy");
-      return er_errid ();
-    }
-
-  /* read request code */
-  int code;
-  nbytes = jsp_readn (sockfd, (char *) &code, OR_INT_SIZE);
-  if (nbytes != OR_INT_SIZE)
-    {
-      er_set (ER_ERROR_SEVERITY, ARG_FILE_LINE, ER_SP_NETWORK_ERROR, 1, nbytes);
-      return er_errid ();
-    }
-  code = ntohl (code);
-
-  if (code == SP_CODE_DESTROY)
-    {
-      bool mode = ssl_client;
-      ssl_client = false;
-      tran_begin_libcas_function ();
-      libcas_main (sockfd);	/* jdbc call */
-      tran_end_libcas_function ();
-      ssl_client = mode;
-    }
-  else
-    {
-      /* end */
-    }
-
-  return NO_ERROR;
-}
-
-/*
- * jsp_receive_response -
- *   return: error code
- *   sockfd(in) : socket description
- *   sp_args(in) : stored procedure argument list
- *
- * Note:
- */
-
-static int
-jsp_receive_response (const SOCKET sockfd, const SP_ARGS * sp_args)
-{
-  int nbytes;
-  int command_code = -1;
-  int error_code = NO_ERROR;
-
-  while (true)
-    {
-      /* read request command code */
-      nbytes = jsp_readn (sockfd, (char *) &command_code, OR_INT_SIZE);
-      if (nbytes != OR_INT_SIZE)
-	{
-	  er_set (ER_ERROR_SEVERITY, ARG_FILE_LINE, ER_SP_NETWORK_ERROR, 1, nbytes);
-	  return ER_SP_NETWORK_ERROR;
-	}
-      command_code = ntohl (command_code);
-
-      if (command_code == SP_CODE_INTERNAL_JDBC)
-	{
-	  tran_begin_libcas_function ();
-	  error_code = libcas_main (sockfd);	/* jdbc call */
-	  tran_end_libcas_function ();
-	  if (error_code != NO_ERROR)
-	    {
-	      break;
-	    }
-	  continue;
-	}
-      else if (command_code == SP_CODE_RESULT || command_code == SP_CODE_ERROR)
-	{
-	  /* read size of buffer to allocate and data */
-	  cubmem::extensible_block blk;
-	  error_code = jsp_alloc_response (sockfd, blk);
-	  if (error_code != NO_ERROR)
-	    {
-	      break;
-	    }
-
-	  switch (command_code)
-	    {
-	    case SP_CODE_RESULT:
-	      error_code = jsp_receive_result (blk, sp_args);
-	      break;
-	    case SP_CODE_ERROR:
-	      error_code = jsp_receive_error (blk, sp_args);
-	      break;
-	    }
-	  break;
-	}
-      else
-	{
-	  er_set (ER_ERROR_SEVERITY, ARG_FILE_LINE, ER_SP_NETWORK_ERROR, 1, command_code);
-	  error_code = ER_SP_NETWORK_ERROR;
-	  break;
-	}
-    }
-
-  return error_code;
-}
-
-static int
-jsp_alloc_response (const SOCKET sockfd, cubmem::extensible_block & blk)
-{
-  int nbytes, res_size;
-  nbytes = jsp_readn (sockfd, (char *) &res_size, OR_INT_SIZE);
-  if (nbytes != OR_INT_SIZE)
-    {
-      er_set (ER_ERROR_SEVERITY, ARG_FILE_LINE, ER_SP_NETWORK_ERROR, 1, nbytes);
-      return ER_SP_NETWORK_ERROR;
-    }
-  res_size = ntohl (res_size);
-
-  blk.extend_to (res_size);
-
-  nbytes = jsp_readn (sockfd, blk.get_ptr (), res_size);
-  if (nbytes != res_size)
-    {
-      er_set (ER_ERROR_SEVERITY, ARG_FILE_LINE, ER_SP_NETWORK_ERROR, 1, nbytes);
-      return ER_SP_NETWORK_ERROR;
-    }
-
-  return NO_ERROR;
-}
-
-static int
-jsp_receive_result (cubmem::extensible_block & blk, const SP_ARGS * sp_args)
-{
-  int error_code = NO_ERROR;
-
-  packing_unpacker unpacker;
-  unpacker.set_buffer (blk.get_ptr (), blk.get_size ());
-
-  SP_VALUE value_unpacker;
-  db_make_null (sp_args->returnval);
-  value_unpacker.value = sp_args->returnval;
-  value_unpacker.unpack (unpacker);
-
-  DB_VALUE temp;
-  int i = 0;
-  for (DB_ARG_LIST * arg_list_p = sp_args->args; arg_list_p != NULL; arg_list_p = arg_list_p->next)
-    {
-      if (sp_args->arg_mode[i++] < SP_MODE_OUT)
-	{
-	  continue;
-	}
-
-      value_unpacker.value = &temp;
-      value_unpacker.unpack (unpacker);
-
-      db_value_clear (arg_list_p->val);
-      db_value_clone (&temp, arg_list_p->val);
-      db_value_clear (&temp);
-    }
-=======
 	    er_set (ER_ERROR_SEVERITY, ARG_FILE_LINE, ER_SP_INVALID_PARAM_COUNT, 2, param_cnt, sig_num_args);
 	    error = er_errid ();
 	    goto end;
 	  }
->>>>>>> 3af8963e
 
 	DB_VALUE args;
 	/* arg_mode, arg_type */
@@ -1826,37 +1358,6 @@
 	    goto end;
 	  }
 
-<<<<<<< HEAD
-static int
-jsp_receive_error (cubmem::extensible_block & blk, const SP_ARGS * sp_args)
-{
-  int error_code = NO_ERROR;
-  DB_VALUE error_value, error_msg;
-
-  db_make_null (&error_value);
-  db_make_null (&error_msg);
-  db_make_null (sp_args->returnval);
-
-  packing_unpacker unpacker;
-  unpacker.set_buffer (blk.get_ptr (), blk.get_size ());
-
-  SP_VALUE value_unpacker;
-
-  value_unpacker.value = &error_value;
-  value_unpacker.unpack (unpacker);
-
-  value_unpacker.value = &error_msg;
-  value_unpacker.unpack (unpacker);
-
-  er_set (ER_ERROR_SEVERITY, ARG_FILE_LINE, ER_SP_EXECUTE_ERROR, 1, db_get_string (&error_msg));
-  error_code = er_errid ();
-
-  db_value_clear (&error_value);
-  db_value_clear (&error_msg);
-
-  return error_code;
-}
-=======
 	DB_SET *param_set = db_get_set (&args);
 	for (int i = 0; i < sig_num_args; i++)
 	  {
@@ -1917,7 +1418,6 @@
 
 	const char *method_name = db_get_string (&method);
 	int method_name_len = db_get_string_size (&method);
->>>>>>> 3af8963e
 
 	sig->method_name = (char *) db_private_alloc (NULL, method_name_len + 1);
 	if (!sig->method_name)
@@ -1929,32 +1429,6 @@
 	memcpy (sig->method_name, method_name, method_name_len);
 	sig->method_name[method_name_len] = 0;
 
-<<<<<<< HEAD
-#if defined (CS_MODE)
-  const char *db_name = net_client_get_server_name ();
-#else
-  const char *db_name = boot_db_name ();
-#endif
-
-retry:
-  if (IS_INVALID_SOCKET (sock_fds[call_cnt]))
-    {
-      if (server_port == -1)	/* try to connect at the first time */
-	{
-	  server_port = jsp_get_server_port ();
-	}
-
-      if (server_port != -1)
-	{
-	  sock_fds[call_cnt] = jsp_connect_server (db_name, server_port);
-
-	  /* ask port number of javasp server from cub_server and try connection again  */
-	  if (IS_INVALID_SOCKET (sock_fds[call_cnt]))
-	    {
-	      server_port = jsp_get_server_port ();
-	      sock_fds[call_cnt] = jsp_connect_server (db_name, server_port);
-	    }
-=======
 
 	sig->method_arg_pos = (int *) db_private_alloc (NULL, (sig_num_args + 1) * sizeof (int));
 	if (!sig->method_arg_pos)
@@ -1967,7 +1441,6 @@
 	  {
 	    sig->method_arg_pos[i] = i;
 	  }
->>>>>>> 3af8963e
 
 
 	sig->arg_info.arg_mode = (int *) db_private_alloc (NULL, (sig_num_args + 1) * sizeof (int));
@@ -2002,91 +1475,6 @@
   }
 
 end:
-<<<<<<< HEAD
-  call_cnt--;
-  if (error != NO_ERROR || is_prepare_call[call_cnt])
-    {
-      // jsp_send_destroy_request (sock_fd);
-      jsp_disconnect_server (sock_fd);
-      sock_fds[call_cnt] = INVALID_SOCKET;
-    }
-
-  return error;
-}
-
-/*
- * jsp_do_call_stored_procedure -
- *   return: Error Code
- *   returnval(in/out):
- *   args(in/out):
- *   name(in):
- *
- * Note:
- */
-
-static int
-jsp_do_call_stored_procedure (DB_VALUE * returnval, DB_ARG_LIST * args, const char *name)
-{
-  DB_OBJECT *mop_p, *arg_mop_p;
-  SP_ARGS sp_args;
-  DB_VALUE method, param, param_cnt_val, return_type, temp, mode, arg_type;
-  int arg_cnt, param_cnt, i;
-  DB_SET *param_set;
-  int save;
-  int err = NO_ERROR;
-
-  AU_DISABLE (save);
-
-  db_make_null (&method);
-  db_make_null (&param);
-
-  mop_p = jsp_find_stored_procedure (name);
-  if (!mop_p)
-    {
-      assert (er_errid () != NO_ERROR);
-      err = er_errid ();
-      goto error;
-    }
-
-  err = db_get (mop_p, SP_ATTR_TARGET, &method);
-  if (err != NO_ERROR)
-    {
-      goto error;
-    }
-
-  sp_args.name = db_get_string (&method);
-  if (!sp_args.name)
-    {
-      er_set (ER_ERROR_SEVERITY, ARG_FILE_LINE, ER_SP_INVAILD_JAVA_METHOD, 0);
-      err = er_errid ();
-      goto error;
-    }
-  sp_args.returnval = returnval;
-  sp_args.args = args;
-
-  err = db_get (mop_p, SP_ATTR_ARG_COUNT, &param_cnt_val);
-  if (err != NO_ERROR)
-    {
-      goto error;
-    }
-
-  param_cnt = db_get_int (&param_cnt_val);
-  arg_cnt = jsp_get_argument_count (&sp_args);
-  if (param_cnt != arg_cnt)
-    {
-      er_set (ER_ERROR_SEVERITY, ARG_FILE_LINE, ER_SP_INVALID_PARAM_COUNT, 2, param_cnt, arg_cnt);
-      err = er_errid ();
-      goto error;
-    }
-  sp_args.arg_count = arg_cnt;
-
-  err = db_get (mop_p, SP_ATTR_ARGS, &param);
-  if (err != NO_ERROR)
-    {
-      goto error;
-    }
-=======
->>>>>>> 3af8963e
 
   if (error != NO_ERROR)
     {
@@ -2142,281 +1530,5 @@
        */
     }
 
-<<<<<<< HEAD
-  return error;
-}
-
-/*
- * jsp_set_prepare_call -
- *   return: none
- *
- * Note:
- */
-
-void
-jsp_set_prepare_call (void)
-{
-  int depth = tran_get_libcas_depth ();
-  is_prepare_call[depth] = true;
-}
-
-/*
- * jsp_unset_prepare_call -
- *   return: none
- *
- * Note:
- */
-
-void
-jsp_unset_prepare_call (void)
-{
-  int depth = tran_get_libcas_depth ();
-  is_prepare_call[depth] = false;
-}
-
-/*
- * jsp_is_prepare_call -
- *   return: bool
- *
- * Note:
- */
-
-bool
-jsp_is_prepare_call ()
-{
-  int depth = tran_get_libcas_depth ();
-  return is_prepare_call[depth];
-}
-
-/*
- * jsp_make_method_sig_list () - converts a parse expression tree list of
- *                            method calls to method signature list
- *   return: A NULL return indicates a (memory) error occurred
- *   parser(in):
- *   node_list(in): should be parse method nodes
- *   subquery_as_attr_list(in):
- */
-static int
-jsp_make_method_sig_list (PARSER_CONTEXT * parser, PT_NODE * node, method_sig_list & sig_list)
-{
-  int error = NO_ERROR;
-  DB_VALUE method, param_cnt_val, mode, arg_type, temp, result_type;
-
-  int sig_num_args = pt_length_of_list (node->info.method_call.arg_list);
-  std::vector < int >sig_arg_mode;
-  std::vector < int >sig_arg_type;
-  int sig_result_type;
-
-  METHOD_SIG *sig = nullptr;
-
-  {
-    char *parsed_method_name = (char *) node->info.method_call.method_name->info.name.original;
-    DB_OBJECT *mop_p = jsp_find_stored_procedure (parsed_method_name);
-    if (mop_p)
-      {
-	/* check java stored prcedure target */
-	error = db_get (mop_p, SP_ATTR_TARGET, &method);
-	if (error != NO_ERROR)
-	  {
-	    goto end;
-	  }
-
-	/* check arg count */
-	error = db_get (mop_p, SP_ATTR_ARG_COUNT, &param_cnt_val);
-	if (error != NO_ERROR)
-	  {
-	    goto end;
-	  }
-
-	int param_cnt = db_get_int (&param_cnt_val);
-	if (sig_num_args != param_cnt)
-	  {
-	    er_set (ER_ERROR_SEVERITY, ARG_FILE_LINE, ER_SP_INVALID_PARAM_COUNT, 2, param_cnt, sig_num_args);
-	    error = er_errid ();
-	    goto end;
-	  }
-
-	DB_VALUE args;
-	/* arg_mode, arg_type */
-	error = db_get (mop_p, SP_ATTR_ARGS, &args);
-	if (error != NO_ERROR)
-	  {
-	    goto end;
-	  }
-
-	DB_SET *param_set = db_get_set (&args);
-	for (int i = 0; i < sig_num_args; i++)
-	  {
-	    set_get_element (param_set, i, &temp);
-	    DB_OBJECT *arg_mop_p = db_get_object (&temp);
-	    if (arg_mop_p)
-	      {
-		if (db_get (arg_mop_p, SP_ATTR_MODE, &mode) == NO_ERROR)
-		  {
-		    sig_arg_mode.push_back (db_get_int (&mode));
-		  }
-
-		if (db_get (arg_mop_p, SP_ATTR_DATA_TYPE, &arg_type) == NO_ERROR)
-		  {
-		    int type_val = db_get_int (&arg_type);
-		    if (type_val == DB_TYPE_RESULTSET && !jsp_is_prepare_call ())
-		      {
-			er_set (ER_ERROR_SEVERITY, ARG_FILE_LINE, ER_SP_CANNOT_RETURN_RESULTSET, 0);
-			error = er_errid ();
-			goto end;
-		      }
-		    sig_arg_type.push_back (type_val);
-		  }
-
-		pr_clear_value (&mode);
-		pr_clear_value (&arg_type);
-		pr_clear_value (&temp);
-	      }
-	  }
-	pr_clear_value (&args);
-
-	/* result type */
-	error = db_get (mop_p, SP_ATTR_RETURN_TYPE, &result_type);
-	if (error != NO_ERROR)
-	  {
-	    goto end;
-	  }
-	sig_result_type = db_get_int (&result_type);
-	if (sig_result_type == DB_TYPE_RESULTSET && !jsp_is_prepare_call ())
-	  {
-	    er_set (ER_ERROR_SEVERITY, ARG_FILE_LINE, ER_SP_CANNOT_RETURN_RESULTSET, 0);
-	    error = er_errid ();
-	    goto end;
-	  }
-      }
-    else
-      {
-	error = er_errid ();
-	goto end;
-      }
-
-    sig = sig_list.method_sig = (METHOD_SIG *) db_private_alloc (NULL, sizeof (METHOD_SIG));
-    if (sig)
-      {
-	sig->next = nullptr;
-	sig->num_method_args = sig_num_args;
-	sig->method_type = METHOD_TYPE_JAVA_SP;
-
-	const char *method_name = db_get_string (&method);
-	int method_name_len = db_get_string_size (&method);
-
-	sig->method_name = (char *) db_private_alloc (NULL, method_name_len + 1);
-	if (!sig->method_name)
-	  {
-	    error = ER_OUT_OF_VIRTUAL_MEMORY;
-	    goto end;
-	  }
-
-	memcpy (sig->method_name, method_name, method_name_len);
-	sig->method_name[method_name_len] = 0;
-
-
-	sig->method_arg_pos = (int *) db_private_alloc (NULL, (sig_num_args + 1) * sizeof (int));
-	if (!sig->method_arg_pos)
-	  {
-	    error = ER_OUT_OF_VIRTUAL_MEMORY;
-	    goto end;
-	  }
-
-	for (int i = 0; i < sig_num_args + 1; i++)
-	  {
-	    sig->method_arg_pos[i] = i;
-	  }
-
-
-	sig->arg_info.arg_mode = (int *) db_private_alloc (NULL, (sig_num_args + 1) * sizeof (int));
-	if (!sig->arg_info.arg_mode)
-	  {
-	    error = ER_OUT_OF_VIRTUAL_MEMORY;
-	    goto end;
-	  }
-
-	sig->arg_info.arg_type = (int *) db_private_alloc (NULL, (sig_num_args + 1) * sizeof (int));
-	if (!sig->arg_info.arg_type)
-	  {
-	    error = ER_OUT_OF_VIRTUAL_MEMORY;
-	    goto end;
-	  }
-
-	for (int i = 0; i < sig_num_args; i++)
-	  {
-	    sig->arg_info.arg_mode[i] = sig_arg_mode[i];
-	    sig->arg_info.arg_type[i] = sig_arg_type[i];
-	  }
-
-	sig->arg_info.result_type = sig_result_type;
-
-	sig_list.num_methods = 1;
-      }
-    else
-      {
-	error = ER_OUT_OF_VIRTUAL_MEMORY;
-	goto end;
-      }
-  }
-
-end:
-
-  if (error != NO_ERROR)
-    {
-      if (sig)
-	{
-	  sig->freemem ();
-	}
-      sig_list.method_sig = nullptr;
-      sig_list.num_methods = 0;
-    }
-
-  pr_clear_value (&method);
-  pr_clear_value (&param_cnt_val);
-  pr_clear_value (&result_type);
-
-  return error;
-}
-
-/*
- * pt_to_method_arglist () - converts a parse expression tree list of
- *                           method call arguments to method argument array
- *   return: A NULL on error occurred
- *   parser(in):
- *   target(in):
- *   node_list(in): should be parse name nodes
- *   subquery_as_attr_list(in):
- */
-static int *
-jsp_make_method_arglist (PARSER_CONTEXT * parser, PT_NODE * node_list)
-{
-  int *arg_list = NULL;
-  int i = 0;
-  int num_args = pt_length_of_list (node_list);
-  PT_NODE *node;
-
-  arg_list = (int *) db_private_alloc (NULL, num_args * sizeof (int));
-  if (!arg_list)
-    {
-      return NULL;
-    }
-
-  for (node = node_list; node != NULL; node = node->next)
-    {
-      arg_list[i] = i;
-      i++;
-      /*
-         arg_list[i] = pt_find_attribute (parser, node, subquery_as_attr_list);
-         if (arg_list[i] == -1)
-         {
-         return NULL;
-         }
-         i++;
-       */
-    }
-
-=======
->>>>>>> 3af8963e
   return arg_list;
 }