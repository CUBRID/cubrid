--- conflicted
+++ resolved
@@ -58,17 +58,11 @@
 #include "system_parameter.h"
 #include "network_interface_cl.h"
 #include "unicode_support.h"
-<<<<<<< HEAD
 #include "dbtype_common.h"
-=======
-
-#include "dbval.h"		/* this must be the last header file included!!! */
-
 #if defined (SUPPRESS_STRLEN_WARNING)
 #define strlen(s1)  ((int) strlen(s1))
 #endif /* defined (SUPPRESS_STRLEN_WARNING) */
 
->>>>>>> b9cd9b4b
 #if !defined(INADDR_NONE)
 #define INADDR_NONE 0xffffffff
 #endif /* !INADDR_NONE */
