/*
 * Copyright (c) 2016 CUBRID Corporation.
 *
 * Redistribution and use in source and binary forms, with or without modification,
 * are permitted provided that the following conditions are met:
 *
 * - Redistributions of source code must retain the above copyright notice,
 *   this list of conditions and the following disclaimer.
 *
 * - Redistributions in binary form must reproduce the above copyright notice,
 *   this list of conditions and the following disclaimer in the documentation
 *   and/or other materials provided with the distribution.
 *
 * - Neither the name of the <ORGANIZATION> nor the names of its contributors
 *   may be used to endorse or promote products derived from this software without
 *   specific prior written permission.
 *
 * THIS SOFTWARE IS PROVIDED BY THE COPYRIGHT HOLDERS AND CONTRIBUTORS "AS IS" AND
 * ANY EXPRESS OR IMPLIED WARRANTIES, INCLUDING, BUT NOT LIMITED TO, THE IMPLIED
 * WARRANTIES OF MERCHANTABILITY AND FITNESS FOR A PARTICULAR PURPOSE ARE DISCLAIMED.
 * IN NO EVENT SHALL THE COPYRIGHT OWNER OR CONTRIBUTORS BE LIABLE FOR ANY DIRECT,
 * INDIRECT, INCIDENTAL, SPECIAL, EXEMPLARY, OR CONSEQUENTIAL DAMAGES (INCLUDING,
 * BUT NOT LIMITED TO, PROCUREMENT OF SUBSTITUTE GOODS OR SERVICES; LOSS OF USE, DATA,
 * OR PROFITS; OR BUSINESS INTERRUPTION) HOWEVER CAUSED AND ON ANY THEORY OF LIABILITY,
 * WHETHER IN CONTRACT, STRICT LIABILITY, OR TORT (INCLUDING NEGLIGENCE OR OTHERWISE)
 * ARISING IN ANY WAY OUT OF THE USE OF THIS SOFTWARE, EVEN IF ADVISED OF THE POSSIBILITY
 * OF SUCH DAMAGE.
 *
 */

package com.cubrid.plcsql.handler;

import com.cubrid.jsp.Server;
import com.cubrid.jsp.data.CompileInfo;
import com.cubrid.plcsql.compiler.Misc;
import com.cubrid.plcsql.compiler.ParseTreeConverter;
import com.cubrid.plcsql.compiler.ParseTreePrinter;
import com.cubrid.plcsql.compiler.PcsLexerEx;
import com.cubrid.plcsql.compiler.SemanticError;
import com.cubrid.plcsql.compiler.ServerAPI;
import com.cubrid.plcsql.compiler.SqlSemantics;
import com.cubrid.plcsql.compiler.StaticSqlCollector;
import com.cubrid.plcsql.compiler.antlrgen.PcsParser;
import com.cubrid.plcsql.compiler.ast.Unit;
import com.cubrid.plcsql.compiler.visitor.TypeChecker;
import java.io.File;
import java.io.FileNotFoundException;
import java.io.PrintStream;
import java.util.ArrayList;
import java.util.HashMap;
import java.util.Iterator;
import java.util.List;
import java.util.Map;
import org.antlr.v4.runtime.*;
import org.antlr.v4.runtime.tree.*;

public class TestMain {

    public static CompileInfo compilePLCSQL(String in, boolean verbose) {
        int optionFlags = verbose ? OPT_VERBOSE : 0;
        CharStream input = CharStreams.fromString(in);
        try {
            return compileInner(input, optionFlags, 0, null);
        } catch (SemanticError e) {
<<<<<<< HEAD
            // TODO: define an error code list
            CompileInfo err = new CompileInfo(-1, e.lineNo, 0, e.getMessage());
            return err;
        } catch (AssertionError e) { // TODO: AssertionError must have been turned into the built-in
            // ProgramError
            Server.log(e);
            CompileInfo err = new CompileInfo(-1, 0, 0, "Internal Error");
            return err;
        } catch (Throwable e) {
            Server.log(e);
            CompileInfo err = new CompileInfo(-1, 0, 0, "Internal Error");
=======
            CompileInfo err = new CompileInfo(-1, e.lineNo, e.getMessage());
            return err;
        } catch (Throwable e) {
            Server.log(e);
            CompileInfo err = new CompileInfo(-1, 0, "internal error");
>>>>>>> a085c83b
            return err;
        }
    }

    public static void main(String[] args) {

        if (args.length == 0) {
            throw new RuntimeException("requires arguments (PL/CSQL file paths)");
        }

        int optionFlags = OPT_VERBOSE;

        int i;
        for (i = 0; i < args.length; i++) {
            String arg = args[i];
            if (arg.startsWith("-")) {
                if ("-p".equals(arg)) {
                    optionFlags |= OPT_PRINT_PARSE_TREE;
                } else {
                    throw new RuntimeException("unknown option " + arg);
                }
            } else {
                break;
            }
        }

        int total = (args.length - i);
        int failCnt = 0;
        for (int j = i; j < args.length; j++) {

            int seq = j - i;
            String infile = args[j];
            System.out.println(String.format("file #%d: %s", seq, infile));

            try {
                // compile
                CharStream input = CharStreams.fromFileName(infile);
                CompileInfo info = compileInner(input, optionFlags, seq, infile);

                // generate Java file
                long t0 = System.currentTimeMillis();
                PrintStream out = getJavaCodeOutStream(info.className);
                out.println(String.format("// seq=%05d, input-file=%s", seq, infile));
                out.print(info.translated);
                out.close();
                printElapsedTime("generating Java file", t0);

                //
                System.out.println("create statement: " + info.createStmt);
                System.out.println(" - success");

            } catch (Throwable e) {
                if (e instanceof SemanticError) {
                    System.err.println(
                            "Semantic Error on line " + ((SemanticError) e).lineNo + ":");
                }

                e.printStackTrace();
                System.err.println(" - failure");
                failCnt++;
            }
        }

        System.out.println(
                String.format(
                        "total: %d, success: %d, failure: %d", total, (total - failCnt), failCnt));
    }

    // ------------------------------------------------------------------
    // Private
    // ------------------------------------------------------------------

    private static final int OPT_VERBOSE = 1;
    private static final int OPT_PRINT_PARSE_TREE = 1 << 1;

    private static ParseTree parse(CharStream input, boolean verbose, String[] sqlTemplate) {

        long t0 = 0L;

        if (verbose) {
            t0 = System.currentTimeMillis();
        }

        PcsLexerEx lexer = new PcsLexerEx(input);
        CommonTokenStream tokens = new CommonTokenStream(lexer);
        PcsParser parser = new PcsParser(tokens);

        SyntaxErrorIndicator sei = new SyntaxErrorIndicator();
        parser.addErrorListener(sei);

        if (verbose) {
            t0 = printElapsedTime("  preparing parser", t0);
        }

        ParseTree ret = parser.sql_script();

        if (verbose) {
            printElapsedTime("  calling parser", t0);
        }

        if (sei.hasError) {
            throw new RuntimeException("syntax error");
        }

        sqlTemplate[0] = lexer.getCreateSqlTemplate();
        return ret;
    }

    private static PrintStream getParseTreePrinterOutStream(int seq) {

        // create a output stream to print parse tree
        String outfile = String.format("./pt/T%05d.pt", seq);
        File g = new File(outfile);
        try {
            return new PrintStream(g);
        } catch (FileNotFoundException e) {
            throw new RuntimeException(e);
        }
    }

    private static PrintStream getJavaCodeOutStream(String className) {

        String outfile = String.format("./pt/%s.java", className);
        File g = new File(outfile);
        if (g.exists()) {
            throw new RuntimeException("file exists: " + outfile);
        }

        try {
            return new PrintStream(g);
        } catch (FileNotFoundException e) {
            throw new RuntimeException(e);
        }
    }

    private static long printElapsedTime(String msg, long t0) {
        long t = System.currentTimeMillis();
        System.out.println(String.format("%s: %f sec", msg, (t - t0) / 1000.0));
        return t;
    }

    private static CompileInfo compileInner(
            CharStream input, int optionFlags, int seq, String infile) {

        boolean verbose = (optionFlags & OPT_VERBOSE) > 0;

        long t0 = 0L;
        if (verbose) {
            t0 = System.currentTimeMillis();
        }

        // ------------------------------------------
        // parsing

        String[] sqlTemplate = new String[1];
        ParseTree tree = parse(input, verbose, sqlTemplate);
        if (tree == null) {
            throw new RuntimeException("parsing failed");
        }

        if (verbose) {
            t0 = printElapsedTime("parsing", t0);
        }

        // ------------------------------------------
        // printing parse tree (optional)

        if ((optionFlags & OPT_PRINT_PARSE_TREE) > 0) {
            // walk with a pretty printer to print parse tree
            PrintStream out = getParseTreePrinterOutStream(seq);
            ParseTreePrinter pp = new ParseTreePrinter(out, infile);
            ParseTreeWalker.DEFAULT.walk(pp, tree);
            out.close();

            if (verbose) {
                t0 = printElapsedTime("printing", t0);
            }
        }

        // ------------------------------------------
        // collect Static SQL in the parse tree

        StaticSqlCollector ssc = new StaticSqlCollector();
        ParseTreeWalker.DEFAULT.walk(ssc, tree);

        if (verbose) {
            t0 = printElapsedTime("collecting Static SQL", t0);
        }

        // ------------------------------------------
        // call server API for each SQL to get its semantic information

        List<String> sqlTexts = new ArrayList(ssc.staticSqlTexts.values());
        List<SqlSemantics> sqlSemantics =
                ServerAPI.getSqlSemantics(sqlTexts); // server interaction  may take a long time

        int seqNo = -1;
        Iterator<ParserRuleContext> iterCtx = ssc.staticSqlTexts.keySet().iterator();
        Map<ParserRuleContext, SqlSemantics> staticSqls = new HashMap<>();

        if (sqlSemantics != null) {
            for (SqlSemantics ss : sqlSemantics) {

                assert ss.seqNo >= 0;

                ParserRuleContext ctx = null;
                while (true) {
                    ctx = iterCtx.next();
                    assert ctx != null;
                    seqNo++;
                    if (seqNo == ss.seqNo) {
                        break;
                    }
                }

                if (ss.errCode == 0) {
                    staticSqls.put(ctx, ss);
                } else {
                    throw new SemanticError(Misc.getLineOf(ctx), ss.errMsg); // s410
                }
            }
        }

        if (verbose) {
            t0 = printElapsedTime("analyzing Static SQL", t0);
        }

        // ------------------------------------------
        // converting parse tree to AST

        ParseTreeConverter converter = new ParseTreeConverter(staticSqls);
        Unit unit = (Unit) converter.visit(tree);

        if (verbose) {
            t0 = printElapsedTime("converting", t0);
        }

        // ------------------------------------------
        // ask server semantic infomation
        // . signature of a global procedure/function
        // . whether a name represent a serial or not
        // . type of a table column
        converter.askServerSemanticQuestions();

        if (verbose) {
            t0 = printElapsedTime("asking server global semantics", t0);
        }

        // ------------------------------------------
        // typechecking

        TypeChecker typeChecker = new TypeChecker(converter.symbolStack);
        typeChecker.visitUnit(unit);

        if (verbose) {
            t0 = printElapsedTime("typechecking", t0);
        }

        // ------------------------------------------
        //

        CompileInfo info =
                new CompileInfo(
                        unit.toJavaCode(),
                        String.format(sqlTemplate[0], unit.getJavaSignature()),
                        unit.getClassName(),
                        unit.getJavaSignature());
        return info;
    }

    private static class SyntaxErrorIndicator extends BaseErrorListener {

        boolean hasError = false;

        @Override
        public void syntaxError(
                Recognizer<?, ?> recognizer,
                Object offendingSymbol,
                int line,
                int charPositionInLine,
                String msg,
                RecognitionException e) {
            hasError = true;
        }
    }
}<|MERGE_RESOLUTION|>--- conflicted
+++ resolved
@@ -62,25 +62,12 @@
         try {
             return compileInner(input, optionFlags, 0, null);
         } catch (SemanticError e) {
-<<<<<<< HEAD
             // TODO: define an error code list
             CompileInfo err = new CompileInfo(-1, e.lineNo, 0, e.getMessage());
             return err;
-        } catch (AssertionError e) { // TODO: AssertionError must have been turned into the built-in
-            // ProgramError
-            Server.log(e);
-            CompileInfo err = new CompileInfo(-1, 0, 0, "Internal Error");
-            return err;
         } catch (Throwable e) {
             Server.log(e);
-            CompileInfo err = new CompileInfo(-1, 0, 0, "Internal Error");
-=======
-            CompileInfo err = new CompileInfo(-1, e.lineNo, e.getMessage());
-            return err;
-        } catch (Throwable e) {
-            Server.log(e);
-            CompileInfo err = new CompileInfo(-1, 0, "internal error");
->>>>>>> a085c83b
+            CompileInfo err = new CompileInfo(-1, 0, 0, "internal error");
             return err;
         }
     }
