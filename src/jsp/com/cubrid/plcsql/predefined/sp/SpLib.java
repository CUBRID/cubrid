/*
 * Copyright (c) 2016 CUBRID Corporation.
 *
 * Redistribution and use in source and binary forms, with or without modification,
 * are permitted provided that the following conditions are met:
 *
 * - Redistributions of source code must retain the above copyright notice,
 *   this list of conditions and the following disclaimer.
 *
 * - Redistributions in binary form must reproduce the above copyright notice,
 *   this list of conditions and the following disclaimer in the documentation
 *   and/or other materials provided with the distribution.
 *
 * - Neither the name of the <ORGANIZATION> nor the names of its contributors
 *   may be used to endorse or promote products derived from this software without
 *   specific prior written permission.
 *
 * THIS SOFTWARE IS PROVIDED BY THE COPYRIGHT HOLDERS AND CONTRIBUTORS "AS IS" AND
 * ANY EXPRESS OR IMPLIED WARRANTIES, INCLUDING, BUT NOT LIMITED TO, THE IMPLIED
 * WARRANTIES OF MERCHANTABILITY AND FITNESS FOR A PARTICULAR PURPOSE ARE DISCLAIMED.
 * IN NO EVENT SHALL THE COPYRIGHT OWNER OR CONTRIBUTORS BE LIABLE FOR ANY DIRECT,
 * INDIRECT, INCIDENTAL, SPECIAL, EXEMPLARY, OR CONSEQUENTIAL DAMAGES (INCLUDING,
 * BUT NOT LIMITED TO, PROCUREMENT OF SUBSTITUTE GOODS OR SERVICES; LOSS OF USE, DATA,
 * OR PROFITS; OR BUSINESS INTERRUPTION) HOWEVER CAUSED AND ON ANY THEORY OF LIABILITY,
 * WHETHER IN CONTRACT, STRICT LIABILITY, OR TORT (INCLUDING NEGLIGENCE OR OTHERWISE)
 * ARISING IN ANY WAY OUT OF THE USE OF THIS SOFTWARE, EVEN IF ADVISED OF THE POSSIBILITY
 * OF SUCH DAMAGE.
 *
 */

package com.cubrid.plcsql.predefined.sp;

import com.cubrid.plcsql.builtin.DBMS_OUTPUT;
import java.math.BigDecimal;
import java.sql.*;
import java.sql.Date;
import java.sql.Time;
import java.sql.Timestamp;
import java.time.LocalDate;
import java.time.LocalDateTime;
import java.time.LocalTime;
import java.time.ZonedDateTime;
import java.time.temporal.ChronoUnit;
import java.util.Objects;
import java.util.regex.PatternSyntaxException;

public class SpLib {

    public static class $APP_ERROR extends RuntimeException {}

    public static class CASE_NOT_FOUND extends RuntimeException {}

    public static class CURSOR_ALREADY_OPEN extends RuntimeException {}

    public static class DUP_VAL_ON_INDEX extends RuntimeException {}

    public static class INVALID_CURSOR extends RuntimeException {}

    public static class LOGIN_DENIED extends RuntimeException {}

    public static class NO_DATA_FOUND extends RuntimeException {}

    public static class PROGRAM_ERROR extends RuntimeException {}

    public static class ROWTYPE_MISMATCH extends RuntimeException {}

    public static class STORAGE_ERROR extends RuntimeException {}

    public static class TOO_MANY_ROWS extends RuntimeException {}

    public static class VALUE_ERROR extends RuntimeException {}

    public static class ZERO_DIVIDE extends RuntimeException {}

    public static String SQLERRM = null;
    public static Integer SQLCODE = null;
    public static Date SYSDATE = null;

    public static Object raiseCaseNotFound() {
        throw new CASE_NOT_FOUND();
    }

    public static void PUT_LINE(Object s) {
        DBMS_OUTPUT.putLine(s.toString());
    }

    public static class Query {
        public final String query;
        public ResultSet rs;

        public Query(String query) {
            this.query = query;
        }

        public void open(Connection conn, Object... val) throws Exception {
            if (isOpen()) {
                throw new RuntimeException("already open");
            }
            PreparedStatement pstmt = conn.prepareStatement(query);
            for (int i = 0; i < val.length; i++) {
                pstmt.setObject(i + 1, val[i]);
            }
            rs = pstmt.executeQuery();
        }

        public void close() throws Exception {
            if (rs != null) {
                Statement stmt = rs.getStatement();
                if (stmt != null) {
                    stmt.close();
                }
                rs = null;
            }
        }

        public boolean isOpen() throws Exception {
            return (rs != null && !rs.isClosed());
        }

        public boolean found() throws Exception {
            if (!isOpen()) {
                throw new RuntimeException("invalid cursor");
            }
            return rs.getRow() > 0;
        }

        public boolean notFound() throws Exception {
            if (!isOpen()) {
                throw new RuntimeException("invalid cursor");
            }
            return rs.getRow() == 0;
        }

        public int rowCount() throws Exception {
            if (!isOpen()) {
                throw new RuntimeException("invalid cursor");
            }
            return rs.getRow();
        }
    }

    // ------------------------------------
    // operators
    // ------------------------------------

    // ====================================
    // boolean not
    public static Boolean opNot(Boolean l) {
        if (l == null) {
            return null;
        }
        return !l;
    }

    // ====================================
    // is null
    public static Boolean opIsNull(Object l) {
        return (l == null);
    }

    // ====================================
    // arithmetic negative
    public static Short opNeg(Short l) {
        if (l == null) {
            return null;
        }
        return ((short) -l);
    }

    public static Integer opNeg(Integer l) {
        if (l == null) {
            return null;
        }
        return -l;
    }

    public static Long opNeg(Long l) {
        if (l == null) {
            return null;
        }
        return -l;
    }

    public static BigDecimal opNeg(BigDecimal l) {
        if (l == null) {
            return null;
        }
        return l.negate();
    }

    public static Float opNeg(Float l) {
        if (l == null) {
            return null;
        }
        return -l;
    }

    public static Double opNeg(Double l) {
        if (l == null) {
            return null;
        }
        return -l;
    }

    // ====================================
    // bitwise compliment
    public static Long opBitCompli(Short l) {
        if (l == null) {
            return null;
        }
        return ~l.longValue();
    }

    public static Long opBitCompli(Integer l) {
        if (l == null) {
            return null;
        }
        return ~l.longValue();
    }

    public static Long opBitCompli(Long l) {
        if (l == null) {
            return null;
        }
        return ~l;
    }

    // ====================================
    // boolean and
    public static Boolean opAnd(Boolean l, Boolean r) {
        if (l == null || r == null) {
            return null;
        }
        return l && r;
    }

    // ====================================
    // boolean or
    public static Boolean opOr(Boolean l, Boolean r) {
        if (l == null || r == null) {
            return null;
        }
        return l || r;
    }

    // ====================================
    // boolean xor
    public static Boolean opXor(Boolean l, Boolean r) {
        if (l == null || r == null) {
            return null;
        }
        return (l && !r) || (!l && r);
    }

    // ====================================
    // comparison equal
    public static Boolean opEq(Boolean l, Boolean r) {
        if (l == null || r == null) {
            return null;
        }
        return l.equals(r);
    }

    public static Boolean opEq(String l, String r) {
        if (l == null || r == null) {
            return null;
        }
        return l.equals(r);
    }

    public static Boolean opEq(BigDecimal l, BigDecimal r) {
        if (l == null || r == null) {
            return null;
        }
        return l.equals(r);
    }

    public static Boolean opEq(Short l, Short r) {
        if (l == null || r == null) {
            return null;
        }
        return l.equals(r);
    }

    public static Boolean opEq(Integer l, Integer r) {
        if (l == null || r == null) {
            return null;
        }
        return l.equals(r);
    }

    public static Boolean opEq(Long l, Long r) {
        if (l == null || r == null) {
            return null;
        }
        return l.equals(r);
    }

    public static Boolean opEq(Float l, Float r) {
        if (l == null || r == null) {
            return null;
        }
        return l.equals(r);
    }

    public static Boolean opEq(Double l, Double r) {
        if (l == null || r == null) {
            return null;
        }
        return l.equals(r);
    }

    public static Boolean opEq(Time l, Time r) {
        if (l == null || r == null) {
            return null;
        }
        return l.equals(r);
    }

    public static Boolean opEq(Date l, Date r) {
        if (l == null || r == null) {
            return null;
        }
        return l.equals(r);
    }

    /*
    public static Boolean opEq(ZonedDateTime l, ZonedDateTime r) {
        if (l == null || r == null) {
            return null;
        }
        return l.equals(r);
    }
     */
    public static Boolean opEq(ZonedDateTime l, ZonedDateTime r) {
        // cannot be called actually, but only to register this operator with a parameter type
        // TIMESTAMP
        assert false : "unreachable";
        throw new RuntimeException("unreachable");
    }

    public static Boolean opEq(Timestamp l, Timestamp r) {
        if (l == null || r == null) {
            return null;
        }
        return l.equals(r);
    }

    /* TODO: restore later
    public static Boolean opEq(Set l, Set r) {
        if (l == null || r == null) {
            return null;
        }
        return l.equals(r);
    }

    public static Boolean opEq(MultiSet l, MultiSet r) {
        if (l == null || r == null) {
            return null;
        }
        return l.equals(r);
    }

    public static Boolean opEq(List l, List r) {
        if (l == null || r == null) {
            return null;
        }
        return l.equals(r);
    }
     */

    // ====================================
    // comparison null safe equal
    public static Boolean opNullSafeEq(Object l, Object r) {
        if (l == null) {
            return (r == null);
        } else if (r == null) {
            return (l == null);
        }
        return l.equals(r);
    }

    // ====================================
    // comparison not equal
    public static Boolean opNeq(Object l, Object r) {
        if (l == null || r == null) {
            return null;
        }
        return !l.equals(r);
    }

    // ====================================
    // comparison less than or equal to (<=)
    public static Boolean opLe(String l, String r) {
        if (l == null || r == null) {
            return null;
        }
        return l.compareTo(r) <= 0;
    }

    public static Boolean opLe(Short l, Short r) {
        if (l == null || r == null) {
            return null;
        }
        return l <= r;
    }

    public static Boolean opLe(Integer l, Integer r) {
        if (l == null || r == null) {
            return null;
        }
        return l <= r;
    }

    public static Boolean opLe(Long l, Long r) {
        if (l == null || r == null) {
            return null;
        }
        return l <= r;
    }

    public static Boolean opLe(BigDecimal l, BigDecimal r) {
        if (l == null || r == null) {
            return null;
        }
        return l.compareTo(r) <= 0;
    }

    public static Boolean opLe(Float l, Float r) {
        if (l == null || r == null) {
            return null;
        }
        return l <= r;
    }

    public static Boolean opLe(Double l, Double r) {
        if (l == null || r == null) {
            return null;
        }
        return l <= r;
    }

    public static Boolean opLe(Date l, Date r) {
        if (l == null || r == null) {
            return null;
        }
        return l.compareTo(r) <= 0;
    }

    public static Boolean opLe(Time l, Time r) {
        if (l == null || r == null) {
            return null;
        }
        return l.compareTo(r) <= 0;
    }

    public static Boolean opLe(Timestamp l, Timestamp r) {
        if (l == null || r == null) {
            return null;
        }
        return l.compareTo(r) <= 0;
    }

    /*
    public static Boolean opLe(ZonedDateTime l, ZonedDateTime r) {
        if (l == null || r == null) {
            return null;
        }
        return l.compareTo(r) <= 0;
    }
     */
    public static Boolean opLe(ZonedDateTime l, ZonedDateTime r) {
        // cannot be called actually, but only to register this operator with a parameter type
        // TIMESTAMP
        assert false : "unreachable";
        throw new RuntimeException("unreachable");
    }

    /* TODO: restore later
    public static Boolean opLe(Set l, Set r) {
        if (l == null || r == null) {
            return null;
        }
        SetOrder o = compareSets(l, r);
        return (o == SetOrder.INCLUDED || o == SetOrder.EQUAL);
    }

    public static Boolean opLe(MultiSet l, MultiSet r) {
        if (l == null || r == null) {
            return null;
        }
        SetOrder o = compareMultiSets(l, r);
        return (o == SetOrder.INCLUDED || o == SetOrder.EQUAL);
    }

    public static <E extends Comparable<E>> Boolean opLe(List<E> l, List<E> r) {
        if (l == null || r == null) {
            return null;
        }
        return compareLists(l, r) <= 0;
    }
     */

    // ====================================
    // comparison greater than or equal to (>=)
    public static Boolean opGe(String l, String r) {
        if (l == null || r == null) {
            return null;
        }
        return l.compareTo(r) >= 0;
    }

    public static Boolean opGe(Short l, Short r) {
        if (l == null || r == null) {
            return null;
        }
        return l >= r;
    }

    public static Boolean opGe(Integer l, Integer r) {
        if (l == null || r == null) {
            return null;
        }
        return l >= r;
    }

    public static Boolean opGe(Long l, Long r) {
        if (l == null || r == null) {
            return null;
        }
        return l >= r;
    }

    public static Boolean opGe(BigDecimal l, BigDecimal r) {
        if (l == null || r == null) {
            return null;
        }
        return l.compareTo(r) >= 0;
    }

    public static Boolean opGe(Float l, Float r) {
        if (l == null || r == null) {
            return null;
        }
        return l >= r;
    }

    public static Boolean opGe(Double l, Double r) {
        if (l == null || r == null) {
            return null;
        }
        return l >= r;
    }

    public static Boolean opGe(Date l, Date r) {
        if (l == null || r == null) {
            return null;
        }
        return l.compareTo(r) >= 0;
    }

    public static Boolean opGe(Time l, Time r) {
        if (l == null || r == null) {
            return null;
        }
        return l.compareTo(r) >= 0;
    }

    public static Boolean opGe(Timestamp l, Timestamp r) {
        if (l == null || r == null) {
            return null;
        }
        return l.compareTo(r) >= 0;
    }

    /*
    public static Boolean opGe(ZonedDateTime l, ZonedDateTime r) {
        if (l == null || r == null) {
            return null;
        }
        return l.compareTo(r) >= 0;
    }
     */
    public static Boolean opGe(ZonedDateTime l, ZonedDateTime r) {
        // cannot be called actually, but only to register this operator with a parameter type
        // TIMESTAMP
        assert false : "unreachable";
        throw new RuntimeException("unreachable");
    }

    /* TODO: restore later
    public static Boolean opGe(Set l, Set r) {
        if (l == null || r == null) {
            return null;
        }
        SetOrder o = compareSets(l, r);
        return (o == SetOrder.INCLUDING || o == SetOrder.EQUAL);
    }

    public static Boolean opGe(MultiSet l, MultiSet r) {
        if (l == null || r == null) {
            return null;
        }
        SetOrder o = compareMultiSets(l, r);
        return (o == SetOrder.INCLUDING || o == SetOrder.EQUAL);
    }

    public static <E extends Comparable<E>> Boolean opGe(List<E> l, List<E> r) {
        if (l == null || r == null) {
            return null;
        }
        return compareLists(l, r) >= 0;
    }
     */

    // ====================================
    // comparison less than (<)
    public static Boolean opLt(String l, String r) {
        if (l == null || r == null) {
            return null;
        }
        return l.compareTo(r) < 0;
    }

    public static Boolean opLt(Short l, Short r) {
        if (l == null || r == null) {
            return null;
        }
        return l < r;
    }

    public static Boolean opLt(Integer l, Integer r) {
        if (l == null || r == null) {
            return null;
        }
        return l < r;
    }

    public static Boolean opLt(Long l, Long r) {
        if (l == null || r == null) {
            return null;
        }
        return l < r;
    }

    public static Boolean opLt(BigDecimal l, BigDecimal r) {
        if (l == null || r == null) {
            return null;
        }
        return l.compareTo(r) < 0;
    }

    public static Boolean opLt(Float l, Float r) {
        if (l == null || r == null) {
            return null;
        }
        return l < r;
    }

    public static Boolean opLt(Double l, Double r) {
        if (l == null || r == null) {
            return null;
        }
        return l < r;
    }

    public static Boolean opLt(Date l, Date r) {
        if (l == null || r == null) {
            return null;
        }
        return l.compareTo(r) < 0;
    }

    public static Boolean opLt(Time l, Time r) {
        if (l == null || r == null) {
            return null;
        }
        return l.compareTo(r) < 0;
    }

    public static Boolean opLt(Timestamp l, Timestamp r) {
        if (l == null || r == null) {
            return null;
        }
        return l.compareTo(r) < 0;
    }

    /*
    public static Boolean opLt(ZonedDateTime l, ZonedDateTime r) {
        if (l == null || r == null) {
            return null;
        }
        return l.compareTo(r) < 0;
    }
     */
    public static Boolean opLt(ZonedDateTime l, ZonedDateTime r) {
        // cannot be called actually, but only to register this operator with a parameter type
        // TIMESTAMP
        assert false : "unreachable";
        throw new RuntimeException("unreachable");
    }

    /*
    public static Boolean opLt(Set l, Set r) {
        if (l == null || r == null) {
            return null;
        }
        return (compareSets(l, r) == SetOrder.INCLUDED);
    }

    public static Boolean opLt(MultiSet l, MultiSet r) {
        if (l == null || r == null) {
            return null;
        }
        return (compareMultiSets(l, r) == SetOrder.INCLUDED);
    }

    public static <E extends Comparable<E>> Boolean opLt(List<E> l, List<E> r) {
        if (l == null || r == null) {
            return null;
        }
        return compareLists(l, r) < 0;
    }
     */

    // ====================================
    // comparison greater than (>)
    public static Boolean opGt(String l, String r) {
        if (l == null || r == null) {
            return null;
        }
        return l.compareTo(r) > 0;
    }

    public static Boolean opGt(Short l, Short r) {
        if (l == null || r == null) {
            return null;
        }
        return l > r;
    }

    public static Boolean opGt(Integer l, Integer r) {
        if (l == null || r == null) {
            return null;
        }
        return l > r;
    }

    public static Boolean opGt(Long l, Long r) {
        if (l == null || r == null) {
            return null;
        }
        return l > r;
    }

    public static Boolean opGt(BigDecimal l, BigDecimal r) {
        if (l == null || r == null) {
            return null;
        }
        return l.compareTo(r) > 0;
    }

    public static Boolean opGt(Float l, Float r) {
        if (l == null || r == null) {
            return null;
        }
        return l > r;
    }

    public static Boolean opGt(Double l, Double r) {
        if (l == null || r == null) {
            return null;
        }
        return l > r;
    }

    public static Boolean opGt(Date l, Date r) {
        if (l == null || r == null) {
            return null;
        }
        return l.compareTo(r) > 0;
    }

    public static Boolean opGt(Time l, Time r) {
        if (l == null || r == null) {
            return null;
        }
        return l.compareTo(r) > 0;
    }

    public static Boolean opGt(Timestamp l, Timestamp r) {
        if (l == null || r == null) {
            return null;
        }
        return l.compareTo(r) > 0;
    }

    /*
    public static Boolean opGt(ZonedDateTime l, ZonedDateTime r) {
        if (l == null || r == null) {
            return null;
        }
        return l.compareTo(r) > 0;
    }
     */
    public static Boolean opGt(ZonedDateTime l, ZonedDateTime r) {
        // cannot be called actually, but only to register this operator with a parameter type
        // TIMESTAMP
        assert false : "unreachable";
        throw new RuntimeException("unreachable");
    }

    /* TODO: restore later
    public static Boolean opGt(Set l, Set r) {
        if (l == null || r == null) {
            return null;
        }
        return (compareSets(l, r) == SetOrder.INCLUDING);
    }

    public static Boolean opGt(MultiSet l, MultiSet r) {
        if (l == null || r == null) {
            return null;
        }
        return (compareMultiSets(l, r) == SetOrder.INCLUDING);
    }

    public static <E extends Comparable<E>> Boolean opGt(List<E> l, List<E> r) {
        if (l == null || r == null) {
            return null;
        }
        return compareLists(l, r) > 0;
    }
     */

    /*
    // ====================================
    // comparison set equal
    public static Boolean opSetEq(Set l, Set r) {
        if (l == null || r == null) {
            return null;
        }
        return compareSets(l, r) == SetOrder.EQUAL;
    }

    public static Boolean opSetEq(MultiSet l, Set r) {
        if (l == null || r == null) {
            return null;
        }
        return compareMultiSets(l, set2MultiSet(r)) == SetOrder.EQUAL;
    }

    public static Boolean opSetEq(List l, Set r) {
        if (l == null || r == null) {
            return null;
        }
        return compareMultiSets(list2MultiSet(l), set2MultiSet(r)) == SetOrder.EQUAL;
    }

    public static Boolean opSetEq(Set l, MultiSet r) {
        if (l == null || r == null) {
            return null;
        }
        return compareMultiSets(set2MultiSet(l), r) == SetOrder.EQUAL;
    }

    public static Boolean opSetEq(MultiSet l, MultiSet r) {
        if (l == null || r == null) {
            return null;
        }
        return compareMultiSets(l, r) == SetOrder.EQUAL;
    }

    public static Boolean opSetEq(List l, MultiSet r) {
        if (l == null || r == null) {
            return null;
        }
        return compareMultiSets(list2MultiSet(l), r) == SetOrder.EQUAL;
    }

    public static Boolean opSetEq(Set l, List r) {
        if (l == null || r == null) {
            return null;
        }
        return compareMultiSets(set2MultiSet(l), list2MultiSet(r)) == SetOrder.EQUAL;
    }

    public static Boolean opSetEq(MultiSet l, List r) {
        if (l == null || r == null) {
            return null;
        }
        return compareMultiSets(l, list2MultiSet(r)) == SetOrder.EQUAL;
    }

    public static Boolean opSetEq(List l, List r) {
        if (l == null || r == null) {
            return null;
        }
        return compareLists(l, r) == 0;
    }

    // ====================================
    // comparison set not equal
    public static Boolean opSetNeq(Set l, Set r) {
        if (l == null || r == null) {
            return null;
        }
        return compareSets(l, r) != SetOrder.EQUAL;
    }

    public static Boolean opSetNeq(MultiSet l, Set r) {
        if (l == null || r == null) {
            return null;
        }
        return compareMultiSets(l, set2MultiSet(r)) != SetOrder.EQUAL;
    }

    public static Boolean opSetNeq(List l, Set r) {
        if (l == null || r == null) {
            return null;
        }
        return compareMultiSets(list2MultiSet(l), set2MultiSet(r)) != SetOrder.EQUAL;
    }

    public static Boolean opSetNeq(Set l, MultiSet r) {
        if (l == null || r == null) {
            return null;
        }
        return compareMultiSets(set2MultiSet(l), r) != SetOrder.EQUAL;
    }

    public static Boolean opSetNeq(MultiSet l, MultiSet r) {
        if (l == null || r == null) {
            return null;
        }
        return compareMultiSets(l, r) != SetOrder.EQUAL;
    }

    public static Boolean opSetNeq(List l, MultiSet r) {
        if (l == null || r == null) {
            return null;
        }
        return compareMultiSets(list2MultiSet(l), r) != SetOrder.EQUAL;
    }

    public static Boolean opSetNeq(Set l, List r) {
        if (l == null || r == null) {
            return null;
        }
        return compareMultiSets(set2MultiSet(l), list2MultiSet(r)) != SetOrder.EQUAL;
    }

    public static Boolean opSetNeq(MultiSet l, List r) {
        if (l == null || r == null) {
            return null;
        }
        return compareMultiSets(l, list2MultiSet(r)) != SetOrder.EQUAL;
    }

    public static Boolean opSetNeq(List l, List r) {
        if (l == null || r == null) {
            return null;
        }
        return compareMultiSets(list2MultiSet(l), list2MultiSet(r)) != SetOrder.EQUAL;
    }

    // ====================================
    // comparison superset
    public static Boolean opSuperset(Set l, Set r) {
        if (l == null || r == null) {
            return null;
        }
        return (compareSets(l, r) == SetOrder.INCLUDING);
    }

    public static Boolean opSuperset(MultiSet l, Set r) {
        if (l == null || r == null) {
            return null;
        }
        return compareMultiSets(l, set2MultiSet(r)) == SetOrder.INCLUDING;
    }

    public static Boolean opSuperset(List l, Set r) {
        if (l == null || r == null) {
            return null;
        }
        return compareMultiSets(list2MultiSet(l), set2MultiSet(r)) == SetOrder.INCLUDING;
    }

    public static Boolean opSuperset(Set l, MultiSet r) {
        if (l == null || r == null) {
            return null;
        }
        return compareMultiSets(set2MultiSet(l), r) == SetOrder.INCLUDING;
    }

    public static Boolean opSuperset(MultiSet l, MultiSet r) {
        if (l == null || r == null) {
            return null;
        }
        return compareMultiSets(l, r) == SetOrder.INCLUDING;
    }

    public static Boolean opSuperset(List l, MultiSet r) {
        if (l == null || r == null) {
            return null;
        }
        return compareMultiSets(list2MultiSet(l), r) == SetOrder.INCLUDING;
    }

    public static Boolean opSuperset(Set l, List r) {
        if (l == null || r == null) {
            return null;
        }
        return compareMultiSets(set2MultiSet(l), list2MultiSet(r)) == SetOrder.INCLUDING;
    }

    public static Boolean opSuperset(MultiSet l, List r) {
        if (l == null || r == null) {
            return null;
        }
        return compareMultiSets(l, list2MultiSet(r)) == SetOrder.INCLUDING;
    }

    // ====================================
    // comparison subset
    public static Boolean opSubset(Set l, Set r) {
        if (l == null || r == null) {
            return null;
        }
        return (compareSets(l, r) == SetOrder.INCLUDED);
    }

    public static Boolean opSubset(MultiSet l, Set r) {
        if (l == null || r == null) {
            return null;
        }
        return compareMultiSets(l, set2MultiSet(r)) == SetOrder.INCLUDED;
    }

    public static Boolean opSubset(List l, Set r) {
        if (l == null || r == null) {
            return null;
        }
        return compareMultiSets(list2MultiSet(l), set2MultiSet(r)) == SetOrder.INCLUDED;
    }

    public static Boolean opSubset(Set l, MultiSet r) {
        if (l == null || r == null) {
            return null;
        }
        return compareMultiSets(set2MultiSet(l), r) == SetOrder.INCLUDED;
    }

    public static Boolean opSubset(MultiSet l, MultiSet r) {
        if (l == null || r == null) {
            return null;
        }
        return compareMultiSets(l, r) == SetOrder.INCLUDED;
    }

    public static Boolean opSubset(List l, MultiSet r) {
        if (l == null || r == null) {
            return null;
        }
        return compareMultiSets(list2MultiSet(l), r) == SetOrder.INCLUDED;
    }

    public static Boolean opSubset(Set l, List r) {
        if (l == null || r == null) {
            return null;
        }
        return compareMultiSets(set2MultiSet(l), list2MultiSet(r)) == SetOrder.INCLUDED;
    }

    public static Boolean opSubset(MultiSet l, List r) {
        if (l == null || r == null) {
            return null;
        }
        return compareMultiSets(l, list2MultiSet(r)) == SetOrder.INCLUDED;
    }

    // ====================================
    // comparison superset or equal
    public static Boolean opSupersetEq(Set l, Set r) {
        if (l == null || r == null) {
            return null;
        }
        SetOrder o = compareSets(l, r);
        return (o == SetOrder.INCLUDING || o == SetOrder.EQUAL);
    }

    public static Boolean opSupersetEq(MultiSet l, Set r) {
        if (l == null || r == null) {
            return null;
        }
        SetOrder o = compareMultiSets(l, set2MultiSet(r));
        return (o == SetOrder.INCLUDING || o == SetOrder.EQUAL);
    }

    public static Boolean opSupersetEq(List l, Set r) {
        if (l == null || r == null) {
            return null;
        }
        SetOrder o = compareMultiSets(list2MultiSet(l), set2MultiSet(r));
        return (o == SetOrder.INCLUDING || o == SetOrder.EQUAL);
    }

    public static Boolean opSupersetEq(Set l, MultiSet r) {
        if (l == null || r == null) {
            return null;
        }
        SetOrder o = compareMultiSets(set2MultiSet(l), r);
        return (o == SetOrder.INCLUDING || o == SetOrder.EQUAL);
    }

    public static Boolean opSupersetEq(MultiSet l, MultiSet r) {
        if (l == null || r == null) {
            return null;
        }
        SetOrder o = compareMultiSets(l, r);
        return (o == SetOrder.INCLUDING || o == SetOrder.EQUAL);
    }

    public static Boolean opSupersetEq(List l, MultiSet r) {
        if (l == null || r == null) {
            return null;
        }
        SetOrder o = compareMultiSets(list2MultiSet(l), r);
        return (o == SetOrder.INCLUDING || o == SetOrder.EQUAL);
    }

    public static Boolean opSupersetEq(Set l, List r) {
        if (l == null || r == null) {
            return null;
        }
        SetOrder o = compareMultiSets(set2MultiSet(l), list2MultiSet(r));
        return (o == SetOrder.INCLUDING || o == SetOrder.EQUAL);
    }

    public static Boolean opSupersetEq(MultiSet l, List r) {
        if (l == null || r == null) {
            return null;
        }
        SetOrder o = compareMultiSets(l, list2MultiSet(r));
        return (o == SetOrder.INCLUDING || o == SetOrder.EQUAL);
    }

    // ====================================
    // comparison subset or equal
    public static Boolean opSubsetEq(Set l, Set r) {
        if (l == null || r == null) {
            return null;
        }
        SetOrder o = compareSets(l, r);
        return (o == SetOrder.INCLUDED || o == SetOrder.EQUAL);
    }

    public static Boolean opSubsetEq(MultiSet l, Set r) {
        if (l == null || r == null) {
            return null;
        }
        SetOrder o = compareMultiSets(l, set2MultiSet(r));
        return (o == SetOrder.INCLUDED || o == SetOrder.EQUAL);
    }

    public static Boolean opSubsetEq(List l, Set r) {
        if (l == null || r == null) {
            return null;
        }
        SetOrder o = compareMultiSets(list2MultiSet(l), set2MultiSet(r));
        return (o == SetOrder.INCLUDED || o == SetOrder.EQUAL);
    }

    public static Boolean opSubsetEq(Set l, MultiSet r) {
        if (l == null || r == null) {
            return null;
        }
        SetOrder o = compareMultiSets(set2MultiSet(l), r);
        return (o == SetOrder.INCLUDED || o == SetOrder.EQUAL);
    }

    public static Boolean opSubsetEq(MultiSet l, MultiSet r) {
        if (l == null || r == null) {
            return null;
        }
        SetOrder o = compareMultiSets(l, r);
        return (o == SetOrder.INCLUDED || o == SetOrder.EQUAL);
    }

    public static Boolean opSubsetEq(List l, MultiSet r) {
        if (l == null || r == null) {
            return null;
        }
        SetOrder o = compareMultiSets(list2MultiSet(l), r);
        return (o == SetOrder.INCLUDED || o == SetOrder.EQUAL);
    }

    public static Boolean opSubsetEq(Set l, List r) {
        if (l == null || r == null) {
            return null;
        }
        SetOrder o = compareMultiSets(set2MultiSet(l), list2MultiSet(r));
        return (o == SetOrder.INCLUDED || o == SetOrder.EQUAL);
    }

    public static Boolean opSubsetEq(MultiSet l, List r) {
        if (l == null || r == null) {
            return null;
        }
        SetOrder o = compareMultiSets(l, list2MultiSet(r));
        return (o == SetOrder.INCLUDED || o == SetOrder.EQUAL);
    }
    */

    // ====================================
    // between
    public static Boolean opBetween(Boolean o, Boolean lower, Boolean upper) {
        if (o == null || lower == null || upper == null) {
            return null;
        }
        return o.compareTo(lower) >= 0 && o.compareTo(upper) <= 0;
    }

    public static Boolean opBetween(String o, String lower, String upper) {
        if (o == null || lower == null || upper == null) {
            return null;
        }
        return o.compareTo(lower) >= 0 && o.compareTo(upper) <= 0;
    }

    public static Boolean opBetween(Short o, Short lower, Short upper) {
        if (o == null || lower == null || upper == null) {
            return null;
        }
        return o >= lower && o <= upper;
    }

    public static Boolean opBetween(Integer o, Integer lower, Integer upper) {
        if (o == null || lower == null || upper == null) {
            return null;
        }
        return o >= lower && o <= upper;
    }

    public static Boolean opBetween(Long o, Long lower, Long upper) {
        if (o == null || lower == null || upper == null) {
            return null;
        }
        return o >= lower && o <= upper;
    }

    public static Boolean opBetween(BigDecimal o, BigDecimal lower, BigDecimal upper) {
        if (o == null || lower == null || upper == null) {
            return null;
        }
        return o.compareTo(lower) >= 0 && o.compareTo(upper) <= 0;
    }

    public static Boolean opBetween(Float o, Float lower, Float upper) {
        if (o == null || lower == null || upper == null) {
            return null;
        }
        return o >= lower && o <= upper;
    }

    public static Boolean opBetween(Double o, Double lower, Double upper) {
        if (o == null || lower == null || upper == null) {
            return null;
        }
        return o >= lower && o <= upper;
    }

    public static Boolean opBetween(Date o, Date lower, Date upper) {
        if (o == null || lower == null || upper == null) {
            return null;
        }
        return o.compareTo(lower) >= 0 && o.compareTo(upper) <= 0;
    }

    public static Boolean opBetween(Time o, Time lower, Time upper) {
        if (o == null || lower == null || upper == null) {
            return null;
        }
        return o.compareTo(lower) >= 0 && o.compareTo(upper) <= 0;
    }

    public static Boolean opBetween(Timestamp o, Timestamp lower, Timestamp upper) {
        if (o == null || lower == null || upper == null) {
            return null;
        }
        return o.compareTo(lower) >= 0 && o.compareTo(upper) <= 0;
    }

    /*
    public static Boolean opBetween(ZonedDateTime o, ZonedDateTime lower, ZonedDateTime upper) {
        if (o == null || lower == null || upper == null) {
            return null;
        }
        return o.compareTo(lower) >= 0 && o.compareTo(upper) <= 0;
    }
     */
    public static Boolean opBetween(ZonedDateTime o, ZonedDateTime lower, ZonedDateTime upper) {
        // cannot be called actually, but only to register this operator with a parameter type
        // TIMESTAMP
        assert false : "unreachable";
        throw new RuntimeException("unreachable");
    }

    // ====================================
    // in
    public static Boolean opIn(Object o, Object... list) {
        if (o == null || list == null) {
            return null;
        }
        for (Object p : list) {
            if (Objects.equals(o, p)) {
                return true;
            }
        }
        return false;
    }

    // ====================================
    // *
    public static Short opMult(Short l, Short r) {
        if (l == null || r == null) {
            return null;
        }
        return (short) (l * r);
    }

    public static Integer opMult(Integer l, Integer r) {
        if (l == null || r == null) {
            return null;
        }
        return l * r;
    }

    public static Long opMult(Long l, Long r) {
        if (l == null || r == null) {
            return null;
        }
        return l * r;
    }

    public static BigDecimal opMult(BigDecimal l, BigDecimal r) {
        if (l == null || r == null) {
            return null;
        }
        return l.multiply(r);
    }

    public static Float opMult(Float l, Float r) {
        if (l == null || r == null) {
            return null;
        }
        return l * r;
    }

    public static Double opMult(Double l, Double r) {
        if (l == null || r == null) {
            return null;
        }
        return l * r;
    }
    /*
    // sets
    public static Set opMult(Set l, Set r) {
        if (l == null || r == null) {
            return null;
        }
        return intersectSets(l, r);
    }

    public static MultiSet opMult(MultiSet l, Set r) {
        if (l == null || r == null) {
            return null;
        }
        return intersectMultiSets(l, set2MultiSet(r));
    }

    public static MultiSet opMult(List l, Set r) {
        if (l == null || r == null) {
            return null;
        }
        return intersectMultiSets(list2MultiSet(l), set2MultiSet(r));
    }

    public static MultiSet opMult(Set l, MultiSet r) {
        if (l == null || r == null) {
            return null;
        }
        return intersectMultiSets(set2MultiSet(l), r);
    }

    public static MultiSet opMult(MultiSet l, MultiSet r) {
        if (l == null || r == null) {
            return null;
        }
        return intersectMultiSets(l, r);
    }

    public static MultiSet opMult(List l, MultiSet r) {
        if (l == null || r == null) {
            return null;
        }
        return intersectMultiSets(list2MultiSet(l), r);
    }

    public static MultiSet opMult(Set l, List r) {
        if (l == null || r == null) {
            return null;
        }
        return intersectMultiSets(set2MultiSet(l), list2MultiSet(r));
    }

    public static MultiSet opMult(MultiSet l, List r) {
        if (l == null || r == null) {
            return null;
        }
        return intersectMultiSets(l, list2MultiSet(r));
    }

    public static MultiSet opMult(List l, List r) {
        if (l == null || r == null) {
            return null;
        }
        return intersectMultiSets(list2MultiSet(l), list2MultiSet(r));
    }
    */

    // ====================================
    // /
    public static Short opDiv(Short l, Short r) {
        if (l == null || r == null) {
            return null;
        }
        return (short) (l / r);
    }

    public static Integer opDiv(Integer l, Integer r) {
        if (l == null || r == null) {
            return null;
        }
        return l / r;
    }

    public static Long opDiv(Long l, Long r) {
        if (l == null || r == null) {
            return null;
        }
        return l / r;
    }

    public static BigDecimal opDiv(BigDecimal l, BigDecimal r) {
        if (l == null || r == null) {
            return null;
        }
        return l.divide(r, BigDecimal.ROUND_HALF_UP);
    }

    public static Float opDiv(Float l, Float r) {
        if (l == null || r == null) {
            return null;
        }
        return l / r;
    }

    public static Double opDiv(Double l, Double r) {
        if (l == null || r == null) {
            return null;
        }
        return l / r;
    }

    // ====================================
    // DIV
    public static Short opDivInt(Short l, Short r) {
        if (l == null || r == null) {
            return null;
        }
        return (short) (l / r);
    }

    public static Integer opDivInt(Integer l, Integer r) {
        if (l == null || r == null) {
            return null;
        }
        return l / r;
    }

    public static Long opDivInt(Long l, Long r) {
        if (l == null || r == null) {
            return null;
        }
        return l / r;
    }

    // ====================================
    // MOD
    public static Short opMod(Short l, Short r) {
        if (l == null || r == null) {
            return null;
        }
        return (short) (l % r);
    }

    public static Integer opMod(Integer l, Integer r) {
        if (l == null || r == null) {
            return null;
        }
        return l % r;
    }

    public static Long opMod(Long l, Long r) {
        if (l == null || r == null) {
            return null;
        }
        return l % r;
    }

    // ====================================
    // +
    public static Short opAdd(Short l, Short r) {
        if (l == null || r == null) {
            return null;
        }
        return (short) (l + r);
    }

    public static Integer opAdd(Integer l, Integer r) {
        if (l == null || r == null) {
            return null;
        }
        return l + r;
    }

    public static Long opAdd(Long l, Long r) {
        if (l == null || r == null) {
            return null;
        }
        return l + r;
    }

    public static BigDecimal opAdd(BigDecimal l, BigDecimal r) {
        if (l == null || r == null) {
            return null;
        }
        return l.add(r);
    }

    public static Float opAdd(Float l, Float r) {
        if (l == null || r == null) {
            return null;
        }
        return l + r;
    }

    public static Double opAdd(Double l, Double r) {
        if (l == null || r == null) {
            return null;
        }
        return l + r;
    }

    public static Time opAdd(Time l, Integer r) {
        if (l == null || r == null) {
            return null;
        }
        LocalTime llt = l.toLocalTime();
        return Time.valueOf(llt.plusSeconds(r.longValue()));
    }

    public static Date opAdd(Date l, Integer r) {
        if (l == null || r == null) {
            return null;
        }

        LocalDate lld = l.toLocalDate();
        return Date.valueOf(lld.plusDays(r.longValue()));
    }

    public static Timestamp opAdd(Timestamp l, Integer r) {
        if (l == null || r == null) {
            return null;
        }
        LocalDateTime lldt = l.toLocalDateTime();
        return Timestamp.valueOf(lldt.plus(r.longValue(), ChronoUnit.MILLIS));
    }

    /*
    public static ZonedDateTime opAdd(ZonedDateTime l, Integer r) {
        if (l == null || r == null) {
            return null;
        }
        return l.plusSeconds(r.longValue());
    }
<<<<<<< HEAD
=======
     */
    public static ZonedDateTime opAdd(ZonedDateTime l, Integer r) {
        // cannot be called actually, but only to register this operator with a parameter type
        // TIMESTAMP
        assert false : "unreachable";
        throw new RuntimeException("unreachable");
    }

>>>>>>> 6772ad8a
    /*
    // sets
    public static Set opAdd(Set l, Set r) {
        if (l == null || r == null) {
            return null;
        }
        return unionSets(l, r);
    }

    public static MultiSet opAdd(MultiSet l, Set r) {
        if (l == null || r == null) {
            return null;
        }
        return unionMultiSets(l, set2MultiSet(r));
    }

    public static MultiSet opAdd(List l, Set r) {
        if (l == null || r == null) {
            return null;
        }
        return unionMultiSets(list2MultiSet(l), set2MultiSet(r));
    }

    public static MultiSet opAdd(Set l, MultiSet r) {
        if (l == null || r == null) {
            return null;
        }
        return unionMultiSets(set2MultiSet(l), r);
    }

    public static MultiSet opAdd(MultiSet l, MultiSet r) {
        if (l == null || r == null) {
            return null;
        }
        return unionMultiSets(l, r);
    }

    public static MultiSet opAdd(List l, MultiSet r) {
        if (l == null || r == null) {
            return null;
        }
        return unionMultiSets(list2MultiSet(l), r);
    }

    public static MultiSet opAdd(Set l, List r) {
        if (l == null || r == null) {
            return null;
        }
        return unionMultiSets(set2MultiSet(l), list2MultiSet(r));
    }

    public static MultiSet opAdd(MultiSet l, List r) {
        if (l == null || r == null) {
            return null;
        }
        return unionMultiSets(l, list2MultiSet(r));
    }

    public static List opAdd(List l, List r) {
        if (l == null || r == null) {
            return null;
        }
        return concatLists(l, r);
    }
    */

    // ====================================
    // -
    public static Short opSubtract(Short l, Short r) {
        if (l == null || r == null) {
            return null;
        }
        return (short) (l - r);
    }

    public static Integer opSubtract(Integer l, Integer r) {
        if (l == null || r == null) {
            return null;
        }
        return l - r;
    }

    public static Long opSubtract(Long l, Long r) {
        if (l == null || r == null) {
            return null;
        }
        return l - r;
    }

    public static BigDecimal opSubtract(BigDecimal l, BigDecimal r) {
        if (l == null || r == null) {
            return null;
        }
        return l.subtract(r);
    }

    public static Float opSubtract(Float l, Float r) {
        if (l == null || r == null) {
            return null;
        }
        return l - r;
    }

    public static Double opSubtract(Double l, Double r) {
        if (l == null || r == null) {
            return null;
        }
        return l - r;
    }

    public static Long opSubtract(Time l, Time r) {
        if (l == null || r == null) {
            return null;
        }
        LocalTime llt = l.toLocalTime();
        LocalTime rlt = r.toLocalTime();
        return rlt.until(llt, ChronoUnit.SECONDS);
    }

    public static Long opSubtract(Date l, Date r) {
        if (l == null || r == null) {
            return null;
        }
        LocalDate lld = l.toLocalDate();
        LocalDate rld = r.toLocalDate();
        return rld.until(lld, ChronoUnit.DAYS);
    }

    public static Long opSubtract(Timestamp l, Timestamp r) {
        if (l == null || r == null) {
            return null;
        }
        LocalDateTime lldt = l.toLocalDateTime();
        LocalDateTime rldt = r.toLocalDateTime();
        return rldt.until(lldt, ChronoUnit.MILLIS);
    }

    /*
    public static Long opSubtract(ZonedDateTime l, ZonedDateTime r) {
        if (l == null || r == null) {
            return null;
        }
        return r.until(l, ChronoUnit.SECONDS);
    }
     */
    public static Long opSubtract(ZonedDateTime l, ZonedDateTime r) {
        // cannot be called actually, but only to register this operator with a parameter type
        // TIMESTAMP
        assert false : "unreachable";
        throw new RuntimeException("unreachable");
    }

    public static Time opSubtract(Time l, Integer r) {
        if (l == null || r == null) {
            return null;
        }
        LocalTime llt = l.toLocalTime();
        return Time.valueOf(llt.minusSeconds(r.longValue()));
    }

    public static Date opSubtract(Date l, Integer r) {
        if (l == null || r == null) {
            return null;
        }
        LocalDate lld = l.toLocalDate();
        return Date.valueOf(lld.minusDays(r.longValue()));
    }

    public static Timestamp opSubtract(Timestamp l, Integer r) {
        if (l == null || r == null) {
            return null;
        }
        LocalDateTime lldt = l.toLocalDateTime();
        return Timestamp.valueOf(lldt.minus(r.longValue(), ChronoUnit.MILLIS));
    }

    /*
    public static ZonedDateTime opSubtract(ZonedDateTime l, Integer r) {
        if (l == null || r == null) {
            return null;
        }
        return l.minusSeconds(r.longValue());
    }

    public static Long opSubtract(LocalDate l, ZonedDateTime r) {
        if (l == null || r == null) {
            return null;
        }
        return opSubtract(ZonedDateTime.of(l, LocalTime.MIN, r.getZone()), r);
    }
     */
    public static ZonedDateTime opSubtract(ZonedDateTime l, Integer r) {
        // cannot be called actually, but only to register this operator with a parameter type
        // TIMESTAMP
        assert false : "unreachable";
        throw new RuntimeException("unreachable");
    }

    public static Long opSubtract(Date l, ZonedDateTime r) {
        // cannot be called actually, but only to register this operator with a parameter type
        // TIMESTAMP
        assert false : "unreachable";
        throw new RuntimeException("unreachable");
    }

    public static Long opSubtract(Date l, Timestamp r) {
        if (l == null || r == null) {
            return null;
        }

        LocalDate lld = l.toLocalDate();
        return opSubtract(Timestamp.valueOf(LocalDateTime.of(lld, LocalTime.MIN)), r);
    }

    public static Long opSubtract(Timestamp l, Date r) {
        if (l == null || r == null) {
            return null;
        }
        LocalDate rld = r.toLocalDate();
        return opSubtract(l, Timestamp.valueOf(LocalDateTime.of(rld, LocalTime.MIN)));
    }

    /*
    public static Long opSubtract(LocalDateTime l, ZonedDateTime r) {
        if (l == null || r == null) {
            return null;
        }
        return opSubtract(l, r.toLocalDateTime());
    }

    public static Long opSubtract(ZonedDateTime l, LocalDate r) {
        if (l == null || r == null) {
            return null;
        }
        return opSubtract(l, ZonedDateTime.of(r, LocalTime.MIN, l.getZone()));
    }

    public static Long opSubtract(ZonedDateTime l, LocalDateTime r) {
        if (l == null || r == null) {
            return null;
        }
        return opSubtract(l.toLocalDateTime(), r);
    }
<<<<<<< HEAD
=======
     */
    public static Long opSubtract(Timestamp l, ZonedDateTime r) {
        // cannot be called actually, but only to register this operator with a parameter type
        // TIMESTAMP
        assert false : "unreachable";
        throw new RuntimeException("unreachable");
    }

    public static Long opSubtract(ZonedDateTime l, Date r) {
        // cannot be called actually, but only to register this operator with a parameter type
        // TIMESTAMP
        assert false : "unreachable";
        throw new RuntimeException("unreachable");
    }

    public static Long opSubtract(ZonedDateTime l, Timestamp r) {
        // cannot be called actually, but only to register this operator with a parameter type
        // TIMESTAMP
        assert false : "unreachable";
        throw new RuntimeException("unreachable");
    }
>>>>>>> 6772ad8a
    /*
    // sets
    public static Set opSubtract(Set l, Set r) {
        if (l == null || r == null) {
            return null;
        }
        return diffSets(l, r);
    }

    public static MultiSet opSubtract(MultiSet l, Set r) {
        if (l == null || r == null) {
            return null;
        }
        return diffMultiSets(l, set2MultiSet(r));
    }

    public static MultiSet opSubtract(List l, Set r) {
        if (l == null || r == null) {
            return null;
        }
        return diffMultiSets(list2MultiSet(l), set2MultiSet(r));
    }

    public static MultiSet opSubtract(Set l, MultiSet r) {
        if (l == null || r == null) {
            return null;
        }
        return diffMultiSets(set2MultiSet(l), r);
    }

    public static MultiSet opSubtract(MultiSet l, MultiSet r) {
        if (l == null || r == null) {
            return null;
        }
        return diffMultiSets(l, r);
    }

    public static MultiSet opSubtract(List l, MultiSet r) {
        if (l == null || r == null) {
            return null;
        }
        return diffMultiSets(list2MultiSet(l), r);
    }

    public static MultiSet opSubtract(Set l, List r) {
        if (l == null || r == null) {
            return null;
        }
        return diffMultiSets(set2MultiSet(l), list2MultiSet(r));
    }

    public static MultiSet opSubtract(MultiSet l, List r) {
        if (l == null || r == null) {
            return null;
        }
        return diffMultiSets(l, list2MultiSet(r));
    }

    public static MultiSet opSubtract(List l, List r) {
        if (l == null || r == null) {
            return null;
        }
        return diffMultiSets(list2MultiSet(l), list2MultiSet(r));
    }
     */

    // ====================================
    // ||
    public static String opConcat(Object l, Object r) {
        if (l == null || r == null) {
            return null;
        }
        return l.toString() + r.toString();
    }

    // ====================================
    // <<
    public static Long opBitShiftLeft(Long l, Long r) {
        if (l == null || r == null) {
            return null;
        }
        return l << r;
    }

    // ====================================
    // >>
    public static Long opBitShiftRight(Long l, Long r) {
        if (l == null || r == null) {
            return null;
        }
        return l >> r;
    }

    // ====================================
    // &
    public static Long opBitAnd(Long l, Long r) {
        if (l == null || r == null) {
            return null;
        }
        return l & r;
    }

    // ====================================
    // ^
    public static Long opBitXor(Long l, Long r) {
        if (l == null || r == null) {
            return null;
        }
        return l ^ r;
    }

    // ====================================
    // |
    public static Long opBitOr(Long l, Long r) {
        if (l == null || r == null) {
            return null;
        }
        return l | r;
    }

    // ====================================
    // like
    public static Boolean opLike(String s, String pattern, String escape) {
        assert pattern != null;
        assert escape == null || escape.length() == 1;

        if (s == null) {
            return null;
        }

        String regex = getRegexForLike(pattern, escape);
        try {
            return s.matches(regex);
        } catch (PatternSyntaxException e) {
            assert false;
            throw new RuntimeException("unreachable");
        }
    }

    // ------------------------------------------------
    // Private
    // ------------------------------------------------

    static String getRegexForLike(String pattern, String escape) {

        StringBuffer sbuf = new StringBuffer();

        int len = pattern.length();
        if (escape == null) {
            for (int i = 0; i < len; i++) {
                char c = pattern.charAt(i);
                if (c == '%') {
                    sbuf.append(".*");
                } else if (c == '_') {
                    sbuf.append(".");
                } else {
                    sbuf.append(c);
                }
            }
        } else {
            char esc = escape.charAt(0);
            for (int i = 0; i < len; i++) {
                char c = pattern.charAt(i);
                if (esc == c) {
                    if (i + 1 == len) {
                        sbuf.append(c); // append the escape character at the end of the pattern as
                        // CUBRID does
                    } else {
                        i++;
                        sbuf.append(
                                pattern.charAt(
                                        i)); // append it whether it is one of '%', '_', or the
                        // escape char.
                    }
                } else {
                    if (c == '%') {
                        sbuf.append(".*");
                    } else if (c == '_') {
                        sbuf.append(".");
                    } else {
                        sbuf.append(c);
                    }
                }
            }
        }

        return sbuf.toString();
    }

    /* TODO: restore later
    // set and multiset ordering
    enum SetOrder {
        EQUAL,
        INCLUDING,
        INCLUDED,
        NONE,
    }

    static SetOrder compareSets(Set l, Set r) {
        assert l != null && r != null;

        if (l.equals(r)) {
            return SetOrder.EQUAL;
        }
        if (l.containsAll(r)) {
            return SetOrder.INCLUDING;
        }
        if (r.containsAll(l)) {
            return SetOrder.INCLUDED;
        }

        return SetOrder.NONE;
    }

    static SetOrder compareMultiSets(MultiSet l, MultiSet r) {
        assert l != null && r != null;

        if (l.equals(r)) {
            return SetOrder.EQUAL;
        } else {
            boolean broken = false;
            if (l.containsAll(r)) {
                Set s = r.uniqueSet();

                for (Object o : s) {
                    int ln = l.getCount(o);
                    int rn = r.getCount(o);
                    if (ln < rn) {
                        broken = true;
                        break;
                    }
                }
                if (!broken) {
                    return SetOrder.INCLUDING;
                }
            }

            broken = false;
            if (r.containsAll(l)) {
                Set s = l.uniqueSet();
                for (Object o : s) {
                    int ln = l.getCount(o);
                    int rn = r.getCount(o);
                    if (ln > rn) {
                        broken = true;
                        break;
                    }
                }
                if (!broken) {
                    return SetOrder.INCLUDED;
                }
            }

            return SetOrder.NONE;
        }
    }

    static <E extends Comparable<E>> int compareLists(List<E> l, List<E> r) {
        assert l != null && r != null;

        // lexicographic order

        int ln = l.size();
        int rn = r.size();
        int common = Math.min(ln, rn);

        for (int i = 0; i < common; i++) {
            E le = l.get(i);
            E re = r.get(i);
            int sign = le.compareTo(re);
            if (sign > 0) {
                return 1;
            }
            if (sign < 0) {
                return -1;
            }
        }

        // every pair of elements upto first 'common' ones has the same elements
        return (ln - rn);
    }

    static MultiSet set2MultiSet(Set s) {
        assert s != null;
        return new HashMultiSet(s);
    }

    static MultiSet list2MultiSet(List l) {
        assert l != null;
        return new HashMultiSet(
                l); // TODO: check if the elements duplicate in the list has count larger than 1
    }

    static List concatLists(List l, List r) {
        ArrayList ret = new ArrayList();
        ret.addAll(l);
        ret.addAll(r);
        return ret;
    }

    static Set unionSets(Set l, Set r) {
        HashSet ret = new HashSet();
        ret.addAll(l);
        ret.addAll(r);
        return ret;
    }

    static Set diffSets(Set l, Set r) {
        HashSet ret = new HashSet();
        ret.addAll(l);
        ret.removeAll(r);
        return ret;
    }

    static Set intersectSets(Set l, Set r) {
        HashSet ret = new HashSet();
        ret.addAll(l);
        ret.retainAll(r);
        return ret;
    }

    static MultiSet unionMultiSets(MultiSet l, MultiSet r) {
        HashMultiSet ret = new HashMultiSet(l);
        ret.addAll(r);
        return ret;
    }

    static MultiSet diffMultiSets(MultiSet l, MultiSet r) {
        HashMultiSet ret = new HashMultiSet(l);
        for (Object o : r) {
            ret.remove(o);
        }
        return ret;
    }

    static MultiSet intersectMultiSets(MultiSet l, MultiSet r) {
        HashMultiSet ret = new HashMultiSet();
        Set s = l.uniqueSet();
        for (Object o : s) {
            int ln = l.getCount(o);
            int rn = r.getCount(o);
            int min = Math.min(ln, rn);
            if (min > 0) {
                ret.add(o, min);
            }
        }
        return ret;
    }
     */
}<|MERGE_RESOLUTION|>--- conflicted
+++ resolved
@@ -1596,9 +1596,8 @@
         }
         return l.plusSeconds(r.longValue());
     }
-<<<<<<< HEAD
-=======
      */
+
     public static ZonedDateTime opAdd(ZonedDateTime l, Integer r) {
         // cannot be called actually, but only to register this operator with a parameter type
         // TIMESTAMP
@@ -1606,7 +1605,6 @@
         throw new RuntimeException("unreachable");
     }
 
->>>>>>> 6772ad8a
     /*
     // sets
     public static Set opAdd(Set l, Set r) {
@@ -1850,8 +1848,6 @@
         }
         return opSubtract(l.toLocalDateTime(), r);
     }
-<<<<<<< HEAD
-=======
      */
     public static Long opSubtract(Timestamp l, ZonedDateTime r) {
         // cannot be called actually, but only to register this operator with a parameter type
@@ -1873,7 +1869,6 @@
         assert false : "unreachable";
         throw new RuntimeException("unreachable");
     }
->>>>>>> 6772ad8a
     /*
     // sets
     public static Set opSubtract(Set l, Set r) {
