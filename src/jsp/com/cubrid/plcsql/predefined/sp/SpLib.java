/*
 * Copyright (c) 2016 CUBRID Corporation.
 *
 * Redistribution and use in source and binary forms, with or without modification,
 * are permitted provided that the following conditions are met:
 *
 * - Redistributions of source code must retain the above copyright notice,
 *   this list of conditions and the following disclaimer.
 *
 * - Redistributions in binary form must reproduce the above copyright notice,
 *   this list of conditions and the following disclaimer in the documentation
 *   and/or other materials provided with the distribution.
 *
 * - Neither the name of the <ORGANIZATION> nor the names of its contributors
 *   may be used to endorse or promote products derived from this software without
 *   specific prior written permission.
 *
 * THIS SOFTWARE IS PROVIDED BY THE COPYRIGHT HOLDERS AND CONTRIBUTORS "AS IS" AND
 * ANY EXPRESS OR IMPLIED WARRANTIES, INCLUDING, BUT NOT LIMITED TO, THE IMPLIED
 * WARRANTIES OF MERCHANTABILITY AND FITNESS FOR A PARTICULAR PURPOSE ARE DISCLAIMED.
 * IN NO EVENT SHALL THE COPYRIGHT OWNER OR CONTRIBUTORS BE LIABLE FOR ANY DIRECT,
 * INDIRECT, INCIDENTAL, SPECIAL, EXEMPLARY, OR CONSEQUENTIAL DAMAGES (INCLUDING,
 * BUT NOT LIMITED TO, PROCUREMENT OF SUBSTITUTE GOODS OR SERVICES; LOSS OF USE, DATA,
 * OR PROFITS; OR BUSINESS INTERRUPTION) HOWEVER CAUSED AND ON ANY THEORY OF LIABILITY,
 * WHETHER IN CONTRACT, STRICT LIABILITY, OR TORT (INCLUDING NEGLIGENCE OR OTHERWISE)
 * ARISING IN ANY WAY OUT OF THE USE OF THIS SOFTWARE, EVEN IF ADVISED OF THE POSSIBILITY
 * OF SUCH DAMAGE.
 *
 */

package com.cubrid.plcsql.predefined.sp;

import com.cubrid.plcsql.builtin.DBMS_OUTPUT;
import com.cubrid.plcsql.compiler.CoercionScheme;
import com.cubrid.plcsql.compiler.annotation.Operator;
import java.math.BigDecimal;
import java.sql.*;
import java.sql.Date;
import java.sql.Time;
import java.sql.Timestamp;
import java.time.LocalDate;
import java.time.LocalDateTime;
import java.time.LocalTime;
import java.time.ZonedDateTime;
import java.time.temporal.ChronoUnit;
import java.util.Objects;
import java.util.regex.PatternSyntaxException;

public class SpLib {

    public static class $APP_ERROR extends RuntimeException {}

    public static class CASE_NOT_FOUND extends RuntimeException {}

    public static class CURSOR_ALREADY_OPEN extends RuntimeException {}

    public static class DUP_VAL_ON_INDEX extends RuntimeException {}

    public static class INVALID_CURSOR extends RuntimeException {}

    public static class LOGIN_DENIED extends RuntimeException {}

    public static class NO_DATA_FOUND extends RuntimeException {}

    public static class PROGRAM_ERROR extends RuntimeException {}

    public static class ROWTYPE_MISMATCH extends RuntimeException {}

    public static class STORAGE_ERROR extends RuntimeException {}

    public static class TOO_MANY_ROWS extends RuntimeException {}

    public static class VALUE_ERROR extends RuntimeException {}

    public static class ZERO_DIVIDE extends RuntimeException {}

    public static String SQLERRM = null;
    public static Integer SQLCODE = null;
    public static Date SYSDATE = null;

    public static Object raiseCaseNotFound() {
        throw new CASE_NOT_FOUND();
    }

    public static void PUT_LINE(Object s) {
        DBMS_OUTPUT.putLine(s.toString());
    }

    public static class Query {
        public final String query;
        public ResultSet rs;

        public Query(String query) {
            this.query = query;
        }

        public void open(Connection conn, Object... val) throws Exception {
            if (isOpen()) {
                throw new RuntimeException("already open");
            }
            PreparedStatement pstmt = conn.prepareStatement(query);
            for (int i = 0; i < val.length; i++) {
                pstmt.setObject(i + 1, val[i]);
            }
            rs = pstmt.executeQuery();
        }

        public void close() throws Exception {
            if (rs != null) {
                Statement stmt = rs.getStatement();
                if (stmt != null) {
                    stmt.close();
                }
                rs = null;
            }
        }

        public boolean isOpen() throws Exception {
            return (rs != null && !rs.isClosed());
        }

        public boolean found() throws Exception {
            if (!isOpen()) {
                throw new RuntimeException("invalid cursor");
            }
            return rs.getRow() > 0;
        }

        public boolean notFound() throws Exception {
            if (!isOpen()) {
                throw new RuntimeException("invalid cursor");
            }
            return rs.getRow() == 0;
        }

        public int rowCount() throws Exception {
            if (!isOpen()) {
                throw new RuntimeException("invalid cursor");
            }
            return rs.getRow();
        }
    }

    // ------------------------------------
    // operators
    // ------------------------------------

    // ====================================
    // boolean not
    @Operator(coercionScheme=CoercionScheme.Individual)
    public static Boolean opNot(Boolean l) {
        if (l == null) {
            return null;
        }
        return !l;
    }

    // ====================================
    // is null
    @Operator(coercionScheme=CoercionScheme.Individual)
    public static Boolean opIsNull(Object l) {
        return (l == null);
    }

    // ====================================
    // arithmetic negative
    @Operator(coercionScheme=CoercionScheme.Individual)
    public static Short opNeg(Short l) {
        if (l == null) {
            return null;
        }
        return ((short) -l);
    }

    @Operator(coercionScheme=CoercionScheme.Individual)
    public static Integer opNeg(Integer l) {
        if (l == null) {
            return null;
        }
        return -l;
    }

    @Operator(coercionScheme=CoercionScheme.Individual)
    public static Long opNeg(Long l) {
        if (l == null) {
            return null;
        }
        return -l;
    }

    @Operator(coercionScheme=CoercionScheme.Individual)
    public static BigDecimal opNeg(BigDecimal l) {
        if (l == null) {
            return null;
        }
        return l.negate();
    }

    @Operator(coercionScheme=CoercionScheme.Individual)
    public static Float opNeg(Float l) {
        if (l == null) {
            return null;
        }
        return -l;
    }

    @Operator(coercionScheme=CoercionScheme.Individual)
    public static Double opNeg(Double l) {
        if (l == null) {
            return null;
        }
        return -l;
    }

    // ====================================
    // bitwise compliment
    @Operator(coercionScheme=CoercionScheme.Individual)
    public static Long opBitCompli(Short l) {
        if (l == null) {
            return null;
        }
        return ~l.longValue();
    }

    @Operator(coercionScheme=CoercionScheme.Individual)
    public static Long opBitCompli(Integer l) {
        if (l == null) {
            return null;
        }
        return ~l.longValue();
    }

    @Operator(coercionScheme=CoercionScheme.Individual)
    public static Long opBitCompli(Long l) {
        if (l == null) {
            return null;
        }
        return ~l;
    }

    // ====================================
    // boolean and
    @Operator(coercionScheme=CoercionScheme.Individual)
    public static Boolean opAnd(Boolean l, Boolean r) {
        if (l == null || r == null) {
            return null;
        }
        return l && r;
    }

    // ====================================
    // boolean or
    @Operator(coercionScheme=CoercionScheme.Individual)
    public static Boolean opOr(Boolean l, Boolean r) {
        if (l == null || r == null) {
            return null;
        }
        return l || r;
    }

    // ====================================
    // boolean xor
    @Operator(coercionScheme=CoercionScheme.Individual)
    public static Boolean opXor(Boolean l, Boolean r) {
        if (l == null || r == null) {
            return null;
        }
        return (l && !r) || (!l && r);
    }

    // ====================================
    // comparison equal

    @Operator(coercionScheme=CoercionScheme.ComparisonOperator)
    public static Boolean opEq(Boolean l, Boolean r) {
        return commonOpEq(l, r);
    }

    @Operator(coercionScheme=CoercionScheme.ComparisonOperator)
    public static Boolean opEq(String l, String r) {
        return commonOpEq(l, r);
    }

    @Operator(coercionScheme=CoercionScheme.ComparisonOperator)
    public static Boolean opEq(BigDecimal l, BigDecimal r) {
        return commonOpEq(l, r);
    }

    @Operator(coercionScheme=CoercionScheme.ComparisonOperator)
    public static Boolean opEq(Short l, Short r) {
        return commonOpEq(l, r);
    }

    @Operator(coercionScheme=CoercionScheme.ComparisonOperator)
    public static Boolean opEq(Integer l, Integer r) {
        return commonOpEq(l, r);
    }

    @Operator(coercionScheme=CoercionScheme.ComparisonOperator)
    public static Boolean opEq(Long l, Long r) {
        return commonOpEq(l, r);
    }

    @Operator(coercionScheme=CoercionScheme.ComparisonOperator)
    public static Boolean opEq(Float l, Float r) {
        return commonOpEq(l, r);
    }

    @Operator(coercionScheme=CoercionScheme.ComparisonOperator)
    public static Boolean opEq(Double l, Double r) {
        return commonOpEq(l, r);
    }

    @Operator(coercionScheme=CoercionScheme.ComparisonOperator)
    public static Boolean opEq(Time l, Time r) {
        return commonOpEq(l, r);
    }

    @Operator(coercionScheme=CoercionScheme.ComparisonOperator)
    public static Boolean opEq(Date l, Date r) {
        return commonOpEq(l, r);
    }

    /*
    @Operator(coercionScheme=CoercionScheme.ComparisonOperator)
    public static Boolean opEq(ZonedDateTime l, ZonedDateTime r) {
        return commonOpEq(l, r);
    }
     */
    @Operator(coercionScheme=CoercionScheme.ComparisonOperator)
    public static Boolean opEq(ZonedDateTime l, ZonedDateTime r) {
        // cannot be called actually, but only to register this operator with a parameter type
        // TIMESTAMP
        assert false : "unreachable";
        throw new RuntimeException("unreachable");
    }

    @Operator(coercionScheme=CoercionScheme.ComparisonOperator)
    public static Boolean opEq(Timestamp l, Timestamp r) {
        return commonOpEq(l, r);
    }

    /* TODO: restore later
    @Operator(coercionScheme=CoercionScheme.ComparisonOperator)
    public static Boolean opEq(Set l, Set r) {
        return commonOpEq(l, r);
    }

    @Operator(coercionScheme=CoercionScheme.ComparisonOperator)
    public static Boolean opEq(MultiSet l, MultiSet r) {
        return commonOpEq(l, r);
    }

    @Operator(coercionScheme=CoercionScheme.ComparisonOperator)
    public static Boolean opEq(List l, List r) {
        return commonOpEq(l, r);
    }
     */

    // ====================================
    // comparison null safe equal

    @Operator(coercionScheme=CoercionScheme.ComparisonOperator)
    public static Boolean opNullSafeEq(Boolean l, Boolean r) {
        return commonOpNullSafeEq(l, r);
    }

    @Operator(coercionScheme=CoercionScheme.ComparisonOperator)
    public static Boolean opNullSafeEq(String l, String r) {
        return commonOpNullSafeEq(l, r);
    }

    @Operator(coercionScheme=CoercionScheme.ComparisonOperator)
    public static Boolean opNullSafeEq(BigDecimal l, BigDecimal r) {
        return commonOpNullSafeEq(l, r);
    }

    @Operator(coercionScheme=CoercionScheme.ComparisonOperator)
    public static Boolean opNullSafeEq(Short l, Short r) {
        return commonOpNullSafeEq(l, r);
    }

    @Operator(coercionScheme=CoercionScheme.ComparisonOperator)
    public static Boolean opNullSafeEq(Integer l, Integer r) {
        return commonOpNullSafeEq(l, r);
    }

    @Operator(coercionScheme=CoercionScheme.ComparisonOperator)
    public static Boolean opNullSafeEq(Long l, Long r) {
        return commonOpNullSafeEq(l, r);
    }

    @Operator(coercionScheme=CoercionScheme.ComparisonOperator)
    public static Boolean opNullSafeEq(Float l, Float r) {
        return commonOpNullSafeEq(l, r);
    }

    @Operator(coercionScheme=CoercionScheme.ComparisonOperator)
    public static Boolean opNullSafeEq(Double l, Double r) {
        return commonOpNullSafeEq(l, r);
    }

    @Operator(coercionScheme=CoercionScheme.ComparisonOperator)
    public static Boolean opNullSafeEq(Time l, Time r) {
        return commonOpNullSafeEq(l, r);
    }

    @Operator(coercionScheme=CoercionScheme.ComparisonOperator)
    public static Boolean opNullSafeEq(Date l, Date r) {
        return commonOpNullSafeEq(l, r);
    }

    /*
    @Operator(coercionScheme=CoercionScheme.ComparisonOperator)
    public static Boolean opNullSafeEq(ZonedDateTime l, ZonedDateTime r) {
        return commonOpNullSafeEq(l, r);
    }
     */
    @Operator(coercionScheme=CoercionScheme.ComparisonOperator)
    public static Boolean opNullSafeEq(ZonedDateTime l, ZonedDateTime r) {
        // cannot be called actually, but only to register this operator with a parameter type
        // TIMESTAMP
        assert false : "unreachable";
        throw new RuntimeException("unreachable");
    }

    @Operator(coercionScheme=CoercionScheme.ComparisonOperator)
    public static Boolean opNullSafeEq(Timestamp l, Timestamp r) {
        return commonOpNullSafeEq(l, r);
    }

    /* TODO: restore later
    @Operator(coercionScheme=CoercionScheme.ComparisonOperator)
    public static Boolean opNullSafeEq(Set l, Set r) {
        return commonOpNullSafeEq(l, r);
    }

    @Operator(coercionScheme=CoercionScheme.ComparisonOperator)
    public static Boolean opNullSafeEq(MultiSet l, MultiSet r) {
        return commonOpNullSafeEq(l, r);
    }

    @Operator(coercionScheme=CoercionScheme.ComparisonOperator)
    public static Boolean opNullSafeEq(List l, List r) {
        return commonOpNullSafeEq(l, r);
    }
     */

    // ====================================
    // comparison not equal

    @Operator(coercionScheme=CoercionScheme.ComparisonOperator)
    public static Boolean opNeq(Boolean l, Boolean r) {
        return commonOpNeq(l, r);
    }

    @Operator(coercionScheme=CoercionScheme.ComparisonOperator)
    public static Boolean opNeq(String l, String r) {
        return commonOpNeq(l, r);
    }

    @Operator(coercionScheme=CoercionScheme.ComparisonOperator)
    public static Boolean opNeq(BigDecimal l, BigDecimal r) {
        return commonOpNeq(l, r);
    }

    @Operator(coercionScheme=CoercionScheme.ComparisonOperator)
    public static Boolean opNeq(Short l, Short r) {
        return commonOpNeq(l, r);
    }

    @Operator(coercionScheme=CoercionScheme.ComparisonOperator)
    public static Boolean opNeq(Integer l, Integer r) {
        return commonOpNeq(l, r);
    }

    @Operator(coercionScheme=CoercionScheme.ComparisonOperator)
    public static Boolean opNeq(Long l, Long r) {
        return commonOpNeq(l, r);
    }

    @Operator(coercionScheme=CoercionScheme.ComparisonOperator)
    public static Boolean opNeq(Float l, Float r) {
        return commonOpNeq(l, r);
    }

    @Operator(coercionScheme=CoercionScheme.ComparisonOperator)
    public static Boolean opNeq(Double l, Double r) {
        return commonOpNeq(l, r);
    }

    @Operator(coercionScheme=CoercionScheme.ComparisonOperator)
    public static Boolean opNeq(Time l, Time r) {
        return commonOpNeq(l, r);
    }

    @Operator(coercionScheme=CoercionScheme.ComparisonOperator)
    public static Boolean opNeq(Date l, Date r) {
        return commonOpNeq(l, r);
    }

    /*
    @Operator(coercionScheme=CoercionScheme.ComparisonOperator)
    public static Boolean opNeq(ZonedDateTime l, ZonedDateTime r) {
        return commonOpNeq(l, r);
    }
     */
    @Operator(coercionScheme=CoercionScheme.ComparisonOperator)
    public static Boolean opNeq(ZonedDateTime l, ZonedDateTime r) {
        // cannot be called actually, but only to register this operator with a parameter type
        // TIMESTAMP
        assert false : "unreachable";
        throw new RuntimeException("unreachable");
    }

    @Operator(coercionScheme=CoercionScheme.ComparisonOperator)
    public static Boolean opNeq(Timestamp l, Timestamp r) {
        return commonOpNeq(l, r);
    }

    /* TODO: restore later
    @Operator(coercionScheme=CoercionScheme.ComparisonOperator)
    public static Boolean opNeq(Set l, Set r) {
        return commonOpNeq(l, r);
    }

    @Operator(coercionScheme=CoercionScheme.ComparisonOperator)
    public static Boolean opNeq(MultiSet l, MultiSet r) {
        return commonOpNeq(l, r);
    }

    @Operator(coercionScheme=CoercionScheme.ComparisonOperator)
    public static Boolean opNeq(List l, List r) {
        return commonOpNeq(l, r);
    }
     */

    // ====================================
    // comparison less than or equal to (<=)

    @Operator(coercionScheme=CoercionScheme.ComparisonOperator)
    public static Boolean opLe(String l, String r) {
        return commonOpLe(l, r);
    }

    @Operator(coercionScheme=CoercionScheme.ComparisonOperator)
    public static Boolean opLe(Short l, Short r) {
        return commonOpLe(l, r);
    }

    @Operator(coercionScheme=CoercionScheme.ComparisonOperator)
    public static Boolean opLe(Integer l, Integer r) {
        return commonOpLe(l, r);
    }

    @Operator(coercionScheme=CoercionScheme.ComparisonOperator)
    public static Boolean opLe(Long l, Long r) {
        return commonOpLe(l, r);
    }

    @Operator(coercionScheme=CoercionScheme.ComparisonOperator)
    public static Boolean opLe(BigDecimal l, BigDecimal r) {
        return commonOpLe(l, r);
    }

    @Operator(coercionScheme=CoercionScheme.ComparisonOperator)
    public static Boolean opLe(Float l, Float r) {
        return commonOpLe(l, r);
    }

    @Operator(coercionScheme=CoercionScheme.ComparisonOperator)
    public static Boolean opLe(Double l, Double r) {
        return commonOpLe(l, r);
    }

    @Operator(coercionScheme=CoercionScheme.ComparisonOperator)
    public static Boolean opLe(Date l, Date r) {
        return commonOpLe(l, r);
    }

    @Operator(coercionScheme=CoercionScheme.ComparisonOperator)
    public static Boolean opLe(Time l, Time r) {
        return commonOpLe(l, r);
    }

    @Operator(coercionScheme=CoercionScheme.ComparisonOperator)
    public static Boolean opLe(Timestamp l, Timestamp r) {
        return commonOpLe(l, r);
    }

    /*
    @Operator(coercionScheme=CoercionScheme.ComparisonOperator)
    public static Boolean opLe(ZonedDateTime l, ZonedDateTime r) {
        return commonOpLe(l, r);
    }
     */
    @Operator(coercionScheme=CoercionScheme.ComparisonOperator)
    public static Boolean opLe(ZonedDateTime l, ZonedDateTime r) {
        // cannot be called actually, but only to register this operator with a parameter type
        // TIMESTAMP
        assert false : "unreachable";
        throw new RuntimeException("unreachable");
    }

    /* TODO: restore later
    @Operator(coercionScheme=CoercionScheme.ComparisonOperator)
    public static Boolean opLe(Set l, Set r) {
        if (l == null || r == null) {
            return null;
        }
        SetOrder o = compareSets(l, r);
        return (o == SetOrder.INCLUDED || o == SetOrder.EQUAL);
    }

    @Operator(coercionScheme=CoercionScheme.ComparisonOperator)
    public static Boolean opLe(MultiSet l, MultiSet r) {
        if (l == null || r == null) {
            return null;
        }
        SetOrder o = compareMultiSets(l, r);
        return (o == SetOrder.INCLUDED || o == SetOrder.EQUAL);
    }

    @Operator(coercionScheme=CoercionScheme.ComparisonOperator)
    public static <E extends Comparable<E>> Boolean opLe(List<E> l, List<E> r) {
        if (l == null || r == null) {
            return null;
        }
        return compareLists(l, r) <= 0;
    }
     */

    // ====================================
    // comparison greater than or equal to (>=)
    public static Boolean opGe(String l, String r) {
        return commonOpGe(l, r);
    }

    public static Boolean opGe(Short l, Short r) {
        return commonOpGe(l, r);
    }

    public static Boolean opGe(Integer l, Integer r) {
        return commonOpGe(l, r);
    }

    public static Boolean opGe(Long l, Long r) {
        return commonOpGe(l, r);
    }

    public static Boolean opGe(BigDecimal l, BigDecimal r) {
        return commonOpGe(l, r);
    }

    public static Boolean opGe(Float l, Float r) {
        return commonOpGe(l, r);
    }

    public static Boolean opGe(Double l, Double r) {
        return commonOpGe(l, r);
    }

    public static Boolean opGe(Date l, Date r) {
        return commonOpGe(l, r);
    }

    public static Boolean opGe(Time l, Time r) {
        return commonOpGe(l, r);
    }

    public static Boolean opGe(Timestamp l, Timestamp r) {
        return commonOpGe(l, r);
    }

    /*
    public static Boolean opGe(ZonedDateTime l, ZonedDateTime r) {
        return commonOpGe(l, r);
    }
     */
    public static Boolean opGe(ZonedDateTime l, ZonedDateTime r) {
        // cannot be called actually, but only to register this operator with a parameter type
        // TIMESTAMP
        assert false : "unreachable";
        throw new RuntimeException("unreachable");
    }

    /* TODO: restore later
    public static Boolean opGe(Set l, Set r) {
        if (l == null || r == null) {
            return null;
        }
        SetOrder o = compareSets(l, r);
        return (o == SetOrder.INCLUDING || o == SetOrder.EQUAL);
    }

    public static Boolean opGe(MultiSet l, MultiSet r) {
        if (l == null || r == null) {
            return null;
        }
        SetOrder o = compareMultiSets(l, r);
        return (o == SetOrder.INCLUDING || o == SetOrder.EQUAL);
    }

    public static <E extends Comparable<E>> Boolean opGe(List<E> l, List<E> r) {
        if (l == null || r == null) {
            return null;
        }
        return compareLists(l, r) >= 0;
    }
     */

    // ====================================
    // comparison less than (<)
    public static Boolean opLt(String l, String r) {
        return commonOpLt(l, r);
    }

    public static Boolean opLt(Short l, Short r) {
        return commonOpLt(l, r);
    }

    public static Boolean opLt(Integer l, Integer r) {
        return commonOpLt(l, r);
    }

    public static Boolean opLt(Long l, Long r) {
        return commonOpLt(l, r);
    }

    public static Boolean opLt(BigDecimal l, BigDecimal r) {
        return commonOpLt(l, r);
    }

    public static Boolean opLt(Float l, Float r) {
        return commonOpLt(l, r);
    }

    public static Boolean opLt(Double l, Double r) {
        return commonOpLt(l, r);
    }

    public static Boolean opLt(Date l, Date r) {
        return commonOpLt(l, r);
    }

    public static Boolean opLt(Time l, Time r) {
        return commonOpLt(l, r);
    }

    public static Boolean opLt(Timestamp l, Timestamp r) {
        return commonOpLt(l, r);
    }

    /*
    public static Boolean opLt(ZonedDateTime l, ZonedDateTime r) {
        return commonOpLt(l, r);
    }
     */
    public static Boolean opLt(ZonedDateTime l, ZonedDateTime r) {
        // cannot be called actually, but only to register this operator with a parameter type
        // TIMESTAMP
        assert false : "unreachable";
        throw new RuntimeException("unreachable");
    }

    /*
    public static Boolean opLt(Set l, Set r) {
        if (l == null || r == null) {
            return null;
        }
        return (compareSets(l, r) == SetOrder.INCLUDED);
    }

    public static Boolean opLt(MultiSet l, MultiSet r) {
        if (l == null || r == null) {
            return null;
        }
        return (compareMultiSets(l, r) == SetOrder.INCLUDED);
    }

    public static <E extends Comparable<E>> Boolean opLt(List<E> l, List<E> r) {
        if (l == null || r == null) {
            return null;
        }
        return compareLists(l, r) < 0;
    }
     */

    // ====================================
    // comparison greater than (>)
    public static Boolean opGt(String l, String r) {
        return commonOpGt(l, r);
    }

    public static Boolean opGt(Short l, Short r) {
        return commonOpGt(l, r);
    }

    public static Boolean opGt(Integer l, Integer r) {
        return commonOpGt(l, r);
    }

    public static Boolean opGt(Long l, Long r) {
        return commonOpGt(l, r);
    }

    public static Boolean opGt(BigDecimal l, BigDecimal r) {
        return commonOpGt(l, r);
    }

    public static Boolean opGt(Float l, Float r) {
        return commonOpGt(l, r);
    }

    public static Boolean opGt(Double l, Double r) {
        return commonOpGt(l, r);
    }

    public static Boolean opGt(Date l, Date r) {
        return commonOpGt(l, r);
    }

    public static Boolean opGt(Time l, Time r) {
        return commonOpGt(l, r);
    }

    public static Boolean opGt(Timestamp l, Timestamp r) {
        return commonOpGt(l, r);
    }

    /*
    public static Boolean opGt(ZonedDateTime l, ZonedDateTime r) {
        return commonOpGt(l, r);
    }
     */
    public static Boolean opGt(ZonedDateTime l, ZonedDateTime r) {
        // cannot be called actually, but only to register this operator with a parameter type
        // TIMESTAMP
        assert false : "unreachable";
        throw new RuntimeException("unreachable");
    }

    /* TODO: restore later
    public static Boolean opGt(Set l, Set r) {
        if (l == null || r == null) {
            return null;
        }
        return (compareSets(l, r) == SetOrder.INCLUDING);
    }

    public static Boolean opGt(MultiSet l, MultiSet r) {
        if (l == null || r == null) {
            return null;
        }
        return (compareMultiSets(l, r) == SetOrder.INCLUDING);
    }

    public static <E extends Comparable<E>> Boolean opGt(List<E> l, List<E> r) {
        if (l == null || r == null) {
            return null;
        }
        return compareLists(l, r) > 0;
    }
     */

    /*
    // ====================================
    // comparison set equal
    public static Boolean opSetEq(Set l, Set r) {
        if (l == null || r == null) {
            return null;
        }
        return compareSets(l, r) == SetOrder.EQUAL;
    }

    public static Boolean opSetEq(MultiSet l, Set r) {
        if (l == null || r == null) {
            return null;
        }
        return compareMultiSets(l, set2MultiSet(r)) == SetOrder.EQUAL;
    }

    public static Boolean opSetEq(List l, Set r) {
        if (l == null || r == null) {
            return null;
        }
        return compareMultiSets(list2MultiSet(l), set2MultiSet(r)) == SetOrder.EQUAL;
    }

    public static Boolean opSetEq(Set l, MultiSet r) {
        if (l == null || r == null) {
            return null;
        }
        return compareMultiSets(set2MultiSet(l), r) == SetOrder.EQUAL;
    }

    public static Boolean opSetEq(MultiSet l, MultiSet r) {
        if (l == null || r == null) {
            return null;
        }
        return compareMultiSets(l, r) == SetOrder.EQUAL;
    }

    public static Boolean opSetEq(List l, MultiSet r) {
        if (l == null || r == null) {
            return null;
        }
        return compareMultiSets(list2MultiSet(l), r) == SetOrder.EQUAL;
    }

    public static Boolean opSetEq(Set l, List r) {
        if (l == null || r == null) {
            return null;
        }
        return compareMultiSets(set2MultiSet(l), list2MultiSet(r)) == SetOrder.EQUAL;
    }

    public static Boolean opSetEq(MultiSet l, List r) {
        if (l == null || r == null) {
            return null;
        }
        return compareMultiSets(l, list2MultiSet(r)) == SetOrder.EQUAL;
    }

    public static Boolean opSetEq(List l, List r) {
        if (l == null || r == null) {
            return null;
        }
        return compareLists(l, r) == 0;
    }

    // ====================================
    // comparison set not equal
    public static Boolean opSetNeq(Set l, Set r) {
        if (l == null || r == null) {
            return null;
        }
        return compareSets(l, r) != SetOrder.EQUAL;
    }

    public static Boolean opSetNeq(MultiSet l, Set r) {
        if (l == null || r == null) {
            return null;
        }
        return compareMultiSets(l, set2MultiSet(r)) != SetOrder.EQUAL;
    }

    public static Boolean opSetNeq(List l, Set r) {
        if (l == null || r == null) {
            return null;
        }
        return compareMultiSets(list2MultiSet(l), set2MultiSet(r)) != SetOrder.EQUAL;
    }

    public static Boolean opSetNeq(Set l, MultiSet r) {
        if (l == null || r == null) {
            return null;
        }
        return compareMultiSets(set2MultiSet(l), r) != SetOrder.EQUAL;
    }

    public static Boolean opSetNeq(MultiSet l, MultiSet r) {
        if (l == null || r == null) {
            return null;
        }
        return compareMultiSets(l, r) != SetOrder.EQUAL;
    }

    public static Boolean opSetNeq(List l, MultiSet r) {
        if (l == null || r == null) {
            return null;
        }
        return compareMultiSets(list2MultiSet(l), r) != SetOrder.EQUAL;
    }

    public static Boolean opSetNeq(Set l, List r) {
        if (l == null || r == null) {
            return null;
        }
        return compareMultiSets(set2MultiSet(l), list2MultiSet(r)) != SetOrder.EQUAL;
    }

    public static Boolean opSetNeq(MultiSet l, List r) {
        if (l == null || r == null) {
            return null;
        }
        return compareMultiSets(l, list2MultiSet(r)) != SetOrder.EQUAL;
    }

    public static Boolean opSetNeq(List l, List r) {
        if (l == null || r == null) {
            return null;
        }
        return compareMultiSets(list2MultiSet(l), list2MultiSet(r)) != SetOrder.EQUAL;
    }

    // ====================================
    // comparison superset
    public static Boolean opSuperset(Set l, Set r) {
        if (l == null || r == null) {
            return null;
        }
        return (compareSets(l, r) == SetOrder.INCLUDING);
    }

    public static Boolean opSuperset(MultiSet l, Set r) {
        if (l == null || r == null) {
            return null;
        }
        return compareMultiSets(l, set2MultiSet(r)) == SetOrder.INCLUDING;
    }

    public static Boolean opSuperset(List l, Set r) {
        if (l == null || r == null) {
            return null;
        }
        return compareMultiSets(list2MultiSet(l), set2MultiSet(r)) == SetOrder.INCLUDING;
    }

    public static Boolean opSuperset(Set l, MultiSet r) {
        if (l == null || r == null) {
            return null;
        }
        return compareMultiSets(set2MultiSet(l), r) == SetOrder.INCLUDING;
    }

    public static Boolean opSuperset(MultiSet l, MultiSet r) {
        if (l == null || r == null) {
            return null;
        }
        return compareMultiSets(l, r) == SetOrder.INCLUDING;
    }

    public static Boolean opSuperset(List l, MultiSet r) {
        if (l == null || r == null) {
            return null;
        }
        return compareMultiSets(list2MultiSet(l), r) == SetOrder.INCLUDING;
    }

    public static Boolean opSuperset(Set l, List r) {
        if (l == null || r == null) {
            return null;
        }
        return compareMultiSets(set2MultiSet(l), list2MultiSet(r)) == SetOrder.INCLUDING;
    }

    public static Boolean opSuperset(MultiSet l, List r) {
        if (l == null || r == null) {
            return null;
        }
        return compareMultiSets(l, list2MultiSet(r)) == SetOrder.INCLUDING;
    }

    // ====================================
    // comparison subset
    public static Boolean opSubset(Set l, Set r) {
        if (l == null || r == null) {
            return null;
        }
        return (compareSets(l, r) == SetOrder.INCLUDED);
    }

    public static Boolean opSubset(MultiSet l, Set r) {
        if (l == null || r == null) {
            return null;
        }
        return compareMultiSets(l, set2MultiSet(r)) == SetOrder.INCLUDED;
    }

    public static Boolean opSubset(List l, Set r) {
        if (l == null || r == null) {
            return null;
        }
        return compareMultiSets(list2MultiSet(l), set2MultiSet(r)) == SetOrder.INCLUDED;
    }

    public static Boolean opSubset(Set l, MultiSet r) {
        if (l == null || r == null) {
            return null;
        }
        return compareMultiSets(set2MultiSet(l), r) == SetOrder.INCLUDED;
    }

    public static Boolean opSubset(MultiSet l, MultiSet r) {
        if (l == null || r == null) {
            return null;
        }
        return compareMultiSets(l, r) == SetOrder.INCLUDED;
    }

    public static Boolean opSubset(List l, MultiSet r) {
        if (l == null || r == null) {
            return null;
        }
        return compareMultiSets(list2MultiSet(l), r) == SetOrder.INCLUDED;
    }

    public static Boolean opSubset(Set l, List r) {
        if (l == null || r == null) {
            return null;
        }
        return compareMultiSets(set2MultiSet(l), list2MultiSet(r)) == SetOrder.INCLUDED;
    }

    public static Boolean opSubset(MultiSet l, List r) {
        if (l == null || r == null) {
            return null;
        }
        return compareMultiSets(l, list2MultiSet(r)) == SetOrder.INCLUDED;
    }

    // ====================================
    // comparison superset or equal
    public static Boolean opSupersetEq(Set l, Set r) {
        if (l == null || r == null) {
            return null;
        }
        SetOrder o = compareSets(l, r);
        return (o == SetOrder.INCLUDING || o == SetOrder.EQUAL);
    }

    public static Boolean opSupersetEq(MultiSet l, Set r) {
        if (l == null || r == null) {
            return null;
        }
        SetOrder o = compareMultiSets(l, set2MultiSet(r));
        return (o == SetOrder.INCLUDING || o == SetOrder.EQUAL);
    }

    public static Boolean opSupersetEq(List l, Set r) {
        if (l == null || r == null) {
            return null;
        }
        SetOrder o = compareMultiSets(list2MultiSet(l), set2MultiSet(r));
        return (o == SetOrder.INCLUDING || o == SetOrder.EQUAL);
    }

    public static Boolean opSupersetEq(Set l, MultiSet r) {
        if (l == null || r == null) {
            return null;
        }
        SetOrder o = compareMultiSets(set2MultiSet(l), r);
        return (o == SetOrder.INCLUDING || o == SetOrder.EQUAL);
    }

    public static Boolean opSupersetEq(MultiSet l, MultiSet r) {
        if (l == null || r == null) {
            return null;
        }
        SetOrder o = compareMultiSets(l, r);
        return (o == SetOrder.INCLUDING || o == SetOrder.EQUAL);
    }

    public static Boolean opSupersetEq(List l, MultiSet r) {
        if (l == null || r == null) {
            return null;
        }
        SetOrder o = compareMultiSets(list2MultiSet(l), r);
        return (o == SetOrder.INCLUDING || o == SetOrder.EQUAL);
    }

    public static Boolean opSupersetEq(Set l, List r) {
        if (l == null || r == null) {
            return null;
        }
        SetOrder o = compareMultiSets(set2MultiSet(l), list2MultiSet(r));
        return (o == SetOrder.INCLUDING || o == SetOrder.EQUAL);
    }

    public static Boolean opSupersetEq(MultiSet l, List r) {
        if (l == null || r == null) {
            return null;
        }
        SetOrder o = compareMultiSets(l, list2MultiSet(r));
        return (o == SetOrder.INCLUDING || o == SetOrder.EQUAL);
    }

    // ====================================
    // comparison subset or equal
    public static Boolean opSubsetEq(Set l, Set r) {
        if (l == null || r == null) {
            return null;
        }
        SetOrder o = compareSets(l, r);
        return (o == SetOrder.INCLUDED || o == SetOrder.EQUAL);
    }

    public static Boolean opSubsetEq(MultiSet l, Set r) {
        if (l == null || r == null) {
            return null;
        }
        SetOrder o = compareMultiSets(l, set2MultiSet(r));
        return (o == SetOrder.INCLUDED || o == SetOrder.EQUAL);
    }

    public static Boolean opSubsetEq(List l, Set r) {
        if (l == null || r == null) {
            return null;
        }
        SetOrder o = compareMultiSets(list2MultiSet(l), set2MultiSet(r));
        return (o == SetOrder.INCLUDED || o == SetOrder.EQUAL);
    }

    public static Boolean opSubsetEq(Set l, MultiSet r) {
        if (l == null || r == null) {
            return null;
        }
        SetOrder o = compareMultiSets(set2MultiSet(l), r);
        return (o == SetOrder.INCLUDED || o == SetOrder.EQUAL);
    }

    public static Boolean opSubsetEq(MultiSet l, MultiSet r) {
        if (l == null || r == null) {
            return null;
        }
        SetOrder o = compareMultiSets(l, r);
        return (o == SetOrder.INCLUDED || o == SetOrder.EQUAL);
    }

    public static Boolean opSubsetEq(List l, MultiSet r) {
        if (l == null || r == null) {
            return null;
        }
        SetOrder o = compareMultiSets(list2MultiSet(l), r);
        return (o == SetOrder.INCLUDED || o == SetOrder.EQUAL);
    }

    public static Boolean opSubsetEq(Set l, List r) {
        if (l == null || r == null) {
            return null;
        }
        SetOrder o = compareMultiSets(set2MultiSet(l), list2MultiSet(r));
        return (o == SetOrder.INCLUDED || o == SetOrder.EQUAL);
    }

    public static Boolean opSubsetEq(MultiSet l, List r) {
        if (l == null || r == null) {
            return null;
        }
        SetOrder o = compareMultiSets(l, list2MultiSet(r));
        return (o == SetOrder.INCLUDED || o == SetOrder.EQUAL);
    }
    */

    // ====================================
    // between
    @Operator(coercionScheme=CoercionScheme.BetweenOperator)
    public static Boolean opBetween(Boolean o, Boolean lower, Boolean upper) {
        if (o == null || lower == null || upper == null) {
            return null;
        }
        return o.compareTo(lower) >= 0 && o.compareTo(upper) <= 0;
    }

    @Operator(coercionScheme=CoercionScheme.BetweenOperator)
    public static Boolean opBetween(String o, String lower, String upper) {
        if (o == null || lower == null || upper == null) {
            return null;
        }
        return o.compareTo(lower) >= 0 && o.compareTo(upper) <= 0;
    }

    @Operator(coercionScheme=CoercionScheme.BetweenOperator)
    public static Boolean opBetween(Short o, Short lower, Short upper) {
        if (o == null || lower == null || upper == null) {
            return null;
        }
        return o >= lower && o <= upper;
    }

    @Operator(coercionScheme=CoercionScheme.BetweenOperator)
    public static Boolean opBetween(Integer o, Integer lower, Integer upper) {
        if (o == null || lower == null || upper == null) {
            return null;
        }
        return o >= lower && o <= upper;
    }

    @Operator(coercionScheme=CoercionScheme.BetweenOperator)
    public static Boolean opBetween(Long o, Long lower, Long upper) {
        if (o == null || lower == null || upper == null) {
            return null;
        }
        return o >= lower && o <= upper;
    }

    @Operator(coercionScheme=CoercionScheme.BetweenOperator)
    public static Boolean opBetween(BigDecimal o, BigDecimal lower, BigDecimal upper) {
        if (o == null || lower == null || upper == null) {
            return null;
        }
        return o.compareTo(lower) >= 0 && o.compareTo(upper) <= 0;
    }

    @Operator(coercionScheme=CoercionScheme.BetweenOperator)
    public static Boolean opBetween(Float o, Float lower, Float upper) {
        if (o == null || lower == null || upper == null) {
            return null;
        }
        return o >= lower && o <= upper;
    }

    @Operator(coercionScheme=CoercionScheme.BetweenOperator)
    public static Boolean opBetween(Double o, Double lower, Double upper) {
        if (o == null || lower == null || upper == null) {
            return null;
        }
        return o >= lower && o <= upper;
    }

    @Operator(coercionScheme=CoercionScheme.BetweenOperator)
    public static Boolean opBetween(Date o, Date lower, Date upper) {
        if (o == null || lower == null || upper == null) {
            return null;
        }
        return o.compareTo(lower) >= 0 && o.compareTo(upper) <= 0;
    }

    @Operator(coercionScheme=CoercionScheme.BetweenOperator)
    public static Boolean opBetween(Time o, Time lower, Time upper) {
        if (o == null || lower == null || upper == null) {
            return null;
        }
        return o.compareTo(lower) >= 0 && o.compareTo(upper) <= 0;
    }

    @Operator(coercionScheme=CoercionScheme.BetweenOperator)
    public static Boolean opBetween(Timestamp o, Timestamp lower, Timestamp upper) {
        if (o == null || lower == null || upper == null) {
            return null;
        }
        return o.compareTo(lower) >= 0 && o.compareTo(upper) <= 0;
    }

    /*
    @Operator(coercionScheme=CoercionScheme.BetweenOperator)
    public static Boolean opBetween(ZonedDateTime o, ZonedDateTime lower, ZonedDateTime upper) {
        if (o == null || lower == null || upper == null) {
            return null;
        }
        return o.compareTo(lower) >= 0 && o.compareTo(upper) <= 0;
    }
     */
    @Operator(coercionScheme=CoercionScheme.BetweenOperator)
    public static Boolean opBetween(ZonedDateTime o, ZonedDateTime lower, ZonedDateTime upper) {
        // cannot be called actually, but only to register this operator with a parameter type
        // TIMESTAMP
        assert false : "unreachable";
        throw new RuntimeException("unreachable");
    }

    // ====================================
    // in
    @Operator(coercionScheme=CoercionScheme.InOperator)
    public static Boolean opIn(Object o, Object... list) {
        if (o == null || list == null) {
            return null;
        }
        for (Object p : list) {
            if (Objects.equals(o, p)) {     // TODO: return null if p is null? check
                return true;
            }
        }
        return false;
    }

    // ====================================
    // *
    @Operator(coercionScheme=CoercionScheme.ArithmeticOperator)
    public static Short opMult(Short l, Short r) {
        if (l == null || r == null) {
            return null;
        }
        return (short) (l * r);
    }

    @Operator(coercionScheme=CoercionScheme.ArithmeticOperator)
    public static Integer opMult(Integer l, Integer r) {
        if (l == null || r == null) {
            return null;
        }
        return l * r;
    }

    @Operator(coercionScheme=CoercionScheme.ArithmeticOperator)
    public static Long opMult(Long l, Long r) {
        if (l == null || r == null) {
            return null;
        }
        return l * r;
    }

    @Operator(coercionScheme=CoercionScheme.ArithmeticOperator)
    public static BigDecimal opMult(BigDecimal l, BigDecimal r) {
        if (l == null || r == null) {
            return null;
        }
        return l.multiply(r);
    }

    @Operator(coercionScheme=CoercionScheme.ArithmeticOperator)
    public static Float opMult(Float l, Float r) {
        if (l == null || r == null) {
            return null;
        }
        return l * r;
    }

    @Operator(coercionScheme=CoercionScheme.ArithmeticOperator)
    public static Double opMult(Double l, Double r) {
        if (l == null || r == null) {
            return null;
        }
        return l * r;
    }
    /*
    // sets
    public static Set opMult(Set l, Set r) {
        if (l == null || r == null) {
            return null;
        }
        return intersectSets(l, r);
    }

    public static MultiSet opMult(MultiSet l, Set r) {
        if (l == null || r == null) {
            return null;
        }
        return intersectMultiSets(l, set2MultiSet(r));
    }

    public static MultiSet opMult(List l, Set r) {
        if (l == null || r == null) {
            return null;
        }
        return intersectMultiSets(list2MultiSet(l), set2MultiSet(r));
    }

    public static MultiSet opMult(Set l, MultiSet r) {
        if (l == null || r == null) {
            return null;
        }
        return intersectMultiSets(set2MultiSet(l), r);
    }

    public static MultiSet opMult(MultiSet l, MultiSet r) {
        if (l == null || r == null) {
            return null;
        }
        return intersectMultiSets(l, r);
    }

    public static MultiSet opMult(List l, MultiSet r) {
        if (l == null || r == null) {
            return null;
        }
        return intersectMultiSets(list2MultiSet(l), r);
    }

    public static MultiSet opMult(Set l, List r) {
        if (l == null || r == null) {
            return null;
        }
        return intersectMultiSets(set2MultiSet(l), list2MultiSet(r));
    }

    public static MultiSet opMult(MultiSet l, List r) {
        if (l == null || r == null) {
            return null;
        }
        return intersectMultiSets(l, list2MultiSet(r));
    }

    public static MultiSet opMult(List l, List r) {
        if (l == null || r == null) {
            return null;
        }
        return intersectMultiSets(list2MultiSet(l), list2MultiSet(r));
    }
    */

    // ====================================
    // /
    @Operator(coercionScheme=CoercionScheme.ArithmeticOperator)
    public static Short opDiv(Short l, Short r) {
        if (l == null || r == null) {
            return null;
        }
        return (short) (l / r);
    }

    @Operator(coercionScheme=CoercionScheme.ArithmeticOperator)
    public static Integer opDiv(Integer l, Integer r) {
        if (l == null || r == null) {
            return null;
        }
        return l / r;
    }

    @Operator(coercionScheme=CoercionScheme.ArithmeticOperator)
    public static Long opDiv(Long l, Long r) {
        if (l == null || r == null) {
            return null;
        }
        return l / r;
    }

    @Operator(coercionScheme=CoercionScheme.ArithmeticOperator)
    public static BigDecimal opDiv(BigDecimal l, BigDecimal r) {
        if (l == null || r == null) {
            return null;
        }
        return l.divide(r, BigDecimal.ROUND_HALF_UP);
    }

    @Operator(coercionScheme=CoercionScheme.ArithmeticOperator)
    public static Float opDiv(Float l, Float r) {
        if (l == null || r == null) {
            return null;
        }
        return l / r;
    }

    @Operator(coercionScheme=CoercionScheme.ArithmeticOperator)
    public static Double opDiv(Double l, Double r) {
        if (l == null || r == null) {
            return null;
        }
        return l / r;
    }

    // ====================================
    // DIV
    @Operator(coercionScheme=CoercionScheme.ArithmeticOperator)
    public static Short opDivInt(Short l, Short r) {
        if (l == null || r == null) {
            return null;
        }
        return (short) (l / r);
    }

    @Operator(coercionScheme=CoercionScheme.ArithmeticOperator)
    public static Integer opDivInt(Integer l, Integer r) {
        if (l == null || r == null) {
            return null;
        }
        return l / r;
    }

    @Operator(coercionScheme=CoercionScheme.ArithmeticOperator)
    public static Long opDivInt(Long l, Long r) {
        if (l == null || r == null) {
            return null;
        }
        return l / r;
    }

    // ====================================
    // MOD
    @Operator(coercionScheme=CoercionScheme.ArithmeticOperator)
    public static Short opMod(Short l, Short r) {
        if (l == null || r == null) {
            return null;
        }
        return (short) (l % r);
    }

    @Operator(coercionScheme=CoercionScheme.ArithmeticOperator)
    public static Integer opMod(Integer l, Integer r) {
        if (l == null || r == null) {
            return null;
        }
        return l % r;
    }

    @Operator(coercionScheme=CoercionScheme.ArithmeticOperator)
    public static Long opMod(Long l, Long r) {
        if (l == null || r == null) {
            return null;
        }
        return l % r;
    }

    // ====================================
    // +
    @Operator(coercionScheme=CoercionScheme.ArithmeticOperator)
    public static Short opAdd(Short l, Short r) {
        if (l == null || r == null) {
            return null;
        }
        return (short) (l + r);
    }

    @Operator(coercionScheme=CoercionScheme.ArithmeticOperator)
    public static Integer opAdd(Integer l, Integer r) {
        if (l == null || r == null) {
            return null;
        }
        return l + r;
    }

    @Operator(coercionScheme=CoercionScheme.ArithmeticOperator)
    public static Long opAdd(Long l, Long r) {
        if (l == null || r == null) {
            return null;
        }
        return l + r;
    }

    @Operator(coercionScheme=CoercionScheme.ArithmeticOperator)
    public static BigDecimal opAdd(BigDecimal l, BigDecimal r) {
        if (l == null || r == null) {
            return null;
        }
        return l.add(r);
    }

    @Operator(coercionScheme=CoercionScheme.ArithmeticOperator)
    public static Float opAdd(Float l, Float r) {
        if (l == null || r == null) {
            return null;
        }
        return l + r;
    }

    @Operator(coercionScheme=CoercionScheme.ArithmeticOperator)
    public static Double opAdd(Double l, Double r) {
        if (l == null || r == null) {
            return null;
        }
        return l + r;
    }

    @Operator(coercionScheme=CoercionScheme.ArithmeticOperator)
    public static Time opAdd(Time l, Long r) {
        if (l == null || r == null) {
            return null;
        }
        LocalTime llt = l.toLocalTime();
        return Time.valueOf(llt.plusSeconds(r.longValue()));
    }

    @Operator(coercionScheme=CoercionScheme.ArithmeticOperator)
    public static Time opAdd(Long l, Time r) {
        return opAdd(r, l);
    }

    @Operator(coercionScheme=CoercionScheme.ArithmeticOperator)
    public static Date opAdd(Date l, Long r) {
        if (l == null || r == null) {
            return null;
        }

        LocalDate lld = l.toLocalDate();
        return Date.valueOf(lld.plusDays(r.longValue()));
    }

    @Operator(coercionScheme=CoercionScheme.ArithmeticOperator)
    public static Date opAdd(Long l, Date r) {
        return opAdd(r, l);
    }

    @Operator(coercionScheme=CoercionScheme.ArithmeticOperator)
    public static Timestamp opAdd(Timestamp l, Long r) {
        if (l == null || r == null) {
            return null;
        }
        LocalDateTime lldt = l.toLocalDateTime();
        return Timestamp.valueOf(lldt.plus(r.longValue(), ChronoUnit.MILLIS));
    }

    @Operator(coercionScheme=CoercionScheme.ArithmeticOperator)
    public static Timestamp opAdd(Long l, Timestamp r) {
        return opAdd(r, l);
    }

    /*
    public static ZonedDateTime opAdd(ZonedDateTime l, Long r) {
        if (l == null || r == null) {
            return null;
        }
        return l.plusSeconds(r.longValue());
    }
     */
<<<<<<< HEAD
    @Operator(coercionScheme=CoercionScheme.ArithmeticOperator)
    public static ZonedDateTime opAdd(ZonedDateTime l, Long r) {
        // cannot be called actually, but only to register this operator with a parameter type
        // TIMESTAMP
        assert false : "unreachable";
        throw new RuntimeException("unreachable");
    }

    @Operator(coercionScheme=CoercionScheme.ArithmeticOperator)
    public static Timestamp opAdd(Long l, ZonedDateTime r) {
=======

    public static ZonedDateTime opAdd(ZonedDateTime l, Integer r) {
>>>>>>> a74607bd
        // cannot be called actually, but only to register this operator with a parameter type
        // TIMESTAMP
        assert false : "unreachable";
        throw new RuntimeException("unreachable");
    }


    /*
    // sets
    public static Set opAdd(Set l, Set r) {
        if (l == null || r == null) {
            return null;
        }
        return unionSets(l, r);
    }

    public static MultiSet opAdd(MultiSet l, Set r) {
        if (l == null || r == null) {
            return null;
        }
        return unionMultiSets(l, set2MultiSet(r));
    }

    public static MultiSet opAdd(List l, Set r) {
        if (l == null || r == null) {
            return null;
        }
        return unionMultiSets(list2MultiSet(l), set2MultiSet(r));
    }

    public static MultiSet opAdd(Set l, MultiSet r) {
        if (l == null || r == null) {
            return null;
        }
        return unionMultiSets(set2MultiSet(l), r);
    }

    public static MultiSet opAdd(MultiSet l, MultiSet r) {
        if (l == null || r == null) {
            return null;
        }
        return unionMultiSets(l, r);
    }

    public static MultiSet opAdd(List l, MultiSet r) {
        if (l == null || r == null) {
            return null;
        }
        return unionMultiSets(list2MultiSet(l), r);
    }

    public static MultiSet opAdd(Set l, List r) {
        if (l == null || r == null) {
            return null;
        }
        return unionMultiSets(set2MultiSet(l), list2MultiSet(r));
    }

    public static MultiSet opAdd(MultiSet l, List r) {
        if (l == null || r == null) {
            return null;
        }
        return unionMultiSets(l, list2MultiSet(r));
    }

    public static List opAdd(List l, List r) {
        if (l == null || r == null) {
            return null;
        }
        return concatLists(l, r);
    }
    */

    // ====================================
    // -
    @Operator(coercionScheme=CoercionScheme.ArithmeticOperator)
    public static Short opSubtract(Short l, Short r) {
        if (l == null || r == null) {
            return null;
        }
        return (short) (l - r);
    }

    @Operator(coercionScheme=CoercionScheme.ArithmeticOperator)
    public static Integer opSubtract(Integer l, Integer r) {
        if (l == null || r == null) {
            return null;
        }
        return l - r;
    }

    @Operator(coercionScheme=CoercionScheme.ArithmeticOperator)
    public static Long opSubtract(Long l, Long r) {
        if (l == null || r == null) {
            return null;
        }
        return l - r;
    }

    @Operator(coercionScheme=CoercionScheme.ArithmeticOperator)
    public static BigDecimal opSubtract(BigDecimal l, BigDecimal r) {
        if (l == null || r == null) {
            return null;
        }
        return l.subtract(r);
    }

    @Operator(coercionScheme=CoercionScheme.ArithmeticOperator)
    public static Float opSubtract(Float l, Float r) {
        if (l == null || r == null) {
            return null;
        }
        return l - r;
    }

    @Operator(coercionScheme=CoercionScheme.ArithmeticOperator)
    public static Double opSubtract(Double l, Double r) {
        if (l == null || r == null) {
            return null;
        }
        return l - r;
    }

    @Operator(coercionScheme=CoercionScheme.ArithmeticOperator)
    public static Long opSubtract(Time l, Time r) {
        if (l == null || r == null) {
            return null;
        }
        LocalTime llt = l.toLocalTime();
        LocalTime rlt = r.toLocalTime();
        return rlt.until(llt, ChronoUnit.SECONDS);
    }

    @Operator(coercionScheme=CoercionScheme.ArithmeticOperator)
    public static Long opSubtract(Date l, Date r) {
        if (l == null || r == null) {
            return null;
        }
        LocalDate lld = l.toLocalDate();
        LocalDate rld = r.toLocalDate();
        return rld.until(lld, ChronoUnit.DAYS);
    }

    @Operator(coercionScheme=CoercionScheme.ArithmeticOperator)
    public static Long opSubtract(Timestamp l, Timestamp r) {
        if (l == null || r == null) {
            return null;
        }
        LocalDateTime lldt = l.toLocalDateTime();
        LocalDateTime rldt = r.toLocalDateTime();
        return rldt.until(lldt, ChronoUnit.MILLIS);
    }

    /*
    public static Long opSubtract(ZonedDateTime l, ZonedDateTime r) {
        if (l == null || r == null) {
            return null;
        }
        return r.until(l, ChronoUnit.SECONDS);
    }
     */
    @Operator(coercionScheme=CoercionScheme.ArithmeticOperator)
    public static Long opSubtract(ZonedDateTime l, ZonedDateTime r) {
        // cannot be called actually, but only to register this operator with a parameter type
        // TIMESTAMP
        assert false : "unreachable";
        throw new RuntimeException("unreachable");
    }

    @Operator(coercionScheme=CoercionScheme.ArithmeticOperator)
    public static Time opSubtract(Time l, Integer r) {
        if (l == null || r == null) {
            return null;
        }
        LocalTime llt = l.toLocalTime();
        return Time.valueOf(llt.minusSeconds(r.longValue()));
    }

    @Operator(coercionScheme=CoercionScheme.ArithmeticOperator)
    public static Date opSubtract(Date l, Integer r) {
        if (l == null || r == null) {
            return null;
        }
        LocalDate lld = l.toLocalDate();
        return Date.valueOf(lld.minusDays(r.longValue()));
    }

    @Operator(coercionScheme=CoercionScheme.ArithmeticOperator)
    public static Timestamp opSubtract(Timestamp l, Integer r) {
        if (l == null || r == null) {
            return null;
        }
        LocalDateTime lldt = l.toLocalDateTime();
        return Timestamp.valueOf(lldt.minus(r.longValue(), ChronoUnit.MILLIS));
    }

    /*
    public static ZonedDateTime opSubtract(ZonedDateTime l, Integer r) {
        if (l == null || r == null) {
            return null;
        }
        return l.minusSeconds(r.longValue());
    }

    public static Long opSubtract(LocalDate l, ZonedDateTime r) {
        if (l == null || r == null) {
            return null;
        }
        return opSubtract(ZonedDateTime.of(l, LocalTime.MIN, r.getZone()), r);
    }
     */
    @Operator(coercionScheme=CoercionScheme.ArithmeticOperator)
    public static ZonedDateTime opSubtract(ZonedDateTime l, Integer r) {
        // cannot be called actually, but only to register this operator with a parameter type
        // TIMESTAMP
        assert false : "unreachable";
        throw new RuntimeException("unreachable");
    }

    @Operator(coercionScheme=CoercionScheme.ArithmeticOperator)
    public static Long opSubtract(Date l, ZonedDateTime r) {
        // cannot be called actually, but only to register this operator with a parameter type
        // TIMESTAMP
        assert false : "unreachable";
        throw new RuntimeException("unreachable");
    }

    @Operator(coercionScheme=CoercionScheme.ArithmeticOperator)
    public static Long opSubtract(Date l, Timestamp r) {
        if (l == null || r == null) {
            return null;
        }

        LocalDate lld = l.toLocalDate();
        return opSubtract(Timestamp.valueOf(LocalDateTime.of(lld, LocalTime.MIN)), r);
    }

    @Operator(coercionScheme=CoercionScheme.ArithmeticOperator)
    public static Long opSubtract(Timestamp l, Date r) {
        if (l == null || r == null) {
            return null;
        }
        LocalDate rld = r.toLocalDate();
        return opSubtract(l, Timestamp.valueOf(LocalDateTime.of(rld, LocalTime.MIN)));
    }

    /*
    public static Long opSubtract(LocalDateTime l, ZonedDateTime r) {
        if (l == null || r == null) {
            return null;
        }
        return opSubtract(l, r.toLocalDateTime());
    }

    public static Long opSubtract(ZonedDateTime l, LocalDate r) {
        if (l == null || r == null) {
            return null;
        }
        return opSubtract(l, ZonedDateTime.of(r, LocalTime.MIN, l.getZone()));
    }

    public static Long opSubtract(ZonedDateTime l, LocalDateTime r) {
        if (l == null || r == null) {
            return null;
        }
        return opSubtract(l.toLocalDateTime(), r);
    }
     */
    @Operator(coercionScheme=CoercionScheme.ArithmeticOperator)
    public static Long opSubtract(Timestamp l, ZonedDateTime r) {
        // cannot be called actually, but only to register this operator with a parameter type
        // TIMESTAMP
        assert false : "unreachable";
        throw new RuntimeException("unreachable");
    }

    @Operator(coercionScheme=CoercionScheme.ArithmeticOperator)
    public static Long opSubtract(ZonedDateTime l, Date r) {
        // cannot be called actually, but only to register this operator with a parameter type
        // TIMESTAMP
        assert false : "unreachable";
        throw new RuntimeException("unreachable");
    }

    @Operator(coercionScheme=CoercionScheme.ArithmeticOperator)
    public static Long opSubtract(ZonedDateTime l, Timestamp r) {
        // cannot be called actually, but only to register this operator with a parameter type
        // TIMESTAMP
        assert false : "unreachable";
        throw new RuntimeException("unreachable");
    }
    /*
    // sets
    public static Set opSubtract(Set l, Set r) {
        if (l == null || r == null) {
            return null;
        }
        return diffSets(l, r);
    }

    public static MultiSet opSubtract(MultiSet l, Set r) {
        if (l == null || r == null) {
            return null;
        }
        return diffMultiSets(l, set2MultiSet(r));
    }

    public static MultiSet opSubtract(List l, Set r) {
        if (l == null || r == null) {
            return null;
        }
        return diffMultiSets(list2MultiSet(l), set2MultiSet(r));
    }

    public static MultiSet opSubtract(Set l, MultiSet r) {
        if (l == null || r == null) {
            return null;
        }
        return diffMultiSets(set2MultiSet(l), r);
    }

    public static MultiSet opSubtract(MultiSet l, MultiSet r) {
        if (l == null || r == null) {
            return null;
        }
        return diffMultiSets(l, r);
    }

    public static MultiSet opSubtract(List l, MultiSet r) {
        if (l == null || r == null) {
            return null;
        }
        return diffMultiSets(list2MultiSet(l), r);
    }

    public static MultiSet opSubtract(Set l, List r) {
        if (l == null || r == null) {
            return null;
        }
        return diffMultiSets(set2MultiSet(l), list2MultiSet(r));
    }

    public static MultiSet opSubtract(MultiSet l, List r) {
        if (l == null || r == null) {
            return null;
        }
        return diffMultiSets(l, list2MultiSet(r));
    }

    public static MultiSet opSubtract(List l, List r) {
        if (l == null || r == null) {
            return null;
        }
        return diffMultiSets(list2MultiSet(l), list2MultiSet(r));
    }
     */

    // ====================================
    // ||
    @Operator(coercionScheme=CoercionScheme.Individual)
    public static String opConcat(Object l, Object r) {
        if (l == null || r == null) {
            return null;
        }
        return l.toString() + r.toString();
    }

    // ====================================
    // <<
    @Operator(coercionScheme=CoercionScheme.BitwiseOperator)
    public static Long opBitShiftLeft(Long l, Long r) {
        if (l == null || r == null) {
            return null;
        }
        return l << r;
    }

    // ====================================
    // >>
    @Operator(coercionScheme=CoercionScheme.BitwiseOperator)
    public static Long opBitShiftRight(Long l, Long r) {
        if (l == null || r == null) {
            return null;
        }
        return l >> r;
    }

    // ====================================
    // &
    @Operator(coercionScheme=CoercionScheme.BitwiseOperator)
    public static Long opBitAnd(Long l, Long r) {
        if (l == null || r == null) {
            return null;
        }
        return l & r;
    }

    // ====================================
    // ^
    @Operator(coercionScheme=CoercionScheme.BitwiseOperator)
    public static Long opBitXor(Long l, Long r) {
        if (l == null || r == null) {
            return null;
        }
        return l ^ r;
    }

    // ====================================
    // |
    @Operator(coercionScheme=CoercionScheme.BitwiseOperator)
    public static Long opBitOr(Long l, Long r) {
        if (l == null || r == null) {
            return null;
        }
        return l | r;
    }

    // ====================================
    // like
    @Operator(coercionScheme=CoercionScheme.Individual)
    public static Boolean opLike(String s, String pattern, String escape) {
        assert pattern != null;
        assert escape == null || escape.length() == 1;

        if (s == null) {
            return null;
        }

        String regex = getRegexForLike(pattern, escape);
        try {
            return s.matches(regex);
        } catch (PatternSyntaxException e) {
            assert false;
            throw new RuntimeException("unreachable");
        }
    }

    // ------------------------------------
    // coercions
    // ------------------------------------

    public static Date castDatetimeToDate(Timestamp e) {
        return null;    // TODO
    }
    public static Time castDatetimeToTime(Timestamp e) {
        return null;    // TODO
    }
    public static Timestamp castDatetimeToTimestamp(Timestamp e) {
        return null;    // TODO
    }
    public static String castDatetimeToString(Timestamp e) {
        return null;    // TODO
    }

    public static Timestamp castDateToDatetime(Date e) {
        return null;    // TODO
    }
    public static Timestamp castDateToTimestamp(Date e) {
        return null;    // TODO
    }
    public static String castDateToString(Date e) {
        return null;    // TODO
    }

    public static String castTimeToString(Time e) {
        return null;    // TODO
    }

    public static Timestamp castTimestampToDatetime(Timestamp e) {
        return null;    // TODO
    }
    public static Date castTimestampToDate(Timestamp e) {
        return null;    // TODO
    }
    public static Time castTimestampToTime(Timestamp e) {
        return null;    // TODO
    }
    public static String castTimestampToString(Timestamp e) {
        return null;    // TODO
    }

    public static Time castDoubleToTime(Double e) {
        return null;    // TODO
    }
    public static Timestamp castDoubleToTimestamp(Double e) {
        return null;    // TODO
    }
    public static Integer castDoubleToInt(Double e) {
        return null;    // TODO
    }
    public static Short castDoubleToShort(Double e) {
        return null;    // TODO
    }
    public static String castDoubleToString(Double e) {
        return null;    // TODO
    }
    public static Float castDoubleToFloat(Double e) {
        return null;    // TODO
    }
    public static BigDecimal castDoubleToNumeric(Double e) {
        return null;    // TODO
    }
    public static Long castDoubleToBigint(Double e) {
        return null;    // TODO
    }

    public static Time castFloatToTime(Float e) {
        return null;    // TODO
    }
    public static Timestamp castFloatToTimestamp(Float e) {
        return null;    // TODO
    }
    public static Integer castFloatToInt(Float e) {
        return null;    // TODO
    }
    public static Short castFloatToShort(Float e) {
        return null;    // TODO
    }
    public static String castFloatToString(Float e) {
        return null;    // TODO
    }
    public static Double castFloatToDouble(Float e) {
        return null;    // TODO
    }
    public static BigDecimal castFloatToNumeric(Float e) {
        return null;    // TODO
    }
    public static Long castFloatToBigint(Float e) {
        return null;    // TODO
    }

    public static Timestamp castNumericToTimestamp(BigDecimal e) {
        return null;    // TODO
    }
    public static Integer castNumericToInt(BigDecimal e) {
        return null;    // TODO
    }
    public static Short castNumericToShort(BigDecimal e) {
        return null;    // TODO
    }
    public static String castNumericToString(BigDecimal e) {
        return null;    // TODO
    }
    public static Double castNumericToDouble(BigDecimal e) {
        return null;    // TODO
    }
    public static Float castNumericToFloat(BigDecimal e) {
        return null;    // TODO
    }
    public static Long castNumericToBigint(BigDecimal e) {
        return null;    // TODO
    }

    public static Time castBigintToTime(Long e) {
        return null;    // TODO
    }
    public static Timestamp castBigintToTimestamp(Long e) {
        return null;    // TODO
    }
    public static Integer castBigintToInt(Long e) {
        return null;    // TODO
    }
    public static Short castBigintToShort(Long e) {
        return null;    // TODO
    }
    public static String castBigintToString(Long e) {
        return null;    // TODO
    }
    public static Double castBigintToDouble(Long e) {
        return null;    // TODO
    }
    public static Float castBigintToFloat(Long e) {
        return null;    // TODO
    }
    public static BigDecimal castBigintToNumeric(Long e) {
        return null;    // TODO
    }

    public static Time castIntToTime(Integer e) {
        return null;    // TODO
    }
    public static Timestamp castIntToTimestamp(Integer e) {
        return null;    // TODO
    }
    public static Short castIntToShort(Integer e) {
        return null;    // TODO
    }
    public static String castIntToString(Integer e) {
        return null;    // TODO
    }
    public static Double castIntToDouble(Integer e) {
        return null;    // TODO
    }
    public static Float castIntToFloat(Integer e) {
        return null;    // TODO
    }
    public static BigDecimal castIntToNumeric(Integer e) {
        return null;    // TODO
    }
    public static Long castIntToBigint(Integer e) {
        return null;    // TODO
    }

    public static Time castShortToTime(Short e) {
        return null;    // TODO
    }
    public static Timestamp castShortToTimestamp(Short e) {
        return null;    // TODO
    }
    public static Integer castShortToInt(Short e) {
        return null;    // TODO
    }
    public static String castShortToString(Short e) {
        return null;    // TODO
    }
    public static Double castShortToDouble(Short e) {
        return null;    // TODO
    }
    public static Float castShortToFloat(Short e) {
        return null;    // TODO
    }
    public static BigDecimal castShortToNumeric(Short e) {
        return null;    // TODO
    }
    public static Long castShortToBigint(Short e) {
        return null;    // TODO
    }

    public static Timestamp castStringToDatetime(String e) {
        return null;    // TODO
    }
    public static Date castStringToDate(String e) {
        return null;    // TODO
    }
    public static Time castStringToTime(String e) {
        return null;    // TODO
    }
    public static Timestamp castStringToTimestamp(String e) {
        return null;    // TODO
    }
    public static Integer castStringToInt(String e) {
        return null;    // TODO
    }
    public static Short castStringToShort(String e) {
        return null;    // TODO
    }
    public static Double castStringToDouble(String e) {
        return null;    // TODO
    }
    public static Float castStringToFloat(String e) {
        return null;    // TODO
    }
    public static BigDecimal castStringToNumeric(String e) {
        return null;    // TODO
    }
    public static Long castStringToBigint(String e) {
        return null;    // TODO
    }

    // ------------------------------------------------
    // Private
    // ------------------------------------------------

    private static Boolean commonOpEq(Object l, Object r) {
        if (l == null || r == null) {
            return null;
        }
        return l.equals(r);
    }

    private static Boolean commonOpNullSafeEq(Object l, Object r) {
        if (l == null) {
            return (r == null);
        } else if (r == null) {
            return (l == null);
        }
        return l.equals(r);
    }

    private static Boolean commonOpNeq(Object l, Object r) {
        if (l == null || r == null) {
            return null;
        }
        return !l.equals(r);
    }

    private static Boolean commonOpLe(Comparable l, Comparable r) {
        if (l == null || r == null) {
            return null;
        }
        return l.compareTo(r) <= 0;
    }

    private static Boolean commonOpLt(Comparable l, Comparable r) {
        if (l == null || r == null) {
            return null;
        }
        return l.compareTo(r) < 0;
    }

    private static Boolean commonOpGe(Comparable l, Comparable r) {
        if (l == null || r == null) {
            return null;
        }
        return l.compareTo(r) >= 0;
    }

    private static Boolean commonOpGt(Comparable l, Comparable r) {
        if (l == null || r == null) {
            return null;
        }
        return l.compareTo(r) > 0;
    }

    private static String getRegexForLike(String pattern, String escape) {

        StringBuffer sbuf = new StringBuffer();

        int len = pattern.length();
        if (escape == null) {
            for (int i = 0; i < len; i++) {
                char c = pattern.charAt(i);
                if (c == '%') {
                    sbuf.append(".*");
                } else if (c == '_') {
                    sbuf.append(".");
                } else {
                    sbuf.append(c);
                }
            }
        } else {
            char esc = escape.charAt(0);
            for (int i = 0; i < len; i++) {
                char c = pattern.charAt(i);
                if (esc == c) {
                    if (i + 1 == len) {
                        sbuf.append(c); // append the escape character at the end of the pattern as
                        // CUBRID does
                    } else {
                        i++;
                        sbuf.append(
                                pattern.charAt(
                                        i)); // append it whether it is one of '%', '_', or the
                        // escape char.
                    }
                } else {
                    if (c == '%') {
                        sbuf.append(".*");
                    } else if (c == '_') {
                        sbuf.append(".");
                    } else {
                        sbuf.append(c);
                    }
                }
            }
        }

        return sbuf.toString();
    }

    /* TODO: restore later
    // set and multiset ordering
    enum SetOrder {
        EQUAL,
        INCLUDING,
        INCLUDED,
        NONE,
    }

    static SetOrder compareSets(Set l, Set r) {
        assert l != null && r != null;

        if (l.equals(r)) {
            return SetOrder.EQUAL;
        }
        if (l.containsAll(r)) {
            return SetOrder.INCLUDING;
        }
        if (r.containsAll(l)) {
            return SetOrder.INCLUDED;
        }

        return SetOrder.NONE;
    }

    static SetOrder compareMultiSets(MultiSet l, MultiSet r) {
        assert l != null && r != null;

        if (l.equals(r)) {
            return SetOrder.EQUAL;
        } else {
            boolean broken = false;
            if (l.containsAll(r)) {
                Set s = r.uniqueSet();

                for (Object o : s) {
                    int ln = l.getCount(o);
                    int rn = r.getCount(o);
                    if (ln < rn) {
                        broken = true;
                        break;
                    }
                }
                if (!broken) {
                    return SetOrder.INCLUDING;
                }
            }

            broken = false;
            if (r.containsAll(l)) {
                Set s = l.uniqueSet();
                for (Object o : s) {
                    int ln = l.getCount(o);
                    int rn = r.getCount(o);
                    if (ln > rn) {
                        broken = true;
                        break;
                    }
                }
                if (!broken) {
                    return SetOrder.INCLUDED;
                }
            }

            return SetOrder.NONE;
        }
    }

    static <E extends Comparable<E>> int compareLists(List<E> l, List<E> r) {
        assert l != null && r != null;

        // lexicographic order

        int ln = l.size();
        int rn = r.size();
        int common = Math.min(ln, rn);

        for (int i = 0; i < common; i++) {
            E le = l.get(i);
            E re = r.get(i);
            int sign = le.compareTo(re);
            if (sign > 0) {
                return 1;
            }
            if (sign < 0) {
                return -1;
            }
        }

        // every pair of elements upto first 'common' ones has the same elements
        return (ln - rn);
    }

    static MultiSet set2MultiSet(Set s) {
        assert s != null;
        return new HashMultiSet(s);
    }

    static MultiSet list2MultiSet(List l) {
        assert l != null;
        return new HashMultiSet(
                l); // TODO: check if the elements duplicate in the list has count larger than 1
    }

    static List concatLists(List l, List r) {
        ArrayList ret = new ArrayList();
        ret.addAll(l);
        ret.addAll(r);
        return ret;
    }

    static Set unionSets(Set l, Set r) {
        HashSet ret = new HashSet();
        ret.addAll(l);
        ret.addAll(r);
        return ret;
    }

    static Set diffSets(Set l, Set r) {
        HashSet ret = new HashSet();
        ret.addAll(l);
        ret.removeAll(r);
        return ret;
    }

    static Set intersectSets(Set l, Set r) {
        HashSet ret = new HashSet();
        ret.addAll(l);
        ret.retainAll(r);
        return ret;
    }

    static MultiSet unionMultiSets(MultiSet l, MultiSet r) {
        HashMultiSet ret = new HashMultiSet(l);
        ret.addAll(r);
        return ret;
    }

    static MultiSet diffMultiSets(MultiSet l, MultiSet r) {
        HashMultiSet ret = new HashMultiSet(l);
        for (Object o : r) {
            ret.remove(o);
        }
        return ret;
    }

    static MultiSet intersectMultiSets(MultiSet l, MultiSet r) {
        HashMultiSet ret = new HashMultiSet();
        Set s = l.uniqueSet();
        for (Object o : s) {
            int ln = l.getCount(o);
            int rn = r.getCount(o);
            int min = Math.min(ln, rn);
            if (min > 0) {
                ret.add(o, min);
            }
        }
        return ret;
    }
     */

}<|MERGE_RESOLUTION|>--- conflicted
+++ resolved
@@ -1683,7 +1683,6 @@
         return l.plusSeconds(r.longValue());
     }
      */
-<<<<<<< HEAD
     @Operator(coercionScheme=CoercionScheme.ArithmeticOperator)
     public static ZonedDateTime opAdd(ZonedDateTime l, Long r) {
         // cannot be called actually, but only to register this operator with a parameter type
@@ -1694,16 +1693,11 @@
 
     @Operator(coercionScheme=CoercionScheme.ArithmeticOperator)
     public static Timestamp opAdd(Long l, ZonedDateTime r) {
-=======
-
-    public static ZonedDateTime opAdd(ZonedDateTime l, Integer r) {
->>>>>>> a74607bd
         // cannot be called actually, but only to register this operator with a parameter type
         // TIMESTAMP
         assert false : "unreachable";
         throw new RuntimeException("unreachable");
     }
-
 
     /*
     // sets
