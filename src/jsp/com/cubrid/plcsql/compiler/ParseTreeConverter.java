--- conflicted
+++ resolved
@@ -970,11 +970,7 @@
 
         SqlSemantics sws = staticSqls.get(ctx.s_select_statement());
         assert sws != null;
-<<<<<<< HEAD
-        assert sws.kind == SqlSemantics.Kind.SELECT; // by syntax
-=======
         assert sws.kind == ServerConstants.CUBRID_STMT_SELECT; // by syntax
->>>>>>> 9c7237a3
         if (sws.intoVars != null) {
             throw new SemanticError(
                     Misc.getLineOf(ctx.s_select_statement()), // s015
@@ -1403,11 +1399,7 @@
 
         SqlSemantics sws = staticSqls.get(selectCtx);
         assert sws != null;
-<<<<<<< HEAD
-        assert sws.kind == SqlSemantics.Kind.SELECT; // by syntax
-=======
         assert sws.kind == ServerConstants.CUBRID_STMT_SELECT; // by syntax
->>>>>>> 9c7237a3
         if (sws.intoVars != null) {
             throw new SemanticError(
                     Misc.getLineOf(selectCtx), // s027
@@ -1636,11 +1628,7 @@
         SqlSemantics sws = staticSqls.get(ctx);
         assert sws != null;
         StaticSql staticSql = checkAndConvertStaticSql(sws, ctx);
-<<<<<<< HEAD
-        if (staticSql.kind == SqlSemantics.Kind.SELECT) {
-=======
         if (staticSql.kind == ServerConstants.CUBRID_STMT_SELECT) {
->>>>>>> 9c7237a3
             if (staticSql.intoVars == null) {
                 throw new SemanticError(
                         Misc.getLineOf(ctx), // s055
@@ -1773,11 +1761,7 @@
 
         SqlSemantics sws = staticSqls.get(ctx.s_select_statement());
         assert sws != null;
-<<<<<<< HEAD
-        assert sws.kind == SqlSemantics.Kind.SELECT; // by syntax
-=======
         assert sws.kind == ServerConstants.CUBRID_STMT_SELECT; // by syntax
->>>>>>> 9c7237a3
         if (sws.intoVars != null) {
             throw new SemanticError(
                     Misc.getLineOf(ctx.s_select_statement()), // s043
@@ -2231,11 +2215,7 @@
             hostVars.put(id, javaType);
         }
 
-<<<<<<< HEAD
-        if (sws.kind == SqlSemantics.Kind.SELECT) {
-=======
         if (sws.kind == ServerConstants.CUBRID_STMT_SELECT) {
->>>>>>> 9c7237a3
 
             // convert select list
             selectList = new LinkedHashMap<>();
