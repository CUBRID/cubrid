/*
 * Copyright (c) 2016 CUBRID Corporation.
 *
 * Redistribution and use in source and binary forms, with or without modification,
 * are permitted provided that the following conditions are met:
 *
 * - Redistributions of source code must retain the above copyright notice,
 *   this list of conditions and the following disclaimer.
 *
 * - Redistributions in binary form must reproduce the above copyright notice,
 *   this list of conditions and the following disclaimer in the documentation
 *   and/or other materials provided with the distribution.
 *
 * - Neither the name of the <ORGANIZATION> nor the names of its contributors
 *   may be used to endorse or promote products derived from this software without
 *   specific prior written permission.
 *
 * THIS SOFTWARE IS PROVIDED BY THE COPYRIGHT HOLDERS AND CONTRIBUTORS "AS IS" AND
 * ANY EXPRESS OR IMPLIED WARRANTIES, INCLUDING, BUT NOT LIMITED TO, THE IMPLIED
 * WARRANTIES OF MERCHANTABILITY AND FITNESS FOR A PARTICULAR PURPOSE ARE DISCLAIMED.
 * IN NO EVENT SHALL THE COPYRIGHT OWNER OR CONTRIBUTORS BE LIABLE FOR ANY DIRECT,
 * INDIRECT, INCIDENTAL, SPECIAL, EXEMPLARY, OR CONSEQUENTIAL DAMAGES (INCLUDING,
 * BUT NOT LIMITED TO, PROCUREMENT OF SUBSTITUTE GOODS OR SERVICES; LOSS OF USE, DATA,
 * OR PROFITS; OR BUSINESS INTERRUPTION) HOWEVER CAUSED AND ON ANY THEORY OF LIABILITY,
 * WHETHER IN CONTRACT, STRICT LIABILITY, OR TORT (INCLUDING NEGLIGENCE OR OTHERWISE)
 * ARISING IN ANY WAY OUT OF THE USE OF THIS SOFTWARE, EVEN IF ADVISED OF THE POSSIBILITY
 * OF SUCH DAMAGE.
 *
 */

package com.cubrid.plcsql.compiler;

import static com.cubrid.plcsql.compiler.antlrgen.PcsParser.*;

import com.cubrid.jsp.data.ColumnInfo;
import com.cubrid.jsp.data.DBType;
import com.cubrid.plcsql.compiler.antlrgen.PcsParserBaseVisitor;
import com.cubrid.plcsql.compiler.ast.*;
import java.math.BigDecimal;
import java.math.BigInteger;
import java.time.LocalDate;
import java.time.LocalDateTime;
import java.time.LocalTime;
import java.time.ZonedDateTime;
import java.util.ArrayList;
import java.util.Iterator;
import java.util.LinkedHashMap;
import java.util.List;
import java.util.Map;
import java.util.Set;
import java.util.TreeMap;
import java.util.TreeSet;
import org.antlr.v4.runtime.ParserRuleContext;
import org.apache.commons.text.StringEscapeUtils;

// parse tree --> AST converter
public class ParseTreeConverter extends PcsParserBaseVisitor<AstNode> {

    public final SymbolStack symbolStack = new SymbolStack();

    public ParseTreeConverter(Map<ParserRuleContext, SqlSemantics> staticSqls) {
        this.staticSqls = staticSqls;
    }

    public void askServerSemanticQuestions() {
        List<ServerAPI.Question> questions = new ArrayList(semanticQuestions.values());
        List<ServerAPI.Question> answered =
                ServerAPI.getGlobalSemantics(questions); // this may take a long time

        int seqNo = -1;
        Iterator<AstNode> iterNodes = semanticQuestions.keySet().iterator();
        for (ServerAPI.Question q : answered) {

            assert q.seqNo >= 0;

            AstNode node = null;
            while (true) {
                node = iterNodes.next();
                assert node != null;
                seqNo++;
                if (seqNo == q.seqNo) {
                    break;
                }
            }

            if (q.errCode != 0) {
                throw new SemanticError(node.lineNo(), q.errMsg); // s411
            }

            if (q instanceof ServerAPI.ProcedureSignature) {
                ServerAPI.ProcedureSignature ps = (ServerAPI.ProcedureSignature) q;

                NodeList<DeclParam> paramList = new NodeList<>();
                String err = makeParamList(paramList, ps.name, ps.params);
                if (err != null) {
                    throw new SemanticError( // s412
                            node.lineNo(), err);
                }

                assert node instanceof StmtGlobalProcCall;
                StmtGlobalProcCall gpc = (StmtGlobalProcCall) node;
                assert gpc.name.equals(ps.name);

                int errCode = checkArguments(gpc.args, paramList);
                if (errCode < 0) {
                    throw new SemanticError( // s413
                            node.lineNo(),
                            "number of the arguments to procedure "
                                    + ps.name
                                    + " does not match the number of the procedure's formal parameters");
                } else if (errCode > 0) {
                    throw new SemanticError( // s414
                            node.lineNo(),
                            "argument "
                                    + errCode
                                    + " to the call of "
                                    + ps.name
                                    + " must be assignable to because it is to an OUT parameter");
                }

                gpc.decl = new DeclProc(null, ps.name, paramList);

            } else if (q instanceof ServerAPI.FunctionSignature) {
                ServerAPI.FunctionSignature fs = (ServerAPI.FunctionSignature) q;

                NodeList<DeclParam> paramList = new NodeList<>();
                String err = makeParamList(paramList, fs.name, fs.params);
                if (err != null) {
                    throw new SemanticError( // s415
                            node.lineNo(), err);
                }

                assert node instanceof ExprGlobalFuncCall;
                ExprGlobalFuncCall gfc = (ExprGlobalFuncCall) node;
                assert gfc.name.equals(fs.name);

                int errCode = checkArguments(gfc.args, paramList);
                if (errCode < 0) {
                    throw new SemanticError( // s416
                            node.lineNo(),
                            "number of the arguments to function "
                                    + fs.name
                                    + " does not match the number of the function's formal parameters");
                } else if (errCode > 0) {
                    throw new SemanticError( // s417
                            node.lineNo(),
                            "argument "
                                    + errCode
                                    + " to the call of "
                                    + fs.name
                                    + " must be assignable to because it is to an OUT parameter");
                }

                String sqlType = getSqlTypeNameFromCode(fs.retType.type);
                TypeSpec retType = getTypeSpec(sqlType);
                if (retType == null) {
                    throw new SemanticError( // s418
                            node.lineNo(),
                            "the function uses unsupported type "
                                    + sqlType
                                    + " as its return type");
                }

                gfc.decl = new DeclFunc(null, fs.name, paramList, retType);

            } else if (q instanceof ServerAPI.SerialOrNot) {

                assert node instanceof ExprSerialVal;
                ((ExprSerialVal) node).verified = true;
            } else if (q instanceof ServerAPI.ColumnType) {
                ServerAPI.ColumnType ct = (ServerAPI.ColumnType) q;

                String sqlType = getSqlTypeNameFromCode(ct.colType.type);
                TypeSpec ty = getTypeSpec(sqlType);
                if (ty == null) {
                    throw new SemanticError( // s410
                            node.lineNo(),
                            "the table column "
                                    + ct.table
                                    + "."
                                    + ct.column
                                    + " has an unsupported type "
                                    + sqlType);
                }

                assert node instanceof TypeSpecPercent;
                ((TypeSpecPercent) node).resolvedType = ty;
            } else {
                assert false : "unreachable";
            }
        }
    }

    @Override
    public AstNode visitSql_script(Sql_scriptContext ctx) {

        AstNode ret = visitCreate_routine(ctx.create_routine());

        assert symbolStack.getSize() == 2;
        assert EMPTY_PARAMS.nodes.size() == 0;
        assert EMPTY_ARGS.nodes.size() == 0;

        return ret;
    }

    @Override
    public Unit visitCreate_routine(Create_routineContext ctx) {

        previsitRoutine_definition(ctx.routine_definition());
        DeclRoutine decl = visitRoutine_definition(ctx.routine_definition());
        return new Unit(ctx, autonomousTransaction, connectionRequired, getImportString(), decl);
    }

    @Override
    public NodeList<DeclParam> visitParameter_list(Parameter_listContext ctx) {

        if (ctx == null) {
            return EMPTY_PARAMS;
        }

        NodeList<DeclParam> ret = new NodeList<>();
        for (ParameterContext pc : ctx.parameter()) {
            ret.addNode((DeclParam) visit(pc));
        }

        return ret;
    }

    @Override
    public DeclParamIn visitParameter_in(Parameter_inContext ctx) {
        String name = Misc.getNormalizedText(ctx.parameter_name());
        TypeSpec typeSpec = (TypeSpec) visit(ctx.type_spec());

        DeclParamIn ret = new DeclParamIn(ctx, name, typeSpec);
        symbolStack.putDecl(name, ret);

        return ret;
    }

    @Override
    public DeclParamOut visitParameter_out(Parameter_outContext ctx) {
        String name = Misc.getNormalizedText(ctx.parameter_name());
        TypeSpec typeSpec = (TypeSpec) visit(ctx.type_spec());

        DeclParamOut ret = new DeclParamOut(ctx, name, typeSpec);
        symbolStack.putDecl(name, ret);

        return ret;
    }

    @Override
    public TypeSpec visitPercent_type_spec(Percent_type_specContext ctx) {

        if (ctx.table_name() == null) {
            // case variable%TYPE
            ExprId id = visitNonFuncIdentifier(ctx.identifier()); // s000: undeclared id
            if (!(id.decl instanceof DeclIdTyped)) {
                throw new SemanticError(
                        Misc.getLineOf(ctx), // s001
                        id.name
                                + " may not use %TYPE because it is neither a parameter of a "
                                + "procedure/function, variable, nor constant");
            }

            return ((DeclIdTyped) id.decl).typeSpec();
        } else {
            // case table.column%TYPE
            String table = Misc.getNormalizedText(ctx.table_name());
            String column = Misc.getNormalizedText(ctx.identifier());

            TypeSpec ret = new TypeSpecPercent(table, column);
            semanticQuestions.put(ret, new ServerAPI.ColumnType(table, column));
            return ret;
        }
    }

    @Override
    public TypeSpecSimple visitNumeric_type(Numeric_typeContext ctx) {
        int precision = -1, scale = -1;
        try {
            if (ctx.precision != null) {
                precision = Integer.parseInt(ctx.precision.getText());
                if (ctx.scale != null) {
                    scale = Integer.parseInt(ctx.scale.getText());
                }
            }
        } catch (NumberFormatException e) {
            assert false; // by syntax
            throw new RuntimeException("unreachable");
        }

        // TODO: restore two lines below
        // addToImports("java.math.BigDecimal");
        // return new TypeSpecNumeric(precision, scale);
        return TypeSpecSimple.NUMERIC; // ignore precision and scale for now
    }

    @Override
    public TypeSpecSimple visitChar_type(Char_typeContext ctx) {
        // ignore length for now
        return TypeSpecSimple.STRING;
    }

    @Override
    public TypeSpecSimple visitSimple_type(Simple_typeContext ctx) {
        String pcsType = Misc.getNormalizedText(ctx);
        TypeSpecSimple ret = getTypeSpec(pcsType);
        assert ret != null : "invalid PL/CSQL type " + pcsType;
        return ret;
    }

    @Override
    public Expr visitDefault_value_part(Default_value_partContext ctx) {
        if (ctx == null) {
            return null;
        }
        return visitExpression(ctx.expression());
    }

    @Override
    public Expr visitAnd_exp(And_expContext ctx) {
        Expr l = visitExpression(ctx.expression(0));
        Expr r = visitExpression(ctx.expression(1));

        return new ExprBinaryOp(ctx, "And", l, r);
    }

    @Override
    public Expr visitOr_exp(Or_expContext ctx) {
        Expr l = visitExpression(ctx.expression(0));
        Expr r = visitExpression(ctx.expression(1));

        return new ExprBinaryOp(ctx, "Or", l, r);
    }

    @Override
    public Expr visitXor_exp(Xor_expContext ctx) {
        Expr l = visitExpression(ctx.expression(0));
        Expr r = visitExpression(ctx.expression(1));

        return new ExprBinaryOp(ctx, "Xor", l, r);
    }

    @Override
    public Expr visitNot_exp(Not_expContext ctx) {
        Expr o = visitExpression(ctx.unary_logical_expression());
        return new ExprUnaryOp(ctx, "Not", o);
    }

    @Override
    public Expr visitRel_exp(Rel_expContext ctx) {
        String opStr = null;

        Relational_operatorContext op = ctx.relational_operator();
        if (op.EQUALS_OP() != null) {
            opStr = "Eq";
        } else if (op.NULL_SAFE_EQUALS_OP() != null) {
            opStr = "NullSafeEq";
        } else if (op.NOT_EQUAL_OP() != null) {
            opStr = "Neq";
        } else if (op.LE() != null) {
            opStr = "Le";
        } else if (op.GE() != null) {
            opStr = "Ge";
        } else if (op.LT() != null) {
            opStr = "Lt";
        } else if (op.GT() != null) {
            opStr = "Gt";
            /* TODO: restore later
            } else if (op.SETEQ() != null) {
                opStr = "SetEq";
            } else if (op.SETNEQ() != null) {
                opStr = "SetNeq";
            } else if (op.SUPERSET() != null) {
                opStr = "Superset";
            } else if (op.SUBSET() != null) {
                opStr = "Subset";
            } else if (op.SUPERSETEQ() != null) {
                opStr = "SupersetEq";
            } else if (op.SUBSETEQ() != null) {
                opStr = "SubsetEq";
             */
        }
        if (opStr == null) {
            assert false : "unreachable"; // by syntax
            throw new RuntimeException("unreachable");
        }

        String ty = null;
        if (opStr.equals("Eq") || opStr.equals("NullSafeEq") || opStr.equals("Neq")) {
            ty = "Object";
        }

        Expr l = visitExpression(ctx.relational_expression(0));
        Expr r = visitExpression(ctx.relational_expression(1));

        return new ExprBinaryOp(ctx, opStr, l, r);
    }

    @Override
    public Expr visitIs_null_exp(Is_null_expContext ctx) {
        Expr o = visitExpression(ctx.is_null_expression());

        Expr expr = new ExprUnaryOp(ctx, "IsNull", o);
        return ctx.NOT() == null ? expr : new ExprUnaryOp(ctx, "Not", expr);
    }

    @Override
    public Expr visitBetween_exp(Between_expContext ctx) {
        Expr target = visitExpression(ctx.between_expression());
        Expr lowerBound = visitExpression(ctx.between_elements().between_expression(0));
        Expr upperBound = visitExpression(ctx.between_elements().between_expression(1));

        Expr expr = new ExprBetween(ctx, target, lowerBound, upperBound);
        return ctx.NOT() == null ? expr : new ExprUnaryOp(ctx, "Not", expr);
    }

    @Override
    public Expr visitIn_exp(In_expContext ctx) {
        Expr target = visitExpression(ctx.in_expression());
        NodeList<Expr> inElements = visitIn_elements(ctx.in_elements());

        Expr expr = new ExprIn(ctx, target, inElements);
        return ctx.NOT() == null ? expr : new ExprUnaryOp(ctx, "Not", expr);
    }

    @Override
    public NodeList<Expr> visitIn_elements(In_elementsContext ctx) {

        NodeList<Expr> ret = new NodeList<>();

        for (In_expressionContext e : ctx.in_expression()) {
            ret.addNode(visitExpression(e));
        }

        return ret;
    }

    @Override
    public Expr visitLike_exp(Like_expContext ctx) {

        Expr target = visitExpression(ctx.like_expression());
        ExprStr pattern = visitQuoted_string(ctx.pattern);
        ExprStr escape = ctx.escape == null ? null : visitQuoted_string(ctx.escape);

        if (escape != null) {
            String escapeStr = StringEscapeUtils.unescapeJava(escape.val);
            if (escapeStr.length() != 1) {
                throw new SemanticError(
                        Misc.getLineOf(ctx.escape), // s002
                        "the escape does not consist of a single character");
            }
        }

        Expr expr = new ExprLike(ctx, target, pattern, escape);
        return ctx.NOT() == null ? expr : new ExprUnaryOp(ctx, "Not", expr);
    }

    @Override
    public Expr visitMult_exp(Mult_expContext ctx) {
        Expr l = visitExpression(ctx.concatenation(0));
        Expr r = visitExpression(ctx.concatenation(1));
        String opStr =
                ctx.ASTERISK() != null
                        ? "Mult"
                        : ctx.SOLIDUS() != null
                                ? "Div"
                                : ctx.DIV() != null ? "DivInt" : ctx.MOD() != null ? "Mod" : null;
        if (opStr == null) {
            assert false : "unreachable"; // by syntax
            throw new RuntimeException("unreachable");
        }

        return new ExprBinaryOp(ctx, opStr, l, r);
    }

    @Override
    public Expr visitAdd_exp(Add_expContext ctx) {
        String opStr =
                ctx.PLUS_SIGN() != null
                        ? "Add"
                        : ctx.MINUS_SIGN() != null
                                ? "Subtract"
                                : ctx.CONCAT_OP() != null ? "Concat" : null;
        if (opStr == null) {
            assert false : "unreachable"; // by syntax
            throw new RuntimeException("unreachable");
        }

        String castTy = opStr.equals("Concat") ? "Object" : "Integer";

        Expr l = visitExpression(ctx.concatenation(0));
        Expr r = visitExpression(ctx.concatenation(1));

        return new ExprBinaryOp(ctx, opStr, l, r);
    }

    @Override
    public Expr visitSign_exp(Sign_expContext ctx) {
        Expr o = visitExpression(ctx.unary_expression());

        Expr ret =
                ctx.PLUS_SIGN() != null
                        ? o
                        : ctx.MINUS_SIGN() != null ? new ExprUnaryOp(ctx, "Neg", o) : null;
        if (ret == null) {
            assert false : "unreachable"; // by syntax
            throw new RuntimeException("unreachable");
        }

        return ret;
    }

    @Override
    public Expr visitBit_compli_exp(Bit_compli_expContext ctx) {
        Expr o = visitExpression(ctx.unary_expression());
        return new ExprUnaryOp(ctx, "BitCompli", o);
    }

    @Override
    public Expr visitBit_shift_exp(Bit_shift_expContext ctx) {
        Expr l = visitExpression(ctx.concatenation(0));
        Expr r = visitExpression(ctx.concatenation(1));
        String opStr =
                ctx.LT2() != null ? "BitShiftLeft" : ctx.GT2() != null ? "BitShiftRight" : null;
        if (opStr == null) {
            assert false : "unreachable"; // by syntax
            throw new RuntimeException("unreachable");
        }

        return new ExprBinaryOp(ctx, opStr, l, r);
    }

    @Override
    public Expr visitBit_and_exp(Bit_and_expContext ctx) {
        Expr l = visitExpression(ctx.concatenation(0));
        Expr r = visitExpression(ctx.concatenation(1));
        return new ExprBinaryOp(ctx, "BitAnd", l, r);
    }

    @Override
    public Expr visitBit_xor_exp(Bit_xor_expContext ctx) {
        Expr l = visitExpression(ctx.concatenation(0));
        Expr r = visitExpression(ctx.concatenation(1));
        return new ExprBinaryOp(ctx, "BitXor", l, r);
    }

    @Override
    public Expr visitBit_or_exp(Bit_or_expContext ctx) {
        Expr l = visitExpression(ctx.concatenation(0));
        Expr r = visitExpression(ctx.concatenation(1));
        return new ExprBinaryOp(ctx, "BitOr", l, r);
    }

    @Override
    public Expr visitDate_exp(Date_expContext ctx) {
        String s = ctx.quoted_string().getText();
        s = unquoteStr(s);
        LocalDate date = DateTimeParser.DateLiteral.parse(s);
        if (date == null) {
            throw new SemanticError(
                    Misc.getLineOf(ctx), // s003
                    "invalid DATE string: " + s);
        }
        // System.out.println("[temp] date=" + date);
        return new ExprDate(ctx, date);
    }

    @Override
    public Expr visitTime_exp(Time_expContext ctx) {
        String s = ctx.quoted_string().getText();
        s = unquoteStr(s);
        LocalTime time = DateTimeParser.TimeLiteral.parse(s);
        if (time == null) {
            throw new SemanticError(
                    Misc.getLineOf(ctx), // s004
                    "invalid TIME string: " + s);
        }
        // System.out.println("[temp] time=" + time);
        return new ExprTime(ctx, time);
    }

    @Override
    public Expr visitTimestamp_exp(Timestamp_expContext ctx) {
        String s = ctx.quoted_string().getText();
        return parseZonedDateTime(ctx, s, false, "TIMESTAMP");
    }

    @Override
    public Expr visitDatetime_exp(Datetime_expContext ctx) {
        String s = ctx.quoted_string().getText();
        s = unquoteStr(s);
        LocalDateTime datetime = DateTimeParser.DatetimeLiteral.parse(s);
        if (datetime == null) {
            throw new SemanticError(
                    Misc.getLineOf(ctx), // s005
                    "invalid DATETIME string: " + s);
        }
        // System.out.println("[temp] datetime=" + datetime);
        return new ExprDatetime(ctx, datetime);
    }

    /* TODO: restore the following four methods
    @Override
    public Expr visitTimestamptz_exp(Timestamptz_expContext ctx) {
        String s = ctx.quoted_string().getText();
        return parseZonedDateTime(ctx, s, false, "TIMESTAMPTZ");
    }

    @Override
    public Expr visitTimestampltz_exp(Timestampltz_expContext ctx) {
        String s = ctx.quoted_string().getText();
        return parseZonedDateTime(ctx, s, false, "TIMESTAMPLTZ");
    }

    @Override
    public Expr visitDatetimetz_exp(Datetimetz_expContext ctx) {
        String s = ctx.quoted_string().getText();
        return parseZonedDateTime(ctx, s, true, "DATETIMETZ");
    }

    @Override
    public Expr visitDatetimeltz_exp(Datetimeltz_expContext ctx) {
        String s = ctx.quoted_string().getText();
        return parseZonedDateTime(ctx, s, true, "DATETIMELTZ");
    }
     */

    @Override
    public ExprUint visitUint_exp(Uint_expContext ctx) {

        try {
            ExprUint.Type ty;

            BigInteger bi = new BigInteger(ctx.UNSIGNED_INTEGER().getText());
            if (bi.compareTo(UINT_LITERAL_MAX) > 0) {
                throw new SemanticError(
                        Misc.getLineOf(ctx), // s006
                        "number of digits of an integer literal may not exceed 38");
            } else if (bi.compareTo(BIGINT_MAX) > 0) {
                addToImports("java.math.BigDecimal");
                ty = ExprUint.Type.NUMERIC;
            } else if (bi.compareTo(INT_MAX) > 0) {
                ty = ExprUint.Type.BIGINT;
            } else {
                ty = ExprUint.Type.INT;
            }

            return new ExprUint(ctx, bi.toString(), ty);
        } catch (NumberFormatException e) {
            assert false : "unreachable"; // by syntax
            throw new RuntimeException("unreachable");
        }
    }

    @Override
    public ExprFloat visitFp_num_exp(Fp_num_expContext ctx) {
        try {
            BigDecimal bd = new BigDecimal(ctx.FLOATING_POINT_NUM().getText());
            return new ExprFloat(ctx, bd.toString());
        } catch (NumberFormatException e) {
            assert false : "unreachable"; // by syntax
            throw new RuntimeException("unreachable");
        }
    }

    @Override
    public ExprStr visitQuoted_string(Quoted_stringContext ctx) {
        String val = ctx.getText();
        return new ExprStr(ctx, quotedStrToJavaStr(val));
    }

    @Override
    public Expr visitNull_exp(Null_expContext ctx) {
        return ExprNull.SINGLETON;
    }

    @Override
    public Expr visitTrue_exp(True_expContext ctx) {
        return ExprTrue.SINGLETON;
    }

    @Override
    public Expr visitFalse_exp(False_expContext ctx) {
        return ExprFalse.SINGLETON;
    }

    @Override
    public Expr visitField_exp(Field_expContext ctx) {

        String fieldName = Misc.getNormalizedText(ctx.field);

        try {
            ExprId record = visitNonFuncIdentifier(ctx.record);
            if (!(record.decl instanceof DeclForRecord)) {
                throw new SemanticError(
                        Misc.getLineOf(ctx.record), // s008
                        "field lookup is only allowed for records");
            }

            Scope scope = symbolStack.getCurrentScope();
            return new ExprField(ctx, record, fieldName);

        } catch (SemanticError e) {

            String msg = e.getMessage();
            if (msg.startsWith("undeclared id")) {

                if (fieldName.equals("CURRENT_VALUE") || fieldName.equals("NEXT_VALUE")) {

                    connectionRequired = true;
                    addToImports("java.sql.*");

                    String recordText = Misc.getNormalizedText(ctx.record);
                    // do not push a symbol table: no nested structure
                    Expr ret =
                            new ExprSerialVal(
                                    ctx,
                                    recordText,
                                    fieldName.equals("CURRENT_VALUE")
                                            ? ExprSerialVal.SerialVal.CURR_VAL
                                            : ExprSerialVal.SerialVal.NEXT_VAL);
                    semanticQuestions.put(ret, new ServerAPI.SerialOrNot(recordText));
                    return ret;
                } else {
                    throw e; // s007: undeclared id ...
                }
            } else {
                throw e;
            }
        }
    }

    @Override
    public Expr visitFunction_call(Function_callContext ctx) {

        String name = Misc.getNormalizedText(ctx.identifier());
        NodeList<Expr> args = visitFunction_argument(ctx.function_argument());

        DeclFunc decl = symbolStack.getDeclFunc(name);
        if (decl == null) {

            connectionRequired = true;
            addToImports("java.sql.*");

            ExprGlobalFuncCall ret = new ExprGlobalFuncCall(ctx, name, args);
            semanticQuestions.put(ret, new ServerAPI.FunctionSignature(name));

            return ret;
        } else {
            if (decl.paramList.nodes.size() != args.nodes.size()) {
                throw new SemanticError(
                        Misc.getLineOf(ctx), // s009
                        "the number of arguments to function "
                                + name
                                + " does not match the number of its formal parameters");
            }

            int i = 0;
            for (Expr arg : args.nodes) {
                DeclParam dp = decl.paramList.nodes.get(i);

                if (dp instanceof DeclParamOut) {
                    if (arg instanceof ExprId && isAssignableTo((ExprId) arg)) {
                        // OK
                    } else {
                        throw new SemanticError(
                                Misc.getLineOf(arg.ctx), // s010
                                "argument "
                                        + i
                                        + " to the function "
                                        + name
                                        + " must be assignable to because it is to an OUT parameter");
                    }
                }

                i++;
            }

            return new ExprLocalFuncCall(ctx, name, args, symbolStack.getCurrentScope(), decl);
        }
    }

    @Override
    public Expr visitSearched_case_expression(Searched_case_expressionContext ctx) {

        NodeList<CondExpr> condParts = new NodeList<>();
        for (Searched_case_expression_when_partContext c :
                ctx.searched_case_expression_when_part()) {
            Expr cond = visitExpression(c.expression(0));
            Expr expr = visitExpression(c.expression(1));
            condParts.addNode(new CondExpr(c, cond, expr));
        }

        Expr elsePart;
        if (ctx.case_expression_else_part() == null) {
            elsePart = null;
        } else {
            elsePart = visitExpression(ctx.case_expression_else_part().expression());
        }

        return new ExprCond(ctx, condParts, elsePart);
    }

    @Override
    public Expr visitSimple_case_expression(Simple_case_expressionContext ctx) {

        symbolStack.pushSymbolTable("case_expr", null);

        Expr selector = visitExpression(ctx.expression());

        NodeList<CaseExpr> whenParts = new NodeList<>();
        for (Simple_case_expression_when_partContext c : ctx.simple_case_expression_when_part()) {
            Expr val = visitExpression(c.expression(0));
            Expr expr = visitExpression(c.expression(1));
            whenParts.addNode(new CaseExpr(c, val, expr));
        }

        Expr elsePart;
        if (ctx.case_expression_else_part() == null) {
            elsePart = null;
        } else {
            elsePart = visitExpression(ctx.case_expression_else_part().expression());
        }

        symbolStack.popSymbolTable();

        return new ExprCase(ctx, selector, whenParts, elsePart);
    }

    @Override
    public AstNode visitCursor_attr_exp(Cursor_attr_expContext ctx) {

        ExprId cursor =
                visitNonFuncIdentifier(ctx.cursor_exp().identifier()); // s011: undeclared id ...
        if (!isCursorOrRefcursor(cursor)) {
            throw new SemanticError(
                    Misc.getLineOf(ctx), // s012
                    "cursor attributes may not be read from "
                            + cursor.name
                            + " which is neither a cursor nor a cursor reference");
        }

        ExprCursorAttr.Attr attr =
                ctx.PERCENT_ISOPEN() != null
                        ? ExprCursorAttr.Attr.ISOPEN
                        : ctx.PERCENT_FOUND() != null
                                ? ExprCursorAttr.Attr.FOUND
                                : ctx.PERCENT_NOTFOUND() != null
                                        ? ExprCursorAttr.Attr.NOTFOUND
                                        : ctx.PERCENT_ROWCOUNT() != null
                                                ? ExprCursorAttr.Attr.ROWCOUNT
                                                : null;
        assert attr != null; // by syntax

        return new ExprCursorAttr(ctx, cursor, attr);
    }

    @Override
    public ExprSqlRowCount visitSql_rowcount_exp(Sql_rowcount_expContext ctx) {
        return new ExprSqlRowCount(ctx);
    }

    @Override
    public Expr visitParen_exp(Paren_expContext ctx) {
        return visitExpression(ctx.expression());
    }

    /* TODO: restore later
    @Override
    public Expr visitList_exp(List_expContext ctx) {
        NodeList<Expr> elems = visitExpressions(ctx.expressions());
        addToImports("java.util.Arrays");
        return new ExprList(ctx, elems);
    }
     */

    @Override
    public NodeList<Decl> visitSeq_of_declare_specs(Seq_of_declare_specsContext ctx) {

        if (ctx == null) {
            return null;
        }

        // scan the declarations for the procedures and functions
        // in order for the effect of their forward declarations
        for (Declare_specContext ds : ctx.declare_spec()) {

            ParserRuleContext routine;

            routine = ds.routine_definition();
            if (routine != null) {
                previsitRoutine_definition((Routine_definitionContext) routine);
            }
        }

        NodeList<Decl> ret = new NodeList<>();

        for (Declare_specContext ds : ctx.declare_spec()) {
            Decl d = (Decl) visit(ds);
            if (d != null) {
                ret.addNode(d);
            }
        }

        symbolStack.getCurrentScope().setDeclDone();

        if (ret.nodes.size() == 0) {
            return null;
        } else {
            return ret;
        }
    }

    @Override
    public AstNode visitPragma_declaration(Pragma_declarationContext ctx) {
        assert ctx.AUTONOMOUS_TRANSACTION() != null; // by syntax

        // currently, only the Autonomous Transaction is
        // allowed only in the top-level declarations
        if (symbolStack.getCurrentScope().level != 2) {
            throw new SemanticError(
                    Misc.getLineOf(ctx), // s013
                    "AUTONOMOUS_TRANSACTION can only be declared at the top level");
        }

        // just turn on the flag and return nothing
        autonomousTransaction = true;
        return null;
    }

    @Override
    public AstNode visitConstant_declaration(Constant_declarationContext ctx) {

        String name = Misc.getNormalizedText(ctx.identifier());
        TypeSpec ty = (TypeSpec) visit(ctx.type_spec());
        Expr val = visitDefault_value_part(ctx.default_value_part());

        DeclConst ret = new DeclConst(ctx, name, ty, ctx.NOT() != null, val);
        symbolStack.putDecl(name, ret);

        return ret;
    }

    @Override
    public AstNode visitException_declaration(Exception_declarationContext ctx) {

        String name = Misc.getNormalizedText(ctx.identifier());

        DeclException ret = new DeclException(ctx, name);
        symbolStack.putDecl(name, ret);

        return ret;
    }

    @Override
    public AstNode visitVariable_declaration(Variable_declarationContext ctx) {

        String name = Misc.getNormalizedText(ctx.identifier());
        TypeSpec ty = (TypeSpec) visit(ctx.type_spec());
        Expr val = visitDefault_value_part(ctx.default_value_part());

        DeclVar ret = new DeclVar(ctx, name, ty, ctx.NOT() != null, val);
        symbolStack.putDecl(name, ret);

        return ret;
    }

    @Override
    public AstNode visitCursor_definition(Cursor_definitionContext ctx) {

        String name = Misc.getNormalizedText(ctx.identifier());

        symbolStack.pushSymbolTable("cursor_def", null);

        NodeList<DeclParam> paramList = visitParameter_list(ctx.parameter_list());
        for (DeclParam dp : paramList.nodes) {
            if (dp instanceof DeclParamOut) {
                throw new SemanticError(
                        Misc.getLineOf(dp.ctx), // s014
                        "parameters of a cursor definition may not be OUT parameters");
            }
        }

        SqlSemantics sws = staticSqls.get(ctx.s_select_statement());
        assert sws != null;
        assert sws.kind == ServerConstants.CUBRID_STMT_SELECT; // by syntax
        if (sws.intoVars != null) {
            throw new SemanticError(
                    Misc.getLineOf(ctx.s_select_statement()), // s015
                    "SQL in a cursor definition may not have an into-clause");
        }
        StaticSql staticSql = checkAndConvertStaticSql(sws, ctx.s_select_statement());

        symbolStack.popSymbolTable();

        DeclCursor ret = new DeclCursor(ctx, name, paramList, staticSql);
        symbolStack.putDecl(name, ret);

        return ret;
    }

    @Override
    public DeclRoutine visitRoutine_definition(Routine_definitionContext ctx) {

        String name = Misc.getNormalizedText(ctx.identifier());

        boolean isFunction = (ctx.PROCEDURE() == null);

        symbolStack.pushSymbolTable(
                name, isFunction ? Misc.RoutineType.FUNC : Misc.RoutineType.PROC);

        visitParameter_list(ctx.parameter_list()); // just to put symbols to the symbol table

        NodeList<Decl> decls = visitSeq_of_declare_specs(ctx.seq_of_declare_specs());
        Body body = visitBody(ctx.body());
        if (body.label != null && !body.label.equals(name)) {
            throw new SemanticError(
                    Misc.getLineOf(ctx.body().label_name()),
                    String.format(
                            "label does not match the %s name %s",
                            isFunction ? "function" : "procedure", name)); // s053
        }

        symbolStack.popSymbolTable();

        DeclRoutine ret;
        if (isFunction) {
            ret = symbolStack.getDeclFunc(name);
            if (!controlFlowBlocked) {
                throw new SemanticError(
                        Misc.getLineOf(ctx), // s016
                        "function " + ret.name + " can reach its end without returning a value");
            }
        } else {
            // procedure
            ret = symbolStack.getDeclProc(name);
        }
        assert ret != null; // by the previsit
        ret.decls = decls;
        ret.body = body;

        return ret;
    }

    @Override
    public Body visitBody(BodyContext ctx) {

        boolean allFlowsBlocked;

        NodeList<Stmt> stmts = visitSeq_of_statements(ctx.seq_of_statements());
        allFlowsBlocked = controlFlowBlocked;

        NodeList<ExHandler> exHandlers = new NodeList<>();
        for (Exception_handlerContext ehc : ctx.exception_handler()) {
            exHandlers.addNode(visitException_handler(ehc));
            allFlowsBlocked = allFlowsBlocked && controlFlowBlocked;
        }

        controlFlowBlocked = allFlowsBlocked; // s017-1

        String label;
        if (ctx.label_name() == null) {
            label = null;
        } else {
            label = Misc.getNormalizedText(ctx.label_name());
        }

        return new Body(ctx, stmts, exHandlers, label);
    }

    @Override
    public NodeList<Stmt> visitSeq_of_statements(Seq_of_statementsContext ctx) {

        controlFlowBlocked = false;

        NodeList<Stmt> stmts = new NodeList<>();
        for (StatementContext sc : ctx.statement()) {
            if (controlFlowBlocked) {
                throw new SemanticError(
                        Misc.getLineOf(sc), // s017
                        "unreachable statement");
            }
            stmts.addNode((Stmt) visit(sc));
        }
        // NOTE: the last statement might turn the control flow to blocked

        return stmts;
    }

    @Override
    public StmtBlock visitBlock(BlockContext ctx) {

        symbolStack.pushSymbolTable("block", null);

        String block = symbolStack.getCurrentScope().block;

        NodeList<Decl> decls = visitSeq_of_declare_specs(ctx.seq_of_declare_specs());
        Body body = visitBody(ctx.body());

        symbolStack.popSymbolTable();

        return new StmtBlock(ctx, block, decls, body);
    }

    @Override
    public StmtAssign visitAssignment_statement(Assignment_statementContext ctx) {

        ExprId var = visitNonFuncIdentifier(ctx.identifier()); // s018: undeclared id ...
        if (!isAssignableTo(var)) {
            throw new SemanticError(
                    Misc.getLineOf(ctx.identifier()), // s019
                    Misc.getNormalizedText(ctx.identifier()) + " is not assignable to");
        }

        Expr val = visitExpression(ctx.expression());

        return new StmtAssign(ctx, var, val);
    }

    @Override
    public Expr visitIdentifier(IdentifierContext ctx) {
        String name = Misc.getNormalizedText(ctx);

        Decl decl = symbolStack.getDeclForIdExpr(name);
        if (decl == null) {

            // this is possibly a global function call

            connectionRequired = true;
            addToImports("java.sql.*");

            Expr ret = new ExprGlobalFuncCall(ctx, name, EMPTY_ARGS);
            semanticQuestions.put(ret, new ServerAPI.FunctionSignature(name));
            return ret;
        } else if (decl instanceof DeclId) {
            Scope scope = symbolStack.getCurrentScope();
            return new ExprId(ctx, name, scope, (DeclId) decl);
        } else if (decl instanceof DeclFunc) {
            Scope scope = symbolStack.getCurrentScope();
            return new ExprLocalFuncCall(ctx, name, null, scope, (DeclFunc) decl);
        }

        assert false : "unreachable";
        throw new RuntimeException("unreachable");
    }

    @Override
    public Stmt visitContinue_statement(Continue_statementContext ctx) {

        if (!within(ctx, Loop_statementContext.class)) {
            throw new SemanticError(
                    Misc.getLineOf(ctx), // s020
                    "continue statements must be in a loop");
        }

        Label_nameContext lnc = ctx.label_name();
        DeclLabel declLabel;
        if (lnc == null) {
            declLabel = null;
        } else {
            String label = Misc.getNormalizedText(lnc);
            declLabel = symbolStack.getDeclLabel(label);
            if (declLabel == null) {
                throw new SemanticError(
                        Misc.getLineOf(lnc), // s021
                        "undeclared label " + label);
            }
        }

        if (ctx.expression() == null) {
            controlFlowBlocked = true; // s017-2
            return new StmtContinue(ctx, declLabel);
        } else {
            Expr cond = visitExpression(ctx.expression());
            CondStmt cs = new CondStmt(ctx, cond, new StmtContinue(ctx, declLabel));
            return new StmtIf(ctx, true, new NodeList<CondStmt>().addNode(cs), null);
        }
    }

    @Override
    public Stmt visitExit_statement(Exit_statementContext ctx) {

        if (!within(ctx, Loop_statementContext.class)) {
            throw new SemanticError(
                    Misc.getLineOf(ctx), // s022
                    "exit statements must be in a loop");
        }

        DeclLabel declLabel;
        Label_nameContext lnc = ctx.label_name();
        if (lnc == null) {
            declLabel = null;
        } else {
            String label = Misc.getNormalizedText(lnc);
            declLabel = symbolStack.getDeclLabel(label);
            if (declLabel == null) {
                throw new SemanticError(
                        Misc.getLineOf(lnc), // s023
                        "undeclared label " + label);
            }
        }

        if (ctx.expression() == null) {
            controlFlowBlocked = true; // s107-3
            return new StmtBreak(ctx, declLabel);
        } else {
            Expr cond = visitExpression(ctx.expression());
            CondStmt cs = new CondStmt(ctx, cond, new StmtBreak(ctx, declLabel));
            return new StmtIf(ctx, true, new NodeList<CondStmt>().addNode(cs), null);
        }
    }

    @Override
    public StmtIf visitIf_statement(If_statementContext ctx) {

        boolean allFlowsBlocked;

        NodeList<CondStmt> condParts = new NodeList<>();

        Expr cond = visitExpression(ctx.expression());
        NodeList<Stmt> stmts = visitSeq_of_statements(ctx.seq_of_statements());
        allFlowsBlocked = controlFlowBlocked;
        condParts.addNode(new CondStmt(ctx.expression(), cond, stmts));

        for (Elsif_partContext c : ctx.elsif_part()) {
            cond = visitExpression(c.expression());
            stmts = visitSeq_of_statements(c.seq_of_statements());
            allFlowsBlocked = allFlowsBlocked && controlFlowBlocked;
            condParts.addNode(new CondStmt(c.expression(), cond, stmts));
        }

        NodeList<Stmt> elsePart;
        if (ctx.else_part() == null) {
            elsePart = null;
            allFlowsBlocked = false;
        } else {
            elsePart = visitSeq_of_statements(ctx.else_part().seq_of_statements());
            allFlowsBlocked = allFlowsBlocked && controlFlowBlocked;
        }

        controlFlowBlocked = allFlowsBlocked; // s017-3

        return new StmtIf(ctx, true, condParts, elsePart);
    }

    @Override
    public StmtBasicLoop visitStmt_basic_loop(Stmt_basic_loopContext ctx) {

        symbolStack.pushSymbolTable("loop", null);

        DeclLabel declLabel = visitLabel_declaration(ctx.label_declaration());
        if (declLabel != null) {
            symbolStack.putDecl(declLabel.name, declLabel);
        }

        NodeList<Stmt> stmts = visitSeq_of_statements(ctx.seq_of_statements());
        controlFlowBlocked =
                false; // every loop is assumed not to block control flow in generated Java code

        symbolStack.popSymbolTable();

        return new StmtBasicLoop(ctx, declLabel, stmts);
    }

    @Override
    public DeclLabel visitLabel_declaration(Label_declarationContext ctx) {

        if (ctx == null) {
            return null;
        }

        String name = Misc.getNormalizedText(ctx.label_name());

        return new DeclLabel(ctx, name);
    }

    @Override
    public StmtWhileLoop visitStmt_while_loop(Stmt_while_loopContext ctx) {

        symbolStack.pushSymbolTable("while", null);

        DeclLabel declLabel = visitLabel_declaration(ctx.label_declaration());
        if (declLabel != null) {
            symbolStack.putDecl(declLabel.name, declLabel);
        }

        Expr cond = visitExpression(ctx.expression());
        NodeList<Stmt> stmts = visitSeq_of_statements(ctx.seq_of_statements());
        controlFlowBlocked =
                false; // every loop is assumed not to block control flow in generated Java code

        symbolStack.popSymbolTable();

        return new StmtWhileLoop(ctx, declLabel, cond, stmts);
    }

    @Override
    public StmtForIterLoop visitStmt_for_iter_loop(Stmt_for_iter_loopContext ctx) {

        symbolStack.pushSymbolTable("for_iter", null);

        String iter = Misc.getNormalizedText(ctx.iterator().index_name());

        boolean reverse = (ctx.iterator().REVERSE() != null);

        // the following must be done before putting the iterator variable to the symbol stack
        Expr lowerBound = visitLower_bound(ctx.iterator().lower_bound());
        Expr upperBound = visitUpper_bound(ctx.iterator().upper_bound());
        Expr step = visitStep(ctx.iterator().step());

        DeclForIter iterDecl = new DeclForIter(ctx.iterator().index_name(), iter);
        symbolStack.putDecl(iter, iterDecl);

        DeclLabel declLabel = visitLabel_declaration(ctx.label_declaration());
        if (declLabel != null) {
            symbolStack.putDecl(declLabel.name, declLabel);
        }

        NodeList<Stmt> stmts = visitSeq_of_statements(ctx.seq_of_statements());
        controlFlowBlocked =
                false; // every loop is assumed not to block control flow in generated Java code

        symbolStack.popSymbolTable();

        return new StmtForIterLoop(
                ctx, declLabel, iterDecl, reverse, lowerBound, upperBound, step, stmts);
    }

    @Override
    public Expr visitLower_bound(Lower_boundContext ctx) {
        return visitExpression(ctx.concatenation());
    }

    @Override
    public Expr visitUpper_bound(Upper_boundContext ctx) {
        return visitExpression(ctx.concatenation());
    }

    @Override
    public Expr visitStep(StepContext ctx) {
        if (ctx == null) {
            return null;
        }

        return visitExpression(ctx.concatenation());
    }

    @Override
    public AstNode visitStmt_for_cursor_loop(Stmt_for_cursor_loopContext ctx) {

        connectionRequired = true;
        addToImports("java.sql.*");

        symbolStack.pushSymbolTable("for_cursor_loop", null);

        IdentifierContext idCtx = ctx.for_cursor().cursor_exp().identifier();
        ExprId cursor = visitNonFuncIdentifier(idCtx); // s024: undeclared id ...
        if (!(cursor.decl instanceof DeclCursor)) {
            throw new SemanticError(
                    Misc.getLineOf(idCtx), // s025
                    Misc.getNormalizedText(idCtx) + " is not a cursor");
        }
        DeclCursor declCursor = (DeclCursor) cursor.decl;

        NodeList<Expr> args = visitExpressions(ctx.for_cursor().expressions());

        if (declCursor.paramList.nodes.size() != args.nodes.size()) {
            throw new SemanticError(
                    Misc.getLineOf(idCtx), // s026
                    "the number of arguments to cursor "
                            + Misc.getNormalizedText(idCtx)
                            + " does not match the number of its declared formal parameters");
        }

        String record = Misc.getNormalizedText(ctx.for_cursor().record_name());

        String label;
        DeclLabel declLabel = visitLabel_declaration(ctx.label_declaration());
        if (declLabel == null) {
            label = null;
        } else {
            label = declLabel.name;
            symbolStack.putDecl(label, declLabel);
        }

        DeclForRecord declForRecord =
                new DeclForRecord(
                        ctx.for_cursor().record_name(), record, declCursor.staticSql.selectList);
        symbolStack.putDecl(record, declForRecord);

        NodeList<Stmt> stmts = visitSeq_of_statements(ctx.seq_of_statements());
        controlFlowBlocked =
                false; // every loop is assumed not to block control flow in generated Java code

        symbolStack.popSymbolTable();

        return new StmtForCursorLoop(ctx, cursor, args, label, record, stmts);
    }

    @Override
    public StmtForSqlLoop visitStmt_for_static_sql_loop(Stmt_for_static_sql_loopContext ctx) {

        connectionRequired = true;
        addToImports("java.sql.*");

        symbolStack.pushSymbolTable("for_s_sql_loop", null);

        ParserRuleContext recNameCtx = ctx.for_static_sql().record_name();
        ParserRuleContext selectCtx = ctx.for_static_sql().s_select_statement();

        String record = Misc.getNormalizedText(recNameCtx);

        SqlSemantics sws = staticSqls.get(selectCtx);
        assert sws != null;
        assert sws.kind == ServerConstants.CUBRID_STMT_SELECT; // by syntax
        if (sws.intoVars != null) {
            throw new SemanticError(
                    Misc.getLineOf(selectCtx), // s027
                    "SELECT in a FOR loop may not have an into-clause");
        }
        StaticSql staticSql = checkAndConvertStaticSql(sws, selectCtx);

        String label;
        DeclLabel declLabel = visitLabel_declaration(ctx.label_declaration());
        if (declLabel == null) {
            label = null;
        } else {
            label = declLabel.name;
            symbolStack.putDecl(label, declLabel);
        }

        DeclForRecord declForRecord = new DeclForRecord(recNameCtx, record, staticSql.selectList);
        symbolStack.putDecl(record, declForRecord);

        NodeList<Stmt> stmts = visitSeq_of_statements(ctx.seq_of_statements());
        controlFlowBlocked =
                false; // every loop is assumed not to block control flow in generated Java code

        symbolStack.popSymbolTable();

        return new StmtForStaticSqlLoop(ctx, label, declForRecord, staticSql, stmts);
    }

    @Override
    public StmtForSqlLoop visitStmt_for_dynamic_sql_loop(Stmt_for_dynamic_sql_loopContext ctx) {

        connectionRequired = true;
        addToImports("java.sql.*");

        symbolStack.pushSymbolTable("for_d_sql_loop", null);

        ParserRuleContext recNameCtx = ctx.for_dynamic_sql().record_name();
        String record = Misc.getNormalizedText(recNameCtx);

        Expr dynSql = visitExpression(ctx.for_dynamic_sql().dyn_sql());

        NodeList<Expr> usedExprList;
        Restricted_using_clauseContext usingClause =
                ctx.for_dynamic_sql().restricted_using_clause();
        if (usingClause == null) {
            usedExprList = null;
        } else {
            usedExprList = visitRestricted_using_clause(usingClause);
        }

        String label;
        DeclLabel declLabel = visitLabel_declaration(ctx.label_declaration());
        if (declLabel == null) {
            label = null;
        } else {
            label = declLabel.name;
            symbolStack.putDecl(label, declLabel);
        }

        DeclForRecord declForRecord =
                new DeclForRecord(recNameCtx, record, null); // null: unknown field types
        symbolStack.putDecl(record, declForRecord);

        NodeList<Stmt> stmts = visitSeq_of_statements(ctx.seq_of_statements());
        controlFlowBlocked =
                false; // every loop is assumed not to block control flow in generated Java code

        symbolStack.popSymbolTable();

        return new StmtForExecImmeLoop(ctx, label, declForRecord, dynSql, usedExprList, stmts);
    }

    @Override
    public StmtNull visitNull_statement(Null_statementContext ctx) {
        return new StmtNull(ctx);
    }

    @Override
    public StmtRaise visitRaise_statement(Raise_statementContext ctx) {
        ExName exName = visitException_name(ctx.exception_name());
        if (exName == null) {
            if (!within(ctx, Exception_handlerContext.class)) {
                throw new SemanticError(
                        Misc.getLineOf(ctx), // s028
                        "raise statements without an exception name can only be in an exception handler");
            }
        }

        controlFlowBlocked = true; // s017-4
        return new StmtRaise(ctx, exName);
    }

    @Override
    public ExName visitException_name(Exception_nameContext ctx) {

        if (ctx == null) {
            return null;
        }

        String name = Misc.getNormalizedText(ctx.identifier());

        DeclException decl = symbolStack.getDeclException(name);
        if (decl == null) {
            throw new SemanticError(
                    Misc.getLineOf(ctx), // s029
                    "undeclared exception " + name);
        }

        Scope scope = symbolStack.getCurrentScope();

        return new ExName(ctx, name, scope, decl);
    }

    @Override
    public StmtReturn visitReturn_statement(Return_statementContext ctx) {

        controlFlowBlocked = true; // s017-5

        Misc.RoutineType routineType = symbolStack.getCurrentScope().routineType;
        if (ctx.expression() == null) {
            if (routineType != Misc.RoutineType.PROC) {
                throw new SemanticError(
                        Misc.getLineOf(ctx), // s030
                        "function "
                                + symbolStack.getCurrentScope().routine
                                + " must return a value");
            }
            return new StmtReturn(ctx, null, null);
        } else {
            if (routineType != Misc.RoutineType.FUNC) {
                throw new SemanticError(
                        Misc.getLineOf(ctx), // s031
                        "procedure "
                                + symbolStack.getCurrentScope().routine
                                + " may not return a value");
            }

            String routine = symbolStack.getCurrentScope().routine;
            DeclFunc df = symbolStack.getDeclFunc(routine);
            assert df != null;
            return new StmtReturn(ctx, visitExpression(ctx.expression()), df.retType);
        }
    }

    @Override
    public AstNode visitSimple_case_statement(Simple_case_statementContext ctx) {

        boolean allFlowsBlocked = true;

        symbolStack.pushSymbolTable("case_stmt", null);
        int level = symbolStack.getCurrentScope().level;

        Expr selector = visitExpression(ctx.expression());

        NodeList<CaseStmt> whenParts = new NodeList<>();
        for (Simple_case_statement_when_partContext c : ctx.simple_case_statement_when_part()) {
            Expr val = visitExpression(c.expression());
            NodeList<Stmt> stmts = visitSeq_of_statements(c.seq_of_statements());
            allFlowsBlocked = allFlowsBlocked && controlFlowBlocked;
            whenParts.addNode(new CaseStmt(c, val, stmts));
        }

        NodeList<Stmt> elsePart;
        if (ctx.case_statement_else_part() == null) {
            elsePart = null;
            // allFlowsBlocked = allFlowsBlocked && true;
        } else {
            elsePart = visitSeq_of_statements(ctx.case_statement_else_part().seq_of_statements());
            allFlowsBlocked = allFlowsBlocked && controlFlowBlocked;
        }

        symbolStack.popSymbolTable();

        if (whenParts.nodes.size() > 0) {
            addToImports("java.util.Objects");
        }

        controlFlowBlocked = allFlowsBlocked; // s017-6
        return new StmtCase(ctx, level, selector, whenParts, elsePart);
    }

    @Override
    public StmtIf visitSearched_case_statement(Searched_case_statementContext ctx) {

        boolean allFlowsBlocked = true;

        NodeList<CondStmt> condParts = new NodeList<>();
        for (Searched_case_statement_when_partContext c : ctx.searched_case_statement_when_part()) {
            Expr cond = visitExpression(c.expression());
            NodeList<Stmt> stmts = visitSeq_of_statements(c.seq_of_statements());
            allFlowsBlocked = allFlowsBlocked && controlFlowBlocked;
            condParts.addNode(new CondStmt(c, cond, stmts));
        }

        NodeList<Stmt> elsePart;
        if (ctx.case_statement_else_part() == null) {
            elsePart = null;
            // allFlowsBlocked = allFlowsBlocked && true;
        } else {
            elsePart = visitSeq_of_statements(ctx.case_statement_else_part().seq_of_statements());
            allFlowsBlocked = allFlowsBlocked && controlFlowBlocked;
        }

        controlFlowBlocked = allFlowsBlocked; // s017-7
        return new StmtIf(ctx, false, condParts, elsePart);
    }

    @Override
    public StmtRaiseAppErr visitRaise_application_error_statement(
            Raise_application_error_statementContext ctx) {

        Expr errCode = visitExpression(ctx.err_code());
        Expr errMsg = visitExpression(ctx.err_msg());

        controlFlowBlocked = true; // s017-8
        return new StmtRaiseAppErr(ctx, errCode, errMsg);
    }

    @Override
    public StmtStaticSql visitData_manipulation_language_statements(
            Data_manipulation_language_statementsContext ctx) {

        connectionRequired = true;
        addToImports("java.sql.*");

        SqlSemantics sws = staticSqls.get(ctx);
        assert sws != null;
        StaticSql staticSql = checkAndConvertStaticSql(sws, ctx);
        if (staticSql.kind == ServerConstants.CUBRID_STMT_SELECT) {
            if (staticSql.intoVars == null) {
                throw new SemanticError(
                        Misc.getLineOf(ctx), // s055
                        "SELECT statement must have an into-clause");
            }
            for (ExprId var : staticSql.intoVars) {
                if (!isAssignableTo(var)) {
                    throw new SemanticError(
                            Misc.getLineOf(ctx), // s056
                            "variable " + var.name + " in an into-clause must be assignable to");
                }
            }
        }

        int level = symbolStack.getCurrentScope().level + 1;
        return new StmtStaticSql(ctx, level, staticSql);
    }

    @Override
    public AstNode visitClose_statement(Close_statementContext ctx) {

        IdentifierContext idCtx = ctx.cursor_exp().identifier();

        ExprId cursor = visitNonFuncIdentifier(idCtx); // s032: undeclared id ...
        if (!isCursorOrRefcursor(cursor)) {
            throw new SemanticError(
                    Misc.getLineOf(idCtx), // s033
                    cursor.name
                            + " may not be closed because it is neither a cursor nor a cursor reference");
        }

        return new StmtCursorClose(ctx, cursor);
    }

    @Override
    public AstNode visitOpen_statement(Open_statementContext ctx) {

        connectionRequired = true;
        addToImports("java.sql.*");

        IdentifierContext idCtx = ctx.cursor_exp().identifier();

        ExprId cursor = visitNonFuncIdentifier(idCtx); // s034: undeclared id ...
        if (!(cursor.decl instanceof DeclCursor)) {
            throw new SemanticError(
                    Misc.getLineOf(idCtx), // s035
                    cursor.name + " may not be opened because it is not a cursor");
        }
        DeclCursor decl = (DeclCursor) cursor.decl;

        NodeList<Expr> args = visitExpressions(ctx.expressions());

        if (decl.paramList.nodes.size() != args.nodes.size()) {
            throw new SemanticError(
                    Misc.getLineOf(ctx.expressions()), // s036
                    "the number of arguments to cursor "
                            + Misc.getNormalizedText(idCtx)
                            + " does not match the number of its declared formal parameters");
        }

        return new StmtCursorOpen(ctx, cursor, args);
    }

    @Override
    public NodeList<Expr> visitExpressions(ExpressionsContext ctx) {

        if (ctx == null) {
            return EMPTY_ARGS;
        }

        NodeList<Expr> ret = new NodeList<>();
        for (ExpressionContext e : ctx.expression()) {
            ret.addNode(visitExpression(e));
        }

        return ret;
    }

    @Override
    public AstNode visitFetch_statement(Fetch_statementContext ctx) {

        IdentifierContext idCtx = ctx.cursor_exp().identifier();
        ExprId cursor = visitNonFuncIdentifier(idCtx); // s037: undeclared id ...
        if (!isCursorOrRefcursor(cursor)) {
            throw new SemanticError(
                    Misc.getLineOf(idCtx), // s038
                    cursor.name
                            + " may not be fetched becaused it is neither a cursor nor a cursor reference");
        }

        NodeList<ExprId> intoVars = new NodeList<>();
        for (IdentifierContext v : ctx.identifier()) {
            ExprId id = visitNonFuncIdentifier(v); // s060: undeclared id ...
            if (!isAssignableTo(id)) {
                throw new SemanticError(
                        Misc.getLineOf(v), // s039
                        "variables to store fetch results must be assignable to");
            }
            intoVars.addNode(id);
        }

        if (cursor.decl instanceof DeclCursor) {
            if (intoVars.nodes.size() != ((DeclCursor) cursor.decl).staticSql.selectList.size()) {
                throw new SemanticError( // TODO: verify what happens in Oracle
                        cursor.lineNo(), // s059
                        "the number of columns of the cursor must be equal to the number of into-variables");
            }
        }

        return new StmtCursorFetch(ctx, cursor, intoVars);
    }

    @Override
    public AstNode visitOpen_for_statement(Open_for_statementContext ctx) {

        connectionRequired = true;
        addToImports("java.sql.*");

        ExprId refCursor = visitNonFuncIdentifier(ctx.identifier()); // s040: undeclared id ...
        if (!isAssignableTo(refCursor)) {
            throw new SemanticError(
                    Misc.getLineOf(ctx.identifier()), // s041
                    "identifier in an OPEN-FOR statement must be assignable to");
        }
        if (!((DeclIdTyped) refCursor.decl).typeSpec().equals(TypeSpecSimple.SYS_REFCURSOR)) {
            throw new SemanticError(
                    Misc.getLineOf(ctx.identifier()), // s042
                    "identifier in an OPEN-FOR statement must be of SYS_REFCURSOR type");
        }

        SqlSemantics sws = staticSqls.get(ctx.s_select_statement());
        assert sws != null;
        assert sws.kind == ServerConstants.CUBRID_STMT_SELECT; // by syntax
        if (sws.intoVars != null) {
            throw new SemanticError(
                    Misc.getLineOf(ctx.s_select_statement()), // s043
                    "SQL in an OPEN-FOR statement may not have an into-clause");
        }
        StaticSql staticSql = checkAndConvertStaticSql(sws, ctx.s_select_statement());

        return new StmtOpenFor(ctx, refCursor, staticSql);
    }

    @Override
    public StmtCommit visitCommit_statement(Commit_statementContext ctx) {
        return new StmtCommit(ctx);
    }

    @Override
    public StmtRollback visitRollback_statement(Rollback_statementContext ctx) {
        return new StmtRollback(ctx);
    }

    @Override
    public AstNode visitProcedure_call(Procedure_callContext ctx) {

        String name = Misc.getNormalizedText(ctx.routine_name());
        NodeList<Expr> args = visitFunction_argument(ctx.function_argument());

        DeclProc decl = symbolStack.getDeclProc(name);
        if (decl == null) {

            connectionRequired = true;
            addToImports("java.sql.*");

            int level = symbolStack.getCurrentScope().level + 1;
            StmtGlobalProcCall ret = new StmtGlobalProcCall(ctx, level, name, args);
            semanticQuestions.put(ret, new ServerAPI.ProcedureSignature(name));

            return ret;
        } else {
            if (decl.paramList.nodes.size() != args.nodes.size()) {
                throw new SemanticError(
                        Misc.getLineOf(ctx), // s044
                        "the number of arguments to procedure "
                                + name
                                + " does not match the number of its formal parameters");
            }

            int i = 0;
            for (Expr arg : args.nodes) {
                DeclParam dp = decl.paramList.nodes.get(i);

                if (dp instanceof DeclParamOut) {
                    if (arg instanceof ExprId && isAssignableTo((ExprId) arg)) {
                        // OK
                    } else {
                        throw new SemanticError(
                                Misc.getLineOf(arg.ctx), // s045
                                "argument "
                                        + (i + 1)
                                        + " to the procedure "
                                        + name
                                        + " must be assignable to because it is to an OUT parameter");
                    }
                }

                i++;
            }

            return new StmtLocalProcCall(ctx, name, args, symbolStack.getCurrentScope(), decl);
        }
    }

    @Override
    public StmtSql visitExecute_immediate(Execute_immediateContext ctx) {

        connectionRequired = true;
        addToImports("java.sql.*");

        Expr dynSql = visitExpression(ctx.dyn_sql().expression());

        NodeList<ExprId> intoVarList;
        Into_clauseContext intoClause = ctx.into_clause();
        if (intoClause == null) {
            intoVarList = null;
        } else {
            intoVarList = visitInto_clause(intoClause);
        }

        NodeList<Expr> usedExprList;
        Using_clauseContext usingClause = ctx.using_clause();
        if (usingClause == null) {
            usedExprList = null;
        } else {
            usedExprList = visitUsing_clause(usingClause);
        }

        int level = symbolStack.getCurrentScope().level + 1;
        return new StmtExecImme(ctx, level, dynSql, intoVarList, usedExprList);
    }

    @Override
    public NodeList<Expr> visitRestricted_using_clause(Restricted_using_clauseContext ctx) {

        NodeList<Expr> ret = new NodeList<>();

        for (ExpressionContext c : ctx.expression()) {
            ret.addNode(visitExpression(c));
        }

        return ret;
    }

    @Override
    public NodeList<Expr> visitUsing_clause(Using_clauseContext ctx) {

        NodeList<Expr> ret = new NodeList<>();

        for (Using_elementContext c : ctx.using_element()) {
            Expr expr = visitExpression(c.expression());
            if (c.OUT() != null) {
                if (expr instanceof ExprId && isAssignableTo((ExprId) expr)) {
                    // OK
                } else {
                    throw new SemanticError(
                            Misc.getLineOf(c), // s046
                            "expression '"
                                    + c.expression().getText()
                                    + "' may not be used there in the USING clause because it is not assignable to");
                }
            }
            ret.addNode(expr);
        }

        return ret;
    }

    @Override
    public NodeList<ExprId> visitInto_clause(Into_clauseContext ctx) {

        NodeList<ExprId> ret = new NodeList<>();

        for (IdentifierContext c : ctx.identifier()) {
            ExprId id = visitNonFuncIdentifier(c); // s047: undeclared id ...
            if (!isAssignableTo(id)) {
                throw new SemanticError(
                        Misc.getLineOf(c), // s048
                        "variable "
                                + Misc.getNormalizedText(c)
                                + " may not be used there in the INTO clause because it is not assignable to");
            }
            ret.addNode(id);
        }

        return ret;
    }

    @Override
    public NodeList<Expr> visitFunction_argument(Function_argumentContext ctx) {

        if (ctx == null) {
            return EMPTY_ARGS;
        }

        NodeList<Expr> ret = new NodeList<>();
        for (ArgumentContext c : ctx.argument()) {
            ret.addNode(visitExpression(c.expression()));
        }

        return ret;
    }

    @Override
    public ExHandler visitException_handler(Exception_handlerContext ctx) {

        ParserRuleContext others = null;

        List<ExName> exceptions = new ArrayList<>();
        for (Exception_nameContext c : ctx.exception_name()) {
            if ("OTHERS".equals(c.getText().toUpperCase())) {
                others = c;
                exceptions.add(new ExName(c, "OTHERS"));
            } else {
                exceptions.add(visitException_name(c));
            }
        }

        if (others != null && ctx.exception_name().size() > 1) {
            throw new SemanticError(
                    Misc.getLineOf(others), // s049
                    "OTHERS may not be combined with another exception using OR");
        }

        NodeList<Stmt> stmts = visitSeq_of_statements(ctx.seq_of_statements());

        return new ExHandler(ctx, exceptions, stmts);
    }

    public String getImportString() {
        if (imports.size() == 0) {
            return "\n// no imports";
        } else {
            StringBuffer sbuf = new StringBuffer();
            for (String s : imports) {
                sbuf.append("\nimport " + s + ";");
            }

            return sbuf.toString();
        }
    }

    // --------------------------------------------------------
    // Private Static
    // --------------------------------------------------------

    private static final BigInteger UINT_LITERAL_MAX =
            new BigInteger("99999999999999999999999999999999999999");
    private static final BigInteger BIGINT_MAX = new BigInteger("9223372036854775807");
    private static final BigInteger INT_MAX = new BigInteger("2147483648");

    private static final String SYMBOL_TABLE_TOP = "%predefined";
    private static final NodeList<DeclParam> EMPTY_PARAMS = new NodeList<>();
    private static final NodeList<Expr> EMPTY_ARGS = new NodeList<>();

    private static boolean isCursorOrRefcursor(ExprId id) {

        DeclId decl = id.decl;
        return (decl instanceof DeclCursor
                || ((decl instanceof DeclVar || decl instanceof DeclParam)
                        && ((DeclIdTyped) decl).typeSpec().equals(TypeSpecSimple.SYS_REFCURSOR)));
    }

    private static final Map<String, TypeSpecSimple> typeSpecs = new TreeMap<>();

    static {
        typeSpecs.put("BOOLEAN", TypeSpecSimple.BOOLEAN);

        typeSpecs.put("CHAR", TypeSpecSimple.STRING);
        typeSpecs.put("CHARACTER", TypeSpecSimple.STRING);
        typeSpecs.put("VARCHAR", TypeSpecSimple.STRING);
        typeSpecs.put("CHAR VARYING", TypeSpecSimple.STRING);
        typeSpecs.put("CHARACTER VARYING", TypeSpecSimple.STRING);
        typeSpecs.put("STRING", TypeSpecSimple.STRING);

        typeSpecs.put("NUMERIC", TypeSpecSimple.NUMERIC);
        typeSpecs.put("DECIMAL", TypeSpecSimple.NUMERIC);

        typeSpecs.put("SHORT", TypeSpecSimple.SHORT);
        typeSpecs.put("SMALLINT", TypeSpecSimple.SHORT);

        typeSpecs.put("INT", TypeSpecSimple.INT);
        typeSpecs.put("INTEGER", TypeSpecSimple.INT);

        typeSpecs.put("BIGINT", TypeSpecSimple.BIGINT);

        typeSpecs.put("FLOAT", TypeSpecSimple.FLOAT);
        typeSpecs.put("REAL", TypeSpecSimple.FLOAT);

        typeSpecs.put("DOUBLE", TypeSpecSimple.DOUBLE);
        typeSpecs.put("DOUBLE PRECISION", TypeSpecSimple.DOUBLE);

        typeSpecs.put("DATE", TypeSpecSimple.DATE);

        typeSpecs.put("TIME", TypeSpecSimple.TIME);

        typeSpecs.put("TIMESTAMP", TypeSpecSimple.TIMESTAMP);

        typeSpecs.put("DATETIME", TypeSpecSimple.DATETIME);

        typeSpecs.put("SYS_REFCURSOR", TypeSpecSimple.SYS_REFCURSOR);

        /* TODO: restore later
        typeSpecs.put("TIMESTAMPTZ", ...);
        typeSpecs.put("TIMESTAMPLTZ", ...);
        typeSpecs.put("DATETIMETZ", ...);
        typeSpecs.put("DATETIMELTZ", ...);

        typeSpecs.put("SET", ...);
        typeSpecs.put("MULTISET", ...);
        typeSpecs.put("LIST", ...);
        typeSpecs.put("SEQUENCE", ...);
         */
    }

    private static boolean isAssignableTo(ExprId id) {
        return (id.decl instanceof DeclVar || id.decl instanceof DeclParamOut);
    }

    private static String unquoteStr(String val) {
        val = val.substring(1, val.length() - 1); // strip enclosing '
        return val.replace("''", "'");
    }

    private static String quotedStrToJavaStr(String val) {
        return StringEscapeUtils.escapeJava(unquoteStr(val));
    }

    // --------------------------------------------------------
    // Private
    // --------------------------------------------------------

    private final LinkedHashMap<AstNode, ServerAPI.Question> semanticQuestions =
            new LinkedHashMap<>();

    private final Map<ParserRuleContext, SqlSemantics> staticSqls;
    private final Set<String> imports = new TreeSet<>();

    private boolean autonomousTransaction = false;
    private boolean connectionRequired = false;

    private boolean controlFlowBlocked;

    private ExprId visitNonFuncIdentifier(IdentifierContext ctx) {
        return visitNonFuncIdentifier(Misc.getNormalizedText(ctx), ctx);
    }

    private ExprId visitNonFuncIdentifier(String name, ParserRuleContext ctx) {
        ExprId ret;
        Decl decl = symbolStack.getDeclForIdExpr(name);
        if (decl == null) {
            ret = null; // no such id at all
        } else if (decl instanceof DeclId) {
            Scope scope = symbolStack.getCurrentScope();
            return new ExprId(ctx, name, scope, (DeclId) decl);
        } else if (decl instanceof DeclFunc) {
            ret = null; // the name represents a function in its scope
        } else {
            assert false : "unreachable";
            throw new RuntimeException("unreachable");
        }

        if (ret == null) {
            throw new SemanticError(Misc.getLineOf(ctx), "undeclared id " + name);
        } else {
            return ret;
        }
    }

    private void previsitRoutine_definition(Routine_definitionContext ctx) {

        String name = Misc.getNormalizedText(ctx.identifier());

        // in order not to corrupt the current symbol table with the parameters
        symbolStack.pushSymbolTable("temp", null);

        NodeList<DeclParam> paramList = visitParameter_list(ctx.parameter_list());

        symbolStack.popSymbolTable();

        if (ctx.PROCEDURE() == null) {
            // function
            if (ctx.RETURN() == null) {
                throw new SemanticError(
                        Misc.getLineOf(ctx), // s050
                        "function " + name + " must specify its return type");
            }
            TypeSpec retType = (TypeSpec) visit(ctx.type_spec());
            DeclFunc ret = new DeclFunc(ctx, name, paramList, retType);
            symbolStack.putDecl(name, ret);
        } else {
            // procedure
            if (ctx.RETURN() != null) {
                throw new SemanticError(
                        Misc.getLineOf(ctx), // s051
                        "procedure " + name + " may not specify a return type");
            }
            DeclProc ret = new DeclProc(ctx, name, paramList);
            symbolStack.putDecl(name, ret);
        }
    }

    private void addToImports(String i) {

        assert i != null;

        if ("com.cubrid.plcsql.predefined.sp.SpLib.Query".equals(i)) {
            // no need to import Cursor now
        } else if (i.startsWith("java.lang.")
                && i.lastIndexOf('.') == 9) { // 9:the index of the second '.'
            // no need to import java.lang.*
        } else {
            imports.add(i);
        }
    }

    private TypeSpecSimple getTypeSpec(String pcsType) {
        TypeSpecSimple typeSpec = typeSpecs.get(pcsType);
        if (typeSpec == null) {
            return null;
        }

        addToImports(typeSpec.fullJavaType);

        return typeSpec;
    }

    private Expr visitExpression(ParserRuleContext ctx) {
        if (ctx == null) {
            return null;
        } else {
            return (Expr) visit(ctx);
        }
    }

    private ExprZonedDateTime parseZonedDateTime(
            ParserRuleContext ctx, String s, boolean forDatetime, String originType) {

        s = unquoteStr(s);
        ZonedDateTime timestamp = DateTimeParser.ZonedDateTimeLiteral.parse(s, forDatetime);
        if (timestamp == null) {
            throw new SemanticError(
                    Misc.getLineOf(ctx), // s052
                    String.format("invalid %s string: %s", originType, s));
        }
        return new ExprZonedDateTime(ctx, timestamp, originType);
    }

    private boolean within(ParserRuleContext ctx, Class ctxClass) {
        while (true) {
            ParserRuleContext parent = ctx.getParent();
            if (parent == null) {
                return false;
            }
            if (ctxClass.isAssignableFrom(parent.getClass())) {
                return true;
            }
            ctx = parent;
        }
    }

    private String getSqlTypeNameFromCode(int sqlTypeCode) {
        String ret = null;
        switch (sqlTypeCode) { // got from com.cubrid.jsp.data.DBType
            case DBType.DB_NULL:
                ret = "NULL";
                break;
            case DBType.DB_INT:
                ret = "INT";
                break;
            case DBType.DB_FLOAT:
                ret = "FLOAT";
                break;
            case DBType.DB_DOUBLE:
                ret = "DOUBLE";
                break;
            case DBType.DB_STRING:
                ret = "STRING";
                break;
            case DBType.DB_OBJECT:
                ret = "OBJECT";
                break;
            case DBType.DB_SET:
                ret = "SET";
                break;
            case DBType.DB_MULTISET:
                ret = "MULTISET";
                break;
            case DBType.DB_SEQUENCE:
                ret = "SEQUENCE";
                break;
            case DBType.DB_TIME:
                ret = "TIME";
                break;
            case DBType.DB_TIMESTAMP:
                ret = "TIMESTAMP";
                break;
            case DBType.DB_DATE:
                ret = "DATE";
                break;
            case DBType.DB_MONETARY:
                ret = "MONETARY";
                break;
            case DBType.DB_SHORT:
                ret = "SHORT";
                break;
            case DBType.DB_NUMERIC:
                ret = "NUMERIC";
                break;
            case DBType.DB_OID:
                ret = "OID";
                break;
            case DBType.DB_CHAR:
                ret = "CHAR";
                break;
            case DBType.DB_RESULTSET:
                ret = "RESULTSET";
                break;
            case DBType.DB_BIGINT:
                ret = "BIGINT";
                break;
            case DBType.DB_DATETIME:
                ret = "DATETIME";
                break;

            case DBType.DB_BIT:
                ret = "BIT";
                break;
            case DBType.DB_VARBIT:
                ret = "VARBIT";
                break;

            case DBType.DB_BLOB:
                ret = "BLOB";
                break;
            case DBType.DB_CLOB:
                ret = "CLOB";
                break;
            case DBType.DB_ENUMERATION:
                ret = "ENUMERATION";
                break;
            case DBType.DB_TIMESTAMPTZ:
                ret = "TIMESTAMPTZ";
                break;
            case DBType.DB_TIMESTAMPLTZ:
                ret = "TIMESTAMPLTZ";
                break;
            case DBType.DB_DATETIMETZ:
                ret = "DATETIMETZ";
                break;
            case DBType.DB_DATETIMELTZ:
                ret = "DATETIMELTZ";
                break;
            default:
                assert false : "unreachable";
                throw new RuntimeException("unreachable");
        }

        return ret;
    }

    private StaticSql checkAndConvertStaticSql(SqlSemantics sws, ParserRuleContext ctx) {

        LinkedHashMap<ExprId, TypeSpec> hostVars = new LinkedHashMap<>();
        LinkedHashMap<String, TypeSpec> selectList = null;
        ArrayList<ExprId> intoVars = null;

        // check (name-binding) and convert host variables used in the SQL
<<<<<<< HEAD
        if (sws.hostVars != null) {
            for (PlParamInfo pi : sws.hostVars) {
                String sqlType = getSqlTypeNameFromCode(pi.type);

                String var = Misc.getNormalizedText(pi.name);
                ExprId id = visitNonFuncIdentifier(var, ctx); // s408: undeclared id ...

                TypeSpec javaType = TypeSpec.of(pcsToJavaTypeMap.get(sqlType));
                assert javaType != null;
                hostVars.put(id, javaType);
=======

        if (sws.hostVars != null) {
            for (PlParamInfo pi : sws.hostVars) {
                String sqlType = getSqlTypeNameFromCode(pi.type);

                String var = Misc.getNormalizedText(pi.name);
                ExprId id = visitNonFuncIdentifier(var, ctx); // s408: undeclared id ...

                TypeSpec typeSpec = typeSpecs.get(sqlType);
                assert typeSpec != null;
                hostVars.put(id, typeSpec);
>>>>>>> 1e5f8471
            }
        }

        if (sws.kind == ServerConstants.CUBRID_STMT_SELECT) {

            // convert select list
            selectList = new LinkedHashMap<>();
            for (ColumnInfo ci : sws.selectList) {
                String sqlType = getSqlTypeNameFromCode(ci.type);

                String col = Misc.getNormalizedText(ci.colName);
                TypeSpec typeSpec = typeSpecs.get(sqlType);
                assert typeSpec != null;
                selectList.put(col, typeSpec);
            }

            // check (name-binding) and convert into-variables used in the SQL
            if (sws.intoVars != null) {

                if (sws.intoVars.size() != sws.selectList.size()) {
                    throw new SemanticError(
                            Misc.getLineOf(ctx), // s402
                            "the length of select list is different from the length of into-variables");
                }

                intoVars = new ArrayList<>();
                for (String var : sws.intoVars) {
                    var = Misc.getNormalizedText(var);
                    ExprId id = visitNonFuncIdentifier(var, ctx); // s409: undeclared id ...
                    intoVars.add(id);
                }
            }
        }

        String rewritten = StringEscapeUtils.escapeJava(sws.rewritten);
        return new StaticSql(ctx, sws.kind, rewritten, hostVars, selectList, intoVars);
    }

    private String makeParamList(NodeList<DeclParam> paramList, String name, PlParamInfo[] params) {

        int len = params.length;
        for (int i = 0; i < len; i++) {

            String sqlType = getSqlTypeNameFromCode(params[i].type);
            TypeSpec paramType = getTypeSpec(sqlType);
            if (paramType == null) {
                return name + " uses unsupported type " + sqlType + " for parameter " + (i + 1);
            }

            if ((params[i].mode & ServerConstants.PARAM_MODE_OUT) > 0) {
                paramList.nodes.add(new DeclParamOut(null, "p" + i, paramType));
            } else {
                paramList.nodes.add(new DeclParamIn(null, "p" + i, paramType));
            }
        }

        return null;
    }

    private int checkArguments(NodeList<Expr> args, NodeList<DeclParam> params) {

        if (params.nodes.size() != args.nodes.size()) {
            return -1;
        }

        int i = 0;
        for (Expr arg : args.nodes) {
            DeclParam dp = params.nodes.get(i);

            if (dp instanceof DeclParamOut) {
                if (arg instanceof ExprId && isAssignableTo((ExprId) arg)) {
                    // OK
                } else {
                    return (i + 1);
                }
            }

            i++;
        }

        return 0;
    }
}<|MERGE_RESOLUTION|>--- conflicted
+++ resolved
@@ -2311,7 +2311,6 @@
         ArrayList<ExprId> intoVars = null;
 
         // check (name-binding) and convert host variables used in the SQL
-<<<<<<< HEAD
         if (sws.hostVars != null) {
             for (PlParamInfo pi : sws.hostVars) {
                 String sqlType = getSqlTypeNameFromCode(pi.type);
@@ -2319,22 +2318,9 @@
                 String var = Misc.getNormalizedText(pi.name);
                 ExprId id = visitNonFuncIdentifier(var, ctx); // s408: undeclared id ...
 
-                TypeSpec javaType = TypeSpec.of(pcsToJavaTypeMap.get(sqlType));
-                assert javaType != null;
-                hostVars.put(id, javaType);
-=======
-
-        if (sws.hostVars != null) {
-            for (PlParamInfo pi : sws.hostVars) {
-                String sqlType = getSqlTypeNameFromCode(pi.type);
-
-                String var = Misc.getNormalizedText(pi.name);
-                ExprId id = visitNonFuncIdentifier(var, ctx); // s408: undeclared id ...
-
                 TypeSpec typeSpec = typeSpecs.get(sqlType);
                 assert typeSpec != null;
                 hostVars.put(id, typeSpec);
->>>>>>> 1e5f8471
             }
         }
 
