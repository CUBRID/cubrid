--- conflicted
+++ resolved
@@ -94,35 +94,18 @@
             }
         }
 
-        // TODO
         int hostVarsCnt = unpacker.unpackInt();
         if (hostVarsCnt > 0) {
             hostVars = new ArrayList<>();
-<<<<<<< HEAD
             for (int i = 0; i < hostVarsCnt; i++) {
                 hostVars.add(new PlParamInfo(unpacker));
             }
-=======
->>>>>>> 0e9d52a9
         }
-        /*
-        for (int i = 0; i < hostVarsCnt; i++) {
-            String var = unpacker.unpackCString();
-            String type = unpacker.unpackCString();
-            hostVars.add(var, type);
-        }
-        */
 
         // TODO
         int intoVarsCnt = unpacker.unpackInt();
         if (intoVarsCnt > 0) {
             intoVars = new ArrayList<>();
         }
-        /*
-        for (int i = 0; i < intoVarsCnt; i++) {
-            String var = unpacker.unpackCString();
-            intoVars.add(var);
-        }
-        */
     }
 }