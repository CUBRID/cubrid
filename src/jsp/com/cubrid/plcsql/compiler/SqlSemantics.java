/*
 * Copyright (c) 2016 CUBRID Corporation.
 *
 * Redistribution and use in source and binary forms, with or without modification,
 * are permitted provided that the following conditions are met:
 *
 * - Redistributions of source code must retain the above copyright notice,
 *   this list of conditions and the following disclaimer.
 *
 * - Redistributions in binary form must reproduce the above copyright notice,
 *   this list of conditions and the following disclaimer in the documentation
 *   and/or other materials provided with the distribution.
 *
 * - Neither the name of the <ORGANIZATION> nor the names of its contributors
 *   may be used to endorse or promote products derived from this software without
 *   specific prior written permission.
 *
 * THIS SOFTWARE IS PROVIDED BY THE COPYRIGHT HOLDERS AND CONTRIBUTORS "AS IS" AND
 * ANY EXPRESS OR IMPLIED WARRANTIES, INCLUDING, BUT NOT LIMITED TO, THE IMPLIED
 * WARRANTIES OF MERCHANTABILITY AND FITNESS FOR A PARTICULAR PURPOSE ARE DISCLAIMED.
 * IN NO EVENT SHALL THE COPYRIGHT OWNER OR CONTRIBUTORS BE LIABLE FOR ANY DIRECT,
 * INDIRECT, INCIDENTAL, SPECIAL, EXEMPLARY, OR CONSEQUENTIAL DAMAGES (INCLUDING,
 * BUT NOT LIMITED TO, PROCUREMENT OF SUBSTITUTE GOODS OR SERVICES; LOSS OF USE, DATA,
 * OR PROFITS; OR BUSINESS INTERRUPTION) HOWEVER CAUSED AND ON ANY THEORY OF LIABILITY,
 * WHETHER IN CONTRACT, STRICT LIABILITY, OR TORT (INCLUDING NEGLIGENCE OR OTHERWISE)
 * ARISING IN ANY WAY OUT OF THE USE OF THIS SOFTWARE, EVEN IF ADVISED OF THE POSSIBILITY
 * OF SUCH DAMAGE.
 *
 */

package com.cubrid.plcsql.compiler;

<<<<<<< HEAD
import com.cubrid.jsp.data.CUBRIDUnpacker;
import com.cubrid.jsp.data.ColumnInfo;
import java.util.ArrayList;
import java.util.LinkedHashMap;
=======
import com.cubrid.jsp.data.ColumnInfo;
>>>>>>> dfa3e731
import java.util.List;

public class SqlSemantics {

    public int seqNo;

    // for error return
    public int errCode; // non-zero if error
    public String errMsg;

    public SqlSemantics(int seqNo, int errCode, String errMsg) {
        assert errCode != 0;
        this.seqNo = seqNo;
        this.errCode = errCode;
        this.errMsg = errMsg;
    }

    // for normal return
    public int kind;
    public String rewritten;
    public List<PlParamInfo>
            hostVars; // host variables and their SQL types required in their locations
    public List<ColumnInfo> selectList; // (only for select statements) columns and their SQL types
    public List<String> intoVars; // (only for select stetements with an into-clause) into variables

<<<<<<< HEAD
    public List<ColumnInfo> columnInfos;

    public SqlSemantics(
=======
    SqlSemantics(
            int seqNo,
>>>>>>> dfa3e731
            int kind,
            String rewritten,
            List<PlParamInfo> hostVars,
            List<ColumnInfo> selectList,
            List<String> intoVars) {

        this.seqNo = seqNo;
        this.kind = kind;
        this.rewritten = rewritten;
        this.hostVars = hostVars;
        this.selectList = selectList;
        this.intoVars = intoVars;
    }

    public SqlSemantics(CUBRIDUnpacker unpacker) {
        this.kind = unpacker.unpackInt();
        this.rewritten = unpacker.unpackCString();

        hostVars = new LinkedHashMap<>();
        selectList = new LinkedHashMap<>();
        intoVars = new ArrayList<>();
        columnInfos = new ArrayList<>();

        int selectListCnt = unpacker.unpackInt();
        for (int i = 0; i < selectListCnt; i++) {
            columnInfos.add(new ColumnInfo(unpacker));
        }

        int hostVarsCnt = unpacker.unpackInt();
        for (int i = 0; i < hostVarsCnt; i++) {
            String var = unpacker.unpackCString();
            String type = unpacker.unpackCString();
            hostVars.put(var, type);
        }

        int intoVarsCnt = unpacker.unpackInt();
        for (int i = 0; i < intoVarsCnt; i++) {
            String var = unpacker.unpackCString();
            intoVars.add(var);
        }
    }
}<|MERGE_RESOLUTION|>--- conflicted
+++ resolved
@@ -30,14 +30,11 @@
 
 package com.cubrid.plcsql.compiler;
 
-<<<<<<< HEAD
 import com.cubrid.jsp.data.CUBRIDUnpacker;
 import com.cubrid.jsp.data.ColumnInfo;
 import java.util.ArrayList;
 import java.util.LinkedHashMap;
-=======
 import com.cubrid.jsp.data.ColumnInfo;
->>>>>>> dfa3e731
 import java.util.List;
 
 public class SqlSemantics {
@@ -63,14 +60,10 @@
     public List<ColumnInfo> selectList; // (only for select statements) columns and their SQL types
     public List<String> intoVars; // (only for select stetements with an into-clause) into variables
 
-<<<<<<< HEAD
     public List<ColumnInfo> columnInfos;
 
     public SqlSemantics(
-=======
-    SqlSemantics(
             int seqNo,
->>>>>>> dfa3e731
             int kind,
             String rewritten,
             List<PlParamInfo> hostVars,
