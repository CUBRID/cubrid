--- conflicted
+++ resolved
@@ -53,11 +53,7 @@
     @Override
     public String exprToJavaCode() {
         if (date.equals(DateTimeParser.nullDate)) {
-<<<<<<< HEAD
-            return "new Date(0 - 1900, 0, 1)";  // TODO: check actual value from the server
-=======
             return "new Date(0 - 1900, 0 - 1, 0)";
->>>>>>> 6772ad8a
         } else {
             return String.format(
                     "new Date(%d - 1900, %d - 1, %d)",
