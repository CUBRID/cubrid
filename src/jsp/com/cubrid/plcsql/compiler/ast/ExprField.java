/*
 * Copyright (c) 2016 CUBRID Corporation.
 *
 * Redistribution and use in source and binary forms, with or without modification,
 * are permitted provided that the following conditions are met:
 *
 * - Redistributions of source code must retain the above copyright notice,
 *   this list of conditions and the following disclaimer.
 *
 * - Redistributions in binary form must reproduce the above copyright notice,
 *   this list of conditions and the following disclaimer in the documentation
 *   and/or other materials provided with the distribution.
 *
 * - Neither the name of the <ORGANIZATION> nor the names of its contributors
 *   may be used to endorse or promote products derived from this software without
 *   specific prior written permission.
 *
 * THIS SOFTWARE IS PROVIDED BY THE COPYRIGHT HOLDERS AND CONTRIBUTORS "AS IS" AND
 * ANY EXPRESS OR IMPLIED WARRANTIES, INCLUDING, BUT NOT LIMITED TO, THE IMPLIED
 * WARRANTIES OF MERCHANTABILITY AND FITNESS FOR A PARTICULAR PURPOSE ARE DISCLAIMED.
 * IN NO EVENT SHALL THE COPYRIGHT OWNER OR CONTRIBUTORS BE LIABLE FOR ANY DIRECT,
 * INDIRECT, INCIDENTAL, SPECIAL, EXEMPLARY, OR CONSEQUENTIAL DAMAGES (INCLUDING,
 * BUT NOT LIMITED TO, PROCUREMENT OF SUBSTITUTE GOODS OR SERVICES; LOSS OF USE, DATA,
 * OR PROFITS; OR BUSINESS INTERRUPTION) HOWEVER CAUSED AND ON ANY THEORY OF LIABILITY,
 * WHETHER IN CONTRACT, STRICT LIABILITY, OR TORT (INCLUDING NEGLIGENCE OR OTHERWISE)
 * ARISING IN ANY WAY OUT OF THE USE OF THIS SOFTWARE, EVEN IF ADVISED OF THE POSSIBILITY
 * OF SUCH DAMAGE.
 *
 */

package com.cubrid.plcsql.compiler.ast;

import com.cubrid.plcsql.compiler.visitor.AstVisitor;
import org.antlr.v4.runtime.ParserRuleContext;

public class ExprField extends Expr {

    public void setType(TypeSpec type) {
        this.type = type;
    }

    public void setColIndex(int colIndex) {
        this.colIndex = colIndex;
    }

    @Override
    public <R> R accept(AstVisitor<R> visitor) {
        return visitor.visitExprField(this);
    }

    public final ExprId record;
    public final String fieldName;

    public ExprField(ParserRuleContext ctx, ExprId record, String fieldName) {
        super(ctx);

        this.record = record;
        this.fieldName = fieldName;
    }

    @Override
    public String exprToJavaCode() {

        if (colIndex > 0) {

            // record is for a Static SQL
            //
            assert type != null;
            String nameOfGetMethod = null;
            if (type instanceof TypeSpecSimple) {
                nameOfGetMethod = ((TypeSpecSimple) type).nameOfGetMethod;
                assert nameOfGetMethod != null;
            } else {
                assert false : "unreachable";
            }

            return String.format("%s.%s(%d)", record.toJavaCode(), nameOfGetMethod, colIndex);
        } else {

            // record is for a Dynamic SQL
            //
            assert type == null;
            return String.format("%s.getObject(\"%s\")", record.toJavaCode(), fieldName);
        }
<<<<<<< HEAD

=======
>>>>>>> 785aad90
    }

    // --------------------------------------------------
    // Private
    // --------------------------------------------------

    private TypeSpec type;
    private int colIndex;
<<<<<<< HEAD

=======
>>>>>>> 785aad90
}<|MERGE_RESOLUTION|>--- conflicted
+++ resolved
@@ -82,10 +82,6 @@
             assert type == null;
             return String.format("%s.getObject(\"%s\")", record.toJavaCode(), fieldName);
         }
-<<<<<<< HEAD
-
-=======
->>>>>>> 785aad90
     }
 
     // --------------------------------------------------
@@ -94,8 +90,4 @@
 
     private TypeSpec type;
     private int colIndex;
-<<<<<<< HEAD
-
-=======
->>>>>>> 785aad90
 }