--- conflicted
+++ resolved
@@ -50,10 +50,7 @@
 #include "environment_variable.h"
 
 #include "system_parameter.h"
-<<<<<<< HEAD
-=======
 #include "object_representation.h"
->>>>>>> 3af8963e
 
 #if defined (CS_MODE)
 #include "network_interface_cl.h"
@@ -229,8 +226,6 @@
   return (n - nleft);		/* return >= 0 */
 }
 
-<<<<<<< HEAD
-=======
 int
 jsp_ping (SOCKET fd)
 {
@@ -263,7 +258,6 @@
 
   return NO_ERROR;
 }
->>>>>>> 3af8963e
 
 static char *
 jsp_get_socket_file_path (const char *db_name)
