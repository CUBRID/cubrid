--- conflicted
+++ resolved
@@ -1440,8 +1440,6 @@
 		sig->arg_info->default_value_size = nullptr;
 	      }
 
-	    sig->arg_info->result_type = sig_result_type;
-
 	    sig_list.num_methods = 1;
 	  }
 	else
@@ -1449,16 +1447,6 @@
 	    error = ER_OUT_OF_VIRTUAL_MEMORY;
 	    goto end;
 	  }
-<<<<<<< HEAD
-=======
-
-	sig_list.num_methods = 1;
-      }
-    else
-      {
-	error = ER_OUT_OF_VIRTUAL_MEMORY;
-	goto end;
->>>>>>> 6954b7da
       }
   }
 
