--- conflicted
+++ resolved
@@ -54,44 +54,32 @@
 
     inline void *malloc (size_t sz)
     {
-<<<<<<< HEAD
 #if defined(SERVER_MODE) && !defined(_MSC_VER)
-=======
-#ifdef SERVER_MODE
->>>>>>> d3b02013
       if (mmon_is_memory_monitor_enabled ())
-	{
-	  void *p =::malloc (sz + cubmem::MMON_METAINFO_SIZE);
-	  if (p != NULL)
-	    {
-	      mmon_add_stat ((char *) p, sz + cubmem::MMON_METAINFO_SIZE, __FILE__, __LINE__);
-	    }
-	  return p;
-	}
+	      {
+	        void *p =::malloc (sz + cubmem::MMON_METAINFO_SIZE);
+	        if (p != NULL)
+	          {
+	            mmon_add_stat ((char *) p, sz + cubmem::MMON_METAINFO_SIZE, __FILE__, __LINE__);
+	          }
+	        return p;
+	      }
       else
-	{
+	      {
 #endif
-	  return::malloc (sz);
-<<<<<<< HEAD
+	        return::malloc (sz);
 #if defined(SERVER_MODE) && !defined(_MSC_VER)
-=======
-#ifdef SERVER_MODE
->>>>>>> d3b02013
-	}
+	      }
 #endif
     }
 
     inline void free (void *ptr)
     {
-<<<<<<< HEAD
 #if defined(SERVER_MODE) && !defined(_MSC_VER)
-=======
-#ifdef SERVER_MODE
->>>>>>> d3b02013
       if (mmon_is_memory_monitor_enabled ())
-	{
-	  mmon_sub_stat ((char *) ptr);
-	}
+	      {
+	        mmon_sub_stat ((char *) ptr);
+	      }
 #endif
       ::free (ptr);
     }
