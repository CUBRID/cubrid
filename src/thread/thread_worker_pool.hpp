/*
 * Copyright (C) 2008 Search Solution Corporation. All rights reserved by Search Solution.
 *
 *   This program is free software; you can redistribute it and/or modify
 *   it under the terms of the GNU General Public License as published by
 *   the Free Software Foundation; either version 2 of the License, or
 *   (at your option) any later version.
 *
 *  This program is distributed in the hope that it will be useful,
 *  but WITHOUT ANY WARRANTY; without even the implied warranty of
 *  MERCHANTABILITY or FITNESS FOR A PARTICULAR PURPOSE. See the
 *  GNU General Public License for more details.
 *
 *  You should have received a copy of the GNU General Public License
 *  along with this program; if not, write to the Free Software
 *  Foundation, Inc., 51 Franklin Street, Fifth Floor, Boston, MA 02110-1301 USA
 *
 */

/*
 * thread_worker_pool.hpp
 */

#ifndef _THREAD_WORKER_POOL_HPP_
#define _THREAD_WORKER_POOL_HPP_

// same module include
#include "thread_task.hpp"

// cubrid includes
#include "perf_def.hpp"

// system includes
#include <atomic>
#include <chrono>
#include <condition_variable>
#include <forward_list>
#include <list>
#include <memory>
#include <mutex>
#include <queue>
#include <system_error>
#include <thread>

#include <cassert>

namespace cubthread
{
  // cubtread::worker_pool<Context>
  //
  //  templates
  //    Context - thread context; a class to cache helpful information for task execution
  //
  //  description
  //    a pool of threads to execute tasks in parallel
  //    for high-loads (more tasks than threads), stores tasks in queues to be executed when a thread is freed.
  //    for low-loads (fewer tasks than threads), retires thread when no new tasks are available and creates new
  //      threads when tasks are added again
  //    in high-loads, thread context is shared between task
  //
  // how to use
  //    // note that worker_pool must be specialized with a thread context
  //
  //    // define the thread context; for CUBRID, that is usually cubthread::entry
  //    class custom_context { ... };
  //
  //    // then define the task
  //    class custom_task : public task<custom_context>
  //    {
  //      void execute (Context &) override { ... }
  //      void create_context (void) override { ... }
  //      void retire_context (Context &) override { ... }
  //    };
  //
  //    // create worker pool
  //    cubthread::worker_pool<custom_context> thread_pool (THREAD_COUNT, MAX_TASKS);
  //
  //    // push tasks
  //    for (std::size_t i = 0; i < task_count; i++)
  //      {
  //        thread_pool.execute (new custom_task ());   // tasks are deallocated after execution
  //
  //        // if you push more than worker pool can handle, assert is hit; release will wait for task to be pushed
  //      }
  //
  //    // on destroy, worker pools stops execution (jobs in queue are not executed) and joins any running threads
  //
  //
  // implementation
  //
  //    the worker pool can be partitioned into cores - a middle layer above a group of workers. this is an
  //    optimization for high-contention systems and only one core can be set if that's not the case.
  //
  //    core manages a number of workers, tracks available resource - free active workers and inactive workers and
  //    queues tasks that could not be executed immediately.
  //
  //    a worker starts by being inactive (does not have a thread running). it spawns a thread on its first task,
  //    becoming active, and stays active as long as it finds more tasks to execute.
  //
  //    This is how a new task is processed:
  //
  //      1. Worker pool assigns the task to a core via round robin method*. The core can then accept the task (if an
  //         available worker is found) or reject it. If task is rejected, then it is stored in a queue to be processed
  //         later.
  //         *round robin scheduling behavior may be overwritten by using execute_on_core instead of execute. it is
  //         recommended to understand how cores and workers work before trying it.
  //         sometimes however, if current tasks may be blocked until other incoming tasks are finished, a more careful
  //         core management is required.
  //
  //      2. Core checks if a thread is available
  //          - first checks free active list
  //          - if no free active worker is found, it checks inactive list
  //          - if a worker is found, then it is assigned the task
  //          - if no worker is found, task is saved in queue
  //
  //      3. Task is executed by worker in one of three ways:
  //          3.1. worker was inactive and starts a new thread to execute the task
  //               after it finishes its first task, it tries to find new ones:
  //          3.2. gets a queued task on its parent core
  //          3.3. if there is no queue task, notifies core of its status (free and active) and waits for new task.
  //          note: 3.2. and 3.3. together is an atomic operation (protected by mutex)
  //          Worker stops if waiting for new task times out (and becomes inactive).
  //
  //    NOTE: core class is private nested to worker pool and cannot be instantiated outside it.
  //          worker class is private nested to core class.
  //
  //  todo:
  //    [Optional] Define a way to stop worker pool, but to finish executing everything it has in queue.
  //
  template <typename Context>
  class worker_pool
  {
    public:
      using context_type = Context;
      using task_type = task<Context>;
      using context_manager_type = context_manager<Context>;

      // forward definition
      class core;

      worker_pool (std::size_t pool_size, std::size_t task_max_count, context_manager_type &context_mgr,
		   std::size_t core_count = 1, bool debug_logging = false, bool pool_threads = false,
		   std::chrono::seconds wait_for_task_time = std::chrono::seconds (5));
      ~worker_pool ();

      // try to execute task; executes only if the maximum number of tasks is not reached.
      // it return true when task is executed, false otherwise
      bool try_execute (task_type *work_arg);

      // execute task; execution is guaranteed, even if maximum number of tasks is reached.
      // read implementation in class comment for details
      void execute (task_type *work_arg);
      // execute on give core. real core index is core_hash module core count.
      // note: regular execute chooses a core through round robin scheduling. this may not be a good fit for all
      //       execution patterns.
      //       execute_on_core provides control on core scheduling.
      void execute_on_core (task_type *work_arg, std::size_t core_hash);

      // stop worker pool; stop all running threads; discard any tasks in queue
      void stop_execution (void);

      // is_running = is not stopped; when created, a worker pool starts running.
      // worker is stopped after stop_execution () is called
      bool is_running (void) const;

      // is_full = the maximum number of tasks is reached
      bool is_full (void) const;

      // get maximum number of threads that can run concurrently in this worker pool
      std::size_t get_max_count (void) const;
      // get the number of cores
      std::size_t get_core_count (void) const;

      // get worker pool statistics
      // note: the statistics are collected from all cores and all their workers adding up all local statistics
      void get_stats (cubperf::stat_value *stats_out) const;

      inline bool is_pooling_threads () const
      {
	return m_pool_threads;
      }
      inline const std::chrono::seconds &get_wait_for_task_time () const
      {
	return m_wait_for_task_time;
      }

      //////////////////////////////////////////////////////////////////////////
      // context management
      //////////////////////////////////////////////////////////////////////////

      // map functions over all running contexts
      //
      // function signature is:
      //    cubthread::worker_pool::context_type & (in/out)    : running thread context
      //    bool & (in/out)                                    : input is usually false, output true to stop mapping
      //    typename ... args (in/out)                         : variadic arguments based on needs
      //
      // WARNING:
      //    this is a dangerous functionality. please note that context retirement and mapping function is not
      //    synchronized. mapped context may be retired or in process of retirement.
      //
      //    make sure your case is handled properly
      //
      template <typename Func, typename ... Args>
      void map_running_contexts (Func &&func, Args &&... args);

      // map functions over all cores
      //
      // function signature is:
      //    const cubthread::worker_pool::core & (in) : core
      //    bool & (in/out)                           : input is usually false, output true to stop mapping
      //    typename ... args (in/out)                : variadic arguments based on needs
      //
      template <typename Func, typename ... Args>
      void map_cores (Func &&func, Args &&... args);

    private:
      using atomic_context_ptr = std::atomic<context_type *>;

      // forward definition for nested core class; he's a friend
      friend class core;

      // get next core by round robin scheduling
      std::size_t get_round_robin_core_hash (void);

      // maximum number of concurrent workers
      std::size_t m_max_workers;

      // work queue to store tasks that cannot be immediately executed
      std::size_t m_task_max_count;
      std::atomic<std::size_t> m_task_count;

      // thread context manager
      context_manager_type &m_context_manager;

      // core variables
      core *m_core_array;                                   // all cores
      std::size_t m_core_count;                             // core count
      std::atomic<std::size_t> m_round_robin_counter;       // round robin counter used to dispatch tasks on cores

      // set to true when stopped
      std::atomic<bool> m_stopped;

      // true to do debug logging
      bool m_log;

      // true to start threads at init
      bool m_pool_threads;

      // transition time period between active and inactive
      std::chrono::seconds m_wait_for_task_time;
  };

  // worker_pool<Context>::core
  //
  // description
  //    a worker pool core execution. manages a sub-group of workers.
  //    acts as middleman between worker pool and workers
  //
  template <typename Context>
  class worker_pool<Context>::core
  {
    public:
      using context_type = Context;
      using task_type = task<Context>;
      using worker_pool_type = worker_pool<Context>;

      // forward definition of nested class worker
      class worker;

      // init function
      void init_pool_and_workers (worker_pool<Context> &parent, std::size_t worker_count);

      // interface for worker pool
      // task management
      // execute task; returns true if task is accepted, false if it is rejected (no available workers)
      void execute_task (task_type *task_p);
      // context management
      // map function to all workers (and their contexts)
      template <typename Func, typename ... Args>
      void map_running_contexts (bool &stop, Func &&func, Args &&... args) const;
      // worker management
      // notify workers to stop
      void notify_stop (void);
      // count the workers that stopped (by claiming inactive workers)
      void count_stopped_workers (std::size_t &count_inout);
      void retire_queued_tasks (void);
      // statistics
      void get_stats (cubperf::stat_value *sum_inout) const;

      // interface for workers
      // task management
      void finished_task_notification (void);
      // worker management
      // get a task or add worker to free active list (still running, but ready to execute another task)
      task_type *get_task_or_become_available (worker &worker_arg);
      // is worker available?
      void check_worker_not_available (const worker &worker_arg);
      // context management
      context_manager<context_type> &get_context_manager (void);

      // getters
      std::size_t get_max_worker_count (void) const;
      inline worker_pool_type *get_parent_pool (void) const
      {
	return m_parent_pool;
      }

    private:

      friend worker_pool;

      // ctor/dtor
      core ();
      ~core (void);

      worker_pool_type *m_parent_pool;                // pointer to parent pool
      std::size_t m_max_workers;                      // maximum number of workers running at once
      worker *m_worker_array;                         // all core workers
      worker **m_available_workers;
      std::size_t m_available_count;
      std::queue<task_type *> m_task_queue;           // list of tasks pushed while all workers were occupied
      std::mutex m_workers_mutex;                     // mutex to synchronize activity on worker lists
  };

  // worker_pool<Context>::worker
  //
  // description
  //    the worker is a worker pool nested class and represents one instance of execution. its purpose is to store the
  //    context, manage multiple task executions of a single thread and collect statistics.
  //
  // how it works
  //    the worker is assigned a task and a new thread is started. when task is finished, the worker tries to execute
  //    more tasks, either by consuming one from task queue or by waiting for one. if it waits too long and it is given
  //    no task, the thread stops
  //
  //    there are two types of workers in regard with the thread status:
  //
  //      1. inactive worker (initial state), thread is not running and must be started before executing task
  //      2. active worker, either executing task or waiting for a new task.
  //
  //    there are three ways task is executed:
  //
  //      1. by an inactive worker; it goes through next phases:
  //          - claiming from inactive list of workers
  //          - starting thread
  //          - claiming context
  //          - executing task
  //
  //      2. by an active worker (thread is running); it goes through next phases:
  //          - claiming from active list of workers
  //          - notifying and waking thread
  //          - executing task
  //
  //      3. by being claimed from task queue; if no worker (active or inactive) is available, task is queued on core
  //         to be executed when a worker finishes its current task; it goes through next phases
  //          - adding task to queue
  //          - claiming task from queue
  //          - executing task
  //
  //    a more sensible part of task execution is pushing task to running thread, due to limit cases. there are up to
  //    three threads implicated into this process:
  //
  //      1. task pusher
  //          - whenever worker is claimed from free active list, the task is directly assigned (m_task_p is set)!
  //            (as a consequence, waiting thread cannot reject the task)
  //
  //      2. worker pool stopper
  //          - thread requests worker pool to stop. the signal is passed to all cores and workers; including workers
  //            that are waiting for tasks. that is signaled using m_stop field
  //
  //      3. task waiter
  //         the thread "lingers" waiting for new arriving tasks. the worker first adds itself to core's free active
  //         list and then waits until one of next conditions happen
  //          - task is assigned (m_task_p is not nil). it executes the task (regardless of m_stop).
  //          - thread is stopped (m_stop is true).
  //          - wait times out
  //         after waking up, if no task was assigned up to this point, the thread will attempt to remove its worker
  //         from free active list. a task may yet be assigned until the worker is removed from this list; if worker is
  //         not found to be removed, it means the worker was claimed and a task was pushed or is being pushed. thread
  //         is forced to wait for assigned task.
  //         if worker is removed successfully from free active list, its thread will stop and it will be added to
  //         inactive list.
  //         note that after wake up, m_stop does not affect the course of action in any way, only m_task_p. In most
  //         cases, m_stop being true will be equivalent to m_task_p being nil. in the very limited case when m_stop is
  //         true and a task is also assigned, we let the worker execute the task.
  //
  // note
  //    class is nested to worker pool and cannot be used outside it
  //
  template <typename Context>
  class worker_pool<Context>::core::worker
  {
    public:
      using core_type = typename worker_pool<Context>::core;

      worker (void);
      ~worker (void);

      // init
      void init_core (core_type &parent);

      // start task execution on a new thread (push_time is provided by core)
      void assign_task (task<Context> *work_p, cubperf::time_point push_time);
      // run task on current thread (push_time is provided by core)
      void push_task_on_running_thread (task<Context> *work_p, cubperf::time_point push_time);
      // stop execution
      void stop_execution (void);
      // map function to context (if context is available)
      template <typename Func, typename ... Args>
      void map_context (bool &stop, Func &&func, Args &&... args);
      // add own stats to given argument
      void get_stats (cubperf::stat_value *sum_inout) const;

    private:

      // run function invoked by spawned thread
      void run (void);
      // run initialization (creating execution context)
      void init_run (void);
      // finishing initialization (retiring execution context, worker becomes inactive)
      void finish_run (void);
      // execute m_task_p
      void execute_current_task (void);
      // retire m_task_p
      void retire_current_task (void);
      // get new task from 1. worker pool task queue or 2. wait for incoming tasks
      bool get_new_task (void);

      core_type *m_parent_core;               // parent core
      Context *m_context_p;                   // execution context (same lifetime as spawned thread)

      task_type *m_task_p;                    // current task

      // synchronization on task wait
      std::condition_variable m_task_cv;      // condition variable used to notify when a task is assigned or when
      // worker is stopped
      std::mutex m_task_mutex;                // mutex to protect waiting task condition
      bool m_stop;                            // stop execution (set to true when worker pool is stopped)
      bool m_has_thread;                      // true if worker has a thread running

      // statistics
      cubperf::statset &m_statistics;                                          // statistic collector
      cubperf::time_point m_push_time;                          // push time point (provided by core)
  };

  //////////////////////////////////////////////////////////////////////////
  // statistics
  //////////////////////////////////////////////////////////////////////////

  // collected workers
  static const cubperf::stat_id Wpstat_start_thread = 0;
  static const cubperf::stat_id Wpstat_create_context = 1;
  static const cubperf::stat_id Wpstat_execute_task = 2;
  static const cubperf::stat_id Wpstat_retire_task = 3;
  static const cubperf::stat_id Wpstat_found_in_queue = 4;
  static const cubperf::stat_id Wpstat_wakeup_with_task = 5;
  static const cubperf::stat_id Wpstat_recycle_context = 6;
  static const cubperf::stat_id Wpstat_retire_context = 7;

  cubperf::statset &wp_worker_statset_create (void);
  void wp_worker_statset_destroy (cubperf::statset &stats);
  void wp_worker_statset_time_and_increment (cubperf::statset &stats, cubperf::stat_id id);
  void wp_worker_statset_accumulate (const cubperf::statset &what, cubperf::stat_value *where);
  std::size_t wp_worker_statset_get_count (void);
  const char *wp_worker_statset_get_name (std::size_t stat_index);

  //////////////////////////////////////////////////////////////////////////
  // other functions
  //////////////////////////////////////////////////////////////////////////

  // system_core_count - return system core counts or 1 (if system core count cannot be obtained).
  //
  // use it as core count if the task execution must be highly tuned.
  // does not return 0
  std::size_t system_core_count (void);

  // custom worker pool exception handler
  void wp_handle_system_error (const char *message, const std::system_error &e);
  template <typename Func>
  void wp_call_func_throwing_system_error (const char *message, Func &func);

  /************************************************************************/
  /* Template/inline implementation                                       */
  /************************************************************************/

  //////////////////////////////////////////////////////////////////////////
  // worker_pool implementation
  //////////////////////////////////////////////////////////////////////////

  template <typename Context>
  worker_pool<Context>::worker_pool (std::size_t pool_size, std::size_t task_max_count,
				     context_manager_type &context_mgr, std::size_t core_count, bool debug_log, bool pool_threads,
				     std::chrono::seconds wait_for_task_time)
    : m_max_workers (pool_size)
    , m_task_max_count (task_max_count)
    , m_task_count (0)
    , m_context_manager (context_mgr)
    , m_core_array (NULL)
    , m_core_count (core_count)
    , m_round_robin_counter (0)
    , m_stopped (false)
    , m_log (debug_log)
    , m_pool_threads (pool_threads)
    , m_wait_for_task_time (wait_for_task_time)
  {
    // initialize cores; we'll try to distribute pool evenly to all cores. if core count is not fully contained in
    // pool size, some cores will have one additional worker

    if (m_core_count == 0)
      {
	assert (false);
	m_core_count = 1;
      }

    if (m_core_count > pool_size)
      {
	m_core_count = pool_size;
      }

    m_core_array = new core[m_core_count];

    std::size_t quotient = m_max_workers / m_core_count;
    std::size_t remainder = m_max_workers % m_core_count;
    std::size_t it = 0;

    for (; it < remainder; it++)
      {
	m_core_array[it].init_pool_and_workers (*this, quotient + 1);
      }
    for (; it < m_core_count; it++)
      {
	m_core_array[it].init_pool_and_workers (*this, quotient);
      }
  }

  template <typename Context>
  worker_pool<Context>::~worker_pool ()
  {
    // not safe to destroy running pools
    assert (m_stopped);

    delete [] m_core_array;
    m_core_array = NULL;
  }

  template <typename Context>
  bool
  worker_pool<Context>::try_execute (task_type *work_arg)
  {
    if (is_full ())
      {
	return false;
      }

    execute (work_arg);
    return true;
  }

  template <typename Context>
  void
  worker_pool<Context>::execute (task_type *work_arg)
  {
    execute_on_core (work_arg, get_round_robin_core_hash ());
  }

  template <typename Context>
  void
  worker_pool<Context>::execute_on_core (task_type *work_arg, std::size_t core_hash)
  {
    // increment task count
    ++m_task_count;

    std::size_t core_index = core_hash % m_core_count;
    m_core_array[core_index].execute_task (work_arg);
  }

  template <typename Context>
  void
  worker_pool<Context>::stop_execution (void)
  {
    if (m_stopped.exchange (true))
      {
	// already stopped
	return;
      }
    else
      {
	// I am responsible with stopping threads
      }

    const std::chrono::seconds time_wait_to_thread_stop (30);   // timeout duration = 30 secs
    const std::chrono::milliseconds time_spin_sleep (10);       // sleep between spins for 10 milliseconds

    // loop until all workers are stopped or until timeout expires
    std::size_t stop_count = 0;
    auto timeout = std::chrono::system_clock::now () + time_wait_to_thread_stop;

    while (true)
      {
	// notify all cores to stop
	for (std::size_t it = 0; it < m_core_count; it++)
	  {
	    m_core_array[it].notify_stop ();
	  }

	// verify how many have stopped
	for (std::size_t it = 0; it < m_core_count; it++)
	  {
	    m_core_array[it].count_stopped_workers (stop_count);
	  }

	if (stop_count == m_max_workers)
	  {
	    // all stopped
	    break;
	  }

	if (std::chrono::system_clock::now () > timeout)
	  {
	    // timed out
	    assert (false);
	    break;
	  }

	// sleep for a while to give running threads a chance to finish
	std::this_thread::sleep_for (time_spin_sleep);
      }

    // retire all tasks that have not been executed; at this point, no new tasks are produced
    for (std::size_t it = 0; it < m_core_count; it++)
      {
	m_core_array[it].retire_queued_tasks ();
      }
  }

  template <typename Context>
  bool
  worker_pool<Context>::is_running (void) const
  {
    return !m_stopped;
  }

  template<typename Context>
  inline bool
  worker_pool<Context>::is_full (void) const
  {
    return m_task_count >= m_task_max_count;
  }

  template<typename Context>
  std::size_t
  worker_pool<Context>::get_max_count (void) const
  {
    return m_max_workers;
  }

  template<typename Context>
  std::size_t
  worker_pool<Context>::get_core_count (void) const
  {
    return m_core_count;
  }

  template<typename Context>
  void
  worker_pool<Context>::get_stats (cubperf::stat_value *stats_out) const
  {
    for (std::size_t it = 0; it < m_core_count; it++)
      {
	m_core_array[it].get_stats (stats_out);
      }
  }

  template <typename Context>
  template <typename Func, typename ... Args>
  void
  cubthread::worker_pool<Context>::map_running_contexts (Func &&func, Args &&... args)
  {
    bool stop = false;
    for (std::size_t it = 0; it < m_core_count && !stop; it++)
      {
	m_core_array[it].map_running_contexts (stop, func, args...);
	if (stop)
	  {
	    // mapping is stopped
	    return;
	  }
      }
  }

  template <typename Context>
  template <typename Func, typename ... Args>
  void
  cubthread::worker_pool<Context>::map_cores (Func &&func, Args &&... args)
  {
    bool stop = false;
    const core *core_p;
    for (std::size_t it = 0; it < m_core_count && !stop; it++)
      {
	core_p = &m_core_array[it];
	func (*core_p, stop, args...);
	if (stop)
	  {
	    // mapping is stopped
	    return;
	  }
      }
  }

  template <typename Context>
  std::size_t
  worker_pool<Context>::get_round_robin_core_hash (void)
  {
    // cores are not necessarily equal, so we try to preserve the assignments proportional to their size.
    // if the worker pool size is 15 and there are four cores, three of them will have four workers and one only three.
    // task are dispatched in this order:
    //
    // core 1  |  core 2  |  core 3  |  core 4
    //      1  |       2  |       3  |       4
    //      5  |       6  |       7  |       8
    //      9  |      10  |      11  |      12
    //     13  |      14  |      15                   // last one is skipped this round to keep proportions
    //     16  |      17  |      18  |      19
    //  ...
    //

    // get a core index atomically
    std::size_t index;
    std::size_t next_index;

    while (true)
      {
	index = m_round_robin_counter;

	next_index = index + 1;
	if (next_index == m_max_workers)
	  {
	    next_index = 0;
	  }

	if (m_round_robin_counter.compare_exchange_strong (index, next_index))
	  {
	    // my index is found
	    break;
	  }
      }

    return index;
  }

  //////////////////////////////////////////////////////////////////////////
  // worker_pool::core
  //////////////////////////////////////////////////////////////////////////

  template <typename Context>
  worker_pool<Context>::core::core ()
    : m_parent_pool (NULL)
    , m_max_workers (0)
    , m_worker_array (NULL)
    , m_available_workers (NULL)
    , m_available_count (0)
    , m_task_queue ()
    , m_workers_mutex ()
  {
    //
  }

  template <typename Context>
  worker_pool<Context>::core::~core ()
  {
    delete [] m_worker_array;
    m_worker_array = NULL;
  }

  template <typename Context>
  void
  worker_pool<Context>::core::init_pool_and_workers (worker_pool<Context> &parent, std::size_t worker_count)
  {
    assert (worker_count > 0);

    m_parent_pool = &parent;
    m_max_workers = worker_count;

    // allocate workers array
    m_worker_array = new worker[m_max_workers];
    m_available_workers = new worker*[m_max_workers];

    for (std::size_t it = 0; it < m_max_workers; it++)
      {
        m_worker_array[it].init_core (*this);
        if (m_parent_pool->m_pool_threads)
          {
            // assign task / start thread
            // it will add itself to available workers
            m_worker_array[it].assign_task (NULL, cubperf::clock::now ());
          }
        else
          {
            // add to available workers
            m_available_workers[m_available_count++] = &m_worker_array[it];
          }
      }
  }

  template <typename Context>
  void
  worker_pool<Context>::core::finished_task_notification (void)
  {
    // decrement task count
    -- (m_parent_pool->m_task_count);
  }

  template <typename Context>
  void
  worker_pool<Context>::core::execute_task (task_type *task_p)
  {
    assert (task_p != NULL);

    // find an available worker
    // 1. one already active is preferable
    // 2. inactive will do too
    // 3. if no workers, reject task (returns false)

    cubperf::time_point push_time = cubperf::clock::now ();
    worker *refp = NULL;

    std::unique_lock<std::mutex> ulock (m_workers_mutex);

    if (m_parent_pool->m_stopped)
      {
	// reject task
	task_p->retire ();
	return;
      }

    if (m_available_count > 0)
      {
        refp = m_available_workers[--m_available_count];
        ulock.unlock ();

        assert (refp != NULL);
        refp->assign_task (task_p, push_time);
      }
    else
      {
        // save to queue
        m_task_queue.push (task_p);
      }
  }

  template <typename Context>
  typename worker_pool<Context>::core::task_type *
  worker_pool<Context>::core::get_task_or_become_available (worker &worker_arg)
  {
    std::unique_lock<std::mutex> ulock (m_workers_mutex);

    if (!m_task_queue.empty ())
      {
	task_type *task_p = m_task_queue.front ();
	assert (task_p != NULL);
	m_task_queue.pop ();
	return task_p;
      }

    m_available_workers[m_available_count++] = &worker_arg;
    assert (m_available_count <= m_max_workers);
    return NULL;
  }

  template <typename Context>
  void
  worker_pool<Context>::core::check_worker_not_available (const worker &worker_arg)
  {
#if !defined (NDEBUG)
    std::unique_lock<std::mutex> ulock (m_workers_mutex);

    for (std::size_t idx = 0; idx < m_available_count; idx++)
      {
        assert (m_available_workers[idx] != &worker_arg);
      }
#endif // DEBUG
  }

  template <typename Context>
  context_manager<typename worker_pool<Context>::core::context_type> &
  worker_pool<Context>::core::get_context_manager (void)
  {
    return m_parent_pool->m_context_manager;
  }

  template <typename Context>
  std::size_t
  worker_pool<Context>::core::get_max_worker_count (void) const
  {
    return m_max_workers;
  }

  template <typename Context>
  template <typename Func, typename ... Args>
  void
  cubthread::worker_pool<Context>::core::map_running_contexts (bool &stop, Func &&func, Args &&... args) const
  {
    for (std::size_t it = 0; it < m_max_workers && !stop; it++)
      {
	m_worker_array[it].map_context (stop, func, args...);
	if (stop)
	  {
	    // stop mapping
	    return;
	  }
      }
  }

  template <typename Context>
  void
  worker_pool<Context>::core::notify_stop (void)
  {
    // tell all workers to stop
    for (std::size_t it = 0; it < m_max_workers; it++)
      {
	m_worker_array[it].stop_execution ();
      }
  }

  template <typename Context>
  void
  worker_pool<Context>::core::count_stopped_workers (std::size_t &count_inout)
  {
    std::unique_lock<std::mutex> ulock (m_workers_mutex);

    // claim all inactive workers as possible; this will guarantee those workers are stopped
    count_inout += m_available_count;
    m_available_count = 0;
  }

  template <typename Context>
  void
  worker_pool<Context>::core::retire_queued_tasks (void)
  {
    std::unique_lock<std::mutex> ulock (m_workers_mutex);

    while (!m_task_queue.empty ())
      {
	m_task_queue.front ()->retire ();
	m_task_queue.pop ();
      }
  }

  template <typename Context>
  void
  worker_pool<Context>::core::get_stats (cubperf::stat_value *stats_out) const
  {
    for (std::size_t it = 0; it < m_max_workers; it++)
      {
	m_worker_array[it].get_stats (stats_out);
      }
  }

  //////////////////////////////////////////////////////////////////////////
  // worker_pool<Context>::core::worker
  //////////////////////////////////////////////////////////////////////////

  template <typename Context>
  worker_pool<Context>::core::worker::worker (void)
    : m_parent_core (NULL)
    , m_context_p (NULL)
    , m_task_p (NULL)
    , m_task_cv ()
    , m_task_mutex ()
    , m_stop (false)
    , m_has_thread (false)
    , m_statistics (wp_worker_statset_create ())
    , m_push_time ()
  {
    //
  }

  template <typename Context>
  worker_pool<Context>::core::worker::~worker (void)
  {
    wp_worker_statset_destroy (m_statistics);
  }

  template <typename Context>
  void
  worker_pool<Context>::core::worker::init_core (core_type &parent)
  {
    m_parent_core = &parent;
  }

  template <typename Context>
  void
  worker_pool<Context>::core::worker::assign_task (task<Context> *work_p, cubperf::time_point push_time)
  {
<<<<<<< HEAD
    assert (m_task_p == NULL);

=======
>>>>>>> d5e38af4
    // save push time
    m_push_time = push_time;

    std::unique_lock<std::mutex> ulock (m_task_mutex);

    // save task
    m_task_p = work_p;

    if (m_has_thread)
      {
        // notify waiting thread
        ulock.unlock (); // mutex is not needed for notify
        m_task_cv.notify_one ();
      }
    else
      {
        ulock.unlock ();

        assert (m_context_p == NULL);
<<<<<<< HEAD

        // start thread.
        //
        // the next code tries to help visualizing any system errors that can occur during create or detach in debug
        // mode
        //
        // release will basically be reduced to:
        // std::thread (&worker::run, this).detach ();
        //

        std::thread t;

        auto lambda_create = [&] (void) -> void { t = std::thread (&worker::run, this); };
        auto lambda_detach = [&] (void) -> void { t.detach (); };

=======

        // start thread.
        //
        // the next code tries to help visualizing any system errors that can occur during create or detach in debug
        // mode
        //
        // release will basically be reduced to:
        // std::thread (&worker::run, this).detach ();
        //

        std::thread t;

        auto lambda_create = [&] (void) -> void { t = std::thread (&worker::run, this); };
        auto lambda_detach = [&] (void) -> void { t.detach (); };

>>>>>>> d5e38af4
        wp_call_func_throwing_system_error ("starting thread", lambda_create);
        wp_call_func_throwing_system_error ("detaching thread", lambda_detach);
      }
  }

  template <typename Context>
  void
  worker_pool<Context>::core::worker::push_task_on_running_thread (task<Context> *work_p,
      cubperf::time_point push_time)
  {
    // run on current thread
    assert (work_p != NULL);

    m_push_time = push_time;

    // must lock task mutex
    std::unique_lock<std::mutex> ulock (m_task_mutex);

    // make sure worker is in a valid state
    assert (m_task_p == NULL);
    assert (m_context_p != NULL);

    // set task
    m_task_p = work_p;

    // notify waiting thread
    ulock.unlock (); // mutex is not needed for notify
    m_task_cv.notify_one ();
  }

  template <typename Context>
  void
  worker_pool<Context>::core::worker::stop_execution (void)
  {
    context_type *context_p = m_context_p;

    if (context_p != NULL)
      {
	// notify context to stop
	m_parent_core->get_context_manager ().stop_execution (*context_p);
      }

    // make sure thread is not waiting for tasks
    std::unique_lock<std::mutex> ulock (m_task_mutex);
    m_stop = true;    // stop worker
    ulock.unlock ();    // mutex is not needed for notify

    m_task_cv.notify_one ();
  }

  template <typename Context>
  void
  worker_pool<Context>::core::worker::init_run (void)
  {
    // safe-guard - threads should [no longer] be available
    m_parent_core->check_worker_not_available (*this);

    // thread was started
    m_statistics.m_timept = m_push_time;
    wp_worker_statset_time_and_increment (m_statistics, Wpstat_start_thread);

    // a context is required
    m_context_p = &m_parent_core->get_context_manager ().create_context ();
    wp_worker_statset_time_and_increment (m_statistics, Wpstat_create_context);

    // will be set when thread decides to stop (there's no going back after this was set to true)
    m_has_thread = true;
  }

  template <typename Context>
  void
  worker_pool<Context>::core::worker::finish_run (void)
  {
    assert (m_task_p == NULL);
    assert (m_context_p != NULL);

    // retire context
    m_parent_core->get_context_manager ().retire_context (*m_context_p);
    m_context_p = NULL;
    wp_worker_statset_time_and_increment (m_statistics, Wpstat_retire_context);
  }

  template <typename Context>
  void
  worker_pool<Context>::core::worker::retire_current_task (void)
  {
    assert (m_task_p != NULL);

    // retire task
    m_task_p->retire ();
    m_task_p = NULL;
    wp_worker_statset_time_and_increment (m_statistics, Wpstat_retire_task);
  }

  template <typename Context>
  void
  worker_pool<Context>::core::worker::execute_current_task (void)
  {
    assert (m_task_p != NULL);

    // execute task
    m_task_p->execute (*m_context_p);
    wp_worker_statset_time_and_increment (m_statistics, Wpstat_execute_task);

    // and retire task
    retire_current_task ();

    // notify core one task was finished
    m_parent_core->finished_task_notification ();
  }

  template <typename Context>
  bool
  worker_pool<Context>::core::worker::get_new_task (void)
  {
    assert (m_task_p == NULL);

    // check stop condition
    if (m_stop)
      {
	// stop
	return false;
      }

    // get a queued task or wait for one to come

    // either get a queued task or add to free active list
    // note: returned task cannot be saved directly to m_task_p. if worker is added to wait queue and NULL is returned,
    //       current thread may be preempted. worker is then claimed from free active list and worker is assigned
    //       a task. this changes expected behavior and can have unwanted consequences.
    task_type *task_p = m_parent_core->get_task_or_become_available (*this);
    if (task_p != NULL)
      {
	wp_worker_statset_time_and_increment (m_statistics, Wpstat_found_in_queue);

	// it is safe to set here
	m_task_p = task_p;

	// we need to recycle context before reusing
	m_parent_core->get_context_manager ().recycle_context (*m_context_p);
	wp_worker_statset_time_and_increment (m_statistics, Wpstat_recycle_context);
	return true;
      }

    // wait for task
    std::unique_lock<std::mutex> ulock (m_task_mutex);
    if (m_task_p == NULL && !m_stop)
      {
	// wait until a task is received or stopped ...
	// ... or time out
	m_task_cv.wait_for (ulock, m_parent_core->get_parent_pool ()->get_wait_for_task_time (),
                            [this] { return m_task_p != NULL || m_stop; });
      }
    else
      {
	// no need to wait
      }

    // did I get a task?
    if (m_task_p == NULL)
      {
        // no; this thread will stop. from this point forward, if a new task is assigned, a new thread must be spawned
        m_has_thread = false;
<<<<<<< HEAD

        // finish_run; we neet to retire context before another thread uses this worker
        m_statistics.m_timept = cubperf::clock::now ();
        finish_run ();

=======
        // unlock mutex
        ulock.unlock ();

        m_statistics.m_timept = cubperf::clock::now ();
>>>>>>> d5e38af4
        return false;
      }
    else
      {
        // unlock mutex
        ulock.unlock ();

        // safe-guard - threads should no longer be available
        m_parent_core->check_worker_not_available (*this);

        // found task
        m_statistics.m_timept = m_push_time;
        wp_worker_statset_time_and_increment (m_statistics, Wpstat_wakeup_with_task);

        // we need to recycle context before reusing
        m_parent_core->get_context_manager ().recycle_context (*m_context_p);
        wp_worker_statset_time_and_increment (m_statistics, Wpstat_recycle_context);
        return true;
      }
  }

  template <typename Context>
  void
  worker_pool<Context>::core::worker::run (void)
  {
    task_type *task_p = NULL;

    init_run ();    // do stuff at the beginning like creating context

    if (m_task_p == NULL)
      {
	// started without task; get one
	if (get_new_task ())
	  {
	    assert (m_task_p != NULL);
	  }
      }

    if (m_task_p != NULL)
      {
	// loop and execute as many tasks as possible
	do
	  {
	    execute_current_task ();
	  }
	while (get_new_task ());
      }
    else
      {
	// never got a task
      }

<<<<<<< HEAD
    // finish_run ();    // do stuff on end like retiring context
=======
    finish_run ();    // do stuff on end like retiring context
>>>>>>> d5e38af4
  }

  template <typename Context>
  void
  worker_pool<Context>::core::worker::get_stats (cubperf::stat_value *sum_inout) const
  {
    wp_worker_statset_accumulate (m_statistics, sum_inout);
  }

  template <typename Context>
  template <typename Func, typename ... Args>
  void
  worker_pool<Context>::core::worker::map_context (bool &stop, Func &&func, Args &&... args)
  {
    Context *ctxp = m_context_p;

    if (ctxp != NULL)
      {
	func (*ctxp, stop, args...);
      }
  }

  //////////////////////////////////////////////////////////////////////////
  // other functions
  //////////////////////////////////////////////////////////////////////////

  template <typename Func>
  void
  wp_call_func_throwing_system_error (const char *message, Func &func)
  {
#if !defined (NDEBUG)
    try
      {
#endif // DEBUG

	func ();  // no exception catching on release

#if !defined (NDEBUG)
      }
    catch (const std::system_error &e)
      {
	wp_handle_system_error (message, e);
      }
#endif // DEBUG
  }

} // namespace cubthread

#endif // _THREAD_WORKER_POOL_HPP_<|MERGE_RESOLUTION|>--- conflicted
+++ resolved
@@ -993,11 +993,6 @@
   void
   worker_pool<Context>::core::worker::assign_task (task<Context> *work_p, cubperf::time_point push_time)
   {
-<<<<<<< HEAD
-    assert (m_task_p == NULL);
-
-=======
->>>>>>> d5e38af4
     // save push time
     m_push_time = push_time;
 
@@ -1017,7 +1012,6 @@
         ulock.unlock ();
 
         assert (m_context_p == NULL);
-<<<<<<< HEAD
 
         // start thread.
         //
@@ -1033,23 +1027,6 @@
         auto lambda_create = [&] (void) -> void { t = std::thread (&worker::run, this); };
         auto lambda_detach = [&] (void) -> void { t.detach (); };
 
-=======
-
-        // start thread.
-        //
-        // the next code tries to help visualizing any system errors that can occur during create or detach in debug
-        // mode
-        //
-        // release will basically be reduced to:
-        // std::thread (&worker::run, this).detach ();
-        //
-
-        std::thread t;
-
-        auto lambda_create = [&] (void) -> void { t = std::thread (&worker::run, this); };
-        auto lambda_detach = [&] (void) -> void { t.detach (); };
-
->>>>>>> d5e38af4
         wp_call_func_throwing_system_error ("starting thread", lambda_create);
         wp_call_func_throwing_system_error ("detaching thread", lambda_detach);
       }
@@ -1213,18 +1190,11 @@
       {
         // no; this thread will stop. from this point forward, if a new task is assigned, a new thread must be spawned
         m_has_thread = false;
-<<<<<<< HEAD
 
         // finish_run; we neet to retire context before another thread uses this worker
         m_statistics.m_timept = cubperf::clock::now ();
         finish_run ();
 
-=======
-        // unlock mutex
-        ulock.unlock ();
-
-        m_statistics.m_timept = cubperf::clock::now ();
->>>>>>> d5e38af4
         return false;
       }
     else
@@ -1277,11 +1247,7 @@
 	// never got a task
       }
 
-<<<<<<< HEAD
     // finish_run ();    // do stuff on end like retiring context
-=======
-    finish_run ();    // do stuff on end like retiring context
->>>>>>> d5e38af4
   }
 
   template <typename Context>
