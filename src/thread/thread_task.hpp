--- conflicted
+++ resolved
@@ -90,13 +90,6 @@
 
       // constructor with default retire (delete/do nothing)
       template <typename F>
-<<<<<<< HEAD
-      callable_task (F f, bool delete_on_retire = true);
-
-      // constructor with custom retire
-      template <typename FuncExec, typename FuncRetire>
-      callable_task (FuncExec fe, FuncRetire fr);
-=======
       callable_task (const F &f, bool delete_on_retire = true);
       template <typename F>
       callable_task (F &&f, bool delete_on_retire = true);
@@ -106,7 +99,6 @@
       callable_task (const FuncExec &fe, const FuncRetire &fr);
       template <typename FuncExec, typename FuncRetire>
       callable_task (FuncExec &&fe, FuncRetire &&fr);
->>>>>>> 45be4dd7
 
       void execute (Context &ctx) final
       {
@@ -148,13 +140,6 @@
 
       // constructor with default retire (delete/do nothing)
       template <typename F>
-<<<<<<< HEAD
-      callable_task (F f, bool delete_on_retire = true);
-
-      // constructor with custom retire
-      template <typename FuncExec, typename FuncRetire>
-      callable_task (FuncExec fe, FuncRetire fr);
-=======
       callable_task (const F &f, bool delete_on_retire = true);
       template <typename F>
       callable_task (F &&f, bool delete_on_retire = true);
@@ -164,7 +149,6 @@
       callable_task (const FuncExec &fe, const FuncRetire &fr);
       template <typename FuncExec, typename FuncRetire>
       callable_task (FuncExec &&fe, FuncRetire &&fr);
->>>>>>> 45be4dd7
 
       void execute () final
       {
@@ -247,11 +231,7 @@
 {
   template<typename Context>
   template<typename F>
-<<<<<<< HEAD
-  callable_task<Context>::callable_task (F f, bool delete_on_retire)
-=======
   callable_task<Context>::callable_task (const F &f, bool delete_on_retire)
->>>>>>> 45be4dd7
     : m_exec_f (f)
   {
     if (delete_on_retire)
@@ -265,10 +245,6 @@
   }
 
   template<typename Context>
-<<<<<<< HEAD
-  template<typename FuncExec, typename FuncRetire>
-  callable_task<Context>::callable_task (FuncExec fe, FuncRetire fr)
-=======
   template<typename F>
   callable_task<Context>::callable_task (F &&f, bool delete_on_retire)
     : m_exec_f (std::move (f))
@@ -286,16 +262,11 @@
   template<typename Context>
   template<typename FuncExec, typename FuncRetire>
   callable_task<Context>::callable_task (const FuncExec &fe, const FuncRetire &fr)
->>>>>>> 45be4dd7
     : m_exec_f (fe)
     , m_retire_f (fr)
   {
   }
 
-<<<<<<< HEAD
-  template<typename F>
-  callable_task<void>::callable_task (F f, bool delete_on_retire)
-=======
   template<typename Context>
   template<typename FuncExec, typename FuncRetire>
   callable_task<Context>::callable_task (FuncExec &&fe, FuncRetire &&fr)
@@ -306,7 +277,6 @@
 
   template<typename F>
   callable_task<void>::callable_task (const F &f, bool delete_on_retire)
->>>>>>> 45be4dd7
     : m_exec_f (f)
   {
     if (delete_on_retire)
@@ -319,10 +289,6 @@
       }
   }
 
-<<<<<<< HEAD
-  template<typename FuncExec, typename FuncRetire>
-  callable_task<void>::callable_task (FuncExec fe, FuncRetire fr)
-=======
   template<typename F>
   callable_task<void>::callable_task (F &&f, bool delete_on_retire)
     : m_exec_f (std::move (f))
@@ -339,13 +305,10 @@
 
   template<typename FuncExec, typename FuncRetire>
   callable_task<void>::callable_task (const FuncExec &fe, const FuncRetire &fr)
->>>>>>> 45be4dd7
     : m_exec_f (fe)
     , m_retire_f (fr)
   {
   }
-<<<<<<< HEAD
-=======
 
   template<typename FuncExec, typename FuncRetire>
   callable_task<void>::callable_task (FuncExec &&fe, FuncRetire &&fr)
@@ -353,7 +316,6 @@
     , m_retire_f (std::move (fr))
   {
   }
->>>>>>> 45be4dd7
 } // namespace cubthread
 
 
