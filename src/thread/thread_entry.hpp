/*
 * Copyright 2008 Search Solution Corporation
 * Copyright 2016 CUBRID Corporation
 *
 *  Licensed under the Apache License, Version 2.0 (the "License");
 *  you may not use this file except in compliance with the License.
 *  You may obtain a copy of the License at
 *
 *      http://www.apache.org/licenses/LICENSE-2.0
 *
 *  Unless required by applicable law or agreed to in writing, software
 *  distributed under the License is distributed on an "AS IS" BASIS,
 *  WITHOUT WARRANTIES OR CONDITIONS OF ANY KIND, either express or implied.
 *  See the License for the specific language governing permissions and
 *  limitations under the License.
 *
 */

/*
 * thread_entry - interface of thread contextual cache. for backward compatibility it has the unintuitive name entry
 */

#ifndef _THREAD_ENTRY_HPP_
#define _THREAD_ENTRY_HPP_

#if !defined (SERVER_MODE) && !defined (SA_MODE)
#error Wrong module
#endif // not SERVER_MODE and not SA_MODE

#include "error_context.hpp"
#include "lockfree_transaction_def.hpp"
#include "porting.h"        // for pthread_mutex_t, drand48_data
#include "system.h"         // for UINTPTR, INT64, HL_HEAPID

#include <atomic>
#include <thread>

#include <cassert>

// forward definitions
// from adjustable_array.h
struct adj_array;
// from connection_defs.h
struct css_conn_entry;
// from fault_injection.h
struct fi_test_item;
// from log_system_tran.hpp
class log_system_tdes;
// from log_compress.h
struct log_zip;
// from vacuum.h
struct vacuum_worker;
// from xasl_unpack_info.hpp
struct xasl_unpack_info;

// forward resource trackers
namespace cubbase
{
  template <typename Res>
  class resource_tracker;

  // trackers
  // memory allocations
  using alloc_tracker = resource_tracker<const void *>;
  // page fix
  using pgbuf_tracker = resource_tracker<const char *>;
}
namespace cubsync
{
  class critical_section_tracker;
}
namespace cubload
{
  class driver;
}

// for lock-free - FIXME
enum
{
  THREAD_TS_SPAGE_SAVING = 0,
  THREAD_TS_OBJ_LOCK_RES,
  THREAD_TS_OBJ_LOCK_ENT,
  THREAD_TS_CATALOG,
  THREAD_TS_SESSIONS,
  THREAD_TS_FREE_SORT_LIST,
  THREAD_TS_GLOBAL_UNIQUE_STATS,
  THREAD_TS_HFID_TABLE,
  THREAD_TS_XCACHE,
  THREAD_TS_FPCACHE,
  THREAD_TS_DWB_SLOTS,
  THREAD_TS_LAST
};
#define THREAD_TS_COUNT  THREAD_TS_LAST
struct lf_tran_entry;

// for what?? - FIXME
/* stats for event logging */
typedef struct event_stat EVENT_STAT;
struct event_stat
{
  // todo - replace timeval with std::chrono::milliseconds
  /* slow query stats */
  struct timeval cs_waits;
  struct timeval lock_waits;
  struct timeval latch_waits;

  /* temp volume expand stats */
  struct timeval temp_expand_time;
  int temp_expand_pages;

  /* save PRM_ID_SQL_TRACE_SLOW_MSECS for performance */
  bool trace_slow_query;

  /* log flush thread wait time */
  int trace_log_flush_time;
};

typedef std::thread::id thread_id_t;

// FIXME - move these enum to cubthread::entry
enum thread_type
{
  TT_MASTER,
  TT_SERVER,
  // used to designate generic 'user' operations threads
  TT_WORKER,
  // used to designate generic system operations
  TT_DAEMON,
  TT_LOADDB,
  TT_VACUUM_MASTER,
  TT_VACUUM_WORKER,
<<<<<<< HEAD
  TT_RECOVERY,
  TT_REPLICATION,
=======
  TT_SYSTEM_WORKER,
>>>>>>> 905ea2c3
  TT_NONE
};

enum thread_resume_suspend_status
{
  THREAD_RESUME_NONE = 0,
  THREAD_RESUME_DUE_TO_INTERRUPT = 1,
  THREAD_RESUME_DUE_TO_SHUTDOWN = 2,
  THREAD_PGBUF_SUSPENDED = 3,
  THREAD_PGBUF_RESUMED = 4,
  THREAD_JOB_QUEUE_SUSPENDED = 5,
  THREAD_JOB_QUEUE_RESUMED = 6,
  THREAD_CSECT_READER_SUSPENDED = 7,
  THREAD_CSECT_READER_RESUMED = 8,
  THREAD_CSECT_WRITER_SUSPENDED = 9,
  THREAD_CSECT_WRITER_RESUMED = 10,
  THREAD_CSECT_PROMOTER_SUSPENDED = 11,
  THREAD_CSECT_PROMOTER_RESUMED = 12,
  THREAD_CSS_QUEUE_SUSPENDED = 13,
  THREAD_CSS_QUEUE_RESUMED = 14,
  THREAD_HEAP_CLSREPR_SUSPENDED = 15,
  THREAD_HEAP_CLSREPR_RESUMED = 16,
  THREAD_LOCK_SUSPENDED = 17,
  THREAD_LOCK_RESUMED = 18,
  THREAD_LOGWR_SUSPENDED = 19,
  THREAD_LOGWR_RESUMED = 20,
  THREAD_ALLOC_BCB_SUSPENDED = 21,
  THREAD_ALLOC_BCB_RESUMED = 22,
  THREAD_DWB_QUEUE_SUSPENDED = 23,
  THREAD_DWB_QUEUE_RESUMED = 24
};

namespace cubthread
{

  // cubthread::entry
  //
  //  description
  //    this is the thread context used by most server module functions to access thread-specific information quickly
  //
  //  note
  //    in CUBRID, thread entries are pooled and dispatched by cubthread::manager. see thread_manager.hpp for details.
  //
  //    this is an implementation in progress. for backward compatibility, all legacy members in this class are public;
  //    however, they will be gradually converted into private members with access functions
  //
  //    this header is paired with thread_compat.hpp which is used for compatibility between modules. only server
  //    module (with its SERVER_MODE and SA_MODE versions) has access to the content of this entry. client modules only
  //    sees a void pointer.
  //
  //    to avoid major refactoring, the THREAD_ENTRY alias is kept
  //
  //  todo
  //    make member variable private
  //
  //    remove content that does not belong here
  //
  //    migrate here thread entry related functionality from thread.c/h
  //
  class entry
  {
    public:
      entry ();
      ~entry ();

      // enumerations
      enum class status
      {
	TS_DEAD,
	TS_FREE,
	TS_RUN,
	TS_WAIT,
	TS_CHECK
      };

      // public functions
      void request_lock_free_transactions (void);   // todo: lock-free refactoring

      // The rules of thumbs is to always use private members. Until a complete refactoring, these members will remain
      // public
      int index;			/* thread entry index */
      thread_type type;		/* thread type */
      thread_id_t emulate_tid;	/* emulated thread id; applies to non-worker threads, when works on behalf of a worker
				   * thread */
      int client_id;		/* client id whom this thread is responding */
      int tran_index;		/* tran index to which this thread belongs */
      int private_lru_index;	/* private lru index when transaction quota is used */
      pthread_mutex_t tran_index_lock;
      unsigned int rid;		/* request id which this thread is processing */
      status m_status;			/* thread status */

      pthread_mutex_t th_entry_lock;	/* latch for this thread entry */
      pthread_cond_t wakeup_cond;	/* wakeup condition */

      HL_HEAPID private_heap_id;	/* id of thread private memory allocator */
      adj_array *cnv_adj_buffer[3];	/* conversion buffer */

      css_conn_entry *conn_entry;	/* conn entry ptr */

      xasl_unpack_info *xasl_unpack_info_ptr;     /* XASL_UNPACK_INFO * */
      int xasl_errcode;		/* xasl errorcode */
      int xasl_recursion_depth;

      unsigned int rand_seed;	/* seed for rand_r() */
      struct drand48_data rand_buf;	/* seed for lrand48_r(), drand48_r() */

      thread_resume_suspend_status resume_status;		/* resume status */
      int request_latch_mode;	/* for page latch support */
      int request_fix_count;
      bool victim_request_fail;
      bool interrupted;		/* is this request/transaction interrupted ? */
      std::atomic_bool shutdown;		/* is server going down? */
      bool check_interrupt;		/* check_interrupt == false, during fl_alloc* function call. */
      bool wait_for_latch_promote;	/* this thread is waiting for latch promotion */
      entry *next_wait_thrd;

      void *lockwait;
      INT64 lockwait_stime;		/* time in milliseconds */
      int lockwait_msecs;		/* time in milliseconds */
      int lockwait_state;
      void *query_entry;
      entry *tran_next_wait;
      entry *worker_thrd_list;	/* worker thread on job queue */

      struct log_zip *log_zip_undo;
      struct log_zip *log_zip_redo;
      char *log_data_ptr;
      int log_data_length;

      bool no_logging;

      int net_request_index;	/* request index of net server functions */

      struct vacuum_worker *vacuum_worker;	/* Vacuum worker info */

      bool sort_stats_active;

      EVENT_STAT event_stats;

      /* for query profile */
      int trace_format;
      bool on_trace;
      bool clear_trace;

      /* for lock free structures */
      lf_tran_entry *tran_entries[THREAD_TS_COUNT];

#if !defined(NDEBUG)
      fi_test_item *fi_test_array;

      int count_private_allocators;
#endif
      int m_qlist_count;

      cubload::driver *m_loaddb_driver;

      thread_id_t get_id ();
      pthread_t get_posix_id ();
      void register_id ();
      void unregister_id ();
      bool is_on_current_thread () const;

      void return_lock_free_transaction_entries (void);

      void lock (void);
      void unlock (void);

      cuberr::context &get_error_context (void)
      {
	return m_error;
      }

      cubbase::alloc_tracker &get_alloc_tracker (void)
      {
	return m_alloc_tracker;
      }
      cubbase::pgbuf_tracker &get_pgbuf_tracker (void)
      {
	return m_pgbuf_tracker;
      }
      cubsync::critical_section_tracker &get_csect_tracker (void)
      {
	return m_csect_tracker;
      }

      log_system_tdes *get_system_tdes (void)
      {
	return m_systdes;
      }
      void set_system_tdes (log_system_tdes *sys_tdes)
      {
	m_systdes = sys_tdes;
      }
      void reset_system_tdes (void)
      {
	m_systdes = NULL;
      }
      void claim_system_worker ();
      void retire_system_worker ();

      void end_resource_tracks (void);
      void push_resource_tracks (void);
      void pop_resource_tracks (void);

      void assign_lf_tran_index (lockfree::tran::index idx);
      lockfree::tran::index pull_lf_tran_index ();
      lockfree::tran::index get_lf_tran_index ();

    private:
      void clear_resources (void);

      thread_id_t m_id;

      // error manager context
      cuberr::context m_error;

      // TODO: move all members her
      bool m_cleared;

      // trackers
      cubbase::alloc_tracker &m_alloc_tracker;
      cubbase::pgbuf_tracker &m_pgbuf_tracker;
      cubsync::critical_section_tracker &m_csect_tracker;
      log_system_tdes *m_systdes;

      lockfree::tran::index m_lf_tran_index;
  };

} // namespace cubthread

#ifndef _THREAD_COMPAT_HPP_
// The whole code uses THREAD_ENTRY... It is ridiculous to change entire code to rename.
typedef cubthread::entry THREAD_ENTRY;
typedef std::thread::id thread_id_t;
#endif // _THREAD_COMPAT_HPP_

//////////////////////////////////////////////////////////////////////////
// alias functions for C legacy code
//
// use inline functions instead definitions
//////////////////////////////////////////////////////////////////////////

inline int
thread_get_recursion_depth (cubthread::entry *thread_p)
{
  return thread_p->xasl_recursion_depth;
}

inline void
thread_inc_recursion_depth (cubthread::entry *thread_p)
{
  thread_p->xasl_recursion_depth++;
}

inline void
thread_dec_recursion_depth (cubthread::entry *thread_p)
{
  thread_p->xasl_recursion_depth--;
}

inline void
thread_clear_recursion_depth (cubthread::entry *thread_p)
{
  thread_p->xasl_recursion_depth = 0;
}

inline void
thread_trace_on (cubthread::entry *thread_p)
{
  thread_p->on_trace = true;
}

inline void
thread_set_trace_format (cubthread::entry *thread_p, int format)
{
  thread_p->trace_format = format;
}

inline bool
thread_is_on_trace (cubthread::entry *thread_p)
{
  return thread_p->on_trace;
}

inline void
thread_set_clear_trace (cubthread::entry *thread_p, bool clear)
{
  thread_p->clear_trace = clear;
}

inline bool
thread_need_clear_trace (cubthread::entry *thread_p)
{
  return thread_p->clear_trace;
}

inline bool
thread_get_sort_stats_active (cubthread::entry *thread_p)
{
  return thread_p->sort_stats_active;
}

inline bool
thread_set_sort_stats_active (cubthread::entry *thread_p, bool new_flag)
{
  bool old_flag = thread_p->sort_stats_active;
  thread_p->sort_stats_active = new_flag;
  return old_flag;
}

inline void
thread_lock_entry (cubthread::entry *thread_p)
{
  thread_p->lock ();
}

inline void
thread_unlock_entry (cubthread::entry *thread_p)
{
  thread_p->unlock ();
}

void thread_suspend_wakeup_and_unlock_entry (cubthread::entry *p, thread_resume_suspend_status suspended_reason);
int thread_suspend_timeout_wakeup_and_unlock_entry (cubthread::entry *p, struct timespec *t,
    thread_resume_suspend_status suspended_reason);
void thread_wakeup (cubthread::entry *p, thread_resume_suspend_status resume_reason);
void thread_check_suspend_reason_and_wakeup (cubthread::entry *thread_p, thread_resume_suspend_status resume_reason,
    thread_resume_suspend_status suspend_reason);
void thread_wakeup_already_had_mutex (cubthread::entry *p, thread_resume_suspend_status resume_reason);
int thread_suspend_with_other_mutex (cubthread::entry *p, pthread_mutex_t *mutexp, int timeout, struct timespec *to,
				     thread_resume_suspend_status suspended_reason);

const char *thread_type_to_string (thread_type type);
const char *thread_status_to_string (cubthread::entry::status status);
const char *thread_resume_status_to_string (thread_resume_suspend_status resume_status);
#endif // _THREAD_ENTRY_HPP_<|MERGE_RESOLUTION|>--- conflicted
+++ resolved
@@ -129,12 +129,9 @@
   TT_LOADDB,
   TT_VACUUM_MASTER,
   TT_VACUUM_WORKER,
-<<<<<<< HEAD
+  TT_SYSTEM_WORKER,
   TT_RECOVERY,
   TT_REPLICATION,
-=======
-  TT_SYSTEM_WORKER,
->>>>>>> 905ea2c3
   TT_NONE
 };
 
