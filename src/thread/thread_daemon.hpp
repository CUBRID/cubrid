/*
 * Copyright (C) 2008 Search Solution Corporation. All rights reserved by Search Solution.
 *
 *   This program is free software; you can redistribute it and/or modify
 *   it under the terms of the GNU General Public License as published by
 *   the Free Software Foundation; either version 2 of the License, or
 *   (at your option) any later version.
 *
 *  This program is distributed in the hope that it will be useful,
 *  but WITHOUT ANY WARRANTY; without even the implied warranty of
 *  MERCHANTABILITY or FITNESS FOR A PARTICULAR PURPOSE. See the
 *  GNU General Public License for more details.
 *
 *  You should have received a copy of the GNU General Public License
 *  along with this program; if not, write to the Free Software
 *  Foundation, Inc., 51 Franklin Street, Fifth Floor, Boston, MA 02110-1301 USA
 *
 */

/*
 * thread_daemon - interface for daemon threads
 */

#ifndef _THREAD_DAEMON_HPP_
#define _THREAD_DAEMON_HPP_

#include "thread_looper.hpp"
#include "thread_task.hpp"
#include "thread_waiter.hpp"

#include <thread>

// cubthread::daemon
//
//  description
//    defines a daemon thread using a looper and a task
//    task is executed in a loop; wait times are defined by looper
//
//  how to use
//    // define your custom task
//    class custom_task : public cubthread::task<custom_thread_context>
//    {
//      void execute (custom_thread_context & context) override { ... }
//    }
//
//    // define your custom context manager
//    class custom_thread_context_manager : public cubthread::context_manager<custom_thread_context>
//    {
//      custom_thread_context & create_context (void) override { ... }
//      void retire_context(custom_thread_context & context) override { ... }
//    }
//
//    // declare a looper
//    cubthread::looper loop_pattern;   // by default sleep until wakeup
//
//    // context manager is required
//    custom_thread_context_manager thr_ctxt_mgr;
//
//    // and finally looping task
//    custom_task *task = new_custom_task ();
//
//    cubthread::daemon my_daemon (loop_pattern, thr_ctxt_mgr, *task);    // daemon starts, executes task and sleeps
//
//    std::chrono::sleep_for (std::chrono::seconds (1));
//    my_daemon.wakeup ();    // daemon executes task again
//    std::chrono::sleep_for (std::chrono::seconds (1));
//
//    // when daemon is destroyed, its execution is stopped and thread is joined
//    // daemon will handle task deletion
//
namespace cubthread
{
  class daemon
  {
    public:
      //  daemon constructor needs:
      //    loop_pattern_arg    : loop pattern for task execution
      //    context_manager_arg : context manager to create and retire thread execution context
      //    exec                : task to execute
      //
      //  NOTE: it is recommended to use dynamic allocation for execution tasks
      //
      template <typename Context>
      daemon (const looper &loop_pattern_arg, context_manager<Context> *context_manager_arg,
	      task<Context> *exec);
      ~daemon();

      void wakeup (void);     // wakeup daemon thread
<<<<<<< HEAD
      void stop (void);       // stop daemon thread from looping and join it
=======
      void stop_execution (void);       // stop_execution daemon thread from looping and join it
>>>>>>> fc408225
      // note: this must not be called concurrently

    private:
      template <typename Context>
      static void loop (daemon *daemon_arg, context_manager<Context> *context_manager_arg,
			task<Context> *exec_arg);     // daemon thread loop function

      void pause (void);                                    // pause between tasks

      waiter m_waiter;        // thread waiter
      looper m_looper;        // thread looper
      std::thread m_thread;   // the actual daemon thread

      // todo: m_log
  };

  /************************************************************************/
  /* Inline/template Implementation                                       */
  /************************************************************************/

  template <typename Context>
  daemon::daemon (const looper &loop_pattern_arg, context_manager<Context> *context_manager_arg,
		  task<Context> *exec)
    : m_waiter ()
    , m_looper (loop_pattern_arg)
    , m_thread (daemon::loop<Context>, this, context_manager_arg, exec)
  {
    // starts a thread to execute daemon::loop
  }

  template <typename Context>
  void
  daemon::loop (daemon *daemon_arg, context_manager<Context> *context_manager_arg, task<Context> *exec_arg)
  {
    // create execution context
    Context &context = context_manager_arg->create_context ();

    // loop until stopped
    while (!daemon_arg->m_looper.is_stopped ())
      {
	// execute task
	exec_arg->execute (context);

	// take a break
	daemon_arg->pause ();
      }

    // retire execution context
    context_manager_arg->retire_context (context);

    // retire task
    exec_arg->retire ();
  }

} // namespace cubthread

#endif // _THREAD_DAEMON_HPP_<|MERGE_RESOLUTION|>--- conflicted
+++ resolved
@@ -86,11 +86,7 @@
       ~daemon();
 
       void wakeup (void);     // wakeup daemon thread
-<<<<<<< HEAD
-      void stop (void);       // stop daemon thread from looping and join it
-=======
       void stop_execution (void);       // stop_execution daemon thread from looping and join it
->>>>>>> fc408225
       // note: this must not be called concurrently
 
     private:
