/*
 * Copyright (C) 2008 Search Solution Corporation. All rights reserved by Search Solution.
 *
 *   This program is free software; you can redistribute it and/or modify
 *   it under the terms of the GNU General Public License as published by
 *   the Free Software Foundation; either version 2 of the License, or
 *   (at your option) any later version.
 *
 *  This program is distributed in the hope that it will be useful,
 *  but WITHOUT ANY WARRANTY; without even the implied warranty of
 *  MERCHANTABILITY or FITNESS FOR A PARTICULAR PURPOSE. See the
 *  GNU General Public License for more details.
 *
 *  You should have received a copy of the GNU General Public License
 *  along with this program; if not, write to the Free Software
 *  Foundation, Inc., 51 Franklin Street, Fifth Floor, Boston, MA 02110-1301 USA
 *
 */

/*
 * thread_daemon - interface for daemon threads
 */

#ifndef _THREAD_DAEMON_HPP_
#define _THREAD_DAEMON_HPP_

#include "thread_looper.hpp"
#include "thread_task.hpp"
#include "thread_waiter.hpp"

#include "perf.hpp"

#include <thread>

#include <cinttypes>

// cubthread::daemon
//
//  description
//    defines a daemon thread using a looper and a task
//    task is executed in a loop; wait times are defined by looper
//
//  how to use
//    // define your custom task
//    class custom_task : public cubthread::task<custom_thread_context>
//    {
//      void execute (custom_thread_context & context) override { ... }
//    }
//
//    // define your custom context manager
//    class custom_thread_context_manager : public cubthread::context_manager<custom_thread_context>
//    {
//      custom_thread_context & create_context (void) override { ... }
//      void retire_context(custom_thread_context & context) override { ... }
//    }
//
//    // declare a looper
//    cubthread::looper loop_pattern;   // by default sleep until wakeup
//
//    // context manager is required
//    custom_thread_context_manager thr_ctxt_mgr;
//
//    // and finally looping task
//    custom_task *task = new_custom_task ();
//
//    cubthread::daemon my_daemon (loop_pattern, thr_ctxt_mgr, *task);    // daemon starts, executes task and sleeps
//
//    std::chrono::sleep_for (std::chrono::seconds (1));
//    my_daemon.wakeup ();    // daemon executes task again
//    std::chrono::sleep_for (std::chrono::seconds (1));
//
//    // when daemon is destroyed, its execution is stopped and thread is joined
//    // daemon will handle task deletion
//
namespace cubthread
{
  class daemon
  {
    public:

      //  daemon constructor needs:
      //    loop_pattern_arg    : loop pattern for task execution
      //    context_manager_arg : context manager to create and retire thread execution context
      //    exec                : task to execute
      //
      //  NOTE: it is recommended to use dynamic allocation for execution tasks
      //
      template <typename Context>
      daemon (const looper &loop_pattern_arg, context_manager<Context> *context_manager_arg,
	      task<Context> *exec);
      ~daemon();

      void wakeup (void);         // wakeup daemon thread
      void stop_execution (void); // stop_execution daemon thread from looping and join it
      // note: this must not be called concurrently

      bool was_woken_up (void);   // return true if daemon was woken up before timeout

      void reset_looper (void);   // reset looper
      // note: this applies only if looper wait pattern is of type INCREASING_PERIODS

      // statistics
      using stat_type = std::uint64_t;

<<<<<<< HEAD
      // statistics
      static const std::size_t STAT_COUNT;
      static const char *get_stat_name (std::size_t stat_index);
=======
      // all statistics:
      // own stats: loop count, execute time, pause time = 3
      // + looper stats
      // + waiter stats
      static const std::size_t STAT_COUNT = 3 + looper::STAT_COUNT + waiter::STAT_COUNT;

>>>>>>> 119f27a3
      void get_stats (stat_type *stats_out);

    private:
      template <typename Context>
      static void loop (daemon *daemon_arg, context_manager<Context> *context_manager_arg,
			task<Context> *exec_arg);     // daemon thread loop function

      void pause (void);                                    // pause between tasks
      static cubperf::statset &create_statset (void);

      waiter m_waiter;        // thread waiter
      looper m_looper;        // thread looper
      std::function<void (void)> m_func_on_stop;  // callback function to interrupt execution on stop request

      std::thread m_thread;   // the actual daemon thread

      // stats
      stat_type m_loop_count;
      stat_type m_execute_time;
      stat_type m_pause_time;
<<<<<<< HEAD
      cubperf::statset &m_stats;
=======
>>>>>>> 119f27a3

      // todo: m_log
  };

  /************************************************************************/
  /* Inline/template Implementation                                       */
  /************************************************************************/

  template <typename Context>
  daemon::daemon (const looper &loop_pattern_arg, context_manager<Context> *context_manager_arg,
		  task<Context> *exec)
    : m_waiter ()
    , m_looper (loop_pattern_arg)
<<<<<<< HEAD
    , m_thread (daemon::loop<Context>, this, context_manager_arg, exec)
    , m_loop_count (0)
    , m_execute_time (0)
    , m_pause_time (0)
    , m_stats (daemon::create_statset ())
=======
    , m_func_on_stop ()
    , m_thread ()
    , m_loop_count (0)
    , m_execute_time (0)
    , m_pause_time (0)
>>>>>>> 119f27a3
  {
    // starts a thread to execute daemon::loop
    m_thread = std::thread (daemon::loop<Context>, this, context_manager_arg, exec);
  }

  template <typename Context>
  void
  daemon::loop (daemon *daemon_arg, context_manager<Context> *context_manager_arg, task<Context> *exec_arg)
  {
    // create execution context
    Context &context = context_manager_arg->create_context ();

    // now that we have access to context we can set the callback function on stop
    daemon_arg->m_func_on_stop = std::bind (&Context::interrupt_execution, std::ref (context));

    // loop until stopped
    using clock_type = std::chrono::high_resolution_clock;

    clock_type::time_point start_timept = clock_type::now ();
    clock_type::time_point end_timept;
    std::chrono::nanoseconds timediff_nano;

    while (!daemon_arg->m_looper.is_stopped ())
      {
	++daemon_arg->m_loop_count;

	// execute task
	exec_arg->execute (context);

	// gather execute stats
	end_timept = clock_type::now ();
	timediff_nano = end_timept - start_timept;
	daemon_arg->m_execute_time += timediff_nano.count ();
	start_timept = end_timept;

	// take a break
	daemon_arg->pause ();

	// gather pause stats
	end_timept = clock_type::now ();
	timediff_nano = end_timept - start_timept;
	daemon_arg->m_pause_time += timediff_nano.count ();
	start_timept = end_timept;
      }

    // retire execution context
    context_manager_arg->retire_context (context);

    // retire task
    exec_arg->retire ();
  }

} // namespace cubthread

#endif // _THREAD_DAEMON_HPP_<|MERGE_RESOLUTION|>--- conflicted
+++ resolved
@@ -102,18 +102,9 @@
       // statistics
       using stat_type = std::uint64_t;
 
-<<<<<<< HEAD
       // statistics
       static const std::size_t STAT_COUNT;
       static const char *get_stat_name (std::size_t stat_index);
-=======
-      // all statistics:
-      // own stats: loop count, execute time, pause time = 3
-      // + looper stats
-      // + waiter stats
-      static const std::size_t STAT_COUNT = 3 + looper::STAT_COUNT + waiter::STAT_COUNT;
-
->>>>>>> 119f27a3
       void get_stats (stat_type *stats_out);
 
     private:
@@ -134,10 +125,7 @@
       stat_type m_loop_count;
       stat_type m_execute_time;
       stat_type m_pause_time;
-<<<<<<< HEAD
       cubperf::statset &m_stats;
-=======
->>>>>>> 119f27a3
 
       // todo: m_log
   };
@@ -151,19 +139,12 @@
 		  task<Context> *exec)
     : m_waiter ()
     , m_looper (loop_pattern_arg)
-<<<<<<< HEAD
-    , m_thread (daemon::loop<Context>, this, context_manager_arg, exec)
-    , m_loop_count (0)
-    , m_execute_time (0)
-    , m_pause_time (0)
-    , m_stats (daemon::create_statset ())
-=======
     , m_func_on_stop ()
     , m_thread ()
     , m_loop_count (0)
     , m_execute_time (0)
     , m_pause_time (0)
->>>>>>> 119f27a3
+    , m_stats (daemon::create_statset ())
   {
     // starts a thread to execute daemon::loop
     m_thread = std::thread (daemon::loop<Context>, this, context_manager_arg, exec);
