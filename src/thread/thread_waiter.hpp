--- conflicted
+++ resolved
@@ -70,9 +70,6 @@
       bool wait_until (std::chrono::time_point<Clock, Duration> &timeout_time); // wait until time or until wakeup
       // returns true if woke up before timeout
 
-<<<<<<< HEAD
-      bool is_running ();                                             // true, if running
-=======
       // stats count:
       //   1. wakeup calls
       //   2. locks on wakeup
@@ -85,7 +82,8 @@
 
       using stat_type = std::uint64_t;
       void get_stats (stat_type *stats_out);
->>>>>>> e1f48cf9
+
+      bool is_running ();                                             // true, if running
 
     private:
 
@@ -122,9 +120,9 @@
       bool m_was_awaken;
   };
 
-  /************************************************************************/
-  /* Template implementation                                              */
-  /************************************************************************/
+/************************************************************************/
+/* Template implementation                                              */
+/************************************************************************/
 
   template< class Rep, class Period >
   bool
