--- conflicted
+++ resolved
@@ -187,10 +187,8 @@
 	return m_all_entries;
       }
 
-<<<<<<< HEAD
       void set_max_thread_count_from_config ();
       void set_max_thread_count (std::size_t count);
-=======
       void return_lock_free_transaction_entries (void);
       entry *find_by_tid (thread_id_t tid);
 
@@ -201,7 +199,6 @@
       //    bool & stop_mapper - output true to stop mapping over threads
       template <typename Func, typename ... Args>
       void map_entries (Func &&func, Args &&... args);
->>>>>>> 0db21926
 
     private:
 
