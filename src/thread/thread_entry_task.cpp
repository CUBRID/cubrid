--- conflicted
+++ resolved
@@ -44,13 +44,8 @@
     context.register_id ();
     context.type = TT_WORKER;
 
-<<<<<<< HEAD
     context.get_error_context ().register_thread_local ();
 
-    // TODO: daemon type
-
-=======
->>>>>>> 51159429
     on_create (context);
     return context;
   }
