/*
 * Copyright (C) 2008 Search Solution Corporation. All rights reserved by Search Solution.
 *
 *   This program is free software; you can redistribute it and/or modify
 *   it under the terms of the GNU General Public License as published by
 *   the Free Software Foundation; either version 2 of the License, or
 *   (at your option) any later version.
 *
 *  This program is distributed in the hope that it will be useful,
 *  but WITHOUT ANY WARRANTY; without even the implied warranty of
 *  MERCHANTABILITY or FITNESS FOR A PARTICULAR PURPOSE. See the
 *  GNU General Public License for more details.
 *
 *  You should have received a copy of the GNU General Public License
 *  along with this program; if not, write to the Free Software
 *  Foundation, Inc., 51 Franklin Street, Fifth Floor, Boston, MA 02110-1301 USA
 *
 */

/*
 * thread_daemon - interface for daemon threads
 */

// own header
#include "thread_daemon.hpp"

// module headers
#include "thread_task.hpp"

// cubrid headers
#include "perf.hpp"

namespace cubthread
{
  //////////////////////////////////////////////////////////////////////////
  // daemon statistics
  //////////////////////////////////////////////////////////////////////////
  static const cubperf::stat_id STAT_LOOP_EXECUTE_COUNT_AND_TIME = 0;
  static const cubperf::stat_id STAT_LOOP_PAUSE_TIME = 1; // count is same as for execute
  static const cubperf::statset_definition Daemon_statistics =
  {
    cubperf::stat_definition (STAT_LOOP_EXECUTE_COUNT_AND_TIME, cubperf::stat_definition::COUNTER_AND_TIMER,
    "daemon_loop_count", "daemon_execute_time"),
    cubperf::stat_definition (STAT_LOOP_PAUSE_TIME, cubperf::stat_definition::TIMER,
    "daemon_pause_time")
  };

  //////////////////////////////////////////////////////////////////////////
  // daemon implementation
  //////////////////////////////////////////////////////////////////////////

  daemon::daemon (const looper &loop_pattern_arg, task_without_context *exec_arg, const char *name)
    : m_waiter ()
    , m_looper (loop_pattern_arg)
    , m_func_on_stop ()
    , m_thread ()
    , m_name (name)
    , m_stats (daemon::create_statset ())
  {
    m_thread = std::thread (daemon::loop_without_context, this, exec_arg, m_name.c_str ());
  }

  daemon::~daemon ()
  {
    // thread must be stopped
    stop_execution ();

    delete &m_stats;
  }

  void
  daemon::wakeup (void)
  {
    m_waiter.wakeup ();
  }

  void
  daemon::stop_execution (void)
  {
    // note: this must not be called concurrently

    if (m_looper.stop ())
      {
	// already stopped
	return;
      }

    if (m_func_on_stop)
      {
	// to interrupt execution context
	m_func_on_stop ();
      }

    // make sure thread will wakeup
    wakeup ();

    // then wait for thread to finish
    m_thread.join ();
  }

  void daemon::pause (void)
  {
    m_looper.put_to_sleep (m_waiter);
  }

  bool
  daemon::was_woken_up (void)
  {
    return m_looper.was_woken_up ();
  }

  void
  daemon::reset_looper (void)
  {
    m_looper.reset ();
  }

  void
  daemon::get_stats (cubperf::stat_value *stats_out)
  {
    std::size_t i = 0;

    // get daemon stats
    Daemon_statistics.get_stat_values_with_converted_timers<std::chrono::microseconds> (m_stats, stats_out);
    i += Daemon_statistics.get_value_count ();

    // get looper stats
    m_looper.get_stats (&stats_out[i]);
    i += looper::get_stats_value_count ();

    // get waiter stats
    m_waiter.get_stats (&stats_out[i]);
    // i += waiter::STAT_COUNT;
  }

<<<<<<< HEAD
  bool
  daemon::is_running (void)
  {
    return m_waiter.is_running ();
=======
  std::size_t
  daemon::get_stats_value_count (void)
  {
    return Daemon_statistics.get_value_count () + looper::get_stats_value_count() + waiter::get_stats_value_count ();
  }

  const char *
  daemon::get_stat_name (std::size_t stat_index)
  {
    assert (stat_index < get_stats_value_count ());

    // is from daemon?
    if (stat_index < Daemon_statistics.get_value_count ())
      {
	return Daemon_statistics.get_value_name (stat_index);
      }
    else
      {
	stat_index -= Daemon_statistics.get_value_count ();
      }

    // is from looper?
    if (stat_index < looper::get_stats_value_count ())
      {
	return looper::get_stat_name (stat_index);
      }
    else
      {
	stat_index -= looper::get_stats_value_count ();
      }

    // must be from waiter
    assert (stat_index < waiter::get_stats_value_count ());
    return waiter::get_stat_name (stat_index);
  }

  cubperf::statset &
  daemon::create_statset (void)
  {
    return *Daemon_statistics.create_statset ();
  }

  void
  daemon::register_stat_start (void)
  {
    cubperf::reset_timept (m_stats.m_timept);
  }

  void
  daemon::register_stat_pause (void)
  {
    Daemon_statistics.time (m_stats, STAT_LOOP_PAUSE_TIME);
  }

  void
  daemon::register_stat_execute (void)
  {
    Daemon_statistics.time_and_increment (m_stats, STAT_LOOP_EXECUTE_COUNT_AND_TIME);
  }

  void
  daemon::loop_without_context (daemon *daemon_arg, task_without_context *exec_arg, const char *name)
  {
    (void) name;  // suppress unused parameter warning
    // its purpose is to help visualize daemon thread stacks

    daemon_arg->register_stat_start ();

    while (!daemon_arg->m_looper.is_stopped ())
      {
	// execute task
	exec_arg->execute ();
	daemon_arg->register_stat_execute ();

	// take a break
	daemon_arg->pause ();
	daemon_arg->register_stat_pause ();
      }

    // retire task
    exec_arg->retire ();
>>>>>>> 616b1341
  }

} // namespace cubthread<|MERGE_RESOLUTION|>--- conflicted
+++ resolved
@@ -133,12 +133,12 @@
     // i += waiter::STAT_COUNT;
   }
 
-<<<<<<< HEAD
   bool
   daemon::is_running (void)
   {
     return m_waiter.is_running ();
-=======
+  }
+
   std::size_t
   daemon::get_stats_value_count (void)
   {
@@ -220,7 +220,6 @@
 
     // retire task
     exec_arg->retire ();
->>>>>>> 616b1341
   }
 
 } // namespace cubthread