--- conflicted
+++ resolved
@@ -170,14 +170,9 @@
   void
   lockfree_hashmap<Key, T>::destroy ()
   {
-<<<<<<< HEAD
-    if (m_type == lockfree_hashmap::UNKNOWN)
-      {
-=======
     if (m_type == UNKNOWN)
       {
 	// was not initialized
->>>>>>> 6f91278e
 	return;
       }
     if (is_old_type ())
