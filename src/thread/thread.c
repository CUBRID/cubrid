/*
 * Copyright (C) 2008 Search Solution Corporation. All rights reserved by Search Solution.
 *
 *   This program is free software; you can redistribute it and/or modify
 *   it under the terms of the GNU General Public License as published by
 *   the Free Software Foundation; either version 2 of the License, or
 *   (at your option) any later version.
 *
 *  This program is distributed in the hope that it will be useful,
 *  but WITHOUT ANY WARRANTY; without even the implied warranty of
 *  MERCHANTABILITY or FITNESS FOR A PARTICULAR PURPOSE. See the
 *  GNU General Public License for more details.
 *
 *  You should have received a copy of the GNU General Public License
 *  along with this program; if not, write to the Free Software
 *  Foundation, Inc., 51 Franklin Street, Fifth Floor, Boston, MA 02110-1301 USA
 *
 */

/*
 * thread.c - Thread management module at the server
 */

#ident "$Id$"

#if !defined(WINDOWS)
#define __STDC_FORMAT_MACROS
#include <inttypes.h>
#endif

#include "config.h"

#include <assert.h>
#include <stdio.h>
#include <stdlib.h>
#include <string.h>
#include <sys/types.h>
#include <errno.h>
#include <signal.h>
#include <limits.h>

#if defined(WINDOWS)
#include <process.h>
#else /* WINDOWS */
#include <sys/time.h>
#include <unistd.h>
#endif /* WINDOWS */

#include "job_queue.h"
#include "thread.h"
#include "boot_sr.h"
#include "server_support.h"
#include "session.h"
#if defined(WINDOWS)
#include "wintcp.h"
#else /* WINDOWS */
#include "tcp.h"
#endif /* WINDOWS */
#include "vacuum.h"

#if defined(WINDOWS)
#include "heartbeat.h"
#endif

#include "thread_manager.hpp"

/* Thread Manager structure */
typedef struct thread_manager THREAD_MANAGER;
struct thread_manager
{
  THREAD_ENTRY *thread_array;	/* thread entry array */
  int num_total;
  int num_workers;
  int num_daemons;
  bool initialized;
};

static const int THREAD_RETRY_MAX_SLAM_TIMES = 10;

#if defined(HPUX)
static __thread THREAD_ENTRY *tsd_ptr;
#else /* HPUX */
static pthread_key_t thread_Thread_key;
#endif /* HPUX */

static THREAD_MANAGER thread_Manager;

/*
 * For special Purpose Threads
 * Under the win32-threads system, *_cond variables are an auto-reset event
 */
static DAEMON_THREAD_MONITOR thread_Page_flush_thread = DAEMON_THREAD_MONITOR_INITIALIZER;
static DAEMON_THREAD_MONITOR thread_Flush_control_thread = DAEMON_THREAD_MONITOR_INITIALIZER;
DAEMON_THREAD_MONITOR thread_Log_flush_thread = DAEMON_THREAD_MONITOR_INITIALIZER;
static DAEMON_THREAD_MONITOR thread_Check_ha_delay_info_thread = DAEMON_THREAD_MONITOR_INITIALIZER;
static DAEMON_THREAD_MONITOR thread_Log_clock_thread = DAEMON_THREAD_MONITOR_INITIALIZER;
static DAEMON_THREAD_MONITOR thread_Page_maintenance_thread = DAEMON_THREAD_MONITOR_INITIALIZER;
static DAEMON_THREAD_MONITOR thread_Page_post_flush_thread = DAEMON_THREAD_MONITOR_INITIALIZER;

static void thread_stop_daemon (DAEMON_THREAD_MONITOR * daemon_monitor);
static void thread_wakeup_daemon_thread (DAEMON_THREAD_MONITOR * daemon_monitor);
static int thread_compare_shutdown_sequence_of_daemon (const void *p1, const void *p2);

static THREAD_RET_T THREAD_CALLING_CONVENTION thread_page_flush_thread (void *);
static THREAD_RET_T THREAD_CALLING_CONVENTION thread_flush_control_thread (void *);
static THREAD_RET_T THREAD_CALLING_CONVENTION thread_log_flush_thread (void *);
static THREAD_RET_T THREAD_CALLING_CONVENTION thread_check_ha_delay_info_thread (void *);
static THREAD_RET_T THREAD_CALLING_CONVENTION thread_log_clock_thread (void *);
static THREAD_RET_T THREAD_CALLING_CONVENTION thread_page_buffer_maintenance_thread (void *);
static THREAD_RET_T THREAD_CALLING_CONVENTION thread_page_post_flush_thread (void *);

typedef enum
{
  /* All the single threads */
  THREAD_DAEMON_CHECK_HA_DELAY_INFO,
  THREAD_DAEMON_LOG_CLOCK,
  THREAD_DAEMON_PAGE_FLUSH,
  THREAD_DAEMON_FLUSH_CONTROL,
  THREAD_DAEMON_LOG_FLUSH,
  THREAD_DAEMON_PAGE_MAINTENANCE,
  THREAD_DAEMON_PAGE_POST_FLUSH,

  THREAD_DAEMON_NUM_SINGLE_THREADS
} THREAD_DAEMON_TYPE;

typedef struct thread_daemon THREAD_DAEMON;
struct thread_daemon
{
  DAEMON_THREAD_MONITOR *daemon_monitor;
  THREAD_DAEMON_TYPE type;
  int shutdown_sequence;
    THREAD_RET_T (THREAD_CALLING_CONVENTION * daemon_function) (void *);
};

static THREAD_DAEMON *thread_Daemons = NULL;

#define THREAD_RC_TRACK_VMEM_THRESHOLD_AMOUNT	      32767
#define THREAD_RC_TRACK_PGBUF_THRESHOLD_AMOUNT	      1024
#define THREAD_RC_TRACK_QLIST_THRESHOLD_AMOUNT	      1024
#define THREAD_RC_TRACK_CS_THRESHOLD_AMOUNT	      1024

#define THREAD_METER_DEMOTED_READER_FLAG	      0x40
#define THREAD_METER_MAX_ENTER_COUNT		      0x3F

#define THREAD_METER_IS_DEMOTED_READER(rlock) \
	(rlock & THREAD_METER_DEMOTED_READER_FLAG)
#define THREAD_METER_STRIP_DEMOTED_READER_FLAG(rlock) \
	(rlock & ~THREAD_METER_DEMOTED_READER_FLAG)
#define THREAD_METER_WITH_DEMOTED_READER_FLAG(rlock) \
	(rlock | THREAD_METER_DEMOTED_READER_FLAG)

#define THREAD_RC_TRACK_ASSERT(thread_p, outfp, cond) \
  do \
    { \
      if (!(cond)) \
        { \
          thread_rc_track_dump_all (thread_p, outfp); \
        } \
      assert_release (cond); \
    } \
  while (0)

#define THREAD_RC_TRACK_METER_ASSERT(thread_p, outfp, meter, cond) \
  do \
    { \
      if (!(cond)) \
        { \
          thread_rc_track_meter_dump (thread_p, outfp, meter); \
        } \
      assert_release (cond); \
    } \
  while (0)

#if defined(WINDOWS)
static int thread_initialize_sync_object (void);
#endif /* WINDOWS */
static int thread_wakeup_internal (THREAD_ENTRY * thread_p, int resume_reason, bool had_mutex);
static void thread_initialize_daemon_monitor (DAEMON_THREAD_MONITOR * monitor);

static void thread_rc_track_clear_all (THREAD_ENTRY * thread_p);
static int thread_rc_track_meter_check (THREAD_ENTRY * thread_p, THREAD_RC_METER * meter, THREAD_RC_METER * prev_meter);
static int thread_rc_track_check (THREAD_ENTRY * thread_p, int id);
static THREAD_RC_TRACK *thread_rc_track_alloc (THREAD_ENTRY * thread_p);
static void thread_rc_track_free (THREAD_ENTRY * thread_p, int id);
static INT32 thread_rc_track_amount_helper (THREAD_ENTRY * thread_p, int rc_idx);
static const char *thread_rc_track_rcname (int rc_idx);
static const char *thread_rc_track_mgrname (int mgr_idx);
static void thread_rc_track_meter_dump (THREAD_ENTRY * thread_p, FILE * outfp, THREAD_RC_METER * meter);
static void thread_rc_track_dump (THREAD_ENTRY * thread_p, FILE * outfp, THREAD_RC_TRACK * track, int depth);
static int thread_check_kill_tran_auth (THREAD_ENTRY * thread_p, int tran_id, bool * has_authoriation);
static INT32 thread_rc_track_threshold_amount (int rc_idx);
static bool thread_rc_track_is_enabled (THREAD_ENTRY * thread_p);

STATIC_INLINE void thread_daemon_wait (DAEMON_THREAD_MONITOR * daemon) __attribute__ ((ALWAYS_INLINE));
STATIC_INLINE bool thread_daemon_timedwait (DAEMON_THREAD_MONITOR * daemon, int wait_msec)
  __attribute__ ((ALWAYS_INLINE));
STATIC_INLINE void thread_daemon_start (DAEMON_THREAD_MONITOR * daemon, THREAD_ENTRY * thread_p,
					THREAD_TYPE thread_type) __attribute__ ((ALWAYS_INLINE));
STATIC_INLINE void thread_daemon_stop (DAEMON_THREAD_MONITOR * daemon, THREAD_ENTRY * thread_p)
  __attribute__ ((ALWAYS_INLINE));
STATIC_INLINE void thread_daemon_wakeup (DAEMON_THREAD_MONITOR * daemon) __attribute__ ((ALWAYS_INLINE));
STATIC_INLINE void thread_daemon_try_wakeup (DAEMON_THREAD_MONITOR * daemon) __attribute__ ((ALWAYS_INLINE));
STATIC_INLINE void thread_daemon_wakeup_onereq (DAEMON_THREAD_MONITOR * daemon) __attribute__ ((ALWAYS_INLINE));

#if !defined(NDEBUG)
static void thread_rc_track_meter_at (THREAD_RC_METER * meter, const char *caller_file, int caller_line, int amount,
				      void *ptr);
static void thread_rc_track_meter_assert_csect_dependency (THREAD_ENTRY * thread_p, THREAD_RC_METER * meter, int amount,
							   void *ptr);
static void thread_rc_track_meter_assert_csect_usage (THREAD_ENTRY * thread_p, THREAD_RC_METER * meter, int enter_mode,
						      void *ptr);
#endif /* !NDEBUG */

extern int catcls_get_apply_info_log_record_time (THREAD_ENTRY * thread_p, time_t * log_record_time);

/*
 * Thread Specific Data management
 *
 * All kind of thread has its own information like request id, error code,
 * synchronization informations, etc. We use THREAD_ENTRY structure
 * which saved as TSD(thread specific data) to manage these informations.
 * Global thread manager(thread_mgr) has an array of these entries which is
 * initialized by the 'thread_mgr'.
 * Each worker thread picks one up from this array.
 */

#if defined(HPUX)
/*
 * thread_get_thread_entry_info() - retrieve TSD of its own.
 *   return: thread entry
 */
THREAD_ENTRY *
thread_get_thread_entry_info ()
{
#if defined (SERVER_MODE)
  assert (tsd_ptr != NULL);
#endif
  if (tsd_ptr == NULL)
    {
      return &cubthread::get_manager ()->get_entry ();
    }
  else
    {
      return tsd_ptr;
    }
}
#else /* HPUX */
/*
 * thread_initialize_key() - allocates a key for TSD
 *   return: 0 if no error, or error code
 */
int
thread_initialize_key (void)
{
  int r;

  r = pthread_key_create (&thread_Thread_key, NULL);
  if (r != 0)
    {
      er_set_with_oserror (ER_ERROR_SEVERITY, ARG_FILE_LINE, ER_CSS_PTHREAD_KEY_CREATE, 0);
      return ER_CSS_PTHREAD_KEY_CREATE;
    }
  return r;
}

/*
 * thread_set_thread_entry_info() - associates TSD with entry
 *   return: 0 if no error, or error code
 *   entry_p(in): thread entry
 */
int
thread_set_thread_entry_info (THREAD_ENTRY * entry_p)
{
  int r;

  r = pthread_setspecific (thread_Thread_key, (void *) entry_p);
  if (r != 0)
    {
      er_set_with_oserror (ER_ERROR_SEVERITY, ARG_FILE_LINE, ER_CSS_PTHREAD_SETSPECIFIC, 0);
      return ER_CSS_PTHREAD_SETSPECIFIC;
    }

  return r;
}

/*
 * thread_get_thread_entry_info() - retrieve TSD of its own.
 *   return: thread entry
 */
THREAD_ENTRY *
thread_get_thread_entry_info (void)
{
  void *p;

  p = pthread_getspecific (thread_Thread_key);
#if defined (SERVER_MODE)
  if (p == NULL)
    {
      p = (void *) &(cubthread::get_manager ()->get_entry ());
    }
  assert (p != NULL);
#endif
  return (THREAD_ENTRY *) p;
}
#endif /* HPUX */

/*
 * Thread Manager related functions
 *
 * Global thread manager, thread_mgr, related functions. It creates/destroys
 * TSD and takes control over actual threads, for example master, worker.
 */

/*
 * thread_is_manager_initialized() -
 *   return:
 */
int
thread_is_manager_initialized (void)
{
  return thread_Manager.initialized;
}

/*
 * thread_initialize_manager() - Create and initialize all necessary threads.
 *   return: 0 if no error, or error code
 *
 * Note: It includes a main thread, service handler etc.
 *       Some other threads like signal handler might be needed later.
 */
int
thread_initialize_manager (size_t & total_thread_count)
{
  int i, r;
  int daemon_index;
  int shutdown_sequence;
  size_t size;

  assert (NUM_NORMAL_TRANS >= 10);
  assert (thread_Manager.initialized == false);

  /* Initialize daemons */
  thread_Manager.num_daemons = THREAD_DAEMON_NUM_SINGLE_THREADS;
  size = thread_Manager.num_daemons * sizeof (THREAD_DAEMON);
  thread_Daemons = (THREAD_DAEMON *) malloc (size);
  if (thread_Daemons == NULL)
    {
      er_set (ER_ERROR_SEVERITY, ARG_FILE_LINE, ER_OUT_OF_VIRTUAL_MEMORY, 1, size);
      return ER_OUT_OF_VIRTUAL_MEMORY;
    }

  /* IMPORTANT NOTE: Daemons are shutdown in the same order as they are created here. */
  daemon_index = 0;
  shutdown_sequence = 0;

  /* Initialize check HA delay info daemon */
  thread_Daemons[daemon_index].type = THREAD_DAEMON_CHECK_HA_DELAY_INFO;
  thread_Daemons[daemon_index].daemon_monitor = &thread_Check_ha_delay_info_thread;
  thread_Daemons[daemon_index].shutdown_sequence = shutdown_sequence++;
  thread_Daemons[daemon_index++].daemon_function = thread_check_ha_delay_info_thread;

  /* Initialize log clock daemon */
  thread_Daemons[daemon_index].type = THREAD_DAEMON_LOG_CLOCK;
  thread_Daemons[daemon_index].daemon_monitor = &thread_Log_clock_thread;
  thread_Daemons[daemon_index].shutdown_sequence = shutdown_sequence++;
  thread_Daemons[daemon_index++].daemon_function = thread_log_clock_thread;

  /* Leave these five daemons at the end. These are to be shutdown latest */
  /* Initialize page buffer maintenance daemon */
  thread_Daemons[daemon_index].type = THREAD_DAEMON_PAGE_MAINTENANCE;
  thread_Daemons[daemon_index].daemon_monitor = &thread_Page_maintenance_thread;
  thread_Daemons[daemon_index].shutdown_sequence = INT_MAX - 4;
  thread_Daemons[daemon_index++].daemon_function = thread_page_buffer_maintenance_thread;

  /* Initialize page flush daemon */
  thread_Daemons[daemon_index].type = THREAD_DAEMON_PAGE_FLUSH;
  thread_Daemons[daemon_index].daemon_monitor = &thread_Page_flush_thread;
  thread_Daemons[daemon_index].shutdown_sequence = INT_MAX - 3;
  thread_Daemons[daemon_index++].daemon_function = thread_page_flush_thread;

  /* Initialize page post flush daemon */
  thread_Daemons[daemon_index].type = THREAD_DAEMON_PAGE_POST_FLUSH;
  thread_Daemons[daemon_index].daemon_monitor = &thread_Page_post_flush_thread;
  thread_Daemons[daemon_index].shutdown_sequence = INT_MAX - 2;
  thread_Daemons[daemon_index++].daemon_function = thread_page_post_flush_thread;

  /* Initialize flush control daemon */
  thread_Daemons[daemon_index].type = THREAD_DAEMON_FLUSH_CONTROL;
  thread_Daemons[daemon_index].daemon_monitor = &thread_Flush_control_thread;
  thread_Daemons[daemon_index].shutdown_sequence = INT_MAX - 1;
  thread_Daemons[daemon_index++].daemon_function = thread_flush_control_thread;

  /* Initialize log flush daemon */
  thread_Daemons[daemon_index].type = THREAD_DAEMON_LOG_FLUSH;
  thread_Daemons[daemon_index].daemon_monitor = &thread_Log_flush_thread;
  thread_Daemons[daemon_index].shutdown_sequence = INT_MAX;
  thread_Daemons[daemon_index++].daemon_function = thread_log_flush_thread;

  /* Add new daemons before page flush daemon */

  assert (daemon_index == thread_Manager.num_daemons);

#if defined(WINDOWS)
  thread_initialize_sync_object ();
#endif /* WINDOWS */

  thread_Manager.num_workers = NUM_NON_SYSTEM_TRANS * 2;

  thread_Manager.num_total = (thread_Manager.num_workers + thread_Manager.num_daemons);

  /* initialize lock-free transaction systems */
  r = lf_initialize_transaction_systems (thread_Manager.num_total + (int) cubthread::get_max_thread_count ());
  if (r != NO_ERROR)
    {
      return r;
    }

  /* allocate threads */
  thread_Manager.thread_array = new THREAD_ENTRY[thread_Manager.num_total];

  /* init worker/page flush thread/log flush thread
   * thread_mgr.thread_array[0] is used for main thread */
  for (i = 0; i < thread_Manager.num_total; i++)
    {
      thread_Manager.thread_array[i].index = i + 1;
      thread_Manager.thread_array[i].request_lock_free_transactions ();
    }

  thread_Manager.initialized = true;

  total_thread_count = thread_Manager.num_total;

  return NO_ERROR;
}

/*
 * thread_start_workers() - Boot up every threads.
 *   return: 0 if no error, or error code
 *
 * Note: All threads are set ready to execute when activation condition is
 *       satisfied.
 */
int
thread_start_workers (void)
{
  int i;
  int thread_index, r;
  THREAD_ENTRY *thread_p = NULL;
  pthread_attr_t thread_attr;
#if defined(_POSIX_THREAD_ATTR_STACKSIZE)
  size_t ts_size;
#endif /* _POSIX_THREAD_ATTR_STACKSIZE */

  assert (thread_Manager.initialized == true);

#if !defined(WINDOWS)
  r = pthread_attr_init (&thread_attr);
  if (r != 0)
    {
      er_set_with_oserror (ER_ERROR_SEVERITY, ARG_FILE_LINE, ER_CSS_PTHREAD_ATTR_INIT, 0);
      return ER_CSS_PTHREAD_ATTR_INIT;
    }

  r = pthread_attr_setdetachstate (&thread_attr, PTHREAD_CREATE_DETACHED);
  if (r != 0)
    {
      er_set_with_oserror (ER_ERROR_SEVERITY, ARG_FILE_LINE, ER_CSS_PTHREAD_ATTR_SETDETACHSTATE, 0);
      return ER_CSS_PTHREAD_ATTR_SETDETACHSTATE;
    }

#if defined(AIX)
  /* AIX's pthread is slightly different from other systems. Its performance highly depends on the pthread's scope and
   * its related kernel parameters. */
  r =
    pthread_attr_setscope (&thread_attr,
			   prm_get_bool_value (PRM_ID_PTHREAD_SCOPE_PROCESS) ? PTHREAD_SCOPE_PROCESS :
			   PTHREAD_SCOPE_SYSTEM);
#else /* AIX */
  r = pthread_attr_setscope (&thread_attr, PTHREAD_SCOPE_SYSTEM);
#endif /* AIX */
  if (r != 0)
    {
      er_set_with_oserror (ER_ERROR_SEVERITY, ARG_FILE_LINE, ER_CSS_PTHREAD_ATTR_SETSCOPE, 0);
      return ER_CSS_PTHREAD_ATTR_SETSCOPE;
    }

#if defined(_POSIX_THREAD_ATTR_STACKSIZE)
  r = pthread_attr_getstacksize (&thread_attr, &ts_size);
  if (ts_size != (size_t) prm_get_bigint_value (PRM_ID_THREAD_STACKSIZE))
    {
      r = pthread_attr_setstacksize (&thread_attr, prm_get_bigint_value (PRM_ID_THREAD_STACKSIZE));
      if (r != 0)
	{
	  er_set_with_oserror (ER_ERROR_SEVERITY, ARG_FILE_LINE, ER_CSS_PTHREAD_ATTR_SETSTACKSIZE, 0);
	  return ER_CSS_PTHREAD_ATTR_SETSTACKSIZE;
	}
    }
#endif /* _POSIX_THREAD_ATTR_STACKSIZE */
#endif /* WINDOWS */

  /* start worker thread */
  for (thread_index = 0; thread_index < thread_Manager.num_workers; thread_index++)
    {
      thread_p = &thread_Manager.thread_array[thread_index];

      r = pthread_mutex_lock (&thread_p->th_entry_lock);
      if (r != 0)
	{
	  er_set_with_oserror (ER_ERROR_SEVERITY, ARG_FILE_LINE, ER_CSS_PTHREAD_MUTEX_LOCK, 0);
	  return ER_CSS_PTHREAD_MUTEX_LOCK;
	}

      /* If win32, then "thread_attr" is ignored, else "p->thread_handle". */
      pthread_t tid = 0;	// thread id is registered in thread_worker function, so do nothing with tid
      r = pthread_create (&tid, &thread_attr, thread_worker, thread_p);
      if (r != 0)
	{
	  er_set_with_oserror (ER_ERROR_SEVERITY, ARG_FILE_LINE, ER_CSS_PTHREAD_CREATE, 0);
	  pthread_mutex_unlock (&thread_p->th_entry_lock);
	  return ER_CSS_PTHREAD_CREATE;
	}

      r = pthread_mutex_unlock (&thread_p->th_entry_lock);
      if (r != 0)
	{
	  er_set_with_oserror (ER_ERROR_SEVERITY, ARG_FILE_LINE, ER_CSS_PTHREAD_MUTEX_UNLOCK, 0);
	  return ER_CSS_PTHREAD_MUTEX_UNLOCK;
	}
    }

  for (i = 0; thread_index < thread_Manager.num_total; thread_index++, i++)
    {
      thread_Daemons[i].daemon_monitor->thread_index = thread_index;
      thread_p = &thread_Manager.thread_array[thread_index];

      r = pthread_mutex_lock (&thread_p->th_entry_lock);
      if (r != 0)
	{
	  er_set_with_oserror (ER_ERROR_SEVERITY, ARG_FILE_LINE, ER_CSS_PTHREAD_MUTEX_LOCK, 0);
	  return ER_CSS_PTHREAD_MUTEX_LOCK;
	}

      /* If win32, then "thread_attr" is ignored, else "p->thread_handle". */
      pthread_t tid = 0;	// thread id is registered in daemon_function, so do nothing with tid
      r = pthread_create (&tid, &thread_attr, thread_Daemons[i].daemon_function, thread_p);
      if (r != 0)
	{
	  er_set_with_oserror (ER_ERROR_SEVERITY, ARG_FILE_LINE, ER_CSS_PTHREAD_CREATE, 0);
	  pthread_mutex_unlock (&thread_p->th_entry_lock);
	  return ER_CSS_PTHREAD_CREATE;
	}

      r = pthread_mutex_unlock (&thread_p->th_entry_lock);
      if (r != 0)
	{
	  er_set_with_oserror (ER_ERROR_SEVERITY, ARG_FILE_LINE, ER_CSS_PTHREAD_MUTEX_UNLOCK, 0);
	  return ER_CSS_PTHREAD_MUTEX_UNLOCK;
	}
    }

  /* destroy thread_attribute */
  r = pthread_attr_destroy (&thread_attr);
  if (r != 0)
    {
      er_set_with_oserror (ER_ERROR_SEVERITY, ARG_FILE_LINE, ER_CSS_PTHREAD_ATTR_DESTROY, 0);
      return ER_CSS_PTHREAD_ATTR_DESTROY;
    }

  return NO_ERROR;
}

/*
 * thread_stop_active_workers() - Stop active work thread.
 *   return: 0 if no error, or error code
 *
 * Node: This function is invoked when system is going shut down.
 */
int
thread_stop_active_workers (unsigned short stop_phase)
{
  int i;
  int r;
  bool repeat_loop;
  THREAD_ENTRY *thread_p;
  CSS_CONN_ENTRY *conn_p;

  assert (thread_Manager.initialized == true);

  if (stop_phase == THREAD_STOP_WORKERS_EXCEPT_LOGWR)
    {
      css_block_all_active_conn (stop_phase);
    }

loop:
  for (i = 0; i < thread_Manager.num_workers; i++)
    {
      thread_p = &thread_Manager.thread_array[i];

      conn_p = thread_p->conn_entry;
      if ((stop_phase == THREAD_STOP_LOGWR && conn_p == NULL) || (conn_p && conn_p->stop_phase != stop_phase))
	{
	  continue;
	}

      if (thread_p->tran_index != -1)
	{
	  if (stop_phase == THREAD_STOP_WORKERS_EXCEPT_LOGWR)
	    {
	      logtb_set_tran_index_interrupt (NULL, thread_p->tran_index, 1);
	    }

	  if (thread_p->status == TS_WAIT && logtb_is_current_active (thread_p))
	    {
	      if (stop_phase == THREAD_STOP_WORKERS_EXCEPT_LOGWR)
		{
		  thread_lock_entry (thread_p);

		  /* The worker thread may have been waked up by others. Check it again. */
		  if (thread_p->tran_index != -1 && thread_p->status == TS_WAIT && thread_p->lockwait == NULL
		      && thread_p->check_interrupt == true)
		    {
		      thread_p->interrupted = true;
		      thread_wakeup_already_had_mutex (thread_p, THREAD_RESUME_DUE_TO_INTERRUPT);
		    }

		  thread_unlock_entry (thread_p);
		}
	      else if (stop_phase == THREAD_STOP_LOGWR)
		{
		  /* 
		   * we can only wakeup LWT when waiting on THREAD_LOGWR_SUSPENDED.
		   */
		  r = thread_check_suspend_reason_and_wakeup (thread_p, THREAD_RESUME_DUE_TO_INTERRUPT,
							      THREAD_LOGWR_SUSPENDED);
		  if (r == NO_ERROR)
		    {
		      thread_p->interrupted = true;
		    }
		}
	    }
	}
    }

  thread_sleep (50);		/* 50 msec */

  lock_force_timeout_lock_wait_transactions (stop_phase);

  /* Signal for blocked on job queue */
  /* css_broadcast_shutdown_thread(); */

  repeat_loop = false;
  for (i = 0; i < thread_Manager.num_workers; i++)
    {
      thread_p = &thread_Manager.thread_array[i];

      conn_p = thread_p->conn_entry;
      if ((stop_phase == THREAD_STOP_LOGWR && conn_p == NULL) || (conn_p && conn_p->stop_phase != stop_phase))
	{
	  continue;
	}

      if (thread_p->status != TS_FREE)
	{
	  repeat_loop = true;
	}
    }

  if (repeat_loop)
    {
      if (css_is_shutdown_timeout_expired ())
	{
#if CUBRID_DEBUG
	  logtb_dump_trantable (NULL, stderr);
#endif
	  er_log_debug (ARG_FILE_LINE, "thread_stop_active_workers: _exit(0)\n");
	  /* exit process after some tries */
	  _exit (0);
	}

      goto loop;
    }

  /* 
   * we must not block active connection before terminating log writer thread.
   */
  if (stop_phase == THREAD_STOP_LOGWR)
    {
      css_block_all_active_conn (stop_phase);
    }

  return NO_ERROR;
}

/*
 * thread_wakeup_daemon_thread() -
 *
 */
static void
thread_wakeup_daemon_thread (DAEMON_THREAD_MONITOR * daemon_monitor)
{
  int rv;

  rv = pthread_mutex_lock (&daemon_monitor->lock);
  pthread_cond_signal (&daemon_monitor->cond);
  pthread_mutex_unlock (&daemon_monitor->lock);
}

/*
 * thread_stop_daemon() -
 *
 */
static void
thread_stop_daemon (DAEMON_THREAD_MONITOR * daemon_monitor)
{
  THREAD_ENTRY *thread_p;

  thread_p = &thread_Manager.thread_array[daemon_monitor->thread_index];
  thread_p->shutdown = true;

  while (thread_p->status != TS_DEAD)
    {
      thread_wakeup_daemon_thread (daemon_monitor);

      if (css_is_shutdown_timeout_expired ())
	{
	  er_log_debug (ARG_FILE_LINE, "thread_stop_daemon(%d): _exit(0)\n", daemon_monitor->thread_index);
	  /* exit process after some tries */
	  _exit (0);
	}
      thread_sleep (10);	/* 10 msec */
    }
}

/*
 * thread_compare_shutdown_sequence_of_daemon () -
 *   return: p1 - p2
 *   p1(in): daemon thread 1
 *   p2(in): daemon thread 2
 */
static int
thread_compare_shutdown_sequence_of_daemon (const void *p1, const void *p2)
{
  THREAD_DAEMON *daemon1, *daemon2;

  daemon1 = (THREAD_DAEMON *) p1;
  daemon2 = (THREAD_DAEMON *) p2;

  return daemon1->shutdown_sequence - daemon2->shutdown_sequence;
}

/*
 * thread_stop_active_daemons() - Stop active daemon threads
 *   return: NO_ERROR
 */
int
thread_stop_active_daemons (void)
{
  int i;

  for (i = 0; i < thread_Manager.num_daemons; i++)
    {
      assert ((i == 0) || (thread_Daemons[i - 1].shutdown_sequence < thread_Daemons[i].shutdown_sequence));

      thread_stop_daemon (thread_Daemons[i].daemon_monitor);
    }

  return NO_ERROR;
}

/*
 * thread_kill_all_workers() - Signal all worker threads to exit.
 *   return: 0 if no error, or error code
 */
int
thread_kill_all_workers (void)
{
  int i;
  bool repeat_loop;
  THREAD_ENTRY *thread_p;

  for (i = 0; i < thread_Manager.num_workers; i++)
    {
      thread_p = &thread_Manager.thread_array[i];
      thread_p->interrupted = true;
      thread_p->shutdown = true;
    }

loop:

  /* Signal for blocked on job queue */
  css_broadcast_shutdown_thread ();

  repeat_loop = false;
  for (i = 0; i < thread_Manager.num_workers; i++)
    {
      thread_p = &thread_Manager.thread_array[i];
      if (thread_p->status != TS_DEAD)
	{
	  if (thread_p->status == TS_FREE && thread_p->resume_status == THREAD_JOB_QUEUE_SUSPENDED)
	    {
	      /* Defence code of a bug. wake up a thread which is not in the list of Job queue, but is waiting for a
	       * job. */
	      thread_wakeup (thread_p, THREAD_RESUME_DUE_TO_SHUTDOWN);
	    }
	  repeat_loop = true;
	}
    }

  if (repeat_loop)
    {
      if (css_is_shutdown_timeout_expired ())
	{
#if CUBRID_DEBUG
	  xlogtb_dump_trantable (NULL, stderr);
#endif
	  er_log_debug (ARG_FILE_LINE, "thread_kill_all_workers: _exit(0)\n");
	  /* exit process after some tries */
	  _exit (0);
	}
      thread_sleep (1000);	/* 1000 msec */
      goto loop;
    }

  return NO_ERROR;
}

/*
 * thread_final_manager() -
 *   return: void
 */
void
thread_final_manager (void)
{
  /* *INDENT-OFF* */
  delete [] thread_Manager.thread_array;
  thread_Manager.thread_array = NULL;
  /* *INDENT-ON* */

  free_and_init (thread_Daemons);

  lf_destroy_transaction_systems ();

#ifndef HPUX
  pthread_key_delete (thread_Thread_key);
#endif /* not HPUX */
}

static void
thread_initialize_daemon_monitor (DAEMON_THREAD_MONITOR * monitor)
{
  assert (monitor != NULL);

  monitor->thread_index = 0;
  monitor->is_available = false;
  monitor->is_running = false;
  monitor->nrequestors = 0;
  pthread_mutex_init (&monitor->lock, NULL);
  pthread_cond_init (&monitor->cond, NULL);
}

/*
 * thread_return_transaction_entry() - return previously requested entries
 *   return: error code
 *   entry_p(in): thread entry
 */
int
thread_return_transaction_entry (THREAD_ENTRY * entry_p)
{
  int i, error = NO_ERROR;

  for (i = 0; i < THREAD_TS_COUNT; i++)
    {
      if (entry_p->tran_entries[i] != NULL)
	{
	  error = lf_tran_return_entry (entry_p->tran_entries[i]);
	  if (error != NO_ERROR)
	    {
	      break;
	    }
	  entry_p->tran_entries[i] = NULL;
	}
    }
  return error;
}

/*
 * thread_return_all_transactions_entries() - return previously requested entries for all transactions
 *   return:
 */
int
thread_return_all_transactions_entries (void)
{
  int error = NO_ERROR;

  if (!thread_Manager.initialized)
    {
      return NO_ERROR;
    }

  for (THREAD_ENTRY * entry_iter = thread_iterate (NULL); entry_iter != NULL; entry_iter = thread_iterate (entry_iter))
    {
      error = thread_return_transaction_entry (entry_iter);
      if (error != NO_ERROR)
	{
	  assert (false);
	  break;
	}
    }

  return error;
}

/*
 * thread_print_entry_info() -
 *   return: void
 *   thread_p(in):
 */
void
thread_print_entry_info (THREAD_ENTRY * thread_p)
{
  fprintf (stderr, "THREAD_ENTRY(tid(%ld),client_id(%d),tran_index(%d),rid(%d),status(%d))\n",
	   thread_p->get_posix_id (), thread_p->client_id, thread_p->tran_index, thread_p->rid, thread_p->status);

  if (thread_p->conn_entry != NULL)
    {
      css_print_conn_entry_info (thread_p->conn_entry);
    }

  fflush (stderr);
}

/*
 * Thread entry related functions
 * Information retrieval modules.
 * Inter thread synchronization modules.
 */

/*
 * thread_find_entry_by_tran_index_except_me() -
 *   return:
 *   tran_index(in):
 */
THREAD_ENTRY *
thread_find_entry_by_tran_index_except_me (int tran_index)
{
  for (THREAD_ENTRY * thread_p = thread_iterate (NULL); thread_p != NULL; thread_p = thread_iterate (thread_p))
    {
      if (thread_p->tran_index == tran_index && !thread_p->is_on_current_thread ())
	{
	  return thread_p;
	}
    }
  return NULL;
}

/*
 * thread_find_entry_by_tran_index() -
 *   return:
 *   tran_index(in):
 */
THREAD_ENTRY *
thread_find_entry_by_tran_index (int tran_index)
{
  // todo: is this safe? afaik, we could have multiple threads for same transaction
  for (THREAD_ENTRY * thread_p = thread_iterate (NULL); thread_p != NULL; thread_p = thread_iterate (thread_p))
    {
      if (thread_p->tran_index == tran_index)
	{
	  return thread_p;
	}
    }
  return NULL;
}

/*
 * thread_get_current_entry_index() -
 *   return:
 */
int
thread_get_current_entry_index (void)
{
  THREAD_ENTRY *thread_p;

  thread_p = thread_get_thread_entry_info ();
  assert (thread_p != NULL);

  return thread_p->index;
}

/*
 * thread_get_current_session_id () - get session id for current thread
 *   return: session id
 */
SESSION_ID
thread_get_current_session_id (void)
{
  THREAD_ENTRY *thread_p;

  thread_p = thread_get_thread_entry_info ();
  assert (thread_p != NULL);

  if (thread_p->conn_entry == NULL)
    {
      return 0;
    }
  return thread_p->conn_entry->session_id;
}

/*
 * thread_get_current_tran_index() - get transaction index if current
 *                                       thread
 *   return:
 */
int
thread_get_current_tran_index (void)
{
  THREAD_ENTRY *thread_p;

  thread_p = thread_get_thread_entry_info ();
  assert (thread_p != NULL);

  return thread_p->tran_index;
}

/*
 * thread_set_current_tran_index() -
 *   return: void
 *   tran_index(in):
 */
void
thread_set_current_tran_index (THREAD_ENTRY * thread_p, int tran_index)
{
  if (thread_p == NULL)
    {
      thread_p = thread_get_thread_entry_info ();
    }

  assert (thread_p != NULL);

  thread_p->tran_index = tran_index;
}

#if defined (ENABLE_UNUSED_FUNCTION)
void
thread_set_tran_index (THREAD_ENTRY * thread_p, int tran_index)
{
  if (thread_p == NULL)
    {
      thread_set_current_tran_index (thread_p, tran_index);
    }
  else
    {
      thread_p->tran_index = tran_index;
    }
}
#endif /* ENABLE_UNUSED_FUNCTION */

/*
 * thread_get_current_conn_entry() -
 *   return:
 */
CSS_CONN_ENTRY *
thread_get_current_conn_entry (void)
{
  THREAD_ENTRY *thread_p;

  thread_p = thread_get_thread_entry_info ();
  assert (thread_p != NULL);

  return thread_p->conn_entry;
}

/*
 * thread_lock_entry() -
 *   return:
 *   thread_p(in):
 */
int
thread_lock_entry (THREAD_ENTRY * thread_p)
{
  int r;

  if (thread_p == NULL)
    {
      assert (thread_p != NULL);	/* expects callers pass thread handle */
      thread_p = thread_get_thread_entry_info ();
    }
  assert (thread_p != NULL);

  r = pthread_mutex_lock (&thread_p->th_entry_lock);
  if (r != 0)
    {
      er_set_with_oserror (ER_ERROR_SEVERITY, ARG_FILE_LINE, ER_CSS_PTHREAD_MUTEX_LOCK, 0);
      return ER_CSS_PTHREAD_MUTEX_LOCK;
    }

  return r;
}

/*
 * thread_unlock_entry() -
 *   return:
 *   thread_p(in):
 */
int
thread_unlock_entry (THREAD_ENTRY * thread_p)
{
  int r;

  if (thread_p == NULL)
    {
      assert (thread_p != NULL);	/* expects callers pass thread handle */
      thread_p = thread_get_thread_entry_info ();
    }
  assert (thread_p != NULL);

  r = pthread_mutex_unlock (&thread_p->th_entry_lock);
  if (r != 0)
    {
      er_set_with_oserror (ER_ERROR_SEVERITY, ARG_FILE_LINE, ER_CSS_PTHREAD_MUTEX_UNLOCK, 0);
      return ER_CSS_PTHREAD_MUTEX_UNLOCK;
    }

  return r;
}

/*
 * thread_suspend_wakeup_and_unlock_entry() -
 *   return:
 *   thread_p(in):
 *   suspended_reason(in):
 *
 * Note: this function must be called by current thread
 *       also, the lock must have already been acquired.
 */
int
thread_suspend_wakeup_and_unlock_entry (THREAD_ENTRY * thread_p, int suspended_reason)
{
  int r;
  int old_status;

  TSC_TICKS start_tick, end_tick;
  TSCTIMEVAL tv_diff;

  assert (thread_p->status == TS_RUN || thread_p->status == TS_CHECK);
  old_status = thread_p->status;
  thread_p->status = TS_WAIT;

  thread_p->resume_status = suspended_reason;

  if (thread_p->event_stats.trace_slow_query == true)
    {
      tsc_getticks (&start_tick);
    }

  r = pthread_cond_wait (&thread_p->wakeup_cond, &thread_p->th_entry_lock);
  if (r != 0)
    {
      er_set_with_oserror (ER_ERROR_SEVERITY, ARG_FILE_LINE, ER_CSS_PTHREAD_COND_WAIT, 0);
      return ER_CSS_PTHREAD_COND_WAIT;
    }

  if (thread_p->event_stats.trace_slow_query == true)
    {
      tsc_getticks (&end_tick);
      tsc_elapsed_time_usec (&tv_diff, end_tick, start_tick);

      if (suspended_reason == THREAD_LOCK_SUSPENDED)
	{
	  TSC_ADD_TIMEVAL (thread_p->event_stats.lock_waits, tv_diff);
	}
      else if (suspended_reason == THREAD_PGBUF_SUSPENDED)
	{
	  TSC_ADD_TIMEVAL (thread_p->event_stats.latch_waits, tv_diff);
	}
    }

  thread_p->status = old_status;

  r = pthread_mutex_unlock (&thread_p->th_entry_lock);
  if (r != 0)
    {
      er_set_with_oserror (ER_ERROR_SEVERITY, ARG_FILE_LINE, ER_CSS_PTHREAD_MUTEX_UNLOCK, 0);
      return ER_CSS_PTHREAD_MUTEX_UNLOCK;
    }

  return NO_ERROR;
}

/*
 * thread_suspend_timeout_wakeup_and_unlock_entry() -
 *   return:
 *   thread_p(in):
 *   time_p(in):
 *   suspended_reason(in):
 */
int
thread_suspend_timeout_wakeup_and_unlock_entry (THREAD_ENTRY * thread_p, struct timespec *time_p, int suspended_reason)
{
  int r;
  int old_status;
  int error = NO_ERROR;

  assert (thread_p->status == TS_RUN || thread_p->status == TS_CHECK);
  old_status = thread_p->status;
  thread_p->status = TS_WAIT;

  thread_p->resume_status = suspended_reason;

  r = pthread_cond_timedwait (&thread_p->wakeup_cond, &thread_p->th_entry_lock, time_p);

  if (r != 0 && r != ETIMEDOUT)
    {
      er_set_with_oserror (ER_ERROR_SEVERITY, ARG_FILE_LINE, ER_CSS_PTHREAD_COND_TIMEDWAIT, 0);
      return ER_CSS_PTHREAD_COND_TIMEDWAIT;
    }

  if (r == ETIMEDOUT)
    {
      error = ER_CSS_PTHREAD_COND_TIMEDOUT;
    }

  thread_p->status = old_status;

  r = pthread_mutex_unlock (&thread_p->th_entry_lock);
  if (r != 0)
    {
      er_set_with_oserror (ER_ERROR_SEVERITY, ARG_FILE_LINE, ER_CSS_PTHREAD_MUTEX_UNLOCK, 0);
      return ER_CSS_PTHREAD_MUTEX_UNLOCK;
    }

  return error;
}

/*
 * thread_wakeup_internal () -
 *   return:
 *   thread_p(in/out):
 *   resume_reason:
 */
static int
thread_wakeup_internal (THREAD_ENTRY * thread_p, int resume_reason, bool had_mutex)
{
  int r = NO_ERROR;

  if (had_mutex == false)
    {
      r = thread_lock_entry (thread_p);
      if (r != 0)
	{
	  return r;
	}
    }

  r = pthread_cond_signal (&thread_p->wakeup_cond);
  if (r != 0)
    {
      er_set_with_oserror (ER_ERROR_SEVERITY, ARG_FILE_LINE, ER_CSS_PTHREAD_COND_SIGNAL, 0);
      if (had_mutex == false)
	{
	  thread_unlock_entry (thread_p);
	}
      return ER_CSS_PTHREAD_COND_SIGNAL;
    }

  thread_p->resume_status = resume_reason;

  if (had_mutex == false)
    {
      r = thread_unlock_entry (thread_p);
    }

  return r;
}

/*
 * thread_check_suspend_reason_and_wakeup_internal () -
 *   return:
 *   thread_p(in):
 *   resume_reason:
 *   suspend_reason:
 *   had_mutex:
 */
static int
thread_check_suspend_reason_and_wakeup_internal (THREAD_ENTRY * thread_p, int resume_reason, int suspend_reason,
						 bool had_mutex)
{
  int r = NO_ERROR;

  if (had_mutex == false)
    {
      r = thread_lock_entry (thread_p);
      if (r != 0)
	{
	  return r;
	}
    }

  if (thread_p->resume_status != suspend_reason)
    {
      r = thread_unlock_entry (thread_p);
      return (r == NO_ERROR) ? ER_FAILED : r;
    }

  r = pthread_cond_signal (&thread_p->wakeup_cond);
  if (r != 0)
    {
      er_set_with_oserror (ER_ERROR_SEVERITY, ARG_FILE_LINE, ER_CSS_PTHREAD_COND_SIGNAL, 0);
      thread_unlock_entry (thread_p);
      return ER_CSS_PTHREAD_COND_SIGNAL;
    }

  thread_p->resume_status = resume_reason;

  r = thread_unlock_entry (thread_p);

  return r;
}


/*
 * thread_wakeup () -
 *   return:
 *   thread_p(in/out):
 *   resume_reason:
 */
int
thread_wakeup (THREAD_ENTRY * thread_p, int resume_reason)
{
  return thread_wakeup_internal (thread_p, resume_reason, false);
}

int
thread_check_suspend_reason_and_wakeup (THREAD_ENTRY * thread_p, int resume_reason, int suspend_reason)
{
  return thread_check_suspend_reason_and_wakeup_internal (thread_p, resume_reason, suspend_reason, false);
}

/*
 * thread_wakeup_already_had_mutex () -
 *   return:
 *   thread_p(in/out):
 *   resume_reason:
 */
int
thread_wakeup_already_had_mutex (THREAD_ENTRY * thread_p, int resume_reason)
{
  return thread_wakeup_internal (thread_p, resume_reason, true);
}

/*
 * thread_wakeup_with_tran_index() -
 *   return:
 *   tran_index(in):
 */
int
thread_wakeup_with_tran_index (int tran_index, int resume_reason)
{
  THREAD_ENTRY *thread_p;
  int r = NO_ERROR;

  thread_p = thread_find_entry_by_tran_index_except_me (tran_index);
  if (thread_p == NULL)
    {
      return r;
    }

  r = thread_wakeup (thread_p, resume_reason);

  return r;
}

/*
 * thread_suspend_with_other_mutex() -
 *   return: 0 if no error, or error code
 *   thread_p(in):
 *   mutex_p():
 *   timeout(in):
 *   to(in):
 *   suspended_reason(in):
 */
int
thread_suspend_with_other_mutex (THREAD_ENTRY * thread_p, pthread_mutex_t * mutex_p, int timeout, struct timespec *to,
				 int suspended_reason)
{
  int r;
  int old_status;
  int error = NO_ERROR;

  assert (thread_p != NULL);
  old_status = thread_p->status;

  r = pthread_mutex_lock (&thread_p->th_entry_lock);
  if (r != NO_ERROR)
    {
      er_set_with_oserror (ER_ERROR_SEVERITY, ARG_FILE_LINE, ER_CSS_PTHREAD_MUTEX_LOCK, 0);
      return ER_CSS_PTHREAD_MUTEX_LOCK;
    }

  thread_p->status = TS_WAIT;
  thread_p->resume_status = suspended_reason;

  r = pthread_mutex_unlock (&thread_p->th_entry_lock);
  if (r != NO_ERROR)
    {
      er_set_with_oserror (ER_ERROR_SEVERITY, ARG_FILE_LINE, ER_CSS_PTHREAD_MUTEX_UNLOCK, 0);
      return ER_CSS_PTHREAD_MUTEX_UNLOCK;
    }

  if (timeout == INF_WAIT)
    {
      r = pthread_cond_wait (&thread_p->wakeup_cond, mutex_p);
    }
  else
    {
      r = pthread_cond_timedwait (&thread_p->wakeup_cond, mutex_p, to);
    }

  /* we should restore thread's status */
  if (r != NO_ERROR)
    {
      error = (r == ETIMEDOUT) ? ER_CSS_PTHREAD_COND_TIMEDOUT : ER_CSS_PTHREAD_COND_WAIT;
      if (timeout == INF_WAIT || r != ETIMEDOUT)
	{
	  er_set_with_oserror (ER_ERROR_SEVERITY, ARG_FILE_LINE, error, 0);
	}
    }

  r = pthread_mutex_lock (&thread_p->th_entry_lock);
  if (r != NO_ERROR)
    {
      er_set_with_oserror (ER_ERROR_SEVERITY, ARG_FILE_LINE, ER_CSS_PTHREAD_MUTEX_LOCK, 0);
      return ER_CSS_PTHREAD_MUTEX_LOCK;
    }

  thread_p->status = old_status;

  r = pthread_mutex_unlock (&thread_p->th_entry_lock);
  if (r != NO_ERROR)
    {
      er_set_with_oserror (ER_ERROR_SEVERITY, ARG_FILE_LINE, ER_CSS_PTHREAD_MUTEX_UNLOCK, 0);
      return ER_CSS_PTHREAD_MUTEX_UNLOCK;
    }

  return error;
}

/*
 * thread_sleep() - Halts the currently running thread for <milliseconds>
 *   return: void
 *   milliseconds(in): The number of milliseconds for the thread to sleep
 *
 *  Note: Used to temporarly halt the current process.
 */
void
thread_sleep (double milliseconds)
{
#if defined(WINDOWS)
  Sleep ((int) milliseconds);
#else /* WINDOWS */
  struct timeval to;

  to.tv_sec = (int) (milliseconds / 1000);
  to.tv_usec = ((int) (milliseconds * 1000)) % 1000000;

  select (0, NULL, NULL, NULL, &to);
#endif /* WINDOWS */
}

#if defined(ENABLE_UNUSED_FUNCTION)
/*
 * thread_exit() - The program will exit.
 *   return: void
 *   exit_id(in): an integer argument to be returned as the exit value.
 */
void
thread_exit (int exit_id)
{
  UINTPTR thread_exit_id = exit_id;

  THREAD_EXIT (thread_exit_id);
}
#endif

/*
 * thread_get_client_id() - returns the unique client identifier
 *   return: returns the unique client identifier, on error, returns -1
 *
 * Note: WARN: this function doesn't lock on thread_entry
 */
int
thread_get_client_id (THREAD_ENTRY * thread_p)
{
  CSS_CONN_ENTRY *conn_p;

  if (thread_p == NULL)
    {
      thread_p = thread_get_thread_entry_info ();
    }

  assert (thread_p != NULL);

  conn_p = thread_p->conn_entry;
  if (conn_p != NULL)
    {
      return conn_p->client_id;
    }
  else
    {
      return -1;
    }
}

/*
 * thread_get_comm_request_id() - returns the request id that started the current thread
 *   return: returns the comm system request id for the client request that
 *           started the thread. On error, returns -1
 *
 * Note: WARN: this function doesn't lock on thread_entry
 */
unsigned int
thread_get_comm_request_id (THREAD_ENTRY * thread_p)
{
  if (thread_p == NULL)
    {
      thread_p = thread_get_thread_entry_info ();
    }

  assert (thread_p != NULL);

  return thread_p->rid;
}

#if defined (ENABLE_UNUSED_FUNCTION)
/*
 * thread_set_comm_request_id() - sets the comm system request id to the client request
  *                     that started the thread
 *   return: void
 *   request_id(in): the comm request id to save for thread_get_comm_request_id
 *
 * Note: WARN: this function doesn't lock on thread_entry
 */
void
thread_set_comm_request_id (unsigned int request_id)
{
  THREAD_ENTRY *thread_p;

  thread_p = thread_get_thread_entry_info ();
  assert (thread_p != NULL);

  thread_p->rid = request_id;
}
#endif /* ENABLE_UNUSED_FUNCTION */

bool
thread_belongs_to (THREAD_ENTRY * thread_p, int tran_index, int client_id)
{
  CSS_CONN_ENTRY *conn_p;
  bool does_belong = false;

  (void) pthread_mutex_lock (&thread_p->tran_index_lock);
  if (!thread_p->is_on_current_thread () && thread_p->status != TS_DEAD && thread_p->status != TS_FREE
      && thread_p->status != TS_CHECK)
    {
      conn_p = thread_p->conn_entry;
      if (tran_index == NULL_TRAN_INDEX)
	{
	  // exact match client ID is required
	  does_belong = conn_p != NULL && conn_p->client_id == client_id;
	}
      else if (tran_index == thread_p->tran_index)
	{
	  // match client ID or null connection
	  does_belong = conn_p == NULL || conn_p->client_id == client_id;
	}
    }
  pthread_mutex_unlock (&thread_p->tran_index_lock);
  return does_belong;
}

/*
 * thread_has_threads() - check if any thread is processing job of transaction
 *                          tran_index
 *   return:
 *   tran_index(in):
 *   client_id(in):
 *
 * Note: WARN: this function doesn't lock thread_mgr
 */
int
thread_has_threads (THREAD_ENTRY * caller, int tran_index, int client_id)
{
  int n = 0;

  for (THREAD_ENTRY * thread_p = thread_Manager.thread_array;
       thread_p < thread_Manager.thread_array + thread_Manager.num_workers; thread_p++)
    {
      if (thread_p == caller)
	{
	  continue;
	}
      if (thread_belongs_to (thread_p, tran_index, client_id))
	{
	  n++;
	}
    }

  return n;
}

/*
 * thread_get_info_threads() - get statistics of threads
 *   return: void
 *   num_total_threads(out):
 *   num_worker_threads(out):
 *   num_free_threads(out):
 *   num_suspended_threads(out):
 *
 * Note: Find the number of threads, number of suspended threads, and maximum
 *       of threads that can be created.
 *       WARN: this function doesn't lock threadmgr
 */
void
thread_get_info_threads (int *num_total_threads, int *num_worker_threads, int *num_free_threads,
			 int *num_suspended_threads)
{
  THREAD_ENTRY *thread_p = NULL;

  if (num_total_threads)
    {
      *num_total_threads = thread_num_total_threads ();
    }
  if (num_worker_threads)
    {
      *num_worker_threads = thread_num_worker_threads ();
    }
  if (num_free_threads)
    {
      *num_free_threads = 0;
    }
  if (num_suspended_threads)
    {
      *num_suspended_threads = 0;
    }
  if (num_free_threads || num_suspended_threads)
    {
      for (thread_p = thread_iterate (NULL); thread_p != NULL; thread_p = thread_iterate (thread_p))
	{
	  if (num_free_threads && thread_p->status == TS_FREE)
	    {
	      (*num_free_threads)++;
	    }
	  if (num_suspended_threads && thread_p->status == TS_WAIT)
	    {
	      (*num_suspended_threads)++;
	    }
	}
    }
}

int
thread_num_worker_threads (void)
{
  return thread_Manager.num_workers;
}

int
thread_num_total_threads (void)
{
  return thread_Manager.num_total + (int) cubthread::get_max_thread_count ();
}

/*
 * thread_dump_threads() - dump all thread
 *   return: void
 *
 * Note: for debug
 *       WARN: this function doesn't lock threadmgr
 */
void
thread_dump_threads (void)
{
  const char *status[] = { "dead", "free", "run", "wait", "check" };
  THREAD_ENTRY *thread_p;

  for (thread_p = thread_iterate (cubthread::get_main_entry ()); thread_p != NULL; thread_p = thread_iterate (thread_p))
    {
      fprintf (stderr, "thread %d(tid(%ld),client_id(%d),tran_index(%d),rid(%d),status(%s),interrupt(%d))\n",
	       thread_p->index, thread_p->get_posix_id (), thread_p->client_id, thread_p->tran_index, thread_p->rid,
	       status[thread_p->status], thread_p->interrupted);

      (void) thread_rc_track_dump_all (thread_p, stderr);
    }

  fflush (stderr);
}

/*
 * css_get_private_heap () -
 *   return:
 *   thread_p(in):
 */
HL_HEAPID
css_get_private_heap (THREAD_ENTRY * thread_p)
{
  if (thread_p == NULL)
    {
      thread_p = thread_get_thread_entry_info ();
    }

  assert (thread_p != NULL);

  return thread_p->private_heap_id;
}

/*
 * css_set_private_heap() -
 *   return:
 *   thread_p(in):
 *   heap_id(in):
 */
HL_HEAPID
css_set_private_heap (THREAD_ENTRY * thread_p, HL_HEAPID heap_id)
{
  HL_HEAPID old_heap_id = 0;

  if (thread_p == NULL)
    {
      thread_p = thread_get_thread_entry_info ();
    }

  assert (thread_p != NULL);

  old_heap_id = thread_p->private_heap_id;
  thread_p->private_heap_id = heap_id;

  return old_heap_id;
}

/*
 * css_get_cnv_adj_buffer() -
 *   return:
 *   idx(in):
 */
ADJ_ARRAY *
css_get_cnv_adj_buffer (int idx)
{
  THREAD_ENTRY *thread_p;

  thread_p = thread_get_thread_entry_info ();
  assert (thread_p != NULL);

  return thread_p->cnv_adj_buffer[idx];
}

/*
 * css_set_cnv_adj_buffer() -
 *   return: void
 *   idx(in):
 *   buffer_p(in):
 */
void
css_set_cnv_adj_buffer (int idx, ADJ_ARRAY * buffer_p)
{
  THREAD_ENTRY *thread_p;

  thread_p = thread_get_thread_entry_info ();
  assert (thread_p != NULL);

  thread_p->cnv_adj_buffer[idx] = buffer_p;
}

/*
 * thread_set_sort_stats_active() -
 *   return:
 *   flag(in):
 */
bool
thread_set_sort_stats_active (THREAD_ENTRY * thread_p, bool flag)
{
  bool old_val = false;

  if (BO_IS_SERVER_RESTARTED ())
    {
      if (thread_p == NULL)
	{
	  thread_p = thread_get_thread_entry_info ();
	}

      old_val = thread_p->sort_stats_active;
      thread_p->sort_stats_active = flag;
    }

  return old_val;
}

/*
 * thread_get_tran_entry () - get specific lock free transaction entry
 *   returns: transaction entry or NULL on error
 *   thread_p(in): thread entry or NULL for current thread
 *   entry(in): transaction entry index
 */
LF_TRAN_ENTRY *
thread_get_tran_entry (THREAD_ENTRY * thread_p, int entry_idx)
{
  if (thread_p == NULL)
    {
      thread_p = thread_get_thread_entry_info ();
    }

  assert_release (thread_p != NULL);

  if (entry_idx >= 0 && entry_idx < THREAD_TS_LAST)
    {
      return thread_p->tran_entries[entry_idx];
    }
  else
    {
      assert (false);
      return NULL;
    }
}

/*
 * thread_get_sort_stats_active() -
 *   return:
 */
bool
thread_get_sort_stats_active (THREAD_ENTRY * thread_p)
{
  bool ret_val = false;

  if (BO_IS_SERVER_RESTARTED ())
    {
      if (thread_p == NULL)
	{
	  thread_p = thread_get_thread_entry_info ();
	}

      ret_val = thread_p->sort_stats_active;
    }

  return ret_val;
}

/*
 * thread_set_check_interrupt() -
 *   return:
 *   flag(in):
 */
bool
thread_set_check_interrupt (THREAD_ENTRY * thread_p, bool flag)
{
  bool old_val = true;

  if (BO_IS_SERVER_RESTARTED ())
    {
      if (thread_p == NULL)
	{
	  thread_p = thread_get_thread_entry_info ();
	}

      /* safe guard: vacuum workers should not check for interrupt */
      assert (flag == false || !VACUUM_IS_THREAD_VACUUM (thread_p));
      old_val = thread_p->check_interrupt;
      thread_p->check_interrupt = flag;
    }

  return old_val;
}

/*
 * thread_get_check_interrupt() -
 *   return:
 */
bool
thread_get_check_interrupt (THREAD_ENTRY * thread_p)
{
  bool ret_val = true;

  if (BO_IS_SERVER_RESTARTED ())
    {
      if (thread_p == NULL)
	{
	  thread_p = thread_get_thread_entry_info ();
	}

      ret_val = thread_p->check_interrupt;
    }

  return ret_val;
}

/*
 * thread_worker() - Dequeue request from job queue and then call handler
 *                       function
 *   return:
 *   arg_p(in):
 */
THREAD_RET_T THREAD_CALLING_CONVENTION
thread_worker (void *arg_p)
{
#if !defined(HPUX)
  THREAD_ENTRY *tsd_ptr;
#endif /* !HPUX */
  CSS_JOB_ENTRY *job_entry_p;
  CSS_THREAD_FN handler_func;
  CSS_THREAD_ARG handler_func_arg;
  int jobq_index;
  int rv;

  tsd_ptr = (THREAD_ENTRY *) arg_p;

  /* wait until THREAD_CREATE() finish */
  rv = pthread_mutex_lock (&tsd_ptr->th_entry_lock);
  pthread_mutex_unlock (&tsd_ptr->th_entry_lock);

  thread_set_thread_entry_info (tsd_ptr);	/* save TSD */
  tsd_ptr->type = TT_WORKER;	/* not defined yet */
  tsd_ptr->status = TS_FREE;	/* set thread stat as free */
  tsd_ptr->register_id ();

  tsd_ptr->get_error_context ().register_thread_local ();

  /* during server is active */
  while (!tsd_ptr->shutdown)
    {
      er_stack_clearall ();
      er_clear ();

      job_entry_p = css_get_new_job ();	/* get new job entry */
      if (job_entry_p == NULL)
	{
	  /* if there was no job to process */
	  pthread_mutex_unlock (&tsd_ptr->tran_index_lock);
	  continue;
	}

#ifdef _TRACE_THREADS_
      CSS_TRACE4 ("processing job_entry(%p, %p, %p)\n", job_entry_p->conn_entry, job_entry_p->func, job_entry_p->arg);
#endif /* _TRACE_THREADS_ */

      /* set tsd_ptr information */
      tsd_ptr->conn_entry = job_entry_p->conn_entry;
      if (tsd_ptr->conn_entry != NULL && tsd_ptr->conn_entry->session_p != NULL)
	{
	  tsd_ptr->private_lru_index = session_get_private_lru_idx (tsd_ptr->conn_entry->session_p);
	}
      else
	{
	  tsd_ptr->private_lru_index = -1;
	}

      tsd_ptr->status = TS_RUN;	/* set thread status as running */

      handler_func = job_entry_p->func;
      handler_func_arg = job_entry_p->arg;
      jobq_index = job_entry_p->jobq_index;

      css_incr_job_queue_counter (jobq_index, handler_func);

      css_free_job_entry (job_entry_p);

      handler_func (tsd_ptr, handler_func_arg);	/* invoke request handler */

      /* reset tsd_ptr information */
      tsd_ptr->conn_entry = NULL;
      tsd_ptr->status = TS_FREE;

      css_decr_job_queue_counter (jobq_index, handler_func);

      rv = pthread_mutex_lock (&tsd_ptr->tran_index_lock);
      tsd_ptr->tran_index = -1;
      pthread_mutex_unlock (&tsd_ptr->tran_index_lock);
      tsd_ptr->check_interrupt = true;

      memset (&(tsd_ptr->event_stats), 0, sizeof (EVENT_STAT));
      tsd_ptr->on_trace = false;
    }

  er_final (ER_THREAD_FINAL);

  tsd_ptr->conn_entry = NULL;
  tsd_ptr->tran_index = -1;
  tsd_ptr->status = TS_DEAD;
  tsd_ptr->unregister_id ();

  return (THREAD_RET_T) 0;
}

/* Special Purpose Threads
 * check point daemon
 */
#if defined(WINDOWS)
/*
 * thread_initialize_sync_object() -
 *   return:
 */
static int
thread_initialize_sync_object (void)
{
  int r, i;

  r = NO_ERROR;

  for (i = 0; i < thread_Manager.num_daemons; i++)
    {
      r = pthread_cond_init (&thread_Daemons[i].daemon_monitor->cond, NULL);
      if (r != 0)
	{
	  er_set_with_oserror (ER_ERROR_SEVERITY, ARG_FILE_LINE, ER_CSS_PTHREAD_COND_INIT, 0);
	  return ER_CSS_PTHREAD_COND_INIT;
	}
      r = pthread_mutex_init (&thread_Daemons[i].daemon_monitor->lock, NULL);
      if (r != 0)
	{
	  er_set_with_oserror (ER_ERROR_SEVERITY, ARG_FILE_LINE, ER_CSS_PTHREAD_MUTEX_INIT, 0);
	  return ER_CSS_PTHREAD_MUTEX_INIT;
	}
    }

  return r;
}
#endif /* WINDOWS */

/*
 * thread_check_ha_delay_info_thread() -
 *   return:
 *   arg_p(in):
 */

static THREAD_RET_T THREAD_CALLING_CONVENTION
thread_check_ha_delay_info_thread (void *arg_p)
{
#if !defined(HPUX)
  THREAD_ENTRY *tsd_ptr;
#endif /* !HPUX */
  struct timeval cur_time = { 0, 0 };
  struct timespec wakeup_time = { 0, 0 };

  int rv;
  INT64 tmp_usec;
  int wakeup_interval = 1000;
#if !defined(WINDOWS)
  time_t log_record_time = 0;
  int error_code;
  int delay_limit_in_secs;
  int acceptable_delay_in_secs;
  int curr_delay_in_secs;
  HA_SERVER_STATE server_state;
#endif

  tsd_ptr = (THREAD_ENTRY *) arg_p;

  thread_daemon_start (&thread_Check_ha_delay_info_thread, tsd_ptr, TT_DAEMON);

  while (!tsd_ptr->shutdown)
    {
      er_clear ();

      gettimeofday (&cur_time, NULL);
      wakeup_time.tv_sec = cur_time.tv_sec + (wakeup_interval / 1000);
      tmp_usec = cur_time.tv_usec + (wakeup_interval % 1000) * 1000;

      if (tmp_usec >= 1000000)
	{
	  wakeup_time.tv_sec += 1;
	  tmp_usec -= 1000000;
	}
      wakeup_time.tv_nsec = ((int) tmp_usec) * 1000;

      rv = pthread_mutex_lock (&thread_Check_ha_delay_info_thread.lock);
      thread_Check_ha_delay_info_thread.is_running = false;

      do
	{
	  rv =
	    pthread_cond_timedwait (&thread_Check_ha_delay_info_thread.cond, &thread_Check_ha_delay_info_thread.lock,
				    &wakeup_time);
	}
      while (rv == 0 && tsd_ptr->shutdown == false);

      thread_Check_ha_delay_info_thread.is_running = true;

      pthread_mutex_unlock (&thread_Check_ha_delay_info_thread.lock);

      if (tsd_ptr->shutdown == true)
	{
	  break;
	}

#if defined(WINDOWS)
      continue;
#else /* WINDOWS */

      /* do its job */
      csect_enter (tsd_ptr, CSECT_HA_SERVER_STATE, INF_WAIT);

      server_state = css_ha_server_state ();

      if (server_state == HA_SERVER_STATE_ACTIVE || server_state == HA_SERVER_STATE_TO_BE_STANDBY)
	{
	  css_unset_ha_repl_delayed ();
	  perfmon_set_stat (tsd_ptr, PSTAT_HA_REPL_DELAY, 0, true);

	  log_append_ha_server_state (tsd_ptr, server_state);

	  csect_exit (tsd_ptr, CSECT_HA_SERVER_STATE);
	}
      else
	{
	  csect_exit (tsd_ptr, CSECT_HA_SERVER_STATE);

	  delay_limit_in_secs = prm_get_integer_value (PRM_ID_HA_DELAY_LIMIT_IN_SECS);
	  acceptable_delay_in_secs = delay_limit_in_secs - prm_get_integer_value (PRM_ID_HA_DELAY_LIMIT_DELTA_IN_SECS);

	  if (acceptable_delay_in_secs < 0)
	    {
	      acceptable_delay_in_secs = 0;
	    }

	  error_code = catcls_get_apply_info_log_record_time (tsd_ptr, &log_record_time);

	  if (error_code == NO_ERROR && log_record_time > 0)
	    {
	      curr_delay_in_secs = time (NULL) - log_record_time;
	      if (curr_delay_in_secs > 0)
		{
		  curr_delay_in_secs -= HA_DELAY_ERR_CORRECTION;
		}

	      if (delay_limit_in_secs > 0)
		{
		  if (curr_delay_in_secs > delay_limit_in_secs)
		    {
		      if (!css_is_ha_repl_delayed ())
			{
			  er_set (ER_NOTIFICATION_SEVERITY, ARG_FILE_LINE, ER_HA_REPL_DELAY_DETECTED, 2,
				  curr_delay_in_secs, delay_limit_in_secs);

			  css_set_ha_repl_delayed ();
			}
		    }
		  else if (curr_delay_in_secs <= acceptable_delay_in_secs)
		    {
		      if (css_is_ha_repl_delayed ())
			{
			  er_set (ER_NOTIFICATION_SEVERITY, ARG_FILE_LINE, ER_HA_REPL_DELAY_RESOLVED, 2,
				  curr_delay_in_secs, acceptable_delay_in_secs);

			  css_unset_ha_repl_delayed ();
			}
		    }
		}

	      perfmon_set_stat (tsd_ptr, PSTAT_HA_REPL_DELAY, curr_delay_in_secs, true);
	    }
	}
#endif /* WINDOWS */
    }

  rv = pthread_mutex_lock (&thread_Check_ha_delay_info_thread.lock);
  thread_Check_ha_delay_info_thread.is_running = false;
  thread_Check_ha_delay_info_thread.is_available = false;
  pthread_mutex_unlock (&thread_Check_ha_delay_info_thread.lock);

  er_final (ER_THREAD_FINAL);
  tsd_ptr->status = TS_DEAD;
  tsd_ptr->unregister_id ();

  return (THREAD_RET_T) 0;
}

/*
 * thread_page_flush_thread() -
 *   return:
 *   arg_p(in):
 */

static THREAD_RET_T THREAD_CALLING_CONVENTION
thread_page_flush_thread (void *arg_p)
{
#if !defined(HPUX)
  THREAD_ENTRY *tsd_ptr;
#endif /* !HPUX */
  int wakeup_interval;
  PERF_UTIME_TRACKER perf_track;
  bool force_one_run = false;
  bool stop_iteration = false;

  tsd_ptr = (THREAD_ENTRY *) arg_p;
  thread_daemon_start (&thread_Page_flush_thread, tsd_ptr, TT_DAEMON);

  PERF_UTIME_TRACKER_START (tsd_ptr, &perf_track);
  while (!tsd_ptr->shutdown)
    {
      /* flush pages as long as necessary */
      while (!tsd_ptr->shutdown && (force_one_run || pgbuf_keep_victim_flush_thread_running ()))
	{
	  pgbuf_flush_victim_candidates (tsd_ptr, prm_get_float_value (PRM_ID_PB_BUFFER_FLUSH_RATIO), &perf_track,
					 &stop_iteration);
	  force_one_run = false;
	  if (stop_iteration)
	    {
	      break;
	    }
	}

      /* wait */
      wakeup_interval = prm_get_integer_value (PRM_ID_PAGE_BG_FLUSH_INTERVAL_MSECS);
      if (wakeup_interval > 0)
	{
	  if (!thread_daemon_timedwait (&thread_Page_flush_thread, wakeup_interval))
	    {
	      /* did not timeout, someone requested flush... run at least once */
	      force_one_run = true;
	    }
	}
      else
	{
	  thread_daemon_wait (&thread_Page_flush_thread);
	  /* did not timeout, someone requested flush... run at least once */
	  force_one_run = true;
	}

      /* performance tracking */
      if (perf_track.is_perf_tracking)
	{
	  /* register sleep time. */
	  PERF_UTIME_TRACKER_TIME_AND_RESTART (tsd_ptr, &perf_track, PSTAT_PB_FLUSH_SLEEP);

	  /* update is_perf_tracking */
	  perf_track.is_perf_tracking = perfmon_is_perf_tracking ();
	}
      else
	{
	  /* update is_perf_tracking and start timer if it became true */
	  PERF_UTIME_TRACKER_START (tsd_ptr, &perf_track);
	}
    }
  thread_daemon_stop (&thread_Page_flush_thread, tsd_ptr);

  return (THREAD_RET_T) 0;
}

/*
 * thread_wakeup_page_flush_thread() - wakeup page flush no matter what
 */
void
thread_wakeup_page_flush_thread (void)
{
  thread_daemon_wakeup (&thread_Page_flush_thread);
}

/*
 * thread_try_wakeup_page_flush_thread () - wakeup page flush thread by trying to lock it
 */
void
thread_try_wakeup_page_flush_thread (void)
{
  thread_daemon_try_wakeup (&thread_Page_flush_thread);
}

/*
 * thread_is_page_flush_thread_available() -
 *   return:
 */
bool
thread_is_page_flush_thread_available (void)
{
  int rv;
  bool is_available;

  rv = pthread_mutex_lock (&thread_Page_flush_thread.lock);
  is_available = thread_Page_flush_thread.is_available;
  pthread_mutex_unlock (&thread_Page_flush_thread.lock);

  return is_available;
}

/*
 * thread_page_buffer_maintenance_thread () - page buffer maintenance thread loop. wakes up regularly and adjust private
 *                                            lists quota's.
 *
 * return     : THREAD_RET_T
 * arg_p (in) : thread entry
 */
static THREAD_RET_T THREAD_CALLING_CONVENTION
thread_page_buffer_maintenance_thread (void *arg_p)
{
#define THREAD_PGBUF_MAINTENANCE_WAKEUP_MSEC 100
#if !defined(HPUX)
  THREAD_ENTRY *tsd_ptr;
#endif /* !HPUX */

  tsd_ptr = (THREAD_ENTRY *) arg_p;
  thread_daemon_start (&thread_Page_maintenance_thread, tsd_ptr, TT_DAEMON);
  while (!tsd_ptr->shutdown)
    {
      /* reset request count */
      (void) ATOMIC_TAS_32 (&thread_Page_maintenance_thread.nrequestors, 0);

      /* page buffer maintenance thread adjust quota's based on thread activity. */
      pgbuf_adjust_quotas (tsd_ptr);

      /* search lists and assign victims directly */
      pgbuf_direct_victims_maintenance (tsd_ptr);

      /* wait THREAD_PGBUF_MAINTENANCE_WAKEUP_MSEC */
      (void) thread_daemon_timedwait (&thread_Page_maintenance_thread, THREAD_PGBUF_MAINTENANCE_WAKEUP_MSEC);
    }
  thread_daemon_stop (&thread_Page_maintenance_thread, tsd_ptr);

  return (THREAD_RET_T) 0;

#undef THREAD_PGBUF_MAINTENANCE_WAKEUP_MSEC
}

/*
 * thread_wakeup_page_buffer_maintenance_thread () - wakeup page maintenance thread
 */
void
thread_wakeup_page_buffer_maintenance_thread (void)
{
  thread_daemon_wakeup_onereq (&thread_Page_maintenance_thread);
}

/*
 * thread_page_post_flush_thread () - post-flush thread. process bcb's for pages flushed by page flush thread and assign
 *                                    them as victims or mark them as flushed.
 *
 * return     : THREAD_RET_T
 * arg_p (in) : thread entry
 */
static THREAD_RET_T THREAD_CALLING_CONVENTION
thread_page_post_flush_thread (void *arg_p)
{
#if !defined(HPUX)
  THREAD_ENTRY *tsd_ptr;
#endif /* !HPUX */
  int count_no_activity = 0;

  tsd_ptr = (THREAD_ENTRY *) arg_p;
  /* start */
  thread_daemon_start (&thread_Page_post_flush_thread, tsd_ptr, TT_DAEMON);
  while (!tsd_ptr->shutdown)
    {
      /* reset requesters */
      (void) ATOMIC_TAS_32 (&thread_Page_post_flush_thread.nrequestors, 0);
      /* assign flushed pages */
      if (!pgbuf_assign_flushed_pages (tsd_ptr))
	{
	  /* no activity for post-flush. escalate sleep-time to avoid spinning uselessly. */
	  switch (++count_no_activity)
	    {
	    case 1:
	      /* sleep 1 msec */
	      (void) thread_daemon_timedwait (&thread_Page_post_flush_thread, 1);
	      break;
	    case 2:
	      /* sleep 10 msec */
	      (void) thread_daemon_timedwait (&thread_Page_post_flush_thread, 10);
	      break;
	    case 3:
	      /* sleep 100 msec */
	      (void) thread_daemon_timedwait (&thread_Page_post_flush_thread, 100);
	      break;
	    default:
	      /* sleep indefinitely. if the thread is required, flush will wake it */
	      thread_daemon_wait (&thread_Page_post_flush_thread);
	      break;
	    }
	}
      else
	{
	  /* reset no activity counter and be prepared to start over */
	  count_no_activity = 0;
	}
    }
  /* make sure all remaining are handled. */
  pgbuf_assign_flushed_pages (tsd_ptr);
  /* stop */
  thread_daemon_stop (&thread_Page_post_flush_thread, tsd_ptr);

  return (THREAD_RET_T) 0;
}

/*
 * thread_wakeup_page_post_flush_thread () - wakeup post-flush thread
 */
void
thread_wakeup_page_post_flush_thread (void)
{
  thread_daemon_wakeup_onereq (&thread_Page_post_flush_thread);
}

/*
 * thread_is_page_post_flush_thread_available () - is post-flush thread available?
 *
 * return : true/false
 */
bool
thread_is_page_post_flush_thread_available (void)
{
  return thread_Page_post_flush_thread.is_available;
}

static THREAD_RET_T THREAD_CALLING_CONVENTION
thread_flush_control_thread (void *arg_p)
{
#if !defined(HPUX)
  THREAD_ENTRY *tsd_ptr;
#endif /* !HPUX */
  int rv;

  struct timespec wakeup_time = { 0, 0 };

  struct timeval begin_tv, end_tv, diff_tv;
  INT64 diff_usec;
  int wakeup_interval_in_msec = 50;	/* 1 msec */

  int token_gen = 0;
  int token_consumed = 0;

  tsd_ptr = (THREAD_ENTRY *) arg_p;

  thread_daemon_start (&thread_Flush_control_thread, tsd_ptr, TT_DAEMON);

  rv = fileio_flush_control_initialize ();
  if (rv != NO_ERROR)
    {
      goto error;
    }

  while (!tsd_ptr->shutdown)
    {
      INT64 tmp_usec;

      (void) gettimeofday (&begin_tv, NULL);
      er_clear ();

      wakeup_time.tv_sec = begin_tv.tv_sec + (wakeup_interval_in_msec / 1000LL);
      tmp_usec = begin_tv.tv_usec + (wakeup_interval_in_msec % 1000LL) * 1000LL;
      if (tmp_usec >= 1000000)
	{
	  wakeup_time.tv_sec += 1;
	  tmp_usec -= 1000000;
	}
      wakeup_time.tv_nsec = ((int) tmp_usec) * 1000;

      rv = pthread_mutex_lock (&thread_Flush_control_thread.lock);
      thread_Flush_control_thread.is_running = false;

      pthread_cond_timedwait (&thread_Flush_control_thread.cond, &thread_Flush_control_thread.lock, &wakeup_time);

      thread_Flush_control_thread.is_running = true;

      pthread_mutex_unlock (&thread_Flush_control_thread.lock);

      if (tsd_ptr->shutdown)
	{
	  break;
	}

      (void) gettimeofday (&end_tv, NULL);
      DIFF_TIMEVAL (begin_tv, end_tv, diff_tv);
      diff_usec = diff_tv.tv_sec * 1000000LL + diff_tv.tv_usec;

      /* Do it's job */
      (void) fileio_flush_control_add_tokens (tsd_ptr, diff_usec, &token_gen, &token_consumed);
    }
  rv = pthread_mutex_lock (&thread_Flush_control_thread.lock);
  thread_Flush_control_thread.is_available = false;
  thread_Flush_control_thread.is_running = false;
  pthread_mutex_unlock (&thread_Flush_control_thread.lock);

  fileio_flush_control_finalize ();
  er_final (ER_THREAD_FINAL);

error:
  tsd_ptr->status = TS_DEAD;
  tsd_ptr->unregister_id ();

  thread_Flush_control_thread.is_running = false;

  return (THREAD_RET_T) 0;
}

void
thread_wakeup_flush_control_thread (void)
{
  int rv;

  rv = pthread_mutex_lock (&thread_Flush_control_thread.lock);
  if (!thread_Flush_control_thread.is_running)
    {
      pthread_cond_signal (&thread_Flush_control_thread.cond);
    }
  pthread_mutex_unlock (&thread_Flush_control_thread.lock);
}

/*
 * thread_log_flush_thread() - flushed dirty log pages in background
 *   return:
 *   arg(in) : thread entry information
 *
 */
static THREAD_RET_T THREAD_CALLING_CONVENTION
thread_log_flush_thread (void *arg_p)
{
#if !defined(HPUX)
  THREAD_ENTRY *tsd_ptr;
#endif /* !HPUX */
  int rv, ret;

  struct timespec LFT_wakeup_time = { 0, 0 };
  struct timeval wakeup_time = { 0, 0 };
  struct timeval wait_time = { 0, 0 };
  struct timeval tmp_timeval = { 0, 0 };

  int working_time, remained_time, total_elapsed_time, param_refresh_remained;
  int gc_interval, wakeup_interval;
  int param_refresh_interval = 3000;
  int max_wait_time = 1000;

  LOG_GROUP_COMMIT_INFO *group_commit_info = &log_Gl.group_commit_info;

  tsd_ptr = (THREAD_ENTRY *) arg_p;

  thread_daemon_start (&thread_Log_flush_thread, tsd_ptr, TT_DAEMON);

  gettimeofday (&wakeup_time, NULL);
  total_elapsed_time = 0;
  param_refresh_remained = param_refresh_interval;

  tsd_ptr->event_stats.trace_log_flush_time = prm_get_integer_value (PRM_ID_LOG_TRACE_FLUSH_TIME_MSECS);

  while (!tsd_ptr->shutdown)
    {
      er_clear ();

      gc_interval = prm_get_integer_value (PRM_ID_LOG_GROUP_COMMIT_INTERVAL_MSECS);

      wakeup_interval = max_wait_time;
      if (gc_interval > 0)
	{
	  wakeup_interval = MIN (gc_interval, wakeup_interval);
	}

      gettimeofday (&wait_time, NULL);
      working_time = (int) timeval_diff_in_msec (&wait_time, &wakeup_time);
      total_elapsed_time += working_time;

      remained_time = MAX ((int) (wakeup_interval - working_time), 0);
      (void) timeval_add_msec (&tmp_timeval, &wait_time, remained_time);
      (void) timeval_to_timespec (&LFT_wakeup_time, &tmp_timeval);

      rv = pthread_mutex_lock (&thread_Log_flush_thread.lock);

      ret = 0;
      if (thread_Log_flush_thread.nrequestors == 0 || gc_interval > 0)
	{
	  thread_Log_flush_thread.is_running = false;
	  ret = pthread_cond_timedwait (&thread_Log_flush_thread.cond, &thread_Log_flush_thread.lock, &LFT_wakeup_time);
	  thread_Log_flush_thread.is_running = true;
	}

      rv = pthread_mutex_unlock (&thread_Log_flush_thread.lock);

      gettimeofday (&wakeup_time, NULL);
      total_elapsed_time += (int) timeval_diff_in_msec (&wakeup_time, &wait_time);

      if (tsd_ptr->shutdown)
	{
	  break;
	}

      if (ret == ETIMEDOUT)
	{
	  if (total_elapsed_time < gc_interval)
	    {
	      continue;
	    }
	}

      /* to prevent performance degradation */
      param_refresh_remained -= total_elapsed_time;
      if (param_refresh_remained < 0)
	{
	  tsd_ptr->event_stats.trace_log_flush_time = prm_get_integer_value (PRM_ID_LOG_TRACE_FLUSH_TIME_MSECS);

	  param_refresh_remained = param_refresh_interval;
	}

      LOG_CS_ENTER (tsd_ptr);
      logpb_flush_pages_direct (tsd_ptr);
      LOG_CS_EXIT (tsd_ptr);

      log_Stat.gc_flush_count++;
      total_elapsed_time = 0;

      rv = pthread_mutex_lock (&group_commit_info->gc_mutex);
      pthread_cond_broadcast (&group_commit_info->gc_cond);
      (void) ATOMIC_TAS_32 (&thread_Log_flush_thread.nrequestors, 0);
      pthread_mutex_unlock (&group_commit_info->gc_mutex);

#if defined(CUBRID_DEBUG)
      er_log_debug (ARG_FILE_LINE, "css_log_flush_thread: [%d]send signal - waiters\n", (int) THREAD_ID ());
#endif /* CUBRID_DEBUG */
    }

  rv = pthread_mutex_lock (&thread_Log_flush_thread.lock);
  thread_Log_flush_thread.is_available = false;
  thread_Log_flush_thread.is_running = false;
  pthread_mutex_unlock (&thread_Log_flush_thread.lock);

  er_final (ER_THREAD_FINAL);
  tsd_ptr->status = TS_DEAD;
  tsd_ptr->unregister_id ();

#if defined(CUBRID_DEBUG)
  er_log_debug (ARG_FILE_LINE, "css_log_flush_thread: [%d]end \n", (int) THREAD_ID ());
#endif /* CUBRID_DEBUG */

  return (THREAD_RET_T) 0;
}


/*
 * thread_wakeup_log_flush_thread() - wakeup log flush thread.
 */
void
thread_wakeup_log_flush_thread (void)
{
  thread_daemon_wakeup_onereq (&thread_Log_flush_thread);
}

/*
 * thread_is_log_flush_thread_available () - is log flush thread available?
 *
 * return : true/false
 */
bool
thread_is_log_flush_thread_available (void)
{
  return thread_Log_flush_thread.is_available;
}

INT64
thread_get_log_clock_msec (void)
{
  struct timeval tv;
#if defined(HAVE_ATOMIC_BUILTINS)

  if (thread_Log_clock_thread.is_available == true)
    {
      return log_Clock_msec;
    }
#endif
  gettimeofday (&tv, NULL);

  return (tv.tv_sec * 1000LL) + (tv.tv_usec / 1000LL);
}

/*
 * thread_log_clock_thread() - set time for every 500 ms
 *   return:
 *   arg(in) : thread entry information
 *
 */
static THREAD_RET_T THREAD_CALLING_CONVENTION
thread_log_clock_thread (void *arg_p)
{
#if !defined(HPUX)
  THREAD_ENTRY *tsd_ptr = NULL;
#endif /* !HPUX */
  int rv = 0;
  struct timeval now;

#if defined(HAVE_ATOMIC_BUILTINS)
  assert (sizeof (log_Clock_msec) >= sizeof (now.tv_sec));
#endif /* HAVE_ATOMIC_BUILTINS */
  tsd_ptr = (THREAD_ENTRY *) arg_p;

  thread_daemon_start (&thread_Log_clock_thread, tsd_ptr, TT_DAEMON);

  while (!tsd_ptr->shutdown)
    {
#if defined(HAVE_ATOMIC_BUILTINS)
      INT64 clock_milli_sec;
      er_clear ();

      /* set time for every 200 ms */
      gettimeofday (&now, NULL);
      clock_milli_sec = (now.tv_sec * 1000LL) + (now.tv_usec / 1000LL);
      ATOMIC_TAS_64 (&log_Clock_msec, clock_milli_sec);
      thread_sleep (200);	/* 200 msec */
#else /* HAVE_ATOMIC_BUILTINS */
      int wakeup_interval = 1000;
      struct timespec wakeup_time;
      INT64 tmp_usec;

      er_clear ();
      gettimeofday (&now, NULL);
      wakeup_time.tv_sec = now.tv_sec + (wakeup_interval / 1000);
      tmp_usec = now.tv_usec + (wakeup_interval % 1000) * 1000;

      if (tmp_usec >= 1000000)
	{
	  wakeup_time.tv_sec += 1;
	  tmp_usec -= 1000000;
	}
      wakeup_time.tv_nsec = tmp_usec * 1000;

      rv = pthread_mutex_lock (&thread_Log_clock_thread.lock);
      thread_Log_clock_thread.is_running = false;

      do
	{
	  rv = pthread_cond_timedwait (&thread_Log_clock_thread.cond, &thread_Log_clock_thread.lock, &wakeup_time);
	}
      while (rv == 0 && tsd_ptr->shutdown == false);

      thread_Log_clock_thread.is_running = true;

      pthread_mutex_unlock (&thread_Log_clock_thread.lock);
#endif /* HAVE_ATOMIC_BUILTINS */
    }

  thread_Log_clock_thread.is_available = false;
  thread_Log_clock_thread.is_running = false;

  er_final (ER_THREAD_FINAL);
  tsd_ptr->status = TS_DEAD;
  tsd_ptr->unregister_id ();

  return (THREAD_RET_T) 0;
}

<<<<<<< HEAD
/*
 * thread_auto_volume_expansion_thread() -
 *   return:
 */
static THREAD_RET_T THREAD_CALLING_CONVENTION
thread_auto_volume_expansion_thread (void *arg_p)
{
#define THREAD_AUTO_VOL_WAKEUP_TIME_SEC     60
#if !defined(HPUX)
  THREAD_ENTRY *tsd_ptr;
#endif /* !HPUX */
  int rv;

  struct timeval time_crt;
  struct timespec to = { 0, 0 };

  tsd_ptr = (THREAD_ENTRY *) arg_p;

  thread_daemon_start (&thread_Auto_volume_expansion_thread, tsd_ptr, TT_DAEMON);

  while (!tsd_ptr->shutdown)
    {
      gettimeofday (&time_crt, NULL);
      to.tv_sec = time_crt.tv_sec + THREAD_AUTO_VOL_WAKEUP_TIME_SEC;

      rv = pthread_mutex_lock (&thread_Auto_volume_expansion_thread.lock);
      thread_Auto_volume_expansion_thread.is_running = false;
      pthread_cond_timedwait (&thread_Auto_volume_expansion_thread.cond, &thread_Auto_volume_expansion_thread.lock,
			      &to);

      if (tsd_ptr->shutdown)
	{
	  pthread_mutex_unlock (&thread_Auto_volume_expansion_thread.lock);
	  break;
	}

      thread_Auto_volume_expansion_thread.is_running = true;
      pthread_mutex_unlock (&thread_Auto_volume_expansion_thread.lock);

      (void) disk_auto_expand (tsd_ptr);
    }

  er_final (ER_THREAD_FINAL);
  thread_Auto_volume_expansion_thread.is_available = false;
  tsd_ptr->status = TS_DEAD;
  tsd_ptr->unregister_id ();

  return (THREAD_RET_T) 0;
#undef THREAD_AUTO_VOL_WAKEUP_TIME_SEC
}

/*
 * thread_auto_volume_expansion_thread_is_running () -
 *   return:
 */
bool
thread_auto_volume_expansion_thread_is_running (void)
{
  int rv;
  bool ret;

  rv = pthread_mutex_lock (&thread_Auto_volume_expansion_thread.lock);
  ret = thread_Auto_volume_expansion_thread.is_running;
  pthread_mutex_unlock (&thread_Auto_volume_expansion_thread.lock);

  return ret;
}

/*
 * thread_is_auto_volume_expansion_thread_available () -
 *   return:
 *
 *   NOTE: This is used in boot_add_auto_volume_extension()
 *         to tell whether the thread is working or not.
 *         When restart server, in log_recovery phase, the thread may be unavailable.
 */
bool
thread_is_auto_volume_expansion_thread_available (void)
{
  return thread_Auto_volume_expansion_thread.is_available;
}

/*
 *  thread_wakeup_auto_volume_expansion_thread() -
 *   return:
 */
void
thread_wakeup_auto_volume_expansion_thread (void)
{
  int rv;

  rv = pthread_mutex_lock (&thread_Auto_volume_expansion_thread.lock);
  if (!thread_Auto_volume_expansion_thread.is_running)
    {
      pthread_cond_signal (&thread_Auto_volume_expansion_thread.cond);
    }
  pthread_mutex_unlock (&thread_Auto_volume_expansion_thread.lock);
}

=======
>>>>>>> fc408225
#if defined(ENABLE_UNUSED_FUNCTION)
/*
 * thread_wakeup_check_ha_delay_info_thread() -
 *   return:
 */
void
thread_wakeup_check_ha_delay_info_thread (void)
{
  int rv;

  rv = pthread_mutex_lock (&thread_Check_ha_delay_info_thread.lock);
  if (!thread_Check_ha_delay_info_thread.is_running)
    {
      pthread_cond_signal (&thread_Check_ha_delay_info_thread.cond);
    }
  pthread_mutex_unlock (&thread_Check_ha_delay_info_thread.lock);
}
#endif

/*
 * thread_slam_tran_index() -
 *   return:
 *   tran_index(in):
 */
void
thread_slam_tran_index (THREAD_ENTRY * thread_p, int tran_index)
{
  logtb_set_tran_index_interrupt (thread_p, tran_index, true);
  er_set (ER_ERROR_SEVERITY, ARG_FILE_LINE, ER_CSS_CONN_SHUTDOWN, 0);
  css_shutdown_conn_by_tran_index (tran_index);
}

/*
 * xthread_kill_tran_index() - Kill given transaction.
 *   return:
 *   kill_tran_index(in):
 *   kill_user(in):
 *   kill_host(in):
 *   kill_pid(id):
 */
int
xthread_kill_tran_index (THREAD_ENTRY * thread_p, int kill_tran_index, char *kill_user_p, char *kill_host_p,
			 int kill_pid)
{
  char *slam_progname_p;	/* Client program name for tran */
  char *slam_user_p;		/* Client user name for tran */
  char *slam_host_p;		/* Client host for tran */
  int slam_pid;			/* Client process id for tran */
  bool signaled = false;
  int error_code = NO_ERROR;
  bool killed = false;
  int i;

  if (kill_tran_index == NULL_TRAN_INDEX || kill_user_p == NULL || kill_host_p == NULL || strcmp (kill_user_p, "") == 0
      || strcmp (kill_host_p, "") == 0)
    {
      /* 
       * Not enough information to kill specific transaction..
       *
       * For now.. I am setting an er_set..since I have so many files out..and
       * I cannot compile more junk..
       */
      er_set (ER_ERROR_SEVERITY, ARG_FILE_LINE, ER_CSS_KILL_BAD_INTERFACE, 0);
      return ER_CSS_KILL_BAD_INTERFACE;
    }

  signaled = false;
  for (i = 0; i < THREAD_RETRY_MAX_SLAM_TIMES && error_code == NO_ERROR && !killed; i++)
    {
      if (logtb_find_client_name_host_pid (kill_tran_index, &slam_progname_p, &slam_user_p, &slam_host_p, &slam_pid) !=
	  NO_ERROR)
	{
	  if (signaled == false)
	    {
	      er_set (ER_ERROR_SEVERITY, ARG_FILE_LINE, ER_CSS_KILL_UNKNOWN_TRANSACTION, 4, kill_tran_index,
		      kill_user_p, kill_host_p, kill_pid);
	      error_code = ER_CSS_KILL_UNKNOWN_TRANSACTION;
	    }
	  else
	    {
	      killed = true;
	    }
	  break;
	}

      if (kill_pid == slam_pid && strcmp (kill_user_p, slam_user_p) == 0 && strcmp (kill_host_p, slam_host_p) == 0)
	{
	  thread_slam_tran_index (thread_p, kill_tran_index);
	  signaled = true;
	}
      else
	{
	  if (signaled == false)
	    {
	      er_set (ER_ERROR_SEVERITY, ARG_FILE_LINE, ER_CSS_KILL_DOES_NOTMATCH, 8, kill_tran_index, kill_user_p,
		      kill_host_p, kill_pid, kill_tran_index, slam_user_p, slam_host_p, slam_pid);
	      error_code = ER_CSS_KILL_DOES_NOTMATCH;
	    }
	  else
	    {
	      killed = true;
	    }
	  break;
	}
      thread_sleep (1000);	/* 1000 msec */
    }

  if (error_code == NO_ERROR && !killed)
    {
      error_code = ER_FAILED;	/* timeout */
    }

  return error_code;
}

/*
 * xthread_kill_or_interrupt_tran() -
 *   return:
 *   thread_p(in):
 *   tran_index(in):
 *   is_dba_group_member(in):
 *   kill_query_only(in):
 */
int
xthread_kill_or_interrupt_tran (THREAD_ENTRY * thread_p, int tran_index, bool is_dba_group_member, bool interrupt_only)
{
  int i, error;
  bool interrupt, has_authorization;
  bool is_trx_exists;
  KILLSTMT_TYPE kill_type;

  if (!is_dba_group_member)
    {
      error = thread_check_kill_tran_auth (thread_p, tran_index, &has_authorization);
      if (error != NO_ERROR)
	{
	  return error;
	}

      if (has_authorization == false)
	{
	  er_set (ER_ERROR_SEVERITY, ARG_FILE_LINE, ER_KILL_TR_NOT_ALLOWED, 1, tran_index);
	  return ER_KILL_TR_NOT_ALLOWED;
	}
    }

  is_trx_exists = logtb_set_tran_index_interrupt (thread_p, tran_index, true);

  kill_type = interrupt_only ? KILLSTMT_QUERY : KILLSTMT_TRAN;
  if (kill_type == KILLSTMT_TRAN)
    {
      css_shutdown_conn_by_tran_index (tran_index);
    }

  for (i = 0; i < THREAD_RETRY_MAX_SLAM_TIMES; i++)
    {
      thread_sleep (1000);	/* 1000 msec */

      if (logtb_find_interrupt (tran_index, &interrupt) != NO_ERROR)
	{
	  break;
	}
      if (interrupt == false)
	{
	  break;
	}
    }

  if (i == THREAD_RETRY_MAX_SLAM_TIMES)
    {
      return ER_FAILED;		/* timeout */
    }

  if (is_trx_exists == false)
    {
      /* 
       * Note that the following error will be ignored by
       * sthread_kill_or_interrupt_tran().
       */
      return ER_FAILED;
    }

  return NO_ERROR;
}

/*
 * thread_find_first_lockwait_entry() -
 *   return:
 *   thread_index_p(in):
 */
THREAD_ENTRY *
thread_find_first_lockwait_entry (int *thread_index_p)
{
  for (THREAD_ENTRY * thread_p = thread_iterate (NULL); thread_p != NULL; thread_p = thread_iterate (thread_p))
    {
      if (thread_p->status == TS_DEAD || thread_p->status == TS_FREE)
	{
	  continue;
	}
      if (thread_p->lockwait != NULL)
	{			/* found */
	  *thread_index_p = thread_p->index;
	  return thread_p;
	}
    }
  return (THREAD_ENTRY *) NULL;
}

/*
 * thread_find_next_lockwait_entry() -
 *   return:
 *   thread_index_p(in):
 */
THREAD_ENTRY *
thread_find_next_lockwait_entry (int *thread_index_p)
{
  int start_index = (*thread_index_p) + 1;
  if (start_index == thread_num_total_threads ())
    {
      // no other threads
      return NULL;
    }
  // iterate threads
  for (THREAD_ENTRY * thread_p = thread_find_entry_by_index (start_index);
       thread_p != NULL; thread_p = thread_iterate (thread_p))
    {
      if (thread_p->status == TS_DEAD || thread_p->status == TS_FREE)
	{
	  continue;
	}
      if (thread_p->lockwait != NULL)
	{			/* found */
	  *thread_index_p = thread_p->index;
	  return thread_p;
	}
    }
  return (THREAD_ENTRY *) NULL;
}

/*
 * thread_find_entry_by_index() -
 *   return:
 *   thread_index(in):
 */
THREAD_ENTRY *
thread_find_entry_by_index (int thread_index)
{
  assert (thread_index >= 0 && thread_index < thread_num_total_threads ());
  if (thread_index == 0)
    {
      return cubthread::get_main_entry ();
    }
  else if (thread_index <= thread_Manager.num_total)
    {
      return (&thread_Manager.thread_array[thread_index - 1]);
    }
  else
    {
      return &(cubthread::get_manager ()->get_all_entries ()[thread_index - thread_Manager.num_total - 1]);
    }
}

/*
 * thread_find_entry_by_tid() -
 *   return:
 *   tid(in)
 */
THREAD_ENTRY *
thread_find_entry_by_tid (thread_id_t tid)
{
  for (THREAD_ENTRY * thread_p = thread_iterate (NULL); thread_p != NULL; thread_p = thread_iterate (thread_p))
    {
      if (thread_p->get_id () == tid)
	{
	  return thread_p;
	}
    }

  return NULL;
}

/*
 * thread_get_lockwait_entry() -
 *   return:
 *   tran_index(in):
 *   thread_array_p(in):
 */
int
thread_get_lockwait_entry (int tran_index, THREAD_ENTRY ** thread_array_p)
{
  THREAD_ENTRY *thread_p;
  int thread_count;

  thread_count = 0;
  for (thread_p = thread_iterate (NULL); thread_p != NULL; thread_p = thread_iterate (thread_p))
    {
      if (thread_p->status == TS_DEAD || thread_p->status == TS_FREE)
	{
	  continue;
	}
      if (thread_p->tran_index == tran_index && thread_p->lockwait != NULL)
	{
	  thread_array_p[thread_count] = thread_p;
	  thread_count++;
	  if (thread_count >= 10)
	    {
	      assert (false);
	      break;
	    }
	}
    }
  /* TODO: transfer to new manager */

  return thread_count;
}

/*
 * thread_set_info () -
 *   return:
 *   thread_p(out):
 *   client_id(in):
 *   rid(in):
 *   tran_index(in):
 */
void
thread_set_info (THREAD_ENTRY * thread_p, int client_id, int rid, int tran_index, int net_request_index)
{
  thread_p->client_id = client_id;
  thread_p->rid = rid;
  thread_p->tran_index = tran_index;
  thread_p->net_request_index = net_request_index;
  thread_p->victim_request_fail = false;
  thread_p->next_wait_thrd = NULL;
  thread_p->wait_for_latch_promote = false;
  thread_p->lockwait = NULL;
  thread_p->lockwait_state = -1;
  thread_p->query_entry = NULL;
  thread_p->tran_next_wait = NULL;

  (void) thread_rc_track_clear_all (thread_p);
  thread_clear_recursion_depth (thread_p);
}

/*
 * thread_rc_track_meter_check () -
 *   return:
 *   thread_p(in):
 */
static int
thread_rc_track_meter_check (THREAD_ENTRY * thread_p, THREAD_RC_METER * meter, THREAD_RC_METER * prev_meter)
{
#if !defined(NDEBUG)
  int i;
#endif

  if (thread_p == NULL)
    {
      thread_p = thread_get_thread_entry_info ();
    }

  assert_release (thread_p != NULL);
  assert_release (meter != NULL);

  /* assert (meter->m_amount >= 0); assert (meter->m_amount <= meter->m_threshold); */
  if (meter->m_amount < 0 || meter->m_amount > meter->m_threshold)
    {
      THREAD_RC_TRACK_METER_ASSERT (thread_p, stderr, meter, false);
      return ER_FAILED;
    }

  if (prev_meter != NULL)
    {
      /* assert (meter->m_amount == prev_meter->m_amount); */
      if (meter->m_amount != prev_meter->m_amount)
	{
	  THREAD_RC_TRACK_ASSERT (thread_p, stderr, false);
	  return ER_FAILED;
	}
    }
  else
    {
      /* assert (meter->m_amount == 0); */
      if (meter->m_amount != 0)
	{
	  THREAD_RC_TRACK_METER_ASSERT (thread_p, stderr, meter, false);
	  return ER_FAILED;
	}
    }

#if !defined(NDEBUG)
  /* check hold_buf */
  if (meter->m_hold_buf_size > 0)
    {
      for (i = 0; i < meter->m_hold_buf_size; i++)
	{
	  if (meter->m_hold_buf[i] != '\0')
	    {
	      THREAD_RC_TRACK_METER_ASSERT (thread_p, stderr, meter, false);
	      return ER_FAILED;
	    }
	}
    }
#endif

  return NO_ERROR;
}

/*
 * thread_rc_track_check () -
 *   return:
 *   thread_p(in):
 */
static int
thread_rc_track_check (THREAD_ENTRY * thread_p, int id)
{
  int i, j;
  THREAD_RC_TRACK *track, *prev_track;
  THREAD_RC_METER *meter, *prev_meter;
  int num_invalid_meter;

  if (thread_p == NULL)
    {
      thread_p = thread_get_thread_entry_info ();
    }

  assert_release (thread_p != NULL);
  assert_release (thread_p->track != NULL);
  assert_release (id == thread_p->track_depth);

  num_invalid_meter = 0;	/* init */

  if (thread_p->track != NULL)
    {
      assert_release (id >= 0);

      track = thread_p->track;
      prev_track = track->prev;

      for (i = 0; i < RC_LAST; i++)
	{
#if 1				/* TODO - */
	  /* skip out qlist check; is checked separately */
	  if (i == RC_QLIST)
	    {
	      continue;
	    }
#endif

	  for (j = 0; j < MGR_LAST; j++)
	    {
	      meter = &(track->meter[i][j]);

	      if (prev_track != NULL)
		{
		  prev_meter = &(prev_track->meter[i][j]);
		}
	      else
		{
		  prev_meter = NULL;
		}

	      if (thread_rc_track_meter_check (thread_p, meter, prev_meter) != NO_ERROR)
		{
		  num_invalid_meter++;
		}
	    }			/* for */
	}			/* for */
    }

  return (num_invalid_meter == 0) ? NO_ERROR : ER_FAILED;
}

/*
 * thread_rc_track_clear_all () -
 *   return:
 *   thread_p(in):
 */
static void
thread_rc_track_clear_all (THREAD_ENTRY * thread_p)
{
  if (thread_p == NULL)
    {
      thread_p = thread_get_thread_entry_info ();
    }

  assert_release (thread_p != NULL);

  /* pop/free every track info */
  while (thread_p->track != NULL)
    {
      (void) thread_rc_track_free (thread_p, thread_p->track_depth);
    }

  assert_release (thread_p->track_depth == -1);

  thread_p->track_depth = -1;	/* defence */
}

/*
 * thread_rc_track_initialize () -
 *   return:
 *   thread_p(in):
 */
void
thread_rc_track_initialize (THREAD_ENTRY * thread_p)
{
  if (thread_p == NULL)
    {
      thread_p = thread_get_thread_entry_info ();
    }

  assert_release (thread_p != NULL);

  thread_p->track = NULL;
  thread_p->track_depth = -1;
  thread_p->track_threshold = 0x7F;	/* 127 */
  thread_p->track_free_list = NULL;

  (void) thread_rc_track_clear_all (thread_p);
}

/*
 * thread_rc_track_finalize () -
 *   return:
 *   thread_p(in):
 */
void
thread_rc_track_finalize (THREAD_ENTRY * thread_p)
{
  THREAD_RC_TRACK *track;

  if (thread_p == NULL)
    {
      thread_p = thread_get_thread_entry_info ();
    }

  assert_release (thread_p != NULL);

  (void) thread_rc_track_clear_all (thread_p);

  while (thread_p->track_free_list != NULL)
    {
      track = thread_p->track_free_list;
      thread_p->track_free_list = track->prev;
      track->prev = NULL;	/* cut-off */

      free (track);
    }
}

/*
 * thread_rc_track_rcname () - TODO
 *   return:
 *   rc_idx(in):
 */
static const char *
thread_rc_track_rcname (int rc_idx)
{
  const char *name;

  assert_release (rc_idx >= 0);
  assert_release (rc_idx < RC_LAST);

  switch (rc_idx)
    {
    case RC_VMEM:
      name = "Virtual Memory";
      break;
    case RC_PGBUF:
      name = "Page Buffer";
      break;
    case RC_QLIST:
      name = "List File";
      break;
    case RC_CS:
      name = "Critical Section";
      break;
    default:
      name = "**UNKNOWN_RESOURCE**";
      break;
    }

  return name;
}

/*
 * thread_rc_track_mgrname () - TODO
 *   return:
 *   mgr_idx(in):
 */
static const char *
thread_rc_track_mgrname (int mgr_idx)
{
  const char *name;

  assert_release (mgr_idx >= 0);
  assert_release (mgr_idx < MGR_LAST);

  switch (mgr_idx)
    {
#if 0
    case MGR_BTREE:
      name = "Index Manager";
      break;
    case MGR_QUERY:
      name = "Query Manager";
      break;
    case MGR_SPAGE:
      name = "Slotted-Page Manager";
      break;
#endif
    case MGR_DEF:
      name = "Default Manager";
      break;
    default:
      name = "**UNKNOWN_MANAGER**";
      break;
    }

  return name;
}

/*
 * thread_rc_track_threshold_amount () - Get the maximum amount for different
 *					 trackers.
 *
 * return	 :
 * thread_p (in) :
 * rc_idx (in)	 :
 */
static INT32
thread_rc_track_threshold_amount (int rc_idx)
{
  switch (rc_idx)
    {
    case RC_VMEM:
      return THREAD_RC_TRACK_VMEM_THRESHOLD_AMOUNT;
    case RC_PGBUF:
      return THREAD_RC_TRACK_PGBUF_THRESHOLD_AMOUNT;
    case RC_QLIST:
      return THREAD_RC_TRACK_QLIST_THRESHOLD_AMOUNT;
    case RC_CS:
      return THREAD_RC_TRACK_CS_THRESHOLD_AMOUNT;
    default:
      assert_release (false);
      return -1;
    }
}

/*
 * thread_rc_track_alloc ()
 *   return:
 *   thread_p(in):
 */
static THREAD_RC_TRACK *
thread_rc_track_alloc (THREAD_ENTRY * thread_p)
{
  int i, j;
#if !defined(NDEBUG)
  int max_tracked_res;
  THREAD_TRACKED_RESOURCE *tracked_res_chunk = NULL, *tracked_res_ptr = NULL;
#endif /* !NDEBUG */
  THREAD_RC_TRACK *new_track;

  if (thread_p == NULL)
    {
      thread_p = thread_get_thread_entry_info ();
    }

  assert_release (thread_p != NULL);
  assert_release (thread_p->track_depth < thread_p->track_threshold);

  new_track = NULL;		/* init */

#if !defined (NDEBUG)
  /* Compute the required size for tracked resources */
  max_tracked_res = 0;
  /* Compute the size required for one manager */
  for (i = 0; i < RC_LAST; i++)
    {
      max_tracked_res += thread_rc_track_threshold_amount (i);
    }
  /* Compute the size required for all managers */
  max_tracked_res *= MGR_LAST;

  /* Allocate a chunk of memory for all tracked resources */
  tracked_res_chunk = (THREAD_TRACKED_RESOURCE *) malloc (max_tracked_res * sizeof (THREAD_TRACKED_RESOURCE));
  if (tracked_res_chunk == NULL)
    {
      assert_release (false);
      goto error;
    }
  tracked_res_ptr = tracked_res_chunk;
#endif /* !NDEBUG */

  if (thread_p->track_depth < thread_p->track_threshold)
    {
      if (thread_p->track_free_list != NULL)
	{
	  new_track = thread_p->track_free_list;
	  thread_p->track_free_list = new_track->prev;
	}
      else
	{
	  new_track = (THREAD_RC_TRACK *) malloc (sizeof (THREAD_RC_TRACK));
	  if (new_track == NULL)
	    {
	      assert_release (false);
	      goto error;
	    }
	}
      assert_release (new_track != NULL);

      if (new_track != NULL)
	{
	  /* keep current track info */

	  /* id of thread private memory allocator */
	  new_track->private_heap_id = thread_p->private_heap_id;

	  for (i = 0; i < RC_LAST; i++)
	    {
	      for (j = 0; j < MGR_LAST; j++)
		{
		  if (thread_p->track != NULL)
		    {
		      new_track->meter[i][j].m_amount = thread_p->track->meter[i][j].m_amount;
		    }
		  else
		    {
		      new_track->meter[i][j].m_amount = 0;
		    }
		  new_track->meter[i][j].m_threshold = thread_rc_track_threshold_amount (i);
		  new_track->meter[i][j].m_add_file_name = NULL;
		  new_track->meter[i][j].m_add_line_no = -1;
		  new_track->meter[i][j].m_sub_file_name = NULL;
		  new_track->meter[i][j].m_sub_line_no = -1;
#if !defined(NDEBUG)
		  new_track->meter[i][j].m_hold_buf[0] = '\0';
		  new_track->meter[i][j].m_rwlock_buf[0] = '\0';
		  new_track->meter[i][j].m_hold_buf_size = 0;

		  /* init Critical Section hold_buf */
		  if (i == RC_CS)
		    {
		      memset (new_track->meter[i][j].m_hold_buf, 0, ONE_K);
		      memset (new_track->meter[i][j].m_rwlock_buf, 0, ONE_K);
		    }

		  /* Initialize tracked resources */
		  new_track->meter[i][j].m_tracked_res_capacity = thread_rc_track_threshold_amount (i);
		  new_track->meter[i][j].m_tracked_res_count = 0;
		  new_track->meter[i][j].m_tracked_res = tracked_res_ptr;
		  /* Advance pointer in preallocated chunk of resources */
		  tracked_res_ptr += new_track->meter[i][j].m_tracked_res_capacity;
#endif /* !NDEBUG */
		}
	    }

#if !defined (NDEBUG)
	  assert ((tracked_res_ptr - tracked_res_chunk) == max_tracked_res);
	  new_track->tracked_resources = tracked_res_chunk;
#endif /* !NDEBUG */

	  /* push current track info */
	  new_track->prev = thread_p->track;
	  thread_p->track = new_track;

	  thread_p->track_depth++;
	}
    }

  return new_track;

error:

  if (new_track != NULL)
    {
      free (new_track);
    }

#if !defined (NDEBUG)
  if (tracked_res_chunk != NULL)
    {
      free (tracked_res_chunk);
    }
#endif /* !NDEBUG */
  return NULL;
}

/*
 * thread_rc_track_free ()
 *   return:
 *   thread_p(in):
 */
static void
thread_rc_track_free (THREAD_ENTRY * thread_p, int id)
{
  THREAD_RC_TRACK *prev_track;

  if (thread_p == NULL)
    {
      thread_p = thread_get_thread_entry_info ();
    }

  assert_release (thread_p != NULL);
  assert_release (id == thread_p->track_depth);

  if (thread_p->track != NULL)
    {
      assert_release (id >= 0);

#if !defined (NDEBUG)
      if (thread_p->track->tracked_resources != NULL)
	{
	  free_and_init (thread_p->track->tracked_resources);
	}
#endif

      prev_track = thread_p->track->prev;

      /* add to free list */
      thread_p->track->prev = thread_p->track_free_list;
      thread_p->track_free_list = thread_p->track;

      /* pop previous track info */
      thread_p->track = prev_track;

      thread_p->track_depth--;
    }
}

/*
 * thread_rc_track_is_enabled () - check if is enabled
 *   return:
 *   thread_p(in):
 */
static bool
thread_rc_track_is_enabled (THREAD_ENTRY * thread_p)
{
  if (thread_p == NULL)
    {
      thread_p = thread_get_thread_entry_info ();
    }

  assert_release (thread_p != NULL);

  if (prm_get_bool_value (PRM_ID_USE_SYSTEM_MALLOC))
    {
      /* disable tracking */
      assert_release (thread_p->track == NULL);
      assert_release (thread_p->track_depth == -1);

      return false;
    }

  return true;
}

/*
 * thread_rc_track_need_to_trace () - check if is track valid
 *   return:
 *   thread_p(in):
 */
bool
thread_rc_track_need_to_trace (THREAD_ENTRY * thread_p)
{
  if (thread_p == NULL)
    {
      thread_p = thread_get_thread_entry_info ();
    }

  assert_release (thread_p != NULL);

  /* If it reaches the threshold, cubrid stop tracking and clean thread_p->track. See thread_rc_track_meter. */
  return thread_rc_track_is_enabled (thread_p) && thread_p->track != NULL;
}

/*
 * thread_rc_track_enter () - save current track info
 *   return:
 *   thread_p(in):
 */
int
thread_rc_track_enter (THREAD_ENTRY * thread_p)
{
  THREAD_RC_TRACK *track;

  if (thread_p == NULL)
    {
      thread_p = thread_get_thread_entry_info ();
    }

  assert_release (thread_p != NULL);

  if (thread_rc_track_is_enabled (thread_p))
    {
      track = thread_rc_track_alloc (thread_p);
      assert_release (track != NULL);
      if (track == NULL)
	{
	  return ER_FAILED;
	}
    }

  return thread_p->track_depth;
}

/*
 * thread_rc_track_exit () -
 *   return:
 *   thread_p(in):
 *   id(in): saved track id
 */
int
thread_rc_track_exit (THREAD_ENTRY * thread_p, int id)
{
  int ret = NO_ERROR;

  if (thread_p == NULL)
    {
      thread_p = thread_get_thread_entry_info ();
    }

  assert_release (thread_p != NULL);

  if (thread_rc_track_need_to_trace (thread_p))
    {
      assert_release (id == thread_p->track_depth);
      assert_release (id >= 0);

      ret = thread_rc_track_check (thread_p, id);
#if !defined(NDEBUG)
      if (ret != NO_ERROR)
	{
	  (void) thread_rc_track_dump_all (thread_p, stderr);
	}
#endif

      (void) thread_rc_track_free (thread_p, id);
    }

  return ret;
}

/*
 * thread_rc_track_amount_helper () -
 *   return:
 *   thread_p(in):
 */
static INT32
thread_rc_track_amount_helper (THREAD_ENTRY * thread_p, int rc_idx)
{
  INT32 amount;
  THREAD_RC_TRACK *track;
  THREAD_RC_METER *meter;
  int j;

  if (thread_p == NULL)
    {
      thread_p = thread_get_thread_entry_info ();
    }

  assert_release (thread_p != NULL);

  assert_release (rc_idx >= 0);
  assert_release (rc_idx < RC_LAST);

  amount = 0;			/* init */

  track = thread_p->track;
  if (track != NULL)
    {
      for (j = 0; j < MGR_LAST; j++)
	{
	  meter = &(track->meter[rc_idx][j]);
	  amount += meter->m_amount;
	}
    }

  THREAD_RC_TRACK_ASSERT (thread_p, stderr, amount >= 0);

  return amount;
}

/*
 * thread_rc_track_amount_pgbuf () -
 *   return:
 *   thread_p(in):
 */
int
thread_rc_track_amount_pgbuf (THREAD_ENTRY * thread_p)
{
  return thread_rc_track_amount_helper (thread_p, RC_PGBUF);
}

/*
 * thread_rc_track_amount_qlist () -
 *   return:
 *   thread_p(in):
 */
int
thread_rc_track_amount_qlist (THREAD_ENTRY * thread_p)
{
  return thread_rc_track_amount_helper (thread_p, RC_QLIST);
}

#if !defined(NDEBUG)
/*
 * thread_rc_track_meter_assert_csect_dependency () -
 *   return:
 *   meter(in):
 */
static void
thread_rc_track_meter_assert_csect_dependency (THREAD_ENTRY * thread_p, THREAD_RC_METER * meter, int amount, void *ptr)
{
  int cs_idx;
  int i;

  assert (meter != NULL);
  assert (amount != 0);
  assert (ptr != NULL);

  cs_idx = *((int *) ptr);

  /* TODO - skip out too many CS */
  if (cs_idx >= ONE_K)
    {
      return;
    }

  assert (cs_idx >= 0);
  assert (cs_idx < ONE_K);

  /* check CS dependency */
  if (amount > 0)
    {
      switch (cs_idx)
	{
	  /* CSECT_CT_OID_TABLE -> CSECT_LOCATOR_SR_CLASSNAME_TABLE is NOK */
	  /* CSECT_LOCATOR_SR_CLASSNAME_TABLE -> CSECT_CT_OID_TABLE is OK */
	case CSECT_LOCATOR_SR_CLASSNAME_TABLE:
	  THREAD_RC_TRACK_METER_ASSERT (thread_p, stderr, meter, meter->m_hold_buf[CSECT_CT_OID_TABLE] == 0);
	  break;

	default:
	  break;
	}
    }
}

/*
 * thread_rc_track_meter_assert_csect_usage () -  assert enter mode of critical
 * 	section with the existed lock state for each thread.
 *   return:
 *   meter(in):
 *   enter_mode(in):
 *   ptr(in):
 */
static void
thread_rc_track_meter_assert_csect_usage (THREAD_ENTRY * thread_p, THREAD_RC_METER * meter, int enter_mode, void *ptr)
{
  int cs_idx;
  unsigned char enter_count;

  assert (meter != NULL);
  assert (ptr != NULL);

  cs_idx = *((int *) ptr);

  /* TODO - skip out too many CS */
  if (cs_idx >= ONE_K)
    {
      return;
    }

  assert (cs_idx >= 0);
  assert (cs_idx < ONE_K);

  switch (enter_mode)
    {
    case THREAD_TRACK_CSECT_ENTER_AS_READER:
      if (meter->m_rwlock_buf[cs_idx] >= 0)
	{
	  if (THREAD_METER_IS_DEMOTED_READER (meter->m_rwlock_buf[cs_idx]))
	    {
	      enter_count = THREAD_METER_STRIP_DEMOTED_READER_FLAG (meter->m_rwlock_buf[cs_idx]);
	      assert (enter_count < THREAD_METER_MAX_ENTER_COUNT);

	      /* demoted-reader can re-enter as reader again */
	      meter->m_rwlock_buf[cs_idx]++;
	    }
	  else
	    {
	      /* enter as reader first time or reader re-enter */
	      meter->m_rwlock_buf[cs_idx]++;

	      /* reader re-enter is not allowed. */
	      THREAD_RC_TRACK_METER_ASSERT (thread_p, stderr, meter, meter->m_rwlock_buf[cs_idx] <= 1);
	    }
	}
      else
	{
	  enter_count = -meter->m_rwlock_buf[cs_idx];
	  assert (enter_count < THREAD_METER_MAX_ENTER_COUNT);

	  /* I am a writer already. re-enter as reader, treat as re-enter as writer */
	  meter->m_rwlock_buf[cs_idx]--;
	}
      break;

    case THREAD_TRACK_CSECT_ENTER_AS_WRITER:
      if (meter->m_rwlock_buf[cs_idx] <= 0)
	{
	  enter_count = -meter->m_rwlock_buf[cs_idx];
	  assert (enter_count < THREAD_METER_MAX_ENTER_COUNT);

	  /* enter as writer first time or writer re-enter */
	  meter->m_rwlock_buf[cs_idx]--;
	}
      else
	{
	  /* I am a reader or demoted-reader already. re-enter as writer is not allowed */
	  THREAD_RC_TRACK_METER_ASSERT (thread_p, stderr, meter, false);
	}
      break;

    case THREAD_TRACK_CSECT_PROMOTE:
      /* If I am not a reader or demoted-reader, promote is not allowed */
      THREAD_RC_TRACK_METER_ASSERT (thread_p, stderr, meter, meter->m_rwlock_buf[cs_idx] > 0);

      enter_count = THREAD_METER_STRIP_DEMOTED_READER_FLAG (meter->m_rwlock_buf[cs_idx]);
      assert (enter_count != 0);

      if (enter_count == 1)
	{
	  /* promote reader or demoted-reader to writer */
	  meter->m_rwlock_buf[cs_idx] = -1;
	}
      else
	{
	  /* In the middle of citical session, promote is not allowed. only when demote-reader re-enter as reader can
	   * go to here. */
	  THREAD_RC_TRACK_METER_ASSERT (thread_p, stderr, meter, false);
	}
      break;

    case THREAD_TRACK_CSECT_DEMOTE:
      /* if I am not a writer, demote is not allowed */
      THREAD_RC_TRACK_METER_ASSERT (thread_p, stderr, meter, meter->m_rwlock_buf[cs_idx] < 0);

      if (meter->m_rwlock_buf[cs_idx] == -1)
	{
	  /* demote writer to demoted-reader */
	  enter_count = 1;
	  meter->m_rwlock_buf[cs_idx] = THREAD_METER_WITH_DEMOTED_READER_FLAG (enter_count);
	}
      else
	{
	  /* In the middle of citical session, demote is not allowed */
	  THREAD_RC_TRACK_METER_ASSERT (thread_p, stderr, meter, false);
	}
      break;

    case THREAD_TRACK_CSECT_EXIT:
      /* without entered before, exit is not allowed. */
      THREAD_RC_TRACK_METER_ASSERT (thread_p, stderr, meter, meter->m_rwlock_buf[cs_idx] != 0);

      if (meter->m_rwlock_buf[cs_idx] > 0)
	{
	  if (THREAD_METER_IS_DEMOTED_READER (meter->m_rwlock_buf[cs_idx]))
	    {
	      enter_count = THREAD_METER_STRIP_DEMOTED_READER_FLAG (meter->m_rwlock_buf[cs_idx]);
	      assert (enter_count != 0);

	      enter_count--;
	      if (enter_count != 0)
		{
		  /* still keep demoted-reader flag */
		  meter->m_rwlock_buf[cs_idx] = THREAD_METER_WITH_DEMOTED_READER_FLAG (enter_count);
		}
	      else
		{
		  meter->m_rwlock_buf[cs_idx] = 0;
		}
	    }
	  else
	    {
	      /* reader exit */
	      meter->m_rwlock_buf[cs_idx]--;
	    }
	}
      else
	{			/* (meter->m_rwlock_buf[cs_idx] < 0 */
	  meter->m_rwlock_buf[cs_idx]++;
	}
      break;
    default:
      assert (false);
      break;
    }
}
#endif

/*
 * thread_rc_track_meter () -
 *   return:
 *   thread_p(in):
 */
void
thread_rc_track_meter (THREAD_ENTRY * thread_p, const char *file_name, const int line_no, int amount, void *ptr,
		       int rc_idx, int mgr_idx)
{
  THREAD_RC_TRACK *track;
  THREAD_RC_METER *meter;
  int enter_mode = -1;
  static bool report_track_cs_overflow = false;

  if (thread_p == NULL)
    {
      thread_p = thread_get_thread_entry_info ();
    }

  assert_release (thread_p != NULL);

  if (thread_p->track == NULL)
    {
      return;			/* not in track enter */
    }

  assert_release (thread_p->track != NULL);

  assert_release (0 <= rc_idx);
  assert_release (rc_idx < RC_LAST);
  assert_release (0 <= mgr_idx);
  assert_release (mgr_idx < MGR_LAST);

  assert_release (amount != 0);

  track = thread_p->track;

  if (track != NULL && 0 <= rc_idx && rc_idx < RC_LAST && 0 <= mgr_idx && mgr_idx < MGR_LAST)
    {
      if (rc_idx == RC_CS)
	{
	  enter_mode = amount;

	  /* recover the amount for RC_CS */
	  switch (enter_mode)
	    {
	    case THREAD_TRACK_CSECT_ENTER_AS_READER:
	      amount = 1;
	      break;
	    case THREAD_TRACK_CSECT_ENTER_AS_WRITER:
	      amount = 1;
	      break;
	    case THREAD_TRACK_CSECT_PROMOTE:
	      amount = 1;
	      break;
	    case THREAD_TRACK_CSECT_DEMOTE:
	      amount = -1;
	      break;
	    case THREAD_TRACK_CSECT_EXIT:
	      amount = -1;
	      break;
	    default:
	      assert_release (false);
	      break;
	    }
	}

      /* check iff is tracking one */
      if (rc_idx == RC_VMEM)
	{
	  if (track->private_heap_id != thread_p->private_heap_id)
	    {
	      return;		/* ignore */
	    }
	}

      meter = &(track->meter[rc_idx][mgr_idx]);

      /* If it reaches the threshold just stop tracking and clear */
      if (meter->m_amount + amount > meter->m_threshold)
	{
#if 0
	  assert (0);
#endif
	  thread_rc_track_finalize (thread_p);
	  return;
	}

      meter->m_amount += amount;

#if 1				/* TODO - */
      /* skip out qlist check; is checked separately */
      if (rc_idx == RC_QLIST)
	{
	  ;			/* nop */
	}
      else
	{
	  THREAD_RC_TRACK_METER_ASSERT (thread_p, stderr, meter, 0 <= meter->m_amount);
	}
#else
      THREAD_RC_TRACK_METER_ASSERT (thread_p, stderr, meter, 0 <= meter->m_amount);
#endif

#if !defined(NDEBUG)
      switch (rc_idx)
	{
	case RC_PGBUF:
	  /* check fix/unfix protocol */
	  {
	    assert (ptr != NULL);

	    if (amount > 0)
	      {
		assert_release (amount == 1);
	      }
	    else
	      {
		assert_release (amount == -1);
	      }
	  }
	  break;

	case RC_CS:
	  /* check Critical Section cycle and keep current hold info */
	  {
	    int cs_idx;

	    assert (ptr != NULL);

	    cs_idx = *((int *) ptr);

	    /* TODO - skip out too many CS */
	    if (cs_idx < ONE_K)
	      {
		assert (cs_idx >= 0);
		assert (cs_idx < ONE_K);

		THREAD_RC_TRACK_METER_ASSERT (thread_p, stderr, meter, meter->m_hold_buf[cs_idx] >= 0);
		if (amount > 0)
		  {
		    assert_release (amount == 1);
		  }
		else
		  {
		    assert_release (amount == -1);
		  }

		meter->m_hold_buf[cs_idx] += amount;

		THREAD_RC_TRACK_METER_ASSERT (thread_p, stderr, meter, meter->m_hold_buf[cs_idx] >= 0);

		/* re-set buf size */
		meter->m_hold_buf_size = MAX (meter->m_hold_buf_size, cs_idx + 1);
		assert (meter->m_hold_buf_size <= ONE_K);
	      }
	    else if (report_track_cs_overflow == false)
	      {
		report_track_cs_overflow = true;	/* report only once */
		er_log_debug (ARG_FILE_LINE, "thread_rc_track_meter: hold_buf overflow: buf_size=%d, idx=%d",
			      meter->m_hold_buf_size, cs_idx);
	      }
	  }
	  break;

	default:
	  break;
	}
#endif

      if (amount > 0)
	{
	  meter->m_add_file_name = file_name;
	  meter->m_add_line_no = line_no;
	}
      else if (amount < 0)
	{
	  meter->m_sub_file_name = file_name;
	  meter->m_sub_line_no = line_no;
	}

#if !defined(NDEBUG)
      (void) thread_rc_track_meter_at (meter, file_name, line_no, amount, ptr);

      if (rc_idx == RC_CS)
	{
	  (void) thread_rc_track_meter_assert_csect_dependency (thread_p, meter, amount, ptr);

	  (void) thread_rc_track_meter_assert_csect_usage (thread_p, meter, enter_mode, ptr);
	}
#endif
    }
}

/*
 * thread_rc_track_meter_dump () -
 *   return:
 *   thread_p(in):
 *   outfp(in):
 *   meter(in):
 */
static void
thread_rc_track_meter_dump (THREAD_ENTRY * thread_p, FILE * outfp, THREAD_RC_METER * meter)
{
  int i;

  if (thread_p == NULL)
    {
      thread_p = thread_get_thread_entry_info ();
    }

  assert_release (thread_p != NULL);
  assert_release (meter != NULL);

  if (outfp == NULL)
    {
      outfp = stderr;
    }

  if (meter != NULL)
    {
      fprintf (outfp, "         +--- amount = %d (threshold = %d)\n", meter->m_amount, meter->m_threshold);
      fprintf (outfp, "         +--- add_file_line = %s:%d\n", meter->m_add_file_name, meter->m_add_line_no);
      fprintf (outfp, "         +--- sub_file_line = %s:%d\n", meter->m_sub_file_name, meter->m_sub_line_no);
#if !defined(NDEBUG)
      /* dump hold_buf */
      if (meter->m_hold_buf_size > 0)
	{
	  fprintf (outfp, "            +--- hold_at = ");
	  for (i = 0; i < meter->m_hold_buf_size; i++)
	    {
	      if (meter->m_hold_buf[i] != '\0')
		{
		  fprintf (outfp, "[%d]:%c ", i, meter->m_hold_buf[i]);
		}
	    }
	  fprintf (outfp, "\n");
	  fprintf (outfp, "            +--- hold_buf_size = %d\n", meter->m_hold_buf_size);

	  fprintf (outfp, "            +--- read/write lock = ");
	  for (i = 0; i < meter->m_hold_buf_size; i++)
	    {
	      if (meter->m_rwlock_buf[i] != '\0')
		{
		  fprintf (outfp, "[%d]:%d ", i, (int) meter->m_rwlock_buf[i]);
		}
	    }
	  fprintf (outfp, "\n");
	  fprintf (outfp, "            +--- read/write lock size = %d\n", meter->m_hold_buf_size);
	}

      /* dump tracked resources */
      if (meter->m_tracked_res_count > 0)
	{
	  fprintf (outfp, "            +--- tracked res = ");
	  for (i = 0; i < meter->m_tracked_res_count; i++)
	    {
	      fprintf (outfp, "res_ptr=%p amount=%d first_caller=%s:%d\n", meter->m_tracked_res[i].res_ptr,
		       meter->m_tracked_res[i].amount, meter->m_tracked_res[i].caller_file,
		       meter->m_tracked_res[i].caller_line);
	    }
	  fprintf (outfp, "            +--- tracked res count = %d\n", meter->m_tracked_res_count);
	}
#endif /* !NDEBUG */
    }
}

/*
 * thread_rc_track_dump () -
 *   return:
 *   thread_p(in):
 *   outfp(in):
 *   track(in):
 *   depth(in):
 */
static void
thread_rc_track_dump (THREAD_ENTRY * thread_p, FILE * outfp, THREAD_RC_TRACK * track, int depth)
{
  int i, j;
  const char *rcname, *mgrname;

  if (thread_p == NULL)
    {
      thread_p = thread_get_thread_entry_info ();
    }

  assert_release (thread_p != NULL);
  assert_release (track != NULL);
  assert_release (depth >= 0);

  if (outfp == NULL)
    {
      outfp = stderr;
    }

  if (track != NULL)
    {
      fprintf (outfp, "+--- track depth = %d\n", depth);
      for (i = 0; i < RC_LAST; i++)
	{
	  rcname = thread_rc_track_rcname (i);
	  fprintf (outfp, "   +--- %s\n", rcname);

	  for (j = 0; j < MGR_LAST; j++)
	    {
	      mgrname = thread_rc_track_mgrname (j);
	      fprintf (outfp, "      +--- %s\n", mgrname);

	      (void) thread_rc_track_meter_dump (thread_p, outfp, &(track->meter[i][j]));
	    }
	}

      fflush (outfp);
    }
}

/*
 * thread_check_kill_tran_auth () - User who is not DBA can kill only own transaction
 *   return: NO_ERROR or error code
 *   thread_p(in):
 *   tran_id(in):
 *   has_authorization(out):
 */
static int
thread_check_kill_tran_auth (THREAD_ENTRY * thread_p, int tran_id, bool * has_authorization)
{
  char *tran_client_name;
  char *current_client_name;

  assert (has_authorization);

  *has_authorization = false;

  if (logtb_am_i_dba_client (thread_p) == true)
    {
      *has_authorization = true;
      return NO_ERROR;
    }

  tran_client_name = logtb_find_client_name (tran_id);
  current_client_name = logtb_find_current_client_name (thread_p);

  if (tran_client_name == NULL || current_client_name == NULL)
    {
      return ER_CSS_KILL_UNKNOWN_TRANSACTION;
    }

  if (strcasecmp (tran_client_name, current_client_name) == 0)
    {
      *has_authorization = true;
    }

  return NO_ERROR;
}

/*
 * thread_type_to_string () - Translate thread type into string 
 *                            representation
 *   return:
 *   type(in): thread type
 */
const char *
thread_type_to_string (int type)
{
  switch (type)
    {
    case TT_MASTER:
      return "MASTER";
    case TT_SERVER:
      return "SERVER";
    case TT_WORKER:
      return "WORKER";
    case TT_DAEMON:
      return "DAEMON";
    case TT_VACUUM_MASTER:
      return "VACUUM_MASTER";
    case TT_VACUUM_WORKER:
      return "VACUUM_WORKER";
    case TT_NONE:
      return "NONE";
    }
  return "UNKNOWN";
}

/*
 * thread_status_to_string () - Translate thread status into string
 *                              representation
 *   return:
 *   type(in): thread type
 */
const char *
thread_status_to_string (int status)
{
  switch (status)
    {
    case TS_DEAD:
      return "DEAD";
    case TS_FREE:
      return "FREE";
    case TS_RUN:
      return "RUN";
    case TS_WAIT:
      return "WAIT";
    case TS_CHECK:
      return "CHECK";
    }
  return "UNKNOWN";
}

/*
 * thread_resume_status_to_string () - Translate thread resume status into
 *                                     string representation
 *   return:
 *   type(in): thread type
 */
const char *
thread_resume_status_to_string (int resume_status)
{
  switch (resume_status)
    {
    case THREAD_RESUME_NONE:
      return "RESUME_NONE";
    case THREAD_RESUME_DUE_TO_INTERRUPT:
      return "RESUME_DUE_TO_INTERRUPT";
    case THREAD_RESUME_DUE_TO_SHUTDOWN:
      return "RESUME_DUE_TO_SHUTDOWN";
    case THREAD_PGBUF_SUSPENDED:
      return "PGBUF_SUSPENDED";
    case THREAD_PGBUF_RESUMED:
      return "PGBUF_RESUMED";
    case THREAD_JOB_QUEUE_SUSPENDED:
      return "JOB_QUEUE_SUSPENDED";
    case THREAD_JOB_QUEUE_RESUMED:
      return "JOB_QUEUE_RESUMED";
    case THREAD_CSECT_READER_SUSPENDED:
      return "CSECT_READER_SUSPENDED";
    case THREAD_CSECT_READER_RESUMED:
      return "CSECT_READER_RESUMED";
    case THREAD_CSECT_WRITER_SUSPENDED:
      return "CSECT_WRITER_SUSPENDED";
    case THREAD_CSECT_WRITER_RESUMED:
      return "CSECT_WRITER_RESUMED";
    case THREAD_CSECT_PROMOTER_SUSPENDED:
      return "CSECT_PROMOTER_SUSPENDED";
    case THREAD_CSECT_PROMOTER_RESUMED:
      return "CSECT_PROMOTER_RESUMED";
    case THREAD_CSS_QUEUE_SUSPENDED:
      return "CSS_QUEUE_SUSPENDED";
    case THREAD_CSS_QUEUE_RESUMED:
      return "CSS_QUEUE_RESUMED";
    case THREAD_HEAP_CLSREPR_SUSPENDED:
      return "HEAP_CLSREPR_SUSPENDED";
    case THREAD_HEAP_CLSREPR_RESUMED:
      return "HEAP_CLSREPR_RESUMED";
    case THREAD_LOCK_SUSPENDED:
      return "LOCK_SUSPENDED";
    case THREAD_LOCK_RESUMED:
      return "LOCK_RESUMED";
    case THREAD_LOGWR_SUSPENDED:
      return "LOGWR_SUSPENDED";
    case THREAD_LOGWR_RESUMED:
      return "LOGWR_RESUMED";
    }
  return "UNKNOWN";
}

/*
 * thread_rc_track_dump_all () -
 *   return:
 *   thread_p(in):
 */
void
thread_rc_track_dump_all (THREAD_ENTRY * thread_p, FILE * outfp)
{
  THREAD_RC_TRACK *track;
  int depth;

  if (thread_p == NULL)
    {
      thread_p = thread_get_thread_entry_info ();
    }

  assert_release (thread_p != NULL);

  if (outfp == NULL)
    {
      outfp = stderr;
    }

  fprintf (outfp, "------------ Thread[%d] Resource Track Info: ------------\n", thread_p->index);

  fprintf (outfp, "track_depth = %d\n", thread_p->track_depth);
  fprintf (outfp, "track_threshold = %d\n", thread_p->track_threshold);
  for (track = thread_p->track_free_list, depth = 0; track != NULL; track = track->prev, depth++)
    {
      ;
    }
  fprintf (outfp, "track_free_list size = %d\n", depth);

  for (track = thread_p->track, depth = thread_p->track_depth; track != NULL; track = track->prev, depth--)
    {
      (void) thread_rc_track_dump (thread_p, outfp, track, depth);
    }
  assert_release (depth == -1);

  fprintf (outfp, "\n");

  fflush (outfp);
}

#if !defined(NDEBUG)
/*
 * thread_rc_track_meter_at () -
 *   return:
 *   meter(in):
 */
static void
thread_rc_track_meter_at (THREAD_RC_METER * meter, const char *caller_file, int caller_line, int amount, void *ptr)
{
  const char *p = NULL;
  int min, max, mid, mem_size;
  bool found = false;

  assert_release (meter != NULL);
  assert_release (amount != 0);

  /* Truncate path to file name */
  p = (char *) caller_file + strlen (caller_file);
  while (p)
    {
      if (p == caller_file)
	{
	  break;
	}

      if (*p == '/' || *p == '\\')
	{
	  p++;
	  break;
	}

      p--;
    }

  /* TODO: A binary search function that could also return the rightful position for an entry that was not found is
   * really necessary. */

  /* There are three possible actions here: 1. Resource doesn't exist and must be added. 2. Resource exists and we
   * update amount to a non-zero value. 3. Resource exists and new amount is 0 and it must be removed from tracked
   * array. */
  /* The array is ordered by resource pointer and binary search is used. */
  min = 0;
  max = meter->m_tracked_res_count - 1;
  mid = 0;

  while (min <= max)
    {
      /* Get middle */
      mid = (min + max) >> 1;
      if (ptr == meter->m_tracked_res[mid].res_ptr)
	{
	  found = true;
	  break;
	}
      if (ptr < meter->m_tracked_res[mid].res_ptr)
	{
	  /* Set search range to [min, mid - 1] */
	  max = mid - 1;
	}
      else
	{
	  /* Set search range to [min + 1, max] */
	  min = ++mid;
	}
    }

  if (found)
    {
      assert_release (mid < meter->m_tracked_res_count);

      /* Update amount for resource */
      meter->m_tracked_res[mid].amount += amount;
      if (meter->m_tracked_res[mid].amount == 0)
	{
	  /* Remove tracked resource */
	  mem_size = (meter->m_tracked_res_count - 1 - mid) * sizeof (THREAD_TRACKED_RESOURCE);

	  if (mem_size > 0)
	    {
	      memmove (&meter->m_tracked_res[mid], &meter->m_tracked_res[mid + 1], mem_size);
	    }
	  meter->m_tracked_res_count--;
	}
    }
  else
    {
      /* Add new tracked resource */
      assert_release (mid <= meter->m_tracked_res_count);
      if (meter->m_tracked_res_count == meter->m_tracked_res_capacity)
	{
	  /* No more room for new resources */
	  return;
	}
      /* Try to free the memory space for new resource */
      mem_size = (meter->m_tracked_res_count - mid) * sizeof (THREAD_TRACKED_RESOURCE);
      if (mem_size > 0)
	{
	  memmove (&meter->m_tracked_res[mid + 1], &meter->m_tracked_res[mid], mem_size);
	}
      /* Save new resource */
      meter->m_tracked_res[mid].res_ptr = ptr;
      meter->m_tracked_res[mid].amount = amount;
      meter->m_tracked_res[mid].caller_line = caller_line;
      strncpy (meter->m_tracked_res[mid].caller_file, p, THREAD_TRACKED_RES_CALLER_FILE_MAX_SIZE);
      meter->m_tracked_res[mid].caller_file[THREAD_TRACKED_RES_CALLER_FILE_MAX_SIZE - 1] = '\0';
      meter->m_tracked_res_count++;
    }
}
#endif /* !NDEBUG */

/*
 * thread_trace_on () -
 *   return:
 *   thread_p(in):
 */
void
thread_trace_on (THREAD_ENTRY * thread_p)
{
  if (thread_p == NULL)
    {
      thread_p = thread_get_thread_entry_info ();
    }

  thread_p->on_trace = true;
}

/*
 * thread_set_trace_format () -
 *   return:
 *   thread_p(in):
 *   format(in):
 */
void
thread_set_trace_format (THREAD_ENTRY * thread_p, int format)
{
  if (thread_p == NULL)
    {
      thread_p = thread_get_thread_entry_info ();
    }

  thread_p->trace_format = format;
}

/*
 * thread_is_on_trace () -
 *   return:
 *   thread_p(in):
 */
bool
thread_is_on_trace (THREAD_ENTRY * thread_p)
{
  if (thread_p == NULL)
    {
      thread_p = thread_get_thread_entry_info ();
    }

  return thread_p->on_trace;
}

/*
 * thread_set_clear_trace () -
 *   return:
 *   thread_p(in):
 *   clear(in):
 */
void
thread_set_clear_trace (THREAD_ENTRY * thread_p, bool clear)
{
  if (thread_p == NULL)
    {
      thread_p = thread_get_thread_entry_info ();
    }

  thread_p->clear_trace = clear;
}

/*
 * thread_need_clear_trace() -
 *   return:
 *   thread_p(in):
 */
bool
thread_need_clear_trace (THREAD_ENTRY * thread_p)
{
  if (thread_p == NULL)
    {
      thread_p = thread_get_thread_entry_info ();
    }

  return thread_p->clear_trace;
}

/*
 * thread_get_recursion_depth() -
 */
int
thread_get_recursion_depth (THREAD_ENTRY * thread_p)
{
  if (thread_p == NULL)
    {
      thread_p = thread_get_thread_entry_info ();
    }

  return thread_p->xasl_recursion_depth;
}

/*
 * thread_inc_recursion_depth() -
 */
void
thread_inc_recursion_depth (THREAD_ENTRY * thread_p)
{
  if (thread_p == NULL)
    {
      thread_p = thread_get_thread_entry_info ();
    }

  thread_p->xasl_recursion_depth++;
}

/*
 * thread_dec_recursion_depth() -
 */
void
thread_dec_recursion_depth (THREAD_ENTRY * thread_p)
{
  if (thread_p == NULL)
    {
      thread_p = thread_get_thread_entry_info ();
    }

  thread_p->xasl_recursion_depth--;
}

/*
 * thread_clear_recursion_depth() -
 */
void
thread_clear_recursion_depth (THREAD_ENTRY * thread_p)
{
  if (thread_p == NULL)
    {
      thread_p = thread_get_thread_entry_info ();
    }

  thread_p->xasl_recursion_depth = 0;
}

/*
 * thread_daemon_wait () - wait until woken
 *
 * return      : void
 * daemon (in) : daemon thread monitor
 */
STATIC_INLINE void
thread_daemon_wait (DAEMON_THREAD_MONITOR * daemon)
{
  (void) pthread_mutex_lock (&daemon->lock);
  daemon->is_running = false;
  (void) pthread_cond_wait (&daemon->cond, &daemon->lock);
  daemon->is_running = true;
  pthread_mutex_unlock (&daemon->lock);
}

/*
 * thread_daemon_timedwait () - wait until woken or up to given milliseconds
 *
 * return         : void
 * daemon (in)    : daemon thread monitor
 * wait_msec (in) : maximum wait time
 */
STATIC_INLINE bool
thread_daemon_timedwait (DAEMON_THREAD_MONITOR * daemon, int wait_msec)
{
  struct timeval timeval_crt;
  struct timespec timespec_wakeup;
  long usec_tmp;
  const int usec_onesec = 1000 * 1000;	/* nano-seconds in one second */
  int rv;

  gettimeofday (&timeval_crt, NULL);

  timespec_wakeup.tv_sec = timeval_crt.tv_sec + (wait_msec / 1000);
  usec_tmp = timeval_crt.tv_usec + (wait_msec * 1000);
  if (usec_tmp >= usec_onesec)
    {
      timespec_wakeup.tv_sec++;
      usec_tmp -= usec_onesec;
    }
  timespec_wakeup.tv_nsec = usec_tmp * 1000;

  (void) pthread_mutex_lock (&daemon->lock);
  daemon->is_running = false;
  rv = pthread_cond_timedwait (&daemon->cond, &daemon->lock, &timespec_wakeup);
  daemon->is_running = true;
  pthread_mutex_unlock (&daemon->lock);

  return rv == ETIMEDOUT;
}

/*
 * thread_daemon_start () - start daemon thread
 *
 * return           : void
 * daemon (in)      : daemon thread monitor
 * thread_p (in)    : thread entry
 * thread_type (in) : thread type
 */
STATIC_INLINE void
thread_daemon_start (DAEMON_THREAD_MONITOR * daemon, THREAD_ENTRY * thread_p, THREAD_TYPE thread_type)
{
  /* wait until THREAD_CREATE() finishes */
  pthread_mutex_lock (&thread_p->th_entry_lock);
  pthread_mutex_unlock (&thread_p->th_entry_lock);

  thread_set_thread_entry_info (thread_p);	/* save TSD */
  thread_p->type = thread_type;	/* daemon thread */
  thread_p->status = TS_RUN;	/* set thread stat as RUN */
  thread_p->register_id ();
  thread_p->get_error_context ().register_thread_local ();

  daemon->is_running = true;
  daemon->is_available = true;

  thread_set_current_tran_index (thread_p, LOG_SYSTEM_TRAN_INDEX);
}

/*
 * thread_daemon_stop () - stop daemon thread
 *
 * return        : void
 * daemon (in)   : daemon thread monitor
 * thread_p (in) : thread entry
 */
STATIC_INLINE void
thread_daemon_stop (DAEMON_THREAD_MONITOR * daemon, THREAD_ENTRY * thread_p)
{
  (void) pthread_mutex_lock (&daemon->lock);
  daemon->is_running = false;
  daemon->is_available = false;
  pthread_mutex_unlock (&daemon->lock);

  er_final (ER_THREAD_FINAL);
  thread_p->status = TS_DEAD;
  thread_p->unregister_id ();
}

/*
 * thread_daemon_wakeup () - Wakeup daemon thread.
 *
 * return      : void
 * daemon (in) : daemon thread monitor
 */
STATIC_INLINE void
thread_daemon_wakeup (DAEMON_THREAD_MONITOR * daemon)
{
  pthread_mutex_lock (&daemon->lock);
  if (!daemon->is_running)
    {
      /* signal wakeup */
      pthread_cond_signal (&daemon->cond);
    }
  pthread_mutex_unlock (&daemon->lock);
}

/*
 * thread_daemon_try_wakeup () - Wakeup daemon thread if lock is conditionally obtained
 *
 * return      : void
 * daemon (in) : daemon thread monitor
 */
STATIC_INLINE void
thread_daemon_try_wakeup (DAEMON_THREAD_MONITOR * daemon)
{
  if (pthread_mutex_trylock (&daemon->lock) != 0)
    {
      /* give up */
      return;
    }
  if (!daemon->is_running)
    {
      /* signal wakeup */
      pthread_cond_signal (&daemon->cond);
    }
  pthread_mutex_unlock (&daemon->lock);
}

/*
 * thread_daemon_wakeup_onereq () - request daemon thread wakeup if not already requested
 *
 * return      : void
 * daemon (in) : daemon thread monitor
 */
STATIC_INLINE void
thread_daemon_wakeup_onereq (DAEMON_THREAD_MONITOR * daemon)
{
  if (daemon->nrequestors > 0)
    {
      /* we register only one request per wakeup */
      return;
    }
  /* increment requesters */
  ++daemon->nrequestors;
  pthread_mutex_lock (&daemon->lock);
  if (!daemon->is_running)
    {
      /* signal wakeup */
      pthread_cond_signal (&daemon->cond);
    }
  pthread_mutex_unlock (&daemon->lock);
}

/*
 * thread_iterate () - thread iterator
 *
 * return        : next thread entry
 * thread_p (in) : current thread entry
 */
THREAD_ENTRY *
thread_iterate (THREAD_ENTRY * thread_p)
{
  int index = 0;

  if (!thread_Manager.initialized)
    {
      assert (false);
      return NULL;
    }

  if (thread_p != NULL)
    {
      index = thread_p->index + 1;
    }
  if (index >= thread_num_total_threads ())
    {
      assert (index == thread_num_total_threads ());
      return NULL;
    }
  return thread_find_entry_by_index (index);
}<|MERGE_RESOLUTION|>--- conflicted
+++ resolved
@@ -2737,108 +2737,6 @@
   return (THREAD_RET_T) 0;
 }
 
-<<<<<<< HEAD
-/*
- * thread_auto_volume_expansion_thread() -
- *   return:
- */
-static THREAD_RET_T THREAD_CALLING_CONVENTION
-thread_auto_volume_expansion_thread (void *arg_p)
-{
-#define THREAD_AUTO_VOL_WAKEUP_TIME_SEC     60
-#if !defined(HPUX)
-  THREAD_ENTRY *tsd_ptr;
-#endif /* !HPUX */
-  int rv;
-
-  struct timeval time_crt;
-  struct timespec to = { 0, 0 };
-
-  tsd_ptr = (THREAD_ENTRY *) arg_p;
-
-  thread_daemon_start (&thread_Auto_volume_expansion_thread, tsd_ptr, TT_DAEMON);
-
-  while (!tsd_ptr->shutdown)
-    {
-      gettimeofday (&time_crt, NULL);
-      to.tv_sec = time_crt.tv_sec + THREAD_AUTO_VOL_WAKEUP_TIME_SEC;
-
-      rv = pthread_mutex_lock (&thread_Auto_volume_expansion_thread.lock);
-      thread_Auto_volume_expansion_thread.is_running = false;
-      pthread_cond_timedwait (&thread_Auto_volume_expansion_thread.cond, &thread_Auto_volume_expansion_thread.lock,
-			      &to);
-
-      if (tsd_ptr->shutdown)
-	{
-	  pthread_mutex_unlock (&thread_Auto_volume_expansion_thread.lock);
-	  break;
-	}
-
-      thread_Auto_volume_expansion_thread.is_running = true;
-      pthread_mutex_unlock (&thread_Auto_volume_expansion_thread.lock);
-
-      (void) disk_auto_expand (tsd_ptr);
-    }
-
-  er_final (ER_THREAD_FINAL);
-  thread_Auto_volume_expansion_thread.is_available = false;
-  tsd_ptr->status = TS_DEAD;
-  tsd_ptr->unregister_id ();
-
-  return (THREAD_RET_T) 0;
-#undef THREAD_AUTO_VOL_WAKEUP_TIME_SEC
-}
-
-/*
- * thread_auto_volume_expansion_thread_is_running () -
- *   return:
- */
-bool
-thread_auto_volume_expansion_thread_is_running (void)
-{
-  int rv;
-  bool ret;
-
-  rv = pthread_mutex_lock (&thread_Auto_volume_expansion_thread.lock);
-  ret = thread_Auto_volume_expansion_thread.is_running;
-  pthread_mutex_unlock (&thread_Auto_volume_expansion_thread.lock);
-
-  return ret;
-}
-
-/*
- * thread_is_auto_volume_expansion_thread_available () -
- *   return:
- *
- *   NOTE: This is used in boot_add_auto_volume_extension()
- *         to tell whether the thread is working or not.
- *         When restart server, in log_recovery phase, the thread may be unavailable.
- */
-bool
-thread_is_auto_volume_expansion_thread_available (void)
-{
-  return thread_Auto_volume_expansion_thread.is_available;
-}
-
-/*
- *  thread_wakeup_auto_volume_expansion_thread() -
- *   return:
- */
-void
-thread_wakeup_auto_volume_expansion_thread (void)
-{
-  int rv;
-
-  rv = pthread_mutex_lock (&thread_Auto_volume_expansion_thread.lock);
-  if (!thread_Auto_volume_expansion_thread.is_running)
-    {
-      pthread_cond_signal (&thread_Auto_volume_expansion_thread.cond);
-    }
-  pthread_mutex_unlock (&thread_Auto_volume_expansion_thread.lock);
-}
-
-=======
->>>>>>> fc408225
 #if defined(ENABLE_UNUSED_FUNCTION)
 /*
  * thread_wakeup_check_ha_delay_info_thread() -
