--- conflicted
+++ resolved
@@ -1919,157 +1919,6 @@
 #endif /* WINDOWS */
 
 /*
-<<<<<<< HEAD
-=======
- * thread_check_ha_delay_info_thread() -
- *   return:
- *   arg_p(in):
- */
-
-static THREAD_RET_T THREAD_CALLING_CONVENTION
-thread_check_ha_delay_info_thread (void *arg_p)
-{
-#if !defined(HPUX)
-  THREAD_ENTRY *tsd_ptr;
-#endif /* !HPUX */
-  struct timeval cur_time = { 0, 0 };
-  struct timespec wakeup_time = { 0, 0 };
-
-  int rv;
-  INT64 tmp_usec;
-  int wakeup_interval = 1000;
-#if !defined(WINDOWS)
-  time_t log_record_time = 0;
-  int error_code;
-  int delay_limit_in_secs;
-  int acceptable_delay_in_secs;
-  int curr_delay_in_secs;
-  HA_SERVER_STATE server_state;
-#endif
-
-  tsd_ptr = (THREAD_ENTRY *) arg_p;
-
-  thread_daemon_start (&thread_Check_ha_delay_info_thread, tsd_ptr, TT_DAEMON);
-
-  while (!tsd_ptr->shutdown)
-    {
-      er_clear ();
-
-      gettimeofday (&cur_time, NULL);
-      wakeup_time.tv_sec = cur_time.tv_sec + (wakeup_interval / 1000);
-      tmp_usec = cur_time.tv_usec + (wakeup_interval % 1000) * 1000;
-
-      if (tmp_usec >= 1000000)
-	{
-	  wakeup_time.tv_sec += 1;
-	  tmp_usec -= 1000000;
-	}
-      wakeup_time.tv_nsec = ((int) tmp_usec) * 1000;
-
-      rv = pthread_mutex_lock (&thread_Check_ha_delay_info_thread.lock);
-      thread_Check_ha_delay_info_thread.is_running = false;
-
-      do
-	{
-	  rv =
-	    pthread_cond_timedwait (&thread_Check_ha_delay_info_thread.cond, &thread_Check_ha_delay_info_thread.lock,
-				    &wakeup_time);
-	}
-      while (rv == 0 && tsd_ptr->shutdown == false);
-
-      thread_Check_ha_delay_info_thread.is_running = true;
-
-      pthread_mutex_unlock (&thread_Check_ha_delay_info_thread.lock);
-
-      if (tsd_ptr->shutdown == true)
-	{
-	  break;
-	}
-
-#if defined(WINDOWS)
-      continue;
-#else /* WINDOWS */
-
-      /* do its job */
-      csect_enter (tsd_ptr, CSECT_HA_SERVER_STATE, INF_WAIT);
-
-      server_state = css_ha_server_state ();
-
-      if (server_state == HA_SERVER_STATE_ACTIVE || server_state == HA_SERVER_STATE_TO_BE_STANDBY)
-	{
-	  css_unset_ha_repl_delayed ();
-	  perfmon_set_stat (tsd_ptr, PSTAT_HA_REPL_DELAY, 0, true);
-
-	  log_append_ha_server_state (tsd_ptr, server_state);
-
-	  csect_exit (tsd_ptr, CSECT_HA_SERVER_STATE);
-	}
-      else
-	{
-	  csect_exit (tsd_ptr, CSECT_HA_SERVER_STATE);
-
-	  delay_limit_in_secs = prm_get_integer_value (PRM_ID_HA_DELAY_LIMIT_IN_SECS);
-	  acceptable_delay_in_secs = delay_limit_in_secs - prm_get_integer_value (PRM_ID_HA_DELAY_LIMIT_DELTA_IN_SECS);
-
-	  if (acceptable_delay_in_secs < 0)
-	    {
-	      acceptable_delay_in_secs = 0;
-	    }
-
-	  error_code = catcls_get_apply_info_log_record_time (tsd_ptr, &log_record_time);
-
-	  if (error_code == NO_ERROR && log_record_time > 0)
-	    {
-	      curr_delay_in_secs = time (NULL) - log_record_time;
-	      if (curr_delay_in_secs > 0)
-		{
-		  curr_delay_in_secs -= HA_DELAY_ERR_CORRECTION;
-		}
-
-	      if (delay_limit_in_secs > 0)
-		{
-		  if (curr_delay_in_secs > delay_limit_in_secs)
-		    {
-		      if (!css_is_ha_repl_delayed ())
-			{
-			  er_set (ER_NOTIFICATION_SEVERITY, ARG_FILE_LINE, ER_HA_REPL_DELAY_DETECTED, 2,
-				  curr_delay_in_secs, delay_limit_in_secs);
-
-			  css_set_ha_repl_delayed ();
-			}
-		    }
-		  else if (curr_delay_in_secs <= acceptable_delay_in_secs)
-		    {
-		      if (css_is_ha_repl_delayed ())
-			{
-			  er_set (ER_NOTIFICATION_SEVERITY, ARG_FILE_LINE, ER_HA_REPL_DELAY_RESOLVED, 2,
-				  curr_delay_in_secs, acceptable_delay_in_secs);
-
-			  css_unset_ha_repl_delayed ();
-			}
-		    }
-		}
-
-	      perfmon_set_stat (tsd_ptr, PSTAT_HA_REPL_DELAY, curr_delay_in_secs, true);
-	    }
-	}
-#endif /* WINDOWS */
-    }
-
-  rv = pthread_mutex_lock (&thread_Check_ha_delay_info_thread.lock);
-  thread_Check_ha_delay_info_thread.is_running = false;
-  thread_Check_ha_delay_info_thread.is_available = false;
-  pthread_mutex_unlock (&thread_Check_ha_delay_info_thread.lock);
-
-  er_final (ER_THREAD_FINAL);
-  tsd_ptr->status = TS_DEAD;
-  tsd_ptr->unregister_id ();
-
-  return (THREAD_RET_T) 0;
-}
-
-/*
->>>>>>> a7eed688
  * thread_page_flush_thread() -
  *   return:
  *   arg_p(in):
