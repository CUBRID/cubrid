/*
 * Copyright (C) 2008 Search Solution Corporation. All rights reserved by Search Solution.
 *
 *   This program is free software; you can redistribute it and/or modify
 *   it under the terms of the GNU General Public License as published by
 *   the Free Software Foundation; either version 2 of the License, or
 *   (at your option) any later version.
 *
 *  This program is distributed in the hope that it will be useful,
 *  but WITHOUT ANY WARRANTY; without even the implied warranty of
 *  MERCHANTABILITY or FITNESS FOR A PARTICULAR PURPOSE. See the
 *  GNU General Public License for more details.
 *
 *  You should have received a copy of the GNU General Public License
 *  along with this program; if not, write to the Free Software
 *  Foundation, Inc., 51 Franklin Street, Fifth Floor, Boston, MA 02110-1301 USA
 *
 */

/*
 * thread.c - Thread management module at the server
 */

#ident "$Id$"

#if !defined(WINDOWS)
#define __STDC_FORMAT_MACROS
#include <inttypes.h>
#endif

#include "config.h"

#include <stdio.h>
#include <stdlib.h>
#include <string.h>
#include <sys/types.h>
#include <errno.h>
#include <signal.h>
#include <limits.h>

#if defined(WINDOWS)
#include <process.h>
#else /* WINDOWS */
#include <sys/time.h>
#include <unistd.h>
#endif /* WINDOWS */
#include <assert.h>

#include "porting.h"
#include "connection_error.h"
#include "job_queue.h"
#include "thread.h"
#include "critical_section.h"
#include "system_parameter.h"
#include "memory_alloc.h"
#include "environment_variable.h"
#include "connection_defs.h"
#include "storage_common.h"
#include "page_buffer.h"
#include "lock_manager.h"
#include "log_impl.h"
#include "log_manager.h"
#include "boot_sr.h"
#include "transaction_sr.h"
#include "boot_sr.h"
#include "connection_sr.h"
#include "server_support.h"
#include "log_compress.h"
#include "perf_monitor.h"
#include "session.h"
#include "show_scan.h"
#include "network.h"
#include "db_date.h"
#if defined(WINDOWS)
#include "wintcp.h"
#else /* WINDOWS */
#include "tcp.h"
#endif /* WINDOWS */
#include "vacuum.h"

#if defined(WINDOWS)
#include "heartbeat.h"
#endif

#include "tsc_timer.h"

#include "fault_injection.h"

#include "thread_manager.hpp"

/* Thread Manager structure */
typedef struct thread_manager THREAD_MANAGER;
struct thread_manager
{
  THREAD_ENTRY *thread_array;	/* thread entry array */
  int num_total;
  int num_workers;
  int num_daemons;
  bool initialized;
};

static const int THREAD_RETRY_MAX_SLAM_TIMES = 10;

#if defined(HPUX)
static __thread THREAD_ENTRY *tsd_ptr;
#else /* HPUX */
static pthread_key_t thread_Thread_key;
#endif /* HPUX */

static THREAD_MANAGER thread_Manager;

/*
 * For special Purpose Threads
 * Under the win32-threads system, *_cond variables are an auto-reset event
 */
static DAEMON_THREAD_MONITOR thread_Page_flush_thread = DAEMON_THREAD_MONITOR_INITIALIZER;
static DAEMON_THREAD_MONITOR thread_Flush_control_thread = DAEMON_THREAD_MONITOR_INITIALIZER;
static DAEMON_THREAD_MONITOR thread_Session_control_thread = DAEMON_THREAD_MONITOR_INITIALIZER;
DAEMON_THREAD_MONITOR thread_Log_flush_thread = DAEMON_THREAD_MONITOR_INITIALIZER;
static DAEMON_THREAD_MONITOR thread_Check_ha_delay_info_thread = DAEMON_THREAD_MONITOR_INITIALIZER;
static DAEMON_THREAD_MONITOR thread_Auto_volume_expansion_thread = DAEMON_THREAD_MONITOR_INITIALIZER;
static DAEMON_THREAD_MONITOR thread_Log_clock_thread = DAEMON_THREAD_MONITOR_INITIALIZER;
static DAEMON_THREAD_MONITOR thread_Page_maintenance_thread = DAEMON_THREAD_MONITOR_INITIALIZER;
static DAEMON_THREAD_MONITOR thread_Page_post_flush_thread = DAEMON_THREAD_MONITOR_INITIALIZER;

static void thread_stop_daemon (DAEMON_THREAD_MONITOR * daemon_monitor);
static void thread_wakeup_daemon_thread (DAEMON_THREAD_MONITOR * daemon_monitor);
static int thread_compare_shutdown_sequence_of_daemon (const void *p1, const void *p2);

static THREAD_RET_T THREAD_CALLING_CONVENTION thread_page_flush_thread (void *);
static THREAD_RET_T THREAD_CALLING_CONVENTION thread_flush_control_thread (void *);
static THREAD_RET_T THREAD_CALLING_CONVENTION thread_log_flush_thread (void *);
static THREAD_RET_T THREAD_CALLING_CONVENTION thread_session_control_thread (void *);
static THREAD_RET_T THREAD_CALLING_CONVENTION thread_check_ha_delay_info_thread (void *);
static THREAD_RET_T THREAD_CALLING_CONVENTION thread_auto_volume_expansion_thread (void *);
static THREAD_RET_T THREAD_CALLING_CONVENTION thread_log_clock_thread (void *);
static THREAD_RET_T THREAD_CALLING_CONVENTION thread_page_buffer_maintenance_thread (void *);
static THREAD_RET_T THREAD_CALLING_CONVENTION thread_page_post_flush_thread (void *);

typedef enum
{
  /* All the single threads */
  THREAD_DAEMON_SESSION_CONTROL,
  THREAD_DAEMON_CHECK_HA_DELAY_INFO,
  THREAD_DAEMON_AUTO_VOLUME_EXPANSION,
  THREAD_DAEMON_LOG_CLOCK,
  THREAD_DAEMON_PAGE_FLUSH,
  THREAD_DAEMON_FLUSH_CONTROL,
  THREAD_DAEMON_LOG_FLUSH,
  THREAD_DAEMON_PAGE_MAINTENANCE,
  THREAD_DAEMON_PAGE_POST_FLUSH,

  THREAD_DAEMON_NUM_SINGLE_THREADS
} THREAD_DAEMON_TYPE;

typedef struct thread_daemon THREAD_DAEMON;
struct thread_daemon
{
  DAEMON_THREAD_MONITOR *daemon_monitor;
  THREAD_DAEMON_TYPE type;
  int shutdown_sequence;
    THREAD_RET_T (THREAD_CALLING_CONVENTION * daemon_function) (void *);
};

static THREAD_DAEMON *thread_Daemons = NULL;

#define THREAD_RC_TRACK_VMEM_THRESHOLD_AMOUNT	      32767
#define THREAD_RC_TRACK_PGBUF_THRESHOLD_AMOUNT	      1024
#define THREAD_RC_TRACK_QLIST_THRESHOLD_AMOUNT	      1024
#define THREAD_RC_TRACK_CS_THRESHOLD_AMOUNT	      1024

#define THREAD_METER_DEMOTED_READER_FLAG	      0x40
#define THREAD_METER_MAX_ENTER_COUNT		      0x3F

#define THREAD_METER_IS_DEMOTED_READER(rlock) \
	(rlock & THREAD_METER_DEMOTED_READER_FLAG)
#define THREAD_METER_STRIP_DEMOTED_READER_FLAG(rlock) \
	(rlock & ~THREAD_METER_DEMOTED_READER_FLAG)
#define THREAD_METER_WITH_DEMOTED_READER_FLAG(rlock) \
	(rlock | THREAD_METER_DEMOTED_READER_FLAG)

#define THREAD_RC_TRACK_ASSERT(thread_p, outfp, cond) \
  do \
    { \
      if (!(cond)) \
        { \
          thread_rc_track_dump_all (thread_p, outfp); \
        } \
      assert_release (cond); \
    } \
  while (0)

#define THREAD_RC_TRACK_METER_ASSERT(thread_p, outfp, meter, cond) \
  do \
    { \
      if (!(cond)) \
        { \
          thread_rc_track_meter_dump (thread_p, outfp, meter); \
        } \
      assert_release (cond); \
    } \
  while (0)

#if defined(WINDOWS)
static int thread_initialize_sync_object (void);
#endif /* WINDOWS */
static int thread_wakeup_internal (THREAD_ENTRY * thread_p, int resume_reason, bool had_mutex);
static void thread_initialize_daemon_monitor (DAEMON_THREAD_MONITOR * monitor);

static void thread_rc_track_clear_all (THREAD_ENTRY * thread_p);
static int thread_rc_track_meter_check (THREAD_ENTRY * thread_p, THREAD_RC_METER * meter, THREAD_RC_METER * prev_meter);
static int thread_rc_track_check (THREAD_ENTRY * thread_p, int id);
static THREAD_RC_TRACK *thread_rc_track_alloc (THREAD_ENTRY * thread_p);
static void thread_rc_track_free (THREAD_ENTRY * thread_p, int id);
static INT32 thread_rc_track_amount_helper (THREAD_ENTRY * thread_p, int rc_idx);
static const char *thread_rc_track_rcname (int rc_idx);
static const char *thread_rc_track_mgrname (int mgr_idx);
static void thread_rc_track_meter_dump (THREAD_ENTRY * thread_p, FILE * outfp, THREAD_RC_METER * meter);
static void thread_rc_track_dump (THREAD_ENTRY * thread_p, FILE * outfp, THREAD_RC_TRACK * track, int depth);
static int thread_check_kill_tran_auth (THREAD_ENTRY * thread_p, int tran_id, bool * has_authoriation);
static INT32 thread_rc_track_threshold_amount (int rc_idx);
static bool thread_rc_track_is_enabled (THREAD_ENTRY * thread_p);

STATIC_INLINE void thread_daemon_wait (DAEMON_THREAD_MONITOR * daemon) __attribute__ ((ALWAYS_INLINE));
STATIC_INLINE bool thread_daemon_timedwait (DAEMON_THREAD_MONITOR * daemon, int wait_msec)
  __attribute__ ((ALWAYS_INLINE));
STATIC_INLINE void thread_daemon_start (DAEMON_THREAD_MONITOR * daemon, THREAD_ENTRY * thread_p,
					THREAD_TYPE thread_type) __attribute__ ((ALWAYS_INLINE));
STATIC_INLINE void thread_daemon_stop (DAEMON_THREAD_MONITOR * daemon, THREAD_ENTRY * thread_p)
  __attribute__ ((ALWAYS_INLINE));
STATIC_INLINE void thread_daemon_wakeup (DAEMON_THREAD_MONITOR * daemon) __attribute__ ((ALWAYS_INLINE));
STATIC_INLINE void thread_daemon_try_wakeup (DAEMON_THREAD_MONITOR * daemon) __attribute__ ((ALWAYS_INLINE));
STATIC_INLINE void thread_daemon_wakeup_onereq (DAEMON_THREAD_MONITOR * daemon) __attribute__ ((ALWAYS_INLINE));

#if !defined(NDEBUG)
static void thread_rc_track_meter_at (THREAD_RC_METER * meter, const char *caller_file, int caller_line, int amount,
				      void *ptr);
static void thread_rc_track_meter_assert_csect_dependency (THREAD_ENTRY * thread_p, THREAD_RC_METER * meter, int amount,
							   void *ptr);
static void thread_rc_track_meter_assert_csect_usage (THREAD_ENTRY * thread_p, THREAD_RC_METER * meter, int enter_mode,
						      void *ptr);
#endif /* !NDEBUG */

extern int catcls_get_apply_info_log_record_time (THREAD_ENTRY * thread_p, time_t * log_record_time);

/*
 * Thread Specific Data management
 *
 * All kind of thread has its own information like request id, error code,
 * synchronization informations, etc. We use THREAD_ENTRY structure
 * which saved as TSD(thread specific data) to manage these informations.
 * Global thread manager(thread_mgr) has an array of these entries which is
 * initialized by the 'thread_mgr'.
 * Each worker thread picks one up from this array.
 */

#if defined(HPUX)
/*
 * thread_get_thread_entry_info() - retrieve TSD of its own.
 *   return: thread entry
 */
THREAD_ENTRY *
thread_get_thread_entry_info ()
{
#if defined (SERVER_MODE)
  assert (tsd_ptr != NULL);
#endif
  if (tsd_ptr == NULL)
    {
      return &cubthread::get_manager ()->get_entry ();
    }
  else
    {
      return tsd_ptr;
    }
}
#else /* HPUX */
/*
 * thread_initialize_key() - allocates a key for TSD
 *   return: 0 if no error, or error code
 */
int
thread_initialize_key (void)
{
  int r;

  r = pthread_key_create (&thread_Thread_key, NULL);
  if (r != 0)
    {
      er_set_with_oserror (ER_ERROR_SEVERITY, ARG_FILE_LINE, ER_CSS_PTHREAD_KEY_CREATE, 0);
      return ER_CSS_PTHREAD_KEY_CREATE;
    }
  return r;
}

/*
 * thread_set_thread_entry_info() - associates TSD with entry
 *   return: 0 if no error, or error code
 *   entry_p(in): thread entry
 */
int
thread_set_thread_entry_info (THREAD_ENTRY * entry_p)
{
  int r;

  r = pthread_setspecific (thread_Thread_key, (void *) entry_p);
  if (r != 0)
    {
      er_set_with_oserror (ER_ERROR_SEVERITY, ARG_FILE_LINE, ER_CSS_PTHREAD_SETSPECIFIC, 0);
      return ER_CSS_PTHREAD_SETSPECIFIC;
    }

  return r;
}

/*
 * thread_get_thread_entry_info() - retrieve TSD of its own.
 *   return: thread entry
 */
THREAD_ENTRY *
thread_get_thread_entry_info (void)
{
  void *p;

  p = pthread_getspecific (thread_Thread_key);
#if defined (SERVER_MODE)
  if (p == NULL)
    {
      p = (void *) &(cubthread::get_manager ()->get_entry ());
    }
  assert (p != NULL);
#endif
  return (THREAD_ENTRY *) p;
}
#endif /* HPUX */

/*
 * Thread Manager related functions
 *
 * Global thread manager, thread_mgr, related functions. It creates/destroys
 * TSD and takes control over actual threads, for example master, worker.
 */

/*
 * thread_is_manager_initialized() -
 *   return:
 */
int
thread_is_manager_initialized (void)
{
  return thread_Manager.initialized;
}

/*
 * thread_initialize_manager() - Create and initialize all necessary threads.
 *   return: 0 if no error, or error code
 *
 * Note: It includes a main thread, service handler etc.
 *       Some other threads like signal handler might be needed later.
 */
int
thread_initialize_manager (size_t & total_thread_count)
{
  int i, r;
  int daemon_index;
  int shutdown_sequence;
  size_t size;

  assert (NUM_NORMAL_TRANS >= 10);
  assert (thread_Manager.initialized == false);

  /* Initialize daemons */
  thread_Manager.num_daemons = THREAD_DAEMON_NUM_SINGLE_THREADS;
  size = thread_Manager.num_daemons * sizeof (THREAD_DAEMON);
  thread_Daemons = (THREAD_DAEMON *) malloc (size);
  if (thread_Daemons == NULL)
    {
      er_set (ER_ERROR_SEVERITY, ARG_FILE_LINE, ER_OUT_OF_VIRTUAL_MEMORY, 1, size);
      return ER_OUT_OF_VIRTUAL_MEMORY;
    }

  /* IMPORTANT NOTE: Daemons are shutdown in the same order as they are created here. */
  daemon_index = 0;
  shutdown_sequence = 0;

  /* Initialize session control daemon */
  thread_Daemons[daemon_index].type = THREAD_DAEMON_SESSION_CONTROL;
  thread_Daemons[daemon_index].daemon_monitor = &thread_Session_control_thread;
  thread_Daemons[daemon_index].shutdown_sequence = shutdown_sequence++;
  thread_Daemons[daemon_index++].daemon_function = thread_session_control_thread;

  /* Initialize check HA delay info daemon */
  thread_Daemons[daemon_index].type = THREAD_DAEMON_CHECK_HA_DELAY_INFO;
  thread_Daemons[daemon_index].daemon_monitor = &thread_Check_ha_delay_info_thread;
  thread_Daemons[daemon_index].shutdown_sequence = shutdown_sequence++;
  thread_Daemons[daemon_index++].daemon_function = thread_check_ha_delay_info_thread;

  /* Initialize auto volume expansion daemon */
  thread_Daemons[daemon_index].type = THREAD_DAEMON_AUTO_VOLUME_EXPANSION;
  thread_Daemons[daemon_index].daemon_monitor = &thread_Auto_volume_expansion_thread;
  thread_Daemons[daemon_index].shutdown_sequence = shutdown_sequence++;
  thread_Daemons[daemon_index++].daemon_function = thread_auto_volume_expansion_thread;

  /* Initialize log clock daemon */
  thread_Daemons[daemon_index].type = THREAD_DAEMON_LOG_CLOCK;
  thread_Daemons[daemon_index].daemon_monitor = &thread_Log_clock_thread;
  thread_Daemons[daemon_index].shutdown_sequence = shutdown_sequence++;
  thread_Daemons[daemon_index++].daemon_function = thread_log_clock_thread;

  /* Leave these five daemons at the end. These are to be shutdown latest */
  /* Initialize page buffer maintenance daemon */
  thread_Daemons[daemon_index].type = THREAD_DAEMON_PAGE_MAINTENANCE;
  thread_Daemons[daemon_index].daemon_monitor = &thread_Page_maintenance_thread;
  thread_Daemons[daemon_index].shutdown_sequence = INT_MAX - 4;
  thread_Daemons[daemon_index++].daemon_function = thread_page_buffer_maintenance_thread;

  /* Initialize page flush daemon */
  thread_Daemons[daemon_index].type = THREAD_DAEMON_PAGE_FLUSH;
  thread_Daemons[daemon_index].daemon_monitor = &thread_Page_flush_thread;
  thread_Daemons[daemon_index].shutdown_sequence = INT_MAX - 3;
  thread_Daemons[daemon_index++].daemon_function = thread_page_flush_thread;

  /* Initialize page post flush daemon */
  thread_Daemons[daemon_index].type = THREAD_DAEMON_PAGE_POST_FLUSH;
  thread_Daemons[daemon_index].daemon_monitor = &thread_Page_post_flush_thread;
  thread_Daemons[daemon_index].shutdown_sequence = INT_MAX - 2;
  thread_Daemons[daemon_index++].daemon_function = thread_page_post_flush_thread;

  /* Initialize flush control daemon */
  thread_Daemons[daemon_index].type = THREAD_DAEMON_FLUSH_CONTROL;
  thread_Daemons[daemon_index].daemon_monitor = &thread_Flush_control_thread;
  thread_Daemons[daemon_index].shutdown_sequence = INT_MAX - 1;
  thread_Daemons[daemon_index++].daemon_function = thread_flush_control_thread;

  /* Initialize log flush daemon */
  thread_Daemons[daemon_index].type = THREAD_DAEMON_LOG_FLUSH;
  thread_Daemons[daemon_index].daemon_monitor = &thread_Log_flush_thread;
  thread_Daemons[daemon_index].shutdown_sequence = INT_MAX;
  thread_Daemons[daemon_index++].daemon_function = thread_log_flush_thread;

  /* Add new daemons before page flush daemon */

  assert (daemon_index == thread_Manager.num_daemons);

#if defined(WINDOWS)
  thread_initialize_sync_object ();
#endif /* WINDOWS */

  thread_Manager.num_workers = NUM_NON_SYSTEM_TRANS * 2;

  thread_Manager.num_total = (thread_Manager.num_workers + thread_Manager.num_daemons);

  /* initialize lock-free transaction systems */
  r = lf_initialize_transaction_systems (thread_Manager.num_total + (int) cubthread::get_max_thread_count ());
  if (r != NO_ERROR)
    {
      return r;
    }

  /* allocate threads */
  thread_Manager.thread_array = new THREAD_ENTRY[thread_Manager.num_total];

  /* init worker/page flush thread/log flush thread
   * thread_mgr.thread_array[0] is used for main thread */
  for (i = 0; i < thread_Manager.num_total; i++)
    {
      thread_Manager.thread_array[i].index = i + 1;
      thread_Manager.thread_array[i].request_lock_free_transactions ();
    }

  thread_Manager.initialized = true;

  total_thread_count = thread_Manager.num_total;

  return NO_ERROR;
}

/*
 * thread_start_workers() - Boot up every threads.
 *   return: 0 if no error, or error code
 *
 * Note: All threads are set ready to execute when activation condition is
 *       satisfied.
 */
int
thread_start_workers (void)
{
  int i;
  int thread_index, r;
  THREAD_ENTRY *thread_p = NULL;
  pthread_attr_t thread_attr;
#if defined(_POSIX_THREAD_ATTR_STACKSIZE)
  size_t ts_size;
#endif /* _POSIX_THREAD_ATTR_STACKSIZE */

  assert (thread_Manager.initialized == true);

#if !defined(WINDOWS)
  r = pthread_attr_init (&thread_attr);
  if (r != 0)
    {
      er_set_with_oserror (ER_ERROR_SEVERITY, ARG_FILE_LINE, ER_CSS_PTHREAD_ATTR_INIT, 0);
      return ER_CSS_PTHREAD_ATTR_INIT;
    }

  r = pthread_attr_setdetachstate (&thread_attr, PTHREAD_CREATE_DETACHED);
  if (r != 0)
    {
      er_set_with_oserror (ER_ERROR_SEVERITY, ARG_FILE_LINE, ER_CSS_PTHREAD_ATTR_SETDETACHSTATE, 0);
      return ER_CSS_PTHREAD_ATTR_SETDETACHSTATE;
    }

#if defined(AIX)
  /* AIX's pthread is slightly different from other systems. Its performance highly depends on the pthread's scope and
   * its related kernel parameters. */
  r =
    pthread_attr_setscope (&thread_attr,
			   prm_get_bool_value (PRM_ID_PTHREAD_SCOPE_PROCESS) ? PTHREAD_SCOPE_PROCESS :
			   PTHREAD_SCOPE_SYSTEM);
#else /* AIX */
  r = pthread_attr_setscope (&thread_attr, PTHREAD_SCOPE_SYSTEM);
#endif /* AIX */
  if (r != 0)
    {
      er_set_with_oserror (ER_ERROR_SEVERITY, ARG_FILE_LINE, ER_CSS_PTHREAD_ATTR_SETSCOPE, 0);
      return ER_CSS_PTHREAD_ATTR_SETSCOPE;
    }

#if defined(_POSIX_THREAD_ATTR_STACKSIZE)
  r = pthread_attr_getstacksize (&thread_attr, &ts_size);
  if (ts_size != (size_t) prm_get_bigint_value (PRM_ID_THREAD_STACKSIZE))
    {
      r = pthread_attr_setstacksize (&thread_attr, prm_get_bigint_value (PRM_ID_THREAD_STACKSIZE));
      if (r != 0)
	{
	  er_set_with_oserror (ER_ERROR_SEVERITY, ARG_FILE_LINE, ER_CSS_PTHREAD_ATTR_SETSTACKSIZE, 0);
	  return ER_CSS_PTHREAD_ATTR_SETSTACKSIZE;
	}
    }
#endif /* _POSIX_THREAD_ATTR_STACKSIZE */
#endif /* WINDOWS */

  /* start worker thread */
  for (thread_index = 0; thread_index < thread_Manager.num_workers; thread_index++)
    {
      thread_p = &thread_Manager.thread_array[thread_index];

      r = pthread_mutex_lock (&thread_p->th_entry_lock);
      if (r != 0)
	{
	  er_set_with_oserror (ER_ERROR_SEVERITY, ARG_FILE_LINE, ER_CSS_PTHREAD_MUTEX_LOCK, 0);
	  return ER_CSS_PTHREAD_MUTEX_LOCK;
	}

      /* If win32, then "thread_attr" is ignored, else "p->thread_handle". */
      pthread_t tid = 0;	// thread id is registered in thread_worker function, so do nothing with tid
      r = pthread_create (&tid, &thread_attr, thread_worker, thread_p);
      if (r != 0)
	{
	  er_set_with_oserror (ER_ERROR_SEVERITY, ARG_FILE_LINE, ER_CSS_PTHREAD_CREATE, 0);
	  pthread_mutex_unlock (&thread_p->th_entry_lock);
	  return ER_CSS_PTHREAD_CREATE;
	}

      r = pthread_mutex_unlock (&thread_p->th_entry_lock);
      if (r != 0)
	{
	  er_set_with_oserror (ER_ERROR_SEVERITY, ARG_FILE_LINE, ER_CSS_PTHREAD_MUTEX_UNLOCK, 0);
	  return ER_CSS_PTHREAD_MUTEX_UNLOCK;
	}
    }

  for (i = 0; thread_index < thread_Manager.num_total; thread_index++, i++)
    {
      thread_Daemons[i].daemon_monitor->thread_index = thread_index;
      thread_p = &thread_Manager.thread_array[thread_index];

      r = pthread_mutex_lock (&thread_p->th_entry_lock);
      if (r != 0)
	{
	  er_set_with_oserror (ER_ERROR_SEVERITY, ARG_FILE_LINE, ER_CSS_PTHREAD_MUTEX_LOCK, 0);
	  return ER_CSS_PTHREAD_MUTEX_LOCK;
	}

      /* If win32, then "thread_attr" is ignored, else "p->thread_handle". */
      pthread_t tid = 0;	// thread id is registered in daemon_function, so do nothing with tid
      r = pthread_create (&tid, &thread_attr, thread_Daemons[i].daemon_function, thread_p);
      if (r != 0)
	{
	  er_set_with_oserror (ER_ERROR_SEVERITY, ARG_FILE_LINE, ER_CSS_PTHREAD_CREATE, 0);
	  pthread_mutex_unlock (&thread_p->th_entry_lock);
	  return ER_CSS_PTHREAD_CREATE;
	}

      r = pthread_mutex_unlock (&thread_p->th_entry_lock);
      if (r != 0)
	{
	  er_set_with_oserror (ER_ERROR_SEVERITY, ARG_FILE_LINE, ER_CSS_PTHREAD_MUTEX_UNLOCK, 0);
	  return ER_CSS_PTHREAD_MUTEX_UNLOCK;
	}
    }

  /* destroy thread_attribute */
  r = pthread_attr_destroy (&thread_attr);
  if (r != 0)
    {
      er_set_with_oserror (ER_ERROR_SEVERITY, ARG_FILE_LINE, ER_CSS_PTHREAD_ATTR_DESTROY, 0);
      return ER_CSS_PTHREAD_ATTR_DESTROY;
    }

  return NO_ERROR;
}

/*
 * thread_stop_active_workers() - Stop active work thread.
 *   return: 0 if no error, or error code
 *
 * Node: This function is invoked when system is going shut down.
 */
int
thread_stop_active_workers (unsigned short stop_phase)
{
  int i;
  int r;
  bool repeat_loop;
  THREAD_ENTRY *thread_p;
  CSS_CONN_ENTRY *conn_p;

  assert (thread_Manager.initialized == true);

  if (stop_phase == THREAD_STOP_WORKERS_EXCEPT_LOGWR)
    {
      css_block_all_active_conn (stop_phase);
    }

loop:
  for (i = 0; i < thread_Manager.num_workers; i++)
    {
      thread_p = &thread_Manager.thread_array[i];

      conn_p = thread_p->conn_entry;
      if ((stop_phase == THREAD_STOP_LOGWR && conn_p == NULL) || (conn_p && conn_p->stop_phase != stop_phase))
	{
	  continue;
	}

      if (thread_p->tran_index != -1)
	{
	  if (stop_phase == THREAD_STOP_WORKERS_EXCEPT_LOGWR)
	    {
	      logtb_set_tran_index_interrupt (NULL, thread_p->tran_index, 1);
	    }

	  if (thread_p->status == TS_WAIT && logtb_is_current_active (thread_p))
	    {
	      if (stop_phase == THREAD_STOP_WORKERS_EXCEPT_LOGWR)
		{
		  thread_lock_entry (thread_p);

		  /* The worker thread may have been waked up by others. Check it again. */
		  if (thread_p->tran_index != -1 && thread_p->status == TS_WAIT && thread_p->lockwait == NULL
		      && thread_p->check_interrupt == true)
		    {
		      thread_p->interrupted = true;
		      thread_wakeup_already_had_mutex (thread_p, THREAD_RESUME_DUE_TO_INTERRUPT);
		    }

		  thread_unlock_entry (thread_p);
		}
	      else if (stop_phase == THREAD_STOP_LOGWR)
		{
		  /* 
		   * we can only wakeup LWT when waiting on THREAD_LOGWR_SUSPENDED.
		   */
		  r = thread_check_suspend_reason_and_wakeup (thread_p, THREAD_RESUME_DUE_TO_INTERRUPT,
							      THREAD_LOGWR_SUSPENDED);
		  if (r == NO_ERROR)
		    {
		      thread_p->interrupted = true;
		    }
		}
	    }
	}
    }

  thread_sleep (50);		/* 50 msec */

  lock_force_timeout_lock_wait_transactions (stop_phase);

  /* Signal for blocked on job queue */
  /* css_broadcast_shutdown_thread(); */

  repeat_loop = false;
  for (i = 0; i < thread_Manager.num_workers; i++)
    {
      thread_p = &thread_Manager.thread_array[i];

      conn_p = thread_p->conn_entry;
      if ((stop_phase == THREAD_STOP_LOGWR && conn_p == NULL) || (conn_p && conn_p->stop_phase != stop_phase))
	{
	  continue;
	}

      if (thread_p->status != TS_FREE)
	{
	  repeat_loop = true;
	}
    }

  if (repeat_loop)
    {
      if (css_is_shutdown_timeout_expired ())
	{
#if CUBRID_DEBUG
	  logtb_dump_trantable (NULL, stderr);
#endif
	  er_log_debug (ARG_FILE_LINE, "thread_stop_active_workers: _exit(0)\n");
	  /* exit process after some tries */
	  _exit (0);
	}

      goto loop;
    }

  /* 
   * we must not block active connection before terminating log writer thread.
   */
  if (stop_phase == THREAD_STOP_LOGWR)
    {
      css_block_all_active_conn (stop_phase);
    }

  return NO_ERROR;
}

/*
 * thread_wakeup_daemon_thread() -
 *
 */
static void
thread_wakeup_daemon_thread (DAEMON_THREAD_MONITOR * daemon_monitor)
{
  int rv;

  rv = pthread_mutex_lock (&daemon_monitor->lock);
  pthread_cond_signal (&daemon_monitor->cond);
  pthread_mutex_unlock (&daemon_monitor->lock);
}

/*
 * thread_stop_daemon() -
 *
 */
static void
thread_stop_daemon (DAEMON_THREAD_MONITOR * daemon_monitor)
{
  THREAD_ENTRY *thread_p;

  thread_p = &thread_Manager.thread_array[daemon_monitor->thread_index];
  thread_p->shutdown = true;

  while (thread_p->status != TS_DEAD)
    {
      thread_wakeup_daemon_thread (daemon_monitor);

      if (css_is_shutdown_timeout_expired ())
	{
	  er_log_debug (ARG_FILE_LINE, "thread_stop_daemon(%d): _exit(0)\n", daemon_monitor->thread_index);
	  /* exit process after some tries */
	  _exit (0);
	}
      thread_sleep (10);	/* 10 msec */
    }
}

/*
 * thread_compare_shutdown_sequence_of_daemon () -
 *   return: p1 - p2
 *   p1(in): daemon thread 1
 *   p2(in): daemon thread 2
 */
static int
thread_compare_shutdown_sequence_of_daemon (const void *p1, const void *p2)
{
  THREAD_DAEMON *daemon1, *daemon2;

  daemon1 = (THREAD_DAEMON *) p1;
  daemon2 = (THREAD_DAEMON *) p2;

  return daemon1->shutdown_sequence - daemon2->shutdown_sequence;
}

/*
 * thread_stop_active_daemons() - Stop active daemon threads
 *   return: NO_ERROR
 */
int
thread_stop_active_daemons (void)
{
  int i;

  for (i = 0; i < thread_Manager.num_daemons; i++)
    {
      assert ((i == 0) || (thread_Daemons[i - 1].shutdown_sequence < thread_Daemons[i].shutdown_sequence));

      thread_stop_daemon (thread_Daemons[i].daemon_monitor);
    }

  return NO_ERROR;
}

/*
 * thread_kill_all_workers() - Signal all worker threads to exit.
 *   return: 0 if no error, or error code
 */
int
thread_kill_all_workers (void)
{
  int i;
  bool repeat_loop;
  THREAD_ENTRY *thread_p;

  for (i = 0; i < thread_Manager.num_workers; i++)
    {
      thread_p = &thread_Manager.thread_array[i];
      thread_p->interrupted = true;
      thread_p->shutdown = true;
    }

loop:

  /* Signal for blocked on job queue */
  css_broadcast_shutdown_thread ();

  repeat_loop = false;
  for (i = 0; i < thread_Manager.num_workers; i++)
    {
      thread_p = &thread_Manager.thread_array[i];
      if (thread_p->status != TS_DEAD)
	{
	  if (thread_p->status == TS_FREE && thread_p->resume_status == THREAD_JOB_QUEUE_SUSPENDED)
	    {
	      /* Defence code of a bug. wake up a thread which is not in the list of Job queue, but is waiting for a
	       * job. */
	      thread_wakeup (thread_p, THREAD_RESUME_DUE_TO_SHUTDOWN);
	    }
	  repeat_loop = true;
	}
    }

  if (repeat_loop)
    {
      if (css_is_shutdown_timeout_expired ())
	{
#if CUBRID_DEBUG
	  xlogtb_dump_trantable (NULL, stderr);
#endif
	  er_log_debug (ARG_FILE_LINE, "thread_kill_all_workers: _exit(0)\n");
	  /* exit process after some tries */
	  _exit (0);
	}
      thread_sleep (1000);	/* 1000 msec */
      goto loop;
    }

  return NO_ERROR;
}

/*
 * thread_final_manager() -
 *   return: void
 */
void
thread_final_manager (void)
{
  /* *INDENT-OFF* */
  delete [] thread_Manager.thread_array;
  thread_Manager.thread_array = NULL;
  /* *INDENT-ON* */

  free_and_init (thread_Daemons);

  lf_destroy_transaction_systems ();

#ifndef HPUX
  pthread_key_delete (thread_Thread_key);
#endif /* not HPUX */
}

static void
thread_initialize_daemon_monitor (DAEMON_THREAD_MONITOR * monitor)
{
  assert (monitor != NULL);

  monitor->thread_index = 0;
  monitor->is_available = false;
  monitor->is_running = false;
  monitor->nrequestors = 0;
  pthread_mutex_init (&monitor->lock, NULL);
  pthread_cond_init (&monitor->cond, NULL);
}

/*
 * thread_return_transaction_entry() - return previously requested entries
 *   return: error code
 *   entry_p(in): thread entry
 */
int
thread_return_transaction_entry (THREAD_ENTRY * entry_p)
{
  int i, error = NO_ERROR;

  for (i = 0; i < THREAD_TS_COUNT; i++)
    {
      if (entry_p->tran_entries[i] != NULL)
	{
	  error = lf_tran_return_entry (entry_p->tran_entries[i]);
	  if (error != NO_ERROR)
	    {
	      break;
	    }
	  entry_p->tran_entries[i] = NULL;
	}
    }
  return error;
}

/*
 * thread_return_all_transactions_entries() - return previously requested entries for all transactions
 *   return:
 */
int
thread_return_all_transactions_entries (void)
{
  int error = NO_ERROR;

  if (!thread_Manager.initialized)
    {
      return NO_ERROR;
    }

  for (THREAD_ENTRY * entry_iter = thread_iterate (NULL); entry_iter != NULL; entry_iter = thread_iterate (entry_iter))
    {
      error = thread_return_transaction_entry (entry_iter);
      if (error != NO_ERROR)
	{
	  assert (false);
	  break;
	}
    }

  return error;
}

/*
 * thread_print_entry_info() -
 *   return: void
 *   thread_p(in):
 */
void
thread_print_entry_info (THREAD_ENTRY * thread_p)
{
  fprintf (stderr, "THREAD_ENTRY(tid(%ld),client_id(%d),tran_index(%d),rid(%d),status(%d))\n",
	   thread_p->get_posix_id (), thread_p->client_id, thread_p->tran_index, thread_p->rid, thread_p->status);

  if (thread_p->conn_entry != NULL)
    {
      css_print_conn_entry_info (thread_p->conn_entry);
    }

  fflush (stderr);
}

/*
 * Thread entry related functions
 * Information retrieval modules.
 * Inter thread synchronization modules.
 */

/*
 * thread_find_entry_by_tran_index_except_me() -
 *   return:
 *   tran_index(in):
 */
THREAD_ENTRY *
thread_find_entry_by_tran_index_except_me (int tran_index)
{
  for (THREAD_ENTRY * thread_p = thread_iterate (NULL); thread_p != NULL; thread_p = thread_iterate (thread_p))
    {
      if (thread_p->tran_index == tran_index && !thread_p->is_on_current_thread ())
	{
	  return thread_p;
	}
    }
  return NULL;
}

/*
 * thread_find_entry_by_tran_index() -
 *   return:
 *   tran_index(in):
 */
THREAD_ENTRY *
thread_find_entry_by_tran_index (int tran_index)
{
  // todo: is this safe? afaik, we could have multiple threads for same transaction
  for (THREAD_ENTRY * thread_p = thread_iterate (NULL); thread_p != NULL; thread_p = thread_iterate (thread_p))
    {
      if (thread_p->tran_index == tran_index)
	{
	  return thread_p;
	}
    }
  return NULL;
}

/*
 * thread_get_current_entry_index() -
 *   return:
 */
int
thread_get_current_entry_index (void)
{
  THREAD_ENTRY *thread_p;

  thread_p = thread_get_thread_entry_info ();
  assert (thread_p != NULL);

  return thread_p->index;
}

/*
 * thread_get_current_session_id () - get session id for current thread
 *   return: session id
 */
SESSION_ID
thread_get_current_session_id (void)
{
  THREAD_ENTRY *thread_p;

  thread_p = thread_get_thread_entry_info ();
  assert (thread_p != NULL);

  if (thread_p->conn_entry == NULL)
    {
      return 0;
    }
  return thread_p->conn_entry->session_id;
}

/*
 * thread_get_current_tran_index() - get transaction index if current
 *                                       thread
 *   return:
 */
int
thread_get_current_tran_index (void)
{
  THREAD_ENTRY *thread_p;

  thread_p = thread_get_thread_entry_info ();
  assert (thread_p != NULL);

  return thread_p->tran_index;
}

/*
 * thread_set_current_tran_index() -
 *   return: void
 *   tran_index(in):
 */
void
thread_set_current_tran_index (THREAD_ENTRY * thread_p, int tran_index)
{
  if (thread_p == NULL)
    {
      thread_p = thread_get_thread_entry_info ();
    }

  assert (thread_p != NULL);

  thread_p->tran_index = tran_index;
}

#if defined (ENABLE_UNUSED_FUNCTION)
void
thread_set_tran_index (THREAD_ENTRY * thread_p, int tran_index)
{
  if (thread_p == NULL)
    {
      thread_set_current_tran_index (thread_p, tran_index);
    }
  else
    {
      thread_p->tran_index = tran_index;
    }
}
#endif /* ENABLE_UNUSED_FUNCTION */

/*
 * thread_get_current_conn_entry() -
 *   return:
 */
CSS_CONN_ENTRY *
thread_get_current_conn_entry (void)
{
  THREAD_ENTRY *thread_p;

  thread_p = thread_get_thread_entry_info ();
  assert (thread_p != NULL);

  return thread_p->conn_entry;
}

/*
 * thread_lock_entry() -
 *   return:
 *   thread_p(in):
 */
int
thread_lock_entry (THREAD_ENTRY * thread_p)
{
  int r;

  if (thread_p == NULL)
    {
      assert (thread_p != NULL);	/* expects callers pass thread handle */
      thread_p = thread_get_thread_entry_info ();
    }
  assert (thread_p != NULL);

  r = pthread_mutex_lock (&thread_p->th_entry_lock);
  if (r != 0)
    {
      er_set_with_oserror (ER_ERROR_SEVERITY, ARG_FILE_LINE, ER_CSS_PTHREAD_MUTEX_LOCK, 0);
      return ER_CSS_PTHREAD_MUTEX_LOCK;
    }

  return r;
}

/*
 * thread_unlock_entry() -
 *   return:
 *   thread_p(in):
 */
int
thread_unlock_entry (THREAD_ENTRY * thread_p)
{
  int r;

  if (thread_p == NULL)
    {
      assert (thread_p != NULL);	/* expects callers pass thread handle */
      thread_p = thread_get_thread_entry_info ();
    }
  assert (thread_p != NULL);

  r = pthread_mutex_unlock (&thread_p->th_entry_lock);
  if (r != 0)
    {
      er_set_with_oserror (ER_ERROR_SEVERITY, ARG_FILE_LINE, ER_CSS_PTHREAD_MUTEX_UNLOCK, 0);
      return ER_CSS_PTHREAD_MUTEX_UNLOCK;
    }

  return r;
}

/*
 * thread_suspend_wakeup_and_unlock_entry() -
 *   return:
 *   thread_p(in):
 *   suspended_reason(in):
 *
 * Note: this function must be called by current thread
 *       also, the lock must have already been acquired.
 */
int
thread_suspend_wakeup_and_unlock_entry (THREAD_ENTRY * thread_p, int suspended_reason)
{
  int r;
  int old_status;

  TSC_TICKS start_tick, end_tick;
  TSCTIMEVAL tv_diff;

  assert (thread_p->status == TS_RUN || thread_p->status == TS_CHECK);
  old_status = thread_p->status;
  thread_p->status = TS_WAIT;

  thread_p->resume_status = suspended_reason;

  if (thread_p->event_stats.trace_slow_query == true)
    {
      tsc_getticks (&start_tick);
    }

  r = pthread_cond_wait (&thread_p->wakeup_cond, &thread_p->th_entry_lock);
  if (r != 0)
    {
      er_set_with_oserror (ER_ERROR_SEVERITY, ARG_FILE_LINE, ER_CSS_PTHREAD_COND_WAIT, 0);
      return ER_CSS_PTHREAD_COND_WAIT;
    }

  if (thread_p->event_stats.trace_slow_query == true)
    {
      tsc_getticks (&end_tick);
      tsc_elapsed_time_usec (&tv_diff, end_tick, start_tick);

      if (suspended_reason == THREAD_LOCK_SUSPENDED)
	{
	  TSC_ADD_TIMEVAL (thread_p->event_stats.lock_waits, tv_diff);
	}
      else if (suspended_reason == THREAD_PGBUF_SUSPENDED)
	{
	  TSC_ADD_TIMEVAL (thread_p->event_stats.latch_waits, tv_diff);
	}
    }

  thread_p->status = old_status;

  r = pthread_mutex_unlock (&thread_p->th_entry_lock);
  if (r != 0)
    {
      er_set_with_oserror (ER_ERROR_SEVERITY, ARG_FILE_LINE, ER_CSS_PTHREAD_MUTEX_UNLOCK, 0);
      return ER_CSS_PTHREAD_MUTEX_UNLOCK;
    }

  return NO_ERROR;
}

/*
 * thread_suspend_timeout_wakeup_and_unlock_entry() -
 *   return:
 *   thread_p(in):
 *   time_p(in):
 *   suspended_reason(in):
 */
int
thread_suspend_timeout_wakeup_and_unlock_entry (THREAD_ENTRY * thread_p, struct timespec *time_p, int suspended_reason)
{
  int r;
  int old_status;
  int error = NO_ERROR;

  assert (thread_p->status == TS_RUN || thread_p->status == TS_CHECK);
  old_status = thread_p->status;
  thread_p->status = TS_WAIT;

  thread_p->resume_status = suspended_reason;

  r = pthread_cond_timedwait (&thread_p->wakeup_cond, &thread_p->th_entry_lock, time_p);

  if (r != 0 && r != ETIMEDOUT)
    {
      er_set_with_oserror (ER_ERROR_SEVERITY, ARG_FILE_LINE, ER_CSS_PTHREAD_COND_TIMEDWAIT, 0);
      return ER_CSS_PTHREAD_COND_TIMEDWAIT;
    }

  if (r == ETIMEDOUT)
    {
      error = ER_CSS_PTHREAD_COND_TIMEDOUT;
    }

  thread_p->status = old_status;

  r = pthread_mutex_unlock (&thread_p->th_entry_lock);
  if (r != 0)
    {
      er_set_with_oserror (ER_ERROR_SEVERITY, ARG_FILE_LINE, ER_CSS_PTHREAD_MUTEX_UNLOCK, 0);
      return ER_CSS_PTHREAD_MUTEX_UNLOCK;
    }

  return error;
}

/*
 * thread_wakeup_internal () -
 *   return:
 *   thread_p(in/out):
 *   resume_reason:
 */
static int
thread_wakeup_internal (THREAD_ENTRY * thread_p, int resume_reason, bool had_mutex)
{
  int r = NO_ERROR;

  if (had_mutex == false)
    {
      r = thread_lock_entry (thread_p);
      if (r != 0)
	{
	  return r;
	}
    }

  r = pthread_cond_signal (&thread_p->wakeup_cond);
  if (r != 0)
    {
      er_set_with_oserror (ER_ERROR_SEVERITY, ARG_FILE_LINE, ER_CSS_PTHREAD_COND_SIGNAL, 0);
      if (had_mutex == false)
	{
	  thread_unlock_entry (thread_p);
	}
      return ER_CSS_PTHREAD_COND_SIGNAL;
    }

  thread_p->resume_status = resume_reason;

  if (had_mutex == false)
    {
      r = thread_unlock_entry (thread_p);
    }

  return r;
}

/*
 * thread_check_suspend_reason_and_wakeup_internal () -
 *   return:
 *   thread_p(in):
 *   resume_reason:
 *   suspend_reason:
 *   had_mutex:
 */
static int
thread_check_suspend_reason_and_wakeup_internal (THREAD_ENTRY * thread_p, int resume_reason, int suspend_reason,
						 bool had_mutex)
{
  int r = NO_ERROR;

  if (had_mutex == false)
    {
      r = thread_lock_entry (thread_p);
      if (r != 0)
	{
	  return r;
	}
    }

  if (thread_p->resume_status != suspend_reason)
    {
      r = thread_unlock_entry (thread_p);
      return (r == NO_ERROR) ? ER_FAILED : r;
    }

  r = pthread_cond_signal (&thread_p->wakeup_cond);
  if (r != 0)
    {
      er_set_with_oserror (ER_ERROR_SEVERITY, ARG_FILE_LINE, ER_CSS_PTHREAD_COND_SIGNAL, 0);
      thread_unlock_entry (thread_p);
      return ER_CSS_PTHREAD_COND_SIGNAL;
    }

  thread_p->resume_status = resume_reason;

  r = thread_unlock_entry (thread_p);

  return r;
}


/*
 * thread_wakeup () -
 *   return:
 *   thread_p(in/out):
 *   resume_reason:
 */
int
thread_wakeup (THREAD_ENTRY * thread_p, int resume_reason)
{
  return thread_wakeup_internal (thread_p, resume_reason, false);
}

int
thread_check_suspend_reason_and_wakeup (THREAD_ENTRY * thread_p, int resume_reason, int suspend_reason)
{
  return thread_check_suspend_reason_and_wakeup_internal (thread_p, resume_reason, suspend_reason, false);
}

/*
 * thread_wakeup_already_had_mutex () -
 *   return:
 *   thread_p(in/out):
 *   resume_reason:
 */
int
thread_wakeup_already_had_mutex (THREAD_ENTRY * thread_p, int resume_reason)
{
  return thread_wakeup_internal (thread_p, resume_reason, true);
}

/*
 * thread_wakeup_with_tran_index() -
 *   return:
 *   tran_index(in):
 */
int
thread_wakeup_with_tran_index (int tran_index, int resume_reason)
{
  THREAD_ENTRY *thread_p;
  int r = NO_ERROR;

  thread_p = thread_find_entry_by_tran_index_except_me (tran_index);
  if (thread_p == NULL)
    {
      return r;
    }

  r = thread_wakeup (thread_p, resume_reason);

  return r;
}

/*
 * thread_suspend_with_other_mutex() -
 *   return: 0 if no error, or error code
 *   thread_p(in):
 *   mutex_p():
 *   timeout(in):
 *   to(in):
 *   suspended_reason(in):
 */
int
thread_suspend_with_other_mutex (THREAD_ENTRY * thread_p, pthread_mutex_t * mutex_p, int timeout, struct timespec *to,
				 int suspended_reason)
{
  int r;
  int old_status;
  int error = NO_ERROR;

  assert (thread_p != NULL);
  old_status = thread_p->status;

  r = pthread_mutex_lock (&thread_p->th_entry_lock);
  if (r != NO_ERROR)
    {
      er_set_with_oserror (ER_ERROR_SEVERITY, ARG_FILE_LINE, ER_CSS_PTHREAD_MUTEX_LOCK, 0);
      return ER_CSS_PTHREAD_MUTEX_LOCK;
    }

  thread_p->status = TS_WAIT;
  thread_p->resume_status = suspended_reason;

  r = pthread_mutex_unlock (&thread_p->th_entry_lock);
  if (r != NO_ERROR)
    {
      er_set_with_oserror (ER_ERROR_SEVERITY, ARG_FILE_LINE, ER_CSS_PTHREAD_MUTEX_UNLOCK, 0);
      return ER_CSS_PTHREAD_MUTEX_UNLOCK;
    }

  if (timeout == INF_WAIT)
    {
      r = pthread_cond_wait (&thread_p->wakeup_cond, mutex_p);
    }
  else
    {
      r = pthread_cond_timedwait (&thread_p->wakeup_cond, mutex_p, to);
    }

  /* we should restore thread's status */
  if (r != NO_ERROR)
    {
      error = (r == ETIMEDOUT) ? ER_CSS_PTHREAD_COND_TIMEDOUT : ER_CSS_PTHREAD_COND_WAIT;
      if (timeout == INF_WAIT || r != ETIMEDOUT)
	{
	  er_set_with_oserror (ER_ERROR_SEVERITY, ARG_FILE_LINE, error, 0);
	}
    }

  r = pthread_mutex_lock (&thread_p->th_entry_lock);
  if (r != NO_ERROR)
    {
      er_set_with_oserror (ER_ERROR_SEVERITY, ARG_FILE_LINE, ER_CSS_PTHREAD_MUTEX_LOCK, 0);
      return ER_CSS_PTHREAD_MUTEX_LOCK;
    }

  thread_p->status = old_status;

  r = pthread_mutex_unlock (&thread_p->th_entry_lock);
  if (r != NO_ERROR)
    {
      er_set_with_oserror (ER_ERROR_SEVERITY, ARG_FILE_LINE, ER_CSS_PTHREAD_MUTEX_UNLOCK, 0);
      return ER_CSS_PTHREAD_MUTEX_UNLOCK;
    }

  return error;
}

/*
 * thread_sleep() - Halts the currently running thread for <milliseconds>
 *   return: void
 *   milliseconds(in): The number of milliseconds for the thread to sleep
 *
 *  Note: Used to temporarly halt the current process.
 */
void
thread_sleep (double milliseconds)
{
#if defined(WINDOWS)
  Sleep ((int) milliseconds);
#else /* WINDOWS */
  struct timeval to;

  to.tv_sec = (int) (milliseconds / 1000);
  to.tv_usec = ((int) (milliseconds * 1000)) % 1000000;

  select (0, NULL, NULL, NULL, &to);
#endif /* WINDOWS */
}

#if defined(ENABLE_UNUSED_FUNCTION)
/*
 * thread_exit() - The program will exit.
 *   return: void
 *   exit_id(in): an integer argument to be returned as the exit value.
 */
void
thread_exit (int exit_id)
{
  UINTPTR thread_exit_id = exit_id;

  THREAD_EXIT (thread_exit_id);
}
#endif

/*
 * thread_get_client_id() - returns the unique client identifier
 *   return: returns the unique client identifier, on error, returns -1
 *
 * Note: WARN: this function doesn't lock on thread_entry
 */
int
thread_get_client_id (THREAD_ENTRY * thread_p)
{
  CSS_CONN_ENTRY *conn_p;

  if (thread_p == NULL)
    {
      thread_p = thread_get_thread_entry_info ();
    }

  assert (thread_p != NULL);

  conn_p = thread_p->conn_entry;
  if (conn_p != NULL)
    {
      return conn_p->client_id;
    }
  else
    {
      return -1;
    }
}

/*
 * thread_get_comm_request_id() - returns the request id that started the current thread
 *   return: returns the comm system request id for the client request that
 *           started the thread. On error, returns -1
 *
 * Note: WARN: this function doesn't lock on thread_entry
 */
unsigned int
thread_get_comm_request_id (THREAD_ENTRY * thread_p)
{
  if (thread_p == NULL)
    {
      thread_p = thread_get_thread_entry_info ();
    }

  assert (thread_p != NULL);

  return thread_p->rid;
}

#if defined (ENABLE_UNUSED_FUNCTION)
/*
 * thread_set_comm_request_id() - sets the comm system request id to the client request
  *                     that started the thread
 *   return: void
 *   request_id(in): the comm request id to save for thread_get_comm_request_id
 *
 * Note: WARN: this function doesn't lock on thread_entry
 */
void
thread_set_comm_request_id (unsigned int request_id)
{
  THREAD_ENTRY *thread_p;

  thread_p = thread_get_thread_entry_info ();
  assert (thread_p != NULL);

  thread_p->rid = request_id;
}
#endif /* ENABLE_UNUSED_FUNCTION */

bool
thread_belongs_to (THREAD_ENTRY * thread_p, int tran_index, int client_id)
{
  CSS_CONN_ENTRY *conn_p;
  bool does_belong = false;

  (void) pthread_mutex_lock (&thread_p->tran_index_lock);
  if (!thread_p->is_on_current_thread () && thread_p->status != TS_DEAD && thread_p->status != TS_FREE
      && thread_p->status != TS_CHECK)
    {
      conn_p = thread_p->conn_entry;
      if (tran_index == NULL_TRAN_INDEX)
	{
	  // exact match client ID is required
	  does_belong = conn_p != NULL && conn_p->client_id == client_id;
	}
      else if (tran_index == thread_p->tran_index)
	{
	  // match client ID or null connection
	  does_belong = conn_p == NULL || conn_p->client_id == client_id;
	}
    }
  pthread_mutex_unlock (&thread_p->tran_index_lock);
  return does_belong;
}

/*
 * thread_has_threads() - check if any thread is processing job of transaction
 *                          tran_index
 *   return:
 *   tran_index(in):
 *   client_id(in):
 *
 * Note: WARN: this function doesn't lock thread_mgr
 */
int
thread_has_threads (THREAD_ENTRY * caller, int tran_index, int client_id)
{
  int n = 0;

  for (THREAD_ENTRY * thread_p = thread_Manager.thread_array;
       thread_p < thread_Manager.thread_array + thread_Manager.num_workers; thread_p++)
    {
      if (thread_p == caller)
	{
	  continue;
	}
      if (thread_belongs_to (thread_p, tran_index, client_id))
	{
	  n++;
	}
    }

  return n;
}

/*
 * thread_get_info_threads() - get statistics of threads
 *   return: void
 *   num_total_threads(out):
 *   num_worker_threads(out):
 *   num_free_threads(out):
 *   num_suspended_threads(out):
 *
 * Note: Find the number of threads, number of suspended threads, and maximum
 *       of threads that can be created.
 *       WARN: this function doesn't lock threadmgr
 */
void
thread_get_info_threads (int *num_total_threads, int *num_worker_threads, int *num_free_threads,
			 int *num_suspended_threads)
{
  THREAD_ENTRY *thread_p = NULL;

  if (num_total_threads)
    {
      *num_total_threads = thread_num_total_threads ();
    }
  if (num_worker_threads)
    {
      *num_worker_threads = thread_num_worker_threads ();
    }
  if (num_free_threads)
    {
      *num_free_threads = 0;
    }
  if (num_suspended_threads)
    {
      *num_suspended_threads = 0;
    }
  if (num_free_threads || num_suspended_threads)
    {
      for (thread_p = thread_iterate (NULL); thread_p != NULL; thread_p = thread_iterate (thread_p))
	{
	  if (num_free_threads && thread_p->status == TS_FREE)
	    {
	      (*num_free_threads)++;
	    }
	  if (num_suspended_threads && thread_p->status == TS_WAIT)
	    {
	      (*num_suspended_threads)++;
	    }
	}
    }
}

int
thread_num_worker_threads (void)
{
  return thread_Manager.num_workers;
}

int
thread_num_total_threads (void)
{
  return thread_Manager.num_total + (int) cubthread::get_max_thread_count ();
}

/*
 * thread_dump_threads() - dump all thread
 *   return: void
 *
 * Note: for debug
 *       WARN: this function doesn't lock threadmgr
 */
void
thread_dump_threads (void)
{
  const char *status[] = { "dead", "free", "run", "wait", "check" };
  THREAD_ENTRY *thread_p;

  for (thread_p = thread_iterate (cubthread::get_main_entry ()); thread_p != NULL; thread_p = thread_iterate (thread_p))
    {
      fprintf (stderr, "thread %d(tid(%ld),client_id(%d),tran_index(%d),rid(%d),status(%s),interrupt(%d))\n",
	       thread_p->index, thread_p->get_posix_id (), thread_p->client_id, thread_p->tran_index, thread_p->rid,
	       status[thread_p->status], thread_p->interrupted);

      (void) thread_rc_track_dump_all (thread_p, stderr);
    }

  fflush (stderr);
}

/*
 * css_get_private_heap () -
 *   return:
 *   thread_p(in):
 */
HL_HEAPID
css_get_private_heap (THREAD_ENTRY * thread_p)
{
  if (thread_p == NULL)
    {
      thread_p = thread_get_thread_entry_info ();
    }

  assert (thread_p != NULL);

  return thread_p->private_heap_id;
}

/*
 * css_set_private_heap() -
 *   return:
 *   thread_p(in):
 *   heap_id(in):
 */
HL_HEAPID
css_set_private_heap (THREAD_ENTRY * thread_p, HL_HEAPID heap_id)
{
  HL_HEAPID old_heap_id = 0;

  if (thread_p == NULL)
    {
      thread_p = thread_get_thread_entry_info ();
    }

  assert (thread_p != NULL);

  old_heap_id = thread_p->private_heap_id;
  thread_p->private_heap_id = heap_id;

  return old_heap_id;
}

/*
 * css_get_cnv_adj_buffer() -
 *   return:
 *   idx(in):
 */
ADJ_ARRAY *
css_get_cnv_adj_buffer (int idx)
{
  THREAD_ENTRY *thread_p;

  thread_p = thread_get_thread_entry_info ();
  assert (thread_p != NULL);

  return thread_p->cnv_adj_buffer[idx];
}

/*
 * css_set_cnv_adj_buffer() -
 *   return: void
 *   idx(in):
 *   buffer_p(in):
 */
void
css_set_cnv_adj_buffer (int idx, ADJ_ARRAY * buffer_p)
{
  THREAD_ENTRY *thread_p;

  thread_p = thread_get_thread_entry_info ();
  assert (thread_p != NULL);

  thread_p->cnv_adj_buffer[idx] = buffer_p;
}

/*
 * thread_set_sort_stats_active() -
 *   return:
 *   flag(in):
 */
bool
thread_set_sort_stats_active (THREAD_ENTRY * thread_p, bool flag)
{
  bool old_val = false;

  if (BO_IS_SERVER_RESTARTED ())
    {
      if (thread_p == NULL)
	{
	  thread_p = thread_get_thread_entry_info ();
	}

      old_val = thread_p->sort_stats_active;
      thread_p->sort_stats_active = flag;
    }

  return old_val;
}

/*
 * thread_get_tran_entry () - get specific lock free transaction entry
 *   returns: transaction entry or NULL on error
 *   thread_p(in): thread entry or NULL for current thread
 *   entry(in): transaction entry index
 */
LF_TRAN_ENTRY *
thread_get_tran_entry (THREAD_ENTRY * thread_p, int entry_idx)
{
  if (thread_p == NULL)
    {
      thread_p = thread_get_thread_entry_info ();
    }

  assert_release (thread_p != NULL);

  if (entry_idx >= 0 && entry_idx < THREAD_TS_LAST)
    {
      return thread_p->tran_entries[entry_idx];
    }
  else
    {
      assert (false);
      return NULL;
    }
}

/*
 * thread_get_sort_stats_active() -
 *   return:
 */
bool
thread_get_sort_stats_active (THREAD_ENTRY * thread_p)
{
  bool ret_val = false;

  if (BO_IS_SERVER_RESTARTED ())
    {
      if (thread_p == NULL)
	{
	  thread_p = thread_get_thread_entry_info ();
	}

      ret_val = thread_p->sort_stats_active;
    }

  return ret_val;
}

/*
 * thread_set_check_interrupt() -
 *   return:
 *   flag(in):
 */
bool
thread_set_check_interrupt (THREAD_ENTRY * thread_p, bool flag)
{
  bool old_val = true;

  if (BO_IS_SERVER_RESTARTED ())
    {
      if (thread_p == NULL)
	{
	  thread_p = thread_get_thread_entry_info ();
	}

      /* safe guard: vacuum workers should not check for interrupt */
      assert (flag == false || !VACUUM_IS_THREAD_VACUUM (thread_p));
      old_val = thread_p->check_interrupt;
      thread_p->check_interrupt = flag;
    }

  return old_val;
}

/*
 * thread_get_check_interrupt() -
 *   return:
 */
bool
thread_get_check_interrupt (THREAD_ENTRY * thread_p)
{
  bool ret_val = true;

  if (BO_IS_SERVER_RESTARTED ())
    {
      if (thread_p == NULL)
	{
	  thread_p = thread_get_thread_entry_info ();
	}

      ret_val = thread_p->check_interrupt;
    }

  return ret_val;
}

/*
 * thread_worker() - Dequeue request from job queue and then call handler
 *                       function
 *   return:
 *   arg_p(in):
 */
THREAD_RET_T THREAD_CALLING_CONVENTION
thread_worker (void *arg_p)
{
#if !defined(HPUX)
  THREAD_ENTRY *tsd_ptr;
#endif /* !HPUX */
  CSS_JOB_ENTRY *job_entry_p;
  CSS_THREAD_FN handler_func;
  CSS_THREAD_ARG handler_func_arg;
  int jobq_index;
  int rv;

  tsd_ptr = (THREAD_ENTRY *) arg_p;

  /* wait until THREAD_CREATE() finish */
  rv = pthread_mutex_lock (&tsd_ptr->th_entry_lock);
  pthread_mutex_unlock (&tsd_ptr->th_entry_lock);

  thread_set_thread_entry_info (tsd_ptr);	/* save TSD */
  tsd_ptr->type = TT_WORKER;	/* not defined yet */
  tsd_ptr->status = TS_FREE;	/* set thread stat as free */
  tsd_ptr->register_id ();

  tsd_ptr->get_error_context ().register_thread_local ();

  /* during server is active */
  while (!tsd_ptr->shutdown)
    {
      er_stack_clearall ();
      er_clear ();

      job_entry_p = css_get_new_job ();	/* get new job entry */
      if (job_entry_p == NULL)
	{
	  /* if there was no job to process */
	  pthread_mutex_unlock (&tsd_ptr->tran_index_lock);
	  continue;
	}

#ifdef _TRACE_THREADS_
      CSS_TRACE4 ("processing job_entry(%p, %p, %p)\n", job_entry_p->conn_entry, job_entry_p->func, job_entry_p->arg);
#endif /* _TRACE_THREADS_ */

      /* set tsd_ptr information */
      tsd_ptr->conn_entry = job_entry_p->conn_entry;
      if (tsd_ptr->conn_entry != NULL && tsd_ptr->conn_entry->session_p != NULL)
	{
	  tsd_ptr->private_lru_index = session_get_private_lru_idx (tsd_ptr->conn_entry->session_p);
	}
      else
	{
	  tsd_ptr->private_lru_index = -1;
	}

      tsd_ptr->status = TS_RUN;	/* set thread status as running */

      handler_func = job_entry_p->func;
      handler_func_arg = job_entry_p->arg;
      jobq_index = job_entry_p->jobq_index;

      css_incr_job_queue_counter (jobq_index, handler_func);

      css_free_job_entry (job_entry_p);

      handler_func (tsd_ptr, handler_func_arg);	/* invoke request handler */

      /* reset tsd_ptr information */
      tsd_ptr->conn_entry = NULL;
      tsd_ptr->status = TS_FREE;

      css_decr_job_queue_counter (jobq_index, handler_func);

      rv = pthread_mutex_lock (&tsd_ptr->tran_index_lock);
      tsd_ptr->tran_index = -1;
      pthread_mutex_unlock (&tsd_ptr->tran_index_lock);
      tsd_ptr->check_interrupt = true;

      memset (&(tsd_ptr->event_stats), 0, sizeof (EVENT_STAT));
      tsd_ptr->on_trace = false;
    }

  er_final (ER_THREAD_FINAL);

  tsd_ptr->conn_entry = NULL;
  tsd_ptr->tran_index = -1;
  tsd_ptr->status = TS_DEAD;
  tsd_ptr->unregister_id ();

  return (THREAD_RET_T) 0;
}

/* Special Purpose Threads
 * check point daemon
 */
#if defined(WINDOWS)
/*
 * thread_initialize_sync_object() -
 *   return:
 */
static int
thread_initialize_sync_object (void)
{
  int r, i;

  r = NO_ERROR;

  for (i = 0; i < thread_Manager.num_daemons; i++)
    {
      r = pthread_cond_init (&thread_Daemons[i].daemon_monitor->cond, NULL);
      if (r != 0)
	{
	  er_set_with_oserror (ER_ERROR_SEVERITY, ARG_FILE_LINE, ER_CSS_PTHREAD_COND_INIT, 0);
	  return ER_CSS_PTHREAD_COND_INIT;
	}
      r = pthread_mutex_init (&thread_Daemons[i].daemon_monitor->lock, NULL);
      if (r != 0)
	{
	  er_set_with_oserror (ER_ERROR_SEVERITY, ARG_FILE_LINE, ER_CSS_PTHREAD_MUTEX_INIT, 0);
	  return ER_CSS_PTHREAD_MUTEX_INIT;
	}
    }

  return r;
}
#endif /* WINDOWS */

<<<<<<< HEAD
/*
 * thread_deadlock_detect_thread() -
 *   return:
 */
static THREAD_RET_T THREAD_CALLING_CONVENTION
thread_deadlock_detect_thread (void *arg_p)
{
#if !defined(HPUX)
  THREAD_ENTRY *tsd_ptr;
#endif /* !HPUX */
  int rv;
  THREAD_ENTRY *thread_p;
  int thrd_index;
  bool state;
  int lockwait_count;

  tsd_ptr = (THREAD_ENTRY *) arg_p;

  thread_daemon_start (&thread_Deadlock_detect_thread, tsd_ptr, TT_DAEMON);

  /* during server is active */
  while (!tsd_ptr->shutdown)
    {
      thread_sleep (100);	/* 100 msec */
      if (!lock_check_local_deadlock_detection ())
	{
	  continue;
	}

      er_clear ();

      /* check if the lock-wait thread exists */
      thread_p = thread_find_first_lockwait_entry (&thrd_index);
      if (thread_p == (THREAD_ENTRY *) NULL)
	{
	  /* none is lock-waiting */
	  rv = pthread_mutex_lock (&thread_Deadlock_detect_thread.lock);
	  thread_Deadlock_detect_thread.is_running = false;

	  if (tsd_ptr->shutdown)
	    {
	      pthread_mutex_unlock (&thread_Deadlock_detect_thread.lock);
	      break;
	    }
	  pthread_cond_wait (&thread_Deadlock_detect_thread.cond, &thread_Deadlock_detect_thread.lock);

	  thread_Deadlock_detect_thread.is_running = true;

	  pthread_mutex_unlock (&thread_Deadlock_detect_thread.lock);
	  continue;
	}

      /* One or more threads are lock-waiting */
      lockwait_count = 0;
      while (thread_p != (THREAD_ENTRY *) NULL)
	{
	  /* 
	   * The transaction, for which the current thread is working,
	   * might be interrupted. The interrupt checking is also performed
	   * within lock_force_timeout_expired_wait_transactions().
	   */
	  state = lock_force_timeout_expired_wait_transactions (thread_p);
	  if (state == false)
	    {
	      lockwait_count++;
	    }
	  thread_p = thread_find_next_lockwait_entry (&thrd_index);
	}

      if (lockwait_count >= 2)
	{
	  (void) lock_detect_local_deadlock (tsd_ptr);
	}
    }

  rv = pthread_mutex_lock (&thread_Deadlock_detect_thread.lock);
  thread_Deadlock_detect_thread.is_running = false;
  thread_Deadlock_detect_thread.is_available = false;
  pthread_mutex_unlock (&thread_Deadlock_detect_thread.lock);

  er_final (ER_THREAD_FINAL);
  tsd_ptr->status = TS_DEAD;
  tsd_ptr->unregister_id ();

  return (THREAD_RET_T) 0;
}

/*
 * thread_wakeup_deadlock_detect_thread() -
 *   return:
 */
void
thread_wakeup_deadlock_detect_thread (void)
{
  int rv;

  rv = pthread_mutex_lock (&thread_Deadlock_detect_thread.lock);
  if (thread_Deadlock_detect_thread.is_running == false)
    {
      pthread_cond_signal (&thread_Deadlock_detect_thread.cond);
    }
  pthread_mutex_unlock (&thread_Deadlock_detect_thread.lock);
}

=======
>>>>>>> 51159429
static THREAD_RET_T THREAD_CALLING_CONVENTION
thread_session_control_thread (void *arg_p)
{
#if !defined(HPUX)
  THREAD_ENTRY *tsd_ptr = NULL;
#endif /* !HPUX */
  struct timeval timeout;
  struct timespec to = {
    0, 0
  };
  int rv = 0;

  tsd_ptr = (THREAD_ENTRY *) arg_p;

  thread_daemon_start (&thread_Session_control_thread, tsd_ptr, TT_DAEMON);

  while (!tsd_ptr->shutdown)
    {
      er_clear ();

      gettimeofday (&timeout, NULL);
      to.tv_sec = timeout.tv_sec + 60;

      rv = pthread_mutex_lock (&thread_Session_control_thread.lock);
      pthread_cond_timedwait (&thread_Session_control_thread.cond, &thread_Session_control_thread.lock, &to);
      pthread_mutex_unlock (&thread_Session_control_thread.lock);

      if (tsd_ptr->shutdown)
	{
	  break;
	}

      session_remove_expired_sessions (&timeout);
    }
  rv = pthread_mutex_lock (&thread_Session_control_thread.lock);
  thread_Session_control_thread.is_available = false;
  thread_Session_control_thread.is_running = false;
  pthread_mutex_unlock (&thread_Session_control_thread.lock);

  er_final (ER_THREAD_FINAL);
  tsd_ptr->status = TS_DEAD;
  tsd_ptr->unregister_id ();

  return (THREAD_RET_T) 0;
}

#if defined(ENABLE_UNUSED_FUNCTION)
/*
 * thread_wakeup_session_control_thread() -
 *   return:
 */
void
thread_wakeup_session_control_thread (void)
{
  pthread_mutex_lock (&thread_Session_control_thread.lock);
  pthread_cond_signal (&thread_Session_control_thread.cond);
  pthread_mutex_unlock (&thread_Session_control_thread.lock);
}
#endif

/*
<<<<<<< HEAD
 * thread_checkpoint_thread() -
 *   return:
 *   arg_p(in):
 */

static THREAD_RET_T THREAD_CALLING_CONVENTION
thread_checkpoint_thread (void *arg_p)
{
#if !defined(HPUX)
  THREAD_ENTRY *tsd_ptr;
#endif /* !HPUX */
  int rv;

  struct timespec to = {
    0, 0
  };

  tsd_ptr = (THREAD_ENTRY *) arg_p;

  thread_daemon_start (&thread_Checkpoint_thread, tsd_ptr, TT_DAEMON);

  /* during server is active */
  while (!tsd_ptr->shutdown)
    {
      er_clear ();

      to.tv_sec = (int) (time (NULL) + prm_get_integer_value (PRM_ID_LOG_CHECKPOINT_INTERVAL_SECS));

      rv = pthread_mutex_lock (&thread_Checkpoint_thread.lock);
      pthread_cond_timedwait (&thread_Checkpoint_thread.cond, &thread_Checkpoint_thread.lock, &to);
      pthread_mutex_unlock (&thread_Checkpoint_thread.lock);
      if (tsd_ptr->shutdown)
	{
	  break;
	}

      logpb_checkpoint (tsd_ptr);
    }

  rv = pthread_mutex_lock (&thread_Checkpoint_thread.lock);
  thread_Checkpoint_thread.is_available = false;
  thread_Checkpoint_thread.is_running = false;
  pthread_mutex_unlock (&thread_Checkpoint_thread.lock);

  er_final (ER_THREAD_FINAL);
  tsd_ptr->status = TS_DEAD;
  tsd_ptr->unregister_id ();

  return (THREAD_RET_T) 0;
}

/*
 * thread_wakeup_checkpoint_thread() -
 *   return:
 */
void
thread_wakeup_checkpoint_thread (void)
{
  int rv;

  rv = pthread_mutex_lock (&thread_Checkpoint_thread.lock);
  pthread_cond_signal (&thread_Checkpoint_thread.cond);
  pthread_mutex_unlock (&thread_Checkpoint_thread.lock);
}

/*
 * thread_purge_archive_logs_thread() -
 *   return:
 *   arg_p(in):
 */

static THREAD_RET_T THREAD_CALLING_CONVENTION
thread_purge_archive_logs_thread (void *arg_p)
{
#if !defined(HPUX)
  THREAD_ENTRY *tsd_ptr;
#endif /* !HPUX */
  int rv;
  time_t cur_time, last_deleted_time = 0;
  struct timespec to = {
    0, 0
  };

  tsd_ptr = (THREAD_ENTRY *) arg_p;

  thread_daemon_start (&thread_Purge_archive_logs_thread, tsd_ptr, TT_DAEMON);

  /* during server is active */
  while (!tsd_ptr->shutdown)
    {
      er_clear ();

      if (prm_get_integer_value (PRM_ID_REMOVE_LOG_ARCHIVES_INTERVAL) > 0)
	{
	  to.tv_sec = (int) time (NULL);
	  if (to.tv_sec > last_deleted_time + prm_get_integer_value (PRM_ID_REMOVE_LOG_ARCHIVES_INTERVAL))
	    {
	      to.tv_sec += prm_get_integer_value (PRM_ID_REMOVE_LOG_ARCHIVES_INTERVAL);
	    }
	  else
	    {
	      to.tv_sec = (int) (last_deleted_time + prm_get_integer_value (PRM_ID_REMOVE_LOG_ARCHIVES_INTERVAL));
	    }
	}

      rv = pthread_mutex_lock (&thread_Purge_archive_logs_thread.lock);
      if (prm_get_integer_value (PRM_ID_REMOVE_LOG_ARCHIVES_INTERVAL) > 0)
	{
	  pthread_cond_timedwait (&thread_Purge_archive_logs_thread.cond, &thread_Purge_archive_logs_thread.lock, &to);
	}
      else
	{
	  pthread_cond_wait (&thread_Purge_archive_logs_thread.cond, &thread_Purge_archive_logs_thread.lock);
	}
      pthread_mutex_unlock (&thread_Purge_archive_logs_thread.lock);
      if (tsd_ptr->shutdown)
	{
	  break;
	}

      if (prm_get_integer_value (PRM_ID_REMOVE_LOG_ARCHIVES_INTERVAL) > 0)
	{
	  cur_time = time (NULL);
	  if (cur_time - last_deleted_time < prm_get_integer_value (PRM_ID_REMOVE_LOG_ARCHIVES_INTERVAL))
	    {
	      /* do not delete logs. wait more time */
	      continue;
	    }
	  /* remove a log */
	  if (logpb_remove_archive_logs_exceed_limit (tsd_ptr, 1) > 0)
	    {
	      /* A log was deleted */
	      last_deleted_time = time (NULL);
	    }
	}
      else
	{
	  /* remove all unnecessary logs */
	  logpb_remove_archive_logs_exceed_limit (tsd_ptr, 0);
	}

    }
  rv = pthread_mutex_lock (&thread_Purge_archive_logs_thread.lock);
  thread_Purge_archive_logs_thread.is_available = false;
  thread_Purge_archive_logs_thread.is_running = false;
  pthread_mutex_unlock (&thread_Purge_archive_logs_thread.lock);

  er_final (ER_THREAD_FINAL);
  tsd_ptr->status = TS_DEAD;
  tsd_ptr->unregister_id ();

  return (THREAD_RET_T) 0;
}

/*
 * thread_wakeup_purge_archive_logs_thread() -
 *   return:
 */
void
thread_wakeup_purge_archive_logs_thread (void)
{
  int rv;

  rv = pthread_mutex_lock (&thread_Purge_archive_logs_thread.lock);
  pthread_cond_signal (&thread_Purge_archive_logs_thread.cond);
  pthread_mutex_unlock (&thread_Purge_archive_logs_thread.lock);
}

/*
=======
>>>>>>> 51159429
 * thread_check_ha_delay_info_thread() -
 *   return:
 *   arg_p(in):
 */

static THREAD_RET_T THREAD_CALLING_CONVENTION
thread_check_ha_delay_info_thread (void *arg_p)
{
#if !defined(HPUX)
  THREAD_ENTRY *tsd_ptr;
#endif /* !HPUX */
  struct timeval cur_time = { 0, 0 };
  struct timespec wakeup_time = { 0, 0 };

  int rv;
  INT64 tmp_usec;
  int wakeup_interval = 1000;
#if !defined(WINDOWS)
  time_t log_record_time = 0;
  int error_code;
  int delay_limit_in_secs;
  int acceptable_delay_in_secs;
  int curr_delay_in_secs;
  HA_SERVER_STATE server_state;
#endif

  tsd_ptr = (THREAD_ENTRY *) arg_p;

  thread_daemon_start (&thread_Check_ha_delay_info_thread, tsd_ptr, TT_DAEMON);

  while (!tsd_ptr->shutdown)
    {
      er_clear ();

      gettimeofday (&cur_time, NULL);
      wakeup_time.tv_sec = cur_time.tv_sec + (wakeup_interval / 1000);
      tmp_usec = cur_time.tv_usec + (wakeup_interval % 1000) * 1000;

      if (tmp_usec >= 1000000)
	{
	  wakeup_time.tv_sec += 1;
	  tmp_usec -= 1000000;
	}
      wakeup_time.tv_nsec = ((int) tmp_usec) * 1000;

      rv = pthread_mutex_lock (&thread_Check_ha_delay_info_thread.lock);
      thread_Check_ha_delay_info_thread.is_running = false;

      do
	{
	  rv =
	    pthread_cond_timedwait (&thread_Check_ha_delay_info_thread.cond, &thread_Check_ha_delay_info_thread.lock,
				    &wakeup_time);
	}
      while (rv == 0 && tsd_ptr->shutdown == false);

      thread_Check_ha_delay_info_thread.is_running = true;

      pthread_mutex_unlock (&thread_Check_ha_delay_info_thread.lock);

      if (tsd_ptr->shutdown == true)
	{
	  break;
	}

#if defined(WINDOWS)
      continue;
#else /* WINDOWS */

      /* do its job */
      csect_enter (tsd_ptr, CSECT_HA_SERVER_STATE, INF_WAIT);

      server_state = css_ha_server_state ();

      if (server_state == HA_SERVER_STATE_ACTIVE || server_state == HA_SERVER_STATE_TO_BE_STANDBY)
	{
	  css_unset_ha_repl_delayed ();
	  perfmon_set_stat (tsd_ptr, PSTAT_HA_REPL_DELAY, 0, true);

	  log_append_ha_server_state (tsd_ptr, server_state);

	  csect_exit (tsd_ptr, CSECT_HA_SERVER_STATE);
	}
      else
	{
	  csect_exit (tsd_ptr, CSECT_HA_SERVER_STATE);

	  delay_limit_in_secs = prm_get_integer_value (PRM_ID_HA_DELAY_LIMIT_IN_SECS);
	  acceptable_delay_in_secs = delay_limit_in_secs - prm_get_integer_value (PRM_ID_HA_DELAY_LIMIT_DELTA_IN_SECS);

	  if (acceptable_delay_in_secs < 0)
	    {
	      acceptable_delay_in_secs = 0;
	    }

	  error_code = catcls_get_apply_info_log_record_time (tsd_ptr, &log_record_time);

	  if (error_code == NO_ERROR && log_record_time > 0)
	    {
	      curr_delay_in_secs = time (NULL) - log_record_time;
	      if (curr_delay_in_secs > 0)
		{
		  curr_delay_in_secs -= HA_DELAY_ERR_CORRECTION;
		}

	      if (delay_limit_in_secs > 0)
		{
		  if (curr_delay_in_secs > delay_limit_in_secs)
		    {
		      if (!css_is_ha_repl_delayed ())
			{
			  er_set (ER_NOTIFICATION_SEVERITY, ARG_FILE_LINE, ER_HA_REPL_DELAY_DETECTED, 2,
				  curr_delay_in_secs, delay_limit_in_secs);

			  css_set_ha_repl_delayed ();
			}
		    }
		  else if (curr_delay_in_secs <= acceptable_delay_in_secs)
		    {
		      if (css_is_ha_repl_delayed ())
			{
			  er_set (ER_NOTIFICATION_SEVERITY, ARG_FILE_LINE, ER_HA_REPL_DELAY_RESOLVED, 2,
				  curr_delay_in_secs, acceptable_delay_in_secs);

			  css_unset_ha_repl_delayed ();
			}
		    }
		}

	      perfmon_set_stat (tsd_ptr, PSTAT_HA_REPL_DELAY, curr_delay_in_secs, true);
	    }
	}
#endif /* WINDOWS */
    }

  rv = pthread_mutex_lock (&thread_Check_ha_delay_info_thread.lock);
  thread_Check_ha_delay_info_thread.is_running = false;
  thread_Check_ha_delay_info_thread.is_available = false;
  pthread_mutex_unlock (&thread_Check_ha_delay_info_thread.lock);

  er_final (ER_THREAD_FINAL);
  tsd_ptr->status = TS_DEAD;
  tsd_ptr->unregister_id ();

  return (THREAD_RET_T) 0;
}

/*
 * thread_page_flush_thread() -
 *   return:
 *   arg_p(in):
 */

static THREAD_RET_T THREAD_CALLING_CONVENTION
thread_page_flush_thread (void *arg_p)
{
#if !defined(HPUX)
  THREAD_ENTRY *tsd_ptr;
#endif /* !HPUX */
  int wakeup_interval;
  PERF_UTIME_TRACKER perf_track;
  bool force_one_run = false;
  bool stop_iteration = false;

  tsd_ptr = (THREAD_ENTRY *) arg_p;
  thread_daemon_start (&thread_Page_flush_thread, tsd_ptr, TT_DAEMON);

  PERF_UTIME_TRACKER_START (tsd_ptr, &perf_track);
  while (!tsd_ptr->shutdown)
    {
      /* flush pages as long as necessary */
      while (!tsd_ptr->shutdown && (force_one_run || pgbuf_keep_victim_flush_thread_running ()))
	{
	  pgbuf_flush_victim_candidates (tsd_ptr, prm_get_float_value (PRM_ID_PB_BUFFER_FLUSH_RATIO), &perf_track,
					 &stop_iteration);
	  force_one_run = false;
	  if (stop_iteration)
	    {
	      break;
	    }
	}

      /* wait */
      wakeup_interval = prm_get_integer_value (PRM_ID_PAGE_BG_FLUSH_INTERVAL_MSECS);
      if (wakeup_interval > 0)
	{
	  if (!thread_daemon_timedwait (&thread_Page_flush_thread, wakeup_interval))
	    {
	      /* did not timeout, someone requested flush... run at least once */
	      force_one_run = true;
	    }
	}
      else
	{
	  thread_daemon_wait (&thread_Page_flush_thread);
	  /* did not timeout, someone requested flush... run at least once */
	  force_one_run = true;
	}

      /* performance tracking */
      if (perf_track.is_perf_tracking)
	{
	  /* register sleep time. */
	  PERF_UTIME_TRACKER_TIME_AND_RESTART (tsd_ptr, &perf_track, PSTAT_PB_FLUSH_SLEEP);

	  /* update is_perf_tracking */
	  perf_track.is_perf_tracking = perfmon_is_perf_tracking ();
	}
      else
	{
	  /* update is_perf_tracking and start timer if it became true */
	  PERF_UTIME_TRACKER_START (tsd_ptr, &perf_track);
	}
    }
  thread_daemon_stop (&thread_Page_flush_thread, tsd_ptr);

  return (THREAD_RET_T) 0;
}

/*
 * thread_wakeup_page_flush_thread() - wakeup page flush no matter what
 */
void
thread_wakeup_page_flush_thread (void)
{
  thread_daemon_wakeup (&thread_Page_flush_thread);
}

/*
 * thread_try_wakeup_page_flush_thread () - wakeup page flush thread by trying to lock it
 */
void
thread_try_wakeup_page_flush_thread (void)
{
  thread_daemon_try_wakeup (&thread_Page_flush_thread);
}

/*
 * thread_is_page_flush_thread_available() -
 *   return:
 */
bool
thread_is_page_flush_thread_available (void)
{
  int rv;
  bool is_available;

  rv = pthread_mutex_lock (&thread_Page_flush_thread.lock);
  is_available = thread_Page_flush_thread.is_available;
  pthread_mutex_unlock (&thread_Page_flush_thread.lock);

  return is_available;
}

/*
 * thread_page_buffer_maintenance_thread () - page buffer maintenance thread loop. wakes up regularly and adjust private
 *                                            lists quota's.
 *
 * return     : THREAD_RET_T
 * arg_p (in) : thread entry
 */
static THREAD_RET_T THREAD_CALLING_CONVENTION
thread_page_buffer_maintenance_thread (void *arg_p)
{
#define THREAD_PGBUF_MAINTENANCE_WAKEUP_MSEC 100
#if !defined(HPUX)
  THREAD_ENTRY *tsd_ptr;
#endif /* !HPUX */

  tsd_ptr = (THREAD_ENTRY *) arg_p;
  thread_daemon_start (&thread_Page_maintenance_thread, tsd_ptr, TT_DAEMON);
  while (!tsd_ptr->shutdown)
    {
      /* reset request count */
      (void) ATOMIC_TAS_32 (&thread_Page_maintenance_thread.nrequestors, 0);

      /* page buffer maintenance thread adjust quota's based on thread activity. */
      pgbuf_adjust_quotas (tsd_ptr);

      /* search lists and assign victims directly */
      pgbuf_direct_victims_maintenance (tsd_ptr);

      /* wait THREAD_PGBUF_MAINTENANCE_WAKEUP_MSEC */
      (void) thread_daemon_timedwait (&thread_Page_maintenance_thread, THREAD_PGBUF_MAINTENANCE_WAKEUP_MSEC);
    }
  thread_daemon_stop (&thread_Page_maintenance_thread, tsd_ptr);

  return (THREAD_RET_T) 0;

#undef THREAD_PGBUF_MAINTENANCE_WAKEUP_MSEC
}

/*
 * thread_wakeup_page_buffer_maintenance_thread () - wakeup page maintenance thread
 */
void
thread_wakeup_page_buffer_maintenance_thread (void)
{
  thread_daemon_wakeup_onereq (&thread_Page_maintenance_thread);
}

/*
 * thread_page_post_flush_thread () - post-flush thread. process bcb's for pages flushed by page flush thread and assign
 *                                    them as victims or mark them as flushed.
 *
 * return     : THREAD_RET_T
 * arg_p (in) : thread entry
 */
static THREAD_RET_T THREAD_CALLING_CONVENTION
thread_page_post_flush_thread (void *arg_p)
{
#if !defined(HPUX)
  THREAD_ENTRY *tsd_ptr;
#endif /* !HPUX */
  int count_no_activity = 0;

  tsd_ptr = (THREAD_ENTRY *) arg_p;
  /* start */
  thread_daemon_start (&thread_Page_post_flush_thread, tsd_ptr, TT_DAEMON);
  while (!tsd_ptr->shutdown)
    {
      /* reset requesters */
      (void) ATOMIC_TAS_32 (&thread_Page_post_flush_thread.nrequestors, 0);
      /* assign flushed pages */
      if (!pgbuf_assign_flushed_pages (tsd_ptr))
	{
	  /* no activity for post-flush. escalate sleep-time to avoid spinning uselessly. */
	  switch (++count_no_activity)
	    {
	    case 1:
	      /* sleep 1 msec */
	      (void) thread_daemon_timedwait (&thread_Page_post_flush_thread, 1);
	      break;
	    case 2:
	      /* sleep 10 msec */
	      (void) thread_daemon_timedwait (&thread_Page_post_flush_thread, 10);
	      break;
	    case 3:
	      /* sleep 100 msec */
	      (void) thread_daemon_timedwait (&thread_Page_post_flush_thread, 100);
	      break;
	    default:
	      /* sleep indefinitely. if the thread is required, flush will wake it */
	      thread_daemon_wait (&thread_Page_post_flush_thread);
	      break;
	    }
	}
      else
	{
	  /* reset no activity counter and be prepared to start over */
	  count_no_activity = 0;
	}
    }
  /* make sure all remaining are handled. */
  pgbuf_assign_flushed_pages (tsd_ptr);
  /* stop */
  thread_daemon_stop (&thread_Page_post_flush_thread, tsd_ptr);

  return (THREAD_RET_T) 0;
}

/*
 * thread_wakeup_page_post_flush_thread () - wakeup post-flush thread
 */
void
thread_wakeup_page_post_flush_thread (void)
{
  thread_daemon_wakeup_onereq (&thread_Page_post_flush_thread);
}

/*
 * thread_is_page_post_flush_thread_available () - is post-flush thread available?
 *
 * return : true/false
 */
bool
thread_is_page_post_flush_thread_available (void)
{
  return thread_Page_post_flush_thread.is_available;
}

static THREAD_RET_T THREAD_CALLING_CONVENTION
thread_flush_control_thread (void *arg_p)
{
#if !defined(HPUX)
  THREAD_ENTRY *tsd_ptr;
#endif /* !HPUX */
  int rv;

  struct timespec wakeup_time = { 0, 0 };

  struct timeval begin_tv, end_tv, diff_tv;
  INT64 diff_usec;
  int wakeup_interval_in_msec = 50;	/* 1 msec */

  int token_gen = 0;
  int token_consumed = 0;

  tsd_ptr = (THREAD_ENTRY *) arg_p;

  thread_daemon_start (&thread_Flush_control_thread, tsd_ptr, TT_DAEMON);

  rv = fileio_flush_control_initialize ();
  if (rv != NO_ERROR)
    {
      goto error;
    }

  while (!tsd_ptr->shutdown)
    {
      INT64 tmp_usec;

      (void) gettimeofday (&begin_tv, NULL);
      er_clear ();

      wakeup_time.tv_sec = begin_tv.tv_sec + (wakeup_interval_in_msec / 1000LL);
      tmp_usec = begin_tv.tv_usec + (wakeup_interval_in_msec % 1000LL) * 1000LL;
      if (tmp_usec >= 1000000)
	{
	  wakeup_time.tv_sec += 1;
	  tmp_usec -= 1000000;
	}
      wakeup_time.tv_nsec = ((int) tmp_usec) * 1000;

      rv = pthread_mutex_lock (&thread_Flush_control_thread.lock);
      thread_Flush_control_thread.is_running = false;

      pthread_cond_timedwait (&thread_Flush_control_thread.cond, &thread_Flush_control_thread.lock, &wakeup_time);

      thread_Flush_control_thread.is_running = true;

      pthread_mutex_unlock (&thread_Flush_control_thread.lock);

      if (tsd_ptr->shutdown)
	{
	  break;
	}

      (void) gettimeofday (&end_tv, NULL);
      DIFF_TIMEVAL (begin_tv, end_tv, diff_tv);
      diff_usec = diff_tv.tv_sec * 1000000LL + diff_tv.tv_usec;

      /* Do it's job */
      (void) fileio_flush_control_add_tokens (tsd_ptr, diff_usec, &token_gen, &token_consumed);
    }
  rv = pthread_mutex_lock (&thread_Flush_control_thread.lock);
  thread_Flush_control_thread.is_available = false;
  thread_Flush_control_thread.is_running = false;
  pthread_mutex_unlock (&thread_Flush_control_thread.lock);

  fileio_flush_control_finalize ();
  er_final (ER_THREAD_FINAL);

error:
  tsd_ptr->status = TS_DEAD;
  tsd_ptr->unregister_id ();

  thread_Flush_control_thread.is_running = false;

  return (THREAD_RET_T) 0;
}

void
thread_wakeup_flush_control_thread (void)
{
  int rv;

  rv = pthread_mutex_lock (&thread_Flush_control_thread.lock);
  if (!thread_Flush_control_thread.is_running)
    {
      pthread_cond_signal (&thread_Flush_control_thread.cond);
    }
  pthread_mutex_unlock (&thread_Flush_control_thread.lock);
}

/*
 * thread_log_flush_thread() - flushed dirty log pages in background
 *   return:
 *   arg(in) : thread entry information
 *
 */
static THREAD_RET_T THREAD_CALLING_CONVENTION
thread_log_flush_thread (void *arg_p)
{
#if !defined(HPUX)
  THREAD_ENTRY *tsd_ptr;
#endif /* !HPUX */
  int rv, ret;

  struct timespec LFT_wakeup_time = { 0, 0 };
  struct timeval wakeup_time = { 0, 0 };
  struct timeval wait_time = { 0, 0 };
  struct timeval tmp_timeval = { 0, 0 };

  int working_time, remained_time, total_elapsed_time, param_refresh_remained;
  int gc_interval, wakeup_interval;
  int param_refresh_interval = 3000;
  int max_wait_time = 1000;

  LOG_GROUP_COMMIT_INFO *group_commit_info = &log_Gl.group_commit_info;

  tsd_ptr = (THREAD_ENTRY *) arg_p;

  thread_daemon_start (&thread_Log_flush_thread, tsd_ptr, TT_DAEMON);

  gettimeofday (&wakeup_time, NULL);
  total_elapsed_time = 0;
  param_refresh_remained = param_refresh_interval;

  tsd_ptr->event_stats.trace_log_flush_time = prm_get_integer_value (PRM_ID_LOG_TRACE_FLUSH_TIME_MSECS);

  while (!tsd_ptr->shutdown)
    {
      er_clear ();

      gc_interval = prm_get_integer_value (PRM_ID_LOG_GROUP_COMMIT_INTERVAL_MSECS);

      wakeup_interval = max_wait_time;
      if (gc_interval > 0)
	{
	  wakeup_interval = MIN (gc_interval, wakeup_interval);
	}

      gettimeofday (&wait_time, NULL);
      working_time = (int) timeval_diff_in_msec (&wait_time, &wakeup_time);
      total_elapsed_time += working_time;

      remained_time = MAX ((int) (wakeup_interval - working_time), 0);
      (void) timeval_add_msec (&tmp_timeval, &wait_time, remained_time);
      (void) timeval_to_timespec (&LFT_wakeup_time, &tmp_timeval);

      rv = pthread_mutex_lock (&thread_Log_flush_thread.lock);

      ret = 0;
      if (thread_Log_flush_thread.nrequestors == 0 || gc_interval > 0)
	{
	  thread_Log_flush_thread.is_running = false;
	  ret = pthread_cond_timedwait (&thread_Log_flush_thread.cond, &thread_Log_flush_thread.lock, &LFT_wakeup_time);
	  thread_Log_flush_thread.is_running = true;
	}

      rv = pthread_mutex_unlock (&thread_Log_flush_thread.lock);

      gettimeofday (&wakeup_time, NULL);
      total_elapsed_time += (int) timeval_diff_in_msec (&wakeup_time, &wait_time);

      if (tsd_ptr->shutdown)
	{
	  break;
	}

      if (ret == ETIMEDOUT)
	{
	  if (total_elapsed_time < gc_interval)
	    {
	      continue;
	    }
	}

      /* to prevent performance degradation */
      param_refresh_remained -= total_elapsed_time;
      if (param_refresh_remained < 0)
	{
	  tsd_ptr->event_stats.trace_log_flush_time = prm_get_integer_value (PRM_ID_LOG_TRACE_FLUSH_TIME_MSECS);

	  param_refresh_remained = param_refresh_interval;
	}

      LOG_CS_ENTER (tsd_ptr);
      logpb_flush_pages_direct (tsd_ptr);
      LOG_CS_EXIT (tsd_ptr);

      log_Stat.gc_flush_count++;
      total_elapsed_time = 0;

      rv = pthread_mutex_lock (&group_commit_info->gc_mutex);
      pthread_cond_broadcast (&group_commit_info->gc_cond);
      (void) ATOMIC_TAS_32 (&thread_Log_flush_thread.nrequestors, 0);
      pthread_mutex_unlock (&group_commit_info->gc_mutex);

#if defined(CUBRID_DEBUG)
      er_log_debug (ARG_FILE_LINE, "css_log_flush_thread: [%d]send signal - waiters\n", (int) THREAD_ID ());
#endif /* CUBRID_DEBUG */
    }

  rv = pthread_mutex_lock (&thread_Log_flush_thread.lock);
  thread_Log_flush_thread.is_available = false;
  thread_Log_flush_thread.is_running = false;
  pthread_mutex_unlock (&thread_Log_flush_thread.lock);

  er_final (ER_THREAD_FINAL);
  tsd_ptr->status = TS_DEAD;
  tsd_ptr->unregister_id ();

#if defined(CUBRID_DEBUG)
  er_log_debug (ARG_FILE_LINE, "css_log_flush_thread: [%d]end \n", (int) THREAD_ID ());
#endif /* CUBRID_DEBUG */

  return (THREAD_RET_T) 0;
}


/*
 * thread_wakeup_log_flush_thread() - wakeup log flush thread.
 */
void
thread_wakeup_log_flush_thread (void)
{
  thread_daemon_wakeup_onereq (&thread_Log_flush_thread);
}

/*
 * thread_is_log_flush_thread_available () - is log flush thread available?
 *
 * return : true/false
 */
bool
thread_is_log_flush_thread_available (void)
{
  return thread_Log_flush_thread.is_available;
}

INT64
thread_get_log_clock_msec (void)
{
  struct timeval tv;
#if defined(HAVE_ATOMIC_BUILTINS)

  if (thread_Log_clock_thread.is_available == true)
    {
      return log_Clock_msec;
    }
#endif
  gettimeofday (&tv, NULL);

  return (tv.tv_sec * 1000LL) + (tv.tv_usec / 1000LL);
}

/*
 * thread_log_clock_thread() - set time for every 500 ms
 *   return:
 *   arg(in) : thread entry information
 *
 */
static THREAD_RET_T THREAD_CALLING_CONVENTION
thread_log_clock_thread (void *arg_p)
{
#if !defined(HPUX)
  THREAD_ENTRY *tsd_ptr = NULL;
#endif /* !HPUX */
  int rv = 0;
  struct timeval now;

#if defined(HAVE_ATOMIC_BUILTINS)
  assert (sizeof (log_Clock_msec) >= sizeof (now.tv_sec));
#endif /* HAVE_ATOMIC_BUILTINS */
  tsd_ptr = (THREAD_ENTRY *) arg_p;

  thread_daemon_start (&thread_Log_clock_thread, tsd_ptr, TT_DAEMON);

  while (!tsd_ptr->shutdown)
    {
#if defined(HAVE_ATOMIC_BUILTINS)
      INT64 clock_milli_sec;
      er_clear ();

      /* set time for every 200 ms */
      gettimeofday (&now, NULL);
      clock_milli_sec = (now.tv_sec * 1000LL) + (now.tv_usec / 1000LL);
      ATOMIC_TAS_64 (&log_Clock_msec, clock_milli_sec);
      thread_sleep (200);	/* 200 msec */
#else /* HAVE_ATOMIC_BUILTINS */
      int wakeup_interval = 1000;
      struct timespec wakeup_time;
      INT64 tmp_usec;

      er_clear ();
      gettimeofday (&now, NULL);
      wakeup_time.tv_sec = now.tv_sec + (wakeup_interval / 1000);
      tmp_usec = now.tv_usec + (wakeup_interval % 1000) * 1000;

      if (tmp_usec >= 1000000)
	{
	  wakeup_time.tv_sec += 1;
	  tmp_usec -= 1000000;
	}
      wakeup_time.tv_nsec = tmp_usec * 1000;

      rv = pthread_mutex_lock (&thread_Log_clock_thread.lock);
      thread_Log_clock_thread.is_running = false;

      do
	{
	  rv = pthread_cond_timedwait (&thread_Log_clock_thread.cond, &thread_Log_clock_thread.lock, &wakeup_time);
	}
      while (rv == 0 && tsd_ptr->shutdown == false);

      thread_Log_clock_thread.is_running = true;

      pthread_mutex_unlock (&thread_Log_clock_thread.lock);
#endif /* HAVE_ATOMIC_BUILTINS */
    }

  thread_Log_clock_thread.is_available = false;
  thread_Log_clock_thread.is_running = false;

  er_final (ER_THREAD_FINAL);
  tsd_ptr->status = TS_DEAD;
  tsd_ptr->unregister_id ();

  return (THREAD_RET_T) 0;
}

/*
 * thread_auto_volume_expansion_thread() -
 *   return:
 */
static THREAD_RET_T THREAD_CALLING_CONVENTION
thread_auto_volume_expansion_thread (void *arg_p)
{
#define THREAD_AUTO_VOL_WAKEUP_TIME_SEC     60
#if !defined(HPUX)
  THREAD_ENTRY *tsd_ptr;
#endif /* !HPUX */
  int rv;

  struct timeval time_crt;
  struct timespec to = { 0, 0 };

  tsd_ptr = (THREAD_ENTRY *) arg_p;

  thread_daemon_start (&thread_Auto_volume_expansion_thread, tsd_ptr, TT_DAEMON);

  while (!tsd_ptr->shutdown)
    {
      gettimeofday (&time_crt, NULL);
      to.tv_sec = time_crt.tv_sec + THREAD_AUTO_VOL_WAKEUP_TIME_SEC;

      rv = pthread_mutex_lock (&thread_Auto_volume_expansion_thread.lock);
      thread_Auto_volume_expansion_thread.is_running = false;
      pthread_cond_timedwait (&thread_Auto_volume_expansion_thread.cond, &thread_Auto_volume_expansion_thread.lock,
			      &to);

      if (tsd_ptr->shutdown)
	{
	  pthread_mutex_unlock (&thread_Auto_volume_expansion_thread.lock);
	  break;
	}

      thread_Auto_volume_expansion_thread.is_running = true;
      pthread_mutex_unlock (&thread_Auto_volume_expansion_thread.lock);

      (void) disk_auto_expand (tsd_ptr);
    }

  er_final (ER_THREAD_FINAL);
  thread_Auto_volume_expansion_thread.is_available = false;
  tsd_ptr->status = TS_DEAD;
  tsd_ptr->unregister_id ();

  return (THREAD_RET_T) 0;
#undef THREAD_AUTO_VOL_WAKEUP_TIME_SEC
}

/*
 * thread_auto_volume_expansion_thread_is_running () -
 *   return:
 */
bool
thread_auto_volume_expansion_thread_is_running (void)
{
  int rv;
  bool ret;

  rv = pthread_mutex_lock (&thread_Auto_volume_expansion_thread.lock);
  ret = thread_Auto_volume_expansion_thread.is_running;
  pthread_mutex_unlock (&thread_Auto_volume_expansion_thread.lock);

  return ret;
}

/*
 * thread_is_auto_volume_expansion_thread_available () -
 *   return:
 *
 *   NOTE: This is used in boot_add_auto_volume_extension()
 *         to tell whether the thread is working or not.
 *         When restart server, in log_recovery phase, the thread may be unavailable.
 */
bool
thread_is_auto_volume_expansion_thread_available (void)
{
  return thread_Auto_volume_expansion_thread.is_available;
}

/*
 *  thread_wakeup_auto_volume_expansion_thread() -
 *   return:
 */
void
thread_wakeup_auto_volume_expansion_thread (void)
{
  int rv;

  rv = pthread_mutex_lock (&thread_Auto_volume_expansion_thread.lock);
  if (!thread_Auto_volume_expansion_thread.is_running)
    {
      pthread_cond_signal (&thread_Auto_volume_expansion_thread.cond);
    }
  pthread_mutex_unlock (&thread_Auto_volume_expansion_thread.lock);
}

#if defined(ENABLE_UNUSED_FUNCTION)
/*
 * thread_wakeup_check_ha_delay_info_thread() -
 *   return:
 */
void
thread_wakeup_check_ha_delay_info_thread (void)
{
  int rv;

  rv = pthread_mutex_lock (&thread_Check_ha_delay_info_thread.lock);
  if (!thread_Check_ha_delay_info_thread.is_running)
    {
      pthread_cond_signal (&thread_Check_ha_delay_info_thread.cond);
    }
  pthread_mutex_unlock (&thread_Check_ha_delay_info_thread.lock);
}
#endif

/*
 * thread_slam_tran_index() -
 *   return:
 *   tran_index(in):
 */
void
thread_slam_tran_index (THREAD_ENTRY * thread_p, int tran_index)
{
  logtb_set_tran_index_interrupt (thread_p, tran_index, true);
  er_set (ER_ERROR_SEVERITY, ARG_FILE_LINE, ER_CSS_CONN_SHUTDOWN, 0);
  css_shutdown_conn_by_tran_index (tran_index);
}

/*
 * xthread_kill_tran_index() - Kill given transaction.
 *   return:
 *   kill_tran_index(in):
 *   kill_user(in):
 *   kill_host(in):
 *   kill_pid(id):
 */
int
xthread_kill_tran_index (THREAD_ENTRY * thread_p, int kill_tran_index, char *kill_user_p, char *kill_host_p,
			 int kill_pid)
{
  char *slam_progname_p;	/* Client program name for tran */
  char *slam_user_p;		/* Client user name for tran */
  char *slam_host_p;		/* Client host for tran */
  int slam_pid;			/* Client process id for tran */
  bool signaled = false;
  int error_code = NO_ERROR;
  bool killed = false;
  int i;

  if (kill_tran_index == NULL_TRAN_INDEX || kill_user_p == NULL || kill_host_p == NULL || strcmp (kill_user_p, "") == 0
      || strcmp (kill_host_p, "") == 0)
    {
      /* 
       * Not enough information to kill specific transaction..
       *
       * For now.. I am setting an er_set..since I have so many files out..and
       * I cannot compile more junk..
       */
      er_set (ER_ERROR_SEVERITY, ARG_FILE_LINE, ER_CSS_KILL_BAD_INTERFACE, 0);
      return ER_CSS_KILL_BAD_INTERFACE;
    }

  signaled = false;
  for (i = 0; i < THREAD_RETRY_MAX_SLAM_TIMES && error_code == NO_ERROR && !killed; i++)
    {
      if (logtb_find_client_name_host_pid (kill_tran_index, &slam_progname_p, &slam_user_p, &slam_host_p, &slam_pid) !=
	  NO_ERROR)
	{
	  if (signaled == false)
	    {
	      er_set (ER_ERROR_SEVERITY, ARG_FILE_LINE, ER_CSS_KILL_UNKNOWN_TRANSACTION, 4, kill_tran_index,
		      kill_user_p, kill_host_p, kill_pid);
	      error_code = ER_CSS_KILL_UNKNOWN_TRANSACTION;
	    }
	  else
	    {
	      killed = true;
	    }
	  break;
	}

      if (kill_pid == slam_pid && strcmp (kill_user_p, slam_user_p) == 0 && strcmp (kill_host_p, slam_host_p) == 0)
	{
	  thread_slam_tran_index (thread_p, kill_tran_index);
	  signaled = true;
	}
      else
	{
	  if (signaled == false)
	    {
	      er_set (ER_ERROR_SEVERITY, ARG_FILE_LINE, ER_CSS_KILL_DOES_NOTMATCH, 8, kill_tran_index, kill_user_p,
		      kill_host_p, kill_pid, kill_tran_index, slam_user_p, slam_host_p, slam_pid);
	      error_code = ER_CSS_KILL_DOES_NOTMATCH;
	    }
	  else
	    {
	      killed = true;
	    }
	  break;
	}
      thread_sleep (1000);	/* 1000 msec */
    }

  if (error_code == NO_ERROR && !killed)
    {
      error_code = ER_FAILED;	/* timeout */
    }

  return error_code;
}

/*
 * xthread_kill_or_interrupt_tran() -
 *   return:
 *   thread_p(in):
 *   tran_index(in):
 *   is_dba_group_member(in):
 *   kill_query_only(in):
 */
int
xthread_kill_or_interrupt_tran (THREAD_ENTRY * thread_p, int tran_index, bool is_dba_group_member, bool interrupt_only)
{
  int i, error;
  bool interrupt, has_authorization;
  bool is_trx_exists;
  KILLSTMT_TYPE kill_type;

  if (!is_dba_group_member)
    {
      error = thread_check_kill_tran_auth (thread_p, tran_index, &has_authorization);
      if (error != NO_ERROR)
	{
	  return error;
	}

      if (has_authorization == false)
	{
	  er_set (ER_ERROR_SEVERITY, ARG_FILE_LINE, ER_KILL_TR_NOT_ALLOWED, 1, tran_index);
	  return ER_KILL_TR_NOT_ALLOWED;
	}
    }

  is_trx_exists = logtb_set_tran_index_interrupt (thread_p, tran_index, true);

  kill_type = interrupt_only ? KILLSTMT_QUERY : KILLSTMT_TRAN;
  if (kill_type == KILLSTMT_TRAN)
    {
      css_shutdown_conn_by_tran_index (tran_index);
    }

  for (i = 0; i < THREAD_RETRY_MAX_SLAM_TIMES; i++)
    {
      thread_sleep (1000);	/* 1000 msec */

      if (logtb_find_interrupt (tran_index, &interrupt) != NO_ERROR)
	{
	  break;
	}
      if (interrupt == false)
	{
	  break;
	}
    }

  if (i == THREAD_RETRY_MAX_SLAM_TIMES)
    {
      return ER_FAILED;		/* timeout */
    }

  if (is_trx_exists == false)
    {
      /* 
       * Note that the following error will be ignored by
       * sthread_kill_or_interrupt_tran().
       */
      return ER_FAILED;
    }

  return NO_ERROR;
}

/*
 * thread_find_first_lockwait_entry() -
 *   return:
 *   thread_index_p(in):
 */
THREAD_ENTRY *
thread_find_first_lockwait_entry (int *thread_index_p)
{
  for (THREAD_ENTRY * thread_p = thread_iterate (NULL); thread_p != NULL; thread_p = thread_iterate (thread_p))
    {
      if (thread_p->status == TS_DEAD || thread_p->status == TS_FREE)
	{
	  continue;
	}
      if (thread_p->lockwait != NULL)
	{			/* found */
	  *thread_index_p = thread_p->index;
	  return thread_p;
	}
    }
  return (THREAD_ENTRY *) NULL;
}

/*
 * thread_find_next_lockwait_entry() -
 *   return:
 *   thread_index_p(in):
 */
THREAD_ENTRY *
thread_find_next_lockwait_entry (int *thread_index_p)
{
  int start_index = (*thread_index_p) + 1;
  if (start_index == thread_num_total_threads ())
    {
      // no other threads
      return NULL;
    }
  // iterate threads
  for (THREAD_ENTRY * thread_p = thread_find_entry_by_index (start_index);
       thread_p != NULL; thread_p = thread_iterate (thread_p))
    {
      if (thread_p->status == TS_DEAD || thread_p->status == TS_FREE)
	{
	  continue;
	}
      if (thread_p->lockwait != NULL)
	{			/* found */
	  *thread_index_p = thread_p->index;
	  return thread_p;
	}
    }
  return (THREAD_ENTRY *) NULL;
}

/*
 * thread_find_entry_by_index() -
 *   return:
 *   thread_index(in):
 */
THREAD_ENTRY *
thread_find_entry_by_index (int thread_index)
{
  assert (thread_index >= 0 && thread_index < thread_num_total_threads ());
  if (thread_index == 0)
    {
      return cubthread::get_main_entry ();
    }
  else if (thread_index <= thread_Manager.num_total)
    {
      return (&thread_Manager.thread_array[thread_index - 1]);
    }
  else
    {
      return &(cubthread::get_manager ()->get_all_entries ()[thread_index - thread_Manager.num_total - 1]);
    }
}

/*
 * thread_find_entry_by_tid() -
 *   return:
 *   tid(in)
 */
THREAD_ENTRY *
thread_find_entry_by_tid (thread_id_t tid)
{
  for (THREAD_ENTRY * thread_p = thread_iterate (NULL); thread_p != NULL; thread_p = thread_iterate (thread_p))
    {
      if (thread_p->get_id () == tid)
	{
	  return thread_p;
	}
    }

  return NULL;
}

/*
 * thread_get_lockwait_entry() -
 *   return:
 *   tran_index(in):
 *   thread_array_p(in):
 */
int
thread_get_lockwait_entry (int tran_index, THREAD_ENTRY ** thread_array_p)
{
  THREAD_ENTRY *thread_p;
  int thread_count;

  thread_count = 0;
  for (thread_p = thread_iterate (NULL); thread_p != NULL; thread_p = thread_iterate (thread_p))
    {
      if (thread_p->status == TS_DEAD || thread_p->status == TS_FREE)
	{
	  continue;
	}
      if (thread_p->tran_index == tran_index && thread_p->lockwait != NULL)
	{
	  thread_array_p[thread_count] = thread_p;
	  thread_count++;
	  if (thread_count >= 10)
	    {
	      assert (false);
	      break;
	    }
	}
    }
  /* TODO: transfer to new manager */

  return thread_count;
}

/*
 * thread_set_info () -
 *   return:
 *   thread_p(out):
 *   client_id(in):
 *   rid(in):
 *   tran_index(in):
 */
void
thread_set_info (THREAD_ENTRY * thread_p, int client_id, int rid, int tran_index, int net_request_index)
{
  thread_p->client_id = client_id;
  thread_p->rid = rid;
  thread_p->tran_index = tran_index;
  thread_p->net_request_index = net_request_index;
  thread_p->victim_request_fail = false;
  thread_p->next_wait_thrd = NULL;
  thread_p->wait_for_latch_promote = false;
  thread_p->lockwait = NULL;
  thread_p->lockwait_state = -1;
  thread_p->query_entry = NULL;
  thread_p->tran_next_wait = NULL;

  (void) thread_rc_track_clear_all (thread_p);
  thread_clear_recursion_depth (thread_p);
}

/*
 * thread_rc_track_meter_check () -
 *   return:
 *   thread_p(in):
 */
static int
thread_rc_track_meter_check (THREAD_ENTRY * thread_p, THREAD_RC_METER * meter, THREAD_RC_METER * prev_meter)
{
#if !defined(NDEBUG)
  int i;
#endif

  if (thread_p == NULL)
    {
      thread_p = thread_get_thread_entry_info ();
    }

  assert_release (thread_p != NULL);
  assert_release (meter != NULL);

  /* assert (meter->m_amount >= 0); assert (meter->m_amount <= meter->m_threshold); */
  if (meter->m_amount < 0 || meter->m_amount > meter->m_threshold)
    {
      THREAD_RC_TRACK_METER_ASSERT (thread_p, stderr, meter, false);
      return ER_FAILED;
    }

  if (prev_meter != NULL)
    {
      /* assert (meter->m_amount == prev_meter->m_amount); */
      if (meter->m_amount != prev_meter->m_amount)
	{
	  THREAD_RC_TRACK_ASSERT (thread_p, stderr, false);
	  return ER_FAILED;
	}
    }
  else
    {
      /* assert (meter->m_amount == 0); */
      if (meter->m_amount != 0)
	{
	  THREAD_RC_TRACK_METER_ASSERT (thread_p, stderr, meter, false);
	  return ER_FAILED;
	}
    }

#if !defined(NDEBUG)
  /* check hold_buf */
  if (meter->m_hold_buf_size > 0)
    {
      for (i = 0; i < meter->m_hold_buf_size; i++)
	{
	  if (meter->m_hold_buf[i] != '\0')
	    {
	      THREAD_RC_TRACK_METER_ASSERT (thread_p, stderr, meter, false);
	      return ER_FAILED;
	    }
	}
    }
#endif

  return NO_ERROR;
}

/*
 * thread_rc_track_check () -
 *   return:
 *   thread_p(in):
 */
static int
thread_rc_track_check (THREAD_ENTRY * thread_p, int id)
{
  int i, j;
  THREAD_RC_TRACK *track, *prev_track;
  THREAD_RC_METER *meter, *prev_meter;
  int num_invalid_meter;

  if (thread_p == NULL)
    {
      thread_p = thread_get_thread_entry_info ();
    }

  assert_release (thread_p != NULL);
  assert_release (thread_p->track != NULL);
  assert_release (id == thread_p->track_depth);

  num_invalid_meter = 0;	/* init */

  if (thread_p->track != NULL)
    {
      assert_release (id >= 0);

      track = thread_p->track;
      prev_track = track->prev;

      for (i = 0; i < RC_LAST; i++)
	{
#if 1				/* TODO - */
	  /* skip out qlist check; is checked separately */
	  if (i == RC_QLIST)
	    {
	      continue;
	    }
#endif

	  for (j = 0; j < MGR_LAST; j++)
	    {
	      meter = &(track->meter[i][j]);

	      if (prev_track != NULL)
		{
		  prev_meter = &(prev_track->meter[i][j]);
		}
	      else
		{
		  prev_meter = NULL;
		}

	      if (thread_rc_track_meter_check (thread_p, meter, prev_meter) != NO_ERROR)
		{
		  num_invalid_meter++;
		}
	    }			/* for */
	}			/* for */
    }

  return (num_invalid_meter == 0) ? NO_ERROR : ER_FAILED;
}

/*
 * thread_rc_track_clear_all () -
 *   return:
 *   thread_p(in):
 */
static void
thread_rc_track_clear_all (THREAD_ENTRY * thread_p)
{
  if (thread_p == NULL)
    {
      thread_p = thread_get_thread_entry_info ();
    }

  assert_release (thread_p != NULL);

  /* pop/free every track info */
  while (thread_p->track != NULL)
    {
      (void) thread_rc_track_free (thread_p, thread_p->track_depth);
    }

  assert_release (thread_p->track_depth == -1);

  thread_p->track_depth = -1;	/* defence */
}

/*
 * thread_rc_track_initialize () -
 *   return:
 *   thread_p(in):
 */
void
thread_rc_track_initialize (THREAD_ENTRY * thread_p)
{
  if (thread_p == NULL)
    {
      thread_p = thread_get_thread_entry_info ();
    }

  assert_release (thread_p != NULL);

  thread_p->track = NULL;
  thread_p->track_depth = -1;
  thread_p->track_threshold = 0x7F;	/* 127 */
  thread_p->track_free_list = NULL;

  (void) thread_rc_track_clear_all (thread_p);
}

/*
 * thread_rc_track_finalize () -
 *   return:
 *   thread_p(in):
 */
void
thread_rc_track_finalize (THREAD_ENTRY * thread_p)
{
  THREAD_RC_TRACK *track;

  if (thread_p == NULL)
    {
      thread_p = thread_get_thread_entry_info ();
    }

  assert_release (thread_p != NULL);

  (void) thread_rc_track_clear_all (thread_p);

  while (thread_p->track_free_list != NULL)
    {
      track = thread_p->track_free_list;
      thread_p->track_free_list = track->prev;
      track->prev = NULL;	/* cut-off */

      free (track);
    }
}

/*
 * thread_rc_track_rcname () - TODO
 *   return:
 *   rc_idx(in):
 */
static const char *
thread_rc_track_rcname (int rc_idx)
{
  const char *name;

  assert_release (rc_idx >= 0);
  assert_release (rc_idx < RC_LAST);

  switch (rc_idx)
    {
    case RC_VMEM:
      name = "Virtual Memory";
      break;
    case RC_PGBUF:
      name = "Page Buffer";
      break;
    case RC_QLIST:
      name = "List File";
      break;
    case RC_CS:
      name = "Critical Section";
      break;
    default:
      name = "**UNKNOWN_RESOURCE**";
      break;
    }

  return name;
}

/*
 * thread_rc_track_mgrname () - TODO
 *   return:
 *   mgr_idx(in):
 */
static const char *
thread_rc_track_mgrname (int mgr_idx)
{
  const char *name;

  assert_release (mgr_idx >= 0);
  assert_release (mgr_idx < MGR_LAST);

  switch (mgr_idx)
    {
#if 0
    case MGR_BTREE:
      name = "Index Manager";
      break;
    case MGR_QUERY:
      name = "Query Manager";
      break;
    case MGR_SPAGE:
      name = "Slotted-Page Manager";
      break;
#endif
    case MGR_DEF:
      name = "Default Manager";
      break;
    default:
      name = "**UNKNOWN_MANAGER**";
      break;
    }

  return name;
}

/*
 * thread_rc_track_threshold_amount () - Get the maximum amount for different
 *					 trackers.
 *
 * return	 :
 * thread_p (in) :
 * rc_idx (in)	 :
 */
static INT32
thread_rc_track_threshold_amount (int rc_idx)
{
  switch (rc_idx)
    {
    case RC_VMEM:
      return THREAD_RC_TRACK_VMEM_THRESHOLD_AMOUNT;
    case RC_PGBUF:
      return THREAD_RC_TRACK_PGBUF_THRESHOLD_AMOUNT;
    case RC_QLIST:
      return THREAD_RC_TRACK_QLIST_THRESHOLD_AMOUNT;
    case RC_CS:
      return THREAD_RC_TRACK_CS_THRESHOLD_AMOUNT;
    default:
      assert_release (false);
      return -1;
    }
}

/*
 * thread_rc_track_alloc ()
 *   return:
 *   thread_p(in):
 */
static THREAD_RC_TRACK *
thread_rc_track_alloc (THREAD_ENTRY * thread_p)
{
  int i, j;
#if !defined(NDEBUG)
  int max_tracked_res;
  THREAD_TRACKED_RESOURCE *tracked_res_chunk = NULL, *tracked_res_ptr = NULL;
#endif /* !NDEBUG */
  THREAD_RC_TRACK *new_track;

  if (thread_p == NULL)
    {
      thread_p = thread_get_thread_entry_info ();
    }

  assert_release (thread_p != NULL);
  assert_release (thread_p->track_depth < thread_p->track_threshold);

  new_track = NULL;		/* init */

#if !defined (NDEBUG)
  /* Compute the required size for tracked resources */
  max_tracked_res = 0;
  /* Compute the size required for one manager */
  for (i = 0; i < RC_LAST; i++)
    {
      max_tracked_res += thread_rc_track_threshold_amount (i);
    }
  /* Compute the size required for all managers */
  max_tracked_res *= MGR_LAST;

  /* Allocate a chunk of memory for all tracked resources */
  tracked_res_chunk = (THREAD_TRACKED_RESOURCE *) malloc (max_tracked_res * sizeof (THREAD_TRACKED_RESOURCE));
  if (tracked_res_chunk == NULL)
    {
      assert_release (false);
      goto error;
    }
  tracked_res_ptr = tracked_res_chunk;
#endif /* !NDEBUG */

  if (thread_p->track_depth < thread_p->track_threshold)
    {
      if (thread_p->track_free_list != NULL)
	{
	  new_track = thread_p->track_free_list;
	  thread_p->track_free_list = new_track->prev;
	}
      else
	{
	  new_track = (THREAD_RC_TRACK *) malloc (sizeof (THREAD_RC_TRACK));
	  if (new_track == NULL)
	    {
	      assert_release (false);
	      goto error;
	    }
	}
      assert_release (new_track != NULL);

      if (new_track != NULL)
	{
	  /* keep current track info */

	  /* id of thread private memory allocator */
	  new_track->private_heap_id = thread_p->private_heap_id;

	  for (i = 0; i < RC_LAST; i++)
	    {
	      for (j = 0; j < MGR_LAST; j++)
		{
		  if (thread_p->track != NULL)
		    {
		      new_track->meter[i][j].m_amount = thread_p->track->meter[i][j].m_amount;
		    }
		  else
		    {
		      new_track->meter[i][j].m_amount = 0;
		    }
		  new_track->meter[i][j].m_threshold = thread_rc_track_threshold_amount (i);
		  new_track->meter[i][j].m_add_file_name = NULL;
		  new_track->meter[i][j].m_add_line_no = -1;
		  new_track->meter[i][j].m_sub_file_name = NULL;
		  new_track->meter[i][j].m_sub_line_no = -1;
#if !defined(NDEBUG)
		  new_track->meter[i][j].m_hold_buf[0] = '\0';
		  new_track->meter[i][j].m_rwlock_buf[0] = '\0';
		  new_track->meter[i][j].m_hold_buf_size = 0;

		  /* init Critical Section hold_buf */
		  if (i == RC_CS)
		    {
		      memset (new_track->meter[i][j].m_hold_buf, 0, ONE_K);
		      memset (new_track->meter[i][j].m_rwlock_buf, 0, ONE_K);
		    }

		  /* Initialize tracked resources */
		  new_track->meter[i][j].m_tracked_res_capacity = thread_rc_track_threshold_amount (i);
		  new_track->meter[i][j].m_tracked_res_count = 0;
		  new_track->meter[i][j].m_tracked_res = tracked_res_ptr;
		  /* Advance pointer in preallocated chunk of resources */
		  tracked_res_ptr += new_track->meter[i][j].m_tracked_res_capacity;
#endif /* !NDEBUG */
		}
	    }

#if !defined (NDEBUG)
	  assert ((tracked_res_ptr - tracked_res_chunk) == max_tracked_res);
	  new_track->tracked_resources = tracked_res_chunk;
#endif /* !NDEBUG */

	  /* push current track info */
	  new_track->prev = thread_p->track;
	  thread_p->track = new_track;

	  thread_p->track_depth++;
	}
    }

  return new_track;

error:

  if (new_track != NULL)
    {
      free (new_track);
    }

#if !defined (NDEBUG)
  if (tracked_res_chunk != NULL)
    {
      free (tracked_res_chunk);
    }
#endif /* !NDEBUG */
  return NULL;
}

/*
 * thread_rc_track_free ()
 *   return:
 *   thread_p(in):
 */
static void
thread_rc_track_free (THREAD_ENTRY * thread_p, int id)
{
  THREAD_RC_TRACK *prev_track;

  if (thread_p == NULL)
    {
      thread_p = thread_get_thread_entry_info ();
    }

  assert_release (thread_p != NULL);
  assert_release (id == thread_p->track_depth);

  if (thread_p->track != NULL)
    {
      assert_release (id >= 0);

#if !defined (NDEBUG)
      if (thread_p->track->tracked_resources != NULL)
	{
	  free_and_init (thread_p->track->tracked_resources);
	}
#endif

      prev_track = thread_p->track->prev;

      /* add to free list */
      thread_p->track->prev = thread_p->track_free_list;
      thread_p->track_free_list = thread_p->track;

      /* pop previous track info */
      thread_p->track = prev_track;

      thread_p->track_depth--;
    }
}

/*
 * thread_rc_track_is_enabled () - check if is enabled
 *   return:
 *   thread_p(in):
 */
static bool
thread_rc_track_is_enabled (THREAD_ENTRY * thread_p)
{
  if (thread_p == NULL)
    {
      thread_p = thread_get_thread_entry_info ();
    }

  assert_release (thread_p != NULL);

  if (prm_get_bool_value (PRM_ID_USE_SYSTEM_MALLOC))
    {
      /* disable tracking */
      assert_release (thread_p->track == NULL);
      assert_release (thread_p->track_depth == -1);

      return false;
    }

  return true;
}

/*
 * thread_rc_track_need_to_trace () - check if is track valid
 *   return:
 *   thread_p(in):
 */
bool
thread_rc_track_need_to_trace (THREAD_ENTRY * thread_p)
{
  if (thread_p == NULL)
    {
      thread_p = thread_get_thread_entry_info ();
    }

  assert_release (thread_p != NULL);

  /* If it reaches the threshold, cubrid stop tracking and clean thread_p->track. See thread_rc_track_meter. */
  return thread_rc_track_is_enabled (thread_p) && thread_p->track != NULL;
}

/*
 * thread_rc_track_enter () - save current track info
 *   return:
 *   thread_p(in):
 */
int
thread_rc_track_enter (THREAD_ENTRY * thread_p)
{
  THREAD_RC_TRACK *track;

  if (thread_p == NULL)
    {
      thread_p = thread_get_thread_entry_info ();
    }

  assert_release (thread_p != NULL);

  if (thread_rc_track_is_enabled (thread_p))
    {
      track = thread_rc_track_alloc (thread_p);
      assert_release (track != NULL);
      if (track == NULL)
	{
	  return ER_FAILED;
	}
    }

  return thread_p->track_depth;
}

/*
 * thread_rc_track_exit () -
 *   return:
 *   thread_p(in):
 *   id(in): saved track id
 */
int
thread_rc_track_exit (THREAD_ENTRY * thread_p, int id)
{
  int ret = NO_ERROR;

  if (thread_p == NULL)
    {
      thread_p = thread_get_thread_entry_info ();
    }

  assert_release (thread_p != NULL);

  if (thread_rc_track_need_to_trace (thread_p))
    {
      assert_release (id == thread_p->track_depth);
      assert_release (id >= 0);

      ret = thread_rc_track_check (thread_p, id);
#if !defined(NDEBUG)
      if (ret != NO_ERROR)
	{
	  (void) thread_rc_track_dump_all (thread_p, stderr);
	}
#endif

      (void) thread_rc_track_free (thread_p, id);
    }

  return ret;
}

/*
 * thread_rc_track_amount_helper () -
 *   return:
 *   thread_p(in):
 */
static INT32
thread_rc_track_amount_helper (THREAD_ENTRY * thread_p, int rc_idx)
{
  INT32 amount;
  THREAD_RC_TRACK *track;
  THREAD_RC_METER *meter;
  int j;

  if (thread_p == NULL)
    {
      thread_p = thread_get_thread_entry_info ();
    }

  assert_release (thread_p != NULL);

  assert_release (rc_idx >= 0);
  assert_release (rc_idx < RC_LAST);

  amount = 0;			/* init */

  track = thread_p->track;
  if (track != NULL)
    {
      for (j = 0; j < MGR_LAST; j++)
	{
	  meter = &(track->meter[rc_idx][j]);
	  amount += meter->m_amount;
	}
    }

  THREAD_RC_TRACK_ASSERT (thread_p, stderr, amount >= 0);

  return amount;
}

/*
 * thread_rc_track_amount_pgbuf () -
 *   return:
 *   thread_p(in):
 */
int
thread_rc_track_amount_pgbuf (THREAD_ENTRY * thread_p)
{
  return thread_rc_track_amount_helper (thread_p, RC_PGBUF);
}

/*
 * thread_rc_track_amount_qlist () -
 *   return:
 *   thread_p(in):
 */
int
thread_rc_track_amount_qlist (THREAD_ENTRY * thread_p)
{
  return thread_rc_track_amount_helper (thread_p, RC_QLIST);
}

#if !defined(NDEBUG)
/*
 * thread_rc_track_meter_assert_csect_dependency () -
 *   return:
 *   meter(in):
 */
static void
thread_rc_track_meter_assert_csect_dependency (THREAD_ENTRY * thread_p, THREAD_RC_METER * meter, int amount, void *ptr)
{
  int cs_idx;
  int i;

  assert (meter != NULL);
  assert (amount != 0);
  assert (ptr != NULL);

  cs_idx = *((int *) ptr);

  /* TODO - skip out too many CS */
  if (cs_idx >= ONE_K)
    {
      return;
    }

  assert (cs_idx >= 0);
  assert (cs_idx < ONE_K);

  /* check CS dependency */
  if (amount > 0)
    {
      switch (cs_idx)
	{
	  /* CSECT_CT_OID_TABLE -> CSECT_LOCATOR_SR_CLASSNAME_TABLE is NOK */
	  /* CSECT_LOCATOR_SR_CLASSNAME_TABLE -> CSECT_CT_OID_TABLE is OK */
	case CSECT_LOCATOR_SR_CLASSNAME_TABLE:
	  THREAD_RC_TRACK_METER_ASSERT (thread_p, stderr, meter, meter->m_hold_buf[CSECT_CT_OID_TABLE] == 0);
	  break;

	default:
	  break;
	}
    }
}

/*
 * thread_rc_track_meter_assert_csect_usage () -  assert enter mode of critical
 * 	section with the existed lock state for each thread.
 *   return:
 *   meter(in):
 *   enter_mode(in):
 *   ptr(in):
 */
static void
thread_rc_track_meter_assert_csect_usage (THREAD_ENTRY * thread_p, THREAD_RC_METER * meter, int enter_mode, void *ptr)
{
  int cs_idx;
  unsigned char enter_count;

  assert (meter != NULL);
  assert (ptr != NULL);

  cs_idx = *((int *) ptr);

  /* TODO - skip out too many CS */
  if (cs_idx >= ONE_K)
    {
      return;
    }

  assert (cs_idx >= 0);
  assert (cs_idx < ONE_K);

  switch (enter_mode)
    {
    case THREAD_TRACK_CSECT_ENTER_AS_READER:
      if (meter->m_rwlock_buf[cs_idx] >= 0)
	{
	  if (THREAD_METER_IS_DEMOTED_READER (meter->m_rwlock_buf[cs_idx]))
	    {
	      enter_count = THREAD_METER_STRIP_DEMOTED_READER_FLAG (meter->m_rwlock_buf[cs_idx]);
	      assert (enter_count < THREAD_METER_MAX_ENTER_COUNT);

	      /* demoted-reader can re-enter as reader again */
	      meter->m_rwlock_buf[cs_idx]++;
	    }
	  else
	    {
	      /* enter as reader first time or reader re-enter */
	      meter->m_rwlock_buf[cs_idx]++;

	      /* reader re-enter is not allowed. */
	      THREAD_RC_TRACK_METER_ASSERT (thread_p, stderr, meter, meter->m_rwlock_buf[cs_idx] <= 1);
	    }
	}
      else
	{
	  enter_count = -meter->m_rwlock_buf[cs_idx];
	  assert (enter_count < THREAD_METER_MAX_ENTER_COUNT);

	  /* I am a writer already. re-enter as reader, treat as re-enter as writer */
	  meter->m_rwlock_buf[cs_idx]--;
	}
      break;

    case THREAD_TRACK_CSECT_ENTER_AS_WRITER:
      if (meter->m_rwlock_buf[cs_idx] <= 0)
	{
	  enter_count = -meter->m_rwlock_buf[cs_idx];
	  assert (enter_count < THREAD_METER_MAX_ENTER_COUNT);

	  /* enter as writer first time or writer re-enter */
	  meter->m_rwlock_buf[cs_idx]--;
	}
      else
	{
	  /* I am a reader or demoted-reader already. re-enter as writer is not allowed */
	  THREAD_RC_TRACK_METER_ASSERT (thread_p, stderr, meter, false);
	}
      break;

    case THREAD_TRACK_CSECT_PROMOTE:
      /* If I am not a reader or demoted-reader, promote is not allowed */
      THREAD_RC_TRACK_METER_ASSERT (thread_p, stderr, meter, meter->m_rwlock_buf[cs_idx] > 0);

      enter_count = THREAD_METER_STRIP_DEMOTED_READER_FLAG (meter->m_rwlock_buf[cs_idx]);
      assert (enter_count != 0);

      if (enter_count == 1)
	{
	  /* promote reader or demoted-reader to writer */
	  meter->m_rwlock_buf[cs_idx] = -1;
	}
      else
	{
	  /* In the middle of citical session, promote is not allowed. only when demote-reader re-enter as reader can
	   * go to here. */
	  THREAD_RC_TRACK_METER_ASSERT (thread_p, stderr, meter, false);
	}
      break;

    case THREAD_TRACK_CSECT_DEMOTE:
      /* if I am not a writer, demote is not allowed */
      THREAD_RC_TRACK_METER_ASSERT (thread_p, stderr, meter, meter->m_rwlock_buf[cs_idx] < 0);

      if (meter->m_rwlock_buf[cs_idx] == -1)
	{
	  /* demote writer to demoted-reader */
	  enter_count = 1;
	  meter->m_rwlock_buf[cs_idx] = THREAD_METER_WITH_DEMOTED_READER_FLAG (enter_count);
	}
      else
	{
	  /* In the middle of citical session, demote is not allowed */
	  THREAD_RC_TRACK_METER_ASSERT (thread_p, stderr, meter, false);
	}
      break;

    case THREAD_TRACK_CSECT_EXIT:
      /* without entered before, exit is not allowed. */
      THREAD_RC_TRACK_METER_ASSERT (thread_p, stderr, meter, meter->m_rwlock_buf[cs_idx] != 0);

      if (meter->m_rwlock_buf[cs_idx] > 0)
	{
	  if (THREAD_METER_IS_DEMOTED_READER (meter->m_rwlock_buf[cs_idx]))
	    {
	      enter_count = THREAD_METER_STRIP_DEMOTED_READER_FLAG (meter->m_rwlock_buf[cs_idx]);
	      assert (enter_count != 0);

	      enter_count--;
	      if (enter_count != 0)
		{
		  /* still keep demoted-reader flag */
		  meter->m_rwlock_buf[cs_idx] = THREAD_METER_WITH_DEMOTED_READER_FLAG (enter_count);
		}
	      else
		{
		  meter->m_rwlock_buf[cs_idx] = 0;
		}
	    }
	  else
	    {
	      /* reader exit */
	      meter->m_rwlock_buf[cs_idx]--;
	    }
	}
      else
	{			/* (meter->m_rwlock_buf[cs_idx] < 0 */
	  meter->m_rwlock_buf[cs_idx]++;
	}
      break;
    default:
      assert (false);
      break;
    }
}
#endif

/*
 * thread_rc_track_meter () -
 *   return:
 *   thread_p(in):
 */
void
thread_rc_track_meter (THREAD_ENTRY * thread_p, const char *file_name, const int line_no, int amount, void *ptr,
		       int rc_idx, int mgr_idx)
{
  THREAD_RC_TRACK *track;
  THREAD_RC_METER *meter;
  int enter_mode = -1;
  static bool report_track_cs_overflow = false;

  if (thread_p == NULL)
    {
      thread_p = thread_get_thread_entry_info ();
    }

  assert_release (thread_p != NULL);

  if (thread_p->track == NULL)
    {
      return;			/* not in track enter */
    }

  assert_release (thread_p->track != NULL);

  assert_release (0 <= rc_idx);
  assert_release (rc_idx < RC_LAST);
  assert_release (0 <= mgr_idx);
  assert_release (mgr_idx < MGR_LAST);

  assert_release (amount != 0);

  track = thread_p->track;

  if (track != NULL && 0 <= rc_idx && rc_idx < RC_LAST && 0 <= mgr_idx && mgr_idx < MGR_LAST)
    {
      if (rc_idx == RC_CS)
	{
	  enter_mode = amount;

	  /* recover the amount for RC_CS */
	  switch (enter_mode)
	    {
	    case THREAD_TRACK_CSECT_ENTER_AS_READER:
	      amount = 1;
	      break;
	    case THREAD_TRACK_CSECT_ENTER_AS_WRITER:
	      amount = 1;
	      break;
	    case THREAD_TRACK_CSECT_PROMOTE:
	      amount = 1;
	      break;
	    case THREAD_TRACK_CSECT_DEMOTE:
	      amount = -1;
	      break;
	    case THREAD_TRACK_CSECT_EXIT:
	      amount = -1;
	      break;
	    default:
	      assert_release (false);
	      break;
	    }
	}

      /* check iff is tracking one */
      if (rc_idx == RC_VMEM)
	{
	  if (track->private_heap_id != thread_p->private_heap_id)
	    {
	      return;		/* ignore */
	    }
	}

      meter = &(track->meter[rc_idx][mgr_idx]);

      /* If it reaches the threshold just stop tracking and clear */
      if (meter->m_amount + amount > meter->m_threshold)
	{
#if 0
	  assert (0);
#endif
	  thread_rc_track_finalize (thread_p);
	  return;
	}

      meter->m_amount += amount;

#if 1				/* TODO - */
      /* skip out qlist check; is checked separately */
      if (rc_idx == RC_QLIST)
	{
	  ;			/* nop */
	}
      else
	{
	  THREAD_RC_TRACK_METER_ASSERT (thread_p, stderr, meter, 0 <= meter->m_amount);
	}
#else
      THREAD_RC_TRACK_METER_ASSERT (thread_p, stderr, meter, 0 <= meter->m_amount);
#endif

#if !defined(NDEBUG)
      switch (rc_idx)
	{
	case RC_PGBUF:
	  /* check fix/unfix protocol */
	  {
	    assert (ptr != NULL);

	    if (amount > 0)
	      {
		assert_release (amount == 1);
	      }
	    else
	      {
		assert_release (amount == -1);
	      }
	  }
	  break;

	case RC_CS:
	  /* check Critical Section cycle and keep current hold info */
	  {
	    int cs_idx;

	    assert (ptr != NULL);

	    cs_idx = *((int *) ptr);

	    /* TODO - skip out too many CS */
	    if (cs_idx < ONE_K)
	      {
		assert (cs_idx >= 0);
		assert (cs_idx < ONE_K);

		THREAD_RC_TRACK_METER_ASSERT (thread_p, stderr, meter, meter->m_hold_buf[cs_idx] >= 0);
		if (amount > 0)
		  {
		    assert_release (amount == 1);
		  }
		else
		  {
		    assert_release (amount == -1);
		  }

		meter->m_hold_buf[cs_idx] += amount;

		THREAD_RC_TRACK_METER_ASSERT (thread_p, stderr, meter, meter->m_hold_buf[cs_idx] >= 0);

		/* re-set buf size */
		meter->m_hold_buf_size = MAX (meter->m_hold_buf_size, cs_idx + 1);
		assert (meter->m_hold_buf_size <= ONE_K);
	      }
	    else if (report_track_cs_overflow == false)
	      {
		report_track_cs_overflow = true;	/* report only once */
		er_log_debug (ARG_FILE_LINE, "thread_rc_track_meter: hold_buf overflow: buf_size=%d, idx=%d",
			      meter->m_hold_buf_size, cs_idx);
	      }
	  }
	  break;

	default:
	  break;
	}
#endif

      if (amount > 0)
	{
	  meter->m_add_file_name = file_name;
	  meter->m_add_line_no = line_no;
	}
      else if (amount < 0)
	{
	  meter->m_sub_file_name = file_name;
	  meter->m_sub_line_no = line_no;
	}

#if !defined(NDEBUG)
      (void) thread_rc_track_meter_at (meter, file_name, line_no, amount, ptr);

      if (rc_idx == RC_CS)
	{
	  (void) thread_rc_track_meter_assert_csect_dependency (thread_p, meter, amount, ptr);

	  (void) thread_rc_track_meter_assert_csect_usage (thread_p, meter, enter_mode, ptr);
	}
#endif
    }
}

/*
 * thread_rc_track_meter_dump () -
 *   return:
 *   thread_p(in):
 *   outfp(in):
 *   meter(in):
 */
static void
thread_rc_track_meter_dump (THREAD_ENTRY * thread_p, FILE * outfp, THREAD_RC_METER * meter)
{
  int i;

  if (thread_p == NULL)
    {
      thread_p = thread_get_thread_entry_info ();
    }

  assert_release (thread_p != NULL);
  assert_release (meter != NULL);

  if (outfp == NULL)
    {
      outfp = stderr;
    }

  if (meter != NULL)
    {
      fprintf (outfp, "         +--- amount = %d (threshold = %d)\n", meter->m_amount, meter->m_threshold);
      fprintf (outfp, "         +--- add_file_line = %s:%d\n", meter->m_add_file_name, meter->m_add_line_no);
      fprintf (outfp, "         +--- sub_file_line = %s:%d\n", meter->m_sub_file_name, meter->m_sub_line_no);
#if !defined(NDEBUG)
      /* dump hold_buf */
      if (meter->m_hold_buf_size > 0)
	{
	  fprintf (outfp, "            +--- hold_at = ");
	  for (i = 0; i < meter->m_hold_buf_size; i++)
	    {
	      if (meter->m_hold_buf[i] != '\0')
		{
		  fprintf (outfp, "[%d]:%c ", i, meter->m_hold_buf[i]);
		}
	    }
	  fprintf (outfp, "\n");
	  fprintf (outfp, "            +--- hold_buf_size = %d\n", meter->m_hold_buf_size);

	  fprintf (outfp, "            +--- read/write lock = ");
	  for (i = 0; i < meter->m_hold_buf_size; i++)
	    {
	      if (meter->m_rwlock_buf[i] != '\0')
		{
		  fprintf (outfp, "[%d]:%d ", i, (int) meter->m_rwlock_buf[i]);
		}
	    }
	  fprintf (outfp, "\n");
	  fprintf (outfp, "            +--- read/write lock size = %d\n", meter->m_hold_buf_size);
	}

      /* dump tracked resources */
      if (meter->m_tracked_res_count > 0)
	{
	  fprintf (outfp, "            +--- tracked res = ");
	  for (i = 0; i < meter->m_tracked_res_count; i++)
	    {
	      fprintf (outfp, "res_ptr=%p amount=%d first_caller=%s:%d\n", meter->m_tracked_res[i].res_ptr,
		       meter->m_tracked_res[i].amount, meter->m_tracked_res[i].caller_file,
		       meter->m_tracked_res[i].caller_line);
	    }
	  fprintf (outfp, "            +--- tracked res count = %d\n", meter->m_tracked_res_count);
	}
#endif /* !NDEBUG */
    }
}

/*
 * thread_rc_track_dump () -
 *   return:
 *   thread_p(in):
 *   outfp(in):
 *   track(in):
 *   depth(in):
 */
static void
thread_rc_track_dump (THREAD_ENTRY * thread_p, FILE * outfp, THREAD_RC_TRACK * track, int depth)
{
  int i, j;
  const char *rcname, *mgrname;

  if (thread_p == NULL)
    {
      thread_p = thread_get_thread_entry_info ();
    }

  assert_release (thread_p != NULL);
  assert_release (track != NULL);
  assert_release (depth >= 0);

  if (outfp == NULL)
    {
      outfp = stderr;
    }

  if (track != NULL)
    {
      fprintf (outfp, "+--- track depth = %d\n", depth);
      for (i = 0; i < RC_LAST; i++)
	{
	  rcname = thread_rc_track_rcname (i);
	  fprintf (outfp, "   +--- %s\n", rcname);

	  for (j = 0; j < MGR_LAST; j++)
	    {
	      mgrname = thread_rc_track_mgrname (j);
	      fprintf (outfp, "      +--- %s\n", mgrname);

	      (void) thread_rc_track_meter_dump (thread_p, outfp, &(track->meter[i][j]));
	    }
	}

      fflush (outfp);
    }
}

/*
 * thread_check_kill_tran_auth () - User who is not DBA can kill only own transaction
 *   return: NO_ERROR or error code
 *   thread_p(in):
 *   tran_id(in):
 *   has_authorization(out):
 */
static int
thread_check_kill_tran_auth (THREAD_ENTRY * thread_p, int tran_id, bool * has_authorization)
{
  char *tran_client_name;
  char *current_client_name;

  assert (has_authorization);

  *has_authorization = false;

  if (logtb_am_i_dba_client (thread_p) == true)
    {
      *has_authorization = true;
      return NO_ERROR;
    }

  tran_client_name = logtb_find_client_name (tran_id);
  current_client_name = logtb_find_current_client_name (thread_p);

  if (tran_client_name == NULL || current_client_name == NULL)
    {
      return ER_CSS_KILL_UNKNOWN_TRANSACTION;
    }

  if (strcasecmp (tran_client_name, current_client_name) == 0)
    {
      *has_authorization = true;
    }

  return NO_ERROR;
}

/*
 * thread_type_to_string () - Translate thread type into string 
 *                            representation
 *   return:
 *   type(in): thread type
 */
const char *
thread_type_to_string (int type)
{
  switch (type)
    {
    case TT_MASTER:
      return "MASTER";
    case TT_SERVER:
      return "SERVER";
    case TT_WORKER:
      return "WORKER";
    case TT_DAEMON:
      return "DAEMON";
    case TT_VACUUM_MASTER:
      return "VACUUM_MASTER";
    case TT_VACUUM_WORKER:
      return "VACUUM_WORKER";
    case TT_NONE:
      return "NONE";
    }
  return "UNKNOWN";
}

/*
 * thread_status_to_string () - Translate thread status into string
 *                              representation
 *   return:
 *   type(in): thread type
 */
const char *
thread_status_to_string (int status)
{
  switch (status)
    {
    case TS_DEAD:
      return "DEAD";
    case TS_FREE:
      return "FREE";
    case TS_RUN:
      return "RUN";
    case TS_WAIT:
      return "WAIT";
    case TS_CHECK:
      return "CHECK";
    }
  return "UNKNOWN";
}

/*
 * thread_resume_status_to_string () - Translate thread resume status into
 *                                     string representation
 *   return:
 *   type(in): thread type
 */
const char *
thread_resume_status_to_string (int resume_status)
{
  switch (resume_status)
    {
    case THREAD_RESUME_NONE:
      return "RESUME_NONE";
    case THREAD_RESUME_DUE_TO_INTERRUPT:
      return "RESUME_DUE_TO_INTERRUPT";
    case THREAD_RESUME_DUE_TO_SHUTDOWN:
      return "RESUME_DUE_TO_SHUTDOWN";
    case THREAD_PGBUF_SUSPENDED:
      return "PGBUF_SUSPENDED";
    case THREAD_PGBUF_RESUMED:
      return "PGBUF_RESUMED";
    case THREAD_JOB_QUEUE_SUSPENDED:
      return "JOB_QUEUE_SUSPENDED";
    case THREAD_JOB_QUEUE_RESUMED:
      return "JOB_QUEUE_RESUMED";
    case THREAD_CSECT_READER_SUSPENDED:
      return "CSECT_READER_SUSPENDED";
    case THREAD_CSECT_READER_RESUMED:
      return "CSECT_READER_RESUMED";
    case THREAD_CSECT_WRITER_SUSPENDED:
      return "CSECT_WRITER_SUSPENDED";
    case THREAD_CSECT_WRITER_RESUMED:
      return "CSECT_WRITER_RESUMED";
    case THREAD_CSECT_PROMOTER_SUSPENDED:
      return "CSECT_PROMOTER_SUSPENDED";
    case THREAD_CSECT_PROMOTER_RESUMED:
      return "CSECT_PROMOTER_RESUMED";
    case THREAD_CSS_QUEUE_SUSPENDED:
      return "CSS_QUEUE_SUSPENDED";
    case THREAD_CSS_QUEUE_RESUMED:
      return "CSS_QUEUE_RESUMED";
    case THREAD_HEAP_CLSREPR_SUSPENDED:
      return "HEAP_CLSREPR_SUSPENDED";
    case THREAD_HEAP_CLSREPR_RESUMED:
      return "HEAP_CLSREPR_RESUMED";
    case THREAD_LOCK_SUSPENDED:
      return "LOCK_SUSPENDED";
    case THREAD_LOCK_RESUMED:
      return "LOCK_RESUMED";
    case THREAD_LOGWR_SUSPENDED:
      return "LOGWR_SUSPENDED";
    case THREAD_LOGWR_RESUMED:
      return "LOGWR_RESUMED";
    }
  return "UNKNOWN";
}

/*
 * thread_rc_track_dump_all () -
 *   return:
 *   thread_p(in):
 */
void
thread_rc_track_dump_all (THREAD_ENTRY * thread_p, FILE * outfp)
{
  THREAD_RC_TRACK *track;
  int depth;

  if (thread_p == NULL)
    {
      thread_p = thread_get_thread_entry_info ();
    }

  assert_release (thread_p != NULL);

  if (outfp == NULL)
    {
      outfp = stderr;
    }

  fprintf (outfp, "------------ Thread[%d] Resource Track Info: ------------\n", thread_p->index);

  fprintf (outfp, "track_depth = %d\n", thread_p->track_depth);
  fprintf (outfp, "track_threshold = %d\n", thread_p->track_threshold);
  for (track = thread_p->track_free_list, depth = 0; track != NULL; track = track->prev, depth++)
    {
      ;
    }
  fprintf (outfp, "track_free_list size = %d\n", depth);

  for (track = thread_p->track, depth = thread_p->track_depth; track != NULL; track = track->prev, depth--)
    {
      (void) thread_rc_track_dump (thread_p, outfp, track, depth);
    }
  assert_release (depth == -1);

  fprintf (outfp, "\n");

  fflush (outfp);
}

#if !defined(NDEBUG)
/*
 * thread_rc_track_meter_at () -
 *   return:
 *   meter(in):
 */
static void
thread_rc_track_meter_at (THREAD_RC_METER * meter, const char *caller_file, int caller_line, int amount, void *ptr)
{
  const char *p = NULL;
  int min, max, mid, mem_size;
  bool found = false;

  assert_release (meter != NULL);
  assert_release (amount != 0);

  /* Truncate path to file name */
  p = (char *) caller_file + strlen (caller_file);
  while (p)
    {
      if (p == caller_file)
	{
	  break;
	}

      if (*p == '/' || *p == '\\')
	{
	  p++;
	  break;
	}

      p--;
    }

  /* TODO: A binary search function that could also return the rightful position for an entry that was not found is
   * really necessary. */

  /* There are three possible actions here: 1. Resource doesn't exist and must be added. 2. Resource exists and we
   * update amount to a non-zero value. 3. Resource exists and new amount is 0 and it must be removed from tracked
   * array. */
  /* The array is ordered by resource pointer and binary search is used. */
  min = 0;
  max = meter->m_tracked_res_count - 1;
  mid = 0;

  while (min <= max)
    {
      /* Get middle */
      mid = (min + max) >> 1;
      if (ptr == meter->m_tracked_res[mid].res_ptr)
	{
	  found = true;
	  break;
	}
      if (ptr < meter->m_tracked_res[mid].res_ptr)
	{
	  /* Set search range to [min, mid - 1] */
	  max = mid - 1;
	}
      else
	{
	  /* Set search range to [min + 1, max] */
	  min = ++mid;
	}
    }

  if (found)
    {
      assert_release (mid < meter->m_tracked_res_count);

      /* Update amount for resource */
      meter->m_tracked_res[mid].amount += amount;
      if (meter->m_tracked_res[mid].amount == 0)
	{
	  /* Remove tracked resource */
	  mem_size = (meter->m_tracked_res_count - 1 - mid) * sizeof (THREAD_TRACKED_RESOURCE);

	  if (mem_size > 0)
	    {
	      memmove (&meter->m_tracked_res[mid], &meter->m_tracked_res[mid + 1], mem_size);
	    }
	  meter->m_tracked_res_count--;
	}
    }
  else
    {
      /* Add new tracked resource */
      assert_release (mid <= meter->m_tracked_res_count);
      if (meter->m_tracked_res_count == meter->m_tracked_res_capacity)
	{
	  /* No more room for new resources */
	  return;
	}
      /* Try to free the memory space for new resource */
      mem_size = (meter->m_tracked_res_count - mid) * sizeof (THREAD_TRACKED_RESOURCE);
      if (mem_size > 0)
	{
	  memmove (&meter->m_tracked_res[mid + 1], &meter->m_tracked_res[mid], mem_size);
	}
      /* Save new resource */
      meter->m_tracked_res[mid].res_ptr = ptr;
      meter->m_tracked_res[mid].amount = amount;
      meter->m_tracked_res[mid].caller_line = caller_line;
      strncpy (meter->m_tracked_res[mid].caller_file, p, THREAD_TRACKED_RES_CALLER_FILE_MAX_SIZE);
      meter->m_tracked_res[mid].caller_file[THREAD_TRACKED_RES_CALLER_FILE_MAX_SIZE - 1] = '\0';
      meter->m_tracked_res_count++;
    }
}
#endif /* !NDEBUG */

/*
 * thread_trace_on () -
 *   return:
 *   thread_p(in):
 */
void
thread_trace_on (THREAD_ENTRY * thread_p)
{
  if (thread_p == NULL)
    {
      thread_p = thread_get_thread_entry_info ();
    }

  thread_p->on_trace = true;
}

/*
 * thread_set_trace_format () -
 *   return:
 *   thread_p(in):
 *   format(in):
 */
void
thread_set_trace_format (THREAD_ENTRY * thread_p, int format)
{
  if (thread_p == NULL)
    {
      thread_p = thread_get_thread_entry_info ();
    }

  thread_p->trace_format = format;
}

/*
 * thread_is_on_trace () -
 *   return:
 *   thread_p(in):
 */
bool
thread_is_on_trace (THREAD_ENTRY * thread_p)
{
  if (thread_p == NULL)
    {
      thread_p = thread_get_thread_entry_info ();
    }

  return thread_p->on_trace;
}

/*
 * thread_set_clear_trace () -
 *   return:
 *   thread_p(in):
 *   clear(in):
 */
void
thread_set_clear_trace (THREAD_ENTRY * thread_p, bool clear)
{
  if (thread_p == NULL)
    {
      thread_p = thread_get_thread_entry_info ();
    }

  thread_p->clear_trace = clear;
}

/*
 * thread_need_clear_trace() -
 *   return:
 *   thread_p(in):
 */
bool
thread_need_clear_trace (THREAD_ENTRY * thread_p)
{
  if (thread_p == NULL)
    {
      thread_p = thread_get_thread_entry_info ();
    }

  return thread_p->clear_trace;
}

/*
 * thread_get_recursion_depth() -
 */
int
thread_get_recursion_depth (THREAD_ENTRY * thread_p)
{
  if (thread_p == NULL)
    {
      thread_p = thread_get_thread_entry_info ();
    }

  return thread_p->xasl_recursion_depth;
}

/*
 * thread_inc_recursion_depth() -
 */
void
thread_inc_recursion_depth (THREAD_ENTRY * thread_p)
{
  if (thread_p == NULL)
    {
      thread_p = thread_get_thread_entry_info ();
    }

  thread_p->xasl_recursion_depth++;
}

/*
 * thread_dec_recursion_depth() -
 */
void
thread_dec_recursion_depth (THREAD_ENTRY * thread_p)
{
  if (thread_p == NULL)
    {
      thread_p = thread_get_thread_entry_info ();
    }

  thread_p->xasl_recursion_depth--;
}

/*
 * thread_clear_recursion_depth() -
 */
void
thread_clear_recursion_depth (THREAD_ENTRY * thread_p)
{
  if (thread_p == NULL)
    {
      thread_p = thread_get_thread_entry_info ();
    }

  thread_p->xasl_recursion_depth = 0;
}

/*
 * thread_daemon_wait () - wait until woken
 *
 * return      : void
 * daemon (in) : daemon thread monitor
 */
STATIC_INLINE void
thread_daemon_wait (DAEMON_THREAD_MONITOR * daemon)
{
  (void) pthread_mutex_lock (&daemon->lock);
  daemon->is_running = false;
  (void) pthread_cond_wait (&daemon->cond, &daemon->lock);
  daemon->is_running = true;
  pthread_mutex_unlock (&daemon->lock);
}

/*
 * thread_daemon_timedwait () - wait until woken or up to given milliseconds
 *
 * return         : void
 * daemon (in)    : daemon thread monitor
 * wait_msec (in) : maximum wait time
 */
STATIC_INLINE bool
thread_daemon_timedwait (DAEMON_THREAD_MONITOR * daemon, int wait_msec)
{
  struct timeval timeval_crt;
  struct timespec timespec_wakeup;
  long usec_tmp;
  const int usec_onesec = 1000 * 1000;	/* nano-seconds in one second */
  int rv;

  gettimeofday (&timeval_crt, NULL);

  timespec_wakeup.tv_sec = timeval_crt.tv_sec + (wait_msec / 1000);
  usec_tmp = timeval_crt.tv_usec + (wait_msec * 1000);
  if (usec_tmp >= usec_onesec)
    {
      timespec_wakeup.tv_sec++;
      usec_tmp -= usec_onesec;
    }
  timespec_wakeup.tv_nsec = usec_tmp * 1000;

  (void) pthread_mutex_lock (&daemon->lock);
  daemon->is_running = false;
  rv = pthread_cond_timedwait (&daemon->cond, &daemon->lock, &timespec_wakeup);
  daemon->is_running = true;
  pthread_mutex_unlock (&daemon->lock);

  return rv == ETIMEDOUT;
}

/*
 * thread_daemon_start () - start daemon thread
 *
 * return           : void
 * daemon (in)      : daemon thread monitor
 * thread_p (in)    : thread entry
 * thread_type (in) : thread type
 */
STATIC_INLINE void
thread_daemon_start (DAEMON_THREAD_MONITOR * daemon, THREAD_ENTRY * thread_p, THREAD_TYPE thread_type)
{
  /* wait until THREAD_CREATE() finishes */
  pthread_mutex_lock (&thread_p->th_entry_lock);
  pthread_mutex_unlock (&thread_p->th_entry_lock);

  thread_set_thread_entry_info (thread_p);	/* save TSD */
  thread_p->type = thread_type;	/* daemon thread */
  thread_p->status = TS_RUN;	/* set thread stat as RUN */
  thread_p->register_id ();
  thread_p->get_error_context ().register_thread_local ();

  daemon->is_running = true;
  daemon->is_available = true;

  thread_set_current_tran_index (thread_p, LOG_SYSTEM_TRAN_INDEX);
}

/*
 * thread_daemon_stop () - stop daemon thread
 *
 * return        : void
 * daemon (in)   : daemon thread monitor
 * thread_p (in) : thread entry
 */
STATIC_INLINE void
thread_daemon_stop (DAEMON_THREAD_MONITOR * daemon, THREAD_ENTRY * thread_p)
{
  (void) pthread_mutex_lock (&daemon->lock);
  daemon->is_running = false;
  daemon->is_available = false;
  pthread_mutex_unlock (&daemon->lock);

  er_final (ER_THREAD_FINAL);
  thread_p->status = TS_DEAD;
  thread_p->unregister_id ();
}

/*
 * thread_daemon_wakeup () - Wakeup daemon thread.
 *
 * return      : void
 * daemon (in) : daemon thread monitor
 */
STATIC_INLINE void
thread_daemon_wakeup (DAEMON_THREAD_MONITOR * daemon)
{
  pthread_mutex_lock (&daemon->lock);
  if (!daemon->is_running)
    {
      /* signal wakeup */
      pthread_cond_signal (&daemon->cond);
    }
  pthread_mutex_unlock (&daemon->lock);
}

/*
 * thread_daemon_try_wakeup () - Wakeup daemon thread if lock is conditionally obtained
 *
 * return      : void
 * daemon (in) : daemon thread monitor
 */
STATIC_INLINE void
thread_daemon_try_wakeup (DAEMON_THREAD_MONITOR * daemon)
{
  if (pthread_mutex_trylock (&daemon->lock) != 0)
    {
      /* give up */
      return;
    }
  if (!daemon->is_running)
    {
      /* signal wakeup */
      pthread_cond_signal (&daemon->cond);
    }
  pthread_mutex_unlock (&daemon->lock);
}

/*
 * thread_daemon_wakeup_onereq () - request daemon thread wakeup if not already requested
 *
 * return      : void
 * daemon (in) : daemon thread monitor
 */
STATIC_INLINE void
thread_daemon_wakeup_onereq (DAEMON_THREAD_MONITOR * daemon)
{
  if (daemon->nrequestors > 0)
    {
      /* we register only one request per wakeup */
      return;
    }
  /* increment requesters */
  ++daemon->nrequestors;
  pthread_mutex_lock (&daemon->lock);
  if (!daemon->is_running)
    {
      /* signal wakeup */
      pthread_cond_signal (&daemon->cond);
    }
  pthread_mutex_unlock (&daemon->lock);
}

/*
 * thread_iterate () - thread iterator
 *
 * return        : next thread entry
 * thread_p (in) : current thread entry
 */
THREAD_ENTRY *
thread_iterate (THREAD_ENTRY * thread_p)
{
  int index = 0;

  if (!thread_Manager.initialized)
    {
      assert (false);
      return NULL;
    }

  if (thread_p != NULL)
    {
      index = thread_p->index + 1;
    }
  if (index >= thread_num_total_threads ())
    {
      assert (index == thread_num_total_threads ());
      return NULL;
    }
  return thread_find_entry_by_index (index);
}<|MERGE_RESOLUTION|>--- conflicted
+++ resolved
@@ -2065,113 +2065,6 @@
 }
 #endif /* WINDOWS */
 
-<<<<<<< HEAD
-/*
- * thread_deadlock_detect_thread() -
- *   return:
- */
-static THREAD_RET_T THREAD_CALLING_CONVENTION
-thread_deadlock_detect_thread (void *arg_p)
-{
-#if !defined(HPUX)
-  THREAD_ENTRY *tsd_ptr;
-#endif /* !HPUX */
-  int rv;
-  THREAD_ENTRY *thread_p;
-  int thrd_index;
-  bool state;
-  int lockwait_count;
-
-  tsd_ptr = (THREAD_ENTRY *) arg_p;
-
-  thread_daemon_start (&thread_Deadlock_detect_thread, tsd_ptr, TT_DAEMON);
-
-  /* during server is active */
-  while (!tsd_ptr->shutdown)
-    {
-      thread_sleep (100);	/* 100 msec */
-      if (!lock_check_local_deadlock_detection ())
-	{
-	  continue;
-	}
-
-      er_clear ();
-
-      /* check if the lock-wait thread exists */
-      thread_p = thread_find_first_lockwait_entry (&thrd_index);
-      if (thread_p == (THREAD_ENTRY *) NULL)
-	{
-	  /* none is lock-waiting */
-	  rv = pthread_mutex_lock (&thread_Deadlock_detect_thread.lock);
-	  thread_Deadlock_detect_thread.is_running = false;
-
-	  if (tsd_ptr->shutdown)
-	    {
-	      pthread_mutex_unlock (&thread_Deadlock_detect_thread.lock);
-	      break;
-	    }
-	  pthread_cond_wait (&thread_Deadlock_detect_thread.cond, &thread_Deadlock_detect_thread.lock);
-
-	  thread_Deadlock_detect_thread.is_running = true;
-
-	  pthread_mutex_unlock (&thread_Deadlock_detect_thread.lock);
-	  continue;
-	}
-
-      /* One or more threads are lock-waiting */
-      lockwait_count = 0;
-      while (thread_p != (THREAD_ENTRY *) NULL)
-	{
-	  /* 
-	   * The transaction, for which the current thread is working,
-	   * might be interrupted. The interrupt checking is also performed
-	   * within lock_force_timeout_expired_wait_transactions().
-	   */
-	  state = lock_force_timeout_expired_wait_transactions (thread_p);
-	  if (state == false)
-	    {
-	      lockwait_count++;
-	    }
-	  thread_p = thread_find_next_lockwait_entry (&thrd_index);
-	}
-
-      if (lockwait_count >= 2)
-	{
-	  (void) lock_detect_local_deadlock (tsd_ptr);
-	}
-    }
-
-  rv = pthread_mutex_lock (&thread_Deadlock_detect_thread.lock);
-  thread_Deadlock_detect_thread.is_running = false;
-  thread_Deadlock_detect_thread.is_available = false;
-  pthread_mutex_unlock (&thread_Deadlock_detect_thread.lock);
-
-  er_final (ER_THREAD_FINAL);
-  tsd_ptr->status = TS_DEAD;
-  tsd_ptr->unregister_id ();
-
-  return (THREAD_RET_T) 0;
-}
-
-/*
- * thread_wakeup_deadlock_detect_thread() -
- *   return:
- */
-void
-thread_wakeup_deadlock_detect_thread (void)
-{
-  int rv;
-
-  rv = pthread_mutex_lock (&thread_Deadlock_detect_thread.lock);
-  if (thread_Deadlock_detect_thread.is_running == false)
-    {
-      pthread_cond_signal (&thread_Deadlock_detect_thread.cond);
-    }
-  pthread_mutex_unlock (&thread_Deadlock_detect_thread.lock);
-}
-
-=======
->>>>>>> 51159429
 static THREAD_RET_T THREAD_CALLING_CONVENTION
 thread_session_control_thread (void *arg_p)
 {
@@ -2233,178 +2126,6 @@
 #endif
 
 /*
-<<<<<<< HEAD
- * thread_checkpoint_thread() -
- *   return:
- *   arg_p(in):
- */
-
-static THREAD_RET_T THREAD_CALLING_CONVENTION
-thread_checkpoint_thread (void *arg_p)
-{
-#if !defined(HPUX)
-  THREAD_ENTRY *tsd_ptr;
-#endif /* !HPUX */
-  int rv;
-
-  struct timespec to = {
-    0, 0
-  };
-
-  tsd_ptr = (THREAD_ENTRY *) arg_p;
-
-  thread_daemon_start (&thread_Checkpoint_thread, tsd_ptr, TT_DAEMON);
-
-  /* during server is active */
-  while (!tsd_ptr->shutdown)
-    {
-      er_clear ();
-
-      to.tv_sec = (int) (time (NULL) + prm_get_integer_value (PRM_ID_LOG_CHECKPOINT_INTERVAL_SECS));
-
-      rv = pthread_mutex_lock (&thread_Checkpoint_thread.lock);
-      pthread_cond_timedwait (&thread_Checkpoint_thread.cond, &thread_Checkpoint_thread.lock, &to);
-      pthread_mutex_unlock (&thread_Checkpoint_thread.lock);
-      if (tsd_ptr->shutdown)
-	{
-	  break;
-	}
-
-      logpb_checkpoint (tsd_ptr);
-    }
-
-  rv = pthread_mutex_lock (&thread_Checkpoint_thread.lock);
-  thread_Checkpoint_thread.is_available = false;
-  thread_Checkpoint_thread.is_running = false;
-  pthread_mutex_unlock (&thread_Checkpoint_thread.lock);
-
-  er_final (ER_THREAD_FINAL);
-  tsd_ptr->status = TS_DEAD;
-  tsd_ptr->unregister_id ();
-
-  return (THREAD_RET_T) 0;
-}
-
-/*
- * thread_wakeup_checkpoint_thread() -
- *   return:
- */
-void
-thread_wakeup_checkpoint_thread (void)
-{
-  int rv;
-
-  rv = pthread_mutex_lock (&thread_Checkpoint_thread.lock);
-  pthread_cond_signal (&thread_Checkpoint_thread.cond);
-  pthread_mutex_unlock (&thread_Checkpoint_thread.lock);
-}
-
-/*
- * thread_purge_archive_logs_thread() -
- *   return:
- *   arg_p(in):
- */
-
-static THREAD_RET_T THREAD_CALLING_CONVENTION
-thread_purge_archive_logs_thread (void *arg_p)
-{
-#if !defined(HPUX)
-  THREAD_ENTRY *tsd_ptr;
-#endif /* !HPUX */
-  int rv;
-  time_t cur_time, last_deleted_time = 0;
-  struct timespec to = {
-    0, 0
-  };
-
-  tsd_ptr = (THREAD_ENTRY *) arg_p;
-
-  thread_daemon_start (&thread_Purge_archive_logs_thread, tsd_ptr, TT_DAEMON);
-
-  /* during server is active */
-  while (!tsd_ptr->shutdown)
-    {
-      er_clear ();
-
-      if (prm_get_integer_value (PRM_ID_REMOVE_LOG_ARCHIVES_INTERVAL) > 0)
-	{
-	  to.tv_sec = (int) time (NULL);
-	  if (to.tv_sec > last_deleted_time + prm_get_integer_value (PRM_ID_REMOVE_LOG_ARCHIVES_INTERVAL))
-	    {
-	      to.tv_sec += prm_get_integer_value (PRM_ID_REMOVE_LOG_ARCHIVES_INTERVAL);
-	    }
-	  else
-	    {
-	      to.tv_sec = (int) (last_deleted_time + prm_get_integer_value (PRM_ID_REMOVE_LOG_ARCHIVES_INTERVAL));
-	    }
-	}
-
-      rv = pthread_mutex_lock (&thread_Purge_archive_logs_thread.lock);
-      if (prm_get_integer_value (PRM_ID_REMOVE_LOG_ARCHIVES_INTERVAL) > 0)
-	{
-	  pthread_cond_timedwait (&thread_Purge_archive_logs_thread.cond, &thread_Purge_archive_logs_thread.lock, &to);
-	}
-      else
-	{
-	  pthread_cond_wait (&thread_Purge_archive_logs_thread.cond, &thread_Purge_archive_logs_thread.lock);
-	}
-      pthread_mutex_unlock (&thread_Purge_archive_logs_thread.lock);
-      if (tsd_ptr->shutdown)
-	{
-	  break;
-	}
-
-      if (prm_get_integer_value (PRM_ID_REMOVE_LOG_ARCHIVES_INTERVAL) > 0)
-	{
-	  cur_time = time (NULL);
-	  if (cur_time - last_deleted_time < prm_get_integer_value (PRM_ID_REMOVE_LOG_ARCHIVES_INTERVAL))
-	    {
-	      /* do not delete logs. wait more time */
-	      continue;
-	    }
-	  /* remove a log */
-	  if (logpb_remove_archive_logs_exceed_limit (tsd_ptr, 1) > 0)
-	    {
-	      /* A log was deleted */
-	      last_deleted_time = time (NULL);
-	    }
-	}
-      else
-	{
-	  /* remove all unnecessary logs */
-	  logpb_remove_archive_logs_exceed_limit (tsd_ptr, 0);
-	}
-
-    }
-  rv = pthread_mutex_lock (&thread_Purge_archive_logs_thread.lock);
-  thread_Purge_archive_logs_thread.is_available = false;
-  thread_Purge_archive_logs_thread.is_running = false;
-  pthread_mutex_unlock (&thread_Purge_archive_logs_thread.lock);
-
-  er_final (ER_THREAD_FINAL);
-  tsd_ptr->status = TS_DEAD;
-  tsd_ptr->unregister_id ();
-
-  return (THREAD_RET_T) 0;
-}
-
-/*
- * thread_wakeup_purge_archive_logs_thread() -
- *   return:
- */
-void
-thread_wakeup_purge_archive_logs_thread (void)
-{
-  int rv;
-
-  rv = pthread_mutex_lock (&thread_Purge_archive_logs_thread.lock);
-  pthread_cond_signal (&thread_Purge_archive_logs_thread.cond);
-  pthread_mutex_unlock (&thread_Purge_archive_logs_thread.lock);
-}
-
-/*
-=======
->>>>>>> 51159429
  * thread_check_ha_delay_info_thread() -
  *   return:
  *   arg_p(in):
