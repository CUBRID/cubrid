/*
 * Copyright (C) 2008 Search Solution Corporation. All rights reserved by Search Solution.
 *
 *   This program is free software; you can redistribute it and/or modify
 *   it under the terms of the GNU General Public License as published by
 *   the Free Software Foundation; either version 2 of the License, or
 *   (at your option) any later version.
 *
 *  This program is distributed in the hope that it will be useful,
 *  but WITHOUT ANY WARRANTY; without even the implied warranty of
 *  MERCHANTABILITY or FITNESS FOR A PARTICULAR PURPOSE. See the
 *  GNU General Public License for more details.
 *
 *  You should have received a copy of the GNU General Public License
 *  along with this program; if not, write to the Free Software
 *  Foundation, Inc., 51 Franklin Street, Fifth Floor, Boston, MA 02110-1301 USA
 *
 */

/*
 * thread.c - Thread management module at the server
 */

#ident "$Id$"

#if !defined(WINDOWS)
#define __STDC_FORMAT_MACROS
#include <inttypes.h>
#endif

#include "config.h"

#include <stdio.h>
#include <stdlib.h>
#include <string.h>
#include <sys/types.h>
#include <errno.h>
#include <signal.h>
#include <limits.h>

#if defined(WINDOWS)
#include <process.h>
#else /* WINDOWS */
#include <sys/time.h>
#include <unistd.h>
#endif /* WINDOWS */
#include <assert.h>

#include "porting.h"
#include "connection_error.h"
#include "job_queue.h"
#include "thread.h"
#include "critical_section.h"
#include "system_parameter.h"
#include "memory_alloc.h"
#include "environment_variable.h"
#include "connection_defs.h"
#include "storage_common.h"
#include "page_buffer.h"
#include "lock_manager.h"
#include "log_impl.h"
#include "log_manager.h"
#include "boot_sr.h"
#include "transaction_sr.h"
#include "boot_sr.h"
#include "connection_sr.h"
#include "server_support.h"
#include "log_compress.h"
#include "perf_monitor.h"
#include "session.h"
#include "show_scan.h"
#include "network.h"
#include "db_date.h"
#if defined(WINDOWS)
#include "wintcp.h"
#else /* WINDOWS */
#include "tcp.h"
#endif /* WINDOWS */
#include "vacuum.h"

#if defined(WINDOWS)
#include "heartbeat.h"
#endif

#include "tsc_timer.h"

#include "fault_injection.h"

#include "thread_manager.hpp"

/* Thread Manager structure */
typedef struct thread_manager THREAD_MANAGER;
struct thread_manager
{
  THREAD_ENTRY *thread_array;	/* thread entry array */
  int num_total;
  int num_workers;
  int num_daemons;
  bool initialized;
};

static const int THREAD_RETRY_MAX_SLAM_TIMES = 10;

#if defined(HPUX)
static __thread THREAD_ENTRY *tsd_ptr;
#else /* HPUX */
static pthread_key_t thread_Thread_key;
#endif /* HPUX */

static THREAD_MANAGER thread_Manager;

/*
 * For special Purpose Threads
 * Under the win32-threads system, *_cond variables are an auto-reset event
 */
static DAEMON_THREAD_MONITOR thread_Page_flush_thread = DAEMON_THREAD_MONITOR_INITIALIZER;
static DAEMON_THREAD_MONITOR thread_Flush_control_thread = DAEMON_THREAD_MONITOR_INITIALIZER;
DAEMON_THREAD_MONITOR thread_Log_flush_thread = DAEMON_THREAD_MONITOR_INITIALIZER;
static DAEMON_THREAD_MONITOR thread_Check_ha_delay_info_thread = DAEMON_THREAD_MONITOR_INITIALIZER;
static DAEMON_THREAD_MONITOR thread_Auto_volume_expansion_thread = DAEMON_THREAD_MONITOR_INITIALIZER;
static DAEMON_THREAD_MONITOR thread_Log_clock_thread = DAEMON_THREAD_MONITOR_INITIALIZER;
static DAEMON_THREAD_MONITOR thread_Page_maintenance_thread = DAEMON_THREAD_MONITOR_INITIALIZER;
static DAEMON_THREAD_MONITOR thread_Page_post_flush_thread = DAEMON_THREAD_MONITOR_INITIALIZER;

static void thread_stop_daemon (DAEMON_THREAD_MONITOR * daemon_monitor);
static void thread_wakeup_daemon_thread (DAEMON_THREAD_MONITOR * daemon_monitor);
static int thread_compare_shutdown_sequence_of_daemon (const void *p1, const void *p2);

static THREAD_RET_T THREAD_CALLING_CONVENTION thread_page_flush_thread (void *);
static THREAD_RET_T THREAD_CALLING_CONVENTION thread_flush_control_thread (void *);
static THREAD_RET_T THREAD_CALLING_CONVENTION thread_log_flush_thread (void *);
static THREAD_RET_T THREAD_CALLING_CONVENTION thread_check_ha_delay_info_thread (void *);
static THREAD_RET_T THREAD_CALLING_CONVENTION thread_auto_volume_expansion_thread (void *);
static THREAD_RET_T THREAD_CALLING_CONVENTION thread_log_clock_thread (void *);
static THREAD_RET_T THREAD_CALLING_CONVENTION thread_page_buffer_maintenance_thread (void *);
static THREAD_RET_T THREAD_CALLING_CONVENTION thread_page_post_flush_thread (void *);

typedef enum
{
  /* All the single threads */
  THREAD_DAEMON_CHECK_HA_DELAY_INFO,
  THREAD_DAEMON_AUTO_VOLUME_EXPANSION,
  THREAD_DAEMON_LOG_CLOCK,
  THREAD_DAEMON_PAGE_FLUSH,
  THREAD_DAEMON_FLUSH_CONTROL,
  THREAD_DAEMON_LOG_FLUSH,
  THREAD_DAEMON_PAGE_MAINTENANCE,
  THREAD_DAEMON_PAGE_POST_FLUSH,

  THREAD_DAEMON_NUM_SINGLE_THREADS
} THREAD_DAEMON_TYPE;

typedef struct thread_daemon THREAD_DAEMON;
struct thread_daemon
{
  DAEMON_THREAD_MONITOR *daemon_monitor;
  THREAD_DAEMON_TYPE type;
  int shutdown_sequence;
    THREAD_RET_T (THREAD_CALLING_CONVENTION * daemon_function) (void *);
};

static THREAD_DAEMON *thread_Daemons = NULL;

#define THREAD_RC_TRACK_VMEM_THRESHOLD_AMOUNT	      32767
#define THREAD_RC_TRACK_PGBUF_THRESHOLD_AMOUNT	      1024
#define THREAD_RC_TRACK_QLIST_THRESHOLD_AMOUNT	      1024
#define THREAD_RC_TRACK_CS_THRESHOLD_AMOUNT	      1024

#define THREAD_METER_DEMOTED_READER_FLAG	      0x40
#define THREAD_METER_MAX_ENTER_COUNT		      0x3F

#define THREAD_METER_IS_DEMOTED_READER(rlock) \
	(rlock & THREAD_METER_DEMOTED_READER_FLAG)
#define THREAD_METER_STRIP_DEMOTED_READER_FLAG(rlock) \
	(rlock & ~THREAD_METER_DEMOTED_READER_FLAG)
#define THREAD_METER_WITH_DEMOTED_READER_FLAG(rlock) \
	(rlock | THREAD_METER_DEMOTED_READER_FLAG)

#define THREAD_RC_TRACK_ASSERT(thread_p, outfp, cond) \
  do \
    { \
      if (!(cond)) \
        { \
          thread_rc_track_dump_all (thread_p, outfp); \
        } \
      assert_release (cond); \
    } \
  while (0)

#define THREAD_RC_TRACK_METER_ASSERT(thread_p, outfp, meter, cond) \
  do \
    { \
      if (!(cond)) \
        { \
          thread_rc_track_meter_dump (thread_p, outfp, meter); \
        } \
      assert_release (cond); \
    } \
  while (0)

#if defined(WINDOWS)
static int thread_initialize_sync_object (void);
#endif /* WINDOWS */
static int thread_wakeup_internal (THREAD_ENTRY * thread_p, int resume_reason, bool had_mutex);
static void thread_initialize_daemon_monitor (DAEMON_THREAD_MONITOR * monitor);

static void thread_rc_track_clear_all (THREAD_ENTRY * thread_p);
static int thread_rc_track_meter_check (THREAD_ENTRY * thread_p, THREAD_RC_METER * meter, THREAD_RC_METER * prev_meter);
static int thread_rc_track_check (THREAD_ENTRY * thread_p, int id);
static THREAD_RC_TRACK *thread_rc_track_alloc (THREAD_ENTRY * thread_p);
static void thread_rc_track_free (THREAD_ENTRY * thread_p, int id);
static INT32 thread_rc_track_amount_helper (THREAD_ENTRY * thread_p, int rc_idx);
static const char *thread_rc_track_rcname (int rc_idx);
static const char *thread_rc_track_mgrname (int mgr_idx);
static void thread_rc_track_meter_dump (THREAD_ENTRY * thread_p, FILE * outfp, THREAD_RC_METER * meter);
static void thread_rc_track_dump (THREAD_ENTRY * thread_p, FILE * outfp, THREAD_RC_TRACK * track, int depth);
static int thread_check_kill_tran_auth (THREAD_ENTRY * thread_p, int tran_id, bool * has_authoriation);
static INT32 thread_rc_track_threshold_amount (int rc_idx);
static bool thread_rc_track_is_enabled (THREAD_ENTRY * thread_p);

STATIC_INLINE void thread_daemon_wait (DAEMON_THREAD_MONITOR * daemon) __attribute__ ((ALWAYS_INLINE));
STATIC_INLINE bool thread_daemon_timedwait (DAEMON_THREAD_MONITOR * daemon, int wait_msec)
  __attribute__ ((ALWAYS_INLINE));
STATIC_INLINE void thread_daemon_start (DAEMON_THREAD_MONITOR * daemon, THREAD_ENTRY * thread_p,
					THREAD_TYPE thread_type) __attribute__ ((ALWAYS_INLINE));
STATIC_INLINE void thread_daemon_stop (DAEMON_THREAD_MONITOR * daemon, THREAD_ENTRY * thread_p)
  __attribute__ ((ALWAYS_INLINE));
STATIC_INLINE void thread_daemon_wakeup (DAEMON_THREAD_MONITOR * daemon) __attribute__ ((ALWAYS_INLINE));
STATIC_INLINE void thread_daemon_try_wakeup (DAEMON_THREAD_MONITOR * daemon) __attribute__ ((ALWAYS_INLINE));
STATIC_INLINE void thread_daemon_wakeup_onereq (DAEMON_THREAD_MONITOR * daemon) __attribute__ ((ALWAYS_INLINE));

#if !defined(NDEBUG)
static void thread_rc_track_meter_at (THREAD_RC_METER * meter, const char *caller_file, int caller_line, int amount,
				      void *ptr);
static void thread_rc_track_meter_assert_csect_dependency (THREAD_ENTRY * thread_p, THREAD_RC_METER * meter, int amount,
							   void *ptr);
static void thread_rc_track_meter_assert_csect_usage (THREAD_ENTRY * thread_p, THREAD_RC_METER * meter, int enter_mode,
						      void *ptr);
#endif /* !NDEBUG */

extern int catcls_get_apply_info_log_record_time (THREAD_ENTRY * thread_p, time_t * log_record_time);

/*
 * Thread Specific Data management
 *
 * All kind of thread has its own information like request id, error code,
 * synchronization informations, etc. We use THREAD_ENTRY structure
 * which saved as TSD(thread specific data) to manage these informations.
 * Global thread manager(thread_mgr) has an array of these entries which is
 * initialized by the 'thread_mgr'.
 * Each worker thread picks one up from this array.
 */

#if defined(HPUX)
/*
 * thread_get_thread_entry_info() - retrieve TSD of its own.
 *   return: thread entry
 */
THREAD_ENTRY *
thread_get_thread_entry_info ()
{
#if defined (SERVER_MODE)
  assert (tsd_ptr != NULL);
#endif
  if (tsd_ptr == NULL)
    {
      return &cubthread::get_manager ()->get_entry ();
    }
  else
    {
      return tsd_ptr;
    }
}
#else /* HPUX */
/*
 * thread_initialize_key() - allocates a key for TSD
 *   return: 0 if no error, or error code
 */
int
thread_initialize_key (void)
{
  int r;

  r = pthread_key_create (&thread_Thread_key, NULL);
  if (r != 0)
    {
      er_set_with_oserror (ER_ERROR_SEVERITY, ARG_FILE_LINE, ER_CSS_PTHREAD_KEY_CREATE, 0);
      return ER_CSS_PTHREAD_KEY_CREATE;
    }
  return r;
}

/*
 * thread_set_thread_entry_info() - associates TSD with entry
 *   return: 0 if no error, or error code
 *   entry_p(in): thread entry
 */
int
thread_set_thread_entry_info (THREAD_ENTRY * entry_p)
{
  int r;

  r = pthread_setspecific (thread_Thread_key, (void *) entry_p);
  if (r != 0)
    {
      er_set_with_oserror (ER_ERROR_SEVERITY, ARG_FILE_LINE, ER_CSS_PTHREAD_SETSPECIFIC, 0);
      return ER_CSS_PTHREAD_SETSPECIFIC;
    }

  return r;
}

/*
 * thread_get_thread_entry_info() - retrieve TSD of its own.
 *   return: thread entry
 */
THREAD_ENTRY *
thread_get_thread_entry_info (void)
{
  void *p;

  p = pthread_getspecific (thread_Thread_key);
#if defined (SERVER_MODE)
  if (p == NULL)
    {
      p = (void *) &(cubthread::get_manager ()->get_entry ());
    }
  assert (p != NULL);
#endif
  return (THREAD_ENTRY *) p;
}
#endif /* HPUX */

/*
 * Thread Manager related functions
 *
 * Global thread manager, thread_mgr, related functions. It creates/destroys
 * TSD and takes control over actual threads, for example master, worker.
 */

/*
 * thread_is_manager_initialized() -
 *   return:
 */
int
thread_is_manager_initialized (void)
{
  return thread_Manager.initialized;
}

/*
 * thread_initialize_manager() - Create and initialize all necessary threads.
 *   return: 0 if no error, or error code
 *
 * Note: It includes a main thread, service handler etc.
 *       Some other threads like signal handler might be needed later.
 */
int
thread_initialize_manager (size_t & total_thread_count)
{
  int i, r;
  int daemon_index;
  int shutdown_sequence;
  size_t size;

  assert (NUM_NORMAL_TRANS >= 10);
  assert (thread_Manager.initialized == false);

  /* Initialize daemons */
  thread_Manager.num_daemons = THREAD_DAEMON_NUM_SINGLE_THREADS;
  size = thread_Manager.num_daemons * sizeof (THREAD_DAEMON);
  thread_Daemons = (THREAD_DAEMON *) malloc (size);
  if (thread_Daemons == NULL)
    {
      er_set (ER_ERROR_SEVERITY, ARG_FILE_LINE, ER_OUT_OF_VIRTUAL_MEMORY, 1, size);
      return ER_OUT_OF_VIRTUAL_MEMORY;
    }

  /* IMPORTANT NOTE: Daemons are shutdown in the same order as they are created here. */
  daemon_index = 0;
  shutdown_sequence = 0;

  /* Initialize check HA delay info daemon */
  thread_Daemons[daemon_index].type = THREAD_DAEMON_CHECK_HA_DELAY_INFO;
  thread_Daemons[daemon_index].daemon_monitor = &thread_Check_ha_delay_info_thread;
  thread_Daemons[daemon_index].shutdown_sequence = shutdown_sequence++;
  thread_Daemons[daemon_index++].daemon_function = thread_check_ha_delay_info_thread;

  /* Initialize auto volume expansion daemon */
  thread_Daemons[daemon_index].type = THREAD_DAEMON_AUTO_VOLUME_EXPANSION;
  thread_Daemons[daemon_index].daemon_monitor = &thread_Auto_volume_expansion_thread;
  thread_Daemons[daemon_index].shutdown_sequence = shutdown_sequence++;
  thread_Daemons[daemon_index++].daemon_function = thread_auto_volume_expansion_thread;

  /* Initialize log clock daemon */
  thread_Daemons[daemon_index].type = THREAD_DAEMON_LOG_CLOCK;
  thread_Daemons[daemon_index].daemon_monitor = &thread_Log_clock_thread;
  thread_Daemons[daemon_index].shutdown_sequence = shutdown_sequence++;
  thread_Daemons[daemon_index++].daemon_function = thread_log_clock_thread;

  /* Leave these five daemons at the end. These are to be shutdown latest */
  /* Initialize page buffer maintenance daemon */
  thread_Daemons[daemon_index].type = THREAD_DAEMON_PAGE_MAINTENANCE;
  thread_Daemons[daemon_index].daemon_monitor = &thread_Page_maintenance_thread;
  thread_Daemons[daemon_index].shutdown_sequence = INT_MAX - 4;
  thread_Daemons[daemon_index++].daemon_function = thread_page_buffer_maintenance_thread;

  /* Initialize page flush daemon */
  thread_Daemons[daemon_index].type = THREAD_DAEMON_PAGE_FLUSH;
  thread_Daemons[daemon_index].daemon_monitor = &thread_Page_flush_thread;
  thread_Daemons[daemon_index].shutdown_sequence = INT_MAX - 3;
  thread_Daemons[daemon_index++].daemon_function = thread_page_flush_thread;

  /* Initialize page post flush daemon */
  thread_Daemons[daemon_index].type = THREAD_DAEMON_PAGE_POST_FLUSH;
  thread_Daemons[daemon_index].daemon_monitor = &thread_Page_post_flush_thread;
  thread_Daemons[daemon_index].shutdown_sequence = INT_MAX - 2;
  thread_Daemons[daemon_index++].daemon_function = thread_page_post_flush_thread;

  /* Initialize flush control daemon */
  thread_Daemons[daemon_index].type = THREAD_DAEMON_FLUSH_CONTROL;
  thread_Daemons[daemon_index].daemon_monitor = &thread_Flush_control_thread;
  thread_Daemons[daemon_index].shutdown_sequence = INT_MAX - 1;
  thread_Daemons[daemon_index++].daemon_function = thread_flush_control_thread;

  /* Initialize log flush daemon */
  thread_Daemons[daemon_index].type = THREAD_DAEMON_LOG_FLUSH;
  thread_Daemons[daemon_index].daemon_monitor = &thread_Log_flush_thread;
  thread_Daemons[daemon_index].shutdown_sequence = INT_MAX;
  thread_Daemons[daemon_index++].daemon_function = thread_log_flush_thread;

  /* Add new daemons before page flush daemon */

  assert (daemon_index == thread_Manager.num_daemons);

#if defined(WINDOWS)
  thread_initialize_sync_object ();
#endif /* WINDOWS */

  thread_Manager.num_workers = NUM_NON_SYSTEM_TRANS * 2;

  thread_Manager.num_total = (thread_Manager.num_workers + thread_Manager.num_daemons);

  /* initialize lock-free transaction systems */
  r = lf_initialize_transaction_systems (thread_Manager.num_total + (int) cubthread::get_max_thread_count ());
  if (r != NO_ERROR)
    {
      return r;
    }

  /* allocate threads */
  thread_Manager.thread_array = new THREAD_ENTRY[thread_Manager.num_total];

  /* init worker/page flush thread/log flush thread
   * thread_mgr.thread_array[0] is used for main thread */
  for (i = 0; i < thread_Manager.num_total; i++)
    {
      thread_Manager.thread_array[i].index = i + 1;
      thread_Manager.thread_array[i].request_lock_free_transactions ();
    }

  thread_Manager.initialized = true;

  total_thread_count = thread_Manager.num_total;

  return NO_ERROR;
}

/*
 * thread_start_workers() - Boot up every threads.
 *   return: 0 if no error, or error code
 *
 * Note: All threads are set ready to execute when activation condition is
 *       satisfied.
 */
int
thread_start_workers (void)
{
  int i;
  int thread_index, r;
  THREAD_ENTRY *thread_p = NULL;
  pthread_attr_t thread_attr;
#if defined(_POSIX_THREAD_ATTR_STACKSIZE)
  size_t ts_size;
#endif /* _POSIX_THREAD_ATTR_STACKSIZE */

  assert (thread_Manager.initialized == true);

#if !defined(WINDOWS)
  r = pthread_attr_init (&thread_attr);
  if (r != 0)
    {
      er_set_with_oserror (ER_ERROR_SEVERITY, ARG_FILE_LINE, ER_CSS_PTHREAD_ATTR_INIT, 0);
      return ER_CSS_PTHREAD_ATTR_INIT;
    }

  r = pthread_attr_setdetachstate (&thread_attr, PTHREAD_CREATE_DETACHED);
  if (r != 0)
    {
      er_set_with_oserror (ER_ERROR_SEVERITY, ARG_FILE_LINE, ER_CSS_PTHREAD_ATTR_SETDETACHSTATE, 0);
      return ER_CSS_PTHREAD_ATTR_SETDETACHSTATE;
    }

#if defined(AIX)
  /* AIX's pthread is slightly different from other systems. Its performance highly depends on the pthread's scope and
   * its related kernel parameters. */
  r =
    pthread_attr_setscope (&thread_attr,
			   prm_get_bool_value (PRM_ID_PTHREAD_SCOPE_PROCESS) ? PTHREAD_SCOPE_PROCESS :
			   PTHREAD_SCOPE_SYSTEM);
#else /* AIX */
  r = pthread_attr_setscope (&thread_attr, PTHREAD_SCOPE_SYSTEM);
#endif /* AIX */
  if (r != 0)
    {
      er_set_with_oserror (ER_ERROR_SEVERITY, ARG_FILE_LINE, ER_CSS_PTHREAD_ATTR_SETSCOPE, 0);
      return ER_CSS_PTHREAD_ATTR_SETSCOPE;
    }

#if defined(_POSIX_THREAD_ATTR_STACKSIZE)
  r = pthread_attr_getstacksize (&thread_attr, &ts_size);
  if (ts_size != (size_t) prm_get_bigint_value (PRM_ID_THREAD_STACKSIZE))
    {
      r = pthread_attr_setstacksize (&thread_attr, prm_get_bigint_value (PRM_ID_THREAD_STACKSIZE));
      if (r != 0)
	{
	  er_set_with_oserror (ER_ERROR_SEVERITY, ARG_FILE_LINE, ER_CSS_PTHREAD_ATTR_SETSTACKSIZE, 0);
	  return ER_CSS_PTHREAD_ATTR_SETSTACKSIZE;
	}
    }
#endif /* _POSIX_THREAD_ATTR_STACKSIZE */
#endif /* WINDOWS */

  /* start worker thread */
  for (thread_index = 0; thread_index < thread_Manager.num_workers; thread_index++)
    {
      thread_p = &thread_Manager.thread_array[thread_index];

      r = pthread_mutex_lock (&thread_p->th_entry_lock);
      if (r != 0)
	{
	  er_set_with_oserror (ER_ERROR_SEVERITY, ARG_FILE_LINE, ER_CSS_PTHREAD_MUTEX_LOCK, 0);
	  return ER_CSS_PTHREAD_MUTEX_LOCK;
	}

      /* If win32, then "thread_attr" is ignored, else "p->thread_handle". */
      pthread_t tid = 0;	// thread id is registered in thread_worker function, so do nothing with tid
      r = pthread_create (&tid, &thread_attr, thread_worker, thread_p);
      if (r != 0)
	{
	  er_set_with_oserror (ER_ERROR_SEVERITY, ARG_FILE_LINE, ER_CSS_PTHREAD_CREATE, 0);
	  pthread_mutex_unlock (&thread_p->th_entry_lock);
	  return ER_CSS_PTHREAD_CREATE;
	}

      r = pthread_mutex_unlock (&thread_p->th_entry_lock);
      if (r != 0)
	{
	  er_set_with_oserror (ER_ERROR_SEVERITY, ARG_FILE_LINE, ER_CSS_PTHREAD_MUTEX_UNLOCK, 0);
	  return ER_CSS_PTHREAD_MUTEX_UNLOCK;
	}
    }

  for (i = 0; thread_index < thread_Manager.num_total; thread_index++, i++)
    {
      thread_Daemons[i].daemon_monitor->thread_index = thread_index;
      thread_p = &thread_Manager.thread_array[thread_index];

      r = pthread_mutex_lock (&thread_p->th_entry_lock);
      if (r != 0)
	{
	  er_set_with_oserror (ER_ERROR_SEVERITY, ARG_FILE_LINE, ER_CSS_PTHREAD_MUTEX_LOCK, 0);
	  return ER_CSS_PTHREAD_MUTEX_LOCK;
	}

      /* If win32, then "thread_attr" is ignored, else "p->thread_handle". */
      pthread_t tid = 0;	// thread id is registered in daemon_function, so do nothing with tid
      r = pthread_create (&tid, &thread_attr, thread_Daemons[i].daemon_function, thread_p);
      if (r != 0)
	{
	  er_set_with_oserror (ER_ERROR_SEVERITY, ARG_FILE_LINE, ER_CSS_PTHREAD_CREATE, 0);
	  pthread_mutex_unlock (&thread_p->th_entry_lock);
	  return ER_CSS_PTHREAD_CREATE;
	}

      r = pthread_mutex_unlock (&thread_p->th_entry_lock);
      if (r != 0)
	{
	  er_set_with_oserror (ER_ERROR_SEVERITY, ARG_FILE_LINE, ER_CSS_PTHREAD_MUTEX_UNLOCK, 0);
	  return ER_CSS_PTHREAD_MUTEX_UNLOCK;
	}
    }

  /* destroy thread_attribute */
  r = pthread_attr_destroy (&thread_attr);
  if (r != 0)
    {
      er_set_with_oserror (ER_ERROR_SEVERITY, ARG_FILE_LINE, ER_CSS_PTHREAD_ATTR_DESTROY, 0);
      return ER_CSS_PTHREAD_ATTR_DESTROY;
    }

  return NO_ERROR;
}

/*
 * thread_stop_active_workers() - Stop active work thread.
 *   return: 0 if no error, or error code
 *
 * Node: This function is invoked when system is going shut down.
 */
int
thread_stop_active_workers (unsigned short stop_phase)
{
  int i;
  int r;
  bool repeat_loop;
  THREAD_ENTRY *thread_p;
  CSS_CONN_ENTRY *conn_p;

  assert (thread_Manager.initialized == true);

  if (stop_phase == THREAD_STOP_WORKERS_EXCEPT_LOGWR)
    {
      css_block_all_active_conn (stop_phase);
    }

loop:
  for (i = 0; i < thread_Manager.num_workers; i++)
    {
      thread_p = &thread_Manager.thread_array[i];

      conn_p = thread_p->conn_entry;
      if ((stop_phase == THREAD_STOP_LOGWR && conn_p == NULL) || (conn_p && conn_p->stop_phase != stop_phase))
	{
	  continue;
	}

      if (thread_p->tran_index != -1)
	{
	  if (stop_phase == THREAD_STOP_WORKERS_EXCEPT_LOGWR)
	    {
	      logtb_set_tran_index_interrupt (NULL, thread_p->tran_index, 1);
	    }

	  if (thread_p->status == TS_WAIT && logtb_is_current_active (thread_p))
	    {
	      if (stop_phase == THREAD_STOP_WORKERS_EXCEPT_LOGWR)
		{
		  thread_lock_entry (thread_p);

		  /* The worker thread may have been waked up by others. Check it again. */
		  if (thread_p->tran_index != -1 && thread_p->status == TS_WAIT && thread_p->lockwait == NULL
		      && thread_p->check_interrupt == true)
		    {
		      thread_p->interrupted = true;
		      thread_wakeup_already_had_mutex (thread_p, THREAD_RESUME_DUE_TO_INTERRUPT);
		    }

		  thread_unlock_entry (thread_p);
		}
	      else if (stop_phase == THREAD_STOP_LOGWR)
		{
		  /* 
		   * we can only wakeup LWT when waiting on THREAD_LOGWR_SUSPENDED.
		   */
		  r = thread_check_suspend_reason_and_wakeup (thread_p, THREAD_RESUME_DUE_TO_INTERRUPT,
							      THREAD_LOGWR_SUSPENDED);
		  if (r == NO_ERROR)
		    {
		      thread_p->interrupted = true;
		    }
		}
	    }
	}
    }

  thread_sleep (50);		/* 50 msec */

  lock_force_timeout_lock_wait_transactions (stop_phase);

  /* Signal for blocked on job queue */
  /* css_broadcast_shutdown_thread(); */

  repeat_loop = false;
  for (i = 0; i < thread_Manager.num_workers; i++)
    {
      thread_p = &thread_Manager.thread_array[i];

      conn_p = thread_p->conn_entry;
      if ((stop_phase == THREAD_STOP_LOGWR && conn_p == NULL) || (conn_p && conn_p->stop_phase != stop_phase))
	{
	  continue;
	}

      if (thread_p->status != TS_FREE)
	{
	  repeat_loop = true;
	}
    }

  if (repeat_loop)
    {
      if (css_is_shutdown_timeout_expired ())
	{
#if CUBRID_DEBUG
	  logtb_dump_trantable (NULL, stderr);
#endif
	  er_log_debug (ARG_FILE_LINE, "thread_stop_active_workers: _exit(0)\n");
	  /* exit process after some tries */
	  _exit (0);
	}

      goto loop;
    }

  /* 
   * we must not block active connection before terminating log writer thread.
   */
  if (stop_phase == THREAD_STOP_LOGWR)
    {
      css_block_all_active_conn (stop_phase);
    }

  return NO_ERROR;
}

/*
 * thread_wakeup_daemon_thread() -
 *
 */
static void
thread_wakeup_daemon_thread (DAEMON_THREAD_MONITOR * daemon_monitor)
{
  int rv;

  rv = pthread_mutex_lock (&daemon_monitor->lock);
  pthread_cond_signal (&daemon_monitor->cond);
  pthread_mutex_unlock (&daemon_monitor->lock);
}

/*
 * thread_stop_daemon() -
 *
 */
static void
thread_stop_daemon (DAEMON_THREAD_MONITOR * daemon_monitor)
{
  THREAD_ENTRY *thread_p;

  thread_p = &thread_Manager.thread_array[daemon_monitor->thread_index];
  thread_p->shutdown = true;

  while (thread_p->status != TS_DEAD)
    {
      thread_wakeup_daemon_thread (daemon_monitor);

      if (css_is_shutdown_timeout_expired ())
	{
	  er_log_debug (ARG_FILE_LINE, "thread_stop_daemon(%d): _exit(0)\n", daemon_monitor->thread_index);
	  /* exit process after some tries */
	  _exit (0);
	}
      thread_sleep (10);	/* 10 msec */
    }
}

/*
 * thread_compare_shutdown_sequence_of_daemon () -
 *   return: p1 - p2
 *   p1(in): daemon thread 1
 *   p2(in): daemon thread 2
 */
static int
thread_compare_shutdown_sequence_of_daemon (const void *p1, const void *p2)
{
  THREAD_DAEMON *daemon1, *daemon2;

  daemon1 = (THREAD_DAEMON *) p1;
  daemon2 = (THREAD_DAEMON *) p2;

  return daemon1->shutdown_sequence - daemon2->shutdown_sequence;
}

/*
 * thread_stop_active_daemons() - Stop active daemon threads
 *   return: NO_ERROR
 */
int
thread_stop_active_daemons (void)
{
  int i;

  for (i = 0; i < thread_Manager.num_daemons; i++)
    {
      assert ((i == 0) || (thread_Daemons[i - 1].shutdown_sequence < thread_Daemons[i].shutdown_sequence));

      thread_stop_daemon (thread_Daemons[i].daemon_monitor);
    }

  return NO_ERROR;
}

/*
 * thread_kill_all_workers() - Signal all worker threads to exit.
 *   return: 0 if no error, or error code
 */
int
thread_kill_all_workers (void)
{
  int i;
  bool repeat_loop;
  THREAD_ENTRY *thread_p;

  for (i = 0; i < thread_Manager.num_workers; i++)
    {
      thread_p = &thread_Manager.thread_array[i];
      thread_p->interrupted = true;
      thread_p->shutdown = true;
    }

loop:

  /* Signal for blocked on job queue */
  css_broadcast_shutdown_thread ();

  repeat_loop = false;
  for (i = 0; i < thread_Manager.num_workers; i++)
    {
      thread_p = &thread_Manager.thread_array[i];
      if (thread_p->status != TS_DEAD)
	{
	  if (thread_p->status == TS_FREE && thread_p->resume_status == THREAD_JOB_QUEUE_SUSPENDED)
	    {
	      /* Defence code of a bug. wake up a thread which is not in the list of Job queue, but is waiting for a
	       * job. */
	      thread_wakeup (thread_p, THREAD_RESUME_DUE_TO_SHUTDOWN);
	    }
	  repeat_loop = true;
	}
    }

  if (repeat_loop)
    {
      if (css_is_shutdown_timeout_expired ())
	{
#if CUBRID_DEBUG
	  xlogtb_dump_trantable (NULL, stderr);
#endif
	  er_log_debug (ARG_FILE_LINE, "thread_kill_all_workers: _exit(0)\n");
	  /* exit process after some tries */
	  _exit (0);
	}
      thread_sleep (1000);	/* 1000 msec */
      goto loop;
    }

  return NO_ERROR;
}

/*
 * thread_final_manager() -
 *   return: void
 */
void
thread_final_manager (void)
{
  /* *INDENT-OFF* */
  delete [] thread_Manager.thread_array;
  thread_Manager.thread_array = NULL;
  /* *INDENT-ON* */

  free_and_init (thread_Daemons);

  lf_destroy_transaction_systems ();

#ifndef HPUX
  pthread_key_delete (thread_Thread_key);
#endif /* not HPUX */
}

static void
thread_initialize_daemon_monitor (DAEMON_THREAD_MONITOR * monitor)
{
  assert (monitor != NULL);

  monitor->thread_index = 0;
  monitor->is_available = false;
  monitor->is_running = false;
  monitor->nrequestors = 0;
  pthread_mutex_init (&monitor->lock, NULL);
  pthread_cond_init (&monitor->cond, NULL);
}

/*
 * thread_return_transaction_entry() - return previously requested entries
 *   return: error code
 *   entry_p(in): thread entry
 */
int
thread_return_transaction_entry (THREAD_ENTRY * entry_p)
{
  int i, error = NO_ERROR;

  for (i = 0; i < THREAD_TS_COUNT; i++)
    {
      if (entry_p->tran_entries[i] != NULL)
	{
	  error = lf_tran_return_entry (entry_p->tran_entries[i]);
	  if (error != NO_ERROR)
	    {
	      break;
	    }
	  entry_p->tran_entries[i] = NULL;
	}
    }
  return error;
}

/*
 * thread_return_all_transactions_entries() - return previously requested entries for all transactions
 *   return:
 */
int
thread_return_all_transactions_entries (void)
{
  int error = NO_ERROR;

  if (!thread_Manager.initialized)
    {
      return NO_ERROR;
    }

  for (THREAD_ENTRY * entry_iter = thread_iterate (NULL); entry_iter != NULL; entry_iter = thread_iterate (entry_iter))
    {
      error = thread_return_transaction_entry (entry_iter);
      if (error != NO_ERROR)
	{
	  assert (false);
	  break;
	}
    }

  return error;
}

/*
 * thread_print_entry_info() -
 *   return: void
 *   thread_p(in):
 */
void
thread_print_entry_info (THREAD_ENTRY * thread_p)
{
  fprintf (stderr, "THREAD_ENTRY(tid(%ld),client_id(%d),tran_index(%d),rid(%d),status(%d))\n",
	   thread_p->get_posix_id (), thread_p->client_id, thread_p->tran_index, thread_p->rid, thread_p->status);

  if (thread_p->conn_entry != NULL)
    {
      css_print_conn_entry_info (thread_p->conn_entry);
    }

  fflush (stderr);
}

/*
 * Thread entry related functions
 * Information retrieval modules.
 * Inter thread synchronization modules.
 */

/*
 * thread_find_entry_by_tran_index_except_me() -
 *   return:
 *   tran_index(in):
 */
THREAD_ENTRY *
thread_find_entry_by_tran_index_except_me (int tran_index)
{
  for (THREAD_ENTRY * thread_p = thread_iterate (NULL); thread_p != NULL; thread_p = thread_iterate (thread_p))
    {
      if (thread_p->tran_index == tran_index && !thread_p->is_on_current_thread ())
	{
	  return thread_p;
	}
    }
  return NULL;
}

/*
 * thread_find_entry_by_tran_index() -
 *   return:
 *   tran_index(in):
 */
THREAD_ENTRY *
thread_find_entry_by_tran_index (int tran_index)
{
  // todo: is this safe? afaik, we could have multiple threads for same transaction
  for (THREAD_ENTRY * thread_p = thread_iterate (NULL); thread_p != NULL; thread_p = thread_iterate (thread_p))
    {
      if (thread_p->tran_index == tran_index)
	{
	  return thread_p;
	}
    }
  return NULL;
}

/*
 * thread_get_current_entry_index() -
 *   return:
 */
int
thread_get_current_entry_index (void)
{
  THREAD_ENTRY *thread_p;

  thread_p = thread_get_thread_entry_info ();
  assert (thread_p != NULL);

  return thread_p->index;
}

/*
 * thread_get_current_session_id () - get session id for current thread
 *   return: session id
 */
SESSION_ID
thread_get_current_session_id (void)
{
  THREAD_ENTRY *thread_p;

  thread_p = thread_get_thread_entry_info ();
  assert (thread_p != NULL);

  if (thread_p->conn_entry == NULL)
    {
      return 0;
    }
  return thread_p->conn_entry->session_id;
}

/*
 * thread_get_current_tran_index() - get transaction index if current
 *                                       thread
 *   return:
 */
int
thread_get_current_tran_index (void)
{
  THREAD_ENTRY *thread_p;

  thread_p = thread_get_thread_entry_info ();
  assert (thread_p != NULL);

  return thread_p->tran_index;
}

/*
 * thread_set_current_tran_index() -
 *   return: void
 *   tran_index(in):
 */
void
thread_set_current_tran_index (THREAD_ENTRY * thread_p, int tran_index)
{
  if (thread_p == NULL)
    {
      thread_p = thread_get_thread_entry_info ();
    }

  assert (thread_p != NULL);

  thread_p->tran_index = tran_index;
}

#if defined (ENABLE_UNUSED_FUNCTION)
void
thread_set_tran_index (THREAD_ENTRY * thread_p, int tran_index)
{
  if (thread_p == NULL)
    {
      thread_set_current_tran_index (thread_p, tran_index);
    }
  else
    {
      thread_p->tran_index = tran_index;
    }
}
#endif /* ENABLE_UNUSED_FUNCTION */

/*
 * thread_get_current_conn_entry() -
 *   return:
 */
CSS_CONN_ENTRY *
thread_get_current_conn_entry (void)
{
  THREAD_ENTRY *thread_p;

  thread_p = thread_get_thread_entry_info ();
  assert (thread_p != NULL);

  return thread_p->conn_entry;
}

/*
 * thread_lock_entry() -
 *   return:
 *   thread_p(in):
 */
int
thread_lock_entry (THREAD_ENTRY * thread_p)
{
  int r;

  if (thread_p == NULL)
    {
      assert (thread_p != NULL);	/* expects callers pass thread handle */
      thread_p = thread_get_thread_entry_info ();
    }
  assert (thread_p != NULL);

  r = pthread_mutex_lock (&thread_p->th_entry_lock);
  if (r != 0)
    {
      er_set_with_oserror (ER_ERROR_SEVERITY, ARG_FILE_LINE, ER_CSS_PTHREAD_MUTEX_LOCK, 0);
      return ER_CSS_PTHREAD_MUTEX_LOCK;
    }

  return r;
}

/*
 * thread_unlock_entry() -
 *   return:
 *   thread_p(in):
 */
int
thread_unlock_entry (THREAD_ENTRY * thread_p)
{
  int r;

  if (thread_p == NULL)
    {
      assert (thread_p != NULL);	/* expects callers pass thread handle */
      thread_p = thread_get_thread_entry_info ();
    }
  assert (thread_p != NULL);

  r = pthread_mutex_unlock (&thread_p->th_entry_lock);
  if (r != 0)
    {
      er_set_with_oserror (ER_ERROR_SEVERITY, ARG_FILE_LINE, ER_CSS_PTHREAD_MUTEX_UNLOCK, 0);
      return ER_CSS_PTHREAD_MUTEX_UNLOCK;
    }

  return r;
}

/*
 * thread_suspend_wakeup_and_unlock_entry() -
 *   return:
 *   thread_p(in):
 *   suspended_reason(in):
 *
 * Note: this function must be called by current thread
 *       also, the lock must have already been acquired.
 */
int
thread_suspend_wakeup_and_unlock_entry (THREAD_ENTRY * thread_p, int suspended_reason)
{
  int r;
  int old_status;

  TSC_TICKS start_tick, end_tick;
  TSCTIMEVAL tv_diff;

  assert (thread_p->status == TS_RUN || thread_p->status == TS_CHECK);
  old_status = thread_p->status;
  thread_p->status = TS_WAIT;

  thread_p->resume_status = suspended_reason;

  if (thread_p->event_stats.trace_slow_query == true)
    {
      tsc_getticks (&start_tick);
    }

  r = pthread_cond_wait (&thread_p->wakeup_cond, &thread_p->th_entry_lock);
  if (r != 0)
    {
      er_set_with_oserror (ER_ERROR_SEVERITY, ARG_FILE_LINE, ER_CSS_PTHREAD_COND_WAIT, 0);
      return ER_CSS_PTHREAD_COND_WAIT;
    }

  if (thread_p->event_stats.trace_slow_query == true)
    {
      tsc_getticks (&end_tick);
      tsc_elapsed_time_usec (&tv_diff, end_tick, start_tick);

      if (suspended_reason == THREAD_LOCK_SUSPENDED)
	{
	  TSC_ADD_TIMEVAL (thread_p->event_stats.lock_waits, tv_diff);
	}
      else if (suspended_reason == THREAD_PGBUF_SUSPENDED)
	{
	  TSC_ADD_TIMEVAL (thread_p->event_stats.latch_waits, tv_diff);
	}
    }

  thread_p->status = old_status;

  r = pthread_mutex_unlock (&thread_p->th_entry_lock);
  if (r != 0)
    {
      er_set_with_oserror (ER_ERROR_SEVERITY, ARG_FILE_LINE, ER_CSS_PTHREAD_MUTEX_UNLOCK, 0);
      return ER_CSS_PTHREAD_MUTEX_UNLOCK;
    }

  return NO_ERROR;
}

/*
 * thread_suspend_timeout_wakeup_and_unlock_entry() -
 *   return:
 *   thread_p(in):
 *   time_p(in):
 *   suspended_reason(in):
 */
int
thread_suspend_timeout_wakeup_and_unlock_entry (THREAD_ENTRY * thread_p, struct timespec *time_p, int suspended_reason)
{
  int r;
  int old_status;
  int error = NO_ERROR;

  assert (thread_p->status == TS_RUN || thread_p->status == TS_CHECK);
  old_status = thread_p->status;
  thread_p->status = TS_WAIT;

  thread_p->resume_status = suspended_reason;

  r = pthread_cond_timedwait (&thread_p->wakeup_cond, &thread_p->th_entry_lock, time_p);

  if (r != 0 && r != ETIMEDOUT)
    {
      er_set_with_oserror (ER_ERROR_SEVERITY, ARG_FILE_LINE, ER_CSS_PTHREAD_COND_TIMEDWAIT, 0);
      return ER_CSS_PTHREAD_COND_TIMEDWAIT;
    }

  if (r == ETIMEDOUT)
    {
      error = ER_CSS_PTHREAD_COND_TIMEDOUT;
    }

  thread_p->status = old_status;

  r = pthread_mutex_unlock (&thread_p->th_entry_lock);
  if (r != 0)
    {
      er_set_with_oserror (ER_ERROR_SEVERITY, ARG_FILE_LINE, ER_CSS_PTHREAD_MUTEX_UNLOCK, 0);
      return ER_CSS_PTHREAD_MUTEX_UNLOCK;
    }

  return error;
}

/*
 * thread_wakeup_internal () -
 *   return:
 *   thread_p(in/out):
 *   resume_reason:
 */
static int
thread_wakeup_internal (THREAD_ENTRY * thread_p, int resume_reason, bool had_mutex)
{
  int r = NO_ERROR;

  if (had_mutex == false)
    {
      r = thread_lock_entry (thread_p);
      if (r != 0)
	{
	  return r;
	}
    }

  r = pthread_cond_signal (&thread_p->wakeup_cond);
  if (r != 0)
    {
      er_set_with_oserror (ER_ERROR_SEVERITY, ARG_FILE_LINE, ER_CSS_PTHREAD_COND_SIGNAL, 0);
      if (had_mutex == false)
	{
	  thread_unlock_entry (thread_p);
	}
      return ER_CSS_PTHREAD_COND_SIGNAL;
    }

  thread_p->resume_status = resume_reason;

  if (had_mutex == false)
    {
      r = thread_unlock_entry (thread_p);
    }

  return r;
}

/*
 * thread_check_suspend_reason_and_wakeup_internal () -
 *   return:
 *   thread_p(in):
 *   resume_reason:
 *   suspend_reason:
 *   had_mutex:
 */
static int
thread_check_suspend_reason_and_wakeup_internal (THREAD_ENTRY * thread_p, int resume_reason, int suspend_reason,
						 bool had_mutex)
{
  int r = NO_ERROR;

  if (had_mutex == false)
    {
      r = thread_lock_entry (thread_p);
      if (r != 0)
	{
	  return r;
	}
    }

  if (thread_p->resume_status != suspend_reason)
    {
      r = thread_unlock_entry (thread_p);
      return (r == NO_ERROR) ? ER_FAILED : r;
    }

  r = pthread_cond_signal (&thread_p->wakeup_cond);
  if (r != 0)
    {
      er_set_with_oserror (ER_ERROR_SEVERITY, ARG_FILE_LINE, ER_CSS_PTHREAD_COND_SIGNAL, 0);
      thread_unlock_entry (thread_p);
      return ER_CSS_PTHREAD_COND_SIGNAL;
    }

  thread_p->resume_status = resume_reason;

  r = thread_unlock_entry (thread_p);

  return r;
}


/*
 * thread_wakeup () -
 *   return:
 *   thread_p(in/out):
 *   resume_reason:
 */
int
thread_wakeup (THREAD_ENTRY * thread_p, int resume_reason)
{
  return thread_wakeup_internal (thread_p, resume_reason, false);
}

int
thread_check_suspend_reason_and_wakeup (THREAD_ENTRY * thread_p, int resume_reason, int suspend_reason)
{
  return thread_check_suspend_reason_and_wakeup_internal (thread_p, resume_reason, suspend_reason, false);
}

/*
 * thread_wakeup_already_had_mutex () -
 *   return:
 *   thread_p(in/out):
 *   resume_reason:
 */
int
thread_wakeup_already_had_mutex (THREAD_ENTRY * thread_p, int resume_reason)
{
  return thread_wakeup_internal (thread_p, resume_reason, true);
}

/*
 * thread_wakeup_with_tran_index() -
 *   return:
 *   tran_index(in):
 */
int
thread_wakeup_with_tran_index (int tran_index, int resume_reason)
{
  THREAD_ENTRY *thread_p;
  int r = NO_ERROR;

  thread_p = thread_find_entry_by_tran_index_except_me (tran_index);
  if (thread_p == NULL)
    {
      return r;
    }

  r = thread_wakeup (thread_p, resume_reason);

  return r;
}

/*
 * thread_suspend_with_other_mutex() -
 *   return: 0 if no error, or error code
 *   thread_p(in):
 *   mutex_p():
 *   timeout(in):
 *   to(in):
 *   suspended_reason(in):
 */
int
thread_suspend_with_other_mutex (THREAD_ENTRY * thread_p, pthread_mutex_t * mutex_p, int timeout, struct timespec *to,
				 int suspended_reason)
{
  int r;
  int old_status;
  int error = NO_ERROR;

  assert (thread_p != NULL);
  old_status = thread_p->status;

  r = pthread_mutex_lock (&thread_p->th_entry_lock);
  if (r != NO_ERROR)
    {
      er_set_with_oserror (ER_ERROR_SEVERITY, ARG_FILE_LINE, ER_CSS_PTHREAD_MUTEX_LOCK, 0);
      return ER_CSS_PTHREAD_MUTEX_LOCK;
    }

  thread_p->status = TS_WAIT;
  thread_p->resume_status = suspended_reason;

  r = pthread_mutex_unlock (&thread_p->th_entry_lock);
  if (r != NO_ERROR)
    {
      er_set_with_oserror (ER_ERROR_SEVERITY, ARG_FILE_LINE, ER_CSS_PTHREAD_MUTEX_UNLOCK, 0);
      return ER_CSS_PTHREAD_MUTEX_UNLOCK;
    }

  if (timeout == INF_WAIT)
    {
      r = pthread_cond_wait (&thread_p->wakeup_cond, mutex_p);
    }
  else
    {
      r = pthread_cond_timedwait (&thread_p->wakeup_cond, mutex_p, to);
    }

  /* we should restore thread's status */
  if (r != NO_ERROR)
    {
      error = (r == ETIMEDOUT) ? ER_CSS_PTHREAD_COND_TIMEDOUT : ER_CSS_PTHREAD_COND_WAIT;
      if (timeout == INF_WAIT || r != ETIMEDOUT)
	{
	  er_set_with_oserror (ER_ERROR_SEVERITY, ARG_FILE_LINE, error, 0);
	}
    }

  r = pthread_mutex_lock (&thread_p->th_entry_lock);
  if (r != NO_ERROR)
    {
      er_set_with_oserror (ER_ERROR_SEVERITY, ARG_FILE_LINE, ER_CSS_PTHREAD_MUTEX_LOCK, 0);
      return ER_CSS_PTHREAD_MUTEX_LOCK;
    }

  thread_p->status = old_status;

  r = pthread_mutex_unlock (&thread_p->th_entry_lock);
  if (r != NO_ERROR)
    {
      er_set_with_oserror (ER_ERROR_SEVERITY, ARG_FILE_LINE, ER_CSS_PTHREAD_MUTEX_UNLOCK, 0);
      return ER_CSS_PTHREAD_MUTEX_UNLOCK;
    }

  return error;
}

/*
 * thread_sleep() - Halts the currently running thread for <milliseconds>
 *   return: void
 *   milliseconds(in): The number of milliseconds for the thread to sleep
 *
 *  Note: Used to temporarly halt the current process.
 */
void
thread_sleep (double milliseconds)
{
#if defined(WINDOWS)
  Sleep ((int) milliseconds);
#else /* WINDOWS */
  struct timeval to;

  to.tv_sec = (int) (milliseconds / 1000);
  to.tv_usec = ((int) (milliseconds * 1000)) % 1000000;

  select (0, NULL, NULL, NULL, &to);
#endif /* WINDOWS */
}

#if defined(ENABLE_UNUSED_FUNCTION)
/*
 * thread_exit() - The program will exit.
 *   return: void
 *   exit_id(in): an integer argument to be returned as the exit value.
 */
void
thread_exit (int exit_id)
{
  UINTPTR thread_exit_id = exit_id;

  THREAD_EXIT (thread_exit_id);
}
#endif

/*
 * thread_get_client_id() - returns the unique client identifier
 *   return: returns the unique client identifier, on error, returns -1
 *
 * Note: WARN: this function doesn't lock on thread_entry
 */
int
thread_get_client_id (THREAD_ENTRY * thread_p)
{
  CSS_CONN_ENTRY *conn_p;

  if (thread_p == NULL)
    {
      thread_p = thread_get_thread_entry_info ();
    }

  assert (thread_p != NULL);

  conn_p = thread_p->conn_entry;
  if (conn_p != NULL)
    {
      return conn_p->client_id;
    }
  else
    {
      return -1;
    }
}

/*
 * thread_get_comm_request_id() - returns the request id that started the current thread
 *   return: returns the comm system request id for the client request that
 *           started the thread. On error, returns -1
 *
 * Note: WARN: this function doesn't lock on thread_entry
 */
unsigned int
thread_get_comm_request_id (THREAD_ENTRY * thread_p)
{
  if (thread_p == NULL)
    {
      thread_p = thread_get_thread_entry_info ();
    }

  assert (thread_p != NULL);

  return thread_p->rid;
}

#if defined (ENABLE_UNUSED_FUNCTION)
/*
 * thread_set_comm_request_id() - sets the comm system request id to the client request
  *                     that started the thread
 *   return: void
 *   request_id(in): the comm request id to save for thread_get_comm_request_id
 *
 * Note: WARN: this function doesn't lock on thread_entry
 */
void
thread_set_comm_request_id (unsigned int request_id)
{
  THREAD_ENTRY *thread_p;

  thread_p = thread_get_thread_entry_info ();
  assert (thread_p != NULL);

  thread_p->rid = request_id;
}
#endif /* ENABLE_UNUSED_FUNCTION */

bool
thread_belongs_to (THREAD_ENTRY * thread_p, int tran_index, int client_id)
{
  CSS_CONN_ENTRY *conn_p;
  bool does_belong = false;

  (void) pthread_mutex_lock (&thread_p->tran_index_lock);
  if (!thread_p->is_on_current_thread () && thread_p->status != TS_DEAD && thread_p->status != TS_FREE
      && thread_p->status != TS_CHECK)
    {
      conn_p = thread_p->conn_entry;
      if (tran_index == NULL_TRAN_INDEX)
	{
	  // exact match client ID is required
	  does_belong = conn_p != NULL && conn_p->client_id == client_id;
	}
      else if (tran_index == thread_p->tran_index)
	{
	  // match client ID or null connection
	  does_belong = conn_p == NULL || conn_p->client_id == client_id;
	}
    }
  pthread_mutex_unlock (&thread_p->tran_index_lock);
  return does_belong;
}

/*
 * thread_has_threads() - check if any thread is processing job of transaction
 *                          tran_index
 *   return:
 *   tran_index(in):
 *   client_id(in):
 *
 * Note: WARN: this function doesn't lock thread_mgr
 */
int
thread_has_threads (THREAD_ENTRY * caller, int tran_index, int client_id)
{
  int n = 0;

  for (THREAD_ENTRY * thread_p = thread_Manager.thread_array;
       thread_p < thread_Manager.thread_array + thread_Manager.num_workers; thread_p++)
    {
      if (thread_p == caller)
	{
	  continue;
	}
      if (thread_belongs_to (thread_p, tran_index, client_id))
	{
	  n++;
	}
    }

  return n;
}

/*
 * thread_get_info_threads() - get statistics of threads
 *   return: void
 *   num_total_threads(out):
 *   num_worker_threads(out):
 *   num_free_threads(out):
 *   num_suspended_threads(out):
 *
 * Note: Find the number of threads, number of suspended threads, and maximum
 *       of threads that can be created.
 *       WARN: this function doesn't lock threadmgr
 */
void
thread_get_info_threads (int *num_total_threads, int *num_worker_threads, int *num_free_threads,
			 int *num_suspended_threads)
{
  THREAD_ENTRY *thread_p = NULL;

  if (num_total_threads)
    {
      *num_total_threads = thread_num_total_threads ();
    }
  if (num_worker_threads)
    {
      *num_worker_threads = thread_num_worker_threads ();
    }
  if (num_free_threads)
    {
      *num_free_threads = 0;
    }
  if (num_suspended_threads)
    {
      *num_suspended_threads = 0;
    }
  if (num_free_threads || num_suspended_threads)
    {
      for (thread_p = thread_iterate (NULL); thread_p != NULL; thread_p = thread_iterate (thread_p))
	{
	  if (num_free_threads && thread_p->status == TS_FREE)
	    {
	      (*num_free_threads)++;
	    }
	  if (num_suspended_threads && thread_p->status == TS_WAIT)
	    {
	      (*num_suspended_threads)++;
	    }
	}
    }
}

int
thread_num_worker_threads (void)
{
  return thread_Manager.num_workers;
}

int
thread_num_total_threads (void)
{
  return thread_Manager.num_total + (int) cubthread::get_max_thread_count ();
}

/*
 * thread_dump_threads() - dump all thread
 *   return: void
 *
 * Note: for debug
 *       WARN: this function doesn't lock threadmgr
 */
void
thread_dump_threads (void)
{
  const char *status[] = { "dead", "free", "run", "wait", "check" };
  THREAD_ENTRY *thread_p;

  for (thread_p = thread_iterate (cubthread::get_main_entry ()); thread_p != NULL; thread_p = thread_iterate (thread_p))
    {
      fprintf (stderr, "thread %d(tid(%ld),client_id(%d),tran_index(%d),rid(%d),status(%s),interrupt(%d))\n",
	       thread_p->index, thread_p->get_posix_id (), thread_p->client_id, thread_p->tran_index, thread_p->rid,
	       status[thread_p->status], thread_p->interrupted);

      (void) thread_rc_track_dump_all (thread_p, stderr);
    }

  fflush (stderr);
}

/*
 * css_get_private_heap () -
 *   return:
 *   thread_p(in):
 */
HL_HEAPID
css_get_private_heap (THREAD_ENTRY * thread_p)
{
  if (thread_p == NULL)
    {
      thread_p = thread_get_thread_entry_info ();
    }

  assert (thread_p != NULL);

  return thread_p->private_heap_id;
}

/*
 * css_set_private_heap() -
 *   return:
 *   thread_p(in):
 *   heap_id(in):
 */
HL_HEAPID
css_set_private_heap (THREAD_ENTRY * thread_p, HL_HEAPID heap_id)
{
  HL_HEAPID old_heap_id = 0;

  if (thread_p == NULL)
    {
      thread_p = thread_get_thread_entry_info ();
    }

  assert (thread_p != NULL);

  old_heap_id = thread_p->private_heap_id;
  thread_p->private_heap_id = heap_id;

  return old_heap_id;
}

/*
 * css_get_cnv_adj_buffer() -
 *   return:
 *   idx(in):
 */
ADJ_ARRAY *
css_get_cnv_adj_buffer (int idx)
{
  THREAD_ENTRY *thread_p;

  thread_p = thread_get_thread_entry_info ();
  assert (thread_p != NULL);

  return thread_p->cnv_adj_buffer[idx];
}

/*
 * css_set_cnv_adj_buffer() -
 *   return: void
 *   idx(in):
 *   buffer_p(in):
 */
void
css_set_cnv_adj_buffer (int idx, ADJ_ARRAY * buffer_p)
{
  THREAD_ENTRY *thread_p;

  thread_p = thread_get_thread_entry_info ();
  assert (thread_p != NULL);

  thread_p->cnv_adj_buffer[idx] = buffer_p;
}

/*
 * thread_set_sort_stats_active() -
 *   return:
 *   flag(in):
 */
bool
thread_set_sort_stats_active (THREAD_ENTRY * thread_p, bool flag)
{
  bool old_val = false;

  if (BO_IS_SERVER_RESTARTED ())
    {
      if (thread_p == NULL)
	{
	  thread_p = thread_get_thread_entry_info ();
	}

      old_val = thread_p->sort_stats_active;
      thread_p->sort_stats_active = flag;
    }

  return old_val;
}

/*
 * thread_get_tran_entry () - get specific lock free transaction entry
 *   returns: transaction entry or NULL on error
 *   thread_p(in): thread entry or NULL for current thread
 *   entry(in): transaction entry index
 */
LF_TRAN_ENTRY *
thread_get_tran_entry (THREAD_ENTRY * thread_p, int entry_idx)
{
  if (thread_p == NULL)
    {
      thread_p = thread_get_thread_entry_info ();
    }

  assert_release (thread_p != NULL);

  if (entry_idx >= 0 && entry_idx < THREAD_TS_LAST)
    {
      return thread_p->tran_entries[entry_idx];
    }
  else
    {
      assert (false);
      return NULL;
    }
}

/*
 * thread_get_sort_stats_active() -
 *   return:
 */
bool
thread_get_sort_stats_active (THREAD_ENTRY * thread_p)
{
  bool ret_val = false;

  if (BO_IS_SERVER_RESTARTED ())
    {
      if (thread_p == NULL)
	{
	  thread_p = thread_get_thread_entry_info ();
	}

      ret_val = thread_p->sort_stats_active;
    }

  return ret_val;
}

/*
 * thread_set_check_interrupt() -
 *   return:
 *   flag(in):
 */
bool
thread_set_check_interrupt (THREAD_ENTRY * thread_p, bool flag)
{
  bool old_val = true;

  if (BO_IS_SERVER_RESTARTED ())
    {
      if (thread_p == NULL)
	{
	  thread_p = thread_get_thread_entry_info ();
	}

      /* safe guard: vacuum workers should not check for interrupt */
      assert (flag == false || !VACUUM_IS_THREAD_VACUUM (thread_p));
      old_val = thread_p->check_interrupt;
      thread_p->check_interrupt = flag;
    }

  return old_val;
}

/*
 * thread_get_check_interrupt() -
 *   return:
 */
bool
thread_get_check_interrupt (THREAD_ENTRY * thread_p)
{
  bool ret_val = true;

  if (BO_IS_SERVER_RESTARTED ())
    {
      if (thread_p == NULL)
	{
	  thread_p = thread_get_thread_entry_info ();
	}

      ret_val = thread_p->check_interrupt;
    }

  return ret_val;
}

/*
 * thread_worker() - Dequeue request from job queue and then call handler
 *                       function
 *   return:
 *   arg_p(in):
 */
THREAD_RET_T THREAD_CALLING_CONVENTION
thread_worker (void *arg_p)
{
#if !defined(HPUX)
  THREAD_ENTRY *tsd_ptr;
#endif /* !HPUX */
  CSS_JOB_ENTRY *job_entry_p;
  CSS_THREAD_FN handler_func;
  CSS_THREAD_ARG handler_func_arg;
  int jobq_index;
  int rv;

  tsd_ptr = (THREAD_ENTRY *) arg_p;

  /* wait until THREAD_CREATE() finish */
  rv = pthread_mutex_lock (&tsd_ptr->th_entry_lock);
  pthread_mutex_unlock (&tsd_ptr->th_entry_lock);

  thread_set_thread_entry_info (tsd_ptr);	/* save TSD */
  tsd_ptr->type = TT_WORKER;	/* not defined yet */
  tsd_ptr->status = TS_FREE;	/* set thread stat as free */
  tsd_ptr->register_id ();

  tsd_ptr->get_error_context ().register_thread_local ();

  /* during server is active */
  while (!tsd_ptr->shutdown)
    {
      er_stack_clearall ();
      er_clear ();

      job_entry_p = css_get_new_job ();	/* get new job entry */
      if (job_entry_p == NULL)
	{
	  /* if there was no job to process */
	  pthread_mutex_unlock (&tsd_ptr->tran_index_lock);
	  continue;
	}

#ifdef _TRACE_THREADS_
      CSS_TRACE4 ("processing job_entry(%p, %p, %p)\n", job_entry_p->conn_entry, job_entry_p->func, job_entry_p->arg);
#endif /* _TRACE_THREADS_ */

      /* set tsd_ptr information */
      tsd_ptr->conn_entry = job_entry_p->conn_entry;
      if (tsd_ptr->conn_entry != NULL && tsd_ptr->conn_entry->session_p != NULL)
	{
	  tsd_ptr->private_lru_index = session_get_private_lru_idx (tsd_ptr->conn_entry->session_p);
	}
      else
	{
	  tsd_ptr->private_lru_index = -1;
	}

      tsd_ptr->status = TS_RUN;	/* set thread status as running */

      handler_func = job_entry_p->func;
      handler_func_arg = job_entry_p->arg;
      jobq_index = job_entry_p->jobq_index;

      css_incr_job_queue_counter (jobq_index, handler_func);

      css_free_job_entry (job_entry_p);

      handler_func (tsd_ptr, handler_func_arg);	/* invoke request handler */

      /* reset tsd_ptr information */
      tsd_ptr->conn_entry = NULL;
      tsd_ptr->status = TS_FREE;

      css_decr_job_queue_counter (jobq_index, handler_func);

      rv = pthread_mutex_lock (&tsd_ptr->tran_index_lock);
      tsd_ptr->tran_index = -1;
      pthread_mutex_unlock (&tsd_ptr->tran_index_lock);
      tsd_ptr->check_interrupt = true;

      memset (&(tsd_ptr->event_stats), 0, sizeof (EVENT_STAT));
      tsd_ptr->on_trace = false;
    }

  er_final (ER_THREAD_FINAL);

  tsd_ptr->conn_entry = NULL;
  tsd_ptr->tran_index = -1;
  tsd_ptr->status = TS_DEAD;
  tsd_ptr->unregister_id ();

  return (THREAD_RET_T) 0;
}

/* Special Purpose Threads
 * check point daemon
 */
#if defined(WINDOWS)
/*
 * thread_initialize_sync_object() -
 *   return:
 */
static int
thread_initialize_sync_object (void)
{
  int r, i;

  r = NO_ERROR;

  for (i = 0; i < thread_Manager.num_daemons; i++)
    {
      r = pthread_cond_init (&thread_Daemons[i].daemon_monitor->cond, NULL);
      if (r != 0)
	{
	  er_set_with_oserror (ER_ERROR_SEVERITY, ARG_FILE_LINE, ER_CSS_PTHREAD_COND_INIT, 0);
	  return ER_CSS_PTHREAD_COND_INIT;
	}
      r = pthread_mutex_init (&thread_Daemons[i].daemon_monitor->lock, NULL);
      if (r != 0)
	{
	  er_set_with_oserror (ER_ERROR_SEVERITY, ARG_FILE_LINE, ER_CSS_PTHREAD_MUTEX_INIT, 0);
	  return ER_CSS_PTHREAD_MUTEX_INIT;
	}
    }

  return r;
}
#endif /* WINDOWS */

<<<<<<< HEAD
static THREAD_RET_T THREAD_CALLING_CONVENTION
thread_session_control_thread (void *arg_p)
{
#if !defined(HPUX)
  THREAD_ENTRY *tsd_ptr = NULL;
#endif /* !HPUX */
  struct timeval timeout;
  struct timespec to = {
    0, 0
  };
  int rv = 0;

  tsd_ptr = (THREAD_ENTRY *) arg_p;

  thread_daemon_start (&thread_Session_control_thread, tsd_ptr, TT_DAEMON);

  while (!tsd_ptr->shutdown)
    {
      er_clear ();

      gettimeofday (&timeout, NULL);
      to.tv_sec = timeout.tv_sec + 60;

      rv = pthread_mutex_lock (&thread_Session_control_thread.lock);
      pthread_cond_timedwait (&thread_Session_control_thread.cond, &thread_Session_control_thread.lock, &to);
      pthread_mutex_unlock (&thread_Session_control_thread.lock);

      if (tsd_ptr->shutdown)
	{
	  break;
	}

      session_remove_expired_sessions (&timeout);
    }
  rv = pthread_mutex_lock (&thread_Session_control_thread.lock);
  thread_Session_control_thread.is_available = false;
  thread_Session_control_thread.is_running = false;
  pthread_mutex_unlock (&thread_Session_control_thread.lock);

  er_final (ER_THREAD_FINAL);
  tsd_ptr->status = TS_DEAD;
  tsd_ptr->unregister_id ();

  return (THREAD_RET_T) 0;
}

#if defined(ENABLE_UNUSED_FUNCTION)
/*
 * thread_wakeup_session_control_thread() -
 *   return:
 */
void
thread_wakeup_session_control_thread (void)
{
  pthread_mutex_lock (&thread_Session_control_thread.lock);
  pthread_cond_signal (&thread_Session_control_thread.cond);
  pthread_mutex_unlock (&thread_Session_control_thread.lock);
}
#endif

=======
>>>>>>> b4a4ede1
/*
 * thread_check_ha_delay_info_thread() -
 *   return:
 *   arg_p(in):
 */

static THREAD_RET_T THREAD_CALLING_CONVENTION
thread_check_ha_delay_info_thread (void *arg_p)
{
#if !defined(HPUX)
  THREAD_ENTRY *tsd_ptr;
#endif /* !HPUX */
  struct timeval cur_time = { 0, 0 };
  struct timespec wakeup_time = { 0, 0 };

  int rv;
  INT64 tmp_usec;
  int wakeup_interval = 1000;
#if !defined(WINDOWS)
  time_t log_record_time = 0;
  int error_code;
  int delay_limit_in_secs;
  int acceptable_delay_in_secs;
  int curr_delay_in_secs;
  HA_SERVER_STATE server_state;
#endif

  tsd_ptr = (THREAD_ENTRY *) arg_p;

  thread_daemon_start (&thread_Check_ha_delay_info_thread, tsd_ptr, TT_DAEMON);

  while (!tsd_ptr->shutdown)
    {
      er_clear ();

      gettimeofday (&cur_time, NULL);
      wakeup_time.tv_sec = cur_time.tv_sec + (wakeup_interval / 1000);
      tmp_usec = cur_time.tv_usec + (wakeup_interval % 1000) * 1000;

      if (tmp_usec >= 1000000)
	{
	  wakeup_time.tv_sec += 1;
	  tmp_usec -= 1000000;
	}
      wakeup_time.tv_nsec = ((int) tmp_usec) * 1000;

      rv = pthread_mutex_lock (&thread_Check_ha_delay_info_thread.lock);
      thread_Check_ha_delay_info_thread.is_running = false;

      do
	{
	  rv =
	    pthread_cond_timedwait (&thread_Check_ha_delay_info_thread.cond, &thread_Check_ha_delay_info_thread.lock,
				    &wakeup_time);
	}
      while (rv == 0 && tsd_ptr->shutdown == false);

      thread_Check_ha_delay_info_thread.is_running = true;

      pthread_mutex_unlock (&thread_Check_ha_delay_info_thread.lock);

      if (tsd_ptr->shutdown == true)
	{
	  break;
	}

#if defined(WINDOWS)
      continue;
#else /* WINDOWS */

      /* do its job */
      csect_enter (tsd_ptr, CSECT_HA_SERVER_STATE, INF_WAIT);

      server_state = css_ha_server_state ();

      if (server_state == HA_SERVER_STATE_ACTIVE || server_state == HA_SERVER_STATE_TO_BE_STANDBY)
	{
	  css_unset_ha_repl_delayed ();
	  perfmon_set_stat (tsd_ptr, PSTAT_HA_REPL_DELAY, 0, true);

	  log_append_ha_server_state (tsd_ptr, server_state);

	  csect_exit (tsd_ptr, CSECT_HA_SERVER_STATE);
	}
      else
	{
	  csect_exit (tsd_ptr, CSECT_HA_SERVER_STATE);

	  delay_limit_in_secs = prm_get_integer_value (PRM_ID_HA_DELAY_LIMIT_IN_SECS);
	  acceptable_delay_in_secs = delay_limit_in_secs - prm_get_integer_value (PRM_ID_HA_DELAY_LIMIT_DELTA_IN_SECS);

	  if (acceptable_delay_in_secs < 0)
	    {
	      acceptable_delay_in_secs = 0;
	    }

	  error_code = catcls_get_apply_info_log_record_time (tsd_ptr, &log_record_time);

	  if (error_code == NO_ERROR && log_record_time > 0)
	    {
	      curr_delay_in_secs = time (NULL) - log_record_time;
	      if (curr_delay_in_secs > 0)
		{
		  curr_delay_in_secs -= HA_DELAY_ERR_CORRECTION;
		}

	      if (delay_limit_in_secs > 0)
		{
		  if (curr_delay_in_secs > delay_limit_in_secs)
		    {
		      if (!css_is_ha_repl_delayed ())
			{
			  er_set (ER_NOTIFICATION_SEVERITY, ARG_FILE_LINE, ER_HA_REPL_DELAY_DETECTED, 2,
				  curr_delay_in_secs, delay_limit_in_secs);

			  css_set_ha_repl_delayed ();
			}
		    }
		  else if (curr_delay_in_secs <= acceptable_delay_in_secs)
		    {
		      if (css_is_ha_repl_delayed ())
			{
			  er_set (ER_NOTIFICATION_SEVERITY, ARG_FILE_LINE, ER_HA_REPL_DELAY_RESOLVED, 2,
				  curr_delay_in_secs, acceptable_delay_in_secs);

			  css_unset_ha_repl_delayed ();
			}
		    }
		}

	      perfmon_set_stat (tsd_ptr, PSTAT_HA_REPL_DELAY, curr_delay_in_secs, true);
	    }
	}
#endif /* WINDOWS */
    }

  rv = pthread_mutex_lock (&thread_Check_ha_delay_info_thread.lock);
  thread_Check_ha_delay_info_thread.is_running = false;
  thread_Check_ha_delay_info_thread.is_available = false;
  pthread_mutex_unlock (&thread_Check_ha_delay_info_thread.lock);

  er_final (ER_THREAD_FINAL);
  tsd_ptr->status = TS_DEAD;
  tsd_ptr->unregister_id ();

  return (THREAD_RET_T) 0;
}

/*
 * thread_page_flush_thread() -
 *   return:
 *   arg_p(in):
 */

static THREAD_RET_T THREAD_CALLING_CONVENTION
thread_page_flush_thread (void *arg_p)
{
#if !defined(HPUX)
  THREAD_ENTRY *tsd_ptr;
#endif /* !HPUX */
  int wakeup_interval;
  PERF_UTIME_TRACKER perf_track;
  bool force_one_run = false;
  bool stop_iteration = false;

  tsd_ptr = (THREAD_ENTRY *) arg_p;
  thread_daemon_start (&thread_Page_flush_thread, tsd_ptr, TT_DAEMON);

  PERF_UTIME_TRACKER_START (tsd_ptr, &perf_track);
  while (!tsd_ptr->shutdown)
    {
      /* flush pages as long as necessary */
      while (!tsd_ptr->shutdown && (force_one_run || pgbuf_keep_victim_flush_thread_running ()))
	{
	  pgbuf_flush_victim_candidates (tsd_ptr, prm_get_float_value (PRM_ID_PB_BUFFER_FLUSH_RATIO), &perf_track,
					 &stop_iteration);
	  force_one_run = false;
	  if (stop_iteration)
	    {
	      break;
	    }
	}

      /* wait */
      wakeup_interval = prm_get_integer_value (PRM_ID_PAGE_BG_FLUSH_INTERVAL_MSECS);
      if (wakeup_interval > 0)
	{
	  if (!thread_daemon_timedwait (&thread_Page_flush_thread, wakeup_interval))
	    {
	      /* did not timeout, someone requested flush... run at least once */
	      force_one_run = true;
	    }
	}
      else
	{
	  thread_daemon_wait (&thread_Page_flush_thread);
	  /* did not timeout, someone requested flush... run at least once */
	  force_one_run = true;
	}

      /* performance tracking */
      if (perf_track.is_perf_tracking)
	{
	  /* register sleep time. */
	  PERF_UTIME_TRACKER_TIME_AND_RESTART (tsd_ptr, &perf_track, PSTAT_PB_FLUSH_SLEEP);

	  /* update is_perf_tracking */
	  perf_track.is_perf_tracking = perfmon_is_perf_tracking ();
	}
      else
	{
	  /* update is_perf_tracking and start timer if it became true */
	  PERF_UTIME_TRACKER_START (tsd_ptr, &perf_track);
	}
    }
  thread_daemon_stop (&thread_Page_flush_thread, tsd_ptr);

  return (THREAD_RET_T) 0;
}

/*
 * thread_wakeup_page_flush_thread() - wakeup page flush no matter what
 */
void
thread_wakeup_page_flush_thread (void)
{
  thread_daemon_wakeup (&thread_Page_flush_thread);
}

/*
 * thread_try_wakeup_page_flush_thread () - wakeup page flush thread by trying to lock it
 */
void
thread_try_wakeup_page_flush_thread (void)
{
  thread_daemon_try_wakeup (&thread_Page_flush_thread);
}

/*
 * thread_is_page_flush_thread_available() -
 *   return:
 */
bool
thread_is_page_flush_thread_available (void)
{
  int rv;
  bool is_available;

  rv = pthread_mutex_lock (&thread_Page_flush_thread.lock);
  is_available = thread_Page_flush_thread.is_available;
  pthread_mutex_unlock (&thread_Page_flush_thread.lock);

  return is_available;
}

/*
 * thread_page_buffer_maintenance_thread () - page buffer maintenance thread loop. wakes up regularly and adjust private
 *                                            lists quota's.
 *
 * return     : THREAD_RET_T
 * arg_p (in) : thread entry
 */
static THREAD_RET_T THREAD_CALLING_CONVENTION
thread_page_buffer_maintenance_thread (void *arg_p)
{
#define THREAD_PGBUF_MAINTENANCE_WAKEUP_MSEC 100
#if !defined(HPUX)
  THREAD_ENTRY *tsd_ptr;
#endif /* !HPUX */

  tsd_ptr = (THREAD_ENTRY *) arg_p;
  thread_daemon_start (&thread_Page_maintenance_thread, tsd_ptr, TT_DAEMON);
  while (!tsd_ptr->shutdown)
    {
      /* reset request count */
      (void) ATOMIC_TAS_32 (&thread_Page_maintenance_thread.nrequestors, 0);

      /* page buffer maintenance thread adjust quota's based on thread activity. */
      pgbuf_adjust_quotas (tsd_ptr);

      /* search lists and assign victims directly */
      pgbuf_direct_victims_maintenance (tsd_ptr);

      /* wait THREAD_PGBUF_MAINTENANCE_WAKEUP_MSEC */
      (void) thread_daemon_timedwait (&thread_Page_maintenance_thread, THREAD_PGBUF_MAINTENANCE_WAKEUP_MSEC);
    }
  thread_daemon_stop (&thread_Page_maintenance_thread, tsd_ptr);

  return (THREAD_RET_T) 0;

#undef THREAD_PGBUF_MAINTENANCE_WAKEUP_MSEC
}

/*
 * thread_wakeup_page_buffer_maintenance_thread () - wakeup page maintenance thread
 */
void
thread_wakeup_page_buffer_maintenance_thread (void)
{
  thread_daemon_wakeup_onereq (&thread_Page_maintenance_thread);
}

/*
 * thread_page_post_flush_thread () - post-flush thread. process bcb's for pages flushed by page flush thread and assign
 *                                    them as victims or mark them as flushed.
 *
 * return     : THREAD_RET_T
 * arg_p (in) : thread entry
 */
static THREAD_RET_T THREAD_CALLING_CONVENTION
thread_page_post_flush_thread (void *arg_p)
{
#if !defined(HPUX)
  THREAD_ENTRY *tsd_ptr;
#endif /* !HPUX */
  int count_no_activity = 0;

  tsd_ptr = (THREAD_ENTRY *) arg_p;
  /* start */
  thread_daemon_start (&thread_Page_post_flush_thread, tsd_ptr, TT_DAEMON);
  while (!tsd_ptr->shutdown)
    {
      /* reset requesters */
      (void) ATOMIC_TAS_32 (&thread_Page_post_flush_thread.nrequestors, 0);
      /* assign flushed pages */
      if (!pgbuf_assign_flushed_pages (tsd_ptr))
	{
	  /* no activity for post-flush. escalate sleep-time to avoid spinning uselessly. */
	  switch (++count_no_activity)
	    {
	    case 1:
	      /* sleep 1 msec */
	      (void) thread_daemon_timedwait (&thread_Page_post_flush_thread, 1);
	      break;
	    case 2:
	      /* sleep 10 msec */
	      (void) thread_daemon_timedwait (&thread_Page_post_flush_thread, 10);
	      break;
	    case 3:
	      /* sleep 100 msec */
	      (void) thread_daemon_timedwait (&thread_Page_post_flush_thread, 100);
	      break;
	    default:
	      /* sleep indefinitely. if the thread is required, flush will wake it */
	      thread_daemon_wait (&thread_Page_post_flush_thread);
	      break;
	    }
	}
      else
	{
	  /* reset no activity counter and be prepared to start over */
	  count_no_activity = 0;
	}
    }
  /* make sure all remaining are handled. */
  pgbuf_assign_flushed_pages (tsd_ptr);
  /* stop */
  thread_daemon_stop (&thread_Page_post_flush_thread, tsd_ptr);

  return (THREAD_RET_T) 0;
}

/*
 * thread_wakeup_page_post_flush_thread () - wakeup post-flush thread
 */
void
thread_wakeup_page_post_flush_thread (void)
{
  thread_daemon_wakeup_onereq (&thread_Page_post_flush_thread);
}

/*
 * thread_is_page_post_flush_thread_available () - is post-flush thread available?
 *
 * return : true/false
 */
bool
thread_is_page_post_flush_thread_available (void)
{
  return thread_Page_post_flush_thread.is_available;
}

static THREAD_RET_T THREAD_CALLING_CONVENTION
thread_flush_control_thread (void *arg_p)
{
#if !defined(HPUX)
  THREAD_ENTRY *tsd_ptr;
#endif /* !HPUX */
  int rv;

  struct timespec wakeup_time = { 0, 0 };

  struct timeval begin_tv, end_tv, diff_tv;
  INT64 diff_usec;
  int wakeup_interval_in_msec = 50;	/* 1 msec */

  int token_gen = 0;
  int token_consumed = 0;

  tsd_ptr = (THREAD_ENTRY *) arg_p;

  thread_daemon_start (&thread_Flush_control_thread, tsd_ptr, TT_DAEMON);

  rv = fileio_flush_control_initialize ();
  if (rv != NO_ERROR)
    {
      goto error;
    }

  while (!tsd_ptr->shutdown)
    {
      INT64 tmp_usec;

      (void) gettimeofday (&begin_tv, NULL);
      er_clear ();

      wakeup_time.tv_sec = begin_tv.tv_sec + (wakeup_interval_in_msec / 1000LL);
      tmp_usec = begin_tv.tv_usec + (wakeup_interval_in_msec % 1000LL) * 1000LL;
      if (tmp_usec >= 1000000)
	{
	  wakeup_time.tv_sec += 1;
	  tmp_usec -= 1000000;
	}
      wakeup_time.tv_nsec = ((int) tmp_usec) * 1000;

      rv = pthread_mutex_lock (&thread_Flush_control_thread.lock);
      thread_Flush_control_thread.is_running = false;

      pthread_cond_timedwait (&thread_Flush_control_thread.cond, &thread_Flush_control_thread.lock, &wakeup_time);

      thread_Flush_control_thread.is_running = true;

      pthread_mutex_unlock (&thread_Flush_control_thread.lock);

      if (tsd_ptr->shutdown)
	{
	  break;
	}

      (void) gettimeofday (&end_tv, NULL);
      DIFF_TIMEVAL (begin_tv, end_tv, diff_tv);
      diff_usec = diff_tv.tv_sec * 1000000LL + diff_tv.tv_usec;

      /* Do it's job */
      (void) fileio_flush_control_add_tokens (tsd_ptr, diff_usec, &token_gen, &token_consumed);
    }
  rv = pthread_mutex_lock (&thread_Flush_control_thread.lock);
  thread_Flush_control_thread.is_available = false;
  thread_Flush_control_thread.is_running = false;
  pthread_mutex_unlock (&thread_Flush_control_thread.lock);

  fileio_flush_control_finalize ();
  er_final (ER_THREAD_FINAL);

error:
  tsd_ptr->status = TS_DEAD;
  tsd_ptr->unregister_id ();

  thread_Flush_control_thread.is_running = false;

  return (THREAD_RET_T) 0;
}

void
thread_wakeup_flush_control_thread (void)
{
  int rv;

  rv = pthread_mutex_lock (&thread_Flush_control_thread.lock);
  if (!thread_Flush_control_thread.is_running)
    {
      pthread_cond_signal (&thread_Flush_control_thread.cond);
    }
  pthread_mutex_unlock (&thread_Flush_control_thread.lock);
}

/*
 * thread_log_flush_thread() - flushed dirty log pages in background
 *   return:
 *   arg(in) : thread entry information
 *
 */
static THREAD_RET_T THREAD_CALLING_CONVENTION
thread_log_flush_thread (void *arg_p)
{
#if !defined(HPUX)
  THREAD_ENTRY *tsd_ptr;
#endif /* !HPUX */
  int rv, ret;

  struct timespec LFT_wakeup_time = { 0, 0 };
  struct timeval wakeup_time = { 0, 0 };
  struct timeval wait_time = { 0, 0 };
  struct timeval tmp_timeval = { 0, 0 };

  int working_time, remained_time, total_elapsed_time, param_refresh_remained;
  int gc_interval, wakeup_interval;
  int param_refresh_interval = 3000;
  int max_wait_time = 1000;

  LOG_GROUP_COMMIT_INFO *group_commit_info = &log_Gl.group_commit_info;

  tsd_ptr = (THREAD_ENTRY *) arg_p;

  thread_daemon_start (&thread_Log_flush_thread, tsd_ptr, TT_DAEMON);

  gettimeofday (&wakeup_time, NULL);
  total_elapsed_time = 0;
  param_refresh_remained = param_refresh_interval;

  tsd_ptr->event_stats.trace_log_flush_time = prm_get_integer_value (PRM_ID_LOG_TRACE_FLUSH_TIME_MSECS);

  while (!tsd_ptr->shutdown)
    {
      er_clear ();

      gc_interval = prm_get_integer_value (PRM_ID_LOG_GROUP_COMMIT_INTERVAL_MSECS);

      wakeup_interval = max_wait_time;
      if (gc_interval > 0)
	{
	  wakeup_interval = MIN (gc_interval, wakeup_interval);
	}

      gettimeofday (&wait_time, NULL);
      working_time = (int) timeval_diff_in_msec (&wait_time, &wakeup_time);
      total_elapsed_time += working_time;

      remained_time = MAX ((int) (wakeup_interval - working_time), 0);
      (void) timeval_add_msec (&tmp_timeval, &wait_time, remained_time);
      (void) timeval_to_timespec (&LFT_wakeup_time, &tmp_timeval);

      rv = pthread_mutex_lock (&thread_Log_flush_thread.lock);

      ret = 0;
      if (thread_Log_flush_thread.nrequestors == 0 || gc_interval > 0)
	{
	  thread_Log_flush_thread.is_running = false;
	  ret = pthread_cond_timedwait (&thread_Log_flush_thread.cond, &thread_Log_flush_thread.lock, &LFT_wakeup_time);
	  thread_Log_flush_thread.is_running = true;
	}

      rv = pthread_mutex_unlock (&thread_Log_flush_thread.lock);

      gettimeofday (&wakeup_time, NULL);
      total_elapsed_time += (int) timeval_diff_in_msec (&wakeup_time, &wait_time);

      if (tsd_ptr->shutdown)
	{
	  break;
	}

      if (ret == ETIMEDOUT)
	{
	  if (total_elapsed_time < gc_interval)
	    {
	      continue;
	    }
	}

      /* to prevent performance degradation */
      param_refresh_remained -= total_elapsed_time;
      if (param_refresh_remained < 0)
	{
	  tsd_ptr->event_stats.trace_log_flush_time = prm_get_integer_value (PRM_ID_LOG_TRACE_FLUSH_TIME_MSECS);

	  param_refresh_remained = param_refresh_interval;
	}

      LOG_CS_ENTER (tsd_ptr);
      logpb_flush_pages_direct (tsd_ptr);
      LOG_CS_EXIT (tsd_ptr);

      log_Stat.gc_flush_count++;
      total_elapsed_time = 0;

      rv = pthread_mutex_lock (&group_commit_info->gc_mutex);
      pthread_cond_broadcast (&group_commit_info->gc_cond);
      (void) ATOMIC_TAS_32 (&thread_Log_flush_thread.nrequestors, 0);
      pthread_mutex_unlock (&group_commit_info->gc_mutex);

#if defined(CUBRID_DEBUG)
      er_log_debug (ARG_FILE_LINE, "css_log_flush_thread: [%d]send signal - waiters\n", (int) THREAD_ID ());
#endif /* CUBRID_DEBUG */
    }

  rv = pthread_mutex_lock (&thread_Log_flush_thread.lock);
  thread_Log_flush_thread.is_available = false;
  thread_Log_flush_thread.is_running = false;
  pthread_mutex_unlock (&thread_Log_flush_thread.lock);

  er_final (ER_THREAD_FINAL);
  tsd_ptr->status = TS_DEAD;
  tsd_ptr->unregister_id ();

#if defined(CUBRID_DEBUG)
  er_log_debug (ARG_FILE_LINE, "css_log_flush_thread: [%d]end \n", (int) THREAD_ID ());
#endif /* CUBRID_DEBUG */

  return (THREAD_RET_T) 0;
}


/*
 * thread_wakeup_log_flush_thread() - wakeup log flush thread.
 */
void
thread_wakeup_log_flush_thread (void)
{
  thread_daemon_wakeup_onereq (&thread_Log_flush_thread);
}

/*
 * thread_is_log_flush_thread_available () - is log flush thread available?
 *
 * return : true/false
 */
bool
thread_is_log_flush_thread_available (void)
{
  return thread_Log_flush_thread.is_available;
}

INT64
thread_get_log_clock_msec (void)
{
  struct timeval tv;
#if defined(HAVE_ATOMIC_BUILTINS)

  if (thread_Log_clock_thread.is_available == true)
    {
      return log_Clock_msec;
    }
#endif
  gettimeofday (&tv, NULL);

  return (tv.tv_sec * 1000LL) + (tv.tv_usec / 1000LL);
}

/*
 * thread_log_clock_thread() - set time for every 500 ms
 *   return:
 *   arg(in) : thread entry information
 *
 */
static THREAD_RET_T THREAD_CALLING_CONVENTION
thread_log_clock_thread (void *arg_p)
{
#if !defined(HPUX)
  THREAD_ENTRY *tsd_ptr = NULL;
#endif /* !HPUX */
  int rv = 0;
  struct timeval now;

#if defined(HAVE_ATOMIC_BUILTINS)
  assert (sizeof (log_Clock_msec) >= sizeof (now.tv_sec));
#endif /* HAVE_ATOMIC_BUILTINS */
  tsd_ptr = (THREAD_ENTRY *) arg_p;

  thread_daemon_start (&thread_Log_clock_thread, tsd_ptr, TT_DAEMON);

  while (!tsd_ptr->shutdown)
    {
#if defined(HAVE_ATOMIC_BUILTINS)
      INT64 clock_milli_sec;
      er_clear ();

      /* set time for every 200 ms */
      gettimeofday (&now, NULL);
      clock_milli_sec = (now.tv_sec * 1000LL) + (now.tv_usec / 1000LL);
      ATOMIC_TAS_64 (&log_Clock_msec, clock_milli_sec);
      thread_sleep (200);	/* 200 msec */
#else /* HAVE_ATOMIC_BUILTINS */
      int wakeup_interval = 1000;
      struct timespec wakeup_time;
      INT64 tmp_usec;

      er_clear ();
      gettimeofday (&now, NULL);
      wakeup_time.tv_sec = now.tv_sec + (wakeup_interval / 1000);
      tmp_usec = now.tv_usec + (wakeup_interval % 1000) * 1000;

      if (tmp_usec >= 1000000)
	{
	  wakeup_time.tv_sec += 1;
	  tmp_usec -= 1000000;
	}
      wakeup_time.tv_nsec = tmp_usec * 1000;

      rv = pthread_mutex_lock (&thread_Log_clock_thread.lock);
      thread_Log_clock_thread.is_running = false;

      do
	{
	  rv = pthread_cond_timedwait (&thread_Log_clock_thread.cond, &thread_Log_clock_thread.lock, &wakeup_time);
	}
      while (rv == 0 && tsd_ptr->shutdown == false);

      thread_Log_clock_thread.is_running = true;

      pthread_mutex_unlock (&thread_Log_clock_thread.lock);
#endif /* HAVE_ATOMIC_BUILTINS */
    }

  thread_Log_clock_thread.is_available = false;
  thread_Log_clock_thread.is_running = false;

  er_final (ER_THREAD_FINAL);
  tsd_ptr->status = TS_DEAD;
  tsd_ptr->unregister_id ();

  return (THREAD_RET_T) 0;
}

/*
 * thread_auto_volume_expansion_thread() -
 *   return:
 */
static THREAD_RET_T THREAD_CALLING_CONVENTION
thread_auto_volume_expansion_thread (void *arg_p)
{
#define THREAD_AUTO_VOL_WAKEUP_TIME_SEC     60
#if !defined(HPUX)
  THREAD_ENTRY *tsd_ptr;
#endif /* !HPUX */
  int rv;

  struct timeval time_crt;
  struct timespec to = { 0, 0 };

  tsd_ptr = (THREAD_ENTRY *) arg_p;

  thread_daemon_start (&thread_Auto_volume_expansion_thread, tsd_ptr, TT_DAEMON);

  while (!tsd_ptr->shutdown)
    {
      gettimeofday (&time_crt, NULL);
      to.tv_sec = time_crt.tv_sec + THREAD_AUTO_VOL_WAKEUP_TIME_SEC;

      rv = pthread_mutex_lock (&thread_Auto_volume_expansion_thread.lock);
      thread_Auto_volume_expansion_thread.is_running = false;
      pthread_cond_timedwait (&thread_Auto_volume_expansion_thread.cond, &thread_Auto_volume_expansion_thread.lock,
			      &to);

      if (tsd_ptr->shutdown)
	{
	  pthread_mutex_unlock (&thread_Auto_volume_expansion_thread.lock);
	  break;
	}

      thread_Auto_volume_expansion_thread.is_running = true;
      pthread_mutex_unlock (&thread_Auto_volume_expansion_thread.lock);

      (void) disk_auto_expand (tsd_ptr);
    }

  er_final (ER_THREAD_FINAL);
  thread_Auto_volume_expansion_thread.is_available = false;
  tsd_ptr->status = TS_DEAD;
  tsd_ptr->unregister_id ();

  return (THREAD_RET_T) 0;
#undef THREAD_AUTO_VOL_WAKEUP_TIME_SEC
}

/*
 * thread_auto_volume_expansion_thread_is_running () -
 *   return:
 */
bool
thread_auto_volume_expansion_thread_is_running (void)
{
  int rv;
  bool ret;

  rv = pthread_mutex_lock (&thread_Auto_volume_expansion_thread.lock);
  ret = thread_Auto_volume_expansion_thread.is_running;
  pthread_mutex_unlock (&thread_Auto_volume_expansion_thread.lock);

  return ret;
}

/*
 * thread_is_auto_volume_expansion_thread_available () -
 *   return:
 *
 *   NOTE: This is used in boot_add_auto_volume_extension()
 *         to tell whether the thread is working or not.
 *         When restart server, in log_recovery phase, the thread may be unavailable.
 */
bool
thread_is_auto_volume_expansion_thread_available (void)
{
  return thread_Auto_volume_expansion_thread.is_available;
}

/*
 *  thread_wakeup_auto_volume_expansion_thread() -
 *   return:
 */
void
thread_wakeup_auto_volume_expansion_thread (void)
{
  int rv;

  rv = pthread_mutex_lock (&thread_Auto_volume_expansion_thread.lock);
  if (!thread_Auto_volume_expansion_thread.is_running)
    {
      pthread_cond_signal (&thread_Auto_volume_expansion_thread.cond);
    }
  pthread_mutex_unlock (&thread_Auto_volume_expansion_thread.lock);
}

#if defined(ENABLE_UNUSED_FUNCTION)
/*
 * thread_wakeup_check_ha_delay_info_thread() -
 *   return:
 */
void
thread_wakeup_check_ha_delay_info_thread (void)
{
  int rv;

  rv = pthread_mutex_lock (&thread_Check_ha_delay_info_thread.lock);
  if (!thread_Check_ha_delay_info_thread.is_running)
    {
      pthread_cond_signal (&thread_Check_ha_delay_info_thread.cond);
    }
  pthread_mutex_unlock (&thread_Check_ha_delay_info_thread.lock);
}
#endif

/*
 * thread_slam_tran_index() -
 *   return:
 *   tran_index(in):
 */
void
thread_slam_tran_index (THREAD_ENTRY * thread_p, int tran_index)
{
  logtb_set_tran_index_interrupt (thread_p, tran_index, true);
  er_set (ER_ERROR_SEVERITY, ARG_FILE_LINE, ER_CSS_CONN_SHUTDOWN, 0);
  css_shutdown_conn_by_tran_index (tran_index);
}

/*
 * xthread_kill_tran_index() - Kill given transaction.
 *   return:
 *   kill_tran_index(in):
 *   kill_user(in):
 *   kill_host(in):
 *   kill_pid(id):
 */
int
xthread_kill_tran_index (THREAD_ENTRY * thread_p, int kill_tran_index, char *kill_user_p, char *kill_host_p,
			 int kill_pid)
{
  char *slam_progname_p;	/* Client program name for tran */
  char *slam_user_p;		/* Client user name for tran */
  char *slam_host_p;		/* Client host for tran */
  int slam_pid;			/* Client process id for tran */
  bool signaled = false;
  int error_code = NO_ERROR;
  bool killed = false;
  int i;

  if (kill_tran_index == NULL_TRAN_INDEX || kill_user_p == NULL || kill_host_p == NULL || strcmp (kill_user_p, "") == 0
      || strcmp (kill_host_p, "") == 0)
    {
      /* 
       * Not enough information to kill specific transaction..
       *
       * For now.. I am setting an er_set..since I have so many files out..and
       * I cannot compile more junk..
       */
      er_set (ER_ERROR_SEVERITY, ARG_FILE_LINE, ER_CSS_KILL_BAD_INTERFACE, 0);
      return ER_CSS_KILL_BAD_INTERFACE;
    }

  signaled = false;
  for (i = 0; i < THREAD_RETRY_MAX_SLAM_TIMES && error_code == NO_ERROR && !killed; i++)
    {
      if (logtb_find_client_name_host_pid (kill_tran_index, &slam_progname_p, &slam_user_p, &slam_host_p, &slam_pid) !=
	  NO_ERROR)
	{
	  if (signaled == false)
	    {
	      er_set (ER_ERROR_SEVERITY, ARG_FILE_LINE, ER_CSS_KILL_UNKNOWN_TRANSACTION, 4, kill_tran_index,
		      kill_user_p, kill_host_p, kill_pid);
	      error_code = ER_CSS_KILL_UNKNOWN_TRANSACTION;
	    }
	  else
	    {
	      killed = true;
	    }
	  break;
	}

      if (kill_pid == slam_pid && strcmp (kill_user_p, slam_user_p) == 0 && strcmp (kill_host_p, slam_host_p) == 0)
	{
	  thread_slam_tran_index (thread_p, kill_tran_index);
	  signaled = true;
	}
      else
	{
	  if (signaled == false)
	    {
	      er_set (ER_ERROR_SEVERITY, ARG_FILE_LINE, ER_CSS_KILL_DOES_NOTMATCH, 8, kill_tran_index, kill_user_p,
		      kill_host_p, kill_pid, kill_tran_index, slam_user_p, slam_host_p, slam_pid);
	      error_code = ER_CSS_KILL_DOES_NOTMATCH;
	    }
	  else
	    {
	      killed = true;
	    }
	  break;
	}
      thread_sleep (1000);	/* 1000 msec */
    }

  if (error_code == NO_ERROR && !killed)
    {
      error_code = ER_FAILED;	/* timeout */
    }

  return error_code;
}

/*
 * xthread_kill_or_interrupt_tran() -
 *   return:
 *   thread_p(in):
 *   tran_index(in):
 *   is_dba_group_member(in):
 *   kill_query_only(in):
 */
int
xthread_kill_or_interrupt_tran (THREAD_ENTRY * thread_p, int tran_index, bool is_dba_group_member, bool interrupt_only)
{
  int i, error;
  bool interrupt, has_authorization;
  bool is_trx_exists;
  KILLSTMT_TYPE kill_type;

  if (!is_dba_group_member)
    {
      error = thread_check_kill_tran_auth (thread_p, tran_index, &has_authorization);
      if (error != NO_ERROR)
	{
	  return error;
	}

      if (has_authorization == false)
	{
	  er_set (ER_ERROR_SEVERITY, ARG_FILE_LINE, ER_KILL_TR_NOT_ALLOWED, 1, tran_index);
	  return ER_KILL_TR_NOT_ALLOWED;
	}
    }

  is_trx_exists = logtb_set_tran_index_interrupt (thread_p, tran_index, true);

  kill_type = interrupt_only ? KILLSTMT_QUERY : KILLSTMT_TRAN;
  if (kill_type == KILLSTMT_TRAN)
    {
      css_shutdown_conn_by_tran_index (tran_index);
    }

  for (i = 0; i < THREAD_RETRY_MAX_SLAM_TIMES; i++)
    {
      thread_sleep (1000);	/* 1000 msec */

      if (logtb_find_interrupt (tran_index, &interrupt) != NO_ERROR)
	{
	  break;
	}
      if (interrupt == false)
	{
	  break;
	}
    }

  if (i == THREAD_RETRY_MAX_SLAM_TIMES)
    {
      return ER_FAILED;		/* timeout */
    }

  if (is_trx_exists == false)
    {
      /* 
       * Note that the following error will be ignored by
       * sthread_kill_or_interrupt_tran().
       */
      return ER_FAILED;
    }

  return NO_ERROR;
}

/*
 * thread_find_first_lockwait_entry() -
 *   return:
 *   thread_index_p(in):
 */
THREAD_ENTRY *
thread_find_first_lockwait_entry (int *thread_index_p)
{
  for (THREAD_ENTRY * thread_p = thread_iterate (NULL); thread_p != NULL; thread_p = thread_iterate (thread_p))
    {
      if (thread_p->status == TS_DEAD || thread_p->status == TS_FREE)
	{
	  continue;
	}
      if (thread_p->lockwait != NULL)
	{			/* found */
	  *thread_index_p = thread_p->index;
	  return thread_p;
	}
    }
  return (THREAD_ENTRY *) NULL;
}

/*
 * thread_find_next_lockwait_entry() -
 *   return:
 *   thread_index_p(in):
 */
THREAD_ENTRY *
thread_find_next_lockwait_entry (int *thread_index_p)
{
  int start_index = (*thread_index_p) + 1;
  if (start_index == thread_num_total_threads ())
    {
      // no other threads
      return NULL;
    }
  // iterate threads
  for (THREAD_ENTRY * thread_p = thread_find_entry_by_index (start_index);
       thread_p != NULL; thread_p = thread_iterate (thread_p))
    {
      if (thread_p->status == TS_DEAD || thread_p->status == TS_FREE)
	{
	  continue;
	}
      if (thread_p->lockwait != NULL)
	{			/* found */
	  *thread_index_p = thread_p->index;
	  return thread_p;
	}
    }
  return (THREAD_ENTRY *) NULL;
}

/*
 * thread_find_entry_by_index() -
 *   return:
 *   thread_index(in):
 */
THREAD_ENTRY *
thread_find_entry_by_index (int thread_index)
{
  assert (thread_index >= 0 && thread_index < thread_num_total_threads ());
  if (thread_index == 0)
    {
      return cubthread::get_main_entry ();
    }
  else if (thread_index <= thread_Manager.num_total)
    {
      return (&thread_Manager.thread_array[thread_index - 1]);
    }
  else
    {
      return &(cubthread::get_manager ()->get_all_entries ()[thread_index - thread_Manager.num_total - 1]);
    }
}

/*
 * thread_find_entry_by_tid() -
 *   return:
 *   tid(in)
 */
THREAD_ENTRY *
thread_find_entry_by_tid (thread_id_t tid)
{
  for (THREAD_ENTRY * thread_p = thread_iterate (NULL); thread_p != NULL; thread_p = thread_iterate (thread_p))
    {
      if (thread_p->get_id () == tid)
	{
	  return thread_p;
	}
    }

  return NULL;
}

/*
 * thread_get_lockwait_entry() -
 *   return:
 *   tran_index(in):
 *   thread_array_p(in):
 */
int
thread_get_lockwait_entry (int tran_index, THREAD_ENTRY ** thread_array_p)
{
  THREAD_ENTRY *thread_p;
  int thread_count;

  thread_count = 0;
  for (thread_p = thread_iterate (NULL); thread_p != NULL; thread_p = thread_iterate (thread_p))
    {
      if (thread_p->status == TS_DEAD || thread_p->status == TS_FREE)
	{
	  continue;
	}
      if (thread_p->tran_index == tran_index && thread_p->lockwait != NULL)
	{
	  thread_array_p[thread_count] = thread_p;
	  thread_count++;
	  if (thread_count >= 10)
	    {
	      assert (false);
	      break;
	    }
	}
    }
  /* TODO: transfer to new manager */

  return thread_count;
}

/*
 * thread_set_info () -
 *   return:
 *   thread_p(out):
 *   client_id(in):
 *   rid(in):
 *   tran_index(in):
 */
void
thread_set_info (THREAD_ENTRY * thread_p, int client_id, int rid, int tran_index, int net_request_index)
{
  thread_p->client_id = client_id;
  thread_p->rid = rid;
  thread_p->tran_index = tran_index;
  thread_p->net_request_index = net_request_index;
  thread_p->victim_request_fail = false;
  thread_p->next_wait_thrd = NULL;
  thread_p->wait_for_latch_promote = false;
  thread_p->lockwait = NULL;
  thread_p->lockwait_state = -1;
  thread_p->query_entry = NULL;
  thread_p->tran_next_wait = NULL;

  (void) thread_rc_track_clear_all (thread_p);
  thread_clear_recursion_depth (thread_p);
}

/*
 * thread_rc_track_meter_check () -
 *   return:
 *   thread_p(in):
 */
static int
thread_rc_track_meter_check (THREAD_ENTRY * thread_p, THREAD_RC_METER * meter, THREAD_RC_METER * prev_meter)
{
#if !defined(NDEBUG)
  int i;
#endif

  if (thread_p == NULL)
    {
      thread_p = thread_get_thread_entry_info ();
    }

  assert_release (thread_p != NULL);
  assert_release (meter != NULL);

  /* assert (meter->m_amount >= 0); assert (meter->m_amount <= meter->m_threshold); */
  if (meter->m_amount < 0 || meter->m_amount > meter->m_threshold)
    {
      THREAD_RC_TRACK_METER_ASSERT (thread_p, stderr, meter, false);
      return ER_FAILED;
    }

  if (prev_meter != NULL)
    {
      /* assert (meter->m_amount == prev_meter->m_amount); */
      if (meter->m_amount != prev_meter->m_amount)
	{
	  THREAD_RC_TRACK_ASSERT (thread_p, stderr, false);
	  return ER_FAILED;
	}
    }
  else
    {
      /* assert (meter->m_amount == 0); */
      if (meter->m_amount != 0)
	{
	  THREAD_RC_TRACK_METER_ASSERT (thread_p, stderr, meter, false);
	  return ER_FAILED;
	}
    }

#if !defined(NDEBUG)
  /* check hold_buf */
  if (meter->m_hold_buf_size > 0)
    {
      for (i = 0; i < meter->m_hold_buf_size; i++)
	{
	  if (meter->m_hold_buf[i] != '\0')
	    {
	      THREAD_RC_TRACK_METER_ASSERT (thread_p, stderr, meter, false);
	      return ER_FAILED;
	    }
	}
    }
#endif

  return NO_ERROR;
}

/*
 * thread_rc_track_check () -
 *   return:
 *   thread_p(in):
 */
static int
thread_rc_track_check (THREAD_ENTRY * thread_p, int id)
{
  int i, j;
  THREAD_RC_TRACK *track, *prev_track;
  THREAD_RC_METER *meter, *prev_meter;
  int num_invalid_meter;

  if (thread_p == NULL)
    {
      thread_p = thread_get_thread_entry_info ();
    }

  assert_release (thread_p != NULL);
  assert_release (thread_p->track != NULL);
  assert_release (id == thread_p->track_depth);

  num_invalid_meter = 0;	/* init */

  if (thread_p->track != NULL)
    {
      assert_release (id >= 0);

      track = thread_p->track;
      prev_track = track->prev;

      for (i = 0; i < RC_LAST; i++)
	{
#if 1				/* TODO - */
	  /* skip out qlist check; is checked separately */
	  if (i == RC_QLIST)
	    {
	      continue;
	    }
#endif

	  for (j = 0; j < MGR_LAST; j++)
	    {
	      meter = &(track->meter[i][j]);

	      if (prev_track != NULL)
		{
		  prev_meter = &(prev_track->meter[i][j]);
		}
	      else
		{
		  prev_meter = NULL;
		}

	      if (thread_rc_track_meter_check (thread_p, meter, prev_meter) != NO_ERROR)
		{
		  num_invalid_meter++;
		}
	    }			/* for */
	}			/* for */
    }

  return (num_invalid_meter == 0) ? NO_ERROR : ER_FAILED;
}

/*
 * thread_rc_track_clear_all () -
 *   return:
 *   thread_p(in):
 */
static void
thread_rc_track_clear_all (THREAD_ENTRY * thread_p)
{
  if (thread_p == NULL)
    {
      thread_p = thread_get_thread_entry_info ();
    }

  assert_release (thread_p != NULL);

  /* pop/free every track info */
  while (thread_p->track != NULL)
    {
      (void) thread_rc_track_free (thread_p, thread_p->track_depth);
    }

  assert_release (thread_p->track_depth == -1);

  thread_p->track_depth = -1;	/* defence */
}

/*
 * thread_rc_track_initialize () -
 *   return:
 *   thread_p(in):
 */
void
thread_rc_track_initialize (THREAD_ENTRY * thread_p)
{
  if (thread_p == NULL)
    {
      thread_p = thread_get_thread_entry_info ();
    }

  assert_release (thread_p != NULL);

  thread_p->track = NULL;
  thread_p->track_depth = -1;
  thread_p->track_threshold = 0x7F;	/* 127 */
  thread_p->track_free_list = NULL;

  (void) thread_rc_track_clear_all (thread_p);
}

/*
 * thread_rc_track_finalize () -
 *   return:
 *   thread_p(in):
 */
void
thread_rc_track_finalize (THREAD_ENTRY * thread_p)
{
  THREAD_RC_TRACK *track;

  if (thread_p == NULL)
    {
      thread_p = thread_get_thread_entry_info ();
    }

  assert_release (thread_p != NULL);

  (void) thread_rc_track_clear_all (thread_p);

  while (thread_p->track_free_list != NULL)
    {
      track = thread_p->track_free_list;
      thread_p->track_free_list = track->prev;
      track->prev = NULL;	/* cut-off */

      free (track);
    }
}

/*
 * thread_rc_track_rcname () - TODO
 *   return:
 *   rc_idx(in):
 */
static const char *
thread_rc_track_rcname (int rc_idx)
{
  const char *name;

  assert_release (rc_idx >= 0);
  assert_release (rc_idx < RC_LAST);

  switch (rc_idx)
    {
    case RC_VMEM:
      name = "Virtual Memory";
      break;
    case RC_PGBUF:
      name = "Page Buffer";
      break;
    case RC_QLIST:
      name = "List File";
      break;
    case RC_CS:
      name = "Critical Section";
      break;
    default:
      name = "**UNKNOWN_RESOURCE**";
      break;
    }

  return name;
}

/*
 * thread_rc_track_mgrname () - TODO
 *   return:
 *   mgr_idx(in):
 */
static const char *
thread_rc_track_mgrname (int mgr_idx)
{
  const char *name;

  assert_release (mgr_idx >= 0);
  assert_release (mgr_idx < MGR_LAST);

  switch (mgr_idx)
    {
#if 0
    case MGR_BTREE:
      name = "Index Manager";
      break;
    case MGR_QUERY:
      name = "Query Manager";
      break;
    case MGR_SPAGE:
      name = "Slotted-Page Manager";
      break;
#endif
    case MGR_DEF:
      name = "Default Manager";
      break;
    default:
      name = "**UNKNOWN_MANAGER**";
      break;
    }

  return name;
}

/*
 * thread_rc_track_threshold_amount () - Get the maximum amount for different
 *					 trackers.
 *
 * return	 :
 * thread_p (in) :
 * rc_idx (in)	 :
 */
static INT32
thread_rc_track_threshold_amount (int rc_idx)
{
  switch (rc_idx)
    {
    case RC_VMEM:
      return THREAD_RC_TRACK_VMEM_THRESHOLD_AMOUNT;
    case RC_PGBUF:
      return THREAD_RC_TRACK_PGBUF_THRESHOLD_AMOUNT;
    case RC_QLIST:
      return THREAD_RC_TRACK_QLIST_THRESHOLD_AMOUNT;
    case RC_CS:
      return THREAD_RC_TRACK_CS_THRESHOLD_AMOUNT;
    default:
      assert_release (false);
      return -1;
    }
}

/*
 * thread_rc_track_alloc ()
 *   return:
 *   thread_p(in):
 */
static THREAD_RC_TRACK *
thread_rc_track_alloc (THREAD_ENTRY * thread_p)
{
  int i, j;
#if !defined(NDEBUG)
  int max_tracked_res;
  THREAD_TRACKED_RESOURCE *tracked_res_chunk = NULL, *tracked_res_ptr = NULL;
#endif /* !NDEBUG */
  THREAD_RC_TRACK *new_track;

  if (thread_p == NULL)
    {
      thread_p = thread_get_thread_entry_info ();
    }

  assert_release (thread_p != NULL);
  assert_release (thread_p->track_depth < thread_p->track_threshold);

  new_track = NULL;		/* init */

#if !defined (NDEBUG)
  /* Compute the required size for tracked resources */
  max_tracked_res = 0;
  /* Compute the size required for one manager */
  for (i = 0; i < RC_LAST; i++)
    {
      max_tracked_res += thread_rc_track_threshold_amount (i);
    }
  /* Compute the size required for all managers */
  max_tracked_res *= MGR_LAST;

  /* Allocate a chunk of memory for all tracked resources */
  tracked_res_chunk = (THREAD_TRACKED_RESOURCE *) malloc (max_tracked_res * sizeof (THREAD_TRACKED_RESOURCE));
  if (tracked_res_chunk == NULL)
    {
      assert_release (false);
      goto error;
    }
  tracked_res_ptr = tracked_res_chunk;
#endif /* !NDEBUG */

  if (thread_p->track_depth < thread_p->track_threshold)
    {
      if (thread_p->track_free_list != NULL)
	{
	  new_track = thread_p->track_free_list;
	  thread_p->track_free_list = new_track->prev;
	}
      else
	{
	  new_track = (THREAD_RC_TRACK *) malloc (sizeof (THREAD_RC_TRACK));
	  if (new_track == NULL)
	    {
	      assert_release (false);
	      goto error;
	    }
	}
      assert_release (new_track != NULL);

      if (new_track != NULL)
	{
	  /* keep current track info */

	  /* id of thread private memory allocator */
	  new_track->private_heap_id = thread_p->private_heap_id;

	  for (i = 0; i < RC_LAST; i++)
	    {
	      for (j = 0; j < MGR_LAST; j++)
		{
		  if (thread_p->track != NULL)
		    {
		      new_track->meter[i][j].m_amount = thread_p->track->meter[i][j].m_amount;
		    }
		  else
		    {
		      new_track->meter[i][j].m_amount = 0;
		    }
		  new_track->meter[i][j].m_threshold = thread_rc_track_threshold_amount (i);
		  new_track->meter[i][j].m_add_file_name = NULL;
		  new_track->meter[i][j].m_add_line_no = -1;
		  new_track->meter[i][j].m_sub_file_name = NULL;
		  new_track->meter[i][j].m_sub_line_no = -1;
#if !defined(NDEBUG)
		  new_track->meter[i][j].m_hold_buf[0] = '\0';
		  new_track->meter[i][j].m_rwlock_buf[0] = '\0';
		  new_track->meter[i][j].m_hold_buf_size = 0;

		  /* init Critical Section hold_buf */
		  if (i == RC_CS)
		    {
		      memset (new_track->meter[i][j].m_hold_buf, 0, ONE_K);
		      memset (new_track->meter[i][j].m_rwlock_buf, 0, ONE_K);
		    }

		  /* Initialize tracked resources */
		  new_track->meter[i][j].m_tracked_res_capacity = thread_rc_track_threshold_amount (i);
		  new_track->meter[i][j].m_tracked_res_count = 0;
		  new_track->meter[i][j].m_tracked_res = tracked_res_ptr;
		  /* Advance pointer in preallocated chunk of resources */
		  tracked_res_ptr += new_track->meter[i][j].m_tracked_res_capacity;
#endif /* !NDEBUG */
		}
	    }

#if !defined (NDEBUG)
	  assert ((tracked_res_ptr - tracked_res_chunk) == max_tracked_res);
	  new_track->tracked_resources = tracked_res_chunk;
#endif /* !NDEBUG */

	  /* push current track info */
	  new_track->prev = thread_p->track;
	  thread_p->track = new_track;

	  thread_p->track_depth++;
	}
    }

  return new_track;

error:

  if (new_track != NULL)
    {
      free (new_track);
    }

#if !defined (NDEBUG)
  if (tracked_res_chunk != NULL)
    {
      free (tracked_res_chunk);
    }
#endif /* !NDEBUG */
  return NULL;
}

/*
 * thread_rc_track_free ()
 *   return:
 *   thread_p(in):
 */
static void
thread_rc_track_free (THREAD_ENTRY * thread_p, int id)
{
  THREAD_RC_TRACK *prev_track;

  if (thread_p == NULL)
    {
      thread_p = thread_get_thread_entry_info ();
    }

  assert_release (thread_p != NULL);
  assert_release (id == thread_p->track_depth);

  if (thread_p->track != NULL)
    {
      assert_release (id >= 0);

#if !defined (NDEBUG)
      if (thread_p->track->tracked_resources != NULL)
	{
	  free_and_init (thread_p->track->tracked_resources);
	}
#endif

      prev_track = thread_p->track->prev;

      /* add to free list */
      thread_p->track->prev = thread_p->track_free_list;
      thread_p->track_free_list = thread_p->track;

      /* pop previous track info */
      thread_p->track = prev_track;

      thread_p->track_depth--;
    }
}

/*
 * thread_rc_track_is_enabled () - check if is enabled
 *   return:
 *   thread_p(in):
 */
static bool
thread_rc_track_is_enabled (THREAD_ENTRY * thread_p)
{
  if (thread_p == NULL)
    {
      thread_p = thread_get_thread_entry_info ();
    }

  assert_release (thread_p != NULL);

  if (prm_get_bool_value (PRM_ID_USE_SYSTEM_MALLOC))
    {
      /* disable tracking */
      assert_release (thread_p->track == NULL);
      assert_release (thread_p->track_depth == -1);

      return false;
    }

  return true;
}

/*
 * thread_rc_track_need_to_trace () - check if is track valid
 *   return:
 *   thread_p(in):
 */
bool
thread_rc_track_need_to_trace (THREAD_ENTRY * thread_p)
{
  if (thread_p == NULL)
    {
      thread_p = thread_get_thread_entry_info ();
    }

  assert_release (thread_p != NULL);

  /* If it reaches the threshold, cubrid stop tracking and clean thread_p->track. See thread_rc_track_meter. */
  return thread_rc_track_is_enabled (thread_p) && thread_p->track != NULL;
}

/*
 * thread_rc_track_enter () - save current track info
 *   return:
 *   thread_p(in):
 */
int
thread_rc_track_enter (THREAD_ENTRY * thread_p)
{
  THREAD_RC_TRACK *track;

  if (thread_p == NULL)
    {
      thread_p = thread_get_thread_entry_info ();
    }

  assert_release (thread_p != NULL);

  if (thread_rc_track_is_enabled (thread_p))
    {
      track = thread_rc_track_alloc (thread_p);
      assert_release (track != NULL);
      if (track == NULL)
	{
	  return ER_FAILED;
	}
    }

  return thread_p->track_depth;
}

/*
 * thread_rc_track_exit () -
 *   return:
 *   thread_p(in):
 *   id(in): saved track id
 */
int
thread_rc_track_exit (THREAD_ENTRY * thread_p, int id)
{
  int ret = NO_ERROR;

  if (thread_p == NULL)
    {
      thread_p = thread_get_thread_entry_info ();
    }

  assert_release (thread_p != NULL);

  if (thread_rc_track_need_to_trace (thread_p))
    {
      assert_release (id == thread_p->track_depth);
      assert_release (id >= 0);

      ret = thread_rc_track_check (thread_p, id);
#if !defined(NDEBUG)
      if (ret != NO_ERROR)
	{
	  (void) thread_rc_track_dump_all (thread_p, stderr);
	}
#endif

      (void) thread_rc_track_free (thread_p, id);
    }

  return ret;
}

/*
 * thread_rc_track_amount_helper () -
 *   return:
 *   thread_p(in):
 */
static INT32
thread_rc_track_amount_helper (THREAD_ENTRY * thread_p, int rc_idx)
{
  INT32 amount;
  THREAD_RC_TRACK *track;
  THREAD_RC_METER *meter;
  int j;

  if (thread_p == NULL)
    {
      thread_p = thread_get_thread_entry_info ();
    }

  assert_release (thread_p != NULL);

  assert_release (rc_idx >= 0);
  assert_release (rc_idx < RC_LAST);

  amount = 0;			/* init */

  track = thread_p->track;
  if (track != NULL)
    {
      for (j = 0; j < MGR_LAST; j++)
	{
	  meter = &(track->meter[rc_idx][j]);
	  amount += meter->m_amount;
	}
    }

  THREAD_RC_TRACK_ASSERT (thread_p, stderr, amount >= 0);

  return amount;
}

/*
 * thread_rc_track_amount_pgbuf () -
 *   return:
 *   thread_p(in):
 */
int
thread_rc_track_amount_pgbuf (THREAD_ENTRY * thread_p)
{
  return thread_rc_track_amount_helper (thread_p, RC_PGBUF);
}

/*
 * thread_rc_track_amount_qlist () -
 *   return:
 *   thread_p(in):
 */
int
thread_rc_track_amount_qlist (THREAD_ENTRY * thread_p)
{
  return thread_rc_track_amount_helper (thread_p, RC_QLIST);
}

#if !defined(NDEBUG)
/*
 * thread_rc_track_meter_assert_csect_dependency () -
 *   return:
 *   meter(in):
 */
static void
thread_rc_track_meter_assert_csect_dependency (THREAD_ENTRY * thread_p, THREAD_RC_METER * meter, int amount, void *ptr)
{
  int cs_idx;
  int i;

  assert (meter != NULL);
  assert (amount != 0);
  assert (ptr != NULL);

  cs_idx = *((int *) ptr);

  /* TODO - skip out too many CS */
  if (cs_idx >= ONE_K)
    {
      return;
    }

  assert (cs_idx >= 0);
  assert (cs_idx < ONE_K);

  /* check CS dependency */
  if (amount > 0)
    {
      switch (cs_idx)
	{
	  /* CSECT_CT_OID_TABLE -> CSECT_LOCATOR_SR_CLASSNAME_TABLE is NOK */
	  /* CSECT_LOCATOR_SR_CLASSNAME_TABLE -> CSECT_CT_OID_TABLE is OK */
	case CSECT_LOCATOR_SR_CLASSNAME_TABLE:
	  THREAD_RC_TRACK_METER_ASSERT (thread_p, stderr, meter, meter->m_hold_buf[CSECT_CT_OID_TABLE] == 0);
	  break;

	default:
	  break;
	}
    }
}

/*
 * thread_rc_track_meter_assert_csect_usage () -  assert enter mode of critical
 * 	section with the existed lock state for each thread.
 *   return:
 *   meter(in):
 *   enter_mode(in):
 *   ptr(in):
 */
static void
thread_rc_track_meter_assert_csect_usage (THREAD_ENTRY * thread_p, THREAD_RC_METER * meter, int enter_mode, void *ptr)
{
  int cs_idx;
  unsigned char enter_count;

  assert (meter != NULL);
  assert (ptr != NULL);

  cs_idx = *((int *) ptr);

  /* TODO - skip out too many CS */
  if (cs_idx >= ONE_K)
    {
      return;
    }

  assert (cs_idx >= 0);
  assert (cs_idx < ONE_K);

  switch (enter_mode)
    {
    case THREAD_TRACK_CSECT_ENTER_AS_READER:
      if (meter->m_rwlock_buf[cs_idx] >= 0)
	{
	  if (THREAD_METER_IS_DEMOTED_READER (meter->m_rwlock_buf[cs_idx]))
	    {
	      enter_count = THREAD_METER_STRIP_DEMOTED_READER_FLAG (meter->m_rwlock_buf[cs_idx]);
	      assert (enter_count < THREAD_METER_MAX_ENTER_COUNT);

	      /* demoted-reader can re-enter as reader again */
	      meter->m_rwlock_buf[cs_idx]++;
	    }
	  else
	    {
	      /* enter as reader first time or reader re-enter */
	      meter->m_rwlock_buf[cs_idx]++;

	      /* reader re-enter is not allowed. */
	      THREAD_RC_TRACK_METER_ASSERT (thread_p, stderr, meter, meter->m_rwlock_buf[cs_idx] <= 1);
	    }
	}
      else
	{
	  enter_count = -meter->m_rwlock_buf[cs_idx];
	  assert (enter_count < THREAD_METER_MAX_ENTER_COUNT);

	  /* I am a writer already. re-enter as reader, treat as re-enter as writer */
	  meter->m_rwlock_buf[cs_idx]--;
	}
      break;

    case THREAD_TRACK_CSECT_ENTER_AS_WRITER:
      if (meter->m_rwlock_buf[cs_idx] <= 0)
	{
	  enter_count = -meter->m_rwlock_buf[cs_idx];
	  assert (enter_count < THREAD_METER_MAX_ENTER_COUNT);

	  /* enter as writer first time or writer re-enter */
	  meter->m_rwlock_buf[cs_idx]--;
	}
      else
	{
	  /* I am a reader or demoted-reader already. re-enter as writer is not allowed */
	  THREAD_RC_TRACK_METER_ASSERT (thread_p, stderr, meter, false);
	}
      break;

    case THREAD_TRACK_CSECT_PROMOTE:
      /* If I am not a reader or demoted-reader, promote is not allowed */
      THREAD_RC_TRACK_METER_ASSERT (thread_p, stderr, meter, meter->m_rwlock_buf[cs_idx] > 0);

      enter_count = THREAD_METER_STRIP_DEMOTED_READER_FLAG (meter->m_rwlock_buf[cs_idx]);
      assert (enter_count != 0);

      if (enter_count == 1)
	{
	  /* promote reader or demoted-reader to writer */
	  meter->m_rwlock_buf[cs_idx] = -1;
	}
      else
	{
	  /* In the middle of citical session, promote is not allowed. only when demote-reader re-enter as reader can
	   * go to here. */
	  THREAD_RC_TRACK_METER_ASSERT (thread_p, stderr, meter, false);
	}
      break;

    case THREAD_TRACK_CSECT_DEMOTE:
      /* if I am not a writer, demote is not allowed */
      THREAD_RC_TRACK_METER_ASSERT (thread_p, stderr, meter, meter->m_rwlock_buf[cs_idx] < 0);

      if (meter->m_rwlock_buf[cs_idx] == -1)
	{
	  /* demote writer to demoted-reader */
	  enter_count = 1;
	  meter->m_rwlock_buf[cs_idx] = THREAD_METER_WITH_DEMOTED_READER_FLAG (enter_count);
	}
      else
	{
	  /* In the middle of citical session, demote is not allowed */
	  THREAD_RC_TRACK_METER_ASSERT (thread_p, stderr, meter, false);
	}
      break;

    case THREAD_TRACK_CSECT_EXIT:
      /* without entered before, exit is not allowed. */
      THREAD_RC_TRACK_METER_ASSERT (thread_p, stderr, meter, meter->m_rwlock_buf[cs_idx] != 0);

      if (meter->m_rwlock_buf[cs_idx] > 0)
	{
	  if (THREAD_METER_IS_DEMOTED_READER (meter->m_rwlock_buf[cs_idx]))
	    {
	      enter_count = THREAD_METER_STRIP_DEMOTED_READER_FLAG (meter->m_rwlock_buf[cs_idx]);
	      assert (enter_count != 0);

	      enter_count--;
	      if (enter_count != 0)
		{
		  /* still keep demoted-reader flag */
		  meter->m_rwlock_buf[cs_idx] = THREAD_METER_WITH_DEMOTED_READER_FLAG (enter_count);
		}
	      else
		{
		  meter->m_rwlock_buf[cs_idx] = 0;
		}
	    }
	  else
	    {
	      /* reader exit */
	      meter->m_rwlock_buf[cs_idx]--;
	    }
	}
      else
	{			/* (meter->m_rwlock_buf[cs_idx] < 0 */
	  meter->m_rwlock_buf[cs_idx]++;
	}
      break;
    default:
      assert (false);
      break;
    }
}
#endif

/*
 * thread_rc_track_meter () -
 *   return:
 *   thread_p(in):
 */
void
thread_rc_track_meter (THREAD_ENTRY * thread_p, const char *file_name, const int line_no, int amount, void *ptr,
		       int rc_idx, int mgr_idx)
{
  THREAD_RC_TRACK *track;
  THREAD_RC_METER *meter;
  int enter_mode = -1;
  static bool report_track_cs_overflow = false;

  if (thread_p == NULL)
    {
      thread_p = thread_get_thread_entry_info ();
    }

  assert_release (thread_p != NULL);

  if (thread_p->track == NULL)
    {
      return;			/* not in track enter */
    }

  assert_release (thread_p->track != NULL);

  assert_release (0 <= rc_idx);
  assert_release (rc_idx < RC_LAST);
  assert_release (0 <= mgr_idx);
  assert_release (mgr_idx < MGR_LAST);

  assert_release (amount != 0);

  track = thread_p->track;

  if (track != NULL && 0 <= rc_idx && rc_idx < RC_LAST && 0 <= mgr_idx && mgr_idx < MGR_LAST)
    {
      if (rc_idx == RC_CS)
	{
	  enter_mode = amount;

	  /* recover the amount for RC_CS */
	  switch (enter_mode)
	    {
	    case THREAD_TRACK_CSECT_ENTER_AS_READER:
	      amount = 1;
	      break;
	    case THREAD_TRACK_CSECT_ENTER_AS_WRITER:
	      amount = 1;
	      break;
	    case THREAD_TRACK_CSECT_PROMOTE:
	      amount = 1;
	      break;
	    case THREAD_TRACK_CSECT_DEMOTE:
	      amount = -1;
	      break;
	    case THREAD_TRACK_CSECT_EXIT:
	      amount = -1;
	      break;
	    default:
	      assert_release (false);
	      break;
	    }
	}

      /* check iff is tracking one */
      if (rc_idx == RC_VMEM)
	{
	  if (track->private_heap_id != thread_p->private_heap_id)
	    {
	      return;		/* ignore */
	    }
	}

      meter = &(track->meter[rc_idx][mgr_idx]);

      /* If it reaches the threshold just stop tracking and clear */
      if (meter->m_amount + amount > meter->m_threshold)
	{
#if 0
	  assert (0);
#endif
	  thread_rc_track_finalize (thread_p);
	  return;
	}

      meter->m_amount += amount;

#if 1				/* TODO - */
      /* skip out qlist check; is checked separately */
      if (rc_idx == RC_QLIST)
	{
	  ;			/* nop */
	}
      else
	{
	  THREAD_RC_TRACK_METER_ASSERT (thread_p, stderr, meter, 0 <= meter->m_amount);
	}
#else
      THREAD_RC_TRACK_METER_ASSERT (thread_p, stderr, meter, 0 <= meter->m_amount);
#endif

#if !defined(NDEBUG)
      switch (rc_idx)
	{
	case RC_PGBUF:
	  /* check fix/unfix protocol */
	  {
	    assert (ptr != NULL);

	    if (amount > 0)
	      {
		assert_release (amount == 1);
	      }
	    else
	      {
		assert_release (amount == -1);
	      }
	  }
	  break;

	case RC_CS:
	  /* check Critical Section cycle and keep current hold info */
	  {
	    int cs_idx;

	    assert (ptr != NULL);

	    cs_idx = *((int *) ptr);

	    /* TODO - skip out too many CS */
	    if (cs_idx < ONE_K)
	      {
		assert (cs_idx >= 0);
		assert (cs_idx < ONE_K);

		THREAD_RC_TRACK_METER_ASSERT (thread_p, stderr, meter, meter->m_hold_buf[cs_idx] >= 0);
		if (amount > 0)
		  {
		    assert_release (amount == 1);
		  }
		else
		  {
		    assert_release (amount == -1);
		  }

		meter->m_hold_buf[cs_idx] += amount;

		THREAD_RC_TRACK_METER_ASSERT (thread_p, stderr, meter, meter->m_hold_buf[cs_idx] >= 0);

		/* re-set buf size */
		meter->m_hold_buf_size = MAX (meter->m_hold_buf_size, cs_idx + 1);
		assert (meter->m_hold_buf_size <= ONE_K);
	      }
	    else if (report_track_cs_overflow == false)
	      {
		report_track_cs_overflow = true;	/* report only once */
		er_log_debug (ARG_FILE_LINE, "thread_rc_track_meter: hold_buf overflow: buf_size=%d, idx=%d",
			      meter->m_hold_buf_size, cs_idx);
	      }
	  }
	  break;

	default:
	  break;
	}
#endif

      if (amount > 0)
	{
	  meter->m_add_file_name = file_name;
	  meter->m_add_line_no = line_no;
	}
      else if (amount < 0)
	{
	  meter->m_sub_file_name = file_name;
	  meter->m_sub_line_no = line_no;
	}

#if !defined(NDEBUG)
      (void) thread_rc_track_meter_at (meter, file_name, line_no, amount, ptr);

      if (rc_idx == RC_CS)
	{
	  (void) thread_rc_track_meter_assert_csect_dependency (thread_p, meter, amount, ptr);

	  (void) thread_rc_track_meter_assert_csect_usage (thread_p, meter, enter_mode, ptr);
	}
#endif
    }
}

/*
 * thread_rc_track_meter_dump () -
 *   return:
 *   thread_p(in):
 *   outfp(in):
 *   meter(in):
 */
static void
thread_rc_track_meter_dump (THREAD_ENTRY * thread_p, FILE * outfp, THREAD_RC_METER * meter)
{
  int i;

  if (thread_p == NULL)
    {
      thread_p = thread_get_thread_entry_info ();
    }

  assert_release (thread_p != NULL);
  assert_release (meter != NULL);

  if (outfp == NULL)
    {
      outfp = stderr;
    }

  if (meter != NULL)
    {
      fprintf (outfp, "         +--- amount = %d (threshold = %d)\n", meter->m_amount, meter->m_threshold);
      fprintf (outfp, "         +--- add_file_line = %s:%d\n", meter->m_add_file_name, meter->m_add_line_no);
      fprintf (outfp, "         +--- sub_file_line = %s:%d\n", meter->m_sub_file_name, meter->m_sub_line_no);
#if !defined(NDEBUG)
      /* dump hold_buf */
      if (meter->m_hold_buf_size > 0)
	{
	  fprintf (outfp, "            +--- hold_at = ");
	  for (i = 0; i < meter->m_hold_buf_size; i++)
	    {
	      if (meter->m_hold_buf[i] != '\0')
		{
		  fprintf (outfp, "[%d]:%c ", i, meter->m_hold_buf[i]);
		}
	    }
	  fprintf (outfp, "\n");
	  fprintf (outfp, "            +--- hold_buf_size = %d\n", meter->m_hold_buf_size);

	  fprintf (outfp, "            +--- read/write lock = ");
	  for (i = 0; i < meter->m_hold_buf_size; i++)
	    {
	      if (meter->m_rwlock_buf[i] != '\0')
		{
		  fprintf (outfp, "[%d]:%d ", i, (int) meter->m_rwlock_buf[i]);
		}
	    }
	  fprintf (outfp, "\n");
	  fprintf (outfp, "            +--- read/write lock size = %d\n", meter->m_hold_buf_size);
	}

      /* dump tracked resources */
      if (meter->m_tracked_res_count > 0)
	{
	  fprintf (outfp, "            +--- tracked res = ");
	  for (i = 0; i < meter->m_tracked_res_count; i++)
	    {
	      fprintf (outfp, "res_ptr=%p amount=%d first_caller=%s:%d\n", meter->m_tracked_res[i].res_ptr,
		       meter->m_tracked_res[i].amount, meter->m_tracked_res[i].caller_file,
		       meter->m_tracked_res[i].caller_line);
	    }
	  fprintf (outfp, "            +--- tracked res count = %d\n", meter->m_tracked_res_count);
	}
#endif /* !NDEBUG */
    }
}

/*
 * thread_rc_track_dump () -
 *   return:
 *   thread_p(in):
 *   outfp(in):
 *   track(in):
 *   depth(in):
 */
static void
thread_rc_track_dump (THREAD_ENTRY * thread_p, FILE * outfp, THREAD_RC_TRACK * track, int depth)
{
  int i, j;
  const char *rcname, *mgrname;

  if (thread_p == NULL)
    {
      thread_p = thread_get_thread_entry_info ();
    }

  assert_release (thread_p != NULL);
  assert_release (track != NULL);
  assert_release (depth >= 0);

  if (outfp == NULL)
    {
      outfp = stderr;
    }

  if (track != NULL)
    {
      fprintf (outfp, "+--- track depth = %d\n", depth);
      for (i = 0; i < RC_LAST; i++)
	{
	  rcname = thread_rc_track_rcname (i);
	  fprintf (outfp, "   +--- %s\n", rcname);

	  for (j = 0; j < MGR_LAST; j++)
	    {
	      mgrname = thread_rc_track_mgrname (j);
	      fprintf (outfp, "      +--- %s\n", mgrname);

	      (void) thread_rc_track_meter_dump (thread_p, outfp, &(track->meter[i][j]));
	    }
	}

      fflush (outfp);
    }
}

/*
 * thread_check_kill_tran_auth () - User who is not DBA can kill only own transaction
 *   return: NO_ERROR or error code
 *   thread_p(in):
 *   tran_id(in):
 *   has_authorization(out):
 */
static int
thread_check_kill_tran_auth (THREAD_ENTRY * thread_p, int tran_id, bool * has_authorization)
{
  char *tran_client_name;
  char *current_client_name;

  assert (has_authorization);

  *has_authorization = false;

  if (logtb_am_i_dba_client (thread_p) == true)
    {
      *has_authorization = true;
      return NO_ERROR;
    }

  tran_client_name = logtb_find_client_name (tran_id);
  current_client_name = logtb_find_current_client_name (thread_p);

  if (tran_client_name == NULL || current_client_name == NULL)
    {
      return ER_CSS_KILL_UNKNOWN_TRANSACTION;
    }

  if (strcasecmp (tran_client_name, current_client_name) == 0)
    {
      *has_authorization = true;
    }

  return NO_ERROR;
}

/*
 * thread_type_to_string () - Translate thread type into string 
 *                            representation
 *   return:
 *   type(in): thread type
 */
const char *
thread_type_to_string (int type)
{
  switch (type)
    {
    case TT_MASTER:
      return "MASTER";
    case TT_SERVER:
      return "SERVER";
    case TT_WORKER:
      return "WORKER";
    case TT_DAEMON:
      return "DAEMON";
    case TT_VACUUM_MASTER:
      return "VACUUM_MASTER";
    case TT_VACUUM_WORKER:
      return "VACUUM_WORKER";
    case TT_NONE:
      return "NONE";
    }
  return "UNKNOWN";
}

/*
 * thread_status_to_string () - Translate thread status into string
 *                              representation
 *   return:
 *   type(in): thread type
 */
const char *
thread_status_to_string (int status)
{
  switch (status)
    {
    case TS_DEAD:
      return "DEAD";
    case TS_FREE:
      return "FREE";
    case TS_RUN:
      return "RUN";
    case TS_WAIT:
      return "WAIT";
    case TS_CHECK:
      return "CHECK";
    }
  return "UNKNOWN";
}

/*
 * thread_resume_status_to_string () - Translate thread resume status into
 *                                     string representation
 *   return:
 *   type(in): thread type
 */
const char *
thread_resume_status_to_string (int resume_status)
{
  switch (resume_status)
    {
    case THREAD_RESUME_NONE:
      return "RESUME_NONE";
    case THREAD_RESUME_DUE_TO_INTERRUPT:
      return "RESUME_DUE_TO_INTERRUPT";
    case THREAD_RESUME_DUE_TO_SHUTDOWN:
      return "RESUME_DUE_TO_SHUTDOWN";
    case THREAD_PGBUF_SUSPENDED:
      return "PGBUF_SUSPENDED";
    case THREAD_PGBUF_RESUMED:
      return "PGBUF_RESUMED";
    case THREAD_JOB_QUEUE_SUSPENDED:
      return "JOB_QUEUE_SUSPENDED";
    case THREAD_JOB_QUEUE_RESUMED:
      return "JOB_QUEUE_RESUMED";
    case THREAD_CSECT_READER_SUSPENDED:
      return "CSECT_READER_SUSPENDED";
    case THREAD_CSECT_READER_RESUMED:
      return "CSECT_READER_RESUMED";
    case THREAD_CSECT_WRITER_SUSPENDED:
      return "CSECT_WRITER_SUSPENDED";
    case THREAD_CSECT_WRITER_RESUMED:
      return "CSECT_WRITER_RESUMED";
    case THREAD_CSECT_PROMOTER_SUSPENDED:
      return "CSECT_PROMOTER_SUSPENDED";
    case THREAD_CSECT_PROMOTER_RESUMED:
      return "CSECT_PROMOTER_RESUMED";
    case THREAD_CSS_QUEUE_SUSPENDED:
      return "CSS_QUEUE_SUSPENDED";
    case THREAD_CSS_QUEUE_RESUMED:
      return "CSS_QUEUE_RESUMED";
    case THREAD_HEAP_CLSREPR_SUSPENDED:
      return "HEAP_CLSREPR_SUSPENDED";
    case THREAD_HEAP_CLSREPR_RESUMED:
      return "HEAP_CLSREPR_RESUMED";
    case THREAD_LOCK_SUSPENDED:
      return "LOCK_SUSPENDED";
    case THREAD_LOCK_RESUMED:
      return "LOCK_RESUMED";
    case THREAD_LOGWR_SUSPENDED:
      return "LOGWR_SUSPENDED";
    case THREAD_LOGWR_RESUMED:
      return "LOGWR_RESUMED";
    }
  return "UNKNOWN";
}

/*
 * thread_rc_track_dump_all () -
 *   return:
 *   thread_p(in):
 */
void
thread_rc_track_dump_all (THREAD_ENTRY * thread_p, FILE * outfp)
{
  THREAD_RC_TRACK *track;
  int depth;

  if (thread_p == NULL)
    {
      thread_p = thread_get_thread_entry_info ();
    }

  assert_release (thread_p != NULL);

  if (outfp == NULL)
    {
      outfp = stderr;
    }

  fprintf (outfp, "------------ Thread[%d] Resource Track Info: ------------\n", thread_p->index);

  fprintf (outfp, "track_depth = %d\n", thread_p->track_depth);
  fprintf (outfp, "track_threshold = %d\n", thread_p->track_threshold);
  for (track = thread_p->track_free_list, depth = 0; track != NULL; track = track->prev, depth++)
    {
      ;
    }
  fprintf (outfp, "track_free_list size = %d\n", depth);

  for (track = thread_p->track, depth = thread_p->track_depth; track != NULL; track = track->prev, depth--)
    {
      (void) thread_rc_track_dump (thread_p, outfp, track, depth);
    }
  assert_release (depth == -1);

  fprintf (outfp, "\n");

  fflush (outfp);
}

#if !defined(NDEBUG)
/*
 * thread_rc_track_meter_at () -
 *   return:
 *   meter(in):
 */
static void
thread_rc_track_meter_at (THREAD_RC_METER * meter, const char *caller_file, int caller_line, int amount, void *ptr)
{
  const char *p = NULL;
  int min, max, mid, mem_size;
  bool found = false;

  assert_release (meter != NULL);
  assert_release (amount != 0);

  /* Truncate path to file name */
  p = (char *) caller_file + strlen (caller_file);
  while (p)
    {
      if (p == caller_file)
	{
	  break;
	}

      if (*p == '/' || *p == '\\')
	{
	  p++;
	  break;
	}

      p--;
    }

  /* TODO: A binary search function that could also return the rightful position for an entry that was not found is
   * really necessary. */

  /* There are three possible actions here: 1. Resource doesn't exist and must be added. 2. Resource exists and we
   * update amount to a non-zero value. 3. Resource exists and new amount is 0 and it must be removed from tracked
   * array. */
  /* The array is ordered by resource pointer and binary search is used. */
  min = 0;
  max = meter->m_tracked_res_count - 1;
  mid = 0;

  while (min <= max)
    {
      /* Get middle */
      mid = (min + max) >> 1;
      if (ptr == meter->m_tracked_res[mid].res_ptr)
	{
	  found = true;
	  break;
	}
      if (ptr < meter->m_tracked_res[mid].res_ptr)
	{
	  /* Set search range to [min, mid - 1] */
	  max = mid - 1;
	}
      else
	{
	  /* Set search range to [min + 1, max] */
	  min = ++mid;
	}
    }

  if (found)
    {
      assert_release (mid < meter->m_tracked_res_count);

      /* Update amount for resource */
      meter->m_tracked_res[mid].amount += amount;
      if (meter->m_tracked_res[mid].amount == 0)
	{
	  /* Remove tracked resource */
	  mem_size = (meter->m_tracked_res_count - 1 - mid) * sizeof (THREAD_TRACKED_RESOURCE);

	  if (mem_size > 0)
	    {
	      memmove (&meter->m_tracked_res[mid], &meter->m_tracked_res[mid + 1], mem_size);
	    }
	  meter->m_tracked_res_count--;
	}
    }
  else
    {
      /* Add new tracked resource */
      assert_release (mid <= meter->m_tracked_res_count);
      if (meter->m_tracked_res_count == meter->m_tracked_res_capacity)
	{
	  /* No more room for new resources */
	  return;
	}
      /* Try to free the memory space for new resource */
      mem_size = (meter->m_tracked_res_count - mid) * sizeof (THREAD_TRACKED_RESOURCE);
      if (mem_size > 0)
	{
	  memmove (&meter->m_tracked_res[mid + 1], &meter->m_tracked_res[mid], mem_size);
	}
      /* Save new resource */
      meter->m_tracked_res[mid].res_ptr = ptr;
      meter->m_tracked_res[mid].amount = amount;
      meter->m_tracked_res[mid].caller_line = caller_line;
      strncpy (meter->m_tracked_res[mid].caller_file, p, THREAD_TRACKED_RES_CALLER_FILE_MAX_SIZE);
      meter->m_tracked_res[mid].caller_file[THREAD_TRACKED_RES_CALLER_FILE_MAX_SIZE - 1] = '\0';
      meter->m_tracked_res_count++;
    }
}
#endif /* !NDEBUG */

/*
 * thread_trace_on () -
 *   return:
 *   thread_p(in):
 */
void
thread_trace_on (THREAD_ENTRY * thread_p)
{
  if (thread_p == NULL)
    {
      thread_p = thread_get_thread_entry_info ();
    }

  thread_p->on_trace = true;
}

/*
 * thread_set_trace_format () -
 *   return:
 *   thread_p(in):
 *   format(in):
 */
void
thread_set_trace_format (THREAD_ENTRY * thread_p, int format)
{
  if (thread_p == NULL)
    {
      thread_p = thread_get_thread_entry_info ();
    }

  thread_p->trace_format = format;
}

/*
 * thread_is_on_trace () -
 *   return:
 *   thread_p(in):
 */
bool
thread_is_on_trace (THREAD_ENTRY * thread_p)
{
  if (thread_p == NULL)
    {
      thread_p = thread_get_thread_entry_info ();
    }

  return thread_p->on_trace;
}

/*
 * thread_set_clear_trace () -
 *   return:
 *   thread_p(in):
 *   clear(in):
 */
void
thread_set_clear_trace (THREAD_ENTRY * thread_p, bool clear)
{
  if (thread_p == NULL)
    {
      thread_p = thread_get_thread_entry_info ();
    }

  thread_p->clear_trace = clear;
}

/*
 * thread_need_clear_trace() -
 *   return:
 *   thread_p(in):
 */
bool
thread_need_clear_trace (THREAD_ENTRY * thread_p)
{
  if (thread_p == NULL)
    {
      thread_p = thread_get_thread_entry_info ();
    }

  return thread_p->clear_trace;
}

/*
 * thread_get_recursion_depth() -
 */
int
thread_get_recursion_depth (THREAD_ENTRY * thread_p)
{
  if (thread_p == NULL)
    {
      thread_p = thread_get_thread_entry_info ();
    }

  return thread_p->xasl_recursion_depth;
}

/*
 * thread_inc_recursion_depth() -
 */
void
thread_inc_recursion_depth (THREAD_ENTRY * thread_p)
{
  if (thread_p == NULL)
    {
      thread_p = thread_get_thread_entry_info ();
    }

  thread_p->xasl_recursion_depth++;
}

/*
 * thread_dec_recursion_depth() -
 */
void
thread_dec_recursion_depth (THREAD_ENTRY * thread_p)
{
  if (thread_p == NULL)
    {
      thread_p = thread_get_thread_entry_info ();
    }

  thread_p->xasl_recursion_depth--;
}

/*
 * thread_clear_recursion_depth() -
 */
void
thread_clear_recursion_depth (THREAD_ENTRY * thread_p)
{
  if (thread_p == NULL)
    {
      thread_p = thread_get_thread_entry_info ();
    }

  thread_p->xasl_recursion_depth = 0;
}

/*
 * thread_daemon_wait () - wait until woken
 *
 * return      : void
 * daemon (in) : daemon thread monitor
 */
STATIC_INLINE void
thread_daemon_wait (DAEMON_THREAD_MONITOR * daemon)
{
  (void) pthread_mutex_lock (&daemon->lock);
  daemon->is_running = false;
  (void) pthread_cond_wait (&daemon->cond, &daemon->lock);
  daemon->is_running = true;
  pthread_mutex_unlock (&daemon->lock);
}

/*
 * thread_daemon_timedwait () - wait until woken or up to given milliseconds
 *
 * return         : void
 * daemon (in)    : daemon thread monitor
 * wait_msec (in) : maximum wait time
 */
STATIC_INLINE bool
thread_daemon_timedwait (DAEMON_THREAD_MONITOR * daemon, int wait_msec)
{
  struct timeval timeval_crt;
  struct timespec timespec_wakeup;
  long usec_tmp;
  const int usec_onesec = 1000 * 1000;	/* nano-seconds in one second */
  int rv;

  gettimeofday (&timeval_crt, NULL);

  timespec_wakeup.tv_sec = timeval_crt.tv_sec + (wait_msec / 1000);
  usec_tmp = timeval_crt.tv_usec + (wait_msec * 1000);
  if (usec_tmp >= usec_onesec)
    {
      timespec_wakeup.tv_sec++;
      usec_tmp -= usec_onesec;
    }
  timespec_wakeup.tv_nsec = usec_tmp * 1000;

  (void) pthread_mutex_lock (&daemon->lock);
  daemon->is_running = false;
  rv = pthread_cond_timedwait (&daemon->cond, &daemon->lock, &timespec_wakeup);
  daemon->is_running = true;
  pthread_mutex_unlock (&daemon->lock);

  return rv == ETIMEDOUT;
}

/*
 * thread_daemon_start () - start daemon thread
 *
 * return           : void
 * daemon (in)      : daemon thread monitor
 * thread_p (in)    : thread entry
 * thread_type (in) : thread type
 */
STATIC_INLINE void
thread_daemon_start (DAEMON_THREAD_MONITOR * daemon, THREAD_ENTRY * thread_p, THREAD_TYPE thread_type)
{
  /* wait until THREAD_CREATE() finishes */
  pthread_mutex_lock (&thread_p->th_entry_lock);
  pthread_mutex_unlock (&thread_p->th_entry_lock);

  thread_set_thread_entry_info (thread_p);	/* save TSD */
  thread_p->type = thread_type;	/* daemon thread */
  thread_p->status = TS_RUN;	/* set thread stat as RUN */
  thread_p->register_id ();
  thread_p->get_error_context ().register_thread_local ();

  daemon->is_running = true;
  daemon->is_available = true;

  thread_set_current_tran_index (thread_p, LOG_SYSTEM_TRAN_INDEX);
}

/*
 * thread_daemon_stop () - stop daemon thread
 *
 * return        : void
 * daemon (in)   : daemon thread monitor
 * thread_p (in) : thread entry
 */
STATIC_INLINE void
thread_daemon_stop (DAEMON_THREAD_MONITOR * daemon, THREAD_ENTRY * thread_p)
{
  (void) pthread_mutex_lock (&daemon->lock);
  daemon->is_running = false;
  daemon->is_available = false;
  pthread_mutex_unlock (&daemon->lock);

  er_final (ER_THREAD_FINAL);
  thread_p->status = TS_DEAD;
  thread_p->unregister_id ();
}

/*
 * thread_daemon_wakeup () - Wakeup daemon thread.
 *
 * return      : void
 * daemon (in) : daemon thread monitor
 */
STATIC_INLINE void
thread_daemon_wakeup (DAEMON_THREAD_MONITOR * daemon)
{
  pthread_mutex_lock (&daemon->lock);
  if (!daemon->is_running)
    {
      /* signal wakeup */
      pthread_cond_signal (&daemon->cond);
    }
  pthread_mutex_unlock (&daemon->lock);
}

/*
 * thread_daemon_try_wakeup () - Wakeup daemon thread if lock is conditionally obtained
 *
 * return      : void
 * daemon (in) : daemon thread monitor
 */
STATIC_INLINE void
thread_daemon_try_wakeup (DAEMON_THREAD_MONITOR * daemon)
{
  if (pthread_mutex_trylock (&daemon->lock) != 0)
    {
      /* give up */
      return;
    }
  if (!daemon->is_running)
    {
      /* signal wakeup */
      pthread_cond_signal (&daemon->cond);
    }
  pthread_mutex_unlock (&daemon->lock);
}

/*
 * thread_daemon_wakeup_onereq () - request daemon thread wakeup if not already requested
 *
 * return      : void
 * daemon (in) : daemon thread monitor
 */
STATIC_INLINE void
thread_daemon_wakeup_onereq (DAEMON_THREAD_MONITOR * daemon)
{
  if (daemon->nrequestors > 0)
    {
      /* we register only one request per wakeup */
      return;
    }
  /* increment requesters */
  ++daemon->nrequestors;
  pthread_mutex_lock (&daemon->lock);
  if (!daemon->is_running)
    {
      /* signal wakeup */
      pthread_cond_signal (&daemon->cond);
    }
  pthread_mutex_unlock (&daemon->lock);
}

/*
 * thread_iterate () - thread iterator
 *
 * return        : next thread entry
 * thread_p (in) : current thread entry
 */
THREAD_ENTRY *
thread_iterate (THREAD_ENTRY * thread_p)
{
  int index = 0;

  if (!thread_Manager.initialized)
    {
      assert (false);
      return NULL;
    }

  if (thread_p != NULL)
    {
      index = thread_p->index + 1;
    }
  if (index >= thread_num_total_threads ())
    {
      assert (index == thread_num_total_threads ());
      return NULL;
    }
  return thread_find_entry_by_index (index);
}<|MERGE_RESOLUTION|>--- conflicted
+++ resolved
@@ -2056,69 +2056,6 @@
 }
 #endif /* WINDOWS */
 
-<<<<<<< HEAD
-static THREAD_RET_T THREAD_CALLING_CONVENTION
-thread_session_control_thread (void *arg_p)
-{
-#if !defined(HPUX)
-  THREAD_ENTRY *tsd_ptr = NULL;
-#endif /* !HPUX */
-  struct timeval timeout;
-  struct timespec to = {
-    0, 0
-  };
-  int rv = 0;
-
-  tsd_ptr = (THREAD_ENTRY *) arg_p;
-
-  thread_daemon_start (&thread_Session_control_thread, tsd_ptr, TT_DAEMON);
-
-  while (!tsd_ptr->shutdown)
-    {
-      er_clear ();
-
-      gettimeofday (&timeout, NULL);
-      to.tv_sec = timeout.tv_sec + 60;
-
-      rv = pthread_mutex_lock (&thread_Session_control_thread.lock);
-      pthread_cond_timedwait (&thread_Session_control_thread.cond, &thread_Session_control_thread.lock, &to);
-      pthread_mutex_unlock (&thread_Session_control_thread.lock);
-
-      if (tsd_ptr->shutdown)
-	{
-	  break;
-	}
-
-      session_remove_expired_sessions (&timeout);
-    }
-  rv = pthread_mutex_lock (&thread_Session_control_thread.lock);
-  thread_Session_control_thread.is_available = false;
-  thread_Session_control_thread.is_running = false;
-  pthread_mutex_unlock (&thread_Session_control_thread.lock);
-
-  er_final (ER_THREAD_FINAL);
-  tsd_ptr->status = TS_DEAD;
-  tsd_ptr->unregister_id ();
-
-  return (THREAD_RET_T) 0;
-}
-
-#if defined(ENABLE_UNUSED_FUNCTION)
-/*
- * thread_wakeup_session_control_thread() -
- *   return:
- */
-void
-thread_wakeup_session_control_thread (void)
-{
-  pthread_mutex_lock (&thread_Session_control_thread.lock);
-  pthread_cond_signal (&thread_Session_control_thread.cond);
-  pthread_mutex_unlock (&thread_Session_control_thread.lock);
-}
-#endif
-
-=======
->>>>>>> b4a4ede1
 /*
  * thread_check_ha_delay_info_thread() -
  *   return:
