--- conflicted
+++ resolved
@@ -65,18 +65,6 @@
 
 #include "thread_manager.hpp"
 
-<<<<<<< HEAD
-=======
-/* Thread Manager structure */
-typedef struct thread_manager THREAD_MANAGER;
-struct thread_manager
-{
-  int num_total;
-  int num_workers;
-  bool initialized;
-};
-
->>>>>>> 56d6f46c
 static const int THREAD_RETRY_MAX_SLAM_TIMES = 10;
 
 #if defined(HPUX)
@@ -207,51 +195,6 @@
  */
 
 /*
-<<<<<<< HEAD
-=======
- * thread_is_manager_initialized() -
- *   return:
- */
-int
-thread_is_manager_initialized (void)
-{
-  return thread_Manager.initialized;
-}
-
-/*
- * thread_initialize_manager() - Create and initialize all necessary threads.
- *   return: 0 if no error, or error code
- *
- * Note: It includes a main thread, service handler etc.
- *       Some other threads like signal handler might be needed later.
- */
-int
-thread_initialize_manager (size_t & total_thread_count)
-{
-  int r;
-
-  assert (NUM_NORMAL_TRANS >= 10);
-  assert (!thread_Manager.initialized);
-
-  thread_Manager.num_workers = 0;
-  thread_Manager.num_total = thread_Manager.num_workers;
-
-  /* initialize lock-free transaction systems */
-  r = lf_initialize_transaction_systems (thread_Manager.num_total + (int) cubthread::get_max_thread_count ());
-  if (r != NO_ERROR)
-    {
-      return r;
-    }
-
-  thread_Manager.initialized = true;
-
-  total_thread_count = thread_Manager.num_total;
-
-  return NO_ERROR;
-}
-
-/*
->>>>>>> 56d6f46c
  * thread_final_manager() -
  *   return: void
  */
@@ -1094,9 +1037,6 @@
     }
 
   return ret_val;
-}
-
-/*
  * thread_slam_tran_index() -
  *   return:
  *   tran_index(in):
