/*
 * Copyright (C) 2008 Search Solution Corporation. All rights reserved by Search Solution.
 *
 *   This program is free software; you can redistribute it and/or modify
 *   it under the terms of the GNU General Public License as published by
 *   the Free Software Foundation; either version 2 of the License, or
 *   (at your option) any later version.
 *
 *  This program is distributed in the hope that it will be useful,
 *  but WITHOUT ANY WARRANTY; without even the implied warranty of
 *  MERCHANTABILITY or FITNESS FOR A PARTICULAR PURPOSE. See the
 *  GNU General Public License for more details.
 *
 *  You should have received a copy of the GNU General Public License
 *  along with this program; if not, write to the Free Software
 *  Foundation, Inc., 51 Franklin Street, Fifth Floor, Boston, MA 02110-1301 USA
 *
 */

/*
 * thread.c - Thread management module at the server
 */

// *INDENT-OFF*

<<<<<<< HEAD
#if !defined(WINDOWS)
#define __STDC_FORMAT_MACROS
#include <inttypes.h>
#endif

#include "config.h"

#include <assert.h>
#include <stdio.h>
#include <stdlib.h>
#include <string.h>
#include <sys/types.h>
#include <errno.h>
#include <signal.h>
#include <limits.h>

#if defined(WINDOWS)
#include <process.h>
#else /* WINDOWS */
#include <sys/time.h>
#include <unistd.h>
#endif /* WINDOWS */

#include "thread.h"
#include "boot_sr.h"
#include "server_support.h"
#include "session.h"
#if defined(WINDOWS)
#include "wintcp.h"
#else /* WINDOWS */
#include "tcp.h"
#endif /* WINDOWS */
#include "vacuum.h"

#if defined(WINDOWS)
#include "heartbeat.h"
#endif

#include "thread_manager.hpp"

/* Thread Manager structure */
typedef struct thread_manager THREAD_MANAGER;
struct thread_manager
{
  int num_total;
  int num_workers;
  bool initialized;
};

static const int THREAD_RETRY_MAX_SLAM_TIMES = 10;

#if defined(HPUX)
static __thread THREAD_ENTRY *tsd_ptr;
#else /* HPUX */
static pthread_key_t thread_Thread_key;
#endif /* HPUX */

static THREAD_MANAGER thread_Manager;

static int thread_wakeup_internal (THREAD_ENTRY * thread_p, int resume_reason, bool had_mutex);

static int thread_check_kill_tran_auth (THREAD_ENTRY * thread_p, int tran_id, bool * has_authoriation);

/*
 * Thread Specific Data management
 *
 * All kind of thread has its own information like request id, error code,
 * synchronization informations, etc. We use THREAD_ENTRY structure
 * which saved as TSD(thread specific data) to manage these informations.
 * Global thread manager(thread_mgr) has an array of these entries which is
 * initialized by the 'thread_mgr'.
 * Each worker thread picks one up from this array.
 */

#if defined(HPUX)
/*
 * thread_get_thread_entry_info() - retrieve TSD of its own.
 *   return: thread entry
 */
THREAD_ENTRY *
thread_get_thread_entry_info ()
{
#if defined (SERVER_MODE)
  assert (tsd_ptr != NULL);
#endif
  if (tsd_ptr == NULL)
    {
      return &cubthread::get_manager ()->get_entry ();
    }
  else
    {
      return tsd_ptr;
    }
}
#else /* HPUX */
/*
 * thread_initialize_key() - allocates a key for TSD
 *   return: 0 if no error, or error code
 */
int
thread_initialize_key (void)
{
  int r;

  r = pthread_key_create (&thread_Thread_key, NULL);
  if (r != 0)
    {
      er_set_with_oserror (ER_ERROR_SEVERITY, ARG_FILE_LINE, ER_CSS_PTHREAD_KEY_CREATE, 0);
      return ER_CSS_PTHREAD_KEY_CREATE;
    }
  return r;
}

/*
 * thread_set_thread_entry_info() - associates TSD with entry
 *   return: 0 if no error, or error code
 *   entry_p(in): thread entry
 */
int
thread_set_thread_entry_info (THREAD_ENTRY * entry_p)
{
  int r;

  r = pthread_setspecific (thread_Thread_key, (void *) entry_p);
  if (r != 0)
    {
      er_set_with_oserror (ER_ERROR_SEVERITY, ARG_FILE_LINE, ER_CSS_PTHREAD_SETSPECIFIC, 0);
      return ER_CSS_PTHREAD_SETSPECIFIC;
    }

  return r;
}

/*
 * thread_get_thread_entry_info() - retrieve TSD of its own.
 *   return: thread entry
 */
THREAD_ENTRY *
thread_get_thread_entry_info (void)
{
  void *p;

  p = pthread_getspecific (thread_Thread_key);
#if defined (SERVER_MODE)
  if (p == NULL)
    {
      p = (void *) &(cubthread::get_manager ()->get_entry ());
    }
  assert (p != NULL);
#endif
  return (THREAD_ENTRY *) p;
}
#endif /* HPUX */

/*
 * Thread Manager related functions
 *
 * Global thread manager, thread_mgr, related functions. It creates/destroys
 * TSD and takes control over actual threads, for example master, worker.
 */

/*
 * thread_is_manager_initialized() -
 *   return:
 */
int
thread_is_manager_initialized (void)
{
  return thread_Manager.initialized;
}

/*
 * thread_initialize_manager() - Create and initialize all necessary threads.
 *   return: 0 if no error, or error code
 *
 * Note: It includes a main thread, service handler etc.
 *       Some other threads like signal handler might be needed later.
 */
int
thread_initialize_manager (size_t & total_thread_count)
{
  int r;

  assert (NUM_NORMAL_TRANS >= 10);
  assert (!thread_Manager.initialized);

  thread_Manager.num_workers = 0;
  thread_Manager.num_total = thread_Manager.num_workers;

  /* initialize lock-free transaction systems */
  r = lf_initialize_transaction_systems (thread_Manager.num_total + (int) cubthread::get_max_thread_count ());
  if (r != NO_ERROR)
    {
      return r;
    }

  thread_Manager.initialized = true;

  total_thread_count = thread_Manager.num_total;

  return NO_ERROR;
}

/*
 * thread_final_manager() -
 *   return: void
 */
void
thread_final_manager (void)
{
  lf_destroy_transaction_systems ();

#ifndef HPUX
  pthread_key_delete (thread_Thread_key);
#endif /* not HPUX */
}

/*
 * thread_return_transaction_entry() - return previously requested entries
 *   return: error code
 *   entry_p(in): thread entry
 */
int
thread_return_transaction_entry (THREAD_ENTRY * entry_p)
{
  int i, error = NO_ERROR;

  for (i = 0; i < THREAD_TS_COUNT; i++)
    {
      if (entry_p->tran_entries[i] != NULL)
	{
	  error = lf_tran_return_entry (entry_p->tran_entries[i]);
	  if (error != NO_ERROR)
	    {
	      break;
	    }
	  entry_p->tran_entries[i] = NULL;
	}
    }
  return error;
}

/*
 * thread_return_all_transactions_entries() - return previously requested entries for all transactions
 *   return:
 */
int
thread_return_all_transactions_entries (void)
{
  int error = NO_ERROR;

  if (!thread_Manager.initialized)
    {
      return NO_ERROR;
    }

  thread_return_transaction_entry (cubthread::get_main_entry ());
  for (THREAD_ENTRY * entry_iter = thread_iterate (NULL); entry_iter != NULL; entry_iter = thread_iterate (entry_iter))
    {
      error = thread_return_transaction_entry (entry_iter);
      if (error != NO_ERROR)
	{
	  assert (false);
	  break;
	}
    }

  return error;
}

/*
 * Thread entry related functions
 * Information retrieval modules.
 * Inter thread synchronization modules.
 */

/*
 * thread_find_entry_by_tran_index_except_me() -
 *   return:
 *   tran_index(in):
 */
THREAD_ENTRY *
thread_find_entry_by_tran_index_except_me (int tran_index)
{
  for (THREAD_ENTRY * thread_p = thread_iterate (NULL); thread_p != NULL; thread_p = thread_iterate (thread_p))
    {
      if (thread_p->tran_index == tran_index && !thread_p->is_on_current_thread ())
	{
	  return thread_p;
	}
    }
  return NULL;
}

/*
 * thread_find_entry_by_tran_index() -
 *   return:
 *   tran_index(in):
 */
THREAD_ENTRY *
thread_find_entry_by_tran_index (int tran_index)
{
  // todo: is this safe? afaik, we could have multiple threads for same transaction
  for (THREAD_ENTRY * thread_p = thread_iterate (NULL); thread_p != NULL; thread_p = thread_iterate (thread_p))
    {
      if (thread_p->tran_index == tran_index)
	{
	  return thread_p;
	}
    }
  return NULL;
}

/*
 * thread_get_current_entry_index() -
 *   return:
 */
int
thread_get_current_entry_index (void)
{
  THREAD_ENTRY *thread_p;

  thread_p = thread_get_thread_entry_info ();
  assert (thread_p != NULL);

  return thread_p->index;
}

/*
 * thread_get_current_session_id () - get session id for current thread
 *   return: session id
 */
SESSION_ID
thread_get_current_session_id (void)
{
  THREAD_ENTRY *thread_p;

  thread_p = thread_get_thread_entry_info ();
  assert (thread_p != NULL);

  if (thread_p->conn_entry == NULL)
    {
      return 0;
    }
  return thread_p->conn_entry->session_id;
}

/*
 * thread_get_current_tran_index() - get transaction index if current
 *                                       thread
 *   return:
 */
int
thread_get_current_tran_index (void)
{
  THREAD_ENTRY *thread_p;

  thread_p = thread_get_thread_entry_info ();
  assert (thread_p != NULL);

  return thread_p->tran_index;
}

/*
 * thread_set_current_tran_index() -
 *   return: void
 *   tran_index(in):
 */
void
thread_set_current_tran_index (THREAD_ENTRY * thread_p, int tran_index)
{
  if (thread_p == NULL)
    {
      thread_p = thread_get_thread_entry_info ();
    }

  assert (thread_p != NULL);

  thread_p->tran_index = tran_index;
}

/*
 * thread_get_current_conn_entry() -
 *   return:
 */
CSS_CONN_ENTRY *
thread_get_current_conn_entry (void)
{
  THREAD_ENTRY *thread_p;

  thread_p = thread_get_thread_entry_info ();
  assert (thread_p != NULL);

  return thread_p->conn_entry;
}

/*
 * thread_lock_entry() -
 *   return:
 *   thread_p(in):
 */
int
thread_lock_entry (THREAD_ENTRY * thread_p)
{
  int r;

  if (thread_p == NULL)
    {
      assert (thread_p != NULL);	/* expects callers pass thread handle */
      thread_p = thread_get_thread_entry_info ();
    }
  assert (thread_p != NULL);

  r = pthread_mutex_lock (&thread_p->th_entry_lock);
  if (r != 0)
    {
      er_set_with_oserror (ER_ERROR_SEVERITY, ARG_FILE_LINE, ER_CSS_PTHREAD_MUTEX_LOCK, 0);
      return ER_CSS_PTHREAD_MUTEX_LOCK;
    }

  return r;
}

/*
 * thread_unlock_entry() -
 *   return:
 *   thread_p(in):
 */
int
thread_unlock_entry (THREAD_ENTRY * thread_p)
{
  int r;

  if (thread_p == NULL)
    {
      assert (thread_p != NULL);	/* expects callers pass thread handle */
      thread_p = thread_get_thread_entry_info ();
    }
  assert (thread_p != NULL);

  r = pthread_mutex_unlock (&thread_p->th_entry_lock);
  if (r != 0)
    {
      er_set_with_oserror (ER_ERROR_SEVERITY, ARG_FILE_LINE, ER_CSS_PTHREAD_MUTEX_UNLOCK, 0);
      return ER_CSS_PTHREAD_MUTEX_UNLOCK;
    }

  return r;
}

/*
 * thread_suspend_wakeup_and_unlock_entry() -
 *   return:
 *   thread_p(in):
 *   suspended_reason(in):
 *
 * Note: this function must be called by current thread
 *       also, the lock must have already been acquired.
 */
int
thread_suspend_wakeup_and_unlock_entry (THREAD_ENTRY * thread_p, int suspended_reason)
{
  int r;
  int old_status;

  TSC_TICKS start_tick, end_tick;
  TSCTIMEVAL tv_diff;

  assert (thread_p->status == TS_RUN || thread_p->status == TS_CHECK);
  old_status = thread_p->status;
  thread_p->status = TS_WAIT;

  thread_p->resume_status = suspended_reason;

  if (thread_p->event_stats.trace_slow_query == true)
    {
      tsc_getticks (&start_tick);
    }

  r = pthread_cond_wait (&thread_p->wakeup_cond, &thread_p->th_entry_lock);
  if (r != 0)
    {
      er_set_with_oserror (ER_ERROR_SEVERITY, ARG_FILE_LINE, ER_CSS_PTHREAD_COND_WAIT, 0);
      return ER_CSS_PTHREAD_COND_WAIT;
    }

  if (thread_p->event_stats.trace_slow_query == true)
    {
      tsc_getticks (&end_tick);
      tsc_elapsed_time_usec (&tv_diff, end_tick, start_tick);

      if (suspended_reason == THREAD_LOCK_SUSPENDED)
	{
	  TSC_ADD_TIMEVAL (thread_p->event_stats.lock_waits, tv_diff);
	}
      else if (suspended_reason == THREAD_PGBUF_SUSPENDED)
	{
	  TSC_ADD_TIMEVAL (thread_p->event_stats.latch_waits, tv_diff);
	}
    }

  thread_p->status = old_status;

  r = pthread_mutex_unlock (&thread_p->th_entry_lock);
  if (r != 0)
    {
      er_set_with_oserror (ER_ERROR_SEVERITY, ARG_FILE_LINE, ER_CSS_PTHREAD_MUTEX_UNLOCK, 0);
      return ER_CSS_PTHREAD_MUTEX_UNLOCK;
    }

  return NO_ERROR;
}

/*
 * thread_suspend_timeout_wakeup_and_unlock_entry() -
 *   return:
 *   thread_p(in):
 *   time_p(in):
 *   suspended_reason(in):
 */
int
thread_suspend_timeout_wakeup_and_unlock_entry (THREAD_ENTRY * thread_p, struct timespec *time_p, int suspended_reason)
{
  int r;
  int old_status;
  int error = NO_ERROR;

  assert (thread_p->status == TS_RUN || thread_p->status == TS_CHECK);
  old_status = thread_p->status;
  thread_p->status = TS_WAIT;

  thread_p->resume_status = suspended_reason;

  r = pthread_cond_timedwait (&thread_p->wakeup_cond, &thread_p->th_entry_lock, time_p);

  if (r != 0 && r != ETIMEDOUT)
    {
      er_set_with_oserror (ER_ERROR_SEVERITY, ARG_FILE_LINE, ER_CSS_PTHREAD_COND_TIMEDWAIT, 0);
      return ER_CSS_PTHREAD_COND_TIMEDWAIT;
    }

  if (r == ETIMEDOUT)
    {
      error = ER_CSS_PTHREAD_COND_TIMEDOUT;
    }

  thread_p->status = old_status;

  r = pthread_mutex_unlock (&thread_p->th_entry_lock);
  if (r != 0)
    {
      er_set_with_oserror (ER_ERROR_SEVERITY, ARG_FILE_LINE, ER_CSS_PTHREAD_MUTEX_UNLOCK, 0);
      return ER_CSS_PTHREAD_MUTEX_UNLOCK;
    }

  return error;
}

/*
 * thread_wakeup_internal () -
 *   return:
 *   thread_p(in/out):
 *   resume_reason:
 */
static int
thread_wakeup_internal (THREAD_ENTRY * thread_p, int resume_reason, bool had_mutex)
{
  int r = NO_ERROR;

  if (had_mutex == false)
    {
      r = thread_lock_entry (thread_p);
      if (r != 0)
	{
	  return r;
	}
    }

  r = pthread_cond_signal (&thread_p->wakeup_cond);
  if (r != 0)
    {
      er_set_with_oserror (ER_ERROR_SEVERITY, ARG_FILE_LINE, ER_CSS_PTHREAD_COND_SIGNAL, 0);
      if (had_mutex == false)
	{
	  thread_unlock_entry (thread_p);
	}
      return ER_CSS_PTHREAD_COND_SIGNAL;
    }

  thread_p->resume_status = resume_reason;

  if (had_mutex == false)
    {
      r = thread_unlock_entry (thread_p);
    }

  return r;
}

/*
 * thread_check_suspend_reason_and_wakeup_internal () -
 *   return:
 *   thread_p(in):
 *   resume_reason:
 *   suspend_reason:
 *   had_mutex:
 */
static int
thread_check_suspend_reason_and_wakeup_internal (THREAD_ENTRY * thread_p, int resume_reason, int suspend_reason,
						 bool had_mutex)
{
  int r = NO_ERROR;

  if (had_mutex == false)
    {
      r = thread_lock_entry (thread_p);
      if (r != 0)
	{
	  return r;
	}
    }

  if (thread_p->resume_status != suspend_reason)
    {
      r = thread_unlock_entry (thread_p);
      return (r == NO_ERROR) ? ER_FAILED : r;
    }

  r = pthread_cond_signal (&thread_p->wakeup_cond);
  if (r != 0)
    {
      er_set_with_oserror (ER_ERROR_SEVERITY, ARG_FILE_LINE, ER_CSS_PTHREAD_COND_SIGNAL, 0);
      thread_unlock_entry (thread_p);
      return ER_CSS_PTHREAD_COND_SIGNAL;
    }

  thread_p->resume_status = resume_reason;

  r = thread_unlock_entry (thread_p);

  return r;
}


/*
 * thread_wakeup () -
 *   return:
 *   thread_p(in/out):
 *   resume_reason:
 */
int
thread_wakeup (THREAD_ENTRY * thread_p, int resume_reason)
{
  return thread_wakeup_internal (thread_p, resume_reason, false);
}

int
thread_check_suspend_reason_and_wakeup (THREAD_ENTRY * thread_p, int resume_reason, int suspend_reason)
{
  return thread_check_suspend_reason_and_wakeup_internal (thread_p, resume_reason, suspend_reason, false);
}

/*
 * thread_wakeup_already_had_mutex () -
 *   return:
 *   thread_p(in/out):
 *   resume_reason:
 */
int
thread_wakeup_already_had_mutex (THREAD_ENTRY * thread_p, int resume_reason)
{
  return thread_wakeup_internal (thread_p, resume_reason, true);
}

/*
 * thread_wakeup_with_tran_index() -
 *   return:
 *   tran_index(in):
 */
int
thread_wakeup_with_tran_index (int tran_index, int resume_reason)
{
  THREAD_ENTRY *thread_p;
  int r = NO_ERROR;

  thread_p = thread_find_entry_by_tran_index_except_me (tran_index);
  if (thread_p == NULL)
    {
      return r;
    }

  r = thread_wakeup (thread_p, resume_reason);

  return r;
}

/*
 * thread_suspend_with_other_mutex() -
 *   return: 0 if no error, or error code
 *   thread_p(in):
 *   mutex_p():
 *   timeout(in):
 *   to(in):
 *   suspended_reason(in):
 */
int
thread_suspend_with_other_mutex (THREAD_ENTRY * thread_p, pthread_mutex_t * mutex_p, int timeout, struct timespec *to,
				 int suspended_reason)
{
  int r;
  int old_status;
  int error = NO_ERROR;

  assert (thread_p != NULL);
  old_status = thread_p->status;

  r = pthread_mutex_lock (&thread_p->th_entry_lock);
  if (r != NO_ERROR)
    {
      er_set_with_oserror (ER_ERROR_SEVERITY, ARG_FILE_LINE, ER_CSS_PTHREAD_MUTEX_LOCK, 0);
      return ER_CSS_PTHREAD_MUTEX_LOCK;
    }

  thread_p->status = TS_WAIT;
  thread_p->resume_status = suspended_reason;

  r = pthread_mutex_unlock (&thread_p->th_entry_lock);
  if (r != NO_ERROR)
    {
      er_set_with_oserror (ER_ERROR_SEVERITY, ARG_FILE_LINE, ER_CSS_PTHREAD_MUTEX_UNLOCK, 0);
      return ER_CSS_PTHREAD_MUTEX_UNLOCK;
    }

  if (timeout == INF_WAIT)
    {
      r = pthread_cond_wait (&thread_p->wakeup_cond, mutex_p);
    }
  else
    {
      r = pthread_cond_timedwait (&thread_p->wakeup_cond, mutex_p, to);
    }

  /* we should restore thread's status */
  if (r != NO_ERROR)
    {
      error = (r == ETIMEDOUT) ? ER_CSS_PTHREAD_COND_TIMEDOUT : ER_CSS_PTHREAD_COND_WAIT;
      if (timeout == INF_WAIT || r != ETIMEDOUT)
	{
	  er_set_with_oserror (ER_ERROR_SEVERITY, ARG_FILE_LINE, error, 0);
	}
    }

  r = pthread_mutex_lock (&thread_p->th_entry_lock);
  if (r != NO_ERROR)
    {
      er_set_with_oserror (ER_ERROR_SEVERITY, ARG_FILE_LINE, ER_CSS_PTHREAD_MUTEX_LOCK, 0);
      return ER_CSS_PTHREAD_MUTEX_LOCK;
    }

  thread_p->status = old_status;

  r = pthread_mutex_unlock (&thread_p->th_entry_lock);
  if (r != NO_ERROR)
    {
      er_set_with_oserror (ER_ERROR_SEVERITY, ARG_FILE_LINE, ER_CSS_PTHREAD_MUTEX_UNLOCK, 0);
      return ER_CSS_PTHREAD_MUTEX_UNLOCK;
    }

  return error;
}

/*
 * thread_sleep() - Halts the currently running thread for <milliseconds>
 *   return: void
 *   milliseconds(in): The number of milliseconds for the thread to sleep
 *
 *  Note: Used to temporarly halt the current process.
 */
void
thread_sleep (double milliseconds)
{
#if defined(WINDOWS)
  Sleep ((int) milliseconds);
#else /* WINDOWS */
  struct timeval to;

  to.tv_sec = (int) (milliseconds / 1000);
  to.tv_usec = ((int) (milliseconds * 1000)) % 1000000;

  select (0, NULL, NULL, NULL, &to);
#endif /* WINDOWS */
}

/*
 * thread_get_client_id() - returns the unique client identifier
 *   return: returns the unique client identifier, on error, returns -1
 *
 * Note: WARN: this function doesn't lock on thread_entry
 */
int
thread_get_client_id (THREAD_ENTRY * thread_p)
{
  CSS_CONN_ENTRY *conn_p;

  if (thread_p == NULL)
    {
      thread_p = thread_get_thread_entry_info ();
    }

  assert (thread_p != NULL);

  conn_p = thread_p->conn_entry;
  if (conn_p != NULL)
    {
      return conn_p->client_id;
    }
  else
    {
      return -1;
    }
}

/*
 * thread_get_comm_request_id() - returns the request id that started the current thread
 *   return: returns the comm system request id for the client request that
 *           started the thread. On error, returns -1
 *
 * Note: WARN: this function doesn't lock on thread_entry
 */
unsigned int
thread_get_comm_request_id (THREAD_ENTRY * thread_p)
{
  if (thread_p == NULL)
    {
      thread_p = thread_get_thread_entry_info ();
    }

  assert (thread_p != NULL);

  return thread_p->rid;
}

bool
thread_belongs_to (THREAD_ENTRY * thread_p, int tran_index, int client_id)
{
  CSS_CONN_ENTRY *conn_p;
  bool does_belong = false;

  (void) pthread_mutex_lock (&thread_p->tran_index_lock);
  if (!thread_p->is_on_current_thread () && thread_p->status != TS_DEAD && thread_p->status != TS_FREE
      && thread_p->status != TS_CHECK)
    {
      conn_p = thread_p->conn_entry;
      if (tran_index == NULL_TRAN_INDEX)
	{
	  // exact match client ID is required
	  does_belong = conn_p != NULL && conn_p->client_id == client_id;
	}
      else if (tran_index == thread_p->tran_index)
	{
	  // match client ID or null connection
	  does_belong = conn_p == NULL || conn_p->client_id == client_id;
	}
    }
  pthread_mutex_unlock (&thread_p->tran_index_lock);
  return does_belong;
}

/*
 * thread_has_threads() - check if any thread is processing job of transaction
 *                          tran_index
 *   return:
 *   tran_index(in):
 *   client_id(in):
 *
 * Note: WARN: this function doesn't lock thread_mgr
 */
int
thread_has_threads (THREAD_ENTRY * caller, int tran_index, int client_id)
{
  int n = 0;

  for (THREAD_ENTRY * thread_p = thread_iterate (NULL); thread_p != NULL; thread_p = thread_iterate (thread_p))
    {
      if (thread_p == caller || thread_p->type != TT_WORKER)
	{
	  continue;
	}
      if (thread_belongs_to (thread_p, tran_index, client_id))
	{
	  n++;
	}
    }

  return n;
}

/*
 * thread_get_info_threads() - get statistics of threads
 *   return: void
 *   num_total_threads(out):
 *   num_worker_threads(out):
 *   num_free_threads(out):
 *   num_suspended_threads(out):
 *
 * Note: Find the number of threads, number of suspended threads, and maximum
 *       of threads that can be created.
 *       WARN: this function doesn't lock threadmgr
 */
void
thread_get_info_threads (int *num_total_threads, int *num_worker_threads, int *num_free_threads,
			 int *num_suspended_threads)
{
  THREAD_ENTRY *thread_p = NULL;

  if (num_total_threads)
    {
      *num_total_threads = thread_num_total_threads ();
    }
  if (num_worker_threads)
    {
      *num_worker_threads = thread_num_worker_threads ();
    }
  if (num_free_threads)
    {
      *num_free_threads = 0;
    }
  if (num_suspended_threads)
    {
      *num_suspended_threads = 0;
    }
  if (num_free_threads || num_suspended_threads)
    {
      for (thread_p = thread_iterate (NULL); thread_p != NULL; thread_p = thread_iterate (thread_p))
	{
	  if (num_free_threads && thread_p->status == TS_FREE)
	    {
	      (*num_free_threads)++;
	    }
	  if (num_suspended_threads && thread_p->status == TS_WAIT)
	    {
	      (*num_suspended_threads)++;
	    }
	}
    }
}

int
thread_num_worker_threads (void)
{
  return thread_Manager.num_workers;
}

int
thread_num_total_threads (void)
{
  return thread_Manager.num_total + (int) cubthread::get_max_thread_count ();
}

/*
 * css_get_private_heap () -
 *   return:
 *   thread_p(in):
 */
HL_HEAPID
css_get_private_heap (THREAD_ENTRY * thread_p)
{
  if (thread_p == NULL)
    {
      thread_p = thread_get_thread_entry_info ();
    }

  assert (thread_p != NULL);

  return thread_p->private_heap_id;
}

/*
 * css_set_private_heap() -
 *   return:
 *   thread_p(in):
 *   heap_id(in):
 */
HL_HEAPID
css_set_private_heap (THREAD_ENTRY * thread_p, HL_HEAPID heap_id)
{
  HL_HEAPID old_heap_id = 0;

  if (thread_p == NULL)
    {
      thread_p = thread_get_thread_entry_info ();
    }

  assert (thread_p != NULL);

  old_heap_id = thread_p->private_heap_id;
  thread_p->private_heap_id = heap_id;

  return old_heap_id;
}

/*
 * css_get_cnv_adj_buffer() -
 *   return:
 *   idx(in):
 */
ADJ_ARRAY *
css_get_cnv_adj_buffer (int idx)
{
  THREAD_ENTRY *thread_p;

  thread_p = thread_get_thread_entry_info ();
  assert (thread_p != NULL);

  return thread_p->cnv_adj_buffer[idx];
}

/*
 * css_set_cnv_adj_buffer() -
 *   return: void
 *   idx(in):
 *   buffer_p(in):
 */
void
css_set_cnv_adj_buffer (int idx, ADJ_ARRAY * buffer_p)
{
  THREAD_ENTRY *thread_p;

  thread_p = thread_get_thread_entry_info ();
  assert (thread_p != NULL);

  thread_p->cnv_adj_buffer[idx] = buffer_p;
}

/*
 * thread_set_sort_stats_active() -
 *   return:
 *   flag(in):
 */
bool
thread_set_sort_stats_active (THREAD_ENTRY * thread_p, bool flag)
{
  bool old_val = false;

  if (BO_IS_SERVER_RESTARTED ())
    {
      if (thread_p == NULL)
	{
	  thread_p = thread_get_thread_entry_info ();
	}

      old_val = thread_p->sort_stats_active;
      thread_p->sort_stats_active = flag;
    }

  return old_val;
}

/*
 * thread_get_tran_entry () - get specific lock free transaction entry
 *   returns: transaction entry or NULL on error
 *   thread_p(in): thread entry or NULL for current thread
 *   entry(in): transaction entry index
 */
LF_TRAN_ENTRY *
thread_get_tran_entry (THREAD_ENTRY * thread_p, int entry_idx)
{
  if (thread_p == NULL)
    {
      thread_p = thread_get_thread_entry_info ();
    }

  assert_release (thread_p != NULL);

  if (entry_idx >= 0 && entry_idx < THREAD_TS_LAST)
    {
      return thread_p->tran_entries[entry_idx];
    }
  else
    {
      assert (false);
      return NULL;
    }
}

/*
 * thread_get_sort_stats_active() -
 *   return:
 */
bool
thread_get_sort_stats_active (THREAD_ENTRY * thread_p)
{
  bool ret_val = false;

  if (BO_IS_SERVER_RESTARTED ())
    {
      if (thread_p == NULL)
	{
	  thread_p = thread_get_thread_entry_info ();
	}

      ret_val = thread_p->sort_stats_active;
    }

  return ret_val;
}

/*
 * thread_set_check_interrupt() -
 *   return:
 *   flag(in):
 */
bool
thread_set_check_interrupt (THREAD_ENTRY * thread_p, bool flag)
{
  bool old_val = true;

  if (BO_IS_SERVER_RESTARTED ())
    {
      if (thread_p == NULL)
	{
	  thread_p = thread_get_thread_entry_info ();
	}

      /* safe guard: vacuum workers should not check for interrupt */
      assert (flag == false || !VACUUM_IS_THREAD_VACUUM (thread_p));
      old_val = thread_p->check_interrupt;
      thread_p->check_interrupt = flag;
    }

  return old_val;
}

/*
 * thread_get_check_interrupt() -
 *   return:
 */
bool
thread_get_check_interrupt (THREAD_ENTRY * thread_p)
{
  bool ret_val = true;

  if (BO_IS_SERVER_RESTARTED ())
    {
      if (thread_p == NULL)
	{
	  thread_p = thread_get_thread_entry_info ();
	}

      ret_val = thread_p->check_interrupt;
    }

  return ret_val;
}

/*
 * thread_slam_tran_index() -
 *   return:
 *   tran_index(in):
 */
void
thread_slam_tran_index (THREAD_ENTRY * thread_p, int tran_index)
{
  logtb_set_tran_index_interrupt (thread_p, tran_index, true);
  er_set (ER_ERROR_SEVERITY, ARG_FILE_LINE, ER_CSS_CONN_SHUTDOWN, 0);
  css_shutdown_conn_by_tran_index (tran_index);
}

/*
 * xthread_kill_tran_index() - Kill given transaction.
 *   return:
 *   kill_tran_index(in):
 *   kill_user(in):
 *   kill_host(in):
 *   kill_pid(id):
 */
int
xthread_kill_tran_index (THREAD_ENTRY * thread_p, int kill_tran_index, char *kill_user_p, char *kill_host_p,
			 int kill_pid)
{
  char *slam_progname_p;	/* Client program name for tran */
  char *slam_user_p;		/* Client user name for tran */
  char *slam_host_p;		/* Client host for tran */
  int slam_pid;			/* Client process id for tran */
  bool signaled = false;
  int error_code = NO_ERROR;
  bool killed = false;
  int i;

  if (kill_tran_index == NULL_TRAN_INDEX || kill_user_p == NULL || kill_host_p == NULL || strcmp (kill_user_p, "") == 0
      || strcmp (kill_host_p, "") == 0)
    {
      /* 
       * Not enough information to kill specific transaction..
       *
       * For now.. I am setting an er_set..since I have so many files out..and
       * I cannot compile more junk..
       */
      er_set (ER_ERROR_SEVERITY, ARG_FILE_LINE, ER_CSS_KILL_BAD_INTERFACE, 0);
      return ER_CSS_KILL_BAD_INTERFACE;
    }

  if (kill_tran_index == LOG_SYSTEM_TRAN_INDEX)
    {
      // cannot kill system transaction; not even if this is dba
      er_set (ER_ERROR_SEVERITY, ARG_FILE_LINE, ER_KILL_TR_NOT_ALLOWED, 1, kill_tran_index);
      return ER_KILL_TR_NOT_ALLOWED;
    }

  signaled = false;
  for (i = 0; i < THREAD_RETRY_MAX_SLAM_TIMES && error_code == NO_ERROR && !killed; i++)
    {
      if (logtb_find_client_name_host_pid (kill_tran_index, &slam_progname_p, &slam_user_p, &slam_host_p, &slam_pid) !=
	  NO_ERROR)
	{
	  if (signaled == false)
	    {
	      er_set (ER_ERROR_SEVERITY, ARG_FILE_LINE, ER_CSS_KILL_UNKNOWN_TRANSACTION, 4, kill_tran_index,
		      kill_user_p, kill_host_p, kill_pid);
	      error_code = ER_CSS_KILL_UNKNOWN_TRANSACTION;
	    }
	  else
	    {
	      killed = true;
	    }
	  break;
	}

      if (kill_pid == slam_pid && strcmp (kill_user_p, slam_user_p) == 0 && strcmp (kill_host_p, slam_host_p) == 0)
	{
	  thread_slam_tran_index (thread_p, kill_tran_index);
	  signaled = true;
	}
      else
	{
	  if (signaled == false)
	    {
	      er_set (ER_ERROR_SEVERITY, ARG_FILE_LINE, ER_CSS_KILL_DOES_NOTMATCH, 8, kill_tran_index, kill_user_p,
		      kill_host_p, kill_pid, kill_tran_index, slam_user_p, slam_host_p, slam_pid);
	      error_code = ER_CSS_KILL_DOES_NOTMATCH;
	    }
	  else
	    {
	      killed = true;
	    }
	  break;
	}
      thread_sleep (1000);	/* 1000 msec */
    }

  if (error_code == NO_ERROR && !killed)
    {
      error_code = ER_FAILED;	/* timeout */
    }

  return error_code;
}

/*
 * xthread_kill_or_interrupt_tran() -
 *   return:
 *   thread_p(in):
 *   tran_index(in):
 *   is_dba_group_member(in):
 *   kill_query_only(in):
 */
int
xthread_kill_or_interrupt_tran (THREAD_ENTRY * thread_p, int tran_index, bool is_dba_group_member, bool interrupt_only)
{
  int i, error;
  bool interrupt, has_authorization;
  bool is_trx_exists;
  KILLSTMT_TYPE kill_type;

  if (tran_index == LOG_SYSTEM_TRAN_INDEX)
    {
      // cannot kill system transaction; not even if this is dba
      er_set (ER_ERROR_SEVERITY, ARG_FILE_LINE, ER_KILL_TR_NOT_ALLOWED, 1, tran_index);
      return ER_KILL_TR_NOT_ALLOWED;
    }

  if (!is_dba_group_member)
    {
      error = thread_check_kill_tran_auth (thread_p, tran_index, &has_authorization);
      if (error != NO_ERROR)
	{
	  return error;
	}

      if (has_authorization == false)
	{
	  er_set (ER_ERROR_SEVERITY, ARG_FILE_LINE, ER_KILL_TR_NOT_ALLOWED, 1, tran_index);
	  return ER_KILL_TR_NOT_ALLOWED;
	}
    }

  is_trx_exists = logtb_set_tran_index_interrupt (thread_p, tran_index, true);

  kill_type = interrupt_only ? KILLSTMT_QUERY : KILLSTMT_TRAN;
  if (kill_type == KILLSTMT_TRAN)
    {
      css_shutdown_conn_by_tran_index (tran_index);
    }

  for (i = 0; i < THREAD_RETRY_MAX_SLAM_TIMES; i++)
    {
      thread_sleep (1000);	/* 1000 msec */

      if (logtb_find_interrupt (tran_index, &interrupt) != NO_ERROR)
	{
	  break;
	}
      if (interrupt == false)
	{
	  break;
	}
    }

  if (i == THREAD_RETRY_MAX_SLAM_TIMES)
    {
      return ER_FAILED;		/* timeout */
    }

  if (is_trx_exists == false)
    {
      /* 
       * Note that the following error will be ignored by
       * sthread_kill_or_interrupt_tran().
       */
      return ER_FAILED;
    }

  return NO_ERROR;
}

/*
 * thread_find_first_lockwait_entry() -
 *   return:
 *   thread_index_p(in):
 */
THREAD_ENTRY *
thread_find_first_lockwait_entry (int *thread_index_p)
{
  for (THREAD_ENTRY * thread_p = thread_iterate (NULL); thread_p != NULL; thread_p = thread_iterate (thread_p))
    {
      if (thread_p->status == TS_DEAD || thread_p->status == TS_FREE)
	{
	  continue;
	}
      if (thread_p->lockwait != NULL)
	{			/* found */
	  *thread_index_p = thread_p->index;
	  return thread_p;
	}
    }
  return (THREAD_ENTRY *) NULL;
}

/*
 * thread_find_next_lockwait_entry() -
 *   return:
 *   thread_index_p(in):
 */
THREAD_ENTRY *
thread_find_next_lockwait_entry (int *thread_index_p)
{
  int start_index = (*thread_index_p) + 1;
  if (start_index == thread_num_total_threads ())
    {
      // no other threads
      return NULL;
    }
  // iterate threads
  for (THREAD_ENTRY * thread_p = thread_find_entry_by_index (start_index);
       thread_p != NULL; thread_p = thread_iterate (thread_p))
    {
      if (thread_p->status == TS_DEAD || thread_p->status == TS_FREE)
	{
	  continue;
	}
      if (thread_p->lockwait != NULL)
	{			/* found */
	  *thread_index_p = thread_p->index;
	  return thread_p;
	}
    }
  return (THREAD_ENTRY *) NULL;
}

/*
 * thread_find_entry_by_index() -
 *   return:
 *   thread_index(in):
 */
THREAD_ENTRY *
thread_find_entry_by_index (int thread_index)
{
  assert (thread_index >= 0 && thread_index < thread_num_total_threads ());

  THREAD_ENTRY *thread_p;
  if (thread_index == 0)
    {
      // this is the index of main thread entry. we don't want to expose it by thread_find_entry_by_index
      assert (false);
      return NULL;
    }
  else
    {
      thread_p = &(cubthread::get_manager ()->get_all_entries ()[thread_index - thread_Manager.num_total - 1]);
    }
  assert (thread_p->index == thread_index);
=======
#include "thread.h"
>>>>>>> 616b1341

#include "error_manager.h"
#include "memory_alloc.h"
#include "system_parameter.h"
#include "thread_manager.hpp"
#include "critical_section.h"

#define THREAD_RC_TRACK_VMEM_THRESHOLD_AMOUNT	      32767
#define THREAD_RC_TRACK_PGBUF_THRESHOLD_AMOUNT	      1024
#define THREAD_RC_TRACK_QLIST_THRESHOLD_AMOUNT	      1024
#define THREAD_RC_TRACK_CS_THRESHOLD_AMOUNT	      1024

#define THREAD_METER_DEMOTED_READER_FLAG	      0x40
#define THREAD_METER_MAX_ENTER_COUNT		      0x3F

#define THREAD_METER_IS_DEMOTED_READER(rlock) \
	(rlock & THREAD_METER_DEMOTED_READER_FLAG)
#define THREAD_METER_STRIP_DEMOTED_READER_FLAG(rlock) \
	(rlock & ~THREAD_METER_DEMOTED_READER_FLAG)
#define THREAD_METER_WITH_DEMOTED_READER_FLAG(rlock) \
	(rlock | THREAD_METER_DEMOTED_READER_FLAG)

#define THREAD_RC_TRACK_ASSERT(thread_p, outfp, cond) \
  do \
    { \
      if (!(cond)) \
        { \
          thread_rc_track_dump_all (thread_p, outfp); \
        } \
      assert_release (cond); \
    } \
  while (0)

#define THREAD_RC_TRACK_METER_ASSERT(thread_p, outfp, meter, cond) \
  do \
    { \
      if (!(cond)) \
        { \
          thread_rc_track_meter_dump (thread_p, outfp, meter); \
        } \
      assert_release (cond); \
    } \
  while (0)


<<<<<<< HEAD
  thread_clear_recursion_depth (thread_p);
}
=======
static int thread_rc_track_meter_check (THREAD_ENTRY * thread_p, THREAD_RC_METER * meter, THREAD_RC_METER * prev_meter);
static int thread_rc_track_check (THREAD_ENTRY * thread_p, int id);
static THREAD_RC_TRACK *thread_rc_track_alloc (THREAD_ENTRY * thread_p);
static void thread_rc_track_free (THREAD_ENTRY * thread_p, int id);
static INT32 thread_rc_track_amount_helper (THREAD_ENTRY * thread_p, int rc_idx);
static const char *thread_rc_track_rcname (int rc_idx);
static const char *thread_rc_track_mgrname (int mgr_idx);
static void thread_rc_track_meter_dump (THREAD_ENTRY * thread_p, FILE * outfp, THREAD_RC_METER * meter);
static void thread_rc_track_dump (THREAD_ENTRY * thread_p, FILE * outfp, THREAD_RC_TRACK * track, int depth);
static INT32 thread_rc_track_threshold_amount (int rc_idx);
static bool thread_rc_track_is_enabled (THREAD_ENTRY * thread_p);
>>>>>>> 616b1341

#if !defined(NDEBUG)
static void thread_rc_track_meter_at (THREAD_RC_METER * meter, const char *caller_file, int caller_line, int amount,
				      void *ptr);
static void thread_rc_track_meter_assert_csect_dependency (THREAD_ENTRY * thread_p, THREAD_RC_METER * meter, int amount,
							   void *ptr);
static void thread_rc_track_meter_assert_csect_usage (THREAD_ENTRY * thread_p, THREAD_RC_METER * meter, int enter_mode,
						      void *ptr);
#endif /* !NDEBUG */
/*
 * thread_check_kill_tran_auth () - User who is not DBA can kill only own transaction
 *   return: NO_ERROR or error code
 *   thread_p(in):
 *   tran_id(in):
 *   has_authorization(out):
 */
static int
thread_check_kill_tran_auth (THREAD_ENTRY * thread_p, int tran_id, bool * has_authorization)
{
  char *tran_client_name;
  char *current_client_name;

<<<<<<< HEAD
  assert (has_authorization);
=======
/*
 * thread_rc_track_clear_all () -
 *   return:
 *   thread_p(in):
 */
void
thread_rc_track_clear_all (THREAD_ENTRY * thread_p)
{
  if (thread_p == NULL)
    {
      thread_p = thread_get_thread_entry_info ();
    }
>>>>>>> 616b1341

  *has_authorization = false;

  if (logtb_am_i_dba_client (thread_p) == true)
    {
      *has_authorization = true;
      return NO_ERROR;
    }

  tran_client_name = logtb_find_client_name (tran_id);
  current_client_name = logtb_find_current_client_name (thread_p);

  if (tran_client_name == NULL || current_client_name == NULL)
    {
      return ER_CSS_KILL_UNKNOWN_TRANSACTION;
    }

  if (strcasecmp (tran_client_name, current_client_name) == 0)
    {
      *has_authorization = true;
    }

  return NO_ERROR;
}

/*
 * thread_type_to_string () - Translate thread type into string 
 *                            representation
 *   return:
 *   type(in): thread type
 */
const char *
thread_type_to_string (int type)
{
  switch (type)
    {
    case TT_MASTER:
      return "MASTER";
    case TT_SERVER:
      return "SERVER";
    case TT_WORKER:
      return "WORKER";
    case TT_DAEMON:
      return "DAEMON";
    case TT_VACUUM_MASTER:
      return "VACUUM_MASTER";
    case TT_VACUUM_WORKER:
      return "VACUUM_WORKER";
    case TT_NONE:
      return "NONE";
    }
  return "UNKNOWN";
}

/*
 * thread_status_to_string () - Translate thread status into string
 *                              representation
 *   return:
 *   type(in): thread type
 */
const char *
thread_status_to_string (int status)
{
  switch (status)
    {
    case TS_DEAD:
      return "DEAD";
    case TS_FREE:
      return "FREE";
    case TS_RUN:
      return "RUN";
    case TS_WAIT:
      return "WAIT";
    case TS_CHECK:
      return "CHECK";
    }
  return "UNKNOWN";
}

/*
 * thread_resume_status_to_string () - Translate thread resume status into
 *                                     string representation
 *   return:
 *   type(in): thread type
 */
const char *
thread_resume_status_to_string (int resume_status)
{
  switch (resume_status)
    {
<<<<<<< HEAD
    case THREAD_RESUME_NONE:
      return "RESUME_NONE";
    case THREAD_RESUME_DUE_TO_INTERRUPT:
      return "RESUME_DUE_TO_INTERRUPT";
    case THREAD_RESUME_DUE_TO_SHUTDOWN:
      return "RESUME_DUE_TO_SHUTDOWN";
    case THREAD_PGBUF_SUSPENDED:
      return "PGBUF_SUSPENDED";
    case THREAD_PGBUF_RESUMED:
      return "PGBUF_RESUMED";
    case THREAD_JOB_QUEUE_SUSPENDED:
      return "JOB_QUEUE_SUSPENDED";
    case THREAD_JOB_QUEUE_RESUMED:
      return "JOB_QUEUE_RESUMED";
    case THREAD_CSECT_READER_SUSPENDED:
      return "CSECT_READER_SUSPENDED";
    case THREAD_CSECT_READER_RESUMED:
      return "CSECT_READER_RESUMED";
    case THREAD_CSECT_WRITER_SUSPENDED:
      return "CSECT_WRITER_SUSPENDED";
    case THREAD_CSECT_WRITER_RESUMED:
      return "CSECT_WRITER_RESUMED";
    case THREAD_CSECT_PROMOTER_SUSPENDED:
      return "CSECT_PROMOTER_SUSPENDED";
    case THREAD_CSECT_PROMOTER_RESUMED:
      return "CSECT_PROMOTER_RESUMED";
    case THREAD_CSS_QUEUE_SUSPENDED:
      return "CSS_QUEUE_SUSPENDED";
    case THREAD_CSS_QUEUE_RESUMED:
      return "CSS_QUEUE_RESUMED";
    case THREAD_HEAP_CLSREPR_SUSPENDED:
      return "HEAP_CLSREPR_SUSPENDED";
    case THREAD_HEAP_CLSREPR_RESUMED:
      return "HEAP_CLSREPR_RESUMED";
    case THREAD_LOCK_SUSPENDED:
      return "LOCK_SUSPENDED";
    case THREAD_LOCK_RESUMED:
      return "LOCK_RESUMED";
    case THREAD_LOGWR_SUSPENDED:
      return "LOGWR_SUSPENDED";
    case THREAD_LOGWR_RESUMED:
      return "LOGWR_RESUMED";
    }
  return "UNKNOWN";
}

/*
 * thread_trace_on () -
=======
      assert_release (false);
      goto error;
    }
  tracked_res_ptr = tracked_res_chunk;
#endif /* !NDEBUG */

  if (thread_p->track_depth < thread_p->track_threshold)
    {
      if (thread_p->track_free_list != NULL)
	{
	  new_track = thread_p->track_free_list;
	  thread_p->track_free_list = new_track->prev;
	}
      else
	{
	  new_track = (THREAD_RC_TRACK *) malloc (sizeof (THREAD_RC_TRACK));
	  if (new_track == NULL)
	    {
	      assert_release (false);
	      goto error;
	    }
	}
      assert_release (new_track != NULL);

      if (new_track != NULL)
	{
	  /* keep current track info */

	  /* id of thread private memory allocator */
	  new_track->private_heap_id = thread_p->private_heap_id;

	  for (i = 0; i < RC_LAST; i++)
	    {
	      for (j = 0; j < MGR_LAST; j++)
		{
		  if (thread_p->track != NULL)
		    {
		      new_track->meter[i][j].m_amount = thread_p->track->meter[i][j].m_amount;
		    }
		  else
		    {
		      new_track->meter[i][j].m_amount = 0;
		    }
		  new_track->meter[i][j].m_threshold = thread_rc_track_threshold_amount (i);
		  new_track->meter[i][j].m_add_file_name = NULL;
		  new_track->meter[i][j].m_add_line_no = -1;
		  new_track->meter[i][j].m_sub_file_name = NULL;
		  new_track->meter[i][j].m_sub_line_no = -1;
#if !defined(NDEBUG)
		  new_track->meter[i][j].m_hold_buf[0] = '\0';
		  new_track->meter[i][j].m_rwlock_buf[0] = '\0';
		  new_track->meter[i][j].m_hold_buf_size = 0;

		  /* init Critical Section hold_buf */
		  if (i == RC_CS)
		    {
		      memset (new_track->meter[i][j].m_hold_buf, 0, ONE_K);
		      memset (new_track->meter[i][j].m_rwlock_buf, 0, ONE_K);
		    }

		  /* Initialize tracked resources */
		  new_track->meter[i][j].m_tracked_res_capacity = thread_rc_track_threshold_amount (i);
		  new_track->meter[i][j].m_tracked_res_count = 0;
		  new_track->meter[i][j].m_tracked_res = tracked_res_ptr;
		  /* Advance pointer in preallocated chunk of resources */
		  tracked_res_ptr += new_track->meter[i][j].m_tracked_res_capacity;
#endif /* !NDEBUG */
		}
	    }

#if !defined (NDEBUG)
	  assert ((tracked_res_ptr - tracked_res_chunk) == max_tracked_res);
	  new_track->tracked_resources = tracked_res_chunk;
#endif /* !NDEBUG */

	  /* push current track info */
	  new_track->prev = thread_p->track;
	  thread_p->track = new_track;

	  thread_p->track_depth++;
	}
    }

  return new_track;

error:

  if (new_track != NULL)
    {
      free (new_track);
    }

#if !defined (NDEBUG)
  if (tracked_res_chunk != NULL)
    {
      free (tracked_res_chunk);
    }
#endif /* !NDEBUG */
  return NULL;
}

/*
 * thread_rc_track_free ()
 *   return:
 *   thread_p(in):
 */
static void
thread_rc_track_free (THREAD_ENTRY * thread_p, int id)
{
  THREAD_RC_TRACK *prev_track;

  if (thread_p == NULL)
    {
      thread_p = thread_get_thread_entry_info ();
    }

  assert_release (thread_p != NULL);
  assert_release (id == thread_p->track_depth);

  if (thread_p->track != NULL)
    {
      assert_release (id >= 0);

#if !defined (NDEBUG)
      if (thread_p->track->tracked_resources != NULL)
	{
	  free_and_init (thread_p->track->tracked_resources);
	}
#endif

      prev_track = thread_p->track->prev;

      /* add to free list */
      thread_p->track->prev = thread_p->track_free_list;
      thread_p->track_free_list = thread_p->track;

      /* pop previous track info */
      thread_p->track = prev_track;

      thread_p->track_depth--;
    }
}

/*
 * thread_rc_track_is_enabled () - check if is enabled
 *   return:
 *   thread_p(in):
 */
static bool
thread_rc_track_is_enabled (THREAD_ENTRY * thread_p)
{
  if (thread_p == NULL)
    {
      thread_p = thread_get_thread_entry_info ();
    }

  assert_release (thread_p != NULL);

  if (prm_get_bool_value (PRM_ID_USE_SYSTEM_MALLOC))
    {
      /* disable tracking */
      assert_release (thread_p->track == NULL);
      assert_release (thread_p->track_depth == -1);

      return false;
    }

  return true;
}

/*
 * thread_rc_track_need_to_trace () - check if is track valid
 *   return:
 *   thread_p(in):
 */
bool
thread_rc_track_need_to_trace (THREAD_ENTRY * thread_p)
{
  if (thread_p == NULL)
    {
      thread_p = thread_get_thread_entry_info ();
    }

  assert_release (thread_p != NULL);

  /* If it reaches the threshold, cubrid stop tracking and clean thread_p->track. See thread_rc_track_meter. */
  return thread_rc_track_is_enabled (thread_p) && thread_p->track != NULL;
}

/*
 * thread_rc_track_enter () - save current track info
 *   return:
 *   thread_p(in):
 */
int
thread_rc_track_enter (THREAD_ENTRY * thread_p)
{
  THREAD_RC_TRACK *track;

  if (thread_p == NULL)
    {
      thread_p = thread_get_thread_entry_info ();
    }

  assert_release (thread_p != NULL);

  if (thread_rc_track_is_enabled (thread_p))
    {
      track = thread_rc_track_alloc (thread_p);
      assert_release (track != NULL);
      if (track == NULL)
	{
	  return ER_FAILED;
	}
    }

  return thread_p->track_depth;
}

/*
 * thread_rc_track_exit () -
 *   return:
 *   thread_p(in):
 *   id(in): saved track id
 */
int
thread_rc_track_exit (THREAD_ENTRY * thread_p, int id)
{
  int ret = NO_ERROR;

  if (thread_p == NULL)
    {
      thread_p = thread_get_thread_entry_info ();
    }

  assert_release (thread_p != NULL);

  if (thread_rc_track_need_to_trace (thread_p))
    {
      assert_release (id == thread_p->track_depth);
      assert_release (id >= 0);

      ret = thread_rc_track_check (thread_p, id);
#if !defined(NDEBUG)
      if (ret != NO_ERROR)
	{
	  (void) thread_rc_track_dump_all (thread_p, stderr);
	}
#endif

      (void) thread_rc_track_free (thread_p, id);
    }

  return ret;
}

/*
 * thread_rc_track_amount_helper () -
 *   return:
 *   thread_p(in):
 */
static INT32
thread_rc_track_amount_helper (THREAD_ENTRY * thread_p, int rc_idx)
{
  INT32 amount;
  THREAD_RC_TRACK *track;
  THREAD_RC_METER *meter;
  int j;

  if (thread_p == NULL)
    {
      thread_p = thread_get_thread_entry_info ();
    }

  assert_release (thread_p != NULL);

  assert_release (rc_idx >= 0);
  assert_release (rc_idx < RC_LAST);

  amount = 0;			/* init */

  track = thread_p->track;
  if (track != NULL)
    {
      for (j = 0; j < MGR_LAST; j++)
	{
	  meter = &(track->meter[rc_idx][j]);
	  amount += meter->m_amount;
	}
    }

  THREAD_RC_TRACK_ASSERT (thread_p, stderr, amount >= 0);

  return amount;
}

/*
 * thread_rc_track_amount_pgbuf () -
 *   return:
 *   thread_p(in):
 */
int
thread_rc_track_amount_pgbuf (THREAD_ENTRY * thread_p)
{
  return thread_rc_track_amount_helper (thread_p, RC_PGBUF);
}

/*
 * thread_rc_track_amount_qlist () -
 *   return:
 *   thread_p(in):
 */
int
thread_rc_track_amount_qlist (THREAD_ENTRY * thread_p)
{
  return thread_rc_track_amount_helper (thread_p, RC_QLIST);
}

#if !defined(NDEBUG)
/*
 * thread_rc_track_meter_assert_csect_dependency () -
 *   return:
 *   meter(in):
 */
static void
thread_rc_track_meter_assert_csect_dependency (THREAD_ENTRY * thread_p, THREAD_RC_METER * meter, int amount, void *ptr)
{
  int cs_idx;

  assert (meter != NULL);
  assert (amount != 0);
  assert (ptr != NULL);

  cs_idx = *((int *) ptr);

  /* TODO - skip out too many CS */
  if (cs_idx >= ONE_K)
    {
      return;
    }

  assert (cs_idx >= 0);
  assert (cs_idx < ONE_K);

  /* check CS dependency */
  if (amount > 0)
    {
      switch (cs_idx)
	{
	  /* CSECT_CT_OID_TABLE -> CSECT_LOCATOR_SR_CLASSNAME_TABLE is NOK */
	  /* CSECT_LOCATOR_SR_CLASSNAME_TABLE -> CSECT_CT_OID_TABLE is OK */
	case CSECT_LOCATOR_SR_CLASSNAME_TABLE:
	  THREAD_RC_TRACK_METER_ASSERT (thread_p, stderr, meter, meter->m_hold_buf[CSECT_CT_OID_TABLE] == 0);
	  break;

	default:
	  break;
	}
    }
}

/*
 * thread_rc_track_meter_assert_csect_usage () -  assert enter mode of critical
 * 	section with the existed lock state for each thread.
 *   return:
 *   meter(in):
 *   enter_mode(in):
 *   ptr(in):
 */
static void
thread_rc_track_meter_assert_csect_usage (THREAD_ENTRY * thread_p, THREAD_RC_METER * meter, int enter_mode, void *ptr)
{
  int cs_idx;
  unsigned char enter_count;

  assert (meter != NULL);
  assert (ptr != NULL);

  cs_idx = *((int *) ptr);

  /* TODO - skip out too many CS */
  if (cs_idx >= ONE_K)
    {
      return;
    }

  assert (cs_idx >= 0);
  assert (cs_idx < ONE_K);

  switch (enter_mode)
    {
    case THREAD_TRACK_CSECT_ENTER_AS_READER:
      if (meter->m_rwlock_buf[cs_idx] >= 0)
	{
	  if (THREAD_METER_IS_DEMOTED_READER (meter->m_rwlock_buf[cs_idx]))
	    {
	      enter_count = THREAD_METER_STRIP_DEMOTED_READER_FLAG (meter->m_rwlock_buf[cs_idx]);
	      assert (enter_count < THREAD_METER_MAX_ENTER_COUNT);

	      /* demoted-reader can re-enter as reader again */
	      meter->m_rwlock_buf[cs_idx]++;
	    }
	  else
	    {
	      /* enter as reader first time or reader re-enter */
	      meter->m_rwlock_buf[cs_idx]++;

	      /* reader re-enter is not allowed. */
	      THREAD_RC_TRACK_METER_ASSERT (thread_p, stderr, meter, meter->m_rwlock_buf[cs_idx] <= 1);
	    }
	}
      else
	{
	  enter_count = -meter->m_rwlock_buf[cs_idx];
	  assert (enter_count < THREAD_METER_MAX_ENTER_COUNT);

	  /* I am a writer already. re-enter as reader, treat as re-enter as writer */
	  meter->m_rwlock_buf[cs_idx]--;
	}
      break;

    case THREAD_TRACK_CSECT_ENTER_AS_WRITER:
      if (meter->m_rwlock_buf[cs_idx] <= 0)
	{
	  enter_count = -meter->m_rwlock_buf[cs_idx];
	  assert (enter_count < THREAD_METER_MAX_ENTER_COUNT);

	  /* enter as writer first time or writer re-enter */
	  meter->m_rwlock_buf[cs_idx]--;
	}
      else
	{
	  /* I am a reader or demoted-reader already. re-enter as writer is not allowed */
	  THREAD_RC_TRACK_METER_ASSERT (thread_p, stderr, meter, false);
	}
      break;

    case THREAD_TRACK_CSECT_PROMOTE:
      /* If I am not a reader or demoted-reader, promote is not allowed */
      THREAD_RC_TRACK_METER_ASSERT (thread_p, stderr, meter, meter->m_rwlock_buf[cs_idx] > 0);

      enter_count = THREAD_METER_STRIP_DEMOTED_READER_FLAG (meter->m_rwlock_buf[cs_idx]);
      assert (enter_count != 0);

      if (enter_count == 1)
	{
	  /* promote reader or demoted-reader to writer */
	  meter->m_rwlock_buf[cs_idx] = -1;
	}
      else
	{
	  /* In the middle of citical session, promote is not allowed. only when demote-reader re-enter as reader can
	   * go to here. */
	  THREAD_RC_TRACK_METER_ASSERT (thread_p, stderr, meter, false);
	}
      break;

    case THREAD_TRACK_CSECT_DEMOTE:
      /* if I am not a writer, demote is not allowed */
      THREAD_RC_TRACK_METER_ASSERT (thread_p, stderr, meter, meter->m_rwlock_buf[cs_idx] < 0);

      if (meter->m_rwlock_buf[cs_idx] == -1)
	{
	  /* demote writer to demoted-reader */
	  enter_count = 1;
	  meter->m_rwlock_buf[cs_idx] = THREAD_METER_WITH_DEMOTED_READER_FLAG (enter_count);
	}
      else
	{
	  /* In the middle of citical session, demote is not allowed */
	  THREAD_RC_TRACK_METER_ASSERT (thread_p, stderr, meter, false);
	}
      break;

    case THREAD_TRACK_CSECT_EXIT:
      /* without entered before, exit is not allowed. */
      THREAD_RC_TRACK_METER_ASSERT (thread_p, stderr, meter, meter->m_rwlock_buf[cs_idx] != 0);

      if (meter->m_rwlock_buf[cs_idx] > 0)
	{
	  if (THREAD_METER_IS_DEMOTED_READER (meter->m_rwlock_buf[cs_idx]))
	    {
	      enter_count = THREAD_METER_STRIP_DEMOTED_READER_FLAG (meter->m_rwlock_buf[cs_idx]);
	      assert (enter_count != 0);

	      enter_count--;
	      if (enter_count != 0)
		{
		  /* still keep demoted-reader flag */
		  meter->m_rwlock_buf[cs_idx] = THREAD_METER_WITH_DEMOTED_READER_FLAG (enter_count);
		}
	      else
		{
		  meter->m_rwlock_buf[cs_idx] = 0;
		}
	    }
	  else
	    {
	      /* reader exit */
	      meter->m_rwlock_buf[cs_idx]--;
	    }
	}
      else
	{			/* (meter->m_rwlock_buf[cs_idx] < 0 */
	  meter->m_rwlock_buf[cs_idx]++;
	}
      break;
    default:
      assert (false);
      break;
    }
}
#endif

/*
 * thread_rc_track_meter () -
 *   return:
 *   thread_p(in):
 */
void
thread_rc_track_meter (THREAD_ENTRY * thread_p, const char *file_name, const int line_no, int amount, void *ptr,
		       int rc_idx, int mgr_idx)
{
  THREAD_RC_TRACK *track;
  THREAD_RC_METER *meter;
  int enter_mode = -1;
  static bool report_track_cs_overflow = false;

  if (thread_p == NULL)
    {
      thread_p = thread_get_thread_entry_info ();
    }

  assert_release (thread_p != NULL);

  if (thread_p->track == NULL)
    {
      return;			/* not in track enter */
    }

  assert_release (thread_p->track != NULL);

  assert_release (0 <= rc_idx);
  assert_release (rc_idx < RC_LAST);
  assert_release (0 <= mgr_idx);
  assert_release (mgr_idx < MGR_LAST);

  assert_release (amount != 0);

  track = thread_p->track;

  if (track != NULL && 0 <= rc_idx && rc_idx < RC_LAST && 0 <= mgr_idx && mgr_idx < MGR_LAST)
    {
      if (rc_idx == RC_CS)
	{
	  enter_mode = amount;

	  /* recover the amount for RC_CS */
	  switch (enter_mode)
	    {
	    case THREAD_TRACK_CSECT_ENTER_AS_READER:
	      amount = 1;
	      break;
	    case THREAD_TRACK_CSECT_ENTER_AS_WRITER:
	      amount = 1;
	      break;
	    case THREAD_TRACK_CSECT_PROMOTE:
	      amount = 1;
	      break;
	    case THREAD_TRACK_CSECT_DEMOTE:
	      amount = -1;
	      break;
	    case THREAD_TRACK_CSECT_EXIT:
	      amount = -1;
	      break;
	    default:
	      assert_release (false);
	      break;
	    }
	}

      /* check iff is tracking one */
      if (rc_idx == RC_VMEM)
	{
	  if (track->private_heap_id != thread_p->private_heap_id)
	    {
	      return;		/* ignore */
	    }
	}

      meter = &(track->meter[rc_idx][mgr_idx]);

      /* If it reaches the threshold just stop tracking and clear */
      if (meter->m_amount + amount > meter->m_threshold)
	{
#if 0
	  assert (0);
#endif
	  thread_rc_track_finalize (thread_p);
	  return;
	}

      meter->m_amount += amount;

#if 1				/* TODO - */
      /* skip out qlist check; is checked separately */
      if (rc_idx == RC_QLIST)
	{
	  ;			/* nop */
	}
      else
	{
	  THREAD_RC_TRACK_METER_ASSERT (thread_p, stderr, meter, 0 <= meter->m_amount);
	}
#else
      THREAD_RC_TRACK_METER_ASSERT (thread_p, stderr, meter, 0 <= meter->m_amount);
#endif

#if !defined(NDEBUG)
      switch (rc_idx)
	{
	case RC_PGBUF:
	  /* check fix/unfix protocol */
	  {
	    assert (ptr != NULL);

	    if (amount > 0)
	      {
		assert_release (amount == 1);
	      }
	    else
	      {
		assert_release (amount == -1);
	      }
	  }
	  break;

	case RC_CS:
	  /* check Critical Section cycle and keep current hold info */
	  {
	    int cs_idx;

	    assert (ptr != NULL);

	    cs_idx = *((int *) ptr);

	    /* TODO - skip out too many CS */
	    if (cs_idx < ONE_K)
	      {
		assert (cs_idx >= 0);
		assert (cs_idx < ONE_K);

		THREAD_RC_TRACK_METER_ASSERT (thread_p, stderr, meter, meter->m_hold_buf[cs_idx] >= 0);
		if (amount > 0)
		  {
		    assert_release (amount == 1);
		  }
		else
		  {
		    assert_release (amount == -1);
		  }

		meter->m_hold_buf[cs_idx] += amount;

		THREAD_RC_TRACK_METER_ASSERT (thread_p, stderr, meter, meter->m_hold_buf[cs_idx] >= 0);

		/* re-set buf size */
		meter->m_hold_buf_size = MAX (meter->m_hold_buf_size, cs_idx + 1);
		assert (meter->m_hold_buf_size <= ONE_K);
	      }
	    else if (report_track_cs_overflow == false)
	      {
		report_track_cs_overflow = true;	/* report only once */
		er_log_debug (ARG_FILE_LINE, "thread_rc_track_meter: hold_buf overflow: buf_size=%d, idx=%d",
			      meter->m_hold_buf_size, cs_idx);
	      }
	  }
	  break;

	default:
	  break;
	}
#endif

      if (amount > 0)
	{
	  meter->m_add_file_name = file_name;
	  meter->m_add_line_no = line_no;
	}
      else if (amount < 0)
	{
	  meter->m_sub_file_name = file_name;
	  meter->m_sub_line_no = line_no;
	}

#if !defined(NDEBUG)
      (void) thread_rc_track_meter_at (meter, file_name, line_no, amount, ptr);

      if (rc_idx == RC_CS)
	{
	  (void) thread_rc_track_meter_assert_csect_dependency (thread_p, meter, amount, ptr);

	  (void) thread_rc_track_meter_assert_csect_usage (thread_p, meter, enter_mode, ptr);
	}
#endif
    }
}

/*
 * thread_rc_track_meter_dump () -
 *   return:
 *   thread_p(in):
 *   outfp(in):
 *   meter(in):
 */
static void
thread_rc_track_meter_dump (THREAD_ENTRY * thread_p, FILE * outfp, THREAD_RC_METER * meter)
{
  int i;

  if (thread_p == NULL)
    {
      thread_p = thread_get_thread_entry_info ();
    }

  assert_release (thread_p != NULL);
  assert_release (meter != NULL);

  if (outfp == NULL)
    {
      outfp = stderr;
    }

  if (meter != NULL)
    {
      fprintf (outfp, "         +--- amount = %d (threshold = %d)\n", meter->m_amount, meter->m_threshold);
      fprintf (outfp, "         +--- add_file_line = %s:%d\n", meter->m_add_file_name, meter->m_add_line_no);
      fprintf (outfp, "         +--- sub_file_line = %s:%d\n", meter->m_sub_file_name, meter->m_sub_line_no);
#if !defined(NDEBUG)
      /* dump hold_buf */
      if (meter->m_hold_buf_size > 0)
	{
	  fprintf (outfp, "            +--- hold_at = ");
	  for (i = 0; i < meter->m_hold_buf_size; i++)
	    {
	      if (meter->m_hold_buf[i] != '\0')
		{
		  fprintf (outfp, "[%d]:%c ", i, meter->m_hold_buf[i]);
		}
	    }
	  fprintf (outfp, "\n");
	  fprintf (outfp, "            +--- hold_buf_size = %d\n", meter->m_hold_buf_size);

	  fprintf (outfp, "            +--- read/write lock = ");
	  for (i = 0; i < meter->m_hold_buf_size; i++)
	    {
	      if (meter->m_rwlock_buf[i] != '\0')
		{
		  fprintf (outfp, "[%d]:%d ", i, (int) meter->m_rwlock_buf[i]);
		}
	    }
	  fprintf (outfp, "\n");
	  fprintf (outfp, "            +--- read/write lock size = %d\n", meter->m_hold_buf_size);
	}

      /* dump tracked resources */
      if (meter->m_tracked_res_count > 0)
	{
	  fprintf (outfp, "            +--- tracked res = ");
	  for (i = 0; i < meter->m_tracked_res_count; i++)
	    {
	      fprintf (outfp, "res_ptr=%p amount=%d first_caller=%s:%d\n", meter->m_tracked_res[i].res_ptr,
		       meter->m_tracked_res[i].amount, meter->m_tracked_res[i].caller_file,
		       meter->m_tracked_res[i].caller_line);
	    }
	  fprintf (outfp, "            +--- tracked res count = %d\n", meter->m_tracked_res_count);
	}
#endif /* !NDEBUG */
    }
}

/*
 * thread_rc_track_dump () -
 *   return:
 *   thread_p(in):
 *   outfp(in):
 *   track(in):
 *   depth(in):
 */
static void
thread_rc_track_dump (THREAD_ENTRY * thread_p, FILE * outfp, THREAD_RC_TRACK * track, int depth)
{
  int i, j;
  const char *rcname, *mgrname;

  if (thread_p == NULL)
    {
      thread_p = thread_get_thread_entry_info ();
    }

  assert_release (thread_p != NULL);
  assert_release (track != NULL);
  assert_release (depth >= 0);

  if (outfp == NULL)
    {
      outfp = stderr;
    }

  if (track != NULL)
    {
      fprintf (outfp, "+--- track depth = %d\n", depth);
      for (i = 0; i < RC_LAST; i++)
	{
	  rcname = thread_rc_track_rcname (i);
	  fprintf (outfp, "   +--- %s\n", rcname);

	  for (j = 0; j < MGR_LAST; j++)
	    {
	      mgrname = thread_rc_track_mgrname (j);
	      fprintf (outfp, "      +--- %s\n", mgrname);

	      (void) thread_rc_track_meter_dump (thread_p, outfp, &(track->meter[i][j]));
	    }
	}

      fflush (outfp);
    }
}





/*
 * thread_rc_track_dump_all () -
>>>>>>> 616b1341
 *   return:
 *   thread_p(in):
 */
void
<<<<<<< HEAD
thread_trace_on (THREAD_ENTRY * thread_p)
{
  if (thread_p == NULL)
    {
      thread_p = thread_get_thread_entry_info ();
    }

  thread_p->on_trace = true;
}

/*
 * thread_set_trace_format () -
 *   return:
 *   thread_p(in):
 *   format(in):
 */
void
thread_set_trace_format (THREAD_ENTRY * thread_p, int format)
{
=======
thread_rc_track_dump_all (THREAD_ENTRY * thread_p, FILE * outfp)
{
  THREAD_RC_TRACK *track;
  int depth;

>>>>>>> 616b1341
  if (thread_p == NULL)
    {
      thread_p = thread_get_thread_entry_info ();
    }

<<<<<<< HEAD
  thread_p->trace_format = format;
}

/*
 * thread_is_on_trace () -
 *   return:
 *   thread_p(in):
 */
bool
thread_is_on_trace (THREAD_ENTRY * thread_p)
{
  if (thread_p == NULL)
    {
      thread_p = thread_get_thread_entry_info ();
    }

  return thread_p->on_trace;
}

/*
 * thread_set_clear_trace () -
 *   return:
 *   thread_p(in):
 *   clear(in):
 */
void
thread_set_clear_trace (THREAD_ENTRY * thread_p, bool clear)
{
  if (thread_p == NULL)
    {
      thread_p = thread_get_thread_entry_info ();
    }

  thread_p->clear_trace = clear;
}

/*
 * thread_need_clear_trace() -
 *   return:
 *   thread_p(in):
 */
bool
thread_need_clear_trace (THREAD_ENTRY * thread_p)
{
  if (thread_p == NULL)
    {
      thread_p = thread_get_thread_entry_info ();
    }

  return thread_p->clear_trace;
}

/*
 * thread_get_recursion_depth() -
 */
int
thread_get_recursion_depth (THREAD_ENTRY * thread_p)
{
  if (thread_p == NULL)
    {
      thread_p = thread_get_thread_entry_info ();
    }

  return thread_p->xasl_recursion_depth;
}

/*
 * thread_inc_recursion_depth() -
 */
void
thread_inc_recursion_depth (THREAD_ENTRY * thread_p)
{
  if (thread_p == NULL)
    {
      thread_p = thread_get_thread_entry_info ();
    }

  thread_p->xasl_recursion_depth++;
}

/*
 * thread_dec_recursion_depth() -
 */
void
thread_dec_recursion_depth (THREAD_ENTRY * thread_p)
{
  if (thread_p == NULL)
    {
      thread_p = thread_get_thread_entry_info ();
    }

  thread_p->xasl_recursion_depth--;
}

/*
 * thread_clear_recursion_depth() -
 */
void
thread_clear_recursion_depth (THREAD_ENTRY * thread_p)
{
  if (thread_p == NULL)
    {
      thread_p = thread_get_thread_entry_info ();
    }

  thread_p->xasl_recursion_depth = 0;
}

/*
 * thread_iterate () - thread iterator
 *
 * return        : next thread entry
 * thread_p (in) : current thread entry
 */
THREAD_ENTRY *
thread_iterate (THREAD_ENTRY * thread_p)
{
  int index = 1;		// iteration starts with thread index = 1

  if (!thread_Manager.initialized)
    {
      assert (false);
      return NULL;
    }

  if (thread_p != NULL)
    {
      index = thread_p->index + 1;
    }
  if (index >= thread_num_total_threads ())
    {
      assert (index == thread_num_total_threads ());
      return NULL;
    }
  return thread_find_entry_by_index (index);
}
=======
  assert_release (thread_p != NULL);

  if (outfp == NULL)
    {
      outfp = stderr;
    }

  fprintf (outfp, "------------ Thread[%d] Resource Track Info: ------------\n", thread_p->index);

  fprintf (outfp, "track_depth = %d\n", thread_p->track_depth);
  fprintf (outfp, "track_threshold = %d\n", thread_p->track_threshold);
  for (track = thread_p->track_free_list, depth = 0; track != NULL; track = track->prev, depth++)
    {
      ;
    }
  fprintf (outfp, "track_free_list size = %d\n", depth);

  for (track = thread_p->track, depth = thread_p->track_depth; track != NULL; track = track->prev, depth--)
    {
      (void) thread_rc_track_dump (thread_p, outfp, track, depth);
    }
  assert_release (depth == -1);

  fprintf (outfp, "\n");

  fflush (outfp);
}

#if !defined(NDEBUG)
/*
 * thread_rc_track_meter_at () -
 *   return:
 *   meter(in):
 */
static void
thread_rc_track_meter_at (THREAD_RC_METER * meter, const char *caller_file, int caller_line, int amount, void *ptr)
{
  const char *p = NULL;
  int min, max, mid, mem_size;
  bool found = false;

  assert_release (meter != NULL);
  assert_release (amount != 0);

  /* Truncate path to file name */
  p = (char *) caller_file + strlen (caller_file);
  while (p)
    {
      if (p == caller_file)
	{
	  break;
	}

      if (*p == '/' || *p == '\\')
	{
	  p++;
	  break;
	}

      p--;
    }

  /* TODO: A binary search function that could also return the rightful position for an entry that was not found is
   * really necessary. */

  /* There are three possible actions here: 1. Resource doesn't exist and must be added. 2. Resource exists and we
   * update amount to a non-zero value. 3. Resource exists and new amount is 0 and it must be removed from tracked
   * array. */
  /* The array is ordered by resource pointer and binary search is used. */
  min = 0;
  max = meter->m_tracked_res_count - 1;
  mid = 0;

  while (min <= max)
    {
      /* Get middle */
      mid = (min + max) >> 1;
      if (ptr == meter->m_tracked_res[mid].res_ptr)
	{
	  found = true;
	  break;
	}
      if (ptr < meter->m_tracked_res[mid].res_ptr)
	{
	  /* Set search range to [min, mid - 1] */
	  max = mid - 1;
	}
      else
	{
	  /* Set search range to [min + 1, max] */
	  min = ++mid;
	}
    }

  if (found)
    {
      assert_release (mid < meter->m_tracked_res_count);

      /* Update amount for resource */
      meter->m_tracked_res[mid].amount += amount;
      if (meter->m_tracked_res[mid].amount == 0)
	{
	  /* Remove tracked resource */
	  mem_size = (meter->m_tracked_res_count - 1 - mid) * sizeof (THREAD_TRACKED_RESOURCE);

	  if (mem_size > 0)
	    {
	      memmove (&meter->m_tracked_res[mid], &meter->m_tracked_res[mid + 1], mem_size);
	    }
	  meter->m_tracked_res_count--;
	}
    }
  else
    {
      /* Add new tracked resource */
      assert_release (mid <= meter->m_tracked_res_count);
      if (meter->m_tracked_res_count == meter->m_tracked_res_capacity)
	{
	  /* No more room for new resources */
	  return;
	}
      /* Try to free the memory space for new resource */
      mem_size = (meter->m_tracked_res_count - mid) * sizeof (THREAD_TRACKED_RESOURCE);
      if (mem_size > 0)
	{
	  memmove (&meter->m_tracked_res[mid + 1], &meter->m_tracked_res[mid], mem_size);
	}
      /* Save new resource */
      meter->m_tracked_res[mid].res_ptr = ptr;
      meter->m_tracked_res[mid].amount = amount;
      meter->m_tracked_res[mid].caller_line = caller_line;
      strncpy (meter->m_tracked_res[mid].caller_file, p, THREAD_TRACKED_RES_CALLER_FILE_MAX_SIZE);
      meter->m_tracked_res[mid].caller_file[THREAD_TRACKED_RES_CALLER_FILE_MAX_SIZE - 1] = '\0';
      meter->m_tracked_res_count++;
    }
}
#endif /* !NDEBUG */

// *INDENT-ON*
>>>>>>> 616b1341
<|MERGE_RESOLUTION|>--- conflicted
+++ resolved
@@ -23,2808 +23,10 @@
 
 // *INDENT-OFF*
 
-<<<<<<< HEAD
-#if !defined(WINDOWS)
-#define __STDC_FORMAT_MACROS
-#include <inttypes.h>
-#endif
-
-#include "config.h"
-
-#include <assert.h>
-#include <stdio.h>
-#include <stdlib.h>
-#include <string.h>
-#include <sys/types.h>
-#include <errno.h>
-#include <signal.h>
-#include <limits.h>
-
-#if defined(WINDOWS)
-#include <process.h>
-#else /* WINDOWS */
-#include <sys/time.h>
-#include <unistd.h>
-#endif /* WINDOWS */
-
 #include "thread.h"
-#include "boot_sr.h"
-#include "server_support.h"
-#include "session.h"
-#if defined(WINDOWS)
-#include "wintcp.h"
-#else /* WINDOWS */
-#include "tcp.h"
-#endif /* WINDOWS */
-#include "vacuum.h"
-
-#if defined(WINDOWS)
-#include "heartbeat.h"
-#endif
-
-#include "thread_manager.hpp"
-
-/* Thread Manager structure */
-typedef struct thread_manager THREAD_MANAGER;
-struct thread_manager
-{
-  int num_total;
-  int num_workers;
-  bool initialized;
-};
-
-static const int THREAD_RETRY_MAX_SLAM_TIMES = 10;
-
-#if defined(HPUX)
-static __thread THREAD_ENTRY *tsd_ptr;
-#else /* HPUX */
-static pthread_key_t thread_Thread_key;
-#endif /* HPUX */
-
-static THREAD_MANAGER thread_Manager;
-
-static int thread_wakeup_internal (THREAD_ENTRY * thread_p, int resume_reason, bool had_mutex);
-
-static int thread_check_kill_tran_auth (THREAD_ENTRY * thread_p, int tran_id, bool * has_authoriation);
-
-/*
- * Thread Specific Data management
- *
- * All kind of thread has its own information like request id, error code,
- * synchronization informations, etc. We use THREAD_ENTRY structure
- * which saved as TSD(thread specific data) to manage these informations.
- * Global thread manager(thread_mgr) has an array of these entries which is
- * initialized by the 'thread_mgr'.
- * Each worker thread picks one up from this array.
- */
-
-#if defined(HPUX)
-/*
- * thread_get_thread_entry_info() - retrieve TSD of its own.
- *   return: thread entry
- */
-THREAD_ENTRY *
-thread_get_thread_entry_info ()
-{
-#if defined (SERVER_MODE)
-  assert (tsd_ptr != NULL);
-#endif
-  if (tsd_ptr == NULL)
-    {
-      return &cubthread::get_manager ()->get_entry ();
-    }
-  else
-    {
-      return tsd_ptr;
-    }
-}
-#else /* HPUX */
-/*
- * thread_initialize_key() - allocates a key for TSD
- *   return: 0 if no error, or error code
- */
-int
-thread_initialize_key (void)
-{
-  int r;
-
-  r = pthread_key_create (&thread_Thread_key, NULL);
-  if (r != 0)
-    {
-      er_set_with_oserror (ER_ERROR_SEVERITY, ARG_FILE_LINE, ER_CSS_PTHREAD_KEY_CREATE, 0);
-      return ER_CSS_PTHREAD_KEY_CREATE;
-    }
-  return r;
-}
-
-/*
- * thread_set_thread_entry_info() - associates TSD with entry
- *   return: 0 if no error, or error code
- *   entry_p(in): thread entry
- */
-int
-thread_set_thread_entry_info (THREAD_ENTRY * entry_p)
-{
-  int r;
-
-  r = pthread_setspecific (thread_Thread_key, (void *) entry_p);
-  if (r != 0)
-    {
-      er_set_with_oserror (ER_ERROR_SEVERITY, ARG_FILE_LINE, ER_CSS_PTHREAD_SETSPECIFIC, 0);
-      return ER_CSS_PTHREAD_SETSPECIFIC;
-    }
-
-  return r;
-}
-
-/*
- * thread_get_thread_entry_info() - retrieve TSD of its own.
- *   return: thread entry
- */
-THREAD_ENTRY *
-thread_get_thread_entry_info (void)
-{
-  void *p;
-
-  p = pthread_getspecific (thread_Thread_key);
-#if defined (SERVER_MODE)
-  if (p == NULL)
-    {
-      p = (void *) &(cubthread::get_manager ()->get_entry ());
-    }
-  assert (p != NULL);
-#endif
-  return (THREAD_ENTRY *) p;
-}
-#endif /* HPUX */
-
-/*
- * Thread Manager related functions
- *
- * Global thread manager, thread_mgr, related functions. It creates/destroys
- * TSD and takes control over actual threads, for example master, worker.
- */
-
-/*
- * thread_is_manager_initialized() -
- *   return:
- */
-int
-thread_is_manager_initialized (void)
-{
-  return thread_Manager.initialized;
-}
-
-/*
- * thread_initialize_manager() - Create and initialize all necessary threads.
- *   return: 0 if no error, or error code
- *
- * Note: It includes a main thread, service handler etc.
- *       Some other threads like signal handler might be needed later.
- */
-int
-thread_initialize_manager (size_t & total_thread_count)
-{
-  int r;
-
-  assert (NUM_NORMAL_TRANS >= 10);
-  assert (!thread_Manager.initialized);
-
-  thread_Manager.num_workers = 0;
-  thread_Manager.num_total = thread_Manager.num_workers;
-
-  /* initialize lock-free transaction systems */
-  r = lf_initialize_transaction_systems (thread_Manager.num_total + (int) cubthread::get_max_thread_count ());
-  if (r != NO_ERROR)
-    {
-      return r;
-    }
-
-  thread_Manager.initialized = true;
-
-  total_thread_count = thread_Manager.num_total;
-
-  return NO_ERROR;
-}
-
-/*
- * thread_final_manager() -
- *   return: void
- */
-void
-thread_final_manager (void)
-{
-  lf_destroy_transaction_systems ();
-
-#ifndef HPUX
-  pthread_key_delete (thread_Thread_key);
-#endif /* not HPUX */
-}
-
-/*
- * thread_return_transaction_entry() - return previously requested entries
- *   return: error code
- *   entry_p(in): thread entry
- */
-int
-thread_return_transaction_entry (THREAD_ENTRY * entry_p)
-{
-  int i, error = NO_ERROR;
-
-  for (i = 0; i < THREAD_TS_COUNT; i++)
-    {
-      if (entry_p->tran_entries[i] != NULL)
-	{
-	  error = lf_tran_return_entry (entry_p->tran_entries[i]);
-	  if (error != NO_ERROR)
-	    {
-	      break;
-	    }
-	  entry_p->tran_entries[i] = NULL;
-	}
-    }
-  return error;
-}
-
-/*
- * thread_return_all_transactions_entries() - return previously requested entries for all transactions
- *   return:
- */
-int
-thread_return_all_transactions_entries (void)
-{
-  int error = NO_ERROR;
-
-  if (!thread_Manager.initialized)
-    {
-      return NO_ERROR;
-    }
-
-  thread_return_transaction_entry (cubthread::get_main_entry ());
-  for (THREAD_ENTRY * entry_iter = thread_iterate (NULL); entry_iter != NULL; entry_iter = thread_iterate (entry_iter))
-    {
-      error = thread_return_transaction_entry (entry_iter);
-      if (error != NO_ERROR)
-	{
-	  assert (false);
-	  break;
-	}
-    }
-
-  return error;
-}
-
-/*
- * Thread entry related functions
- * Information retrieval modules.
- * Inter thread synchronization modules.
- */
-
-/*
- * thread_find_entry_by_tran_index_except_me() -
- *   return:
- *   tran_index(in):
- */
-THREAD_ENTRY *
-thread_find_entry_by_tran_index_except_me (int tran_index)
-{
-  for (THREAD_ENTRY * thread_p = thread_iterate (NULL); thread_p != NULL; thread_p = thread_iterate (thread_p))
-    {
-      if (thread_p->tran_index == tran_index && !thread_p->is_on_current_thread ())
-	{
-	  return thread_p;
-	}
-    }
-  return NULL;
-}
-
-/*
- * thread_find_entry_by_tran_index() -
- *   return:
- *   tran_index(in):
- */
-THREAD_ENTRY *
-thread_find_entry_by_tran_index (int tran_index)
-{
-  // todo: is this safe? afaik, we could have multiple threads for same transaction
-  for (THREAD_ENTRY * thread_p = thread_iterate (NULL); thread_p != NULL; thread_p = thread_iterate (thread_p))
-    {
-      if (thread_p->tran_index == tran_index)
-	{
-	  return thread_p;
-	}
-    }
-  return NULL;
-}
-
-/*
- * thread_get_current_entry_index() -
- *   return:
- */
-int
-thread_get_current_entry_index (void)
-{
-  THREAD_ENTRY *thread_p;
-
-  thread_p = thread_get_thread_entry_info ();
-  assert (thread_p != NULL);
-
-  return thread_p->index;
-}
-
-/*
- * thread_get_current_session_id () - get session id for current thread
- *   return: session id
- */
-SESSION_ID
-thread_get_current_session_id (void)
-{
-  THREAD_ENTRY *thread_p;
-
-  thread_p = thread_get_thread_entry_info ();
-  assert (thread_p != NULL);
-
-  if (thread_p->conn_entry == NULL)
-    {
-      return 0;
-    }
-  return thread_p->conn_entry->session_id;
-}
-
-/*
- * thread_get_current_tran_index() - get transaction index if current
- *                                       thread
- *   return:
- */
-int
-thread_get_current_tran_index (void)
-{
-  THREAD_ENTRY *thread_p;
-
-  thread_p = thread_get_thread_entry_info ();
-  assert (thread_p != NULL);
-
-  return thread_p->tran_index;
-}
-
-/*
- * thread_set_current_tran_index() -
- *   return: void
- *   tran_index(in):
- */
-void
-thread_set_current_tran_index (THREAD_ENTRY * thread_p, int tran_index)
-{
-  if (thread_p == NULL)
-    {
-      thread_p = thread_get_thread_entry_info ();
-    }
-
-  assert (thread_p != NULL);
-
-  thread_p->tran_index = tran_index;
-}
-
-/*
- * thread_get_current_conn_entry() -
- *   return:
- */
-CSS_CONN_ENTRY *
-thread_get_current_conn_entry (void)
-{
-  THREAD_ENTRY *thread_p;
-
-  thread_p = thread_get_thread_entry_info ();
-  assert (thread_p != NULL);
-
-  return thread_p->conn_entry;
-}
-
-/*
- * thread_lock_entry() -
- *   return:
- *   thread_p(in):
- */
-int
-thread_lock_entry (THREAD_ENTRY * thread_p)
-{
-  int r;
-
-  if (thread_p == NULL)
-    {
-      assert (thread_p != NULL);	/* expects callers pass thread handle */
-      thread_p = thread_get_thread_entry_info ();
-    }
-  assert (thread_p != NULL);
-
-  r = pthread_mutex_lock (&thread_p->th_entry_lock);
-  if (r != 0)
-    {
-      er_set_with_oserror (ER_ERROR_SEVERITY, ARG_FILE_LINE, ER_CSS_PTHREAD_MUTEX_LOCK, 0);
-      return ER_CSS_PTHREAD_MUTEX_LOCK;
-    }
-
-  return r;
-}
-
-/*
- * thread_unlock_entry() -
- *   return:
- *   thread_p(in):
- */
-int
-thread_unlock_entry (THREAD_ENTRY * thread_p)
-{
-  int r;
-
-  if (thread_p == NULL)
-    {
-      assert (thread_p != NULL);	/* expects callers pass thread handle */
-      thread_p = thread_get_thread_entry_info ();
-    }
-  assert (thread_p != NULL);
-
-  r = pthread_mutex_unlock (&thread_p->th_entry_lock);
-  if (r != 0)
-    {
-      er_set_with_oserror (ER_ERROR_SEVERITY, ARG_FILE_LINE, ER_CSS_PTHREAD_MUTEX_UNLOCK, 0);
-      return ER_CSS_PTHREAD_MUTEX_UNLOCK;
-    }
-
-  return r;
-}
-
-/*
- * thread_suspend_wakeup_and_unlock_entry() -
- *   return:
- *   thread_p(in):
- *   suspended_reason(in):
- *
- * Note: this function must be called by current thread
- *       also, the lock must have already been acquired.
- */
-int
-thread_suspend_wakeup_and_unlock_entry (THREAD_ENTRY * thread_p, int suspended_reason)
-{
-  int r;
-  int old_status;
-
-  TSC_TICKS start_tick, end_tick;
-  TSCTIMEVAL tv_diff;
-
-  assert (thread_p->status == TS_RUN || thread_p->status == TS_CHECK);
-  old_status = thread_p->status;
-  thread_p->status = TS_WAIT;
-
-  thread_p->resume_status = suspended_reason;
-
-  if (thread_p->event_stats.trace_slow_query == true)
-    {
-      tsc_getticks (&start_tick);
-    }
-
-  r = pthread_cond_wait (&thread_p->wakeup_cond, &thread_p->th_entry_lock);
-  if (r != 0)
-    {
-      er_set_with_oserror (ER_ERROR_SEVERITY, ARG_FILE_LINE, ER_CSS_PTHREAD_COND_WAIT, 0);
-      return ER_CSS_PTHREAD_COND_WAIT;
-    }
-
-  if (thread_p->event_stats.trace_slow_query == true)
-    {
-      tsc_getticks (&end_tick);
-      tsc_elapsed_time_usec (&tv_diff, end_tick, start_tick);
-
-      if (suspended_reason == THREAD_LOCK_SUSPENDED)
-	{
-	  TSC_ADD_TIMEVAL (thread_p->event_stats.lock_waits, tv_diff);
-	}
-      else if (suspended_reason == THREAD_PGBUF_SUSPENDED)
-	{
-	  TSC_ADD_TIMEVAL (thread_p->event_stats.latch_waits, tv_diff);
-	}
-    }
-
-  thread_p->status = old_status;
-
-  r = pthread_mutex_unlock (&thread_p->th_entry_lock);
-  if (r != 0)
-    {
-      er_set_with_oserror (ER_ERROR_SEVERITY, ARG_FILE_LINE, ER_CSS_PTHREAD_MUTEX_UNLOCK, 0);
-      return ER_CSS_PTHREAD_MUTEX_UNLOCK;
-    }
-
-  return NO_ERROR;
-}
-
-/*
- * thread_suspend_timeout_wakeup_and_unlock_entry() -
- *   return:
- *   thread_p(in):
- *   time_p(in):
- *   suspended_reason(in):
- */
-int
-thread_suspend_timeout_wakeup_and_unlock_entry (THREAD_ENTRY * thread_p, struct timespec *time_p, int suspended_reason)
-{
-  int r;
-  int old_status;
-  int error = NO_ERROR;
-
-  assert (thread_p->status == TS_RUN || thread_p->status == TS_CHECK);
-  old_status = thread_p->status;
-  thread_p->status = TS_WAIT;
-
-  thread_p->resume_status = suspended_reason;
-
-  r = pthread_cond_timedwait (&thread_p->wakeup_cond, &thread_p->th_entry_lock, time_p);
-
-  if (r != 0 && r != ETIMEDOUT)
-    {
-      er_set_with_oserror (ER_ERROR_SEVERITY, ARG_FILE_LINE, ER_CSS_PTHREAD_COND_TIMEDWAIT, 0);
-      return ER_CSS_PTHREAD_COND_TIMEDWAIT;
-    }
-
-  if (r == ETIMEDOUT)
-    {
-      error = ER_CSS_PTHREAD_COND_TIMEDOUT;
-    }
-
-  thread_p->status = old_status;
-
-  r = pthread_mutex_unlock (&thread_p->th_entry_lock);
-  if (r != 0)
-    {
-      er_set_with_oserror (ER_ERROR_SEVERITY, ARG_FILE_LINE, ER_CSS_PTHREAD_MUTEX_UNLOCK, 0);
-      return ER_CSS_PTHREAD_MUTEX_UNLOCK;
-    }
-
-  return error;
-}
-
-/*
- * thread_wakeup_internal () -
- *   return:
- *   thread_p(in/out):
- *   resume_reason:
- */
-static int
-thread_wakeup_internal (THREAD_ENTRY * thread_p, int resume_reason, bool had_mutex)
-{
-  int r = NO_ERROR;
-
-  if (had_mutex == false)
-    {
-      r = thread_lock_entry (thread_p);
-      if (r != 0)
-	{
-	  return r;
-	}
-    }
-
-  r = pthread_cond_signal (&thread_p->wakeup_cond);
-  if (r != 0)
-    {
-      er_set_with_oserror (ER_ERROR_SEVERITY, ARG_FILE_LINE, ER_CSS_PTHREAD_COND_SIGNAL, 0);
-      if (had_mutex == false)
-	{
-	  thread_unlock_entry (thread_p);
-	}
-      return ER_CSS_PTHREAD_COND_SIGNAL;
-    }
-
-  thread_p->resume_status = resume_reason;
-
-  if (had_mutex == false)
-    {
-      r = thread_unlock_entry (thread_p);
-    }
-
-  return r;
-}
-
-/*
- * thread_check_suspend_reason_and_wakeup_internal () -
- *   return:
- *   thread_p(in):
- *   resume_reason:
- *   suspend_reason:
- *   had_mutex:
- */
-static int
-thread_check_suspend_reason_and_wakeup_internal (THREAD_ENTRY * thread_p, int resume_reason, int suspend_reason,
-						 bool had_mutex)
-{
-  int r = NO_ERROR;
-
-  if (had_mutex == false)
-    {
-      r = thread_lock_entry (thread_p);
-      if (r != 0)
-	{
-	  return r;
-	}
-    }
-
-  if (thread_p->resume_status != suspend_reason)
-    {
-      r = thread_unlock_entry (thread_p);
-      return (r == NO_ERROR) ? ER_FAILED : r;
-    }
-
-  r = pthread_cond_signal (&thread_p->wakeup_cond);
-  if (r != 0)
-    {
-      er_set_with_oserror (ER_ERROR_SEVERITY, ARG_FILE_LINE, ER_CSS_PTHREAD_COND_SIGNAL, 0);
-      thread_unlock_entry (thread_p);
-      return ER_CSS_PTHREAD_COND_SIGNAL;
-    }
-
-  thread_p->resume_status = resume_reason;
-
-  r = thread_unlock_entry (thread_p);
-
-  return r;
-}
-
-
-/*
- * thread_wakeup () -
- *   return:
- *   thread_p(in/out):
- *   resume_reason:
- */
-int
-thread_wakeup (THREAD_ENTRY * thread_p, int resume_reason)
-{
-  return thread_wakeup_internal (thread_p, resume_reason, false);
-}
-
-int
-thread_check_suspend_reason_and_wakeup (THREAD_ENTRY * thread_p, int resume_reason, int suspend_reason)
-{
-  return thread_check_suspend_reason_and_wakeup_internal (thread_p, resume_reason, suspend_reason, false);
-}
-
-/*
- * thread_wakeup_already_had_mutex () -
- *   return:
- *   thread_p(in/out):
- *   resume_reason:
- */
-int
-thread_wakeup_already_had_mutex (THREAD_ENTRY * thread_p, int resume_reason)
-{
-  return thread_wakeup_internal (thread_p, resume_reason, true);
-}
-
-/*
- * thread_wakeup_with_tran_index() -
- *   return:
- *   tran_index(in):
- */
-int
-thread_wakeup_with_tran_index (int tran_index, int resume_reason)
-{
-  THREAD_ENTRY *thread_p;
-  int r = NO_ERROR;
-
-  thread_p = thread_find_entry_by_tran_index_except_me (tran_index);
-  if (thread_p == NULL)
-    {
-      return r;
-    }
-
-  r = thread_wakeup (thread_p, resume_reason);
-
-  return r;
-}
-
-/*
- * thread_suspend_with_other_mutex() -
- *   return: 0 if no error, or error code
- *   thread_p(in):
- *   mutex_p():
- *   timeout(in):
- *   to(in):
- *   suspended_reason(in):
- */
-int
-thread_suspend_with_other_mutex (THREAD_ENTRY * thread_p, pthread_mutex_t * mutex_p, int timeout, struct timespec *to,
-				 int suspended_reason)
-{
-  int r;
-  int old_status;
-  int error = NO_ERROR;
-
-  assert (thread_p != NULL);
-  old_status = thread_p->status;
-
-  r = pthread_mutex_lock (&thread_p->th_entry_lock);
-  if (r != NO_ERROR)
-    {
-      er_set_with_oserror (ER_ERROR_SEVERITY, ARG_FILE_LINE, ER_CSS_PTHREAD_MUTEX_LOCK, 0);
-      return ER_CSS_PTHREAD_MUTEX_LOCK;
-    }
-
-  thread_p->status = TS_WAIT;
-  thread_p->resume_status = suspended_reason;
-
-  r = pthread_mutex_unlock (&thread_p->th_entry_lock);
-  if (r != NO_ERROR)
-    {
-      er_set_with_oserror (ER_ERROR_SEVERITY, ARG_FILE_LINE, ER_CSS_PTHREAD_MUTEX_UNLOCK, 0);
-      return ER_CSS_PTHREAD_MUTEX_UNLOCK;
-    }
-
-  if (timeout == INF_WAIT)
-    {
-      r = pthread_cond_wait (&thread_p->wakeup_cond, mutex_p);
-    }
-  else
-    {
-      r = pthread_cond_timedwait (&thread_p->wakeup_cond, mutex_p, to);
-    }
-
-  /* we should restore thread's status */
-  if (r != NO_ERROR)
-    {
-      error = (r == ETIMEDOUT) ? ER_CSS_PTHREAD_COND_TIMEDOUT : ER_CSS_PTHREAD_COND_WAIT;
-      if (timeout == INF_WAIT || r != ETIMEDOUT)
-	{
-	  er_set_with_oserror (ER_ERROR_SEVERITY, ARG_FILE_LINE, error, 0);
-	}
-    }
-
-  r = pthread_mutex_lock (&thread_p->th_entry_lock);
-  if (r != NO_ERROR)
-    {
-      er_set_with_oserror (ER_ERROR_SEVERITY, ARG_FILE_LINE, ER_CSS_PTHREAD_MUTEX_LOCK, 0);
-      return ER_CSS_PTHREAD_MUTEX_LOCK;
-    }
-
-  thread_p->status = old_status;
-
-  r = pthread_mutex_unlock (&thread_p->th_entry_lock);
-  if (r != NO_ERROR)
-    {
-      er_set_with_oserror (ER_ERROR_SEVERITY, ARG_FILE_LINE, ER_CSS_PTHREAD_MUTEX_UNLOCK, 0);
-      return ER_CSS_PTHREAD_MUTEX_UNLOCK;
-    }
-
-  return error;
-}
-
-/*
- * thread_sleep() - Halts the currently running thread for <milliseconds>
- *   return: void
- *   milliseconds(in): The number of milliseconds for the thread to sleep
- *
- *  Note: Used to temporarly halt the current process.
- */
-void
-thread_sleep (double milliseconds)
-{
-#if defined(WINDOWS)
-  Sleep ((int) milliseconds);
-#else /* WINDOWS */
-  struct timeval to;
-
-  to.tv_sec = (int) (milliseconds / 1000);
-  to.tv_usec = ((int) (milliseconds * 1000)) % 1000000;
-
-  select (0, NULL, NULL, NULL, &to);
-#endif /* WINDOWS */
-}
-
-/*
- * thread_get_client_id() - returns the unique client identifier
- *   return: returns the unique client identifier, on error, returns -1
- *
- * Note: WARN: this function doesn't lock on thread_entry
- */
-int
-thread_get_client_id (THREAD_ENTRY * thread_p)
-{
-  CSS_CONN_ENTRY *conn_p;
-
-  if (thread_p == NULL)
-    {
-      thread_p = thread_get_thread_entry_info ();
-    }
-
-  assert (thread_p != NULL);
-
-  conn_p = thread_p->conn_entry;
-  if (conn_p != NULL)
-    {
-      return conn_p->client_id;
-    }
-  else
-    {
-      return -1;
-    }
-}
-
-/*
- * thread_get_comm_request_id() - returns the request id that started the current thread
- *   return: returns the comm system request id for the client request that
- *           started the thread. On error, returns -1
- *
- * Note: WARN: this function doesn't lock on thread_entry
- */
-unsigned int
-thread_get_comm_request_id (THREAD_ENTRY * thread_p)
-{
-  if (thread_p == NULL)
-    {
-      thread_p = thread_get_thread_entry_info ();
-    }
-
-  assert (thread_p != NULL);
-
-  return thread_p->rid;
-}
-
-bool
-thread_belongs_to (THREAD_ENTRY * thread_p, int tran_index, int client_id)
-{
-  CSS_CONN_ENTRY *conn_p;
-  bool does_belong = false;
-
-  (void) pthread_mutex_lock (&thread_p->tran_index_lock);
-  if (!thread_p->is_on_current_thread () && thread_p->status != TS_DEAD && thread_p->status != TS_FREE
-      && thread_p->status != TS_CHECK)
-    {
-      conn_p = thread_p->conn_entry;
-      if (tran_index == NULL_TRAN_INDEX)
-	{
-	  // exact match client ID is required
-	  does_belong = conn_p != NULL && conn_p->client_id == client_id;
-	}
-      else if (tran_index == thread_p->tran_index)
-	{
-	  // match client ID or null connection
-	  does_belong = conn_p == NULL || conn_p->client_id == client_id;
-	}
-    }
-  pthread_mutex_unlock (&thread_p->tran_index_lock);
-  return does_belong;
-}
-
-/*
- * thread_has_threads() - check if any thread is processing job of transaction
- *                          tran_index
- *   return:
- *   tran_index(in):
- *   client_id(in):
- *
- * Note: WARN: this function doesn't lock thread_mgr
- */
-int
-thread_has_threads (THREAD_ENTRY * caller, int tran_index, int client_id)
-{
-  int n = 0;
-
-  for (THREAD_ENTRY * thread_p = thread_iterate (NULL); thread_p != NULL; thread_p = thread_iterate (thread_p))
-    {
-      if (thread_p == caller || thread_p->type != TT_WORKER)
-	{
-	  continue;
-	}
-      if (thread_belongs_to (thread_p, tran_index, client_id))
-	{
-	  n++;
-	}
-    }
-
-  return n;
-}
-
-/*
- * thread_get_info_threads() - get statistics of threads
- *   return: void
- *   num_total_threads(out):
- *   num_worker_threads(out):
- *   num_free_threads(out):
- *   num_suspended_threads(out):
- *
- * Note: Find the number of threads, number of suspended threads, and maximum
- *       of threads that can be created.
- *       WARN: this function doesn't lock threadmgr
- */
-void
-thread_get_info_threads (int *num_total_threads, int *num_worker_threads, int *num_free_threads,
-			 int *num_suspended_threads)
-{
-  THREAD_ENTRY *thread_p = NULL;
-
-  if (num_total_threads)
-    {
-      *num_total_threads = thread_num_total_threads ();
-    }
-  if (num_worker_threads)
-    {
-      *num_worker_threads = thread_num_worker_threads ();
-    }
-  if (num_free_threads)
-    {
-      *num_free_threads = 0;
-    }
-  if (num_suspended_threads)
-    {
-      *num_suspended_threads = 0;
-    }
-  if (num_free_threads || num_suspended_threads)
-    {
-      for (thread_p = thread_iterate (NULL); thread_p != NULL; thread_p = thread_iterate (thread_p))
-	{
-	  if (num_free_threads && thread_p->status == TS_FREE)
-	    {
-	      (*num_free_threads)++;
-	    }
-	  if (num_suspended_threads && thread_p->status == TS_WAIT)
-	    {
-	      (*num_suspended_threads)++;
-	    }
-	}
-    }
-}
-
-int
-thread_num_worker_threads (void)
-{
-  return thread_Manager.num_workers;
-}
-
-int
-thread_num_total_threads (void)
-{
-  return thread_Manager.num_total + (int) cubthread::get_max_thread_count ();
-}
-
-/*
- * css_get_private_heap () -
- *   return:
- *   thread_p(in):
- */
-HL_HEAPID
-css_get_private_heap (THREAD_ENTRY * thread_p)
-{
-  if (thread_p == NULL)
-    {
-      thread_p = thread_get_thread_entry_info ();
-    }
-
-  assert (thread_p != NULL);
-
-  return thread_p->private_heap_id;
-}
-
-/*
- * css_set_private_heap() -
- *   return:
- *   thread_p(in):
- *   heap_id(in):
- */
-HL_HEAPID
-css_set_private_heap (THREAD_ENTRY * thread_p, HL_HEAPID heap_id)
-{
-  HL_HEAPID old_heap_id = 0;
-
-  if (thread_p == NULL)
-    {
-      thread_p = thread_get_thread_entry_info ();
-    }
-
-  assert (thread_p != NULL);
-
-  old_heap_id = thread_p->private_heap_id;
-  thread_p->private_heap_id = heap_id;
-
-  return old_heap_id;
-}
-
-/*
- * css_get_cnv_adj_buffer() -
- *   return:
- *   idx(in):
- */
-ADJ_ARRAY *
-css_get_cnv_adj_buffer (int idx)
-{
-  THREAD_ENTRY *thread_p;
-
-  thread_p = thread_get_thread_entry_info ();
-  assert (thread_p != NULL);
-
-  return thread_p->cnv_adj_buffer[idx];
-}
-
-/*
- * css_set_cnv_adj_buffer() -
- *   return: void
- *   idx(in):
- *   buffer_p(in):
- */
-void
-css_set_cnv_adj_buffer (int idx, ADJ_ARRAY * buffer_p)
-{
-  THREAD_ENTRY *thread_p;
-
-  thread_p = thread_get_thread_entry_info ();
-  assert (thread_p != NULL);
-
-  thread_p->cnv_adj_buffer[idx] = buffer_p;
-}
-
-/*
- * thread_set_sort_stats_active() -
- *   return:
- *   flag(in):
- */
-bool
-thread_set_sort_stats_active (THREAD_ENTRY * thread_p, bool flag)
-{
-  bool old_val = false;
-
-  if (BO_IS_SERVER_RESTARTED ())
-    {
-      if (thread_p == NULL)
-	{
-	  thread_p = thread_get_thread_entry_info ();
-	}
-
-      old_val = thread_p->sort_stats_active;
-      thread_p->sort_stats_active = flag;
-    }
-
-  return old_val;
-}
-
-/*
- * thread_get_tran_entry () - get specific lock free transaction entry
- *   returns: transaction entry or NULL on error
- *   thread_p(in): thread entry or NULL for current thread
- *   entry(in): transaction entry index
- */
-LF_TRAN_ENTRY *
-thread_get_tran_entry (THREAD_ENTRY * thread_p, int entry_idx)
-{
-  if (thread_p == NULL)
-    {
-      thread_p = thread_get_thread_entry_info ();
-    }
-
-  assert_release (thread_p != NULL);
-
-  if (entry_idx >= 0 && entry_idx < THREAD_TS_LAST)
-    {
-      return thread_p->tran_entries[entry_idx];
-    }
-  else
-    {
-      assert (false);
-      return NULL;
-    }
-}
-
-/*
- * thread_get_sort_stats_active() -
- *   return:
- */
-bool
-thread_get_sort_stats_active (THREAD_ENTRY * thread_p)
-{
-  bool ret_val = false;
-
-  if (BO_IS_SERVER_RESTARTED ())
-    {
-      if (thread_p == NULL)
-	{
-	  thread_p = thread_get_thread_entry_info ();
-	}
-
-      ret_val = thread_p->sort_stats_active;
-    }
-
-  return ret_val;
-}
-
-/*
- * thread_set_check_interrupt() -
- *   return:
- *   flag(in):
- */
-bool
-thread_set_check_interrupt (THREAD_ENTRY * thread_p, bool flag)
-{
-  bool old_val = true;
-
-  if (BO_IS_SERVER_RESTARTED ())
-    {
-      if (thread_p == NULL)
-	{
-	  thread_p = thread_get_thread_entry_info ();
-	}
-
-      /* safe guard: vacuum workers should not check for interrupt */
-      assert (flag == false || !VACUUM_IS_THREAD_VACUUM (thread_p));
-      old_val = thread_p->check_interrupt;
-      thread_p->check_interrupt = flag;
-    }
-
-  return old_val;
-}
-
-/*
- * thread_get_check_interrupt() -
- *   return:
- */
-bool
-thread_get_check_interrupt (THREAD_ENTRY * thread_p)
-{
-  bool ret_val = true;
-
-  if (BO_IS_SERVER_RESTARTED ())
-    {
-      if (thread_p == NULL)
-	{
-	  thread_p = thread_get_thread_entry_info ();
-	}
-
-      ret_val = thread_p->check_interrupt;
-    }
-
-  return ret_val;
-}
-
-/*
- * thread_slam_tran_index() -
- *   return:
- *   tran_index(in):
- */
-void
-thread_slam_tran_index (THREAD_ENTRY * thread_p, int tran_index)
-{
-  logtb_set_tran_index_interrupt (thread_p, tran_index, true);
-  er_set (ER_ERROR_SEVERITY, ARG_FILE_LINE, ER_CSS_CONN_SHUTDOWN, 0);
-  css_shutdown_conn_by_tran_index (tran_index);
-}
-
-/*
- * xthread_kill_tran_index() - Kill given transaction.
- *   return:
- *   kill_tran_index(in):
- *   kill_user(in):
- *   kill_host(in):
- *   kill_pid(id):
- */
-int
-xthread_kill_tran_index (THREAD_ENTRY * thread_p, int kill_tran_index, char *kill_user_p, char *kill_host_p,
-			 int kill_pid)
-{
-  char *slam_progname_p;	/* Client program name for tran */
-  char *slam_user_p;		/* Client user name for tran */
-  char *slam_host_p;		/* Client host for tran */
-  int slam_pid;			/* Client process id for tran */
-  bool signaled = false;
-  int error_code = NO_ERROR;
-  bool killed = false;
-  int i;
-
-  if (kill_tran_index == NULL_TRAN_INDEX || kill_user_p == NULL || kill_host_p == NULL || strcmp (kill_user_p, "") == 0
-      || strcmp (kill_host_p, "") == 0)
-    {
-      /* 
-       * Not enough information to kill specific transaction..
-       *
-       * For now.. I am setting an er_set..since I have so many files out..and
-       * I cannot compile more junk..
-       */
-      er_set (ER_ERROR_SEVERITY, ARG_FILE_LINE, ER_CSS_KILL_BAD_INTERFACE, 0);
-      return ER_CSS_KILL_BAD_INTERFACE;
-    }
-
-  if (kill_tran_index == LOG_SYSTEM_TRAN_INDEX)
-    {
-      // cannot kill system transaction; not even if this is dba
-      er_set (ER_ERROR_SEVERITY, ARG_FILE_LINE, ER_KILL_TR_NOT_ALLOWED, 1, kill_tran_index);
-      return ER_KILL_TR_NOT_ALLOWED;
-    }
-
-  signaled = false;
-  for (i = 0; i < THREAD_RETRY_MAX_SLAM_TIMES && error_code == NO_ERROR && !killed; i++)
-    {
-      if (logtb_find_client_name_host_pid (kill_tran_index, &slam_progname_p, &slam_user_p, &slam_host_p, &slam_pid) !=
-	  NO_ERROR)
-	{
-	  if (signaled == false)
-	    {
-	      er_set (ER_ERROR_SEVERITY, ARG_FILE_LINE, ER_CSS_KILL_UNKNOWN_TRANSACTION, 4, kill_tran_index,
-		      kill_user_p, kill_host_p, kill_pid);
-	      error_code = ER_CSS_KILL_UNKNOWN_TRANSACTION;
-	    }
-	  else
-	    {
-	      killed = true;
-	    }
-	  break;
-	}
-
-      if (kill_pid == slam_pid && strcmp (kill_user_p, slam_user_p) == 0 && strcmp (kill_host_p, slam_host_p) == 0)
-	{
-	  thread_slam_tran_index (thread_p, kill_tran_index);
-	  signaled = true;
-	}
-      else
-	{
-	  if (signaled == false)
-	    {
-	      er_set (ER_ERROR_SEVERITY, ARG_FILE_LINE, ER_CSS_KILL_DOES_NOTMATCH, 8, kill_tran_index, kill_user_p,
-		      kill_host_p, kill_pid, kill_tran_index, slam_user_p, slam_host_p, slam_pid);
-	      error_code = ER_CSS_KILL_DOES_NOTMATCH;
-	    }
-	  else
-	    {
-	      killed = true;
-	    }
-	  break;
-	}
-      thread_sleep (1000);	/* 1000 msec */
-    }
-
-  if (error_code == NO_ERROR && !killed)
-    {
-      error_code = ER_FAILED;	/* timeout */
-    }
-
-  return error_code;
-}
-
-/*
- * xthread_kill_or_interrupt_tran() -
- *   return:
- *   thread_p(in):
- *   tran_index(in):
- *   is_dba_group_member(in):
- *   kill_query_only(in):
- */
-int
-xthread_kill_or_interrupt_tran (THREAD_ENTRY * thread_p, int tran_index, bool is_dba_group_member, bool interrupt_only)
-{
-  int i, error;
-  bool interrupt, has_authorization;
-  bool is_trx_exists;
-  KILLSTMT_TYPE kill_type;
-
-  if (tran_index == LOG_SYSTEM_TRAN_INDEX)
-    {
-      // cannot kill system transaction; not even if this is dba
-      er_set (ER_ERROR_SEVERITY, ARG_FILE_LINE, ER_KILL_TR_NOT_ALLOWED, 1, tran_index);
-      return ER_KILL_TR_NOT_ALLOWED;
-    }
-
-  if (!is_dba_group_member)
-    {
-      error = thread_check_kill_tran_auth (thread_p, tran_index, &has_authorization);
-      if (error != NO_ERROR)
-	{
-	  return error;
-	}
-
-      if (has_authorization == false)
-	{
-	  er_set (ER_ERROR_SEVERITY, ARG_FILE_LINE, ER_KILL_TR_NOT_ALLOWED, 1, tran_index);
-	  return ER_KILL_TR_NOT_ALLOWED;
-	}
-    }
-
-  is_trx_exists = logtb_set_tran_index_interrupt (thread_p, tran_index, true);
-
-  kill_type = interrupt_only ? KILLSTMT_QUERY : KILLSTMT_TRAN;
-  if (kill_type == KILLSTMT_TRAN)
-    {
-      css_shutdown_conn_by_tran_index (tran_index);
-    }
-
-  for (i = 0; i < THREAD_RETRY_MAX_SLAM_TIMES; i++)
-    {
-      thread_sleep (1000);	/* 1000 msec */
-
-      if (logtb_find_interrupt (tran_index, &interrupt) != NO_ERROR)
-	{
-	  break;
-	}
-      if (interrupt == false)
-	{
-	  break;
-	}
-    }
-
-  if (i == THREAD_RETRY_MAX_SLAM_TIMES)
-    {
-      return ER_FAILED;		/* timeout */
-    }
-
-  if (is_trx_exists == false)
-    {
-      /* 
-       * Note that the following error will be ignored by
-       * sthread_kill_or_interrupt_tran().
-       */
-      return ER_FAILED;
-    }
-
-  return NO_ERROR;
-}
-
-/*
- * thread_find_first_lockwait_entry() -
- *   return:
- *   thread_index_p(in):
- */
-THREAD_ENTRY *
-thread_find_first_lockwait_entry (int *thread_index_p)
-{
-  for (THREAD_ENTRY * thread_p = thread_iterate (NULL); thread_p != NULL; thread_p = thread_iterate (thread_p))
-    {
-      if (thread_p->status == TS_DEAD || thread_p->status == TS_FREE)
-	{
-	  continue;
-	}
-      if (thread_p->lockwait != NULL)
-	{			/* found */
-	  *thread_index_p = thread_p->index;
-	  return thread_p;
-	}
-    }
-  return (THREAD_ENTRY *) NULL;
-}
-
-/*
- * thread_find_next_lockwait_entry() -
- *   return:
- *   thread_index_p(in):
- */
-THREAD_ENTRY *
-thread_find_next_lockwait_entry (int *thread_index_p)
-{
-  int start_index = (*thread_index_p) + 1;
-  if (start_index == thread_num_total_threads ())
-    {
-      // no other threads
-      return NULL;
-    }
-  // iterate threads
-  for (THREAD_ENTRY * thread_p = thread_find_entry_by_index (start_index);
-       thread_p != NULL; thread_p = thread_iterate (thread_p))
-    {
-      if (thread_p->status == TS_DEAD || thread_p->status == TS_FREE)
-	{
-	  continue;
-	}
-      if (thread_p->lockwait != NULL)
-	{			/* found */
-	  *thread_index_p = thread_p->index;
-	  return thread_p;
-	}
-    }
-  return (THREAD_ENTRY *) NULL;
-}
-
-/*
- * thread_find_entry_by_index() -
- *   return:
- *   thread_index(in):
- */
-THREAD_ENTRY *
-thread_find_entry_by_index (int thread_index)
-{
-  assert (thread_index >= 0 && thread_index < thread_num_total_threads ());
-
-  THREAD_ENTRY *thread_p;
-  if (thread_index == 0)
-    {
-      // this is the index of main thread entry. we don't want to expose it by thread_find_entry_by_index
-      assert (false);
-      return NULL;
-    }
-  else
-    {
-      thread_p = &(cubthread::get_manager ()->get_all_entries ()[thread_index - thread_Manager.num_total - 1]);
-    }
-  assert (thread_p->index == thread_index);
-=======
-#include "thread.h"
->>>>>>> 616b1341
 
 #include "error_manager.h"
 #include "memory_alloc.h"
 #include "system_parameter.h"
 #include "thread_manager.hpp"
 #include "critical_section.h"
-
-#define THREAD_RC_TRACK_VMEM_THRESHOLD_AMOUNT	      32767
-#define THREAD_RC_TRACK_PGBUF_THRESHOLD_AMOUNT	      1024
-#define THREAD_RC_TRACK_QLIST_THRESHOLD_AMOUNT	      1024
-#define THREAD_RC_TRACK_CS_THRESHOLD_AMOUNT	      1024
-
-#define THREAD_METER_DEMOTED_READER_FLAG	      0x40
-#define THREAD_METER_MAX_ENTER_COUNT		      0x3F
-
-#define THREAD_METER_IS_DEMOTED_READER(rlock) \
-	(rlock & THREAD_METER_DEMOTED_READER_FLAG)
-#define THREAD_METER_STRIP_DEMOTED_READER_FLAG(rlock) \
-	(rlock & ~THREAD_METER_DEMOTED_READER_FLAG)
-#define THREAD_METER_WITH_DEMOTED_READER_FLAG(rlock) \
-	(rlock | THREAD_METER_DEMOTED_READER_FLAG)
-
-#define THREAD_RC_TRACK_ASSERT(thread_p, outfp, cond) \
-  do \
-    { \
-      if (!(cond)) \
-        { \
-          thread_rc_track_dump_all (thread_p, outfp); \
-        } \
-      assert_release (cond); \
-    } \
-  while (0)
-
-#define THREAD_RC_TRACK_METER_ASSERT(thread_p, outfp, meter, cond) \
-  do \
-    { \
-      if (!(cond)) \
-        { \
-          thread_rc_track_meter_dump (thread_p, outfp, meter); \
-        } \
-      assert_release (cond); \
-    } \
-  while (0)
-
-
-<<<<<<< HEAD
-  thread_clear_recursion_depth (thread_p);
-}
-=======
-static int thread_rc_track_meter_check (THREAD_ENTRY * thread_p, THREAD_RC_METER * meter, THREAD_RC_METER * prev_meter);
-static int thread_rc_track_check (THREAD_ENTRY * thread_p, int id);
-static THREAD_RC_TRACK *thread_rc_track_alloc (THREAD_ENTRY * thread_p);
-static void thread_rc_track_free (THREAD_ENTRY * thread_p, int id);
-static INT32 thread_rc_track_amount_helper (THREAD_ENTRY * thread_p, int rc_idx);
-static const char *thread_rc_track_rcname (int rc_idx);
-static const char *thread_rc_track_mgrname (int mgr_idx);
-static void thread_rc_track_meter_dump (THREAD_ENTRY * thread_p, FILE * outfp, THREAD_RC_METER * meter);
-static void thread_rc_track_dump (THREAD_ENTRY * thread_p, FILE * outfp, THREAD_RC_TRACK * track, int depth);
-static INT32 thread_rc_track_threshold_amount (int rc_idx);
-static bool thread_rc_track_is_enabled (THREAD_ENTRY * thread_p);
->>>>>>> 616b1341
-
-#if !defined(NDEBUG)
-static void thread_rc_track_meter_at (THREAD_RC_METER * meter, const char *caller_file, int caller_line, int amount,
-				      void *ptr);
-static void thread_rc_track_meter_assert_csect_dependency (THREAD_ENTRY * thread_p, THREAD_RC_METER * meter, int amount,
-							   void *ptr);
-static void thread_rc_track_meter_assert_csect_usage (THREAD_ENTRY * thread_p, THREAD_RC_METER * meter, int enter_mode,
-						      void *ptr);
-#endif /* !NDEBUG */
-/*
- * thread_check_kill_tran_auth () - User who is not DBA can kill only own transaction
- *   return: NO_ERROR or error code
- *   thread_p(in):
- *   tran_id(in):
- *   has_authorization(out):
- */
-static int
-thread_check_kill_tran_auth (THREAD_ENTRY * thread_p, int tran_id, bool * has_authorization)
-{
-  char *tran_client_name;
-  char *current_client_name;
-
-<<<<<<< HEAD
-  assert (has_authorization);
-=======
-/*
- * thread_rc_track_clear_all () -
- *   return:
- *   thread_p(in):
- */
-void
-thread_rc_track_clear_all (THREAD_ENTRY * thread_p)
-{
-  if (thread_p == NULL)
-    {
-      thread_p = thread_get_thread_entry_info ();
-    }
->>>>>>> 616b1341
-
-  *has_authorization = false;
-
-  if (logtb_am_i_dba_client (thread_p) == true)
-    {
-      *has_authorization = true;
-      return NO_ERROR;
-    }
-
-  tran_client_name = logtb_find_client_name (tran_id);
-  current_client_name = logtb_find_current_client_name (thread_p);
-
-  if (tran_client_name == NULL || current_client_name == NULL)
-    {
-      return ER_CSS_KILL_UNKNOWN_TRANSACTION;
-    }
-
-  if (strcasecmp (tran_client_name, current_client_name) == 0)
-    {
-      *has_authorization = true;
-    }
-
-  return NO_ERROR;
-}
-
-/*
- * thread_type_to_string () - Translate thread type into string 
- *                            representation
- *   return:
- *   type(in): thread type
- */
-const char *
-thread_type_to_string (int type)
-{
-  switch (type)
-    {
-    case TT_MASTER:
-      return "MASTER";
-    case TT_SERVER:
-      return "SERVER";
-    case TT_WORKER:
-      return "WORKER";
-    case TT_DAEMON:
-      return "DAEMON";
-    case TT_VACUUM_MASTER:
-      return "VACUUM_MASTER";
-    case TT_VACUUM_WORKER:
-      return "VACUUM_WORKER";
-    case TT_NONE:
-      return "NONE";
-    }
-  return "UNKNOWN";
-}
-
-/*
- * thread_status_to_string () - Translate thread status into string
- *                              representation
- *   return:
- *   type(in): thread type
- */
-const char *
-thread_status_to_string (int status)
-{
-  switch (status)
-    {
-    case TS_DEAD:
-      return "DEAD";
-    case TS_FREE:
-      return "FREE";
-    case TS_RUN:
-      return "RUN";
-    case TS_WAIT:
-      return "WAIT";
-    case TS_CHECK:
-      return "CHECK";
-    }
-  return "UNKNOWN";
-}
-
-/*
- * thread_resume_status_to_string () - Translate thread resume status into
- *                                     string representation
- *   return:
- *   type(in): thread type
- */
-const char *
-thread_resume_status_to_string (int resume_status)
-{
-  switch (resume_status)
-    {
-<<<<<<< HEAD
-    case THREAD_RESUME_NONE:
-      return "RESUME_NONE";
-    case THREAD_RESUME_DUE_TO_INTERRUPT:
-      return "RESUME_DUE_TO_INTERRUPT";
-    case THREAD_RESUME_DUE_TO_SHUTDOWN:
-      return "RESUME_DUE_TO_SHUTDOWN";
-    case THREAD_PGBUF_SUSPENDED:
-      return "PGBUF_SUSPENDED";
-    case THREAD_PGBUF_RESUMED:
-      return "PGBUF_RESUMED";
-    case THREAD_JOB_QUEUE_SUSPENDED:
-      return "JOB_QUEUE_SUSPENDED";
-    case THREAD_JOB_QUEUE_RESUMED:
-      return "JOB_QUEUE_RESUMED";
-    case THREAD_CSECT_READER_SUSPENDED:
-      return "CSECT_READER_SUSPENDED";
-    case THREAD_CSECT_READER_RESUMED:
-      return "CSECT_READER_RESUMED";
-    case THREAD_CSECT_WRITER_SUSPENDED:
-      return "CSECT_WRITER_SUSPENDED";
-    case THREAD_CSECT_WRITER_RESUMED:
-      return "CSECT_WRITER_RESUMED";
-    case THREAD_CSECT_PROMOTER_SUSPENDED:
-      return "CSECT_PROMOTER_SUSPENDED";
-    case THREAD_CSECT_PROMOTER_RESUMED:
-      return "CSECT_PROMOTER_RESUMED";
-    case THREAD_CSS_QUEUE_SUSPENDED:
-      return "CSS_QUEUE_SUSPENDED";
-    case THREAD_CSS_QUEUE_RESUMED:
-      return "CSS_QUEUE_RESUMED";
-    case THREAD_HEAP_CLSREPR_SUSPENDED:
-      return "HEAP_CLSREPR_SUSPENDED";
-    case THREAD_HEAP_CLSREPR_RESUMED:
-      return "HEAP_CLSREPR_RESUMED";
-    case THREAD_LOCK_SUSPENDED:
-      return "LOCK_SUSPENDED";
-    case THREAD_LOCK_RESUMED:
-      return "LOCK_RESUMED";
-    case THREAD_LOGWR_SUSPENDED:
-      return "LOGWR_SUSPENDED";
-    case THREAD_LOGWR_RESUMED:
-      return "LOGWR_RESUMED";
-    }
-  return "UNKNOWN";
-}
-
-/*
- * thread_trace_on () -
-=======
-      assert_release (false);
-      goto error;
-    }
-  tracked_res_ptr = tracked_res_chunk;
-#endif /* !NDEBUG */
-
-  if (thread_p->track_depth < thread_p->track_threshold)
-    {
-      if (thread_p->track_free_list != NULL)
-	{
-	  new_track = thread_p->track_free_list;
-	  thread_p->track_free_list = new_track->prev;
-	}
-      else
-	{
-	  new_track = (THREAD_RC_TRACK *) malloc (sizeof (THREAD_RC_TRACK));
-	  if (new_track == NULL)
-	    {
-	      assert_release (false);
-	      goto error;
-	    }
-	}
-      assert_release (new_track != NULL);
-
-      if (new_track != NULL)
-	{
-	  /* keep current track info */
-
-	  /* id of thread private memory allocator */
-	  new_track->private_heap_id = thread_p->private_heap_id;
-
-	  for (i = 0; i < RC_LAST; i++)
-	    {
-	      for (j = 0; j < MGR_LAST; j++)
-		{
-		  if (thread_p->track != NULL)
-		    {
-		      new_track->meter[i][j].m_amount = thread_p->track->meter[i][j].m_amount;
-		    }
-		  else
-		    {
-		      new_track->meter[i][j].m_amount = 0;
-		    }
-		  new_track->meter[i][j].m_threshold = thread_rc_track_threshold_amount (i);
-		  new_track->meter[i][j].m_add_file_name = NULL;
-		  new_track->meter[i][j].m_add_line_no = -1;
-		  new_track->meter[i][j].m_sub_file_name = NULL;
-		  new_track->meter[i][j].m_sub_line_no = -1;
-#if !defined(NDEBUG)
-		  new_track->meter[i][j].m_hold_buf[0] = '\0';
-		  new_track->meter[i][j].m_rwlock_buf[0] = '\0';
-		  new_track->meter[i][j].m_hold_buf_size = 0;
-
-		  /* init Critical Section hold_buf */
-		  if (i == RC_CS)
-		    {
-		      memset (new_track->meter[i][j].m_hold_buf, 0, ONE_K);
-		      memset (new_track->meter[i][j].m_rwlock_buf, 0, ONE_K);
-		    }
-
-		  /* Initialize tracked resources */
-		  new_track->meter[i][j].m_tracked_res_capacity = thread_rc_track_threshold_amount (i);
-		  new_track->meter[i][j].m_tracked_res_count = 0;
-		  new_track->meter[i][j].m_tracked_res = tracked_res_ptr;
-		  /* Advance pointer in preallocated chunk of resources */
-		  tracked_res_ptr += new_track->meter[i][j].m_tracked_res_capacity;
-#endif /* !NDEBUG */
-		}
-	    }
-
-#if !defined (NDEBUG)
-	  assert ((tracked_res_ptr - tracked_res_chunk) == max_tracked_res);
-	  new_track->tracked_resources = tracked_res_chunk;
-#endif /* !NDEBUG */
-
-	  /* push current track info */
-	  new_track->prev = thread_p->track;
-	  thread_p->track = new_track;
-
-	  thread_p->track_depth++;
-	}
-    }
-
-  return new_track;
-
-error:
-
-  if (new_track != NULL)
-    {
-      free (new_track);
-    }
-
-#if !defined (NDEBUG)
-  if (tracked_res_chunk != NULL)
-    {
-      free (tracked_res_chunk);
-    }
-#endif /* !NDEBUG */
-  return NULL;
-}
-
-/*
- * thread_rc_track_free ()
- *   return:
- *   thread_p(in):
- */
-static void
-thread_rc_track_free (THREAD_ENTRY * thread_p, int id)
-{
-  THREAD_RC_TRACK *prev_track;
-
-  if (thread_p == NULL)
-    {
-      thread_p = thread_get_thread_entry_info ();
-    }
-
-  assert_release (thread_p != NULL);
-  assert_release (id == thread_p->track_depth);
-
-  if (thread_p->track != NULL)
-    {
-      assert_release (id >= 0);
-
-#if !defined (NDEBUG)
-      if (thread_p->track->tracked_resources != NULL)
-	{
-	  free_and_init (thread_p->track->tracked_resources);
-	}
-#endif
-
-      prev_track = thread_p->track->prev;
-
-      /* add to free list */
-      thread_p->track->prev = thread_p->track_free_list;
-      thread_p->track_free_list = thread_p->track;
-
-      /* pop previous track info */
-      thread_p->track = prev_track;
-
-      thread_p->track_depth--;
-    }
-}
-
-/*
- * thread_rc_track_is_enabled () - check if is enabled
- *   return:
- *   thread_p(in):
- */
-static bool
-thread_rc_track_is_enabled (THREAD_ENTRY * thread_p)
-{
-  if (thread_p == NULL)
-    {
-      thread_p = thread_get_thread_entry_info ();
-    }
-
-  assert_release (thread_p != NULL);
-
-  if (prm_get_bool_value (PRM_ID_USE_SYSTEM_MALLOC))
-    {
-      /* disable tracking */
-      assert_release (thread_p->track == NULL);
-      assert_release (thread_p->track_depth == -1);
-
-      return false;
-    }
-
-  return true;
-}
-
-/*
- * thread_rc_track_need_to_trace () - check if is track valid
- *   return:
- *   thread_p(in):
- */
-bool
-thread_rc_track_need_to_trace (THREAD_ENTRY * thread_p)
-{
-  if (thread_p == NULL)
-    {
-      thread_p = thread_get_thread_entry_info ();
-    }
-
-  assert_release (thread_p != NULL);
-
-  /* If it reaches the threshold, cubrid stop tracking and clean thread_p->track. See thread_rc_track_meter. */
-  return thread_rc_track_is_enabled (thread_p) && thread_p->track != NULL;
-}
-
-/*
- * thread_rc_track_enter () - save current track info
- *   return:
- *   thread_p(in):
- */
-int
-thread_rc_track_enter (THREAD_ENTRY * thread_p)
-{
-  THREAD_RC_TRACK *track;
-
-  if (thread_p == NULL)
-    {
-      thread_p = thread_get_thread_entry_info ();
-    }
-
-  assert_release (thread_p != NULL);
-
-  if (thread_rc_track_is_enabled (thread_p))
-    {
-      track = thread_rc_track_alloc (thread_p);
-      assert_release (track != NULL);
-      if (track == NULL)
-	{
-	  return ER_FAILED;
-	}
-    }
-
-  return thread_p->track_depth;
-}
-
-/*
- * thread_rc_track_exit () -
- *   return:
- *   thread_p(in):
- *   id(in): saved track id
- */
-int
-thread_rc_track_exit (THREAD_ENTRY * thread_p, int id)
-{
-  int ret = NO_ERROR;
-
-  if (thread_p == NULL)
-    {
-      thread_p = thread_get_thread_entry_info ();
-    }
-
-  assert_release (thread_p != NULL);
-
-  if (thread_rc_track_need_to_trace (thread_p))
-    {
-      assert_release (id == thread_p->track_depth);
-      assert_release (id >= 0);
-
-      ret = thread_rc_track_check (thread_p, id);
-#if !defined(NDEBUG)
-      if (ret != NO_ERROR)
-	{
-	  (void) thread_rc_track_dump_all (thread_p, stderr);
-	}
-#endif
-
-      (void) thread_rc_track_free (thread_p, id);
-    }
-
-  return ret;
-}
-
-/*
- * thread_rc_track_amount_helper () -
- *   return:
- *   thread_p(in):
- */
-static INT32
-thread_rc_track_amount_helper (THREAD_ENTRY * thread_p, int rc_idx)
-{
-  INT32 amount;
-  THREAD_RC_TRACK *track;
-  THREAD_RC_METER *meter;
-  int j;
-
-  if (thread_p == NULL)
-    {
-      thread_p = thread_get_thread_entry_info ();
-    }
-
-  assert_release (thread_p != NULL);
-
-  assert_release (rc_idx >= 0);
-  assert_release (rc_idx < RC_LAST);
-
-  amount = 0;			/* init */
-
-  track = thread_p->track;
-  if (track != NULL)
-    {
-      for (j = 0; j < MGR_LAST; j++)
-	{
-	  meter = &(track->meter[rc_idx][j]);
-	  amount += meter->m_amount;
-	}
-    }
-
-  THREAD_RC_TRACK_ASSERT (thread_p, stderr, amount >= 0);
-
-  return amount;
-}
-
-/*
- * thread_rc_track_amount_pgbuf () -
- *   return:
- *   thread_p(in):
- */
-int
-thread_rc_track_amount_pgbuf (THREAD_ENTRY * thread_p)
-{
-  return thread_rc_track_amount_helper (thread_p, RC_PGBUF);
-}
-
-/*
- * thread_rc_track_amount_qlist () -
- *   return:
- *   thread_p(in):
- */
-int
-thread_rc_track_amount_qlist (THREAD_ENTRY * thread_p)
-{
-  return thread_rc_track_amount_helper (thread_p, RC_QLIST);
-}
-
-#if !defined(NDEBUG)
-/*
- * thread_rc_track_meter_assert_csect_dependency () -
- *   return:
- *   meter(in):
- */
-static void
-thread_rc_track_meter_assert_csect_dependency (THREAD_ENTRY * thread_p, THREAD_RC_METER * meter, int amount, void *ptr)
-{
-  int cs_idx;
-
-  assert (meter != NULL);
-  assert (amount != 0);
-  assert (ptr != NULL);
-
-  cs_idx = *((int *) ptr);
-
-  /* TODO - skip out too many CS */
-  if (cs_idx >= ONE_K)
-    {
-      return;
-    }
-
-  assert (cs_idx >= 0);
-  assert (cs_idx < ONE_K);
-
-  /* check CS dependency */
-  if (amount > 0)
-    {
-      switch (cs_idx)
-	{
-	  /* CSECT_CT_OID_TABLE -> CSECT_LOCATOR_SR_CLASSNAME_TABLE is NOK */
-	  /* CSECT_LOCATOR_SR_CLASSNAME_TABLE -> CSECT_CT_OID_TABLE is OK */
-	case CSECT_LOCATOR_SR_CLASSNAME_TABLE:
-	  THREAD_RC_TRACK_METER_ASSERT (thread_p, stderr, meter, meter->m_hold_buf[CSECT_CT_OID_TABLE] == 0);
-	  break;
-
-	default:
-	  break;
-	}
-    }
-}
-
-/*
- * thread_rc_track_meter_assert_csect_usage () -  assert enter mode of critical
- * 	section with the existed lock state for each thread.
- *   return:
- *   meter(in):
- *   enter_mode(in):
- *   ptr(in):
- */
-static void
-thread_rc_track_meter_assert_csect_usage (THREAD_ENTRY * thread_p, THREAD_RC_METER * meter, int enter_mode, void *ptr)
-{
-  int cs_idx;
-  unsigned char enter_count;
-
-  assert (meter != NULL);
-  assert (ptr != NULL);
-
-  cs_idx = *((int *) ptr);
-
-  /* TODO - skip out too many CS */
-  if (cs_idx >= ONE_K)
-    {
-      return;
-    }
-
-  assert (cs_idx >= 0);
-  assert (cs_idx < ONE_K);
-
-  switch (enter_mode)
-    {
-    case THREAD_TRACK_CSECT_ENTER_AS_READER:
-      if (meter->m_rwlock_buf[cs_idx] >= 0)
-	{
-	  if (THREAD_METER_IS_DEMOTED_READER (meter->m_rwlock_buf[cs_idx]))
-	    {
-	      enter_count = THREAD_METER_STRIP_DEMOTED_READER_FLAG (meter->m_rwlock_buf[cs_idx]);
-	      assert (enter_count < THREAD_METER_MAX_ENTER_COUNT);
-
-	      /* demoted-reader can re-enter as reader again */
-	      meter->m_rwlock_buf[cs_idx]++;
-	    }
-	  else
-	    {
-	      /* enter as reader first time or reader re-enter */
-	      meter->m_rwlock_buf[cs_idx]++;
-
-	      /* reader re-enter is not allowed. */
-	      THREAD_RC_TRACK_METER_ASSERT (thread_p, stderr, meter, meter->m_rwlock_buf[cs_idx] <= 1);
-	    }
-	}
-      else
-	{
-	  enter_count = -meter->m_rwlock_buf[cs_idx];
-	  assert (enter_count < THREAD_METER_MAX_ENTER_COUNT);
-
-	  /* I am a writer already. re-enter as reader, treat as re-enter as writer */
-	  meter->m_rwlock_buf[cs_idx]--;
-	}
-      break;
-
-    case THREAD_TRACK_CSECT_ENTER_AS_WRITER:
-      if (meter->m_rwlock_buf[cs_idx] <= 0)
-	{
-	  enter_count = -meter->m_rwlock_buf[cs_idx];
-	  assert (enter_count < THREAD_METER_MAX_ENTER_COUNT);
-
-	  /* enter as writer first time or writer re-enter */
-	  meter->m_rwlock_buf[cs_idx]--;
-	}
-      else
-	{
-	  /* I am a reader or demoted-reader already. re-enter as writer is not allowed */
-	  THREAD_RC_TRACK_METER_ASSERT (thread_p, stderr, meter, false);
-	}
-      break;
-
-    case THREAD_TRACK_CSECT_PROMOTE:
-      /* If I am not a reader or demoted-reader, promote is not allowed */
-      THREAD_RC_TRACK_METER_ASSERT (thread_p, stderr, meter, meter->m_rwlock_buf[cs_idx] > 0);
-
-      enter_count = THREAD_METER_STRIP_DEMOTED_READER_FLAG (meter->m_rwlock_buf[cs_idx]);
-      assert (enter_count != 0);
-
-      if (enter_count == 1)
-	{
-	  /* promote reader or demoted-reader to writer */
-	  meter->m_rwlock_buf[cs_idx] = -1;
-	}
-      else
-	{
-	  /* In the middle of citical session, promote is not allowed. only when demote-reader re-enter as reader can
-	   * go to here. */
-	  THREAD_RC_TRACK_METER_ASSERT (thread_p, stderr, meter, false);
-	}
-      break;
-
-    case THREAD_TRACK_CSECT_DEMOTE:
-      /* if I am not a writer, demote is not allowed */
-      THREAD_RC_TRACK_METER_ASSERT (thread_p, stderr, meter, meter->m_rwlock_buf[cs_idx] < 0);
-
-      if (meter->m_rwlock_buf[cs_idx] == -1)
-	{
-	  /* demote writer to demoted-reader */
-	  enter_count = 1;
-	  meter->m_rwlock_buf[cs_idx] = THREAD_METER_WITH_DEMOTED_READER_FLAG (enter_count);
-	}
-      else
-	{
-	  /* In the middle of citical session, demote is not allowed */
-	  THREAD_RC_TRACK_METER_ASSERT (thread_p, stderr, meter, false);
-	}
-      break;
-
-    case THREAD_TRACK_CSECT_EXIT:
-      /* without entered before, exit is not allowed. */
-      THREAD_RC_TRACK_METER_ASSERT (thread_p, stderr, meter, meter->m_rwlock_buf[cs_idx] != 0);
-
-      if (meter->m_rwlock_buf[cs_idx] > 0)
-	{
-	  if (THREAD_METER_IS_DEMOTED_READER (meter->m_rwlock_buf[cs_idx]))
-	    {
-	      enter_count = THREAD_METER_STRIP_DEMOTED_READER_FLAG (meter->m_rwlock_buf[cs_idx]);
-	      assert (enter_count != 0);
-
-	      enter_count--;
-	      if (enter_count != 0)
-		{
-		  /* still keep demoted-reader flag */
-		  meter->m_rwlock_buf[cs_idx] = THREAD_METER_WITH_DEMOTED_READER_FLAG (enter_count);
-		}
-	      else
-		{
-		  meter->m_rwlock_buf[cs_idx] = 0;
-		}
-	    }
-	  else
-	    {
-	      /* reader exit */
-	      meter->m_rwlock_buf[cs_idx]--;
-	    }
-	}
-      else
-	{			/* (meter->m_rwlock_buf[cs_idx] < 0 */
-	  meter->m_rwlock_buf[cs_idx]++;
-	}
-      break;
-    default:
-      assert (false);
-      break;
-    }
-}
-#endif
-
-/*
- * thread_rc_track_meter () -
- *   return:
- *   thread_p(in):
- */
-void
-thread_rc_track_meter (THREAD_ENTRY * thread_p, const char *file_name, const int line_no, int amount, void *ptr,
-		       int rc_idx, int mgr_idx)
-{
-  THREAD_RC_TRACK *track;
-  THREAD_RC_METER *meter;
-  int enter_mode = -1;
-  static bool report_track_cs_overflow = false;
-
-  if (thread_p == NULL)
-    {
-      thread_p = thread_get_thread_entry_info ();
-    }
-
-  assert_release (thread_p != NULL);
-
-  if (thread_p->track == NULL)
-    {
-      return;			/* not in track enter */
-    }
-
-  assert_release (thread_p->track != NULL);
-
-  assert_release (0 <= rc_idx);
-  assert_release (rc_idx < RC_LAST);
-  assert_release (0 <= mgr_idx);
-  assert_release (mgr_idx < MGR_LAST);
-
-  assert_release (amount != 0);
-
-  track = thread_p->track;
-
-  if (track != NULL && 0 <= rc_idx && rc_idx < RC_LAST && 0 <= mgr_idx && mgr_idx < MGR_LAST)
-    {
-      if (rc_idx == RC_CS)
-	{
-	  enter_mode = amount;
-
-	  /* recover the amount for RC_CS */
-	  switch (enter_mode)
-	    {
-	    case THREAD_TRACK_CSECT_ENTER_AS_READER:
-	      amount = 1;
-	      break;
-	    case THREAD_TRACK_CSECT_ENTER_AS_WRITER:
-	      amount = 1;
-	      break;
-	    case THREAD_TRACK_CSECT_PROMOTE:
-	      amount = 1;
-	      break;
-	    case THREAD_TRACK_CSECT_DEMOTE:
-	      amount = -1;
-	      break;
-	    case THREAD_TRACK_CSECT_EXIT:
-	      amount = -1;
-	      break;
-	    default:
-	      assert_release (false);
-	      break;
-	    }
-	}
-
-      /* check iff is tracking one */
-      if (rc_idx == RC_VMEM)
-	{
-	  if (track->private_heap_id != thread_p->private_heap_id)
-	    {
-	      return;		/* ignore */
-	    }
-	}
-
-      meter = &(track->meter[rc_idx][mgr_idx]);
-
-      /* If it reaches the threshold just stop tracking and clear */
-      if (meter->m_amount + amount > meter->m_threshold)
-	{
-#if 0
-	  assert (0);
-#endif
-	  thread_rc_track_finalize (thread_p);
-	  return;
-	}
-
-      meter->m_amount += amount;
-
-#if 1				/* TODO - */
-      /* skip out qlist check; is checked separately */
-      if (rc_idx == RC_QLIST)
-	{
-	  ;			/* nop */
-	}
-      else
-	{
-	  THREAD_RC_TRACK_METER_ASSERT (thread_p, stderr, meter, 0 <= meter->m_amount);
-	}
-#else
-      THREAD_RC_TRACK_METER_ASSERT (thread_p, stderr, meter, 0 <= meter->m_amount);
-#endif
-
-#if !defined(NDEBUG)
-      switch (rc_idx)
-	{
-	case RC_PGBUF:
-	  /* check fix/unfix protocol */
-	  {
-	    assert (ptr != NULL);
-
-	    if (amount > 0)
-	      {
-		assert_release (amount == 1);
-	      }
-	    else
-	      {
-		assert_release (amount == -1);
-	      }
-	  }
-	  break;
-
-	case RC_CS:
-	  /* check Critical Section cycle and keep current hold info */
-	  {
-	    int cs_idx;
-
-	    assert (ptr != NULL);
-
-	    cs_idx = *((int *) ptr);
-
-	    /* TODO - skip out too many CS */
-	    if (cs_idx < ONE_K)
-	      {
-		assert (cs_idx >= 0);
-		assert (cs_idx < ONE_K);
-
-		THREAD_RC_TRACK_METER_ASSERT (thread_p, stderr, meter, meter->m_hold_buf[cs_idx] >= 0);
-		if (amount > 0)
-		  {
-		    assert_release (amount == 1);
-		  }
-		else
-		  {
-		    assert_release (amount == -1);
-		  }
-
-		meter->m_hold_buf[cs_idx] += amount;
-
-		THREAD_RC_TRACK_METER_ASSERT (thread_p, stderr, meter, meter->m_hold_buf[cs_idx] >= 0);
-
-		/* re-set buf size */
-		meter->m_hold_buf_size = MAX (meter->m_hold_buf_size, cs_idx + 1);
-		assert (meter->m_hold_buf_size <= ONE_K);
-	      }
-	    else if (report_track_cs_overflow == false)
-	      {
-		report_track_cs_overflow = true;	/* report only once */
-		er_log_debug (ARG_FILE_LINE, "thread_rc_track_meter: hold_buf overflow: buf_size=%d, idx=%d",
-			      meter->m_hold_buf_size, cs_idx);
-	      }
-	  }
-	  break;
-
-	default:
-	  break;
-	}
-#endif
-
-      if (amount > 0)
-	{
-	  meter->m_add_file_name = file_name;
-	  meter->m_add_line_no = line_no;
-	}
-      else if (amount < 0)
-	{
-	  meter->m_sub_file_name = file_name;
-	  meter->m_sub_line_no = line_no;
-	}
-
-#if !defined(NDEBUG)
-      (void) thread_rc_track_meter_at (meter, file_name, line_no, amount, ptr);
-
-      if (rc_idx == RC_CS)
-	{
-	  (void) thread_rc_track_meter_assert_csect_dependency (thread_p, meter, amount, ptr);
-
-	  (void) thread_rc_track_meter_assert_csect_usage (thread_p, meter, enter_mode, ptr);
-	}
-#endif
-    }
-}
-
-/*
- * thread_rc_track_meter_dump () -
- *   return:
- *   thread_p(in):
- *   outfp(in):
- *   meter(in):
- */
-static void
-thread_rc_track_meter_dump (THREAD_ENTRY * thread_p, FILE * outfp, THREAD_RC_METER * meter)
-{
-  int i;
-
-  if (thread_p == NULL)
-    {
-      thread_p = thread_get_thread_entry_info ();
-    }
-
-  assert_release (thread_p != NULL);
-  assert_release (meter != NULL);
-
-  if (outfp == NULL)
-    {
-      outfp = stderr;
-    }
-
-  if (meter != NULL)
-    {
-      fprintf (outfp, "         +--- amount = %d (threshold = %d)\n", meter->m_amount, meter->m_threshold);
-      fprintf (outfp, "         +--- add_file_line = %s:%d\n", meter->m_add_file_name, meter->m_add_line_no);
-      fprintf (outfp, "         +--- sub_file_line = %s:%d\n", meter->m_sub_file_name, meter->m_sub_line_no);
-#if !defined(NDEBUG)
-      /* dump hold_buf */
-      if (meter->m_hold_buf_size > 0)
-	{
-	  fprintf (outfp, "            +--- hold_at = ");
-	  for (i = 0; i < meter->m_hold_buf_size; i++)
-	    {
-	      if (meter->m_hold_buf[i] != '\0')
-		{
-		  fprintf (outfp, "[%d]:%c ", i, meter->m_hold_buf[i]);
-		}
-	    }
-	  fprintf (outfp, "\n");
-	  fprintf (outfp, "            +--- hold_buf_size = %d\n", meter->m_hold_buf_size);
-
-	  fprintf (outfp, "            +--- read/write lock = ");
-	  for (i = 0; i < meter->m_hold_buf_size; i++)
-	    {
-	      if (meter->m_rwlock_buf[i] != '\0')
-		{
-		  fprintf (outfp, "[%d]:%d ", i, (int) meter->m_rwlock_buf[i]);
-		}
-	    }
-	  fprintf (outfp, "\n");
-	  fprintf (outfp, "            +--- read/write lock size = %d\n", meter->m_hold_buf_size);
-	}
-
-      /* dump tracked resources */
-      if (meter->m_tracked_res_count > 0)
-	{
-	  fprintf (outfp, "            +--- tracked res = ");
-	  for (i = 0; i < meter->m_tracked_res_count; i++)
-	    {
-	      fprintf (outfp, "res_ptr=%p amount=%d first_caller=%s:%d\n", meter->m_tracked_res[i].res_ptr,
-		       meter->m_tracked_res[i].amount, meter->m_tracked_res[i].caller_file,
-		       meter->m_tracked_res[i].caller_line);
-	    }
-	  fprintf (outfp, "            +--- tracked res count = %d\n", meter->m_tracked_res_count);
-	}
-#endif /* !NDEBUG */
-    }
-}
-
-/*
- * thread_rc_track_dump () -
- *   return:
- *   thread_p(in):
- *   outfp(in):
- *   track(in):
- *   depth(in):
- */
-static void
-thread_rc_track_dump (THREAD_ENTRY * thread_p, FILE * outfp, THREAD_RC_TRACK * track, int depth)
-{
-  int i, j;
-  const char *rcname, *mgrname;
-
-  if (thread_p == NULL)
-    {
-      thread_p = thread_get_thread_entry_info ();
-    }
-
-  assert_release (thread_p != NULL);
-  assert_release (track != NULL);
-  assert_release (depth >= 0);
-
-  if (outfp == NULL)
-    {
-      outfp = stderr;
-    }
-
-  if (track != NULL)
-    {
-      fprintf (outfp, "+--- track depth = %d\n", depth);
-      for (i = 0; i < RC_LAST; i++)
-	{
-	  rcname = thread_rc_track_rcname (i);
-	  fprintf (outfp, "   +--- %s\n", rcname);
-
-	  for (j = 0; j < MGR_LAST; j++)
-	    {
-	      mgrname = thread_rc_track_mgrname (j);
-	      fprintf (outfp, "      +--- %s\n", mgrname);
-
-	      (void) thread_rc_track_meter_dump (thread_p, outfp, &(track->meter[i][j]));
-	    }
-	}
-
-      fflush (outfp);
-    }
-}
-
-
-
-
-
-/*
- * thread_rc_track_dump_all () -
->>>>>>> 616b1341
- *   return:
- *   thread_p(in):
- */
-void
-<<<<<<< HEAD
-thread_trace_on (THREAD_ENTRY * thread_p)
-{
-  if (thread_p == NULL)
-    {
-      thread_p = thread_get_thread_entry_info ();
-    }
-
-  thread_p->on_trace = true;
-}
-
-/*
- * thread_set_trace_format () -
- *   return:
- *   thread_p(in):
- *   format(in):
- */
-void
-thread_set_trace_format (THREAD_ENTRY * thread_p, int format)
-{
-=======
-thread_rc_track_dump_all (THREAD_ENTRY * thread_p, FILE * outfp)
-{
-  THREAD_RC_TRACK *track;
-  int depth;
-
->>>>>>> 616b1341
-  if (thread_p == NULL)
-    {
-      thread_p = thread_get_thread_entry_info ();
-    }
-
-<<<<<<< HEAD
-  thread_p->trace_format = format;
-}
-
-/*
- * thread_is_on_trace () -
- *   return:
- *   thread_p(in):
- */
-bool
-thread_is_on_trace (THREAD_ENTRY * thread_p)
-{
-  if (thread_p == NULL)
-    {
-      thread_p = thread_get_thread_entry_info ();
-    }
-
-  return thread_p->on_trace;
-}
-
-/*
- * thread_set_clear_trace () -
- *   return:
- *   thread_p(in):
- *   clear(in):
- */
-void
-thread_set_clear_trace (THREAD_ENTRY * thread_p, bool clear)
-{
-  if (thread_p == NULL)
-    {
-      thread_p = thread_get_thread_entry_info ();
-    }
-
-  thread_p->clear_trace = clear;
-}
-
-/*
- * thread_need_clear_trace() -
- *   return:
- *   thread_p(in):
- */
-bool
-thread_need_clear_trace (THREAD_ENTRY * thread_p)
-{
-  if (thread_p == NULL)
-    {
-      thread_p = thread_get_thread_entry_info ();
-    }
-
-  return thread_p->clear_trace;
-}
-
-/*
- * thread_get_recursion_depth() -
- */
-int
-thread_get_recursion_depth (THREAD_ENTRY * thread_p)
-{
-  if (thread_p == NULL)
-    {
-      thread_p = thread_get_thread_entry_info ();
-    }
-
-  return thread_p->xasl_recursion_depth;
-}
-
-/*
- * thread_inc_recursion_depth() -
- */
-void
-thread_inc_recursion_depth (THREAD_ENTRY * thread_p)
-{
-  if (thread_p == NULL)
-    {
-      thread_p = thread_get_thread_entry_info ();
-    }
-
-  thread_p->xasl_recursion_depth++;
-}
-
-/*
- * thread_dec_recursion_depth() -
- */
-void
-thread_dec_recursion_depth (THREAD_ENTRY * thread_p)
-{
-  if (thread_p == NULL)
-    {
-      thread_p = thread_get_thread_entry_info ();
-    }
-
-  thread_p->xasl_recursion_depth--;
-}
-
-/*
- * thread_clear_recursion_depth() -
- */
-void
-thread_clear_recursion_depth (THREAD_ENTRY * thread_p)
-{
-  if (thread_p == NULL)
-    {
-      thread_p = thread_get_thread_entry_info ();
-    }
-
-  thread_p->xasl_recursion_depth = 0;
-}
-
-/*
- * thread_iterate () - thread iterator
- *
- * return        : next thread entry
- * thread_p (in) : current thread entry
- */
-THREAD_ENTRY *
-thread_iterate (THREAD_ENTRY * thread_p)
-{
-  int index = 1;		// iteration starts with thread index = 1
-
-  if (!thread_Manager.initialized)
-    {
-      assert (false);
-      return NULL;
-    }
-
-  if (thread_p != NULL)
-    {
-      index = thread_p->index + 1;
-    }
-  if (index >= thread_num_total_threads ())
-    {
-      assert (index == thread_num_total_threads ());
-      return NULL;
-    }
-  return thread_find_entry_by_index (index);
-}
-=======
-  assert_release (thread_p != NULL);
-
-  if (outfp == NULL)
-    {
-      outfp = stderr;
-    }
-
-  fprintf (outfp, "------------ Thread[%d] Resource Track Info: ------------\n", thread_p->index);
-
-  fprintf (outfp, "track_depth = %d\n", thread_p->track_depth);
-  fprintf (outfp, "track_threshold = %d\n", thread_p->track_threshold);
-  for (track = thread_p->track_free_list, depth = 0; track != NULL; track = track->prev, depth++)
-    {
-      ;
-    }
-  fprintf (outfp, "track_free_list size = %d\n", depth);
-
-  for (track = thread_p->track, depth = thread_p->track_depth; track != NULL; track = track->prev, depth--)
-    {
-      (void) thread_rc_track_dump (thread_p, outfp, track, depth);
-    }
-  assert_release (depth == -1);
-
-  fprintf (outfp, "\n");
-
-  fflush (outfp);
-}
-
-#if !defined(NDEBUG)
-/*
- * thread_rc_track_meter_at () -
- *   return:
- *   meter(in):
- */
-static void
-thread_rc_track_meter_at (THREAD_RC_METER * meter, const char *caller_file, int caller_line, int amount, void *ptr)
-{
-  const char *p = NULL;
-  int min, max, mid, mem_size;
-  bool found = false;
-
-  assert_release (meter != NULL);
-  assert_release (amount != 0);
-
-  /* Truncate path to file name */
-  p = (char *) caller_file + strlen (caller_file);
-  while (p)
-    {
-      if (p == caller_file)
-	{
-	  break;
-	}
-
-      if (*p == '/' || *p == '\\')
-	{
-	  p++;
-	  break;
-	}
-
-      p--;
-    }
-
-  /* TODO: A binary search function that could also return the rightful position for an entry that was not found is
-   * really necessary. */
-
-  /* There are three possible actions here: 1. Resource doesn't exist and must be added. 2. Resource exists and we
-   * update amount to a non-zero value. 3. Resource exists and new amount is 0 and it must be removed from tracked
-   * array. */
-  /* The array is ordered by resource pointer and binary search is used. */
-  min = 0;
-  max = meter->m_tracked_res_count - 1;
-  mid = 0;
-
-  while (min <= max)
-    {
-      /* Get middle */
-      mid = (min + max) >> 1;
-      if (ptr == meter->m_tracked_res[mid].res_ptr)
-	{
-	  found = true;
-	  break;
-	}
-      if (ptr < meter->m_tracked_res[mid].res_ptr)
-	{
-	  /* Set search range to [min, mid - 1] */
-	  max = mid - 1;
-	}
-      else
-	{
-	  /* Set search range to [min + 1, max] */
-	  min = ++mid;
-	}
-    }
-
-  if (found)
-    {
-      assert_release (mid < meter->m_tracked_res_count);
-
-      /* Update amount for resource */
-      meter->m_tracked_res[mid].amount += amount;
-      if (meter->m_tracked_res[mid].amount == 0)
-	{
-	  /* Remove tracked resource */
-	  mem_size = (meter->m_tracked_res_count - 1 - mid) * sizeof (THREAD_TRACKED_RESOURCE);
-
-	  if (mem_size > 0)
-	    {
-	      memmove (&meter->m_tracked_res[mid], &meter->m_tracked_res[mid + 1], mem_size);
-	    }
-	  meter->m_tracked_res_count--;
-	}
-    }
-  else
-    {
-      /* Add new tracked resource */
-      assert_release (mid <= meter->m_tracked_res_count);
-      if (meter->m_tracked_res_count == meter->m_tracked_res_capacity)
-	{
-	  /* No more room for new resources */
-	  return;
-	}
-      /* Try to free the memory space for new resource */
-      mem_size = (meter->m_tracked_res_count - mid) * sizeof (THREAD_TRACKED_RESOURCE);
-      if (mem_size > 0)
-	{
-	  memmove (&meter->m_tracked_res[mid + 1], &meter->m_tracked_res[mid], mem_size);
-	}
-      /* Save new resource */
-      meter->m_tracked_res[mid].res_ptr = ptr;
-      meter->m_tracked_res[mid].amount = amount;
-      meter->m_tracked_res[mid].caller_line = caller_line;
-      strncpy (meter->m_tracked_res[mid].caller_file, p, THREAD_TRACKED_RES_CALLER_FILE_MAX_SIZE);
-      meter->m_tracked_res[mid].caller_file[THREAD_TRACKED_RES_CALLER_FILE_MAX_SIZE - 1] = '\0';
-      meter->m_tracked_res_count++;
-    }
-}
-#endif /* !NDEBUG */
-
-// *INDENT-ON*
->>>>>>> 616b1341
