/*
 * Copyright (C) 2008 Search Solution Corporation. All rights reserved by Search Solution.
 *
 *   This program is free software; you can redistribute it and/or modify
 *   it under the terms of the GNU General Public License as published by
 *   the Free Software Foundation; either version 2 of the License, or
 *   (at your option) any later version.
 *
 *  This program is distributed in the hope that it will be useful,
 *  but WITHOUT ANY WARRANTY; without even the implied warranty of
 *  MERCHANTABILITY or FITNESS FOR A PARTICULAR PURPOSE. See the
 *  GNU General Public License for more details.
 *
 *  You should have received a copy of the GNU General Public License
 *  along with this program; if not, write to the Free Software
 *  Foundation, Inc., 51 Franklin Street, Fifth Floor, Boston, MA 02110-1301 USA
 *
 */

/*
 * thread_manager.cpp - implementation for tracker for all thread resources
 */

#include "thread_manager.hpp"

// same module includes
#if defined (SERVER_MODE)
#include "thread_daemon.hpp"
#endif // SERVER_MODE
#include "thread_entry.hpp"
#include "thread_entry_task.hpp"
#if defined (SERVER_MODE)
#include "thread_worker_pool.hpp"
#endif // SERVER_MODE

// project includes
#include "error_manager.h"
#include "log_impl.h"
#include "lock_free.h"
#include "resource_shared_pool.hpp"
#include "system_parameter.h"

#include <cassert>

namespace cubthread
{

  thread_local entry *tl_Entry_p = NULL;

  manager::manager (void)
    : m_max_threads (0)
    , m_entries_mutex ()
    , m_worker_pools ()
    , m_daemons ()
    , m_all_entries (NULL)
    , m_entry_dispatcher (NULL)
    , m_available_entries_count (0)
    , m_entry_manager (NULL)
    , m_daemon_entry_manager (NULL)
  {
    m_entry_manager = new entry_manager ();
    m_daemon_entry_manager = new daemon_entry_manager();
  }

  manager::~manager ()
  {
    // pool container should be empty by now
    assert (m_available_entries_count == m_max_threads);

    // make sure that we stop and free all
    check_all_killed ();

    delete m_entry_dispatcher;
    delete [] m_all_entries;
    delete m_entry_manager;
    delete m_daemon_entry_manager;
  }

  void
  manager::alloc_entries (void)
  {
#if defined (SA_MODE)
    assert (false);
    return;
#else // not SA_MODE = SERVER_MODE

    m_available_entries_count = m_max_threads;

    m_all_entries = new entry[m_max_threads];
    m_entry_dispatcher = new entry_dispatcher (m_all_entries, m_max_threads);
#endif // not SA_MODE = SERVER_MODE
  }

  void
  manager::init_entries (bool with_lock_free)
  {
    // initialize thread indexes and lock-free resources
    for (std::size_t it = 0; it < m_max_threads; it++)
      {
	m_all_entries[it].index = (int) (it + 1);
	if (with_lock_free)
	  {
	    m_all_entries[it].request_lock_free_transactions ();
	  }
      }
  }

  template<typename Res>
  void manager::destroy_and_untrack_all_resources (std::vector<Res *> &tracker)
  {
    assert (tracker.empty ());

#if defined (SERVER_MODE)
    for (auto iter = tracker.begin (); iter != tracker.end (); iter = tracker.erase (iter))
      {
	(*iter)->stop_execution ();
	delete *iter;
      }
#endif // SERVER_MODE
  }

  template<typename Res, typename ... CtArgs>
  inline Res *manager::create_and_track_resource (std::vector<Res *> &tracker, size_t entries_count, CtArgs &&... args)
  {
    check_not_single_thread ();

    std::unique_lock<std::mutex> lock (m_entries_mutex);  // safe-guard

    if (m_available_entries_count < entries_count)
      {
	return NULL;
      }
    m_available_entries_count -= entries_count;

    Res *new_res = new Res (std::forward<CtArgs> (args)...);

    tracker.push_back (new_res);

    return new_res;
  }

  entry_workpool *
  manager::create_worker_pool (size_t pool_size, size_t task_max_count, entry_manager *context_manager,
			       std::size_t core_count, bool debug_logging)
  {
#if defined (SERVER_MODE)
    if (is_single_thread ())
      {
	return NULL;
      }
    else
      {
	if (context_manager == NULL)
	  {
	    context_manager = m_entry_manager;
	  }
	// reserve pool_size entries and add to m_worker_pools
	return create_and_track_resource (m_worker_pools, pool_size, pool_size, task_max_count, *context_manager,
					  core_count, debug_logging);
      }
#else // not SERVER_MODE = SA_MODE
    return NULL;
#endif // not SERVER_MODE = SA_MODE
  }

  daemon *
  manager::create_daemon (const looper &looper_arg, entry_task *exec_p, const char *daemon_name /* = "" */,
			  entry_manager *context_manager /* = NULL */)
  {
#if defined (SERVER_MODE)
    if (is_single_thread ())
      {
	assert (false);
	return NULL;
      }
    else
      {
	if (context_manager == NULL)
	  {
	    context_manager = m_daemon_entry_manager;
	  }
	// reserve 1 entry and add to m_daemons
	return create_and_track_resource (m_daemons, 1, looper_arg, context_manager, exec_p, daemon_name);
      }
#else // not SERVER_MODE = SA_MODE
    assert (false);
    return NULL;
#endif // not SERVER_MODE = SA_MODE
  }

  daemon *
  manager::create_daemon_without_entry (const looper &looper_arg, task_without_context *exec_p, const char *daemon_name)
  {
#if defined (SERVER_MODE)
    if (is_single_thread ())
      {
	assert (false);
	return NULL;
      }
    else
      {
	// reserve no entry and add to m_daemons_without_entries
	return create_and_track_resource (m_daemons_without_entries, 0, looper_arg, exec_p, daemon_name);
      }
#else // not SERVER_MODE = SA_MODE
    assert (false);
    return NULL;
#endif // not SERVER_MODE = SA_MODE
  }

  template<typename Res>
  inline void
  manager::destroy_and_untrack_resource (std::vector<Res *> &tracker, Res *&res, std::size_t entries_count)
  {
    std::unique_lock<std::mutex> lock (m_entries_mutex);    // safe-guard
    check_not_single_thread ();

    for (auto iter = tracker.begin (); iter != tracker.end (); ++iter)
      {
	if (res == *iter)
	  {
	    // remove resource from tracker
	    (void) tracker.erase (iter);

	    // stop resource and delete
	    res->stop_execution ();
	    delete res;
	    res = NULL;

	    // update available entries
	    m_available_entries_count += entries_count;

	    return;
	  }
      }
    // resource not found
    assert (false);
  }

  void
  manager::destroy_worker_pool (entry_workpool *&worker_pool_arg)
  {
#if defined (SERVER_MODE)
    if (worker_pool_arg == NULL)
      {
	return;
      }
    // remove from m_worker_pools and free worker_pool_arg->get_max_count thread entries
    return destroy_and_untrack_resource (m_worker_pools, worker_pool_arg, worker_pool_arg->get_max_count ());
#else // not SERVER_MODE = SA_MODE
    assert (worker_pool_arg == NULL);
#endif // not SERVER_MODE = SA_MODE
  }

  void
  manager::push_task (entry &thread_p, entry_workpool *worker_pool_arg, entry_task *exec_p)
  {
    if (worker_pool_arg == NULL)
      {
	// execute on this thread
	exec_p->execute (thread_p);
	exec_p->retire ();
      }
    else
      {
#if defined (SERVER_MODE)
	check_not_single_thread ();
	worker_pool_arg->execute (exec_p);
#else // not SERVER_MODE = SA_MODE
	assert (false);
	// execute on this thread
	exec_p->execute (thread_p);
	exec_p->retire ();
#endif // not SERVER_MODE = SA_MODE
      }
  }

  void
  manager::push_task_on_core (entry &thread_p, entry_workpool *worker_pool_arg, entry_task *exec_p,
			      std::size_t core_hash)
  {
    if (worker_pool_arg == NULL)
      {
	// execute on this thread
	exec_p->execute (thread_p);
	exec_p->retire ();
      }
    else
      {
#if defined (SERVER_MODE)
	check_not_single_thread ();
	worker_pool_arg->execute_on_core (exec_p, core_hash);
#else // not SERVER_MODE = SA_MODE
	assert (false);
	// execute on this thread
	exec_p->execute (thread_p);
	exec_p->retire ();
#endif // not SERVER_MODE = SA_MODE
      }
  }

  bool
  manager::try_task (entry &thread_p, entry_workpool *worker_pool_arg, entry_task *exec_p)
  {
    if (worker_pool_arg == NULL)
      {
	// execute on this thread
	exec_p->execute (thread_p);
	exec_p->retire ();
	return true;
      }
    else
      {
#if defined (SERVER_MODE)
	check_not_single_thread ();
	return worker_pool_arg->try_execute (exec_p);
#else // not SERVER_MODE = SA_MODE
	assert (false);
	return false;
#endif // not SERVER_MODE = SA_MODE
      }
  }

  bool
  manager::is_pool_full (entry_workpool *worker_pool_arg)
  {
#if defined (SERVER_MODE)
    return worker_pool_arg == NULL || worker_pool_arg->is_full ();
#else // not SERVER_MODE = SA_MODE
    // on SA_MODE can always push more tasks
    return false;
#endif // not SERVER_MODE = SA_MODE
  }

  void
  manager::destroy_daemon (daemon *&daemon_arg)
  {
#if defined (SERVER_MODE)
    if (daemon_arg == NULL)
      {
	return;
      }
    // remove from m_daemons and free one thread entry
    return destroy_and_untrack_resource (m_daemons, daemon_arg, 1);
#else // not SERVER_MODE = SA_MODE
    assert (daemon_arg == NULL);
#endif // not SERVER_MODE = SA_MODE
  }

  void
  manager::destroy_daemon_without_entry (daemon *&daemon_arg)
  {
#if defined (SERVER_MODE)
    if (daemon_arg == NULL)
      {
	return;
      }
    // remove from m_daemons_without_entries; no thread entries have been reserved
    return destroy_and_untrack_resource (m_daemons_without_entries, daemon_arg, 0);
#else // not SERVER_MODE = SA_MODE
    assert (daemon_arg == NULL);
#endif // not SERVER_MODE = SA_MODE
  }

  entry *
  manager::claim_entry (void)
  {
    tl_Entry_p = m_entry_dispatcher->claim ();

    return tl_Entry_p;
  }

  void
  manager::retire_entry (entry &entry_p)
  {
    assert (tl_Entry_p == &entry_p);

    tl_Entry_p = NULL;
    m_entry_dispatcher->retire (entry_p);
  }

  std::size_t
  manager::get_max_thread_count (void) const
  {
    return m_max_threads;
  }

  void
  manager::check_all_killed (void)
  {
    // check all thread resources are killed and freed
    destroy_and_untrack_all_resources (m_worker_pools);
    destroy_and_untrack_all_resources (m_daemons);
    destroy_and_untrack_all_resources (m_daemons_without_entries);
  }

  void
<<<<<<< HEAD
  manager::set_max_thread_count_from_config (void)
  {
    // todo: is there a better way to decide on the maximum number of thread entries?
    std::size_t max_active_workers = NUM_NON_SYSTEM_TRANS;  // one per each connection
    std::size_t max_conn_workers = NUM_NON_SYSTEM_TRANS;    // one per each connection
    std::size_t max_vacuum_workers = prm_get_integer_value (PRM_ID_VACUUM_WORKER_COUNT);
    std::size_t max_daemons = 128;  // magic number to cover predictable requirements; not cool

    // note: thread entry initialization is slow, that is why we keep a static pool initialized from the beginning to
    //       quickly claim entries. in my opinion, it would be better to have thread contexts that can be quickly
    //       generated at "runtime" (after thread starts its task). however, with current thread entry design, that is
    //       rather unlikely.

    m_max_threads = max_active_workers + max_conn_workers + max_vacuum_workers + max_daemons;      
  }

  void
  manager::set_max_thread_count (std::size_t count)
    {
      m_max_threads = count;
    }
=======
  manager::return_lock_free_transaction_entries (void)
  {
    for (std::size_t index = 0; index < m_max_threads; index++)
      {
	m_all_entries[index].return_lock_free_transaction_entries ();
      }
  }

  entry *
  manager::find_by_tid (thread_id_t tid)
  {
    for (std::size_t index = 0; index < m_max_threads; index++)
      {
	if (m_all_entries[index].get_id () == tid)
	  {
	    return &m_all_entries[index];
	  }
      }
    return NULL;
  }
>>>>>>> 0db21926

  //////////////////////////////////////////////////////////////////////////
  // Global thread interface
  //////////////////////////////////////////////////////////////////////////

#if defined (SERVER_MODE)
  const bool Is_single_thread = false;
#else // not SERVER_MODE = SA_MODE
  const bool Is_single_thread = true;
#endif // not SERVER_MODE = SA_MODE

  static manager *Manager = NULL;
  static entry *Main_entry_p = NULL;

  void
  initialize (entry *&my_entry)
  {
    // note - currently it is designed to be called only once. if we want repeatable calls, code must be updated.

    assert (my_entry == NULL);

    assert (Manager == NULL);
    if (Manager == NULL)
      {
	Manager = new manager ();
      }

    // init main entry
    assert (Main_entry_p == NULL);
    Main_entry_p = new entry ();
    Main_entry_p->index = 0;
    Main_entry_p->register_id ();
    Main_entry_p->m_status = entry::status::TS_RUN;
    Main_entry_p->resume_status = THREAD_RESUME_NONE;
    Main_entry_p->tran_index = 0;	/* system transaction */
#if defined (SERVER_MODE)
    // SA_MODE uses singleton context
    Main_entry_p->get_error_context ().register_thread_local ();
#endif // SERVER_MODE

    assert (tl_Entry_p == NULL);
    tl_Entry_p = Main_entry_p;

    my_entry = Main_entry_p;

    assert (my_entry == thread_get_thread_entry_info ());
  }

  void
  finalize (void)
  {
#if defined (SERVER_MODE)
    if (Main_entry_p != NULL)
      {
	Main_entry_p->get_error_context ().deregister_thread_local ();
      }
#endif // SERVER_MODE

    delete Main_entry_p;
    Main_entry_p = NULL;
    tl_Entry_p = NULL;

    delete Manager;
    Manager = NULL;
  }

  int
  initialize_thread_entries (bool with_lock_free /* = true*/)
  {
    assert (Main_entry_p != NULL);

    int error_code = NO_ERROR;
#if defined (SERVER_MODE)
<<<<<<< HEAD
    size_t old_manager_thread_count = 0;

    Manager->set_max_thread_count_from_config ();
=======
    assert (Manager != NULL);
>>>>>>> 0db21926
    Manager->alloc_entries ();
#endif // SERVER_MODE

    // note: even though SA_MODE does not really need to synchronize access on lock-free structures, it is better to
    //       simulate using lock-free transaction in order to avoid managing separate code

    error_code = lf_initialize_transaction_systems ((int) get_max_thread_count ());
    if (error_code != NO_ERROR)
      {
	ASSERT_ERROR ();
	return error_code;
      }

    if (with_lock_free)
      {
	Main_entry_p->request_lock_free_transactions ();
      }

    Manager->init_entries (with_lock_free);

    return NO_ERROR;
  }

  entry *
  get_main_entry (void)
  {
    assert (Main_entry_p != NULL);

    return Main_entry_p;
  }

  manager *
  get_manager (void)
  {
    assert (Manager != NULL);

    return Manager;
  }

  void set_manager (manager *manager)
  {
    assert (Manager == NULL);

    Manager = manager;
  }

  std::size_t
  get_max_thread_count (void)
  {
    // system thread + managed threads
    return 1 + (Manager != NULL ? Manager->get_max_thread_count() : 0);
  }

  entry &
  get_entry (void)
  {
    // shouldn't be called
    // todo: add thread_p to error manager; or something
    // er_print_callstack (ARG_FILE_LINE, "warning: manager::get_entry is called");
    // todo
    assert (tl_Entry_p != NULL);
    return *tl_Entry_p;
  }

  bool
  is_single_thread (void)
  {
    return Is_single_thread;
  }

  void
  check_not_single_thread (void)
  {
    assert (!Is_single_thread);
  }

  void
  return_lock_free_transaction_entries (void)
  {
    if (Main_entry_p != NULL)
      {
	Main_entry_p->return_lock_free_transaction_entries ();
      }
    if (Manager != NULL)
      {
	Manager->return_lock_free_transaction_entries ();
      }
  }

} // namespace cubthread<|MERGE_RESOLUTION|>--- conflicted
+++ resolved
@@ -395,7 +395,6 @@
   }
 
   void
-<<<<<<< HEAD
   manager::set_max_thread_count_from_config (void)
   {
     // todo: is there a better way to decide on the maximum number of thread entries?
@@ -417,7 +416,8 @@
     {
       m_max_threads = count;
     }
-=======
+
+  void
   manager::return_lock_free_transaction_entries (void)
   {
     for (std::size_t index = 0; index < m_max_threads; index++)
@@ -438,7 +438,6 @@
       }
     return NULL;
   }
->>>>>>> 0db21926
 
   //////////////////////////////////////////////////////////////////////////
   // Global thread interface
@@ -512,13 +511,11 @@
 
     int error_code = NO_ERROR;
 #if defined (SERVER_MODE)
-<<<<<<< HEAD
     size_t old_manager_thread_count = 0;
 
+    assert (Manager != NULL);
+
     Manager->set_max_thread_count_from_config ();
-=======
-    assert (Manager != NULL);
->>>>>>> 0db21926
     Manager->alloc_entries ();
 #endif // SERVER_MODE
 
