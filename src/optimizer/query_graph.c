/*
 * Copyright (C) 2008 Search Solution Corporation. All rights reserved by Search Solution.
 *
 *   This program is free software; you can redistribute it and/or modify
 *   it under the terms of the GNU General Public License as published by
 *   the Free Software Foundation; either version 2 of the License, or
 *   (at your option) any later version.
 *
 *  This program is distributed in the hope that it will be useful,
 *  but WITHOUT ANY WARRANTY; without even the implied warranty of
 *  MERCHANTABILITY or FITNESS FOR A PARTICULAR PURPOSE. See the
 *  GNU General Public License for more details.
 *
 *  You should have received a copy of the GNU General Public License
 *  along with this program; if not, write to the Free Software
 *  Foundation, Inc., 51 Franklin Street, Fifth Floor, Boston, MA 02110-1301 USA
 *
 */

/*
 * query_graph.c - builds a query graph from a parse tree and
 * 			transforms the tree by unfolding path expressions.
 */

#ident "$Id$"

#include "config.h"

#include <ctype.h>
#include <stdio.h>
#include <stdlib.h>
#include <stdarg.h>
#include <math.h>
#include <assert.h>
#if !defined(WINDOWS)
#include <values.h>
#endif /* !WINDOWS */

#include "parser.h"
#include "error_code.h"
#include "error_manager.h"
#include "object_representation.h"
#include "optimizer.h"
#include "query_graph.h"
#include "query_planner.h"
#include "schema_manager.h"
#include "statistics.h"
#include "system_parameter.h"
#include "environment_variable.h"
#include "xasl_generation.h"
#include "query_list.h"
#include "db.h"
#include "system_parameter.h"
#include "memory_alloc.h"
#include "environment_variable.h"
#include "util_func.h"

#include "locator_cl.h"
#include "object_domain.h"
#include "network_interface_cl.h"
#include "dbtype.h"

/* figure out how many bytes a QO_USING_INDEX struct with n entries requires */
#define SIZEOF_USING_INDEX(n) \
    (sizeof(QO_USING_INDEX) + (((n)-1) * sizeof(QO_USING_INDEX_ENTRY)))

/* any number that won't overlap PT_MISC_TYPE */
#define PREDICATE_TERM  -2

#define RANK_DEFAULT       0	/* default */
#define RANK_NAME          RANK_DEFAULT	/* name -- use default */
#define RANK_VALUE         RANK_DEFAULT	/* value -- use default */
#define RANK_EXPR_LIGHT    1	/* Group 1 */
#define RANK_EXPR_MEDIUM   2	/* Group 2 */
#define RANK_EXPR_HEAVY    3	/* Group 3 */
#define RANK_EXPR_FUNCTION 4	/* agg function, set */
#define RANK_QUERY         8	/* subquery */

/*  log2(sizeof(POINTER)) */
#if __WORDSIZE == 64
/*  log2(8) */
#define LOG2_SIZEOF_POINTER 3
#else
/*  log2(4) */
#define LOG2_SIZEOF_POINTER 2
#endif

/*
 * Figure out how many bytes a QO_INDEX struct with n entries requires.
 */
#define SIZEOF_INDEX(n) \
    (sizeof(QO_INDEX) + (((n)-1)* sizeof(QO_INDEX_ENTRY)))

/*
 * Figure out how many bytes a QO_CLASS_INFO struct with n entries requires.
 */
#define SIZEOF_CLASS_INFO(n) \
    (sizeof(QO_CLASS_INFO) + (((n)-1) * sizeof(QO_CLASS_INFO_ENTRY)))

/*
 * Figure out how many bytes a pkeys[] struct with n entries requires.
 */
#define SIZEOF_ATTR_CUM_STATS_PKEYS(n) \
    ((n) * sizeof(int))

#define NOMINAL_HEAP_SIZE(class)	200	/* pages */
#define NOMINAL_OBJECT_SIZE(class)	 64	/* bytes */

/* Figure out how many bytes a QO_NODE_INDEX struct with n entries requires. */
#define SIZEOF_NODE_INDEX(n) \
    (sizeof(QO_NODE_INDEX) + (((n)-1)* sizeof(QO_NODE_INDEX_ENTRY)))

#define EXCHANGE_BUILDER(type,e0,e1) \
    do { type _tmp = e0; e0 = e1; e1 = _tmp; } while (0)

#define TERMCLASS_EXCHANGE(e0,e1)  EXCHANGE_BUILDER(QO_TERMCLASS,e0,e1)
#define DOUBLE_EXCHANGE(e0,e1)     EXCHANGE_BUILDER(double,e0,e1)
#define PT_NODE_EXCHANGE(e0,e1)    EXCHANGE_BUILDER(PT_NODE *,e0,e1)
#define INT_EXCHANGE(e0,e1)        EXCHANGE_BUILDER(int,e0,e1)
#define SEGMENTPTR_EXCHANGE(e0,e1) EXCHANGE_BUILDER(QO_SEGMENT *,e0,e1)
#define NODEPTR_EXCHANGE(e0,e1)    EXCHANGE_BUILDER(QO_NODE *,e0,e1)
#define EQCLASSPTR_EXCHANGE(e0,e1) EXCHANGE_BUILDER(QO_EQCLASS *,e0,e1)
#define BOOL_EXCHANGE(e0,e1)       EXCHANGE_BUILDER(bool,e0,e1)
#define JOIN_TYPE_EXCHANGE(e0,e1)  EXCHANGE_BUILDER(JOIN_TYPE,e0,e1)
#define FLAG_EXCHANGE(e0,e1)       EXCHANGE_BUILDER(int,e0,e1)

#define BISET_EXCHANGE(s0,s1) \
    do { \
	BITSET tmp; \
	BITSET_MOVE(tmp, s0); \
	BITSET_MOVE(s0, s1); \
	BITSET_MOVE(s1, tmp); \
    } while (0)

#define PUT_FLAG(cond, flag) \
    do { \
	if (cond) { \
	    if (extra_info++) { \
	        fputs(flag, f); \
	    } else { \
		fputs(" (", f); \
		fputs(flag, f); \
	    } \
	} \
    } while (0)
typedef enum
{
  QO_BUILD_ENTITY = 0x01,	/* 0000 0001 */
  QO_BUILD_PATH = 0x02		/* 0000 0010 */
} QO_BUILD_STATUS;

typedef struct walk_info WALK_INFO;
struct walk_info
{
  QO_ENV *env;
  QO_TERM *term;
};

double QO_INFINITY = 0.0;

static QO_PLAN *qo_optimize_helper (QO_ENV * env);
static QO_NODE *qo_add_node (PT_NODE * entity, QO_ENV * env);
static QO_SEGMENT *qo_insert_segment (QO_NODE * head, QO_NODE * tail, PT_NODE * node, QO_ENV * env,
				      const char *expr_str);
static QO_SEGMENT *qo_join_segment (QO_NODE * head, QO_NODE * tail, PT_NODE * name, QO_ENV * env);
static PT_NODE *qo_add_final_segment (PARSER_CONTEXT * parser, PT_NODE * tree, void *arg, int *continue_walk);
static QO_TERM *qo_add_term (PT_NODE * conjunct, int term_type, QO_ENV * env);
static void qo_add_dep_term (QO_NODE * derived_node, BITSET * depend_nodes, BITSET * depend_segs, QO_ENV * env);
static QO_TERM *qo_add_dummy_join_term (QO_ENV * env, QO_NODE * p_node, QO_NODE * on_node);
static void qo_analyze_term (QO_TERM * term, int term_type);
static PT_NODE *set_seg_expr (PARSER_CONTEXT * parser, PT_NODE * tree, void *arg, int *continue_walk);
static void set_seg_node (PT_NODE * attr, QO_ENV * env, BITSET * bitset);
static QO_ENV *qo_env_init (PARSER_CONTEXT * parser, PT_NODE * query);
static bool qo_validate (QO_ENV * env);
static PT_NODE *build_query_graph (PARSER_CONTEXT * parser, PT_NODE * tree, void *arg, int *continue_walk);
static PT_NODE *build_query_graph_post (PARSER_CONTEXT * parser, PT_NODE * tree, void *arg, int *continue_walk);
static PT_NODE *build_query_graph_function_index (PARSER_CONTEXT * parser, PT_NODE * tree, void *arg,
						  int *continue_walk);
static QO_NODE *build_graph_for_entity (QO_ENV * env, PT_NODE * entity, QO_BUILD_STATUS status);
static PT_NODE *graph_size_select (PARSER_CONTEXT * parser, PT_NODE * tree, void *arg, int *continue_walk);
static void graph_size_for_entity (QO_ENV * env, PT_NODE * entity);
static bool is_dependent_table (PT_NODE * entity);
static void get_term_subqueries (QO_ENV * env, QO_TERM * term);
static void get_term_rank (QO_ENV * env, QO_TERM * term);
static PT_NODE *check_subquery_pre (PARSER_CONTEXT * parser, PT_NODE * node, void *arg, int *continue_walk);
static bool is_local_name (QO_ENV * env, PT_NODE * expr);
static void get_local_subqueries (QO_ENV * env, PT_NODE * tree);
static void get_rank (QO_ENV * env);
static PT_NODE *get_referenced_attrs (PT_NODE * entity);
static bool expr_is_mergable (PT_NODE * pt_expr);
static bool qo_is_equi_join_term (QO_TERM * term);
static void add_hint (QO_ENV * env, PT_NODE * tree);
static void add_using_index (QO_ENV * env, PT_NODE * using_index);
static int get_opcode_rank (PT_OP_TYPE opcode);
static int get_expr_fcode_rank (FUNC_TYPE fcode);
static int get_operand_rank (PT_NODE * node);
static int count_classes (PT_NODE * p);
static QO_CLASS_INFO_ENTRY *grok_classes (QO_ENV * env, PT_NODE * dom_set, QO_CLASS_INFO_ENTRY * info);
static int qo_data_compare (DB_DATA * data1, DB_DATA * data2, DB_TYPE type);
static void qo_estimate_statistics (MOP class_mop, CLASS_STATS *);

static void qo_node_free (QO_NODE *);
static void qo_node_dump (QO_NODE *, FILE *);
static void qo_node_add_sarg (QO_NODE *, QO_TERM *);

static void qo_seg_free (QO_SEGMENT *);

static QO_EQCLASS *qo_eqclass_new (QO_ENV *);
static void qo_eqclass_free (QO_EQCLASS *);
static void qo_eqclass_add (QO_EQCLASS *, QO_SEGMENT *);
static void qo_eqclass_dump (QO_EQCLASS *, FILE *);

static void qo_term_free (QO_TERM *);
static void qo_term_dump (QO_TERM *, FILE *);
static void qo_subquery_dump (QO_ENV *, QO_SUBQUERY *, FILE *);
static void qo_subquery_free (QO_SUBQUERY *);

static void qo_partition_init (QO_ENV *, QO_PARTITION *, int);
static void qo_partition_free (QO_PARTITION *);
static void qo_partition_dump (QO_PARTITION *, FILE *);
static void qo_find_index_terms (QO_ENV * env, BITSET * segsp, QO_INDEX_ENTRY * index_entry);
static void qo_find_index_seg_terms (QO_ENV * env, QO_INDEX_ENTRY * index_entry, int idx);
static bool qo_find_index_segs (QO_ENV *, SM_CLASS_CONSTRAINT *, QO_NODE *, int *, int, int *, BITSET *);
static bool qo_is_coverage_index (QO_ENV * env, QO_NODE * nodep, QO_INDEX_ENTRY * index_entry);
static void qo_find_node_indexes (QO_ENV *, QO_NODE *);
static int is_equivalent_indexes (QO_INDEX_ENTRY * index1, QO_INDEX_ENTRY * index2);
static int qo_find_matching_index (QO_INDEX_ENTRY * index_entry, QO_INDEX * class_indexes);
static QO_INDEX_ENTRY *is_index_compatible (QO_CLASS_INFO * class_info, int n, QO_INDEX_ENTRY * index_entry);

static void qo_discover_sort_limit_nodes (QO_ENV * env);
static void qo_equivalence (QO_SEGMENT *, QO_SEGMENT *);
static void qo_seg_nodes (QO_ENV *, BITSET *, BITSET *);
static QO_ENV *qo_env_new (PARSER_CONTEXT *, PT_NODE *);
static void qo_discover_partitions (QO_ENV *);
static void qo_discover_indexes (QO_ENV *);
static void qo_assign_eq_classes (QO_ENV *);
static void qo_discover_edges (QO_ENV *);
static void qo_classify_outerjoin_terms (QO_ENV *);
static void qo_term_clear (QO_ENV *, int);
static void qo_seg_clear (QO_ENV *, int);
static void qo_node_clear (QO_ENV *, int);
static void qo_get_index_info (QO_ENV * env, QO_NODE * node);
static void qo_free_index (QO_ENV * env, QO_INDEX *);
static QO_INDEX *qo_alloc_index (QO_ENV * env, int);
static void qo_free_node_index_info (QO_ENV * env, QO_NODE_INDEX * node_indexp);
static void qo_free_attr_info (QO_ENV * env, QO_ATTR_INFO * info);
static QO_ATTR_INFO *qo_get_attr_info (QO_ENV * env, QO_SEGMENT * seg);
static QO_ATTR_INFO *qo_get_attr_info_func_index (QO_ENV * env, QO_SEGMENT * seg, const char *expr_str);
static void qo_free_class_info (QO_ENV * env, QO_CLASS_INFO *);
static QO_CLASS_INFO *qo_get_class_info (QO_ENV * env, QO_NODE * node);
static QO_SEGMENT *qo_eqclass_wrt (QO_EQCLASS *, BITSET *);
static void qo_env_dump (QO_ENV *, FILE *);
static int qo_get_ils_prefix_length (QO_ENV * env, QO_NODE * nodep, QO_INDEX_ENTRY * index_entry);
static bool qo_is_iss_index (QO_ENV * env, QO_NODE * nodep, QO_INDEX_ENTRY * index_entry);
static void qo_discover_sort_limit_join_nodes (QO_ENV * env, QO_NODE * nodep, BITSET * order_nodes, BITSET * dep_nodes);
static bool qo_is_pk_fk_full_join (QO_ENV * env, QO_NODE * fk_node, QO_NODE * pk_node);
static bool qo_is_non_mvcc_class_with_index (QO_CLASS_INFO_ENTRY * class_entry_p);

/*
 * qo_get_optimization_param () - Return the current value of some (global)
 *				  optimization parameter
 *   return: int
 *   retval(in): pointer to area to receive info
 *   param(in): what parameter to retrieve
 *   ...(in): parameter-specific parameters
 */
void
qo_get_optimization_param (void *retval, QO_PARAM param, ...)
{
  char *buf;
  va_list args;

  va_start (args, param);

  switch (param)
    {
    case QO_PARAM_LEVEL:
      *(int *) retval = prm_get_integer_value (PRM_ID_OPTIMIZATION_LEVEL);
      break;
    case QO_PARAM_COST:
      buf = (char *) retval;
      buf[0] = (char) qo_plan_get_cost_fn (va_arg (args, char *));
      buf[1] = '\0';
      break;
    }

  va_end (args);
}

/*
 * qo_need_skip_execution (void) - check execution level and return skip or not
 *
 *   return: bool
 */
bool
qo_need_skip_execution (void)
{
  int level;

  qo_get_optimization_param (&level, QO_PARAM_LEVEL);

  return level & 0x02;
}

/*
 * qo_set_optimization_param () - Return the old value of some (global)
 *				  optimization param, and set the global
 *				  param to the new value
 *   return: int
 *   retval(in): pointer to area to receive info about old value
 *   param(in): what parameter to retrieve
 *   ...(in): parameter-specific parameters
 */
void
qo_set_optimization_param (void *retval, QO_PARAM param, ...)
{
  va_list args;
  va_start (args, param);

  switch (param)
    {
    case QO_PARAM_LEVEL:
      if (retval)
	{
	  *(int *) retval = prm_get_integer_value (PRM_ID_OPTIMIZATION_LEVEL);
	}
      prm_set_integer_value (PRM_ID_OPTIMIZATION_LEVEL, va_arg (args, int));
      break;

    case QO_PARAM_COST:
      {
	const char *plan_name;
	int cost_fn;

	plan_name = va_arg (args, char *);
	cost_fn = va_arg (args, int);
	plan_name = qo_plan_set_cost_fn (plan_name, cost_fn);
	if (retval)
	  {
	    *(const char **) retval = plan_name;
	  }
	break;
      }
    }

  va_end (args);
}

/*
 * qo_optimize_query () - optimize a single select statement, skip nested
 *			  selects since embedded selects are optimized first
 *   return: void
 *   parser(in): parser environment
 *   tree(in): select tree to optimize
 */
QO_PLAN *
qo_optimize_query (PARSER_CONTEXT * parser, PT_NODE * tree)
{
  QO_ENV *env;
  int level;

  /* 
   * Give up right away if the optimizer has been turned off in the
   * user's cubrid.conf file or somewhere else.
   */
  qo_get_optimization_param (&level, QO_PARAM_LEVEL);
  if (!OPTIMIZATION_ENABLED (level))
    {
      return NULL;
    }

  /* if its not a select, we're not interested, also if it is merge we give up. */
  if (tree->node_type != PT_SELECT)
    {
      return NULL;
    }

  env = qo_env_init (parser, tree);
  if (env == NULL)
    {
      /* we can't optimize, so bail out */
      return NULL;
    }

  switch (setjmp (env->catch_))
    {
    case 0:
      /* 
       * The return here is ok; we'll take care of freeing the env structure later, when qo_plan_discard is called.
       * In fact, if we free it now, the plan pointer we're about to return will be worthless.
       */
      return qo_optimize_helper (env);
    case 1:
      /* 
       * Out of memory during optimization.  malloc() has already done an er_set().
       */
      break;
    case 2:
      /* 
       * Failed some optimizer assertion.  QO_ABORT() has already done an er_set().
       */
      break;
    default:
      /* 
       * No clue.
       */
      er_set (ER_ERROR_SEVERITY, ARG_FILE_LINE, ER_FAILED_ASSERTION, 1, "false");
      break;
    }

  /* 
   * If we get here, an error of some sort occurred, and we need to tear down everything and get out.
   */
#if defined(CUBRID_DEBUG)
  fprintf (stderr, "*** optimizer aborting ***\n");
#endif /* CUBRID_DEBUG */
  qo_env_free (env);

  return NULL;
}

/*
 * qo_optimize_helper () -
 *   return:
 *   env(in):
 */
static QO_PLAN *
qo_optimize_helper (QO_ENV * env)
{
  PARSER_CONTEXT *parser;
  PT_NODE *tree;
  PT_NODE *spec, *conj, *next;
  QO_ENV *local_env;		/* So we can safely take its address */
  QO_PLAN *plan;
  int level;
  QO_TERM *term;
  QO_NODE *node, *p_node;
  BITSET nodeset;
  int n;

  parser = QO_ENV_PARSER (env);
  tree = QO_ENV_PT_TREE (env);
  local_env = env;

  (void) parser_walk_tree (parser, tree, build_query_graph, &local_env, build_query_graph_post, &local_env);
  (void) parser_walk_tree (parser, tree, build_query_graph_function_index, &local_env, NULL, NULL);
  (void) add_hint (env, tree);
  add_using_index (env, tree->info.query.q.select.using_index);

  /* add dep term */
  {
    BITSET dependencies;
    BITSET antecedents;

    bitset_init (&dependencies, env);
    bitset_init (&antecedents, env);

    for (n = 0; n < env->nnodes; n++)
      {
	node = QO_ENV_NODE (env, n);
	spec = QO_NODE_ENTITY_SPEC (node);

	/* 
	 * Set up the dependencies; it's simplest just to assume that a
	 * dependent table depends on everything that precedes it.
	 */
	if (is_dependent_table (spec))
	  {
	    /* 
	     * Find all of the segments (i.e., attributes) referenced in
	     * the derived table expression, and then find the set of
	     * nodes that underly those segments.  This node can't be
	     * added to a join plan before all of those nodes have, so we
	     * establish some artificial dependency links that force the
	     * planner to maintain that constraint.
	     */

	    BITSET_CLEAR (dependencies);
	    BITSET_CLEAR (antecedents);

	    qo_expr_segs (env, spec->info.spec.derived_table, &dependencies);

	    if (!bitset_is_empty (&dependencies))
	      {
		qo_seg_nodes (env, &dependencies, &antecedents);
		qo_add_dep_term (node, &antecedents, &dependencies, env);
	      }
	  }
      }				/* for (n = 0 ...) */

    bitset_delset (&dependencies);
    bitset_delset (&antecedents);
  }

  bitset_init (&nodeset, env);

  /* add term in the ON clause */
  for (spec = tree->info.query.q.select.from; spec; spec = spec->next)
    {
      if (spec->node_type == PT_SPEC && spec->info.spec.on_cond)
	{
	  for (conj = spec->info.spec.on_cond; conj; conj = conj->next)
	    {
	      next = conj->next;
	      conj->next = NULL;

	      /* The conjuct could be PT_VALUE(0) if an explicit join condition was derived/transformed to the
	       * always-false search condition when type checking, expression evaluation or query rewrite
	       * transformation. We should sustained it for correct join plan. It's different from ordinary WHERE
	       * search condition. If an always-false search condition was found in WHERE clause, they did not call
	       * query optimization and return no result to the user unless the query doesn't have aggregation. 
	       */

	      term = qo_add_term (conj, PREDICATE_TERM, env);

	      if (QO_TERM_CLASS (term) == QO_TC_JOIN)
		{
		  QO_ASSERT (env, QO_ON_COND_TERM (term));

		  n = QO_TERM_LOCATION (term);
		  if (QO_NODE_LOCATION (QO_TERM_HEAD (term)) == n - 1 && QO_NODE_LOCATION (QO_TERM_TAIL (term)) == n)
		    {
		      bitset_add (&nodeset, QO_NODE_IDX (QO_TERM_TAIL (term)));
		    }
		}

	      conj->next = next;
	    }
	}
    }

  /* add term in the WHERE clause */
  for (conj = tree->info.query.q.select.where; conj; conj = conj->next)
    {
      next = conj->next;
      conj->next = NULL;

      term = qo_add_term (conj, PREDICATE_TERM, env);
      conj->next = next;
    }

  for (n = 1; n < env->nnodes; n++)
    {
      node = QO_ENV_NODE (env, n);

      /* check join-edge for explicit join */
      if (QO_NODE_PT_JOIN_TYPE (node) != PT_JOIN_NONE && QO_NODE_PT_JOIN_TYPE (node) != PT_JOIN_CROSS
	  && !BITSET_MEMBER (nodeset, n))
	{
	  p_node = QO_ENV_NODE (env, n - 1);
	  (void) qo_add_dummy_join_term (env, p_node, node);
	  /* Is it safe to pass node[n-1] as head node? Yes, because the sequence of QO_NODEs corresponds to the
	   * sequence of PT_SPEC list 
	   */
	}
    }

  /* classify terms for outer join */
  qo_classify_outerjoin_terms (env);

  bitset_delset (&nodeset);

  (void) parser_walk_tree (parser, tree->info.query.q.select.list, qo_add_final_segment, &local_env, pt_continue_walk,
			   NULL);
  (void) parser_walk_tree (parser, tree->info.query.q.select.group_by, qo_add_final_segment, &local_env,
			   pt_continue_walk, NULL);
  (void) parser_walk_tree (parser, tree->info.query.q.select.having, qo_add_final_segment, &local_env, pt_continue_walk,
			   NULL);

  /* it's necessary to find segments for nodes in predicates that are evaluated after joins, in order to be available
   * in intermediary output lists 
   */
  if (tree->info.query.q.select.connect_by && !tree->info.query.q.select.single_table_opt)
    {
      (void) parser_walk_tree (parser, tree->info.query.q.select.start_with, qo_add_final_segment, &local_env,
			       pt_continue_walk, NULL);
      (void) parser_walk_tree (parser, tree->info.query.q.select.connect_by, qo_add_final_segment, &local_env,
			       pt_continue_walk, NULL);
      (void) parser_walk_tree (parser, tree->info.query.q.select.after_cb_filter, qo_add_final_segment, &local_env,
			       pt_continue_walk, NULL);
    }

  /* finish the rest of the opt structures */
  qo_discover_edges (env);

  /* Don't do these things until *after* qo_discover_edges(); that function may rearrange the QO_TERM structures that
   * were discovered during the earlier phases, and anyone who grabs the idx of one of the terms (or even a pointer to
   * one) will be pointing to the wrong term after they're rearranged. 
   */
  qo_assign_eq_classes (env);

  get_local_subqueries (env, tree);
  get_rank (env);
  qo_discover_indexes (env);
  qo_discover_partitions (env);
  qo_discover_sort_limit_nodes (env);
  /* now optimize */

  plan = qo_planner_search (env);

  /* need to set est_card for the select in case it is a subquery */

  /* 
   * Print out any needed post-optimization info.  Leave a way to find
   * out about environment info if we aren't able to produce a plan.
   * If this happens in the field at least we'll be able to glean some info.
   */
  qo_get_optimization_param (&level, QO_PARAM_LEVEL);
  if (plan && PLAN_DUMP_ENABLED (level) && DETAILED_DUMP (level) && env->plan_dump_enabled)
    {
      qo_env_dump (env, query_Plan_dump_fp);
    }
  if (plan == NULL)
    {
      qo_env_free (env);
    }

  return plan;
}

/*
 * qo_env_init () - initialize an optimizer environment
 *   return: QO_ENV *
 *   parser(in): parser environment
 *   query(in): A pointer to a PT_NODE structure that describes the query to be optimized
 */
static QO_ENV *
qo_env_init (PARSER_CONTEXT * parser, PT_NODE * query)
{
  QO_ENV *env;
  int i;
  size_t size;

  if (query == NULL)
    {
      return NULL;
    }

  env = qo_env_new (parser, query);
  if (env == NULL)
    {
      return NULL;
    }

  if (qo_validate (env))
    {
      goto error;
    }

  env->segs = NULL;
  if (env->nsegs > 0)
    {
      size = sizeof (QO_SEGMENT) * env->nsegs;
      env->segs = (QO_SEGMENT *) malloc (size);
      if (env->segs == NULL)
	{
	  er_set (ER_ERROR_SEVERITY, ARG_FILE_LINE, ER_OUT_OF_VIRTUAL_MEMORY, 1, size);
	  goto error;
	}
    }

  env->nodes = NULL;
  if (env->nnodes > 0)
    {
      size = sizeof (QO_NODE) * env->nnodes;
      env->nodes = (QO_NODE *) malloc (size);
      if (env->nodes == NULL)
	{
	  er_set (ER_ERROR_SEVERITY, ARG_FILE_LINE, ER_OUT_OF_VIRTUAL_MEMORY, 1, size);
	  goto error;
	}
    }

  env->terms = NULL;
  if (env->nterms > 0)
    {
      size = sizeof (QO_TERM) * env->nterms;
      env->terms = (QO_TERM *) malloc (size);
      if (env->terms == NULL)
	{
	  er_set (ER_ERROR_SEVERITY, ARG_FILE_LINE, ER_OUT_OF_VIRTUAL_MEMORY, 1, size);
	  goto error;
	}
    }

  env->eqclasses = NULL;
  size = sizeof (QO_EQCLASS) * (MAX (env->nnodes, env->nterms) + env->nsegs);
  if (size > 0)
    {
      env->eqclasses = (QO_EQCLASS *) malloc (size);
      if (env->eqclasses == NULL)
	{
	  er_set (ER_ERROR_SEVERITY, ARG_FILE_LINE, ER_OUT_OF_VIRTUAL_MEMORY, 1, size);
	  goto error;
	}
    }

  env->partitions = NULL;
  if (env->nnodes > 0)
    {
      size = sizeof (QO_PARTITION) * env->nnodes;
      env->partitions = (QO_PARTITION *) malloc (size);
      if (env->partitions == NULL)
	{
	  er_set (ER_ERROR_SEVERITY, ARG_FILE_LINE, ER_OUT_OF_VIRTUAL_MEMORY, 1, size);
	  goto error;
	}
    }

  for (i = 0; i < env->nsegs; ++i)
    {
      qo_seg_clear (env, i);
    }

  for (i = 0; i < env->nnodes; ++i)
    {
      qo_node_clear (env, i);
    }

  for (i = 0; i < env->nterms; ++i)
    {
      qo_term_clear (env, i);
    }

  env->Nnodes = env->nnodes;
  env->Nsegs = env->nsegs;
  env->Nterms = env->nterms;
  env->Neqclasses = MAX (env->nnodes, env->nterms) + env->nsegs;

  env->nnodes = 0;
  env->nsegs = 0;
  env->nterms = 0;
  env->neqclasses = 0;

  QO_INFINITY = UTIL_infinity ();

  return env;

error:
  qo_env_free (env);
  return NULL;
}

/*
 * qo_validate () -
 *   return: true iff we reject the query, false otherwise
 *   env(in): A pointer to the environment we are working on
 *
 * Note: Determine whether this is a problem that we're willing to
 *	work on.  Right now, this means enforcing the constraints
 *	about maximum set sizes.  We're not very happy with
 *	set-valued attributes, class attributes, or shared attributes
 *      either, but these are temporary problems and are detected
 *      elsewhere.
 */
static bool
qo_validate (QO_ENV * env)
{
#define OPTIMIZATION_LIMIT      64
  PT_NODE *tree, *spec, *conj;

  tree = QO_ENV_PT_TREE (env);

  /* find out how many nodes and segments will be required for the query graph. */
  (void) parser_walk_tree (env->parser, tree, graph_size_select, &env, pt_continue_walk, NULL);

  /* count the number of conjuncts in the ON clause */
  for (spec = tree->info.query.q.select.from; spec; spec = spec->next)
    {
      if (spec->node_type == PT_SPEC && spec->info.spec.on_cond)
	{
	  for (conj = spec->info.spec.on_cond; conj; conj = conj->next)
	    {
	      if (conj->node_type != PT_EXPR && conj->node_type != PT_VALUE)
		{		/* for outer join */
		  env->bail_out = 1;
		  return true;
		}
	      env->nterms++;
	    }
	}
    }

  /* count the number of conjuncts in the WHERE clause */
  for (conj = tree->info.query.q.select.where; conj; conj = conj->next)
    {
      if (conj->node_type != PT_EXPR && conj->node_type != PT_VALUE /* is a false conjunct */ )
	{
	  env->bail_out = 1;
	  return true;
	}
      env->nterms++;
    }

  if (env->nnodes > OPTIMIZATION_LIMIT)
    {
      return true;
    }

  return false;

}

/*
 * graph_size_select () - This pre walk function will examine the current
 *			  select and determine the graph size needed for it
 *   return: PT_NODE *
 *   parser(in): parser environment
 *   tree(in): tree to walk
 *   arg(in):
 *   continue_walk(in):
 */
static PT_NODE *
graph_size_select (PARSER_CONTEXT * parser, PT_NODE * tree, void *arg, int *continue_walk)
{
  QO_ENV *env = *(QO_ENV **) arg;

  *continue_walk = PT_CONTINUE_WALK;

  /* 
   * skip nested selects, they've already been counted
   */
  if ((tree->node_type == PT_SELECT) && (tree != env->pt_tree))
    {
      *continue_walk = PT_LIST_WALK;
      return tree;
    }

  /* if its not an entity_spec, we're not interested */
  if (tree->node_type != PT_SPEC)
    {
      return tree;
    }

  (void) graph_size_for_entity (env, tree);

  /* don't visit leaves of the entity, graph_size_for_entity already did */
  *continue_walk = PT_LIST_WALK;

  return tree;

}

/*
 * graph_size_for_entity () - This routine will size the graph for the entity
 *   return: nothing
 *   env(in): optimizer environment
 *   entity(in): entity to build the graph for
 *
 * Note: This routine mimics build_graph_for_entity.  It is IMPORTANT that
 *      they remain in sync or else we might not allocate enough space for
 *      the graph arrays resulting in memory corruption.
 */
static void
graph_size_for_entity (QO_ENV * env, PT_NODE * entity)
{
  PT_NODE *name, *conj, *next_entity;
  MOP cls;
  SM_CLASS_CONSTRAINT *constraints;

  env->nnodes++;

  /* create oid segment for the entity */
  env->nsegs++;

  for (name = get_referenced_attrs (entity); name != NULL; name = name->next)
    {
      env->nsegs++;
    }

  /* check if the constraint is a function index info and add a segment for each function index expression */
  if (entity->info.spec.flat_entity_list)
    {
      cls = sm_find_class (entity->info.spec.flat_entity_list->info.name.original);
      if (cls)
	{
	  constraints = sm_class_constraints (cls);
	  while (constraints != NULL)
	    {
	      if (constraints->func_index_info)
		{
		  env->nsegs++;
		}
	      constraints = constraints->next;
	    }
	}
    }

  if (is_dependent_table (entity))
    {
      env->nterms += env->nnodes;
    }

  /* recurse and size the graph for path entities */
  for (next_entity = entity->info.spec.path_entities; next_entity != NULL; next_entity = next_entity->next)
    {
      (void) graph_size_for_entity (env, next_entity);
    }

  /* create a term for each conjunct in the entity's path_conjuncts */
  for (conj = entity->info.spec.path_conjuncts; conj != NULL; conj = conj->next)
    {
      env->nterms++;
    }

  /* reserve space for explicit join dummy term */
  switch (entity->info.spec.join_type)
    {
    case PT_JOIN_INNER:
      /* reserve dummy inner join term */
      env->nterms++;
      /* reserve additional always-false sarg */
      env->nterms++;
      break;
    case PT_JOIN_LEFT_OUTER:
    case PT_JOIN_RIGHT_OUTER:
    case PT_JOIN_FULL_OUTER:
      /* reserve dummy outer join term */
      env->nterms++;
      break;
    default:
      break;
    }

}

/*
 * build_query_graph () - This pre walk function will build the portion of the
 *			  query graph for each entity in the entity_list (from list)
 *   return: PT_NODE *
 *   parser(in): parser environment
 *   tree(in): tree to walk
 *   arg(in):
 *   continue_walk(in):
 */
static PT_NODE *
build_query_graph (PARSER_CONTEXT * parser, PT_NODE * tree, void *arg, int *continue_walk)
{
  QO_ENV *env = *(QO_ENV **) arg;

  *continue_walk = PT_CONTINUE_WALK;

  /* 
   * skip nested selects, they've already been done and are
   * constant with respect to the current select statement
   */
  if ((tree->node_type == PT_SELECT) && (tree != env->pt_tree))
    {
      *continue_walk = PT_LIST_WALK;
      return tree;
    }

  /* if its not an entity_spec, we're not interested */
  if (tree->node_type != PT_SPEC)
    {
      return tree;
    }

  (void) build_graph_for_entity (env, tree, QO_BUILD_ENTITY);

  /* don't visit leaves of the entity, build_graph_for_entity already did */
  *continue_walk = PT_LIST_WALK;

  return tree;
}

/*
 * build_query_graph_post () - This post walk function will build the portion
 *			       of the query graph for each path-entity in the entity_list (from list)
 *   return:
 *   parser(in): parser environment
 *   tree(in): tree to walk
 *   arg(in):
 *   continue_walk(in):
 */
static PT_NODE *
build_query_graph_post (PARSER_CONTEXT * parser, PT_NODE * tree, void *arg, int *continue_walk)
{
  QO_ENV *env = *(QO_ENV **) arg;

  *continue_walk = PT_CONTINUE_WALK;

  /* if its not an entity_spec, we're not interested */
  if (tree->node_type != PT_SPEC)
    {
      return tree;
    }

  (void) build_graph_for_entity (env, tree, QO_BUILD_PATH);

  return tree;
}

/*
 * build_query_graph_function_index () - This pre walk function will search the tree for expressions that match
 *					 expressions used in function indexes.
 *					 For such matched expressions, a corresponding segment is added to the query graph.
 *   return: PT_NODE *
 *   parser(in): parser environment
 *   tree(in): tree to walk
 *   arg(in):
 *   continue_walk(in):
 */
static PT_NODE *
build_query_graph_function_index (PARSER_CONTEXT * parser, PT_NODE * tree, void *arg, int *continue_walk)
{
  PT_NODE *entity = NULL;
  UINTPTR spec_id = 0;
  int i, k;
  MOP cls;
  SM_CLASS_CONSTRAINT *constraints;
  QO_SEGMENT *seg;
  QO_NODE *node = NULL;
  QO_SEGMENT *seg_fi;
  const char *seg_name;
  QO_ENV *env = *(QO_ENV **) arg;

  *continue_walk = PT_CONTINUE_WALK;

  if (pt_is_function_index_expr (parser, tree, false))
    {
      if (!pt_is_join_expr (tree, &spec_id))
	{
	  for (i = 0; i < env->nnodes; i++)
	    {
	      node = QO_ENV_NODE (env, i);
	      entity = QO_NODE_ENTITY_SPEC (node);
	      if (entity->info.spec.id == spec_id)
		{
		  break;	/* found the node */
		}
	    }

	  if (entity != NULL && entity->info.spec.entity_name
	      && ((cls = sm_find_class (entity->info.spec.entity_name->info.name.original)) != NULL))
	    {
	      constraints = sm_class_constraints (cls);
	      k = 0;
	      while (constraints != NULL)
		{
		  if (constraints->func_index_info)
		    {
		      char *expr_str = parser_print_function_index_expr (env->parser, tree);

		      if (expr_str != NULL
			  && !intl_identifier_casecmp (expr_str, constraints->func_index_info->expr_str))
			{
			  for (i = 0; i < env->nsegs; i++)
			    {
			      seg_fi = QO_ENV_SEG (env, i);
			      seg_name = QO_SEG_NAME (seg_fi);
			      if ((QO_SEG_FUNC_INDEX (seg_fi) == true)
				  && !intl_identifier_casecmp (seg_name, constraints->func_index_info->expr_str))
				{
				  /* Also need to check whether the class alias names are matched. */
				  if (!intl_identifier_casecmp (node->class_name, QO_SEG_HEAD (seg_fi)->class_name))
				    {
				      /* segment already exists */
				      break;
				    }
				}
			    }
			  if (i == env->nsegs)
			    {
			      seg = qo_insert_segment (node, NULL, tree, env, expr_str);
			      QO_SEG_FUNC_INDEX (seg) = true;
			      QO_SEG_NAME (seg) = strdup (constraints->func_index_info->expr_str);
			      if (QO_SEG_NAME (seg) == NULL)
				{
				  er_set (ER_ERROR_SEVERITY, ARG_FILE_LINE, ER_OUT_OF_VIRTUAL_MEMORY, 1,
					  (size_t) (strlen (constraints->func_index_info->expr_str) + 1));
				  *continue_walk = PT_STOP_WALK;
				  return tree;
				}
			    }
			}
		    }
		  constraints = constraints->next;
		  k++;
		}
	    }
	}
    }
  return tree;
}

/*
 * build_graph_for_entity () - This routine will create nodes and segments
 *			       based on the parse tree entity
 *   return: QO_NODE *
 *   env(in): optimizer environment
 *   entity(in): entity to build the graph for
 *   status(in):
 *
 * Note: Any changes made to this routine should be reflected in
 *   graph_size_for_entity.  They must remain in sync or else we might not
 *   allocate enough space for the graph arrays resulting in memory
 *   corruption.
 */
static QO_NODE *
build_graph_for_entity (QO_ENV * env, PT_NODE * entity, QO_BUILD_STATUS status)
{
  PARSER_CONTEXT *parser;
  QO_NODE *node = NULL, *next_node;
  PT_NODE *name, *next_entity, *attr, *attr_list;
  QO_SEGMENT *seg;
  parser = QO_ENV_PARSER (env);

  if (!(status & QO_BUILD_ENTITY))
    {
      int i;
      for (i = 0; i < env->nnodes; i++)
	{
	  node = QO_ENV_NODE (env, i);
	  if (QO_NODE_ENTITY_SPEC (node) == entity)
	    {
	      break;		/* found the node */
	    }
	}

      goto build_path;
    }

  node = qo_add_node (entity, env);

  attr_list = get_referenced_attrs (entity);

  /* 
   * Find the PT_NAME corresponding to this entity spec (i.e., the
   * PT_NODE that we want backing the oid segment we're about to
   * create), if such exists.
   */

  for (attr = attr_list; attr && !PT_IS_OID_NAME (attr); attr = attr->next)
    {
      ;
    }

  /* 
   * 'attr' will be non-null iff the oid "attribute" of the class
   * is explicitly used in some way, e.g., in a comparison or a projection.
   * If it is non-null, it will be created with the rest of the symbols.
   *
   * If it is null, we'll make one unless we're dealing with a derived
   * table.
   */
  if (attr == NULL && entity->info.spec.derived_table == NULL && entity->info.spec.entity_name)
    {
      attr = parser_new_node (parser, PT_NAME);
      if (attr == NULL)
	{
	  PT_INTERNAL_ERROR (parser, "allocate new node");
	  return NULL;
	}

      attr->info.name.resolved = entity->info.spec.flat_entity_list->info.name.original;
      attr->info.name.original = "";
      attr->info.name.spec_id = entity->info.spec.id;
      attr->info.name.meta_class = PT_OID_ATTR;

      /* create oid segment for the entity */
      seg = qo_insert_segment (node, NULL, attr, env, NULL);
      QO_SEG_SET_VALUED (seg) = false;	/* oid segments aren't set valued */
      QO_SEG_CLASS_ATTR (seg) = false;	/* oid segments aren't class attrs */
      QO_SEG_SHARED_ATTR (seg) = false;	/* oid segments aren't shared attrs */
    }

  /* 
   * Create a segment for each symbol in the entities symbol table.
   */
  for (name = attr_list; name != NULL; name = name->next)
    {
      seg = qo_insert_segment (node, NULL, name, env, NULL);

      if ((name->type_enum == PT_TYPE_SET) || (name->type_enum == PT_TYPE_MULTISET)
	  || (name->type_enum == PT_TYPE_SEQUENCE))
	{
	  QO_SEG_SET_VALUED (seg) = true;
	}
      else
	{
	  QO_SEG_SET_VALUED (seg) = false;
	}

      if (name->info.name.meta_class == PT_META_ATTR)
	{
	  QO_SEG_CLASS_ATTR (seg) = true;
	}
      else
	{
	  QO_SEG_CLASS_ATTR (seg) = false;
	}

      /* this needs to check a flag Bill is going to add--CHECK!!!!! */
      QO_SEG_SHARED_ATTR (seg) = false;
    }

build_path:

  if (!(status & QO_BUILD_PATH))
    {
      return node;
    }

  /* recurse and build the graph for path entities */
  for (next_entity = entity->info.spec.path_entities; next_entity != NULL; next_entity = next_entity->next)
    {
      next_node = build_graph_for_entity (env, next_entity, (QO_BUILD_STATUS) (QO_BUILD_ENTITY | QO_BUILD_PATH));

      /* for each path entity, fix the join segment */
      QO_ASSERT (env, next_node != NULL);

      /* make sure path entity contains the one and only path conjunct */
      QO_ASSERT (env, next_entity->info.spec.path_conjuncts != NULL);
      QO_ASSERT (env, next_entity->info.spec.path_conjuncts->next == NULL);

      (void) qo_join_segment (node, next_node, next_entity->info.spec.path_conjuncts->info.expr.arg1, env);
    }

  /* create a term for the entity's path_conjunct if one exists */
  if (entity->info.spec.path_conjuncts != NULL)
    {
      (void) qo_add_term (entity->info.spec.path_conjuncts, entity->info.spec.meta_class, env);
    }

  return node;
}

/*
 * qo_add_node () - This routine adds a node to the optimizer environment
 *		 for the entity
 *   return: QO_NODE *
 *   entity(in): entity to add node for
 *   env(in): optimizer environment
 */
static QO_NODE *
qo_add_node (PT_NODE * entity, QO_ENV * env)
{
  QO_NODE *node = NULL;
  QO_CLASS_INFO *info;
  int i, n;
  CLASS_STATS *stats;

  QO_ASSERT (env, env->nnodes < env->Nnodes);
  QO_ASSERT (env, entity != NULL);
  QO_ASSERT (env, entity->node_type == PT_SPEC);

  node = QO_ENV_NODE (env, env->nnodes);

  /* fill in node */
  QO_NODE_ENV (node) = env;
  QO_NODE_ENTITY_SPEC (node) = entity;
  QO_NODE_NAME (node) = entity->info.spec.range_var->info.name.original;
  QO_NODE_IDX (node) = env->nnodes;
  QO_NODE_SORT_LIMIT_CANDIDATE (node) = false;

  env->nnodes++;

  /* 
   * If derived table there will be no info.  Also if derived table
   * that is correlated to the current scope level, establish
   * dependency links to all nodes that precede it in the scope.  This
   * is overkill, but it's easier than figuring out the exact
   * information, and it's usually the same anyway.
   */
  if (!PT_SPEC_IS_DERIVED (entity) && !PT_SPEC_IS_CTE (entity) && (info = qo_get_class_info (env, node)) != NULL)
    {
      QO_NODE_INFO (node) = info;
      for (i = 0, n = info->n; i < n; i++)
	{
	  stats = QO_GET_CLASS_STATS (&info->info[i]);
	  QO_ASSERT (env, stats != NULL);
	  if (entity->info.spec.meta_class == PT_META_CLASS)
	    {
	      /* is class OID reference spec for example: 'class x' SELECT class_meth(class x, x.i) FROM x, class x */
	      QO_NODE_NCARD (node) += 1;
	      QO_NODE_TCARD (node) += 1;
	    }
	  else
	    {
	      QO_NODE_NCARD (node) += stats->heap_num_objects;
	      QO_NODE_TCARD (node) += stats->heap_num_pages;
	    }
	}			/* for (i = ... ) */
    }
  else
    {
      QO_NODE_NCARD (node) = 5;	/* just guess */
      QO_NODE_TCARD (node) = 1;	/* just guess */

      /* recalculate derived table size */
      if (PT_SPEC_IS_DERIVED (entity))
	{
	  XASL_NODE *xasl;

	  switch (entity->info.spec.derived_table->node_type)
	    {
	    case PT_SELECT:
	    case PT_UNION:
	    case PT_DIFFERENCE:
	    case PT_INTERSECTION:
	      xasl = (XASL_NODE *) entity->info.spec.derived_table->info.query.xasl;
	      if (xasl)
		{
		  QO_NODE_NCARD (node) = (unsigned long) xasl->cardinality;
		  QO_NODE_TCARD (node) =
		    (unsigned long) ((QO_NODE_NCARD (node) * (double) xasl->projected_size) / (double) IO_PAGESIZE);
		  if (QO_NODE_TCARD (node) == 0)
		    {
		      QO_NODE_TCARD (node) = 1;
		    }
		}
	      break;
	    default:
	      break;
	    }
	}
    }

  n = QO_NODE_IDX (node);
  QO_NODE_SARGABLE (node) = true;

  switch (QO_NODE_PT_JOIN_TYPE (node))
    {
    case PT_JOIN_LEFT_OUTER:
      QO_NODE_SARGABLE (QO_ENV_NODE (env, n - 1)) = false;
      break;

    case PT_JOIN_RIGHT_OUTER:
      QO_NODE_SARGABLE (node) = false;
      break;

/* currently, not used */
/*    case PT_JOIN_FULL_OUTER:
        QO_NODE_SARGABLE(QO_ENV_NODE(env, n - 1)) = false;
        QO_NODE_SARGABLE(node) = false;
        break;
 */
    default:
      break;
    }

  return node;
}

/*
 * lookup_node () - looks up node in the node array, returns NULL if not found
 *   return: Ptr to node in node table. If node is found, entity will be set
 *	     to point to the corresponding entity spec in the parse tree.
 *   attr(in): class to look up
 *   env(in): optimizer environment
 *   entity(in): entity spec for the node
 */
QO_NODE *
lookup_node (PT_NODE * attr, QO_ENV * env, PT_NODE ** entity)
{
  int i;
  bool found = false;
  PT_NODE *aux = attr;

  if (pt_is_function_index_expr (env->parser, attr, false))
    {
      /* 
       * The node should be the same for each argument of expression =>
       * once found should be returned
       */
      QO_NODE *node = NULL;
      if (attr->info.expr.op == PT_FUNCTION_HOLDER)
	{
	  PT_NODE *func = attr->info.expr.arg1;
	  for (aux = func->info.function.arg_list; aux != NULL; aux = aux->next)
	    {
	      PT_NODE *save_aux = aux;
	      aux = pt_function_index_skip_expr (aux);
	      if (aux->node_type == PT_NAME)
		{
		  node = lookup_node (aux, env, entity);
		  if (node == NULL)
		    {
		      return NULL;
		    }
		  else
		    {
		      return node;
		    }
		}
	      aux = save_aux;
	    }
	}
      else
	{
	  aux = pt_function_index_skip_expr (attr->info.expr.arg1);
	  if (aux)
	    {
	      if (aux->node_type == PT_NAME)
		{
		  node = lookup_node (aux, env, entity);
		  if (node == NULL)
		    {
		      return NULL;
		    }
		  else
		    {
		      return node;
		    }
		}
	    }
	  aux = pt_function_index_skip_expr (attr->info.expr.arg2);
	  if (aux)
	    {
	      if (aux->node_type == PT_NAME)
		{
		  node = lookup_node (aux, env, entity);
		  if (node == NULL)
		    {
		      return NULL;
		    }
		  else
		    {
		      return node;
		    }
		}
	    }
	  aux = pt_function_index_skip_expr (attr->info.expr.arg3);
	  if (aux)
	    {
	      if (aux->node_type == PT_NAME)
		{
		  node = lookup_node (aux, env, entity);
		  if (node == NULL)
		    {
		      return NULL;
		    }
		  else
		    {
		      return node;
		    }
		}
	    }
	}
      /* node is null at this point */
      return node;
    }

  QO_ASSERT (env, aux->node_type == PT_NAME);

  for (i = 0; (!found) && (i < env->nnodes); /* no increment step */ )
    {
      *entity = QO_NODE_ENTITY_SPEC (QO_ENV_NODE (env, i));
      if ((*entity)->info.spec.id == aux->info.name.spec_id)
	{
	  found = true;
	}
      else
	{
	  i++;
	}
    }

  return ((found) ? QO_ENV_NODE (env, i) : NULL);
}

/*
 * qo_insert_segment () - inserts a segment into the optimizer environment
 *   return: QO_SEGMENT *
 *   head(in): head of the segment
 *   tail(in): tail of the segment
 *   node(in): pt_node that gave rise to this segment
 *   env(in): optimizer environment
 *   expr_str(in): function index expression (if needed - NULL for a normal or
 *		      filter index
 */
static QO_SEGMENT *
qo_insert_segment (QO_NODE * head, QO_NODE * tail, PT_NODE * node, QO_ENV * env, const char *expr_str)
{
  QO_SEGMENT *seg = NULL;

  QO_ASSERT (env, head != NULL);
  QO_ASSERT (env, env->nsegs < env->Nsegs);

  seg = QO_ENV_SEG (env, env->nsegs);

  /* fill in seg */
  QO_SEG_PT_NODE (seg) = node;
  QO_SEG_HEAD (seg) = head;
  QO_SEG_TAIL (seg) = tail;
  QO_SEG_IDX (seg) = env->nsegs;
  /* add dummy name to segment example: dummy attr from view transfrom select count(*) from v select count(*) from
   * (select {v}, 1 from t) v (v, 1) here, '1' is dummy attr set empty string to avoid core crash 
   */
  if (node)
    {
      QO_SEG_NAME (seg) =
	node->info.name.original ? node->info.name.original : pt_append_string (QO_ENV_PARSER (env), NULL, "");
      if (PT_IS_OID_NAME (node))
	{
	  /* this is an oid segment */
	  QO_NODE_OID_SEG (head) = seg;
	  QO_SEG_INFO (seg) = NULL;
	}
      else if (!PT_IS_CLASSOID_NAME (node))
	{
	  /* Ignore CLASSOIDs.  They are generated by updates on the server and can be treated as any other projected
	   * column.  We don't need to know anything else about this attr since it can not be used as an index or in
	   * any other interesting way. 
	   */
	  if (node->node_type == PT_NAME)
	    {
	      QO_SEG_INFO (seg) = qo_get_attr_info (env, seg);
	    }
	  else
	    {
	      QO_SEG_INFO (seg) = qo_get_attr_info_func_index (env, seg, expr_str);
	    }
	}
    }

  bitset_add (&(QO_NODE_SEGS (head)), QO_SEG_IDX (seg));

  env->nsegs++;

  return seg;
}

/*
 * qo_join_segment () - This routine will look for the segment and set its tail
 *		     to the correct node
 *   return: QO_SEGMENT *
 *   head(in): head of join segment
 *   tail(in): tail of join segment
 *   name(in): name of join segment
 *   env(in): optimizer environment
 */
static QO_SEGMENT *
qo_join_segment (QO_NODE * head, QO_NODE * tail, PT_NODE * name, QO_ENV * env)
{
  QO_SEGMENT *seg = NULL;

  seg = lookup_seg (head, name, env);
  QO_ASSERT (env, seg != NULL);

  QO_SEG_TAIL (seg) = tail;	/* may be redundant */

  return seg;
}

/*
 * lookup_seg () -
 *   return: ptr to segment in segment table, or NULL if the segment is not
 *	     in the table
 *   head(in): head of the segment
 *   name(in): name of the segment
 *   env(in): optimizer environment
 */
QO_SEGMENT *
lookup_seg (QO_NODE * head, PT_NODE * name, QO_ENV * env)
{
  int i;
  bool found = false;

  if (pt_is_function_index_expr (env->parser, name, false))
    {
      int k = -1;
      /* we search through the segments that come from a function index. If one of these are matched by the PT_NODE,
       * there is no need to search other segments, since they will never match 
       */
      const char *expr_str = parser_print_function_index_expr (QO_ENV_PARSER (env), name);

      if (expr_str != NULL)
	{
	  for (i = 0; (!found) && (i < env->nsegs); i++)
	    {
	      if (QO_SEG_FUNC_INDEX (QO_ENV_SEG (env, i)) == false)
		{
		  continue;
		}

	      /* match function index expression against the expression in the given query */
	      if (!intl_identifier_casecmp (QO_SEG_NAME (QO_ENV_SEG (env, i)), expr_str))
		{
		  /* Also need to check whether the class alias names are matched. */
		  if (head != NULL
		      && !intl_identifier_casecmp (head->class_name, QO_SEG_HEAD (QO_ENV_SEG (env, i))->class_name))
		    {
		      found = true;
		      k = i;
		    }
		}
	    }
	}

      return ((found) ? QO_ENV_SEG (env, k) : NULL);
    }

  for (i = 0; (!found) && (i < env->nsegs); /* no increment step */ )
    {
      if (QO_SEG_HEAD (QO_ENV_SEG (env, i)) == head
	  && pt_name_equal (QO_ENV_PARSER (env), QO_SEG_PT_NODE (QO_ENV_SEG (env, i)), name))
	{
	  found = true;
	}
      else
	{
	  i++;
	}
    }

  return ((found) ? QO_ENV_SEG (env, i) : NULL);
}

/*
 * qo_add_final_segment () -
 *   return: PT_NODE *
 *   parser(in): parser environment
 *   tree(in): tree to walk
 *   arg(in):
 *   continue_walk(in):
 *
 * Note: This walk "pre" function looks up the segment for each
 *      node in the list.  If the node is a PT_NAME node, it can use it to
 *      find the final segment.  If the node is a dot expression, the final
 *      segment will be the segment associated with the PT_NAME node that is
 *      arg2 of the dot expression.
 */
static PT_NODE *
qo_add_final_segment (PARSER_CONTEXT * parser, PT_NODE * tree, void *arg, int *continue_walk)
{
  QO_ENV *env = *(QO_ENV **) arg;

  *continue_walk = PT_CONTINUE_WALK;

  if (tree->node_type == PT_NAME)
    {
      (void) set_seg_node (tree, env, &env->final_segs);
      *continue_walk = PT_LIST_WALK;
    }
  else if ((tree->node_type == PT_DOT_))
    {
      (void) set_seg_node (tree->info.dot.arg2, env, &env->final_segs);
      *continue_walk = PT_LIST_WALK;
    }

  return tree;			/* don't alter tree structure */
}

/*
 * qo_add_term () - Creates a new term in the env term table
 *   return: void
 *   conjunct(in): term to add
 *   term_type(in): is the term a path term?
 *   env(in): optimizer environment
 */
static QO_TERM *
qo_add_term (PT_NODE * conjunct, int term_type, QO_ENV * env)
{
  QO_TERM *term;
  QO_NODE *node;

  QO_ASSERT (env, conjunct->next == NULL);

  /* The conjuct could be PT_VALUE(0); (1) if an outer join condition was derived/transformed to the always-false ON
   * condition when type checking, expression evaluation or query rewrite transformation. We should sustained it for
   * correct outer join plan. It's different from ordinary WHERE condition. (2) Or is an always-false WHERE condition 
   */
  QO_ASSERT (env, conjunct->node_type == PT_EXPR || conjunct->node_type == PT_VALUE);
  QO_ASSERT (env, env->nterms < env->Nterms);

  term = QO_ENV_TERM (env, env->nterms);

  /* fill in term */
  QO_TERM_CLASS (term) = QO_TC_SARG;	/* assume sarg until proven otherwise */
  QO_TERM_JOIN_TYPE (term) = NO_JOIN;
  QO_TERM_PT_EXPR (term) = conjunct;
  QO_TERM_LOCATION (term) =
    (conjunct->node_type == PT_EXPR ? conjunct->info.expr.location : conjunct->info.value.location);
  QO_TERM_SELECTIVITY (term) = 0.0;
  QO_TERM_RANK (term) = 0;
  QO_TERM_FLAG (term) = 0;	/* init */
  QO_TERM_IDX (term) = env->nterms;

  env->nterms++;

  if (conjunct->node_type == PT_EXPR)
    {
      (void) qo_analyze_term (term, term_type);
    }
  else
    {
      /* conjunct->node_type == PT_VALUE */
      if (!pt_false_search_condition (QO_ENV_PARSER (env), conjunct))
	{
	  /* is an always-true WHERE condition */
	  QO_TERM_SELECTIVITY (term) = 1.0;
	}

      if (conjunct->info.value.location == 0)
	{
	  /* is an always-false WHERE condition */
	  QO_TERM_CLASS (term) = QO_TC_OTHER;	/* is dummy */
	}
      else
	{
	  /* Assume 'conjunct->info.value.location' is same to QO_NODE idx */
	  node = QO_ENV_NODE (env, conjunct->info.value.location);
	  switch (QO_NODE_PT_JOIN_TYPE (node))
	    {
	    case PT_JOIN_INNER:
	      /* add always-false arg to each X, Y example: SELECT ... FROM X inner join Y on 0 <> 0; */
	      bitset_add (&(QO_TERM_NODES (term)), QO_NODE_IDX (node) - 1);

	      term = QO_ENV_TERM (env, env->nterms);

	      /* fill in term */
	      QO_TERM_CLASS (term) = QO_TC_SARG;
	      QO_TERM_JOIN_TYPE (term) = NO_JOIN;
	      QO_TERM_PT_EXPR (term) = conjunct;
	      QO_TERM_LOCATION (term) = conjunct->info.value.location;
	      if (!pt_false_search_condition (QO_ENV_PARSER (env), conjunct))
		{
		  /* is an always-true WHERE condition */
		  QO_TERM_SELECTIVITY (term) = 1.0;
		}
	      else
		{
		  QO_TERM_SELECTIVITY (term) = 0.0;
		}
	      QO_TERM_RANK (term) = 0;
	      QO_TERM_FLAG (term) = 0;	/* init */
	      QO_TERM_IDX (term) = env->nterms;

	      env->nterms++;

	      bitset_add (&(QO_TERM_NODES (term)), QO_NODE_IDX (node));
	      break;
	    case PT_JOIN_LEFT_OUTER:
	      bitset_add (&(QO_TERM_NODES (term)), QO_NODE_IDX (node));
	      break;
	    case PT_JOIN_RIGHT_OUTER:
	      bitset_add (&(QO_TERM_NODES (term)), QO_NODE_IDX (node) - 1);
	      break;
	    case PT_JOIN_FULL_OUTER:	/* not used */
	      /* I don't know what is to be done for full outer. */
	      break;
	    default:
	      /* this should not happen */
	      bitset_add (&(QO_TERM_NODES (term)), QO_NODE_IDX (node));
	      break;
	    }
	}			/* else */
    }

  return term;
}

/*
 * qo_add_dep_term () -
 *   return: void
 *   derived_node(in): The node representing the dependent derived table
 *   depend_nodes(in):
 *   depend_segs(in):
 *   env(in): optimizer environment
 *
 * Note: Creates a new QO_TC_DEP_LINK term in the env term table, plus
 *	QO_TC_DEP_JOIN terms as necessary.  QO_TC_DEP_LINK terms are
 *	used only to capture dependency information between a node
 *	representing a dependent derived table and a node on which
 *	that derived table depends.
 */
static void
qo_add_dep_term (QO_NODE * derived_node, BITSET * depend_nodes, BITSET * depend_segs, QO_ENV * env)
{
  QO_TERM *term = NULL;
  BITSET_ITERATOR bi;
  int ni, di;

  QO_ASSERT (env, env->nterms < env->Nterms);

  term = QO_ENV_TERM (env, env->nterms);

  bitset_assign (&(QO_NODE_DEP_SET (derived_node)), depend_nodes);

  /* fill in term */
  QO_TERM_CLASS (term) = QO_TC_DEP_LINK;
  QO_TERM_PT_EXPR (term) = NULL;
  QO_TERM_LOCATION (term) = 0;
  QO_TERM_SELECTIVITY (term) = 1.0;
  QO_TERM_RANK (term) = 0;
  QO_TERM_FLAG (term) = 0;
  QO_TERM_IDX (term) = env->nterms;
  QO_TERM_JOIN_TYPE (term) = JOIN_INNER;
  /* 
   * This is misleading if |depend_nodes| > 1, but the planner is the
   * only party relying on this information, and it understands the
   * rules of the game.
   */
  QO_TERM_HEAD (term) = QO_ENV_NODE (env, bitset_first_member (depend_nodes));
  QO_TERM_TAIL (term) = derived_node;

  bitset_assign (&(QO_TERM_NODES (term)), depend_nodes);
  bitset_add (&(QO_TERM_NODES (term)), QO_NODE_IDX (derived_node));
  bitset_assign (&(QO_TERM_SEGS (term)), depend_segs);
  /* 
   * Add this term to env->fake_terms so that we're not tempted to sarg
   * it if a mergeable join term between these nodes is also present.
   * This is part of the fix for PR 7314.
   */
  bitset_add (&(env->fake_terms), QO_TERM_IDX (term));

  env->nterms++;

  ni = bitset_iterate (depend_nodes, &bi);
  while ((di = bitset_next_member (&bi)) != -1)
    {
      QO_ASSERT (env, env->nterms < env->Nterms);
      term = QO_ENV_TERM (env, env->nterms);
      QO_TERM_CLASS (term) = QO_TC_DEP_JOIN;
      QO_TERM_PT_EXPR (term) = NULL;
      QO_TERM_SELECTIVITY (term) = 1.0;
      QO_TERM_RANK (term) = 0;
      QO_TERM_FLAG (term) = 0;
      QO_TERM_IDX (term) = env->nterms;
      bitset_add (&(QO_TERM_NODES (term)), ni);
      bitset_add (&(QO_TERM_NODES (term)), di);
      QO_TERM_HEAD (term) = QO_ENV_NODE (env, ni);
      QO_TERM_TAIL (term) = QO_ENV_NODE (env, di);
      QO_TERM_JOIN_TYPE (term) = JOIN_INNER;
      /* 
       * Do NOT add these terms to env->fake_terms, because (unlike the
       * DEP_LINK terms) there is no restriction on how they can be
       * implemented (e.g., if there's a mergeable term available to
       * join the two nodes, it's ok to use it).
       */
      env->nterms++;
    }

}

/*
 * qo_add_dummy_join_term () - Make and add dummy join term if there's no explicit
 *			    join term related with given two nodes
 *   return: void
 *   env(in): optimizer environment
 *   p_node(in):
 *   on_node(in):
 */
static QO_TERM *
qo_add_dummy_join_term (QO_ENV * env, QO_NODE * p_node, QO_NODE * on_node)
{
  QO_TERM *term;

  QO_ASSERT (env, env->nterms < env->Nterms);
  QO_ASSERT (env, QO_NODE_IDX (p_node) >= 0);
  QO_ASSERT (env, QO_NODE_IDX (p_node) + 1 == QO_NODE_IDX (on_node));
  QO_ASSERT (env, QO_NODE_LOCATION (on_node) > 0);

  term = QO_ENV_TERM (env, env->nterms);

  /* fill in term */
  QO_TERM_CLASS (term) = QO_TC_DUMMY_JOIN;
  bitset_add (&(QO_TERM_NODES (term)), QO_NODE_IDX (p_node));
  bitset_add (&(QO_TERM_NODES (term)), QO_NODE_IDX (on_node));
  QO_TERM_HEAD (term) = p_node;
  QO_TERM_TAIL (term) = on_node;
  QO_TERM_PT_EXPR (term) = NULL;
  QO_TERM_LOCATION (term) = QO_NODE_LOCATION (on_node);
  QO_TERM_SELECTIVITY (term) = 1.0;
  QO_TERM_RANK (term) = 0;

  switch (QO_NODE_PT_JOIN_TYPE (on_node))
    {
    case PT_JOIN_INNER:
      QO_TERM_JOIN_TYPE (term) = JOIN_INNER;
      break;
    case PT_JOIN_LEFT_OUTER:
      QO_TERM_JOIN_TYPE (term) = JOIN_LEFT;
      break;
    case PT_JOIN_RIGHT_OUTER:
      QO_TERM_JOIN_TYPE (term) = JOIN_RIGHT;
      break;
    case PT_JOIN_FULL_OUTER:	/* not used */
      QO_TERM_JOIN_TYPE (term) = JOIN_OUTER;
      break;
    default:
      /* this should not happen */
      assert (false);
      QO_TERM_JOIN_TYPE (term) = JOIN_INNER;
      break;
    }
  QO_TERM_FLAG (term) = 0;
  QO_TERM_IDX (term) = env->nterms;

  env->nterms++;

  /* record outer join dependecy */
  if (QO_ON_COND_TERM (term))
    {
      QO_ASSERT (env, QO_TERM_LOCATION (term) == QO_NODE_LOCATION (on_node));

      bitset_union (&(QO_NODE_OUTER_DEP_SET (on_node)), &(QO_NODE_OUTER_DEP_SET (p_node)));
      bitset_add (&(QO_NODE_OUTER_DEP_SET (on_node)), QO_NODE_IDX (p_node));
    }

  QO_ASSERT (env, QO_TERM_CAN_USE_INDEX (term) == 0);

  return term;
}

/*
 * qo_analyze_term () - determine the selectivity and class of the given term
 *   return: void
 *   term(in): term to analyze
 *   term_type(in): predicate, path or selector path term
 */
static void
qo_analyze_term (QO_TERM * term, int term_type)
{
  QO_ENV *env;
  PARSER_CONTEXT *parser;
  bool merge_applies;
  bool lhs_indexable, rhs_indexable;
  PT_NODE *pt_expr, *lhs_expr, *rhs_expr;
  QO_NODE *head_node = NULL, *tail_node = NULL;
  QO_SEGMENT *head_seg, *tail_seg;
  BITSET lhs_segs, rhs_segs, lhs_nodes, rhs_nodes;
  BITSET_ITERATOR iter;
  PT_OP_TYPE op_type = PT_AND;
  int i, n, t;

  env = QO_TERM_ENV (term);

  QO_ASSERT (env, QO_TERM_LOCATION (term) >= 0);

  parser = QO_ENV_PARSER (env);
  pt_expr = QO_TERM_PT_EXPR (term);
  merge_applies = true;		/* until proven otherwise */
  lhs_indexable = rhs_indexable = false;	/* until proven as indexable */
  lhs_expr = rhs_expr = NULL;

  bitset_init (&lhs_segs, env);
  bitset_init (&rhs_segs, env);
  bitset_init (&lhs_nodes, env);
  bitset_init (&rhs_nodes, env);

  if (pt_expr->node_type != PT_EXPR)
    {
      goto wrapup;
    }

  /* only interesting in one predicate term; if 'term' has 'or_next', it was derived from OR term */
  /* also cases that are too complicated and unusual to consider here: (cond and/or cond) is true/false (cond and/or
   * cond) =/!= (cond and/or cond). 
   */
  if (pt_expr->or_next == NULL && (pt_expr->info.expr.arg1 == NULL || pt_expr->info.expr.arg1->next == NULL)
      && (pt_expr->info.expr.arg2 == NULL || pt_expr->info.expr.arg2->next == NULL))
    {
      QO_TERM_SET_FLAG (term, QO_TERM_SINGLE_PRED);

      op_type = pt_expr->info.expr.op;
      switch (op_type)
	{

	  /* operators classified as lhs- and rhs-indexable */
	case PT_EQ:
	  QO_TERM_SET_FLAG (term, QO_TERM_EQUAL_OP);
	case PT_LT:
	case PT_LE:
	case PT_GT:
	case PT_GE:
	  /* temporary guess; RHS could be a indexable segment */
	  rhs_indexable = true;
	  /* no break; fall through */

	  /* operators classified as rhs-indexable */
	case PT_BETWEEN:
	case PT_RANGE:
	  if (op_type == PT_RANGE)
	    {
	      assert (pt_expr->info.expr.arg2 != NULL);

	      if (pt_expr->info.expr.arg2)
		{
		  PT_NODE *between_and;

		  between_and = pt_expr->info.expr.arg2;
		  if (between_and->or_next)
		    {
		      /* is RANGE (r1, r2, ...) */
		      QO_TERM_SET_FLAG (term, QO_TERM_RANGELIST);
		    }

		  for (; between_and; between_and = between_and->or_next)
		    {
		      if (between_and->info.expr.op != PT_BETWEEN_EQ_NA)
			{
			  break;
			}
		    }

		  if (between_and == NULL)
		    {
		      /* All ranges are EQ */
		      QO_TERM_SET_FLAG (term, QO_TERM_EQUAL_OP);
		    }
		}
	    }
	case PT_IS_IN:
	case PT_EQ_SOME:
	  /* temporary guess; LHS could be a indexable segment */
	  lhs_indexable = true;
	  /* no break; fall through */

	  /* operators classified as not-indexable */
	case PT_NOT_BETWEEN:
	case PT_IS_NOT_IN:
	case PT_GE_SOME:
	case PT_GT_SOME:
	case PT_LT_SOME:
	case PT_LE_SOME:
	case PT_EQ_ALL:
	case PT_GE_ALL:
	case PT_GT_ALL:
	case PT_LT_ALL:
	case PT_LE_ALL:
	case PT_NE:
	case PT_SETEQ:
	case PT_SETNEQ:
	case PT_SUPERSETEQ:
	case PT_SUPERSET:
	case PT_SUBSET:
	case PT_SUBSETEQ:
	case PT_NE_SOME:
	case PT_NE_ALL:
	case PT_LIKE:
	case PT_NOT_LIKE:
	case PT_RLIKE:
	case PT_NOT_RLIKE:
	case PT_RLIKE_BINARY:
	case PT_NOT_RLIKE_BINARY:
	case PT_NULLSAFE_EQ:
	  /* RHS of the expression */
	  rhs_expr = pt_expr->info.expr.arg2;
	  /* get segments from RHS of the expression */
	  qo_expr_segs (env, rhs_expr, &rhs_segs);
	  /* no break; fall through */

	case PT_IS_NULL:
	case PT_IS_NOT_NULL:
	case PT_EXISTS:
	case PT_IS:
	case PT_IS_NOT:
	  /* LHS of the expression */
	  lhs_expr = pt_expr->info.expr.arg1;
	  /* get segments from LHS of the expression */
	  qo_expr_segs (env, lhs_expr, &lhs_segs);
	  /* now break switch statement */
	  break;

	case PT_OR:
	case PT_NOT:
	case PT_XOR:
	  /* get segments from the expression itself */
	  qo_expr_segs (env, pt_expr, &lhs_segs);
	  break;

	  /* the other operators that can not be used as term; error case */
	default:
	  /* stop processing */
	  QO_ABORT (env);

	}			/* switch (op_type) */
    }
  else
    {				/* if (pt_expr->or_next == NULL) */
      /* term that consist of more than one predicates; do same as PT_OR */

      qo_expr_segs (env, pt_expr, &lhs_segs);

    }				/* if (pt_expr->or_next == NULL) */

  /* get nodes from segments */
  qo_seg_nodes (env, &lhs_segs, &lhs_nodes);
  qo_seg_nodes (env, &rhs_segs, &rhs_nodes);

  /* do LHS and RHS of the term belong to the different node? */
  if (!bitset_intersects (&lhs_nodes, &rhs_nodes))
    {
      i = 0;			/* idx of term->index_seg[] array; it shall be 0 or 1 */

      /* There terms look like they might be candidates for implementation via indexes. Make sure that they really are
       * candidates. IMPORTANT: this is not the final say, since we don't know at this point whether indexes actually
       * exist or not. We won't know that until a later phase (qo_discover_indexes()). Right now we're just determining 
       * whether these terms qualify structurally. 
       */

      /* examine if LHS is indexable or not? */

      /* is LHS a type of name(attribute) of local database */
      if (lhs_indexable)
	{
	  if (is_local_name (env, lhs_expr))
	    {
	      if (lhs_expr->type_enum == PT_TYPE_ENUMERATION)
		{
		  /* lhs is indexable only if this is an equality comparison */
		  op_type = pt_expr->info.expr.op;
		  switch (op_type)
		    {
		    case PT_EQ:
		    case PT_IS_IN:
		    case PT_EQ_SOME:
		    case PT_NULLSAFE_EQ:
		      break;
		    case PT_RANGE:
		      if (!QO_TERM_IS_FLAGED (term, QO_TERM_EQUAL_OP))
			{
			  lhs_indexable = false;
			}
		      break;
		    default:
		      lhs_indexable = false;
		      break;
		    }
		}
	      else
		{
		  lhs_indexable = true;
		}
	    }
	  else
	    {
	      lhs_indexable = false;
	    }
	}
      if (lhs_indexable
	  && (pt_is_function_index_expr (parser, lhs_expr, false)
	      || (lhs_expr && lhs_expr->info.expr.op == PT_PRIOR
		  && pt_is_function_index_expr (parser, lhs_expr->info.expr.arg1, false))))
	{
	  /* we should be dealing with a function indexable expression, so we must check if a segment has been
	   * associated with it 
	   */
	  n = bitset_first_member (&lhs_segs);
	  if ((n == -1) || (QO_SEG_FUNC_INDEX (QO_ENV_SEG (env, n)) == false))
	    {
	      lhs_indexable = false;
	    }
	}
      if (lhs_indexable && rhs_expr->next == NULL)
	{

	  if (op_type == PT_IS_IN || op_type == PT_EQ_SOME)
	    {
	      /* We have to be careful with this case because "i IN (SELECT ...)" has a special meaning: in this case
	       * the select is treated as UNBOX_AS_TABLE instead of the usual UNBOX_AS_VALUE, and we can't use an index 
	       * even if we want to (because of an XASL deficiency).Because pt_is_pseudo_const() wants to believe that
	       * subqueries are pseudo-constants, we have to check for that condition outside of pt_is_pseudo_const(). 
	       */
	      switch (rhs_expr->node_type)
		{
		case PT_SELECT:
		case PT_UNION:
		case PT_DIFFERENCE:
		case PT_INTERSECTION:
		  lhs_indexable = false;
		  break;
		case PT_NAME:
		  if (rhs_expr->info.name.meta_class != PT_PARAMETER && pt_is_set_type (rhs_expr))
		    {
		      lhs_indexable = false;
		    }
		  break;
		case PT_DOT_:
		  if (pt_is_set_type (rhs_expr))
		    {
		      lhs_indexable = false;
		    }
		  break;
		case PT_VALUE:
		  if (op_type == PT_EQ_SOME && rhs_expr->info.value.db_value_is_initialized
		      && db_value_type_is_collection (&(rhs_expr->info.value.db_value)))
		    {
		      /* if we have the = some{} operator check its size */
		      DB_COLLECTION *db_collectionp = db_get_collection (&(rhs_expr->info.value.db_value));

		      if (db_col_size (db_collectionp) == 0)
			{
			  lhs_indexable = false;
			}
		    }
		  lhs_indexable = lhs_indexable && pt_is_pseudo_const (rhs_expr);
		  break;
		default:
		  lhs_indexable = lhs_indexable && pt_is_pseudo_const (rhs_expr);
		}
	    }
	  else
	    {
	      /* is LHS attribute and is RHS constant value ? */
	      lhs_indexable = lhs_indexable && pt_is_pseudo_const (rhs_expr);
	    }
	}

      /* check LHS and RHS for collations that invalidate the term's use in a key range/filter; if one of the expr
       * sides contains such a collation then the whole term is not indexable */
      if (lhs_indexable || rhs_indexable)
	{
	  int has_nis_coll = 0;

	  (void) parser_walk_tree (parser, lhs_expr, pt_has_non_idx_sarg_coll_pre, &has_nis_coll, NULL, NULL);
	  (void) parser_walk_tree (parser, rhs_expr, pt_has_non_idx_sarg_coll_pre, &has_nis_coll, NULL, NULL);

	  if (has_nis_coll)
	    {
	      QO_TERM_SET_FLAG (term, QO_TERM_NON_IDX_SARG_COLL);
	      lhs_indexable = false;
	      rhs_indexable = false;
	    }
	}

      if (lhs_indexable)
	{
	  n = bitset_first_member (&lhs_segs);
	  if (n != -1)
	    {
	      /* record in the term that it has indexable segment as LHS */
	      term->index_seg[i++] = QO_ENV_SEG (env, n);
	    }
	}

      /* examine if LHS is indexable or not? */
      if (rhs_indexable)
	{
	  if (is_local_name (env, rhs_expr) && pt_is_pseudo_const (lhs_expr))
	    {
	      /* is RHS attribute and is LHS constant value ? */
	      if (rhs_expr->type_enum == PT_TYPE_ENUMERATION)
		{
		  /* lhs is indexable only if this is an equality comparison */
		  op_type = pt_expr->info.expr.op;
		  switch (op_type)
		    {
		    case PT_EQ:
		    case PT_IS_IN:
		    case PT_EQ_SOME:
		    case PT_NULLSAFE_EQ:
		      break;
		    case PT_RANGE:
		      if (!QO_TERM_IS_FLAGED (term, QO_TERM_EQUAL_OP))
			{
			  rhs_indexable = false;
			}
		      break;
		    default:
		      rhs_indexable = false;
		      break;
		    }
		}
	      else
		{
		  rhs_indexable = true;
		}
	    }
	  else
	    {
	      rhs_indexable = false;
	    }
	}
      if (rhs_indexable
	  && (pt_is_function_index_expr (term->env->parser, rhs_expr, false)
	      || (rhs_expr && rhs_expr->info.expr.op == PT_PRIOR
		  && pt_is_function_index_expr (term->env->parser, rhs_expr->info.expr.arg1, false))))
	{
	  /* we should be dealing with a function indexable expression, so we must check if a segment has been
	   * associated with it 
	   */
	  n = bitset_first_member (&rhs_segs);
	  if ((n == -1) || (QO_SEG_FUNC_INDEX (QO_ENV_SEG (env, n)) == false))
	    {
	      rhs_indexable = false;
	    }
	}
      if (rhs_indexable)
	{
	  if (!lhs_indexable)
	    {
	      op_type = pt_converse_op (op_type);
	      if (op_type != 0)
		{
		  /* converse 'const op attr' to 'attr op const' */
		  PT_NODE *tmp;

		  tmp = pt_expr->info.expr.arg2;
		  pt_expr->info.expr.arg2 = pt_expr->info.expr.arg1;
		  pt_expr->info.expr.arg1 = tmp;
		  pt_expr->info.expr.op = op_type;
		}
	      else
		{
		  /* must be impossible error. check pt_converse_op() */
		  QO_ABORT (env);
		}
	    }

	  n = bitset_first_member (&rhs_segs);
	  if (n != -1)
	    {
	      /* record in the term that it has indexable segment as RHS */
	      term->index_seg[i++] = QO_ENV_SEG (env, n);
	    }
	}			/* if (rhs_indexable) */


      QO_TERM_CAN_USE_INDEX (term) = i;	/* cardinality of term->index_seg[] array */

    }
  else
    {				/* if (!bitset_intersects(&lhs_nodes, &rhs_nodes)) */

      merge_applies = false;
      QO_TERM_CAN_USE_INDEX (term) = 0;

    }				/* if (!bitset_intersects(&lhs_nodes, &rhs_nodes)) */


  /* fill in segment and node information of QO_TERM structure */
  bitset_assign (&(QO_TERM_SEGS (term)), &lhs_segs);
  bitset_union (&(QO_TERM_SEGS (term)), &rhs_segs);
  bitset_assign (&(QO_TERM_NODES (term)), &lhs_nodes);
  bitset_union (&(QO_TERM_NODES (term)), &rhs_nodes);

  /* number of nodes with which this term associated */
  n = bitset_cardinality (&(QO_TERM_NODES (term)));
  /* determine the class of the term */
  if (term_type != PREDICATE_TERM)
    {
      QO_ASSERT (env, n >= 2);

      QO_TERM_CLASS (term) = QO_TC_PATH;

      if (n == 2)
	{
	  /* i.e., it's a path term... In this case, it's imperative that we get the head and tail nodes and segs
	   * right. Fortunately, in this particular case we can rely on the compiler to produce the term in a
	   * consistent way, with the head on the lhs and the tail on the rhs. 
	   */
	  head_node = QO_ENV_NODE (env, bitset_first_member (&lhs_nodes));
	  tail_node = QO_ENV_NODE (env, bitset_first_member (&rhs_nodes));

	  QO_ASSERT (env, QO_NODE_IDX (head_node) < QO_NODE_IDX (tail_node));
	}
    }
  else if (n == 0)
    {
      bool inst_num = false;

      (void) parser_walk_tree (parser, pt_expr, pt_check_instnum_pre, NULL, pt_check_instnum_post, &inst_num);
      QO_TERM_CLASS (term) = inst_num ? QO_TC_TOTALLY_AFTER_JOIN : QO_TC_OTHER;
    }
  else if (n == 1)
    {
      QO_TERM_CLASS (term) = QO_TC_SARG;

      /* QO_NODE to which this sarg term belongs */
      head_node = QO_ENV_NODE (env, bitset_iterate (&(QO_TERM_NODES (term)), &iter));
    }
  else if (n == 2)
    {
      QO_TERM_CLASS (term) = QO_TC_JOIN;

      /* Although it may be tempting to say that the head node is the first member of the lhs_nodes and the tail node
       * is the first member of the rhs_nodes, that's not always true. For example, a term like "x.a + y.b < 100" can
       * get in here, and then *both* head and tail are in lhs_nodes. If you get down into the code guarded by
       * 'merge_applies' you can safely make more stringent assumptions, but not before then. 
       */

      head_node = QO_ENV_NODE (env, bitset_iterate (&(QO_TERM_NODES (term)), &iter));
      tail_node = QO_ENV_NODE (env, bitset_next_member (&iter));

      if (QO_NODE_IDX (head_node) > QO_NODE_IDX (tail_node))
	{
	  QO_NODE *swap_node = NULL;

	  swap_node = head_node;
	  head_node = tail_node;
	  tail_node = swap_node;
	}
      QO_ASSERT (env, QO_NODE_IDX (head_node) < QO_NODE_IDX (tail_node));
      QO_ASSERT (env, QO_NODE_IDX (tail_node) > 0);
    }
  else
    {				/* n >= 3 */
      QO_TERM_CLASS (term) = QO_TC_OTHER;
    }

  if (n == 2)
    {
      QO_ASSERT (env, QO_TERM_CLASS (term) == QO_TC_PATH || QO_TERM_CLASS (term) == QO_TC_JOIN);

      /* This is a pretty weak test; it only looks for equality comparisons. */
      merge_applies &= expr_is_mergable (pt_expr);

      /* check for dependent edge. do not join with it */
      if (BITSET_MEMBER (QO_NODE_DEP_SET (head_node), QO_NODE_IDX (tail_node))
	  || BITSET_MEMBER (QO_NODE_DEP_SET (tail_node), QO_NODE_IDX (head_node)))
	{
	  QO_TERM_CLASS (term) = QO_TC_OTHER;

	  merge_applies = false;
	}

      /* And there had better be something on both sides of the comparison too. You don't want to be misled by
       * something like "x.a + y.b = 100" because that's definitely not mergeable right now. Perhaps if we rewrote it
       * like "x.a = 100 - y.b" but that seems to be stretching things a little bit. 
       */
      merge_applies = merge_applies && (!bitset_is_empty (&lhs_segs) && !bitset_is_empty (&rhs_segs));

      if (merge_applies || QO_TERM_CLASS (term) == QO_TC_PATH)
	{
	  head_seg = QO_ENV_SEG (env, bitset_iterate (&(QO_TERM_SEGS (term)), &iter));
	  for (t = bitset_iterate (&(QO_TERM_SEGS (term)), &iter); t != -1; t = bitset_next_member (&iter))
	    {
	      tail_seg = QO_ENV_SEG (env, t);
	      if (QO_NODE_IDX (QO_SEG_HEAD (tail_seg)) != QO_NODE_IDX (QO_SEG_HEAD (head_seg)))
		{
		  break;	/* found tail */
		}
	    }

	  /* Now make sure that the head and tail segs correspond to the proper nodes. */
	  if (QO_SEG_HEAD (head_seg) != head_node)
	    {
	      QO_SEGMENT *swap_seg = NULL;

	      swap_seg = head_seg;
	      head_seg = tail_seg;
	      tail_seg = swap_seg;
	    }

	  QO_ASSERT (env, QO_SEG_HEAD (head_seg) == head_node);
	  QO_ASSERT (env, QO_SEG_HEAD (tail_seg) == tail_node);

	  /* These are really only interesting for path terms, but it doesn't hurt to set them for others too. */
	  QO_TERM_SEG (term) = head_seg;
	  QO_TERM_OID_SEG (term) = tail_seg;

	  /* The term might be a merge term (i.e., it uses '=' as the operator), but the expressions might not be
	   * simple attribute references, and we mustn't try to establish equivalence classes in that case. 
	   */
	  if (qo_is_equi_join_term (term))
	    {
	      qo_equivalence (head_seg, tail_seg);
	      QO_TERM_NOMINAL_SEG (term) = head_seg;
	    }
	}

      /* always true transitive equi-join term is not suitable as m-join edge. */
      if (PT_EXPR_INFO_IS_FLAGED (pt_expr, PT_EXPR_INFO_TRANSITIVE))
	{
	  merge_applies = false;
	}

      if (merge_applies)
	{
	  QO_TERM_SET_FLAG (term, QO_TERM_MERGEABLE_EDGE);
	}

      /* Now make sure that the two (node) ends of the join get cached in the term structure. */
      QO_TERM_HEAD (term) = head_node;
      QO_TERM_TAIL (term) = tail_node;

      QO_ASSERT (env, QO_NODE_IDX (QO_TERM_HEAD (term)) < QO_NODE_IDX (QO_TERM_TAIL (term)));
    }

  if (n == 1)
    {
      QO_ASSERT (env, QO_TERM_CLASS (term) == QO_TC_SARG);
    }

  /* classify TC_JOIN term for outer join and determine its join type */
  if (QO_TERM_CLASS (term) == QO_TC_JOIN)
    {
      QO_ASSERT (env, QO_NODE_IDX (head_node) < QO_NODE_IDX (tail_node));

      /* inner join until proven otherwise */
      QO_TERM_JOIN_TYPE (term) = JOIN_INNER;

      /* check iff explicit join term */
      if (QO_ON_COND_TERM (term))
	{
	  QO_NODE *on_node;

	  on_node = QO_ENV_NODE (env, QO_TERM_LOCATION (term));
	  QO_ASSERT (env, on_node != NULL);
	  QO_ASSERT (env, QO_NODE_IDX (on_node) > 0);
	  QO_ASSERT (env, QO_NODE_LOCATION (on_node) > 0);

	  QO_ASSERT (env, QO_TERM_LOCATION (term) == QO_NODE_LOCATION (on_node));

	  if (QO_NODE_IDX (tail_node) == QO_NODE_IDX (on_node))
	    {
	      QO_ASSERT (env, QO_NODE_LOCATION (head_node) < QO_NODE_LOCATION (tail_node));
	      QO_ASSERT (env, QO_NODE_LOCATION (tail_node) > 0);

	      if (QO_NODE_PT_JOIN_TYPE (on_node) == PT_JOIN_LEFT_OUTER)
		{
		  QO_TERM_JOIN_TYPE (term) = JOIN_LEFT;
		}
	      else if (QO_NODE_PT_JOIN_TYPE (on_node) == PT_JOIN_RIGHT_OUTER)
		{
		  QO_TERM_JOIN_TYPE (term) = JOIN_RIGHT;
		}
	      else if (QO_NODE_PT_JOIN_TYPE (on_node) == PT_JOIN_FULL_OUTER)
		{		/* not used */
		  QO_TERM_JOIN_TYPE (term) = JOIN_OUTER;
		}

	      /* record explicit join dependecy */
	      bitset_union (&(QO_NODE_OUTER_DEP_SET (on_node)), &(QO_NODE_OUTER_DEP_SET (head_node)));
	      bitset_add (&(QO_NODE_OUTER_DEP_SET (on_node)), QO_NODE_IDX (head_node));
	    }
	  else
	    {
	      /* is not valid explicit join term */
	      QO_TERM_CLASS (term) = QO_TC_OTHER;

	      QO_TERM_JOIN_TYPE (term) = NO_JOIN;

	      /* keep out from m-join edge */
	      QO_TERM_CLEAR_FLAG (term, QO_TERM_MERGEABLE_EDGE);
	    }
	}
      else
	{
	  QO_NODE *node;

	  for (i = 0; i < env->nnodes; i++)
	    {
	      node = QO_ENV_NODE (env, i);

	      if (QO_NODE_IDX (node) >= QO_NODE_IDX (head_node) && QO_NODE_IDX (node) < QO_NODE_IDX (tail_node))
		{
		  if (QO_NODE_PT_JOIN_TYPE (node) == PT_JOIN_LEFT_OUTER
		      || QO_NODE_PT_JOIN_TYPE (node) == PT_JOIN_RIGHT_OUTER
		      || QO_NODE_PT_JOIN_TYPE (node) == PT_JOIN_FULL_OUTER)
		    {
		      /* record explicit join dependecy */
		      bitset_union (&(QO_NODE_OUTER_DEP_SET (tail_node)), &(QO_NODE_OUTER_DEP_SET (node)));
		      bitset_add (&(QO_NODE_OUTER_DEP_SET (tail_node)), QO_NODE_IDX (node));
		    }
		}
	    }
	}			/* else */
    }

wrapup:

  /* A negative selectivity means that the cardinality of the result depends only on the cardinality of the head, not
   * on the product of the cardinalities of the head and the tail as in the usual case. 
   */
  switch (term_type)
    {
    case PT_PATH_INNER:
      QO_TERM_JOIN_TYPE (term) = JOIN_INNER;
      if (QO_NODE_NCARD (QO_TERM_TAIL (term)) == 0)
	{
	  QO_TERM_SELECTIVITY (term) = 0.0;
	}
      else
	{
	  QO_TERM_SELECTIVITY (term) = 1.0 / QO_NODE_NCARD (QO_TERM_TAIL (term));
	}
      break;

    case PT_PATH_OUTER:
      {
	QO_TERM *t_term;
	QO_NODE *t_node;

	/* Traverse previously generated terms */
	for (t = 0; t < env->nterms - 1; t++)
	  {

	    t_term = QO_ENV_TERM (env, t);

	    if (QO_TERM_CLASS (t_term) == QO_TC_PATH && QO_TERM_JOIN_TYPE (t_term) == JOIN_LEFT)
	      {
		if (head_node == NULL)
		  {
		    break;
		  }

		if ((QO_NODE_IDX (QO_TERM_HEAD (t_term)) == QO_NODE_IDX (head_node))
		    || (QO_NODE_IDX (QO_TERM_TAIL (t_term)) == QO_NODE_IDX (head_node)))
		  {
		    /* found previously generated head_nodes's path-term */

		    /* get tail node */
		    t_node = QO_TERM_TAIL (t_term);

		    /* apply ordered dependency to the tail node */
		    bitset_union (&(QO_NODE_OUTER_DEP_SET (tail_node)), &(QO_NODE_OUTER_DEP_SET (t_node)));
		    bitset_add (&(QO_NODE_OUTER_DEP_SET (tail_node)), QO_NODE_IDX (t_node));
		  }
	      }
	  }
      }
      /* FALL THROUGH */
    case PT_PATH_OUTER_WEASEL:
      /* These can't be implemented with index scans regardless because an index scan won't properly implement the
       * left-outer semantics of the path... 
       */
      QO_TERM_JOIN_TYPE (term) = JOIN_LEFT;
      QO_TERM_SELECTIVITY (term) = -1.0;
      QO_TERM_CAN_USE_INDEX (term) = 0;

      /* For term_type is PT_PATH_OUTER_WEASEL, order dependency is needed. i.e. it's a path term. */
      if (term_type == PT_PATH_OUTER_WEASEL && head_node != NULL && tail_node != NULL)
	{
	  assert (QO_TERM_CLASS (term) == QO_TC_PATH);

	  bitset_union (&(QO_NODE_OUTER_DEP_SET (tail_node)), &(QO_NODE_OUTER_DEP_SET (head_node)));
	  bitset_add (&(QO_NODE_OUTER_DEP_SET (tail_node)), QO_NODE_IDX (head_node));
	}
      break;

    case PREDICATE_TERM:
      QO_TERM_SELECTIVITY (term) = qo_expr_selectivity (env, pt_expr);
      break;

    default:
      QO_TERM_JOIN_TYPE (term) = JOIN_INNER;
      QO_TERM_SELECTIVITY (term) = -1.0;
      break;
    }				/* switch (term_type) */

  bitset_delset (&lhs_segs);
  bitset_delset (&rhs_segs);
  bitset_delset (&lhs_nodes);
  bitset_delset (&rhs_nodes);
}

/*
 * qo_expr_segs () -  Returns a bitset encoding all of the join graph segments
 *		      used in the pt_expr
 *   return: BITSET
 *   env(in):
 *   pt_expr(in): pointer to a conjunct
 *   result(out): BITSET of join segments (OUTPUT PARAMETER)
 */
void
qo_expr_segs (QO_ENV * env, PT_NODE * pt_expr, BITSET * result)
{
  PT_NODE *next;

  if (pt_expr == NULL)
    {
      er_set (ER_WARNING_SEVERITY, ARG_FILE_LINE, ER_FAILED_ASSERTION, 1, "pt_expr != NULL");
      return;
    }

  /* remember the next link and then break it */
  next = pt_expr->next;
  pt_expr->next = NULL;

  /* use env to get the bitset to the walk functions */
  QO_ENV_TMP_BITSET (env) = result;

  (void) parser_walk_tree (env->parser, pt_expr, set_seg_expr, &env, pt_continue_walk, NULL);

  /* recover the next link */
  pt_expr->next = next;

  /* reset the temp pointer so we don't have a dangler */
  QO_ENV_TMP_BITSET (env) = NULL;
}

/*
 * set_seg_expr () -
 *   return: PT_NODE *
 *   parser(in): parser environment
 *   tree(in): tree to walk
 *   arg(in):
 *   continue_walk(in):
 *
 * Note: This walk "pre" function will set a bit in the bitset for
 *      each segment associated with the PT_NAME node.
 */
static PT_NODE *
set_seg_expr (PARSER_CONTEXT * parser, PT_NODE * tree, void *arg, int *continue_walk)
{
  QO_ENV *env = *(QO_ENV **) arg;

  *continue_walk = PT_CONTINUE_WALK;

  /* 
   * Make sure we check all subqueries for embedded references.  This
   * stuff really ought to all be done in one pass.
   */
  switch (tree->node_type)
    {
    case PT_SPEC:
      (void) parser_walk_tree (parser, tree->info.spec.derived_table, set_seg_expr, arg, pt_continue_walk, NULL);
      *continue_walk = PT_LIST_WALK;
      break;

    case PT_NAME:
      (void) set_seg_node (tree, env, QO_ENV_TMP_BITSET (env));
      *continue_walk = PT_LIST_WALK;
      break;

    case PT_DOT_:
      (void) set_seg_node (tree->info.dot.arg2, env, QO_ENV_TMP_BITSET (env));
      *continue_walk = PT_LIST_WALK;
      break;

    case PT_EXPR:
      if (tree->info.expr.op == PT_SYS_CONNECT_BY_PATH || tree->info.expr.op == PT_CONNECT_BY_ROOT
	  || tree->info.expr.op == PT_PRIOR)
	{
	  *continue_walk = PT_STOP_WALK;
	}
      if (pt_is_function_index_expr (parser, tree, false))
	{
	  int count_bits = bitset_cardinality (QO_ENV_TMP_BITSET (env));
	  (void) set_seg_node (tree, env, QO_ENV_TMP_BITSET (env));
	  if (bitset_cardinality (QO_ENV_TMP_BITSET (env)) - count_bits > 0)
	    {
	      *continue_walk = PT_STOP_WALK;
	    }
	}
      break;

    case PT_JSON_TABLE:
      (void) parser_walk_tree (parser, tree->info.json_table_info.expr, set_seg_expr, arg, pt_continue_walk, NULL);
      *continue_walk = PT_LIST_WALK;
      break;

    default:
      break;
    }

  return tree;			/* don't alter tree structure */
}

/*
 * set_seg_node () -
 *   return: nothing
 *   attr(in): attribute to set the seg for
 *   env(in): optimizer environment
 *   bitset(in): bitset in which to set the bit for the segment
 */
static void
set_seg_node (PT_NODE * attr, QO_ENV * env, BITSET * bitset)
{
  QO_NODE *node;
  QO_SEGMENT *seg;
  PT_NODE *entity;

  node = lookup_node (attr, env, &entity);

  /* node will be null if this attr resolves to an enclosing scope */
  if (node != NULL && (seg = lookup_seg (node, attr, env)) != NULL)
    {
      /* 
       * lookup_seg() really shouldn't ever fail here, but it used to
       * for shared variables, and it doesn't really hurt anyone just
       * to ignore failures here.
       */
      bitset_add (bitset, QO_SEG_IDX (seg));
    }

}

/*
 * expr_is_mergable () - Test if the pt_expr is an equi-join conjunct
 *   return: bool
 *   pt_expr(in):
 */
static bool
expr_is_mergable (PT_NODE * pt_expr)
{
  if (pt_expr->or_next == NULL)
    {				/* keep out OR conjunct */
      if (!pt_is_query (pt_expr->info.expr.arg1) && !pt_is_query (pt_expr->info.expr.arg2))
	{
	  if (pt_expr->info.expr.op == PT_EQ)
	    {
	      return true;
	    }
	  else if (pt_expr->info.expr.op == PT_RANGE)
	    {
	      PT_NODE *between_and;

	      between_and = pt_expr->info.expr.arg2;
	      if (between_and->or_next == NULL	/* has only one range */
		  && between_and->info.expr.op == PT_BETWEEN_EQ_NA)
		{
		  return true;
		}
	    }
	}
    }

  return false;
}

/*
 * qo_is_equi_join_term () - Test if the term is an equi-join conjunct whose
 *			  left and right sides are simple attribute references
 *   return: bool
 *   term(in):
 */
static bool
qo_is_equi_join_term (QO_TERM * term)
{
  PT_NODE *pt_expr;
  PT_NODE *rhs_expr;

  if (QO_TERM_IS_FLAGED (term, QO_TERM_SINGLE_PRED) && QO_TERM_IS_FLAGED (term, QO_TERM_EQUAL_OP))
    {
      if (QO_TERM_IS_FLAGED (term, QO_TERM_RANGELIST))
	{
	  /* keep out OR conjunct */
	  return false;
	}

      pt_expr = QO_TERM_PT_EXPR (term);
      if (pt_is_attr (pt_expr->info.expr.arg1))
	{
	  rhs_expr = pt_expr->info.expr.arg2;
	  if (pt_expr->info.expr.op == PT_RANGE)
	    {
	      assert (rhs_expr->info.expr.op == PT_BETWEEN_EQ_NA);
	      assert (rhs_expr->or_next == NULL);
	      /* has only one range */
	      rhs_expr = rhs_expr->info.expr.arg1;
	    }

	  return pt_is_attr (rhs_expr);
	}
    }

  return false;
}

/*
 * is_dependent_table () - Returns true iff the tree represents a dependent
 *			   derived table for this query
 *   return: bool
 *   entity(in): entity spec for a from list entry
 */
static bool
is_dependent_table (PT_NODE * entity)
{
  if (entity->info.spec.derived_table == NULL)
    {
      return false;
    }

  /* this test is too pessimistic.  The argument must depend on a previous entity spec in the from list. 
   * >>>> FIXME some day <<<< 
   *
   * is this still a thing?
   */
  switch (entity->info.spec.derived_table_type)
    {
    case PT_IS_SET_EXPR:
    case PT_IS_CSELECT:
      return true;

    case PT_DERIVED_JSON_TABLE:
      return true;

    case PT_IS_SUBQUERY:
    default:
      // what else?
      return entity->info.spec.derived_table->info.query.correlation_level == 1;
    }
}

/*
 * get_term_subqueries () - walks the expression to see whether it contains any
 *			    correlated subqueries.  If so, it records the
 *			    identity of the containing term in the subquery
 *			    structure
 *   return:
 *   env(in): optimizer environment
 *   term(in):
 */
static void
get_term_subqueries (QO_ENV * env, QO_TERM * term)
{
  PT_NODE *pt_expr, *next;
  WALK_INFO info;

  if (QO_IS_FAKE_TERM (term))
    {
      /* 
       * This is a pseudo-term introduced to keep track of derived
       * table dependencies.  If the dependent derived table is based
       * on a subquery, we need to find that subquery and record it in
       * the pseudo-term.
       */
      pt_expr = QO_NODE_ENTITY_SPEC (QO_TERM_TAIL (term));
    }
  else
    {
      /* 
       * This is a normal term, and we need to find all of the
       * correlated subqueries contained within it.
       */
      pt_expr = QO_TERM_PT_EXPR (term);
    }

  /* 
   * This should only happen for dependent derived tables, either those
   * based on a set or when checking out QO_TC_DEP_JOIN terms
   * introduced for ddt's that depend on more than one thing.
   */
  if (pt_expr == NULL)
    {
      return;
    }

  next = pt_expr->next;
  pt_expr->next = NULL;

  info.env = env;
  info.term = term;

  (void) parser_walk_tree (QO_ENV_PARSER (env), pt_expr, check_subquery_pre, &info, pt_continue_walk, NULL);

  pt_expr->next = next;

}

/*
 * get_opcode_rank () -
 *   return:
 *   opcode(in):
 */
static int
get_opcode_rank (PT_OP_TYPE opcode)
{
  switch (opcode)
    {
      /* Group 1 -- light */
    case PT_COERCIBILITY:
      /* is always folded to constant : should not reach this code */
      assert (false);
    case PT_CHARSET:
    case PT_COLLATION:
    case PT_AND:
    case PT_OR:
    case PT_XOR:
    case PT_NOT:
    case PT_ASSIGN:

    case PT_IS_IN:
    case PT_IS_NOT_IN:
    case PT_BETWEEN:
    case PT_NOT_BETWEEN:

    case PT_EQ:
    case PT_EQ_SOME:
    case PT_NE_SOME:
    case PT_GE_SOME:
    case PT_GT_SOME:
    case PT_LT_SOME:
    case PT_LE_SOME:
    case PT_EQ_ALL:
    case PT_NE_ALL:
    case PT_GE_ALL:
    case PT_GT_ALL:
    case PT_LT_ALL:
    case PT_LE_ALL:

    case PT_NE:
    case PT_GE:
    case PT_GT:
    case PT_LT:
    case PT_LE:

    case PT_GT_INF:
    case PT_LT_INF:

    case PT_BIT_NOT:
    case PT_BIT_AND:
    case PT_BIT_OR:
    case PT_BIT_XOR:
    case PT_BITSHIFT_LEFT:
    case PT_BITSHIFT_RIGHT:
    case PT_DIV:
    case PT_MOD:

    case PT_NULLSAFE_EQ:

    case PT_PLUS:
    case PT_MINUS:
    case PT_TIMES:
    case PT_DIVIDE:
    case PT_UNARY_MINUS:

    case PT_EXISTS:

    case PT_BETWEEN_AND:
    case PT_BETWEEN_GE_LE:
    case PT_BETWEEN_GE_LT:
    case PT_BETWEEN_GT_LE:
    case PT_BETWEEN_GT_LT:

    case PT_BETWEEN_EQ_NA:
    case PT_BETWEEN_INF_LE:
    case PT_BETWEEN_INF_LT:
    case PT_BETWEEN_GE_INF:
    case PT_BETWEEN_GT_INF:

    case PT_RANGE:

    case PT_SYS_DATE:
    case PT_CURRENT_DATE:
    case PT_SYS_TIME:
    case PT_CURRENT_TIME:
    case PT_SYS_TIMESTAMP:
    case PT_CURRENT_TIMESTAMP:
    case PT_SYS_DATETIME:
    case PT_CURRENT_DATETIME:
    case PT_UTC_TIME:
    case PT_UTC_DATE:

    case PT_CURRENT_USER:
    case PT_LOCAL_TRANSACTION_ID:
    case PT_CURRENT_VALUE:
    case PT_NEXT_VALUE:

    case PT_INST_NUM:
    case PT_ROWNUM:
    case PT_ORDERBY_NUM:

    case PT_MODULUS:
    case PT_RAND:
    case PT_DRAND:
    case PT_RANDOM:
    case PT_DRANDOM:

    case PT_FLOOR:
    case PT_CEIL:
    case PT_SIGN:
    case PT_POWER:
    case PT_ROUND:
    case PT_LOG:
    case PT_EXP:
    case PT_SQRT:
    case PT_ABS:
    case PT_CHR:

    case PT_LEVEL:
    case PT_CONNECT_BY_ISLEAF:
    case PT_CONNECT_BY_ISCYCLE:

    case PT_IS_NULL:
    case PT_IS_NOT_NULL:
    case PT_IS:
    case PT_IS_NOT:

    case PT_ACOS:
    case PT_ASIN:
    case PT_ATAN:
    case PT_ATAN2:
    case PT_SIN:
    case PT_COS:
    case PT_TAN:
    case PT_COT:
    case PT_DEGREES:
    case PT_RADIANS:
    case PT_PI:
    case PT_LN:
    case PT_LOG2:
    case PT_LOG10:

    case PT_DATEF:
    case PT_TIMEF:
    case PT_TIME_FORMAT:
    case PT_TIMESTAMP:
    case PT_YEARF:
    case PT_MONTHF:
    case PT_DAYF:
    case PT_DAYOFMONTH:
    case PT_HOURF:
    case PT_MINUTEF:
    case PT_SECONDF:
    case PT_UNIX_TIMESTAMP:
    case PT_FROM_UNIXTIME:
    case PT_QUARTERF:
    case PT_WEEKDAY:
    case PT_DAYOFWEEK:
    case PT_DAYOFYEAR:
    case PT_TODAYS:
    case PT_FROMDAYS:
    case PT_TIMETOSEC:
    case PT_SECTOTIME:
    case PT_MAKEDATE:
    case PT_MAKETIME:
    case PT_ADDTIME:
    case PT_NEW_TIME:
    case PT_WEEKF:

    case PT_SCHEMA:
    case PT_DATABASE:
    case PT_VERSION:
    case PT_USER:
    case PT_ROW_COUNT:
    case PT_LAST_INSERT_ID:
    case PT_DEFAULTF:
    case PT_LIST_DBS:
    case PT_OID_OF_DUPLICATE_KEY:
    case PT_TYPEOF:
    case PT_EVALUATE_VARIABLE:
    case PT_DEFINE_VARIABLE:
    case PT_BIN:
    case PT_INET_ATON:
    case PT_INET_NTOA:
    case PT_FROM_TZ:
    case PT_DBTIMEZONE:
    case PT_SESSIONTIMEZONE:
    case PT_UTC_TIMESTAMP:
    case PT_SCHEMA_DEF:
      return RANK_EXPR_LIGHT;

      /* Group 2 -- medium */
    case PT_REPEAT:
    case PT_SPACE:
    case PT_SETEQ:
    case PT_SETNEQ:
    case PT_SUPERSETEQ:
    case PT_SUPERSET:
    case PT_SUBSET:
    case PT_SUBSETEQ:

    case PT_POSITION:
    case PT_FINDINSET:
    case PT_SUBSTRING:
    case PT_SUBSTRING_INDEX:
    case PT_OCTET_LENGTH:
    case PT_BIT_LENGTH:

    case PT_CHAR_LENGTH:
    case PT_LOWER:
    case PT_UPPER:
    case PT_HEX:
    case PT_ASCII:
    case PT_CONV:
    case PT_TRIM:

    case PT_LIKE_LOWER_BOUND:
    case PT_LIKE_UPPER_BOUND:
    case PT_LTRIM:
    case PT_RTRIM:
    case PT_LPAD:
    case PT_RPAD:
    case PT_REPLACE:
    case PT_TRANSLATE:

    case PT_STRCAT:
    case PT_TO_CHAR:
    case PT_TO_DATE:
    case PT_TO_NUMBER:
    case PT_TO_TIME:
    case PT_TO_TIMESTAMP:
    case PT_TO_DATETIME:

    case PT_TRUNC:
    case PT_INSTR:
    case PT_LEAST:
    case PT_GREATEST:
    case PT_ADD_MONTHS:
    case PT_LAST_DAY:
    case PT_MONTHS_BETWEEN:

    case PT_CASE:
    case PT_NULLIF:
    case PT_COALESCE:
    case PT_NVL:
    case PT_NVL2:
    case PT_DECODE:

    case PT_EXTRACT:
    case PT_LIKE_ESCAPE:
    case PT_CAST:

    case PT_PATH_EXPR_SET:

    case PT_IF:
    case PT_IFNULL:
    case PT_ISNULL:

    case PT_CONCAT:
    case PT_CONCAT_WS:
    case PT_FIELD:
    case PT_LEFT:
    case PT_RIGHT:
    case PT_LOCATE:
    case PT_MID:
    case PT_STRCMP:
    case PT_REVERSE:
    case PT_DISK_SIZE:

    case PT_BIT_COUNT:
    case PT_ADDDATE:
    case PT_DATE_ADD:
    case PT_SUBDATE:
    case PT_DATE_SUB:
    case PT_FORMAT:
    case PT_DATE_FORMAT:
    case PT_STR_TO_DATE:
    case PT_DATEDIFF:
    case PT_TIMEDIFF:
    case PT_TO_ENUMERATION_VALUE:
    case PT_TZ_OFFSET:
    case PT_INDEX_PREFIX:
    case PT_TO_DATETIME_TZ:
    case PT_TO_TIMESTAMP_TZ:
    case PT_CRC32:
    case PT_CONV_TZ:
      return RANK_EXPR_MEDIUM;

      /* Group 3 -- heavy */
    case PT_LIKE:
    case PT_NOT_LIKE:
    case PT_RLIKE:
    case PT_NOT_RLIKE:
    case PT_RLIKE_BINARY:
    case PT_NOT_RLIKE_BINARY:

    case PT_MD5:
    case PT_AES_ENCRYPT:
    case PT_AES_DECRYPT:
    case PT_SHA_ONE:
    case PT_SHA_TWO:
    case PT_ENCRYPT:
    case PT_DECRYPT:
    case PT_INDEX_CARDINALITY:
    case PT_TO_BASE64:
    case PT_FROM_BASE64:
    case PT_SYS_GUID:
    case PT_SLEEP:

      return RANK_EXPR_HEAVY;
      /* special case operator */
    case PT_FUNCTION_HOLDER:
      /* should be solved at PT_EXPR */
      assert (false);
      return RANK_EXPR_MEDIUM;
      break;
    default:
      return RANK_EXPR_MEDIUM;
    }
}

/*
 * get_expr_fcode_rank () -
 *   return:
 *   fcode(in): function code
 *   Only the functions embedded in an expression (with PT_FUNCTION_HOLDER)
 *   should be added here.
 */
static int
get_expr_fcode_rank (FUNC_TYPE fcode)
{
  switch (fcode)
    {
    case F_ELT:
    case F_JSON_OBJECT:
    case F_JSON_ARRAY:
    case F_JSON_REMOVE:
    case F_JSON_ARRAY_APPEND:
    case F_JSON_ARRAY_INSERT:
<<<<<<< HEAD
    case F_JSON_CONTAINS_PATH:
=======
    case F_JSON_SEARCH:
>>>>>>> 77a968f0
    case F_JSON_MERGE:
    case F_JSON_MERGE_PATCH:
    case F_JSON_GET_ALL_PATHS:
    case F_JSON_INSERT:
    case F_JSON_REPLACE:
    case F_JSON_SET:
    case F_JSON_KEYS:
      return RANK_EXPR_LIGHT;
    case F_INSERT_SUBSTRING:
      return RANK_EXPR_MEDIUM;
    default:
      /* each function must fill its rank */
      assert (false);
      return RANK_EXPR_FUNCTION;
    }
}

/*
 * get_operand_rank () -
 *   return:
 *   node(in):
 */
static int
get_operand_rank (PT_NODE * node)
{
  int rank = RANK_DEFAULT;

  if (node)
    {
      switch (node->node_type)
	{
	case PT_NAME:
	  rank = RANK_NAME;
	  break;

	case PT_VALUE:
	  rank = RANK_VALUE;
	  break;

	case PT_EXPR:
	  if (node->info.expr.op == PT_FUNCTION_HOLDER)
	    {
	      PT_NODE *function = node->info.expr.arg1;

	      assert (function != NULL);
	      if (function == NULL)
		{
		  rank = RANK_EXPR_MEDIUM;
		}
	      else
		{
		  rank = get_expr_fcode_rank (function->info.function.function_type);
		}
	    }
	  else
	    {
	      rank = get_opcode_rank (node->info.expr.op);
	    }
	  break;

	case PT_FUNCTION:
	  rank = RANK_EXPR_FUNCTION;
	  break;

	default:
	  break;
	}
    }

  return rank;
}

/*
 * get_term_rank () - walks the expression to see whether it contains any
 *		      rankable things. If so, it records the rank of the
 *		      containing term
 *   return:
 *   env(in): optimizer environment
 *   term(in): term to get
 */
static void
get_term_rank (QO_ENV * env, QO_TERM * term)
{
  PT_NODE *pt_expr;

  QO_TERM_RANK (term) = bitset_cardinality (&(QO_TERM_SUBQUERIES (term))) * RANK_QUERY;

  if (QO_IS_FAKE_TERM (term))
    {
      pt_expr = NULL;		/* do nothing */
    }
  else
    {
      pt_expr = QO_TERM_PT_EXPR (term);
    }

  if (pt_expr == NULL)
    {
      return;
    }

  /* At here, do not traverse OR list */
  switch (pt_expr->node_type)
    {
    case PT_EXPR:
      QO_TERM_RANK (term) += get_opcode_rank (pt_expr->info.expr.op);
      if (pt_expr->info.expr.arg1)
	QO_TERM_RANK (term) += get_operand_rank (pt_expr->info.expr.arg1);
      if (pt_expr->info.expr.arg2)
	QO_TERM_RANK (term) += get_operand_rank (pt_expr->info.expr.arg2);
      if (pt_expr->info.expr.arg3)
	QO_TERM_RANK (term) += get_operand_rank (pt_expr->info.expr.arg3);
      break;

    default:
      break;
    }
}

/*
 * check_subquery_pre () - Pre routine to add to some bitset all correlated
 *			   subqueries found in an expression
 *   return: PT_NODE *
 *   parser(in): parser environmnet
 *   node(in): node to check
 *   arg(in):
 *   continue_walk(in):
 */
static PT_NODE *
check_subquery_pre (PARSER_CONTEXT * parser, PT_NODE * node, void *arg, int *continue_walk)
{
  WALK_INFO *info = (WALK_INFO *) arg;

  /* 
   * Be sure to reenable walking for list tails.
   */
  *continue_walk = PT_CONTINUE_WALK;

  if (node->node_type == PT_SELECT || node->node_type == PT_UNION || node->node_type == PT_DIFFERENCE
      || node->node_type == PT_INTERSECTION)
    {
      *continue_walk = PT_LIST_WALK;	/* NEVER need to look inside queries */

      if (node->info.query.correlation_level == 1)
	{
	  /* 
	   * Find out the index of this subquery, and record that index
	   * in the enclosing term's subquery bitset.  This is lame,
	   * but I can't think of a better way to do it.  When we
	   * originally grabbed all of the subqueries we had no idea
	   * what expression they were in, so we have to discover it
	   * after the fact.  Oh well, this doesn't happen often
	   * anyway.
	   */
	  int i, N;
	  QO_ENV *env;

	  env = info->env;
	  for (i = 0, N = env->nsubqueries; i < N; i++)
	    {
	      if (node == env->subqueries[i].node)
		{
		  bitset_add (&(env->subqueries[i].terms), QO_TERM_IDX (info->term));
		  bitset_add (&(QO_TERM_SUBQUERIES (info->term)), i);
		  break;
		}
	    }
	}
    }

  return node;			/* leave node unchanged */

}

/*
 * is_local_name () -
 *   return: 1 iff the expression is a name correlated to the current query
 *   env(in): Optimizer environment
 *   expr(in): The parse tree for the expression to examine
 */
static bool
is_local_name (QO_ENV * env, PT_NODE * expr)
{
  UINTPTR spec = 0;

  if (expr == NULL)
    {
      return false;
    }
  else if (expr->node_type == PT_NAME)
    {
      spec = expr->info.name.spec_id;
    }
  else if (expr->node_type == PT_DOT_)
    {
      spec = expr->info.dot.arg2->info.name.spec_id;
    }
  else if (expr->node_type == PT_EXPR && expr->info.expr.op == PT_PRIOR)
    {
      return is_local_name (env, expr->info.expr.arg1);
    }
  else if (pt_is_function_index_expr (env->parser, expr, false))
    {
      if (expr->info.expr.op == PT_FUNCTION_HOLDER)
	{
	  PT_NODE *arg = NULL;
	  PT_NODE *func = expr->info.expr.arg1;
	  for (arg = func->info.function.arg_list; arg != NULL; arg = arg->next)
	    {
	      PT_NODE *save_arg = arg;
	      arg = pt_function_index_skip_expr (arg);
	      if (arg->node_type == PT_NAME)
		{
		  if (is_local_name (env, arg) == false)
		    {
		      return false;
		    }
		}
	      arg = save_arg;
	    }
	}
      else
	{
	  PT_NODE *arg = NULL;
	  if (expr->info.expr.arg1)
	    {
	      arg = pt_function_index_skip_expr (expr->info.expr.arg1);
	      if (arg->node_type == PT_NAME)
		{
		  if (is_local_name (env, arg) == false)
		    {
		      return false;
		    }
		}
	    }
	  if (expr->info.expr.arg2)
	    {
	      arg = pt_function_index_skip_expr (expr->info.expr.arg2);
	      if (arg->node_type == PT_NAME)
		{
		  if (is_local_name (env, arg) == false)
		    {
		      return false;
		    }
		}
	    }
	  if (expr->info.expr.arg3)
	    {
	      arg = pt_function_index_skip_expr (expr->info.expr.arg3);
	      if (arg->node_type == PT_NAME)
		{
		  if (is_local_name (env, arg) == false)
		    {
		      return false;
		    }
		}
	    }
	}
      return true;
    }
  else
    {
      return false;
    }

  return (pt_find_entity (env->parser, env->pt_tree->info.query.q.select.from, spec) != NULL) ? true : false;
}

/*
 * pt_is_pseudo_const () -
 *   return: true if the expression can serve as a pseudo-constant
 *	     during predicate evaluation.  Used primarily to help
 *	     determine whether a predicate can be implemented
 *	     with an index scan
 *   env(in): The optimizer environment
 *   expr(in): The parse tree for the expression to examine
 */
bool
pt_is_pseudo_const (PT_NODE * expr)
{
  if (expr == NULL)
    {
      return false;
    }

  switch (expr->node_type)
    {
    case PT_VALUE:
    case PT_HOST_VAR:
      return true;

    case PT_SELECT:
    case PT_UNION:
    case PT_DIFFERENCE:
    case PT_INTERSECTION:
      return (expr->info.query.correlation_level != 1) ? true : false;

    case PT_NAME:
      /* 
       * It is up to the calling context to ensure that the name is
       * actually a pseudo constant, either because it is a correlated
       * outer reference, or because it can otherwise be guaranteed to
       * be evaluated by the time it is referenced.
       */
      return true;

    case PT_DOT_:
      /* 
       * It would be nice if we could use expressions that are
       * guaranteed to be independent of the attribute, but the current
       * XASL implementation can't guarantee that such expressions have
       * been evaluated by the time that we need them, so we have to
       * play it safe here and not use them.
       */
      return true;

    case PT_EXPR:
      switch (expr->info.expr.op)
	{
	case PT_FUNCTION_HOLDER:
	  return pt_is_pseudo_const (expr->info.expr.arg1);
	case PT_PLUS:
	case PT_STRCAT:
	case PT_MINUS:
	case PT_TIMES:
	case PT_DIVIDE:
	case PT_BIT_AND:
	case PT_BIT_OR:
	case PT_BIT_XOR:
	case PT_BITSHIFT_LEFT:
	case PT_BITSHIFT_RIGHT:
	case PT_DIV:
	case PT_MOD:
	case PT_LEFT:
	case PT_RIGHT:
	case PT_REPEAT:
	case PT_STRCMP:
	  return (pt_is_pseudo_const (expr->info.expr.arg1)
		  && pt_is_pseudo_const (expr->info.expr.arg2)) ? true : false;
	case PT_UNARY_MINUS:
	case PT_BIT_NOT:
	case PT_BIT_COUNT:
	case PT_QPRIOR:
	case PT_PRIOR:
	  return pt_is_pseudo_const (expr->info.expr.arg1);
	case PT_BETWEEN_AND:
	case PT_BETWEEN_GE_LE:
	case PT_BETWEEN_GE_LT:
	case PT_BETWEEN_GT_LE:
	case PT_BETWEEN_GT_LT:
	  return (pt_is_pseudo_const (expr->info.expr.arg1)
		  && pt_is_pseudo_const (expr->info.expr.arg2)) ? true : false;
	case PT_BETWEEN_EQ_NA:
	case PT_BETWEEN_INF_LE:
	case PT_BETWEEN_INF_LT:
	case PT_BETWEEN_GE_INF:
	case PT_BETWEEN_GT_INF:
	  return pt_is_pseudo_const (expr->info.expr.arg1);
	case PT_MODULUS:
	  return (pt_is_pseudo_const (expr->info.expr.arg1)
		  && pt_is_pseudo_const (expr->info.expr.arg2)) ? true : false;
	case PT_SCHEMA:
	case PT_DATABASE:
	case PT_VERSION:
	case PT_PI:
	case PT_USER:
	case PT_LAST_INSERT_ID:
	case PT_ROW_COUNT:
	case PT_DEFAULTF:
	case PT_LIST_DBS:
	case PT_OID_OF_DUPLICATE_KEY:
	case PT_SCHEMA_DEF:
	  return true;
	case PT_FLOOR:
	case PT_CEIL:
	case PT_SIGN:
	case PT_ABS:
	case PT_CHR:
	case PT_EXP:
	case PT_SQRT:
	case PT_ACOS:
	case PT_ASIN:
	case PT_ATAN:
	case PT_SIN:
	case PT_COS:
	case PT_TAN:
	case PT_COT:
	case PT_DEGREES:
	case PT_RADIANS:
	case PT_LN:
	case PT_LOG2:
	case PT_LOG10:
	case PT_DATEF:
	case PT_TIMEF:
	  return pt_is_pseudo_const (expr->info.expr.arg1);
	case PT_POWER:
	case PT_ROUND:
	case PT_TRUNC:
	case PT_LOG:
	  return (pt_is_pseudo_const (expr->info.expr.arg1)
		  && pt_is_pseudo_const (expr->info.expr.arg2)) ? true : false;
	case PT_INSTR:
	case PT_CONV:
	  return (pt_is_pseudo_const (expr->info.expr.arg1) && pt_is_pseudo_const (expr->info.expr.arg2)
		  && pt_is_pseudo_const (expr->info.expr.arg3)) ? true : false;
	case PT_POSITION:
	case PT_FINDINSET:
	  return (pt_is_pseudo_const (expr->info.expr.arg1)
		  && pt_is_pseudo_const (expr->info.expr.arg2)) ? true : false;
	case PT_SUBSTRING:
	case PT_SUBSTRING_INDEX:
	case PT_LOCATE:
	  return (pt_is_pseudo_const (expr->info.expr.arg1) && pt_is_pseudo_const (expr->info.expr.arg2)
		  && (expr->info.expr.arg3 ? pt_is_pseudo_const (expr->info.expr.arg3) : true)) ? true : false;
	case PT_CHAR_LENGTH:
	case PT_OCTET_LENGTH:
	case PT_BIT_LENGTH:
	case PT_LOWER:
	case PT_UPPER:
	case PT_HEX:
	case PT_ASCII:
	case PT_REVERSE:
	case PT_DISK_SIZE:
	case PT_SPACE:
	case PT_MD5:
	case PT_SHA_ONE:
	case PT_TO_BASE64:
	case PT_FROM_BASE64:
	case PT_BIN:
	case PT_TZ_OFFSET:
	case PT_CRC32:
	case PT_CONV_TZ:
	  return pt_is_pseudo_const (expr->info.expr.arg1);
	case PT_TRIM:
	case PT_LTRIM:
	case PT_RTRIM:
	case PT_LIKE_LOWER_BOUND:
	case PT_LIKE_UPPER_BOUND:
	case PT_FROM_UNIXTIME:
	case PT_AES_ENCRYPT:
	case PT_AES_DECRYPT:
	case PT_SHA_TWO:
	  return (pt_is_pseudo_const (expr->info.expr.arg1)
		  && (expr->info.expr.arg2 ? pt_is_pseudo_const (expr->info.expr.arg2) : true)) ? true : false;

	case PT_LPAD:
	case PT_RPAD:
	case PT_REPLACE:
	case PT_TRANSLATE:
	case PT_INDEX_PREFIX:
	  return (pt_is_pseudo_const (expr->info.expr.arg1) && pt_is_pseudo_const (expr->info.expr.arg2)
		  && (expr->info.expr.arg3 ? pt_is_pseudo_const (expr->info.expr.arg3) : true)) ? true : false;
	case PT_ADD_MONTHS:
	  return (pt_is_pseudo_const (expr->info.expr.arg1)
		  && pt_is_pseudo_const (expr->info.expr.arg2)) ? true : false;
	case PT_LAST_DAY:
	case PT_UNIX_TIMESTAMP:
	  if (expr->info.expr.arg1)
	    {
	      return pt_is_pseudo_const (expr->info.expr.arg1);
	    }
	  else
	    {
	      return true;
	    }
	case PT_YEARF:
	case PT_MONTHF:
	case PT_DAYF:
	case PT_DAYOFMONTH:
	case PT_HOURF:
	case PT_MINUTEF:
	case PT_SECONDF:
	case PT_QUARTERF:
	case PT_WEEKDAY:
	case PT_DAYOFWEEK:
	case PT_DAYOFYEAR:
	case PT_TODAYS:
	case PT_FROMDAYS:
	case PT_TIMETOSEC:
	case PT_SECTOTIME:
	case PT_TO_ENUMERATION_VALUE:
	  return pt_is_pseudo_const (expr->info.expr.arg1);
	case PT_TIMESTAMP:
	  return (pt_is_pseudo_const (expr->info.expr.arg1)
		  && pt_is_pseudo_const (expr->info.expr.arg2)) ? true : false;
	case PT_MONTHS_BETWEEN:
	case PT_TIME_FORMAT:
	case PT_FORMAT:
	case PT_ATAN2:
	case PT_ADDDATE:
	case PT_DATE_ADD:	/* 2 args because the 3rd is constant (unit) */
	case PT_SUBDATE:
	case PT_DATE_SUB:
	case PT_DATE_FORMAT:
	case PT_STR_TO_DATE:
	case PT_DATEDIFF:
	case PT_TIMEDIFF:
	case PT_MAKEDATE:
	case PT_ADDTIME:
	case PT_WEEKF:
	case PT_FROM_TZ:
	  return (pt_is_pseudo_const (expr->info.expr.arg1)
		  && pt_is_pseudo_const (expr->info.expr.arg2)) ? true : false;
	case PT_SYS_DATE:
	case PT_CURRENT_DATE:
	case PT_SYS_TIME:
	case PT_CURRENT_TIME:
	case PT_SYS_TIMESTAMP:
	case PT_CURRENT_TIMESTAMP:
	case PT_SYS_DATETIME:
	case PT_CURRENT_DATETIME:
	case PT_UTC_TIME:
	case PT_UTC_DATE:
	case PT_LOCAL_TRANSACTION_ID:
	case PT_CURRENT_USER:
	case PT_EVALUATE_VARIABLE:
	case PT_DBTIMEZONE:
	case PT_UTC_TIMESTAMP:
	  return true;
	case PT_TO_CHAR:
	case PT_TO_DATE:
	case PT_TO_TIME:
	case PT_TO_TIMESTAMP:
	case PT_TO_DATETIME:
	case PT_TO_NUMBER:
	case PT_TO_DATETIME_TZ:
	case PT_TO_TIMESTAMP_TZ:
	  return (pt_is_pseudo_const (expr->info.expr.arg1)
		  && (expr->info.expr.arg2 ? pt_is_pseudo_const (expr->info.expr.arg2) : true)) ? true : false;
	case PT_CURRENT_VALUE:
	case PT_NEXT_VALUE:
	  return true;
	case PT_CAST:
	  return pt_is_pseudo_const (expr->info.expr.arg1);
	case PT_CASE:
	case PT_DECODE:
	  return (pt_is_pseudo_const (expr->info.expr.arg1)
		  && pt_is_pseudo_const (expr->info.expr.arg2)) ? true : false;
	case PT_NULLIF:
	case PT_COALESCE:
	case PT_NVL:
	  return (pt_is_pseudo_const (expr->info.expr.arg1)
		  && pt_is_pseudo_const (expr->info.expr.arg2)) ? true : false;
	case PT_IF:
	  return (pt_is_pseudo_const (expr->info.expr.arg2)
		  && pt_is_pseudo_const (expr->info.expr.arg3)) ? true : false;
	case PT_IFNULL:
	  return (pt_is_pseudo_const (expr->info.expr.arg1)
		  && pt_is_pseudo_const (expr->info.expr.arg2)) ? true : false;

	case PT_ISNULL:
	  return pt_is_pseudo_const (expr->info.expr.arg1);
	case PT_CONCAT:
	  return (pt_is_pseudo_const (expr->info.expr.arg1)
		  && (expr->info.expr.arg2 ? pt_is_pseudo_const (expr->info.expr.arg2) : true)) ? true : false;
	case PT_CONCAT_WS:
	case PT_FIELD:
	  return (pt_is_pseudo_const (expr->info.expr.arg1)
		  && (expr->info.expr.arg2 ? pt_is_pseudo_const (expr->info.expr.arg2) : true)
		  && pt_is_pseudo_const (expr->info.expr.arg3)) ? true : false;
	case PT_MID:
	case PT_NVL2:
	case PT_MAKETIME:
	case PT_NEW_TIME:
	  return (pt_is_pseudo_const (expr->info.expr.arg1) && pt_is_pseudo_const (expr->info.expr.arg2)
		  && pt_is_pseudo_const (expr->info.expr.arg3)) ? true : false;
	case PT_EXTRACT:
	  return pt_is_pseudo_const (expr->info.expr.arg1);
	case PT_LEAST:
	case PT_GREATEST:
	  return (pt_is_pseudo_const (expr->info.expr.arg1)
		  && pt_is_pseudo_const (expr->info.expr.arg2)) ? true : false;
	case PT_COERCIBILITY:
	  /* is always folded to constant : should not reach this code */
	  assert (false);
	case PT_COLLATION:
	case PT_CHARSET:
	case PT_INET_ATON:
	case PT_INET_NTOA:
	  return pt_is_pseudo_const (expr->info.expr.arg1);
	default:
	  return false;
	}

    case PT_FUNCTION:
      {
	/* 
	 * The is the case we encounter for predicates like
	 *
	 *      x in (a,b,c)
	 *
	 * Here the the expression '(a,b,c)' comes in as a multiset
	 * function call, with PT_NAMEs 'a', 'b', and 'c' as its arglist.
	 */
	PT_NODE *p;

	if (expr->info.function.function_type != F_SET && expr->info.function.function_type != F_MULTISET
	    && expr->info.function.function_type != F_SEQUENCE)
	  {
	    return false;
	  }
	for (p = expr->info.function.arg_list; p; p = p->next)
	  {
	    if (!pt_is_pseudo_const (p))
	      {
		return false;
	      }
	  }
	return true;
      }

    default:
      return false;
    }
}

/*
 * add_local_subquery () - This routine adds an entry to the optimizer
 *			   environment for the subquery
 *   return: nothing
 *   env(in): Optimizer environment
 *   node(in): The parse tree for the subquery being added
 */
static void
add_local_subquery (QO_ENV * env, PT_NODE * node)
{
  int i, n;
  QO_SUBQUERY *tmp;

  n = env->nsubqueries++;

  /* 
   * Be careful here: the previously allocated QO_SUBQUERY terms
   * contain bitsets that may have self-relative internal pointers, and
   * those pointers have to be maintained in the new array.  The proper
   * way to make sure that they are consistent is to use the bitset_assign()
   * macro, not just to do the bitcopy that memcpy() will do.
   */
  tmp = NULL;
  if ((n + 1) > 0)
    {
      tmp = (QO_SUBQUERY *) malloc (sizeof (QO_SUBQUERY) * (n + 1));
      if (tmp == NULL)
	{
	  er_set (ER_ERROR_SEVERITY, ARG_FILE_LINE, ER_OUT_OF_VIRTUAL_MEMORY, 1, sizeof (QO_SUBQUERY) * (n + 1));
	  return;
	}
    }
  else
    {
      return;
    }

  memcpy (tmp, env->subqueries, n * sizeof (QO_SUBQUERY));
  for (i = 0; i < n; i++)
    {
      QO_SUBQUERY *subq;
      subq = &env->subqueries[i];
      BITSET_MOVE (tmp[i].segs, subq->segs);
      BITSET_MOVE (tmp[i].nodes, subq->nodes);
      BITSET_MOVE (tmp[i].terms, subq->terms);
    }
  if (env->subqueries)
    {
      free_and_init (env->subqueries);
    }
  env->subqueries = tmp;

  tmp = &env->subqueries[n];
  tmp->node = node;
  bitset_init (&tmp->segs, env);
  bitset_init (&tmp->nodes, env);
  bitset_init (&tmp->terms, env);
  qo_expr_segs (env, node, &tmp->segs);
  qo_seg_nodes (env, &tmp->segs, &tmp->nodes);
  tmp->idx = n;
}


/*
 * get_local_subqueries_pre () - Builds vector of locally correlated
 *				 (level 1) queries
 *   return:
 *   parser(in):
 *   node(in):
 *   arg(in):
 *   continue_walk(in):
 */
static PT_NODE *
get_local_subqueries_pre (PARSER_CONTEXT * parser, PT_NODE * node, void *arg, int *continue_walk)
{
  QO_ENV *env;
  BITSET segs;

  *continue_walk = PT_CONTINUE_WALK;

  switch (node->node_type)
    {
    case PT_SELECT:
    case PT_UNION:
    case PT_DIFFERENCE:
    case PT_INTERSECTION:
      /* check for correlated subquery except for SELECT list */
      if (node->info.query.correlation_level == 1)
	{
	  env = (QO_ENV *) arg;
	  bitset_init (&segs, env);
	  qo_expr_segs (env, node, &segs);
	  if (bitset_is_empty (&segs))
	    {
	      /* reduce_equality_terms() can change a correlated subquery to uncorrelated one */
	      node->info.query.correlation_level = 0;
	    }
	  bitset_delset (&segs);
	}
      *continue_walk = PT_LIST_WALK;
      break;

    default:
      break;
    }

  return node;
}

/*
 * get_local_subqueries_post () - Builds vector of locally correlated
 *				  (level 1) queries
 *   return:
 *   parser(in):
 *   node(in):
 *   arg(in):
 *   continue_walk(in):
 */
static PT_NODE *
get_local_subqueries_post (PARSER_CONTEXT * parser, PT_NODE * node, void *arg, int *continue_walk)
{
  QO_ENV *env = (QO_ENV *) arg;

  *continue_walk = PT_CONTINUE_WALK;

  switch (node->node_type)
    {
    case PT_SELECT:
    case PT_UNION:
    case PT_DIFFERENCE:
    case PT_INTERSECTION:
      if (node->info.query.correlation_level == 1)
	{
	  add_local_subquery (env, node);
	}
      break;

    default:
      break;
    }

  return node;
}

/*
 * get_local_subqueries () -
 *   return: non-zero if something went wrong
 *   env(in):
 *   node(in):
 *
 * Note:
 *	Gather the correlated level == 1 subqueries.
 *	EXCLUDE nested queries.
 *	INCLUDING the node being passed in.
 */
static void
get_local_subqueries (QO_ENV * env, PT_NODE * node)
{
  PARSER_CONTEXT *parser;
  PT_NODE *tree;
  PT_NODE *select_list_ptr;
  PT_NODE *next_ptr;
  int i;

  parser = QO_ENV_PARSER (env);
  tree = QO_ENV_PT_TREE (env);

  next_ptr = tree->next;
  tree->next = NULL;
  select_list_ptr = tree->info.query.q.select.list;
  tree->info.query.q.select.list = NULL;

  parser_walk_leaves (parser, tree, get_local_subqueries_pre, env, get_local_subqueries_post, env);

  /* restore next list pointer */
  tree->next = next_ptr;
  tree->info.query.q.select.list = select_list_ptr;

  /* 
   * Now that all of the subqueries have been discovered, make
   * *another* pass and associate each with its enclosing QO_TERM, if any.
   */
  for (i = 0; i < env->nterms; i++)
    {
      get_term_subqueries (env, QO_ENV_TERM (env, i));
    }

  QO_ASSERT (env, env->subqueries != NULL || env->nsubqueries == 0);

}


/*
 * get_rank () - Gather term's rank
 *   return:
 *   env(in):
 */
static void
get_rank (QO_ENV * env)
{
  int i;

  for (i = 0; i < env->nterms; i++)
    {
      get_term_rank (env, QO_ENV_TERM (env, i));
    }
}

/*
 * get_referenced_attrs () - Returns the list of this entity's attributes that
 *			     are referenced in this query
 *   return:
 *   entity(in):
 */
static PT_NODE *
get_referenced_attrs (PT_NODE * entity)
{
  return (PT_SPEC_IS_DERIVED (entity)
	  || PT_SPEC_IS_CTE (entity)) ? entity->info.spec.as_attr_list : entity->info.spec.referenced_attrs;
}

/*
 * add_hint_args () - attach hint informations to QO_NODEs
 *   return:
 *   env(in):
 *   arg_list(in):
 *   hint(in):
 */
static void
add_hint_args (QO_ENV * env, PT_NODE * arg_list, PT_HINT_ENUM hint)
{
  PT_NODE *arg, *entity_spec;
  QO_NODE *node;
  int i;

  if (arg_list)
    {
      /* iterate over all nodes */
      for (i = 0; i < env->nnodes; i++)
	{
	  node = QO_ENV_NODE (env, i);
	  entity_spec = QO_NODE_ENTITY_SPEC (node);
	  /* check for spec list */
	  for (arg = arg_list; arg; arg = arg->next)
	    {
	      /* found match */
	      if (entity_spec->info.spec.id == arg->info.name.spec_id)
		{
		  QO_NODE_HINT (node) = (PT_HINT_ENUM) (QO_NODE_HINT (node) | hint);
		  break;
		}
	    }
	}
    }
  else
    {				/* FULLY HINTED */
      /* iterate over all nodes */
      for (i = 0; i < env->nnodes; i++)
	{
	  node = QO_ENV_NODE (env, i);
	  QO_NODE_HINT (node) = (PT_HINT_ENUM) (QO_NODE_HINT (node) | hint);
	}
    }

}

/*
 * add_hint () -
 *   return:
 *   env(in):
 *   tree(in):
 */
static void
add_hint (QO_ENV * env, PT_NODE * tree)
{
  PT_HINT_ENUM hint;
  int i, j, k;
  QO_NODE *node, *p_node;
  PT_NODE *arg, *p_arg, *spec, *p_spec;
  int last_ordered_idx = 0;

  hint = tree->info.query.q.select.hint;

  if (hint & PT_HINT_ORDERED)
    {
      if (tree->info.query.q.select.ordered)
	{
	  /* find last ordered node */
	  for (arg = tree->info.query.q.select.ordered; arg->next; arg = arg->next)
	    {
	      ;			/* nop */
	    }
	  for (i = 0; i < env->nnodes; i++)
	    {
	      node = QO_ENV_NODE (env, i);
	      spec = QO_NODE_ENTITY_SPEC (node);
	      if (spec->info.spec.id == arg->info.name.spec_id)
		{
		  last_ordered_idx = QO_NODE_IDX (node);
		  break;
		}
	    }

	  /* iterate over all nodes */
	  for (i = 0; i < env->nnodes; i++)
	    {
	      node = QO_ENV_NODE (env, i);
	      spec = QO_NODE_ENTITY_SPEC (node);
	      /* check for arg list */
	      p_arg = NULL;
	      for (arg = tree->info.query.q.select.ordered, j = 0; arg; arg = arg->next, j++)
		{
		  if (spec->info.spec.id == arg->info.name.spec_id)
		    {
		      if (p_arg)
			{	/* skip out the first ordered spec */
			  /* find prev node */
			  for (k = 0; k < env->nnodes; k++)
			    {
			      p_node = QO_ENV_NODE (env, k);
			      p_spec = QO_NODE_ENTITY_SPEC (p_node);
			      if (p_spec->info.spec.id == p_arg->info.name.spec_id)
				{
				  bitset_assign (&(QO_NODE_OUTER_DEP_SET (node)), &(QO_NODE_OUTER_DEP_SET (p_node)));
				  bitset_add (&(QO_NODE_OUTER_DEP_SET (node)), QO_NODE_IDX (p_node));
				  break;
				}
			    }
			}

#if 1				/* TEMPORARY CODE: DO NOT REMOVE ME !!! */
		      QO_NODE_HINT (node) = (PT_HINT_ENUM) (QO_NODE_HINT (node) | PT_HINT_ORDERED);
#endif
		      break;	/* exit loop for arg traverse */
		    }

		  p_arg = arg;	/* save previous arg */
		}

	      /* not found in arg list */
	      if (!arg)
		{
		  bitset_add (&(QO_NODE_OUTER_DEP_SET (node)), last_ordered_idx);
		}

	    }			/* for (i = ... ) */

	}
      else
	{			/* FULLY HINTED */
	  /* iterate over all nodes */
	  p_node = NULL;
	  for (i = 0; i < env->nnodes; i++)
	    {
	      node = QO_ENV_NODE (env, i);
	      if (p_node)
		{		/* skip out the first ordered node */
		  bitset_assign (&(QO_NODE_OUTER_DEP_SET (node)), &(QO_NODE_OUTER_DEP_SET (p_node)));
		  bitset_add (&(QO_NODE_OUTER_DEP_SET (node)), QO_NODE_IDX (p_node));
		}
#if 1				/* TEMPORARY CODE: DO NOT REMOVE ME !!! */
	      QO_NODE_HINT (node) = (PT_HINT_ENUM) (QO_NODE_HINT (node) | PT_HINT_ORDERED);
#endif

	      p_node = node;	/* save previous node */
	    }			/* for (i = ... ) */
	}
    }

  if (hint & PT_HINT_USE_NL)
    {
      add_hint_args (env, tree->info.query.q.select.use_nl, PT_HINT_USE_NL);
    }

  if (hint & PT_HINT_USE_IDX)
    {
      add_hint_args (env, tree->info.query.q.select.use_idx, PT_HINT_USE_IDX);
    }
  if (hint & PT_HINT_INDEX_SS)
    {
      add_hint_args (env, tree->info.query.q.select.index_ss, PT_HINT_INDEX_SS);
    }
  if (hint & PT_HINT_INDEX_LS)
    {
      add_hint_args (env, tree->info.query.q.select.index_ls, PT_HINT_INDEX_LS);
    }


  if (hint & PT_HINT_USE_MERGE)
    {
      add_hint_args (env, tree->info.query.q.select.use_merge, PT_HINT_USE_MERGE);
    }
}

/*
 * add_using_index () - attach index names specified in USING INDEX clause to QO_NODEs
 *   return:
 *   env(in):
 *   using_index(in):
 */
static void
add_using_index (QO_ENV * env, PT_NODE * using_index)
{
  int i, j, n;
  QO_NODE *nodep;
  QO_USING_INDEX *uip;
  PT_NODE *indexp, *indexp_nokl;
  bool is_none, is_ignored;
  PT_NODE **idx_ignore_list = NULL;
  int idx_ignore_list_capacity = 0;
  int idx_ignore_list_size = 0;

  if (!using_index)
    {
      /* no USING INDEX clause in the query; all QO_NODE_USING_INDEX(node) will contain NULL */
      goto cleanup;
    }

  /* allocate memory for index ignore list; by default, the capacity of the list is the number of index hints in the
   * USING INDEX clause 
   */
  idx_ignore_list_capacity = 0;
  for (indexp = using_index; indexp; indexp = indexp->next)
    {
      idx_ignore_list_capacity++;
    }

  idx_ignore_list = (PT_NODE **) malloc (idx_ignore_list_capacity * sizeof (PT_NODE *));
  if (idx_ignore_list == NULL)
    {
      er_set (ER_ERROR_SEVERITY, ARG_FILE_LINE, ER_OUT_OF_VIRTUAL_MEMORY, 1,
	      idx_ignore_list_capacity * sizeof (PT_NODE *));
      goto cleanup;
    }

  /* if an index occurs more than once and at least one occurrence has a keylimit, we should ignore the occurrences
   * without keylimit; we now build an ignore list containing indexes which should not be attached to the QO_NODE 
   */
  idx_ignore_list_size = 0;
  for (indexp_nokl = using_index; indexp_nokl; indexp_nokl = indexp_nokl->next)
    {
      if (indexp_nokl->info.name.original && indexp_nokl->info.name.resolved && !indexp_nokl->info.name.indx_key_limit)
	{
	  /* it's a normal index without a keylimit; search for same index with keylimit */
	  for (indexp = using_index; indexp; indexp = indexp->next)
	    {
	      if (indexp->info.name.original && indexp->info.name.resolved && indexp->info.name.indx_key_limit
		  && indexp->etc == indexp_nokl->etc
		  && !intl_identifier_casecmp (indexp->info.name.original, indexp_nokl->info.name.original)
		  && !intl_identifier_casecmp (indexp->info.name.resolved, indexp_nokl->info.name.resolved))
		{
		  /* same index found, with keylimit; add to ignore list */
		  idx_ignore_list[idx_ignore_list_size++] = indexp_nokl;
		  break;
		}
	    }			/* for (indexp ...) */
	}
    }				/* for (indexp_nokl ...) */

  /* for each node */
  for (i = 0; i < env->nnodes; i++)
    {
      nodep = QO_ENV_NODE (env, i);
      is_none = false;

      /* count number of indexes for this node */
      n = 0;
      for (indexp = using_index; indexp; indexp = indexp->next)
	{
	  /* check for USING INDEX NONE or USING INDEX class.NONE cases */
	  if (indexp->info.name.original == NULL && indexp->info.name.resolved == NULL)
	    {
	      n = 0;
	      is_none = true;
	      break;		/* USING INDEX NONE case */
	    }
	  if (indexp->info.name.original == NULL
	      && !intl_identifier_casecmp (QO_NODE_NAME (nodep), indexp->info.name.resolved)
	      && indexp->etc == (void *) PT_IDX_HINT_CLASS_NONE)
	    {
	      n = 0;		/* USING INDEX class_name.NONE,... case */
	      is_none = true;
	      break;
	    }

	  /* check if index is in ignore list (pointer comparison) */
	  is_ignored = false;
	  for (j = 0; j < idx_ignore_list_size; j++)
	    {
	      if (indexp == idx_ignore_list[j])
		{
		  is_ignored = true;
		  break;
		}
	    }
	  if (is_ignored)
	    {
	      continue;
	    }

	  /* check index type and count it accordingly */
	  if (indexp->info.name.original == NULL && indexp->info.name.resolved[0] == '*')
	    {
	      n++;		/* USING INDEX ALL EXCEPT case */
	    }
	  if (indexp->info.name.original && !intl_identifier_casecmp (QO_NODE_NAME (nodep), indexp->info.name.resolved))
	    {
	      n++;
	    }
	}
      /* if n == 0, it means that either no indexes in USING INDEX clause for this node or USING INDEX NONE case */

      if (n == 0 && !is_none)
	{
	  /* no index for this node in USING INDEX clause, however give it a chance to be assigned an index later */
	  QO_NODE_USING_INDEX (nodep) = NULL;
	  continue;
	}

      /* allocate QO_USING_INDEX structure */
      if (n == 0)
	{
	  uip = (QO_USING_INDEX *) malloc (SIZEOF_USING_INDEX (1));
	}
      else
	{
	  uip = (QO_USING_INDEX *) malloc (SIZEOF_USING_INDEX (n));
	}
      QO_NODE_USING_INDEX (nodep) = uip;

      if (uip == NULL)
	{
	  er_set (ER_ERROR_SEVERITY, ARG_FILE_LINE, ER_OUT_OF_VIRTUAL_MEMORY, 1, SIZEOF_USING_INDEX (n ? n : 1));
	  goto cleanup;
	}

      QO_UI_N (uip) = n;

      /* USING INDEX NONE, or USING INDEX class_name.NONE,... case */
      if (is_none)
	{
	  continue;
	}

      /* attach indexes to QO_NODE */
      n = 0;
      for (indexp = using_index; indexp; indexp = indexp->next)
	{
	  /* check for USING INDEX NONE case */
	  if (indexp->info.name.original == NULL && indexp->info.name.resolved == NULL)
	    {
	      break;		/* USING INDEX NONE case */
	    }

	  /* check if index is in ignore list (pointer comparison) */
	  is_ignored = false;
	  for (j = 0; j < idx_ignore_list_size; j++)
	    {
	      if (indexp == idx_ignore_list[j])
		{
		  is_ignored = true;
		  break;
		}
	    }
	  if (is_ignored)
	    {
	      continue;
	    }

	  /* attach index if necessary */
	  if (indexp->info.name.original == NULL && indexp->info.name.resolved[0] == '*')
	    {
	      /* USING INDEX ALL EXCEPT case */
	      QO_UI_INDEX (uip, n) = indexp->info.name.resolved;
	      QO_UI_FORCE (uip, n++) = (int) (UINT64) (indexp->etc);
	    }
	  if (indexp->info.name.original && !intl_identifier_casecmp (QO_NODE_NAME (nodep), indexp->info.name.resolved))
	    {
	      QO_UI_INDEX (uip, n) = indexp->info.name.original;
	      QO_UI_KEYLIMIT (uip, n) = indexp->info.name.indx_key_limit;
	      QO_UI_FORCE (uip, n++) = (int) (UINT64) (indexp->etc);
	    }
	}
    }

cleanup:
  /* free memory of index ignore list */
  if (idx_ignore_list != NULL)
    {
      free (idx_ignore_list);
    }
}

/*
 * qo_alloc_index () - Allocate a QO_INDEX structure with room for <n>
 *		       QO_INDEX_ENTRY elements.  The fields are initialized
 *   return: QO_CLASS_INFO *
 *   env(in): The current optimizer environment
 *   n(in): The node whose class info we want
 */
static QO_INDEX *
qo_alloc_index (QO_ENV * env, int n)
{
  int i;
  QO_INDEX *indexp;
  QO_INDEX_ENTRY *entryp;

  indexp = (QO_INDEX *) malloc (SIZEOF_INDEX (n));
  if (indexp == NULL)
    {
      er_set (ER_ERROR_SEVERITY, ARG_FILE_LINE, ER_OUT_OF_VIRTUAL_MEMORY, 1, SIZEOF_INDEX (n));
      return NULL;
    }

  indexp->n = 0;
  indexp->max = n;

  for (i = 0; i < n; i++)
    {
      entryp = QO_INDEX_INDEX (indexp, i);

      entryp->next = NULL;
      entryp->class_ = NULL;
      entryp->col_num = 0;
      entryp->key_type = NULL;
      entryp->nsegs = 0;
      entryp->seg_idxs = NULL;
      entryp->rangelist_seg_idx = -1;
      entryp->seg_equal_terms = NULL;
      entryp->seg_other_terms = NULL;
      bitset_init (&(entryp->terms), env);
      entryp->all_unique_index_columns_are_equi_terms = false;
      entryp->cover_segments = false;
      entryp->is_iss_candidate = false;
      entryp->first_sort_column = -1;
      entryp->orderby_skip = false;
      entryp->groupby_skip = false;
      entryp->use_descending = false;
      entryp->statistics_attribute_name = NULL;
      entryp->key_limit = NULL;
      entryp->constraints = NULL;
      entryp->ils_prefix_len = 0;
    }

  return indexp;
}

/*
 * qo_free_index () - Free the QO_INDEX structure and all elements contained
 *		      within it
 *   return: nothing
 *   env(in): The current optimizer environment
 *   indexp(in): A pointer to a previously-allocated index vector
 */
static void
qo_free_index (QO_ENV * env, QO_INDEX * indexp)
{
  int i, j;
  QO_INDEX_ENTRY *entryp;

  if (!indexp)
    {
      return;
    }

  for (i = 0; i < indexp->max; i++)
    {
      entryp = QO_INDEX_INDEX (indexp, i);
      bitset_delset (&(entryp->terms));
      for (j = 0; j < entryp->nsegs; j++)
	{
	  bitset_delset (&(entryp->seg_equal_terms[j]));
	  bitset_delset (&(entryp->seg_other_terms[j]));
	}
      if (entryp->nsegs)
	{
	  if (entryp->seg_equal_terms)
	    {
	      free_and_init (entryp->seg_equal_terms);
	    }
	  if (entryp->seg_other_terms)
	    {
	      free_and_init (entryp->seg_other_terms);
	    }
	  if (entryp->seg_idxs)
	    {
	      free_and_init (entryp->seg_idxs);
	    }

	  if (entryp->statistics_attribute_name)
	    {
	      free_and_init (entryp->statistics_attribute_name);
	    }
	}
      entryp->constraints = NULL;
    }

  if (indexp)
    {
      free_and_init (indexp);
    }
}

/*
 * qo_get_class_info () -
 *   return: QO_CLASS_INFO *
 *   env(in): The current optimizer environment
 *   node(in): The node whose class info we want
 */
static QO_CLASS_INFO *
qo_get_class_info (QO_ENV * env, QO_NODE * node)
{
  PT_NODE *dom_set;
  int n;
  QO_CLASS_INFO *info;
  QO_CLASS_INFO_ENTRY *end;
  int i;

  dom_set = QO_NODE_ENTITY_SPEC (node)->info.spec.flat_entity_list;
  n = count_classes (dom_set);
  info = (QO_CLASS_INFO *) malloc (SIZEOF_CLASS_INFO (n));
  if (info == NULL)
    {
      er_set (ER_ERROR_SEVERITY, ARG_FILE_LINE, ER_OUT_OF_VIRTUAL_MEMORY, 1, SIZEOF_CLASS_INFO (n));
      return NULL;
    }

  for (i = 0; i < n; ++i)
    {
      info->info[i].name = NULL;
      info->info[i].mop = NULL;
      info->info[i].smclass = NULL;
      info->info[i].stats = NULL;
      info->info[i].self_allocated = 0;
      OID_SET_NULL (&info->info[i].oid);
      info->info[i].index = NULL;
    }

  info->n = n;
  end = grok_classes (env, dom_set, &info->info[0]);

  QO_ASSERT (env, end == &info->info[n]);

  return info;

}

/*
 * qo_free_class_info () - Free the vector and all interally-allocated
 *			   structures
 *   return: nothing
 *   env(in): The current optimizer environment
 *   info(in): A pointer to a previously-allocated info vector
 */
static void
qo_free_class_info (QO_ENV * env, QO_CLASS_INFO * info)
{
  int i;

  if (info == NULL)
    {
      return;
    }

  /* 
   * The CLASS_STATS structures that are pointed to by the various
   * members of info[] will be automatically freed by the garbage
   * collector.  Make sure that we null out our mop pointer so that the
   * garbage collector doesn't mistakenly believe that the class object
   * is still in use.
   */
  for (i = 0; i < info->n; ++i)
    {
      qo_free_index (env, info->info[i].index);
      info->info[i].name = NULL;
      info->info[i].mop = NULL;
      if (info->info[i].self_allocated)
	{
	  free_and_init (info->info[i].stats);
	}
      info->info[i].smclass = NULL;
    }
  if (info)
    {
      free_and_init (info);
    }
}

/*
 * count_classes () - Count the number of object-based classes in the domain set
 *   return: int
 *   p(in):
 */
static int
count_classes (PT_NODE * p)
{
  int n;

  for (n = 0; p; p = p->next)
    {
      n++;
    }

  return n;
}

/*
 * grok_classes () -
 *   return: QO_CLASS_INFO_ENTRY *
 *   env(in): The current optimizer environment
 *   p(in): The flat list of entity_specs
 *   info(in): The next info slot to be initialized
 *
 * Note: Populate the info array by traversing the given flat list.
 *	info is assumed to point to a vector of QO_CLASS_INFO_ENTRY
 *	structures that is long enough to accept entries for all
 *	remaining object-based classes.  This should be the case if
 *	the length of the array was determined using count_classes()
 *	above.
 */
static QO_CLASS_INFO_ENTRY *
grok_classes (QO_ENV * env, PT_NODE * p, QO_CLASS_INFO_ENTRY * info)
{
  HFID *hfid;
  SM_CLASS *smclass;
  int is_class = 0;

  for (; p; p = p->next)
    {
      info->mop = p->info.name.db_object;
      is_class = db_is_class (info->mop);
      if (is_class < 0)
	{
	  return NULL;
	}
      info->normal_class = is_class;
      if (info->mop)
	{
	  info->oid = *WS_OID (info->mop);
	  info->name = sm_get_ch_name (info->mop);
	  info->smclass = sm_get_class_with_statistics (info->mop);
	}
      else
	{
	  PARSER_CONTEXT *parser = env->parser;
	  PT_INTERNAL_ERROR (parser, "info");
	  return info;
	}

      smclass = info->smclass;
      if (smclass == NULL)
	{
	  PARSER_CONTEXT *parser = env->parser;
	  PT_INTERNAL_ERROR (parser, "info");
	  return info;
	}

      if (smclass->stats == NULL)
	{
	  info->stats = (CLASS_STATS *) malloc (sizeof (CLASS_STATS));
	  if (info->stats == NULL)
	    {
	      er_set (ER_ERROR_SEVERITY, ARG_FILE_LINE, ER_OUT_OF_VIRTUAL_MEMORY, 1, sizeof (CLASS_STATS));
	      return NULL;
	    }

	  info->self_allocated = 1;
	  info->stats->n_attrs = 0;
	  info->stats->attr_stats = NULL;
	  qo_estimate_statistics (info->mop, info->stats);
	}
      else if (smclass->stats->heap_num_pages == 0)
	{
	  if (!info->normal_class || ((hfid = sm_get_ch_heap (info->mop)) && !HFID_IS_NULL (hfid)))
	    {
	      qo_estimate_statistics (info->mop, smclass->stats);
	    }
	}

      info++;
    }

  return info;
}

/*
 * qo_get_attr_info_func_index () - Find the statistics information about
 *			        the function index that underlies this segment
 *   return: QO_ATTR_INFO *
 *   env(in): The current optimizer environment
 *   seg(in): A (pointer to) a join graph segment
 *   expr_str(in):
 */
static QO_ATTR_INFO *
qo_get_attr_info_func_index (QO_ENV * env, QO_SEGMENT * seg, const char *expr_str)
{
  QO_NODE *nodep;
  QO_CLASS_INFO_ENTRY *class_info_entryp;
  SM_CLASS_CONSTRAINT *consp;
  QO_ATTR_INFO *attr_infop = NULL;
  QO_ATTR_CUM_STATS *cum_statsp;
  BTREE_STATS *bstatsp = NULL;
  ATTR_STATS *attr_statsp = NULL;
  int n, i, j;
  int attr_id;
  int n_attrs;
  CLASS_STATS *stats;

  nodep = QO_SEG_HEAD (seg);

  if (QO_NODE_INFO (nodep) == NULL || !(QO_NODE_INFO (nodep)->info[0].normal_class))
    {
      /* if there's no class information or the class is not normal class */
      return NULL;
    }

  /* number of class information entries */
  n = QO_NODE_INFO_N (nodep);
  QO_ASSERT (env, n > 0);

  /* pointer to QO_CLASS_INFO_ENTRY[] array of the node */
  class_info_entryp = &QO_NODE_INFO (nodep)->info[0];

  /* allocate QO_ATTR_INFO within the current optimizer environment */
  attr_infop = (QO_ATTR_INFO *) malloc (sizeof (QO_ATTR_INFO));
  if (attr_infop == NULL)
    {
      er_set (ER_ERROR_SEVERITY, ARG_FILE_LINE, ER_OUT_OF_VIRTUAL_MEMORY, 1, sizeof (QO_ATTR_INFO));
      return NULL;
    }

  cum_statsp = &attr_infop->cum_stats;
  cum_statsp->type = pt_type_enum_to_db (QO_SEG_PT_NODE (seg)->type_enum);
  cum_statsp->valid_limits = false;
  cum_statsp->is_indexed = true;
  cum_statsp->leafs = cum_statsp->pages = cum_statsp->height = 0;
  cum_statsp->keys = 0;
  cum_statsp->key_type = NULL;
  cum_statsp->pkeys_size = 0;
  cum_statsp->pkeys = NULL;

  /* set the statistics from the class information(QO_CLASS_INFO_ENTRY) */
  for (i = 0; i < n; class_info_entryp++, i++)
    {
      stats = QO_GET_CLASS_STATS (class_info_entryp);
      QO_ASSERT (env, stats != NULL);
      if (stats->attr_stats == NULL)
	{
	  /* the attribute statistics of the class were not set */
	  cum_statsp->is_indexed = false;
	  continue;
	  /* We'll consider the segment to be indexed only if all of the attributes it represents are indexed. The
	   * current optimization strategy makes it inconvenient to try to construct "mixed" (segment and index) scans
	   * of a node that represents more than one node. 
	   */
	}

      for (consp = class_info_entryp->smclass->constraints; consp; consp = consp->next)
	{
	  /* search the attribute from the class information */
	  attr_statsp = stats->attr_stats;
	  n_attrs = stats->n_attrs;

	  if (consp->func_index_info && consp->func_index_info->col_id == 0
	      && !intl_identifier_casecmp (expr_str, consp->func_index_info->expr_str))
	    {
	      attr_id = consp->attributes[0]->id;

	      for (j = 0; j < n_attrs; j++, attr_statsp++)
		{
		  if (attr_statsp->id == attr_id)
		    {
		      break;
		    }
		}
	      if (j == n_attrs)
		{
		  /* attribute not found, what happens to the class attribute? */
		  cum_statsp->is_indexed = false;
		  continue;
		}

	      bstatsp = attr_statsp->bt_stats;
	      for (j = 0; j < attr_statsp->n_btstats; j++, bstatsp++)
		{
		  if (BTID_IS_EQUAL (&bstatsp->btid, &consp->index_btid) && bstatsp->has_function == 1)
		    {
		      break;
		    }
		}

	      if (cum_statsp->valid_limits == false)
		{
		  /* first time */
		  cum_statsp->valid_limits = true;
		}

	      cum_statsp->leafs += bstatsp->leafs;
	      cum_statsp->pages += bstatsp->pages;
	      cum_statsp->height = MAX (cum_statsp->height, bstatsp->height);

	      if (cum_statsp->pkeys_size == 0 ||	/* the first found */
		  cum_statsp->keys < bstatsp->keys)
		{
		  cum_statsp->keys = bstatsp->keys;
		  cum_statsp->key_type = bstatsp->key_type;
		  cum_statsp->pkeys_size = bstatsp->pkeys_size;
		  /* alloc pkeys[] within the current optimizer environment */
		  if (cum_statsp->pkeys)
		    {
		      free_and_init (cum_statsp->pkeys);
		    }
		  cum_statsp->pkeys = (int *) malloc (SIZEOF_ATTR_CUM_STATS_PKEYS (cum_statsp->pkeys_size));
		  if (cum_statsp->pkeys == NULL)
		    {
		      er_set (ER_ERROR_SEVERITY, ARG_FILE_LINE, ER_OUT_OF_VIRTUAL_MEMORY, 1,
			      SIZEOF_ATTR_CUM_STATS_PKEYS (cum_statsp->pkeys_size));
		      qo_free_attr_info (env, attr_infop);
		      return NULL;
		    }

		  assert (cum_statsp->pkeys_size <= BTREE_STATS_PKEYS_NUM);
		  for (i = 0; i < cum_statsp->pkeys_size; i++)
		    {
		      cum_statsp->pkeys[i] = bstatsp->pkeys[i];
		    }
		}
	    }
	}
    }

  return attr_infop;
}

/*
 * qo_get_attr_info () - Find the ATTR_STATS information about each actual
 *			 attribute that underlies this segment
 *   return: QO_ATTR_INFO *
 *   env(in): The current optimizer environment
 *   seg(in): A (pointer to) a join graph segment
 */
static QO_ATTR_INFO *
qo_get_attr_info (QO_ENV * env, QO_SEGMENT * seg)
{
  QO_NODE *nodep;
  QO_CLASS_INFO_ENTRY *class_info_entryp;
  QO_ATTR_INFO *attr_infop;
  int attr_id;
  QO_ATTR_CUM_STATS *cum_statsp;
  ATTR_STATS *attr_statsp;
  BTREE_STATS *bt_statsp;
  int n_attrs;
  const char *name;
  int n, i, j;
  int n_func_indexes;
  SM_CLASS_CONSTRAINT *consp;
  CLASS_STATS *stats;
  bool is_reserved_name = false;

  if ((QO_SEG_PT_NODE (seg))->info.name.meta_class == PT_RESERVED)
    {
      is_reserved_name = true;
    }

  /* actual attribute name of the given segment */
  name = QO_SEG_NAME (seg);
  /* QO_NODE of the given segment */
  nodep = QO_SEG_HEAD (seg);

  if (QO_NODE_INFO (nodep) == NULL || !(QO_NODE_INFO (nodep)->info[0].normal_class))
    {
      /* if there's no class information or the class is not normal class */
      return NULL;
    }

  /* number of class information entries */
  n = QO_NODE_INFO_N (nodep);
  QO_ASSERT (env, n > 0);

  /* pointer to QO_CLASS_INFO_ENTRY[] array of the node */
  class_info_entryp = &QO_NODE_INFO (nodep)->info[0];

  /* allocate QO_ATTR_INFO within the current optimizer environment */
  attr_infop = (QO_ATTR_INFO *) malloc (sizeof (QO_ATTR_INFO));
  if (attr_infop == NULL)
    {
      er_set (ER_ERROR_SEVERITY, ARG_FILE_LINE, ER_OUT_OF_VIRTUAL_MEMORY, 1, sizeof (QO_ATTR_INFO));
      return NULL;
    }

  /* initialize QO_ATTR_CUM_STATS structure of QO_ATTR_INFO */
  cum_statsp = &attr_infop->cum_stats;
  if (is_reserved_name)
    {
      cum_statsp->type = pt_Reserved_name_table[(QO_SEG_PT_NODE (seg))->info.name.reserved_id].type;
      cum_statsp->valid_limits = false;
      cum_statsp->is_indexed = true;
      cum_statsp->leafs = cum_statsp->pages = cum_statsp->height = 0;
      cum_statsp->keys = 0;
      cum_statsp->key_type = NULL;
      cum_statsp->pkeys_size = 0;
      cum_statsp->pkeys = NULL;

      return attr_infop;
    }

  /* not a reserved name */
  cum_statsp->type = sm_att_type_id (class_info_entryp->mop, name);
  cum_statsp->valid_limits = false;
  cum_statsp->is_indexed = true;
  cum_statsp->leafs = cum_statsp->pages = cum_statsp->height = 0;
  cum_statsp->keys = 0;
  cum_statsp->key_type = NULL;
  cum_statsp->pkeys_size = 0;
  cum_statsp->pkeys = NULL;

  /* set the statistics from the class information(QO_CLASS_INFO_ENTRY) */
  for (i = 0; i < n; class_info_entryp++, i++)
    {
      attr_id = sm_att_id (class_info_entryp->mop, name);

      /* pointer to ATTR_STATS of CLASS_STATS of QO_CLASS_INFO_ENTRY */
      stats = QO_GET_CLASS_STATS (class_info_entryp);
      QO_ASSERT (env, stats != NULL);
      if (stats->attr_stats == NULL)
	{
	  /* the attribute statistics of the class were not set */
	  cum_statsp->is_indexed = false;
	  continue;
	  /* We'll consider the segment to be indexed only if all of the attributes it represents are indexed. The
	   * current optimization strategy makes it inconvenient to try to construct "mixed" (segment and index) scans
	   * of a node that represents more than one node. 
	   */
	}

      /* The stats vector isn't kept in id order because of the effects of schema updates (attribute deletion, most
       * notably). We need to search it to find the stats record we're interested in. Worse, there doesn't even need to 
       * be an entry for this particular attribute in the vector. If we're dealing with a class that was created after
       * the last statistics update, it won't have any information associated with it, or if we're dealing with certain
       * kinds of attributes they simply won't be recorded. In these cases we just make the best guess we can. 
       */

      /* search the attribute from the class information */
      attr_statsp = stats->attr_stats;
      n_attrs = stats->n_attrs;
      for (j = 0; j < n_attrs; j++, attr_statsp++)
	{
	  if (attr_statsp->id == attr_id)
	    {
	      break;
	    }
	}
      if (j == n_attrs)
	{
	  /* attribute not found, what happens to the class attribute? */
	  cum_statsp->is_indexed = false;
	  continue;
	}

      if (cum_statsp->valid_limits == false)
	{
	  /* first time */
	  cum_statsp->type = attr_statsp->type;
	  cum_statsp->valid_limits = true;
	}

      n_func_indexes = 0;
      for (j = 0; j < attr_statsp->n_btstats; j++)
	{
	  if (attr_statsp->bt_stats[j].has_function == 1)
	    {
	      n_func_indexes++;
	    }
	}

      if (attr_statsp->n_btstats - n_func_indexes <= 0 || !attr_statsp->bt_stats)
	{
	  /* the attribute does not have any index */
	  cum_statsp->is_indexed = false;
	  continue;
	  /* We'll consider the segment to be indexed only if all of the attributes it represents are indexed. The
	   * current optimization strategy makes it inconvenient to try to construct "mixed" (segment and index) scans
	   * of a node that represents more than one node. 
	   */
	}

      /* Because we cannot know which index will be selected for this attribute when there're more than one indexes on
       * this attribute, use the statistics of the MIN keys index. 
       */
      bt_statsp = &attr_statsp->bt_stats[0];
      for (j = 1; j < attr_statsp->n_btstats; j++)
	{
	  if (bt_statsp->keys > attr_statsp->bt_stats[j].keys)
	    {
	      bt_statsp = &attr_statsp->bt_stats[j];
	    }
	}

      if (QO_NODE_ENTITY_SPEC (nodep)->info.spec.only_all == PT_ALL)
	{
	  /* class hierarchy spec for example: select ... from all p */

	  /* check index uniqueness */
	  for (consp = sm_class_constraints (class_info_entryp->mop); consp; consp = consp->next)
	    {
	      if (SM_IS_CONSTRAINT_UNIQUE_FAMILY (consp->type) && BTID_IS_EQUAL (&bt_statsp->btid, &consp->index_btid))
		{
		  break;
		}
	    }

	  if (consp)		/* is unique index */
	    {
	      /* is class hierarchy index: set unique index statistics */
	      cum_statsp->leafs = bt_statsp->leafs;
	      cum_statsp->pages = bt_statsp->pages;
	      cum_statsp->height = bt_statsp->height;
	      cum_statsp->keys = bt_statsp->keys;
	      cum_statsp->key_type = bt_statsp->key_type;
	      cum_statsp->pkeys_size = bt_statsp->pkeys_size;
	      /* alloc pkeys[] within the current optimizer environment */
	      if (cum_statsp->pkeys != NULL)
		{
		  free_and_init (cum_statsp->pkeys);	/* free alloced */
		}
	      cum_statsp->pkeys = (int *) malloc (SIZEOF_ATTR_CUM_STATS_PKEYS (cum_statsp->pkeys_size));
	      if (cum_statsp->pkeys == NULL)
		{
		  er_set (ER_ERROR_SEVERITY, ARG_FILE_LINE, ER_OUT_OF_VIRTUAL_MEMORY, 1,
			  SIZEOF_ATTR_CUM_STATS_PKEYS (cum_statsp->pkeys_size));
		  qo_free_attr_info (env, attr_infop);
		  return NULL;
		}

	      assert (cum_statsp->pkeys_size <= BTREE_STATS_PKEYS_NUM);
	      for (j = 0; j < cum_statsp->pkeys_size; j++)
		{
		  cum_statsp->pkeys[j] = bt_statsp->pkeys[j];
		}

	      /* immediately return the allocated QO_ATTR_INFO */
	      return attr_infop;
	    }
	}

      /* keep cumulative totals of index statistics */
      cum_statsp->leafs += bt_statsp->leafs;
      cum_statsp->pages += bt_statsp->pages;
      /* Assume that the key distributions overlap here, so that the number of distinct keys in all of the attributes
       * equal to the maximum number of distinct keys in any one of the attributes. This is probably not far from the
       * truth; it is almost certainly a better guess than assuming that all key ranges are distinct. 
       */
      cum_statsp->height = MAX (cum_statsp->height, bt_statsp->height);
      if (cum_statsp->pkeys_size == 0 ||	/* the first found */
	  cum_statsp->keys < bt_statsp->keys)
	{
	  cum_statsp->keys = bt_statsp->keys;
	  cum_statsp->key_type = bt_statsp->key_type;
	  cum_statsp->pkeys_size = bt_statsp->pkeys_size;
	  /* alloc pkeys[] within the current optimizer environment */
	  if (cum_statsp->pkeys)
	    {
	      free_and_init (cum_statsp->pkeys);
	    }
	  cum_statsp->pkeys = (int *) malloc (SIZEOF_ATTR_CUM_STATS_PKEYS (cum_statsp->pkeys_size));
	  if (cum_statsp->pkeys == NULL)
	    {
	      er_set (ER_ERROR_SEVERITY, ARG_FILE_LINE, ER_OUT_OF_VIRTUAL_MEMORY, 1,
		      SIZEOF_ATTR_CUM_STATS_PKEYS (cum_statsp->pkeys_size));
	      qo_free_attr_info (env, attr_infop);
	      return NULL;
	    }

	  assert (cum_statsp->pkeys_size <= BTREE_STATS_PKEYS_NUM);
	  for (j = 0; j < cum_statsp->pkeys_size; j++)
	    {
	      cum_statsp->pkeys[j] = bt_statsp->pkeys[j];
	    }
	}

    }				/* for (i = 0; i < n; ...) */

  /* return the allocated QO_ATTR_INFO */
  return attr_infop;
}

/*
 * qo_free_attr_info () - Free the vector and any internally allocated
 *			  structures
 *   return: nothing
 *   env(in): The current optimizer environment
 *   info(in): A pointer to a previously allocated info vector
 */
static void
qo_free_attr_info (QO_ENV * env, QO_ATTR_INFO * info)
{
  QO_ATTR_CUM_STATS *cum_statsp;

  if (info)
    {
      cum_statsp = &info->cum_stats;
      if (cum_statsp->pkeys)
	{
	  free_and_init (cum_statsp->pkeys);
	}
      free_and_init (info);
    }
}

/*
 * qo_get_index_info () - Get index statistical information
 *   return:
 *   env(in): The current optimizer environment
 *   node(in): A join graph node
 */
static void
qo_get_index_info (QO_ENV * env, QO_NODE * node)
{
  QO_NODE_INDEX *node_indexp;
  QO_NODE_INDEX_ENTRY *ni_entryp;
  QO_INDEX_ENTRY *index_entryp;
  QO_ATTR_CUM_STATS *cum_statsp;
  QO_SEGMENT *segp;
  QO_NODE *seg_node;
  QO_CLASS_INFO_ENTRY *class_info_entryp = NULL;
  const char *name;
  int attr_id, n_attrs;
  ATTR_STATS *attr_statsp;
  BTREE_STATS *bt_statsp;
  int i, j, k;
  CLASS_STATS *stats;

  /* pointer to QO_NODE_INDEX structure of QO_NODE */
  node_indexp = QO_NODE_INDEXES (node);

  /* for each index list(linked list of QO_INDEX_ENTRY) rooted at the node (all elements of QO_NODE_INDEX_ENTRY[]
   * array) */
  for (i = 0, ni_entryp = QO_NI_ENTRY (node_indexp, 0); i < QO_NI_N (node_indexp); i++, ni_entryp++)
    {
      cum_statsp = &(ni_entryp)->cum_stats;
      cum_statsp->is_indexed = true;

      /* The linked list of QO_INDEX_ENTRY was built by 'qo_find_node_index()' function. It is the list of compatible
       * indexes under class hierarchy. 
       */
      /* for each index entry(QO_INDEX_ENTRY) on the list, acquire the statistics and cumulate them */
      for (j = 0, index_entryp = (ni_entryp)->head; index_entryp != NULL; j++, index_entryp = index_entryp->next)
	{
	  /* The index information is associated with the first attribute of index keys in the case of multi-column
	   * index and 'seg_idx[]' array of QO_INDEX_ENTRY structure was built by 'qo_find_index_seg_and_term()'
	   * function to keep the order of index key attributes. So, 'seg_idx[0]' is the right segment denoting the
	   * attribute that contains the index statistics that we want to get. If seg_idx[0] is null (-1), then the
	   * name of the first attribute is taken from index_entryp->statistics_attribute_name 
	   */
	  segp = NULL;
	  for (k = 0; k < index_entryp->nsegs; k++)
	    {
	      if (index_entryp->seg_idxs[k] != -1)
		{
		  segp = QO_ENV_SEG (env, (index_entryp->seg_idxs[k]));

		  if (segp != NULL)
		    {
		      break;
		    }
		}
	    }

	  if (segp == NULL)
	    {
	      index_entryp->key_type = NULL;
	      continue;
	    }

	  /* QO_NODE of the given segment */
	  seg_node = QO_SEG_HEAD (segp);

	  if (k == 0)
	    {
	      /* actual attribute name of the given segment */
	      name = QO_SEG_NAME (segp);
	    }
	  else
	    {
	      /* actual attribute name of the given segment */
	      name = index_entryp->statistics_attribute_name;
	    }

	  /* pointer to QO_CLASS_INFO_ENTRY[] array of the node */
	  class_info_entryp = &QO_NODE_INFO (seg_node)->info[j];

	  /* pointer to ATTR_STATS of CLASS_STATS of QO_CLASS_INFO_ENTRY */
	  stats = QO_GET_CLASS_STATS (class_info_entryp);
	  QO_ASSERT (env, stats != NULL);

	  /* search the attribute from the class information */
	  attr_statsp = stats->attr_stats;
	  n_attrs = stats->n_attrs;

	  if (!index_entryp->is_func_index)
	    {
	      attr_id = sm_att_id (class_info_entryp->mop, name);
	    }
	  else
	    {
	      /* function index with the function expression as the first attribute */
	      attr_id = index_entryp->constraints->attributes[0]->id;
	    }

	  for (k = 0; k < n_attrs; k++, attr_statsp++)
	    {
	      if (attr_statsp->id == attr_id)
		{
		  break;
		}
	    }

	  index_entryp->key_type = NULL;
	  if (k >= n_attrs)	/* not found */
	    {
	      attr_statsp = NULL;
	      continue;
	    }

	  if (cum_statsp->valid_limits == false)
	    {
	      /* first time */
	      cum_statsp->type = attr_statsp->type;
	      cum_statsp->valid_limits = true;
	    }

	  /* find the index that we are interesting within BTREE_STATS[] array */
	  bt_statsp = attr_statsp->bt_stats;
	  for (k = 0; k < attr_statsp->n_btstats; k++, bt_statsp++)
	    {
	      if (BTID_IS_EQUAL (&bt_statsp->btid, &(index_entryp->constraints->index_btid)))
		{
		  if (!index_entryp->is_func_index || bt_statsp->has_function == 1)
		    {
		      index_entryp->key_type = bt_statsp->key_type;
		      break;
		    }
		}
	    }			/* for (k = 0, ...) */

	  if (k == attr_statsp->n_btstats)
	    {
	      /* cannot find index in this attribute. what happens? */
	      continue;
	    }

	  if (QO_NODE_ENTITY_SPEC (node)->info.spec.only_all == PT_ALL)
	    {
	      /* class hierarchy spec for example: select ... from all p */

	      /* check index uniqueness */
	      if (SM_IS_CONSTRAINT_UNIQUE_FAMILY (index_entryp->constraints->type))
		{
		  /* is class hierarchy index: set unique index statistics */
		  cum_statsp->leafs = bt_statsp->leafs;
		  cum_statsp->pages = bt_statsp->pages;
		  cum_statsp->height = bt_statsp->height;
		  cum_statsp->keys = bt_statsp->keys;
		  cum_statsp->key_type = bt_statsp->key_type;
		  cum_statsp->pkeys_size = bt_statsp->pkeys_size;
		  /* alloc pkeys[] within the current optimizer environment */
		  if (cum_statsp->pkeys)
		    {
		      free_and_init (cum_statsp->pkeys);
		    }
		  cum_statsp->pkeys = (int *) malloc (SIZEOF_ATTR_CUM_STATS_PKEYS (cum_statsp->pkeys_size));
		  if (cum_statsp->pkeys == NULL)
		    {
		      er_set (ER_ERROR_SEVERITY, ARG_FILE_LINE, ER_OUT_OF_VIRTUAL_MEMORY, 1,
			      SIZEOF_ATTR_CUM_STATS_PKEYS (cum_statsp->pkeys_size));
		      return;	/* give up */
		    }

		  assert (cum_statsp->pkeys_size <= BTREE_STATS_PKEYS_NUM);
		  for (k = 0; k < cum_statsp->pkeys_size; k++)
		    {
		      cum_statsp->pkeys[k] = bt_statsp->pkeys[k];
		    }

		  /* immediately finish getting index statistics */
		  break;	/* for (j = 0, ... ) */
		}
	    }

	  /* keep cumulative totals of index statistics */
	  cum_statsp->leafs += bt_statsp->leafs;
	  cum_statsp->pages += bt_statsp->pages;
	  /* Assume that the key distributions overlap here, so that the number of distinct keys in all of the
	   * attributes equal to the maximum number of distinct keys in any one of the attributes. This is probably not 
	   * far from the truth; it is almost certainly a better guess than assuming that all key ranges are distinct. 
	   */
	  cum_statsp->height = MAX (cum_statsp->height, bt_statsp->height);
	  if (cum_statsp->pkeys_size == 0 ||	/* the first found */
	      cum_statsp->keys < bt_statsp->keys)
	    {
	      cum_statsp->keys = bt_statsp->keys;
	      cum_statsp->key_type = bt_statsp->key_type;
	      cum_statsp->pkeys_size = bt_statsp->pkeys_size;
	      /* alloc pkeys[] within the current optimizer environment */
	      if (cum_statsp->pkeys)
		{
		  free_and_init (cum_statsp->pkeys);
		}
	      cum_statsp->pkeys = (int *) malloc (SIZEOF_ATTR_CUM_STATS_PKEYS (cum_statsp->pkeys_size));
	      if (cum_statsp->pkeys == NULL)
		{
		  er_set (ER_ERROR_SEVERITY, ARG_FILE_LINE, ER_OUT_OF_VIRTUAL_MEMORY, 1,
			  SIZEOF_ATTR_CUM_STATS_PKEYS (cum_statsp->pkeys_size));
		  return;	/* give up */
		}

	      assert (cum_statsp->pkeys_size <= BTREE_STATS_PKEYS_NUM);
	      for (k = 0; k < cum_statsp->pkeys_size; k++)
		{
		  cum_statsp->pkeys[k] = bt_statsp->pkeys[k];
		}
	    }
	}			/* for (j = 0, ... ) */
    }				/* for (i = 0, ...) */
}

/*
 * qo_free_node_index_info () - Free the vector and any internally allocated
 *				structures
 *   return: nothing
 *   env(in): The current optimizer environment
 *   node_indexp(in): A pointer to QO_NODE_INDEX structure of QO_NODE
 */
static void
qo_free_node_index_info (QO_ENV * env, QO_NODE_INDEX * node_indexp)
{
  QO_NODE_INDEX_ENTRY *ni_entryp;
  QO_ATTR_CUM_STATS *cum_statsp;
  int i;

  if (node_indexp)
    {
      /* for each index list(linked list of QO_INDEX_ENTRY) rooted at the node (all elements of QO_NODE_INDEX_ENTRY[]
       * array) */
      for (i = 0, ni_entryp = QO_NI_ENTRY (node_indexp, 0); i < QO_NI_N (node_indexp); i++, ni_entryp++)
	{
	  cum_statsp = &(ni_entryp)->cum_stats;
	  if (cum_statsp->pkeys)
	    {
	      free_and_init (cum_statsp->pkeys);
	    }
	}

      free_and_init (node_indexp);
    }
}

/*
 * qo_data_compare () -
 *   return: 1, 0, -1
 *   data1(in):
 *   data2(in):
 *   type(in):
 *
 * Note: This is a simplified function that works with DB_DATA
 *      instead of DB_VALUE, which is the same function of 'qst_data_compare()'.
 */
static int
qo_data_compare (DB_DATA * data1, DB_DATA * data2, DB_TYPE type)
{
  int result;

  switch (type)
    {
    case DB_TYPE_INTEGER:
      result = (data1->i < data2->i) ? -1 : ((data1->i > data2->i) ? 1 : 0);
      break;
    case DB_TYPE_SHORT:
      result = ((data1->sh < data2->sh) ? -1 : ((data1->sh > data2->sh) ? 1 : 0));
      break;
    case DB_TYPE_BIGINT:
      result = ((data1->bigint < data2->bigint) ? -1 : ((data1->bigint > data2->bigint) ? 1 : 0));
      break;
    case DB_TYPE_FLOAT:
      result = (data1->f < data2->f) ? -1 : ((data1->f > data2->f) ? 1 : 0);
      break;
    case DB_TYPE_DOUBLE:
      result = (data1->d < data2->d) ? -1 : ((data1->d > data2->d) ? 1 : 0);
      break;
    case DB_TYPE_DATE:
      result = ((data1->date < data2->date) ? -1 : ((data1->date > data2->date) ? 1 : 0));
      break;
    case DB_TYPE_TIME:
      result = ((data1->time < data2->time) ? -1 : ((data1->time > data2->time) ? 1 : 0));
      break;

    case DB_TYPE_TIMESTAMPLTZ:
    case DB_TYPE_TIMESTAMP:
      result = ((data1->utime < data2->utime) ? -1 : ((data1->utime > data2->utime) ? 1 : 0));
      break;
    case DB_TYPE_TIMESTAMPTZ:
      result = ((data1->timestamptz.timestamp < data2->timestamptz.timestamp)
		? -1 : ((data1->timestamptz.timestamp > data2->timestamptz.timestamp) ? 1 : 0));
      break;
    case DB_TYPE_DATETIMELTZ:
    case DB_TYPE_DATETIME:
      if (data1->datetime.date < data2->datetime.date)
	{
	  result = -1;
	}
      else if (data1->datetime.date > data2->datetime.date)
	{
	  result = 1;
	}
      else if (data1->datetime.time < data2->datetime.time)
	{
	  result = -1;
	}
      else if (data1->datetime.time > data2->datetime.time)
	{
	  result = 1;
	}
      else
	{
	  result = 0;
	}
      break;
    case DB_TYPE_DATETIMETZ:
      if (data1->datetimetz.datetime.date < data2->datetimetz.datetime.date)
	{
	  result = -1;
	}
      else if (data1->datetimetz.datetime.date > data2->datetimetz.datetime.date)
	{
	  result = 1;
	}
      else if (data1->datetimetz.datetime.time < data2->datetimetz.datetime.time)
	{
	  result = -1;
	}
      else if (data1->datetimetz.datetime.time > data2->datetimetz.datetime.time)
	{
	  result = 1;
	}
      else
	{
	  result = 0;
	}
      break;
    case DB_TYPE_MONETARY:
      result = ((data1->money.amount < data2->money.amount)
		? -1 : ((data1->money.amount > data2->money.amount) ? 1 : 0));
      break;
    default:
      /* not numeric type */
      result = 0;
      break;
    }

  return result;
}

/*
 * qo_estimate_statistics () - Make a wild-ass guess at the appropriate
 *			       statistics for this class.  The statistics
 *			       manager doesn't know anything about this class,
 *			       so we're on our own.
 *   return: nothing
 *   class_mop(in): The mop of the class whose statistics need to be
                    fabricated
 *   statblock(in): The CLASS_STATS structure to be populated
 */
static void
qo_estimate_statistics (MOP class_mop, CLASS_STATS * statblock)
{
  /* 
   * It would be nice if we could the get the actual number of pages
   * allocated for the class; at least then we could make some sort of
   * realistic guess at the upper bound of the number of objects (we
   * can already figure out the "average" size of an object).
   *
   * Really, the statistics manager ought to be doing this on its own.
   */

  statblock->heap_num_pages = NOMINAL_HEAP_SIZE (class_mop);
  statblock->heap_num_objects = (statblock->heap_num_pages * DB_PAGESIZE) / NOMINAL_OBJECT_SIZE (class_mop);

}

/*
 * qo_env_new () -
 *   return:
 *   parser(in):
 *   query(in):
 */
static QO_ENV *
qo_env_new (PARSER_CONTEXT * parser, PT_NODE * query)
{
  QO_ENV *env;
  PT_NODE *spec;

  env = (QO_ENV *) malloc (sizeof (QO_ENV));
  if (env == NULL)
    {
      er_set (ER_ERROR_SEVERITY, ARG_FILE_LINE, ER_OUT_OF_VIRTUAL_MEMORY, 1, sizeof (QO_ENV));
      return NULL;
    }

  env->parser = parser;
  env->pt_tree = query;
  env->nsegs = 0;
  env->nnodes = 0;
  env->nedges = 0;
  env->neqclasses = 0;
  env->nterms = 0;
  env->nsubqueries = 0;
  env->npartitions = 0;
  env->final_plan = NULL;
  env->segs = NULL;
  env->nodes = NULL;
  env->eqclasses = NULL;
  env->terms = NULL;
  env->subqueries = NULL;
  env->partitions = NULL;
  bitset_init (&(env->final_segs), env);
  env->tmp_bitset = NULL;
  env->bail_out = 0;
  env->planner = NULL;
  env->dump_enable = prm_get_bool_value (PRM_ID_QO_DUMP);
  bitset_init (&(env->fake_terms), env);
  bitset_init (&QO_ENV_SORT_LIMIT_NODES (env), env);
  db_make_null (&QO_ENV_LIMIT_VALUE (env));

  assert (query->node_type == PT_SELECT);
  if (PT_SELECT_INFO_IS_FLAGED (query, PT_SELECT_INFO_COLS_SCHEMA)
      || PT_SELECT_INFO_IS_FLAGED (query, PT_SELECT_FULL_INFO_COLS_SCHEMA) || query->is_system_generated_stmt
      || ((spec = query->info.query.q.select.from) != NULL && spec->info.spec.derived_table_type == PT_IS_SHOWSTMT))
    {
      env->plan_dump_enabled = false;
    }
  else
    {
      env->plan_dump_enabled = true;
    }
  env->multi_range_opt_candidate = false;

  return env;
}

#if 0
/*
 * qo_malloc () - Try to allocate the requested number of bytes.  If that
 *                fails, throw to some enclosing unwind-protect handler
 *   return: void *
 *   env(in): The optimizer environment from which the request is issued
 *   size(in): The number of bytes requested
 *   file(in): The file from which qo_malloc() was called
 *   line(in): The line number of from which qo_malloc() was called
 */
void *
qo_malloc (QO_ENV * env, unsigned size, const char *file, int line)
{
  void *p;

  p = malloc (size);
  if (p == NULL)
    {
      longjmp (env->catch, 1);
    }
  return p;

}
#endif

/*
 * qo_abort () -
 *   return:
 *   env(in):
 *   file(in):
 *   line(in):
 */
void
qo_abort (QO_ENV * env, const char *file, int line)
{
  er_set (ER_WARNING_SEVERITY, file, line, ER_FAILED_ASSERTION, 1, "false");
  longjmp (env->catch_, 2);
}

/*
 * qo_env_free () -
 *   return:
 *   env(in):
 */
void
qo_env_free (QO_ENV * env)
{
  if (env)
    {
      int i;

      /* 
       * Be sure to use Nnodes, Nterms, and Nsegs as the loop limits in
       * the code below, because those are the sizes of the allocated
       * arrays; nnodes, nterms, and nsegs are the extents of those
       * arrays that were actually used, but the entries past those
       * extents need to be cleaned up too.
       */

      if (env->segs)
	{
	  for (i = 0; i < env->Nsegs; ++i)
	    {
	      qo_seg_free (QO_ENV_SEG (env, i));
	    }
	  free_and_init (env->segs);
	}

      if (env->nodes)
	{
	  for (i = 0; i < env->Nnodes; ++i)
	    {
	      qo_node_free (QO_ENV_NODE (env, i));
	    }
	  free_and_init (env->nodes);
	}

      if (env->eqclasses)
	{
	  for (i = 0; i < env->neqclasses; ++i)
	    {
	      qo_eqclass_free (QO_ENV_EQCLASS (env, i));
	    }
	  free_and_init (env->eqclasses);
	}

      if (env->terms)
	{
	  for (i = 0; i < env->Nterms; ++i)
	    {
	      qo_term_free (QO_ENV_TERM (env, i));
	    }
	  free_and_init (env->terms);
	}

      if (env->partitions)
	{
	  for (i = 0; i < env->npartitions; ++i)
	    {
	      qo_partition_free (QO_ENV_PARTITION (env, i));
	    }
	  free_and_init (env->partitions);
	}

      if (env->subqueries)
	{
	  for (i = 0; i < env->nsubqueries; ++i)
	    {
	      qo_subquery_free (&env->subqueries[i]);
	    }
	  free_and_init (env->subqueries);
	}

      bitset_delset (&(env->final_segs));
      bitset_delset (&(env->fake_terms));
      bitset_delset (&QO_ENV_SORT_LIMIT_NODES (env));
      pr_clear_value (&QO_ENV_LIMIT_VALUE (env));

      if (env->planner)
	{
	  qo_planner_free (env->planner);
	}

      free_and_init (env);
    }
}

/*
 * qo_exchange () -
 *   return:
 *   t0(in):
 *   t1(in):
 */
static void
qo_exchange (QO_TERM * t0, QO_TERM * t1)
{

  /* 
   * 'env' attribute is the same in both, don't bother with it.
   */
  TERMCLASS_EXCHANGE (t0->term_class, t1->term_class);
  BISET_EXCHANGE (t0->nodes, t1->nodes);
  BISET_EXCHANGE (t0->segments, t1->segments);
  DOUBLE_EXCHANGE (t0->selectivity, t1->selectivity);
  INT_EXCHANGE (t0->rank, t1->rank);
  PT_NODE_EXCHANGE (t0->pt_expr, t1->pt_expr);
  INT_EXCHANGE (t0->location, t1->location);
  BISET_EXCHANGE (t0->subqueries, t1->subqueries);
  JOIN_TYPE_EXCHANGE (t0->join_type, t1->join_type);
  INT_EXCHANGE (t0->can_use_index, t1->can_use_index);
  SEGMENTPTR_EXCHANGE (t0->index_seg[0], t1->index_seg[0]);
  SEGMENTPTR_EXCHANGE (t0->index_seg[1], t1->index_seg[1]);
  SEGMENTPTR_EXCHANGE (t0->seg, t1->seg);
  SEGMENTPTR_EXCHANGE (t0->oid_seg, t1->oid_seg);
  NODEPTR_EXCHANGE (t0->head, t1->head);
  NODEPTR_EXCHANGE (t0->tail, t1->tail);
  EQCLASSPTR_EXCHANGE (t0->eqclass, t1->eqclass);
  SEGMENTPTR_EXCHANGE (t0->nominal_seg, t1->nominal_seg);
  FLAG_EXCHANGE (t0->flag, t1->flag);
  /* 
   * DON'T exchange the 'idx' values!
   */
}

/*
 * qo_discover_edges () -
 *   return:
 *   env(in):
 */
static void
qo_discover_edges (QO_ENV * env)
{
  int i, j, n;
  QO_TERM *term, *edge, *edge2;
  QO_NODE *node;
  PT_NODE *pt_expr;
  int t;
  BITSET_ITERATOR iter;
  BITSET direct_nodes;
  int t1, t2;
  QO_TERM *term1, *term2;

  bitset_init (&direct_nodes, env);

  i = 0;
  n = env->nterms;

  while (i < n)
    {
      term = QO_ENV_TERM (env, i);
      if (QO_IS_EDGE_TERM (term))
	{
	  env->nedges++;
	  i++;
	}
      else
	{
	  if (i < --n)
	    {
	      /* 
	       * Exchange the terms at the two boundaries.  This moves
	       * a known non-edge up to just below the section of other
	       * non-edge terms, and moves a term of unknown "edgeness"
	       * down to just above the section of known edges.  Leave
	       * the bottom boundary alone, but move the upper boundary
	       * down one notch.
	       */
	      qo_exchange (QO_ENV_TERM (env, i), QO_ENV_TERM (env, n));
	    }
	}
    }

  /* sort join-term on selectivity as descending order */
  for (t1 = 0; t1 < i - 1; t1++)
    {
      term1 = QO_ENV_TERM (env, t1);
      for (t2 = t1 + 1; t2 < i; t2++)
	{
	  term2 = QO_ENV_TERM (env, t2);
	  if (QO_TERM_SELECTIVITY (term1) < QO_TERM_SELECTIVITY (term2))
	    {
	      qo_exchange (term1, term2);
	    }
	}
    }
  /* sort sarg-term on selectivity as descending order */
  for (t1 = i; t1 < env->nterms - 1; t1++)
    {
      term1 = QO_ENV_TERM (env, t1);
      for (t2 = t1 + 1; t2 < env->nterms; t2++)
	{
	  term2 = QO_ENV_TERM (env, t2);
	  if (QO_TERM_SELECTIVITY (term1) < QO_TERM_SELECTIVITY (term2))
	    {
	      qo_exchange (term1, term2);
	    }
	}
    }

  for (n = env->nterms; i < n; i++)
    {
      term = QO_ENV_TERM (env, i);
      if (QO_TERM_CLASS (term) == QO_TC_SARG)
	{
	  QO_ASSERT (env, bitset_cardinality (&(QO_TERM_NODES (term))) == 1);
	  qo_node_add_sarg (QO_ENV_NODE (env, bitset_first_member (&(QO_TERM_NODES (term)))), term);
	}
    }

  /* 
   * Check some invariants.  If something has gone wrong during the
   * discovery phase to violate these invariants, it will mean certain
   * death for later phases, so we need to discover it now while it's
   * convenient.
   */
  for (i = 0, n = env->nedges; i < n; i++)
    {
      edge = QO_ENV_TERM (env, i);
      QO_ASSERT (env, QO_TERM_HEAD (edge) != NULL);
      QO_ASSERT (env, QO_TERM_TAIL (edge) != NULL);

      if (QO_TERM_JOIN_TYPE (edge) != JOIN_INNER && QO_TERM_CLASS (edge) != QO_TC_JOIN)
	{
	  for (j = 0; j < n; j++)
	    {
	      edge2 = QO_ENV_TERM (env, j);
	      if (i != j && bitset_is_equivalent (&(QO_TERM_NODES (edge)), &(QO_TERM_NODES (edge2))))
		{
		  QO_TERM_JOIN_TYPE (edge2) = QO_TERM_JOIN_TYPE (edge);
		}
	    }
	}

      pt_expr = QO_TERM_PT_EXPR (edge);

      /* check for always true transitive join term */
      if (pt_expr && PT_EXPR_INFO_IS_FLAGED (pt_expr, PT_EXPR_INFO_TRANSITIVE))
	{
	  BITSET_CLEAR (direct_nodes);

	  for (j = 0; j < n; j++)
	    {
	      edge2 = QO_ENV_TERM (env, j);
	      if (bitset_intersects (&(QO_TERM_NODES (edge2)), &(QO_TERM_NODES (edge))))
		{
		  bitset_union (&direct_nodes, &(QO_TERM_NODES (edge2)));
		}
	    }			/* for (j = 0; ...) */

	  /* check for direct connected nodes */
	  for (t = bitset_iterate (&direct_nodes, &iter); t != -1; t = bitset_next_member (&iter))
	    {
	      node = QO_ENV_NODE (env, t);
	      if (!QO_NODE_SARGABLE (node))
		{
		  break;	/* give up */
		}
	    }

	  /* found dummy join edge. it is used for planning only */
	  if (t == -1)
	    {
	      QO_TERM_CLASS (edge) = QO_TC_DUMMY_JOIN;

	      /* keep out from m-join edge */
	      QO_TERM_CLEAR_FLAG (edge, QO_TERM_MERGEABLE_EDGE);
	    }
	}
    }

  bitset_delset (&direct_nodes);
}

/*
 * qo_classify_outerjoin_terms () -
 *   return:
 *   env(in):
 *
 * Note:
 * Term Classify Matrix
 * --+-----+---------------------+----------+---------------+------------------
 * NO|Major|Minor                |nidx_self |dep_set        | Classify
 * --+-----+---------------------+----------+---------------+------------------
 * O1|ON   |TC_sarg(on_conn)     |!Right    |!Outer(ex R_on)|TC_sarg(ow TC_dj) 
 * O2|ON   |TC_join              |term_tail=|=on_node       |TC_join(ow O3)
 * O3|ON   |TC_other(n>0,on_conn)|-         |!Outer(ex R_on)|TC_other(ow TC_dj)
 * O4|ON   |TC_other(n==0)       |-         |-              |TC_dj
 * W1|WHERE|TC_sarg              |!Left     |!Right         |TC_sarg(ow TC_aj)
 * W2|WHERE|TC_join              |!Outer    |!Right         |TC_join(ow TC_aj)
 * W3|WHERE|TC_other(n>0)        |!Outer    |!Right         |TC_other(ow TC_aj)
 * W4|WHERE|TC_other(n==0)       |-         |-              |TC_aj
 * --+-----+---------------------+----------+---------------+------------------
 */
static void
qo_classify_outerjoin_terms (QO_ENV * env)
{
  bool is_null_padded;
  int n, i, t;
  BITSET_ITERATOR iter;
  QO_NODE *node, *on_node;
  QO_TERM *term;
  int nidx_self;		/* node index of term */
  BITSET dep_set, prev_dep_set;

  for (i = 0; i < env->nterms; i++)
    {
      term = QO_ENV_TERM (env, i);
      QO_ASSERT (env, QO_TERM_LOCATION (term) >= 0);

      if (QO_OUTER_JOIN_TERM (term))
	{
	  break;
	}
    }

  if (i >= env->nterms)
    {
      return;			/* not found outer join term; do nothing */
    }

  bitset_init (&dep_set, env);
  bitset_init (&prev_dep_set, env);

  for (i = 0; i < env->nterms; i++)
    {
      term = QO_ENV_TERM (env, i);
      QO_ASSERT (env, QO_TERM_LOCATION (term) >= 0);

      on_node = QO_ENV_NODE (env, QO_TERM_LOCATION (term));
      QO_ASSERT (env, on_node != NULL);

      if (QO_ON_COND_TERM (term))
	{
	  QO_ASSERT (env, QO_NODE_IDX (on_node) > 0);
	  QO_ASSERT (env, QO_NODE_LOCATION (on_node) > 0);
	  QO_ASSERT (env, QO_NODE_PT_JOIN_TYPE (on_node) != PT_JOIN_NONE);

	  /* is explicit join ON cond */
	  QO_ASSERT (env, QO_TERM_LOCATION (term) == QO_NODE_LOCATION (on_node));

	  if (QO_NODE_PT_JOIN_TYPE (on_node) == PT_JOIN_INNER)
	    {
	      continue;		/* is inner join; no need to classify */
	    }

	  /* is explicit outer-joined ON cond */
	  QO_ASSERT (env, QO_NODE_PT_JOIN_TYPE (on_node) == PT_JOIN_LEFT_OUTER
		     || QO_NODE_PT_JOIN_TYPE (on_node) == PT_JOIN_RIGHT_OUTER
		     || QO_NODE_PT_JOIN_TYPE (on_node) == PT_JOIN_FULL_OUTER);
	}
      else
	{
	  QO_ASSERT (env, QO_NODE_IDX (on_node) == 0);
	  QO_ASSERT (env, QO_NODE_LOCATION (on_node) == 0);
	  QO_ASSERT (env, QO_NODE_PT_JOIN_TYPE (on_node) == PT_JOIN_NONE);
	}

      nidx_self = -1;		/* init */
      for (t = bitset_iterate (&(QO_TERM_NODES (term)), &iter); t != -1; t = bitset_next_member (&iter))
	{
	  node = QO_ENV_NODE (env, t);

	  nidx_self = MAX (nidx_self, QO_NODE_IDX (node));
	}
      QO_ASSERT (env, nidx_self < env->nnodes);

      /* nidx_self is -1 iff term nodes is empty */

      /* STEP 1: check nidx_self */
      if (QO_TERM_CLASS (term) == QO_TC_SARG)
	{
	  QO_ASSERT (env, nidx_self >= 0);

	  node = QO_ENV_NODE (env, nidx_self);

	  if (QO_ON_COND_TERM (term))
	    {
	      if (QO_NODE_PT_JOIN_TYPE (node) == PT_JOIN_RIGHT_OUTER
		  || QO_NODE_PT_JOIN_TYPE (node) == PT_JOIN_FULL_OUTER)
		{
		  QO_TERM_CLASS (term) = QO_TC_DURING_JOIN;
		}
	    }
	  else
	    {
	      if (QO_NODE_PT_JOIN_TYPE (node) == PT_JOIN_LEFT_OUTER
		  || QO_NODE_PT_JOIN_TYPE (node) == PT_JOIN_FULL_OUTER)
		{
		  QO_TERM_CLASS (term) = QO_TC_AFTER_JOIN;
		}
	    }
	}
      else if (QO_TERM_CLASS (term) == QO_TC_JOIN)
	{
	  QO_ASSERT (env, nidx_self >= 0);

	  node = QO_ENV_NODE (env, nidx_self);

	  if (QO_ON_COND_TERM (term))
	    {
	      /* is already checked at qo_analyze_term () */
	      QO_ASSERT (env, QO_NODE_IDX (QO_TERM_TAIL (term)) == QO_NODE_IDX (on_node));
	      QO_ASSERT (env, QO_NODE_IDX (QO_TERM_HEAD (term)) < QO_NODE_IDX (QO_TERM_TAIL (term)));
	    }
	  else
	    {
	      if (QO_NODE_PT_JOIN_TYPE (node) == PT_JOIN_LEFT_OUTER
		  || QO_NODE_PT_JOIN_TYPE (node) == PT_JOIN_RIGHT_OUTER
		  || QO_NODE_PT_JOIN_TYPE (node) == PT_JOIN_FULL_OUTER)
		{
		  QO_TERM_CLASS (term) = QO_TC_AFTER_JOIN;

		  QO_TERM_JOIN_TYPE (term) = NO_JOIN;

		  /* keep out from m-join edge */
		  QO_TERM_CLEAR_FLAG (term, QO_TERM_MERGEABLE_EDGE);
		}
	    }
	}
      else if (QO_TERM_CLASS (term) == QO_TC_OTHER)
	{
	  if (nidx_self >= 0)
	    {
	      node = QO_ENV_NODE (env, nidx_self);

	      if (QO_ON_COND_TERM (term))
		{
		  ;		/* no restriction on nidx_self; go ahead */
		}
	      else
		{
		  if (QO_NODE_PT_JOIN_TYPE (node) == PT_JOIN_LEFT_OUTER
		      || QO_NODE_PT_JOIN_TYPE (node) == PT_JOIN_RIGHT_OUTER
		      || QO_NODE_PT_JOIN_TYPE (node) == PT_JOIN_FULL_OUTER)
		    {
		      QO_TERM_CLASS (term) = QO_TC_AFTER_JOIN;
		    }
		}
	    }
	  else
	    {
	      if (QO_ON_COND_TERM (term))
		{
		  QO_TERM_CLASS (term) = QO_TC_DURING_JOIN;
		}
	      else
		{
		  QO_TERM_CLASS (term) = QO_TC_AFTER_JOIN;
		}
	    }
	}

      if (!
	  (QO_TERM_CLASS (term) == QO_TC_SARG || QO_TERM_CLASS (term) == QO_TC_JOIN
	   || QO_TERM_CLASS (term) == QO_TC_OTHER))
	{
	  continue;		/* no need to classify */
	}

      /* traverse outer-dep nodeset */

      QO_ASSERT (env, nidx_self >= 0);

      is_null_padded = false;	/* init */

      BITSET_CLEAR (dep_set);

      bitset_add (&dep_set, nidx_self);

      do
	{
	  bitset_assign (&prev_dep_set, &dep_set);

	  for (n = 0; n < env->nnodes; n++)
	    {
	      node = QO_ENV_NODE (env, n);

	      if (bitset_intersects (&dep_set, &(QO_NODE_OUTER_DEP_SET (node))))
		{
		  bitset_add (&dep_set, QO_NODE_IDX (node));
		}
	    }
	}
      while (!bitset_is_equivalent (&prev_dep_set, &dep_set));

      /* STEP 2: check iff term nodes are connected with ON cond */
      if (QO_ON_COND_TERM (term))
	{
	  if (!BITSET_MEMBER (dep_set, QO_NODE_IDX (on_node)))
	    {
	      is_null_padded = true;
	    }
	}

      /* STEP 3: check outer-dep nodeset join type */
      bitset_remove (&dep_set, nidx_self);	/* remove me */
      if (QO_ON_COND_TERM (term))
	{
	  QO_ASSERT (env, QO_TERM_LOCATION (term) == QO_NODE_LOCATION (on_node));

	  if (QO_NODE_PT_JOIN_TYPE (on_node) == PT_JOIN_RIGHT_OUTER)
	    {
	      bitset_remove (&dep_set, QO_NODE_IDX (on_node));	/* remove ON */
	    }
	}

      for (t = bitset_iterate (&dep_set, &iter); t != -1 && !is_null_padded; t = bitset_next_member (&iter))
	{
	  node = QO_ENV_NODE (env, t);

	  if (QO_ON_COND_TERM (term))
	    {
	      if (QO_NODE_LOCATION (node) > QO_NODE_LOCATION (on_node))
		{
		  continue;	/* out of ON cond scope */
		}

	      if (QO_NODE_PT_JOIN_TYPE (node) == PT_JOIN_LEFT_OUTER)
		{
		  is_null_padded = true;
		}
	    }

	  if (QO_NODE_PT_JOIN_TYPE (node) == PT_JOIN_RIGHT_OUTER || QO_NODE_PT_JOIN_TYPE (node) == PT_JOIN_FULL_OUTER)
	    {
	      is_null_padded = true;
	    }
	}

      if (!is_null_padded)
	{
	  continue;		/* go ahead */
	}

      /* at here, found non-sargable node in outer-dep nodeset */

      if (QO_ON_COND_TERM (term))
	{
	  QO_TERM_CLASS (term) = QO_TC_DURING_JOIN;
	}
      else
	{
	  QO_TERM_CLASS (term) = QO_TC_AFTER_JOIN;
	}

      if (QO_TERM_CLASS (term) != QO_TC_JOIN)
	{
	  QO_TERM_JOIN_TYPE (term) = NO_JOIN;

	  /* keep out from m-join edge */
	  QO_TERM_CLEAR_FLAG (term, QO_TERM_MERGEABLE_EDGE);
	}

    }				/* for (i = 0; ...) */

  bitset_delset (&prev_dep_set);
  bitset_delset (&dep_set);
}

/*
 * qo_find_index_terms () - Find the terms which contain the passed segments
 *			    and terms which contain just the passed segments
 *   return:
 *   env(in): The environment used
 *   segsp(in): Passed BITSET of interested segments
 *   index_entry(in):
 */
static void
qo_find_index_terms (QO_ENV * env, BITSET * segsp, QO_INDEX_ENTRY * index_entry)
{
  int t;
  QO_TERM *qo_termp;

  assert (index_entry != NULL);

  BITSET_CLEAR (index_entry->terms);

  /* traverse all terms */
  for (t = 0; t < env->nterms; t++)
    {
      /* get the pointer to QO_TERM structure */
      qo_termp = QO_ENV_TERM (env, t);

      /* Fake terms (e.g., dependency links) won't have pt_expr's associated with them. They can't be implemented as
       * indexed sargs, either, so don't worry about them here. 
       */
      if (!QO_TERM_PT_EXPR (qo_termp))
	{
	  continue;
	}
      /* 'qo_analyze_term()' function verifies that all indexable terms are expression so that they have 'pt_expr'
       * field of type PT_EXPR. */

      /* if the segments that give rise to the term are in the given segment set */
      if (bitset_intersects (&(QO_TERM_SEGS (qo_termp)), segsp))
	{
	  /* collect this term */
	  bitset_add (&(index_entry->terms), t);
	}
    }				/* for (t = 0; t < env->nterms; t++) */

}

/*
 * qo_find_index_seg_terms () - Find the terms which contain the passed segment.
 *                               Only indexable and SARG terms are included
 *   return:
 *   env(in): The environment used
 *   index_entry(in/out): Index entry
 *   idx(in): Passed idx of an interested segment
 */
static void
qo_find_index_seg_terms (QO_ENV * env, QO_INDEX_ENTRY * index_entry, int idx)
{
  int t;
  QO_TERM *qo_termp;

  /* traverse all terms */
  for (t = 0; t < env->nterms; t++)
    {
      /* get the pointer to QO_TERM structure */
      qo_termp = QO_ENV_TERM (env, t);

      /* ignore this term if it is not marked as indexable by 'qo_analyze_term()' */
      if (!qo_termp->can_use_index)
	{
	  continue;
	}

      /* Fake terms (e.g., dependency links) won't have pt_expr's associated with them. They can't be implemented as
       * indexed sargs, either, so don't worry about them here. 
       */
      if (!QO_TERM_PT_EXPR (qo_termp))
	{
	  continue;
	}
      /* 'qo_analyze_term()' function verifies that all indexable terms are expression so that they have 'pt_expr'
       * field of type PT_EXPR. 
       */

      /* if the term is sarg and the given segment is involed in the expression that gives rise to the term */
      if (QO_TERM_CLASS (qo_termp) == QO_TC_SARG && BITSET_MEMBER (QO_TERM_SEGS (qo_termp), index_entry->seg_idxs[idx]))
	{
	  /* check for range list term; RANGE (r1, r2, ...) */
	  if (QO_TERM_IS_FLAGED (qo_termp, QO_TERM_RANGELIST))
	    {
	      if (index_entry->rangelist_seg_idx != -1)
		{
		  continue;	/* already found. give up */
		}

	      /* is the first time */
	      index_entry->rangelist_seg_idx = idx;
	    }

	  /* collect this term */
	  if (QO_TERM_IS_FLAGED (qo_termp, QO_TERM_EQUAL_OP))
	    {
	      bitset_add (&(index_entry->seg_equal_terms[idx]), t);
	    }
	  else
	    {
	      bitset_add (&(index_entry->seg_other_terms[idx]), t);
	    }
	}

    }				/* for (t = 0; ... */

}

/*
 * is_equivalent_indexes () - Compare the two index entries
 *   return: True/False
 *   index1(in): First index entry
 *   index2(in): Second index entry
 *
 * Note: Return true if they are equivalent
 *     and false otherwise.  In order to be equivalent, the index entries
 *     must contain the same segments specified in the same order
 */
static int
is_equivalent_indexes (QO_INDEX_ENTRY * index1, QO_INDEX_ENTRY * index2)
{
  int i, equivalent;

  /* 
   *  If the number of segments is different, then the indexes can't
   *  be equivalent (cheap test).
   */
  if (index1->nsegs != index2->nsegs)
    {
      return false;
    }

  /* 
   * Now compare the two indexes element by element
   */
  equivalent = true;
  for (i = 0; i < index1->nsegs; i++)
    {
      if ((index1->seg_idxs[i]) != (index2->seg_idxs[i]))
	{
	  equivalent = false;
	  break;
	}
    }

  return equivalent;
}

/*
 * qo_find_matching_index () -
 *   return: int (index of matching index entry, or -1)
 *   index_entry(in): Index entry to match
 *   class_indexes(in): Array of index entries to search
 *
 * Note:
 *     Given a index entry, search the index array looking for a match.
 *     The array index of the matching entry is returned (if found).
 *     A -1 is returned if a matching entry is not found.
 *
 *     Indexes which are already a part of a heirarchical compatible index
 *     list are not considered (these are identifialbe since their next
 *     pointer is non-NULL).
 */
static int
qo_find_matching_index (QO_INDEX_ENTRY * index_entry, QO_INDEX * class_indexes)
{
  int i;

  for (i = 0; i < class_indexes->n; i++)
    {
      /* 
       *  A matching index is found if the index node is not already a member
       *  of a heirarchical compatible index list (i.e. next pointer is NULL)
       *  and if it matches the passes <index_entry>.
       */
      if (QO_INDEX_INDEX (class_indexes, i)->next == NULL
	  && is_equivalent_indexes (index_entry, QO_INDEX_INDEX (class_indexes, i)))
	{
	  break;
	}
    }

  /* 
   *  If a match is found, return its index, otherwise return -1
   */
  if (i < class_indexes->n)
    {
      return i;
    }
  else
    {
      return -1;
    }
}

/*
 * is_index_compatible () -
 *   return: int (True/False)
 *   class_info(in): Class info structure
 *   n(in): Index into class info structure.  This determines the level
 *          in the class hierarchy that we're currently concerned with
 *   index_entry(in): Index entry to match against
 *
 * Note:
 *     This is a recursive function which is used to verify that a
 *     given index entry is compatible across the class hierarchy.
 *     An index entry is compatible if there exists an index definition
 *     on the same sequence of attributes at each level in the class
 *     hierarchy.  If the index entry is compatible, the entry will be
 *     marked as such throughout the hierarchy.
 */
static QO_INDEX_ENTRY *
is_index_compatible (QO_CLASS_INFO * class_info, int n, QO_INDEX_ENTRY * index_entry)
{
  QO_CLASS_INFO_ENTRY *class_entry;
  QO_INDEX *class_indexes;
  QO_INDEX_ENTRY *index;
  int i;

  if (n >= class_info->n)
    {
      return NULL;
    }

  class_entry = &(class_info->info[n]);
  class_indexes = class_entry->index;

  i = qo_find_matching_index (index_entry, class_indexes);
  if (i < 0)
    {
      return NULL;
    }

  index = QO_INDEX_INDEX (class_indexes, i);
  if (n == (class_info->n - 1))
    {
      index->next = NULL;
      return index;
    }
  else
    {
      index->next = is_index_compatible (class_info, n + 1, index);
      if (index->next == NULL)
	{
	  return NULL;
	}
      else
	{
	  return index;
	}
    }

/*  return NULL;*/
}

/*
 * qo_find_index_segs () -
 *   return:
 *   env(in):
 *   consp(in):
 *   nodep(in):
 *   seg_idx(in):
 *   seg_idx_num(in):
 *   nseg_idxp(in):
 *   segs(in):
 */
static bool
qo_find_index_segs (QO_ENV * env, SM_CLASS_CONSTRAINT * consp, QO_NODE * nodep, int *seg_idx, int seg_idx_num,
		    int *nseg_idxp, BITSET * segs)
{
  QO_SEGMENT *segp;
  SM_ATTRIBUTE *attrp;
  BITSET working;
  BITSET_ITERATOR iter;
  int i, iseg;
  bool matched;
  int count_matched_index_attributes = 0;

  /* working set; indexed segments */
  bitset_init (&working, env);
  bitset_assign (&working, &(QO_NODE_SEGS (nodep)));

  /* for each attribute of this constraint */
  for (i = 0; *nseg_idxp < seg_idx_num; i++)
    {

      if (consp->func_index_info && i == consp->func_index_info->col_id)
	{
	  matched = false;
	  for (iseg = bitset_iterate (&working, &iter); iseg != -1; iseg = bitset_next_member (&iter))
	    {
	      segp = QO_ENV_SEG (env, iseg);
	      if (QO_SEG_FUNC_INDEX (segp) == true
		  && !intl_identifier_casecmp (QO_SEG_NAME (segp), consp->func_index_info->expr_str))
		{
		  bitset_add (segs, iseg);	/* add the segment to the index segment set */
		  bitset_remove (&working, iseg);	/* remove the segment from the working set */
		  seg_idx[*nseg_idxp] = iseg;	/* remember the order of the index segments */
		  (*nseg_idxp)++;	/* number of index segments, 'seg_idx[]' */
		  /* If we're handling with a multi-column index, then only equality expressions are allowed except for 
		   * the last matching segment. 
		   */
		  bitset_delset (&working);
		  matched = true;
		  count_matched_index_attributes++;
		  break;
		}
	    }
	  if (!matched)
	    {
	      seg_idx[*nseg_idxp] = -1;	/* not found matched segment */
	      (*nseg_idxp)++;	/* number of index segments, 'seg_idx[]' */
	    }			/* if (!matched) */
	}

      if (*nseg_idxp == seg_idx_num)
	{
	  break;
	}
      attrp = consp->attributes[i];

      matched = false;
      /* for each indexed segments of this node, compare the name of the segment with the one of the attribute */
      for (iseg = bitset_iterate (&working, &iter); iseg != -1; iseg = bitset_next_member (&iter))
	{

	  segp = QO_ENV_SEG (env, iseg);

	  if (!intl_identifier_casecmp (QO_SEG_NAME (segp), attrp->header.name))
	    {

	      bitset_add (segs, iseg);	/* add the segment to the index segment set */
	      bitset_remove (&working, iseg);	/* remove the segment from the working set */
	      seg_idx[*nseg_idxp] = iseg;	/* remember the order of the index segments */
	      (*nseg_idxp)++;	/* number of index segments, 'seg_idx[]' */
	      /* If we're handling with a multi-column index, then only equality expressions are allowed except for the 
	       * last matching segment. 
	       */
	      matched = true;
	      count_matched_index_attributes++;
	      break;
	    }			/* if (!intl_identifier_casecmp...) */

	}			/* for (iseg = bitset_iterate(&working, &iter); ...) */

      if (!matched)
	{
	  seg_idx[*nseg_idxp] = -1;	/* not found matched segment */
	  (*nseg_idxp)++;	/* number of index segments, 'seg_idx[]' */
	}			/* if (!matched) */

    }				/* for (i = 0; consp->attributes[i]; i++) */

  bitset_delset (&working);

  return count_matched_index_attributes > 0;
  /* this index is feasible to use if at least one attribute of index is specified(matched) */
}

/*
 * qo_is_coverage_index () - check if the index cover all query segments
 *   return: bool
 *   env(in): The environment
 *   nodep(in): The node
 *   index_entry(in): The index entry
 */
static bool
qo_is_coverage_index (QO_ENV * env, QO_NODE * nodep, QO_INDEX_ENTRY * index_entry)
{
  int i, j, seg_idx;
  QO_SEGMENT *seg;
  bool found;
  QO_CLASS_INFO *class_infop = NULL;
  QO_NODE *seg_nodep = NULL;
  QO_TERM *qo_termp;
  PT_NODE *pt_node;

  if (env == NULL || nodep == NULL || index_entry == NULL)
    {
      return false;
    }

  /* 
   * If NO_COVERING_IDX hint is given, we do not generate a plan for
   * covering index scan.
   */
  QO_ASSERT (env, QO_ENV_PT_TREE (env)->node_type == PT_SELECT);
  if (QO_ENV_PT_TREE (env)->node_type == PT_SELECT
      && (QO_ENV_PT_TREE (env)->info.query.q.select.hint & PT_HINT_NO_COVERING_IDX))
    {
      return false;
    }

  for (i = 0; i < index_entry->nsegs; i++)
    {
      seg_idx = (index_entry->seg_idxs[i]);
      if (seg_idx == -1)
	{
	  continue;
	}

      /* We do not use covering index if there is a path expression */
      seg = QO_ENV_SEG (env, seg_idx);
      pt_node = QO_SEG_PT_NODE (seg);
      if (pt_node->node_type == PT_DOT_ || (pt_node->node_type == PT_NAME && pt_node->info.name.resolved == NULL))
	{
	  return false;
	}
    }

  for (i = 0; i < env->nsegs; i++)
    {
      seg = QO_ENV_SEG (env, i);

      if (seg == NULL)
	{
	  continue;
	}

      if (QO_SEG_IS_OID_SEG (seg))
	{
	  found = false;
	  for (j = 0; j < env->nterms; j++)
	    {
	      qo_termp = QO_ENV_TERM (env, j);
	      if (BITSET_MEMBER (QO_TERM_SEGS (qo_termp), i))
		{
		  found = true;
		  break;
		}
	    }

	  if (found == false)
	    {
	      continue;
	    }
	}

      /* the segment should belong to the given node */
      seg_nodep = QO_SEG_HEAD (seg);
      if (seg_nodep == NULL || seg_nodep != nodep)
	{
	  continue;
	}

      class_infop = QO_NODE_INFO (seg_nodep);
      if (class_infop == NULL || !(class_infop->info[0].normal_class))
	{
	  return false;
	}
      QO_ASSERT (env, class_infop->n > 0);

      found = false;
      for (j = 0; j < class_infop->n; j++)
	{
	  if (class_infop->info[j].mop == index_entry->class_->mop)
	    {
	      found = true;
	      break;
	    }
	}
      if (!found)
	{
	  continue;
	}

      found = false;
      for (j = 0; j < index_entry->col_num; j++)
	{
	  if (index_entry->seg_idxs[j] == QO_SEG_IDX (seg))
	    {
	      /* if the segment created in respect to the function index info is covered, we do not use index covering */
	      if (QO_SEG_FUNC_INDEX (seg))
		{
		  return false;
		}
	      found = true;
	      break;
	    }
	}
      if (!found)
	{
	  return false;
	}
    }

  return true;
}

/*
 * qo_get_ils_prefix_length () - get prefix length of loose scan
 *   returns: prefix length or -1 if loose scan not possible
 *   env(in): environment
 *   nodep(in): graph node
 *   index_entry(in): index structure
 */
static int
qo_get_ils_prefix_length (QO_ENV * env, QO_NODE * nodep, QO_INDEX_ENTRY * index_entry)
{
  PT_NODE *tree;
  int prefix_len = 0, i;

  /* check for nulls */
  if (env == NULL || nodep == NULL || index_entry == NULL)
    {
      return 0;
    }

  /* loose scan has no point on single column index */
  if (!QO_ENTRY_MULTI_COL (index_entry))
    {
      return 0;
    }
  assert (index_entry->nsegs > 1);

  tree = env->pt_tree;
  QO_ASSERT (env, tree != NULL);

  if (tree->node_type != PT_SELECT)
    {
      return 0;			/* not applicable */
    }

  /* check hint */
  if (tree->info.query.q.select.hint & PT_HINT_NO_INDEX_LS)
    {
      return 0;			/* disable loose index scan */
    }
  else if ((tree->info.query.q.select.hint & PT_HINT_INDEX_LS) && (QO_NODE_HINT (nodep) & PT_HINT_INDEX_LS))
    {				/* enable loose index scan */
      if (tree->info.query.q.select.hint & PT_HINT_NO_INDEX_SS || !(tree->info.query.q.select.hint & PT_HINT_INDEX_SS)
	  || !(QO_NODE_HINT (nodep) & PT_HINT_INDEX_SS))
	{			/* skip scan is disabled */
	  ;			/* go ahead */
	}
      else
	{			/* skip scan is enabled */
	  return 0;
	}
    }
  else
    {
      return 0;			/* no hint */
    }

  if (PT_SELECT_INFO_IS_FLAGED (tree, PT_SELECT_INFO_DISABLE_LOOSE_SCAN))
    {
      return 0;			/* not applicable */
    }

  if (index_entry->cover_segments
      && (tree->info.query.all_distinct == PT_DISTINCT || PT_SELECT_INFO_IS_FLAGED (tree, PT_SELECT_INFO_HAS_AGG)))
    {
      /* this is a select, index is covering all segments and it's either a DISTINCT query or GROUP BY query with
       * DISTINCT functions 
       */

      /* see if only a prefix of the index is used */
      for (i = index_entry->nsegs - 1; i >= 0; i--)
	{
	  if (index_entry->seg_idxs[i] != -1)
	    {
	      prefix_len = i + 1;
	      break;
	    }
	}
    }
  else
    {
      /* not applicable */
      return 0;
    }

  /* no need to continue if no prefix detected */
  if (prefix_len == -1 || prefix_len == index_entry->col_num)
    {
      return 0;
    }

  if (!pt_is_single_tuple (env->parser, env->pt_tree))
    {
      /* if not a single tuple query, then we either have a GROUP BY clause or we don't have any kind of aggregation;
       * in these cases, pure NULL keys qualify iff no terms are used 
       */
      if (bitset_cardinality (&index_entry->terms) <= 0)
	{
	  /* no terms specified, so NULL keys can't be skipped; disable ILS */
	  return 0;
	}
    }

  /* all done */
  return prefix_len;
}

/*
 * qo_is_iss_index () - check if we can use the Index Skip Scan optimization
 *   return: bool
 *   env(in): The environment
 *   nodep(in): The node
 *   index_entry(in): The index entry
 *
 *   Notes: The Index Skip Scan optimization applies when there is no term
 *          involving the first index column, but there are other terms that
 *          refer to the second, third etc columns, and the first column has
 *          few distinct values: in this case, multiple index scans (one for
 *          each value of the first column) can be faster than an index scan.
 */
static bool
qo_is_iss_index (QO_ENV * env, QO_NODE * nodep, QO_INDEX_ENTRY * index_entry)
{
  int i;
  PT_NODE *tree;
  bool first_col_present = false, second_col_present = false;

  if (env == NULL || nodep == NULL || index_entry == NULL)
    {
      return false;
    }

  /* Index skip scan (ISS) candidates: - have no range or key filter terms for the first column of the index; - DO have 
   * range or key filter terms for at least the second column of the index (maybe even for further columns, but we are
   * only interested in the second column right now); - obviously are multi-column indexes - not a filter index - not
   * with HQ 
   */

  /* ISS has no meaning on single column indexes */
  if (!QO_ENTRY_MULTI_COL (index_entry))
    {
      return false;
    }
  assert (index_entry->nsegs > 1);

  tree = env->pt_tree;
  QO_ASSERT (env, tree != NULL);

  if (tree->node_type != PT_SELECT)
    {
      return false;
    }

  /* CONNECT BY messes with the terms, so just refuse any index skip scan in this case */
  if (tree->info.query.q.select.connect_by)
    {
      return false;
    }

  /* check hint */
  if (tree->info.query.q.select.hint & PT_HINT_NO_INDEX_SS || !(tree->info.query.q.select.hint & PT_HINT_INDEX_SS)
      || !(QO_NODE_HINT (nodep) & PT_HINT_INDEX_SS))
    {
      return false;
    }

  assert (index_entry->constraints != NULL);

  /* do not allow filter ISS with filter index */
  if (index_entry->constraints->filter_predicate != NULL)
    {
      return false;
    }

  /* do not allow filter ISS with function index */
  for (i = 0; i < index_entry->nsegs; i++)
    {
      if ((index_entry->seg_idxs[i] != -1) && (QO_SEG_FUNC_INDEX (QO_ENV_SEG (env, index_entry->seg_idxs[i]))))
	{
	  return false;
	}
    }

  /* First segment index should be missing */
  first_col_present = false;
  if (index_entry->seg_idxs[0] != -1)
    {
      /* it's not enough to have a reference to a segment in seg_idxs[], we must make sure there is an indexable term
       * that uses it: this means either an equal term, or an "other" term that is real (i.e. it is not a full range
       * scan term "invented" by pt_check_orderby to help with generating index covering. 
       */

      if (bitset_cardinality (&(index_entry->seg_equal_terms[0])) > 0
	  || bitset_cardinality (&(index_entry->seg_other_terms[0])) > 0)
	{
	  first_col_present = true;
	}
    }

  if (first_col_present)
    {
      return false;
    }

  second_col_present = false;
  if (index_entry->seg_idxs[1] != -1)
    {
      /* it's not enough to have a reference to a segment in seg_idxs[], we must make sure there is an indexable term
       * that uses it: this means either an equal term, or an "other" term that is real (i.e. it is not a full range
       * scan term "invented" by pt_check_orderby to help with generating index covering. 
       */

      if (bitset_cardinality (&(index_entry->seg_equal_terms[1])) > 0
	  || bitset_cardinality (&(index_entry->seg_other_terms[1])) > 0)
	{
	  second_col_present = true;
	}
    }

  if (!second_col_present)
    {
      return false;
    }

  /* The first col is missing, and the second col is present and has terms that can be used in a range search. Go ahead 
   * and approve the index as a candidate for index skip scanning. We still have a long way ahead of us (use statistics 
   * to decide whether index skip scan is the best approach) but we've made the first step. 
   */
  return true;
}

static bool
qo_is_usable_index (SM_CLASS_CONSTRAINT * constraint, QO_NODE * nodep)
{
  if (!SM_IS_CONSTRAINT_INDEX_FAMILY (constraint->type))
    {
      // not an index
      return false;
    }

  if (constraint->index_status != SM_NORMAL_INDEX && constraint->index_status != SM_ONLINE_INDEX_BUILDING_DONE)
    {
      // building or invisible
      return false;
    }

  if (constraint->filter_predicate != NULL && QO_NODE_USING_INDEX (nodep) == NULL)
    {
      return false;
    }

  return true;
}

/*
 * qo_find_node_indexes () -
 *   return:
 *   env(in): The environment to be updated
 *   nodep(in): The node to be updated
 *
 * Note: Scan the class constraints associated with the node.  If
 *              a match is found between a class constraint and the
 *              segments, then add an QO_INDEX to the node.  A match
 *              occurs when the class constraint attribute are a subset
 *              of the segments.  We currently consider SM_CONSTRAINT_INDEX
 *              and SM_CONSTRAINT_UNIQUE constraint types.
 */
static void
qo_find_node_indexes (QO_ENV * env, QO_NODE * nodep)
{
  int i, j, n, col_num;
  QO_CLASS_INFO *class_infop;
  QO_CLASS_INFO_ENTRY *class_entryp;
  QO_USING_INDEX *uip;
  QO_INDEX *indexp;
  QO_INDEX_ENTRY *index_entryp;
  QO_NODE_INDEX *node_indexp;
  QO_NODE_INDEX_ENTRY *ni_entryp;
  SM_CLASS_CONSTRAINT *constraints, *consp;
  int *seg_idx, seg_idx_arr[NELEMENTS], nseg_idx;
  bool found, is_hint_use, is_hint_ignore, is_hint_force, is_hint_all_except;
  BITSET index_segs, index_terms;
  bool special_index_scan = false;

  /* information of classes underlying this node */
  class_infop = QO_NODE_INFO (nodep);

  if (class_infop->n <= 0)
    {
      return;			/* no classes, nothing to do process */
    }

  if (PT_SPEC_SPECIAL_INDEX_SCAN (QO_NODE_ENTITY_SPEC (nodep)))
    {
      if (QO_NODE_USING_INDEX (nodep) == NULL)
	{
	  assert (0);
	  return;
	}
      special_index_scan = true;
    }

  /* for each class in the hierarchy, search the class constraint cache looking for applicable indexes(UNIQUE and INDEX 
   * constraint) 
   */
  for (i = 0; i < class_infop->n; i++)
    {

      /* class information entry */
      class_entryp = &(class_infop->info[i]);

      if (qo_is_non_mvcc_class_with_index (class_entryp))
	{
	  /* Do not use index of db_serial/db_has_apply_info for scanning. Current index scanning is optimized for
	   * MVCC, while db_serial and db_ha_apply_info have MVCC disabled. 
	   */
	  constraints = NULL;
	}
      else
	{
	  /* get constraints of the class */
	  constraints = sm_class_constraints (class_entryp->mop);
	}

      /* count the number of INDEX and UNIQUE constraints contained in this class */
      n = 0;
      for (consp = constraints; consp; consp = consp->next)
	{
	  if (qo_is_usable_index (consp, nodep))
	    {
	      n++;
	    }
	}

      /* allocate room for the constraint indexes */
      /* we don't have apriori knowledge about which constraints will be applied, so allocate room for all of them */
      /* qo_alloc_index(env, n) will allocate QO_INDEX structure and QO_INDEX_ENTRY structure array */
      indexp = class_entryp->index = qo_alloc_index (env, n);
      if (indexp == NULL)
	{
	  return;
	}

      indexp->n = 0;

      /* for each constraint of the class */
      for (consp = constraints; consp; consp = consp->next)
	{
	  if (!qo_is_usable_index (consp, nodep))
	    {
	      continue;		// skip it
	    }

	  uip = QO_NODE_USING_INDEX (nodep);
	  j = -1;
	  if (uip)
	    {
	      if (QO_UI_N (uip) == 0)
		{
		  /* USING INDEX NONE case, skip */
		  continue;
		}

	      /* search USING INDEX list */
	      found = false;
	      is_hint_use = is_hint_force = is_hint_ignore = false;
	      is_hint_all_except = false;

	      /* gather information */
	      for (j = 0; j < QO_UI_N (uip); j++)
		{
		  switch (QO_UI_FORCE (uip, j))
		    {
		    case PT_IDX_HINT_USE:
		      is_hint_use = true;
		      break;
		    case PT_IDX_HINT_FORCE:
		      is_hint_force = true;
		      break;
		    case PT_IDX_HINT_IGNORE:
		      is_hint_ignore = true;
		      break;
		    case PT_IDX_HINT_ALL_EXCEPT:
		      is_hint_all_except = true;
		      break;
		    }
		}

	      /* search for index in using_index clause */
	      for (j = 0; j < QO_UI_N (uip); j++)
		{
		  if (!intl_identifier_casecmp (consp->name, QO_UI_INDEX (uip, j)))
		    {
		      found = true;
		      break;
		    }
		}

	      if (QO_UI_FORCE (uip, 0) == PT_IDX_HINT_ALL_EXCEPT)
		{
		  /* USING INDEX ALL EXCEPT case */
		  if (found)
		    {
		      /* this constraint(index) is specified in USING INDEX ALL EXCEPT clause; do not use it */
		      continue;
		    }
		  if (consp->filter_predicate != NULL)
		    {
		      /* don't use filter indexes unless specified */
		      continue;
		    }
		  j = -1;
		}
	      else if (is_hint_force || is_hint_use)
		{
		  /* if any indexes are forced or used, use them */
		  if (!found || QO_UI_FORCE (uip, j) == PT_IDX_HINT_IGNORE)
		    {
		      continue;
		    }
		}
	      else
		{
		  /* no indexes are used or forced, only ignored */
		  if (found)
		    {
		      /* found as ignored; don't use */
		      continue;
		    }
		  if (consp->filter_predicate != NULL)
		    {
		      /* don't use filter indexes unless specified */
		      continue;
		    }
		  j = -1;
		}
	    }

	  bitset_init (&index_segs, env);
	  bitset_init (&index_terms, env);
	  nseg_idx = 0;

	  /* count the number of columns on this constraint */
	  for (col_num = 0; consp->attributes[col_num]; col_num++)
	    {
	      ;
	    }
	  if (consp->func_index_info)
	    {
	      col_num = consp->func_index_info->attr_index_start + 1;
	    }

	  if (col_num <= NELEMENTS)
	    {
	      seg_idx = seg_idx_arr;
	    }
	  else
	    {
	      /* allocate seg_idx */
	      seg_idx = (int *) malloc (sizeof (int) * col_num);
	      if (seg_idx == NULL)
		{
		  er_set (ER_ERROR_SEVERITY, ARG_FILE_LINE, ER_OUT_OF_VIRTUAL_MEMORY, 1, sizeof (int) * col_num);
		  /* cannot allocate seg_idx, use seg_idx_arr instead. */
		  seg_idx = seg_idx_arr;
		  col_num = NELEMENTS;
		}
	    }

	  /* find indexed segments into 'seg_idx[]' */
	  found = qo_find_index_segs (env, consp, nodep, seg_idx, col_num, &nseg_idx, &index_segs);
	  /* 'seg_idx[nseg_idx]' array contains index no.(idx) of the segments which are found and applicable to this
	   * index(constraint) as search key in the order of the index key attribute. For example, if the index
	   * consists of attributes 'b' and 'a', and the given segments of the node are 'a(1)', 'b(2)' and 'c(3)', then 
	   * the result of 'seg_idx[]' will be '{ 2, 1, -1 }'. The value -1 in 'seg_idx[] array means that no segment
	   * is specified. 
	   */
	  /* If key information is required, no index segments will be found, but index scan has to be forced. */
	  if (found == true || special_index_scan == true)
	    {
	      /* if applicable index was found, add it to the node */

	      /* fill in QO_INDEX_ENTRY structure */
	      index_entryp = QO_INDEX_INDEX (indexp, indexp->n);
	      index_entryp->nsegs = nseg_idx;
	      index_entryp->seg_idxs = NULL;
	      index_entryp->rangelist_seg_idx = -1;
	      index_entryp->seg_equal_terms = NULL;
	      index_entryp->seg_other_terms = NULL;
	      if (index_entryp->nsegs > 0)
		{
		  size_t size;

		  size = sizeof (int) * index_entryp->nsegs;
		  index_entryp->seg_idxs = (int *) malloc (size);
		  if (index_entryp->seg_idxs == NULL)
		    {
		      if (seg_idx != seg_idx_arr)
			{
			  free_and_init (seg_idx);
			}
		      er_set (ER_ERROR_SEVERITY, ARG_FILE_LINE, ER_OUT_OF_VIRTUAL_MEMORY, 1, size);
		      return;
		    }

		  size = sizeof (BITSET) * index_entryp->nsegs;
		  index_entryp->seg_equal_terms = (BITSET *) malloc (size);
		  if (index_entryp->seg_equal_terms == NULL)
		    {
		      free_and_init (index_entryp->seg_idxs);
		      if (seg_idx != seg_idx_arr)
			{
			  free_and_init (seg_idx);
			}
		      er_set (ER_ERROR_SEVERITY, ARG_FILE_LINE, ER_OUT_OF_VIRTUAL_MEMORY, 1, size);
		      return;
		    }
		  index_entryp->seg_other_terms = (BITSET *) malloc (size);
		  if (index_entryp->seg_other_terms == NULL)
		    {
		      free_and_init (index_entryp->seg_equal_terms);
		      free_and_init (index_entryp->seg_idxs);
		      if (seg_idx != seg_idx_arr)
			{
			  free_and_init (seg_idx);
			}
		      er_set (ER_ERROR_SEVERITY, ARG_FILE_LINE, ER_OUT_OF_VIRTUAL_MEMORY, 1, size);
		      return;
		    }
		}
	      index_entryp->class_ = class_entryp;
	      /* j == -1 iff no USING INDEX or USING INDEX ALL EXCEPT */
	      index_entryp->force = (j == -1) ? 0 : QO_UI_FORCE (uip, j);
	      index_entryp->col_num = col_num;
	      index_entryp->key_type = NULL;
	      index_entryp->constraints = consp;

	      /* set key limits */
	      index_entryp->key_limit = (j == -1) ? NULL : QO_UI_KEYLIMIT (uip, j);

	      /* assign seg_idx[] and seg_terms[] */
	      for (j = 0; j < index_entryp->nsegs; j++)
		{
		  bitset_init (&(index_entryp->seg_equal_terms[j]), env);
		  bitset_init (&(index_entryp->seg_other_terms[j]), env);
		  index_entryp->seg_idxs[j] = seg_idx[j];
		  if (index_entryp->seg_idxs[j] != -1)
		    {
		      qo_find_index_seg_terms (env, index_entryp, j);
		    }
		}
	      qo_find_index_terms (env, &index_segs, index_entryp);

	      index_entryp->cover_segments = qo_is_coverage_index (env, nodep, index_entryp);

	      index_entryp->is_iss_candidate = qo_is_iss_index (env, nodep, index_entryp);

	      /* disable loose scan if skip scan is possible */
	      if (index_entryp->is_iss_candidate == true)
		{
		  index_entryp->ils_prefix_len = 0;
		}
	      else
		{
		  index_entryp->ils_prefix_len = qo_get_ils_prefix_length (env, nodep, index_entryp);
		}

	      index_entryp->statistics_attribute_name = NULL;
	      index_entryp->is_func_index = false;

	      if (index_entryp->col_num > 0)
		{
		  const char *temp_name = NULL;

		  if (consp->func_index_info && consp->func_index_info->col_id == 0)
		    {
		      index_entryp->is_func_index = true;
		    }
		  if (!index_entryp->is_func_index && consp->attributes && consp->attributes[0])
		    {
		      temp_name = consp->attributes[0]->header.name;
		      if (temp_name)
			{
			  size_t len = strlen (temp_name) + 1;
			  index_entryp->statistics_attribute_name = (char *) malloc (sizeof (char) * len);
			  if (index_entryp->statistics_attribute_name == NULL)
			    {
			      if (seg_idx != seg_idx_arr)
				{
				  free_and_init (seg_idx);
				}
			      er_set (ER_ERROR_SEVERITY, ARG_FILE_LINE, ER_OUT_OF_VIRTUAL_MEMORY, 1,
				      sizeof (char) * len);
			      return;
			    }
			  strcpy (index_entryp->statistics_attribute_name, temp_name);
			}
		    }
		}

	      (indexp->n)++;

	    }

	  bitset_delset (&(index_segs));
	  bitset_delset (&(index_terms));
	  if (seg_idx != seg_idx_arr)
	    {
	      free_and_init (seg_idx);
	    }

	}			/* for (consp = constraintp; consp; consp = consp->next) */

    }				/* for (i = 0; i < class_infop->n; i++) */
  /* class_infop->n >= 1 */

  /* find and mark indexes which are compatible across class hierarchy */

  indexp = class_infop->info[0].index;

  /* allocate room for the compatible heirarchical indexex */
  /* We'll go ahead and allocate room for each index in the top level class. This is the worst case situation and it
   * simplifies the code a bit. 
   */
  /* Malloc and Init a QO_INDEX struct with n entries. */
  node_indexp = QO_NODE_INDEXES (nodep) = (QO_NODE_INDEX *) malloc (SIZEOF_NODE_INDEX (indexp->n));

  if (node_indexp == NULL)
    {
      er_set (ER_ERROR_SEVERITY, ARG_FILE_LINE, ER_OUT_OF_VIRTUAL_MEMORY, 1, SIZEOF_NODE_INDEX (indexp->n));
      return;
    }

  memset (node_indexp, 0, SIZEOF_NODE_INDEX (indexp->n));

  QO_NI_N (node_indexp) = 0;

  /* if we don`t have any indexes to process, we're through if there is only one, then make sure that the head pointer
   * points to it if there are more than one, we also need to construct a linked list of compatible indexes by
   * recursively searching down the hierarchy 
   */
  for (i = 0; i < indexp->n; i++)
    {
      index_entryp = QO_INDEX_INDEX (indexp, i);
      /* get compatible(equivalent) index of the next class 'index_entryp->next' points to it */
      index_entryp->next = is_index_compatible (class_infop, 1, index_entryp);

      if ((index_entryp->next != NULL) || (class_infop->n == 1))
	{
	  /* fill in QO_NODE_INDEX_ENTRY structure */
	  ni_entryp = QO_NI_ENTRY (node_indexp, QO_NI_N (node_indexp));
	  /* number of classes on the list */
	  (ni_entryp)->n = class_infop->n;
	  /* link QO_INDEX_ENTRY struture to QO_NODE_INDEX_ENTRY strucure */
	  (ni_entryp)->head = index_entryp;
	  QO_NI_N (node_indexp)++;
	}
    }				/* for (i = 0; i < indexp->n; i++) */

}

/*
 * qo_discover_indexes () -
 *   return: nothing
 *   env(in): The environment to be updated
 *
 * Note: Study each term to finish determination of whether it can use
 *	an index.  qo_analyze_term() already determined whether each
 *	term qualifies structurally, and qo_get_class_info() has
 *	determined all of the indexes that are available, so all we
 *	have to do here is combine those two pieces of information.
 */
static void
qo_discover_indexes (QO_ENV * env)
{
  int i, j, k, b, n, s;
  bool found;
  BITSET_ITERATOR bi;
  QO_NODE_INDEX *node_indexp;
  QO_NODE_INDEX_ENTRY *ni_entryp;
  QO_INDEX_ENTRY *index_entryp;
  QO_TERM *termp;
  QO_NODE *nodep;
  QO_SEGMENT *segp;

  /* iterate over all nodes and find indexes for each node */
  for (i = 0; i < env->nnodes; i++)
    {
      nodep = QO_ENV_NODE (env, i);
      if (nodep->info)
	{
	  /* find indexed segments that belong to this node and get indexes that apply to indexed segments. Note that a 
	   * scan for record information or page informations should follow, there is no need to check for index (a
	   * sequential scan is needed). 
	   */
	  if (!PT_IS_SPEC_FLAG_SET (QO_NODE_ENTITY_SPEC (nodep),
				    (PT_SPEC_FLAG_RECORD_INFO_SCAN | PT_SPEC_FLAG_PAGE_INFO_SCAN)))
	    {
	      qo_find_node_indexes (env, nodep);
	      if (0 < QO_NODE_INFO_N (nodep) && QO_NODE_INDEXES (nodep) != NULL)
		{
		  /* collect statistics if discovers an usable index */
		  qo_get_index_info (env, nodep);
		  continue;
		}
	      /* fall through */
	    }
	  /* fall through */
	}

      /* this node will not use an index */
      QO_NODE_INDEXES (nodep) = NULL;
    }

  /* for each terms, look indexed segements and filter out the segments which don't actually contain any indexes */
  for (i = 0; i < env->nterms; i++)
    {

      termp = QO_ENV_TERM (env, i);

      /* before, 'index_seg[]' has all possible indexed segments, that is assigned at 'qo_analyze_term()' */
      /* for all 'term.index_seg[]', examine if it really has index or not */
      k = 0;
      for (j = 0; j < termp->can_use_index; j++)
	{

	  segp = termp->index_seg[j];

	  found = false;	/* init */
	  /* for each nodes, do traverse */
	  for (b = bitset_iterate (&(QO_TERM_NODES (termp)), &bi); b != -1 && !found; b = bitset_next_member (&bi))
	    {

	      nodep = QO_ENV_NODE (env, b);

	      /* pointer to QO_NODE_INDEX structure of QO_NODE */
	      node_indexp = QO_NODE_INDEXES (nodep);
	      if (node_indexp == NULL)
		{
		  /* node has not any index skip and go ahead */
		  continue;
		}

	      /* for each index list rooted at the node */
	      for (n = 0, ni_entryp = QO_NI_ENTRY (node_indexp, 0); n < QO_NI_N (node_indexp) && !found;
		   n++, ni_entryp++)
		{

		  index_entryp = (ni_entryp)->head;

		  /* for each segments constrained by the index */
		  for (s = 0; s < index_entryp->nsegs && !found; s++)
		    {
		      if (QO_SEG_IDX (segp) == (index_entryp->seg_idxs[s]))
			{
			  /* found specified seg stop traverse */
			  found = true;

			  /* record term at segment structure */
			  bitset_add (&(QO_SEG_INDEX_TERMS (segp)), QO_TERM_IDX (termp));
			  /* indexed segment in 'index_seg[]' array */
			  termp->index_seg[k++] = termp->index_seg[j];
			}
		    }		/* for (s = 0 ... ) */

		}		/* for (n = 0 ... ) */

	    }			/* for (b = ... ) */

	}			/* for (j = 0 ... ) */

      termp->can_use_index = k;	/* dimension of 'index_seg[]' */
      /* clear unused, discarded 'index_seg[]' entries */
      while (k < j)
	{
	  termp->index_seg[k++] = NULL;
	}

    }				/* for (i = 0; i < env->nterms; i++) */

}

/*
 * qo_discover_partitions () -
 *   return:
 *   env(in):
 */
static void
qo_discover_partitions (QO_ENV * env)
{
  int N = env->nnodes;		/* The number of nodes in the join graph */
  int E = env->nedges;		/* The number of edges (in the strict sense) */
  int P = 0;			/* The number of partitions */
  int e, n, p;

  int *buddy;			/* buddy[i] is the index of another node in the same partition as i */
  int *partition;		/* partition[i] is the index of the partition to which node i belongs */
  BITSET_ITERATOR bi;
  int hi, ti, r;
  QO_TERM *term;
  QO_PARTITION *part;
  int M_offset, join_info_size;
  int rel_idx;

  buddy = NULL;
  if (N > 0)
    {
      buddy = (int *) malloc (sizeof (int) * (2 * N));
      if (buddy == NULL)
	{
	  er_set (ER_ERROR_SEVERITY, ARG_FILE_LINE, ER_OUT_OF_VIRTUAL_MEMORY, 1, sizeof (int) * (2 * N));
	  return;
	}
    }
  else
    {
      return;
    }

  partition = buddy + N;

  /* 
   * This code assumes that there will be no ALLOCATE failures; if
   * there are, the buddy array will be lost.
   */

  for (n = 0; n < N; ++n)
    {
      buddy[n] = -1;
      partition[n] = -1;
    }

  for (e = 0; e < E; ++e)
    {
      term = QO_ENV_TERM (env, e);

      /* 
       * Identify one of the nodes in this term, and run to the top of
       * the tree in which it resides.
       */
      hi = bitset_iterate (&(QO_TERM_NODES (term)), &bi);
      while (hi != -1 && buddy[hi] != -1)
	{
	  hi = buddy[hi];
	}

      /* 
       * Now buddy up all of the other nodes encompassed by this term.
       */
      while ((ti = bitset_next_member (&bi)) != -1)
	{
	  /* 
	   * Run to the top of the tree in which node[ti] resides.
	   */
	  while (buddy[ti] != -1)
	    {
	      ti = buddy[ti];
	    }
	  /* 
	   * Join the two trees together.
	   */
	  if (hi != ti)
	    {
	      buddy[hi] = ti;
	    }
	}
    }

  /* 
   * Now assign the actual partitions.
   */
  for (n = 0; n < N; ++n)
    {
      if (partition[n] == -1)
	{
	  r = n;
	  /* 
	   * Find the root of the tree to which node[n] belongs.
	   */
	  while (buddy[r] != -1)
	    {
	      r = buddy[r];
	    }
	  /* 
	   * If a partition hasn't already been assigned for this tree,
	   * assign one now.
	   */
	  if (partition[r] == -1)
	    {
	      QO_PARTITION *part = QO_ENV_PARTITION (env, P);
	      QO_NODE *node = QO_ENV_NODE (env, r);
	      qo_partition_init (env, part, P);
	      bitset_add (&(QO_PARTITION_NODES (part)), r);
	      bitset_union (&(QO_PARTITION_DEPENDENCIES (part)), &(QO_NODE_DEP_SET (node)));
	      QO_NODE_PARTITION (node) = part;
	      partition[r] = P;
	      P++;
	    }
	  /* 
	   * Now add node[n] to that partition.
	   */
	  if (n != r)
	    {
	      QO_PARTITION *part = QO_ENV_PARTITION (env, partition[r]);
	      QO_NODE *node = QO_ENV_NODE (env, n);
	      partition[n] = partition[r];
	      bitset_add (&(QO_PARTITION_NODES (part)), n);
	      bitset_union (&(QO_PARTITION_DEPENDENCIES (part)), &(QO_NODE_DEP_SET (node)));
	      QO_NODE_PARTITION (node) = part;
	    }
	}
    }

  /* 
   * Now go build the edge sets that correspond to each partition,
   * i.e., the set of edges that connect the nodes in each partition.
   */
  M_offset = 0;			/* init */
  for (p = 0; p < P; ++p)
    {
      part = QO_ENV_PARTITION (env, p);

      for (e = 0; e < E; ++e)
	{
	  QO_TERM *edge = QO_ENV_TERM (env, e);

	  if (bitset_subset (&(QO_PARTITION_NODES (part)), &(QO_TERM_NODES (edge)))
	      && !bitset_is_empty (&(QO_TERM_NODES (edge))))
	    {
	      bitset_add (&(QO_PARTITION_EDGES (part)), e);
	    }
	}
      /* alloc size check 2: for signed max int. 2**30 is positive, 2**31 is negative LOG2_SIZEOF_POINTER:
       * log2(sizeof(QO_INFO *)) 
       */
      if (bitset_cardinality (&(QO_PARTITION_NODES (part))) > _WORDSIZE - 2 - LOG2_SIZEOF_POINTER)
	{
	  if (buddy)
	    {
	      free_and_init (buddy);
	    }
	  QO_ABORT (env);
	}

      /* set the starting point the join_info vector that correspond to each partition. */
      if (p > 0)
	{
	  QO_PARTITION_M_OFFSET (part) = M_offset;
	}
      join_info_size = QO_JOIN_INFO_SIZE (part);
      if (INT_MAX - M_offset * sizeof (QO_INFO *) < join_info_size * sizeof (QO_INFO *))
	{
	  if (buddy)
	    {
	      free_and_init (buddy);
	    }
	  QO_ABORT (env);
	}
      M_offset += join_info_size;

      /* set the relative id of nodes in the partition */
      rel_idx = 0;		/* init */
      for (hi = bitset_iterate (&(QO_PARTITION_NODES (part)), &bi); hi != -1; hi = bitset_next_member (&bi))
	{
	  QO_NODE_REL_IDX (QO_ENV_NODE (env, hi)) = rel_idx;
	  rel_idx++;
	}
    }

  env->npartitions = P;

  if (buddy)
    {
      free_and_init (buddy);
    }
}

/*
 * qo_assign_eq_classes () -
 *   return:
 *   env(in):
 */
static void
qo_assign_eq_classes (QO_ENV * env)
{
  int i;
  QO_EQCLASS **eq_map;
  BITSET segs;

  bitset_init (&segs, env);

  eq_map = NULL;
  if (env->nsegs > 0)
    {
      eq_map = (QO_EQCLASS **) malloc (sizeof (QO_EQCLASS *) * env->nsegs);
      if (eq_map == NULL)
	{
	  er_set (ER_ERROR_SEVERITY, ARG_FILE_LINE, ER_OUT_OF_VIRTUAL_MEMORY, 1, sizeof (QO_EQCLASS *) * env->nsegs);
	  return;
	}
    }

  for (i = 0; i < env->nsegs; ++i)
    {
      eq_map[i] = NULL;
    }

  for (i = 0; i < env->nedges; i++)
    {
      QO_TERM *term;

      term = QO_ENV_TERM (env, i);
      if (QO_TERM_NOMINAL_SEG (term))
	{
	  bitset_union (&segs, &(QO_TERM_SEGS (term)));
	}
    }

  /* 
   * Now examine each segment and see if it should be assigned to an
   * equivalence class.
   */
  for (i = 0; i < env->nsegs; ++i)
    {
      if (!BITSET_MEMBER (segs, i))
	{
	  continue;
	}

      if (eq_map[i] == NULL)
	{
	  QO_SEGMENT *root, *seg;
	  seg = QO_ENV_SEG (env, i);

	  /* 
	   * Find the root of the tree in which this segment resides.
	   */
	  for (root = seg; QO_SEG_EQ_ROOT (root); root = QO_SEG_EQ_ROOT (root))
	    {
	      ;
	    }
	  /* 
	   * Assign a new EqClass to that root if one hasn't already
	   * been assigned.
	   */
	  if (eq_map[QO_SEG_IDX (root)] == NULL)
	    {
	      qo_eqclass_add ((eq_map[QO_SEG_IDX (root)] = qo_eqclass_new (env)), root);
	    }
	  /* 
	   * Now add the original segment to the same equivalence
	   * class.
	   */
	  if (root != seg)
	    {
	      qo_eqclass_add (eq_map[QO_SEG_IDX (root)], seg);
	    }
	  eq_map[i] = eq_map[QO_SEG_IDX (root)];
	}
    }

  bitset_delset (&segs);
  if (eq_map)
    {
      free_and_init (eq_map);
    }

  /* 
   * Now squirrel away the eqclass info for each term so that we don't
   * have to keep recomputing it when searching the plan space.  Note
   * that this not really meaningful unless all of the segments in the
   * term are in the same equivalence class as the first one.  However,
   * since we're only supposed to use this information when examining
   * join or path terms, and since that condition holds for those
   * terms, this should be ok.
   */
  for (i = 0; i < env->nedges; i++)
    {
      QO_TERM *term = QO_ENV_TERM (env, i);
      QO_SEGMENT *seg = QO_TERM_NOMINAL_SEG (term);

      if (seg)
	{
	  QO_TERM_EQCLASS (term) = QO_SEG_EQCLASS (seg);
	}
      else if (QO_TERM_IS_FLAGED (term, QO_TERM_MERGEABLE_EDGE))
	{
	  QO_TERM_EQCLASS (term) = qo_eqclass_new (env);
	  QO_EQCLASS_TERM (QO_TERM_EQCLASS (term)) = term;
	}
      else
	{
	  QO_TERM_EQCLASS (term) = QO_UNORDERED;
	}
    }
}

/*
 * qo_env_dump () -
 *   return:
 *   env(in):
 *   f(in):
 */
static void
qo_env_dump (QO_ENV * env, FILE * f)
{
  int i;

  if (env->pt_tree->node_type == PT_SELECT && env->pt_tree->info.query.is_subquery == PT_IS_CTE_NON_REC_SUBQUERY)
    {
      fprintf (f, "Non recursive part of CTE:\n");
    }
  else if (env->pt_tree->node_type == PT_SELECT && env->pt_tree->info.query.is_subquery == PT_IS_CTE_REC_SUBQUERY)
    {
      fprintf (f, "Recursive part of CTE:\n");
    }

  if (f == NULL)
    {
      f = stdout;
    }

  if (env->nsegs)
    {
      fprintf (f, "Join graph segments (f indicates final):\n");
      for (i = 0; i < env->nsegs; ++i)
	{
	  QO_SEGMENT *seg = QO_ENV_SEG (env, i);
	  int extra_info = 0;

	  fprintf (f, "seg[%d]: ", i);
	  qo_seg_fprint (seg, f);

	  PUT_FLAG (BITSET_MEMBER (env->final_segs, i), "f");
	  /* 
	   * Put extra flags here.
	   */
	  fputs (extra_info ? ")\n" : "\n", f);
	}
    }

  if (env->nnodes)
    {
      fprintf (f, "Join graph nodes:\n");
      for (i = 0; i < env->nnodes; ++i)
	{
	  QO_NODE *node = QO_ENV_NODE (env, i);
	  fprintf (f, "node[%d]: ", i);
	  qo_node_dump (node, f);
	  fputs ("\n", f);
	}
    }

  if (env->neqclasses)
    {
      fprintf (f, "Join graph equivalence classes:\n");
      for (i = 0; i < env->neqclasses; ++i)
	{
	  fprintf (f, "eqclass[%d]: ", i);
	  qo_eqclass_dump (QO_ENV_EQCLASS (env, i), f);
	  fputs ("\n", f);
	}
    }

  /* 
   * Notice that we blow off printing the edge structures themselves,
   * and just print the term that gives rise to the edge.  Also notice
   * the way edges and terms are separated: we don't reset the counter
   * for non-edge terms.
   */
  if (env->nedges)
    {
      fputs ("Join graph edges:\n", f);
      for (i = 0; i < env->nedges; ++i)
	{
	  fprintf (f, "term[%d]: ", i);
	  qo_term_dump (QO_ENV_TERM (env, i), f);
	  fputs ("\n", f);
	}
    }

  if (env->nterms - env->nedges)
    {
      fputs ("Join graph terms:\n", f);
      for (i = env->nedges; i < env->nterms; ++i)
	{
	  fprintf (f, "term[%d]: ", i);
	  qo_term_dump (QO_ENV_TERM (env, i), f);
	  fputs ("\n", f);
	}
    }

  if (env->nsubqueries)
    {
      fputs ("Join graph subqueries:\n", f);
      for (i = 0; i < env->nsubqueries; ++i)
	{
	  fprintf (f, "subquery[%d]: ", i);
	  qo_subquery_dump (env, &env->subqueries[i], f);
	  fputs ("\n", f);
	}
    }

  if (env->npartitions > 1)
    {
      fputs ("Join graph partitions:\n", f);
      for (i = 0; i < env->npartitions; ++i)
	{
	  fprintf (f, "partition[%d]: ", i);
	  qo_partition_dump (QO_ENV_PARTITION (env, i), f);
	  fputs ("\n", f);
	}
    }

  fflush (f);
}

/*
 * qo_node_clear () -
 *   return:
 *   env(in):
 *   idx(in):
 */
static void
qo_node_clear (QO_ENV * env, int idx)
{
  QO_NODE *node = QO_ENV_NODE (env, idx);

  QO_NODE_ENV (node) = env;
  QO_NODE_ENTITY_SPEC (node) = NULL;
  QO_NODE_PARTITION (node) = NULL;
  QO_NODE_OID_SEG (node) = NULL;
  QO_NODE_SELECTIVITY (node) = 1.0;
  QO_NODE_IDX (node) = idx;
  QO_NODE_INFO (node) = NULL;
  QO_NODE_NCARD (node) = 0;
  QO_NODE_TCARD (node) = 0;
  QO_NODE_NAME (node) = NULL;
  QO_NODE_INDEXES (node) = NULL;
  QO_NODE_USING_INDEX (node) = NULL;

  bitset_init (&(QO_NODE_EQCLASSES (node)), env);
  bitset_init (&(QO_NODE_SARGS (node)), env);
  bitset_init (&(QO_NODE_DEP_SET (node)), env);
  bitset_init (&(QO_NODE_SUBQUERIES (node)), env);
  bitset_init (&(QO_NODE_SEGS (node)), env);
  bitset_init (&(QO_NODE_OUTER_DEP_SET (node)), env);

  QO_NODE_HINT (node) = PT_HINT_NONE;
}

/*
 * qo_node_free () -
 *   return:
 *   node(in):
 */
static void
qo_node_free (QO_NODE * node)
{
  bitset_delset (&(QO_NODE_EQCLASSES (node)));
  bitset_delset (&(QO_NODE_SARGS (node)));
  bitset_delset (&(QO_NODE_DEP_SET (node)));
  bitset_delset (&(QO_NODE_SEGS (node)));
  bitset_delset (&(QO_NODE_SUBQUERIES (node)));
  bitset_delset (&(QO_NODE_OUTER_DEP_SET (node)));
  qo_free_class_info (QO_NODE_ENV (node), QO_NODE_INFO (node));
  if (QO_NODE_INDEXES (node))
    {
      qo_free_node_index_info (QO_NODE_ENV (node), QO_NODE_INDEXES (node));
    }
  if (QO_NODE_USING_INDEX (node))
    {
      free_and_init (QO_NODE_USING_INDEX (node));
    }
}

/*
 * qo_node_add_sarg () -
 *   return:
 *   node(in):
 *   sarg(in):
 */
static void
qo_node_add_sarg (QO_NODE * node, QO_TERM * sarg)
{
  double sel_limit;

  bitset_add (&(QO_NODE_SARGS (node)), QO_TERM_IDX (sarg));
  QO_NODE_SELECTIVITY (node) *= QO_TERM_SELECTIVITY (sarg);
  sel_limit = (QO_NODE_NCARD (node) == 0) ? 0 : (1.0 / (double) QO_NODE_NCARD (node));
  if (QO_NODE_SELECTIVITY (node) < sel_limit)
    {
      QO_NODE_SELECTIVITY (node) = sel_limit;
    }
}

/*
 * qo_node_fprint () -
 *   return:
 *   node(in):
 *   f(in):
 */
void
qo_node_fprint (QO_NODE * node, FILE * f)
{
  if (QO_NODE_NAME (node))
    {
      fprintf (f, "%s", QO_NODE_NAME (node));
    }
  fprintf (f, " node[%d]", QO_NODE_IDX (node));
}

/*
 * qo_node_dump () -
 *   return:
 *   node(in):
 *   f(in):
 */
static void
qo_node_dump (QO_NODE * node, FILE * f)
{
  int i, n = 1;
  const char *name;
  PT_NODE *entity;

  entity = QO_NODE_ENTITY_SPEC (node);

  if (QO_NODE_INFO (node))
    {
      n = QO_NODE_INFO_N (node);
      if (n > 1)
	{
	  fprintf (f, "(");	/* left paren */
	}
      for (i = 0; i < n; i++)
	{
	  name = QO_NODE_INFO (node)->info[i].name;
	  /* check for class OID reference spec for example: 'class x' SELECT class_meth(class x, x.i) FROM x, class x */
	  if (i == 0)
	    {			/* the first entity */
	      fprintf (f, (entity->info.spec.meta_class == PT_META_CLASS ? "class %s" : "%s"),
		       (name ? name : "(anon)"));
	    }
	  else
	    {
	      fprintf (f, (entity->info.spec.meta_class == PT_META_CLASS ? ", class %s" : ", %s"),
		       (name ? name : "(anon)"));
	    }
	}
      fprintf (f, "%s ", (n > 1 ? ")" : ""));	/* right paren */
    }
  name = QO_NODE_NAME (node);
  if (n == 1)
    {
      fprintf (f, "%s", (name ? name : "(unknown)"));
    }
  else
    {
      fprintf (f, "as %s", (name ? name : "(unknown)"));
    }

  if (entity->info.spec.range_var->alias_print)
    {
      fprintf (f, "(%s)", entity->info.spec.range_var->alias_print);
    }

  fprintf (f, "(%lu/%lu)", QO_NODE_NCARD (node), QO_NODE_TCARD (node));
  if (!bitset_is_empty (&(QO_NODE_SARGS (node))))
    {
      fputs (" (sargs ", f);
      bitset_print (&(QO_NODE_SARGS (node)), f);
      fputs (")", f);
    }
  if (!bitset_is_empty (&(QO_NODE_OUTER_DEP_SET (node))))
    {
      fputs (" (outer-dep-set ", f);
      bitset_print (&(QO_NODE_OUTER_DEP_SET (node)), f);
      fputs (")", f);
    }

  fprintf (f, " (loc %d)", entity->info.spec.location);
}

/*
 * qo_seg_clear () -
 *   return:
 *   env(in):
 *   idx(in):
 */
static void
qo_seg_clear (QO_ENV * env, int idx)
{
  QO_SEGMENT *seg = QO_ENV_SEG (env, idx);

  QO_SEG_ENV (seg) = env;
  QO_SEG_HEAD (seg) = NULL;
  QO_SEG_TAIL (seg) = NULL;
  QO_SEG_EQ_ROOT (seg) = NULL;
  QO_SEG_EQCLASS (seg) = NULL;
  QO_SEG_NAME (seg) = NULL;
  QO_SEG_INFO (seg) = NULL;
  QO_SEG_SET_VALUED (seg) = false;
  QO_SEG_CLASS_ATTR (seg) = false;
  QO_SEG_SHARED_ATTR (seg) = false;
  QO_SEG_IDX (seg) = idx;
  QO_SEG_FUNC_INDEX (seg) = false;
  bitset_init (&(QO_SEG_INDEX_TERMS (seg)), env);
}

/*
 * qo_seg_free () -
 *   return:
 *   seg(in):
 */
static void
qo_seg_free (QO_SEGMENT * seg)
{
  if (QO_SEG_INFO (seg) != NULL)
    {
      qo_free_attr_info (QO_SEG_ENV (seg), QO_SEG_INFO (seg));
      if (QO_SEG_FUNC_INDEX (seg) == true)
	{
	  if (QO_SEG_NAME (seg))
	    {
	      free_and_init (QO_SEG_NAME (seg));
	    }
	}
    }
  bitset_delset (&(QO_SEG_INDEX_TERMS (seg)));
}

/*
 * qo_seg_width () -
 *   return: size_t
 *   seg(in): A pointer to a QO_SEGMENT
 *
 * Note: Return the estimated width (in size_t units) of the indicated
 *	attribute.  This estimate will be required to estimate the
 *	size of intermediate results should they need to be
 *	materialized for e.g. sorting.
 */
int
qo_seg_width (QO_SEGMENT * seg)
{
  /* 
   * This needs to consult the schema manager (or somebody) to
   * determine the type of the underlying attribute.  For set-valued
   * attributes, this is truly an estimate, since the size of the
   * attribute in any result tuple will be the product of the
   * cardinality of that particular set and the size of the underlying
   * element type.
   */
  int size;
  DB_DOMAIN *domain;

  domain = pt_node_to_db_domain (QO_ENV_PARSER (QO_SEG_ENV (seg)), QO_SEG_PT_NODE (seg), NULL);
  if (domain)
    {
      domain = tp_domain_cache (domain);
    }
  else
    {
      /* guessing */
      return sizeof (int);
    }

  size = tp_domain_disk_size (domain);
  switch (TP_DOMAIN_TYPE (domain))
    {
    case DB_TYPE_VARBIT:
    case DB_TYPE_VARCHAR:
    case DB_TYPE_VARNCHAR:
      /* do guessing for variable character type */
      size = size * (2 / 3);
      break;
    default:
      break;
    }

  return MAX ((int) sizeof (int), size);
  /* for backward compatibility, at least sizeof(long) */
}

/*
 * qo_seg_fprint () -
 *   return:
 *   seg(in):
 *   f(in):
 */
void
qo_seg_fprint (QO_SEGMENT * seg, FILE * f)
{
  fprintf (f, "%s[%d]", QO_SEG_NAME (seg), QO_NODE_IDX (QO_SEG_HEAD (seg)));
}

/*
 * qo_eqclass_new () -
 *   return:
 *   env(in):
 */
static QO_EQCLASS *
qo_eqclass_new (QO_ENV * env)
{
  QO_EQCLASS *eqclass;

  QO_ASSERT (env, env->neqclasses < env->Neqclasses);
  eqclass = QO_ENV_EQCLASS (env, env->neqclasses);

  QO_EQCLASS_ENV (eqclass) = env;
  QO_EQCLASS_IDX (eqclass) = env->neqclasses;
  QO_EQCLASS_TERM (eqclass) = NULL;

  bitset_init (&(QO_EQCLASS_SEGS (eqclass)), env);

  env->neqclasses++;

  return eqclass;
}

/*
 * qo_eqclass_free () -
 *   return:
 *   eqclass(in):
 */
static void
qo_eqclass_free (QO_EQCLASS * eqclass)
{
  bitset_delset (&(QO_EQCLASS_SEGS (eqclass)));
}

/*
 * qo_eqclass_add () -
 *   return:
 *   eqclass(in):
 *   seg(in):
 */
static void
qo_eqclass_add (QO_EQCLASS * eqclass, QO_SEGMENT * seg)
{
  bitset_add (&(QO_EQCLASS_SEGS (eqclass)), QO_SEG_IDX (seg));
  bitset_add (&(QO_NODE_EQCLASSES (QO_SEG_HEAD (seg))), QO_EQCLASS_IDX (eqclass));
  QO_SEG_EQCLASS (seg) = eqclass;
}

/*
 * qo_eqclass_dump () -
 *   return:
 *   eqclass(in):
 *   f(in):
 */
static void
qo_eqclass_dump (QO_EQCLASS * eqclass, FILE * f)
{
  const char *prefix = "";
  int member;
  QO_ENV *env = QO_EQCLASS_ENV (eqclass);
  BITSET_ITERATOR bi;

  if (QO_EQCLASS_TERM (eqclass))
    {
      qo_term_fprint (QO_EQCLASS_TERM (eqclass), f);
    }
  else
    {
      for (member = bitset_iterate (&(QO_EQCLASS_SEGS (eqclass)), &bi); member != -1; member = bitset_next_member (&bi))
	{
	  fputs (prefix, f);
	  qo_seg_fprint (QO_ENV_SEG (env, member), f);
	  prefix = " ";
	}
    }
}

/*
 * qo_term_clear () -
 *   return:
 *   env(in):
 *   idx(in):
 */
static void
qo_term_clear (QO_ENV * env, int idx)
{
  QO_TERM *term = QO_ENV_TERM (env, idx);

  QO_TERM_ENV (term) = env;
  QO_TERM_CLASS (term) = QO_TC_OTHER;
  QO_TERM_SELECTIVITY (term) = 1.0;
  QO_TERM_RANK (term) = 0;
  QO_TERM_PT_EXPR (term) = NULL;
  QO_TERM_LOCATION (term) = 0;
  QO_TERM_SEG (term) = NULL;
  QO_TERM_OID_SEG (term) = NULL;
  QO_TERM_HEAD (term) = NULL;
  QO_TERM_TAIL (term) = NULL;
  QO_TERM_EQCLASS (term) = QO_UNORDERED;
  QO_TERM_NOMINAL_SEG (term) = NULL;
  QO_TERM_IDX (term) = idx;

  QO_TERM_CAN_USE_INDEX (term) = 0;
  QO_TERM_INDEX_SEG (term, 0) = NULL;
  QO_TERM_INDEX_SEG (term, 1) = NULL;
  QO_TERM_JOIN_TYPE (term) = NO_JOIN;

  bitset_init (&(QO_TERM_NODES (term)), env);
  bitset_init (&(QO_TERM_SEGS (term)), env);
  bitset_init (&(QO_TERM_SUBQUERIES (term)), env);

  QO_TERM_FLAG (term) = 0;
}

/*
 * qo_discover_sort_limit_nodes () - discover the subset of nodes on which
 *				     a SORT_LIMIT plan can be applied.
 * return   : void
 * env (in) : env
 *
 * Note: This function discovers a subset of nodes on which a SORT_LIMIT plan
 *  can be applied without altering the result of the query.
 */
static void
qo_discover_sort_limit_nodes (QO_ENV * env)
{
  PT_NODE *query, *orderby, *sort_col, *select_list, *col, *save_next;
  int i, pos_spec, limit_max_count;
  QO_NODE *node;
  BITSET order_nodes, dep_nodes, expr_segs, tmp_bitset;
  BITSET_ITERATOR bi;

  bitset_init (&order_nodes, env);
  bitset_init (&QO_ENV_SORT_LIMIT_NODES (env), env);

  query = QO_ENV_PT_TREE (env);
  if (!PT_IS_SELECT (query))
    {
      goto abandon_stop_limit;
    }
  if (query->info.query.all_distinct != PT_ALL || query->info.query.q.select.group_by != NULL
      || query->info.query.q.select.connect_by != NULL)
    {
      goto abandon_stop_limit;
    }
  if (query->info.query.q.select.hint & PT_HINT_NO_SORT_LIMIT)
    {
      goto abandon_stop_limit;
    }

  if (pt_get_query_limit_value (QO_ENV_PARSER (env), QO_ENV_PT_TREE (env), &QO_ENV_LIMIT_VALUE (env)) != NO_ERROR)
    {
      /* unusable limit */
      goto abandon_stop_limit;
    }

  if (env->npartitions > 1)
    {
      /* not applicable when dealing with more than one partition */
      goto abandon_stop_limit;
    }

  if (bitset_cardinality (&QO_PARTITION_NODES (QO_ENV_PARTITION (env, 0))) <= 1)
    {
      /* No need to apply this optimization on a single node */
      goto abandon_stop_limit;
    }

  orderby = query->info.query.order_by;
  if (orderby == NULL)
    {
      goto abandon_stop_limit;
    }

  env->use_sort_limit = QO_SL_INVALID;

  /* Verify that we don't have terms qualified as after join. These terms will be evaluated after the SORT-LIMIT plan
   * and might invalidate tuples the plan returned. 
   */
  for (i = 0; i < env->nterms; i++)
    {
      if (QO_TERM_CLASS (&env->terms[i]) == QO_TC_AFTER_JOIN || QO_TERM_CLASS (&env->terms[i]) == QO_TC_OTHER)
	{
	  goto abandon_stop_limit;
	}
    }

  /* Start by assuming that evaluation of the limit clause depends on all nodes in the query. Since we only have one
   * partition, we can get the bitset of nodes from there. 
   */
  bitset_union (&env->sort_limit_nodes, &QO_PARTITION_NODES (QO_ENV_PARTITION (env, 0)));

  select_list = pt_get_select_list (QO_ENV_PARSER (env), query);
  assert_release (select_list != NULL);

  /* Only consider ORDER BY expression which is evaluable during a scan. This means any expression except analytic and
   * aggregate functions. 
   */
  for (sort_col = orderby; sort_col != NULL; sort_col = sort_col->next)
    {
      if (sort_col->node_type != PT_SORT_SPEC)
	{
	  goto abandon_stop_limit;
	}

      bitset_init (&expr_segs, env);
      bitset_init (&tmp_bitset, env);

      pos_spec = sort_col->info.sort_spec.pos_descr.pos_no;

      /* sort_col is a position specifier in select list. Have to walk the select list to find the actual node */
      for (i = 1, col = select_list; col != NULL && i != pos_spec; col = col->next, i++);

      if (col == NULL)
	{
	  assert_release (col != NULL);
	  goto abandon_stop_limit;
	}

      save_next = col->next;
      col->next = NULL;
      if (pt_has_analytic (QO_ENV_PARSER (env), col) || pt_has_aggregate (QO_ENV_PARSER (env), col))
	{
	  /* abandon search because these expressions cannot be evaluated during SORT_LIMIT evaluation */
	  col->next = save_next;
	  goto abandon_stop_limit;
	}

      /* get segments from col */
      qo_expr_segs (env, col, &expr_segs);
      /* get nodes for segments */
      qo_seg_nodes (env, &expr_segs, &tmp_bitset);

      /* accumulate nodes to order_nodes */
      bitset_union (&order_nodes, &tmp_bitset);

      bitset_delset (&expr_segs);
      bitset_delset (&tmp_bitset);

      col->next = save_next;
    }

  for (i = bitset_iterate (&order_nodes, &bi); i != -1; i = bitset_next_member (&bi))
    {
      bitset_init (&dep_nodes, env);
      node = QO_ENV_NODE (env, i);

      /* For each orderby node, gather nodes which are SORT_LIMIT independent on this node and remove them from
       * sort_limit_nodes. 
       */
      qo_discover_sort_limit_join_nodes (env, node, &order_nodes, &dep_nodes);
      bitset_difference (&env->sort_limit_nodes, &dep_nodes);

      bitset_delset (&dep_nodes);
    }

  if (bitset_cardinality (&env->sort_limit_nodes) == env->Nnodes)
    {
      /* There is no subset of nodes on which we can apply SORT_LIMIT so abandon this optimization */
      goto abandon_stop_limit;
    }

  bitset_delset (&order_nodes);

  /* In order to create a SORT-LIMIT plan, the query must have a valid limit. All other conditions for creating the
   * plan have been met. 
   */
  if (DB_IS_NULL (&QO_ENV_LIMIT_VALUE (env)))
    {
      /* Cannot make a decision at this point. Go ahead with query compilation as if this optimization does not apply.
       * The query will be recompiled once a valid limit is supplied. */
      goto sort_limit_possible;
    }

  limit_max_count = prm_get_integer_value (PRM_ID_SORT_LIMIT_MAX_COUNT);
  if (limit_max_count == 0)
    {
      /* SORT-LIMIT plans are disabled */
      goto abandon_stop_limit;
    }

  if ((DB_BIGINT) limit_max_count < db_get_bigint (&QO_ENV_LIMIT_VALUE (env)))
    {
      /* Limit too large to apply this optimization. Mark it as candidate but do not generate SORT-LIMIT plans at this
       * time. 
       */
      goto sort_limit_possible;
    }

  if (bitset_cardinality (&env->sort_limit_nodes) == 1)
    {
      /* Mark this node as a sort stop candidate. We will generate a SORT-LIMIT plan over this node. */
      int n = bitset_first_member (&order_nodes);
      node = QO_ENV_NODE (env, n);
      QO_NODE_SORT_LIMIT_CANDIDATE (node) = true;
    }

  env->use_sort_limit = QO_SL_USE;
  return;

sort_limit_possible:
  env->use_sort_limit = QO_SL_POSSIBLE;
  bitset_delset (&QO_ENV_SORT_LIMIT_NODES (env));
  return;

abandon_stop_limit:
  bitset_delset (&order_nodes);
  bitset_delset (&QO_ENV_SORT_LIMIT_NODES (env));
  env->use_sort_limit = QO_SL_INVALID;
}

/*
 * qo_equivalence () -
 *   return:
 *   sega(in):
 *   segb(in):
 */
static void
qo_equivalence (QO_SEGMENT * sega, QO_SEGMENT * segb)
{

  while (QO_SEG_EQ_ROOT (sega))
    {
      sega = QO_SEG_EQ_ROOT (sega);
    }
  while (QO_SEG_EQ_ROOT (segb))
    {
      segb = QO_SEG_EQ_ROOT (segb);
    }

  if (sega != segb)
    {
      QO_SEG_EQ_ROOT (sega) = segb;
    }
}

/*
 * qo_eqclass_wrt () -
 *   return:
 *   eqclass(in):
 *   nodeset(in):
 */
static QO_SEGMENT *
qo_eqclass_wrt (QO_EQCLASS * eqclass, BITSET * nodeset)
{
  int member;
  BITSET_ITERATOR si;
  QO_SEGMENT *result = NULL;

  for (member = bitset_iterate (&(QO_EQCLASS_SEGS (eqclass)), &si); member != -1; member = bitset_next_member (&si))
    {
      QO_SEGMENT *seg = QO_ENV_SEG (QO_EQCLASS_ENV (eqclass), member);
      if (BITSET_MEMBER (*nodeset, QO_NODE_IDX (QO_SEG_HEAD (seg))))
	{
	  result = seg;
	  break;
	}
    }

  QO_ASSERT (eqclass->env, result != NULL);
  return result;
}

/*
 * qo_eqclass_fprint_wrt () -
 *   return:
 *   eqclass(in):
 *   nodeset(in):
 *   f(in):
 */
void
qo_eqclass_fprint_wrt (QO_EQCLASS * eqclass, BITSET * nodeset, FILE * f)
{
  if (eqclass == QO_UNORDERED)
    {
      fputs ("UNORDERED", f);
    }
  else if (bitset_is_empty (&(QO_EQCLASS_SEGS (eqclass))))
    {
      /* 
       * This is a phony eqclass created for a complex merge join.
       * Just fabricate some text that will let us know where it came
       * from...
       */
      fprintf (f, "phony (term[%d])", QO_TERM_IDX (QO_EQCLASS_TERM (eqclass)));
    }
  else
    {
      qo_seg_fprint (qo_eqclass_wrt (eqclass, nodeset), f);
    }
}

/*
 * qo_term_free () -
 *   return:
 *   term(in):
 */
static void
qo_term_free (QO_TERM * term)
{
  /* 
   * Free the expr alloced by this term
   */
  if (QO_TERM_IS_FLAGED (term, QO_TERM_COPY_PT_EXPR))
    {
      parser_free_tree (QO_ENV_PARSER (QO_TERM_ENV (term)), QO_TERM_PT_EXPR (term));
    }
  bitset_delset (&(QO_TERM_NODES (term)));
  bitset_delset (&(QO_TERM_SEGS (term)));
  bitset_delset (&(QO_TERM_SUBQUERIES (term)));
}

/*
 * qo_term_fprint () -
 *   return:
 *   term(in):
 *   f(in):
 */
void
qo_term_fprint (QO_TERM * term, FILE * f)
{
  QO_TERMCLASS tc;

  if (term)
    {
      switch (tc = QO_TERM_CLASS (term))
	{
	case QO_TC_PATH:
	  qo_node_fprint (QO_TERM_HEAD (term), f);
	  if (!QO_TERM_SEG (term) || !QO_SEG_NAME (QO_TERM_SEG (term)))
	    {
	      fprintf (f, " () -> ");
	    }
	  else
	    {
	      fprintf (f, " %s -> ", QO_SEG_NAME (QO_TERM_SEG (term)));
	    }
	  qo_node_fprint (QO_TERM_TAIL (term), f);
	  break;

	case QO_TC_DEP_LINK:
	  fprintf (f, "table(");
	  bitset_print (&(QO_NODE_DEP_SET (QO_TERM_TAIL (term))), f);
	  fprintf (f, ") -> ");
	  qo_node_fprint (QO_TERM_TAIL (term), f);
	  break;

	case QO_TC_DEP_JOIN:
	  qo_node_fprint (QO_TERM_HEAD (term), f);
	  fprintf (f, " <dj> ");
	  qo_node_fprint (QO_TERM_TAIL (term), f);
	  break;

	default:
	  fprintf (f, "term[%d]", QO_TERM_IDX (term));
	  break;
	}
    }
  else
    {
      fprintf (f, "none");
    }
}

/*
 * qo_termset_fprint () -
 *   return:
 *   env(in):
 *   terms(in):
 *   f(in):
 */
void
qo_termset_fprint (QO_ENV * env, BITSET * terms, FILE * f)
{
  int tx;
  BITSET_ITERATOR si;
  const char *prefix = "";

  for (tx = bitset_iterate (terms, &si); tx != -1; tx = bitset_next_member (&si))
    {
      fputs (prefix, f);
      qo_term_fprint (QO_ENV_TERM (env, tx), f);
      prefix = " AND ";
    }
}

/*
 * qo_term_dump () -
 *   return:
 *   term(in):
 *   f(in):
 */
static void
qo_term_dump (QO_TERM * term, FILE * f)
{
  PT_NODE *conj, *saved_next = NULL;
  QO_TERMCLASS tc;

  conj = QO_TERM_PT_EXPR (term);
  if (conj)
    {
      saved_next = conj->next;
      conj->next = NULL;
    }

  tc = QO_TERM_CLASS (term);
  switch (tc)
    {
    case QO_TC_PATH:
      qo_node_fprint (QO_TERM_HEAD (term), f);
      if (!QO_TERM_SEG (term) || !QO_SEG_NAME (QO_TERM_SEG (term)))
	{
	  fprintf (f, " () -> ");
	}
      else
	{
	  fprintf (f, " %s -> ", QO_SEG_NAME (QO_TERM_SEG (term)));
	}
      qo_node_fprint (QO_TERM_TAIL (term), f);
      break;

    case QO_TC_DEP_LINK:
      fprintf (f, "table(");
      bitset_print (&(QO_NODE_DEP_SET (QO_TERM_TAIL (term))), f);
      fprintf (f, ") -> ");
      qo_node_fprint (QO_TERM_TAIL (term), f);
      break;

    case QO_TC_DEP_JOIN:
      qo_node_fprint (QO_TERM_HEAD (term), f);
      fprintf (f, " <dj> ");
      qo_node_fprint (QO_TERM_TAIL (term), f);
      break;

    case QO_TC_DUMMY_JOIN:
      if (conj)
	{			/* may be transitive dummy join term */
	  fprintf (f, "%s", parser_print_tree (QO_ENV_PARSER (QO_TERM_ENV (term)), conj));
	}
      else
	{
	  qo_node_fprint (QO_TERM_HEAD (term), f);
	  fprintf (f, ", ");
	  qo_node_fprint (QO_TERM_TAIL (term), f);
	}
      break;

    default:
      assert_release (conj != NULL);
      if (conj)
	{
	  PARSER_CONTEXT *parser = QO_ENV_PARSER (QO_TERM_ENV (term));
	  PT_PRINT_VALUE_FUNC saved_func = parser->print_db_value;

	  /* in order to print auto parameterized values */
	  parser->print_db_value = pt_print_node_value;
	  fprintf (f, "%s", parser_print_tree (parser, conj));
	  parser->print_db_value = saved_func;
	}
      break;
    }
  fprintf (f, " (sel %g)", QO_TERM_SELECTIVITY (term));

  if (QO_TERM_RANK (term) > 1)
    {
      fprintf (f, " (rank %d)", QO_TERM_RANK (term));
    }

  switch (QO_TERM_CLASS (term))
    {
    case QO_TC_PATH:
      fprintf (f, " (path term)");
      break;
    case QO_TC_JOIN:
      fprintf (f, " (join term)");
      break;
    case QO_TC_SARG:
      fprintf (f, " (sarg term)");
      break;
    case QO_TC_OTHER:
      {
	if (conj && conj->node_type == PT_VALUE && conj->info.value.location == 0)
	  {
	    /* is an always-false or always-true WHERE condition */
	    fprintf (f, " (dummy sarg term)");
	  }
	else
	  {
	    fprintf (f, " (other term)");
	  }
      }
      break;
    case QO_TC_DEP_LINK:
      fprintf (f, " (dep term)");
      break;
    case QO_TC_DEP_JOIN:
      fprintf (f, " (dep-join term)");
      break;
    case QO_TC_DURING_JOIN:
      fprintf (f, " (during join term)");
      break;
    case QO_TC_AFTER_JOIN:
      fprintf (f, " (after join term)");
      break;
    case QO_TC_TOTALLY_AFTER_JOIN:
      fprintf (f, " (instnum term)");
      break;
    case QO_TC_DUMMY_JOIN:
      fprintf (f, " (dummy join term)");
      break;
    default:
      break;
    }

  if (QO_TERM_IS_FLAGED (term, QO_TERM_MERGEABLE_EDGE))
    {
      fputs (" (mergeable)", f);
    }

  switch (QO_TERM_JOIN_TYPE (term))
    {
    case NO_JOIN:
      fputs (" (not-join eligible)", f);
      break;

    case JOIN_INNER:
      fputs (" (inner-join)", f);
      break;

    case JOIN_LEFT:
      fputs (" (left-join)", f);
      break;

    case JOIN_RIGHT:
      fputs (" (right-join)", f);
      break;

    case JOIN_OUTER:		/* not used */
      fputs (" (outer-join)", f);
      break;

    default:
      break;
    }

  if (QO_TERM_CAN_USE_INDEX (term))
    {
      int i;
      fputs (" (indexable", f);
      for (i = 0; i < QO_TERM_CAN_USE_INDEX (term); i++)
	{
	  fputs (" ", f);
	  qo_seg_fprint (QO_TERM_INDEX_SEG (term, i), f);
	}
      fputs (")", f);
    }

  fprintf (f, " (loc %d)", QO_TERM_LOCATION (term));

  /* restore link */
  if (conj)
    {
      conj->next = saved_next;
    }
}

/*
 * qo_subquery_dump () -
 *   return:
 *   env(in):
 *   subq(in):
 *   f(in):
 */
static void
qo_subquery_dump (QO_ENV * env, QO_SUBQUERY * subq, FILE * f)
{
  int i;
  BITSET_ITERATOR bi;
  const char *separator;

  fprintf (f, "%p", (void *) subq->node);

  separator = NULL;
  fputs (" {", f);
  for (i = bitset_iterate (&(subq->segs), &bi); i != -1; i = bitset_next_member (&bi))
    {
      if (separator)
	{
	  fputs (separator, f);
	}
      qo_seg_fprint (QO_ENV_SEG (env, i), f);
      separator = " ";
    }
  fputs ("}", f);

  separator = "";
  fputs (" {", f);
  for (i = bitset_iterate (&(subq->nodes), &bi); i != -1; i = bitset_next_member (&bi))
    {
      fprintf (f, "%snode[%d]", separator, i);
      separator = " ";
    }
  fputs ("}", f);

  fputs (" (from term(s)", f);
  for (i = bitset_iterate (&(subq->terms), &bi); i != -1; i = bitset_next_member (&bi))
    {
      fprintf (f, " %d", i);
    }
  fputs (")", f);
}

/*
 * qo_subquery_free () -
 *   return:
 *   subq(in):
 */
static void
qo_subquery_free (QO_SUBQUERY * subq)
{
  bitset_delset (&(subq->segs));
  bitset_delset (&(subq->nodes));
  bitset_delset (&(subq->terms));
}

/*
 * qo_partition_init () -
 *   return:
 *   env(in):
 *   part(in):
 *   n(in):
 */
static void
qo_partition_init (QO_ENV * env, QO_PARTITION * part, int n)
{
  bitset_init (&(QO_PARTITION_NODES (part)), env);
  bitset_init (&(QO_PARTITION_EDGES (part)), env);
  bitset_init (&(QO_PARTITION_DEPENDENCIES (part)), env);
  QO_PARTITION_M_OFFSET (part) = 0;
  QO_PARTITION_PLAN (part) = NULL;
  QO_PARTITION_IDX (part) = n;
}

/*
 * qo_partition_free () -
 *   return:
 *   part(in):
 */
static void
qo_partition_free (QO_PARTITION * part)
{
  bitset_delset (&(QO_PARTITION_NODES (part)));
  bitset_delset (&(QO_PARTITION_EDGES (part)));
  bitset_delset (&(QO_PARTITION_DEPENDENCIES (part)));

#if 0
  /* 
   * Do *not* free the plan here; it already had its ref count bumped
   * down during combine_partitions(), and it will be (has been)
   * collected by the call to qo_plan_discard() that freed the
   * top-level plan.  What we have here is a dangling pointer.
   */
  qo_plan_del_ref (QO_PARTITION_PLAN (part));
#else
  QO_PARTITION_PLAN (part) = NULL;
#endif
}


/*
 * qo_partition_dump () -
 *   return:
 *   part(in):
 *   f(in):
 */
static void
qo_partition_dump (QO_PARTITION * part, FILE * f)
{
  fputs ("(nodes ", f);
  bitset_print (&(QO_PARTITION_NODES (part)), f);
  fputs (") (edges ", f);
  bitset_print (&(QO_PARTITION_EDGES (part)), f);
  fputs (") (dependencies ", f);
  bitset_print (&(QO_PARTITION_DEPENDENCIES (part)), f);
  fputs (")", f);
}

/*
 * qo_print_stats () -
 *   return:
 *   f(in):
 */
void
qo_print_stats (FILE * f)
{
  fputs ("\n", f);
  qo_info_stats (f);
  qo_plans_stats (f);
#if defined (CUBRID_DEBUG)
  set_stats (f);
#endif
}

/*
 * qo_seg_nodes () - Return a bitset of node ids produced from the heads
 *		     of all of the segments in segset
 *   return:
 *   env(in): The environment in which these segment and node ids make sense
 *   segset(in): A bitset of segment ids
 *   result(out): A bitset of node ids (OUTPUT PARAMETER)
 */
static void
qo_seg_nodes (QO_ENV * env, BITSET * segset, BITSET * result)
{
  BITSET_ITERATOR si;
  int i;

  BITSET_CLEAR (*result);
  for (i = bitset_iterate (segset, &si); i != -1; i = bitset_next_member (&si))
    {
      bitset_add (result, QO_NODE_IDX (QO_SEG_HEAD (QO_ENV_SEG (env, i))));
    }
}

/*
 * qo_is_prefix_index () - Find out if this is a prefix index
 *   return:
 *   ent(in): index entry
 */
bool
qo_is_prefix_index (QO_INDEX_ENTRY * ent)
{
  if (ent && ent->class_ && ent->class_->smclass)
    {
      SM_CLASS_CONSTRAINT *cons;

      cons = classobj_find_class_index (ent->class_->smclass, ent->constraints->name);
      if (cons)
	{
	  if (cons->attrs_prefix_length && cons->attrs_prefix_length[0] != -1)
	    {
	      return true;
	    }
	}
    }

  return false;
}

/*
 * qo_is_filter_index () - Find out if this is a filter index
 *   return: true/false
 *   ent(in): index entry
 */
bool
qo_is_filter_index (QO_INDEX_ENTRY * ent)
{
  if (ent && ent->constraints)
    {
      if (ent->constraints->filter_predicate && ent->force > 0)
	{
	  return true;
	}
    }

  return false;
}

/*
 * qo_check_coll_optimization () - Checks for attributes with collation in
 *				   index and fills the optimization structure
 *
 *   return:
 *   ent(in): index entry
 *   collation_opt(out):
 *
 *  Note : this only checks for index covering optimization.
 *	   If at least one attribute of index does not support index covering,
 *	   this option will be disabled for the entire index.
 */
void
qo_check_coll_optimization (QO_INDEX_ENTRY * ent, COLL_OPT * collation_opt)
{
  assert (collation_opt != NULL);

  collation_opt->allow_index_opt = true;

  if (ent && ent->class_ && ent->class_->smclass)
    {
      SM_CLASS_CONSTRAINT *cons;
      SM_ATTRIBUTE **attr;
      cons = classobj_find_class_index (ent->class_->smclass, ent->constraints->name);
      if (cons == NULL || cons->attributes == NULL)
	{
	  return;
	}

      for (attr = cons->attributes; *attr != NULL; attr++)
	{
	  if ((*attr)->domain != NULL && TP_TYPE_HAS_COLLATION (TP_DOMAIN_TYPE ((*attr)->domain)))
	    {
	      LANG_COLLATION *lang_coll = lang_get_collation (TP_DOMAIN_COLLATION ((*attr)->domain));

	      assert (lang_coll != NULL);

	      if (!(lang_coll->options.allow_index_opt))
		{
		  collation_opt->allow_index_opt = false;
		  return;
		}
	    }
	}
    }
}


/*
 * qo_check_type_index_covering () - Checks for attributes with types not able
 *				     to support index covering
 *
 *   return:
 *   ent(in): index entry
 *   collation_opt(out):
 *
 *  Note : this only checks for index covering optimization.
 *	   If at least one attribute of index does not support index covering,
 *	   this option will be disabled for the entire index.
 */
bool
qo_check_type_index_covering (QO_INDEX_ENTRY * ent)
{
  if (ent && ent->class_ && ent->class_->smclass)
    {
      SM_CLASS_CONSTRAINT *cons;
      SM_ATTRIBUTE **attr;

      cons = classobj_find_class_index (ent->class_->smclass, ent->constraints->name);
      if (cons == NULL || cons->attributes == NULL)
	{
	  return true;
	}

      for (attr = cons->attributes; *attr != NULL; attr++)
	{
	  if ((*attr)->domain != NULL && TP_TYPE_NOT_SUPPORT_COVERING (TP_DOMAIN_TYPE ((*attr)->domain)))
	    {
	      return false;
	    }
	}
    }

  return true;
}

/*
 * qo_discover_sort_limit_join_nodes () - discover nodes which are joined to
 *					  this node and do not need to be
 *					  taken into consideration when
 *					  evaluating sort and limit operators
 * return : void
 * env (in)	      : environment
 * node (in)	      : node to process
 * order_nodes (in)   : nodes on which the query will be ordered
 * dep_nodes (in/out) : nodes which are dependent on this one for sort and
 *			limit evaluation
 *
 * Note: A node joined to this node is independent of the sort and limit
 *  operator evaluation if we are not ordering results based on it and
 *  one of the following conditions is true:
 *  1. Is left outer joined to to node
 *  2. Is inner joined to this node through a primary key->foreign key
 *     relationship (see qo_is_pk_fk_full_join)
 */
static void
qo_discover_sort_limit_join_nodes (QO_ENV * env, QO_NODE * node, BITSET * order_nodes, BITSET * dep_nodes)
{
  BITSET join_nodes;
  BITSET_ITERATOR bi;
  QO_TERM *term;
  int i;

  bitset_init (dep_nodes, env);
  bitset_init (&join_nodes, env);

  for (i = 0; i < env->nedges; i++)
    {
      term = QO_ENV_TERM (env, i);
      if (BITSET_MEMBER (QO_TERM_NODES (term), QO_NODE_IDX (node)))
	{
	  if (QO_TERM_CLASS (term) == QO_TC_JOIN
	      && ((QO_TERM_JOIN_TYPE (term) == JOIN_LEFT && QO_TERM_HEAD (term) == node)
		  || (QO_TERM_JOIN_TYPE (term) == JOIN_RIGHT && QO_TERM_TAIL (term) == node)))
	    {
	      /* Other nodes in this term are outer joined with our node. We can safely add them to dep_nodes if we're
	       * not ordering on them */
	      bitset_union (dep_nodes, &QO_TERM_NODES (term));

	      /* remove nodes on which we're ordering */
	      bitset_difference (dep_nodes, order_nodes);
	    }
	  else if (QO_TERM_CLASS (term) == QO_TC_PATH)
	    {
	      /* path edges are always independent */
	      bitset_difference (dep_nodes, &QO_TERM_NODES (term));
	    }
	  else
	    {
	      bitset_union (&join_nodes, &QO_TERM_NODES (term));
	    }
	}
    }

  /* remove nodes on which we're ordering from the list */
  bitset_difference (&join_nodes, order_nodes);

  /* process inner joins */
  for (i = bitset_iterate (&join_nodes, &bi); i != -1; i = bitset_next_member (&bi))
    {
      if (qo_is_pk_fk_full_join (env, node, QO_ENV_NODE (env, i)))
	{
	  bitset_add (dep_nodes, i);
	}
    }
}

/*
 * qo_is_pk_fk_full_join () - verify if the join between two nodes can be
 *			      fully expressed through a foreign key->primary
 *			      key join
 * return : true if there is a pk->fk relationship, false otherwise
 * env (in) :
 * fk_node (in) : node which should have a foreign key
 * pk_node (in) : node which should have a primary key
 *
 * Note: Full PK->FK relationships guarantee that any tuple from the FK node
 *  generates a single tuple in the PK node. This relationship allows us to
 *  apply some optimizations (like SORT-LIMIT). This relationship exists if
 *  the following conditions are met:
 *  1. PK node has only EQ predicates.
 *  2. All terms from PK node are join edges
 *  3. The segments involved in terms are a prefix of the primary key index
 *  4. There is a foreign key in the fk_node which references the pk_node's
 *     primary key and the join uses the same prefix of the foreign key as
 *     that the of the primary key.
 */
static bool
qo_is_pk_fk_full_join (QO_ENV * env, QO_NODE * fk_node, QO_NODE * pk_node)
{
  int i, j;
  QO_NODE_INDEX *node_indexp;
  QO_INDEX_ENTRY *pk_idx = NULL, *fk_idx = NULL;
  QO_TERM *term;
  QO_SEGMENT *fk_seg, *pk_seg;

  node_indexp = QO_NODE_INDEXES (pk_node);
  if (node_indexp == NULL)
    {
      return false;
    }

  pk_idx = NULL;
  for (i = 0; i < QO_NI_N (node_indexp); i++)
    {
      pk_idx = QO_NI_ENTRY (node_indexp, i)->head;
      if (pk_idx->constraints->type == SM_CONSTRAINT_PRIMARY_KEY)
	{
	  break;
	}
      pk_idx = NULL;
    }

  if (pk_idx == NULL)
    {
      /* node either does not have a primary key or it is not referenced in any way in this statement */
      return false;
    }

  /* find the foreign key on fk_node which references pk_node */
  node_indexp = QO_NODE_INDEXES (fk_node);
  if (node_indexp == NULL)
    {
      return false;
    }

  fk_idx = NULL;
  for (i = 0; i < QO_NI_N (node_indexp); i++)
    {
      fk_idx = QO_NI_ENTRY (node_indexp, i)->head;
      if (fk_idx->constraints->type != SM_CONSTRAINT_FOREIGN_KEY)
	{
	  fk_idx = NULL;
	  continue;
	}
      if (BTID_IS_EQUAL (&fk_idx->constraints->fk_info->ref_class_pk_btid, &pk_idx->constraints->index_btid))
	{
	  /* These are the droids we're looking for */
	  break;
	}
      fk_idx = NULL;
    }

  if (fk_idx == NULL)
    {
      /* No matching foreign key */
      return false;
    }

  /* Make sure we don't have gaps in the primary key columns */
  for (i = 0; i < pk_idx->nsegs; i++)
    {
      if (pk_idx->seg_idxs[i] == -1)
	{
	  if (i == 0)
	    {
	      /* first col must be present */
	      return false;
	    }
	  /* this has to be the last one */
	  for (j = i + 1; j < pk_idx->nsegs; j++)
	    {
	      if (pk_idx->seg_idxs[j] != -1)
		{
		  return false;
		}
	    }
	  break;
	}
    }

  if (pk_idx->nsegs > fk_idx->nsegs)
    {
      /* The number of segments from primary key should be less than those referenced in the foreign key. We can have
       * more segments referenced from the foreign key because we don't care about other terms from the fk node 
       */
      return false;
    }

  /* Verify that all terms from pk_node reference terms from fk_node. If we find a term which only references pk_node,
   * we can abandon the search. 
   */
  for (i = 0; i < env->nterms; i++)
    {
      term = QO_ENV_TERM (env, i);

      if (QO_TERM_CLASS (term) == QO_TC_DUMMY_JOIN)
	{
	  /* skip always true dummy join terms */
	  continue;
	}

      if (!BITSET_MEMBER (QO_TERM_NODES (term), QO_NODE_IDX (pk_node)))
	{
	  continue;
	}

      if (!BITSET_MEMBER (pk_idx->terms, QO_TERM_IDX (term)))
	{
	  /* Term does not use pk_idx. This means that there is a predicate on pk_node outside of the primary key */
	  return false;
	}

      if (QO_TERM_JOIN_TYPE (term) != JOIN_INNER)
	{
	  /* we're only interested in inner joins */
	  return false;
	}

      if (!BITSET_MEMBER (QO_TERM_NODES (term), QO_NODE_IDX (fk_node)))
	{
	  /* found a term belonging to pk_node which does not reference the fk_node. This means pk_node is not full
	   * joined with fk_node 
	   */
	  return false;
	}

      if (QO_TERM_CLASS (term) != QO_TC_JOIN || !QO_TERM_IS_FLAGED (term, QO_TERM_EQUAL_OP))
	{
	  /* Not a join term, bail out */
	  return false;
	}

      /* Iterate through segments and make sure we're joining same columns. E.g.: For PK(Pa, Pb) and FK (Fa, Fb), make
       * sure the terms are not Pa = Fb or Pb = Fa 
       */
      if (term->can_use_index != 2)
	{
	  return false;
	}
      if (QO_SEG_HEAD (QO_TERM_INDEX_SEG (term, 0)) == fk_node)
	{
	  fk_seg = QO_TERM_INDEX_SEG (term, 0);
	  pk_seg = QO_TERM_INDEX_SEG (term, 1);
	}
      else
	{
	  pk_seg = QO_TERM_INDEX_SEG (term, 0);
	  fk_seg = QO_TERM_INDEX_SEG (term, 1);
	}

      /* make sure pk_seg and fk_seg reference the same position in the two indexes */
      for (j = 0; j < pk_idx->nsegs; j++)
	{
	  if (pk_idx->seg_idxs[j] == QO_SEG_IDX (pk_seg))
	    {
	      assert (j < fk_idx->nsegs);
	      if (fk_idx->seg_idxs[j] != QO_SEG_IDX (fk_seg))
		{
		  /* not joining the same column */
		  return false;
		}
	      break;
	    }
	}
    }

  return true;
}

/*
 * qo_is_non_mvcc_class_with_index () - Is disabled-MVCC class with index.
 *
 * return	      : True/false.
 * class_entry_p (in) : QO class entry.
 */
static bool
qo_is_non_mvcc_class_with_index (QO_CLASS_INFO_ENTRY * class_entry_p)
{
  /* Index scan is currently optimized for MVCC and doesn't work properly for non-MVCC classes. Disable index scan for
   * MVCC-disabled classes that have indexes. Index is still used to find unique object by key. 
   */
  return (oid_check_cached_class_oid (OID_CACHE_SERIAL_CLASS_ID, &class_entry_p->oid)
	  || oid_check_cached_class_oid (OID_CACHE_HA_APPLY_INFO_CLASS_ID, &class_entry_p->oid));
}<|MERGE_RESOLUTION|>--- conflicted
+++ resolved
@@ -3275,11 +3275,8 @@
     case F_JSON_REMOVE:
     case F_JSON_ARRAY_APPEND:
     case F_JSON_ARRAY_INSERT:
-<<<<<<< HEAD
+    case F_JSON_SEARCH:
     case F_JSON_CONTAINS_PATH:
-=======
-    case F_JSON_SEARCH:
->>>>>>> 77a968f0
     case F_JSON_MERGE:
     case F_JSON_MERGE_PATCH:
     case F_JSON_GET_ALL_PATHS:
