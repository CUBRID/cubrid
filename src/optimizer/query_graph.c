--- conflicted
+++ resolved
@@ -3397,12 +3397,9 @@
     case F_JSON_UNQUOTE:
     case F_JSON_VALID:
     case F_INSERT_SUBSTRING:
+    case F_REGEXP_INSTR:
     case F_REGEXP_REPLACE:
     case F_REGEXP_SUBSTR:
-<<<<<<< HEAD
-    case F_REGEXP_INSTR:
-=======
->>>>>>> 7d24258c
       return RANK_EXPR_MEDIUM;
     default:
       /* each function must fill its rank */
