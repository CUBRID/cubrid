/*
 *
 * Copyright 2016 CUBRID Corporation
 *
 *  Licensed under the Apache License, Version 2.0 (the "License");
 *  you may not use this file except in compliance with the License.
 *  You may obtain a copy of the License at
 *
 *      http://www.apache.org/licenses/LICENSE-2.0
 *
 *  Unless required by applicable law or agreed to in writing, software
 *  distributed under the License is distributed on an "AS IS" BASIS,
 *  WITHOUT WARRANTIES OR CONDITIONS OF ANY KIND, either express or implied.
 *  See the License for the specific language governing permissions and
 *  limitations under the License.
 *
 */

#include "method_invoke.hpp"

#include <functional>

#include "jsp_comm.h"		/* common communcation functions for javasp */
#include "object_representation.h"	/* OR_ */

#include "connection_support.h"
#include "dbtype_def.h"

#include "method_connection.hpp"
#include "method_struct_invoke.hpp"
#include "method_struct_value.hpp"
#include "method_struct_oid_info.hpp"
#include "method_invoke_group.hpp"
#include "method_struct_query.hpp"
#include "method_query_util.hpp"

#include "log_impl.h"
#include "xserver_interface.h"

namespace cubmethod
{

  method_invoke_java::method_invoke_java (method_invoke_group *group, method_sig_node *method_sig)
    : method_invoke (group, method_sig)
  {
    //
  }

  method_invoke_java::~method_invoke_java ()
  {
    //
  }

  int method_invoke_java::invoke (cubthread::entry *thread_p, std::vector <DB_VALUE> &arg_base)
  {
    int error = NO_ERROR;

#if defined (SERVER_MODE)
    cubmethod::header header (SP_CODE_INVOKE /* default */, m_group->get_id());
    cubmethod::invoke_java arg (m_method_sig);
    error = method_send_data_to_java (m_group->get_socket (), header, arg);
#endif

    return error;
  }

  int
  method_invoke_java::get_return (cubthread::entry *thread_p, std::vector <DB_VALUE> &arg_base, DB_VALUE &returnval)
  {
    int start_code, error_code = NO_ERROR;

#if defined (SERVER_MODE)
    do
      {
	/* read request code */
	int nbytes =
		css_readn (m_group->get_socket(), (char *) &start_code, (int) sizeof (int), -1);
	if (nbytes != (int) sizeof (int))
	  {
	    er_set (ER_ERROR_SEVERITY, ARG_FILE_LINE, ER_SP_NETWORK_ERROR, 1,
		    nbytes);
	    return ER_SP_NETWORK_ERROR;
	  }

	start_code = ntohl (start_code);

	/* read size of buffer to allocate and data */
	cubmem::extensible_block blk;
	error_code = alloc_response (blk);
	if (error_code != NO_ERROR)
	  {
	    break;
	  }

	/* processing */
	if (start_code == SP_CODE_INTERNAL_JDBC)
	  {
	    error_code = callback_dispatch (*thread_p, blk);
	  }
	else if (start_code == SP_CODE_RESULT)
	  {
	    error_code = receive_result (blk, arg_base, returnval);
	  }
	else if (start_code == SP_CODE_ERROR)
	  {
	    error_code = receive_error (blk);
	    db_make_null (&returnval);
	  }
	else
	  {
	    er_set (ER_ERROR_SEVERITY, ARG_FILE_LINE, ER_SP_NETWORK_ERROR, 1,
		    start_code);
	    error_code = ER_SP_NETWORK_ERROR;
	  }
      }
    while (error_code == NO_ERROR && start_code == SP_CODE_INTERNAL_JDBC);
#endif
    return error_code;
  }

  int method_invoke_java::reset (cubthread::entry *thread_p)
  {
    int error = NO_ERROR;

#if defined (SERVER_MODE)
    query_cursor *cursor = nullptr;

    for (const auto &cursor_iter: m_cursor_map)
      {
	cursor = cursor_iter.second;
	cursor->close ();
	error += xqmgr_end_query (thread_p, cursor->get_query_id ());
	delete cursor;
      }
    m_cursor_map.clear ();
#endif

    if (error > 0)
      {
	return ER_FAILED;
      }
    else
      {
	return NO_ERROR;
      }
  }

  int method_invoke_java::alloc_response (cubmem::extensible_block &blk)
  {
    int nbytes, res_size;

#if defined (SERVER_MODE)
    nbytes = css_readn (m_group->get_socket(), (char *) &res_size, (int) sizeof (int), -1);
    if (nbytes != (int) sizeof (int))
      {
	er_set (ER_ERROR_SEVERITY, ARG_FILE_LINE, ER_SP_NETWORK_ERROR, 1,
		nbytes);
	return ER_SP_NETWORK_ERROR;
      }
    res_size = ntohl (res_size);

    blk.extend_to (res_size);

    nbytes = css_readn (m_group->get_socket(), blk.get_ptr (), res_size, -1);
    if (nbytes != res_size)
      {
	er_set (ER_ERROR_SEVERITY, ARG_FILE_LINE, ER_SP_NETWORK_ERROR, 1,
		nbytes);
	return ER_SP_NETWORK_ERROR;
      }
#endif

    return NO_ERROR;
  }

  int
  method_invoke_java::receive_result (cubmem::extensible_block &blk, std::vector <DB_VALUE> &arg_base,
				      DB_VALUE &returnval)
  {
    int error_code = NO_ERROR;
#if defined (SERVER_MODE)
    packing_unpacker unpacker;
    unpacker.set_buffer (blk.get_ptr (), blk.get_size ());

    dbvalue_java value_unpacker;
    db_make_null (&returnval);
    value_unpacker.value = &returnval;
    value_unpacker.unpack (unpacker);

    if (db_value_type (&returnval) == DB_TYPE_RESULTSET)
      {
	std::uint64_t query_id = db_get_resultset (&returnval);
	query_cursor *cursor = m_cursor_map [query_id];
	if (cursor)
	  {
	    cursor->close ();
	    delete cursor;
	  }
	m_cursor_map.erase (query_id);
      }

    /* out arguments */
    DB_VALUE temp;
    int num_args = m_method_sig->num_method_args;
    for (int i = 0; i < num_args; i++)
      {
	if (m_method_sig->arg_info.arg_mode[i] == 1) // FIXME: SP_MODE_IN in jsp_cl.h
	  {
	    continue;
	  }

	value_unpacker.value = &temp;
	value_unpacker.unpack (unpacker);

	if (db_value_type (&temp) == DB_TYPE_RESULTSET)
	  {
	    std::uint64_t query_id = db_get_resultset (&temp);
	    query_cursor *cursor = m_cursor_map [query_id];
	    if (cursor)
	      {
		cursor->close ();
		delete cursor;
	      }
	    m_cursor_map.erase (query_id);
	  }

	int pos = m_method_sig->method_arg_pos[i];
	db_value_clear (&arg_base[pos]);
	db_value_clone (&temp, &arg_base[pos]);
	db_value_clear (&temp);
      }

#endif
    return error_code;
  }

  int
  method_invoke_java::receive_error (cubmem::extensible_block &blk)
  {
    int error_code = NO_ERROR;
#if defined (SERVER_MODE)
    DB_VALUE error_value, error_msg;

    db_make_null (&error_value);
    db_make_null (&error_msg);

    packing_unpacker unpacker;
    unpacker.set_buffer (blk.get_ptr (), blk.get_size ());

    dbvalue_java value_unpacker;

    // error value
    value_unpacker.value = &error_value;
    value_unpacker.unpack (unpacker);

    // error message
    value_unpacker.value = &error_msg;
    value_unpacker.unpack (unpacker);

    er_set (ER_ERROR_SEVERITY, ARG_FILE_LINE, ER_SP_EXECUTE_ERROR, 1,
	    db_get_string (&error_msg));
    error_code = er_errid ();

    db_value_clear (&error_value);
    db_value_clear (&error_msg);
#endif
    return error_code;
  }

  int
  method_invoke_java::callback_dispatch (cubthread::entry &thread_ref, cubmem::extensible_block &ext_blk)
  {
    int error = NO_ERROR;

#if defined (SERVER_MODE)
    packing_unpacker unpacker;
    unpacker.set_buffer (ext_blk.get_ptr (), ext_blk.get_size ());

    int code;
    unpacker.unpack_int (code);
    cubmem::block blk (ext_blk.get_size(), ext_blk.get_ptr());

    switch (code)
      {
      /* NOTE: we don't need to implement it
      case METHOD_CALLBACK_GET_DB_VERSION:
      break;
      */

      case METHOD_CALLBACK_GET_DB_PARAMETER:
	error = callback_get_db_parameter (blk);
	break;

      case METHOD_CALLBACK_QUERY_PREPARE:
	error = callback_prepare (thread_ref, blk);
	break;

      case METHOD_CALLBACK_QUERY_EXECUTE:
	error = callback_execute (thread_ref, blk);
	break;

      case METHOD_CALLBACK_FETCH:
	error = callback_fetch (thread_ref, blk);
	break;

      case METHOD_CALLBACK_GET_SCHEMA_INFO:
	// TODO: not implemented yet
	assert (false);
	break;

      case METHOD_CALLBACK_OID_GET:
	error = callback_oid_get (thread_ref, blk);
	break;

      case METHOD_CALLBACK_OID_PUT:
	error = callback_oid_put (thread_ref, blk);
	break;

      case METHOD_CALLBACK_OID_CMD:
	error = callback_oid_cmd (thread_ref, blk);
	break;

      case METHOD_CALLBACK_COLLECTION:
	error = callback_collection_cmd (thread_ref, blk);
	break;

      case METHOD_CALLBACK_MAKE_OUT_RS:
	error = callback_make_outresult (thread_ref, blk);
	break;

      case METHOD_CALLBACK_GET_GENERATED_KEYS:
      case METHOD_CALLBACK_NEXT_RESULT:
      case METHOD_CALLBACK_CURSOR:
      case METHOD_CALLBACK_CURSOR_CLOSE:
      case METHOD_CALLBACK_EXECUTE_BATCH:
      case METHOD_CALLBACK_EXECUTE_ARRAY:
      case METHOD_CALLBACK_LOB_NEW:
      case METHOD_CALLBACK_LOB_WRITE:
      case METHOD_CALLBACK_LOB_READ:

	// TODO: not implemented yet
	assert (false);
	error = ER_FAILED;
	break;

      default:
	// TODO: error handling?
	assert (false);
	error = ER_FAILED;
	break;
      }
#endif

    return error;
  }

  int
  method_invoke_java::callback_get_db_parameter (cubmem::block &blk)
  {
    int error = NO_ERROR;
#if defined (SERVER_MODE)
    int tran_index = LOG_FIND_THREAD_TRAN_INDEX (m_group->get_thread_entry());
    TRAN_ISOLATION tran_isolation = logtb_find_isolation (tran_index);
    int wait_msec = logtb_find_wait_msecs (tran_index);

    const int PACKET_SIZE = OR_INT_SIZE * 3;
    OR_ALIGNED_BUF (PACKET_SIZE) a_request;
    char *request = OR_ALIGNED_BUF_START (a_request);

    char *ptr = or_pack_int (request, OR_INT_SIZE);
    ptr = or_pack_int (ptr, (int) tran_isolation);
    ptr = or_pack_int (ptr, (int) wait_msec);

    int nbytes = jsp_writen (m_group->get_socket (), request, PACKET_SIZE);
    if (nbytes != PACKET_SIZE)
      {
	er_set (ER_ERROR_SEVERITY, ARG_FILE_LINE, ER_SP_NETWORK_ERROR, 1, nbytes);
	return ER_SP_NETWORK_ERROR;
      }
#endif
    return error;
  }

  int
  method_invoke_java::callback_prepare (cubthread::entry &thread_ref, cubmem::block &blk)
  {
    int error = NO_ERROR;
#if defined (SERVER_MODE)
    packing_unpacker unpacker;
    unpacker.set_buffer (blk.ptr, blk.dim);

    int code;
    std::string sql;
    int flag;

    unpacker.unpack_int (code);
    unpacker.unpack_string (sql);
    unpacker.unpack_int (flag);

    INT64 id = (INT64) this;
    cubmethod::header header (METHOD_REQUEST_CALLBACK /* default */, id);
    error = method_send_data_to_client (&thread_ref, header, code, sql, flag);
    if (error == NO_ERROR)
      {
	error = xs_receive (&thread_ref, m_group->get_socket (), bypass_block);
      }
#endif
    return error;
  }

  int
  method_invoke_java::callback_execute (cubthread::entry &thread_ref, cubmem::block &blk)
  {
    int error = NO_ERROR;
#if defined (SERVER_MODE)
    packing_unpacker unpacker;
    unpacker.set_buffer (blk.ptr, blk.dim);

    int code;
    execute_request request;

    unpacker.unpack_all (code, request);
    request.has_parameter = 1;

    packing_packer packer;
    cubmem::extensible_block eb;

    INT64 id = (INT64) this;
    cubmethod::header header (METHOD_REQUEST_CALLBACK /* default */, id);
    error = method_send_data_to_client (&thread_ref, header, code, request);

    request.clear ();

    auto get_execute_info = [&] (cubmem::block & b)
    {
      packing_unpacker unpacker (b.ptr, (size_t) b.dim);

      int res_code;
      unpacker.unpack_int (res_code);

      if (res_code == METHOD_RESPONSE_SUCCESS)
	{
	  execute_info info;
	  info.unpack (unpacker);

	  query_result_info &current_result_info = info.qresult_info;
	  int stmt_type = current_result_info.stmt_type;
	  if (stmt_type == CUBRID_STMT_SELECT)
	    {
	      std::uint64_t qid = current_result_info.query_id;
	      const auto &iter = m_cursor_map.find (qid);
	      if (iter != m_cursor_map.end ())
		{
		  assert (false); // should not happen

		  query_cursor *cursor = iter->second;
		  cursor->close ();
		  xqmgr_end_query (&thread_ref, cursor->get_query_id ());
		  delete cursor;
		  m_cursor_map.erase (iter);
		}

	      query_cursor *cursor = nullptr;
	      // not found, new cursor is created
	      bool is_oid_included = current_result_info.include_oid;
	      cursor = m_cursor_map[qid] = new (std::nothrow) query_cursor (m_group->get_thread_entry(), qid, is_oid_included);
	      if (cursor == nullptr)
		{
		  er_set (ER_ERROR_SEVERITY, ARG_FILE_LINE, ER_OUT_OF_VIRTUAL_MEMORY, 1, sizeof (query_cursor));
		  return ER_OUT_OF_VIRTUAL_MEMORY;
		}

	      cursor->open ();
	    }
	}

      error = method_send_buffer_to_java (m_group->get_socket(), b);
      return error;
    };
    error = xs_receive (&thread_ref, get_execute_info);
#endif
    return error;
  }

  int
  method_invoke_java::callback_fetch (cubthread::entry &thread_ref, cubmem::block &blk)
  {
    int error = NO_ERROR;
#if defined (SERVER_MODE)
    packing_unpacker unpacker;
    unpacker.set_buffer (blk.ptr, blk.dim);

    int code;
    std::uint64_t qid;
    int pos;
    int fetch_count;
    int fetch_flag;

    unpacker.unpack_int (code);
    unpacker.unpack_bigint (qid);
    unpacker.unpack_int (pos);
    unpacker.unpack_int (fetch_count);
    unpacker.unpack_int (fetch_flag);

    fetch_info info;

    /* find query cursor */
    const auto &iter = m_cursor_map.find (qid);
    if (iter == m_cursor_map.end ())
      {
	// TODO: proper error handling
	error = method_send_data_to_java (m_group->get_socket (), METHOD_RESPONSE_ERROR, ER_FAILED, "unknown error");
      }
    else
      {
	query_cursor *cursor = iter->second;

	int i = 0;
	SCAN_CODE s_code = S_SUCCESS;
	while (s_code == S_SUCCESS)
	  {
	    s_code = cursor->next_row ();
	    if (s_code == S_END || i > 1000)
	      {
		break;
	      }

	    int tuple_index = cursor->get_current_index ();
	    std::vector<DB_VALUE> tuple_values = cursor->get_current_tuple ();

	    if (cursor->get_is_oid_included())
	      {
		/* FIXME!!: For more optimized way, refactoring method_query_cursor is needed */
		OID *oid = cursor->get_current_oid ();
		std::vector<DB_VALUE> sub_vector = {tuple_values.begin() + 1, tuple_values.end ()};
		info.tuples.emplace_back (tuple_index, sub_vector, *oid);
	      }
	    else
	      {
		info.tuples.emplace_back (tuple_index, tuple_values);
	      }
	    i++;
	  }

	error = method_send_data_to_java (m_group->get_socket (), METHOD_RESPONSE_SUCCESS, info);
      }

#endif
    return error;
  }

  int
  method_invoke_java::callback_oid_get (cubthread::entry &thread_ref, cubmem::block &blk)
  {
    int error = NO_ERROR;
#if defined (SERVER_MODE)
    packing_unpacker unpacker;
    unpacker.set_buffer (blk.ptr, blk.dim);

    int code;
    oid_get_request request;

    unpacker.unpack_int (code);
    request.unpack (unpacker);

    INT64 id = (INT64) this;
    cubmethod::header header (METHOD_REQUEST_CALLBACK /* default */, id);
    error = method_send_data_to_client (&thread_ref, header, code, request);
    if (error != NO_ERROR)
      {
	return ER_FAILED;
      }

    error = xs_receive (&thread_ref, m_group->get_socket (), bypass_block);
#endif
    return error;
  }

  int
  method_invoke_java::callback_oid_put (cubthread::entry &thread_ref, cubmem::block &blk)
  {
    int error = NO_ERROR;
#if defined (SERVER_MODE)
    packing_unpacker unpacker;
    unpacker.set_buffer (blk.ptr, blk.dim);

    int code;
    oid_put_request request;
    request.is_compatible_java = true;

    unpacker.unpack_int (code);
    request.unpack (unpacker);

    INT64 id = (INT64) this;
    cubmethod::header header (METHOD_REQUEST_CALLBACK /* default */, id);

    request.is_compatible_java = false;
    error = method_send_data_to_client (&thread_ref, header, code, request);
    if (error != NO_ERROR)
      {
	return ER_FAILED;
      }

    error = xs_receive (&thread_ref, m_group->get_socket (), bypass_block);
#endif
    return error;
  }

  int
  method_invoke_java::callback_oid_cmd (cubthread::entry &thread_ref, cubmem::block &blk)
  {
    int error = NO_ERROR;
#if defined (SERVER_MODE)
    packing_unpacker unpacker;
    unpacker.set_buffer (blk.ptr, blk.dim);

    int code, command;
    OID oid;

    unpacker.unpack_int (code);
    unpacker.unpack_int (command);
    unpacker.unpack_oid (oid);

    INT64 id = (INT64) this;
    cubmethod::header header (METHOD_REQUEST_CALLBACK /* default */, id);
    error = method_send_data_to_client (&thread_ref, header, code, command, oid);
    if (error != NO_ERROR)
      {
	return ER_FAILED;
      }

    error = xs_receive (&thread_ref, m_group->get_socket (), bypass_block);
#endif
    return error;
  }

  int
  method_invoke_java::callback_collection_cmd (cubthread::entry &thread_ref, cubmem::block &blk)
  {
    int error = NO_ERROR;
#if defined (SERVER_MODE)
    packing_unpacker unpacker;
    unpacker.set_buffer (blk.ptr, blk.dim);

    int code;
    collection_cmd_request request;
    request.is_compatible_java = true;

    unpacker.unpack_int (code);
    request.unpack (unpacker);

    INT64 id = (INT64) this;
    cubmethod::header header (METHOD_REQUEST_CALLBACK /* default */, id);
    request.is_compatible_java = false;
    error = method_send_data_to_client (&thread_ref, header, code, request);
    if (error != NO_ERROR)
      {
	return ER_FAILED;
      }

    error = xs_receive (&thread_ref, m_group->get_socket (), bypass_block);
#endif
    return error;
  }

  int
  method_invoke_java::callback_make_outresult (cubthread::entry &thread_ref, cubmem::block &blk)
  {
    int error = NO_ERROR;
#if defined (SERVER_MODE)
    packing_unpacker unpacker;
    unpacker.set_buffer (blk.ptr, blk.dim);

    int code;
    uint64_t query_id;
    unpacker.unpack_all (code, query_id);

    INT64 id = (INT64) this;
    cubmethod::header header (METHOD_REQUEST_CALLBACK /* default */, id);
    error = method_send_data_to_client (&thread_ref, header, code, query_id);
    if (error != NO_ERROR)
      {
	return ER_FAILED;
      }

    auto get_make_outresult_info = [&] (cubmem::block & b)
    {
      packing_unpacker unpacker (b.ptr, (size_t) b.dim);

      int res_code;
      make_outresult_info info;
      unpacker.unpack_all (res_code, info);

<<<<<<< HEAD
      query_result_info &current_result_info = info.qresult_info;
=======
      query_result_info &current_result_info = info.qresult_infos[0];
>>>>>>> 4b10b32d
      const auto &iter = m_cursor_map.find (current_result_info.query_id);
      if (iter == m_cursor_map.end ())
	{
	  query_cursor *cursor = nullptr;
	  // not found, new cursor is created
	  bool is_oid_included = current_result_info.include_oid;
	  cursor = m_cursor_map[query_id] = new (std::nothrow) query_cursor (m_group->get_thread_entry(), query_id,
	      is_oid_included);
	  if (cursor == nullptr)
	    {
	      er_set (ER_ERROR_SEVERITY, ARG_FILE_LINE, ER_OUT_OF_VIRTUAL_MEMORY, 1, sizeof (query_cursor));
	      return ER_OUT_OF_VIRTUAL_MEMORY;
	    }

	  cursor->open ();
	}

<<<<<<< HEAD
      error = method_send_buffer_to_java (m_group->get_socket(), b);
      return error;
=======
      return method_send_buffer_to_java (m_group->get_socket(), b);
>>>>>>> 4b10b32d
    };

    error = xs_receive (&thread_ref, get_make_outresult_info);
#endif
    return error;
  }

  int
  method_invoke_java::bypass_block (SOCKET socket, cubmem::block &b)
  {
    return method_send_buffer_to_java (socket, b);
  }

} // namespace cubmethod<|MERGE_RESOLUTION|>--- conflicted
+++ resolved
@@ -691,11 +691,7 @@
       make_outresult_info info;
       unpacker.unpack_all (res_code, info);
 
-<<<<<<< HEAD
       query_result_info &current_result_info = info.qresult_info;
-=======
-      query_result_info &current_result_info = info.qresult_infos[0];
->>>>>>> 4b10b32d
       const auto &iter = m_cursor_map.find (current_result_info.query_id);
       if (iter == m_cursor_map.end ())
 	{
@@ -713,12 +709,7 @@
 	  cursor->open ();
 	}
 
-<<<<<<< HEAD
-      error = method_send_buffer_to_java (m_group->get_socket(), b);
-      return error;
-=======
       return method_send_buffer_to_java (m_group->get_socket(), b);
->>>>>>> 4b10b32d
     };
 
     error = xs_receive (&thread_ref, get_make_outresult_info);
