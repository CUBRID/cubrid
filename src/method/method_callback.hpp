/*
 *
 * Copyright 2016 CUBRID Corporation
 *
 *  Licensed under the Apache License, Version 2.0 (the "License");
 *  you may not use this file except in compliance with the License.
 *  You may obtain a copy of the License at
 *
 *      http://www.apache.org/licenses/LICENSE-2.0
 *
 *  Unless required by applicable law or agreed to in writing, software
 *  distributed under the License is distributed on an "AS IS" BASIS,
 *  WITHOUT WARRANTIES OR CONDITIONS OF ANY KIND, either express or implied.
 *  See the License for the specific language governing permissions and
 *  limitations under the License.
 *
 */

//
// method_callback.hpp: implement callback for server-side driver's request
//

#ifndef _METHOD_CALLBACK_HPP_
#define _METHOD_CALLBACK_HPP_

#if defined (SERVER_MODE)
#error Does not belong to server module
#endif /* SERVER_MODE */

#include "method_error.hpp"
#include "method_oid_handler.hpp"
#include "method_query_handler.hpp"
#include "method_struct_query.hpp"

#include "packer.hpp"
#include "packable_object.hpp"

namespace cubmethod
{
  class callback_handler
  {
    public:
      callback_handler (int max_query_handler);
      ~callback_handler ();

      int callback_dispatch (packing_unpacker &unpacker);

      /* query handler required */
      int prepare (packing_unpacker &unpacker);
      int execute (packing_unpacker &unpacker);
      int schema_info (packing_unpacker &unpacker);

      /* handle related to OID */
      int oid_get (packing_unpacker &unpacker);
      int oid_put (packing_unpacker &unpacker);
      int oid_cmd (packing_unpacker &unpacker);
      int collection_cmd (packing_unpacker &unpacker);

<<<<<<< HEAD
// TODO: implement remaining functions on another issues
#if 0
      int lob_new (DB_TYPE lob_type);
      int lob_write (DB_VALUE *lob_dbval, int64_t offset, int size,  char *data);
      int lob_read (DB_TYPE lob_type);
#endif

      void set_server_info (int rc, char *host);
      void free_query_handle_all (bool is_free);
=======
      void set_server_info (int rc, char *host);
      void free_query_handle_all ();
>>>>>>> 3a2b1970

    private:
      /* ported from cas_handle */
      int new_query_handler ();
      query_handler *find_query_handler (int id);
      void free_query_handle (int id, bool is_free);

      int new_oid_handler ();

      /* statement handler cache */
      int find_query_handler_cache (std::string &sql);

      template<typename ... Args>
      int send_packable_object_to_server (Args &&... args);

      /* server info */
      int m_rid; // method callback's rid
      char *m_host;

      std::multimap <std::string, int> m_query_handler_map;

      error_context m_error_ctx;

      std::vector<query_handler *> m_query_handlers;
      oid_handler *m_oid_handler;
  };
}

#endif<|MERGE_RESOLUTION|>--- conflicted
+++ resolved
@@ -56,20 +56,8 @@
       int oid_cmd (packing_unpacker &unpacker);
       int collection_cmd (packing_unpacker &unpacker);
 
-<<<<<<< HEAD
-// TODO: implement remaining functions on another issues
-#if 0
-      int lob_new (DB_TYPE lob_type);
-      int lob_write (DB_VALUE *lob_dbval, int64_t offset, int size,  char *data);
-      int lob_read (DB_TYPE lob_type);
-#endif
-
       void set_server_info (int rc, char *host);
       void free_query_handle_all (bool is_free);
-=======
-      void set_server_info (int rc, char *host);
-      void free_query_handle_all ();
->>>>>>> 3a2b1970
 
     private:
       /* ported from cas_handle */
