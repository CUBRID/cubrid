--- conflicted
+++ resolved
@@ -214,23 +214,13 @@
   query_handler::prepare_compile (const std::string &sql)
   {
     int level;
-<<<<<<< HEAD
-    //qo_get_optimization_param (&level, QO_PARAM_LEVEL);
-    //qo_set_optimization_param (NULL, QO_PARAM_LEVEL, 2);
-
-    int error = prepare (sql, PREPARE_STATIC_SQL);
-
-    // restore
-    //qo_set_optimization_param (NULL, QO_PARAM_LEVEL, level);
-=======
     qo_get_optimization_param (&level, QO_PARAM_LEVEL);
     qo_set_optimization_param (NULL, QO_PARAM_LEVEL, 2);
 
-    int error = prepare (sql, 0);
+    int error = prepare (sql, PREPARE_STATIC_SQL);
 
     // restore
     qo_set_optimization_param (NULL, QO_PARAM_LEVEL, level);
->>>>>>> 0e9d52a9
 
     return error;
   }
