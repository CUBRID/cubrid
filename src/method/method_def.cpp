/*
 *
 * Copyright 2016 CUBRID Corporation
 *
 *  Licensed under the Apache License, Version 2.0 (the "License");
 *  you may not use this file except in compliance with the License.
 *  You may obtain a copy of the License at
 *
 *      http://www.apache.org/licenses/LICENSE-2.0
 *
 *  Unless required by applicable law or agreed to in writing, software
 *  distributed under the License is distributed on an "AS IS" BASIS,
 *  WITHOUT WARRANTIES OR CONDITIONS OF ANY KIND, either express or implied.
 *  See the License for the specific language governing permissions and
 *  limitations under the License.
 *
 */

#include "method_def.hpp"

#include "memory_private_allocator.hpp"

method_sig_node::method_sig_node ()
{
  next = nullptr;
  method_name = nullptr;
  auth_name = nullptr;
  method_type = METHOD_TYPE_NONE;
  num_method_args = 0;
  method_arg_pos = nullptr;
  class_name = nullptr;
  arg_info = nullptr;
}

method_sig_node::~method_sig_node ()
{
  freemem ();
}

method_sig_node::method_sig_node (method_sig_node &&obj)
{
  next = std::move (obj.next);

  method_name = obj.method_name;
  auth_name = obj.auth_name;
  method_type = obj.method_type;
  method_arg_pos = obj.method_arg_pos;
  num_method_args = obj.num_method_args;

  obj.method_name = nullptr;
  obj.auth_name = nullptr;
  obj.method_arg_pos = nullptr;

  if (obj.class_name != nullptr)
    {
      class_name = obj.class_name;
      obj.class_name = nullptr;
    }

  if (obj.arg_info != nullptr)
    {
      arg_info->arg_mode = obj.arg_info->arg_mode;
      arg_info->arg_type = obj.arg_info->arg_type;
      arg_info->result_type = obj.arg_info->result_type;
<<<<<<< HEAD
      arg_info->default_value = obj.arg_info->default_value;
      arg_info->default_value_size = obj.arg_info->default_value_size;

      obj.arg_info->arg_mode = nullptr;
      obj.arg_info->arg_type = nullptr;
      obj.arg_info->default_value = nullptr;
      obj.arg_info->default_value_size = nullptr;
=======

      obj.arg_info->arg_mode = nullptr;
      obj.arg_info->arg_type = nullptr;
>>>>>>> 03fe1f8a
      obj.arg_info = nullptr;
    }
}

method_sig_node::method_sig_node (const method_sig_node &obj)
{
  if (obj.next != nullptr)
    {
      next = (METHOD_SIG *) db_private_alloc (NULL, sizeof (METHOD_SIG));
      *next = * (obj.next);
    }
  else
    {
      next = nullptr;
    }

  if (obj.method_name != nullptr)
    {
      int method_name_len = strlen (obj.method_name);
      method_name = (char *) db_private_alloc (NULL, method_name_len + 1);
      strncpy (method_name, obj.method_name, method_name_len);
    }

  if (obj.auth_name != nullptr)
    {
      int auth_name_len = strlen (obj.auth_name);
      auth_name = (char *) db_private_alloc (NULL, auth_name_len + 1);
      strncpy (auth_name, obj.auth_name, auth_name_len);
    }

  method_type = obj.method_type;
  num_method_args = obj.num_method_args;

  if (obj.num_method_args > 0)
    {
      method_arg_pos = (int *) db_private_alloc (NULL, sizeof (int) * (num_method_args + 1));
      for (int n = 0; n < num_method_args + 1; n++)
	{
	  method_arg_pos[n] = obj.method_arg_pos[n];
	}
    }

  if (obj.class_name != nullptr)
    {
      int class_name_len = strlen (obj.class_name);
      class_name = (char *) db_private_alloc (NULL, class_name_len + 1);
      strncpy (class_name, obj.class_name, class_name_len);
    }
  else
    {
      class_name = nullptr;
    }

  if (obj.arg_info != nullptr)
    {
      if (num_method_args > 0)
	{
	  arg_info->arg_mode = (int *) db_private_alloc (NULL, sizeof (int) * (num_method_args));
	  arg_info->arg_type = (int *) db_private_alloc (NULL, sizeof (int) * (num_method_args));
<<<<<<< HEAD
	  arg_info->default_value = (char **) db_private_alloc (NULL, sizeof (char *) * (num_method_args));
	  arg_info->default_value_size = (int *) db_private_alloc (NULL, sizeof (int) * (num_method_args));
=======
>>>>>>> 03fe1f8a
	  for (int n = 0; n < num_method_args; n++)
	    {
	      arg_info->arg_mode[n] = obj.arg_info->arg_mode[n];
	      arg_info->arg_type[n] = obj.arg_info->arg_type[n];
<<<<<<< HEAD

	      arg_info->default_value_size[n] = obj.arg_info->default_value_size[n];
	      if (obj.arg_info->default_value_size[n] > 0)
		{
		  arg_info->default_value[n] = (char *) db_private_alloc (NULL, sizeof (char) * (arg_info->default_value_size[n] + 1));
		  strncpy (arg_info->default_value[n], obj.arg_info->default_value[n], arg_info->default_value_size[n]);
		  arg_info->default_value[n][arg_info->default_value_size[n]] = 0;
		}

=======
>>>>>>> 03fe1f8a
	    }
	}
      else
	{
	  arg_info->arg_mode = nullptr;
	  arg_info->arg_type = nullptr;
<<<<<<< HEAD
	  arg_info->default_value = nullptr;
	  arg_info->default_value_size = nullptr;
=======
>>>>>>> 03fe1f8a
	}
      arg_info->result_type = obj.arg_info->result_type;
    }
}

void
method_sig_node::pack (cubpacking::packer &serializator) const
{
  serializator.pack_c_string (method_name, strlen (method_name));

  if (auth_name)
    {
      serializator.pack_bool (true);
      serializator.pack_c_string (auth_name, strlen (auth_name));
    }
  else
    {
      serializator.pack_bool (false);
    }

  serializator.pack_int (method_type);
  serializator.pack_int (num_method_args);

  for (int i = 0; i < num_method_args + 1; i++)
    {
      serializator.pack_int (method_arg_pos[i]);
    }

  if (class_name)
    {
      serializator.pack_bool (true);
      serializator.pack_c_string (class_name, strlen (class_name));
    }
  else
    {
      serializator.pack_bool (false);
    }

  if (arg_info)
    {
      serializator.pack_bool (true);
<<<<<<< HEAD
      for (int i = 0; i < num_method_args; i++)
	{
	  serializator.pack_int (arg_info->arg_mode[i]);
	}
      for (int i = 0; i < num_method_args; i++)
	{
	  serializator.pack_int (arg_info->arg_type[i]);
	}
      for (int i = 0; i < num_method_args; i++)
	{
	  serializator.pack_int (arg_info->default_value_size[i]);
	  if (arg_info->default_value_size[i] > 0)
	    {
	      serializator.pack_c_string (arg_info->default_value[i], arg_info->default_value_size[i]);
	    }
=======
      for (int i = 0; i < num_method_args; i++)
	{
	  serializator.pack_int (arg_info->arg_mode[i]);
	}
      for (int i = 0; i < num_method_args; i++)
	{
	  serializator.pack_int (arg_info->arg_type[i]);
>>>>>>> 03fe1f8a
	}
      serializator.pack_int (arg_info->result_type);
    }
  else
    {
      serializator.pack_bool (false);
    }
}

size_t
method_sig_node::get_packed_size (cubpacking::packer &serializator, std::size_t start_offset) const
{
  size_t size = serializator.get_packed_int_size (start_offset); /* num_methods */

  size += serializator.get_packed_c_string_size (method_name, strlen (method_name), size);

  size += serializator.get_packed_bool_size (size); // has auth_name
  if (auth_name)
    {
      size += serializator.get_packed_c_string_size (auth_name, strlen (auth_name), size);
    }

  /* method type and num_method_args */
  size += serializator.get_packed_int_size (size);
  size += serializator.get_packed_int_size (size);

  for (int i = 0; i < num_method_args + 1; i++)
    {
      size += serializator.get_packed_int_size (size); /* method_sig->method_arg_pos[i] */
    }

  size += serializator.get_packed_bool_size (size); // has class_name
  if (class_name)
    {
      size += serializator.get_packed_c_string_size (class_name, strlen (class_name), size);
    }

  size += serializator.get_packed_bool_size (size); // has arg_info
  if (arg_info)
    {
      for (int i = 0; i < num_method_args; i++)
	{
	  size += serializator.get_packed_int_size (size); /* method_sig->arg_info->arg_mode[i] */
<<<<<<< HEAD
	}
      for (int i = 0; i < num_method_args; i++)
	{
	  size += serializator.get_packed_int_size (size); /* method_sig->arg_info->arg_type[i] */
	}
      for (int i = 0; i < num_method_args; i++)
	{
	  size += serializator.get_packed_int_size (size); /* method_sig->arg_info->arg_default_size[i] */
	  if (arg_info->default_value_size[i] > 0)
	    {
	      size += serializator.get_packed_c_string_size ((const char *) arg_info->default_value[i],
		      (size_t) arg_info->default_value_size[i], size); /* method_sig->arg_info->arg_default[i] */
	    }
	}
=======
	  size += serializator.get_packed_int_size (size); /* method_sig->arg_info->arg_type[i] */
	}
>>>>>>> 03fe1f8a
      size += serializator.get_packed_int_size (size); /* method_sig->arg_info->result_type */
    }

  return size;
}

method_sig_node &
method_sig_node::operator= (const method_sig_node &obj)
{
  if (this != &obj)
    {
      if (obj.next != nullptr)
	{
	  next = (METHOD_SIG *) db_private_alloc (NULL, sizeof (METHOD_SIG));
	  *next = * (obj.next);
	}
      else
	{
	  next = nullptr;
	}

      if (obj.method_name != nullptr)
	{
	  int method_name_len = strlen (obj.method_name);
	  method_name = (char *) db_private_alloc (NULL, method_name_len + 1);
	  strncpy (method_name, obj.method_name, method_name_len);
	}

      if (obj.auth_name != nullptr)
	{
	  int auth_name_len = strlen (obj.auth_name);
	  auth_name = (char *) db_private_alloc (NULL, auth_name_len + 1);
	  strncpy (auth_name, obj.auth_name, auth_name_len);
	}
      else
	{
	  auth_name = nullptr;
	}

      method_type = obj.method_type;
      num_method_args = obj.num_method_args;
      if (obj.num_method_args > 0)
	{
	  method_arg_pos = (int *) db_private_alloc (NULL, sizeof (int) * (num_method_args + 1));
	  for (int n = 0; n < num_method_args + 1; n++)
	    {
	      method_arg_pos[n] = obj.method_arg_pos[n];
	    }
	}
      else
	{
	  method_arg_pos = nullptr;
	}

      if (obj.class_name != nullptr)
	{
	  int class_name_len = strlen (obj.class_name);
	  class_name = (char *) db_private_alloc (NULL, class_name_len + 1);
	  strncpy (class_name, obj.class_name, class_name_len);
	}
      else
	{
	  class_name = nullptr;
	}

      if (obj.arg_info != nullptr)
	{
	  if (num_method_args > 0)
	    {
	      arg_info->arg_mode = (int *) db_private_alloc (NULL, sizeof (int) * (num_method_args));
	      arg_info->arg_type = (int *) db_private_alloc (NULL, sizeof (int) * (num_method_args));
<<<<<<< HEAD
	      arg_info->default_value = (char **) db_private_alloc (NULL, sizeof (char *) * (num_method_args));
	      arg_info->default_value_size = (int *) db_private_alloc (NULL, sizeof (int) * (num_method_args));
=======
>>>>>>> 03fe1f8a
	      for (int n = 0; n < num_method_args; n++)
		{
		  arg_info->arg_mode[n] = obj.arg_info->arg_mode[n];
		  arg_info->arg_type[n] = obj.arg_info->arg_type[n];
<<<<<<< HEAD
		  arg_info->default_value_size[n] = obj.arg_info->default_value_size[n];
		  if (obj.arg_info->default_value_size[n] > 0)
		    {
		      arg_info->default_value[n] = (char *) db_private_alloc (NULL, sizeof (char) * (arg_info->default_value_size[n] + 1));
		      strncpy (arg_info->default_value[n], obj.arg_info->default_value[n], arg_info->default_value_size[n]);
		      arg_info->default_value[n][arg_info->default_value_size[n]] = 0;
		    }
=======
>>>>>>> 03fe1f8a
		}
	    }
	  arg_info->result_type = obj.arg_info->result_type;
	}
      else
	{
	  arg_info = nullptr;
	}
    }
  return *this;
}

void
method_sig_node::unpack (cubpacking::unpacker &deserializator)
{
  next = nullptr;

  cubmem::extensible_block method_name_blk { cubmem::PRIVATE_BLOCK_ALLOCATOR };
  deserializator.unpack_string_to_memblock (method_name_blk);
  method_name = method_name_blk.release_ptr ();

  bool has_attr = false;

  deserializator.unpack_bool (has_attr);
  if (has_attr)
    {
      cubmem::extensible_block auth_name_blk { cubmem::PRIVATE_BLOCK_ALLOCATOR };
      deserializator.unpack_string_to_memblock (auth_name_blk);
      auth_name = auth_name_blk.release_ptr ();
    }
  else
    {
      auth_name = nullptr;
    }

  int type;
  deserializator.unpack_int (type);
  method_type = static_cast<METHOD_TYPE> (type);
  deserializator.unpack_int (num_method_args);

  method_arg_pos = (int *) db_private_alloc (NULL, sizeof (int) * (num_method_args + 1));
  for (int n = 0; n < num_method_args + 1; n++)
    {
      deserializator.unpack_int (method_arg_pos[n]);
    }


  deserializator.unpack_bool (has_attr);
  if (has_attr)
    {
      cubmem::extensible_block class_name_blk { cubmem::PRIVATE_BLOCK_ALLOCATOR };
      deserializator.unpack_string_to_memblock (class_name_blk);
      class_name = class_name_blk.release_ptr ();
    }
  else
    {
      class_name = nullptr;
    }

  deserializator.unpack_bool (has_attr);
  if (has_attr)
    {
      arg_info = (METHOD_ARG_INFO *) db_private_alloc (NULL, sizeof (METHOD_ARG_INFO));

      if (num_method_args > 0)
	{
	  arg_info->arg_mode = (int *) db_private_alloc (NULL, sizeof (int) * (num_method_args));
	  arg_info->arg_type = (int *) db_private_alloc (NULL, sizeof (int) * (num_method_args));
<<<<<<< HEAD
	  arg_info->default_value = (char **) db_private_alloc (NULL, sizeof (char *) * (num_method_args));
	  arg_info->default_value_size = (int *) db_private_alloc (NULL, sizeof (int) * (num_method_args));
=======
>>>>>>> 03fe1f8a

	  for (int i = 0; i < num_method_args; i++)
	    {
	      deserializator.unpack_int (arg_info->arg_mode[i]);
	    }

	  for (int i = 0; i < num_method_args; i++)
	    {
	      deserializator.unpack_int (arg_info->arg_type[i]);
<<<<<<< HEAD
	    }

	  for (int i = 0; i < num_method_args; i++)
	    {
	      deserializator.unpack_int (arg_info->default_value_size[i]);
	      if (arg_info->default_value_size[i] > 0)
		{
		  std::string str;
		  deserializator.unpack_string (str);
		  arg_info->default_value[i] = (char *) db_private_alloc (NULL, sizeof (char) * (arg_info->default_value_size[i] + 1));
		  strncpy (arg_info->default_value[i], str.data (), arg_info->default_value_size[i]);
		}
=======
>>>>>>> 03fe1f8a
	    }
	}
      else
	{
	  arg_info->arg_mode = nullptr;
	  arg_info->arg_type = nullptr;
<<<<<<< HEAD
	  arg_info->default_value = nullptr;
	  arg_info->default_value_size = nullptr;
	}

      deserializator.unpack_int (arg_info->result_type);
    }
  else
    {
      arg_info = nullptr;
    }
=======
	}

      deserializator.unpack_int (arg_info->result_type);
    }
  else
    {
      arg_info = nullptr;
    }
>>>>>>> 03fe1f8a


}

void
method_sig_node::freemem ()
{
  if (method_name != nullptr)
    {
      db_private_free_and_init (NULL, method_name);
    }

  if (auth_name != nullptr)
    {
      db_private_free_and_init (NULL, auth_name);
    }

  if (method_arg_pos != nullptr)
    {
      db_private_free_and_init (NULL, method_arg_pos);
    }

<<<<<<< HEAD
=======

>>>>>>> 03fe1f8a
  if (class_name != nullptr)
    {
      db_private_free_and_init (NULL, class_name);
    }

  if (arg_info != nullptr)
    {
      if (arg_info->arg_mode != nullptr)
	{
	  db_private_free_and_init (NULL, arg_info->arg_mode);
	}
      if (arg_info->arg_type != nullptr)
	{
	  db_private_free_and_init (NULL, arg_info->arg_type);
<<<<<<< HEAD
	}
      if (arg_info->default_value_size != nullptr)
	{
	  for (int i = 0; i < num_method_args; i++)
	    {
	      if (arg_info->default_value_size[i] > 0)
		{
		  db_private_free_and_init (NULL, arg_info->default_value[i]);
		}
	    }
	  db_private_free_and_init (NULL, arg_info->default_value);
	  db_private_free_and_init (NULL, arg_info->default_value_size);
=======
>>>>>>> 03fe1f8a
	}
      db_private_free_and_init (NULL, arg_info);
    }
}

void
method_sig_list::freemem ()
{
  METHOD_SIG *sig = method_sig;
  while (sig)
    {
      METHOD_SIG *next = sig->next;

      sig->freemem ();
      db_private_free_and_init (NULL, sig); /* itself */

      sig = next;
    }
}

void
method_sig_list::pack (cubpacking::packer &serializator) const
{
  serializator.pack_int (num_methods);

  METHOD_SIG *sig_p = method_sig;
  while (sig_p)
    {
      sig_p->pack (serializator);
      sig_p = sig_p->next;
    }
}

size_t
method_sig_list::get_packed_size (cubpacking::packer &serializator, std::size_t start_offset) const
{
  size_t size = serializator.get_packed_int_size (start_offset); /* num_methods */

  METHOD_SIG *sig_p = method_sig;
  while (sig_p)
    {
      size += sig_p->get_packed_size (serializator, size);
      sig_p = sig_p->next;
    }
  return size;
}

void
method_sig_list::unpack (cubpacking::unpacker &deserializator)
{
  deserializator.unpack_int (num_methods);

  method_sig = nullptr;
  if (num_methods > 0)
    {
      method_sig = (METHOD_SIG *) db_private_alloc (NULL, sizeof (METHOD_SIG));
      METHOD_SIG *method_sig_p = method_sig;
      for (int i = 0; i < num_methods; i++)
	{
	  method_sig_p->unpack (deserializator);

	  if (i != num_methods - 1) /* last */
	    {
	      method_sig_p->next = (METHOD_SIG *) db_private_alloc (NULL, sizeof (METHOD_SIG));
	    }

	  method_sig_p = method_sig_p->next;
	}
    }
}<|MERGE_RESOLUTION|>--- conflicted
+++ resolved
@@ -62,7 +62,6 @@
       arg_info->arg_mode = obj.arg_info->arg_mode;
       arg_info->arg_type = obj.arg_info->arg_type;
       arg_info->result_type = obj.arg_info->result_type;
-<<<<<<< HEAD
       arg_info->default_value = obj.arg_info->default_value;
       arg_info->default_value_size = obj.arg_info->default_value_size;
 
@@ -70,11 +69,6 @@
       obj.arg_info->arg_type = nullptr;
       obj.arg_info->default_value = nullptr;
       obj.arg_info->default_value_size = nullptr;
-=======
-
-      obj.arg_info->arg_mode = nullptr;
-      obj.arg_info->arg_type = nullptr;
->>>>>>> 03fe1f8a
       obj.arg_info = nullptr;
     }
 }
@@ -134,16 +128,12 @@
 	{
 	  arg_info->arg_mode = (int *) db_private_alloc (NULL, sizeof (int) * (num_method_args));
 	  arg_info->arg_type = (int *) db_private_alloc (NULL, sizeof (int) * (num_method_args));
-<<<<<<< HEAD
 	  arg_info->default_value = (char **) db_private_alloc (NULL, sizeof (char *) * (num_method_args));
 	  arg_info->default_value_size = (int *) db_private_alloc (NULL, sizeof (int) * (num_method_args));
-=======
->>>>>>> 03fe1f8a
 	  for (int n = 0; n < num_method_args; n++)
 	    {
 	      arg_info->arg_mode[n] = obj.arg_info->arg_mode[n];
 	      arg_info->arg_type[n] = obj.arg_info->arg_type[n];
-<<<<<<< HEAD
 
 	      arg_info->default_value_size[n] = obj.arg_info->default_value_size[n];
 	      if (obj.arg_info->default_value_size[n] > 0)
@@ -153,19 +143,14 @@
 		  arg_info->default_value[n][arg_info->default_value_size[n]] = 0;
 		}
 
-=======
->>>>>>> 03fe1f8a
 	    }
 	}
       else
 	{
 	  arg_info->arg_mode = nullptr;
 	  arg_info->arg_type = nullptr;
-<<<<<<< HEAD
 	  arg_info->default_value = nullptr;
 	  arg_info->default_value_size = nullptr;
-=======
->>>>>>> 03fe1f8a
 	}
       arg_info->result_type = obj.arg_info->result_type;
     }
@@ -207,7 +192,6 @@
   if (arg_info)
     {
       serializator.pack_bool (true);
-<<<<<<< HEAD
       for (int i = 0; i < num_method_args; i++)
 	{
 	  serializator.pack_int (arg_info->arg_mode[i]);
@@ -223,15 +207,6 @@
 	    {
 	      serializator.pack_c_string (arg_info->default_value[i], arg_info->default_value_size[i]);
 	    }
-=======
-      for (int i = 0; i < num_method_args; i++)
-	{
-	  serializator.pack_int (arg_info->arg_mode[i]);
-	}
-      for (int i = 0; i < num_method_args; i++)
-	{
-	  serializator.pack_int (arg_info->arg_type[i]);
->>>>>>> 03fe1f8a
 	}
       serializator.pack_int (arg_info->result_type);
     }
@@ -275,7 +250,6 @@
       for (int i = 0; i < num_method_args; i++)
 	{
 	  size += serializator.get_packed_int_size (size); /* method_sig->arg_info->arg_mode[i] */
-<<<<<<< HEAD
 	}
       for (int i = 0; i < num_method_args; i++)
 	{
@@ -290,10 +264,6 @@
 		      (size_t) arg_info->default_value_size[i], size); /* method_sig->arg_info->arg_default[i] */
 	    }
 	}
-=======
-	  size += serializator.get_packed_int_size (size); /* method_sig->arg_info->arg_type[i] */
-	}
->>>>>>> 03fe1f8a
       size += serializator.get_packed_int_size (size); /* method_sig->arg_info->result_type */
     }
 
@@ -365,16 +335,12 @@
 	    {
 	      arg_info->arg_mode = (int *) db_private_alloc (NULL, sizeof (int) * (num_method_args));
 	      arg_info->arg_type = (int *) db_private_alloc (NULL, sizeof (int) * (num_method_args));
-<<<<<<< HEAD
 	      arg_info->default_value = (char **) db_private_alloc (NULL, sizeof (char *) * (num_method_args));
 	      arg_info->default_value_size = (int *) db_private_alloc (NULL, sizeof (int) * (num_method_args));
-=======
->>>>>>> 03fe1f8a
 	      for (int n = 0; n < num_method_args; n++)
 		{
 		  arg_info->arg_mode[n] = obj.arg_info->arg_mode[n];
 		  arg_info->arg_type[n] = obj.arg_info->arg_type[n];
-<<<<<<< HEAD
 		  arg_info->default_value_size[n] = obj.arg_info->default_value_size[n];
 		  if (obj.arg_info->default_value_size[n] > 0)
 		    {
@@ -382,8 +348,6 @@
 		      strncpy (arg_info->default_value[n], obj.arg_info->default_value[n], arg_info->default_value_size[n]);
 		      arg_info->default_value[n][arg_info->default_value_size[n]] = 0;
 		    }
-=======
->>>>>>> 03fe1f8a
 		}
 	    }
 	  arg_info->result_type = obj.arg_info->result_type;
@@ -452,11 +416,8 @@
 	{
 	  arg_info->arg_mode = (int *) db_private_alloc (NULL, sizeof (int) * (num_method_args));
 	  arg_info->arg_type = (int *) db_private_alloc (NULL, sizeof (int) * (num_method_args));
-<<<<<<< HEAD
 	  arg_info->default_value = (char **) db_private_alloc (NULL, sizeof (char *) * (num_method_args));
 	  arg_info->default_value_size = (int *) db_private_alloc (NULL, sizeof (int) * (num_method_args));
-=======
->>>>>>> 03fe1f8a
 
 	  for (int i = 0; i < num_method_args; i++)
 	    {
@@ -466,7 +427,6 @@
 	  for (int i = 0; i < num_method_args; i++)
 	    {
 	      deserializator.unpack_int (arg_info->arg_type[i]);
-<<<<<<< HEAD
 	    }
 
 	  for (int i = 0; i < num_method_args; i++)
@@ -479,15 +439,12 @@
 		  arg_info->default_value[i] = (char *) db_private_alloc (NULL, sizeof (char) * (arg_info->default_value_size[i] + 1));
 		  strncpy (arg_info->default_value[i], str.data (), arg_info->default_value_size[i]);
 		}
-=======
->>>>>>> 03fe1f8a
 	    }
 	}
       else
 	{
 	  arg_info->arg_mode = nullptr;
 	  arg_info->arg_type = nullptr;
-<<<<<<< HEAD
 	  arg_info->default_value = nullptr;
 	  arg_info->default_value_size = nullptr;
 	}
@@ -498,16 +455,6 @@
     {
       arg_info = nullptr;
     }
-=======
-	}
-
-      deserializator.unpack_int (arg_info->result_type);
-    }
-  else
-    {
-      arg_info = nullptr;
-    }
->>>>>>> 03fe1f8a
 
 
 }
@@ -530,10 +477,6 @@
       db_private_free_and_init (NULL, method_arg_pos);
     }
 
-<<<<<<< HEAD
-=======
-
->>>>>>> 03fe1f8a
   if (class_name != nullptr)
     {
       db_private_free_and_init (NULL, class_name);
@@ -548,7 +491,6 @@
       if (arg_info->arg_type != nullptr)
 	{
 	  db_private_free_and_init (NULL, arg_info->arg_type);
-<<<<<<< HEAD
 	}
       if (arg_info->default_value_size != nullptr)
 	{
@@ -561,8 +503,6 @@
 	    }
 	  db_private_free_and_init (NULL, arg_info->default_value);
 	  db_private_free_and_init (NULL, arg_info->default_value_size);
-=======
->>>>>>> 03fe1f8a
 	}
       db_private_free_and_init (NULL, arg_info);
     }
