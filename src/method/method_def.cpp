--- conflicted
+++ resolved
@@ -19,12 +19,10 @@
 #include "method_def.hpp"
 
 #include "memory_private_allocator.hpp"
-<<<<<<< HEAD
 #include "oid.h"
-=======
+
 // XXX: SHOULD BE THE LAST INCLUDE HEADER
 #include "memory_wrapper.hpp"
->>>>>>> c6ccf9e3
 
 method_sig_node::method_sig_node ()
 {
