/*
 * Copyright (C) 2008 Search Solution Corporation. All rights reserved by Search Solution.
 *
 *   This program is free software; you can redistribute it and/or modify
 *   it under the terms of the GNU General Public License as published by
 *   the Free Software Foundation; either version 2 of the License, or
 *   (at your option) any later version.
 *
 *  This program is distributed in the hope that it will be useful,
 *  but WITHOUT ANY WARRANTY; without even the implied warranty of
 *  MERCHANTABILITY or FITNESS FOR A PARTICULAR PURPOSE. See the
 *  GNU General Public License for more details.
 *
 *  You should have received a copy of the GNU General Public License
 *  along with this program; if not, write to the Free Software
 *  Foundation, Inc., 51 Franklin Street, Fifth Floor, Boston, MA 02110-1301 USA
 *
 */

/*
 * session.c - session state internal API
 */

#ident "$Id$"


#include <assert.h>

#if !defined(WINDOWS)
#include <sys/time.h>
#include <sys/resource.h>
#endif /* !WINDDOWS */

#include "system.h"
#include "session.h"

#include "boot_sr.h"
#include "jansson.h"
#include "critical_section.h"
#include "error_manager.h"
#include "system_parameter.h"
#include "environment_variable.h"
#if defined(SERVER_MODE)
#include "connection_sr.h"
#else /* !defined (SERVER_MODE) = defined (SA_MODE) */
#include "db.h"
#endif /* defined (SA_MODE) */
#include "lock_free.h"
#include "object_primitive.h"
#include "dbtype.h"
#include "string_opfunc.h"
#include "thread_daemon.hpp"
#include "thread_entry_task.hpp"
#include "thread_manager.hpp"
#include "xasl_cache.h"


#if !defined(SERVER_MODE)
#define pthread_mutex_init(a, b)
#define pthread_mutex_destroy(a)
#define pthread_mutex_lock(a)   0
#define pthread_mutex_trylock(a)   0
#define pthread_mutex_unlock(a)
static int rv;
#endif /* not SERVER_MODE */

#define SESSIONS_HASH_SIZE 1000
#define MAX_SESSION_VARIABLES_COUNT 20
#define MAX_PREPARED_STATEMENTS_COUNT 20

typedef struct active_sessions
{
  LF_HASH_TABLE sessions_table;
  LF_FREELIST session_table_freelist;
  SESSION_ID last_session_id;
  int num_holdable_cursors;
} ACTIVE_SESSIONS;

typedef struct session_info SESSION_INFO;
struct session_info
{
  SESSION_ID *session_ids;
  int count;
};

typedef struct session_variable SESSION_VARIABLE;
struct session_variable
{
  char *name;
  DB_VALUE *value;
  SESSION_VARIABLE *next;
};


typedef struct prepared_statement PREPARED_STATEMENT;
struct prepared_statement
{
  char *name;
  char *alias_print;
  SHA1Hash sha1;
  int info_length;
  char *info;
  PREPARED_STATEMENT *next;
};
typedef struct session_query_entry SESSION_QUERY_ENTRY;
struct session_query_entry
{
  QUERY_ID query_id;		/* unique query identifier */
  QFILE_LIST_ID *list_id;	/* result list file identifier */
  QMGR_TEMP_FILE *temp_file;	/* temp files */
  int num_tmp;			/* number of temp files allocated */
  int total_count;		/* total number of file pages allocated for the entire query */
  QUERY_FLAG query_flag;

  SESSION_QUERY_ENTRY *next;
};

typedef struct session_state SESSION_STATE;
struct session_state
{
  SESSION_ID id;		/* session id */
  SESSION_STATE *stack;		/* used in freelist */
  SESSION_STATE *next;		/* used in hash table */
  pthread_mutex_t mutex;	/* state mutex */
  UINT64 del_id;		/* delete transaction ID (for lock free) */

  bool is_trigger_involved;
  bool is_last_insert_id_generated;
  bool auto_commit;
  DB_VALUE cur_insert_id;
  DB_VALUE last_insert_id;
  int row_count;
  SESSION_VARIABLE *session_variables;
  PREPARED_STATEMENT *statements;
  SESSION_QUERY_ENTRY *queries;
  time_t active_time;
  SESSION_PARAM *session_parameters;
  char *trace_stats;
  char *plan_string;
  int trace_format;
  int ref_count;
  TZ_REGION session_tz_region;
  int private_lru_index;

  SESSION_MODE mode;
};

/* session state manipulation functions */
static void *session_state_alloc (void);
static int session_state_free (void *st);
static int session_state_init (void *st);
static int session_state_uninit (void *st);
static int session_key_copy (void *src, void *dest);
static unsigned int session_key_hash (void *key, int hash_table_size);
static int session_key_compare (void *k1, void *k2);
static int session_key_increment (void *key, void *existing);

/* session state structure descriptor for hash table */
static LF_ENTRY_DESCRIPTOR session_state_Descriptor = {
  offsetof (SESSION_STATE, stack),
  offsetof (SESSION_STATE, next),
  offsetof (SESSION_STATE, del_id),
  offsetof (SESSION_STATE, id),
  offsetof (SESSION_STATE, mutex),

  LF_EM_USING_MUTEX,

  session_state_alloc,
  session_state_free,
  session_state_init,
  session_state_uninit,
  session_key_copy,
  session_key_compare,
  session_key_hash,
  session_key_increment
};

/* the active sessions storage */
static ACTIVE_SESSIONS sessions = { LF_HASH_TABLE_INITIALIZER, LF_FREELIST_INITIALIZER, 0, 0 };

static int session_remove_expired_sessions (THREAD_ENTRY * thread_p);

static int session_check_timeout (SESSION_STATE * session_p, SESSION_INFO * active_sessions, bool * remove);

static void session_free_prepared_statement (PREPARED_STATEMENT * stmt_p);

static int session_add_variable (SESSION_STATE * state_p, const DB_VALUE * name, DB_VALUE * value);

static int session_drop_variable (SESSION_STATE * state_p, const DB_VALUE * name);

static void free_session_variable (SESSION_VARIABLE * var);

static void update_session_variable (SESSION_VARIABLE * var, const DB_VALUE * new_value);

static DB_VALUE *db_value_alloc_and_copy (const DB_VALUE * src);

static int session_dump_session (SESSION_STATE * session);
static void session_dump_variable (SESSION_VARIABLE * var);
static void session_dump_prepared_statement (PREPARED_STATEMENT * stmt_p);

static SESSION_QUERY_ENTRY *qentry_to_sentry (QMGR_QUERY_ENTRY * qentry_p);
static int session_preserve_temporary_files (THREAD_ENTRY * thread_p, SESSION_QUERY_ENTRY * q_entry);
static void sentry_to_qentry (const SESSION_QUERY_ENTRY * sentry_p, QMGR_QUERY_ENTRY * qentry_p);
static void session_free_sentry_data (THREAD_ENTRY * thread_p, SESSION_QUERY_ENTRY * sentry_p);
static void session_set_session_data (THREAD_ENTRY * thread_p, SESSION_STATE * session_p);
static SESSION_STATE *session_get_session_state (THREAD_ENTRY * thread_p);
#if !defined (NDEBUG) && defined (SERVER_MODE)
static int session_state_verify_ref_count (THREAD_ENTRY * thread_p, SESSION_STATE * session_p);
#endif

// *INDENT-OFF*
static cubthread::daemon *session_Control_daemon = NULL;

static void session_control_daemon_init ();
static void session_control_daemon_destroy ();
// *INDENT-ON*


/*
 * session_state_alloc () - allocate a new session state
 *   returns: new pointer or NULL on error
 */
static void *
session_state_alloc (void)
{
  SESSION_STATE *state;

  state = (SESSION_STATE *) malloc (sizeof (SESSION_STATE));
  if (state != NULL)
    {
      pthread_mutex_init (&state->mutex, NULL);
    }
  return (void *) state;
}

/*
 * session_state_free () - free a session state
 *   returns: error code or NO_ERROR
 *   st(in): state to free
 */
static int
session_state_free (void *st)
{
  if (st != NULL)
    {
      pthread_mutex_destroy (&((SESSION_STATE *) st)->mutex);
      free (st);
      return NO_ERROR;
    }
  else
    {
      return ER_FAILED;
    }
}

/*
 * session_state_init () - initialize a session state
 *   returns: error code or NO_ERROR
 *   st(in): state to initialize
 */
static int
session_state_init (void *st)
{
  SESSION_STATE *session_p = (SESSION_STATE *) st;

  if (st == NULL)
    {
      return ER_FAILED;
    }

  /* initialize fields */
  db_make_null (&session_p->cur_insert_id);
  db_make_null (&session_p->last_insert_id);
  session_p->is_trigger_involved = false;
  session_p->is_last_insert_id_generated = false;
  session_p->row_count = -1;
  session_p->session_variables = NULL;
  session_p->statements = NULL;
  session_p->queries = NULL;
  session_p->session_parameters = NULL;
  session_p->trace_stats = NULL;
  session_p->plan_string = NULL;
  session_p->ref_count = 0;
  session_p->trace_format = QUERY_TRACE_TEXT;
  session_p->private_lru_index = -1;
  session_p->auto_commit = false;
  session_p->mode = SESSION_WITH_CONNECTION;
<<<<<<< HEAD
=======
  tz_get_system_tz_region (&session_p->session_tz_region);
>>>>>>> 9ef12eea

  return NO_ERROR;
}

/*
 * session_state_uninit () - uninitialize a session state
 *   returns: error code or NO_ERROR
 *   st(in): state to uninitialize
 */
static int
session_state_uninit (void *st)
{
  SESSION_STATE *session = (SESSION_STATE *) st;
  SESSION_VARIABLE *vcurent = NULL, *vnext = NULL;
  PREPARED_STATEMENT *pcurent = NULL, *pnext = NULL;
  THREAD_ENTRY *thread_p = thread_get_thread_entry_info ();
  SESSION_QUERY_ENTRY *qcurent = NULL, *qnext = NULL;
  int cnt = 0;

  if (session == NULL)
    {
      return NO_ERROR;
    }
#if defined (SESSION_DEBUG)
  er_log_debug (ARG_FILE_LINE, "session_free_session %u\n", session->id);
#endif /* SESSION_DEBUG */

  /* free session variables */
  vcurent = session->session_variables;
  while (vcurent != NULL)
    {
      vnext = vcurent->next;
      free_session_variable (vcurent);
      vcurent = vnext;
    }

  /* free session statements */
  pcurent = session->statements;
  while (pcurent != NULL)
    {
      pnext = pcurent->next;
      session_free_prepared_statement (pcurent);
      pcurent = pnext;
    }
  /* free holdable queries */
  qcurent = session->queries;
  while (qcurent)
    {
      qnext = qcurent->next;
      qcurent->next = NULL;
      session_free_sentry_data (thread_p, qcurent);
      free_and_init (qcurent);
      qcurent = qnext;
      cnt++;
    }

  if (session->session_parameters)
    {
      sysprm_free_session_parameters (&session->session_parameters);
    }

  (void) pgbuf_release_private_lru (thread_p, session->private_lru_index);
  session->private_lru_index = -1;
  session->mode = SESSION_WITH_CONNECTION;

#if defined (SESSION_DEBUG)
  er_log_debug (ARG_FILE_LINE, "session_free_session closed %d queries for %d\n", cnt, session->id);
#endif /* SESSION_DEBUG */

  pr_clear_value (&session->cur_insert_id);
  pr_clear_value (&session->last_insert_id);

  if (session->trace_stats != NULL)
    {
      free_and_init (session->trace_stats);
    }

  if (session->plan_string != NULL)
    {
      free_and_init (session->plan_string);
    }

  return NO_ERROR;
}

/*
 * session_key_copy () - copy a session key
 *   returns: error code or NO_ERROR
 *   src(in): source
 *   dest(in): destination
 */
static int
session_key_copy (void *src, void *dest)
{
  SESSION_ID *src_id, *dest_id;

  if (src == NULL || dest == NULL)
    {
      return ER_FAILED;
    }

  src_id = (SESSION_ID *) src;
  dest_id = (SESSION_ID *) dest;

  *dest_id = *src_id;

  /* all ok */
  return NO_ERROR;
}

/*
 * session_key_hash () - hashing function for the session hash
 *   return: int
 *   key(in): Session key
 *   htsize(in): Memory Hash Table Size
 *
 * Note: Generate a hash number for the given key for the given hash table
 *	 size.
 */
static unsigned int
session_key_hash (void *key, int hash_table_size)
{
  SESSION_ID id = *((SESSION_ID *) key);
  return (id % hash_table_size);
}

/*
 * sessions_key_compare () - Compare two session keys
 *   return: int (true or false)
 *   key_left  (in) : First session key
 *   key_right (in) : Second session key
 */
static int
session_key_compare (void *k1, void *k2)
{
  SESSION_ID *key1, *key2;

  key1 = (SESSION_ID *) k1;
  key2 = (SESSION_ID *) k2;

  if (k1 == NULL || k2 == NULL)
    {
      /* should not happen */
      assert (false);
      return 0;
    }

  if (*key1 == *key2)
    {
      /* equal */
      return 0;
    }
  else
    {
      /* not equal */
      return 1;
    }
}

/*
 * session_key_increment () - increment a key
 *   returns: error code or NO_ERROR
 *   key(in): key to increment
 *   existing(in): existing entry with same key (NOT USED)
 */
static int
session_key_increment (void *key, void *existing)
{
  SESSION_ID *key_p = (SESSION_ID *) key;

  if (key == NULL)
    {
      return ER_FAILED;
    }
  else
    {
      (*key_p)++;
      return NO_ERROR;
    }
}

/*
 * session_free_prepared_statement () - free memory allocated for a prepared
 *					statement
 * return : void
 * stmt_p (in) : prepared statement object
 */
static void
session_free_prepared_statement (PREPARED_STATEMENT * stmt_p)
{
  if (stmt_p == NULL)
    {
      return;
    }

#if defined (SESSION_DEBUG)
  er_log_debug (ARG_FILE_LINE, "drop statement %s\n", stmt_p->name);
#endif /* SESSION_DEBUG */

  if (stmt_p->name != NULL)
    {
      free_and_init (stmt_p->name);
    }
  if (stmt_p->alias_print != NULL)
    {
      free_and_init (stmt_p->alias_print);
    }
  if (stmt_p->info != NULL)
    {
      free_and_init (stmt_p->info);
    }

  free_and_init (stmt_p);
}

// *INDENT-OFF*
#if defined (SERVER_MODE)
// class session_control_daemon_task
//
//  description:
//    session control daemon task
//
class session_control_daemon_task : public cubthread::entry_task
{
  public:
    void execute (cubthread::entry & thread_ref) override
    {
      if (!BO_IS_SERVER_RESTARTED ())
	{
	  // wait for boot to finish
	  return;
	}

      session_remove_expired_sessions (&thread_ref);
    }
};
#endif /* SERVER_MODE */

#if defined (SERVER_MODE)
/*
 * session_control_daemon_init () - initialize session control daemon
 */
void
session_control_daemon_init ()
{
  assert (session_Control_daemon == NULL);

  cubthread::looper looper = cubthread::looper (std::chrono::seconds (60));
  session_control_daemon_task *daemon_task = new session_control_daemon_task ();

  // create session control daemon thread
  session_Control_daemon = cubthread::get_manager ()->create_daemon (looper, daemon_task, "session_control");
}
#endif /* SERVER_MODE */

#if defined (SERVER_MODE)
/*
 * session_control_daemon_destroy () - destroy session control daemon
 */
void
session_control_daemon_destroy ()
{
  cubthread::get_manager ()->destroy_daemon (session_Control_daemon);
}
#endif /* SERVER_MODE */
// *INDENT-ON*

/*
 * session_states_init () - Initialize session states area
 *   return: NO_ERROR or error code
 *
 * Note: Creates and initializes a main memory hash table that will be
 * used by session states operations. This routine should only be
 * called once during server boot.
 */
int
session_states_init (THREAD_ENTRY * thread_p)
{
  int ret;

  sessions.last_session_id = 0;
  sessions.num_holdable_cursors = 0;

#if defined (SESSION_DEBUG)
  er_log_debug (ARG_FILE_LINE, "creating session states table\n");
#endif /* SESSION_DEBUG */

  /* initialize freelist */
  ret = lf_freelist_init (&sessions.session_table_freelist, 1, 100, &session_state_Descriptor, &sessions_Ts);
  if (ret != NO_ERROR)
    {
      return ret;
    }

  /* initialize hash table */
  ret =
    lf_hash_init (&sessions.sessions_table, &sessions.session_table_freelist, SESSIONS_HASH_SIZE,
		  &session_state_Descriptor);
  if (ret != NO_ERROR)
    {
      return ret;
    }

#if defined (SERVER_MODE)
  session_control_daemon_init ();
#endif /* SERVER_MODE */

  /* all ok */
  return NO_ERROR;
}

/*
 * session_states_finalize () - cleanup the session states information
 *   return: NO_ERROR or error code
 *   thread_p (in) : the thread executing this function
 *
 * Note: This function deletes the session states global storage area.
 *	 This function should be called only during server shutdown
 */
void
session_states_finalize (THREAD_ENTRY * thread_p)
{
#if defined (SERVER_MODE)
  session_control_daemon_destroy ();
#endif /* SERVER_MODE */

  const char *env_value = envvar_get ("DUMP_SESSION");
  if (env_value != NULL)
    {
      session_states_dump (thread_p);
    }

#if defined (SESSION_DEBUG)
  er_log_debug (ARG_FILE_LINE, "deleting session state table\n");
#endif /* SESSION_DEBUG */

  /* destroy hash and freelist */
  lf_hash_destroy (&sessions.sessions_table);
  lf_freelist_destroy (&sessions.session_table_freelist);
}

/*
 * session_state_create () - Create a sessions state with the specified id
 *   return: NO_ERROR or error code
 *   session_id (in) : the session id
 *   mode (in): with or without an associated connection
 *
 * Note: This function creates and adds a sessions state object to the
 *       sessions state memory hash. This function should be called when a
 *	 session starts.
 */
int
session_state_create (THREAD_ENTRY * thread_p, SESSION_ID * id, const SESSION_MODE mode)
{
  LF_TRAN_ENTRY *t_entry = thread_get_tran_entry (thread_p, THREAD_TS_SESSIONS);
  SESSION_STATE *session_p = NULL;
  SESSION_ID next_session_id;
  int ret;

  assert (id != NULL);

#if defined (SERVER_MODE)
  session_state *old_session = (thread_p != NULL) ? thread_p->get_session () : NULL;
  if (old_session != NULL)
    {
      SESSION_ID old_id = thread_p->get_session_id ();

      assert (mode != SESSION_WITHOUT_CONNECTION);

      /* session_check_session should clear session_p, right? add safe-guard if necessary. */

      assert (thread_p->get_session ()->id == old_id);

      ret = lf_hash_find (t_entry, &sessions.sessions_table, (void *) &old_id, (void **) &session_p);
      if (ret != NO_ERROR)
	{
	  assert (false);
	  return ER_FAILED;
	}
      if (session_p == NULL)
	{
	  thread_p->set_session_id (DB_EMPTY_SESSION);
	  thread_p->set_session (NULL);
	}
      else
	{
	  assert (session_p == thread_p->get_session ());

#if !defined(NDEBUG)
	  session_state_verify_ref_count (thread_p, session_p);
#endif
	  thread_p->set_session_id (DB_EMPTY_SESSION);
	  thread_p->set_session (NULL);
	  session_state_decrease_ref_count (thread_p, session_p);

	  logtb_set_current_user_active (thread_p, false);
	  pthread_mutex_unlock (&session_p->mutex);
	}
    }
#endif

  /* create search key */
  next_session_id = ATOMIC_INC_32 (&sessions.last_session_id, 1);
  *id = next_session_id;

  /* insert new entry into hash table */
  ret = lf_hash_insert (t_entry, &sessions.sessions_table, (void *) id, (void **) &session_p, NULL);
  if (ret != NO_ERROR)
    {
      return ret;
    }
  else if (session_p == NULL)
    {
      /* should not happen */
      assert (false);
      return ER_FAILED;
    }

  /* inserted key might have been incremented; if last_session_id was not modified in the meantime, store the new value
   */
  ATOMIC_CAS_32 (&sessions.last_session_id, next_session_id, *id);

  /* initialize session active time */
  session_p->active_time = time (NULL);
  session_p->mode = mode;

#if defined (SERVER_MODE)
#if !defined (NDEBUG)
  (void) session_state_verify_ref_count (thread_p, session_p);
#endif
  /* increase reference count of new session_p */
  session_state_increase_ref_count (thread_p, session_p);

  session_p->private_lru_index = pgbuf_assign_private_lru (thread_p, false, (int) session_p->id);
  /* set as thread session */
  session_set_session_data (thread_p, session_p);

  logtb_set_current_user_active (thread_p, true);
#endif

  /* done with the entry */
  pthread_mutex_unlock (&session_p->mutex);

#if defined (SESSION_DEBUG)
  /* debug logging */
  er_log_debug (ARG_FILE_LINE, "adding session with id %u\n", *id);
  if (prm_get_bool_value (PRM_ID_ER_LOG_DEBUG) == true)
    {
      LF_HASH_TABLE_ITERATOR it;
      SESSION_STATE *state;

      er_log_debug (ARG_FILE_LINE, "printing active sessions\n");

      lf_hash_create_iterator (&it, t_entry, &sessions.sessions_table);
      for (state = lf_hash_iterate (&it); state != NULL; state = lf_hash_iterate (&it))
	{
	  er_log_debug (ARG_FILE_LINE, "session %u", state->id);
	}

      er_log_debug (ARG_FILE_LINE, "finished printing active sessions\n");
    }
#endif /* SESSION_DEBUG */

  return NO_ERROR;
}

/*
 * session_state_destroy () - close a session state
 *   return	    : NO_ERROR or error code
 *   id(in) : the identifier for the session
 */
int
session_state_destroy (THREAD_ENTRY * thread_p, const SESSION_ID id)
{
  LF_TRAN_ENTRY *t_entry = thread_get_tran_entry (thread_p, THREAD_TS_SESSIONS);
  SESSION_STATE *session_p;
  int error = NO_ERROR, success = 0;

#if defined (SESSION_DEBUG)
  er_log_debug (ARG_FILE_LINE, "removing session %u", id);
#endif /* SESSION_DEBUG */

  error = lf_hash_find (t_entry, &sessions.sessions_table, (void *) &id, (void **) &session_p);
  if (error != NO_ERROR)
    {
      return ER_FAILED;
    }
  else if (session_p == NULL)
    {
      er_set (ER_WARNING_SEVERITY, ARG_FILE_LINE, ER_SES_SESSION_EXPIRED, 0);
      return ER_SES_SESSION_EXPIRED;
    }

#if defined (SERVER_MODE)
  assert (session_p->ref_count > 0);

  if (thread_p != NULL && thread_p->get_session () != NULL && thread_p->get_session () == session_p)
    {
      thread_p->set_session (NULL);
      thread_p->set_session_id (DB_EMPTY_SESSION);

      session_state_decrease_ref_count (thread_p, session_p);
    }
  else
    {
      /* do we accept this case?? if we don't, add safe-guard here. */
    }

  logtb_set_current_user_active (thread_p, false);

  if (session_p->ref_count > 0)
    {
      /* This session_state is busy, I can't remove */
      pthread_mutex_unlock (&session_p->mutex);

      return NO_ERROR;
    }

  /* Now we can destroy this session */
  assert (session_p->ref_count == 0);
#endif

  error = lf_hash_delete_already_locked (t_entry, &sessions.sessions_table, (void *) &id, session_p, &success);
  if (error != NO_ERROR)
    {
      return ER_FAILED;
    }
  if (!success)
    {
      /* we don't have clear operations on this hash table, this shouldn't happen */
      pthread_mutex_unlock (&session_p->mutex);
      assert_release (false);
      return ER_FAILED;
    }

  /* Destroy the session related resources like session parameters */
  lf_tran_destroy_entry (t_entry);

  return error;
}

/*
 * session_check_session () - check if the session state with id
 *			      exists and update the timeout for it
 *   return	    : NO_ERROR or error code
 *   id(in) : the identifier for the session
 */
int
session_check_session (THREAD_ENTRY * thread_p, const SESSION_ID id)
{
  LF_TRAN_ENTRY *t_entry = thread_get_tran_entry (thread_p, THREAD_TS_SESSIONS);
  SESSION_STATE *session_p = NULL;
  int error = NO_ERROR;

#if defined (SESSION_DEBUG)
  er_log_debug (ARG_FILE_LINE, "updating timeout for session_id %u\n", id);
#endif /* SESSION_DEBUG */

#if defined (SERVER_MODE)
  if (thread_p && thread_p->get_session () != NULL)
    {
      SESSION_ID old_id = thread_p->get_session_id ();

      assert (thread_p->get_session ()->id == old_id);

      error = lf_hash_find (t_entry, &sessions.sessions_table, (void *) &old_id, (void **) &session_p);
      if (error != NO_ERROR)
	{
	  assert (false);
	  return error;
	}
      if (session_p == NULL)
	{
	  /* the session in connection entry no longer exists... */
	  /* todo: add safe guard if we cannot accept this case */
	  thread_p->set_session_id (DB_EMPTY_SESSION);
	  thread_p->set_session (NULL);

	  return ER_FAILED;
	}

      assert (session_p == thread_p->get_session ());

#if !defined(NDEBUG)
      session_state_verify_ref_count (thread_p, session_p);
#endif
      thread_p->set_session_id (DB_EMPTY_SESSION);
      thread_p->set_session (session_p);
      session_state_decrease_ref_count (thread_p, session_p);

      logtb_set_current_user_active (thread_p, false);
      pthread_mutex_unlock (&session_p->mutex);
    }
#endif

  error = lf_hash_find (t_entry, &sessions.sessions_table, (void *) &id, (void **) &session_p);
  if (error != NO_ERROR)
    {
      return error;
    }
  else if (session_p == NULL)
    {
      er_set (ER_WARNING_SEVERITY, ARG_FILE_LINE, ER_SES_SESSION_EXPIRED, 0);
      return ER_SES_SESSION_EXPIRED;
    }

  /* update session active time */
  session_p->active_time = time (NULL);

#if defined (SERVER_MODE)
#if !defined (NDEBUG)
  (void) session_state_verify_ref_count (thread_p, session_p);
#endif
  /* increase reference count of new session_p */
  session_state_increase_ref_count (thread_p, session_p);
  session_set_session_data (thread_p, session_p);

  logtb_set_current_user_active (thread_p, true);
#endif

  /* done with the entry */
  pthread_mutex_unlock (&session_p->mutex);

  return error;
}

/*
 * session_remove_expired_sessions () - remove expired sessions
 *   return      : NO_ERROR or error code
 */
static int
session_remove_expired_sessions (THREAD_ENTRY * thread_p)
{
#define EXPIRED_SESSION_BUFFER_SIZE 1024
  LF_TRAN_ENTRY *t_entry = thread_get_tran_entry (thread_p, THREAD_TS_SESSIONS);
  LF_HASH_TABLE_ITERATOR it;
  SESSION_STATE *state = NULL;
  int err = NO_ERROR, success = 0;
  bool is_expired = false;
  SESSION_INFO active_sessions;
  SESSION_ID expired_sid_buffer[EXPIRED_SESSION_BUFFER_SIZE];
  int n_expired_sids = 0;
  int sid_index;
  bool finished = false;

  active_sessions.count = -1;
  active_sessions.session_ids = NULL;

  /* Loop until all expired sessions are removed.
   * NOTE: We cannot call lf_hash_delete while iterating... lf_hash_delete may have to retry, which also resets the
   *       lock-free transaction. And resetting lock-free transaction can break our iterator.
   */
  while (!finished)
    {
      lf_hash_create_iterator (&it, t_entry, &sessions.sessions_table);
      while (true)
	{
	  state = (SESSION_STATE *) lf_hash_iterate (&it);
	  if (state == NULL)
	    {
	      finished = true;
	      break;
	    }

	  /* iterate next. the mutex lock of the current state will be released */
	  if (session_check_timeout (state, &active_sessions, &is_expired) != NO_ERROR)
	    {
	      pthread_mutex_unlock (&state->mutex);
	      lf_tran_end_with_mb (t_entry);
	      err = ER_FAILED;
	      goto exit_on_end;
	    }

	  /* TODO : implement a mechanism to expire sessions without connnection */
	  if (state->mode != SESSION_WITHOUT_CONNECTION && is_expired)
	    {
	      expired_sid_buffer[n_expired_sids++] = state->id;
	      if (n_expired_sids == EXPIRED_SESSION_BUFFER_SIZE)
		{
		  /* No more room in buffer */

		  /* Interrupt iteration. */
		  /* Free current entry mutex. */
		  pthread_mutex_unlock (&state->mutex);
		  /* End lock-free transaction started by iterator. */
		  lf_tran_end_with_mb (t_entry);
		  break;
		}
	    }
	}

      /* Remove expired sessions. */
      for (sid_index = 0; sid_index < n_expired_sids; sid_index++)
	{
	  err = lf_hash_delete (t_entry, &sessions.sessions_table, &expired_sid_buffer[sid_index], &success);
	  if (err != NO_ERROR)
	    {
	      /* I don't think we can expect errors. */
	      assert (false);
	      goto exit_on_end;
	    }
	  if (!success)
	    {
	      /* we don't have clear operations on this hash table, this shouldn't happen */
	      assert_release (false);
	      err = ER_FAILED;
	      goto exit_on_end;
	    }
	}
      n_expired_sids = 0;
    }

exit_on_end:
  if (active_sessions.session_ids != NULL)
    {
      assert (active_sessions.count > 0);
      free_and_init (active_sessions.session_ids);
    }

  return err;

#undef EXPIRED_SESSION_BUFFER_SIZE
}

/*
 * session_check_timeout  () - verify if a session timeout expired
 *   return              : NO_ERROR or error code
 *   session_p(in)       : session id
 *   active_sessions(in) : array of the active sessions info
 *   remove(out)         : true if session timeout expired and it doesn't have an active connection, false otherwise
 */
static int
session_check_timeout (SESSION_STATE * session_p, SESSION_INFO * active_sessions, bool * remove)
{
  int err = NO_ERROR;
  time_t curr_time = time (NULL);

  (*remove) = false;

  if ((curr_time - session_p->active_time) >= prm_get_integer_value (PRM_ID_SESSION_STATE_TIMEOUT))
    {
#if defined (SERVER_MODE)
      int i;

      /* first see if we still have an active connection */
      if (active_sessions->count == -1)
	{
	  /* we need to get the active connection list */
	  err = css_get_session_ids_for_active_connections (&active_sessions->session_ids, &active_sessions->count);
	  if (err != NO_ERROR)
	    {
	      return err;
	    }
	}
      for (i = 0; i < active_sessions->count; i++)
	{
	  if (active_sessions->session_ids[i] == session_p->id)
	    {
	      /* also update session active time */
	      session_p->active_time = time (NULL);
	      return err;
	    }
	}
#endif
      /* remove this session: timeout expired and it doesn't have an active connection. */
#if defined (SESSION_DEBUG)
      er_log_debug (ARG_FILE_LINE, "timeout expired for session %u\n", session_p->id);
#endif /* SESSION_DEBUG */

      (*remove) = true;
    }
  else
    {
#if defined (SESSION_DEBUG)
      er_log_debug (ARG_FILE_LINE, "timeout ok for session %u\n", session_p->id);
#endif /* SESSION_DEBUG */
    }

  return err;
}

/*
 * free_session_variable () - free memory allocated for a session variable
 * return : void
 * var (in) : session variable
 */
static void
free_session_variable (SESSION_VARIABLE * var)
{
  if (var == NULL)
    {
      return;
    }

  if (var->name != NULL)
    {
      free_and_init (var->name);
    }

  if (var->value != NULL)
    {
      if (QSTR_IS_ANY_CHAR_OR_BIT (DB_VALUE_DOMAIN_TYPE (var->value)))
	{
	  /* free allocated string */
	  free_and_init (var->value->data.ch.medium.buf);
	}
      free_and_init (var->value);
    }

  free_and_init (var);
}

/*
 * session_add_variable () - add a session variable to the list
 * return:   error code
 * state_p (in)	  : session state object
 * name (in)	  : name of the variable
 * value (in)	  : variable value
 */
static int
session_add_variable (SESSION_STATE * state_p, const DB_VALUE * name, DB_VALUE * value)
{
  SESSION_VARIABLE *var = NULL;
  SESSION_VARIABLE *current = NULL;
  int count = 0;
  size_t len;
  const char *name_str;

  assert (DB_VALUE_DOMAIN_TYPE (name) == DB_TYPE_CHAR);

  name_str = db_get_string (name);

  assert (name_str != NULL);

  len = db_get_string_size (name);
  len = MAX (len, strlen ("collect_exec_stats"));

  if (strncasecmp (name_str, "collect_exec_stats", len) == 0)
    {
      if (db_get_int (value) == 1)
	{
	  perfmon_start_watch (NULL);
	}
      else if (db_get_int (value) == 0)
	{
	  perfmon_stop_watch (NULL);
	}
    }
  else if (strncasecmp (name_str, "trace_plan", 10) == 0)
    {
      if (state_p->plan_string != NULL)
	{
	  free_and_init (state_p->plan_string);
	}

      state_p->plan_string = strdup (db_get_string (value));
    }

  current = state_p->session_variables;
  while (current)
    {
      assert (current->name != NULL);

      if (intl_identifier_casecmp (name_str, current->name) == 0)
	{
	  /* if it already exists, just update the value */
	  update_session_variable (current, value);
	  return NO_ERROR;
	}

      current = current->next;
      count++;
    }

  if (count >= MAX_SESSION_VARIABLES_COUNT)
    {
      er_set (ER_ERROR_SEVERITY, ARG_FILE_LINE, ER_SES_TOO_MANY_VARIABLES, 0);
      return ER_FAILED;
    }

  /* create a new session variable and add it to the list */
  var = (SESSION_VARIABLE *) malloc (sizeof (SESSION_VARIABLE));
  if (var == NULL)
    {
      er_set (ER_ERROR_SEVERITY, ARG_FILE_LINE, ER_OUT_OF_VIRTUAL_MEMORY, 1, sizeof (SESSION_VARIABLE));
      return ER_FAILED;
    }

  len = db_get_string_size (name);
  var->name = (char *) malloc (len + 1);
  if (var->name == NULL)
    {
      er_set (ER_ERROR_SEVERITY, ARG_FILE_LINE, ER_OUT_OF_VIRTUAL_MEMORY, 1, len + 1);
      goto error;
    }

  memcpy (var->name, name_str, len);
  var->name[len] = 0;

  var->value = db_value_alloc_and_copy (value);

  /* add new variable to the beginning of the list */
  var->next = state_p->session_variables;
  state_p->session_variables = var;

  return NO_ERROR;

error:
  if (var != NULL)
    {
      if (var->name)
	{
	  free_and_init (var->name);
	}

      pr_clear_value (var->value);
      free_and_init (var);
    }

  return ER_FAILED;
}

/*
 * db_value_alloc_and_copy () - create a DB_VALUE on the heap
 * return   : DB_VALUE or NULL
 * src (in) : value to copy
 */
static DB_VALUE *
db_value_alloc_and_copy (const DB_VALUE * src)
{
  DB_TYPE src_dbtype;
  TP_DOMAIN *domain = NULL;
  DB_VALUE *dest = NULL;
  DB_VALUE conv;
  int length = 0, precision = 0, scale = 0;
  char *str = NULL;
  const char *src_str;

  dest = (DB_VALUE *) malloc (sizeof (DB_VALUE));
  if (dest == NULL)
    {
      er_set (ER_ERROR_SEVERITY, ARG_FILE_LINE, ER_OUT_OF_VIRTUAL_MEMORY, 1, sizeof (DB_VALUE));
      return NULL;
    }

  src_dbtype = DB_VALUE_DOMAIN_TYPE (src);
  if (DB_IS_NULL (src))
    {
      db_make_null (dest);
      return dest;
    }

  if (TP_IS_NUMERIC_TYPE (src_dbtype))
    {
      pr_clone_value ((DB_VALUE *) src, dest);
      return dest;
    }

  if (!QSTR_IS_ANY_CHAR_OR_BIT (src_dbtype))
    {
      /* attempt to convert to varchar */
      db_make_null (&conv);
      domain = db_type_to_db_domain (DB_TYPE_VARCHAR);
      domain->precision = TP_FLOATING_PRECISION_VALUE;

      if (tp_value_cast (src, &conv, domain, false) != DOMAIN_COMPATIBLE)
	{
	  db_make_null (dest);
	  return dest;
	}

      src_dbtype = DB_TYPE_VARCHAR;
      free_and_init (dest);
      dest = db_value_alloc_and_copy (&conv);
      pr_clear_value (&conv);

      return dest;
    }

  length = db_get_string_size (src);
  scale = 0;
  str = (char *) malloc (length + 1);
  if (str == NULL)
    {
      er_set (ER_ERROR_SEVERITY, ARG_FILE_LINE, ER_OUT_OF_VIRTUAL_MEMORY, 1, (size_t) (length + 1));
      return NULL;
    }

  src_str = db_get_string (src);
  if (src_str != NULL)
    {
      memcpy (str, src_str, length);
    }

  precision = db_value_precision (src);
  db_value_domain_init (dest, src_dbtype, precision, scale);
  dest->need_clear = true;
  switch (src_dbtype)
    {
    case DB_TYPE_CHAR:
      db_make_char (dest, precision, str, length, db_get_string_codeset (src), db_get_string_collation (src));
      break;
    case DB_TYPE_NCHAR:
      db_make_nchar (dest, precision, str, length, db_get_string_codeset (src), db_get_string_collation (src));
      break;
    case DB_TYPE_VARCHAR:
      db_make_varchar (dest, precision, str, length, db_get_string_codeset (src), db_get_string_collation (src));
      break;
    case DB_TYPE_VARNCHAR:
      db_make_varnchar (dest, precision, str, length, db_get_string_codeset (src), db_get_string_collation (src));
      break;
    case DB_TYPE_BIT:
      db_make_bit (dest, precision, str, length);
      break;
    case DB_TYPE_VARBIT:
      db_make_varbit (dest, precision, str, length);
      break;
    default:
      assert (false);
      return NULL;
    }

  return dest;
}

/*
 * update_session_variable () - update the value of a session variable
 * return : void
 * var (in/out)	  : the variable to update
 * new_value (in) : the new value
 */
static void
update_session_variable (SESSION_VARIABLE * var, const DB_VALUE * new_value)
{
  if (var->value != NULL)
    {
      if (QSTR_IS_ANY_CHAR_OR_BIT (DB_VALUE_DOMAIN_TYPE (var->value)))
	{
	  /* free allocated string */
	  free_and_init (var->value->data.ch.medium.buf);
	}
      free_and_init (var->value);
    }

  var->value = db_value_alloc_and_copy (new_value);
}

/*
 * session_drop_variable () - drop a session variable from the list
 * return:   error code
 * state_p (in)	  : session state object
 * name (in)	  : name of the variable
 */
static int
session_drop_variable (SESSION_STATE * state_p, const DB_VALUE * name)
{
  SESSION_VARIABLE *current = NULL, *prev = NULL;
  const char *name_str;

  if (state_p->session_variables == NULL)
    {
      return NO_ERROR;
    }

  assert (DB_VALUE_DOMAIN_TYPE (name) == DB_TYPE_CHAR);
  name_str = db_get_string (name);

  assert (name_str != NULL);

  current = state_p->session_variables;
  while (current)
    {
      assert (current->name != NULL);

      if (intl_identifier_casecmp (name_str, current->name) == 0)
	{
	  SESSION_VARIABLE *next = current->next;
	  free_session_variable (current);
	  if (prev == NULL)
	    {
	      state_p->session_variables = next;
	    }
	  else
	    {
	      prev->next = next;
	    }
	  return NO_ERROR;
	}

      prev = current;
      current = current->next;
    }

  return NO_ERROR;
}

/*
 * session_get_session_id  () - get the session id associated with a thread
 *   return  : NO_ERROR or error code
 *   thread_p  (in) : thread for which to get the session id
 *   session_id(out): session_id
 */
int
session_get_session_id (THREAD_ENTRY * thread_p, SESSION_ID * id)
{
  assert (id != NULL);

#if !defined(SERVER_MODE)
  *id = db_Session_id;

  return NO_ERROR;
#else
  if (thread_p == NULL)
    {
      return ER_FAILED;
    }

  if (thread_p->conn_entry == NULL)
    {
      return ER_FAILED;
    }

  *id = thread_p->conn_entry->get_session_id ();

  return NO_ERROR;
#endif /* SERVER_MODE */
}

/*
 * session_get_last_insert_id  () - get the value of the last inserted id
 *				    in the session associated with a thread
 *   return  : NO_ERROR or error code
 *   thread_p (in)  : thread that identifies the session
 *   value (out)    : pointer into which to store the last insert id value
 *   update_last_insert_id(in): whether update the last insert id
 */
int
session_get_last_insert_id (THREAD_ENTRY * thread_p, DB_VALUE * value, bool update_last_insert_id)
{
  SESSION_STATE *state_p = NULL;

  assert (value != NULL);
  state_p = session_get_session_state (thread_p);
  if (state_p == NULL)
    {
      return ER_FAILED;
    }
  if (update_last_insert_id && !state_p->is_trigger_involved && !DB_IS_NULL (&state_p->cur_insert_id))
    {
      pr_clone_value (&state_p->cur_insert_id, &state_p->last_insert_id);
      pr_clear_value (&state_p->cur_insert_id);
    }
  pr_clone_value (&state_p->last_insert_id, value);

  return NO_ERROR;
}

/*
 * session_set_cur_insert_id  () - set the value of the current inserted id
 *				in the session associated with a thread
 *   return  : NO_ERROR or error code
 *   thread_p (in) : thread that identifies the session
 *   value (in)	   : the value of the last inserted id
 *   force (in)    : update the value unconditionally
 *
 * Note: Even though we allow other data types for serial columns, the session
 * keeps the value of the last insert id as a DB_TYPE_NUMERIC. This function
 * performs a coercion here if needed.
 */
int
session_set_cur_insert_id (THREAD_ENTRY * thread_p, const DB_VALUE * value, bool force)
{
  SESSION_STATE *state_p = NULL;
  bool need_coercion = false;

  if (DB_VALUE_TYPE (value) != DB_TYPE_NUMERIC)
    {
      need_coercion = true;
    }
  else if (DB_VALUE_PRECISION (value) != DB_MAX_NUMERIC_PRECISION || DB_VALUE_SCALE (value) != 0)
    {
      need_coercion = true;
    }

  state_p = session_get_session_state (thread_p);
  if (state_p == NULL)
    {
      return ER_FAILED;
    }

  if ((force == false && state_p->is_last_insert_id_generated == true) || state_p->is_trigger_involved == true)
    {
      return NO_ERROR;
    }

  if (!DB_IS_NULL (&state_p->cur_insert_id))
    {
      pr_clone_value (&state_p->cur_insert_id, &state_p->last_insert_id);
      pr_clear_value (&state_p->cur_insert_id);
    }

  if (!need_coercion)
    {
      pr_clone_value ((DB_VALUE *) value, &state_p->cur_insert_id);
    }
  else
    {
      TP_DOMAIN *num = tp_domain_resolve_default (DB_TYPE_NUMERIC);
      num->precision = DB_MAX_NUMERIC_PRECISION;
      num->scale = 0;
      if (tp_value_cast (value, &state_p->cur_insert_id, num, false) != DOMAIN_COMPATIBLE)
	{
	  pr_clear_value (&state_p->cur_insert_id);
	  return ER_FAILED;
	}
    }

  state_p->is_last_insert_id_generated = true;

  return NO_ERROR;
}

/*
 * session_reset_cur_insert_id () - reset the current insert_id as NULL
 *                                  when the insert fail.
 *   return  : NO_ERROR or error code
 *   thread_p (in) : thread that identifies the session
 */
int
session_reset_cur_insert_id (THREAD_ENTRY * thread_p)
{
  SESSION_STATE *state_p = NULL;

  state_p = session_get_session_state (thread_p);
  if (state_p == NULL)
    {
      return ER_FAILED;
    }

  if (state_p->is_trigger_involved)
    {
      return NO_ERROR;
    }

  if (state_p->is_last_insert_id_generated == false)
    {
      return NO_ERROR;
    }

  pr_clear_value (&state_p->cur_insert_id);
  state_p->is_last_insert_id_generated = false;

  return NO_ERROR;
}

/*
 * session_begin_insert_values  () - set is_last_insert_id_generated to false
 *                                  in the session associated with a thread
 *   return  : NO_ERROR or error code
 *   thread_p (in) : thread that identifies the session
 */
int
session_begin_insert_values (THREAD_ENTRY * thread_p)
{
  SESSION_STATE *state_p = NULL;

  state_p = session_get_session_state (thread_p);
  if (state_p == NULL)
    {
      return ER_FAILED;
    }

  if (state_p->is_trigger_involved)
    {
      return NO_ERROR;
    }

  state_p->is_last_insert_id_generated = false;

  return NO_ERROR;
}

/*
 * session_set_trigger_state () - set is_trigger_involved
 *
 *   return  : NO_ERROR or error code
 *   thread_p (in) : thread that identifies the session
 *   in_trigger(in):
 */
int
session_set_trigger_state (THREAD_ENTRY * thread_p, bool in_trigger)
{
  SESSION_STATE *state_p = NULL;

  state_p = session_get_session_state (thread_p);
  if (state_p == NULL)
    {
      return ER_FAILED;
    }

  state_p->is_trigger_involved = in_trigger;

  return NO_ERROR;
}



/*
 * session_get_row_count () - get the affected row count from the session
 *			      associated with a thread
 *   return  : NO_ERROR or error code
 *   thread_p(in)	  : thread that identifies the session
 *   row_count(out)	  : pointer into which to store the count
 *
 * Note: Row count refers to the number of rows affected by the last INSERT,
 * UPDATE or DELETE statement
 */
int
session_get_row_count (THREAD_ENTRY * thread_p, int *row_count)
{
  SESSION_STATE *state_p = NULL;

  assert (row_count != NULL);
  state_p = session_get_session_state (thread_p);
  if (state_p == NULL)
    {
      return ER_FAILED;
    }

  *row_count = state_p->row_count;

  return NO_ERROR;
}

/*
 * session_set_row_count () - set the count of affected rows for a session
 *
 *   return  : NO_ERROR or error code
 *   thread_p(in)     : thread that identifies the session
 *   row_count(in)    : row count
 */
int
session_set_row_count (THREAD_ENTRY * thread_p, const int row_count)
{
  SESSION_STATE *state_p = NULL;
  state_p = session_get_session_state (thread_p);
  if (state_p == NULL)
    {
      return ER_FAILED;
    }

#if 0
  er_log_debug (ARG_FILE_LINE, "setting row_count for session %u to %d\n", state_p->id, state_p->row_count);
#endif

  state_p->row_count = row_count;

  return NO_ERROR;
}

/*
 * session_get_session_params () - get the list of session parameters stored
 *				   in session_state
 *
 *   return			 : NO_ERROR or error code
 *   thread_p(in)		 : thread that identifies the session
 *   session_parameters_ptr(out) : pointer to session parameter list
 */
int
session_get_session_parameters (THREAD_ENTRY * thread_p, SESSION_PARAM ** session_parameters_ptr)
{
  SESSION_STATE *state_p = NULL;

  assert (session_parameters_ptr != NULL);
  if (*session_parameters_ptr)
    {
      free_and_init (*session_parameters_ptr);
    }
  state_p = session_get_session_state (thread_p);
  if (state_p == NULL)
    {
      return ER_FAILED;
    }

  *session_parameters_ptr = state_p->session_parameters;

  return NO_ERROR;
}

/*
 * session_set_session_parameters () - set session parameters to session state
 *
 * return		   : error code
 * thread_p (in)	   : worker thread
 * session_parameters (in) : array of session parameters
 */
int
session_set_session_parameters (THREAD_ENTRY * thread_p, SESSION_PARAM * session_parameters)
{
  SESSION_STATE *state_p = NULL;

  assert (session_parameters != NULL);
  state_p = session_get_session_state (thread_p);
  if (state_p == NULL)
    {
      return ER_FAILED;
    }

  state_p->session_parameters = session_parameters;

  return NO_ERROR;
}

/*
 * session_create_prepared_statement () - create a prepared statement and add
 *					  it to the prepared statements list
 * return : NO_ERROR or error code
 * thread_p (in)	: thread entry
 * name (in)		: the name of the statement
 * alias_print (in)	: the printed compiled statement
 * sha1 (in)		: sha1 hash for printed compiled statement
 * info (in)		: serialized prepared statement info
 * info_len (in)	: serialized buffer length
 *
 * Note: This function assumes that the memory for its arguments was
 * dynamically allocated and does not copy the values received. It's important
 * that the caller never frees this memory. If an error occurs, this function
 * will free the memory allocated for its arguments.
 */
int
session_create_prepared_statement (THREAD_ENTRY * thread_p, char *name, char *alias_print, SHA1Hash * sha1, char *info,
				   int info_len)
{
  SESSION_STATE *state_p = NULL;
  PREPARED_STATEMENT *stmt_p = NULL;
  int err = NO_ERROR;

  stmt_p = (PREPARED_STATEMENT *) malloc (sizeof (PREPARED_STATEMENT));
  if (stmt_p == NULL)
    {
      er_set (ER_ERROR_SEVERITY, ARG_FILE_LINE, ER_OUT_OF_VIRTUAL_MEMORY, 1, sizeof (PREPARED_STATEMENT));
      err = ER_FAILED;
      goto error;
    }

  stmt_p->name = name;
  stmt_p->alias_print = alias_print;
  stmt_p->sha1 = *sha1;
  stmt_p->info_length = info_len;
  stmt_p->info = info;
  stmt_p->next = NULL;

  state_p = session_get_session_state (thread_p);
  if (state_p == NULL)
    {
      err = ER_FAILED;
      goto error;
    }

#if defined (SESSION_DEBUG)
  er_log_debug (ARG_FILE_LINE, "create statement %s(%d)\n", name, state_p->id);
#endif /* SESSION_DEBUG */

  if (state_p->statements == NULL)
    {
      state_p->statements = stmt_p;
    }
  else
    {
      /* find and remove prepared statements with the same name */
      int cnt = 0;
      PREPARED_STATEMENT *current = NULL, *prev = NULL;

      current = state_p->statements;
      while (current != NULL)
	{
	  if (intl_identifier_casecmp (current->name, name) == 0)
	    {
	      /* we need to remove it */
	      if (prev == NULL)
		{
		  state_p->statements = current->next;
		}
	      else
		{
		  prev->next = current->next;
		}
	      current->next = NULL;
	      session_free_prepared_statement (current);
	      break;
	    }
	  cnt++;
	  prev = current;
	  current = current->next;
	}

      if (cnt >= MAX_PREPARED_STATEMENTS_COUNT)
	{
	  er_set (ER_ERROR_SEVERITY, ARG_FILE_LINE, ER_SES_TOO_MANY_STATEMENTS, 0);
	  err = ER_FAILED;
	  goto error;
	}
      else if (state_p->statements == NULL)
	{
	  /* add the new statement at the beginning of the list */
	  state_p->statements = stmt_p;
	}
      else
	{
	  stmt_p->next = state_p->statements;
	  state_p->statements = stmt_p;
	}
    }

#if defined (SESSION_DEBUG)
  er_log_debug (ARG_FILE_LINE, "success %s(%d)\n", name, state_p->id);
#endif /* SESSION_DEBUG */

  return NO_ERROR;

error:
  if (stmt_p != NULL)
    {
      free_and_init (stmt_p);
    }

  return err;
}

/*
 * session_get_prepared_statement () - get available information about a prepared statement
 * return:   NO_ERROR or error code
 * thread_p (in)	:
 * name (in)		: the name of the prepared statement
 * info (out)		: serialized prepared statement information
 * info_len (out)	: serialized buffer length
 * xasl_id (out)	: XASL ID for this statement
 *
 * Note: This function allocates memory for query, columns and parameters using db_private_alloc. This memory must be
 *	 freed by the caller by using db_private_free.
 */
int
session_get_prepared_statement (THREAD_ENTRY * thread_p, const char *name, char **info, int *info_len,
				xasl_cache_ent ** xasl_entry)
{
  SESSION_STATE *state_p = NULL;
  PREPARED_STATEMENT *stmt_p = NULL;
  int err = NO_ERROR;
  const char *alias_print;
  char *data = NULL;

  assert (xasl_entry != NULL);
  state_p = session_get_session_state (thread_p);
  if (state_p == NULL)
    {
      return ER_FAILED;
    }
  for (stmt_p = state_p->statements; stmt_p != NULL; stmt_p = stmt_p->next)
    {
      if (intl_identifier_casecmp (stmt_p->name, name) == 0)
	{
	  break;
	}
    }

  if (stmt_p == NULL)
    {
      /* prepared statement not found */
      er_set (ER_ERROR_SEVERITY, ARG_FILE_LINE, ER_IT_PREPARED_NAME_NOT_FOUND, 1, name);
      return ER_FAILED;
    }

  /* alias_print */
  alias_print = stmt_p->alias_print;
  *info_len = stmt_p->info_length;

  if (stmt_p->info_length == 0)
    {
      *info = NULL;
    }
  else
    {
      data = (char *) malloc (stmt_p->info_length);
      if (data == NULL)
	{
	  er_set (ER_ERROR_SEVERITY, ARG_FILE_LINE, ER_OUT_OF_VIRTUAL_MEMORY, 1, (size_t) stmt_p->info_length);
	  return ER_FAILED;
	}
      memcpy (data, stmt_p->info, stmt_p->info_length);
      *info = data;
    }

  /* since the xasl id is not session specific, we can fetch it outside of the session critical section */
  if (alias_print == NULL)
    {
      /* if we don't have an alias print, we do not search for the XASL entry */
      *xasl_entry = NULL;
#if defined (SESSION_DEBUG)
      er_log_debug (ARG_FILE_LINE, "found null xasl_id for %s(%d)\n", name, state_p->id);
#endif /* SESSION_DEBUG */
      return NO_ERROR;
    }

  *xasl_entry = NULL;
  err = xcache_find_sha1 (thread_p, &stmt_p->sha1, XASL_CACHE_SEARCH_GENERIC, xasl_entry, NULL);
  if (err != NO_ERROR)
    {
      ASSERT_ERROR ();
      return err;
    }

  return NO_ERROR;
}

/*
 * session_delete_prepared_statement () - delete a prepared statement
 * return : error code or NO_ERROR
 * thread_p (in)  :
 * name (in)	  : name of the prepared statement
 */
int
session_delete_prepared_statement (THREAD_ENTRY * thread_p, const char *name)
{
  SESSION_STATE *state_p = NULL;
  PREPARED_STATEMENT *stmt_p = NULL, *prev = NULL;
  bool found = false;

  state_p = session_get_session_state (thread_p);
  if (state_p == NULL)
    {
      return ER_FAILED;
    }

#if defined (SESSION_DEBUG)
  er_log_debug (ARG_FILE_LINE, "dropping %s from session_id %d\n", name, state_p->id);
#endif /* SESSION_DEBUG */

  for (stmt_p = state_p->statements, prev = NULL; stmt_p != NULL; prev = stmt_p, stmt_p = stmt_p->next)
    {
      if (intl_identifier_casecmp (stmt_p->name, name) == 0)
	{
	  if (prev == NULL)
	    {
	      state_p->statements = stmt_p->next;
	    }
	  else
	    {
	      prev->next = stmt_p->next;
	    }
	  stmt_p->next = NULL;
	  session_free_prepared_statement (stmt_p);
	  found = true;
	  break;
	}
    }

  if (!found)
    {
      /* prepared statement not found */
      er_set (ER_ERROR_SEVERITY, ARG_FILE_LINE, ER_IT_PREPARED_NAME_NOT_FOUND, 1, name);
      return ER_FAILED;
    }

  return NO_ERROR;
}

/*
 * login_user () - login user
 * return	  : error code
 * thread_p	  : worker thread
 * username(in)	  : name of the user
 */
int
login_user (THREAD_ENTRY * thread_p, const char *username)
{
  int tran_index = LOG_FIND_THREAD_TRAN_INDEX (thread_p);
  LOG_TDES *tdes = NULL;

  tdes = LOG_FIND_TDES (tran_index);
  if (tdes != NULL)
    {
      tdes->client.set_user (username);
    }

  return NO_ERROR;
}

/*
 * session_set_session_variables () - set session variables
 * return : error code
 * thread_p (in) : worker thread
 * values (in)	 : array of variables to set
 * count (in)	 : number of elements in array
 */
int
session_set_session_variables (THREAD_ENTRY * thread_p, DB_VALUE * values, const int count)
{
  SESSION_STATE *state_p = NULL;
  int i = 0;

  assert (count % 2 == 0);
  state_p = session_get_session_state (thread_p);
  if (state_p == NULL)
    {
      return ER_FAILED;
    }

  for (i = 0; i < count; i += 2)
    {
      if (session_add_variable (state_p, &values[i], &values[i + 1]) != NO_ERROR)
	{
	  return ER_FAILED;
	}
    }

  return NO_ERROR;
}

/*
 * session_define_variable () - define a session variable
 * return : int
 * thread_p (in) : worker thread
 * name (in)	 : name of the variable
 * value (in)	 : variable value
 */
int
session_define_variable (THREAD_ENTRY * thread_p, DB_VALUE * name, DB_VALUE * value, DB_VALUE * result)
{
  SESSION_STATE *state_p = NULL;
  int err = NO_ERROR;

  assert (DB_VALUE_DOMAIN_TYPE (name) == DB_TYPE_CHAR);
  state_p = session_get_session_state (thread_p);
  if (state_p == NULL)
    {
      return ER_FAILED;
    }

  err = session_add_variable (state_p, name, value);
  if (err == NO_ERROR)
    {
      pr_clone_value (value, result);
    }
  else
    {
      db_make_null (result);
    }

  return err;
}

/*
 * session_get_variable () - get the value of a variable
 * return : error code
 * thread_p (in)  : worker thread
 * name (in)	  : name of the variable
 * result (out)	  : variable value
 */
int
session_get_variable (THREAD_ENTRY * thread_p, const DB_VALUE * name, DB_VALUE * result)
{
  SESSION_STATE *state_p = NULL;
  const char *name_str;
  SESSION_VARIABLE *var;

  assert (DB_VALUE_DOMAIN_TYPE (name) == DB_TYPE_CHAR);

  name_str = db_get_string (name);
  assert (name_str != NULL);
  state_p = session_get_session_state (thread_p);
  if (state_p == NULL)
    {
      return ER_FAILED;
    }

  var = state_p->session_variables;
  while (var != NULL)
    {
      assert (var->name != NULL);

      if (intl_identifier_casecmp (var->name, name_str) == 0)
	{
	  pr_clone_value (var->value, result);
	  break;
	}
      var = var->next;
    }

  if (var == NULL)
    {
      /* we didn't find it, set error and exit */
      char *var_name = NULL;
      size_t name_len = strlen (name_str);

      var_name = (char *) malloc (name_len + 1);
      if (var_name != NULL)
	{
	  memcpy (var_name, name_str, name_len);
	  var_name[name_len] = 0;
	}
      er_set (ER_ERROR_SEVERITY, ARG_FILE_LINE, ER_SES_VARIABLE_NOT_FOUND, 1, var_name);

      if (var_name != NULL)
	{
	  free_and_init (var_name);
	}

      return ER_FAILED;
    }

  return NO_ERROR;
}

/*
 * session_get_session_variable_no_copy () - get the value of a session
 *					     variable
 * return : int
 * thread_p (in) : worker thread
 * name (in)	 : name of the variable
 * value (in/out): variable value
 * Note: This function gets a reference to a session variable from the session
 * state object. Because it gets the actual pointer, it is not thread safe
 * and it should only be called in the stand alone mode
 */
int
session_get_variable_no_copy (THREAD_ENTRY * thread_p, const DB_VALUE * name, DB_VALUE ** result)
{
  LF_TRAN_ENTRY *t_entry = thread_get_tran_entry (thread_p, THREAD_TS_SESSIONS);
  SESSION_ID id;
  SESSION_STATE *state_p = NULL;
  size_t name_len;
  const char *name_str;
  SESSION_VARIABLE *var;
  int ret;

#if defined (SERVER_MODE)
  /* do not call this function in a multi-threaded context */
  assert (false);
  return ER_FAILED;
#endif

  assert (name != NULL);
  assert (DB_VALUE_DOMAIN_TYPE (name) == DB_TYPE_CHAR);
  assert (result != NULL);

  name_str = db_get_string (name);
  name_len = (name_str != NULL) ? strlen (name_str) : 0;

  if (session_get_session_id (thread_p, &id) != NO_ERROR)
    {
      return ER_FAILED;
    }

  ret = lf_hash_find (t_entry, &sessions.sessions_table, (void *) &id, (void **) &state_p);
  if (ret != NO_ERROR)
    {
      return ret;
    }
  else if (state_p == NULL)
    {
      er_set (ER_ERROR_SEVERITY, ARG_FILE_LINE, ER_SES_SESSION_EXPIRED, 0);
      return ER_FAILED;
    }

  var = state_p->session_variables;
  while (var != NULL)
    {
      assert (var->name != NULL);

      if (name_len != strlen (var->name))
	{
	  var = var->next;
	  continue;
	}
      if (strncasecmp (var->name, name_str, name_len) == 0)
	{
	  *result = var->value;
	  break;
	}
      var = var->next;
    }

  if (var == NULL)
    {
      /* we didn't find it, set error and exit */
      char *var_name = NULL;

      var_name = (char *) malloc (name_len + 1);
      if (var_name != NULL)
	{
	  memcpy (var_name, name_str, name_len);
	  var_name[name_len] = 0;
	}

      er_set (ER_ERROR_SEVERITY, ARG_FILE_LINE, ER_SES_VARIABLE_NOT_FOUND, 1, var_name);

      if (var_name != NULL)
	{
	  free_and_init (var_name);
	}

      pthread_mutex_unlock (&state_p->mutex);
      return ER_FAILED;
    }

  /* done with the entry */
  pthread_mutex_unlock (&state_p->mutex);

  return NO_ERROR;
}

/*
 * session_drop_session_variables () - drop session variables
 * return : error code
 * thread_p (in) : worker thread
 * values (in)	 : array of variables to drop
 * count (in)	 : number of elements in array
 */
int
session_drop_session_variables (THREAD_ENTRY * thread_p, DB_VALUE * values, const int count)
{
  SESSION_STATE *state_p = NULL;
  int i = 0;

  state_p = session_get_session_state (thread_p);
  if (state_p == NULL)
    {
      return ER_FAILED;
    }

  for (i = 0; i < count; i++)
    {
      if (session_drop_variable (state_p, &values[i]) != NO_ERROR)
	{
	  return ER_FAILED;
	}
    }

  return NO_ERROR;
}

/*
 * session_get_exec_stats_and_clear () - get execution statistics
 * return : error code
 * thread_p (in)  : worker thread
 * name (in)      : name of the stats
 * result (out)   : stats value
 */
int
session_get_exec_stats_and_clear (THREAD_ENTRY * thread_p, const DB_VALUE * name, DB_VALUE * result)
{
  const char *name_str;
  UINT64 stat_val;

  assert (DB_VALUE_DOMAIN_TYPE (name) == DB_TYPE_CHAR);

  name_str = db_get_string (name);

  stat_val = perfmon_get_stats_and_clear (thread_p, name_str);
  db_make_bigint (result, stat_val);

  return NO_ERROR;
}

/*
 * session_states_dump () - dump the session states information
 *   return: void
 *   thread_p (in) : the thread executing this function
 */
void
session_states_dump (THREAD_ENTRY * thread_p)
{
  LF_HASH_TABLE_ITERATOR it;
  SESSION_STATE *state;
  LF_TRAN_ENTRY *t_entry = thread_get_tran_entry (thread_p, THREAD_TS_SESSIONS);
  int session_count = 0;

  session_count =
    sessions.session_table_freelist.alloc_cnt - sessions.session_table_freelist.available_cnt -
    sessions.session_table_freelist.retired_cnt;
  session_count = MAX (session_count, 0);
  fprintf (stdout, "\nSESSION COUNT = %d\n", session_count);

  lf_hash_create_iterator (&it, t_entry, &sessions.sessions_table);
  for (state = (SESSION_STATE *) lf_hash_iterate (&it); state != NULL; state = (SESSION_STATE *) lf_hash_iterate (&it))
    {
      session_dump_session (state);
    }

  fflush (stdout);
}

/*
 * session_dump_session () - dump a session state
 *   return  : NO_ERROR
 *   key(in) : the key from the MHT_TABLE for this session
 *   data(in): session state data
 *   args(in): not used
 */
static int
session_dump_session (SESSION_STATE * session)
{
  SESSION_VARIABLE *vcurent, *vnext;
  PREPARED_STATEMENT *pcurent, *pnext;
  DB_VALUE v;

  fprintf (stdout, "SESSION ID = %d\n", session->id);

  db_value_coerce (&session->last_insert_id, &v, db_type_to_db_domain (DB_TYPE_VARCHAR));
  fprintf (stdout, "\tLAST_INSERT_ID = %s\n", db_get_string (&v));
  db_value_clear (&v);

  fprintf (stdout, "\tROW_COUNT = %d\n", session->row_count);

  fprintf (stdout, "\tAUTO_COMMIT = %d\n", session->auto_commit);

  fprintf (stdout, "\tSESSION VARIABLES\n");
  vcurent = session->session_variables;
  while (vcurent != NULL)
    {
      vnext = vcurent->next;
      session_dump_variable (vcurent);
      vcurent = vnext;
    }

  fprintf (stdout, "\tPREPRARE STATEMENTS\n");
  pcurent = session->statements;
  while (pcurent != NULL)
    {
      pnext = pcurent->next;
      session_dump_prepared_statement (pcurent);
      pcurent = pnext;
    }

  fprintf (stdout, "\n");
  return NO_ERROR;
}

/*
 * session_dump_variable () - dump a session variable
 * return : void
 * var (in) : session variable
 */
static void
session_dump_variable (SESSION_VARIABLE * var)
{
  DB_VALUE v;

  if (var == NULL)
    {
      return;
    }

  if (var->name != NULL)
    {
      fprintf (stdout, "\t\t%s = ", var->name);
    }

  if (var->value != NULL)
    {
      db_value_coerce (var->value, &v, db_type_to_db_domain (DB_TYPE_VARCHAR));
      fprintf (stdout, "%s\n", db_get_string (&v));
      db_value_clear (&v);
    }
}

/*
 * session_dump_prepared_statement () - dump a prepared statement
 * return : void
 * stmt_p (in) : prepared statement object
 */
static void
session_dump_prepared_statement (PREPARED_STATEMENT * stmt_p)
{
  if (stmt_p == NULL)
    {
      return;
    }

  if (stmt_p->name != NULL)
    {
      fprintf (stdout, "\t\t%s = ", stmt_p->name);
    }

  if (stmt_p->alias_print != NULL)
    {
      fprintf (stdout, "%s\n", stmt_p->alias_print);
      fprintf (stdout, "sha1 = %08x | %08x | %08x | %08x | %08x\n", SHA1_AS_ARGS (&stmt_p->sha1));
    }
}

/*
 * qentry_to_sentry () - create a session query entry from a query manager
 *			 entry
 * return : session query entry or NULL
 * qentry_p (in) : query manager query entry
 */
static SESSION_QUERY_ENTRY *
qentry_to_sentry (QMGR_QUERY_ENTRY * qentry_p)
{
  SESSION_QUERY_ENTRY *sqentry_p = NULL;
  assert (qentry_p != NULL);
  sqentry_p = (SESSION_QUERY_ENTRY *) malloc (sizeof (SESSION_QUERY_ENTRY));
  if (sqentry_p == NULL)
    {
      er_set (ER_ERROR_SEVERITY, ARG_FILE_LINE, ER_OUT_OF_VIRTUAL_MEMORY, 1, sizeof (SESSION_QUERY_ENTRY));
      return NULL;
    }
  sqentry_p->query_id = qentry_p->query_id;
  sqentry_p->list_id = qentry_p->list_id;
  sqentry_p->temp_file = qentry_p->temp_vfid;

  qentry_p->list_id = NULL;
  qentry_p->temp_vfid = NULL;

  sqentry_p->num_tmp = qentry_p->num_tmp;
  sqentry_p->total_count = qentry_p->total_count;
  sqentry_p->query_flag = qentry_p->query_flag;

  sqentry_p->next = NULL;

  return sqentry_p;
}

/*
 * session_preserve_temporary_files () - remove list files used by qentry_p
 *					 from the file manager so that it
 *					 doesn't delete them at transaction
 *					 end
 * return : error code or NO_ERROR
 * thread_p (in) :
 * qentry_p (in) :  query entry
 */
static int
session_preserve_temporary_files (THREAD_ENTRY * thread_p, SESSION_QUERY_ENTRY * qentry_p)
{
  QMGR_TEMP_FILE *tfile_vfid_p = NULL, *temp = NULL;

  if (qentry_p == NULL)
    {
      assert (false);
      return NO_ERROR;
    }
  if (qentry_p->list_id == NULL)
    {
      return NO_ERROR;
    }
  if (qentry_p->list_id->page_cnt == 0)
    {
      /* make sure temp_file is not cyclic */
      if (qentry_p->temp_file)
	{
	  qentry_p->temp_file->prev->next = NULL;
	}
      return NO_ERROR;
    }
  if (qentry_p->temp_file)
    {
      tfile_vfid_p = qentry_p->temp_file;
      tfile_vfid_p->prev->next = NULL;
      while (tfile_vfid_p)
	{
	  if (!VFID_ISNULL (&tfile_vfid_p->temp_vfid))
	    {
	      file_temp_preserve (thread_p, &tfile_vfid_p->temp_vfid);
	    }
	  temp = tfile_vfid_p;
	  tfile_vfid_p = tfile_vfid_p->next;
	}
    }
  return NO_ERROR;
}

/*
 * sentry_to_qentry () - create a query manager entry from a session query
 *			 entry
 * return : void
 * sentry_p (in)     : session query entry
 * qentry_p (in/out) : query manager query entry
 */
static void
sentry_to_qentry (const SESSION_QUERY_ENTRY * sentry_p, QMGR_QUERY_ENTRY * qentry_p)
{
  qentry_p->query_id = sentry_p->query_id;
  qentry_p->list_id = sentry_p->list_id;
  qentry_p->temp_vfid = sentry_p->temp_file;

  qentry_p->list_ent = NULL;
  qentry_p->num_tmp = sentry_p->num_tmp;
  qentry_p->total_count = sentry_p->total_count;
  qentry_p->query_status = QUERY_COMPLETED;
  qentry_p->query_flag = sentry_p->query_flag;
  XASL_ID_SET_NULL (&qentry_p->xasl_id);
  qentry_p->xasl_ent = NULL;
  qentry_p->er_msg = NULL;
  qentry_p->is_holdable = true;
  qentry_p->is_preserved = true;
}

/*
 * session_store_query_entry_info () - create a query entry
 * return : void
 * thread_p (in) :
 * qentry_p (in) : query entry
 */
void
session_store_query_entry_info (THREAD_ENTRY * thread_p, QMGR_QUERY_ENTRY * qentry_p)
{
  SESSION_STATE *state_p = NULL;
  SESSION_QUERY_ENTRY *sqentry_p = NULL, *current = NULL;

  assert (qentry_p != NULL);

  state_p = session_get_session_state (thread_p);
  if (state_p == NULL)
    {
      return;
    }

  /* iterate over queries so we don't add the same query twice */
  current = state_p->queries;
  while (current != NULL)
    {
      if (current->query_id == qentry_p->query_id)
	{
	  /* we don't need to add it again, just set list_id to null so that the query manager does not drop it */
	  qentry_p->list_id = NULL;
	  qentry_p->temp_vfid = NULL;
	  return;
	}
      current = current->next;
    }

  /* We didn't find it. Create an entry and add it to the list */
  sqentry_p = qentry_to_sentry (qentry_p);
  if (sqentry_p == NULL)
    {
      return;
    }
  session_preserve_temporary_files (thread_p, sqentry_p);

  if (state_p->queries == NULL)
    {
      state_p->queries = sqentry_p;
    }
  else
    {
      sqentry_p->next = state_p->queries;
      state_p->queries = sqentry_p;
    }

  sessions.num_holdable_cursors++;
}

/*
 * session_free_sentry_data () - close list files associated with a query
 *				 entry
 * return : void
 * thread_p (in) :
 * sentry_p (in) :
 */
static void
session_free_sentry_data (THREAD_ENTRY * thread_p, SESSION_QUERY_ENTRY * sentry_p)
{
  if (sentry_p == NULL)
    {
      return;
    }

  if (sentry_p->list_id != NULL)
    {
      qfile_close_list (thread_p, sentry_p->list_id);
      qfile_free_list_id (sentry_p->list_id);
    }

  if (sentry_p->temp_file != NULL)
    {
      qmgr_free_temp_file_list (thread_p, sentry_p->temp_file, sentry_p->query_id, false, true);
    }

  sessions.num_holdable_cursors--;
}

/*
 * session_load_query_entry_info () - search for a query entry
 * return : error code or NO_ERROR
 * thread_p (in) :
 * qentry_p (in/out) : query entry
 */
int
session_load_query_entry_info (THREAD_ENTRY * thread_p, QMGR_QUERY_ENTRY * qentry_p)
{
  SESSION_STATE *state_p = NULL;
  SESSION_QUERY_ENTRY *sentry_p = NULL;

  state_p = session_get_session_state (thread_p);
  if (state_p == NULL)
    {
      return ER_FAILED;
    }

  sentry_p = state_p->queries;
  while (sentry_p != NULL)
    {
      if (sentry_p->query_id == qentry_p->query_id)
	{
	  sentry_to_qentry (sentry_p, qentry_p);
	  return NO_ERROR;
	}
      sentry_p = sentry_p->next;
    }
  return ER_FAILED;
}

/*
 * session_remove_query_entry_info () - remove a query entry from the holdable queries list
 * return : error code or NO_ERROR
 * thread_p (in) : active thread
 * query_id (in) : query id
 */
int
session_remove_query_entry_info (THREAD_ENTRY * thread_p, const QUERY_ID query_id)
{
  SESSION_STATE *state_p = NULL;
  SESSION_QUERY_ENTRY *sentry_p = NULL, *prev = NULL;

  state_p = session_get_session_state (thread_p);
  if (state_p == NULL)
    {
      return ER_FAILED;
    }

  sentry_p = state_p->queries;
  while (sentry_p != NULL)
    {
      if (sentry_p->query_id == query_id)
	{
	  /* remove sentry_p from the queries list */
	  if (prev == NULL)
	    {
	      state_p->queries = sentry_p->next;
	    }
	  else
	    {
	      prev->next = sentry_p->next;
	    }
	  session_free_sentry_data (thread_p, sentry_p);

	  free_and_init (sentry_p);
	  break;
	}
      prev = sentry_p;
      sentry_p = sentry_p->next;
    }

  return NO_ERROR;
}

/*
 * session_clear_query_entry_info () - remove a query entry from the holdable queries list but do not close the
 *				       associated list files
 * return : error code or NO_ERROR
 * thread_p (in) : active thread
 * query_id (in) : query id
 */
int
session_clear_query_entry_info (THREAD_ENTRY * thread_p, const QUERY_ID query_id)
{
  SESSION_STATE *state_p = NULL;
  SESSION_QUERY_ENTRY *sentry_p = NULL, *prev = NULL;

  state_p = session_get_session_state (thread_p);
  if (state_p == NULL)
    {
      return ER_FAILED;
    }

  sentry_p = state_p->queries;
  while (sentry_p != NULL)
    {
      if (sentry_p->query_id == query_id)
	{
	  /* remove sentry_p from the queries list */
	  if (prev == NULL)
	    {
	      state_p->queries = sentry_p->next;
	    }
	  else
	    {
	      prev->next = sentry_p->next;
	    }

	  free_and_init (sentry_p);
	  sessions.num_holdable_cursors--;

	  break;
	}
      prev = sentry_p;
      sentry_p = sentry_p->next;
    }

  return NO_ERROR;
}

/*
 * session_is_queryid_idle () - search for a idle query entry among the holable results
 * return : true if the given query_id is idle, false otherwise
 * thread_p (in) :
 * query_id (in) : query id
 * max_query_id_uses (out): max query id among the active ones. caller may use it as a hint
 */
bool
session_is_queryid_idle (THREAD_ENTRY * thread_p, const QUERY_ID query_id, QUERY_ID * max_query_id_uses)
{
  SESSION_STATE *state_p = NULL;
  SESSION_QUERY_ENTRY *sentry_p = NULL;

  *max_query_id_uses = 0;

  state_p = session_get_session_state (thread_p);
  if (state_p == NULL)
    {
      return true;
    }

  for (sentry_p = state_p->queries; sentry_p != NULL; sentry_p = sentry_p->next)
    {
      if (*max_query_id_uses < sentry_p->query_id)
	{
	  *max_query_id_uses = sentry_p->query_id;
	}

      if (sentry_p->query_id == query_id)
	{
	  return false;
	}
    }

  return true;
}

/*
 * session_set_session_data () - set references to session state objects into the thread entry
 *
 * return : void
 * thread_p (in) : current thread
 * session_p (in) : session state object
 */
static void
session_set_session_data (THREAD_ENTRY * thread_p, SESSION_STATE * session_p)
{
#if defined(SERVER_MODE)
  if (thread_p == NULL)
    {
      thread_p = thread_get_thread_entry_info ();
      if (thread_p == NULL)
	{
	  return;
	}
    }

  thread_p->set_session (session_p);
  thread_p->set_session_id (session_p->id);

  thread_p->private_lru_index = session_p->private_lru_index;
#endif
}

/*
 * session_get_session_parameter () - get a reference to a system parameter
 * return : session parameter object
 * thread_p (in) : thread entry
 * id (in) : parameter id
 */
SESSION_PARAM *
session_get_session_parameter (THREAD_ENTRY * thread_p, PARAM_ID id)
{
  SESSION_STATE *session_p = session_get_session_state (thread_p);
  if (session_p == NULL || session_p->session_parameters == NULL)
    {
      return NULL;
    }

  assert (id <= PRM_LAST_ID);

  int count = sysprm_get_session_parameters_count ();
  for (int i = 0; i < count; ++i)
    {
      if (session_p->session_parameters[i].prm_id == id)
	{
	  return &session_p->session_parameters[i];
	}
    }

  return NULL;
}

/*
 * session_get_session_state () - get the session state object
 * return : session state object or NULL in case of error
 * thread_p (in) : thread for which to get the session
 */
static SESSION_STATE *
session_get_session_state (THREAD_ENTRY * thread_p)
{
#if defined(SERVER_MODE)
  /* The session state object cached in the conn_entry object associated with every server request. Instead of
   * accessing the session states hash through a critical section, we can just return the hashed value. */
  if (thread_p == NULL)
    {
      thread_p = thread_get_thread_entry_info ();
    }

  if (thread_p != NULL && thread_p->get_session () != NULL)
    {
      return thread_p->get_session ();
    }
  else
    {
      /* any request for this object should find it cached in the connection entry */
      if (thread_p->type == TT_WORKER)
	{
	  er_set (ER_ERROR_SEVERITY, ARG_FILE_LINE, ER_SES_SESSION_EXPIRED, 0);
	}
      return NULL;
    }
#else
  LF_TRAN_ENTRY *t_entry = thread_get_tran_entry (thread_p, THREAD_TS_SESSIONS);
  SESSION_ID id;
  int error = NO_ERROR;
  SESSION_STATE *state_p = NULL;

  error = session_get_session_id (thread_p, &id);
  if (error != NO_ERROR)
    {
      return NULL;
    }

  error = lf_hash_find (t_entry, &sessions.sessions_table, (void *) &id, (void **) &state_p);
  if (error != NO_ERROR)
    {
      assert (false);
      return NULL;
    }
  else if (state_p == NULL)
    {
      er_set (ER_ERROR_SEVERITY, ARG_FILE_LINE, ER_SES_SESSION_EXPIRED, 0);
      return NULL;
    }

  /* not in server mode so no need for mutex or HP */
  pthread_mutex_unlock (&state_p->mutex);

  return state_p;
#endif
}

/*
 * session_get_trace_stats () - return query trace result
 *   return  : query trace
 *   result(out) :
 */
int
session_get_trace_stats (THREAD_ENTRY * thread_p, DB_VALUE * result)
{
  SESSION_STATE *state_p = NULL;
  char *trace_str = NULL;
  size_t sizeloc;
  FILE *fp;
  json_t *plan, *xasl, *stats;
  DB_VALUE temp_result;

  state_p = session_get_session_state (thread_p);
  if (state_p == NULL)
    {
      return ER_FAILED;
    }

  if (state_p->plan_string == NULL && state_p->trace_stats == NULL)
    {
      db_make_null (result);
      return NO_ERROR;
    }

  if (state_p->trace_format == QUERY_TRACE_TEXT)
    {
      fp = port_open_memstream (&trace_str, &sizeloc);
      if (fp)
	{
	  if (state_p->plan_string != NULL)
	    {
	      fprintf (fp, "\nQuery Plan:\n%s", state_p->plan_string);
	    }

	  if (state_p->trace_stats != NULL)
	    {
	      fprintf (fp, "\nTrace Statistics:\n%s", state_p->trace_stats);
	    }

	  port_close_memstream (fp, &trace_str, &sizeloc);
	}
    }
  else if (state_p->trace_format == QUERY_TRACE_JSON)
    {
      stats = json_object ();

      if (state_p->plan_string != NULL)
	{
	  plan = json_loads (state_p->plan_string, 0, NULL);
	  if (plan != NULL)
	    {
	      json_object_set_new (stats, "Query Plan", plan);
	    }
	}

      if (state_p->trace_stats != NULL)
	{
	  xasl = json_loads (state_p->trace_stats, 0, NULL);
	  if (xasl != NULL)
	    {
	      json_object_set_new (stats, "Trace Statistics", xasl);
	    }
	}

      trace_str = json_dumps (stats, JSON_INDENT (2) | JSON_PRESERVE_ORDER);

      json_object_clear (stats);
      json_decref (stats);
    }

  if (trace_str != NULL)
    {
      db_make_string (&temp_result, trace_str);
      pr_clone_value (&temp_result, result);
      free_and_init (trace_str);
    }
  else
    {
      db_make_null (result);
    }

  thread_set_clear_trace (thread_p, true);

  return NO_ERROR;
}

/*
 * session_set_trace_stats () - save query trace result to session
 *   return  :
 *   stats(in) :
 *   format(in) :
 */
int
session_set_trace_stats (THREAD_ENTRY * thread_p, char *stats, int format)
{
  SESSION_STATE *state_p = NULL;

  state_p = session_get_session_state (thread_p);
  if (state_p == NULL)
    {
      return ER_FAILED;
    }

  if (state_p->trace_stats != NULL)
    {
      free_and_init (state_p->trace_stats);
    }

  state_p->trace_stats = stats;
  state_p->trace_format = format;

  return NO_ERROR;
}

/*
 * session_clear_trace_stats () - clear query trace result from session
 *   return  :
 *   stats(in) :
 *   format(in) :
 */
int
session_clear_trace_stats (THREAD_ENTRY * thread_p)
{
  SESSION_STATE *state_p = NULL;

  assert (thread_need_clear_trace (thread_p) == true);

  state_p = session_get_session_state (thread_p);
  if (state_p == NULL)
    {
      return ER_FAILED;
    }

  if (state_p->plan_string != NULL)
    {
      free_and_init (state_p->plan_string);
    }

  if (state_p->trace_stats != NULL)
    {
      free_and_init (state_p->trace_stats);
    }

  thread_set_clear_trace (thread_p, false);

  return NO_ERROR;
}

/*
 * session_get_session_tz_region () - get a reference to the session timezone
 *	                              region
 * return : reference to session TZ_REGION object
 * thread_p (in) : thread entry
 */
TZ_REGION *
session_get_session_tz_region (THREAD_ENTRY * thread_p)
{
  SESSION_STATE *session_p = NULL;

  session_p = session_get_session_state (thread_p);
  if (session_p == NULL)
    {
      return NULL;
    }

  return &session_p->session_tz_region;
}


#if !defined (NDEBUG) && defined (SERVER_MODE)
/*
 * session_state_verify_ref_count () -
 *   return  :
 *
 */
static int
session_state_verify_ref_count (THREAD_ENTRY * thread_p, SESSION_STATE * session_p)
{
  int ref_count = 0, r;
  CSS_CONN_ENTRY *conn;

  if (session_p == NULL)
    {
      assert (0);
      return ER_FAILED;
    }

  if (css_Active_conn_anchor == NULL)
    {
      assert (0);
      return ER_FAILED;
    }

  START_SHARED_ACCESS_ACTIVE_CONN_ANCHOR (r);

  for (conn = css_Active_conn_anchor; conn != NULL; conn = conn->next)
    {
      if (session_p->id == conn->get_session_id ())
	{
	  ref_count++;
	}
    }

  /* TODO : implement reference check when session is linked from thread only */
  if (session_p->mode != SESSION_WITHOUT_CONNECTION && ref_count != session_p->ref_count)
    {
      END_SHARED_ACCESS_ACTIVE_CONN_ANCHOR (r);
      assert (0);
      return ER_FAILED;
    }

  END_SHARED_ACCESS_ACTIVE_CONN_ANCHOR (r);

  return NO_ERROR;
}
#endif

/*
 * session_state_increase_ref_count () -
 *   return  :
 *
 */
#if defined (SERVER_MODE)
int
session_state_increase_ref_count (THREAD_ENTRY * thread_p, SESSION_STATE * state_p)
{
  if (state_p == NULL)
    {
      assert (0);
      return ER_FAILED;
    }

  ATOMIC_INC_32 (&state_p->ref_count, 1);

  if (state_p->ref_count <= 0)
    {
      assert (state_p->ref_count > 0);
      ATOMIC_TAS_32 (&state_p->ref_count, 1);
    }

  return NO_ERROR;
}

/*
 * session_state_decrease_ref_count () -
 *   return  :
 *
 */
int
session_state_decrease_ref_count (THREAD_ENTRY * thread_p, SESSION_STATE * state_p)
{
  if (state_p == NULL)
    {
      assert (0);
      return ER_FAILED;
    }

  ATOMIC_INC_32 (&state_p->ref_count, -1);

  if (state_p->ref_count < 0)
    {
      assert (state_p->ref_count >= 0);
      ATOMIC_TAS_32 (&state_p->ref_count, 0);
    }

  return NO_ERROR;
}
#endif

/*
 * session_get_number_of_holdable_cursors () - return the number of holdable cursors
 *
 * return : the number of holdable cursors
 *
 */
int
session_get_number_of_holdable_cursors (void)
{
  return sessions.num_holdable_cursors;
}

/*
 * session_get_private_lru_idx () - returns the LRU index of this session
 *
 *
 * return : LRU index
 * session_p (in) : session
 *
 */
int
session_get_private_lru_idx (const void *session_p)
{
  return ((SESSION_STATE *) session_p)->private_lru_index;
}

/*
 * session_set_tran_auto_commit () - set transaction auto commit state
 *
 *   return  : NO_ERROR or error code
 *   thread_p(in)     : thread
 *   auto_commit(in)  : auto commit
 */
int
session_set_tran_auto_commit (THREAD_ENTRY * thread_p, bool auto_commit)
{
  SESSION_STATE *state_p = NULL;

  state_p = session_get_session_state (thread_p);
  if (state_p == NULL)
    {
      return ER_FAILED;
    }

  state_p->auto_commit = auto_commit;

  return NO_ERROR;
}<|MERGE_RESOLUTION|>--- conflicted
+++ resolved
@@ -285,10 +285,7 @@
   session_p->private_lru_index = -1;
   session_p->auto_commit = false;
   session_p->mode = SESSION_WITH_CONNECTION;
-<<<<<<< HEAD
-=======
   tz_get_system_tz_region (&session_p->session_tz_region);
->>>>>>> 9ef12eea
 
   return NO_ERROR;
 }
