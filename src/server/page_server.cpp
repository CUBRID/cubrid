--- conflicted
+++ resolved
@@ -32,16 +32,12 @@
 
 page_server ps_Gl;
 
-static void assert_page_server_type();
+static void assert_page_server_type ();
 
-page_server::~page_server()
+page_server::~page_server ()
 {
-<<<<<<< HEAD
-        disconnect_active_tran_server();
-=======
   assert (m_ats_conn == nullptr);
   assert (m_replicator == nullptr);
->>>>>>> 6a3535c6
 }
 
 void page_server::set_active_tran_server_connection(cubcomm::channel &&chn)
@@ -158,10 +154,6 @@
                 _er_log_debug(ARG_FILE_LINE, "Sending log page to Active Tran Server. Page ID: %ld \n", log_page->hdr.logical_pageid);
         }
 }
-
-<<<<<<< HEAD
-void assert_page_server_type()
-=======
 void
 page_server::start_log_replicator (const log_lsa &start_lsa)
 {
@@ -183,7 +175,6 @@
 
 void
 assert_page_server_type ()
->>>>>>> 6a3535c6
 {
-        assert(get_server_type() == SERVER_TYPE::SERVER_TYPE_PAGE);
-}+  assert (get_server_type () == SERVER_TYPE::SERVER_TYPE_PAGE);
+}
