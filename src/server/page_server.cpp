/*
 * Copyright 2008 Search Solution Corporation
 * Copyright 2016 CUBRID Corporation
 *
 *  Licensed under the Apache License, Version 2.0 (the "License");
 *  you may not use this file except in compliance with the License.
 *  You may obtain a copy of the License at
 *
 *      http://www.apache.org/licenses/LICENSE-2.0
 *
 *  Unless required by applicable law or agreed to in writing, software
 *  distributed under the License is distributed on an "AS IS" BASIS,
 *  WITHOUT WARRANTIES OR CONDITIONS OF ANY KIND, either express or implied.
 *  See the License for the specific language governing permissions and
 *  limitations under the License.
 *
 */

#include "page_server.hpp"

#include "disk_manager.h"
#include "error_manager.h"
#include "log_impl.h"
#include "log_lsa_utils.hpp"
#include "log_manager.h"
#include "log_prior_recv.hpp"
#include "log_replication.hpp"
#include "packer.hpp"
#include "page_buffer.h"
#include "server_type.hpp"
#include "system_parameter.h"
#include "vpid_utilities.hpp"

#include <cassert>
#include <cstring>
#include <functional>
#include <thread>

page_server ps_Gl;

page_server::~page_server ()
{
  assert (m_replicator == nullptr);
  assert (m_active_tran_server_conn == nullptr);
  assert (m_passive_tran_server_conn.size () == 0);
}

page_server::connection_handler::connection_handler (cubcomm::channel &chn, page_server &ps)
  : m_ps (ps)
  , m_abnormal_tran_server_disconnect { false }
{
  m_conn.reset (
	  new tran_server_conn_t (std::move (chn),
  {
    // common
    {
      tran_to_page_request::GET_BOOT_INFO,
      std::bind (&page_server::connection_handler::receive_boot_info_request, std::ref (*this), std::placeholders::_1)
    },
    {
      tran_to_page_request::SEND_LOG_PAGE_FETCH,
      std::bind (&page_server::connection_handler::receive_log_page_fetch, std::ref (*this), std::placeholders::_1)
    },
    {
      tran_to_page_request::SEND_DATA_PAGE_FETCH,
      std::bind (&page_server::connection_handler::receive_data_page_fetch, std::ref (*this), std::placeholders::_1)
    },
    {
      tran_to_page_request::SEND_DISCONNECT_MSG,
      std::bind (&page_server::connection_handler::receive_disconnect_request, std::ref (*this), std::placeholders::_1)
    },
    // active only
    {
      tran_to_page_request::SEND_LOG_PRIOR_LIST,
      std::bind (&page_server::connection_handler::receive_log_prior_list, std::ref (*this), std::placeholders::_1)
    },
    // passive only
    {
      tran_to_page_request::SEND_LOG_BOOT_INFO_FETCH,
      std::bind (&page_server::connection_handler::receive_log_boot_info_fetch, std::ref (*this), std::placeholders::_1)
    },
    {
      tran_to_page_request::SEND_STOP_LOG_PRIOR_DISPATCH,
      std::bind (&page_server::connection_handler::receive_stop_log_prior_dispatch, std::ref (*this),
		 std::placeholders::_1)
    }
  },
  page_to_tran_request::RESPOND,
  tran_to_page_request::RESPOND, 1,
  std::bind (&page_server::connection_handler::abnormal_tran_server_disconnect,
	     std::ref (*this), std::placeholders::_1, std::placeholders::_2)));

  assert (m_conn != nullptr);
  m_conn->start ();
}

page_server::connection_handler::~connection_handler ()
{
  assert (!m_prior_sender_sink_hook_func);
}

std::string
page_server::connection_handler::get_channel_id ()
{
  return m_conn->get_underlying_channel_id ();
}

void
page_server::connection_handler::push_request (page_to_tran_request id, std::string msg)
{
  m_conn->push (id, std::move (msg));
}

void
page_server::connection_handler::receive_log_prior_list (tran_server_conn_t::sequenced_payload &a_ip)
{
  log_Gl.get_log_prior_receiver ().push_message (std::move (a_ip.pull_payload ()));
}

template<class F, class ... Args>
void
page_server::connection_handler::push_async_response (F &&a_func, tran_server_conn_t::sequenced_payload &&a_sp,
    Args &&... args)
{
  auto handler_func = std::bind (std::forward<F> (a_func), std::placeholders::_1, std::placeholders::_2,
				 std::forward<Args> (args)...);
  m_ps.get_responder ().async_execute (std::ref (*m_conn), std::move (a_sp), std::move (handler_func));
}

void
page_server::connection_handler::receive_log_page_fetch (tran_server_conn_t::sequenced_payload &a_sp)
{
  push_async_response (&logpb_respond_fetch_log_page_request, std::move (a_sp));
}

void
page_server::connection_handler::receive_data_page_fetch (tran_server_conn_t::sequenced_payload &a_sp)
{
  push_async_response (&pgbuf_respond_data_fetch_page_request, std::move (a_sp));
}

void
page_server::connection_handler::receive_log_boot_info_fetch (tran_server_conn_t::sequenced_payload &a_sp)
{
  m_prior_sender_sink_hook_func =
	  std::bind (&connection_handler::prior_sender_sink_hook, this, std::placeholders::_1);
  push_async_response (&log_pack_log_boot_info, std::move (a_sp), std::ref (m_prior_sender_sink_hook_func));
}

void
page_server::connection_handler::receive_stop_log_prior_dispatch (tran_server_conn_t::sequenced_payload &a_sp)
{
  // empty request message

  assert ((bool) m_prior_sender_sink_hook_func);

  {
    std::lock_guard<std::mutex> lockg { m_prior_sender_sink_removal_mtx };

    log_Gl.m_prior_sender.remove_sink (m_prior_sender_sink_hook_func);
    m_prior_sender_sink_hook_func = nullptr;
  }

  // empty response message, the round trip is synchronous
  a_sp.push_payload (std::string ());
  m_conn->respond (std::move (a_sp));
}

void
page_server::connection_handler::receive_disconnect_request (tran_server_conn_t::sequenced_payload &)
{
  // if this instance acted as a prior sender sink - in other words, if this connection handler was for a
  // passive transaction server - it should have been disconnected beforehand
  assert (! (bool) m_prior_sender_sink_hook_func);

  //start a thread to destroy the ATS/PTS to PS connection object
  std::thread disconnect_thread (&page_server::disconnect_tran_server, std::ref (m_ps), this);
  disconnect_thread.detach ();
}

void
page_server::connection_handler::abnormal_tran_server_disconnect (css_error_code error_code,
    bool &abort_further_processing)
{
  /* when a transaction server suddenly disconnects, if the page server happens to be be either
   * proactively sending data or responding to a request, an error is reported from the network layer;
   * this function is a handler for such an error - see cubcomm::send_queue_error_handler.
   *
   * NOTE: if needed, functionality can be extended with more advanced features (ie: retry policy, timeouts ..)
   * */

  er_log_debug (ARG_FILE_LINE, "abnormal_tran_server_disconnect; request abort futher processing\n");
  abort_further_processing = true;

  if (!m_abnormal_tran_server_disconnect)
    {
      if (m_prior_sender_sink_hook_func)
	{
	  // passive transaction server connection
	  er_log_debug (ARG_FILE_LINE, "abnormal_tran_server_disconnect: PTS disconnected from PS. Error code: %d\n",
			(int)error_code);

	  {
	    std::lock_guard<std::mutex> lockg { m_prior_sender_sink_removal_mtx };

	    log_Gl.m_prior_sender.remove_sink (m_prior_sender_sink_hook_func);
	    m_prior_sender_sink_hook_func = nullptr;
	  }
<<<<<<< HEAD

	  std::thread disconnect_thread { &page_server::disconnect_tran_server, std::ref (m_ps), this };
	  disconnect_thread.detach ();
	}
      else
	{
	  er_log_debug (ARG_FILE_LINE, "abnormal_tran_server_disconnect: ATS disconnected from PS. Error code: %d\n",
			(int)error_code);

	  // active transaction server connection
	  std::thread disconnect_thread { &page_server::disconnect_tran_server, std::ref (m_ps), this };
	  disconnect_thread.detach ();
	}
      m_abnormal_tran_server_disconnect = true;
=======
	}
      else
	{
	  // active transaction server connection
	  er_log_debug (ARG_FILE_LINE, "abnormal_tran_server_disconnect: ATS disconnected from PS. Error code: %d\n",
			(int)error_code);
	}

      m_abnormal_tran_server_disconnect = true;

      std::thread disconnect_thread { &page_server::disconnect_tran_server, std::ref (m_ps), this };
      disconnect_thread.detach ();
>>>>>>> eda5d908
    }
}

void
page_server::connection_handler::receive_boot_info_request (tran_server_conn_t::sequenced_payload &a_sp)
{
  DKNVOLS nvols_perm = disk_get_perm_volume_count ();

  std::string response_message;
  response_message.reserve (sizeof (nvols_perm));
  response_message.append (reinterpret_cast<const char *> (&nvols_perm), sizeof (nvols_perm));

  a_sp.push_payload (std::move (response_message));
  m_conn->respond (std::move (a_sp));
}

void
page_server::connection_handler::prior_sender_sink_hook (std::string &&message) const
{
  assert (m_conn != nullptr);
  assert (message.size () > 0);

  std::lock_guard<std::mutex> lockg { m_prior_sender_sink_removal_mtx };
  m_conn->push (page_to_tran_request::SEND_TO_PTS_LOG_PRIOR_LIST, std::move (message));
}

void
page_server::set_active_tran_server_connection (cubcomm::channel &&chn)
{
  assert (is_page_server ());

  chn.set_channel_name ("ATS_PS_comm");
  er_log_debug (ARG_FILE_LINE, "Active transaction server connected to this page server. Channel id: %s.\n",
		chn.get_channel_id ().c_str ());

  if (m_active_tran_server_conn != nullptr)
    {
      // ATS must have crashed without disconnecting from us. Destroy old connection to create a new one.
      disconnect_active_tran_server ();
    }
  assert (m_active_tran_server_conn == nullptr);
  m_active_tran_server_conn.reset (new connection_handler (chn, *this));
}

void
page_server::set_passive_tran_server_connection (cubcomm::channel &&chn)
{
  assert (is_page_server ());

  chn.set_channel_name ("PTS_PS_comm");
  er_log_debug (ARG_FILE_LINE, "Passive transaction server connected to this page server. Channel id: %s.\n",
		chn.get_channel_id ().c_str ());

  m_passive_tran_server_conn.emplace_back (new connection_handler (chn, *this));
}

void
page_server::disconnect_active_tran_server ()
{
  er_log_debug (ARG_FILE_LINE, "Page server disconnected from active transaction server with channel id: %s.\n",
		m_active_tran_server_conn->get_channel_id ().c_str ());
  m_active_tran_server_conn.reset (nullptr);
}

void
page_server::disconnect_tran_server (connection_handler *conn)
{
  assert (conn != nullptr);
  if (conn == m_active_tran_server_conn.get ())
    {
      disconnect_active_tran_server ();
    }
  else
    {
      for (auto it = m_passive_tran_server_conn.begin (); it != m_passive_tran_server_conn.end (); ++it)
	{
	  if (conn == it->get ())
	    {
	      er_log_debug (ARG_FILE_LINE, "Page server disconnected from passive transaction server with channel id: %s.\n",
			    (*it)->get_channel_id ().c_str ());
	      m_passive_tran_server_conn.erase (it);
	      break;
	    }
	}
    }
}

void
page_server::disconnect_all_tran_server ()
{
  if (m_active_tran_server_conn == nullptr)
    {
      er_log_debug (ARG_FILE_LINE, "Page server was never connected with an active transaction server.\n");
    }
  else
    {
      disconnect_active_tran_server ();
    }
  if (m_passive_tran_server_conn.empty ())
    {
      er_log_debug (ARG_FILE_LINE, "Page server was never connected with an passive transaction server.\n");
    }
  else
    {
      for (size_t i = 0; i < m_passive_tran_server_conn.size (); i++)
	{
	  er_log_debug (ARG_FILE_LINE, "Page server disconnected from passive transaction server with channel id: %s.\n",
			m_passive_tran_server_conn[i]->get_channel_id ().c_str ());
	  m_passive_tran_server_conn[i].reset (nullptr);
	}
      m_passive_tran_server_conn.clear ();
    }
}

bool
page_server::is_active_tran_server_connected () const
{
  assert (is_page_server ());

  return m_active_tran_server_conn != nullptr;
}

page_server::responder_t &
page_server::get_responder ()
{
  assert (m_responder);
  return *m_responder;
}

void
page_server::push_request_to_active_tran_server (page_to_tran_request reqid, std::string &&payload)
{
  assert (is_page_server ());
  assert (is_active_tran_server_connected ());

  m_active_tran_server_conn->push_request (reqid, std::move (payload));
}

cublog::replicator &
page_server::get_replicator ()
{
  assert (m_replicator != nullptr);
  return *m_replicator;
}

void
page_server::start_log_replicator (const log_lsa &start_lsa)
{
  assert (is_page_server ());
  assert (m_replicator == nullptr);

  const int replication_parallel_count = prm_get_integer_value (PRM_ID_REPLICATION_PARALLEL_COUNT);
  assert (replication_parallel_count >= 0);
  m_replicator.reset (new cublog::replicator (start_lsa, RECOVERY_PAGE, replication_parallel_count));
}

void
page_server::finish_replication_during_shutdown (cubthread::entry &thread_entry)
{
  assert (m_replicator != nullptr);

  logpb_force_flush_pages (&thread_entry);
  m_replicator->wait_replication_finish_during_shutdown ();
  m_replicator.reset (nullptr);
}

void
page_server::init_request_responder ()
{
  m_responder = std::make_unique<responder_t> ();
}

void
page_server::finalize_request_responder ()
{
  m_responder.reset (nullptr);
}<|MERGE_RESOLUTION|>--- conflicted
+++ resolved
@@ -206,22 +206,6 @@
 	    log_Gl.m_prior_sender.remove_sink (m_prior_sender_sink_hook_func);
 	    m_prior_sender_sink_hook_func = nullptr;
 	  }
-<<<<<<< HEAD
-
-	  std::thread disconnect_thread { &page_server::disconnect_tran_server, std::ref (m_ps), this };
-	  disconnect_thread.detach ();
-	}
-      else
-	{
-	  er_log_debug (ARG_FILE_LINE, "abnormal_tran_server_disconnect: ATS disconnected from PS. Error code: %d\n",
-			(int)error_code);
-
-	  // active transaction server connection
-	  std::thread disconnect_thread { &page_server::disconnect_tran_server, std::ref (m_ps), this };
-	  disconnect_thread.detach ();
-	}
-      m_abnormal_tran_server_disconnect = true;
-=======
 	}
       else
 	{
@@ -234,7 +218,6 @@
 
       std::thread disconnect_thread { &page_server::disconnect_tran_server, std::ref (m_ps), this };
       disconnect_thread.detach ();
->>>>>>> eda5d908
     }
 }
 
