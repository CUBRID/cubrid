/*
 * Copyright 2008 Search Solution Corporation
 * Copyright 2016 CUBRID Corporation
 *
 *  Licensed under the Apache License, Version 2.0 (the "License");
 *  you may not use this file except in compliance with the License.
 *  You may obtain a copy of the License at
 *
 *      http://www.apache.org/licenses/LICENSE-2.0
 *
 *  Unless required by applicable law or agreed to in writing, software
 *  distributed under the License is distributed on an "AS IS" BASIS,
 *  WITHOUT WARRANTIES OR CONDITIONS OF ANY KIND, either express or implied.
 *  See the License for the specific language governing permissions and
 *  limitations under the License.
 *
 */

#include "page_server.hpp"

#include "disk_manager.h"
#include "error_manager.h"
#include "log_impl.h"
#include "log_lsa_utils.hpp"
#include "log_manager.h"
#include "log_prior_recv.hpp"
#include "log_replication.hpp"
#include "packer.hpp"
#include "page_buffer.h"
#include "server_type.hpp"
#include "system_parameter.h"
#include "vpid_utilities.hpp"

#include <cassert>
#include <cstring>
#include <functional>
#include <thread>

page_server ps_Gl;

page_server::~page_server ()
{
  assert (m_replicator == nullptr);

  // for now, application logic dictates that all transaction server must disconnect from their end
  // (either proactively or not)
  // when/if needed connections can be moved here to the disconnect handler and that one waited for
  assert (m_active_tran_server_conn == nullptr);
  assert (m_passive_tran_server_conn.size () == 0);

  m_async_disconnect_handler.terminate ();
}

page_server::connection_handler::connection_handler (cubcomm::channel &chn, transaction_server_type server_type,
    page_server &ps)
  : m_server_type { server_type }
  , m_connection_id { chn.get_channel_id () }
  , m_ps (ps)
  , m_abnormal_tran_server_disconnect { false }
{
  assert (!m_connection_id.empty ());

  constexpr size_t RESPONSE_PARTITIONING_SIZE = 1; // Arbitrarily chosen

  m_conn.reset (
	  new tran_server_conn_t (std::move (chn),
  {
    // common
    {
      // TODO: rename handler with _async / _sync
      tran_to_page_request::GET_BOOT_INFO,
      std::bind (&page_server::connection_handler::receive_boot_info_request, std::ref (*this), std::placeholders::_1)
    },
    {
      tran_to_page_request::SEND_LOG_PAGE_FETCH,
      std::bind (&page_server::connection_handler::receive_log_page_fetch, std::ref (*this), std::placeholders::_1)
    },
    {
      tran_to_page_request::SEND_DATA_PAGE_FETCH,
      std::bind (&page_server::connection_handler::receive_data_page_fetch, std::ref (*this), std::placeholders::_1)
    },
    {
      tran_to_page_request::SEND_DISCONNECT_MSG,
      std::bind (&page_server::connection_handler::receive_disconnect_request, std::ref (*this), std::placeholders::_1)
    },
    // active only
    {
      tran_to_page_request::SEND_LOG_PRIOR_LIST,
      std::bind (&page_server::connection_handler::receive_log_prior_list, std::ref (*this), std::placeholders::_1)
    },
    {
      tran_to_page_request::GET_OLDEST_ACTIVE_MVCCID,
      std::bind (&page_server::connection_handler::handle_oldest_active_mvccid_request, std::ref (*this), std::placeholders::_1)
    },
    // passive only
    {
      tran_to_page_request::SEND_LOG_BOOT_INFO_FETCH,
      std::bind (&page_server::connection_handler::receive_log_boot_info_fetch, std::ref (*this), std::placeholders::_1)
    },
    {
      tran_to_page_request::SEND_STOP_LOG_PRIOR_DISPATCH,
      std::bind (&page_server::connection_handler::receive_stop_log_prior_dispatch, std::ref (*this),
		 std::placeholders::_1)
    },
    {
      tran_to_page_request::SEND_OLDEST_ACTIVE_MVCCID,
      std::bind (&page_server::connection_handler::receive_oldest_active_mvccid, std::ref (*this), std::placeholders::_1)
    }
  },
  page_to_tran_request::RESPOND,
  tran_to_page_request::RESPOND,
  RESPONSE_PARTITIONING_SIZE,
  std::bind (&page_server::connection_handler::abnormal_tran_server_disconnect,
	     std::ref (*this), std::placeholders::_1, std::placeholders::_2)));
  m_ps.get_responder ().register_connection (m_conn.get ());

  assert (m_conn != nullptr);
  m_conn->start ();
}

page_server::connection_handler::~connection_handler ()
{
  assert (!m_prior_sender_sink_hook_func);

  m_conn->stop_incoming_communication_thread ();

  // wait async responder to finish processing in-flight requests
  m_ps.get_responder ().wait_connection_to_become_idle (m_conn.get ());

  m_conn->stop_outgoing_communication_thread ();
}

const std::string &
page_server::connection_handler::get_connection_id () const
{
  return m_connection_id;
}

void
page_server::connection_handler::push_request (page_to_tran_request id, std::string msg)
{
  m_conn->push (id, std::move (msg));
}

void
page_server::connection_handler::receive_log_prior_list (tran_server_conn_t::sequenced_payload &a_ip)
{
  log_Gl.get_log_prior_receiver ().push_message (std::move (a_ip.pull_payload ()));
}

template<class F, class ... Args>
void
page_server::connection_handler::push_async_response (F &&a_func, tran_server_conn_t::sequenced_payload &&a_sp,
    Args &&... args)
{
  auto handler_func = std::bind (std::forward<F> (a_func), std::placeholders::_1, std::placeholders::_2,
				 std::forward<Args> (args)...);
  m_ps.get_responder ().async_execute (std::ref (*m_conn), std::move (a_sp), std::move (handler_func));
}

void
page_server::connection_handler::receive_log_page_fetch (tran_server_conn_t::sequenced_payload &a_sp)
{
  push_async_response (&logpb_respond_fetch_log_page_request, std::move (a_sp));
}

void
page_server::connection_handler::receive_data_page_fetch (tran_server_conn_t::sequenced_payload &a_sp)
{
  push_async_response (&pgbuf_respond_data_fetch_page_request, std::move (a_sp));
}

void
page_server::connection_handler::handle_oldest_active_mvccid_request (tran_server_conn_t::sequenced_payload &a_sp)
{
  assert (m_server_type == transaction_server_type::ACTIVE);
  const MVCCID oldest_mvccid = m_ps.m_pts_mvcc_tracker.get_global_oldest_active_mvccid();

  std::string response_message;
  response_message.append (reinterpret_cast<const char *> (&oldest_mvccid), sizeof (oldest_mvccid));

  a_sp.push_payload (std::move (response_message));
  m_conn->respond (std::move (a_sp));
}

void
page_server::connection_handler::receive_log_boot_info_fetch (tran_server_conn_t::sequenced_payload &a_sp)
{
  m_prior_sender_sink_hook_func =
	  std::bind (&connection_handler::prior_sender_sink_hook, this, std::placeholders::_1);
  push_async_response (&log_pack_log_boot_info, std::move (a_sp), std::ref (m_prior_sender_sink_hook_func));
}

void
page_server::connection_handler::receive_stop_log_prior_dispatch (tran_server_conn_t::sequenced_payload &a_sp)
{
  // empty request message

  assert (static_cast<bool> (m_prior_sender_sink_hook_func));

  remove_prior_sender_sink ();

  // empty response message, the round trip is synchronous
  a_sp.push_payload (std::string ());
  m_conn->respond (std::move (a_sp));
}

void
page_server::connection_handler::receive_oldest_active_mvccid (tran_server_conn_t::sequenced_payload &a_sp)
{
  assert (m_server_type == transaction_server_type::PASSIVE);

  const auto oldest_mvccid = *reinterpret_cast<const MVCCID *> (a_sp.pull_payload().c_str());

  m_ps.m_pts_mvcc_tracker.update_oldest_active_mvccid (get_connection_id (), oldest_mvccid);
}

void
page_server::connection_handler::receive_disconnect_request (tran_server_conn_t::sequenced_payload &)
{
  // if this instance acted as a prior sender sink - in other words, if this connection handler was for a
  // passive transaction server - it should have been disconnected beforehand
  assert (m_prior_sender_sink_hook_func == nullptr);

  if (m_server_type == transaction_server_type::PASSIVE)
    {
      m_ps.m_pts_mvcc_tracker.delete_oldest_active_mvccid (get_connection_id ());
    }

  m_ps.disconnect_tran_server_async (this);
}

void
page_server::connection_handler::abnormal_tran_server_disconnect (css_error_code error_code,
    bool &abort_further_processing)
{
  /* Explanation for the mutex lock.
   * A connection handler has 2 threads underneath:
   *  - a thread that handles incoming requests and matches them to handling functions - cubcomm:request_server
   *  - a thread that handles continuous send of messages (either responses or not) - cubcomm::request_queue_autosend
   * For now, only the second one - the send part - implements the handler but, technically, any of these can,
   * at some point trigger this disconnect function.
   * */
  std::lock_guard<std::mutex> lockg { m_abnormal_tran_server_disconnect_mtx };

  /* when a transaction server suddenly disconnects, if the page server happens to be either
   * proactively sending data or responding to a request, an error is reported from the network layer;
   * this function is a handler for such an error - see cubcomm::send_queue_error_handler.
   *
   * NOTE: if needed, functionality can be extended with more advanced features (ie: retry policy, timeouts ..)
   * */
  if (!m_abnormal_tran_server_disconnect)
    {
      abort_further_processing = true;

      if (m_server_type == transaction_server_type::PASSIVE)
	{
	  er_log_debug (ARG_FILE_LINE, "abnormal_tran_server_disconnect: PTS disconnected from PS. Error code: %d\n",
			(int)error_code);

	  remove_prior_sender_sink ();

	  m_ps.m_pts_mvcc_tracker.delete_oldest_active_mvccid (get_connection_id ());
	}
      else
	{
	  er_log_debug (ARG_FILE_LINE, "abnormal_tran_server_disconnect: ATS disconnected from PS. Error code: %d\n",
			(int)error_code);
	}

      m_ps.disconnect_tran_server_async (this);

      m_abnormal_tran_server_disconnect = true;
    }
  else
    {
      er_log_debug (ARG_FILE_LINE, "abnormal_tran_server_disconnect: already requested to disconnect\n");
    }
}

/* NOTE : Since TS don't need the information about the number of permanent volume during boot,
 *        this message has no actual use currently. However, this mechanism will be reserved,
 *        because it can be used in the future when multiple PS's are supported. */
void
page_server::connection_handler::receive_boot_info_request (tran_server_conn_t::sequenced_payload &a_sp)
{
  /* It is simply a dummy value to check whether the TS (get_boot_info_from_page_server) receives the message well */
  DKNVOLS nvols_perm = VOLID_MAX;

  std::string response_message;
  response_message.reserve (sizeof (nvols_perm));
  response_message.append (reinterpret_cast<const char *> (&nvols_perm), sizeof (nvols_perm));

  a_sp.push_payload (std::move (response_message));
  m_conn->respond (std::move (a_sp));
}

void
page_server::connection_handler::prior_sender_sink_hook (std::string &&message) const
{
  assert (m_conn != nullptr);
  assert (message.size () > 0);

  std::lock_guard<std::mutex> lockg { m_prior_sender_sink_removal_mtx };
  m_conn->push (page_to_tran_request::SEND_TO_PTS_LOG_PRIOR_LIST, std::move (message));
}

/* Page Server to Passive Transaction Server log prior sender sink can be de-activated via the following routes:
 *  - as a direct request from PTS as part of PTS shutting down:
 *      - via receive_stop_log_prior_dispatch followed by receive_disconnect_request
 *  - abnormal disconnect request following error to send data to PTS
 *      - via abnormal_tran_server_disconnect
 *  - as a request from PS itself shuttind down
 *      - via disconnect_all_tran_server from
 *        - xboot_shutdown_server first and then
 *        - via boot_server_all_finalize - finalize_server_type
 * In all these scenarios, log prior dispatch sink must be disconnected explicitly.
 * */
void
page_server::connection_handler::remove_prior_sender_sink ()
{
  std::lock_guard<std::mutex> lockg { m_prior_sender_sink_removal_mtx };

  if (static_cast<bool> (m_prior_sender_sink_hook_func))
    {
      log_Gl.m_prior_sender.remove_sink (m_prior_sender_sink_hook_func);
      m_prior_sender_sink_hook_func = nullptr;
    }
}

void
page_server::connection_handler::push_disconnection_request ()
{
  push_request (page_to_tran_request::SEND_DISCONNECT_REQUEST_MSG, std::string ());
}

page_server::async_disconnect_handler::async_disconnect_handler ()
  : m_terminate { false }
{
  m_thread = std::thread (&page_server::async_disconnect_handler::disconnect_loop, std::ref (*this));
}

page_server::async_disconnect_handler::~async_disconnect_handler ()
{
  if (m_terminate.load () && m_thread.joinable ())
    {
      m_thread.join ();
    }
  else
    {
      assert (m_terminate.load ());
    }

  assert (m_disconnect_queue.empty ());
}

void
page_server::async_disconnect_handler::disconnect (connection_handler_uptr_t &&handler)
{
  if (!m_terminate.load ())
    {
      std::unique_lock<std::mutex> ulock { m_queue_mtx };
      m_disconnect_queue.emplace (std::move (handler));
      ulock.unlock ();
      m_queue_cv.notify_one ();
    }
  else
    {
      // cannot ask for disconnect after termination
      assert (false);
    }
}

void
page_server::async_disconnect_handler::terminate ()
{
  m_terminate.store (true);
  m_queue_cv.notify_one ();
}

void
page_server::async_disconnect_handler::disconnect_loop ()
{
  constexpr std::chrono::seconds one_second { 1 };

  std::queue<connection_handler_uptr_t> disconnect_work_buffer;
  while (!m_terminate.load ())
    {
      {
	std::unique_lock<std::mutex> ulock { m_queue_mtx };
	if (!m_queue_cv.wait_for (ulock, one_second,
				  [this] { return !m_disconnect_queue.empty () || m_terminate.load (); }))
	  {
	    continue;
	  }

	m_disconnect_queue.swap (disconnect_work_buffer);
      }

      while (!disconnect_work_buffer.empty ())
	{
	  connection_handler_uptr_t &front = disconnect_work_buffer.front ();
	  front.reset (nullptr);
	  disconnect_work_buffer.pop ();
	}
    }
}

void page_server::pts_mvcc_tracker::init_oldest_active_mvccid (const std::string &pts_channel_id)
{
  std::lock_guard<std::mutex> lockg { m_pts_oldest_active_mvccids_mtx };
  /*
   * The entry must not already be present. If the same passive transaction server has been connected
   * before, the entry must have been removed when the PTS disconnected or when the connection
   *  to the PTS was aborted.
   */
  assert (m_pts_oldest_active_mvccids.find (pts_channel_id) == m_pts_oldest_active_mvccids.end());

  /*
   * MVCCID_ALL_VISIBLE means that it hasn't yet received. It will prevent the ATS to run vacuum.
   * This is a guard for the window in which a PTS is connected but has't sent its oldest active mvccid.
   * In this window, if we vaccum without considering the PTS, we possibly end up cleaning up the data
   * a read-only transaction on the PTS see.
   */
  m_pts_oldest_active_mvccids[pts_channel_id] = MVCCID_ALL_VISIBLE;
}

void page_server::pts_mvcc_tracker::update_oldest_active_mvccid (const std::string &pts_channel_id, const MVCCID mvccid)
{
  assert (MVCCID_IS_NORMAL (mvccid));

  std::lock_guard<std::mutex> lockg { m_pts_oldest_active_mvccids_mtx };

  /*
   * 1. The entry is already created when ths PTS is connected.
   * 2. It is updated by the PTS only when it move foward.
   *    Without update, it is MVCCID_ALL_VISIBLE by default, which is lower than any mvccid assigned.
   */
  assert (m_pts_oldest_active_mvccids.find (pts_channel_id) != m_pts_oldest_active_mvccids.end());
  assert (m_pts_oldest_active_mvccids[pts_channel_id] < mvccid);

  m_pts_oldest_active_mvccids[pts_channel_id] = mvccid;

#if !defined(NDEBUG)
  std::string msg;
  std::stringstream ss;
  ss << "receive_oldest_active_mvccid: update the oldest active mvccid to " << mvccid << " of " << pts_channel_id <<
     std::endl;
  ss << "oldest mvcc ids:" ;
  for (const auto &it : m_pts_oldest_active_mvccids)
    {
      ss << " " << it.second;
    }
  er_log_debug (ARG_FILE_LINE, ss.str().c_str());
#endif
}
void page_server::pts_mvcc_tracker::delete_oldest_active_mvccid (const std::string &pts_channel_id)
{
  std::lock_guard<std::mutex> lockg { m_pts_oldest_active_mvccids_mtx };
  /* The entry is already created when ths PTS is connected. */
  assert (m_pts_oldest_active_mvccids.find (pts_channel_id) != m_pts_oldest_active_mvccids.end());
  m_pts_oldest_active_mvccids.erase (pts_channel_id);
}

MVCCID page_server::pts_mvcc_tracker::get_global_oldest_active_mvccid ()
{
  std::lock_guard<std::mutex> lockg { m_pts_oldest_active_mvccids_mtx };

  MVCCID oldest_mvccid = MVCCID_LAST;
  for (const auto &it : m_pts_oldest_active_mvccids)
    {
      if (oldest_mvccid > it.second)
	{
	  oldest_mvccid = it.second;
	}
    }

  /* it can return either
   * - MVCCID_LAST: no PTS is being tracked
   * - or MVCCID_ALL_VISIBLE: at least one PTS has connected, but hasn't updated yet
   * - or the computed oldest one */
  return oldest_mvccid;
}

void
page_server::set_active_tran_server_connection (cubcomm::channel &&chn)
{
  assert (is_page_server ());

  chn.set_channel_name ("ATS_PS_comm");

  assert (chn.is_connection_alive ());
  const auto channel_id = chn.get_channel_id ();

  er_log_debug (ARG_FILE_LINE, "Active transaction server connected to this page server. Channel id: %s.\n",
		channel_id.c_str ());

  std::lock_guard lk_guard (m_conn_mutex);

  if (m_active_tran_server_conn != nullptr)
    {
      // When [A]TS crashes there are two possibilities:
      //  - either the crash is detected an the connection is dropped - see abnormal_tran_server_disconnect
      //    (this happens because page server is still supposed to send data to the transaction server and
      //    is no longer able to do this as data is not consumed anymore)
      //  - or the crahs is not detected and the connection remains hanging
      disconnect_active_tran_server ();
    }

  m_active_tran_server_conn.reset (new connection_handler (chn, transaction_server_type::ACTIVE, *this));
}

void
page_server::set_passive_tran_server_connection (cubcomm::channel &&chn)
{
  assert (is_page_server ());

  chn.set_channel_name ("PTS_PS_comm");

  assert (chn.is_connection_alive ());
  const auto channel_id = chn.get_channel_id ();

  er_log_debug (ARG_FILE_LINE, "Passive transaction server connected to this page server. Channel id: %s.\n",
		channel_id.c_str ());

  {
    std::lock_guard lk_guard (m_conn_mutex);

    m_passive_tran_server_conn.emplace_back (new connection_handler (chn, transaction_server_type::PASSIVE, *this));
  }

  m_pts_mvcc_tracker.init_oldest_active_mvccid (channel_id);
}

void
page_server::disconnect_active_tran_server ()
{
  if (m_active_tran_server_conn != nullptr)
    {
      er_log_debug (ARG_FILE_LINE, "disconnect_active_tran_server:"
		    " Disconnect active transaction server connection with channel id: %s.\n",
		    m_active_tran_server_conn->get_connection_id ().c_str ());
      m_active_tran_server_conn.reset (nullptr);
    }
  else
    {
      er_log_debug (ARG_FILE_LINE, "disconnect_active_tran_server: Active transaction server is not connected.\n");
    }
}

void
page_server::disconnect_tran_server_async (const connection_handler *conn)
{
  assert (conn != nullptr);

  std::lock_guard lk_guard (m_conn_mutex);

  if (conn == m_active_tran_server_conn.get ())
    {
      er_log_debug (ARG_FILE_LINE, "Page server disconnected from active transaction server with channel id: %s.\n",
		    conn->get_connection_id ().c_str ());
      m_async_disconnect_handler.disconnect (std::move (m_active_tran_server_conn));
      assert (m_active_tran_server_conn == nullptr);
    }
  else
    {
      for (auto it = m_passive_tran_server_conn.begin (); it != m_passive_tran_server_conn.end (); ++it)
	{
	  if (conn == it->get ())
	    {
	      er_log_debug (ARG_FILE_LINE, "Page server disconnected from passive transaction server with channel id: %s.\n",
			    (*it)->get_connection_id ().c_str ());
	      m_async_disconnect_handler.disconnect (std::move (*it));
	      assert (*it == nullptr);
	      m_passive_tran_server_conn.erase (it);
	      break;
	    }
	}
    }
}

void
page_server::disconnect_all_tran_server ()
{
<<<<<<< HEAD
  /* request disconnection from ATS */
  if (m_active_tran_server_conn == nullptr)
    {
      er_log_debug (ARG_FILE_LINE, "disconnect_all_tran_server: Active transaction server is not connected.\n");
    }
  else
    {
      er_log_debug (ARG_FILE_LINE, "disconnect_all_tran_server:"
		    " Request disconnection from active transaction server connection with channel id: %s.\n",
		    m_active_tran_server_conn->get_connection_id ().c_str ());
      m_active_tran_server_conn.reset (nullptr);
    }
=======
  std::lock_guard lk_guard (m_conn_mutex);

  disconnect_active_tran_server ();
>>>>>>> c3419b44

  /* request disconnection from all PTSes */
  if (m_passive_tran_server_conn.empty ())
    {
      er_log_debug (ARG_FILE_LINE, "disconnect_all_tran_server: No passive transaction server connected.\n");
    }
  else
    {
      for (size_t i = 0; i < m_passive_tran_server_conn.size (); i++)
	{
	  er_log_debug (ARG_FILE_LINE, "disconnect_all_tran_server:"
			"Request disconnectoin from passive transaction server with channel id: %s.\n",
			m_passive_tran_server_conn[i]->get_connection_id ().c_str ());
	  m_passive_tran_server_conn[i]->remove_prior_sender_sink ();
	  m_passive_tran_server_conn[i]->push_disconnection_request ();
	}
    }
}

bool
page_server::is_active_tran_server_connected () const
{
  assert (is_page_server ());

  return m_active_tran_server_conn != nullptr;
}

page_server::responder_t &
page_server::get_responder ()
{
  assert (m_responder);
  return *m_responder;
}

void
page_server::push_request_to_active_tran_server (page_to_tran_request reqid, std::string &&payload)
{
  assert (is_page_server ());

  if (is_active_tran_server_connected ())
    {
      m_active_tran_server_conn->push_request (reqid, std::move (payload));
    }
}

cublog::replicator &
page_server::get_replicator ()
{
  assert (m_replicator != nullptr);
  return *m_replicator;
}

void
page_server::start_log_replicator (const log_lsa &start_lsa)
{
  assert (is_page_server ());
  assert (m_replicator == nullptr);

  const int replication_parallel_count = prm_get_integer_value (PRM_ID_REPLICATION_PARALLEL_COUNT);
  assert (replication_parallel_count >= 0);
  m_replicator.reset (new cublog::replicator (start_lsa, RECOVERY_PAGE, replication_parallel_count));
}

void
page_server::finish_replication_during_shutdown (cubthread::entry &thread_entry)
{
  assert (m_replicator != nullptr);

  // at this point, no connection to transaction server should be active
  // after the replicator is destroyed, no further requests should be processed
  assert (m_active_tran_server_conn == nullptr);
  assert (m_passive_tran_server_conn.empty ());

  logpb_force_flush_pages (&thread_entry);
  m_replicator->wait_replication_finish_during_shutdown ();
  m_replicator.reset (nullptr);
}

void
page_server::init_request_responder ()
{
  m_responder = std::make_unique<responder_t> ();
}

void
page_server::finalize_request_responder ()
{
  m_responder.reset (nullptr);
}<|MERGE_RESOLUTION|>--- conflicted
+++ resolved
@@ -582,7 +582,8 @@
 void
 page_server::disconnect_all_tran_server ()
 {
-<<<<<<< HEAD
+  std::lock_guard lk_guard (m_conn_mutex);
+
   /* request disconnection from ATS */
   if (m_active_tran_server_conn == nullptr)
     {
@@ -595,11 +596,6 @@
 		    m_active_tran_server_conn->get_connection_id ().c_str ());
       m_active_tran_server_conn.reset (nullptr);
     }
-=======
-  std::lock_guard lk_guard (m_conn_mutex);
-
-  disconnect_active_tran_server ();
->>>>>>> c3419b44
 
   /* request disconnection from all PTSes */
   if (m_passive_tran_server_conn.empty ())
