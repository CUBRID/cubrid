/*
 * Copyright 2008 Search Solution Corporation
 * Copyright 2016 CUBRID Corporation
 *
 *  Licensed under the Apache License, Version 2.0 (the "License");
 *  you may not use this file except in compliance with the License.
 *  You may obtain a copy of the License at
 *
 *      http://www.apache.org/licenses/LICENSE-2.0
 *
 *  Unless required by applicable law or agreed to in writing, software
 *  distributed under the License is distributed on an "AS IS" BASIS,
 *  WITHOUT WARRANTIES OR CONDITIONS OF ANY KIND, either express or implied.
 *  See the License for the specific language governing permissions and
 *  limitations under the License.
 *
 */

#include "page_server.hpp"

#include "disk_manager.h"
#include "error_manager.h"
#include "log_impl.h"
#include "log_lsa_utils.hpp"
#include "log_prior_recv.hpp"
#include "log_replication.hpp"
#include "packer.hpp"
#include "server_type.hpp"
#include "system_parameter.h"
#include "vpid_utilities.hpp"

#include <cassert>
#include <cstring>
#include <functional>
#include <thread>

page_server ps_Gl;

page_server::~page_server ()
{
  assert (m_replicator == nullptr);
  assert (m_active_tran_server_conn == nullptr);
}

page_server::connection_handler::connection_handler (cubcomm::channel &chn, page_server &ps) : m_ps (ps)
{
  m_conn.reset (new tran_server_conn_t (std::move (chn),
  {
    // common
    {
      tran_to_page_request::GET_BOOT_INFO,
      std::bind (&page_server::connection_handler::receive_boot_info_request, std::ref (*this), std::placeholders::_1)
    },
    {
      tran_to_page_request::SEND_LOG_PAGE_FETCH,
      std::bind (&page_server::connection_handler::receive_log_page_fetch, std::ref (*this), std::placeholders::_1)
    },
    {
      tran_to_page_request::SEND_DATA_PAGE_FETCH,
      std::bind (&page_server::connection_handler::receive_data_page_fetch, std::ref (*this), std::placeholders::_1)
    },
    {
      tran_to_page_request::SEND_DISCONNECT_MSG,
      std::bind (&page_server::connection_handler::receive_disconnect_request, std::ref (*this), std::placeholders::_1)
    },
    // active only
    {
      tran_to_page_request::SEND_LOG_PRIOR_LIST,
      std::bind (&page_server::connection_handler::receive_log_prior_list, std::ref (*this), std::placeholders::_1)
    },
    // passive only
    {
      tran_to_page_request::SEND_LOG_BOOT_INFO_FETCH,
      std::bind (&page_server::connection_handler::receive_log_boot_info_fetch, std::ref (*this), std::placeholders::_1)
    },
    {
      tran_to_page_request::SEND_STOP_LOG_PRIOR_DISPATCH,
      std::bind (&page_server::connection_handler::receive_stop_log_prior_dispatch, std::ref (*this),
		 std::placeholders::_1)
    }
  }, page_to_tran_request::RESPOND, tran_to_page_request::RESPOND, 1));

  assert (m_conn != nullptr);
  m_conn->start ();
}

page_server::connection_handler::~connection_handler ()
{
  assert (!m_prior_sender_sink_hook_func);
}

std::string
page_server::connection_handler::get_channel_id ()
{
  return m_conn->get_underlying_channel_id ();
}

void
page_server::connection_handler::push_request (page_to_tran_request id, std::string msg)
{
  m_conn->push (id, std::move (msg));
}

void
page_server::connection_handler::receive_log_prior_list (tran_server_conn_t::sequenced_payload &a_ip)
{
  log_Gl.get_log_prior_receiver ().push_message (std::move (a_ip.pull_payload ()));
}

void
page_server::connection_handler::receive_log_page_fetch (tran_server_conn_t::sequenced_payload &a_ip)
{
  LOG_PAGEID pageid;
  std::string message = a_ip.pull_payload ();

  assert (message.size () == sizeof (pageid));
  std::memcpy (&pageid, message.c_str (), sizeof (pageid));

  if (prm_get_bool_value (PRM_ID_ER_LOG_READ_LOG_PAGE))
    {
      _er_log_debug (ARG_FILE_LINE, "Received request for log from Transaction Server. Page ID: %lld \n", pageid);
    }

  m_ps.get_page_fetcher ().fetch_log_page (pageid, std::bind (&page_server::connection_handler::on_log_page_read_result,
      this, std::placeholders::_1, std::placeholders::_2));
}

void
page_server::connection_handler::receive_data_page_fetch (tran_server_conn_t::sequenced_payload &a_ip)
{
  std::string message = a_ip.pull_payload ();

  cubpacking::unpacker message_upk (message.c_str (), message.size ());
  VPID vpid;
  vpid_utils::unpack (message_upk, vpid);

  LOG_LSA target_repl_lsa;
  cublog::lsa_utils::unpack (message_upk, target_repl_lsa);

  m_ps.get_page_fetcher ().fetch_data_page (vpid, target_repl_lsa,
      std::bind (&page_server::connection_handler::on_data_page_read_result, this, std::placeholders::_1,
		 std::placeholders::_2));
}

void
page_server::connection_handler::receive_log_boot_info_fetch (tran_server_conn_t::sequenced_payload &a_sp)
{
  // empty request message

  auto callback_func = [this, sp = a_sp] (std::string &&message) mutable
  {
    on_log_boot_info_result (std::move (sp), std::move (message));
  };

  // the underlying infrastructure will add this functor as a sink for log prior info packing and
  // sending that log prior info down the line to the connected passive transaction server
  m_prior_sender_sink_hook_func =
	  std::bind (&connection_handler::prior_sender_sink_hook, this, std::placeholders::_1);

  m_ps.get_page_fetcher ().fetch_log_boot_info (m_prior_sender_sink_hook_func, std::move (callback_func));
}

void
<<<<<<< HEAD
page_server::connection_handler::receive_stop_log_prior_dispatch (tran_server_conn_t::sequenced_payload &a_sp)
{
  // empty request message

  assert ((bool) m_prior_sender_sink_hook_func);

  {
    std::lock_guard<std::mutex> lockg { m_prior_sender_sink_removal_mtx };

    log_Gl.m_prior_sender.remove_sink (m_prior_sender_sink_hook_func);
    m_prior_sender_sink_hook_func = nullptr;
  }

  // empty response message, the roundtrip is synchronous
  a_sp.push_payload (std::string ());
  m_conn->respond (std::move (a_sp));
}

void
page_server::connection_handler::on_log_boot_info_result (std::string &&message)
=======
page_server::connection_handler::on_log_boot_info_result (tran_server_conn_t::sequenced_payload &&sp,
    std::string &&message)
>>>>>>> 416b27bf
{
  assert (m_conn != nullptr);
  assert (message.size () > 0);

  sp.push_payload (std::move (message));
  m_conn->respond (std::move (sp));
}

void
page_server::connection_handler::receive_disconnect_request (tran_server_conn_t::sequenced_payload &)
{
  // if this instance acted as a prior sender sink - in other words, if this connection handler was for a
  // passive transaction server - it should have been disconnected beforehand
  assert (! (bool) m_prior_sender_sink_hook_func);

  //start a thread to destroy the ATS/PTS to PS connection object
  std::thread disconnect_thread (&page_server::disconnect_tran_server, std::ref (m_ps), this);
  disconnect_thread.detach ();
}

void
page_server::connection_handler::receive_boot_info_request (tran_server_conn_t::sequenced_payload &a_sp)
{
  DKNVOLS nvols_perm = disk_get_perm_volume_count ();

  std::string response_message;
  response_message.reserve (sizeof (nvols_perm));
  response_message.append (reinterpret_cast<const char *> (&nvols_perm), sizeof (nvols_perm));

  a_sp.push_payload (std::move (response_message));
  m_conn->respond (std::move (a_sp));
}

void
page_server::connection_handler::on_log_page_read_result (const LOG_PAGE *log_page, int error_code)
{
  char buffer[sizeof (int) + IO_MAX_PAGE_SIZE];
  std::memcpy (buffer, &error_code, sizeof (error_code));
  std::size_t buffer_size = sizeof (error_code);

  if (error_code == NO_ERROR)
    {
      std::memcpy (buffer + sizeof (error_code), log_page, db_log_page_size ());
      buffer_size += db_log_page_size ();
    }

  std::string message (buffer, buffer_size);
  m_conn->push (page_to_tran_request::SEND_LOG_PAGE, std::move (message));

  if (prm_get_bool_value (PRM_ID_ER_LOG_READ_LOG_PAGE))
    {
      LOG_PAGEID page_id = NULL_PAGEID;
      if (error_code == NO_ERROR)
	{
	  page_id = log_page->hdr.logical_pageid;
	}

      _er_log_debug (ARG_FILE_LINE, "Sending log page to Active Tran Server. Page ID: %lld Error code: %ld\n", page_id,
		     error_code);
    }
}

void
page_server::connection_handler::on_data_page_read_result (const FILEIO_PAGE *io_page, int error_code)
{
  std::string message;
  if (error_code != NO_ERROR)
    {
      char buffer[sizeof (int)];
      std::memcpy (buffer, &error_code, sizeof (error_code));
      message = std::string (buffer, sizeof (int));
    }
  else
    {
      char buffer[IO_MAX_PAGE_SIZE];
      std::memcpy (buffer, io_page, db_io_page_size ());
      message = std::string (buffer, db_io_page_size ());
    }

  if (prm_get_bool_value (PRM_ID_ER_LOG_READ_DATA_PAGE))
    {
      if (error_code == NO_ERROR)
	{
	  _er_log_debug (ARG_FILE_LINE, "[READ DATA] Sending data page.. VPID: %d|%d, LSA: %lld|%d\n",
			 io_page->prv.volid, io_page->prv.pageid, LSA_AS_ARGS (&io_page->prv.lsa));
	}
      else
	{
	  _er_log_debug (ARG_FILE_LINE, "[READ DATA] Sending data page.. Error code: %d\n", error_code);
	}
    }

  m_conn->push (page_to_tran_request::SEND_DATA_PAGE, std::move (message));
}

void
page_server::connection_handler::prior_sender_sink_hook (std::string &&message) const
{
  assert (m_conn != nullptr);
  assert (message.size () > 0);

  std::lock_guard<std::mutex> lockg { m_prior_sender_sink_removal_mtx };
  m_conn->push (page_to_tran_request::SEND_TO_PTS_LOG_PRIOR_LIST, std::move (message));
}

void
page_server::set_active_tran_server_connection (cubcomm::channel &&chn)
{
  assert (is_page_server ());

  chn.set_channel_name ("ATS_PS_comm");
  er_log_debug (ARG_FILE_LINE, "Active transaction server connected to this page server. Channel id: %s.\n",
		chn.get_channel_id ().c_str ());

  if (m_active_tran_server_conn != nullptr)
    {
      // ATS must have crashed without disconnecting from us. Destroy old connection to create a new one.
      disconnect_active_tran_server ();
    }
  assert (m_active_tran_server_conn == nullptr);
  m_active_tran_server_conn.reset (new connection_handler (chn, *this));
}

void
page_server::set_passive_tran_server_connection (cubcomm::channel &&chn)
{
  assert (is_page_server ());

  chn.set_channel_name ("PTS_PS_comm");
  er_log_debug (ARG_FILE_LINE, "Passive transaction server connected to this page server. Channel id: %s.\n",
		chn.get_channel_id ().c_str ());

  m_passive_tran_server_conn.emplace_back (new connection_handler (chn, *this));
}

void
page_server::disconnect_active_tran_server ()
{
  er_log_debug (ARG_FILE_LINE, "Page server disconnected from active transaction server with channel id: %s.\n",
		m_active_tran_server_conn->get_channel_id ().c_str ());
  m_active_tran_server_conn.reset (nullptr);
}

void
page_server::disconnect_tran_server (connection_handler *conn)
{
  assert (conn != nullptr);
  if (conn == m_active_tran_server_conn.get ())
    {
      disconnect_active_tran_server ();
    }
  else
    {
      for (auto it = m_passive_tran_server_conn.begin (); it != m_passive_tran_server_conn.end (); ++it)
	{
	  if (conn == it->get ())
	    {
	      er_log_debug (ARG_FILE_LINE, "Page server disconnected from passive transaction server with channel id: %s.\n",
			    (*it)->get_channel_id ().c_str ());
	      m_passive_tran_server_conn.erase (it);
	      break;
	    }
	}
    }
}

void
page_server::disconnect_all_tran_server ()
{
  if (m_active_tran_server_conn == nullptr)
    {
      er_log_debug (ARG_FILE_LINE, "Page server was never connected with an active transaction server.\n");
    }
  else
    {
      disconnect_active_tran_server ();
    }
  if (m_passive_tran_server_conn.empty ())
    {
      er_log_debug (ARG_FILE_LINE, "Page server was never connected with an passive transaction server.\n");
    }
  else
    {
      for (size_t i = 0; i < m_passive_tran_server_conn.size (); i++)
	{
	  er_log_debug (ARG_FILE_LINE, "Page server disconnected from passive transaction server with channel id: %s.\n",
			m_passive_tran_server_conn[i]->get_channel_id ().c_str ());
	  m_passive_tran_server_conn[i].reset (nullptr);
	}
      m_passive_tran_server_conn.clear ();
    }
}

bool
page_server::is_active_tran_server_connected () const
{
  assert (is_page_server ());

  return m_active_tran_server_conn != nullptr;
}

cublog::async_page_fetcher &
page_server::get_page_fetcher ()
{
  assert (m_page_fetcher != nullptr);
  return *m_page_fetcher.get ();
}

void
page_server::push_request_to_active_tran_server (page_to_tran_request reqid, std::string &&payload)
{
  assert (is_page_server ());
  assert (is_active_tran_server_connected ());

  m_active_tran_server_conn->push_request (reqid, std::move (payload));
}

cublog::replicator &
page_server::get_replicator ()
{
  assert (m_replicator != nullptr);
  return *m_replicator;
}

void
page_server::start_log_replicator (const log_lsa &start_lsa)
{
  assert (is_page_server ());
  assert (m_replicator == nullptr);

  const int replication_parallel_count = prm_get_integer_value (PRM_ID_REPLICATION_PARALLEL_COUNT);
  assert (replication_parallel_count >= 0);
  m_replicator.reset (new cublog::replicator (start_lsa, RECOVERY_PAGE, replication_parallel_count));
}

void
page_server::finish_replication_during_shutdown (cubthread::entry &thread_entry)
{
  assert (m_replicator != nullptr);

  logpb_force_flush_pages (&thread_entry);
  m_replicator->wait_replication_finish_during_shutdown ();
  m_replicator.reset (nullptr);
}

void
page_server::init_page_fetcher ()
{
  m_page_fetcher.reset (new cublog::async_page_fetcher ());
}

void
page_server::finalize_page_fetcher ()
{
  m_page_fetcher.reset (nullptr);
}<|MERGE_RESOLUTION|>--- conflicted
+++ resolved
@@ -73,11 +73,6 @@
       tran_to_page_request::SEND_LOG_BOOT_INFO_FETCH,
       std::bind (&page_server::connection_handler::receive_log_boot_info_fetch, std::ref (*this), std::placeholders::_1)
     },
-    {
-      tran_to_page_request::SEND_STOP_LOG_PRIOR_DISPATCH,
-      std::bind (&page_server::connection_handler::receive_stop_log_prior_dispatch, std::ref (*this),
-		 std::placeholders::_1)
-    }
   }, page_to_tran_request::RESPOND, tran_to_page_request::RESPOND, 1));
 
   assert (m_conn != nullptr);
@@ -161,7 +156,6 @@
 }
 
 void
-<<<<<<< HEAD
 page_server::connection_handler::receive_stop_log_prior_dispatch (tran_server_conn_t::sequenced_payload &a_sp)
 {
   // empty request message
@@ -181,11 +175,8 @@
 }
 
 void
-page_server::connection_handler::on_log_boot_info_result (std::string &&message)
-=======
 page_server::connection_handler::on_log_boot_info_result (tran_server_conn_t::sequenced_payload &&sp,
     std::string &&message)
->>>>>>> 416b27bf
 {
   assert (m_conn != nullptr);
   assert (message.size () > 0);
