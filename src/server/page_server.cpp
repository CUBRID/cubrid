--- conflicted
+++ resolved
@@ -1190,11 +1190,6 @@
 
       _er_log_debug (ARG_FILE_LINE, "[CATCH_UP] The catch-up is completed, ranging from %lld to %lld, count = %lld.\n",
 		     start_pageid, end_pageid, total_page_count);
-<<<<<<< HEAD
-      // TODO: send CATCHUP_DONE_MSG to the ATS
-      // TODO: start appending log prior nodes from the ATS.
-      with_disc_msg = true;
-=======
 
       log_Gl.get_log_prior_receiver ().start_thread ();
 
@@ -1202,7 +1197,6 @@
 
       constexpr bool with_disc_msg = true;
       disconnect_followee_page_server (with_disc_msg);
->>>>>>> ce39c28c
     }
   else
     {
