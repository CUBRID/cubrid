--- conflicted
+++ resolved
@@ -1,116 +1,106 @@
-/*
- * Copyright 2008 Search Solution Corporation
- * Copyright 2016 CUBRID Corporation
- *
- *  Licensed under the Apache License, Version 2.0 (the "License");
- *  you may not use this file except in compliance with the License.
- *  You may obtain a copy of the License at
- *
- *      http://www.apache.org/licenses/LICENSE-2.0
- *
- *  Unless required by applicable law or agreed to in writing, software
- *  distributed under the License is distributed on an "AS IS" BASIS,
- *  WITHOUT WARRANTIES OR CONDITIONS OF ANY KIND, either express or implied.
- *  See the License for the specific language governing permissions and
- *  limitations under the License.
- *
- */
-
-#include "page_server.hpp"
-
-#include "error_manager.h"
-#include "log_impl.h"
-#include "log_prior_recv.hpp"
-#include "packer.hpp"
-#include "server_type.hpp"
-#include "system_parameter.h"
-
-#include <bitset>
-#include <cassert>
-#include <functional>
-
-page_server ps_Gl;
-
-static void assert_page_server_type ();
-
-page_server::~page_server ()
-{
-  disconnect_active_tran_server ();
-}
-
-void
-page_server::set_active_tran_server_connection (cubcomm::channel &&chn)
-{
-  assert_page_server_type ();
-
-  chn.set_channel_name ("ATS_PS_comm");
-  er_log_debug (ARG_FILE_LINE, "Active transaction server connected to this page server. Channel id: %s.\n",
-		chn.get_channel_id ().c_str ());
-
-  m_ats_conn = new active_tran_server_conn (std::move (chn));
-
-  m_ats_conn->register_request_handler (ats_to_ps_request::SEND_LOG_PRIOR_LIST,
-					std::bind (&page_server::receive_log_prior_list, std::ref (*this),
-					    std::placeholders::_1));
-
-  m_ats_conn->register_request_handler (ats_to_ps_request::SEND_LOG_PAGE_FETCH,
-<<<<<<< HEAD
-        std::bind (&page_server::receive_log_page_fetch, std::ref (*this),
-=======
-        std::bind(&page_server::receive_log_page_fetch, std::ref(*this),
->>>>>>> 22e79765
-                std::placeholders::_1));
-
-  m_ats_conn->start_thread ();
-}
-
-void
-page_server::disconnect_active_tran_server ()
-{
-  delete m_ats_conn;
-  m_ats_conn = nullptr;
-}
-
-bool
-page_server::is_active_tran_server_connected () const
-{
-  assert_page_server_type ();
-
-  return m_ats_conn != nullptr;
-}
-
-void
-page_server::receive_log_prior_list (cubpacking::unpacker &upk)
-{
-  std::string message;
-  upk.unpack_string (message);
-  log_Gl.m_prior_recver.push_message (std::move (message));
-}
-
-void
-page_server::receive_log_page_fetch (cubpacking::unpacker &upk)
-{
-        if (prm_get_bool_value (PRM_ID_ER_LOG_READ_LOG_PAGE))
-        {
-                LOG_PAGEID pageid;
-                std::string message;
-
-<<<<<<< HEAD
-                upk.unpack_string (message);
-                memcpy (&pageid, message.c_str (), sizeof (pageid));
-                assert (message.size () == sizeof (pageid));
-=======
-                upk.unpack_string(message);
-                memcpy(&pageid, message.c_str(), sizeof(pageid));
-                assert(message.size() == sizeof(pageid));
->>>>>>> 22e79765
-
-                _er_log_debug (ARG_FILE_LINE, "Received request for log from Transaction Server. Page ID: %lld \n", pageid);
-        }
-}
-
-void
-assert_page_server_type ()
-{
-  assert (get_server_type () == SERVER_TYPE::SERVER_TYPE_PAGE);
-}
+/*
+ * Copyright 2008 Search Solution Corporation
+ * Copyright 2016 CUBRID Corporation
+ *
+ *  Licensed under the Apache License, Version 2.0 (the "License");
+ *  you may not use this file except in compliance with the License.
+ *  You may obtain a copy of the License at
+ *
+ *      http://www.apache.org/licenses/LICENSE-2.0
+ *
+ *  Unless required by applicable law or agreed to in writing, software
+ *  distributed under the License is distributed on an "AS IS" BASIS,
+ *  WITHOUT WARRANTIES OR CONDITIONS OF ANY KIND, either express or implied.
+ *  See the License for the specific language governing permissions and
+ *  limitations under the License.
+ *
+ */
+
+#include "page_server.hpp"
+
+#include "error_manager.h"
+#include "log_impl.h"
+#include "log_prior_recv.hpp"
+#include "packer.hpp"
+#include "server_type.hpp"
+#include "system_parameter.h"
+
+#include <bitset>
+#include <cassert>
+#include <functional>
+
+page_server ps_Gl;
+
+static void assert_page_server_type ();
+
+page_server::~page_server ()
+{
+  disconnect_active_tran_server ();
+}
+
+void
+page_server::set_active_tran_server_connection (cubcomm::channel &&chn)
+{
+  assert_page_server_type ();
+
+  chn.set_channel_name ("ATS_PS_comm");
+  er_log_debug (ARG_FILE_LINE, "Active transaction server connected to this page server. Channel id: %s.\n",
+		chn.get_channel_id ().c_str ());
+
+  m_ats_conn = new active_tran_server_conn (std::move (chn));
+
+  m_ats_conn->register_request_handler (ats_to_ps_request::SEND_LOG_PRIOR_LIST,
+					std::bind (&page_server::receive_log_prior_list, std::ref (*this),
+					    std::placeholders::_1));
+
+  m_ats_conn->register_request_handler (ats_to_ps_request::SEND_LOG_PAGE_FETCH,
+        std::bind (&page_server::receive_log_page_fetch, std::ref (*this),
+                std::placeholders::_1));
+
+  m_ats_conn->start_thread ();
+}
+
+void
+page_server::disconnect_active_tran_server ()
+{
+  delete m_ats_conn;
+  m_ats_conn = nullptr;
+}
+
+bool
+page_server::is_active_tran_server_connected () const
+{
+  assert_page_server_type ();
+
+  return m_ats_conn != nullptr;
+}
+
+void
+page_server::receive_log_prior_list (cubpacking::unpacker &upk)
+{
+  std::string message;
+  upk.unpack_string (message);
+  log_Gl.m_prior_recver.push_message (std::move (message));
+}
+
+void
+page_server::receive_log_page_fetch (cubpacking::unpacker &upk)
+{
+        if (prm_get_bool_value (PRM_ID_ER_LOG_READ_LOG_PAGE))
+        {
+                LOG_PAGEID pageid;
+                std::string message;
+
+                upk.unpack_string (message);
+                memcpy (&pageid, message.c_str (), sizeof (pageid));
+                assert (message.size () == sizeof (pageid));
+
+                _er_log_debug (ARG_FILE_LINE, "Received request for log from Transaction Server. Page ID: %lld \n", pageid);
+        }
+}
+
+void
+assert_page_server_type ()
+{
+  assert (get_server_type () == SERVER_TYPE::SERVER_TYPE_PAGE);
+}