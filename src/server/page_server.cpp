/*
 * Copyright 2008 Search Solution Corporation
 * Copyright 2016 CUBRID Corporation
 *
 *  Licensed under the Apache License, Version 2.0 (the "License");
 *  you may not use this file except in compliance with the License.
 *  You may obtain a copy of the License at
 *
 *      http://www.apache.org/licenses/LICENSE-2.0
 *
 *  Unless required by applicable law or agreed to in writing, software
 *  distributed under the License is distributed on an "AS IS" BASIS,
 *  WITHOUT WARRANTIES OR CONDITIONS OF ANY KIND, either express or implied.
 *  See the License for the specific language governing permissions and
 *  limitations under the License.
 *
 */

#include "page_server.hpp"

#include "communication_server_channel.hpp"
#include "disk_manager.h"
#include "error_manager.h"
#include "log_impl.h"
#include "log_lsa_utils.hpp"
#include "log_manager.h"
#include "log_prior_recv.hpp"
#include "log_replication.hpp"
#include "packer.hpp"
#include "page_buffer.h"
#include "server_type.hpp"
#include "system_parameter.h"
#include "vpid_utilities.hpp"

#include <cassert>
#include <cstring>
#include <functional>
#include <thread>

page_server::~page_server ()
{
  assert (m_replicator == nullptr);

  // for now, application logic dictates that all transaction server must disconnect from their end
  // (either proactively or not)
  // when/if needed connections can be moved here to the disconnect handler and that one waited for
  assert (m_active_tran_server_conn == nullptr);
  assert (m_passive_tran_server_conn.size () == 0);

  m_async_disconnect_handler.terminate ();
}

page_server::tran_server_connection_handler::tran_server_connection_handler (cubcomm::channel &&chn,
    transaction_server_type server_type,
    page_server &ps)
  : m_server_type { server_type }
  , m_connection_id { chn.get_channel_id () }
  , m_ps (ps)
  , m_abnormal_tran_server_disconnect { false }
{
  assert (!m_connection_id.empty ());

  constexpr size_t RESPONSE_PARTITIONING_SIZE = 1; // Arbitrarily chosen

  m_conn.reset (
	  new tran_server_conn_t (std::move (chn),
  {
    // common
    {
      // TODO: rename handler with _async / _sync
      tran_to_page_request::GET_BOOT_INFO,
      std::bind (&page_server::tran_server_connection_handler::receive_boot_info_request, std::ref (*this), std::placeholders::_1)
    },
    {
      tran_to_page_request::SEND_LOG_PAGE_FETCH,
      std::bind (&page_server::tran_server_connection_handler::receive_log_page_fetch, std::ref (*this), std::placeholders::_1)
    },
    {
      tran_to_page_request::SEND_DATA_PAGE_FETCH,
      std::bind (&page_server::tran_server_connection_handler::receive_data_page_fetch, std::ref (*this), std::placeholders::_1)
    },
    {
      tran_to_page_request::SEND_DISCONNECT_MSG,
      std::bind (&page_server::tran_server_connection_handler::receive_disconnect_request, std::ref (*this), std::placeholders::_1)
    },
    // active only
    {
      tran_to_page_request::SEND_LOG_PRIOR_LIST,
      std::bind (&page_server::tran_server_connection_handler::receive_log_prior_list, std::ref (*this), std::placeholders::_1)
    },
    {
      tran_to_page_request::GET_OLDEST_ACTIVE_MVCCID,
      std::bind (&page_server::tran_server_connection_handler::handle_oldest_active_mvccid_request, std::ref (*this), std::placeholders::_1)
    },
    {
      tran_to_page_request::SEND_START_CATCH_UP,
      std::bind (&page_server::tran_server_connection_handler::receive_start_catch_up, std::ref (*this), std::placeholders::_1)
    },
    // passive only
    {
      tran_to_page_request::SEND_LOG_BOOT_INFO_FETCH,
      std::bind (&page_server::tran_server_connection_handler::receive_log_boot_info_fetch, std::ref (*this), std::placeholders::_1)
    },
    {
      tran_to_page_request::SEND_STOP_LOG_PRIOR_DISPATCH,
      std::bind (&page_server::tran_server_connection_handler::receive_stop_log_prior_dispatch, std::ref (*this),
		 std::placeholders::_1)
    },
    {
      tran_to_page_request::SEND_OLDEST_ACTIVE_MVCCID,
      std::bind (&page_server::tran_server_connection_handler::receive_oldest_active_mvccid, std::ref (*this), std::placeholders::_1)
    }
  },
  page_to_tran_request::RESPOND,
  tran_to_page_request::RESPOND,
  RESPONSE_PARTITIONING_SIZE,
  std::bind (&page_server::tran_server_connection_handler::abnormal_tran_server_disconnect,
	     std::ref (*this), std::placeholders::_1, std::placeholders::_2), nullptr));
  m_ps.get_tran_server_responder ().register_connection (m_conn.get ());

  assert (m_conn != nullptr);
  m_conn->start ();
}

page_server::tran_server_connection_handler::~tran_server_connection_handler ()
{
  assert (!m_prior_sender_sink_hook_func);

  // blocking call
  // internally, this will also wait pending outgoing roundtrip (send-receive) requests
  m_conn->stop_incoming_communication_thread ();

  // blocking call
  // wait async responder to finish processing in-flight incoming roundtrip requests
  m_ps.get_tran_server_responder ().wait_connection_to_become_idle (m_conn.get ());

  m_conn->stop_outgoing_communication_thread ();
}

const std::string &
page_server::tran_server_connection_handler::get_connection_id () const
{
  return m_connection_id;
}

void
page_server::tran_server_connection_handler::push_request (page_to_tran_request id, std::string &&msg)
{
  m_conn->push (id, std::move (msg));
}

void
page_server::tran_server_connection_handler::receive_log_prior_list (tran_server_conn_t::sequenced_payload &&a_sp)
{
  log_Gl.get_log_prior_receiver ().push_message (std::move (a_sp.pull_payload ()));
}

template<class F, class ... Args>
void
page_server::tran_server_connection_handler::push_async_response (F &&a_func,
    tran_server_conn_t::sequenced_payload &&a_sp,
    Args &&... args)
{
  auto handler_func = std::bind (std::forward<F> (a_func), std::placeholders::_1, std::placeholders::_2,
				 std::forward<Args> (args)...);
  m_ps.get_tran_server_responder ().async_execute (std::ref (*m_conn), std::move (a_sp), std::move (handler_func));
}

void
page_server::tran_server_connection_handler::receive_log_page_fetch (tran_server_conn_t::sequenced_payload &&a_sp)
{
  push_async_response (logpb_respond_fetch_log_page_request, std::move (a_sp));
}

void
page_server::tran_server_connection_handler::receive_data_page_fetch (tran_server_conn_t::sequenced_payload &&a_sp)
{
  push_async_response (pgbuf_respond_data_fetch_page_request, std::move (a_sp));
}

void
page_server::tran_server_connection_handler::handle_oldest_active_mvccid_request (tran_server_conn_t::sequenced_payload
    &&a_sp)
{
  assert (m_server_type == transaction_server_type::ACTIVE);
  const MVCCID oldest_mvccid = m_ps.m_pts_mvcc_tracker.get_global_oldest_active_mvccid ();

  std::string response_message;
  response_message.append (reinterpret_cast<const char *> (&oldest_mvccid), sizeof (oldest_mvccid));

  a_sp.push_payload (std::move (response_message));
  m_conn->respond (std::move (a_sp));
}


void
page_server::tran_server_connection_handler::receive_start_catch_up (tran_server_conn_t::sequenced_payload &&a_sp)
{
  auto payload = a_sp.pull_payload ();
  cubpacking::unpacker unpacker { payload.c_str (), payload.size ()};

  std::string host;
  int32_t port;
  LOG_LSA catchup_lsa;

  unpacker.unpack_string (host);
  unpacker.unpack_int (port);
  cublog::lsa_utils::unpack (unpacker, catchup_lsa);

  _er_log_debug (ARG_FILE_LINE, "[CATCH-UP] Start catching up with the follower (%s:%d), until LSA = (%lld|%d)\n",
		 host.c_str (), port,LSA_AS_ARGS (&catchup_lsa));
  if (port == -1)
    {
      return; // TODO: It means that the ATS is booting up, it will be set properly after ATS recovery is implemented.
    }

  // TODO: A thread will take the catch-up including establishing connection to avoid blocking ATS->PS reqeusts.
  // All the below here will be taken up.
  {
    m_ps.connect_to_followee_page_server (std::move (host), port);

    assert (!log_Gl.hdr.append_lsa.is_null ());
    assert (!catchup_lsa.is_null ());
    assert (catchup_lsa >= log_Gl.hdr.append_lsa);

    if (log_Gl.hdr.append_lsa == catchup_lsa)
      {
	_er_log_debug (ARG_FILE_LINE, "[CATCH-UP] There is nothing to catch up.\n");
	return; // TODO the cold-start case. No need to catch up.
      }

    constexpr int MAX_PAGE_REQUEST_CNT_AT_ONCE = 10; // Arbitrarily chosen
    const LOG_PAGEID start_pageid = log_Gl.hdr.append_lsa.pageid;
    const LOG_PAGEID end_pageid = catchup_lsa.offset == 0 ? catchup_lsa.pageid - 1 : catchup_lsa.pageid;
    const size_t total_page_count = end_pageid - start_pageid + 1;

    _er_log_debug (ARG_FILE_LINE, "[CATCH-UP] The catch-up pages range from %lld to %lld, count = %lld.\n",
		   start_pageid, end_pageid, total_page_count);

    const int page_cnt_in_buffer = (int) std::min (total_page_count, (size_t) MAX_PAGE_REQUEST_CNT_AT_ONCE);
    const size_t buffer_size_in_total = page_cnt_in_buffer * LOG_PAGESIZE + MAX_ALIGNMENT;

    auto log_pgbuf_buffer = std::unique_ptr<char []> { new char[buffer_size_in_total] };
    char *const aligned_log_pgbuf = PTR_ALIGN (log_pgbuf_buffer.get (), MAX_ALIGNMENT);
    std::vector<LOG_PAGE *> log_pgptr_vec;
    char *log_pgptr = aligned_log_pgbuf;

    for (int i = 0; i < page_cnt_in_buffer; i++)
      {
	log_pgptr_vec.emplace_back (reinterpret_cast<LOG_PAGE *> (aligned_log_pgbuf + i * LOG_PAGESIZE));
      }

    LOG_PAGEID request_start_pageid = start_pageid;
    size_t remaining_page_cnt = total_page_count;
    while (remaining_page_cnt > 0)
      {
	const int request_page_cnt = (int) std::min ((size_t) page_cnt_in_buffer, remaining_page_cnt);
	// TODO request next log pages asynchronously with std::async
	const int error_code = m_ps.m_followee_conn->request_log_pages (request_start_pageid, request_page_cnt, log_pgptr_vec);
	if (error_code != NO_ERROR)
	  {
	    /* There are two kinds of erorrs either from client-side or server-side.
	     * client-side error: it fails to send or receive.
	     * server-side error: the follwee fails to fetch log pages. For example, due to
	     *  - the followee PS amy truncate some log pages requested.
	     *  - some requested pages are corrupted
	     *  - or something
	     * TODO We have to handle them. Probably, we should change the followee to catch up with through ATS.
	     */
	    assert_release (false);
	  }

	remaining_page_cnt -= request_page_cnt;
	request_start_pageid += request_page_cnt;

	// TODO append received log pages to the log buffer
      }

    _er_log_debug (ARG_FILE_LINE, "[CATCH-UP] The catch-up completes, ranging from %lld to %lld, count = %lld.\n",
		   start_pageid, end_pageid, total_page_count);
  }
}

void
page_server::tran_server_connection_handler::receive_log_boot_info_fetch (tran_server_conn_t::sequenced_payload &&a_sp)
{
  m_prior_sender_sink_hook_func =
	  std::bind (&tran_server_connection_handler::prior_sender_sink_hook, this, std::placeholders::_1);

  push_async_response (log_pack_log_boot_info, std::move (a_sp), std::ref (m_prior_sender_sink_hook_func));
}

void
page_server::tran_server_connection_handler::receive_stop_log_prior_dispatch (tran_server_conn_t::sequenced_payload
    &&a_sp)
{
  // empty request message

  assert (static_cast<bool> (m_prior_sender_sink_hook_func));

  remove_prior_sender_sink ();

  // empty response message, the round trip is synchronous
  a_sp.push_payload (std::string ());
  m_conn->respond (std::move (a_sp));
}

void
page_server::tran_server_connection_handler::receive_oldest_active_mvccid (tran_server_conn_t::sequenced_payload &&a_sp)
{
  assert (m_server_type == transaction_server_type::PASSIVE);

  const auto oldest_mvccid = *reinterpret_cast<const MVCCID *> (a_sp.pull_payload ().c_str ());

  m_ps.m_pts_mvcc_tracker.update_oldest_active_mvccid (get_connection_id (), oldest_mvccid);
}

void
page_server::tran_server_connection_handler::receive_disconnect_request (tran_server_conn_t::sequenced_payload &&)
{
  // if this instance acted as a prior sender sink - in other words, if this connection handler was for a
  // passive transaction server - it should have been disconnected beforehand
  assert (m_prior_sender_sink_hook_func == nullptr);

  if (m_server_type == transaction_server_type::PASSIVE)
    {
      m_ps.m_pts_mvcc_tracker.delete_oldest_active_mvccid (get_connection_id ());
    }

  m_ps.disconnect_tran_server_async (this);
}

void
page_server::tran_server_connection_handler::abnormal_tran_server_disconnect (css_error_code error_code,
    bool &abort_further_processing)
{
  /* Explanation for the mutex lock.
   * A connection handler has 2 threads underneath:
   *  - a thread that handles incoming requests and matches them to handling functions - cubcomm:request_server
   *  - a thread that handles continuous send of messages (either responses or not) - cubcomm::request_queue_autosend
   * For now, only the second one - the send part - implements the handler but, technically, any of these can,
   * at some point trigger this disconnect function.
   * */
  std::lock_guard<std::mutex> lockg { m_abnormal_tran_server_disconnect_mtx };

  /* when a transaction server suddenly disconnects, if the page server happens to be either
   * proactively sending data or responding to a request, an error is reported from the network layer;
   * this function is a handler for such an error - see cubcomm::send_queue_error_handler.
   *
   * NOTE: if needed, functionality can be extended with more advanced features (ie: retry policy, timeouts ..)
   * */
  if (!m_abnormal_tran_server_disconnect)
    {
      abort_further_processing = true;

      if (m_server_type == transaction_server_type::PASSIVE)
	{
	  er_log_debug (ARG_FILE_LINE, "abnormal_tran_server_disconnect: PTS disconnected from PS. Error code: %d\n",
			(int)error_code);

	  remove_prior_sender_sink ();

	  m_ps.m_pts_mvcc_tracker.delete_oldest_active_mvccid (get_connection_id ());
	}
      else
	{
	  er_log_debug (ARG_FILE_LINE, "abnormal_tran_server_disconnect: ATS disconnected from PS. Error code: %d\n",
			(int)error_code);
	}

      m_ps.disconnect_tran_server_async (this);

      m_abnormal_tran_server_disconnect = true;
    }
  else
    {
      er_log_debug (ARG_FILE_LINE, "abnormal_tran_server_disconnect: already requested to disconnect\n");
    }
}

/* NOTE : Since TS don't need the information about the number of permanent volume during boot,
 *        this message has no actual use currently. However, this mechanism will be reserved,
 *        because it can be used in the future when multiple PS's are supported. */
void
page_server::tran_server_connection_handler::receive_boot_info_request (tran_server_conn_t::sequenced_payload &&a_sp)
{
  /* It is simply a dummy value to check whether the TS (get_boot_info_from_page_server) receives the message well */
  DKNVOLS nvols_perm = VOLID_MAX;

  std::string response_message;
  response_message.reserve (sizeof (nvols_perm));
  response_message.append (reinterpret_cast<const char *> (&nvols_perm), sizeof (nvols_perm));

  a_sp.push_payload (std::move (response_message));
  m_conn->respond (std::move (a_sp));
}

void
page_server::tran_server_connection_handler::prior_sender_sink_hook (std::string &&message) const
{
  assert (m_conn != nullptr);
  assert (message.size () > 0);

  std::lock_guard<std::mutex> lockg { m_prior_sender_sink_removal_mtx };
  m_conn->push (page_to_tran_request::SEND_TO_PTS_LOG_PRIOR_LIST, std::move (message));
}

/* Page Server to Passive Transaction Server log prior sender sink can be de-activated via the following routes:
 *  - as a direct request from PTS as part of PTS shutting down:
 *      - via receive_stop_log_prior_dispatch followed by receive_disconnect_request
 *  - abnormal disconnect request following error to send data to PTS
 *      - via abnormal_tran_server_disconnect
 *  - as a request from PS itself shuttind down
 *      - via disconnect_all_tran_server from
 *        - xboot_shutdown_server first and then
 *        - via boot_server_all_finalize - finalize_server_type
 * In all these scenarios, log prior dispatch sink must be disconnected explicitly.
 * */
void
page_server::tran_server_connection_handler::remove_prior_sender_sink ()
{
  std::lock_guard<std::mutex> lockg { m_prior_sender_sink_removal_mtx };

  if (static_cast<bool> (m_prior_sender_sink_hook_func))
    {
      log_Gl.get_log_prior_sender ().remove_sink (m_prior_sender_sink_hook_func);
      m_prior_sender_sink_hook_func = nullptr;
    }
}

void
page_server::tran_server_connection_handler::push_disconnection_request ()
{
  push_request (page_to_tran_request::SEND_DISCONNECT_REQUEST_MSG, std::string ());
}

page_server::follower_connection_handler::follower_connection_handler (cubcomm::channel &&chn, page_server &ps)
  : m_ps { ps }
{
  constexpr size_t RESPONSE_PARTITIONING_SIZE = 1; // Arbitrarily chosen

  m_conn.reset (new follower_server_conn_t (std::move (chn),
  {
    {
      follower_to_followee_request::SEND_LOG_PAGES_FETCH,
      std::bind (&page_server::follower_connection_handler::receive_log_pages_fetch, std::ref (*this), std::placeholders::_1)
    },
  },
  followee_to_follower_request::RESPOND,
  follower_to_followee_request::RESPOND,
  RESPONSE_PARTITIONING_SIZE,
  nullptr,
  nullptr)); // TODO handle abnormal disconnection.

  m_ps.get_follower_responder ().register_connection (m_conn.get ());

  m_conn->start ();
}

void
page_server::follower_connection_handler::receive_log_pages_fetch (follower_server_conn_t::sequenced_payload &&a_sp)
{
  auto log_serving_func = std::bind (&page_server::follower_connection_handler::serve_log_pages, std::ref (*this),
				     std::placeholders::_1, std::placeholders::_2);
  m_ps.get_follower_responder ().async_execute (std::ref (*m_conn), std::move (a_sp), std::move (log_serving_func));
}

void
page_server::follower_connection_handler::serve_log_pages (THREAD_ENTRY &, std::string &payload_in_out)
{
  // Unpack the message data
  cubpacking::unpacker payload_unpacker { payload_in_out.c_str (), payload_in_out.size () };
  LOG_PAGEID start_pageid;
  int cnt;

  assert (payload_in_out.size () == (sizeof (LOG_PAGEID) + OR_INT_SIZE));
  payload_unpacker.unpack_bigint (start_pageid);
  payload_unpacker.unpack_int (cnt);

  const bool perform_logging = prm_get_bool_value (PRM_ID_ER_LOG_READ_LOG_PAGE);

  // Pack the requested log pages
  int error = NO_ERROR;
  payload_in_out = { reinterpret_cast<const char *> (&error), sizeof (error) }; // Pack NO_ERROR assuming it'll succeed.
  log_reader lr { LOG_CS_SAFE_READER };

  for (int i = 0; i < cnt; i++)
    {
      const log_lsa fetch_lsa { start_pageid + i, 0 };

      assert (fetch_lsa.pageid != LOGPB_HEADER_PAGE_ID);

      error = lr.set_lsa_and_fetch_page (fetch_lsa);

      if (error != NO_ERROR)
	{
	  // All or Nothing. Abandon all appended pages and just set the error.
	  payload_in_out = { reinterpret_cast<const char *> (&error), sizeof (error) };
	  break;
	}
      else
	{
	  payload_in_out.append (reinterpret_cast<const char *> (lr.get_page ()), LOG_PAGESIZE);
	}
    }

  if (perform_logging)
    {
      _er_log_debug (ARG_FILE_LINE,
		     "[READ LOG] Sending log pages to the pager server (%s). Page Id from %lld to %lld, Error code: %d\n",
		     m_conn->get_underlying_channel_id ().c_str (), start_pageid, start_pageid + cnt - 1, error);
    }
}

page_server::follower_connection_handler::~follower_connection_handler ()
{
  // blocking call
  // internally, this will also wait pending outgoing roundtrip (send-receive) requests
  m_conn->stop_incoming_communication_thread ();

  // blocking call
  // wait async responder to finish processing in-flight incoming roundtrip requests
  m_ps.get_follower_responder ().wait_connection_to_become_idle (m_conn.get ());

  m_conn->stop_outgoing_communication_thread ();
}

page_server::followee_connection_handler::followee_connection_handler (cubcomm::channel &&chn, page_server &ps)
  : m_ps { ps }
{
  constexpr size_t RESPONSE_PARTITIONING_SIZE = 1; // Arbitrarily chosen

  m_conn.reset (new followee_server_conn_t (std::move (chn),
		{}, // followee doesn't request anything
		follower_to_followee_request::RESPOND,
		followee_to_follower_request::RESPOND,
		RESPONSE_PARTITIONING_SIZE,
		nullptr,
		nullptr)); // TODO handle abnormal disconnection.

  m_conn->start ();
}

void
page_server::followee_connection_handler::push_request (follower_to_followee_request reqid, std::string &&msg)
{
  m_conn->push (reqid, std::move (msg));
}

int
page_server::followee_connection_handler::send_receive (follower_to_followee_request reqid, std::string &&payload_in,
    std::string &payload_out)
{
  const css_error_code error_code =  m_conn->send_recv (reqid, std::move (payload_in), payload_out);
  if (error_code != NO_ERRORS)
    {
      er_set (ER_ERROR_SEVERITY, ARG_FILE_LINE, ER_CONN_PAGE_SERVER_CANNOT_BE_REACHED, 0);
      return ER_CONN_PAGE_SERVER_CANNOT_BE_REACHED;
    }

  return NO_ERROR;
}

int
page_server::followee_connection_handler::request_log_pages (LOG_PAGEID start_pageid, int count,
    std::vector<LOG_PAGE *> &log_pages_out)
{
  int error_code = NO_ERROR;
  std::string response_message;
  cubpacking::packer payload_packer;
  size_t size = 0;

  const bool perform_logging = prm_get_bool_value (PRM_ID_ER_LOG_READ_LOG_PAGE);

  size += payload_packer.get_packed_bigint_size (size); // start_pageid
  size += payload_packer.get_packed_int_size (size); // count

  std::unique_ptr < char[] > buffer (new char[size]);
  payload_packer.set_buffer (buffer.get (), size);

  payload_packer.pack_bigint (start_pageid);
  payload_packer.pack_int (count);

  if (perform_logging)
    {
      _er_log_debug (ARG_FILE_LINE, "[READ LOG] Sent request for log to the page server (%s). Page ID from %lld to %lld\n",
		     m_conn->get_underlying_channel_id ().c_str (), start_pageid, start_pageid + count - 1);
    }

  error_code = send_receive (follower_to_followee_request::SEND_LOG_PAGES_FETCH, std::string (buffer.get (), size),
			     response_message);
  if (error_code != NO_ERROR)
    {
      /* client-side error: it fails to send or receive.
       */
      if (perform_logging)
	{
	  _er_log_debug (ARG_FILE_LINE, "[READ LOG] Received error log page message from the page server (%s). Error code: %d\n",
			 m_conn->get_underlying_channel_id ().c_str (), error_code);
	}
      return error_code;
    }

  assert (response_message.size () > 0);

  const char *message_ptr = response_message.c_str ();
  std::memcpy (&error_code, message_ptr, sizeof (error_code));
  message_ptr += sizeof (error_code);

  if (error_code != NO_ERROR)
    {
      /*  server-side error from followee: the follwee fails to fetch log pages. For example,
       *  - the followee PS amy truncate some log pages requested.
       *  - some requested pages are corrupted
       *  - or something
       */
      if (perform_logging)
	{
	  _er_log_debug (ARG_FILE_LINE, "[READ LOG] Received error log page message from the page server (%s). Error code: %d\n",
			 m_conn->get_underlying_channel_id ().c_str (), error_code);
	}
      return error_code;
    }

  for (int i = 0; i < count; i++)
    {
      std::memcpy (log_pages_out[i], message_ptr, LOG_PAGESIZE);
      message_ptr += LOG_PAGESIZE;

      assert (log_pages_out[i]->hdr.logical_pageid == start_pageid + i);
      if (perform_logging)
	{
	  _er_log_debug (ARG_FILE_LINE, "[READ LOG] Received log page message from the page server (%s). Page ID: %lld\n",
			 m_conn->get_underlying_channel_id ().c_str (), start_pageid + i);
	}
    }

  return error_code;
}

void page_server::pts_mvcc_tracker::init_oldest_active_mvccid (const std::string &pts_channel_id)
{
  std::lock_guard<std::mutex> lockg { m_pts_oldest_active_mvccids_mtx };
  /*
   * The entry must not already be present. If the same passive transaction server has been connected
   * before, the entry must have been removed when the PTS disconnected or when the connection
   *  to the PTS was aborted.
   */
  assert (m_pts_oldest_active_mvccids.find (pts_channel_id) == m_pts_oldest_active_mvccids.end ());

  /*
   * MVCCID_ALL_VISIBLE means that it hasn't yet received. It will prevent the ATS to run vacuum.
   * This is a guard for the window in which a PTS is connected but has't sent its oldest active mvccid.
   * In this window, if we vaccum without considering the PTS, we possibly end up cleaning up the data
   * a read-only transaction on the PTS see.
   */
  m_pts_oldest_active_mvccids[pts_channel_id] = MVCCID_ALL_VISIBLE;
}

void page_server::pts_mvcc_tracker::update_oldest_active_mvccid (const std::string &pts_channel_id, const MVCCID mvccid)
{
  assert (MVCCID_IS_NORMAL (mvccid));

  std::lock_guard<std::mutex> lockg { m_pts_oldest_active_mvccids_mtx };

  /*
   * 1. The entry is already created when ths PTS is connected.
   * 2. It is updated by the PTS only when it move foward.
   *    Without update, it is MVCCID_ALL_VISIBLE by default, which is lower than any mvccid assigned.
   */
  assert (m_pts_oldest_active_mvccids.find (pts_channel_id) != m_pts_oldest_active_mvccids.end ());
  assert (m_pts_oldest_active_mvccids[pts_channel_id] < mvccid);

  m_pts_oldest_active_mvccids[pts_channel_id] = mvccid;

#if !defined(NDEBUG)
  std::string msg;
  std::stringstream ss;
  ss << "receive_oldest_active_mvccid: update the oldest active mvccid to " << mvccid << " of " << pts_channel_id <<
     std::endl;
  ss << "oldest mvcc ids:" ;
  for (const auto &it : m_pts_oldest_active_mvccids)
    {
      ss << " " << it.second;
    }
  er_log_debug (ARG_FILE_LINE, ss.str ().c_str ());
#endif
}
void page_server::pts_mvcc_tracker::delete_oldest_active_mvccid (const std::string &pts_channel_id)
{
  std::lock_guard<std::mutex> lockg { m_pts_oldest_active_mvccids_mtx };
  /* The entry is already created when ths PTS is connected. */
  assert (m_pts_oldest_active_mvccids.find (pts_channel_id) != m_pts_oldest_active_mvccids.end ());
  m_pts_oldest_active_mvccids.erase (pts_channel_id);
}

MVCCID page_server::pts_mvcc_tracker::get_global_oldest_active_mvccid ()
{
  std::lock_guard<std::mutex> lockg { m_pts_oldest_active_mvccids_mtx };

  MVCCID oldest_mvccid = MVCCID_LAST;
  for (const auto &it : m_pts_oldest_active_mvccids)
    {
      if (oldest_mvccid > it.second)
	{
	  oldest_mvccid = it.second;
	}
    }

  /* it can return either
   * - MVCCID_LAST: no PTS is being tracked
   * - or MVCCID_ALL_VISIBLE: at least one PTS has connected, but hasn't updated yet
   * - or the computed oldest one */
  return oldest_mvccid;
}

void
page_server::set_active_tran_server_connection (cubcomm::channel &&chn)
{
  assert (is_page_server ());

  chn.set_channel_name ("ATS_PS_comm");

  assert (chn.is_connection_alive ());
  const auto channel_id = chn.get_channel_id ();

  er_log_debug (ARG_FILE_LINE, "Active transaction server connected to this page server. Channel id: %s.\n",
		channel_id.c_str ());

  // Even if the functions set_active_tran_server_connection and set_passive_tran_server_connection are
  // called from the same thread (master-server connection handler) the mutex is actually needed.
  // The usage of the mutex is to synchronize with the disconnects which are trigered from each connection
  // handler's connection threads (inbound or outbound).
  std::lock_guard lk_guard { m_conn_mutex };

  if (m_active_tran_server_conn != nullptr)
    {
      // When [A]TS crashes there are two possibilities:
      //  - either the crash is detected an the connection is dropped - see abnormal_tran_server_disconnect
      //    (this happens because page server is still supposed to send data to the transaction server and
      //    is no longer able to do this as data is not consumed anymore)
      //  - or the crahs is not detected and the connection remains hanging
      disconnect_active_tran_server ();
    }

  m_active_tran_server_conn.reset (new tran_server_connection_handler (std::move (chn), transaction_server_type::ACTIVE,
				   *this));
}

void
page_server::set_passive_tran_server_connection (cubcomm::channel &&chn)
{
  assert (is_page_server ());

  chn.set_channel_name ("PTS_PS_comm");

  assert (chn.is_connection_alive ());
  const auto channel_id = chn.get_channel_id ();

  er_log_debug (ARG_FILE_LINE, "Passive transaction server connected to this page server. Channel id: %s.\n",
		channel_id.c_str ());

  {
    // Even if the functions set_active_tran_server_connection and set_passive_tran_server_connection are
    // called from the same thread (master-server connection handler) the mutex is actually needed.
    // The usage of the mutex is to synchronize with the disconnects which are trigered from each connection
    // handler's connection threads (inbound or outbound).
    std::lock_guard lk_guard { m_conn_mutex };

    m_passive_tran_server_conn.emplace_back (new tran_server_connection_handler (std::move (chn),
	transaction_server_type::PASSIVE,
	*this));
  }

  m_pts_mvcc_tracker.init_oldest_active_mvccid (channel_id);
}

void
page_server::set_follower_page_server_connection (cubcomm::channel &&chn)
{
  chn.set_channel_name ("PS_PS_catchup_comm");

  assert (chn.is_connection_alive ());
  const auto channel_id = chn.get_channel_id ();

  m_follower_conn_vec.emplace_back (new follower_connection_handler (std::move (chn), *this));

  er_log_debug (ARG_FILE_LINE,
		"A follower page server connected to this page server to catch up. Channel id: %s.\n",
		channel_id.c_str ());
}

int
page_server::connect_to_followee_page_server (std::string &&hostname, int32_t port)
{
  auto ps_conn_error_lambda = [&hostname] ()
  {
    er_set (ER_ERROR_SEVERITY, ARG_FILE_LINE, ER_NET_PAGESERVER_CONNECTION, 1, hostname.c_str ());
    return ER_NET_PAGESERVER_CONNECTION;
  };

  constexpr int CHANNEL_POLL_TIMEOUT = 1000;    // 1000 milliseconds = 1 second
  cubcomm::server_channel srv_chn (m_server_name.c_str (), SERVER_TYPE_PAGE, CHANNEL_POLL_TIMEOUT);

  srv_chn.set_channel_name ("PS_PS_catchup_comm");

  auto comm_error_code = srv_chn.connect (hostname.c_str (), port, CMD_SERVER_SERVER_CONNECT);
  if (comm_error_code != css_error_code::NO_ERRORS)
    {
      return ps_conn_error_lambda ();
    }

  constexpr auto conn_type = cubcomm::server_server::CONNECT_PAGE_TO_PAGE_SERVER;
  if (srv_chn.send_int (static_cast<int> (conn_type)) != NO_ERRORS)
    {
      return ps_conn_error_lambda ();
    }

  int returned_code;
  if (srv_chn.recv_int (returned_code) != css_error_code::NO_ERRORS)
    {
      return ps_conn_error_lambda ();
    }
  if (returned_code != static_cast<int> (conn_type))
    {
      return ps_conn_error_lambda ();
    }

  assert (m_followee_conn == nullptr);
  m_followee_conn.reset (new followee_connection_handler (std::move (srv_chn), *this));

  er_log_debug (ARG_FILE_LINE,
		"This page server successfully connected to the followee page server to catch up. Channel id: %s.\n",
		srv_chn.get_channel_id ().c_str ());

  return NO_ERROR;
}

void
page_server::disconnect_active_tran_server ()
{
  if (m_active_tran_server_conn != nullptr)
    {
      er_log_debug (ARG_FILE_LINE, "disconnect_active_tran_server:"
		    " Disconnect active transaction server connection with channel id: %s.\n",
		    m_active_tran_server_conn->get_connection_id ().c_str ());
      m_active_tran_server_conn.reset (nullptr);
    }
  else
    {
      er_log_debug (ARG_FILE_LINE, "disconnect_active_tran_server: Active transaction server is not connected.\n");
    }
}

void
page_server::disconnect_tran_server_async (const tran_server_connection_handler *conn)
{
  assert (conn != nullptr);

  std::lock_guard lk_guard { m_conn_mutex };

  if (conn == m_active_tran_server_conn.get ())
    {
      er_log_debug (ARG_FILE_LINE, "The active transaction server is disconnected. Channel id: %s.\n",
		    conn->get_connection_id ().c_str ());
      m_async_disconnect_handler.disconnect (std::move (m_active_tran_server_conn));
      assert (m_active_tran_server_conn == nullptr);
    }
  else
    {
      for (auto it = m_passive_tran_server_conn.begin (); it != m_passive_tran_server_conn.end (); ++it)
	{
	  if (conn == it->get ())
	    {
	      er_log_debug (ARG_FILE_LINE, "The passive transaction server is disconnected. Channel id: %s.\n",
			    (*it)->get_connection_id ().c_str ());
	      m_async_disconnect_handler.disconnect (std::move (*it));
	      assert (*it == nullptr);
	      m_passive_tran_server_conn.erase (it);
	      break;
	    }
	}
    }

  m_conn_cv.notify_one ();
}

void
page_server::disconnect_all_tran_servers ()
{
  std::unique_lock ulock { m_conn_mutex };

  /* Request the ATS to disconnect */
  if (m_active_tran_server_conn == nullptr)
    {
      er_log_debug (ARG_FILE_LINE, "disconnect_all_tran_server: Active transaction server is not connected.\n");
    }
  else
    {
      er_log_debug (ARG_FILE_LINE,
		    "disconnect_all_tran_server: Request active transaction server to disconnect. Channel id: %s.\n",
		    m_active_tran_server_conn->get_connection_id ().c_str ());
      m_active_tran_server_conn->push_disconnection_request ();
    }

  /* Request all PTSes to disconnect */
  if (m_passive_tran_server_conn.empty ())
    {
      er_log_debug (ARG_FILE_LINE, "disconnect_all_tran_server: No passive transaction server connected.\n");
    }
  else
    {
      for (size_t i = 0; i < m_passive_tran_server_conn.size (); i++)
	{
	  er_log_debug (ARG_FILE_LINE,
			"disconnect_all_tran_server: Request passive transaction server to disconnect. Channel id: %s.\n",
			m_passive_tran_server_conn[i]->get_connection_id ().c_str ());
	  m_passive_tran_server_conn[i]->remove_prior_sender_sink ();
	  m_passive_tran_server_conn[i]->push_disconnection_request ();
	}
    }

  er_log_debug (ARG_FILE_LINE,
		"disconnect_all_tran_server: Wait until all connections are disconnected.\n");

  /*
   *  m_active_tran_server_conn == nullptr : The ATS has been disconnected or disconnected in progress (by async_disconnect_handler)
   *  The connection for a PTS is not in m_passive_tran_server_conn : the PTS has been disconnected or disconnected in progress(by async_disconnect_handler)
   *
   *  The disconnection of a TS starts when tran_to_page_request::SEND_DISCONNECT_MSG is arrived from the TS. It's either tiggered by page_to_tran_request::SEND_DISCONNECT_REQUEST_MSG from this page server or just initiated by the TS itself.
   *
   *  If some disconnections are underway, they will be waited for at the m_async_disconnect_handler.terminate () below.
   */
  constexpr auto millis_20 = std::chrono::milliseconds { 20 };
  while (!m_conn_cv.wait_for (ulock, millis_20, [this]
  {
    return m_active_tran_server_conn == nullptr && m_passive_tran_server_conn.empty ();
    }));

  ulock.unlock ();

  m_async_disconnect_handler.terminate ();

  er_log_debug (ARG_FILE_LINE, "disconnect_all_tran_server: All connections have been disconnected.\n");
}

bool
page_server::is_active_tran_server_connected () const
{
  assert (is_page_server ());

  return m_active_tran_server_conn != nullptr;
}

page_server::tran_server_responder_t &
page_server::get_tran_server_responder ()
{
  assert (m_tran_server_responder);
  return *m_tran_server_responder;
}

page_server::follower_responder_t &
page_server::get_follower_responder ()
{
  assert (m_follower_responder);
  return *m_follower_responder;
}

void
page_server::push_request_to_active_tran_server (page_to_tran_request reqid, std::string &&payload)
{
  assert (is_page_server ());

  if (is_active_tran_server_connected ())
    {
      m_active_tran_server_conn->push_request (reqid, std::move (payload));
    }
}

cublog::replicator &
page_server::get_replicator ()
{
  assert (m_replicator != nullptr);
  return *m_replicator;
}

void
page_server::start_log_replicator (const log_lsa &start_lsa)
{
  assert (is_page_server ());
  assert (m_replicator == nullptr);

  const int replication_parallel_count = prm_get_integer_value (PRM_ID_REPLICATION_PARALLEL_COUNT);
  assert (replication_parallel_count >= 0);
  m_replicator.reset (new cublog::replicator (start_lsa, RECOVERY_PAGE, replication_parallel_count, TT_REPLICATION_PS));
}

void
page_server::finish_replication_during_shutdown (cubthread::entry &thread_entry)
{
  assert (m_replicator != nullptr);

  // at this point, no connection to transaction server should be active
  // after the replicator is destroyed, no further requests should be processed
  assert (m_active_tran_server_conn == nullptr);
  assert (m_passive_tran_server_conn.empty ());

  logpb_force_flush_pages (&thread_entry);
  m_replicator->wait_replication_finish_during_shutdown ();
  m_replicator.reset (nullptr);
}

void
page_server::init_request_responder ()
{
<<<<<<< HEAD
  m_tran_server_responder = std::make_unique<tran_server_responder_t> ();
=======
  m_responder = std::make_unique<responder_t> ();
  m_follower_responder = std::make_unique<follower_responder_t> ();
>>>>>>> c0665896
}

void
page_server::finalize_request_responder ()
{
<<<<<<< HEAD
  m_tran_server_responder.reset (nullptr);
=======
  m_responder.reset (nullptr);
  m_follower_responder.reset (nullptr);
>>>>>>> c0665896
}<|MERGE_RESOLUTION|>--- conflicted
+++ resolved
@@ -1013,21 +1013,13 @@
 void
 page_server::init_request_responder ()
 {
-<<<<<<< HEAD
   m_tran_server_responder = std::make_unique<tran_server_responder_t> ();
-=======
-  m_responder = std::make_unique<responder_t> ();
   m_follower_responder = std::make_unique<follower_responder_t> ();
->>>>>>> c0665896
 }
 
 void
 page_server::finalize_request_responder ()
 {
-<<<<<<< HEAD
   m_tran_server_responder.reset (nullptr);
-=======
-  m_responder.reset (nullptr);
   m_follower_responder.reset (nullptr);
->>>>>>> c0665896
 }