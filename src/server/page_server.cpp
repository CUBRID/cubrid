--- conflicted
+++ resolved
@@ -312,18 +312,11 @@
     {
       {
 	std::unique_lock<std::mutex> ulock { m_queue_mtx };
-<<<<<<< HEAD
-	while (!m_queue_cv.wait_for (ulock, one_second, [this]
-	{
-	  return !m_disconnect_queue.empty () || m_terminate.load ();
-	  }));
-=======
 	if (!m_queue_cv.wait_for (ulock, one_second,
 				  [this] { return !m_disconnect_queue.empty () || m_terminate.load (); }))
 	  {
 	    continue;
 	  }
->>>>>>> 7f01d7c1
 
 	m_disconnect_queue.swap (disconnect_work_buffer);
       }
