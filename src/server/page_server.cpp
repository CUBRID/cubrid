/*
 * Copyright 2008 Search Solution Corporation
 * Copyright 2016 CUBRID Corporation
 *
 *  Licensed under the Apache License, Version 2.0 (the "License");
 *  you may not use this file except in compliance with the License.
 *  You may obtain a copy of the License at
 *
 *      http://www.apache.org/licenses/LICENSE-2.0
 *
 *  Unless required by applicable law or agreed to in writing, software
 *  distributed under the License is distributed on an "AS IS" BASIS,
 *  WITHOUT WARRANTIES OR CONDITIONS OF ANY KIND, either express or implied.
 *  See the License for the specific language governing permissions and
 *  limitations under the License.
 *
 */

#include "page_server.hpp"

#include "error_manager.h"
#include "log_impl.h"
#include "log_prior_recv.hpp"
<<<<<<< HEAD
#include "log_replication.hpp"
=======
>>>>>>> c9bedd17
#include "packer.hpp"
#include "server_type.hpp"
#include "system_parameter.h"

#include <cassert>
<<<<<<< HEAD
=======
#include <cstring>
>>>>>>> c9bedd17
#include <functional>

page_server ps_Gl;

static void assert_page_server_type ();

page_server::~page_server ()
{
<<<<<<< HEAD
  assert (m_ats_conn == nullptr);
  assert (m_replicator == nullptr);
}

void
page_server::finalize ()
{
  disconnect_active_tran_server ();

  delete m_replicator;
  m_replicator = nullptr;
=======
  disconnect_active_tran_server ();
>>>>>>> c9bedd17
}

void
page_server::set_active_tran_server_connection (cubcomm::channel &&chn)
{
  assert_page_server_type ();

  chn.set_channel_name ("ATS_PS_comm");
  er_log_debug (ARG_FILE_LINE, "Active transaction server connected to this page server. Channel id: %s.\n",
		chn.get_channel_id ().c_str ());

<<<<<<< HEAD
  m_ats_conn = new active_tran_server_conn (std::move (chn));

  m_ats_conn->register_request_handler (ats_to_ps_request::SEND_LOG_PRIOR_LIST,
					std::bind (&page_server::receive_log_prior_list, std::ref (*this),
					    std::placeholders::_1));

  m_ats_conn->start_thread ();
=======
  m_ats_conn.reset (new active_tran_server_conn (std::move (chn)));
  m_ats_conn->register_request_handler (ats_to_ps_request::SEND_LOG_PRIOR_LIST,
					std::bind (&page_server::receive_log_prior_list, std::ref (*this),
					    std::placeholders::_1));
  m_ats_conn->register_request_handler (ats_to_ps_request::SEND_LOG_PAGE_FETCH,
					std::bind (&page_server::receive_log_page_fetch, std::ref (*this),
					    std::placeholders::_1));
  m_ats_conn->register_request_handler (ats_to_ps_request::SEND_DATA_PAGE_FETCH,
					std::bind (&page_server::receive_data_page_fetch, std::ref (*this),
					    std::placeholders::_1));

  m_ats_conn->start_thread ();

  m_ats_request_queue.reset (new active_tran_server_request_queue (*m_ats_conn));
  m_ats_request_autosend.reset (new active_tran_server_request_autosend (*m_ats_request_queue));
  m_ats_request_autosend->start_thread ();
>>>>>>> c9bedd17
}

void
page_server::disconnect_active_tran_server ()
{
<<<<<<< HEAD
  delete m_ats_conn;
  m_ats_conn = nullptr;
=======
  m_ats_request_autosend.reset (nullptr);
  m_ats_request_queue.reset (nullptr);
  m_ats_conn.reset (nullptr);
>>>>>>> c9bedd17
}

bool
page_server::is_active_tran_server_connected () const
{
  assert_page_server_type ();

  return m_ats_conn != nullptr;
}

void
page_server::receive_log_prior_list (cubpacking::unpacker &upk)
{
  std::string message;
  upk.unpack_string (message);
  log_Gl.m_prior_recver.push_message (std::move (message));
}

void
<<<<<<< HEAD
page_server::start_log_replicator (const log_lsa &start_lsa)
{
  assert_page_server_type ();

  m_replicator = new cublog::replicator (start_lsa);
}

void
page_server::finish_replication (cubthread::entry &thread_entry)
{
  if (m_replicator)
    {
      logpb_force_flush_pages (&thread_entry);
      m_replicator->wait_replication_finish ();
      delete m_replicator;
      m_replicator = nullptr;
=======
page_server::receive_log_page_fetch (cubpacking::unpacker &upk)
{
  if (prm_get_bool_value (PRM_ID_ER_LOG_READ_LOG_PAGE))
    {
      LOG_PAGEID pageid;
      std::string message;

      upk.unpack_string (message);
      std::memcpy (&pageid, message.c_str (), sizeof (pageid));
      assert (message.size () == sizeof (pageid));

      _er_log_debug (ARG_FILE_LINE, "Received request for log from Transaction Server. Page ID: %lld \n", pageid);
    }
}

void
page_server::receive_data_page_fetch (cubpacking::unpacker &upk)
{
  if (prm_get_bool_value (PRM_ID_ER_LOG_READ_DATA_PAGE))
    {
      VPID vpid;
      std::string message;

      upk.unpack_string (message);
      std::memcpy (&vpid, message.c_str (), sizeof (vpid));
      _er_log_debug (ARG_FILE_LINE, "Received request for Data Page from Transaction Server. pageid: %ld volid: %d\n",
		     vpid.pageid, vpid.volid);
>>>>>>> c9bedd17
    }
}

void
<<<<<<< HEAD
=======
page_server::push_request_to_active_tran_server (ps_to_ats_request reqid, std::string &&payload)
{
  assert_page_server_type ();
  assert (is_active_tran_server_connected ());

  m_ats_request_queue->push (reqid, std::move (payload));
}

void
>>>>>>> c9bedd17
assert_page_server_type ()
{
  assert (get_server_type () == SERVER_TYPE::SERVER_TYPE_PAGE);
}<|MERGE_RESOLUTION|>--- conflicted
+++ resolved
@@ -21,19 +21,13 @@
 #include "error_manager.h"
 #include "log_impl.h"
 #include "log_prior_recv.hpp"
-<<<<<<< HEAD
 #include "log_replication.hpp"
-=======
->>>>>>> c9bedd17
 #include "packer.hpp"
 #include "server_type.hpp"
 #include "system_parameter.h"
 
 #include <cassert>
-<<<<<<< HEAD
-=======
 #include <cstring>
->>>>>>> c9bedd17
 #include <functional>
 
 page_server ps_Gl;
@@ -42,7 +36,6 @@
 
 page_server::~page_server ()
 {
-<<<<<<< HEAD
   assert (m_ats_conn == nullptr);
   assert (m_replicator == nullptr);
 }
@@ -54,9 +47,6 @@
 
   delete m_replicator;
   m_replicator = nullptr;
-=======
-  disconnect_active_tran_server ();
->>>>>>> c9bedd17
 }
 
 void
@@ -68,15 +58,6 @@
   er_log_debug (ARG_FILE_LINE, "Active transaction server connected to this page server. Channel id: %s.\n",
 		chn.get_channel_id ().c_str ());
 
-<<<<<<< HEAD
-  m_ats_conn = new active_tran_server_conn (std::move (chn));
-
-  m_ats_conn->register_request_handler (ats_to_ps_request::SEND_LOG_PRIOR_LIST,
-					std::bind (&page_server::receive_log_prior_list, std::ref (*this),
-					    std::placeholders::_1));
-
-  m_ats_conn->start_thread ();
-=======
   m_ats_conn.reset (new active_tran_server_conn (std::move (chn)));
   m_ats_conn->register_request_handler (ats_to_ps_request::SEND_LOG_PRIOR_LIST,
 					std::bind (&page_server::receive_log_prior_list, std::ref (*this),
@@ -93,20 +74,14 @@
   m_ats_request_queue.reset (new active_tran_server_request_queue (*m_ats_conn));
   m_ats_request_autosend.reset (new active_tran_server_request_autosend (*m_ats_request_queue));
   m_ats_request_autosend->start_thread ();
->>>>>>> c9bedd17
 }
 
 void
 page_server::disconnect_active_tran_server ()
 {
-<<<<<<< HEAD
-  delete m_ats_conn;
-  m_ats_conn = nullptr;
-=======
   m_ats_request_autosend.reset (nullptr);
   m_ats_request_queue.reset (nullptr);
   m_ats_conn.reset (nullptr);
->>>>>>> c9bedd17
 }
 
 bool
@@ -126,24 +101,6 @@
 }
 
 void
-<<<<<<< HEAD
-page_server::start_log_replicator (const log_lsa &start_lsa)
-{
-  assert_page_server_type ();
-
-  m_replicator = new cublog::replicator (start_lsa);
-}
-
-void
-page_server::finish_replication (cubthread::entry &thread_entry)
-{
-  if (m_replicator)
-    {
-      logpb_force_flush_pages (&thread_entry);
-      m_replicator->wait_replication_finish ();
-      delete m_replicator;
-      m_replicator = nullptr;
-=======
 page_server::receive_log_page_fetch (cubpacking::unpacker &upk)
 {
   if (prm_get_bool_value (PRM_ID_ER_LOG_READ_LOG_PAGE))
@@ -171,13 +128,10 @@
       std::memcpy (&vpid, message.c_str (), sizeof (vpid));
       _er_log_debug (ARG_FILE_LINE, "Received request for Data Page from Transaction Server. pageid: %ld volid: %d\n",
 		     vpid.pageid, vpid.volid);
->>>>>>> c9bedd17
     }
 }
 
 void
-<<<<<<< HEAD
-=======
 page_server::push_request_to_active_tran_server (ps_to_ats_request reqid, std::string &&payload)
 {
   assert_page_server_type ();
@@ -187,7 +141,26 @@
 }
 
 void
->>>>>>> c9bedd17
+page_server::start_log_replicator (const log_lsa &start_lsa)
+{
+  assert_page_server_type ();
+
+  m_replicator = new cublog::replicator (start_lsa);
+}
+
+void
+page_server::finish_replication (cubthread::entry &thread_entry)
+{
+  if (m_replicator)
+    {
+      logpb_force_flush_pages (&thread_entry);
+      m_replicator->wait_replication_finish ();
+      delete m_replicator;
+      m_replicator = nullptr;
+    }
+}
+
+void
 assert_page_server_type ()
 {
   assert (get_server_type () == SERVER_TYPE::SERVER_TYPE_PAGE);
