--- conflicted
+++ resolved
@@ -159,27 +159,20 @@
   int err_code = NO_ERROR;
   constexpr auto timeout_1m = std::chrono::minutes { 1 };  // 1m, TODO: should be configurable.
   std::shared_lock<std::shared_mutex> s_lock (m_page_server_conn_vec_mtx);
-<<<<<<< HEAD
-  if (m_page_server_conn_vec.empty())
-    {
-      er_set (ER_ERROR_SEVERITY, ARG_FILE_LINE, ER_CONN_NO_PAGE_SERVER_AVAILABLE, 0);
-      return ER_CONN_NO_PAGE_SERVER_AVAILABLE;
-    }
-=======
   /*
    *  send_receive () on a connection could fail when it is disconnected while waiting for its response.
    *  In this case, it waits and retries with the expectation that the main connection will be changed.
    *  - Normal disconnection: in receive_disconnect_request() and disconnect_all_page_servers()
    *  - Abnormal disconnection: in the error handler, here, or somewhere else (TODO)
    */
->>>>>>> 937e722b
 
   // TODO: exits when a thread waiting on it (transaction or whatever) stops. It should wake up periodically and check it.
   m_main_conn_cv.wait_for (s_lock, timeout_1m, [&] ()
   {
     if (m_page_server_conn_vec.empty())
       {
-	assert_release (false); // TODO some error-handling is needed such as shutdown
+	err_code = ER_CONN_NO_PAGE_SERVER_AVAILABLE;
+	er_set (ER_ERROR_SEVERITY, ARG_FILE_LINE, ER_CONN_NO_PAGE_SERVER_AVAILABLE, 0);
 	return true;
       }
 
