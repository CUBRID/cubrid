--- conflicted
+++ resolved
@@ -362,22 +362,6 @@
       {
 	return ps_conn_error_lambda (lockg_state);
       }
-<<<<<<< HEAD
-
-    // NOTE: only the base class part (cubcomm::channel) of a cubcomm::server_channel instance is
-    // moved as argument below
-    set_connection (std::move (srv_chn));
-
-    // Do the preliminary jobs depending on the server type before opening the conneciton to the outisde.
-    on_connecting ();
-
-    m_state = state::CONNECTED;
-  }
-
-  er_log_debug (ARG_FILE_LINE, "Transaction server successfully connected to the page server. Channel id: %s.\n",
-		get_channel_id ().c_str ());
-
-=======
 
     set_connection (std::move (srv_chn));
 
@@ -403,7 +387,6 @@
    *  and the main connection doesn't need to be set here, but in more appropriate location.
    *  For example, it can be set after establishing all connection.
    */
->>>>>>> 8c1b9706
   if (m_ts.reset_main_connection () != NO_ERROR)
     {
       assert (false); // At least this connection_handler can be the main connection
