/*
 * Copyright 2008 Search Solution Corporation
 * Copyright 2016 CUBRID Corporation
 *
 *  Licensed under the Apache License, Version 2.0 (the "License");
 *  you may not use this file except in compliance with the License.
 *  You may obtain a copy of the License at
 *
 *      http://www.apache.org/licenses/LICENSE-2.0
 *
 *  Unless required by applicable law or agreed to in writing, software
 *  distributed under the License is distributed on an "AS IS" BASIS,
 *  WITHOUT WARRANTIES OR CONDITIONS OF ANY KIND, either express or implied.
 *  See the License for the specific language governing permissions and
 *  limitations under the License.
 *
 */

#include "tran_server.hpp"

#include "communication_server_channel.hpp"
#include "disk_manager.h"
#include "error_manager.h"
#include "memory_alloc.h"
#include "server_type.hpp"
#include "system_parameter.h"

#include <cassert>
#include <cstring>
#include <functional>
#include <string>
#include <shared_mutex>

static void assert_is_tran_server ();

tran_server::~tran_server ()
{
  assert (is_transaction_server () || m_page_server_conn_vec.empty ());
  if (is_transaction_server () && !m_page_server_conn_vec.empty ())
    {
      disconnect_all_page_servers ();
    }
}

int
tran_server::register_connection_handler (const std::string &host)
{
  std::string m_ps_hostname;
  auto col_pos = host.find (":");
  long port = -1;

  if (col_pos < 1 || col_pos >= host.length () - 1)
    {
      er_set (ER_WARNING_SEVERITY, ARG_FILE_LINE, ER_HOST_PORT_PARAMETER, 2, prm_get_name (PRM_ID_PAGE_SERVER_HOSTS),
	      host.c_str ());
      return ER_HOST_PORT_PARAMETER;
    }

  try
    {
      port = std::stol (host.substr (col_pos + 1));
    }
  catch (...)
    {
    }

  if (port < 1 || port > USHRT_MAX)
    {
      er_set (ER_WARNING_SEVERITY, ARG_FILE_LINE, ER_HOST_PORT_PARAMETER, 2, prm_get_name (PRM_ID_PAGE_SERVER_HOSTS),
	      host.c_str ());
      return ER_HOST_PORT_PARAMETER;
    }
  // host and port seem to be OK
  m_ps_hostname = host.substr (0, col_pos);
  er_log_debug (ARG_FILE_LINE, "Page server hosts: %s port: %d\n", m_ps_hostname.c_str (), port);

  m_page_server_conn_vec.emplace_back (create_connection_handler (*this, {port, m_ps_hostname}));

  return NO_ERROR;
}

int
tran_server::register_connection_handlers (std::string &hosts)
{
  auto col_pos = hosts.find (":");

  if (col_pos < 1 || col_pos >= hosts.length () - 1)
    {
      er_set (ER_WARNING_SEVERITY, ARG_FILE_LINE, ER_HOST_PORT_PARAMETER, 2, prm_get_name (PRM_ID_PAGE_SERVER_HOSTS),
	      hosts.c_str ());
      return ER_HOST_PORT_PARAMETER;
    }

  size_t pos = 0;
  std::string delimiter = ",";
  int exit_code = NO_ERROR;

  while ((pos = hosts.find (delimiter)) != std::string::npos)
    {
      std::string token = hosts.substr (0, pos);
      hosts.erase (0, pos + delimiter.length ());

      if (register_connection_handler (token) != NO_ERROR)
	{
	  exit_code = ER_HOST_PORT_PARAMETER;
	}
    }
  if (register_connection_handler (hosts) != NO_ERROR)
    {
      exit_code = ER_HOST_PORT_PARAMETER;
    }

  return exit_code;
}

int
tran_server::boot (const char *db_name)
{
  m_server_name = db_name;

  int error_code = init_page_server_hosts ();
  if (error_code != NO_ERROR)
    {
      ASSERT_ERROR ();
      return error_code;
    }

  if (uses_remote_storage ())
    {
      error_code = get_boot_info_from_page_server ();
      if (error_code != NO_ERROR)
	{
	  ASSERT_ERROR ();
	  return error_code;
	}

      m_ps_connector.start ();
    }

  return NO_ERROR;
}

void
tran_server::push_request (tran_to_page_request reqid, std::string &&payload)
{
  int err_code = NO_ERROR;
  auto slock = std::shared_lock<std::shared_mutex> { m_main_conn_mtx };
  while (true)
    {
      err_code = m_main_conn->push_request (reqid, std::string (payload));
      if (err_code != NO_ERROR && !m_main_conn->is_connected ())
	{
	  // error and the connection is dead.
	  slock.unlock (); // it will be locked exclusively inside reset_main_connection()
	  err_code = reset_main_connection ();
	  if (err_code == ER_CONN_NO_PAGE_SERVER_AVAILABLE)
	    {
	      break; // Nothing can be done. Just ignore for now. TODO
	    }
	  slock.lock ();
	}
      else
	{
	  break;
	}
    }
}

int
tran_server::send_receive (tran_to_page_request reqid, std::string &&payload_in, std::string &payload_out)
{
  int err_code = NO_ERROR;
  auto slock = std::shared_lock<std::shared_mutex> { m_main_conn_mtx };
  while (true)
    {
      err_code = m_main_conn->send_receive (reqid, std::string (payload_in), payload_out);
      if (err_code != NO_ERROR && !m_main_conn->is_connected ())
	{
	  // error and the connection is dead.
	  slock.unlock (); // it will be locked exclusively inside reset_main_connection()
	  err_code = reset_main_connection ();
	  if (err_code == ER_CONN_NO_PAGE_SERVER_AVAILABLE)
	    {
	      return err_code;
	    }
	  slock.lock ();
	}
      else
	{
	  break;
	}
    }

  return err_code;
}

int
tran_server::init_page_server_hosts ()
{
  assert_is_tran_server ();
  assert (m_page_server_conn_vec.empty ());
  /*
   * Specified behavior:
   * ===============================================================================
   * |       \    hosts config     |   empty   |    bad    |          good         |
   * |--------\--------------------|-----------|-----------|------------|----------|
   * | storage \ connections to PS |           |           |    == 0    |   > 0    |
   * |==========\==============================|===========|============|==========|
   * |   local  |                      OK      |    N/A    |     OK     |   OK     |
   * |----------|------------------------------|-----------|------------|----------|
   * |   remote |                     Error    |   Error   |   Error    |   OK     |
   * ===============================================================================
   */

  // read raw config
  //
  std::string hosts = prm_get_string_value (PRM_ID_PAGE_SERVER_HOSTS);
  bool uses_remote_storage = get_remote_storage_config ();

  // check config validity
  //
  if (!hosts.length ())
    {
      if (uses_remote_storage)
	{
	  er_set (ER_ERROR_SEVERITY, ARG_FILE_LINE, ER_EMPTY_PAGE_SERVER_HOSTS_CONFIG, 0);
	  return ER_EMPTY_PAGE_SERVER_HOSTS_CONFIG;
	}
      else
	{
	  // no page server, local storage
	  assert (is_active_transaction_server ());
	  return NO_ERROR;
	}
    }

  int exit_code = register_connection_handlers (hosts);
  if (m_page_server_conn_vec.empty ())
    {
      // no valid hosts
      int exit_code = ER_HOST_PORT_PARAMETER;
      ASSERT_ERROR_AND_SET (exit_code); // er_set was called
      return exit_code;
    }
  if (exit_code != NO_ERROR)
    {
      //there is at least one correct host in the list
      //clear the errors from parsing the bad ones
      er_clear ();
    }
  exit_code = NO_ERROR;
  // use config to connect
  //
  int valid_connection_count = 0;
  bool failed_conn = false;
  for (const auto &conn : m_page_server_conn_vec)
    {
      exit_code = conn->connect ();
      if (exit_code == NO_ERROR)
	{
	  ++valid_connection_count;
	}
      else
	{
	  failed_conn = true;
	}
    }

  if (failed_conn && valid_connection_count > 0)
    {
      //at least one valid host exists clear the error remaining from previous failing ones
      er_clear ();
      exit_code = NO_ERROR;
    }

  // validate connections vs. config
  //
  if (valid_connection_count == 0 && uses_remote_storage)
    {
      assert (exit_code != NO_ERROR);
      er_set (ER_ERROR_SEVERITY, ARG_FILE_LINE, ER_NO_PAGE_SERVER_CONNECTION, 0);
      exit_code = ER_NO_PAGE_SERVER_CONNECTION;
    }
  else if (valid_connection_count == 0)
    {
      // failed to connect to any page server
      assert (exit_code != NO_ERROR);
      er_clear ();
      exit_code = NO_ERROR;
    }
  er_log_debug (ARG_FILE_LINE, "Transaction server runs on %s storage.",
		uses_remote_storage ? "remote" : "local");
  return exit_code;
}

/* NOTE : Since TS don't need the information about the number of permanent volume during boot,
 *        this message has no actual use currently. However, this mechanism will be reserved,
 *        because it can be used in the future when multiple PS's are supported. */
int
tran_server::get_boot_info_from_page_server ()
{
  std::string response_message;
  const int error_code = send_receive (tran_to_page_request::GET_BOOT_INFO, std::string (), response_message);
  if (error_code != NO_ERROR)
    {
      ASSERT_ERROR ();
      return error_code;
    }

  DKNVOLS nvols_perm;
  std::memcpy (&nvols_perm, response_message.c_str (), sizeof (nvols_perm));

  /* Check the dummay value whether the TS receives the message from PS (receive_boot_info_request) well. */
  assert (nvols_perm == VOLID_MAX);

  return NO_ERROR;
}

int
tran_server::connection_handler::connect ()
{
  auto ps_conn_error_lambda = [this] (const std::lock_guard<std::shared_mutex> &)
  {
    m_state = state::IDLE;

    er_set (ER_ERROR_SEVERITY, ARG_FILE_LINE, ER_NET_PAGESERVER_CONNECTION, 1, m_node.get_host ().c_str ());
    return ER_NET_PAGESERVER_CONNECTION;
  };

  assert_is_tran_server ();

  {
    auto lockg_state = std::lock_guard<std::shared_mutex> { m_state_mtx };
    assert (m_state == state::IDLE);

    m_state = state::CONNECTING;

    // connect to page server
    constexpr int CHANNEL_POLL_TIMEOUT = 1000;    // 1000 milliseconds = 1 second
    cubcomm::server_channel srv_chn (m_ts.m_server_name.c_str (), SERVER_TYPE_PAGE, CHANNEL_POLL_TIMEOUT);

    srv_chn.set_channel_name ("TS_PS_comm");

    css_error_code comm_error_code = srv_chn.connect (m_node.get_host ().c_str (), m_node.get_port (),
				     CMD_SERVER_SERVER_CONNECT);
    if (comm_error_code != css_error_code::NO_ERRORS)
      {
	return ps_conn_error_lambda (lockg_state);
      }

    if (srv_chn.send_int (static_cast<int> (m_ts.m_conn_type)) != NO_ERRORS)
      {
	return ps_conn_error_lambda (lockg_state);
      }

    int returned_code;
    if (srv_chn.recv_int (returned_code) != css_error_code::NO_ERRORS)
      {
	return ps_conn_error_lambda (lockg_state);
      }
    if (returned_code != static_cast<int> (m_ts.m_conn_type))
      {
	return ps_conn_error_lambda (lockg_state);
      }
<<<<<<< HEAD

    set_connection (std::move (srv_chn));

    er_log_debug (ARG_FILE_LINE, "Transaction server successfully connected to the page server. Channel id: %s.\n",
		  srv_chn.get_channel_id ().c_str ());
  }

  // Do the preliminary jobs depending on the server type before opening the conneciton to the outisde.
  on_connecting ();

  {
    auto lockg_state = std::lock_guard<std::shared_mutex> { m_state_mtx };
    assert (m_state == state::CONNECTING);

    m_state = state::CONNECTED;
  }

  /*
   *  Now, the main connection is reset whenever a new connection is established.
   *  The main connection information is used in the following connection_handler's connection.
   *  Sepcifically, the target PS to catch up with during CONNECTING is the main connection.
   *
   *  TODO: later, when the ATS recovery with multi-PS comes in, a leader PS elected will be the target PS,
   *  and the main connection doesn't need to be set here, but in more appropriate location.
   *  For example, it can be set after establishing all connection.
   */
  if (m_ts.reset_main_connection () != NO_ERROR)
    {
      assert (false); // At least this connection_handler can be the main connection
    }
=======

    set_connection (std::move (srv_chn));

    er_log_debug (ARG_FILE_LINE, "Transaction server successfully connected to the page server. Channel id: %s.\n",
		  srv_chn.get_channel_id ().c_str ());
  }

  // Do the preliminary jobs depending on the server type before opening the conneciton to the outisde.
  on_connecting ();

  auto lockg_state = std::lock_guard<std::shared_mutex> { m_state_mtx };
  assert (m_state == state::CONNECTING);

  m_state = state::CONNECTED;
>>>>>>> 1d850164

  return NO_ERROR;
}

void
tran_server::disconnect_all_page_servers ()
{
  assert_is_tran_server ();

  m_ps_connector.terminate ();

  for (auto &conn : m_page_server_conn_vec)
    {
      constexpr bool with_disconnect_msg = true;
      conn->disconnect_async (with_disconnect_msg);
    }

  for (auto &conn : m_page_server_conn_vec)
    {
      conn->wait_async_disconnection ();
    }

  er_log_debug (ARG_FILE_LINE, "Transaction server disconnected from all page servers.");
}

int
tran_server::reset_main_connection ()
{
  auto &conn_vec = m_page_server_conn_vec;
  /* the priority to select the main connection is the order in the container */
  const auto main_conn_cand = std::find_if (conn_vec.cbegin (), conn_vec.cend (),
			      [] (const auto &conn)
  {
    return conn->is_connected ();
  });

  if (main_conn_cand == conn_vec.cend())
    {
      er_set (ER_ERROR_SEVERITY, ARG_FILE_LINE, ER_CONN_NO_PAGE_SERVER_AVAILABLE, 0);
      return ER_CONN_NO_PAGE_SERVER_AVAILABLE;
    }

  auto ulock = std::unique_lock<std::shared_mutex> { m_main_conn_mtx };
  if (m_main_conn != main_conn_cand->get ())
    {
      m_main_conn = main_conn_cand->get ();
      er_log_debug (ARG_FILE_LINE, "The main connection is set to %s.\n",
		    m_main_conn->get_channel_id ().c_str ());
    }

  return NO_ERROR;
}

bool
tran_server::is_page_server_connected () const
{
  assert_is_tran_server ();
  return std::any_of (m_page_server_conn_vec.cbegin (), m_page_server_conn_vec.cend (),	[] (const auto &conn)
  {
    return conn->is_connected ();
  });
}

bool
tran_server::uses_remote_storage () const
{
  return false;
}

void
tran_server::connection_handler::set_connection (cubcomm::channel &&chn)
{
  constexpr size_t RESPONSE_PARTITIONING_SIZE = 24;   // Arbitrarily chosen
  // TODO: to reduce contention as much as possible, should be equal to the maximum number
  // of active transactions that the system allows (PRM_ID_CSS_MAX_CLIENTS) + 1

  auto error_handler = std::bind (&tran_server::connection_handler::default_error_handler, this,
				  std::placeholders::_1, std::placeholders::_2);

  auto lockg_conn = std::lock_guard<std::shared_mutex> { m_conn_mtx };

  assert (m_conn == nullptr);
  m_conn.reset (new page_server_conn_t (std::move (chn), get_request_handlers (), tran_to_page_request::RESPOND,
					page_to_tran_request::RESPOND, RESPONSE_PARTITIONING_SIZE, std::move (error_handler)));

  m_conn->start ();
}

void
tran_server::connection_handler::default_error_handler (css_error_code error_code, bool &abort_further_processing)
{
  abort_further_processing = false;

  // Remove the connection_handler if the internal socket is closed. It's been disconnected abnormally.
  if (error_code == CONNECTION_CLOSED)
    {
      abort_further_processing = true;
      er_log_debug (ARG_FILE_LINE,
		    "default_error_handler: an abnormal disconnection has been detected. channel id: %s.\n", get_channel_id ().c_str ());

      constexpr auto with_disc_msg = false;
      disconnect_async (with_disc_msg);
    }
  else
    {
      er_log_debug (ARG_FILE_LINE, "default_error_handler: error code: %d, channel id: %s.\n", error_code,
		    get_channel_id ().c_str ());
    }
}

tran_server::connection_handler::~connection_handler ()
{
  wait_async_disconnection (); // join the async disconneciton job if exists
}

void
tran_server::connection_handler::disconnect_async (bool with_disc_msg)
{
  auto lockg = std::lock_guard <std::shared_mutex> { m_state_mtx };

  if (m_state == state::IDLE || m_state == state::DISCONNECTING)
    {
      return; // already disconnected by other
    }

  assert (m_state == state::CONNECTING || m_state == state::CONNECTED);
  m_state = state::DISCONNECTING;

  m_disconn_future = std::async (std::launch::async, [this, with_disc_msg]
  {
    on_disconnecting (); // server-type specific jobs before disconnect
    // m_conn is not nullptr since it's only set to nullptr here below once
    m_conn->stop_response_broker (); // wake up threads waiting for a response and tell them it won't be served.
    auto ulock_conn = std::unique_lock<std::shared_mutex> { m_conn_mtx };
    const std::string channel_id = get_channel_id ();
    if (with_disc_msg)
      {
	const int payload = static_cast<int> (m_ts.m_conn_type);
	std::string msg (reinterpret_cast<const char *> (&payload), sizeof (payload));
	m_conn->push (tran_to_page_request::SEND_DISCONNECT_MSG, std::move (msg));
	// After sending SEND_DISCONNECT_MSG, the page server may release all resources releated to this connection.
      }

    // stop_incoming_communication_thread() has to be done explicitly before m_conn.reset () to avoid a request handler or an error handler accesses nullptr of m_conn.
    m_conn->stop_incoming_communication_thread ();
    m_conn->stop_outgoing_communication_thread ();
    m_conn.reset (nullptr);
    er_log_debug (ARG_FILE_LINE, "Transaction server has been disconnected from the page server with channel id: %s.\n", channel_id.c_str ());

    /*
     * - to avoid a deadlock. the order of two mutex must be: m_stat_mtx -> m_conn_mtx
     * - the m_stat_mtx can't be locked before m_conn_mtx here since m_conn->stop_incoming_communication_thread (); may call disconnect_async while disgesting all requests leading to a deadlock.
    */
    ulock_conn.unlock ();

    auto lockg_state = std::lock_guard<std::shared_mutex> { m_state_mtx };
    assert (m_state == state::DISCONNECTING);
    m_state = state::IDLE;
  });
}

void
tran_server::connection_handler::wait_async_disconnection ()
{
  if (m_disconn_future.valid ())
    {
      m_disconn_future.get ();
    }
#if !defined (NDEBUG)
  auto slock = std::shared_lock<std::shared_mutex> { m_state_mtx };
  assert (m_state == state::IDLE);
#endif /* !NDEBUG */
}

tran_server::connection_handler::request_handlers_map_t
tran_server::connection_handler::get_request_handlers ()
{
  // Insert handlers specific to all transaction servers here.
  // For now, there are no such handlers; return an empty map.
  std::map<page_to_tran_request, page_server_conn_t::incoming_request_handler_t> handlers_map;

  auto disconnect_request_handler = std::bind (&tran_server::connection_handler::receive_disconnect_request, this,
				    std::placeholders::_1);

  handlers_map.insert (std::make_pair (page_to_tran_request::SEND_DISCONNECT_REQUEST_MSG, disconnect_request_handler));

  return handlers_map;
}

void
tran_server::connection_handler::receive_disconnect_request (page_server_conn_t::sequenced_payload &&)
{
  constexpr bool with_disconnect_msg = true;
  disconnect_async (with_disconnect_msg);
}

int
tran_server::connection_handler::push_request (tran_to_page_request reqid, std::string &&payload)
{
  auto slock_state = std::shared_lock<std::shared_mutex> { m_state_mtx };

  if (m_state != state::CONNECTED)
    {
      er_set (ER_ERROR_SEVERITY, ARG_FILE_LINE, ER_CONN_PAGE_SERVER_CANNOT_BE_REACHED, 0);
      return ER_CONN_PAGE_SERVER_CANNOT_BE_REACHED;
    }

  // state::CONNECTED guarantees that the internal m_node is not nullptr.
  auto slock_conn = std::shared_lock<std::shared_mutex> { m_conn_mtx };
  slock_state.unlock ();

  m_conn->push (reqid, std::move (payload));

  return NO_ERROR;
}

int
tran_server::connection_handler::send_receive (tran_to_page_request reqid, std::string &&payload_in,
    std::string &payload_out)
{
  auto slock_state = std::shared_lock<std::shared_mutex> { m_state_mtx };

  if (m_state != state::CONNECTED)
    {
      er_set (ER_ERROR_SEVERITY, ARG_FILE_LINE, ER_CONN_PAGE_SERVER_CANNOT_BE_REACHED, 0);
      return ER_CONN_PAGE_SERVER_CANNOT_BE_REACHED;
    }

  // state::CONNECTED guarantees that the internal m_node is not nullptr.
  auto slock_conn = std::shared_lock<std::shared_mutex> { m_conn_mtx };
  slock_state.unlock (); // to allow disconnect_async ()

  const css_error_code error_code = m_conn->send_recv (reqid, std::move (payload_in), payload_out);
  if (error_code != NO_ERRORS)
    {
      if (error_code == CONNECTION_CLOSED)
	{
	  er_log_debug (ARG_FILE_LINE,
			"send_receive: an abnormal disconnection has been detected. error code: %d, channel id: %s.\n", error_code,
			get_channel_id ().c_str ());

	  slock_conn.unlock (); /* disconnect_async requires that m_conn_mtx and m_state_mtx are unlocked */

	  constexpr auto with_disc_msg = false;
	  disconnect_async (with_disc_msg);
	}

      er_set (ER_ERROR_SEVERITY, ARG_FILE_LINE, ER_CONN_PAGE_SERVER_CANNOT_BE_REACHED, 0);
      return ER_CONN_PAGE_SERVER_CANNOT_BE_REACHED;
    }

  return NO_ERROR;
}

const std::string
tran_server::connection_handler::get_channel_id () const
{
  // Make sure that m_conn is not nullptr
  return m_conn->get_underlying_channel_id ();
}

bool
tran_server::connection_handler::is_connected ()
{
  auto slock = std::shared_lock<std::shared_mutex> { m_state_mtx };
  return m_state == state::CONNECTED;
}

bool
tran_server::connection_handler::is_idle ()
{
  auto slock = std::shared_lock<std::shared_mutex> { m_state_mtx };
  return m_state == state::IDLE;
}

tran_server::ps_connector::ps_connector (tran_server &ts)
  : m_ts { ts }
  , m_daemon { nullptr }
  , m_terminate { true }
{
}

tran_server::ps_connector::~ps_connector ()
{
  terminate ();
}

void
tran_server::ps_connector::start ()
{
  assert (m_terminate.load () == true);
  /* After init_page_server_hosts() */
  assert (m_ts.m_page_server_conn_vec.empty () == false);

  auto func_exec = std::bind (&tran_server::ps_connector::try_connect_to_all_ps, std::ref (*this), std::placeholders::_1);
  auto entry = new cubthread::entry_callable_task (std::move (func_exec));

  m_terminate.store (false);

  constexpr std::chrono::seconds five_sec { 5 };
  cubthread::looper loop (five_sec);
  m_daemon = cubthread::get_manager ()->create_daemon (loop, entry, "tran_server::ps_connector");
  assert (m_daemon != NULL);
}

void
tran_server::ps_connector::terminate ()
{
  if (m_terminate.exchange (true) == false)
    {
      cubthread::get_manager ()->destroy_daemon (m_daemon);
    }
}

void
tran_server::ps_connector::try_connect_to_all_ps (cubthread::entry &)
{
  for (const auto &conn : m_ts.m_page_server_conn_vec)
    {
      if (conn->is_idle ())
	{
	  /*
	   * TODO It can be too verbose now since it always complain to fail to connect when a PS has been stopped.
	   * Later on, this job is going to be triggered by a cluster manager or cub_master when a PS is ready to connect.
	   */
	  conn->connect ();
	}

      if (m_terminate.load ())
	{
	  break;
	}
    }
}

void
assert_is_tran_server ()
{
  assert (get_server_type () == SERVER_TYPE::SERVER_TYPE_TRANSACTION);
}<|MERGE_RESOLUTION|>--- conflicted
+++ resolved
@@ -362,7 +362,6 @@
       {
 	return ps_conn_error_lambda (lockg_state);
       }
-<<<<<<< HEAD
 
     set_connection (std::move (srv_chn));
 
@@ -379,7 +378,6 @@
 
     m_state = state::CONNECTED;
   }
-
   /*
    *  Now, the main connection is reset whenever a new connection is established.
    *  The main connection information is used in the following connection_handler's connection.
@@ -393,22 +391,6 @@
     {
       assert (false); // At least this connection_handler can be the main connection
     }
-=======
-
-    set_connection (std::move (srv_chn));
-
-    er_log_debug (ARG_FILE_LINE, "Transaction server successfully connected to the page server. Channel id: %s.\n",
-		  srv_chn.get_channel_id ().c_str ());
-  }
-
-  // Do the preliminary jobs depending on the server type before opening the conneciton to the outisde.
-  on_connecting ();
-
-  auto lockg_state = std::lock_guard<std::shared_mutex> { m_state_mtx };
-  assert (m_state == state::CONNECTING);
-
-  m_state = state::CONNECTED;
->>>>>>> 1d850164
 
   return NO_ERROR;
 }
