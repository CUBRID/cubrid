--- conflicted
+++ resolved
@@ -330,59 +330,47 @@
 
   assert_is_tran_server ();
 
-  {
-    auto lockg_state = std::lock_guard<std::shared_mutex> { m_state_mtx };
-    assert (m_state == state::IDLE);
-
-    m_state = state::CONNECTING;
-
-    // connect to page server
-    constexpr int CHANNEL_POLL_TIMEOUT = 1000;    // 1000 milliseconds = 1 second
-    cubcomm::server_channel srv_chn (m_ts.m_server_name.c_str (), SERVER_TYPE_PAGE, CHANNEL_POLL_TIMEOUT);
-
-    srv_chn.set_channel_name ("TS_PS_comm");
-
-    css_error_code comm_error_code = srv_chn.connect (m_node.get_host ().c_str (), m_node.get_port (),
-				     CMD_SERVER_SERVER_CONNECT);
-    if (comm_error_code != css_error_code::NO_ERRORS)
-      {
-	return ps_conn_error_lambda (lockg_state);
-      }
-
-    if (srv_chn.send_int (static_cast<int> (m_ts.m_conn_type)) != NO_ERRORS)
-      {
-	return ps_conn_error_lambda (lockg_state);
-      }
-
-    int returned_code;
-    if (srv_chn.recv_int (returned_code) != css_error_code::NO_ERRORS)
-      {
-	return ps_conn_error_lambda (lockg_state);
-      }
-    if (returned_code != static_cast<int> (m_ts.m_conn_type))
-      {
-	return ps_conn_error_lambda (lockg_state);
-      }
-
-<<<<<<< HEAD
-    // NOTE: only the base class part (cubcomm::channel) of a cubcomm::server_channel instance is
-    // moved as argument below
-    set_connection (std::move (srv_chn));
-  }
-
-  // Do the preliminary jobs depending on the server type before opening the conneciton to the outisde
-=======
+  auto lockg_state = std::lock_guard<std::shared_mutex> { m_state_mtx };
+  assert (m_state == state::IDLE);
+
+  m_state = state::CONNECTING;
+
+  // connect to page server
+  constexpr int CHANNEL_POLL_TIMEOUT = 1000;    // 1000 milliseconds = 1 second
+  cubcomm::server_channel srv_chn (m_ts.m_server_name.c_str (), SERVER_TYPE_PAGE, CHANNEL_POLL_TIMEOUT);
+
+  srv_chn.set_channel_name ("TS_PS_comm");
+
+  css_error_code comm_error_code = srv_chn.connect (m_node.get_host ().c_str (), m_node.get_port (),
+				   CMD_SERVER_SERVER_CONNECT);
+  if (comm_error_code != css_error_code::NO_ERRORS)
+    {
+      return ps_conn_error_lambda (lockg_state);
+    }
+
+  if (srv_chn.send_int (static_cast<int> (m_ts.m_conn_type)) != NO_ERRORS)
+    {
+      return ps_conn_error_lambda (lockg_state);
+    }
+
+  int returned_code;
+  if (srv_chn.recv_int (returned_code) != css_error_code::NO_ERRORS)
+    {
+      return ps_conn_error_lambda (lockg_state);
+    }
+  if (returned_code != static_cast<int> (m_ts.m_conn_type))
+    {
+      return ps_conn_error_lambda (lockg_state);
+    }
+
+  // NOTE: only the base class part (cubcomm::channel) of a cubcomm::server_channel instance is
+  // moved as argument below
   set_connection (std::move (srv_chn));
 
   // Do the preliminary jobs depending on the server type before opening the conneciton to the outisde.
->>>>>>> 619a2a7d
   on_connecting ();
 
-  {
-    auto lockg_state = std::lock_guard<std::shared_mutex> { m_state_mtx };
-    assert (m_state == state::CONNECTING);
-    m_state = state::CONNECTED;
-  }
+  m_state = state::CONNECTED;
 
   er_log_debug (ARG_FILE_LINE, "Transaction server successfully connected to the page server. Channel id: %s.\n",
 		get_channel_id ().c_str ());
