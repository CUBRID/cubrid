--- conflicted
+++ resolved
@@ -122,21 +122,6 @@
 	virtual log_lsa get_saved_lsa () const = 0; // used in active_tran_server
 
       protected:
-<<<<<<< HEAD
-=======
-	connection_handler (tran_server &ts, cubcomm::node &&node)
-	  : m_ts { ts }
-	  , m_node { std::move (node) }
-	  , m_state { state::IDLE }
-	{ }
-
-	virtual request_handlers_map_t get_request_handlers ();
-
-      protected:
-	tran_server &m_ts;
-
-      private:
->>>>>>> 5d1f6287
 	/*
 	 * The internal state of connection_handler. A connection_handler must be in one of those states.
 	 *
@@ -200,17 +185,6 @@
 	void receive_disconnect_request (page_server_conn_t::sequenced_payload &&a_sp);
 
       private:
-<<<<<<< HEAD
-=======
-	const cubcomm::node m_node;
-
-	std::unique_ptr<page_server_conn_t> m_conn;
-	std::shared_mutex m_conn_mtx;
-
-	state m_state;
-	std::shared_mutex m_state_mtx;
-
->>>>>>> 5d1f6287
 	std::future<void> m_disconn_future; // To delete m_conn asynchronously and make sure there is only one m_conn at a time.
     };
 
@@ -269,13 +243,8 @@
     int get_boot_info_from_page_server ();
     int reset_main_connection ();
 
-<<<<<<< HEAD
-    int create_connection_with_server_host (const std::string &host);
-    int create_connections_with_server_hosts_config (std::string &hosts);
-=======
     int register_connection_handlers (std::string &hosts);
     int register_connection_handler (const std::string &host);
->>>>>>> 5d1f6287
 
   private:
     cubcomm::server_server m_conn_type;
