--- conflicted
+++ resolved
@@ -124,8 +124,6 @@
 	virtual log_lsa get_saved_lsa () const = 0; // used in active_tran_server
 
       protected:
-<<<<<<< HEAD
-=======
 	connection_handler (tran_server &ts, cubcomm::node &&node)
 	  : m_ts { ts }
 	  , m_node { std::move (node) }
@@ -146,9 +144,9 @@
 
       protected:
 	tran_server &m_ts;
-
-      private:
->>>>>>> edbaa0ab
+	cubcomm::node m_node;
+
+      private:
 	/*
 	 * The internal state of connection_handler. A connection_handler must be in one of those states.
 	 *
@@ -178,34 +176,6 @@
 	  DISCONNECTING
 	};
 
-      protected:
-	connection_handler (tran_server &ts, cubcomm::node &&node)
-	  : m_ts { ts }
-	  , m_node { std::move (node) }
-	  , m_state { state::IDLE }
-	{ }
-
-	virtual request_handlers_map_t get_request_handlers ();
-
-	/*
-	 * Do the server-type-specific jobs before state transtition.
-	 *
-	 * on_connecting:     CONNECTING -> (*) -> CONNECTED
-	 * on_disconnecting:  DISCONNECTING -> (*) -> IDLE
-	 */
-	virtual void on_connecting () = 0;
-	virtual void on_disconnecting () = 0;
-
-      protected:
-	tran_server &m_ts;
-	cubcomm::node m_node;
-
-	state m_state;
-	std::shared_mutex m_state_mtx;
-
-	std::unique_ptr<page_server_conn_t> m_conn;
-	std::shared_mutex m_conn_mtx;
-
       private:
 	void set_connection (cubcomm::channel &&chn);
 	// The default error handler for sending reqeust
@@ -215,6 +185,12 @@
 
       private:
 	std::future<void> m_disconn_future; // To delete m_conn asynchronously and make sure there is only one m_conn at a time.
+
+	state m_state;
+	std::shared_mutex m_state_mtx;
+
+	std::unique_ptr<page_server_conn_t> m_conn;
+	std::shared_mutex m_conn_mtx;
     };
 
   protected:
