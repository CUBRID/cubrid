/*
 * Copyright 2008 Search Solution Corporation
 * Copyright 2016 CUBRID Corporation
 *
 *  Licensed under the Apache License, Version 2.0 (the "License");
 *  you may not use this file except in compliance with the License.
 *  You may obtain a copy of the License at
 *
 *      http://www.apache.org/licenses/LICENSE-2.0
 *
 *  Unless required by applicable law or agreed to in writing, software
 *  distributed under the License is distributed on an "AS IS" BASIS,
 *  WITHOUT WARRANTIES OR CONDITIONS OF ANY KIND, either express or implied.
 *  See the License for the specific language governing permissions and
 *  limitations under the License.
 *
 */

#include "active_tran_server.hpp"

#include "error_manager.h"
#include "log_impl.h"
#include "log_lsa.hpp"
#include "log_lsa_utils.hpp"
#include "server_type.hpp"
#include "system_parameter.h"

#include <cassert>
#include <cstring>
#include <functional>
#include <string>
#include <utility>

bool
active_tran_server::uses_remote_storage () const
{
  return m_uses_remote_storage;
}

MVCCID
active_tran_server::get_oldest_active_mvccid_from_page_server ()
{
  std::string response_message;
  const int error_code = send_receive (tran_to_page_request::GET_OLDEST_ACTIVE_MVCCID, std::string (), response_message);
  if (error_code != NO_ERROR)
    {
      return MVCCID_NULL;
    }

  MVCCID oldest_mvccid = MVCCID_NULL;
  std::memcpy (&oldest_mvccid, response_message.c_str (), sizeof (oldest_mvccid));

  /*
   * MVCCID_ALL_VISIBLE means the PS is waiting for a PTS which is connected but haven't updated its value.
   * See page_server::pts_mvcc_tracker::init_oldest_active_mvccid().
   *
   * It could be also MVCCID_LAST which means there is no PTS.
   */
  assert (MVCCID_IS_NORMAL (oldest_mvccid) || MVCCID_ALL_VISIBLE == oldest_mvccid);

  return oldest_mvccid;
}

log_lsa
active_tran_server::compute_consensus_lsa ()
{
  const int total_node_cnt = m_page_server_conn_vec.size ();
  const int quorum = total_node_cnt / 2 + 1; // For now, it's fixed to the number of the majority.
  int cur_node_cnt = 0;
  std::vector<log_lsa> collected_saved_lsa;

  for (const auto &conn : m_page_server_conn_vec)
    {
      if (conn->is_connected ())
	{
	  collected_saved_lsa.emplace_back (conn->get_saved_lsa ());
	  cur_node_cnt++;
	}
    }

  /*
   * Gather all PS'es saved_lsa and sort it in ascending order.
   * The <cur_node_count - quorum>'th element is the consensus LSA, upon which the majority (quorumn) of PS agrees.
   * total: 5, cur: 5 - [5, 5, 6, 9, 10] -> "6" is the consensus LSA.
   * total: 2, cur: 2 - [9, 10] -> "9"
   * total: 5, cur: 4 - [5, 6, 9, 10] -> "6"
   * total: 3, cur: 2 - [9, 10] -> "9"
   */

  const bool quorum_not_met = cur_node_cnt < quorum;

  LOG_LSA consensus_lsa;
  if (quorum_not_met)
    {
      if (prm_get_bool_value (PRM_ID_ER_LOG_QUORUM_CONSENSUS))
	{
	  // if the quorum is not met, only sort if we're about to log the details (see below); otherwise the sorting is useless
	  std::sort (collected_saved_lsa.begin (), collected_saved_lsa.end ());
	}
      consensus_lsa = NULL_LSA; // the quorum is not met.
    }
  else
    {
      // always do the sort if the quorum is met:
      std::sort (collected_saved_lsa.begin (), collected_saved_lsa.end ());
      consensus_lsa = collected_saved_lsa[cur_node_cnt - quorum];
    }

  if (prm_get_bool_value (PRM_ID_ER_LOG_QUORUM_CONSENSUS))
    {
      constexpr int BUF_SIZE = 1024;
      char msg_buf[BUF_SIZE];
      int n = 0;

      n = snprintf (msg_buf, BUF_SIZE, "compute_consensus_lsa - ");

      n += snprintf (msg_buf + n, BUF_SIZE - n, "Quorum %ssatisfied: ", (quorum_not_met ? "un" : ""));

      // cppcheck-suppress [wrongPrintfScanfArgNum]
      n += snprintf (msg_buf + n, BUF_SIZE - n,
		     "total node count = %d, current node count = %d, quorum = %d, consensus LSA = %lld|%d\n",
		     total_node_cnt, cur_node_cnt, quorum, LSA_AS_ARGS (&consensus_lsa));
      n += snprintf (msg_buf + n, BUF_SIZE - n, "Collected saved lsa list = [ ");
      for (const auto &lsa : collected_saved_lsa)
	{
	  // cppcheck-suppress [wrongPrintfScanfArgNum]
	  n += snprintf (msg_buf + n, BUF_SIZE - n, "%lld|%d ", LSA_AS_ARGS (&lsa));
	}
      snprintf (msg_buf + n, BUF_SIZE - n, "]\n");
      assert (n < BUF_SIZE);

      quorum_consenesus_er_log ("%s", msg_buf);
    }

  return consensus_lsa;
}

bool
active_tran_server::get_remote_storage_config ()
{
  m_uses_remote_storage = prm_get_bool_value (PRM_ID_REMOTE_STORAGE);
  return m_uses_remote_storage;
}

void
active_tran_server::stop_outgoing_page_server_messages ()
{
}

active_tran_server::connection_handler::connection_handler (tran_server &ts, cubcomm::node &&node)
  : tran_server::connection_handler (ts, std::move (node))
  ,m_saved_lsa { NULL_LSA }
{
}

active_tran_server::connection_handler::~connection_handler ()
{
  assert (m_prior_sender_sink_hook_func == nullptr);
}

active_tran_server::connection_handler::request_handlers_map_t
active_tran_server::connection_handler::get_request_handlers ()
{
  /* start from the request handlers in common on ATS and PTS */
  auto handlers_map = tran_server::connection_handler::get_request_handlers ();

  auto saved_lsa_handler = std::bind (&active_tran_server::connection_handler::receive_saved_lsa, this,
				      std::placeholders::_1);
  auto catchup_complete_handler = std::bind (&active_tran_server::connection_handler::receive_catchup_complete, this,
				  std::placeholders::_1);

  handlers_map.insert (std::make_pair (page_to_tran_request::SEND_SAVED_LSA, saved_lsa_handler));
  handlers_map.insert (std::make_pair (page_to_tran_request::SEND_CATCHUP_COMPLETE, catchup_complete_handler));

  return handlers_map;
}

void
active_tran_server::connection_handler::receive_saved_lsa (page_server_conn_t::sequenced_payload &&a_sp)
{
  std::string message = a_sp.pull_payload ();
  log_lsa saved_lsa;

  assert (sizeof (log_lsa) == message.size ());
  std::memcpy (&saved_lsa, message.c_str (), sizeof (log_lsa));

  assert (saved_lsa >= get_saved_lsa ()); // PS can send the same saved_lsa as before in some cases

  quorum_consenesus_er_log ("Received saved LSA = %lld|%d from %s.\n", LSA_AS_ARGS (&saved_lsa),
			    get_channel_id ().c_str ());

  if (saved_lsa > get_saved_lsa ())
    {
      m_saved_lsa.store (saved_lsa);
      log_Gl.wakeup_ps_flush_waiters ();
    }
}

void
active_tran_server::connection_handler::receive_catchup_complete (page_server_conn_t::sequenced_payload &&a_sp)
{
<<<<<<< HEAD
  _er_log_debug (ARG_FILE_LINE, "[CATCH_UP] the catchup has been completed. channel id: %s\n",
		 get_channel_id ().c_str ());
  auto lockg_state = std::lock_guard<std::shared_mutex> { m_state_mtx };
  assert (m_state == state::CONNECTING);

  m_state = state::CONNECTED;
=======
  catchup_er_log ("The catchup has been completed. channel id: %s\n", get_channel_id ().c_str ());
>>>>>>> 31e5fa7f
}

void
active_tran_server::connection_handler::send_start_catch_up_request (std::string &&host, int32_t port,
    LOG_LSA &&catchup_lsa)
{
  cubpacking::packer packer;
  size_t size = 0;

  size += packer.get_packed_string_size (host, size); // host
  size += packer.get_packed_int_size (size); // port
  size += cublog::lsa_utils::get_packed_size (packer, size); // catchup_lsa

  std::unique_ptr < char[] > buffer (new char[size]);
  packer.set_buffer (buffer.get (), size);

  packer.pack_string (host);
  packer.pack_int (port);
  cublog::lsa_utils::pack (packer, catchup_lsa);

  push_request_regardless_of_state (tran_to_page_request::SEND_START_CATCH_UP, std::string (buffer.get (), size));
}

log_lsa
active_tran_server::connection_handler::get_saved_lsa () const
{
  return m_saved_lsa.load ();
}

void
active_tran_server::connection_handler::transition_to_connected ()
{
  assert (m_prior_sender_sink_hook_func == nullptr);

  m_prior_sender_sink_hook_func = std::bind (&active_tran_server::connection_handler::prior_sender_sink_hook, this,
				  std::placeholders::_1);

  auto unsent_lsa = log_Gl.get_log_prior_sender ().add_sink (m_prior_sender_sink_hook_func);

  std::string hostname = "N/A";
  int32_t port = -1;

  // TODO: We should make two paths to set a connection_handler to CONNECTED:
  //    - While booting: a target PS is determined after communicating with multiple PSes and
  //      send the catch-up request based on it.
  //    - While running: the unsent_lsa from prior_sender is the LSA of the first log records to send.
  if (!unsent_lsa.is_null ())
    {
      auto res = m_ts.get_main_connection_info (hostname, port);
      assert (res);
    }
  else
    {
      // It's booting up and before log_initialize (). There is no main connection yet. For now, it just sends NULL_LSA.
      // TODO: While booting up, the catchup_lsa is not unsent_lsa, but determined by communicating with PSes.
    }

  // The m_state will be changed to CONNECTED when the catch-up is completed.
  send_start_catch_up_request (std::move (hostname), port, std::move (unsent_lsa));
}

void
active_tran_server::connection_handler::on_disconnecting ()
{
  if (m_prior_sender_sink_hook_func != nullptr)
    {
      log_Gl.get_log_prior_sender ().remove_sink (m_prior_sender_sink_hook_func);
      m_prior_sender_sink_hook_func = nullptr;
    }
}

void
active_tran_server::connection_handler::prior_sender_sink_hook (std::string &&message)
{
  assert (message.size () > 0);

  push_request_regardless_of_state (tran_to_page_request::SEND_LOG_PRIOR_LIST, std::move (message));
}

active_tran_server::connection_handler *
active_tran_server::create_connection_handler (tran_server &ts, cubcomm::node &&node) const
{
  // active_tran_server::connection_handler
  return new connection_handler (ts, std::move (node));
}<|MERGE_RESOLUTION|>--- conflicted
+++ resolved
@@ -199,16 +199,12 @@
 void
 active_tran_server::connection_handler::receive_catchup_complete (page_server_conn_t::sequenced_payload &&a_sp)
 {
-<<<<<<< HEAD
-  _er_log_debug (ARG_FILE_LINE, "[CATCH_UP] the catchup has been completed. channel id: %s\n",
-		 get_channel_id ().c_str ());
+  catchup_er_log ("The catchup has been completed. channel id: %s\n", get_channel_id ().c_str ());
+
   auto lockg_state = std::lock_guard<std::shared_mutex> { m_state_mtx };
   assert (m_state == state::CONNECTING);
 
   m_state = state::CONNECTED;
-=======
-  catchup_er_log ("The catchup has been completed. channel id: %s\n", get_channel_id ().c_str ());
->>>>>>> 31e5fa7f
 }
 
 void
