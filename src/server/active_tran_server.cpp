--- conflicted
+++ resolved
@@ -193,7 +193,6 @@
   er_log_debug (ARG_FILE_LINE, "Successfully connected to the page server. Channel id: %s.\n",
 		srv_chn.get_channel_id ().c_str ());
 
-<<<<<<< HEAD
   assert (m_ps == nullptr);
   m_ps.reset (new ps_t ());
   m_ps->init (std::move (srv_chn));
@@ -202,22 +201,9 @@
 				      std::placeholders::_1));
   m_ps->register_request_handler (ps_to_ats_request::SEND_LOG_PAGE,
 				  std::bind (&active_tran_server::receive_log_page, std::ref (*this), std::placeholders::_1));
+  m_ps->register_request_handler (ps_to_ats_request::SEND_DATA_PAGE,
+				  std::bind (&active_tran_server::receive_data_page, std::ref (*this), std::placeholders::_1));
   m_ps->connect ();
-=======
-  m_ps_conn.reset (new page_server_conn (std::move (srv_chn)));
-  m_ps_conn->register_request_handler (ps_to_ats_request::SEND_SAVED_LSA,
-				       std::bind (&active_tran_server::receive_saved_lsa, std::ref (*this),
-					   std::placeholders::_1));
-  m_ps_conn->register_request_handler (ps_to_ats_request::SEND_LOG_PAGE,
-				       std::bind (&active_tran_server::receive_log_page, std::ref (*this), std::placeholders::_1));
-  m_ps_conn->register_request_handler (ps_to_ats_request::SEND_DATA_PAGE,
-				       std::bind (&active_tran_server::receive_data_page, std::ref (*this), std::placeholders::_1));
-  m_ps_conn->start_thread ();
-
-  m_ps_request_queue.reset (new page_server_request_queue (*m_ps_conn));
-  m_ps_request_autosend.reset (new page_server_request_autosend (*m_ps_request_queue));
-  m_ps_request_autosend->start_thread ();
->>>>>>> f514cc7e
 
   log_Gl.m_prior_sender.add_sink (std::bind (&active_tran_server::push_request, std::ref (*this),
 				  ats_to_ps_request::SEND_LOG_PRIOR_LIST, std::placeholders::_1));
