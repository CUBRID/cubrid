--- conflicted
+++ resolved
@@ -37,12 +37,8 @@
     void on_boot () final override;
     request_handlers_map_t get_request_handlers () final override;
 
-<<<<<<< HEAD
     void receive_log_boot_info (page_server_conn_t::internal_payload &a_ip);
-=======
-    void receive_log_boot_info (cubpacking::unpacker &upk);
-    void receive_log_prior_list (cubpacking::unpacker &upk);
->>>>>>> 2c1474e6
+    void receive_log_prior_list (page_server_conn_t::internal_payload &a_ip);
 
   private:
     std::mutex m_log_boot_info_mtx;
