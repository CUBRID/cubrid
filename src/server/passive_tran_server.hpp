--- conflicted
+++ resolved
@@ -31,17 +31,13 @@
     ~passive_tran_server () override;
 
   public:
-<<<<<<< HEAD
     void send_and_receive_log_boot_info (THREAD_ENTRY *thread_p,
 					 log_lsa &most_recent_transaction_table_snapshot_lsa);
-=======
-    void send_and_receive_log_boot_info (THREAD_ENTRY *thread_p);
     void start_log_replicator (const log_lsa &start_lsa);
 
     /* read replicator's current progress */
     log_lsa get_replicator_lsa () const;
     void finish_replication_during_shutdown (cubthread::entry &thread_entry);
->>>>>>> 9057e8a6
 
   private:
     bool uses_remote_storage () const final override;
