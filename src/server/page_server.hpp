--- conflicted
+++ resolved
@@ -228,32 +228,21 @@
 	followee_connection_handler &operator= (const followee_connection_handler &) = delete;
 	followee_connection_handler &operator= (followee_connection_handler &&) = delete;
 
-<<<<<<< HEAD
 	const std::string get_channel_id () const;
-=======
+
 	int request_log_pages (LOG_PAGEID start_pageid, int count, const std::vector<LOG_PAGE *> &log_pages_out);
+
+	void push_request (follower_to_followee_request reqid, std::string &&msg);
 
       private:
 	using followee_server_conn_t =
 		cubcomm::request_sync_client_server<follower_to_followee_request, followee_to_follower_request, std::string>;
 
->>>>>>> 78dcb12d
-	void push_request (follower_to_followee_request reqid, std::string &&msg);
-
-	int request_log_pages (LOG_PAGEID start_pageid, int count, const std::vector<LOG_PAGE *> &log_pages_out);
-
-      private:
-	using followee_server_conn_t =
-		cubcomm::request_sync_client_server<follower_to_followee_request, followee_to_follower_request, std::string>;
-
 	int send_receive (follower_to_followee_request reqid, std::string &&payload_in, std::string &payload_out);
 
-<<<<<<< HEAD
 	void send_error_handler (css_error_code error_code, bool &abort_further_processing);
 	void recv_error_handler (css_error_code error_code);
 
-=======
->>>>>>> 78dcb12d
       private:
 	page_server &m_ps;
 	std::unique_ptr<followee_server_conn_t> m_conn;
@@ -298,11 +287,8 @@
   private: // functions that depend on private types
     void disconnect_active_tran_server ();
     void disconnect_tran_server_async (const tran_server_connection_handler *conn);
-<<<<<<< HEAD
     void disconnect_follower_server_async (const follower_connection_handler *conn);
-=======
-    void disconnect_followee_page_server (bool with_disc_msg);
->>>>>>> 78dcb12d
+    \
     bool is_active_tran_server_connected () const;
 
     void start_catchup (const LOG_LSA catchup_lsa);
@@ -328,20 +314,15 @@
     pts_mvcc_tracker m_pts_mvcc_tracker;
 
     followee_connection_handler_uptr_t m_followee_conn;
+    std::vector<follower_connection_handler_uptr_t> m_follower_conn_vec;
+
     std::mutex m_followee_conn_mutex;
-    std::vector<follower_connection_handler_uptr_t> m_follower_conn_vec;
-<<<<<<< HEAD
     std::mutex m_follower_conn_vec_mutex;
     std::condition_variable m_follower_conn_vec_cv;
     std::future<void> m_follower_disc_future;
     std::mutex m_follower_disc_mutex;
 
-    cubthread::entry_workpool *m_workpool; // a workpool to take some background jobs that needs a thread entry
-=======
-    std::mutex m_followee_conn_mutex;
-
     cubthread::entry_workpool *m_worker_pool; // a worker_pool to take some background jobs that needs a thread entry
->>>>>>> 78dcb12d
 };
 
 #endif // !_PAGE_SERVER_HPP_