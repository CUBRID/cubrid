/*
 * Copyright 2008 Search Solution Corporation
 * Copyright 2016 CUBRID Corporation
 *
 *  Licensed under the Apache License, Version 2.0 (the "License");
 *  you may not use this file except in compliance with the License.
 *  You may obtain a copy of the License at
 *
 *      http://www.apache.org/licenses/LICENSE-2.0
 *
 *  Unless required by applicable law or agreed to in writing, software
 *  distributed under the License is distributed on an "AS IS" BASIS,
 *  WITHOUT WARRANTIES OR CONDITIONS OF ANY KIND, either express or implied.
 *  See the License for the specific language governing permissions and
 *  limitations under the License.
 *
 */

#ifndef _PAGE_SERVER_HPP_
#define _PAGE_SERVER_HPP_

#include "log_replication.hpp"
#include "log_storage.hpp"
#include "request_sync_client_server.hpp"
#include "server_request_responder.hpp"
#include "server_type_enum.hpp"
#include "tran_page_requests.hpp"
#include "async_disconnect_handler.hpp"

#include <memory>

/* Sequence diagram of server-server communication:
 *
 *                                                 #
 *                                     TRAN SERVER # PAGE SERVER
 *                                                 #
 *                 ┌───────────────────────────┐   #   ┌────────────────────────────────────────────┐
 *                 │request_sync_client_server │   #   │connection_handler                          │
 *    ┌────┐  (1)  │                           │   #   │                                            │
 * ┌──► Ti ├───────┼─────┐                     │   #   │ ┌───────────────────────────┐              │
 * │  └────┘       │     │                     │   #   │ │request_sync_client_server │              │
 * │               │     │   ┌────────────┐    │   #   │ │(per tran server)          │  ┌─────────┐ │
 * │               │     ├───►  send      │    │(2)#   │ │   ┌─────────────┐  (3)    │  │server   │ │
 * │  ┌────┐ (1)   │     │   │  thread    ├────┼───────┼─┼───►  receive    ├─────────┼──►request  │ │
 * ├──► Tx ├───────┼─────┤   └────────────┘    │   #   │ │   │   thread    │         │  │responder│ │
 * │  └────┘       │     │                     │   #   │ │   └─────────────┘         │  │thread   │ │
 * │               │     │                     │   #   │ │                       (4) │  │pool     │ │
 * │               │     │     ┌──────────┐    │   #   │ │                      ┌────┼──┤         │ │
 * │  ┌────┐  (1)  │     │     │ receive  │    │   #(5)│ │   ┌─────────────┐    │    │  └─────────┘ │
 * ├──► Td ├───────┼─────┘     │  thread  ◄────┼───────┼─┼───┤   send      │    │    │              │
 * │  └────┘       │           └─┬────────┘    │   #   │ │   │   thread    ◄────┘    │              │
 * │               │             │             │   #   │ │   └─────────────┘         │              │
 * │               └─────────────┼─────────────┘   #   │ │                           │              │
 * │       (6)                   │                 #   │ └───────────────────────────┘              │
 * └─────────────────────────────┘                 #   │                                            │
 *                                                 #   └────────────────────────────────────────────┘
 *                                                 #
 *
 * (1)  transactions or system threads in a transaction server produce requests which require resources from
 *      page server (eg: heap pages, log pages)
 * (2)  these requests are serialized into requests for a send thread (request_sync_client_server,
 *      request_sync_send_queue, request_queue_autosend) - the actual send thread is instantiated in
 *      request_queue_autosend - which then sends requests over the network;
 *      there are two two types of requests
 *      - that wait for a response from the other side
 *      - fire&forget messages (eg: log prior messages being sent from active transaction server to page server)
 * (3)  on the page server messages are processed by a receive thread (request_sync_client_server -
 *      request_client_server) with the receive thread actually being instantiated in request_client_server;
 *      the receiving thread has a handler map which, together with the message's request id results in a
 *      certain handler function to be called
 *      received messages are being processed in two modes:
 *      - synchronously: some messages make no sense to be processed asynchronously so they are processed
 *        directly within the connection handler instance
 *      - asynchronously: connection handler dispatches the message for processing and response retrieval
 *        to a thread pool via task (server_request_responder)
 * (4)  the async server request responder then redirects the response to the sending thread of page server
 * (5)  which sends it over the network to the transaction server side
 * (6)  the receive thread on the transaction server side use also the message's request id and a handler map
 *      to know which waiting thread to actually wake to consume the response
 */

class page_server
{
  public:
    page_server (const char *db_name)
      : m_server_name { db_name }
    { }
    page_server (const page_server &) = delete;
    page_server (page_server &&) = delete;

    ~page_server ();

    page_server &operator = (const page_server &) = delete;
    page_server &operator = (page_server &&) = delete;

    void set_active_tran_server_connection (cubcomm::channel &&chn);
    void set_passive_tran_server_connection (cubcomm::channel &&chn);
    void set_follower_page_server_connection (cubcomm::channel &&chn);
    void disconnect_all_tran_servers ();

    int connect_to_followee_page_server (std::string &&hostname, int32_t port);

    void push_request_to_active_tran_server (page_to_tran_request reqid, std::string &&payload);

    cublog::replicator &get_replicator ();
    void start_log_replicator (const log_lsa &start_lsa);
    void finish_replication_during_shutdown (cubthread::entry &thread_entry);

    void init_request_responder ();
    void finalize_request_responder ();

  private: // types
    class connection_handler
    {
      public:
	using tran_server_conn_t =
		cubcomm::request_sync_client_server<page_to_tran_request, tran_to_page_request, std::string>;

	connection_handler () = delete;
	connection_handler (cubcomm::channel &&chn, transaction_server_type server_type, page_server &ps);

	connection_handler (const connection_handler &) = delete;
	connection_handler (connection_handler &&) = delete;

	~connection_handler ();

	connection_handler &operator= (const connection_handler &) = delete;
	connection_handler &operator= (connection_handler &&) = delete;

	void push_request (page_to_tran_request id, std::string &&msg);
	const std::string &get_connection_id () const;

	void remove_prior_sender_sink ();

	// request disconnection of this connection (TS)
	void push_disconnection_request ();

      private:
	// Request handlers for the request server:
	void receive_boot_info_request (tran_server_conn_t::sequenced_payload &&a_sp);
	void receive_log_page_fetch (tran_server_conn_t::sequenced_payload &&a_sp);
	void receive_data_page_fetch (tran_server_conn_t::sequenced_payload &&a_sp);
	void receive_disconnect_request (tran_server_conn_t::sequenced_payload &&a_sp);
	void receive_log_prior_list (tran_server_conn_t::sequenced_payload &&a_sp);
	void handle_oldest_active_mvccid_request (tran_server_conn_t::sequenced_payload &&a_sp);
	void receive_log_boot_info_fetch (tran_server_conn_t::sequenced_payload &&a_sp);
	void receive_stop_log_prior_dispatch (tran_server_conn_t::sequenced_payload &&a_sp);
	void receive_oldest_active_mvccid (tran_server_conn_t::sequenced_payload &&a_sp);
	void receive_start_catch_up (tran_server_conn_t::sequenced_payload &&a_sp);

	void abnormal_tran_server_disconnect (css_error_code error_code, bool &abort_further_processing);

	// Helper function to convert above functions into responder specific tasks.
	template<class F, class ... Args>
	void push_async_response (F &&, tran_server_conn_t::sequenced_payload &&a_sp, Args &&...args);

	// Function used as sink for log transfer
	void prior_sender_sink_hook (std::string &&message) const;

      private:
	/* there is another mode in which the connection handler for active transaction server
	 * can be differentiated from the connection handler for passive transaction server: the
	 * presence of prior sender sink hook function pointer below;
	 * however, at some point, the hook function will be removed - following a request from
	 * the peer transaction server and the check will no longer be valid
	 */
	const transaction_server_type m_server_type;
	const std::string m_connection_id;

	std::unique_ptr<tran_server_conn_t> m_conn;
	page_server &m_ps;

	// only passive transaction servers receive log in the form of prior list;
	cublog::prior_sender::sink_hook_t m_prior_sender_sink_hook_func;

	// exclusive lock between the hook function that executes the dispatch and the
	// function that will, at some moment, remove that hook
	mutable std::mutex m_prior_sender_sink_removal_mtx;

	std::mutex m_abnormal_tran_server_disconnect_mtx;
	bool m_abnormal_tran_server_disconnect;
    };

    /*
     *  TODO add some explanation and diagrams for this.
     */
    class follower_connection_handler
    {
      public:
	using follower_server_conn_t =
		cubcomm::request_sync_client_server<followee_to_follower_request, follower_to_followee_request, std::string>;

	follower_connection_handler () = delete;
	follower_connection_handler (cubcomm::channel &&chn, page_server &ps);

	follower_connection_handler (const connection_handler &) = delete;
	follower_connection_handler (connection_handler &&) = delete;

	follower_connection_handler &operator= (const connection_handler &) = delete;
	follower_connection_handler &operator= (connection_handler &&) = delete;

      private:
	void receive_dummy_request (follower_server_conn_t::sequenced_payload &&a_sp);  // TODO remove it

<<<<<<< HEAD
	void receive_log_pages_fetch (follower_server_conn_t::sequenced_payload &&a_sp);

=======
>>>>>>> 6f174453
	page_server &m_ps;
	std::unique_ptr<follower_server_conn_t> m_conn;
    };

    class followee_connection_handler
    {
      public:
	using followee_server_conn_t =
		cubcomm::request_sync_client_server<follower_to_followee_request, followee_to_follower_request, std::string>;

	followee_connection_handler () = delete;
	followee_connection_handler (cubcomm::channel &&chn, page_server &ps);

	followee_connection_handler (const connection_handler &) = delete;
	followee_connection_handler (connection_handler &&) = delete;

	followee_connection_handler &operator= (const connection_handler &) = delete;
	followee_connection_handler &operator= (connection_handler &&) = delete;

	void push_request (follower_to_followee_request reqid, std::string &&msg);
	int send_receive (follower_to_followee_request reqid, std::string &&payload_in, std::string &payload_out);

<<<<<<< HEAD
	int request_log_pages (LOG_PAGEID start_pageid, int count, std::vector<LOG_PAGE *> log_pages_out);

=======
>>>>>>> 6f174453
      private:
	page_server &m_ps;
	std::unique_ptr<followee_server_conn_t> m_conn;
    };

    /*
     * helper class to track the active oldest mvccids of each Page Transaction Server.
     * This provides the globally oldest active mvcc id to the vacuum on ATS.
     * The vacuum has to take mvcc status of all PTSes into considerations,
     * or it would clean up some data seen by a active snapshot on a PTS.
     */
    class pts_mvcc_tracker
    {
      public:
	pts_mvcc_tracker () = default;

	pts_mvcc_tracker (const pts_mvcc_tracker &) = delete;
	pts_mvcc_tracker (pts_mvcc_tracker &&) = delete;

	pts_mvcc_tracker &operator = (const pts_mvcc_tracker &) = delete;
	pts_mvcc_tracker &operator = (pts_mvcc_tracker &&) = delete;

	void init_oldest_active_mvccid (const std::string &pts_channel_id);
	void update_oldest_active_mvccid (const std::string &pts_channel_id, const MVCCID mvccid);
	void delete_oldest_active_mvccid (const std::string &pts_channel_id);

	MVCCID get_global_oldest_active_mvccid ();

      private:
	/* <channel_id -> the oldest active mvccid of the PTS>. used by the vacuum on the ATS */
	std::unordered_map<std::string, MVCCID> m_pts_oldest_active_mvccids;
	std::mutex m_pts_oldest_active_mvccids_mtx;
    };
  private:
    using connection_handler_uptr_t = std::unique_ptr<connection_handler>;
    using follower_connection_handler_uptr_t = std::unique_ptr<follower_connection_handler>;
    using followee_connection_handler_uptr_t = std::unique_ptr<followee_connection_handler>;

    using responder_t = server_request_responder<connection_handler::tran_server_conn_t>;

  private: // functions that depend on private types
    void disconnect_active_tran_server ();
    void disconnect_tran_server_async (const connection_handler *conn);
    bool is_active_tran_server_connected () const;
    responder_t &get_responder ();

  private: // members
    const std::string m_server_name;

    connection_handler_uptr_t m_active_tran_server_conn;
    std::vector<connection_handler_uptr_t> m_passive_tran_server_conn;
    std::mutex m_conn_mutex; // for the thread-safe connection and disconnection
    std::condition_variable m_conn_cv;

    std::unique_ptr<cublog::replicator> m_replicator;

    std::unique_ptr<responder_t> m_responder;

    async_disconnect_handler<connection_handler> m_async_disconnect_handler;
    pts_mvcc_tracker m_pts_mvcc_tracker;

    followee_connection_handler_uptr_t m_followee_conn;
    std::vector<follower_connection_handler_uptr_t> m_follower_conn_vec;
};

#endif // !_PAGE_SERVER_HPP_<|MERGE_RESOLUTION|>--- conflicted
+++ resolved
@@ -201,12 +201,8 @@
 
       private:
 	void receive_dummy_request (follower_server_conn_t::sequenced_payload &&a_sp);  // TODO remove it
-
-<<<<<<< HEAD
 	void receive_log_pages_fetch (follower_server_conn_t::sequenced_payload &&a_sp);
 
-=======
->>>>>>> 6f174453
 	page_server &m_ps;
 	std::unique_ptr<follower_server_conn_t> m_conn;
     };
@@ -229,11 +225,8 @@
 	void push_request (follower_to_followee_request reqid, std::string &&msg);
 	int send_receive (follower_to_followee_request reqid, std::string &&payload_in, std::string &payload_out);
 
-<<<<<<< HEAD
 	int request_log_pages (LOG_PAGEID start_pageid, int count, std::vector<LOG_PAGE *> log_pages_out);
 
-=======
->>>>>>> 6f174453
       private:
 	page_server &m_ps;
 	std::unique_ptr<followee_server_conn_t> m_conn;
