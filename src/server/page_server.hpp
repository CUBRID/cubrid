--- conflicted
+++ resolved
@@ -174,41 +174,6 @@
     };
     using connection_handler_uptr_t = std::unique_ptr<connection_handler>;
 
-<<<<<<< HEAD
-    /* helper class with the task of destroying connnection handlers and, by this,
-     * also waiting for the receive and transmit threads inside the handlers to terminate
-     */
-    class async_disconnect_handler
-    {
-      public:
-	async_disconnect_handler ();
-
-	async_disconnect_handler (const async_disconnect_handler &) = delete;
-	async_disconnect_handler (async_disconnect_handler &&) = delete;
-
-	~async_disconnect_handler ();
-
-	async_disconnect_handler &operator = (const async_disconnect_handler &) = delete;
-	async_disconnect_handler &operator = (async_disconnect_handler &&) = delete;
-
-	void disconnect (connection_handler_uptr_t &&handler);
-	void terminate ();
-
-	bool is_terminated ();
-
-      private:
-	void disconnect_loop ();
-
-      private:
-	std::atomic_bool m_terminate;
-	std::queue<connection_handler_uptr_t> m_disconnect_queue;
-	std::mutex m_queue_mtx;
-	std::condition_variable m_queue_cv;
-	std::thread m_thread;
-    };
-
-=======
->>>>>>> 3f202330
     /*
      * helper class to track the active oldest mvccids of each Page Transaction Server.
      * This provides the globally oldest active mvcc id to the vacuum on ATS.
