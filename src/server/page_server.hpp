--- conflicted
+++ resolved
@@ -215,10 +215,7 @@
     connection_handler_uptr_t m_active_tran_server_conn;
     std::vector<connection_handler_uptr_t> m_passive_tran_server_conn;
     std::mutex m_conn_mutex; // for the thread-safe connection and disconnection
-<<<<<<< HEAD
     std::condition_variable m_conn_cv;
-=======
->>>>>>> 71abf223
 
     std::unique_ptr<cublog::replicator> m_replicator;
 
