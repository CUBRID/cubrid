--- conflicted
+++ resolved
@@ -1,4 +1,3 @@
-<<<<<<< HEAD
 /*
  * Copyright 2008 Search Solution Corporation
  * Copyright 2016 CUBRID Corporation
@@ -23,6 +22,9 @@
 #include "ats_ps_request.hpp"
 #include "log_lsa.hpp"
 #include "request_client_server.hpp"
+#include "request_sync_send_queue.hpp"
+
+#include <memory>
 
 // forward declaration
 namespace cublog
@@ -49,67 +51,6 @@
     void set_active_tran_server_connection (cubcomm::channel &&chn);
     void disconnect_active_tran_server ();
     bool is_active_tran_server_connected () const;
-
-    void start_log_replicator (const log_lsa &start_lsa);
-    void finish_replication (cubthread::entry &thread_entry);
-
-    void finalize ();
-
-  private:
-    void receive_log_prior_list (cubpacking::unpacker &upk);
-
-    active_tran_server_conn *m_ats_conn = nullptr;
-    cublog::replicator *m_replicator = nullptr;
-};
-
-extern page_server ps_Gl;
-
-#endif // !_PAGE_SERVER_HPP_
-=======
-/*
- * Copyright 2008 Search Solution Corporation
- * Copyright 2016 CUBRID Corporation
- *
- *  Licensed under the Apache License, Version 2.0 (the "License");
- *  you may not use this file except in compliance with the License.
- *  You may obtain a copy of the License at
- *
- *      http://www.apache.org/licenses/LICENSE-2.0
- *
- *  Unless required by applicable law or agreed to in writing, software
- *  distributed under the License is distributed on an "AS IS" BASIS,
- *  WITHOUT WARRANTIES OR CONDITIONS OF ANY KIND, either express or implied.
- *  See the License for the specific language governing permissions and
- *  limitations under the License.
- *
- */
-
-#ifndef _PAGE_SERVER_HPP_
-#define _PAGE_SERVER_HPP_
-
-#include "ats_ps_request.hpp"
-#include "request_client_server.hpp"
-#include "request_sync_send_queue.hpp"
-
-#include <memory>
-
-// forward declaration
-namespace cubpacking
-{
-  class unpacker;
-}
-
-class page_server
-{
-  public:
-    using active_tran_server_conn = cubcomm::request_client_server<ps_to_ats_request, ats_to_ps_request>;
-
-    page_server () = default;
-    ~page_server ();
-
-    void set_active_tran_server_connection (cubcomm::channel &&chn);
-    void disconnect_active_tran_server ();
-    bool is_active_tran_server_connected () const;
     void push_request_to_active_tran_server (ps_to_ats_request reqid, std::string &&payload);
 
   private:
@@ -123,9 +64,10 @@
     std::unique_ptr<active_tran_server_conn> m_ats_conn;
     std::unique_ptr<active_tran_server_request_queue> m_ats_request_queue;
     std::unique_ptr<active_tran_server_request_autosend> m_ats_request_autosend;
+
+    cublog::replicator *m_replicator = nullptr;
 };
 
 extern page_server ps_Gl;
 
-#endif // !_PAGE_SERVER_HPP_
->>>>>>> c9bedd17
+#endif // !_PAGE_SERVER_HPP_