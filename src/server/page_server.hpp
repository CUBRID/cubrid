--- conflicted
+++ resolved
@@ -67,15 +67,10 @@
 	std::string get_channel_id ();
 
       private:
-<<<<<<< HEAD
 	void on_log_page_read_result (tran_server_conn_t::sequenced_payload &&sp, const LOG_PAGE *log_page,
 				      int error_code);
 	void on_data_page_read_result (tran_server_conn_t::sequenced_payload &&sp, const FILEIO_PAGE *page_ptr,
 				       int error_code);
-=======
-	void on_log_page_read_result (const LOG_PAGE *log_page, int error_code);
-	void on_data_page_read_result (const FILEIO_PAGE *page_ptr, int error_code);
->>>>>>> f65d6338
 	void on_log_boot_info_result (tran_server_conn_t::sequenced_payload &&sp, std::string &&message);
 
 	void receive_boot_info_request (tran_server_conn_t::sequenced_payload &a_ip);
