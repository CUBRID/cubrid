/*
 * Copyright 2008 Search Solution Corporation
 * Copyright 2016 CUBRID Corporation
 *
 *  Licensed under the Apache License, Version 2.0 (the "License");
 *  you may not use this file except in compliance with the License.
 *  You may obtain a copy of the License at
 *
 *      http://www.apache.org/licenses/LICENSE-2.0
 *
 *  Unless required by applicable law or agreed to in writing, software
 *  distributed under the License is distributed on an "AS IS" BASIS,
 *  WITHOUT WARRANTIES OR CONDITIONS OF ANY KIND, either express or implied.
 *  See the License for the specific language governing permissions and
 *  limitations under the License.
 *
 */

#ifndef _PAGE_SERVER_HPP_
#define _PAGE_SERVER_HPP_

#include "log_replication.hpp"
#include "log_storage.hpp"
#include "request_sync_client_server.hpp"
#include "server_request_responder.hpp"
#include "server_type_enum.hpp"
#include "tran_page_requests.hpp"

#include <memory>

/* Sequence diagram of server-server communication:
 *
 *                                                 #
 *                                     TRAN SERVER # PAGE SERVER
 *                                                 #
 *                 ┌───────────────────────────┐   #   ┌────────────────────────────────────────────┐
 *                 │request_sync_client_server │   #   │connection_handler                          │
 *    ┌────┐  (1)  │                           │   #   │                                            │
 * ┌──► Ti ├───────┼─────┐                     │   #   │ ┌───────────────────────────┐              │
 * │  └────┘       │     │                     │   #   │ │request_sync_client_server │              │
 * │               │     │   ┌────────────┐    │   #   │ │(per tran server)          │  ┌─────────┐ │
 * │               │     ├───►  send      │    │(2)#   │ │   ┌─────────────┐  (3)    │  │server   │ │
 * │  ┌────┐ (1)   │     │   │  thread    ├────┼───────┼─┼───►  receive    ├─────────┼──►request  │ │
 * ├──► Tx ├───────┼─────┤   └────────────┘    │   #   │ │   │   thread    │         │  │responder│ │
 * │  └────┘       │     │                     │   #   │ │   └─────────────┘         │  │thread   │ │
 * │               │     │                     │   #   │ │                       (4) │  │pool     │ │
 * │               │     │     ┌──────────┐    │   #   │ │                      ┌────┼──┤         │ │
 * │  ┌────┐  (1)  │     │     │ receive  │    │   #(5)│ │   ┌─────────────┐    │    │  └─────────┘ │
 * ├──► Td ├───────┼─────┘     │  thread  ◄────┼───────┼─┼───┤   send      │    │    │              │
 * │  └────┘       │           └─┬────────┘    │   #   │ │   │   thread    ◄────┘    │              │
 * │               │             │             │   #   │ │   └─────────────┘         │              │
 * │               └─────────────┼─────────────┘   #   │ │                           │              │
 * │       (6)                   │                 #   │ └───────────────────────────┘              │
 * └─────────────────────────────┘                 #   │                                            │
 *                                                 #   └────────────────────────────────────────────┘
 *                                                 #
 *
 * (1)  transactions or system threads in a transaction server produce requests which require resources from
 *      page server (eg: heap pages, log pages)
 * (2)  these requests are serialized into requests for a send thread (request_sync_client_server,
 *      request_sync_send_queue, request_queue_autosend) - the actual send thread is instantiated in
 *      request_queue_autosend - which then sends requests over the network;
 *      there are two two types of requests
 *      - that wait for a response from the other side
 *      - fire&forget messages (eg: log prior messages being sent from active transaction server to page server)
 * (3)  on the page server messages are processed by a receive thread (request_sync_client_server -
 *      request_client_server) with the receive thread actually being instantiated in request_client_server;
 *      the receiving thread has a handler map which, together with the message's request id results in a
 *      certain handler function to be called
 *      received messages are being processed in two modes:
 *      - synchronously: some messages make no sense to be processed asynchronously so they are processed
 *        directly within the connection handler instance
 *      - asynchronously: connection handler dispatches the message for processing and response retrieval
 *        to a thread pool via task (server_request_responder)
 * (4)  the async server request responder then redirects the response to the sending thread of page server
 * (5)  which sends it over the network to the transaction server side
 * (6)  the receive thread on the transaction server side use also the message's request id and a handler map
 *      to know which waiting thread to actually wake to consume the response
 */

class page_server
{
  private:
    class connection_handler;
    using connection_handler_uptr_t = std::unique_ptr<connection_handler>;

  public:
    page_server () = default;
    page_server (const page_server &) = delete;
    page_server (page_server &&) = delete;

    ~page_server ();

    page_server &operator = (const page_server &) = delete;
    page_server &operator = (page_server &&) = delete;

    void set_active_tran_server_connection (cubcomm::channel &&chn);
    void set_passive_tran_server_connection (cubcomm::channel &&chn);
    void disconnect_all_tran_server ();
    void push_request_to_active_tran_server (page_to_tran_request reqid, std::string &&payload);
    cublog::replicator &get_replicator ();
    void start_log_replicator (const log_lsa &start_lsa);
    void finish_replication_during_shutdown (cubthread::entry &thread_entry);

    void init_request_responder ();
    void finalize_request_responder ();

  private:
    void disconnect_active_tran_server ();
    void disconnect_tran_server_async (connection_handler *conn);
    bool is_active_tran_server_connected () const;

    class connection_handler
    {
      public:
	using tran_server_conn_t =
		cubcomm::request_sync_client_server<page_to_tran_request, tran_to_page_request, std::string>;

	connection_handler () = delete;
	connection_handler (cubcomm::channel &chn, transaction_server_type server_type, page_server &ps);

	connection_handler (const connection_handler &) = delete;
	connection_handler (connection_handler &&) = delete;

	~connection_handler ();

	connection_handler &operator= (const connection_handler &) = delete;
	connection_handler &operator= (connection_handler &&) = delete;

	void push_request (page_to_tran_request id, std::string msg);
	std::string get_channel_id ();

	void remove_prior_sender_sink ();

      private:
	// Request handlers for the request server:
	void receive_boot_info_request (tran_server_conn_t::sequenced_payload &a_ip);
	void receive_log_prior_list (tran_server_conn_t::sequenced_payload &a_ip);
	void receive_log_page_fetch (tran_server_conn_t::sequenced_payload &a_ip);
	void receive_data_page_fetch (tran_server_conn_t::sequenced_payload &a_ip);
	void receive_disconnect_request (tran_server_conn_t::sequenced_payload &a_ip);
	void receive_log_boot_info_fetch (tran_server_conn_t::sequenced_payload &a_ip);
	void receive_stop_log_prior_dispatch (tran_server_conn_t::sequenced_payload &a_sp);

	void abnormal_tran_server_disconnect (css_error_code error_code, bool &abort_further_processing);

	// Helper function to convert above functions into responder specific tasks.
	template<class F, class ... Args>
	void push_async_response (F &&, tran_server_conn_t::sequenced_payload &&a_sp, Args &&...args);

	// Function used as sink for log transfer
	void prior_sender_sink_hook (std::string &&message) const;

      private:
<<<<<<< HEAD
=======
	/* there is another mode in which the connection handler for active transaction server
	 * can be differentiated from the connection handler for passive transaction server: the
	 * presence of prior sender sink hook function pointer below;
	 * however, at some point, the hook function will be removed - following a request from
	 * the peer transaction server and the check will no longer be valid
	 */
>>>>>>> 32ab317c
	const transaction_server_type m_server_type;

	std::unique_ptr<tran_server_conn_t> m_conn;
	page_server &m_ps;

	// only passive transaction servers receive log in the form of prior list;
	cublog::prior_sender::sink_hook_t m_prior_sender_sink_hook_func;

	// exclusive lock between the hook function that executes the dispatch and the
	// function that will, at some moment, remove that hook
	mutable std::mutex m_prior_sender_sink_removal_mtx;

	std::mutex m_abnormal_tran_server_disconnect_mtx;
	bool m_abnormal_tran_server_disconnect;
    };

    /* helper class with the task of destroying connnection handlers and, by this,
     * also waiting for the receive and transmit threads inside the handlers to terminate
     */
    class async_disconnect_handler
    {
      public:
	async_disconnect_handler ();

	async_disconnect_handler (const async_disconnect_handler &) = delete;
	async_disconnect_handler (async_disconnect_handler &&) = delete;

	~async_disconnect_handler ();

	async_disconnect_handler &operator = (const async_disconnect_handler &) = delete;
	async_disconnect_handler &operator = (async_disconnect_handler &&) = delete;

	void disconnect (connection_handler_uptr_t &&handler);
	void terminate ();

      private:
	void disconnect_loop ();

      private:
	std::atomic_bool m_terminate;
	std::queue<connection_handler_uptr_t> m_disconnect_queue;
	std::mutex m_queue_mtx;
	std::condition_variable m_queue_cv;
	std::thread m_thread;
    };

    using responder_t = server_request_responder<connection_handler::tran_server_conn_t>;
    responder_t &get_responder ();

    connection_handler_uptr_t m_active_tran_server_conn;
    std::vector<connection_handler_uptr_t> m_passive_tran_server_conn;

    std::unique_ptr<cublog::replicator> m_replicator;

    std::unique_ptr<responder_t> m_responder;

    async_disconnect_handler m_async_disconnect_handler;
};

extern page_server ps_Gl;

#endif // !_PAGE_SERVER_HPP_
<|MERGE_RESOLUTION|>--- conflicted
+++ resolved
@@ -152,15 +152,12 @@
 	void prior_sender_sink_hook (std::string &&message) const;
 
       private:
-<<<<<<< HEAD
-=======
 	/* there is another mode in which the connection handler for active transaction server
 	 * can be differentiated from the connection handler for passive transaction server: the
 	 * presence of prior sender sink hook function pointer below;
 	 * however, at some point, the hook function will be removed - following a request from
 	 * the peer transaction server and the check will no longer be valid
 	 */
->>>>>>> 32ab317c
 	const transaction_server_type m_server_type;
 
 	std::unique_ptr<tran_server_conn_t> m_conn;
