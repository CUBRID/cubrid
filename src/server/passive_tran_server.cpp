--- conflicted
+++ resolved
@@ -43,18 +43,8 @@
 tran_server::request_handlers_map_t
 passive_tran_server::get_request_handlers ()
 {
-<<<<<<< HEAD
-  request_handlers_map_t::value_type log_boot_info_handler_value =
-	  std::make_pair (page_to_tran_request::SEND_LOG_BOOT_INFO,
-			  std::bind (&passive_tran_server::receive_log_boot_info,
-				     std::ref (*this), std::placeholders::_1));
-
   std::map<page_to_tran_request, page_server_conn_t::incoming_request_handler_t> handlers_map =
 	  tran_server::get_request_handlers ();
-=======
-  std::map<page_to_tran_request, std::function<void (cubpacking::unpacker &upk)>> handlers_map =
-	      tran_server::get_request_handlers ();
->>>>>>> 2c1474e6
 
   auto log_boot_info_handler = std::bind (&passive_tran_server::receive_log_boot_info,
 					  std::ref (*this), std::placeholders::_1);
@@ -83,10 +73,9 @@
 }
 
 void
-passive_tran_server::receive_log_prior_list (cubpacking::unpacker &upk)
+passive_tran_server::receive_log_prior_list (page_server_conn_t::internal_payload &a_ip)
 {
-  std::string message;
-  upk.unpack_string (message);
+  std::string message = a_ip.pull_payload ();
   log_Gl.get_log_prior_receiver ().push_message (std::move (message));
 }
 
