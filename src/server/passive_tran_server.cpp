--- conflicted
+++ resolved
@@ -87,24 +87,14 @@
   }
 
   const int log_page_size = db_log_page_size ();
-<<<<<<< HEAD
-  assert (m_log_boot_info.size () == sizeof (struct log_header) + log_page_size + sizeof (struct log_lsa));
-=======
   assert (m_log_boot_info.size () == sizeof (log_header) + log_page_size + sizeof (log_lsa));
->>>>>>> 73ac267e
 
   const char *message_buf = m_log_boot_info.c_str ();
 
   // log header, copy and initialize header
-<<<<<<< HEAD
-  const struct log_header *const log_hdr = reinterpret_cast<const struct log_header *> (message_buf);
-  log_Gl.hdr = *log_hdr;
-  message_buf += sizeof (struct log_header);
-=======
   const log_header *const log_hdr = reinterpret_cast<const log_header *> (message_buf);
   log_Gl.hdr = *log_hdr;
   message_buf += sizeof (log_header);
->>>>>>> 73ac267e
 
   // log append
   assert (log_Gl.append.log_pgptr == nullptr);
