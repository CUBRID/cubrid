/*
 * Copyright 2008 Search Solution Corporation
 * Copyright 2016 CUBRID Corporation
 *
 *  Licensed under the Apache License, Version 2.0 (the "License");
 *  you may not use this file except in compliance with the License.
 *  You may obtain a copy of the License at
 *
 *      http://www.apache.org/licenses/LICENSE-2.0
 *
 *  Unless required by applicable law or agreed to in writing, software
 *  distributed under the License is distributed on an "AS IS" BASIS,
 *  WITHOUT WARRANTIES OR CONDITIONS OF ANY KIND, either express or implied.
 *  See the License for the specific language governing permissions and
 *  limitations under the License.
 *
 */

#include "log_impl.h"
#include "passive_tran_server.hpp"
#include "server_type.hpp"
#include "system_parameter.h"
#include "thread_manager.hpp"

passive_tran_server::~passive_tran_server ()
{
  assert (m_replicator == nullptr);
}

bool
passive_tran_server::uses_remote_storage () const
{
  return true;
}

bool
passive_tran_server::get_remote_storage_config ()
{
  return true;
}

void
passive_tran_server::on_boot ()
{
  assert (is_passive_transaction_server ());
}

tran_server::request_handlers_map_t
passive_tran_server::get_request_handlers ()
{
  std::map<page_to_tran_request, page_server_conn_t::incoming_request_handler_t> handlers_map =
	  tran_server::get_request_handlers ();

  auto from_ps_log_prior_list_handler = std::bind (&passive_tran_server::receive_log_prior_list,
					std::ref (*this), std::placeholders::_1);
  handlers_map.insert (std::make_pair (page_to_tran_request::SEND_TO_PTS_LOG_PRIOR_LIST,
				       from_ps_log_prior_list_handler));

  return handlers_map;
}

void
passive_tran_server::receive_log_prior_list (page_server_conn_t::sequenced_payload &a_ip)
{
  std::string message = a_ip.pull_payload ();
  log_Gl.get_log_prior_receiver ().push_message (std::move (message));
}

void passive_tran_server::send_and_receive_log_boot_info (THREAD_ENTRY *thread_p,
    log_lsa &most_recent_trantable_snapshot_lsa)
{
<<<<<<< HEAD
  std::string request_message; // empty
  std::string log_boot_info;

  send_receive (tran_to_page_request::SEND_LOG_BOOT_INFO_FETCH, std::move (request_message), log_boot_info);
=======
  std::string log_boot_info;

  send_receive (tran_to_page_request::SEND_LOG_BOOT_INFO_FETCH, std::string (), log_boot_info);
>>>>>>> f65d6338

  assert (!log_boot_info.empty ());

  const int log_page_size = db_log_page_size ();
  const char *message_buf = log_boot_info.c_str ();

  // log header, copy and initialize header
  const log_header *const log_hdr = reinterpret_cast<const log_header *> (message_buf);
  log_Gl.hdr = *log_hdr;
  message_buf += sizeof (log_header);

  // log append
  assert (log_Gl.append.log_pgptr == nullptr);
  /* fetch the append page; append pages are always new pages */
  log_Gl.append.log_pgptr = logpb_create_page (thread_p, log_Gl.hdr.append_lsa.pageid);
  std::memcpy (reinterpret_cast<char *> (log_Gl.append.log_pgptr), message_buf, log_page_size);
  message_buf += log_page_size;

  // prev lsa
  std::memcpy (&log_Gl.append.prev_lsa, message_buf, sizeof (log_lsa));
  message_buf += sizeof (log_lsa);

  // most recent trantable snapshot lsa
  std::memcpy (reinterpret_cast<char *> (&most_recent_trantable_snapshot_lsa),
	       message_buf, sizeof (log_lsa));
  message_buf += sizeof (log_lsa);

  // safe-guard that the entire message has been consumed
  assert (message_buf == log_boot_info.c_str () + log_boot_info.size ());

  // at this point, page server has already started log prior dispatch towards this passive transaction server;
  // for now, log prior consumption is held back by the log prior lsa mutex held while calling this function

  if (prm_get_bool_value (PRM_ID_ER_LOG_PRIOR_TRANSFER))
    {
      _er_log_debug (ARG_FILE_LINE,
		     "Received log boot info to from page server with prev_lsa = (%lld|%d), append_lsa = (%lld|%d)\n",
		     LSA_AS_ARGS (&log_Gl.append.prev_lsa), LSA_AS_ARGS (&log_Gl.hdr.append_lsa));
    }
}

void passive_tran_server::start_log_replicator (const log_lsa &start_lsa)
{
  assert (m_replicator == nullptr);

  // passive transaction server executes replication synchronously, for the time being, due to complexity of
  // executing it in parallel while also providing a consistent view of the data
  m_replicator.reset (new cublog::replicator (start_lsa, OLD_PAGE_IF_IN_BUFFER_OR_IN_TRANSIT, 0));
}

void passive_tran_server::send_and_receive_stop_log_prior_dispatch ()
{
  // empty message request

  std::string expected_empty_answer;
  // blocking call
  send_receive (tran_to_page_request::SEND_STOP_LOG_PRIOR_DISPATCH, std::string (), expected_empty_answer);

  // at this point, no log prior is flowing from the connected page server(s)
  // outside this context, all log prior currently present on the passive transaction server
  // needs to be consumed (aka: waited to be consumed/serialized to log)
}

log_lsa passive_tran_server::get_replicator_lsa () const
{
  return m_replicator->get_redo_lsa ();
}

void passive_tran_server::finish_replication_during_shutdown (cubthread::entry &thread_entry)
{
  assert (m_replicator != nullptr);

  m_replicator->wait_replication_finish_during_shutdown ();
  m_replicator.reset (nullptr);
}<|MERGE_RESOLUTION|>--- conflicted
+++ resolved
@@ -69,16 +69,9 @@
 void passive_tran_server::send_and_receive_log_boot_info (THREAD_ENTRY *thread_p,
     log_lsa &most_recent_trantable_snapshot_lsa)
 {
-<<<<<<< HEAD
-  std::string request_message; // empty
-  std::string log_boot_info;
-
-  send_receive (tran_to_page_request::SEND_LOG_BOOT_INFO_FETCH, std::move (request_message), log_boot_info);
-=======
   std::string log_boot_info;
 
   send_receive (tran_to_page_request::SEND_LOG_BOOT_INFO_FETCH, std::string (), log_boot_info);
->>>>>>> f65d6338
 
   assert (!log_boot_info.empty ());
 
