--- conflicted
+++ resolved
@@ -34,12 +34,8 @@
     }
 
     bool uses_remote_storage () const final override;
-<<<<<<< HEAD
-    MVCCID get_oldest_active_mvccid_from_page_server ();
-=======
     MVCCID get_oldest_active_mvccid_from_page_server () const;
     log_lsa compute_consensus_lsa ();
->>>>>>> df831987
 
   private:
     class connection_handler : public tran_server::connection_handler
