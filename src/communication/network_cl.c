/*
 * Copyright 2008 Search Solution Corporation
 * Copyright 2016 CUBRID Corporation
 *
 *  Licensed under the Apache License, Version 2.0 (the "License");
 *  you may not use this file except in compliance with the License.
 *  You may obtain a copy of the License at
 *
 *      http://www.apache.org/licenses/LICENSE-2.0
 *
 *  Unless required by applicable law or agreed to in writing, software
 *  distributed under the License is distributed on an "AS IS" BASIS,
 *  WITHOUT WARRANTIES OR CONDITIONS OF ANY KIND, either express or implied.
 *  See the License for the specific language governing permissions and
 *  limitations under the License.
 *
 */

/*
 * network_cl.c - client side support functions.
 */

#ident "$Id$"

#include "config.h"

#include <stdio.h>
#include <string.h>
#include <assert.h>

/* for performance metering */
#if !defined(WINDOWS)
#include <sys/time.h>
#include <sys/resource.h>
#endif /* !WINDDOWS */

#include <vector>

#include "network.h"
#include "network_interface_cl.h"
#include "chartype.h"
#include "connection_cl.h"
#include "server_interface.h"
#include "memory_alloc.h"
#include "databases_file.h"
#include "error_manager.h"
#include "system_parameter.h"
#include "environment_variable.h"
#include "boot_cl.h"
#include "query_method.hpp"
#include "method_def.hpp"
#include "release_string.h"
#include "log_comm.h"
#include "file_io.h"
#include "locator.h"
#include "db.h"
#include "client_support.h"
#include "perf_monitor.h"
#include "log_writer.h"
#include "object_representation.h"

#include "packer.hpp"

/*
 * To check for errors from the comm system. Note that if we get any error
 * other than RECORD_TRUNCATED or CANT_ALLOC_BUFFER, we will call it a
 * SERVER_CRASHED error.  Also note that CANT_ALLOC_BUFFER allows the
 * calling function to continue whereas other errors disconnect and escape
 * the function.
 */

#define COMPARE_SIZE_AND_BUFFER(replysize, size, replybuf, buf)       \
  compare_size_and_buffer((replysize), (size), (replybuf), (buf),     \
			  __FILE__, __LINE__)

#define COMPARE_AND_FREE_BUFFER(queued, reply) \
  do { \
    if (((reply) != NULL) && ((reply) != (queued))) { \
      free_and_init ((reply)); \
    } \
    (reply) = NULL; \
  } while (0)

/*
 * Add instrumentation to the client side to get histogram of network
 * requests
 */

struct net_request_buffer
{
  const char *name;
  int request_count;
  int total_size_sent;
  int total_size_received;
  int elapsed_time;
};
static struct net_request_buffer net_Req_buffer[NET_SERVER_REQUEST_END];

static int net_Histo_setup = 0;
static int net_Histo_setup_mnt = 0;
static int net_Histo_call_count = 0;
static INT64 net_Histo_last_call_time = 0;
static INT64 net_Histo_total_server_time = 0;

#if defined(CS_MODE)
unsigned short method_request_id;
#endif /* CS_MODE */

/* Contains the name of the current sever host machine.  */
static char net_Server_host[CUB_MAXHOSTNAMELEN + 1] = "";

/* Contains the name of the current server name. */
static char net_Server_name[DB_MAX_IDENTIFIER_LENGTH + 1] = "";

static void return_error_to_server (char *host, unsigned int eid);
static int client_capabilities (void);
static int check_server_capabilities (int server_cap, int client_type, int rel_compare,
				      REL_COMPATIBILITY * compatibility, const char *server_host, int opt_cap);
static int net_set_alloc_err_if_not_set (int err, const char *file, const int line);
static void net_consume_expected_packets (int rc, int num_packets);
static int compare_size_and_buffer (int *replysize, int size, char **replybuf, char *buf, const char *file,
				    const int line);
static int net_client_request_internal (int request, char *argbuf, int argsize, char *replybuf, int replysize,
					char *databuf, int datasize, char *replydata, int replydatasize);
static int set_server_error (int error);

static void net_histo_setup_names (void);
static void net_histo_add_entry (int request, int data_sent);
static void net_histo_request_finished (int request, int data_received);

static const char *get_capability_string (int cap, int cap_type);

/*
 * Shouldn't know about db_Connect_status at this level, must set this
 * to disable all db_ functions
 */

/*
 * set_server_error -
 *
 * return:
 *   error(in):
 *
 * Note:
 */

static int
set_server_error (int error)
{
  int server_error;

  switch (error)
    {
    case CANT_ALLOC_BUFFER:
      server_error = ER_NET_CANT_ALLOC_BUFFER;
      er_set (ER_ERROR_SEVERITY, ARG_FILE_LINE, server_error, 0);
      break;
    case RECORD_TRUNCATED:
      server_error = ER_NET_DATA_TRUNCATED;
      er_set (ER_ERROR_SEVERITY, ARG_FILE_LINE, server_error, 0);
      break;
    case REQUEST_REFUSED:
      assert (er_errid () != NO_ERROR);
      server_error = er_errid ();
      break;
    case SERVER_ABORTED:
      /* server error may not be set when SERVER_ABORTED is given. server may send ABORT_TYPE for some cases and the
       * server error will not be delivered for the case. */
      server_error = er_errid ();
      /* those errors are generated by the net_server_request() so that do not fall to server crash handling */
      switch (server_error)
	{
	case ER_DB_NO_MODIFICATIONS:
	  er_set (ER_ERROR_SEVERITY, ARG_FILE_LINE, server_error, 0);
	  return server_error;
	case ER_AU_DBA_ONLY:
	  er_set (ER_ERROR_SEVERITY, ARG_FILE_LINE, server_error, 1, "");
	  return server_error;
	}
      /* FALLTHRU */
    default:
      server_error = ER_NET_SERVER_CRASHED;
      er_set_with_oserror (ER_ERROR_SEVERITY, ARG_FILE_LINE, server_error, 0);
      break;
    }

  er_log_debug (ARG_FILE_LINE, "set_server_error(%d) server_error %d\n", error, server_error);

  db_Connect_status = DB_CONNECTION_STATUS_NOT_CONNECTED;

  if (net_Server_name[0] != '\0')
    {
      net_Server_name[0] = '\0';
      net_Server_host[0] = '\0';
      boot_server_die_or_changed ();
    }

  return server_error;
}

/*
 * return_error_to_server -
 *
 * return:
 *
 *   host(in):
 *   eid(in):
 *
 * Note:
 */
static void
return_error_to_server (char *host, unsigned int eid)
{
  char *area;
  OR_ALIGNED_BUF (1024) a_buffer;
  char *buffer;
  int length = 1024;

  buffer = OR_ALIGNED_BUF_START (a_buffer);

  area = er_get_area_error (buffer, &length);
  if (area != NULL)
    {
      css_send_error_to_server (host, eid, area, length);
    }
}

/*
 * client_capabilities -
 *
 * return:
 */
static int
client_capabilities (void)
{
  int capabilities = 0;

  capabilities |= NET_CAP_INTERRUPT_ENABLED;
  if (db_Disable_modifications > 0)
    {
      capabilities |= NET_CAP_UPDATE_DISABLED;
    }

  if (db_need_ignore_repl_delay ())
    {
      capabilities |= NET_CAP_HA_IGNORE_REPL_DELAY;
    }

  return capabilities;
}

/*
 * get_capability_string - for the purpose of error logging,
 *                         it translate cap into a word
 *
 * return:
 */
static const char *
get_capability_string (int cap, int cap_type)
{
  switch (cap_type)
    {
    case NET_CAP_INTERRUPT_ENABLED:
      if (cap & NET_CAP_INTERRUPT_ENABLED)
	{
	  return "enabled";
	}
      return "disabled";
    case NET_CAP_UPDATE_DISABLED:
      if (cap & NET_CAP_UPDATE_DISABLED)
	{
	  return "read only";
	}
      return "read/write";
    default:
      return "-";
    }
}

/*
 * check_server_capabilities -
 *
 * return:
 */
static int
check_server_capabilities (int server_cap, int client_type, int rel_compare, REL_COMPATIBILITY * compatibility,
			   const char *server_host, int opt_cap)
{
  int client_cap;

  assert (compatibility != NULL);

  client_cap = client_capabilities ();
  client_cap |= opt_cap;

  /* interrupt-ability should be same */
  if ((client_cap ^ server_cap) & NET_CAP_INTERRUPT_ENABLED)
    {
      er_set (ER_ERROR_SEVERITY, ARG_FILE_LINE, ER_NET_HS_INCOMPAT_INTERRUPTIBILITY, 3, net_Server_host,
	      get_capability_string (client_cap, NET_CAP_INTERRUPT_ENABLED),
	      get_capability_string (server_cap, NET_CAP_INTERRUPT_ENABLED));
      server_cap ^= NET_CAP_INTERRUPT_ENABLED;
    }

  /* replica only client should check whether the server is replica */
  if (BOOT_REPLICA_ONLY_BROKER_CLIENT_TYPE (client_type))
    {
      if (~server_cap & NET_CAP_HA_REPLICA)
	{
	  er_set (ER_ERROR_SEVERITY, ARG_FILE_LINE, ER_NET_HS_HA_REPLICA_ONLY, 1, net_Server_host);
	  server_cap ^= NET_CAP_HA_REPLICA;
	}
    }
  else
    {
      /* update-ability should be same */
      if ((client_cap ^ server_cap) & NET_CAP_UPDATE_DISABLED)
	{
	  er_set (ER_ERROR_SEVERITY, ARG_FILE_LINE, ER_NET_HS_INCOMPAT_RW_MODE, 3, net_Server_host,
		  get_capability_string (client_cap, NET_CAP_UPDATE_DISABLED),
		  get_capability_string (server_cap, NET_CAP_UPDATE_DISABLED));
	  server_cap ^= NET_CAP_UPDATE_DISABLED;

	  db_set_host_status (net_Server_host, DB_HS_MISMATCHED_RW_MODE);
	}
    }

  /*
   * check HA replication delay
   * if client_cap is on, it checks the server delay status
   * else, it ignores the delay status.
   */
  if (client_cap & NET_CAP_HA_REPL_DELAY & server_cap)
    {
      er_set (ER_ERROR_SEVERITY, ARG_FILE_LINE, ER_NET_HS_HA_REPL_DELAY, 1, net_Server_host);
      server_cap ^= NET_CAP_HA_REPL_DELAY;

      db_set_host_status (net_Server_host, DB_HS_HA_DELAYED);
    }

  /* network protocol compatibility */
  if (*compatibility == REL_NOT_COMPATIBLE)
    {
      if (rel_compare < 0 && ((server_cap & NET_CAP_BACKWARD_COMPATIBLE) || (client_cap & NET_CAP_FORWARD_COMPATIBLE)))
	{
	  /*
	   * The client is older than the server but the server has a backward
	   * compatible capability or the client has a forward compatible
	   * capability.
	   */
	  *compatibility = REL_FORWARD_COMPATIBLE;
	}
      if (rel_compare > 0 && ((server_cap & NET_CAP_FORWARD_COMPATIBLE) || (client_cap & NET_CAP_BACKWARD_COMPATIBLE)))
	{
	  /*
	   * The client is newer than the server but the server has a forward
	   * compatible capability or the client has a backward compatible
	   * capability.
	   */
	  *compatibility = REL_BACKWARD_COMPATIBLE;
	}
    }

  /* remote connection capability */
  if ((server_cap & NET_CAP_REMOTE_DISABLED)
      && !BOOT_IS_ALLOWED_CLIENT_TYPE_IN_MT_MODE (server_host, boot_Host_name, client_type))
    {
      er_set (ER_ERROR_SEVERITY, ARG_FILE_LINE, ER_NET_HS_REMOTE_DISABLED, 1, net_Server_host);
      server_cap ^= NET_CAP_REMOTE_DISABLED;
    }

  return server_cap;
}

/*
 * net_set_alloc_err_if_not_set
 *
 * return:
 *
 *   err(in):
 *   file(in):
 *   line(in):
 *
 */
static int
net_set_alloc_err_if_not_set (int err, const char *file, const int line)
{
  /* don't set error if there already is one */
  if (err == NO_ERROR)
    {
      err = ER_NET_CANT_ALLOC_BUFFER;
      er_set (ER_ERROR_SEVERITY, file, line, err, 0);
    }

  return err;
}

static void
net_consume_expected_packets (int rc, int num_packets)
{
  char *reply = NULL;
  int i, size = 0;

  for (i = 0; i < num_packets; i++)
    {
      css_receive_data_from_server (rc, &reply, &size);
      if (reply != NULL)
	{
	  free_and_init (reply);
	}
    }
}

/*
 * compare_size_and_buffer -
 *
 * return:
 *
 *   replysize(in):
 *   size(in):
 *   replybuf(in):
 *   buf(in):
 *   file(in):
 *   line(in):
 *
 * Note:
 *    Compares sizes and buffers that have been queued with the actual
 *    received values after a data read.  Called by macro of the same name.
 */
static int
compare_size_and_buffer (int *replysize, int size, char **replybuf, char *buf, const char *file, const int line)
{
  int err = NO_ERROR;

  if (size <= 0)
    {
      return NO_ERROR;
    }

  if (size != *replysize)
    {
      err = ER_NET_DATASIZE_MISMATCH;
      er_set (ER_ERROR_SEVERITY, file, line, err, 2, *replysize, size);
      *replysize = size;
    }

  if (buf != *replybuf)
    {
      err = ER_NET_UNUSED_BUFFER;
      er_set (ER_ERROR_SEVERITY, file, line, err, 0);
      /* free it ? */
      *replybuf = buf;
    }

  return err;
}

/*
 * net_histo_setup_names -
 *
 * return:
 *
 * Note:
 */
static void
net_histo_setup_names (void)
{
  unsigned int i;

  for (i = 0; i < DIM (net_Req_buffer); i++)
    {
      net_Req_buffer[i].name = "";
      net_Req_buffer[i].request_count = 0;
      net_Req_buffer[i].total_size_sent = 0;
      net_Req_buffer[i].total_size_received = 0;
      net_Req_buffer[i].elapsed_time = 0;
    }

  net_Req_buffer[NET_SERVER_BO_INIT_SERVER].name = "NET_SERVER_BO_INIT_SERVER";
  net_Req_buffer[NET_SERVER_BO_REGISTER_CLIENT].name = "NET_SERVER_BO_REGISTER_CLIENT";
  net_Req_buffer[NET_SERVER_BO_UNREGISTER_CLIENT].name = "NET_SERVER_BO_UNREGISTER_CLIENT";
  net_Req_buffer[NET_SERVER_BO_BACKUP].name = "NET_SERVER_BO_BACKUP";
  net_Req_buffer[NET_SERVER_BO_ADD_VOLEXT].name = "NET_SERVER_BO_ADD_VOLEXT";
  net_Req_buffer[NET_SERVER_BO_CHECK_DBCONSISTENCY].name = "NET_SERVER_BO_CHECK_DBCONSISTENCY";
  net_Req_buffer[NET_SERVER_BO_FIND_NPERM_VOLS].name = "NET_SERVER_BO_FIND_NPERM_VOLS";
  net_Req_buffer[NET_SERVER_BO_FIND_NTEMP_VOLS].name = "NET_SERVER_BO_FIND_NTEMP_VOLS";
  net_Req_buffer[NET_SERVER_BO_FIND_LAST_PERM].name = "NET_SERVER_BO_FIND_LAST_PERM";
  net_Req_buffer[NET_SERVER_BO_FIND_LAST_TEMP].name = "NET_SERVER_BO_FIND_LAST_TEMP";
  net_Req_buffer[NET_SERVER_BO_CHANGE_HA_MODE].name = "NET_SERVER_BO_CHANGE_HA_MODE";
  net_Req_buffer[NET_SERVER_BO_NOTIFY_HA_LOG_APPLIER_STATE].name = "NET_SERVER_BO_NOTIFY_HA_LOG_APPLIER_STATE";
  net_Req_buffer[NET_SERVER_BO_COMPACT_DB].name = "NET_SERVER_BO_COMPACT_DB";
  net_Req_buffer[NET_SERVER_BO_HEAP_COMPACT].name = "NET_SERVER_BO_HEAP_COMPACT";
  net_Req_buffer[NET_SERVER_BO_COMPACT_DB_START].name = "NET_SERVER_BO_COMPACT_DB_START";
  net_Req_buffer[NET_SERVER_BO_COMPACT_DB_STOP].name = "NET_SERVER_BO_COMPACT_DB_STOP";
  net_Req_buffer[NET_SERVER_BO_GET_LOCALES_INFO].name = "NET_SERVER_BO_GET_LOCALES_INFO";

  net_Req_buffer[NET_SERVER_TM_SERVER_COMMIT].name = "NET_SERVER_TM_SERVER_COMMIT";
  net_Req_buffer[NET_SERVER_TM_SERVER_ABORT].name = "NET_SERVER_TM_SERVER_ABORT";
  net_Req_buffer[NET_SERVER_TM_SERVER_START_TOPOP].name = "NET_SERVER_TM_SERVER_START_TOPOP";
  net_Req_buffer[NET_SERVER_TM_SERVER_END_TOPOP].name = "NET_SERVER_TM_SERVER_END_TOPOP";
  net_Req_buffer[NET_SERVER_TM_SERVER_SAVEPOINT].name = "NET_SERVER_TM_SERVER_SAVEPOINT";
  net_Req_buffer[NET_SERVER_TM_SERVER_PARTIAL_ABORT].name = "NET_SERVER_TM_SERVER_PARTIAL_ABORT";
  net_Req_buffer[NET_SERVER_TM_SERVER_HAS_UPDATED].name = "NET_SERVER_TM_SERVER_HAS_UPDATED";
  net_Req_buffer[NET_SERVER_TM_SERVER_ISACTIVE_AND_HAS_UPDATED].name = "NET_SERVER_TM_SERVER_ISACTIVE_AND_HAS_UPDATED";
  net_Req_buffer[NET_SERVER_TM_ISBLOCKED].name = "NET_SERVER_TM_ISBLOCKED";
  net_Req_buffer[NET_SERVER_TM_WAIT_SERVER_ACTIVE_TRANS].name = "NET_SERVER_TM_WAIT_SERVER_ACTIVE_TRANS";
  net_Req_buffer[NET_SERVER_TM_SERVER_GET_GTRINFO].name = "NET_SERVER_TM_SERVER_GET_GTRINFO";
  net_Req_buffer[NET_SERVER_TM_SERVER_SET_GTRINFO].name = "NET_SERVER_TM_SERVER_SET_GTRINFO";
  net_Req_buffer[NET_SERVER_TM_SERVER_2PC_START].name = "NET_SERVER_TM_SERVER_2PC_START";
  net_Req_buffer[NET_SERVER_TM_SERVER_2PC_PREPARE].name = "NET_SERVER_TM_SERVER_2PC_PREPARE";
  net_Req_buffer[NET_SERVER_TM_SERVER_2PC_RECOVERY_PREPARED].name = "NET_SERVER_TM_SERVER_2PC_RECOVERY_PREPARED";
  net_Req_buffer[NET_SERVER_TM_SERVER_2PC_ATTACH_GT].name = "NET_SERVER_TM_SERVER_2PC_ATTACH_GT";
  net_Req_buffer[NET_SERVER_TM_SERVER_2PC_PREPARE_GT].name = "NET_SERVER_TM_SERVER_2PC_PREPARE_GT";
  net_Req_buffer[NET_SERVER_TM_LOCAL_TRANSACTION_ID].name = "NET_SERVER_TM_LOCAL_TRANSACTION_ID";
  net_Req_buffer[NET_SERVER_LOG_CHECKPOINT].name = "NET_SERVER_LOG_CHECKPOINT";

  net_Req_buffer[NET_SERVER_LC_FETCH].name = "NET_SERVER_LC_FETCH";
  net_Req_buffer[NET_SERVER_LC_FETCHALL].name = "NET_SERVER_LC_FETCHALL";
  net_Req_buffer[NET_SERVER_LC_FETCH_LOCKSET].name = "NET_SERVER_LC_FETCH_LOCKSET";
  net_Req_buffer[NET_SERVER_LC_FETCH_ALLREFS_LOCKSET].name = "NET_SERVER_LC_FETCH_ALLREFS_LOCKSET";
  net_Req_buffer[NET_SERVER_LC_GET_CLASS].name = "NET_SERVER_LC_GET_CLASS";
  net_Req_buffer[NET_SERVER_LC_FIND_CLASSOID].name = "NET_SERVER_LC_FIND_CLASSOID";
  net_Req_buffer[NET_SERVER_LC_DOESEXIST].name = "NET_SERVER_LC_DOESEXIST";
  net_Req_buffer[NET_SERVER_LC_FORCE].name = "NET_SERVER_LC_FORCE";
  net_Req_buffer[NET_SERVER_LC_RESERVE_CLASSNAME].name = "NET_SERVER_LC_RESERVE_CLASSNAME";
  net_Req_buffer[NET_SERVER_LC_RESERVE_CLASSNAME_GET_OID].name = "NET_SERVER_LC_RESERVE_CLASSNAME_GET_OID";
  net_Req_buffer[NET_SERVER_LC_DELETE_CLASSNAME].name = "NET_SERVER_LC_DELETE_CLASSNAME";
  net_Req_buffer[NET_SERVER_LC_RENAME_CLASSNAME].name = "NET_SERVER_LC_RENAME_CLASSNAME";
  net_Req_buffer[NET_SERVER_LC_ASSIGN_OID].name = "NET_SERVER_LC_ASSIGN_OID";
  net_Req_buffer[NET_SERVER_LC_NOTIFY_ISOLATION_INCONS].name = "NET_SERVER_LC_NOTIFY_ISOLATION_INCONS";
  net_Req_buffer[NET_SERVER_LC_FIND_LOCKHINT_CLASSOIDS].name = "NET_SERVER_LC_FIND_LOCKHINT_CLASSOIDS";
  net_Req_buffer[NET_SERVER_LC_FETCH_LOCKHINT_CLASSES].name = "NET_SERVER_LC_FETCH_LOCKHINT_CLASSES";
  net_Req_buffer[NET_SERVER_LC_ASSIGN_OID_BATCH].name = "NET_SERVER_LC_ASSIGN_OID_BATCH";
  net_Req_buffer[NET_SERVER_LC_CHECK_FK_VALIDITY].name = "NET_SERVER_LC_CHECK_FK_VALIDITY";
  net_Req_buffer[NET_SERVER_LC_REM_CLASS_FROM_INDEX].name = "NET_SERVER_LC_REM_CLASS_FROM_INDEX";
  net_Req_buffer[NET_SERVER_LC_DEMOTE_CLASS_LOCK].name = "NET_SERVER_LC_DEMOTE_CLASS_LOCK";

  net_Req_buffer[NET_SERVER_HEAP_CREATE].name = "NET_SERVER_HEAP_CREATE";
  net_Req_buffer[NET_SERVER_HEAP_DESTROY].name = "NET_SERVER_HEAP_DESTROY";
  net_Req_buffer[NET_SERVER_HEAP_DESTROY_WHEN_NEW].name = "NET_SERVER_HEAP_DESTROY_WHEN_NEW";
  net_Req_buffer[NET_SERVER_HEAP_GET_CLASS_NOBJS_AND_NPAGES].name = "NET_SERVER_HEAP_GET_CLASS_NOBJS_AND_NPAGES";
  net_Req_buffer[NET_SERVER_HEAP_HAS_INSTANCE].name = "NET_SERVER_HEAP_HAS_INSTANCE";
  net_Req_buffer[NET_SERVER_HEAP_RECLAIM_ADDRESSES].name = "NET_SERVER_HEAP_RECLAIM_ADDRESSES";

  net_Req_buffer[NET_SERVER_FILE_APPLY_TDE_TO_CLASS_FILES].name = "NET_SERVER_FILE_APPLY_TDE_TO_CLASS_FILES";

  net_Req_buffer[NET_SERVER_DBLINK_GET_CRYPT_KEY].name = "NET_SERVER_DBLINK_GET_CRYPT_KEY";

  net_Req_buffer[NET_SERVER_TDE_IS_LOADED].name = "NET_SERVER_TDE_IS_LOADED";

  net_Req_buffer[NET_SERVER_TDE_GET_DATA_KEYS].name = "NET_SERVER_TDE_GET_DATA_KEYS";
  net_Req_buffer[NET_SERVER_TDE_GET_MK_FILE_PATH].name = "NET_SERVER_TDE_GET_MK_FILE_PATH";
  net_Req_buffer[NET_SERVER_TDE_GET_MK_INFO].name = "NET_SERVER_TDE_GET_MK_INFO";
  net_Req_buffer[NET_SERVER_TDE_CHANGE_MK_ON_SERVER].name = "NET_SERVER_TDE_CHANGE_MK_ON_SERVER";

  net_Req_buffer[NET_SERVER_LOG_RESET_WAIT_MSECS].name = "NET_SERVER_LOG_RESET_WAIT_MSECS";
  net_Req_buffer[NET_SERVER_LOG_RESET_ISOLATION].name = "NET_SERVER_LOG_RESET_ISOLATION";
  net_Req_buffer[NET_SERVER_LOG_SET_INTERRUPT].name = "NET_SERVER_LOG_SET_INTERRUPT";
  net_Req_buffer[NET_SERVER_LOG_DUMP_STAT].name = "NET_SERVER_LOG_DUMP_STAT";
  net_Req_buffer[NET_SERVER_LOG_GETPACK_TRANTB].name = "NET_SERVER_LOG_GETPACK_TRANTB";
  net_Req_buffer[NET_SERVER_LOG_DUMP_TRANTB].name = "NET_SERVER_LOG_DUMP_TRANTB";
  net_Req_buffer[NET_SERVER_LOG_SET_SUPPRESS_REPL_ON_TRANSACTION].name =
    "NET_SERVER_LOG_SET_SUPPRESS_REPL_ON_TRANSACTION";

  net_Req_buffer[NET_SERVER_LOG_FIND_LOB_LOCATOR].name = "NET_SERVER_LOG_FIND_LOB_LOCATOR";
  net_Req_buffer[NET_SERVER_LOG_ADD_LOB_LOCATOR].name = "NET_SERVER_LOG_ADD_LOB_LOCATOR";
  net_Req_buffer[NET_SERVER_LOG_CHANGE_STATE_OF_LOCATOR].name = "NET_SERVER_LOG_CHANGE_STATE_OF_LOCATOR";
  net_Req_buffer[NET_SERVER_LOG_DROP_LOB_LOCATOR].name = "NET_SERVER_LOG_DROP_LOB_LOCATOR";

  net_Req_buffer[NET_SERVER_LK_DUMP].name = "NET_SERVER_LK_DUMP";

  net_Req_buffer[NET_SERVER_BTREE_ADDINDEX].name = "NET_SERVER_BTREE_ADDINDEX";
  net_Req_buffer[NET_SERVER_BTREE_DELINDEX].name = "NET_SERVER_BTREE_DELINDEX";
  net_Req_buffer[NET_SERVER_BTREE_LOADINDEX].name = "NET_SERVER_BTREE_LOADINDEX";
  net_Req_buffer[NET_SERVER_BTREE_FIND_UNIQUE].name = "NET_SERVER_BTREE_FIND_UNIQUE";
  net_Req_buffer[NET_SERVER_BTREE_CLASS_UNIQUE_TEST].name = "NET_SERVER_BTREE_CLASS_UNIQUE_TEST";
  net_Req_buffer[NET_SERVER_BTREE_GET_STATISTICS].name = "NET_SERVER_BTREE_GET_STATISTICS";
  net_Req_buffer[NET_SERVER_BTREE_GET_KEY_TYPE].name = "NET_SERVER_BTREE_GET_KEY_TYPE";

  net_Req_buffer[NET_SERVER_DISK_TOTALPGS].name = "NET_SERVER_DISK_TOTALPGS";
  net_Req_buffer[NET_SERVER_DISK_FREEPGS].name = "NET_SERVER_DISK_FREEPGS";
  net_Req_buffer[NET_SERVER_DISK_REMARKS].name = "NET_SERVER_DISK_REMARKS";
  net_Req_buffer[NET_SERVER_DISK_VLABEL].name = "NET_SERVER_DISK_VLABEL";

  net_Req_buffer[NET_SERVER_QST_GET_STATISTICS].name = "NET_SERVER_QST_GET_STATISTICS";
  net_Req_buffer[NET_SERVER_QST_UPDATE_STATISTICS].name = "NET_SERVER_QST_UPDATE_STATISTICS";
  net_Req_buffer[NET_SERVER_QST_UPDATE_ALL_STATISTICS].name = "NET_SERVER_QST_UPDATE_ALL_STATISTICS";

  net_Req_buffer[NET_SERVER_QM_QUERY_PREPARE].name = "NET_SERVER_QM_QUERY_PREPARE";
  net_Req_buffer[NET_SERVER_QM_QUERY_EXECUTE].name = "NET_SERVER_QM_QUERY_EXECUTE";
  net_Req_buffer[NET_SERVER_QM_QUERY_PREPARE_AND_EXECUTE].name = "NET_SERVER_QM_QUERY_PREPARE_AND_EXECUTE";
  net_Req_buffer[NET_SERVER_QM_QUERY_END].name = "NET_SERVER_QM_QUERY_END";
  net_Req_buffer[NET_SERVER_QM_QUERY_DROP_ALL_PLANS].name = "NET_SERVER_QM_QUERY_DROP_ALL_PLANS";
  net_Req_buffer[NET_SERVER_QM_QUERY_DUMP_PLANS].name = "NET_SERVER_QM_QUERY_DUMP_PLANS";
  net_Req_buffer[NET_SERVER_QM_QUERY_DUMP_CACHE].name = "NET_SERVER_QM_QUERY_DUMP_CACHE";

  net_Req_buffer[NET_SERVER_LS_GET_LIST_FILE_PAGE].name = "NET_SERVER_LS_GET_LIST_FILE_PAGE";

  net_Req_buffer[NET_SERVER_MNT_SERVER_START_STATS].name = "NET_SERVER_MNT_SERVER_START_STATS";
  net_Req_buffer[NET_SERVER_MNT_SERVER_STOP_STATS].name = "NET_SERVER_MNT_SERVER_STOP_STATS";
  net_Req_buffer[NET_SERVER_MNT_SERVER_COPY_STATS].name = "NET_SERVER_MNT_SERVER_COPY_STATS";

  net_Req_buffer[NET_SERVER_CT_CHECK_REP_DIR].name = "NET_SERVER_CT_CHECK_REP_DIR";

  net_Req_buffer[NET_SERVER_CSS_KILL_TRANSACTION].name = "NET_SERVER_CSS_KILL_TRANSACTION";
  net_Req_buffer[NET_SERVER_CSS_DUMP_CS_STAT].name = "NET_SERVER_CSS_DUMP_CS_STAT";

  net_Req_buffer[NET_SERVER_QPROC_GET_SYS_TIMESTAMP].name = "NET_SERVER_QPROC_GET_SYS_TIMESTAMP";
  net_Req_buffer[NET_SERVER_QPROC_GET_CURRENT_VALUE].name = "NET_SERVER_QPROC_GET_CURRENT_VALUE";
  net_Req_buffer[NET_SERVER_QPROC_GET_NEXT_VALUE].name = "NET_SERVER_QPROC_GET_NEXT_VALUE";
  net_Req_buffer[NET_SERVER_QPROC_GET_SERVER_INFO].name = "NET_SERVER_QPROC_GET_SERVER_INFO";
  net_Req_buffer[NET_SERVER_SERIAL_DECACHE].name = "NET_SERVER_SERIAL_DECACHE";

  net_Req_buffer[NET_SERVER_PRM_SET_PARAMETERS].name = "NET_SERVER_PRM_SET_PARAMETERS";
  net_Req_buffer[NET_SERVER_PRM_GET_PARAMETERS].name = "NET_SERVER_PRM_GET_PARAMETERS";
  net_Req_buffer[NET_SERVER_PRM_GET_PARAMETERS].name = "NET_SERVER_PRM_GET_FORCE_PARAMETERS";
  net_Req_buffer[NET_SERVER_PRM_DUMP_PARAMETERS].name = "NET_SERVER_PRM_DUMP_PARAMETERS";

  net_Req_buffer[NET_SERVER_JSP_GET_SERVER_PORT].name = "NET_SERVER_JSP_GET_SERVER_PORT";

  net_Req_buffer[NET_SERVER_REPL_INFO].name = "NET_SERVER_REPL_INFO";
  net_Req_buffer[NET_SERVER_REPL_LOG_GET_APPEND_LSA].name = "NET_SERVER_REPL_LOG_GET_APPEND_LSA";

  net_Req_buffer[NET_SERVER_LOGWR_GET_LOG_PAGES].name = "NET_SERVER_LOGWR_GET_LOG_PAGES";

  net_Req_buffer[NET_SERVER_ES_CREATE_FILE].name = "NET_SERVER_ES_CREATE_FILE";
  net_Req_buffer[NET_SERVER_ES_WRITE_FILE].name = "NET_SERVER_ES_WRITE_FILE";
  net_Req_buffer[NET_SERVER_ES_READ_FILE].name = "NET_SERVER_ES_READ_FILE";
  net_Req_buffer[NET_SERVER_ES_DELETE_FILE].name = "NET_SERVER_ES_DELETE_FILE";
  net_Req_buffer[NET_SERVER_ES_COPY_FILE].name = "NET_SERVER_ES_COPY_FILE";
  net_Req_buffer[NET_SERVER_ES_RENAME_FILE].name = "NET_SERVER_ES_RENAME_FILE";
  net_Req_buffer[NET_SERVER_ES_GET_FILE_SIZE].name = "NET_SERVER_ES_GET_FILE_SIZE";

  net_Req_buffer[NET_SERVER_SHUTDOWN].name = "NET_SERVER_SHUTDOWN";

  net_Req_buffer[NET_SERVER_LC_UPGRADE_INSTANCES_DOMAIN].name = "NET_SERVER_LC_UPGRADE_INSTANCES_DOMAIN";

  net_Req_buffer[NET_SERVER_SES_CHECK_SESSION].name = "NET_SERVER_SES_CHECK_SESSION";
  net_Req_buffer[NET_SERVER_SES_END_SESSION].name = "NET_SERVER_END_SESSION";
  net_Req_buffer[NET_SERVER_SES_SET_ROW_COUNT].name = "NET_SERVER_SES_SET_ROW_COUNT";
  net_Req_buffer[NET_SERVER_SES_GET_ROW_COUNT].name = "NET_SERVER_GET_ROW_COUNT";
  net_Req_buffer[NET_SERVER_SES_GET_LAST_INSERT_ID].name = "NET_SERVER_SES_GET_LAST_INSERT_ID";
  net_Req_buffer[NET_SERVER_SES_RESET_CUR_INSERT_ID].name = "NET_SERVER_SES_RESET_CUR_INSERT_ID";
  net_Req_buffer[NET_SERVER_SES_CREATE_PREPARED_STATEMENT].name = "NET_SERVER_SES_CREATE_PREPARED_STATEMENT";
  net_Req_buffer[NET_SERVER_SES_GET_PREPARED_STATEMENT].name = "NET_SERVER_SES_GET_PREPARED_STATEMENT";
  net_Req_buffer[NET_SERVER_SES_DELETE_PREPARED_STATEMENT].name = "NET_SERVER_SES_DELETE_PREPARED_STATEMENT";
  net_Req_buffer[NET_SERVER_SES_SET_SESSION_VARIABLES].name = "NET_SERVER_SES_SET_SESSION_VARIABLES";
  net_Req_buffer[NET_SERVER_SES_GET_SESSION_VARIABLE].name = "NET_SERVER_SES_GET_SESSION_VARIABLE";
  net_Req_buffer[NET_SERVER_SES_DROP_SESSION_VARIABLES].name = "NET_SERVER_SES_DROP_SESSION_VARIABLES";
  net_Req_buffer[NET_SERVER_BTREE_FIND_MULTI_UNIQUES].name = "NET_SERVER_FIND_MULTI_UNIQUES";
  net_Req_buffer[NET_SERVER_VACUUM].name = "NET_SERVER_VACUUM";
  net_Req_buffer[NET_SERVER_GET_MVCC_SNAPSHOT].name = "NET_SERVER_GET_MVCC_SNAPSHOT";
  net_Req_buffer[NET_SERVER_LOCK_RR].name = "NET_SERVER_LOCK_RR";
  net_Req_buffer[NET_SERVER_TZ_GET_CHECKSUM].name = "NET_SERVER_TZ_GET_CHECKSUM";
  net_Req_buffer[NET_SERVER_SPACEDB].name = "NET_SERVER_SPACEDB";

  net_Req_buffer[NET_SERVER_LD_INIT].name = "NET_SERVER_LD_INIT";
  net_Req_buffer[NET_SERVER_LD_INSTALL_CLASS].name = "NET_SERVER_LD_INSTALL_CLASS";
  net_Req_buffer[NET_SERVER_LD_LOAD_BATCH].name = "NET_SERVER_LD_LOAD_BATCH";
  net_Req_buffer[NET_SERVER_LD_DESTROY].name = "NET_SERVER_LD_DESTROY";
  net_Req_buffer[NET_SERVER_LD_INTERRUPT].name = "NET_SERVER_LD_INTERRUPT";
  net_Req_buffer[NET_SERVER_LD_UPDATE_STATS].name = "NET_SERVER_LD_UPDATE_STATS";
  net_Req_buffer[NET_SERVER_VACUUM_DUMP].name = "NET_SERVER_VACUUM_DUMP";

  net_Req_buffer[NET_SERVER_SUPPLEMENT_STMT].name = "NET_SERVER_SUPPLEMENT_STMT";

  net_Req_buffer[NET_SERVER_CDC_START_SESSION].name = "NET_SERVER_CDC_START_SESSION";
  net_Req_buffer[NET_SERVER_CDC_FIND_LSA].name = "NET_SERVER_CDC_FIND_LSA";
  net_Req_buffer[NET_SERVER_CDC_GET_LOGINFO_METADATA].name = "NET_SERVER_CDC_GET_LOGINFO_METADATA";
  net_Req_buffer[NET_SERVER_CDC_GET_LOGINFO].name = "NET_SERVER_CDC_GET_LOGINFO";
  net_Req_buffer[NET_SERVER_CDC_END_SESSION].name = "NET_SERVER_CDC_END_SESSION";
}

/*
 * net_histo_clear -
 *
 * return:
 *
 * NOTE:
 */
void
net_histo_clear (void)
{
  unsigned int i;

  if (net_Histo_setup_mnt)
    {
      perfmon_reset_stats ();
    }

  net_Histo_call_count = 0;
  net_Histo_last_call_time = 0;
  net_Histo_total_server_time = 0;
  for (i = 0; i < DIM (net_Req_buffer); i++)
    {
      net_Req_buffer[i].request_count = 0;
      net_Req_buffer[i].total_size_sent = 0;
      net_Req_buffer[i].total_size_received = 0;
      net_Req_buffer[i].elapsed_time = 0;
    }
}

/*
 * net_histo_print -
 *
 * return:
 *
 * Note:
 */
int
net_histo_print (FILE * stream)
{
  unsigned int i;
  int found = 0, total_requests = 0, total_size_sent = 0;
  int total_size_received = 0;
  float server_time, total_server_time = 0;
  float avg_response_time, avg_client_time;
  int err = NO_ERROR;

  if (stream == NULL)
    {
      stream = stdout;
    }

  fprintf (stream, "\nHistogram of client requests:\n");
  fprintf (stream, "%-31s %6s  %10s %10s , %10s \n", "Name", "Rcount", "Sent size", "Recv size", "Server time");
  for (i = 0; i < DIM (net_Req_buffer); i++)
    {
      if (net_Req_buffer[i].request_count)
	{
	  found = 1;
	  server_time = ((float) net_Req_buffer[i].elapsed_time / 1000000 / (float) (net_Req_buffer[i].request_count));
	  fprintf (stream, "%-29s %6d X %10d+%10d b, %10.6f s\n", net_Req_buffer[i].name,
		   net_Req_buffer[i].request_count, net_Req_buffer[i].total_size_sent,
		   net_Req_buffer[i].total_size_received, server_time);
	  total_requests += net_Req_buffer[i].request_count;
	  total_size_sent += net_Req_buffer[i].total_size_sent;
	  total_size_received += net_Req_buffer[i].total_size_received;
	  total_server_time += (server_time * net_Req_buffer[i].request_count);
	}
    }
  if (!found)
    {
      fprintf (stream, " No server requests made\n");
    }
  else
    {
      fprintf (stream, "-------------------------------------------------------------" "--------------\n");
      fprintf (stream, "Totals:                       %6d X %10d+%10d b  " "%10.6f s\n", total_requests,
	       total_size_sent, total_size_received, total_server_time);
      avg_response_time = total_server_time / total_requests;
      avg_client_time = 0.0;
      fprintf (stream,
	       "\n Average server response time = %6.6f secs \n"
	       " Average time between client requests = %6.6f secs \n", avg_response_time, avg_client_time);
    }
  if (net_Histo_setup_mnt)
    {
      err = perfmon_print_stats (stream);
    }
  return err;
}

/*
 * net_histo_print_global_stats -
 *
 * return:
 *
 * Note:
 */
int
net_histo_print_global_stats (FILE * stream, bool cumulative, const char *substr)
{
  int err = NO_ERROR;

  if (net_Histo_setup_mnt)
    {
      err = perfmon_print_global_stats (stream, cumulative, substr);
    }
  return err;
}

/*
 * net_histo_start -
 *
 * return: NO_ERROR or ER_FAILED
 *
 * Note:
 */
int
net_histo_start (bool for_all_trans)
{
  if (net_Histo_setup == 0)
    {
      net_histo_clear ();
      net_histo_setup_names ();
      net_Histo_setup = 1;
    }

  if (net_Histo_setup_mnt == 0)
    {
      if (perfmon_start_stats (for_all_trans) != NO_ERROR)
	{
	  return ER_FAILED;
	}
      net_Histo_setup_mnt = 1;
    }

  return NO_ERROR;
}

/*
 * net_histo_stop -
 *
 * return: NO_ERROR or ER_FAILED
 *
 * Note:
 */
int
net_histo_stop (void)
{
  int err = NO_ERROR;

  if (net_Histo_setup_mnt == 1)
    {
      err = perfmon_stop_stats ();
      net_Histo_setup_mnt = 0;
    }

  if (net_Histo_setup == 1)
    {
      net_Histo_setup = 0;
    }

  return err;
}

/*
 * net_histo_add_entry -
 *
 * return:
 *
 *   request(in):
 *   data_sent(in):
 *
 * Note:
 */
static void
net_histo_add_entry (int request, int data_sent)
{
#if !defined(WINDOWS)
  struct timeval tp;
#endif /* WINDOWS */

  if (request <= NET_SERVER_REQUEST_START || request >= NET_SERVER_REQUEST_END)
    {
      return;
    }

  net_Req_buffer[request].request_count++;
  net_Req_buffer[request].total_size_sent += data_sent;
#if !defined(WINDOWS)
  if (gettimeofday (&tp, NULL) == 0)
    {
      net_Histo_last_call_time = tp.tv_sec * 1000000LL + tp.tv_usec;
    }
#endif /* !WINDOWS */
  net_Histo_call_count++;
}

/*
 * net_histo_request_finished -
 *
 * return:
 *
 *   request(in):
 *   data_received(in):
 *
 * Note:
 */
static void
net_histo_request_finished (int request, int data_received)
{
#if !defined(WINDOWS)
  struct timeval tp;
  INT64 current_time;
#endif /* !WINDOWS */

  net_Req_buffer[request].total_size_received += data_received;

#if !defined(WINDOWS)
  if (gettimeofday (&tp, NULL) == 0)
    {
      current_time = tp.tv_sec * 1000000LL + tp.tv_usec;
      net_Histo_total_server_time = current_time - net_Histo_last_call_time;
      net_Req_buffer[request].elapsed_time += net_Histo_total_server_time;
    }
#endif /* !WINDOWS */
}

/*
 * net_client_request_no_reply -
 *
 * return:
 *
 *   request(in): server request id
 *   argbuf(in): argument buffer (small)
 *   argsize(in): byte size of argbuf
 *
 */
int
net_client_request_no_reply (int request, char *argbuf, int argsize)
{
  unsigned int rc;
  int error;

  error = NO_ERROR;

  assert (request == NET_SERVER_LOG_SET_INTERRUPT || request == NET_SERVER_LD_INTERRUPT);

  if (net_Server_name[0] == '\0')
    {
      /* need to have a more appropriate "unexpected disconnect" message */
      er_set (ER_ERROR_SEVERITY, ARG_FILE_LINE, ER_NET_SERVER_CRASHED, 0);
      error = -1;
      return error;
    }

#if defined(HISTO)
  if (net_Histo_setup)
    {
      net_histo_add_entry (request, argsize);
    }
#endif /* HISTO */

  rc = css_send_req_to_server_no_reply (net_Server_host, request, argbuf, argsize);
  if (rc == 0)
    {
      error = css_Errno;
      return set_server_error (error);
    }

  return error;
}

/*
 * net_client_get_server_host () - the name of the current sever host machine
 *
 * return: string
 */
char *
net_client_get_server_host (void)
{
  return net_Server_host;
}

/*
 * net_client_get_server_name () - the name of the current sever
 *
 * return: string
 */
char *
net_client_get_server_name (void)
{
  return net_Server_name;
}

/*
 * net_client_request_internal -
 *
 * return: error status
 *
 *   request(in): server request id
 *   argbuf(in): argument buffer (small)
 *   argsize(in): byte size of argbuf
 *   replybuf(in): reply argument buffer (small)
 *   replysize(in): size of reply argument buffer
 *   databuf(in): data buffer to send (large)
 *   datasize(in): size of data buffer
 *   replydata(in): receive data buffer (large)
 *   replydatasize(in): size of expected reply data
 *
 * Note: This is one of two functions that is called to perform a server
 *       request.  All network interface routines will call either this
 *       function or net_client_request2.
 */
static int
net_client_request_internal (int request, char *argbuf, int argsize, char *replybuf, int replysize, char *databuf,
			     int datasize, char *replydata, int replydatasize)
{
  unsigned int rc;
  int size;
  int error;
  char *reply = NULL;

  error = 0;

  if (net_Server_name[0] == '\0')
    {
      /* need to have a more appropriate "unexpected disconnect" message */
      er_set (ER_ERROR_SEVERITY, ARG_FILE_LINE, ER_NET_SERVER_CRASHED, 0);
      error = -1;
      return error;
    }

#if defined(HISTO)
  if (net_Histo_setup)
    {
      net_histo_add_entry (request, argsize + datasize);
    }
#endif /* HISTO */

  rc = css_send_req_to_server (net_Server_host, request, argbuf, argsize, databuf, datasize, replybuf, replysize);
  if (rc == 0)
    {
      error = css_Errno;
      return set_server_error (error);
    }

  if (rc)
    {
      if (replydata != NULL)
	{
	  css_queue_receive_data_buffer (rc, replydata, replydatasize);
	}
      error = css_receive_data_from_server (rc, &reply, &size);
      if (error != NO_ERROR)
	{
	  COMPARE_AND_FREE_BUFFER (replybuf, reply);
	  return set_server_error (error);
	}
      else
	{
	  error = COMPARE_SIZE_AND_BUFFER (&replysize, size, &replybuf, reply);
	}

      if (replydata != NULL)
	{
	  error = css_receive_data_from_server (rc, &reply, &size);
	  if (error != NO_ERROR)
	    {
	      COMPARE_AND_FREE_BUFFER (replydata, reply);
	      return set_server_error (error);
	    }
	  else
	    {
	      error = COMPARE_SIZE_AND_BUFFER (&replydatasize, size, &replydata, reply);
	    }
	}
    }
#if defined(HISTO)
  if (net_Histo_setup)
    {
      net_histo_request_finished (request, replysize + replydatasize);
    }
#endif /* HISTO */
  return error;
}

/*
 * net_client_request -
 *
 * return: error status
 *
 *   request(in): server request id
 *   argbuf(in): argument buffer (small)
 *   argsize(in): byte size of argbuf
 *   replybuf(in): reply argument buffer (small)
 *   replysize(in): size of reply argument buffer
 *   databuf(in): data buffer to send (large)
 *   datasize(in): size of data buffer
 *   replydata(in): receive data buffer (large)
 *   replydatasize(in): size of expected reply data
 *
 * Note: This is one of two functions that is called to perform a server
 *    request.  All network interface routines will call either this
 *    function or net_client_request2.
 */
int
net_client_request (int request, char *argbuf, int argsize, char *replybuf, int replysize, char *databuf, int datasize,
		    char *replydata, int replydatasize)
{
  return (net_client_request_internal (request, argbuf, argsize, replybuf, replysize, databuf, datasize, replydata,
				       replydatasize));
}

#if defined(ENABLE_UNUSED_FUNCTION)
/*
 * net_client_request_send_large_data -
 *
 * return: error status
 *
 *   request(in): server request id
 *   argbuf(in): argument buffer (small)
 *   argsize(in): byte size of argbuf
 *   replybuf(in): reply argument buffer (small)
 *   replysize(in): size of reply argument buffer
 *   databuf(in): data buffer to send (large)
 *   datasize(in): size of data buffer
 *   replydata(in): receive data buffer (large)
 *   replydatasize(in): size of expected reply data
 *
 * Note: This is one of two functions that is called to perform a server
 *    request.  All network interface routines will call either this
 *    function or net_client_request2.
 */
int
net_client_request_send_large_data (int request, char *argbuf, int argsize, char *replybuf, int replysize,
				    char *databuf, INT64 datasize, char *replydata, int replydatasize)
{
  unsigned int rc;
  int size;
  int error;
  char *reply = NULL;

  error = 0;

  if (net_Server_name[0] == '\0')
    {
      /* need to have a more appropriate "unexpected disconnect" message */
      er_set (ER_ERROR_SEVERITY, ARG_FILE_LINE, ER_NET_SERVER_CRASHED, 0);
      error = -1;
      return error;
    }

#if defined(HISTO)
  if (net_Histo_setup)
    {
      net_histo_add_entry (request, argsize + datasize);
    }
#endif /* HISTO */

  rc = css_send_req_to_server_with_large_data (net_Server_host, request, argbuf, argsize, databuf, datasize, replybuf,
					       replysize);

  if (rc == 0)
    {
      error = css_Errno;
      return set_server_error (error);
    }

  if (rc)
    {
      if (replydata != NULL)
	{
	  css_queue_receive_data_buffer (rc, replydata, replydatasize);
	}
      error = css_receive_data_from_server (rc, &reply, &size);
      if (error != NO_ERROR)
	{
	  COMPARE_AND_FREE_BUFFER (replybuf, reply);
	  return set_server_error (error);
	}
      else
	{
	  error = COMPARE_SIZE_AND_BUFFER (&replysize, size, &replybuf, reply);
	}

      if (replydata != NULL)
	{
	  error = css_receive_data_from_server (rc, &reply, &size);
	  if (error != NO_ERROR)
	    {
	      COMPARE_AND_FREE_BUFFER (replydata, reply);
	      return set_server_error (error);
	    }
	  else
	    {
	      error = COMPARE_SIZE_AND_BUFFER (&replydatasize, size, &replydata, reply);
	    }
	}
    }
#if defined(HISTO)
  if (net_Histo_setup)
    {
      net_histo_request_finished (request, replysize + replydatasize);
    }
#endif /* HISTO */
  return error;
}

/*
 * net_client_request_recv_large_data -
 *
 * return: error status
 *
 *   request(in): server request id
 *   argbuf(in): argument buffer (small)
 *   argsize(in):  byte size of argbuf
 *   replybuf(in): reply argument buffer (small)
 *   replysize(in): size of reply argument buffer
 *   databuf(in): data buffer to send (large)
 *   datasize(in): size of data buffer
 *   replydata(in): receive data buffer (large)
 *   replydatasize_ptr(in): size of expected reply data
 *
 * Note:
 */
int
net_client_request_recv_large_data (int request, char *argbuf, int argsize, char *replybuf, int replysize,
				    char *databuf, int datasize, char *replydata, INT64 * replydatasize_ptr)
{
  unsigned int rc;
  int size;
  int error;
  INT64 reply_datasize;
  int num_data;
  char *reply = NULL, *ptr, *packed_desc;
  int i, packed_desc_size;

  error = 0;
  *replydatasize_ptr = 0;

  if (net_Server_name[0] == '\0')
    {
      /* need to have a more appropriate "unexpected disconnect" message */
      er_set (ER_ERROR_SEVERITY, ARG_FILE_LINE, ER_NET_SERVER_CRASHED, 0);
      error = -1;
    }
  else
    {
#if defined(HISTO)
      if (net_Histo_setup)
	{
	  net_histo_add_entry (request, argsize + datasize);
	}
#endif /* HISTO */
      rc = css_send_req_to_server (net_Server_host, request, argbuf, argsize, databuf, datasize, replybuf, replysize);
      if (rc == 0)
	{
	  return set_server_error (css_Errno);
	}

      error = css_receive_data_from_server (rc, &reply, &size);

      if (error != NO_ERROR || reply == NULL)
	{
	  COMPARE_AND_FREE_BUFFER (replybuf, reply);
	  return set_server_error (error);
	}
      else
	{
	  error = COMPARE_SIZE_AND_BUFFER (&replysize, size, &replybuf, reply);
	}

      /* here we assume that the first integer in the reply is the length of the following data block */
      ptr = or_unpack_int64 (reply, &reply_datasize);
      num_data = (int) (reply_datasize / INT_MAX + 1);

      if (reply_datasize)
	{
	  for (i = 0; i < num_data; i++)
	    {
	      packed_desc_size = MIN ((int) reply_datasize, INT_MAX);

	      packed_desc = (char *) malloc (packed_desc_size);
	      if (packed_desc == NULL)
		{
		  return set_server_error (CANT_ALLOC_BUFFER);
		}
	      css_queue_receive_data_buffer (rc, packed_desc, packed_desc_size);
	      error = css_receive_data_from_server (rc, &reply, &size);
	      if (error != NO_ERROR || reply == NULL)
		{
		  COMPARE_AND_FREE_BUFFER (packed_desc, reply);
		  free_and_init (packed_desc);
		  return set_server_error (error);
		}
	      else
		{
		  memcpy (replydata, reply, size);
		  COMPARE_AND_FREE_BUFFER (packed_desc, reply);
		  free_and_init (packed_desc);
		}
	      *replydatasize_ptr += size;
	      reply_datasize -= size;
	      replydata += size;
	    }
	}

#if defined(HISTO)
      if (net_Histo_setup)
	{
	  net_histo_request_finished (request, replysize + *replydatasize_ptr);
	}
#endif /* HISTO */
    }
  return error;
}
#endif /* ENABLE_UNUSED_FUNCTION */

/*
 * net_client_request2 -
 *
 * return: error status
 *
 *   request(in): server request id
 *   argbuf(in): argument buffer (small)
 *   argsize(in): byte size of argbuf
 *   replybuf(in): reply argument buffer (small)
 *   replysize(in): size of reply argument buffer
 *   databuf(in): data buffer to send (large)
 *   datasize(in): size of data buffer
 *   replydata_ptr(in): receive data buffer (large)
 *   replydatasize_ptr(in):  size of expected reply data
 *
 * Note: This is one of two functions that is called to perform a server
 *    request.  All network interface routines will call either this
 *    functino or net_client_request.
 *    This is similar to net_client_request but the size of the reply
 *    data buffer is not known and must be determined from the first
 *    field in the reply argument buffer.
 */
int
net_client_request2 (int request, char *argbuf, int argsize, char *replybuf, int replysize, char *databuf, int datasize,
		     char **replydata_ptr, int *replydatasize_ptr)
{
  unsigned int rc;
  int size;
  int reply_datasize, error;
  char *reply = NULL, *replydata;

  error = 0;
  *replydata_ptr = NULL;
  *replydatasize_ptr = 0;

  if (net_Server_name[0] == '\0')
    {
      /* need to have a more appropriate "unexpected disconnect" message */
      er_set (ER_ERROR_SEVERITY, ARG_FILE_LINE, ER_NET_SERVER_CRASHED, 0);
      error = -1;
      return error;
    }
#if defined(HISTO)
  if (net_Histo_setup)
    {
      net_histo_add_entry (request, argsize + datasize);
    }
#endif /* HISTO */
  rc = css_send_req_to_server (net_Server_host, request, argbuf, argsize, databuf, datasize, replybuf, replysize);
  if (rc == 0)
    {
      error = css_Errno;
      return set_server_error (error);
    }

  error = css_receive_data_from_server (rc, &reply, &size);

  if (error != NO_ERROR || reply == NULL)
    {
      COMPARE_AND_FREE_BUFFER (replybuf, reply);
      return set_server_error (error);
    }
  else
    {
      error = COMPARE_SIZE_AND_BUFFER (&replysize, size, &replybuf, reply);
    }

  /* here we assume that the first integer in the reply is the length of the following data block */
  or_unpack_int (reply, &reply_datasize);

  if (reply_datasize)
    {
      if ((error == NO_ERROR) && (replydata = (char *) malloc (reply_datasize)) != NULL)
	{
	  css_queue_receive_data_buffer (rc, replydata, reply_datasize);
	  error = css_receive_data_from_server (rc, &reply, &size);

	  if (error != NO_ERROR)
	    {
	      COMPARE_AND_FREE_BUFFER (replydata, reply);
	      free_and_init (replydata);
	      return set_server_error (error);
	    }
	  else
	    {
	      error = COMPARE_SIZE_AND_BUFFER (&reply_datasize, size, &replydata, reply);
	    }
	  *replydata_ptr = reply;
	  *replydatasize_ptr = size;
	}
      else
	{
	  error = net_set_alloc_err_if_not_set (error, ARG_FILE_LINE);

	  net_consume_expected_packets (rc, 1);
	}
    }

#if defined(HISTO)
  if (net_Histo_setup)
    {
      net_histo_request_finished (request, replysize + *replydatasize_ptr);
    }
#endif /* HISTO */
  return error;
}

/*
 * net_client_request2_no_malloc -
 *
 * return: error status
 *
 *   request(in): server request id
 *   argbuf(in): argument buffer (small)
 *   argsize(in):  byte size of argbuf
 *   replybuf(in): reply argument buffer (small)
 *   replysize(in): size of reply argument buffer
 *   databuf(in): data buffer to send (large)
 *   datasize(in): size of data buffer
 *   replydata(in): receive data buffer (large)
 *   replydatasize_ptr(in): size of expected reply data
 *
 * Note: This is one of two functions that is called to perform a server
 *    request.  All network interface routines will call either this
 *    functino or net_client_request.
 *    This is similar to net_client_request but the size of the reply
 *    data buffer is not known and must be determined from the first
 *    field in the reply argument buffer.
 */
int
net_client_request2_no_malloc (int request, char *argbuf, int argsize, char *replybuf, int replysize, char *databuf,
			       int datasize, char *replydata, int *replydatasize_ptr)
{
  unsigned int rc;
  int size;
  int reply_datasize, error;
  char *reply = NULL;

  error = 0;
  *replydatasize_ptr = 0;

  if (net_Server_name[0] == '\0')
    {
      /* need to have a more appropriate "unexpected disconnect" message */
      er_set (ER_ERROR_SEVERITY, ARG_FILE_LINE, ER_NET_SERVER_CRASHED, 0);
      error = -1;
    }
  else
    {
#if defined(HISTO)
      if (net_Histo_setup)
	{
	  net_histo_add_entry (request, argsize + datasize);
	}
#endif /* HISTO */
      rc = css_send_req_to_server (net_Server_host, request, argbuf, argsize, databuf, datasize, replybuf, replysize);
      if (rc == 0)
	{
	  return set_server_error (css_Errno);
	}

      error = css_receive_data_from_server (rc, &reply, &size);

      if (error != NO_ERROR || reply == NULL)
	{
	  COMPARE_AND_FREE_BUFFER (replybuf, reply);
	  return set_server_error (error);
	}
      else
	{
	  error = COMPARE_SIZE_AND_BUFFER (&replysize, size, &replybuf, reply);
	}

      /* here we assume that the first integer in the reply is the length of the following data block */
      or_unpack_int (reply, &reply_datasize);

      if (reply_datasize > 0)
	{
	  css_queue_receive_data_buffer (rc, replydata, reply_datasize);
	  error = css_receive_data_from_server (rc, &reply, &size);
	  if (error != NO_ERROR)
	    {
	      COMPARE_AND_FREE_BUFFER (replydata, reply);
	      return set_server_error (error);
	    }
	  else
	    {
	      error = COMPARE_SIZE_AND_BUFFER (&reply_datasize, size, &replydata, reply);
	    }
	  *replydatasize_ptr = size;
	}
#if defined(HISTO)
      if (net_Histo_setup)
	{
	  net_histo_request_finished (request, replysize + *replydatasize_ptr);
	}
#endif /* HISTO */
    }
  return error;
}

/*
 * net_client_request_3_data -
 *
 * return: error status (0 = success, non-zero = error)
 *
 *   request(in): server request id
 *   argbuf(in): argument buffer (small)
 *   argsize(in): byte size of argbuf
 *   databuf1(in): first data buffer to send
 *   datasize1(in): size of first data buffer
 *   databuf2(in): second data buffer to send
 *   datasize2(in): size of second data buffer
 *   reply0(in): first reply argument buffer (small)
 *   replysize0(in): size of first reply argument buffer
 *   reply1(in): second reply argument buffer
 *   replysize1(in): size of second reply argument buffer
 *   reply2(in): third reply argument buffer
 *   replysize2(in): size of third reply argument buffer
 *
 * Note: This is one of two functions that is called to perform a server
 *    request.  All network interface routines will call either this
 *    functino or net_client_request2.
 */
int
net_client_request_3_data (int request, char *argbuf, int argsize, char *databuf1, int datasize1, char *databuf2,
			   int datasize2, char *reply0, int replysize0, char *reply1, int replysize1, char *reply2,
			   int replysize2)
{
  unsigned int rid;
  int rc;
  int size;
  int p1_size, p2_size, error;
  char *reply = NULL, *ptr = NULL;

  error = rc = 0;

  if (net_Server_name[0] == '\0')
    {
      /* need to have a more appropriate "unexpected disconnect" message */
      rc = ER_NET_SERVER_CRASHED;
      er_set (ER_ERROR_SEVERITY, ARG_FILE_LINE, rc, 0);
    }
  else
    {
#if defined(HISTO)
      if (net_Histo_setup)
	{
	  net_histo_add_entry (request, argsize + datasize1 + datasize2);
	}
#endif /* HISTO */
      rid = css_send_req_to_server_2_data (net_Server_host, request, argbuf, argsize, databuf1, datasize1, databuf2,
					   datasize2, NULL, 0);
      if (rid == 0)
	{
	  return set_server_error (css_Errno);
	}

      css_queue_receive_data_buffer (rid, reply0, replysize0);
      error = css_receive_data_from_server (rid, &reply, &size);
      if (error != NO_ERROR || reply == NULL)
	{
	  COMPARE_AND_FREE_BUFFER (reply0, reply);
	  return set_server_error (error);
	}
      else
	{
	  /* Ignore this error status here, since the caller must check it */
	  ptr = or_unpack_int (reply0, &error);
	  ptr = or_unpack_int (ptr, &p1_size);
	  (void) or_unpack_int (ptr, &p2_size);

	  if (p1_size == 0)
	    {
	      COMPARE_AND_FREE_BUFFER (reply0, reply);
	      return rc;
	    }

	  css_queue_receive_data_buffer (rid, reply1, p1_size);
	  if (p2_size > 0)
	    {
	      css_queue_receive_data_buffer (rid, reply2, p2_size);
	    }
	  error = css_receive_data_from_server (rid, &reply, &size);
	  if (error != NO_ERROR)
	    {
	      COMPARE_AND_FREE_BUFFER (reply1, reply);
	      return set_server_error (error);
	    }
	  else
	    {
	      error = COMPARE_SIZE_AND_BUFFER (&replysize1, size, &reply1, reply);
	    }

	  if (p2_size > 0)
	    {
	      error = css_receive_data_from_server (rid, &reply, &size);
	      if (error != NO_ERROR)
		{
		  COMPARE_AND_FREE_BUFFER (reply2, reply);
		  return set_server_error (error);
		}
	      else
		{
		  error = COMPARE_SIZE_AND_BUFFER (&replysize2, size, &reply2, reply);
		}
	    }
	}
#if defined(HISTO)
      if (net_Histo_setup)
	{
	  net_histo_request_finished (request, replysize1 + replysize2);
	}
#endif /* HISTO */
    }
  return rc;
}

/*
 * net_client_request_with_callback -
 *
 * return: error status
 *
 *   request(in): server request id
 *   argbuf(in): argument buffer (small)
 *   argsize(in): byte size of argbuf
 *   replybuf(in): reply argument buffer (small)
 *   replysize(in): size of reply argument buffer
 *   databuf1(in): first data buffer to send (large)
 *   datasize1(in): size of first data buffer
 *   databuf2(in): second data buffer to send (large)
 *   datasize2(in): size of second data buffer
 *   replydata_ptr1(in): first receive data buffer (large)
 *   replydatasize_ptr1(in): size of first expected reply data
 *   replydata_ptr2(in): second receive data buffer (large)
 *   replydatasize_ptr2(in): size of second expected reply data
 *
 * Note: This is one of the functions that is called to perform a server request.
 *    This is similar to net_client_request2, but the first
 *    field in the reply argument buffer is a request code which can
 *    cause the client to perform actions such as call methods.  When
 *    the actions are completed, a reply is sent to the server.  Eventually
 *    the server responds to the original request with a request code
 *    that indicates that the request is complete and this routine returns.
 */
int
net_client_request_with_callback (int request, char *argbuf, int argsize, char *replybuf, int replysize, char *databuf1,
				  int datasize1, char *databuf2, int datasize2, char **replydata_listid,
				  int *replydatasize_listid, char **replydata_page, int *replydatasize_page,
				  char **replydata_plan, int *replydatasize_plan)
{
  unsigned int rc;
  int size, error;
  int reply_datasize_listid, reply_datasize_page, reply_datasize_plan, remaining_size;
  char *reply = NULL, *replydata, *ptr;
  QUERY_SERVER_REQUEST server_request;
  int server_request_num;

  error = NO_ERROR;
  *replydata_listid = NULL;
  *replydata_page = NULL;
  if (replydata_plan != NULL)
    {
      *replydata_plan = NULL;
    }

  *replydatasize_listid = 0;
  *replydatasize_page = 0;

  if (replydatasize_plan != NULL)
    {
      *replydatasize_plan = 0;
    }

  if (net_Server_name[0] == '\0')
    {
      /* need to have a more appropriate "unexpected disconnect" message */
      er_set (ER_ERROR_SEVERITY, ARG_FILE_LINE, ER_NET_SERVER_CRASHED, 0);
      error = -1;
    }
  else
    {
#if defined(HISTO)
      if (net_Histo_setup)
	{
	  net_histo_add_entry (request, argsize + datasize1 + datasize2);
	}
#endif /* HISTO */
      rc = css_send_req_to_server_2_data (net_Server_host, request, argbuf, argsize, databuf1, datasize1, databuf2,
					  datasize2, replybuf, replysize);
      if (rc == 0)
	{
	  return set_server_error (css_Errno);
	}

      do
	{
	  error = css_receive_data_from_server (rc, &reply, &size);
	  if (error != NO_ERROR || reply == NULL)
	    {
	      COMPARE_AND_FREE_BUFFER (replybuf, reply);
	      return set_server_error (error);
	    }
#if 0
	  else
	    {
	      error = COMPARE_SIZE_AND_BUFFER (&replysize, size, &replybuf, reply);
	    }
#endif

	  ptr = or_unpack_int (reply, &server_request_num);
	  server_request = (QUERY_SERVER_REQUEST) server_request_num;

	  switch (server_request)
	    {
	    case QUERY_END:
	      /* here we assume that the first integer in the reply is the length of the following data block */
	      ptr = or_unpack_int (ptr, &reply_datasize_listid);
	      ptr = or_unpack_int (ptr, &reply_datasize_page);
	      ptr = or_unpack_int (ptr, &reply_datasize_plan);
	      COMPARE_AND_FREE_BUFFER (replybuf, reply);

	      remaining_size = reply_datasize_listid + reply_datasize_page + reply_datasize_plan;

	      // 1. Read list_id
	      if (0 < remaining_size)
		{
		  if (0 < reply_datasize_listid)
		    {
		      if ((error == NO_ERROR) && (replydata = (char *) malloc (reply_datasize_listid)) != NULL)
			{
			  css_queue_receive_data_buffer (rc, replydata, reply_datasize_listid);

			  error = css_receive_data_from_server (rc, &reply, &size);
			  if (error != NO_ERROR)
			    {
			      COMPARE_AND_FREE_BUFFER (replydata, reply);
			      free_and_init (replydata);
			      return set_server_error (error);
			    }

			  error = COMPARE_SIZE_AND_BUFFER (&reply_datasize_listid, size, &replydata, reply);

			  *replydata_listid = reply;
			  *replydatasize_listid = size;

			  reply = NULL;
			}
		      else
			{
			  error = net_set_alloc_err_if_not_set (error, ARG_FILE_LINE);

			  net_consume_expected_packets (rc, 1);
			}
		    }
		  else
		    {
		      // Even though its size is 0, it should also be consumed.
		      assert (reply_datasize_listid == 0);
		      net_consume_expected_packets (rc, 1);
		    }

		  remaining_size -= reply_datasize_listid;
		}

	      // 2. Read page if exists
	      //
	      // Note that not all list files have a page. list file for insert may not have one.
	      if (0 < remaining_size)
		{
		  if (0 < reply_datasize_page)
		    {
		      if ((error == NO_ERROR) && (replydata = (char *) malloc (DB_PAGESIZE)) != NULL)
			{
			  css_queue_receive_data_buffer (rc, replydata, reply_datasize_page);

			  error = css_receive_data_from_server (rc, &reply, &size);
			  if (error != NO_ERROR)
			    {
			      COMPARE_AND_FREE_BUFFER (replydata, reply);
			      free_and_init (replydata);
			      return set_server_error (error);
			    }

			  error = COMPARE_SIZE_AND_BUFFER (&reply_datasize_page, size, &replydata, reply);

			  *replydata_page = reply;
			  *replydatasize_page = size;

			  reply = NULL;
			}
		      else
			{
			  error = net_set_alloc_err_if_not_set (error, ARG_FILE_LINE);

			  net_consume_expected_packets (rc, 1);
			}
		    }
		  else
		    {
		      // Even though its size is 0, it should also be consumed.
		      assert (reply_datasize_page == 0);
		      net_consume_expected_packets (rc, 1);
		    }

		  remaining_size -= reply_datasize_page;
		}

	      // 3. Read plan if exists
	      if (0 < remaining_size)
		{
		  if (0 < reply_datasize_plan)
		    {
		      if ((error == NO_ERROR) && (replydata = (char *) malloc (reply_datasize_plan + 1)) != NULL)
			{
			  css_queue_receive_data_buffer (rc, replydata, reply_datasize_plan);

			  error = css_receive_data_from_server (rc, &reply, &size);
			  if (error != NO_ERROR)
			    {
			      COMPARE_AND_FREE_BUFFER (replydata, reply);
			      free_and_init (replydata);
			      return set_server_error (error);
			    }

			  error = COMPARE_SIZE_AND_BUFFER (&reply_datasize_plan, size, &replydata, reply);

			  if (replydata_plan != NULL)
			    {
			      *replydata_plan = reply;
			    }

			  if (replydatasize_plan != NULL)
			    {
			      *replydatasize_plan = size;
			    }

			  reply = NULL;
			}
		      else
			{
			  error = net_set_alloc_err_if_not_set (error, ARG_FILE_LINE);

			  net_consume_expected_packets (rc, 1);
			}
		    }
		  else
		    {
		      // When you want to append a reply argument,
		      // you should remove the assertion and handle zero-size case.
		      assert (0 < reply_datasize_plan);
		    }

		  remaining_size -= reply_datasize_plan;
		}

	      assert (remaining_size == 0);
	      break;

	    case METHOD_CALL:
	      {
		char *methoddata;
		int methoddata_size;

		er_clear ();
		error = NO_ERROR;
		/* here we assume that the first integer in the reply is the length of the following data block */
		or_unpack_int (ptr, &methoddata_size);
		COMPARE_AND_FREE_BUFFER (replybuf, reply);

		methoddata = (char *) malloc (methoddata_size);
		if (methoddata != NULL)
		  {
		    css_queue_receive_data_buffer (rc, methoddata, methoddata_size);
		    error = css_receive_data_from_server (rc, &reply, &size);
		    if (error != NO_ERROR)
		      {
			COMPARE_AND_FREE_BUFFER (methoddata, reply);
			free_and_init (methoddata);
			return set_server_error (error);
		      }
		    else
		      {
#if defined(CS_MODE)
			bool need_to_reset = false;
			if (method_request_id == 0)
			  {
			    method_request_id = CSS_RID_FROM_EID (rc);
			    need_to_reset = true;
			  }
#endif /* CS_MODE */
			error = COMPARE_SIZE_AND_BUFFER (&methoddata_size, size, &methoddata, reply);

			if (error == NO_ERROR)
			  {
			    COMPARE_AND_FREE_BUFFER (methoddata, reply);
<<<<<<< HEAD
			    error = method_dispatch (rc, net_Server_host, net_Server_name, methoddata, methoddata_size);
=======
			    error = method_dispatch (rc, methoddata, methoddata_size);
>>>>>>> 3af8963e
			    free_and_init (methoddata);
			  }

			if (error != NO_ERROR)
			  {
			    assert (er_errid () != NO_ERROR);
			    error = er_errid ();
			    if (error == NO_ERROR)
			      {
				error = ER_NET_SERVER_DATA_RECEIVE;
				er_set (ER_ERROR_SEVERITY, ARG_FILE_LINE, error, 0);
			      }
			  }
#if defined(CS_MODE)
			if (need_to_reset == true)
			  {
			    method_request_id = 0;
			    need_to_reset = false;
			  }
#endif /* CS_MODE */
		      }
		  }
		else
		  {
		    error = net_set_alloc_err_if_not_set (error, ARG_FILE_LINE);
		    net_consume_expected_packets (rc, 1);
		  }

		if (error != NO_ERROR)
		  {
		    return_error_to_server (net_Server_host, rc);
#if defined(CS_MODE)
<<<<<<< HEAD
		    // NOTE: To avoid error -495, method_send_error_to_server should be called after return_error_to_server()
		    method_send_error_to_server (rc, net_Server_host, net_Server_name, error);
=======
		    // NOTE: To avoid error -495, method_error should be called after return_error_to_server()
		    method_error (rc, error);
>>>>>>> 3af8963e
#endif
		  }

		/* expecting another reply */
		css_queue_receive_data_buffer (rc, replybuf, replysize);
	      }
	      break;

	      /*
	       * A code of END_CALLBACK is followed immediately by an
	       * integer returning status from the remote call.  The second
	       * integer represents the return value and must be returned
	       * to the calling function.
	       */
	    case END_CALLBACK:
	      /* The calling function will have to ignore this value in the reply buffer. */
	      error = NO_ERROR;
	      break;

	    case ASYNC_OBTAIN_USER_INPUT:
	      {
		FILEIO_REMOTE_PROMPT_TYPE prompt_id;
		int length;
		char *promptdata = NULL;
		char user_response_buffer[FILEIO_MAX_USER_RESPONSE_SIZE + 1];
		char *user_response_ptr = user_response_buffer;
		int pr_status = ER_FAILED;
		int pr_len = 0;
		bool response_needed = false;
		bool retry_in = true;
		int x;
		/* The following variables are need to decode the data packet */
		char *display_string;
		char *prompt = NULL;
		char *failure_prompt = NULL;
		char *secondary_prompt = NULL;
		int range_lower, range_higher;
		int reprompt_value;
		int error2;
		int result = 0;
		char *a_ptr;

		ptr = or_unpack_int (ptr, &x);
		prompt_id = (FILEIO_REMOTE_PROMPT_TYPE) x;

		ptr = or_unpack_int (ptr, &length);
		COMPARE_AND_FREE_BUFFER (replybuf, reply);

		promptdata = (char *) malloc (MAX (length, FILEIO_MAX_USER_RESPONSE_SIZE + OR_INT_SIZE));
		if (promptdata != NULL)
		  {
		    css_queue_receive_data_buffer (rc, promptdata, length);
		    error = css_receive_data_from_server (rc, &reply, &length);
		    if (error != NO_ERROR || reply == NULL)
		      {
			server_request = END_CALLBACK;
			COMPARE_AND_FREE_BUFFER (promptdata, reply);
			free_and_init (promptdata);
			return set_server_error (error);
		      }
		    else
		      {
			ptr = or_unpack_string_nocopy (reply, &prompt);
			/*
			 * the following data are used depending on prompt type
			 * but will always be in the input stream
			 */
			ptr = or_unpack_string_nocopy (ptr, &failure_prompt);
			ptr = or_unpack_int (ptr, &range_lower);
			ptr = or_unpack_int (ptr, &range_higher);
			ptr = or_unpack_string_nocopy (ptr, &secondary_prompt);
			ptr = or_unpack_int (ptr, &reprompt_value);
		      }

		    display_string = prompt;

		    memset (user_response_buffer, 0, sizeof (user_response_buffer));

		    while (error == NO_ERROR && retry_in)
		      {
			/* Display prompt, then get user's input. */
			fprintf (stdout, display_string);
			pr_status = ER_FAILED;
			pr_len = 0;
			retry_in = false;

			if (prompt_id != FILEIO_PROMPT_DISPLAY_ONLY)
			  {
			    error2 = scanf ("%2000s", user_response_ptr);
			    if (error2 > 0)
			      {
				/* basic input int validation before we send it back */
				switch (prompt_id)
				  {
				  case FILEIO_PROMPT_RANGE_TYPE:
				    /* Numeric range checking */
				    result = str_to_int32 (&x, &a_ptr, user_response_ptr, 10);
				    if (result != 0 || x < range_lower || x > range_higher)
				      {
					fprintf (stdout, failure_prompt);
					retry_in = true;
				      }
				    else
				      {
					response_needed = true;
					pr_status = NO_ERROR;
				      }
				    break;

				    /*
				     * simply boolean (y, yes, 1, n, no, 0)
				     * validation
				     */
				  case FILEIO_PROMPT_BOOLEAN_TYPE:
				    if ((char_tolower (*user_response_ptr) == 'y') || (*user_response_ptr == '1')
					|| (intl_mbs_casecmp (user_response_ptr, "yes") == 0))
				      {
					response_needed = true;
					pr_status = NO_ERROR;
					/* convert all affirmate answers into '1' */
					strcpy (user_response_ptr, "1");
				      }
				    else
				      {
					/* assume negative */
					response_needed = true;
					pr_status = NO_ERROR;
					/* convert all negative answers into '0' */
					strcpy (user_response_ptr, "0");
				      }
				    break;

				    /* no validation to do */
				  case FILEIO_PROMPT_STRING_TYPE:
				    response_needed = true;
				    pr_status = NO_ERROR;
				    break;

				    /* Validate initial prompt, then post secondary prompt */
				  case FILEIO_PROMPT_RANGE_WITH_SECONDARY_STRING_TYPE:
				    /* Numeric range checking on the first promp, but user's answer we really want is
				     * the second prompt */
				    result = str_to_int32 (&x, &a_ptr, user_response_ptr, 10);
				    if (result != 0 || x < range_lower || x > range_higher)
				      {
					fprintf (stdout, failure_prompt);
					retry_in = true;
				      }
				    else if (x == reprompt_value)
				      {
					/* The first answer requires another prompt */
					display_string = secondary_prompt;
					retry_in = true;
					prompt_id = FILEIO_PROMPT_STRING_TYPE;
					/* moving the response buffer ptr forward insures that both the first response
					 * and the second are included in the buffer. (no delimiter or null bytes
					 * allowed) */
					user_response_ptr += strlen (user_response_ptr);
				      }
				    else
				      {
					/* This answer was sufficient */
					response_needed = true;
					pr_status = NO_ERROR;
				      }
				    break;

				  default:
				    /* should we treat this as an error? */
				    response_needed = true;
				    pr_status = NO_ERROR;
				  }
			      }
			    else if (error2 == 0)
			      {
				retry_in = true;
			      }
			    else
			      {
				pr_status = ER_FAILED;
			      }
			  }
			else
			  {
			    response_needed = true;
			    pr_status = NO_ERROR;
			  }
		      }		/* while */

		    /* Return the user's answer to the server. All of the cases above should get to here after looping
		     * or whatever is necessary and provide indication of local errors (pr_status), as well as provide
		     * a string in user_response.  We send back to the server an int (status) followed by a string. */
		    /* check for overflow, could be dangerous */
		    pr_len = (int) strlen (user_response_buffer);
		    if (pr_len > FILEIO_MAX_USER_RESPONSE_SIZE)
		      {
			error = ER_NET_DATA_TRUNCATED;
			er_set (ER_FATAL_ERROR_SEVERITY, ARG_FILE_LINE, error, 0);
			pr_status = ER_FAILED;
		      }

		    if (error)
		      {
			pr_status = ER_FAILED;
		      }

		    /* we already malloced large enough buffer, reuse promptdata */
		    ptr = or_pack_int (promptdata, pr_status);
		    if (response_needed)
		      {
			ptr = or_pack_string_with_length (ptr, user_response_buffer, pr_len);
		      }
		    error2 = net_client_send_data (net_Server_host, rc, promptdata, CAST_STRLEN (ptr - promptdata));
		    if (error2 != NO_ERROR)
		      {
			/* the error should have already been generated */
			server_request = END_CALLBACK;
		      }
		    if (error == NO_ERROR && error2 != NO_ERROR)
		      {
			error = error2;
		      }

		    if (error != NO_ERROR)
		      {
			server_request = END_CALLBACK;
			/* Do we need to tell the server about it? */
			return_error_to_server (net_Server_host, rc);
		      }

		    COMPARE_AND_FREE_BUFFER (promptdata, reply);
		    free_and_init (promptdata);
		  }
		else
		  {
		    /* send back some kind of error to server */
		    error = net_set_alloc_err_if_not_set (error, ARG_FILE_LINE);

		    net_consume_expected_packets (rc, 1);

		    /* Do we need to tell the server? */
		    server_request = END_CALLBACK;	/* force a stop */
		    return_error_to_server (net_Server_host, rc);
		  }
	      }
	      /* expecting another reply */
	      css_queue_receive_data_buffer (rc, replybuf, replysize);

	      break;

	    case CONSOLE_OUTPUT:
	      {
		int length;
		char *print_data, *print_str;

		ptr = or_unpack_int (ptr, &length);
		ptr = or_unpack_int (ptr, &length);
		COMPARE_AND_FREE_BUFFER (replybuf, reply);

		print_data = (char *) malloc (length);
		if (print_data != NULL)
		  {
		    css_queue_receive_data_buffer (rc, print_data, length);
		    error = css_receive_data_from_server (rc, &reply, &length);
		    if (error != NO_ERROR || reply == NULL)
		      {
			server_request = END_CALLBACK;
			COMPARE_AND_FREE_BUFFER (print_data, reply);
			free_and_init (print_data);
			return set_server_error (error);
		      }
		    else
		      {
			ptr = or_unpack_string_nocopy (reply, &print_str);
			fprintf (stdout, print_str);
			fflush (stdout);
		      }
		    free_and_init (print_data);
		  }
	      }

	      /* expecting another reply */
	      css_queue_receive_data_buffer (rc, replybuf, replysize);

	      error = NO_ERROR;
	      break;

	    default:
	      error = ER_NET_SERVER_DATA_RECEIVE;
	      er_set (ER_ERROR_SEVERITY, ARG_FILE_LINE, error, 0);
	      server_request = QUERY_END;
	      break;
	    }
	}
      while (server_request != END_CALLBACK && server_request != QUERY_END);

#if defined(HISTO)
      if (net_Histo_setup)
	{
	  net_histo_request_finished (request,
				      replysize + *replydatasize_listid + *replydatasize_page + *replaydatasize_plan);
	}
#endif /* HISTO */
    }
  return error;
}

int
net_client_request_method_callback (int request, char *argbuf, int argsize, char *replybuf, int replysize,
				    char **replydata_ptr, int *replydatasize_ptr)
{
  unsigned int rc;
  int error;
  QUERY_SERVER_REQUEST server_request;
  int server_request_num;
  char *reply = NULL, *ptr = NULL, *replydata = NULL;
  int size, replydata_size = 0;

  error = NO_ERROR;
  *replydata_ptr = NULL;
  *replydatasize_ptr = 0;

  if (net_Server_name[0] == '\0')
    {
      error = ER_NET_SERVER_CRASHED;
      er_set (ER_ERROR_SEVERITY, ARG_FILE_LINE, error, 0);
      return error;
    }
  else
    {
      rc = css_send_req_to_server_2_data (net_Server_host, request, argbuf, argsize, NULL, 0, NULL, 0,
					  replybuf, replysize);
      if (rc == 0)
	{
	  return set_server_error (css_Errno);
	}
    }

  do
    {
      error = css_receive_data_from_server (rc, &reply, &size);
      if (error != NO_ERROR || reply == NULL)
	{
	  COMPARE_AND_FREE_BUFFER (replybuf, reply);
	  return set_server_error (error);
	}

      ptr = or_unpack_int (reply, &server_request_num);
      server_request = (QUERY_SERVER_REQUEST) server_request_num;
      switch (server_request)
	{
	case METHOD_CALL:
	  {
	    char *methoddata;
	    int methoddata_size;

	    er_clear ();
	    error = NO_ERROR;

	    /* here we assume that the first integer in the reply is the length of the following data block */
	    or_unpack_int (ptr, &methoddata_size);
	    COMPARE_AND_FREE_BUFFER (replybuf, reply);

	    methoddata = (char *) malloc (methoddata_size);
	    if (methoddata != NULL)
	      {
		css_queue_receive_data_buffer (rc, methoddata, methoddata_size);
		error = css_receive_data_from_server (rc, &reply, &size);
		if (error != NO_ERROR)
		  {
		    COMPARE_AND_FREE_BUFFER (methoddata, reply);
		    free_and_init (methoddata);
		    return set_server_error (error);
		  }
		else
		  {
#if defined(CS_MODE)
		    bool need_to_reset = false;
		    if (method_request_id == 0)
		      {
			method_request_id = CSS_RID_FROM_EID (rc);
			need_to_reset = true;
		      }
#endif /* CS_MODE */
		    error = COMPARE_SIZE_AND_BUFFER (&methoddata_size, size, &methoddata, reply);
<<<<<<< HEAD
		    COMPARE_AND_FREE_BUFFER (methoddata, reply);
		    error = method_dispatch (rc, net_Server_host, net_Server_name, methoddata, methoddata_size);
		    free_and_init (methoddata);
=======

		    if (error == NO_ERROR)
		      {
			COMPARE_AND_FREE_BUFFER (methoddata, reply);
			error = method_dispatch (rc, methoddata, methoddata_size);
			free_and_init (methoddata);
		      }

>>>>>>> 3af8963e
		    if (error != NO_ERROR)
		      {
			assert (er_errid () != NO_ERROR);
			error = er_errid ();
			if (error == NO_ERROR)
			  {
			    error = ER_NET_SERVER_DATA_RECEIVE;
			    er_set (ER_ERROR_SEVERITY, ARG_FILE_LINE, error, 0);
			  }
		      }
#if defined(CS_MODE)
		    if (need_to_reset == true)
		      {
			method_request_id = 0;
			need_to_reset = false;
		      }
#endif /* CS_MODE */
		  }
	      }
	    else
	      {
		error = net_set_alloc_err_if_not_set (error, ARG_FILE_LINE);
		net_consume_expected_packets (rc, 1);
	      }

	    if (error != NO_ERROR)
	      {
		return_error_to_server (net_Server_host, rc);
#if defined(CS_MODE)
<<<<<<< HEAD
		// NOTE: To avoid error -495, method_send_error_to_server should be called after return_error_to_server()
		method_send_error_to_server (rc, net_Server_host, net_Server_name, error);
=======
		// NOTE: To avoid error -495, method_error should be called after return_error_to_server()
		method_error (rc, error);
>>>>>>> 3af8963e
#endif
	      }

	    /* expecting another reply */
	    css_queue_receive_data_buffer (rc, replybuf, replysize);
	  }
	  break;
	case END_CALLBACK:	/* get result */
	  {
	    ptr = or_unpack_int (ptr, &replydata_size);
	    COMPARE_AND_FREE_BUFFER (replybuf, reply);

	    if (replydata_size < 0)
	      {
		er_set (ER_ERROR_SEVERITY, ARG_FILE_LINE, ER_NET_SERVER_CRASHED, 0);
		return ER_NET_SERVER_CRASHED;
	      }
	    else if (replydata_size > 0)
	      {
		replydata = (char *) malloc (replydata_size);
		if (replydata == NULL)
		  {
		    er_set (ER_ERROR_SEVERITY, ARG_FILE_LINE, ER_OUT_OF_VIRTUAL_MEMORY, 1, (size_t) replydata_size);
		    return ER_OUT_OF_VIRTUAL_MEMORY;
		  }

		css_queue_receive_data_buffer (rc, replydata, replydata_size);
		error = css_receive_data_from_server (rc, &reply, &size);
		if (error != NO_ERROR)
		  {
		    COMPARE_AND_FREE_BUFFER (replydata, reply);
		    free_and_init (replydata);
		    return set_server_error (error);
		  }
		else
		  {
		    error = COMPARE_SIZE_AND_BUFFER (&replydata_size, size, &replydata, reply);
		  }
		*replydata_ptr = replydata;
		*replydatasize_ptr = replydata_size;
	      }
	    else
	      {
		er_set (ER_ERROR_SEVERITY, ARG_FILE_LINE, ER_NET_SERVER_DATA_RECEIVE, 0);
		return ER_NET_SERVER_DATA_RECEIVE;
	      }
	    ptr = or_unpack_int (ptr, &error);
	  }
	  break;

	default:
	  error = ER_NET_SERVER_DATA_RECEIVE;
	  er_set (ER_ERROR_SEVERITY, ARG_FILE_LINE, error, 0);
	  server_request = END_CALLBACK;
	  break;
	}
    }
  while (server_request != END_CALLBACK);

  return error;
}

/*
 * net_client_check_log_header -
 *
 * return:
 * Note:
 */
int
net_client_check_log_header (LOGWR_CONTEXT * ctx_ptr, char *argbuf, int argsize, char *replybuf, int replysize,
			     char **logpg_area_buf, bool verbose)
{
  unsigned int rc;
  char *reply = NULL;
  char *ptr;
  int error = NO_ERROR;
  int size;
  int fillsize;
  int request = NET_SERVER_LOGWR_GET_LOG_PAGES;
  QUERY_SERVER_REQUEST server_request;
  int server_request_num;

  if (net_Server_name[0] == '\0')
    {
      er_set (ER_ERROR_SEVERITY, ARG_FILE_LINE, ER_NET_SERVER_CRASHED, 0);
      error = ER_NET_SERVER_CRASHED;
    }
  else
    {
      if (ctx_ptr->rc == -1)
	{
	  /* HEADER PAGE REQUEST */
	  rc = css_send_req_to_server_2_data (net_Server_host, request, argbuf, argsize, NULL, 0, NULL, 0, replybuf,
					      replysize);
	  if (rc == 0)
	    {
	      return set_server_error (css_Errno);
	    }
	  ctx_ptr->rc = rc;
	}
      else
	{
	  /* END PROTOCOL */
	  rc = ctx_ptr->rc;
	  error = net_client_send_data (net_Server_host, rc, argbuf, argsize);
	  if (error != NO_ERROR)
	    {
	      return error;
	    }
	  (void) css_queue_receive_data_buffer (rc, replybuf, replysize);
	}

      error = css_receive_data_from_server (rc, &reply, &size);
      if (error != NO_ERROR || reply == NULL)
	{
	  COMPARE_AND_FREE_BUFFER (replybuf, reply);
	  return set_server_error (error);
	}
      else
	{
	  error = COMPARE_SIZE_AND_BUFFER (&replysize, size, &replybuf, reply);
	  if (error != NO_ERROR)
	    {
	      return error;
	    }
	}

      ptr = or_unpack_int (reply, &server_request_num);
      server_request = (QUERY_SERVER_REQUEST) server_request_num;

      switch (server_request)
	{
	case GET_NEXT_LOG_PAGES:
	  {
	    int length;
	    char *logpg_area;
	    char *reply_logpg = NULL;
	    ptr = or_unpack_int (ptr, (int *) (&length));
	    if (length <= 0)
	      {
		er_set (ER_ERROR_SEVERITY, ARG_FILE_LINE, ER_NET_SERVER_CRASHED, 0);
		error = ER_NET_SERVER_CRASHED;
	      }

	    logpg_area = (char *) malloc (length);
	    if (logpg_area == NULL)
	      {
		er_set (ER_ERROR_SEVERITY, ARG_FILE_LINE, ER_OUT_OF_VIRTUAL_MEMORY, 1, (size_t) length);
		error = ER_OUT_OF_VIRTUAL_MEMORY;
	      }
	    css_queue_receive_data_buffer (rc, logpg_area, length);
	    error = css_receive_data_from_server (rc, &reply_logpg, &fillsize);
	    if (error != NO_ERROR)
	      {
		COMPARE_AND_FREE_BUFFER (logpg_area, reply_logpg);
		return set_server_error (error);
	      }
	    else
	      {
		*logpg_area_buf = logpg_area;
	      }
	  }
	  break;
	case END_CALLBACK:
	  error = NO_ERROR;
	  break;
	default:
	  error = ER_NET_SERVER_DATA_RECEIVE;
	  er_set (ER_ERROR_SEVERITY, ARG_FILE_LINE, error, 0);
	  break;
	}
    }
  return error;
}

/*
 * net_client_request_with_logwr_context -
 *
 * return:
 * Note:
 */
int
net_client_request_with_logwr_context (LOGWR_CONTEXT * ctx_ptr, int request, char *argbuf, int argsize, char *replybuf,
				       int replysize, char *databuf1, int datasize1, char *databuf2, int datasize2,
				       char **replydata_ptr1, int *replydatasize_ptr1, char **replydata_ptr2,
				       int *replydatasize_ptr2)
{
  unsigned int rc;
  int size;
  int error;
  int request_error;
  char *reply = NULL, *ptr;
  QUERY_SERVER_REQUEST server_request;
  int server_request_num;
  bool do_read;

  error = 0;
  *replydata_ptr1 = NULL;
  *replydata_ptr2 = NULL;
  *replydatasize_ptr1 = 0;
  *replydatasize_ptr2 = 0;

  if (net_Server_name[0] == '\0')
    {
      er_set (ER_ERROR_SEVERITY, ARG_FILE_LINE, ER_NET_SERVER_CRASHED, 0);
      error = ER_NET_SERVER_CRASHED;
    }
  else
    {
#if defined (HISTO)
      if (net_Histo_setup)
	{
	  net_histo_add_entry (request, argsize + datasize1 + datasize2);
	}
#endif /* HISTO */
      if (ctx_ptr->rc == -1)
	{
	  /* It sends a new request */
	  rc =
	    css_send_req_to_server_2_data (net_Server_host, request, argbuf, argsize, databuf1, datasize1, databuf2,
					   datasize2, replybuf, replysize);
	  if (rc == 0)
	    {
	      return set_server_error (css_Errno);
	    }
	  ctx_ptr->rc = rc;
	}
      else
	{
	  /* It sends the same request with new arguments */
	  rc = ctx_ptr->rc;
	  error = net_client_send_data (net_Server_host, rc, argbuf, argsize);
	  if (error != NO_ERROR)
	    {
	      return error;
	    }
	  (void) css_queue_receive_data_buffer (rc, replybuf, replysize);
	}

      do
	{
	  do_read = false;
#ifndef WINDOWS
	  if (logwr_Gl.mode == LOGWR_MODE_SEMISYNC)
	    {
	      error = css_receive_data_from_server_with_timeout (rc, &reply, &size, 1000);
	    }
	  else
#endif
	    error = css_receive_data_from_server (rc, &reply, &size);
	  if (error != NO_ERROR || reply == NULL)
	    {
	      COMPARE_AND_FREE_BUFFER (replybuf, reply);
	      return set_server_error (error);
	    }
	  else
	    {
	      error = COMPARE_SIZE_AND_BUFFER (&replysize, size, &replybuf, reply);
	      if (error != NO_ERROR)
		{
		  return error;
		}
	    }

	  ptr = or_unpack_int (reply, &server_request_num);
	  server_request = (QUERY_SERVER_REQUEST) server_request_num;

	  switch (server_request)
	    {
	    case GET_NEXT_LOG_PAGES:
	      {
		int length;
		ptr = or_unpack_int (ptr, (int *) (&length));
		error = net_client_get_next_log_pages (rc, replybuf, replysize, length);
	      }
	      break;
	    case END_CALLBACK:
	      if (logwr_Gl.mode == LOGWR_MODE_SEMISYNC)
		{
		  logwr_Gl.force_flush = true;
		  error = logwr_set_hdr_and_flush_info ();
		  if (error == NO_ERROR)
		    {
		      error = logwr_write_log_pages ();
		    }
		  logwr_Gl.action = (LOGWR_ACTION) (logwr_Gl.action & LOGWR_ACTION_DELAYED_WRITE);
		}

	      ptr = or_unpack_int (ptr, &request_error);
	      if (request_error != ctx_ptr->last_error)
		{
		  /* By server error or shutdown */
		  error = request_error;
		  if (error != ER_HA_LW_FAILED_GET_LOG_PAGE)
		    {
		      error = ER_NET_SERVER_CRASHED;
		      er_set (ER_ERROR_SEVERITY, ARG_FILE_LINE, error, 0);
		    }
		}

	      ctx_ptr->shutdown = true;
	      break;
	    default:
	      /* TODO: handle the unknown request as an error */
	      if (logwr_Gl.mode == LOGWR_MODE_SEMISYNC)
		{
		  logwr_Gl.force_flush = true;
		  error = logwr_set_hdr_and_flush_info ();
		  if (error == NO_ERROR)
		    {
		      error = logwr_write_log_pages ();
		    }
		  logwr_Gl.action = (LOGWR_ACTION) (logwr_Gl.action & LOGWR_ACTION_DELAYED_WRITE);
		}

	      error = ER_NET_SERVER_DATA_RECEIVE;
	      er_set (ER_ERROR_SEVERITY, ARG_FILE_LINE, error, 0);

	      ctx_ptr->shutdown = true;
	      break;
	    }
	}
      while (do_read /* server_request != END_CALLBACK */ );
#if defined(HISTO)
      if (net_Histo_setup)
	{
	  net_histo_request_finished (request, replysize + *replydatasize_ptr1 + *replydatasize_ptr2);
	}
#endif /* HISTO */
    }
  return error;
}

/*
 * net_client_logwr_send_end_msg
 *
 * return:
 * note:
 */
void
net_client_logwr_send_end_msg (int rc, int error)
{
  OR_ALIGNED_BUF (OR_INT_SIZE * 2 + OR_INT64_SIZE) a_request;
  char *request;
  char *ptr;

  request = OR_ALIGNED_BUF_START (a_request);

  /* END REQUEST */
  ptr = or_pack_int64 (request, LOGPB_HEADER_PAGE_ID);
  ptr = or_pack_int (ptr, LOGWR_MODE_ASYNC);
  ptr = or_pack_int (ptr, error);

  net_client_send_data (net_Server_host, rc, request, OR_ALIGNED_BUF_SIZE (a_request));

  return;
}

/*
 * net_client_get_next_log_pages -
 *
 * return:
 *
 *   rc(in): pre-allocated data buffer
 *   replybuf(in): reply argument buffer
 *   replysize(in): reply argument buffer size
 *   ptr(in): pre-allocated data buffer
 *
 * Note:
 */
int
net_client_get_next_log_pages (int rc, char *replybuf, int replysize, int length)
{
  char *reply = NULL;
  int error;

  if (logwr_Gl.logpg_area_size < length)
    {
      /*
       * It means log_buffer_size/log_page_size are different between master
       * and slave.
       * In this case, we have to disconnect from server and try to reconnect.
       */
      er_set (ER_ERROR_SEVERITY, ARG_FILE_LINE, ER_NET_SERVER_CRASHED, 0);
      return ER_NET_SERVER_CRASHED;
    }

  (void) css_queue_receive_data_buffer (rc, logwr_Gl.logpg_area, logwr_Gl.logpg_area_size);
  error = css_receive_data_from_server (rc, &reply, &logwr_Gl.logpg_fill_size);
  if (error != NO_ERROR)
    {
      COMPARE_AND_FREE_BUFFER (logwr_Gl.logpg_area, reply);
      return set_server_error (error);
    }
  else
    {
      error = logwr_set_hdr_and_flush_info ();
      if (error != NO_ERROR)
	{
	  COMPARE_AND_FREE_BUFFER (logwr_Gl.logpg_area, reply);
	  return error;
	}

      switch (logwr_Gl.mode)
	{
	case LOGWR_MODE_SYNC:
	case LOGWR_MODE_SEMISYNC:
	  error = logwr_write_log_pages ();
	  break;
	case LOGWR_MODE_ASYNC:
	  logwr_Gl.action = (LOGWR_ACTION) (logwr_Gl.action | LOGWR_ACTION_ASYNC_WRITE);
	  break;
	default:
	  break;
	}
    }

  COMPARE_AND_FREE_BUFFER (logwr_Gl.logpg_area, reply);
  return error;
}

/*
 * net_client_request_recv_copyarea -
 *
 * return:
 *
 *   request(in):
 *   argbuf(in):
 *   argsize(in):
 *   replybuf(in):
 *   replysize(in):
 *   reply_copy_area(in):
 *
 * Note:
 */
int
net_client_request_recv_copyarea (int request, char *argbuf, int argsize, char *replybuf, int replysize,
				  LC_COPYAREA ** reply_copy_area)
{
  unsigned int rc;
  int size;
  int error;
  char *reply = NULL;
  int content_size;
  char *content_ptr = NULL;
  int num_objs;
  char *packed_desc = NULL;
  int packed_desc_size;

  error = NO_ERROR;
  if (net_Server_name[0] == '\0')
    {
      /* need to have a more appropriate "unexpected disconnect" message */
      er_set (ER_ERROR_SEVERITY, ARG_FILE_LINE, ER_NET_SERVER_CRASHED, 0);
      return ER_FAILED;
    }

#if defined(HISTO)
  if (net_Histo_setup)
    {
      net_histo_add_entry (request, argsize);
    }
#endif /* HISTO */

  rc = css_send_req_to_server (net_Server_host, request, argbuf, argsize, NULL, 0, replybuf, replysize);
  if (rc == 0)
    {
      return set_server_error (css_Errno);
    }

  /*
   * Receive replybuf
   */

  error = css_receive_data_from_server (rc, &reply, &size);
  if (error != NO_ERROR || reply == NULL)
    {
      COMPARE_AND_FREE_BUFFER (replybuf, reply);
      return set_server_error (error);
    }

  error = COMPARE_SIZE_AND_BUFFER (&replysize, size, &replybuf, reply);

  /*
   * Receive copyarea
   * Here assume that the next two integers in the reply are the lengths of
   * the copy descriptor and content descriptor
   */

  reply = or_unpack_int (reply, &num_objs);
  reply = or_unpack_int (reply, &packed_desc_size);
  reply = or_unpack_int (reply, &content_size);

  if (packed_desc_size == 0 && content_size == 0)
    {
      return error;
    }

  if (error == NO_ERROR && reply_copy_area != NULL)
    {
      *reply_copy_area = locator_recv_allocate_copyarea (num_objs, &packed_desc, packed_desc_size, &content_ptr,
							 content_size);
      if (*reply_copy_area != NULL)
	{
	  if (packed_desc != NULL && packed_desc_size > 0)
	    {
	      css_queue_receive_data_buffer (rc, packed_desc, packed_desc_size);
	      error = css_receive_data_from_server (rc, &reply, &size);
	      if (error != NO_ERROR)
		{
		  COMPARE_AND_FREE_BUFFER (packed_desc, reply);
		  free_and_init (packed_desc);
		  locator_free_copy_area (*reply_copy_area);
		  *reply_copy_area = NULL;
		  return set_server_error (error);
		}
	      else
		{
		  locator_unpack_copy_area_descriptor (num_objs, *reply_copy_area, packed_desc);
		  COMPARE_AND_FREE_BUFFER (packed_desc, reply);
		  free_and_init (packed_desc);
		}
	    }

	  if (content_size > 0)
	    {
	      error = css_queue_receive_data_buffer (rc, content_ptr, content_size);
	      if (error != NO_ERROR)
		{
		  net_consume_expected_packets (rc, 1);
		}
	      else
		{
		  error = css_receive_data_from_server (rc, &reply, &size);
		}

	      COMPARE_AND_FREE_BUFFER (content_ptr, reply);

	      if (error != NO_ERROR)
		{
		  if (packed_desc != NULL)
		    {
		      free_and_init (packed_desc);
		    }
		  locator_free_copy_area (*reply_copy_area);
		  *reply_copy_area = NULL;
		  return set_server_error (error);
		}
	    }
	}
      else
	{
	  int num_packets = 0;

	  ASSERT_ERROR_AND_SET (error);

	  if (packed_desc_size > 0)
	    {
	      num_packets++;
	    }
	  if (content_size > 0)
	    {
	      num_packets++;
	    }
	  net_consume_expected_packets (rc, num_packets);
	}

      if (packed_desc != NULL)
	{
	  free_and_init (packed_desc);
	}
    }
  else
    {
      int num_packets = 0;

      if (error == NO_ERROR)
	{
	  error = ER_FAILED;
	}

      if (packed_desc_size > 0)
	{
	  num_packets++;
	}
      if (content_size > 0)
	{
	  num_packets++;
	}
      net_consume_expected_packets (rc, num_packets);
    }

#if defined(HISTO)
  if (net_Histo_setup)
    {
      net_histo_request_finished (request, replysize + content_size + packed_desc_size);
    }
#endif /* HISTO */

  return error;
}

/*
 * net_client_request_2recv_copyarea -
 *
 * return:
 *
 *   request(in):
 *   argbuf(in):
 *   argsize(in):
 *   replybuf(in):
 *   replysize(in):
 *   databuf(in):
 *   datasize(in):
 *   recvbuffer(in):
 *   recvbuffer_size(in):
 *   reply_copy_area(in):
 *   eid(in):
 *
 * Note:
 */
int
net_client_request_2recv_copyarea (int request, char *argbuf, int argsize, char *replybuf, int replysize, char *databuf,
				   int datasize, char *recvbuffer, int recvbuffer_size, LC_COPYAREA ** reply_copy_area,
				   int *eid)
{
  unsigned int rc;
  int size;
  int p_size, error;
  char *reply = NULL;
  int content_size;
  char *content_ptr = NULL;
  int num_objs;
  char *packed_desc = NULL;
  int packed_desc_size;

  error = NO_ERROR;
  if (net_Server_name[0] == '\0')
    {
      /* need to have a more appropriate "unexpected disconnect" message */
      er_set (ER_ERROR_SEVERITY, ARG_FILE_LINE, ER_NET_SERVER_CRASHED, 0);
      return ER_FAILED;
    }

#if defined(HISTO)
  if (net_Histo_setup)
    {
      net_histo_add_entry (request, argsize + datasize);
    }
#endif /* HISTO */

  rc = css_send_req_to_server (net_Server_host, request, argbuf, argsize, databuf, datasize, replybuf, replysize);
  if (rc == 0)
    {
      return set_server_error (css_Errno);
    }

  *eid = rc;

  /*
   * Receive replybuf
   */

  error = css_receive_data_from_server (rc, &reply, &size);
  if (error != NO_ERROR)
    {
      COMPARE_AND_FREE_BUFFER (replybuf, reply);
      return set_server_error (error);
    }
  else
    {
      error = COMPARE_SIZE_AND_BUFFER (&replysize, size, &replybuf, reply);
    }

  /*
   * Receive recvbuffer
   * Here we assume that the first integer in the reply is the length
   * of the following data block
   */

  replybuf = or_unpack_int (replybuf, &p_size);

  if (recvbuffer_size < p_size)
    {
      /* too big for what we allocated */
      error = set_server_error (CANT_ALLOC_BUFFER);
    }

  if (p_size > 0)
    {
      if (error)
	{
	  /* maintain error status.  If we continued without checking this, error could become NO_ERROR and caller
	   * would never know. */
	  css_receive_data_from_server (rc, &reply, &size);
	  if (reply != NULL)
	    {
	      free_and_init (reply);
	    }
	}
      else
	{
	  css_queue_receive_data_buffer (rc, recvbuffer, p_size);
	  error = css_receive_data_from_server (rc, &reply, &size);
	  if (error != NO_ERROR)
	    {
	      COMPARE_AND_FREE_BUFFER (recvbuffer, reply);
	      return set_server_error (error);
	    }
	  else
	    {
	      /* we expect that the sizes won't match, but we must be sure that the we can accomodate the data in our
	       * buffer. So, don't use COMPARE_SIZE_AND_BUFFER() here. */
	      if (recvbuffer_size < size)
		{
		  error = ER_NET_DATASIZE_MISMATCH;
		  er_set (ER_ERROR_SEVERITY, ARG_FILE_LINE, error, 2, recvbuffer_size, size);
		}
	      else
		{
		  recvbuffer_size = size;
		}

	      if (reply != recvbuffer)
		{
		  error = ER_NET_UNUSED_BUFFER;
		  er_set (ER_ERROR_SEVERITY, ARG_FILE_LINE, error, 0);
		  free_and_init (reply);
		}
	    }
	}
    }

  /*
   * Receive copyarea
   * Here assume that the next two integers in the reply are the lengths of
   * the copy descriptor and content descriptor
   */

  replybuf = or_unpack_int (replybuf, &num_objs);
  replybuf = or_unpack_int (replybuf, &packed_desc_size);
  replybuf = or_unpack_int (replybuf, &content_size);

  /* allocate the copyarea */
  *reply_copy_area = NULL;
  if (packed_desc_size == 0 && content_size == 0)
    {
      return error;
    }

  if (error == NO_ERROR)
    {
      *reply_copy_area = locator_recv_allocate_copyarea (num_objs, &packed_desc, packed_desc_size, &content_ptr,
							 content_size);
      if (*reply_copy_area != NULL)
	{
	  if (packed_desc != NULL && packed_desc_size > 0)
	    {
	      css_queue_receive_data_buffer (rc, packed_desc, packed_desc_size);
	      error = css_receive_data_from_server (rc, &reply, &size);
	      if (error != NO_ERROR)
		{
		  COMPARE_AND_FREE_BUFFER (packed_desc, reply);
		  free_and_init (packed_desc);
		  return set_server_error (error);
		}
	      else
		{
		  locator_unpack_copy_area_descriptor (num_objs, *reply_copy_area, packed_desc);
		  COMPARE_AND_FREE_BUFFER (packed_desc, reply);
		  free_and_init (packed_desc);
		}
	    }

	  if (content_size > 0)
	    {
	      css_queue_receive_data_buffer (rc, content_ptr, content_size);
	      error = css_receive_data_from_server (rc, &reply, &size);
	      COMPARE_AND_FREE_BUFFER (content_ptr, reply);
	      if (error != NO_ERROR)
		{
		  if (packed_desc != NULL)
		    {
		      free_and_init (packed_desc);
		    }
		  return set_server_error (error);
		}
	    }
	}
      else
	{
	  int num_packets = 0;

	  ASSERT_ERROR_AND_SET (error);

	  if (packed_desc_size > 0)
	    {
	      num_packets++;
	    }
	  if (content_size > 0)
	    {
	      num_packets++;
	    }
	  net_consume_expected_packets (rc, num_packets);
	}

      if (packed_desc != NULL)
	{
	  free_and_init (packed_desc);
	}
    }
  else
    {
      int num_packets = 0;

      assert (error != NO_ERROR);

      if (packed_desc_size > 0)
	{
	  num_packets++;
	}
      if (content_size > 0)
	{
	  num_packets++;
	}
      net_consume_expected_packets (rc, num_packets);
    }

#if defined(HISTO)
  if (net_Histo_setup)
    {
      net_histo_request_finished (request, replysize + recvbuffer_size + content_size + packed_desc_size);
    }
#endif /* HISTO */

  return error;
}

/*
 * net_client_request_3_data_recv_copyarea -
 *
 * return:
 *
 *   request(in):
 *   argbuf(in):
 *   argsize(in):
 *   databuf1(in):
 *   datasize1(in):
 *   databuf2(in):
 *   datasize2(in):
 *   replybuf(in):
 *   replysize(in):
 *   reply_copy_area(out): copy area sent by server
 *
 * Note:
 */
int
net_client_request_3_data_recv_copyarea (int request, char *argbuf, int argsize, char *databuf1, int datasize1,
					 char *databuf2, int datasize2, char *replybuf, int replysize,
					 LC_COPYAREA ** reply_copy_area)
{
  unsigned int rid;
  int size;
  int error;
  char *reply = NULL;
  int content_size;
  char *content_ptr = NULL;
  int num_objs;
  char *packed_desc = NULL;
  int packed_desc_size;
  // test code
  int success;

  error = NO_ERROR;
  if (net_Server_name[0] == '\0')
    {
      /* need to have a more appropriate "unexpected disconnect" message */
      er_set (ER_ERROR_SEVERITY, ARG_FILE_LINE, ER_NET_SERVER_CRASHED, 0);
      return ER_FAILED;
    }

#if defined(HISTO)
  if (net_Histo_setup)
    {
      net_histo_add_entry (request, argsize + datasize);
    }
#endif /* HISTO */

  rid =
    css_send_req_to_server_2_data (net_Server_host, request, argbuf, argsize, databuf1, datasize1, databuf2, datasize2,
				   replybuf, replysize);
  if (rid == 0)
    {
      return set_server_error (css_Errno);
    }

  error = css_receive_data_from_server (rid, &reply, &size);
  if (error != NO_ERROR || reply == NULL)
    {
      COMPARE_AND_FREE_BUFFER (replybuf, reply);
      return set_server_error (error);
    }
  else
    {
      error = COMPARE_SIZE_AND_BUFFER (&replysize, size, &replybuf, reply);
    }

  replybuf = or_unpack_int (replybuf, &num_objs);
  replybuf = or_unpack_int (replybuf, &packed_desc_size);
  replybuf = or_unpack_int (replybuf, &content_size);
  replybuf = or_unpack_int (replybuf, &success);

  *reply_copy_area = NULL;
  if (packed_desc_size == 0 && content_size == 0)
    {
      return error;
    }

  if (error == NO_ERROR)
    {
      *reply_copy_area = locator_recv_allocate_copyarea (num_objs, &packed_desc, packed_desc_size, &content_ptr,
							 content_size);
      if (*reply_copy_area != NULL)
	{
	  if (packed_desc != NULL && packed_desc_size > 0)
	    {
	      css_queue_receive_data_buffer (rid, packed_desc, packed_desc_size);
	      error = css_receive_data_from_server (rid, &reply, &size);
	      if (error != NO_ERROR)
		{
		  COMPARE_AND_FREE_BUFFER (packed_desc, reply);
		  free_and_init (packed_desc);
		  return set_server_error (error);
		}
	      else
		{
		  locator_unpack_copy_area_descriptor (num_objs, *reply_copy_area, packed_desc);
		  COMPARE_AND_FREE_BUFFER (packed_desc, reply);
		  free_and_init (packed_desc);
		}
	    }

	  if (content_size > 0)
	    {
	      css_queue_receive_data_buffer (rid, content_ptr, content_size);
	      error = css_receive_data_from_server (rid, &reply, &size);
	      COMPARE_AND_FREE_BUFFER (content_ptr, reply);
	      if (error != NO_ERROR)
		{
		  if (packed_desc != NULL)
		    {
		      free_and_init (packed_desc);
		    }
		  return set_server_error (error);
		}
	    }
	}
      else
	{
	  int num_packets = 0;

	  ASSERT_ERROR_AND_SET (error);

	  if (packed_desc_size > 0)
	    {
	      num_packets++;
	    }
	  if (content_size > 0)
	    {
	      num_packets++;
	    }
	  net_consume_expected_packets (rid, num_packets);
	}

      if (packed_desc != NULL)
	{
	  free_and_init (packed_desc);
	}
    }
  else
    {
      int num_packets = 0;

      assert (error != NO_ERROR);

      if (packed_desc_size > 0)
	{
	  num_packets++;
	}
      if (content_size > 0)
	{
	  num_packets++;
	}
      net_consume_expected_packets (rid, num_packets);
    }

#if defined(HISTO)
  if (net_Histo_setup)
    {
      net_histo_request_finished (request, replysize + recvbuffer_size + content_size + packed_desc_size);
    }
#endif /* HISTO */

  return error;
}

/*
 * net_client_recv_copyarea -
 *
 * return:
 *
 *   request(in):
 *   replybuf(in):
 *   replysize(in):
 *   recvbuffer(in):
 *   recvbuffer_size(in):
 *   reply_copy_area(in):
 *   rc(in):
 *
 * Note:
 */
int
net_client_recv_copyarea (int request, char *replybuf, int replysize, char *recvbuffer, int recvbuffer_size,
			  LC_COPYAREA ** reply_copy_area, int rc)
{
  int size;
  int error, p_size;
  char *reply = NULL;
  int content_size;
  char *content_ptr = NULL;
  int num_objs;
  char *packed_desc = NULL;
  int packed_desc_size;

  error = NO_ERROR;
  if (net_Server_name[0] == '\0')
    {
      /* need to have a more appropriate "unexpected disconnect" message */
      er_set (ER_ERROR_SEVERITY, ARG_FILE_LINE, ER_NET_SERVER_CRASHED, 0);
      return ER_FAILED;
    }

#if defined(HISTO)
  if (net_Histo_setup)
    {
      net_histo_add_entry (request, 0);
    }
#endif /* HISTO */

  /*
   * Receive replybuf
   */

  css_queue_receive_data_buffer (rc, replybuf, replysize);
  error = css_receive_data_from_server (rc, &reply, &size);
  if (error != NO_ERROR)
    {
      COMPARE_AND_FREE_BUFFER (replybuf, reply);
      return set_server_error (error);
    }
  else
    {
      error = COMPARE_SIZE_AND_BUFFER (&replysize, size, &replybuf, reply);
    }

  /*
   * Receive recvbuffer
   * Here we assume that the first integer in the reply is the length
   * of the following data block
   */

  replybuf = or_unpack_int (replybuf, &p_size);

  if (recvbuffer_size < p_size)
    {
      error = set_server_error (CANT_ALLOC_BUFFER);
    }

  if (p_size > 0)
    {
      if (error)
	{
	  /* maintain error status.  If we continued without checking this, error could become NO_ERROR and caller
	   * would never know. */
	  css_receive_data_from_server (rc, &reply, &size);
	  if (reply != NULL)
	    {
	      free_and_init (reply);
	    }
	}
      else
	{
	  css_queue_receive_data_buffer (rc, recvbuffer, p_size);

	  error = css_receive_data_from_server (rc, &reply, &size);
	  if (error != NO_ERROR)
	    {
	      COMPARE_AND_FREE_BUFFER (recvbuffer, reply);
	      return set_server_error (error);
	    }

	  if (recvbuffer_size < size)
	    {
	      /* we expect that the sizes won't match, but we must be sure that the we can accomodate the data in
	       * our buffer. So, don't use COMPARE_SIZE_AND_BUFFER() here. */
	      error = ER_NET_DATASIZE_MISMATCH;
	      er_set (ER_ERROR_SEVERITY, ARG_FILE_LINE, error, 2, recvbuffer_size, size);
	    }
	  else
	    {
	      recvbuffer_size = size;
	    }

	  if (reply != recvbuffer)
	    {
	      error = ER_NET_UNUSED_BUFFER;
	      er_set (ER_ERROR_SEVERITY, ARG_FILE_LINE, error, 0);
	      free_and_init (reply);
	    }
	}
    }

  /*
   * Receive copyarea
   * Here assume that the next two integers in the reply are the lengths of
   * the copy descriptor and content descriptor
   */

  replybuf = or_unpack_int (replybuf, &num_objs);
  replybuf = or_unpack_int (replybuf, &packed_desc_size);
  replybuf = or_unpack_int (replybuf, &content_size);

  /* allocate the copyarea */
  *reply_copy_area = NULL;
  if (packed_desc_size == 0 && content_size == 0)
    {
      return error;
    }

  if (error == NO_ERROR)
    {
      *reply_copy_area =
	locator_recv_allocate_copyarea (num_objs, &packed_desc, packed_desc_size, &content_ptr, content_size);
      if (*reply_copy_area != NULL)
	{
	  if (packed_desc != NULL && packed_desc_size > 0)
	    {
	      css_queue_receive_data_buffer (rc, packed_desc, packed_desc_size);

	      error = css_receive_data_from_server (rc, &reply, &size);
	      if (error != NO_ERROR)
		{
		  COMPARE_AND_FREE_BUFFER (packed_desc, reply);
		  free_and_init (packed_desc);
		  return set_server_error (error);
		}

	      locator_unpack_copy_area_descriptor (num_objs, *reply_copy_area, packed_desc);
	      COMPARE_AND_FREE_BUFFER (packed_desc, reply);
	      free_and_init (packed_desc);
	    }

	  if (content_size > 0)
	    {
	      css_queue_receive_data_buffer (rc, content_ptr, content_size);
	      error = css_receive_data_from_server (rc, &reply, &size);
	      COMPARE_AND_FREE_BUFFER (content_ptr, reply);
	      if (error != NO_ERROR)
		{
		  if (packed_desc != NULL)
		    {
		      free_and_init (packed_desc);
		    }
		  return set_server_error (error);
		}
	    }
	}
      else
	{
	  int num_packets = 0;

	  ASSERT_ERROR_AND_SET (error);

	  if (packed_desc_size > 0)
	    {
	      num_packets++;
	    }
	  if (content_size > 0)
	    {
	      num_packets++;
	    }
	  net_consume_expected_packets (rc, num_packets);
	}

      if (packed_desc != NULL)
	{
	  free_and_init (packed_desc);
	}
    }
  else
    {
      int num_packets = 0;

      assert (error != NO_ERROR);

      if (packed_desc_size > 0)
	{
	  num_packets++;
	}
      if (content_size > 0)
	{
	  num_packets++;
	}
      net_consume_expected_packets (rc, num_packets);
    }

#if defined(HISTO)
  if (net_Histo_setup)
    {
      net_histo_request_finished (request, replysize + recvbuffer_size + content_size + packed_desc_size);
    }
#endif /* HISTO */

  return error;
}

/*
 * net_client_request_3recv_copyarea -
 *
 * return:
 *
 *   request(in):
 *   argbuf(in):
 *   argsize(in):
 *   replybuf(in):
 *   replysize(in):
 *   databuf(in):
 *   datasize(in):
 *   recvbuffer(in):
 *   recvbuffer_size(in):
 *   reply_copy_area(in):
 *
 * Note:
 */
int
net_client_request_3recv_copyarea (int request, char *argbuf, int argsize, char *replybuf, int replysize, char *databuf,
				   int datasize, char **recvbuffer, int *recvbuffer_size,
				   LC_COPYAREA ** reply_copy_area)
{
  unsigned int rc;
  int size;
  int p_size, error;
  char *reply = NULL;
  int content_size;
  char *content_ptr = NULL;
  int num_objs;
  char *packed_desc = NULL;
  int packed_desc_size;

  error = NO_ERROR;
  *recvbuffer = NULL;
  *recvbuffer_size = 0;

  if (net_Server_name[0] == '\0')
    {
      /* need to have a more appropriate "unexpected disconnect" message */
      er_set (ER_ERROR_SEVERITY, ARG_FILE_LINE, ER_NET_SERVER_CRASHED, 0);
      return ER_FAILED;
    }

#if defined(HISTO)
  if (net_Histo_setup)
    {
      net_histo_add_entry (request, argsize + datasize);
    }
#endif /* HISTO */

  rc = css_send_req_to_server (net_Server_host, request, argbuf, argsize, databuf, datasize, replybuf, replysize);
  if (rc == 0)
    {
      return set_server_error (css_Errno);
    }

  /*
   * Receive replybuf
   */
  error = css_receive_data_from_server (rc, &reply, &size);
  if (error != NO_ERROR)
    {
      COMPARE_AND_FREE_BUFFER (replybuf, reply);
      return set_server_error (error);
    }
  else
    {
      error = COMPARE_SIZE_AND_BUFFER (&replysize, size, &replybuf, reply);
    }

  /*
   * Receive recvbuffer
   * Here we assume that the first integer in the reply is the length
   * of the following data block
   */

  replybuf = or_unpack_int (replybuf, &p_size);

  if (p_size > 0)
    {
      *recvbuffer_size = p_size;

      if ((error == NO_ERROR) && (*recvbuffer = (char *) malloc (p_size)) != NULL)
	{
	  css_queue_receive_data_buffer (rc, *recvbuffer, p_size);
	  error = css_receive_data_from_server (rc, &reply, &size);
	  if (error != NO_ERROR)
	    {
	      COMPARE_AND_FREE_BUFFER (*recvbuffer, reply);
	      free_and_init (*recvbuffer);
	      return set_server_error (error);
	    }
	  else
	    {
	      error = COMPARE_SIZE_AND_BUFFER (recvbuffer_size, size, recvbuffer, reply);
	    }

	  COMPARE_AND_FREE_BUFFER (*recvbuffer, reply);
	}
      else
	{
	  *recvbuffer_size = 0;

	  error = net_set_alloc_err_if_not_set (error, ARG_FILE_LINE);

	  net_consume_expected_packets (rc, 1);
	}
    }

  /*
   * Receive copyarea
   * Here assume that the next two integers in the reply are the lengths of
   * the copy descriptor and content descriptor
   */

  replybuf = or_unpack_int (replybuf, &num_objs);
  replybuf = or_unpack_int (replybuf, &packed_desc_size);
  replybuf = or_unpack_int (replybuf, &content_size);

  /* allocate the copyarea */
  *reply_copy_area = NULL;
  if (packed_desc_size == 0 && content_size == 0)
    {
      return error;
    }

  if ((error == NO_ERROR)
      && ((*reply_copy_area = locator_recv_allocate_copyarea (num_objs, &packed_desc, packed_desc_size, &content_ptr,
							      content_size)) != NULL))
    {
      if (packed_desc != NULL && packed_desc_size > 0)
	{
	  css_queue_receive_data_buffer (rc, packed_desc, packed_desc_size);
	  error = css_receive_data_from_server (rc, &reply, &size);
	  if (error != NO_ERROR)
	    {
	      COMPARE_AND_FREE_BUFFER (packed_desc, reply);
	      free_and_init (packed_desc);
	      return set_server_error (error);
	    }

	  locator_unpack_copy_area_descriptor (num_objs, *reply_copy_area, packed_desc);
	  COMPARE_AND_FREE_BUFFER (packed_desc, reply);
	  free_and_init (packed_desc);
	}

      if (content_size > 0)
	{
	  css_queue_receive_data_buffer (rc, content_ptr, content_size);
	  error = css_receive_data_from_server (rc, &reply, &size);
	  COMPARE_AND_FREE_BUFFER (content_ptr, reply);
	  if (error != NO_ERROR)
	    {
	      if (packed_desc != NULL)
		{
		  free_and_init (packed_desc);
		}
	      return set_server_error (error);
	    }
	}

      if (packed_desc != NULL)
	{
	  free_and_init (packed_desc);
	}
    }
  else
    {
      int num_packets = 0;

      if (error == NO_ERROR)
	{
	  ASSERT_ERROR_AND_SET (error);
	}

      if (packed_desc_size > 0)
	{
	  num_packets++;
	}
      if (content_size > 0)
	{
	  num_packets++;
	}
      net_consume_expected_packets (rc, num_packets);
    }

#if defined(HISTO)
  if (net_Histo_setup)
    {
      net_histo_request_finished (request, replysize + *recvbuffer_size + content_size + packed_desc_size);
    }
#endif /* HISTO */

  return error;
}

/*
 * net_client_request_recv_stream -
 *
 * return:
 *
 *   request(in):
 *   argbuf(in):
 *   argsize(in):
 *   replybuf(in):
 *   replybuf_size(in):
 *   databuf(in):
 *   datasize(in):
 *   outfp(in):
 *
 * Note:
 */
int
net_client_request_recv_stream (int request, char *argbuf, int argsize, char *replybuf, int replybuf_size,
				char *databuf, int datasize, FILE * outfp)
{
  unsigned int rc;
  int size;
  int error;
  char *reply = NULL;
  char *send_argbuffer;
  int send_argsize;
  char *recv_replybuf;
  int recv_replybuf_size;
  char reply_streamdata[100];
  int reply_streamdata_size = 100;
  int file_size;

  error = NO_ERROR;

  send_argsize = argsize + OR_INT_SIZE;
  recv_replybuf_size = replybuf_size + OR_INT_SIZE;

  send_argbuffer = (char *) malloc (send_argsize);
  if (send_argbuffer == NULL)
    {
      error = ER_NET_CANT_ALLOC_BUFFER;
      er_set (ER_ERROR_SEVERITY, ARG_FILE_LINE, error, 0);
      return error;
    }

  or_pack_int (send_argbuffer, reply_streamdata_size);

  if (argsize > 0)
    {
      memcpy (send_argbuffer + OR_INT_SIZE, argbuf, argsize);
    }

  recv_replybuf = (char *) malloc (recv_replybuf_size);
  if (recv_replybuf == NULL)
    {
      free_and_init (send_argbuffer);
      error = ER_NET_CANT_ALLOC_BUFFER;
      er_set (ER_ERROR_SEVERITY, ARG_FILE_LINE, error, 0);
      return error;
    }

  if (net_Server_name[0] == '\0')
    {
      /* need to have a more appropriate "unexpected disconnect" message */
      free_and_init (send_argbuffer);
      free_and_init (recv_replybuf);
      error = ER_NET_SERVER_CRASHED;
      er_set (ER_ERROR_SEVERITY, ARG_FILE_LINE, error, 0);
      return error;
    }

#if defined(HISTO)
  if (net_Histo_setup)
    {
      net_histo_add_entry (request, send_argsize + datasize);
    }
#endif /* HISTO */

  rc = css_send_req_to_server (net_Server_host, request, send_argbuffer, send_argsize, databuf, datasize, recv_replybuf,
			       recv_replybuf_size);
  if (rc == 0)
    {
      error = set_server_error (css_Errno);
      goto end;
    }

  error = css_receive_data_from_server (rc, &reply, &size);
  if (error != NO_ERROR)
    {
      COMPARE_AND_FREE_BUFFER (recv_replybuf, reply);
      error = set_server_error (error);
      goto end;
    }
  else
    {
      error = COMPARE_SIZE_AND_BUFFER (&recv_replybuf_size, size, &recv_replybuf, reply);
    }

  /* Get total size of file to transfered */
  or_unpack_int (recv_replybuf, &file_size);

  if (replybuf)
    {
      memcpy (replybuf, recv_replybuf + OR_INT_SIZE, recv_replybuf_size - OR_INT_SIZE);
    }

#if defined(HISTO)
  if (net_Histo_setup)
    {
      net_histo_request_finished (request, recv_replybuf_size + file_size);
    }
#endif /* HISTO */

  while (file_size > 0)
    {
      css_queue_receive_data_buffer (rc, reply_streamdata, reply_streamdata_size);

      error = css_receive_data_from_server (rc, &reply, &size);
      if (error != NO_ERROR)
	{
	  COMPARE_AND_FREE_BUFFER (reply_streamdata, reply);
	  error = set_server_error (error);
	  goto end;
	}

      if (reply != reply_streamdata)
	{
	  error = ER_NET_UNUSED_BUFFER;
	  er_set (ER_ERROR_SEVERITY, ARG_FILE_LINE, error, 0);
	  COMPARE_AND_FREE_BUFFER (reply_streamdata, reply);
	  break;
	}
      if (size > reply_streamdata_size)
	{
	  error = ER_NET_DATASIZE_MISMATCH;
	  er_set (ER_ERROR_SEVERITY, ARG_FILE_LINE, error, 2, reply_streamdata_size, size);
	  break;
	}

      file_size -= size;
      fwrite (reply_streamdata, 1, size, outfp);
    }

end:
  free_and_init (send_argbuffer);
  free_and_init (recv_replybuf);

  return error;
}

/*
 * net_client_ping_server -ping the server
 *
 * return:
 */

int
net_client_ping_server (int client_val, int *server_val, int timeout)
{
  OR_ALIGNED_BUF (OR_INT_SIZE) a_request;
  char *request = OR_ALIGNED_BUF_START (a_request);
  OR_ALIGNED_BUF (OR_INT_SIZE) a_reply;
  char *reply_buf = OR_ALIGNED_BUF_START (a_reply);
  char *reply = NULL;
  int eid, error, reply_size;

  er_log_debug (ARG_FILE_LINE, "The net_client_ping_server() is calling.");

  error = NO_ERROR;
  if (net_Server_host[0] == '\0' || net_Server_name[0] == '\0')
    {
      error = ER_NET_NO_SERVER_HOST;
      er_set (ER_ERROR_SEVERITY, ARG_FILE_LINE, error, 0);
      return error;
    }

  /* you can envelope something useful into the request */
  or_pack_int (request, client_val);
  eid = css_send_request_to_server_with_buffer (net_Server_host, NET_SERVER_PING, request, OR_INT_SIZE, reply_buf,
						OR_INT_SIZE);
  if (eid == 0)
    {
      error = ER_NET_CANT_CONNECT_SERVER;
      er_set (ER_ERROR_SEVERITY, ARG_FILE_LINE, error, 2, net_Server_name, net_Server_host);
      return error;
    }

  error = css_receive_data_from_server_with_timeout (eid, &reply, &reply_size, timeout);
  if (error || reply == NULL)
    {
      COMPARE_AND_FREE_BUFFER (reply_buf, reply);
      error = ER_NET_SERVER_DATA_RECEIVE;
      er_set (ER_ERROR_SEVERITY, ARG_FILE_LINE, error, 0);
      return error;
    }

  /* you can get something useful from the server */
  if (server_val)
    {
      or_unpack_int (reply, server_val);
    }

  COMPARE_AND_FREE_BUFFER (reply_buf, reply);
  return error;
}

/*
 * net_client_ping_server_with_handshake -
 *
 * return:
 */
int
net_client_ping_server_with_handshake (int client_type, bool check_capabilities, int opt_cap)
{
  const char *client_release;
  char *server_release, *server_host, *server_handshake, *ptr;
  int error = NO_ERROR;
  OR_ALIGNED_BUF (REL_MAX_RELEASE_LENGTH + (OR_INT_SIZE * 2) + CUB_MAXHOSTNAMELEN) a_request;
  char *request = OR_ALIGNED_BUF_START (a_request);
  OR_ALIGNED_BUF (REL_MAX_RELEASE_LENGTH + (OR_INT_SIZE * 3) + CUB_MAXHOSTNAMELEN) a_reply;
  char *reply = OR_ALIGNED_BUF_START (a_reply), *reply_ptr;
  int reply_size = OR_ALIGNED_BUF_SIZE (a_reply);
  int eid, request_size, server_capabilities, server_bit_platform;
  int strlen1, strlen2;
  REL_COMPATIBILITY compat;

  if (net_Server_host[0] == '\0' || net_Server_name[0] == '\0')
    {
      error = ER_NET_NO_SERVER_HOST;
      er_set (ER_ERROR_SEVERITY, ARG_FILE_LINE, error, 0);
      return error;
    }

  client_release = rel_release_string ();

  request_size = (or_packed_string_length (client_release, &strlen1) + (OR_INT_SIZE * 2)
		  + or_packed_string_length (boot_Host_name, &strlen2));
  ptr = or_pack_string_with_length (request, client_release, strlen1);
  ptr = or_pack_int (ptr, client_capabilities ());
  ptr = or_pack_int (ptr, rel_bit_platform ());
  ptr = or_pack_int (ptr, client_type);
  ptr = or_pack_string_with_length (ptr, boot_Host_name, strlen2);

  eid = css_send_request_to_server_with_buffer (net_Server_host, NET_SERVER_PING_WITH_HANDSHAKE, request, request_size,
						reply, reply_size);
  if (eid == 0)
    {
      error = ER_NET_CANT_CONNECT_SERVER;
      er_set (ER_ERROR_SEVERITY, ARG_FILE_LINE, error, 2, net_Server_name, net_Server_host);
      return error;
    }

  reply_ptr = reply;
  error = css_receive_data_from_server (eid, &reply_ptr, &reply_size);
  if (error)
    {
      COMPARE_AND_FREE_BUFFER (reply, reply_ptr);
      error = ER_NET_SERVER_DATA_RECEIVE;
      er_set (ER_ERROR_SEVERITY, ARG_FILE_LINE, error, 0);
      return error;
    }
  if (reply != reply_ptr)
    {
      error = ER_NET_UNUSED_BUFFER;
      er_set (ER_ERROR_SEVERITY, ARG_FILE_LINE, error, 0);
      free_and_init (reply_ptr);
      return error;
    }

  ptr = or_unpack_string_nocopy (reply, &server_release);
  ptr = or_unpack_string_nocopy (ptr, &server_handshake);	/* for backward compatibility */
  ptr = or_unpack_int (ptr, &server_capabilities);
  ptr = or_unpack_int (ptr, &server_bit_platform);
  ptr = or_unpack_string_nocopy (ptr, &server_host);

  /* get the error code which was from the server if it exists */
  error = er_errid ();
  if (error != NO_ERROR)
    {
      return error;
    }

  /* check bits model */
  if (server_bit_platform != rel_bit_platform ())
    {
      error = ER_NET_DIFFERENT_BIT_PLATFORM;
      er_set (ER_ERROR_SEVERITY, ARG_FILE_LINE, error, 2, server_bit_platform, rel_bit_platform ());
      return error;
    }

  /* If we can't get the server version, we have to disconnect it. */
  if (server_release == NULL)
    {
      error = ER_NET_HS_UNKNOWN_SERVER_REL;
      er_set (ER_ERROR_SEVERITY, ARG_FILE_LINE, error, 0);
      return error;
    }

  /*
   * 1. get the result of compatibility check.
   * 2. check if the both capabilities of client and server are compatible.
   * 3. check if the server has a capability to make it compatible.
   */
  compat = rel_get_net_compatible (client_release, server_release);
  if ((check_capabilities == true || server_capabilities & NET_CAP_REMOTE_DISABLED)
      && check_server_capabilities (server_capabilities, client_type, rel_compare (client_release, server_release),
				    &compat, server_host, opt_cap) != server_capabilities)
    {
      error = ER_NET_SERVER_HAND_SHAKE;
      er_set (ER_ERROR_SEVERITY, ARG_FILE_LINE, error, 1, net_Server_host);
      return error;
    }
  if (compat == REL_NOT_COMPATIBLE)
    {
      error = ER_NET_DIFFERENT_RELEASE;
      er_set (ER_ERROR_SEVERITY, ARG_FILE_LINE, error, 2, server_release, client_release);
      return error;
    }

  return error;
}

#if defined(ENABLE_UNUSED_FUNCTION)
/*
 * net_client_shutdown_server -
 *
 * return:
 *
 * Note: Sends the server shutdown request to the server.
 *    This is not used and I'm not sure if it even works.
 *    Need to be careful that we don't expect a reply here.
 */
void
net_client_shutdown_server (void)
{
  css_send_request_to_server (net_Server_host, NET_SERVER_SHUTDOWN, NULL, 0);
}
#endif /* ENABLE_UNUSED_FUNCTION */

/*
 * net_client_init -
 *
 * return: error code
 *
 *   dbname(in): server name
 *   hostname(in): server host name
 *
 * Note: This is called during startup to initialize the client side
 *    communications. It sets up CSS and verifies connection with the server.
 */
int
net_client_init (const char *dbname, const char *hostname)
{
  int error = NO_ERROR;

  /* don't really need to do this every time but bruce says its ok - we probably need to guarentee that a css_terminate
   * is always called before this */
  error = css_client_init (prm_get_integer_value (PRM_ID_TCP_PORT_ID), dbname, hostname);
  if (error != NO_ERROR)
    {
      goto end;
    }

  /* since urgent_message_handler() doesn't do anything yet, just use the default handler provided by css which writes
   * things to the system console */

  /* set our host/server names for further css communication */
  if (hostname != NULL && strlen (hostname) <= CUB_MAXHOSTNAMELEN)
    {
      strcpy (net_Server_host, hostname);
      if (dbname != NULL && strlen (dbname) <= DB_MAX_IDENTIFIER_LENGTH)
	{
	  strcpy (net_Server_name, dbname);
	}
      else
	{
	  error = ER_NET_INVALID_SERVER_NAME;
	  er_set (ER_ERROR_SEVERITY, ARG_FILE_LINE, error, 1, dbname);
	}
    }
  else
    {
      error = ER_NET_INVALID_HOST_NAME;
      er_set (ER_ERROR_SEVERITY, ARG_FILE_LINE, error, 1, hostname);
    }

  /* On error, flush any state that may have been initialized by css. This is important for the PC's since we must
   * shutdown Winsock after it has been opened by css_client_init. */
end:
  if (error)
    {
      css_terminate (false);
    }

  return error;
}

/*
 * net_cleanup_client_queues -
 *
 * return:
 *
 * Note:
 */
void
net_cleanup_client_queues (void)
{
  if (net_Server_host[0] != '\0' && net_Server_name[0] != '\0')
    {
      css_cleanup_client_queues (net_Server_host);
    }
}

/*
 * net_client_final -
 *
 * return: error cod
 *
 * Note: This is called during shutdown to close the communication interface.
 */
int
net_client_final (void)
{
  css_terminate (false);
  return NO_ERROR;
}

/*
 * net_client_send_data -
 *
 * return:
 *
 *   host(in):
 *   rc(in):
 *   databuf(in):
 *   datasize(in):
 *
 * Note: Send a data buffer to the server.
 */
int
net_client_send_data (char *host, unsigned int rc, char *databuf, int datasize)
{
  int error;

  if (databuf != NULL)
    {
      error = css_send_data_to_server (host, rc, databuf, datasize);
      if (error != NO_ERROR)
	{
	  return set_server_error (error);
	}
    }

  return NO_ERROR;
}

/*
 * net_client_receive_action -
 *
 * return:
 *
 *   rc(in):
 *   action(in):
 *
 * Note:
 */
int
net_client_receive_action (int rc, int *action)
{
  int size;
  int error;
  char *reply = NULL;
  int replysize = OR_INT_SIZE;

  error = NO_ERROR;
  if (net_Server_name[0] == '\0')
    {
      /* need to have a more appropriate "unexpected disconnect" message */
      er_set (ER_ERROR_SEVERITY, ARG_FILE_LINE, ER_NET_SERVER_CRASHED, 0);
      return ER_NET_SERVER_CRASHED;
    }

  error = css_receive_data_from_server (rc, &reply, &size);
  if (error != NO_ERROR || reply == NULL)
    {
      if (reply != NULL)
	{
	  free_and_init (reply);
	}
      return set_server_error (error);
    }

  if (size != replysize)
    {
      error = ER_NET_DATASIZE_MISMATCH;
      er_set (ER_ERROR_SEVERITY, ARG_FILE_LINE, error, 2, replysize, size);
      replysize = size;
      if (reply != NULL)
	{
	  free_and_init (reply);
	}
      return set_server_error (error);
    }

  or_unpack_int (reply, action);
  free_and_init (reply);

  return error;
}<|MERGE_RESOLUTION|>--- conflicted
+++ resolved
@@ -1885,11 +1885,7 @@
 			if (error == NO_ERROR)
 			  {
 			    COMPARE_AND_FREE_BUFFER (methoddata, reply);
-<<<<<<< HEAD
-			    error = method_dispatch (rc, net_Server_host, net_Server_name, methoddata, methoddata_size);
-=======
 			    error = method_dispatch (rc, methoddata, methoddata_size);
->>>>>>> 3af8963e
 			    free_and_init (methoddata);
 			  }
 
@@ -1922,13 +1918,8 @@
 		  {
 		    return_error_to_server (net_Server_host, rc);
 #if defined(CS_MODE)
-<<<<<<< HEAD
-		    // NOTE: To avoid error -495, method_send_error_to_server should be called after return_error_to_server()
-		    method_send_error_to_server (rc, net_Server_host, net_Server_name, error);
-=======
 		    // NOTE: To avoid error -495, method_error should be called after return_error_to_server()
 		    method_error (rc, error);
->>>>>>> 3af8963e
 #endif
 		  }
 
@@ -2314,11 +2305,6 @@
 		      }
 #endif /* CS_MODE */
 		    error = COMPARE_SIZE_AND_BUFFER (&methoddata_size, size, &methoddata, reply);
-<<<<<<< HEAD
-		    COMPARE_AND_FREE_BUFFER (methoddata, reply);
-		    error = method_dispatch (rc, net_Server_host, net_Server_name, methoddata, methoddata_size);
-		    free_and_init (methoddata);
-=======
 
 		    if (error == NO_ERROR)
 		      {
@@ -2327,7 +2313,6 @@
 			free_and_init (methoddata);
 		      }
 
->>>>>>> 3af8963e
 		    if (error != NO_ERROR)
 		      {
 			assert (er_errid () != NO_ERROR);
@@ -2357,13 +2342,8 @@
 	      {
 		return_error_to_server (net_Server_host, rc);
 #if defined(CS_MODE)
-<<<<<<< HEAD
-		// NOTE: To avoid error -495, method_send_error_to_server should be called after return_error_to_server()
-		method_send_error_to_server (rc, net_Server_host, net_Server_name, error);
-=======
 		// NOTE: To avoid error -495, method_error should be called after return_error_to_server()
 		method_error (rc, error);
->>>>>>> 3af8963e
 #endif
 	      }
 
