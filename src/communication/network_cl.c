/*
 * Copyright (C) 2008 Search Solution Corporation. All rights reserved by Search Solution.
 *
 *   This program is free software; you can redistribute it and/or modify
 *   it under the terms of the GNU General Public License as published by
 *   the Free Software Foundation; either version 2 of the License, or
 *   (at your option) any later version.
 *
 *  This program is distributed in the hope that it will be useful,
 *  but WITHOUT ANY WARRANTY; without even the implied warranty of
 *  MERCHANTABILITY or FITNESS FOR A PARTICULAR PURPOSE. See the
 *  GNU General Public License for more details.
 *
 *  You should have received a copy of the GNU General Public License
 *  along with this program; if not, write to the Free Software
 *  Foundation, Inc., 51 Franklin Street, Fifth Floor, Boston, MA 02110-1301 USA
 *
 */

/*
 * network_cl.c - client side support functions.
 */

#ident "$Id$"

#include "config.h"

#include <stdio.h>
#include <string.h>
#include <assert.h>

/* for performance metering */
#if !defined(WINDOWS)
#include <sys/time.h>
#include <sys/resource.h>
#endif /* !WINDDOWS */

#include "network.h"
#include "network_interface_cl.h"
#include "chartype.h"
#include "connection_cl.h"
#include "server_interface.h"
#include "memory_alloc.h"
#include "databases_file.h"
#include "error_manager.h"
#include "system_parameter.h"
#include "environment_variable.h"
#include "boot_cl.h"
#include "xasl_support.h"
#include "query_method.h"
#include "release_string.h"
#include "log_comm.h"
#include "file_io.h"
#include "locator.h"
#include "db.h"
#include "client_support.h"
#include "perf_monitor.h"
#include "log_writer.h"

/*
 * To check for errors from the comm system. Note that if we get any error
 * other than RECORD_TRUNCATED or CANT_ALLOC_BUFFER, we will call it a
 * SERVER_CRASHED error.  Also note that CANT_ALLOC_BUFFER allows the
 * calling function to continue whereas other errors disconnect and escape
 * the function.
 */

#define COMPARE_SIZE_AND_BUFFER(replysize, size, replybuf, buf)       \
  compare_size_and_buffer((replysize), (size), (replybuf), (buf),     \
			  __FILE__, __LINE__)

#define COMPARE_AND_FREE_BUFFER(queued, reply) \
  do { \
    if (((reply) != NULL) && ((reply) != (queued))) { \
      free_and_init ((reply)); \
    } \
    (reply) = NULL; \
  } while (0)

/*
 * Add instrumentation to the client side to get histogram of network
 * requests
 */

struct net_request_buffer
{
  const char *name;
  int request_count;
  int total_size_sent;
  int total_size_received;
  int elapsed_time;
};
static struct net_request_buffer net_Req_buffer[NET_SERVER_REQUEST_END];

static int net_Histo_setup = 0;
static int net_Histo_setup_mnt = 0;
static int net_Histo_call_count = 0;
static INT64 net_Histo_last_call_time = 0;
static INT64 net_Histo_total_server_time = 0;

#if defined(CS_MODE)
unsigned short method_request_id;
#endif /* CS_MODE */

/* Contains the name of the current sever host machine.  */
static char net_Server_host[MAXHOSTNAMELEN + 1] = "";

/* Contains the name of the current server name. */
static char net_Server_name[DB_MAX_IDENTIFIER_LENGTH + 1] = "";

static void return_error_to_server (char *host, unsigned int eid);
static int client_capabilities (void);
static int check_server_capabilities (int server_cap, int client_type, int rel_compare,
				      REL_COMPATIBILITY * compatibility, const char *server_host, int opt_cap);
static int net_set_alloc_err_if_not_set (int err, const char *file, const int line);
static void net_consume_expected_packets (int rc, int num_packets);
static int compare_size_and_buffer (int *replysize, int size, char **replybuf, char *buf, const char *file,
				    const int line);
static int net_client_request_internal (int request, char *argbuf, int argsize, char *replybuf, int replysize,
					char *databuf, int datasize, char *replydata, int replydatasize);
static int set_server_error (int error);

static void net_histo_setup_names (void);
static void net_histo_add_entry (int request, int data_sent);
static void net_histo_request_finished (int request, int data_received);

static const char *get_capability_string (int cap, int cap_type);

/*
 * Shouldn't know about db_Connect_status at this level, must set this
 * to disable all db_ functions
 */

/*
 * set_server_error -
 *
 * return:
 *   error(in):
 *
 * Note:
 */

static int
set_server_error (int error)
{
  int server_error;

  switch (error)
    {
    case CANT_ALLOC_BUFFER:
      server_error = ER_NET_CANT_ALLOC_BUFFER;
      er_set (ER_ERROR_SEVERITY, ARG_FILE_LINE, server_error, 0);
      break;
    case RECORD_TRUNCATED:
      server_error = ER_NET_DATA_TRUNCATED;
      er_set (ER_ERROR_SEVERITY, ARG_FILE_LINE, server_error, 0);
      break;
    case REQUEST_REFUSED:
      assert (er_errid () != NO_ERROR);
      server_error = er_errid ();
      break;
    case SERVER_ABORTED:
      /* server error may not be set when SERVER_ABORTED is given. server may send ABORT_TYPE for some cases and the
       * server error will not be delivered for the case. */
      server_error = er_errid ();
      /* those errors are generated by the net_server_request() so that do not fall to server crash handling */
      switch (server_error)
	{
	case ER_DB_NO_MODIFICATIONS:
	  er_set (ER_ERROR_SEVERITY, ARG_FILE_LINE, server_error, 0);
	  return server_error;
	case ER_AU_DBA_ONLY:
	  er_set (ER_ERROR_SEVERITY, ARG_FILE_LINE, server_error, 1, "");
	  return server_error;
	}
      /* no break; fall through */
    default:
      server_error = ER_NET_SERVER_CRASHED;
      er_set_with_oserror (ER_ERROR_SEVERITY, ARG_FILE_LINE, server_error, 0);
      break;
    }

  er_log_debug (ARG_FILE_LINE, "set_server_error(%d) server_error %d\n", error, server_error);

  db_Connect_status = DB_CONNECTION_STATUS_NOT_CONNECTED;

  if (net_Server_name[0] != '\0')
    {
      net_Server_name[0] = '\0';
      net_Server_host[0] = '\0';
      boot_server_die_or_changed ();
    }

  return server_error;
}

/*
 * return_error_to_server -
 *
 * return:
 *
 *   host(in):
 *   eid(in):
 *
 * Note:
 */
static void
return_error_to_server (char *host, unsigned int eid)
{
  char *area;
  OR_ALIGNED_BUF (1024) a_buffer;
  char *buffer;
  int length = 1024;

  buffer = OR_ALIGNED_BUF_START (a_buffer);

  area = er_get_area_error (buffer, &length);
  if (area != NULL)
    {
      css_send_error_to_server (host, eid, area, length);
    }
}

/*
 * client_capabilities -
 *
 * return:
 */
static int
client_capabilities (void)
{
  int capabilities = 0;

  capabilities |= NET_CAP_INTERRUPT_ENABLED;
  if (db_Disable_modifications > 0)
    {
      capabilities |= NET_CAP_UPDATE_DISABLED;
    }

  if (db_need_ignore_repl_delay ())
    {
      capabilities |= NET_CAP_HA_IGNORE_REPL_DELAY;
    }

  return capabilities;
}

/*
 * get_capability_string - for the purpose of error logging,
 *                         it translate cap into a word
 *
 * return:
 */
static const char *
get_capability_string (int cap, int cap_type)
{
  switch (cap_type)
    {
    case NET_CAP_INTERRUPT_ENABLED:
      if (cap & NET_CAP_INTERRUPT_ENABLED)
	{
	  return "enabled";
	}
      return "disabled";
    case NET_CAP_UPDATE_DISABLED:
      if (cap & NET_CAP_UPDATE_DISABLED)
	{
	  return "read only";
	}
      return "read/write";
    default:
      return "-";
    }
}

/*
 * check_server_capabilities -
 *
 * return:
 */
static int
check_server_capabilities (int server_cap, int client_type, int rel_compare, REL_COMPATIBILITY * compatibility,
			   const char *server_host, int opt_cap)
{
  int client_cap;

  assert (compatibility != NULL);

  client_cap = client_capabilities ();
  client_cap |= opt_cap;

  /* interrupt-ability should be same */
  if ((client_cap ^ server_cap) & NET_CAP_INTERRUPT_ENABLED)
    {
      er_set (ER_ERROR_SEVERITY, ARG_FILE_LINE, ER_NET_HS_INCOMPAT_INTERRUPTIBILITY, 3, net_Server_host,
	      get_capability_string (client_cap, NET_CAP_INTERRUPT_ENABLED),
	      get_capability_string (server_cap, NET_CAP_INTERRUPT_ENABLED));
      server_cap ^= NET_CAP_INTERRUPT_ENABLED;
    }

  /* replica only client should check whether the server is replica */
  if (BOOT_REPLICA_ONLY_BROKER_CLIENT_TYPE (client_type))
    {
      if (~server_cap & NET_CAP_HA_REPLICA)
	{
	  er_set (ER_ERROR_SEVERITY, ARG_FILE_LINE, ER_NET_HS_HA_REPLICA_ONLY, 1, net_Server_host);
	  server_cap ^= NET_CAP_HA_REPLICA;
	}
    }
  else
    {
      /* update-ability should be same */
      if ((client_cap ^ server_cap) & NET_CAP_UPDATE_DISABLED)
	{
	  er_set (ER_ERROR_SEVERITY, ARG_FILE_LINE, ER_NET_HS_INCOMPAT_RW_MODE, 3, net_Server_host,
		  get_capability_string (client_cap, NET_CAP_UPDATE_DISABLED),
		  get_capability_string (server_cap, NET_CAP_UPDATE_DISABLED));
	  server_cap ^= NET_CAP_UPDATE_DISABLED;

	  db_set_host_status (net_Server_host, DB_HS_MISMATCHED_RW_MODE);
	}
    }

  /* 
   * check HA replication delay
   * if client_cap is on, it checks the server delay status
   * else, it ignores the delay status.
   */
  if (client_cap & NET_CAP_HA_REPL_DELAY & server_cap)
    {
      er_set (ER_ERROR_SEVERITY, ARG_FILE_LINE, ER_NET_HS_HA_REPL_DELAY, 1, net_Server_host);
      server_cap ^= NET_CAP_HA_REPL_DELAY;

      db_set_host_status (net_Server_host, DB_HS_HA_DELAYED);
    }

  /* network protocol compatibility */
  if (*compatibility == REL_NOT_COMPATIBLE)
    {
      if (rel_compare < 0 && ((server_cap & NET_CAP_BACKWARD_COMPATIBLE) || (client_cap & NET_CAP_FORWARD_COMPATIBLE)))
	{
	  /* 
	   * The client is older than the server but the server has a backward
	   * compatible capability or the client has a forward compatible
	   * capability.
	   */
	  *compatibility = REL_FORWARD_COMPATIBLE;
	}
      if (rel_compare > 0 && ((server_cap & NET_CAP_FORWARD_COMPATIBLE) || (client_cap & NET_CAP_BACKWARD_COMPATIBLE)))
	{
	  /* 
	   * The client is newer than the server but the server has a forward
	   * compatible capability or the client has a backward compatible
	   * capability.
	   */
	  *compatibility = REL_BACKWARD_COMPATIBLE;
	}
    }

  /* remote connection capability */
  if ((server_cap & NET_CAP_REMOTE_DISABLED)
      && !BOOT_IS_ALLOWED_CLIENT_TYPE_IN_MT_MODE (server_host, boot_Host_name, client_type))
    {
      er_set (ER_ERROR_SEVERITY, ARG_FILE_LINE, ER_NET_HS_REMOTE_DISABLED, 1, net_Server_host);
      server_cap ^= NET_CAP_REMOTE_DISABLED;
    }

  return server_cap;
}

/*
 * net_set_alloc_err_if_not_set
 *
 * return:
 *
 *   err(in):
 *   file(in):
 *   line(in):
 *
 */
static int
net_set_alloc_err_if_not_set (int err, const char *file, const int line)
{
  /* don't set error if there already is one */
  if (err == NO_ERROR)
    {
      err = ER_NET_CANT_ALLOC_BUFFER;
      er_set (ER_ERROR_SEVERITY, file, line, err, 0);
    }

  return err;
}

static void
net_consume_expected_packets (int rc, int num_packets)
{
  char *reply = NULL;
  int i, size = 0;

  for (i = 0; i < num_packets; i++)
    {
      css_receive_data_from_server (rc, &reply, &size);
      if (reply != NULL)
	{
	  free_and_init (reply);
	}
    }
}

/*
 * compare_size_and_buffer -
 *
 * return:
 *
 *   replysize(in):
 *   size(in):
 *   replybuf(in):
 *   buf(in):
 *   file(in):
 *   line(in):
 *
 * Note:
 *    Compares sizes and buffers that have been queued with the actual
 *    received values after a data read.  Called by macro of the same name.
 */
static int
compare_size_and_buffer (int *replysize, int size, char **replybuf, char *buf, const char *file, const int line)
{
  int err = NO_ERROR;

  if (size <= 0)
    {
      return NO_ERROR;
    }

  if (size != *replysize)
    {
      err = ER_NET_DATASIZE_MISMATCH;
      er_set (ER_ERROR_SEVERITY, file, line, err, 2, *replysize, size);
      *replysize = size;
    }

  if (buf != *replybuf)
    {
      err = ER_NET_UNUSED_BUFFER;
      er_set (ER_ERROR_SEVERITY, file, line, err, 0);
      /* free it ? */
      *replybuf = buf;
    }

  return err;
}

/*
 * net_histo_setup_names -
 *
 * return:
 *
 * Note:
 */
static void
net_histo_setup_names (void)
{
  unsigned int i;

  for (i = 0; i < DIM (net_Req_buffer); i++)
    {
      net_Req_buffer[i].name = "";
      net_Req_buffer[i].request_count = 0;
      net_Req_buffer[i].total_size_sent = 0;
      net_Req_buffer[i].total_size_received = 0;
      net_Req_buffer[i].elapsed_time = 0;
    }

  net_Req_buffer[NET_SERVER_BO_INIT_SERVER].name = "NET_SERVER_BO_INIT_SERVER";
  net_Req_buffer[NET_SERVER_BO_REGISTER_CLIENT].name = "NET_SERVER_BO_REGISTER_CLIENT";
  net_Req_buffer[NET_SERVER_BO_UNREGISTER_CLIENT].name = "NET_SERVER_BO_UNREGISTER_CLIENT";
  net_Req_buffer[NET_SERVER_BO_BACKUP].name = "NET_SERVER_BO_BACKUP";
  net_Req_buffer[NET_SERVER_BO_ADD_VOLEXT].name = "NET_SERVER_BO_ADD_VOLEXT";
  net_Req_buffer[NET_SERVER_BO_CHECK_DBCONSISTENCY].name = "NET_SERVER_BO_CHECK_DBCONSISTENCY";
  net_Req_buffer[NET_SERVER_BO_FIND_NPERM_VOLS].name = "NET_SERVER_BO_FIND_NPERM_VOLS";
  net_Req_buffer[NET_SERVER_BO_FIND_NTEMP_VOLS].name = "NET_SERVER_BO_FIND_NTEMP_VOLS";
  net_Req_buffer[NET_SERVER_BO_FIND_LAST_PERM].name = "NET_SERVER_BO_FIND_LAST_PERM";
  net_Req_buffer[NET_SERVER_BO_FIND_LAST_TEMP].name = "NET_SERVER_BO_FIND_LAST_TEMP";
  net_Req_buffer[NET_SERVER_BO_CHANGE_HA_MODE].name = "NET_SERVER_BO_CHANGE_HA_MODE";
  net_Req_buffer[NET_SERVER_BO_NOTIFY_HA_LOG_APPLIER_STATE].name = "NET_SERVER_BO_NOTIFY_HA_LOG_APPLIER_STATE";
  net_Req_buffer[NET_SERVER_BO_COMPACT_DB].name = "NET_SERVER_BO_COMPACT_DB";
  net_Req_buffer[NET_SERVER_BO_HEAP_COMPACT].name = "NET_SERVER_BO_HEAP_COMPACT";
  net_Req_buffer[NET_SERVER_BO_COMPACT_DB_START].name = "NET_SERVER_BO_COMPACT_DB_START";
  net_Req_buffer[NET_SERVER_BO_COMPACT_DB_STOP].name = "NET_SERVER_BO_COMPACT_DB_STOP";
  net_Req_buffer[NET_SERVER_BO_GET_LOCALES_INFO].name = "NET_SERVER_BO_GET_LOCALES_INFO";

  net_Req_buffer[NET_SERVER_TM_SERVER_COMMIT].name = "NET_SERVER_TM_SERVER_COMMIT";
  net_Req_buffer[NET_SERVER_TM_SERVER_ABORT].name = "NET_SERVER_TM_SERVER_ABORT";
  net_Req_buffer[NET_SERVER_TM_SERVER_START_TOPOP].name = "NET_SERVER_TM_SERVER_START_TOPOP";
  net_Req_buffer[NET_SERVER_TM_SERVER_END_TOPOP].name = "NET_SERVER_TM_SERVER_END_TOPOP";
  net_Req_buffer[NET_SERVER_TM_SERVER_SAVEPOINT].name = "NET_SERVER_TM_SERVER_SAVEPOINT";
  net_Req_buffer[NET_SERVER_TM_SERVER_PARTIAL_ABORT].name = "NET_SERVER_TM_SERVER_PARTIAL_ABORT";
  net_Req_buffer[NET_SERVER_TM_SERVER_HAS_UPDATED].name = "NET_SERVER_TM_SERVER_HAS_UPDATED";
  net_Req_buffer[NET_SERVER_TM_SERVER_ISACTIVE_AND_HAS_UPDATED].name = "NET_SERVER_TM_SERVER_ISACTIVE_AND_HAS_UPDATED";
  net_Req_buffer[NET_SERVER_TM_ISBLOCKED].name = "NET_SERVER_TM_ISBLOCKED";
  net_Req_buffer[NET_SERVER_TM_WAIT_SERVER_ACTIVE_TRANS].name = "NET_SERVER_TM_WAIT_SERVER_ACTIVE_TRANS";
  net_Req_buffer[NET_SERVER_TM_SERVER_GET_GTRINFO].name = "NET_SERVER_TM_SERVER_GET_GTRINFO";
  net_Req_buffer[NET_SERVER_TM_SERVER_SET_GTRINFO].name = "NET_SERVER_TM_SERVER_SET_GTRINFO";
  net_Req_buffer[NET_SERVER_TM_SERVER_2PC_START].name = "NET_SERVER_TM_SERVER_2PC_START";
  net_Req_buffer[NET_SERVER_TM_SERVER_2PC_PREPARE].name = "NET_SERVER_TM_SERVER_2PC_PREPARE";
  net_Req_buffer[NET_SERVER_TM_SERVER_2PC_RECOVERY_PREPARED].name = "NET_SERVER_TM_SERVER_2PC_RECOVERY_PREPARED";
  net_Req_buffer[NET_SERVER_TM_SERVER_2PC_ATTACH_GT].name = "NET_SERVER_TM_SERVER_2PC_ATTACH_GT";
  net_Req_buffer[NET_SERVER_TM_SERVER_2PC_PREPARE_GT].name = "NET_SERVER_TM_SERVER_2PC_PREPARE_GT";
  net_Req_buffer[NET_SERVER_TM_LOCAL_TRANSACTION_ID].name = "NET_SERVER_TM_LOCAL_TRANSACTION_ID";
  net_Req_buffer[NET_SERVER_LOG_CHECKPOINT].name = "NET_SERVER_LOG_CHECKPOINT";

  net_Req_buffer[NET_SERVER_LC_FETCH].name = "NET_SERVER_LC_FETCH";
  net_Req_buffer[NET_SERVER_LC_FETCHALL].name = "NET_SERVER_LC_FETCHALL";
  net_Req_buffer[NET_SERVER_LC_FETCH_LOCKSET].name = "NET_SERVER_LC_FETCH_LOCKSET";
  net_Req_buffer[NET_SERVER_LC_FETCH_ALLREFS_LOCKSET].name = "NET_SERVER_LC_FETCH_ALLREFS_LOCKSET";
  net_Req_buffer[NET_SERVER_LC_GET_CLASS].name = "NET_SERVER_LC_GET_CLASS";
  net_Req_buffer[NET_SERVER_LC_FIND_CLASSOID].name = "NET_SERVER_LC_FIND_CLASSOID";
  net_Req_buffer[NET_SERVER_LC_DOESEXIST].name = "NET_SERVER_LC_DOESEXIST";
  net_Req_buffer[NET_SERVER_LC_FORCE].name = "NET_SERVER_LC_FORCE";
  net_Req_buffer[NET_SERVER_LC_RESERVE_CLASSNAME].name = "NET_SERVER_LC_RESERVE_CLASSNAME";
  net_Req_buffer[NET_SERVER_LC_RESERVE_CLASSNAME_GET_OID].name = "NET_SERVER_LC_RESERVE_CLASSNAME_GET_OID";
  net_Req_buffer[NET_SERVER_LC_DELETE_CLASSNAME].name = "NET_SERVER_LC_DELETE_CLASSNAME";
  net_Req_buffer[NET_SERVER_LC_RENAME_CLASSNAME].name = "NET_SERVER_LC_RENAME_CLASSNAME";
  net_Req_buffer[NET_SERVER_LC_ASSIGN_OID].name = "NET_SERVER_LC_ASSIGN_OID";
  net_Req_buffer[NET_SERVER_LC_NOTIFY_ISOLATION_INCONS].name = "NET_SERVER_LC_NOTIFY_ISOLATION_INCONS";
  net_Req_buffer[NET_SERVER_LC_FIND_LOCKHINT_CLASSOIDS].name = "NET_SERVER_LC_FIND_LOCKHINT_CLASSOIDS";
  net_Req_buffer[NET_SERVER_LC_FETCH_LOCKHINT_CLASSES].name = "NET_SERVER_LC_FETCH_LOCKHINT_CLASSES";
  net_Req_buffer[NET_SERVER_LC_ASSIGN_OID_BATCH].name = "NET_SERVER_LC_ASSIGN_OID_BATCH";
  net_Req_buffer[NET_SERVER_LC_CHECK_FK_VALIDITY].name = "NET_SERVER_LC_CHECK_FK_VALIDITY";
  net_Req_buffer[NET_SERVER_LC_REM_CLASS_FROM_INDEX].name = "NET_SERVER_LC_REM_CLASS_FROM_INDEX";

  net_Req_buffer[NET_SERVER_HEAP_CREATE].name = "NET_SERVER_HEAP_CREATE";
  net_Req_buffer[NET_SERVER_HEAP_DESTROY].name = "NET_SERVER_HEAP_DESTROY";
  net_Req_buffer[NET_SERVER_HEAP_DESTROY_WHEN_NEW].name = "NET_SERVER_HEAP_DESTROY_WHEN_NEW";
  net_Req_buffer[NET_SERVER_HEAP_GET_CLASS_NOBJS_AND_NPAGES].name = "NET_SERVER_HEAP_GET_CLASS_NOBJS_AND_NPAGES";
  net_Req_buffer[NET_SERVER_HEAP_HAS_INSTANCE].name = "NET_SERVER_HEAP_HAS_INSTANCE";
  net_Req_buffer[NET_SERVER_HEAP_RECLAIM_ADDRESSES].name = "NET_SERVER_HEAP_RECLAIM_ADDRESSES";

  net_Req_buffer[NET_SERVER_LOG_RESET_WAIT_MSECS].name = "NET_SERVER_LOG_RESET_WAIT_MSECS";
  net_Req_buffer[NET_SERVER_LOG_RESET_ISOLATION].name = "NET_SERVER_LOG_RESET_ISOLATION";
  net_Req_buffer[NET_SERVER_LOG_SET_INTERRUPT].name = "NET_SERVER_LOG_SET_INTERRUPT";
  net_Req_buffer[NET_SERVER_LOG_DUMP_STAT].name = "NET_SERVER_LOG_DUMP_STAT";
  net_Req_buffer[NET_SERVER_LOG_GETPACK_TRANTB].name = "NET_SERVER_LOG_GETPACK_TRANTB";
  net_Req_buffer[NET_SERVER_LOG_DUMP_TRANTB].name = "NET_SERVER_LOG_DUMP_TRANTB";
  net_Req_buffer[NET_SERVER_LOG_SET_SUPPRESS_REPL_ON_TRANSACTION].name =
    "NET_SERVER_LOG_SET_SUPPRESS_REPL_ON_TRANSACTION";

  net_Req_buffer[NET_SERVER_LOG_FIND_LOB_LOCATOR].name = "NET_SERVER_LOG_FIND_LOB_LOCATOR";
  net_Req_buffer[NET_SERVER_LOG_ADD_LOB_LOCATOR].name = "NET_SERVER_LOG_ADD_LOB_LOCATOR";
  net_Req_buffer[NET_SERVER_LOG_CHANGE_STATE_OF_LOCATOR].name = "NET_SERVER_LOG_CHANGE_STATE_OF_LOCATOR";
  net_Req_buffer[NET_SERVER_LOG_DROP_LOB_LOCATOR].name = "NET_SERVER_LOG_DROP_LOB_LOCATOR";

  net_Req_buffer[NET_SERVER_LK_DUMP].name = "NET_SERVER_LK_DUMP";

  net_Req_buffer[NET_SERVER_BTREE_ADDINDEX].name = "NET_SERVER_BTREE_ADDINDEX";
  net_Req_buffer[NET_SERVER_BTREE_DELINDEX].name = "NET_SERVER_BTREE_DELINDEX";
  net_Req_buffer[NET_SERVER_BTREE_LOADINDEX].name = "NET_SERVER_BTREE_LOADINDEX";
  net_Req_buffer[NET_SERVER_BTREE_FIND_UNIQUE].name = "NET_SERVER_BTREE_FIND_UNIQUE";
  net_Req_buffer[NET_SERVER_BTREE_CLASS_UNIQUE_TEST].name = "NET_SERVER_BTREE_CLASS_UNIQUE_TEST";
  net_Req_buffer[NET_SERVER_BTREE_GET_STATISTICS].name = "NET_SERVER_BTREE_GET_STATISTICS";
  net_Req_buffer[NET_SERVER_BTREE_GET_KEY_TYPE].name = "NET_SERVER_BTREE_GET_KEY_TYPE";

  net_Req_buffer[NET_SERVER_DISK_TOTALPGS].name = "NET_SERVER_DISK_TOTALPGS";
  net_Req_buffer[NET_SERVER_DISK_FREEPGS].name = "NET_SERVER_DISK_FREEPGS";
  net_Req_buffer[NET_SERVER_DISK_REMARKS].name = "NET_SERVER_DISK_REMARKS";
  net_Req_buffer[NET_SERVER_DISK_VLABEL].name = "NET_SERVER_DISK_VLABEL";

  net_Req_buffer[NET_SERVER_QST_GET_STATISTICS].name = "NET_SERVER_QST_GET_STATISTICS";
  net_Req_buffer[NET_SERVER_QST_UPDATE_STATISTICS].name = "NET_SERVER_QST_UPDATE_STATISTICS";
  net_Req_buffer[NET_SERVER_QST_UPDATE_ALL_STATISTICS].name = "NET_SERVER_QST_UPDATE_ALL_STATISTICS";

  net_Req_buffer[NET_SERVER_QM_QUERY_PREPARE].name = "NET_SERVER_QM_QUERY_PREPARE";
  net_Req_buffer[NET_SERVER_QM_QUERY_EXECUTE].name = "NET_SERVER_QM_QUERY_EXECUTE";
  net_Req_buffer[NET_SERVER_QM_QUERY_PREPARE_AND_EXECUTE].name = "NET_SERVER_QM_QUERY_PREPARE_AND_EXECUTE";
  net_Req_buffer[NET_SERVER_QM_QUERY_END].name = "NET_SERVER_QM_QUERY_END";
  net_Req_buffer[NET_SERVER_QM_QUERY_DROP_ALL_PLANS].name = "NET_SERVER_QM_QUERY_DROP_ALL_PLANS";
  net_Req_buffer[NET_SERVER_QM_QUERY_DUMP_PLANS].name = "NET_SERVER_QM_QUERY_DUMP_PLANS";
  net_Req_buffer[NET_SERVER_QM_QUERY_DUMP_CACHE].name = "NET_SERVER_QM_QUERY_DUMP_CACHE";

  net_Req_buffer[NET_SERVER_LS_GET_LIST_FILE_PAGE].name = "NET_SERVER_LS_GET_LIST_FILE_PAGE";

  net_Req_buffer[NET_SERVER_MNT_SERVER_START_STATS].name = "NET_SERVER_MNT_SERVER_START_STATS";
  net_Req_buffer[NET_SERVER_MNT_SERVER_STOP_STATS].name = "NET_SERVER_MNT_SERVER_STOP_STATS";
  net_Req_buffer[NET_SERVER_MNT_SERVER_COPY_STATS].name = "NET_SERVER_MNT_SERVER_COPY_STATS";

  net_Req_buffer[NET_SERVER_CT_CHECK_REP_DIR].name = "NET_SERVER_CT_CHECK_REP_DIR";

  net_Req_buffer[NET_SERVER_CSS_KILL_TRANSACTION].name = "NET_SERVER_CSS_KILL_TRANSACTION";
  net_Req_buffer[NET_SERVER_CSS_DUMP_CS_STAT].name = "NET_SERVER_CSS_DUMP_CS_STAT";

  net_Req_buffer[NET_SERVER_QPROC_GET_SYS_TIMESTAMP].name = "NET_SERVER_QPROC_GET_SYS_TIMESTAMP";
  net_Req_buffer[NET_SERVER_QPROC_GET_CURRENT_VALUE].name = "NET_SERVER_QPROC_GET_CURRENT_VALUE";
  net_Req_buffer[NET_SERVER_QPROC_GET_NEXT_VALUE].name = "NET_SERVER_QPROC_GET_NEXT_VALUE";
  net_Req_buffer[NET_SERVER_QPROC_GET_SERVER_INFO].name = "NET_SERVER_QPROC_GET_SERVER_INFO";
  net_Req_buffer[NET_SERVER_SERIAL_DECACHE].name = "NET_SERVER_SERIAL_DECACHE";

  net_Req_buffer[NET_SERVER_PRM_SET_PARAMETERS].name = "NET_SERVER_PRM_SET_PARAMETERS";
  net_Req_buffer[NET_SERVER_PRM_GET_PARAMETERS].name = "NET_SERVER_PRM_GET_PARAMETERS";
  net_Req_buffer[NET_SERVER_PRM_GET_PARAMETERS].name = "NET_SERVER_PRM_GET_FORCE_PARAMETERS";
  net_Req_buffer[NET_SERVER_PRM_DUMP_PARAMETERS].name = "NET_SERVER_PRM_DUMP_PARAMETERS";

  net_Req_buffer[NET_SERVER_JSP_GET_SERVER_PORT].name = "NET_SERVER_JSP_GET_SERVER_PORT";

  net_Req_buffer[NET_SERVER_REPL_INFO].name = "NET_SERVER_REPL_INFO";
  net_Req_buffer[NET_SERVER_REPL_LOG_GET_APPEND_LSA].name = "NET_SERVER_REPL_LOG_GET_APPEND_LSA";

  net_Req_buffer[NET_SERVER_LOGWR_GET_LOG_PAGES].name = "NET_SERVER_LOGWR_GET_LOG_PAGES";

  net_Req_buffer[NET_SERVER_ES_CREATE_FILE].name = "NET_SERVER_ES_CREATE_FILE";
  net_Req_buffer[NET_SERVER_ES_WRITE_FILE].name = "NET_SERVER_ES_WRITE_FILE";
  net_Req_buffer[NET_SERVER_ES_READ_FILE].name = "NET_SERVER_ES_READ_FILE";
  net_Req_buffer[NET_SERVER_ES_DELETE_FILE].name = "NET_SERVER_ES_DELETE_FILE";
  net_Req_buffer[NET_SERVER_ES_COPY_FILE].name = "NET_SERVER_ES_COPY_FILE";
  net_Req_buffer[NET_SERVER_ES_RENAME_FILE].name = "NET_SERVER_ES_RENAME_FILE";
  net_Req_buffer[NET_SERVER_ES_GET_FILE_SIZE].name = "NET_SERVER_ES_GET_FILE_SIZE";

  net_Req_buffer[NET_SERVER_SHUTDOWN].name = "NET_SERVER_SHUTDOWN";

  net_Req_buffer[NET_SERVER_LC_UPGRADE_INSTANCES_DOMAIN].name = "NET_SERVER_LC_UPGRADE_INSTANCES_DOMAIN";

  net_Req_buffer[NET_SERVER_SES_CHECK_SESSION].name = "NET_SERVER_SES_CHECK_SESSION";
  net_Req_buffer[NET_SERVER_SES_END_SESSION].name = "NET_SERVER_END_SESSION";
  net_Req_buffer[NET_SERVER_SES_SET_ROW_COUNT].name = "NET_SERVER_SES_SET_ROW_COUNT";
  net_Req_buffer[NET_SERVER_SES_GET_ROW_COUNT].name = "NET_SERVER_GET_ROW_COUNT";
  net_Req_buffer[NET_SERVER_SES_GET_LAST_INSERT_ID].name = "NET_SERVER_SES_GET_LAST_INSERT_ID";
  net_Req_buffer[NET_SERVER_SES_RESET_CUR_INSERT_ID].name = "NET_SERVER_SES_RESET_CUR_INSERT_ID";
  net_Req_buffer[NET_SERVER_SES_CREATE_PREPARED_STATEMENT].name = "NET_SERVER_SES_CREATE_PREPARED_STATEMENT";
  net_Req_buffer[NET_SERVER_SES_GET_PREPARED_STATEMENT].name = "NET_SERVER_SES_GET_PREPARED_STATEMENT";
  net_Req_buffer[NET_SERVER_SES_DELETE_PREPARED_STATEMENT].name = "NET_SERVER_SES_DELETE_PREPARED_STATEMENT";
  net_Req_buffer[NET_SERVER_SES_SET_SESSION_VARIABLES].name = "NET_SERVER_SES_SET_SESSION_VARIABLES";
  net_Req_buffer[NET_SERVER_SES_GET_SESSION_VARIABLE].name = "NET_SERVER_SES_GET_SESSION_VARIABLE";
  net_Req_buffer[NET_SERVER_SES_DROP_SESSION_VARIABLES].name = "NET_SERVER_SES_DROP_SESSION_VARIABLES";
  net_Req_buffer[NET_SERVER_BTREE_FIND_MULTI_UNIQUES].name = "NET_SERVER_FIND_MULTI_UNIQUES";
  net_Req_buffer[NET_SERVER_VACUUM].name = "NET_SERVER_VACUUM";
  net_Req_buffer[NET_SERVER_GET_MVCC_SNAPSHOT].name = "NET_SERVER_GET_MVCC_SNAPSHOT";
  net_Req_buffer[NET_SERVER_LOCK_RR].name = "NET_SERVER_LOCK_RR";
<<<<<<< HEAD
  net_Req_buffer[NET_SERVER_QM_QUERY_EXECUTE_AND_COMMIT].name = "NET_SERVER_QM_QUERY_EXECUTE_AND_COMMIT";
=======
  net_Req_buffer[NET_SERVER_TZ_GET_CHECKSUM].name = "NET_SERVER_TZ_GET_CHECKSUM";
  net_Req_buffer[NET_SERVER_SPACEDB].name = "NET_SERVER_SPACEDB";
>>>>>>> c5b82314
}

/*
 * net_histo_clear -
 *
 * return:
 *
 * NOTE:
 */
void
net_histo_clear (void)
{
  unsigned int i;

  if (net_Histo_setup_mnt)
    {
      perfmon_reset_stats ();
    }

  net_Histo_call_count = 0;
  net_Histo_last_call_time = 0;
  net_Histo_total_server_time = 0;
  for (i = 0; i < DIM (net_Req_buffer); i++)
    {
      net_Req_buffer[i].request_count = 0;
      net_Req_buffer[i].total_size_sent = 0;
      net_Req_buffer[i].total_size_received = 0;
      net_Req_buffer[i].elapsed_time = 0;
    }
}

/*
 * net_histo_print -
 *
 * return:
 *
 * Note:
 */
int
net_histo_print (FILE * stream)
{
  unsigned int i;
  int found = 0, total_requests = 0, total_size_sent = 0;
  int total_size_received = 0;
  float server_time, total_server_time = 0;
  float avg_response_time, avg_client_time;
  int err = NO_ERROR;

  if (stream == NULL)
    {
      stream = stdout;
    }

  fprintf (stream, "\nHistogram of client requests:\n");
  fprintf (stream, "%-31s %6s  %10s %10s , %10s \n", "Name", "Rcount", "Sent size", "Recv size", "Server time");
  for (i = 0; i < DIM (net_Req_buffer); i++)
    {
      if (net_Req_buffer[i].request_count)
	{
	  found = 1;
	  server_time = ((float) net_Req_buffer[i].elapsed_time / 1000000 / (float) (net_Req_buffer[i].request_count));
	  fprintf (stream, "%-29s %6d X %10d+%10d b, %10.6f s\n", net_Req_buffer[i].name,
		   net_Req_buffer[i].request_count, net_Req_buffer[i].total_size_sent,
		   net_Req_buffer[i].total_size_received, server_time);
	  total_requests += net_Req_buffer[i].request_count;
	  total_size_sent += net_Req_buffer[i].total_size_sent;
	  total_size_received += net_Req_buffer[i].total_size_received;
	  total_server_time += (server_time * net_Req_buffer[i].request_count);
	}
    }
  if (!found)
    {
      fprintf (stream, " No server requests made\n");
    }
  else
    {
      fprintf (stream, "-------------------------------------------------------------" "--------------\n");
      fprintf (stream, "Totals:                       %6d X %10d+%10d b  " "%10.6f s\n", total_requests,
	       total_size_sent, total_size_received, total_server_time);
      avg_response_time = total_server_time / total_requests;
      avg_client_time = 0.0;
      fprintf (stream,
	       "\n Average server response time = %6.6f secs \n"
	       " Average time between client requests = %6.6f secs \n", avg_response_time, avg_client_time);
    }
  if (net_Histo_setup_mnt)
    {
      err = perfmon_print_stats (stream);
    }
  return err;
}

/*
 * net_histo_print_global_stats -
 *
 * return:
 *
 * Note:
 */
int
net_histo_print_global_stats (FILE * stream, bool cumulative, const char *substr)
{
  int err = NO_ERROR;

  if (net_Histo_setup_mnt)
    {
      err = perfmon_print_global_stats (stream, cumulative, substr);
    }
  return err;
}

/*
 * net_histo_start -
 *
 * return: NO_ERROR or ER_FAILED
 *
 * Note:
 */
int
net_histo_start (bool for_all_trans)
{
  if (net_Histo_setup == 0)
    {
      net_histo_clear ();
      net_histo_setup_names ();
      net_Histo_setup = 1;
    }

  if (net_Histo_setup_mnt == 0)
    {
      if (perfmon_start_stats (for_all_trans) != NO_ERROR)
	{
	  return ER_FAILED;
	}
      net_Histo_setup_mnt = 1;
    }

  return NO_ERROR;
}

/*
 * net_histo_stop -
 *
 * return: NO_ERROR or ER_FAILED
 *
 * Note:
 */
int
net_histo_stop (void)
{
  int err = NO_ERROR;

  if (net_Histo_setup_mnt == 1)
    {
      err = perfmon_stop_stats ();
      net_Histo_setup_mnt = 0;
    }

  if (net_Histo_setup == 1)
    {
      net_Histo_setup = 0;
    }

  return err;
}

/*
 * net_histo_add_entry -
 *
 * return:
 *
 *   request(in):
 *   data_sent(in):
 *
 * Note:
 */
static void
net_histo_add_entry (int request, int data_sent)
{
#if !defined(WINDOWS)
  struct timeval tp;
#endif /* WINDOWS */

  if (request <= NET_SERVER_REQUEST_START || request >= NET_SERVER_REQUEST_END)
    {
      return;
    }

  net_Req_buffer[request].request_count++;
  net_Req_buffer[request].total_size_sent += data_sent;
#if !defined(WINDOWS)
  if (gettimeofday (&tp, NULL) == 0)
    {
      net_Histo_last_call_time = tp.tv_sec * 1000000LL + tp.tv_usec;
    }
#endif /* !WINDOWS */
  net_Histo_call_count++;
}

/*
 * net_histo_request_finished -
 *
 * return:
 *
 *   request(in):
 *   data_received(in):
 *
 * Note:
 */
static void
net_histo_request_finished (int request, int data_received)
{
#if !defined(WINDOWS)
  struct timeval tp;
  INT64 current_time;
#endif /* !WINDOWS */

  net_Req_buffer[request].total_size_received += data_received;

#if !defined(WINDOWS)
  if (gettimeofday (&tp, NULL) == 0)
    {
      current_time = tp.tv_sec * 1000000LL + tp.tv_usec;
      net_Histo_total_server_time = current_time - net_Histo_last_call_time;
      net_Req_buffer[request].elapsed_time += net_Histo_total_server_time;
    }
#endif /* !WINDOWS */
}

/*
 * net_client_request_no_reply -
 *
 * return:
 *
 *   request(in): server request id
 *   argbuf(in): argument buffer (small)
 *   argsize(in): byte size of argbuf
 *
 */
int
net_client_request_no_reply (int request, char *argbuf, int argsize)
{
  unsigned int rc;
  int error;

  error = NO_ERROR;

  assert (request == NET_SERVER_LOG_SET_INTERRUPT);

  if (net_Server_name[0] == '\0')
    {
      /* need to have a more appropriate "unexpected disconnect" message */
      er_set (ER_ERROR_SEVERITY, ARG_FILE_LINE, ER_NET_SERVER_CRASHED, 0);
      error = -1;
      return error;
    }

#if defined(HISTO)
  if (net_Histo_setup)
    {
      net_histo_add_entry (request, argsize);
    }
#endif /* HISTO */

  rc = css_send_req_to_server_no_reply (net_Server_host, request, argbuf, argsize);
  if (rc == 0)
    {
      error = css_Errno;
      return set_server_error (error);
    }

  return error;
}

/*
 * net_client_get_server_host () - the name of the current sever host machine
 *
 * return: string
 */
char *
net_client_get_server_host (void)
{
  return net_Server_host;
}

/*
 * net_client_request_internal -
 *
 * return: error status
 *
 *   request(in): server request id
 *   argbuf(in): argument buffer (small)
 *   argsize(in): byte size of argbuf
 *   replybuf(in): reply argument buffer (small)
 *   replysize(in): size of reply argument buffer
 *   databuf(in): data buffer to send (large)
 *   datasize(in): size of data buffer
 *   replydata(in): receive data buffer (large)
 *   replydatasize(in): size of expected reply data
 *
 * Note: This is one of two functions that is called to perform a server
 *       request.  All network interface routines will call either this
 *       function or net_client_request2.
 */
static int
net_client_request_internal (int request, char *argbuf, int argsize, char *replybuf, int replysize, char *databuf,
			     int datasize, char *replydata, int replydatasize)
{
  unsigned int rc;
  int size;
  int error;
  char *reply = NULL;

  error = 0;

  if (net_Server_name[0] == '\0')
    {
      /* need to have a more appropriate "unexpected disconnect" message */
      er_set (ER_ERROR_SEVERITY, ARG_FILE_LINE, ER_NET_SERVER_CRASHED, 0);
      error = -1;
      return error;
    }

#if defined(HISTO)
  if (net_Histo_setup)
    {
      net_histo_add_entry (request, argsize + datasize);
    }
#endif /* HISTO */

  rc = css_send_req_to_server (net_Server_host, request, argbuf, argsize, databuf, datasize, replybuf, replysize);
  if (rc == 0)
    {
      error = css_Errno;
      return set_server_error (error);
    }

  if (rc)
    {
      if (replydata != NULL)
	{
	  css_queue_receive_data_buffer (rc, replydata, replydatasize);
	}
      error = css_receive_data_from_server (rc, &reply, &size);
      if (error != NO_ERROR)
	{
	  COMPARE_AND_FREE_BUFFER (replybuf, reply);
	  return set_server_error (error);
	}
      else
	{
	  error = COMPARE_SIZE_AND_BUFFER (&replysize, size, &replybuf, reply);
	}

      if (replydata != NULL)
	{
	  error = css_receive_data_from_server (rc, &reply, &size);
	  if (error != NO_ERROR)
	    {
	      COMPARE_AND_FREE_BUFFER (replydata, reply);
	      return set_server_error (error);
	    }
	  else
	    {
	      error = COMPARE_SIZE_AND_BUFFER (&replydatasize, size, &replydata, reply);
	    }
	}
    }
#if defined(HISTO)
  if (net_Histo_setup)
    {
      net_histo_request_finished (request, replysize + replydatasize);
    }
#endif /* HISTO */
  return error;
}

/*
 * net_client_request -
 *
 * return: error status
 *
 *   request(in): server request id
 *   argbuf(in): argument buffer (small)
 *   argsize(in): byte size of argbuf
 *   replybuf(in): reply argument buffer (small)
 *   replysize(in): size of reply argument buffer
 *   databuf(in): data buffer to send (large)
 *   datasize(in): size of data buffer
 *   replydata(in): receive data buffer (large)
 *   replydatasize(in): size of expected reply data
 *
 * Note: This is one of two functions that is called to perform a server
 *    request.  All network interface routines will call either this
 *    function or net_client_request2.
 */
int
net_client_request (int request, char *argbuf, int argsize, char *replybuf, int replysize, char *databuf, int datasize,
		    char *replydata, int replydatasize)
{
  return (net_client_request_internal (request, argbuf, argsize, replybuf, replysize, databuf, datasize, replydata,
				       replydatasize));
}

#if defined(ENABLE_UNUSED_FUNCTION)
/*
 * net_client_request_send_large_data -
 *
 * return: error status
 *
 *   request(in): server request id
 *   argbuf(in): argument buffer (small)
 *   argsize(in): byte size of argbuf
 *   replybuf(in): reply argument buffer (small)
 *   replysize(in): size of reply argument buffer
 *   databuf(in): data buffer to send (large)
 *   datasize(in): size of data buffer
 *   replydata(in): receive data buffer (large)
 *   replydatasize(in): size of expected reply data
 *
 * Note: This is one of two functions that is called to perform a server
 *    request.  All network interface routines will call either this
 *    function or net_client_request2.
 */
int
net_client_request_send_large_data (int request, char *argbuf, int argsize, char *replybuf, int replysize,
				    char *databuf, INT64 datasize, char *replydata, int replydatasize)
{
  unsigned int rc;
  int size;
  int error;
  char *reply = NULL;

  error = 0;

  if (net_Server_name[0] == '\0')
    {
      /* need to have a more appropriate "unexpected disconnect" message */
      er_set (ER_ERROR_SEVERITY, ARG_FILE_LINE, ER_NET_SERVER_CRASHED, 0);
      error = -1;
      return error;
    }

#if defined(HISTO)
  if (net_Histo_setup)
    {
      net_histo_add_entry (request, argsize + datasize);
    }
#endif /* HISTO */

  rc = css_send_req_to_server_with_large_data (net_Server_host, request, argbuf, argsize, databuf, datasize, replybuf,
					       replysize);

  if (rc == 0)
    {
      error = css_Errno;
      return set_server_error (error);
    }

  if (rc)
    {
      if (replydata != NULL)
	{
	  css_queue_receive_data_buffer (rc, replydata, replydatasize);
	}
      error = css_receive_data_from_server (rc, &reply, &size);
      if (error != NO_ERROR)
	{
	  COMPARE_AND_FREE_BUFFER (replybuf, reply);
	  return set_server_error (error);
	}
      else
	{
	  error = COMPARE_SIZE_AND_BUFFER (&replysize, size, &replybuf, reply);
	}

      if (replydata != NULL)
	{
	  error = css_receive_data_from_server (rc, &reply, &size);
	  if (error != NO_ERROR)
	    {
	      COMPARE_AND_FREE_BUFFER (replydata, reply);
	      return set_server_error (error);
	    }
	  else
	    {
	      error = COMPARE_SIZE_AND_BUFFER (&replydatasize, size, &replydata, reply);
	    }
	}
    }
#if defined(HISTO)
  if (net_Histo_setup)
    {
      net_histo_request_finished (request, replysize + replydatasize);
    }
#endif /* HISTO */
  return error;
}

/*
 * net_client_request_recv_large_data -
 *
 * return: error status
 *
 *   request(in): server request id
 *   argbuf(in): argument buffer (small)
 *   argsize(in):  byte size of argbuf
 *   replybuf(in): reply argument buffer (small)
 *   replysize(in): size of reply argument buffer
 *   databuf(in): data buffer to send (large)
 *   datasize(in): size of data buffer
 *   replydata(in): receive data buffer (large)
 *   replydatasize_ptr(in): size of expected reply data
 *
 * Note:
 */
int
net_client_request_recv_large_data (int request, char *argbuf, int argsize, char *replybuf, int replysize,
				    char *databuf, int datasize, char *replydata, INT64 * replydatasize_ptr)
{
  unsigned int rc;
  int size;
  int error;
  INT64 reply_datasize;
  int num_data;
  char *reply = NULL, *ptr, *packed_desc;
  int i, packed_desc_size;

  error = 0;
  *replydatasize_ptr = 0;

  if (net_Server_name[0] == '\0')
    {
      /* need to have a more appropriate "unexpected disconnect" message */
      er_set (ER_ERROR_SEVERITY, ARG_FILE_LINE, ER_NET_SERVER_CRASHED, 0);
      error = -1;
    }
  else
    {
#if defined(HISTO)
      if (net_Histo_setup)
	{
	  net_histo_add_entry (request, argsize + datasize);
	}
#endif /* HISTO */
      rc = css_send_req_to_server (net_Server_host, request, argbuf, argsize, databuf, datasize, replybuf, replysize);
      if (rc == 0)
	{
	  return set_server_error (css_Errno);
	}

      error = css_receive_data_from_server (rc, &reply, &size);

      if (error != NO_ERROR || reply == NULL)
	{
	  COMPARE_AND_FREE_BUFFER (replybuf, reply);
	  return set_server_error (error);
	}
      else
	{
	  error = COMPARE_SIZE_AND_BUFFER (&replysize, size, &replybuf, reply);
	}

      /* here we assume that the first integer in the reply is the length of the following data block */
      ptr = or_unpack_int64 (reply, &reply_datasize);
      num_data = (int) (reply_datasize / INT_MAX + 1);

      if (reply_datasize)
	{
	  for (i = 0; i < num_data; i++)
	    {
	      packed_desc_size = MIN ((int) reply_datasize, INT_MAX);

	      packed_desc = (char *) malloc (packed_desc_size);
	      if (packed_desc == NULL)
		{
		  return set_server_error (CANT_ALLOC_BUFFER);
		}
	      css_queue_receive_data_buffer (rc, packed_desc, packed_desc_size);
	      error = css_receive_data_from_server (rc, &reply, &size);
	      if (error != NO_ERROR || reply == NULL)
		{
		  COMPARE_AND_FREE_BUFFER (packed_desc, reply);
		  free_and_init (packed_desc);
		  return set_server_error (error);
		}
	      else
		{
		  memcpy (replydata, reply, size);
		  COMPARE_AND_FREE_BUFFER (packed_desc, reply);
		  free_and_init (packed_desc);
		}
	      *replydatasize_ptr += size;
	      reply_datasize -= size;
	      replydata += size;
	    }
	}

#if defined(HISTO)
      if (net_Histo_setup)
	{
	  net_histo_request_finished (request, replysize + *replydatasize_ptr);
	}
#endif /* HISTO */
    }
  return error;
}
#endif /* ENABLE_UNUSED_FUNCTION */

/*
 * net_client_request2 -
 *
 * return: error status
 *
 *   request(in): server request id
 *   argbuf(in): argument buffer (small)
 *   argsize(in): byte size of argbuf
 *   replybuf(in): reply argument buffer (small)
 *   replysize(in): size of reply argument buffer
 *   databuf(in): data buffer to send (large)
 *   datasize(in): size of data buffer
 *   replydata_ptr(in): receive data buffer (large)
 *   replydatasize_ptr(in):  size of expected reply data
 *
 * Note: This is one of two functions that is called to perform a server
 *    request.  All network interface routines will call either this
 *    functino or net_client_request.
 *    This is similar to net_client_request but the size of the reply
 *    data buffer is not known and must be determined from the first
 *    field in the reply argument buffer.
 */
int
net_client_request2 (int request, char *argbuf, int argsize, char *replybuf, int replysize, char *databuf, int datasize,
		     char **replydata_ptr, int *replydatasize_ptr)
{
  unsigned int rc;
  int size;
  int reply_datasize, error;
  char *reply = NULL, *replydata;

  error = 0;
  *replydata_ptr = NULL;
  *replydatasize_ptr = 0;

  if (net_Server_name[0] == '\0')
    {
      /* need to have a more appropriate "unexpected disconnect" message */
      er_set (ER_ERROR_SEVERITY, ARG_FILE_LINE, ER_NET_SERVER_CRASHED, 0);
      error = -1;
      return error;
    }
#if defined(HISTO)
  if (net_Histo_setup)
    {
      net_histo_add_entry (request, argsize + datasize);
    }
#endif /* HISTO */
  rc = css_send_req_to_server (net_Server_host, request, argbuf, argsize, databuf, datasize, replybuf, replysize);
  if (rc == 0)
    {
      error = css_Errno;
      return set_server_error (error);
    }

  error = css_receive_data_from_server (rc, &reply, &size);

  if (error != NO_ERROR || reply == NULL)
    {
      COMPARE_AND_FREE_BUFFER (replybuf, reply);
      return set_server_error (error);
    }
  else
    {
      error = COMPARE_SIZE_AND_BUFFER (&replysize, size, &replybuf, reply);
    }

  /* here we assume that the first integer in the reply is the length of the following data block */
  or_unpack_int (reply, &reply_datasize);

  if (reply_datasize)
    {
      if ((error == NO_ERROR) && (replydata = (char *) malloc (reply_datasize)) != NULL)
	{
	  css_queue_receive_data_buffer (rc, replydata, reply_datasize);
	  error = css_receive_data_from_server (rc, &reply, &size);

	  if (error != NO_ERROR)
	    {
	      COMPARE_AND_FREE_BUFFER (replydata, reply);
	      free_and_init (replydata);
	      return set_server_error (error);
	    }
	  else
	    {
	      error = COMPARE_SIZE_AND_BUFFER (&reply_datasize, size, &replydata, reply);
	    }
	  *replydata_ptr = reply;
	  *replydatasize_ptr = size;
	}
      else
	{
	  error = net_set_alloc_err_if_not_set (error, ARG_FILE_LINE);

	  net_consume_expected_packets (rc, 1);
	}
    }

#if defined(HISTO)
  if (net_Histo_setup)
    {
      net_histo_request_finished (request, replysize + *replydatasize_ptr);
    }
#endif /* HISTO */
  return error;
}

/*
 * net_client_request2_no_malloc -
 *
 * return: error status
 *
 *   request(in): server request id
 *   argbuf(in): argument buffer (small)
 *   argsize(in):  byte size of argbuf
 *   replybuf(in): reply argument buffer (small)
 *   replysize(in): size of reply argument buffer
 *   databuf(in): data buffer to send (large)
 *   datasize(in): size of data buffer
 *   replydata(in): receive data buffer (large)
 *   replydatasize_ptr(in): size of expected reply data
 *
 * Note: This is one of two functions that is called to perform a server
 *    request.  All network interface routines will call either this
 *    functino or net_client_request.
 *    This is similar to net_client_request but the size of the reply
 *    data buffer is not known and must be determined from the first
 *    field in the reply argument buffer.
 */
int
net_client_request2_no_malloc (int request, char *argbuf, int argsize, char *replybuf, int replysize, char *databuf,
			       int datasize, char *replydata, int *replydatasize_ptr)
{
  unsigned int rc;
  int size;
  int reply_datasize, error;
  char *reply = NULL;

  error = 0;
  *replydatasize_ptr = 0;

  if (net_Server_name[0] == '\0')
    {
      /* need to have a more appropriate "unexpected disconnect" message */
      er_set (ER_ERROR_SEVERITY, ARG_FILE_LINE, ER_NET_SERVER_CRASHED, 0);
      error = -1;
    }
  else
    {
#if defined(HISTO)
      if (net_Histo_setup)
	{
	  net_histo_add_entry (request, argsize + datasize);
	}
#endif /* HISTO */
      rc = css_send_req_to_server (net_Server_host, request, argbuf, argsize, databuf, datasize, replybuf, replysize);
      if (rc == 0)
	{
	  return set_server_error (css_Errno);
	}

      error = css_receive_data_from_server (rc, &reply, &size);

      if (error != NO_ERROR || reply == NULL)
	{
	  COMPARE_AND_FREE_BUFFER (replybuf, reply);
	  return set_server_error (error);
	}
      else
	{
	  error = COMPARE_SIZE_AND_BUFFER (&replysize, size, &replybuf, reply);
	}

      /* here we assume that the first integer in the reply is the length of the following data block */
      or_unpack_int (reply, &reply_datasize);

      if (reply_datasize > 0)
	{
	  css_queue_receive_data_buffer (rc, replydata, reply_datasize);
	  error = css_receive_data_from_server (rc, &reply, &size);
	  if (error != NO_ERROR)
	    {
	      COMPARE_AND_FREE_BUFFER (replydata, reply);
	      return set_server_error (error);
	    }
	  else
	    {
	      error = COMPARE_SIZE_AND_BUFFER (&reply_datasize, size, &replydata, reply);
	    }
	  *replydatasize_ptr = size;
	}
#if defined(HISTO)
      if (net_Histo_setup)
	{
	  net_histo_request_finished (request, replysize + *replydatasize_ptr);
	}
#endif /* HISTO */
    }
  return error;
}

/*
 * net_client_request_3_data -
 *
 * return: error status (0 = success, non-zero = error)
 *
 *   request(in): server request id
 *   argbuf(in): argument buffer (small)
 *   argsize(in): byte size of argbuf
 *   databuf1(in): first data buffer to send
 *   datasize1(in): size of first data buffer
 *   databuf2(in): second data buffer to send
 *   datasize2(in): size of second data buffer
 *   reply0(in): first reply argument buffer (small)
 *   replysize0(in): size of first reply argument buffer
 *   reply1(in): second reply argument buffer
 *   replysize1(in): size of second reply argument buffer
 *   reply2(in): third reply argument buffer
 *   replysize2(in): size of third reply argument buffer
 *
 * Note: This is one of two functions that is called to perform a server
 *    request.  All network interface routines will call either this
 *    functino or net_client_request2.
 */
int
net_client_request_3_data (int request, char *argbuf, int argsize, char *databuf1, int datasize1, char *databuf2,
			   int datasize2, char *reply0, int replysize0, char *reply1, int replysize1, char *reply2,
			   int replysize2)
{
  unsigned int rid;
  int rc;
  int size;
  int p1_size, p2_size, error;
  char *reply = NULL, *ptr = NULL;

  error = rc = 0;

  if (net_Server_name[0] == '\0')
    {
      /* need to have a more appropriate "unexpected disconnect" message */
      rc = ER_NET_SERVER_CRASHED;
      er_set (ER_ERROR_SEVERITY, ARG_FILE_LINE, rc, 0);
    }
  else
    {
#if defined(HISTO)
      if (net_Histo_setup)
	{
	  net_histo_add_entry (request, argsize + datasize1 + datasize2);
	}
#endif /* HISTO */
      rid = css_send_req_to_server_2_data (net_Server_host, request, argbuf, argsize, databuf1, datasize1, databuf2,
					   datasize2, NULL, 0);
      if (rid == 0)
	{
	  return set_server_error (css_Errno);
	}

      css_queue_receive_data_buffer (rid, reply0, replysize0);
      error = css_receive_data_from_server (rid, &reply, &size);
      if (error != NO_ERROR || reply == NULL)
	{
	  COMPARE_AND_FREE_BUFFER (reply0, reply);
	  return set_server_error (error);
	}
      else
	{
	  /* Ignore this error status here, since the caller must check it */
	  ptr = or_unpack_int (reply0, &error);
	  ptr = or_unpack_int (ptr, &p1_size);
	  (void) or_unpack_int (ptr, &p2_size);

	  if (p1_size == 0)
	    {
	      COMPARE_AND_FREE_BUFFER (reply0, reply);
	      return rc;
	    }

	  css_queue_receive_data_buffer (rid, reply1, p1_size);
	  if (p2_size > 0)
	    {
	      css_queue_receive_data_buffer (rid, reply2, p2_size);
	    }
	  error = css_receive_data_from_server (rid, &reply, &size);
	  if (error != NO_ERROR)
	    {
	      COMPARE_AND_FREE_BUFFER (reply1, reply);
	      return set_server_error (error);
	    }
	  else
	    {
	      error = COMPARE_SIZE_AND_BUFFER (&replysize1, size, &reply1, reply);
	    }

	  if (p2_size > 0)
	    {
	      error = css_receive_data_from_server (rid, &reply, &size);
	      if (error != NO_ERROR)
		{
		  COMPARE_AND_FREE_BUFFER (reply2, reply);
		  return set_server_error (error);
		}
	      else
		{
		  error = COMPARE_SIZE_AND_BUFFER (&replysize2, size, &reply2, reply);
		}
	    }
	}
#if defined(HISTO)
      if (net_Histo_setup)
	{
	  net_histo_request_finished (request, replysize1 + replysize2);
	}
#endif /* HISTO */
    }
  return rc;
}

/*
 * net_client_request_with_callback -
 *
 * return: error status
 *
 *   request(in): server request id
 *   argbuf(in): argument buffer (small)
 *   argsize(in): byte size of argbuf
 *   replybuf(in): reply argument buffer (small)
 *   replysize(in): size of reply argument buffer
 *   databuf1(in): first data buffer to send (large)
 *   datasize1(in): size of first data buffer
 *   databuf2(in): second data buffer to send (large)
 *   datasize2(in): size of second data buffer
 *   replydata_ptr1(in): first receive data buffer (large)
 *   replydatasize_ptr1(in): size of first expected reply data
 *   replydata_ptr2(in): second receive data buffer (large)
 *   replydatasize_ptr2(in): size of second expected reply data
 *
 * Note: This is one of the functions that is called to perform a server request.
 *    This is similar to net_client_request2, but the first
 *    field in the reply argument buffer is a request code which can
 *    cause the client to perform actions such as call methods.  When
 *    the actions are completed, a reply is sent to the server.  Eventually
 *    the server responds to the original request with a request code
 *    that indicates that the request is complete and this routine returns.
 */
int
net_client_request_with_callback (int request, char *argbuf, int argsize, char *replybuf, int replysize, char *databuf1,
				  int datasize1, char *databuf2, int datasize2, char **replydata_listid,
				  int *replydatasize_listid, char **replydata_page, int *replydatasize_page,
				  char **replydata_plan, int *replydatasize_plan)
{
  unsigned int rc;
  int size, error;
  int reply_datasize_listid, reply_datasize_page, reply_datasize_plan, remaining_size;
  char *reply = NULL, *replydata, *ptr;
  QUERY_SERVER_REQUEST server_request;
  int server_request_num;

  error = NO_ERROR;
  *replydata_listid = NULL;
  *replydata_page = NULL;
  if (replydata_plan != NULL)
    {
      *replydata_plan = NULL;
    }

  *replydatasize_listid = 0;
  *replydatasize_page = 0;

  if (replydatasize_plan != NULL)
    {
      *replydatasize_plan = 0;
    }

  if (net_Server_name[0] == '\0')
    {
      /* need to have a more appropriate "unexpected disconnect" message */
      er_set (ER_ERROR_SEVERITY, ARG_FILE_LINE, ER_NET_SERVER_CRASHED, 0);
      error = -1;
    }
  else
    {
#if defined(HISTO)
      if (net_Histo_setup)
	{
	  net_histo_add_entry (request, argsize + datasize1 + datasize2);
	}
#endif /* HISTO */
      rc = css_send_req_to_server_2_data (net_Server_host, request, argbuf, argsize, databuf1, datasize1, databuf2,
					  datasize2, replybuf, replysize);
      if (rc == 0)
	{
	  return set_server_error (css_Errno);
	}

      do
	{
	  error = css_receive_data_from_server (rc, &reply, &size);
	  if (error != NO_ERROR || reply == NULL)
	    {
	      COMPARE_AND_FREE_BUFFER (replybuf, reply);
	      return set_server_error (error);
	    }
#if 0
	  else
	    {
	      error = COMPARE_SIZE_AND_BUFFER (&replysize, size, &replybuf, reply);
	    }
#endif

	  ptr = or_unpack_int (reply, &server_request_num);
	  server_request = (QUERY_SERVER_REQUEST) server_request_num;

	  switch (server_request)
	    {
	    case QUERY_END:
	      /* here we assume that the first integer in the reply is the length of the following data block */
	      ptr = or_unpack_int (ptr, &reply_datasize_listid);
	      ptr = or_unpack_int (ptr, &reply_datasize_page);
	      ptr = or_unpack_int (ptr, &reply_datasize_plan);
	      COMPARE_AND_FREE_BUFFER (replybuf, reply);

	      remaining_size = reply_datasize_listid + reply_datasize_page + reply_datasize_plan;

	      // 1. Read list_id
	      if (0 < remaining_size)
		{
		  if (0 < reply_datasize_listid)
		    {
		      if ((error == NO_ERROR) && (replydata = (char *) malloc (reply_datasize_listid)) != NULL)
			{
			  css_queue_receive_data_buffer (rc, replydata, reply_datasize_listid);

			  error = css_receive_data_from_server (rc, &reply, &size);
			  if (error != NO_ERROR)
			    {
			      COMPARE_AND_FREE_BUFFER (replydata, reply);
			      free_and_init (replydata);
			      return set_server_error (error);
			    }

			  error = COMPARE_SIZE_AND_BUFFER (&reply_datasize_listid, size, &replydata, reply);

			  *replydata_listid = reply;
			  *replydatasize_listid = size;

			  reply = NULL;
			}
		      else
			{
			  error = net_set_alloc_err_if_not_set (error, ARG_FILE_LINE);

			  net_consume_expected_packets (rc, 1);
			}
		    }
		  else
		    {
		      // Even though its size is 0, it should also be consumed.
		      assert (reply_datasize_listid == 0);
		      net_consume_expected_packets (rc, 1);
		    }

		  remaining_size -= reply_datasize_listid;
		}

	      // 2. Read page if exists
	      //
	      // Note that not all list files have a page. list file for insert may not have one.
	      if (0 < remaining_size)
		{
		  if (0 < reply_datasize_page)
		    {
		      if ((error == NO_ERROR) && (replydata = (char *) malloc (DB_PAGESIZE)) != NULL)
			{
			  css_queue_receive_data_buffer (rc, replydata, reply_datasize_page);

			  error = css_receive_data_from_server (rc, &reply, &size);
			  if (error != NO_ERROR)
			    {
			      COMPARE_AND_FREE_BUFFER (replydata, reply);
			      free_and_init (replydata);
			      return set_server_error (error);
			    }

			  error = COMPARE_SIZE_AND_BUFFER (&reply_datasize_page, size, &replydata, reply);

			  *replydata_page = reply;
			  *replydatasize_page = size;

			  reply = NULL;
			}
		      else
			{
			  error = net_set_alloc_err_if_not_set (error, ARG_FILE_LINE);

			  net_consume_expected_packets (rc, 1);
			}
		    }
		  else
		    {
		      // Even though its size is 0, it should also be consumed.
		      assert (reply_datasize_page == 0);
		      net_consume_expected_packets (rc, 1);
		    }

		  remaining_size -= reply_datasize_page;
		}

	      // 3. Read plan if exists
	      if (0 < remaining_size)
		{
		  if (0 < reply_datasize_plan)
		    {
		      if ((error == NO_ERROR) && (replydata = (char *) malloc (reply_datasize_plan + 1)) != NULL)
			{
			  css_queue_receive_data_buffer (rc, replydata, reply_datasize_plan);

			  error = css_receive_data_from_server (rc, &reply, &size);
			  if (error != NO_ERROR)
			    {
			      COMPARE_AND_FREE_BUFFER (replydata, reply);
			      free_and_init (replydata);
			      return set_server_error (error);
			    }

			  error = COMPARE_SIZE_AND_BUFFER (&reply_datasize_plan, size, &replydata, reply);

			  if (replydata_plan != NULL)
			    {
			      *replydata_plan = reply;
			    }

			  if (replydatasize_plan != NULL)
			    {
			      *replydatasize_plan = size;
			    }

			  reply = NULL;
			}
		      else
			{
			  error = net_set_alloc_err_if_not_set (error, ARG_FILE_LINE);

			  net_consume_expected_packets (rc, 1);
			}
		    }
		  else
		    {
		      // When you want to append a reply argument,
		      // you should remove the assertion and handle zero-size case.
		      assert (0 < reply_datasize_plan);
		    }

		  remaining_size -= reply_datasize_plan;
		}

	      assert (remaining_size == 0);
	      break;

	    case METHOD_CALL:
	      {
		char *methoddata;
		int methoddata_size;
		QFILE_LIST_ID *method_call_list_id = (QFILE_LIST_ID *) 0;
		METHOD_SIG_LIST *method_call_sig_list = (METHOD_SIG_LIST *) 0;

		er_clear ();
		error = NO_ERROR;
		/* here we assume that the first integer in the reply is the length of the following data block */
		or_unpack_int (ptr, &methoddata_size);
		COMPARE_AND_FREE_BUFFER (replybuf, reply);

		methoddata = (char *) malloc (methoddata_size);
		if (methoddata != NULL)
		  {
		    css_queue_receive_data_buffer (rc, methoddata, methoddata_size);
		    error = css_receive_data_from_server (rc, &reply, &size);
		    if (error != NO_ERROR)
		      {
			COMPARE_AND_FREE_BUFFER (methoddata, reply);
			free_and_init (methoddata);
			return set_server_error (error);
		      }
		    else
		      {
#if defined(CS_MODE)
			bool need_to_reset = false;
			if (method_request_id == 0)
			  {
			    method_request_id = CSS_RID_FROM_EID (rc);
			    need_to_reset = true;
			  }
#endif /* CS_MODE */
			error = COMPARE_SIZE_AND_BUFFER (&methoddata_size, size, &methoddata, reply);
			ptr = or_unpack_unbound_listid (methoddata, (void **) &method_call_list_id);
			method_call_list_id->last_pgptr = NULL;
			ptr = or_unpack_method_sig_list (ptr, (void **) &method_call_sig_list);

			COMPARE_AND_FREE_BUFFER (methoddata, reply);
			free_and_init (methoddata);

			error =
			  method_invoke_for_server (rc, net_Server_host, net_Server_name, method_call_list_id,
						    method_call_sig_list);
			regu_free_listid (method_call_list_id);
			regu_free_method_sig_list (method_call_sig_list);
			if (error != NO_ERROR)
			  {
			    assert (er_errid () != NO_ERROR);
			    error = er_errid ();
			    if (error == NO_ERROR)
			      {
				error = ER_NET_SERVER_DATA_RECEIVE;
				er_set (ER_ERROR_SEVERITY, ARG_FILE_LINE, error, 0);
			      }
			  }
			else
			  {
			    error = NO_ERROR;
			  }
#if defined(CS_MODE)
			if (need_to_reset == true)
			  {
			    method_request_id = 0;
			    need_to_reset = false;
			  }
#endif /* CS_MODE */
		      }
		  }
		else
		  {
		    error = net_set_alloc_err_if_not_set (error, ARG_FILE_LINE);

		    net_consume_expected_packets (rc, 1);
		  }

		if (error != NO_ERROR)
		  {
		    return_error_to_server (net_Server_host, rc);
		    method_send_error_to_server (rc, net_Server_host, net_Server_name);
		  }
		css_queue_receive_data_buffer (rc, replybuf, replysize);
	      }
	      break;

	      /* 
	       * A code of END_CALLBACK is followed immediately by an
	       * integer returning status from the remote call.  The second
	       * integer represents the return value and must be returned
	       * to the calling function.
	       */
	    case END_CALLBACK:
	      /* The calling function will have to ignore this value in the reply buffer. */
	      error = NO_ERROR;
	      break;

	    case ASYNC_OBTAIN_USER_INPUT:
	      {
		FILEIO_REMOTE_PROMPT_TYPE prompt_id;
		int length;
		char *promptdata = NULL;
		char user_response_buffer[FILEIO_MAX_USER_RESPONSE_SIZE + 1];
		char *user_response_ptr = user_response_buffer;
		int pr_status = ER_FAILED;
		int pr_len = 0;
		bool response_needed = false;
		bool retry_in = true;
		int x;
		/* The following variables are need to decode the data packet */
		char *display_string;
		char *prompt = NULL;
		char *failure_prompt = NULL;
		char *secondary_prompt = NULL;
		int range_lower, range_higher;
		int reprompt_value;
		int error2;
		int result = 0;
		char *a_ptr;

		ptr = or_unpack_int (ptr, &x);
		prompt_id = (FILEIO_REMOTE_PROMPT_TYPE) x;

		ptr = or_unpack_int (ptr, &length);
		COMPARE_AND_FREE_BUFFER (replybuf, reply);

		promptdata = (char *) malloc (MAX (length, FILEIO_MAX_USER_RESPONSE_SIZE + OR_INT_SIZE));
		if (promptdata != NULL)
		  {
		    css_queue_receive_data_buffer (rc, promptdata, length);
		    error = css_receive_data_from_server (rc, &reply, &length);
		    if (error != NO_ERROR || reply == NULL)
		      {
			server_request = END_CALLBACK;
			COMPARE_AND_FREE_BUFFER (promptdata, reply);
			free_and_init (promptdata);
			return set_server_error (error);
		      }
		    else
		      {
			ptr = or_unpack_string_nocopy (reply, &prompt);
			/* 
			 * the following data are used depending on prompt type
			 * but will always be in the input stream
			 */
			ptr = or_unpack_string_nocopy (ptr, &failure_prompt);
			ptr = or_unpack_int (ptr, &range_lower);
			ptr = or_unpack_int (ptr, &range_higher);
			ptr = or_unpack_string_nocopy (ptr, &secondary_prompt);
			ptr = or_unpack_int (ptr, &reprompt_value);
		      }

		    display_string = prompt;

		    memset (user_response_buffer, 0, sizeof (user_response_buffer));

		    while (error == NO_ERROR && retry_in)
		      {
			/* Display prompt, then get user's input. */
			fprintf (stdout, display_string);
			pr_status = ER_FAILED;
			pr_len = 0;
			retry_in = false;

			if (prompt_id != FILEIO_PROMPT_DISPLAY_ONLY)
			  {
			    error2 = scanf ("%2000s", user_response_ptr);
			    if (error2 > 0)
			      {
				/* basic input int validation before we send it back */
				switch (prompt_id)
				  {
				  case FILEIO_PROMPT_RANGE_TYPE:
				    /* Numeric range checking */
				    result = str_to_int32 (&x, &a_ptr, user_response_ptr, 10);
				    if (result != 0 || x < range_lower || x > range_higher)
				      {
					fprintf (stdout, failure_prompt);
					retry_in = true;
				      }
				    else
				      {
					response_needed = true;
					pr_status = NO_ERROR;
				      }
				    break;

				    /* 
				     * simply boolean (y, yes, 1, n, no, 0)
				     * validation
				     */
				  case FILEIO_PROMPT_BOOLEAN_TYPE:
				    if ((char_tolower (*user_response_ptr) == 'y') || (*user_response_ptr == '1')
					|| (intl_mbs_casecmp (user_response_ptr, "yes") == 0))
				      {
					response_needed = true;
					pr_status = NO_ERROR;
					/* convert all affirmate answers into '1' */
					strcpy (user_response_ptr, "1");
				      }
				    else
				      {
					/* assume negative */
					response_needed = true;
					pr_status = NO_ERROR;
					/* convert all negative answers into '0' */
					strcpy (user_response_ptr, "0");
				      }
				    break;

				    /* no validation to do */
				  case FILEIO_PROMPT_STRING_TYPE:
				    response_needed = true;
				    pr_status = NO_ERROR;
				    break;

				    /* Validate initial prompt, then post secondary prompt */
				  case FILEIO_PROMPT_RANGE_WITH_SECONDARY_STRING_TYPE:
				    /* Numeric range checking on the first promp, but user's answer we really want is
				     * the second prompt */
				    result = str_to_int32 (&x, &a_ptr, user_response_ptr, 10);
				    if (result != 0 || x < range_lower || x > range_higher)
				      {
					fprintf (stdout, failure_prompt);
					retry_in = true;
				      }
				    else if (x == reprompt_value)
				      {
					/* The first answer requires another prompt */
					display_string = secondary_prompt;
					retry_in = true;
					prompt_id = FILEIO_PROMPT_STRING_TYPE;
					/* moving the response buffer ptr forward insures that both the first response
					 * and the second are included in the buffer. (no delimiter or null bytes
					 * allowed) */
					user_response_ptr += strlen (user_response_ptr);
				      }
				    else
				      {
					/* This answer was sufficient */
					response_needed = true;
					pr_status = NO_ERROR;
				      }
				    break;

				  default:
				    /* should we treat this as an error? */
				    response_needed = true;
				    pr_status = NO_ERROR;
				  }
			      }
			    else if (error2 == 0)
			      {
				retry_in = true;
			      }
			    else
			      {
				pr_status = ER_FAILED;
			      }
			  }
			else
			  {
			    response_needed = true;
			    pr_status = NO_ERROR;
			  }
		      }		/* while */

		    /* Return the user's answer to the server. All of the cases above should get to here after looping
		     * or whatever is necessary and provide indication of local errors (pr_status), as well as provide
		     * a string in user_response.  We send back to the server an int (status) followed by a string. */
		    /* check for overflow, could be dangerous */
		    pr_len = (int) strlen (user_response_buffer);
		    if (pr_len > FILEIO_MAX_USER_RESPONSE_SIZE)
		      {
			error = ER_NET_DATA_TRUNCATED;
			er_set (ER_FATAL_ERROR_SEVERITY, ARG_FILE_LINE, error, 0);
			pr_status = ER_FAILED;
		      }

		    if (error)
		      {
			pr_status = ER_FAILED;
		      }

		    /* we already malloced large enough buffer, reuse promptdata */
		    ptr = or_pack_int (promptdata, pr_status);
		    if (response_needed)
		      {
			ptr = or_pack_string_with_length (ptr, user_response_buffer, pr_len);
		      }
		    error2 = net_client_send_data (net_Server_host, rc, promptdata, CAST_STRLEN (ptr - promptdata));
		    if (error2 != NO_ERROR)
		      {
			/* the error should have already been generated */
			server_request = END_CALLBACK;
		      }
		    if (error == NO_ERROR && error2 != NO_ERROR)
		      {
			error = error2;
		      }

		    if (error != NO_ERROR)
		      {
			server_request = END_CALLBACK;
			/* Do we need to tell the server about it? */
			return_error_to_server (net_Server_host, rc);
		      }

		    COMPARE_AND_FREE_BUFFER (promptdata, reply);
		    free_and_init (promptdata);
		  }
		else
		  {
		    /* send back some kind of error to server */
		    error = net_set_alloc_err_if_not_set (error, ARG_FILE_LINE);

		    net_consume_expected_packets (rc, 1);

		    /* Do we need to tell the server? */
		    server_request = END_CALLBACK;	/* force a stop */
		    return_error_to_server (net_Server_host, rc);
		  }
	      }
	      /* expecting another reply */
	      css_queue_receive_data_buffer (rc, replybuf, replysize);

	      break;

	    case CONSOLE_OUTPUT:
	      {
		int length;
		char *print_data, *print_str;

		ptr = or_unpack_int (ptr, &length);
		ptr = or_unpack_int (ptr, &length);
		COMPARE_AND_FREE_BUFFER (replybuf, reply);

		print_data = (char *) malloc (length);
		if (print_data != NULL)
		  {
		    css_queue_receive_data_buffer (rc, print_data, length);
		    error = css_receive_data_from_server (rc, &reply, &length);
		    if (error != NO_ERROR || reply == NULL)
		      {
			server_request = END_CALLBACK;
			COMPARE_AND_FREE_BUFFER (print_data, reply);
			free_and_init (print_data);
			return set_server_error (error);
		      }
		    else
		      {
			ptr = or_unpack_string_nocopy (reply, &print_str);
			fprintf (stdout, print_str);
			fflush (stdout);
		      }
		    free_and_init (print_data);
		  }
	      }

	      /* expecting another reply */
	      css_queue_receive_data_buffer (rc, replybuf, replysize);

	      error = NO_ERROR;
	      break;

	    default:
	      error = ER_NET_SERVER_DATA_RECEIVE;
	      er_set (ER_ERROR_SEVERITY, ARG_FILE_LINE, error, 0);
	      server_request = QUERY_END;
	      break;
	    }
	}
      while (server_request != END_CALLBACK && server_request != QUERY_END);

#if defined(HISTO)
      if (net_Histo_setup)
	{
	  net_histo_request_finished (request,
				      replysize + *replydatasize_listid + *replydatasize_page + *replaydatasize_plan);
	}
#endif /* HISTO */
    }
  return error;
}

/*
 * net_client_check_log_header -
 *
 * return:
 * Note:
 */
int
net_client_check_log_header (LOGWR_CONTEXT * ctx_ptr, char *argbuf, int argsize, char *replybuf, int replysize,
			     char **logpg_area_buf, bool verbose)
{
  unsigned int rc;
  char *reply = NULL;
  char *ptr;
  int error = NO_ERROR;
  int size;
  int fillsize;
  int request = NET_SERVER_LOGWR_GET_LOG_PAGES;
  QUERY_SERVER_REQUEST server_request;
  int server_request_num;

  if (net_Server_name[0] == '\0')
    {
      er_set (ER_ERROR_SEVERITY, ARG_FILE_LINE, ER_NET_SERVER_CRASHED, 0);
      error = ER_NET_SERVER_CRASHED;
    }
  else
    {
      if (ctx_ptr->rc == -1)
	{
	  /* HEADER PAGE REQUEST */
	  rc = css_send_req_to_server_2_data (net_Server_host, request, argbuf, argsize, NULL, 0, NULL, 0, replybuf,
					      replysize);
	  if (rc == 0)
	    {
	      return set_server_error (css_Errno);
	    }
	  ctx_ptr->rc = rc;
	}
      else
	{
	  /* END PROTOCOL */
	  rc = ctx_ptr->rc;
	  error = net_client_send_data (net_Server_host, rc, argbuf, argsize);
	  if (error != NO_ERROR)
	    {
	      return error;
	    }
	  (void) css_queue_receive_data_buffer (rc, replybuf, replysize);
	}

      error = css_receive_data_from_server (rc, &reply, &size);
      if (error != NO_ERROR || reply == NULL)
	{
	  COMPARE_AND_FREE_BUFFER (replybuf, reply);
	  return set_server_error (error);
	}
      else
	{
	  error = COMPARE_SIZE_AND_BUFFER (&replysize, size, &replybuf, reply);
	  if (error != NO_ERROR)
	    {
	      return error;
	    }
	}

      ptr = or_unpack_int (reply, &server_request_num);
      server_request = (QUERY_SERVER_REQUEST) server_request_num;

      switch (server_request)
	{
	case GET_NEXT_LOG_PAGES:
	  {
	    int length;
	    char *logpg_area;
	    char *reply_logpg = NULL;
	    ptr = or_unpack_int (ptr, (int *) (&length));
	    if (length <= 0)
	      {
		er_set (ER_ERROR_SEVERITY, ARG_FILE_LINE, ER_NET_SERVER_CRASHED, 0);
		error = ER_NET_SERVER_CRASHED;
	      }

	    logpg_area = (char *) malloc (length);
	    if (logpg_area == NULL)
	      {
		er_set (ER_ERROR_SEVERITY, ARG_FILE_LINE, ER_OUT_OF_VIRTUAL_MEMORY, 1, (size_t) length);
		error = ER_OUT_OF_VIRTUAL_MEMORY;
	      }
	    css_queue_receive_data_buffer (rc, logpg_area, length);
	    error = css_receive_data_from_server (rc, &reply_logpg, &fillsize);
	    if (error != NO_ERROR)
	      {
		COMPARE_AND_FREE_BUFFER (logpg_area, reply_logpg);
		return set_server_error (error);
	      }
	    else
	      {
		*logpg_area_buf = logpg_area;
	      }
	  }
	  break;
	case END_CALLBACK:
	  error = NO_ERROR;
	  break;
	default:
	  error = ER_NET_SERVER_DATA_RECEIVE;
	  er_set (ER_ERROR_SEVERITY, ARG_FILE_LINE, error, 0);
	  break;
	}
    }
  return error;
}

/*
 * net_client_request_with_logwr_context -
 *
 * return:
 * Note:
 */
int
net_client_request_with_logwr_context (LOGWR_CONTEXT * ctx_ptr, int request, char *argbuf, int argsize, char *replybuf,
				       int replysize, char *databuf1, int datasize1, char *databuf2, int datasize2,
				       char **replydata_ptr1, int *replydatasize_ptr1, char **replydata_ptr2,
				       int *replydatasize_ptr2)
{
  unsigned int rc;
  int size;
  int error;
  int request_error;
  char *reply = NULL, *ptr;
  QUERY_SERVER_REQUEST server_request;
  int server_request_num;
  bool do_read;

  error = 0;
  *replydata_ptr1 = NULL;
  *replydata_ptr2 = NULL;
  *replydatasize_ptr1 = 0;
  *replydatasize_ptr2 = 0;

  if (net_Server_name[0] == '\0')
    {
      er_set (ER_ERROR_SEVERITY, ARG_FILE_LINE, ER_NET_SERVER_CRASHED, 0);
      error = ER_NET_SERVER_CRASHED;
    }
  else
    {
#if defined (HISTO)
      if (net_Histo_setup)
	{
	  net_histo_add_entry (request, argsize + datasize1 + datasize2);
	}
#endif /* HISTO */
      if (ctx_ptr->rc == -1)
	{
	  /* It sends a new request */
	  rc =
	    css_send_req_to_server_2_data (net_Server_host, request, argbuf, argsize, databuf1, datasize1, databuf2,
					   datasize2, replybuf, replysize);
	  if (rc == 0)
	    {
	      return set_server_error (css_Errno);
	    }
	  ctx_ptr->rc = rc;
	}
      else
	{
	  /* It sends the same request with new arguments */
	  rc = ctx_ptr->rc;
	  error = net_client_send_data (net_Server_host, rc, argbuf, argsize);
	  if (error != NO_ERROR)
	    {
	      return error;
	    }
	  (void) css_queue_receive_data_buffer (rc, replybuf, replysize);
	}

      do
	{
	  do_read = false;
#ifndef WINDOWS
	  if (logwr_Gl.mode == LOGWR_MODE_SEMISYNC)
	    {
	      error = css_receive_data_from_server_with_timeout (rc, &reply, &size, 1000);
	    }
	  else
#endif
	    error = css_receive_data_from_server (rc, &reply, &size);
	  if (error != NO_ERROR || reply == NULL)
	    {
	      COMPARE_AND_FREE_BUFFER (replybuf, reply);
	      return set_server_error (error);
	    }
	  else
	    {
	      error = COMPARE_SIZE_AND_BUFFER (&replysize, size, &replybuf, reply);
	      if (error != NO_ERROR)
		{
		  return error;
		}
	    }

	  ptr = or_unpack_int (reply, &server_request_num);
	  server_request = (QUERY_SERVER_REQUEST) server_request_num;

	  switch (server_request)
	    {
	    case GET_NEXT_LOG_PAGES:
	      {
		int length;
		ptr = or_unpack_int (ptr, (int *) (&length));
		error = net_client_get_next_log_pages (rc, replybuf, replysize, length);
	      }
	      break;
	    case END_CALLBACK:
	      if (logwr_Gl.mode == LOGWR_MODE_SEMISYNC)
		{
		  logwr_Gl.force_flush = true;
		  error = logwr_set_hdr_and_flush_info ();
		  if (error == NO_ERROR)
		    {
		      error = logwr_write_log_pages ();
		    }
		  logwr_Gl.action = (LOGWR_ACTION) (logwr_Gl.action & LOGWR_ACTION_DELAYED_WRITE);
		}

	      ptr = or_unpack_int (ptr, &request_error);
	      if (request_error != ctx_ptr->last_error)
		{
		  /* By server error or shutdown */
		  error = request_error;
		  if (error != ER_HA_LW_FAILED_GET_LOG_PAGE)
		    {
		      error = ER_NET_SERVER_CRASHED;
		      er_set (ER_ERROR_SEVERITY, ARG_FILE_LINE, error, 0);
		    }
		}

	      ctx_ptr->shutdown = true;
	      break;
	    default:
	      /* TODO: handle the unknown request as an error */
	      if (logwr_Gl.mode == LOGWR_MODE_SEMISYNC)
		{
		  logwr_Gl.force_flush = true;
		  error = logwr_set_hdr_and_flush_info ();
		  if (error == NO_ERROR)
		    {
		      error = logwr_write_log_pages ();
		    }
		  logwr_Gl.action = (LOGWR_ACTION) (logwr_Gl.action & LOGWR_ACTION_DELAYED_WRITE);
		}

	      error = ER_NET_SERVER_DATA_RECEIVE;
	      er_set (ER_ERROR_SEVERITY, ARG_FILE_LINE, error, 0);

	      ctx_ptr->shutdown = true;
	      break;
	    }
	}
      while (do_read /* server_request != END_CALLBACK */ );
#if defined(HISTO)
      if (net_Histo_setup)
	{
	  net_histo_request_finished (request, replysize + *replydatasize_ptr1 + *replydatasize_ptr2);
	}
#endif /* HISTO */
    }
  return error;
}

/*
 * net_client_logwr_send_end_msg
 *
 * return:
 * note:
 */
void
net_client_logwr_send_end_msg (int rc, int error)
{
  OR_ALIGNED_BUF (OR_INT_SIZE * 2 + OR_INT64_SIZE) a_request;
  char *request;
  char *ptr;

  request = OR_ALIGNED_BUF_START (a_request);

  /* END REQUEST */
  ptr = or_pack_int64 (request, LOGPB_HEADER_PAGE_ID);
  ptr = or_pack_int (ptr, LOGWR_MODE_ASYNC);
  ptr = or_pack_int (ptr, error);

  net_client_send_data (net_Server_host, rc, request, OR_ALIGNED_BUF_SIZE (a_request));

  return;
}

/*
 * net_client_get_next_log_pages -
 *
 * return:
 *
 *   rc(in): pre-allocated data buffer
 *   replybuf(in): reply argument buffer
 *   replysize(in): reply argument buffer size
 *   ptr(in): pre-allocated data buffer
 *
 * Note:
 */
int
net_client_get_next_log_pages (int rc, char *replybuf, int replysize, int length)
{
  char *reply = NULL;
  int error;

  if (logwr_Gl.logpg_area_size < length)
    {
      /* 
       * It means log_buffer_size/log_page_size are different between master
       * and slave.
       * In this case, we have to disconnect from server and try to reconnect.
       */
      er_set (ER_ERROR_SEVERITY, ARG_FILE_LINE, ER_NET_SERVER_CRASHED, 0);
      return ER_NET_SERVER_CRASHED;
    }

  (void) css_queue_receive_data_buffer (rc, logwr_Gl.logpg_area, logwr_Gl.logpg_area_size);
  error = css_receive_data_from_server (rc, &reply, &logwr_Gl.logpg_fill_size);
  if (error != NO_ERROR)
    {
      COMPARE_AND_FREE_BUFFER (logwr_Gl.logpg_area, reply);
      return set_server_error (error);
    }
  else
    {
      error = logwr_set_hdr_and_flush_info ();
      if (error != NO_ERROR)
	{
	  COMPARE_AND_FREE_BUFFER (logwr_Gl.logpg_area, reply);
	  return error;
	}

      switch (logwr_Gl.mode)
	{
	case LOGWR_MODE_SYNC:
	case LOGWR_MODE_SEMISYNC:
	  error = logwr_write_log_pages ();
	  break;
	case LOGWR_MODE_ASYNC:
	  logwr_Gl.action = (LOGWR_ACTION) (logwr_Gl.action | LOGWR_ACTION_ASYNC_WRITE);
	  break;
	default:
	  break;
	}
    }

  COMPARE_AND_FREE_BUFFER (logwr_Gl.logpg_area, reply);
  return error;
}

/*
 * net_client_request_recv_copyarea -
 *
 * return:
 *
 *   request(in):
 *   argbuf(in):
 *   argsize(in):
 *   replybuf(in):
 *   replysize(in):
 *   reply_copy_area(in):
 *
 * Note:
 */
int
net_client_request_recv_copyarea (int request, char *argbuf, int argsize, char *replybuf, int replysize,
				  LC_COPYAREA ** reply_copy_area)
{
  unsigned int rc;
  int size;
  int error;
  char *reply = NULL;
  int content_size;
  char *content_ptr = NULL;
  int num_objs;
  char *packed_desc = NULL;
  int packed_desc_size;

  error = NO_ERROR;
  if (net_Server_name[0] == '\0')
    {
      /* need to have a more appropriate "unexpected disconnect" message */
      er_set (ER_ERROR_SEVERITY, ARG_FILE_LINE, ER_NET_SERVER_CRASHED, 0);
      return ER_FAILED;
    }

#if defined(HISTO)
  if (net_Histo_setup)
    {
      net_histo_add_entry (request, argsize);
    }
#endif /* HISTO */

  rc = css_send_req_to_server (net_Server_host, request, argbuf, argsize, NULL, 0, replybuf, replysize);
  if (rc == 0)
    {
      return set_server_error (css_Errno);
    }

  /* 
   * Receive replybuf
   */

  error = css_receive_data_from_server (rc, &reply, &size);
  if (error != NO_ERROR || reply == NULL)
    {
      COMPARE_AND_FREE_BUFFER (replybuf, reply);
      return set_server_error (error);
    }

  error = COMPARE_SIZE_AND_BUFFER (&replysize, size, &replybuf, reply);

  /* 
   * Receive copyarea
   * Here assume that the next two integers in the reply are the lengths of
   * the copy descriptor and content descriptor
   */

  reply = or_unpack_int (reply, &num_objs);
  reply = or_unpack_int (reply, &packed_desc_size);
  reply = or_unpack_int (reply, &content_size);

  if (packed_desc_size == 0 && content_size == 0)
    {
      return error;
    }

  if (error == NO_ERROR && reply_copy_area != NULL)
    {
      *reply_copy_area = locator_recv_allocate_copyarea (num_objs, &packed_desc, packed_desc_size, &content_ptr,
							 content_size);
      if (*reply_copy_area != NULL)
	{
	  if (packed_desc != NULL && packed_desc_size > 0)
	    {
	      css_queue_receive_data_buffer (rc, packed_desc, packed_desc_size);
	      error = css_receive_data_from_server (rc, &reply, &size);
	      if (error != NO_ERROR)
		{
		  COMPARE_AND_FREE_BUFFER (packed_desc, reply);
		  free_and_init (packed_desc);
		  locator_free_copy_area (*reply_copy_area);
		  *reply_copy_area = NULL;
		  return set_server_error (error);
		}
	      else
		{
		  locator_unpack_copy_area_descriptor (num_objs, *reply_copy_area, packed_desc);
		  COMPARE_AND_FREE_BUFFER (packed_desc, reply);
		  free_and_init (packed_desc);
		}
	    }

	  if (content_size > 0)
	    {
	      error = css_queue_receive_data_buffer (rc, content_ptr, content_size);
	      if (error != NO_ERROR)
		{
		  net_consume_expected_packets (rc, 1);
		}
	      else
		{
		  error = css_receive_data_from_server (rc, &reply, &size);
		}

	      COMPARE_AND_FREE_BUFFER (content_ptr, reply);

	      if (error != NO_ERROR)
		{
		  if (packed_desc != NULL)
		    {
		      free_and_init (packed_desc);
		    }
		  locator_free_copy_area (*reply_copy_area);
		  *reply_copy_area = NULL;
		  return set_server_error (error);
		}
	    }
	}
      else
	{
	  int num_packets = 0;

	  ASSERT_ERROR_AND_SET (error);

	  if (packed_desc_size > 0)
	    {
	      num_packets++;
	    }
	  if (content_size > 0)
	    {
	      num_packets++;
	    }
	  net_consume_expected_packets (rc, num_packets);
	}

      if (packed_desc != NULL)
	{
	  free_and_init (packed_desc);
	}
    }
  else
    {
      int num_packets = 0;

      if (error == NO_ERROR)
	{
	  error = ER_FAILED;
	}

      if (packed_desc_size > 0)
	{
	  num_packets++;
	}
      if (content_size > 0)
	{
	  num_packets++;
	}
      net_consume_expected_packets (rc, num_packets);
    }

#if defined(HISTO)
  if (net_Histo_setup)
    {
      net_histo_request_finished (request, replysize + content_size + packed_desc_size);
    }
#endif /* HISTO */

  return error;
}

/*
 * net_client_request_2recv_copyarea -
 *
 * return:
 *
 *   request(in):
 *   argbuf(in):
 *   argsize(in):
 *   replybuf(in):
 *   replysize(in):
 *   databuf(in):
 *   datasize(in):
 *   recvbuffer(in):
 *   recvbuffer_size(in):
 *   reply_copy_area(in):
 *   eid(in):
 *
 * Note:
 */
int
net_client_request_2recv_copyarea (int request, char *argbuf, int argsize, char *replybuf, int replysize, char *databuf,
				   int datasize, char *recvbuffer, int recvbuffer_size, LC_COPYAREA ** reply_copy_area,
				   int *eid)
{
  unsigned int rc;
  int size;
  int p_size, error;
  char *reply = NULL;
  int content_size;
  char *content_ptr = NULL;
  int num_objs;
  char *packed_desc = NULL;
  int packed_desc_size;

  error = NO_ERROR;
  if (net_Server_name[0] == '\0')
    {
      /* need to have a more appropriate "unexpected disconnect" message */
      er_set (ER_ERROR_SEVERITY, ARG_FILE_LINE, ER_NET_SERVER_CRASHED, 0);
      return ER_FAILED;
    }

#if defined(HISTO)
  if (net_Histo_setup)
    {
      net_histo_add_entry (request, argsize + datasize);
    }
#endif /* HISTO */

  rc = css_send_req_to_server (net_Server_host, request, argbuf, argsize, databuf, datasize, replybuf, replysize);
  if (rc == 0)
    {
      return set_server_error (css_Errno);
    }

  *eid = rc;

  /* 
   * Receive replybuf
   */

  error = css_receive_data_from_server (rc, &reply, &size);
  if (error != NO_ERROR)
    {
      COMPARE_AND_FREE_BUFFER (replybuf, reply);
      return set_server_error (error);
    }
  else
    {
      error = COMPARE_SIZE_AND_BUFFER (&replysize, size, &replybuf, reply);
    }

  /* 
   * Receive recvbuffer
   * Here we assume that the first integer in the reply is the length
   * of the following data block
   */

  replybuf = or_unpack_int (replybuf, &p_size);

  if (recvbuffer_size < p_size)
    {
      /* too big for what we allocated */
      error = set_server_error (CANT_ALLOC_BUFFER);
    }

  if (p_size > 0)
    {
      if (error)
	{
	  /* maintain error status.  If we continued without checking this, error could become NO_ERROR and caller
	   * would never know. */
	  css_receive_data_from_server (rc, &reply, &size);
	  if (reply != NULL)
	    {
	      free_and_init (reply);
	    }
	}
      else
	{
	  css_queue_receive_data_buffer (rc, recvbuffer, p_size);
	  error = css_receive_data_from_server (rc, &reply, &size);
	  if (error != NO_ERROR)
	    {
	      COMPARE_AND_FREE_BUFFER (recvbuffer, reply);
	      return set_server_error (error);
	    }
	  else
	    {
	      /* we expect that the sizes won't match, but we must be sure that the we can accomodate the data in our
	       * buffer. So, don't use COMPARE_SIZE_AND_BUFFER() here. */
	      if (recvbuffer_size < size)
		{
		  error = ER_NET_DATASIZE_MISMATCH;
		  er_set (ER_ERROR_SEVERITY, ARG_FILE_LINE, error, 2, recvbuffer_size, size);
		}
	      else
		{
		  recvbuffer_size = size;
		}

	      if (reply != recvbuffer)
		{
		  error = ER_NET_UNUSED_BUFFER;
		  er_set (ER_ERROR_SEVERITY, ARG_FILE_LINE, error, 0);
		  free_and_init (reply);
		}
	    }
	}
    }

  /* 
   * Receive copyarea
   * Here assume that the next two integers in the reply are the lengths of
   * the copy descriptor and content descriptor
   */

  replybuf = or_unpack_int (replybuf, &num_objs);
  replybuf = or_unpack_int (replybuf, &packed_desc_size);
  replybuf = or_unpack_int (replybuf, &content_size);

  /* allocate the copyarea */
  *reply_copy_area = NULL;
  if (packed_desc_size == 0 && content_size == 0)
    {
      return error;
    }

  if (error == NO_ERROR)
    {
      *reply_copy_area = locator_recv_allocate_copyarea (num_objs, &packed_desc, packed_desc_size, &content_ptr,
							 content_size);
      if (*reply_copy_area != NULL)
	{
	  if (packed_desc != NULL && packed_desc_size > 0)
	    {
	      css_queue_receive_data_buffer (rc, packed_desc, packed_desc_size);
	      error = css_receive_data_from_server (rc, &reply, &size);
	      if (error != NO_ERROR)
		{
		  COMPARE_AND_FREE_BUFFER (packed_desc, reply);
		  free_and_init (packed_desc);
		  return set_server_error (error);
		}
	      else
		{
		  locator_unpack_copy_area_descriptor (num_objs, *reply_copy_area, packed_desc);
		  COMPARE_AND_FREE_BUFFER (packed_desc, reply);
		  free_and_init (packed_desc);
		}
	    }

	  if (content_size > 0)
	    {
	      css_queue_receive_data_buffer (rc, content_ptr, content_size);
	      error = css_receive_data_from_server (rc, &reply, &size);
	      COMPARE_AND_FREE_BUFFER (content_ptr, reply);
	      if (error != NO_ERROR)
		{
		  if (packed_desc != NULL)
		    {
		      free_and_init (packed_desc);
		    }
		  return set_server_error (error);
		}
	    }
	}
      else
	{
	  int num_packets = 0;

	  ASSERT_ERROR_AND_SET (error);

	  if (packed_desc_size > 0)
	    {
	      num_packets++;
	    }
	  if (content_size > 0)
	    {
	      num_packets++;
	    }
	  net_consume_expected_packets (rc, num_packets);
	}

      if (packed_desc != NULL)
	{
	  free_and_init (packed_desc);
	}
    }
  else
    {
      int num_packets = 0;

      assert (error != NO_ERROR);

      if (packed_desc_size > 0)
	{
	  num_packets++;
	}
      if (content_size > 0)
	{
	  num_packets++;
	}
      net_consume_expected_packets (rc, num_packets);
    }

#if defined(HISTO)
  if (net_Histo_setup)
    {
      net_histo_request_finished (request, replysize + recvbuffer_size + content_size + packed_desc_size);
    }
#endif /* HISTO */

  return error;
}

/*
 * net_client_request_3_data_recv_copyarea -
 *
 * return:
 *
 *   request(in):
 *   argbuf(in):
 *   argsize(in):
 *   databuf1(in):
 *   datasize1(in):
 *   databuf2(in):
 *   datasize2(in):
 *   replybuf(in):
 *   replysize(in):
 *   reply_copy_area(out): copy area sent by server
 *
 * Note:
 */
int
net_client_request_3_data_recv_copyarea (int request, char *argbuf, int argsize, char *databuf1, int datasize1,
					 char *databuf2, int datasize2, char *replybuf, int replysize,
					 LC_COPYAREA ** reply_copy_area)
{
  unsigned int rid;
  int size;
  int error;
  char *reply = NULL;
  int content_size;
  char *content_ptr = NULL;
  int num_objs;
  char *packed_desc = NULL;
  int packed_desc_size;
  // test code
  int success;

  error = NO_ERROR;
  if (net_Server_name[0] == '\0')
    {
      /* need to have a more appropriate "unexpected disconnect" message */
      er_set (ER_ERROR_SEVERITY, ARG_FILE_LINE, ER_NET_SERVER_CRASHED, 0);
      return ER_FAILED;
    }

#if defined(HISTO)
  if (net_Histo_setup)
    {
      net_histo_add_entry (request, argsize + datasize);
    }
#endif /* HISTO */

  rid =
    css_send_req_to_server_2_data (net_Server_host, request, argbuf, argsize, databuf1, datasize1, databuf2, datasize2,
				   replybuf, replysize);
  if (rid == 0)
    {
      return set_server_error (css_Errno);
    }

  error = css_receive_data_from_server (rid, &reply, &size);
  if (error != NO_ERROR || reply == NULL)
    {
      COMPARE_AND_FREE_BUFFER (replybuf, reply);
      return set_server_error (error);
    }
  else
    {
      error = COMPARE_SIZE_AND_BUFFER (&replysize, size, &replybuf, reply);
    }

  replybuf = or_unpack_int (replybuf, &num_objs);
  replybuf = or_unpack_int (replybuf, &packed_desc_size);
  replybuf = or_unpack_int (replybuf, &content_size);
  replybuf = or_unpack_int (replybuf, &success);

  *reply_copy_area = NULL;
  if (packed_desc_size == 0 && content_size == 0)
    {
      return error;
    }

  if (error == NO_ERROR)
    {
      *reply_copy_area = locator_recv_allocate_copyarea (num_objs, &packed_desc, packed_desc_size, &content_ptr,
							 content_size);
      if (*reply_copy_area != NULL)
	{
	  if (packed_desc != NULL && packed_desc_size > 0)
	    {
	      css_queue_receive_data_buffer (rid, packed_desc, packed_desc_size);
	      error = css_receive_data_from_server (rid, &reply, &size);
	      if (error != NO_ERROR)
		{
		  COMPARE_AND_FREE_BUFFER (packed_desc, reply);
		  free_and_init (packed_desc);
		  return set_server_error (error);
		}
	      else
		{
		  locator_unpack_copy_area_descriptor (num_objs, *reply_copy_area, packed_desc);
		  COMPARE_AND_FREE_BUFFER (packed_desc, reply);
		  free_and_init (packed_desc);
		}
	    }

	  if (content_size > 0)
	    {
	      css_queue_receive_data_buffer (rid, content_ptr, content_size);
	      error = css_receive_data_from_server (rid, &reply, &size);
	      COMPARE_AND_FREE_BUFFER (content_ptr, reply);
	      if (error != NO_ERROR)
		{
		  if (packed_desc != NULL)
		    {
		      free_and_init (packed_desc);
		    }
		  return set_server_error (error);
		}
	    }
	}
      else
	{
	  int num_packets = 0;

	  ASSERT_ERROR_AND_SET (error);

	  if (packed_desc_size > 0)
	    {
	      num_packets++;
	    }
	  if (content_size > 0)
	    {
	      num_packets++;
	    }
	  net_consume_expected_packets (rid, num_packets);
	}

      if (packed_desc != NULL)
	{
	  free_and_init (packed_desc);
	}
    }
  else
    {
      int num_packets = 0;

      assert (error != NO_ERROR);

      if (packed_desc_size > 0)
	{
	  num_packets++;
	}
      if (content_size > 0)
	{
	  num_packets++;
	}
      net_consume_expected_packets (rid, num_packets);
    }

#if defined(HISTO)
  if (net_Histo_setup)
    {
      net_histo_request_finished (request, replysize + recvbuffer_size + content_size + packed_desc_size);
    }
#endif /* HISTO */

  return error;
}

/*
 * net_client_recv_copyarea -
 *
 * return:
 *
 *   request(in):
 *   replybuf(in):
 *   replysize(in):
 *   recvbuffer(in):
 *   recvbuffer_size(in):
 *   reply_copy_area(in):
 *   rc(in):
 *
 * Note:
 */
int
net_client_recv_copyarea (int request, char *replybuf, int replysize, char *recvbuffer, int recvbuffer_size,
			  LC_COPYAREA ** reply_copy_area, int rc)
{
  int size;
  int error, p_size;
  char *reply = NULL;
  int content_size;
  char *content_ptr = NULL;
  int num_objs;
  char *packed_desc = NULL;
  int packed_desc_size;

  error = NO_ERROR;
  if (net_Server_name[0] == '\0')
    {
      /* need to have a more appropriate "unexpected disconnect" message */
      er_set (ER_ERROR_SEVERITY, ARG_FILE_LINE, ER_NET_SERVER_CRASHED, 0);
      return ER_FAILED;
    }

#if defined(HISTO)
  if (net_Histo_setup)
    {
      net_histo_add_entry (request, 0);
    }
#endif /* HISTO */

  /* 
   * Receive replybuf
   */

  css_queue_receive_data_buffer (rc, replybuf, replysize);
  error = css_receive_data_from_server (rc, &reply, &size);
  if (error != NO_ERROR)
    {
      COMPARE_AND_FREE_BUFFER (replybuf, reply);
      return set_server_error (error);
    }
  else
    {
      error = COMPARE_SIZE_AND_BUFFER (&replysize, size, &replybuf, reply);
    }

  /* 
   * Receive recvbuffer
   * Here we assume that the first integer in the reply is the length
   * of the following data block
   */

  replybuf = or_unpack_int (replybuf, &p_size);

  if (recvbuffer_size < p_size)
    {
      error = set_server_error (CANT_ALLOC_BUFFER);
    }

  if (p_size > 0)
    {
      if (error)
	{
	  /* maintain error status.  If we continued without checking this, error could become NO_ERROR and caller
	   * would never know. */
	  css_receive_data_from_server (rc, &reply, &size);
	  if (reply != NULL)
	    {
	      free_and_init (reply);
	    }
	}
      else
	{
	  css_queue_receive_data_buffer (rc, recvbuffer, p_size);

	  error = css_receive_data_from_server (rc, &reply, &size);
	  if (error != NO_ERROR)
	    {
	      COMPARE_AND_FREE_BUFFER (recvbuffer, reply);
	      return set_server_error (error);
	    }

	  if (recvbuffer_size < size)
	    {
	      /* we expect that the sizes won't match, but we must be sure that the we can accomodate the data in
	       * our buffer. So, don't use COMPARE_SIZE_AND_BUFFER() here. */
	      error = ER_NET_DATASIZE_MISMATCH;
	      er_set (ER_ERROR_SEVERITY, ARG_FILE_LINE, error, 2, recvbuffer_size, size);
	    }
	  else
	    {
	      recvbuffer_size = size;
	    }

	  if (reply != recvbuffer)
	    {
	      error = ER_NET_UNUSED_BUFFER;
	      er_set (ER_ERROR_SEVERITY, ARG_FILE_LINE, error, 0);
	      free_and_init (reply);
	    }
	}
    }

  /* 
   * Receive copyarea
   * Here assume that the next two integers in the reply are the lengths of
   * the copy descriptor and content descriptor
   */

  replybuf = or_unpack_int (replybuf, &num_objs);
  replybuf = or_unpack_int (replybuf, &packed_desc_size);
  replybuf = or_unpack_int (replybuf, &content_size);

  /* allocate the copyarea */
  *reply_copy_area = NULL;
  if (packed_desc_size == 0 && content_size == 0)
    {
      return error;
    }

  if (error == NO_ERROR)
    {
      *reply_copy_area =
	locator_recv_allocate_copyarea (num_objs, &packed_desc, packed_desc_size, &content_ptr, content_size);
      if (*reply_copy_area != NULL)
	{
	  if (packed_desc != NULL && packed_desc_size > 0)
	    {
	      css_queue_receive_data_buffer (rc, packed_desc, packed_desc_size);

	      error = css_receive_data_from_server (rc, &reply, &size);
	      if (error != NO_ERROR)
		{
		  COMPARE_AND_FREE_BUFFER (packed_desc, reply);
		  free_and_init (packed_desc);
		  return set_server_error (error);
		}

	      locator_unpack_copy_area_descriptor (num_objs, *reply_copy_area, packed_desc);
	      COMPARE_AND_FREE_BUFFER (packed_desc, reply);
	      free_and_init (packed_desc);
	    }

	  if (content_size > 0)
	    {
	      css_queue_receive_data_buffer (rc, content_ptr, content_size);
	      error = css_receive_data_from_server (rc, &reply, &size);
	      COMPARE_AND_FREE_BUFFER (content_ptr, reply);
	      if (error != NO_ERROR)
		{
		  if (packed_desc != NULL)
		    {
		      free_and_init (packed_desc);
		    }
		  return set_server_error (error);
		}
	    }
	}
      else
	{
	  int num_packets = 0;

	  ASSERT_ERROR_AND_SET (error);

	  if (packed_desc_size > 0)
	    {
	      num_packets++;
	    }
	  if (content_size > 0)
	    {
	      num_packets++;
	    }
	  net_consume_expected_packets (rc, num_packets);
	}

      if (packed_desc != NULL)
	{
	  free_and_init (packed_desc);
	}
    }
  else
    {
      int num_packets = 0;

      assert (error != NO_ERROR);

      if (packed_desc_size > 0)
	{
	  num_packets++;
	}
      if (content_size > 0)
	{
	  num_packets++;
	}
      net_consume_expected_packets (rc, num_packets);
    }

#if defined(HISTO)
  if (net_Histo_setup)
    {
      net_histo_request_finished (request, replysize + recvbuffer_size + content_size + packed_desc_size);
    }
#endif /* HISTO */

  return error;
}

/*
 * net_client_request_3recv_copyarea -
 *
 * return:
 *
 *   request(in):
 *   argbuf(in):
 *   argsize(in):
 *   replybuf(in):
 *   replysize(in):
 *   databuf(in):
 *   datasize(in):
 *   recvbuffer(in):
 *   recvbuffer_size(in):
 *   reply_copy_area(in):
 *
 * Note:
 */
int
net_client_request_3recv_copyarea (int request, char *argbuf, int argsize, char *replybuf, int replysize, char *databuf,
				   int datasize, char **recvbuffer, int *recvbuffer_size,
				   LC_COPYAREA ** reply_copy_area)
{
  unsigned int rc;
  int size;
  int p_size, error;
  char *reply = NULL;
  int content_size;
  char *content_ptr = NULL;
  int num_objs;
  char *packed_desc = NULL;
  int packed_desc_size;

  error = NO_ERROR;
  *recvbuffer = NULL;
  *recvbuffer_size = 0;

  if (net_Server_name[0] == '\0')
    {
      /* need to have a more appropriate "unexpected disconnect" message */
      er_set (ER_ERROR_SEVERITY, ARG_FILE_LINE, ER_NET_SERVER_CRASHED, 0);
      return ER_FAILED;
    }

#if defined(HISTO)
  if (net_Histo_setup)
    {
      net_histo_add_entry (request, argsize + datasize);
    }
#endif /* HISTO */

  rc = css_send_req_to_server (net_Server_host, request, argbuf, argsize, databuf, datasize, replybuf, replysize);
  if (rc == 0)
    {
      return set_server_error (css_Errno);
    }

  /* 
   * Receive replybuf
   */
  error = css_receive_data_from_server (rc, &reply, &size);
  if (error != NO_ERROR)
    {
      COMPARE_AND_FREE_BUFFER (replybuf, reply);
      return set_server_error (error);
    }
  else
    {
      error = COMPARE_SIZE_AND_BUFFER (&replysize, size, &replybuf, reply);
    }

  /* 
   * Receive recvbuffer
   * Here we assume that the first integer in the reply is the length
   * of the following data block
   */

  replybuf = or_unpack_int (replybuf, &p_size);

  if (p_size > 0)
    {
      *recvbuffer_size = p_size;

      if ((error == NO_ERROR) && (*recvbuffer = (char *) malloc (p_size)) != NULL)
	{
	  css_queue_receive_data_buffer (rc, *recvbuffer, p_size);
	  error = css_receive_data_from_server (rc, &reply, &size);
	  if (error != NO_ERROR)
	    {
	      COMPARE_AND_FREE_BUFFER (*recvbuffer, reply);
	      free_and_init (*recvbuffer);
	      return set_server_error (error);
	    }
	  else
	    {
	      error = COMPARE_SIZE_AND_BUFFER (recvbuffer_size, size, recvbuffer, reply);
	    }

	  COMPARE_AND_FREE_BUFFER (*recvbuffer, reply);
	}
      else
	{
	  *recvbuffer_size = 0;

	  error = net_set_alloc_err_if_not_set (error, ARG_FILE_LINE);

	  net_consume_expected_packets (rc, 1);
	}
    }

  /* 
   * Receive copyarea
   * Here assume that the next two integers in the reply are the lengths of
   * the copy descriptor and content descriptor
   */

  replybuf = or_unpack_int (replybuf, &num_objs);
  replybuf = or_unpack_int (replybuf, &packed_desc_size);
  replybuf = or_unpack_int (replybuf, &content_size);

  /* allocate the copyarea */
  *reply_copy_area = NULL;
  if (packed_desc_size == 0 && content_size == 0)
    {
      return error;
    }

  if ((error == NO_ERROR)
      && ((*reply_copy_area = locator_recv_allocate_copyarea (num_objs, &packed_desc, packed_desc_size, &content_ptr,
							      content_size)) != NULL))
    {
      if (packed_desc != NULL && packed_desc_size > 0)
	{
	  css_queue_receive_data_buffer (rc, packed_desc, packed_desc_size);
	  error = css_receive_data_from_server (rc, &reply, &size);
	  if (error != NO_ERROR)
	    {
	      COMPARE_AND_FREE_BUFFER (packed_desc, reply);
	      free_and_init (packed_desc);
	      return set_server_error (error);
	    }

	  locator_unpack_copy_area_descriptor (num_objs, *reply_copy_area, packed_desc);
	  COMPARE_AND_FREE_BUFFER (packed_desc, reply);
	  free_and_init (packed_desc);
	}

      if (content_size > 0)
	{
	  css_queue_receive_data_buffer (rc, content_ptr, content_size);
	  error = css_receive_data_from_server (rc, &reply, &size);
	  COMPARE_AND_FREE_BUFFER (content_ptr, reply);
	  if (error != NO_ERROR)
	    {
	      if (packed_desc != NULL)
		{
		  free_and_init (packed_desc);
		}
	      return set_server_error (error);
	    }
	}

      if (packed_desc != NULL)
	{
	  free_and_init (packed_desc);
	}
    }
  else
    {
      int num_packets = 0;

      if (error == NO_ERROR)
	{
	  ASSERT_ERROR_AND_SET (error);
	}

      if (packed_desc_size > 0)
	{
	  num_packets++;
	}
      if (content_size > 0)
	{
	  num_packets++;
	}
      net_consume_expected_packets (rc, num_packets);
    }

#if defined(HISTO)
  if (net_Histo_setup)
    {
      net_histo_request_finished (request, replysize + *recvbuffer_size + content_size + packed_desc_size);
    }
#endif /* HISTO */

  return error;
}

/*
 * net_client_request_recv_stream -
 *
 * return:
 *
 *   request(in):
 *   argbuf(in):
 *   argsize(in):
 *   replybuf(in):
 *   replybuf_size(in):
 *   databuf(in):
 *   datasize(in):
 *   outfp(in):
 *
 * Note:
 */
int
net_client_request_recv_stream (int request, char *argbuf, int argsize, char *replybuf, int replybuf_size,
				char *databuf, int datasize, FILE * outfp)
{
  unsigned int rc;
  int size;
  int error;
  char *reply = NULL;
  char *send_argbuffer;
  int send_argsize;
  char *recv_replybuf;
  int recv_replybuf_size;
  char reply_streamdata[100];
  int reply_streamdata_size = 100;
  int file_size;

  error = NO_ERROR;

  send_argsize = argsize + OR_INT_SIZE;
  recv_replybuf_size = replybuf_size + OR_INT_SIZE;

  send_argbuffer = (char *) malloc (send_argsize);
  if (send_argbuffer == NULL)
    {
      error = ER_NET_CANT_ALLOC_BUFFER;
      er_set (ER_ERROR_SEVERITY, ARG_FILE_LINE, error, 0);
      return error;
    }

  or_pack_int (send_argbuffer, reply_streamdata_size);

  if (argsize > 0)
    {
      memcpy (send_argbuffer + OR_INT_SIZE, argbuf, argsize);
    }

  recv_replybuf = (char *) malloc (recv_replybuf_size);
  if (recv_replybuf == NULL)
    {
      free_and_init (send_argbuffer);
      error = ER_NET_CANT_ALLOC_BUFFER;
      er_set (ER_ERROR_SEVERITY, ARG_FILE_LINE, error, 0);
      return error;
    }

  if (net_Server_name[0] == '\0')
    {
      /* need to have a more appropriate "unexpected disconnect" message */
      free_and_init (send_argbuffer);
      free_and_init (recv_replybuf);
      error = ER_NET_SERVER_CRASHED;
      er_set (ER_ERROR_SEVERITY, ARG_FILE_LINE, error, 0);
      return error;
    }

#if defined(HISTO)
  if (net_Histo_setup)
    {
      net_histo_add_entry (request, send_argsize + datasize);
    }
#endif /* HISTO */

  rc = css_send_req_to_server (net_Server_host, request, send_argbuffer, send_argsize, databuf, datasize, recv_replybuf,
			       recv_replybuf_size);
  if (rc == 0)
    {
      error = set_server_error (css_Errno);
      goto end;
    }

  error = css_receive_data_from_server (rc, &reply, &size);
  if (error != NO_ERROR)
    {
      COMPARE_AND_FREE_BUFFER (recv_replybuf, reply);
      error = set_server_error (error);
      goto end;
    }
  else
    {
      error = COMPARE_SIZE_AND_BUFFER (&recv_replybuf_size, size, &recv_replybuf, reply);
    }

  /* Get total size of file to transfered */
  or_unpack_int (recv_replybuf, &file_size);

  if (replybuf)
    {
      memcpy (replybuf, recv_replybuf + OR_INT_SIZE, recv_replybuf_size - OR_INT_SIZE);
    }

#if defined(HISTO)
  if (net_Histo_setup)
    {
      net_histo_request_finished (request, recv_replybuf_size + file_size);
    }
#endif /* HISTO */

  while (file_size > 0)
    {
      css_queue_receive_data_buffer (rc, reply_streamdata, reply_streamdata_size);

      error = css_receive_data_from_server (rc, &reply, &size);
      if (error != NO_ERROR)
	{
	  COMPARE_AND_FREE_BUFFER (reply_streamdata, reply);
	  error = set_server_error (error);
	  goto end;
	}

      if (reply != reply_streamdata)
	{
	  error = ER_NET_UNUSED_BUFFER;
	  er_set (ER_ERROR_SEVERITY, ARG_FILE_LINE, error, 0);
	  COMPARE_AND_FREE_BUFFER (reply_streamdata, reply);
	  break;
	}
      if (size > reply_streamdata_size)
	{
	  error = ER_NET_DATASIZE_MISMATCH;
	  er_set (ER_ERROR_SEVERITY, ARG_FILE_LINE, error, 2, reply_streamdata_size, size);
	  break;
	}

      file_size -= size;
      fwrite (reply_streamdata, 1, size, outfp);
    }

end:
  free_and_init (send_argbuffer);
  free_and_init (recv_replybuf);

  return error;
}

/*
 * net_client_ping_server -ping the server
 *
 * return:
 */

int
net_client_ping_server (int client_val, int *server_val, int timeout)
{
  OR_ALIGNED_BUF (OR_INT_SIZE) a_request;
  char *request = OR_ALIGNED_BUF_START (a_request);
  OR_ALIGNED_BUF (OR_INT_SIZE) a_reply;
  char *reply_buf = OR_ALIGNED_BUF_START (a_reply);
  char *reply = NULL;
  int eid, error, reply_size;

  er_log_debug (ARG_FILE_LINE, "The net_client_ping_server() is calling.");

  error = NO_ERROR;
  if (net_Server_host[0] == '\0' || net_Server_name[0] == '\0')
    {
      error = ER_NET_NO_SERVER_HOST;
      er_set (ER_ERROR_SEVERITY, ARG_FILE_LINE, error, 0);
      return error;
    }

  /* you can envelope something useful into the request */
  or_pack_int (request, client_val);
  eid = css_send_request_to_server_with_buffer (net_Server_host, NET_SERVER_PING, request, OR_INT_SIZE, reply_buf,
						OR_INT_SIZE);
  if (eid == 0)
    {
      error = ER_NET_CANT_CONNECT_SERVER;
      er_set (ER_ERROR_SEVERITY, ARG_FILE_LINE, error, 2, net_Server_name, net_Server_host);
      return error;
    }

  error = css_receive_data_from_server_with_timeout (eid, &reply, &reply_size, timeout);
  if (error || reply == NULL)
    {
      COMPARE_AND_FREE_BUFFER (reply_buf, reply);
      error = ER_NET_SERVER_DATA_RECEIVE;
      er_set (ER_ERROR_SEVERITY, ARG_FILE_LINE, error, 0);
      return error;
    }

  /* you can get something useful from the server */
  if (server_val)
    {
      or_unpack_int (reply, server_val);
    }

  COMPARE_AND_FREE_BUFFER (reply_buf, reply);
  return error;
}

/*
 * net_client_ping_server_with_handshake -
 *
 * return:
 */
int
net_client_ping_server_with_handshake (int client_type, bool check_capabilities, int opt_cap)
{
  const char *client_release;
  char *server_release, *server_host, *server_handshake, *ptr;
  int error = NO_ERROR;
  OR_ALIGNED_BUF (REL_MAX_RELEASE_LENGTH + (OR_INT_SIZE * 2) + MAXHOSTNAMELEN) a_request;
  char *request = OR_ALIGNED_BUF_START (a_request);
  OR_ALIGNED_BUF (REL_MAX_RELEASE_LENGTH + (OR_INT_SIZE * 3) + MAXHOSTNAMELEN) a_reply;
  char *reply = OR_ALIGNED_BUF_START (a_reply), *reply_ptr;
  int reply_size = OR_ALIGNED_BUF_SIZE (a_reply);
  int eid, request_size, server_capabilities, server_bit_platform;
  int strlen1, strlen2;
  REL_COMPATIBILITY compat;

  if (net_Server_host[0] == '\0' || net_Server_name[0] == '\0')
    {
      error = ER_NET_NO_SERVER_HOST;
      er_set (ER_ERROR_SEVERITY, ARG_FILE_LINE, error, 0);
      return error;
    }

  client_release = rel_release_string ();

  request_size = (or_packed_string_length (client_release, &strlen1) + (OR_INT_SIZE * 2)
		  + or_packed_string_length (boot_Host_name, &strlen2));
  ptr = or_pack_string_with_length (request, client_release, strlen1);
  ptr = or_pack_int (ptr, client_capabilities ());
  ptr = or_pack_int (ptr, rel_bit_platform ());
  ptr = or_pack_int (ptr, client_type);
  ptr = or_pack_string_with_length (ptr, boot_Host_name, strlen2);

  eid = css_send_request_to_server_with_buffer (net_Server_host, NET_SERVER_PING_WITH_HANDSHAKE, request, request_size,
						reply, reply_size);
  if (eid == 0)
    {
      error = ER_NET_CANT_CONNECT_SERVER;
      er_set (ER_ERROR_SEVERITY, ARG_FILE_LINE, error, 2, net_Server_name, net_Server_host);
      return error;
    }

  reply_ptr = reply;
  error = css_receive_data_from_server (eid, &reply_ptr, &reply_size);
  if (error)
    {
      COMPARE_AND_FREE_BUFFER (reply, reply_ptr);
      error = ER_NET_SERVER_DATA_RECEIVE;
      er_set (ER_ERROR_SEVERITY, ARG_FILE_LINE, error, 0);
      return error;
    }
  if (reply != reply_ptr)
    {
      error = ER_NET_UNUSED_BUFFER;
      er_set (ER_ERROR_SEVERITY, ARG_FILE_LINE, error, 0);
      free_and_init (reply_ptr);
      return error;
    }

  ptr = or_unpack_string_nocopy (reply, &server_release);
  ptr = or_unpack_string_nocopy (ptr, &server_handshake);	/* for backward compatibility */
  ptr = or_unpack_int (ptr, &server_capabilities);
  ptr = or_unpack_int (ptr, &server_bit_platform);
  ptr = or_unpack_string_nocopy (ptr, &server_host);

  /* get the error code which was from the server if it exists */
  error = er_errid ();
  if (error != NO_ERROR)
    {
      return error;
    }

  /* check bits model */
  if (server_bit_platform != rel_bit_platform ())
    {
      error = ER_NET_DIFFERENT_BIT_PLATFORM;
      er_set (ER_ERROR_SEVERITY, ARG_FILE_LINE, error, 2, server_bit_platform, rel_bit_platform ());
      return error;
    }

  /* If we can't get the server version, we have to disconnect it. */
  if (server_release == NULL)
    {
      error = ER_NET_HS_UNKNOWN_SERVER_REL;
      er_set (ER_ERROR_SEVERITY, ARG_FILE_LINE, error, 0);
      return error;
    }

  /* 
   * 1. get the result of compatibility check.
   * 2. check if the both capabilities of client and server are compatible.
   * 3. check if the server has a capability to make it compatible.
   */
  compat = rel_get_net_compatible (client_release, server_release);
  if ((check_capabilities == true || server_capabilities & NET_CAP_REMOTE_DISABLED)
      && check_server_capabilities (server_capabilities, client_type, rel_compare (client_release, server_release),
				    &compat, server_host, opt_cap) != server_capabilities)
    {
      error = ER_NET_SERVER_HAND_SHAKE;
      er_set (ER_ERROR_SEVERITY, ARG_FILE_LINE, error, 1, net_Server_host);
      return error;
    }
  if (compat == REL_NOT_COMPATIBLE)
    {
      error = ER_NET_DIFFERENT_RELEASE;
      er_set (ER_ERROR_SEVERITY, ARG_FILE_LINE, error, 2, server_release, client_release);
      return error;
    }

  return error;
}

#if defined(ENABLE_UNUSED_FUNCTION)
/*
 * net_client_shutdown_server -
 *
 * return:
 *
 * Note: Sends the server shutdown request to the server.
 *    This is not used and I'm not sure if it even works.
 *    Need to be careful that we don't expect a reply here.
 */
void
net_client_shutdown_server (void)
{
  css_send_request_to_server (net_Server_host, NET_SERVER_SHUTDOWN, NULL, 0);
}
#endif /* ENABLE_UNUSED_FUNCTION */

/*
 * net_client_init -
 *
 * return: error code
 *
 *   dbname(in): server name
 *   hostname(in): server host name
 *
 * Note: This is called during startup to initialize the client side
 *    communications. It sets up CSS and verifies connection with the server.
 */
int
net_client_init (const char *dbname, const char *hostname)
{
  int error = NO_ERROR;

  /* don't really need to do this every time but bruce says its ok - we probably need to guarentee that a css_terminate 
   * is always called before this */
  error = css_client_init (prm_get_integer_value (PRM_ID_TCP_PORT_ID), dbname, hostname);
  if (error != NO_ERROR)
    {
      goto end;
    }

  /* since urgent_message_handler() doesn't do anything yet, just use the default handler provided by css which writes
   * things to the system console */

  /* set our host/server names for further css communication */
  if (hostname != NULL && strlen (hostname) <= MAXHOSTNAMELEN)
    {
      strcpy (net_Server_host, hostname);
      if (dbname != NULL && strlen (dbname) <= DB_MAX_IDENTIFIER_LENGTH)
	{
	  strcpy (net_Server_name, dbname);
	}
      else
	{
	  error = ER_NET_INVALID_SERVER_NAME;
	  er_set (ER_ERROR_SEVERITY, ARG_FILE_LINE, error, 1, dbname);
	}
    }
  else
    {
      error = ER_NET_INVALID_HOST_NAME;
      er_set (ER_ERROR_SEVERITY, ARG_FILE_LINE, error, 1, hostname);
    }

  /* On error, flush any state that may have been initialized by css. This is important for the PC's since we must
   * shutdown Winsock after it has been opened by css_client_init. */
end:
  if (error)
    {
      css_terminate (false);
    }

  return error;
}

/*
 * net_cleanup_client_queues -
 *
 * return:
 *
 * Note:
 */
void
net_cleanup_client_queues (void)
{
  if (net_Server_host[0] != '\0' && net_Server_name[0] != '\0')
    {
      css_cleanup_client_queues (net_Server_host);
    }
}

/*
 * net_client_final -
 *
 * return: error cod
 *
 * Note: This is called during shutdown to close the communication interface.
 */
int
net_client_final (void)
{
  css_terminate (false);
  return NO_ERROR;
}

/*
 * net_client_send_data -
 *
 * return:
 *
 *   host(in):
 *   rc(in):
 *   databuf(in):
 *   datasize(in):
 *
 * Note: Send a data buffer to the server.
 */
int
net_client_send_data (char *host, unsigned int rc, char *databuf, int datasize)
{
  int error;

  if (databuf != NULL)
    {
      error = css_send_data_to_server (host, rc, databuf, datasize);
      if (error != NO_ERROR)
	{
	  return set_server_error (error);
	}
    }

  return NO_ERROR;
}

/*
 * net_client_receive_action -
 *
 * return:
 *
 *   rc(in):
 *   action(in):
 *
 * Note:
 */
int
net_client_receive_action (int rc, int *action)
{
  int size;
  int error;
  char *reply = NULL;
  int replysize = OR_INT_SIZE;

  error = NO_ERROR;
  if (net_Server_name[0] == '\0')
    {
      /* need to have a more appropriate "unexpected disconnect" message */
      er_set (ER_ERROR_SEVERITY, ARG_FILE_LINE, ER_NET_SERVER_CRASHED, 0);
      return ER_NET_SERVER_CRASHED;
    }

  error = css_receive_data_from_server (rc, &reply, &size);
  if (error != NO_ERROR || reply == NULL)
    {
      if (reply != NULL)
	{
	  free_and_init (reply);
	}
      return set_server_error (error);
    }

  if (size != replysize)
    {
      error = ER_NET_DATASIZE_MISMATCH;
      er_set (ER_ERROR_SEVERITY, ARG_FILE_LINE, error, 2, replysize, size);
      replysize = size;
      if (reply != NULL)
	{
	  free_and_init (reply);
	}
      return set_server_error (error);
    }

  or_unpack_int (reply, action);
  free_and_init (reply);

  return error;
}<|MERGE_RESOLUTION|>--- conflicted
+++ resolved
@@ -635,12 +635,9 @@
   net_Req_buffer[NET_SERVER_VACUUM].name = "NET_SERVER_VACUUM";
   net_Req_buffer[NET_SERVER_GET_MVCC_SNAPSHOT].name = "NET_SERVER_GET_MVCC_SNAPSHOT";
   net_Req_buffer[NET_SERVER_LOCK_RR].name = "NET_SERVER_LOCK_RR";
-<<<<<<< HEAD
-  net_Req_buffer[NET_SERVER_QM_QUERY_EXECUTE_AND_COMMIT].name = "NET_SERVER_QM_QUERY_EXECUTE_AND_COMMIT";
-=======
   net_Req_buffer[NET_SERVER_TZ_GET_CHECKSUM].name = "NET_SERVER_TZ_GET_CHECKSUM";
   net_Req_buffer[NET_SERVER_SPACEDB].name = "NET_SERVER_SPACEDB";
->>>>>>> c5b82314
+  net_Req_buffer[NET_SERVER_QM_QUERY_EXECUTE_AND_COMMIT].name = "NET_SERVER_QM_QUERY_EXECUTE_AND_COMMIT";
 }
 
 /*
@@ -1679,32 +1676,32 @@
 		{
 		  if (0 < reply_datasize_listid)
 		    {
-		      if ((error == NO_ERROR) && (replydata = (char *) malloc (reply_datasize_listid)) != NULL)
+		  if ((error == NO_ERROR) && (replydata = (char *) malloc (reply_datasize_listid)) != NULL)
+		    {
+		      css_queue_receive_data_buffer (rc, replydata, reply_datasize_listid);
+
+		      error = css_receive_data_from_server (rc, &reply, &size);
+		      if (error != NO_ERROR)
 			{
-			  css_queue_receive_data_buffer (rc, replydata, reply_datasize_listid);
-
-			  error = css_receive_data_from_server (rc, &reply, &size);
-			  if (error != NO_ERROR)
-			    {
-			      COMPARE_AND_FREE_BUFFER (replydata, reply);
-			      free_and_init (replydata);
-			      return set_server_error (error);
-			    }
+			  COMPARE_AND_FREE_BUFFER (replydata, reply);
+			  free_and_init (replydata);
+			  return set_server_error (error);
+			}
 
 			  error = COMPARE_SIZE_AND_BUFFER (&reply_datasize_listid, size, &replydata, reply);
 
-			  *replydata_listid = reply;
-			  *replydatasize_listid = size;
-
-			  reply = NULL;
-			}
-		      else
-			{
+		      *replydata_listid = reply;
+		      *replydatasize_listid = size;
+
+		      reply = NULL;
+		    }
+		  else
+		    {
 			  error = net_set_alloc_err_if_not_set (error, ARG_FILE_LINE);
 
 			  net_consume_expected_packets (rc, 1);
-			}
 		    }
+		}
 		  else
 		    {
 		      // Even though its size is 0, it should also be consumed.
@@ -1722,32 +1719,32 @@
 		{
 		  if (0 < reply_datasize_page)
 		    {
-		      if ((error == NO_ERROR) && (replydata = (char *) malloc (DB_PAGESIZE)) != NULL)
+		  if ((error == NO_ERROR) && (replydata = (char *) malloc (DB_PAGESIZE)) != NULL)
+		    {
+		      css_queue_receive_data_buffer (rc, replydata, reply_datasize_page);
+
+		      error = css_receive_data_from_server (rc, &reply, &size);
+		      if (error != NO_ERROR)
 			{
-			  css_queue_receive_data_buffer (rc, replydata, reply_datasize_page);
-
-			  error = css_receive_data_from_server (rc, &reply, &size);
-			  if (error != NO_ERROR)
-			    {
-			      COMPARE_AND_FREE_BUFFER (replydata, reply);
-			      free_and_init (replydata);
-			      return set_server_error (error);
-			    }
+			  COMPARE_AND_FREE_BUFFER (replydata, reply);
+			  free_and_init (replydata);
+			  return set_server_error (error);
+			}
 
 			  error = COMPARE_SIZE_AND_BUFFER (&reply_datasize_page, size, &replydata, reply);
 
-			  *replydata_page = reply;
-			  *replydatasize_page = size;
-
-			  reply = NULL;
-			}
-		      else
-			{
+		      *replydata_page = reply;
+		      *replydatasize_page = size;
+
+		      reply = NULL;
+		    }
+		  else
+		    {
 			  error = net_set_alloc_err_if_not_set (error, ARG_FILE_LINE);
 
 			  net_consume_expected_packets (rc, 1);
-			}
 		    }
+		}
 		  else
 		    {
 		      // Even though its size is 0, it should also be consumed.
@@ -1763,39 +1760,39 @@
 		{
 		  if (0 < reply_datasize_plan)
 		    {
-		      if ((error == NO_ERROR) && (replydata = (char *) malloc (reply_datasize_plan + 1)) != NULL)
+		  if ((error == NO_ERROR) && (replydata = (char *) malloc (reply_datasize_plan + 1)) != NULL)
+		    {
+		      css_queue_receive_data_buffer (rc, replydata, reply_datasize_plan);
+
+		      error = css_receive_data_from_server (rc, &reply, &size);
+		      if (error != NO_ERROR)
 			{
-			  css_queue_receive_data_buffer (rc, replydata, reply_datasize_plan);
-
-			  error = css_receive_data_from_server (rc, &reply, &size);
-			  if (error != NO_ERROR)
-			    {
-			      COMPARE_AND_FREE_BUFFER (replydata, reply);
-			      free_and_init (replydata);
-			      return set_server_error (error);
-			    }
+			  COMPARE_AND_FREE_BUFFER (replydata, reply);
+			  free_and_init (replydata);
+			  return set_server_error (error);
+			}
 
 			  error = COMPARE_SIZE_AND_BUFFER (&reply_datasize_plan, size, &replydata, reply);
 
-			  if (replydata_plan != NULL)
-			    {
-			      *replydata_plan = reply;
-			    }
-
-			  if (replydatasize_plan != NULL)
-			    {
-			      *replydatasize_plan = size;
-			    }
-
-			  reply = NULL;
+		      if (replydata_plan != NULL)
+			{
+			  *replydata_plan = reply;
 			}
-		      else
+
+		      if (replydatasize_plan != NULL)
 			{
+			  *replydatasize_plan = size;
+			}
+
+		      reply = NULL;
+		    }
+		  else
+		    {
 			  error = net_set_alloc_err_if_not_set (error, ARG_FILE_LINE);
 
 			  net_consume_expected_packets (rc, 1);
-			}
 		    }
+		}
 		  else
 		    {
 		      // When you want to append a reply argument,
@@ -2590,145 +2587,145 @@
     }
 
 #if defined(HISTO)
-  if (net_Histo_setup)
-    {
-      net_histo_add_entry (request, argsize);
-    }
+      if (net_Histo_setup)
+	{
+	  net_histo_add_entry (request, argsize);
+	}
 #endif /* HISTO */
 
-  rc = css_send_req_to_server (net_Server_host, request, argbuf, argsize, NULL, 0, replybuf, replysize);
-  if (rc == 0)
-    {
-      return set_server_error (css_Errno);
-    }
-
-  /* 
-   * Receive replybuf
-   */
-
-  error = css_receive_data_from_server (rc, &reply, &size);
-  if (error != NO_ERROR || reply == NULL)
-    {
-      COMPARE_AND_FREE_BUFFER (replybuf, reply);
-      return set_server_error (error);
-    }
-
-  error = COMPARE_SIZE_AND_BUFFER (&replysize, size, &replybuf, reply);
-
-  /* 
-   * Receive copyarea
-   * Here assume that the next two integers in the reply are the lengths of
-   * the copy descriptor and content descriptor
-   */
-
-  reply = or_unpack_int (reply, &num_objs);
-  reply = or_unpack_int (reply, &packed_desc_size);
-  reply = or_unpack_int (reply, &content_size);
+      rc = css_send_req_to_server (net_Server_host, request, argbuf, argsize, NULL, 0, replybuf, replysize);
+      if (rc == 0)
+	{
+	  return set_server_error (css_Errno);
+	}
+
+      /* 
+       * Receive replybuf
+       */
+
+      error = css_receive_data_from_server (rc, &reply, &size);
+      if (error != NO_ERROR || reply == NULL)
+	{
+	  COMPARE_AND_FREE_BUFFER (replybuf, reply);
+	  return set_server_error (error);
+	}
+
+	  error = COMPARE_SIZE_AND_BUFFER (&replysize, size, &replybuf, reply);
+
+      /* 
+       * Receive copyarea
+       * Here assume that the next two integers in the reply are the lengths of
+       * the copy descriptor and content descriptor
+       */
+
+      reply = or_unpack_int (reply, &num_objs);
+      reply = or_unpack_int (reply, &packed_desc_size);
+      reply = or_unpack_int (reply, &content_size);
 
   if (packed_desc_size == 0 && content_size == 0)
-    {
+	{
       return error;
     }
 
-  if (error == NO_ERROR && reply_copy_area != NULL)
-    {
-      *reply_copy_area = locator_recv_allocate_copyarea (num_objs, &packed_desc, packed_desc_size, &content_ptr,
-							 content_size);
-      if (*reply_copy_area != NULL)
-	{
-	  if (packed_desc != NULL && packed_desc_size > 0)
-	    {
-	      css_queue_receive_data_buffer (rc, packed_desc, packed_desc_size);
-	      error = css_receive_data_from_server (rc, &reply, &size);
-	      if (error != NO_ERROR)
+	  if (error == NO_ERROR && reply_copy_area != NULL)
+	    {
+	      *reply_copy_area = locator_recv_allocate_copyarea (num_objs, &packed_desc, packed_desc_size, &content_ptr,
+								 content_size);
+	      if (*reply_copy_area != NULL)
 		{
-		  COMPARE_AND_FREE_BUFFER (packed_desc, reply);
-		  free_and_init (packed_desc);
-		  locator_free_copy_area (*reply_copy_area);
-		  *reply_copy_area = NULL;
-		  return set_server_error (error);
+		  if (packed_desc != NULL && packed_desc_size > 0)
+		    {
+		      css_queue_receive_data_buffer (rc, packed_desc, packed_desc_size);
+		      error = css_receive_data_from_server (rc, &reply, &size);
+		      if (error != NO_ERROR)
+			{
+			  COMPARE_AND_FREE_BUFFER (packed_desc, reply);
+			  free_and_init (packed_desc);
+			  locator_free_copy_area (*reply_copy_area);
+			  *reply_copy_area = NULL;
+			  return set_server_error (error);
+			}
+		      else
+			{
+			  locator_unpack_copy_area_descriptor (num_objs, *reply_copy_area, packed_desc);
+			  COMPARE_AND_FREE_BUFFER (packed_desc, reply);
+			  free_and_init (packed_desc);
+			}
+		    }
+
+		  if (content_size > 0)
+		    {
+		      error = css_queue_receive_data_buffer (rc, content_ptr, content_size);
+		      if (error != NO_ERROR)
+			{
+		  net_consume_expected_packets (rc, 1);
+			}
+		      else
+			{
+			  error = css_receive_data_from_server (rc, &reply, &size);
+			}
+
+		      COMPARE_AND_FREE_BUFFER (content_ptr, reply);
+
+		      if (error != NO_ERROR)
+			{
+			  if (packed_desc != NULL)
+			    {
+			      free_and_init (packed_desc);
+			    }
+			  locator_free_copy_area (*reply_copy_area);
+			  *reply_copy_area = NULL;
+			  return set_server_error (error);
+			}
+		    }
 		}
 	      else
 		{
-		  locator_unpack_copy_area_descriptor (num_objs, *reply_copy_area, packed_desc);
-		  COMPARE_AND_FREE_BUFFER (packed_desc, reply);
+		  int num_packets = 0;
+
+	  ASSERT_ERROR_AND_SET (error);
+
+		  if (packed_desc_size > 0)
+		    {
+		      num_packets++;
+		    }
+		  if (content_size > 0)
+		    {
+		      num_packets++;
+		    }
+	  net_consume_expected_packets (rc, num_packets);
+		}
+
+	      if (packed_desc != NULL)
+		{
 		  free_and_init (packed_desc);
 		}
 	    }
-
-	  if (content_size > 0)
-	    {
-	      error = css_queue_receive_data_buffer (rc, content_ptr, content_size);
-	      if (error != NO_ERROR)
+	  else
+	    {
+	      int num_packets = 0;
+
+      if (error == NO_ERROR)
+	{
+	  error = ER_FAILED;
+	}
+
+	      if (packed_desc_size > 0)
 		{
-		  net_consume_expected_packets (rc, 1);
-		}
-	      else
+		  num_packets++;
+		}
+	      if (content_size > 0)
 		{
-		  error = css_receive_data_from_server (rc, &reply, &size);
-		}
-
-	      COMPARE_AND_FREE_BUFFER (content_ptr, reply);
-
-	      if (error != NO_ERROR)
-		{
-		  if (packed_desc != NULL)
-		    {
-		      free_and_init (packed_desc);
-		    }
-		  locator_free_copy_area (*reply_copy_area);
-		  *reply_copy_area = NULL;
-		  return set_server_error (error);
-		}
-	    }
-	}
-      else
-	{
-	  int num_packets = 0;
-
-	  ASSERT_ERROR_AND_SET (error);
-
-	  if (packed_desc_size > 0)
-	    {
-	      num_packets++;
-	    }
-	  if (content_size > 0)
-	    {
-	      num_packets++;
-	    }
-	  net_consume_expected_packets (rc, num_packets);
-	}
-
-      if (packed_desc != NULL)
-	{
-	  free_and_init (packed_desc);
-	}
-    }
-  else
-    {
-      int num_packets = 0;
-
-      if (error == NO_ERROR)
-	{
-	  error = ER_FAILED;
-	}
-
-      if (packed_desc_size > 0)
-	{
-	  num_packets++;
-	}
-      if (content_size > 0)
-	{
-	  num_packets++;
-	}
+		  num_packets++;
+		}
       net_consume_expected_packets (rc, num_packets);
     }
 
 #if defined(HISTO)
-  if (net_Histo_setup)
-    {
-      net_histo_request_finished (request, replysize + content_size + packed_desc_size);
-    }
+      if (net_Histo_setup)
+	{
+	  net_histo_request_finished (request, replysize + content_size + packed_desc_size);
+	}
 #endif /* HISTO */
 
   return error;
@@ -2882,50 +2879,72 @@
       return error;
     }
 
-  if (error == NO_ERROR)
-    {
-      *reply_copy_area = locator_recv_allocate_copyarea (num_objs, &packed_desc, packed_desc_size, &content_ptr,
-							 content_size);
-      if (*reply_copy_area != NULL)
-	{
-	  if (packed_desc != NULL && packed_desc_size > 0)
-	    {
-	      css_queue_receive_data_buffer (rc, packed_desc, packed_desc_size);
-	      error = css_receive_data_from_server (rc, &reply, &size);
-	      if (error != NO_ERROR)
+      if (error == NO_ERROR)
+	{
+	  *reply_copy_area = locator_recv_allocate_copyarea (num_objs, &packed_desc, packed_desc_size, &content_ptr,
+							     content_size);
+	  if (*reply_copy_area != NULL)
+	    {
+	      if (packed_desc != NULL && packed_desc_size > 0)
 		{
-		  COMPARE_AND_FREE_BUFFER (packed_desc, reply);
-		  free_and_init (packed_desc);
-		  return set_server_error (error);
-		}
-	      else
-		{
-		  locator_unpack_copy_area_descriptor (num_objs, *reply_copy_area, packed_desc);
-		  COMPARE_AND_FREE_BUFFER (packed_desc, reply);
-		  free_and_init (packed_desc);
-		}
-	    }
-
-	  if (content_size > 0)
-	    {
-	      css_queue_receive_data_buffer (rc, content_ptr, content_size);
-	      error = css_receive_data_from_server (rc, &reply, &size);
-	      COMPARE_AND_FREE_BUFFER (content_ptr, reply);
-	      if (error != NO_ERROR)
-		{
-		  if (packed_desc != NULL)
+		  css_queue_receive_data_buffer (rc, packed_desc, packed_desc_size);
+		  error = css_receive_data_from_server (rc, &reply, &size);
+		  if (error != NO_ERROR)
 		    {
+		      COMPARE_AND_FREE_BUFFER (packed_desc, reply);
+		      free_and_init (packed_desc);
+		      return set_server_error (error);
+		    }
+		  else
+		    {
+		      locator_unpack_copy_area_descriptor (num_objs, *reply_copy_area, packed_desc);
+		      COMPARE_AND_FREE_BUFFER (packed_desc, reply);
 		      free_and_init (packed_desc);
 		    }
-		  return set_server_error (error);
-		}
+		}
+
+	      if (content_size > 0)
+		{
+		  css_queue_receive_data_buffer (rc, content_ptr, content_size);
+		  error = css_receive_data_from_server (rc, &reply, &size);
+		  COMPARE_AND_FREE_BUFFER (content_ptr, reply);
+		  if (error != NO_ERROR)
+		    {
+		      if (packed_desc != NULL)
+			{
+			  free_and_init (packed_desc);
+			}
+		      return set_server_error (error);
+		    }
+		}
+	    }
+	  else
+	    {
+	      int num_packets = 0;
+
+	  ASSERT_ERROR_AND_SET (error);
+
+	      if (packed_desc_size > 0)
+		{
+		  num_packets++;
+		}
+	      if (content_size > 0)
+		{
+		  num_packets++;
+		}
+	  net_consume_expected_packets (rc, num_packets);
+	    }
+
+	  if (packed_desc != NULL)
+	    {
+	      free_and_init (packed_desc);
 	    }
 	}
       else
 	{
 	  int num_packets = 0;
 
-	  ASSERT_ERROR_AND_SET (error);
+      assert (error != NO_ERROR);
 
 	  if (packed_desc_size > 0)
 	    {
@@ -2935,30 +2954,8 @@
 	    {
 	      num_packets++;
 	    }
-	  net_consume_expected_packets (rc, num_packets);
-	}
-
-      if (packed_desc != NULL)
-	{
-	  free_and_init (packed_desc);
-	}
-    }
-  else
-    {
-      int num_packets = 0;
-
-      assert (error != NO_ERROR);
-
-      if (packed_desc_size > 0)
-	{
-	  num_packets++;
-	}
-      if (content_size > 0)
-	{
-	  num_packets++;
-	}
       net_consume_expected_packets (rc, num_packets);
-    }
+	}
 
 #if defined(HISTO)
   if (net_Histo_setup)
@@ -3050,50 +3047,72 @@
       return error;
     }
 
-  if (error == NO_ERROR)
-    {
-      *reply_copy_area = locator_recv_allocate_copyarea (num_objs, &packed_desc, packed_desc_size, &content_ptr,
-							 content_size);
-      if (*reply_copy_area != NULL)
-	{
-	  if (packed_desc != NULL && packed_desc_size > 0)
-	    {
-	      css_queue_receive_data_buffer (rid, packed_desc, packed_desc_size);
-	      error = css_receive_data_from_server (rid, &reply, &size);
-	      if (error != NO_ERROR)
+      if (error == NO_ERROR)
+	{
+	  *reply_copy_area = locator_recv_allocate_copyarea (num_objs, &packed_desc, packed_desc_size, &content_ptr,
+							     content_size);
+	  if (*reply_copy_area != NULL)
+	    {
+	      if (packed_desc != NULL && packed_desc_size > 0)
 		{
-		  COMPARE_AND_FREE_BUFFER (packed_desc, reply);
-		  free_and_init (packed_desc);
-		  return set_server_error (error);
-		}
-	      else
-		{
-		  locator_unpack_copy_area_descriptor (num_objs, *reply_copy_area, packed_desc);
-		  COMPARE_AND_FREE_BUFFER (packed_desc, reply);
-		  free_and_init (packed_desc);
-		}
-	    }
-
-	  if (content_size > 0)
-	    {
-	      css_queue_receive_data_buffer (rid, content_ptr, content_size);
-	      error = css_receive_data_from_server (rid, &reply, &size);
-	      COMPARE_AND_FREE_BUFFER (content_ptr, reply);
-	      if (error != NO_ERROR)
-		{
-		  if (packed_desc != NULL)
+		  css_queue_receive_data_buffer (rid, packed_desc, packed_desc_size);
+		  error = css_receive_data_from_server (rid, &reply, &size);
+		  if (error != NO_ERROR)
 		    {
+		      COMPARE_AND_FREE_BUFFER (packed_desc, reply);
+		      free_and_init (packed_desc);
+		      return set_server_error (error);
+		    }
+		  else
+		    {
+		      locator_unpack_copy_area_descriptor (num_objs, *reply_copy_area, packed_desc);
+		      COMPARE_AND_FREE_BUFFER (packed_desc, reply);
 		      free_and_init (packed_desc);
 		    }
-		  return set_server_error (error);
-		}
+		}
+
+	      if (content_size > 0)
+		{
+		  css_queue_receive_data_buffer (rid, content_ptr, content_size);
+		  error = css_receive_data_from_server (rid, &reply, &size);
+		  COMPARE_AND_FREE_BUFFER (content_ptr, reply);
+		  if (error != NO_ERROR)
+		    {
+		      if (packed_desc != NULL)
+			{
+			  free_and_init (packed_desc);
+			}
+		      return set_server_error (error);
+		    }
+		}
+	    }
+	  else
+	    {
+	      int num_packets = 0;
+
+	  ASSERT_ERROR_AND_SET (error);
+
+	      if (packed_desc_size > 0)
+		{
+		  num_packets++;
+		}
+	      if (content_size > 0)
+		{
+		  num_packets++;
+		}
+	  net_consume_expected_packets (rid, num_packets);
+	    }
+
+	  if (packed_desc != NULL)
+	    {
+	      free_and_init (packed_desc);
 	    }
 	}
       else
 	{
 	  int num_packets = 0;
 
-	  ASSERT_ERROR_AND_SET (error);
+      assert (error != NO_ERROR);
 
 	  if (packed_desc_size > 0)
 	    {
@@ -3103,30 +3122,8 @@
 	    {
 	      num_packets++;
 	    }
-	  net_consume_expected_packets (rid, num_packets);
-	}
-
-      if (packed_desc != NULL)
-	{
-	  free_and_init (packed_desc);
-	}
-    }
-  else
-    {
-      int num_packets = 0;
-
-      assert (error != NO_ERROR);
-
-      if (packed_desc_size > 0)
-	{
-	  num_packets++;
-	}
-      if (content_size > 0)
-	{
-	  num_packets++;
-	}
       net_consume_expected_packets (rid, num_packets);
-    }
+	}
 
 #if defined(HISTO)
   if (net_Histo_setup)
@@ -3233,26 +3230,26 @@
 	      return set_server_error (error);
 	    }
 
-	  if (recvbuffer_size < size)
-	    {
-	      /* we expect that the sizes won't match, but we must be sure that the we can accomodate the data in
-	       * our buffer. So, don't use COMPARE_SIZE_AND_BUFFER() here. */
-	      error = ER_NET_DATASIZE_MISMATCH;
-	      er_set (ER_ERROR_SEVERITY, ARG_FILE_LINE, error, 2, recvbuffer_size, size);
-	    }
-	  else
-	    {
-	      recvbuffer_size = size;
-	    }
-
-	  if (reply != recvbuffer)
-	    {
-	      error = ER_NET_UNUSED_BUFFER;
-	      er_set (ER_ERROR_SEVERITY, ARG_FILE_LINE, error, 0);
-	      free_and_init (reply);
-	    }
-	}
-    }
+	      if (recvbuffer_size < size)
+		{
+		  /* we expect that the sizes won't match, but we must be sure that the we can accomodate the data in
+		   * our buffer. So, don't use COMPARE_SIZE_AND_BUFFER() here. */
+		  error = ER_NET_DATASIZE_MISMATCH;
+		  er_set (ER_ERROR_SEVERITY, ARG_FILE_LINE, error, 2, recvbuffer_size, size);
+		}
+	      else
+		{
+		  recvbuffer_size = size;
+		}
+
+	      if (reply != recvbuffer)
+		{
+		  error = ER_NET_UNUSED_BUFFER;
+		  er_set (ER_ERROR_SEVERITY, ARG_FILE_LINE, error, 0);
+		  free_and_init (reply);
+		}
+	    }
+	}
 
   /* 
    * Receive copyarea
@@ -3271,16 +3268,227 @@
       return error;
     }
 
-  if (error == NO_ERROR)
-    {
-      *reply_copy_area =
-	locator_recv_allocate_copyarea (num_objs, &packed_desc, packed_desc_size, &content_ptr, content_size);
-      if (*reply_copy_area != NULL)
+      if (error == NO_ERROR)
+	{
+	  *reply_copy_area =
+	    locator_recv_allocate_copyarea (num_objs, &packed_desc, packed_desc_size, &content_ptr, content_size);
+	  if (*reply_copy_area != NULL)
+	    {
+	      if (packed_desc != NULL && packed_desc_size > 0)
+		{
+		  css_queue_receive_data_buffer (rc, packed_desc, packed_desc_size);
+
+		  error = css_receive_data_from_server (rc, &reply, &size);
+		  if (error != NO_ERROR)
+		    {
+		      COMPARE_AND_FREE_BUFFER (packed_desc, reply);
+		      free_and_init (packed_desc);
+		      return set_server_error (error);
+		    }
+
+		      locator_unpack_copy_area_descriptor (num_objs, *reply_copy_area, packed_desc);
+		      COMPARE_AND_FREE_BUFFER (packed_desc, reply);
+		      free_and_init (packed_desc);
+		    }
+
+	      if (content_size > 0)
+		{
+		  css_queue_receive_data_buffer (rc, content_ptr, content_size);
+		  error = css_receive_data_from_server (rc, &reply, &size);
+		  COMPARE_AND_FREE_BUFFER (content_ptr, reply);
+		  if (error != NO_ERROR)
+		    {
+		      if (packed_desc != NULL)
+			{
+			  free_and_init (packed_desc);
+			}
+		      return set_server_error (error);
+		    }
+		}
+	    }
+	  else
+	    {
+	      int num_packets = 0;
+
+	  ASSERT_ERROR_AND_SET (error);
+
+	      if (packed_desc_size > 0)
+		{
+		  num_packets++;
+		}
+	      if (content_size > 0)
+		{
+		  num_packets++;
+		}
+	  net_consume_expected_packets (rc, num_packets);
+	    }
+
+	  if (packed_desc != NULL)
+	    {
+	      free_and_init (packed_desc);
+	    }
+	}
+      else
+	{
+	  int num_packets = 0;
+
+      assert (error != NO_ERROR);
+
+	  if (packed_desc_size > 0)
+	    {
+	      num_packets++;
+	    }
+	  if (content_size > 0)
+	    {
+	      num_packets++;
+	    }
+      net_consume_expected_packets (rc, num_packets);
+	}
+
+#if defined(HISTO)
+  if (net_Histo_setup)
+    {
+      net_histo_request_finished (request, replysize + recvbuffer_size + content_size + packed_desc_size);
+    }
+#endif /* HISTO */
+
+  return error;
+}
+
+/*
+ * net_client_request_3recv_copyarea -
+ *
+ * return:
+ *
+ *   request(in):
+ *   argbuf(in):
+ *   argsize(in):
+ *   replybuf(in):
+ *   replysize(in):
+ *   databuf(in):
+ *   datasize(in):
+ *   recvbuffer(in):
+ *   recvbuffer_size(in):
+ *   reply_copy_area(in):
+ *
+ * Note:
+ */
+int
+net_client_request_3recv_copyarea (int request, char *argbuf, int argsize, char *replybuf, int replysize, char *databuf,
+				   int datasize, char **recvbuffer, int *recvbuffer_size,
+				   LC_COPYAREA ** reply_copy_area)
+{
+  unsigned int rc;
+  int size;
+  int p_size, error;
+  char *reply = NULL;
+  int content_size;
+  char *content_ptr = NULL;
+  int num_objs;
+  char *packed_desc = NULL;
+  int packed_desc_size;
+
+  error = NO_ERROR;
+  *recvbuffer = NULL;
+  *recvbuffer_size = 0;
+
+  if (net_Server_name[0] == '\0')
+    {
+      /* need to have a more appropriate "unexpected disconnect" message */
+      er_set (ER_ERROR_SEVERITY, ARG_FILE_LINE, ER_NET_SERVER_CRASHED, 0);
+      return ER_FAILED;
+    }
+
+#if defined(HISTO)
+  if (net_Histo_setup)
+    {
+      net_histo_add_entry (request, argsize + datasize);
+    }
+#endif /* HISTO */
+
+  rc = css_send_req_to_server (net_Server_host, request, argbuf, argsize, databuf, datasize, replybuf, replysize);
+  if (rc == 0)
+    {
+      return set_server_error (css_Errno);
+    }
+
+  /* 
+   * Receive replybuf
+   */
+  error = css_receive_data_from_server (rc, &reply, &size);
+  if (error != NO_ERROR)
+    {
+      COMPARE_AND_FREE_BUFFER (replybuf, reply);
+      return set_server_error (error);
+    }
+  else
+    {
+      error = COMPARE_SIZE_AND_BUFFER (&replysize, size, &replybuf, reply);
+    }
+
+  /* 
+   * Receive recvbuffer
+   * Here we assume that the first integer in the reply is the length
+   * of the following data block
+   */
+
+  replybuf = or_unpack_int (replybuf, &p_size);
+
+  if (p_size > 0)
+    {
+      *recvbuffer_size = p_size;
+
+      if ((error == NO_ERROR) && (*recvbuffer = (char *) malloc (p_size)) != NULL)
+	{
+	  css_queue_receive_data_buffer (rc, *recvbuffer, p_size);
+	  error = css_receive_data_from_server (rc, &reply, &size);
+	  if (error != NO_ERROR)
+	    {
+	      COMPARE_AND_FREE_BUFFER (*recvbuffer, reply);
+	      free_and_init (*recvbuffer);
+	      return set_server_error (error);
+	    }
+	  else
+	    {
+	      error = COMPARE_SIZE_AND_BUFFER (recvbuffer_size, size, recvbuffer, reply);
+	    }
+
+	  COMPARE_AND_FREE_BUFFER (*recvbuffer, reply);
+	}
+      else
+	{
+	  *recvbuffer_size = 0;
+
+	  error = net_set_alloc_err_if_not_set (error, ARG_FILE_LINE);
+
+	  net_consume_expected_packets (rc, 1);
+	}
+    }
+
+  /* 
+   * Receive copyarea
+   * Here assume that the next two integers in the reply are the lengths of
+   * the copy descriptor and content descriptor
+   */
+
+  replybuf = or_unpack_int (replybuf, &num_objs);
+  replybuf = or_unpack_int (replybuf, &packed_desc_size);
+  replybuf = or_unpack_int (replybuf, &content_size);
+
+  /* allocate the copyarea */
+  *reply_copy_area = NULL;
+  if (packed_desc_size == 0 && content_size == 0)
+    {
+      return error;
+    }
+
+      if ((error == NO_ERROR)
+      && ((*reply_copy_area = locator_recv_allocate_copyarea (num_objs, &packed_desc, packed_desc_size, &content_ptr,
+					    content_size)) != NULL))
 	{
 	  if (packed_desc != NULL && packed_desc_size > 0)
 	    {
 	      css_queue_receive_data_buffer (rc, packed_desc, packed_desc_size);
-
 	      error = css_receive_data_from_server (rc, &reply, &size);
 	      if (error != NO_ERROR)
 		{
@@ -3289,10 +3497,10 @@
 		  return set_server_error (error);
 		}
 
-	      locator_unpack_copy_area_descriptor (num_objs, *reply_copy_area, packed_desc);
-	      COMPARE_AND_FREE_BUFFER (packed_desc, reply);
-	      free_and_init (packed_desc);
-	    }
+		  locator_unpack_copy_area_descriptor (num_objs, *reply_copy_area, packed_desc);
+		  COMPARE_AND_FREE_BUFFER (packed_desc, reply);
+		  free_and_init (packed_desc);
+		}
 
 	  if (content_size > 0)
 	    {
@@ -3308,12 +3516,20 @@
 		  return set_server_error (error);
 		}
 	    }
+
+	  if (packed_desc != NULL)
+	    {
+	      free_and_init (packed_desc);
+	    }
 	}
       else
 	{
 	  int num_packets = 0;
 
+      if (error == NO_ERROR)
+	{
 	  ASSERT_ERROR_AND_SET (error);
+	}
 
 	  if (packed_desc_size > 0)
 	    {
@@ -3323,227 +3539,8 @@
 	    {
 	      num_packets++;
 	    }
-	  net_consume_expected_packets (rc, num_packets);
-	}
-
-      if (packed_desc != NULL)
-	{
-	  free_and_init (packed_desc);
-	}
-    }
-  else
-    {
-      int num_packets = 0;
-
-      assert (error != NO_ERROR);
-
-      if (packed_desc_size > 0)
-	{
-	  num_packets++;
-	}
-      if (content_size > 0)
-	{
-	  num_packets++;
-	}
       net_consume_expected_packets (rc, num_packets);
-    }
-
-#if defined(HISTO)
-  if (net_Histo_setup)
-    {
-      net_histo_request_finished (request, replysize + recvbuffer_size + content_size + packed_desc_size);
-    }
-#endif /* HISTO */
-
-  return error;
-}
-
-/*
- * net_client_request_3recv_copyarea -
- *
- * return:
- *
- *   request(in):
- *   argbuf(in):
- *   argsize(in):
- *   replybuf(in):
- *   replysize(in):
- *   databuf(in):
- *   datasize(in):
- *   recvbuffer(in):
- *   recvbuffer_size(in):
- *   reply_copy_area(in):
- *
- * Note:
- */
-int
-net_client_request_3recv_copyarea (int request, char *argbuf, int argsize, char *replybuf, int replysize, char *databuf,
-				   int datasize, char **recvbuffer, int *recvbuffer_size,
-				   LC_COPYAREA ** reply_copy_area)
-{
-  unsigned int rc;
-  int size;
-  int p_size, error;
-  char *reply = NULL;
-  int content_size;
-  char *content_ptr = NULL;
-  int num_objs;
-  char *packed_desc = NULL;
-  int packed_desc_size;
-
-  error = NO_ERROR;
-  *recvbuffer = NULL;
-  *recvbuffer_size = 0;
-
-  if (net_Server_name[0] == '\0')
-    {
-      /* need to have a more appropriate "unexpected disconnect" message */
-      er_set (ER_ERROR_SEVERITY, ARG_FILE_LINE, ER_NET_SERVER_CRASHED, 0);
-      return ER_FAILED;
-    }
-
-#if defined(HISTO)
-  if (net_Histo_setup)
-    {
-      net_histo_add_entry (request, argsize + datasize);
-    }
-#endif /* HISTO */
-
-  rc = css_send_req_to_server (net_Server_host, request, argbuf, argsize, databuf, datasize, replybuf, replysize);
-  if (rc == 0)
-    {
-      return set_server_error (css_Errno);
-    }
-
-  /* 
-   * Receive replybuf
-   */
-  error = css_receive_data_from_server (rc, &reply, &size);
-  if (error != NO_ERROR)
-    {
-      COMPARE_AND_FREE_BUFFER (replybuf, reply);
-      return set_server_error (error);
-    }
-  else
-    {
-      error = COMPARE_SIZE_AND_BUFFER (&replysize, size, &replybuf, reply);
-    }
-
-  /* 
-   * Receive recvbuffer
-   * Here we assume that the first integer in the reply is the length
-   * of the following data block
-   */
-
-  replybuf = or_unpack_int (replybuf, &p_size);
-
-  if (p_size > 0)
-    {
-      *recvbuffer_size = p_size;
-
-      if ((error == NO_ERROR) && (*recvbuffer = (char *) malloc (p_size)) != NULL)
-	{
-	  css_queue_receive_data_buffer (rc, *recvbuffer, p_size);
-	  error = css_receive_data_from_server (rc, &reply, &size);
-	  if (error != NO_ERROR)
-	    {
-	      COMPARE_AND_FREE_BUFFER (*recvbuffer, reply);
-	      free_and_init (*recvbuffer);
-	      return set_server_error (error);
-	    }
-	  else
-	    {
-	      error = COMPARE_SIZE_AND_BUFFER (recvbuffer_size, size, recvbuffer, reply);
-	    }
-
-	  COMPARE_AND_FREE_BUFFER (*recvbuffer, reply);
-	}
-      else
-	{
-	  *recvbuffer_size = 0;
-
-	  error = net_set_alloc_err_if_not_set (error, ARG_FILE_LINE);
-
-	  net_consume_expected_packets (rc, 1);
-	}
-    }
-
-  /* 
-   * Receive copyarea
-   * Here assume that the next two integers in the reply are the lengths of
-   * the copy descriptor and content descriptor
-   */
-
-  replybuf = or_unpack_int (replybuf, &num_objs);
-  replybuf = or_unpack_int (replybuf, &packed_desc_size);
-  replybuf = or_unpack_int (replybuf, &content_size);
-
-  /* allocate the copyarea */
-  *reply_copy_area = NULL;
-  if (packed_desc_size == 0 && content_size == 0)
-    {
-      return error;
-    }
-
-  if ((error == NO_ERROR)
-      && ((*reply_copy_area = locator_recv_allocate_copyarea (num_objs, &packed_desc, packed_desc_size, &content_ptr,
-							      content_size)) != NULL))
-    {
-      if (packed_desc != NULL && packed_desc_size > 0)
-	{
-	  css_queue_receive_data_buffer (rc, packed_desc, packed_desc_size);
-	  error = css_receive_data_from_server (rc, &reply, &size);
-	  if (error != NO_ERROR)
-	    {
-	      COMPARE_AND_FREE_BUFFER (packed_desc, reply);
-	      free_and_init (packed_desc);
-	      return set_server_error (error);
-	    }
-
-	  locator_unpack_copy_area_descriptor (num_objs, *reply_copy_area, packed_desc);
-	  COMPARE_AND_FREE_BUFFER (packed_desc, reply);
-	  free_and_init (packed_desc);
-	}
-
-      if (content_size > 0)
-	{
-	  css_queue_receive_data_buffer (rc, content_ptr, content_size);
-	  error = css_receive_data_from_server (rc, &reply, &size);
-	  COMPARE_AND_FREE_BUFFER (content_ptr, reply);
-	  if (error != NO_ERROR)
-	    {
-	      if (packed_desc != NULL)
-		{
-		  free_and_init (packed_desc);
-		}
-	      return set_server_error (error);
-	    }
-	}
-
-      if (packed_desc != NULL)
-	{
-	  free_and_init (packed_desc);
-	}
-    }
-  else
-    {
-      int num_packets = 0;
-
-      if (error == NO_ERROR)
-	{
-	  ASSERT_ERROR_AND_SET (error);
-	}
-
-      if (packed_desc_size > 0)
-	{
-	  num_packets++;
-	}
-      if (content_size > 0)
-	{
-	  num_packets++;
-	}
-      net_consume_expected_packets (rc, num_packets);
-    }
+	}
 
 #if defined(HISTO)
   if (net_Histo_setup)
@@ -3641,62 +3638,62 @@
       goto end;
     }
 
-  error = css_receive_data_from_server (rc, &reply, &size);
-  if (error != NO_ERROR)
-    {
-      COMPARE_AND_FREE_BUFFER (recv_replybuf, reply);
-      error = set_server_error (error);
-      goto end;
-    }
-  else
-    {
-      error = COMPARE_SIZE_AND_BUFFER (&recv_replybuf_size, size, &recv_replybuf, reply);
-    }
-
-  /* Get total size of file to transfered */
-  or_unpack_int (recv_replybuf, &file_size);
-
-  if (replybuf)
-    {
-      memcpy (replybuf, recv_replybuf + OR_INT_SIZE, recv_replybuf_size - OR_INT_SIZE);
-    }
-
-#if defined(HISTO)
-  if (net_Histo_setup)
-    {
-      net_histo_request_finished (request, recv_replybuf_size + file_size);
-    }
-#endif /* HISTO */
-
-  while (file_size > 0)
-    {
-      css_queue_receive_data_buffer (rc, reply_streamdata, reply_streamdata_size);
-
       error = css_receive_data_from_server (rc, &reply, &size);
       if (error != NO_ERROR)
 	{
-	  COMPARE_AND_FREE_BUFFER (reply_streamdata, reply);
+	  COMPARE_AND_FREE_BUFFER (recv_replybuf, reply);
 	  error = set_server_error (error);
 	  goto end;
 	}
-
-      if (reply != reply_streamdata)
-	{
-	  error = ER_NET_UNUSED_BUFFER;
-	  er_set (ER_ERROR_SEVERITY, ARG_FILE_LINE, error, 0);
-	  COMPARE_AND_FREE_BUFFER (reply_streamdata, reply);
-	  break;
-	}
-      if (size > reply_streamdata_size)
-	{
-	  error = ER_NET_DATASIZE_MISMATCH;
-	  er_set (ER_ERROR_SEVERITY, ARG_FILE_LINE, error, 2, reply_streamdata_size, size);
-	  break;
-	}
-
-      file_size -= size;
-      fwrite (reply_streamdata, 1, size, outfp);
-    }
+      else
+	{
+	  error = COMPARE_SIZE_AND_BUFFER (&recv_replybuf_size, size, &recv_replybuf, reply);
+	}
+
+      /* Get total size of file to transfered */
+      or_unpack_int (recv_replybuf, &file_size);
+
+      if (replybuf)
+	{
+	  memcpy (replybuf, recv_replybuf + OR_INT_SIZE, recv_replybuf_size - OR_INT_SIZE);
+	}
+
+#if defined(HISTO)
+      if (net_Histo_setup)
+	{
+	  net_histo_request_finished (request, recv_replybuf_size + file_size);
+	}
+#endif /* HISTO */
+
+      while (file_size > 0)
+	{
+	  css_queue_receive_data_buffer (rc, reply_streamdata, reply_streamdata_size);
+
+	  error = css_receive_data_from_server (rc, &reply, &size);
+	  if (error != NO_ERROR)
+	    {
+	      COMPARE_AND_FREE_BUFFER (reply_streamdata, reply);
+	      error = set_server_error (error);
+	      goto end;
+	    }
+
+	      if (reply != reply_streamdata)
+		{
+		  error = ER_NET_UNUSED_BUFFER;
+		  er_set (ER_ERROR_SEVERITY, ARG_FILE_LINE, error, 0);
+		  COMPARE_AND_FREE_BUFFER (reply_streamdata, reply);
+		  break;
+		}
+	      if (size > reply_streamdata_size)
+		{
+		  error = ER_NET_DATASIZE_MISMATCH;
+		  er_set (ER_ERROR_SEVERITY, ARG_FILE_LINE, error, 2, reply_streamdata_size, size);
+		  break;
+		}
+
+	      file_size -= size;
+	      fwrite (reply_streamdata, 1, size, outfp);
+	    }
 
 end:
   free_and_init (send_argbuffer);
@@ -4037,30 +4034,30 @@
       return ER_NET_SERVER_CRASHED;
     }
 
-  error = css_receive_data_from_server (rc, &reply, &size);
-  if (error != NO_ERROR || reply == NULL)
-    {
-      if (reply != NULL)
-	{
-	  free_and_init (reply);
-	}
-      return set_server_error (error);
-    }
-
-  if (size != replysize)
-    {
-      error = ER_NET_DATASIZE_MISMATCH;
-      er_set (ER_ERROR_SEVERITY, ARG_FILE_LINE, error, 2, replysize, size);
-      replysize = size;
-      if (reply != NULL)
-	{
-	  free_and_init (reply);
-	}
-      return set_server_error (error);
-    }
-
-  or_unpack_int (reply, action);
-  free_and_init (reply);
+      error = css_receive_data_from_server (rc, &reply, &size);
+      if (error != NO_ERROR || reply == NULL)
+	{
+	  if (reply != NULL)
+	    {
+	      free_and_init (reply);
+	    }
+	  return set_server_error (error);
+	}
+
+      if (size != replysize)
+	{
+	  error = ER_NET_DATASIZE_MISMATCH;
+	  er_set (ER_ERROR_SEVERITY, ARG_FILE_LINE, error, 2, replysize, size);
+	  replysize = size;
+	  if (reply != NULL)
+	    {
+	      free_and_init (reply);
+	    }
+	  return set_server_error (error);
+	}
+
+      or_unpack_int (reply, action);
+      free_and_init (reply);
 
   return error;
 }