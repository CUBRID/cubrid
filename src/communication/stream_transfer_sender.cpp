--- conflicted
+++ resolved
@@ -69,7 +69,6 @@
 			   "stream position size differs from requested start stream position");
 
 	    rc = this_producer_channel.m_channel.recv ((char *) &last_sent_position, max_len);
-<<<<<<< HEAD
 	    this_producer_channel.m_last_sent_position = htoni64 (last_sent_position);
 
 	    er_log_debug (ARG_FILE_LINE, "transfer_sender_task starting : last_sent_position:%lld, rc:%d\n",
@@ -77,8 +76,6 @@
 
 	    assert (max_len == sizeof (UINT64));
 
-=======
->>>>>>> a10fe18b
 	    if (rc != NO_ERRORS)
 	      {
 		this_producer_channel.m_channel.close_connection ();
