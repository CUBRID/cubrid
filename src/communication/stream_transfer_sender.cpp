/*
 * Copyright (C) 2008 Search Solution Corporation. All rights reserved by Search Solution.
 *
 *   This program is free software; you can redistribute it and/or modify
 *   it under the terms of the GNU General Public License as published by
 *   the Free Software Foundation; either version 2 of the License, or
 *   (at your option) any later version.
 *
 *  This program is distributed in the hope that it will be useful,
 *  but WITHOUT ANY WARRANTY; without even the implied warranty of
 *  MERCHANTABILITY or FITNESS FOR A PARTICULAR PURPOSE. See the
 *  GNU General Public License for more details.
 *
 *  You should have received a copy of the GNU General Public License
 *  along with this program; if not, write to the Free Software
 *  Foundation, Inc., 51 Franklin Street, Fifth Floor, Boston, MA 02110-1301 USA
 *
 */

/*
 * stream_transfer_[sender/receiver].cpp
 *
 * - sends or receives chunks(usually MTU bytes) from cubstream::stream
 * - the sender interogates the respective stream and tries to send the minimum between MTU and what is left of
 *   the stream
 * - it contains a daemon that is started automatically at creation, that does the task of sending/receiving bytes
 * - usage can be found in transfer_channel/test_main.cpp;
 *   on one machine will exist a transfer_sender instance and on the other a transfer_receiver.
 *   the instances are created using consumer/producer streams and connected communication channels.
 *   the stream will be sent automatically until m_last_committed_pos
 */

#include "stream_transfer_sender.hpp"

#include "thread_manager.hpp"
#include "thread_daemon.hpp"
#include "thread_entry_task.hpp"

namespace cubstream
{

  class transfer_sender_task : public cubthread::task_without_context
  {
    public:
      transfer_sender_task (cubstream::transfer_sender &producer_channel)
	: this_producer_channel (producer_channel),
<<<<<<< HEAD
          m_first_loop (true)
=======
	  m_first_loop (true)
>>>>>>> b4a68227
      {
      }

      void execute () override
      {
	int rc = NO_ERRORS;
	stream_position last_reported_ready_pos = this_producer_channel.m_stream.get_last_committed_pos ();

<<<<<<< HEAD
        if (m_first_loop)
          {
            UINT64 last_sent_position = 0;
            std::size_t max_len = sizeof (UINT64);

            assert (this_producer_channel.m_channel.is_connection_alive ());
            assert (sizeof (stream_position) == sizeof (UINT64));

            rc = this_producer_channel.m_channel.recv ((char *) &last_sent_position,
                                                       max_len);
            this_producer_channel.m_last_sent_position = last_sent_position;

            assert (max_len == sizeof (UINT64));

            if (rc != NO_ERRORS)
              {
                this_producer_channel.m_channel.close_connection ();
                return;
              }

            m_first_loop = false;
          }
=======
	if (m_first_loop)
	  {
	    std::size_t max_len = sizeof (cubstream::stream_position);

	    assert (this_producer_channel.m_channel.is_connection_alive ());

	    m_first_loop = false;

	    rc = this_producer_channel.m_channel.recv ((char *) &this_producer_channel.m_last_sent_position,
		 max_len);
	    assert (max_len == sizeof (cubstream::stream_position));

	    if (rc != NO_ERRORS)
	      {
		this_producer_channel.m_channel.close_connection ();
		return;
	      }
	  }
>>>>>>> b4a68227

	while (rc == NO_ERRORS && this_producer_channel.m_last_sent_position < last_reported_ready_pos)
	  {
	    std::size_t byte_count = std::min ((stream_position) cubcomm::MTU,
					       last_reported_ready_pos - this_producer_channel.m_last_sent_position);

	    rc = this_producer_channel.m_stream.read (this_producer_channel.m_last_sent_position, byte_count,
		 this_producer_channel.m_read_action_function);

	    if (rc != NO_ERROR)
	      {
		this_producer_channel.m_channel.close_connection ();
	      }
	  }
      }

    private:
      cubstream::transfer_sender &this_producer_channel;
      bool m_first_loop;
  };

  transfer_sender::transfer_sender (cubcomm::channel &&chn, cubstream::stream &stream,
				    cubstream::stream_position begin_sending_position)
    : m_channel (std::move (chn)),
      m_stream (stream),
      m_last_sent_position (begin_sending_position)
  {
    cubthread::delta_time daemon_period = std::chrono::milliseconds (10);
    m_sender_daemon = cubthread::get_manager ()->create_daemon_without_entry (daemon_period,
		      new transfer_sender_task (*this),
		      "stream_transfer_sender");

    m_read_action_function =
	    std::bind (&transfer_sender::read_action, std::ref (*this), std::placeholders::_1,
		       std::placeholders::_2);
  }

  transfer_sender::~transfer_sender ()
  {
    cubthread::get_manager ()->destroy_daemon_without_entry (m_sender_daemon);
  }

  cubcomm::channel &transfer_sender::get_channel ()
  {
    return m_channel;
  }

  //TODO[arnia] make this atomic
  stream_position transfer_sender::get_last_sent_position ()
  {
    return m_last_sent_position;
  }

  int transfer_sender::read_action (char *ptr, const size_t byte_count)
  {
    int rc = m_channel.send (ptr, byte_count);

    if (rc == NO_ERRORS)
      {
	m_last_sent_position += byte_count;
        return NO_ERROR;
      }

    return ER_FAILED;
  }

} // namespace cubstream<|MERGE_RESOLUTION|>--- conflicted
+++ resolved
@@ -44,11 +44,7 @@
     public:
       transfer_sender_task (cubstream::transfer_sender &producer_channel)
 	: this_producer_channel (producer_channel),
-<<<<<<< HEAD
           m_first_loop (true)
-=======
-	  m_first_loop (true)
->>>>>>> b4a68227
       {
       }
 
@@ -57,49 +53,28 @@
 	int rc = NO_ERRORS;
 	stream_position last_reported_ready_pos = this_producer_channel.m_stream.get_last_committed_pos ();
 
-<<<<<<< HEAD
-        if (m_first_loop)
-          {
+	if (m_first_loop)
+	  {
             UINT64 last_sent_position = 0;
             std::size_t max_len = sizeof (UINT64);
 
-            assert (this_producer_channel.m_channel.is_connection_alive ());
+	    assert (this_producer_channel.m_channel.is_connection_alive ());
             assert (sizeof (stream_position) == sizeof (UINT64));
 
             rc = this_producer_channel.m_channel.recv ((char *) &last_sent_position,
-                                                       max_len);
+		 max_len);
             this_producer_channel.m_last_sent_position = last_sent_position;
 
             assert (max_len == sizeof (UINT64));
-
-            if (rc != NO_ERRORS)
-              {
-                this_producer_channel.m_channel.close_connection ();
-                return;
-              }
-
-            m_first_loop = false;
-          }
-=======
-	if (m_first_loop)
-	  {
-	    std::size_t max_len = sizeof (cubstream::stream_position);
-
-	    assert (this_producer_channel.m_channel.is_connection_alive ());
-
-	    m_first_loop = false;
-
-	    rc = this_producer_channel.m_channel.recv ((char *) &this_producer_channel.m_last_sent_position,
-		 max_len);
-	    assert (max_len == sizeof (cubstream::stream_position));
 
 	    if (rc != NO_ERRORS)
 	      {
 		this_producer_channel.m_channel.close_connection ();
 		return;
 	      }
+
+            m_first_loop = false;
 	  }
->>>>>>> b4a68227
 
 	while (rc == NO_ERRORS && this_producer_channel.m_last_sent_position < last_reported_ready_pos)
 	  {
