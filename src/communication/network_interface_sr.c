/*
 * Copyright 2008 Search Solution Corporation
 * Copyright 2016 CUBRID Corporation
 *
 *  Licensed under the Apache License, Version 2.0 (the "License");
 *  you may not use this file except in compliance with the License.
 *  You may obtain a copy of the License at
 *
 *      http://www.apache.org/licenses/LICENSE-2.0
 *
 *  Unless required by applicable law or agreed to in writing, software
 *  distributed under the License is distributed on an "AS IS" BASIS,
 *  WITHOUT WARRANTIES OR CONDITIONS OF ANY KIND, either express or implied.
 *  See the License for the specific language governing permissions and
 *  limitations under the License.
 *
 */

/*
 * network_interface_sr.c - Server side network interface functions
 *                          for client requests.
 */

#ident "$Id$"

#include "config.h"

#include <stdio.h>
#include <string.h>
#include <assert.h>

#include "porting.h"
#include "porting_inline.hpp"
#include "perf_monitor.h"
#include "memory_alloc.h"
#include "storage_common.h"
#include "xserver_interface.h"
#include "statistics_sr.h"
#include "btree_load.h"
#include "perf_monitor.h"
#include "log_impl.h"
#include "log_lsa.hpp"
#include "boot_sr.h"
#include "locator_sr.h"
#include "server_interface.h"
#include "oid.h"
#include "error_manager.h"
#include "object_representation.h"
#include "network.h"
#include "log_comm.h"
#include "network_interface_sr.h"
#include "page_buffer.h"
#include "file_manager.h"
#include "boot_sr.h"
#include "arithmetic.h"
#include "serial.h"
#include "query_manager.h"
#include "transaction_sr.h"
#include "release_string.h"
#include "critical_section.h"
#include "statistics.h"
#include "chartype.h"
#include "heap_file.h"
#include "jsp_sr.h"
#include "replication.h"
#include "server_support.h"
#include "connection_sr.h"
#include "log_writer.h"
#include "databases_file.h"
#include "es.h"
#include "es_posix.h"
#include "event_log.h"
#include "tsc_timer.h"
#include "vacuum.h"
#include "object_primitive.h"
#include "tz_support.h"
#include "dbtype.h"
#include "thread_manager.hpp"	// for thread_get_thread_entry_info
#include "compile_context.h"
#include "load_session.hpp"
#include "session.h"
#include "xasl.h"
#include "xasl_cache.h"
#include "elo.h"
#include "transaction_transient.hpp"
<<<<<<< HEAD
#include "server_type.hpp"
=======
>>>>>>> 5f103c06
#include "log_manager.h"

#if defined (SUPPRESS_STRLEN_WARNING)
#define strlen(s1)  ((int) strlen(s1))
#endif /* defined (SUPPRESS_STRLEN_WARNING) */

#define NET_COPY_AREA_SENDRECV_SIZE (OR_INT_SIZE * 3)
#define NET_SENDRECV_BUFFSIZE (OR_INT_SIZE)

#define STATDUMP_BUF_SIZE (2 * 16 * 1024)
#define QUERY_INFO_BUF_SIZE (2048 + STATDUMP_BUF_SIZE)

#define NET_DEFER_END_QUERIES_MAX 10

/* Query execution with commit. */
#define QEWC_SAFE_GUARD_SIZE 1024
// To have the safe area is just a safe guard to avoid potential issues of bad size calculation.
#define QEWC_MAX_DATA_SIZE  (DB_PAGESIZE - QEWC_SAFE_GUARD_SIZE)

/* This file is only included in the server.  So set the on_server flag on */
unsigned int db_on_server = 1;

STATIC_INLINE TRAN_STATE stran_server_commit_internal (THREAD_ENTRY * thread_p, unsigned int rid, bool retain_lock,
						       bool * should_conn_reset) __attribute__ ((ALWAYS_INLINE));
STATIC_INLINE TRAN_STATE stran_server_abort_internal (THREAD_ENTRY * thread_p, unsigned int rid, bool retain_lock,
						      bool * should_conn_reset) __attribute__ ((ALWAYS_INLINE));
STATIC_INLINE void stran_server_auto_commit_or_abort (THREAD_ENTRY * thread_p, unsigned int rid,
						      QUERY_ID * p_end_queries, int n_query_ids, bool need_abort,
						      bool has_updated, bool * end_query_allowed,
						      TRAN_STATE * tran_state, bool * should_conn_reset)
  __attribute__ ((ALWAYS_INLINE));
STATIC_INLINE int stran_can_end_after_query_execution (THREAD_ENTRY * thread_p, int query_flag, QFILE_LIST_ID * list_id,
						       bool * can_end_transaction) __attribute__ ((ALWAYS_INLINE));

static bool need_to_abort_tran (THREAD_ENTRY * thread_p, int *errid);
static int server_capabilities (void);
static int check_client_capabilities (THREAD_ENTRY * thread_p, int client_cap, int rel_compare,
				      REL_COMPATIBILITY * compatibility, const char *client_host);
static void sbtree_find_unique_internal (THREAD_ENTRY * thread_p, unsigned int rid, char *request, int reqlen);
static int er_log_slow_query (THREAD_ENTRY * thread_p, EXECUTION_INFO * info, int time,
			      UINT64 * diff_stats, char *queryinfo_string);
static void event_log_slow_query (THREAD_ENTRY * thread_p, EXECUTION_INFO * info, int time, UINT64 * diff_stats);
static void event_log_many_ioreads (THREAD_ENTRY * thread_p, EXECUTION_INFO * info, int time, UINT64 * diff_stats);
static void event_log_temp_expand_pages (THREAD_ENTRY * thread_p, EXECUTION_INFO * info);

/*
 * stran_server_commit_internal - commit transaction on server.
 *
 * return:
 *
 *   thread_p(in): thred entry.
 *   rid(in): request id.
 *   retain_lock(in): true, if retains lock.
 *   should_conn_reset(out): reset on commit.
 *
 * NOTE: This function must be called at transaction commit.
 */
STATIC_INLINE TRAN_STATE
stran_server_commit_internal (THREAD_ENTRY * thread_p, unsigned int rid, bool retain_lock, bool * should_conn_reset)
{
  bool has_updated;
  TRAN_STATE state;

  assert (should_conn_reset != NULL);
  has_updated = logtb_has_updated (thread_p);

  state = xtran_server_commit (thread_p, retain_lock);

  net_cleanup_server_queues (rid);

  if (state != TRAN_UNACTIVE_COMMITTED && state != TRAN_UNACTIVE_COMMITTED_INFORMING_PARTICIPANTS)
    {
      /* Likely the commit failed.. somehow */
      (void) return_error_to_client (thread_p, rid);
    }

  *should_conn_reset = xtran_should_connection_reset (thread_p, has_updated);

  return state;
}

/*
 * stran_server_abort_internal - abort transaction on server.
 *
 * return:
 *
 *   thread_p(in): thred entry.
 *   rid(in): request id.
 *   should_conn_reset(out): reset on commit.
 *
 * NOTE: This function must be called at transaction abort.
 */
STATIC_INLINE TRAN_STATE
stran_server_abort_internal (THREAD_ENTRY * thread_p, unsigned int rid, bool * should_conn_reset)
{
  TRAN_STATE state;
  bool has_updated;

  has_updated = logtb_has_updated (thread_p);

  state = xtran_server_abort (thread_p);

  net_cleanup_server_queues (rid);

  if (state != TRAN_UNACTIVE_ABORTED && state != TRAN_UNACTIVE_ABORTED_INFORMING_PARTICIPANTS)
    {
      /* Likely the abort failed.. somehow */
      (void) return_error_to_client (thread_p, rid);
    }

  *should_conn_reset = xtran_should_connection_reset (thread_p, has_updated);

  return state;
}

/*
 * stran_server_auto_commit_or_abort - do server-side auto-commit or abort
 *
 * return: nothing
 *
 *   thread_p(in): thread entry
 *   rid(in): request id
 *   p_end_queries(in): queries to end
 *   n_query_ids(in): the number of queries to end
 *   need_abort(in): true, if need to abort
 *   has_updated(in):true, if has updated before abort
 *   end_query_allowed(in/out): true, if end query is allowed
 *   tran_state(in/out): transaction state
 *   should_conn_reset(in/out): reset on commit
 *
 * Note: This function must be called only when the query is executed with commit, soon after query execution.
 *       When we call this function, it is possible that transaction was aborted.
 */
STATIC_INLINE void
stran_server_auto_commit_or_abort (THREAD_ENTRY * thread_p, unsigned int rid, QUERY_ID * p_end_queries,
				   int n_query_ids, bool need_abort, bool has_updated, bool * end_query_allowed,
				   TRAN_STATE * tran_state, bool * should_conn_reset)
{
  int error_code, all_error_code, i;

  assert (tran_state != NULL && should_conn_reset != NULL && end_query_allowed != NULL);

  *should_conn_reset = false;

  if (*end_query_allowed == false)
    {
      if (prm_get_bool_value (PRM_ID_DEBUG_AUTOCOMMIT))
	{
	  _er_log_debug (ARG_FILE_LINE, "stran_server_auto_commit_or_abort: active transaction.\n");
	}
      return;
    }

  /* We commit/abort transaction, after ending queries. */
  all_error_code = NO_ERROR;
  if ((*tran_state != TRAN_UNACTIVE_ABORTED) && (*tran_state != TRAN_UNACTIVE_ABORTED_INFORMING_PARTICIPANTS))
    {
      /* If not already aborted, ends the queries. */
      for (i = 0; i < n_query_ids; i++)
	{
	  if (p_end_queries[i] > 0)
	    {
	      error_code = xqmgr_end_query (thread_p, p_end_queries[i]);
	      if (error_code != NO_ERROR)
		{
		  all_error_code = error_code;
		  /* Continue to try to close as many queries as possible. */
		}
	    }
	}
    }

  if (all_error_code != NO_ERROR)
    {
      (void) return_error_to_client (thread_p, rid);
      *end_query_allowed = false;
    }
  else if (need_abort == false)
    {
      /* Needs commit. */
      *tran_state = stran_server_commit_internal (thread_p, rid, false, should_conn_reset);
      if (prm_get_bool_value (PRM_ID_DEBUG_AUTOCOMMIT))
	{
	  _er_log_debug (ARG_FILE_LINE, "stran_server_auto_commit_or_abort: transaction committed. \n");
	}
    }
  else
    {
      /* Needs abort. */
      if ((*tran_state != TRAN_UNACTIVE_ABORTED) && (*tran_state != TRAN_UNACTIVE_ABORTED_INFORMING_PARTICIPANTS))
	{
	  /* We have an error and the transaction was not aborted. Since is auto commit transaction, we can abort it.
	   * In this way, we can avoid abort request.
	   */
	  *tran_state = stran_server_abort_internal (thread_p, rid, should_conn_reset);
	  if (prm_get_bool_value (PRM_ID_DEBUG_AUTOCOMMIT))
	    {
	      _er_log_debug (ARG_FILE_LINE, "stran_server_auto_commit_or_abort: transaction aborted. \n");
	    }
	}
      else
	{
	  /* Transaction was already aborted. */
	  *should_conn_reset = xtran_should_connection_reset (thread_p, has_updated);
	}
    }
}

/*
 * need_to_abort_tran - check whether the transaction should be aborted
 *
 * return: true/false
 *
 *   thread_p(in): thread entry
 *   errid(out): the latest error code
 */
static bool
need_to_abort_tran (THREAD_ENTRY * thread_p, int *errid)
{
  LOG_TDES *tdes;
  bool flag_abort = false;

  assert (thread_p != NULL);

#if 0				/* TODO */
  assert (er_errid () != NO_ERROR);
#endif

  *errid = er_errid ();
  if (*errid == ER_LK_UNILATERALLY_ABORTED || *errid == ER_DB_NO_MODIFICATIONS)
    {
      flag_abort = true;
    }

  /*
   * DEFENCE CODE:
   *  below block means ER_LK_UNILATERALLY_ABORTED occurs but another error
   *  set after that.
   *  So, re-set that error to rollback in client side.
   */
  tdes = LOG_FIND_CURRENT_TDES (thread_p);
  if (tdes != NULL && tdes->tran_abort_reason != TRAN_NORMAL && flag_abort == false)
    {
      flag_abort = true;

      er_set (ER_ERROR_SEVERITY, ARG_FILE_LINE, ER_LK_UNILATERALLY_ABORTED, 4, thread_p->tran_index,
	      tdes->client.get_db_user (), tdes->client.get_host_name (), tdes->client.process_id);
    }

  return flag_abort;
}

/*
 * return_error_to_client -
 *
 * return: state of operation
 *
 *   rid(in):
 *
 * NOTE:
 */
TRAN_STATE
return_error_to_client (THREAD_ENTRY * thread_p, unsigned int rid)
{
  LOG_TDES *tdes;
  int errid;
  bool flag_abort = false;
  char *area;
  OR_ALIGNED_BUF (1024) a_buffer;
  char *buffer;
  int length = 1024;
  TRAN_STATE tran_state = TRAN_UNACTIVE_UNKNOWN;

  CSS_CONN_ENTRY *conn;

  assert (thread_p != NULL);

  conn = thread_p->conn_entry;
  assert (conn != NULL);

  tdes = LOG_FIND_CURRENT_TDES (thread_p);
  if (tdes != NULL)
    {
      tran_state = tdes->state;
    }
  flag_abort = need_to_abort_tran (thread_p, &errid);

  /* check some errors which require special actions */
  /*
   * ER_LK_UNILATERALLY_ABORTED may have occurred due to deadlock.
   * If it happened, do server-side rollback of the transaction.
   * If ER_DB_NO_MODIFICATIONS error is occurred in server-side,
   * it means that the user tried to update the database
   * when the server was disabled to modify. (aka standby mode)
   */
  if (flag_abort == true)
    {
      /* need to hide the previous error, ER_LK_UNILATERALLY_ABORTED to rollback the current transaction. */
      er_stack_push ();
      tran_state = tran_server_unilaterally_abort_tran (thread_p);
      er_stack_pop ();
    }

  if (errid == ER_DB_NO_MODIFICATIONS)
    {
      conn->reset_on_commit = true;
    }

  buffer = OR_ALIGNED_BUF_START (a_buffer);
  area = er_get_area_error (buffer, &length);
  if (area != NULL)
    {
      conn->db_error = errid;
      css_send_error_to_client (conn, rid, area, length);
      conn->db_error = 0;
    }

  if (tdes != NULL)
    {
      tdes->tran_abort_reason = TRAN_NORMAL;
    }

  return tran_state;
}

/*
 * server_capabilities -
 *
 * return:
 */
static int
server_capabilities (void)
{
  int capabilities = 0;

  capabilities |= NET_CAP_INTERRUPT_ENABLED;
  if (db_Disable_modifications > 0)
    {
      capabilities |= NET_CAP_UPDATE_DISABLED;
    }
  if (boot_Server_status == BOOT_SERVER_MAINTENANCE)
    {
      capabilities |= NET_CAP_REMOTE_DISABLED;
    }
  if (css_is_ha_repl_delayed () == true)
    {
      capabilities |= NET_CAP_HA_REPL_DELAY;
    }
  if (HA_GET_MODE () == HA_MODE_REPLICA)
    {
      assert_release (css_ha_server_state () == HA_SERVER_STATE_STANDBY);
      capabilities |= NET_CAP_HA_REPLICA;
    }

  return capabilities;
}

/*
 * check_client_capabilities -
 *
 * return:
 *   client_cap(in): client capability
 *
 */
static int
check_client_capabilities (THREAD_ENTRY * thread_p, int client_cap, int rel_compare, REL_COMPATIBILITY * compatibility,
			   const char *client_host)
{
  int server_cap;

  assert (compatibility != NULL);

  server_cap = server_capabilities ();
  /* interrupt-ability should be same */
  if ((server_cap ^ client_cap) & NET_CAP_INTERRUPT_ENABLED)
    {
      client_cap ^= NET_CAP_INTERRUPT_ENABLED;
    }
  /* network protocol compatibility */
  if (*compatibility == REL_NOT_COMPATIBLE)
    {
      if (rel_compare < 0 && (client_cap & NET_CAP_FORWARD_COMPATIBLE))
	{
	  /*
	   * The client is older than the server but the client has a forward
	   * compatible capability.
	   */
	  *compatibility = REL_FORWARD_COMPATIBLE;
	}
      if (rel_compare > 0 && (client_cap & NET_CAP_BACKWARD_COMPATIBLE))
	{
	  /*
	   * The client is newer than the server but the client has a backward
	   * compatible capability.
	   */
	  *compatibility = REL_BACKWARD_COMPATIBLE;
	}
    }
  /* remote connection capability */
  if (server_cap & NET_CAP_REMOTE_DISABLED)
    {
      /* do capability check on client side */
      er_log_debug (ARG_FILE_LINE, "NET_CAP_REMOTE_DISABLED server %s %d client %s %d\n", boot_Host_name,
		    server_cap & NET_CAP_REMOTE_DISABLED, client_host, client_cap & NET_CAP_REMOTE_DISABLED);
    }

  if (client_cap & NET_CAP_HA_IGNORE_REPL_DELAY)
    {
      thread_p->conn_entry->ignore_repl_delay = true;

      er_log_debug (ARG_FILE_LINE, "NET_CAP_HA_IGNORE_REPL_DELAY client %s %d\n", client_host,
		    client_cap & NET_CAP_HA_IGNORE_REPL_DELAY);
    }

  return client_cap;
}

/*
 * server_ping - return that the server is alive
 *   return:
 *   rid(in): request id
 */
void
server_ping (THREAD_ENTRY * thread_p, unsigned int rid, char *request, int reqlen)
{
  OR_ALIGNED_BUF (OR_INT_SIZE) a_reply;
  char *reply = OR_ALIGNED_BUF_START (a_reply);
  int client_val, server_val;

  er_log_debug (ARG_FILE_LINE, "The server_ping() is called.");

  /* you can get something useful from the request */
  or_unpack_int (request, &client_val);

  /* you can envelope something useful into the reply */
  server_val = 0;
  or_pack_int (reply, server_val);
  css_send_data_to_client (thread_p->conn_entry, rid, reply, OR_INT_SIZE);
}

/*
 * server_ping_with_handshake -
 *
 * return:
 *
 *   rid(in): request id
 *   request(in):
 *   reqlen(in):
 *
 * NOTE: Handler for the SERVER_PING_WITH_HANDSHAKE request.
 *    We record the client's version string here and send back our own
 *    version string so the client can determine compatibility.
 */
int
server_ping_with_handshake (THREAD_ENTRY * thread_p, unsigned int rid, char *request, int reqlen)
{
  OR_ALIGNED_BUF (REL_MAX_RELEASE_LENGTH + (OR_INT_SIZE * 3) + CUB_MAXHOSTNAMELEN) a_reply;
  char *reply = OR_ALIGNED_BUF_START (a_reply);
  int reply_size = OR_ALIGNED_BUF_SIZE (a_reply);
  char *ptr, *client_release, *client_host;
  const char *server_release;
  int client_capabilities, client_bit_platform, status = CSS_NO_ERRORS;
  int client_type;
  int strlen1, strlen2;
  REL_COMPATIBILITY compat;

  server_release = rel_release_string ();

  if (reqlen > 0)
    {
      ptr = or_unpack_string_nocopy (request, &client_release);
      ptr = or_unpack_int (ptr, &client_capabilities);
      ptr = or_unpack_int (ptr, &client_bit_platform);
      ptr = or_unpack_int (ptr, &client_type);
      ptr = or_unpack_string_nocopy (ptr, &client_host);
      if (client_release != NULL)
	{
	  client_release = css_add_client_version_string (thread_p, client_release);
	}
    }
  else
    {
      client_release = NULL;
      client_bit_platform = 0;
      client_capabilities = 0;
      client_host = NULL;
    }

  /* check bits model */
  if (client_bit_platform != rel_bit_platform ())
    {
      er_set (ER_ERROR_SEVERITY, ARG_FILE_LINE, ER_NET_DIFFERENT_BIT_PLATFORM, 2, rel_bit_platform (),
	      client_bit_platform);
      (void) return_error_to_client (thread_p, rid);
      status = CSS_UNPLANNED_SHUTDOWN;
    }

  /* If we can't get the client version, we have to disconnect it. */
  if (client_release == NULL)
    {
      er_set (ER_ERROR_SEVERITY, ARG_FILE_LINE, ER_NET_SERVER_HAND_SHAKE, 1, client_host);
      (void) return_error_to_client (thread_p, rid);
      status = CSS_UNPLANNED_SHUTDOWN;
    }

  /*
   * 1. get the result of compatibility check.
   * 2. check if the both capabilities of client and server are compatible.
   * 3. check if the client has a capability to make it compatible.
   */
  compat = rel_get_net_compatible (client_release, server_release);
  if (check_client_capabilities (thread_p, client_capabilities, rel_compare (client_release, server_release),
				 &compat, client_host) != client_capabilities)
    {
      er_set (ER_ERROR_SEVERITY, ARG_FILE_LINE, ER_NET_SERVER_HAND_SHAKE, 1, client_host);
      (void) return_error_to_client (thread_p, rid);
    }
  if (compat == REL_NOT_COMPATIBLE)
    {
      er_set (ER_ERROR_SEVERITY, ARG_FILE_LINE, ER_NET_DIFFERENT_RELEASE, 2, server_release, client_release);
      (void) return_error_to_client (thread_p, rid);
      status = CSS_UNPLANNED_SHUTDOWN;
    }

  /* update connection counters for reserved connections */
  if (css_increment_num_conn ((BOOT_CLIENT_TYPE) client_type) != NO_ERROR)
    {
      er_set (ER_ERROR_SEVERITY, ARG_FILE_LINE, ER_CSS_CLIENTS_EXCEEDED, 1, NUM_NORMAL_TRANS);
      (void) return_error_to_client (thread_p, rid);
      status = CSS_UNPLANNED_SHUTDOWN;
    }
  else
    {
      thread_p->conn_entry->client_type = (BOOT_CLIENT_TYPE) client_type;
    }

  reply_size = (or_packed_string_length (server_release, &strlen1) + (OR_INT_SIZE * 3)
		+ or_packed_string_length (boot_Host_name, &strlen2));
  ptr = or_pack_string_with_length (reply, (char *) server_release, strlen1);
  ptr = or_pack_string (ptr, NULL);	/* for backward compatibility */
  ptr = or_pack_int (ptr, server_capabilities ());
  ptr = or_pack_int (ptr, rel_bit_platform ());
  ptr = or_pack_string_with_length (ptr, boot_Host_name, strlen2);
  css_send_data_to_client (thread_p->conn_entry, rid, reply, reply_size);

  return status;
}

/*
 * slocator_fetch -
 *
 * return:
 *
 *   thrd(in):
 *   rid(in):
 *   request(in):
 *   reqlen(in):
 *
 * NOTE:
 */
void
slocator_fetch (THREAD_ENTRY * thread_p, unsigned int rid, char *request, int reqlen)
{
  OID oid;
  int chn;
  LOCK lock;
  OID class_oid;
  int class_chn;
  int prefetch;
  LC_COPYAREA *copy_area;
  char *ptr;
  int success;
  OR_ALIGNED_BUF (NET_COPY_AREA_SENDRECV_SIZE + OR_INT_SIZE) a_reply;
  char *reply = OR_ALIGNED_BUF_START (a_reply);
  char *desc_ptr = NULL;
  int desc_size;
  char *content_ptr;
  int content_size;
  int num_objs = 0;
  int fetch_version_type;

  ptr = or_unpack_oid (request, &oid);
  ptr = or_unpack_int (ptr, &chn);
  ptr = or_unpack_lock (ptr, &lock);
  ptr = or_unpack_int (ptr, &fetch_version_type);
  ptr = or_unpack_oid (ptr, &class_oid);
  ptr = or_unpack_int (ptr, &class_chn);
  ptr = or_unpack_int (ptr, &prefetch);

  copy_area = NULL;
  success =
    xlocator_fetch (thread_p, &oid, chn, lock, (LC_FETCH_VERSION_TYPE) fetch_version_type,
		    (LC_FETCH_VERSION_TYPE) fetch_version_type, &class_oid, class_chn, prefetch, &copy_area);

  if (success != NO_ERROR)
    {
      (void) return_error_to_client (thread_p, rid);
    }

  if (copy_area != NULL)
    {
      num_objs = locator_send_copy_area (copy_area, &content_ptr, &content_size, &desc_ptr, &desc_size);
    }
  else
    {
      desc_ptr = NULL;
      desc_size = 0;
      content_ptr = NULL;
      content_size = 0;
    }

  /* Send sizes of databuffer and copy area (descriptor + content) */

  ptr = or_pack_int (reply, num_objs);
  ptr = or_pack_int (ptr, desc_size);
  ptr = or_pack_int (ptr, content_size);
  ptr = or_pack_int (ptr, success);

  if (copy_area == NULL)
    {
      css_send_data_to_client (thread_p->conn_entry, rid, reply, OR_ALIGNED_BUF_SIZE (a_reply));
    }
  else
    {
      css_send_reply_and_2_data_to_client (thread_p->conn_entry, rid, reply, OR_ALIGNED_BUF_SIZE (a_reply), desc_ptr,
					   desc_size, content_ptr, content_size);
      locator_free_copy_area (copy_area);
    }
  if (desc_ptr)
    {
      free_and_init (desc_ptr);
    }
}

/*
 * slocator_get_class -
 *
 * return:
 *
 *   rid(in):
 *   request(in):
 *   reqlen(in):
 *
 * NOTE:
 */
void
slocator_get_class (THREAD_ENTRY * thread_p, unsigned int rid, char *request, int reqlen)
{
  OID class_oid, oid;
  int class_chn;
  LOCK lock;
  int prefetching;
  LC_COPYAREA *copy_area;
  int success;
  char *ptr;
  OR_ALIGNED_BUF (NET_COPY_AREA_SENDRECV_SIZE + OR_OID_SIZE + OR_INT_SIZE) a_reply;
  char *reply = OR_ALIGNED_BUF_START (a_reply);
  char *desc_ptr = NULL;
  int desc_size;
  char *content_ptr;
  int content_size;
  int num_objs = 0;

  ptr = or_unpack_oid (request, &class_oid);
  ptr = or_unpack_int (ptr, &class_chn);
  ptr = or_unpack_oid (ptr, &oid);
  ptr = or_unpack_lock (ptr, &lock);
  ptr = or_unpack_int (ptr, &prefetching);

  copy_area = NULL;
  success = xlocator_get_class (thread_p, &class_oid, class_chn, &oid, lock, prefetching, &copy_area);
  if (success != NO_ERROR)
    {
      (void) return_error_to_client (thread_p, rid);
    }

  if (copy_area != NULL)
    {
      num_objs = locator_send_copy_area (copy_area, &content_ptr, &content_size, &desc_ptr, &desc_size);
    }
  else
    {
      desc_ptr = NULL;
      desc_size = 0;
      content_ptr = NULL;
      content_size = 0;
    }

  /* Send sizes of databuffer and copy area (descriptor + content) */

  ptr = or_pack_int (reply, num_objs);
  ptr = or_pack_int (ptr, desc_size);
  ptr = or_pack_int (ptr, content_size);
  ptr = or_pack_oid (ptr, &class_oid);
  ptr = or_pack_int (ptr, success);

  if (copy_area == NULL)
    {
      css_send_data_to_client (thread_p->conn_entry, rid, reply, OR_ALIGNED_BUF_SIZE (a_reply));
    }
  else
    {
      css_send_reply_and_2_data_to_client (thread_p->conn_entry, rid, reply, OR_ALIGNED_BUF_SIZE (a_reply), desc_ptr,
					   desc_size, content_ptr, content_size);
      locator_free_copy_area (copy_area);
    }

  if (desc_ptr)
    {
      free_and_init (desc_ptr);
    }
}

/*
 * slocator_fetch_all -
 *
 * return:
 *
 *   rid(in):
 *   request(in):
 *   reqlen(in):
 *
 * NOTE:
 */
void
slocator_fetch_all (THREAD_ENTRY * thread_p, unsigned int rid, char *request, int reqlen)
{
  HFID hfid;
  LOCK lock;
  OID class_oid, last_oid;
  int nobjects, nfetched;
  LC_COPYAREA *copy_area;
  int success;
  char *ptr;
  int fetch_version_type;
  OR_ALIGNED_BUF (NET_COPY_AREA_SENDRECV_SIZE + (OR_INT_SIZE * 4) + OR_OID_SIZE) a_reply;
  char *reply = OR_ALIGNED_BUF_START (a_reply);
  char *desc_ptr = NULL;
  int desc_size;
  char *content_ptr;
  int content_size;
  int num_objs = 0;

  ptr = or_unpack_hfid (request, &hfid);
  ptr = or_unpack_lock (ptr, &lock);
  ptr = or_unpack_int (ptr, &fetch_version_type);
  ptr = or_unpack_oid (ptr, &class_oid);
  ptr = or_unpack_int (ptr, &nobjects);
  ptr = or_unpack_int (ptr, &nfetched);
  ptr = or_unpack_oid (ptr, &last_oid);

  copy_area = NULL;
  success =
    xlocator_fetch_all (thread_p, &hfid, &lock, (LC_FETCH_VERSION_TYPE) fetch_version_type, &class_oid, &nobjects,
			&nfetched, &last_oid, &copy_area);

  if (success != NO_ERROR)
    {
      (void) return_error_to_client (thread_p, rid);
    }

  if (copy_area != NULL)
    {
      num_objs = locator_send_copy_area (copy_area, &content_ptr, &content_size, &desc_ptr, &desc_size);
    }
  else
    {
      desc_ptr = NULL;
      desc_size = 0;
      content_ptr = NULL;
      content_size = 0;
    }

  /* Send sizes of databuffer and copy area (descriptor + content) */

  ptr = or_pack_int (reply, num_objs);
  ptr = or_pack_int (ptr, desc_size);
  ptr = or_pack_int (ptr, content_size);
  ptr = or_pack_lock (ptr, lock);
  ptr = or_pack_int (ptr, nobjects);
  ptr = or_pack_int (ptr, nfetched);
  ptr = or_pack_oid (ptr, &last_oid);
  ptr = or_pack_int (ptr, success);

  if (copy_area == NULL)
    {
      css_send_data_to_client (thread_p->conn_entry, rid, reply, OR_ALIGNED_BUF_SIZE (a_reply));
    }
  else
    {
      css_send_reply_and_2_data_to_client (thread_p->conn_entry, rid, reply, OR_ALIGNED_BUF_SIZE (a_reply), desc_ptr,
					   desc_size, content_ptr, content_size);
      locator_free_copy_area (copy_area);
    }

  if (desc_ptr)
    {
      free_and_init (desc_ptr);
    }
}

/*
 * slocator_does_exist -
 *
 * return:
 *
 *   rid(in):
 *   request(in):
 *   reqlen(in):
 *
 * NOTE:
 */
void
slocator_does_exist (THREAD_ENTRY * thread_p, unsigned int rid, char *request, int reqlen)
{
  OID oid, class_oid;
  int chn, class_chn, prefetch, doesexist;
  int need_fetching;
  LOCK lock;
  int fetch_version_type;
  LC_COPYAREA *copy_area;
  char *ptr;
  OR_ALIGNED_BUF (NET_COPY_AREA_SENDRECV_SIZE + OR_INT_SIZE + OR_OID_SIZE) a_reply;
  char *reply = OR_ALIGNED_BUF_START (a_reply);
  char *desc_ptr = NULL;
  int desc_size;
  char *content_ptr;
  int content_size;
  int num_objs = 0;

  ptr = or_unpack_oid (request, &oid);
  ptr = or_unpack_int (ptr, &chn);
  ptr = or_unpack_lock (ptr, &lock);
  ptr = or_unpack_int (ptr, &fetch_version_type);
  ptr = or_unpack_oid (ptr, &class_oid);
  ptr = or_unpack_int (ptr, &class_chn);
  ptr = or_unpack_int (ptr, &need_fetching);
  ptr = or_unpack_int (ptr, &prefetch);

  copy_area = NULL;
  doesexist =
    xlocator_does_exist (thread_p, &oid, chn, lock, (LC_FETCH_VERSION_TYPE) fetch_version_type, &class_oid, class_chn,
			 need_fetching, prefetch, &copy_area);

  if (doesexist == LC_ERROR)
    {
      (void) return_error_to_client (thread_p, rid);
    }

  if (copy_area != NULL)
    {
      num_objs = locator_send_copy_area (copy_area, &content_ptr, &content_size, &desc_ptr, &desc_size);
    }
  else
    {
      desc_ptr = NULL;
      desc_size = 0;
      content_ptr = NULL;
      content_size = 0;
    }

  /* Send sizes of databuffer and copy area (descriptor + content) */

  ptr = or_pack_int (reply, num_objs);
  ptr = or_pack_int (ptr, desc_size);
  ptr = or_pack_int (ptr, content_size);
  ptr = or_pack_int (ptr, doesexist);
  ptr = or_pack_oid (ptr, &class_oid);

  if (copy_area == NULL)
    {
      css_send_data_to_client (thread_p->conn_entry, rid, reply, OR_ALIGNED_BUF_SIZE (a_reply));
    }
  else
    {
      css_send_reply_and_2_data_to_client (thread_p->conn_entry, rid, reply, OR_ALIGNED_BUF_SIZE (a_reply), desc_ptr,
					   desc_size, content_ptr, content_size);
      locator_free_copy_area (copy_area);
    }
  if (desc_ptr)
    {
      free_and_init (desc_ptr);
    }
}

/*
 * slocator_notify_isolation_incons -
 *
 * return:
 *
 *   rid(in):
 *   request(in):
 *   reqlen(in):
 *
 * NOTE:
 */
void
slocator_notify_isolation_incons (THREAD_ENTRY * thread_p, unsigned int rid, char *request, int reqlen)
{
  LC_COPYAREA *copy_area;
  char *ptr;
  int success;
  OR_ALIGNED_BUF (NET_COPY_AREA_SENDRECV_SIZE + OR_INT_SIZE) a_reply;
  char *reply = OR_ALIGNED_BUF_START (a_reply);
  char *desc_ptr = NULL;
  int desc_size;
  char *content_ptr;
  int content_size;
  int num_objs = 0;

  copy_area = NULL;
  success = xlocator_notify_isolation_incons (thread_p, &copy_area);
  if (success != NO_ERROR)
    {
      (void) return_error_to_client (thread_p, rid);
    }

  if (copy_area != NULL)
    {
      num_objs = locator_send_copy_area (copy_area, &content_ptr, &content_size, &desc_ptr, &desc_size);
    }
  else
    {
      desc_ptr = NULL;
      desc_size = 0;
      content_ptr = NULL;
      content_size = 0;
    }

  /* Send sizes of databuffer and copy area (descriptor + content) */

  ptr = or_pack_int (reply, num_objs);
  ptr = or_pack_int (ptr, desc_size);
  ptr = or_pack_int (ptr, content_size);

  ptr = or_pack_int (ptr, success);

  if (copy_area == NULL)
    {
      css_send_data_to_client (thread_p->conn_entry, rid, reply, OR_ALIGNED_BUF_SIZE (a_reply));
    }
  else
    {
      css_send_reply_and_2_data_to_client (thread_p->conn_entry, rid, reply, OR_ALIGNED_BUF_SIZE (a_reply), desc_ptr,
					   desc_size, content_ptr, content_size);
      locator_free_copy_area (copy_area);
    }
  if (desc_ptr)
    {
      free_and_init (desc_ptr);
    }
}

/*
 * slocator_repl_force - process log applier's request to replicate data
 *
 * return:
 *
 *   rid(in):
 *   request(in):
 *   reqlen(in):
 *
 * NOTE:
 */
void
slocator_repl_force (THREAD_ENTRY * thread_p, unsigned int rid, char *request, int reqlen)
{
  int size;
  int success;
  LC_COPYAREA *copy_area = NULL, *reply_copy_area = NULL;
  char *ptr;
  int csserror;
  OR_ALIGNED_BUF (NET_COPY_AREA_SENDRECV_SIZE + OR_INT_SIZE) a_reply;
  char *reply = OR_ALIGNED_BUF_START (a_reply);
  int content_size;
  char *content_ptr = NULL, *new_content_ptr = NULL;
  char *reply_content_ptr = NULL;
  int num_objs;
  char *packed_desc = NULL;
  int packed_desc_size;
  LC_COPYAREA_MANYOBJS *mobjs, *reply_mobjs;
  char *desc_ptr = NULL;
  int desc_size;

  ptr = or_unpack_int (request, &num_objs);
  ptr = or_unpack_int (ptr, &packed_desc_size);
  ptr = or_unpack_int (ptr, &content_size);

  csserror = 0;

  copy_area = locator_recv_allocate_copyarea (num_objs, &content_ptr, content_size);
  if (copy_area)
    {
      if (num_objs > 0)
	{
	  csserror = css_receive_data_from_client (thread_p->conn_entry, rid, &packed_desc, &size);
	}

      if (csserror)
	{
	  er_set (ER_ERROR_SEVERITY, ARG_FILE_LINE, ER_NET_SERVER_DATA_RECEIVE, 0);
	  css_send_abort_to_client (thread_p->conn_entry, rid);
	  goto end;
	}
      else
	{
	  locator_unpack_copy_area_descriptor (num_objs, copy_area, packed_desc);
	  mobjs = LC_MANYOBJS_PTR_IN_COPYAREA (copy_area);

	  if (content_size > 0)
	    {
	      csserror = css_receive_data_from_client (thread_p->conn_entry, rid, &new_content_ptr, &size);

	      if (new_content_ptr != NULL)
		{
		  memcpy (content_ptr, new_content_ptr, size);
		  free_and_init (new_content_ptr);
		}

	      if (csserror)
		{
		  er_set (ER_ERROR_SEVERITY, ARG_FILE_LINE, ER_NET_SERVER_DATA_RECEIVE, 0);
		  css_send_abort_to_client (thread_p->conn_entry, rid);
		  goto end;
		}

	      /* make copy_area (estimated size) to report errors */
	      reply_copy_area =
		locator_recv_allocate_copyarea (num_objs, &reply_content_ptr, content_size + OR_INT_SIZE * num_objs);
	      reply_mobjs = LC_MANYOBJS_PTR_IN_COPYAREA (reply_copy_area);
	      reply_mobjs->num_objs = 0;
	    }

	  success = xlocator_repl_force (thread_p, copy_area, &reply_copy_area);

	  /*
	   * Send the descriptor and content to handle errors
	   */

	  num_objs = locator_send_copy_area (reply_copy_area, &reply_content_ptr, &content_size, &desc_ptr, &desc_size);

	  ptr = or_pack_int (reply, num_objs);
	  ptr = or_pack_int (ptr, desc_size);
	  ptr = or_pack_int (ptr, content_size);
	  ptr = or_pack_int (ptr, success);

	  if (success != NO_ERROR && success != ER_LC_PARTIALLY_FAILED_TO_FLUSH)
	    {
	      (void) return_error_to_client (thread_p, rid);
	    }

	  css_send_reply_and_2_data_to_client (thread_p->conn_entry, rid, reply, OR_ALIGNED_BUF_SIZE (a_reply),
					       desc_ptr, desc_size, reply_content_ptr, content_size);
	}
    }

end:
  if (packed_desc)
    {
      free_and_init (packed_desc);
    }
  if (copy_area != NULL)
    {
      locator_free_copy_area (copy_area);
    }
  if (reply_copy_area != NULL)
    {
      locator_free_copy_area (reply_copy_area);
    }
  if (desc_ptr)
    {
      free_and_init (desc_ptr);
    }

  return;
}

/*
 * slocator_force -
 *
 * return:
 *
 *   rid(in):
 *   request(in):
 *   reqlen(in):
 *
 * NOTE:
 */
void
slocator_force (THREAD_ENTRY * thread_p, unsigned int rid, char *request, int reqlen)
{
  int received_size;
  int success;
  LC_COPYAREA *copy_area = NULL;
  char *ptr;
  int csserror;
  OR_ALIGNED_BUF (OR_INT_SIZE * 3) a_reply;
  char *reply = OR_ALIGNED_BUF_START (a_reply);
  int content_size;
  char *content_ptr = NULL, *new_content_ptr = NULL;
  int num_objs;
  char *packed_desc = NULL;
  int packed_desc_size;
  int multi_update_flags;
  LC_COPYAREA_MANYOBJS *mobjs;
  int i, num_ignore_error_list;
  int ignore_error_list[-ER_LAST_ERROR];

  ptr = or_unpack_int (request, &num_objs);
  ptr = or_unpack_int (ptr, &multi_update_flags);
  ptr = or_unpack_int (ptr, &packed_desc_size);
  ptr = or_unpack_int (ptr, &content_size);

  ptr = or_unpack_int (ptr, &num_ignore_error_list);
  for (i = 0; i < num_ignore_error_list; i++)
    {
      ptr = or_unpack_int (ptr, &ignore_error_list[i]);
    }

  csserror = 0;

  copy_area = locator_recv_allocate_copyarea (num_objs, &content_ptr, content_size);
  if (copy_area)
    {
      if (num_objs > 0)
	{
	  csserror = css_receive_data_from_client (thread_p->conn_entry, rid, &packed_desc, &received_size);
	  assert (csserror || packed_desc_size == received_size);
	}

      if (csserror)
	{
	  er_set (ER_ERROR_SEVERITY, ARG_FILE_LINE, ER_NET_SERVER_DATA_RECEIVE, 0);
	  css_send_abort_to_client (thread_p->conn_entry, rid);
	  goto end;
	}
      else
	{
	  locator_unpack_copy_area_descriptor (num_objs, copy_area, packed_desc);
	  mobjs = LC_MANYOBJS_PTR_IN_COPYAREA (copy_area);
	  mobjs->multi_update_flags = multi_update_flags;

	  if (content_size > 0)
	    {
	      csserror = css_receive_data_from_client (thread_p->conn_entry, rid, &new_content_ptr, &received_size);

	      if (new_content_ptr != NULL)
		{
		  memcpy (content_ptr, new_content_ptr, received_size);
		  free_and_init (new_content_ptr);
		}

	      if (csserror)
		{
		  er_set (ER_ERROR_SEVERITY, ARG_FILE_LINE, ER_NET_SERVER_DATA_RECEIVE, 0);
		  css_send_abort_to_client (thread_p->conn_entry, rid);
		  goto end;
		}
	    }

	  success = xlocator_force (thread_p, copy_area, num_ignore_error_list, ignore_error_list);

	  /*
	   * Send the descriptor part since some information about the objects
	   * (e.g., OIDs) may be send back to client.
	   * Don't need to send the content since it is not updated.
	   */

	  locator_pack_copy_area_descriptor (num_objs, copy_area, packed_desc, packed_desc_size);
	  ptr = or_pack_int (reply, success);
	  ptr = or_pack_int (ptr, packed_desc_size);
	  ptr = or_pack_int (ptr, 0);

	  if (success != NO_ERROR && success != ER_LC_PARTIALLY_FAILED_TO_FLUSH)
	    {
	      (void) return_error_to_client (thread_p, rid);
	    }

	  css_send_reply_and_2_data_to_client (thread_p->conn_entry, rid, reply, OR_ALIGNED_BUF_SIZE (a_reply),
					       packed_desc, packed_desc_size, NULL, 0);
	  if (packed_desc)
	    {
	      free_and_init (packed_desc);
	    }
	}
    }

end:
  if (packed_desc)
    {
      free_and_init (packed_desc);
    }
  if (copy_area != NULL)
    {
      locator_free_copy_area (copy_area);
    }
}

/*
 * slocator_fetch_lockset -
 *
 * return:
 *
 *   rid(in):
 *   request(in):
 *   reqlen(in):
 *
 * NOTE:
 */
void
slocator_fetch_lockset (THREAD_ENTRY * thread_p, unsigned int rid, char *request, int reqlen)
{
  int success;
  LC_COPYAREA *copy_area;
  LC_LOCKSET *lockset;
  OR_ALIGNED_BUF (NET_SENDRECV_BUFFSIZE + NET_COPY_AREA_SENDRECV_SIZE + OR_INT_SIZE) a_reply;
  char *reply = OR_ALIGNED_BUF_START (a_reply);
  char *desc_ptr;
  int desc_size;
  char *content_ptr;
  int content_size;
  char *ptr;
  bool first_call;
  int num_objs;
  char *packed = NULL;
  int packed_size;
  int send_size;

  ptr = or_unpack_int (request, &packed_size);

  if (packed_size == 0 || css_receive_data_from_client (thread_p->conn_entry, rid, &packed, (int *) &packed_size))
    {
      er_set (ER_ERROR_SEVERITY, ARG_FILE_LINE, ER_NET_SERVER_DATA_RECEIVE, 0);
      css_send_abort_to_client (thread_p->conn_entry, rid);
      if (packed)
	{
	  free_and_init (packed);
	}
      return;
    }

  lockset = locator_allocate_and_unpack_lockset (packed, packed_size, true, true, false);
  free_and_init (packed);

  if ((lockset == NULL) || (lockset->length <= 0))
    {
      (void) return_error_to_client (thread_p, rid);
      ptr = or_pack_int (reply, 0);
      ptr = or_pack_int (ptr, 0);
      ptr = or_pack_int (ptr, 0);
      ptr = or_pack_int (ptr, 0);
      ptr = or_pack_int (ptr, ER_FAILED);
      css_send_data_to_client (thread_p->conn_entry, rid, reply, OR_ALIGNED_BUF_SIZE (a_reply));
      return;
    }

  first_call = true;
  do
    {
      desc_ptr = NULL;
      num_objs = 0;

      copy_area = NULL;
      success = xlocator_fetch_lockset (thread_p, lockset, &copy_area);

      if (success != NO_ERROR)
	{
	  (void) return_error_to_client (thread_p, rid);
	}

      if (copy_area != NULL)
	{
	  num_objs = locator_send_copy_area (copy_area, &content_ptr, &content_size, &desc_ptr, &desc_size);
	}
      else
	{
	  desc_ptr = NULL;
	  desc_size = 0;
	  content_ptr = NULL;
	  content_size = 0;
	}

      /* Send sizes of databuffer and copy area (descriptor + content) */

      send_size = locator_pack_lockset (lockset, first_call, false);

      packed = lockset->packed;
      packed_size = lockset->packed_size;

      ptr = or_pack_int (reply, send_size);
      ptr = or_pack_int (ptr, num_objs);
      ptr = or_pack_int (ptr, desc_size);
      ptr = or_pack_int (ptr, content_size);

      ptr = or_pack_int (ptr, success);

      if (copy_area == NULL && lockset == NULL)
	{
	  css_send_data_to_client (thread_p->conn_entry, rid, reply, OR_ALIGNED_BUF_SIZE (a_reply));
	}
      else
	{
	  css_send_reply_and_3_data_to_client (thread_p->conn_entry, rid, reply, OR_ALIGNED_BUF_SIZE (a_reply), packed,
					       send_size, desc_ptr, desc_size, content_ptr, content_size);
	}
      if (copy_area != NULL)
	{
	  locator_free_copy_area (copy_area);
	}
      if (desc_ptr)
	{
	  free_and_init (desc_ptr);
	}

      first_call = false;
    }
  while (copy_area && lockset
	 && ((lockset->num_classes_of_reqobjs > lockset->num_classes_of_reqobjs_processed)
	     || (lockset->num_reqobjs > lockset->num_reqobjs_processed)));

  if (lockset)
    {
      locator_free_lockset (lockset);
    }
}

/*
 * slocator_fetch_all_reference_lockset -
 *
 * return:
 *
 *   rid(in):
 *   request(in):
 *   reqlen(in):
 *
 * NOTE:
 */
void
slocator_fetch_all_reference_lockset (THREAD_ENTRY * thread_p, unsigned int rid, char *request, int reqlen)
{
  OID oid;
  int chn;
  LOCK lock;
  OID class_oid;
  int class_chn;
  int prune_level;
  int quit_on_errors;
  int success;
  LC_COPYAREA *copy_area;
  LC_LOCKSET *lockset;
  OR_ALIGNED_BUF (NET_SENDRECV_BUFFSIZE + NET_COPY_AREA_SENDRECV_SIZE + OR_INT_SIZE) a_reply;
  char *reply = OR_ALIGNED_BUF_START (a_reply);
  char *desc_ptr = NULL;
  int desc_size;
  char *content_ptr;
  int content_size;
  char *ptr;
  int num_objs = 0;
  char *packed = NULL;
  int packed_size;
  int send_size = 0;

  ptr = or_unpack_oid (request, &oid);
  ptr = or_unpack_int (ptr, &chn);
  ptr = or_unpack_oid (ptr, &class_oid);
  ptr = or_unpack_int (ptr, &class_chn);
  ptr = or_unpack_lock (ptr, &lock);
  ptr = or_unpack_int (ptr, &quit_on_errors);
  ptr = or_unpack_int (ptr, &prune_level);

  lockset = NULL;
  copy_area = NULL;

  success =
    xlocator_fetch_all_reference_lockset (thread_p, &oid, chn, &class_oid, class_chn, lock, quit_on_errors, prune_level,
					  &lockset, &copy_area);

  if (success != NO_ERROR)
    {
      (void) return_error_to_client (thread_p, rid);
    }

  if (lockset != NULL && lockset->length > 0)
    {
      send_size = locator_pack_lockset (lockset, true, true);

      packed = lockset->packed;
      packed_size = lockset->packed_size;

      if (!packed)
	{
	  (void) return_error_to_client (thread_p, rid);
	  success = ER_FAILED;
	}
    }

  if (copy_area != NULL)
    {
      num_objs = locator_send_copy_area (copy_area, &content_ptr, &content_size, &desc_ptr, &desc_size);
    }
  else
    {
      desc_ptr = NULL;
      desc_size = 0;
      content_ptr = NULL;
      content_size = 0;
    }

  /* Send sizes of databuffer and copy area (descriptor + content) */

  ptr = or_pack_int (reply, send_size);
  ptr = or_pack_int (ptr, num_objs);
  ptr = or_pack_int (ptr, desc_size);
  ptr = or_pack_int (ptr, content_size);

  ptr = or_pack_int (ptr, success);

  if (copy_area == NULL && lockset == NULL)
    {
      css_send_data_to_client (thread_p->conn_entry, rid, reply, OR_ALIGNED_BUF_SIZE (a_reply));
    }
  else
    {
      css_send_reply_and_3_data_to_client (thread_p->conn_entry, rid, reply, OR_ALIGNED_BUF_SIZE (a_reply), packed,
					   send_size, desc_ptr, desc_size, content_ptr, content_size);
      if (copy_area != NULL)
	{
	  locator_free_copy_area (copy_area);
	}

      if (lockset != NULL)
	{
	  locator_free_lockset (lockset);
	}

      if (desc_ptr)
	{
	  free_and_init (desc_ptr);
	}
    }
}

/*
 * slocator_find_class_oid -
 *
 * return:
 *
 *   rid(in):
 *   request(in):
 *   reqlen(in):
 *
 * NOTE:
 */
void
slocator_find_class_oid (THREAD_ENTRY * thread_p, unsigned int rid, char *request, int reqlen)
{
  LC_FIND_CLASSNAME found;
  char *classname;
  OID class_oid;
  LOCK lock;
  char *ptr;
  OR_ALIGNED_BUF (OR_INT_SIZE + OR_OID_SIZE) a_reply;
  char *reply = OR_ALIGNED_BUF_START (a_reply);

  ptr = or_unpack_string_nocopy (request, &classname);
  ptr = or_unpack_oid (ptr, &class_oid);
  ptr = or_unpack_lock (ptr, &lock);

  found = xlocator_find_class_oid (thread_p, classname, &class_oid, lock);

  if (found == LC_CLASSNAME_ERROR)
    {
      (void) return_error_to_client (thread_p, rid);
    }

  ptr = or_pack_int (reply, found);
  ptr = or_pack_oid (ptr, &class_oid);
  css_send_data_to_client (thread_p->conn_entry, rid, reply, OR_ALIGNED_BUF_SIZE (a_reply));
}

/*
 * slocator_reserve_classnames -
 *
 * return:
 *
 *   rid(in):
 *   request(in):
 *   reqlen(in):
 *
 * NOTE:
 */
void
slocator_reserve_classnames (THREAD_ENTRY * thread_p, unsigned int rid, char *request, int reqlen)
{
  LC_FIND_CLASSNAME reserved = LC_CLASSNAME_ERROR;
  int num_classes;
  char **classnames;
  OID *class_oids;
  char *ptr;
  int i;
  int malloc_size;
  char *malloc_area;
  OR_ALIGNED_BUF (OR_INT_SIZE) a_reply;
  char *reply = OR_ALIGNED_BUF_START (a_reply);

  ptr = or_unpack_int (request, &num_classes);

  malloc_size = ((sizeof (char *) + sizeof (OID)) * num_classes);
  malloc_area = (char *) db_private_alloc (thread_p, malloc_size);
  if (malloc_area != NULL)
    {
      classnames = (char **) malloc_area;
      class_oids = (OID *) ((char *) malloc_area + (sizeof (char *) * num_classes));
      for (i = 0; i < num_classes; i++)
	{
	  ptr = or_unpack_string_nocopy (ptr, &classnames[i]);
	  ptr = or_unpack_oid (ptr, &class_oids[i]);
	}
      reserved = xlocator_reserve_class_names (thread_p, num_classes, (const char **) classnames, class_oids);
    }

  if (reserved == LC_CLASSNAME_ERROR)
    {
      (void) return_error_to_client (thread_p, rid);
    }

  (void) or_pack_int (reply, reserved);

  css_send_data_to_client (thread_p->conn_entry, rid, reply, OR_ALIGNED_BUF_SIZE (a_reply));

  if (malloc_area)
    {
      db_private_free_and_init (thread_p, malloc_area);
    }
}

/*
 * slocator_get_reserved_class_name_oid () - Send to client whether class name was
 *					reserved by it.
 *
 * return	 : Void.
 * thread_p (in) : Thread entry.
 * rid (in)      : ??
 * request (in)  : Request data.
 * reqlen (in)   : Request.
 */
void
slocator_get_reserved_class_name_oid (THREAD_ENTRY * thread_p, unsigned int rid, char *request, int reqlen)
{
  char *classname;
  OID class_oid = OID_INITIALIZER;
  OR_ALIGNED_BUF (OR_OID_SIZE) a_reply;
  char *reply = OR_ALIGNED_BUF_START (a_reply);
  int error = NO_ERROR;

  (void) or_unpack_string_nocopy (request, &classname);

  error = xlocator_get_reserved_class_name_oid (thread_p, classname, &class_oid);
  if (error != NO_ERROR)
    {
      ASSERT_ERROR ();
      (void) return_error_to_client (thread_p, rid);
    }
  else
    {
      assert (!OID_ISNULL (&class_oid));
    }
  (void) or_pack_oid (reply, &class_oid);
  css_send_data_to_client (thread_p->conn_entry, rid, reply, OR_ALIGNED_BUF_SIZE (a_reply));
}

/*
 * slocator_delete_class_name -
 *
 * return:
 *
 *   rid(in):
 *   request(in):
 *   reqlen(in):
 *
 * NOTE:
 */
void
slocator_delete_class_name (THREAD_ENTRY * thread_p, unsigned int rid, char *request, int reqlen)
{
  char *classname;
  LC_FIND_CLASSNAME deleted;
  OR_ALIGNED_BUF (OR_INT_SIZE) a_reply;
  char *reply = OR_ALIGNED_BUF_START (a_reply);

  (void) or_unpack_string_nocopy (request, &classname);

  deleted = xlocator_delete_class_name (thread_p, classname);
  if (deleted == LC_CLASSNAME_ERROR)
    {
      (void) return_error_to_client (thread_p, rid);
    }

  (void) or_pack_int (reply, deleted);
  css_send_data_to_client (thread_p->conn_entry, rid, reply, OR_ALIGNED_BUF_SIZE (a_reply));
}

/*
 * slocator_rename_class_name -
 *
 * return:
 *
 *   rid(in):
 *   request(in):
 *   reqlen(in):
 *
 * NOTE:
 */
void
slocator_rename_class_name (THREAD_ENTRY * thread_p, unsigned int rid, char *request, int reqlen)
{
  char *oldname, *newname;
  OID class_oid;
  LC_FIND_CLASSNAME renamed;
  char *ptr;
  OR_ALIGNED_BUF (OR_INT_SIZE) a_reply;
  char *reply = OR_ALIGNED_BUF_START (a_reply);

  ptr = or_unpack_string_nocopy (request, &oldname);
  ptr = or_unpack_string_nocopy (ptr, &newname);
  ptr = or_unpack_oid (ptr, &class_oid);

  renamed = xlocator_rename_class_name (thread_p, oldname, newname, &class_oid);
  if (renamed == LC_CLASSNAME_ERROR)
    {
      (void) return_error_to_client (thread_p, rid);
    }

  (void) or_pack_int (reply, renamed);
  css_send_data_to_client (thread_p->conn_entry, rid, reply, OR_ALIGNED_BUF_SIZE (a_reply));
}

/*
 * slocator_assign_oid -
 *
 * return:
 *
 *   rid(in):
 *   request(in):
 *   reqlen(in):
 *
 * NOTE:
 */
void
slocator_assign_oid (THREAD_ENTRY * thread_p, unsigned int rid, char *request, int reqlen)
{
  HFID hfid;
  int expected_length;
  OID class_oid, perm_oid;
  char *classname;
  int success;
  char *ptr;
  OR_ALIGNED_BUF (OR_INT_SIZE + OR_OID_SIZE) a_reply;
  char *reply = OR_ALIGNED_BUF_START (a_reply);

  ptr = or_unpack_hfid (request, &hfid);
  ptr = or_unpack_int (ptr, &expected_length);
  ptr = or_unpack_oid (ptr, &class_oid);
  ptr = or_unpack_string_nocopy (ptr, &classname);

  success = ((xlocator_assign_oid (thread_p, &hfid, &perm_oid, expected_length, &class_oid, classname) == NO_ERROR)
	     ? NO_ERROR : ER_FAILED);
  if (success != NO_ERROR)
    {
      (void) return_error_to_client (thread_p, rid);
    }

  ptr = or_pack_int (reply, success);
  ptr = or_pack_oid (ptr, &perm_oid);
  css_send_data_to_client (thread_p->conn_entry, rid, reply, OR_ALIGNED_BUF_SIZE (a_reply));
}

/*
 * sqst_server_get_statistics -
 *
 * return:
 *
 *   rid(in):
 *   request(in):
 *   reqlen(in):
 *
 * NOTE:
 */
void
sqst_server_get_statistics (THREAD_ENTRY * thread_p, unsigned int rid, char *request, int reqlen)
{
  OID classoid;
  unsigned int timestamp;
  char *ptr;
  char *buffer;
  int buffer_length;
  OR_ALIGNED_BUF (OR_INT_SIZE) a_reply;
  char *reply = OR_ALIGNED_BUF_START (a_reply);

  ptr = or_unpack_oid (request, &classoid);
  ptr = or_unpack_int (ptr, (int *) &timestamp);

  buffer = xstats_get_statistics_from_server (thread_p, &classoid, timestamp, &buffer_length);
  if (buffer == NULL && buffer_length < 0)
    {
      (void) return_error_to_client (thread_p, rid);
      buffer_length = 0;
    }

  (void) or_pack_int (reply, buffer_length);

  css_send_reply_and_data_to_client (thread_p->conn_entry, rid, reply, OR_ALIGNED_BUF_SIZE (a_reply), buffer,
				     buffer_length);
  if (buffer != NULL)
    {
      /* since this was copied to the client, we don't need it on the server */
      free_and_init (buffer);
    }
}

/*
 * slog_checkpoint -
 *
 * return:
 *
 *   rid(in):
 *   request(in):
 *   reqlen(in):
 *
 * NOTE:
 */
void
slog_checkpoint (THREAD_ENTRY * thread_p, unsigned int rid, char *request, int reqlen)
{
  int error = NO_ERROR;
  OR_ALIGNED_BUF (OR_INT_SIZE) a_reply;
  char *reply = OR_ALIGNED_BUF_START (a_reply);

  log_wakeup_checkpoint_daemon ();

  if (is_tran_server_with_remote_storage ())
    {
      error = ER_TOOL_INVALID_WITH_REMOTE_STORAGE;
      er_set (ER_ERROR_SEVERITY, ARG_FILE_LINE, ER_TOOL_INVALID_WITH_REMOTE_STORAGE, 1, "'checkpoint'");
      return_error_to_client (thread_p, rid);
    }

  /* proper error code is expected as a response */
  (void) or_pack_errcode (reply, error);
  css_send_data_to_client (thread_p->conn_entry, rid, reply, OR_ALIGNED_BUF_SIZE (a_reply));
}

#if defined(ENABLE_UNUSED_FUNCTION)
/*
 * slogtb_has_updated -
 *
 * return:
 *
 *   rid(in):
 *   request(in):
 *   reqlen(in):
 *
 * NOTE:
 */
void
slogtb_has_updated (THREAD_ENTRY * thread_p, unsigned int rid, char *request, int reqlen)
{
  int has_updated;
  OR_ALIGNED_BUF (OR_INT_SIZE) a_reply;
  char *reply = OR_ALIGNED_BUF_START (a_reply);

  has_updated = logtb_has_updated (thread_p);

  (void) or_pack_int (reply, has_updated);
  css_send_data_to_client (thread_p->conn_entry, rid, reply, OR_ALIGNED_BUF_SIZE (a_reply));
}
#endif /* ENABLE_UNUSED_FUNCTION */
/*
 * slogtb_set_interrupt -
 *
 * return:
 *
 *   rid(in):
 *   request(in):
 *   reqlen(in):
 *
 * NOTE:
 */
void
slogtb_set_interrupt (THREAD_ENTRY * thread_p, unsigned int rid, char *request, int reqlen)
{
  int set;

  (void) or_unpack_int (request, &set);
  xlogtb_set_interrupt (thread_p, set);

  /*
   *  No reply expected...
   */
}

/*
 * slogtb_set_suppress_repl_on_transaction -
 *
 * return:
 *
 *   rid(in):
 *   request(in):
 *   reqlen(in):
 *
 * NOTE:
 */
void
slogtb_set_suppress_repl_on_transaction (THREAD_ENTRY * thread_p, unsigned int rid, char *request, int reqlen)
{
  int set;
  OR_ALIGNED_BUF (OR_INT_SIZE) a_reply;
  char *reply = OR_ALIGNED_BUF_START (a_reply);

  (void) or_unpack_int (request, &set);
  xlogtb_set_suppress_repl_on_transaction (thread_p, set);

  /* always success */
  (void) or_pack_int (reply, NO_ERROR);
  css_send_data_to_client (thread_p->conn_entry, rid, reply, OR_ALIGNED_BUF_SIZE (a_reply));
}

/*
 * slogtb_reset_wait_msecs -
 *
 * return:
 *
 *   rid(in):
 *   request(in):
 *   reqlen(in):
 *
 * NOTE:
 */
void
slogtb_reset_wait_msecs (THREAD_ENTRY * thread_p, unsigned int rid, char *request, int reqlen)
{
  int wait_msecs;
  OR_ALIGNED_BUF (OR_INT_SIZE) a_reply;
  char *reply = OR_ALIGNED_BUF_START (a_reply);

  (void) or_unpack_int (request, &wait_msecs);

  wait_msecs = xlogtb_reset_wait_msecs (thread_p, wait_msecs);

  (void) or_pack_int (reply, wait_msecs);
  css_send_data_to_client (thread_p->conn_entry, rid, reply, OR_ALIGNED_BUF_SIZE (a_reply));
}

/*
 * slogtb_reset_isolation -
 *
 * return:
 *
 *   rid(in):
 *   request(in):
 *   reqlen(in):
 *
 * NOTE:
 */
void
slogtb_reset_isolation (THREAD_ENTRY * thread_p, unsigned int rid, char *request, int reqlen)
{
  int isolation, error_code;
  OR_ALIGNED_BUF (OR_INT_SIZE) a_reply;
  char *reply = OR_ALIGNED_BUF_START (a_reply);
  char *ptr;

  ptr = or_unpack_int (request, &isolation);

  error_code = (int) xlogtb_reset_isolation (thread_p, (TRAN_ISOLATION) isolation);

  if (error_code != NO_ERROR)
    {
      (void) return_error_to_client (thread_p, rid);
    }

  (void) or_pack_int (reply, error_code);
  css_send_data_to_client (thread_p->conn_entry, rid, reply, OR_ALIGNED_BUF_SIZE (a_reply));
}

/*
 * slogpb_dump_stat -
 *
 * return:
 *
 *   rid(in):
 *   request(in):
 *   reqlen(in):
 *
 * NOTE:
 */
void
slogpb_dump_stat (THREAD_ENTRY * thread_p, unsigned int rid, char *request, int reqlen)
{
  FILE *outfp;
  int file_size;
  char *buffer;
  int buffer_size;
  int send_size;
  OR_ALIGNED_BUF (OR_INT_SIZE) a_reply;
  char *reply = OR_ALIGNED_BUF_START (a_reply);

  (void) or_unpack_int (request, &buffer_size);

  buffer = (char *) db_private_alloc (NULL, buffer_size);
  if (buffer == NULL)
    {
      css_send_abort_to_client (thread_p->conn_entry, rid);
      return;
    }

  outfp = tmpfile ();
  if (outfp == NULL)
    {
      er_set_with_oserror (ER_ERROR_SEVERITY, ARG_FILE_LINE, ER_GENERIC_ERROR, 0);
      css_send_abort_to_client (thread_p->conn_entry, rid);
      db_private_free_and_init (NULL, buffer);
      return;
    }

  xlogpb_dump_stat (outfp);
  file_size = ftell (outfp);

  /*
   * Send the file in pieces
   */
  rewind (outfp);

  (void) or_pack_int (reply, (int) file_size);
  css_send_data_to_client (thread_p->conn_entry, rid, reply, OR_ALIGNED_BUF_SIZE (a_reply));

  while (file_size > 0)
    {
      if (file_size > buffer_size)
	{
	  send_size = buffer_size;
	}
      else
	{
	  send_size = file_size;
	}

      file_size -= send_size;
      if (fread (buffer, 1, send_size, outfp) == 0)
	{
	  er_set_with_oserror (ER_ERROR_SEVERITY, ARG_FILE_LINE, ER_GENERIC_ERROR, 0);
	  css_send_abort_to_client (thread_p->conn_entry, rid);
	  /*
	   * Continue sending the stuff that was prmoised to client. In this case
	   * junk (i.e., whatever it is in the buffers) is sent.
	   */
	}
      css_send_data_to_client (thread_p->conn_entry, rid, buffer, send_size);
    }
  fclose (outfp);
  db_private_free_and_init (NULL, buffer);
}

/*
 * slog_find_lob_locator -
 *
 * return:
 *
 *   rid(in):
 *   request(in):
 *   reqlen(in):
 *
 * NOTE:
 */
void
slog_find_lob_locator (THREAD_ENTRY * thread_p, unsigned int rid, char *request, int reqlen)
{
  char *locator;
  ES_URI real_locator;
  int real_loc_size;
  LOB_LOCATOR_STATE state;
  OR_ALIGNED_BUF (OR_INT_SIZE + OR_INT_SIZE) a_reply;
  char *reply = OR_ALIGNED_BUF_START (a_reply);
  char *ptr;

  (void) or_unpack_string_nocopy (request, &locator);

  state = xtx_find_lob_locator (thread_p, locator, real_locator);
  real_loc_size = strlen (real_locator) + 1;

  ptr = or_pack_int (reply, real_loc_size);
  (void) or_pack_int (ptr, (int) state);
  css_send_reply_and_data_to_client (thread_p->conn_entry, rid, reply, OR_ALIGNED_BUF_SIZE (a_reply), real_locator,
				     real_loc_size);
}

/*
 * slog_add_lob_locator -
 *
 * return:
 *
 *   rid(in):
 *   request(in):
 *   reqlen(in):
 *
 * NOTE:
 */
void
slog_add_lob_locator (THREAD_ENTRY * thread_p, unsigned int rid, char *request, int reqlen)
{
  char *locator;
  LOB_LOCATOR_STATE state;
  int tmp_int, error;
  OR_ALIGNED_BUF (OR_INT_SIZE) a_reply;
  char *reply = OR_ALIGNED_BUF_START (a_reply);
  char *ptr;

  ptr = or_unpack_string_nocopy (request, &locator);
  ptr = or_unpack_int (ptr, &tmp_int);
  state = (LOB_LOCATOR_STATE) tmp_int;

  error = xtx_add_lob_locator (thread_p, locator, state);
  if (error != NO_ERROR)
    {
      (void) return_error_to_client (thread_p, rid);
    }

  or_pack_int (reply, error);
  css_send_data_to_client (thread_p->conn_entry, rid, reply, OR_ALIGNED_BUF_SIZE (a_reply));
}

/*
 * slog_change_state_of_locator -
 *
 * return:
 *
 *   rid(in):
 *   request(in):
 *   reqlen(in):
 *
 * NOTE:
 */
void
slog_change_state_of_locator (THREAD_ENTRY * thread_p, unsigned int rid, char *request, int reqlen)
{
  char *locator, *new_locator;
  LOB_LOCATOR_STATE state;
  int tmp_int, error;
  OR_ALIGNED_BUF (OR_INT_SIZE) a_reply;
  char *reply = OR_ALIGNED_BUF_START (a_reply);
  char *ptr;

  ptr = or_unpack_string_nocopy (request, &locator);
  ptr = or_unpack_string_nocopy (ptr, &new_locator);
  ptr = or_unpack_int (ptr, &tmp_int);
  state = (LOB_LOCATOR_STATE) tmp_int;

  error = xtx_change_state_of_locator (thread_p, locator, new_locator, state);
  if (error != NO_ERROR)
    {
      (void) return_error_to_client (thread_p, rid);
    }

  or_pack_int (reply, error);
  css_send_data_to_client (thread_p->conn_entry, rid, reply, OR_ALIGNED_BUF_SIZE (a_reply));
}

/*
 * slog_drop_lob_locator -
 *
 * return:
 *
 *   rid(in):
 *   request(in):
 *   reqlen(in):
 *
 * NOTE:
 */
void
slog_drop_lob_locator (THREAD_ENTRY * thread_p, unsigned int rid, char *request, int reqlen)
{
  char *locator;
  int error;
  OR_ALIGNED_BUF (OR_INT_SIZE) a_reply;
  char *reply = OR_ALIGNED_BUF_START (a_reply);
  char *ptr;

  ptr = or_unpack_string_nocopy (request, &locator);

  error = xtx_drop_lob_locator (thread_p, locator);
  if (error != NO_ERROR)
    {
      (void) return_error_to_client (thread_p, rid);
    }

  or_pack_int (reply, error);
  css_send_data_to_client (thread_p->conn_entry, rid, reply, OR_ALIGNED_BUF_SIZE (a_reply));
}

void
slog_supplement_statement (THREAD_ENTRY * thread_p, unsigned int rid, char *request, int reqlen)
{
  int success = NO_ERROR;
  OR_ALIGNED_BUF (OR_INT_SIZE) a_reply;
  char *reply = OR_ALIGNED_BUF_START (a_reply);
  char *ptr, *start_ptr;

  int ddl_type;
  int obj_type;
  OID classoid;
  OID oid;
  char *stmt_text;

  char *supplemental_data;
  int data_len;
  LOG_TDES *tdes;

  ptr = or_unpack_int (request, &ddl_type);
  ptr = or_unpack_int (ptr, &obj_type);

  ptr = or_unpack_oid (ptr, &classoid);
  ptr = or_unpack_oid (ptr, &oid);

  or_unpack_string_nocopy (ptr, &stmt_text);

  /* ddl_type | obj_type | class OID | OID | stmt_text len | stmt_text */
  data_len =
    OR_INT_SIZE + OR_INT_SIZE + OR_OID_SIZE + OR_OID_SIZE + OR_INT_SIZE + or_packed_string_length (stmt_text, NULL);

  supplemental_data = (char *) malloc (data_len + MAX_ALIGNMENT);
  if (supplemental_data == NULL)
    {
      success = ER_OUT_OF_VIRTUAL_MEMORY;
      goto end;
    }

  ptr = start_ptr = supplemental_data;

  ptr = or_pack_int (ptr, ddl_type);
  ptr = or_pack_int (ptr, obj_type);
  ptr = or_pack_oid (ptr, &classoid);
  ptr = or_pack_oid (ptr, &oid);
  ptr = or_pack_int (ptr, strlen (stmt_text));
  ptr = or_pack_string (ptr, stmt_text);

  data_len = ptr - start_ptr;

  tdes = LOG_FIND_CURRENT_TDES (thread_p);

  if (!tdes->has_supplemental_log)
    {
      log_append_supplemental_info (thread_p, LOG_SUPPLEMENT_TRAN_USER, strlen (tdes->client.get_db_user ()),
				    tdes->client.get_db_user ());
      tdes->has_supplemental_log = true;
    }

  log_append_supplemental_info (thread_p, LOG_SUPPLEMENT_DDL, data_len, (void *) supplemental_data);

end:
  (void) or_pack_int (reply, success);

  css_send_data_to_client (thread_p->conn_entry, rid, reply, OR_ALIGNED_BUF_SIZE (a_reply));
}

/*
 * sacl_reload -
 *
 * return:
 *
 *   rid(in):
 *   request(in):
 *   reqlen(in):
 *
 * NOTE:
 */
void
sacl_reload (THREAD_ENTRY * thread_p, unsigned int rid, char *request, int reqlen)
{
  int error;
  OR_ALIGNED_BUF (OR_INT_SIZE) a_reply;
  char *reply = OR_ALIGNED_BUF_START (a_reply);

  error = xacl_reload (thread_p);
  if (error != NO_ERROR)
    {
      (void) return_error_to_client (thread_p, rid);
    }

  (void) or_pack_errcode (reply, error);
  css_send_data_to_client (thread_p->conn_entry, rid, reply, OR_ALIGNED_BUF_SIZE (a_reply));
}

/*
 * sacl_dump -
 *
 * return:
 *
 *   rid(in):
 *   request(in):
 *   reqlen(in):
 *
 * NOTE:
 */
void
sacl_dump (THREAD_ENTRY * thread_p, unsigned int rid, char *request, int reqlen)
{
  FILE *outfp;
  int file_size;
  char *buffer;
  int buffer_size;
  int send_size;
  OR_ALIGNED_BUF (OR_INT_SIZE) a_reply;
  char *reply = OR_ALIGNED_BUF_START (a_reply);

  (void) or_unpack_int (request, &buffer_size);

  buffer = (char *) db_private_alloc (thread_p, buffer_size);
  if (buffer == NULL)
    {
      css_send_abort_to_client (thread_p->conn_entry, rid);
      return;
    }

  outfp = tmpfile ();
  if (outfp == NULL)
    {
      er_set_with_oserror (ER_ERROR_SEVERITY, ARG_FILE_LINE, ER_GENERIC_ERROR, 0);
      css_send_abort_to_client (thread_p->conn_entry, rid);
      db_private_free_and_init (thread_p, buffer);
      return;
    }

  xacl_dump (thread_p, outfp);
  file_size = ftell (outfp);

  /*
   * Send the file in pieces
   */
  rewind (outfp);

  (void) or_pack_int (reply, (int) file_size);
  css_send_data_to_client (thread_p->conn_entry, rid, reply, OR_ALIGNED_BUF_SIZE (a_reply));

  while (file_size > 0)
    {
      if (file_size > buffer_size)
	{
	  send_size = buffer_size;
	}
      else
	{
	  send_size = file_size;
	}

      file_size -= send_size;
      if (fread (buffer, 1, send_size, outfp) == 0)
	{
	  er_set_with_oserror (ER_ERROR_SEVERITY, ARG_FILE_LINE, ER_GENERIC_ERROR, 0);
	  css_send_abort_to_client (thread_p->conn_entry, rid);
	  /*
	   * Continue sending the stuff that was prmoised to client. In this case
	   * junk (i.e., whatever it is in the buffers) is sent.
	   */
	}
      css_send_data_to_client (thread_p->conn_entry, rid, buffer, send_size);
    }
  fclose (outfp);
  db_private_free_and_init (thread_p, buffer);
}

/*
 * slock_dump -
 *
 * return:
 *
 *   rid(in):
 *   request(in):
 *   reqlen(in):
 *
 * NOTE:
 */
void
slock_dump (THREAD_ENTRY * thread_p, unsigned int rid, char *request, int reqlen)
{
  FILE *outfp;
  int file_size;
  char *buffer;
  int buffer_size;
  int send_size;
  OR_ALIGNED_BUF (OR_INT_SIZE) a_reply;
  char *reply = OR_ALIGNED_BUF_START (a_reply);

  (void) or_unpack_int (request, &buffer_size);

  buffer = (char *) db_private_alloc (thread_p, buffer_size);
  if (buffer == NULL)
    {
      css_send_abort_to_client (thread_p->conn_entry, rid);
      return;
    }

  outfp = tmpfile ();
  if (outfp == NULL)
    {
      er_set_with_oserror (ER_ERROR_SEVERITY, ARG_FILE_LINE, ER_GENERIC_ERROR, 0);
      css_send_abort_to_client (thread_p->conn_entry, rid);
      db_private_free_and_init (thread_p, buffer);
      return;
    }

  xlock_dump (thread_p, outfp);
  file_size = ftell (outfp);

  /*
   * Send the file in pieces
   */
  rewind (outfp);

  (void) or_pack_int (reply, (int) file_size);
  css_send_data_to_client (thread_p->conn_entry, rid, reply, OR_ALIGNED_BUF_SIZE (a_reply));

  while (file_size > 0)
    {
      if (file_size > buffer_size)
	{
	  send_size = buffer_size;
	}
      else
	{
	  send_size = file_size;
	}

      file_size -= send_size;
      if (fread (buffer, 1, send_size, outfp) == 0)
	{
	  er_set_with_oserror (ER_ERROR_SEVERITY, ARG_FILE_LINE, ER_GENERIC_ERROR, 0);
	  css_send_abort_to_client (thread_p->conn_entry, rid);
	  /*
	   * Continue sending the stuff that was prmoised to client. In this case
	   * junk (i.e., whatever it is in the buffers) is sent.
	   */
	}
      css_send_data_to_client (thread_p->conn_entry, rid, buffer, send_size);
    }
  fclose (outfp);
  db_private_free_and_init (thread_p, buffer);
}

/*
 * shf_create -
 *
 * return:
 *
 *   rid(in):
 *   request(in):
 *   reqlen(in):
 *
 * NOTE:
 */
void
shf_create (THREAD_ENTRY * thread_p, unsigned int rid, char *request, int reqlen)
{
  int error;
  HFID hfid;
  char *ptr;
  OID class_oid;
  OR_ALIGNED_BUF (OR_INT_SIZE + OR_HFID_SIZE) a_reply;
  char *reply = OR_ALIGNED_BUF_START (a_reply);
  int reuse_oid = 0;

  ptr = or_unpack_hfid (request, &hfid);
  ptr = or_unpack_oid (ptr, &class_oid);
  ptr = or_unpack_int (ptr, &reuse_oid);

  error = xheap_create (thread_p, &hfid, &class_oid, (bool) reuse_oid);
  if (error != NO_ERROR)
    {
      (void) return_error_to_client (thread_p, rid);
    }

  ptr = or_pack_errcode (reply, error);
  ptr = or_pack_hfid (ptr, &hfid);
  css_send_data_to_client (thread_p->conn_entry, rid, reply, OR_ALIGNED_BUF_SIZE (a_reply));
}

/*
 * shf_destroy -
 *
 * return:
 *
 *   rid(in):
 *   request(in):
 *   reqlen(in):
 *
 * NOTE:
 */
void
shf_destroy (THREAD_ENTRY * thread_p, unsigned int rid, char *request, int reqlen)
{
#if defined(ENABLE_UNUSED_FUNCTION)
  int error;
  HFID hfid;
  OR_ALIGNED_BUF (OR_INT_SIZE) a_reply;
  char *reply = OR_ALIGNED_BUF_START (a_reply);

  (void) or_unpack_hfid (request, &hfid);

  error = xheap_destroy (thread_p, &hfid, NULL);
  if (error != NO_ERROR)
    {
      (void) return_error_to_client (thread_p, rid);
    }

  (void) or_pack_errcode (reply, error);
  css_send_data_to_client (thread_p->conn_entry, rid, reply, OR_ALIGNED_BUF_SIZE (a_reply));
#endif /* ENABLE_UNUSED_FUNCTION */
}

/*
 * shf_destroy_when_new -
 *
 * return:
 *
 *   rid(in):
 *   request(in):
 *   reqlen(in):
 *
 * NOTE:
 */
void
shf_destroy_when_new (THREAD_ENTRY * thread_p, unsigned int rid, char *request, int reqlen)
{
  int error;
  HFID hfid;
  OID class_oid;
  int force;
  OR_ALIGNED_BUF (OR_INT_SIZE) a_reply;
  char *reply = OR_ALIGNED_BUF_START (a_reply);
  char *ptr;

  ptr = or_unpack_hfid (request, &hfid);
  ptr = or_unpack_oid (ptr, &class_oid);
  ptr = or_unpack_int (ptr, &force);

  error = xheap_destroy_newly_created (thread_p, &hfid, &class_oid, (bool) force);
  if (error != NO_ERROR)
    {
      (void) return_error_to_client (thread_p, rid);
    }

  (void) or_pack_errcode (reply, error);
  css_send_data_to_client (thread_p->conn_entry, rid, reply, OR_ALIGNED_BUF_SIZE (a_reply));
}

/*
 * shf_heap_reclaim_addresses -
 *
 * return:
 *
 *   rid(in):
 *   request(in):
 *   reqlen(in):
 *
 * NOTE:
 */
void
shf_heap_reclaim_addresses (THREAD_ENTRY * thread_p, unsigned int rid, char *request, int reqlen)
{
  int error;
  HFID hfid;
  OR_ALIGNED_BUF (OR_INT_SIZE) a_reply;
  char *reply = OR_ALIGNED_BUF_START (a_reply);
  char *ptr = NULL;

  if (boot_can_compact (thread_p) == false)
    {
      (void) or_pack_errcode (reply, ER_COMPACTDB_ALREADY_STARTED);

      css_send_data_to_client (thread_p->conn_entry, rid, reply, OR_ALIGNED_BUF_SIZE (a_reply));

      return;
    }

  ptr = or_unpack_hfid (request, &hfid);

  error = xheap_reclaim_addresses (thread_p, &hfid);
  if (error != NO_ERROR)
    {
      (void) return_error_to_client (thread_p, rid);
    }

  (void) or_pack_errcode (reply, error);
  if (css_send_data_to_client (thread_p->conn_entry, rid, reply, OR_ALIGNED_BUF_SIZE (a_reply)) != NO_ERROR)
    {
      boot_compact_stop (thread_p);
    }

}

/*
 * sfile_apply_tde_to_class_files -
 *
 * return:
 *
 *   rid(in):
 *   request(in):
 *   reqlen(in):
 *
 * NOTE:
 */
void
sfile_apply_tde_to_class_files (THREAD_ENTRY * thread_p, unsigned int rid, char *request, int reqlen)
{
  int error;
  char *ptr;
  OID class_oid;
  OR_ALIGNED_BUF (OR_INT_SIZE) a_reply;
  char *reply = OR_ALIGNED_BUF_START (a_reply);

  ptr = or_unpack_oid (request, &class_oid);

  error = xfile_apply_tde_to_class_files (thread_p, &class_oid);
  if (error != NO_ERROR)
    {
      (void) return_error_to_client (thread_p, rid);
    }

  ptr = or_pack_errcode (reply, error);
  css_send_data_to_client (thread_p->conn_entry, rid, reply, OR_ALIGNED_BUF_SIZE (a_reply));
}

void
stde_get_data_keys (THREAD_ENTRY * thread_p, unsigned int rid, char *request, int reqlen)
{
  int area_size = -1;
  char *reply, *area, *ptr;
  OR_ALIGNED_BUF (OR_INT_SIZE + OR_INT_SIZE) a_reply;
  int err = NO_ERROR;

  reply = OR_ALIGNED_BUF_START (a_reply);

  if (!tde_Cipher.is_loaded)
    {
      (void) return_error_to_client (thread_p, rid);
      area = NULL;
      area_size = 0;
      err = ER_TDE_CIPHER_IS_NOT_LOADED;
    }
  else
    {
      area_size = 3 * or_packed_stream_length (TDE_DATA_KEY_LENGTH);

      area = (char *) db_private_alloc (thread_p, area_size);
      if (area == NULL)
	{
	  (void) return_error_to_client (thread_p, rid);
	  area_size = 0;
	}
      else
	{
	  ptr = or_pack_stream (area, (char *) tde_Cipher.data_keys.perm_key, TDE_DATA_KEY_LENGTH);
	  ptr = or_pack_stream (ptr, (char *) tde_Cipher.data_keys.temp_key, TDE_DATA_KEY_LENGTH);
	  ptr = or_pack_stream (ptr, (char *) tde_Cipher.data_keys.log_key, TDE_DATA_KEY_LENGTH);
	}
    }

  ptr = or_pack_int (reply, area_size);
  ptr = or_pack_int (ptr, err);
  css_send_reply_and_data_to_client (thread_p->conn_entry, rid, reply, OR_ALIGNED_BUF_SIZE (a_reply), area, area_size);

  if (area != NULL)
    {
      db_private_free_and_init (thread_p, area);
    }
}

/*
 * stde_get_mk_file_path -
 *
 * return:
 *
 *   rid(in):
 *   request(in):
 *   reqlen(in):
 *
 * NOTE:
 */
void
stde_get_mk_file_path (THREAD_ENTRY * thread_p, unsigned int rid, char *request, int reqlen)
{
  char mk_path[PATH_MAX] = { 0, };
  int pathlen = 0;
  int area_size = -1;
  char *reply, *area, *ptr;
  OR_ALIGNED_BUF (OR_INT_SIZE + OR_INT_SIZE) a_reply;
  int err = NO_ERROR;

  reply = OR_ALIGNED_BUF_START (a_reply);

  tde_make_keys_file_fullname (mk_path, boot_db_full_name (), false);

  area_size = or_packed_string_length (mk_path, &pathlen);

  area = (char *) db_private_alloc (thread_p, area_size);
  if (area == NULL)
    {
      (void) return_error_to_client (thread_p, rid);
      area_size = 0;
    }
  else
    {
      ptr = or_pack_string_with_length (area, (char *) mk_path, pathlen);
    }

  ptr = or_pack_int (reply, area_size);
  ptr = or_pack_int (ptr, err);
  css_send_reply_and_data_to_client (thread_p->conn_entry, rid, reply, OR_ALIGNED_BUF_SIZE (a_reply), area, area_size);

  if (area != NULL)
    {
      db_private_free_and_init (thread_p, area);
    }
}

/*
 * stde_get_set_mk_info -
 *
 * return:
 *
 *   rid(in):
 *   request(in):
 *   reqlen(in):
 *
 * NOTE:
 */
void
stde_get_mk_info (THREAD_ENTRY * thread_p, unsigned int rid, char *request, int reqlen)
{
  int error;
  char *ptr;
  int mk_index;
  time_t created_time, set_time;
  OR_ALIGNED_BUF (OR_INT_SIZE + OR_INT_SIZE + OR_BIGINT_SIZE + OR_BIGINT_SIZE) a_reply;
  char *reply = OR_ALIGNED_BUF_START (a_reply);

  error = xtde_get_mk_info (thread_p, &mk_index, &created_time, &set_time);
  if (error != NO_ERROR)
    {
      (void) return_error_to_client (thread_p, rid);
    }

  ptr = or_pack_errcode (reply, error);
  ptr = or_pack_int (ptr, mk_index);
  ptr = or_pack_int64 (ptr, created_time);
  ptr = or_pack_int64 (ptr, set_time);
  css_send_data_to_client (thread_p->conn_entry, rid, reply, OR_ALIGNED_BUF_SIZE (a_reply));
}

/*
 * stde_change_mk_on_server -
 *
 * return:
 *
 *   rid(in):
 *   request(in):
 *   reqlen(in):
 *
 * NOTE:
 */
void
stde_change_mk_on_server (THREAD_ENTRY * thread_p, unsigned int rid, char *request, int reqlen)
{
  int error;
  char *ptr;
  int mk_index;
  OR_ALIGNED_BUF (OR_INT_SIZE) a_reply;
  char *reply = OR_ALIGNED_BUF_START (a_reply);

  ptr = or_unpack_int (request, &mk_index);

  error = xtde_change_mk_without_flock (thread_p, mk_index);
  if (error != NO_ERROR)
    {
      (void) return_error_to_client (thread_p, rid);
    }

  ptr = or_pack_errcode (reply, error);
  css_send_data_to_client (thread_p->conn_entry, rid, reply, OR_ALIGNED_BUF_SIZE (a_reply));
}

/*
 * stran_server_commit -
 *
 * return:
 *
 *   thrd(in):
 *   rid(in):
 *   request(in):
 *   reqlen(in):
 *
 * NOTE:
 */
void
stran_server_commit (THREAD_ENTRY * thread_p, unsigned int rid, char *request, int reqlen)
{
  TRAN_STATE state;
  int xretain_lock;
  bool retain_lock, should_conn_reset = false;
  OR_ALIGNED_BUF (OR_INT_SIZE + OR_INT_SIZE) a_reply;
  char *reply = OR_ALIGNED_BUF_START (a_reply);
  char *ptr;
  int row_count = DB_ROW_COUNT_NOT_SET;
  int n_query_ids = 0, i = 0;
  QUERY_ID query_id;

  ptr = or_unpack_int (request, &xretain_lock);
  ptr = or_unpack_int (ptr, &row_count);

  /* First end deferred queries */
  ptr = or_unpack_int (ptr, &n_query_ids);
  for (i = 0; i < n_query_ids; i++)
    {
      ptr = or_unpack_ptr (ptr, &query_id);
      if (query_id > 0)
	{
	  (void) xqmgr_end_query (thread_p, query_id);
	}
    }

  retain_lock = (bool) xretain_lock;

  /* set row count */
  xsession_set_row_count (thread_p, row_count);

  state = stran_server_commit_internal (thread_p, rid, retain_lock, &should_conn_reset);

  ptr = or_pack_int (reply, (int) state);
  ptr = or_pack_int (ptr, (int) should_conn_reset);
  css_send_data_to_client (thread_p->conn_entry, rid, reply, OR_ALIGNED_BUF_SIZE (a_reply));
}

/*
 * stran_server_abort -
 *
 * return:
 *
 *   thrd(in):
 *   rid(in):
 *   request(in):
 *   reqlen(in):
 *
 * NOTE:
 */
void
stran_server_abort (THREAD_ENTRY * thread_p, unsigned int rid, char *request, int reqlen)
{
  TRAN_STATE state;
  bool should_conn_reset = false, has_updated;
  OR_ALIGNED_BUF (OR_INT_SIZE + OR_INT_SIZE) a_reply;
  char *reply = OR_ALIGNED_BUF_START (a_reply);
  char *ptr;

  has_updated = logtb_has_updated (thread_p);

  state = stran_server_abort_internal (thread_p, rid, &should_conn_reset);

  ptr = or_pack_int (reply, state);
  ptr = or_pack_int (ptr, (int) should_conn_reset);
  css_send_data_to_client (thread_p->conn_entry, rid, reply, OR_ALIGNED_BUF_SIZE (a_reply));
}

/*
 * stran_server_has_updated -
 *
 * return:
 *
 *   rid(in):
 *   request(in):
 *   reqlen(in):
 *
 * NOTE:
 */
void
stran_server_has_updated (THREAD_ENTRY * thread_p, unsigned int rid, char *request, int reqlen)
{
  int has_updated;
  OR_ALIGNED_BUF (OR_INT_SIZE) a_reply;
  char *reply = OR_ALIGNED_BUF_START (a_reply);

  has_updated = xtran_server_has_updated (thread_p);

  (void) or_pack_int (reply, has_updated);
  css_send_data_to_client (thread_p->conn_entry, rid, reply, OR_ALIGNED_BUF_SIZE (a_reply));
}

/*
 * stran_server_start_topop -
 *
 * return:
 *
 *   rid(in):
 *   request(in):
 *   reqlen(in):
 *
 * NOTE:
 */
void
stran_server_start_topop (THREAD_ENTRY * thread_p, unsigned int rid, char *request, int reqlen)
{
  int success;
  LOG_LSA topop_lsa;
  OR_ALIGNED_BUF (OR_INT_SIZE + OR_LOG_LSA_ALIGNED_SIZE) a_reply;
  char *reply = OR_ALIGNED_BUF_START (a_reply);
  char *ptr;

  success = (xtran_server_start_topop (thread_p, &topop_lsa) == NO_ERROR) ? NO_ERROR : ER_FAILED;
  if (success != NO_ERROR)
    {
      (void) return_error_to_client (thread_p, rid);
    }

  ptr = or_pack_int (reply, success);
  ptr = or_pack_log_lsa (ptr, &topop_lsa);
  css_send_data_to_client (thread_p->conn_entry, rid, reply, OR_ALIGNED_BUF_SIZE (a_reply));
}

/*
 * stran_server_end_topop -
 *
 * return:
 *
 *   rid(in):
 *   request(in):
 *   reqlen(in):
 *
 * NOTE:
 */
void
stran_server_end_topop (THREAD_ENTRY * thread_p, unsigned int rid, char *request, int reqlen)
{
  TRAN_STATE state;
  LOG_LSA topop_lsa;
  int xresult;
  LOG_RESULT_TOPOP result;
  OR_ALIGNED_BUF (OR_INT_SIZE + OR_LOG_LSA_ALIGNED_SIZE) a_reply;
  char *reply = OR_ALIGNED_BUF_START (a_reply);
  char *ptr;

  (void) or_unpack_int (request, &xresult);
  result = (LOG_RESULT_TOPOP) xresult;

  state = xtran_server_end_topop (thread_p, result, &topop_lsa);

  ptr = or_pack_int (reply, (int) state);
  ptr = or_pack_log_lsa (ptr, &topop_lsa);
  css_send_data_to_client (thread_p->conn_entry, rid, reply, OR_ALIGNED_BUF_SIZE (a_reply));
}

/*
 * stran_server_savepoint -
 *
 * return:
 *
 *   rid(in):
 *   request(in):
 *   reqlen(in):
 *
 * NOTE:
 */
void
stran_server_savepoint (THREAD_ENTRY * thread_p, unsigned int rid, char *request, int reqlen)
{
  int success;
  char *savept_name;
  LOG_LSA topop_lsa;
  OR_ALIGNED_BUF (OR_INT_SIZE + OR_LOG_LSA_ALIGNED_SIZE) a_reply;
  char *reply = OR_ALIGNED_BUF_START (a_reply);
  char *ptr;

  ptr = or_unpack_string_nocopy (request, &savept_name);

  success = (xtran_server_savepoint (thread_p, savept_name, &topop_lsa) == NO_ERROR) ? NO_ERROR : ER_FAILED;
  if (success != NO_ERROR)
    {
      (void) return_error_to_client (thread_p, rid);
    }

  ptr = or_pack_int (reply, success);
  ptr = or_pack_log_lsa (ptr, &topop_lsa);
  css_send_data_to_client (thread_p->conn_entry, rid, reply, OR_ALIGNED_BUF_SIZE (a_reply));
}

/*
 * stran_server_partial_abort -
 *
 * return:
 *
 *   rid(in):
 *   request(in):
 *   reqlen(in):
 *
 * NOTE:
 */
void
stran_server_partial_abort (THREAD_ENTRY * thread_p, unsigned int rid, char *request, int reqlen)
{
  TRAN_STATE state;
  char *savept_name;
  LOG_LSA savept_lsa;
  OR_ALIGNED_BUF (OR_INT_SIZE + OR_LOG_LSA_ALIGNED_SIZE) a_reply;
  char *reply = OR_ALIGNED_BUF_START (a_reply);
  char *ptr;

  ptr = or_unpack_string_nocopy (request, &savept_name);

  state = xtran_server_partial_abort (thread_p, savept_name, &savept_lsa);
  if (state != TRAN_UNACTIVE_ABORTED)
    {
      /* Likely the abort failed.. somehow */
      (void) return_error_to_client (thread_p, rid);
    }

  ptr = or_pack_int (reply, (int) state);
  ptr = or_pack_log_lsa (ptr, &savept_lsa);
  css_send_data_to_client (thread_p->conn_entry, rid, reply, OR_ALIGNED_BUF_SIZE (a_reply));
}

/*
 * stran_server_is_active_and_has_updated -
 *
 * return:
 *
 *   rid(in):
 *   request(in):
 *   reqlen(in):
 *
 * NOTE:
 */
void
stran_server_is_active_and_has_updated (THREAD_ENTRY * thread_p, unsigned int rid, char *request, int reqlen)
{
  int isactive_has_updated;
  OR_ALIGNED_BUF (OR_INT_SIZE) a_reply;
  char *reply = OR_ALIGNED_BUF_START (a_reply);

  isactive_has_updated = xtran_server_is_active_and_has_updated (thread_p);

  (void) or_pack_int (reply, isactive_has_updated);
  css_send_data_to_client (thread_p->conn_entry, rid, reply, OR_ALIGNED_BUF_SIZE (a_reply));
}

/*
 * stran_wait_server_active_trans -
 *
 * return:
 *
 *   rid(in):
 *   request(in):
 *   reqlen(in):
 *
 * NOTE:
 */
void
stran_wait_server_active_trans (THREAD_ENTRY * thread_p, unsigned int rid, char *request, int reqlen)
{
  int status;
  OR_ALIGNED_BUF (OR_INT_SIZE) a_reply;
  char *reply = OR_ALIGNED_BUF_START (a_reply);

  status = xtran_wait_server_active_trans (thread_p);

  (void) or_pack_int (reply, status);
  css_send_data_to_client (thread_p->conn_entry, rid, reply, OR_ALIGNED_BUF_SIZE (a_reply));
}

/*
 * stran_is_blocked -
 *
 * return:
 *
 *   rid(in):
 *   request(in):
 *   reqlen(in):
 *
 * NOTE:
 */
void
stran_is_blocked (THREAD_ENTRY * thread_p, unsigned int rid, char *request, int reqlen)
{
  int tran_index;
  bool blocked;
  OR_ALIGNED_BUF (OR_INT_SIZE) a_reply;
  char *reply = OR_ALIGNED_BUF_START (a_reply);

  (void) or_unpack_int (request, &tran_index);

  blocked = xtran_is_blocked (thread_p, tran_index);

  (void) or_pack_int (reply, blocked ? 1 : 0);
  css_send_data_to_client (thread_p->conn_entry, rid, reply, OR_ALIGNED_BUF_SIZE (a_reply));
}

/*
 * stran_server_set_global_tran_info -
 *
 * return:
 *
 *   rid(in):
 *   request(in):
 *   reqlen(in):
 *
 * NOTE:
 */
void
stran_server_set_global_tran_info (THREAD_ENTRY * thread_p, unsigned int rid, char *request, int reqlen)
{
  int success;
  int gtrid;
  void *info;
  int size;
  OR_ALIGNED_BUF (OR_INT_SIZE) a_reply;
  char *reply = OR_ALIGNED_BUF_START (a_reply);

  (void) or_unpack_int (request, &gtrid);

  if (css_receive_data_from_client (thread_p->conn_entry, rid, (char **) &info, (int *) &size))
    {
      er_set (ER_ERROR_SEVERITY, ARG_FILE_LINE, ER_NET_SERVER_DATA_RECEIVE, 0);
      css_send_abort_to_client (thread_p->conn_entry, rid);
      return;
    }

  success = (xtran_server_set_global_tran_info (thread_p, gtrid, info, size) == NO_ERROR) ? NO_ERROR : ER_FAILED;
  if (success != NO_ERROR)
    {
      (void) return_error_to_client (thread_p, rid);
    }

  (void) or_pack_int (reply, success);
  css_send_data_to_client (thread_p->conn_entry, rid, reply, OR_ALIGNED_BUF_SIZE (a_reply));

  if (info != NULL)
    {
      free_and_init (info);
    }
}

/*
 * stran_server_get_global_tran_info -
 *
 * return:
 *
 *   rid(in):
 *   request(in):
 *   reqlen(in):
 *
 * NOTE:
 */
void
stran_server_get_global_tran_info (THREAD_ENTRY * thread_p, unsigned int rid, char *request, int reqlen)
{
  int success;
  int gtrid;
  void *buffer;
  int size;
  OR_ALIGNED_BUF (OR_INT_SIZE * 2) a_reply;
  char *reply = OR_ALIGNED_BUF_START (a_reply), *ptr;

  ptr = or_unpack_int (request, &gtrid);
  ptr = or_unpack_int (ptr, &size);

  buffer = malloc (size);
  if (buffer == NULL)
    {
      css_send_abort_to_client (thread_p->conn_entry, rid);
      return;
    }

  success = (xtran_server_get_global_tran_info (thread_p, gtrid, buffer, size) == NO_ERROR) ? NO_ERROR : ER_FAILED;
  if (success != NO_ERROR)
    {
      (void) return_error_to_client (thread_p, rid);
      size = 0;
    }

  ptr = or_pack_int (reply, size);
  ptr = or_pack_int (ptr, success);
  css_send_reply_and_data_to_client (thread_p->conn_entry, rid, reply, OR_ALIGNED_BUF_SIZE (a_reply), (char *) buffer,
				     size);
  free_and_init (buffer);
}

/*
 * stran_server_2pc_start -
 *
 * return:
 *
 *   rid(in):
 *   request(in):
 *   reqlen(in):
 *
 * NOTE:
 */
void
stran_server_2pc_start (THREAD_ENTRY * thread_p, unsigned int rid, char *request, int reqlen)
{
  int gtrid = NULL_TRANID;
  OR_ALIGNED_BUF (OR_INT_SIZE) a_reply;
  char *reply = OR_ALIGNED_BUF_START (a_reply);

  gtrid = xtran_server_2pc_start (thread_p);
  if (gtrid < 0)
    {
      (void) return_error_to_client (thread_p, rid);
    }

  (void) or_pack_int (reply, gtrid);
  css_send_data_to_client (thread_p->conn_entry, rid, reply, OR_ALIGNED_BUF_SIZE (a_reply));
}

/*
 * stran_server_2pc_prepare -
 *
 * return:
 *
 *   rid(in):
 *   request(in):
 *   reqlen(in):
 *
 * NOTE:
 */
void
stran_server_2pc_prepare (THREAD_ENTRY * thread_p, unsigned int rid, char *request, int reqlen)
{
  TRAN_STATE state = TRAN_UNACTIVE_UNKNOWN;
  OR_ALIGNED_BUF (OR_INT_SIZE) a_reply;
  char *reply = OR_ALIGNED_BUF_START (a_reply);

  state = xtran_server_2pc_prepare (thread_p);
  if (state != TRAN_UNACTIVE_2PC_PREPARE && state != TRAN_UNACTIVE_COMMITTED)
    {
      /* the prepare failed. */
      (void) return_error_to_client (thread_p, rid);
    }

  (void) or_pack_int (reply, state);
  css_send_data_to_client (thread_p->conn_entry, rid, reply, OR_ALIGNED_BUF_SIZE (a_reply));
}

/*
 * stran_server_2pc_recovery_prepared -
 *
 * return:
 *
 *   rid(in):
 *   request(in):
 *   reqlen(in):
 *
 * NOTE:
 */
void
stran_server_2pc_recovery_prepared (THREAD_ENTRY * thread_p, unsigned int rid, char *request, int reqlen)
{
  int count, *gtrids, size, i;
  int reply_size;
  char *reply, *ptr;

  (void) or_unpack_int (request, &size);

  gtrids = (int *) malloc (sizeof (int) * size);
  if (gtrids == NULL)
    {
      css_send_abort_to_client (thread_p->conn_entry, rid);
      return;
    }

  count = xtran_server_2pc_recovery_prepared (thread_p, gtrids, size);
  if (count < 0 || count > size)
    {
      (void) return_error_to_client (thread_p, rid);
    }

  reply_size = OR_INT_SIZE + (OR_INT_SIZE * size);
  reply = (char *) malloc (reply_size);
  if (reply == NULL)
    {
      css_send_abort_to_client (thread_p->conn_entry, rid);
      free_and_init (gtrids);
      return;
    }
  (void) memset (reply, 0, reply_size);
  ptr = or_pack_int (reply, count);
  for (i = 0; i < count; i++)
    {
      ptr = or_pack_int (ptr, gtrids[i]);
    }
  css_send_data_to_client (thread_p->conn_entry, rid, reply, reply_size);

  free_and_init (gtrids);
  free_and_init (reply);
}

/*
 * stran_server_2pc_attach_global_tran -
 *
 * return:
 *
 *   rid(in):
 *   request(in):
 *   reqlen(in):
 *
 * NOTE:
 */
void
stran_server_2pc_attach_global_tran (THREAD_ENTRY * thread_p, unsigned int rid, char *request, int reqlen)
{
  int gtrid;
  int tran_index;
  OR_ALIGNED_BUF (OR_INT_SIZE) a_reply;
  char *reply = OR_ALIGNED_BUF_START (a_reply);

  (void) or_unpack_int (request, &gtrid);

  tran_index = xtran_server_2pc_attach_global_tran (thread_p, gtrid);
  if (tran_index == NULL_TRAN_INDEX)
    {
      (void) return_error_to_client (thread_p, rid);
    }

  (void) or_pack_int (reply, tran_index);
  css_send_data_to_client (thread_p->conn_entry, rid, reply, OR_ALIGNED_BUF_SIZE (a_reply));
}

/*
 * stran_server_2pc_prepare_global_tran -
 *
 * return:
 *
 *   rid(in):
 *   request(in):
 *   reqlen(in):
 *
 * NOTE:
 */
void
stran_server_2pc_prepare_global_tran (THREAD_ENTRY * thread_p, unsigned int rid, char *request, int reqlen)
{
  TRAN_STATE state;
  int gtrid;
  OR_ALIGNED_BUF (OR_INT_SIZE) a_reply;
  char *reply = OR_ALIGNED_BUF_START (a_reply);

  (void) or_unpack_int (request, &gtrid);

  state = xtran_server_2pc_prepare_global_tran (thread_p, gtrid);
  if (state != TRAN_UNACTIVE_2PC_PREPARE && state != TRAN_UNACTIVE_COMMITTED)
    {
      /* Likely the prepare failed.. somehow */
      (void) return_error_to_client (thread_p, rid);
    }

  (void) or_pack_int (reply, state);
  css_send_data_to_client (thread_p->conn_entry, rid, reply, OR_ALIGNED_BUF_SIZE (a_reply));
}

/*
 * stran_lock_rep_read -
 *
 * return:
 *
 *   rid(in):
 *   request(in):
 *   reqlen(in):
 *
 * NOTE:
 */
void
stran_lock_rep_read (THREAD_ENTRY * thread_p, unsigned int rid, char *request, int reqlen)
{
  OR_ALIGNED_BUF (OR_INT_SIZE) a_reply;
  char *reply = OR_ALIGNED_BUF_START (a_reply);
  char *ptr;
  int lock_rr_tran;
  int success;

  ptr = request;
  ptr = or_unpack_int (ptr, &lock_rr_tran);

  success = xtran_lock_rep_read (thread_p, (LOCK) lock_rr_tran);

  if (success != NO_ERROR)
    {
      (void) return_error_to_client (thread_p, rid);
    }

  ptr = or_pack_int (reply, success);
  css_send_data_to_client (thread_p->conn_entry, rid, reply, OR_ALIGNED_BUF_SIZE (a_reply));
}

/*
 * sboot_initialize_server -
 *
 * return:
 *
 *   rid(in):
 *   request(in):
 *   reqlen(in):
 *
 * NOTE:
 */
void
sboot_initialize_server (THREAD_ENTRY * thread_p, unsigned int rid, char *request, int reqlen)
{
  css_send_abort_to_client (thread_p->conn_entry, rid);
}

/*
 * sboot_register_client -
 *
 * return:
 *
 *   rid(in):
 *   request(in):
 *   reqlen(in):
 *
 * NOTE:
 */
void
sboot_register_client (THREAD_ENTRY * thread_p, unsigned int rid, char *request, int reqlen)
{
  int xint;
  BOOT_CLIENT_CREDENTIAL client_credential;
  BOOT_SERVER_CREDENTIAL server_credential;
  int tran_index, client_lock_wait;
  TRAN_ISOLATION client_isolation;
  TRAN_STATE tran_state;
  int area_size, strlen1, strlen2, strlen3, strlen4;
  char *reply, *area, *ptr;
  packing_unpacker unpacker;

  OR_ALIGNED_BUF (OR_INT_SIZE) a_reply;

  reply = OR_ALIGNED_BUF_START (a_reply);

  memset (&server_credential, 0, sizeof (server_credential));

  unpacker.set_buffer (request, (size_t) reqlen);
  unpacker.unpack_all (client_credential, client_lock_wait, xint);
  client_isolation = (TRAN_ISOLATION) xint;

  tran_index = xboot_register_client (thread_p, &client_credential, client_lock_wait, client_isolation, &tran_state,
				      &server_credential);
  if (tran_index == NULL_TRAN_INDEX)
    {
      (void) return_error_to_client (thread_p, rid);
      area = NULL;
      area_size = 0;
    }
  else
    {
      area_size = (OR_INT_SIZE	/* tran_index */
		   + OR_INT_SIZE	/* tran_state */
		   + or_packed_string_length (server_credential.db_full_name, &strlen1)	/* db_full_name */
		   + or_packed_string_length (server_credential.host_name, &strlen2)	/* host_name */
		   + or_packed_string_length (server_credential.lob_path, &strlen3)	/* lob_path */
		   + OR_INT_SIZE	/* process_id */
		   + OR_OID_SIZE	/* root_class_oid */
		   + OR_HFID_SIZE	/* root_class_hfid */
		   + OR_INT_SIZE	/* page_size */
		   + OR_INT_SIZE	/* log_page_size */
		   + OR_FLOAT_SIZE	/* disk_compatibility */
		   + OR_INT_SIZE	/* ha_server_state */
		   + OR_INT_SIZE	/* db_charset */
		   + or_packed_string_length (server_credential.db_lang, &strlen4) /* db_lang */ );

      area = (char *) db_private_alloc (thread_p, area_size);
      if (area == NULL)
	{
	  (void) return_error_to_client (thread_p, rid);
	  area_size = 0;
	}
      else
	{
	  ptr = or_pack_int (area, tran_index);
	  ptr = or_pack_int (ptr, (int) tran_state);
	  ptr = or_pack_string_with_length (ptr, server_credential.db_full_name, strlen1);
	  ptr = or_pack_string_with_length (ptr, server_credential.host_name, strlen2);
	  ptr = or_pack_string_with_length (ptr, server_credential.lob_path, strlen3);
	  ptr = or_pack_int (ptr, server_credential.process_id);
	  ptr = or_pack_oid (ptr, &server_credential.root_class_oid);
	  ptr = or_pack_hfid (ptr, &server_credential.root_class_hfid);
	  ptr = or_pack_int (ptr, (int) server_credential.page_size);
	  ptr = or_pack_int (ptr, (int) server_credential.log_page_size);
	  ptr = or_pack_float (ptr, server_credential.disk_compatibility);
	  ptr = or_pack_int (ptr, (int) server_credential.ha_server_state);
	  ptr = or_pack_int (ptr, server_credential.db_charset);
	  ptr = or_pack_string_with_length (ptr, server_credential.db_lang, strlen4);
	}
    }

  ptr = or_pack_int (reply, area_size);
  css_send_reply_and_data_to_client (thread_p->conn_entry, rid, reply, OR_ALIGNED_BUF_SIZE (a_reply), area, area_size);

  if (area != NULL)
    {
      db_private_free_and_init (thread_p, area);
    }
}

/*
 * sboot_notify_unregister_client -
 *
 * return:
 *
 *   rid(in):
 *   request(in):
 *   reqlen(in):
 *
 * NOTE:
 */
void
sboot_notify_unregister_client (THREAD_ENTRY * thread_p, unsigned int rid, char *request, int reqlen)
{
  CSS_CONN_ENTRY *conn;
  int tran_index;
  int success = NO_ERROR;
  int r;
  OR_ALIGNED_BUF (OR_INT_SIZE) a_reply;
  char *reply = OR_ALIGNED_BUF_START (a_reply);

  (void) or_unpack_int (request, &tran_index);

  if (thread_p == NULL)
    {
      thread_p = thread_get_thread_entry_info ();
      if (thread_p == NULL)
	{
	  return;
	}
    }
  conn = thread_p->conn_entry;
  assert (conn != NULL);

  /* There's an interesting race condition among client, worker thread and connection handler.
   * Please find CBRD-21375 for detail and also see css_connection_handler_thread.
   *
   * It is important to synchronize worker thread with connection handler to avoid the race condition.
   * To change conn->status and send reply to client should be atomic.
   * Otherwise, connection handler may disconnect the connection and it prevents client from receiving the reply.
   */
  r = rmutex_lock (thread_p, &conn->rmutex);
  assert (r == NO_ERROR);

  xboot_notify_unregister_client (thread_p, tran_index);

  (void) or_pack_int (reply, success);
  css_send_data_to_client (thread_p->conn_entry, rid, reply, OR_ALIGNED_BUF_SIZE (a_reply));

  r = rmutex_unlock (thread_p, &conn->rmutex);
  assert (r == NO_ERROR);
}

/*
 * sboot_backup -
 *
 * return:
 *
 *   rid(in):
 *   request(in):
 *   reqlen(in):
 *
 * NOTE:
 */
void
sboot_backup (THREAD_ENTRY * thread_p, unsigned int rid, char *request, int reqlen)
{
  int success;
  OR_ALIGNED_BUF (OR_INT_SIZE * 3) a_reply;
  char *reply = OR_ALIGNED_BUF_START (a_reply);
  char *ptr;
  char *backup_path;
  FILEIO_BACKUP_LEVEL backup_level;
  int delete_unneeded_logarchives;
  char *backup_verbose_file;
  int num_threads;
  FILEIO_ZIP_METHOD zip_method;
  FILEIO_ZIP_LEVEL zip_level;
  int skip_activelog;
  int sleep_msecs;
  int separate_keys;

  ptr = or_unpack_string_nocopy (request, &backup_path);
  ptr = or_unpack_int (ptr, (int *) &backup_level);
  ptr = or_unpack_int (ptr, &delete_unneeded_logarchives);
  ptr = or_unpack_string_nocopy (ptr, &backup_verbose_file);
  ptr = or_unpack_int (ptr, &num_threads);
  ptr = or_unpack_int (ptr, (int *) &zip_method);
  ptr = or_unpack_int (ptr, (int *) &zip_level);
  ptr = or_unpack_int (ptr, (int *) &skip_activelog);
  ptr = or_unpack_int (ptr, (int *) &sleep_msecs);
  ptr = or_unpack_int (ptr, (int *) &separate_keys);

  success =
    xboot_backup (thread_p, backup_path, backup_level, delete_unneeded_logarchives, backup_verbose_file, num_threads,
		  zip_method, zip_level, skip_activelog, sleep_msecs, separate_keys);

  if (success != NO_ERROR)
    {
      (void) return_error_to_client (thread_p, rid);
    }

  /*
   * To indicate results we really only need 2 ints, but the remote
   * bo and callback routine was expecting to receive 3 ints.
   */
  ptr = or_pack_int (reply, (int) END_CALLBACK);
  ptr = or_pack_int (ptr, success);
  ptr = or_pack_int (ptr, 0xEEABCDFFL);	/* padding, not used */

  css_send_data_to_client (thread_p->conn_entry, rid, reply, OR_ALIGNED_BUF_SIZE (a_reply));
}

/*
 * sboot_add_volume_extension -
 *
 * return:
 *
 *   rid(in):
 *   request(in):
 *   reqlen(in):
 *
 * NOTE:
 */
void
sboot_add_volume_extension (THREAD_ENTRY * thread_p, unsigned int rid, char *request, int reqlen)
{
  OR_ALIGNED_BUF (OR_INT_SIZE) a_reply;
  char *reply = OR_ALIGNED_BUF_START (a_reply);
  char *ptr;
  DBDEF_VOL_EXT_INFO ext_info;
  int tmp;
  VOLID volid;
  char *unpack_char;		/* to suppress warning */

  ptr = or_unpack_string_nocopy (request, &unpack_char);
  ext_info.path = unpack_char;
  ptr = or_unpack_string_nocopy (ptr, &unpack_char);
  ext_info.name = unpack_char;
  ptr = or_unpack_string_nocopy (ptr, &unpack_char);
  ext_info.comments = unpack_char;
  ptr = or_unpack_int (ptr, &ext_info.max_npages);
  ptr = or_unpack_int (ptr, &ext_info.max_writesize_in_sec);
  ptr = or_unpack_int (ptr, &tmp);
  ext_info.purpose = (DB_VOLPURPOSE) tmp;
  ptr = or_unpack_int (ptr, &tmp);
  ext_info.overwrite = (bool) tmp;

  volid = xboot_add_volume_extension (thread_p, &ext_info);

  if (volid == NULL_VOLID)
    {
      (void) return_error_to_client (thread_p, rid);
    }

  (void) or_pack_int (reply, (int) volid);
  css_send_data_to_client (thread_p->conn_entry, rid, reply, OR_ALIGNED_BUF_SIZE (a_reply));
}

/*
 * sboot_check_db_consistency -
 *
 * return:
 *
 *   rid(in):
 *   request(in):
 *   reqlen(in):
 *
 * NOTE:
 */
void
sboot_check_db_consistency (THREAD_ENTRY * thread_p, unsigned int rid, char *request, int reqlen)
{
  int success;
  OR_ALIGNED_BUF (OR_INT_SIZE * 3) a_reply;
  char *reply = OR_ALIGNED_BUF_START (a_reply);
  char *ptr;
  int check_flag;
  int num = 0, i;
  OID *oids = NULL;
  BTID index_btid;

  if (request == NULL)
    {
      check_flag = CHECKDB_ALL_CHECK_EXCEPT_PREV_LINK;
    }
  else
    {
      ptr = or_unpack_int (request, &check_flag);
      ptr = or_unpack_int (ptr, &num);
      oids = (OID *) malloc (sizeof (OID) * num);
      if (oids == NULL)
	{
	  success = ER_FAILED;
	  goto function_exit;
	}
      for (i = 0; i < num; i++)
	{
	  ptr = or_unpack_oid (ptr, &oids[i]);
	}
      ptr = or_unpack_btid (ptr, &index_btid);
    }

  success = xboot_check_db_consistency (thread_p, check_flag, oids, num, &index_btid);
  success = success == NO_ERROR ? NO_ERROR : ER_FAILED;
  free_and_init (oids);

  if (success != NO_ERROR)
    {
      (void) return_error_to_client (thread_p, rid);
    }

function_exit:
  /*
   * To indicate results we really only need 2 ints, but the remote
   * bo and callback routine was expecting to receive 3 ints.
   */
  ptr = or_pack_int (reply, (int) END_CALLBACK);
  ptr = or_pack_int (ptr, success);
  ptr = or_pack_int (ptr, 0xEEABCDFFL);	/* padding, not used */
  css_send_data_to_client (thread_p->conn_entry, rid, reply, OR_ALIGNED_BUF_SIZE (a_reply));
}

/*
 * sboot_find_number_permanent_volumes -
 *
 * return:
 *
 *   rid(in):
 *   request(in):
 *   reqlen(in):
 *
 * NOTE:
 */
void
sboot_find_number_permanent_volumes (THREAD_ENTRY * thread_p, unsigned int rid, char *request, int reqlen)
{
  int nvols;
  OR_ALIGNED_BUF (OR_INT_SIZE) a_reply;
  char *reply = OR_ALIGNED_BUF_START (a_reply);

  nvols = xboot_find_number_permanent_volumes (thread_p);

  (void) or_pack_int (reply, nvols);
  css_send_data_to_client (thread_p->conn_entry, rid, reply, OR_ALIGNED_BUF_SIZE (a_reply));
}

/*
 * sboot_find_number_temp_volumes -
 *
 * return:
 *
 *   rid(in):
 *   request(in):
 *   reqlen(in):
 *
 * NOTE:
 */
void
sboot_find_number_temp_volumes (THREAD_ENTRY * thread_p, unsigned int rid, char *request, int reqlen)
{
  int nvols;
  OR_ALIGNED_BUF (OR_INT_SIZE) a_reply;
  char *reply = OR_ALIGNED_BUF_START (a_reply);

  nvols = xboot_find_number_temp_volumes (thread_p);

  (void) or_pack_int (reply, nvols);
  css_send_data_to_client (thread_p->conn_entry, rid, reply, OR_ALIGNED_BUF_SIZE (a_reply));
}

/*
 * sboot_find_last_permanent -
 *
 * return:
 *
 *   rid(in):
 *   request(in):
 *   reqlen(in):
 *
 * NOTE:
 */
void
sboot_find_last_permanent (THREAD_ENTRY * thread_p, unsigned int rid, char *request, int reqlen)
{
  VOLID volid;
  OR_ALIGNED_BUF (OR_INT_SIZE) a_reply;
  char *reply = OR_ALIGNED_BUF_START (a_reply);

  volid = xboot_find_last_permanent (thread_p);

  (void) or_pack_int (reply, (int) volid);
  css_send_data_to_client (thread_p->conn_entry, rid, reply, OR_ALIGNED_BUF_SIZE (a_reply));
}

/*
 * sboot_find_last_temp -
 *
 * return:
 *
 *   rid(in):
 *   request(in):
 *   reqlen(in):
 *
 * NOTE:
 */
void
sboot_find_last_temp (THREAD_ENTRY * thread_p, unsigned int rid, char *request, int reqlen)
{
  int nvols;
  OR_ALIGNED_BUF (OR_INT_SIZE) a_reply;
  char *reply = OR_ALIGNED_BUF_START (a_reply);

  nvols = xboot_find_last_temp (thread_p);

  (void) or_pack_int (reply, nvols);
  css_send_data_to_client (thread_p->conn_entry, rid, reply, OR_ALIGNED_BUF_SIZE (a_reply));
}

/*
 * sboot_change_ha_mode -
 */
void
sboot_change_ha_mode (THREAD_ENTRY * thread_p, unsigned int rid, char *request, int reqlen)
{
  int req_state, force, timeout;
  HA_SERVER_STATE state;
  DB_INFO *db;
  char *ptr;
  OR_ALIGNED_BUF (OR_INT_SIZE) a_reply;
  char *reply = OR_ALIGNED_BUF_START (a_reply);

  ptr = or_unpack_int (request, &req_state);
  state = (HA_SERVER_STATE) req_state;
  ptr = or_unpack_int (ptr, &force);
  ptr = or_unpack_int (ptr, &timeout);

  if (state > HA_SERVER_STATE_IDLE && state < HA_SERVER_STATE_DEAD)
    {
      if (css_change_ha_server_state (thread_p, state, force, timeout, false) != NO_ERROR)
	{
	  er_set (ER_ERROR_SEVERITY, ARG_FILE_LINE, ERR_CSS_ERROR_FROM_SERVER, 1, "Cannot change server HA mode");
	  (void) return_error_to_client (thread_p, rid);
	}
      else
	{
	  /* it is good chance to call 'css_set_ha_num_of_hosts' */
	  db = cfg_find_db (boot_db_name ());
	  if (db != NULL)
	    {
	      css_set_ha_num_of_hosts (db->num_hosts);
	      cfg_free_directory (db);
	    }
	}
    }

  state = css_ha_server_state ();
  or_pack_int (reply, (int) state);
  css_send_data_to_client (thread_p->conn_entry, rid, reply, OR_ALIGNED_BUF_SIZE (a_reply));
}

/*
 * sboot_notify_ha_log_applier_state -
 */
void
sboot_notify_ha_log_applier_state (THREAD_ENTRY * thread_p, unsigned int rid, char *request, int reqlen)
{
  int i, status;
  HA_LOG_APPLIER_STATE state;
  char *ptr;
  OR_ALIGNED_BUF (OR_INT_SIZE) a_reply;
  char *reply = OR_ALIGNED_BUF_START (a_reply);

  ptr = or_unpack_int (request, &i);
  state = (HA_LOG_APPLIER_STATE) i;

  if (state >= HA_LOG_APPLIER_STATE_UNREGISTERED && state <= HA_LOG_APPLIER_STATE_ERROR)
    {
      status = css_notify_ha_log_applier_state (thread_p, state);
      if (status != NO_ERROR)
	{
	  er_set (ER_ERROR_SEVERITY, ARG_FILE_LINE, ERR_CSS_ERROR_FROM_SERVER, 1, "Error in log applier state");
	  (void) return_error_to_client (thread_p, rid);
	}
    }
  else
    {
      status = ER_FAILED;
    }
  or_pack_int (reply, status);
  css_send_data_to_client (thread_p->conn_entry, rid, reply, OR_ALIGNED_BUF_SIZE (a_reply));
}

/*
 * sqst_update_statistics -
 *
 * return:
 *
 *   rid(in):
 *   request(in):
 *   reqlen(in):
 *
 * NOTE:
 */
void
sqst_update_statistics (THREAD_ENTRY * thread_p, unsigned int rid, char *request, int reqlen)
{
  int error, with_fullscan;
  OID classoid;
  char *ptr;
  OR_ALIGNED_BUF (OR_INT_SIZE) a_reply;
  char *reply = OR_ALIGNED_BUF_START (a_reply);

  ptr = or_unpack_oid (request, &classoid);
  ptr = or_unpack_int (ptr, &with_fullscan);

  error = xstats_update_statistics (thread_p, &classoid, (with_fullscan ? STATS_WITH_FULLSCAN : STATS_WITH_SAMPLING));
  if (error != NO_ERROR)
    {
      (void) return_error_to_client (thread_p, rid);
    }

  (void) or_pack_errcode (reply, error);
  css_send_data_to_client (thread_p->conn_entry, rid, reply, OR_ALIGNED_BUF_SIZE (a_reply));
}

/*
 * sqst_update_all_statistics -
 *
 * return:
 *
 *   rid(in):
 *   request(in):
 *   reqlen(in):
 *
 * NOTE:
 */
void
sqst_update_all_statistics (THREAD_ENTRY * thread_p, unsigned int rid, char *request, int reqlen)
{
  int error, with_fullscan;
  char *ptr;
  OR_ALIGNED_BUF (OR_INT_SIZE) a_reply;
  char *reply = OR_ALIGNED_BUF_START (a_reply);

  ptr = or_unpack_int (request, &with_fullscan);

  error = xstats_update_all_statistics (thread_p, (with_fullscan ? STATS_WITH_FULLSCAN : STATS_WITH_SAMPLING));
  if (error != NO_ERROR)
    {
      (void) return_error_to_client (thread_p, rid);
    }

  (void) or_pack_errcode (reply, error);
  css_send_data_to_client (thread_p->conn_entry, rid, reply, OR_ALIGNED_BUF_SIZE (a_reply));
}

/*
 * sbtree_add_index -
 *
 * return:
 *
 *   rid(in):
 *   request(in):
 *   reqlen(in):
 *
 * NOTE:
 */
void
sbtree_add_index (THREAD_ENTRY * thread_p, unsigned int rid, char *request, int reqlen)
{
  BTID btid;
  BTID *return_btid = NULL;
  TP_DOMAIN *key_type;
  OID class_oid;
  int attr_id, unique_pk;
  char *ptr;
  OR_ALIGNED_BUF (OR_INT_SIZE + OR_BTID_ALIGNED_SIZE) a_reply;
  char *reply = OR_ALIGNED_BUF_START (a_reply);

  ptr = or_unpack_btid (request, &btid);
  ptr = or_unpack_domain (ptr, &key_type, 0);
  ptr = or_unpack_oid (ptr, &class_oid);
  ptr = or_unpack_int (ptr, &attr_id);
  ptr = or_unpack_int (ptr, &unique_pk);

  return_btid = xbtree_add_index (thread_p, &btid, key_type, &class_oid, attr_id, unique_pk, 0, 0, 0);
  if (return_btid == NULL)
    {
      (void) return_error_to_client (thread_p, rid);
      ptr = or_pack_int (reply, er_errid ());
    }
  else
    {
      ptr = or_pack_int (reply, NO_ERROR);
    }
  ptr = or_pack_btid (ptr, &btid);
  css_send_data_to_client (thread_p->conn_entry, rid, reply, OR_ALIGNED_BUF_SIZE (a_reply));
}

/*
 * sbtree_load_index -
 *
 * return:
 *
 *   rid(in):
 *   request(in):
 *   reqlen(in):
 *
 * NOTE:
 */
void
sbtree_load_index (THREAD_ENTRY * thread_p, unsigned int rid, char *request, int reqlen)
{
  BTID btid;
  BTID *return_btid = NULL;
  OID *class_oids = NULL;
  HFID *hfids = NULL;
  int unique_pk, not_null_flag;
  OID fk_refcls_oid;
  BTID fk_refcls_pk_btid;
  char *bt_name, *fk_name;
  int n_classes, n_attrs, *attr_ids = NULL;
  int *attr_prefix_lengths = NULL;
  TP_DOMAIN *key_type;
  char *ptr;
  OR_ALIGNED_BUF (OR_INT_SIZE * 2 + OR_BTID_ALIGNED_SIZE) a_reply;
  char *reply = OR_ALIGNED_BUF_START (a_reply);
  char *pred_stream = NULL;
  int pred_stream_size = 0, size = 0;
  int func_col_id = -1, expr_stream_size = 0, func_attr_index_start = -1;
  int index_info_type;
  char *expr_stream = NULL;
  int csserror;
  int index_status = 0;
  int ib_thread_count = 0;

  ptr = or_unpack_btid (request, &btid);
  ptr = or_unpack_string_nocopy (ptr, &bt_name);
  ptr = or_unpack_domain (ptr, &key_type, 0);

  ptr = or_unpack_int (ptr, &n_classes);
  ptr = or_unpack_int (ptr, &n_attrs);

  ptr = or_unpack_oid_array (ptr, n_classes, &class_oids);
  if (ptr == NULL)
    {
      (void) return_error_to_client (thread_p, rid);
      goto end;
    }

  ptr = or_unpack_int_array (ptr, (n_classes * n_attrs), &attr_ids);
  if (ptr == NULL)
    {
      (void) return_error_to_client (thread_p, rid);
      goto end;
    }

  if (n_classes == 1)
    {
      ptr = or_unpack_int_array (ptr, n_attrs, &attr_prefix_lengths);
      if (ptr == NULL)
	{
	  (void) return_error_to_client (thread_p, rid);
	  goto end;
	}
    }

  ptr = or_unpack_hfid_array (ptr, n_classes, &hfids);
  if (ptr == NULL)
    {
      (void) return_error_to_client (thread_p, rid);
      goto end;
    }

  ptr = or_unpack_int (ptr, &unique_pk);
  ptr = or_unpack_int (ptr, &not_null_flag);

  ptr = or_unpack_oid (ptr, &fk_refcls_oid);
  ptr = or_unpack_btid (ptr, &fk_refcls_pk_btid);
  ptr = or_unpack_string_nocopy (ptr, &fk_name);
  ptr = or_unpack_int (ptr, &index_info_type);
  switch (index_info_type)
    {
    case 0:
      ptr = or_unpack_int (ptr, &pred_stream_size);
      if (pred_stream_size > 0)
	{
	  csserror = css_receive_data_from_client (thread_p->conn_entry, rid, (char **) &pred_stream, &size);
	  if (csserror)
	    {
	      er_set (ER_ERROR_SEVERITY, ARG_FILE_LINE, ER_NET_SERVER_DATA_RECEIVE, 0);
	      css_send_abort_to_client (thread_p->conn_entry, rid);
	      goto end;
	    }
	}
      break;

    case 1:
      ptr = or_unpack_int (ptr, &expr_stream_size);
      ptr = or_unpack_int (ptr, &func_col_id);
      ptr = or_unpack_int (ptr, &func_attr_index_start);

      if (expr_stream_size > 0)
	{
	  csserror = css_receive_data_from_client (thread_p->conn_entry, rid, (char **) &expr_stream, &size);
	  if (csserror)
	    {
	      er_set (ER_ERROR_SEVERITY, ARG_FILE_LINE, ER_NET_SERVER_DATA_RECEIVE, 0);
	      css_send_abort_to_client (thread_p->conn_entry, rid);
	      goto end;
	    }
	}

      break;
    default:
      break;
    }

  ptr = or_unpack_int (ptr, &index_status);	/* Get index status. */
  ptr = or_unpack_int (ptr, &ib_thread_count);	/* Get thread count. */

  if (index_status == OR_ONLINE_INDEX_BUILDING_IN_PROGRESS)
    {
      return_btid =
	xbtree_load_online_index (thread_p, &btid, bt_name, key_type, class_oids, n_classes, n_attrs, attr_ids,
				  attr_prefix_lengths, hfids, unique_pk, not_null_flag, &fk_refcls_oid,
				  &fk_refcls_pk_btid, fk_name, pred_stream, pred_stream_size, expr_stream,
				  expr_stream_size, func_col_id, func_attr_index_start, ib_thread_count);
    }
  else
    {
      return_btid =
	xbtree_load_index (thread_p, &btid, bt_name, key_type, class_oids, n_classes, n_attrs, attr_ids,
			   attr_prefix_lengths, hfids, unique_pk, not_null_flag, &fk_refcls_oid, &fk_refcls_pk_btid,
			   fk_name, pred_stream, pred_stream_size, expr_stream, expr_stream_size, func_col_id,
			   func_attr_index_start);
    }

  if (return_btid == NULL)
    {
      (void) return_error_to_client (thread_p, rid);
    }

end:

  int err;

  if (return_btid == NULL)
    {
      ASSERT_ERROR_AND_SET (err);
      ptr = or_pack_int (reply, err);
    }
  else
    {
      err = NO_ERROR;
      ptr = or_pack_int (reply, err);
    }

  if (index_status == OR_ONLINE_INDEX_BUILDING_IN_PROGRESS)
    {
      // it may not be really necessary. it just help things don't go worse that client keep caching ex-lock.
      int tran_index = LOG_FIND_THREAD_TRAN_INDEX (thread_p);
      LOCK cls_lock = lock_get_object_lock (&class_oids[0], oid_Root_class_oid);

      // in case of shutdown, index loader might be interrupted and got error
      // otherwise, it should restore SCH_M_LOCK
      assert ((err != NO_ERROR && css_is_shutdowning_server ()) || cls_lock == SCH_M_LOCK);
      ptr = or_pack_int (ptr, (int) cls_lock);
    }
  else
    {
      ptr = or_pack_int (ptr, SCH_M_LOCK);	// irrelevant
    }

  ptr = or_pack_btid (ptr, &btid);
  css_send_data_to_client (thread_p->conn_entry, rid, reply, OR_ALIGNED_BUF_SIZE (a_reply));

  if (class_oids != NULL)
    {
      db_private_free_and_init (thread_p, class_oids);
    }

  if (attr_ids != NULL)
    {
      db_private_free_and_init (thread_p, attr_ids);
    }

  if (attr_prefix_lengths != NULL)
    {
      db_private_free_and_init (thread_p, attr_prefix_lengths);
    }

  if (hfids != NULL)
    {
      db_private_free_and_init (thread_p, hfids);
    }

  if (expr_stream != NULL)
    {
      free_and_init (expr_stream);
    }

  if (pred_stream)
    {
      free_and_init (pred_stream);
    }
}

/*
 * sbtree_delete_index -
 *
 * return:
 *
 *   rid(in):
 *   request(in):
 *   reqlen(in):
 *
 * NOTE:
 */
void
sbtree_delete_index (THREAD_ENTRY * thread_p, unsigned int rid, char *request, int reqlen)
{
  BTID btid;
  int success;
  OR_ALIGNED_BUF (OR_INT_SIZE) a_reply;
  char *reply = OR_ALIGNED_BUF_START (a_reply);

  (void) or_unpack_btid (request, &btid);

  success = (xbtree_delete_index (thread_p, &btid) == NO_ERROR) ? NO_ERROR : ER_FAILED;
  if (success != NO_ERROR)
    {
      (void) return_error_to_client (thread_p, rid);
    }

  (void) or_pack_int (reply, (int) success);
  css_send_data_to_client (thread_p->conn_entry, rid, reply, OR_ALIGNED_BUF_SIZE (a_reply));
}

/*
 * slocator_remove_class_from_index -
 *
 * return:
 *
 *   rid(in):
 *   request(in):
 *   reqlen(in):
 *
 * NOTE:
 */
void
slocator_remove_class_from_index (THREAD_ENTRY * thread_p, unsigned int rid, char *request, int reqlen)
{
  OID oid;
  BTID btid;
  HFID hfid;
  int success;
  char *ptr;
  OR_ALIGNED_BUF (OR_INT_SIZE) a_reply;
  char *reply = OR_ALIGNED_BUF_START (a_reply);

  ptr = or_unpack_oid (request, &oid);
  ptr = or_unpack_btid (ptr, &btid);
  ptr = or_unpack_hfid (ptr, &hfid);

  success = (xlocator_remove_class_from_index (thread_p, &oid, &btid, &hfid) == NO_ERROR) ? NO_ERROR : ER_FAILED;
  if (success != NO_ERROR)
    {
      (void) return_error_to_client (thread_p, rid);
    }

  (void) or_pack_int (reply, (int) success);
  css_send_data_to_client (thread_p->conn_entry, rid, reply, OR_ALIGNED_BUF_SIZE (a_reply));
}

/*
 * sbtree_find_unique -
 *
 * return:
 *
 *   rid(in):
 *   request(in):
 *   reqlen(in):
 *
 * NOTE:
 */
void
sbtree_find_unique (THREAD_ENTRY * thread_p, unsigned int rid, char *request, int reqlen)
{
  sbtree_find_unique_internal (thread_p, rid, request, reqlen);
}

static void
sbtree_find_unique_internal (THREAD_ENTRY * thread_p, unsigned int rid, char *request, int reqlen)
{
  BTID btid;
  OID class_oid;
  OID oid;
  DB_VALUE key;
  char *ptr;
  int success;
  OR_ALIGNED_BUF (OR_OID_SIZE + OR_INT_SIZE) a_reply;
  char *reply = OR_ALIGNED_BUF_START (a_reply);

  ptr = request;
  ptr = or_unpack_value (ptr, &key);
  ptr = or_unpack_oid (ptr, &class_oid);
  ptr = or_unpack_btid (ptr, &btid);

  OID_SET_NULL (&oid);
  success = xbtree_find_unique (thread_p, &btid, S_SELECT_WITH_LOCK, &key, &class_oid, &oid, false);
  if (success == BTREE_ERROR_OCCURRED)
    {
      (void) return_error_to_client (thread_p, rid);
    }

  /* free storage if the key was a string */
  pr_clear_value (&key);

  ptr = or_pack_int (reply, success);
  ptr = or_pack_oid (ptr, &oid);
  css_send_data_to_client (thread_p->conn_entry, rid, reply, OR_ALIGNED_BUF_SIZE (a_reply));
}

/*
 * sbtree_find_multi_uniques -
 *
 * return:
 *
 *   rid(in):
 *   request(in):
 *   reqlen(in):
 *
 * NOTE:
 */
void
sbtree_find_multi_uniques (THREAD_ENTRY * thread_p, unsigned int rid, char *request, int reqlen)
{
  OID class_oid;
  OR_ALIGNED_BUF (2 * OR_INT_SIZE) a_reply;
  char *ptr = NULL, *area = NULL;
  BTID *btids = NULL;
  DB_VALUE *keys = NULL;
  OID *oids = NULL;
  int count, needs_pruning, i, found = 0, area_size = 0;
  SCAN_OPERATION_TYPE op_type;
  int error = NO_ERROR;
  BTREE_SEARCH result = BTREE_KEY_FOUND;

  ptr = or_unpack_oid (request, &class_oid);
  ptr = or_unpack_int (ptr, &needs_pruning);
  ptr = or_unpack_int (ptr, &i);
  op_type = (SCAN_OPERATION_TYPE) i;
  ptr = or_unpack_int (ptr, &count);

  if (count <= 0)
    {
      assert_release (count > 0);
      error = ER_FAILED;
      goto cleanup;
    }

  btids = (BTID *) db_private_alloc (thread_p, count * sizeof (BTID));
  if (btids == NULL)
    {
      error = ER_FAILED;
      goto cleanup;
    }
  for (i = 0; i < count; i++)
    {
      ptr = or_unpack_btid (ptr, &btids[i]);
    }
  keys = (DB_VALUE *) db_private_alloc (thread_p, count * sizeof (DB_VALUE));
  if (keys == NULL)
    {
      error = ER_FAILED;
      goto cleanup;
    }
  for (i = 0; i < count; i++)
    {
      ptr = or_unpack_db_value (ptr, &keys[i]);
    }
  result = xbtree_find_multi_uniques (thread_p, &class_oid, needs_pruning, btids, keys, count, op_type, &oids, &found);
  if (result == BTREE_ERROR_OCCURRED)
    {
      error = ER_FAILED;
      goto cleanup;
    }

  /* start packing result */
  if (found > 0)
    {
      /* area size is (int:number of OIDs) + size of packed OIDs */
      area_size = OR_INT_SIZE + (found * sizeof (OID));
      area = (char *) db_private_alloc (thread_p, area_size);
      if (area == NULL)
	{
	  error = ER_FAILED;
	  goto cleanup;
	}
      ptr = or_pack_int (area, found);
      for (i = 0; i < found; i++)
	{
	  ptr = or_pack_oid (ptr, &oids[i]);
	}
    }
  else
    {
      area_size = 0;
      area = NULL;
    }

  /* pack area size */
  ptr = or_pack_int (OR_ALIGNED_BUF_START (a_reply), area_size);
  /* pack error (should be NO_ERROR here) */
  ptr = or_pack_int (ptr, error);

  css_send_reply_and_data_to_client (thread_p->conn_entry, rid, OR_ALIGNED_BUF_START (a_reply),
				     OR_ALIGNED_BUF_SIZE (a_reply), area, area_size);

cleanup:
  if (btids != NULL)
    {
      db_private_free (thread_p, btids);
    }
  if (keys != NULL)
    {
      for (i = 0; i < count; i++)
	{
	  pr_clear_value (&keys[i]);
	}
      db_private_free (thread_p, keys);
    }
  if (oids != NULL)
    {
      db_private_free (thread_p, oids);
    }
  if (area != NULL)
    {
      db_private_free (thread_p, area);
    }

  if (error != NO_ERROR)
    {
      (void) return_error_to_client (thread_p, rid);
      ptr = or_pack_int (OR_ALIGNED_BUF_START (a_reply), 0);
      ptr = or_pack_int (ptr, error);
      ptr = or_pack_int (ptr, 0);
      css_send_reply_and_data_to_client (thread_p->conn_entry, rid, OR_ALIGNED_BUF_START (a_reply),
					 OR_ALIGNED_BUF_SIZE (a_reply), NULL, 0);
    }
}

/*
 * sbtree_class_test_unique -
 *
 * return:
 *
 *   rid(in):
 *   request(in):
 *   reqlen(in):
 *
 * NOTE:
 */
void
sbtree_class_test_unique (THREAD_ENTRY * thread_p, unsigned int rid, char *request, int reqlen)
{
  int success;
  OR_ALIGNED_BUF (OR_INT_SIZE) a_reply;
  char *reply = OR_ALIGNED_BUF_START (a_reply);

  success = xbtree_class_test_unique (thread_p, request, reqlen);

  if (success != NO_ERROR)
    {
      (void) return_error_to_client (thread_p, rid);
    }

  (void) or_pack_int (reply, (int) success);
  css_send_data_to_client (thread_p->conn_entry, rid, reply, OR_ALIGNED_BUF_SIZE (a_reply));
}

/*
 * sdk_totalpgs -
 *
 * return:
 *
 *   rid(in):
 *   request(in):
 *   reqlen(in):
 *
 * NOTE:
 */
void
sdk_totalpgs (THREAD_ENTRY * thread_p, unsigned int rid, char *request, int reqlen)
{
  DKNPAGES npages;
  VOLID volid;
  int int_volid;
  OR_ALIGNED_BUF (OR_INT_SIZE) a_reply;
  char *reply = OR_ALIGNED_BUF_START (a_reply);

  (void) or_unpack_int (request, &int_volid);
  volid = (VOLID) int_volid;

  npages = xdisk_get_total_numpages (thread_p, volid);
  if (npages < 0)
    {
      (void) return_error_to_client (thread_p, rid);
    }

  (void) or_pack_int (reply, npages);
  css_send_data_to_client (thread_p->conn_entry, rid, reply, OR_ALIGNED_BUF_SIZE (a_reply));
}

/*
 * sdk_freepgs -
 *
 * return:
 *
 *   rid(in):
 *   request(in):
 *   reqlen(in):
 *
 * NOTE:
 */
void
sdk_freepgs (THREAD_ENTRY * thread_p, unsigned int rid, char *request, int reqlen)
{
  DKNPAGES npages;
  VOLID volid;
  int int_volid;
  OR_ALIGNED_BUF (OR_INT_SIZE) a_reply;
  char *reply = OR_ALIGNED_BUF_START (a_reply);

  (void) or_unpack_int (request, &int_volid);
  volid = (VOLID) int_volid;

  npages = xdisk_get_free_numpages (thread_p, volid);
  if (npages < 0)
    {
      (void) return_error_to_client (thread_p, rid);
    }

  (void) or_pack_int (reply, npages);
  css_send_data_to_client (thread_p->conn_entry, rid, reply, OR_ALIGNED_BUF_SIZE (a_reply));
}

/*
 * sdk_remarks -
 *
 * return:
 *
 *   rid(in):
 *   request(in):
 *   reqlen(in):
 *
 * NOTE:
 */
void
sdk_remarks (THREAD_ENTRY * thread_p, unsigned int rid, char *request, int reqlen)
{
  int int_volid;
  char *remark;
  OR_ALIGNED_BUF (OR_INT_SIZE) a_reply;
  char *reply = OR_ALIGNED_BUF_START (a_reply);
  int area_length, strlen;
  char *area;

  (void) or_unpack_int (request, &int_volid);

  remark = xdisk_get_remarks (thread_p, (VOLID) int_volid);
  if (remark == NULL)
    {
      (void) return_error_to_client (thread_p, rid);
      area_length = 0;
      area = NULL;
    }
  else
    {
      area_length = or_packed_string_length (remark, &strlen);
      area = (char *) db_private_alloc (thread_p, area_length);
      if (area == NULL)
	{
	  (void) return_error_to_client (thread_p, rid);
	  area_length = 0;
	}
      else
	{
	  (void) or_pack_string_with_length (area, remark, strlen);
	}
    }

  (void) or_pack_int (reply, area_length);
  css_send_reply_and_data_to_client (thread_p->conn_entry, rid, reply, OR_ALIGNED_BUF_SIZE (a_reply), area,
				     area_length);
  if (remark != NULL)
    {

      /* since this was copied to the client, we don't need it on the server */
      free_and_init (remark);
    }
  if (area)
    {
      db_private_free_and_init (thread_p, area);
    }
}

/*
 * sdk_vlabel -
 *
 * return:
 *
 *   rid(in):
 *   request(in):
 *   reqlen(in):
 *
 * NOTE:
 */
void
sdk_vlabel (THREAD_ENTRY * thread_p, unsigned int rid, char *request, int reqlen)
{
  OR_ALIGNED_BUF (PATH_MAX) a_vol_fullname;
  char *vol_fullname = OR_ALIGNED_BUF_START (a_vol_fullname);
  int int_volid;
  OR_ALIGNED_BUF (OR_INT_SIZE) a_reply;
  char *reply = OR_ALIGNED_BUF_START (a_reply);
  int area_length, strlen;
  char *area;

  (void) or_unpack_int (request, &int_volid);

  if (xdisk_get_fullname (thread_p, (VOLID) int_volid, vol_fullname) == NULL)
    {
      (void) return_error_to_client (thread_p, rid);
      area_length = 0;
      area = NULL;
    }
  else
    {
      area_length = or_packed_string_length (vol_fullname, &strlen);
      area = (char *) db_private_alloc (thread_p, area_length);
      if (area == NULL)
	{
	  (void) return_error_to_client (thread_p, rid);
	  area_length = 0;
	}
      else
	{
	  (void) or_pack_string_with_length (area, vol_fullname, strlen);
	}
    }

  (void) or_pack_int (reply, area_length);
  css_send_reply_and_data_to_client (thread_p->conn_entry, rid, reply, OR_ALIGNED_BUF_SIZE (a_reply), area,
				     area_length);
  if (area)
    {
      db_private_free_and_init (thread_p, area);
    }
}

/*
 * sqfile_get_list_file_page -
 *
 * return:
 *
 *   rid(in):
 *   request(in):
 *   reqlen(in):
 *
 * NOTE:
 */
void
sqfile_get_list_file_page (THREAD_ENTRY * thread_p, unsigned int rid, char *request, int reqlen)
{
  QUERY_ID query_id;
  int volid, pageid;
  char *ptr;
  OR_ALIGNED_BUF (OR_INT_SIZE * 2) a_reply;
  char *reply = OR_ALIGNED_BUF_START (a_reply);
  char page_buf[IO_MAX_PAGE_SIZE + MAX_ALIGNMENT], *aligned_page_buf;
  int page_size;
  int error = NO_ERROR;

  aligned_page_buf = PTR_ALIGN (page_buf, MAX_ALIGNMENT);

  ptr = or_unpack_ptr (request, &query_id);
  ptr = or_unpack_int (ptr, &volid);
  ptr = or_unpack_int (ptr, &pageid);

  if (volid == NULL_VOLID && pageid == NULL_PAGEID)
    {
      goto empty_page;
    }

  error = xqfile_get_list_file_page (thread_p, query_id, volid, pageid, aligned_page_buf, &page_size);
  if (error != NO_ERROR)
    {
      (void) return_error_to_client (thread_p, rid);
      goto empty_page;
    }

  if (page_size == 0)
    {
      goto empty_page;
    }

  ptr = or_pack_int (reply, page_size);
  ptr = or_pack_int (ptr, error);
  css_send_reply_and_data_to_client (thread_p->conn_entry, rid, reply, OR_ALIGNED_BUF_SIZE (a_reply), aligned_page_buf,
				     page_size);
  return;

empty_page:
  /* setup empty list file page and return it */
  qmgr_setup_empty_list_file (aligned_page_buf);
  page_size = QFILE_PAGE_HEADER_SIZE;
  ptr = or_pack_int (reply, page_size);
  ptr = or_pack_int (ptr, error);
  css_send_reply_and_data_to_client (thread_p->conn_entry, rid, reply, OR_ALIGNED_BUF_SIZE (a_reply), aligned_page_buf,
				     page_size);
}

/*
 * sqmgr_prepare_query - Process a SERVER_QM_PREPARE request
 *
 * return:
 *
 *   thrd(in):
 *   rid(in):
 *   request(in):
 *   reqlen(in):
 *
 * NOTE:
 * Receive XASL stream and return XASL file id (QFILE_LIST_ID) as a result.
 * If xasl_buffer == NULL, the server will look up the XASL cache and then
 * return the cached XASL file id if found, otherwise return NULL QFILE_LIST_ID.
 * This function is a counter part to qmgr_prepare_query().
 */
void
sqmgr_prepare_query (THREAD_ENTRY * thread_p, unsigned int rid, char *request, int reqlen)
{
  XASL_ID xasl_id;
  char *ptr = NULL;
  char *reply = NULL, *reply_buffer = NULL;
  int csserror, reply_buffer_size = 0, get_xasl_header = 0;
  int xasl_cache_pinned = 0, recompile_xasl_cache_pinned = 0;
  int recompile_xasl = 0;
  XASL_NODE_HEADER xasl_header;
  OR_ALIGNED_BUF (OR_INT_SIZE + OR_INT_SIZE + OR_XASL_ID_SIZE) a_reply;
  int error = NO_ERROR;
  COMPILE_CONTEXT context = { NULL, NULL, 0, NULL, NULL, 0, false, false, false, SHA1_HASH_INITIALIZER };
  XASL_STREAM stream = { NULL, NULL, NULL, 0 };
  bool was_recompile_xasl = false;
  bool force_recompile = false;

  reply = OR_ALIGNED_BUF_START (a_reply);

  /* unpack query alias string from the request data */
  ptr = or_unpack_string_nocopy (request, &context.sql_hash_text);

  /* unpack query plan from the request data */
  ptr = or_unpack_string_nocopy (ptr, &context.sql_plan_text);

  /* unpack query string from the request data */
  ptr = or_unpack_string_nocopy (ptr, &context.sql_user_text);

  /* unpack size of XASL stream */
  ptr = or_unpack_int (ptr, &stream.buffer_size);
  /* unpack get XASL node header boolean */
  ptr = or_unpack_int (ptr, &get_xasl_header);
  /* unpack pinned xasl cache flag boolean */
  ptr = or_unpack_int (ptr, &xasl_cache_pinned);
  context.is_xasl_pinned_reference = (bool) xasl_cache_pinned;
  /* unpack recompile flag boolean */
  ptr = or_unpack_int (ptr, &recompile_xasl_cache_pinned);
  context.recompile_xasl_pinned = (bool) recompile_xasl_cache_pinned;
  /* unpack recompile_xasl flag boolean */
  ptr = or_unpack_int (ptr, &recompile_xasl);
  context.recompile_xasl = (bool) recompile_xasl;
  /* unpack sha1 */
  ptr = or_unpack_sha1 (ptr, &context.sha1);

  if (get_xasl_header)
    {
      /* need to get XASL node header */
      stream.xasl_header = &xasl_header;
      INIT_XASL_NODE_HEADER (stream.xasl_header);
    }

  if (stream.buffer_size > 0)
    {
      /* receive XASL stream from the client */
      csserror = css_receive_data_from_client (thread_p->conn_entry, rid, &stream.buffer, &stream.buffer_size);
      if (csserror)
	{
	  er_set (ER_ERROR_SEVERITY, ARG_FILE_LINE, ER_NET_SERVER_DATA_RECEIVE, 0);
	  css_send_abort_to_client (thread_p->conn_entry, rid);
	  if (stream.buffer)
	    free_and_init (stream.buffer);
	  return;
	}
    }

  /* call the server routine of query prepare */
  stream.xasl_id = &xasl_id;
  XASL_ID_SET_NULL (stream.xasl_id);

  /* Force recompile must be set to true if client did not intend to recompile, but must reconsider. This can happen
   * if recompile threshold is checked and if one of the related classes suffered significant changes to justify the
   * recompiling.
   * If client already means to recompile, force_recompile is not required.
   * xqmgr_prepare_query will change context.recompile_xasl if force recompile is required.
   */
  was_recompile_xasl = context.recompile_xasl;

  error = xqmgr_prepare_query (thread_p, &context, &stream);
  if (stream.buffer)
    {
      free_and_init (stream.buffer);
    }
  if (error != NO_ERROR)
    {
      ASSERT_ERROR ();
      (void) return_error_to_client (thread_p, rid);

      ptr = or_pack_int (reply, 0);
      ptr = or_pack_int (ptr, error);
    }
  else
    {
      /* Check if we need to force client to recompile. */
      force_recompile = !was_recompile_xasl && context.recompile_xasl;
      if (stream.xasl_id != NULL && !XASL_ID_IS_NULL (stream.xasl_id) && (get_xasl_header || force_recompile))
	{
	  /* pack XASL node header */
	  reply_buffer_size = get_xasl_header ? XASL_NODE_HEADER_SIZE : 0;
	  reply_buffer_size += force_recompile ? OR_INT_SIZE : 0;
	  assert (reply_buffer_size > 0);

	  reply_buffer = (char *) malloc (reply_buffer_size);
	  if (reply_buffer == NULL)
	    {
	      reply_buffer_size = 0;
	      er_set (ER_ERROR_SEVERITY, ARG_FILE_LINE, ER_OUT_OF_VIRTUAL_MEMORY, 1, (size_t) reply_buffer_size);
	      error = ER_OUT_OF_VIRTUAL_MEMORY;
	    }
	  else
	    {
	      ptr = reply_buffer;
	      if (get_xasl_header)
		{
		  OR_PACK_XASL_NODE_HEADER (ptr, stream.xasl_header);
		}
	      if (force_recompile)
		{
		  /* Doesn't really matter what we pack... */
		  ptr = or_pack_int (ptr, 1);
		}
	    }
	}

      ptr = or_pack_int (reply, reply_buffer_size);
      ptr = or_pack_int (ptr, NO_ERROR);
      /* pack XASL file id as a reply */
      OR_PACK_XASL_ID (ptr, stream.xasl_id);
    }

  /* send reply and data to the client */
  css_send_reply_and_data_to_client (thread_p->conn_entry, rid, reply, OR_ALIGNED_BUF_SIZE (a_reply), reply_buffer,
				     reply_buffer_size);

  if (reply_buffer != NULL)
    {
      free_and_init (reply_buffer);
    }
}

/*
 * stran_can_end_after_query_execution - Check whether can end transaction after query execution.
 *
 * return:error code
 *
 *   thread_p(in): thread entry
 *   query_flag(in): query flag
 *   list_id(in): list id
 *   can_end_transaction(out): true, if transaction can be safely ended
 *
 */
STATIC_INLINE int
stran_can_end_after_query_execution (THREAD_ENTRY * thread_p, int query_flag, QFILE_LIST_ID * list_id,
				     bool * can_end_transaction)
{
  QFILE_LIST_SCAN_ID scan_id;
  QFILE_TUPLE_RECORD tuple_record = { NULL, 0 };
  SCAN_CODE qp_scan;
  OR_BUF buf;
  TP_DOMAIN **domains;
  PR_TYPE *pr_type;
  int i, flag, compressed_size = 0, decompressed_size = 0, diff_size, val_length;
  char *tuple_p;
  bool found_compressible_string_domain, exceed_a_page;

  assert (list_id != NULL && list_id->type_list.domp != NULL && can_end_transaction != NULL);

  *can_end_transaction = false;

  if (list_id->page_cnt != 1)
    {
      /* Needs fetch request. Do not allow ending transaction. */
      return NO_ERROR;
    }

  if (list_id->last_offset >= QEWC_MAX_DATA_SIZE)
    {
      /* Needs fetch request. Do not allow ending transaction. */
      return NO_ERROR;
    }

  if (query_flag & RESULT_HOLDABLE)
    {
      /* Holdable result, do not check for compression. */
      *can_end_transaction = true;
      return NO_ERROR;
    }

  domains = list_id->type_list.domp;
  found_compressible_string_domain = false;
  for (i = 0; i < list_id->type_list.type_cnt; i++)
    {
      pr_type = domains[i]->type;
      assert (pr_type != NULL);

      if (pr_type->id == DB_TYPE_VARCHAR || pr_type->id == DB_TYPE_VARNCHAR)
	{
	  found_compressible_string_domain = true;
	  break;
	}
    }

  if (!found_compressible_string_domain)
    {
      /* Not compressible domains, do not check for compression. */
      *can_end_transaction = true;
      return NO_ERROR;
    }

  if (qfile_open_list_scan (list_id, &scan_id) != NO_ERROR)
    {
      return ER_FAILED;
    }

  /* Estimates the data and header information. */
  diff_size = 0;
  exceed_a_page = false;
  while (!exceed_a_page)
    {
      qp_scan = qfile_scan_list_next (thread_p, &scan_id, &tuple_record, PEEK);
      if (qp_scan != S_SUCCESS)
	{
	  break;
	}

      tuple_p = tuple_record.tpl;
      or_init (&buf, tuple_p, QFILE_GET_TUPLE_LENGTH (tuple_p));
      tuple_p += QFILE_TUPLE_LENGTH_SIZE;
      for (i = 0; i < list_id->type_list.type_cnt; i++)
	{
	  flag = QFILE_GET_TUPLE_VALUE_FLAG (tuple_p);
	  val_length = QFILE_GET_TUPLE_VALUE_LENGTH (tuple_p);
	  tuple_p += QFILE_TUPLE_VALUE_HEADER_SIZE;

	  pr_type = domains[i]->type;
	  if (flag != V_UNBOUND && (pr_type->id == DB_TYPE_VARCHAR || pr_type->id == DB_TYPE_VARNCHAR))
	    {
	      buf.ptr = tuple_p;
	      or_get_varchar_compression_lengths (&buf, &compressed_size, &decompressed_size);
	      if (compressed_size != 0)
		{
		  /* Compression used. */
		  diff_size += decompressed_size - compressed_size;
		  if (list_id->last_offset + diff_size >= QEWC_MAX_DATA_SIZE)
		    {
		      /* Needs fetch request. Do not allow ending transaction. */
		      exceed_a_page = true;
		      break;
		    }
		}
	    }

	  tuple_p += val_length;
	}
    }

  qfile_close_scan (thread_p, &scan_id);

  if (qp_scan == S_ERROR)
    {
      // might be interrupted
      return ER_FAILED;
    }

  *can_end_transaction = !exceed_a_page;

  return NO_ERROR;
}

/*
 * sqmgr_execute_query - Process a SERVER_QM_EXECUTE request
 *
 * return:error or no error
 *
 *   thrd(in):
 *   rid(in):
 *   request(in):
 *   reqlen(in):
 *
 * NOTE:
 * Receive XASL file id and parameter values if exist and return list file id
 * that contains query result. If an error occurs, return NULL QFILE_LIST_ID.
 * This function is a counter part to qmgr_execute_query().
 */
void
sqmgr_execute_query (THREAD_ENTRY * thread_p, unsigned int rid, char *request, int reqlen)
{
  XASL_ID xasl_id;
  QFILE_LIST_ID *list_id;
  int csserror, dbval_cnt, data_size, replydata_size, page_size;
  QUERY_ID query_id = NULL_QUERY_ID;
  char *ptr, *data = NULL, *reply, *replydata = NULL;
  PAGE_PTR page_ptr;
  char page_buf[IO_MAX_PAGE_SIZE + MAX_ALIGNMENT], *aligned_page_buf;
  QUERY_FLAG query_flag;
  OR_ALIGNED_BUF (OR_INT_SIZE * 7 + OR_PTR_ALIGNED_SIZE + OR_CACHE_TIME_SIZE) a_reply;
  CACHE_TIME clt_cache_time;
  CACHE_TIME srv_cache_time;
  int query_timeout;
  XASL_CACHE_ENTRY *xasl_cache_entry_p = NULL;
  char data_buf[EXECUTE_QUERY_MAX_ARGUMENT_DATA_SIZE + MAX_ALIGNMENT], *aligned_data_buf = NULL;
  bool has_updated;

  int response_time = 0;

  TSC_TICKS start_tick, end_tick;
  TSCTIMEVAL tv_diff;

  int queryinfo_string_length = 0;
  char queryinfo_string[QUERY_INFO_BUF_SIZE];

  UINT64 *base_stats = NULL;
  UINT64 *current_stats = NULL;
  UINT64 *diff_stats = NULL;
  char *sql_id = NULL;
  int error_code = NO_ERROR, all_error_code = NO_ERROR;
  int trace_slow_msec, trace_ioreads;
  bool tran_abort = false, has_xasl_entry = false;

  EXECUTION_INFO info = { NULL, NULL, NULL };
  QUERY_ID net_Deferred_end_queries[NET_DEFER_END_QUERIES_MAX], *p_net_Deferred_end_queries = net_Deferred_end_queries;
  int n_query_ids = 0, i = 0;
  bool end_query_allowed, should_conn_reset;
  LOG_TDES *tdes;
  TRAN_STATE tran_state;
  bool is_tran_auto_commit;

  trace_slow_msec = prm_get_integer_value (PRM_ID_SQL_TRACE_SLOW_MSECS);
  trace_ioreads = prm_get_integer_value (PRM_ID_SQL_TRACE_IOREADS);

  if (trace_slow_msec >= 0 || trace_ioreads > 0)
    {
      perfmon_start_watch (thread_p);

      base_stats = perfmon_allocate_values ();
      if (base_stats == NULL)
	{
	  css_send_abort_to_client (thread_p->conn_entry, rid);
	  return;
	}
      xperfmon_server_copy_stats (thread_p, base_stats);

      tsc_getticks (&start_tick);

      if (trace_slow_msec >= 0)
	{
	  thread_p->event_stats.trace_slow_query = true;
	}
    }

  aligned_page_buf = PTR_ALIGN (page_buf, MAX_ALIGNMENT);

  reply = OR_ALIGNED_BUF_START (a_reply);

  /* unpack XASL file id (XASL_ID), number of parameter values, size of the recieved data, and query execution mode
   * flag from the request data */
  ptr = request;
  OR_UNPACK_XASL_ID (ptr, &xasl_id);
  ptr = or_unpack_int (ptr, &dbval_cnt);
  ptr = or_unpack_int (ptr, &data_size);
  ptr = or_unpack_int (ptr, &query_flag);
  OR_UNPACK_CACHE_TIME (ptr, &clt_cache_time);
  ptr = or_unpack_int (ptr, &query_timeout);

  is_tran_auto_commit = IS_TRAN_AUTO_COMMIT (query_flag);
  xsession_set_tran_auto_commit (thread_p, is_tran_auto_commit);

  if (IS_QUERY_EXECUTE_WITH_COMMIT (query_flag))
    {
      ptr = or_unpack_int (ptr, &n_query_ids);
      if (n_query_ids + 1 > NET_DEFER_END_QUERIES_MAX)
	{
	  p_net_Deferred_end_queries = (QUERY_ID *) malloc ((n_query_ids + 1) * sizeof (QUERY_ID));
	  if (p_net_Deferred_end_queries == NULL)
	    {
	      er_set (ER_ERROR_SEVERITY, ARG_FILE_LINE, ER_OUT_OF_VIRTUAL_MEMORY, 1,
		      (size_t) (n_query_ids + 1) * sizeof (QUERY_ID));
	      css_send_abort_to_client (thread_p->conn_entry, rid);
	      return;
	    }
	}

      for (i = 0; i < n_query_ids; i++)
	{
	  ptr = or_unpack_ptr (ptr, p_net_Deferred_end_queries + i);
	}
    }

  if (IS_QUERY_EXECUTED_WITHOUT_DATA_BUFFERS (query_flag))
    {
      assert (data_size < EXECUTE_QUERY_MAX_ARGUMENT_DATA_SIZE);
      aligned_data_buf = PTR_ALIGN (data_buf, MAX_ALIGNMENT);
      data = aligned_data_buf;
      memcpy (data, ptr, data_size);
    }
  else if (0 < dbval_cnt)
    {
      /* receive parameter values (DB_VALUE) from the client */
      csserror = css_receive_data_from_client (thread_p->conn_entry, rid, &data, &data_size);
      if (csserror || data == NULL)
	{
	  er_set (ER_ERROR_SEVERITY, ARG_FILE_LINE, ER_NET_SERVER_DATA_RECEIVE, 0);
	  css_send_abort_to_client (thread_p->conn_entry, rid);
	  if (data)
	    {
	      free_and_init (data);
	    }
	  return;		/* error */
	}
    }

  CACHE_TIME_RESET (&srv_cache_time);

  /* call the server routine of query execute */
  list_id = xqmgr_execute_query (thread_p, &xasl_id, &query_id, dbval_cnt, data, &query_flag, &clt_cache_time,
				 &srv_cache_time, query_timeout, &xasl_cache_entry_p);

  if (data != NULL && data != aligned_data_buf)
    {
      free_and_init (data);
    }

  if (xasl_cache_entry_p != NULL)
    {
      info = xasl_cache_entry_p->sql_info;
    }

  end_query_allowed = IS_QUERY_EXECUTE_WITH_COMMIT (query_flag);
  tdes = LOG_FIND_CURRENT_TDES (thread_p);
  tran_state = tdes->state;
  has_updated = false;

null_list:
  if (list_id == NULL && !CACHE_TIME_EQ (&clt_cache_time, &srv_cache_time))
    {
      ASSERT_ERROR_AND_SET (error_code);

      if (error_code != NO_ERROR)
	{
	  if (info.sql_hash_text != NULL)
	    {
	      if (qmgr_get_sql_id (thread_p, &sql_id, info.sql_hash_text, strlen (info.sql_hash_text)) != NO_ERROR)
		{
		  sql_id = NULL;
		}
	    }

	  if (error_code != ER_QPROC_XASLNODE_RECOMPILE_REQUESTED)
	    {
	      er_set (ER_NOTIFICATION_SEVERITY, ARG_FILE_LINE, ER_QUERY_EXECUTION_ERROR, 3, error_code,
		      sql_id ? sql_id : "(UNKNOWN SQL_ID)",
		      info.sql_user_text ? info.sql_user_text : "(UNKNOWN USER_TEXT)");
	    }

	  if (sql_id != NULL)
	    {
	      free_and_init (sql_id);
	    }
	}

      tran_abort = need_to_abort_tran (thread_p, &error_code);
      if (tran_abort)
	{
	  if (xasl_cache_entry_p != NULL)
	    {
	      /* Remove transaction id from xasl cache entry before return_error_to_client, where current transaction
	       * may be aborted. Otherwise, another transaction may be resumed and xasl_cache_entry_p may be removed by
	       * that transaction, during class deletion. */
	      has_xasl_entry = true;
	      xcache_unfix (thread_p, xasl_cache_entry_p);
	      xasl_cache_entry_p = NULL;
	    }
	}

      if (IS_QUERY_EXECUTE_WITH_COMMIT (query_flag))
	{
	  /* Get has update before aborting transaction. */
	  has_updated = logtb_has_updated (thread_p);
	}

      tran_state = return_error_to_client (thread_p, rid);
    }

  page_size = 0;
  page_ptr = NULL;
  if (list_id != NULL)
    {
      /* get the first page of the list file */
      if (VPID_ISNULL (&(list_id->first_vpid)))
	{
	  // Note that not all list files have a page, for instance, insert.
	  page_ptr = NULL;
	}
      else
	{
	  page_ptr = qmgr_get_old_page (thread_p, &(list_id->first_vpid), list_id->tfile_vfid);

	  if (page_ptr != NULL)
	    {
	      /* calculate page size */
	      if (QFILE_GET_TUPLE_COUNT (page_ptr) == -2 || QFILE_GET_OVERFLOW_PAGE_ID (page_ptr) != NULL_PAGEID)
		{
		  page_size = DB_PAGESIZE;
		}
	      else
		{
		  int offset = QFILE_GET_LAST_TUPLE_OFFSET (page_ptr);

		  page_size = (offset + QFILE_GET_TUPLE_LENGTH (page_ptr + offset));
		}

	      memcpy (aligned_page_buf, page_ptr, page_size);
	      qmgr_free_old_page_and_init (thread_p, page_ptr, list_id->tfile_vfid);
	      page_ptr = aligned_page_buf;

	      /* for now, allow end query if there is only one page and more ... */
	      if (stran_can_end_after_query_execution (thread_p, query_flag, list_id, &end_query_allowed) != NO_ERROR)
		{
		  (void) return_error_to_client (thread_p, rid);
		}

	      // When !end_query_allowed, it means this execution request is followed by fetch request(s).
	    }
	  else
	    {
	      // might be interrupted to fetch query result
	      ASSERT_ERROR ();
	      QFILE_FREE_AND_INIT_LIST_ID (list_id);

	      goto null_list;
	    }
	}
    }

  replydata_size = list_id ? or_listid_length (list_id) : 0;
  if (0 < replydata_size)
    {
      /* pack list file id as a reply data */
      replydata = (char *) db_private_alloc (thread_p, replydata_size);
      if (replydata != NULL)
	{
	  (void) or_pack_listid (replydata, list_id);
	}
      else
	{
	  replydata_size = 0;
	  (void) return_error_to_client (thread_p, rid);
	}
    }

  /* We may release the xasl cache entry when the transaction aborted. To refer the contents of the freed entry for
   * the case will cause defects. */
  if (tran_abort == false)
    {
      if (trace_slow_msec >= 0 || trace_ioreads > 0)
	{
	  tsc_getticks (&end_tick);
	  tsc_elapsed_time_usec (&tv_diff, end_tick, start_tick);
	  response_time = (tv_diff.tv_sec * 1000) + (tv_diff.tv_usec / 1000);

	  if (base_stats == NULL)
	    {
	      base_stats = perfmon_allocate_values ();
	      if (base_stats == NULL)
		{
		  css_send_abort_to_client (thread_p->conn_entry, rid);
		  return;
		}
	    }

	  current_stats = perfmon_allocate_values ();
	  if (current_stats == NULL)
	    {
	      css_send_abort_to_client (thread_p->conn_entry, rid);
	      goto exit;
	    }
	  diff_stats = perfmon_allocate_values ();
	  if (diff_stats == NULL)
	    {
	      css_send_abort_to_client (thread_p->conn_entry, rid);
	      goto exit;
	    }

	  xperfmon_server_copy_stats (thread_p, current_stats);
	  perfmon_calc_diff_stats (diff_stats, current_stats, base_stats);

	  if (response_time >= trace_slow_msec)
	    {
	      queryinfo_string_length =
		er_log_slow_query (thread_p, &info, response_time, diff_stats, queryinfo_string);
	      event_log_slow_query (thread_p, &info, response_time, diff_stats);
	    }

	  if (trace_ioreads > 0
	      && diff_stats[pstat_Metadata[PSTAT_PB_NUM_IOREADS].start_offset] >= (UINT64) trace_ioreads)
	    {
	      event_log_many_ioreads (thread_p, &info, response_time, diff_stats);
	    }

	  perfmon_stop_watch (thread_p);
	}

      if (thread_p->event_stats.temp_expand_pages > 0)
	{
	  event_log_temp_expand_pages (thread_p, &info);
	}
    }

  if (xasl_cache_entry_p != NULL)
    {
      has_xasl_entry = true;
      xcache_unfix (thread_p, xasl_cache_entry_p);
      xasl_cache_entry_p = NULL;
    }

  /* pack 'QUERY_END' as a first argument of the reply */
  ptr = or_pack_int (reply, QUERY_END);
  /* pack size of list file id to return as a second argument of the reply */
  ptr = or_pack_int (ptr, replydata_size);
  /* pack size of a page to return as a third argumnet of the reply */
  ptr = or_pack_int (ptr, page_size);
  ptr = or_pack_int (ptr, queryinfo_string_length);

  /* query id to return as a fourth argument of the reply */
  ptr = or_pack_ptr (ptr, query_id);
  /* result cache created time */
  OR_PACK_CACHE_TIME (ptr, &srv_cache_time);

  if (IS_QUERY_EXECUTE_WITH_COMMIT (query_flag))
    {
      /* Try to end transaction and pack the result. */
      p_net_Deferred_end_queries[n_query_ids++] = query_id;
      if (error_code != NO_ERROR)
	{
	  if (error_code != ER_INTERRUPTED && has_xasl_entry)
	    {
	      tran_abort = true;
	      assert (end_query_allowed == true);
	    }
	  else
	    {
	      /* Do not abort the transaction, since XASL cache does not exists, so other fetch may be requested.
	       * Or, the execution was interrupted.
	       */
	      end_query_allowed = false;
	    }
	}

      stran_server_auto_commit_or_abort (thread_p, rid, p_net_Deferred_end_queries, n_query_ids,
					 tran_abort, has_updated, &end_query_allowed, &tran_state, &should_conn_reset);
      /* pack end query result */
      if (end_query_allowed == true)
	{
	  /* query ended */
	  ptr = or_pack_int (ptr, NO_ERROR);
	}
      else
	{
	  /* query not ended */
	  ptr = or_pack_int (ptr, !NO_ERROR);
	}

      /* pack commit/abart/active result */
      ptr = or_pack_int (ptr, (int) tran_state);
      ptr = or_pack_int (ptr, (int) should_conn_reset);
    }

#if !defined(NDEBUG)
  /* suppress valgrind UMW error */
  memset (ptr, 0, OR_ALIGNED_BUF_SIZE (a_reply) - (ptr - reply));
#endif

  css_send_reply_and_3_data_to_client (thread_p->conn_entry, rid, reply, OR_ALIGNED_BUF_SIZE (a_reply), replydata,
				       replydata_size, page_ptr, page_size, queryinfo_string, queryinfo_string_length);

  /* free QFILE_LIST_ID duplicated by xqmgr_execute_query() */
  if (replydata != NULL)
    {
      db_private_free_and_init (thread_p, replydata);
    }
  if (list_id != NULL)
    {
      QFILE_FREE_AND_INIT_LIST_ID (list_id);
    }

exit:
  if (p_net_Deferred_end_queries != net_Deferred_end_queries)
    {
      free_and_init (p_net_Deferred_end_queries);
    }
  if (base_stats != NULL)
    {
      free_and_init (base_stats);
    }
  if (current_stats != NULL)
    {
      free_and_init (current_stats);
    }
  if (diff_stats != NULL)
    {
      free_and_init (diff_stats);
    }
}

/*
 * er_log_slow_query - log slow query to error log file
 * return:
 *   thread_p(in):
 *   info(in):
 *   time(in):
 *   diff_stats(in):
 *   queryinfo_string(out):
 */
static int
er_log_slow_query (THREAD_ENTRY * thread_p, EXECUTION_INFO * info, int time, UINT64 * diff_stats,
		   char *queryinfo_string)
{
  char stat_buf[STATDUMP_BUF_SIZE];
  char *sql_id;
  int queryinfo_string_length;
  const char *line = "--------------------------------------------------------------------------------";
  const char *title = "Operation";

  if (prm_get_bool_value (PRM_ID_SQL_TRACE_EXECUTION_PLAN) == true)
    {
      perfmon_server_dump_stats_to_buffer (diff_stats, stat_buf, STATDUMP_BUF_SIZE, NULL);
    }
  else
    {
      info->sql_plan_text = NULL;
      stat_buf[0] = '\0';
    }

  if (info->sql_hash_text == NULL
      || qmgr_get_sql_id (thread_p, &sql_id, info->sql_hash_text, strlen (info->sql_hash_text)) != NO_ERROR)
    {
      sql_id = NULL;
    }

  queryinfo_string_length =
    snprintf (queryinfo_string, QUERY_INFO_BUF_SIZE, "%s\n%s\n%s\n %s\n\n /* SQL_ID: %s */ %s%s \n\n%s\n%s\n", line,
	      title, line, info->sql_user_text ? info->sql_user_text : "(UNKNOWN USER_TEXT)",
	      sql_id ? sql_id : "(UNKNOWN SQL_ID)", info->sql_hash_text ? info->sql_hash_text : "(UNKNOWN HASH_TEXT)",
	      info->sql_plan_text ? info->sql_plan_text : "", stat_buf, line);

  if (sql_id != NULL)
    {
      free (sql_id);
    }

  if (queryinfo_string_length >= QUERY_INFO_BUF_SIZE)
    {
      /* string is truncated */
      queryinfo_string_length = QUERY_INFO_BUF_SIZE - 1;
      queryinfo_string[queryinfo_string_length] = '\0';
    }

  er_set (ER_NOTIFICATION_SEVERITY, ARG_FILE_LINE, ER_SLOW_QUERY, 2, time, queryinfo_string);

  return queryinfo_string_length;
}

/*
 * event_log_slow_query - log slow query to event log file
 * return:
 *   thread_p(in):
 *   info(in):
 *   time(in):
 *   diff_stats(in):
 *   num_bind_vals(in):
 *   bind_vals(in):
 */
static void
event_log_slow_query (THREAD_ENTRY * thread_p, EXECUTION_INFO * info, int time, UINT64 * diff_stats)
{
  FILE *log_fp;
  int indent = 2;
  LOG_TDES *tdes;
  int tran_index;

  tran_index = LOG_FIND_THREAD_TRAN_INDEX (thread_p);
  tdes = LOG_FIND_TDES (tran_index);
  log_fp = event_log_start (thread_p, "SLOW_QUERY");

  if (tdes == NULL || log_fp == NULL)
    {
      return;
    }

  event_log_print_client_info (tran_index, indent);
  fprintf (log_fp, "%*csql: %s\n", indent, ' ', info->sql_hash_text ? info->sql_hash_text : "(UNKNOWN HASH_TEXT)");

  if (tdes->num_exec_queries <= MAX_NUM_EXEC_QUERY_HISTORY)
    {
      event_log_bind_values (thread_p, log_fp, tran_index, tdes->num_exec_queries - 1);
    }

  fprintf (log_fp, "%*ctime: %d\n", indent, ' ', time);
  fprintf (log_fp, "%*cbuffer: fetch=%lld, ioread=%lld, iowrite=%lld\n", indent, ' ',
	   (long long int) diff_stats[pstat_Metadata[PSTAT_PB_NUM_FETCHES].start_offset],
	   (long long int) diff_stats[pstat_Metadata[PSTAT_PB_NUM_IOREADS].start_offset],
	   (long long int) diff_stats[pstat_Metadata[PSTAT_PB_NUM_IOWRITES].start_offset]);
  fprintf (log_fp, "%*cwait: cs=%d, lock=%d, latch=%d\n\n", indent, ' ', TO_MSEC (thread_p->event_stats.cs_waits),
	   TO_MSEC (thread_p->event_stats.lock_waits), TO_MSEC (thread_p->event_stats.latch_waits));

  event_log_end (thread_p);
}

/*
 * event_log_many_ioreads - log many ioreads to event log file
 * return:
 *   thread_p(in):
 *   info(in):
 *   time(in):
 *   diff_stats(in):
 *   num_bind_vals(in):
 *   bind_vals(in):
 */
static void
event_log_many_ioreads (THREAD_ENTRY * thread_p, EXECUTION_INFO * info, int time, UINT64 * diff_stats)
{
  FILE *log_fp;
  int indent = 2;
  LOG_TDES *tdes;
  int tran_index;

  tran_index = LOG_FIND_THREAD_TRAN_INDEX (thread_p);
  tdes = LOG_FIND_TDES (tran_index);
  log_fp = event_log_start (thread_p, "MANY_IOREADS");

  if (tdes == NULL || log_fp == NULL)
    {
      return;
    }

  event_log_print_client_info (tran_index, indent);
  fprintf (log_fp, "%*csql: %s\n", indent, ' ', info->sql_hash_text ? info->sql_hash_text : "(UNKNOWN HASH_TEXT)");

  if (tdes->num_exec_queries <= MAX_NUM_EXEC_QUERY_HISTORY)
    {
      event_log_bind_values (thread_p, log_fp, tran_index, tdes->num_exec_queries - 1);
    }

  fprintf (log_fp, "%*ctime: %d\n", indent, ' ', time);
  fprintf (log_fp, "%*cioreads: %lld\n\n", indent, ' ',
	   (long long int) diff_stats[pstat_Metadata[PSTAT_PB_NUM_IOREADS].start_offset]);

  event_log_end (thread_p);
}

/*
 * event_log_temp_expand_pages - log temp volume expand pages to event log file
 * return:
 *   thread_p(in):
 *   info(in):
 *   num_bind_vals(in):
 *   bind_vals(in):
 */
static void
event_log_temp_expand_pages (THREAD_ENTRY * thread_p, EXECUTION_INFO * info)
{
  FILE *log_fp;
  int indent = 2;
  LOG_TDES *tdes;
  int tran_index;

  tran_index = LOG_FIND_THREAD_TRAN_INDEX (thread_p);
  tdes = LOG_FIND_TDES (tran_index);
  log_fp = event_log_start (thread_p, "TEMP_VOLUME_EXPAND");

  if (tdes == NULL || log_fp == NULL)
    {
      return;
    }

  event_log_print_client_info (tran_index, indent);
  fprintf (log_fp, "%*csql: %s\n", indent, ' ', info->sql_hash_text ? info->sql_hash_text : "(UNKNOWN HASH_TEXT)");

  if (tdes->num_exec_queries <= MAX_NUM_EXEC_QUERY_HISTORY)
    {
      event_log_bind_values (thread_p, log_fp, tran_index, tdes->num_exec_queries - 1);
    }

  fprintf (log_fp, "%*ctime: %d\n", indent, ' ', TO_MSEC (thread_p->event_stats.temp_expand_time));
  fprintf (log_fp, "%*cpages: %d\n\n", indent, ' ', thread_p->event_stats.temp_expand_pages);

  event_log_end (thread_p);
}

/*
 * sqmgr_prepare_and_execute_query -
 *
 * return:
 *
 *   thrd(in):
 *   rid(in):
 *   request(in):
 *   reqlen(in):
 *
 * NOTE:
 */
void
sqmgr_prepare_and_execute_query (THREAD_ENTRY * thread_p, unsigned int rid, char *request, int reqlen)
{
  int var_count, var_datasize, var_actual_datasize;
  QUERY_ID query_id;
  QFILE_LIST_ID *q_result;
  int csserror, listid_length;
  char *xasl_stream;
  int xasl_stream_size;
  char *ptr, *var_data, *list_data;
  OR_ALIGNED_BUF (OR_INT_SIZE * 4 + OR_PTR_ALIGNED_SIZE) a_reply;
  char *reply = OR_ALIGNED_BUF_START (a_reply);
  PAGE_PTR page_ptr;
  int page_size;
  int dummy_plan_size = 0;
  char page_buf[IO_MAX_PAGE_SIZE + MAX_ALIGNMENT], *aligned_page_buf;
  QUERY_FLAG flag;
  int query_timeout;
  bool is_tran_auto_commit;

  aligned_page_buf = PTR_ALIGN (page_buf, MAX_ALIGNMENT);

  xasl_stream = NULL;
  xasl_stream_size = 0;

  var_data = NULL;
  var_datasize = 0;
  list_data = NULL;
  page_ptr = NULL;
  page_size = 0;
  q_result = NULL;

  csserror = css_receive_data_from_client (thread_p->conn_entry, rid, &xasl_stream, (int *) &xasl_stream_size);
  if (csserror)
    {
      er_set (ER_ERROR_SEVERITY, ARG_FILE_LINE, ER_NET_SERVER_DATA_RECEIVE, 0);
      css_send_abort_to_client (thread_p->conn_entry, rid);
      goto cleanup;
    }

  ptr = or_unpack_int (request, &var_count);
  ptr = or_unpack_int (ptr, &var_datasize);
  ptr = or_unpack_int (ptr, &flag);
  ptr = or_unpack_int (ptr, &query_timeout);

  if (var_count && var_datasize)
    {
      csserror = css_receive_data_from_client (thread_p->conn_entry, rid, &var_data, (int *) &var_actual_datasize);
      if (csserror)
	{
	  er_set (ER_ERROR_SEVERITY, ARG_FILE_LINE, ER_NET_SERVER_DATA_RECEIVE, 0);
	  css_send_abort_to_client (thread_p->conn_entry, rid);
	  goto cleanup;
	}
    }

  is_tran_auto_commit = IS_TRAN_AUTO_COMMIT (flag);
  xsession_set_tran_auto_commit (thread_p, is_tran_auto_commit);

  /*
   * After this point, xqmgr_prepare_and_execute_query has assumed
   * responsibility for freeing xasl_stream...
   */
  q_result =
    xqmgr_prepare_and_execute_query (thread_p, xasl_stream, xasl_stream_size, &query_id, var_count, var_data, &flag,
				     query_timeout);
  if (var_data)
    {
      free_and_init (var_data);
    }

  if (xasl_stream)
    {
      free_and_init (xasl_stream);	/* allocated at css_receive_data_from_client() */
    }

  if (q_result == NULL)
    {
      (void) return_error_to_client (thread_p, rid);
      listid_length = 0;
    }
  else
    {
      listid_length = or_listid_length (q_result);
    }

  /* listid_length can be reset after pb_fetch() return move this after reset statement ptr = or_pack_int(ptr,
   * listid_length); */

  if (listid_length)
    {
      if (VPID_ISNULL (&q_result->first_vpid))
	{
	  page_ptr = NULL;
	}
      else
	{
	  page_ptr = qmgr_get_old_page (thread_p, &q_result->first_vpid, q_result->tfile_vfid);
	}

      if (page_ptr)
	{
	  if ((QFILE_GET_TUPLE_COUNT (page_ptr) == -2) || (QFILE_GET_OVERFLOW_PAGE_ID (page_ptr) != NULL_PAGEID))
	    {
	      page_size = DB_PAGESIZE;
	    }
	  else
	    {
	      int offset = QFILE_GET_LAST_TUPLE_OFFSET (page_ptr);

	      page_size = (offset + QFILE_GET_TUPLE_LENGTH (page_ptr + offset));
	    }

	  /* to free page_ptr early */
	  memcpy (aligned_page_buf, page_ptr, page_size);
	  qmgr_free_old_page_and_init (thread_p, page_ptr, q_result->tfile_vfid);
	}
      else
	{
	  /*
	   * During query execution, ER_LK_UNILATERALLY_ABORTED may have
	   * occurred.
	   * xqmgr_sync_query() had set this error
	   * so that the transaction will be rolled back.
	   */
	  if (er_errid () < 0)
	    {
	      (void) return_error_to_client (thread_p, rid);
	      listid_length = 0;
	    }
	  /* if query type is not select, page ptr can be null */
	}

      if ((page_size > DB_PAGESIZE) || (page_size < 0))
	{
	  page_size = 0;
	}

      if (listid_length > 0)
	{
	  list_data = (char *) db_private_alloc (thread_p, listid_length);
	  if (list_data == NULL)
	    {
	      listid_length = 0;
	    }
	}

      if (list_data)
	{
	  or_pack_listid (list_data, q_result);
	}
    }
  else
    {
      /* pack a couple of zeros for page_size and query_id since the client will unpack them. */
      listid_length = 0;
      page_size = 0;
      query_id = 0;
    }

  ptr = or_pack_int (reply, (int) QUERY_END);
  ptr = or_pack_int (ptr, listid_length);
  ptr = or_pack_int (ptr, page_size);
  ptr = or_pack_int (ptr, dummy_plan_size);
  ptr = or_pack_ptr (ptr, query_id);

#if !defined(NDEBUG)
  /* suppress valgrind UMW error */
  memset (ptr, 0, OR_ALIGNED_BUF_SIZE (a_reply) - (ptr - reply));
#endif

  css_send_reply_and_3_data_to_client (thread_p->conn_entry, rid, reply, OR_ALIGNED_BUF_SIZE (a_reply), list_data,
				       listid_length, aligned_page_buf, page_size, NULL, dummy_plan_size);

cleanup:
  if (xasl_stream)
    {
      free_and_init (xasl_stream);	/* allocated at css_receive_data_from_client() */
    }

  if (var_data)
    {
      free_and_init (var_data);
    }
  if (list_data)
    {
      db_private_free_and_init (thread_p, list_data);
    }

  /* since the listid was copied over to the client, we don't need this one on the server */
  if (q_result)
    {
      QFILE_FREE_AND_INIT_LIST_ID (q_result);
    }
}

/*
 * sqmgr_end_query -
 *
 * return:
 *
 *   thrd(in):
 *   rid(in):
 *   request(in):
 *   reqlen(in):
 *
 * NOTE:
 */
void
sqmgr_end_query (THREAD_ENTRY * thread_p, unsigned int rid, char *request, int reqlen)
{
  QUERY_ID query_id;
  int error_code = NO_ERROR;
  int all_error_code = NO_ERROR;
  int n_query_ids = 0, i = 0;
  OR_ALIGNED_BUF (OR_INT_SIZE) a_reply;
  char *reply = OR_ALIGNED_BUF_START (a_reply);

  request = or_unpack_int (request, &n_query_ids);
  for (i = 0; i < n_query_ids; i++)
    {
      request = or_unpack_ptr (request, &query_id);
      if (query_id > 0)
	{
	  error_code = xqmgr_end_query (thread_p, query_id);
	  if (error_code != NO_ERROR)
	    {
	      all_error_code = error_code;
	      /* Continue to try to close as many queries as possible. */
	    }
	}
    }
  if (all_error_code != NO_ERROR)
    {
      (void) return_error_to_client (thread_p, rid);
    }

  (void) or_pack_int (reply, all_error_code);
  css_send_data_to_client (thread_p->conn_entry, rid, reply, OR_ALIGNED_BUF_SIZE (a_reply));
}

/*
 * sqmgr_drop_all_query_plans - Process a SERVER_QM_DROP_ALL_PLANS request
 *
 * return:
 *
 *   rid(in):
 *   request(in):
 *   reqlen(in):
 *
 * NOTE:
 * Clear all XASL cache entires out upon request of the client.
 * This function is a counter part to qmgr_drop_all_query_plans().
 */
void
sqmgr_drop_all_query_plans (THREAD_ENTRY * thread_p, unsigned int rid, char *request, int reqlen)
{
  int status;
  char *reply;
  OR_ALIGNED_BUF (OR_INT_SIZE) a_reply;

  reply = OR_ALIGNED_BUF_START (a_reply);

  /* call the server routine of query drop plan */
  status = xqmgr_drop_all_query_plans (thread_p);
  if (status != NO_ERROR)
    {
      (void) return_error_to_client (thread_p, rid);
    }

  /* pack status (DB_IN32) as a reply */
  (void) or_pack_int (reply, status);

  /* send reply and data to the client */
  css_send_data_to_client (thread_p->conn_entry, rid, reply, OR_ALIGNED_BUF_SIZE (a_reply));
}

/*
 * sqmgr_dump_query_plans -
 *
 * return:
 *
 *   rid(in):
 *   request(in):
 *   reqlen(in):
 *
 * NOTE:
 */
void
sqmgr_dump_query_plans (THREAD_ENTRY * thread_p, unsigned int rid, char *request, int reqlen)
{
  FILE *outfp;
  int file_size;
  char *buffer;
  int buffer_size;
  int send_size;
  OR_ALIGNED_BUF (OR_INT_SIZE) a_reply;
  char *reply = OR_ALIGNED_BUF_START (a_reply);

  (void) or_unpack_int (request, &buffer_size);

  buffer = (char *) db_private_alloc (thread_p, buffer_size);
  if (buffer == NULL)
    {
      css_send_abort_to_client (thread_p->conn_entry, rid);
      return;
    }

  outfp = tmpfile ();
  if (outfp == NULL)
    {
      er_set_with_oserror (ER_ERROR_SEVERITY, ARG_FILE_LINE, ER_GENERIC_ERROR, 0);
      css_send_abort_to_client (thread_p->conn_entry, rid);
      db_private_free_and_init (thread_p, buffer);
      return;
    }

  xqmgr_dump_query_plans (thread_p, outfp);
  file_size = ftell (outfp);

  /*
   * Send the file in pieces
   */
  rewind (outfp);

  (void) or_pack_int (reply, (int) file_size);
  css_send_data_to_client (thread_p->conn_entry, rid, reply, OR_ALIGNED_BUF_SIZE (a_reply));

  while (file_size > 0)
    {
      if (file_size > buffer_size)
	{
	  send_size = buffer_size;
	}
      else
	{
	  send_size = file_size;
	}

      file_size -= send_size;
      if (fread (buffer, 1, send_size, outfp) == 0)
	{
	  er_set_with_oserror (ER_ERROR_SEVERITY, ARG_FILE_LINE, ER_GENERIC_ERROR, 0);
	  css_send_abort_to_client (thread_p->conn_entry, rid);
	  /*
	   * Continue sending the stuff that was prmoised to client. In this case
	   * junk (i.e., whatever it is in the buffers) is sent.
	   */
	}
      css_send_data_to_client (thread_p->conn_entry, rid, buffer, send_size);
    }

  fclose (outfp);
  db_private_free_and_init (thread_p, buffer);
}

/*
 * sqmgr_dump_query_cache -
 *
 * return:
 *
 *   rid(in):
 *   request(in):
 *   reqlen(in):
 *
 * NOTE:
 */
void
sqmgr_dump_query_cache (THREAD_ENTRY * thread_p, unsigned int rid, char *request, int reqlen)
{
  FILE *outfp;
  int file_size;
  char *buffer;
  int buffer_size;
  int send_size;
  OR_ALIGNED_BUF (OR_INT_SIZE) a_reply;
  char *reply = OR_ALIGNED_BUF_START (a_reply);

  (void) or_unpack_int (request, &buffer_size);

  buffer = (char *) db_private_alloc (thread_p, buffer_size);
  if (buffer == NULL)
    {
      css_send_abort_to_client (thread_p->conn_entry, rid);
      return;
    }

  outfp = tmpfile ();
  if (outfp == NULL)
    {
      er_set_with_oserror (ER_ERROR_SEVERITY, ARG_FILE_LINE, ER_GENERIC_ERROR, 0);
      css_send_abort_to_client (thread_p->conn_entry, rid);
      db_private_free_and_init (thread_p, buffer);
      return;
    }

  xqmgr_dump_query_cache (thread_p, outfp);
  file_size = ftell (outfp);

  /*
   * Send the file in pieces
   */
  rewind (outfp);

  (void) or_pack_int (reply, (int) file_size);
  css_send_data_to_client (thread_p->conn_entry, rid, reply, OR_ALIGNED_BUF_SIZE (a_reply));

  while (file_size > 0)
    {
      if (file_size > buffer_size)
	{
	  send_size = buffer_size;
	}
      else
	{
	  send_size = file_size;
	}

      file_size -= send_size;
      if (fread (buffer, 1, send_size, outfp) == 0)
	{
	  er_set_with_oserror (ER_ERROR_SEVERITY, ARG_FILE_LINE, ER_GENERIC_ERROR, 0);
	  css_send_abort_to_client (thread_p->conn_entry, rid);
	  /*
	   * Continue sending the stuff that was prmoised to client. In this case
	   * junk (i.e., whatever it is in the buffers) is sent.
	   */
	}
      css_send_data_to_client (thread_p->conn_entry, rid, buffer, send_size);
    }
  fclose (outfp);
  db_private_free_and_init (thread_p, buffer);
}

/*
 * sqp_get_sys_timestamp -
 *
 * return:
 *
 *   rid(in):
 *
 * NOTE:
 */
void
sqp_get_sys_timestamp (THREAD_ENTRY * thread_p, unsigned int rid, char *request_ignore, int reqlen_ignore)
{
#if defined(ENABLE_UNUSED_FUNCTION)
  OR_ALIGNED_BUF (OR_UTIME_SIZE) a_reply;
  char *reply = OR_ALIGNED_BUF_START (a_reply);

  DB_VALUE sys_timestamp;

  db_sys_timestamp (&sys_timestamp);
  (void) or_pack_utime (reply, *(DB_TIMESTAMP *) db_get_timestamp (&sys_timestamp));
  css_send_data_to_client (thread_p->conn_entry, rid, reply, OR_ALIGNED_BUF_SIZE (a_reply));
#endif /* ENABLE_UNUSED_FUNCTION */
}

/*
 * sserial_get_current_value -
 *
 * return:
 *
 *   rid(in):
 *   request(in):
 *   reqlen(in):
 *
 * NOTE:
 */
void
sserial_get_current_value (THREAD_ENTRY * thread_p, unsigned int rid, char *request, int reqlen)
{
  int error_status = NO_ERROR;
  DB_VALUE cur_val;
  OID oid;
  int cached_num;
  int buffer_length;
  char *buffer;
  OR_ALIGNED_BUF (OR_INT_SIZE + OR_INT_SIZE) a_reply;
  char *reply = OR_ALIGNED_BUF_START (a_reply);
  char *p;

  p = or_unpack_oid (request, &oid);
  p = or_unpack_int (p, &cached_num);

  error_status = xserial_get_current_value (thread_p, &cur_val, &oid, cached_num);
  if (error_status != NO_ERROR)
    {
      assert (er_errid () != NO_ERROR);
      error_status = er_errid ();
      buffer_length = 0;
      buffer = NULL;
    }
  else
    {
      buffer_length = or_db_value_size (&cur_val);
      buffer = (char *) db_private_alloc (thread_p, buffer_length);
      if (buffer == NULL)
	{
	  error_status = ER_OUT_OF_VIRTUAL_MEMORY;
	  buffer_length = 0;
	}
    }
  p = or_pack_int (reply, buffer_length);
  p = or_pack_int (p, error_status);

  if (buffer == NULL)
    {
      (void) return_error_to_client (thread_p, rid);
      buffer_length = 0;
    }
  else
    {
      (void) or_pack_value (buffer, &cur_val);
      db_value_clear (&cur_val);
    }

  css_send_reply_and_data_to_client (thread_p->conn_entry, rid, reply, OR_ALIGNED_BUF_SIZE (a_reply), buffer,
				     buffer_length);
  if (buffer != NULL)
    {
      /* since this was copied to the client, we don't need it on the server */
      db_private_free_and_init (thread_p, buffer);
    }
}

/*
 * sserial_get_next_value -
 *
 * return:
 *
 *   rid(in):
 *   request(in):
 *   reqlen(in):
 *
 * NOTE:
 */
void
sserial_get_next_value (THREAD_ENTRY * thread_p, unsigned int rid, char *request, int reqlen)
{
  DB_VALUE next_val;
  OID oid;
  char *buffer;
  int cached_num, num_alloc, is_auto_increment;
  int buffer_length, errid;
  OR_ALIGNED_BUF (OR_INT_SIZE + OR_INT_SIZE) a_reply;
  char *reply = OR_ALIGNED_BUF_START (a_reply);
  char *p;

  p = or_unpack_oid (request, &oid);
  p = or_unpack_int (p, &cached_num);
  p = or_unpack_int (p, &num_alloc);
  p = or_unpack_int (p, &is_auto_increment);

  /*
   * If a client wants to generate AUTO_INCREMENT value during client-side
   * insertion, a server should update LAST_INSERT_ID on a session.
   */
  errid = xserial_get_next_value (thread_p, &next_val, &oid, cached_num, num_alloc, is_auto_increment, true);

  if (errid != NO_ERROR)
    {
      buffer_length = 0;
      buffer = NULL;
    }
  else
    {
      buffer_length = or_db_value_size (&next_val);
      buffer = (char *) db_private_alloc (thread_p, buffer_length);
      if (buffer == NULL)
	{
	  buffer_length = 0;
	  errid = ER_OUT_OF_VIRTUAL_MEMORY;
	}
    }
  p = or_pack_int (reply, buffer_length);
  p = or_pack_int (p, errid);

  if (buffer == NULL)
    {
      (void) return_error_to_client (thread_p, rid);
    }
  else
    {
      (void) or_pack_value (buffer, &next_val);
      db_value_clear (&next_val);
    }

  css_send_reply_and_data_to_client (thread_p->conn_entry, rid, reply, OR_ALIGNED_BUF_SIZE (a_reply), buffer,
				     buffer_length);
  if (buffer != NULL)
    {
      /* since this was copied to the client, we don't need it on the server */
      db_private_free_and_init (thread_p, buffer);
    }
}

/*
 * sserial_decache -
 *
 * return:
 *
 *   rid(in):
 *   request(in):
 *   reqlen(in):
 *
 * NOTE:
 */
void
sserial_decache (THREAD_ENTRY * thread_p, unsigned int rid, char *request, int reqlen)
{
  OID oid;
  OR_ALIGNED_BUF (OR_INT_SIZE) a_reply;
  char *reply = OR_ALIGNED_BUF_START (a_reply);

  (void) or_unpack_oid (request, &oid);
  xserial_decache (thread_p, &oid);

  (void) or_pack_int (reply, NO_ERROR);
  css_send_data_to_client (thread_p->conn_entry, rid, reply, OR_ALIGNED_BUF_SIZE (a_reply));
}

/*
 * smnt_server_start_stats -
 *
 * return:
 *
 *   rid(in):
 *   request(in):
 *   reqlen(in):
 *
 * NOTE:
 */
void
smnt_server_start_stats (THREAD_ENTRY * thread_p, unsigned int rid, char *request, int reqlen)
{
  OR_ALIGNED_BUF (OR_INT_SIZE) a_reply;
  char *reply = OR_ALIGNED_BUF_START (a_reply);

  perfmon_start_watch (thread_p);

  (void) or_pack_int (reply, NO_ERROR);
  css_send_data_to_client (thread_p->conn_entry, rid, reply, OR_ALIGNED_BUF_SIZE (a_reply));
}

/*
 * smnt_server_stop_stats -
 *
 * return:
 *
 *   rid(in):
 *   request(in):
 *   reqlen(in):
 *
 * NOTE:
 */
void
smnt_server_stop_stats (THREAD_ENTRY * thread_p, unsigned int rid, char *request, int reqlen)
{
  OR_ALIGNED_BUF (OR_INT_SIZE) a_reply;
  char *reply = OR_ALIGNED_BUF_START (a_reply);

  perfmon_stop_watch (thread_p);
  /* dummy reply message */
  (void) or_pack_int (reply, 1);
  css_send_data_to_client (thread_p->conn_entry, rid, reply, OR_ALIGNED_BUF_SIZE (a_reply));
}

/*
 * smnt_server_copy_stats -
 *
 * return:
 *
 *   rid(in):
 *   request(in):
 *   reqlen(in):
 *
 * NOTE:
 */
void
smnt_server_copy_stats (THREAD_ENTRY * thread_p, unsigned int rid, char *request, int reqlen)
{
  char *reply = NULL;
  int nr_statistic_values;
  UINT64 *stats = NULL;

  nr_statistic_values = perfmon_get_number_of_statistic_values ();
  stats = perfmon_allocate_values ();

  if (stats == NULL)
    {
      ASSERT_ERROR ();
      css_send_abort_to_client (thread_p->conn_entry, rid);
      return;
    }

  reply = perfmon_allocate_packed_values_buffer ();
  if (reply == NULL)
    {
      ASSERT_ERROR ();
      free_and_init (stats);
      css_send_abort_to_client (thread_p->conn_entry, rid);
      return;
    }

  xperfmon_server_copy_stats (thread_p, stats);
  perfmon_pack_stats (reply, stats);
  css_send_data_to_client (thread_p->conn_entry, rid, reply, nr_statistic_values * sizeof (UINT64));
  free_and_init (stats);
  free_and_init (reply);
}

/*
 * smnt_server_copy_global_stats -
 *
 * return:
 *
 *   rid(in):
 *   request(in):
 *   reqlen(in):
 *
 * NOTE:
 */
void
smnt_server_copy_global_stats (THREAD_ENTRY * thread_p, unsigned int rid, char *request, int reqlen)
{
  char *reply = NULL;
  int nr_statistic_values;
  UINT64 *stats = NULL;

  nr_statistic_values = perfmon_get_number_of_statistic_values ();
  stats = perfmon_allocate_values ();
  if (stats == NULL)
    {
      ASSERT_ERROR ();
      css_send_abort_to_client (thread_p->conn_entry, rid);
      return;
    }

  reply = perfmon_allocate_packed_values_buffer ();
  if (reply == NULL)
    {
      ASSERT_ERROR ();
      free_and_init (stats);
      css_send_abort_to_client (thread_p->conn_entry, rid);
      return;
    }

  xperfmon_server_copy_global_stats (stats);
  perfmon_pack_stats (reply, stats);
  css_send_data_to_client (thread_p->conn_entry, rid, reply, nr_statistic_values * sizeof (UINT64));
  free_and_init (stats);
  free_and_init (reply);
}

/*
 * sct_check_rep_dir -
 *
 * return:
 *
 *   rid(in):
 *   request(in):
 *   reqlen(in):
 *
 * NOTE:
 */
void
sct_check_rep_dir (THREAD_ENTRY * thread_p, unsigned int rid, char *request, int reqlen)
{
  OID classoid;
  OID rep_dir;
  int success;
  OR_ALIGNED_BUF (OR_INT_SIZE + OR_OID_SIZE) a_reply;
  char *reply = OR_ALIGNED_BUF_START (a_reply);
  char *ptr;

  ptr = or_unpack_oid (request, &classoid);
  OID_SET_NULL (&rep_dir);	/* init */

  success = xcatalog_check_rep_dir (thread_p, &classoid, &rep_dir);
  if (success != NO_ERROR)
    {
      (void) return_error_to_client (thread_p, rid);
    }

  assert (success != NO_ERROR || !OID_ISNULL (&rep_dir));

  ptr = or_pack_int (reply, (int) success);
  ptr = or_pack_oid (ptr, &rep_dir);

  css_send_data_to_client (thread_p->conn_entry, rid, reply, OR_ALIGNED_BUF_SIZE (a_reply));
}

/*
 * xs_send_method_call_info_to_client -
 *
 * return:
 *
 *   list_id(in):
 *   method_sig_list(in):
 *
 * NOTE:
 */
int
xs_send_method_call_info_to_client (THREAD_ENTRY * thread_p, qfile_list_id * list_id, method_sig_list * methsg_list)
{
  int length = 0;
  char *databuf;
  char *ptr;
  unsigned int rid;
  OR_ALIGNED_BUF (OR_INT_SIZE * 2) a_reply;
  char *reply = OR_ALIGNED_BUF_START (a_reply);

  rid = css_get_comm_request_id (thread_p);
  length = or_listid_length ((void *) list_id);
  length += or_method_sig_list_length ((void *) methsg_list);
  ptr = or_pack_int (reply, (int) METHOD_CALL);
  ptr = or_pack_int (ptr, length);

#if !defined(NDEBUG)
  /* suppress valgrind UMW error */
  memset (ptr, 0, OR_ALIGNED_BUF_SIZE (a_reply) - (ptr - reply));
#endif

  databuf = (char *) db_private_alloc (thread_p, length);
  if (databuf == NULL)
    {
      return ER_FAILED;
    }

  ptr = or_pack_listid (databuf, (void *) list_id);
  ptr = or_pack_method_sig_list (ptr, (void *) methsg_list);
  css_send_reply_and_data_to_client (thread_p->conn_entry, rid, reply, OR_ALIGNED_BUF_SIZE (a_reply), databuf, length);
  db_private_free_and_init (thread_p, databuf);
  return NO_ERROR;
}

/*
 * xs_receive_data_from_client -
 *
 * return:
 *
 *   area(in):
 *   datasize(in):
 *
 * NOTE:
 */
int
xs_receive_data_from_client (THREAD_ENTRY * thread_p, char **area, int *datasize)
{
  return xs_receive_data_from_client_with_timeout (thread_p, area, datasize, -1);
}

/*
 * xs_receive_data_from_client_with_timeout -
 *
 * return:
 *
 *   area(in):
 *   datasize(in):
 *   timeout (in):
 *
 * NOTE:
 */
int
xs_receive_data_from_client_with_timeout (THREAD_ENTRY * thread_p, char **area, int *datasize, int timeout)
{
  unsigned int rid;
  int rc = 0;
  bool continue_checking = true;

  if (*area)
    {
      free_and_init (*area);
    }
  rid = css_get_comm_request_id (thread_p);

  rc = css_receive_data_from_client_with_timeout (thread_p->conn_entry, rid, area, (int *) datasize, timeout);

  if (rc == TIMEDOUT_ON_QUEUE)
    {
      er_set (ER_ERROR_SEVERITY, ARG_FILE_LINE, ER_NET_DATA_RECEIVE_TIMEDOUT, 0);
      return ER_NET_DATA_RECEIVE_TIMEDOUT;
    }
  else if (rc != 0)
    {
      er_set (ER_ERROR_SEVERITY, ARG_FILE_LINE, ER_NET_SERVER_DATA_RECEIVE, 0);
      return ER_FAILED;
    }

  if (logtb_is_interrupted (thread_p, false, &continue_checking))
    {
      er_set (ER_ERROR_SEVERITY, ARG_FILE_LINE, ER_INTERRUPTED, 0);
      return ER_FAILED;
    }

  return NO_ERROR;
}

/*
 * xs_send_action_to_client -
 *
 * return:
 *
 *   action(in):
 *
 * NOTE:
 */
int
xs_send_action_to_client (THREAD_ENTRY * thread_p, VACOMM_BUFFER_CLIENT_ACTION action)
{
  unsigned int rid;
  bool continue_checking = true;
  OR_ALIGNED_BUF (OR_INT_SIZE) a_reply;
  char *reply = OR_ALIGNED_BUF_START (a_reply);

  if (logtb_is_interrupted (thread_p, false, &continue_checking))
    {
      er_set (ER_ERROR_SEVERITY, ARG_FILE_LINE, ER_INTERRUPTED, 0);
      return ER_FAILED;
    }

  rid = css_get_comm_request_id (thread_p);
  (void) or_pack_int (reply, (int) action);
  if (css_send_data_to_client (thread_p->conn_entry, rid, reply, OR_INT_SIZE))
    {
      return ER_FAILED;
    }

  return NO_ERROR;
}

/*
 * slocator_assign_oid_batch -
 *
 * return:
 *
 *   rid(in):
 *   request(in):
 *   reqlen(in):
 *
 * NOTE:
 */
void
slocator_assign_oid_batch (THREAD_ENTRY * thread_p, unsigned int rid, char *request, int reqlen)
{
  int success;
  LC_OIDSET *oidset = NULL;

  /* skip over the word at the front reserved for the return code */
  oidset = locator_unpack_oid_set_to_new (thread_p, request + OR_INT_SIZE);
  if (oidset == NULL)
    {
      (void) return_error_to_client (thread_p, rid);
      return;
    }

  success = xlocator_assign_oid_batch (thread_p, oidset);

  /* the buffer we send back is identical in size to the buffer that was received so we can reuse it. */

  /* first word is reserved for return code */
  or_pack_int (request, success);
  if (success == NO_ERROR)
    {
      if (locator_pack_oid_set (request + OR_INT_SIZE, oidset) == NULL)
	{
	  /* trouble packing oidset for the return trip, severe error */
	  success = ER_FAILED;
	  or_pack_int (request, success);
	}
    }

  if (success != NO_ERROR)
    {
      (void) return_error_to_client (thread_p, rid);
    }

  css_send_data_to_client (thread_p->conn_entry, rid, request, reqlen);

  locator_free_oid_set (thread_p, oidset);
}

/*
 * slocator_find_lockhint_class_oids -
 *
 * return:
 *
 *   rid(in):
 *   request(in):
 *   reqlen(in):
 *
 * NOTE:
 */
void
slocator_find_lockhint_class_oids (THREAD_ENTRY * thread_p, unsigned int rid, char *request, int reqlen)
{
  int num_classes;
  char **many_classnames;
  LOCK *many_locks = NULL;
  int *many_need_subclasses = NULL;
  OID *guessed_class_oids = NULL;
  int *guessed_class_chns = NULL;
  LC_PREFETCH_FLAGS *many_flags = NULL;
  int quit_on_errors, lock_rr_tran;
  LC_FIND_CLASSNAME allfind = LC_CLASSNAME_ERROR;
  LC_LOCKHINT *found_lockhint;
  LC_COPYAREA *copy_area;
  char *desc_ptr = NULL;
  int desc_size;
  char *content_ptr;
  int content_size;
  char *ptr;
  int num_objs = 0;
  char *packed = NULL;
  int packed_size;
  int send_size = 0;
  int i;
  int malloc_size;
  char *malloc_area;
  OR_ALIGNED_BUF (NET_SENDRECV_BUFFSIZE + NET_COPY_AREA_SENDRECV_SIZE + OR_INT_SIZE) a_reply;
  char *reply = OR_ALIGNED_BUF_START (a_reply);

  found_lockhint = NULL;
  copy_area = NULL;

  ptr = or_unpack_int (request, &num_classes);
  ptr = or_unpack_int (ptr, &quit_on_errors);
  ptr = or_unpack_int (ptr, &lock_rr_tran);

  malloc_size = ((sizeof (char *) + sizeof (LOCK) + sizeof (int) + sizeof (int) + sizeof (OID) + sizeof (int))
		 * num_classes);

  malloc_area = (char *) db_private_alloc (thread_p, malloc_size);
  if (malloc_area != NULL)
    {
      many_classnames = (char **) malloc_area;
      many_locks = (LOCK *) ((char *) malloc_area + (sizeof (char *) * num_classes));
      many_need_subclasses = (int *) ((char *) many_locks + (sizeof (LOCK) * num_classes));
      many_flags = (LC_PREFETCH_FLAGS *) ((char *) many_need_subclasses + (sizeof (int) * num_classes));
      guessed_class_oids = (OID *) ((char *) many_flags + (sizeof (int) * num_classes));
      guessed_class_chns = (int *) ((char *) guessed_class_oids + (sizeof (OID) * num_classes));

      for (i = 0; i < num_classes; i++)
	{
	  ptr = or_unpack_string_nocopy (ptr, &many_classnames[i]);
	  ptr = or_unpack_lock (ptr, &many_locks[i]);
	  ptr = or_unpack_int (ptr, &many_need_subclasses[i]);
	  ptr = or_unpack_int (ptr, (int *) &many_flags[i]);
	  ptr = or_unpack_oid (ptr, &guessed_class_oids[i]);
	  ptr = or_unpack_int (ptr, &guessed_class_chns[i]);
	}

      allfind =
	xlocator_find_lockhint_class_oids (thread_p, num_classes, (const char **) many_classnames, many_locks,
					   many_need_subclasses, many_flags, guessed_class_oids, guessed_class_chns,
					   quit_on_errors, &found_lockhint, &copy_area);
    }
  if (allfind != LC_CLASSNAME_EXIST)
    {
      (void) return_error_to_client (thread_p, rid);
    }

  if ((LOCK) lock_rr_tran != NULL_LOCK)
    {
      /* lock the object common for RR transactions. This is used in ALTER TABLE ADD COLUMN NOT NULL scenarios */
      if (xtran_lock_rep_read (thread_p, (LOCK) lock_rr_tran) != NO_ERROR)
	{
	  allfind = LC_CLASSNAME_ERROR;
	  er_set (ER_ERROR_SEVERITY, ARG_FILE_LINE, ER_GENERIC_ERROR, 0);
	  (void) return_error_to_client (thread_p, rid);
	}
    }

  if (found_lockhint != NULL && found_lockhint->length > 0)
    {
      send_size = locator_pack_lockhint (found_lockhint, true);

      packed = found_lockhint->packed;
      packed_size = found_lockhint->packed_size;

      if (!packed)
	{
	  (void) return_error_to_client (thread_p, rid);
	  allfind = LC_CLASSNAME_ERROR;
	}
    }

  if (copy_area != NULL)
    {
      num_objs = locator_send_copy_area (copy_area, &content_ptr, &content_size, &desc_ptr, &desc_size);
    }
  else
    {
      desc_ptr = NULL;
      desc_size = 0;
      content_ptr = NULL;
      content_size = 0;
    }

  /* Send sizes of databuffer and copy area (descriptor + content) */

  ptr = or_pack_int (reply, send_size);
  ptr = or_pack_int (ptr, num_objs);
  ptr = or_pack_int (ptr, desc_size);
  ptr = or_pack_int (ptr, content_size);

  ptr = or_pack_int (ptr, allfind);

  if (copy_area == NULL && found_lockhint == NULL)
    {
      css_send_data_to_client (thread_p->conn_entry, rid, reply, OR_ALIGNED_BUF_SIZE (a_reply));
    }
  else
    {
      css_send_reply_and_3_data_to_client (thread_p->conn_entry, rid, reply, OR_ALIGNED_BUF_SIZE (a_reply), packed,
					   send_size, desc_ptr, desc_size, content_ptr, content_size);
      if (copy_area != NULL)
	{
	  locator_free_copy_area (copy_area);
	}

      if (found_lockhint != NULL)
	{
	  locator_free_lockhint (found_lockhint);
	}

      if (desc_ptr)
	{
	  free_and_init (desc_ptr);
	}
    }

  if (malloc_area)
    {
      db_private_free_and_init (thread_p, malloc_area);
    }
}

/*
 * slocator_fetch_lockhint_classes -
 *
 * return:
 *
 *   rid(in):
 *   request(in):
 *   reqlen(in):
 *
 * NOTE:
 */
void
slocator_fetch_lockhint_classes (THREAD_ENTRY * thread_p, unsigned int rid, char *request, int reqlen)
{
  int success;
  LC_COPYAREA *copy_area;
  LC_LOCKHINT *lockhint;
  OR_ALIGNED_BUF (NET_SENDRECV_BUFFSIZE + NET_COPY_AREA_SENDRECV_SIZE + OR_INT_SIZE) a_reply;
  char *reply = OR_ALIGNED_BUF_START (a_reply);
  char *desc_ptr;
  int desc_size;
  char *content_ptr;
  int content_size;
  char *ptr;
  bool first_call;
  int num_objs;
  char *packed = NULL;
  int packed_size;
  int send_size;

  ptr = or_unpack_int (request, &packed_size);

  if (packed_size == 0 || css_receive_data_from_client (thread_p->conn_entry, rid, &packed, (int *) &packed_size))
    {
      er_set (ER_ERROR_SEVERITY, ARG_FILE_LINE, ER_NET_SERVER_DATA_RECEIVE, 0);
      css_send_abort_to_client (thread_p->conn_entry, rid);
      if (packed)
	{
	  free_and_init (packed);
	}
      return;
    }

  lockhint = locator_allocate_and_unpack_lockhint (packed, packed_size, true, false);
  free_and_init (packed);

  if ((lockhint == NULL) || (lockhint->length <= 0))
    {
      (void) return_error_to_client (thread_p, rid);
      ptr = or_pack_int (reply, 0);
      ptr = or_pack_int (ptr, 0);
      ptr = or_pack_int (ptr, 0);
      ptr = or_pack_int (ptr, 0);
      ptr = or_pack_int (ptr, ER_FAILED);
      css_send_data_to_client (thread_p->conn_entry, rid, reply, OR_ALIGNED_BUF_SIZE (a_reply));
      return;
    }

  first_call = true;
  do
    {
      desc_ptr = NULL;
      num_objs = 0;

      copy_area = NULL;
      success = xlocator_fetch_lockhint_classes (thread_p, lockhint, &copy_area);
      if (success != NO_ERROR)
	{
	  (void) return_error_to_client (thread_p, rid);
	}

      if (copy_area != NULL)
	{
	  num_objs = locator_send_copy_area (copy_area, &content_ptr, &content_size, &desc_ptr, &desc_size);
	}
      else
	{
	  desc_ptr = NULL;
	  desc_size = 0;
	  content_ptr = NULL;
	  content_size = 0;
	}

      /* Send sizes of databuffer and copy area (descriptor + content) */

      send_size = locator_pack_lockhint (lockhint, first_call);

      packed = lockhint->packed;
      packed_size = lockhint->packed_size;

      ptr = or_pack_int (reply, send_size);
      ptr = or_pack_int (ptr, num_objs);
      ptr = or_pack_int (ptr, desc_size);
      ptr = or_pack_int (ptr, content_size);

      ptr = or_pack_int (ptr, success);

      if (copy_area == NULL && lockhint == NULL)
	{
	  css_send_data_to_client (thread_p->conn_entry, rid, reply, OR_ALIGNED_BUF_SIZE (a_reply));
	}
      else
	{
	  css_send_reply_and_3_data_to_client (thread_p->conn_entry, rid, reply, OR_ALIGNED_BUF_SIZE (a_reply), packed,
					       send_size, desc_ptr, desc_size, content_ptr, content_size);
	}
      if (copy_area != NULL)
	{
	  locator_free_copy_area (copy_area);
	}
      if (desc_ptr)
	{
	  free_and_init (desc_ptr);
	}

      first_call = false;
    }
  while (copy_area && lockhint && ((lockhint->num_classes > lockhint->num_classes_processed)));

  if (lockhint)
    {
      locator_free_lockhint (lockhint);
    }
}

/*
 * sthread_kill_tran_index -
 *
 * return:
 *
 *   rid(in):
 *   request(in):
 *   reqlen(in):
 *
 * NOTE:
 */
void
sthread_kill_tran_index (THREAD_ENTRY * thread_p, unsigned int rid, char *request, int reqlen)
{
  int success;
  int kill_tran_index;
  int kill_pid;
  char *kill_user;
  char *kill_host;
  char *ptr;
  OR_ALIGNED_BUF (OR_INT_SIZE) a_reply;
  char *reply = OR_ALIGNED_BUF_START (a_reply);

  ptr = or_unpack_int (request, &kill_tran_index);
  ptr = or_unpack_string_nocopy (ptr, &kill_user);
  ptr = or_unpack_string_nocopy (ptr, &kill_host);
  ptr = or_unpack_int (ptr, &kill_pid);

  success = (xlogtb_kill_tran_index (thread_p, kill_tran_index, kill_user, kill_host, kill_pid)
	     == NO_ERROR) ? NO_ERROR : ER_FAILED;
  if (success != NO_ERROR)
    {
      (void) return_error_to_client (thread_p, rid);
    }

  ptr = or_pack_int (reply, success);
  css_send_data_to_client (thread_p->conn_entry, rid, reply, OR_ALIGNED_BUF_SIZE (a_reply));
}

/*
 * sthread_kill_or_interrupt_tran -
 *
 * return:
 *
 *   rid(in):
 *   request(in):
 *   reqlen(in):
 *
 * NOTE:
 */
void
sthread_kill_or_interrupt_tran (THREAD_ENTRY * thread_p, unsigned int rid, char *request, int reqlen)
{
  int success = NO_ERROR;
  char *ptr;
  OR_ALIGNED_BUF (OR_INT_SIZE + OR_INT_SIZE) a_reply;
  char *reply = OR_ALIGNED_BUF_START (a_reply);
  int i = 0;
  int *tran_index_list;
  int num_tran_index, interrupt_only;
  int num_killed_tran = 0;
  int is_dba_group_member = 0;

  ptr = or_unpack_int (request, &is_dba_group_member);
  ptr = or_unpack_int (ptr, &num_tran_index);
  ptr = or_unpack_int_array (ptr, num_tran_index, &tran_index_list);
  ptr = or_unpack_int (ptr, &interrupt_only);

  for (i = 0; i < num_tran_index; i++)
    {
      success =
	xlogtb_kill_or_interrupt_tran (thread_p, tran_index_list[i], (bool) is_dba_group_member, (bool) interrupt_only);
      if (success == NO_ERROR)
	{
	  num_killed_tran++;
	}
      else if (success == ER_KILL_TR_NOT_ALLOWED)
	{
	  (void) return_error_to_client (thread_p, rid);
	  break;
	}
      else
	{
	  /* error not related with authorization is ignored and keep running */
	  success = NO_ERROR;
	}
    }

  ptr = or_pack_int (reply, success);
  ptr = or_pack_int (ptr, num_killed_tran);
  css_send_data_to_client (thread_p->conn_entry, rid, reply, OR_ALIGNED_BUF_SIZE (a_reply));

  if (tran_index_list)
    {
      db_private_free (NULL, tran_index_list);
    }
}

/*
 * sthread_dump_cs_stat -
 *
 * return:
 *
 *   rid(in):
 *   request(in):
 *   reqlen(in):
 *
 * NOTE:
 */
void
sthread_dump_cs_stat (THREAD_ENTRY * thread_p, unsigned int rid, char *request, int reqlen)
{
  FILE *outfp;
  int file_size;
  char *buffer;
  int buffer_size;
  int send_size;
  OR_ALIGNED_BUF (OR_INT_SIZE) a_reply;
  char *reply = OR_ALIGNED_BUF_START (a_reply);

  (void) or_unpack_int (request, &buffer_size);

  buffer = (char *) db_private_alloc (NULL, buffer_size);
  if (buffer == NULL)
    {
      css_send_abort_to_client (thread_p->conn_entry, rid);
      return;
    }

  outfp = tmpfile ();
  if (outfp == NULL)
    {
      er_set_with_oserror (ER_ERROR_SEVERITY, ARG_FILE_LINE, ER_GENERIC_ERROR, 0);
      css_send_abort_to_client (thread_p->conn_entry, rid);
      db_private_free_and_init (NULL, buffer);
      return;
    }

  sync_dump_statistics (outfp, SYNC_TYPE_ALL);

  file_size = ftell (outfp);

  /*
   * Send the file in pieces
   */
  rewind (outfp);

  (void) or_pack_int (reply, (int) file_size);
  css_send_data_to_client (thread_p->conn_entry, rid, reply, OR_ALIGNED_BUF_SIZE (a_reply));

  while (file_size > 0)
    {
      if (file_size > buffer_size)
	{
	  send_size = buffer_size;
	}
      else
	{
	  send_size = file_size;
	}

      file_size -= send_size;
      if (fread (buffer, 1, send_size, outfp) == 0)
	{
	  er_set_with_oserror (ER_ERROR_SEVERITY, ARG_FILE_LINE, ER_GENERIC_ERROR, 0);
	  css_send_abort_to_client (thread_p->conn_entry, rid);
	  /*
	   * Continue sending the stuff that was prmoised to client. In this case
	   * junk (i.e., whatever it is in the buffers) is sent.
	   */
	}
      css_send_data_to_client (thread_p->conn_entry, rid, buffer, send_size);
    }
  fclose (outfp);
  db_private_free_and_init (NULL, buffer);
}

/*
 * slogtb_get_pack_tran_table -
 *
 * return:
 *
 *   rid(in):
 *   request(in):
 *   reqlen(in):
 */
void
slogtb_get_pack_tran_table (THREAD_ENTRY * thread_p, unsigned int rid, char *request, int reqlen)
{
  char *buffer, *ptr;
  int size;
  OR_ALIGNED_BUF (OR_INT_SIZE + OR_INT_SIZE) a_reply;
  char *reply = OR_ALIGNED_BUF_START (a_reply);
  int error;
  int include_query_exec_info;

  (void) or_unpack_int (request, &include_query_exec_info);

  error = xlogtb_get_pack_tran_table (thread_p, &buffer, &size, include_query_exec_info);

  if (error != NO_ERROR)
    {
      ptr = or_pack_int (reply, 0);
      ptr = or_pack_int (ptr, error);
      css_send_data_to_client (thread_p->conn_entry, rid, reply, OR_ALIGNED_BUF_SIZE (a_reply));
    }
  else
    {
      ptr = or_pack_int (reply, size);
      ptr = or_pack_int (ptr, error);
      css_send_data_to_client (thread_p->conn_entry, rid, reply, OR_ALIGNED_BUF_SIZE (a_reply));
      css_send_data_to_client (thread_p->conn_entry, rid, buffer, size);
      free_and_init (buffer);
    }
}

/*
 * slogtb_dump_trantable -
 *
 * return:
 *
 *   rid(in):
 *   request(in):
 *   reqlen(in):
 */
void
slogtb_dump_trantable (THREAD_ENTRY * thread_p, unsigned int rid, char *request, int reqlen)
{
  FILE *outfp;
  int file_size;
  char *buffer;
  int buffer_size;
  int send_size;
  OR_ALIGNED_BUF (OR_INT_SIZE) a_reply;
  char *reply = OR_ALIGNED_BUF_START (a_reply);

  (void) or_unpack_int (request, &buffer_size);

  buffer = (char *) db_private_alloc (thread_p, buffer_size);
  if (buffer == NULL)
    {
      css_send_abort_to_client (thread_p->conn_entry, rid);
      return;
    }

  outfp = tmpfile ();
  if (outfp == NULL)
    {
      er_set_with_oserror (ER_ERROR_SEVERITY, ARG_FILE_LINE, ER_GENERIC_ERROR, 0);
      css_send_abort_to_client (thread_p->conn_entry, rid);
      db_private_free_and_init (thread_p, buffer);
      return;
    }

  xlogtb_dump_trantable (thread_p, outfp);
  file_size = ftell (outfp);

  /*
   * Send the file in pieces
   */
  rewind (outfp);

  (void) or_pack_int (reply, (int) file_size);
  css_send_data_to_client (thread_p->conn_entry, rid, reply, OR_ALIGNED_BUF_SIZE (a_reply));

  while (file_size > 0)
    {
      if (file_size > buffer_size)
	{
	  send_size = buffer_size;
	}
      else
	{
	  send_size = file_size;
	}

      file_size -= send_size;
      if (fread (buffer, 1, send_size, outfp) == 0)
	{
	  er_set_with_oserror (ER_ERROR_SEVERITY, ARG_FILE_LINE, ER_GENERIC_ERROR, 0);
	  css_send_abort_to_client (thread_p->conn_entry, rid);
	  /*
	   * Continue sending the stuff that was prmoised to client. In this case
	   * junk (i.e., whatever it is in the buffers) is sent.
	   */
	}
      css_send_data_to_client (thread_p->conn_entry, rid, buffer, send_size);
    }
  fclose (outfp);
  db_private_free_and_init (thread_p, buffer);
}

/*
 * xcallback_console_print -
 *
 * return:
 *
 *   print_str(in):
 */
int
xcallback_console_print (THREAD_ENTRY * thread_p, char *print_str)
{
  OR_ALIGNED_BUF (OR_INT_SIZE * 3) a_reply;
  char *reply = OR_ALIGNED_BUF_START (a_reply);
  unsigned int rid, rc;
  int data_len, print_len;
  char *ptr;
  char *databuf;

  rid = css_get_comm_request_id (thread_p);
  data_len = or_packed_string_length (print_str, &print_len);

  ptr = or_pack_int (reply, (int) CONSOLE_OUTPUT);
  ptr = or_pack_int (ptr, NO_ERROR);
  ptr = or_pack_int (ptr, data_len);

  databuf = (char *) db_private_alloc (thread_p, data_len);
  if (databuf == NULL)
    {
      er_set (ER_ERROR_SEVERITY, ARG_FILE_LINE, ER_OUT_OF_VIRTUAL_MEMORY, 1, (size_t) data_len);
      return ER_FAILED;
    }
  ptr = or_pack_string_with_length (databuf, print_str, print_len);
  rc =
    css_send_reply_and_data_to_client (thread_p->conn_entry, rid, reply, OR_ALIGNED_BUF_SIZE (a_reply), databuf,
				       data_len);
  db_private_free_and_init (thread_p, databuf);

  if (rc)
    {
      return ER_FAILED;
    }

  return NO_ERROR;
}

/*
 * xio_send_user_prompt_to_client -
 *
 * return:
 *
 *   prompt_id(in):
 *   prompt(in):
 *   failure_prompt(in):
 *   range_low(in):
 *   range_high(in):
 *   secondary_prompt(in):
 *   reprompt_value(in):
 *
 * NOTE:
 * can be called only in the context of a net_client_callback
 * that is waiting for the size of 3 integers to be returned.
 * presently, on the client side that is bo_backup.
 */
int
xio_send_user_prompt_to_client (THREAD_ENTRY * thread_p, FILEIO_REMOTE_PROMPT_TYPE prompt_id, const char *prompt,
				const char *failure_prompt, int range_low, int range_high, const char *secondary_prompt,
				int reprompt_value)
{
  OR_ALIGNED_BUF (OR_INT_SIZE * 3) a_reply;
  char *reply = OR_ALIGNED_BUF_START (a_reply);
  int prompt_length, strlen1, strlen2, strlen3;
  unsigned int rid, rc;
  char *ptr;
  char *databuf;

  rid = css_get_comm_request_id (thread_p);
  /* need to know length of prompt string we are sending */
  prompt_length = (or_packed_string_length (prompt, &strlen1) + or_packed_string_length (failure_prompt, &strlen2)
		   + OR_INT_SIZE * 2 + or_packed_string_length (secondary_prompt, &strlen3) + OR_INT_SIZE);

  /*
   * Client side caller must be expecting a reply/callback followed
   * by 2 ints, otherwise client will abort due to protocol error
   * Prompt_length tells the receiver how big the followon message is.
   */
  ptr = or_pack_int (reply, (int) ASYNC_OBTAIN_USER_INPUT);
  ptr = or_pack_int (ptr, (int) prompt_id);
  ptr = or_pack_int (ptr, prompt_length);

  databuf = (char *) db_private_alloc (thread_p, prompt_length);
  if (databuf == NULL)
    {
      return ER_FAILED;
    }

  ptr = or_pack_string_with_length (databuf, prompt, strlen1);
  ptr = or_pack_string_with_length (ptr, failure_prompt, strlen2);
  ptr = or_pack_int (ptr, range_low);
  ptr = or_pack_int (ptr, range_high);
  ptr = or_pack_string_with_length (ptr, secondary_prompt, strlen3);
  ptr = or_pack_int (ptr, reprompt_value);

  rc =
    css_send_reply_and_data_to_client (thread_p->conn_entry, rid, reply, OR_ALIGNED_BUF_SIZE (a_reply), databuf,
				       prompt_length);
  db_private_free_and_init (thread_p, databuf);

  if (rc)
    {
      return ER_FAILED;
    }

  return NO_ERROR;
}

/*
 * xlog_send_log_pages_to_client -
 *
 * return:
 * NOTE:
 */
int
xlog_send_log_pages_to_client (THREAD_ENTRY * thread_p, char *logpg_area, int area_size, LOGWR_MODE mode)
{
  OR_ALIGNED_BUF (OR_INT_SIZE * 2) a_reply;
  char *reply = OR_ALIGNED_BUF_START (a_reply);
  unsigned int rid, rc;
  char *ptr;

  rid = css_get_comm_request_id (thread_p);

  /*
   * Client side caller must be expecting a reply/callback followed
   * by 2 ints, otherwise client will abort due to protocol error
   * Prompt_length tells the receiver how big the followon message is.
   */
  ptr = or_pack_int (reply, (int) GET_NEXT_LOG_PAGES);
  ptr = or_pack_int (ptr, (int) area_size);

  rc =
    css_send_reply_and_data_to_client (thread_p->conn_entry, rid, reply, OR_ALIGNED_BUF_SIZE (a_reply), logpg_area,
				       area_size);
  if (rc)
    {
      return ER_FAILED;
    }

  er_log_debug (ARG_FILE_LINE, "xlog_send_log_pages_to_client\n");

  return NO_ERROR;
}

/*
 * xlog_get_page_request_with_reply
 *
 * return:
 * NOTE:
 */
int
xlog_get_page_request_with_reply (THREAD_ENTRY * thread_p, LOG_PAGEID * fpageid_ptr, LOGWR_MODE * mode_ptr, int timeout)
{
  char *reply = NULL;
  int reply_size;
  LOG_PAGEID first_pageid;
  int mode;
  char *ptr;
  int error;
  int remote_error;

  /* Obtain success message from the client, without blocking the server. */
  error = xs_receive_data_from_client_with_timeout (thread_p, &reply, &reply_size, timeout);
  if (error != NO_ERROR)
    {
      if (reply)
	{
	  free_and_init (reply);
	}

      return error;
    }

  assert (reply != NULL);
  ptr = or_unpack_int64 (reply, &first_pageid);
  ptr = or_unpack_int (ptr, &mode);
  ptr = or_unpack_int (ptr, &remote_error);
  free_and_init (reply);

  *fpageid_ptr = first_pageid;
  *mode_ptr = (LOGWR_MODE) mode;

  er_log_debug (ARG_FILE_LINE, "xlog_get_page_request_with_reply, " "fpageid(%lld), mode(%s)\n", first_pageid,
		mode == LOGWR_MODE_SYNC ? "sync" : (mode == LOGWR_MODE_ASYNC ? "async" : "semisync"));
  return (remote_error != NO_ERROR) ? remote_error : error;
}

/*
 * shf_get_class_num_objs_and_pages -
 *
 * return:
 *
 *   rid(in):
 *   request(in):
 *   reqlen(in):
 *
 * NOTE:
 */
void
shf_get_class_num_objs_and_pages (THREAD_ENTRY * thread_p, unsigned int rid, char *request, int reqlen)
{
  HFID hfid;
  int success, approximation, nobjs, npages;
  OR_ALIGNED_BUF (OR_INT_SIZE * 3) a_reply;
  char *reply = OR_ALIGNED_BUF_START (a_reply);
  char *ptr;

  ptr = or_unpack_hfid (request, &hfid);
  ptr = or_unpack_int (ptr, &approximation);

  success = ((xheap_get_class_num_objects_pages (thread_p, &hfid, approximation, &nobjs, &npages) == NO_ERROR)
	     ? NO_ERROR : ER_FAILED);

  if (success != NO_ERROR)
    {
      (void) return_error_to_client (thread_p, rid);
    }

  ptr = or_pack_int (reply, (int) success);
  ptr = or_pack_int (ptr, (int) nobjs);
  ptr = or_pack_int (ptr, (int) npages);

  css_send_data_to_client (thread_p->conn_entry, rid, reply, OR_ALIGNED_BUF_SIZE (a_reply));
}

/*
 * sbtree_get_statistics -
 *
 * return:
 *
 *   rid(in):
 *   request(in):
 *   reqlen(in):
 *
 * NOTE:
 */
void
sbtree_get_statistics (THREAD_ENTRY * thread_p, unsigned int rid, char *request, int reqlen)
{
  BTREE_STATS stat_info;
  int success;
  OR_ALIGNED_BUF (OR_INT_SIZE * 5) a_reply;
  char *reply = OR_ALIGNED_BUF_START (a_reply);
  char *ptr;

  ptr = or_unpack_btid (request, &stat_info.btid);
  assert_release (!BTID_IS_NULL (&stat_info.btid));

  stat_info.keys = 0;
  stat_info.pkeys_size = 0;	/* do not request pkeys info */
  stat_info.pkeys = NULL;

  success = btree_get_stats (thread_p, &stat_info, STATS_WITH_SAMPLING);
  if (success != NO_ERROR)
    {
      (void) return_error_to_client (thread_p, rid);
    }

  ptr = or_pack_int (reply, success);
  ptr = or_pack_int (ptr, stat_info.leafs);
  ptr = or_pack_int (ptr, stat_info.pages);
  ptr = or_pack_int (ptr, stat_info.height);
  ptr = or_pack_int (ptr, stat_info.keys);

  css_send_data_to_client (thread_p->conn_entry, rid, reply, OR_ALIGNED_BUF_SIZE (a_reply));
}

/*
 * sbtree_get_key_type () - Obtains key type from index b-tree.
 *
 * return :
 * thread_p (in) :
 * rid (in) :
 * request (in) :
 * int reqlen (in) :
 */
void
sbtree_get_key_type (THREAD_ENTRY * thread_p, unsigned int rid, char *request, int reqlen)
{
  BTID btid;
  int error;
  OR_ALIGNED_BUF (OR_INT_SIZE * 2) a_reply;
  char *reply = OR_ALIGNED_BUF_START (a_reply);
  char *reply_data = NULL;
  char *ptr;
  int reply_data_size;
  TP_DOMAIN *key_type = NULL;

  /* Unpack BTID */
  ptr = or_unpack_btid (request, &btid);
  assert_release (!BTID_IS_NULL (&btid));

  /* Get key type */
  error = xbtree_get_key_type (thread_p, btid, &key_type);
  if (error != NO_ERROR && er_errid () != NO_ERROR)
    {
      (void) return_error_to_client (thread_p, rid);
    }

  if (key_type != NULL)
    {
      /* Send key type to client */
      reply_data_size = or_packed_domain_size (key_type, 0);
      reply_data = (char *) malloc (reply_data_size);
      if (reply_data == NULL)
	{
	  error = ER_OUT_OF_VIRTUAL_MEMORY;
	  er_set (ER_ERROR_SEVERITY, ARG_FILE_LINE, error, 1, (size_t) reply_data_size);
	  reply_data_size = 0;
	}
      else
	{
	  (void) or_pack_domain (reply_data, key_type, 0, 0);
	}
    }
  else
    {
      reply_data_size = 0;
      reply_data = NULL;
      error = (error == NO_ERROR) ? ER_FAILED : error;
    }

  ptr = or_pack_int (reply, reply_data_size);
  ptr = or_pack_int (ptr, error);

  css_send_reply_and_data_to_client (thread_p->conn_entry, rid, reply, OR_ALIGNED_BUF_SIZE (a_reply), reply_data,
				     reply_data_size);

  if (reply_data != NULL)
    {
      free_and_init (reply_data);
    }
}

/*
 * sqp_get_server_info -
 *
 * return:
 *
 *   rid(in):
 *   request(in):
 *   reqlen(in):
 *
 * NOTE:
 */
void
sqp_get_server_info (THREAD_ENTRY * thread_p, unsigned int rid, char *request, int reqlen)
{
  int success = NO_ERROR;
  OR_ALIGNED_BUF (OR_INT_SIZE + OR_INT_SIZE) a_reply;
  char *reply = OR_ALIGNED_BUF_START (a_reply);
  char *ptr, *buffer = NULL;
  int buffer_length;
  int server_info_bits;

  DB_VALUE dt_dbval, ts_dbval;	/* SI_SYS_DATETIME */
  DB_VALUE lt_dbval;		/* SI_LOCAL_TRANSACTION_ID */

  ptr = or_unpack_int (request, &server_info_bits);

  buffer_length = 0;

  if (server_info_bits & SI_SYS_DATETIME)
    {
      success = db_sys_date_and_epoch_time (&dt_dbval, &ts_dbval);
      if (success != NO_ERROR)
	{
	  goto error_exit;
	}
      buffer_length += OR_VALUE_ALIGNED_SIZE (&dt_dbval);
      buffer_length += OR_VALUE_ALIGNED_SIZE (&ts_dbval);
    }

  if (server_info_bits & SI_LOCAL_TRANSACTION_ID)
    {
      success = xtran_get_local_transaction_id (thread_p, &lt_dbval);
      if (success != NO_ERROR)
	{
	  goto error_exit;
	}
      buffer_length += OR_VALUE_ALIGNED_SIZE (&lt_dbval);
    }

  buffer = (char *) db_private_alloc (thread_p, buffer_length);
  if (buffer == NULL)
    {
      success = ER_OUT_OF_VIRTUAL_MEMORY;
      goto error_exit;
    }

  ptr = buffer;

  if (server_info_bits & SI_SYS_DATETIME)
    {
      ptr = or_pack_value (ptr, &dt_dbval);
      ptr = or_pack_value (ptr, &ts_dbval);
    }

  if (server_info_bits & SI_LOCAL_TRANSACTION_ID)
    {
      ptr = or_pack_value (ptr, &lt_dbval);
    }

#if !defined(NDEBUG)
  /* suppress valgrind UMW error */
  memset (ptr, 0, buffer_length - (ptr - buffer));
#endif

exit:
  ptr = or_pack_int (reply, buffer_length);
  ptr = or_pack_int (ptr, success);

  css_send_reply_and_data_to_client (thread_p->conn_entry, rid, reply, OR_ALIGNED_BUF_SIZE (a_reply), buffer,
				     buffer_length);
  if (buffer != NULL)
    {
      db_private_free_and_init (thread_p, buffer);
    }

  return;

error_exit:
  buffer_length = 0;
  (void) return_error_to_client (thread_p, rid);

  goto exit;
}

/*
 * sprm_server_change_parameters () - Changes server's system parameter
 *				      values.
 *
 * return	 :
 * thread_p (in) :
 * rid (in)      :
 * request (in)  :
 * reqlen (in)   :
 */
void
sprm_server_change_parameters (THREAD_ENTRY * thread_p, unsigned int rid, char *request, int reqlen)
{
  OR_ALIGNED_BUF (OR_INT_SIZE) a_reply;
  char *reply = OR_ALIGNED_BUF_START (a_reply);
  SYSPRM_ASSIGN_VALUE *assignments = NULL;

  (void) sysprm_unpack_assign_values (request, &assignments);

  xsysprm_change_server_parameters (assignments);

  (void) or_pack_int (reply, PRM_ERR_NO_ERROR);
  css_send_data_to_client (thread_p->conn_entry, rid, reply, OR_ALIGNED_BUF_SIZE (a_reply));

  sysprm_free_assign_values (&assignments);
}

/*
 * sprm_server_get_force_parameters () - Obtains values for server's system
 *					 parameters that are marked with
 *					 PRM_FORCE_SERVER flag.
 *
 * return	 :
 * thread_p (in) :
 * rid (in)	 :
 * request (in)	 :
 * reqlen (in)	 :
 */
void
sprm_server_get_force_parameters (THREAD_ENTRY * thread_p, unsigned int rid, char *request, int reqlen)
{
  SYSPRM_ASSIGN_VALUE *change_values;
  OR_ALIGNED_BUF (OR_INT_SIZE * 2) a_reply;
  char *reply = OR_ALIGNED_BUF_START (a_reply);
  int area_size;
  char *area = NULL, *ptr = NULL;

  change_values = xsysprm_get_force_server_parameters ();
  if (change_values == NULL)
    {
      (void) return_error_to_client (thread_p, rid);
    }

  area_size = sysprm_packed_assign_values_length (change_values, 0);
  area = (char *) malloc (area_size);
  if (area == NULL)
    {
      er_set (ER_ERROR_SEVERITY, ARG_FILE_LINE, ER_OUT_OF_VIRTUAL_MEMORY, 1, (size_t) area_size);
      (void) return_error_to_client (thread_p, rid);
      area_size = 0;
    }
  ptr = or_pack_int (reply, area_size);
  ptr = or_pack_int (ptr, er_errid ());

  (void) sysprm_pack_assign_values (area, change_values);
  css_send_reply_and_data_to_client (thread_p->conn_entry, rid, reply, OR_ALIGNED_BUF_SIZE (a_reply), area, area_size);

  if (area != NULL)
    {
      free_and_init (area);
    }
  sysprm_free_assign_values (&change_values);
}

/*
 * sprm_server_obtain_parameters () - Obtains server's system parameter values
 *				      for the requested parameters.
 *
 * return	 :
 * thread_p (in) :
 * rid (in)	 :
 * request (in)	 :
 * reqlen (in)	 :
 */
void
sprm_server_obtain_parameters (THREAD_ENTRY * thread_p, unsigned int rid, char *request, int reqlen)
{
  SYSPRM_ERR rc = PRM_ERR_NO_ERROR;
  OR_ALIGNED_BUF (OR_INT_SIZE * 2) a_reply;
  char *reply = OR_ALIGNED_BUF_START (a_reply);
  char *ptr = NULL, *reply_data = NULL;
  int reply_data_size;
  SYSPRM_ASSIGN_VALUE *prm_values = NULL;

  (void) sysprm_unpack_assign_values (request, &prm_values);
  xsysprm_obtain_server_parameters (prm_values);
  reply_data_size = sysprm_packed_assign_values_length (prm_values, 0);
  reply_data = (char *) malloc (reply_data_size);
  if (reply_data == NULL)
    {
      er_set (ER_ERROR_SEVERITY, ARG_FILE_LINE, ER_OUT_OF_VIRTUAL_MEMORY, 1, (size_t) reply_data_size);
      rc = PRM_ERR_NO_MEM_FOR_PRM;
      reply_data_size = 0;
    }
  else
    {
      (void) sysprm_pack_assign_values (reply_data, prm_values);
    }
  ptr = or_pack_int (reply, reply_data_size);
  ptr = or_pack_int (ptr, rc);
  css_send_reply_and_data_to_client (thread_p->conn_entry, rid, reply, OR_ALIGNED_BUF_SIZE (a_reply), reply_data,
				     reply_data_size);
  if (reply_data != NULL)
    {
      free_and_init (reply_data);
    }
  if (prm_values != NULL)
    {
      sysprm_free_assign_values (&prm_values);
    }
}

/*
 * sprm_server_dump_parameters -
 *
 * return:
 *
 *   rid(in):
 *   request(in):
 *   reqlen(in):
 */
void
sprm_server_dump_parameters (THREAD_ENTRY * thread_p, unsigned int rid, char *request, int reqlen)
{
  FILE *outfp;
  int file_size;
  char *buffer;
  int buffer_size;
  int send_size;
  OR_ALIGNED_BUF (OR_INT_SIZE) a_reply;
  char *reply = OR_ALIGNED_BUF_START (a_reply);

  (void) or_unpack_int (request, &buffer_size);

  buffer = (char *) db_private_alloc (thread_p, buffer_size);
  if (buffer == NULL)
    {
      css_send_abort_to_client (thread_p->conn_entry, rid);
      return;
    }

  outfp = tmpfile ();
  if (outfp == NULL)
    {
      er_set_with_oserror (ER_ERROR_SEVERITY, ARG_FILE_LINE, ER_GENERIC_ERROR, 0);
      css_send_abort_to_client (thread_p->conn_entry, rid);
      db_private_free_and_init (thread_p, buffer);
      return;
    }

  xsysprm_dump_server_parameters (outfp);
  file_size = ftell (outfp);

  /*
   * Send the file in pieces
   */
  rewind (outfp);

  (void) or_pack_int (reply, (int) file_size);
  css_send_data_to_client (thread_p->conn_entry, rid, reply, OR_ALIGNED_BUF_SIZE (a_reply));

  while (file_size > 0)
    {
      if (file_size > buffer_size)
	{
	  send_size = buffer_size;
	}
      else
	{
	  send_size = file_size;
	}

      file_size -= send_size;
      if (fread (buffer, 1, send_size, outfp) == 0)
	{
	  er_set_with_oserror (ER_ERROR_SEVERITY, ARG_FILE_LINE, ER_GENERIC_ERROR, 0);
	  css_send_abort_to_client (thread_p->conn_entry, rid);
	  /*
	   * Continue sending the stuff that was prmoised to client. In this case
	   * junk (i.e., whatever it is in the buffers) is sent.
	   */
	}
      css_send_data_to_client (thread_p->conn_entry, rid, buffer, send_size);
    }

  fclose (outfp);
  db_private_free_and_init (thread_p, buffer);
}

/*
 * shf_has_instance -
 *
 * return:
 *
 *   rid(in):
 *   request(in):
 *   reqlen(in):
 *
 * NOTE:
 */
void
shf_has_instance (THREAD_ENTRY * thread_p, unsigned int rid, char *request, int reqlen)
{
  HFID hfid;
  OID class_oid;
  int r;
  OR_ALIGNED_BUF (OR_INT_SIZE) a_reply;
  char *reply = OR_ALIGNED_BUF_START (a_reply);
  char *ptr;
  int has_visible_instance;

  ptr = or_unpack_hfid (request, &hfid);
  ptr = or_unpack_oid (ptr, &class_oid);
  ptr = or_unpack_int (ptr, &has_visible_instance);

  r = xheap_has_instance (thread_p, &hfid, &class_oid, has_visible_instance);

  if (r == -1)
    {
      (void) return_error_to_client (thread_p, rid);
    }

  ptr = or_pack_int (reply, (int) r);

  css_send_data_to_client (thread_p->conn_entry, rid, reply, OR_ALIGNED_BUF_SIZE (a_reply));
}

/*
 * stran_get_local_transaction_id -
 *
 * return:
 *
 *   rid(in):
 *   request(in):
 *   reqlen(in):
 *
 * NOTE:
 */
void
stran_get_local_transaction_id (THREAD_ENTRY * thread_p, unsigned int rid, char *request, int reqlen)
{
  OR_ALIGNED_BUF (OR_INT_SIZE + OR_INT_SIZE) a_reply;
  char *reply = OR_ALIGNED_BUF_START (a_reply);
  char *ptr;
  DB_VALUE val;
  int success, trid;

  success = (xtran_get_local_transaction_id (thread_p, &val) == NO_ERROR) ? NO_ERROR : ER_FAILED;
  trid = db_get_int (&val);
  ptr = or_pack_int (reply, success);
  ptr = or_pack_int (ptr, trid);
  css_send_data_to_client (thread_p->conn_entry, rid, reply, OR_ALIGNED_BUF_SIZE (a_reply));
}

/*
 * sjsp_get_server_port -
 *
 * return:
 *
 *   rid(in):
 *
 * NOTE:
 */
void
sjsp_get_server_port (THREAD_ENTRY * thread_p, unsigned int rid, char *request, int reqlen)
{
  OR_ALIGNED_BUF (OR_INT_SIZE) a_reply;
  char *reply = OR_ALIGNED_BUF_START (a_reply);

  (void) or_pack_int (reply, jsp_server_port ());
  css_send_data_to_client (thread_p->conn_entry, rid, reply, OR_ALIGNED_BUF_SIZE (a_reply));
}

/*
 * srepl_set_info -
 *
 * return:
 *
 *   rid(in):
 *   request(in):
 *   reqlen(in):
 *
 * NOTE:
 */
void
srepl_set_info (THREAD_ENTRY * thread_p, unsigned int rid, char *request, int reqlen)
{
  int success = NO_ERROR;
  OR_ALIGNED_BUF (OR_INT_SIZE) a_reply;
  char *reply = OR_ALIGNED_BUF_START (a_reply);
  char *ptr;
  REPL_INFO repl_info = { NULL, 0, false };
  REPL_INFO_SBR repl_schema = { 0, NULL, NULL, NULL, NULL };

  if (!LOG_CHECK_LOG_APPLIER (thread_p) && log_does_allow_replication () == true)
    {
      ptr = or_unpack_int (request, &repl_info.repl_info_type);
      switch (repl_info.repl_info_type)
	{
	case REPL_INFO_TYPE_SBR:
	  {
	    ptr = or_unpack_int (ptr, &repl_schema.statement_type);
	    ptr = or_unpack_string_nocopy (ptr, &repl_schema.name);
	    ptr = or_unpack_string_nocopy (ptr, &repl_schema.stmt_text);
	    ptr = or_unpack_string_nocopy (ptr, &repl_schema.db_user);
	    ptr = or_unpack_string_nocopy (ptr, &repl_schema.sys_prm_context);

	    repl_info.info = (char *) &repl_schema;
	    break;
	  }
	default:
	  success = ER_FAILED;
	  break;
	}

      if (success == NO_ERROR)
	{
	  success = xrepl_set_info (thread_p, &repl_info);
	}
    }

  (void) or_pack_int (reply, success);
  css_send_data_to_client (thread_p->conn_entry, rid, reply, OR_ALIGNED_BUF_SIZE (a_reply));
}

/*
 * srepl_log_get_append_lsa -
 *
 * return:
 *
 *   rid(in):
 *   request(in):
 *   reqlen(in):
 *
 * NOTE:
 */
void
srepl_log_get_append_lsa (THREAD_ENTRY * thread_p, unsigned int rid, char *request, int reqlen)
{
  OR_ALIGNED_BUF (OR_LOG_LSA_ALIGNED_SIZE) a_reply;
  char *reply = OR_ALIGNED_BUF_START (a_reply);
  LOG_LSA *lsa;

  lsa = xrepl_log_get_append_lsa ();

  reply = OR_ALIGNED_BUF_START (a_reply);
  (void) or_pack_log_lsa (reply, lsa);

  css_send_data_to_client (thread_p->conn_entry, rid, reply, OR_ALIGNED_BUF_SIZE (a_reply));
}

/*
 * slocator_check_fk_validity -
 *
 * return:
 *
 *   rid(in):
 *   request(in):
 *   reqlen(in):
 *
 * NOTE:
 */
void
slocator_check_fk_validity (THREAD_ENTRY * thread_p, unsigned int rid, char *request, int reqlen)
{
  OID class_oid;
  HFID hfid;
  OID pk_cls_oid;
  BTID pk_btid;
  int n_attrs, *attr_ids = NULL;
  TP_DOMAIN *key_type;
  char *fk_name = NULL;
  char *ptr;
  OR_ALIGNED_BUF (OR_INT_SIZE) a_reply;
  char *reply = OR_ALIGNED_BUF_START (a_reply);

  ptr = or_unpack_oid (request, &class_oid);
  ptr = or_unpack_hfid (ptr, &hfid);
  ptr = or_unpack_domain (ptr, &key_type, 0);
  ptr = or_unpack_int (ptr, &n_attrs);
  ptr = or_unpack_int_array (ptr, n_attrs, &attr_ids);
  if (ptr == NULL)
    {
      (void) return_error_to_client (thread_p, rid);
      goto end;
    }

  ptr = or_unpack_oid (ptr, &pk_cls_oid);
  ptr = or_unpack_btid (ptr, &pk_btid);
  ptr = or_unpack_string (ptr, &fk_name);

  if (xlocator_check_fk_validity (thread_p, &class_oid, &hfid, key_type, n_attrs, attr_ids, &pk_cls_oid, &pk_btid,
				  fk_name) != NO_ERROR)
    {
      (void) return_error_to_client (thread_p, rid);
    }

end:

  ptr = or_pack_int (reply, er_errid ());
  css_send_data_to_client (thread_p->conn_entry, rid, reply, OR_ALIGNED_BUF_SIZE (a_reply));

  if (attr_ids != NULL)
    {
      db_private_free_and_init (thread_p, attr_ids);
    }

  if (fk_name != NULL)
    {
      db_private_free_and_init (thread_p, fk_name);
    }
}

/*
 * slogwr_get_log_pages -
 *
 * return:
 *
 *   thread_p(in):
 *   rid(in):
 *   request(in):
 *   reqlen(in):
 *
 * Note:
 */
void
slogwr_get_log_pages (THREAD_ENTRY * thread_p, unsigned int rid, char *request, int reqlen)
{
  OR_ALIGNED_BUF (OR_INT_SIZE * 2) a_reply;
  char *reply = OR_ALIGNED_BUF_START (a_reply);
  char *ptr;
  LOG_PAGEID first_pageid;
  LOGWR_MODE mode;
  int m, error, remote_error;

  ptr = or_unpack_int64 (request, &first_pageid);
  ptr = or_unpack_int (ptr, &m);
  mode = (LOGWR_MODE) m;
  ptr = or_unpack_int (ptr, &remote_error);

  error = xlogwr_get_log_pages (thread_p, first_pageid, mode);
  if (error == ER_INTERRUPTED)
    {
      (void) return_error_to_client (thread_p, rid);
    }

  if (error == ER_NET_DATA_RECEIVE_TIMEDOUT)
    {
      css_end_server_request (thread_p->conn_entry);
    }
  else
    {
      ptr = or_pack_int (reply, (int) END_CALLBACK);
      ptr = or_pack_int (ptr, error);
      (void) css_send_data_to_client (thread_p->conn_entry, rid, reply, OR_ALIGNED_BUF_SIZE (a_reply));
    }

  return;
}



/*
 * sboot_compact_db -
 *
 * return:
 *
 *   rid(in):
 *   request(in):
 *   reqlen(in):
 *
 * NOTE:
 */
void
sboot_compact_db (THREAD_ENTRY * thread_p, unsigned int rid, char *request, int reqlen)
{
  int success, n_classes, reply_size, i;
  char *reply = NULL;
  OID *class_oids = NULL;
  int *ids_repr = NULL;
  char *ptr = NULL;
  int space_to_process = 0, instance_lock_timeout = 0, delete_old_repr = 0;
  int class_lock_timeout = 0;
  OID last_processed_class_oid, last_processed_oid;
  int *total_objects = NULL, *failed_objects = NULL;
  int *modified_objects = NULL, *big_objects = NULL;

  ptr = or_unpack_int (request, &n_classes);
  if (ptr == NULL)
    {
      (void) return_error_to_client (thread_p, rid);
      return;
    }

  ptr = or_unpack_oid_array (ptr, n_classes, &class_oids);
  if (ptr == NULL)
    {
      (void) return_error_to_client (thread_p, rid);
      return;
    }

  ptr = or_unpack_int (ptr, &space_to_process);
  if (ptr == NULL)
    {
      (void) return_error_to_client (thread_p, rid);
      return;
    }

  ptr = or_unpack_int (ptr, &instance_lock_timeout);
  if (ptr == NULL)
    {
      (void) return_error_to_client (thread_p, rid);
      return;
    }

  ptr = or_unpack_int (ptr, &class_lock_timeout);
  if (ptr == NULL)
    {
      (void) return_error_to_client (thread_p, rid);
      return;
    }

  ptr = or_unpack_int (ptr, &delete_old_repr);
  if (ptr == NULL)
    {
      (void) return_error_to_client (thread_p, rid);
      return;
    }

  ptr = or_unpack_oid (ptr, &last_processed_class_oid);
  if (ptr == NULL)
    {
      (void) return_error_to_client (thread_p, rid);
      return;
    }

  ptr = or_unpack_oid (ptr, &last_processed_oid);
  if (ptr == NULL)
    {
      (void) return_error_to_client (thread_p, rid);
      return;
    }

  ptr = or_unpack_int_array (ptr, n_classes, &total_objects);
  if (ptr == NULL)
    {
      (void) return_error_to_client (thread_p, rid);
      return;
    }

  ptr = or_unpack_int_array (ptr, n_classes, &failed_objects);
  if (ptr == NULL)
    {
      (void) return_error_to_client (thread_p, rid);
      return;
    }

  ptr = or_unpack_int_array (ptr, n_classes, &modified_objects);
  if (ptr == NULL)
    {
      (void) return_error_to_client (thread_p, rid);
      return;
    }

  ptr = or_unpack_int_array (ptr, n_classes, &big_objects);
  if (ptr == NULL)
    {
      (void) return_error_to_client (thread_p, rid);
      return;
    }

  ptr = or_unpack_int_array (ptr, n_classes, &ids_repr);
  if (ptr == NULL)
    {
      (void) return_error_to_client (thread_p, rid);
      return;
    }

  success =
    xboot_compact_db (thread_p, class_oids, n_classes, space_to_process, instance_lock_timeout, class_lock_timeout,
		      (bool) delete_old_repr, &last_processed_class_oid, &last_processed_oid, total_objects,
		      failed_objects, modified_objects, big_objects, ids_repr);

  if (success != NO_ERROR)
    {
      (void) return_error_to_client (thread_p, rid);
    }

  reply_size = OR_OID_SIZE * 2 + OR_INT_SIZE * (5 * n_classes + 1);
  reply = (char *) db_private_alloc (thread_p, reply_size);
  if (reply == NULL)
    {
      css_send_abort_to_client (thread_p->conn_entry, rid);
      db_private_free_and_init (thread_p, class_oids);
      db_private_free_and_init (thread_p, ids_repr);
      db_private_free_and_init (thread_p, failed_objects);
      db_private_free_and_init (thread_p, modified_objects);
      db_private_free_and_init (thread_p, big_objects);
      db_private_free_and_init (thread_p, total_objects);
      return;
    }

  ptr = or_pack_int (reply, success);
  ptr = or_pack_oid (ptr, &last_processed_class_oid);
  ptr = or_pack_oid (ptr, &last_processed_oid);

  for (i = 0; i < n_classes; i++)
    {
      ptr = or_pack_int (ptr, total_objects[i]);
    }

  for (i = 0; i < n_classes; i++)
    {
      ptr = or_pack_int (ptr, failed_objects[i]);
    }

  for (i = 0; i < n_classes; i++)
    {
      ptr = or_pack_int (ptr, modified_objects[i]);
    }

  for (i = 0; i < n_classes; i++)
    {
      ptr = or_pack_int (ptr, big_objects[i]);
    }

  for (i = 0; i < n_classes; i++)
    {
      ptr = or_pack_int (ptr, ids_repr[i]);
    }

  if (css_send_data_to_client (thread_p->conn_entry, rid, reply, reply_size) != NO_ERROR)
    {
      boot_compact_stop (thread_p);
    }

  db_private_free_and_init (thread_p, class_oids);
  db_private_free_and_init (thread_p, ids_repr);
  db_private_free_and_init (thread_p, failed_objects);
  db_private_free_and_init (thread_p, modified_objects);
  db_private_free_and_init (thread_p, big_objects);
  db_private_free_and_init (thread_p, total_objects);

  db_private_free_and_init (thread_p, reply);
}

/*
 * sboot_heap_compact -
 *
 * return:
 *
 *   rid(in):
 *   request(in):
 *   reqlen(in):
 *
 * NOTE:
 */
void
sboot_heap_compact (THREAD_ENTRY * thread_p, unsigned int rid, char *request, int reqlen)
{
  OR_ALIGNED_BUF (OR_INT_SIZE) a_reply;
  char *reply = OR_ALIGNED_BUF_START (a_reply);
  char *ptr;
  int success;
  OID class_oid;

  ptr = or_unpack_oid (request, &class_oid);
  if (ptr == NULL)
    {
      (void) return_error_to_client (thread_p, rid);
      return;
    }

  success = xboot_heap_compact (thread_p, &class_oid);
  if (success != NO_ERROR)
    {
      (void) return_error_to_client (thread_p, rid);
    }

  or_pack_int (reply, success);

  if (css_send_data_to_client (thread_p->conn_entry, rid, reply, OR_ALIGNED_BUF_SIZE (a_reply)) != NO_ERROR)
    {
      boot_compact_stop (thread_p);
    }
}

/*
 * sboot_compact_start -
 *
 * return:
 *
 *   rid(in):
 *   request(in):
 *   reqlen(in):
 *
 * NOTE:
 */
void
sboot_compact_start (THREAD_ENTRY * thread_p, unsigned int rid, char *request, int reqlen)
{
  OR_ALIGNED_BUF (OR_INT_SIZE) a_reply;
  char *reply = OR_ALIGNED_BUF_START (a_reply);
  int success;

  success = xboot_compact_start (thread_p);
  if (success != NO_ERROR)
    {
      (void) return_error_to_client (thread_p, rid);
    }

  or_pack_int (reply, success);

  css_send_data_to_client (thread_p->conn_entry, rid, reply, OR_ALIGNED_BUF_SIZE (a_reply));
}

/*
 * sboot_compact_stop -
 *
 * return:
 *
 *   rid(in):
 *   request(in):
 *   reqlen(in):
 *
 * NOTE:
 */
void
sboot_compact_stop (THREAD_ENTRY * thread_p, unsigned int rid, char *request, int reqlen)
{
  OR_ALIGNED_BUF (OR_INT_SIZE) a_reply;
  char *reply = OR_ALIGNED_BUF_START (a_reply);
  int success;

  success = xboot_compact_stop (thread_p);
  if (success != NO_ERROR)
    {
      (void) return_error_to_client (thread_p, rid);
    }

  or_pack_int (reply, success);

  css_send_data_to_client (thread_p->conn_entry, rid, reply, OR_ALIGNED_BUF_SIZE (a_reply));
}

/*
 * ses_posix_create_file -
 *
 * return:
 *
 *   rid(in):
 *   request(in):
 *   reqlen(in):
 *
 * NOTE:
 */
void
ses_posix_create_file (THREAD_ENTRY * thread_p, unsigned int rid, char *request, int reqlen)
{
  char new_path[PATH_MAX];
  int path_size = 0, ret;
  OR_ALIGNED_BUF (OR_INT_SIZE * 2) a_reply;
  char *reply = OR_ALIGNED_BUF_START (a_reply);
  char *ptr;

  ret = xes_posix_create_file (new_path);
  if (ret != NO_ERROR)
    {
      (void) return_error_to_client (thread_p, rid);
    }
  else
    {
      path_size = strlen (new_path) + 1;
    }

  ptr = or_pack_int (reply, path_size);
  ptr = or_pack_int (ptr, ret);
  css_send_reply_and_data_to_client (thread_p->conn_entry, rid, reply, OR_ALIGNED_BUF_SIZE (a_reply), new_path,
				     path_size);
}

/*
 * ses_posix_write_file -
 *
 * return:
 *
 *   rid(in):
 *   request(in):
 *   reqlen(in):
 *
 * NOTE:
 */
void
ses_posix_write_file (THREAD_ENTRY * thread_p, unsigned int rid, char *request, int reqlen)
{
  char *path;
  void *buf = NULL;
  off_t offset;
  size_t count;
  INT64 ret, tmp_int64;
  int csserror, buf_size;
  OR_ALIGNED_BUF (OR_INT64_SIZE) a_reply;
  char *reply = OR_ALIGNED_BUF_START (a_reply);
  char *ptr;

  ptr = or_unpack_string_nocopy (request, &path);
  ptr = or_unpack_int64 (ptr, &tmp_int64);
  offset = (off_t) tmp_int64;
  ptr = or_unpack_int64 (ptr, &tmp_int64);
  count = (size_t) tmp_int64;

  csserror = css_receive_data_from_client (thread_p->conn_entry, rid, (char **) &buf, &buf_size);
  if (csserror)
    {
      er_set (ER_ERROR_SEVERITY, ARG_FILE_LINE, ER_NET_SERVER_DATA_RECEIVE, 0);
      css_send_abort_to_client (thread_p->conn_entry, rid);
    }
  else
    {
      ret = xes_posix_write_file (path, buf, count, offset);
      if (ret != NO_ERROR)
	{
	  (void) return_error_to_client (thread_p, rid);
	}

      ptr = or_pack_int64 (reply, (INT64) ret);
      css_send_data_to_client (thread_p->conn_entry, rid, reply, OR_ALIGNED_BUF_SIZE (a_reply));
    }
  if (buf != NULL)
    {
      free_and_init (buf);
    }
}

/*
 * ses_posix_read_file -
 *
 * return:
 *
 *   rid(in):
 *   request(in):
 *   reqlen(in):
 *
 * NOTE:
 */
void
ses_posix_read_file (THREAD_ENTRY * thread_p, unsigned int rid, char *request, int reqlen)
{
  char *path;
  void *buf;
  off_t offset;
  size_t count;
  INT64 ret, tmp_int64;
  OR_ALIGNED_BUF (OR_INT64_SIZE) a_reply;
  char *reply = OR_ALIGNED_BUF_START (a_reply);
  char *ptr;

  ptr = or_unpack_string_nocopy (request, &path);
  ptr = or_unpack_int64 (ptr, &tmp_int64);
  offset = (off_t) tmp_int64;
  ptr = or_unpack_int64 (ptr, &tmp_int64);
  count = (size_t) tmp_int64;

  buf = db_private_alloc (thread_p, count);
  if (buf == NULL)
    {
      css_send_abort_to_client (thread_p->conn_entry, rid);
    }
  else
    {
      ret = xes_posix_read_file (path, buf, count, offset);
      if (ret != NO_ERROR)
	{
	  (void) return_error_to_client (thread_p, rid);
	}

      ptr = or_pack_int64 (reply, (INT64) ret);
      css_send_reply_and_data_to_client (thread_p->conn_entry, rid, reply, OR_ALIGNED_BUF_SIZE (a_reply), (char *) buf,
					 (int) count);
      db_private_free_and_init (thread_p, buf);
    }
}

/*
 * ses_posix_delete_file -
 *
 * return:
 *
 *   rid(in):
 *   request(in):
 *   reqlen(in):
 *
 * NOTE:
 */
void
ses_posix_delete_file (THREAD_ENTRY * thread_p, unsigned int rid, char *request, int reqlen)
{
  char *path;
  int ret;
  OR_ALIGNED_BUF (OR_INT_SIZE) a_reply;
  char *reply = OR_ALIGNED_BUF_START (a_reply);
  char *ptr;

  ptr = or_unpack_string_nocopy (request, &path);

  ret = xes_posix_delete_file (path);
  if (ret != NO_ERROR)
    {
      (void) return_error_to_client (thread_p, rid);
    }

  ptr = or_pack_int (reply, ret);
  css_send_data_to_client (thread_p->conn_entry, rid, reply, OR_ALIGNED_BUF_SIZE (a_reply));
}

/*
 * ses_posix_copy_file -
 *
 * return:
 *
 *   rid(in):
 *   request(in):
 *   reqlen(in):
 *
 * NOTE:
 */
void
ses_posix_copy_file (THREAD_ENTRY * thread_p, unsigned int rid, char *request, int reqlen)
{
  char *src_path, *metaname, new_path[PATH_MAX];
  int path_size = 0, ret;
  OR_ALIGNED_BUF (OR_INT_SIZE * 2) a_reply;
  char *reply = OR_ALIGNED_BUF_START (a_reply);
  char *ptr;

  ptr = or_unpack_string_nocopy (request, &src_path);
  ptr = or_unpack_string_nocopy (ptr, &metaname);

  ret = xes_posix_copy_file (src_path, metaname, new_path);
  if (ret != NO_ERROR)
    {
      (void) return_error_to_client (thread_p, rid);
    }
  else
    {
      path_size = strlen (new_path) + 1;
    }

  ptr = or_pack_int (reply, path_size);
  ptr = or_pack_int (ptr, ret);
  css_send_reply_and_data_to_client (thread_p->conn_entry, rid, reply, OR_ALIGNED_BUF_SIZE (a_reply), new_path,
				     path_size);
}

/*
 * ses_posix_rename_file -
 *
 * return:
 *
 *   rid(in):
 *   request(in):
 *   reqlen(in):
 *
 * NOTE:
 */
void
ses_posix_rename_file (THREAD_ENTRY * thread_p, unsigned int rid, char *request, int reqlen)
{
  char *src_path, *metaname, new_path[PATH_MAX];
  int path_size = 0, ret;
  OR_ALIGNED_BUF (OR_INT_SIZE * 2) a_reply;
  char *reply = OR_ALIGNED_BUF_START (a_reply);
  char *ptr;

  ptr = or_unpack_string_nocopy (request, &src_path);
  ptr = or_unpack_string_nocopy (ptr, &metaname);

  ret = xes_posix_rename_file (src_path, metaname, new_path);
  if (ret != NO_ERROR)
    {
      (void) return_error_to_client (thread_p, rid);
    }
  else
    {
      path_size = strlen (new_path) + 1;
    }

  ptr = or_pack_int (reply, path_size);
  ptr = or_pack_int (ptr, ret);
  css_send_reply_and_data_to_client (thread_p->conn_entry, rid, reply, OR_ALIGNED_BUF_SIZE (a_reply), new_path,
				     path_size);
}

/*
 * ses_posix_read_file -
 *
 * return:
 *
 *   rid(in):
 *   request(in):
 *   reqlen(in):
 *
 * NOTE:
 */
void
ses_posix_get_file_size (THREAD_ENTRY * thread_p, unsigned int rid, char *request, int reqlen)
{
  char *path;
  off_t file_size;
  OR_ALIGNED_BUF (OR_INT64_SIZE) a_reply;
  char *reply = OR_ALIGNED_BUF_START (a_reply);
  char *ptr;

  ptr = or_unpack_string_nocopy (request, &path);

  file_size = xes_posix_get_file_size (path);
  if (file_size < 0)
    {
      (void) return_error_to_client (thread_p, rid);
    }

  ptr = or_pack_int64 (reply, (INT64) file_size);
  css_send_data_to_client (thread_p->conn_entry, rid, reply, OR_ALIGNED_BUF_SIZE (a_reply));
}

/*
 * slocator_upgrade_instances_domain -
 *
 * return:
 *
 *   rid(in):
 *   request(in):
 *   reqlen(in):
 *
 * NOTE:
 */
void
slocator_upgrade_instances_domain (THREAD_ENTRY * thread_p, unsigned int rid, char *request, int reqlen)
{
  OR_ALIGNED_BUF (OR_INT_SIZE) a_reply;
  char *reply = OR_ALIGNED_BUF_START (a_reply);
  char *ptr;
  OID class_oid;
  int attr_id;
  int success;

  ptr = request;
  ptr = or_unpack_oid (ptr, &class_oid);
  ptr = or_unpack_int (ptr, &attr_id);

  success = xlocator_upgrade_instances_domain (thread_p, &class_oid, attr_id);

  if (success != NO_ERROR)
    {
      (void) return_error_to_client (thread_p, rid);
    }

  ptr = or_pack_int (reply, success);
  css_send_data_to_client (thread_p->conn_entry, rid, reply, OR_ALIGNED_BUF_SIZE (a_reply));
}

/*
 * ssession_find_or_create_session -
 *
 * return: void
 *
 *   rid(in):
 *   request(in):
 *   reqlen(in):
 *
 * NOTE: This function checks if a session is still active and creates a new
 * one if needed
 */
void
ssession_find_or_create_session (THREAD_ENTRY * thread_p, unsigned int rid, char *request, int reqlen)
{
  SESSION_ID id = DB_EMPTY_SESSION;
  int row_count = -1, area_size;
  OR_ALIGNED_BUF (OR_INT_SIZE + OR_INT_SIZE) a_reply;
  char *reply = OR_ALIGNED_BUF_START (a_reply);
  char *ptr = NULL, *area = NULL;
  char *db_user = NULL, *host = NULL, *program_name = NULL;
  char db_user_upper[DB_MAX_USER_LENGTH] = { '\0' };
  char server_session_key[SERVER_SESSION_KEY_SIZE];
  SESSION_PARAM *session_params = NULL;
  int error = NO_ERROR, update_parameter_values = 0;

  ptr = or_unpack_int (request, (int *) &id);
  ptr = or_unpack_stream (ptr, server_session_key, SERVER_SESSION_KEY_SIZE);
  ptr = sysprm_unpack_session_parameters (ptr, &session_params);
  ptr = or_unpack_string_alloc (ptr, &db_user);
  ptr = or_unpack_string_alloc (ptr, &host);
  ptr = or_unpack_string_alloc (ptr, &program_name);

  if (id == DB_EMPTY_SESSION
      || memcmp (server_session_key, xboot_get_server_session_key (), SERVER_SESSION_KEY_SIZE) != 0
      || xsession_check_session (thread_p, id) != NO_ERROR)
    {
      /* not an error yet */
      er_clear ();
      /* create new session */
      error = xsession_create_new (thread_p, &id);
      if (error != NO_ERROR)
	{
	  (void) return_error_to_client (thread_p, rid);
	}
    }

  /* get row count */
  xsession_get_row_count (thread_p, &row_count);

  if (error == NO_ERROR)
    {
      error = sysprm_session_init_session_parameters (&session_params, &update_parameter_values);
      if (error != NO_ERROR)
	{
	  error = sysprm_set_error ((SYSPRM_ERR) error, NULL);
	  (void) return_error_to_client (thread_p, rid);
	}
    }

  area_size = 0;
  if (error == NO_ERROR)
    {
      /* key.id */
      area_size = OR_INT_SIZE;

      /* row_count */
      area_size += OR_INT_SIZE;

      /* server session key */
      area_size += or_packed_stream_length (SERVER_SESSION_KEY_SIZE);

      /* update_parameter_values */
      area_size += OR_INT_SIZE;

      if (update_parameter_values)
	{
	  /* session params */
	  area_size += sysprm_packed_session_parameters_length (session_params, area_size);
	}

      area = (char *) malloc (area_size);
      if (area != NULL)
	{
	  ptr = or_pack_int (area, id);
	  ptr = or_pack_int (ptr, row_count);
	  ptr = or_pack_stream (ptr, xboot_get_server_session_key (), SERVER_SESSION_KEY_SIZE);
	  ptr = or_pack_int (ptr, update_parameter_values);
	  if (update_parameter_values)
	    {
	      ptr = sysprm_pack_session_parameters (ptr, session_params);
	    }
	}
      else
	{
	  er_set (ER_ERROR_SEVERITY, ARG_FILE_LINE, ER_OUT_OF_VIRTUAL_MEMORY, 1, (size_t) area_size);
	  error = ER_OUT_OF_VIRTUAL_MEMORY;
	  area_size = 0;
	  (void) return_error_to_client (thread_p, rid);
	}
    }

  if (db_user != NULL)
    {
      assert (host != NULL);
      assert (program_name != NULL);

      intl_identifier_upper (db_user, db_user_upper);
      css_set_user_access_status (db_user_upper, host, program_name);

      logtb_set_current_user_name (thread_p, db_user_upper);
    }

  free_and_init (db_user);
  free_and_init (host);
  free_and_init (program_name);

  ptr = or_pack_int (reply, area_size);
  ptr = or_pack_int (ptr, error);
  css_send_reply_and_data_to_client (thread_p->conn_entry, rid, reply, OR_ALIGNED_BUF_SIZE (a_reply), area, area_size);
  if (area != NULL)
    {
      free_and_init (area);
    }
}

/*
 * ssession_end_session -
 *
 * return: void
 *
 *   rid(in):
 *   request(in):
 *   reqlen(in):
 *
 * NOTE: This function ends the session with the id contained in the request
 */
void
ssession_end_session (THREAD_ENTRY * thread_p, unsigned int rid, char *request, int reqlen)
{
  int err = NO_ERROR;
  SESSION_ID id;
  OR_ALIGNED_BUF (OR_INT_SIZE) a_reply;
  char *reply = OR_ALIGNED_BUF_START (a_reply);
  char *ptr = NULL;

  (void) or_unpack_int (request, (int *) &id);

  err = xsession_end_session (thread_p, id);

  ptr = or_pack_int (reply, err);
  css_send_data_to_client (thread_p->conn_entry, rid, reply, OR_ALIGNED_BUF_SIZE (a_reply));
}

/*
 * ssession_set_row_count - set the count of affected rows for a session
 *
 * return: void
 *
 *   rid(in):
 *   request(in):
 *   reqlen(in):
 *
 * NOTE:
 */
void
ssession_set_row_count (THREAD_ENTRY * thread_p, unsigned int rid, char *request, int reqlen)
{
  int err = NO_ERROR;
  int row_count = 0;
  OR_ALIGNED_BUF (OR_INT_SIZE) a_reply;
  char *reply = OR_ALIGNED_BUF_START (a_reply);
  char *ptr = NULL;

  (void) or_unpack_int (request, &row_count);

  err = xsession_set_row_count (thread_p, row_count);
  if (err != NO_ERROR)
    {
      (void) return_error_to_client (thread_p, rid);
    }

  ptr = or_pack_int (reply, err);
  css_send_data_to_client (thread_p->conn_entry, rid, reply, OR_ALIGNED_BUF_SIZE (a_reply));
}

/*
 * ssession_get_row_count - get the count of affected rows for a session
 * return: void
 *   rid(in):
 *   request(in):
 *   reqlen(in):
 * NOTE:
 */
void
ssession_get_row_count (THREAD_ENTRY * thread_p, unsigned int rid, char *request, int reqlen)
{
  int err = NO_ERROR;
  int row_count = 0;
  OR_ALIGNED_BUF (OR_INT_SIZE) a_reply;
  char *reply = OR_ALIGNED_BUF_START (a_reply);
  char *ptr = NULL;

  err = xsession_get_row_count (thread_p, &row_count);
  if (err != NO_ERROR)
    {
      (void) return_error_to_client (thread_p, rid);
    }

  ptr = or_pack_int (reply, row_count);
  css_send_data_to_client (thread_p->conn_entry, rid, reply, OR_ALIGNED_BUF_SIZE (a_reply));
}

/*
 * ssession_get_last_insert_id  - get the value of the last update serial
 * return: error code or NO_ERROR
 *   rid(in):
 *   request(in):
 *   reqlen(in):
 * NOTE:
 */
void
ssession_get_last_insert_id (THREAD_ENTRY * thread_p, unsigned int rid, char *request, int reqlen)
{
  int err = NO_ERROR;
  DB_VALUE lid;
  OR_ALIGNED_BUF (OR_INT_SIZE + OR_INT_SIZE) a_reply;
  char *reply = OR_ALIGNED_BUF_START (a_reply);
  char *data_reply = NULL;
  int data_size = 0;
  char *ptr = NULL;
  int update_last_insert_id;

  (void) or_unpack_int (request, &update_last_insert_id);

  err = xsession_get_last_insert_id (thread_p, &lid, (bool) update_last_insert_id);
  if (err != NO_ERROR)
    {
      (void) return_error_to_client (thread_p, rid);
      data_size = 0;
      goto end;
    }

  data_size = OR_VALUE_ALIGNED_SIZE (&lid);

  data_reply = (char *) db_private_alloc (thread_p, data_size);
  if (data_reply == NULL)
    {
      (void) return_error_to_client (thread_p, rid);
      err = ER_FAILED;
      data_size = 0;
      goto end;
    }
  or_pack_value (data_reply, &lid);

end:
  ptr = or_pack_int (reply, data_size);
  ptr = or_pack_int (ptr, err);

  css_send_reply_and_data_to_client (thread_p->conn_entry, rid, OR_ALIGNED_BUF_START (a_reply),
				     OR_ALIGNED_BUF_SIZE (a_reply), data_reply, data_size);

  if (data_reply != NULL)
    {
      db_private_free (thread_p, data_reply);
    }
}

/*
 * ssession_reset_cur_insert_id  - reset the current insert id as NULL
 * return: error code or NO_ERROR
 *   rid(in):
 *   request(in):
 *   reqlen(in):
 * NOTE:
 */
void
ssession_reset_cur_insert_id (THREAD_ENTRY * thread_p, unsigned int rid, char *request, int reqlen)
{
  int err = NO_ERROR;
  OR_ALIGNED_BUF (OR_INT_SIZE) a_reply;
  char *reply = OR_ALIGNED_BUF_START (a_reply);
  char *ptr = NULL;

  err = xsession_reset_cur_insert_id (thread_p);
  if (err != NO_ERROR)
    {
      (void) return_error_to_client (thread_p, rid);
    }

  ptr = or_pack_int (reply, err);
  css_send_data_to_client (thread_p->conn_entry, rid, reply, OR_ALIGNED_BUF_SIZE (a_reply));
}

/*
 * ssession_create_prepared_statement - create a prepared statement
 * return: error code or NO_ERROR
 *   rid(in):
 *   request(in):
 *   reqlen(in):
 * NOTE:
 */
void
ssession_create_prepared_statement (THREAD_ENTRY * thread_p, unsigned int rid, char *request, int reqlen)
{
  /* request data */
  char *name = NULL, *alias_print = NULL;
  char *reply = NULL, *ptr = NULL;
  char *data_request = NULL;
  OR_ALIGNED_BUF (OR_INT_SIZE) a_reply;
  int data_size = 0, err = 0;
  char *info = NULL;
  SHA1Hash alias_sha1 = SHA1_HASH_INITIALIZER;

  reply = OR_ALIGNED_BUF_START (a_reply);

  /* name */
  ptr = or_unpack_string_alloc (request, &name);
  /* alias_print */
  ptr = or_unpack_string_alloc (ptr, &alias_print);
  /* data_size */
  ptr = or_unpack_int (ptr, &data_size);
  if (data_size <= 0)
    {
      er_set (ER_ERROR_SEVERITY, ARG_FILE_LINE, ER_NET_SERVER_DATA_RECEIVE, 0);
      css_send_abort_to_client (thread_p->conn_entry, rid);
      goto error;
    }
  if (alias_print != NULL)
    {
      /* alias_sha1 */
      ptr = or_unpack_sha1 (ptr, &alias_sha1);
    }

  err = css_receive_data_from_client (thread_p->conn_entry, rid, &data_request, &data_size);
  if (err != NO_ERROR)
    {
      er_set (ER_ERROR_SEVERITY, ARG_FILE_LINE, ER_NET_SERVER_DATA_RECEIVE, 0);
      css_send_abort_to_client (thread_p->conn_entry, rid);
      goto error;
    }

  /* For prepared statements, on the server side, we only use the user OID, the statement name and the alias print.
   * User OID and alias_print are needed as XASL cache key and the statement name is the identifier for the statement.
   * The rest of the information will be kept unpacked and sent back to the client when requested */
  info = (char *) malloc (data_size);
  if (info == NULL)
    {
      er_set (ER_ERROR_SEVERITY, ARG_FILE_LINE, ER_OUT_OF_VIRTUAL_MEMORY, 1, (size_t) data_size);
      goto error;
    }
  memcpy (info, data_request, data_size);

  err = xsession_create_prepared_statement (thread_p, name, alias_print, &alias_sha1, info, data_size);

  if (err != NO_ERROR)
    {
      goto error;
    }

  or_pack_int (reply, err);
  css_send_data_to_client (thread_p->conn_entry, rid, reply, OR_ALIGNED_BUF_SIZE (a_reply));

  if (data_request != NULL)
    {
      free_and_init (data_request);
    }

  return;

error:
  (void) return_error_to_client (thread_p, rid);
  or_pack_int (reply, err);
  css_send_data_to_client (thread_p->conn_entry, rid, reply, OR_ALIGNED_BUF_SIZE (a_reply));

  /* free data */
  if (data_request != NULL)
    {
      free_and_init (data_request);
    }
  if (name != NULL)
    {
      free_and_init (name);
    }
  if (alias_print != NULL)
    {
      free_and_init (alias_print);
    }
  if (info != NULL)
    {
      free_and_init (info);
    }
}

/*
 * ssession_get_prepared_statement - create a prepared statement
 * return: error code or NO_ERROR
 *   rid(in):
 *   request(in):
 *   reqlen(in):
 * NOTE:
 */
void
ssession_get_prepared_statement (THREAD_ENTRY * thread_p, unsigned int rid, char *request, int reqlen)
{
  char *name = NULL, *stmt_info = NULL;
  int info_len = 0;
  char *reply = NULL, *ptr = NULL, *data_reply = NULL;
  int err = NO_ERROR, reply_size = 0;
  XASL_ID xasl_id;
  /* return code + data length */
  OR_ALIGNED_BUF (OR_INT_SIZE * 2 + OR_XASL_ID_SIZE) a_reply;
  int get_xasl_header = 0;
  XASL_NODE_HEADER xasl_header, *xasl_header_p = NULL;

  /* unpack prepared statement name */
  ptr = or_unpack_string (request, &name);
  /* unpack get XASL node header boolean */
  ptr = or_unpack_int (ptr, &get_xasl_header);
  if (get_xasl_header)
    {
      /* need to get XASL node header too */
      xasl_header_p = &xasl_header;
      INIT_XASL_NODE_HEADER (xasl_header_p);
    }

  err = xsession_get_prepared_statement (thread_p, name, &stmt_info, &info_len, &xasl_id, xasl_header_p);
  if (err != NO_ERROR)
    {
      goto error;
    }

  /* pack reply buffer */
  reply_size = or_packed_stream_length (info_len);	/* smt_info */
  if (get_xasl_header)
    {
      reply_size += XASL_NODE_HEADER_SIZE;	/* xasl node header */
    }
  data_reply = (char *) malloc (reply_size);
  if (data_reply == NULL)
    {
      er_set (ER_ERROR_SEVERITY, ARG_FILE_LINE, ER_OUT_OF_VIRTUAL_MEMORY, 1, (size_t) reply_size);
      err = ER_FAILED;
      goto error;
    }

  ptr = or_pack_stream (data_reply, stmt_info, info_len);
  if (get_xasl_header)
    {
      /* pack XASL node header */
      OR_PACK_XASL_NODE_HEADER (ptr, xasl_header_p);
    }

  reply = OR_ALIGNED_BUF_START (a_reply);

  ptr = or_pack_int (reply, reply_size);
  ptr = or_pack_int (ptr, err);
  OR_PACK_XASL_ID (ptr, &xasl_id);

  err =
    css_send_reply_and_data_to_client (thread_p->conn_entry, rid, OR_ALIGNED_BUF_START (a_reply),
				       OR_ALIGNED_BUF_SIZE (a_reply), data_reply, reply_size);
  goto cleanup;

error:
  reply_size = 0;
  if (data_reply != NULL)
    {
      free_and_init (data_reply);
    }
  ptr = OR_ALIGNED_BUF_START (a_reply);
  ptr = or_pack_int (ptr, 0);
  or_pack_int (ptr, err);

  (void) return_error_to_client (thread_p, rid);

  err =
    css_send_reply_and_data_to_client (thread_p->conn_entry, rid, OR_ALIGNED_BUF_START (a_reply),
				       OR_ALIGNED_BUF_SIZE (a_reply), data_reply, reply_size);
  goto cleanup;

cleanup:
  if (data_reply != NULL)
    {
      free_and_init (data_reply);
    }
  if (stmt_info != NULL)
    {
      free_and_init (stmt_info);
    }
  if (name != NULL)
    {
      db_private_free_and_init (thread_p, name);
    }
}

/*
 * ssession_delete_prepared_statement - get prepared statement info
 * return: error code or NO_ERROR
 *   rid(in):
 *   request(in):
 *   reqlen(in):
 * NOTE:
 */
void
ssession_delete_prepared_statement (THREAD_ENTRY * thread_p, unsigned int rid, char *request, int reqlen)
{
  int err = NO_ERROR;
  OR_ALIGNED_BUF (OR_INT_SIZE) a_reply;
  char *reply = OR_ALIGNED_BUF_START (a_reply);
  char *name = NULL;

  or_unpack_string_nocopy (request, &name);
  if (name == NULL)
    {
      (void) return_error_to_client (thread_p, rid);
      err = ER_FAILED;
    }
  else
    {
      err = xsession_delete_prepared_statement (thread_p, name);
      if (err != NO_ERROR)
	{
	  (void) return_error_to_client (thread_p, rid);
	}
    }

  or_pack_int (reply, err);

  css_send_data_to_client (thread_p->conn_entry, rid, reply, OR_ALIGNED_BUF_SIZE (a_reply));
}

/*
 * slogin_user - login user
 * return: error code or NO_ERROR
 *   rid(in):
 *   request(in):
 *   reqlen(in):
 */
void
slogin_user (THREAD_ENTRY * thread_p, unsigned int rid, char *request, int reqlen)
{
  int err = NO_ERROR;
  OR_ALIGNED_BUF (OR_INT_SIZE) a_reply;
  char *reply = OR_ALIGNED_BUF_START (a_reply);
  char *username = NULL;

  or_unpack_string_nocopy (request, &username);
  if (username == NULL)
    {
      (void) return_error_to_client (thread_p, rid);
      err = ER_FAILED;
    }
  else
    {
      err = xlogin_user (thread_p, username);
      if (err != NO_ERROR)
	{
	  (void) return_error_to_client (thread_p, rid);
	}
    }

  or_pack_int (reply, err);

  css_send_data_to_client (thread_p->conn_entry, rid, reply, OR_ALIGNED_BUF_SIZE (a_reply));
}

/*
 * ssession_set_session_variables () - set session variables
 * return :void
 * thread_p (in) :
 * rid (in) :
 * request (in) :
 * reqlen (in) :
 */
void
ssession_set_session_variables (THREAD_ENTRY * thread_p, unsigned int rid, char *request, int reqlen)
{
  int count = 0, err = NO_ERROR, data_size = 0, i = 0;
  OR_ALIGNED_BUF (OR_INT_SIZE) a_reply;
  char *reply = NULL, *ptr = NULL, *data_request = NULL;
  DB_VALUE *values = NULL;

  /* Unpack count of variables from request */
  ptr = or_unpack_int (request, &count);
  if (count <= 0)
    {
      goto cleanup;
    }

  /* fetch the values */
  err = css_receive_data_from_client (thread_p->conn_entry, rid, &data_request, &data_size);
  if (err != NO_ERROR)
    {
      er_set (ER_ERROR_SEVERITY, ARG_FILE_LINE, ER_NET_SERVER_DATA_RECEIVE, 0);
      css_send_abort_to_client (thread_p->conn_entry, rid);
      goto cleanup;
    }

  values = (DB_VALUE *) malloc (count * sizeof (DB_VALUE));
  if (values == NULL)
    {
      er_set (ER_ERROR_SEVERITY, ARG_FILE_LINE, ER_OUT_OF_VIRTUAL_MEMORY, 1, count * sizeof (DB_VALUE));
      err = ER_FAILED;
      goto cleanup;
    }

  ptr = data_request;

  /* session variables are packed into an array containing DB_VALUE objects of the form name1, value1, name2, value2,
   * name3, value 3... */
  for (i = 0; i < count; i++)
    {
      ptr = or_unpack_db_value (ptr, &values[i]);
    }

  err = xsession_set_session_variables (thread_p, values, count);

cleanup:
  if (values != NULL)
    {
      for (i = 0; i < count; i++)
	{
	  pr_clear_value (&values[i]);
	}
      free_and_init (values);
    }

  if (data_request != NULL)
    {
      free_and_init (data_request);
    }

  reply = OR_ALIGNED_BUF_START (a_reply);

  or_pack_int (reply, err);

  if (err != NO_ERROR)
    {
      (void) return_error_to_client (thread_p, rid);
    }

  css_send_data_to_client (thread_p->conn_entry, rid, OR_ALIGNED_BUF_START (a_reply), OR_ALIGNED_BUF_SIZE (a_reply));
}

/*
 * ssession_get_session_variable () - get the value of a session variable
 * return : void
 * thread_p (in) :
 * rid (in) :
 * request (in) :
 * reqlen (in) :
 */
void
ssession_get_session_variable (THREAD_ENTRY * thread_p, unsigned int rid, char *request, int reqlen)
{
  int err = NO_ERROR;
  OR_ALIGNED_BUF (OR_INT_SIZE * 2) a_reply;
  char *reply = NULL, *ptr = NULL, *data_reply = NULL;
  DB_VALUE result, name;
  int size = 0;

  db_make_null (&result);
  db_make_null (&name);

  reply = OR_ALIGNED_BUF_START (a_reply);

  or_unpack_db_value (request, &name);

  err = xsession_get_session_variable (thread_p, &name, &result);
  if (err != NO_ERROR)
    {
      (void) return_error_to_client (thread_p, rid);
    }

  size = or_db_value_size (&result);
  data_reply = (char *) malloc (size);
  if (data_reply != NULL)
    {
      or_pack_db_value (data_reply, &result);
    }
  else
    {
      er_set (ER_ERROR_SEVERITY, ARG_FILE_LINE, ER_OUT_OF_VIRTUAL_MEMORY, 1, (size_t) size);
      (void) return_error_to_client (thread_p, rid);
      size = 0;
      err = ER_FAILED;
    }

  ptr = or_pack_int (reply, size);
  ptr = or_pack_int (ptr, err);

  css_send_reply_and_data_to_client (thread_p->conn_entry, rid, reply, OR_ALIGNED_BUF_SIZE (a_reply), data_reply, size);

  pr_clear_value (&result);
  pr_clear_value (&name);

  if (data_reply != NULL)
    {
      free_and_init (data_reply);
    }
}

/*
 * svacuum () - Calls vacuum function.
 *
 * return	 :
 * thread_p (in) :
 * rid (in)	 :
 * request (in)	 :
 * reqlen (in)	 :
 */
void
svacuum (THREAD_ENTRY * thread_p, unsigned int rid, char *request, int reqlen)
{
  int err = NO_ERROR;
  OR_ALIGNED_BUF (OR_INT_SIZE) a_reply;
  char *reply = NULL;

  reply = OR_ALIGNED_BUF_START (a_reply);

  /* Call vacuum */
  err = xvacuum (thread_p);

  if (err != NO_ERROR)
    {
      (void) return_error_to_client (thread_p, rid);
    }

  /* Send error code as reply */
  (void) or_pack_int (reply, err);

  /* For now no results are required, just fail/success */
  css_send_data_to_client (thread_p->conn_entry, rid, OR_ALIGNED_BUF_START (a_reply), OR_ALIGNED_BUF_SIZE (a_reply));
}

/*
 * svacuum_dump -
 *
 * return:
 *
 *   rid(in):
 *   request(in):
 *   reqlen(in):
 *
 * NOTE:
 */
void
svacuum_dump (THREAD_ENTRY * thread_p, unsigned int rid, char *request, int reqlen)
{
  FILE *outfp;
  int file_size;
  char *buffer;
  int buffer_size;
  int send_size;
  OR_ALIGNED_BUF (OR_INT_SIZE) a_reply;
  char *reply = OR_ALIGNED_BUF_START (a_reply);

  (void) or_unpack_int (request, &buffer_size);

  buffer = (char *) db_private_alloc (thread_p, buffer_size);
  if (buffer == NULL)
    {
      css_send_abort_to_client (thread_p->conn_entry, rid);
      return;
    }

  outfp = tmpfile ();
  if (outfp == NULL)
    {
      er_set_with_oserror (ER_ERROR_SEVERITY, ARG_FILE_LINE, ER_GENERIC_ERROR, 0);
      css_send_abort_to_client (thread_p->conn_entry, rid);
      db_private_free_and_init (thread_p, buffer);
      return;
    }

  xvacuum_dump (thread_p, outfp);
  file_size = ftell (outfp);

  /*
   * Send the file in pieces
   */
  rewind (outfp);

  (void) or_pack_int (reply, (int) file_size);
  css_send_data_to_client (thread_p->conn_entry, rid, reply, OR_ALIGNED_BUF_SIZE (a_reply));

  while (file_size > 0)
    {
      if (file_size > buffer_size)
	{
	  send_size = buffer_size;
	}
      else
	{
	  send_size = file_size;
	}

      file_size -= send_size;
      if (fread (buffer, 1, send_size, outfp) == 0)
	{
	  er_set_with_oserror (ER_ERROR_SEVERITY, ARG_FILE_LINE, ER_GENERIC_ERROR, 0);
	  css_send_abort_to_client (thread_p->conn_entry, rid);
	  /*
	   * Continue sending the stuff that was prmoised to client. In this case
	   * junk (i.e., whatever it is in the buffers) is sent.
	   */
	}
      css_send_data_to_client (thread_p->conn_entry, rid, buffer, send_size);
    }
  fclose (outfp);
  db_private_free_and_init (thread_p, buffer);
}

/*
 * slogtb_get_mvcc_snapshot () - Get MVCC Snapshot.
 *
 * return	 :
 * thread_p (in) :
 * rid (in)	 :
 * request (in)  :
 * reqlen (in)	 :
 */
void
slogtb_get_mvcc_snapshot (THREAD_ENTRY * thread_p, unsigned int rid, char *request, int reqlen)
{
  OR_ALIGNED_BUF (OR_INT_SIZE) a_reply;
  char *reply = NULL;
  int err;

  err = xlogtb_get_mvcc_snapshot (thread_p);

  reply = OR_ALIGNED_BUF_START (a_reply);

  (void) or_pack_int (reply, err);

  if (err != NO_ERROR)
    {
      (void) return_error_to_client (thread_p, rid);
    }

  css_send_data_to_client (thread_p->conn_entry, rid, OR_ALIGNED_BUF_START (a_reply), OR_ALIGNED_BUF_SIZE (a_reply));
}

/*
 * ssession_drop_session_variables () - drop session variables
 * return : void
 * thread_p (in) :
 * rid (in) :
 * request (in) :
 * reqlen (in) :
 */
void
ssession_drop_session_variables (THREAD_ENTRY * thread_p, unsigned int rid, char *request, int reqlen)
{
  int count = 0, err = NO_ERROR, data_size = 0, i = 0;
  OR_ALIGNED_BUF (OR_INT_SIZE) a_reply;
  char *reply = NULL, *ptr = NULL, *data_request = NULL;
  DB_VALUE *values = NULL;

  /* Unpack count of variables from request */
  ptr = or_unpack_int (request, &count);
  if (count <= 0)
    {
      goto cleanup;
    }

  /* fetch the values */
  err = css_receive_data_from_client (thread_p->conn_entry, rid, &data_request, &data_size);
  if (err != NO_ERROR)
    {
      er_set (ER_ERROR_SEVERITY, ARG_FILE_LINE, ER_NET_SERVER_DATA_RECEIVE, 0);
      css_send_abort_to_client (thread_p->conn_entry, rid);
      goto cleanup;
    }

  values = (DB_VALUE *) malloc (count * sizeof (DB_VALUE));
  if (values == NULL)
    {
      er_set (ER_ERROR_SEVERITY, ARG_FILE_LINE, ER_OUT_OF_VIRTUAL_MEMORY, 1, count * sizeof (DB_VALUE));
      err = ER_FAILED;
      goto cleanup;
    }

  ptr = data_request;
  for (i = 0; i < count; i++)
    {
      ptr = or_unpack_db_value (ptr, &values[i]);
    }

  err = xsession_drop_session_variables (thread_p, values, count);

cleanup:
  if (values != NULL)
    {
      for (i = 0; i < count; i++)
	{
	  pr_clear_value (&values[i]);
	}
      free_and_init (values);
    }

  if (data_request != NULL)
    {
      free_and_init (data_request);
    }

  reply = OR_ALIGNED_BUF_START (a_reply);

  or_pack_int (reply, err);

  if (err != NO_ERROR)
    {
      (void) return_error_to_client (thread_p, rid);
    }

  css_send_data_to_client (thread_p->conn_entry, rid, OR_ALIGNED_BUF_START (a_reply), OR_ALIGNED_BUF_SIZE (a_reply));
}

/*
 * sboot_get_locales_info () - get info about locales
 * return : void
 * thread_p (in) :
 * rid (in) :
 * request (in) :
 * reqlen (in) :
 */
void
sboot_get_locales_info (THREAD_ENTRY * thread_p, unsigned int rid, char *request, int reqlen)
{
  int err = NO_ERROR;
  OR_ALIGNED_BUF (2 * OR_INT_SIZE) a_reply;
  char *reply = NULL, *ptr = NULL, *data_reply = NULL;
  int size = 0, i;
  int len_str;
  const int collation_cnt = lang_collation_count ();
  const int lang_cnt = lang_locales_count (false);
  const int locales_cnt = lang_locales_count (true);
  int found_coll = 0;

  reply = OR_ALIGNED_BUF_START (a_reply);

  /* compute size of packed information */
  for (i = 0; i < LANG_MAX_COLLATIONS; i++)
    {
      LANG_COLLATION *lc = lang_get_collation (i);

      assert (lc != NULL);
      if (i != 0 && lc->coll.coll_id == LANG_COLL_DEFAULT)
	{
	  /* iso88591 binary collation added only once */
	  continue;
	}
      found_coll++;

      size += 2 * OR_INT_SIZE;	/* collation id , codeset */
      size += or_packed_string_length (lc->coll.coll_name, &len_str);
      size += or_packed_string_length (lc->coll.checksum, &len_str);
    }

  assert (found_coll == collation_cnt);

  for (i = 0; i < lang_cnt; i++)
    {
      const LANG_LOCALE_DATA *lld = lang_get_first_locale_for_lang (i);

      assert (lld != NULL);

      do
	{
	  size += or_packed_string_length (lld->lang_name, &len_str);
	  size += OR_INT_SIZE;	/* codeset */
	  size += or_packed_string_length (lld->checksum, &len_str);

	  lld = lld->next_lld;
	}
      while (lld != NULL);
    }

  size += 2 * OR_INT_SIZE;	/* collation_cnt, locales_cnt */

  data_reply = (char *) malloc (size);
  if (data_reply != NULL)
    {
      ptr = or_pack_int (data_reply, collation_cnt);
      ptr = or_pack_int (ptr, locales_cnt);
      found_coll = 0;

      /* pack collation information : */
      for (i = 0; i < LANG_MAX_COLLATIONS; i++)
	{
	  LANG_COLLATION *lc = lang_get_collation (i);

	  assert (lc != NULL);

	  if (i != 0 && lc->coll.coll_id == LANG_COLL_DEFAULT)
	    {
	      continue;
	    }

	  found_coll++;

	  ptr = or_pack_int (ptr, lc->coll.coll_id);

	  len_str = strlen (lc->coll.coll_name);
	  ptr = or_pack_string_with_length (ptr, lc->coll.coll_name, len_str);

	  ptr = or_pack_int (ptr, (int) lc->codeset);

	  len_str = strlen (lc->coll.checksum);
	  ptr = or_pack_string_with_length (ptr, lc->coll.checksum, len_str);
	}
      assert (found_coll == collation_cnt);

      /* pack locale information : */
      for (i = 0; i < lang_cnt; i++)
	{
	  const LANG_LOCALE_DATA *lld = lang_get_first_locale_for_lang (i);

	  assert (lld != NULL);

	  do
	    {
	      len_str = strlen (lld->lang_name);
	      ptr = or_pack_string_with_length (ptr, lld->lang_name, len_str);

	      ptr = or_pack_int (ptr, lld->codeset);

	      len_str = strlen (lld->checksum);
	      ptr = or_pack_string_with_length (ptr, lld->checksum, len_str);

	      lld = lld->next_lld;
	    }
	  while (lld != NULL);
	}
    }
  else
    {
      er_set (ER_ERROR_SEVERITY, ARG_FILE_LINE, ER_OUT_OF_VIRTUAL_MEMORY, 1, (size_t) size);
      (void) return_error_to_client (thread_p, rid);
      size = 0;
      err = ER_FAILED;
    }

  ptr = or_pack_int (reply, size);
  ptr = or_pack_int (ptr, err);

  css_send_reply_and_data_to_client (thread_p->conn_entry, rid, reply, OR_ALIGNED_BUF_SIZE (a_reply), data_reply, size);

  if (data_reply != NULL)
    {
      free_and_init (data_reply);
    }
}

/*
 * sboot_get_timezone_checksum () - get the timezone library checksum
 * return : void
 * thread_p (in) :
 * rid (in) :
 * request (in) :
 * reqlen (in) :
 */
void
sboot_get_timezone_checksum (THREAD_ENTRY * thread_p, unsigned int rid, char *request, int reqlen)
{
  int err = NO_ERROR;
  OR_ALIGNED_BUF (2 * OR_INT_SIZE) a_reply;
  char *reply = NULL, *ptr = NULL, *data_reply = NULL;
  int size = 0;
  int len_str;
  const TZ_DATA *tzd;

  tzd = tz_get_data ();

  assert (tzd != NULL);
  reply = OR_ALIGNED_BUF_START (a_reply);

  size += or_packed_string_length (tzd->checksum, &len_str);

  data_reply = (char *) malloc (size);

  if (data_reply != NULL)
    {
      len_str = strlen (tzd->checksum);
      ptr = or_pack_string_with_length (data_reply, tzd->checksum, len_str);
    }
  else
    {
      er_set (ER_ERROR_SEVERITY, ARG_FILE_LINE, ER_OUT_OF_VIRTUAL_MEMORY, 1, size);
      (void) return_error_to_client (thread_p, rid);
      size = 0;
      err = ER_FAILED;
    }

  ptr = or_pack_int (reply, size);
  ptr = or_pack_int (ptr, err);

  css_send_reply_and_data_to_client (thread_p->conn_entry, rid, reply, OR_ALIGNED_BUF_SIZE (a_reply), data_reply, size);

  if (data_reply != NULL)
    {
      free_and_init (data_reply);
    }
}

/*
 * schksum_insert_repl_log_and_demote_table_lock -
 *
 * return: error code
 *
 * NOTE: insert replication log and demote the read lock of the table
 */
void
schksum_insert_repl_log_and_demote_table_lock (THREAD_ENTRY * thread_p, unsigned int rid, char *request, int reqlen)
{
  int success = NO_ERROR;
  OR_ALIGNED_BUF (OR_INT_SIZE) a_reply;
  char *reply = OR_ALIGNED_BUF_START (a_reply);
  char *ptr;
  OID class_oid;
  REPL_INFO repl_info = { NULL, 0, false };
  REPL_INFO_SBR repl_stmt = { 0, NULL, NULL, NULL, NULL };

  ptr = or_unpack_oid (request, &class_oid);
  ptr = or_unpack_int (ptr, &repl_info.repl_info_type);
  switch (repl_info.repl_info_type)
    {
    case REPL_INFO_TYPE_SBR:
      {
	ptr = or_unpack_int (ptr, &repl_stmt.statement_type);
	ptr = or_unpack_string_nocopy (ptr, &repl_stmt.name);
	ptr = or_unpack_string_nocopy (ptr, &repl_stmt.stmt_text);
	ptr = or_unpack_string_nocopy (ptr, &repl_stmt.db_user);
	ptr = or_unpack_string_nocopy (ptr, &repl_stmt.sys_prm_context);

	repl_info.info = (char *) &repl_stmt;
	break;
      }
    default:
      success = ER_FAILED;
      break;
    }

  if (success == NO_ERROR)
    {
      success = xchksum_insert_repl_log_and_demote_table_lock (thread_p, &repl_info, &class_oid);
    }

  (void) or_pack_int (reply, success);
  css_send_data_to_client (thread_p->conn_entry, rid, reply, OR_ALIGNED_BUF_SIZE (a_reply));
}

/*
 * slogtb_does_active_user_exist -
 *
 * return:
 *
 *   rid(in):
 *   request(in):
 *   reqlen(in):
 *
 * NOTE:
 */
void
slogtb_does_active_user_exist (THREAD_ENTRY * thread_p, unsigned int rid, char *request, int reqlen)
{
  char *user_name;
  bool existed;
  OR_ALIGNED_BUF (OR_INT_SIZE) a_reply;
  char *reply = OR_ALIGNED_BUF_START (a_reply);

  (void) or_unpack_string_nocopy (request, &user_name);
  existed = xlogtb_does_active_user_exist (thread_p, user_name);

  (void) or_pack_int (reply, (int) existed);
  css_send_data_to_client (thread_p->conn_entry, rid, reply, OR_ALIGNED_BUF_SIZE (a_reply));
}

/*
 * slocator_redistribute_partition_data () -
 *
 * return:
 *
 *   rid(in):
 *   request(in):
 *   reqlen(in):
 *
 * NOTE:
 */
void
slocator_redistribute_partition_data (THREAD_ENTRY * thread_p, unsigned int rid, char *request, int reqlen)
{
  OR_ALIGNED_BUF (OR_INT_SIZE) a_reply;
  char *reply = OR_ALIGNED_BUF_START (a_reply);
  char *ptr;
  OID *oid_list;
  int nr_oids;
  int success = NO_ERROR;
  int i;
  OID class_oid;

  ptr = request;
  ptr = or_unpack_oid (ptr, &class_oid);
  ptr = or_unpack_int (ptr, &nr_oids);

  if (nr_oids < 1)
    {
      er_set (ER_ERROR_SEVERITY, ARG_FILE_LINE, ER_INVALID_PARTITION_REQUEST, 0);
      (void) return_error_to_client (thread_p, rid);
      success = ER_INVALID_PARTITION_REQUEST;
      goto end;
    }

  oid_list = (OID *) malloc (nr_oids * sizeof (OID));
  if (oid_list == NULL)
    {
      er_set (ER_ERROR_SEVERITY, ARG_FILE_LINE, ER_OUT_OF_VIRTUAL_MEMORY, 1, nr_oids * sizeof (OID));
      (void) return_error_to_client (thread_p, rid);
      success = ER_OUT_OF_VIRTUAL_MEMORY;
      goto end;
    }

  for (i = 0; i < nr_oids; i++)
    {
      ptr = or_unpack_oid (ptr, &oid_list[i]);
    }

  success = xlocator_redistribute_partition_data (thread_p, &class_oid, nr_oids, oid_list);

  if (oid_list != NULL)
    {
      free_and_init (oid_list);
    }

  if (success != NO_ERROR)
    {
      (void) return_error_to_client (thread_p, rid);
    }

end:
  ptr = or_pack_int (reply, success);
  css_send_data_to_client (thread_p->conn_entry, rid, reply, OR_ALIGNED_BUF_SIZE (a_reply));
}

/*
 * netsr_spacedb () - server-side function to get database space info
 *
 * return        : void
 * thread_p (in) : thread entry
 * rid (in)      : request ID
 * request (in)  : request data
 * reqlen (in)   : request data length
 */
void
netsr_spacedb (THREAD_ENTRY * thread_p, unsigned int rid, char *request, int reqlen)
{
  SPACEDB_ALL all[SPACEDB_ALL_COUNT];
  SPACEDB_ONEVOL *vols = NULL;
  SPACEDB_FILES files[SPACEDB_FILE_COUNT];

  int get_vols = 0;
  int get_files = 0;
  SPACEDB_ONEVOL **volsp = NULL;
  SPACEDB_FILES *filesp = NULL;

  OR_ALIGNED_BUF (2 * OR_INT_SIZE) a_reply;
  char *reply = OR_ALIGNED_BUF_START (a_reply);
  char *data_reply = NULL;
  int data_reply_length = 0;

  char *ptr;

  int error_code = NO_ERROR;

  /* do we need space information on all volumes? */
  ptr = or_unpack_int (request, &get_vols);
  if (get_vols)
    {
      volsp = &vols;
    }
  /* do we need detailed file information? */
  ptr = or_unpack_int (ptr, &get_files);
  if (get_files)
    {
      filesp = files;
    }

  /* get info from disk manager */
  error_code = disk_spacedb (thread_p, all, volsp);
  if (error_code != NO_ERROR)
    {
      ASSERT_ERROR ();
    }
  else if (get_files)
    {
      /* get info from file manager */
      error_code = file_spacedb (thread_p, filesp);
      if (error_code != NO_ERROR)
	{
	  ASSERT_ERROR ();
	}
    }

  if (error_code == NO_ERROR)
    {
      /* success. pack space info */
      data_reply_length = or_packed_spacedb_size (all, vols, filesp);
      data_reply = (char *) db_private_alloc (thread_p, data_reply_length);
      ptr = or_pack_spacedb (data_reply, all, vols, filesp);
      assert (ptr - data_reply == data_reply_length);
    }
  else
    {
      /* error */
      (void) return_error_to_client (thread_p, rid);
    }

  /* send result to client */
  ptr = or_pack_int (reply, data_reply_length);
  ptr = or_pack_int (ptr, error_code);

  css_send_reply_and_data_to_client (thread_p->conn_entry, rid, reply, OR_ALIGNED_BUF_SIZE (a_reply), data_reply,
				     data_reply_length);

  if (vols != NULL)
    {
      free_and_init (vols);
    }
  if (data_reply != NULL)
    {
      db_private_free_and_init (thread_p, data_reply);
    }
}

void
slocator_demote_class_lock (THREAD_ENTRY * thread_p, unsigned int rid, char *request, int reqlen)
{
  int error;
  OID class_oid;
  LOCK lock, ex_lock;
  char *ptr;
  OR_ALIGNED_BUF (OR_INT_SIZE + OR_INT_SIZE) a_reply;
  char *reply = OR_ALIGNED_BUF_START (a_reply);

  ptr = or_unpack_oid (request, &class_oid);
  ptr = or_unpack_lock (ptr, &lock);

  error = xlocator_demote_class_lock (thread_p, &class_oid, lock, &ex_lock);

  if (error != NO_ERROR)
    {
      return_error_to_client (thread_p, rid);
    }

  ptr = or_pack_int (reply, error);
  ptr = or_pack_lock (ptr, ex_lock);
  css_send_data_to_client (thread_p->conn_entry, rid, reply, OR_ALIGNED_BUF_SIZE (a_reply));
}

void
sloaddb_init (THREAD_ENTRY * thread_p, unsigned int rid, char *request, int reqlen)
{
  packing_unpacker unpacker (request, (size_t) reqlen);

  /* *INDENT-OFF* */
  cubload::load_args args;
  /* *INDENT-ON* */

  args.unpack (unpacker);

  load_session *session = new load_session (args);

  int error_code = session_set_load_session (thread_p, session);
  if (error_code != NO_ERROR)
    {
      delete session;
    }

  OR_ALIGNED_BUF (OR_INT_SIZE) a_reply;
  char *reply = OR_ALIGNED_BUF_START (a_reply);

  or_pack_int (reply, error_code);
  css_send_data_to_client (thread_p->conn_entry, rid, reply, OR_ALIGNED_BUF_SIZE (a_reply));
}

void
sloaddb_install_class (THREAD_ENTRY * thread_p, unsigned int rid, char *request, int reqlen)
{
  packing_unpacker unpacker (request, (size_t) reqlen);
  bool is_ignored = false;

  /* *INDENT-OFF* */
  cubload::batch batch;
  /* *INDENT-ON* */

  batch.unpack (unpacker);

  load_session *session = NULL;
  int error_code = session_get_load_session (thread_p, session);
  std::string cls_name;
  if (error_code == NO_ERROR)
    {
      assert (session != NULL);
      error_code = session->install_class (*thread_p, batch, is_ignored, cls_name);
    }
  else
    {
      if (er_errid () == NO_ERROR || !er_has_error ())
	{
	  error_code = ER_LDR_INVALID_STATE;
	  er_set (ER_ERROR_SEVERITY, ARG_FILE_LINE, error_code, 0);
	}

      return_error_to_client (thread_p, rid);
    }

  // Error code and is_ignored.
  OR_ALIGNED_BUF (3 * OR_INT_SIZE) a_reply;
  char *reply = OR_ALIGNED_BUF_START (a_reply);
  char *ptr;
  int buf_sz = (int) cls_name.length ();
  ptr = or_pack_int (reply, buf_sz);
  ptr = or_pack_int (ptr, error_code);
  ptr = or_pack_int (ptr, (is_ignored ? 1 : 0));

  css_send_reply_and_data_to_client (thread_p->conn_entry, rid, reply, OR_ALIGNED_BUF_SIZE (a_reply),
				     (char *) cls_name.c_str (), buf_sz);
}

void
sloaddb_load_batch (THREAD_ENTRY * thread_p, unsigned int rid, char *request, int reqlen)
{
  packing_unpacker unpacker (request, (size_t) reqlen);

  /* *INDENT-OFF* */
  cubload::batch *batch = NULL;
  load_status status;
  packing_packer packer;
  cubmem::extensible_block eb;
  /* *INDENT-ON* */

  char *reply_data = NULL;
  int reply_data_size = 0;

  bool use_temp_batch = false;
  unpacker.unpack_bool (use_temp_batch);
  if (!use_temp_batch)
    {
      batch = new cubload::batch ();
      batch->unpack (unpacker);
    }

  bool is_batch_accepted = false;
  load_session *session = NULL;

  session_get_load_session (thread_p, session);
  int error_code = session_get_load_session (thread_p, session);
  if (error_code == NO_ERROR)
    {
      assert (session != NULL);
      error_code = session->load_batch (*thread_p, batch, use_temp_batch, is_batch_accepted, status);

      packer.set_buffer_and_pack_all (eb, status);

      reply_data = eb.get_ptr ();
      reply_data_size = (int) packer.get_current_size ();
    }
  else
    {
      if (er_errid () == NO_ERROR || !er_has_error ())
	{
	  error_code = ER_LDR_INVALID_STATE;
	  er_set (ER_ERROR_SEVERITY, ARG_FILE_LINE, error_code, 0);
	}

      return_error_to_client (thread_p, rid);
    }

  OR_ALIGNED_BUF (OR_INT_SIZE * 3) a_reply;
  char *reply = OR_ALIGNED_BUF_START (a_reply);

  char *ptr = or_pack_int (reply, reply_data_size);
  ptr = or_pack_int (ptr, error_code);
  or_pack_int (ptr, (is_batch_accepted ? 1 : 0));


  css_send_reply_and_data_to_client (thread_p->conn_entry, rid, reply, OR_ALIGNED_BUF_SIZE (a_reply), reply_data,
				     reply_data_size);
}

void
sloaddb_fetch_status (THREAD_ENTRY * thread_p, unsigned int rid, char *request, int reqlen)
{
  packing_packer packer;
  cubmem::extensible_block eb;

  char *buffer = NULL;
  int buffer_size = 0;

  load_session *session = NULL;
  int error_code = session_get_load_session (thread_p, session);
  if (error_code == NO_ERROR)
    {
      assert (session != NULL);
      load_status status;
      session->fetch_status (status, false);
      packer.set_buffer_and_pack_all (eb, status);

      buffer = eb.get_ptr ();
      buffer_size = (int) packer.get_current_size ();
    }
  else
    {
      if (er_errid () == NO_ERROR || !er_has_error ())
	{
	  er_set (ER_ERROR_SEVERITY, ARG_FILE_LINE, ER_LDR_INVALID_STATE, 0);
	}

      return_error_to_client (thread_p, rid);
    }

  OR_ALIGNED_BUF (OR_INT_SIZE) a_reply;
  char *reply = OR_ALIGNED_BUF_START (a_reply);

  or_pack_int (reply, buffer_size);
  css_send_reply_and_data_to_client (thread_p->conn_entry, rid, reply, OR_ALIGNED_BUF_SIZE (a_reply), buffer,
				     buffer_size);
}

void
sloaddb_destroy (THREAD_ENTRY * thread_p, unsigned int rid, char *request, int reqlen)
{
  load_session *session = NULL;
  int error_code = session_get_load_session (thread_p, session);
  if (error_code == NO_ERROR)
    {
      assert (session != NULL);

      session->wait_for_completion ();
      delete session;
      session_set_load_session (thread_p, NULL);
    }

  if (er_errid () != NO_ERROR || er_has_error ())
    {
      return_error_to_client (thread_p, rid);
    }

  OR_ALIGNED_BUF (OR_INT_SIZE) a_reply;
  char *reply = OR_ALIGNED_BUF_START (a_reply);

  or_pack_int (reply, error_code);
  css_send_data_to_client (thread_p->conn_entry, rid, reply, OR_ALIGNED_BUF_SIZE (a_reply));
}

void
sloaddb_interrupt (THREAD_ENTRY * thread_p, unsigned int rid, char *request, int reqlen)
{
  load_session *session = NULL;
  int error_code = session_get_load_session (thread_p, session);
  if (error_code == NO_ERROR)
    {
      assert (session != NULL);

      session->interrupt ();
    }
  else
    {
      // what to do, what to do...
    }
}

void
sloaddb_update_stats (THREAD_ENTRY * thread_p, unsigned int rid, char *request, int reqlen)
{
  char *buffer = NULL;
  int buffer_size = 0;

  load_session *session = NULL;
  int error_code = session_get_load_session (thread_p, session);
  if (error_code == NO_ERROR)
    {
      assert (session != NULL);

      session->update_class_statistics (*thread_p);
    }

  if (er_errid () != NO_ERROR || er_has_error ())
    {
      return_error_to_client (thread_p, rid);
    }

  OR_ALIGNED_BUF (OR_INT_SIZE) a_reply;
  char *reply = OR_ALIGNED_BUF_START (a_reply);

  or_pack_int (reply, error_code);
  css_send_data_to_client (thread_p->conn_entry, rid, reply, OR_ALIGNED_BUF_SIZE (a_reply));
}

void
ssession_stop_attached_threads (void *session)
{
  session_stop_attached_threads (session);
}

void
scdc_start_session (THREAD_ENTRY * thread_p, unsigned int rid, char *request, int reqlen)
{
  OR_ALIGNED_BUF (OR_INT_SIZE) a_reply;
  char *reply = OR_ALIGNED_BUF_START (a_reply);
  char *ptr;
  int error_code;
  int max_log_item, extraction_timeout, all_in_cond, num_extraction_user, num_extraction_class;
  uint64_t *extraction_classoids = NULL;
  char **extraction_user = NULL;

  char *dummy_user = NULL;

  if (prm_get_integer_value (PRM_ID_SUPPLEMENTAL_LOG) == 0)
    {
      error_code = ER_CDC_NOT_AVAILABLE;
      goto error;
    }

  ptr = or_unpack_int (request, &max_log_item);
  ptr = or_unpack_int (ptr, &extraction_timeout);
  ptr = or_unpack_int (ptr, &all_in_cond);
  ptr = or_unpack_int (ptr, &num_extraction_user);

  if (num_extraction_user > 0)
    {
      extraction_user = (char **) malloc (sizeof (char *) * num_extraction_user);
      if (extraction_user == NULL)
	{
	  error_code = ER_OUT_OF_VIRTUAL_MEMORY;
	  goto error;
	}

      for (int i = 0; i < num_extraction_user; i++)
	{
	  ptr = or_unpack_string_nocopy (ptr, &dummy_user);

	  extraction_user[i] = strdup (dummy_user);
	  if (extraction_user[i] == NULL)
	    {
	      error_code = ER_OUT_OF_VIRTUAL_MEMORY;
	      goto error;
	    }
	}
    }

  ptr = or_unpack_int (ptr, &num_extraction_class);

  if (num_extraction_class > 0)
    {
      extraction_classoids = (UINT64 *) malloc (sizeof (UINT64) * num_extraction_class);
      if (extraction_classoids == NULL)
	{
	  error_code = ER_OUT_OF_VIRTUAL_MEMORY;
	  goto error;
	}

      for (int i = 0; i < num_extraction_class; i++)
	{
	  ptr = or_unpack_int64 (ptr, (INT64 *) & extraction_classoids[i]);
	}
    }

  error_code =
    cdc_set_configuration (max_log_item, extraction_timeout, all_in_cond, extraction_user, num_extraction_user,
			   extraction_classoids, num_extraction_class);
  if (error_code != NO_ERROR)
    {
      goto error;
    }

  or_pack_int (reply, error_code);

  (void) css_send_data_to_client (thread_p->conn_entry, rid, reply, OR_ALIGNED_BUF_SIZE (a_reply));

  return;

error:

  cdc_free_extraction_filter ();

  or_pack_int (reply, error_code);

  (void) css_send_data_to_client (thread_p->conn_entry, rid, reply, OR_ALIGNED_BUF_SIZE (a_reply));
}

void
scdc_find_lsa (THREAD_ENTRY * thread_p, unsigned int rid, char *request, int reqlen)
{
  OR_ALIGNED_BUF (OR_INT_SIZE + OR_LOG_LSA_ALIGNED_SIZE + OR_INT64_SIZE) a_reply;
  char *reply = OR_ALIGNED_BUF_START (a_reply);
  char *ptr;
  LOG_LSA start_lsa;
  time_t input_time;
  int error_code;

  ptr = or_unpack_int64 (request, &input_time);
  //if scdc_find_lsa() is called more than once, it should pause running cdc_loginfo_producer_execute() thread 

  error_code = cdc_find_lsa (thread_p, &input_time, &start_lsa);
  if (error_code == NO_ERROR || error_code == ER_CDC_ADJUSTED_LSA)
    {
      // check producer is sleep, and if not 
      // make producer sleep, and producer request consumer to be sleep 
      // if request is set to consumer to be sleep, go into spinlock 
      // checks request is set to none, then if it is none, 
      if (cdc_Gl.producer.state != CDC_PRODUCER_STATE_WAIT)
	{
	  cdc_pause_producer ();
	}

      cdc_set_extraction_lsa (&start_lsa);

      cdc_reinitialize_queue (&start_lsa);

      cdc_wakeup_producer ();

      ptr = or_pack_int (reply, error_code);
      ptr = or_pack_log_lsa (ptr, &start_lsa);
      or_pack_int64 (ptr, input_time);

      (void) css_send_data_to_client (thread_p->conn_entry, rid, reply, OR_ALIGNED_BUF_SIZE (a_reply));

      return;
    }
  else
    {
      goto error;
    }

error:

  or_pack_int (reply, error_code);

  (void) css_send_data_to_client (thread_p->conn_entry, rid, reply, OR_ALIGNED_BUF_SIZE (a_reply));
}

void
scdc_get_loginfo_metadata (THREAD_ENTRY * thread_p, unsigned int rid, char *request, int reqlen)
{
  OR_ALIGNED_BUF (OR_INT_SIZE * 3 + OR_LOG_LSA_ALIGNED_SIZE) a_reply;
  char *reply = OR_ALIGNED_BUF_START (a_reply);
  char *ptr;
  LOG_LSA start_lsa;
  LOG_LSA next_lsa;

  int total_length;
  char *log_info_list;
  int error_code = NO_ERROR;
  int num_log_info;

  int rc;

  or_unpack_log_lsa (request, &start_lsa);

  if (LSA_ISNULL (&cdc_Gl.consumer.next_lsa))
    {
      /* if server is restarted while cdc is running, and client immediately calls extraction without scdc_find_lsa(), 
       * LSA validation is needed to perform at client side or somewhere because server has no information about LSAs. it needs to be discussed ( 보류) */
      cdc_set_extraction_lsa (&start_lsa);

      cdc_wakeup_producer ();
    }

  if (LSA_EQ (&cdc_Gl.consumer.next_lsa, &start_lsa))
    {
      error_code = cdc_make_loginfo (thread_p, &start_lsa);
      if (error_code != NO_ERROR)
	{
	  goto error;
	}

      error_code = cdc_get_loginfo_metadata (&next_lsa, &total_length, &num_log_info);
      if (error_code != NO_ERROR)
	{
	  goto error;
	}
    }
  else if (LSA_EQ (&cdc_Gl.consumer.start_lsa, &start_lsa))
    {
      /* Send again; only the case, where cdc client re-request loginfo metadata requested last time due to a problem like shutdown, will be dealt. */
      error_code = cdc_get_loginfo_metadata (&next_lsa, &total_length, &num_log_info);
      if (error_code != NO_ERROR)
	{
	  goto error;
	}
    }
  else
    {
      _er_log_debug (ARG_FILE_LINE,
		     "requested extract lsa is (%lld | %d) is not in a range of previously requested lsa (%lld | %d) and next lsa to extract (%lld | %d)",
		     LSA_AS_ARGS (&start_lsa), LSA_AS_ARGS (&cdc_Gl.consumer.start_lsa),
		     LSA_AS_ARGS (&cdc_Gl.consumer.next_lsa));
      error_code = ER_CDC_INVALID_LOG_LSA;
      goto error;
    }

  ptr = or_pack_int (reply, error_code);

  ptr = or_pack_log_lsa (ptr, &next_lsa);
  ptr = or_pack_int (ptr, num_log_info);
  ptr = or_pack_int (ptr, total_length);

  (void) css_send_data_to_client (thread_p->conn_entry, rid, reply, OR_ALIGNED_BUF_SIZE (a_reply));
  return;

error:

  or_pack_int (reply, error_code);

  (void) css_send_data_to_client (thread_p->conn_entry, rid, reply, OR_ALIGNED_BUF_SIZE (a_reply));
}

void
scdc_get_loginfo (THREAD_ENTRY * thread_p, unsigned int rid, char *request, int reqlen)
{
  (void) css_send_data_to_client (thread_p->conn_entry, rid, cdc_Gl.consumer.log_info, cdc_Gl.consumer.log_info_size);

  return;
}

void
scdc_end_session (THREAD_ENTRY * thread_p, unsigned int rid, char *request, int reqlen)
{
  OR_ALIGNED_BUF (OR_INT_SIZE) a_reply;
  char *reply = OR_ALIGNED_BUF_START (a_reply);
  int error_code;

  // 1. producer 정지 및 관련 자료구조 cleanup
  // 2. consumer 버퍼 정리 및 초기화
  error_code = cdc_cleanup ();

  /* server side, client side finalize is mixed 
   * server : 전역 변수 초기화 
   * client : server finalize의 subset */

  or_pack_int (reply, error_code);
  (void) css_send_data_to_client (thread_p->conn_entry, rid, reply, OR_ALIGNED_BUF_SIZE (a_reply));

  return;
}<|MERGE_RESOLUTION|>--- conflicted
+++ resolved
@@ -83,10 +83,7 @@
 #include "xasl_cache.h"
 #include "elo.h"
 #include "transaction_transient.hpp"
-<<<<<<< HEAD
 #include "server_type.hpp"
-=======
->>>>>>> 5f103c06
 #include "log_manager.h"
 
 #if defined (SUPPRESS_STRLEN_WARNING)
@@ -2183,6 +2180,71 @@
     }
 
   or_pack_int (reply, error);
+  css_send_data_to_client (thread_p->conn_entry, rid, reply, OR_ALIGNED_BUF_SIZE (a_reply));
+}
+
+void
+slog_supplement_statement (THREAD_ENTRY * thread_p, unsigned int rid, char *request, int reqlen)
+{
+  int success = NO_ERROR;
+  OR_ALIGNED_BUF (OR_INT_SIZE) a_reply;
+  char *reply = OR_ALIGNED_BUF_START (a_reply);
+  char *ptr, *start_ptr;
+
+  int ddl_type;
+  int obj_type;
+  OID classoid;
+  OID oid;
+  char *stmt_text;
+
+  char *supplemental_data;
+  int data_len;
+  LOG_TDES *tdes;
+
+  ptr = or_unpack_int (request, &ddl_type);
+  ptr = or_unpack_int (ptr, &obj_type);
+
+  ptr = or_unpack_oid (ptr, &classoid);
+  ptr = or_unpack_oid (ptr, &oid);
+
+  or_unpack_string_nocopy (ptr, &stmt_text);
+
+  /* ddl_type | obj_type | class OID | OID | stmt_text len | stmt_text */
+  data_len =
+    OR_INT_SIZE + OR_INT_SIZE + OR_OID_SIZE + OR_OID_SIZE + OR_INT_SIZE + or_packed_string_length (stmt_text, NULL);
+
+  supplemental_data = (char *) malloc (data_len + MAX_ALIGNMENT);
+  if (supplemental_data == NULL)
+    {
+      success = ER_OUT_OF_VIRTUAL_MEMORY;
+      goto end;
+    }
+
+  ptr = start_ptr = supplemental_data;
+
+  ptr = or_pack_int (ptr, ddl_type);
+  ptr = or_pack_int (ptr, obj_type);
+  ptr = or_pack_oid (ptr, &classoid);
+  ptr = or_pack_oid (ptr, &oid);
+  ptr = or_pack_int (ptr, strlen (stmt_text));
+  ptr = or_pack_string (ptr, stmt_text);
+
+  data_len = ptr - start_ptr;
+
+  tdes = LOG_FIND_CURRENT_TDES (thread_p);
+
+  if (!tdes->has_supplemental_log)
+    {
+      log_append_supplemental_info (thread_p, LOG_SUPPLEMENT_TRAN_USER, strlen (tdes->client.get_db_user ()),
+				    tdes->client.get_db_user ());
+      tdes->has_supplemental_log = true;
+    }
+
+  log_append_supplemental_info (thread_p, LOG_SUPPLEMENT_DDL, data_len, (void *) supplemental_data);
+
+end:
+  (void) or_pack_int (reply, success);
+
   css_send_data_to_client (thread_p->conn_entry, rid, reply, OR_ALIGNED_BUF_SIZE (a_reply));
 }
 
