/*
 * Copyright (C) 2008 Search Solution Corporation. All rights reserved by Search Solution.
 *
 *   This program is free software; you can redistribute it and/or modify
 *   it under the terms of the GNU General Public License as published by
 *   the Free Software Foundation; either version 2 of the License, or
 *   (at your option) any later version.
 *
 *  This program is distributed in the hope that it will be useful,
 *  but WITHOUT ANY WARRANTY; without even the implied warranty of
 *  MERCHANTABILITY or FITNESS FOR A PARTICULAR PURPOSE. See the
 *  GNU General Public License for more details.
 *
 *  You should have received a copy of the GNU General Public License
 *  along with this program; if not, write to the Free Software
 *  Foundation, Inc., 51 Franklin Street, Fifth Floor, Boston, MA 02110-1301 USA
 *
 */

/*
 * network_interface_sr.c - Server side network interface functions
 *                          for client requests.
 */

#ident "$Id$"

#include "config.h"

#include <stdio.h>
#include <string.h>
#include <assert.h>

#include "porting.h"
#include "perf_monitor.h"
#include "memory_alloc.h"
#include "storage_common.h"
#include "xserver_interface.h"
#include "statistics_sr.h"
#include "btree_load.h"
#include "perf_monitor.h"
#include "log_impl.h"
#include "boot_sr.h"
#include "locator_sr.h"
#include "server_interface.h"
#include "oid.h"
#include "error_manager.h"
#include "object_representation.h"
#include "network.h"
#include "log_comm.h"
#include "network_interface_sr.h"
#include "page_buffer.h"
#include "file_manager.h"
#include "boot_sr.h"
#include "arithmetic.h"
#include "serial.h"
#include "query_manager.h"
#include "transaction_sr.h"
#include "release_string.h"
#include "critical_section.h"
#include "statistics.h"
#include "chartype.h"
#include "heap_file.h"
#include "jsp_sr.h"
#include "replication.h"
#include "server_support.h"
#include "connection_sr.h"
#include "log_writer.h"
#include "databases_file.h"
#include "es.h"
#include "es_posix.h"
#include "event_log.h"
#include "tsc_timer.h"
#include "vacuum.h"
#include "object_primitive.h"
#include "tz_support.h"
#include "dbtype.h"
#include "thread_manager.hpp"	// for thread_get_thread_entry_info

#if defined (SUPPRESS_STRLEN_WARNING)
#define strlen(s1)  ((int) strlen(s1))
#endif /* defined (SUPPRESS_STRLEN_WARNING) */

#define NET_COPY_AREA_SENDRECV_SIZE (OR_INT_SIZE * 3)
#define NET_SENDRECV_BUFFSIZE (OR_INT_SIZE)

#define STATDUMP_BUF_SIZE (2 * 16 * 1024)
#define QUERY_INFO_BUF_SIZE (2048 + STATDUMP_BUF_SIZE)

#define NET_DEFER_END_QUERIES_MAX 10

/* This file is only included in the server.  So set the on_server flag on */
unsigned int db_on_server = 1;

STATIC_INLINE TRAN_STATE stran_server_commit_internal (THREAD_ENTRY * thread_p, unsigned int rid, bool retain_lock,
						       bool * should_conn_reset) __attribute__ ((ALWAYS_INLINE));
STATIC_INLINE TRAN_STATE stran_server_abort_internal (THREAD_ENTRY * thread_p, unsigned int rid, bool retain_lock,
<<<<<<< HEAD
						      bool * reset_on_commit) __attribute__ ((ALWAYS_INLINE));
STATIC_INLINE void ends_transaction_after_query_execution (THREAD_ENTRY * thread_p, unsigned int rid,
							   QUERY_ID * p_end_queries, int n_query_ids, bool need_abort,
							   bool has_updated, bool * end_query_allowed,
							   TRAN_STATE * tran_state, bool * reset_on_commit)
=======
						      bool * should_conn_reset) __attribute__ ((ALWAYS_INLINE));
STATIC_INLINE void stran_server_auto_commit_or_abort (THREAD_ENTRY * thread_p, unsigned int rid,
						      bool end_query_allowed, QUERY_ID * p_end_queries,
						      int n_query_ids, bool need_abort, bool has_updated,
						      TRAN_STATE * tran_state, bool * should_conn_reset)
>>>>>>> 123380f9
  __attribute__ ((ALWAYS_INLINE));

static bool need_to_abort_tran (THREAD_ENTRY * thread_p, int *errid);
static int server_capabilities (void);
static int check_client_capabilities (THREAD_ENTRY * thread_p, int client_cap, int rel_compare,
				      REL_COMPATIBILITY * compatibility, const char *client_host);
static void sbtree_find_unique_internal (THREAD_ENTRY * thread_p, unsigned int rid, char *request, int reqlen);
static int er_log_slow_query (THREAD_ENTRY * thread_p, EXECUTION_INFO * info, int time,
			      UINT64 * diff_stats, char *queryinfo_string);
static void event_log_slow_query (THREAD_ENTRY * thread_p, EXECUTION_INFO * info, int time, UINT64 * diff_stats);
static void event_log_many_ioreads (THREAD_ENTRY * thread_p, EXECUTION_INFO * info, int time, UINT64 * diff_stats);
static void event_log_temp_expand_pages (THREAD_ENTRY * thread_p, EXECUTION_INFO * info);


/*
 * stran_server_commit_internal - commit transaction on server.
 *
 * return:
 *
 *   thread_p(in): thred entry.
 *   rid(in): request id.
 *   retain_lock(in): true, if retains lock.
 *   should_conn_reset(out): reset on commit.
 *
 * NOTE: This function must be called at transaction commit.
 */
STATIC_INLINE TRAN_STATE
stran_server_commit_internal (THREAD_ENTRY * thread_p, unsigned int rid, bool retain_lock, bool * should_conn_reset)
{
  bool has_updated;
  TRAN_STATE state;

  assert (should_conn_reset != NULL);
  has_updated = logtb_has_updated (thread_p);

  state = xtran_server_commit (thread_p, retain_lock);

  net_cleanup_server_queues (rid);

  if (state != TRAN_UNACTIVE_COMMITTED && state != TRAN_UNACTIVE_COMMITTED_INFORMING_PARTICIPANTS)
    {
      /* Likely the commit failed.. somehow */
      (void) return_error_to_client (thread_p, rid);
    }

  *should_conn_reset = xtran_should_connection_reset (thread_p, has_updated);

  return state;
}

/*
 * stran_server_abort_internal - abort transaction on server.
 *
 * return:
 *
 *   thread_p(in): thred entry.
 *   rid(in): request id.
 *   should_conn_reset(out): reset on commit.
 *
 * NOTE: This function must be called at transaction abort.
 */
STATIC_INLINE TRAN_STATE
stran_server_abort_internal (THREAD_ENTRY * thread_p, unsigned int rid, bool * should_conn_reset)
{
  TRAN_STATE state;
  bool has_updated;

  has_updated = logtb_has_updated (thread_p);

  state = xtran_server_abort (thread_p);

  net_cleanup_server_queues (rid);

  if (state != TRAN_UNACTIVE_ABORTED && state != TRAN_UNACTIVE_ABORTED_INFORMING_PARTICIPANTS)
    {
      /* Likely the abort failed.. somehow */
      (void) return_error_to_client (thread_p, rid);
    }

  *should_conn_reset = xtran_should_connection_reset (thread_p, has_updated);

  return state;
}

/*
<<<<<<< HEAD
* ends_transaction_after_query_execution - Ends transaction after query execution.
*
* return: nothing
*
*   thread_p(in): thread entry
*   rid(in): request id
*   p_end_queries(in): queries to end
*   n_query_ids(in): the number of queries to end
*   need_abort(in): true, if need to abort
*   has_updated_before_abort(in):true, if has updated before abort
*   end_query_allowed(in/out): true, if end query is allowed
*   tran_state(in/out): transaction state
*   reset_on_commit(out): reset on commit
*
* Note: This function must be called only when the query is executed with commit, soon after query execution.
*      When we call this function, it is possible that transaction was aborted.
*/
STATIC_INLINE void
ends_transaction_after_query_execution (THREAD_ENTRY * thread_p, unsigned int rid, QUERY_ID * p_end_queries,
					int n_query_ids, bool need_abort, bool has_updated_before_abort,
					bool * end_query_allowed, TRAN_STATE * tran_state, bool * reset_on_commit)
=======
 * stran_server_auto_commit_or_abort - do server-side auto-commit or abort
 *
 * return: nothing
 *
 *   thread_p(in): thread entry
 *   rid(in): request id
 *   end_query_allowed(in): true, if end query is allowed
 *   p_end_queries(in): queries to end
 *   n_query_ids(in): the number of queries to end
 *   need_abort(in): true, if need to abort
 *   has_updated(in):true, if has updated before abort
 *   tran_state(in/out): transaction state
 *   should_conn_reset(in/out): reset on commit
 *
 * Note: This function must be called only when the query is executed with commit, soon after query exectuion.
 */
STATIC_INLINE void
stran_server_auto_commit_or_abort (THREAD_ENTRY * thread_p, unsigned int rid, bool end_query_allowed,
				   QUERY_ID * p_end_queries, int n_query_ids, bool need_abort,
				   bool has_updated, TRAN_STATE * tran_state, bool * should_conn_reset)
>>>>>>> 123380f9
{
  int error_code, all_error_code, i;

<<<<<<< HEAD
  assert (tran_state != NULL && reset_on_commit != NULL && end_query_allowed != NULL);

  *reset_on_commit = false;

  /* We commit/abort transaction, after ending queries. */
  if (*end_query_allowed)
=======
  assert (tran_state != NULL && should_conn_reset != NULL);

  if (end_query_allowed)
>>>>>>> 123380f9
    {
      all_error_code = NO_ERROR;
      if ((*tran_state != TRAN_UNACTIVE_ABORTED) && (*tran_state != TRAN_UNACTIVE_ABORTED_INFORMING_PARTICIPANTS))
	{
	  /* If not already aborted, ends the queries. */
	  for (i = 0; i < n_query_ids; i++)
	    {
	      if (p_end_queries[i] > 0)
		{
		  error_code = xqmgr_end_query (thread_p, p_end_queries[i]);
		  if (error_code != NO_ERROR)
		    {
		      all_error_code = error_code;
		      /* Continue to try to close as many queries as possible. */
		    }
		}
	    }
	}

      if (all_error_code != NO_ERROR)
	{
	  (void) return_error_to_client (thread_p, rid);
	  *end_query_allowed = false;
	}
      else if (need_abort == false)
	{
<<<<<<< HEAD
	  /* Needs commit. */
	  *tran_state = stran_server_commit_internal (thread_p, rid, false, reset_on_commit);
	  er_log_debug (ARG_FILE_LINE, "ends_transaction_after_query_execution: transaction committed. \n");
	}
      else
	{
	  /* Needs abort. */
	  if ((*tran_state != TRAN_UNACTIVE_ABORTED) && (*tran_state != TRAN_UNACTIVE_ABORTED_INFORMING_PARTICIPANTS))
	    {
	      /* We have an error and the transaction was not aborted. Since is auto commit transaction, we can abort it.
	       * In this way, we can avoid abort request.
	       */
	      *tran_state = stran_server_abort_internal (thread_p, rid, reset_on_commit);
	      er_log_debug (ARG_FILE_LINE, "ends_transaction_after_query_execution: transaction aborted. \n");
	    }
	  else
	    {
	      /* Transaction was already aborted. */
	      xtran_reset_on_commit (thread_p, has_updated_before_abort, reset_on_commit);
	    }
=======
	  *tran_state = stran_server_commit_internal (thread_p, rid, false, should_conn_reset);
	}
    }
  else if (need_abort)
    {
      if ((*tran_state != TRAN_UNACTIVE_ABORTED) && (*tran_state != TRAN_UNACTIVE_ABORTED_INFORMING_PARTICIPANTS))
	{
	  /* We have an error and the transaction was not aborted. Since is auto commit transaction, we can abort it.
	   * In this way, we can avoid abort request.
	   */
	  *tran_state = stran_server_abort_internal (thread_p, rid, should_conn_reset);
	}
      else
	{
	  /* Transaction was already aborted. */
	  *should_conn_reset = xtran_should_connection_reset (thread_p, has_updated);
>>>>>>> 123380f9
	}
    }
  else
    {
      er_log_debug (ARG_FILE_LINE, "ends_transaction_after_query_execution: active transaction.\n");
    }
}

/*
 * need_to_abort_tran - check whether the transaction should be aborted
 *
 * return: true/false
 *
 *   thread_p(in): thread entry
 *   errid(out): the latest error code
 */
static bool
need_to_abort_tran (THREAD_ENTRY * thread_p, int *errid)
{
  LOG_TDES *tdes;
  bool flag_abort = false;

  assert (thread_p != NULL);

#if 0				/* TODO */
  assert (er_errid () != NO_ERROR);
#endif

  *errid = er_errid ();
  if (*errid == ER_LK_UNILATERALLY_ABORTED || *errid == ER_DB_NO_MODIFICATIONS)
    {
      flag_abort = true;
    }

  /* 
   * DEFENCE CODE:
   *  below block means ER_LK_UNILATERALLY_ABORTED occurs but another error
   *  set after that.
   *  So, re-set that error to rollback in client side.
   */
  tdes = LOG_FIND_CURRENT_TDES (thread_p);
  if (tdes != NULL && tdes->tran_abort_reason != TRAN_NORMAL && flag_abort == false)
    {
      flag_abort = true;

      er_set (ER_ERROR_SEVERITY, ARG_FILE_LINE, ER_LK_UNILATERALLY_ABORTED, 4, thread_p->tran_index,
	      tdes->client.db_user, tdes->client.host_name, tdes->client.process_id);
    }

  return flag_abort;
}

/*
 * return_error_to_client -
 *
 * return: state of operation
 *
 *   rid(in):
 *
 * NOTE:
 */
TRAN_STATE
return_error_to_client (THREAD_ENTRY * thread_p, unsigned int rid)
{
  LOG_TDES *tdes;
  int errid;
  bool flag_abort = false;
  char *area;
  OR_ALIGNED_BUF (1024) a_buffer;
  char *buffer;
  int length = 1024;
  TRAN_STATE tran_state;

  CSS_CONN_ENTRY *conn;

  assert (thread_p != NULL);

  conn = thread_p->conn_entry;
  assert (conn != NULL);

  tdes = LOG_FIND_CURRENT_TDES (thread_p);
  tran_state = tdes->state;
  flag_abort = need_to_abort_tran (thread_p, &errid);

  /* check some errors which require special actions */
  /* 
   * ER_LK_UNILATERALLY_ABORTED may have occurred due to deadlock.
   * If it happened, do server-side rollback of the transaction.
   * If ER_DB_NO_MODIFICATIONS error is occurred in server-side,
   * it means that the user tried to update the database
   * when the server was disabled to modify. (aka standby mode)
   */
  if (flag_abort == true)
    {
      /* need to hide the previous error, ER_LK_UNILATERALLY_ABORTED to rollback the current transaction. */
      er_stack_push ();
      tran_state = tran_server_unilaterally_abort_tran (thread_p);
      er_stack_pop ();
    }

  if (errid == ER_DB_NO_MODIFICATIONS)
    {
      conn->reset_on_commit = true;
    }

  buffer = OR_ALIGNED_BUF_START (a_buffer);
  area = er_get_area_error (buffer, &length);
  if (area != NULL)
    {
      conn->db_error = errid;
      css_send_error_to_client (conn, rid, area, length);
      conn->db_error = 0;
    }

  if (tdes != NULL)
    {
      tdes->tran_abort_reason = TRAN_NORMAL;
    }

  return tran_state;
}

/*
 * server_capabilities -
 *
 * return:
 */
static int
server_capabilities (void)
{
  int capabilities = 0;

  capabilities |= NET_CAP_INTERRUPT_ENABLED;
  if (db_Disable_modifications > 0)
    {
      capabilities |= NET_CAP_UPDATE_DISABLED;
    }
  if (boot_Server_status == BOOT_SERVER_MAINTENANCE)
    {
      capabilities |= NET_CAP_REMOTE_DISABLED;
    }
  if (css_is_ha_repl_delayed () == true)
    {
      capabilities |= NET_CAP_HA_REPL_DELAY;
    }
  if (HA_GET_MODE () == HA_MODE_REPLICA)
    {
      assert_release (css_ha_server_state () == HA_SERVER_STATE_STANDBY);
      capabilities |= NET_CAP_HA_REPLICA;
    }

  return capabilities;
}

/*
 * check_client_capabilities -
 *
 * return:
 *   client_cap(in): client capability
 *
 */
static int
check_client_capabilities (THREAD_ENTRY * thread_p, int client_cap, int rel_compare, REL_COMPATIBILITY * compatibility,
			   const char *client_host)
{
  int server_cap;

  assert (compatibility != NULL);

  server_cap = server_capabilities ();
  /* interrupt-ability should be same */
  if ((server_cap ^ client_cap) & NET_CAP_INTERRUPT_ENABLED)
    {
      client_cap ^= NET_CAP_INTERRUPT_ENABLED;
    }
  /* network protocol compatibility */
  if (*compatibility == REL_NOT_COMPATIBLE)
    {
      if (rel_compare < 0 && (client_cap & NET_CAP_FORWARD_COMPATIBLE))
	{
	  /* 
	   * The client is older than the server but the client has a forward
	   * compatible capability.
	   */
	  *compatibility = REL_FORWARD_COMPATIBLE;
	}
      if (rel_compare > 0 && (client_cap & NET_CAP_BACKWARD_COMPATIBLE))
	{
	  /* 
	   * The client is newer than the server but the client has a backward
	   * compatible capability.
	   */
	  *compatibility = REL_BACKWARD_COMPATIBLE;
	}
    }
  /* remote connection capability */
  if (server_cap & NET_CAP_REMOTE_DISABLED)
    {
      /* do capability check on client side */
      er_log_debug (ARG_FILE_LINE, "NET_CAP_REMOTE_DISABLED server %s %d client %s %d\n", boot_Host_name,
		    server_cap & NET_CAP_REMOTE_DISABLED, client_host, client_cap & NET_CAP_REMOTE_DISABLED);
    }

  if (client_cap & NET_CAP_HA_IGNORE_REPL_DELAY)
    {
      thread_p->conn_entry->ignore_repl_delay = true;

      er_log_debug (ARG_FILE_LINE, "NET_CAP_HA_IGNORE_REPL_DELAY client %s %d\n", client_host,
		    client_cap & NET_CAP_HA_IGNORE_REPL_DELAY);
    }

  return client_cap;
}


/*
 * server_ping - return that the server is alive
 *   return:
 *   rid(in): request id
 */
void
server_ping (THREAD_ENTRY * thread_p, unsigned int rid, char *request, int reqlen)
{
  OR_ALIGNED_BUF (OR_INT_SIZE) a_reply;
  char *reply = OR_ALIGNED_BUF_START (a_reply);
  int client_val, server_val;

  er_log_debug (ARG_FILE_LINE, "The server_ping() is called.");

  /* you can get something useful from the request */
  or_unpack_int (request, &client_val);

  /* you can envelope something useful into the reply */
  server_val = 0;
  or_pack_int (reply, server_val);
  css_send_data_to_client (thread_p->conn_entry, rid, reply, OR_INT_SIZE);
}

/*
 * server_ping_with_handshake -
 *
 * return:
 *
 *   rid(in): request id
 *   request(in):
 *   reqlen(in):
 *
 * NOTE: Handler for the SERVER_PING_WITH_HANDSHAKE request.
 *    We record the client's version string here and send back our own
 *    version string so the client can determine compatibility.
 */
int
server_ping_with_handshake (THREAD_ENTRY * thread_p, unsigned int rid, char *request, int reqlen)
{
  OR_ALIGNED_BUF (REL_MAX_RELEASE_LENGTH + (OR_INT_SIZE * 3) + MAXHOSTNAMELEN) a_reply;
  char *reply = OR_ALIGNED_BUF_START (a_reply);
  int reply_size = OR_ALIGNED_BUF_SIZE (a_reply);
  char *ptr, *client_release, *client_host;
  const char *server_release;
  int client_capabilities, client_bit_platform, status = CSS_NO_ERRORS;
  int client_type;
  int strlen1, strlen2;
  REL_COMPATIBILITY compat;

  server_release = rel_release_string ();

  if (reqlen > 0)
    {
      ptr = or_unpack_string_nocopy (request, &client_release);
      ptr = or_unpack_int (ptr, &client_capabilities);
      ptr = or_unpack_int (ptr, &client_bit_platform);
      ptr = or_unpack_int (ptr, &client_type);
      ptr = or_unpack_string_nocopy (ptr, &client_host);
      if (client_release != NULL)
	{
	  client_release = css_add_client_version_string (thread_p, client_release);
	}
    }
  else
    {
      client_release = NULL;
      client_bit_platform = 0;
      client_capabilities = 0;
      client_host = NULL;
    }

  /* check bits model */
  if (client_bit_platform != rel_bit_platform ())
    {
      er_set (ER_ERROR_SEVERITY, ARG_FILE_LINE, ER_NET_DIFFERENT_BIT_PLATFORM, 2, rel_bit_platform (),
	      client_bit_platform);
      (void) return_error_to_client (thread_p, rid);
      status = CSS_UNPLANNED_SHUTDOWN;
    }

  /* If we can't get the client version, we have to disconnect it. */
  if (client_release == NULL)
    {
      er_set (ER_ERROR_SEVERITY, ARG_FILE_LINE, ER_NET_SERVER_HAND_SHAKE, 1, client_host);
      (void) return_error_to_client (thread_p, rid);
      status = CSS_UNPLANNED_SHUTDOWN;
    }

  /* 
   * 1. get the result of compatibility check.
   * 2. check if the both capabilities of client and server are compatible.
   * 3. check if the client has a capability to make it compatible.
   */
  compat = rel_get_net_compatible (client_release, server_release);
  if (check_client_capabilities (thread_p, client_capabilities, rel_compare (client_release, server_release),
				 &compat, client_host) != client_capabilities)
    {
      er_set (ER_ERROR_SEVERITY, ARG_FILE_LINE, ER_NET_SERVER_HAND_SHAKE, 1, client_host);
      (void) return_error_to_client (thread_p, rid);
    }
  if (compat == REL_NOT_COMPATIBLE)
    {
      er_set (ER_ERROR_SEVERITY, ARG_FILE_LINE, ER_NET_DIFFERENT_RELEASE, 2, server_release, client_release);
      (void) return_error_to_client (thread_p, rid);
      status = CSS_UNPLANNED_SHUTDOWN;
    }

  /* update connection counters for reserved connections */
  if (css_increment_num_conn ((BOOT_CLIENT_TYPE) client_type) != NO_ERROR)
    {
      er_set (ER_ERROR_SEVERITY, ARG_FILE_LINE, ER_CSS_CLIENTS_EXCEEDED, 1, NUM_NORMAL_TRANS);
      (void) return_error_to_client (thread_p, rid);
      status = CSS_UNPLANNED_SHUTDOWN;
    }
  else
    {
      thread_p->conn_entry->client_type = (BOOT_CLIENT_TYPE) client_type;
    }

  reply_size = (or_packed_string_length (server_release, &strlen1) + (OR_INT_SIZE * 3)
		+ or_packed_string_length (boot_Host_name, &strlen2));
  ptr = or_pack_string_with_length (reply, (char *) server_release, strlen1);
  ptr = or_pack_string (ptr, NULL);	/* for backward compatibility */
  ptr = or_pack_int (ptr, server_capabilities ());
  ptr = or_pack_int (ptr, rel_bit_platform ());
  ptr = or_pack_string_with_length (ptr, boot_Host_name, strlen2);
  css_send_data_to_client (thread_p->conn_entry, rid, reply, reply_size);

  return status;
}

/*
 * slocator_fetch -
 *
 * return:
 *
 *   thrd(in):
 *   rid(in):
 *   request(in):
 *   reqlen(in):
 *
 * NOTE:
 */
void
slocator_fetch (THREAD_ENTRY * thread_p, unsigned int rid, char *request, int reqlen)
{
  OID oid;
  int chn;
  LOCK lock;
  OID class_oid;
  int class_chn;
  int prefetch;
  LC_COPYAREA *copy_area;
  char *ptr;
  int success;
  OR_ALIGNED_BUF (NET_COPY_AREA_SENDRECV_SIZE + OR_INT_SIZE) a_reply;
  char *reply = OR_ALIGNED_BUF_START (a_reply);
  char *desc_ptr = NULL;
  int desc_size;
  char *content_ptr;
  int content_size;
  int num_objs = 0;
  int fetch_version_type;

  ptr = or_unpack_oid (request, &oid);
  ptr = or_unpack_int (ptr, &chn);
  ptr = or_unpack_lock (ptr, &lock);
  ptr = or_unpack_int (ptr, &fetch_version_type);
  ptr = or_unpack_oid (ptr, &class_oid);
  ptr = or_unpack_int (ptr, &class_chn);
  ptr = or_unpack_int (ptr, &prefetch);

  copy_area = NULL;
  success =
    xlocator_fetch (thread_p, &oid, chn, lock, (LC_FETCH_VERSION_TYPE) fetch_version_type,
		    (LC_FETCH_VERSION_TYPE) fetch_version_type, &class_oid, class_chn, prefetch, &copy_area);

  if (success != NO_ERROR)
    {
      (void) return_error_to_client (thread_p, rid);
    }

  if (copy_area != NULL)
    {
      num_objs = locator_send_copy_area (copy_area, &content_ptr, &content_size, &desc_ptr, &desc_size);
    }
  else
    {
      desc_ptr = NULL;
      desc_size = 0;
      content_ptr = NULL;
      content_size = 0;
    }

  /* Send sizes of databuffer and copy area (descriptor + content) */

  ptr = or_pack_int (reply, num_objs);
  ptr = or_pack_int (ptr, desc_size);
  ptr = or_pack_int (ptr, content_size);
  ptr = or_pack_int (ptr, success);

  if (copy_area == NULL)
    {
      css_send_data_to_client (thread_p->conn_entry, rid, reply, OR_ALIGNED_BUF_SIZE (a_reply));
    }
  else
    {
      css_send_reply_and_2_data_to_client (thread_p->conn_entry, rid, reply, OR_ALIGNED_BUF_SIZE (a_reply), desc_ptr,
					   desc_size, content_ptr, content_size);
      locator_free_copy_area (copy_area);
    }
  if (desc_ptr)
    {
      free_and_init (desc_ptr);
    }
}

/*
 * slocator_get_class -
 *
 * return:
 *
 *   rid(in):
 *   request(in):
 *   reqlen(in):
 *
 * NOTE:
 */
void
slocator_get_class (THREAD_ENTRY * thread_p, unsigned int rid, char *request, int reqlen)
{
  OID class_oid, oid;
  int class_chn;
  LOCK lock;
  int prefetching;
  LC_COPYAREA *copy_area;
  int success;
  char *ptr;
  OR_ALIGNED_BUF (NET_COPY_AREA_SENDRECV_SIZE + OR_OID_SIZE + OR_INT_SIZE) a_reply;
  char *reply = OR_ALIGNED_BUF_START (a_reply);
  char *desc_ptr = NULL;
  int desc_size;
  char *content_ptr;
  int content_size;
  int num_objs = 0;

  ptr = or_unpack_oid (request, &class_oid);
  ptr = or_unpack_int (ptr, &class_chn);
  ptr = or_unpack_oid (ptr, &oid);
  ptr = or_unpack_lock (ptr, &lock);
  ptr = or_unpack_int (ptr, &prefetching);

  copy_area = NULL;
  success = xlocator_get_class (thread_p, &class_oid, class_chn, &oid, lock, prefetching, &copy_area);
  if (success != NO_ERROR)
    {
      (void) return_error_to_client (thread_p, rid);
    }

  if (copy_area != NULL)
    {
      num_objs = locator_send_copy_area (copy_area, &content_ptr, &content_size, &desc_ptr, &desc_size);
    }
  else
    {
      desc_ptr = NULL;
      desc_size = 0;
      content_ptr = NULL;
      content_size = 0;
    }

  /* Send sizes of databuffer and copy area (descriptor + content) */

  ptr = or_pack_int (reply, num_objs);
  ptr = or_pack_int (ptr, desc_size);
  ptr = or_pack_int (ptr, content_size);
  ptr = or_pack_oid (ptr, &class_oid);
  ptr = or_pack_int (ptr, success);

  if (copy_area == NULL)
    {
      css_send_data_to_client (thread_p->conn_entry, rid, reply, OR_ALIGNED_BUF_SIZE (a_reply));
    }
  else
    {
      css_send_reply_and_2_data_to_client (thread_p->conn_entry, rid, reply, OR_ALIGNED_BUF_SIZE (a_reply), desc_ptr,
					   desc_size, content_ptr, content_size);
      locator_free_copy_area (copy_area);
    }

  if (desc_ptr)
    {
      free_and_init (desc_ptr);
    }
}

/*
 * slocator_fetch_all -
 *
 * return:
 *
 *   rid(in):
 *   request(in):
 *   reqlen(in):
 *
 * NOTE:
 */
void
slocator_fetch_all (THREAD_ENTRY * thread_p, unsigned int rid, char *request, int reqlen)
{
  HFID hfid;
  LOCK lock;
  OID class_oid, last_oid;
  int nobjects, nfetched;
  LC_COPYAREA *copy_area;
  int success;
  char *ptr;
  int fetch_version_type;
  OR_ALIGNED_BUF (NET_COPY_AREA_SENDRECV_SIZE + (OR_INT_SIZE * 4) + OR_OID_SIZE) a_reply;
  char *reply = OR_ALIGNED_BUF_START (a_reply);
  char *desc_ptr = NULL;
  int desc_size;
  char *content_ptr;
  int content_size;
  int num_objs = 0;

  ptr = or_unpack_hfid (request, &hfid);
  ptr = or_unpack_lock (ptr, &lock);
  ptr = or_unpack_int (ptr, &fetch_version_type);
  ptr = or_unpack_oid (ptr, &class_oid);
  ptr = or_unpack_int (ptr, &nobjects);
  ptr = or_unpack_int (ptr, &nfetched);
  ptr = or_unpack_oid (ptr, &last_oid);

  copy_area = NULL;
  success =
    xlocator_fetch_all (thread_p, &hfid, &lock, (LC_FETCH_VERSION_TYPE) fetch_version_type, &class_oid, &nobjects,
			&nfetched, &last_oid, &copy_area);

  if (success != NO_ERROR)
    {
      (void) return_error_to_client (thread_p, rid);
    }

  if (copy_area != NULL)
    {
      num_objs = locator_send_copy_area (copy_area, &content_ptr, &content_size, &desc_ptr, &desc_size);
    }
  else
    {
      desc_ptr = NULL;
      desc_size = 0;
      content_ptr = NULL;
      content_size = 0;
    }

  /* Send sizes of databuffer and copy area (descriptor + content) */

  ptr = or_pack_int (reply, num_objs);
  ptr = or_pack_int (ptr, desc_size);
  ptr = or_pack_int (ptr, content_size);
  ptr = or_pack_lock (ptr, lock);
  ptr = or_pack_int (ptr, nobjects);
  ptr = or_pack_int (ptr, nfetched);
  ptr = or_pack_oid (ptr, &last_oid);
  ptr = or_pack_int (ptr, success);

  if (copy_area == NULL)
    {
      css_send_data_to_client (thread_p->conn_entry, rid, reply, OR_ALIGNED_BUF_SIZE (a_reply));
    }
  else
    {
      css_send_reply_and_2_data_to_client (thread_p->conn_entry, rid, reply, OR_ALIGNED_BUF_SIZE (a_reply), desc_ptr,
					   desc_size, content_ptr, content_size);
      locator_free_copy_area (copy_area);
    }

  if (desc_ptr)
    {
      free_and_init (desc_ptr);
    }
}


/*
 * slocator_does_exist -
 *
 * return:
 *
 *   rid(in):
 *   request(in):
 *   reqlen(in):
 *
 * NOTE:
 */
void
slocator_does_exist (THREAD_ENTRY * thread_p, unsigned int rid, char *request, int reqlen)
{
  OID oid, class_oid;
  int chn, class_chn, prefetch, doesexist;
  int need_fetching;
  LOCK lock;
  int fetch_version_type;
  LC_COPYAREA *copy_area;
  char *ptr;
  OR_ALIGNED_BUF (NET_COPY_AREA_SENDRECV_SIZE + OR_INT_SIZE + OR_OID_SIZE) a_reply;
  char *reply = OR_ALIGNED_BUF_START (a_reply);
  char *desc_ptr = NULL;
  int desc_size;
  char *content_ptr;
  int content_size;
  int num_objs = 0;

  ptr = or_unpack_oid (request, &oid);
  ptr = or_unpack_int (ptr, &chn);
  ptr = or_unpack_lock (ptr, &lock);
  ptr = or_unpack_int (ptr, &fetch_version_type);
  ptr = or_unpack_oid (ptr, &class_oid);
  ptr = or_unpack_int (ptr, &class_chn);
  ptr = or_unpack_int (ptr, &need_fetching);
  ptr = or_unpack_int (ptr, &prefetch);

  copy_area = NULL;
  doesexist =
    xlocator_does_exist (thread_p, &oid, chn, lock, (LC_FETCH_VERSION_TYPE) fetch_version_type, &class_oid, class_chn,
			 need_fetching, prefetch, &copy_area);

  if (doesexist == LC_ERROR)
    {
      (void) return_error_to_client (thread_p, rid);
    }

  if (copy_area != NULL)
    {
      num_objs = locator_send_copy_area (copy_area, &content_ptr, &content_size, &desc_ptr, &desc_size);
    }
  else
    {
      desc_ptr = NULL;
      desc_size = 0;
      content_ptr = NULL;
      content_size = 0;
    }

  /* Send sizes of databuffer and copy area (descriptor + content) */

  ptr = or_pack_int (reply, num_objs);
  ptr = or_pack_int (ptr, desc_size);
  ptr = or_pack_int (ptr, content_size);
  ptr = or_pack_int (ptr, doesexist);
  ptr = or_pack_oid (ptr, &class_oid);

  if (copy_area == NULL)
    {
      css_send_data_to_client (thread_p->conn_entry, rid, reply, OR_ALIGNED_BUF_SIZE (a_reply));
    }
  else
    {
      css_send_reply_and_2_data_to_client (thread_p->conn_entry, rid, reply, OR_ALIGNED_BUF_SIZE (a_reply), desc_ptr,
					   desc_size, content_ptr, content_size);
      locator_free_copy_area (copy_area);
    }
  if (desc_ptr)
    {
      free_and_init (desc_ptr);
    }
}

/*
 * slocator_notify_isolation_incons -
 *
 * return:
 *
 *   rid(in):
 *   request(in):
 *   reqlen(in):
 *
 * NOTE:
 */
void
slocator_notify_isolation_incons (THREAD_ENTRY * thread_p, unsigned int rid, char *request, int reqlen)
{
  LC_COPYAREA *copy_area;
  char *ptr;
  int success;
  OR_ALIGNED_BUF (NET_COPY_AREA_SENDRECV_SIZE + OR_INT_SIZE) a_reply;
  char *reply = OR_ALIGNED_BUF_START (a_reply);
  char *desc_ptr = NULL;
  int desc_size;
  char *content_ptr;
  int content_size;
  int num_objs = 0;

  copy_area = NULL;
  success = xlocator_notify_isolation_incons (thread_p, &copy_area);
  if (success != NO_ERROR)
    {
      (void) return_error_to_client (thread_p, rid);
    }

  if (copy_area != NULL)
    {
      num_objs = locator_send_copy_area (copy_area, &content_ptr, &content_size, &desc_ptr, &desc_size);
    }
  else
    {
      desc_ptr = NULL;
      desc_size = 0;
      content_ptr = NULL;
      content_size = 0;
    }

  /* Send sizes of databuffer and copy area (descriptor + content) */

  ptr = or_pack_int (reply, num_objs);
  ptr = or_pack_int (ptr, desc_size);
  ptr = or_pack_int (ptr, content_size);

  ptr = or_pack_int (ptr, success);

  if (copy_area == NULL)
    {
      css_send_data_to_client (thread_p->conn_entry, rid, reply, OR_ALIGNED_BUF_SIZE (a_reply));
    }
  else
    {
      css_send_reply_and_2_data_to_client (thread_p->conn_entry, rid, reply, OR_ALIGNED_BUF_SIZE (a_reply), desc_ptr,
					   desc_size, content_ptr, content_size);
      locator_free_copy_area (copy_area);
    }
  if (desc_ptr)
    {
      free_and_init (desc_ptr);
    }
}

/*
 * slocator_repl_force - process log applier's request to replicate data
 *
 * return:
 *
 *   rid(in):
 *   request(in):
 *   reqlen(in):
 *
 * NOTE:
 */
void
slocator_repl_force (THREAD_ENTRY * thread_p, unsigned int rid, char *request, int reqlen)
{
  int size;
  int success;
  LC_COPYAREA *copy_area = NULL, *reply_copy_area = NULL;
  char *ptr;
  int csserror;
  OR_ALIGNED_BUF (NET_COPY_AREA_SENDRECV_SIZE + OR_INT_SIZE) a_reply;
  char *reply = OR_ALIGNED_BUF_START (a_reply);
  int content_size;
  char *content_ptr = NULL, *new_content_ptr = NULL;
  char *reply_content_ptr = NULL;
  int num_objs;
  char *packed_desc = NULL;
  int packed_desc_size;
  LC_COPYAREA_MANYOBJS *mobjs, *reply_mobjs;
  char *desc_ptr = NULL;
  int desc_size;

  ptr = or_unpack_int (request, &num_objs);
  ptr = or_unpack_int (ptr, &packed_desc_size);
  ptr = or_unpack_int (ptr, &content_size);

  csserror = 0;

  copy_area = locator_recv_allocate_copyarea (num_objs, &content_ptr, content_size);
  if (copy_area)
    {
      if (num_objs > 0)
	{
	  csserror = css_receive_data_from_client (thread_p->conn_entry, rid, &packed_desc, &size);
	}

      if (csserror)
	{
	  er_set (ER_ERROR_SEVERITY, ARG_FILE_LINE, ER_NET_SERVER_DATA_RECEIVE, 0);
	  css_send_abort_to_client (thread_p->conn_entry, rid);
	  goto end;
	}
      else
	{
	  locator_unpack_copy_area_descriptor (num_objs, copy_area, packed_desc);
	  mobjs = LC_MANYOBJS_PTR_IN_COPYAREA (copy_area);

	  if (content_size > 0)
	    {
	      csserror = css_receive_data_from_client (thread_p->conn_entry, rid, &new_content_ptr, &size);

	      if (new_content_ptr != NULL)
		{
		  memcpy (content_ptr, new_content_ptr, size);
		  free_and_init (new_content_ptr);
		}

	      if (csserror)
		{
		  er_set (ER_ERROR_SEVERITY, ARG_FILE_LINE, ER_NET_SERVER_DATA_RECEIVE, 0);
		  css_send_abort_to_client (thread_p->conn_entry, rid);
		  goto end;
		}

	      /* make copy_area (estimated size) to report errors */
	      reply_copy_area =
		locator_recv_allocate_copyarea (num_objs, &reply_content_ptr, content_size + OR_INT_SIZE * num_objs);
	      reply_mobjs = LC_MANYOBJS_PTR_IN_COPYAREA (reply_copy_area);
	      reply_mobjs->num_objs = 0;
	    }

	  success = xlocator_repl_force (thread_p, copy_area, &reply_copy_area);

	  /* 
	   * Send the descriptor and content to handle errors
	   */

	  num_objs = locator_send_copy_area (reply_copy_area, &reply_content_ptr, &content_size, &desc_ptr, &desc_size);

	  ptr = or_pack_int (reply, num_objs);
	  ptr = or_pack_int (ptr, desc_size);
	  ptr = or_pack_int (ptr, content_size);
	  ptr = or_pack_int (ptr, success);

	  if (success != NO_ERROR && success != ER_LC_PARTIALLY_FAILED_TO_FLUSH)
	    {
	      (void) return_error_to_client (thread_p, rid);
	    }

	  css_send_reply_and_2_data_to_client (thread_p->conn_entry, rid, reply, OR_ALIGNED_BUF_SIZE (a_reply),
					       desc_ptr, desc_size, reply_content_ptr, content_size);
	}
    }

end:
  if (packed_desc)
    {
      free_and_init (packed_desc);
    }
  if (copy_area != NULL)
    {
      locator_free_copy_area (copy_area);
    }
  if (reply_copy_area != NULL)
    {
      locator_free_copy_area (reply_copy_area);
    }
  if (desc_ptr)
    {
      free_and_init (desc_ptr);
    }

  return;
}

/*
 * slocator_force -
 *
 * return:
 *
 *   rid(in):
 *   request(in):
 *   reqlen(in):
 *
 * NOTE:
 */
void
slocator_force (THREAD_ENTRY * thread_p, unsigned int rid, char *request, int reqlen)
{
  int received_size;
  int success;
  LC_COPYAREA *copy_area = NULL;
  char *ptr;
  int csserror;
  OR_ALIGNED_BUF (OR_INT_SIZE * 3) a_reply;
  char *reply = OR_ALIGNED_BUF_START (a_reply);
  int content_size;
  char *content_ptr = NULL, *new_content_ptr = NULL;
  int num_objs;
  char *packed_desc = NULL;
  int packed_desc_size;
  int start_multi_update;
  int end_multi_update;
  LC_COPYAREA_MANYOBJS *mobjs;
  int i, num_ignore_error_list;
  int ignore_error_list[-ER_LAST_ERROR];

  ptr = or_unpack_int (request, &num_objs);
  ptr = or_unpack_int (ptr, &start_multi_update);
  ptr = or_unpack_int (ptr, &end_multi_update);
  ptr = or_unpack_int (ptr, &packed_desc_size);
  ptr = or_unpack_int (ptr, &content_size);

  ptr = or_unpack_int (ptr, &num_ignore_error_list);
  for (i = 0; i < num_ignore_error_list; i++)
    {
      ptr = or_unpack_int (ptr, &ignore_error_list[i]);
    }

  csserror = 0;

  copy_area = locator_recv_allocate_copyarea (num_objs, &content_ptr, content_size);
  if (copy_area)
    {
      if (num_objs > 0)
	{
	  csserror = css_receive_data_from_client (thread_p->conn_entry, rid, &packed_desc, &received_size);
	  assert (csserror || packed_desc_size == received_size);
	}

      if (csserror)
	{
	  er_set (ER_ERROR_SEVERITY, ARG_FILE_LINE, ER_NET_SERVER_DATA_RECEIVE, 0);
	  css_send_abort_to_client (thread_p->conn_entry, rid);
	  goto end;
	}
      else
	{
	  locator_unpack_copy_area_descriptor (num_objs, copy_area, packed_desc);
	  mobjs = LC_MANYOBJS_PTR_IN_COPYAREA (copy_area);
	  mobjs->start_multi_update = start_multi_update;
	  mobjs->end_multi_update = end_multi_update;

	  if (content_size > 0)
	    {
	      csserror = css_receive_data_from_client (thread_p->conn_entry, rid, &new_content_ptr, &received_size);

	      if (new_content_ptr != NULL)
		{
		  memcpy (content_ptr, new_content_ptr, received_size);
		  free_and_init (new_content_ptr);
		}

	      if (csserror)
		{
		  er_set (ER_ERROR_SEVERITY, ARG_FILE_LINE, ER_NET_SERVER_DATA_RECEIVE, 0);
		  css_send_abort_to_client (thread_p->conn_entry, rid);
		  goto end;
		}
	    }

	  success = xlocator_force (thread_p, copy_area, num_ignore_error_list, ignore_error_list);

	  /* 
	   * Send the descriptor part since some information about the objects
	   * (e.g., OIDs) may be send back to client.
	   * Don't need to send the content since it is not updated.
	   */

	  locator_pack_copy_area_descriptor (num_objs, copy_area, packed_desc, packed_desc_size);
	  ptr = or_pack_int (reply, success);
	  ptr = or_pack_int (ptr, packed_desc_size);
	  ptr = or_pack_int (ptr, 0);

	  if (success != NO_ERROR && success != ER_LC_PARTIALLY_FAILED_TO_FLUSH)
	    {
	      (void) return_error_to_client (thread_p, rid);
	    }

	  css_send_reply_and_2_data_to_client (thread_p->conn_entry, rid, reply, OR_ALIGNED_BUF_SIZE (a_reply),
					       packed_desc, packed_desc_size, NULL, 0);
	  if (packed_desc)
	    {
	      free_and_init (packed_desc);
	    }
	}
    }

end:
  if (packed_desc)
    {
      free_and_init (packed_desc);
    }
  if (copy_area != NULL)
    {
      locator_free_copy_area (copy_area);
    }
}

/*
 * slocator_fetch_lockset -
 *
 * return:
 *
 *   rid(in):
 *   request(in):
 *   reqlen(in):
 *
 * NOTE:
 */
void
slocator_fetch_lockset (THREAD_ENTRY * thread_p, unsigned int rid, char *request, int reqlen)
{
  int success;
  LC_COPYAREA *copy_area;
  LC_LOCKSET *lockset;
  OR_ALIGNED_BUF (NET_SENDRECV_BUFFSIZE + NET_COPY_AREA_SENDRECV_SIZE + OR_INT_SIZE) a_reply;
  char *reply = OR_ALIGNED_BUF_START (a_reply);
  char *desc_ptr;
  int desc_size;
  char *content_ptr;
  int content_size;
  char *ptr;
  bool first_call;
  int num_objs;
  char *packed = NULL;
  int packed_size;
  int send_size;

  ptr = or_unpack_int (request, &packed_size);

  if (packed_size == 0 || css_receive_data_from_client (thread_p->conn_entry, rid, &packed, (int *) &packed_size))
    {
      er_set (ER_ERROR_SEVERITY, ARG_FILE_LINE, ER_NET_SERVER_DATA_RECEIVE, 0);
      css_send_abort_to_client (thread_p->conn_entry, rid);
      if (packed)
	{
	  free_and_init (packed);
	}
      return;
    }

  lockset = locator_allocate_and_unpack_lockset (packed, packed_size, true, true, false);
  free_and_init (packed);

  if ((lockset == NULL) || (lockset->length <= 0))
    {
      (void) return_error_to_client (thread_p, rid);
      ptr = or_pack_int (reply, 0);
      ptr = or_pack_int (ptr, 0);
      ptr = or_pack_int (ptr, 0);
      ptr = or_pack_int (ptr, 0);
      ptr = or_pack_int (ptr, ER_FAILED);
      css_send_data_to_client (thread_p->conn_entry, rid, reply, OR_ALIGNED_BUF_SIZE (a_reply));
      return;
    }

  first_call = true;
  do
    {
      desc_ptr = NULL;
      num_objs = 0;

      copy_area = NULL;
      success = xlocator_fetch_lockset (thread_p, lockset, &copy_area);

      if (success != NO_ERROR)
	{
	  (void) return_error_to_client (thread_p, rid);
	}

      if (copy_area != NULL)
	{
	  num_objs = locator_send_copy_area (copy_area, &content_ptr, &content_size, &desc_ptr, &desc_size);
	}
      else
	{
	  desc_ptr = NULL;
	  desc_size = 0;
	  content_ptr = NULL;
	  content_size = 0;
	}

      /* Send sizes of databuffer and copy area (descriptor + content) */

      send_size = locator_pack_lockset (lockset, first_call, false);

      packed = lockset->packed;
      packed_size = lockset->packed_size;

      ptr = or_pack_int (reply, send_size);
      ptr = or_pack_int (ptr, num_objs);
      ptr = or_pack_int (ptr, desc_size);
      ptr = or_pack_int (ptr, content_size);

      ptr = or_pack_int (ptr, success);

      if (copy_area == NULL && lockset == NULL)
	{
	  css_send_data_to_client (thread_p->conn_entry, rid, reply, OR_ALIGNED_BUF_SIZE (a_reply));
	}
      else
	{
	  css_send_reply_and_3_data_to_client (thread_p->conn_entry, rid, reply, OR_ALIGNED_BUF_SIZE (a_reply), packed,
					       send_size, desc_ptr, desc_size, content_ptr, content_size);
	}
      if (copy_area != NULL)
	{
	  locator_free_copy_area (copy_area);
	}
      if (desc_ptr)
	{
	  free_and_init (desc_ptr);
	}

      first_call = false;
    }
  while (copy_area && lockset
	 && ((lockset->num_classes_of_reqobjs > lockset->num_classes_of_reqobjs_processed)
	     || (lockset->num_reqobjs > lockset->num_reqobjs_processed)));

  if (lockset)
    {
      locator_free_lockset (lockset);
    }
}

/*
 * slocator_fetch_all_reference_lockset -
 *
 * return:
 *
 *   rid(in):
 *   request(in):
 *   reqlen(in):
 *
 * NOTE:
 */
void
slocator_fetch_all_reference_lockset (THREAD_ENTRY * thread_p, unsigned int rid, char *request, int reqlen)
{
  OID oid;
  int chn;
  LOCK lock;
  OID class_oid;
  int class_chn;
  int prune_level;
  int quit_on_errors;
  int success;
  LC_COPYAREA *copy_area;
  LC_LOCKSET *lockset;
  OR_ALIGNED_BUF (NET_SENDRECV_BUFFSIZE + NET_COPY_AREA_SENDRECV_SIZE + OR_INT_SIZE) a_reply;
  char *reply = OR_ALIGNED_BUF_START (a_reply);
  char *desc_ptr = NULL;
  int desc_size;
  char *content_ptr;
  int content_size;
  char *ptr;
  int num_objs = 0;
  char *packed = NULL;
  int packed_size;
  int send_size = 0;

  ptr = or_unpack_oid (request, &oid);
  ptr = or_unpack_int (ptr, &chn);
  ptr = or_unpack_oid (ptr, &class_oid);
  ptr = or_unpack_int (ptr, &class_chn);
  ptr = or_unpack_lock (ptr, &lock);
  ptr = or_unpack_int (ptr, &quit_on_errors);
  ptr = or_unpack_int (ptr, &prune_level);

  lockset = NULL;
  copy_area = NULL;

  success =
    xlocator_fetch_all_reference_lockset (thread_p, &oid, chn, &class_oid, class_chn, lock, quit_on_errors, prune_level,
					  &lockset, &copy_area);

  if (success != NO_ERROR)
    {
      (void) return_error_to_client (thread_p, rid);
    }

  if (lockset != NULL && lockset->length > 0)
    {
      send_size = locator_pack_lockset (lockset, true, true);

      packed = lockset->packed;
      packed_size = lockset->packed_size;

      if (!packed)
	{
	  (void) return_error_to_client (thread_p, rid);
	  success = ER_FAILED;
	}
    }

  if (copy_area != NULL)
    {
      num_objs = locator_send_copy_area (copy_area, &content_ptr, &content_size, &desc_ptr, &desc_size);
    }
  else
    {
      desc_ptr = NULL;
      desc_size = 0;
      content_ptr = NULL;
      content_size = 0;
    }

  /* Send sizes of databuffer and copy area (descriptor + content) */

  ptr = or_pack_int (reply, send_size);
  ptr = or_pack_int (ptr, num_objs);
  ptr = or_pack_int (ptr, desc_size);
  ptr = or_pack_int (ptr, content_size);

  ptr = or_pack_int (ptr, success);

  if (copy_area == NULL && lockset == NULL)
    {
      css_send_data_to_client (thread_p->conn_entry, rid, reply, OR_ALIGNED_BUF_SIZE (a_reply));
    }
  else
    {
      css_send_reply_and_3_data_to_client (thread_p->conn_entry, rid, reply, OR_ALIGNED_BUF_SIZE (a_reply), packed,
					   send_size, desc_ptr, desc_size, content_ptr, content_size);
      if (copy_area != NULL)
	{
	  locator_free_copy_area (copy_area);
	}

      if (lockset != NULL)
	{
	  locator_free_lockset (lockset);
	}

      if (desc_ptr)
	{
	  free_and_init (desc_ptr);
	}
    }
}

/*
 * slocator_find_class_oid -
 *
 * return:
 *
 *   rid(in):
 *   request(in):
 *   reqlen(in):
 *
 * NOTE:
 */
void
slocator_find_class_oid (THREAD_ENTRY * thread_p, unsigned int rid, char *request, int reqlen)
{
  LC_FIND_CLASSNAME found;
  char *classname;
  OID class_oid;
  LOCK lock;
  char *ptr;
  OR_ALIGNED_BUF (OR_INT_SIZE + OR_OID_SIZE) a_reply;
  char *reply = OR_ALIGNED_BUF_START (a_reply);

  ptr = or_unpack_string_nocopy (request, &classname);
  ptr = or_unpack_oid (ptr, &class_oid);
  ptr = or_unpack_lock (ptr, &lock);

  found = xlocator_find_class_oid (thread_p, classname, &class_oid, lock);

  if (found == LC_CLASSNAME_ERROR)
    {
      (void) return_error_to_client (thread_p, rid);
    }

  ptr = or_pack_int (reply, found);
  ptr = or_pack_oid (ptr, &class_oid);
  css_send_data_to_client (thread_p->conn_entry, rid, reply, OR_ALIGNED_BUF_SIZE (a_reply));
}

/*
 * slocator_reserve_classnames -
 *
 * return:
 *
 *   rid(in):
 *   request(in):
 *   reqlen(in):
 *
 * NOTE:
 */
void
slocator_reserve_classnames (THREAD_ENTRY * thread_p, unsigned int rid, char *request, int reqlen)
{
  LC_FIND_CLASSNAME reserved = LC_CLASSNAME_ERROR;
  int num_classes;
  char **classnames;
  OID *class_oids;
  char *ptr;
  int i;
  int malloc_size;
  char *malloc_area;
  OR_ALIGNED_BUF (OR_INT_SIZE) a_reply;
  char *reply = OR_ALIGNED_BUF_START (a_reply);

  ptr = or_unpack_int (request, &num_classes);

  malloc_size = ((sizeof (char *) + sizeof (OID)) * num_classes);
  malloc_area = (char *) db_private_alloc (thread_p, malloc_size);
  if (malloc_area != NULL)
    {
      classnames = (char **) malloc_area;
      class_oids = (OID *) ((char *) malloc_area + (sizeof (char *) * num_classes));
      for (i = 0; i < num_classes; i++)
	{
	  ptr = or_unpack_string_nocopy (ptr, &classnames[i]);
	  ptr = or_unpack_oid (ptr, &class_oids[i]);
	}
      reserved = xlocator_reserve_class_names (thread_p, num_classes, (const char **) classnames, class_oids);
    }

  if (reserved == LC_CLASSNAME_ERROR)
    {
      (void) return_error_to_client (thread_p, rid);
    }

  (void) or_pack_int (reply, reserved);

  css_send_data_to_client (thread_p->conn_entry, rid, reply, OR_ALIGNED_BUF_SIZE (a_reply));

  if (malloc_area)
    {
      db_private_free_and_init (thread_p, malloc_area);
    }
}

/*
 * slocator_get_reserved_class_name_oid () - Send to client whether class name was
 *					reserved by it.
 *
 * return	 : Void.
 * thread_p (in) : Thread entry.
 * rid (in)      : ??
 * request (in)  : Request data.
 * reqlen (in)   : Request.
 */
void
slocator_get_reserved_class_name_oid (THREAD_ENTRY * thread_p, unsigned int rid, char *request, int reqlen)
{
  char *classname;
  OID class_oid = OID_INITIALIZER;
  OR_ALIGNED_BUF (OR_OID_SIZE) a_reply;
  char *reply = OR_ALIGNED_BUF_START (a_reply);
  int error = NO_ERROR;

  (void) or_unpack_string_nocopy (request, &classname);

  error = xlocator_get_reserved_class_name_oid (thread_p, classname, &class_oid);
  if (error != NO_ERROR)
    {
      ASSERT_ERROR ();
      (void) return_error_to_client (thread_p, rid);
    }
  else
    {
      assert (!OID_ISNULL (&class_oid));
    }
  (void) or_pack_oid (reply, &class_oid);
  css_send_data_to_client (thread_p->conn_entry, rid, reply, OR_ALIGNED_BUF_SIZE (a_reply));
}

/*
 * slocator_delete_class_name -
 *
 * return:
 *
 *   rid(in):
 *   request(in):
 *   reqlen(in):
 *
 * NOTE:
 */
void
slocator_delete_class_name (THREAD_ENTRY * thread_p, unsigned int rid, char *request, int reqlen)
{
  char *classname;
  LC_FIND_CLASSNAME deleted;
  OR_ALIGNED_BUF (OR_INT_SIZE) a_reply;
  char *reply = OR_ALIGNED_BUF_START (a_reply);

  (void) or_unpack_string_nocopy (request, &classname);

  deleted = xlocator_delete_class_name (thread_p, classname);
  if (deleted == LC_CLASSNAME_ERROR)
    {
      (void) return_error_to_client (thread_p, rid);
    }

  (void) or_pack_int (reply, deleted);
  css_send_data_to_client (thread_p->conn_entry, rid, reply, OR_ALIGNED_BUF_SIZE (a_reply));
}

/*
 * slocator_rename_class_name -
 *
 * return:
 *
 *   rid(in):
 *   request(in):
 *   reqlen(in):
 *
 * NOTE:
 */
void
slocator_rename_class_name (THREAD_ENTRY * thread_p, unsigned int rid, char *request, int reqlen)
{
  char *oldname, *newname;
  OID class_oid;
  LC_FIND_CLASSNAME renamed;
  char *ptr;
  OR_ALIGNED_BUF (OR_INT_SIZE) a_reply;
  char *reply = OR_ALIGNED_BUF_START (a_reply);

  ptr = or_unpack_string_nocopy (request, &oldname);
  ptr = or_unpack_string_nocopy (ptr, &newname);
  ptr = or_unpack_oid (ptr, &class_oid);

  renamed = xlocator_rename_class_name (thread_p, oldname, newname, &class_oid);
  if (renamed == LC_CLASSNAME_ERROR)
    {
      (void) return_error_to_client (thread_p, rid);
    }

  (void) or_pack_int (reply, renamed);
  css_send_data_to_client (thread_p->conn_entry, rid, reply, OR_ALIGNED_BUF_SIZE (a_reply));
}

/*
 * slocator_assign_oid -
 *
 * return:
 *
 *   rid(in):
 *   request(in):
 *   reqlen(in):
 *
 * NOTE:
 */
void
slocator_assign_oid (THREAD_ENTRY * thread_p, unsigned int rid, char *request, int reqlen)
{
  HFID hfid;
  int expected_length;
  OID class_oid, perm_oid;
  char *classname;
  int success;
  char *ptr;
  OR_ALIGNED_BUF (OR_INT_SIZE + OR_OID_SIZE) a_reply;
  char *reply = OR_ALIGNED_BUF_START (a_reply);

  ptr = or_unpack_hfid (request, &hfid);
  ptr = or_unpack_int (ptr, &expected_length);
  ptr = or_unpack_oid (ptr, &class_oid);
  ptr = or_unpack_string_nocopy (ptr, &classname);

  success = ((xlocator_assign_oid (thread_p, &hfid, &perm_oid, expected_length, &class_oid, classname) == NO_ERROR)
	     ? NO_ERROR : ER_FAILED);
  if (success != NO_ERROR)
    {
      (void) return_error_to_client (thread_p, rid);
    }

  ptr = or_pack_int (reply, success);
  ptr = or_pack_oid (ptr, &perm_oid);
  css_send_data_to_client (thread_p->conn_entry, rid, reply, OR_ALIGNED_BUF_SIZE (a_reply));
}

/*
 * sqst_server_get_statistics -
 *
 * return:
 *
 *   rid(in):
 *   request(in):
 *   reqlen(in):
 *
 * NOTE:
 */
void
sqst_server_get_statistics (THREAD_ENTRY * thread_p, unsigned int rid, char *request, int reqlen)
{
  OID classoid;
  unsigned int timestamp;
  char *ptr;
  char *buffer;
  int buffer_length;
  OR_ALIGNED_BUF (OR_INT_SIZE) a_reply;
  char *reply = OR_ALIGNED_BUF_START (a_reply);

  ptr = or_unpack_oid (request, &classoid);
  ptr = or_unpack_int (ptr, (int *) &timestamp);

  buffer = xstats_get_statistics_from_server (thread_p, &classoid, timestamp, &buffer_length);
  if (buffer == NULL && buffer_length < 0)
    {
      (void) return_error_to_client (thread_p, rid);
      buffer_length = 0;
    }

  (void) or_pack_int (reply, buffer_length);

  css_send_reply_and_data_to_client (thread_p->conn_entry, rid, reply, OR_ALIGNED_BUF_SIZE (a_reply), buffer,
				     buffer_length);
  if (buffer != NULL)
    {
      /* since this was copied to the client, we don't need it on the server */
      free_and_init (buffer);
    }
}

/*
 * slog_checkpoint -
 *
 * return:
 *
 *   rid(in):
 *   request(in):
 *   reqlen(in):
 *
 * NOTE:
 */
void
slog_checkpoint (THREAD_ENTRY * thread_p, unsigned int rid, char *request, int reqlen)
{
  int error = NO_ERROR;
  OR_ALIGNED_BUF (OR_INT_SIZE) a_reply;
  char *reply = OR_ALIGNED_BUF_START (a_reply);

  log_wakeup_checkpoint_daemon ();

  /* just send back a dummy message */
  (void) or_pack_errcode (reply, error);
  css_send_data_to_client (thread_p->conn_entry, rid, reply, OR_ALIGNED_BUF_SIZE (a_reply));
}

#if defined(ENABLE_UNUSED_FUNCTION)
/*
 * slogtb_has_updated -
 *
 * return:
 *
 *   rid(in):
 *   request(in):
 *   reqlen(in):
 *
 * NOTE:
 */
void
slogtb_has_updated (THREAD_ENTRY * thread_p, unsigned int rid, char *request, int reqlen)
{
  int has_updated;
  OR_ALIGNED_BUF (OR_INT_SIZE) a_reply;
  char *reply = OR_ALIGNED_BUF_START (a_reply);

  has_updated = logtb_has_updated (thread_p);

  (void) or_pack_int (reply, has_updated);
  css_send_data_to_client (thread_p->conn_entry, rid, reply, OR_ALIGNED_BUF_SIZE (a_reply));
}
#endif /* ENABLE_UNUSED_FUNCTION */
/*
 * slogtb_set_interrupt -
 *
 * return:
 *
 *   rid(in):
 *   request(in):
 *   reqlen(in):
 *
 * NOTE:
 */
void
slogtb_set_interrupt (THREAD_ENTRY * thread_p, unsigned int rid, char *request, int reqlen)
{
  int set;

  (void) or_unpack_int (request, &set);
  xlogtb_set_interrupt (thread_p, set);

  /* 
   *  No reply expected...
   */
}

/*
 * slogtb_set_suppress_repl_on_transaction -
 *
 * return:
 *
 *   rid(in):
 *   request(in):
 *   reqlen(in):
 *
 * NOTE:
 */
void
slogtb_set_suppress_repl_on_transaction (THREAD_ENTRY * thread_p, unsigned int rid, char *request, int reqlen)
{
  int set;
  OR_ALIGNED_BUF (OR_INT_SIZE) a_reply;
  char *reply = OR_ALIGNED_BUF_START (a_reply);

  (void) or_unpack_int (request, &set);
  xlogtb_set_suppress_repl_on_transaction (thread_p, set);

  /* always success */
  (void) or_pack_int (reply, NO_ERROR);
  css_send_data_to_client (thread_p->conn_entry, rid, reply, OR_ALIGNED_BUF_SIZE (a_reply));
}



/*
 * slogtb_reset_wait_msecs -
 *
 * return:
 *
 *   rid(in):
 *   request(in):
 *   reqlen(in):
 *
 * NOTE:
 */
void
slogtb_reset_wait_msecs (THREAD_ENTRY * thread_p, unsigned int rid, char *request, int reqlen)
{
  int wait_msecs;
  OR_ALIGNED_BUF (OR_INT_SIZE) a_reply;
  char *reply = OR_ALIGNED_BUF_START (a_reply);

  (void) or_unpack_int (request, &wait_msecs);

  wait_msecs = xlogtb_reset_wait_msecs (thread_p, wait_msecs);

  (void) or_pack_int (reply, wait_msecs);
  css_send_data_to_client (thread_p->conn_entry, rid, reply, OR_ALIGNED_BUF_SIZE (a_reply));
}

/*
 * slogtb_reset_isolation -
 *
 * return:
 *
 *   rid(in):
 *   request(in):
 *   reqlen(in):
 *
 * NOTE:
 */
void
slogtb_reset_isolation (THREAD_ENTRY * thread_p, unsigned int rid, char *request, int reqlen)
{
  int isolation, error_code;
  OR_ALIGNED_BUF (OR_INT_SIZE) a_reply;
  char *reply = OR_ALIGNED_BUF_START (a_reply);
  char *ptr;

  ptr = or_unpack_int (request, &isolation);

  error_code = (int) xlogtb_reset_isolation (thread_p, (TRAN_ISOLATION) isolation);

  if (error_code != NO_ERROR)
    {
      (void) return_error_to_client (thread_p, rid);
    }

  (void) or_pack_int (reply, error_code);
  css_send_data_to_client (thread_p->conn_entry, rid, reply, OR_ALIGNED_BUF_SIZE (a_reply));
}

/*
 * slogpb_dump_stat -
 *
 * return:
 *
 *   rid(in):
 *   request(in):
 *   reqlen(in):
 *
 * NOTE:
 */
void
slogpb_dump_stat (THREAD_ENTRY * thread_p, unsigned int rid, char *request, int reqlen)
{
  FILE *outfp;
  int file_size;
  char *buffer;
  int buffer_size;
  int send_size;
  OR_ALIGNED_BUF (OR_INT_SIZE) a_reply;
  char *reply = OR_ALIGNED_BUF_START (a_reply);

  (void) or_unpack_int (request, &buffer_size);

  buffer = (char *) db_private_alloc (NULL, buffer_size);
  if (buffer == NULL)
    {
      css_send_abort_to_client (thread_p->conn_entry, rid);
      return;
    }

  outfp = tmpfile ();
  if (outfp == NULL)
    {
      er_set_with_oserror (ER_ERROR_SEVERITY, ARG_FILE_LINE, ER_GENERIC_ERROR, 0);
      css_send_abort_to_client (thread_p->conn_entry, rid);
      db_private_free_and_init (NULL, buffer);
      return;
    }

  xlogpb_dump_stat (outfp);
  file_size = ftell (outfp);

  /* 
   * Send the file in pieces
   */
  rewind (outfp);

  (void) or_pack_int (reply, (int) file_size);
  css_send_data_to_client (thread_p->conn_entry, rid, reply, OR_ALIGNED_BUF_SIZE (a_reply));

  while (file_size > 0)
    {
      if (file_size > buffer_size)
	{
	  send_size = buffer_size;
	}
      else
	{
	  send_size = file_size;
	}

      file_size -= send_size;
      if (fread (buffer, 1, send_size, outfp) == 0)
	{
	  er_set_with_oserror (ER_ERROR_SEVERITY, ARG_FILE_LINE, ER_GENERIC_ERROR, 0);
	  css_send_abort_to_client (thread_p->conn_entry, rid);
	  /* 
	   * Continue sending the stuff that was prmoised to client. In this case
	   * junk (i.e., whatever it is in the buffers) is sent.
	   */
	}
      css_send_data_to_client (thread_p->conn_entry, rid, buffer, send_size);
    }
  fclose (outfp);
  db_private_free_and_init (NULL, buffer);
}

/*
 * slog_find_lob_locator -
 *
 * return:
 *
 *   rid(in):
 *   request(in):
 *   reqlen(in):
 *
 * NOTE:
 */
void
slog_find_lob_locator (THREAD_ENTRY * thread_p, unsigned int rid, char *request, int reqlen)
{
  char *locator;
  ES_URI real_locator;
  int real_loc_size;
  LOB_LOCATOR_STATE state;
  OR_ALIGNED_BUF (OR_INT_SIZE + OR_INT_SIZE) a_reply;
  char *reply = OR_ALIGNED_BUF_START (a_reply);
  char *ptr;

  (void) or_unpack_string_nocopy (request, &locator);

  state = xlog_find_lob_locator (thread_p, locator, real_locator);
  real_loc_size = strlen (real_locator) + 1;

  ptr = or_pack_int (reply, real_loc_size);
  (void) or_pack_int (ptr, (int) state);
  css_send_reply_and_data_to_client (thread_p->conn_entry, rid, reply, OR_ALIGNED_BUF_SIZE (a_reply), real_locator,
				     real_loc_size);
}

/*
 * slog_add_lob_locator -
 *
 * return:
 *
 *   rid(in):
 *   request(in):
 *   reqlen(in):
 *
 * NOTE:
 */
void
slog_add_lob_locator (THREAD_ENTRY * thread_p, unsigned int rid, char *request, int reqlen)
{
  char *locator;
  LOB_LOCATOR_STATE state;
  int tmp_int, error;
  OR_ALIGNED_BUF (OR_INT_SIZE) a_reply;
  char *reply = OR_ALIGNED_BUF_START (a_reply);
  char *ptr;

  ptr = or_unpack_string_nocopy (request, &locator);
  ptr = or_unpack_int (ptr, &tmp_int);
  state = (LOB_LOCATOR_STATE) tmp_int;

  error = xlog_add_lob_locator (thread_p, locator, state);
  if (error != NO_ERROR)
    {
      (void) return_error_to_client (thread_p, rid);
    }

  or_pack_int (reply, error);
  css_send_data_to_client (thread_p->conn_entry, rid, reply, OR_ALIGNED_BUF_SIZE (a_reply));
}

/*
 * slog_change_state_of_locator -
 *
 * return:
 *
 *   rid(in):
 *   request(in):
 *   reqlen(in):
 *
 * NOTE:
 */
void
slog_change_state_of_locator (THREAD_ENTRY * thread_p, unsigned int rid, char *request, int reqlen)
{
  char *locator, *new_locator;
  LOB_LOCATOR_STATE state;
  int tmp_int, error;
  OR_ALIGNED_BUF (OR_INT_SIZE) a_reply;
  char *reply = OR_ALIGNED_BUF_START (a_reply);
  char *ptr;

  ptr = or_unpack_string_nocopy (request, &locator);
  ptr = or_unpack_string_nocopy (ptr, &new_locator);
  ptr = or_unpack_int (ptr, &tmp_int);
  state = (LOB_LOCATOR_STATE) tmp_int;

  error = xlog_change_state_of_locator (thread_p, locator, new_locator, state);
  if (error != NO_ERROR)
    {
      (void) return_error_to_client (thread_p, rid);
    }

  or_pack_int (reply, error);
  css_send_data_to_client (thread_p->conn_entry, rid, reply, OR_ALIGNED_BUF_SIZE (a_reply));
}

/*
 * slog_drop_lob_locator -
 *
 * return:
 *
 *   rid(in):
 *   request(in):
 *   reqlen(in):
 *
 * NOTE:
 */
void
slog_drop_lob_locator (THREAD_ENTRY * thread_p, unsigned int rid, char *request, int reqlen)
{
  char *locator;
  int error;
  OR_ALIGNED_BUF (OR_INT_SIZE) a_reply;
  char *reply = OR_ALIGNED_BUF_START (a_reply);
  char *ptr;

  ptr = or_unpack_string_nocopy (request, &locator);

  error = xlog_drop_lob_locator (thread_p, locator);
  if (error != NO_ERROR)
    {
      (void) return_error_to_client (thread_p, rid);
    }

  or_pack_int (reply, error);
  css_send_data_to_client (thread_p->conn_entry, rid, reply, OR_ALIGNED_BUF_SIZE (a_reply));
}

/*
 * sacl_reload -
 *
 * return:
 *
 *   rid(in):
 *   request(in):
 *   reqlen(in):
 *
 * NOTE:
 */
void
sacl_reload (THREAD_ENTRY * thread_p, unsigned int rid, char *request, int reqlen)
{
  int error;
  OR_ALIGNED_BUF (OR_INT_SIZE) a_reply;
  char *reply = OR_ALIGNED_BUF_START (a_reply);

  error = xacl_reload (thread_p);
  if (error != NO_ERROR)
    {
      (void) return_error_to_client (thread_p, rid);
    }

  (void) or_pack_errcode (reply, error);
  css_send_data_to_client (thread_p->conn_entry, rid, reply, OR_ALIGNED_BUF_SIZE (a_reply));
}

/*
 * sacl_dump -
 *
 * return:
 *
 *   rid(in):
 *   request(in):
 *   reqlen(in):
 *
 * NOTE:
 */
void
sacl_dump (THREAD_ENTRY * thread_p, unsigned int rid, char *request, int reqlen)
{
  FILE *outfp;
  int file_size;
  char *buffer;
  int buffer_size;
  int send_size;
  OR_ALIGNED_BUF (OR_INT_SIZE) a_reply;
  char *reply = OR_ALIGNED_BUF_START (a_reply);

  (void) or_unpack_int (request, &buffer_size);

  buffer = (char *) db_private_alloc (thread_p, buffer_size);
  if (buffer == NULL)
    {
      css_send_abort_to_client (thread_p->conn_entry, rid);
      return;
    }

  outfp = tmpfile ();
  if (outfp == NULL)
    {
      er_set_with_oserror (ER_ERROR_SEVERITY, ARG_FILE_LINE, ER_GENERIC_ERROR, 0);
      css_send_abort_to_client (thread_p->conn_entry, rid);
      db_private_free_and_init (thread_p, buffer);
      return;
    }

  xacl_dump (thread_p, outfp);
  file_size = ftell (outfp);

  /* 
   * Send the file in pieces
   */
  rewind (outfp);

  (void) or_pack_int (reply, (int) file_size);
  css_send_data_to_client (thread_p->conn_entry, rid, reply, OR_ALIGNED_BUF_SIZE (a_reply));

  while (file_size > 0)
    {
      if (file_size > buffer_size)
	{
	  send_size = buffer_size;
	}
      else
	{
	  send_size = file_size;
	}

      file_size -= send_size;
      if (fread (buffer, 1, send_size, outfp) == 0)
	{
	  er_set_with_oserror (ER_ERROR_SEVERITY, ARG_FILE_LINE, ER_GENERIC_ERROR, 0);
	  css_send_abort_to_client (thread_p->conn_entry, rid);
	  /* 
	   * Continue sending the stuff that was prmoised to client. In this case
	   * junk (i.e., whatever it is in the buffers) is sent.
	   */
	}
      css_send_data_to_client (thread_p->conn_entry, rid, buffer, send_size);
    }
  fclose (outfp);
  db_private_free_and_init (thread_p, buffer);
}

/*
 * slock_dump -
 *
 * return:
 *
 *   rid(in):
 *   request(in):
 *   reqlen(in):
 *
 * NOTE:
 */
void
slock_dump (THREAD_ENTRY * thread_p, unsigned int rid, char *request, int reqlen)
{
  FILE *outfp;
  int file_size;
  char *buffer;
  int buffer_size;
  int send_size;
  OR_ALIGNED_BUF (OR_INT_SIZE) a_reply;
  char *reply = OR_ALIGNED_BUF_START (a_reply);

  (void) or_unpack_int (request, &buffer_size);

  buffer = (char *) db_private_alloc (thread_p, buffer_size);
  if (buffer == NULL)
    {
      css_send_abort_to_client (thread_p->conn_entry, rid);
      return;
    }

  outfp = tmpfile ();
  if (outfp == NULL)
    {
      er_set_with_oserror (ER_ERROR_SEVERITY, ARG_FILE_LINE, ER_GENERIC_ERROR, 0);
      css_send_abort_to_client (thread_p->conn_entry, rid);
      db_private_free_and_init (thread_p, buffer);
      return;
    }

  xlock_dump (thread_p, outfp);
  file_size = ftell (outfp);

  /* 
   * Send the file in pieces
   */
  rewind (outfp);

  (void) or_pack_int (reply, (int) file_size);
  css_send_data_to_client (thread_p->conn_entry, rid, reply, OR_ALIGNED_BUF_SIZE (a_reply));

  while (file_size > 0)
    {
      if (file_size > buffer_size)
	{
	  send_size = buffer_size;
	}
      else
	{
	  send_size = file_size;
	}

      file_size -= send_size;
      if (fread (buffer, 1, send_size, outfp) == 0)
	{
	  er_set_with_oserror (ER_ERROR_SEVERITY, ARG_FILE_LINE, ER_GENERIC_ERROR, 0);
	  css_send_abort_to_client (thread_p->conn_entry, rid);
	  /* 
	   * Continue sending the stuff that was prmoised to client. In this case
	   * junk (i.e., whatever it is in the buffers) is sent.
	   */
	}
      css_send_data_to_client (thread_p->conn_entry, rid, buffer, send_size);
    }
  fclose (outfp);
  db_private_free_and_init (thread_p, buffer);
}

/*
 * shf_create -
 *
 * return:
 *
 *   rid(in):
 *   request(in):
 *   reqlen(in):
 *
 * NOTE:
 */
void
shf_create (THREAD_ENTRY * thread_p, unsigned int rid, char *request, int reqlen)
{
  int error;
  HFID hfid;
  char *ptr;
  OID class_oid;
  OR_ALIGNED_BUF (OR_INT_SIZE + OR_HFID_SIZE) a_reply;
  char *reply = OR_ALIGNED_BUF_START (a_reply);
  int reuse_oid = 0;

  ptr = or_unpack_hfid (request, &hfid);
  ptr = or_unpack_oid (ptr, &class_oid);
  ptr = or_unpack_int (ptr, &reuse_oid);

  error = xheap_create (thread_p, &hfid, &class_oid, (bool) reuse_oid);
  if (error != NO_ERROR)
    {
      (void) return_error_to_client (thread_p, rid);
    }

  ptr = or_pack_errcode (reply, error);
  ptr = or_pack_hfid (ptr, &hfid);
  css_send_data_to_client (thread_p->conn_entry, rid, reply, OR_ALIGNED_BUF_SIZE (a_reply));
}

/*
 * shf_destroy -
 *
 * return:
 *
 *   rid(in):
 *   request(in):
 *   reqlen(in):
 *
 * NOTE:
 */
void
shf_destroy (THREAD_ENTRY * thread_p, unsigned int rid, char *request, int reqlen)
{
#if defined(ENABLE_UNUSED_FUNCTION)
  int error;
  HFID hfid;
  OR_ALIGNED_BUF (OR_INT_SIZE) a_reply;
  char *reply = OR_ALIGNED_BUF_START (a_reply);

  (void) or_unpack_hfid (request, &hfid);

  error = xheap_destroy (thread_p, &hfid, NULL);
  if (error != NO_ERROR)
    {
      (void) return_error_to_client (thread_p, rid);
    }

  (void) or_pack_errcode (reply, error);
  css_send_data_to_client (thread_p->conn_entry, rid, reply, OR_ALIGNED_BUF_SIZE (a_reply));
#endif /* ENABLE_UNUSED_FUNCTION */
}

/*
 * shf_destroy_when_new -
 *
 * return:
 *
 *   rid(in):
 *   request(in):
 *   reqlen(in):
 *
 * NOTE:
 */
void
shf_destroy_when_new (THREAD_ENTRY * thread_p, unsigned int rid, char *request, int reqlen)
{
  int error;
  HFID hfid;
  OID class_oid;
  OR_ALIGNED_BUF (OR_INT_SIZE) a_reply;
  char *reply = OR_ALIGNED_BUF_START (a_reply);
  char *ptr;

  ptr = or_unpack_hfid (request, &hfid);
  ptr = or_unpack_oid (ptr, &class_oid);

  error = xheap_destroy_newly_created (thread_p, &hfid, &class_oid);
  if (error != NO_ERROR)
    {
      (void) return_error_to_client (thread_p, rid);
    }

  (void) or_pack_errcode (reply, error);
  css_send_data_to_client (thread_p->conn_entry, rid, reply, OR_ALIGNED_BUF_SIZE (a_reply));
}

/*
 * shf_heap_reclaim_addresses -
 *
 * return:
 *
 *   rid(in):
 *   request(in):
 *   reqlen(in):
 *
 * NOTE:
 */
void
shf_heap_reclaim_addresses (THREAD_ENTRY * thread_p, unsigned int rid, char *request, int reqlen)
{
  int error;
  HFID hfid;
  OR_ALIGNED_BUF (OR_INT_SIZE) a_reply;
  char *reply = OR_ALIGNED_BUF_START (a_reply);
  char *ptr = NULL;

  if (boot_can_compact (thread_p) == false)
    {
      (void) or_pack_errcode (reply, ER_COMPACTDB_ALREADY_STARTED);

      css_send_data_to_client (thread_p->conn_entry, rid, reply, OR_ALIGNED_BUF_SIZE (a_reply));

      return;
    }

  ptr = or_unpack_hfid (request, &hfid);

  error = xheap_reclaim_addresses (thread_p, &hfid);
  if (error != NO_ERROR)
    {
      (void) return_error_to_client (thread_p, rid);
    }

  (void) or_pack_errcode (reply, error);
  if (css_send_data_to_client (thread_p->conn_entry, rid, reply, OR_ALIGNED_BUF_SIZE (a_reply)) != NO_ERROR)
    {
      boot_compact_stop (thread_p);
    }

}

/*
 * stran_server_commit -
 *
 * return:
 *
 *   thrd(in):
 *   rid(in):
 *   request(in):
 *   reqlen(in):
 *
 * NOTE:
 */
void
stran_server_commit (THREAD_ENTRY * thread_p, unsigned int rid, char *request, int reqlen)
{
  TRAN_STATE state;
  int xretain_lock;
  bool retain_lock, should_conn_reset = false;
  OR_ALIGNED_BUF (OR_INT_SIZE + OR_INT_SIZE) a_reply;
  char *reply = OR_ALIGNED_BUF_START (a_reply);
  char *ptr;
  int row_count = DB_ROW_COUNT_NOT_SET;
  int n_query_ids = 0, i = 0;
  QUERY_ID query_id;

  ptr = or_unpack_int (request, &xretain_lock);
  ptr = or_unpack_int (ptr, &row_count);

  /* First end deferred queries */
  ptr = or_unpack_int (ptr, &n_query_ids);
  for (i = 0; i < n_query_ids; i++)
    {
      ptr = or_unpack_ptr (ptr, &query_id);
      if (query_id > 0)
	{
	  (void) xqmgr_end_query (thread_p, query_id);
	}
    }

  retain_lock = (bool) xretain_lock;

  /* set row count */
  xsession_set_row_count (thread_p, row_count);

  state = stran_server_commit_internal (thread_p, rid, retain_lock, &should_conn_reset);

  ptr = or_pack_int (reply, (int) state);
  ptr = or_pack_int (ptr, (int) should_conn_reset);
  css_send_data_to_client (thread_p->conn_entry, rid, reply, OR_ALIGNED_BUF_SIZE (a_reply));
}

/*
 * stran_server_abort -
 *
 * return:
 *
 *   thrd(in):
 *   rid(in):
 *   request(in):
 *   reqlen(in):
 *
 * NOTE:
 */
void
stran_server_abort (THREAD_ENTRY * thread_p, unsigned int rid, char *request, int reqlen)
{
  TRAN_STATE state;
  bool should_conn_reset = false, has_updated;
  OR_ALIGNED_BUF (OR_INT_SIZE + OR_INT_SIZE) a_reply;
  char *reply = OR_ALIGNED_BUF_START (a_reply);
  char *ptr;

  has_updated = logtb_has_updated (thread_p);

  state = stran_server_abort_internal (thread_p, rid, &should_conn_reset);

  ptr = or_pack_int (reply, state);
  ptr = or_pack_int (ptr, (int) should_conn_reset);
  css_send_data_to_client (thread_p->conn_entry, rid, reply, OR_ALIGNED_BUF_SIZE (a_reply));
}

/*
 * stran_server_has_updated -
 *
 * return:
 *
 *   rid(in):
 *   request(in):
 *   reqlen(in):
 *
 * NOTE:
 */
void
stran_server_has_updated (THREAD_ENTRY * thread_p, unsigned int rid, char *request, int reqlen)
{
  int has_updated;
  OR_ALIGNED_BUF (OR_INT_SIZE) a_reply;
  char *reply = OR_ALIGNED_BUF_START (a_reply);

  has_updated = xtran_server_has_updated (thread_p);

  (void) or_pack_int (reply, has_updated);
  css_send_data_to_client (thread_p->conn_entry, rid, reply, OR_ALIGNED_BUF_SIZE (a_reply));
}

/*
 * stran_server_start_topop -
 *
 * return:
 *
 *   rid(in):
 *   request(in):
 *   reqlen(in):
 *
 * NOTE:
 */
void
stran_server_start_topop (THREAD_ENTRY * thread_p, unsigned int rid, char *request, int reqlen)
{
  int success;
  LOG_LSA topop_lsa;
  OR_ALIGNED_BUF (OR_INT_SIZE + OR_LOG_LSA_ALIGNED_SIZE) a_reply;
  char *reply = OR_ALIGNED_BUF_START (a_reply);
  char *ptr;

  success = (xtran_server_start_topop (thread_p, &topop_lsa) == NO_ERROR) ? NO_ERROR : ER_FAILED;
  if (success != NO_ERROR)
    {
      (void) return_error_to_client (thread_p, rid);
    }

  ptr = or_pack_int (reply, success);
  ptr = or_pack_log_lsa (ptr, &topop_lsa);
  css_send_data_to_client (thread_p->conn_entry, rid, reply, OR_ALIGNED_BUF_SIZE (a_reply));
}

/*
 * stran_server_end_topop -
 *
 * return:
 *
 *   rid(in):
 *   request(in):
 *   reqlen(in):
 *
 * NOTE:
 */
void
stran_server_end_topop (THREAD_ENTRY * thread_p, unsigned int rid, char *request, int reqlen)
{
  TRAN_STATE state;
  LOG_LSA topop_lsa;
  int xresult;
  LOG_RESULT_TOPOP result;
  OR_ALIGNED_BUF (OR_INT_SIZE + OR_LOG_LSA_ALIGNED_SIZE) a_reply;
  char *reply = OR_ALIGNED_BUF_START (a_reply);
  char *ptr;

  (void) or_unpack_int (request, &xresult);
  result = (LOG_RESULT_TOPOP) xresult;

  state = xtran_server_end_topop (thread_p, result, &topop_lsa);

  ptr = or_pack_int (reply, (int) state);
  ptr = or_pack_log_lsa (ptr, &topop_lsa);
  css_send_data_to_client (thread_p->conn_entry, rid, reply, OR_ALIGNED_BUF_SIZE (a_reply));
}

/*
 * stran_server_savepoint -
 *
 * return:
 *
 *   rid(in):
 *   request(in):
 *   reqlen(in):
 *
 * NOTE:
 */
void
stran_server_savepoint (THREAD_ENTRY * thread_p, unsigned int rid, char *request, int reqlen)
{
  int success;
  char *savept_name;
  LOG_LSA topop_lsa;
  OR_ALIGNED_BUF (OR_INT_SIZE + OR_LOG_LSA_ALIGNED_SIZE) a_reply;
  char *reply = OR_ALIGNED_BUF_START (a_reply);
  char *ptr;

  ptr = or_unpack_string_nocopy (request, &savept_name);

  success = (xtran_server_savepoint (thread_p, savept_name, &topop_lsa) == NO_ERROR) ? NO_ERROR : ER_FAILED;
  if (success != NO_ERROR)
    {
      (void) return_error_to_client (thread_p, rid);
    }

  ptr = or_pack_int (reply, success);
  ptr = or_pack_log_lsa (ptr, &topop_lsa);
  css_send_data_to_client (thread_p->conn_entry, rid, reply, OR_ALIGNED_BUF_SIZE (a_reply));
}

/*
 * stran_server_partial_abort -
 *
 * return:
 *
 *   rid(in):
 *   request(in):
 *   reqlen(in):
 *
 * NOTE:
 */
void
stran_server_partial_abort (THREAD_ENTRY * thread_p, unsigned int rid, char *request, int reqlen)
{
  TRAN_STATE state;
  char *savept_name;
  LOG_LSA savept_lsa;
  OR_ALIGNED_BUF (OR_INT_SIZE + OR_LOG_LSA_ALIGNED_SIZE) a_reply;
  char *reply = OR_ALIGNED_BUF_START (a_reply);
  char *ptr;

  ptr = or_unpack_string_nocopy (request, &savept_name);

  state = xtran_server_partial_abort (thread_p, savept_name, &savept_lsa);
  if (state != TRAN_UNACTIVE_ABORTED)
    {
      /* Likely the abort failed.. somehow */
      (void) return_error_to_client (thread_p, rid);
    }

  ptr = or_pack_int (reply, (int) state);
  ptr = or_pack_log_lsa (ptr, &savept_lsa);
  css_send_data_to_client (thread_p->conn_entry, rid, reply, OR_ALIGNED_BUF_SIZE (a_reply));
}

/*
 * stran_server_is_active_and_has_updated -
 *
 * return:
 *
 *   rid(in):
 *   request(in):
 *   reqlen(in):
 *
 * NOTE:
 */
void
stran_server_is_active_and_has_updated (THREAD_ENTRY * thread_p, unsigned int rid, char *request, int reqlen)
{
  int isactive_has_updated;
  OR_ALIGNED_BUF (OR_INT_SIZE) a_reply;
  char *reply = OR_ALIGNED_BUF_START (a_reply);

  isactive_has_updated = xtran_server_is_active_and_has_updated (thread_p);

  (void) or_pack_int (reply, isactive_has_updated);
  css_send_data_to_client (thread_p->conn_entry, rid, reply, OR_ALIGNED_BUF_SIZE (a_reply));
}

/*
 * stran_wait_server_active_trans -
 *
 * return:
 *
 *   rid(in):
 *   request(in):
 *   reqlen(in):
 *
 * NOTE:
 */
void
stran_wait_server_active_trans (THREAD_ENTRY * thread_p, unsigned int rid, char *request, int reqlen)
{
  int status;
  OR_ALIGNED_BUF (OR_INT_SIZE) a_reply;
  char *reply = OR_ALIGNED_BUF_START (a_reply);

  status = xtran_wait_server_active_trans (thread_p);

  (void) or_pack_int (reply, status);
  css_send_data_to_client (thread_p->conn_entry, rid, reply, OR_ALIGNED_BUF_SIZE (a_reply));
}

/*
 * stran_is_blocked -
 *
 * return:
 *
 *   rid(in):
 *   request(in):
 *   reqlen(in):
 *
 * NOTE:
 */
void
stran_is_blocked (THREAD_ENTRY * thread_p, unsigned int rid, char *request, int reqlen)
{
  int tran_index;
  bool blocked;
  OR_ALIGNED_BUF (OR_INT_SIZE) a_reply;
  char *reply = OR_ALIGNED_BUF_START (a_reply);

  (void) or_unpack_int (request, &tran_index);

  blocked = xtran_is_blocked (thread_p, tran_index);

  (void) or_pack_int (reply, blocked ? 1 : 0);
  css_send_data_to_client (thread_p->conn_entry, rid, reply, OR_ALIGNED_BUF_SIZE (a_reply));
}

/*
 * stran_server_set_global_tran_info -
 *
 * return:
 *
 *   rid(in):
 *   request(in):
 *   reqlen(in):
 *
 * NOTE:
 */
void
stran_server_set_global_tran_info (THREAD_ENTRY * thread_p, unsigned int rid, char *request, int reqlen)
{
  int success;
  int gtrid;
  void *info;
  int size;
  OR_ALIGNED_BUF (OR_INT_SIZE) a_reply;
  char *reply = OR_ALIGNED_BUF_START (a_reply);

  (void) or_unpack_int (request, &gtrid);

  if (css_receive_data_from_client (thread_p->conn_entry, rid, (char **) &info, (int *) &size))
    {
      er_set (ER_ERROR_SEVERITY, ARG_FILE_LINE, ER_NET_SERVER_DATA_RECEIVE, 0);
      css_send_abort_to_client (thread_p->conn_entry, rid);
      return;
    }

  success = (xtran_server_set_global_tran_info (thread_p, gtrid, info, size) == NO_ERROR) ? NO_ERROR : ER_FAILED;
  if (success != NO_ERROR)
    {
      (void) return_error_to_client (thread_p, rid);
    }

  (void) or_pack_int (reply, success);
  css_send_data_to_client (thread_p->conn_entry, rid, reply, OR_ALIGNED_BUF_SIZE (a_reply));

  if (info != NULL)
    {
      free_and_init (info);
    }
}

/*
 * stran_server_get_global_tran_info -
 *
 * return:
 *
 *   rid(in):
 *   request(in):
 *   reqlen(in):
 *
 * NOTE:
 */
void
stran_server_get_global_tran_info (THREAD_ENTRY * thread_p, unsigned int rid, char *request, int reqlen)
{
  int success;
  int gtrid;
  void *buffer;
  int size;
  OR_ALIGNED_BUF (OR_INT_SIZE * 2) a_reply;
  char *reply = OR_ALIGNED_BUF_START (a_reply), *ptr;

  ptr = or_unpack_int (request, &gtrid);
  ptr = or_unpack_int (ptr, &size);

  buffer = malloc (size);
  if (buffer == NULL)
    {
      css_send_abort_to_client (thread_p->conn_entry, rid);
      return;
    }

  success = (xtran_server_get_global_tran_info (thread_p, gtrid, buffer, size) == NO_ERROR) ? NO_ERROR : ER_FAILED;
  if (success != NO_ERROR)
    {
      (void) return_error_to_client (thread_p, rid);
      size = 0;
    }

  ptr = or_pack_int (reply, size);
  ptr = or_pack_int (ptr, success);
  css_send_reply_and_data_to_client (thread_p->conn_entry, rid, reply, OR_ALIGNED_BUF_SIZE (a_reply), (char *) buffer,
				     size);
  free_and_init (buffer);
}

/*
 * stran_server_2pc_start -
 *
 * return:
 *
 *   rid(in):
 *   request(in):
 *   reqlen(in):
 *
 * NOTE:
 */
void
stran_server_2pc_start (THREAD_ENTRY * thread_p, unsigned int rid, char *request, int reqlen)
{
  int gtrid = NULL_TRANID;
  OR_ALIGNED_BUF (OR_INT_SIZE) a_reply;
  char *reply = OR_ALIGNED_BUF_START (a_reply);

  gtrid = xtran_server_2pc_start (thread_p);
  if (gtrid < 0)
    {
      (void) return_error_to_client (thread_p, rid);
    }

  (void) or_pack_int (reply, gtrid);
  css_send_data_to_client (thread_p->conn_entry, rid, reply, OR_ALIGNED_BUF_SIZE (a_reply));
}

/*
 * stran_server_2pc_prepare -
 *
 * return:
 *
 *   rid(in):
 *   request(in):
 *   reqlen(in):
 *
 * NOTE:
 */
void
stran_server_2pc_prepare (THREAD_ENTRY * thread_p, unsigned int rid, char *request, int reqlen)
{
  TRAN_STATE state = TRAN_UNACTIVE_UNKNOWN;
  OR_ALIGNED_BUF (OR_INT_SIZE) a_reply;
  char *reply = OR_ALIGNED_BUF_START (a_reply);

  state = xtran_server_2pc_prepare (thread_p);
  if (state != TRAN_UNACTIVE_2PC_PREPARE && state != TRAN_UNACTIVE_COMMITTED)
    {
      /* the prepare failed. */
      (void) return_error_to_client (thread_p, rid);
    }

  (void) or_pack_int (reply, state);
  css_send_data_to_client (thread_p->conn_entry, rid, reply, OR_ALIGNED_BUF_SIZE (a_reply));
}

/*
 * stran_server_2pc_recovery_prepared -
 *
 * return:
 *
 *   rid(in):
 *   request(in):
 *   reqlen(in):
 *
 * NOTE:
 */
void
stran_server_2pc_recovery_prepared (THREAD_ENTRY * thread_p, unsigned int rid, char *request, int reqlen)
{
  int count, *gtrids, size, i;
  int reply_size;
  char *reply, *ptr;

  (void) or_unpack_int (request, &size);

  gtrids = (int *) malloc (sizeof (int) * size);
  if (gtrids == NULL)
    {
      css_send_abort_to_client (thread_p->conn_entry, rid);
      return;
    }

  count = xtran_server_2pc_recovery_prepared (thread_p, gtrids, size);
  if (count < 0 || count > size)
    {
      (void) return_error_to_client (thread_p, rid);
    }

  reply_size = OR_INT_SIZE + (OR_INT_SIZE * size);
  reply = (char *) malloc (reply_size);
  if (reply == NULL)
    {
      css_send_abort_to_client (thread_p->conn_entry, rid);
      free_and_init (gtrids);
      return;
    }
  (void) memset (reply, 0, reply_size);
  ptr = or_pack_int (reply, count);
  for (i = 0; i < count; i++)
    {
      ptr = or_pack_int (ptr, gtrids[i]);
    }
  css_send_data_to_client (thread_p->conn_entry, rid, reply, reply_size);

  free_and_init (gtrids);
  free_and_init (reply);
}

/*
 * stran_server_2pc_attach_global_tran -
 *
 * return:
 *
 *   rid(in):
 *   request(in):
 *   reqlen(in):
 *
 * NOTE:
 */
void
stran_server_2pc_attach_global_tran (THREAD_ENTRY * thread_p, unsigned int rid, char *request, int reqlen)
{
  int gtrid;
  int tran_index;
  OR_ALIGNED_BUF (OR_INT_SIZE) a_reply;
  char *reply = OR_ALIGNED_BUF_START (a_reply);

  (void) or_unpack_int (request, &gtrid);

  tran_index = xtran_server_2pc_attach_global_tran (thread_p, gtrid);
  if (tran_index == NULL_TRAN_INDEX)
    {
      (void) return_error_to_client (thread_p, rid);
    }

  (void) or_pack_int (reply, tran_index);
  css_send_data_to_client (thread_p->conn_entry, rid, reply, OR_ALIGNED_BUF_SIZE (a_reply));
}

/*
 * stran_server_2pc_prepare_global_tran -
 *
 * return:
 *
 *   rid(in):
 *   request(in):
 *   reqlen(in):
 *
 * NOTE:
 */
void
stran_server_2pc_prepare_global_tran (THREAD_ENTRY * thread_p, unsigned int rid, char *request, int reqlen)
{
  TRAN_STATE state;
  int gtrid;
  OR_ALIGNED_BUF (OR_INT_SIZE) a_reply;
  char *reply = OR_ALIGNED_BUF_START (a_reply);

  (void) or_unpack_int (request, &gtrid);

  state = xtran_server_2pc_prepare_global_tran (thread_p, gtrid);
  if (state != TRAN_UNACTIVE_2PC_PREPARE && state != TRAN_UNACTIVE_COMMITTED)
    {
      /* Likely the prepare failed.. somehow */
      (void) return_error_to_client (thread_p, rid);
    }

  (void) or_pack_int (reply, state);
  css_send_data_to_client (thread_p->conn_entry, rid, reply, OR_ALIGNED_BUF_SIZE (a_reply));
}

/*
 * stran_lock_rep_read -
 *
 * return:
 *
 *   rid(in):
 *   request(in):
 *   reqlen(in):
 *
 * NOTE:
 */
void
stran_lock_rep_read (THREAD_ENTRY * thread_p, unsigned int rid, char *request, int reqlen)
{
  OR_ALIGNED_BUF (OR_INT_SIZE) a_reply;
  char *reply = OR_ALIGNED_BUF_START (a_reply);
  char *ptr;
  int lock_rr_tran;
  int success;

  ptr = request;
  ptr = or_unpack_int (ptr, &lock_rr_tran);

  success = xtran_lock_rep_read (thread_p, (LOCK) lock_rr_tran);

  if (success != NO_ERROR)
    {
      (void) return_error_to_client (thread_p, rid);
    }

  ptr = or_pack_int (reply, success);
  css_send_data_to_client (thread_p->conn_entry, rid, reply, OR_ALIGNED_BUF_SIZE (a_reply));
}

/*
 * sboot_initialize_server -
 *
 * return:
 *
 *   rid(in):
 *   request(in):
 *   reqlen(in):
 *
 * NOTE:
 */
void
sboot_initialize_server (THREAD_ENTRY * thread_p, unsigned int rid, char *request, int reqlen)
{
#if defined(ENABLE_UNUSED_FUNCTION)
  int xint;
  BOOT_CLIENT_CREDENTIAL client_credential;
  BOOT_DB_PATH_INFO db_path_info;
  int db_overwrite;
  DKNPAGES db_npages;
  int db_desired_pagesize;
  DKNPAGES log_npages;
  int db_desired_log_page_size;
  OID rootclass_oid;
  HFID rootclass_hfid;
  char *file_addmore_vols;
  int client_lock_wait;
  TRAN_ISOLATION client_isolation;
  int tran_index;
  char *ptr;
  OR_ALIGNED_BUF (OR_INT_SIZE + OR_OID_SIZE + OR_HFID_SIZE) a_reply;
  char *reply = OR_ALIGNED_BUF_START (a_reply);

  memset (&client_credential, 0, sizeof (client_credential));
  ptr = or_unpack_int (request, &xint);
  client_credential.client_type = (BOOT_CLIENT_TYPE) xint;
  ptr = or_unpack_string_nocopy (ptr, &client_credential.client_info);
  ptr = or_unpack_string_nocopy (ptr, &client_credential.db_name);
  ptr = or_unpack_string_nocopy (ptr, &client_credential.db_user);
  ptr = or_unpack_string_nocopy (ptr, &client_credential.db_password);
  ptr = or_unpack_string_nocopy (ptr, &client_credential.program_name);
  ptr = or_unpack_string_nocopy (ptr, &client_credential.login_name);
  ptr = or_unpack_string_nocopy (ptr, &client_credential.host_name);
  ptr = or_unpack_int (ptr, &client_credential.process_id);
  ptr = or_unpack_int (ptr, &db_overwrite);
  ptr = or_unpack_int (ptr, &db_desired_pagesize);
  ptr = or_unpack_int (ptr, &db_npages);
  ptr = or_unpack_int (ptr, &db_desired_log_page_size);
  ptr = or_unpack_int (ptr, &log_npages);
  memset (&db_path_info, 0, sizeof (db_path_info));
  ptr = or_unpack_string_nocopy (ptr, &db_path_info.db_path);
  ptr = or_unpack_string_nocopy (ptr, &db_path_info.vol_path);
  ptr = or_unpack_string_nocopy (ptr, &db_path_info.log_path);
  ptr = or_unpack_string_nocopy (ptr, &db_path_info.db_host);
  ptr = or_unpack_string_nocopy (ptr, &db_path_info.db_comments);
  ptr = or_unpack_string_nocopy (ptr, &file_addmore_vols);
  ptr = or_unpack_int (ptr, &client_lock_wait);
  ptr = or_unpack_int (ptr, &xint);
  client_isolation = (TRAN_ISOLATION) xint;

  tran_index =
    xboot_initialize_server (thread_p, &client_credential, &db_path_info, db_overwrite, file_addmore_vols, db_npages,
			     db_desired_pagesize, log_npages, db_desired_log_page_size, &rootclass_oid, &rootclass_hfid,
			     client_lock_wait, client_isolation);
  if (tran_index == NULL_TRAN_INDEX)
    {
      (void) return_error_to_client (thread_p, rid);
    }

  ptr = or_pack_int (reply, tran_index);
  ptr = or_pack_oid (ptr, &rootclass_oid);
  ptr = or_pack_hfid (ptr, &rootclass_hfid);
  css_send_data_to_client (thread_p->conn_entry, rid, reply, OR_ALIGNED_BUF_SIZE (a_reply));
#else /* ENABLE_UNUSED_FUNCTION */
  css_send_abort_to_client (thread_p->conn_entry, rid);
#endif /* !ENABLE_UNUSED_FUNCTION */
}

/*
 * sboot_register_client -
 *
 * return:
 *
 *   rid(in):
 *   request(in):
 *   reqlen(in):
 *
 * NOTE:
 */
void
sboot_register_client (THREAD_ENTRY * thread_p, unsigned int rid, char *request, int reqlen)
{
  int xint;
  BOOT_CLIENT_CREDENTIAL client_credential;
  BOOT_SERVER_CREDENTIAL server_credential;
  int tran_index, client_lock_wait;
  TRAN_ISOLATION client_isolation;
  TRAN_STATE tran_state;
  int area_size, strlen1, strlen2, strlen3, strlen4;
  char *reply, *area, *ptr;

  OR_ALIGNED_BUF (OR_INT_SIZE) a_reply;

  reply = OR_ALIGNED_BUF_START (a_reply);

  memset (&client_credential, 0, sizeof (client_credential));
  memset (&server_credential, 0, sizeof (server_credential));

  ptr = or_unpack_int (request, &xint);
  client_credential.client_type = (BOOT_CLIENT_TYPE) xint;
  ptr = or_unpack_string_nocopy (ptr, &client_credential.client_info);
  ptr = or_unpack_string_nocopy (ptr, &client_credential.db_name);
  ptr = or_unpack_string_nocopy (ptr, &client_credential.db_user);
  ptr = or_unpack_string_nocopy (ptr, &client_credential.db_password);
  ptr = or_unpack_string_nocopy (ptr, &client_credential.program_name);
  ptr = or_unpack_string_nocopy (ptr, &client_credential.login_name);
  ptr = or_unpack_string_nocopy (ptr, &client_credential.host_name);
  ptr = or_unpack_int (ptr, &client_credential.process_id);
  ptr = or_unpack_int (ptr, &client_lock_wait);
  ptr = or_unpack_int (ptr, &xint);
  client_isolation = (TRAN_ISOLATION) xint;

  tran_index = xboot_register_client (thread_p, &client_credential, client_lock_wait, client_isolation, &tran_state,
				      &server_credential);
  if (tran_index == NULL_TRAN_INDEX)
    {
      (void) return_error_to_client (thread_p, rid);
      area = NULL;
      area_size = 0;
    }
  else
    {
      area_size = (OR_INT_SIZE	/* tran_index */
		   + OR_INT_SIZE	/* tran_state */
		   + or_packed_string_length (server_credential.db_full_name, &strlen1)	/* db_full_name */
		   + or_packed_string_length (server_credential.host_name, &strlen2)	/* host_name */
		   + or_packed_string_length (server_credential.lob_path, &strlen3)	/* lob_path */
		   + OR_INT_SIZE	/* process_id */
		   + OR_OID_SIZE	/* root_class_oid */
		   + OR_HFID_SIZE	/* root_class_hfid */
		   + OR_INT_SIZE	/* page_size */
		   + OR_INT_SIZE	/* log_page_size */
		   + OR_FLOAT_SIZE	/* disk_compatibility */
		   + OR_INT_SIZE	/* ha_server_state */
		   + OR_INT_SIZE	/* db_charset */
		   + or_packed_string_length (server_credential.db_lang, &strlen4) /* db_lang */ );

      area = (char *) db_private_alloc (thread_p, area_size);
      if (area == NULL)
	{
	  (void) return_error_to_client (thread_p, rid);
	  area_size = 0;
	}
      else
	{
	  ptr = or_pack_int (area, tran_index);
	  ptr = or_pack_int (ptr, (int) tran_state);
	  ptr = or_pack_string_with_length (ptr, server_credential.db_full_name, strlen1);
	  ptr = or_pack_string_with_length (ptr, server_credential.host_name, strlen2);
	  ptr = or_pack_string_with_length (ptr, server_credential.lob_path, strlen3);
	  ptr = or_pack_int (ptr, server_credential.process_id);
	  ptr = or_pack_oid (ptr, &server_credential.root_class_oid);
	  ptr = or_pack_hfid (ptr, &server_credential.root_class_hfid);
	  ptr = or_pack_int (ptr, (int) server_credential.page_size);
	  ptr = or_pack_int (ptr, (int) server_credential.log_page_size);
	  ptr = or_pack_float (ptr, server_credential.disk_compatibility);
	  ptr = or_pack_int (ptr, (int) server_credential.ha_server_state);
	  ptr = or_pack_int (ptr, server_credential.db_charset);
	  ptr = or_pack_string_with_length (ptr, server_credential.db_lang, strlen4);
	}
    }

  ptr = or_pack_int (reply, area_size);
  css_send_reply_and_data_to_client (thread_p->conn_entry, rid, reply, OR_ALIGNED_BUF_SIZE (a_reply), area, area_size);

  if (area != NULL)
    {
      db_private_free_and_init (thread_p, area);
    }
}

/*
 * sboot_notify_unregister_client -
 *
 * return:
 *
 *   rid(in):
 *   request(in):
 *   reqlen(in):
 *
 * NOTE:
 */
void
sboot_notify_unregister_client (THREAD_ENTRY * thread_p, unsigned int rid, char *request, int reqlen)
{
  CSS_CONN_ENTRY *conn;
  int tran_index;
  int success = NO_ERROR;
  int r;
  OR_ALIGNED_BUF (OR_INT_SIZE) a_reply;
  char *reply = OR_ALIGNED_BUF_START (a_reply);

  (void) or_unpack_int (request, &tran_index);

  if (thread_p == NULL)
    {
      thread_p = thread_get_thread_entry_info ();
      if (thread_p == NULL)
	{
	  return;
	}
    }
  conn = thread_p->conn_entry;
  assert (conn != NULL);

  /* There's an interesting race condition among client, worker thread and connection handler.
   * Please find CBRD-21375 for detail and also see css_connection_handler_thread.
   * 
   * It is important to synchronize worker thread with connection handler to avoid the race condition.
   * To change conn->status and send reply to client should be atomic.
   * Otherwise, connection handler may disconnect the connection and it prevents client from receiving the reply.
   */
  r = rmutex_lock (thread_p, &conn->rmutex);
  assert (r == NO_ERROR);

  xboot_notify_unregister_client (thread_p, tran_index);

  (void) or_pack_int (reply, success);
  css_send_data_to_client (thread_p->conn_entry, rid, reply, OR_ALIGNED_BUF_SIZE (a_reply));

  r = rmutex_unlock (thread_p, &conn->rmutex);
  assert (r == NO_ERROR);
}

/*
 * sboot_backup -
 *
 * return:
 *
 *   rid(in):
 *   request(in):
 *   reqlen(in):
 *
 * NOTE:
 */
void
sboot_backup (THREAD_ENTRY * thread_p, unsigned int rid, char *request, int reqlen)
{
  int success;
  OR_ALIGNED_BUF (OR_INT_SIZE * 3) a_reply;
  char *reply = OR_ALIGNED_BUF_START (a_reply);
  char *ptr;
  char *backup_path;
  FILEIO_BACKUP_LEVEL backup_level;
  int delete_unneeded_logarchives;
  char *backup_verbose_file;
  int num_threads;
  FILEIO_ZIP_METHOD zip_method;
  FILEIO_ZIP_LEVEL zip_level;
  int skip_activelog;
  int sleep_msecs;

  ptr = or_unpack_string_nocopy (request, &backup_path);
  ptr = or_unpack_int (ptr, (int *) &backup_level);
  ptr = or_unpack_int (ptr, &delete_unneeded_logarchives);
  ptr = or_unpack_string_nocopy (ptr, &backup_verbose_file);
  ptr = or_unpack_int (ptr, &num_threads);
  ptr = or_unpack_int (ptr, (int *) &zip_method);
  ptr = or_unpack_int (ptr, (int *) &zip_level);
  ptr = or_unpack_int (ptr, (int *) &skip_activelog);
  ptr = or_unpack_int (ptr, (int *) &sleep_msecs);

  success =
    xboot_backup (thread_p, backup_path, backup_level, delete_unneeded_logarchives, backup_verbose_file, num_threads,
		  zip_method, zip_level, skip_activelog, sleep_msecs);

  if (success != NO_ERROR)
    {
      (void) return_error_to_client (thread_p, rid);
    }

  /* 
   * To indicate results we really only need 2 ints, but the remote
   * bo and callback routine was expecting to receive 3 ints.
   */
  ptr = or_pack_int (reply, (int) END_CALLBACK);
  ptr = or_pack_int (ptr, success);
  ptr = or_pack_int (ptr, 0xEEABCDFFL);	/* padding, not used */

  css_send_data_to_client (thread_p->conn_entry, rid, reply, OR_ALIGNED_BUF_SIZE (a_reply));
}

/*
 * sboot_add_volume_extension -
 *
 * return:
 *
 *   rid(in):
 *   request(in):
 *   reqlen(in):
 *
 * NOTE:
 */
void
sboot_add_volume_extension (THREAD_ENTRY * thread_p, unsigned int rid, char *request, int reqlen)
{
  OR_ALIGNED_BUF (OR_INT_SIZE) a_reply;
  char *reply = OR_ALIGNED_BUF_START (a_reply);
  char *ptr;
  DBDEF_VOL_EXT_INFO ext_info;
  int tmp;
  VOLID volid;
  char *unpack_char;		/* to suppress warning */

  ptr = or_unpack_string_nocopy (request, &unpack_char);
  ext_info.path = unpack_char;
  ptr = or_unpack_string_nocopy (ptr, &unpack_char);
  ext_info.name = unpack_char;
  ptr = or_unpack_string_nocopy (ptr, &unpack_char);
  ext_info.comments = unpack_char;
  ptr = or_unpack_int (ptr, &ext_info.max_npages);
  ptr = or_unpack_int (ptr, &ext_info.max_writesize_in_sec);
  ptr = or_unpack_int (ptr, &tmp);
  ext_info.purpose = (DB_VOLPURPOSE) tmp;
  ptr = or_unpack_int (ptr, &tmp);
  ext_info.overwrite = (bool) tmp;

  volid = xboot_add_volume_extension (thread_p, &ext_info);

  if (volid == NULL_VOLID)
    {
      (void) return_error_to_client (thread_p, rid);
    }

  (void) or_pack_int (reply, (int) volid);
  css_send_data_to_client (thread_p->conn_entry, rid, reply, OR_ALIGNED_BUF_SIZE (a_reply));
}


/*
 * sboot_check_db_consistency -
 *
 * return:
 *
 *   rid(in):
 *   request(in):
 *   reqlen(in):
 *
 * NOTE:
 */
void
sboot_check_db_consistency (THREAD_ENTRY * thread_p, unsigned int rid, char *request, int reqlen)
{
  int success;
  OR_ALIGNED_BUF (OR_INT_SIZE * 3) a_reply;
  char *reply = OR_ALIGNED_BUF_START (a_reply);
  char *ptr;
  int check_flag;
  int num = 0, i;
  OID *oids = NULL;
  BTID index_btid;

  if (request == NULL)
    {
      check_flag = CHECKDB_ALL_CHECK_EXCEPT_PREV_LINK;
    }
  else
    {
      ptr = or_unpack_int (request, &check_flag);
      ptr = or_unpack_int (ptr, &num);
      oids = (OID *) malloc (sizeof (OID) * num);
      if (oids == NULL)
	{
	  success = ER_FAILED;
	  goto function_exit;
	}
      for (i = 0; i < num; i++)
	{
	  ptr = or_unpack_oid (ptr, &oids[i]);
	}
      ptr = or_unpack_btid (ptr, &index_btid);
    }

  success = xboot_check_db_consistency (thread_p, check_flag, oids, num, &index_btid);
  success = success == NO_ERROR ? NO_ERROR : ER_FAILED;
  free_and_init (oids);

  if (success != NO_ERROR)
    {
      (void) return_error_to_client (thread_p, rid);
    }

function_exit:
  /* 
   * To indicate results we really only need 2 ints, but the remote
   * bo and callback routine was expecting to receive 3 ints.
   */
  ptr = or_pack_int (reply, (int) END_CALLBACK);
  ptr = or_pack_int (ptr, success);
  ptr = or_pack_int (ptr, 0xEEABCDFFL);	/* padding, not used */
  css_send_data_to_client (thread_p->conn_entry, rid, reply, OR_ALIGNED_BUF_SIZE (a_reply));
}

/*
 * sboot_find_number_permanent_volumes -
 *
 * return:
 *
 *   rid(in):
 *   request(in):
 *   reqlen(in):
 *
 * NOTE:
 */
void
sboot_find_number_permanent_volumes (THREAD_ENTRY * thread_p, unsigned int rid, char *request, int reqlen)
{
  int nvols;
  OR_ALIGNED_BUF (OR_INT_SIZE) a_reply;
  char *reply = OR_ALIGNED_BUF_START (a_reply);

  nvols = xboot_find_number_permanent_volumes (thread_p);

  (void) or_pack_int (reply, nvols);
  css_send_data_to_client (thread_p->conn_entry, rid, reply, OR_ALIGNED_BUF_SIZE (a_reply));
}

/*
 * sboot_find_number_temp_volumes -
 *
 * return:
 *
 *   rid(in):
 *   request(in):
 *   reqlen(in):
 *
 * NOTE:
 */
void
sboot_find_number_temp_volumes (THREAD_ENTRY * thread_p, unsigned int rid, char *request, int reqlen)
{
  int nvols;
  OR_ALIGNED_BUF (OR_INT_SIZE) a_reply;
  char *reply = OR_ALIGNED_BUF_START (a_reply);

  nvols = xboot_find_number_temp_volumes (thread_p);

  (void) or_pack_int (reply, nvols);
  css_send_data_to_client (thread_p->conn_entry, rid, reply, OR_ALIGNED_BUF_SIZE (a_reply));
}

/*
 * sboot_find_last_permanent -
 *
 * return:
 *
 *   rid(in):
 *   request(in):
 *   reqlen(in):
 *
 * NOTE:
 */
void
sboot_find_last_permanent (THREAD_ENTRY * thread_p, unsigned int rid, char *request, int reqlen)
{
  VOLID volid;
  OR_ALIGNED_BUF (OR_INT_SIZE) a_reply;
  char *reply = OR_ALIGNED_BUF_START (a_reply);

  volid = xboot_find_last_permanent (thread_p);

  (void) or_pack_int (reply, (int) volid);
  css_send_data_to_client (thread_p->conn_entry, rid, reply, OR_ALIGNED_BUF_SIZE (a_reply));
}

/*
 * sboot_find_last_temp -
 *
 * return:
 *
 *   rid(in):
 *   request(in):
 *   reqlen(in):
 *
 * NOTE:
 */
void
sboot_find_last_temp (THREAD_ENTRY * thread_p, unsigned int rid, char *request, int reqlen)
{
  int nvols;
  OR_ALIGNED_BUF (OR_INT_SIZE) a_reply;
  char *reply = OR_ALIGNED_BUF_START (a_reply);

  nvols = xboot_find_last_temp (thread_p);

  (void) or_pack_int (reply, nvols);
  css_send_data_to_client (thread_p->conn_entry, rid, reply, OR_ALIGNED_BUF_SIZE (a_reply));
}

/*
 * sboot_change_ha_mode -
 */
void
sboot_change_ha_mode (THREAD_ENTRY * thread_p, unsigned int rid, char *request, int reqlen)
{
  int req_state, force, timeout;
  HA_SERVER_STATE state;
  DB_INFO *db;
  char *ptr;
  OR_ALIGNED_BUF (OR_INT_SIZE) a_reply;
  char *reply = OR_ALIGNED_BUF_START (a_reply);

  ptr = or_unpack_int (request, &req_state);
  state = (HA_SERVER_STATE) req_state;
  ptr = or_unpack_int (ptr, &force);
  ptr = or_unpack_int (ptr, &timeout);

  if (state > HA_SERVER_STATE_IDLE && state < HA_SERVER_STATE_DEAD)
    {
      if (css_change_ha_server_state (thread_p, state, force, timeout, false) != NO_ERROR)
	{
	  er_set (ER_ERROR_SEVERITY, ARG_FILE_LINE, ERR_CSS_ERROR_FROM_SERVER, 1, "Cannot change server HA mode");
	  (void) return_error_to_client (thread_p, rid);
	}
      else
	{
	  /* it is good chance to call 'css_set_ha_num_of_hosts' */
	  db = cfg_find_db (boot_db_name ());
	  if (db != NULL)
	    {
	      css_set_ha_num_of_hosts (db->num_hosts);
	      cfg_free_directory (db);
	    }
	}
    }

  state = css_ha_server_state ();
  or_pack_int (reply, (int) state);
  css_send_data_to_client (thread_p->conn_entry, rid, reply, OR_ALIGNED_BUF_SIZE (a_reply));
}

/*
 * sboot_notify_ha_log_applier_state -
 */
void
sboot_notify_ha_log_applier_state (THREAD_ENTRY * thread_p, unsigned int rid, char *request, int reqlen)
{
  int i, status;
  HA_LOG_APPLIER_STATE state;
  char *ptr;
  OR_ALIGNED_BUF (OR_INT_SIZE) a_reply;
  char *reply = OR_ALIGNED_BUF_START (a_reply);

  ptr = or_unpack_int (request, &i);
  state = (HA_LOG_APPLIER_STATE) i;

  if (state >= HA_LOG_APPLIER_STATE_UNREGISTERED && state <= HA_LOG_APPLIER_STATE_ERROR)
    {
      status = css_notify_ha_log_applier_state (thread_p, state);
      if (status != NO_ERROR)
	{
	  er_set (ER_ERROR_SEVERITY, ARG_FILE_LINE, ERR_CSS_ERROR_FROM_SERVER, 1, "Error in log applier state");
	  (void) return_error_to_client (thread_p, rid);
	}
    }
  else
    {
      status = ER_FAILED;
    }
  or_pack_int (reply, status);
  css_send_data_to_client (thread_p->conn_entry, rid, reply, OR_ALIGNED_BUF_SIZE (a_reply));
}

/*
 * sqst_update_statistics -
 *
 * return:
 *
 *   rid(in):
 *   request(in):
 *   reqlen(in):
 *
 * NOTE:
 */
void
sqst_update_statistics (THREAD_ENTRY * thread_p, unsigned int rid, char *request, int reqlen)
{
  int error, with_fullscan;
  OID classoid;
  char *ptr;
  OR_ALIGNED_BUF (OR_INT_SIZE) a_reply;
  char *reply = OR_ALIGNED_BUF_START (a_reply);

  ptr = or_unpack_oid (request, &classoid);
  ptr = or_unpack_int (ptr, &with_fullscan);

  error = xstats_update_statistics (thread_p, &classoid, (with_fullscan ? STATS_WITH_FULLSCAN : STATS_WITH_SAMPLING));
  if (error != NO_ERROR)
    {
      (void) return_error_to_client (thread_p, rid);
    }

  (void) or_pack_errcode (reply, error);
  css_send_data_to_client (thread_p->conn_entry, rid, reply, OR_ALIGNED_BUF_SIZE (a_reply));
}

/*
 * sqst_update_all_statistics -
 *
 * return:
 *
 *   rid(in):
 *   request(in):
 *   reqlen(in):
 *
 * NOTE:
 */
void
sqst_update_all_statistics (THREAD_ENTRY * thread_p, unsigned int rid, char *request, int reqlen)
{
  int error, with_fullscan;
  char *ptr;
  OR_ALIGNED_BUF (OR_INT_SIZE) a_reply;
  char *reply = OR_ALIGNED_BUF_START (a_reply);

  ptr = or_unpack_int (request, &with_fullscan);

  error = xstats_update_all_statistics (thread_p, (with_fullscan ? STATS_WITH_FULLSCAN : STATS_WITH_SAMPLING));
  if (error != NO_ERROR)
    {
      (void) return_error_to_client (thread_p, rid);
    }

  (void) or_pack_errcode (reply, error);
  css_send_data_to_client (thread_p->conn_entry, rid, reply, OR_ALIGNED_BUF_SIZE (a_reply));
}

/*
 * sbtree_add_index -
 *
 * return:
 *
 *   rid(in):
 *   request(in):
 *   reqlen(in):
 *
 * NOTE:
 */
void
sbtree_add_index (THREAD_ENTRY * thread_p, unsigned int rid, char *request, int reqlen)
{
  BTID btid;
  BTID *return_btid = NULL;
  TP_DOMAIN *key_type;
  OID class_oid;
  int attr_id, unique_pk;
  char *ptr;
  OR_ALIGNED_BUF (OR_INT_SIZE + OR_BTID_ALIGNED_SIZE) a_reply;
  char *reply = OR_ALIGNED_BUF_START (a_reply);

  ptr = or_unpack_btid (request, &btid);
  ptr = or_unpack_domain (ptr, &key_type, 0);
  ptr = or_unpack_oid (ptr, &class_oid);
  ptr = or_unpack_int (ptr, &attr_id);
  ptr = or_unpack_int (ptr, &unique_pk);

  return_btid = xbtree_add_index (thread_p, &btid, key_type, &class_oid, attr_id, unique_pk, 0, 0, 0);
  if (return_btid == NULL)
    {
      (void) return_error_to_client (thread_p, rid);
      ptr = or_pack_int (reply, er_errid ());
    }
  else
    {
      ptr = or_pack_int (reply, NO_ERROR);
    }
  ptr = or_pack_btid (ptr, &btid);
  css_send_data_to_client (thread_p->conn_entry, rid, reply, OR_ALIGNED_BUF_SIZE (a_reply));
}

/*
 * sbtree_load_index -
 *
 * return:
 *
 *   rid(in):
 *   request(in):
 *   reqlen(in):
 *
 * NOTE:
 */
void
sbtree_load_index (THREAD_ENTRY * thread_p, unsigned int rid, char *request, int reqlen)
{
  BTID btid;
  BTID *return_btid = NULL;
  OID *class_oids = NULL;
  HFID *hfids = NULL;
  int unique_pk, not_null_flag;
  OID fk_refcls_oid;
  BTID fk_refcls_pk_btid;
  char *bt_name, *fk_name;
  int n_classes, n_attrs, *attr_ids = NULL;
  int *attr_prefix_lengths = NULL;
  TP_DOMAIN *key_type;
  char *ptr;
  OR_ALIGNED_BUF (OR_INT_SIZE + OR_BTID_ALIGNED_SIZE) a_reply;
  char *reply = OR_ALIGNED_BUF_START (a_reply);
  char *pred_stream = NULL;
  int pred_stream_size = 0, size = 0;
  int func_col_id = -1, expr_stream_size = 0, func_attr_index_start = -1;
  int index_info_type;
  char *expr_stream = NULL;
  int csserror;

  ptr = or_unpack_btid (request, &btid);
  ptr = or_unpack_string_nocopy (ptr, &bt_name);
  ptr = or_unpack_domain (ptr, &key_type, 0);

  ptr = or_unpack_int (ptr, &n_classes);
  ptr = or_unpack_int (ptr, &n_attrs);

  ptr = or_unpack_oid_array (ptr, n_classes, &class_oids);
  if (ptr == NULL)
    {
      (void) return_error_to_client (thread_p, rid);
      goto end;
    }

  ptr = or_unpack_int_array (ptr, (n_classes * n_attrs), &attr_ids);
  if (ptr == NULL)
    {
      (void) return_error_to_client (thread_p, rid);
      goto end;
    }

  if (n_classes == 1)
    {
      ptr = or_unpack_int_array (ptr, n_attrs, &attr_prefix_lengths);
      if (ptr == NULL)
	{
	  (void) return_error_to_client (thread_p, rid);
	  goto end;
	}
    }

  ptr = or_unpack_hfid_array (ptr, n_classes, &hfids);
  if (ptr == NULL)
    {
      (void) return_error_to_client (thread_p, rid);
      goto end;
    }

  ptr = or_unpack_int (ptr, &unique_pk);
  ptr = or_unpack_int (ptr, &not_null_flag);

  ptr = or_unpack_oid (ptr, &fk_refcls_oid);
  ptr = or_unpack_btid (ptr, &fk_refcls_pk_btid);
  ptr = or_unpack_string_nocopy (ptr, &fk_name);
  ptr = or_unpack_int (ptr, &index_info_type);
  switch (index_info_type)
    {
    case 0:
      ptr = or_unpack_int (ptr, &pred_stream_size);
      if (pred_stream_size > 0)
	{
	  csserror = css_receive_data_from_client (thread_p->conn_entry, rid, (char **) &pred_stream, &size);
	  if (csserror)
	    {
	      er_set (ER_ERROR_SEVERITY, ARG_FILE_LINE, ER_NET_SERVER_DATA_RECEIVE, 0);
	      css_send_abort_to_client (thread_p->conn_entry, rid);
	      goto end;
	    }
	}
      break;

    case 1:
      ptr = or_unpack_int (ptr, &expr_stream_size);
      ptr = or_unpack_int (ptr, &func_col_id);
      ptr = or_unpack_int (ptr, &func_attr_index_start);

      if (expr_stream_size > 0)
	{
	  csserror = css_receive_data_from_client (thread_p->conn_entry, rid, (char **) &expr_stream, &size);
	  if (csserror)
	    {
	      er_set (ER_ERROR_SEVERITY, ARG_FILE_LINE, ER_NET_SERVER_DATA_RECEIVE, 0);
	      css_send_abort_to_client (thread_p->conn_entry, rid);
	      goto end;
	    }
	}

      break;
    default:
      break;
    }

  return_btid =
    xbtree_load_index (thread_p, &btid, bt_name, key_type, class_oids, n_classes, n_attrs, attr_ids,
		       attr_prefix_lengths, hfids, unique_pk, not_null_flag, &fk_refcls_oid, &fk_refcls_pk_btid,
		       fk_name, pred_stream, pred_stream_size, expr_stream, expr_stream_size, func_col_id,
		       func_attr_index_start);
  if (return_btid == NULL)
    {
      (void) return_error_to_client (thread_p, rid);
    }

end:

  if (return_btid == NULL)
    {
      ptr = or_pack_int (reply, er_errid ());
    }
  else
    {
      ptr = or_pack_int (reply, NO_ERROR);
    }
  ptr = or_pack_btid (ptr, &btid);
  css_send_data_to_client (thread_p->conn_entry, rid, reply, OR_ALIGNED_BUF_SIZE (a_reply));

  if (class_oids != NULL)
    {
      db_private_free_and_init (thread_p, class_oids);
    }

  if (attr_ids != NULL)
    {
      db_private_free_and_init (thread_p, attr_ids);
    }

  if (attr_prefix_lengths != NULL)
    {
      db_private_free_and_init (thread_p, attr_prefix_lengths);
    }

  if (hfids != NULL)
    {
      db_private_free_and_init (thread_p, hfids);
    }

  if (expr_stream != NULL)
    {
      free_and_init (expr_stream);
    }

  if (pred_stream)
    {
      free_and_init (pred_stream);
    }
}

/*
 * sbtree_delete_index -
 *
 * return:
 *
 *   rid(in):
 *   request(in):
 *   reqlen(in):
 *
 * NOTE:
 */
void
sbtree_delete_index (THREAD_ENTRY * thread_p, unsigned int rid, char *request, int reqlen)
{
  BTID btid;
  int success;
  OR_ALIGNED_BUF (OR_INT_SIZE) a_reply;
  char *reply = OR_ALIGNED_BUF_START (a_reply);

  (void) or_unpack_btid (request, &btid);

  success = (xbtree_delete_index (thread_p, &btid) == NO_ERROR) ? NO_ERROR : ER_FAILED;
  if (success != NO_ERROR)
    {
      (void) return_error_to_client (thread_p, rid);
    }

  (void) or_pack_int (reply, (int) success);
  css_send_data_to_client (thread_p->conn_entry, rid, reply, OR_ALIGNED_BUF_SIZE (a_reply));
}

/*
 * slocator_remove_class_from_index -
 *
 * return:
 *
 *   rid(in):
 *   request(in):
 *   reqlen(in):
 *
 * NOTE:
 */
void
slocator_remove_class_from_index (THREAD_ENTRY * thread_p, unsigned int rid, char *request, int reqlen)
{
  OID oid;
  BTID btid;
  HFID hfid;
  int success;
  char *ptr;
  OR_ALIGNED_BUF (OR_INT_SIZE) a_reply;
  char *reply = OR_ALIGNED_BUF_START (a_reply);

  ptr = or_unpack_oid (request, &oid);
  ptr = or_unpack_btid (ptr, &btid);
  ptr = or_unpack_hfid (ptr, &hfid);

  success = (xlocator_remove_class_from_index (thread_p, &oid, &btid, &hfid) == NO_ERROR) ? NO_ERROR : ER_FAILED;
  if (success != NO_ERROR)
    {
      (void) return_error_to_client (thread_p, rid);
    }

  (void) or_pack_int (reply, (int) success);
  css_send_data_to_client (thread_p->conn_entry, rid, reply, OR_ALIGNED_BUF_SIZE (a_reply));
}

/*
 * sbtree_find_unique -
 *
 * return:
 *
 *   rid(in):
 *   request(in):
 *   reqlen(in):
 *
 * NOTE:
 */
void
sbtree_find_unique (THREAD_ENTRY * thread_p, unsigned int rid, char *request, int reqlen)
{
  sbtree_find_unique_internal (thread_p, rid, request, reqlen);
}

static void
sbtree_find_unique_internal (THREAD_ENTRY * thread_p, unsigned int rid, char *request, int reqlen)
{
  BTID btid;
  OID class_oid;
  OID oid;
  DB_VALUE key;
  char *ptr;
  int success;
  OR_ALIGNED_BUF (OR_OID_SIZE + OR_INT_SIZE) a_reply;
  char *reply = OR_ALIGNED_BUF_START (a_reply);

  ptr = request;
  ptr = or_unpack_value (ptr, &key);
  ptr = or_unpack_oid (ptr, &class_oid);
  ptr = or_unpack_btid (ptr, &btid);

  OID_SET_NULL (&oid);
  success = xbtree_find_unique (thread_p, &btid, S_SELECT_WITH_LOCK, &key, &class_oid, &oid, false);
  if (success == BTREE_ERROR_OCCURRED)
    {
      (void) return_error_to_client (thread_p, rid);
    }

  /* free storage if the key was a string */
  pr_clear_value (&key);

  ptr = or_pack_int (reply, success);
  ptr = or_pack_oid (ptr, &oid);
  css_send_data_to_client (thread_p->conn_entry, rid, reply, OR_ALIGNED_BUF_SIZE (a_reply));
}

/*
 * sbtree_find_multi_uniques -
 *
 * return:
 *
 *   rid(in):
 *   request(in):
 *   reqlen(in):
 *
 * NOTE:
 */
void
sbtree_find_multi_uniques (THREAD_ENTRY * thread_p, unsigned int rid, char *request, int reqlen)
{
  OID class_oid;
  OR_ALIGNED_BUF (2 * OR_INT_SIZE) a_reply;
  char *ptr = NULL, *area = NULL;
  BTID *btids = NULL;
  DB_VALUE *keys = NULL;
  OID *oids = NULL;
  int count, needs_pruning, i, found = 0, area_size = 0;
  SCAN_OPERATION_TYPE op_type;
  int error = NO_ERROR;
  BTREE_SEARCH result = BTREE_KEY_FOUND;

  ptr = or_unpack_oid (request, &class_oid);
  ptr = or_unpack_int (ptr, &needs_pruning);
  ptr = or_unpack_int (ptr, &i);
  op_type = (SCAN_OPERATION_TYPE) i;
  ptr = or_unpack_int (ptr, &count);

  if (count <= 0)
    {
      assert_release (count > 0);
      error = ER_FAILED;
      goto cleanup;
    }

  btids = (BTID *) db_private_alloc (thread_p, count * sizeof (BTID));
  if (btids == NULL)
    {
      error = ER_FAILED;
      goto cleanup;
    }
  for (i = 0; i < count; i++)
    {
      ptr = or_unpack_btid (ptr, &btids[i]);
    }
  keys = (DB_VALUE *) db_private_alloc (thread_p, count * sizeof (DB_VALUE));
  if (keys == NULL)
    {
      error = ER_FAILED;
      goto cleanup;
    }
  for (i = 0; i < count; i++)
    {
      ptr = or_unpack_db_value (ptr, &keys[i]);
    }
  result = xbtree_find_multi_uniques (thread_p, &class_oid, needs_pruning, btids, keys, count, op_type, &oids, &found);
  if (result == BTREE_ERROR_OCCURRED)
    {
      error = ER_FAILED;
      goto cleanup;
    }

  /* start packing result */
  if (found > 0)
    {
      /* area size is (int:number of OIDs) + size of packed OIDs */
      area_size = OR_INT_SIZE + (found * sizeof (OID));
      area = (char *) db_private_alloc (thread_p, area_size);
      if (area == NULL)
	{
	  error = ER_FAILED;
	  goto cleanup;
	}
      ptr = or_pack_int (area, found);
      for (i = 0; i < found; i++)
	{
	  ptr = or_pack_oid (ptr, &oids[i]);
	}
    }
  else
    {
      area_size = 0;
      area = NULL;
    }

  /* pack area size */
  ptr = or_pack_int (OR_ALIGNED_BUF_START (a_reply), area_size);
  /* pack error (should be NO_ERROR here) */
  ptr = or_pack_int (ptr, error);

  css_send_reply_and_data_to_client (thread_p->conn_entry, rid, OR_ALIGNED_BUF_START (a_reply),
				     OR_ALIGNED_BUF_SIZE (a_reply), area, area_size);

cleanup:
  if (btids != NULL)
    {
      db_private_free (thread_p, btids);
    }
  if (keys != NULL)
    {
      for (i = 0; i < count; i++)
	{
	  pr_clear_value (&keys[i]);
	}
      db_private_free (thread_p, keys);
    }
  if (oids != NULL)
    {
      db_private_free (thread_p, oids);
    }
  if (area != NULL)
    {
      db_private_free (thread_p, area);
    }

  if (error != NO_ERROR)
    {
      (void) return_error_to_client (thread_p, rid);
      ptr = or_pack_int (OR_ALIGNED_BUF_START (a_reply), 0);
      ptr = or_pack_int (ptr, error);
      ptr = or_pack_int (ptr, 0);
      css_send_reply_and_data_to_client (thread_p->conn_entry, rid, OR_ALIGNED_BUF_START (a_reply),
					 OR_ALIGNED_BUF_SIZE (a_reply), NULL, 0);
    }
}

/*
 * sbtree_class_test_unique -
 *
 * return:
 *
 *   rid(in):
 *   request(in):
 *   reqlen(in):
 *
 * NOTE:
 */
void
sbtree_class_test_unique (THREAD_ENTRY * thread_p, unsigned int rid, char *request, int reqlen)
{
  int success;
  OR_ALIGNED_BUF (OR_INT_SIZE) a_reply;
  char *reply = OR_ALIGNED_BUF_START (a_reply);

  success = xbtree_class_test_unique (thread_p, request, reqlen);

  if (success != NO_ERROR)
    {
      (void) return_error_to_client (thread_p, rid);
    }

  (void) or_pack_int (reply, (int) success);
  css_send_data_to_client (thread_p->conn_entry, rid, reply, OR_ALIGNED_BUF_SIZE (a_reply));
}

/*
 * sdk_totalpgs -
 *
 * return:
 *
 *   rid(in):
 *   request(in):
 *   reqlen(in):
 *
 * NOTE:
 */
void
sdk_totalpgs (THREAD_ENTRY * thread_p, unsigned int rid, char *request, int reqlen)
{
  DKNPAGES npages;
  VOLID volid;
  int int_volid;
  OR_ALIGNED_BUF (OR_INT_SIZE) a_reply;
  char *reply = OR_ALIGNED_BUF_START (a_reply);

  (void) or_unpack_int (request, &int_volid);
  volid = (VOLID) int_volid;

  npages = xdisk_get_total_numpages (thread_p, volid);
  if (npages < 0)
    {
      (void) return_error_to_client (thread_p, rid);
    }

  (void) or_pack_int (reply, npages);
  css_send_data_to_client (thread_p->conn_entry, rid, reply, OR_ALIGNED_BUF_SIZE (a_reply));
}

/*
 * sdk_freepgs -
 *
 * return:
 *
 *   rid(in):
 *   request(in):
 *   reqlen(in):
 *
 * NOTE:
 */
void
sdk_freepgs (THREAD_ENTRY * thread_p, unsigned int rid, char *request, int reqlen)
{
  DKNPAGES npages;
  VOLID volid;
  int int_volid;
  OR_ALIGNED_BUF (OR_INT_SIZE) a_reply;
  char *reply = OR_ALIGNED_BUF_START (a_reply);

  (void) or_unpack_int (request, &int_volid);
  volid = (VOLID) int_volid;

  npages = xdisk_get_free_numpages (thread_p, volid);
  if (npages < 0)
    {
      (void) return_error_to_client (thread_p, rid);
    }

  (void) or_pack_int (reply, npages);
  css_send_data_to_client (thread_p->conn_entry, rid, reply, OR_ALIGNED_BUF_SIZE (a_reply));
}

/*
 * sdk_remarks -
 *
 * return:
 *
 *   rid(in):
 *   request(in):
 *   reqlen(in):
 *
 * NOTE:
 */
void
sdk_remarks (THREAD_ENTRY * thread_p, unsigned int rid, char *request, int reqlen)
{
  int int_volid;
  char *remark;
  OR_ALIGNED_BUF (OR_INT_SIZE) a_reply;
  char *reply = OR_ALIGNED_BUF_START (a_reply);
  int area_length, strlen;
  char *area;

  (void) or_unpack_int (request, &int_volid);

  remark = xdisk_get_remarks (thread_p, (VOLID) int_volid);
  if (remark == NULL)
    {
      (void) return_error_to_client (thread_p, rid);
      area_length = 0;
      area = NULL;
    }
  else
    {
      area_length = or_packed_string_length (remark, &strlen);
      area = (char *) db_private_alloc (thread_p, area_length);
      if (area == NULL)
	{
	  (void) return_error_to_client (thread_p, rid);
	  area_length = 0;
	}
      else
	{
	  (void) or_pack_string_with_length (area, remark, strlen);
	}
    }

  (void) or_pack_int (reply, area_length);
  css_send_reply_and_data_to_client (thread_p->conn_entry, rid, reply, OR_ALIGNED_BUF_SIZE (a_reply), area,
				     area_length);
  if (remark != NULL)
    {

      /* since this was copied to the client, we don't need it on the server */
      free_and_init (remark);
    }
  if (area)
    {
      db_private_free_and_init (thread_p, area);
    }
}

/*
 * sdk_vlabel -
 *
 * return:
 *
 *   rid(in):
 *   request(in):
 *   reqlen(in):
 *
 * NOTE:
 */
void
sdk_vlabel (THREAD_ENTRY * thread_p, unsigned int rid, char *request, int reqlen)
{
  OR_ALIGNED_BUF (PATH_MAX) a_vol_fullname;
  char *vol_fullname = OR_ALIGNED_BUF_START (a_vol_fullname);
  int int_volid;
  OR_ALIGNED_BUF (OR_INT_SIZE) a_reply;
  char *reply = OR_ALIGNED_BUF_START (a_reply);
  int area_length, strlen;
  char *area;

  (void) or_unpack_int (request, &int_volid);

  if (xdisk_get_fullname (thread_p, (VOLID) int_volid, vol_fullname) == NULL)
    {
      (void) return_error_to_client (thread_p, rid);
      area_length = 0;
      area = NULL;
    }
  else
    {
      area_length = or_packed_string_length (vol_fullname, &strlen);
      area = (char *) db_private_alloc (thread_p, area_length);
      if (area == NULL)
	{
	  (void) return_error_to_client (thread_p, rid);
	  area_length = 0;
	}
      else
	{
	  (void) or_pack_string_with_length (area, vol_fullname, strlen);
	}
    }

  (void) or_pack_int (reply, area_length);
  css_send_reply_and_data_to_client (thread_p->conn_entry, rid, reply, OR_ALIGNED_BUF_SIZE (a_reply), area,
				     area_length);
  if (area)
    {
      db_private_free_and_init (thread_p, area);
    }
}

/*
 * sqfile_get_list_file_page -
 *
 * return:
 *
 *   rid(in):
 *   request(in):
 *   reqlen(in):
 *
 * NOTE:
 */
void
sqfile_get_list_file_page (THREAD_ENTRY * thread_p, unsigned int rid, char *request, int reqlen)
{
  QUERY_ID query_id;
  int volid, pageid;
  char *ptr;
  OR_ALIGNED_BUF (OR_INT_SIZE * 2) a_reply;
  char *reply = OR_ALIGNED_BUF_START (a_reply);
  char page_buf[IO_MAX_PAGE_SIZE + MAX_ALIGNMENT], *aligned_page_buf;
  int page_size;
  int error = NO_ERROR;

  aligned_page_buf = PTR_ALIGN (page_buf, MAX_ALIGNMENT);

  ptr = or_unpack_ptr (request, &query_id);
  ptr = or_unpack_int (ptr, &volid);
  ptr = or_unpack_int (ptr, &pageid);

  if (volid == NULL_VOLID && pageid == NULL_PAGEID)
    {
      goto empty_page;
    }

  error = xqfile_get_list_file_page (thread_p, query_id, volid, pageid, aligned_page_buf, &page_size);
  if (error != NO_ERROR)
    {
      (void) return_error_to_client (thread_p, rid);
      goto empty_page;
    }

  if (page_size == 0)
    {
      goto empty_page;
    }

  ptr = or_pack_int (reply, page_size);
  ptr = or_pack_int (ptr, error);
  css_send_reply_and_data_to_client (thread_p->conn_entry, rid, reply, OR_ALIGNED_BUF_SIZE (a_reply), aligned_page_buf,
				     page_size);
  return;

empty_page:
  /* setup empty list file page and return it */
  qmgr_setup_empty_list_file (aligned_page_buf);
  page_size = QFILE_PAGE_HEADER_SIZE;
  ptr = or_pack_int (reply, page_size);
  ptr = or_pack_int (ptr, error);
  css_send_reply_and_data_to_client (thread_p->conn_entry, rid, reply, OR_ALIGNED_BUF_SIZE (a_reply), aligned_page_buf,
				     page_size);
}

/*
 * sqmgr_prepare_query - Process a SERVER_QM_PREPARE request
 *
 * return:
 *
 *   thrd(in):
 *   rid(in):
 *   request(in):
 *   reqlen(in):
 *
 * NOTE:
 * Receive XASL stream and return XASL file id (QFILE_LIST_ID) as a result.
 * If xasl_buffer == NULL, the server will look up the XASL cache and then
 * return the cached XASL file id if found, otherwise return NULL QFILE_LIST_ID.
 * This function is a counter part to qmgr_prepare_query().
 */
void
sqmgr_prepare_query (THREAD_ENTRY * thread_p, unsigned int rid, char *request, int reqlen)
{
  XASL_ID xasl_id;
  char *ptr = NULL;
  char *reply = NULL, *reply_buffer = NULL;
  int csserror, reply_buffer_size = 0, get_xasl_header = 0;
  int xasl_cache_pinned = 0, recompile_xasl_cache_pinned = 0;
  int recompile_xasl = 0;
  XASL_NODE_HEADER xasl_header;
  OR_ALIGNED_BUF (OR_INT_SIZE + OR_INT_SIZE + OR_XASL_ID_SIZE) a_reply;
  int error = NO_ERROR;
  COMPILE_CONTEXT context = { NULL, NULL, 0, NULL, NULL, 0, false, false, false, SHA1_HASH_INITIALIZER };
  XASL_STREAM stream = { NULL, NULL, NULL, 0 };
  bool was_recompile_xasl = false;
  bool force_recompile = false;

  reply = OR_ALIGNED_BUF_START (a_reply);

  /* unpack query alias string from the request data */
  ptr = or_unpack_string_nocopy (request, &context.sql_hash_text);

  /* unpack query plan from the request data */
  ptr = or_unpack_string_nocopy (ptr, &context.sql_plan_text);

  /* unpack query string from the request data */
  ptr = or_unpack_string_nocopy (ptr, &context.sql_user_text);

  /* unpack size of XASL stream */
  ptr = or_unpack_int (ptr, &stream.buffer_size);
  /* unpack get XASL node header boolean */
  ptr = or_unpack_int (ptr, &get_xasl_header);
  /* unpack pinned xasl cache flag boolean */
  ptr = or_unpack_int (ptr, &xasl_cache_pinned);
  context.is_xasl_pinned_reference = (bool) xasl_cache_pinned;
  /* unpack recompile flag boolean */
  ptr = or_unpack_int (ptr, &recompile_xasl_cache_pinned);
  context.recompile_xasl_pinned = (bool) recompile_xasl_cache_pinned;
  /* unpack recompile_xasl flag boolean */
  ptr = or_unpack_int (ptr, &recompile_xasl);
  context.recompile_xasl = (bool) recompile_xasl;
  /* unpack sha1 */
  ptr = or_unpack_sha1 (ptr, &context.sha1);

  if (get_xasl_header)
    {
      /* need to get XASL node header */
      stream.xasl_header = &xasl_header;
      INIT_XASL_NODE_HEADER (stream.xasl_header);
    }

  if (stream.buffer_size > 0)
    {
      /* receive XASL stream from the client */
      csserror = css_receive_data_from_client (thread_p->conn_entry, rid, &stream.buffer, &stream.buffer_size);
      if (csserror)
	{
	  er_set (ER_ERROR_SEVERITY, ARG_FILE_LINE, ER_NET_SERVER_DATA_RECEIVE, 0);
	  css_send_abort_to_client (thread_p->conn_entry, rid);
	  if (stream.buffer)
	    free_and_init (stream.buffer);
	  return;
	}
    }

  /* call the server routine of query prepare */
  stream.xasl_id = &xasl_id;
  XASL_ID_SET_NULL (stream.xasl_id);

  /* Force recompile must be set to true if client did not intend to recompile, but must reconsider. This can happen
   * if recompile threshold is checked and if one of the related classes suffered significant changes to justify the
   * recompiling.
   * If client already means to recompile, force_recompile is not required.
   * xqmgr_prepare_query will change context.recompile_xasl if force recompile is required.
   */
  was_recompile_xasl = context.recompile_xasl;

  error = xqmgr_prepare_query (thread_p, &context, &stream);
  if (stream.buffer)
    {
      free_and_init (stream.buffer);
    }
  if (error != NO_ERROR)
    {
      ASSERT_ERROR ();
      (void) return_error_to_client (thread_p, rid);

      ptr = or_pack_int (reply, 0);
      ptr = or_pack_int (ptr, error);
    }
  else
    {
      /* Check if we need to force client to recompile. */
      force_recompile = !was_recompile_xasl && context.recompile_xasl;
      if (stream.xasl_id != NULL && !XASL_ID_IS_NULL (stream.xasl_id) && (get_xasl_header || force_recompile))
	{
	  /* pack XASL node header */
	  reply_buffer_size = get_xasl_header ? XASL_NODE_HEADER_SIZE : 0;
	  reply_buffer_size += force_recompile ? OR_INT_SIZE : 0;
	  assert (reply_buffer_size > 0);

	  reply_buffer = (char *) malloc (reply_buffer_size);
	  if (reply_buffer == NULL)
	    {
	      reply_buffer_size = 0;
	      er_set (ER_ERROR_SEVERITY, ARG_FILE_LINE, ER_OUT_OF_VIRTUAL_MEMORY, 1, (size_t) reply_buffer_size);
	      error = ER_OUT_OF_VIRTUAL_MEMORY;
	    }
	  else
	    {
	      ptr = reply_buffer;
	      if (get_xasl_header)
		{
		  OR_PACK_XASL_NODE_HEADER (ptr, stream.xasl_header);
		}
	      if (force_recompile)
		{
		  /* Doesn't really matter what we pack... */
		  ptr = or_pack_int (ptr, 1);
		}
	    }
	}

      ptr = or_pack_int (reply, reply_buffer_size);
      ptr = or_pack_int (ptr, NO_ERROR);
      /* pack XASL file id as a reply */
      OR_PACK_XASL_ID (ptr, stream.xasl_id);
    }

  /* send reply and data to the client */
  css_send_reply_and_data_to_client (thread_p->conn_entry, rid, reply, OR_ALIGNED_BUF_SIZE (a_reply), reply_buffer,
				     reply_buffer_size);

  if (reply_buffer != NULL)
    {
      free_and_init (reply_buffer);
    }
}

/*
 * sqmgr_execute_query - Process a SERVER_QM_EXECUTE request
 *
 * return:error or no error
 *
 *   thrd(in):
 *   rid(in):
 *   request(in):
 *   reqlen(in):
 *
 * NOTE:
 * Receive XASL file id and parameter values if exist and return list file id
 * that contains query result. If an error occurs, return NULL QFILE_LIST_ID.
 * This function is a counter part to qmgr_execute_query().
 */
void
sqmgr_execute_query (THREAD_ENTRY * thread_p, unsigned int rid, char *request, int reqlen)
{
  XASL_ID xasl_id;
  QFILE_LIST_ID *list_id;
  int csserror, dbval_cnt, data_size, replydata_size, page_size;
  QUERY_ID query_id = NULL_QUERY_ID;
  char *ptr, *data = NULL, *reply, *replydata = NULL;
  PAGE_PTR page_ptr;
  char page_buf[IO_MAX_PAGE_SIZE + MAX_ALIGNMENT], *aligned_page_buf;
  QUERY_FLAG query_flag;
  OR_ALIGNED_BUF (OR_INT_SIZE * 7 + OR_PTR_ALIGNED_SIZE + OR_CACHE_TIME_SIZE) a_reply;
  CACHE_TIME clt_cache_time;
  CACHE_TIME srv_cache_time;
  int query_timeout;
  XASL_CACHE_ENTRY *xasl_cache_entry_p = NULL;
  char data_buf[EXECUTE_QUERY_MAX_ARGUMENT_DATA_SIZE + MAX_ALIGNMENT], *aligned_data_buf = NULL;
  bool has_updated;

  int response_time = 0;

  TSC_TICKS start_tick, end_tick;
  TSCTIMEVAL tv_diff;

  int queryinfo_string_length = 0;
  char queryinfo_string[QUERY_INFO_BUF_SIZE];

  UINT64 *base_stats = NULL;
  UINT64 *current_stats = NULL;
  UINT64 *diff_stats = NULL;
  char *sql_id = NULL;
  int error_code = NO_ERROR, all_error_code = NO_ERROR;
  int trace_slow_msec, trace_ioreads;
  bool tran_abort = false;

  EXECUTION_INFO info = { NULL, NULL, NULL };
  QUERY_ID net_Deferred_end_queries[NET_DEFER_END_QUERIES_MAX], *p_net_Deferred_end_queries = net_Deferred_end_queries;
  int n_query_ids = 0, i = 0;
  bool end_query_allowed, should_conn_reset;
  LOG_TDES *tdes;
  TRAN_STATE tran_state;
  bool is_tran_auto_commit;

  trace_slow_msec = prm_get_integer_value (PRM_ID_SQL_TRACE_SLOW_MSECS);
  trace_ioreads = prm_get_integer_value (PRM_ID_SQL_TRACE_IOREADS);

  if (trace_slow_msec >= 0 || trace_ioreads > 0)
    {
      perfmon_start_watch (thread_p);

      base_stats = perfmon_allocate_values ();
      if (base_stats == NULL)
	{
	  css_send_abort_to_client (thread_p->conn_entry, rid);
	  return;
	}
      xperfmon_server_copy_stats (thread_p, base_stats);

      tsc_getticks (&start_tick);

      if (trace_slow_msec >= 0)
	{
	  thread_p->event_stats.trace_slow_query = true;
	}
    }

  aligned_page_buf = PTR_ALIGN (page_buf, MAX_ALIGNMENT);

  reply = OR_ALIGNED_BUF_START (a_reply);

  /* unpack XASL file id (XASL_ID), number of parameter values, size of the recieved data, and query execution mode
   * flag from the request data */
  ptr = request;
  OR_UNPACK_XASL_ID (ptr, &xasl_id);
  ptr = or_unpack_int (ptr, &dbval_cnt);
  ptr = or_unpack_int (ptr, &data_size);
  ptr = or_unpack_int (ptr, &query_flag);
  OR_UNPACK_CACHE_TIME (ptr, &clt_cache_time);
  ptr = or_unpack_int (ptr, &query_timeout);

  is_tran_auto_commit = IS_TRAN_AUTO_COMMIT (query_flag);
  xsession_set_tran_auto_commit (thread_p, is_tran_auto_commit);

  if (IS_QUERY_EXECUTE_WITH_COMMIT (query_flag))
    {
      ptr = or_unpack_int (ptr, &n_query_ids);
      if (n_query_ids + 1 > NET_DEFER_END_QUERIES_MAX)
	{
	  p_net_Deferred_end_queries = (QUERY_ID *) malloc ((n_query_ids + 1) * sizeof (QUERY_ID));
	  if (p_net_Deferred_end_queries == NULL)
	    {
	      er_set (ER_ERROR_SEVERITY, ARG_FILE_LINE, ER_OUT_OF_VIRTUAL_MEMORY, 1,
		      (size_t) (n_query_ids + 1) * sizeof (QUERY_ID));
	      css_send_abort_to_client (thread_p->conn_entry, rid);
	      return;
	    }
	}

      for (i = 0; i < n_query_ids; i++)
	{
	  ptr = or_unpack_ptr (ptr, p_net_Deferred_end_queries + i);
	}
    }

  if (IS_QUERY_EXECUTED_WITHOUT_DATA_BUFFERS (query_flag))
    {
      assert (data_size < EXECUTE_QUERY_MAX_ARGUMENT_DATA_SIZE);
      aligned_data_buf = PTR_ALIGN (data_buf, MAX_ALIGNMENT);
      data = aligned_data_buf;
      memcpy (data, ptr, data_size);
    }
  else if (0 < dbval_cnt)
    {
      /* receive parameter values (DB_VALUE) from the client */
      csserror = css_receive_data_from_client (thread_p->conn_entry, rid, &data, &data_size);
      if (csserror || data == NULL)
	{
	  er_set (ER_ERROR_SEVERITY, ARG_FILE_LINE, ER_NET_SERVER_DATA_RECEIVE, 0);
	  css_send_abort_to_client (thread_p->conn_entry, rid);
	  if (data)
	    {
	      free_and_init (data);
	    }
	  return;		/* error */
	}
    }

  CACHE_TIME_RESET (&srv_cache_time);

  /* call the server routine of query execute */
  list_id =
    xqmgr_execute_query (thread_p, &xasl_id, &query_id, dbval_cnt, data, &query_flag, &clt_cache_time, &srv_cache_time,
			 query_timeout, &xasl_cache_entry_p);

  if (data && data != aligned_data_buf)
    {
      free_and_init (data);
    }

  if (xasl_cache_entry_p)
    {
      info = xasl_cache_entry_p->sql_info;
    }

  end_query_allowed = IS_QUERY_EXECUTE_WITH_COMMIT (query_flag);
  tdes = LOG_FIND_CURRENT_TDES (thread_p);
  tran_state = tdes->state;
  has_updated = false;

#if 0
  if (list_id == NULL && !CACHE_TIME_EQ (&clt_cache_time, &srv_cache_time))
#else
  if (list_id == NULL)
#endif
    {
      assert (er_errid () != NO_ERROR);
      error_code = er_errid ();

      if (error_code != NO_ERROR)
	{
	  if (info.sql_hash_text != NULL)
	    {
	      if (qmgr_get_sql_id (thread_p, &sql_id, info.sql_hash_text, strlen (info.sql_hash_text)) != NO_ERROR)
		{
		  sql_id = NULL;
		}
	    }

	  er_set (ER_NOTIFICATION_SEVERITY, ARG_FILE_LINE, ER_QUERY_EXECUTION_ERROR, 3, error_code,
		  sql_id ? sql_id : "(UNKNOWN SQL_ID)",
		  info.sql_user_text ? info.sql_user_text : "(UNKNOWN USER_TEXT)");

	  if (sql_id != NULL)
	    {
	      free_and_init (sql_id);
	    }
	}

      tran_abort = need_to_abort_tran (thread_p, &error_code);
      if (tran_abort)
	{
	  if (xasl_cache_entry_p != NULL)
	    {
	      /* Remove transaction id from xasl cache entry before return_error_to_client, where current transaction
	       * may be aborted. Otherwise, another transaction may be resumed and xasl_cache_entry_p may be removed by
	       * that transaction, during class deletion. */
	      xcache_unfix (thread_p, xasl_cache_entry_p);
	      xasl_cache_entry_p = NULL;
	    }
	}

      if (IS_QUERY_EXECUTE_WITH_COMMIT (query_flag))
	{
	  /* Get has update before aborting transaction. */
	  has_updated = logtb_has_updated (thread_p);
	}

      tran_state = return_error_to_client (thread_p, rid);
    }

  page_size = 0;
  page_ptr = NULL;
  if (list_id)
    {
      /* get the first page of the list file */
      if (VPID_ISNULL (&(list_id->first_vpid)))
	{
	  // Note that not all list files have a page, for instance, insert.
	  page_ptr = NULL;
	}
      else
	{
	  page_ptr = qmgr_get_old_page (thread_p, &(list_id->first_vpid), list_id->tfile_vfid);

	  if (page_ptr)
	    {
	      /* calculate page size */
	      if (QFILE_GET_TUPLE_COUNT (page_ptr) == -2 || QFILE_GET_OVERFLOW_PAGE_ID (page_ptr) != NULL_PAGEID)
		{
		  page_size = DB_PAGESIZE;
		}
	      else
		{
		  int offset = QFILE_GET_LAST_TUPLE_OFFSET (page_ptr);

		  page_size = (offset + QFILE_GET_TUPLE_LENGTH (page_ptr + offset));
		}

	      memcpy (aligned_page_buf, page_ptr, page_size);
	      qmgr_free_old_page_and_init (thread_p, page_ptr, list_id->tfile_vfid);
	      page_ptr = aligned_page_buf;

	      /* for now, allow end query if there is only one page */
	      if (!VPID_EQ (&list_id->first_vpid, &list_id->last_vpid))
		{
		  end_query_allowed = false;
		}
	    }
	  else
	    {
	      (void) return_error_to_client (thread_p, rid);
	    }
	}
    }

  replydata_size = list_id ? or_listid_length (list_id) : 0;
  if (replydata_size)
    {
      /* pack list file id as a reply data */
      replydata = (char *) db_private_alloc (thread_p, replydata_size);
      if (replydata)
	{
	  (void) or_pack_listid (replydata, list_id);
	}
      else
	{
	  replydata_size = 0;
	  tran_state = return_error_to_client (thread_p, rid);
	}
    }

  /* We may release the xasl cache entry when the transaction aborted. To refer the contents of the freed entry for
   * the case will cause defects. */
  if (tran_abort == false)
    {
      if (trace_slow_msec >= 0 || trace_ioreads > 0)
	{
	  tsc_getticks (&end_tick);
	  tsc_elapsed_time_usec (&tv_diff, end_tick, start_tick);
	  response_time = (tv_diff.tv_sec * 1000) + (tv_diff.tv_usec / 1000);

	  if (base_stats == NULL)
	    {
	      base_stats = perfmon_allocate_values ();
	      if (base_stats == NULL)
		{
		  css_send_abort_to_client (thread_p->conn_entry, rid);
		  return;
		}
	    }

	  current_stats = perfmon_allocate_values ();
	  if (current_stats == NULL)
	    {
	      css_send_abort_to_client (thread_p->conn_entry, rid);
	      goto exit;
	    }
	  diff_stats = perfmon_allocate_values ();
	  if (diff_stats == NULL)
	    {
	      css_send_abort_to_client (thread_p->conn_entry, rid);
	      goto exit;
	    }

	  xperfmon_server_copy_stats (thread_p, current_stats);
	  perfmon_calc_diff_stats (diff_stats, current_stats, base_stats);

	  if (response_time >= trace_slow_msec)
	    {
	      queryinfo_string_length =
		er_log_slow_query (thread_p, &info, response_time, diff_stats, queryinfo_string);
	      event_log_slow_query (thread_p, &info, response_time, diff_stats);
	    }

	  if (trace_ioreads > 0
	      && diff_stats[pstat_Metadata[PSTAT_PB_NUM_IOREADS].start_offset] >= (UINT64) trace_ioreads)
	    {
	      event_log_many_ioreads (thread_p, &info, response_time, diff_stats);
	    }

	  perfmon_stop_watch (thread_p);
	}

      if (thread_p->event_stats.temp_expand_pages > 0)
	{
	  event_log_temp_expand_pages (thread_p, &info);
	}
    }

  if (xasl_cache_entry_p)
    {
      xcache_unfix (thread_p, xasl_cache_entry_p);
      xasl_cache_entry_p = NULL;
    }

<<<<<<< HEAD
=======
  should_conn_reset = false;
  if (IS_QUERY_EXECUTE_WITH_COMMIT (query_flag))
    {
      if (query_id > 0)
	{
	  p_net_Deferred_end_queries[n_query_ids++] = query_id;
	}

      stran_server_auto_commit_or_abort (thread_p, rid, end_query_allowed, p_net_Deferred_end_queries, n_query_ids,
					 error_code != NO_ERROR, has_updated, &tran_state, &should_conn_reset);
    }

>>>>>>> 123380f9
  /* pack 'QUERY_END' as a first argument of the reply */
  ptr = or_pack_int (reply, QUERY_END);
  /* pack size of list file id to return as a second argument of the reply */
  ptr = or_pack_int (ptr, replydata_size);
  /* pack size of a page to return as a third argumnet of the reply */
  ptr = or_pack_int (ptr, page_size);
  ptr = or_pack_int (ptr, queryinfo_string_length);

  /* query id to return as a fourth argument of the reply */
  ptr = or_pack_ptr (ptr, query_id);
  /* result cache created time */
  OR_PACK_CACHE_TIME (ptr, &srv_cache_time);

  if (IS_QUERY_EXECUTE_WITH_COMMIT (query_flag))
    {
      /* Try to end transaction and pack the result. */
      p_net_Deferred_end_queries[n_query_ids++] = query_id;
      if (error_code != NO_ERROR)
	{
	  tran_abort = true;
	  assert (end_query_allowed == true);
	}

      ends_transaction_after_query_execution (thread_p, rid, p_net_Deferred_end_queries, n_query_ids,
					      tran_abort, has_updated, &end_query_allowed, &tran_state,
					      &reset_on_commit);
      /* pack end query result */
      if (end_query_allowed)
	{
	  /* query ended */
	  ptr = or_pack_int (ptr, NO_ERROR);
	}
      else
	{
	  /* query not ended */
	  ptr = or_pack_int (ptr, ER_FAILED);
	}

      /* pack commit/abart/active result */
      ptr = or_pack_int (ptr, (int) tran_state);
      ptr = or_pack_int (ptr, (int) should_conn_reset);
    }

#if !defined(NDEBUG)
  /* suppress valgrind UMW error */
  memset (ptr, 0, OR_ALIGNED_BUF_SIZE (a_reply) - (ptr - reply));
#endif

  css_send_reply_and_3_data_to_client (thread_p->conn_entry, rid, reply, OR_ALIGNED_BUF_SIZE (a_reply), replydata,
				       replydata_size, page_ptr, page_size, queryinfo_string, queryinfo_string_length);

  /* free QFILE_LIST_ID duplicated by xqmgr_execute_query() */
  if (replydata)
    {
      db_private_free_and_init (thread_p, replydata);
    }
  if (list_id)
    {
      QFILE_FREE_AND_INIT_LIST_ID (list_id);
    }

exit:
  if (p_net_Deferred_end_queries != net_Deferred_end_queries)
    {
      free_and_init (p_net_Deferred_end_queries);
    }
  if (base_stats != NULL)
    {
      free_and_init (base_stats);
    }
  if (current_stats != NULL)
    {
      free_and_init (current_stats);
    }
  if (diff_stats != NULL)
    {
      free_and_init (diff_stats);
    }
}

/*
 * er_log_slow_query - log slow query to error log file
 * return:
 *   thread_p(in):
 *   info(in):
 *   time(in):
 *   diff_stats(in):
 *   queryinfo_string(out):
 */
static int
er_log_slow_query (THREAD_ENTRY * thread_p, EXECUTION_INFO * info, int time, UINT64 * diff_stats,
		   char *queryinfo_string)
{
  char stat_buf[STATDUMP_BUF_SIZE];
  char *sql_id;
  int queryinfo_string_length;
  const char *line = "--------------------------------------------------------------------------------";
  const char *title = "Operation";

  if (prm_get_bool_value (PRM_ID_SQL_TRACE_EXECUTION_PLAN) == true)
    {
      perfmon_server_dump_stats_to_buffer (diff_stats, stat_buf, STATDUMP_BUF_SIZE, NULL);
    }
  else
    {
      info->sql_plan_text = NULL;
      stat_buf[0] = '\0';
    }


  if (info->sql_hash_text == NULL
      || qmgr_get_sql_id (thread_p, &sql_id, info->sql_hash_text, strlen (info->sql_hash_text)) != NO_ERROR)
    {
      sql_id = NULL;
    }

  queryinfo_string_length =
    snprintf (queryinfo_string, QUERY_INFO_BUF_SIZE, "%s\n%s\n%s\n %s\n\n /* SQL_ID: %s */ %s%s \n\n%s\n%s\n", line,
	      title, line, info->sql_user_text ? info->sql_user_text : "(UNKNOWN USER_TEXT)",
	      sql_id ? sql_id : "(UNKNOWN SQL_ID)", info->sql_hash_text ? info->sql_hash_text : "(UNKNOWN HASH_TEXT)",
	      info->sql_plan_text ? info->sql_plan_text : "", stat_buf, line);

  if (sql_id != NULL)
    {
      free (sql_id);
    }

  if (queryinfo_string_length >= QUERY_INFO_BUF_SIZE)
    {
      /* string is truncated */
      queryinfo_string_length = QUERY_INFO_BUF_SIZE - 1;
      queryinfo_string[queryinfo_string_length] = '\0';
    }

  er_set (ER_NOTIFICATION_SEVERITY, ARG_FILE_LINE, ER_SLOW_QUERY, 2, time, queryinfo_string);

  return queryinfo_string_length;
}

/*
 * event_log_slow_query - log slow query to event log file
 * return:
 *   thread_p(in):
 *   info(in):
 *   time(in):
 *   diff_stats(in):
 *   num_bind_vals(in):
 *   bind_vals(in):
 */
static void
event_log_slow_query (THREAD_ENTRY * thread_p, EXECUTION_INFO * info, int time, UINT64 * diff_stats)
{
  FILE *log_fp;
  int indent = 2;
  LOG_TDES *tdes;
  int tran_index;

  tran_index = LOG_FIND_THREAD_TRAN_INDEX (thread_p);
  tdes = LOG_FIND_TDES (tran_index);
  log_fp = event_log_start (thread_p, "SLOW_QUERY");

  if (tdes == NULL || log_fp == NULL)
    {
      return;
    }

  event_log_print_client_info (tran_index, indent);
  fprintf (log_fp, "%*csql: %s\n", indent, ' ', info->sql_hash_text ? info->sql_hash_text : "(UNKNOWN HASH_TEXT)");

  if (tdes->num_exec_queries <= MAX_NUM_EXEC_QUERY_HISTORY)
    {
      event_log_bind_values (thread_p, log_fp, tran_index, tdes->num_exec_queries - 1);
    }

  fprintf (log_fp, "%*ctime: %d\n", indent, ' ', time);
  fprintf (log_fp, "%*cbuffer: fetch=%lld, ioread=%lld, iowrite=%lld\n", indent, ' ',
	   (long long int) diff_stats[pstat_Metadata[PSTAT_PB_NUM_FETCHES].start_offset],
	   (long long int) diff_stats[pstat_Metadata[PSTAT_PB_NUM_IOREADS].start_offset],
	   (long long int) diff_stats[pstat_Metadata[PSTAT_PB_NUM_IOWRITES].start_offset]);
  fprintf (log_fp, "%*cwait: cs=%d, lock=%d, latch=%d\n\n", indent, ' ', TO_MSEC (thread_p->event_stats.cs_waits),
	   TO_MSEC (thread_p->event_stats.lock_waits), TO_MSEC (thread_p->event_stats.latch_waits));

  event_log_end (thread_p);
}

/*
 * event_log_many_ioreads - log many ioreads to event log file
 * return:
 *   thread_p(in):
 *   info(in):
 *   time(in):
 *   diff_stats(in):
 *   num_bind_vals(in):
 *   bind_vals(in):
 */
static void
event_log_many_ioreads (THREAD_ENTRY * thread_p, EXECUTION_INFO * info, int time, UINT64 * diff_stats)
{
  FILE *log_fp;
  int indent = 2;
  LOG_TDES *tdes;
  int tran_index;

  tran_index = LOG_FIND_THREAD_TRAN_INDEX (thread_p);
  tdes = LOG_FIND_TDES (tran_index);
  log_fp = event_log_start (thread_p, "MANY_IOREADS");

  if (tdes == NULL || log_fp == NULL)
    {
      return;
    }

  event_log_print_client_info (tran_index, indent);
  fprintf (log_fp, "%*csql: %s\n", indent, ' ', info->sql_hash_text ? info->sql_hash_text : "(UNKNOWN HASH_TEXT)");

  if (tdes->num_exec_queries <= MAX_NUM_EXEC_QUERY_HISTORY)
    {
      event_log_bind_values (thread_p, log_fp, tran_index, tdes->num_exec_queries - 1);
    }

  fprintf (log_fp, "%*ctime: %d\n", indent, ' ', time);
  fprintf (log_fp, "%*cioreads: %lld\n\n", indent, ' ',
	   (long long int) diff_stats[pstat_Metadata[PSTAT_PB_NUM_IOREADS].start_offset]);

  event_log_end (thread_p);
}

/*
 * event_log_temp_expand_pages - log temp volume expand pages to event log file
 * return:
 *   thread_p(in):
 *   info(in):
 *   num_bind_vals(in):
 *   bind_vals(in):
 */
static void
event_log_temp_expand_pages (THREAD_ENTRY * thread_p, EXECUTION_INFO * info)
{
  FILE *log_fp;
  int indent = 2;
  LOG_TDES *tdes;
  int tran_index;

  tran_index = LOG_FIND_THREAD_TRAN_INDEX (thread_p);
  tdes = LOG_FIND_TDES (tran_index);
  log_fp = event_log_start (thread_p, "TEMP_VOLUME_EXPAND");

  if (tdes == NULL || log_fp == NULL)
    {
      return;
    }

  event_log_print_client_info (tran_index, indent);
  fprintf (log_fp, "%*csql: %s\n", indent, ' ', info->sql_hash_text ? info->sql_hash_text : "(UNKNOWN HASH_TEXT)");

  if (tdes->num_exec_queries <= MAX_NUM_EXEC_QUERY_HISTORY)
    {
      event_log_bind_values (thread_p, log_fp, tran_index, tdes->num_exec_queries - 1);
    }

  fprintf (log_fp, "%*ctime: %d\n", indent, ' ', TO_MSEC (thread_p->event_stats.temp_expand_time));
  fprintf (log_fp, "%*cpages: %d\n\n", indent, ' ', thread_p->event_stats.temp_expand_pages);

  event_log_end (thread_p);
}

/*
 * sqmgr_prepare_and_execute_query -
 *
 * return:
 *
 *   thrd(in):
 *   rid(in):
 *   request(in):
 *   reqlen(in):
 *
 * NOTE:
 */
void
sqmgr_prepare_and_execute_query (THREAD_ENTRY * thread_p, unsigned int rid, char *request, int reqlen)
{
  int var_count, var_datasize, var_actual_datasize;
  QUERY_ID query_id;
  QFILE_LIST_ID *q_result;
  int csserror, listid_length;
  char *xasl_stream;
  int xasl_stream_size;
  char *ptr, *var_data, *list_data;
  OR_ALIGNED_BUF (OR_INT_SIZE * 4 + OR_PTR_ALIGNED_SIZE) a_reply;
  char *reply = OR_ALIGNED_BUF_START (a_reply);
  PAGE_PTR page_ptr;
  int page_size;
  int dummy_plan_size = 0;
  char page_buf[IO_MAX_PAGE_SIZE + MAX_ALIGNMENT], *aligned_page_buf;
  QUERY_FLAG flag;
  int query_timeout;
  bool is_tran_auto_commit;

  aligned_page_buf = PTR_ALIGN (page_buf, MAX_ALIGNMENT);

  xasl_stream = NULL;
  xasl_stream_size = 0;

  var_data = NULL;
  var_datasize = 0;
  list_data = NULL;
  page_ptr = NULL;
  page_size = 0;
  q_result = NULL;

  csserror = css_receive_data_from_client (thread_p->conn_entry, rid, &xasl_stream, (int *) &xasl_stream_size);
  if (csserror)
    {
      er_set (ER_ERROR_SEVERITY, ARG_FILE_LINE, ER_NET_SERVER_DATA_RECEIVE, 0);
      css_send_abort_to_client (thread_p->conn_entry, rid);
      goto cleanup;
    }

  ptr = or_unpack_int (request, &var_count);
  ptr = or_unpack_int (ptr, &var_datasize);
  ptr = or_unpack_int (ptr, &flag);
  ptr = or_unpack_int (ptr, &query_timeout);

  if (var_count && var_datasize)
    {
      csserror = css_receive_data_from_client (thread_p->conn_entry, rid, &var_data, (int *) &var_actual_datasize);
      if (csserror)
	{
	  er_set (ER_ERROR_SEVERITY, ARG_FILE_LINE, ER_NET_SERVER_DATA_RECEIVE, 0);
	  css_send_abort_to_client (thread_p->conn_entry, rid);
	  goto cleanup;
	}
    }

  is_tran_auto_commit = IS_TRAN_AUTO_COMMIT (flag);
  xsession_set_tran_auto_commit (thread_p, is_tran_auto_commit);

  /* 
   * After this point, xqmgr_prepare_and_execute_query has assumed
   * responsibility for freeing xasl_stream...
   */
  q_result =
    xqmgr_prepare_and_execute_query (thread_p, xasl_stream, xasl_stream_size, &query_id, var_count, var_data, &flag,
				     query_timeout);
  if (var_data)
    {
      free_and_init (var_data);
    }

  if (xasl_stream)
    {
      free_and_init (xasl_stream);	/* allocated at css_receive_data_from_client() */
    }

  if (q_result == NULL)
    {
      (void) return_error_to_client (thread_p, rid);
      listid_length = 0;
    }
  else
    {
      listid_length = or_listid_length (q_result);
    }

  /* listid_length can be reset after pb_fetch() return move this after reset statement ptr = or_pack_int(ptr,
   * listid_length); */

  if (listid_length)
    {
      if (VPID_ISNULL (&q_result->first_vpid))
	{
	  page_ptr = NULL;
	}
      else
	{
	  page_ptr = qmgr_get_old_page (thread_p, &q_result->first_vpid, q_result->tfile_vfid);
	}

      if (page_ptr)
	{
	  if ((QFILE_GET_TUPLE_COUNT (page_ptr) == -2) || (QFILE_GET_OVERFLOW_PAGE_ID (page_ptr) != NULL_PAGEID))
	    {
	      page_size = DB_PAGESIZE;
	    }
	  else
	    {
	      int offset = QFILE_GET_LAST_TUPLE_OFFSET (page_ptr);

	      page_size = (offset + QFILE_GET_TUPLE_LENGTH (page_ptr + offset));
	    }

	  /* to free page_ptr early */
	  memcpy (aligned_page_buf, page_ptr, page_size);
	  qmgr_free_old_page_and_init (thread_p, page_ptr, q_result->tfile_vfid);
	}
      else
	{
	  /* 
	   * During query execution, ER_LK_UNILATERALLY_ABORTED may have
	   * occurred.
	   * xqmgr_sync_query() had set this error
	   * so that the transaction will be rolled back.
	   */
	  if (er_errid () < 0)
	    {
	      (void) return_error_to_client (thread_p, rid);
	      listid_length = 0;
	    }
	  /* if query type is not select, page ptr can be null */
	}

      if ((page_size > DB_PAGESIZE) || (page_size < 0))
	{
	  page_size = 0;
	}

      if (listid_length > 0)
	{
	  list_data = (char *) db_private_alloc (thread_p, listid_length);
	  if (list_data == NULL)
	    {
	      listid_length = 0;
	    }
	}

      if (list_data)
	{
	  or_pack_listid (list_data, q_result);
	}
    }
  else
    {
      /* pack a couple of zeros for page_size and query_id since the client will unpack them. */
      listid_length = 0;
      page_size = 0;
      query_id = 0;
    }

  ptr = or_pack_int (reply, (int) QUERY_END);
  ptr = or_pack_int (ptr, listid_length);
  ptr = or_pack_int (ptr, page_size);
  ptr = or_pack_int (ptr, dummy_plan_size);
  ptr = or_pack_ptr (ptr, query_id);

#if !defined(NDEBUG)
  /* suppress valgrind UMW error */
  memset (ptr, 0, OR_ALIGNED_BUF_SIZE (a_reply) - (ptr - reply));
#endif

  css_send_reply_and_3_data_to_client (thread_p->conn_entry, rid, reply, OR_ALIGNED_BUF_SIZE (a_reply), list_data,
				       listid_length, aligned_page_buf, page_size, NULL, dummy_plan_size);

cleanup:
  if (xasl_stream)
    {
      free_and_init (xasl_stream);	/* allocated at css_receive_data_from_client() */
    }

  if (var_data)
    {
      free_and_init (var_data);
    }
  if (list_data)
    {
      db_private_free_and_init (thread_p, list_data);
    }

  /* since the listid was copied over to the client, we don't need this one on the server */
  if (q_result)
    {
      QFILE_FREE_AND_INIT_LIST_ID (q_result);
    }
}

/*
 * sqmgr_end_query -
 *
 * return:
 *
 *   thrd(in):
 *   rid(in):
 *   request(in):
 *   reqlen(in):
 *
 * NOTE:
 */
void
sqmgr_end_query (THREAD_ENTRY * thread_p, unsigned int rid, char *request, int reqlen)
{
  QUERY_ID query_id;
  int error_code = NO_ERROR;
  int all_error_code = NO_ERROR;
  int n_query_ids = 0, i = 0;
  OR_ALIGNED_BUF (OR_INT_SIZE) a_reply;
  char *reply = OR_ALIGNED_BUF_START (a_reply);

  request = or_unpack_int (request, &n_query_ids);
  for (i = 0; i < n_query_ids; i++)
    {
      request = or_unpack_ptr (request, &query_id);
      if (query_id > 0)
	{
	  error_code = xqmgr_end_query (thread_p, query_id);
	  if (error_code != NO_ERROR)
	    {
	      all_error_code = error_code;
	      /* Continue to try to close as many queries as possible. */
	    }
	}
    }
  if (all_error_code != NO_ERROR)
    {
      (void) return_error_to_client (thread_p, rid);
    }

  (void) or_pack_int (reply, all_error_code);
  css_send_data_to_client (thread_p->conn_entry, rid, reply, OR_ALIGNED_BUF_SIZE (a_reply));
}

/*
 * sqmgr_drop_all_query_plans - Process a SERVER_QM_DROP_ALL_PLANS request
 *
 * return:
 *
 *   rid(in):
 *   request(in):
 *   reqlen(in):
 *
 * NOTE:
 * Clear all XASL cache entires out upon request of the client.
 * This function is a counter part to qmgr_drop_all_query_plans().
 */
void
sqmgr_drop_all_query_plans (THREAD_ENTRY * thread_p, unsigned int rid, char *request, int reqlen)
{
  int status;
  char *reply;
  OR_ALIGNED_BUF (OR_INT_SIZE) a_reply;

  reply = OR_ALIGNED_BUF_START (a_reply);

  /* call the server routine of query drop plan */
  status = xqmgr_drop_all_query_plans (thread_p);
  if (status != NO_ERROR)
    {
      (void) return_error_to_client (thread_p, rid);
    }

  /* pack status (DB_IN32) as a reply */
  (void) or_pack_int (reply, status);

  /* send reply and data to the client */
  css_send_data_to_client (thread_p->conn_entry, rid, reply, OR_ALIGNED_BUF_SIZE (a_reply));
}

/*
 * sqmgr_dump_query_plans -
 *
 * return:
 *
 *   rid(in):
 *   request(in):
 *   reqlen(in):
 *
 * NOTE:
 */
void
sqmgr_dump_query_plans (THREAD_ENTRY * thread_p, unsigned int rid, char *request, int reqlen)
{
  FILE *outfp;
  int file_size;
  char *buffer;
  int buffer_size;
  int send_size;
  OR_ALIGNED_BUF (OR_INT_SIZE) a_reply;
  char *reply = OR_ALIGNED_BUF_START (a_reply);

  (void) or_unpack_int (request, &buffer_size);

  buffer = (char *) db_private_alloc (thread_p, buffer_size);
  if (buffer == NULL)
    {
      css_send_abort_to_client (thread_p->conn_entry, rid);
      return;
    }

  outfp = tmpfile ();
  if (outfp == NULL)
    {
      er_set_with_oserror (ER_ERROR_SEVERITY, ARG_FILE_LINE, ER_GENERIC_ERROR, 0);
      css_send_abort_to_client (thread_p->conn_entry, rid);
      db_private_free_and_init (thread_p, buffer);
      return;
    }

  xqmgr_dump_query_plans (thread_p, outfp);
  file_size = ftell (outfp);

  /* 
   * Send the file in pieces
   */
  rewind (outfp);

  (void) or_pack_int (reply, (int) file_size);
  css_send_data_to_client (thread_p->conn_entry, rid, reply, OR_ALIGNED_BUF_SIZE (a_reply));

  while (file_size > 0)
    {
      if (file_size > buffer_size)
	{
	  send_size = buffer_size;
	}
      else
	{
	  send_size = file_size;
	}

      file_size -= send_size;
      if (fread (buffer, 1, send_size, outfp) == 0)
	{
	  er_set_with_oserror (ER_ERROR_SEVERITY, ARG_FILE_LINE, ER_GENERIC_ERROR, 0);
	  css_send_abort_to_client (thread_p->conn_entry, rid);
	  /* 
	   * Continue sending the stuff that was prmoised to client. In this case
	   * junk (i.e., whatever it is in the buffers) is sent.
	   */
	}
      css_send_data_to_client (thread_p->conn_entry, rid, buffer, send_size);
    }

  fclose (outfp);
  db_private_free_and_init (thread_p, buffer);
}

/*
 * sqmgr_dump_query_cache -
 *
 * return:
 *
 *   rid(in):
 *   request(in):
 *   reqlen(in):
 *
 * NOTE:
 */
void
sqmgr_dump_query_cache (THREAD_ENTRY * thread_p, unsigned int rid, char *request, int reqlen)
{
  FILE *outfp;
  int file_size;
  char *buffer;
  int buffer_size;
  int send_size;
  OR_ALIGNED_BUF (OR_INT_SIZE) a_reply;
  char *reply = OR_ALIGNED_BUF_START (a_reply);

  (void) or_unpack_int (request, &buffer_size);

  buffer = (char *) db_private_alloc (thread_p, buffer_size);
  if (buffer == NULL)
    {
      css_send_abort_to_client (thread_p->conn_entry, rid);
      return;
    }

  outfp = tmpfile ();
  if (outfp == NULL)
    {
      er_set_with_oserror (ER_ERROR_SEVERITY, ARG_FILE_LINE, ER_GENERIC_ERROR, 0);
      css_send_abort_to_client (thread_p->conn_entry, rid);
      db_private_free_and_init (thread_p, buffer);
      return;
    }

  xqmgr_dump_query_cache (thread_p, outfp);
  file_size = ftell (outfp);

  /* 
   * Send the file in pieces
   */
  rewind (outfp);

  (void) or_pack_int (reply, (int) file_size);
  css_send_data_to_client (thread_p->conn_entry, rid, reply, OR_ALIGNED_BUF_SIZE (a_reply));

  while (file_size > 0)
    {
      if (file_size > buffer_size)
	{
	  send_size = buffer_size;
	}
      else
	{
	  send_size = file_size;
	}

      file_size -= send_size;
      if (fread (buffer, 1, send_size, outfp) == 0)
	{
	  er_set_with_oserror (ER_ERROR_SEVERITY, ARG_FILE_LINE, ER_GENERIC_ERROR, 0);
	  css_send_abort_to_client (thread_p->conn_entry, rid);
	  /* 
	   * Continue sending the stuff that was prmoised to client. In this case
	   * junk (i.e., whatever it is in the buffers) is sent.
	   */
	}
      css_send_data_to_client (thread_p->conn_entry, rid, buffer, send_size);
    }
  fclose (outfp);
  db_private_free_and_init (thread_p, buffer);
}

/*
 * sqp_get_sys_timestamp -
 *
 * return:
 *
 *   rid(in):
 *
 * NOTE:
 */
void
sqp_get_sys_timestamp (THREAD_ENTRY * thread_p, unsigned int rid, char *request_ignore, int reqlen_ignore)
{
#if defined(ENABLE_UNUSED_FUNCTION)
  OR_ALIGNED_BUF (OR_UTIME_SIZE) a_reply;
  char *reply = OR_ALIGNED_BUF_START (a_reply);

  DB_VALUE sys_timestamp;

  db_sys_timestamp (&sys_timestamp);
  (void) or_pack_utime (reply, *(DB_TIMESTAMP *) db_get_timestamp (&sys_timestamp));
  css_send_data_to_client (thread_p->conn_entry, rid, reply, OR_ALIGNED_BUF_SIZE (a_reply));
#endif /* ENABLE_UNUSED_FUNCTION */
}

/*
 * sserial_get_current_value -
 *
 * return:
 *
 *   rid(in):
 *   request(in):
 *   reqlen(in):
 *
 * NOTE:
 */
void
sserial_get_current_value (THREAD_ENTRY * thread_p, unsigned int rid, char *request, int reqlen)
{
  int error_status = NO_ERROR;
  DB_VALUE cur_val;
  OID oid;
  int cached_num;
  int buffer_length;
  char *buffer;
  OR_ALIGNED_BUF (OR_INT_SIZE + OR_INT_SIZE) a_reply;
  char *reply = OR_ALIGNED_BUF_START (a_reply);
  char *p;

  p = or_unpack_oid (request, &oid);
  p = or_unpack_int (p, &cached_num);

  error_status = xserial_get_current_value (thread_p, &cur_val, &oid, cached_num);
  if (error_status != NO_ERROR)
    {
      assert (er_errid () != NO_ERROR);
      error_status = er_errid ();
      buffer_length = 0;
      buffer = NULL;
    }
  else
    {
      buffer_length = or_db_value_size (&cur_val);
      buffer = (char *) db_private_alloc (thread_p, buffer_length);
      if (buffer == NULL)
	{
	  error_status = ER_OUT_OF_VIRTUAL_MEMORY;
	  buffer_length = 0;
	}
    }
  p = or_pack_int (reply, buffer_length);
  p = or_pack_int (p, error_status);

  if (buffer == NULL)
    {
      (void) return_error_to_client (thread_p, rid);
      buffer_length = 0;
    }
  else
    {
      (void) or_pack_value (buffer, &cur_val);
      db_value_clear (&cur_val);
    }

  css_send_reply_and_data_to_client (thread_p->conn_entry, rid, reply, OR_ALIGNED_BUF_SIZE (a_reply), buffer,
				     buffer_length);
  if (buffer != NULL)
    {
      /* since this was copied to the client, we don't need it on the server */
      db_private_free_and_init (thread_p, buffer);
    }
}

/*
 * sserial_get_next_value -
 *
 * return:
 *
 *   rid(in):
 *   request(in):
 *   reqlen(in):
 *
 * NOTE:
 */
void
sserial_get_next_value (THREAD_ENTRY * thread_p, unsigned int rid, char *request, int reqlen)
{
  DB_VALUE next_val;
  OID oid;
  char *buffer;
  int cached_num, num_alloc, is_auto_increment;
  int buffer_length, errid;
  OR_ALIGNED_BUF (OR_INT_SIZE + OR_INT_SIZE) a_reply;
  char *reply = OR_ALIGNED_BUF_START (a_reply);
  char *p;

  p = or_unpack_oid (request, &oid);
  p = or_unpack_int (p, &cached_num);
  p = or_unpack_int (p, &num_alloc);
  p = or_unpack_int (p, &is_auto_increment);

  /* 
   * If a client wants to generate AUTO_INCREMENT value during client-side
   * insertion, a server should update LAST_INSERT_ID on a session.
   */
  errid = xserial_get_next_value (thread_p, &next_val, &oid, cached_num, num_alloc, is_auto_increment, true);

  if (errid != NO_ERROR)
    {
      buffer_length = 0;
      buffer = NULL;
    }
  else
    {
      buffer_length = or_db_value_size (&next_val);
      buffer = (char *) db_private_alloc (thread_p, buffer_length);
      if (buffer == NULL)
	{
	  buffer_length = 0;
	  errid = ER_OUT_OF_VIRTUAL_MEMORY;
	}
    }
  p = or_pack_int (reply, buffer_length);
  p = or_pack_int (p, errid);

  if (buffer == NULL)
    {
      (void) return_error_to_client (thread_p, rid);
    }
  else
    {
      (void) or_pack_value (buffer, &next_val);
      db_value_clear (&next_val);
    }

  css_send_reply_and_data_to_client (thread_p->conn_entry, rid, reply, OR_ALIGNED_BUF_SIZE (a_reply), buffer,
				     buffer_length);
  if (buffer != NULL)
    {
      /* since this was copied to the client, we don't need it on the server */
      db_private_free_and_init (thread_p, buffer);
    }
}

/*
 * sserial_decache -
 *
 * return:
 *
 *   rid(in):
 *   request(in):
 *   reqlen(in):
 *
 * NOTE:
 */
void
sserial_decache (THREAD_ENTRY * thread_p, unsigned int rid, char *request, int reqlen)
{
  OID oid;
  OR_ALIGNED_BUF (OR_INT_SIZE) a_reply;
  char *reply = OR_ALIGNED_BUF_START (a_reply);

  (void) or_unpack_oid (request, &oid);
  xserial_decache (thread_p, &oid);

  (void) or_pack_int (reply, NO_ERROR);
  css_send_data_to_client (thread_p->conn_entry, rid, reply, OR_ALIGNED_BUF_SIZE (a_reply));
}

/*
 * smnt_server_start_stats -
 *
 * return:
 *
 *   rid(in):
 *   request(in):
 *   reqlen(in):
 *
 * NOTE:
 */
void
smnt_server_start_stats (THREAD_ENTRY * thread_p, unsigned int rid, char *request, int reqlen)
{
  OR_ALIGNED_BUF (OR_INT_SIZE) a_reply;
  char *reply = OR_ALIGNED_BUF_START (a_reply);

  perfmon_start_watch (thread_p);

  (void) or_pack_int (reply, NO_ERROR);
  css_send_data_to_client (thread_p->conn_entry, rid, reply, OR_ALIGNED_BUF_SIZE (a_reply));
}

/*
 * smnt_server_stop_stats -
 *
 * return:
 *
 *   rid(in):
 *   request(in):
 *   reqlen(in):
 *
 * NOTE:
 */
void
smnt_server_stop_stats (THREAD_ENTRY * thread_p, unsigned int rid, char *request, int reqlen)
{
  OR_ALIGNED_BUF (OR_INT_SIZE) a_reply;
  char *reply = OR_ALIGNED_BUF_START (a_reply);

  perfmon_stop_watch (thread_p);
  /* dummy reply message */
  (void) or_pack_int (reply, 1);
  css_send_data_to_client (thread_p->conn_entry, rid, reply, OR_ALIGNED_BUF_SIZE (a_reply));
}

/*
 * smnt_server_copy_stats -
 *
 * return:
 *
 *   rid(in):
 *   request(in):
 *   reqlen(in):
 *
 * NOTE:
 */
void
smnt_server_copy_stats (THREAD_ENTRY * thread_p, unsigned int rid, char *request, int reqlen)
{
  char *reply = NULL;
  int nr_statistic_values;
  UINT64 *stats = NULL;

  nr_statistic_values = perfmon_get_number_of_statistic_values ();
  stats = perfmon_allocate_values ();

  if (stats == NULL)
    {
      ASSERT_ERROR ();
      css_send_abort_to_client (thread_p->conn_entry, rid);
      return;
    }

  reply = perfmon_allocate_packed_values_buffer ();
  if (reply == NULL)
    {
      ASSERT_ERROR ();
      free_and_init (stats);
      css_send_abort_to_client (thread_p->conn_entry, rid);
      return;
    }

  xperfmon_server_copy_stats (thread_p, stats);
  perfmon_pack_stats (reply, stats);
  css_send_data_to_client (thread_p->conn_entry, rid, reply, nr_statistic_values * sizeof (UINT64));
  free_and_init (stats);
  free_and_init (reply);
}

/*
 * smnt_server_copy_global_stats -
 *
 * return:
 *
 *   rid(in):
 *   request(in):
 *   reqlen(in):
 *
 * NOTE:
 */
void
smnt_server_copy_global_stats (THREAD_ENTRY * thread_p, unsigned int rid, char *request, int reqlen)
{
  char *reply = NULL;
  int nr_statistic_values;
  UINT64 *stats = NULL;

  nr_statistic_values = perfmon_get_number_of_statistic_values ();
  stats = perfmon_allocate_values ();
  if (stats == NULL)
    {
      ASSERT_ERROR ();
      css_send_abort_to_client (thread_p->conn_entry, rid);
      return;
    }

  reply = perfmon_allocate_packed_values_buffer ();
  if (reply == NULL)
    {
      ASSERT_ERROR ();
      free_and_init (stats);
      css_send_abort_to_client (thread_p->conn_entry, rid);
      return;
    }

  xperfmon_server_copy_global_stats (stats);
  perfmon_pack_stats (reply, stats);
  css_send_data_to_client (thread_p->conn_entry, rid, reply, nr_statistic_values * sizeof (UINT64));
  free_and_init (stats);
  free_and_init (reply);
}

/*
 * sct_check_rep_dir -
 *
 * return:
 *
 *   rid(in):
 *   request(in):
 *   reqlen(in):
 *
 * NOTE:
 */
void
sct_check_rep_dir (THREAD_ENTRY * thread_p, unsigned int rid, char *request, int reqlen)
{
  OID classoid;
  OID rep_dir;
  int success;
  OR_ALIGNED_BUF (OR_INT_SIZE + OR_OID_SIZE) a_reply;
  char *reply = OR_ALIGNED_BUF_START (a_reply);
  char *ptr;

  ptr = or_unpack_oid (request, &classoid);
  OID_SET_NULL (&rep_dir);	/* init */

  success = xcatalog_check_rep_dir (thread_p, &classoid, &rep_dir);
  if (success != NO_ERROR)
    {
      (void) return_error_to_client (thread_p, rid);
    }

  assert (success != NO_ERROR || !OID_ISNULL (&rep_dir));

  ptr = or_pack_int (reply, (int) success);
  ptr = or_pack_oid (ptr, &rep_dir);

  css_send_data_to_client (thread_p->conn_entry, rid, reply, OR_ALIGNED_BUF_SIZE (a_reply));
}

/*
 * xs_send_method_call_info_to_client -
 *
 * return:
 *
 *   list_id(in):
 *   method_sig_list(in):
 *
 * NOTE:
 */
int
xs_send_method_call_info_to_client (THREAD_ENTRY * thread_p, QFILE_LIST_ID * list_id, METHOD_SIG_LIST * method_sig_list)
{
  int length = 0;
  char *databuf;
  char *ptr;
  unsigned int rid;
  OR_ALIGNED_BUF (OR_INT_SIZE * 2) a_reply;
  char *reply = OR_ALIGNED_BUF_START (a_reply);

  rid = css_get_comm_request_id (thread_p);
  length = or_listid_length ((void *) list_id);
  length += or_method_sig_list_length ((void *) method_sig_list);
  ptr = or_pack_int (reply, (int) METHOD_CALL);
  ptr = or_pack_int (ptr, length);

#if !defined(NDEBUG)
  /* suppress valgrind UMW error */
  memset (ptr, 0, OR_ALIGNED_BUF_SIZE (a_reply) - (ptr - reply));
#endif

  databuf = (char *) db_private_alloc (thread_p, length);
  if (databuf == NULL)
    {
      return ER_FAILED;
    }

  ptr = or_pack_listid (databuf, (void *) list_id);
  ptr = or_pack_method_sig_list (ptr, (void *) method_sig_list);
  css_send_reply_and_data_to_client (thread_p->conn_entry, rid, reply, OR_ALIGNED_BUF_SIZE (a_reply), databuf, length);
  db_private_free_and_init (thread_p, databuf);
  return NO_ERROR;
}

/*
 * xs_receive_data_from_client -
 *
 * return:
 *
 *   area(in):
 *   datasize(in):
 *
 * NOTE:
 */
int
xs_receive_data_from_client (THREAD_ENTRY * thread_p, char **area, int *datasize)
{
  return xs_receive_data_from_client_with_timeout (thread_p, area, datasize, -1);
}

/*
 * xs_receive_data_from_client_with_timeout -
 *
 * return:
 *
 *   area(in):
 *   datasize(in):
 *   timeout (in):
 *
 * NOTE:
 */
int
xs_receive_data_from_client_with_timeout (THREAD_ENTRY * thread_p, char **area, int *datasize, int timeout)
{
  unsigned int rid;
  int rc = 0;
  bool continue_checking = true;

  if (*area)
    {
      free_and_init (*area);
    }
  rid = css_get_comm_request_id (thread_p);

  rc = css_receive_data_from_client_with_timeout (thread_p->conn_entry, rid, area, (int *) datasize, timeout);

  if (rc == TIMEDOUT_ON_QUEUE)
    {
      er_set (ER_ERROR_SEVERITY, ARG_FILE_LINE, ER_NET_DATA_RECEIVE_TIMEDOUT, 0);
      return ER_NET_DATA_RECEIVE_TIMEDOUT;
    }
  else if (rc != 0)
    {
      er_set (ER_ERROR_SEVERITY, ARG_FILE_LINE, ER_NET_SERVER_DATA_RECEIVE, 0);
      return ER_FAILED;
    }

  if (logtb_is_interrupted (thread_p, false, &continue_checking))
    {
      er_set (ER_ERROR_SEVERITY, ARG_FILE_LINE, ER_INTERRUPTED, 0);
      return ER_FAILED;
    }

  return NO_ERROR;
}

/*
 * xs_send_action_to_client -
 *
 * return:
 *
 *   action(in):
 *
 * NOTE:
 */
int
xs_send_action_to_client (THREAD_ENTRY * thread_p, VACOMM_BUFFER_CLIENT_ACTION action)
{
  unsigned int rid;
  bool continue_checking = true;
  OR_ALIGNED_BUF (OR_INT_SIZE) a_reply;
  char *reply = OR_ALIGNED_BUF_START (a_reply);

  if (logtb_is_interrupted (thread_p, false, &continue_checking))
    {
      er_set (ER_ERROR_SEVERITY, ARG_FILE_LINE, ER_INTERRUPTED, 0);
      return ER_FAILED;
    }

  rid = css_get_comm_request_id (thread_p);
  (void) or_pack_int (reply, (int) action);
  if (css_send_data_to_client (thread_p->conn_entry, rid, reply, OR_INT_SIZE))
    {
      return ER_FAILED;
    }

  return NO_ERROR;
}

/*
 * slocator_assign_oid_batch -
 *
 * return:
 *
 *   rid(in):
 *   request(in):
 *   reqlen(in):
 *
 * NOTE:
 */
void
slocator_assign_oid_batch (THREAD_ENTRY * thread_p, unsigned int rid, char *request, int reqlen)
{
  int success;
  LC_OIDSET *oidset = NULL;

  /* skip over the word at the front reserved for the return code */
  oidset = locator_unpack_oid_set_to_new (thread_p, request + OR_INT_SIZE);
  if (oidset == NULL)
    {
      (void) return_error_to_client (thread_p, rid);
      return;
    }

  success = xlocator_assign_oid_batch (thread_p, oidset);

  /* the buffer we send back is identical in size to the buffer that was received so we can reuse it. */

  /* first word is reserved for return code */
  or_pack_int (request, success);
  if (success == NO_ERROR)
    {
      if (locator_pack_oid_set (request + OR_INT_SIZE, oidset) == NULL)
	{
	  /* trouble packing oidset for the return trip, severe error */
	  success = ER_FAILED;
	  or_pack_int (request, success);
	}
    }

  if (success != NO_ERROR)
    {
      (void) return_error_to_client (thread_p, rid);
    }

  css_send_data_to_client (thread_p->conn_entry, rid, request, reqlen);

  locator_free_oid_set (thread_p, oidset);
}

/*
 * slocator_find_lockhint_class_oids -
 *
 * return:
 *
 *   rid(in):
 *   request(in):
 *   reqlen(in):
 *
 * NOTE:
 */
void
slocator_find_lockhint_class_oids (THREAD_ENTRY * thread_p, unsigned int rid, char *request, int reqlen)
{
  int num_classes;
  char **many_classnames;
  LOCK *many_locks = NULL;
  int *many_need_subclasses = NULL;
  OID *guessed_class_oids = NULL;
  int *guessed_class_chns = NULL;
  LC_PREFETCH_FLAGS *many_flags = NULL;
  int quit_on_errors, lock_rr_tran;
  LC_FIND_CLASSNAME allfind = LC_CLASSNAME_ERROR;
  LC_LOCKHINT *found_lockhint;
  LC_COPYAREA *copy_area;
  char *desc_ptr = NULL;
  int desc_size;
  char *content_ptr;
  int content_size;
  char *ptr;
  int num_objs = 0;
  char *packed = NULL;
  int packed_size;
  int send_size = 0;
  int i;
  int malloc_size;
  char *malloc_area;
  OR_ALIGNED_BUF (NET_SENDRECV_BUFFSIZE + NET_COPY_AREA_SENDRECV_SIZE + OR_INT_SIZE) a_reply;
  char *reply = OR_ALIGNED_BUF_START (a_reply);

  found_lockhint = NULL;
  copy_area = NULL;

  ptr = or_unpack_int (request, &num_classes);
  ptr = or_unpack_int (ptr, &quit_on_errors);
  ptr = or_unpack_int (ptr, &lock_rr_tran);

  malloc_size = ((sizeof (char *) + sizeof (LOCK) + sizeof (int) + sizeof (int) + sizeof (OID) + sizeof (int))
		 * num_classes);

  malloc_area = (char *) db_private_alloc (thread_p, malloc_size);
  if (malloc_area != NULL)
    {
      many_classnames = (char **) malloc_area;
      many_locks = (LOCK *) ((char *) malloc_area + (sizeof (char *) * num_classes));
      many_need_subclasses = (int *) ((char *) many_locks + (sizeof (LOCK) * num_classes));
      many_flags = (LC_PREFETCH_FLAGS *) ((char *) many_need_subclasses + (sizeof (int) * num_classes));
      guessed_class_oids = (OID *) ((char *) many_flags + (sizeof (int) * num_classes));
      guessed_class_chns = (int *) ((char *) guessed_class_oids + (sizeof (OID) * num_classes));

      for (i = 0; i < num_classes; i++)
	{
	  ptr = or_unpack_string_nocopy (ptr, &many_classnames[i]);
	  ptr = or_unpack_lock (ptr, &many_locks[i]);
	  ptr = or_unpack_int (ptr, &many_need_subclasses[i]);
	  ptr = or_unpack_int (ptr, (int *) &many_flags[i]);
	  ptr = or_unpack_oid (ptr, &guessed_class_oids[i]);
	  ptr = or_unpack_int (ptr, &guessed_class_chns[i]);
	}

      allfind =
	xlocator_find_lockhint_class_oids (thread_p, num_classes, (const char **) many_classnames, many_locks,
					   many_need_subclasses, many_flags, guessed_class_oids, guessed_class_chns,
					   quit_on_errors, &found_lockhint, &copy_area);
    }
  if (allfind != LC_CLASSNAME_EXIST)
    {
      (void) return_error_to_client (thread_p, rid);
    }

  if ((LOCK) lock_rr_tran != NULL_LOCK)
    {
      /* lock the object common for RR transactions. This is used in ALTER TABLE ADD COLUMN NOT NULL scenarios */
      if (xtran_lock_rep_read (thread_p, (LOCK) lock_rr_tran) != NO_ERROR)
	{
	  allfind = LC_CLASSNAME_ERROR;
	  er_set (ER_ERROR_SEVERITY, ARG_FILE_LINE, ER_GENERIC_ERROR, 0);
	  (void) return_error_to_client (thread_p, rid);
	}
    }

  if (found_lockhint != NULL && found_lockhint->length > 0)
    {
      send_size = locator_pack_lockhint (found_lockhint, true);

      packed = found_lockhint->packed;
      packed_size = found_lockhint->packed_size;

      if (!packed)
	{
	  (void) return_error_to_client (thread_p, rid);
	  allfind = LC_CLASSNAME_ERROR;
	}
    }

  if (copy_area != NULL)
    {
      num_objs = locator_send_copy_area (copy_area, &content_ptr, &content_size, &desc_ptr, &desc_size);
    }
  else
    {
      desc_ptr = NULL;
      desc_size = 0;
      content_ptr = NULL;
      content_size = 0;
    }

  /* Send sizes of databuffer and copy area (descriptor + content) */

  ptr = or_pack_int (reply, send_size);
  ptr = or_pack_int (ptr, num_objs);
  ptr = or_pack_int (ptr, desc_size);
  ptr = or_pack_int (ptr, content_size);

  ptr = or_pack_int (ptr, allfind);

  if (copy_area == NULL && found_lockhint == NULL)
    {
      css_send_data_to_client (thread_p->conn_entry, rid, reply, OR_ALIGNED_BUF_SIZE (a_reply));
    }
  else
    {
      css_send_reply_and_3_data_to_client (thread_p->conn_entry, rid, reply, OR_ALIGNED_BUF_SIZE (a_reply), packed,
					   send_size, desc_ptr, desc_size, content_ptr, content_size);
      if (copy_area != NULL)
	{
	  locator_free_copy_area (copy_area);
	}

      if (found_lockhint != NULL)
	{
	  locator_free_lockhint (found_lockhint);
	}

      if (desc_ptr)
	{
	  free_and_init (desc_ptr);
	}
    }

  if (malloc_area)
    {
      db_private_free_and_init (thread_p, malloc_area);
    }
}

/*
 * slocator_fetch_lockhint_classes -
 *
 * return:
 *
 *   rid(in):
 *   request(in):
 *   reqlen(in):
 *
 * NOTE:
 */
void
slocator_fetch_lockhint_classes (THREAD_ENTRY * thread_p, unsigned int rid, char *request, int reqlen)
{
  int success;
  LC_COPYAREA *copy_area;
  LC_LOCKHINT *lockhint;
  OR_ALIGNED_BUF (NET_SENDRECV_BUFFSIZE + NET_COPY_AREA_SENDRECV_SIZE + OR_INT_SIZE) a_reply;
  char *reply = OR_ALIGNED_BUF_START (a_reply);
  char *desc_ptr;
  int desc_size;
  char *content_ptr;
  int content_size;
  char *ptr;
  bool first_call;
  int num_objs;
  char *packed = NULL;
  int packed_size;
  int send_size;

  ptr = or_unpack_int (request, &packed_size);

  if (packed_size == 0 || css_receive_data_from_client (thread_p->conn_entry, rid, &packed, (int *) &packed_size))
    {
      er_set (ER_ERROR_SEVERITY, ARG_FILE_LINE, ER_NET_SERVER_DATA_RECEIVE, 0);
      css_send_abort_to_client (thread_p->conn_entry, rid);
      if (packed)
	{
	  free_and_init (packed);
	}
      return;
    }

  lockhint = locator_allocate_and_unpack_lockhint (packed, packed_size, true, false);
  free_and_init (packed);

  if ((lockhint == NULL) || (lockhint->length <= 0))
    {
      (void) return_error_to_client (thread_p, rid);
      ptr = or_pack_int (reply, 0);
      ptr = or_pack_int (ptr, 0);
      ptr = or_pack_int (ptr, 0);
      ptr = or_pack_int (ptr, 0);
      ptr = or_pack_int (ptr, ER_FAILED);
      css_send_data_to_client (thread_p->conn_entry, rid, reply, OR_ALIGNED_BUF_SIZE (a_reply));
      return;
    }

  first_call = true;
  do
    {
      desc_ptr = NULL;
      num_objs = 0;

      copy_area = NULL;
      success = xlocator_fetch_lockhint_classes (thread_p, lockhint, &copy_area);
      if (success != NO_ERROR)
	{
	  (void) return_error_to_client (thread_p, rid);
	}

      if (copy_area != NULL)
	{
	  num_objs = locator_send_copy_area (copy_area, &content_ptr, &content_size, &desc_ptr, &desc_size);
	}
      else
	{
	  desc_ptr = NULL;
	  desc_size = 0;
	  content_ptr = NULL;
	  content_size = 0;
	}

      /* Send sizes of databuffer and copy area (descriptor + content) */

      send_size = locator_pack_lockhint (lockhint, first_call);

      packed = lockhint->packed;
      packed_size = lockhint->packed_size;

      ptr = or_pack_int (reply, send_size);
      ptr = or_pack_int (ptr, num_objs);
      ptr = or_pack_int (ptr, desc_size);
      ptr = or_pack_int (ptr, content_size);

      ptr = or_pack_int (ptr, success);

      if (copy_area == NULL && lockhint == NULL)
	{
	  css_send_data_to_client (thread_p->conn_entry, rid, reply, OR_ALIGNED_BUF_SIZE (a_reply));
	}
      else
	{
	  css_send_reply_and_3_data_to_client (thread_p->conn_entry, rid, reply, OR_ALIGNED_BUF_SIZE (a_reply), packed,
					       send_size, desc_ptr, desc_size, content_ptr, content_size);
	}
      if (copy_area != NULL)
	{
	  locator_free_copy_area (copy_area);
	}
      if (desc_ptr)
	{
	  free_and_init (desc_ptr);
	}

      first_call = false;
    }
  while (copy_area && lockhint && ((lockhint->num_classes > lockhint->num_classes_processed)));

  if (lockhint)
    {
      locator_free_lockhint (lockhint);
    }
}

/*
 * sthread_kill_tran_index -
 *
 * return:
 *
 *   rid(in):
 *   request(in):
 *   reqlen(in):
 *
 * NOTE:
 */
void
sthread_kill_tran_index (THREAD_ENTRY * thread_p, unsigned int rid, char *request, int reqlen)
{
  int success;
  int kill_tran_index;
  int kill_pid;
  char *kill_user;
  char *kill_host;
  char *ptr;
  OR_ALIGNED_BUF (OR_INT_SIZE) a_reply;
  char *reply = OR_ALIGNED_BUF_START (a_reply);

  ptr = or_unpack_int (request, &kill_tran_index);
  ptr = or_unpack_string_nocopy (ptr, &kill_user);
  ptr = or_unpack_string_nocopy (ptr, &kill_host);
  ptr = or_unpack_int (ptr, &kill_pid);

  success = (xlogtb_kill_tran_index (thread_p, kill_tran_index, kill_user, kill_host, kill_pid)
	     == NO_ERROR) ? NO_ERROR : ER_FAILED;
  if (success != NO_ERROR)
    {
      (void) return_error_to_client (thread_p, rid);
    }

  ptr = or_pack_int (reply, success);
  css_send_data_to_client (thread_p->conn_entry, rid, reply, OR_ALIGNED_BUF_SIZE (a_reply));
}

/*
 * sthread_kill_or_interrupt_tran -
 *
 * return:
 *
 *   rid(in):
 *   request(in):
 *   reqlen(in):
 *
 * NOTE:
 */
void
sthread_kill_or_interrupt_tran (THREAD_ENTRY * thread_p, unsigned int rid, char *request, int reqlen)
{
  int success = NO_ERROR;
  char *ptr;
  OR_ALIGNED_BUF (OR_INT_SIZE + OR_INT_SIZE) a_reply;
  char *reply = OR_ALIGNED_BUF_START (a_reply);
  int i = 0;
  int *tran_index_list;
  int num_tran_index, interrupt_only;
  int num_killed_tran = 0;
  int is_dba_group_member = 0;

  ptr = or_unpack_int (request, &is_dba_group_member);
  ptr = or_unpack_int (ptr, &num_tran_index);
  ptr = or_unpack_int_array (ptr, num_tran_index, &tran_index_list);
  ptr = or_unpack_int (ptr, &interrupt_only);

  for (i = 0; i < num_tran_index; i++)
    {
      success =
	xlogtb_kill_or_interrupt_tran (thread_p, tran_index_list[i], (bool) is_dba_group_member, (bool) interrupt_only);
      if (success == NO_ERROR)
	{
	  num_killed_tran++;
	}
      else if (success == ER_KILL_TR_NOT_ALLOWED)
	{
	  (void) return_error_to_client (thread_p, rid);
	  break;
	}
      else
	{
	  /* error not related with authorization is ignored and keep running */
	  success = NO_ERROR;
	}
    }

  ptr = or_pack_int (reply, success);
  ptr = or_pack_int (ptr, num_killed_tran);
  css_send_data_to_client (thread_p->conn_entry, rid, reply, OR_ALIGNED_BUF_SIZE (a_reply));

  if (tran_index_list)
    {
      db_private_free (NULL, tran_index_list);
    }
}

/*
 * sthread_dump_cs_stat -
 *
 * return:
 *
 *   rid(in):
 *   request(in):
 *   reqlen(in):
 *
 * NOTE:
 */
void
sthread_dump_cs_stat (THREAD_ENTRY * thread_p, unsigned int rid, char *request, int reqlen)
{
  FILE *outfp;
  int file_size;
  char *buffer;
  int buffer_size;
  int send_size;
  OR_ALIGNED_BUF (OR_INT_SIZE) a_reply;
  char *reply = OR_ALIGNED_BUF_START (a_reply);

  (void) or_unpack_int (request, &buffer_size);

  buffer = (char *) db_private_alloc (NULL, buffer_size);
  if (buffer == NULL)
    {
      css_send_abort_to_client (thread_p->conn_entry, rid);
      return;
    }

  outfp = tmpfile ();
  if (outfp == NULL)
    {
      er_set_with_oserror (ER_ERROR_SEVERITY, ARG_FILE_LINE, ER_GENERIC_ERROR, 0);
      css_send_abort_to_client (thread_p->conn_entry, rid);
      db_private_free_and_init (NULL, buffer);
      return;
    }

  sync_dump_statistics (outfp, SYNC_TYPE_ALL);

  file_size = ftell (outfp);

  /* 
   * Send the file in pieces
   */
  rewind (outfp);

  (void) or_pack_int (reply, (int) file_size);
  css_send_data_to_client (thread_p->conn_entry, rid, reply, OR_ALIGNED_BUF_SIZE (a_reply));

  while (file_size > 0)
    {
      if (file_size > buffer_size)
	{
	  send_size = buffer_size;
	}
      else
	{
	  send_size = file_size;
	}

      file_size -= send_size;
      if (fread (buffer, 1, send_size, outfp) == 0)
	{
	  er_set_with_oserror (ER_ERROR_SEVERITY, ARG_FILE_LINE, ER_GENERIC_ERROR, 0);
	  css_send_abort_to_client (thread_p->conn_entry, rid);
	  /* 
	   * Continue sending the stuff that was prmoised to client. In this case
	   * junk (i.e., whatever it is in the buffers) is sent.
	   */
	}
      css_send_data_to_client (thread_p->conn_entry, rid, buffer, send_size);
    }
  fclose (outfp);
  db_private_free_and_init (NULL, buffer);
}

/*
 * slogtb_get_pack_tran_table -
 *
 * return:
 *
 *   rid(in):
 *   request(in):
 *   reqlen(in):
 */
void
slogtb_get_pack_tran_table (THREAD_ENTRY * thread_p, unsigned int rid, char *request, int reqlen)
{
  char *buffer, *ptr;
  int size;
  OR_ALIGNED_BUF (OR_INT_SIZE + OR_INT_SIZE) a_reply;
  char *reply = OR_ALIGNED_BUF_START (a_reply);
  int error;
  int include_query_exec_info;

  (void) or_unpack_int (request, &include_query_exec_info);

  error = xlogtb_get_pack_tran_table (thread_p, &buffer, &size, include_query_exec_info);

  if (error != NO_ERROR)
    {
      ptr = or_pack_int (reply, 0);
      ptr = or_pack_int (ptr, error);
      css_send_data_to_client (thread_p->conn_entry, rid, reply, OR_ALIGNED_BUF_SIZE (a_reply));
    }
  else
    {
      ptr = or_pack_int (reply, size);
      ptr = or_pack_int (ptr, error);
      css_send_data_to_client (thread_p->conn_entry, rid, reply, OR_ALIGNED_BUF_SIZE (a_reply));
      css_send_data_to_client (thread_p->conn_entry, rid, buffer, size);
      free_and_init (buffer);
    }
}

/*
 * slogtb_dump_trantable -
 *
 * return:
 *
 *   rid(in):
 *   request(in):
 *   reqlen(in):
 */
void
slogtb_dump_trantable (THREAD_ENTRY * thread_p, unsigned int rid, char *request, int reqlen)
{
  FILE *outfp;
  int file_size;
  char *buffer;
  int buffer_size;
  int send_size;
  OR_ALIGNED_BUF (OR_INT_SIZE) a_reply;
  char *reply = OR_ALIGNED_BUF_START (a_reply);

  (void) or_unpack_int (request, &buffer_size);

  buffer = (char *) db_private_alloc (thread_p, buffer_size);
  if (buffer == NULL)
    {
      css_send_abort_to_client (thread_p->conn_entry, rid);
      return;
    }

  outfp = tmpfile ();
  if (outfp == NULL)
    {
      er_set_with_oserror (ER_ERROR_SEVERITY, ARG_FILE_LINE, ER_GENERIC_ERROR, 0);
      css_send_abort_to_client (thread_p->conn_entry, rid);
      db_private_free_and_init (thread_p, buffer);
      return;
    }

  xlogtb_dump_trantable (thread_p, outfp);
  file_size = ftell (outfp);

  /* 
   * Send the file in pieces
   */
  rewind (outfp);

  (void) or_pack_int (reply, (int) file_size);
  css_send_data_to_client (thread_p->conn_entry, rid, reply, OR_ALIGNED_BUF_SIZE (a_reply));

  while (file_size > 0)
    {
      if (file_size > buffer_size)
	{
	  send_size = buffer_size;
	}
      else
	{
	  send_size = file_size;
	}

      file_size -= send_size;
      if (fread (buffer, 1, send_size, outfp) == 0)
	{
	  er_set_with_oserror (ER_ERROR_SEVERITY, ARG_FILE_LINE, ER_GENERIC_ERROR, 0);
	  css_send_abort_to_client (thread_p->conn_entry, rid);
	  /* 
	   * Continue sending the stuff that was prmoised to client. In this case
	   * junk (i.e., whatever it is in the buffers) is sent.
	   */
	}
      css_send_data_to_client (thread_p->conn_entry, rid, buffer, send_size);
    }
  fclose (outfp);
  db_private_free_and_init (thread_p, buffer);
}

/*
 * xcallback_console_print -
 *
 * return:
 *
 *   print_str(in):
 */
int
xcallback_console_print (THREAD_ENTRY * thread_p, char *print_str)
{
  OR_ALIGNED_BUF (OR_INT_SIZE * 3) a_reply;
  char *reply = OR_ALIGNED_BUF_START (a_reply);
  unsigned int rid, rc;
  int data_len, print_len;
  char *ptr;
  char *databuf;

  rid = css_get_comm_request_id (thread_p);
  data_len = or_packed_string_length (print_str, &print_len);

  ptr = or_pack_int (reply, (int) CONSOLE_OUTPUT);
  ptr = or_pack_int (ptr, NO_ERROR);
  ptr = or_pack_int (ptr, data_len);

  databuf = (char *) db_private_alloc (thread_p, data_len);
  if (databuf == NULL)
    {
      er_set (ER_ERROR_SEVERITY, ARG_FILE_LINE, ER_OUT_OF_VIRTUAL_MEMORY, 1, (size_t) data_len);
      return ER_FAILED;
    }
  ptr = or_pack_string_with_length (databuf, print_str, print_len);
  rc =
    css_send_reply_and_data_to_client (thread_p->conn_entry, rid, reply, OR_ALIGNED_BUF_SIZE (a_reply), databuf,
				       data_len);
  db_private_free_and_init (thread_p, databuf);

  if (rc)
    {
      return ER_FAILED;
    }

  return NO_ERROR;
}

/*
 * xio_send_user_prompt_to_client -
 *
 * return:
 *
 *   prompt_id(in):
 *   prompt(in):
 *   failure_prompt(in):
 *   range_low(in):
 *   range_high(in):
 *   secondary_prompt(in):
 *   reprompt_value(in):
 *
 * NOTE:
 * can be called only in the context of a net_client_callback
 * that is waiting for the size of 3 integers to be returned.
 * presently, on the client side that is bo_backup.
 */
int
xio_send_user_prompt_to_client (THREAD_ENTRY * thread_p, FILEIO_REMOTE_PROMPT_TYPE prompt_id, const char *prompt,
				const char *failure_prompt, int range_low, int range_high, const char *secondary_prompt,
				int reprompt_value)
{
  OR_ALIGNED_BUF (OR_INT_SIZE * 3) a_reply;
  char *reply = OR_ALIGNED_BUF_START (a_reply);
  int prompt_length, strlen1, strlen2, strlen3;
  unsigned int rid, rc;
  char *ptr;
  char *databuf;

  rid = css_get_comm_request_id (thread_p);
  /* need to know length of prompt string we are sending */
  prompt_length = (or_packed_string_length (prompt, &strlen1) + or_packed_string_length (failure_prompt, &strlen2)
		   + OR_INT_SIZE * 2 + or_packed_string_length (secondary_prompt, &strlen3) + OR_INT_SIZE);

  /* 
   * Client side caller must be expecting a reply/callback followed
   * by 2 ints, otherwise client will abort due to protocol error
   * Prompt_length tells the receiver how big the followon message is.
   */
  ptr = or_pack_int (reply, (int) ASYNC_OBTAIN_USER_INPUT);
  ptr = or_pack_int (ptr, (int) prompt_id);
  ptr = or_pack_int (ptr, prompt_length);

  databuf = (char *) db_private_alloc (thread_p, prompt_length);
  if (databuf == NULL)
    {
      return ER_FAILED;
    }

  ptr = or_pack_string_with_length (databuf, prompt, strlen1);
  ptr = or_pack_string_with_length (ptr, failure_prompt, strlen2);
  ptr = or_pack_int (ptr, range_low);
  ptr = or_pack_int (ptr, range_high);
  ptr = or_pack_string_with_length (ptr, secondary_prompt, strlen3);
  ptr = or_pack_int (ptr, reprompt_value);

  rc =
    css_send_reply_and_data_to_client (thread_p->conn_entry, rid, reply, OR_ALIGNED_BUF_SIZE (a_reply), databuf,
				       prompt_length);
  db_private_free_and_init (thread_p, databuf);

  if (rc)
    {
      return ER_FAILED;
    }

  return NO_ERROR;
}

/*
 * xlog_send_log_pages_to_client -
 *
 * return:
 * NOTE:
 */
int
xlog_send_log_pages_to_client (THREAD_ENTRY * thread_p, char *logpg_area, int area_size, LOGWR_MODE mode)
{
  OR_ALIGNED_BUF (OR_INT_SIZE * 2) a_reply;
  char *reply = OR_ALIGNED_BUF_START (a_reply);
  unsigned int rid, rc;
  char *ptr;

  rid = css_get_comm_request_id (thread_p);

  /* 
   * Client side caller must be expecting a reply/callback followed
   * by 2 ints, otherwise client will abort due to protocol error
   * Prompt_length tells the receiver how big the followon message is.
   */
  ptr = or_pack_int (reply, (int) GET_NEXT_LOG_PAGES);
  ptr = or_pack_int (ptr, (int) area_size);

  rc =
    css_send_reply_and_data_to_client (thread_p->conn_entry, rid, reply, OR_ALIGNED_BUF_SIZE (a_reply), logpg_area,
				       area_size);
  if (rc)
    {
      return ER_FAILED;
    }

  er_log_debug (ARG_FILE_LINE, "xlog_send_log_pages_to_client\n");

  return NO_ERROR;
}

/*
 * xlog_get_page_request_with_reply
 *
 * return:
 * NOTE:
 */
int
xlog_get_page_request_with_reply (THREAD_ENTRY * thread_p, LOG_PAGEID * fpageid_ptr, LOGWR_MODE * mode_ptr, int timeout)
{
  char *reply = NULL;
  int reply_size;
  LOG_PAGEID first_pageid;
  int mode;
  char *ptr;
  int error;
  int remote_error;

  /* Obtain success message from the client, without blocking the server. */
  error = xs_receive_data_from_client_with_timeout (thread_p, &reply, &reply_size, timeout);
  if (error != NO_ERROR)
    {
      if (reply)
	{
	  free_and_init (reply);
	}

      return error;
    }

  assert (reply != NULL);
  ptr = or_unpack_int64 (reply, &first_pageid);
  ptr = or_unpack_int (ptr, &mode);
  ptr = or_unpack_int (ptr, &remote_error);
  free_and_init (reply);

  *fpageid_ptr = first_pageid;
  *mode_ptr = (LOGWR_MODE) mode;

  er_log_debug (ARG_FILE_LINE, "xlog_get_page_request_with_reply, " "fpageid(%lld), mode(%s)\n", first_pageid,
		mode == LOGWR_MODE_SYNC ? "sync" : (mode == LOGWR_MODE_ASYNC ? "async" : "semisync"));
  return (remote_error != NO_ERROR) ? remote_error : error;
}

/*
 * shf_get_class_num_objs_and_pages -
 *
 * return:
 *
 *   rid(in):
 *   request(in):
 *   reqlen(in):
 *
 * NOTE:
 */
void
shf_get_class_num_objs_and_pages (THREAD_ENTRY * thread_p, unsigned int rid, char *request, int reqlen)
{
  HFID hfid;
  int success, approximation, nobjs, npages;
  OR_ALIGNED_BUF (OR_INT_SIZE * 3) a_reply;
  char *reply = OR_ALIGNED_BUF_START (a_reply);
  char *ptr;

  ptr = or_unpack_hfid (request, &hfid);
  ptr = or_unpack_int (ptr, &approximation);

  success = ((xheap_get_class_num_objects_pages (thread_p, &hfid, approximation, &nobjs, &npages) == NO_ERROR)
	     ? NO_ERROR : ER_FAILED);

  if (success != NO_ERROR)
    {
      (void) return_error_to_client (thread_p, rid);
    }

  ptr = or_pack_int (reply, (int) success);
  ptr = or_pack_int (ptr, (int) nobjs);
  ptr = or_pack_int (ptr, (int) npages);

  css_send_data_to_client (thread_p->conn_entry, rid, reply, OR_ALIGNED_BUF_SIZE (a_reply));
}

/*
 * sbtree_get_statistics -
 *
 * return:
 *
 *   rid(in):
 *   request(in):
 *   reqlen(in):
 *
 * NOTE:
 */
void
sbtree_get_statistics (THREAD_ENTRY * thread_p, unsigned int rid, char *request, int reqlen)
{
  BTREE_STATS stat_info;
  int success;
  OR_ALIGNED_BUF (OR_INT_SIZE * 5) a_reply;
  char *reply = OR_ALIGNED_BUF_START (a_reply);
  char *ptr;

  ptr = or_unpack_btid (request, &stat_info.btid);
  assert_release (!BTID_IS_NULL (&stat_info.btid));

  stat_info.keys = 0;
  stat_info.pkeys_size = 0;	/* do not request pkeys info */
  stat_info.pkeys = NULL;

  success = btree_get_stats (thread_p, &stat_info, STATS_WITH_SAMPLING);
  if (success != NO_ERROR)
    {
      (void) return_error_to_client (thread_p, rid);
    }

  ptr = or_pack_int (reply, success);
  ptr = or_pack_int (ptr, stat_info.leafs);
  ptr = or_pack_int (ptr, stat_info.pages);
  ptr = or_pack_int (ptr, stat_info.height);
  ptr = or_pack_int (ptr, stat_info.keys);

  css_send_data_to_client (thread_p->conn_entry, rid, reply, OR_ALIGNED_BUF_SIZE (a_reply));
}

/*
 * sbtree_get_key_type () - Obtains key type from index b-tree.
 *
 * return :
 * thread_p (in) :
 * rid (in) :
 * request (in) :
 * int reqlen (in) :
 */
void
sbtree_get_key_type (THREAD_ENTRY * thread_p, unsigned int rid, char *request, int reqlen)
{
  BTID btid;
  int error;
  OR_ALIGNED_BUF (OR_INT_SIZE * 2) a_reply;
  char *reply = OR_ALIGNED_BUF_START (a_reply);
  char *reply_data = NULL;
  char *ptr;
  int reply_data_size;
  TP_DOMAIN *key_type = NULL;

  /* Unpack BTID */
  ptr = or_unpack_btid (request, &btid);
  assert_release (!BTID_IS_NULL (&btid));

  /* Get key type */
  error = xbtree_get_key_type (thread_p, btid, &key_type);
  if (error != NO_ERROR && er_errid () != NO_ERROR)
    {
      (void) return_error_to_client (thread_p, rid);
    }

  if (key_type != NULL)
    {
      /* Send key type to client */
      reply_data_size = or_packed_domain_size (key_type, 0);
      reply_data = (char *) malloc (reply_data_size);
      if (reply_data == NULL)
	{
	  error = ER_OUT_OF_VIRTUAL_MEMORY;
	  er_set (ER_ERROR_SEVERITY, ARG_FILE_LINE, error, 1, (size_t) reply_data_size);
	  reply_data_size = 0;
	}
      else
	{
	  (void) or_pack_domain (reply_data, key_type, 0, 0);
	}
    }
  else
    {
      reply_data_size = 0;
      reply_data = NULL;
      error = (error == NO_ERROR) ? ER_FAILED : error;
    }

  ptr = or_pack_int (reply, reply_data_size);
  ptr = or_pack_int (ptr, error);

  css_send_reply_and_data_to_client (thread_p->conn_entry, rid, reply, OR_ALIGNED_BUF_SIZE (a_reply), reply_data,
				     reply_data_size);

  if (reply_data != NULL)
    {
      free_and_init (reply_data);
    }
}

/*
 * sqp_get_server_info -
 *
 * return:
 *
 *   rid(in):
 *   request(in):
 *   reqlen(in):
 *
 * NOTE:
 */
void
sqp_get_server_info (THREAD_ENTRY * thread_p, unsigned int rid, char *request, int reqlen)
{
  int success = NO_ERROR;
  OR_ALIGNED_BUF (OR_INT_SIZE + OR_INT_SIZE) a_reply;
  char *reply = OR_ALIGNED_BUF_START (a_reply);
  char *ptr, *buffer = NULL;
  int buffer_length;
  int server_info_bits;

  DB_VALUE dt_dbval, ts_dbval;	/* SI_SYS_DATETIME */
  DB_VALUE lt_dbval;		/* SI_LOCAL_TRANSACTION_ID */

  ptr = or_unpack_int (request, &server_info_bits);

  buffer_length = 0;

  if (server_info_bits & SI_SYS_DATETIME)
    {
      success = db_sys_date_and_epoch_time (&dt_dbval, &ts_dbval);
      if (success != NO_ERROR)
	{
	  goto error_exit;
	}
      buffer_length += OR_VALUE_ALIGNED_SIZE (&dt_dbval);
      buffer_length += OR_VALUE_ALIGNED_SIZE (&ts_dbval);
    }

  if (server_info_bits & SI_LOCAL_TRANSACTION_ID)
    {
      success = xtran_get_local_transaction_id (thread_p, &lt_dbval);
      if (success != NO_ERROR)
	{
	  goto error_exit;
	}
      buffer_length += OR_VALUE_ALIGNED_SIZE (&lt_dbval);
    }

  buffer = (char *) db_private_alloc (thread_p, buffer_length);
  if (buffer == NULL)
    {
      success = ER_OUT_OF_VIRTUAL_MEMORY;
      goto error_exit;
    }

  ptr = buffer;

  if (server_info_bits & SI_SYS_DATETIME)
    {
      ptr = or_pack_value (ptr, &dt_dbval);
      ptr = or_pack_value (ptr, &ts_dbval);
    }

  if (server_info_bits & SI_LOCAL_TRANSACTION_ID)
    {
      ptr = or_pack_value (ptr, &lt_dbval);
    }

#if !defined(NDEBUG)
  /* suppress valgrind UMW error */
  memset (ptr, 0, buffer_length - (ptr - buffer));
#endif

exit:
  ptr = or_pack_int (reply, buffer_length);
  ptr = or_pack_int (ptr, success);

  css_send_reply_and_data_to_client (thread_p->conn_entry, rid, reply, OR_ALIGNED_BUF_SIZE (a_reply), buffer,
				     buffer_length);
  if (buffer != NULL)
    {
      db_private_free_and_init (thread_p, buffer);
    }

  return;

error_exit:
  buffer_length = 0;
  (void) return_error_to_client (thread_p, rid);

  goto exit;
}

/*
 * sprm_server_change_parameters () - Changes server's system parameter
 *				      values.
 *
 * return	 :
 * thread_p (in) :
 * rid (in)      :
 * request (in)  :
 * reqlen (in)   :
 */
void
sprm_server_change_parameters (THREAD_ENTRY * thread_p, unsigned int rid, char *request, int reqlen)
{
  OR_ALIGNED_BUF (OR_INT_SIZE) a_reply;
  char *reply = OR_ALIGNED_BUF_START (a_reply);
  SYSPRM_ASSIGN_VALUE *assignments = NULL;

  (void) sysprm_unpack_assign_values (request, &assignments);

  xsysprm_change_server_parameters (assignments);

  (void) or_pack_int (reply, PRM_ERR_NO_ERROR);
  css_send_data_to_client (thread_p->conn_entry, rid, reply, OR_ALIGNED_BUF_SIZE (a_reply));

  sysprm_free_assign_values (&assignments);
}

/*
 * sprm_server_get_force_parameters () - Obtains values for server's system
 *					 parameters that are marked with
 *					 PRM_FORCE_SERVER flag.
 *
 * return	 :
 * thread_p (in) :
 * rid (in)	 :
 * request (in)	 :
 * reqlen (in)	 :
 */
void
sprm_server_get_force_parameters (THREAD_ENTRY * thread_p, unsigned int rid, char *request, int reqlen)
{
  SYSPRM_ASSIGN_VALUE *change_values;
  OR_ALIGNED_BUF (OR_INT_SIZE * 2) a_reply;
  char *reply = OR_ALIGNED_BUF_START (a_reply);
  int area_size;
  char *area = NULL, *ptr = NULL;


  change_values = xsysprm_get_force_server_parameters ();
  if (change_values == NULL)
    {
      (void) return_error_to_client (thread_p, rid);
    }

  area_size = sysprm_packed_assign_values_length (change_values, 0);
  area = (char *) malloc (area_size);
  if (area == NULL)
    {
      er_set (ER_ERROR_SEVERITY, ARG_FILE_LINE, ER_OUT_OF_VIRTUAL_MEMORY, 1, (size_t) area_size);
      (void) return_error_to_client (thread_p, rid);
      area_size = 0;
    }
  ptr = or_pack_int (reply, area_size);
  ptr = or_pack_int (ptr, er_errid ());

  (void) sysprm_pack_assign_values (area, change_values);
  css_send_reply_and_data_to_client (thread_p->conn_entry, rid, reply, OR_ALIGNED_BUF_SIZE (a_reply), area, area_size);

  if (area != NULL)
    {
      free_and_init (area);
    }
  sysprm_free_assign_values (&change_values);
}

/*
 * sprm_server_obtain_parameters () - Obtains server's system parameter values
 *				      for the requested parameters.
 *
 * return	 :
 * thread_p (in) :
 * rid (in)	 :
 * request (in)	 :
 * reqlen (in)	 :
 */
void
sprm_server_obtain_parameters (THREAD_ENTRY * thread_p, unsigned int rid, char *request, int reqlen)
{
  SYSPRM_ERR rc = PRM_ERR_NO_ERROR;
  OR_ALIGNED_BUF (OR_INT_SIZE * 2) a_reply;
  char *reply = OR_ALIGNED_BUF_START (a_reply);
  char *ptr = NULL, *reply_data = NULL;
  int reply_data_size;
  SYSPRM_ASSIGN_VALUE *prm_values = NULL;

  (void) sysprm_unpack_assign_values (request, &prm_values);
  xsysprm_obtain_server_parameters (prm_values);
  reply_data_size = sysprm_packed_assign_values_length (prm_values, 0);
  reply_data = (char *) malloc (reply_data_size);
  if (reply_data == NULL)
    {
      er_set (ER_ERROR_SEVERITY, ARG_FILE_LINE, ER_OUT_OF_VIRTUAL_MEMORY, 1, (size_t) reply_data_size);
      rc = PRM_ERR_NO_MEM_FOR_PRM;
      reply_data_size = 0;
    }
  else
    {
      (void) sysprm_pack_assign_values (reply_data, prm_values);
    }
  ptr = or_pack_int (reply, reply_data_size);
  ptr = or_pack_int (ptr, rc);
  css_send_reply_and_data_to_client (thread_p->conn_entry, rid, reply, OR_ALIGNED_BUF_SIZE (a_reply), reply_data,
				     reply_data_size);
  if (reply_data != NULL)
    {
      free_and_init (reply_data);
    }
  if (prm_values != NULL)
    {
      sysprm_free_assign_values (&prm_values);
    }
}

/*
 * sprm_server_dump_parameters -
 *
 * return:
 *
 *   rid(in):
 *   request(in):
 *   reqlen(in):
 */
void
sprm_server_dump_parameters (THREAD_ENTRY * thread_p, unsigned int rid, char *request, int reqlen)
{
  FILE *outfp;
  int file_size;
  char *buffer;
  int buffer_size;
  int send_size;
  OR_ALIGNED_BUF (OR_INT_SIZE) a_reply;
  char *reply = OR_ALIGNED_BUF_START (a_reply);

  (void) or_unpack_int (request, &buffer_size);

  buffer = (char *) db_private_alloc (thread_p, buffer_size);
  if (buffer == NULL)
    {
      css_send_abort_to_client (thread_p->conn_entry, rid);
      return;
    }

  outfp = tmpfile ();
  if (outfp == NULL)
    {
      er_set_with_oserror (ER_ERROR_SEVERITY, ARG_FILE_LINE, ER_GENERIC_ERROR, 0);
      css_send_abort_to_client (thread_p->conn_entry, rid);
      db_private_free_and_init (thread_p, buffer);
      return;
    }

  xsysprm_dump_server_parameters (outfp);
  file_size = ftell (outfp);

  /* 
   * Send the file in pieces
   */
  rewind (outfp);

  (void) or_pack_int (reply, (int) file_size);
  css_send_data_to_client (thread_p->conn_entry, rid, reply, OR_ALIGNED_BUF_SIZE (a_reply));

  while (file_size > 0)
    {
      if (file_size > buffer_size)
	{
	  send_size = buffer_size;
	}
      else
	{
	  send_size = file_size;
	}

      file_size -= send_size;
      if (fread (buffer, 1, send_size, outfp) == 0)
	{
	  er_set_with_oserror (ER_ERROR_SEVERITY, ARG_FILE_LINE, ER_GENERIC_ERROR, 0);
	  css_send_abort_to_client (thread_p->conn_entry, rid);
	  /* 
	   * Continue sending the stuff that was prmoised to client. In this case
	   * junk (i.e., whatever it is in the buffers) is sent.
	   */
	}
      css_send_data_to_client (thread_p->conn_entry, rid, buffer, send_size);
    }

  fclose (outfp);
  db_private_free_and_init (thread_p, buffer);
}

/*
 * shf_has_instance -
 *
 * return:
 *
 *   rid(in):
 *   request(in):
 *   reqlen(in):
 *
 * NOTE:
 */
void
shf_has_instance (THREAD_ENTRY * thread_p, unsigned int rid, char *request, int reqlen)
{
  HFID hfid;
  OID class_oid;
  int r;
  OR_ALIGNED_BUF (OR_INT_SIZE) a_reply;
  char *reply = OR_ALIGNED_BUF_START (a_reply);
  char *ptr;
  int has_visible_instance;

  ptr = or_unpack_hfid (request, &hfid);
  ptr = or_unpack_oid (ptr, &class_oid);
  ptr = or_unpack_int (ptr, &has_visible_instance);

  r = xheap_has_instance (thread_p, &hfid, &class_oid, has_visible_instance);

  if (r == -1)
    {
      (void) return_error_to_client (thread_p, rid);
    }

  ptr = or_pack_int (reply, (int) r);

  css_send_data_to_client (thread_p->conn_entry, rid, reply, OR_ALIGNED_BUF_SIZE (a_reply));
}

/*
 * stran_get_local_transaction_id -
 *
 * return:
 *
 *   rid(in):
 *   request(in):
 *   reqlen(in):
 *
 * NOTE:
 */
void
stran_get_local_transaction_id (THREAD_ENTRY * thread_p, unsigned int rid, char *request, int reqlen)
{
  OR_ALIGNED_BUF (OR_INT_SIZE + OR_INT_SIZE) a_reply;
  char *reply = OR_ALIGNED_BUF_START (a_reply);
  char *ptr;
  DB_VALUE val;
  int success, trid;

  success = (xtran_get_local_transaction_id (thread_p, &val) == NO_ERROR) ? NO_ERROR : ER_FAILED;
  trid = db_get_int (&val);
  ptr = or_pack_int (reply, success);
  ptr = or_pack_int (ptr, trid);
  css_send_data_to_client (thread_p->conn_entry, rid, reply, OR_ALIGNED_BUF_SIZE (a_reply));
}

/*
 * sjsp_get_server_port -
 *
 * return:
 *
 *   rid(in):
 *
 * NOTE:
 */
void
sjsp_get_server_port (THREAD_ENTRY * thread_p, unsigned int rid, char *request, int reqlen)
{
  OR_ALIGNED_BUF (OR_INT_SIZE) a_reply;
  char *reply = OR_ALIGNED_BUF_START (a_reply);

  (void) or_pack_int (reply, jsp_server_port ());
  css_send_data_to_client (thread_p->conn_entry, rid, reply, OR_ALIGNED_BUF_SIZE (a_reply));
}

/*
 * srepl_set_info -
 *
 * return:
 *
 *   rid(in):
 *   request(in):
 *   reqlen(in):
 *
 * NOTE:
 */
void
srepl_set_info (THREAD_ENTRY * thread_p, unsigned int rid, char *request, int reqlen)
{
  int success = NO_ERROR;
  OR_ALIGNED_BUF (OR_INT_SIZE) a_reply;
  char *reply = OR_ALIGNED_BUF_START (a_reply);
  char *ptr;
  REPL_INFO repl_info = { NULL, 0, false };
  REPL_INFO_SBR repl_schema = { 0, NULL, NULL, NULL, NULL };

  if (!LOG_CHECK_LOG_APPLIER (thread_p) && log_does_allow_replication () == true)
    {
      ptr = or_unpack_int (request, &repl_info.repl_info_type);
      switch (repl_info.repl_info_type)
	{
	case REPL_INFO_TYPE_SBR:
	  {
	    ptr = or_unpack_int (ptr, &repl_schema.statement_type);
	    ptr = or_unpack_string_nocopy (ptr, &repl_schema.name);
	    ptr = or_unpack_string_nocopy (ptr, &repl_schema.stmt_text);
	    ptr = or_unpack_string_nocopy (ptr, &repl_schema.db_user);
	    ptr = or_unpack_string_nocopy (ptr, &repl_schema.sys_prm_context);

	    repl_info.info = (char *) &repl_schema;
	    break;
	  }
	default:
	  success = ER_FAILED;
	  break;
	}

      if (success == NO_ERROR)
	{
	  success = xrepl_set_info (thread_p, &repl_info);
	}
    }

  (void) or_pack_int (reply, success);
  css_send_data_to_client (thread_p->conn_entry, rid, reply, OR_ALIGNED_BUF_SIZE (a_reply));
}

/*
 * srepl_log_get_append_lsa -
 *
 * return:
 *
 *   rid(in):
 *   request(in):
 *   reqlen(in):
 *
 * NOTE:
 */
void
srepl_log_get_append_lsa (THREAD_ENTRY * thread_p, unsigned int rid, char *request, int reqlen)
{
  OR_ALIGNED_BUF (OR_LOG_LSA_ALIGNED_SIZE) a_reply;
  char *reply = OR_ALIGNED_BUF_START (a_reply);
  LOG_LSA *lsa;

  lsa = xrepl_log_get_append_lsa ();

  reply = OR_ALIGNED_BUF_START (a_reply);
  (void) or_pack_log_lsa (reply, lsa);

  css_send_data_to_client (thread_p->conn_entry, rid, reply, OR_ALIGNED_BUF_SIZE (a_reply));
}

/*
 * slocator_check_fk_validity -
 *
 * return:
 *
 *   rid(in):
 *   request(in):
 *   reqlen(in):
 *
 * NOTE:
 */
void
slocator_check_fk_validity (THREAD_ENTRY * thread_p, unsigned int rid, char *request, int reqlen)
{
  OID class_oid;
  HFID hfid;
  OID pk_cls_oid;
  BTID pk_btid;
  int n_attrs, *attr_ids = NULL;
  TP_DOMAIN *key_type;
  char *fk_name = NULL;
  char *ptr;
  OR_ALIGNED_BUF (OR_INT_SIZE) a_reply;
  char *reply = OR_ALIGNED_BUF_START (a_reply);

  ptr = or_unpack_oid (request, &class_oid);
  ptr = or_unpack_hfid (ptr, &hfid);
  ptr = or_unpack_domain (ptr, &key_type, 0);
  ptr = or_unpack_int (ptr, &n_attrs);
  ptr = or_unpack_int_array (ptr, n_attrs, &attr_ids);
  if (ptr == NULL)
    {
      (void) return_error_to_client (thread_p, rid);
      goto end;
    }

  ptr = or_unpack_oid (ptr, &pk_cls_oid);
  ptr = or_unpack_btid (ptr, &pk_btid);
  ptr = or_unpack_string (ptr, &fk_name);

  if (xlocator_check_fk_validity (thread_p, &class_oid, &hfid, key_type, n_attrs, attr_ids, &pk_cls_oid, &pk_btid,
				  fk_name) != NO_ERROR)
    {
      (void) return_error_to_client (thread_p, rid);
    }

end:

  ptr = or_pack_int (reply, er_errid ());
  css_send_data_to_client (thread_p->conn_entry, rid, reply, OR_ALIGNED_BUF_SIZE (a_reply));

  if (attr_ids != NULL)
    {
      db_private_free_and_init (thread_p, attr_ids);
    }

  if (fk_name != NULL)
    {
      db_private_free_and_init (thread_p, fk_name);
    }
}

/*
 * slogwr_get_log_pages -
 *
 * return:
 *
 *   thread_p(in):
 *   rid(in):
 *   request(in):
 *   reqlen(in):
 *
 * Note:
 */
void
slogwr_get_log_pages (THREAD_ENTRY * thread_p, unsigned int rid, char *request, int reqlen)
{
  OR_ALIGNED_BUF (OR_INT_SIZE * 2) a_reply;
  char *reply = OR_ALIGNED_BUF_START (a_reply);
  char *ptr;
  LOG_PAGEID first_pageid;
  LOGWR_MODE mode;
  int m, error, remote_error;

  ptr = or_unpack_int64 (request, &first_pageid);
  ptr = or_unpack_int (ptr, &m);
  mode = (LOGWR_MODE) m;
  ptr = or_unpack_int (ptr, &remote_error);

  error = xlogwr_get_log_pages (thread_p, first_pageid, mode);
  if (error == ER_INTERRUPTED)
    {
      (void) return_error_to_client (thread_p, rid);
    }

  if (error == ER_NET_DATA_RECEIVE_TIMEDOUT)
    {
      css_end_server_request (thread_p->conn_entry);
    }
  else
    {
      ptr = or_pack_int (reply, (int) END_CALLBACK);
      ptr = or_pack_int (ptr, error);
      (void) css_send_data_to_client (thread_p->conn_entry, rid, reply, OR_ALIGNED_BUF_SIZE (a_reply));
    }

  return;
}

/*
 * sboot_compact_db -
 *
 * return:
 *
 *   rid(in):
 *   request(in):
 *   reqlen(in):
 *
 * NOTE:
 */
void
sboot_compact_db (THREAD_ENTRY * thread_p, unsigned int rid, char *request, int reqlen)
{
  int success, n_classes, reply_size, i;
  char *reply = NULL;
  OID *class_oids = NULL;
  int *ids_repr = NULL;
  char *ptr = NULL;
  int space_to_process = 0, instance_lock_timeout = 0, delete_old_repr = 0;
  int class_lock_timeout = 0;
  OID last_processed_class_oid, last_processed_oid;
  int *total_objects = NULL, *failed_objects = NULL;
  int *modified_objects = NULL, *big_objects = NULL;

  ptr = or_unpack_int (request, &n_classes);
  if (ptr == NULL)
    {
      (void) return_error_to_client (thread_p, rid);
      return;
    }

  ptr = or_unpack_oid_array (ptr, n_classes, &class_oids);
  if (ptr == NULL)
    {
      (void) return_error_to_client (thread_p, rid);
      return;
    }

  ptr = or_unpack_int (ptr, &space_to_process);
  if (ptr == NULL)
    {
      (void) return_error_to_client (thread_p, rid);
      return;
    }

  ptr = or_unpack_int (ptr, &instance_lock_timeout);
  if (ptr == NULL)
    {
      (void) return_error_to_client (thread_p, rid);
      return;
    }

  ptr = or_unpack_int (ptr, &class_lock_timeout);
  if (ptr == NULL)
    {
      (void) return_error_to_client (thread_p, rid);
      return;
    }

  ptr = or_unpack_int (ptr, &delete_old_repr);
  if (ptr == NULL)
    {
      (void) return_error_to_client (thread_p, rid);
      return;
    }

  ptr = or_unpack_oid (ptr, &last_processed_class_oid);
  if (ptr == NULL)
    {
      (void) return_error_to_client (thread_p, rid);
      return;
    }

  ptr = or_unpack_oid (ptr, &last_processed_oid);
  if (ptr == NULL)
    {
      (void) return_error_to_client (thread_p, rid);
      return;
    }

  ptr = or_unpack_int_array (ptr, n_classes, &total_objects);
  if (ptr == NULL)
    {
      (void) return_error_to_client (thread_p, rid);
      return;
    }

  ptr = or_unpack_int_array (ptr, n_classes, &failed_objects);
  if (ptr == NULL)
    {
      (void) return_error_to_client (thread_p, rid);
      return;
    }

  ptr = or_unpack_int_array (ptr, n_classes, &modified_objects);
  if (ptr == NULL)
    {
      (void) return_error_to_client (thread_p, rid);
      return;
    }

  ptr = or_unpack_int_array (ptr, n_classes, &big_objects);
  if (ptr == NULL)
    {
      (void) return_error_to_client (thread_p, rid);
      return;
    }

  ptr = or_unpack_int_array (ptr, n_classes, &ids_repr);
  if (ptr == NULL)
    {
      (void) return_error_to_client (thread_p, rid);
      return;
    }

  success =
    xboot_compact_db (thread_p, class_oids, n_classes, space_to_process, instance_lock_timeout, class_lock_timeout,
		      (bool) delete_old_repr, &last_processed_class_oid, &last_processed_oid, total_objects,
		      failed_objects, modified_objects, big_objects, ids_repr);

  if (success != NO_ERROR)
    {
      (void) return_error_to_client (thread_p, rid);
    }

  reply_size = OR_OID_SIZE * 2 + OR_INT_SIZE * (5 * n_classes + 1);
  reply = (char *) db_private_alloc (thread_p, reply_size);
  if (reply == NULL)
    {
      css_send_abort_to_client (thread_p->conn_entry, rid);
      db_private_free_and_init (thread_p, class_oids);
      db_private_free_and_init (thread_p, ids_repr);
      db_private_free_and_init (thread_p, failed_objects);
      db_private_free_and_init (thread_p, modified_objects);
      db_private_free_and_init (thread_p, big_objects);
      db_private_free_and_init (thread_p, total_objects);
      return;
    }

  ptr = or_pack_int (reply, success);
  ptr = or_pack_oid (ptr, &last_processed_class_oid);
  ptr = or_pack_oid (ptr, &last_processed_oid);

  for (i = 0; i < n_classes; i++)
    {
      ptr = or_pack_int (ptr, total_objects[i]);
    }

  for (i = 0; i < n_classes; i++)
    {
      ptr = or_pack_int (ptr, failed_objects[i]);
    }

  for (i = 0; i < n_classes; i++)
    {
      ptr = or_pack_int (ptr, modified_objects[i]);
    }

  for (i = 0; i < n_classes; i++)
    {
      ptr = or_pack_int (ptr, big_objects[i]);
    }

  for (i = 0; i < n_classes; i++)
    {
      ptr = or_pack_int (ptr, ids_repr[i]);
    }

  if (css_send_data_to_client (thread_p->conn_entry, rid, reply, reply_size) != NO_ERROR)
    {
      boot_compact_stop (thread_p);
    }

  db_private_free_and_init (thread_p, class_oids);
  db_private_free_and_init (thread_p, ids_repr);
  db_private_free_and_init (thread_p, failed_objects);
  db_private_free_and_init (thread_p, modified_objects);
  db_private_free_and_init (thread_p, big_objects);
  db_private_free_and_init (thread_p, total_objects);

  db_private_free_and_init (thread_p, reply);
}

/*
 * sboot_heap_compact -
 *
 * return:
 *
 *   rid(in):
 *   request(in):
 *   reqlen(in):
 *
 * NOTE:
 */
void
sboot_heap_compact (THREAD_ENTRY * thread_p, unsigned int rid, char *request, int reqlen)
{
  OR_ALIGNED_BUF (OR_INT_SIZE) a_reply;
  char *reply = OR_ALIGNED_BUF_START (a_reply);
  char *ptr;
  int success;
  OID class_oid;

  ptr = or_unpack_oid (request, &class_oid);
  if (ptr == NULL)
    {
      (void) return_error_to_client (thread_p, rid);
      return;
    }

  success = xboot_heap_compact (thread_p, &class_oid);
  if (success != NO_ERROR)
    {
      (void) return_error_to_client (thread_p, rid);
    }

  or_pack_int (reply, success);

  if (css_send_data_to_client (thread_p->conn_entry, rid, reply, OR_ALIGNED_BUF_SIZE (a_reply)) != NO_ERROR)
    {
      boot_compact_stop (thread_p);
    }
}

/*
 * sboot_compact_start -
 *
 * return:
 *
 *   rid(in):
 *   request(in):
 *   reqlen(in):
 *
 * NOTE:
 */
void
sboot_compact_start (THREAD_ENTRY * thread_p, unsigned int rid, char *request, int reqlen)
{
  OR_ALIGNED_BUF (OR_INT_SIZE) a_reply;
  char *reply = OR_ALIGNED_BUF_START (a_reply);
  int success;

  success = xboot_compact_start (thread_p);
  if (success != NO_ERROR)
    {
      (void) return_error_to_client (thread_p, rid);
    }

  or_pack_int (reply, success);

  css_send_data_to_client (thread_p->conn_entry, rid, reply, OR_ALIGNED_BUF_SIZE (a_reply));
}

/*
 * sboot_compact_stop -
 *
 * return:
 *
 *   rid(in):
 *   request(in):
 *   reqlen(in):
 *
 * NOTE:
 */
void
sboot_compact_stop (THREAD_ENTRY * thread_p, unsigned int rid, char *request, int reqlen)
{
  OR_ALIGNED_BUF (OR_INT_SIZE) a_reply;
  char *reply = OR_ALIGNED_BUF_START (a_reply);
  int success;

  success = xboot_compact_stop (thread_p);
  if (success != NO_ERROR)
    {
      (void) return_error_to_client (thread_p, rid);
    }

  or_pack_int (reply, success);

  css_send_data_to_client (thread_p->conn_entry, rid, reply, OR_ALIGNED_BUF_SIZE (a_reply));
}


/*
 * ses_posix_create_file -
 *
 * return:
 *
 *   rid(in):
 *   request(in):
 *   reqlen(in):
 *
 * NOTE:
 */
void
ses_posix_create_file (THREAD_ENTRY * thread_p, unsigned int rid, char *request, int reqlen)
{
  char new_path[PATH_MAX];
  int path_size = 0, ret;
  OR_ALIGNED_BUF (OR_INT_SIZE * 2) a_reply;
  char *reply = OR_ALIGNED_BUF_START (a_reply);
  char *ptr;

  ret = xes_posix_create_file (new_path);
  if (ret != NO_ERROR)
    {
      (void) return_error_to_client (thread_p, rid);
    }
  else
    {
      path_size = strlen (new_path) + 1;
    }

  ptr = or_pack_int (reply, path_size);
  ptr = or_pack_int (ptr, ret);
  css_send_reply_and_data_to_client (thread_p->conn_entry, rid, reply, OR_ALIGNED_BUF_SIZE (a_reply), new_path,
				     path_size);
}

/*
 * ses_posix_write_file -
 *
 * return:
 *
 *   rid(in):
 *   request(in):
 *   reqlen(in):
 *
 * NOTE:
 */
void
ses_posix_write_file (THREAD_ENTRY * thread_p, unsigned int rid, char *request, int reqlen)
{
  char *path;
  void *buf = NULL;
  off_t offset;
  size_t count;
  INT64 ret, tmp_int64;
  int csserror, buf_size;
  OR_ALIGNED_BUF (OR_INT64_SIZE) a_reply;
  char *reply = OR_ALIGNED_BUF_START (a_reply);
  char *ptr;

  ptr = or_unpack_string_nocopy (request, &path);
  ptr = or_unpack_int64 (ptr, &tmp_int64);
  offset = (off_t) tmp_int64;
  ptr = or_unpack_int64 (ptr, &tmp_int64);
  count = (size_t) tmp_int64;

  csserror = css_receive_data_from_client (thread_p->conn_entry, rid, (char **) &buf, &buf_size);
  if (csserror)
    {
      er_set (ER_ERROR_SEVERITY, ARG_FILE_LINE, ER_NET_SERVER_DATA_RECEIVE, 0);
      css_send_abort_to_client (thread_p->conn_entry, rid);
    }
  else
    {
      ret = xes_posix_write_file (path, buf, count, offset);
      if (ret != NO_ERROR)
	{
	  (void) return_error_to_client (thread_p, rid);
	}

      ptr = or_pack_int64 (reply, (INT64) ret);
      css_send_data_to_client (thread_p->conn_entry, rid, reply, OR_ALIGNED_BUF_SIZE (a_reply));
    }
  if (buf != NULL)
    {
      free_and_init (buf);
    }
}

/*
 * ses_posix_read_file -
 *
 * return:
 *
 *   rid(in):
 *   request(in):
 *   reqlen(in):
 *
 * NOTE:
 */
void
ses_posix_read_file (THREAD_ENTRY * thread_p, unsigned int rid, char *request, int reqlen)
{
  char *path;
  void *buf;
  off_t offset;
  size_t count;
  INT64 ret, tmp_int64;
  OR_ALIGNED_BUF (OR_INT64_SIZE) a_reply;
  char *reply = OR_ALIGNED_BUF_START (a_reply);
  char *ptr;

  ptr = or_unpack_string_nocopy (request, &path);
  ptr = or_unpack_int64 (ptr, &tmp_int64);
  offset = (off_t) tmp_int64;
  ptr = or_unpack_int64 (ptr, &tmp_int64);
  count = (size_t) tmp_int64;

  buf = db_private_alloc (thread_p, count);
  if (buf == NULL)
    {
      css_send_abort_to_client (thread_p->conn_entry, rid);
    }
  else
    {
      ret = xes_posix_read_file (path, buf, count, offset);
      if (ret != NO_ERROR)
	{
	  (void) return_error_to_client (thread_p, rid);
	}

      ptr = or_pack_int64 (reply, (INT64) ret);
      css_send_reply_and_data_to_client (thread_p->conn_entry, rid, reply, OR_ALIGNED_BUF_SIZE (a_reply), (char *) buf,
					 (int) count);
      db_private_free_and_init (thread_p, buf);
    }
}

/*
 * ses_posix_delete_file -
 *
 * return:
 *
 *   rid(in):
 *   request(in):
 *   reqlen(in):
 *
 * NOTE:
 */
void
ses_posix_delete_file (THREAD_ENTRY * thread_p, unsigned int rid, char *request, int reqlen)
{
  char *path;
  int ret;
  OR_ALIGNED_BUF (OR_INT_SIZE) a_reply;
  char *reply = OR_ALIGNED_BUF_START (a_reply);
  char *ptr;

  ptr = or_unpack_string_nocopy (request, &path);

  ret = xes_posix_delete_file (path);
  if (ret != NO_ERROR)
    {
      (void) return_error_to_client (thread_p, rid);
    }

  ptr = or_pack_int (reply, ret);
  css_send_data_to_client (thread_p->conn_entry, rid, reply, OR_ALIGNED_BUF_SIZE (a_reply));
}

/*
 * ses_posix_copy_file -
 *
 * return:
 *
 *   rid(in):
 *   request(in):
 *   reqlen(in):
 *
 * NOTE:
 */
void
ses_posix_copy_file (THREAD_ENTRY * thread_p, unsigned int rid, char *request, int reqlen)
{
  char *src_path, *metaname, new_path[PATH_MAX];
  int path_size = 0, ret;
  OR_ALIGNED_BUF (OR_INT_SIZE * 2) a_reply;
  char *reply = OR_ALIGNED_BUF_START (a_reply);
  char *ptr;

  ptr = or_unpack_string_nocopy (request, &src_path);
  ptr = or_unpack_string_nocopy (ptr, &metaname);

  ret = xes_posix_copy_file (src_path, metaname, new_path);
  if (ret != NO_ERROR)
    {
      (void) return_error_to_client (thread_p, rid);
    }
  else
    {
      path_size = strlen (new_path) + 1;
    }

  ptr = or_pack_int (reply, path_size);
  ptr = or_pack_int (ptr, ret);
  css_send_reply_and_data_to_client (thread_p->conn_entry, rid, reply, OR_ALIGNED_BUF_SIZE (a_reply), new_path,
				     path_size);
}

/*
 * ses_posix_rename_file -
 *
 * return:
 *
 *   rid(in):
 *   request(in):
 *   reqlen(in):
 *
 * NOTE:
 */
void
ses_posix_rename_file (THREAD_ENTRY * thread_p, unsigned int rid, char *request, int reqlen)
{
  char *src_path, *metaname, new_path[PATH_MAX];
  int path_size = 0, ret;
  OR_ALIGNED_BUF (OR_INT_SIZE * 2) a_reply;
  char *reply = OR_ALIGNED_BUF_START (a_reply);
  char *ptr;

  ptr = or_unpack_string_nocopy (request, &src_path);
  ptr = or_unpack_string_nocopy (ptr, &metaname);

  ret = xes_posix_rename_file (src_path, metaname, new_path);
  if (ret != NO_ERROR)
    {
      (void) return_error_to_client (thread_p, rid);
    }
  else
    {
      path_size = strlen (new_path) + 1;
    }

  ptr = or_pack_int (reply, path_size);
  ptr = or_pack_int (ptr, ret);
  css_send_reply_and_data_to_client (thread_p->conn_entry, rid, reply, OR_ALIGNED_BUF_SIZE (a_reply), new_path,
				     path_size);
}


/*
 * ses_posix_read_file -
 *
 * return:
 *
 *   rid(in):
 *   request(in):
 *   reqlen(in):
 *
 * NOTE:
 */
void
ses_posix_get_file_size (THREAD_ENTRY * thread_p, unsigned int rid, char *request, int reqlen)
{
  char *path;
  off_t file_size;
  OR_ALIGNED_BUF (OR_INT64_SIZE) a_reply;
  char *reply = OR_ALIGNED_BUF_START (a_reply);
  char *ptr;

  ptr = or_unpack_string_nocopy (request, &path);

  file_size = xes_posix_get_file_size (path);
  if (file_size < 0)
    {
      (void) return_error_to_client (thread_p, rid);
    }

  ptr = or_pack_int64 (reply, (INT64) file_size);
  css_send_data_to_client (thread_p->conn_entry, rid, reply, OR_ALIGNED_BUF_SIZE (a_reply));
}

/*
 * slocator_upgrade_instances_domain -
 *
 * return:
 *
 *   rid(in):
 *   request(in):
 *   reqlen(in):
 *
 * NOTE:
 */
void
slocator_upgrade_instances_domain (THREAD_ENTRY * thread_p, unsigned int rid, char *request, int reqlen)
{
  OR_ALIGNED_BUF (OR_INT_SIZE) a_reply;
  char *reply = OR_ALIGNED_BUF_START (a_reply);
  char *ptr;
  OID class_oid;
  int attr_id;
  int success;

  ptr = request;
  ptr = or_unpack_oid (ptr, &class_oid);
  ptr = or_unpack_int (ptr, &attr_id);

  success = xlocator_upgrade_instances_domain (thread_p, &class_oid, attr_id);

  if (success != NO_ERROR)
    {
      (void) return_error_to_client (thread_p, rid);
    }

  ptr = or_pack_int (reply, success);
  css_send_data_to_client (thread_p->conn_entry, rid, reply, OR_ALIGNED_BUF_SIZE (a_reply));
}

/*
 * ssession_find_or_create_session -
 *
 * return: void
 *
 *   rid(in):
 *   request(in):
 *   reqlen(in):
 *
 * NOTE: This function checks if a session is still active and creates a new
 * one if needed
 */
void
ssession_find_or_create_session (THREAD_ENTRY * thread_p, unsigned int rid, char *request, int reqlen)
{
  SESSION_ID id = DB_EMPTY_SESSION;
  int row_count = -1, area_size;
  OR_ALIGNED_BUF (OR_INT_SIZE + OR_INT_SIZE) a_reply;
  char *reply = OR_ALIGNED_BUF_START (a_reply);
  char *ptr = NULL, *area = NULL;
  char *db_user = NULL, *host = NULL, *program_name = NULL;
  char db_user_upper[DB_MAX_USER_LENGTH] = { '\0' };
  char server_session_key[SERVER_SESSION_KEY_SIZE];
  SESSION_PARAM *session_params = NULL;
  int error = NO_ERROR, update_parameter_values = 0;

  ptr = or_unpack_int (request, (int *) &id);
  ptr = or_unpack_stream (ptr, server_session_key, SERVER_SESSION_KEY_SIZE);
  ptr = sysprm_unpack_session_parameters (ptr, &session_params);
  ptr = or_unpack_string_alloc (ptr, &db_user);
  ptr = or_unpack_string_alloc (ptr, &host);
  ptr = or_unpack_string_alloc (ptr, &program_name);

  if (id == DB_EMPTY_SESSION
      || memcmp (server_session_key, xboot_get_server_session_key (), SERVER_SESSION_KEY_SIZE) != 0
      || xsession_check_session (thread_p, id) != NO_ERROR)
    {
      /* not an error yet */
      er_clear ();
      /* create new session */
      error = xsession_create_new (thread_p, &id);
      if (error != NO_ERROR)
	{
	  (void) return_error_to_client (thread_p, rid);
	}
    }

  /* get row count */
  xsession_get_row_count (thread_p, &row_count);

  if (error == NO_ERROR)
    {
      error = sysprm_session_init_session_parameters (&session_params, &update_parameter_values);
      if (error != NO_ERROR)
	{
	  error = sysprm_set_error ((SYSPRM_ERR) error, NULL);
	  (void) return_error_to_client (thread_p, rid);
	}
    }

  area_size = 0;
  if (error == NO_ERROR)
    {
      /* key.id */
      area_size = OR_INT_SIZE;

      /* row_count */
      area_size += OR_INT_SIZE;

      /* server session key */
      area_size += or_packed_stream_length (SERVER_SESSION_KEY_SIZE);

      /* update_parameter_values */
      area_size += OR_INT_SIZE;

      if (update_parameter_values)
	{
	  /* session params */
	  area_size += sysprm_packed_session_parameters_length (session_params, area_size);
	}

      area = (char *) malloc (area_size);
      if (area != NULL)
	{
	  ptr = or_pack_int (area, id);
	  ptr = or_pack_int (ptr, row_count);
	  ptr = or_pack_stream (ptr, xboot_get_server_session_key (), SERVER_SESSION_KEY_SIZE);
	  ptr = or_pack_int (ptr, update_parameter_values);
	  if (update_parameter_values)
	    {
	      ptr = sysprm_pack_session_parameters (ptr, session_params);
	    }
	}
      else
	{
	  er_set (ER_ERROR_SEVERITY, ARG_FILE_LINE, ER_OUT_OF_VIRTUAL_MEMORY, 1, (size_t) area_size);
	  error = ER_OUT_OF_VIRTUAL_MEMORY;
	  area_size = 0;
	  (void) return_error_to_client (thread_p, rid);
	}
    }

  if (db_user != NULL)
    {
      assert (host != NULL);
      assert (program_name != NULL);

      intl_identifier_upper (db_user, db_user_upper);
      css_set_user_access_status (db_user_upper, host, program_name);

      logtb_set_current_user_name (thread_p, db_user_upper);
    }

  free_and_init (db_user);
  free_and_init (host);
  free_and_init (program_name);

  ptr = or_pack_int (reply, area_size);
  ptr = or_pack_int (ptr, error);
  css_send_reply_and_data_to_client (thread_p->conn_entry, rid, reply, OR_ALIGNED_BUF_SIZE (a_reply), area, area_size);
  if (area != NULL)
    {
      free_and_init (area);
    }
}

/*
 * ssession_end_session -
 *
 * return: void
 *
 *   rid(in):
 *   request(in):
 *   reqlen(in):
 *
 * NOTE: This function ends the session with the id contained in the request
 */
void
ssession_end_session (THREAD_ENTRY * thread_p, unsigned int rid, char *request, int reqlen)
{
  int err = NO_ERROR;
  SESSION_ID id;
  OR_ALIGNED_BUF (OR_INT_SIZE) a_reply;
  char *reply = OR_ALIGNED_BUF_START (a_reply);
  char *ptr = NULL;

  (void) or_unpack_int (request, (int *) &id);

  err = xsession_end_session (thread_p, id);

  ptr = or_pack_int (reply, err);
  css_send_data_to_client (thread_p->conn_entry, rid, reply, OR_ALIGNED_BUF_SIZE (a_reply));
}

/*
 * ssession_set_row_count - set the count of affected rows for a session
 *
 * return: void
 *
 *   rid(in):
 *   request(in):
 *   reqlen(in):
 *
 * NOTE:
 */
void
ssession_set_row_count (THREAD_ENTRY * thread_p, unsigned int rid, char *request, int reqlen)
{
  int err = NO_ERROR;
  int row_count = 0;
  OR_ALIGNED_BUF (OR_INT_SIZE) a_reply;
  char *reply = OR_ALIGNED_BUF_START (a_reply);
  char *ptr = NULL;

  (void) or_unpack_int (request, &row_count);

  err = xsession_set_row_count (thread_p, row_count);
  if (err != NO_ERROR)
    {
      (void) return_error_to_client (thread_p, rid);
    }

  ptr = or_pack_int (reply, err);
  css_send_data_to_client (thread_p->conn_entry, rid, reply, OR_ALIGNED_BUF_SIZE (a_reply));
}

/*
 * ssession_get_row_count - get the count of affected rows for a session
 * return: void
 *   rid(in):
 *   request(in):
 *   reqlen(in):
 * NOTE:
 */
void
ssession_get_row_count (THREAD_ENTRY * thread_p, unsigned int rid, char *request, int reqlen)
{
  int err = NO_ERROR;
  int row_count = 0;
  OR_ALIGNED_BUF (OR_INT_SIZE) a_reply;
  char *reply = OR_ALIGNED_BUF_START (a_reply);
  char *ptr = NULL;

  err = xsession_get_row_count (thread_p, &row_count);
  if (err != NO_ERROR)
    {
      (void) return_error_to_client (thread_p, rid);
    }

  ptr = or_pack_int (reply, row_count);
  css_send_data_to_client (thread_p->conn_entry, rid, reply, OR_ALIGNED_BUF_SIZE (a_reply));
}

/*
 * ssession_get_last_insert_id  - get the value of the last update serial
 * return: error code or NO_ERROR
 *   rid(in):
 *   request(in):
 *   reqlen(in):
 * NOTE:
 */
void
ssession_get_last_insert_id (THREAD_ENTRY * thread_p, unsigned int rid, char *request, int reqlen)
{
  int err = NO_ERROR;
  DB_VALUE lid;
  OR_ALIGNED_BUF (OR_INT_SIZE + OR_INT_SIZE) a_reply;
  char *reply = OR_ALIGNED_BUF_START (a_reply);
  char *data_reply = NULL;
  int data_size = 0;
  char *ptr = NULL;
  int update_last_insert_id;

  (void) or_unpack_int (request, &update_last_insert_id);

  err = xsession_get_last_insert_id (thread_p, &lid, (bool) update_last_insert_id);
  if (err != NO_ERROR)
    {
      (void) return_error_to_client (thread_p, rid);
      data_size = 0;
      goto end;
    }

  data_size = OR_VALUE_ALIGNED_SIZE (&lid);

  data_reply = (char *) db_private_alloc (thread_p, data_size);
  if (data_reply == NULL)
    {
      (void) return_error_to_client (thread_p, rid);
      err = ER_FAILED;
      data_size = 0;
      goto end;
    }
  or_pack_value (data_reply, &lid);

end:
  ptr = or_pack_int (reply, data_size);
  ptr = or_pack_int (ptr, err);

  css_send_reply_and_data_to_client (thread_p->conn_entry, rid, OR_ALIGNED_BUF_START (a_reply),
				     OR_ALIGNED_BUF_SIZE (a_reply), data_reply, data_size);

  if (data_reply != NULL)
    {
      db_private_free (thread_p, data_reply);
    }
}

/*
 * ssession_reset_cur_insert_id  - reset the current insert id as NULL
 * return: error code or NO_ERROR
 *   rid(in):
 *   request(in):
 *   reqlen(in):
 * NOTE:
 */
void
ssession_reset_cur_insert_id (THREAD_ENTRY * thread_p, unsigned int rid, char *request, int reqlen)
{
  int err = NO_ERROR;
  OR_ALIGNED_BUF (OR_INT_SIZE) a_reply;
  char *reply = OR_ALIGNED_BUF_START (a_reply);
  char *ptr = NULL;

  err = xsession_reset_cur_insert_id (thread_p);
  if (err != NO_ERROR)
    {
      (void) return_error_to_client (thread_p, rid);
    }

  ptr = or_pack_int (reply, err);
  css_send_data_to_client (thread_p->conn_entry, rid, reply, OR_ALIGNED_BUF_SIZE (a_reply));
}

/*
 * ssession_create_prepared_statement - create a prepared statement
 * return: error code or NO_ERROR
 *   rid(in):
 *   request(in):
 *   reqlen(in):
 * NOTE:
 */
void
ssession_create_prepared_statement (THREAD_ENTRY * thread_p, unsigned int rid, char *request, int reqlen)
{
  /* request data */
  char *name = NULL, *alias_print = NULL;
  char *reply = NULL, *ptr = NULL;
  char *data_request = NULL;
  OR_ALIGNED_BUF (OR_INT_SIZE) a_reply;
  int data_size = 0, err = 0;
  char *info = NULL;
  SHA1Hash alias_sha1 = SHA1_HASH_INITIALIZER;

  reply = OR_ALIGNED_BUF_START (a_reply);

  /* name */
  ptr = or_unpack_string_alloc (request, &name);
  /* alias_print */
  ptr = or_unpack_string_alloc (ptr, &alias_print);
  /* data_size */
  ptr = or_unpack_int (ptr, &data_size);
  if (data_size <= 0)
    {
      er_set (ER_ERROR_SEVERITY, ARG_FILE_LINE, ER_NET_SERVER_DATA_RECEIVE, 0);
      css_send_abort_to_client (thread_p->conn_entry, rid);
      goto error;
    }
  if (alias_print != NULL)
    {
      /* alias_sha1 */
      ptr = or_unpack_sha1 (ptr, &alias_sha1);
    }

  err = css_receive_data_from_client (thread_p->conn_entry, rid, &data_request, &data_size);
  if (err != NO_ERROR)
    {
      er_set (ER_ERROR_SEVERITY, ARG_FILE_LINE, ER_NET_SERVER_DATA_RECEIVE, 0);
      css_send_abort_to_client (thread_p->conn_entry, rid);
      goto error;
    }

  /* For prepared statements, on the server side, we only use the user OID, the statement name and the alias print.
   * User OID and alias_print are needed as XASL cache key and the statement name is the identifier for the statement.
   * The rest of the information will be kept unpacked and sent back to the client when requested */
  info = (char *) malloc (data_size);
  if (info == NULL)
    {
      er_set (ER_ERROR_SEVERITY, ARG_FILE_LINE, ER_OUT_OF_VIRTUAL_MEMORY, 1, (size_t) data_size);
      goto error;
    }
  memcpy (info, data_request, data_size);

  err = xsession_create_prepared_statement (thread_p, name, alias_print, &alias_sha1, info, data_size);

  if (err != NO_ERROR)
    {
      goto error;
    }

  or_pack_int (reply, err);
  css_send_data_to_client (thread_p->conn_entry, rid, reply, OR_ALIGNED_BUF_SIZE (a_reply));

  if (data_request != NULL)
    {
      free_and_init (data_request);
    }

  return;

error:
  (void) return_error_to_client (thread_p, rid);
  or_pack_int (reply, err);
  css_send_data_to_client (thread_p->conn_entry, rid, reply, OR_ALIGNED_BUF_SIZE (a_reply));

  /* free data */
  if (data_request != NULL)
    {
      free_and_init (data_request);
    }
  if (name != NULL)
    {
      free_and_init (name);
    }
  if (alias_print != NULL)
    {
      free_and_init (alias_print);
    }
  if (info != NULL)
    {
      free_and_init (info);
    }
}

/*
 * ssession_get_prepared_statement - create a prepared statement
 * return: error code or NO_ERROR
 *   rid(in):
 *   request(in):
 *   reqlen(in):
 * NOTE:
 */
void
ssession_get_prepared_statement (THREAD_ENTRY * thread_p, unsigned int rid, char *request, int reqlen)
{
  char *name = NULL, *stmt_info = NULL;
  int info_len = 0;
  char *reply = NULL, *ptr = NULL, *data_reply = NULL;
  int err = NO_ERROR, reply_size = 0;
  XASL_ID xasl_id;
  /* return code + data length */
  OR_ALIGNED_BUF (OR_INT_SIZE * 2 + OR_XASL_ID_SIZE) a_reply;
  int get_xasl_header = 0;
  XASL_NODE_HEADER xasl_header, *xasl_header_p = NULL;

  /* unpack prepared statement name */
  ptr = or_unpack_string (request, &name);
  /* unpack get XASL node header boolean */
  ptr = or_unpack_int (ptr, &get_xasl_header);
  if (get_xasl_header)
    {
      /* need to get XASL node header too */
      xasl_header_p = &xasl_header;
      INIT_XASL_NODE_HEADER (xasl_header_p);
    }

  err = xsession_get_prepared_statement (thread_p, name, &stmt_info, &info_len, &xasl_id, xasl_header_p);
  if (err != NO_ERROR)
    {
      goto error;
    }

  /* pack reply buffer */
  reply_size = or_packed_stream_length (info_len);	/* smt_info */
  if (get_xasl_header)
    {
      reply_size += XASL_NODE_HEADER_SIZE;	/* xasl node header */
    }
  data_reply = (char *) malloc (reply_size);
  if (data_reply == NULL)
    {
      er_set (ER_ERROR_SEVERITY, ARG_FILE_LINE, ER_OUT_OF_VIRTUAL_MEMORY, 1, (size_t) reply_size);
      err = ER_FAILED;
      goto error;
    }

  ptr = or_pack_stream (data_reply, stmt_info, info_len);
  if (get_xasl_header)
    {
      /* pack XASL node header */
      OR_PACK_XASL_NODE_HEADER (ptr, xasl_header_p);
    }

  reply = OR_ALIGNED_BUF_START (a_reply);

  ptr = or_pack_int (reply, reply_size);
  ptr = or_pack_int (ptr, err);
  OR_PACK_XASL_ID (ptr, &xasl_id);

  err =
    css_send_reply_and_data_to_client (thread_p->conn_entry, rid, OR_ALIGNED_BUF_START (a_reply),
				       OR_ALIGNED_BUF_SIZE (a_reply), data_reply, reply_size);
  goto cleanup;

error:
  reply_size = 0;
  if (data_reply != NULL)
    {
      free_and_init (data_reply);
    }
  ptr = OR_ALIGNED_BUF_START (a_reply);
  ptr = or_pack_int (ptr, 0);
  or_pack_int (ptr, err);

  (void) return_error_to_client (thread_p, rid);

  err =
    css_send_reply_and_data_to_client (thread_p->conn_entry, rid, OR_ALIGNED_BUF_START (a_reply),
				       OR_ALIGNED_BUF_SIZE (a_reply), data_reply, reply_size);
  goto cleanup;

cleanup:
  if (data_reply != NULL)
    {
      free_and_init (data_reply);
    }
  if (stmt_info != NULL)
    {
      free_and_init (stmt_info);
    }
  if (name != NULL)
    {
      db_private_free_and_init (thread_p, name);
    }
}

/*
 * ssession_delete_prepared_statement - get prepared statement info
 * return: error code or NO_ERROR
 *   rid(in):
 *   request(in):
 *   reqlen(in):
 * NOTE:
 */
void
ssession_delete_prepared_statement (THREAD_ENTRY * thread_p, unsigned int rid, char *request, int reqlen)
{
  int err = NO_ERROR;
  OR_ALIGNED_BUF (OR_INT_SIZE) a_reply;
  char *reply = OR_ALIGNED_BUF_START (a_reply);
  char *name = NULL;

  or_unpack_string_nocopy (request, &name);
  if (name == NULL)
    {
      (void) return_error_to_client (thread_p, rid);
      err = ER_FAILED;
    }
  else
    {
      err = xsession_delete_prepared_statement (thread_p, name);
      if (err != NO_ERROR)
	{
	  (void) return_error_to_client (thread_p, rid);
	}
    }

  or_pack_int (reply, err);

  css_send_data_to_client (thread_p->conn_entry, rid, reply, OR_ALIGNED_BUF_SIZE (a_reply));
}

/*
 * slogin_user - login user
 * return: error code or NO_ERROR
 *   rid(in):
 *   request(in):
 *   reqlen(in):
 */
void
slogin_user (THREAD_ENTRY * thread_p, unsigned int rid, char *request, int reqlen)
{
  int err = NO_ERROR;
  OR_ALIGNED_BUF (OR_INT_SIZE) a_reply;
  char *reply = OR_ALIGNED_BUF_START (a_reply);
  char *username = NULL;

  or_unpack_string_nocopy (request, &username);
  if (username == NULL)
    {
      (void) return_error_to_client (thread_p, rid);
      err = ER_FAILED;
    }
  else
    {
      err = xlogin_user (thread_p, username);
      if (err != NO_ERROR)
	{
	  (void) return_error_to_client (thread_p, rid);
	}
    }

  or_pack_int (reply, err);

  css_send_data_to_client (thread_p->conn_entry, rid, reply, OR_ALIGNED_BUF_SIZE (a_reply));
}

/*
 * ssession_set_session_variables () - set session variables
 * return :void
 * thread_p (in) :
 * rid (in) :
 * request (in) :
 * reqlen (in) :
 */
void
ssession_set_session_variables (THREAD_ENTRY * thread_p, unsigned int rid, char *request, int reqlen)
{
  int count = 0, err = NO_ERROR, data_size = 0, i = 0;
  OR_ALIGNED_BUF (OR_INT_SIZE) a_reply;
  char *reply = NULL, *ptr = NULL, *data_request = NULL;
  DB_VALUE *values = NULL;

  /* Unpack count of variables from request */
  ptr = or_unpack_int (request, &count);
  if (count <= 0)
    {
      goto cleanup;
    }

  /* fetch the values */
  err = css_receive_data_from_client (thread_p->conn_entry, rid, &data_request, &data_size);
  if (err != NO_ERROR)
    {
      er_set (ER_ERROR_SEVERITY, ARG_FILE_LINE, ER_NET_SERVER_DATA_RECEIVE, 0);
      css_send_abort_to_client (thread_p->conn_entry, rid);
      goto cleanup;
    }

  values = (DB_VALUE *) malloc (count * sizeof (DB_VALUE));
  if (values == NULL)
    {
      er_set (ER_ERROR_SEVERITY, ARG_FILE_LINE, ER_OUT_OF_VIRTUAL_MEMORY, 1, count * sizeof (DB_VALUE));
      err = ER_FAILED;
      goto cleanup;
    }

  ptr = data_request;

  /* session variables are packed into an array containing DB_VALUE objects of the form name1, value1, name2, value2,
   * name3, value 3... */
  for (i = 0; i < count; i++)
    {
      ptr = or_unpack_db_value (ptr, &values[i]);
    }

  err = xsession_set_session_variables (thread_p, values, count);

cleanup:
  if (values != NULL)
    {
      for (i = 0; i < count; i++)
	{
	  pr_clear_value (&values[i]);
	}
      free_and_init (values);
    }

  if (data_request != NULL)
    {
      free_and_init (data_request);
    }

  reply = OR_ALIGNED_BUF_START (a_reply);

  or_pack_int (reply, err);

  if (err != NO_ERROR)
    {
      (void) return_error_to_client (thread_p, rid);
    }

  css_send_data_to_client (thread_p->conn_entry, rid, OR_ALIGNED_BUF_START (a_reply), OR_ALIGNED_BUF_SIZE (a_reply));
}

/*
 * ssession_get_session_variable () - get the value of a session variable
 * return : void
 * thread_p (in) :
 * rid (in) :
 * request (in) :
 * reqlen (in) :
 */
void
ssession_get_session_variable (THREAD_ENTRY * thread_p, unsigned int rid, char *request, int reqlen)
{
  int err = NO_ERROR;
  OR_ALIGNED_BUF (OR_INT_SIZE * 2) a_reply;
  char *reply = NULL, *ptr = NULL, *data_reply = NULL;
  DB_VALUE result, name;
  int size = 0;

  db_make_null (&result);
  db_make_null (&name);

  reply = OR_ALIGNED_BUF_START (a_reply);

  or_unpack_db_value (request, &name);

  err = xsession_get_session_variable (thread_p, &name, &result);
  if (err != NO_ERROR)
    {
      (void) return_error_to_client (thread_p, rid);
    }

  size = or_db_value_size (&result);
  data_reply = (char *) malloc (size);
  if (data_reply != NULL)
    {
      or_pack_db_value (data_reply, &result);
    }
  else
    {
      er_set (ER_ERROR_SEVERITY, ARG_FILE_LINE, ER_OUT_OF_VIRTUAL_MEMORY, 1, (size_t) size);
      (void) return_error_to_client (thread_p, rid);
      size = 0;
      err = ER_FAILED;
    }

  ptr = or_pack_int (reply, size);
  ptr = or_pack_int (ptr, err);

  css_send_reply_and_data_to_client (thread_p->conn_entry, rid, reply, OR_ALIGNED_BUF_SIZE (a_reply), data_reply, size);

  pr_clear_value (&result);
  pr_clear_value (&name);

  if (data_reply != NULL)
    {
      free_and_init (data_reply);
    }
}

/*
 * svacuum () - Calls vacuum function.
 *
 * return	 :
 * thread_p (in) :
 * rid (in)	 :
 * request (in)	 :
 * reqlen (in)	 :
 */
void
svacuum (THREAD_ENTRY * thread_p, unsigned int rid, char *request, int reqlen)
{
  int err = NO_ERROR;
  OR_ALIGNED_BUF (OR_INT_SIZE) a_reply;
  char *reply = NULL;

  reply = OR_ALIGNED_BUF_START (a_reply);

  /* Call vacuum */
  err = xvacuum (thread_p);

  if (err != NO_ERROR)
    {
      (void) return_error_to_client (thread_p, rid);
    }

  /* Send error code as reply */
  (void) or_pack_int (reply, err);

  /* For now no results are required, just fail/success */
  css_send_data_to_client (thread_p->conn_entry, rid, OR_ALIGNED_BUF_START (a_reply), OR_ALIGNED_BUF_SIZE (a_reply));
}

/*
 * slogtb_get_mvcc_snapshot () - Get MVCC Snapshot.
 *
 * return	 :
 * thread_p (in) :
 * rid (in)	 :
 * request (in)  :
 * reqlen (in)	 :
 */
void
slogtb_get_mvcc_snapshot (THREAD_ENTRY * thread_p, unsigned int rid, char *request, int reqlen)
{
  OR_ALIGNED_BUF (OR_INT_SIZE) a_reply;
  char *reply = NULL;
  int err;

  err = xlogtb_get_mvcc_snapshot (thread_p);

  reply = OR_ALIGNED_BUF_START (a_reply);

  (void) or_pack_int (reply, err);

  if (err != NO_ERROR)
    {
      (void) return_error_to_client (thread_p, rid);
    }

  css_send_data_to_client (thread_p->conn_entry, rid, OR_ALIGNED_BUF_START (a_reply), OR_ALIGNED_BUF_SIZE (a_reply));
}

/*
 * ssession_drop_session_variables () - drop session variables
 * return : void
 * thread_p (in) :
 * rid (in) :
 * request (in) :
 * reqlen (in) :
 */
void
ssession_drop_session_variables (THREAD_ENTRY * thread_p, unsigned int rid, char *request, int reqlen)
{
  int count = 0, err = NO_ERROR, data_size = 0, i = 0;
  OR_ALIGNED_BUF (OR_INT_SIZE) a_reply;
  char *reply = NULL, *ptr = NULL, *data_request = NULL;
  DB_VALUE *values = NULL;

  /* Unpack count of variables from request */
  ptr = or_unpack_int (request, &count);
  if (count <= 0)
    {
      goto cleanup;
    }

  /* fetch the values */
  err = css_receive_data_from_client (thread_p->conn_entry, rid, &data_request, &data_size);
  if (err != NO_ERROR)
    {
      er_set (ER_ERROR_SEVERITY, ARG_FILE_LINE, ER_NET_SERVER_DATA_RECEIVE, 0);
      css_send_abort_to_client (thread_p->conn_entry, rid);
      goto cleanup;
    }

  values = (DB_VALUE *) malloc (count * sizeof (DB_VALUE));
  if (values == NULL)
    {
      er_set (ER_ERROR_SEVERITY, ARG_FILE_LINE, ER_OUT_OF_VIRTUAL_MEMORY, 1, count * sizeof (DB_VALUE));
      err = ER_FAILED;
      goto cleanup;
    }

  ptr = data_request;
  for (i = 0; i < count; i++)
    {
      ptr = or_unpack_db_value (ptr, &values[i]);
    }

  err = xsession_drop_session_variables (thread_p, values, count);

cleanup:
  if (values != NULL)
    {
      for (i = 0; i < count; i++)
	{
	  pr_clear_value (&values[i]);
	}
      free_and_init (values);
    }

  if (data_request != NULL)
    {
      free_and_init (data_request);
    }

  reply = OR_ALIGNED_BUF_START (a_reply);

  or_pack_int (reply, err);

  if (err != NO_ERROR)
    {
      (void) return_error_to_client (thread_p, rid);
    }

  css_send_data_to_client (thread_p->conn_entry, rid, OR_ALIGNED_BUF_START (a_reply), OR_ALIGNED_BUF_SIZE (a_reply));
}

/*
 * sboot_get_locales_info () - get info about locales
 * return : void
 * thread_p (in) :
 * rid (in) :
 * request (in) :
 * reqlen (in) :
 */
void
sboot_get_locales_info (THREAD_ENTRY * thread_p, unsigned int rid, char *request, int reqlen)
{
  int err = NO_ERROR;
  OR_ALIGNED_BUF (2 * OR_INT_SIZE) a_reply;
  char *reply = NULL, *ptr = NULL, *data_reply = NULL;
  int size = 0, i;
  int len_str;
  const int collation_cnt = lang_collation_count ();
  const int lang_cnt = lang_locales_count (false);
  const int locales_cnt = lang_locales_count (true);
  int found_coll = 0;

  reply = OR_ALIGNED_BUF_START (a_reply);

  /* compute size of packed information */
  for (i = 0; i < LANG_MAX_COLLATIONS; i++)
    {
      LANG_COLLATION *lc = lang_get_collation (i);

      assert (lc != NULL);
      if (i != 0 && lc->coll.coll_id == LANG_COLL_ISO_BINARY)
	{
	  /* iso88591 binary collation added only once */
	  continue;
	}
      found_coll++;

      size += 2 * OR_INT_SIZE;	/* collation id , codeset */
      size += or_packed_string_length (lc->coll.coll_name, &len_str);
      size += or_packed_string_length (lc->coll.checksum, &len_str);
    }

  assert (found_coll == collation_cnt);

  for (i = 0; i < lang_cnt; i++)
    {
      const LANG_LOCALE_DATA *lld = lang_get_first_locale_for_lang (i);

      assert (lld != NULL);

      do
	{
	  size += or_packed_string_length (lld->lang_name, &len_str);
	  size += OR_INT_SIZE;	/* codeset */
	  size += or_packed_string_length (lld->checksum, &len_str);

	  lld = lld->next_lld;
	}
      while (lld != NULL);
    }

  size += 2 * OR_INT_SIZE;	/* collation_cnt, locales_cnt */

  data_reply = (char *) malloc (size);
  if (data_reply != NULL)
    {
      ptr = or_pack_int (data_reply, collation_cnt);
      ptr = or_pack_int (ptr, locales_cnt);
      found_coll = 0;

      /* pack collation information : */
      for (i = 0; i < LANG_MAX_COLLATIONS; i++)
	{
	  LANG_COLLATION *lc = lang_get_collation (i);

	  assert (lc != NULL);

	  if (i != 0 && lc->coll.coll_id == LANG_COLL_ISO_BINARY)
	    {
	      continue;
	    }

	  found_coll++;

	  ptr = or_pack_int (ptr, lc->coll.coll_id);

	  len_str = strlen (lc->coll.coll_name);
	  ptr = or_pack_string_with_length (ptr, lc->coll.coll_name, len_str);

	  ptr = or_pack_int (ptr, (int) lc->codeset);

	  len_str = strlen (lc->coll.checksum);
	  ptr = or_pack_string_with_length (ptr, lc->coll.checksum, len_str);
	}
      assert (found_coll == collation_cnt);

      /* pack locale information : */
      for (i = 0; i < lang_cnt; i++)
	{
	  const LANG_LOCALE_DATA *lld = lang_get_first_locale_for_lang (i);

	  assert (lld != NULL);

	  do
	    {
	      len_str = strlen (lld->lang_name);
	      ptr = or_pack_string_with_length (ptr, lld->lang_name, len_str);

	      ptr = or_pack_int (ptr, lld->codeset);

	      len_str = strlen (lld->checksum);
	      ptr = or_pack_string_with_length (ptr, lld->checksum, len_str);

	      lld = lld->next_lld;
	    }
	  while (lld != NULL);
	}
    }
  else
    {
      er_set (ER_ERROR_SEVERITY, ARG_FILE_LINE, ER_OUT_OF_VIRTUAL_MEMORY, 1, (size_t) size);
      (void) return_error_to_client (thread_p, rid);
      size = 0;
      err = ER_FAILED;
    }

  ptr = or_pack_int (reply, size);
  ptr = or_pack_int (ptr, err);

  css_send_reply_and_data_to_client (thread_p->conn_entry, rid, reply, OR_ALIGNED_BUF_SIZE (a_reply), data_reply, size);

  if (data_reply != NULL)
    {
      free_and_init (data_reply);
    }
}

/*
 * sboot_get_timezone_checksum () - get the timezone library checksum
 * return : void
 * thread_p (in) :
 * rid (in) :
 * request (in) :
 * reqlen (in) :
 */
void
sboot_get_timezone_checksum (THREAD_ENTRY * thread_p, unsigned int rid, char *request, int reqlen)
{
  int err = NO_ERROR;
  OR_ALIGNED_BUF (2 * OR_INT_SIZE) a_reply;
  char *reply = NULL, *ptr = NULL, *data_reply = NULL;
  int size = 0;
  int len_str;
  const TZ_DATA *tzd;

  tzd = tz_get_data ();

  assert (tzd != NULL);
  reply = OR_ALIGNED_BUF_START (a_reply);

  size += or_packed_string_length (tzd->checksum, &len_str);

  data_reply = (char *) malloc (size);

  if (data_reply != NULL)
    {
      len_str = strlen (tzd->checksum);
      ptr = or_pack_string_with_length (data_reply, tzd->checksum, len_str);
    }
  else
    {
      er_set (ER_ERROR_SEVERITY, ARG_FILE_LINE, ER_OUT_OF_VIRTUAL_MEMORY, 1, size);
      (void) return_error_to_client (thread_p, rid);
      size = 0;
      err = ER_FAILED;
    }

  ptr = or_pack_int (reply, size);
  ptr = or_pack_int (ptr, err);

  css_send_reply_and_data_to_client (thread_p->conn_entry, rid, reply, OR_ALIGNED_BUF_SIZE (a_reply), data_reply, size);

  if (data_reply != NULL)
    {
      free_and_init (data_reply);
    }
}

/*
 * schksum_insert_repl_log_and_demote_table_lock -
 *
 * return: error code
 *
 * NOTE: insert replication log and demote the read lock of the table
 */
void
schksum_insert_repl_log_and_demote_table_lock (THREAD_ENTRY * thread_p, unsigned int rid, char *request, int reqlen)
{
  int success = NO_ERROR;
  OR_ALIGNED_BUF (OR_INT_SIZE) a_reply;
  char *reply = OR_ALIGNED_BUF_START (a_reply);
  char *ptr;
  OID class_oid;
  REPL_INFO repl_info = { NULL, 0, false };
  REPL_INFO_SBR repl_stmt = { 0, NULL, NULL, NULL, NULL };

  ptr = or_unpack_oid (request, &class_oid);
  ptr = or_unpack_int (ptr, &repl_info.repl_info_type);
  switch (repl_info.repl_info_type)
    {
    case REPL_INFO_TYPE_SBR:
      {
	ptr = or_unpack_int (ptr, &repl_stmt.statement_type);
	ptr = or_unpack_string_nocopy (ptr, &repl_stmt.name);
	ptr = or_unpack_string_nocopy (ptr, &repl_stmt.stmt_text);
	ptr = or_unpack_string_nocopy (ptr, &repl_stmt.db_user);
	ptr = or_unpack_string_nocopy (ptr, &repl_stmt.sys_prm_context);

	repl_info.info = (char *) &repl_stmt;
	break;
      }
    default:
      success = ER_FAILED;
      break;
    }

  if (success == NO_ERROR)
    {
      success = xchksum_insert_repl_log_and_demote_table_lock (thread_p, &repl_info, &class_oid);
    }

  (void) or_pack_int (reply, success);
  css_send_data_to_client (thread_p->conn_entry, rid, reply, OR_ALIGNED_BUF_SIZE (a_reply));
}

/*
 * slogtb_does_active_user_exist -
 *
 * return:
 *
 *   rid(in):
 *   request(in):
 *   reqlen(in):
 *
 * NOTE:
 */
void
slogtb_does_active_user_exist (THREAD_ENTRY * thread_p, unsigned int rid, char *request, int reqlen)
{
  char *user_name;
  bool existed;
  OR_ALIGNED_BUF (OR_INT_SIZE) a_reply;
  char *reply = OR_ALIGNED_BUF_START (a_reply);

  (void) or_unpack_string_nocopy (request, &user_name);
  existed = xlogtb_does_active_user_exist (thread_p, user_name);

  (void) or_pack_int (reply, (int) existed);
  css_send_data_to_client (thread_p->conn_entry, rid, reply, OR_ALIGNED_BUF_SIZE (a_reply));
}

/*
 * slocator_redistribute_partition_data () -
 *
 * return:
 *
 *   rid(in):
 *   request(in):
 *   reqlen(in):
 *
 * NOTE:
 */
void
slocator_redistribute_partition_data (THREAD_ENTRY * thread_p, unsigned int rid, char *request, int reqlen)
{
  OR_ALIGNED_BUF (OR_INT_SIZE) a_reply;
  char *reply = OR_ALIGNED_BUF_START (a_reply);
  char *ptr;
  OID *oid_list;
  int nr_oids;
  int success = NO_ERROR;
  int i;
  OID class_oid;

  ptr = request;
  ptr = or_unpack_oid (ptr, &class_oid);
  ptr = or_unpack_int (ptr, &nr_oids);

  if (nr_oids < 1)
    {
      er_set (ER_ERROR_SEVERITY, ARG_FILE_LINE, ER_INVALID_PARTITION_REQUEST, 0);
      (void) return_error_to_client (thread_p, rid);
      success = ER_INVALID_PARTITION_REQUEST;
      goto end;
    }

  oid_list = (OID *) malloc (nr_oids * sizeof (OID));
  if (oid_list == NULL)
    {
      er_set (ER_ERROR_SEVERITY, ARG_FILE_LINE, ER_OUT_OF_VIRTUAL_MEMORY, 1, nr_oids * sizeof (OID));
      (void) return_error_to_client (thread_p, rid);
      success = ER_OUT_OF_VIRTUAL_MEMORY;
      goto end;
    }

  for (i = 0; i < nr_oids; i++)
    {
      ptr = or_unpack_oid (ptr, &oid_list[i]);
    }

  success = xlocator_redistribute_partition_data (thread_p, &class_oid, nr_oids, oid_list);

  if (oid_list != NULL)
    {
      free_and_init (oid_list);
    }

  if (success != NO_ERROR)
    {
      (void) return_error_to_client (thread_p, rid);
    }

end:
  ptr = or_pack_int (reply, success);
  css_send_data_to_client (thread_p->conn_entry, rid, reply, OR_ALIGNED_BUF_SIZE (a_reply));
}

/*
 * netsr_spacedb () - server-side function to get database space info
 *
 * return        : void
 * thread_p (in) : thread entry
 * rid (in)      : request ID
 * request (in)  : request data
 * reqlen (in)   : request data length
 */
void
netsr_spacedb (THREAD_ENTRY * thread_p, unsigned int rid, char *request, int reqlen)
{
  SPACEDB_ALL all[SPACEDB_ALL_COUNT];
  SPACEDB_ONEVOL *vols = NULL;
  SPACEDB_FILES files[SPACEDB_FILE_COUNT];

  int get_vols = 0;
  int get_files = 0;
  SPACEDB_ONEVOL **volsp = NULL;
  SPACEDB_FILES *filesp = NULL;

  OR_ALIGNED_BUF (2 * OR_INT_SIZE) a_reply;
  char *reply = OR_ALIGNED_BUF_START (a_reply);
  char *data_reply = NULL;
  int data_reply_length = 0;

  char *ptr;

  int error_code = NO_ERROR;

  /* do we need space information on all volumes? */
  ptr = or_unpack_int (request, &get_vols);
  if (get_vols)
    {
      volsp = &vols;
    }
  /* do we need detailed file information? */
  ptr = or_unpack_int (ptr, &get_files);
  if (get_files)
    {
      filesp = files;
    }

  /* get info from disk manager */
  error_code = disk_spacedb (thread_p, all, volsp);
  if (error_code != NO_ERROR)
    {
      ASSERT_ERROR ();
    }
  else if (get_files)
    {
      /* get info from file manager */
      error_code = file_spacedb (thread_p, filesp);
      if (error_code != NO_ERROR)
	{
	  ASSERT_ERROR ();
	}
    }

  if (error_code == NO_ERROR)
    {
      /* success. pack space info */
      data_reply_length = or_packed_spacedb_size (all, vols, filesp);
      data_reply = (char *) db_private_alloc (thread_p, data_reply_length);
      ptr = or_pack_spacedb (data_reply, all, vols, filesp);
      assert (ptr - data_reply == data_reply_length);
    }
  else
    {
      /* error */
      (void) return_error_to_client (thread_p, rid);
    }

  /* send result to client */
  ptr = or_pack_int (reply, data_reply_length);
  ptr = or_pack_int (ptr, error_code);

  css_send_reply_and_data_to_client (thread_p->conn_entry, rid, reply, OR_ALIGNED_BUF_SIZE (a_reply), data_reply,
				     data_reply_length);

  if (vols != NULL)
    {
      free_and_init (vols);
    }
  if (data_reply != NULL)
    {
      db_private_free_and_init (thread_p, data_reply);
    }
}<|MERGE_RESOLUTION|>--- conflicted
+++ resolved
@@ -94,19 +94,11 @@
 STATIC_INLINE TRAN_STATE stran_server_commit_internal (THREAD_ENTRY * thread_p, unsigned int rid, bool retain_lock,
 						       bool * should_conn_reset) __attribute__ ((ALWAYS_INLINE));
 STATIC_INLINE TRAN_STATE stran_server_abort_internal (THREAD_ENTRY * thread_p, unsigned int rid, bool retain_lock,
-<<<<<<< HEAD
-						      bool * reset_on_commit) __attribute__ ((ALWAYS_INLINE));
-STATIC_INLINE void ends_transaction_after_query_execution (THREAD_ENTRY * thread_p, unsigned int rid,
-							   QUERY_ID * p_end_queries, int n_query_ids, bool need_abort,
-							   bool has_updated, bool * end_query_allowed,
-							   TRAN_STATE * tran_state, bool * reset_on_commit)
-=======
 						      bool * should_conn_reset) __attribute__ ((ALWAYS_INLINE));
 STATIC_INLINE void stran_server_auto_commit_or_abort (THREAD_ENTRY * thread_p, unsigned int rid,
-						      bool end_query_allowed, QUERY_ID * p_end_queries,
-						      int n_query_ids, bool need_abort, bool has_updated,
+						      QUERY_ID * p_end_queries, int n_query_ids, bool need_abort,
+						      bool has_updated, bool * end_query_allowed,
 						      TRAN_STATE * tran_state, bool * should_conn_reset)
->>>>>>> 123380f9
   __attribute__ ((ALWAYS_INLINE));
 
 static bool need_to_abort_tran (THREAD_ENTRY * thread_p, int *errid);
@@ -192,65 +184,36 @@
 }
 
 /*
-<<<<<<< HEAD
-* ends_transaction_after_query_execution - Ends transaction after query execution.
-*
-* return: nothing
-*
-*   thread_p(in): thread entry
-*   rid(in): request id
-*   p_end_queries(in): queries to end
-*   n_query_ids(in): the number of queries to end
-*   need_abort(in): true, if need to abort
-*   has_updated_before_abort(in):true, if has updated before abort
-*   end_query_allowed(in/out): true, if end query is allowed
-*   tran_state(in/out): transaction state
-*   reset_on_commit(out): reset on commit
-*
-* Note: This function must be called only when the query is executed with commit, soon after query execution.
-*      When we call this function, it is possible that transaction was aborted.
-*/
-STATIC_INLINE void
-ends_transaction_after_query_execution (THREAD_ENTRY * thread_p, unsigned int rid, QUERY_ID * p_end_queries,
-					int n_query_ids, bool need_abort, bool has_updated_before_abort,
-					bool * end_query_allowed, TRAN_STATE * tran_state, bool * reset_on_commit)
-=======
  * stran_server_auto_commit_or_abort - do server-side auto-commit or abort
  *
  * return: nothing
  *
  *   thread_p(in): thread entry
  *   rid(in): request id
- *   end_query_allowed(in): true, if end query is allowed
  *   p_end_queries(in): queries to end
  *   n_query_ids(in): the number of queries to end
  *   need_abort(in): true, if need to abort
  *   has_updated(in):true, if has updated before abort
+ *   end_query_allowed(in/out): true, if end query is allowed
  *   tran_state(in/out): transaction state
  *   should_conn_reset(in/out): reset on commit
  *
- * Note: This function must be called only when the query is executed with commit, soon after query exectuion.
+ * Note: This function must be called only when the query is executed with commit, soon after query execution.
+ *      When we call this function, it is possible that transaction was aborted.
  */
 STATIC_INLINE void
-stran_server_auto_commit_or_abort (THREAD_ENTRY * thread_p, unsigned int rid, bool end_query_allowed,
-				   QUERY_ID * p_end_queries, int n_query_ids, bool need_abort,
-				   bool has_updated, TRAN_STATE * tran_state, bool * should_conn_reset)
->>>>>>> 123380f9
+stran_server_auto_commit_or_abort (THREAD_ENTRY * thread_p, unsigned int rid, QUERY_ID * p_end_queries,
+				   int n_query_ids, bool need_abort, bool has_updated, bool * end_query_allowed,
+				   TRAN_STATE * tran_state, bool * should_conn_reset)
 {
   int error_code, all_error_code, i;
 
-<<<<<<< HEAD
-  assert (tran_state != NULL && reset_on_commit != NULL && end_query_allowed != NULL);
-
-  *reset_on_commit = false;
+  assert (tran_state != NULL && should_conn_reset != NULL && end_query_allowed != NULL);
+
+  *should_conn_reset = false;
 
   /* We commit/abort transaction, after ending queries. */
   if (*end_query_allowed)
-=======
-  assert (tran_state != NULL && should_conn_reset != NULL);
-
-  if (end_query_allowed)
->>>>>>> 123380f9
     {
       all_error_code = NO_ERROR;
       if ((*tran_state != TRAN_UNACTIVE_ABORTED) && (*tran_state != TRAN_UNACTIVE_ABORTED_INFORMING_PARTICIPANTS))
@@ -277,9 +240,8 @@
 	}
       else if (need_abort == false)
 	{
-<<<<<<< HEAD
 	  /* Needs commit. */
-	  *tran_state = stran_server_commit_internal (thread_p, rid, false, reset_on_commit);
+	  *tran_state = stran_server_commit_internal (thread_p, rid, false, should_conn_reset);
 	  er_log_debug (ARG_FILE_LINE, "ends_transaction_after_query_execution: transaction committed. \n");
 	}
       else
@@ -290,32 +252,14 @@
 	      /* We have an error and the transaction was not aborted. Since is auto commit transaction, we can abort it.
 	       * In this way, we can avoid abort request.
 	       */
-	      *tran_state = stran_server_abort_internal (thread_p, rid, reset_on_commit);
+	      *tran_state = stran_server_abort_internal (thread_p, rid, should_conn_reset);
 	      er_log_debug (ARG_FILE_LINE, "ends_transaction_after_query_execution: transaction aborted. \n");
 	    }
 	  else
 	    {
 	      /* Transaction was already aborted. */
-	      xtran_reset_on_commit (thread_p, has_updated_before_abort, reset_on_commit);
+	      *should_conn_reset = xtran_should_connection_reset (thread_p, has_updated);
 	    }
-=======
-	  *tran_state = stran_server_commit_internal (thread_p, rid, false, should_conn_reset);
-	}
-    }
-  else if (need_abort)
-    {
-      if ((*tran_state != TRAN_UNACTIVE_ABORTED) && (*tran_state != TRAN_UNACTIVE_ABORTED_INFORMING_PARTICIPANTS))
-	{
-	  /* We have an error and the transaction was not aborted. Since is auto commit transaction, we can abort it.
-	   * In this way, we can avoid abort request.
-	   */
-	  *tran_state = stran_server_abort_internal (thread_p, rid, should_conn_reset);
-	}
-      else
-	{
-	  /* Transaction was already aborted. */
-	  *should_conn_reset = xtran_should_connection_reset (thread_p, has_updated);
->>>>>>> 123380f9
 	}
     }
   else
@@ -4948,7 +4892,7 @@
       else
 	{
 	  replydata_size = 0;
-	  tran_state = return_error_to_client (thread_p, rid);
+	  (void) return_error_to_client (thread_p, rid);
 	}
     }
 
@@ -5016,21 +4960,6 @@
       xasl_cache_entry_p = NULL;
     }
 
-<<<<<<< HEAD
-=======
-  should_conn_reset = false;
-  if (IS_QUERY_EXECUTE_WITH_COMMIT (query_flag))
-    {
-      if (query_id > 0)
-	{
-	  p_net_Deferred_end_queries[n_query_ids++] = query_id;
-	}
-
-      stran_server_auto_commit_or_abort (thread_p, rid, end_query_allowed, p_net_Deferred_end_queries, n_query_ids,
-					 error_code != NO_ERROR, has_updated, &tran_state, &should_conn_reset);
-    }
-
->>>>>>> 123380f9
   /* pack 'QUERY_END' as a first argument of the reply */
   ptr = or_pack_int (reply, QUERY_END);
   /* pack size of list file id to return as a second argument of the reply */
@@ -5054,9 +4983,8 @@
 	  assert (end_query_allowed == true);
 	}
 
-      ends_transaction_after_query_execution (thread_p, rid, p_net_Deferred_end_queries, n_query_ids,
-					      tran_abort, has_updated, &end_query_allowed, &tran_state,
-					      &reset_on_commit);
+      stran_server_auto_commit_or_abort (thread_p, rid, p_net_Deferred_end_queries, n_query_ids,
+					 tran_abort, has_updated, &end_query_allowed, &tran_state, &should_conn_reset);
       /* pack end query result */
       if (end_query_allowed)
 	{
