--- conflicted
+++ resolved
@@ -10355,55 +10355,6 @@
 {
   packing_unpacker unpacker (request, (size_t) reqlen);
 
-<<<<<<< HEAD
-  method_sig_list sig_list;
-  sig_list.unpack (unpacker);
-
-  int arg_cnt = 0;
-  unpacker.unpack_int (arg_cnt);
-
-  /* *INDENT-OFF* */
-  std::vector<DB_VALUE> args (arg_cnt);
-  /* *INDENT-ON* */
-  for (int i = 0; i < arg_cnt; i++)
-    {
-      unpacker.unpack_db_value (args[i]);
-    }
-
-  /* *INDENT-OFF* */
-  cubmethod::method_invoke_group method_group (thread_p, &sig_list);
-  /* *INDENT-ON* */
-
-  method_group.begin ();
-
-  int error_code = method_group.prepare (args);
-  if (error_code != NO_ERROR)
-    {
-      return_error_to_client (thread_p, rid);
-    }
-
-  /* *INDENT-OFF* */
-  packing_packer packer;
-  cubmem::extensible_block eb;
-  /* *INDENT-ON* */
-
-  char *reply_data = NULL;
-  int reply_data_size = 0;
-
-  error_code = method_group.execute (args);
-  if (error_code == NO_ERROR)
-    {
-      DB_VALUE *ret_value = method_group.get_return_value (0);
-
-      method_sig_node *sig = sig_list.method_sig;
-
-      /* *INDENT-OFF* */
-      std::vector <DB_VALUE *> out_args;
-      /* *INDENT-ON* */
-      for (int i = 0; i < sig->num_method_args; i++)
-	{
-	  if (sig->arg_info.arg_mode[i] == 1)	// FIXME: SP_MODE_IN in jsp_cl.h
-=======
   /* 1) unpack arguments */
   method_sig_list sig_list;
   std::vector < DB_VALUE > args;
@@ -10429,51 +10380,16 @@
       for (int i = 0; i < sig->num_method_args; i++)
 	{
 	  if (sig->arg_info.arg_mode[i] == METHOD_ARG_MODE_IN)
->>>>>>> 3af8963e
 	    {
 	      continue;
 	    }
 
 	  int pos = sig->method_arg_pos[i];
-<<<<<<< HEAD
-	  DB_VALUE & val = args[pos];
-	  out_args.push_back (&val);
-	}
-
-      //int total_size = packer.get_packed_int_size (0);
-      int total_size = packer.get_packed_db_value_size (*ret_value, 0);
-      total_size += packer.get_packed_int_size (total_size);
-    /* *INDENT-OFF* */
-    for (DB_VALUE *value : out_args)
-	{
-	  total_size += packer.get_packed_db_value_size (*value, total_size);
-	}
-    /* *INDENT-ON* */
-
-      eb.extend_to (total_size);
-      packer.set_buffer (eb.get_ptr (), total_size);
-
-      /* result */
-      //packer.pack_int (error_code);
-      packer.pack_db_value (*ret_value);
-
-      /* output parameters */
-      packer.pack_int (out_args.size ());
-
-    /* *INDENT-OFF* */
-    for (DB_VALUE *value : out_args)
-	{
-	  packer.pack_db_value (*value);	// DB_VALUEs
-    db_value_clear (value);
-	}
-    /* *INDENT-ON* */
-=======
 	  out_args.push_back (std::ref (args[pos]));
 	}
 
       /* 4) pack */
       packer.set_buffer_and_pack_all (eb, ret_value, out_args);
->>>>>>> 3af8963e
     }
   else
     {
@@ -10481,23 +10397,11 @@
       (void) return_error_to_client (thread_p, rid);
 
       std::string err_msg (er_msg ());
-<<<<<<< HEAD
-      int total_size = packer.get_packed_string_size (err_msg, 0);
-      eb.extend_to (total_size);
-      packer.set_buffer (eb.get_ptr (), total_size);
-
-      packer.pack_string (err_msg);
-    }
-
-  reply_data = eb.get_ptr ();
-  reply_data_size = (int) packer.get_current_size ();
-=======
       packer.set_buffer_and_pack_all (eb, err_msg);
     }
 
   char *reply_data = eb.get_ptr ();
   int reply_data_size = (int) packer.get_current_size ();
->>>>>>> 3af8963e
 
   OR_ALIGNED_BUF (OR_INT_SIZE * 3) a_reply;
   char *reply = OR_ALIGNED_BUF_START (a_reply);
@@ -10509,20 +10413,10 @@
 				     reply_data_size);
 
   // clear
-<<<<<<< HEAD
-  for (int i = 0; i < arg_cnt; i++)
-    {
-      db_value_clear (&args[i]);
-    }
-
-  sig_list.freemem ();
-  method_group.end ();
-=======
   pr_clear_value_vector (args);
   db_value_clear (&ret_value);
 
   sig_list.freemem ();
->>>>>>> 3af8963e
 }
 
 void
