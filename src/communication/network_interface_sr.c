/*
 * Copyright 2008 Search Solution Corporation
 * Copyright 2016 CUBRID Corporation
 *
 *  Licensed under the Apache License, Version 2.0 (the "License");
 *  you may not use this file except in compliance with the License.
 *  You may obtain a copy of the License at
 *
 *      http://www.apache.org/licenses/LICENSE-2.0
 *
 *  Unless required by applicable law or agreed to in writing, software
 *  distributed under the License is distributed on an "AS IS" BASIS,
 *  WITHOUT WARRANTIES OR CONDITIONS OF ANY KIND, either express or implied.
 *  See the License for the specific language governing permissions and
 *  limitations under the License.
 *
 */

/*
 * network_interface_sr.c - Server side network interface functions
 *                          for client requests.
 */

#ident "$Id$"

#include "config.h"

#include <stdio.h>
#include <string.h>
#include <assert.h>

#include "porting.h"
#include "porting_inline.hpp"
#include "perf_monitor.h"
#include "memory_alloc.h"
#include "storage_common.h"
#include "xserver_interface.h"
#include "statistics_sr.h"
#include "btree_load.h"
#include "perf_monitor.h"
#include "log_impl.h"
#include "log_lsa.hpp"
#include "boot_sr.h"
#include "locator_sr.h"
#include "server_interface.h"
#include "oid.h"
#include "error_manager.h"
#include "object_representation.h"
#include "network.h"
#include "log_comm.h"
#include "network_interface_sr.h"
#include "page_buffer.h"
#include "file_manager.h"
#include "boot_sr.h"
#include "arithmetic.h"
#include "serial.h"
#include "query_manager.h"
#include "transaction_sr.h"
#include "release_string.h"
#include "critical_section.h"
#include "statistics.h"
#include "chartype.h"
#include "heap_file.h"
#include "jsp_sr.h"
#include "replication.h"
#include "server_support.h"
#include "connection_sr.h"
#include "log_writer.h"
#include "databases_file.h"
#include "es.h"
#include "es_posix.h"
#include "event_log.h"
#include "tsc_timer.h"
#include "vacuum.h"
#include "object_primitive.h"
#include "tz_support.h"
#include "dbtype.h"
#include "thread_manager.hpp"	// for thread_get_thread_entry_info
#include "compile_context.h"
#include "load_session.hpp"
#include "session.h"
#include "xasl.h"
#include "xasl_cache.h"
#include "elo.h"
#include "transaction_transient.hpp"
#include "crypt_opfunc.h"
#include "flashback.h"
#if defined (SUPPRESS_STRLEN_WARNING)
#define strlen(s1)  ((int) strlen(s1))
#endif /* defined (SUPPRESS_STRLEN_WARNING) */

#define NET_COPY_AREA_SENDRECV_SIZE (OR_INT_SIZE * 3)
#define NET_SENDRECV_BUFFSIZE (OR_INT_SIZE)

#define STATDUMP_BUF_SIZE (2 * 16 * 1024)
#define QUERY_INFO_BUF_SIZE (2048 + STATDUMP_BUF_SIZE)

#define NET_DEFER_END_QUERIES_MAX 10

/* Query execution with commit. */
#define QEWC_SAFE_GUARD_SIZE 1024
// To have the safe area is just a safe guard to avoid potential issues of bad size calculation.
#define QEWC_MAX_DATA_SIZE  (DB_PAGESIZE - QEWC_SAFE_GUARD_SIZE)

/* This file is only included in the server.  So set the on_server flag on */
unsigned int db_on_server = 1;

STATIC_INLINE TRAN_STATE stran_server_commit_internal (THREAD_ENTRY * thread_p, unsigned int rid, bool retain_lock,
						       bool * should_conn_reset) __attribute__ ((ALWAYS_INLINE));
STATIC_INLINE TRAN_STATE stran_server_abort_internal (THREAD_ENTRY * thread_p, unsigned int rid, bool retain_lock,
						      bool * should_conn_reset) __attribute__ ((ALWAYS_INLINE));
STATIC_INLINE void stran_server_auto_commit_or_abort (THREAD_ENTRY * thread_p, unsigned int rid,
						      QUERY_ID * p_end_queries, int n_query_ids, bool need_abort,
						      bool has_updated, bool * end_query_allowed,
						      TRAN_STATE * tran_state, bool * should_conn_reset)
  __attribute__ ((ALWAYS_INLINE));
STATIC_INLINE int stran_can_end_after_query_execution (THREAD_ENTRY * thread_p, int query_flag, QFILE_LIST_ID * list_id,
						       bool * can_end_transaction) __attribute__ ((ALWAYS_INLINE));

static bool need_to_abort_tran (THREAD_ENTRY * thread_p, int *errid);
static int server_capabilities (void);
static int check_client_capabilities (THREAD_ENTRY * thread_p, int client_cap, int rel_compare,
				      REL_COMPATIBILITY * compatibility, const char *client_host);
static void sbtree_find_unique_internal (THREAD_ENTRY * thread_p, unsigned int rid, char *request, int reqlen);
static int er_log_slow_query (THREAD_ENTRY * thread_p, EXECUTION_INFO * info, int time,
			      UINT64 * diff_stats, char *queryinfo_string);
static void event_log_slow_query (THREAD_ENTRY * thread_p, EXECUTION_INFO * info, int time, UINT64 * diff_stats);
static void event_log_many_ioreads (THREAD_ENTRY * thread_p, EXECUTION_INFO * info, int time, UINT64 * diff_stats);
static void event_log_temp_expand_pages (THREAD_ENTRY * thread_p, EXECUTION_INFO * info);

/*
 * stran_server_commit_internal - commit transaction on server.
 *
 * return:
 *
 *   thread_p(in): thred entry.
 *   rid(in): request id.
 *   retain_lock(in): true, if retains lock.
 *   should_conn_reset(out): reset on commit.
 *
 * NOTE: This function must be called at transaction commit.
 */
STATIC_INLINE TRAN_STATE
stran_server_commit_internal (THREAD_ENTRY * thread_p, unsigned int rid, bool retain_lock, bool * should_conn_reset)
{
  bool has_updated;
  TRAN_STATE state;

  assert (should_conn_reset != NULL);
  has_updated = logtb_has_updated (thread_p);

  state = xtran_server_commit (thread_p, retain_lock);

  net_cleanup_server_queues (rid);

  if (state != TRAN_UNACTIVE_COMMITTED && state != TRAN_UNACTIVE_COMMITTED_INFORMING_PARTICIPANTS)
    {
      /* Likely the commit failed.. somehow */
      (void) return_error_to_client (thread_p, rid);
    }

  *should_conn_reset = xtran_should_connection_reset (thread_p, has_updated);

  return state;
}

/*
 * stran_server_abort_internal - abort transaction on server.
 *
 * return:
 *
 *   thread_p(in): thred entry.
 *   rid(in): request id.
 *   should_conn_reset(out): reset on commit.
 *
 * NOTE: This function must be called at transaction abort.
 */
STATIC_INLINE TRAN_STATE
stran_server_abort_internal (THREAD_ENTRY * thread_p, unsigned int rid, bool * should_conn_reset)
{
  TRAN_STATE state;
  bool has_updated;

  has_updated = logtb_has_updated (thread_p);

  state = xtran_server_abort (thread_p);

  net_cleanup_server_queues (rid);

  if (state != TRAN_UNACTIVE_ABORTED && state != TRAN_UNACTIVE_ABORTED_INFORMING_PARTICIPANTS)
    {
      /* Likely the abort failed.. somehow */
      (void) return_error_to_client (thread_p, rid);
    }

  *should_conn_reset = xtran_should_connection_reset (thread_p, has_updated);

  return state;
}

/*
 * stran_server_auto_commit_or_abort - do server-side auto-commit or abort
 *
 * return: nothing
 *
 *   thread_p(in): thread entry
 *   rid(in): request id
 *   p_end_queries(in): queries to end
 *   n_query_ids(in): the number of queries to end
 *   need_abort(in): true, if need to abort
 *   has_updated(in):true, if has updated before abort
 *   end_query_allowed(in/out): true, if end query is allowed
 *   tran_state(in/out): transaction state
 *   should_conn_reset(in/out): reset on commit
 *
 * Note: This function must be called only when the query is executed with commit, soon after query execution.
 *       When we call this function, it is possible that transaction was aborted.
 */
STATIC_INLINE void
stran_server_auto_commit_or_abort (THREAD_ENTRY * thread_p, unsigned int rid, QUERY_ID * p_end_queries,
				   int n_query_ids, bool need_abort, bool has_updated, bool * end_query_allowed,
				   TRAN_STATE * tran_state, bool * should_conn_reset)
{
  int error_code, all_error_code, i;

  assert (tran_state != NULL && should_conn_reset != NULL && end_query_allowed != NULL);

  *should_conn_reset = false;

  if (*end_query_allowed == false)
    {
      if (prm_get_bool_value (PRM_ID_DEBUG_AUTOCOMMIT))
	{
	  _er_log_debug (ARG_FILE_LINE, "stran_server_auto_commit_or_abort: active transaction.\n");
	}
      return;
    }

  /* We commit/abort transaction, after ending queries. */
  all_error_code = NO_ERROR;
  if ((*tran_state != TRAN_UNACTIVE_ABORTED) && (*tran_state != TRAN_UNACTIVE_ABORTED_INFORMING_PARTICIPANTS))
    {
      /* If not already aborted, ends the queries. */
      for (i = 0; i < n_query_ids; i++)
	{
	  if (p_end_queries[i] > 0)
	    {
	      error_code = xqmgr_end_query (thread_p, p_end_queries[i]);
	      if (error_code != NO_ERROR)
		{
		  all_error_code = error_code;
		  /* Continue to try to close as many queries as possible. */
		}
	    }
	}
    }

  if (all_error_code != NO_ERROR)
    {
      (void) return_error_to_client (thread_p, rid);
      *end_query_allowed = false;
    }
  else if (need_abort == false)
    {
      /* Needs commit. */
      *tran_state = stran_server_commit_internal (thread_p, rid, false, should_conn_reset);
      if (prm_get_bool_value (PRM_ID_DEBUG_AUTOCOMMIT))
	{
	  _er_log_debug (ARG_FILE_LINE, "stran_server_auto_commit_or_abort: transaction committed. \n");
	}
    }
  else
    {
      /* Needs abort. */
      if ((*tran_state != TRAN_UNACTIVE_ABORTED) && (*tran_state != TRAN_UNACTIVE_ABORTED_INFORMING_PARTICIPANTS))
	{
	  /* We have an error and the transaction was not aborted. Since is auto commit transaction, we can abort it.
	   * In this way, we can avoid abort request.
	   */
	  *tran_state = stran_server_abort_internal (thread_p, rid, should_conn_reset);
	  if (prm_get_bool_value (PRM_ID_DEBUG_AUTOCOMMIT))
	    {
	      _er_log_debug (ARG_FILE_LINE, "stran_server_auto_commit_or_abort: transaction aborted. \n");
	    }
	}
      else
	{
	  /* Transaction was already aborted. */
	  *should_conn_reset = xtran_should_connection_reset (thread_p, has_updated);
	}
    }
}

/*
 * need_to_abort_tran - check whether the transaction should be aborted
 *
 * return: true/false
 *
 *   thread_p(in): thread entry
 *   errid(out): the latest error code
 */
static bool
need_to_abort_tran (THREAD_ENTRY * thread_p, int *errid)
{
  LOG_TDES *tdes;
  bool flag_abort = false;

  assert (thread_p != NULL);

#if 0				/* TODO */
  assert (er_errid () != NO_ERROR);
#endif

  *errid = er_errid ();
  if (*errid == ER_LK_UNILATERALLY_ABORTED || *errid == ER_DB_NO_MODIFICATIONS)
    {
      flag_abort = true;
    }

  /*
   * DEFENCE CODE:
   *  below block means ER_LK_UNILATERALLY_ABORTED occurs but another error
   *  set after that.
   *  So, re-set that error to rollback in client side.
   */
  tdes = LOG_FIND_CURRENT_TDES (thread_p);
  if (tdes != NULL && tdes->tran_abort_reason != TRAN_NORMAL && flag_abort == false)
    {
      flag_abort = true;

      er_set (ER_ERROR_SEVERITY, ARG_FILE_LINE, ER_LK_UNILATERALLY_ABORTED, 4, thread_p->tran_index,
	      tdes->client.get_db_user (), tdes->client.get_host_name (), tdes->client.process_id);
    }

  return flag_abort;
}

/*
 * return_error_to_client -
 *
 * return: state of operation
 *
 *   rid(in):
 *
 * NOTE:
 */
TRAN_STATE
return_error_to_client (THREAD_ENTRY * thread_p, unsigned int rid)
{
  LOG_TDES *tdes;
  int errid;
  bool flag_abort = false;
  char *area;
  OR_ALIGNED_BUF (1024) a_buffer;
  char *buffer;
  int length = 1024;
  TRAN_STATE tran_state = TRAN_UNACTIVE_UNKNOWN;

  CSS_CONN_ENTRY *conn;

  assert (thread_p != NULL);

  conn = thread_p->conn_entry;
  assert (conn != NULL);

  tdes = LOG_FIND_CURRENT_TDES (thread_p);
  if (tdes != NULL)
    {
      tran_state = tdes->state;
    }
  flag_abort = need_to_abort_tran (thread_p, &errid);

  /* check some errors which require special actions */
  /*
   * ER_LK_UNILATERALLY_ABORTED may have occurred due to deadlock.
   * If it happened, do server-side rollback of the transaction.
   * If ER_DB_NO_MODIFICATIONS error is occurred in server-side,
   * it means that the user tried to update the database
   * when the server was disabled to modify. (aka standby mode)
   */
  if (flag_abort == true)
    {
      /* need to hide the previous error, ER_LK_UNILATERALLY_ABORTED to rollback the current transaction. */
      er_stack_push ();
      tran_state = tran_server_unilaterally_abort_tran (thread_p);
      er_stack_pop ();
    }

  if (errid == ER_DB_NO_MODIFICATIONS)
    {
      conn->reset_on_commit = true;
    }

  buffer = OR_ALIGNED_BUF_START (a_buffer);
  area = er_get_area_error (buffer, &length);
  if (area != NULL)
    {
      conn->db_error = errid;
      css_send_error_to_client (conn, rid, area, length);
      conn->db_error = 0;
    }

  if (tdes != NULL)
    {
      tdes->tran_abort_reason = TRAN_NORMAL;
    }

  return tran_state;
}

/*
 * server_capabilities -
 *
 * return:
 */
static int
server_capabilities (void)
{
  int capabilities = 0;

  capabilities |= NET_CAP_INTERRUPT_ENABLED;
  if (db_Disable_modifications > 0)
    {
      capabilities |= NET_CAP_UPDATE_DISABLED;
    }
  if (boot_Server_status == BOOT_SERVER_MAINTENANCE)
    {
      capabilities |= NET_CAP_REMOTE_DISABLED;
    }
  if (css_is_ha_repl_delayed () == true)
    {
      capabilities |= NET_CAP_HA_REPL_DELAY;
    }
  if (HA_GET_MODE () == HA_MODE_REPLICA)
    {
      assert_release (css_ha_server_state () == HA_SERVER_STATE_STANDBY);
      capabilities |= NET_CAP_HA_REPLICA;
    }

  return capabilities;
}

/*
 * check_client_capabilities -
 *
 * return:
 *   client_cap(in): client capability
 *
 */
static int
check_client_capabilities (THREAD_ENTRY * thread_p, int client_cap, int rel_compare, REL_COMPATIBILITY * compatibility,
			   const char *client_host)
{
  int server_cap;

  assert (compatibility != NULL);

  server_cap = server_capabilities ();
  /* interrupt-ability should be same */
  if ((server_cap ^ client_cap) & NET_CAP_INTERRUPT_ENABLED)
    {
      client_cap ^= NET_CAP_INTERRUPT_ENABLED;
    }
  /* network protocol compatibility */
  if (*compatibility == REL_NOT_COMPATIBLE)
    {
      if (rel_compare < 0 && (client_cap & NET_CAP_FORWARD_COMPATIBLE))
	{
	  /*
	   * The client is older than the server but the client has a forward
	   * compatible capability.
	   */
	  *compatibility = REL_FORWARD_COMPATIBLE;
	}
      if (rel_compare > 0 && (client_cap & NET_CAP_BACKWARD_COMPATIBLE))
	{
	  /*
	   * The client is newer than the server but the client has a backward
	   * compatible capability.
	   */
	  *compatibility = REL_BACKWARD_COMPATIBLE;
	}
    }
  /* remote connection capability */
  if (server_cap & NET_CAP_REMOTE_DISABLED)
    {
      /* do capability check on client side */
      er_log_debug (ARG_FILE_LINE, "NET_CAP_REMOTE_DISABLED server %s %d client %s %d\n", boot_Host_name,
		    server_cap & NET_CAP_REMOTE_DISABLED, client_host, client_cap & NET_CAP_REMOTE_DISABLED);
    }

  if (client_cap & NET_CAP_HA_IGNORE_REPL_DELAY)
    {
      thread_p->conn_entry->ignore_repl_delay = true;

      er_log_debug (ARG_FILE_LINE, "NET_CAP_HA_IGNORE_REPL_DELAY client %s %d\n", client_host,
		    client_cap & NET_CAP_HA_IGNORE_REPL_DELAY);
    }

  return client_cap;
}

/*
 * server_ping - return that the server is alive
 *   return:
 *   rid(in): request id
 */
void
server_ping (THREAD_ENTRY * thread_p, unsigned int rid, char *request, int reqlen)
{
  OR_ALIGNED_BUF (OR_INT_SIZE) a_reply;
  char *reply = OR_ALIGNED_BUF_START (a_reply);
  int client_val, server_val;

  er_log_debug (ARG_FILE_LINE, "The server_ping() is called.");

  /* you can get something useful from the request */
  or_unpack_int (request, &client_val);

  /* you can envelope something useful into the reply */
  server_val = 0;
  or_pack_int (reply, server_val);
  css_send_data_to_client (thread_p->conn_entry, rid, reply, OR_INT_SIZE);
}

/*
 * server_ping_with_handshake -
 *
 * return:
 *
 *   rid(in): request id
 *   request(in):
 *   reqlen(in):
 *
 * NOTE: Handler for the SERVER_PING_WITH_HANDSHAKE request.
 *    We record the client's version string here and send back our own
 *    version string so the client can determine compatibility.
 */
int
server_ping_with_handshake (THREAD_ENTRY * thread_p, unsigned int rid, char *request, int reqlen)
{
  OR_ALIGNED_BUF (REL_MAX_RELEASE_LENGTH + (OR_INT_SIZE * 3) + CUB_MAXHOSTNAMELEN) a_reply;
  char *reply = OR_ALIGNED_BUF_START (a_reply);
  int reply_size = OR_ALIGNED_BUF_SIZE (a_reply);
  char *ptr, *client_release, *client_host;
  const char *server_release;
  int client_capabilities, client_bit_platform, status = CSS_NO_ERRORS;
  int client_type;
  int strlen1, strlen2;
  REL_COMPATIBILITY compat;

  server_release = rel_release_string ();

  if (reqlen > 0)
    {
      ptr = or_unpack_string_nocopy (request, &client_release);
      ptr = or_unpack_int (ptr, &client_capabilities);
      ptr = or_unpack_int (ptr, &client_bit_platform);
      ptr = or_unpack_int (ptr, &client_type);
      ptr = or_unpack_string_nocopy (ptr, &client_host);
      if (client_release != NULL)
	{
	  client_release = css_add_client_version_string (thread_p, client_release);
	}
    }
  else
    {
      client_release = NULL;
      client_bit_platform = 0;
      client_capabilities = 0;
      client_host = NULL;
    }

  /* check bits model */
  if (client_bit_platform != rel_bit_platform ())
    {
      er_set (ER_ERROR_SEVERITY, ARG_FILE_LINE, ER_NET_DIFFERENT_BIT_PLATFORM, 2, rel_bit_platform (),
	      client_bit_platform);
      (void) return_error_to_client (thread_p, rid);
      status = CSS_UNPLANNED_SHUTDOWN;
    }

  /* If we can't get the client version, we have to disconnect it. */
  if (client_release == NULL)
    {
      er_set (ER_ERROR_SEVERITY, ARG_FILE_LINE, ER_NET_SERVER_HAND_SHAKE, 1, client_host);
      (void) return_error_to_client (thread_p, rid);
      status = CSS_UNPLANNED_SHUTDOWN;
    }

  /*
   * 1. get the result of compatibility check.
   * 2. check if the both capabilities of client and server are compatible.
   * 3. check if the client has a capability to make it compatible.
   */
  compat = rel_get_net_compatible (client_release, server_release);
  if (check_client_capabilities (thread_p, client_capabilities, rel_compare (client_release, server_release),
				 &compat, client_host) != client_capabilities)
    {
      er_set (ER_ERROR_SEVERITY, ARG_FILE_LINE, ER_NET_SERVER_HAND_SHAKE, 1, client_host);
      (void) return_error_to_client (thread_p, rid);
    }
  if (compat == REL_NOT_COMPATIBLE)
    {
      er_set (ER_ERROR_SEVERITY, ARG_FILE_LINE, ER_NET_DIFFERENT_RELEASE, 2, server_release, client_release);
      (void) return_error_to_client (thread_p, rid);
      status = CSS_UNPLANNED_SHUTDOWN;
    }

  /* update connection counters for reserved connections */
  if (css_increment_num_conn ((BOOT_CLIENT_TYPE) client_type) != NO_ERROR)
    {
      er_set (ER_ERROR_SEVERITY, ARG_FILE_LINE, ER_CSS_CLIENTS_EXCEEDED, 1, NUM_NORMAL_TRANS);
      (void) return_error_to_client (thread_p, rid);
      status = CSS_UNPLANNED_SHUTDOWN;
    }
  else
    {
      thread_p->conn_entry->client_type = (BOOT_CLIENT_TYPE) client_type;
    }

  reply_size = (or_packed_string_length (server_release, &strlen1) + (OR_INT_SIZE * 3)
		+ or_packed_string_length (boot_Host_name, &strlen2));
  ptr = or_pack_string_with_length (reply, (char *) server_release, strlen1);
  ptr = or_pack_string (ptr, NULL);	/* for backward compatibility */
  ptr = or_pack_int (ptr, server_capabilities ());
  ptr = or_pack_int (ptr, rel_bit_platform ());
  ptr = or_pack_string_with_length (ptr, boot_Host_name, strlen2);
  css_send_data_to_client (thread_p->conn_entry, rid, reply, reply_size);

  return status;
}

/*
 * slocator_fetch -
 *
 * return:
 *
 *   thrd(in):
 *   rid(in):
 *   request(in):
 *   reqlen(in):
 *
 * NOTE:
 */
void
slocator_fetch (THREAD_ENTRY * thread_p, unsigned int rid, char *request, int reqlen)
{
  OID oid;
  int chn;
  LOCK lock;
  OID class_oid;
  int class_chn;
  int prefetch;
  LC_COPYAREA *copy_area;
  char *ptr;
  int success;
  OR_ALIGNED_BUF (NET_COPY_AREA_SENDRECV_SIZE + OR_INT_SIZE) a_reply;
  char *reply = OR_ALIGNED_BUF_START (a_reply);
  char *desc_ptr = NULL;
  int desc_size;
  char *content_ptr;
  int content_size;
  int num_objs = 0;
  int fetch_version_type;

  ptr = or_unpack_oid (request, &oid);
  ptr = or_unpack_int (ptr, &chn);
  ptr = or_unpack_lock (ptr, &lock);
  ptr = or_unpack_int (ptr, &fetch_version_type);
  ptr = or_unpack_oid (ptr, &class_oid);
  ptr = or_unpack_int (ptr, &class_chn);
  ptr = or_unpack_int (ptr, &prefetch);

  copy_area = NULL;
  success =
    xlocator_fetch (thread_p, &oid, chn, lock, (LC_FETCH_VERSION_TYPE) fetch_version_type,
		    (LC_FETCH_VERSION_TYPE) fetch_version_type, &class_oid, class_chn, prefetch, &copy_area);

  if (success != NO_ERROR)
    {
      (void) return_error_to_client (thread_p, rid);
    }

  if (copy_area != NULL)
    {
      num_objs = locator_send_copy_area (copy_area, &content_ptr, &content_size, &desc_ptr, &desc_size);
    }
  else
    {
      desc_ptr = NULL;
      desc_size = 0;
      content_ptr = NULL;
      content_size = 0;
    }

  /* Send sizes of databuffer and copy area (descriptor + content) */

  ptr = or_pack_int (reply, num_objs);
  ptr = or_pack_int (ptr, desc_size);
  ptr = or_pack_int (ptr, content_size);
  ptr = or_pack_int (ptr, success);

  if (copy_area == NULL)
    {
      css_send_data_to_client (thread_p->conn_entry, rid, reply, OR_ALIGNED_BUF_SIZE (a_reply));
    }
  else
    {
      css_send_reply_and_2_data_to_client (thread_p->conn_entry, rid, reply, OR_ALIGNED_BUF_SIZE (a_reply), desc_ptr,
					   desc_size, content_ptr, content_size);
      locator_free_copy_area (copy_area);
    }
  if (desc_ptr)
    {
      free_and_init (desc_ptr);
    }
}

/*
 * slocator_get_class -
 *
 * return:
 *
 *   rid(in):
 *   request(in):
 *   reqlen(in):
 *
 * NOTE:
 */
void
slocator_get_class (THREAD_ENTRY * thread_p, unsigned int rid, char *request, int reqlen)
{
  OID class_oid, oid;
  int class_chn;
  LOCK lock;
  int prefetching;
  LC_COPYAREA *copy_area;
  int success;
  char *ptr;
  OR_ALIGNED_BUF (NET_COPY_AREA_SENDRECV_SIZE + OR_OID_SIZE + OR_INT_SIZE) a_reply;
  char *reply = OR_ALIGNED_BUF_START (a_reply);
  char *desc_ptr = NULL;
  int desc_size;
  char *content_ptr;
  int content_size;
  int num_objs = 0;

  ptr = or_unpack_oid (request, &class_oid);
  ptr = or_unpack_int (ptr, &class_chn);
  ptr = or_unpack_oid (ptr, &oid);
  ptr = or_unpack_lock (ptr, &lock);
  ptr = or_unpack_int (ptr, &prefetching);

  copy_area = NULL;
  success = xlocator_get_class (thread_p, &class_oid, class_chn, &oid, lock, prefetching, &copy_area);
  if (success != NO_ERROR)
    {
      (void) return_error_to_client (thread_p, rid);
    }

  if (copy_area != NULL)
    {
      num_objs = locator_send_copy_area (copy_area, &content_ptr, &content_size, &desc_ptr, &desc_size);
    }
  else
    {
      desc_ptr = NULL;
      desc_size = 0;
      content_ptr = NULL;
      content_size = 0;
    }

  /* Send sizes of databuffer and copy area (descriptor + content) */

  ptr = or_pack_int (reply, num_objs);
  ptr = or_pack_int (ptr, desc_size);
  ptr = or_pack_int (ptr, content_size);
  ptr = or_pack_oid (ptr, &class_oid);
  ptr = or_pack_int (ptr, success);

  if (copy_area == NULL)
    {
      css_send_data_to_client (thread_p->conn_entry, rid, reply, OR_ALIGNED_BUF_SIZE (a_reply));
    }
  else
    {
      css_send_reply_and_2_data_to_client (thread_p->conn_entry, rid, reply, OR_ALIGNED_BUF_SIZE (a_reply), desc_ptr,
					   desc_size, content_ptr, content_size);
      locator_free_copy_area (copy_area);
    }

  if (desc_ptr)
    {
      free_and_init (desc_ptr);
    }
}

/*
 * slocator_fetch_all -
 *
 * return:
 *
 *   rid(in):
 *   request(in):
 *   reqlen(in):
 *
 * NOTE:
 */
void
slocator_fetch_all (THREAD_ENTRY * thread_p, unsigned int rid, char *request, int reqlen)
{
  HFID hfid;
  LOCK lock;
  OID class_oid, last_oid;
  int nobjects, nfetched;
  LC_COPYAREA *copy_area;
  int success;
  char *ptr;
  int fetch_version_type;
  OR_ALIGNED_BUF (NET_COPY_AREA_SENDRECV_SIZE + (OR_INT_SIZE * 4) + OR_OID_SIZE) a_reply;
  char *reply = OR_ALIGNED_BUF_START (a_reply);
  char *desc_ptr = NULL;
  int desc_size;
  char *content_ptr;
  int content_size;
  int num_objs = 0;

  ptr = or_unpack_hfid (request, &hfid);
  ptr = or_unpack_lock (ptr, &lock);
  ptr = or_unpack_int (ptr, &fetch_version_type);
  ptr = or_unpack_oid (ptr, &class_oid);
  ptr = or_unpack_int (ptr, &nobjects);
  ptr = or_unpack_int (ptr, &nfetched);
  ptr = or_unpack_oid (ptr, &last_oid);

  copy_area = NULL;
  success =
    xlocator_fetch_all (thread_p, &hfid, &lock, (LC_FETCH_VERSION_TYPE) fetch_version_type, &class_oid, &nobjects,
			&nfetched, &last_oid, &copy_area);

  if (success != NO_ERROR)
    {
      (void) return_error_to_client (thread_p, rid);
    }

  if (copy_area != NULL)
    {
      num_objs = locator_send_copy_area (copy_area, &content_ptr, &content_size, &desc_ptr, &desc_size);
    }
  else
    {
      desc_ptr = NULL;
      desc_size = 0;
      content_ptr = NULL;
      content_size = 0;
    }

  /* Send sizes of databuffer and copy area (descriptor + content) */

  ptr = or_pack_int (reply, num_objs);
  ptr = or_pack_int (ptr, desc_size);
  ptr = or_pack_int (ptr, content_size);
  ptr = or_pack_lock (ptr, lock);
  ptr = or_pack_int (ptr, nobjects);
  ptr = or_pack_int (ptr, nfetched);
  ptr = or_pack_oid (ptr, &last_oid);
  ptr = or_pack_int (ptr, success);

  if (copy_area == NULL)
    {
      css_send_data_to_client (thread_p->conn_entry, rid, reply, OR_ALIGNED_BUF_SIZE (a_reply));
    }
  else
    {
      css_send_reply_and_2_data_to_client (thread_p->conn_entry, rid, reply, OR_ALIGNED_BUF_SIZE (a_reply), desc_ptr,
					   desc_size, content_ptr, content_size);
      locator_free_copy_area (copy_area);
    }

  if (desc_ptr)
    {
      free_and_init (desc_ptr);
    }
}

/*
 * slocator_does_exist -
 *
 * return:
 *
 *   rid(in):
 *   request(in):
 *   reqlen(in):
 *
 * NOTE:
 */
void
slocator_does_exist (THREAD_ENTRY * thread_p, unsigned int rid, char *request, int reqlen)
{
  OID oid, class_oid;
  int chn, class_chn, prefetch, doesexist;
  int need_fetching;
  LOCK lock;
  int fetch_version_type;
  LC_COPYAREA *copy_area;
  char *ptr;
  OR_ALIGNED_BUF (NET_COPY_AREA_SENDRECV_SIZE + OR_INT_SIZE + OR_OID_SIZE) a_reply;
  char *reply = OR_ALIGNED_BUF_START (a_reply);
  char *desc_ptr = NULL;
  int desc_size;
  char *content_ptr;
  int content_size;
  int num_objs = 0;

  ptr = or_unpack_oid (request, &oid);
  ptr = or_unpack_int (ptr, &chn);
  ptr = or_unpack_lock (ptr, &lock);
  ptr = or_unpack_int (ptr, &fetch_version_type);
  ptr = or_unpack_oid (ptr, &class_oid);
  ptr = or_unpack_int (ptr, &class_chn);
  ptr = or_unpack_int (ptr, &need_fetching);
  ptr = or_unpack_int (ptr, &prefetch);

  copy_area = NULL;
  doesexist =
    xlocator_does_exist (thread_p, &oid, chn, lock, (LC_FETCH_VERSION_TYPE) fetch_version_type, &class_oid, class_chn,
			 need_fetching, prefetch, &copy_area);

  if (doesexist == LC_ERROR)
    {
      (void) return_error_to_client (thread_p, rid);
    }

  if (copy_area != NULL)
    {
      num_objs = locator_send_copy_area (copy_area, &content_ptr, &content_size, &desc_ptr, &desc_size);
    }
  else
    {
      desc_ptr = NULL;
      desc_size = 0;
      content_ptr = NULL;
      content_size = 0;
    }

  /* Send sizes of databuffer and copy area (descriptor + content) */

  ptr = or_pack_int (reply, num_objs);
  ptr = or_pack_int (ptr, desc_size);
  ptr = or_pack_int (ptr, content_size);
  ptr = or_pack_int (ptr, doesexist);
  ptr = or_pack_oid (ptr, &class_oid);

  if (copy_area == NULL)
    {
      css_send_data_to_client (thread_p->conn_entry, rid, reply, OR_ALIGNED_BUF_SIZE (a_reply));
    }
  else
    {
      css_send_reply_and_2_data_to_client (thread_p->conn_entry, rid, reply, OR_ALIGNED_BUF_SIZE (a_reply), desc_ptr,
					   desc_size, content_ptr, content_size);
      locator_free_copy_area (copy_area);
    }
  if (desc_ptr)
    {
      free_and_init (desc_ptr);
    }
}

/*
 * slocator_notify_isolation_incons -
 *
 * return:
 *
 *   rid(in):
 *   request(in):
 *   reqlen(in):
 *
 * NOTE:
 */
void
slocator_notify_isolation_incons (THREAD_ENTRY * thread_p, unsigned int rid, char *request, int reqlen)
{
  LC_COPYAREA *copy_area;
  char *ptr;
  int success;
  OR_ALIGNED_BUF (NET_COPY_AREA_SENDRECV_SIZE + OR_INT_SIZE) a_reply;
  char *reply = OR_ALIGNED_BUF_START (a_reply);
  char *desc_ptr = NULL;
  int desc_size;
  char *content_ptr;
  int content_size;
  int num_objs = 0;

  copy_area = NULL;
  success = xlocator_notify_isolation_incons (thread_p, &copy_area);
  if (success != NO_ERROR)
    {
      (void) return_error_to_client (thread_p, rid);
    }

  if (copy_area != NULL)
    {
      num_objs = locator_send_copy_area (copy_area, &content_ptr, &content_size, &desc_ptr, &desc_size);
    }
  else
    {
      desc_ptr = NULL;
      desc_size = 0;
      content_ptr = NULL;
      content_size = 0;
    }

  /* Send sizes of databuffer and copy area (descriptor + content) */

  ptr = or_pack_int (reply, num_objs);
  ptr = or_pack_int (ptr, desc_size);
  ptr = or_pack_int (ptr, content_size);

  ptr = or_pack_int (ptr, success);

  if (copy_area == NULL)
    {
      css_send_data_to_client (thread_p->conn_entry, rid, reply, OR_ALIGNED_BUF_SIZE (a_reply));
    }
  else
    {
      css_send_reply_and_2_data_to_client (thread_p->conn_entry, rid, reply, OR_ALIGNED_BUF_SIZE (a_reply), desc_ptr,
					   desc_size, content_ptr, content_size);
      locator_free_copy_area (copy_area);
    }
  if (desc_ptr)
    {
      free_and_init (desc_ptr);
    }
}

/*
 * slocator_repl_force - process log applier's request to replicate data
 *
 * return:
 *
 *   rid(in):
 *   request(in):
 *   reqlen(in):
 *
 * NOTE:
 */
void
slocator_repl_force (THREAD_ENTRY * thread_p, unsigned int rid, char *request, int reqlen)
{
  int size;
  int success;
  LC_COPYAREA *copy_area = NULL, *reply_copy_area = NULL;
  char *ptr;
  int csserror;
  OR_ALIGNED_BUF (NET_COPY_AREA_SENDRECV_SIZE + OR_INT_SIZE) a_reply;
  char *reply = OR_ALIGNED_BUF_START (a_reply);
  int content_size;
  char *content_ptr = NULL, *new_content_ptr = NULL;
  char *reply_content_ptr = NULL;
  int num_objs;
  char *packed_desc = NULL;
  int packed_desc_size;
  LC_COPYAREA_MANYOBJS *mobjs, *reply_mobjs;
  char *desc_ptr = NULL;
  int desc_size;

  ptr = or_unpack_int (request, &num_objs);
  ptr = or_unpack_int (ptr, &packed_desc_size);
  ptr = or_unpack_int (ptr, &content_size);

  csserror = 0;

  copy_area = locator_recv_allocate_copyarea (num_objs, &content_ptr, content_size);
  if (copy_area)
    {
      if (num_objs > 0)
	{
	  csserror = css_receive_data_from_client (thread_p->conn_entry, rid, &packed_desc, &size);
	}

      if (csserror)
	{
	  er_set (ER_ERROR_SEVERITY, ARG_FILE_LINE, ER_NET_SERVER_DATA_RECEIVE, 0);
	  css_send_abort_to_client (thread_p->conn_entry, rid);
	  goto end;
	}
      else
	{
	  locator_unpack_copy_area_descriptor (num_objs, copy_area, packed_desc);
	  mobjs = LC_MANYOBJS_PTR_IN_COPYAREA (copy_area);

	  if (content_size > 0)
	    {
	      csserror = css_receive_data_from_client (thread_p->conn_entry, rid, &new_content_ptr, &size);

	      if (new_content_ptr != NULL)
		{
		  memcpy (content_ptr, new_content_ptr, size);
		  free_and_init (new_content_ptr);
		}

	      if (csserror)
		{
		  er_set (ER_ERROR_SEVERITY, ARG_FILE_LINE, ER_NET_SERVER_DATA_RECEIVE, 0);
		  css_send_abort_to_client (thread_p->conn_entry, rid);
		  goto end;
		}

	      /* make copy_area (estimated size) to report errors */
	      reply_copy_area =
		locator_recv_allocate_copyarea (num_objs, &reply_content_ptr, content_size + OR_INT_SIZE * num_objs);
	      reply_mobjs = LC_MANYOBJS_PTR_IN_COPYAREA (reply_copy_area);
	      reply_mobjs->num_objs = 0;
	    }

	  success = xlocator_repl_force (thread_p, copy_area, &reply_copy_area);

	  /*
	   * Send the descriptor and content to handle errors
	   */

	  num_objs = locator_send_copy_area (reply_copy_area, &reply_content_ptr, &content_size, &desc_ptr, &desc_size);

	  ptr = or_pack_int (reply, num_objs);
	  ptr = or_pack_int (ptr, desc_size);
	  ptr = or_pack_int (ptr, content_size);
	  ptr = or_pack_int (ptr, success);

	  if (success != NO_ERROR && success != ER_LC_PARTIALLY_FAILED_TO_FLUSH)
	    {
	      (void) return_error_to_client (thread_p, rid);
	    }

	  css_send_reply_and_2_data_to_client (thread_p->conn_entry, rid, reply, OR_ALIGNED_BUF_SIZE (a_reply),
					       desc_ptr, desc_size, reply_content_ptr, content_size);
	}
    }

end:
  if (packed_desc)
    {
      free_and_init (packed_desc);
    }
  if (copy_area != NULL)
    {
      locator_free_copy_area (copy_area);
    }
  if (reply_copy_area != NULL)
    {
      locator_free_copy_area (reply_copy_area);
    }
  if (desc_ptr)
    {
      free_and_init (desc_ptr);
    }

  return;
}

/*
 * slocator_force -
 *
 * return:
 *
 *   rid(in):
 *   request(in):
 *   reqlen(in):
 *
 * NOTE:
 */
void
slocator_force (THREAD_ENTRY * thread_p, unsigned int rid, char *request, int reqlen)
{
  int received_size;
  int success;
  LC_COPYAREA *copy_area = NULL;
  char *ptr;
  int csserror;
  OR_ALIGNED_BUF (OR_INT_SIZE * 3) a_reply;
  char *reply = OR_ALIGNED_BUF_START (a_reply);
  int content_size;
  char *content_ptr = NULL, *new_content_ptr = NULL;
  int num_objs;
  char *packed_desc = NULL;
  int packed_desc_size;
  int multi_update_flags;
  LC_COPYAREA_MANYOBJS *mobjs;
  int i, num_ignore_error_list;
  int ignore_error_list[-ER_LAST_ERROR];

  ptr = or_unpack_int (request, &num_objs);
  ptr = or_unpack_int (ptr, &multi_update_flags);
  ptr = or_unpack_int (ptr, &packed_desc_size);
  ptr = or_unpack_int (ptr, &content_size);

  ptr = or_unpack_int (ptr, &num_ignore_error_list);
  for (i = 0; i < num_ignore_error_list; i++)
    {
      ptr = or_unpack_int (ptr, &ignore_error_list[i]);
    }

  csserror = 0;

  copy_area = locator_recv_allocate_copyarea (num_objs, &content_ptr, content_size);
  if (copy_area)
    {
      if (num_objs > 0)
	{
	  csserror = css_receive_data_from_client (thread_p->conn_entry, rid, &packed_desc, &received_size);
	  assert (csserror || packed_desc_size == received_size);
	}

      if (csserror)
	{
	  er_set (ER_ERROR_SEVERITY, ARG_FILE_LINE, ER_NET_SERVER_DATA_RECEIVE, 0);
	  css_send_abort_to_client (thread_p->conn_entry, rid);
	  goto end;
	}
      else
	{
	  locator_unpack_copy_area_descriptor (num_objs, copy_area, packed_desc);
	  mobjs = LC_MANYOBJS_PTR_IN_COPYAREA (copy_area);
	  mobjs->multi_update_flags = multi_update_flags;

	  if (content_size > 0)
	    {
	      csserror = css_receive_data_from_client (thread_p->conn_entry, rid, &new_content_ptr, &received_size);

	      if (new_content_ptr != NULL)
		{
		  memcpy (content_ptr, new_content_ptr, received_size);
		  free_and_init (new_content_ptr);
		}

	      if (csserror)
		{
		  er_set (ER_ERROR_SEVERITY, ARG_FILE_LINE, ER_NET_SERVER_DATA_RECEIVE, 0);
		  css_send_abort_to_client (thread_p->conn_entry, rid);
		  goto end;
		}
	    }

	  success = xlocator_force (thread_p, copy_area, num_ignore_error_list, ignore_error_list);

	  /*
	   * Send the descriptor part since some information about the objects
	   * (e.g., OIDs) may be send back to client.
	   * Don't need to send the content since it is not updated.
	   */

	  locator_pack_copy_area_descriptor (num_objs, copy_area, packed_desc, packed_desc_size);
	  ptr = or_pack_int (reply, success);
	  ptr = or_pack_int (ptr, packed_desc_size);
	  ptr = or_pack_int (ptr, 0);

	  if (success != NO_ERROR && success != ER_LC_PARTIALLY_FAILED_TO_FLUSH)
	    {
	      (void) return_error_to_client (thread_p, rid);
	    }

	  css_send_reply_and_2_data_to_client (thread_p->conn_entry, rid, reply, OR_ALIGNED_BUF_SIZE (a_reply),
					       packed_desc, packed_desc_size, NULL, 0);
	  if (packed_desc)
	    {
	      free_and_init (packed_desc);
	    }
	}
    }

end:
  if (packed_desc)
    {
      free_and_init (packed_desc);
    }
  if (copy_area != NULL)
    {
      locator_free_copy_area (copy_area);
    }
}

/*
 * slocator_fetch_lockset -
 *
 * return:
 *
 *   rid(in):
 *   request(in):
 *   reqlen(in):
 *
 * NOTE:
 */
void
slocator_fetch_lockset (THREAD_ENTRY * thread_p, unsigned int rid, char *request, int reqlen)
{
  int success;
  LC_COPYAREA *copy_area;
  LC_LOCKSET *lockset;
  OR_ALIGNED_BUF (NET_SENDRECV_BUFFSIZE + NET_COPY_AREA_SENDRECV_SIZE + OR_INT_SIZE) a_reply;
  char *reply = OR_ALIGNED_BUF_START (a_reply);
  char *desc_ptr;
  int desc_size;
  char *content_ptr;
  int content_size;
  char *ptr;
  bool first_call;
  int num_objs;
  char *packed = NULL;
  int packed_size;
  int send_size;

  ptr = or_unpack_int (request, &packed_size);

  if (packed_size == 0 || css_receive_data_from_client (thread_p->conn_entry, rid, &packed, (int *) &packed_size))
    {
      er_set (ER_ERROR_SEVERITY, ARG_FILE_LINE, ER_NET_SERVER_DATA_RECEIVE, 0);
      css_send_abort_to_client (thread_p->conn_entry, rid);
      if (packed)
	{
	  free_and_init (packed);
	}
      return;
    }

  lockset = locator_allocate_and_unpack_lockset (packed, packed_size, true, true, false);
  free_and_init (packed);

  if ((lockset == NULL) || (lockset->length <= 0))
    {
      (void) return_error_to_client (thread_p, rid);
      ptr = or_pack_int (reply, 0);
      ptr = or_pack_int (ptr, 0);
      ptr = or_pack_int (ptr, 0);
      ptr = or_pack_int (ptr, 0);
      ptr = or_pack_int (ptr, ER_FAILED);
      css_send_data_to_client (thread_p->conn_entry, rid, reply, OR_ALIGNED_BUF_SIZE (a_reply));
      return;
    }

  first_call = true;
  do
    {
      desc_ptr = NULL;
      num_objs = 0;

      copy_area = NULL;
      success = xlocator_fetch_lockset (thread_p, lockset, &copy_area);

      if (success != NO_ERROR)
	{
	  (void) return_error_to_client (thread_p, rid);
	}

      if (copy_area != NULL)
	{
	  num_objs = locator_send_copy_area (copy_area, &content_ptr, &content_size, &desc_ptr, &desc_size);
	}
      else
	{
	  desc_ptr = NULL;
	  desc_size = 0;
	  content_ptr = NULL;
	  content_size = 0;
	}

      /* Send sizes of databuffer and copy area (descriptor + content) */

      send_size = locator_pack_lockset (lockset, first_call, false);

      packed = lockset->packed;
      packed_size = lockset->packed_size;

      ptr = or_pack_int (reply, send_size);
      ptr = or_pack_int (ptr, num_objs);
      ptr = or_pack_int (ptr, desc_size);
      ptr = or_pack_int (ptr, content_size);

      ptr = or_pack_int (ptr, success);

      if (copy_area == NULL && lockset == NULL)
	{
	  css_send_data_to_client (thread_p->conn_entry, rid, reply, OR_ALIGNED_BUF_SIZE (a_reply));
	}
      else
	{
	  css_send_reply_and_3_data_to_client (thread_p->conn_entry, rid, reply, OR_ALIGNED_BUF_SIZE (a_reply), packed,
					       send_size, desc_ptr, desc_size, content_ptr, content_size);
	}
      if (copy_area != NULL)
	{
	  locator_free_copy_area (copy_area);
	}
      if (desc_ptr)
	{
	  free_and_init (desc_ptr);
	}

      first_call = false;
    }
  while (copy_area && lockset
	 && ((lockset->num_classes_of_reqobjs > lockset->num_classes_of_reqobjs_processed)
	     || (lockset->num_reqobjs > lockset->num_reqobjs_processed)));

  if (lockset)
    {
      locator_free_lockset (lockset);
    }
}

/*
 * slocator_fetch_all_reference_lockset -
 *
 * return:
 *
 *   rid(in):
 *   request(in):
 *   reqlen(in):
 *
 * NOTE:
 */
void
slocator_fetch_all_reference_lockset (THREAD_ENTRY * thread_p, unsigned int rid, char *request, int reqlen)
{
  OID oid;
  int chn;
  LOCK lock;
  OID class_oid;
  int class_chn;
  int prune_level;
  int quit_on_errors;
  int success;
  LC_COPYAREA *copy_area;
  LC_LOCKSET *lockset;
  OR_ALIGNED_BUF (NET_SENDRECV_BUFFSIZE + NET_COPY_AREA_SENDRECV_SIZE + OR_INT_SIZE) a_reply;
  char *reply = OR_ALIGNED_BUF_START (a_reply);
  char *desc_ptr = NULL;
  int desc_size;
  char *content_ptr;
  int content_size;
  char *ptr;
  int num_objs = 0;
  char *packed = NULL;
  int packed_size;
  int send_size = 0;

  ptr = or_unpack_oid (request, &oid);
  ptr = or_unpack_int (ptr, &chn);
  ptr = or_unpack_oid (ptr, &class_oid);
  ptr = or_unpack_int (ptr, &class_chn);
  ptr = or_unpack_lock (ptr, &lock);
  ptr = or_unpack_int (ptr, &quit_on_errors);
  ptr = or_unpack_int (ptr, &prune_level);

  lockset = NULL;
  copy_area = NULL;

  success =
    xlocator_fetch_all_reference_lockset (thread_p, &oid, chn, &class_oid, class_chn, lock, quit_on_errors, prune_level,
					  &lockset, &copy_area);

  if (success != NO_ERROR)
    {
      (void) return_error_to_client (thread_p, rid);
    }

  if (lockset != NULL && lockset->length > 0)
    {
      send_size = locator_pack_lockset (lockset, true, true);

      packed = lockset->packed;
      packed_size = lockset->packed_size;

      if (!packed)
	{
	  (void) return_error_to_client (thread_p, rid);
	  success = ER_FAILED;
	}
    }

  if (copy_area != NULL)
    {
      num_objs = locator_send_copy_area (copy_area, &content_ptr, &content_size, &desc_ptr, &desc_size);
    }
  else
    {
      desc_ptr = NULL;
      desc_size = 0;
      content_ptr = NULL;
      content_size = 0;
    }

  /* Send sizes of databuffer and copy area (descriptor + content) */

  ptr = or_pack_int (reply, send_size);
  ptr = or_pack_int (ptr, num_objs);
  ptr = or_pack_int (ptr, desc_size);
  ptr = or_pack_int (ptr, content_size);

  ptr = or_pack_int (ptr, success);

  if (copy_area == NULL && lockset == NULL)
    {
      css_send_data_to_client (thread_p->conn_entry, rid, reply, OR_ALIGNED_BUF_SIZE (a_reply));
    }
  else
    {
      css_send_reply_and_3_data_to_client (thread_p->conn_entry, rid, reply, OR_ALIGNED_BUF_SIZE (a_reply), packed,
					   send_size, desc_ptr, desc_size, content_ptr, content_size);
      if (copy_area != NULL)
	{
	  locator_free_copy_area (copy_area);
	}

      if (lockset != NULL)
	{
	  locator_free_lockset (lockset);
	}

      if (desc_ptr)
	{
	  free_and_init (desc_ptr);
	}
    }
}

/*
 * slocator_find_class_oid -
 *
 * return:
 *
 *   rid(in):
 *   request(in):
 *   reqlen(in):
 *
 * NOTE:
 */
void
slocator_find_class_oid (THREAD_ENTRY * thread_p, unsigned int rid, char *request, int reqlen)
{
  LC_FIND_CLASSNAME found;
  char *classname;
  OID class_oid;
  LOCK lock;
  char *ptr;
  OR_ALIGNED_BUF (OR_INT_SIZE + OR_OID_SIZE) a_reply;
  char *reply = OR_ALIGNED_BUF_START (a_reply);

  ptr = or_unpack_string_nocopy (request, &classname);
  ptr = or_unpack_oid (ptr, &class_oid);
  ptr = or_unpack_lock (ptr, &lock);

  found = xlocator_find_class_oid (thread_p, classname, &class_oid, lock);

  if (found == LC_CLASSNAME_ERROR)
    {
      (void) return_error_to_client (thread_p, rid);
    }

  ptr = or_pack_int (reply, found);
  ptr = or_pack_oid (ptr, &class_oid);
  css_send_data_to_client (thread_p->conn_entry, rid, reply, OR_ALIGNED_BUF_SIZE (a_reply));
}

/*
 * slocator_reserve_classnames -
 *
 * return:
 *
 *   rid(in):
 *   request(in):
 *   reqlen(in):
 *
 * NOTE:
 */
void
slocator_reserve_classnames (THREAD_ENTRY * thread_p, unsigned int rid, char *request, int reqlen)
{
  LC_FIND_CLASSNAME reserved = LC_CLASSNAME_ERROR;
  int num_classes;
  char **classnames;
  OID *class_oids;
  char *ptr;
  int i;
  int malloc_size;
  char *malloc_area;
  OR_ALIGNED_BUF (OR_INT_SIZE) a_reply;
  char *reply = OR_ALIGNED_BUF_START (a_reply);

  ptr = or_unpack_int (request, &num_classes);

  malloc_size = ((sizeof (char *) + sizeof (OID)) * num_classes);
  malloc_area = (char *) db_private_alloc (thread_p, malloc_size);
  if (malloc_area != NULL)
    {
      classnames = (char **) malloc_area;
      class_oids = (OID *) ((char *) malloc_area + (sizeof (char *) * num_classes));
      for (i = 0; i < num_classes; i++)
	{
	  ptr = or_unpack_string_nocopy (ptr, &classnames[i]);
	  ptr = or_unpack_oid (ptr, &class_oids[i]);
	}
      reserved = xlocator_reserve_class_names (thread_p, num_classes, (const char **) classnames, class_oids);
    }

  if (reserved == LC_CLASSNAME_ERROR)
    {
      (void) return_error_to_client (thread_p, rid);
    }

  (void) or_pack_int (reply, reserved);

  css_send_data_to_client (thread_p->conn_entry, rid, reply, OR_ALIGNED_BUF_SIZE (a_reply));

  if (malloc_area)
    {
      db_private_free_and_init (thread_p, malloc_area);
    }
}

/*
 * slocator_get_reserved_class_name_oid () - Send to client whether class name was
 *					reserved by it.
 *
 * return	 : Void.
 * thread_p (in) : Thread entry.
 * rid (in)      : ??
 * request (in)  : Request data.
 * reqlen (in)   : Request.
 */
void
slocator_get_reserved_class_name_oid (THREAD_ENTRY * thread_p, unsigned int rid, char *request, int reqlen)
{
  char *classname;
  OID class_oid = OID_INITIALIZER;
  OR_ALIGNED_BUF (OR_OID_SIZE) a_reply;
  char *reply = OR_ALIGNED_BUF_START (a_reply);
  int error = NO_ERROR;

  (void) or_unpack_string_nocopy (request, &classname);

  error = xlocator_get_reserved_class_name_oid (thread_p, classname, &class_oid);
  if (error != NO_ERROR)
    {
      ASSERT_ERROR ();
      (void) return_error_to_client (thread_p, rid);
    }
  else
    {
      assert (!OID_ISNULL (&class_oid));
    }
  (void) or_pack_oid (reply, &class_oid);
  css_send_data_to_client (thread_p->conn_entry, rid, reply, OR_ALIGNED_BUF_SIZE (a_reply));
}

/*
 * slocator_delete_class_name -
 *
 * return:
 *
 *   rid(in):
 *   request(in):
 *   reqlen(in):
 *
 * NOTE:
 */
void
slocator_delete_class_name (THREAD_ENTRY * thread_p, unsigned int rid, char *request, int reqlen)
{
  char *classname;
  LC_FIND_CLASSNAME deleted;
  OR_ALIGNED_BUF (OR_INT_SIZE) a_reply;
  char *reply = OR_ALIGNED_BUF_START (a_reply);

  (void) or_unpack_string_nocopy (request, &classname);

  deleted = xlocator_delete_class_name (thread_p, classname);
  if (deleted == LC_CLASSNAME_ERROR)
    {
      (void) return_error_to_client (thread_p, rid);
    }

  (void) or_pack_int (reply, deleted);
  css_send_data_to_client (thread_p->conn_entry, rid, reply, OR_ALIGNED_BUF_SIZE (a_reply));
}

/*
 * slocator_rename_class_name -
 *
 * return:
 *
 *   rid(in):
 *   request(in):
 *   reqlen(in):
 *
 * NOTE:
 */
void
slocator_rename_class_name (THREAD_ENTRY * thread_p, unsigned int rid, char *request, int reqlen)
{
  char *oldname, *newname;
  OID class_oid;
  LC_FIND_CLASSNAME renamed;
  char *ptr;
  OR_ALIGNED_BUF (OR_INT_SIZE) a_reply;
  char *reply = OR_ALIGNED_BUF_START (a_reply);

  ptr = or_unpack_string_nocopy (request, &oldname);
  ptr = or_unpack_string_nocopy (ptr, &newname);
  ptr = or_unpack_oid (ptr, &class_oid);

  renamed = xlocator_rename_class_name (thread_p, oldname, newname, &class_oid);
  if (renamed == LC_CLASSNAME_ERROR)
    {
      (void) return_error_to_client (thread_p, rid);
    }

  (void) or_pack_int (reply, renamed);
  css_send_data_to_client (thread_p->conn_entry, rid, reply, OR_ALIGNED_BUF_SIZE (a_reply));
}

/*
 * slocator_assign_oid -
 *
 * return:
 *
 *   rid(in):
 *   request(in):
 *   reqlen(in):
 *
 * NOTE:
 */
void
slocator_assign_oid (THREAD_ENTRY * thread_p, unsigned int rid, char *request, int reqlen)
{
  HFID hfid;
  int expected_length;
  OID class_oid, perm_oid;
  char *classname;
  int success;
  char *ptr;
  OR_ALIGNED_BUF (OR_INT_SIZE + OR_OID_SIZE) a_reply;
  char *reply = OR_ALIGNED_BUF_START (a_reply);

  ptr = or_unpack_hfid (request, &hfid);
  ptr = or_unpack_int (ptr, &expected_length);
  ptr = or_unpack_oid (ptr, &class_oid);
  ptr = or_unpack_string_nocopy (ptr, &classname);

  success = ((xlocator_assign_oid (thread_p, &hfid, &perm_oid, expected_length, &class_oid, classname) == NO_ERROR)
	     ? NO_ERROR : ER_FAILED);
  if (success != NO_ERROR)
    {
      (void) return_error_to_client (thread_p, rid);
    }

  ptr = or_pack_int (reply, success);
  ptr = or_pack_oid (ptr, &perm_oid);
  css_send_data_to_client (thread_p->conn_entry, rid, reply, OR_ALIGNED_BUF_SIZE (a_reply));
}

/*
 * sqst_server_get_statistics -
 *
 * return:
 *
 *   rid(in):
 *   request(in):
 *   reqlen(in):
 *
 * NOTE:
 */
void
sqst_server_get_statistics (THREAD_ENTRY * thread_p, unsigned int rid, char *request, int reqlen)
{
  OID classoid;
  unsigned int timestamp;
  char *ptr;
  char *buffer;
  int buffer_length;
  OR_ALIGNED_BUF (OR_INT_SIZE) a_reply;
  char *reply = OR_ALIGNED_BUF_START (a_reply);

  ptr = or_unpack_oid (request, &classoid);
  ptr = or_unpack_int (ptr, (int *) &timestamp);

  buffer = xstats_get_statistics_from_server (thread_p, &classoid, timestamp, &buffer_length);
  if (buffer == NULL && buffer_length < 0)
    {
      (void) return_error_to_client (thread_p, rid);
      buffer_length = 0;
    }

  (void) or_pack_int (reply, buffer_length);

  css_send_reply_and_data_to_client (thread_p->conn_entry, rid, reply, OR_ALIGNED_BUF_SIZE (a_reply), buffer,
				     buffer_length);
  if (buffer != NULL)
    {
      /* since this was copied to the client, we don't need it on the server */
      free_and_init (buffer);
    }
}

/*
 * slog_checkpoint -
 *
 * return:
 *
 *   rid(in):
 *   request(in):
 *   reqlen(in):
 *
 * NOTE:
 */
void
slog_checkpoint (THREAD_ENTRY * thread_p, unsigned int rid, char *request, int reqlen)
{
  int error = NO_ERROR;
  OR_ALIGNED_BUF (OR_INT_SIZE) a_reply;
  char *reply = OR_ALIGNED_BUF_START (a_reply);

  log_wakeup_checkpoint_daemon ();

  /* just send back a dummy message */
  (void) or_pack_errcode (reply, error);
  css_send_data_to_client (thread_p->conn_entry, rid, reply, OR_ALIGNED_BUF_SIZE (a_reply));
}

#if defined(ENABLE_UNUSED_FUNCTION)
/*
 * slogtb_has_updated -
 *
 * return:
 *
 *   rid(in):
 *   request(in):
 *   reqlen(in):
 *
 * NOTE:
 */
void
slogtb_has_updated (THREAD_ENTRY * thread_p, unsigned int rid, char *request, int reqlen)
{
  int has_updated;
  OR_ALIGNED_BUF (OR_INT_SIZE) a_reply;
  char *reply = OR_ALIGNED_BUF_START (a_reply);

  has_updated = logtb_has_updated (thread_p);

  (void) or_pack_int (reply, has_updated);
  css_send_data_to_client (thread_p->conn_entry, rid, reply, OR_ALIGNED_BUF_SIZE (a_reply));
}
#endif /* ENABLE_UNUSED_FUNCTION */
/*
 * slogtb_set_interrupt -
 *
 * return:
 *
 *   rid(in):
 *   request(in):
 *   reqlen(in):
 *
 * NOTE:
 */
void
slogtb_set_interrupt (THREAD_ENTRY * thread_p, unsigned int rid, char *request, int reqlen)
{
  int set;

  (void) or_unpack_int (request, &set);
  xlogtb_set_interrupt (thread_p, set);

  /*
   *  No reply expected...
   */
}

/*
 * slogtb_set_suppress_repl_on_transaction -
 *
 * return:
 *
 *   rid(in):
 *   request(in):
 *   reqlen(in):
 *
 * NOTE:
 */
void
slogtb_set_suppress_repl_on_transaction (THREAD_ENTRY * thread_p, unsigned int rid, char *request, int reqlen)
{
  int set;
  OR_ALIGNED_BUF (OR_INT_SIZE) a_reply;
  char *reply = OR_ALIGNED_BUF_START (a_reply);

  (void) or_unpack_int (request, &set);
  xlogtb_set_suppress_repl_on_transaction (thread_p, set);

  /* always success */
  (void) or_pack_int (reply, NO_ERROR);
  css_send_data_to_client (thread_p->conn_entry, rid, reply, OR_ALIGNED_BUF_SIZE (a_reply));
}

/*
 * slogtb_reset_wait_msecs -
 *
 * return:
 *
 *   rid(in):
 *   request(in):
 *   reqlen(in):
 *
 * NOTE:
 */
void
slogtb_reset_wait_msecs (THREAD_ENTRY * thread_p, unsigned int rid, char *request, int reqlen)
{
  int wait_msecs;
  OR_ALIGNED_BUF (OR_INT_SIZE) a_reply;
  char *reply = OR_ALIGNED_BUF_START (a_reply);

  (void) or_unpack_int (request, &wait_msecs);

  wait_msecs = xlogtb_reset_wait_msecs (thread_p, wait_msecs);

  (void) or_pack_int (reply, wait_msecs);
  css_send_data_to_client (thread_p->conn_entry, rid, reply, OR_ALIGNED_BUF_SIZE (a_reply));
}

/*
 * slogtb_reset_isolation -
 *
 * return:
 *
 *   rid(in):
 *   request(in):
 *   reqlen(in):
 *
 * NOTE:
 */
void
slogtb_reset_isolation (THREAD_ENTRY * thread_p, unsigned int rid, char *request, int reqlen)
{
  int isolation, error_code;
  OR_ALIGNED_BUF (OR_INT_SIZE) a_reply;
  char *reply = OR_ALIGNED_BUF_START (a_reply);
  char *ptr;

  ptr = or_unpack_int (request, &isolation);

  error_code = (int) xlogtb_reset_isolation (thread_p, (TRAN_ISOLATION) isolation);

  if (error_code != NO_ERROR)
    {
      (void) return_error_to_client (thread_p, rid);
    }

  (void) or_pack_int (reply, error_code);
  css_send_data_to_client (thread_p->conn_entry, rid, reply, OR_ALIGNED_BUF_SIZE (a_reply));
}

/*
 * slogpb_dump_stat -
 *
 * return:
 *
 *   rid(in):
 *   request(in):
 *   reqlen(in):
 *
 * NOTE:
 */
void
slogpb_dump_stat (THREAD_ENTRY * thread_p, unsigned int rid, char *request, int reqlen)
{
  FILE *outfp;
  int file_size;
  char *buffer;
  int buffer_size;
  int send_size;
  OR_ALIGNED_BUF (OR_INT_SIZE) a_reply;
  char *reply = OR_ALIGNED_BUF_START (a_reply);

  (void) or_unpack_int (request, &buffer_size);

  buffer = (char *) db_private_alloc (NULL, buffer_size);
  if (buffer == NULL)
    {
      css_send_abort_to_client (thread_p->conn_entry, rid);
      return;
    }

  outfp = tmpfile ();
  if (outfp == NULL)
    {
      er_set_with_oserror (ER_ERROR_SEVERITY, ARG_FILE_LINE, ER_GENERIC_ERROR, 0);
      css_send_abort_to_client (thread_p->conn_entry, rid);
      db_private_free_and_init (NULL, buffer);
      return;
    }

  xlogpb_dump_stat (outfp);
  file_size = ftell (outfp);

  /*
   * Send the file in pieces
   */
  rewind (outfp);

  (void) or_pack_int (reply, (int) file_size);
  css_send_data_to_client (thread_p->conn_entry, rid, reply, OR_ALIGNED_BUF_SIZE (a_reply));

  while (file_size > 0)
    {
      if (file_size > buffer_size)
	{
	  send_size = buffer_size;
	}
      else
	{
	  send_size = file_size;
	}

      file_size -= send_size;
      if (fread (buffer, 1, send_size, outfp) == 0)
	{
	  er_set_with_oserror (ER_ERROR_SEVERITY, ARG_FILE_LINE, ER_GENERIC_ERROR, 0);
	  css_send_abort_to_client (thread_p->conn_entry, rid);
	  /*
	   * Continue sending the stuff that was prmoised to client. In this case
	   * junk (i.e., whatever it is in the buffers) is sent.
	   */
	}
      css_send_data_to_client (thread_p->conn_entry, rid, buffer, send_size);
    }
  fclose (outfp);
  db_private_free_and_init (NULL, buffer);
}

/*
 * slog_find_lob_locator -
 *
 * return:
 *
 *   rid(in):
 *   request(in):
 *   reqlen(in):
 *
 * NOTE:
 */
void
slog_find_lob_locator (THREAD_ENTRY * thread_p, unsigned int rid, char *request, int reqlen)
{
  char *locator;
  ES_URI real_locator;
  int real_loc_size;
  LOB_LOCATOR_STATE state;
  OR_ALIGNED_BUF (OR_INT_SIZE + OR_INT_SIZE) a_reply;
  char *reply = OR_ALIGNED_BUF_START (a_reply);
  char *ptr;

  (void) or_unpack_string_nocopy (request, &locator);

  state = xtx_find_lob_locator (thread_p, locator, real_locator);
  real_loc_size = strlen (real_locator) + 1;

  ptr = or_pack_int (reply, real_loc_size);
  (void) or_pack_int (ptr, (int) state);
  css_send_reply_and_data_to_client (thread_p->conn_entry, rid, reply, OR_ALIGNED_BUF_SIZE (a_reply), real_locator,
				     real_loc_size);
}

/*
 * slog_add_lob_locator -
 *
 * return:
 *
 *   rid(in):
 *   request(in):
 *   reqlen(in):
 *
 * NOTE:
 */
void
slog_add_lob_locator (THREAD_ENTRY * thread_p, unsigned int rid, char *request, int reqlen)
{
  char *locator;
  LOB_LOCATOR_STATE state;
  int tmp_int, error;
  OR_ALIGNED_BUF (OR_INT_SIZE) a_reply;
  char *reply = OR_ALIGNED_BUF_START (a_reply);
  char *ptr;

  ptr = or_unpack_string_nocopy (request, &locator);
  ptr = or_unpack_int (ptr, &tmp_int);
  state = (LOB_LOCATOR_STATE) tmp_int;

  error = xtx_add_lob_locator (thread_p, locator, state);
  if (error != NO_ERROR)
    {
      (void) return_error_to_client (thread_p, rid);
    }

  or_pack_int (reply, error);
  css_send_data_to_client (thread_p->conn_entry, rid, reply, OR_ALIGNED_BUF_SIZE (a_reply));
}

/*
 * slog_change_state_of_locator -
 *
 * return:
 *
 *   rid(in):
 *   request(in):
 *   reqlen(in):
 *
 * NOTE:
 */
void
slog_change_state_of_locator (THREAD_ENTRY * thread_p, unsigned int rid, char *request, int reqlen)
{
  char *locator, *new_locator;
  LOB_LOCATOR_STATE state;
  int tmp_int, error;
  OR_ALIGNED_BUF (OR_INT_SIZE) a_reply;
  char *reply = OR_ALIGNED_BUF_START (a_reply);
  char *ptr;

  ptr = or_unpack_string_nocopy (request, &locator);
  ptr = or_unpack_string_nocopy (ptr, &new_locator);
  ptr = or_unpack_int (ptr, &tmp_int);
  state = (LOB_LOCATOR_STATE) tmp_int;

  error = xtx_change_state_of_locator (thread_p, locator, new_locator, state);
  if (error != NO_ERROR)
    {
      (void) return_error_to_client (thread_p, rid);
    }

  or_pack_int (reply, error);
  css_send_data_to_client (thread_p->conn_entry, rid, reply, OR_ALIGNED_BUF_SIZE (a_reply));
}

/*
 * slog_drop_lob_locator -
 *
 * return:
 *
 *   rid(in):
 *   request(in):
 *   reqlen(in):
 *
 * NOTE:
 */
void
slog_drop_lob_locator (THREAD_ENTRY * thread_p, unsigned int rid, char *request, int reqlen)
{
  char *locator;
  int error;
  OR_ALIGNED_BUF (OR_INT_SIZE) a_reply;
  char *reply = OR_ALIGNED_BUF_START (a_reply);
  char *ptr;

  ptr = or_unpack_string_nocopy (request, &locator);

  error = xtx_drop_lob_locator (thread_p, locator);
  if (error != NO_ERROR)
    {
      (void) return_error_to_client (thread_p, rid);
    }

  or_pack_int (reply, error);
  css_send_data_to_client (thread_p->conn_entry, rid, reply, OR_ALIGNED_BUF_SIZE (a_reply));
}

void
slog_supplement_statement (THREAD_ENTRY * thread_p, unsigned int rid, char *request, int reqlen)
{
  int success = NO_ERROR;
  OR_ALIGNED_BUF (OR_INT_SIZE) a_reply;
  char *reply = OR_ALIGNED_BUF_START (a_reply);
  char *ptr, *start_ptr;

  int ddl_type;
  int obj_type;
  OID classoid;
  OID oid;
  char *stmt_text;

  char *supplemental_data;
  int data_len;
  LOG_TDES *tdes;

  /* CAS and Server are able to have different parameter value, when broker restarted with changed parameter value */
  if (prm_get_integer_value (PRM_ID_SUPPLEMENTAL_LOG) == 1)
    {
      ptr = or_unpack_int (request, &ddl_type);
      ptr = or_unpack_int (ptr, &obj_type);

      ptr = or_unpack_oid (ptr, &classoid);
      ptr = or_unpack_oid (ptr, &oid);

      or_unpack_string_nocopy (ptr, &stmt_text);

      /* ddl_type | obj_type | class OID | OID | stmt_text len | stmt_text */
      data_len =
	OR_INT_SIZE + OR_INT_SIZE + OR_OID_SIZE + OR_OID_SIZE + OR_INT_SIZE + or_packed_string_length (stmt_text, NULL);

      supplemental_data = (char *) malloc (data_len + MAX_ALIGNMENT);
      if (supplemental_data == NULL)
	{
	  success = ER_OUT_OF_VIRTUAL_MEMORY;
	  goto end;
	}

      ptr = start_ptr = supplemental_data;

      ptr = or_pack_int (ptr, ddl_type);
      ptr = or_pack_int (ptr, obj_type);
      ptr = or_pack_oid (ptr, &classoid);
      ptr = or_pack_oid (ptr, &oid);
      ptr = or_pack_int (ptr, strlen (stmt_text));
      ptr = or_pack_string (ptr, stmt_text);

      data_len = ptr - start_ptr;

      tdes = LOG_FIND_CURRENT_TDES (thread_p);

      if (!tdes->has_supplemental_log)
	{
	  log_append_supplemental_info (thread_p, LOG_SUPPLEMENT_TRAN_USER, strlen (tdes->client.get_db_user ()),
					tdes->client.get_db_user ());
	  tdes->has_supplemental_log = true;
	}

      log_append_supplemental_info (thread_p, LOG_SUPPLEMENT_DDL, data_len, (void *) supplemental_data);

      free_and_init (supplemental_data);
    }

end:
  (void) or_pack_int (reply, success);

  css_send_data_to_client (thread_p->conn_entry, rid, reply, OR_ALIGNED_BUF_SIZE (a_reply));
}

/*
 * sacl_reload -
 *
 * return:
 *
 *   rid(in):
 *   request(in):
 *   reqlen(in):
 *
 * NOTE:
 */
void
sacl_reload (THREAD_ENTRY * thread_p, unsigned int rid, char *request, int reqlen)
{
  int error;
  OR_ALIGNED_BUF (OR_INT_SIZE) a_reply;
  char *reply = OR_ALIGNED_BUF_START (a_reply);

  error = xacl_reload (thread_p);
  if (error != NO_ERROR)
    {
      (void) return_error_to_client (thread_p, rid);
    }

  (void) or_pack_errcode (reply, error);
  css_send_data_to_client (thread_p->conn_entry, rid, reply, OR_ALIGNED_BUF_SIZE (a_reply));
}

/*
 * sacl_dump -
 *
 * return:
 *
 *   rid(in):
 *   request(in):
 *   reqlen(in):
 *
 * NOTE:
 */
void
sacl_dump (THREAD_ENTRY * thread_p, unsigned int rid, char *request, int reqlen)
{
  FILE *outfp;
  int file_size;
  char *buffer;
  int buffer_size;
  int send_size;
  OR_ALIGNED_BUF (OR_INT_SIZE) a_reply;
  char *reply = OR_ALIGNED_BUF_START (a_reply);

  (void) or_unpack_int (request, &buffer_size);

  buffer = (char *) db_private_alloc (thread_p, buffer_size);
  if (buffer == NULL)
    {
      css_send_abort_to_client (thread_p->conn_entry, rid);
      return;
    }

  outfp = tmpfile ();
  if (outfp == NULL)
    {
      er_set_with_oserror (ER_ERROR_SEVERITY, ARG_FILE_LINE, ER_GENERIC_ERROR, 0);
      css_send_abort_to_client (thread_p->conn_entry, rid);
      db_private_free_and_init (thread_p, buffer);
      return;
    }

  xacl_dump (thread_p, outfp);
  file_size = ftell (outfp);

  /*
   * Send the file in pieces
   */
  rewind (outfp);

  (void) or_pack_int (reply, (int) file_size);
  css_send_data_to_client (thread_p->conn_entry, rid, reply, OR_ALIGNED_BUF_SIZE (a_reply));

  while (file_size > 0)
    {
      if (file_size > buffer_size)
	{
	  send_size = buffer_size;
	}
      else
	{
	  send_size = file_size;
	}

      file_size -= send_size;
      if (fread (buffer, 1, send_size, outfp) == 0)
	{
	  er_set_with_oserror (ER_ERROR_SEVERITY, ARG_FILE_LINE, ER_GENERIC_ERROR, 0);
	  css_send_abort_to_client (thread_p->conn_entry, rid);
	  /*
	   * Continue sending the stuff that was prmoised to client. In this case
	   * junk (i.e., whatever it is in the buffers) is sent.
	   */
	}
      css_send_data_to_client (thread_p->conn_entry, rid, buffer, send_size);
    }
  fclose (outfp);
  db_private_free_and_init (thread_p, buffer);
}

/*
 * slock_dump -
 *
 * return:
 *
 *   rid(in):
 *   request(in):
 *   reqlen(in):
 *
 * NOTE:
 */
void
slock_dump (THREAD_ENTRY * thread_p, unsigned int rid, char *request, int reqlen)
{
  FILE *outfp;
  int file_size;
  char *buffer;
  int buffer_size;
  int send_size;
  OR_ALIGNED_BUF (OR_INT_SIZE) a_reply;
  char *reply = OR_ALIGNED_BUF_START (a_reply);

  (void) or_unpack_int (request, &buffer_size);

  buffer = (char *) db_private_alloc (thread_p, buffer_size);
  if (buffer == NULL)
    {
      css_send_abort_to_client (thread_p->conn_entry, rid);
      return;
    }

  outfp = tmpfile ();
  if (outfp == NULL)
    {
      er_set_with_oserror (ER_ERROR_SEVERITY, ARG_FILE_LINE, ER_GENERIC_ERROR, 0);
      css_send_abort_to_client (thread_p->conn_entry, rid);
      db_private_free_and_init (thread_p, buffer);
      return;
    }

  xlock_dump (thread_p, outfp);
  file_size = ftell (outfp);

  /*
   * Send the file in pieces
   */
  rewind (outfp);

  (void) or_pack_int (reply, (int) file_size);
  css_send_data_to_client (thread_p->conn_entry, rid, reply, OR_ALIGNED_BUF_SIZE (a_reply));

  while (file_size > 0)
    {
      if (file_size > buffer_size)
	{
	  send_size = buffer_size;
	}
      else
	{
	  send_size = file_size;
	}

      file_size -= send_size;
      if (fread (buffer, 1, send_size, outfp) == 0)
	{
	  er_set_with_oserror (ER_ERROR_SEVERITY, ARG_FILE_LINE, ER_GENERIC_ERROR, 0);
	  css_send_abort_to_client (thread_p->conn_entry, rid);
	  /*
	   * Continue sending the stuff that was prmoised to client. In this case
	   * junk (i.e., whatever it is in the buffers) is sent.
	   */
	}
      css_send_data_to_client (thread_p->conn_entry, rid, buffer, send_size);
    }
  fclose (outfp);
  db_private_free_and_init (thread_p, buffer);
}

/*
 * shf_create -
 *
 * return:
 *
 *   rid(in):
 *   request(in):
 *   reqlen(in):
 *
 * NOTE:
 */
void
shf_create (THREAD_ENTRY * thread_p, unsigned int rid, char *request, int reqlen)
{
  int error;
  HFID hfid;
  char *ptr;
  OID class_oid;
  OR_ALIGNED_BUF (OR_INT_SIZE + OR_HFID_SIZE) a_reply;
  char *reply = OR_ALIGNED_BUF_START (a_reply);
  int reuse_oid = 0;

  ptr = or_unpack_hfid (request, &hfid);
  ptr = or_unpack_oid (ptr, &class_oid);
  ptr = or_unpack_int (ptr, &reuse_oid);

  error = xheap_create (thread_p, &hfid, &class_oid, (bool) reuse_oid);
  if (error != NO_ERROR)
    {
      (void) return_error_to_client (thread_p, rid);
    }

  ptr = or_pack_errcode (reply, error);
  ptr = or_pack_hfid (ptr, &hfid);
  css_send_data_to_client (thread_p->conn_entry, rid, reply, OR_ALIGNED_BUF_SIZE (a_reply));
}

/*
 * shf_destroy -
 *
 * return:
 *
 *   rid(in):
 *   request(in):
 *   reqlen(in):
 *
 * NOTE:
 */
void
shf_destroy (THREAD_ENTRY * thread_p, unsigned int rid, char *request, int reqlen)
{
#if defined(ENABLE_UNUSED_FUNCTION)
  int error;
  HFID hfid;
  OR_ALIGNED_BUF (OR_INT_SIZE) a_reply;
  char *reply = OR_ALIGNED_BUF_START (a_reply);

  (void) or_unpack_hfid (request, &hfid);

  error = xheap_destroy (thread_p, &hfid, NULL);
  if (error != NO_ERROR)
    {
      (void) return_error_to_client (thread_p, rid);
    }

  (void) or_pack_errcode (reply, error);
  css_send_data_to_client (thread_p->conn_entry, rid, reply, OR_ALIGNED_BUF_SIZE (a_reply));
#endif /* ENABLE_UNUSED_FUNCTION */
}

/*
 * shf_destroy_when_new -
 *
 * return:
 *
 *   rid(in):
 *   request(in):
 *   reqlen(in):
 *
 * NOTE:
 */
void
shf_destroy_when_new (THREAD_ENTRY * thread_p, unsigned int rid, char *request, int reqlen)
{
  int error;
  HFID hfid;
  OID class_oid;
  int force;
  OR_ALIGNED_BUF (OR_INT_SIZE) a_reply;
  char *reply = OR_ALIGNED_BUF_START (a_reply);
  char *ptr;

  ptr = or_unpack_hfid (request, &hfid);
  ptr = or_unpack_oid (ptr, &class_oid);
  ptr = or_unpack_int (ptr, &force);

  error = xheap_destroy_newly_created (thread_p, &hfid, &class_oid, (bool) force);
  if (error != NO_ERROR)
    {
      (void) return_error_to_client (thread_p, rid);
    }

  (void) or_pack_errcode (reply, error);
  css_send_data_to_client (thread_p->conn_entry, rid, reply, OR_ALIGNED_BUF_SIZE (a_reply));
}

/*
 * shf_heap_reclaim_addresses -
 *
 * return:
 *
 *   rid(in):
 *   request(in):
 *   reqlen(in):
 *
 * NOTE:
 */
void
shf_heap_reclaim_addresses (THREAD_ENTRY * thread_p, unsigned int rid, char *request, int reqlen)
{
  int error;
  HFID hfid;
  OR_ALIGNED_BUF (OR_INT_SIZE) a_reply;
  char *reply = OR_ALIGNED_BUF_START (a_reply);
  char *ptr = NULL;

  if (boot_can_compact (thread_p) == false)
    {
      (void) or_pack_errcode (reply, ER_COMPACTDB_ALREADY_STARTED);

      css_send_data_to_client (thread_p->conn_entry, rid, reply, OR_ALIGNED_BUF_SIZE (a_reply));

      return;
    }

  ptr = or_unpack_hfid (request, &hfid);

  error = xheap_reclaim_addresses (thread_p, &hfid);
  if (error != NO_ERROR)
    {
      (void) return_error_to_client (thread_p, rid);
    }

  (void) or_pack_errcode (reply, error);
  if (css_send_data_to_client (thread_p->conn_entry, rid, reply, OR_ALIGNED_BUF_SIZE (a_reply)) != NO_ERROR)
    {
      boot_compact_stop (thread_p);
    }

}

/*
 * sfile_apply_tde_to_class_files -
 *
 * return:
 *
 *   rid(in):
 *   request(in):
 *   reqlen(in):
 *
 * NOTE:
 */
void
sfile_apply_tde_to_class_files (THREAD_ENTRY * thread_p, unsigned int rid, char *request, int reqlen)
{
  int error;
  char *ptr;
  OID class_oid;
  OR_ALIGNED_BUF (OR_INT_SIZE) a_reply;
  char *reply = OR_ALIGNED_BUF_START (a_reply);

  ptr = or_unpack_oid (request, &class_oid);

  error = xfile_apply_tde_to_class_files (thread_p, &class_oid);
  if (error != NO_ERROR)
    {
      (void) return_error_to_client (thread_p, rid);
    }

  ptr = or_pack_errcode (reply, error);
  css_send_data_to_client (thread_p->conn_entry, rid, reply, OR_ALIGNED_BUF_SIZE (a_reply));
}

void
sdblink_get_crypt_keys (THREAD_ENTRY * thread_p, unsigned int rid, char *request, int reqlen)
{
  int area_size = -1;
  char *reply, *area, *ptr;
  OR_ALIGNED_BUF (OR_INT_SIZE + OR_INT_SIZE) a_reply;
  int err = NO_ERROR;
  unsigned char crypt_key[DBLINK_CRYPT_KEY_LENGTH];
  int length = dblink_get_encrypt_key (crypt_key, sizeof (crypt_key));

  reply = OR_ALIGNED_BUF_START (a_reply);

  if (length < 0)
    {
      (void) return_error_to_client (thread_p, rid);
      area = NULL;
      area_size = 0;
      err = length;
    }
  else
    {
      area_size = OR_INT_SIZE + or_packed_stream_length (length);
      area = (char *) db_private_alloc (thread_p, area_size);
      if (area == NULL)
	{
	  (void) return_error_to_client (thread_p, rid);
	  area_size = 0;
	}
      else
	{
	  ptr = or_pack_int (area, length);
	  ptr = or_pack_stream (ptr, (char *) crypt_key, length);
	}
    }

  ptr = or_pack_int (reply, area_size);
  ptr = or_pack_int (ptr, err);
  css_send_reply_and_data_to_client (thread_p->conn_entry, rid, reply, OR_ALIGNED_BUF_SIZE (a_reply), area, area_size);

  if (area != NULL)
    {
      db_private_free_and_init (thread_p, area);
    }
}

void
stde_get_data_keys (THREAD_ENTRY * thread_p, unsigned int rid, char *request, int reqlen)
{
  int area_size = -1;
  char *reply, *area, *ptr;
  OR_ALIGNED_BUF (OR_INT_SIZE + OR_INT_SIZE) a_reply;
  int err = NO_ERROR;

  reply = OR_ALIGNED_BUF_START (a_reply);

  if (!tde_is_loaded ())
    {
      (void) return_error_to_client (thread_p, rid);
      area = NULL;
      area_size = 0;
      err = ER_TDE_CIPHER_IS_NOT_LOADED;
    }
  else
    {
      area_size = 3 * or_packed_stream_length (TDE_DATA_KEY_LENGTH);

      area = (char *) db_private_alloc (thread_p, area_size);
      if (area == NULL)
	{
	  (void) return_error_to_client (thread_p, rid);
	  area_size = 0;
	}
      else
	{
	  ptr = or_pack_stream (area, (char *) tde_Cipher.data_keys.perm_key, TDE_DATA_KEY_LENGTH);
	  ptr = or_pack_stream (ptr, (char *) tde_Cipher.data_keys.temp_key, TDE_DATA_KEY_LENGTH);
	  ptr = or_pack_stream (ptr, (char *) tde_Cipher.data_keys.log_key, TDE_DATA_KEY_LENGTH);
	}
    }

  ptr = or_pack_int (reply, area_size);
  ptr = or_pack_int (ptr, err);
  css_send_reply_and_data_to_client (thread_p->conn_entry, rid, reply, OR_ALIGNED_BUF_SIZE (a_reply), area, area_size);

  if (area != NULL)
    {
      db_private_free_and_init (thread_p, area);
    }
}

/*
 * stde_is_loaded -
 *
 * return:
 *
 *   rid(in):
 *   request(in):
 *   reqlen(in):
 *
 * NOTE:
 */
void
stde_is_loaded (THREAD_ENTRY * thread_p, unsigned int rid, char *request, int reqlen)
{
  char *ptr;
  OR_ALIGNED_BUF (OR_INT_SIZE) a_reply;
  char *reply = OR_ALIGNED_BUF_START (a_reply);

  ptr = or_pack_int (reply, tde_is_loaded ());
  css_send_data_to_client (thread_p->conn_entry, rid, reply, OR_ALIGNED_BUF_SIZE (a_reply));
}

/*
 * stde_get_mk_file_path -
 *
 * return:
 *
 *   rid(in):
 *   request(in):
 *   reqlen(in):
 *
 * NOTE:
 */
void
stde_get_mk_file_path (THREAD_ENTRY * thread_p, unsigned int rid, char *request, int reqlen)
{
  char mk_path[PATH_MAX] = { 0, };
  int pathlen = 0;
  int area_size = -1;
  char *reply, *area, *ptr;
  OR_ALIGNED_BUF (OR_INT_SIZE + OR_INT_SIZE) a_reply;
  int err = NO_ERROR;

  reply = OR_ALIGNED_BUF_START (a_reply);

  tde_make_keys_file_fullname (mk_path, boot_db_full_name (), false);

  area_size = or_packed_string_length (mk_path, &pathlen);

  area = (char *) db_private_alloc (thread_p, area_size);
  if (area == NULL)
    {
      (void) return_error_to_client (thread_p, rid);
      area_size = 0;
    }
  else
    {
      ptr = or_pack_string_with_length (area, (char *) mk_path, pathlen);
    }

  ptr = or_pack_int (reply, area_size);
  ptr = or_pack_int (ptr, err);
  css_send_reply_and_data_to_client (thread_p->conn_entry, rid, reply, OR_ALIGNED_BUF_SIZE (a_reply), area, area_size);

  if (area != NULL)
    {
      db_private_free_and_init (thread_p, area);
    }
}

/*
 * stde_get_set_mk_info -
 *
 * return:
 *
 *   rid(in):
 *   request(in):
 *   reqlen(in):
 *
 * NOTE:
 */
void
stde_get_mk_info (THREAD_ENTRY * thread_p, unsigned int rid, char *request, int reqlen)
{
  int error;
  char *ptr;
  int mk_index;
  time_t created_time, set_time;
  OR_ALIGNED_BUF (OR_INT_SIZE + OR_INT_SIZE + OR_BIGINT_SIZE + OR_BIGINT_SIZE) a_reply;
  char *reply = OR_ALIGNED_BUF_START (a_reply);

  error = xtde_get_mk_info (thread_p, &mk_index, &created_time, &set_time);
  if (error != NO_ERROR)
    {
      (void) return_error_to_client (thread_p, rid);
    }

  ptr = or_pack_errcode (reply, error);
  ptr = or_pack_int (ptr, mk_index);
  ptr = or_pack_int64 (ptr, created_time);
  ptr = or_pack_int64 (ptr, set_time);
  css_send_data_to_client (thread_p->conn_entry, rid, reply, OR_ALIGNED_BUF_SIZE (a_reply));
}

/*
 * stde_change_mk_on_server -
 *
 * return:
 *
 *   rid(in):
 *   request(in):
 *   reqlen(in):
 *
 * NOTE:
 */
void
stde_change_mk_on_server (THREAD_ENTRY * thread_p, unsigned int rid, char *request, int reqlen)
{
  int error;
  char *ptr;
  int mk_index;
  OR_ALIGNED_BUF (OR_INT_SIZE) a_reply;
  char *reply = OR_ALIGNED_BUF_START (a_reply);

  ptr = or_unpack_int (request, &mk_index);

  error = xtde_change_mk_without_flock (thread_p, mk_index);
  if (error != NO_ERROR)
    {
      (void) return_error_to_client (thread_p, rid);
    }

  ptr = or_pack_errcode (reply, error);
  css_send_data_to_client (thread_p->conn_entry, rid, reply, OR_ALIGNED_BUF_SIZE (a_reply));
}

/*
 * stran_server_commit -
 *
 * return:
 *
 *   thrd(in):
 *   rid(in):
 *   request(in):
 *   reqlen(in):
 *
 * NOTE:
 */
void
stran_server_commit (THREAD_ENTRY * thread_p, unsigned int rid, char *request, int reqlen)
{
  TRAN_STATE state;
  int xretain_lock;
  bool retain_lock, should_conn_reset = false;
  OR_ALIGNED_BUF (OR_INT_SIZE + OR_INT_SIZE) a_reply;
  char *reply = OR_ALIGNED_BUF_START (a_reply);
  char *ptr;
  int row_count = DB_ROW_COUNT_NOT_SET;
  int n_query_ids = 0, i = 0;
  QUERY_ID query_id;

  ptr = or_unpack_int (request, &xretain_lock);
  ptr = or_unpack_int (ptr, &row_count);

  /* First end deferred queries */
  ptr = or_unpack_int (ptr, &n_query_ids);
  for (i = 0; i < n_query_ids; i++)
    {
      ptr = or_unpack_ptr (ptr, &query_id);
      if (query_id > 0)
	{
	  (void) xqmgr_end_query (thread_p, query_id);
	}
    }

  retain_lock = (bool) xretain_lock;

  /* set row count */
  xsession_set_row_count (thread_p, row_count);

  state = stran_server_commit_internal (thread_p, rid, retain_lock, &should_conn_reset);

  ptr = or_pack_int (reply, (int) state);
  ptr = or_pack_int (ptr, (int) should_conn_reset);
  css_send_data_to_client (thread_p->conn_entry, rid, reply, OR_ALIGNED_BUF_SIZE (a_reply));
}

/*
 * stran_server_abort -
 *
 * return:
 *
 *   thrd(in):
 *   rid(in):
 *   request(in):
 *   reqlen(in):
 *
 * NOTE:
 */
void
stran_server_abort (THREAD_ENTRY * thread_p, unsigned int rid, char *request, int reqlen)
{
  TRAN_STATE state;
  bool should_conn_reset = false, has_updated;
  OR_ALIGNED_BUF (OR_INT_SIZE + OR_INT_SIZE) a_reply;
  char *reply = OR_ALIGNED_BUF_START (a_reply);
  char *ptr;

  has_updated = logtb_has_updated (thread_p);

  state = stran_server_abort_internal (thread_p, rid, &should_conn_reset);

  ptr = or_pack_int (reply, state);
  ptr = or_pack_int (ptr, (int) should_conn_reset);
  css_send_data_to_client (thread_p->conn_entry, rid, reply, OR_ALIGNED_BUF_SIZE (a_reply));
}

/*
 * stran_server_has_updated -
 *
 * return:
 *
 *   rid(in):
 *   request(in):
 *   reqlen(in):
 *
 * NOTE:
 */
void
stran_server_has_updated (THREAD_ENTRY * thread_p, unsigned int rid, char *request, int reqlen)
{
  int has_updated;
  OR_ALIGNED_BUF (OR_INT_SIZE) a_reply;
  char *reply = OR_ALIGNED_BUF_START (a_reply);

  has_updated = xtran_server_has_updated (thread_p);

  (void) or_pack_int (reply, has_updated);
  css_send_data_to_client (thread_p->conn_entry, rid, reply, OR_ALIGNED_BUF_SIZE (a_reply));
}

/*
 * stran_server_start_topop -
 *
 * return:
 *
 *   rid(in):
 *   request(in):
 *   reqlen(in):
 *
 * NOTE:
 */
void
stran_server_start_topop (THREAD_ENTRY * thread_p, unsigned int rid, char *request, int reqlen)
{
  int success;
  LOG_LSA topop_lsa;
  OR_ALIGNED_BUF (OR_INT_SIZE + OR_LOG_LSA_ALIGNED_SIZE) a_reply;
  char *reply = OR_ALIGNED_BUF_START (a_reply);
  char *ptr;

  success = (xtran_server_start_topop (thread_p, &topop_lsa) == NO_ERROR) ? NO_ERROR : ER_FAILED;
  if (success != NO_ERROR)
    {
      (void) return_error_to_client (thread_p, rid);
    }

  ptr = or_pack_int (reply, success);
  ptr = or_pack_log_lsa (ptr, &topop_lsa);
  css_send_data_to_client (thread_p->conn_entry, rid, reply, OR_ALIGNED_BUF_SIZE (a_reply));
}

/*
 * stran_server_end_topop -
 *
 * return:
 *
 *   rid(in):
 *   request(in):
 *   reqlen(in):
 *
 * NOTE:
 */
void
stran_server_end_topop (THREAD_ENTRY * thread_p, unsigned int rid, char *request, int reqlen)
{
  TRAN_STATE state;
  LOG_LSA topop_lsa;
  int xresult;
  LOG_RESULT_TOPOP result;
  OR_ALIGNED_BUF (OR_INT_SIZE + OR_LOG_LSA_ALIGNED_SIZE) a_reply;
  char *reply = OR_ALIGNED_BUF_START (a_reply);
  char *ptr;

  (void) or_unpack_int (request, &xresult);
  result = (LOG_RESULT_TOPOP) xresult;

  state = xtran_server_end_topop (thread_p, result, &topop_lsa);

  ptr = or_pack_int (reply, (int) state);
  ptr = or_pack_log_lsa (ptr, &topop_lsa);
  css_send_data_to_client (thread_p->conn_entry, rid, reply, OR_ALIGNED_BUF_SIZE (a_reply));
}

/*
 * stran_server_savepoint -
 *
 * return:
 *
 *   rid(in):
 *   request(in):
 *   reqlen(in):
 *
 * NOTE:
 */
void
stran_server_savepoint (THREAD_ENTRY * thread_p, unsigned int rid, char *request, int reqlen)
{
  int success;
  char *savept_name;
  LOG_LSA topop_lsa;
  OR_ALIGNED_BUF (OR_INT_SIZE + OR_LOG_LSA_ALIGNED_SIZE) a_reply;
  char *reply = OR_ALIGNED_BUF_START (a_reply);
  char *ptr;

  ptr = or_unpack_string_nocopy (request, &savept_name);

  success = (xtran_server_savepoint (thread_p, savept_name, &topop_lsa) == NO_ERROR) ? NO_ERROR : ER_FAILED;
  if (success != NO_ERROR)
    {
      (void) return_error_to_client (thread_p, rid);
    }

  ptr = or_pack_int (reply, success);
  ptr = or_pack_log_lsa (ptr, &topop_lsa);
  css_send_data_to_client (thread_p->conn_entry, rid, reply, OR_ALIGNED_BUF_SIZE (a_reply));
}

/*
 * stran_server_partial_abort -
 *
 * return:
 *
 *   rid(in):
 *   request(in):
 *   reqlen(in):
 *
 * NOTE:
 */
void
stran_server_partial_abort (THREAD_ENTRY * thread_p, unsigned int rid, char *request, int reqlen)
{
  TRAN_STATE state;
  char *savept_name;
  LOG_LSA savept_lsa;
  OR_ALIGNED_BUF (OR_INT_SIZE + OR_LOG_LSA_ALIGNED_SIZE) a_reply;
  char *reply = OR_ALIGNED_BUF_START (a_reply);
  char *ptr;

  ptr = or_unpack_string_nocopy (request, &savept_name);

  state = xtran_server_partial_abort (thread_p, savept_name, &savept_lsa);
  if (state != TRAN_UNACTIVE_ABORTED)
    {
      /* Likely the abort failed.. somehow */
      (void) return_error_to_client (thread_p, rid);
    }

  ptr = or_pack_int (reply, (int) state);
  ptr = or_pack_log_lsa (ptr, &savept_lsa);
  css_send_data_to_client (thread_p->conn_entry, rid, reply, OR_ALIGNED_BUF_SIZE (a_reply));
}

/*
 * stran_server_is_active_and_has_updated -
 *
 * return:
 *
 *   rid(in):
 *   request(in):
 *   reqlen(in):
 *
 * NOTE:
 */
void
stran_server_is_active_and_has_updated (THREAD_ENTRY * thread_p, unsigned int rid, char *request, int reqlen)
{
  int isactive_has_updated;
  OR_ALIGNED_BUF (OR_INT_SIZE) a_reply;
  char *reply = OR_ALIGNED_BUF_START (a_reply);

  isactive_has_updated = xtran_server_is_active_and_has_updated (thread_p);

  (void) or_pack_int (reply, isactive_has_updated);
  css_send_data_to_client (thread_p->conn_entry, rid, reply, OR_ALIGNED_BUF_SIZE (a_reply));
}

/*
 * stran_wait_server_active_trans -
 *
 * return:
 *
 *   rid(in):
 *   request(in):
 *   reqlen(in):
 *
 * NOTE:
 */
void
stran_wait_server_active_trans (THREAD_ENTRY * thread_p, unsigned int rid, char *request, int reqlen)
{
  int status;
  OR_ALIGNED_BUF (OR_INT_SIZE) a_reply;
  char *reply = OR_ALIGNED_BUF_START (a_reply);

  status = xtran_wait_server_active_trans (thread_p);

  (void) or_pack_int (reply, status);
  css_send_data_to_client (thread_p->conn_entry, rid, reply, OR_ALIGNED_BUF_SIZE (a_reply));
}

/*
 * stran_is_blocked -
 *
 * return:
 *
 *   rid(in):
 *   request(in):
 *   reqlen(in):
 *
 * NOTE:
 */
void
stran_is_blocked (THREAD_ENTRY * thread_p, unsigned int rid, char *request, int reqlen)
{
  int tran_index;
  bool blocked;
  OR_ALIGNED_BUF (OR_INT_SIZE) a_reply;
  char *reply = OR_ALIGNED_BUF_START (a_reply);

  (void) or_unpack_int (request, &tran_index);

  blocked = xtran_is_blocked (thread_p, tran_index);

  (void) or_pack_int (reply, blocked ? 1 : 0);
  css_send_data_to_client (thread_p->conn_entry, rid, reply, OR_ALIGNED_BUF_SIZE (a_reply));
}

/*
 * stran_server_set_global_tran_info -
 *
 * return:
 *
 *   rid(in):
 *   request(in):
 *   reqlen(in):
 *
 * NOTE:
 */
void
stran_server_set_global_tran_info (THREAD_ENTRY * thread_p, unsigned int rid, char *request, int reqlen)
{
  int success;
  int gtrid;
  void *info;
  int size;
  OR_ALIGNED_BUF (OR_INT_SIZE) a_reply;
  char *reply = OR_ALIGNED_BUF_START (a_reply);

  (void) or_unpack_int (request, &gtrid);

  if (css_receive_data_from_client (thread_p->conn_entry, rid, (char **) &info, (int *) &size))
    {
      er_set (ER_ERROR_SEVERITY, ARG_FILE_LINE, ER_NET_SERVER_DATA_RECEIVE, 0);
      css_send_abort_to_client (thread_p->conn_entry, rid);
      return;
    }

  success = (xtran_server_set_global_tran_info (thread_p, gtrid, info, size) == NO_ERROR) ? NO_ERROR : ER_FAILED;
  if (success != NO_ERROR)
    {
      (void) return_error_to_client (thread_p, rid);
    }

  (void) or_pack_int (reply, success);
  css_send_data_to_client (thread_p->conn_entry, rid, reply, OR_ALIGNED_BUF_SIZE (a_reply));

  if (info != NULL)
    {
      free_and_init (info);
    }
}

/*
 * stran_server_get_global_tran_info -
 *
 * return:
 *
 *   rid(in):
 *   request(in):
 *   reqlen(in):
 *
 * NOTE:
 */
void
stran_server_get_global_tran_info (THREAD_ENTRY * thread_p, unsigned int rid, char *request, int reqlen)
{
  int success;
  int gtrid;
  void *buffer;
  int size;
  OR_ALIGNED_BUF (OR_INT_SIZE * 2) a_reply;
  char *reply = OR_ALIGNED_BUF_START (a_reply), *ptr;

  ptr = or_unpack_int (request, &gtrid);
  ptr = or_unpack_int (ptr, &size);

  buffer = malloc (size);
  if (buffer == NULL)
    {
      css_send_abort_to_client (thread_p->conn_entry, rid);
      return;
    }

  success = (xtran_server_get_global_tran_info (thread_p, gtrid, buffer, size) == NO_ERROR) ? NO_ERROR : ER_FAILED;
  if (success != NO_ERROR)
    {
      (void) return_error_to_client (thread_p, rid);
      size = 0;
    }

  ptr = or_pack_int (reply, size);
  ptr = or_pack_int (ptr, success);
  css_send_reply_and_data_to_client (thread_p->conn_entry, rid, reply, OR_ALIGNED_BUF_SIZE (a_reply), (char *) buffer,
				     size);
  free_and_init (buffer);
}

/*
 * stran_server_2pc_start -
 *
 * return:
 *
 *   rid(in):
 *   request(in):
 *   reqlen(in):
 *
 * NOTE:
 */
void
stran_server_2pc_start (THREAD_ENTRY * thread_p, unsigned int rid, char *request, int reqlen)
{
  int gtrid = NULL_TRANID;
  OR_ALIGNED_BUF (OR_INT_SIZE) a_reply;
  char *reply = OR_ALIGNED_BUF_START (a_reply);

  gtrid = xtran_server_2pc_start (thread_p);
  if (gtrid < 0)
    {
      (void) return_error_to_client (thread_p, rid);
    }

  (void) or_pack_int (reply, gtrid);
  css_send_data_to_client (thread_p->conn_entry, rid, reply, OR_ALIGNED_BUF_SIZE (a_reply));
}

/*
 * stran_server_2pc_prepare -
 *
 * return:
 *
 *   rid(in):
 *   request(in):
 *   reqlen(in):
 *
 * NOTE:
 */
void
stran_server_2pc_prepare (THREAD_ENTRY * thread_p, unsigned int rid, char *request, int reqlen)
{
  TRAN_STATE state = TRAN_UNACTIVE_UNKNOWN;
  OR_ALIGNED_BUF (OR_INT_SIZE) a_reply;
  char *reply = OR_ALIGNED_BUF_START (a_reply);

  state = xtran_server_2pc_prepare (thread_p);
  if (state != TRAN_UNACTIVE_2PC_PREPARE && state != TRAN_UNACTIVE_COMMITTED)
    {
      /* the prepare failed. */
      (void) return_error_to_client (thread_p, rid);
    }

  (void) or_pack_int (reply, state);
  css_send_data_to_client (thread_p->conn_entry, rid, reply, OR_ALIGNED_BUF_SIZE (a_reply));
}

/*
 * stran_server_2pc_recovery_prepared -
 *
 * return:
 *
 *   rid(in):
 *   request(in):
 *   reqlen(in):
 *
 * NOTE:
 */
void
stran_server_2pc_recovery_prepared (THREAD_ENTRY * thread_p, unsigned int rid, char *request, int reqlen)
{
  int count, *gtrids, size, i;
  int reply_size;
  char *reply, *ptr;

  (void) or_unpack_int (request, &size);

  gtrids = (int *) malloc (sizeof (int) * size);
  if (gtrids == NULL)
    {
      css_send_abort_to_client (thread_p->conn_entry, rid);
      return;
    }

  count = xtran_server_2pc_recovery_prepared (thread_p, gtrids, size);
  if (count < 0 || count > size)
    {
      (void) return_error_to_client (thread_p, rid);
    }

  reply_size = OR_INT_SIZE + (OR_INT_SIZE * size);
  reply = (char *) malloc (reply_size);
  if (reply == NULL)
    {
      css_send_abort_to_client (thread_p->conn_entry, rid);
      free_and_init (gtrids);
      return;
    }
  (void) memset (reply, 0, reply_size);
  ptr = or_pack_int (reply, count);
  for (i = 0; i < count; i++)
    {
      ptr = or_pack_int (ptr, gtrids[i]);
    }
  css_send_data_to_client (thread_p->conn_entry, rid, reply, reply_size);

  free_and_init (gtrids);
  free_and_init (reply);
}

/*
 * stran_server_2pc_attach_global_tran -
 *
 * return:
 *
 *   rid(in):
 *   request(in):
 *   reqlen(in):
 *
 * NOTE:
 */
void
stran_server_2pc_attach_global_tran (THREAD_ENTRY * thread_p, unsigned int rid, char *request, int reqlen)
{
  int gtrid;
  int tran_index;
  OR_ALIGNED_BUF (OR_INT_SIZE) a_reply;
  char *reply = OR_ALIGNED_BUF_START (a_reply);

  (void) or_unpack_int (request, &gtrid);

  tran_index = xtran_server_2pc_attach_global_tran (thread_p, gtrid);
  if (tran_index == NULL_TRAN_INDEX)
    {
      (void) return_error_to_client (thread_p, rid);
    }

  (void) or_pack_int (reply, tran_index);
  css_send_data_to_client (thread_p->conn_entry, rid, reply, OR_ALIGNED_BUF_SIZE (a_reply));
}

/*
 * stran_server_2pc_prepare_global_tran -
 *
 * return:
 *
 *   rid(in):
 *   request(in):
 *   reqlen(in):
 *
 * NOTE:
 */
void
stran_server_2pc_prepare_global_tran (THREAD_ENTRY * thread_p, unsigned int rid, char *request, int reqlen)
{
  TRAN_STATE state;
  int gtrid;
  OR_ALIGNED_BUF (OR_INT_SIZE) a_reply;
  char *reply = OR_ALIGNED_BUF_START (a_reply);

  (void) or_unpack_int (request, &gtrid);

  state = xtran_server_2pc_prepare_global_tran (thread_p, gtrid);
  if (state != TRAN_UNACTIVE_2PC_PREPARE && state != TRAN_UNACTIVE_COMMITTED)
    {
      /* Likely the prepare failed.. somehow */
      (void) return_error_to_client (thread_p, rid);
    }

  (void) or_pack_int (reply, state);
  css_send_data_to_client (thread_p->conn_entry, rid, reply, OR_ALIGNED_BUF_SIZE (a_reply));
}

/*
 * stran_lock_rep_read -
 *
 * return:
 *
 *   rid(in):
 *   request(in):
 *   reqlen(in):
 *
 * NOTE:
 */
void
stran_lock_rep_read (THREAD_ENTRY * thread_p, unsigned int rid, char *request, int reqlen)
{
  OR_ALIGNED_BUF (OR_INT_SIZE) a_reply;
  char *reply = OR_ALIGNED_BUF_START (a_reply);
  char *ptr;
  int lock_rr_tran;
  int success;

  ptr = request;
  ptr = or_unpack_int (ptr, &lock_rr_tran);

  success = xtran_lock_rep_read (thread_p, (LOCK) lock_rr_tran);

  if (success != NO_ERROR)
    {
      (void) return_error_to_client (thread_p, rid);
    }

  ptr = or_pack_int (reply, success);
  css_send_data_to_client (thread_p->conn_entry, rid, reply, OR_ALIGNED_BUF_SIZE (a_reply));
}

/*
 * sboot_initialize_server -
 *
 * return:
 *
 *   rid(in):
 *   request(in):
 *   reqlen(in):
 *
 * NOTE:
 */
void
sboot_initialize_server (THREAD_ENTRY * thread_p, unsigned int rid, char *request, int reqlen)
{
  css_send_abort_to_client (thread_p->conn_entry, rid);
}

/*
 * sboot_register_client -
 *
 * return:
 *
 *   rid(in):
 *   request(in):
 *   reqlen(in):
 *
 * NOTE:
 */
void
sboot_register_client (THREAD_ENTRY * thread_p, unsigned int rid, char *request, int reqlen)
{
  int xint;
  BOOT_CLIENT_CREDENTIAL client_credential;
  BOOT_SERVER_CREDENTIAL server_credential;
  int tran_index, client_lock_wait;
  TRAN_ISOLATION client_isolation;
  TRAN_STATE tran_state;
  int area_size, strlen1, strlen2, strlen3, strlen4;
  char *reply, *area, *ptr;
  packing_unpacker unpacker;

  OR_ALIGNED_BUF (OR_INT_SIZE) a_reply;

  reply = OR_ALIGNED_BUF_START (a_reply);

  memset (&server_credential, 0, sizeof (server_credential));

  unpacker.set_buffer (request, (size_t) reqlen);
  unpacker.unpack_all (client_credential, client_lock_wait, xint);
  client_isolation = (TRAN_ISOLATION) xint;

  tran_index = xboot_register_client (thread_p, &client_credential, client_lock_wait, client_isolation, &tran_state,
				      &server_credential);
  if (tran_index == NULL_TRAN_INDEX)
    {
      (void) return_error_to_client (thread_p, rid);
      area = NULL;
      area_size = 0;
    }
  else
    {
      area_size = (OR_INT_SIZE	/* tran_index */
		   + OR_INT_SIZE	/* tran_state */
		   + or_packed_string_length (server_credential.db_full_name, &strlen1)	/* db_full_name */
		   + or_packed_string_length (server_credential.host_name, &strlen2)	/* host_name */
		   + or_packed_string_length (server_credential.lob_path, &strlen3)	/* lob_path */
		   + OR_INT_SIZE	/* process_id */
		   + OR_OID_SIZE	/* root_class_oid */
		   + OR_HFID_SIZE	/* root_class_hfid */
		   + OR_INT_SIZE	/* page_size */
		   + OR_INT_SIZE	/* log_page_size */
		   + OR_FLOAT_SIZE	/* disk_compatibility */
		   + OR_INT_SIZE	/* ha_server_state */
		   + OR_INT_SIZE	/* db_charset */
		   + or_packed_string_length (server_credential.db_lang, &strlen4) /* db_lang */ );

      area = (char *) db_private_alloc (thread_p, area_size);
      if (area == NULL)
	{
	  (void) return_error_to_client (thread_p, rid);
	  area_size = 0;
	}
      else
	{
	  ptr = or_pack_int (area, tran_index);
	  ptr = or_pack_int (ptr, (int) tran_state);
	  ptr = or_pack_string_with_length (ptr, server_credential.db_full_name, strlen1);
	  ptr = or_pack_string_with_length (ptr, server_credential.host_name, strlen2);
	  ptr = or_pack_string_with_length (ptr, server_credential.lob_path, strlen3);
	  ptr = or_pack_int (ptr, server_credential.process_id);
	  ptr = or_pack_oid (ptr, &server_credential.root_class_oid);
	  ptr = or_pack_hfid (ptr, &server_credential.root_class_hfid);
	  ptr = or_pack_int (ptr, (int) server_credential.page_size);
	  ptr = or_pack_int (ptr, (int) server_credential.log_page_size);
	  ptr = or_pack_float (ptr, server_credential.disk_compatibility);
	  ptr = or_pack_int (ptr, (int) server_credential.ha_server_state);
	  ptr = or_pack_int (ptr, server_credential.db_charset);
	  ptr = or_pack_string_with_length (ptr, server_credential.db_lang, strlen4);
	}
    }

  ptr = or_pack_int (reply, area_size);
  css_send_reply_and_data_to_client (thread_p->conn_entry, rid, reply, OR_ALIGNED_BUF_SIZE (a_reply), area, area_size);

  if (area != NULL)
    {
      db_private_free_and_init (thread_p, area);
    }
}

/*
 * sboot_notify_unregister_client -
 *
 * return:
 *
 *   rid(in):
 *   request(in):
 *   reqlen(in):
 *
 * NOTE:
 */
void
sboot_notify_unregister_client (THREAD_ENTRY * thread_p, unsigned int rid, char *request, int reqlen)
{
  CSS_CONN_ENTRY *conn;
  int tran_index;
  int success = NO_ERROR;
  int r;
  OR_ALIGNED_BUF (OR_INT_SIZE) a_reply;
  char *reply = OR_ALIGNED_BUF_START (a_reply);

  (void) or_unpack_int (request, &tran_index);

  if (thread_p == NULL)
    {
      thread_p = thread_get_thread_entry_info ();
      if (thread_p == NULL)
	{
	  return;
	}
    }
  conn = thread_p->conn_entry;
  assert (conn != NULL);

  /* There's an interesting race condition among client, worker thread and connection handler.
   * Please find CBRD-21375 for detail and also see css_connection_handler_thread.
   *
   * It is important to synchronize worker thread with connection handler to avoid the race condition.
   * To change conn->status and send reply to client should be atomic.
   * Otherwise, connection handler may disconnect the connection and it prevents client from receiving the reply.
   */
  r = rmutex_lock (thread_p, &conn->rmutex);
  assert (r == NO_ERROR);

  xboot_notify_unregister_client (thread_p, tran_index);

  (void) or_pack_int (reply, success);
  css_send_data_to_client (thread_p->conn_entry, rid, reply, OR_ALIGNED_BUF_SIZE (a_reply));

  r = rmutex_unlock (thread_p, &conn->rmutex);
  assert (r == NO_ERROR);
}

/*
 * sboot_backup -
 *
 * return:
 *
 *   rid(in):
 *   request(in):
 *   reqlen(in):
 *
 * NOTE:
 */
void
sboot_backup (THREAD_ENTRY * thread_p, unsigned int rid, char *request, int reqlen)
{
  int success;
  OR_ALIGNED_BUF (OR_INT_SIZE * 3) a_reply;
  char *reply = OR_ALIGNED_BUF_START (a_reply);
  char *ptr;
  char *backup_path;
  FILEIO_BACKUP_LEVEL backup_level;
  int delete_unneeded_logarchives;
  char *backup_verbose_file;
  int num_threads;
  FILEIO_ZIP_METHOD zip_method;
  FILEIO_ZIP_LEVEL zip_level;
  int skip_activelog;
  int sleep_msecs;
  int separate_keys;

  ptr = or_unpack_string_nocopy (request, &backup_path);
  ptr = or_unpack_int (ptr, (int *) &backup_level);
  ptr = or_unpack_int (ptr, &delete_unneeded_logarchives);
  ptr = or_unpack_string_nocopy (ptr, &backup_verbose_file);
  ptr = or_unpack_int (ptr, &num_threads);
  ptr = or_unpack_int (ptr, (int *) &zip_method);
  ptr = or_unpack_int (ptr, (int *) &zip_level);
  ptr = or_unpack_int (ptr, (int *) &skip_activelog);
  ptr = or_unpack_int (ptr, (int *) &sleep_msecs);
  ptr = or_unpack_int (ptr, (int *) &separate_keys);

  success =
    xboot_backup (thread_p, backup_path, backup_level, delete_unneeded_logarchives, backup_verbose_file, num_threads,
		  zip_method, zip_level, skip_activelog, sleep_msecs, separate_keys);

  if (success != NO_ERROR)
    {
      (void) return_error_to_client (thread_p, rid);
    }

  /*
   * To indicate results we really only need 2 ints, but the remote
   * bo and callback routine was expecting to receive 3 ints.
   */
  ptr = or_pack_int (reply, (int) END_CALLBACK);
  ptr = or_pack_int (ptr, success);
  ptr = or_pack_int (ptr, 0xEEABCDFFL);	/* padding, not used */

  css_send_data_to_client (thread_p->conn_entry, rid, reply, OR_ALIGNED_BUF_SIZE (a_reply));
}

/*
 * sboot_add_volume_extension -
 *
 * return:
 *
 *   rid(in):
 *   request(in):
 *   reqlen(in):
 *
 * NOTE:
 */
void
sboot_add_volume_extension (THREAD_ENTRY * thread_p, unsigned int rid, char *request, int reqlen)
{
  OR_ALIGNED_BUF (OR_INT_SIZE) a_reply;
  char *reply = OR_ALIGNED_BUF_START (a_reply);
  char *ptr;
  DBDEF_VOL_EXT_INFO ext_info;
  int tmp;
  VOLID volid;
  char *unpack_char;		/* to suppress warning */

  ptr = or_unpack_string_nocopy (request, &unpack_char);
  ext_info.path = unpack_char;
  ptr = or_unpack_string_nocopy (ptr, &unpack_char);
  ext_info.name = unpack_char;
  ptr = or_unpack_string_nocopy (ptr, &unpack_char);
  ext_info.comments = unpack_char;
  ptr = or_unpack_int (ptr, &ext_info.max_npages);
  ptr = or_unpack_int (ptr, &ext_info.max_writesize_in_sec);
  ptr = or_unpack_int (ptr, &tmp);
  ext_info.purpose = (DB_VOLPURPOSE) tmp;
  ptr = or_unpack_int (ptr, &tmp);
  ext_info.overwrite = (bool) tmp;

  volid = xboot_add_volume_extension (thread_p, &ext_info);

  if (volid == NULL_VOLID)
    {
      (void) return_error_to_client (thread_p, rid);
    }

  (void) or_pack_int (reply, (int) volid);
  css_send_data_to_client (thread_p->conn_entry, rid, reply, OR_ALIGNED_BUF_SIZE (a_reply));
}

/*
 * sboot_check_db_consistency -
 *
 * return:
 *
 *   rid(in):
 *   request(in):
 *   reqlen(in):
 *
 * NOTE:
 */
void
sboot_check_db_consistency (THREAD_ENTRY * thread_p, unsigned int rid, char *request, int reqlen)
{
  int success;
  OR_ALIGNED_BUF (OR_INT_SIZE * 3) a_reply;
  char *reply = OR_ALIGNED_BUF_START (a_reply);
  char *ptr;
  int check_flag;
  int num = 0, i;
  OID *oids = NULL;
  BTID index_btid;

  if (request == NULL)
    {
      check_flag = CHECKDB_ALL_CHECK_EXCEPT_PREV_LINK;
    }
  else
    {
      ptr = or_unpack_int (request, &check_flag);
      ptr = or_unpack_int (ptr, &num);
      oids = (OID *) malloc (sizeof (OID) * num);
      if (oids == NULL)
	{
	  success = ER_FAILED;
	  goto function_exit;
	}
      for (i = 0; i < num; i++)
	{
	  ptr = or_unpack_oid (ptr, &oids[i]);
	}
      ptr = or_unpack_btid (ptr, &index_btid);
    }

  success = xboot_check_db_consistency (thread_p, check_flag, oids, num, &index_btid);
  success = success == NO_ERROR ? NO_ERROR : ER_FAILED;
  free_and_init (oids);

  if (success != NO_ERROR)
    {
      (void) return_error_to_client (thread_p, rid);
    }

function_exit:
  /*
   * To indicate results we really only need 2 ints, but the remote
   * bo and callback routine was expecting to receive 3 ints.
   */
  ptr = or_pack_int (reply, (int) END_CALLBACK);
  ptr = or_pack_int (ptr, success);
  ptr = or_pack_int (ptr, 0xEEABCDFFL);	/* padding, not used */
  css_send_data_to_client (thread_p->conn_entry, rid, reply, OR_ALIGNED_BUF_SIZE (a_reply));
}

/*
 * sboot_find_number_permanent_volumes -
 *
 * return:
 *
 *   rid(in):
 *   request(in):
 *   reqlen(in):
 *
 * NOTE:
 */
void
sboot_find_number_permanent_volumes (THREAD_ENTRY * thread_p, unsigned int rid, char *request, int reqlen)
{
  int nvols;
  OR_ALIGNED_BUF (OR_INT_SIZE) a_reply;
  char *reply = OR_ALIGNED_BUF_START (a_reply);

  nvols = xboot_find_number_permanent_volumes (thread_p);

  (void) or_pack_int (reply, nvols);
  css_send_data_to_client (thread_p->conn_entry, rid, reply, OR_ALIGNED_BUF_SIZE (a_reply));
}

/*
 * sboot_find_number_temp_volumes -
 *
 * return:
 *
 *   rid(in):
 *   request(in):
 *   reqlen(in):
 *
 * NOTE:
 */
void
sboot_find_number_temp_volumes (THREAD_ENTRY * thread_p, unsigned int rid, char *request, int reqlen)
{
  int nvols;
  OR_ALIGNED_BUF (OR_INT_SIZE) a_reply;
  char *reply = OR_ALIGNED_BUF_START (a_reply);

  nvols = xboot_find_number_temp_volumes (thread_p);

  (void) or_pack_int (reply, nvols);
  css_send_data_to_client (thread_p->conn_entry, rid, reply, OR_ALIGNED_BUF_SIZE (a_reply));
}

/*
 * sboot_find_last_permanent -
 *
 * return:
 *
 *   rid(in):
 *   request(in):
 *   reqlen(in):
 *
 * NOTE:
 */
void
sboot_find_last_permanent (THREAD_ENTRY * thread_p, unsigned int rid, char *request, int reqlen)
{
  VOLID volid;
  OR_ALIGNED_BUF (OR_INT_SIZE) a_reply;
  char *reply = OR_ALIGNED_BUF_START (a_reply);

  volid = xboot_find_last_permanent (thread_p);

  (void) or_pack_int (reply, (int) volid);
  css_send_data_to_client (thread_p->conn_entry, rid, reply, OR_ALIGNED_BUF_SIZE (a_reply));
}

/*
 * sboot_find_last_temp -
 *
 * return:
 *
 *   rid(in):
 *   request(in):
 *   reqlen(in):
 *
 * NOTE:
 */
void
sboot_find_last_temp (THREAD_ENTRY * thread_p, unsigned int rid, char *request, int reqlen)
{
  int nvols;
  OR_ALIGNED_BUF (OR_INT_SIZE) a_reply;
  char *reply = OR_ALIGNED_BUF_START (a_reply);

  nvols = xboot_find_last_temp (thread_p);

  (void) or_pack_int (reply, nvols);
  css_send_data_to_client (thread_p->conn_entry, rid, reply, OR_ALIGNED_BUF_SIZE (a_reply));
}

/*
 * sboot_change_ha_mode -
 */
void
sboot_change_ha_mode (THREAD_ENTRY * thread_p, unsigned int rid, char *request, int reqlen)
{
  int req_state, force, timeout;
  HA_SERVER_STATE state;
  DB_INFO *db;
  char *ptr;
  OR_ALIGNED_BUF (OR_INT_SIZE) a_reply;
  char *reply = OR_ALIGNED_BUF_START (a_reply);

  ptr = or_unpack_int (request, &req_state);
  state = (HA_SERVER_STATE) req_state;
  ptr = or_unpack_int (ptr, &force);
  ptr = or_unpack_int (ptr, &timeout);

  if (state > HA_SERVER_STATE_IDLE && state < HA_SERVER_STATE_DEAD)
    {
      if (css_change_ha_server_state (thread_p, state, force, timeout, false) != NO_ERROR)
	{
	  er_set (ER_ERROR_SEVERITY, ARG_FILE_LINE, ERR_CSS_ERROR_FROM_SERVER, 1, "Cannot change server HA mode");
	  (void) return_error_to_client (thread_p, rid);
	}
      else
	{
	  /* it is good chance to call 'css_set_ha_num_of_hosts' */
	  db = cfg_find_db (boot_db_name ());
	  if (db != NULL)
	    {
	      css_set_ha_num_of_hosts (db->num_hosts);
	      cfg_free_directory (db);
	    }
	}
    }

  state = css_ha_server_state ();
  or_pack_int (reply, (int) state);
  css_send_data_to_client (thread_p->conn_entry, rid, reply, OR_ALIGNED_BUF_SIZE (a_reply));
}

/*
 * sboot_notify_ha_log_applier_state -
 */
void
sboot_notify_ha_log_applier_state (THREAD_ENTRY * thread_p, unsigned int rid, char *request, int reqlen)
{
  int i, status;
  HA_LOG_APPLIER_STATE state;
  char *ptr;
  OR_ALIGNED_BUF (OR_INT_SIZE) a_reply;
  char *reply = OR_ALIGNED_BUF_START (a_reply);

  ptr = or_unpack_int (request, &i);
  state = (HA_LOG_APPLIER_STATE) i;

  if (state >= HA_LOG_APPLIER_STATE_UNREGISTERED && state <= HA_LOG_APPLIER_STATE_ERROR)
    {
      status = css_notify_ha_log_applier_state (thread_p, state);
      if (status != NO_ERROR)
	{
	  er_set (ER_ERROR_SEVERITY, ARG_FILE_LINE, ERR_CSS_ERROR_FROM_SERVER, 1, "Error in log applier state");
	  (void) return_error_to_client (thread_p, rid);
	}
    }
  else
    {
      status = ER_FAILED;
    }
  or_pack_int (reply, status);
  css_send_data_to_client (thread_p->conn_entry, rid, reply, OR_ALIGNED_BUF_SIZE (a_reply));
}

/*
 * sqst_update_statistics -
 *
 * return:
 *
 *   rid(in):
 *   request(in):
 *   reqlen(in):
 *
 * NOTE:
 */
void
sqst_update_statistics (THREAD_ENTRY * thread_p, unsigned int rid, char *request, int reqlen)
{
  int error, with_fullscan;
  OID classoid;
  char *ptr;
  OR_ALIGNED_BUF (OR_INT_SIZE) a_reply;
  char *reply = OR_ALIGNED_BUF_START (a_reply);

  ptr = or_unpack_oid (request, &classoid);
  ptr = or_unpack_int (ptr, &with_fullscan);

  error = xstats_update_statistics (thread_p, &classoid, (with_fullscan ? STATS_WITH_FULLSCAN : STATS_WITH_SAMPLING));
  if (error != NO_ERROR)
    {
      (void) return_error_to_client (thread_p, rid);
    }

  (void) or_pack_errcode (reply, error);
  css_send_data_to_client (thread_p->conn_entry, rid, reply, OR_ALIGNED_BUF_SIZE (a_reply));
}

/*
 * sqst_update_all_statistics -
 *
 * return:
 *
 *   rid(in):
 *   request(in):
 *   reqlen(in):
 *
 * NOTE:
 */
void
sqst_update_all_statistics (THREAD_ENTRY * thread_p, unsigned int rid, char *request, int reqlen)
{
  int error, with_fullscan;
  char *ptr;
  OR_ALIGNED_BUF (OR_INT_SIZE) a_reply;
  char *reply = OR_ALIGNED_BUF_START (a_reply);

  ptr = or_unpack_int (request, &with_fullscan);

  error = xstats_update_all_statistics (thread_p, (with_fullscan ? STATS_WITH_FULLSCAN : STATS_WITH_SAMPLING));
  if (error != NO_ERROR)
    {
      (void) return_error_to_client (thread_p, rid);
    }

  (void) or_pack_errcode (reply, error);
  css_send_data_to_client (thread_p->conn_entry, rid, reply, OR_ALIGNED_BUF_SIZE (a_reply));
}

/*
 * sbtree_add_index -
 *
 * return:
 *
 *   rid(in):
 *   request(in):
 *   reqlen(in):
 *
 * NOTE:
 */
void
sbtree_add_index (THREAD_ENTRY * thread_p, unsigned int rid, char *request, int reqlen)
{
  BTID btid;
  BTID *return_btid = NULL;
  TP_DOMAIN *key_type;
  OID class_oid;
  int attr_id, unique_pk;
  char *ptr;
  OR_ALIGNED_BUF (OR_INT_SIZE + OR_BTID_ALIGNED_SIZE) a_reply;
  char *reply = OR_ALIGNED_BUF_START (a_reply);

  ptr = or_unpack_btid (request, &btid);
  ptr = or_unpack_domain (ptr, &key_type, 0);
  ptr = or_unpack_oid (ptr, &class_oid);
  ptr = or_unpack_int (ptr, &attr_id);
  ptr = or_unpack_int (ptr, &unique_pk);

  return_btid = xbtree_add_index (thread_p, &btid, key_type, &class_oid, attr_id, unique_pk, 0, 0, 0);
  if (return_btid == NULL)
    {
      (void) return_error_to_client (thread_p, rid);
      ptr = or_pack_int (reply, er_errid ());
    }
  else
    {
      ptr = or_pack_int (reply, NO_ERROR);
    }
  ptr = or_pack_btid (ptr, &btid);
  css_send_data_to_client (thread_p->conn_entry, rid, reply, OR_ALIGNED_BUF_SIZE (a_reply));
}

/*
 * sbtree_load_index -
 *
 * return:
 *
 *   rid(in):
 *   request(in):
 *   reqlen(in):
 *
 * NOTE:
 */
void
sbtree_load_index (THREAD_ENTRY * thread_p, unsigned int rid, char *request, int reqlen)
{
  BTID btid;
  BTID *return_btid = NULL;
  OID *class_oids = NULL;
  HFID *hfids = NULL;
  int unique_pk, not_null_flag;
  OID fk_refcls_oid;
  BTID fk_refcls_pk_btid;
  char *bt_name, *fk_name;
  int n_classes, n_attrs, *attr_ids = NULL;
  int *attr_prefix_lengths = NULL;
  TP_DOMAIN *key_type;
  char *ptr;
  OR_ALIGNED_BUF (OR_INT_SIZE * 2 + OR_BTID_ALIGNED_SIZE) a_reply;
  char *reply = OR_ALIGNED_BUF_START (a_reply);
  char *pred_stream = NULL;
  int pred_stream_size = 0, size = 0;
  int func_col_id = -1, expr_stream_size = 0, func_attr_index_start = -1;
  int index_info_type;
  char *expr_stream = NULL;
  int csserror;
  int index_status = 0;
  int ib_thread_count = 0;

  ptr = or_unpack_btid (request, &btid);
  ptr = or_unpack_string_nocopy (ptr, &bt_name);
  ptr = or_unpack_domain (ptr, &key_type, 0);

  ptr = or_unpack_int (ptr, &n_classes);
  ptr = or_unpack_int (ptr, &n_attrs);

  ptr = or_unpack_oid_array (ptr, n_classes, &class_oids);
  if (ptr == NULL)
    {
      (void) return_error_to_client (thread_p, rid);
      goto end;
    }

  ptr = or_unpack_int_array (ptr, (n_classes * n_attrs), &attr_ids);
  if (ptr == NULL)
    {
      (void) return_error_to_client (thread_p, rid);
      goto end;
    }

  if (n_classes == 1)
    {
      ptr = or_unpack_int_array (ptr, n_attrs, &attr_prefix_lengths);
      if (ptr == NULL)
	{
	  (void) return_error_to_client (thread_p, rid);
	  goto end;
	}
    }

  ptr = or_unpack_hfid_array (ptr, n_classes, &hfids);
  if (ptr == NULL)
    {
      (void) return_error_to_client (thread_p, rid);
      goto end;
    }

  ptr = or_unpack_int (ptr, &unique_pk);
  ptr = or_unpack_int (ptr, &not_null_flag);

  ptr = or_unpack_oid (ptr, &fk_refcls_oid);
  ptr = or_unpack_btid (ptr, &fk_refcls_pk_btid);
  ptr = or_unpack_string_nocopy (ptr, &fk_name);
  ptr = or_unpack_int (ptr, &index_info_type);
  switch (index_info_type)
    {
    case 0:
      ptr = or_unpack_int (ptr, &pred_stream_size);
      if (pred_stream_size > 0)
	{
	  csserror = css_receive_data_from_client (thread_p->conn_entry, rid, (char **) &pred_stream, &size);
	  if (csserror)
	    {
	      er_set (ER_ERROR_SEVERITY, ARG_FILE_LINE, ER_NET_SERVER_DATA_RECEIVE, 0);
	      css_send_abort_to_client (thread_p->conn_entry, rid);
	      goto end;
	    }
	}
      break;

    case 1:
      ptr = or_unpack_int (ptr, &expr_stream_size);
      ptr = or_unpack_int (ptr, &func_col_id);
      ptr = or_unpack_int (ptr, &func_attr_index_start);

      if (expr_stream_size > 0)
	{
	  csserror = css_receive_data_from_client (thread_p->conn_entry, rid, (char **) &expr_stream, &size);
	  if (csserror)
	    {
	      er_set (ER_ERROR_SEVERITY, ARG_FILE_LINE, ER_NET_SERVER_DATA_RECEIVE, 0);
	      css_send_abort_to_client (thread_p->conn_entry, rid);
	      goto end;
	    }
	}

      break;
    default:
      break;
    }

  ptr = or_unpack_int (ptr, &index_status);	/* Get index status. */
  ptr = or_unpack_int (ptr, &ib_thread_count);	/* Get thread count. */

  if (index_status == OR_ONLINE_INDEX_BUILDING_IN_PROGRESS)
    {
      return_btid =
	xbtree_load_online_index (thread_p, &btid, bt_name, key_type, class_oids, n_classes, n_attrs, attr_ids,
				  attr_prefix_lengths, hfids, unique_pk, not_null_flag, &fk_refcls_oid,
				  &fk_refcls_pk_btid, fk_name, pred_stream, pred_stream_size, expr_stream,
				  expr_stream_size, func_col_id, func_attr_index_start, ib_thread_count);
    }
  else
    {
      return_btid =
	xbtree_load_index (thread_p, &btid, bt_name, key_type, class_oids, n_classes, n_attrs, attr_ids,
			   attr_prefix_lengths, hfids, unique_pk, not_null_flag, &fk_refcls_oid, &fk_refcls_pk_btid,
			   fk_name, pred_stream, pred_stream_size, expr_stream, expr_stream_size, func_col_id,
			   func_attr_index_start);
    }

  if (return_btid == NULL)
    {
      (void) return_error_to_client (thread_p, rid);
    }

end:

  int err;

  if (return_btid == NULL)
    {
      ASSERT_ERROR_AND_SET (err);
      ptr = or_pack_int (reply, err);
    }
  else
    {
      err = NO_ERROR;
      ptr = or_pack_int (reply, err);
    }

  if (index_status == OR_ONLINE_INDEX_BUILDING_IN_PROGRESS)
    {
      // it may not be really necessary. it just help things don't go worse that client keep caching ex-lock.
      int tran_index = LOG_FIND_THREAD_TRAN_INDEX (thread_p);
      LOCK cls_lock = lock_get_object_lock (&class_oids[0], oid_Root_class_oid);

      // in case of shutdown, index loader might be interrupted and got error
      // otherwise, it should restore SCH_M_LOCK
      assert ((err != NO_ERROR && css_is_shutdowning_server ()) || cls_lock == SCH_M_LOCK);
      ptr = or_pack_int (ptr, (int) cls_lock);
    }
  else
    {
      ptr = or_pack_int (ptr, SCH_M_LOCK);	// irrelevant
    }

  ptr = or_pack_btid (ptr, &btid);
  css_send_data_to_client (thread_p->conn_entry, rid, reply, OR_ALIGNED_BUF_SIZE (a_reply));

  if (class_oids != NULL)
    {
      db_private_free_and_init (thread_p, class_oids);
    }

  if (attr_ids != NULL)
    {
      db_private_free_and_init (thread_p, attr_ids);
    }

  if (attr_prefix_lengths != NULL)
    {
      db_private_free_and_init (thread_p, attr_prefix_lengths);
    }

  if (hfids != NULL)
    {
      db_private_free_and_init (thread_p, hfids);
    }

  if (expr_stream != NULL)
    {
      free_and_init (expr_stream);
    }

  if (pred_stream)
    {
      free_and_init (pred_stream);
    }
}

/*
 * sbtree_delete_index -
 *
 * return:
 *
 *   rid(in):
 *   request(in):
 *   reqlen(in):
 *
 * NOTE:
 */
void
sbtree_delete_index (THREAD_ENTRY * thread_p, unsigned int rid, char *request, int reqlen)
{
  BTID btid;
  int success;
  OR_ALIGNED_BUF (OR_INT_SIZE) a_reply;
  char *reply = OR_ALIGNED_BUF_START (a_reply);

  (void) or_unpack_btid (request, &btid);

  success = (xbtree_delete_index (thread_p, &btid) == NO_ERROR) ? NO_ERROR : ER_FAILED;
  if (success != NO_ERROR)
    {
      (void) return_error_to_client (thread_p, rid);
    }

  (void) or_pack_int (reply, (int) success);
  css_send_data_to_client (thread_p->conn_entry, rid, reply, OR_ALIGNED_BUF_SIZE (a_reply));
}

/*
 * slocator_remove_class_from_index -
 *
 * return:
 *
 *   rid(in):
 *   request(in):
 *   reqlen(in):
 *
 * NOTE:
 */
void
slocator_remove_class_from_index (THREAD_ENTRY * thread_p, unsigned int rid, char *request, int reqlen)
{
  OID oid;
  BTID btid;
  HFID hfid;
  int success;
  char *ptr;
  OR_ALIGNED_BUF (OR_INT_SIZE) a_reply;
  char *reply = OR_ALIGNED_BUF_START (a_reply);

  ptr = or_unpack_oid (request, &oid);
  ptr = or_unpack_btid (ptr, &btid);
  ptr = or_unpack_hfid (ptr, &hfid);

  success = (xlocator_remove_class_from_index (thread_p, &oid, &btid, &hfid) == NO_ERROR) ? NO_ERROR : ER_FAILED;
  if (success != NO_ERROR)
    {
      (void) return_error_to_client (thread_p, rid);
    }

  (void) or_pack_int (reply, (int) success);
  css_send_data_to_client (thread_p->conn_entry, rid, reply, OR_ALIGNED_BUF_SIZE (a_reply));
}

/*
 * sbtree_find_unique -
 *
 * return:
 *
 *   rid(in):
 *   request(in):
 *   reqlen(in):
 *
 * NOTE:
 */
void
sbtree_find_unique (THREAD_ENTRY * thread_p, unsigned int rid, char *request, int reqlen)
{
  sbtree_find_unique_internal (thread_p, rid, request, reqlen);
}

static void
sbtree_find_unique_internal (THREAD_ENTRY * thread_p, unsigned int rid, char *request, int reqlen)
{
  BTID btid;
  OID class_oid;
  OID oid;
  DB_VALUE key;
  char *ptr;
  int success;
  OR_ALIGNED_BUF (OR_OID_SIZE + OR_INT_SIZE) a_reply;
  char *reply = OR_ALIGNED_BUF_START (a_reply);

  ptr = request;
  ptr = or_unpack_value (ptr, &key);
  ptr = or_unpack_oid (ptr, &class_oid);
  ptr = or_unpack_btid (ptr, &btid);

  OID_SET_NULL (&oid);
  success = xbtree_find_unique (thread_p, &btid, S_SELECT_WITH_LOCK, &key, &class_oid, &oid, false);
  if (success == BTREE_ERROR_OCCURRED)
    {
      (void) return_error_to_client (thread_p, rid);
    }

  /* free storage if the key was a string */
  pr_clear_value (&key);

  ptr = or_pack_int (reply, success);
  ptr = or_pack_oid (ptr, &oid);
  css_send_data_to_client (thread_p->conn_entry, rid, reply, OR_ALIGNED_BUF_SIZE (a_reply));
}

/*
 * sbtree_find_multi_uniques -
 *
 * return:
 *
 *   rid(in):
 *   request(in):
 *   reqlen(in):
 *
 * NOTE:
 */
void
sbtree_find_multi_uniques (THREAD_ENTRY * thread_p, unsigned int rid, char *request, int reqlen)
{
  OID class_oid;
  OR_ALIGNED_BUF (2 * OR_INT_SIZE) a_reply;
  char *ptr = NULL, *area = NULL;
  BTID *btids = NULL;
  DB_VALUE *keys = NULL;
  OID *oids = NULL;
  int count, needs_pruning, i, found = 0, area_size = 0;
  SCAN_OPERATION_TYPE op_type;
  int error = NO_ERROR;
  BTREE_SEARCH result = BTREE_KEY_FOUND;

  ptr = or_unpack_oid (request, &class_oid);
  ptr = or_unpack_int (ptr, &needs_pruning);
  ptr = or_unpack_int (ptr, &i);
  op_type = (SCAN_OPERATION_TYPE) i;
  ptr = or_unpack_int (ptr, &count);

  if (count <= 0)
    {
      assert_release (count > 0);
      error = ER_FAILED;
      goto cleanup;
    }

  btids = (BTID *) db_private_alloc (thread_p, count * sizeof (BTID));
  if (btids == NULL)
    {
      error = ER_FAILED;
      goto cleanup;
    }
  for (i = 0; i < count; i++)
    {
      ptr = or_unpack_btid (ptr, &btids[i]);
    }
  keys = (DB_VALUE *) db_private_alloc (thread_p, count * sizeof (DB_VALUE));
  if (keys == NULL)
    {
      error = ER_FAILED;
      goto cleanup;
    }
  for (i = 0; i < count; i++)
    {
      ptr = or_unpack_db_value (ptr, &keys[i]);
    }
  result = xbtree_find_multi_uniques (thread_p, &class_oid, needs_pruning, btids, keys, count, op_type, &oids, &found);
  if (result == BTREE_ERROR_OCCURRED)
    {
      error = ER_FAILED;
      goto cleanup;
    }

  /* start packing result */
  if (found > 0)
    {
      /* area size is (int:number of OIDs) + size of packed OIDs */
      area_size = OR_INT_SIZE + (found * sizeof (OID));
      area = (char *) db_private_alloc (thread_p, area_size);
      if (area == NULL)
	{
	  error = ER_FAILED;
	  goto cleanup;
	}
      ptr = or_pack_int (area, found);
      for (i = 0; i < found; i++)
	{
	  ptr = or_pack_oid (ptr, &oids[i]);
	}
    }
  else
    {
      area_size = 0;
      area = NULL;
    }

  /* pack area size */
  ptr = or_pack_int (OR_ALIGNED_BUF_START (a_reply), area_size);
  /* pack error (should be NO_ERROR here) */
  ptr = or_pack_int (ptr, error);

  css_send_reply_and_data_to_client (thread_p->conn_entry, rid, OR_ALIGNED_BUF_START (a_reply),
				     OR_ALIGNED_BUF_SIZE (a_reply), area, area_size);

cleanup:
  if (btids != NULL)
    {
      db_private_free (thread_p, btids);
    }
  if (keys != NULL)
    {
      for (i = 0; i < count; i++)
	{
	  pr_clear_value (&keys[i]);
	}
      db_private_free (thread_p, keys);
    }
  if (oids != NULL)
    {
      db_private_free (thread_p, oids);
    }
  if (area != NULL)
    {
      db_private_free (thread_p, area);
    }

  if (error != NO_ERROR)
    {
      (void) return_error_to_client (thread_p, rid);
      ptr = or_pack_int (OR_ALIGNED_BUF_START (a_reply), 0);
      ptr = or_pack_int (ptr, error);
      ptr = or_pack_int (ptr, 0);
      css_send_reply_and_data_to_client (thread_p->conn_entry, rid, OR_ALIGNED_BUF_START (a_reply),
					 OR_ALIGNED_BUF_SIZE (a_reply), NULL, 0);
    }
}

/*
 * sbtree_class_test_unique -
 *
 * return:
 *
 *   rid(in):
 *   request(in):
 *   reqlen(in):
 *
 * NOTE:
 */
void
sbtree_class_test_unique (THREAD_ENTRY * thread_p, unsigned int rid, char *request, int reqlen)
{
  int success;
  OR_ALIGNED_BUF (OR_INT_SIZE) a_reply;
  char *reply = OR_ALIGNED_BUF_START (a_reply);

  success = xbtree_class_test_unique (thread_p, request, reqlen);

  if (success != NO_ERROR)
    {
      (void) return_error_to_client (thread_p, rid);
    }

  (void) or_pack_int (reply, (int) success);
  css_send_data_to_client (thread_p->conn_entry, rid, reply, OR_ALIGNED_BUF_SIZE (a_reply));
}

/*
 * sdk_totalpgs -
 *
 * return:
 *
 *   rid(in):
 *   request(in):
 *   reqlen(in):
 *
 * NOTE:
 */
void
sdk_totalpgs (THREAD_ENTRY * thread_p, unsigned int rid, char *request, int reqlen)
{
  DKNPAGES npages;
  VOLID volid;
  int int_volid;
  OR_ALIGNED_BUF (OR_INT_SIZE) a_reply;
  char *reply = OR_ALIGNED_BUF_START (a_reply);

  (void) or_unpack_int (request, &int_volid);
  volid = (VOLID) int_volid;

  npages = xdisk_get_total_numpages (thread_p, volid);
  if (npages < 0)
    {
      (void) return_error_to_client (thread_p, rid);
    }

  (void) or_pack_int (reply, npages);
  css_send_data_to_client (thread_p->conn_entry, rid, reply, OR_ALIGNED_BUF_SIZE (a_reply));
}

/*
 * sdk_freepgs -
 *
 * return:
 *
 *   rid(in):
 *   request(in):
 *   reqlen(in):
 *
 * NOTE:
 */
void
sdk_freepgs (THREAD_ENTRY * thread_p, unsigned int rid, char *request, int reqlen)
{
  DKNPAGES npages;
  VOLID volid;
  int int_volid;
  OR_ALIGNED_BUF (OR_INT_SIZE) a_reply;
  char *reply = OR_ALIGNED_BUF_START (a_reply);

  (void) or_unpack_int (request, &int_volid);
  volid = (VOLID) int_volid;

  npages = xdisk_get_free_numpages (thread_p, volid);
  if (npages < 0)
    {
      (void) return_error_to_client (thread_p, rid);
    }

  (void) or_pack_int (reply, npages);
  css_send_data_to_client (thread_p->conn_entry, rid, reply, OR_ALIGNED_BUF_SIZE (a_reply));
}

/*
 * sdk_remarks -
 *
 * return:
 *
 *   rid(in):
 *   request(in):
 *   reqlen(in):
 *
 * NOTE:
 */
void
sdk_remarks (THREAD_ENTRY * thread_p, unsigned int rid, char *request, int reqlen)
{
  int int_volid;
  char *remark;
  OR_ALIGNED_BUF (OR_INT_SIZE) a_reply;
  char *reply = OR_ALIGNED_BUF_START (a_reply);
  int area_length, strlen;
  char *area;

  (void) or_unpack_int (request, &int_volid);

  remark = xdisk_get_remarks (thread_p, (VOLID) int_volid);
  if (remark == NULL)
    {
      (void) return_error_to_client (thread_p, rid);
      area_length = 0;
      area = NULL;
    }
  else
    {
      area_length = or_packed_string_length (remark, &strlen);
      area = (char *) db_private_alloc (thread_p, area_length);
      if (area == NULL)
	{
	  (void) return_error_to_client (thread_p, rid);
	  area_length = 0;
	}
      else
	{
	  (void) or_pack_string_with_length (area, remark, strlen);
	}
    }

  (void) or_pack_int (reply, area_length);
  css_send_reply_and_data_to_client (thread_p->conn_entry, rid, reply, OR_ALIGNED_BUF_SIZE (a_reply), area,
				     area_length);
  if (remark != NULL)
    {

      /* since this was copied to the client, we don't need it on the server */
      free_and_init (remark);
    }
  if (area)
    {
      db_private_free_and_init (thread_p, area);
    }
}

/*
 * sdk_vlabel -
 *
 * return:
 *
 *   rid(in):
 *   request(in):
 *   reqlen(in):
 *
 * NOTE:
 */
void
sdk_vlabel (THREAD_ENTRY * thread_p, unsigned int rid, char *request, int reqlen)
{
  OR_ALIGNED_BUF (PATH_MAX) a_vol_fullname;
  char *vol_fullname = OR_ALIGNED_BUF_START (a_vol_fullname);
  int int_volid;
  OR_ALIGNED_BUF (OR_INT_SIZE) a_reply;
  char *reply = OR_ALIGNED_BUF_START (a_reply);
  int area_length, strlen;
  char *area;

  (void) or_unpack_int (request, &int_volid);

  if (xdisk_get_fullname (thread_p, (VOLID) int_volid, vol_fullname) == NULL)
    {
      (void) return_error_to_client (thread_p, rid);
      area_length = 0;
      area = NULL;
    }
  else
    {
      area_length = or_packed_string_length (vol_fullname, &strlen);
      area = (char *) db_private_alloc (thread_p, area_length);
      if (area == NULL)
	{
	  (void) return_error_to_client (thread_p, rid);
	  area_length = 0;
	}
      else
	{
	  (void) or_pack_string_with_length (area, vol_fullname, strlen);
	}
    }

  (void) or_pack_int (reply, area_length);
  css_send_reply_and_data_to_client (thread_p->conn_entry, rid, reply, OR_ALIGNED_BUF_SIZE (a_reply), area,
				     area_length);
  if (area)
    {
      db_private_free_and_init (thread_p, area);
    }
}

/*
 * sqfile_get_list_file_page -
 *
 * return:
 *
 *   rid(in):
 *   request(in):
 *   reqlen(in):
 *
 * NOTE:
 */
void
sqfile_get_list_file_page (THREAD_ENTRY * thread_p, unsigned int rid, char *request, int reqlen)
{
  QUERY_ID query_id;
  int volid, pageid;
  char *ptr;
  OR_ALIGNED_BUF (OR_INT_SIZE * 2) a_reply;
  char *reply = OR_ALIGNED_BUF_START (a_reply);
  char page_buf[IO_MAX_PAGE_SIZE + MAX_ALIGNMENT], *aligned_page_buf;
  int page_size;
  int error = NO_ERROR;

  aligned_page_buf = PTR_ALIGN (page_buf, MAX_ALIGNMENT);

  ptr = or_unpack_ptr (request, &query_id);
  ptr = or_unpack_int (ptr, &volid);
  ptr = or_unpack_int (ptr, &pageid);

  if (volid == NULL_VOLID && pageid == NULL_PAGEID)
    {
      goto empty_page;
    }

  error = xqfile_get_list_file_page (thread_p, query_id, volid, pageid, aligned_page_buf, &page_size);
  if (error != NO_ERROR)
    {
      (void) return_error_to_client (thread_p, rid);
      goto empty_page;
    }

  if (page_size == 0)
    {
      goto empty_page;
    }

  ptr = or_pack_int (reply, page_size);
  ptr = or_pack_int (ptr, error);
  css_send_reply_and_data_to_client (thread_p->conn_entry, rid, reply, OR_ALIGNED_BUF_SIZE (a_reply), aligned_page_buf,
				     page_size);
  return;

empty_page:
  /* setup empty list file page and return it */
  qmgr_setup_empty_list_file (aligned_page_buf);
  page_size = QFILE_PAGE_HEADER_SIZE;
  ptr = or_pack_int (reply, page_size);
  ptr = or_pack_int (ptr, error);
  css_send_reply_and_data_to_client (thread_p->conn_entry, rid, reply, OR_ALIGNED_BUF_SIZE (a_reply), aligned_page_buf,
				     page_size);
}

/*
 * sqmgr_prepare_query - Process a SERVER_QM_PREPARE request
 *
 * return:
 *
 *   thrd(in):
 *   rid(in):
 *   request(in):
 *   reqlen(in):
 *
 * NOTE:
 * Receive XASL stream and return XASL file id (QFILE_LIST_ID) as a result.
 * If xasl_buffer == NULL, the server will look up the XASL cache and then
 * return the cached XASL file id if found, otherwise return NULL QFILE_LIST_ID.
 * This function is a counter part to qmgr_prepare_query().
 */
void
sqmgr_prepare_query (THREAD_ENTRY * thread_p, unsigned int rid, char *request, int reqlen)
{
  XASL_ID xasl_id;
  char *ptr = NULL;
  char *reply = NULL, *reply_buffer = NULL;
  int csserror, reply_buffer_size = 0, get_xasl_header = 0;
  int xasl_cache_pinned = 0, recompile_xasl_cache_pinned = 0;
  int recompile_xasl = 0;
  XASL_NODE_HEADER xasl_header;
  OR_ALIGNED_BUF (OR_INT_SIZE + OR_INT_SIZE + OR_XASL_ID_SIZE) a_reply;
  int error = NO_ERROR;
  COMPILE_CONTEXT context = { NULL, NULL, 0, NULL, NULL, 0, false, false, false, SHA1_HASH_INITIALIZER };
  XASL_STREAM stream = { NULL, NULL, NULL, 0 };
  bool was_recompile_xasl = false;
  bool force_recompile = false;

  reply = OR_ALIGNED_BUF_START (a_reply);

  /* unpack query alias string from the request data */
  ptr = or_unpack_string_nocopy (request, &context.sql_hash_text);

  /* unpack query plan from the request data */
  ptr = or_unpack_string_nocopy (ptr, &context.sql_plan_text);

  /* unpack query string from the request data */
  ptr = or_unpack_string_nocopy (ptr, &context.sql_user_text);

  /* unpack size of XASL stream */
  ptr = or_unpack_int (ptr, &stream.buffer_size);
  /* unpack get XASL node header boolean */
  ptr = or_unpack_int (ptr, &get_xasl_header);
  /* unpack pinned xasl cache flag boolean */
  ptr = or_unpack_int (ptr, &xasl_cache_pinned);
  context.is_xasl_pinned_reference = (bool) xasl_cache_pinned;
  /* unpack recompile flag boolean */
  ptr = or_unpack_int (ptr, &recompile_xasl_cache_pinned);
  context.recompile_xasl_pinned = (bool) recompile_xasl_cache_pinned;
  /* unpack recompile_xasl flag boolean */
  ptr = or_unpack_int (ptr, &recompile_xasl);
  context.recompile_xasl = (bool) recompile_xasl;
  /* unpack sha1 */
  ptr = or_unpack_sha1 (ptr, &context.sha1);

  if (get_xasl_header)
    {
      /* need to get XASL node header */
      stream.xasl_header = &xasl_header;
      INIT_XASL_NODE_HEADER (stream.xasl_header);
    }

  if (stream.buffer_size > 0)
    {
      /* receive XASL stream from the client */
      csserror = css_receive_data_from_client (thread_p->conn_entry, rid, &stream.buffer, &stream.buffer_size);
      if (csserror)
	{
	  er_set (ER_ERROR_SEVERITY, ARG_FILE_LINE, ER_NET_SERVER_DATA_RECEIVE, 0);
	  css_send_abort_to_client (thread_p->conn_entry, rid);
	  if (stream.buffer)
	    free_and_init (stream.buffer);
	  return;
	}
    }

  /* call the server routine of query prepare */
  stream.xasl_id = &xasl_id;
  XASL_ID_SET_NULL (stream.xasl_id);

  /* Force recompile must be set to true if client did not intend to recompile, but must reconsider. This can happen
   * if recompile threshold is checked and if one of the related classes suffered significant changes to justify the
   * recompiling.
   * If client already means to recompile, force_recompile is not required.
   * xqmgr_prepare_query will change context.recompile_xasl if force recompile is required.
   */
  was_recompile_xasl = context.recompile_xasl;

  error = xqmgr_prepare_query (thread_p, &context, &stream);
  if (stream.buffer)
    {
      free_and_init (stream.buffer);
    }
  if (error != NO_ERROR)
    {
      ASSERT_ERROR ();
      (void) return_error_to_client (thread_p, rid);

      ptr = or_pack_int (reply, 0);
      ptr = or_pack_int (ptr, error);
    }
  else
    {
      /* Check if we need to force client to recompile. */
      force_recompile = !was_recompile_xasl && context.recompile_xasl;
      if (stream.xasl_id != NULL && !XASL_ID_IS_NULL (stream.xasl_id) && (get_xasl_header || force_recompile))
	{
	  /* pack XASL node header */
	  reply_buffer_size = get_xasl_header ? XASL_NODE_HEADER_SIZE : 0;
	  reply_buffer_size += force_recompile ? OR_INT_SIZE : 0;
	  assert (reply_buffer_size > 0);

	  reply_buffer = (char *) malloc (reply_buffer_size);
	  if (reply_buffer == NULL)
	    {
	      reply_buffer_size = 0;
	      er_set (ER_ERROR_SEVERITY, ARG_FILE_LINE, ER_OUT_OF_VIRTUAL_MEMORY, 1, (size_t) reply_buffer_size);
	      error = ER_OUT_OF_VIRTUAL_MEMORY;
	    }
	  else
	    {
	      ptr = reply_buffer;
	      if (get_xasl_header)
		{
		  OR_PACK_XASL_NODE_HEADER (ptr, stream.xasl_header);
		}
	      if (force_recompile)
		{
		  /* Doesn't really matter what we pack... */
		  ptr = or_pack_int (ptr, 1);
		}
	    }
	}

      ptr = or_pack_int (reply, reply_buffer_size);
      ptr = or_pack_int (ptr, NO_ERROR);
      /* pack XASL file id as a reply */
      OR_PACK_XASL_ID (ptr, stream.xasl_id);
    }

  /* send reply and data to the client */
  css_send_reply_and_data_to_client (thread_p->conn_entry, rid, reply, OR_ALIGNED_BUF_SIZE (a_reply), reply_buffer,
				     reply_buffer_size);

  if (reply_buffer != NULL)
    {
      free_and_init (reply_buffer);
    }
}

/*
 * stran_can_end_after_query_execution - Check whether can end transaction after query execution.
 *
 * return:error code
 *
 *   thread_p(in): thread entry
 *   query_flag(in): query flag
 *   list_id(in): list id
 *   can_end_transaction(out): true, if transaction can be safely ended
 *
 */
STATIC_INLINE int
stran_can_end_after_query_execution (THREAD_ENTRY * thread_p, int query_flag, QFILE_LIST_ID * list_id,
				     bool * can_end_transaction)
{
  QFILE_LIST_SCAN_ID scan_id;
  QFILE_TUPLE_RECORD tuple_record = { NULL, 0 };
  SCAN_CODE qp_scan;
  OR_BUF buf;
  TP_DOMAIN **domains;
  PR_TYPE *pr_type;
  int i, flag, compressed_size = 0, decompressed_size = 0, diff_size, val_length;
  char *tuple_p;
  bool found_compressible_string_domain, exceed_a_page;

  assert (list_id != NULL && list_id->type_list.domp != NULL && can_end_transaction != NULL);

  *can_end_transaction = false;

  if (list_id->page_cnt != 1)
    {
      /* Needs fetch request. Do not allow ending transaction. */
      return NO_ERROR;
    }

  if (list_id->last_offset >= QEWC_MAX_DATA_SIZE)
    {
      /* Needs fetch request. Do not allow ending transaction. */
      return NO_ERROR;
    }

  if (query_flag & RESULT_HOLDABLE)
    {
      /* Holdable result, do not check for compression. */
      *can_end_transaction = true;
      return NO_ERROR;
    }

  domains = list_id->type_list.domp;
  found_compressible_string_domain = false;
  for (i = 0; i < list_id->type_list.type_cnt; i++)
    {
      pr_type = domains[i]->type;
      assert (pr_type != NULL);

      if (pr_type->id == DB_TYPE_VARCHAR || pr_type->id == DB_TYPE_VARNCHAR)
	{
	  found_compressible_string_domain = true;
	  break;
	}
    }

  if (!found_compressible_string_domain)
    {
      /* Not compressible domains, do not check for compression. */
      *can_end_transaction = true;
      return NO_ERROR;
    }

  if (qfile_open_list_scan (list_id, &scan_id) != NO_ERROR)
    {
      return ER_FAILED;
    }

  /* Estimates the data and header information. */
  diff_size = 0;
  exceed_a_page = false;
  while (!exceed_a_page)
    {
      qp_scan = qfile_scan_list_next (thread_p, &scan_id, &tuple_record, PEEK);
      if (qp_scan != S_SUCCESS)
	{
	  break;
	}

      tuple_p = tuple_record.tpl;
      or_init (&buf, tuple_p, QFILE_GET_TUPLE_LENGTH (tuple_p));
      tuple_p += QFILE_TUPLE_LENGTH_SIZE;
      for (i = 0; i < list_id->type_list.type_cnt; i++)
	{
	  flag = QFILE_GET_TUPLE_VALUE_FLAG (tuple_p);
	  val_length = QFILE_GET_TUPLE_VALUE_LENGTH (tuple_p);
	  tuple_p += QFILE_TUPLE_VALUE_HEADER_SIZE;

	  pr_type = domains[i]->type;
	  if (flag != V_UNBOUND && (pr_type->id == DB_TYPE_VARCHAR || pr_type->id == DB_TYPE_VARNCHAR))
	    {
	      buf.ptr = tuple_p;
	      or_get_varchar_compression_lengths (&buf, &compressed_size, &decompressed_size);
	      if (compressed_size != 0)
		{
		  /* Compression used. */
		  diff_size += decompressed_size - compressed_size;
		  if (list_id->last_offset + diff_size >= QEWC_MAX_DATA_SIZE)
		    {
		      /* Needs fetch request. Do not allow ending transaction. */
		      exceed_a_page = true;
		      break;
		    }
		}
	    }

	  tuple_p += val_length;
	}
    }

  qfile_close_scan (thread_p, &scan_id);

  if (qp_scan == S_ERROR)
    {
      // might be interrupted
      return ER_FAILED;
    }

  *can_end_transaction = !exceed_a_page;

  return NO_ERROR;
}

/*
 * sqmgr_execute_query - Process a SERVER_QM_EXECUTE request
 *
 * return:error or no error
 *
 *   thrd(in):
 *   rid(in):
 *   request(in):
 *   reqlen(in):
 *
 * NOTE:
 * Receive XASL file id and parameter values if exist and return list file id
 * that contains query result. If an error occurs, return NULL QFILE_LIST_ID.
 * This function is a counter part to qmgr_execute_query().
 */
void
sqmgr_execute_query (THREAD_ENTRY * thread_p, unsigned int rid, char *request, int reqlen)
{
  XASL_ID xasl_id;
  QFILE_LIST_ID *list_id;
  int csserror, dbval_cnt, data_size, replydata_size, page_size;
  QUERY_ID query_id = NULL_QUERY_ID;
  char *ptr, *data = NULL, *reply, *replydata = NULL;
  PAGE_PTR page_ptr;
  char page_buf[IO_MAX_PAGE_SIZE + MAX_ALIGNMENT], *aligned_page_buf;
  QUERY_FLAG query_flag;
  OR_ALIGNED_BUF (OR_INT_SIZE * 7 + OR_PTR_ALIGNED_SIZE + OR_CACHE_TIME_SIZE) a_reply;
  CACHE_TIME clt_cache_time;
  CACHE_TIME srv_cache_time;
  int query_timeout;
  XASL_CACHE_ENTRY *xasl_cache_entry_p = NULL;
  char data_buf[EXECUTE_QUERY_MAX_ARGUMENT_DATA_SIZE + MAX_ALIGNMENT], *aligned_data_buf = NULL;
  bool has_updated;

  int response_time = 0;

  TSC_TICKS start_tick, end_tick;
  TSCTIMEVAL tv_diff;

  int queryinfo_string_length = 0;
  char queryinfo_string[QUERY_INFO_BUF_SIZE];

  UINT64 *base_stats = NULL;
  UINT64 *current_stats = NULL;
  UINT64 *diff_stats = NULL;
  char *sql_id = NULL;
  int error_code = NO_ERROR, all_error_code = NO_ERROR;
  int trace_slow_msec, trace_ioreads;
  bool tran_abort = false, has_xasl_entry = false;

  EXECUTION_INFO info = { NULL, NULL, NULL };
  QUERY_ID net_Deferred_end_queries[NET_DEFER_END_QUERIES_MAX], *p_net_Deferred_end_queries = net_Deferred_end_queries;
  int n_query_ids = 0, i = 0;
  bool end_query_allowed, should_conn_reset;
  LOG_TDES *tdes;
  TRAN_STATE tran_state;
  bool is_tran_auto_commit;

  trace_slow_msec = prm_get_integer_value (PRM_ID_SQL_TRACE_SLOW_MSECS);
  trace_ioreads = prm_get_integer_value (PRM_ID_SQL_TRACE_IOREADS);

  if (trace_slow_msec >= 0 || trace_ioreads > 0)
    {
      perfmon_start_watch (thread_p);

      base_stats = perfmon_allocate_values ();
      if (base_stats == NULL)
	{
	  css_send_abort_to_client (thread_p->conn_entry, rid);
	  return;
	}
      xperfmon_server_copy_stats (thread_p, base_stats);

      tsc_getticks (&start_tick);

      if (trace_slow_msec >= 0)
	{
	  thread_p->event_stats.trace_slow_query = true;
	}
    }

  aligned_page_buf = PTR_ALIGN (page_buf, MAX_ALIGNMENT);

  reply = OR_ALIGNED_BUF_START (a_reply);

  /* unpack XASL file id (XASL_ID), number of parameter values, size of the recieved data, and query execution mode
   * flag from the request data */
  ptr = request;
  OR_UNPACK_XASL_ID (ptr, &xasl_id);
  ptr = or_unpack_int (ptr, &dbval_cnt);
  ptr = or_unpack_int (ptr, &data_size);
  ptr = or_unpack_int (ptr, &query_flag);
  OR_UNPACK_CACHE_TIME (ptr, &clt_cache_time);
  ptr = or_unpack_int (ptr, &query_timeout);

  is_tran_auto_commit = IS_TRAN_AUTO_COMMIT (query_flag);
  xsession_set_tran_auto_commit (thread_p, is_tran_auto_commit);

  if (IS_QUERY_EXECUTE_WITH_COMMIT (query_flag))
    {
      ptr = or_unpack_int (ptr, &n_query_ids);
      if (n_query_ids + 1 > NET_DEFER_END_QUERIES_MAX)
	{
	  p_net_Deferred_end_queries = (QUERY_ID *) malloc ((n_query_ids + 1) * sizeof (QUERY_ID));
	  if (p_net_Deferred_end_queries == NULL)
	    {
	      er_set (ER_ERROR_SEVERITY, ARG_FILE_LINE, ER_OUT_OF_VIRTUAL_MEMORY, 1,
		      (size_t) (n_query_ids + 1) * sizeof (QUERY_ID));
	      css_send_abort_to_client (thread_p->conn_entry, rid);
	      return;
	    }
	}

      for (i = 0; i < n_query_ids; i++)
	{
	  ptr = or_unpack_ptr (ptr, p_net_Deferred_end_queries + i);
	}
    }

  if (IS_QUERY_EXECUTED_WITHOUT_DATA_BUFFERS (query_flag))
    {
      assert (data_size < EXECUTE_QUERY_MAX_ARGUMENT_DATA_SIZE);
      aligned_data_buf = PTR_ALIGN (data_buf, MAX_ALIGNMENT);
      data = aligned_data_buf;
      memcpy (data, ptr, data_size);
    }
  else if (0 < dbval_cnt)
    {
      /* receive parameter values (DB_VALUE) from the client */
      csserror = css_receive_data_from_client (thread_p->conn_entry, rid, &data, &data_size);
      if (csserror || data == NULL)
	{
	  er_set (ER_ERROR_SEVERITY, ARG_FILE_LINE, ER_NET_SERVER_DATA_RECEIVE, 0);
	  css_send_abort_to_client (thread_p->conn_entry, rid);
	  if (data)
	    {
	      free_and_init (data);
	    }
	  return;		/* error */
	}
    }

  CACHE_TIME_RESET (&srv_cache_time);

  /* call the server routine of query execute */
  list_id = xqmgr_execute_query (thread_p, &xasl_id, &query_id, dbval_cnt, data, &query_flag, &clt_cache_time,
				 &srv_cache_time, query_timeout, &xasl_cache_entry_p);

  if (data != NULL && data != aligned_data_buf)
    {
      free_and_init (data);
    }

  if (xasl_cache_entry_p != NULL)
    {
      info = xasl_cache_entry_p->sql_info;
    }

  end_query_allowed = IS_QUERY_EXECUTE_WITH_COMMIT (query_flag);
  tdes = LOG_FIND_CURRENT_TDES (thread_p);
  tran_state = tdes->state;
  has_updated = false;

null_list:
  if (list_id == NULL && !CACHE_TIME_EQ (&clt_cache_time, &srv_cache_time))
    {
      ASSERT_ERROR_AND_SET (error_code);

      if (error_code != NO_ERROR)
	{
	  if (info.sql_hash_text != NULL)
	    {
	      if (qmgr_get_sql_id (thread_p, &sql_id, info.sql_hash_text, strlen (info.sql_hash_text)) != NO_ERROR)
		{
		  sql_id = NULL;
		}
	    }

	  if (error_code != ER_QPROC_XASLNODE_RECOMPILE_REQUESTED)
	    {
	      er_set (ER_NOTIFICATION_SEVERITY, ARG_FILE_LINE, ER_QUERY_EXECUTION_ERROR, 3, error_code,
		      sql_id ? sql_id : "(UNKNOWN SQL_ID)",
		      info.sql_user_text ? info.sql_user_text : "(UNKNOWN USER_TEXT)");
	    }

	  if (sql_id != NULL)
	    {
	      free_and_init (sql_id);
	    }
	}

      tran_abort = need_to_abort_tran (thread_p, &error_code);
      if (tran_abort)
	{
	  if (xasl_cache_entry_p != NULL)
	    {
	      /* Remove transaction id from xasl cache entry before return_error_to_client, where current transaction
	       * may be aborted. Otherwise, another transaction may be resumed and xasl_cache_entry_p may be removed by
	       * that transaction, during class deletion. */
	      has_xasl_entry = true;
	      xcache_unfix (thread_p, xasl_cache_entry_p);
	      xasl_cache_entry_p = NULL;
	    }
	}

      if (IS_QUERY_EXECUTE_WITH_COMMIT (query_flag))
	{
	  /* Get has update before aborting transaction. */
	  has_updated = logtb_has_updated (thread_p);
	}

      tran_state = return_error_to_client (thread_p, rid);
    }

  page_size = 0;
  page_ptr = NULL;
  if (list_id != NULL)
    {
      /* get the first page of the list file */
      if (VPID_ISNULL (&(list_id->first_vpid)))
	{
	  // Note that not all list files have a page, for instance, insert.
	  page_ptr = NULL;
	}
      else
	{
	  page_ptr = qmgr_get_old_page (thread_p, &(list_id->first_vpid), list_id->tfile_vfid);

	  if (page_ptr != NULL)
	    {
	      /* calculate page size */
	      if (QFILE_GET_TUPLE_COUNT (page_ptr) == -2 || QFILE_GET_OVERFLOW_PAGE_ID (page_ptr) != NULL_PAGEID)
		{
		  page_size = DB_PAGESIZE;
		}
	      else
		{
		  int offset = QFILE_GET_LAST_TUPLE_OFFSET (page_ptr);

		  page_size = (offset + QFILE_GET_TUPLE_LENGTH (page_ptr + offset));
		}

	      memcpy (aligned_page_buf, page_ptr, page_size);
	      qmgr_free_old_page_and_init (thread_p, page_ptr, list_id->tfile_vfid);
	      page_ptr = aligned_page_buf;

	      /* for now, allow end query if there is only one page and more ... */
	      if (stran_can_end_after_query_execution (thread_p, query_flag, list_id, &end_query_allowed) != NO_ERROR)
		{
		  (void) return_error_to_client (thread_p, rid);
		}

	      // When !end_query_allowed, it means this execution request is followed by fetch request(s).
	    }
	  else
	    {
	      // might be interrupted to fetch query result
	      ASSERT_ERROR ();
	      QFILE_FREE_AND_INIT_LIST_ID (list_id);

	      goto null_list;
	    }
	}
    }

  replydata_size = list_id ? or_listid_length (list_id) : 0;
  if (0 < replydata_size)
    {
      /* pack list file id as a reply data */
      replydata = (char *) db_private_alloc (thread_p, replydata_size);
      if (replydata != NULL)
	{
	  (void) or_pack_listid (replydata, list_id);
	}
      else
	{
	  replydata_size = 0;
	  (void) return_error_to_client (thread_p, rid);
	}
    }

  /* We may release the xasl cache entry when the transaction aborted. To refer the contents of the freed entry for
   * the case will cause defects. */
  if (tran_abort == false)
    {
      if (trace_slow_msec >= 0 || trace_ioreads > 0)
	{
	  tsc_getticks (&end_tick);
	  tsc_elapsed_time_usec (&tv_diff, end_tick, start_tick);
	  response_time = (tv_diff.tv_sec * 1000) + (tv_diff.tv_usec / 1000);

	  if (base_stats == NULL)
	    {
	      base_stats = perfmon_allocate_values ();
	      if (base_stats == NULL)
		{
		  css_send_abort_to_client (thread_p->conn_entry, rid);
		  return;
		}
	    }

	  current_stats = perfmon_allocate_values ();
	  if (current_stats == NULL)
	    {
	      css_send_abort_to_client (thread_p->conn_entry, rid);
	      goto exit;
	    }
	  diff_stats = perfmon_allocate_values ();
	  if (diff_stats == NULL)
	    {
	      css_send_abort_to_client (thread_p->conn_entry, rid);
	      goto exit;
	    }

	  xperfmon_server_copy_stats (thread_p, current_stats);
	  perfmon_calc_diff_stats (diff_stats, current_stats, base_stats);

	  if (response_time >= trace_slow_msec)
	    {
	      queryinfo_string_length =
		er_log_slow_query (thread_p, &info, response_time, diff_stats, queryinfo_string);
	      event_log_slow_query (thread_p, &info, response_time, diff_stats);
	    }

	  if (trace_ioreads > 0
	      && diff_stats[pstat_Metadata[PSTAT_PB_NUM_IOREADS].start_offset] >= (UINT64) trace_ioreads)
	    {
	      event_log_many_ioreads (thread_p, &info, response_time, diff_stats);
	    }

	  perfmon_stop_watch (thread_p);
	}

      if (thread_p->event_stats.temp_expand_pages > 0)
	{
	  event_log_temp_expand_pages (thread_p, &info);
	}
    }

  if (xasl_cache_entry_p != NULL)
    {
      has_xasl_entry = true;
      xcache_unfix (thread_p, xasl_cache_entry_p);
      xasl_cache_entry_p = NULL;
    }

  /* pack 'QUERY_END' as a first argument of the reply */
  ptr = or_pack_int (reply, QUERY_END);
  /* pack size of list file id to return as a second argument of the reply */
  ptr = or_pack_int (ptr, replydata_size);
  /* pack size of a page to return as a third argumnet of the reply */
  ptr = or_pack_int (ptr, page_size);
  ptr = or_pack_int (ptr, queryinfo_string_length);

  /* query id to return as a fourth argument of the reply */
  ptr = or_pack_ptr (ptr, query_id);
  /* result cache created time */
  OR_PACK_CACHE_TIME (ptr, &srv_cache_time);

  if (IS_QUERY_EXECUTE_WITH_COMMIT (query_flag))
    {
      /* Try to end transaction and pack the result. */
      p_net_Deferred_end_queries[n_query_ids++] = query_id;
      if (error_code != NO_ERROR)
	{
	  if (error_code != ER_INTERRUPTED && has_xasl_entry)
	    {
	      tran_abort = true;
	      assert (end_query_allowed == true);
	    }
	  else
	    {
	      /* Do not abort the transaction, since XASL cache does not exists, so other fetch may be requested.
	       * Or, the execution was interrupted.
	       */
	      end_query_allowed = false;
	    }
	}

      stran_server_auto_commit_or_abort (thread_p, rid, p_net_Deferred_end_queries, n_query_ids,
					 tran_abort, has_updated, &end_query_allowed, &tran_state, &should_conn_reset);
      /* pack end query result */
      if (end_query_allowed == true)
	{
	  /* query ended */
	  ptr = or_pack_int (ptr, NO_ERROR);
	}
      else
	{
	  /* query not ended */
	  ptr = or_pack_int (ptr, !NO_ERROR);
	}

      /* pack commit/abart/active result */
      ptr = or_pack_int (ptr, (int) tran_state);
      ptr = or_pack_int (ptr, (int) should_conn_reset);
    }

#if !defined(NDEBUG)
  /* suppress valgrind UMW error */
  memset (ptr, 0, OR_ALIGNED_BUF_SIZE (a_reply) - (ptr - reply));
#endif

  css_send_reply_and_3_data_to_client (thread_p->conn_entry, rid, reply, OR_ALIGNED_BUF_SIZE (a_reply), replydata,
				       replydata_size, page_ptr, page_size, queryinfo_string, queryinfo_string_length);

  /* free QFILE_LIST_ID duplicated by xqmgr_execute_query() */
  if (replydata != NULL)
    {
      db_private_free_and_init (thread_p, replydata);
    }
  if (list_id != NULL)
    {
      QFILE_FREE_AND_INIT_LIST_ID (list_id);
    }

exit:
  if (p_net_Deferred_end_queries != net_Deferred_end_queries)
    {
      free_and_init (p_net_Deferred_end_queries);
    }
  if (base_stats != NULL)
    {
      free_and_init (base_stats);
    }
  if (current_stats != NULL)
    {
      free_and_init (current_stats);
    }
  if (diff_stats != NULL)
    {
      free_and_init (diff_stats);
    }
}

/*
 * er_log_slow_query - log slow query to error log file
 * return:
 *   thread_p(in):
 *   info(in):
 *   time(in):
 *   diff_stats(in):
 *   queryinfo_string(out):
 */
static int
er_log_slow_query (THREAD_ENTRY * thread_p, EXECUTION_INFO * info, int time, UINT64 * diff_stats,
		   char *queryinfo_string)
{
  char stat_buf[STATDUMP_BUF_SIZE];
  char *sql_id;
  int queryinfo_string_length;
  const char *line = "--------------------------------------------------------------------------------";
  const char *title = "Operation";

  if (prm_get_bool_value (PRM_ID_SQL_TRACE_EXECUTION_PLAN) == true)
    {
      perfmon_server_dump_stats_to_buffer (diff_stats, stat_buf, STATDUMP_BUF_SIZE, NULL);
    }
  else
    {
      info->sql_plan_text = NULL;
      stat_buf[0] = '\0';
    }

  if (info->sql_hash_text == NULL
      || qmgr_get_sql_id (thread_p, &sql_id, info->sql_hash_text, strlen (info->sql_hash_text)) != NO_ERROR)
    {
      sql_id = NULL;
    }

  queryinfo_string_length =
    snprintf (queryinfo_string, QUERY_INFO_BUF_SIZE, "%s\n%s\n%s\n %s\n\n /* SQL_ID: %s */ %s%s \n\n%s\n%s\n", line,
	      title, line, info->sql_user_text ? info->sql_user_text : "(UNKNOWN USER_TEXT)",
	      sql_id ? sql_id : "(UNKNOWN SQL_ID)", info->sql_hash_text ? info->sql_hash_text : "(UNKNOWN HASH_TEXT)",
	      info->sql_plan_text ? info->sql_plan_text : "", stat_buf, line);

  if (sql_id != NULL)
    {
      free (sql_id);
    }

  if (queryinfo_string_length >= QUERY_INFO_BUF_SIZE)
    {
      /* string is truncated */
      queryinfo_string_length = QUERY_INFO_BUF_SIZE - 1;
      queryinfo_string[queryinfo_string_length] = '\0';
    }

  er_set (ER_NOTIFICATION_SEVERITY, ARG_FILE_LINE, ER_SLOW_QUERY, 2, time, queryinfo_string);

  return queryinfo_string_length;
}

/*
 * event_log_slow_query - log slow query to event log file
 * return:
 *   thread_p(in):
 *   info(in):
 *   time(in):
 *   diff_stats(in):
 *   num_bind_vals(in):
 *   bind_vals(in):
 */
static void
event_log_slow_query (THREAD_ENTRY * thread_p, EXECUTION_INFO * info, int time, UINT64 * diff_stats)
{
  FILE *log_fp;
  int indent = 2;
  LOG_TDES *tdes;
  int tran_index;

  tran_index = LOG_FIND_THREAD_TRAN_INDEX (thread_p);
  tdes = LOG_FIND_TDES (tran_index);
  log_fp = event_log_start (thread_p, "SLOW_QUERY");

  if (tdes == NULL || log_fp == NULL)
    {
      return;
    }

  event_log_print_client_info (tran_index, indent);
  fprintf (log_fp, "%*csql: %s\n", indent, ' ', info->sql_hash_text ? info->sql_hash_text : "(UNKNOWN HASH_TEXT)");

  if (tdes->num_exec_queries <= MAX_NUM_EXEC_QUERY_HISTORY)
    {
      event_log_bind_values (thread_p, log_fp, tran_index, tdes->num_exec_queries - 1);
    }

  fprintf (log_fp, "%*ctime: %d\n", indent, ' ', time);
  fprintf (log_fp, "%*cbuffer: fetch=%lld, ioread=%lld, iowrite=%lld\n", indent, ' ',
	   (long long int) diff_stats[pstat_Metadata[PSTAT_PB_NUM_FETCHES].start_offset],
	   (long long int) diff_stats[pstat_Metadata[PSTAT_PB_NUM_IOREADS].start_offset],
	   (long long int) diff_stats[pstat_Metadata[PSTAT_PB_NUM_IOWRITES].start_offset]);
  fprintf (log_fp, "%*cwait: cs=%d, lock=%d, latch=%d\n\n", indent, ' ', TO_MSEC (thread_p->event_stats.cs_waits),
	   TO_MSEC (thread_p->event_stats.lock_waits), TO_MSEC (thread_p->event_stats.latch_waits));

  event_log_end (thread_p);
}

/*
 * event_log_many_ioreads - log many ioreads to event log file
 * return:
 *   thread_p(in):
 *   info(in):
 *   time(in):
 *   diff_stats(in):
 *   num_bind_vals(in):
 *   bind_vals(in):
 */
static void
event_log_many_ioreads (THREAD_ENTRY * thread_p, EXECUTION_INFO * info, int time, UINT64 * diff_stats)
{
  FILE *log_fp;
  int indent = 2;
  LOG_TDES *tdes;
  int tran_index;

  tran_index = LOG_FIND_THREAD_TRAN_INDEX (thread_p);
  tdes = LOG_FIND_TDES (tran_index);
  log_fp = event_log_start (thread_p, "MANY_IOREADS");

  if (tdes == NULL || log_fp == NULL)
    {
      return;
    }

  event_log_print_client_info (tran_index, indent);
  fprintf (log_fp, "%*csql: %s\n", indent, ' ', info->sql_hash_text ? info->sql_hash_text : "(UNKNOWN HASH_TEXT)");

  if (tdes->num_exec_queries <= MAX_NUM_EXEC_QUERY_HISTORY)
    {
      event_log_bind_values (thread_p, log_fp, tran_index, tdes->num_exec_queries - 1);
    }

  fprintf (log_fp, "%*ctime: %d\n", indent, ' ', time);
  fprintf (log_fp, "%*cioreads: %lld\n\n", indent, ' ',
	   (long long int) diff_stats[pstat_Metadata[PSTAT_PB_NUM_IOREADS].start_offset]);

  event_log_end (thread_p);
}

/*
 * event_log_temp_expand_pages - log temp volume expand pages to event log file
 * return:
 *   thread_p(in):
 *   info(in):
 *   num_bind_vals(in):
 *   bind_vals(in):
 */
static void
event_log_temp_expand_pages (THREAD_ENTRY * thread_p, EXECUTION_INFO * info)
{
  FILE *log_fp;
  int indent = 2;
  LOG_TDES *tdes;
  int tran_index;

  tran_index = LOG_FIND_THREAD_TRAN_INDEX (thread_p);
  tdes = LOG_FIND_TDES (tran_index);
  log_fp = event_log_start (thread_p, "TEMP_VOLUME_EXPAND");

  if (tdes == NULL || log_fp == NULL)
    {
      return;
    }

  event_log_print_client_info (tran_index, indent);
  fprintf (log_fp, "%*csql: %s\n", indent, ' ', info->sql_hash_text ? info->sql_hash_text : "(UNKNOWN HASH_TEXT)");

  if (tdes->num_exec_queries <= MAX_NUM_EXEC_QUERY_HISTORY)
    {
      event_log_bind_values (thread_p, log_fp, tran_index, tdes->num_exec_queries - 1);
    }

  fprintf (log_fp, "%*ctime: %d\n", indent, ' ', TO_MSEC (thread_p->event_stats.temp_expand_time));
  fprintf (log_fp, "%*cpages: %d\n\n", indent, ' ', thread_p->event_stats.temp_expand_pages);

  event_log_end (thread_p);
}

/*
 * sqmgr_prepare_and_execute_query -
 *
 * return:
 *
 *   thrd(in):
 *   rid(in):
 *   request(in):
 *   reqlen(in):
 *
 * NOTE:
 */
void
sqmgr_prepare_and_execute_query (THREAD_ENTRY * thread_p, unsigned int rid, char *request, int reqlen)
{
  int var_count, var_datasize, var_actual_datasize;
  QUERY_ID query_id;
  QFILE_LIST_ID *q_result;
  int csserror, listid_length;
  char *xasl_stream;
  int xasl_stream_size;
  char *ptr, *var_data, *list_data;
  OR_ALIGNED_BUF (OR_INT_SIZE * 4 + OR_PTR_ALIGNED_SIZE) a_reply;
  char *reply = OR_ALIGNED_BUF_START (a_reply);
  PAGE_PTR page_ptr;
  int page_size;
  int dummy_plan_size = 0;
  char page_buf[IO_MAX_PAGE_SIZE + MAX_ALIGNMENT], *aligned_page_buf;
  QUERY_FLAG flag;
  int query_timeout;
  bool is_tran_auto_commit;

  aligned_page_buf = PTR_ALIGN (page_buf, MAX_ALIGNMENT);

  xasl_stream = NULL;
  xasl_stream_size = 0;

  var_data = NULL;
  var_datasize = 0;
  list_data = NULL;
  page_ptr = NULL;
  page_size = 0;
  q_result = NULL;

  csserror = css_receive_data_from_client (thread_p->conn_entry, rid, &xasl_stream, (int *) &xasl_stream_size);
  if (csserror)
    {
      er_set (ER_ERROR_SEVERITY, ARG_FILE_LINE, ER_NET_SERVER_DATA_RECEIVE, 0);
      css_send_abort_to_client (thread_p->conn_entry, rid);
      goto cleanup;
    }

  ptr = or_unpack_int (request, &var_count);
  ptr = or_unpack_int (ptr, &var_datasize);
  ptr = or_unpack_int (ptr, &flag);
  ptr = or_unpack_int (ptr, &query_timeout);

  if (var_count && var_datasize)
    {
      csserror = css_receive_data_from_client (thread_p->conn_entry, rid, &var_data, (int *) &var_actual_datasize);
      if (csserror)
	{
	  er_set (ER_ERROR_SEVERITY, ARG_FILE_LINE, ER_NET_SERVER_DATA_RECEIVE, 0);
	  css_send_abort_to_client (thread_p->conn_entry, rid);
	  goto cleanup;
	}
    }

  is_tran_auto_commit = IS_TRAN_AUTO_COMMIT (flag);
  xsession_set_tran_auto_commit (thread_p, is_tran_auto_commit);

  /*
   * After this point, xqmgr_prepare_and_execute_query has assumed
   * responsibility for freeing xasl_stream...
   */
  q_result =
    xqmgr_prepare_and_execute_query (thread_p, xasl_stream, xasl_stream_size, &query_id, var_count, var_data, &flag,
				     query_timeout);
  if (var_data)
    {
      free_and_init (var_data);
    }

  if (xasl_stream)
    {
      free_and_init (xasl_stream);	/* allocated at css_receive_data_from_client() */
    }

  if (q_result == NULL)
    {
      (void) return_error_to_client (thread_p, rid);
      listid_length = 0;
    }
  else
    {
      listid_length = or_listid_length (q_result);
    }

  /* listid_length can be reset after pb_fetch() return move this after reset statement ptr = or_pack_int(ptr,
   * listid_length); */

  if (listid_length)
    {
      if (VPID_ISNULL (&q_result->first_vpid))
	{
	  page_ptr = NULL;
	}
      else
	{
	  page_ptr = qmgr_get_old_page (thread_p, &q_result->first_vpid, q_result->tfile_vfid);
	}

      if (page_ptr)
	{
	  if ((QFILE_GET_TUPLE_COUNT (page_ptr) == -2) || (QFILE_GET_OVERFLOW_PAGE_ID (page_ptr) != NULL_PAGEID))
	    {
	      page_size = DB_PAGESIZE;
	    }
	  else
	    {
	      int offset = QFILE_GET_LAST_TUPLE_OFFSET (page_ptr);

	      page_size = (offset + QFILE_GET_TUPLE_LENGTH (page_ptr + offset));
	    }

	  /* to free page_ptr early */
	  memcpy (aligned_page_buf, page_ptr, page_size);
	  qmgr_free_old_page_and_init (thread_p, page_ptr, q_result->tfile_vfid);
	}
      else
	{
	  /*
	   * During query execution, ER_LK_UNILATERALLY_ABORTED may have
	   * occurred.
	   * xqmgr_sync_query() had set this error
	   * so that the transaction will be rolled back.
	   */
	  if (er_errid () < 0)
	    {
	      (void) return_error_to_client (thread_p, rid);
	      listid_length = 0;
	    }
	  /* if query type is not select, page ptr can be null */
	}

      if ((page_size > DB_PAGESIZE) || (page_size < 0))
	{
	  page_size = 0;
	}

      if (listid_length > 0)
	{
	  list_data = (char *) db_private_alloc (thread_p, listid_length);
	  if (list_data == NULL)
	    {
	      listid_length = 0;
	    }
	}

      if (list_data)
	{
	  or_pack_listid (list_data, q_result);
	}
    }
  else
    {
      /* pack a couple of zeros for page_size and query_id since the client will unpack them. */
      listid_length = 0;
      page_size = 0;
      query_id = 0;
    }

  ptr = or_pack_int (reply, (int) QUERY_END);
  ptr = or_pack_int (ptr, listid_length);
  ptr = or_pack_int (ptr, page_size);
  ptr = or_pack_int (ptr, dummy_plan_size);
  ptr = or_pack_ptr (ptr, query_id);

#if !defined(NDEBUG)
  /* suppress valgrind UMW error */
  memset (ptr, 0, OR_ALIGNED_BUF_SIZE (a_reply) - (ptr - reply));
#endif

  css_send_reply_and_3_data_to_client (thread_p->conn_entry, rid, reply, OR_ALIGNED_BUF_SIZE (a_reply), list_data,
				       listid_length, aligned_page_buf, page_size, NULL, dummy_plan_size);

cleanup:
  if (xasl_stream)
    {
      free_and_init (xasl_stream);	/* allocated at css_receive_data_from_client() */
    }

  if (var_data)
    {
      free_and_init (var_data);
    }
  if (list_data)
    {
      db_private_free_and_init (thread_p, list_data);
    }

  /* since the listid was copied over to the client, we don't need this one on the server */
  if (q_result)
    {
      QFILE_FREE_AND_INIT_LIST_ID (q_result);
    }
}

/*
 * sqmgr_end_query -
 *
 * return:
 *
 *   thrd(in):
 *   rid(in):
 *   request(in):
 *   reqlen(in):
 *
 * NOTE:
 */
void
sqmgr_end_query (THREAD_ENTRY * thread_p, unsigned int rid, char *request, int reqlen)
{
  QUERY_ID query_id;
  int error_code = NO_ERROR;
  int all_error_code = NO_ERROR;
  int n_query_ids = 0, i = 0;
  OR_ALIGNED_BUF (OR_INT_SIZE) a_reply;
  char *reply = OR_ALIGNED_BUF_START (a_reply);

  request = or_unpack_int (request, &n_query_ids);
  for (i = 0; i < n_query_ids; i++)
    {
      request = or_unpack_ptr (request, &query_id);
      if (query_id > 0)
	{
	  error_code = xqmgr_end_query (thread_p, query_id);
	  if (error_code != NO_ERROR)
	    {
	      all_error_code = error_code;
	      /* Continue to try to close as many queries as possible. */
	    }
	}
    }
  if (all_error_code != NO_ERROR)
    {
      (void) return_error_to_client (thread_p, rid);
    }

  (void) or_pack_int (reply, all_error_code);
  css_send_data_to_client (thread_p->conn_entry, rid, reply, OR_ALIGNED_BUF_SIZE (a_reply));
}

/*
 * sqmgr_drop_all_query_plans - Process a SERVER_QM_DROP_ALL_PLANS request
 *
 * return:
 *
 *   rid(in):
 *   request(in):
 *   reqlen(in):
 *
 * NOTE:
 * Clear all XASL cache entires out upon request of the client.
 * This function is a counter part to qmgr_drop_all_query_plans().
 */
void
sqmgr_drop_all_query_plans (THREAD_ENTRY * thread_p, unsigned int rid, char *request, int reqlen)
{
  int status;
  char *reply;
  OR_ALIGNED_BUF (OR_INT_SIZE) a_reply;

  reply = OR_ALIGNED_BUF_START (a_reply);

  /* call the server routine of query drop plan */
  status = xqmgr_drop_all_query_plans (thread_p);
  if (status != NO_ERROR)
    {
      (void) return_error_to_client (thread_p, rid);
    }

  /* pack status (DB_IN32) as a reply */
  (void) or_pack_int (reply, status);

  /* send reply and data to the client */
  css_send_data_to_client (thread_p->conn_entry, rid, reply, OR_ALIGNED_BUF_SIZE (a_reply));
}

/*
 * sqmgr_dump_query_plans -
 *
 * return:
 *
 *   rid(in):
 *   request(in):
 *   reqlen(in):
 *
 * NOTE:
 */
void
sqmgr_dump_query_plans (THREAD_ENTRY * thread_p, unsigned int rid, char *request, int reqlen)
{
  FILE *outfp;
  int file_size;
  char *buffer;
  int buffer_size;
  int send_size;
  OR_ALIGNED_BUF (OR_INT_SIZE) a_reply;
  char *reply = OR_ALIGNED_BUF_START (a_reply);

  (void) or_unpack_int (request, &buffer_size);

  buffer = (char *) db_private_alloc (thread_p, buffer_size);
  if (buffer == NULL)
    {
      css_send_abort_to_client (thread_p->conn_entry, rid);
      return;
    }

  outfp = tmpfile ();
  if (outfp == NULL)
    {
      er_set_with_oserror (ER_ERROR_SEVERITY, ARG_FILE_LINE, ER_GENERIC_ERROR, 0);
      css_send_abort_to_client (thread_p->conn_entry, rid);
      db_private_free_and_init (thread_p, buffer);
      return;
    }

  xqmgr_dump_query_plans (thread_p, outfp);
  file_size = ftell (outfp);

  /*
   * Send the file in pieces
   */
  rewind (outfp);

  (void) or_pack_int (reply, (int) file_size);
  css_send_data_to_client (thread_p->conn_entry, rid, reply, OR_ALIGNED_BUF_SIZE (a_reply));

  while (file_size > 0)
    {
      if (file_size > buffer_size)
	{
	  send_size = buffer_size;
	}
      else
	{
	  send_size = file_size;
	}

      file_size -= send_size;
      if (fread (buffer, 1, send_size, outfp) == 0)
	{
	  er_set_with_oserror (ER_ERROR_SEVERITY, ARG_FILE_LINE, ER_GENERIC_ERROR, 0);
	  css_send_abort_to_client (thread_p->conn_entry, rid);
	  /*
	   * Continue sending the stuff that was prmoised to client. In this case
	   * junk (i.e., whatever it is in the buffers) is sent.
	   */
	}
      css_send_data_to_client (thread_p->conn_entry, rid, buffer, send_size);
    }

  fclose (outfp);
  db_private_free_and_init (thread_p, buffer);
}

/*
 * sqmgr_dump_query_cache -
 *
 * return:
 *
 *   rid(in):
 *   request(in):
 *   reqlen(in):
 *
 * NOTE:
 */
void
sqmgr_dump_query_cache (THREAD_ENTRY * thread_p, unsigned int rid, char *request, int reqlen)
{
  FILE *outfp;
  int file_size;
  char *buffer;
  int buffer_size;
  int send_size;
  OR_ALIGNED_BUF (OR_INT_SIZE) a_reply;
  char *reply = OR_ALIGNED_BUF_START (a_reply);

  (void) or_unpack_int (request, &buffer_size);

  buffer = (char *) db_private_alloc (thread_p, buffer_size);
  if (buffer == NULL)
    {
      css_send_abort_to_client (thread_p->conn_entry, rid);
      return;
    }

  outfp = tmpfile ();
  if (outfp == NULL)
    {
      er_set_with_oserror (ER_ERROR_SEVERITY, ARG_FILE_LINE, ER_GENERIC_ERROR, 0);
      css_send_abort_to_client (thread_p->conn_entry, rid);
      db_private_free_and_init (thread_p, buffer);
      return;
    }

  xqmgr_dump_query_cache (thread_p, outfp);
  file_size = ftell (outfp);

  /*
   * Send the file in pieces
   */
  rewind (outfp);

  (void) or_pack_int (reply, (int) file_size);
  css_send_data_to_client (thread_p->conn_entry, rid, reply, OR_ALIGNED_BUF_SIZE (a_reply));

  while (file_size > 0)
    {
      if (file_size > buffer_size)
	{
	  send_size = buffer_size;
	}
      else
	{
	  send_size = file_size;
	}

      file_size -= send_size;
      if (fread (buffer, 1, send_size, outfp) == 0)
	{
	  er_set_with_oserror (ER_ERROR_SEVERITY, ARG_FILE_LINE, ER_GENERIC_ERROR, 0);
	  css_send_abort_to_client (thread_p->conn_entry, rid);
	  /*
	   * Continue sending the stuff that was prmoised to client. In this case
	   * junk (i.e., whatever it is in the buffers) is sent.
	   */
	}
      css_send_data_to_client (thread_p->conn_entry, rid, buffer, send_size);
    }
  fclose (outfp);
  db_private_free_and_init (thread_p, buffer);
}

/*
 * sqp_get_sys_timestamp -
 *
 * return:
 *
 *   rid(in):
 *
 * NOTE:
 */
void
sqp_get_sys_timestamp (THREAD_ENTRY * thread_p, unsigned int rid, char *request_ignore, int reqlen_ignore)
{
#if defined(ENABLE_UNUSED_FUNCTION)
  OR_ALIGNED_BUF (OR_UTIME_SIZE) a_reply;
  char *reply = OR_ALIGNED_BUF_START (a_reply);

  DB_VALUE sys_timestamp;

  db_sys_timestamp (&sys_timestamp);
  (void) or_pack_utime (reply, *(DB_TIMESTAMP *) db_get_timestamp (&sys_timestamp));
  css_send_data_to_client (thread_p->conn_entry, rid, reply, OR_ALIGNED_BUF_SIZE (a_reply));
#endif /* ENABLE_UNUSED_FUNCTION */
}

/*
 * sserial_get_current_value -
 *
 * return:
 *
 *   rid(in):
 *   request(in):
 *   reqlen(in):
 *
 * NOTE:
 */
void
sserial_get_current_value (THREAD_ENTRY * thread_p, unsigned int rid, char *request, int reqlen)
{
  int error_status = NO_ERROR;
  DB_VALUE cur_val;
  OID oid;
  int cached_num;
  int buffer_length;
  char *buffer;
  OR_ALIGNED_BUF (OR_INT_SIZE + OR_INT_SIZE) a_reply;
  char *reply = OR_ALIGNED_BUF_START (a_reply);
  char *p;

  p = or_unpack_oid (request, &oid);
  p = or_unpack_int (p, &cached_num);

  error_status = xserial_get_current_value (thread_p, &cur_val, &oid, cached_num);
  if (error_status != NO_ERROR)
    {
      assert (er_errid () != NO_ERROR);
      error_status = er_errid ();
      buffer_length = 0;
      buffer = NULL;
    }
  else
    {
      buffer_length = or_db_value_size (&cur_val);
      buffer = (char *) db_private_alloc (thread_p, buffer_length);
      if (buffer == NULL)
	{
	  error_status = ER_OUT_OF_VIRTUAL_MEMORY;
	  buffer_length = 0;
	}
    }
  p = or_pack_int (reply, buffer_length);
  p = or_pack_int (p, error_status);

  if (buffer == NULL)
    {
      (void) return_error_to_client (thread_p, rid);
      buffer_length = 0;
    }
  else
    {
      (void) or_pack_value (buffer, &cur_val);
      db_value_clear (&cur_val);
    }

  css_send_reply_and_data_to_client (thread_p->conn_entry, rid, reply, OR_ALIGNED_BUF_SIZE (a_reply), buffer,
				     buffer_length);
  if (buffer != NULL)
    {
      /* since this was copied to the client, we don't need it on the server */
      db_private_free_and_init (thread_p, buffer);
    }
}

/*
 * sserial_get_next_value -
 *
 * return:
 *
 *   rid(in):
 *   request(in):
 *   reqlen(in):
 *
 * NOTE:
 */
void
sserial_get_next_value (THREAD_ENTRY * thread_p, unsigned int rid, char *request, int reqlen)
{
  DB_VALUE next_val;
  OID oid;
  char *buffer;
  int cached_num, num_alloc, is_auto_increment;
  int buffer_length, errid;
  OR_ALIGNED_BUF (OR_INT_SIZE + OR_INT_SIZE) a_reply;
  char *reply = OR_ALIGNED_BUF_START (a_reply);
  char *p;

  p = or_unpack_oid (request, &oid);
  p = or_unpack_int (p, &cached_num);
  p = or_unpack_int (p, &num_alloc);
  p = or_unpack_int (p, &is_auto_increment);

  /*
   * If a client wants to generate AUTO_INCREMENT value during client-side
   * insertion, a server should update LAST_INSERT_ID on a session.
   */
  errid = xserial_get_next_value (thread_p, &next_val, &oid, cached_num, num_alloc, is_auto_increment, true);

  if (errid != NO_ERROR)
    {
      buffer_length = 0;
      buffer = NULL;
    }
  else
    {
      buffer_length = or_db_value_size (&next_val);
      buffer = (char *) db_private_alloc (thread_p, buffer_length);
      if (buffer == NULL)
	{
	  buffer_length = 0;
	  errid = ER_OUT_OF_VIRTUAL_MEMORY;
	}
    }
  p = or_pack_int (reply, buffer_length);
  p = or_pack_int (p, errid);

  if (buffer == NULL)
    {
      (void) return_error_to_client (thread_p, rid);
    }
  else
    {
      (void) or_pack_value (buffer, &next_val);
      db_value_clear (&next_val);
    }

  css_send_reply_and_data_to_client (thread_p->conn_entry, rid, reply, OR_ALIGNED_BUF_SIZE (a_reply), buffer,
				     buffer_length);
  if (buffer != NULL)
    {
      /* since this was copied to the client, we don't need it on the server */
      db_private_free_and_init (thread_p, buffer);
    }
}

/*
 * sserial_decache -
 *
 * return:
 *
 *   rid(in):
 *   request(in):
 *   reqlen(in):
 *
 * NOTE:
 */
void
sserial_decache (THREAD_ENTRY * thread_p, unsigned int rid, char *request, int reqlen)
{
  OID oid;
  OR_ALIGNED_BUF (OR_INT_SIZE) a_reply;
  char *reply = OR_ALIGNED_BUF_START (a_reply);

  (void) or_unpack_oid (request, &oid);
  xserial_decache (thread_p, &oid);

  (void) or_pack_int (reply, NO_ERROR);
  css_send_data_to_client (thread_p->conn_entry, rid, reply, OR_ALIGNED_BUF_SIZE (a_reply));
}

/*
 * smnt_server_start_stats -
 *
 * return:
 *
 *   rid(in):
 *   request(in):
 *   reqlen(in):
 *
 * NOTE:
 */
void
smnt_server_start_stats (THREAD_ENTRY * thread_p, unsigned int rid, char *request, int reqlen)
{
  OR_ALIGNED_BUF (OR_INT_SIZE) a_reply;
  char *reply = OR_ALIGNED_BUF_START (a_reply);

  perfmon_start_watch (thread_p);

  (void) or_pack_int (reply, NO_ERROR);
  css_send_data_to_client (thread_p->conn_entry, rid, reply, OR_ALIGNED_BUF_SIZE (a_reply));
}

/*
 * smnt_server_stop_stats -
 *
 * return:
 *
 *   rid(in):
 *   request(in):
 *   reqlen(in):
 *
 * NOTE:
 */
void
smnt_server_stop_stats (THREAD_ENTRY * thread_p, unsigned int rid, char *request, int reqlen)
{
  OR_ALIGNED_BUF (OR_INT_SIZE) a_reply;
  char *reply = OR_ALIGNED_BUF_START (a_reply);

  perfmon_stop_watch (thread_p);
  /* dummy reply message */
  (void) or_pack_int (reply, 1);
  css_send_data_to_client (thread_p->conn_entry, rid, reply, OR_ALIGNED_BUF_SIZE (a_reply));
}

/*
 * smnt_server_copy_stats -
 *
 * return:
 *
 *   rid(in):
 *   request(in):
 *   reqlen(in):
 *
 * NOTE:
 */
void
smnt_server_copy_stats (THREAD_ENTRY * thread_p, unsigned int rid, char *request, int reqlen)
{
  char *reply = NULL;
  int nr_statistic_values;
  UINT64 *stats = NULL;

  nr_statistic_values = perfmon_get_number_of_statistic_values ();
  stats = perfmon_allocate_values ();

  if (stats == NULL)
    {
      ASSERT_ERROR ();
      css_send_abort_to_client (thread_p->conn_entry, rid);
      return;
    }

  reply = perfmon_allocate_packed_values_buffer ();
  if (reply == NULL)
    {
      ASSERT_ERROR ();
      free_and_init (stats);
      css_send_abort_to_client (thread_p->conn_entry, rid);
      return;
    }

  xperfmon_server_copy_stats (thread_p, stats);
  perfmon_pack_stats (reply, stats);
  css_send_data_to_client (thread_p->conn_entry, rid, reply, nr_statistic_values * sizeof (UINT64));
  free_and_init (stats);
  free_and_init (reply);
}

/*
 * smnt_server_copy_global_stats -
 *
 * return:
 *
 *   rid(in):
 *   request(in):
 *   reqlen(in):
 *
 * NOTE:
 */
void
smnt_server_copy_global_stats (THREAD_ENTRY * thread_p, unsigned int rid, char *request, int reqlen)
{
  char *reply = NULL;
  int nr_statistic_values;
  UINT64 *stats = NULL;

  nr_statistic_values = perfmon_get_number_of_statistic_values ();
  stats = perfmon_allocate_values ();
  if (stats == NULL)
    {
      ASSERT_ERROR ();
      css_send_abort_to_client (thread_p->conn_entry, rid);
      return;
    }

  reply = perfmon_allocate_packed_values_buffer ();
  if (reply == NULL)
    {
      ASSERT_ERROR ();
      free_and_init (stats);
      css_send_abort_to_client (thread_p->conn_entry, rid);
      return;
    }

  xperfmon_server_copy_global_stats (stats);
  perfmon_pack_stats (reply, stats);
  css_send_data_to_client (thread_p->conn_entry, rid, reply, nr_statistic_values * sizeof (UINT64));
  free_and_init (stats);
  free_and_init (reply);
}

/*
 * sct_check_rep_dir -
 *
 * return:
 *
 *   rid(in):
 *   request(in):
 *   reqlen(in):
 *
 * NOTE:
 */
void
sct_check_rep_dir (THREAD_ENTRY * thread_p, unsigned int rid, char *request, int reqlen)
{
  OID classoid;
  OID rep_dir;
  int success;
  OR_ALIGNED_BUF (OR_INT_SIZE + OR_OID_SIZE) a_reply;
  char *reply = OR_ALIGNED_BUF_START (a_reply);
  char *ptr;

  ptr = or_unpack_oid (request, &classoid);
  OID_SET_NULL (&rep_dir);	/* init */

  success = xcatalog_check_rep_dir (thread_p, &classoid, &rep_dir);
  if (success != NO_ERROR)
    {
      (void) return_error_to_client (thread_p, rid);
    }

  assert (success != NO_ERROR || !OID_ISNULL (&rep_dir));

  ptr = or_pack_int (reply, (int) success);
  ptr = or_pack_oid (ptr, &rep_dir);

  css_send_data_to_client (thread_p->conn_entry, rid, reply, OR_ALIGNED_BUF_SIZE (a_reply));
}

/*
 * xs_send_method_call_info_to_client -
 *
 * return:
 *
 *   list_id(in):
 *   method_sig_list(in):
 *
 * NOTE:
 */
int
xs_send_method_call_info_to_client (THREAD_ENTRY * thread_p, qfile_list_id * list_id, method_sig_list * methsg_list)
{
  int length = 0;
  char *databuf;
  char *ptr;
  unsigned int rid;
  OR_ALIGNED_BUF (OR_INT_SIZE * 2) a_reply;
  char *reply = OR_ALIGNED_BUF_START (a_reply);

  rid = css_get_comm_request_id (thread_p);
  length = or_listid_length ((void *) list_id);
  length += or_method_sig_list_length ((void *) methsg_list);
  ptr = or_pack_int (reply, (int) METHOD_CALL);
  ptr = or_pack_int (ptr, length);

#if !defined(NDEBUG)
  /* suppress valgrind UMW error */
  memset (ptr, 0, OR_ALIGNED_BUF_SIZE (a_reply) - (ptr - reply));
#endif

  databuf = (char *) db_private_alloc (thread_p, length);
  if (databuf == NULL)
    {
      return ER_FAILED;
    }

  ptr = or_pack_listid (databuf, (void *) list_id);
  ptr = or_pack_method_sig_list (ptr, (void *) methsg_list);
  css_send_reply_and_data_to_client (thread_p->conn_entry, rid, reply, OR_ALIGNED_BUF_SIZE (a_reply), databuf, length);
  db_private_free_and_init (thread_p, databuf);
  return NO_ERROR;
}

/*
 * xs_receive_data_from_client -
 *
 * return:
 *
 *   area(in):
 *   datasize(in):
 *
 * NOTE:
 */
int
xs_receive_data_from_client (THREAD_ENTRY * thread_p, char **area, int *datasize)
{
  return xs_receive_data_from_client_with_timeout (thread_p, area, datasize, -1);
}

/*
 * xs_receive_data_from_client_with_timeout -
 *
 * return:
 *
 *   area(in):
 *   datasize(in):
 *   timeout (in):
 *
 * NOTE:
 */
int
xs_receive_data_from_client_with_timeout (THREAD_ENTRY * thread_p, char **area, int *datasize, int timeout)
{
  unsigned int rid;
  int rc = 0;
  bool continue_checking = true;

  if (*area)
    {
      free_and_init (*area);
    }
  rid = css_get_comm_request_id (thread_p);

  rc = css_receive_data_from_client_with_timeout (thread_p->conn_entry, rid, area, (int *) datasize, timeout);

  if (rc == TIMEDOUT_ON_QUEUE)
    {
      er_set (ER_ERROR_SEVERITY, ARG_FILE_LINE, ER_NET_DATA_RECEIVE_TIMEDOUT, 0);
      return ER_NET_DATA_RECEIVE_TIMEDOUT;
    }
  else if (rc != 0)
    {
      er_set (ER_ERROR_SEVERITY, ARG_FILE_LINE, ER_NET_SERVER_DATA_RECEIVE, 0);
      return ER_FAILED;
    }

  if (logtb_is_interrupted (thread_p, false, &continue_checking))
    {
      er_set (ER_ERROR_SEVERITY, ARG_FILE_LINE, ER_INTERRUPTED, 0);
      return ER_FAILED;
    }

  return NO_ERROR;
}

/*
 * xs_send_action_to_client -
 *
 * return:
 *
 *   action(in):
 *
 * NOTE:
 */
int
xs_send_action_to_client (THREAD_ENTRY * thread_p, VACOMM_BUFFER_CLIENT_ACTION action)
{
  unsigned int rid;
  bool continue_checking = true;
  OR_ALIGNED_BUF (OR_INT_SIZE) a_reply;
  char *reply = OR_ALIGNED_BUF_START (a_reply);

  if (logtb_is_interrupted (thread_p, false, &continue_checking))
    {
      er_set (ER_ERROR_SEVERITY, ARG_FILE_LINE, ER_INTERRUPTED, 0);
      return ER_FAILED;
    }

  rid = css_get_comm_request_id (thread_p);
  (void) or_pack_int (reply, (int) action);
  if (css_send_data_to_client (thread_p->conn_entry, rid, reply, OR_INT_SIZE))
    {
      return ER_FAILED;
    }

  return NO_ERROR;
}

/*
 * slocator_assign_oid_batch -
 *
 * return:
 *
 *   rid(in):
 *   request(in):
 *   reqlen(in):
 *
 * NOTE:
 */
void
slocator_assign_oid_batch (THREAD_ENTRY * thread_p, unsigned int rid, char *request, int reqlen)
{
  int success;
  LC_OIDSET *oidset = NULL;

  /* skip over the word at the front reserved for the return code */
  oidset = locator_unpack_oid_set_to_new (thread_p, request + OR_INT_SIZE);
  if (oidset == NULL)
    {
      (void) return_error_to_client (thread_p, rid);
      return;
    }

  success = xlocator_assign_oid_batch (thread_p, oidset);

  /* the buffer we send back is identical in size to the buffer that was received so we can reuse it. */

  /* first word is reserved for return code */
  or_pack_int (request, success);
  if (success == NO_ERROR)
    {
      if (locator_pack_oid_set (request + OR_INT_SIZE, oidset) == NULL)
	{
	  /* trouble packing oidset for the return trip, severe error */
	  success = ER_FAILED;
	  or_pack_int (request, success);
	}
    }

  if (success != NO_ERROR)
    {
      (void) return_error_to_client (thread_p, rid);
    }

  css_send_data_to_client (thread_p->conn_entry, rid, request, reqlen);

  locator_free_oid_set (thread_p, oidset);
}

/*
 * slocator_find_lockhint_class_oids -
 *
 * return:
 *
 *   rid(in):
 *   request(in):
 *   reqlen(in):
 *
 * NOTE:
 */
void
slocator_find_lockhint_class_oids (THREAD_ENTRY * thread_p, unsigned int rid, char *request, int reqlen)
{
  int num_classes;
  char **many_classnames;
  LOCK *many_locks = NULL;
  int *many_need_subclasses = NULL;
  OID *guessed_class_oids = NULL;
  int *guessed_class_chns = NULL;
  LC_PREFETCH_FLAGS *many_flags = NULL;
  int quit_on_errors, lock_rr_tran;
  LC_FIND_CLASSNAME allfind = LC_CLASSNAME_ERROR;
  LC_LOCKHINT *found_lockhint;
  LC_COPYAREA *copy_area;
  char *desc_ptr = NULL;
  int desc_size;
  char *content_ptr;
  int content_size;
  char *ptr;
  int num_objs = 0;
  char *packed = NULL;
  int packed_size;
  int send_size = 0;
  int i;
  int malloc_size;
  char *malloc_area;
  OR_ALIGNED_BUF (NET_SENDRECV_BUFFSIZE + NET_COPY_AREA_SENDRECV_SIZE + OR_INT_SIZE) a_reply;
  char *reply = OR_ALIGNED_BUF_START (a_reply);

  found_lockhint = NULL;
  copy_area = NULL;

  ptr = or_unpack_int (request, &num_classes);
  ptr = or_unpack_int (ptr, &quit_on_errors);
  ptr = or_unpack_int (ptr, &lock_rr_tran);

  malloc_size = ((sizeof (char *) + sizeof (LOCK) + sizeof (int) + sizeof (int) + sizeof (OID) + sizeof (int))
		 * num_classes);

  malloc_area = (char *) db_private_alloc (thread_p, malloc_size);
  if (malloc_area != NULL)
    {
      many_classnames = (char **) malloc_area;
      many_locks = (LOCK *) ((char *) malloc_area + (sizeof (char *) * num_classes));
      many_need_subclasses = (int *) ((char *) many_locks + (sizeof (LOCK) * num_classes));
      many_flags = (LC_PREFETCH_FLAGS *) ((char *) many_need_subclasses + (sizeof (int) * num_classes));
      guessed_class_oids = (OID *) ((char *) many_flags + (sizeof (int) * num_classes));
      guessed_class_chns = (int *) ((char *) guessed_class_oids + (sizeof (OID) * num_classes));

      for (i = 0; i < num_classes; i++)
	{
	  ptr = or_unpack_string_nocopy (ptr, &many_classnames[i]);
	  ptr = or_unpack_lock (ptr, &many_locks[i]);
	  ptr = or_unpack_int (ptr, &many_need_subclasses[i]);
	  ptr = or_unpack_int (ptr, (int *) &many_flags[i]);
	  ptr = or_unpack_oid (ptr, &guessed_class_oids[i]);
	  ptr = or_unpack_int (ptr, &guessed_class_chns[i]);
	}

      allfind =
	xlocator_find_lockhint_class_oids (thread_p, num_classes, (const char **) many_classnames, many_locks,
					   many_need_subclasses, many_flags, guessed_class_oids, guessed_class_chns,
					   quit_on_errors, &found_lockhint, &copy_area);
    }
  if (allfind != LC_CLASSNAME_EXIST)
    {
      (void) return_error_to_client (thread_p, rid);
    }

  if ((LOCK) lock_rr_tran != NULL_LOCK)
    {
      /* lock the object common for RR transactions. This is used in ALTER TABLE ADD COLUMN NOT NULL scenarios */
      if (xtran_lock_rep_read (thread_p, (LOCK) lock_rr_tran) != NO_ERROR)
	{
	  allfind = LC_CLASSNAME_ERROR;
	  er_set (ER_ERROR_SEVERITY, ARG_FILE_LINE, ER_GENERIC_ERROR, 0);
	  (void) return_error_to_client (thread_p, rid);
	}
    }

  if (found_lockhint != NULL && found_lockhint->length > 0)
    {
      send_size = locator_pack_lockhint (found_lockhint, true);

      packed = found_lockhint->packed;
      packed_size = found_lockhint->packed_size;

      if (!packed)
	{
	  (void) return_error_to_client (thread_p, rid);
	  allfind = LC_CLASSNAME_ERROR;
	}
    }

  if (copy_area != NULL)
    {
      num_objs = locator_send_copy_area (copy_area, &content_ptr, &content_size, &desc_ptr, &desc_size);
    }
  else
    {
      desc_ptr = NULL;
      desc_size = 0;
      content_ptr = NULL;
      content_size = 0;
    }

  /* Send sizes of databuffer and copy area (descriptor + content) */

  ptr = or_pack_int (reply, send_size);
  ptr = or_pack_int (ptr, num_objs);
  ptr = or_pack_int (ptr, desc_size);
  ptr = or_pack_int (ptr, content_size);

  ptr = or_pack_int (ptr, allfind);

  if (copy_area == NULL && found_lockhint == NULL)
    {
      css_send_data_to_client (thread_p->conn_entry, rid, reply, OR_ALIGNED_BUF_SIZE (a_reply));
    }
  else
    {
      css_send_reply_and_3_data_to_client (thread_p->conn_entry, rid, reply, OR_ALIGNED_BUF_SIZE (a_reply), packed,
					   send_size, desc_ptr, desc_size, content_ptr, content_size);
      if (copy_area != NULL)
	{
	  locator_free_copy_area (copy_area);
	}

      if (found_lockhint != NULL)
	{
	  locator_free_lockhint (found_lockhint);
	}

      if (desc_ptr)
	{
	  free_and_init (desc_ptr);
	}
    }

  if (malloc_area)
    {
      db_private_free_and_init (thread_p, malloc_area);
    }
}

/*
 * slocator_fetch_lockhint_classes -
 *
 * return:
 *
 *   rid(in):
 *   request(in):
 *   reqlen(in):
 *
 * NOTE:
 */
void
slocator_fetch_lockhint_classes (THREAD_ENTRY * thread_p, unsigned int rid, char *request, int reqlen)
{
  int success;
  LC_COPYAREA *copy_area;
  LC_LOCKHINT *lockhint;
  OR_ALIGNED_BUF (NET_SENDRECV_BUFFSIZE + NET_COPY_AREA_SENDRECV_SIZE + OR_INT_SIZE) a_reply;
  char *reply = OR_ALIGNED_BUF_START (a_reply);
  char *desc_ptr;
  int desc_size;
  char *content_ptr;
  int content_size;
  char *ptr;
  bool first_call;
  int num_objs;
  char *packed = NULL;
  int packed_size;
  int send_size;

  ptr = or_unpack_int (request, &packed_size);

  if (packed_size == 0 || css_receive_data_from_client (thread_p->conn_entry, rid, &packed, (int *) &packed_size))
    {
      er_set (ER_ERROR_SEVERITY, ARG_FILE_LINE, ER_NET_SERVER_DATA_RECEIVE, 0);
      css_send_abort_to_client (thread_p->conn_entry, rid);
      if (packed)
	{
	  free_and_init (packed);
	}
      return;
    }

  lockhint = locator_allocate_and_unpack_lockhint (packed, packed_size, true, false);
  free_and_init (packed);

  if ((lockhint == NULL) || (lockhint->length <= 0))
    {
      (void) return_error_to_client (thread_p, rid);
      ptr = or_pack_int (reply, 0);
      ptr = or_pack_int (ptr, 0);
      ptr = or_pack_int (ptr, 0);
      ptr = or_pack_int (ptr, 0);
      ptr = or_pack_int (ptr, ER_FAILED);
      css_send_data_to_client (thread_p->conn_entry, rid, reply, OR_ALIGNED_BUF_SIZE (a_reply));
      return;
    }

  first_call = true;
  do
    {
      desc_ptr = NULL;
      num_objs = 0;

      copy_area = NULL;
      success = xlocator_fetch_lockhint_classes (thread_p, lockhint, &copy_area);
      if (success != NO_ERROR)
	{
	  (void) return_error_to_client (thread_p, rid);
	}

      if (copy_area != NULL)
	{
	  num_objs = locator_send_copy_area (copy_area, &content_ptr, &content_size, &desc_ptr, &desc_size);
	}
      else
	{
	  desc_ptr = NULL;
	  desc_size = 0;
	  content_ptr = NULL;
	  content_size = 0;
	}

      /* Send sizes of databuffer and copy area (descriptor + content) */

      send_size = locator_pack_lockhint (lockhint, first_call);

      packed = lockhint->packed;
      packed_size = lockhint->packed_size;

      ptr = or_pack_int (reply, send_size);
      ptr = or_pack_int (ptr, num_objs);
      ptr = or_pack_int (ptr, desc_size);
      ptr = or_pack_int (ptr, content_size);

      ptr = or_pack_int (ptr, success);

      if (copy_area == NULL && lockhint == NULL)
	{
	  css_send_data_to_client (thread_p->conn_entry, rid, reply, OR_ALIGNED_BUF_SIZE (a_reply));
	}
      else
	{
	  css_send_reply_and_3_data_to_client (thread_p->conn_entry, rid, reply, OR_ALIGNED_BUF_SIZE (a_reply), packed,
					       send_size, desc_ptr, desc_size, content_ptr, content_size);
	}
      if (copy_area != NULL)
	{
	  locator_free_copy_area (copy_area);
	}
      if (desc_ptr)
	{
	  free_and_init (desc_ptr);
	}

      first_call = false;
    }
  while (copy_area && lockhint && ((lockhint->num_classes > lockhint->num_classes_processed)));

  if (lockhint)
    {
      locator_free_lockhint (lockhint);
    }
}

/*
 * sthread_kill_tran_index -
 *
 * return:
 *
 *   rid(in):
 *   request(in):
 *   reqlen(in):
 *
 * NOTE:
 */
void
sthread_kill_tran_index (THREAD_ENTRY * thread_p, unsigned int rid, char *request, int reqlen)
{
  int success;
  int kill_tran_index;
  int kill_pid;
  char *kill_user;
  char *kill_host;
  char *ptr;
  OR_ALIGNED_BUF (OR_INT_SIZE) a_reply;
  char *reply = OR_ALIGNED_BUF_START (a_reply);

  ptr = or_unpack_int (request, &kill_tran_index);
  ptr = or_unpack_string_nocopy (ptr, &kill_user);
  ptr = or_unpack_string_nocopy (ptr, &kill_host);
  ptr = or_unpack_int (ptr, &kill_pid);

  success = (xlogtb_kill_tran_index (thread_p, kill_tran_index, kill_user, kill_host, kill_pid)
	     == NO_ERROR) ? NO_ERROR : ER_FAILED;
  if (success != NO_ERROR)
    {
      (void) return_error_to_client (thread_p, rid);
    }

  ptr = or_pack_int (reply, success);
  css_send_data_to_client (thread_p->conn_entry, rid, reply, OR_ALIGNED_BUF_SIZE (a_reply));
}

/*
 * sthread_kill_or_interrupt_tran -
 *
 * return:
 *
 *   rid(in):
 *   request(in):
 *   reqlen(in):
 *
 * NOTE:
 */
void
sthread_kill_or_interrupt_tran (THREAD_ENTRY * thread_p, unsigned int rid, char *request, int reqlen)
{
  int success = NO_ERROR;
  char *ptr;
  OR_ALIGNED_BUF (OR_INT_SIZE + OR_INT_SIZE) a_reply;
  char *reply = OR_ALIGNED_BUF_START (a_reply);
  int i = 0;
  int *tran_index_list;
  int num_tran_index, interrupt_only;
  int num_killed_tran = 0;
  int is_dba_group_member = 0;

  ptr = or_unpack_int (request, &is_dba_group_member);
  ptr = or_unpack_int (ptr, &num_tran_index);
  ptr = or_unpack_int_array (ptr, num_tran_index, &tran_index_list);
  ptr = or_unpack_int (ptr, &interrupt_only);

  for (i = 0; i < num_tran_index; i++)
    {
      success =
	xlogtb_kill_or_interrupt_tran (thread_p, tran_index_list[i], (bool) is_dba_group_member, (bool) interrupt_only);
      if (success == NO_ERROR)
	{
	  num_killed_tran++;
	}
      else if (success == ER_KILL_TR_NOT_ALLOWED)
	{
	  (void) return_error_to_client (thread_p, rid);
	  break;
	}
      else
	{
	  /* error not related with authorization is ignored and keep running */
	  success = NO_ERROR;
	}
    }

  ptr = or_pack_int (reply, success);
  ptr = or_pack_int (ptr, num_killed_tran);
  css_send_data_to_client (thread_p->conn_entry, rid, reply, OR_ALIGNED_BUF_SIZE (a_reply));

  if (tran_index_list)
    {
      db_private_free (NULL, tran_index_list);
    }
}

/*
 * sthread_dump_cs_stat -
 *
 * return:
 *
 *   rid(in):
 *   request(in):
 *   reqlen(in):
 *
 * NOTE:
 */
void
sthread_dump_cs_stat (THREAD_ENTRY * thread_p, unsigned int rid, char *request, int reqlen)
{
  FILE *outfp;
  int file_size;
  char *buffer;
  int buffer_size;
  int send_size;
  OR_ALIGNED_BUF (OR_INT_SIZE) a_reply;
  char *reply = OR_ALIGNED_BUF_START (a_reply);

  (void) or_unpack_int (request, &buffer_size);

  buffer = (char *) db_private_alloc (NULL, buffer_size);
  if (buffer == NULL)
    {
      css_send_abort_to_client (thread_p->conn_entry, rid);
      return;
    }

  outfp = tmpfile ();
  if (outfp == NULL)
    {
      er_set_with_oserror (ER_ERROR_SEVERITY, ARG_FILE_LINE, ER_GENERIC_ERROR, 0);
      css_send_abort_to_client (thread_p->conn_entry, rid);
      db_private_free_and_init (NULL, buffer);
      return;
    }

  sync_dump_statistics (outfp, SYNC_TYPE_ALL);

  file_size = ftell (outfp);

  /*
   * Send the file in pieces
   */
  rewind (outfp);

  (void) or_pack_int (reply, (int) file_size);
  css_send_data_to_client (thread_p->conn_entry, rid, reply, OR_ALIGNED_BUF_SIZE (a_reply));

  while (file_size > 0)
    {
      if (file_size > buffer_size)
	{
	  send_size = buffer_size;
	}
      else
	{
	  send_size = file_size;
	}

      file_size -= send_size;
      if (fread (buffer, 1, send_size, outfp) == 0)
	{
	  er_set_with_oserror (ER_ERROR_SEVERITY, ARG_FILE_LINE, ER_GENERIC_ERROR, 0);
	  css_send_abort_to_client (thread_p->conn_entry, rid);
	  /*
	   * Continue sending the stuff that was prmoised to client. In this case
	   * junk (i.e., whatever it is in the buffers) is sent.
	   */
	}
      css_send_data_to_client (thread_p->conn_entry, rid, buffer, send_size);
    }
  fclose (outfp);
  db_private_free_and_init (NULL, buffer);
}

/*
 * slogtb_get_pack_tran_table -
 *
 * return:
 *
 *   rid(in):
 *   request(in):
 *   reqlen(in):
 */
void
slogtb_get_pack_tran_table (THREAD_ENTRY * thread_p, unsigned int rid, char *request, int reqlen)
{
  char *buffer, *ptr;
  int size;
  OR_ALIGNED_BUF (OR_INT_SIZE + OR_INT_SIZE) a_reply;
  char *reply = OR_ALIGNED_BUF_START (a_reply);
  int error;
  int include_query_exec_info;

  (void) or_unpack_int (request, &include_query_exec_info);

  error = xlogtb_get_pack_tran_table (thread_p, &buffer, &size, include_query_exec_info);

  if (error != NO_ERROR)
    {
      ptr = or_pack_int (reply, 0);
      ptr = or_pack_int (ptr, error);
      css_send_data_to_client (thread_p->conn_entry, rid, reply, OR_ALIGNED_BUF_SIZE (a_reply));
    }
  else
    {
      ptr = or_pack_int (reply, size);
      ptr = or_pack_int (ptr, error);
      css_send_data_to_client (thread_p->conn_entry, rid, reply, OR_ALIGNED_BUF_SIZE (a_reply));
      css_send_data_to_client (thread_p->conn_entry, rid, buffer, size);
      free_and_init (buffer);
    }
}

/*
 * slogtb_dump_trantable -
 *
 * return:
 *
 *   rid(in):
 *   request(in):
 *   reqlen(in):
 */
void
slogtb_dump_trantable (THREAD_ENTRY * thread_p, unsigned int rid, char *request, int reqlen)
{
  FILE *outfp;
  int file_size;
  char *buffer;
  int buffer_size;
  int send_size;
  OR_ALIGNED_BUF (OR_INT_SIZE) a_reply;
  char *reply = OR_ALIGNED_BUF_START (a_reply);

  (void) or_unpack_int (request, &buffer_size);

  buffer = (char *) db_private_alloc (thread_p, buffer_size);
  if (buffer == NULL)
    {
      css_send_abort_to_client (thread_p->conn_entry, rid);
      return;
    }

  outfp = tmpfile ();
  if (outfp == NULL)
    {
      er_set_with_oserror (ER_ERROR_SEVERITY, ARG_FILE_LINE, ER_GENERIC_ERROR, 0);
      css_send_abort_to_client (thread_p->conn_entry, rid);
      db_private_free_and_init (thread_p, buffer);
      return;
    }

  xlogtb_dump_trantable (thread_p, outfp);
  file_size = ftell (outfp);

  /*
   * Send the file in pieces
   */
  rewind (outfp);

  (void) or_pack_int (reply, (int) file_size);
  css_send_data_to_client (thread_p->conn_entry, rid, reply, OR_ALIGNED_BUF_SIZE (a_reply));

  while (file_size > 0)
    {
      if (file_size > buffer_size)
	{
	  send_size = buffer_size;
	}
      else
	{
	  send_size = file_size;
	}

      file_size -= send_size;
      if (fread (buffer, 1, send_size, outfp) == 0)
	{
	  er_set_with_oserror (ER_ERROR_SEVERITY, ARG_FILE_LINE, ER_GENERIC_ERROR, 0);
	  css_send_abort_to_client (thread_p->conn_entry, rid);
	  /*
	   * Continue sending the stuff that was prmoised to client. In this case
	   * junk (i.e., whatever it is in the buffers) is sent.
	   */
	}
      css_send_data_to_client (thread_p->conn_entry, rid, buffer, send_size);
    }
  fclose (outfp);
  db_private_free_and_init (thread_p, buffer);
}

/*
 * xcallback_console_print -
 *
 * return:
 *
 *   print_str(in):
 */
int
xcallback_console_print (THREAD_ENTRY * thread_p, char *print_str)
{
  OR_ALIGNED_BUF (OR_INT_SIZE * 3) a_reply;
  char *reply = OR_ALIGNED_BUF_START (a_reply);
  unsigned int rid, rc;
  int data_len, print_len;
  char *ptr;
  char *databuf;

  rid = css_get_comm_request_id (thread_p);
  data_len = or_packed_string_length (print_str, &print_len);

  ptr = or_pack_int (reply, (int) CONSOLE_OUTPUT);
  ptr = or_pack_int (ptr, NO_ERROR);
  ptr = or_pack_int (ptr, data_len);

  databuf = (char *) db_private_alloc (thread_p, data_len);
  if (databuf == NULL)
    {
      er_set (ER_ERROR_SEVERITY, ARG_FILE_LINE, ER_OUT_OF_VIRTUAL_MEMORY, 1, (size_t) data_len);
      return ER_FAILED;
    }
  ptr = or_pack_string_with_length (databuf, print_str, print_len);
  rc =
    css_send_reply_and_data_to_client (thread_p->conn_entry, rid, reply, OR_ALIGNED_BUF_SIZE (a_reply), databuf,
				       data_len);
  db_private_free_and_init (thread_p, databuf);

  if (rc)
    {
      return ER_FAILED;
    }

  return NO_ERROR;
}

/*
 * xio_send_user_prompt_to_client -
 *
 * return:
 *
 *   prompt_id(in):
 *   prompt(in):
 *   failure_prompt(in):
 *   range_low(in):
 *   range_high(in):
 *   secondary_prompt(in):
 *   reprompt_value(in):
 *
 * NOTE:
 * can be called only in the context of a net_client_callback
 * that is waiting for the size of 3 integers to be returned.
 * presently, on the client side that is bo_backup.
 */
int
xio_send_user_prompt_to_client (THREAD_ENTRY * thread_p, FILEIO_REMOTE_PROMPT_TYPE prompt_id, const char *prompt,
				const char *failure_prompt, int range_low, int range_high, const char *secondary_prompt,
				int reprompt_value)
{
  OR_ALIGNED_BUF (OR_INT_SIZE * 3) a_reply;
  char *reply = OR_ALIGNED_BUF_START (a_reply);
  int prompt_length, strlen1, strlen2, strlen3;
  unsigned int rid, rc;
  char *ptr;
  char *databuf;

  rid = css_get_comm_request_id (thread_p);
  /* need to know length of prompt string we are sending */
  prompt_length = (or_packed_string_length (prompt, &strlen1) + or_packed_string_length (failure_prompt, &strlen2)
		   + OR_INT_SIZE * 2 + or_packed_string_length (secondary_prompt, &strlen3) + OR_INT_SIZE);

  /*
   * Client side caller must be expecting a reply/callback followed
   * by 2 ints, otherwise client will abort due to protocol error
   * Prompt_length tells the receiver how big the followon message is.
   */
  ptr = or_pack_int (reply, (int) ASYNC_OBTAIN_USER_INPUT);
  ptr = or_pack_int (ptr, (int) prompt_id);
  ptr = or_pack_int (ptr, prompt_length);

  databuf = (char *) db_private_alloc (thread_p, prompt_length);
  if (databuf == NULL)
    {
      return ER_FAILED;
    }

  ptr = or_pack_string_with_length (databuf, prompt, strlen1);
  ptr = or_pack_string_with_length (ptr, failure_prompt, strlen2);
  ptr = or_pack_int (ptr, range_low);
  ptr = or_pack_int (ptr, range_high);
  ptr = or_pack_string_with_length (ptr, secondary_prompt, strlen3);
  ptr = or_pack_int (ptr, reprompt_value);

  rc =
    css_send_reply_and_data_to_client (thread_p->conn_entry, rid, reply, OR_ALIGNED_BUF_SIZE (a_reply), databuf,
				       prompt_length);
  db_private_free_and_init (thread_p, databuf);

  if (rc)
    {
      return ER_FAILED;
    }

  return NO_ERROR;
}

/*
 * xlog_send_log_pages_to_client -
 *
 * return:
 * NOTE:
 */
int
xlog_send_log_pages_to_client (THREAD_ENTRY * thread_p, char *logpg_area, int area_size, LOGWR_MODE mode)
{
  OR_ALIGNED_BUF (OR_INT_SIZE * 2) a_reply;
  char *reply = OR_ALIGNED_BUF_START (a_reply);
  unsigned int rid, rc;
  char *ptr;

  rid = css_get_comm_request_id (thread_p);

  /*
   * Client side caller must be expecting a reply/callback followed
   * by 2 ints, otherwise client will abort due to protocol error
   * Prompt_length tells the receiver how big the followon message is.
   */
  ptr = or_pack_int (reply, (int) GET_NEXT_LOG_PAGES);
  ptr = or_pack_int (ptr, (int) area_size);

  rc =
    css_send_reply_and_data_to_client (thread_p->conn_entry, rid, reply, OR_ALIGNED_BUF_SIZE (a_reply), logpg_area,
				       area_size);
  if (rc)
    {
      return ER_FAILED;
    }

  er_log_debug (ARG_FILE_LINE, "xlog_send_log_pages_to_client\n");

  return NO_ERROR;
}

/*
 * xlog_get_page_request_with_reply
 *
 * return:
 * NOTE:
 */
int
xlog_get_page_request_with_reply (THREAD_ENTRY * thread_p, LOG_PAGEID * fpageid_ptr, LOGWR_MODE * mode_ptr, int timeout)
{
  char *reply = NULL;
  int reply_size;
  LOG_PAGEID first_pageid;
  int mode;
  char *ptr;
  int error;
  int remote_error;

  /* Obtain success message from the client, without blocking the server. */
  error = xs_receive_data_from_client_with_timeout (thread_p, &reply, &reply_size, timeout);
  if (error != NO_ERROR)
    {
      if (reply)
	{
	  free_and_init (reply);
	}

      return error;
    }

  assert (reply != NULL);
  ptr = or_unpack_int64 (reply, &first_pageid);
  ptr = or_unpack_int (ptr, &mode);
  ptr = or_unpack_int (ptr, &remote_error);
  free_and_init (reply);

  *fpageid_ptr = first_pageid;
  *mode_ptr = (LOGWR_MODE) mode;

  er_log_debug (ARG_FILE_LINE, "xlog_get_page_request_with_reply, " "fpageid(%lld), mode(%s)\n", first_pageid,
		mode == LOGWR_MODE_SYNC ? "sync" : (mode == LOGWR_MODE_ASYNC ? "async" : "semisync"));
  return (remote_error != NO_ERROR) ? remote_error : error;
}

/*
 * shf_get_class_num_objs_and_pages -
 *
 * return:
 *
 *   rid(in):
 *   request(in):
 *   reqlen(in):
 *
 * NOTE:
 */
void
shf_get_class_num_objs_and_pages (THREAD_ENTRY * thread_p, unsigned int rid, char *request, int reqlen)
{
  HFID hfid;
  int success, approximation, nobjs, npages;
  OR_ALIGNED_BUF (OR_INT_SIZE * 3) a_reply;
  char *reply = OR_ALIGNED_BUF_START (a_reply);
  char *ptr;

  ptr = or_unpack_hfid (request, &hfid);
  ptr = or_unpack_int (ptr, &approximation);

  success = ((xheap_get_class_num_objects_pages (thread_p, &hfid, approximation, &nobjs, &npages) == NO_ERROR)
	     ? NO_ERROR : ER_FAILED);

  if (success != NO_ERROR)
    {
      (void) return_error_to_client (thread_p, rid);
    }

  ptr = or_pack_int (reply, (int) success);
  ptr = or_pack_int (ptr, (int) nobjs);
  ptr = or_pack_int (ptr, (int) npages);

  css_send_data_to_client (thread_p->conn_entry, rid, reply, OR_ALIGNED_BUF_SIZE (a_reply));
}

/*
 * sbtree_get_statistics -
 *
 * return:
 *
 *   rid(in):
 *   request(in):
 *   reqlen(in):
 *
 * NOTE:
 */
void
sbtree_get_statistics (THREAD_ENTRY * thread_p, unsigned int rid, char *request, int reqlen)
{
  BTREE_STATS stat_info;
  int success;
  OR_ALIGNED_BUF (OR_INT_SIZE * 5) a_reply;
  char *reply = OR_ALIGNED_BUF_START (a_reply);
  char *ptr;

  ptr = or_unpack_btid (request, &stat_info.btid);
  assert_release (!BTID_IS_NULL (&stat_info.btid));

  stat_info.keys = 0;
  stat_info.pkeys_size = 0;	/* do not request pkeys info */
  stat_info.pkeys = NULL;

  success = btree_get_stats (thread_p, &stat_info, STATS_WITH_SAMPLING);
  if (success != NO_ERROR)
    {
      (void) return_error_to_client (thread_p, rid);
    }

  ptr = or_pack_int (reply, success);
  ptr = or_pack_int (ptr, stat_info.leafs);
  ptr = or_pack_int (ptr, stat_info.pages);
  ptr = or_pack_int (ptr, stat_info.height);
  ptr = or_pack_int (ptr, stat_info.keys);

  css_send_data_to_client (thread_p->conn_entry, rid, reply, OR_ALIGNED_BUF_SIZE (a_reply));
}

/*
 * sbtree_get_key_type () - Obtains key type from index b-tree.
 *
 * return :
 * thread_p (in) :
 * rid (in) :
 * request (in) :
 * int reqlen (in) :
 */
void
sbtree_get_key_type (THREAD_ENTRY * thread_p, unsigned int rid, char *request, int reqlen)
{
  BTID btid;
  int error;
  OR_ALIGNED_BUF (OR_INT_SIZE * 2) a_reply;
  char *reply = OR_ALIGNED_BUF_START (a_reply);
  char *reply_data = NULL;
  char *ptr;
  int reply_data_size;
  TP_DOMAIN *key_type = NULL;

  /* Unpack BTID */
  ptr = or_unpack_btid (request, &btid);
  assert_release (!BTID_IS_NULL (&btid));

  /* Get key type */
  error = xbtree_get_key_type (thread_p, btid, &key_type);
  if (error != NO_ERROR && er_errid () != NO_ERROR)
    {
      (void) return_error_to_client (thread_p, rid);
    }

  if (key_type != NULL)
    {
      /* Send key type to client */
      reply_data_size = or_packed_domain_size (key_type, 0);
      reply_data = (char *) malloc (reply_data_size);
      if (reply_data == NULL)
	{
	  error = ER_OUT_OF_VIRTUAL_MEMORY;
	  er_set (ER_ERROR_SEVERITY, ARG_FILE_LINE, error, 1, (size_t) reply_data_size);
	  reply_data_size = 0;
	}
      else
	{
	  (void) or_pack_domain (reply_data, key_type, 0, 0);
	}
    }
  else
    {
      reply_data_size = 0;
      reply_data = NULL;
      error = (error == NO_ERROR) ? ER_FAILED : error;
    }

  ptr = or_pack_int (reply, reply_data_size);
  ptr = or_pack_int (ptr, error);

  css_send_reply_and_data_to_client (thread_p->conn_entry, rid, reply, OR_ALIGNED_BUF_SIZE (a_reply), reply_data,
				     reply_data_size);

  if (reply_data != NULL)
    {
      free_and_init (reply_data);
    }
}

/*
 * sqp_get_server_info -
 *
 * return:
 *
 *   rid(in):
 *   request(in):
 *   reqlen(in):
 *
 * NOTE:
 */
void
sqp_get_server_info (THREAD_ENTRY * thread_p, unsigned int rid, char *request, int reqlen)
{
  int success = NO_ERROR;
  OR_ALIGNED_BUF (OR_INT_SIZE + OR_INT_SIZE) a_reply;
  char *reply = OR_ALIGNED_BUF_START (a_reply);
  char *ptr, *buffer = NULL;
  int buffer_length;
  int server_info_bits;

  DB_VALUE dt_dbval, ts_dbval;	/* SI_SYS_DATETIME */
  DB_VALUE lt_dbval;		/* SI_LOCAL_TRANSACTION_ID */

  ptr = or_unpack_int (request, &server_info_bits);

  buffer_length = 0;

  if (server_info_bits & SI_SYS_DATETIME)
    {
      success = db_sys_date_and_epoch_time (&dt_dbval, &ts_dbval);
      if (success != NO_ERROR)
	{
	  goto error_exit;
	}
      buffer_length += OR_VALUE_ALIGNED_SIZE (&dt_dbval);
      buffer_length += OR_VALUE_ALIGNED_SIZE (&ts_dbval);
    }

  if (server_info_bits & SI_LOCAL_TRANSACTION_ID)
    {
      success = xtran_get_local_transaction_id (thread_p, &lt_dbval);
      if (success != NO_ERROR)
	{
	  goto error_exit;
	}
      buffer_length += OR_VALUE_ALIGNED_SIZE (&lt_dbval);
    }

  buffer = (char *) db_private_alloc (thread_p, buffer_length);
  if (buffer == NULL)
    {
      success = ER_OUT_OF_VIRTUAL_MEMORY;
      goto error_exit;
    }

  ptr = buffer;

  if (server_info_bits & SI_SYS_DATETIME)
    {
      ptr = or_pack_value (ptr, &dt_dbval);
      ptr = or_pack_value (ptr, &ts_dbval);
    }

  if (server_info_bits & SI_LOCAL_TRANSACTION_ID)
    {
      ptr = or_pack_value (ptr, &lt_dbval);
    }

#if !defined(NDEBUG)
  /* suppress valgrind UMW error */
  memset (ptr, 0, buffer_length - (ptr - buffer));
#endif

exit:
  ptr = or_pack_int (reply, buffer_length);
  ptr = or_pack_int (ptr, success);

  css_send_reply_and_data_to_client (thread_p->conn_entry, rid, reply, OR_ALIGNED_BUF_SIZE (a_reply), buffer,
				     buffer_length);
  if (buffer != NULL)
    {
      db_private_free_and_init (thread_p, buffer);
    }

  return;

error_exit:
  buffer_length = 0;
  (void) return_error_to_client (thread_p, rid);

  goto exit;
}

/*
 * sprm_server_change_parameters () - Changes server's system parameter
 *				      values.
 *
 * return	 :
 * thread_p (in) :
 * rid (in)      :
 * request (in)  :
 * reqlen (in)   :
 */
void
sprm_server_change_parameters (THREAD_ENTRY * thread_p, unsigned int rid, char *request, int reqlen)
{
  OR_ALIGNED_BUF (OR_INT_SIZE) a_reply;
  char *reply = OR_ALIGNED_BUF_START (a_reply);
  SYSPRM_ASSIGN_VALUE *assignments = NULL;

  (void) sysprm_unpack_assign_values (request, &assignments);

  xsysprm_change_server_parameters (assignments);

  (void) or_pack_int (reply, PRM_ERR_NO_ERROR);
  css_send_data_to_client (thread_p->conn_entry, rid, reply, OR_ALIGNED_BUF_SIZE (a_reply));

  sysprm_free_assign_values (&assignments);
}

/*
 * sprm_server_get_force_parameters () - Obtains values for server's system
 *					 parameters that are marked with
 *					 PRM_FORCE_SERVER flag.
 *
 * return	 :
 * thread_p (in) :
 * rid (in)	 :
 * request (in)	 :
 * reqlen (in)	 :
 */
void
sprm_server_get_force_parameters (THREAD_ENTRY * thread_p, unsigned int rid, char *request, int reqlen)
{
  SYSPRM_ASSIGN_VALUE *change_values;
  OR_ALIGNED_BUF (OR_INT_SIZE * 2) a_reply;
  char *reply = OR_ALIGNED_BUF_START (a_reply);
  int area_size;
  char *area = NULL, *ptr = NULL;

  change_values = xsysprm_get_force_server_parameters ();
  if (change_values == NULL)
    {
      (void) return_error_to_client (thread_p, rid);
    }

  area_size = sysprm_packed_assign_values_length (change_values, 0);
  area = (char *) malloc (area_size);
  if (area == NULL)
    {
      er_set (ER_ERROR_SEVERITY, ARG_FILE_LINE, ER_OUT_OF_VIRTUAL_MEMORY, 1, (size_t) area_size);
      (void) return_error_to_client (thread_p, rid);
      area_size = 0;
    }
  ptr = or_pack_int (reply, area_size);
  ptr = or_pack_int (ptr, er_errid ());

  (void) sysprm_pack_assign_values (area, change_values);
  css_send_reply_and_data_to_client (thread_p->conn_entry, rid, reply, OR_ALIGNED_BUF_SIZE (a_reply), area, area_size);

  if (area != NULL)
    {
      free_and_init (area);
    }
  sysprm_free_assign_values (&change_values);
}

/*
 * sprm_server_obtain_parameters () - Obtains server's system parameter values
 *				      for the requested parameters.
 *
 * return	 :
 * thread_p (in) :
 * rid (in)	 :
 * request (in)	 :
 * reqlen (in)	 :
 */
void
sprm_server_obtain_parameters (THREAD_ENTRY * thread_p, unsigned int rid, char *request, int reqlen)
{
  SYSPRM_ERR rc = PRM_ERR_NO_ERROR;
  OR_ALIGNED_BUF (OR_INT_SIZE * 2) a_reply;
  char *reply = OR_ALIGNED_BUF_START (a_reply);
  char *ptr = NULL, *reply_data = NULL;
  int reply_data_size;
  SYSPRM_ASSIGN_VALUE *prm_values = NULL;

  (void) sysprm_unpack_assign_values (request, &prm_values);
  xsysprm_obtain_server_parameters (prm_values);
  reply_data_size = sysprm_packed_assign_values_length (prm_values, 0);
  reply_data = (char *) malloc (reply_data_size);
  if (reply_data == NULL)
    {
      er_set (ER_ERROR_SEVERITY, ARG_FILE_LINE, ER_OUT_OF_VIRTUAL_MEMORY, 1, (size_t) reply_data_size);
      rc = PRM_ERR_NO_MEM_FOR_PRM;
      reply_data_size = 0;
    }
  else
    {
      (void) sysprm_pack_assign_values (reply_data, prm_values);
    }
  ptr = or_pack_int (reply, reply_data_size);
  ptr = or_pack_int (ptr, rc);
  css_send_reply_and_data_to_client (thread_p->conn_entry, rid, reply, OR_ALIGNED_BUF_SIZE (a_reply), reply_data,
				     reply_data_size);
  if (reply_data != NULL)
    {
      free_and_init (reply_data);
    }
  if (prm_values != NULL)
    {
      sysprm_free_assign_values (&prm_values);
    }
}

/*
 * sprm_server_dump_parameters -
 *
 * return:
 *
 *   rid(in):
 *   request(in):
 *   reqlen(in):
 */
void
sprm_server_dump_parameters (THREAD_ENTRY * thread_p, unsigned int rid, char *request, int reqlen)
{
  FILE *outfp;
  int file_size;
  char *buffer;
  int buffer_size;
  int send_size;
  OR_ALIGNED_BUF (OR_INT_SIZE) a_reply;
  char *reply = OR_ALIGNED_BUF_START (a_reply);

  (void) or_unpack_int (request, &buffer_size);

  buffer = (char *) db_private_alloc (thread_p, buffer_size);
  if (buffer == NULL)
    {
      css_send_abort_to_client (thread_p->conn_entry, rid);
      return;
    }

  outfp = tmpfile ();
  if (outfp == NULL)
    {
      er_set_with_oserror (ER_ERROR_SEVERITY, ARG_FILE_LINE, ER_GENERIC_ERROR, 0);
      css_send_abort_to_client (thread_p->conn_entry, rid);
      db_private_free_and_init (thread_p, buffer);
      return;
    }

  xsysprm_dump_server_parameters (outfp);
  file_size = ftell (outfp);

  /*
   * Send the file in pieces
   */
  rewind (outfp);

  (void) or_pack_int (reply, (int) file_size);
  css_send_data_to_client (thread_p->conn_entry, rid, reply, OR_ALIGNED_BUF_SIZE (a_reply));

  while (file_size > 0)
    {
      if (file_size > buffer_size)
	{
	  send_size = buffer_size;
	}
      else
	{
	  send_size = file_size;
	}

      file_size -= send_size;
      if (fread (buffer, 1, send_size, outfp) == 0)
	{
	  er_set_with_oserror (ER_ERROR_SEVERITY, ARG_FILE_LINE, ER_GENERIC_ERROR, 0);
	  css_send_abort_to_client (thread_p->conn_entry, rid);
	  /*
	   * Continue sending the stuff that was prmoised to client. In this case
	   * junk (i.e., whatever it is in the buffers) is sent.
	   */
	}
      css_send_data_to_client (thread_p->conn_entry, rid, buffer, send_size);
    }

  fclose (outfp);
  db_private_free_and_init (thread_p, buffer);
}

/*
 * shf_has_instance -
 *
 * return:
 *
 *   rid(in):
 *   request(in):
 *   reqlen(in):
 *
 * NOTE:
 */
void
shf_has_instance (THREAD_ENTRY * thread_p, unsigned int rid, char *request, int reqlen)
{
  HFID hfid;
  OID class_oid;
  int r;
  OR_ALIGNED_BUF (OR_INT_SIZE) a_reply;
  char *reply = OR_ALIGNED_BUF_START (a_reply);
  char *ptr;
  int has_visible_instance;

  ptr = or_unpack_hfid (request, &hfid);
  ptr = or_unpack_oid (ptr, &class_oid);
  ptr = or_unpack_int (ptr, &has_visible_instance);

  r = xheap_has_instance (thread_p, &hfid, &class_oid, has_visible_instance);

  if (r == -1)
    {
      (void) return_error_to_client (thread_p, rid);
    }

  ptr = or_pack_int (reply, (int) r);

  css_send_data_to_client (thread_p->conn_entry, rid, reply, OR_ALIGNED_BUF_SIZE (a_reply));
}

/*
 * stran_get_local_transaction_id -
 *
 * return:
 *
 *   rid(in):
 *   request(in):
 *   reqlen(in):
 *
 * NOTE:
 */
void
stran_get_local_transaction_id (THREAD_ENTRY * thread_p, unsigned int rid, char *request, int reqlen)
{
  OR_ALIGNED_BUF (OR_INT_SIZE + OR_INT_SIZE) a_reply;
  char *reply = OR_ALIGNED_BUF_START (a_reply);
  char *ptr;
  DB_VALUE val;
  int success, trid;

  success = (xtran_get_local_transaction_id (thread_p, &val) == NO_ERROR) ? NO_ERROR : ER_FAILED;
  trid = db_get_int (&val);
  ptr = or_pack_int (reply, success);
  ptr = or_pack_int (ptr, trid);
  css_send_data_to_client (thread_p->conn_entry, rid, reply, OR_ALIGNED_BUF_SIZE (a_reply));
}

/*
 * sjsp_get_server_port -
 *
 * return:
 *
 *   rid(in):
 *
 * NOTE:
 */
void
sjsp_get_server_port (THREAD_ENTRY * thread_p, unsigned int rid, char *request, int reqlen)
{
  OR_ALIGNED_BUF (OR_INT_SIZE) a_reply;
  char *reply = OR_ALIGNED_BUF_START (a_reply);

  (void) or_pack_int (reply, jsp_server_port ());
  css_send_data_to_client (thread_p->conn_entry, rid, reply, OR_ALIGNED_BUF_SIZE (a_reply));
}

/*
 * srepl_set_info -
 *
 * return:
 *
 *   rid(in):
 *   request(in):
 *   reqlen(in):
 *
 * NOTE:
 */
void
srepl_set_info (THREAD_ENTRY * thread_p, unsigned int rid, char *request, int reqlen)
{
  int success = NO_ERROR;
  OR_ALIGNED_BUF (OR_INT_SIZE) a_reply;
  char *reply = OR_ALIGNED_BUF_START (a_reply);
  char *ptr;
  REPL_INFO repl_info = { NULL, 0, false };
  REPL_INFO_SBR repl_schema = { 0, NULL, NULL, NULL, NULL };

  if (!LOG_CHECK_LOG_APPLIER (thread_p) && log_does_allow_replication () == true)
    {
      ptr = or_unpack_int (request, &repl_info.repl_info_type);
      switch (repl_info.repl_info_type)
	{
	case REPL_INFO_TYPE_SBR:
	  {
	    ptr = or_unpack_int (ptr, &repl_schema.statement_type);
	    ptr = or_unpack_string_nocopy (ptr, &repl_schema.name);
	    ptr = or_unpack_string_nocopy (ptr, &repl_schema.stmt_text);
	    ptr = or_unpack_string_nocopy (ptr, &repl_schema.db_user);
	    ptr = or_unpack_string_nocopy (ptr, &repl_schema.sys_prm_context);

	    repl_info.info = (char *) &repl_schema;
	    break;
	  }
	default:
	  success = ER_FAILED;
	  break;
	}

      if (success == NO_ERROR)
	{
	  success = xrepl_set_info (thread_p, &repl_info);
	}
    }

  (void) or_pack_int (reply, success);
  css_send_data_to_client (thread_p->conn_entry, rid, reply, OR_ALIGNED_BUF_SIZE (a_reply));
}

/*
 * srepl_log_get_append_lsa -
 *
 * return:
 *
 *   rid(in):
 *   request(in):
 *   reqlen(in):
 *
 * NOTE:
 */
void
srepl_log_get_append_lsa (THREAD_ENTRY * thread_p, unsigned int rid, char *request, int reqlen)
{
  OR_ALIGNED_BUF (OR_LOG_LSA_ALIGNED_SIZE) a_reply;
  char *reply = OR_ALIGNED_BUF_START (a_reply);
  LOG_LSA *lsa;

  lsa = xrepl_log_get_append_lsa ();

  reply = OR_ALIGNED_BUF_START (a_reply);
  (void) or_pack_log_lsa (reply, lsa);

  css_send_data_to_client (thread_p->conn_entry, rid, reply, OR_ALIGNED_BUF_SIZE (a_reply));
}

/*
 * slocator_check_fk_validity -
 *
 * return:
 *
 *   rid(in):
 *   request(in):
 *   reqlen(in):
 *
 * NOTE:
 */
void
slocator_check_fk_validity (THREAD_ENTRY * thread_p, unsigned int rid, char *request, int reqlen)
{
  OID class_oid;
  HFID hfid;
  OID pk_cls_oid;
  BTID pk_btid;
  int n_attrs, *attr_ids = NULL;
  TP_DOMAIN *key_type;
  char *fk_name = NULL;
  char *ptr;
  OR_ALIGNED_BUF (OR_INT_SIZE) a_reply;
  char *reply = OR_ALIGNED_BUF_START (a_reply);

  ptr = or_unpack_oid (request, &class_oid);
  ptr = or_unpack_hfid (ptr, &hfid);
  ptr = or_unpack_domain (ptr, &key_type, 0);
  ptr = or_unpack_int (ptr, &n_attrs);
  ptr = or_unpack_int_array (ptr, n_attrs, &attr_ids);
  if (ptr == NULL)
    {
      (void) return_error_to_client (thread_p, rid);
      goto end;
    }

  ptr = or_unpack_oid (ptr, &pk_cls_oid);
  ptr = or_unpack_btid (ptr, &pk_btid);
  ptr = or_unpack_string (ptr, &fk_name);

  if (xlocator_check_fk_validity (thread_p, &class_oid, &hfid, key_type, n_attrs, attr_ids, &pk_cls_oid, &pk_btid,
				  fk_name) != NO_ERROR)
    {
      (void) return_error_to_client (thread_p, rid);
    }

end:

  ptr = or_pack_int (reply, er_errid ());
  css_send_data_to_client (thread_p->conn_entry, rid, reply, OR_ALIGNED_BUF_SIZE (a_reply));

  if (attr_ids != NULL)
    {
      db_private_free_and_init (thread_p, attr_ids);
    }

  if (fk_name != NULL)
    {
      db_private_free_and_init (thread_p, fk_name);
    }
}

/*
 * slogwr_get_log_pages -
 *
 * return:
 *
 *   thread_p(in):
 *   rid(in):
 *   request(in):
 *   reqlen(in):
 *
 * Note:
 */
void
slogwr_get_log_pages (THREAD_ENTRY * thread_p, unsigned int rid, char *request, int reqlen)
{
  OR_ALIGNED_BUF (OR_INT_SIZE * 2) a_reply;
  char *reply = OR_ALIGNED_BUF_START (a_reply);
  char *ptr;
  LOG_PAGEID first_pageid;
  LOGWR_MODE mode;
  int m, error, remote_error;

  ptr = or_unpack_int64 (request, &first_pageid);
  ptr = or_unpack_int (ptr, &m);
  mode = (LOGWR_MODE) m;
  ptr = or_unpack_int (ptr, &remote_error);

  error = xlogwr_get_log_pages (thread_p, first_pageid, mode);
  if (error == ER_INTERRUPTED)
    {
      (void) return_error_to_client (thread_p, rid);
    }

  if (error == ER_NET_DATA_RECEIVE_TIMEDOUT)
    {
      css_end_server_request (thread_p->conn_entry);
    }
  else
    {
      ptr = or_pack_int (reply, (int) END_CALLBACK);
      ptr = or_pack_int (ptr, error);
      (void) css_send_data_to_client (thread_p->conn_entry, rid, reply, OR_ALIGNED_BUF_SIZE (a_reply));
    }

  return;
}



/*
 * sboot_compact_db -
 *
 * return:
 *
 *   rid(in):
 *   request(in):
 *   reqlen(in):
 *
 * NOTE:
 */
void
sboot_compact_db (THREAD_ENTRY * thread_p, unsigned int rid, char *request, int reqlen)
{
  int success, n_classes, reply_size, i;
  char *reply = NULL;
  OID *class_oids = NULL;
  int *ids_repr = NULL;
  char *ptr = NULL;
  int space_to_process = 0, instance_lock_timeout = 0, delete_old_repr = 0;
  int class_lock_timeout = 0;
  OID last_processed_class_oid, last_processed_oid;
  int *total_objects = NULL, *failed_objects = NULL;
  int *modified_objects = NULL, *big_objects = NULL;

  ptr = or_unpack_int (request, &n_classes);
  if (ptr == NULL)
    {
      (void) return_error_to_client (thread_p, rid);
      return;
    }

  ptr = or_unpack_oid_array (ptr, n_classes, &class_oids);
  if (ptr == NULL)
    {
      (void) return_error_to_client (thread_p, rid);
      return;
    }

  ptr = or_unpack_int (ptr, &space_to_process);
  if (ptr == NULL)
    {
      (void) return_error_to_client (thread_p, rid);
      return;
    }

  ptr = or_unpack_int (ptr, &instance_lock_timeout);
  if (ptr == NULL)
    {
      (void) return_error_to_client (thread_p, rid);
      return;
    }

  ptr = or_unpack_int (ptr, &class_lock_timeout);
  if (ptr == NULL)
    {
      (void) return_error_to_client (thread_p, rid);
      return;
    }

  ptr = or_unpack_int (ptr, &delete_old_repr);
  if (ptr == NULL)
    {
      (void) return_error_to_client (thread_p, rid);
      return;
    }

  ptr = or_unpack_oid (ptr, &last_processed_class_oid);
  if (ptr == NULL)
    {
      (void) return_error_to_client (thread_p, rid);
      return;
    }

  ptr = or_unpack_oid (ptr, &last_processed_oid);
  if (ptr == NULL)
    {
      (void) return_error_to_client (thread_p, rid);
      return;
    }

  ptr = or_unpack_int_array (ptr, n_classes, &total_objects);
  if (ptr == NULL)
    {
      (void) return_error_to_client (thread_p, rid);
      return;
    }

  ptr = or_unpack_int_array (ptr, n_classes, &failed_objects);
  if (ptr == NULL)
    {
      (void) return_error_to_client (thread_p, rid);
      return;
    }

  ptr = or_unpack_int_array (ptr, n_classes, &modified_objects);
  if (ptr == NULL)
    {
      (void) return_error_to_client (thread_p, rid);
      return;
    }

  ptr = or_unpack_int_array (ptr, n_classes, &big_objects);
  if (ptr == NULL)
    {
      (void) return_error_to_client (thread_p, rid);
      return;
    }

  ptr = or_unpack_int_array (ptr, n_classes, &ids_repr);
  if (ptr == NULL)
    {
      (void) return_error_to_client (thread_p, rid);
      return;
    }

  success =
    xboot_compact_db (thread_p, class_oids, n_classes, space_to_process, instance_lock_timeout, class_lock_timeout,
		      (bool) delete_old_repr, &last_processed_class_oid, &last_processed_oid, total_objects,
		      failed_objects, modified_objects, big_objects, ids_repr);

  if (success != NO_ERROR)
    {
      (void) return_error_to_client (thread_p, rid);
    }

  reply_size = OR_OID_SIZE * 2 + OR_INT_SIZE * (5 * n_classes + 1);
  reply = (char *) db_private_alloc (thread_p, reply_size);
  if (reply == NULL)
    {
      css_send_abort_to_client (thread_p->conn_entry, rid);
      db_private_free_and_init (thread_p, class_oids);
      db_private_free_and_init (thread_p, ids_repr);
      db_private_free_and_init (thread_p, failed_objects);
      db_private_free_and_init (thread_p, modified_objects);
      db_private_free_and_init (thread_p, big_objects);
      db_private_free_and_init (thread_p, total_objects);
      return;
    }

  ptr = or_pack_int (reply, success);
  ptr = or_pack_oid (ptr, &last_processed_class_oid);
  ptr = or_pack_oid (ptr, &last_processed_oid);

  for (i = 0; i < n_classes; i++)
    {
      ptr = or_pack_int (ptr, total_objects[i]);
    }

  for (i = 0; i < n_classes; i++)
    {
      ptr = or_pack_int (ptr, failed_objects[i]);
    }

  for (i = 0; i < n_classes; i++)
    {
      ptr = or_pack_int (ptr, modified_objects[i]);
    }

  for (i = 0; i < n_classes; i++)
    {
      ptr = or_pack_int (ptr, big_objects[i]);
    }

  for (i = 0; i < n_classes; i++)
    {
      ptr = or_pack_int (ptr, ids_repr[i]);
    }

  if (css_send_data_to_client (thread_p->conn_entry, rid, reply, reply_size) != NO_ERROR)
    {
      boot_compact_stop (thread_p);
    }

  db_private_free_and_init (thread_p, class_oids);
  db_private_free_and_init (thread_p, ids_repr);
  db_private_free_and_init (thread_p, failed_objects);
  db_private_free_and_init (thread_p, modified_objects);
  db_private_free_and_init (thread_p, big_objects);
  db_private_free_and_init (thread_p, total_objects);

  db_private_free_and_init (thread_p, reply);
}

/*
 * sboot_heap_compact -
 *
 * return:
 *
 *   rid(in):
 *   request(in):
 *   reqlen(in):
 *
 * NOTE:
 */
void
sboot_heap_compact (THREAD_ENTRY * thread_p, unsigned int rid, char *request, int reqlen)
{
  OR_ALIGNED_BUF (OR_INT_SIZE) a_reply;
  char *reply = OR_ALIGNED_BUF_START (a_reply);
  char *ptr;
  int success;
  OID class_oid;

  ptr = or_unpack_oid (request, &class_oid);
  if (ptr == NULL)
    {
      (void) return_error_to_client (thread_p, rid);
      return;
    }

  success = xboot_heap_compact (thread_p, &class_oid);
  if (success != NO_ERROR)
    {
      (void) return_error_to_client (thread_p, rid);
    }

  or_pack_int (reply, success);

  if (css_send_data_to_client (thread_p->conn_entry, rid, reply, OR_ALIGNED_BUF_SIZE (a_reply)) != NO_ERROR)
    {
      boot_compact_stop (thread_p);
    }
}

/*
 * sboot_compact_start -
 *
 * return:
 *
 *   rid(in):
 *   request(in):
 *   reqlen(in):
 *
 * NOTE:
 */
void
sboot_compact_start (THREAD_ENTRY * thread_p, unsigned int rid, char *request, int reqlen)
{
  OR_ALIGNED_BUF (OR_INT_SIZE) a_reply;
  char *reply = OR_ALIGNED_BUF_START (a_reply);
  int success;

  success = xboot_compact_start (thread_p);
  if (success != NO_ERROR)
    {
      (void) return_error_to_client (thread_p, rid);
    }

  or_pack_int (reply, success);

  css_send_data_to_client (thread_p->conn_entry, rid, reply, OR_ALIGNED_BUF_SIZE (a_reply));
}

/*
 * sboot_compact_stop -
 *
 * return:
 *
 *   rid(in):
 *   request(in):
 *   reqlen(in):
 *
 * NOTE:
 */
void
sboot_compact_stop (THREAD_ENTRY * thread_p, unsigned int rid, char *request, int reqlen)
{
  OR_ALIGNED_BUF (OR_INT_SIZE) a_reply;
  char *reply = OR_ALIGNED_BUF_START (a_reply);
  int success;

  success = xboot_compact_stop (thread_p);
  if (success != NO_ERROR)
    {
      (void) return_error_to_client (thread_p, rid);
    }

  or_pack_int (reply, success);

  css_send_data_to_client (thread_p->conn_entry, rid, reply, OR_ALIGNED_BUF_SIZE (a_reply));
}

/*
 * ses_posix_create_file -
 *
 * return:
 *
 *   rid(in):
 *   request(in):
 *   reqlen(in):
 *
 * NOTE:
 */
void
ses_posix_create_file (THREAD_ENTRY * thread_p, unsigned int rid, char *request, int reqlen)
{
  char new_path[PATH_MAX];
  int path_size = 0, ret;
  OR_ALIGNED_BUF (OR_INT_SIZE * 2) a_reply;
  char *reply = OR_ALIGNED_BUF_START (a_reply);
  char *ptr;

  ret = xes_posix_create_file (new_path);
  if (ret != NO_ERROR)
    {
      (void) return_error_to_client (thread_p, rid);
    }
  else
    {
      path_size = strlen (new_path) + 1;
    }

  ptr = or_pack_int (reply, path_size);
  ptr = or_pack_int (ptr, ret);
  css_send_reply_and_data_to_client (thread_p->conn_entry, rid, reply, OR_ALIGNED_BUF_SIZE (a_reply), new_path,
				     path_size);
}

/*
 * ses_posix_write_file -
 *
 * return:
 *
 *   rid(in):
 *   request(in):
 *   reqlen(in):
 *
 * NOTE:
 */
void
ses_posix_write_file (THREAD_ENTRY * thread_p, unsigned int rid, char *request, int reqlen)
{
  char *path;
  void *buf = NULL;
  off_t offset;
  size_t count;
  INT64 ret, tmp_int64;
  int csserror, buf_size;
  OR_ALIGNED_BUF (OR_INT64_SIZE) a_reply;
  char *reply = OR_ALIGNED_BUF_START (a_reply);
  char *ptr;

  ptr = or_unpack_string_nocopy (request, &path);
  ptr = or_unpack_int64 (ptr, &tmp_int64);
  offset = (off_t) tmp_int64;
  ptr = or_unpack_int64 (ptr, &tmp_int64);
  count = (size_t) tmp_int64;

  csserror = css_receive_data_from_client (thread_p->conn_entry, rid, (char **) &buf, &buf_size);
  if (csserror)
    {
      er_set (ER_ERROR_SEVERITY, ARG_FILE_LINE, ER_NET_SERVER_DATA_RECEIVE, 0);
      css_send_abort_to_client (thread_p->conn_entry, rid);
    }
  else
    {
      ret = xes_posix_write_file (path, buf, count, offset);
      if (ret != NO_ERROR)
	{
	  (void) return_error_to_client (thread_p, rid);
	}

      ptr = or_pack_int64 (reply, (INT64) ret);
      css_send_data_to_client (thread_p->conn_entry, rid, reply, OR_ALIGNED_BUF_SIZE (a_reply));
    }
  if (buf != NULL)
    {
      free_and_init (buf);
    }
}

/*
 * ses_posix_read_file -
 *
 * return:
 *
 *   rid(in):
 *   request(in):
 *   reqlen(in):
 *
 * NOTE:
 */
void
ses_posix_read_file (THREAD_ENTRY * thread_p, unsigned int rid, char *request, int reqlen)
{
  char *path;
  void *buf;
  off_t offset;
  size_t count;
  INT64 ret, tmp_int64;
  OR_ALIGNED_BUF (OR_INT64_SIZE) a_reply;
  char *reply = OR_ALIGNED_BUF_START (a_reply);
  char *ptr;

  ptr = or_unpack_string_nocopy (request, &path);
  ptr = or_unpack_int64 (ptr, &tmp_int64);
  offset = (off_t) tmp_int64;
  ptr = or_unpack_int64 (ptr, &tmp_int64);
  count = (size_t) tmp_int64;

  buf = db_private_alloc (thread_p, count);
  if (buf == NULL)
    {
      css_send_abort_to_client (thread_p->conn_entry, rid);
    }
  else
    {
      ret = xes_posix_read_file (path, buf, count, offset);
      if (ret != NO_ERROR)
	{
	  (void) return_error_to_client (thread_p, rid);
	}

      ptr = or_pack_int64 (reply, (INT64) ret);
      css_send_reply_and_data_to_client (thread_p->conn_entry, rid, reply, OR_ALIGNED_BUF_SIZE (a_reply), (char *) buf,
					 (int) count);
      db_private_free_and_init (thread_p, buf);
    }
}

/*
 * ses_posix_delete_file -
 *
 * return:
 *
 *   rid(in):
 *   request(in):
 *   reqlen(in):
 *
 * NOTE:
 */
void
ses_posix_delete_file (THREAD_ENTRY * thread_p, unsigned int rid, char *request, int reqlen)
{
  char *path;
  int ret;
  OR_ALIGNED_BUF (OR_INT_SIZE) a_reply;
  char *reply = OR_ALIGNED_BUF_START (a_reply);
  char *ptr;

  ptr = or_unpack_string_nocopy (request, &path);

  ret = xes_posix_delete_file (path);
  if (ret != NO_ERROR)
    {
      (void) return_error_to_client (thread_p, rid);
    }

  ptr = or_pack_int (reply, ret);
  css_send_data_to_client (thread_p->conn_entry, rid, reply, OR_ALIGNED_BUF_SIZE (a_reply));
}

/*
 * ses_posix_copy_file -
 *
 * return:
 *
 *   rid(in):
 *   request(in):
 *   reqlen(in):
 *
 * NOTE:
 */
void
ses_posix_copy_file (THREAD_ENTRY * thread_p, unsigned int rid, char *request, int reqlen)
{
  char *src_path, *metaname, new_path[PATH_MAX];
  int path_size = 0, ret;
  OR_ALIGNED_BUF (OR_INT_SIZE * 2) a_reply;
  char *reply = OR_ALIGNED_BUF_START (a_reply);
  char *ptr;

  ptr = or_unpack_string_nocopy (request, &src_path);
  ptr = or_unpack_string_nocopy (ptr, &metaname);

  ret = xes_posix_copy_file (src_path, metaname, new_path);
  if (ret != NO_ERROR)
    {
      (void) return_error_to_client (thread_p, rid);
    }
  else
    {
      path_size = strlen (new_path) + 1;
    }

  ptr = or_pack_int (reply, path_size);
  ptr = or_pack_int (ptr, ret);
  css_send_reply_and_data_to_client (thread_p->conn_entry, rid, reply, OR_ALIGNED_BUF_SIZE (a_reply), new_path,
				     path_size);
}

/*
 * ses_posix_rename_file -
 *
 * return:
 *
 *   rid(in):
 *   request(in):
 *   reqlen(in):
 *
 * NOTE:
 */
void
ses_posix_rename_file (THREAD_ENTRY * thread_p, unsigned int rid, char *request, int reqlen)
{
  char *src_path, *metaname, new_path[PATH_MAX];
  int path_size = 0, ret;
  OR_ALIGNED_BUF (OR_INT_SIZE * 2) a_reply;
  char *reply = OR_ALIGNED_BUF_START (a_reply);
  char *ptr;

  ptr = or_unpack_string_nocopy (request, &src_path);
  ptr = or_unpack_string_nocopy (ptr, &metaname);

  ret = xes_posix_rename_file (src_path, metaname, new_path);
  if (ret != NO_ERROR)
    {
      (void) return_error_to_client (thread_p, rid);
    }
  else
    {
      path_size = strlen (new_path) + 1;
    }

  ptr = or_pack_int (reply, path_size);
  ptr = or_pack_int (ptr, ret);
  css_send_reply_and_data_to_client (thread_p->conn_entry, rid, reply, OR_ALIGNED_BUF_SIZE (a_reply), new_path,
				     path_size);
}

/*
 * ses_posix_read_file -
 *
 * return:
 *
 *   rid(in):
 *   request(in):
 *   reqlen(in):
 *
 * NOTE:
 */
void
ses_posix_get_file_size (THREAD_ENTRY * thread_p, unsigned int rid, char *request, int reqlen)
{
  char *path;
  off_t file_size;
  OR_ALIGNED_BUF (OR_INT64_SIZE) a_reply;
  char *reply = OR_ALIGNED_BUF_START (a_reply);
  char *ptr;

  ptr = or_unpack_string_nocopy (request, &path);

  file_size = xes_posix_get_file_size (path);
  if (file_size < 0)
    {
      (void) return_error_to_client (thread_p, rid);
    }

  ptr = or_pack_int64 (reply, (INT64) file_size);
  css_send_data_to_client (thread_p->conn_entry, rid, reply, OR_ALIGNED_BUF_SIZE (a_reply));
}

/*
 * slocator_upgrade_instances_domain -
 *
 * return:
 *
 *   rid(in):
 *   request(in):
 *   reqlen(in):
 *
 * NOTE:
 */
void
slocator_upgrade_instances_domain (THREAD_ENTRY * thread_p, unsigned int rid, char *request, int reqlen)
{
  OR_ALIGNED_BUF (OR_INT_SIZE) a_reply;
  char *reply = OR_ALIGNED_BUF_START (a_reply);
  char *ptr;
  OID class_oid;
  int attr_id;
  int success;

  ptr = request;
  ptr = or_unpack_oid (ptr, &class_oid);
  ptr = or_unpack_int (ptr, &attr_id);

  success = xlocator_upgrade_instances_domain (thread_p, &class_oid, attr_id);

  if (success != NO_ERROR)
    {
      (void) return_error_to_client (thread_p, rid);
    }

  ptr = or_pack_int (reply, success);
  css_send_data_to_client (thread_p->conn_entry, rid, reply, OR_ALIGNED_BUF_SIZE (a_reply));
}

/*
 * ssession_find_or_create_session -
 *
 * return: void
 *
 *   rid(in):
 *   request(in):
 *   reqlen(in):
 *
 * NOTE: This function checks if a session is still active and creates a new
 * one if needed
 */
void
ssession_find_or_create_session (THREAD_ENTRY * thread_p, unsigned int rid, char *request, int reqlen)
{
  SESSION_ID id = DB_EMPTY_SESSION;
  int row_count = -1, area_size;
  OR_ALIGNED_BUF (OR_INT_SIZE + OR_INT_SIZE) a_reply;
  char *reply = OR_ALIGNED_BUF_START (a_reply);
  char *ptr = NULL, *area = NULL;
  char *db_user = NULL, *host = NULL, *program_name = NULL;
  char db_user_upper[DB_MAX_USER_LENGTH] = { '\0' };
  char server_session_key[SERVER_SESSION_KEY_SIZE];
  SESSION_PARAM *session_params = NULL;
  int error = NO_ERROR, update_parameter_values = 0;

  ptr = or_unpack_int (request, (int *) &id);
  ptr = or_unpack_stream (ptr, server_session_key, SERVER_SESSION_KEY_SIZE);
  ptr = sysprm_unpack_session_parameters (ptr, &session_params);
  ptr = or_unpack_string_alloc (ptr, &db_user);
  ptr = or_unpack_string_alloc (ptr, &host);
  ptr = or_unpack_string_alloc (ptr, &program_name);

  if (id == DB_EMPTY_SESSION
      || memcmp (server_session_key, xboot_get_server_session_key (), SERVER_SESSION_KEY_SIZE) != 0
      || xsession_check_session (thread_p, id) != NO_ERROR)
    {
      /* not an error yet */
      er_clear ();
      /* create new session */
      error = xsession_create_new (thread_p, &id);
      if (error != NO_ERROR)
	{
	  (void) return_error_to_client (thread_p, rid);
	}
    }

  /* get row count */
  xsession_get_row_count (thread_p, &row_count);

  if (error == NO_ERROR)
    {
      error = sysprm_session_init_session_parameters (&session_params, &update_parameter_values);
      if (error != NO_ERROR)
	{
	  error = sysprm_set_error ((SYSPRM_ERR) error, NULL);
	  (void) return_error_to_client (thread_p, rid);
	}
    }

  area_size = 0;
  if (error == NO_ERROR)
    {
      /* key.id */
      area_size = OR_INT_SIZE;

      /* row_count */
      area_size += OR_INT_SIZE;

      /* server session key */
      area_size += or_packed_stream_length (SERVER_SESSION_KEY_SIZE);

      /* update_parameter_values */
      area_size += OR_INT_SIZE;

      if (update_parameter_values)
	{
	  /* session params */
	  area_size += sysprm_packed_session_parameters_length (session_params, area_size);
	}

      area = (char *) malloc (area_size);
      if (area != NULL)
	{
	  ptr = or_pack_int (area, id);
	  ptr = or_pack_int (ptr, row_count);
	  ptr = or_pack_stream (ptr, xboot_get_server_session_key (), SERVER_SESSION_KEY_SIZE);
	  ptr = or_pack_int (ptr, update_parameter_values);
	  if (update_parameter_values)
	    {
	      ptr = sysprm_pack_session_parameters (ptr, session_params);
	    }
	}
      else
	{
	  er_set (ER_ERROR_SEVERITY, ARG_FILE_LINE, ER_OUT_OF_VIRTUAL_MEMORY, 1, (size_t) area_size);
	  error = ER_OUT_OF_VIRTUAL_MEMORY;
	  area_size = 0;
	  (void) return_error_to_client (thread_p, rid);
	}
    }

  if (db_user != NULL)
    {
      assert (host != NULL);
      assert (program_name != NULL);

      intl_identifier_upper (db_user, db_user_upper);
      css_set_user_access_status (db_user_upper, host, program_name);

      logtb_set_current_user_name (thread_p, db_user_upper);
    }

  free_and_init (db_user);
  free_and_init (host);
  free_and_init (program_name);

  ptr = or_pack_int (reply, area_size);
  ptr = or_pack_int (ptr, error);
  css_send_reply_and_data_to_client (thread_p->conn_entry, rid, reply, OR_ALIGNED_BUF_SIZE (a_reply), area, area_size);
  if (area != NULL)
    {
      free_and_init (area);
    }
}

/*
 * ssession_end_session -
 *
 * return: void
 *
 *   rid(in):
 *   request(in):
 *   reqlen(in):
 *
 * NOTE: This function ends the session with the id contained in the request
 */
void
ssession_end_session (THREAD_ENTRY * thread_p, unsigned int rid, char *request, int reqlen)
{
  int err = NO_ERROR;
  SESSION_ID id;
  OR_ALIGNED_BUF (OR_INT_SIZE) a_reply;
  char *reply = OR_ALIGNED_BUF_START (a_reply);
  char *ptr = NULL;

  (void) or_unpack_int (request, (int *) &id);

  err = xsession_end_session (thread_p, id);

  ptr = or_pack_int (reply, err);
  css_send_data_to_client (thread_p->conn_entry, rid, reply, OR_ALIGNED_BUF_SIZE (a_reply));
}

/*
 * ssession_set_row_count - set the count of affected rows for a session
 *
 * return: void
 *
 *   rid(in):
 *   request(in):
 *   reqlen(in):
 *
 * NOTE:
 */
void
ssession_set_row_count (THREAD_ENTRY * thread_p, unsigned int rid, char *request, int reqlen)
{
  int err = NO_ERROR;
  int row_count = 0;
  OR_ALIGNED_BUF (OR_INT_SIZE) a_reply;
  char *reply = OR_ALIGNED_BUF_START (a_reply);
  char *ptr = NULL;

  (void) or_unpack_int (request, &row_count);

  err = xsession_set_row_count (thread_p, row_count);
  if (err != NO_ERROR)
    {
      (void) return_error_to_client (thread_p, rid);
    }

  ptr = or_pack_int (reply, err);
  css_send_data_to_client (thread_p->conn_entry, rid, reply, OR_ALIGNED_BUF_SIZE (a_reply));
}

/*
 * ssession_get_row_count - get the count of affected rows for a session
 * return: void
 *   rid(in):
 *   request(in):
 *   reqlen(in):
 * NOTE:
 */
void
ssession_get_row_count (THREAD_ENTRY * thread_p, unsigned int rid, char *request, int reqlen)
{
  int err = NO_ERROR;
  int row_count = 0;
  OR_ALIGNED_BUF (OR_INT_SIZE) a_reply;
  char *reply = OR_ALIGNED_BUF_START (a_reply);
  char *ptr = NULL;

  err = xsession_get_row_count (thread_p, &row_count);
  if (err != NO_ERROR)
    {
      (void) return_error_to_client (thread_p, rid);
    }

  ptr = or_pack_int (reply, row_count);
  css_send_data_to_client (thread_p->conn_entry, rid, reply, OR_ALIGNED_BUF_SIZE (a_reply));
}

/*
 * ssession_get_last_insert_id  - get the value of the last update serial
 * return: error code or NO_ERROR
 *   rid(in):
 *   request(in):
 *   reqlen(in):
 * NOTE:
 */
void
ssession_get_last_insert_id (THREAD_ENTRY * thread_p, unsigned int rid, char *request, int reqlen)
{
  int err = NO_ERROR;
  DB_VALUE lid;
  OR_ALIGNED_BUF (OR_INT_SIZE + OR_INT_SIZE) a_reply;
  char *reply = OR_ALIGNED_BUF_START (a_reply);
  char *data_reply = NULL;
  int data_size = 0;
  char *ptr = NULL;
  int update_last_insert_id;

  (void) or_unpack_int (request, &update_last_insert_id);

  err = xsession_get_last_insert_id (thread_p, &lid, (bool) update_last_insert_id);
  if (err != NO_ERROR)
    {
      (void) return_error_to_client (thread_p, rid);
      data_size = 0;
      goto end;
    }

  data_size = OR_VALUE_ALIGNED_SIZE (&lid);

  data_reply = (char *) db_private_alloc (thread_p, data_size);
  if (data_reply == NULL)
    {
      (void) return_error_to_client (thread_p, rid);
      err = ER_FAILED;
      data_size = 0;
      goto end;
    }
  or_pack_value (data_reply, &lid);

end:
  ptr = or_pack_int (reply, data_size);
  ptr = or_pack_int (ptr, err);

  css_send_reply_and_data_to_client (thread_p->conn_entry, rid, OR_ALIGNED_BUF_START (a_reply),
				     OR_ALIGNED_BUF_SIZE (a_reply), data_reply, data_size);

  if (data_reply != NULL)
    {
      db_private_free (thread_p, data_reply);
    }
}

/*
 * ssession_reset_cur_insert_id  - reset the current insert id as NULL
 * return: error code or NO_ERROR
 *   rid(in):
 *   request(in):
 *   reqlen(in):
 * NOTE:
 */
void
ssession_reset_cur_insert_id (THREAD_ENTRY * thread_p, unsigned int rid, char *request, int reqlen)
{
  int err = NO_ERROR;
  OR_ALIGNED_BUF (OR_INT_SIZE) a_reply;
  char *reply = OR_ALIGNED_BUF_START (a_reply);
  char *ptr = NULL;

  err = xsession_reset_cur_insert_id (thread_p);
  if (err != NO_ERROR)
    {
      (void) return_error_to_client (thread_p, rid);
    }

  ptr = or_pack_int (reply, err);
  css_send_data_to_client (thread_p->conn_entry, rid, reply, OR_ALIGNED_BUF_SIZE (a_reply));
}

/*
 * ssession_create_prepared_statement - create a prepared statement
 * return: error code or NO_ERROR
 *   rid(in):
 *   request(in):
 *   reqlen(in):
 * NOTE:
 */
void
ssession_create_prepared_statement (THREAD_ENTRY * thread_p, unsigned int rid, char *request, int reqlen)
{
  /* request data */
  char *name = NULL, *alias_print = NULL;
  char *reply = NULL, *ptr = NULL;
  char *data_request = NULL;
  OR_ALIGNED_BUF (OR_INT_SIZE) a_reply;
  int data_size = 0, err = 0;
  char *info = NULL;
  SHA1Hash alias_sha1 = SHA1_HASH_INITIALIZER;

  reply = OR_ALIGNED_BUF_START (a_reply);

  /* name */
  ptr = or_unpack_string_alloc (request, &name);
  /* alias_print */
  ptr = or_unpack_string_alloc (ptr, &alias_print);
  /* data_size */
  ptr = or_unpack_int (ptr, &data_size);
  if (data_size <= 0)
    {
      er_set (ER_ERROR_SEVERITY, ARG_FILE_LINE, ER_NET_SERVER_DATA_RECEIVE, 0);
      css_send_abort_to_client (thread_p->conn_entry, rid);
      goto error;
    }
  if (alias_print != NULL)
    {
      /* alias_sha1 */
      ptr = or_unpack_sha1 (ptr, &alias_sha1);
    }

  err = css_receive_data_from_client (thread_p->conn_entry, rid, &data_request, &data_size);
  if (err != NO_ERROR)
    {
      er_set (ER_ERROR_SEVERITY, ARG_FILE_LINE, ER_NET_SERVER_DATA_RECEIVE, 0);
      css_send_abort_to_client (thread_p->conn_entry, rid);
      goto error;
    }

  /* For prepared statements, on the server side, we only use the user OID, the statement name and the alias print.
   * User OID and alias_print are needed as XASL cache key and the statement name is the identifier for the statement.
   * The rest of the information will be kept unpacked and sent back to the client when requested */
  info = (char *) malloc (data_size);
  if (info == NULL)
    {
      er_set (ER_ERROR_SEVERITY, ARG_FILE_LINE, ER_OUT_OF_VIRTUAL_MEMORY, 1, (size_t) data_size);
      goto error;
    }
  memcpy (info, data_request, data_size);

  err = xsession_create_prepared_statement (thread_p, name, alias_print, &alias_sha1, info, data_size);

  if (err != NO_ERROR)
    {
      goto error;
    }

  or_pack_int (reply, err);
  css_send_data_to_client (thread_p->conn_entry, rid, reply, OR_ALIGNED_BUF_SIZE (a_reply));

  if (data_request != NULL)
    {
      free_and_init (data_request);
    }

  return;

error:
  (void) return_error_to_client (thread_p, rid);
  or_pack_int (reply, err);
  css_send_data_to_client (thread_p->conn_entry, rid, reply, OR_ALIGNED_BUF_SIZE (a_reply));

  /* free data */
  if (data_request != NULL)
    {
      free_and_init (data_request);
    }
  if (name != NULL)
    {
      free_and_init (name);
    }
  if (alias_print != NULL)
    {
      free_and_init (alias_print);
    }
  if (info != NULL)
    {
      free_and_init (info);
    }
}

/*
 * ssession_get_prepared_statement - create a prepared statement
 * return: error code or NO_ERROR
 *   rid(in):
 *   request(in):
 *   reqlen(in):
 * NOTE:
 */
void
ssession_get_prepared_statement (THREAD_ENTRY * thread_p, unsigned int rid, char *request, int reqlen)
{
  char *name = NULL, *stmt_info = NULL;
  int info_len = 0;
  char *reply = NULL, *ptr = NULL, *data_reply = NULL;
  int err = NO_ERROR, reply_size = 0;
  XASL_ID xasl_id;
  /* return code + data length */
  OR_ALIGNED_BUF (OR_INT_SIZE * 2 + OR_XASL_ID_SIZE) a_reply;
  int get_xasl_header = 0;
  XASL_NODE_HEADER xasl_header, *xasl_header_p = NULL;

  /* unpack prepared statement name */
  ptr = or_unpack_string (request, &name);
  /* unpack get XASL node header boolean */
  ptr = or_unpack_int (ptr, &get_xasl_header);
  if (get_xasl_header)
    {
      /* need to get XASL node header too */
      xasl_header_p = &xasl_header;
      INIT_XASL_NODE_HEADER (xasl_header_p);
    }

  err = xsession_get_prepared_statement (thread_p, name, &stmt_info, &info_len, &xasl_id, xasl_header_p);
  if (err != NO_ERROR)
    {
      goto error;
    }

  /* pack reply buffer */
  reply_size = or_packed_stream_length (info_len);	/* smt_info */
  if (get_xasl_header)
    {
      reply_size += XASL_NODE_HEADER_SIZE;	/* xasl node header */
    }
  data_reply = (char *) malloc (reply_size);
  if (data_reply == NULL)
    {
      er_set (ER_ERROR_SEVERITY, ARG_FILE_LINE, ER_OUT_OF_VIRTUAL_MEMORY, 1, (size_t) reply_size);
      err = ER_FAILED;
      goto error;
    }

  ptr = or_pack_stream (data_reply, stmt_info, info_len);
  if (get_xasl_header)
    {
      /* pack XASL node header */
      OR_PACK_XASL_NODE_HEADER (ptr, xasl_header_p);
    }

  reply = OR_ALIGNED_BUF_START (a_reply);

  ptr = or_pack_int (reply, reply_size);
  ptr = or_pack_int (ptr, err);
  OR_PACK_XASL_ID (ptr, &xasl_id);

  err =
    css_send_reply_and_data_to_client (thread_p->conn_entry, rid, OR_ALIGNED_BUF_START (a_reply),
				       OR_ALIGNED_BUF_SIZE (a_reply), data_reply, reply_size);
  goto cleanup;

error:
  reply_size = 0;
  if (data_reply != NULL)
    {
      free_and_init (data_reply);
    }
  ptr = OR_ALIGNED_BUF_START (a_reply);
  ptr = or_pack_int (ptr, 0);
  or_pack_int (ptr, err);

  (void) return_error_to_client (thread_p, rid);

  err =
    css_send_reply_and_data_to_client (thread_p->conn_entry, rid, OR_ALIGNED_BUF_START (a_reply),
				       OR_ALIGNED_BUF_SIZE (a_reply), data_reply, reply_size);
  goto cleanup;

cleanup:
  if (data_reply != NULL)
    {
      free_and_init (data_reply);
    }
  if (stmt_info != NULL)
    {
      free_and_init (stmt_info);
    }
  if (name != NULL)
    {
      db_private_free_and_init (thread_p, name);
    }
}

/*
 * ssession_delete_prepared_statement - get prepared statement info
 * return: error code or NO_ERROR
 *   rid(in):
 *   request(in):
 *   reqlen(in):
 * NOTE:
 */
void
ssession_delete_prepared_statement (THREAD_ENTRY * thread_p, unsigned int rid, char *request, int reqlen)
{
  int err = NO_ERROR;
  OR_ALIGNED_BUF (OR_INT_SIZE) a_reply;
  char *reply = OR_ALIGNED_BUF_START (a_reply);
  char *name = NULL;

  or_unpack_string_nocopy (request, &name);
  if (name == NULL)
    {
      (void) return_error_to_client (thread_p, rid);
      err = ER_FAILED;
    }
  else
    {
      err = xsession_delete_prepared_statement (thread_p, name);
      if (err != NO_ERROR)
	{
	  (void) return_error_to_client (thread_p, rid);
	}
    }

  or_pack_int (reply, err);

  css_send_data_to_client (thread_p->conn_entry, rid, reply, OR_ALIGNED_BUF_SIZE (a_reply));
}

/*
 * slogin_user - login user
 * return: error code or NO_ERROR
 *   rid(in):
 *   request(in):
 *   reqlen(in):
 */
void
slogin_user (THREAD_ENTRY * thread_p, unsigned int rid, char *request, int reqlen)
{
  int err = NO_ERROR;
  OR_ALIGNED_BUF (OR_INT_SIZE) a_reply;
  char *reply = OR_ALIGNED_BUF_START (a_reply);
  char *username = NULL;

  or_unpack_string_nocopy (request, &username);
  if (username == NULL)
    {
      (void) return_error_to_client (thread_p, rid);
      err = ER_FAILED;
    }
  else
    {
      err = xlogin_user (thread_p, username);
      if (err != NO_ERROR)
	{
	  (void) return_error_to_client (thread_p, rid);
	}
    }

  or_pack_int (reply, err);

  css_send_data_to_client (thread_p->conn_entry, rid, reply, OR_ALIGNED_BUF_SIZE (a_reply));
}

/*
 * ssession_set_session_variables () - set session variables
 * return :void
 * thread_p (in) :
 * rid (in) :
 * request (in) :
 * reqlen (in) :
 */
void
ssession_set_session_variables (THREAD_ENTRY * thread_p, unsigned int rid, char *request, int reqlen)
{
  int count = 0, err = NO_ERROR, data_size = 0, i = 0;
  OR_ALIGNED_BUF (OR_INT_SIZE) a_reply;
  char *reply = NULL, *ptr = NULL, *data_request = NULL;
  DB_VALUE *values = NULL;

  /* Unpack count of variables from request */
  ptr = or_unpack_int (request, &count);
  if (count <= 0)
    {
      goto cleanup;
    }

  /* fetch the values */
  err = css_receive_data_from_client (thread_p->conn_entry, rid, &data_request, &data_size);
  if (err != NO_ERROR)
    {
      er_set (ER_ERROR_SEVERITY, ARG_FILE_LINE, ER_NET_SERVER_DATA_RECEIVE, 0);
      css_send_abort_to_client (thread_p->conn_entry, rid);
      goto cleanup;
    }

  values = (DB_VALUE *) malloc (count * sizeof (DB_VALUE));
  if (values == NULL)
    {
      er_set (ER_ERROR_SEVERITY, ARG_FILE_LINE, ER_OUT_OF_VIRTUAL_MEMORY, 1, count * sizeof (DB_VALUE));
      err = ER_FAILED;
      goto cleanup;
    }

  ptr = data_request;

  /* session variables are packed into an array containing DB_VALUE objects of the form name1, value1, name2, value2,
   * name3, value 3... */
  for (i = 0; i < count; i++)
    {
      ptr = or_unpack_db_value (ptr, &values[i]);
    }

  err = xsession_set_session_variables (thread_p, values, count);

cleanup:
  if (values != NULL)
    {
      for (i = 0; i < count; i++)
	{
	  pr_clear_value (&values[i]);
	}
      free_and_init (values);
    }

  if (data_request != NULL)
    {
      free_and_init (data_request);
    }

  reply = OR_ALIGNED_BUF_START (a_reply);

  or_pack_int (reply, err);

  if (err != NO_ERROR)
    {
      (void) return_error_to_client (thread_p, rid);
    }

  css_send_data_to_client (thread_p->conn_entry, rid, OR_ALIGNED_BUF_START (a_reply), OR_ALIGNED_BUF_SIZE (a_reply));
}

/*
 * ssession_get_session_variable () - get the value of a session variable
 * return : void
 * thread_p (in) :
 * rid (in) :
 * request (in) :
 * reqlen (in) :
 */
void
ssession_get_session_variable (THREAD_ENTRY * thread_p, unsigned int rid, char *request, int reqlen)
{
  int err = NO_ERROR;
  OR_ALIGNED_BUF (OR_INT_SIZE * 2) a_reply;
  char *reply = NULL, *ptr = NULL, *data_reply = NULL;
  DB_VALUE result, name;
  int size = 0;

  db_make_null (&result);
  db_make_null (&name);

  reply = OR_ALIGNED_BUF_START (a_reply);

  or_unpack_db_value (request, &name);

  err = xsession_get_session_variable (thread_p, &name, &result);
  if (err != NO_ERROR)
    {
      (void) return_error_to_client (thread_p, rid);
    }

  size = or_db_value_size (&result);
  data_reply = (char *) malloc (size);
  if (data_reply != NULL)
    {
      or_pack_db_value (data_reply, &result);
    }
  else
    {
      er_set (ER_ERROR_SEVERITY, ARG_FILE_LINE, ER_OUT_OF_VIRTUAL_MEMORY, 1, (size_t) size);
      (void) return_error_to_client (thread_p, rid);
      size = 0;
      err = ER_FAILED;
    }

  ptr = or_pack_int (reply, size);
  ptr = or_pack_int (ptr, err);

  css_send_reply_and_data_to_client (thread_p->conn_entry, rid, reply, OR_ALIGNED_BUF_SIZE (a_reply), data_reply, size);

  pr_clear_value (&result);
  pr_clear_value (&name);

  if (data_reply != NULL)
    {
      free_and_init (data_reply);
    }
}

/*
 * svacuum () - Calls vacuum function.
 *
 * return	 :
 * thread_p (in) :
 * rid (in)	 :
 * request (in)	 :
 * reqlen (in)	 :
 */
void
svacuum (THREAD_ENTRY * thread_p, unsigned int rid, char *request, int reqlen)
{
  int err = NO_ERROR;
  OR_ALIGNED_BUF (OR_INT_SIZE) a_reply;
  char *reply = NULL;

  reply = OR_ALIGNED_BUF_START (a_reply);

  /* Call vacuum */
  err = xvacuum (thread_p);

  if (err != NO_ERROR)
    {
      (void) return_error_to_client (thread_p, rid);
    }

  /* Send error code as reply */
  (void) or_pack_int (reply, err);

  /* For now no results are required, just fail/success */
  css_send_data_to_client (thread_p->conn_entry, rid, OR_ALIGNED_BUF_START (a_reply), OR_ALIGNED_BUF_SIZE (a_reply));
}

/*
 * svacuum_dump -
 *
 * return:
 *
 *   rid(in):
 *   request(in):
 *   reqlen(in):
 *
 * NOTE:
 */
void
svacuum_dump (THREAD_ENTRY * thread_p, unsigned int rid, char *request, int reqlen)
{
  FILE *outfp;
  int file_size;
  char *buffer;
  int buffer_size;
  int send_size;
  OR_ALIGNED_BUF (OR_INT_SIZE) a_reply;
  char *reply = OR_ALIGNED_BUF_START (a_reply);

  (void) or_unpack_int (request, &buffer_size);

  buffer = (char *) db_private_alloc (thread_p, buffer_size);
  if (buffer == NULL)
    {
      css_send_abort_to_client (thread_p->conn_entry, rid);
      return;
    }

  outfp = tmpfile ();
  if (outfp == NULL)
    {
      er_set_with_oserror (ER_ERROR_SEVERITY, ARG_FILE_LINE, ER_GENERIC_ERROR, 0);
      css_send_abort_to_client (thread_p->conn_entry, rid);
      db_private_free_and_init (thread_p, buffer);
      return;
    }

  xvacuum_dump (thread_p, outfp);
  file_size = ftell (outfp);

  /*
   * Send the file in pieces
   */
  rewind (outfp);

  (void) or_pack_int (reply, (int) file_size);
  css_send_data_to_client (thread_p->conn_entry, rid, reply, OR_ALIGNED_BUF_SIZE (a_reply));

  while (file_size > 0)
    {
      if (file_size > buffer_size)
	{
	  send_size = buffer_size;
	}
      else
	{
	  send_size = file_size;
	}

      file_size -= send_size;
      if (fread (buffer, 1, send_size, outfp) == 0)
	{
	  er_set_with_oserror (ER_ERROR_SEVERITY, ARG_FILE_LINE, ER_GENERIC_ERROR, 0);
	  css_send_abort_to_client (thread_p->conn_entry, rid);
	  /*
	   * Continue sending the stuff that was prmoised to client. In this case
	   * junk (i.e., whatever it is in the buffers) is sent.
	   */
	}
      css_send_data_to_client (thread_p->conn_entry, rid, buffer, send_size);
    }
  fclose (outfp);
  db_private_free_and_init (thread_p, buffer);
}

/*
 * slogtb_get_mvcc_snapshot () - Get MVCC Snapshot.
 *
 * return	 :
 * thread_p (in) :
 * rid (in)	 :
 * request (in)  :
 * reqlen (in)	 :
 */
void
slogtb_get_mvcc_snapshot (THREAD_ENTRY * thread_p, unsigned int rid, char *request, int reqlen)
{
  OR_ALIGNED_BUF (OR_INT_SIZE) a_reply;
  char *reply = NULL;
  int err;

  err = xlogtb_get_mvcc_snapshot (thread_p);

  reply = OR_ALIGNED_BUF_START (a_reply);

  (void) or_pack_int (reply, err);

  if (err != NO_ERROR)
    {
      (void) return_error_to_client (thread_p, rid);
    }

  css_send_data_to_client (thread_p->conn_entry, rid, OR_ALIGNED_BUF_START (a_reply), OR_ALIGNED_BUF_SIZE (a_reply));
}

/*
 * ssession_drop_session_variables () - drop session variables
 * return : void
 * thread_p (in) :
 * rid (in) :
 * request (in) :
 * reqlen (in) :
 */
void
ssession_drop_session_variables (THREAD_ENTRY * thread_p, unsigned int rid, char *request, int reqlen)
{
  int count = 0, err = NO_ERROR, data_size = 0, i = 0;
  OR_ALIGNED_BUF (OR_INT_SIZE) a_reply;
  char *reply = NULL, *ptr = NULL, *data_request = NULL;
  DB_VALUE *values = NULL;

  /* Unpack count of variables from request */
  ptr = or_unpack_int (request, &count);
  if (count <= 0)
    {
      goto cleanup;
    }

  /* fetch the values */
  err = css_receive_data_from_client (thread_p->conn_entry, rid, &data_request, &data_size);
  if (err != NO_ERROR)
    {
      er_set (ER_ERROR_SEVERITY, ARG_FILE_LINE, ER_NET_SERVER_DATA_RECEIVE, 0);
      css_send_abort_to_client (thread_p->conn_entry, rid);
      goto cleanup;
    }

  values = (DB_VALUE *) malloc (count * sizeof (DB_VALUE));
  if (values == NULL)
    {
      er_set (ER_ERROR_SEVERITY, ARG_FILE_LINE, ER_OUT_OF_VIRTUAL_MEMORY, 1, count * sizeof (DB_VALUE));
      err = ER_FAILED;
      goto cleanup;
    }

  ptr = data_request;
  for (i = 0; i < count; i++)
    {
      ptr = or_unpack_db_value (ptr, &values[i]);
    }

  err = xsession_drop_session_variables (thread_p, values, count);

cleanup:
  if (values != NULL)
    {
      for (i = 0; i < count; i++)
	{
	  pr_clear_value (&values[i]);
	}
      free_and_init (values);
    }

  if (data_request != NULL)
    {
      free_and_init (data_request);
    }

  reply = OR_ALIGNED_BUF_START (a_reply);

  or_pack_int (reply, err);

  if (err != NO_ERROR)
    {
      (void) return_error_to_client (thread_p, rid);
    }

  css_send_data_to_client (thread_p->conn_entry, rid, OR_ALIGNED_BUF_START (a_reply), OR_ALIGNED_BUF_SIZE (a_reply));
}

/*
 * sboot_get_locales_info () - get info about locales
 * return : void
 * thread_p (in) :
 * rid (in) :
 * request (in) :
 * reqlen (in) :
 */
void
sboot_get_locales_info (THREAD_ENTRY * thread_p, unsigned int rid, char *request, int reqlen)
{
  int err = NO_ERROR;
  OR_ALIGNED_BUF (2 * OR_INT_SIZE) a_reply;
  char *reply = NULL, *ptr = NULL, *data_reply = NULL;
  int size = 0, i;
  int len_str;
  const int collation_cnt = lang_collation_count ();
  const int lang_cnt = lang_locales_count (false);
  const int locales_cnt = lang_locales_count (true);
  int found_coll = 0;

  reply = OR_ALIGNED_BUF_START (a_reply);

  /* compute size of packed information */
  for (i = 0; i < LANG_MAX_COLLATIONS; i++)
    {
      LANG_COLLATION *lc = lang_get_collation (i);

      assert (lc != NULL);
      if (i != 0 && lc->coll.coll_id == LANG_COLL_DEFAULT)
	{
	  /* iso88591 binary collation added only once */
	  continue;
	}
      found_coll++;

      size += 2 * OR_INT_SIZE;	/* collation id , codeset */
      size += or_packed_string_length (lc->coll.coll_name, &len_str);
      size += or_packed_string_length (lc->coll.checksum, &len_str);
    }

  assert (found_coll == collation_cnt);

  for (i = 0; i < lang_cnt; i++)
    {
      const LANG_LOCALE_DATA *lld = lang_get_first_locale_for_lang (i);

      assert (lld != NULL);

      do
	{
	  size += or_packed_string_length (lld->lang_name, &len_str);
	  size += OR_INT_SIZE;	/* codeset */
	  size += or_packed_string_length (lld->checksum, &len_str);

	  lld = lld->next_lld;
	}
      while (lld != NULL);
    }

  size += 2 * OR_INT_SIZE;	/* collation_cnt, locales_cnt */

  data_reply = (char *) malloc (size);
  if (data_reply != NULL)
    {
      ptr = or_pack_int (data_reply, collation_cnt);
      ptr = or_pack_int (ptr, locales_cnt);
      found_coll = 0;

      /* pack collation information : */
      for (i = 0; i < LANG_MAX_COLLATIONS; i++)
	{
	  LANG_COLLATION *lc = lang_get_collation (i);

	  assert (lc != NULL);

	  if (i != 0 && lc->coll.coll_id == LANG_COLL_DEFAULT)
	    {
	      continue;
	    }

	  found_coll++;

	  ptr = or_pack_int (ptr, lc->coll.coll_id);

	  len_str = strlen (lc->coll.coll_name);
	  ptr = or_pack_string_with_length (ptr, lc->coll.coll_name, len_str);

	  ptr = or_pack_int (ptr, (int) lc->codeset);

	  len_str = strlen (lc->coll.checksum);
	  ptr = or_pack_string_with_length (ptr, lc->coll.checksum, len_str);
	}
      assert (found_coll == collation_cnt);

      /* pack locale information : */
      for (i = 0; i < lang_cnt; i++)
	{
	  const LANG_LOCALE_DATA *lld = lang_get_first_locale_for_lang (i);

	  assert (lld != NULL);

	  do
	    {
	      len_str = strlen (lld->lang_name);
	      ptr = or_pack_string_with_length (ptr, lld->lang_name, len_str);

	      ptr = or_pack_int (ptr, lld->codeset);

	      len_str = strlen (lld->checksum);
	      ptr = or_pack_string_with_length (ptr, lld->checksum, len_str);

	      lld = lld->next_lld;
	    }
	  while (lld != NULL);
	}
    }
  else
    {
      er_set (ER_ERROR_SEVERITY, ARG_FILE_LINE, ER_OUT_OF_VIRTUAL_MEMORY, 1, (size_t) size);
      (void) return_error_to_client (thread_p, rid);
      size = 0;
      err = ER_FAILED;
    }

  ptr = or_pack_int (reply, size);
  ptr = or_pack_int (ptr, err);

  css_send_reply_and_data_to_client (thread_p->conn_entry, rid, reply, OR_ALIGNED_BUF_SIZE (a_reply), data_reply, size);

  if (data_reply != NULL)
    {
      free_and_init (data_reply);
    }
}

/*
 * sboot_get_timezone_checksum () - get the timezone library checksum
 * return : void
 * thread_p (in) :
 * rid (in) :
 * request (in) :
 * reqlen (in) :
 */
void
sboot_get_timezone_checksum (THREAD_ENTRY * thread_p, unsigned int rid, char *request, int reqlen)
{
  int err = NO_ERROR;
  OR_ALIGNED_BUF (2 * OR_INT_SIZE) a_reply;
  char *reply = NULL, *ptr = NULL, *data_reply = NULL;
  int size = 0;
  int len_str;
  const TZ_DATA *tzd;

  tzd = tz_get_data ();

  assert (tzd != NULL);
  reply = OR_ALIGNED_BUF_START (a_reply);

  size += or_packed_string_length (tzd->checksum, &len_str);

  data_reply = (char *) malloc (size);

  if (data_reply != NULL)
    {
      len_str = strlen (tzd->checksum);
      ptr = or_pack_string_with_length (data_reply, tzd->checksum, len_str);
    }
  else
    {
      er_set (ER_ERROR_SEVERITY, ARG_FILE_LINE, ER_OUT_OF_VIRTUAL_MEMORY, 1, size);
      (void) return_error_to_client (thread_p, rid);
      size = 0;
      err = ER_FAILED;
    }

  ptr = or_pack_int (reply, size);
  ptr = or_pack_int (ptr, err);

  css_send_reply_and_data_to_client (thread_p->conn_entry, rid, reply, OR_ALIGNED_BUF_SIZE (a_reply), data_reply, size);

  if (data_reply != NULL)
    {
      free_and_init (data_reply);
    }
}

/*
 * schksum_insert_repl_log_and_demote_table_lock -
 *
 * return: error code
 *
 * NOTE: insert replication log and demote the read lock of the table
 */
void
schksum_insert_repl_log_and_demote_table_lock (THREAD_ENTRY * thread_p, unsigned int rid, char *request, int reqlen)
{
  int success = NO_ERROR;
  OR_ALIGNED_BUF (OR_INT_SIZE) a_reply;
  char *reply = OR_ALIGNED_BUF_START (a_reply);
  char *ptr;
  OID class_oid;
  REPL_INFO repl_info = { NULL, 0, false };
  REPL_INFO_SBR repl_stmt = { 0, NULL, NULL, NULL, NULL };

  ptr = or_unpack_oid (request, &class_oid);
  ptr = or_unpack_int (ptr, &repl_info.repl_info_type);
  switch (repl_info.repl_info_type)
    {
    case REPL_INFO_TYPE_SBR:
      {
	ptr = or_unpack_int (ptr, &repl_stmt.statement_type);
	ptr = or_unpack_string_nocopy (ptr, &repl_stmt.name);
	ptr = or_unpack_string_nocopy (ptr, &repl_stmt.stmt_text);
	ptr = or_unpack_string_nocopy (ptr, &repl_stmt.db_user);
	ptr = or_unpack_string_nocopy (ptr, &repl_stmt.sys_prm_context);

	repl_info.info = (char *) &repl_stmt;
	break;
      }
    default:
      success = ER_FAILED;
      break;
    }

  if (success == NO_ERROR)
    {
      success = xchksum_insert_repl_log_and_demote_table_lock (thread_p, &repl_info, &class_oid);
    }

  (void) or_pack_int (reply, success);
  css_send_data_to_client (thread_p->conn_entry, rid, reply, OR_ALIGNED_BUF_SIZE (a_reply));
}

/*
 * slogtb_does_active_user_exist -
 *
 * return:
 *
 *   rid(in):
 *   request(in):
 *   reqlen(in):
 *
 * NOTE:
 */
void
slogtb_does_active_user_exist (THREAD_ENTRY * thread_p, unsigned int rid, char *request, int reqlen)
{
  char *user_name;
  bool existed;
  OR_ALIGNED_BUF (OR_INT_SIZE) a_reply;
  char *reply = OR_ALIGNED_BUF_START (a_reply);

  (void) or_unpack_string_nocopy (request, &user_name);
  existed = xlogtb_does_active_user_exist (thread_p, user_name);

  (void) or_pack_int (reply, (int) existed);
  css_send_data_to_client (thread_p->conn_entry, rid, reply, OR_ALIGNED_BUF_SIZE (a_reply));
}

/*
 * slocator_redistribute_partition_data () -
 *
 * return:
 *
 *   rid(in):
 *   request(in):
 *   reqlen(in):
 *
 * NOTE:
 */
void
slocator_redistribute_partition_data (THREAD_ENTRY * thread_p, unsigned int rid, char *request, int reqlen)
{
  OR_ALIGNED_BUF (OR_INT_SIZE) a_reply;
  char *reply = OR_ALIGNED_BUF_START (a_reply);
  char *ptr;
  OID *oid_list;
  int nr_oids;
  int success = NO_ERROR;
  int i;
  OID class_oid;

  ptr = request;
  ptr = or_unpack_oid (ptr, &class_oid);
  ptr = or_unpack_int (ptr, &nr_oids);

  if (nr_oids < 1)
    {
      er_set (ER_ERROR_SEVERITY, ARG_FILE_LINE, ER_INVALID_PARTITION_REQUEST, 0);
      (void) return_error_to_client (thread_p, rid);
      success = ER_INVALID_PARTITION_REQUEST;
      goto end;
    }

  oid_list = (OID *) malloc (nr_oids * sizeof (OID));
  if (oid_list == NULL)
    {
      er_set (ER_ERROR_SEVERITY, ARG_FILE_LINE, ER_OUT_OF_VIRTUAL_MEMORY, 1, nr_oids * sizeof (OID));
      (void) return_error_to_client (thread_p, rid);
      success = ER_OUT_OF_VIRTUAL_MEMORY;
      goto end;
    }

  for (i = 0; i < nr_oids; i++)
    {
      ptr = or_unpack_oid (ptr, &oid_list[i]);
    }

  success = xlocator_redistribute_partition_data (thread_p, &class_oid, nr_oids, oid_list);

  if (oid_list != NULL)
    {
      free_and_init (oid_list);
    }

  if (success != NO_ERROR)
    {
      (void) return_error_to_client (thread_p, rid);
    }

end:
  ptr = or_pack_int (reply, success);
  css_send_data_to_client (thread_p->conn_entry, rid, reply, OR_ALIGNED_BUF_SIZE (a_reply));
}

/*
 * netsr_spacedb () - server-side function to get database space info
 *
 * return        : void
 * thread_p (in) : thread entry
 * rid (in)      : request ID
 * request (in)  : request data
 * reqlen (in)   : request data length
 */
void
netsr_spacedb (THREAD_ENTRY * thread_p, unsigned int rid, char *request, int reqlen)
{
  SPACEDB_ALL all[SPACEDB_ALL_COUNT];
  SPACEDB_ONEVOL *vols = NULL;
  SPACEDB_FILES files[SPACEDB_FILE_COUNT];

  int get_vols = 0;
  int get_files = 0;
  SPACEDB_ONEVOL **volsp = NULL;
  SPACEDB_FILES *filesp = NULL;

  OR_ALIGNED_BUF (2 * OR_INT_SIZE) a_reply;
  char *reply = OR_ALIGNED_BUF_START (a_reply);
  char *data_reply = NULL;
  int data_reply_length = 0;

  char *ptr;

  int error_code = NO_ERROR;

  /* do we need space information on all volumes? */
  ptr = or_unpack_int (request, &get_vols);
  if (get_vols)
    {
      volsp = &vols;
    }
  /* do we need detailed file information? */
  ptr = or_unpack_int (ptr, &get_files);
  if (get_files)
    {
      filesp = files;
    }

  /* get info from disk manager */
  error_code = disk_spacedb (thread_p, all, volsp);
  if (error_code != NO_ERROR)
    {
      ASSERT_ERROR ();
    }
  else if (get_files)
    {
      /* get info from file manager */
      error_code = file_spacedb (thread_p, filesp);
      if (error_code != NO_ERROR)
	{
	  ASSERT_ERROR ();
	}
    }

  if (error_code == NO_ERROR)
    {
      /* success. pack space info */
      data_reply_length = or_packed_spacedb_size (all, vols, filesp);
      data_reply = (char *) db_private_alloc (thread_p, data_reply_length);
      ptr = or_pack_spacedb (data_reply, all, vols, filesp);
      assert (ptr - data_reply == data_reply_length);
    }
  else
    {
      /* error */
      (void) return_error_to_client (thread_p, rid);
    }

  /* send result to client */
  ptr = or_pack_int (reply, data_reply_length);
  ptr = or_pack_int (ptr, error_code);

  css_send_reply_and_data_to_client (thread_p->conn_entry, rid, reply, OR_ALIGNED_BUF_SIZE (a_reply), data_reply,
				     data_reply_length);

  if (vols != NULL)
    {
      free_and_init (vols);
    }
  if (data_reply != NULL)
    {
      db_private_free_and_init (thread_p, data_reply);
    }
}

void
slocator_demote_class_lock (THREAD_ENTRY * thread_p, unsigned int rid, char *request, int reqlen)
{
  int error;
  OID class_oid;
  LOCK lock, ex_lock;
  char *ptr;
  OR_ALIGNED_BUF (OR_INT_SIZE + OR_INT_SIZE) a_reply;
  char *reply = OR_ALIGNED_BUF_START (a_reply);

  ptr = or_unpack_oid (request, &class_oid);
  ptr = or_unpack_lock (ptr, &lock);

  error = xlocator_demote_class_lock (thread_p, &class_oid, lock, &ex_lock);

  if (error != NO_ERROR)
    {
      return_error_to_client (thread_p, rid);
    }

  ptr = or_pack_int (reply, error);
  ptr = or_pack_lock (ptr, ex_lock);
  css_send_data_to_client (thread_p->conn_entry, rid, reply, OR_ALIGNED_BUF_SIZE (a_reply));
}

void
sloaddb_init (THREAD_ENTRY * thread_p, unsigned int rid, char *request, int reqlen)
{
  packing_unpacker unpacker (request, (size_t) reqlen);

  /* *INDENT-OFF* */
  cubload::load_args args;
  /* *INDENT-ON* */

  args.unpack (unpacker);

  load_session *session = new load_session (args);

  int error_code = session_set_load_session (thread_p, session);
  if (error_code != NO_ERROR)
    {
      delete session;
    }

  OR_ALIGNED_BUF (OR_INT_SIZE) a_reply;
  char *reply = OR_ALIGNED_BUF_START (a_reply);

  or_pack_int (reply, error_code);
  css_send_data_to_client (thread_p->conn_entry, rid, reply, OR_ALIGNED_BUF_SIZE (a_reply));
}

void
sloaddb_install_class (THREAD_ENTRY * thread_p, unsigned int rid, char *request, int reqlen)
{
  packing_unpacker unpacker (request, (size_t) reqlen);
  bool is_ignored = false;

  /* *INDENT-OFF* */
  cubload::batch batch;
  /* *INDENT-ON* */

  batch.unpack (unpacker);

  load_session *session = NULL;
  int error_code = session_get_load_session (thread_p, session);
  std::string cls_name;
  if (error_code == NO_ERROR)
    {
      assert (session != NULL);
      error_code = session->install_class (*thread_p, batch, is_ignored, cls_name);
    }
  else
    {
      if (er_errid () == NO_ERROR || !er_has_error ())
	{
	  error_code = ER_LDR_INVALID_STATE;
	  er_set (ER_ERROR_SEVERITY, ARG_FILE_LINE, error_code, 0);
	}

      return_error_to_client (thread_p, rid);
    }

  // Error code and is_ignored.
  OR_ALIGNED_BUF (3 * OR_INT_SIZE) a_reply;
  char *reply = OR_ALIGNED_BUF_START (a_reply);
  char *ptr;
  int buf_sz = (int) cls_name.length ();
  ptr = or_pack_int (reply, buf_sz);
  ptr = or_pack_int (ptr, error_code);
  ptr = or_pack_int (ptr, (is_ignored ? 1 : 0));

  css_send_reply_and_data_to_client (thread_p->conn_entry, rid, reply, OR_ALIGNED_BUF_SIZE (a_reply),
				     (char *) cls_name.c_str (), buf_sz);
}

void
sloaddb_load_batch (THREAD_ENTRY * thread_p, unsigned int rid, char *request, int reqlen)
{
  packing_unpacker unpacker (request, (size_t) reqlen);

  /* *INDENT-OFF* */
  cubload::batch *batch = NULL;
  load_status status;
  packing_packer packer;
  cubmem::extensible_block eb;
  /* *INDENT-ON* */

  char *reply_data = NULL;
  int reply_data_size = 0;

  bool use_temp_batch = false;
  unpacker.unpack_bool (use_temp_batch);
  if (!use_temp_batch)
    {
      batch = new cubload::batch ();
      batch->unpack (unpacker);
    }

  bool is_batch_accepted = false;
  load_session *session = NULL;

  session_get_load_session (thread_p, session);
  int error_code = session_get_load_session (thread_p, session);
  if (error_code == NO_ERROR)
    {
      assert (session != NULL);
      error_code = session->load_batch (*thread_p, batch, use_temp_batch, is_batch_accepted, status);

      packer.set_buffer_and_pack_all (eb, status);

      reply_data = eb.get_ptr ();
      reply_data_size = (int) packer.get_current_size ();
    }
  else
    {
      if (er_errid () == NO_ERROR || !er_has_error ())
	{
	  error_code = ER_LDR_INVALID_STATE;
	  er_set (ER_ERROR_SEVERITY, ARG_FILE_LINE, error_code, 0);
	}

      return_error_to_client (thread_p, rid);
    }

  OR_ALIGNED_BUF (OR_INT_SIZE * 3) a_reply;
  char *reply = OR_ALIGNED_BUF_START (a_reply);

  char *ptr = or_pack_int (reply, reply_data_size);
  ptr = or_pack_int (ptr, error_code);
  or_pack_int (ptr, (is_batch_accepted ? 1 : 0));


  css_send_reply_and_data_to_client (thread_p->conn_entry, rid, reply, OR_ALIGNED_BUF_SIZE (a_reply), reply_data,
				     reply_data_size);
}

void
sloaddb_fetch_status (THREAD_ENTRY * thread_p, unsigned int rid, char *request, int reqlen)
{
  packing_packer packer;
  cubmem::extensible_block eb;

  char *buffer = NULL;
  int buffer_size = 0;

  load_session *session = NULL;
  int error_code = session_get_load_session (thread_p, session);
  if (error_code == NO_ERROR)
    {
      assert (session != NULL);
      load_status status;
      session->fetch_status (status, false);
      packer.set_buffer_and_pack_all (eb, status);

      buffer = eb.get_ptr ();
      buffer_size = (int) packer.get_current_size ();
    }
  else
    {
      if (er_errid () == NO_ERROR || !er_has_error ())
	{
	  er_set (ER_ERROR_SEVERITY, ARG_FILE_LINE, ER_LDR_INVALID_STATE, 0);
	}

      return_error_to_client (thread_p, rid);
    }

  OR_ALIGNED_BUF (OR_INT_SIZE) a_reply;
  char *reply = OR_ALIGNED_BUF_START (a_reply);

  or_pack_int (reply, buffer_size);
  css_send_reply_and_data_to_client (thread_p->conn_entry, rid, reply, OR_ALIGNED_BUF_SIZE (a_reply), buffer,
				     buffer_size);
}

void
sloaddb_destroy (THREAD_ENTRY * thread_p, unsigned int rid, char *request, int reqlen)
{
  load_session *session = NULL;
  int error_code = session_get_load_session (thread_p, session);
  if (error_code == NO_ERROR)
    {
      assert (session != NULL);

      session->wait_for_completion ();
      delete session;
      session_set_load_session (thread_p, NULL);
    }

  if (er_errid () != NO_ERROR || er_has_error ())
    {
      return_error_to_client (thread_p, rid);
    }

  OR_ALIGNED_BUF (OR_INT_SIZE) a_reply;
  char *reply = OR_ALIGNED_BUF_START (a_reply);

  or_pack_int (reply, error_code);
  css_send_data_to_client (thread_p->conn_entry, rid, reply, OR_ALIGNED_BUF_SIZE (a_reply));
}

void
sloaddb_interrupt (THREAD_ENTRY * thread_p, unsigned int rid, char *request, int reqlen)
{
  load_session *session = NULL;
  int error_code = session_get_load_session (thread_p, session);
  if (error_code == NO_ERROR)
    {
      assert (session != NULL);

      session->interrupt ();
    }
  else
    {
      // what to do, what to do...
    }
}

void
sloaddb_update_stats (THREAD_ENTRY * thread_p, unsigned int rid, char *request, int reqlen)
{
  char *buffer = NULL;
  int buffer_size = 0;

  load_session *session = NULL;
  int error_code = session_get_load_session (thread_p, session);
  if (error_code == NO_ERROR)
    {
      assert (session != NULL);

      session->update_class_statistics (*thread_p);
    }

  if (er_errid () != NO_ERROR || er_has_error ())
    {
      return_error_to_client (thread_p, rid);
    }

  OR_ALIGNED_BUF (OR_INT_SIZE) a_reply;
  char *reply = OR_ALIGNED_BUF_START (a_reply);

  or_pack_int (reply, error_code);
  css_send_data_to_client (thread_p->conn_entry, rid, reply, OR_ALIGNED_BUF_SIZE (a_reply));
}

void
ssession_stop_attached_threads (void *session)
{
  session_stop_attached_threads (session);
}

static bool
cdc_check_client_connection ()
{
  if (css_check_conn (&cdc_Gl.conn) == NO_ERROR)
    {
      /* existing connection is alive */
      return true;
    }
  else
    {
      return false;
    }
}

void
scdc_start_session (THREAD_ENTRY * thread_p, unsigned int rid, char *request, int reqlen)
{
  OR_ALIGNED_BUF (OR_INT_SIZE) a_reply;
  char *reply = OR_ALIGNED_BUF_START (a_reply);
  char *ptr;
  int error_code;
  int max_log_item, extraction_timeout, all_in_cond, num_extraction_user, num_extraction_class;
  uint64_t *extraction_classoids = NULL;
  char **extraction_user = NULL;

  char *dummy_user = NULL;

  if (prm_get_integer_value (PRM_ID_SUPPLEMENTAL_LOG) == 0)
    {
      error_code = ER_CDC_NOT_AVAILABLE;
      er_set (ER_NOTIFICATION_SEVERITY, ARG_FILE_LINE, ER_CDC_NOT_AVAILABLE, 0);
      goto error;
    }

  /* scdc_start_session more than once without scdc_end_session */
  if (cdc_Gl.conn.fd != -1)
    {
      if (thread_p->conn_entry->fd != cdc_Gl.conn.fd)
	{
	  /* check if existing connection is alive */
	  if (cdc_check_client_connection ())
	    {
	      cdc_log ("%s : More than two clients attempt to connect", __func__);

	      error_code = ER_CDC_NOT_AVAILABLE;
	      er_set (ER_NOTIFICATION_SEVERITY, ARG_FILE_LINE, ER_CDC_NOT_AVAILABLE, 0);
	      goto error;
	    }
	}

      /* if existing session is dead, then pause loginfo producer thread (cdc). */
      if (cdc_Gl.producer.state != CDC_PRODUCER_STATE_WAIT)
	{
	  cdc_pause_producer ();
	}

      LSA_SET_NULL (&cdc_Gl.consumer.next_lsa);
    }

  cdc_Gl.conn.fd = thread_p->conn_entry->fd;
  cdc_Gl.conn.status = thread_p->conn_entry->status;

  ptr = or_unpack_int (request, &max_log_item);
  ptr = or_unpack_int (ptr, &extraction_timeout);
  ptr = or_unpack_int (ptr, &all_in_cond);
  ptr = or_unpack_int (ptr, &num_extraction_user);

  if (num_extraction_user > 0)
    {
      extraction_user = (char **) malloc (sizeof (char *) * num_extraction_user);
      if (extraction_user == NULL)
	{
	  er_set (ER_ERROR_SEVERITY, ARG_FILE_LINE, ER_OUT_OF_VIRTUAL_MEMORY, 1, sizeof (char *) * num_extraction_user);
	  error_code = ER_OUT_OF_VIRTUAL_MEMORY;
	  goto error;
	}

      for (int i = 0; i < num_extraction_user; i++)
	{
	  ptr = or_unpack_string_nocopy (ptr, &dummy_user);

	  extraction_user[i] = strdup (dummy_user);
	  if (extraction_user[i] == NULL)
	    {
	      er_set (ER_ERROR_SEVERITY, ARG_FILE_LINE, ER_OUT_OF_VIRTUAL_MEMORY, 1, strlen (dummy_user));
	      error_code = ER_OUT_OF_VIRTUAL_MEMORY;
	      goto error;
	    }
	}
    }

  ptr = or_unpack_int (ptr, &num_extraction_class);

  if (num_extraction_class > 0)
    {
      extraction_classoids = (UINT64 *) malloc (sizeof (UINT64) * num_extraction_class);
      if (extraction_classoids == NULL)
	{
	  er_set (ER_ERROR_SEVERITY, ARG_FILE_LINE, ER_OUT_OF_VIRTUAL_MEMORY, 1,
		  sizeof (UINT64) * num_extraction_class);
	  error_code = ER_OUT_OF_VIRTUAL_MEMORY;
	  goto error;
	}

      for (int i = 0; i < num_extraction_class; i++)
	{
	  ptr = or_unpack_int64 (ptr, (INT64 *) & extraction_classoids[i]);
	}
    }

  cdc_log
    ("%s : max_log_item (%d), extraction_timeout (%d), all_in_cond (%d), num_extraction_user (%d), num_extraction_class (%d)",
     __func__, max_log_item, extraction_timeout, all_in_cond, num_extraction_user, num_extraction_class);

  error_code =
    cdc_set_configuration (max_log_item, extraction_timeout, all_in_cond, extraction_user, num_extraction_user,
			   extraction_classoids, num_extraction_class);
  if (error_code != NO_ERROR)
    {
      goto error;
    }

  or_pack_int (reply, error_code);

  (void) css_send_data_to_client (thread_p->conn_entry, rid, reply, OR_ALIGNED_BUF_SIZE (a_reply));

  return;

error:

  if (extraction_user != NULL)
    {
      for (int i = 0; i < num_extraction_user; i++)
	{
	  if (extraction_user[i] != NULL)
	    {
	      free_and_init (extraction_user[i]);
	    }
	}

      free_and_init (extraction_user);
    }

  if (extraction_classoids != NULL)
    {
      free_and_init (extraction_classoids);
    }

  or_pack_int (reply, error_code);

  (void) css_send_data_to_client (thread_p->conn_entry, rid, reply, OR_ALIGNED_BUF_SIZE (a_reply));

  return;
}

void
scdc_find_lsa (THREAD_ENTRY * thread_p, unsigned int rid, char *request, int reqlen)
{
  OR_ALIGNED_BUF (OR_INT_SIZE + OR_LOG_LSA_ALIGNED_SIZE + OR_INT64_SIZE) a_reply;
  char *reply = OR_ALIGNED_BUF_START (a_reply);
  char *ptr;
  LOG_LSA start_lsa;
  time_t input_time;
  int error_code;

  ptr = or_unpack_int64 (request, &input_time);
  //if scdc_find_lsa() is called more than once, it should pause running cdc_loginfo_producer_execute() thread 

  cdc_log ("%s : input time (%lld)", __func__, input_time);

  error_code = cdc_find_lsa (thread_p, &input_time, &start_lsa);
  if (error_code == NO_ERROR || error_code == ER_CDC_ADJUSTED_LSA)
    {
      // check producer is sleep, and if not 
      // make producer sleep, and producer request consumer to be sleep 
      // if request is set to consumer to be sleep, go into spinlock 
      // checks request is set to none, then if it is none, 
      if (cdc_Gl.producer.state != CDC_PRODUCER_STATE_WAIT)
	{
	  cdc_pause_producer ();
	}

      cdc_set_extraction_lsa (&start_lsa);

      cdc_reinitialize_queue (&start_lsa);

      cdc_wakeup_producer ();

      ptr = or_pack_int (reply, error_code);
      ptr = or_pack_log_lsa (ptr, &start_lsa);
      or_pack_int64 (ptr, input_time);

      cdc_log ("%s : reply contains start lsa (%lld|%d), output time (%lld)", __func__, LSA_AS_ARGS (&start_lsa),
	       input_time);

      (void) css_send_data_to_client (thread_p->conn_entry, rid, reply, OR_ALIGNED_BUF_SIZE (a_reply));

      return;
    }
  else
    {
      goto error;
    }

error:

  or_pack_int (reply, error_code);

  (void) css_send_data_to_client (thread_p->conn_entry, rid, reply, OR_ALIGNED_BUF_SIZE (a_reply));
}

void
scdc_get_loginfo_metadata (THREAD_ENTRY * thread_p, unsigned int rid, char *request, int reqlen)
{
  OR_ALIGNED_BUF (OR_INT_SIZE * 3 + OR_LOG_LSA_ALIGNED_SIZE) a_reply;
  char *reply = OR_ALIGNED_BUF_START (a_reply);
  char *ptr;
  LOG_LSA start_lsa;
  LOG_LSA next_lsa;

  int total_length;
  char *log_info_list;
  int error_code = NO_ERROR;
  int num_log_info;

  int rc;

  or_unpack_log_lsa (request, &start_lsa);

  cdc_log ("%s : request from client contains start_lsa (%lld|%d)", __func__, LSA_AS_ARGS (&start_lsa));

  if (LSA_ISNULL (&cdc_Gl.consumer.next_lsa))
    {
      /* if server is restarted while cdc is running, and client immediately calls extraction without scdc_find_lsa() */

      error_code = cdc_validate_lsa (thread_p, &start_lsa);
      if (error_code != NO_ERROR)
	{
	  goto error;
	}

      cdc_set_extraction_lsa (&start_lsa);

      cdc_reinitialize_queue (&start_lsa);

      cdc_wakeup_producer ();
    }

  if (LSA_EQ (&cdc_Gl.consumer.next_lsa, &start_lsa))
    {
      error_code = cdc_make_loginfo (thread_p, &start_lsa);
      if (error_code != NO_ERROR)
	{
	  goto error;
	}

      error_code = cdc_get_loginfo_metadata (&next_lsa, &total_length, &num_log_info);
      if (error_code != NO_ERROR)
	{
	  goto error;
	}
    }
  else if (LSA_EQ (&cdc_Gl.consumer.start_lsa, &start_lsa))
    {
      /* Send again; only the case, where cdc client re-request loginfo metadata requested last time due to a problem like shutdown, will be dealt. */
      error_code = cdc_get_loginfo_metadata (&next_lsa, &total_length, &num_log_info);
      if (error_code != NO_ERROR)
	{
	  goto error;
	}
    }
  else
    {
      _er_log_debug (ARG_FILE_LINE,
		     "requested extract lsa is (%lld | %d) is not in a range of previously requested lsa (%lld | %d) and next lsa to extract (%lld | %d)",
		     LSA_AS_ARGS (&start_lsa), LSA_AS_ARGS (&cdc_Gl.consumer.start_lsa),
		     LSA_AS_ARGS (&cdc_Gl.consumer.next_lsa));

      er_set (ER_NOTIFICATION_SEVERITY, ARG_FILE_LINE, ER_CDC_INVALID_LOG_LSA, 1, LSA_AS_ARGS (&start_lsa));
      error_code = ER_CDC_INVALID_LOG_LSA;
      goto error;
    }

  ptr = or_pack_int (reply, error_code);

  ptr = or_pack_log_lsa (ptr, &next_lsa);
  ptr = or_pack_int (ptr, num_log_info);
  ptr = or_pack_int (ptr, total_length);

  cdc_log ("%s : reply contains next lsa (%lld|%d), num log info (%d), total length (%d)", __func__,
	   LSA_AS_ARGS (&next_lsa), num_log_info, total_length);

  (void) css_send_data_to_client (thread_p->conn_entry, rid, reply, OR_ALIGNED_BUF_SIZE (a_reply));
  return;

error:

  or_pack_int (reply, error_code);

  (void) css_send_data_to_client (thread_p->conn_entry, rid, reply, OR_ALIGNED_BUF_SIZE (a_reply));
}

void
scdc_get_loginfo (THREAD_ENTRY * thread_p, unsigned int rid, char *request, int reqlen)
{
  cdc_log ("%s : size of log info is %d", __func__, cdc_Gl.consumer.log_info_size);

  (void) css_send_data_to_client (thread_p->conn_entry, rid, cdc_Gl.consumer.log_info, cdc_Gl.consumer.log_info_size);

  return;
}

void
scdc_end_session (THREAD_ENTRY * thread_p, unsigned int rid, char *request, int reqlen)
{
  OR_ALIGNED_BUF (OR_INT_SIZE) a_reply;
  char *reply = OR_ALIGNED_BUF_START (a_reply);
  int error_code;

  error_code = cdc_cleanup ();

  cdc_log ("%s : clean up for cdc thread has done.", __func__);

  cdc_Gl.conn.fd = -1;
  cdc_Gl.conn.status = CONN_CLOSED;

  or_pack_int (reply, error_code);
  (void) css_send_data_to_client (thread_p->conn_entry, rid, reply, OR_ALIGNED_BUF_SIZE (a_reply));

  return;
}

/*
 * flashback_verify_time () - verify the availablity of log records around the 'start_time' and 'end_time'
 *
 * return           : error_code
 * thread_p (in)    : thread entry
 * start_time (in)  : start point of flashback.
 * end_time (in)    : end point of flashback
 * start_lsa (out)  : LSA near the 'start_time'
 * end_lsa (out)    : LSA near the 'end_time'
 * TODO : move to flashback_sr.c
 */
static int
flashback_verify_time (THREAD_ENTRY * thread_p, time_t * start_time, time_t * end_time, LOG_LSA * start_lsa,
		       LOG_LSA * end_lsa)
{
  int error_code = NO_ERROR;
  time_t ret_time = 0;


  /* 1. Check start_time */
  if (*start_time < log_Gl.hdr.db_creation)
    {
      char start_date[20];
      char db_creation_date[20];
      char cur_date[20];
      time_t current_time = time (NULL);

      strftime (start_date, 20, "%d-%m-%Y:%H:%M:%S", localtime (&start_time));
      strftime (db_creation_date, 20, "%d-%m-%Y:%H:%M:%S", localtime (&log_Gl.hdr.db_creation));
      strftime (cur_date, 20, "%d-%m-%Y:%H:%M:%S", localtime (&current_time));

      er_set (ER_NOTIFICATION_SEVERITY, ARG_FILE_LINE, ER_FLASHBACK_INVALID_TIME, 3, start_date, db_creation_date,
	      cur_date);
      return ER_FLASHBACK_INVALID_TIME;
    }
  else
    {
      ret_time = *start_time;

      error_code = cdc_find_lsa (thread_p, &ret_time, start_lsa);
      if (error_code == NO_ERROR || error_code == ER_CDC_ADJUSTED_LSA)
	{
	  /* find log record at the time
	   * ret_time : time of the commit record or dummy record that is found to be greater than or equal to the start_time at first */

	  if (ret_time >= *end_time)
	    {
	      char start_date[20];
	      char db_creation_date[20];

	      strftime (start_date, 20, "%d-%m-%Y:%H:%M:%S", localtime (&start_time));
	      strftime (db_creation_date, 20, "%d-%m-%Y:%H:%M:%S", localtime (&log_Gl.hdr.db_creation));

	      /* out of range : start_time (ret_time) can not be greater than end_time */
	      er_set (ER_NOTIFICATION_SEVERITY, ARG_FILE_LINE, ER_FLASHBACK_INVALID_TIME, 3, start_date,
		      db_creation_date, start_date);
	      return ER_FLASHBACK_INVALID_TIME;
	    }
	}
      else
	{
	  /* failed to find a log at the time due to failure while reading log page or volume (ER_FAILED, ER_LOG_READ) */
	  return error_code;
	}
    }

  *start_time = ret_time;

  /* 2. If start_time is valid, then get end_lsa */

  error_code = cdc_find_lsa (thread_p, end_time, end_lsa);

  if (!(error_code == NO_ERROR || error_code == ER_CDC_ADJUSTED_LSA))
    {
      /* failed to find a log record */
      return error_code;
    }

  return NO_ERROR;
}

/*
 * flashback_pack_summary_entry ()
 *
 * return        : memory pointer after packing summary entries
 * ptr (in)      : memory pointer where to pack summary entries
 * context (in)  : context which contains summary entry list
 * TODO : move to flashback_sr.c
 */
static char *
flashback_pack_summary_entry (char *ptr, FLASHBACK_SUMMARY_CONTEXT context, int *num_summary)
{
  FLASHBACK_SUMMARY_ENTRY entry;

// *INDENT-OFF*
  for (auto iter : context.summary_list)
    {
      entry = iter.second;
      if (entry.num_insert + entry.num_update + entry.num_delete > 0)
      {
      ptr = or_pack_int (ptr, entry.trid);
      ptr = or_pack_string (ptr, entry.user);
      ptr = or_pack_int64 (ptr, entry.start_time);
      ptr = or_pack_int64 (ptr, entry.end_time);
      ptr = or_pack_int (ptr, entry.num_insert);
      ptr = or_pack_int (ptr, entry.num_update);
      ptr = or_pack_int (ptr, entry.num_delete);
      ptr = or_pack_log_lsa (ptr, &entry.start_lsa);
      ptr = or_pack_log_lsa (ptr, &entry.end_lsa);
      ptr = or_pack_int (ptr, entry.classoid_set.size());

      for (auto item : entry.classoid_set)
        {
          ptr = or_pack_oid (ptr, &item);
        }

      (*num_summary)++;
      }
    }
// *INDENT-ON*

  return ptr;
}

void
sflashback_get_summary (THREAD_ENTRY * thread_p, unsigned int rid, char *request, int reqlen)
{
  OR_ALIGNED_BUF (OR_INT_SIZE + OR_INT_SIZE) a_reply;
  char *reply = OR_ALIGNED_BUF_START (a_reply);
  char *area = NULL;
  int area_size = 0;

  int error_code = NO_ERROR;
  char *ptr;
  char *start_ptr;

  char *num_ptr;		//pointer in which 'number of summary' is located
  int tmp_num = 0;

  LC_FIND_CLASSNAME status;

  FLASHBACK_SUMMARY_CONTEXT context = { LSA_INITIALIZER, LSA_INITIALIZER, NULL, 0, 0, };

  time_t start_time = 0;
  time_t end_time = 0;

  char *classname = NULL;

  error_code = flashback_initialize (thread_p);
  if (error_code != NO_ERROR)
    {
      goto error;
    }

  ptr = or_unpack_int (request, &context.num_class);

  for (int i = 0; i < context.num_class; i++)
    {
      OID classoid = OID_INITIALIZER;

      ptr = or_unpack_string_nocopy (ptr, &classname);

      status = xlocator_find_class_oid (thread_p, classname, &classoid, NULL_LOCK);
      if (status != LC_CLASSNAME_EXIST)
	{
	  er_set (ER_ERROR_SEVERITY, ARG_FILE_LINE, ER_FLASHBACK_INVALID_CLASS, 1, classname);
	  error_code = ER_FLASHBACK_INVALID_CLASS;
	  goto error;
	}

      context.classoids.emplace_back (classoid);
    }

  ptr = or_unpack_string_nocopy (ptr, &context.user);
  ptr = or_unpack_int64 (ptr, &start_time);
  ptr = or_unpack_int64 (ptr, &end_time);

  error_code = flashback_verify_time (thread_p, &start_time, &end_time, &context.start_lsa, &context.end_lsa);
  if (error_code != NO_ERROR)
    {
      goto error;
    }

  assert (!LSA_ISNULL (&context.start_lsa));

  flashback_set_min_log_pageid_to_keep (&context.start_lsa);

  /* get summary list */
  error_code = flashback_make_summary_list (thread_p, &context);
  if (error_code != NO_ERROR)
    {
      goto error;
    }

  /* area : | class oid list | summary start time | summary end time | num summary | summary entry list |
   * summary entry : | trid | user | start/end time | num insert/update/delete | num class | class oid list |
   * OR_OID_SIZE * context.num_class means maximum class oid list size per summary entry */

  area_size = OR_OID_SIZE * context.num_class + OR_INT64_SIZE + OR_INT64_SIZE + OR_INT_SIZE
    + (OR_SUMMARY_ENTRY_SIZE_WITHOUT_CLASS + OR_OID_SIZE * context.num_class) * context.num_summary;

  area = (char *) db_private_alloc (thread_p, area_size);
  if (area == NULL)
    {
      er_set (ER_ERROR_SEVERITY, ARG_FILE_LINE, ER_OUT_OF_VIRTUAL_MEMORY, 1, area_size);
      error_code = ER_OUT_OF_VIRTUAL_MEMORY;
      goto error;
    }

  /* reply packing : error_code | area size */
  ptr = or_pack_int (reply, area_size);
  ptr = or_pack_int (ptr, error_code);

  /* area packing : OID list | num summary | summary info list */
  ptr = area;

  // *INDENT-OFF*
  for (auto iter : context.classoids)
    {
      ptr = or_pack_oid (ptr, &iter);
    }
  // *INDENT-ON*

  ptr = or_pack_int64 (ptr, start_time);
  ptr = or_pack_int64 (ptr, end_time);

  num_ptr = ptr;

  ptr = or_pack_int (ptr, context.num_summary);
  ptr = flashback_pack_summary_entry (ptr, context, &tmp_num);

  if (context.num_summary != tmp_num)
    {
      or_pack_int (num_ptr, tmp_num);
    }

  error_code =
    css_send_reply_and_data_to_client (thread_p->conn_entry, rid, reply, OR_ALIGNED_BUF_SIZE (a_reply), area,
				       area_size);

  db_private_free_and_init (thread_p, area);

  if (error_code != NO_ERROR)
    {
      goto css_send_error;
    }

  return;
error:

  if (error_code == ER_FLASHBACK_INVALID_CLASS)
    {
      ptr = or_pack_int (reply, strlen (classname));
      or_pack_int (ptr, error_code);

      css_send_reply_and_data_to_client (thread_p->conn_entry, rid, reply, OR_ALIGNED_BUF_SIZE (a_reply), classname,
					 strlen (classname));
    }
  else
    {
      ptr = or_pack_int (reply, 0);
      or_pack_int (ptr, error_code);

      (void) css_send_data_to_client (thread_p->conn_entry, rid, reply, OR_ALIGNED_BUF_SIZE (a_reply));
    }

  if (error_code != ER_FLASHBACK_DUPLICATED_REQUEST)
    {
      /* if flashback variables are reset by duplicated request error,
       * variables for existing connection (valid connection) can be reset */
      flashback_reset ();
    }

  return;

css_send_error:
  flashback_reset ();

  return;
}

/*
 * flashback_pack_loginfo () -
 *
 * return: memory pointer after putting log info
 *
 *   thread_p(in):
 *   ptr(in): memory pointer where to pack sequence of log info
 *   context(in): context contains log infos to pack
 *
 * NOTE: will move to flashback_sr.c
 */

static char *
flashback_pack_loginfo (THREAD_ENTRY * thread_p, char *ptr, FLASHBACK_LOGINFO_CONTEXT context)
{
  CDC_LOGINFO_ENTRY *entry;

  for (int i = 0; i < context.num_loginfo; i++)
    {
      ptr = PTR_ALIGN (ptr, MAX_ALIGNMENT);
      // *INDENT-OFF*
      entry = context.loginfo_queue.front ();
      // *INDENT-ON*
      memcpy (ptr, PTR_ALIGN (entry->log_info, MAX_ALIGNMENT), entry->length);

      ptr = ptr + entry->length;

      free_and_init (entry->log_info);
      db_private_free_and_init (thread_p, entry);

      // *INDENT-OFF*
      context.loginfo_queue.pop ();
      // *INDENT-ON*
    }

  return ptr;
}

void
sflashback_get_loginfo (THREAD_ENTRY * thread_p, unsigned int rid, char *request, int reqlen)
{
  OR_ALIGNED_BUF (OR_INT_SIZE + OR_INT_SIZE) a_reply;
  char *reply = OR_ALIGNED_BUF_START (a_reply);
  char *area = NULL;
  int area_size = 0;

  int error_code = NO_ERROR;
  char *ptr;
  char *start_ptr;

  int threshold_to_remove_archive = 0;

  FLASHBACK_LOGINFO_CONTEXT context = { -1, NULL, LSA_INITIALIZER, LSA_INITIALIZER, 0, 0, false, 0, OID_INITIALIZER, };

<<<<<<< HEAD
  flashback_set_status_active ();

  if (flashback_check_time_exceed_threshold (&threshold_to_remove_archive))
    {
      er_set (ER_ERROR_SEVERITY, ARG_FILE_LINE, ER_FLASHBACK_TIMEOUT, 1, threshold_to_remove_archive);
      error_code = ER_FLASHBACK_TIMEOUT;

      goto error;
    }

=======
>>>>>>> d68b521c
  /* request : trid | user | num_class | table oid list | start_lsa | end_lsa | num_item | forward/backward */

  ptr = or_unpack_int (request, &context.trid);
  ptr = or_unpack_string_nocopy (ptr, &context.user);
  ptr = or_unpack_int (ptr, &context.num_class);

  for (int i = 0; i < context.num_class; i++)
    {
      OID classoid;
      ptr = or_unpack_oid (ptr, &classoid);
      context.classoid_set.emplace (classoid);
    }

  ptr = or_unpack_log_lsa (ptr, &context.start_lsa);
  ptr = or_unpack_log_lsa (ptr, &context.end_lsa);
  ptr = or_unpack_int (ptr, &context.num_loginfo);
  ptr = or_unpack_int (ptr, &context.forward);

  error_code = flashback_make_loginfo (thread_p, &context);
  if (error_code != NO_ERROR)
    {
      goto error;
    }

  area_size = OR_LOG_LSA_ALIGNED_SIZE * 2 + OR_INT_SIZE;

  /* log info entries are chunks of memory that already packed together, and they need to be aligned  
   * | lsa | lsa | num item | align | log info 1 | align | log info 2 | align | log info 3 | ..
   * */

  area_size += context.queue_size + context.num_loginfo * MAX_ALIGNMENT;

  area = (char *) db_private_alloc (thread_p, area_size);
  if (area == NULL)
    {
      er_set (ER_ERROR_SEVERITY, ARG_FILE_LINE, ER_OUT_OF_VIRTUAL_MEMORY, 1, area_size);
      error_code = ER_OUT_OF_VIRTUAL_MEMORY;
      goto error;
    }

  /* reply packing :  area size | error_code */
  ptr = or_pack_int (reply, area_size);
  or_pack_int (ptr, error_code);

  /* area packing : start lsa | end lsa | num item | item list */
  ptr = or_pack_log_lsa (area, &context.start_lsa);
  ptr = or_pack_log_lsa (ptr, &context.end_lsa);
  ptr = or_pack_int (ptr, context.num_loginfo);

  ptr = flashback_pack_loginfo (thread_p, ptr, context);

  error_code =
    css_send_reply_and_data_to_client (thread_p->conn_entry, rid, reply, OR_ALIGNED_BUF_SIZE (a_reply), area,
				       area_size);

  db_private_free_and_init (thread_p, area);

  if (error_code != NO_ERROR)
    {
      goto css_send_error;
    }

  if (flashback_is_loginfo_generation_finished (&context.start_lsa, &context.end_lsa))
    {
      flashback_reset ();
    }
  else
    {
      if (context.forward)
	{
	  /* start_lsa is increased only if direction is forward */
	  flashback_set_min_log_pageid_to_keep (&context.start_lsa);
	}
    }

  return;
error:

  if (error_code == ER_FLASHBACK_SCHEMA_CHANGED)
    {
      OR_ALIGNED_BUF (OR_OID_SIZE) area_buf;
      area = OR_ALIGNED_BUF_START (area_buf);

      ptr = or_pack_int (reply, OR_ALIGNED_BUF_SIZE (area_buf));
      or_pack_int (ptr, error_code);
      or_pack_oid (area, &context.invalid_class);
      css_send_reply_and_data_to_client (thread_p->conn_entry, rid, reply, OR_ALIGNED_BUF_SIZE (a_reply), area,
					 OR_ALIGNED_BUF_SIZE (area_buf));
    }
  else
    {
      ptr = or_pack_int (reply, 0);
      or_pack_int (ptr, error_code);
      (void) css_send_data_to_client (thread_p->conn_entry, rid, reply, OR_ALIGNED_BUF_SIZE (a_reply));
    }

  flashback_reset ();
  return;
css_send_error:

  flashback_reset ();
  return;
}<|MERGE_RESOLUTION|>--- conflicted
+++ resolved
@@ -10726,7 +10726,7 @@
       char cur_date[20];
       time_t current_time = time (NULL);
 
-      strftime (start_date, 20, "%d-%m-%Y:%H:%M:%S", localtime (&start_time));
+      strftime (start_date, 20, "%d-%m-%Y:%H:%M:%S", localtime (start_time));
       strftime (db_creation_date, 20, "%d-%m-%Y:%H:%M:%S", localtime (&log_Gl.hdr.db_creation));
       strftime (cur_date, 20, "%d-%m-%Y:%H:%M:%S", localtime (&current_time));
 
@@ -10749,7 +10749,7 @@
 	      char start_date[20];
 	      char db_creation_date[20];
 
-	      strftime (start_date, 20, "%d-%m-%Y:%H:%M:%S", localtime (&start_time));
+	      strftime (start_date, 20, "%d-%m-%Y:%H:%M:%S", localtime (start_time));
 	      strftime (db_creation_date, 20, "%d-%m-%Y:%H:%M:%S", localtime (&log_Gl.hdr.db_creation));
 
 	      /* out of range : start_time (ret_time) can not be greater than end_time */
@@ -11034,19 +11034,6 @@
 
   FLASHBACK_LOGINFO_CONTEXT context = { -1, NULL, LSA_INITIALIZER, LSA_INITIALIZER, 0, 0, false, 0, OID_INITIALIZER, };
 
-<<<<<<< HEAD
-  flashback_set_status_active ();
-
-  if (flashback_check_time_exceed_threshold (&threshold_to_remove_archive))
-    {
-      er_set (ER_ERROR_SEVERITY, ARG_FILE_LINE, ER_FLASHBACK_TIMEOUT, 1, threshold_to_remove_archive);
-      error_code = ER_FLASHBACK_TIMEOUT;
-
-      goto error;
-    }
-
-=======
->>>>>>> d68b521c
   /* request : trid | user | num_class | table oid list | start_lsa | end_lsa | num_item | forward/backward */
 
   ptr = or_unpack_int (request, &context.trid);
