/*
 * Copyright 2008 Search Solution Corporation
 * Copyright 2016 CUBRID Corporation
 *
 *  Licensed under the Apache License, Version 2.0 (the "License");
 *  you may not use this file except in compliance with the License.
 *  You may obtain a copy of the License at
 *
 *      http://www.apache.org/licenses/LICENSE-2.0
 *
 *  Unless required by applicable law or agreed to in writing, software
 *  distributed under the License is distributed on an "AS IS" BASIS,
 *  WITHOUT WARRANTIES OR CONDITIONS OF ANY KIND, either express or implied.
 *  See the License for the specific language governing permissions and
 *  limitations under the License.
 *
 */

/*
 * network_interface_sr.c - Server side network interface functions
 *                          for client requests.
 */

#ident "$Id$"

#include "config.h"

#include <stdio.h>
#include <string.h>
#include <assert.h>

#include "filesys.hpp"
#include "filesys_temp.hpp"
#include "porting.h"
#include "porting_inline.hpp"
#include "perf_monitor.h"
#include "memory_alloc.h"
#include "storage_common.h"
#include "xserver_interface.h"
#include "statistics_sr.h"
#include "btree_load.h"
#include "perf_monitor.h"
#include "log_impl.h"
#include "log_lsa.hpp"
#include "boot_sr.h"
#include "locator_sr.h"
#include "server_interface.h"
#include "oid.h"
#include "error_manager.h"
#include "object_representation.h"
#include "network.h"
#include "log_comm.h"
#include "network_interface_sr.h"
#include "page_buffer.h"
#include "file_manager.h"
#include "boot_sr.h"
#include "arithmetic.h"
#include "serial.h"
#include "query_manager.h"
#include "transaction_sr.h"
#include "release_string.h"
#include "critical_section.h"
#include "statistics.h"
#include "chartype.h"
#include "heap_file.h"
#include "jsp_sr.h"
#include "replication.h"
#include "server_support.h"
#include "connection_sr.h"
#include "log_writer.h"
#include "databases_file.h"
#include "es.h"
#include "es_posix.h"
#include "event_log.h"
#include "tsc_timer.h"
#include "vacuum.h"
#include "object_primitive.h"
#include "tz_support.h"
#include "dbtype.h"
#include "thread_manager.hpp"	// for thread_get_thread_entry_info
#include "compile_context.h"
#include "load_session.hpp"
#include "session.h"
#include "xasl.h"
#include "xasl_cache.h"
#include "elo.h"
#include "transaction_transient.hpp"
#include "method_invoke_group.hpp"
#include "method_runtime_context.hpp"
#include "log_manager.h"
#include "crypt_opfunc.h"
#include "flashback.h"
#include "method_compile.hpp"
#include "method_compile_def.hpp"

// XXX: SHOULD BE THE LAST INCLUDE HEADER
#include "memory_wrapper.hpp"

#if defined (SUPPRESS_STRLEN_WARNING)
#define strlen(s1)  ((int) strlen(s1))
#endif /* defined (SUPPRESS_STRLEN_WARNING) */

#define NET_COPY_AREA_SENDRECV_SIZE (OR_INT_SIZE * 3)
#define NET_SENDRECV_BUFFSIZE (OR_INT_SIZE)

#define STATDUMP_BUF_SIZE (2 * 16 * 1024)
#define QUERY_INFO_BUF_SIZE (2048 + STATDUMP_BUF_SIZE)

#define NET_DEFER_END_QUERIES_MAX 10

/* Query execution with commit. */
#define QEWC_SAFE_GUARD_SIZE 1024
// To have the safe area is just a safe guard to avoid potential issues of bad size calculation.
#define QEWC_MAX_DATA_SIZE  (DB_PAGESIZE - QEWC_SAFE_GUARD_SIZE)

/* This file is only included in the server.  So set the on_server flag on */
unsigned int db_on_server = 1;

STATIC_INLINE TRAN_STATE stran_server_commit_internal (THREAD_ENTRY * thread_p, unsigned int rid, bool retain_lock,
						       bool * should_conn_reset) __attribute__ ((ALWAYS_INLINE));
STATIC_INLINE TRAN_STATE stran_server_abort_internal (THREAD_ENTRY * thread_p, unsigned int rid, bool retain_lock,
						      bool * should_conn_reset) __attribute__ ((ALWAYS_INLINE));
STATIC_INLINE void stran_server_auto_commit_or_abort (THREAD_ENTRY * thread_p, unsigned int rid,
						      QUERY_ID * p_end_queries, int n_query_ids, bool need_abort,
						      bool has_updated, bool * end_query_allowed,
						      TRAN_STATE * tran_state, bool * should_conn_reset)
  __attribute__ ((ALWAYS_INLINE));
STATIC_INLINE int stran_can_end_after_query_execution (THREAD_ENTRY * thread_p, int query_flag, QFILE_LIST_ID * list_id,
						       bool * can_end_transaction) __attribute__ ((ALWAYS_INLINE));

static bool need_to_abort_tran (THREAD_ENTRY * thread_p, int *errid);
static int server_capabilities (void);
static int check_client_capabilities (THREAD_ENTRY * thread_p, int client_cap, int rel_compare,
				      REL_COMPATIBILITY * compatibility, const char *client_host);
static void sbtree_find_unique_internal (THREAD_ENTRY * thread_p, unsigned int rid, char *request, int reqlen);
static int er_log_slow_query (THREAD_ENTRY * thread_p, EXECUTION_INFO * info, int time,
			      UINT64 * diff_stats, char *queryinfo_string);
static void event_log_slow_query (THREAD_ENTRY * thread_p, EXECUTION_INFO * info, int time, UINT64 * diff_stats);
static void event_log_many_ioreads (THREAD_ENTRY * thread_p, EXECUTION_INFO * info, int time, UINT64 * diff_stats);
static void event_log_temp_expand_pages (THREAD_ENTRY * thread_p, EXECUTION_INFO * info);

/*
 * stran_server_commit_internal - commit transaction on server.
 *
 * return:
 *
 *   thread_p(in): thred entry.
 *   rid(in): request id.
 *   retain_lock(in): true, if retains lock.
 *   should_conn_reset(out): reset on commit.
 *
 * NOTE: This function must be called at transaction commit.
 */
STATIC_INLINE TRAN_STATE
stran_server_commit_internal (THREAD_ENTRY * thread_p, unsigned int rid, bool retain_lock, bool * should_conn_reset)
{
  bool has_updated;
  TRAN_STATE state;

  assert (should_conn_reset != NULL);
  has_updated = logtb_has_updated (thread_p);

  state = xtran_server_commit (thread_p, retain_lock);

  cubmethod::runtime_context * rctx = cubmethod::get_rctx (thread_p);
  if (!rctx || rctx->is_running () == false || rctx->get_depth () == 0)
    {
      net_cleanup_server_queues (rid);
    }

  if (state != TRAN_UNACTIVE_COMMITTED && state != TRAN_UNACTIVE_COMMITTED_INFORMING_PARTICIPANTS)
    {
      /* Likely the commit failed.. somehow */
      (void) return_error_to_client (thread_p, rid);
    }

  *should_conn_reset = xtran_should_connection_reset (thread_p, has_updated);

  return state;
}

/*
 * stran_server_abort_internal - abort transaction on server.
 *
 * return:
 *
 *   thread_p(in): thred entry.
 *   rid(in): request id.
 *   should_conn_reset(out): reset on commit.
 *
 * NOTE: This function must be called at transaction abort.
 */
STATIC_INLINE TRAN_STATE
stran_server_abort_internal (THREAD_ENTRY * thread_p, unsigned int rid, bool * should_conn_reset)
{
  TRAN_STATE state;
  bool has_updated;

  has_updated = logtb_has_updated (thread_p);

  state = xtran_server_abort (thread_p);

  cubmethod::runtime_context * rctx = cubmethod::get_rctx (thread_p);
  if (!rctx || rctx->is_running () == false || rctx->get_depth () == 0)
    {
      net_cleanup_server_queues (rid);
    }

  if (state != TRAN_UNACTIVE_ABORTED && state != TRAN_UNACTIVE_ABORTED_INFORMING_PARTICIPANTS)
    {
      /* Likely the abort failed.. somehow */
      (void) return_error_to_client (thread_p, rid);
    }

  *should_conn_reset = xtran_should_connection_reset (thread_p, has_updated);

  return state;
}

/*
 * stran_server_auto_commit_or_abort - do server-side auto-commit or abort
 *
 * return: nothing
 *
 *   thread_p(in): thread entry
 *   rid(in): request id
 *   p_end_queries(in): queries to end
 *   n_query_ids(in): the number of queries to end
 *   need_abort(in): true, if need to abort
 *   has_updated(in):true, if has updated before abort
 *   end_query_allowed(in/out): true, if end query is allowed
 *   tran_state(in/out): transaction state
 *   should_conn_reset(in/out): reset on commit
 *
 * Note: This function must be called only when the query is executed with commit, soon after query execution.
 *       When we call this function, it is possible that transaction was aborted.
 */
STATIC_INLINE void
stran_server_auto_commit_or_abort (THREAD_ENTRY * thread_p, unsigned int rid, QUERY_ID * p_end_queries,
				   int n_query_ids, bool need_abort, bool has_updated, bool * end_query_allowed,
				   TRAN_STATE * tran_state, bool * should_conn_reset)
{
  int error_code, all_error_code, i;

  assert (tran_state != NULL && should_conn_reset != NULL && end_query_allowed != NULL);

  *should_conn_reset = false;

  if (*end_query_allowed == false)
    {
      if (prm_get_bool_value (PRM_ID_DEBUG_AUTOCOMMIT))
	{
	  _er_log_debug (ARG_FILE_LINE, "stran_server_auto_commit_or_abort: active transaction.\n");
	}
      return;
    }

  /* We commit/abort transaction, after ending queries. */
  all_error_code = NO_ERROR;
  if ((*tran_state != TRAN_UNACTIVE_ABORTED) && (*tran_state != TRAN_UNACTIVE_ABORTED_INFORMING_PARTICIPANTS))
    {
      /* If not already aborted, ends the queries. */
      for (i = 0; i < n_query_ids; i++)
	{
	  if (p_end_queries[i] > 0)
	    {
	      error_code = xqmgr_end_query (thread_p, p_end_queries[i]);
	      if (error_code != NO_ERROR)
		{
		  all_error_code = error_code;
		  /* Continue to try to close as many queries as possible. */
		}
	    }
	}
    }

  if (all_error_code != NO_ERROR)
    {
      (void) return_error_to_client (thread_p, rid);
      *end_query_allowed = false;
    }
  else if (need_abort == false)
    {
      /* Needs commit. */
      *tran_state = stran_server_commit_internal (thread_p, rid, false, should_conn_reset);
      if (prm_get_bool_value (PRM_ID_DEBUG_AUTOCOMMIT))
	{
	  _er_log_debug (ARG_FILE_LINE, "stran_server_auto_commit_or_abort: transaction committed. \n");
	}
    }
  else
    {
      /* Needs abort. */
      if ((*tran_state != TRAN_UNACTIVE_ABORTED) && (*tran_state != TRAN_UNACTIVE_ABORTED_INFORMING_PARTICIPANTS))
	{
	  /* We have an error and the transaction was not aborted. Since is auto commit transaction, we can abort it.
	   * In this way, we can avoid abort request.
	   */
	  *tran_state = stran_server_abort_internal (thread_p, rid, should_conn_reset);
	  if (prm_get_bool_value (PRM_ID_DEBUG_AUTOCOMMIT))
	    {
	      _er_log_debug (ARG_FILE_LINE, "stran_server_auto_commit_or_abort: transaction aborted. \n");
	    }
	}
      else
	{
	  /* Transaction was already aborted. */
	  *should_conn_reset = xtran_should_connection_reset (thread_p, has_updated);
	}
    }
}

/*
 * need_to_abort_tran - check whether the transaction should be aborted
 *
 * return: true/false
 *
 *   thread_p(in): thread entry
 *   errid(out): the latest error code
 */
static bool
need_to_abort_tran (THREAD_ENTRY * thread_p, int *errid)
{
  LOG_TDES *tdes;
  bool flag_abort = false;

  assert (thread_p != NULL);

#if 0				/* TODO */
  assert (er_errid () != NO_ERROR);
#endif

  *errid = er_errid ();
  if (*errid == ER_LK_UNILATERALLY_ABORTED || *errid == ER_DB_NO_MODIFICATIONS)
    {
      flag_abort = true;
    }

  /*
   * DEFENCE CODE:
   *  below block means ER_LK_UNILATERALLY_ABORTED occurs but another error
   *  set after that.
   *  So, re-set that error to rollback in client side.
   */
  tdes = LOG_FIND_CURRENT_TDES (thread_p);
  if (tdes != NULL && tdes->tran_abort_reason != TRAN_NORMAL && flag_abort == false)
    {
      flag_abort = true;

      er_set (ER_ERROR_SEVERITY, ARG_FILE_LINE, ER_LK_UNILATERALLY_ABORTED, 4, thread_p->tran_index,
	      tdes->client.get_db_user (), tdes->client.get_host_name (), tdes->client.process_id);
    }

  return flag_abort;
}

/*
 * return_error_to_client -
 *
 * return: state of operation
 *
 *   rid(in):
 *
 * NOTE:
 */
TRAN_STATE
return_error_to_client (THREAD_ENTRY * thread_p, unsigned int rid)
{
  LOG_TDES *tdes;
  int errid;
  bool flag_abort = false;
  char *area;
  OR_ALIGNED_BUF (1024) a_buffer;
  char *buffer;
  int length = 1024;
  TRAN_STATE tran_state = TRAN_UNACTIVE_UNKNOWN;

  CSS_CONN_ENTRY *conn;

  assert (thread_p != NULL);

  conn = thread_p->conn_entry;
  assert (conn != NULL);

  tdes = LOG_FIND_CURRENT_TDES (thread_p);
  if (tdes != NULL)
    {
      tran_state = tdes->state;
    }
  flag_abort = need_to_abort_tran (thread_p, &errid);

  /* check some errors which require special actions */
  /*
   * ER_LK_UNILATERALLY_ABORTED may have occurred due to deadlock.
   * If it happened, do server-side rollback of the transaction.
   * If ER_DB_NO_MODIFICATIONS error is occurred in server-side,
   * it means that the user tried to update the database
   * when the server was disabled to modify. (aka standby mode)
   */
  if (flag_abort == true)
    {
      /* need to hide the previous error, ER_LK_UNILATERALLY_ABORTED to rollback the current transaction. */
      er_stack_push ();
      tran_state = tran_server_unilaterally_abort_tran (thread_p);
      er_stack_pop ();
    }

  if (errid == ER_DB_NO_MODIFICATIONS)
    {
      conn->reset_on_commit = true;
    }

  buffer = OR_ALIGNED_BUF_START (a_buffer);
  area = er_get_area_error (buffer, &length);
  if (area != NULL)
    {
      conn->db_error = errid;
      css_send_error_to_client (conn, rid, area, length);
      conn->db_error = 0;
    }

  if (tdes != NULL)
    {
      tdes->tran_abort_reason = TRAN_NORMAL;
    }

  return tran_state;
}

/*
 * server_capabilities -
 *
 * return:
 */
static int
server_capabilities (void)
{
  int capabilities = 0;

  capabilities |= NET_CAP_INTERRUPT_ENABLED;
  if (db_Disable_modifications > 0)
    {
      capabilities |= NET_CAP_UPDATE_DISABLED;
    }
  if (boot_Server_status == BOOT_SERVER_MAINTENANCE)
    {
      capabilities |= NET_CAP_REMOTE_DISABLED;
    }
  if (css_is_ha_repl_delayed () == true)
    {
      capabilities |= NET_CAP_HA_REPL_DELAY;
    }
  if (HA_GET_MODE () == HA_MODE_REPLICA)
    {
      assert_release (css_ha_server_state () == HA_SERVER_STATE_STANDBY);
      capabilities |= NET_CAP_HA_REPLICA;
    }

  return capabilities;
}

/*
 * check_client_capabilities -
 *
 * return:
 *   client_cap(in): client capability
 *
 */
static int
check_client_capabilities (THREAD_ENTRY * thread_p, int client_cap, int rel_compare, REL_COMPATIBILITY * compatibility,
			   const char *client_host)
{
  int server_cap;

  assert (compatibility != NULL);

  server_cap = server_capabilities ();
  /* interrupt-ability should be same */
  if ((server_cap ^ client_cap) & NET_CAP_INTERRUPT_ENABLED)
    {
      client_cap ^= NET_CAP_INTERRUPT_ENABLED;
    }
  /* network protocol compatibility */
  if (*compatibility == REL_NOT_COMPATIBLE)
    {
      if (rel_compare < 0 && (client_cap & NET_CAP_FORWARD_COMPATIBLE))
	{
	  /*
	   * The client is older than the server but the client has a forward
	   * compatible capability.
	   */
	  *compatibility = REL_FORWARD_COMPATIBLE;
	}
      if (rel_compare > 0 && (client_cap & NET_CAP_BACKWARD_COMPATIBLE))
	{
	  /*
	   * The client is newer than the server but the client has a backward
	   * compatible capability.
	   */
	  *compatibility = REL_BACKWARD_COMPATIBLE;
	}
    }
  /* remote connection capability */
  if (server_cap & NET_CAP_REMOTE_DISABLED)
    {
      /* do capability check on client side */
      er_log_debug (ARG_FILE_LINE, "NET_CAP_REMOTE_DISABLED server %s %d client %s %d\n", boot_Host_name,
		    server_cap & NET_CAP_REMOTE_DISABLED, client_host, client_cap & NET_CAP_REMOTE_DISABLED);
    }

  if (client_cap & NET_CAP_HA_IGNORE_REPL_DELAY)
    {
      thread_p->conn_entry->ignore_repl_delay = true;

      er_log_debug (ARG_FILE_LINE, "NET_CAP_HA_IGNORE_REPL_DELAY client %s %d\n", client_host,
		    client_cap & NET_CAP_HA_IGNORE_REPL_DELAY);
    }

  return client_cap;
}

/*
 * server_ping - return that the server is alive
 *   return:
 *   rid(in): request id
 */
void
server_ping (THREAD_ENTRY * thread_p, unsigned int rid, char *request, int reqlen)
{
  OR_ALIGNED_BUF (OR_INT_SIZE) a_reply;
  char *reply = OR_ALIGNED_BUF_START (a_reply);
  int client_val, server_val;

  er_log_debug (ARG_FILE_LINE, "The server_ping() is called.");

  /* you can get something useful from the request */
  or_unpack_int (request, &client_val);

  /* you can envelope something useful into the reply */
  server_val = 0;
  or_pack_int (reply, server_val);
  css_send_data_to_client (thread_p->conn_entry, rid, reply, OR_INT_SIZE);
}

/*
 * server_ping_with_handshake -
 *
 * return:
 *
 *   rid(in): request id
 *   request(in):
 *   reqlen(in):
 *
 * NOTE: Handler for the SERVER_PING_WITH_HANDSHAKE request.
 *    We record the client's version string here and send back our own
 *    version string so the client can determine compatibility.
 */
int
server_ping_with_handshake (THREAD_ENTRY * thread_p, unsigned int rid, char *request, int reqlen)
{
  OR_ALIGNED_BUF (REL_MAX_RELEASE_LENGTH + (OR_INT_SIZE * 3) + CUB_MAXHOSTNAMELEN) a_reply;
  char *reply = OR_ALIGNED_BUF_START (a_reply);
  int reply_size = OR_ALIGNED_BUF_SIZE (a_reply);
  char *ptr, *client_release, *client_host;
  const char *server_release;
  int client_capabilities, client_bit_platform, status = CSS_NO_ERRORS;
  int client_type;
  int strlen1, strlen2;
  REL_COMPATIBILITY compat;

  server_release = rel_release_string ();

  if (reqlen > 0)
    {
      ptr = or_unpack_string_nocopy (request, &client_release);
      ptr = or_unpack_int (ptr, &client_capabilities);
      ptr = or_unpack_int (ptr, &client_bit_platform);
      ptr = or_unpack_int (ptr, &client_type);
      ptr = or_unpack_string_nocopy (ptr, &client_host);
      if (client_release != NULL)
	{
	  client_release = css_add_client_version_string (thread_p, client_release);
	}
    }
  else
    {
      client_release = NULL;
      client_bit_platform = 0;
      client_capabilities = 0;
      client_host = NULL;
    }

  /* check bits model */
  if (client_bit_platform != rel_bit_platform ())
    {
      er_set (ER_ERROR_SEVERITY, ARG_FILE_LINE, ER_NET_DIFFERENT_BIT_PLATFORM, 2, rel_bit_platform (),
	      client_bit_platform);
      (void) return_error_to_client (thread_p, rid);
      status = CSS_UNPLANNED_SHUTDOWN;
    }

  /* If we can't get the client version, we have to disconnect it. */
  if (client_release == NULL)
    {
      er_set (ER_ERROR_SEVERITY, ARG_FILE_LINE, ER_NET_SERVER_HAND_SHAKE, 1, client_host);
      (void) return_error_to_client (thread_p, rid);
      status = CSS_UNPLANNED_SHUTDOWN;
    }

  /*
   * 1. get the result of compatibility check.
   * 2. check if the both capabilities of client and server are compatible.
   * 3. check if the client has a capability to make it compatible.
   */
  compat = rel_get_net_compatible (client_release, server_release);
  if (check_client_capabilities (thread_p, client_capabilities, rel_compare (client_release, server_release),
				 &compat, client_host) != client_capabilities)
    {
      er_set (ER_ERROR_SEVERITY, ARG_FILE_LINE, ER_NET_SERVER_HAND_SHAKE, 1, client_host);
      (void) return_error_to_client (thread_p, rid);
    }
  if (compat == REL_NOT_COMPATIBLE)
    {
      er_set (ER_ERROR_SEVERITY, ARG_FILE_LINE, ER_NET_DIFFERENT_RELEASE, 2, server_release, client_release);
      (void) return_error_to_client (thread_p, rid);
      status = CSS_UNPLANNED_SHUTDOWN;
    }

  /* update connection counters for reserved connections */
  if (css_increment_num_conn ((BOOT_CLIENT_TYPE) client_type) != NO_ERROR)
    {
      er_set (ER_ERROR_SEVERITY, ARG_FILE_LINE, ER_CSS_CLIENTS_EXCEEDED, 1, NUM_NORMAL_TRANS);
      (void) return_error_to_client (thread_p, rid);
      status = CSS_UNPLANNED_SHUTDOWN;
    }
  else
    {
      thread_p->conn_entry->client_type = (BOOT_CLIENT_TYPE) client_type;
    }

  reply_size = (or_packed_string_length (server_release, &strlen1) + (OR_INT_SIZE * 3)
		+ or_packed_string_length (boot_Host_name, &strlen2));
  ptr = or_pack_string_with_length (reply, (char *) server_release, strlen1);
  ptr = or_pack_string (ptr, NULL);	/* for backward compatibility */
  ptr = or_pack_int (ptr, server_capabilities ());
  ptr = or_pack_int (ptr, rel_bit_platform ());
  ptr = or_pack_string_with_length (ptr, boot_Host_name, strlen2);
  css_send_data_to_client (thread_p->conn_entry, rid, reply, reply_size);

  return status;
}

/*
 * slocator_fetch -
 *
 * return:
 *
 *   thrd(in):
 *   rid(in):
 *   request(in):
 *   reqlen(in):
 *
 * NOTE:
 */
void
slocator_fetch (THREAD_ENTRY * thread_p, unsigned int rid, char *request, int reqlen)
{
  OID oid;
  int chn;
  LOCK lock;
  OID class_oid;
  int class_chn;
  int prefetch;
  LC_COPYAREA *copy_area;
  char *ptr;
  int success;
  OR_ALIGNED_BUF (NET_COPY_AREA_SENDRECV_SIZE + OR_INT_SIZE) a_reply;
  char *reply = OR_ALIGNED_BUF_START (a_reply);
  char *desc_ptr = NULL;
  int desc_size;
  char *content_ptr;
  int content_size;
  int num_objs = 0;
  int fetch_version_type;

  ptr = or_unpack_oid (request, &oid);
  ptr = or_unpack_int (ptr, &chn);
  ptr = or_unpack_lock (ptr, &lock);
  ptr = or_unpack_int (ptr, &fetch_version_type);
  ptr = or_unpack_oid (ptr, &class_oid);
  ptr = or_unpack_int (ptr, &class_chn);
  ptr = or_unpack_int (ptr, &prefetch);

  copy_area = NULL;
  success =
    xlocator_fetch (thread_p, &oid, chn, lock, (LC_FETCH_VERSION_TYPE) fetch_version_type,
		    (LC_FETCH_VERSION_TYPE) fetch_version_type, &class_oid, class_chn, prefetch, &copy_area);

  if (success != NO_ERROR)
    {
      (void) return_error_to_client (thread_p, rid);
    }

  if (copy_area != NULL)
    {
      num_objs = locator_send_copy_area (copy_area, &content_ptr, &content_size, &desc_ptr, &desc_size);
    }
  else
    {
      desc_ptr = NULL;
      desc_size = 0;
      content_ptr = NULL;
      content_size = 0;
    }

  /* Send sizes of databuffer and copy area (descriptor + content) */

  ptr = or_pack_int (reply, num_objs);
  ptr = or_pack_int (ptr, desc_size);
  ptr = or_pack_int (ptr, content_size);
  ptr = or_pack_int (ptr, success);

  if (copy_area == NULL)
    {
      css_send_data_to_client (thread_p->conn_entry, rid, reply, OR_ALIGNED_BUF_SIZE (a_reply));
    }
  else
    {
      css_send_reply_and_2_data_to_client (thread_p->conn_entry, rid, reply, OR_ALIGNED_BUF_SIZE (a_reply), desc_ptr,
					   desc_size, content_ptr, content_size);
      locator_free_copy_area (copy_area);
    }
  if (desc_ptr)
    {
      free_and_init (desc_ptr);
    }
}

/*
 * slocator_get_class -
 *
 * return:
 *
 *   rid(in):
 *   request(in):
 *   reqlen(in):
 *
 * NOTE:
 */
void
slocator_get_class (THREAD_ENTRY * thread_p, unsigned int rid, char *request, int reqlen)
{
  OID class_oid, oid;
  int class_chn;
  LOCK lock;
  int prefetching;
  LC_COPYAREA *copy_area;
  int success;
  char *ptr;
  OR_ALIGNED_BUF (NET_COPY_AREA_SENDRECV_SIZE + OR_OID_SIZE + OR_INT_SIZE) a_reply;
  char *reply = OR_ALIGNED_BUF_START (a_reply);
  char *desc_ptr = NULL;
  int desc_size;
  char *content_ptr;
  int content_size;
  int num_objs = 0;

  ptr = or_unpack_oid (request, &class_oid);
  ptr = or_unpack_int (ptr, &class_chn);
  ptr = or_unpack_oid (ptr, &oid);
  ptr = or_unpack_lock (ptr, &lock);
  ptr = or_unpack_int (ptr, &prefetching);

  copy_area = NULL;
  success = xlocator_get_class (thread_p, &class_oid, class_chn, &oid, lock, prefetching, &copy_area);
  if (success != NO_ERROR)
    {
      (void) return_error_to_client (thread_p, rid);
    }

  if (copy_area != NULL)
    {
      num_objs = locator_send_copy_area (copy_area, &content_ptr, &content_size, &desc_ptr, &desc_size);
    }
  else
    {
      desc_ptr = NULL;
      desc_size = 0;
      content_ptr = NULL;
      content_size = 0;
    }

  /* Send sizes of databuffer and copy area (descriptor + content) */

  ptr = or_pack_int (reply, num_objs);
  ptr = or_pack_int (ptr, desc_size);
  ptr = or_pack_int (ptr, content_size);
  ptr = or_pack_oid (ptr, &class_oid);
  ptr = or_pack_int (ptr, success);

  if (copy_area == NULL)
    {
      css_send_data_to_client (thread_p->conn_entry, rid, reply, OR_ALIGNED_BUF_SIZE (a_reply));
    }
  else
    {
      css_send_reply_and_2_data_to_client (thread_p->conn_entry, rid, reply, OR_ALIGNED_BUF_SIZE (a_reply), desc_ptr,
					   desc_size, content_ptr, content_size);
      locator_free_copy_area (copy_area);
    }

  if (desc_ptr)
    {
      free_and_init (desc_ptr);
    }
}

/*
 * slocator_fetch_all -
 *
 * return:
 *
 *   rid(in):
 *   request(in):
 *   reqlen(in):
 *
 * NOTE:
 */
void
slocator_fetch_all (THREAD_ENTRY * thread_p, unsigned int rid, char *request, int reqlen)
{
  HFID hfid;
  LOCK lock;
  OID class_oid, last_oid;
  int nobjects, nfetched;
  LC_COPYAREA *copy_area;
  int success;
  char *ptr;
  int fetch_version_type;
  OR_ALIGNED_BUF (NET_COPY_AREA_SENDRECV_SIZE + (OR_INT_SIZE * 4) + OR_OID_SIZE) a_reply;
  char *reply = OR_ALIGNED_BUF_START (a_reply);
  char *desc_ptr = NULL;
  int desc_size;
  char *content_ptr;
  int content_size;
  int num_objs = 0;

  ptr = or_unpack_hfid (request, &hfid);
  ptr = or_unpack_lock (ptr, &lock);
  ptr = or_unpack_int (ptr, &fetch_version_type);
  ptr = or_unpack_oid (ptr, &class_oid);
  ptr = or_unpack_int (ptr, &nobjects);
  ptr = or_unpack_int (ptr, &nfetched);
  ptr = or_unpack_oid (ptr, &last_oid);

  copy_area = NULL;
  success =
    xlocator_fetch_all (thread_p, &hfid, &lock, (LC_FETCH_VERSION_TYPE) fetch_version_type, &class_oid, &nobjects,
			&nfetched, &last_oid, &copy_area);

  if (success != NO_ERROR)
    {
      (void) return_error_to_client (thread_p, rid);
    }

  if (copy_area != NULL)
    {
      num_objs = locator_send_copy_area (copy_area, &content_ptr, &content_size, &desc_ptr, &desc_size);
    }
  else
    {
      desc_ptr = NULL;
      desc_size = 0;
      content_ptr = NULL;
      content_size = 0;
    }

  /* Send sizes of databuffer and copy area (descriptor + content) */

  ptr = or_pack_int (reply, num_objs);
  ptr = or_pack_int (ptr, desc_size);
  ptr = or_pack_int (ptr, content_size);
  ptr = or_pack_lock (ptr, lock);
  ptr = or_pack_int (ptr, nobjects);
  ptr = or_pack_int (ptr, nfetched);
  ptr = or_pack_oid (ptr, &last_oid);
  ptr = or_pack_int (ptr, success);

  if (copy_area == NULL)
    {
      css_send_data_to_client (thread_p->conn_entry, rid, reply, OR_ALIGNED_BUF_SIZE (a_reply));
    }
  else
    {
      css_send_reply_and_2_data_to_client (thread_p->conn_entry, rid, reply, OR_ALIGNED_BUF_SIZE (a_reply), desc_ptr,
					   desc_size, content_ptr, content_size);
      locator_free_copy_area (copy_area);
    }

  if (desc_ptr)
    {
      free_and_init (desc_ptr);
    }
}

/*
 * slocator_does_exist -
 *
 * return:
 *
 *   rid(in):
 *   request(in):
 *   reqlen(in):
 *
 * NOTE:
 */
void
slocator_does_exist (THREAD_ENTRY * thread_p, unsigned int rid, char *request, int reqlen)
{
  OID oid, class_oid;
  int chn, class_chn, prefetch, doesexist;
  int need_fetching;
  LOCK lock;
  int fetch_version_type;
  LC_COPYAREA *copy_area;
  char *ptr;
  OR_ALIGNED_BUF (NET_COPY_AREA_SENDRECV_SIZE + OR_INT_SIZE + OR_OID_SIZE) a_reply;
  char *reply = OR_ALIGNED_BUF_START (a_reply);
  char *desc_ptr = NULL;
  int desc_size;
  char *content_ptr;
  int content_size;
  int num_objs = 0;

  ptr = or_unpack_oid (request, &oid);
  ptr = or_unpack_int (ptr, &chn);
  ptr = or_unpack_lock (ptr, &lock);
  ptr = or_unpack_int (ptr, &fetch_version_type);
  ptr = or_unpack_oid (ptr, &class_oid);
  ptr = or_unpack_int (ptr, &class_chn);
  ptr = or_unpack_int (ptr, &need_fetching);
  ptr = or_unpack_int (ptr, &prefetch);

  copy_area = NULL;
  doesexist =
    xlocator_does_exist (thread_p, &oid, chn, lock, (LC_FETCH_VERSION_TYPE) fetch_version_type, &class_oid, class_chn,
			 need_fetching, prefetch, &copy_area);

  if (doesexist == LC_ERROR)
    {
      (void) return_error_to_client (thread_p, rid);
    }

  if (copy_area != NULL)
    {
      num_objs = locator_send_copy_area (copy_area, &content_ptr, &content_size, &desc_ptr, &desc_size);
    }
  else
    {
      desc_ptr = NULL;
      desc_size = 0;
      content_ptr = NULL;
      content_size = 0;
    }

  /* Send sizes of databuffer and copy area (descriptor + content) */

  ptr = or_pack_int (reply, num_objs);
  ptr = or_pack_int (ptr, desc_size);
  ptr = or_pack_int (ptr, content_size);
  ptr = or_pack_int (ptr, doesexist);
  ptr = or_pack_oid (ptr, &class_oid);

  if (copy_area == NULL)
    {
      css_send_data_to_client (thread_p->conn_entry, rid, reply, OR_ALIGNED_BUF_SIZE (a_reply));
    }
  else
    {
      css_send_reply_and_2_data_to_client (thread_p->conn_entry, rid, reply, OR_ALIGNED_BUF_SIZE (a_reply), desc_ptr,
					   desc_size, content_ptr, content_size);
      locator_free_copy_area (copy_area);
    }
  if (desc_ptr)
    {
      free_and_init (desc_ptr);
    }
}

/*
 * slocator_notify_isolation_incons -
 *
 * return:
 *
 *   rid(in):
 *   request(in):
 *   reqlen(in):
 *
 * NOTE:
 */
void
slocator_notify_isolation_incons (THREAD_ENTRY * thread_p, unsigned int rid, char *request, int reqlen)
{
  LC_COPYAREA *copy_area;
  char *ptr;
  int success;
  OR_ALIGNED_BUF (NET_COPY_AREA_SENDRECV_SIZE + OR_INT_SIZE) a_reply;
  char *reply = OR_ALIGNED_BUF_START (a_reply);
  char *desc_ptr = NULL;
  int desc_size;
  char *content_ptr;
  int content_size;
  int num_objs = 0;

  copy_area = NULL;
  success = xlocator_notify_isolation_incons (thread_p, &copy_area);
  if (success != NO_ERROR)
    {
      (void) return_error_to_client (thread_p, rid);
    }

  if (copy_area != NULL)
    {
      num_objs = locator_send_copy_area (copy_area, &content_ptr, &content_size, &desc_ptr, &desc_size);
    }
  else
    {
      desc_ptr = NULL;
      desc_size = 0;
      content_ptr = NULL;
      content_size = 0;
    }

  /* Send sizes of databuffer and copy area (descriptor + content) */

  ptr = or_pack_int (reply, num_objs);
  ptr = or_pack_int (ptr, desc_size);
  ptr = or_pack_int (ptr, content_size);

  ptr = or_pack_int (ptr, success);

  if (copy_area == NULL)
    {
      css_send_data_to_client (thread_p->conn_entry, rid, reply, OR_ALIGNED_BUF_SIZE (a_reply));
    }
  else
    {
      css_send_reply_and_2_data_to_client (thread_p->conn_entry, rid, reply, OR_ALIGNED_BUF_SIZE (a_reply), desc_ptr,
					   desc_size, content_ptr, content_size);
      locator_free_copy_area (copy_area);
    }
  if (desc_ptr)
    {
      free_and_init (desc_ptr);
    }
}

/*
 * slocator_repl_force - process log applier's request to replicate data
 *
 * return:
 *
 *   rid(in):
 *   request(in):
 *   reqlen(in):
 *
 * NOTE:
 */
void
slocator_repl_force (THREAD_ENTRY * thread_p, unsigned int rid, char *request, int reqlen)
{
  int size;
  int success;
  LC_COPYAREA *copy_area = NULL, *reply_copy_area = NULL;
  char *ptr;
  int csserror;
  OR_ALIGNED_BUF (NET_COPY_AREA_SENDRECV_SIZE + OR_INT_SIZE) a_reply;
  char *reply = OR_ALIGNED_BUF_START (a_reply);
  int content_size;
  char *content_ptr = NULL, *new_content_ptr = NULL;
  char *reply_content_ptr = NULL;
  int num_objs;
  char *packed_desc = NULL;
  int packed_desc_size;
  LC_COPYAREA_MANYOBJS *mobjs, *reply_mobjs;
  char *desc_ptr = NULL;
  int desc_size;

  ptr = or_unpack_int (request, &num_objs);
  ptr = or_unpack_int (ptr, &packed_desc_size);
  ptr = or_unpack_int (ptr, &content_size);

  csserror = 0;

  copy_area = locator_recv_allocate_copyarea (num_objs, &content_ptr, content_size);
  if (copy_area)
    {
      if (num_objs > 0)
	{
	  csserror = css_receive_data_from_client (thread_p->conn_entry, rid, &packed_desc, &size);
	}

      if (csserror)
	{
	  er_set (ER_ERROR_SEVERITY, ARG_FILE_LINE, ER_NET_SERVER_DATA_RECEIVE, 0);
	  css_send_abort_to_client (thread_p->conn_entry, rid);
	  goto end;
	}
      else
	{
	  locator_unpack_copy_area_descriptor (num_objs, copy_area, packed_desc);
	  mobjs = LC_MANYOBJS_PTR_IN_COPYAREA (copy_area);

	  if (content_size > 0)
	    {
	      csserror = css_receive_data_from_client (thread_p->conn_entry, rid, &new_content_ptr, &size);

	      if (new_content_ptr != NULL)
		{
		  memcpy (content_ptr, new_content_ptr, size);
		  free_and_init (new_content_ptr);
		}

	      if (csserror)
		{
		  er_set (ER_ERROR_SEVERITY, ARG_FILE_LINE, ER_NET_SERVER_DATA_RECEIVE, 0);
		  css_send_abort_to_client (thread_p->conn_entry, rid);
		  goto end;
		}

	      /* make copy_area (estimated size) to report errors */
	      reply_copy_area =
		locator_recv_allocate_copyarea (num_objs, &reply_content_ptr, content_size + OR_INT_SIZE * num_objs);
	      reply_mobjs = LC_MANYOBJS_PTR_IN_COPYAREA (reply_copy_area);
	      reply_mobjs->num_objs = 0;
	    }

	  success = xlocator_repl_force (thread_p, copy_area, &reply_copy_area);

	  /*
	   * Send the descriptor and content to handle errors
	   */

	  num_objs = locator_send_copy_area (reply_copy_area, &reply_content_ptr, &content_size, &desc_ptr, &desc_size);

	  ptr = or_pack_int (reply, num_objs);
	  ptr = or_pack_int (ptr, desc_size);
	  ptr = or_pack_int (ptr, content_size);
	  ptr = or_pack_int (ptr, success);

	  if (success != NO_ERROR && success != ER_LC_PARTIALLY_FAILED_TO_FLUSH)
	    {
	      (void) return_error_to_client (thread_p, rid);
	    }

	  css_send_reply_and_2_data_to_client (thread_p->conn_entry, rid, reply, OR_ALIGNED_BUF_SIZE (a_reply),
					       desc_ptr, desc_size, reply_content_ptr, content_size);
	}
    }

end:
  if (packed_desc)
    {
      free_and_init (packed_desc);
    }
  if (copy_area != NULL)
    {
      locator_free_copy_area (copy_area);
    }
  if (reply_copy_area != NULL)
    {
      locator_free_copy_area (reply_copy_area);
    }
  if (desc_ptr)
    {
      free_and_init (desc_ptr);
    }

  return;
}

/*
 * slocator_force -
 *
 * return:
 *
 *   rid(in):
 *   request(in):
 *   reqlen(in):
 *
 * NOTE:
 */
void
slocator_force (THREAD_ENTRY * thread_p, unsigned int rid, char *request, int reqlen)
{
  int received_size;
  int success;
  LC_COPYAREA *copy_area = NULL;
  char *ptr;
  int csserror;
  OR_ALIGNED_BUF (OR_INT_SIZE * 3) a_reply;
  char *reply = OR_ALIGNED_BUF_START (a_reply);
  int content_size;
  char *content_ptr = NULL, *new_content_ptr = NULL;
  int num_objs;
  char *packed_desc = NULL;
  int packed_desc_size;
  int multi_update_flags;
  LC_COPYAREA_MANYOBJS *mobjs;
  int i, num_ignore_error_list;
  int ignore_error_list[-ER_LAST_ERROR];

  ptr = or_unpack_int (request, &num_objs);
  ptr = or_unpack_int (ptr, &multi_update_flags);
  ptr = or_unpack_int (ptr, &packed_desc_size);
  ptr = or_unpack_int (ptr, &content_size);

  ptr = or_unpack_int (ptr, &num_ignore_error_list);
  for (i = 0; i < num_ignore_error_list; i++)
    {
      ptr = or_unpack_int (ptr, &ignore_error_list[i]);
    }

  csserror = 0;

  copy_area = locator_recv_allocate_copyarea (num_objs, &content_ptr, content_size);
  if (copy_area)
    {
      if (num_objs > 0)
	{
	  csserror = css_receive_data_from_client (thread_p->conn_entry, rid, &packed_desc, &received_size);
	  assert (csserror || packed_desc_size == received_size);
	}

      if (csserror)
	{
	  er_set (ER_ERROR_SEVERITY, ARG_FILE_LINE, ER_NET_SERVER_DATA_RECEIVE, 0);
	  css_send_abort_to_client (thread_p->conn_entry, rid);
	  goto end;
	}
      else
	{
	  locator_unpack_copy_area_descriptor (num_objs, copy_area, packed_desc);
	  mobjs = LC_MANYOBJS_PTR_IN_COPYAREA (copy_area);
	  mobjs->multi_update_flags = multi_update_flags;

	  if (content_size > 0)
	    {
	      csserror = css_receive_data_from_client (thread_p->conn_entry, rid, &new_content_ptr, &received_size);

	      if (new_content_ptr != NULL)
		{
		  memcpy (content_ptr, new_content_ptr, received_size);
		  free_and_init (new_content_ptr);
		}

	      if (csserror)
		{
		  er_set (ER_ERROR_SEVERITY, ARG_FILE_LINE, ER_NET_SERVER_DATA_RECEIVE, 0);
		  css_send_abort_to_client (thread_p->conn_entry, rid);
		  goto end;
		}
	    }

	  success = xlocator_force (thread_p, copy_area, num_ignore_error_list, ignore_error_list);

	  /*
	   * Send the descriptor part since some information about the objects
	   * (e.g., OIDs) may be send back to client.
	   * Don't need to send the content since it is not updated.
	   */

	  locator_pack_copy_area_descriptor (num_objs, copy_area, packed_desc, packed_desc_size);
	  ptr = or_pack_int (reply, success);
	  ptr = or_pack_int (ptr, packed_desc_size);
	  ptr = or_pack_int (ptr, 0);

	  if (success != NO_ERROR && success != ER_LC_PARTIALLY_FAILED_TO_FLUSH)
	    {
	      (void) return_error_to_client (thread_p, rid);
	    }

	  css_send_reply_and_2_data_to_client (thread_p->conn_entry, rid, reply, OR_ALIGNED_BUF_SIZE (a_reply),
					       packed_desc, packed_desc_size, NULL, 0);
	  if (packed_desc)
	    {
	      free_and_init (packed_desc);
	    }
	}
    }

end:
  if (packed_desc)
    {
      free_and_init (packed_desc);
    }
  if (copy_area != NULL)
    {
      locator_free_copy_area (copy_area);
    }
}

/*
 * slocator_fetch_lockset -
 *
 * return:
 *
 *   rid(in):
 *   request(in):
 *   reqlen(in):
 *
 * NOTE:
 */
void
slocator_fetch_lockset (THREAD_ENTRY * thread_p, unsigned int rid, char *request, int reqlen)
{
  int success;
  LC_COPYAREA *copy_area;
  LC_LOCKSET *lockset;
  OR_ALIGNED_BUF (NET_SENDRECV_BUFFSIZE + NET_COPY_AREA_SENDRECV_SIZE + OR_INT_SIZE) a_reply;
  char *reply = OR_ALIGNED_BUF_START (a_reply);
  char *desc_ptr;
  int desc_size;
  char *content_ptr;
  int content_size;
  char *ptr;
  bool first_call;
  int num_objs;
  char *packed = NULL;
  int packed_size;
  int send_size;

  ptr = or_unpack_int (request, &packed_size);

  if (packed_size == 0 || css_receive_data_from_client (thread_p->conn_entry, rid, &packed, (int *) &packed_size))
    {
      er_set (ER_ERROR_SEVERITY, ARG_FILE_LINE, ER_NET_SERVER_DATA_RECEIVE, 0);
      css_send_abort_to_client (thread_p->conn_entry, rid);
      if (packed)
	{
	  free_and_init (packed);
	}
      return;
    }

  lockset = locator_allocate_and_unpack_lockset (packed, packed_size, true, true, false);
  free_and_init (packed);

  if ((lockset == NULL) || (lockset->length <= 0))
    {
      (void) return_error_to_client (thread_p, rid);
      ptr = or_pack_int (reply, 0);
      ptr = or_pack_int (ptr, 0);
      ptr = or_pack_int (ptr, 0);
      ptr = or_pack_int (ptr, 0);
      ptr = or_pack_int (ptr, ER_FAILED);
      css_send_data_to_client (thread_p->conn_entry, rid, reply, OR_ALIGNED_BUF_SIZE (a_reply));
      return;
    }

  first_call = true;
  do
    {
      desc_ptr = NULL;
      num_objs = 0;

      copy_area = NULL;
      success = xlocator_fetch_lockset (thread_p, lockset, &copy_area);

      if (success != NO_ERROR)
	{
	  (void) return_error_to_client (thread_p, rid);
	}

      if (copy_area != NULL)
	{
	  num_objs = locator_send_copy_area (copy_area, &content_ptr, &content_size, &desc_ptr, &desc_size);
	}
      else
	{
	  desc_ptr = NULL;
	  desc_size = 0;
	  content_ptr = NULL;
	  content_size = 0;
	}

      /* Send sizes of databuffer and copy area (descriptor + content) */

      send_size = locator_pack_lockset (lockset, first_call, false);

      packed = lockset->packed;
      packed_size = lockset->packed_size;

      ptr = or_pack_int (reply, send_size);
      ptr = or_pack_int (ptr, num_objs);
      ptr = or_pack_int (ptr, desc_size);
      ptr = or_pack_int (ptr, content_size);

      ptr = or_pack_int (ptr, success);

      if (copy_area == NULL && lockset == NULL)
	{
	  css_send_data_to_client (thread_p->conn_entry, rid, reply, OR_ALIGNED_BUF_SIZE (a_reply));
	}
      else
	{
	  css_send_reply_and_3_data_to_client (thread_p->conn_entry, rid, reply, OR_ALIGNED_BUF_SIZE (a_reply), packed,
					       send_size, desc_ptr, desc_size, content_ptr, content_size);
	}
      if (copy_area != NULL)
	{
	  locator_free_copy_area (copy_area);
	}
      if (desc_ptr)
	{
	  free_and_init (desc_ptr);
	}

      first_call = false;
    }
  while (copy_area && lockset
	 && ((lockset->num_classes_of_reqobjs > lockset->num_classes_of_reqobjs_processed)
	     || (lockset->num_reqobjs > lockset->num_reqobjs_processed)));

  if (lockset)
    {
      locator_free_lockset (lockset);
    }
}

/*
 * slocator_fetch_all_reference_lockset -
 *
 * return:
 *
 *   rid(in):
 *   request(in):
 *   reqlen(in):
 *
 * NOTE:
 */
void
slocator_fetch_all_reference_lockset (THREAD_ENTRY * thread_p, unsigned int rid, char *request, int reqlen)
{
  OID oid;
  int chn;
  LOCK lock;
  OID class_oid;
  int class_chn;
  int prune_level;
  int quit_on_errors;
  int success;
  LC_COPYAREA *copy_area;
  LC_LOCKSET *lockset;
  OR_ALIGNED_BUF (NET_SENDRECV_BUFFSIZE + NET_COPY_AREA_SENDRECV_SIZE + OR_INT_SIZE) a_reply;
  char *reply = OR_ALIGNED_BUF_START (a_reply);
  char *desc_ptr = NULL;
  int desc_size;
  char *content_ptr;
  int content_size;
  char *ptr;
  int num_objs = 0;
  char *packed = NULL;
  int packed_size;
  int send_size = 0;

  ptr = or_unpack_oid (request, &oid);
  ptr = or_unpack_int (ptr, &chn);
  ptr = or_unpack_oid (ptr, &class_oid);
  ptr = or_unpack_int (ptr, &class_chn);
  ptr = or_unpack_lock (ptr, &lock);
  ptr = or_unpack_int (ptr, &quit_on_errors);
  ptr = or_unpack_int (ptr, &prune_level);

  lockset = NULL;
  copy_area = NULL;

  success =
    xlocator_fetch_all_reference_lockset (thread_p, &oid, chn, &class_oid, class_chn, lock, quit_on_errors, prune_level,
					  &lockset, &copy_area);

  if (success != NO_ERROR)
    {
      (void) return_error_to_client (thread_p, rid);
    }

  if (lockset != NULL && lockset->length > 0)
    {
      send_size = locator_pack_lockset (lockset, true, true);

      packed = lockset->packed;
      packed_size = lockset->packed_size;

      if (!packed)
	{
	  (void) return_error_to_client (thread_p, rid);
	  success = ER_FAILED;
	}
    }

  if (copy_area != NULL)
    {
      num_objs = locator_send_copy_area (copy_area, &content_ptr, &content_size, &desc_ptr, &desc_size);
    }
  else
    {
      desc_ptr = NULL;
      desc_size = 0;
      content_ptr = NULL;
      content_size = 0;
    }

  /* Send sizes of databuffer and copy area (descriptor + content) */

  ptr = or_pack_int (reply, send_size);
  ptr = or_pack_int (ptr, num_objs);
  ptr = or_pack_int (ptr, desc_size);
  ptr = or_pack_int (ptr, content_size);

  ptr = or_pack_int (ptr, success);

  if (copy_area == NULL && lockset == NULL)
    {
      css_send_data_to_client (thread_p->conn_entry, rid, reply, OR_ALIGNED_BUF_SIZE (a_reply));
    }
  else
    {
      css_send_reply_and_3_data_to_client (thread_p->conn_entry, rid, reply, OR_ALIGNED_BUF_SIZE (a_reply), packed,
					   send_size, desc_ptr, desc_size, content_ptr, content_size);
      if (copy_area != NULL)
	{
	  locator_free_copy_area (copy_area);
	}

      if (lockset != NULL)
	{
	  locator_free_lockset (lockset);
	}

      if (desc_ptr)
	{
	  free_and_init (desc_ptr);
	}
    }
}

/*
 * slocator_find_class_oid -
 *
 * return:
 *
 *   rid(in):
 *   request(in):
 *   reqlen(in):
 *
 * NOTE:
 */
void
slocator_find_class_oid (THREAD_ENTRY * thread_p, unsigned int rid, char *request, int reqlen)
{
  LC_FIND_CLASSNAME found;
  char *classname;
  OID class_oid;
  LOCK lock;
  char *ptr;
  OR_ALIGNED_BUF (OR_INT_SIZE + OR_OID_SIZE) a_reply;
  char *reply = OR_ALIGNED_BUF_START (a_reply);

  ptr = or_unpack_string_nocopy (request, &classname);
  ptr = or_unpack_oid (ptr, &class_oid);
  ptr = or_unpack_lock (ptr, &lock);

  found = xlocator_find_class_oid (thread_p, classname, &class_oid, lock);

  if (found == LC_CLASSNAME_ERROR)
    {
      (void) return_error_to_client (thread_p, rid);
    }

  ptr = or_pack_int (reply, found);
  ptr = or_pack_oid (ptr, &class_oid);
  css_send_data_to_client (thread_p->conn_entry, rid, reply, OR_ALIGNED_BUF_SIZE (a_reply));
}

/*
 * slocator_reserve_classnames -
 *
 * return:
 *
 *   rid(in):
 *   request(in):
 *   reqlen(in):
 *
 * NOTE:
 */
void
slocator_reserve_classnames (THREAD_ENTRY * thread_p, unsigned int rid, char *request, int reqlen)
{
  LC_FIND_CLASSNAME reserved = LC_CLASSNAME_ERROR;
  int num_classes;
  char **classnames;
  OID *class_oids;
  char *ptr;
  int i;
  int malloc_size;
  char *malloc_area;
  OR_ALIGNED_BUF (OR_INT_SIZE) a_reply;
  char *reply = OR_ALIGNED_BUF_START (a_reply);

  ptr = or_unpack_int (request, &num_classes);

  malloc_size = ((sizeof (char *) + sizeof (OID)) * num_classes);
  malloc_area = (char *) db_private_alloc (thread_p, malloc_size);
  if (malloc_area != NULL)
    {
      classnames = (char **) malloc_area;
      class_oids = (OID *) ((char *) malloc_area + (sizeof (char *) * num_classes));
      for (i = 0; i < num_classes; i++)
	{
	  ptr = or_unpack_string_nocopy (ptr, &classnames[i]);
	  ptr = or_unpack_oid (ptr, &class_oids[i]);
	}
      reserved = xlocator_reserve_class_names (thread_p, num_classes, (const char **) classnames, class_oids);
    }

  if (reserved == LC_CLASSNAME_ERROR)
    {
      (void) return_error_to_client (thread_p, rid);
    }

  (void) or_pack_int (reply, reserved);

  css_send_data_to_client (thread_p->conn_entry, rid, reply, OR_ALIGNED_BUF_SIZE (a_reply));

  if (malloc_area)
    {
      db_private_free_and_init (thread_p, malloc_area);
    }
}

/*
 * slocator_get_reserved_class_name_oid () - Send to client whether class name was
 *					reserved by it.
 *
 * return	 : Void.
 * thread_p (in) : Thread entry.
 * rid (in)      : ??
 * request (in)  : Request data.
 * reqlen (in)   : Request.
 */
void
slocator_get_reserved_class_name_oid (THREAD_ENTRY * thread_p, unsigned int rid, char *request, int reqlen)
{
  char *classname;
  OID class_oid = OID_INITIALIZER;
  OR_ALIGNED_BUF (OR_OID_SIZE) a_reply;
  char *reply = OR_ALIGNED_BUF_START (a_reply);
  int error = NO_ERROR;

  (void) or_unpack_string_nocopy (request, &classname);

  error = xlocator_get_reserved_class_name_oid (thread_p, classname, &class_oid);
  if (error != NO_ERROR)
    {
      ASSERT_ERROR ();
      (void) return_error_to_client (thread_p, rid);
    }
  else
    {
      assert (!OID_ISNULL (&class_oid));
    }
  (void) or_pack_oid (reply, &class_oid);
  css_send_data_to_client (thread_p->conn_entry, rid, reply, OR_ALIGNED_BUF_SIZE (a_reply));
}

/*
 * slocator_delete_class_name -
 *
 * return:
 *
 *   rid(in):
 *   request(in):
 *   reqlen(in):
 *
 * NOTE:
 */
void
slocator_delete_class_name (THREAD_ENTRY * thread_p, unsigned int rid, char *request, int reqlen)
{
  char *classname;
  LC_FIND_CLASSNAME deleted;
  OR_ALIGNED_BUF (OR_INT_SIZE) a_reply;
  char *reply = OR_ALIGNED_BUF_START (a_reply);

  (void) or_unpack_string_nocopy (request, &classname);

  deleted = xlocator_delete_class_name (thread_p, classname);
  if (deleted == LC_CLASSNAME_ERROR)
    {
      (void) return_error_to_client (thread_p, rid);
    }

  (void) or_pack_int (reply, deleted);
  css_send_data_to_client (thread_p->conn_entry, rid, reply, OR_ALIGNED_BUF_SIZE (a_reply));
}

/*
 * slocator_rename_class_name -
 *
 * return:
 *
 *   rid(in):
 *   request(in):
 *   reqlen(in):
 *
 * NOTE:
 */
void
slocator_rename_class_name (THREAD_ENTRY * thread_p, unsigned int rid, char *request, int reqlen)
{
  char *oldname, *newname;
  OID class_oid;
  LC_FIND_CLASSNAME renamed;
  char *ptr;
  OR_ALIGNED_BUF (OR_INT_SIZE) a_reply;
  char *reply = OR_ALIGNED_BUF_START (a_reply);

  ptr = or_unpack_string_nocopy (request, &oldname);
  ptr = or_unpack_string_nocopy (ptr, &newname);
  ptr = or_unpack_oid (ptr, &class_oid);

  renamed = xlocator_rename_class_name (thread_p, oldname, newname, &class_oid);
  if (renamed == LC_CLASSNAME_ERROR)
    {
      (void) return_error_to_client (thread_p, rid);
    }

  (void) or_pack_int (reply, renamed);
  css_send_data_to_client (thread_p->conn_entry, rid, reply, OR_ALIGNED_BUF_SIZE (a_reply));
}

/*
 * slocator_assign_oid -
 *
 * return:
 *
 *   rid(in):
 *   request(in):
 *   reqlen(in):
 *
 * NOTE:
 */
void
slocator_assign_oid (THREAD_ENTRY * thread_p, unsigned int rid, char *request, int reqlen)
{
  HFID hfid;
  int expected_length;
  OID class_oid, perm_oid;
  char *classname;
  int success;
  char *ptr;
  OR_ALIGNED_BUF (OR_INT_SIZE + OR_OID_SIZE) a_reply;
  char *reply = OR_ALIGNED_BUF_START (a_reply);

  ptr = or_unpack_hfid (request, &hfid);
  ptr = or_unpack_int (ptr, &expected_length);
  ptr = or_unpack_oid (ptr, &class_oid);
  ptr = or_unpack_string_nocopy (ptr, &classname);

  success = ((xlocator_assign_oid (thread_p, &hfid, &perm_oid, expected_length, &class_oid, classname) == NO_ERROR)
	     ? NO_ERROR : ER_FAILED);
  if (success != NO_ERROR)
    {
      (void) return_error_to_client (thread_p, rid);
    }

  ptr = or_pack_int (reply, success);
  ptr = or_pack_oid (ptr, &perm_oid);
  css_send_data_to_client (thread_p->conn_entry, rid, reply, OR_ALIGNED_BUF_SIZE (a_reply));
}

/*
 * sqst_server_get_statistics -
 *
 * return:
 *
 *   rid(in):
 *   request(in):
 *   reqlen(in):
 *
 * NOTE:
 */
void
sqst_server_get_statistics (THREAD_ENTRY * thread_p, unsigned int rid, char *request, int reqlen)
{
  OID classoid;
  unsigned int timestamp;
  char *ptr;
  char *buffer;
  int buffer_length;
  OR_ALIGNED_BUF (OR_INT_SIZE) a_reply;
  char *reply = OR_ALIGNED_BUF_START (a_reply);

  ptr = or_unpack_oid (request, &classoid);
  ptr = or_unpack_int (ptr, (int *) &timestamp);

  buffer = xstats_get_statistics_from_server (thread_p, &classoid, timestamp, &buffer_length);
  if (buffer == NULL && buffer_length < 0)
    {
      (void) return_error_to_client (thread_p, rid);
      buffer_length = 0;
    }

  (void) or_pack_int (reply, buffer_length);

  css_send_reply_and_data_to_client (thread_p->conn_entry, rid, reply, OR_ALIGNED_BUF_SIZE (a_reply), buffer,
				     buffer_length);
  if (buffer != NULL)
    {
      /* since this was copied to the client, we don't need it on the server */
      free_and_init (buffer);
    }
}

/*
 * slog_checkpoint -
 *
 * return:
 *
 *   rid(in):
 *   request(in):
 *   reqlen(in):
 *
 * NOTE:
 */
void
slog_checkpoint (THREAD_ENTRY * thread_p, unsigned int rid, char *request, int reqlen)
{
  int error = NO_ERROR;
  OR_ALIGNED_BUF (OR_INT_SIZE) a_reply;
  char *reply = OR_ALIGNED_BUF_START (a_reply);

  log_wakeup_checkpoint_daemon ();

  /* just send back a dummy message */
  (void) or_pack_errcode (reply, error);
  css_send_data_to_client (thread_p->conn_entry, rid, reply, OR_ALIGNED_BUF_SIZE (a_reply));
}

#if defined(ENABLE_UNUSED_FUNCTION)
/*
 * slogtb_has_updated -
 *
 * return:
 *
 *   rid(in):
 *   request(in):
 *   reqlen(in):
 *
 * NOTE:
 */
void
slogtb_has_updated (THREAD_ENTRY * thread_p, unsigned int rid, char *request, int reqlen)
{
  int has_updated;
  OR_ALIGNED_BUF (OR_INT_SIZE) a_reply;
  char *reply = OR_ALIGNED_BUF_START (a_reply);

  has_updated = logtb_has_updated (thread_p);

  (void) or_pack_int (reply, has_updated);
  css_send_data_to_client (thread_p->conn_entry, rid, reply, OR_ALIGNED_BUF_SIZE (a_reply));
}
#endif /* ENABLE_UNUSED_FUNCTION */
/*
 * slogtb_set_interrupt -
 *
 * return:
 *
 *   rid(in):
 *   request(in):
 *   reqlen(in):
 *
 * NOTE:
 */
void
slogtb_set_interrupt (THREAD_ENTRY * thread_p, unsigned int rid, char *request, int reqlen)
{
  int set;

  (void) or_unpack_int (request, &set);
  xlogtb_set_interrupt (thread_p, set);

  /*
   *  No reply expected...
   */
}

/*
 * slogtb_set_suppress_repl_on_transaction -
 *
 * return:
 *
 *   rid(in):
 *   request(in):
 *   reqlen(in):
 *
 * NOTE:
 */
void
slogtb_set_suppress_repl_on_transaction (THREAD_ENTRY * thread_p, unsigned int rid, char *request, int reqlen)
{
  int set;
  OR_ALIGNED_BUF (OR_INT_SIZE) a_reply;
  char *reply = OR_ALIGNED_BUF_START (a_reply);

  (void) or_unpack_int (request, &set);
  xlogtb_set_suppress_repl_on_transaction (thread_p, set);

  /* always success */
  (void) or_pack_int (reply, NO_ERROR);
  css_send_data_to_client (thread_p->conn_entry, rid, reply, OR_ALIGNED_BUF_SIZE (a_reply));
}

/*
 * slogtb_reset_wait_msecs -
 *
 * return:
 *
 *   rid(in):
 *   request(in):
 *   reqlen(in):
 *
 * NOTE:
 */
void
slogtb_reset_wait_msecs (THREAD_ENTRY * thread_p, unsigned int rid, char *request, int reqlen)
{
  int wait_msecs;
  OR_ALIGNED_BUF (OR_INT_SIZE) a_reply;
  char *reply = OR_ALIGNED_BUF_START (a_reply);

  (void) or_unpack_int (request, &wait_msecs);

  wait_msecs = xlogtb_reset_wait_msecs (thread_p, wait_msecs);

  (void) or_pack_int (reply, wait_msecs);
  css_send_data_to_client (thread_p->conn_entry, rid, reply, OR_ALIGNED_BUF_SIZE (a_reply));
}

/*
 * slogtb_reset_isolation -
 *
 * return:
 *
 *   rid(in):
 *   request(in):
 *   reqlen(in):
 *
 * NOTE:
 */
void
slogtb_reset_isolation (THREAD_ENTRY * thread_p, unsigned int rid, char *request, int reqlen)
{
  int isolation, error_code;
  OR_ALIGNED_BUF (OR_INT_SIZE) a_reply;
  char *reply = OR_ALIGNED_BUF_START (a_reply);
  char *ptr;

  ptr = or_unpack_int (request, &isolation);

  error_code = (int) xlogtb_reset_isolation (thread_p, (TRAN_ISOLATION) isolation);

  if (error_code != NO_ERROR)
    {
      (void) return_error_to_client (thread_p, rid);
    }

  (void) or_pack_int (reply, error_code);
  css_send_data_to_client (thread_p->conn_entry, rid, reply, OR_ALIGNED_BUF_SIZE (a_reply));
}

/*
 * slogpb_dump_stat -
 *
 * return:
 *
 *   rid(in):
 *   request(in):
 *   reqlen(in):
 *
 * NOTE:
 */
void
slogpb_dump_stat (THREAD_ENTRY * thread_p, unsigned int rid, char *request, int reqlen)
{
  int file_size;
  char *buffer;
  int buffer_size;
  int send_size;
  OR_ALIGNED_BUF (OR_INT_SIZE) a_reply;
  char *reply = OR_ALIGNED_BUF_START (a_reply);

  (void) or_unpack_int (request, &buffer_size);

  buffer = (char *) db_private_alloc (NULL, buffer_size);
  if (buffer == NULL)
    {
      css_send_abort_to_client (thread_p->conn_entry, rid);
      return;
    }

  auto[filename, outfp] = filesys::open_temp_file ("logpb_dump_stat_", "w+b");
  if (outfp == NULL)
    {
      er_set_with_oserror (ER_ERROR_SEVERITY, ARG_FILE_LINE, ER_GENERIC_ERROR, 0);
      css_send_abort_to_client (thread_p->conn_entry, rid);
      db_private_free_and_init (NULL, buffer);
      return;
    }

  filesys::auto_delete_file file_del (filename.c_str ());

  xlogpb_dump_stat (outfp);
  file_size = ftell (outfp);

  /*
   * Send the file in pieces
   */
  rewind (outfp);

  (void) or_pack_int (reply, (int) file_size);
  css_send_data_to_client (thread_p->conn_entry, rid, reply, OR_ALIGNED_BUF_SIZE (a_reply));

  while (file_size > 0)
    {
      if (file_size > buffer_size)
	{
	  send_size = buffer_size;
	}
      else
	{
	  send_size = file_size;
	}

      file_size -= send_size;
      if (fread (buffer, 1, send_size, outfp) == 0)
	{
	  er_set_with_oserror (ER_ERROR_SEVERITY, ARG_FILE_LINE, ER_GENERIC_ERROR, 0);
	  css_send_abort_to_client (thread_p->conn_entry, rid);
	  /*
	   * Continue sending the stuff that was prmoised to client. In this case
	   * junk (i.e., whatever it is in the buffers) is sent.
	   */
	}
      css_send_data_to_client (thread_p->conn_entry, rid, buffer, send_size);
    }
  fclose (outfp);
  db_private_free_and_init (NULL, buffer);
}

/*
 * slog_find_lob_locator -
 *
 * return:
 *
 *   rid(in):
 *   request(in):
 *   reqlen(in):
 *
 * NOTE:
 */
void
slog_find_lob_locator (THREAD_ENTRY * thread_p, unsigned int rid, char *request, int reqlen)
{
  char *locator;
  ES_URI real_locator;
  int real_loc_size;
  LOB_LOCATOR_STATE state;
  OR_ALIGNED_BUF (OR_INT_SIZE + OR_INT_SIZE) a_reply;
  char *reply = OR_ALIGNED_BUF_START (a_reply);
  char *ptr;

  (void) or_unpack_string_nocopy (request, &locator);

  state = xtx_find_lob_locator (thread_p, locator, real_locator);
  real_loc_size = strlen (real_locator) + 1;

  ptr = or_pack_int (reply, real_loc_size);
  (void) or_pack_int (ptr, (int) state);
  css_send_reply_and_data_to_client (thread_p->conn_entry, rid, reply, OR_ALIGNED_BUF_SIZE (a_reply), real_locator,
				     real_loc_size);
}

/*
 * slog_add_lob_locator -
 *
 * return:
 *
 *   rid(in):
 *   request(in):
 *   reqlen(in):
 *
 * NOTE:
 */
void
slog_add_lob_locator (THREAD_ENTRY * thread_p, unsigned int rid, char *request, int reqlen)
{
  char *locator;
  LOB_LOCATOR_STATE state;
  int tmp_int, error;
  OR_ALIGNED_BUF (OR_INT_SIZE) a_reply;
  char *reply = OR_ALIGNED_BUF_START (a_reply);
  char *ptr;

  ptr = or_unpack_string_nocopy (request, &locator);
  ptr = or_unpack_int (ptr, &tmp_int);
  state = (LOB_LOCATOR_STATE) tmp_int;

  error = xtx_add_lob_locator (thread_p, locator, state);
  if (error != NO_ERROR)
    {
      (void) return_error_to_client (thread_p, rid);
    }

  or_pack_int (reply, error);
  css_send_data_to_client (thread_p->conn_entry, rid, reply, OR_ALIGNED_BUF_SIZE (a_reply));
}

/*
 * slog_change_state_of_locator -
 *
 * return:
 *
 *   rid(in):
 *   request(in):
 *   reqlen(in):
 *
 * NOTE:
 */
void
slog_change_state_of_locator (THREAD_ENTRY * thread_p, unsigned int rid, char *request, int reqlen)
{
  char *locator, *new_locator;
  LOB_LOCATOR_STATE state;
  int tmp_int, error;
  OR_ALIGNED_BUF (OR_INT_SIZE) a_reply;
  char *reply = OR_ALIGNED_BUF_START (a_reply);
  char *ptr;

  ptr = or_unpack_string_nocopy (request, &locator);
  ptr = or_unpack_string_nocopy (ptr, &new_locator);
  ptr = or_unpack_int (ptr, &tmp_int);
  state = (LOB_LOCATOR_STATE) tmp_int;

  error = xtx_change_state_of_locator (thread_p, locator, new_locator, state);
  if (error != NO_ERROR)
    {
      (void) return_error_to_client (thread_p, rid);
    }

  or_pack_int (reply, error);
  css_send_data_to_client (thread_p->conn_entry, rid, reply, OR_ALIGNED_BUF_SIZE (a_reply));
}

/*
 * slog_drop_lob_locator -
 *
 * return:
 *
 *   rid(in):
 *   request(in):
 *   reqlen(in):
 *
 * NOTE:
 */
void
slog_drop_lob_locator (THREAD_ENTRY * thread_p, unsigned int rid, char *request, int reqlen)
{
  char *locator;
  int error;
  OR_ALIGNED_BUF (OR_INT_SIZE) a_reply;
  char *reply = OR_ALIGNED_BUF_START (a_reply);
  char *ptr;

  ptr = or_unpack_string_nocopy (request, &locator);

  error = xtx_drop_lob_locator (thread_p, locator);
  if (error != NO_ERROR)
    {
      (void) return_error_to_client (thread_p, rid);
    }

  or_pack_int (reply, error);
  css_send_data_to_client (thread_p->conn_entry, rid, reply, OR_ALIGNED_BUF_SIZE (a_reply));
}

void
slog_supplement_statement (THREAD_ENTRY * thread_p, unsigned int rid, char *request, int reqlen)
{
  int success = NO_ERROR;
  OR_ALIGNED_BUF (OR_INT_SIZE) a_reply;
  char *reply = OR_ALIGNED_BUF_START (a_reply);
  char *ptr, *start_ptr;

  int ddl_type;
  int obj_type;
  OID classoid;
  OID oid;
  char *stmt_text;

  char *supplemental_data;
  int data_len;
  LOG_TDES *tdes;

  /* CAS and Server are able to have different parameter value, when broker restarted with changed parameter value */
  if (prm_get_integer_value (PRM_ID_SUPPLEMENTAL_LOG) == 1)
    {
      ptr = or_unpack_int (request, &ddl_type);
      ptr = or_unpack_int (ptr, &obj_type);

      ptr = or_unpack_oid (ptr, &classoid);
      ptr = or_unpack_oid (ptr, &oid);

      or_unpack_string_nocopy (ptr, &stmt_text);

      /* ddl_type | obj_type | class OID | OID | stmt_text len | stmt_text */
      data_len =
	OR_INT_SIZE + OR_INT_SIZE + OR_OID_SIZE + OR_OID_SIZE + OR_INT_SIZE + or_packed_string_length (stmt_text, NULL);

      supplemental_data = (char *) malloc (data_len + MAX_ALIGNMENT);
      if (supplemental_data == NULL)
	{
	  success = ER_OUT_OF_VIRTUAL_MEMORY;
	  goto end;
	}

      ptr = start_ptr = supplemental_data;

      ptr = or_pack_int (ptr, ddl_type);
      ptr = or_pack_int (ptr, obj_type);
      ptr = or_pack_oid (ptr, &classoid);
      ptr = or_pack_oid (ptr, &oid);
      ptr = or_pack_int (ptr, strlen (stmt_text));
      ptr = or_pack_string (ptr, stmt_text);

      data_len = ptr - start_ptr;

      tdes = LOG_FIND_CURRENT_TDES (thread_p);

      if (!tdes->has_supplemental_log)
	{
	  log_append_supplemental_info (thread_p, LOG_SUPPLEMENT_TRAN_USER, strlen (tdes->client.get_db_user ()),
					tdes->client.get_db_user ());
	  tdes->has_supplemental_log = true;
	}

      log_append_supplemental_info (thread_p, LOG_SUPPLEMENT_DDL, data_len, (void *) supplemental_data);

      free_and_init (supplemental_data);
    }

end:
  (void) or_pack_int (reply, success);

  css_send_data_to_client (thread_p->conn_entry, rid, reply, OR_ALIGNED_BUF_SIZE (a_reply));
}

/*
 * sacl_reload -
 *
 * return:
 *
 *   rid(in):
 *   request(in):
 *   reqlen(in):
 *
 * NOTE:
 */
void
sacl_reload (THREAD_ENTRY * thread_p, unsigned int rid, char *request, int reqlen)
{
  int error;
  OR_ALIGNED_BUF (OR_INT_SIZE) a_reply;
  char *reply = OR_ALIGNED_BUF_START (a_reply);

  error = xacl_reload (thread_p);
  if (error != NO_ERROR)
    {
      (void) return_error_to_client (thread_p, rid);
    }

  (void) or_pack_errcode (reply, error);
  css_send_data_to_client (thread_p->conn_entry, rid, reply, OR_ALIGNED_BUF_SIZE (a_reply));
}

/*
 * sacl_dump -
 *
 * return:
 *
 *   rid(in):
 *   request(in):
 *   reqlen(in):
 *
 * NOTE:
 */
void
sacl_dump (THREAD_ENTRY * thread_p, unsigned int rid, char *request, int reqlen)
{
  int file_size;
  char *buffer;
  int buffer_size;
  int send_size;
  OR_ALIGNED_BUF (OR_INT_SIZE) a_reply;
  char *reply = OR_ALIGNED_BUF_START (a_reply);

  (void) or_unpack_int (request, &buffer_size);

  buffer = (char *) db_private_alloc (thread_p, buffer_size);
  if (buffer == NULL)
    {
      css_send_abort_to_client (thread_p->conn_entry, rid);
      return;
    }

  auto[filename, outfp] = filesys::open_temp_file ("acl_dump_", "w+b");
  if (outfp == NULL)
    {
      er_set_with_oserror (ER_ERROR_SEVERITY, ARG_FILE_LINE, ER_GENERIC_ERROR, 0);
      css_send_abort_to_client (thread_p->conn_entry, rid);
      db_private_free_and_init (thread_p, buffer);
      return;
    }

  filesys::auto_delete_file file_del (filename.c_str ());
  xacl_dump (thread_p, outfp);
  file_size = ftell (outfp);

  /*
   * Send the file in pieces
   */
  rewind (outfp);

  (void) or_pack_int (reply, (int) file_size);
  css_send_data_to_client (thread_p->conn_entry, rid, reply, OR_ALIGNED_BUF_SIZE (a_reply));

  while (file_size > 0)
    {
      if (file_size > buffer_size)
	{
	  send_size = buffer_size;
	}
      else
	{
	  send_size = file_size;
	}

      file_size -= send_size;
      if (fread (buffer, 1, send_size, outfp) == 0)
	{
	  er_set_with_oserror (ER_ERROR_SEVERITY, ARG_FILE_LINE, ER_GENERIC_ERROR, 0);
	  css_send_abort_to_client (thread_p->conn_entry, rid);
	  /*
	   * Continue sending the stuff that was prmoised to client. In this case
	   * junk (i.e., whatever it is in the buffers) is sent.
	   */
	}
      css_send_data_to_client (thread_p->conn_entry, rid, buffer, send_size);
    }
  fclose (outfp);
  db_private_free_and_init (thread_p, buffer);
}

/*
 * slock_dump -
 *
 * return:
 *
 *   rid(in):
 *   request(in):
 *   reqlen(in):
 *
 * NOTE:
 */
void
slock_dump (THREAD_ENTRY * thread_p, unsigned int rid, char *request, int reqlen)
{
  int file_size;
  char *buffer;
  int buffer_size;
  int is_contention;
  int send_size;
  char *ptr;
  OR_ALIGNED_BUF (OR_INT_SIZE) a_reply;
  char *reply = OR_ALIGNED_BUF_START (a_reply);

  ptr = or_unpack_int (request, &buffer_size);
  ptr = or_unpack_int (ptr, &is_contention);

  buffer = (char *) db_private_alloc (thread_p, buffer_size);
  if (buffer == NULL)
    {
      css_send_abort_to_client (thread_p->conn_entry, rid);
      return;
    }

  auto[filename, outfp] = filesys::open_temp_file ("lock_dump_", "w+b");
  if (outfp == NULL)
    {
      er_set_with_oserror (ER_ERROR_SEVERITY, ARG_FILE_LINE, ER_GENERIC_ERROR, 0);
      css_send_abort_to_client (thread_p->conn_entry, rid);
      db_private_free_and_init (thread_p, buffer);
      return;
    }

  filesys::auto_delete_file file_del (filename.c_str ());

  xlock_dump (thread_p, outfp, is_contention);
  file_size = ftell (outfp);

  /*
   * Send the file in pieces
   */
  rewind (outfp);

  (void) or_pack_int (reply, (int) file_size);
  css_send_data_to_client (thread_p->conn_entry, rid, reply, OR_ALIGNED_BUF_SIZE (a_reply));

  while (file_size > 0)
    {
      if (file_size > buffer_size)
	{
	  send_size = buffer_size;
	}
      else
	{
	  send_size = file_size;
	}

      file_size -= send_size;
      if (fread (buffer, 1, send_size, outfp) == 0)
	{
	  er_set_with_oserror (ER_ERROR_SEVERITY, ARG_FILE_LINE, ER_GENERIC_ERROR, 0);
	  css_send_abort_to_client (thread_p->conn_entry, rid);
	  /*
	   * Continue sending the stuff that was prmoised to client. In this case
	   * junk (i.e., whatever it is in the buffers) is sent.
	   */
	}
      css_send_data_to_client (thread_p->conn_entry, rid, buffer, send_size);
    }
  fclose (outfp);
  db_private_free_and_init (thread_p, buffer);
}

/*
 * shf_create -
 *
 * return:
 *
 *   rid(in):
 *   request(in):
 *   reqlen(in):
 *
 * NOTE:
 */
void
shf_create (THREAD_ENTRY * thread_p, unsigned int rid, char *request, int reqlen)
{
  int error;
  HFID hfid;
  char *ptr;
  OID class_oid;
  OR_ALIGNED_BUF (OR_INT_SIZE + OR_HFID_SIZE) a_reply;
  char *reply = OR_ALIGNED_BUF_START (a_reply);
  int reuse_oid = 0;

  ptr = or_unpack_hfid (request, &hfid);
  ptr = or_unpack_oid (ptr, &class_oid);
  ptr = or_unpack_int (ptr, &reuse_oid);

  error = xheap_create (thread_p, &hfid, &class_oid, (bool) reuse_oid);
  if (error != NO_ERROR)
    {
      (void) return_error_to_client (thread_p, rid);
    }

  ptr = or_pack_errcode (reply, error);
  ptr = or_pack_hfid (ptr, &hfid);
  css_send_data_to_client (thread_p->conn_entry, rid, reply, OR_ALIGNED_BUF_SIZE (a_reply));
}

/*
 * shf_destroy -
 *
 * return:
 *
 *   rid(in):
 *   request(in):
 *   reqlen(in):
 *
 * NOTE:
 */
void
shf_destroy (THREAD_ENTRY * thread_p, unsigned int rid, char *request, int reqlen)
{
#if defined(ENABLE_UNUSED_FUNCTION)
  int error;
  HFID hfid;
  OR_ALIGNED_BUF (OR_INT_SIZE) a_reply;
  char *reply = OR_ALIGNED_BUF_START (a_reply);

  (void) or_unpack_hfid (request, &hfid);

  error = xheap_destroy (thread_p, &hfid, NULL);
  if (error != NO_ERROR)
    {
      (void) return_error_to_client (thread_p, rid);
    }

  (void) or_pack_errcode (reply, error);
  css_send_data_to_client (thread_p->conn_entry, rid, reply, OR_ALIGNED_BUF_SIZE (a_reply));
#endif /* ENABLE_UNUSED_FUNCTION */
}

/*
 * shf_destroy_when_new -
 *
 * return:
 *
 *   rid(in):
 *   request(in):
 *   reqlen(in):
 *
 * NOTE:
 */
void
shf_destroy_when_new (THREAD_ENTRY * thread_p, unsigned int rid, char *request, int reqlen)
{
  int error;
  HFID hfid;
  OID class_oid;
  int force;
  OR_ALIGNED_BUF (OR_INT_SIZE) a_reply;
  char *reply = OR_ALIGNED_BUF_START (a_reply);
  char *ptr;

  ptr = or_unpack_hfid (request, &hfid);
  ptr = or_unpack_oid (ptr, &class_oid);
  ptr = or_unpack_int (ptr, &force);

  error = xheap_destroy_newly_created (thread_p, &hfid, &class_oid, (bool) force);
  if (error != NO_ERROR)
    {
      (void) return_error_to_client (thread_p, rid);
    }

  (void) or_pack_errcode (reply, error);
  css_send_data_to_client (thread_p->conn_entry, rid, reply, OR_ALIGNED_BUF_SIZE (a_reply));
}

/*
 * shf_heap_reclaim_addresses -
 *
 * return:
 *
 *   rid(in):
 *   request(in):
 *   reqlen(in):
 *
 * NOTE:
 */
void
shf_heap_reclaim_addresses (THREAD_ENTRY * thread_p, unsigned int rid, char *request, int reqlen)
{
  int error;
  HFID hfid;
  OR_ALIGNED_BUF (OR_INT_SIZE) a_reply;
  char *reply = OR_ALIGNED_BUF_START (a_reply);
  char *ptr = NULL;

  if (boot_can_compact (thread_p) == false)
    {
      (void) or_pack_errcode (reply, ER_COMPACTDB_ALREADY_STARTED);

      css_send_data_to_client (thread_p->conn_entry, rid, reply, OR_ALIGNED_BUF_SIZE (a_reply));

      return;
    }

  ptr = or_unpack_hfid (request, &hfid);

  error = xheap_reclaim_addresses (thread_p, &hfid);
  if (error != NO_ERROR)
    {
      (void) return_error_to_client (thread_p, rid);
    }

  (void) or_pack_errcode (reply, error);
  if (css_send_data_to_client (thread_p->conn_entry, rid, reply, OR_ALIGNED_BUF_SIZE (a_reply)) != NO_ERROR)
    {
      boot_compact_stop (thread_p);
    }

}

/*
 * shf_get_maxslotted_reclength -
 *
 * return:
 *
 *   rid(in):
 *   request(in):
 *   reqlen(in):
 *
 * NOTE:
 */
void
shf_get_maxslotted_reclength (THREAD_ENTRY * thread_p, unsigned int rid, char *request, int reqlen)
{
  OR_ALIGNED_BUF (OR_INT_SIZE) a_reply;
  char *reply = OR_ALIGNED_BUF_START (a_reply);
  int maxslotted_reclength;

  (void) xheap_get_maxslotted_reclength (maxslotted_reclength);

  reply = OR_ALIGNED_BUF_START (a_reply);
  (void) or_pack_int (reply, maxslotted_reclength);

  css_send_data_to_client (thread_p->conn_entry, rid, reply, OR_ALIGNED_BUF_SIZE (a_reply));
}

/*
 * sfile_apply_tde_to_class_files -
 *
 * return:
 *
 *   rid(in):
 *   request(in):
 *   reqlen(in):
 *
 * NOTE:
 */
void
sfile_apply_tde_to_class_files (THREAD_ENTRY * thread_p, unsigned int rid, char *request, int reqlen)
{
  int error;
  char *ptr;
  OID class_oid;
  OR_ALIGNED_BUF (OR_INT_SIZE) a_reply;
  char *reply = OR_ALIGNED_BUF_START (a_reply);

  ptr = or_unpack_oid (request, &class_oid);

  error = xfile_apply_tde_to_class_files (thread_p, &class_oid);
  if (error != NO_ERROR)
    {
      (void) return_error_to_client (thread_p, rid);
    }

  ptr = or_pack_errcode (reply, error);
  css_send_data_to_client (thread_p->conn_entry, rid, reply, OR_ALIGNED_BUF_SIZE (a_reply));
}

void
sdblink_get_crypt_keys (THREAD_ENTRY * thread_p, unsigned int rid, char *request, int reqlen)
{
  int area_size = -1;
  char *reply, *area, *ptr;
  OR_ALIGNED_BUF (OR_INT_SIZE + OR_INT_SIZE) a_reply;
  int err = NO_ERROR;
  unsigned char crypt_key[DBLINK_CRYPT_KEY_LENGTH];
  int length = dblink_get_encrypt_key (crypt_key, sizeof (crypt_key));

  reply = OR_ALIGNED_BUF_START (a_reply);

  if (length < 0)
    {
      (void) return_error_to_client (thread_p, rid);
      area = NULL;
      area_size = 0;
      err = length;
    }
  else
    {
      area_size = OR_INT_SIZE + or_packed_stream_length (length);
      area = (char *) db_private_alloc (thread_p, area_size);
      if (area == NULL)
	{
	  (void) return_error_to_client (thread_p, rid);
	  area_size = 0;
	}
      else
	{
	  ptr = or_pack_int (area, length);
	  ptr = or_pack_stream (ptr, (char *) crypt_key, length);
	}
    }

  ptr = or_pack_int (reply, area_size);
  ptr = or_pack_int (ptr, err);
  css_send_reply_and_data_to_client (thread_p->conn_entry, rid, reply, OR_ALIGNED_BUF_SIZE (a_reply), area, area_size);

  if (area != NULL)
    {
      db_private_free_and_init (thread_p, area);
    }
}

void
stde_get_data_keys (THREAD_ENTRY * thread_p, unsigned int rid, char *request, int reqlen)
{
  int area_size = -1;
  char *reply, *area, *ptr;
  OR_ALIGNED_BUF (OR_INT_SIZE + OR_INT_SIZE) a_reply;
  int err = NO_ERROR;

  reply = OR_ALIGNED_BUF_START (a_reply);

  if (!tde_is_loaded ())
    {
      (void) return_error_to_client (thread_p, rid);
      area = NULL;
      area_size = 0;
      err = ER_TDE_CIPHER_IS_NOT_LOADED;
    }
  else
    {
      area_size = 3 * or_packed_stream_length (TDE_DATA_KEY_LENGTH);

      area = (char *) db_private_alloc (thread_p, area_size);
      if (area == NULL)
	{
	  (void) return_error_to_client (thread_p, rid);
	  area_size = 0;
	}
      else
	{
	  ptr = or_pack_stream (area, (char *) tde_Cipher.data_keys.perm_key, TDE_DATA_KEY_LENGTH);
	  ptr = or_pack_stream (ptr, (char *) tde_Cipher.data_keys.temp_key, TDE_DATA_KEY_LENGTH);
	  ptr = or_pack_stream (ptr, (char *) tde_Cipher.data_keys.log_key, TDE_DATA_KEY_LENGTH);
	}
    }

  ptr = or_pack_int (reply, area_size);
  ptr = or_pack_int (ptr, err);
  css_send_reply_and_data_to_client (thread_p->conn_entry, rid, reply, OR_ALIGNED_BUF_SIZE (a_reply), area, area_size);

  if (area != NULL)
    {
      db_private_free_and_init (thread_p, area);
    }
}

/*
 * stde_is_loaded -
 *
 * return:
 *
 *   rid(in):
 *   request(in):
 *   reqlen(in):
 *
 * NOTE:
 */
void
stde_is_loaded (THREAD_ENTRY * thread_p, unsigned int rid, char *request, int reqlen)
{
  char *ptr;
  OR_ALIGNED_BUF (OR_INT_SIZE) a_reply;
  char *reply = OR_ALIGNED_BUF_START (a_reply);

  ptr = or_pack_int (reply, tde_is_loaded ());
  css_send_data_to_client (thread_p->conn_entry, rid, reply, OR_ALIGNED_BUF_SIZE (a_reply));
}

/*
 * stde_get_mk_file_path -
 *
 * return:
 *
 *   rid(in):
 *   request(in):
 *   reqlen(in):
 *
 * NOTE:
 */
void
stde_get_mk_file_path (THREAD_ENTRY * thread_p, unsigned int rid, char *request, int reqlen)
{
  char mk_path[PATH_MAX] = { 0, };
  int pathlen = 0;
  int area_size = -1;
  char *reply, *area, *ptr;
  OR_ALIGNED_BUF (OR_INT_SIZE + OR_INT_SIZE) a_reply;
  int err = NO_ERROR;

  reply = OR_ALIGNED_BUF_START (a_reply);

  tde_make_keys_file_fullname (mk_path, boot_db_full_name (), false);

  area_size = or_packed_string_length (mk_path, &pathlen);

  area = (char *) db_private_alloc (thread_p, area_size);
  if (area == NULL)
    {
      (void) return_error_to_client (thread_p, rid);
      area_size = 0;
    }
  else
    {
      ptr = or_pack_string_with_length (area, (char *) mk_path, pathlen);
    }

  ptr = or_pack_int (reply, area_size);
  ptr = or_pack_int (ptr, err);
  css_send_reply_and_data_to_client (thread_p->conn_entry, rid, reply, OR_ALIGNED_BUF_SIZE (a_reply), area, area_size);

  if (area != NULL)
    {
      db_private_free_and_init (thread_p, area);
    }
}

/*
 * stde_get_set_mk_info -
 *
 * return:
 *
 *   rid(in):
 *   request(in):
 *   reqlen(in):
 *
 * NOTE:
 */
void
stde_get_mk_info (THREAD_ENTRY * thread_p, unsigned int rid, char *request, int reqlen)
{
  int error;
  char *ptr;
  int mk_index;
  time_t created_time, set_time;
  OR_ALIGNED_BUF (OR_INT_SIZE + OR_INT_SIZE + OR_BIGINT_SIZE + OR_BIGINT_SIZE) a_reply;
  char *reply = OR_ALIGNED_BUF_START (a_reply);

  error = xtde_get_mk_info (thread_p, &mk_index, &created_time, &set_time);
  if (error != NO_ERROR)
    {
      (void) return_error_to_client (thread_p, rid);
    }

  ptr = or_pack_errcode (reply, error);
  ptr = or_pack_int (ptr, mk_index);
  ptr = or_pack_int64 (ptr, created_time);
  ptr = or_pack_int64 (ptr, set_time);
  css_send_data_to_client (thread_p->conn_entry, rid, reply, OR_ALIGNED_BUF_SIZE (a_reply));
}

/*
 * stde_change_mk_on_server -
 *
 * return:
 *
 *   rid(in):
 *   request(in):
 *   reqlen(in):
 *
 * NOTE:
 */
void
stde_change_mk_on_server (THREAD_ENTRY * thread_p, unsigned int rid, char *request, int reqlen)
{
  int error;
  char *ptr;
  int mk_index;
  OR_ALIGNED_BUF (OR_INT_SIZE) a_reply;
  char *reply = OR_ALIGNED_BUF_START (a_reply);

  ptr = or_unpack_int (request, &mk_index);

  error = xtde_change_mk_without_flock (thread_p, mk_index);
  if (error != NO_ERROR)
    {
      (void) return_error_to_client (thread_p, rid);
    }

  ptr = or_pack_errcode (reply, error);
  css_send_data_to_client (thread_p->conn_entry, rid, reply, OR_ALIGNED_BUF_SIZE (a_reply));
}

/*
 * stran_server_commit -
 *
 * return:
 *
 *   thrd(in):
 *   rid(in):
 *   request(in):
 *   reqlen(in):
 *
 * NOTE:
 */
void
stran_server_commit (THREAD_ENTRY * thread_p, unsigned int rid, char *request, int reqlen)
{
  TRAN_STATE state;
  int xretain_lock;
  bool retain_lock, should_conn_reset = false;
  OR_ALIGNED_BUF (OR_INT_SIZE + OR_INT_SIZE) a_reply;
  char *reply = OR_ALIGNED_BUF_START (a_reply);
  char *ptr;
  int row_count = DB_ROW_COUNT_NOT_SET;
  int n_query_ids = 0, i = 0;
  QUERY_ID query_id;

  ptr = or_unpack_int (request, &xretain_lock);
  ptr = or_unpack_int (ptr, &row_count);

  /* First end deferred queries */
  ptr = or_unpack_int (ptr, &n_query_ids);
  for (i = 0; i < n_query_ids; i++)
    {
      ptr = or_unpack_ptr (ptr, &query_id);
      if (query_id > 0)
	{
	  (void) xqmgr_end_query (thread_p, query_id);
	}
    }

  retain_lock = (bool) xretain_lock;

  /* set row count */
  xsession_set_row_count (thread_p, row_count);

  state = stran_server_commit_internal (thread_p, rid, retain_lock, &should_conn_reset);

  ptr = or_pack_int (reply, (int) state);
  ptr = or_pack_int (ptr, (int) should_conn_reset);
  css_send_data_to_client (thread_p->conn_entry, rid, reply, OR_ALIGNED_BUF_SIZE (a_reply));
}

/*
 * stran_server_abort -
 *
 * return:
 *
 *   thrd(in):
 *   rid(in):
 *   request(in):
 *   reqlen(in):
 *
 * NOTE:
 */
void
stran_server_abort (THREAD_ENTRY * thread_p, unsigned int rid, char *request, int reqlen)
{
  TRAN_STATE state;
  bool should_conn_reset = false, has_updated;
  OR_ALIGNED_BUF (OR_INT_SIZE + OR_INT_SIZE) a_reply;
  char *reply = OR_ALIGNED_BUF_START (a_reply);
  char *ptr;

  has_updated = logtb_has_updated (thread_p);

  state = stran_server_abort_internal (thread_p, rid, &should_conn_reset);

  ptr = or_pack_int (reply, state);
  ptr = or_pack_int (ptr, (int) should_conn_reset);
  css_send_data_to_client (thread_p->conn_entry, rid, reply, OR_ALIGNED_BUF_SIZE (a_reply));
}

/*
 * stran_server_has_updated -
 *
 * return:
 *
 *   rid(in):
 *   request(in):
 *   reqlen(in):
 *
 * NOTE:
 */
void
stran_server_has_updated (THREAD_ENTRY * thread_p, unsigned int rid, char *request, int reqlen)
{
  int has_updated;
  OR_ALIGNED_BUF (OR_INT_SIZE) a_reply;
  char *reply = OR_ALIGNED_BUF_START (a_reply);

  has_updated = xtran_server_has_updated (thread_p);

  (void) or_pack_int (reply, has_updated);
  css_send_data_to_client (thread_p->conn_entry, rid, reply, OR_ALIGNED_BUF_SIZE (a_reply));
}

/*
 * stran_server_start_topop -
 *
 * return:
 *
 *   rid(in):
 *   request(in):
 *   reqlen(in):
 *
 * NOTE:
 */
void
stran_server_start_topop (THREAD_ENTRY * thread_p, unsigned int rid, char *request, int reqlen)
{
  int success;
  LOG_LSA topop_lsa;
  OR_ALIGNED_BUF (OR_INT_SIZE + OR_LOG_LSA_ALIGNED_SIZE) a_reply;
  char *reply = OR_ALIGNED_BUF_START (a_reply);
  char *ptr;

  success = (xtran_server_start_topop (thread_p, &topop_lsa) == NO_ERROR) ? NO_ERROR : ER_FAILED;
  if (success != NO_ERROR)
    {
      (void) return_error_to_client (thread_p, rid);
    }

  ptr = or_pack_int (reply, success);
  ptr = or_pack_log_lsa (ptr, &topop_lsa);
  css_send_data_to_client (thread_p->conn_entry, rid, reply, OR_ALIGNED_BUF_SIZE (a_reply));
}

/*
 * stran_server_end_topop -
 *
 * return:
 *
 *   rid(in):
 *   request(in):
 *   reqlen(in):
 *
 * NOTE:
 */
void
stran_server_end_topop (THREAD_ENTRY * thread_p, unsigned int rid, char *request, int reqlen)
{
  TRAN_STATE state;
  LOG_LSA topop_lsa;
  int xresult;
  LOG_RESULT_TOPOP result;
  OR_ALIGNED_BUF (OR_INT_SIZE + OR_LOG_LSA_ALIGNED_SIZE) a_reply;
  char *reply = OR_ALIGNED_BUF_START (a_reply);
  char *ptr;

  (void) or_unpack_int (request, &xresult);
  result = (LOG_RESULT_TOPOP) xresult;

  state = xtran_server_end_topop (thread_p, result, &topop_lsa);

  ptr = or_pack_int (reply, (int) state);
  ptr = or_pack_log_lsa (ptr, &topop_lsa);
  css_send_data_to_client (thread_p->conn_entry, rid, reply, OR_ALIGNED_BUF_SIZE (a_reply));
}

/*
 * stran_server_savepoint -
 *
 * return:
 *
 *   rid(in):
 *   request(in):
 *   reqlen(in):
 *
 * NOTE:
 */
void
stran_server_savepoint (THREAD_ENTRY * thread_p, unsigned int rid, char *request, int reqlen)
{
  int success;
  char *savept_name;
  LOG_LSA topop_lsa;
  OR_ALIGNED_BUF (OR_INT_SIZE + OR_LOG_LSA_ALIGNED_SIZE) a_reply;
  char *reply = OR_ALIGNED_BUF_START (a_reply);
  char *ptr;

  ptr = or_unpack_string_nocopy (request, &savept_name);

  success = (xtran_server_savepoint (thread_p, savept_name, &topop_lsa) == NO_ERROR) ? NO_ERROR : ER_FAILED;
  if (success != NO_ERROR)
    {
      (void) return_error_to_client (thread_p, rid);
    }

  ptr = or_pack_int (reply, success);
  ptr = or_pack_log_lsa (ptr, &topop_lsa);
  css_send_data_to_client (thread_p->conn_entry, rid, reply, OR_ALIGNED_BUF_SIZE (a_reply));
}

/*
 * stran_server_partial_abort -
 *
 * return:
 *
 *   rid(in):
 *   request(in):
 *   reqlen(in):
 *
 * NOTE:
 */
void
stran_server_partial_abort (THREAD_ENTRY * thread_p, unsigned int rid, char *request, int reqlen)
{
  TRAN_STATE state;
  char *savept_name;
  LOG_LSA savept_lsa;
  OR_ALIGNED_BUF (OR_INT_SIZE + OR_LOG_LSA_ALIGNED_SIZE) a_reply;
  char *reply = OR_ALIGNED_BUF_START (a_reply);
  char *ptr;

  ptr = or_unpack_string_nocopy (request, &savept_name);

  state = xtran_server_partial_abort (thread_p, savept_name, &savept_lsa);
  if (state != TRAN_UNACTIVE_ABORTED)
    {
      /* Likely the abort failed.. somehow */
      (void) return_error_to_client (thread_p, rid);
    }

  ptr = or_pack_int (reply, (int) state);
  ptr = or_pack_log_lsa (ptr, &savept_lsa);
  css_send_data_to_client (thread_p->conn_entry, rid, reply, OR_ALIGNED_BUF_SIZE (a_reply));
}

/*
 * stran_server_is_active_and_has_updated -
 *
 * return:
 *
 *   rid(in):
 *   request(in):
 *   reqlen(in):
 *
 * NOTE:
 */
void
stran_server_is_active_and_has_updated (THREAD_ENTRY * thread_p, unsigned int rid, char *request, int reqlen)
{
  int isactive_has_updated;
  OR_ALIGNED_BUF (OR_INT_SIZE) a_reply;
  char *reply = OR_ALIGNED_BUF_START (a_reply);

  isactive_has_updated = xtran_server_is_active_and_has_updated (thread_p);

  (void) or_pack_int (reply, isactive_has_updated);
  css_send_data_to_client (thread_p->conn_entry, rid, reply, OR_ALIGNED_BUF_SIZE (a_reply));
}

/*
 * stran_wait_server_active_trans -
 *
 * return:
 *
 *   rid(in):
 *   request(in):
 *   reqlen(in):
 *
 * NOTE:
 */
void
stran_wait_server_active_trans (THREAD_ENTRY * thread_p, unsigned int rid, char *request, int reqlen)
{
  int status;
  OR_ALIGNED_BUF (OR_INT_SIZE) a_reply;
  char *reply = OR_ALIGNED_BUF_START (a_reply);

  status = xtran_wait_server_active_trans (thread_p);

  (void) or_pack_int (reply, status);
  css_send_data_to_client (thread_p->conn_entry, rid, reply, OR_ALIGNED_BUF_SIZE (a_reply));
}

/*
 * stran_is_blocked -
 *
 * return:
 *
 *   rid(in):
 *   request(in):
 *   reqlen(in):
 *
 * NOTE:
 */
void
stran_is_blocked (THREAD_ENTRY * thread_p, unsigned int rid, char *request, int reqlen)
{
  int tran_index;
  bool blocked;
  OR_ALIGNED_BUF (OR_INT_SIZE) a_reply;
  char *reply = OR_ALIGNED_BUF_START (a_reply);

  (void) or_unpack_int (request, &tran_index);

  blocked = xtran_is_blocked (thread_p, tran_index);

  (void) or_pack_int (reply, blocked ? 1 : 0);
  css_send_data_to_client (thread_p->conn_entry, rid, reply, OR_ALIGNED_BUF_SIZE (a_reply));
}

/*
 * stran_server_set_global_tran_info -
 *
 * return:
 *
 *   rid(in):
 *   request(in):
 *   reqlen(in):
 *
 * NOTE:
 */
void
stran_server_set_global_tran_info (THREAD_ENTRY * thread_p, unsigned int rid, char *request, int reqlen)
{
  int success;
  int gtrid;
  void *info;
  int size;
  OR_ALIGNED_BUF (OR_INT_SIZE) a_reply;
  char *reply = OR_ALIGNED_BUF_START (a_reply);

  (void) or_unpack_int (request, &gtrid);

  if (css_receive_data_from_client (thread_p->conn_entry, rid, (char **) &info, (int *) &size))
    {
      er_set (ER_ERROR_SEVERITY, ARG_FILE_LINE, ER_NET_SERVER_DATA_RECEIVE, 0);
      css_send_abort_to_client (thread_p->conn_entry, rid);
      return;
    }

  success = (xtran_server_set_global_tran_info (thread_p, gtrid, info, size) == NO_ERROR) ? NO_ERROR : ER_FAILED;
  if (success != NO_ERROR)
    {
      (void) return_error_to_client (thread_p, rid);
    }

  (void) or_pack_int (reply, success);
  css_send_data_to_client (thread_p->conn_entry, rid, reply, OR_ALIGNED_BUF_SIZE (a_reply));

  if (info != NULL)
    {
      free_and_init (info);
    }
}

/*
 * stran_server_get_global_tran_info -
 *
 * return:
 *
 *   rid(in):
 *   request(in):
 *   reqlen(in):
 *
 * NOTE:
 */
void
stran_server_get_global_tran_info (THREAD_ENTRY * thread_p, unsigned int rid, char *request, int reqlen)
{
  int success;
  int gtrid;
  void *buffer;
  int size;
  OR_ALIGNED_BUF (OR_INT_SIZE * 2) a_reply;
  char *reply = OR_ALIGNED_BUF_START (a_reply), *ptr;

  ptr = or_unpack_int (request, &gtrid);
  ptr = or_unpack_int (ptr, &size);

  buffer = malloc (size);
  if (buffer == NULL)
    {
      css_send_abort_to_client (thread_p->conn_entry, rid);
      return;
    }

  success = (xtran_server_get_global_tran_info (thread_p, gtrid, buffer, size) == NO_ERROR) ? NO_ERROR : ER_FAILED;
  if (success != NO_ERROR)
    {
      (void) return_error_to_client (thread_p, rid);
      size = 0;
    }

  ptr = or_pack_int (reply, size);
  ptr = or_pack_int (ptr, success);
  css_send_reply_and_data_to_client (thread_p->conn_entry, rid, reply, OR_ALIGNED_BUF_SIZE (a_reply), (char *) buffer,
				     size);
  free_and_init (buffer);
}

/*
 * stran_server_2pc_start -
 *
 * return:
 *
 *   rid(in):
 *   request(in):
 *   reqlen(in):
 *
 * NOTE:
 */
void
stran_server_2pc_start (THREAD_ENTRY * thread_p, unsigned int rid, char *request, int reqlen)
{
  int gtrid = NULL_TRANID;
  OR_ALIGNED_BUF (OR_INT_SIZE) a_reply;
  char *reply = OR_ALIGNED_BUF_START (a_reply);

  gtrid = xtran_server_2pc_start (thread_p);
  if (gtrid < 0)
    {
      (void) return_error_to_client (thread_p, rid);
    }

  (void) or_pack_int (reply, gtrid);
  css_send_data_to_client (thread_p->conn_entry, rid, reply, OR_ALIGNED_BUF_SIZE (a_reply));
}

/*
 * stran_server_2pc_prepare -
 *
 * return:
 *
 *   rid(in):
 *   request(in):
 *   reqlen(in):
 *
 * NOTE:
 */
void
stran_server_2pc_prepare (THREAD_ENTRY * thread_p, unsigned int rid, char *request, int reqlen)
{
  TRAN_STATE state = TRAN_UNACTIVE_UNKNOWN;
  OR_ALIGNED_BUF (OR_INT_SIZE) a_reply;
  char *reply = OR_ALIGNED_BUF_START (a_reply);

  state = xtran_server_2pc_prepare (thread_p);
  if (state != TRAN_UNACTIVE_2PC_PREPARE && state != TRAN_UNACTIVE_COMMITTED)
    {
      /* the prepare failed. */
      (void) return_error_to_client (thread_p, rid);
    }

  (void) or_pack_int (reply, state);
  css_send_data_to_client (thread_p->conn_entry, rid, reply, OR_ALIGNED_BUF_SIZE (a_reply));
}

/*
 * stran_server_2pc_recovery_prepared -
 *
 * return:
 *
 *   rid(in):
 *   request(in):
 *   reqlen(in):
 *
 * NOTE:
 */
void
stran_server_2pc_recovery_prepared (THREAD_ENTRY * thread_p, unsigned int rid, char *request, int reqlen)
{
  int count, *gtrids, size, i;
  int reply_size;
  char *reply, *ptr;

  (void) or_unpack_int (request, &size);

  gtrids = (int *) malloc (sizeof (int) * size);
  if (gtrids == NULL)
    {
      css_send_abort_to_client (thread_p->conn_entry, rid);
      return;
    }

  count = xtran_server_2pc_recovery_prepared (thread_p, gtrids, size);
  if (count < 0 || count > size)
    {
      (void) return_error_to_client (thread_p, rid);
    }

  reply_size = OR_INT_SIZE + (OR_INT_SIZE * size);
  reply = (char *) malloc (reply_size);
  if (reply == NULL)
    {
      css_send_abort_to_client (thread_p->conn_entry, rid);
      free_and_init (gtrids);
      return;
    }
  (void) memset (reply, 0, reply_size);
  ptr = or_pack_int (reply, count);
  for (i = 0; i < count; i++)
    {
      ptr = or_pack_int (ptr, gtrids[i]);
    }
  css_send_data_to_client (thread_p->conn_entry, rid, reply, reply_size);

  free_and_init (gtrids);
  free_and_init (reply);
}

/*
 * stran_server_2pc_attach_global_tran -
 *
 * return:
 *
 *   rid(in):
 *   request(in):
 *   reqlen(in):
 *
 * NOTE:
 */
void
stran_server_2pc_attach_global_tran (THREAD_ENTRY * thread_p, unsigned int rid, char *request, int reqlen)
{
  int gtrid;
  int tran_index;
  OR_ALIGNED_BUF (OR_INT_SIZE) a_reply;
  char *reply = OR_ALIGNED_BUF_START (a_reply);

  (void) or_unpack_int (request, &gtrid);

  tran_index = xtran_server_2pc_attach_global_tran (thread_p, gtrid);
  if (tran_index == NULL_TRAN_INDEX)
    {
      (void) return_error_to_client (thread_p, rid);
    }

  (void) or_pack_int (reply, tran_index);
  css_send_data_to_client (thread_p->conn_entry, rid, reply, OR_ALIGNED_BUF_SIZE (a_reply));
}

/*
 * stran_server_2pc_prepare_global_tran -
 *
 * return:
 *
 *   rid(in):
 *   request(in):
 *   reqlen(in):
 *
 * NOTE:
 */
void
stran_server_2pc_prepare_global_tran (THREAD_ENTRY * thread_p, unsigned int rid, char *request, int reqlen)
{
  TRAN_STATE state;
  int gtrid;
  OR_ALIGNED_BUF (OR_INT_SIZE) a_reply;
  char *reply = OR_ALIGNED_BUF_START (a_reply);

  (void) or_unpack_int (request, &gtrid);

  state = xtran_server_2pc_prepare_global_tran (thread_p, gtrid);
  if (state != TRAN_UNACTIVE_2PC_PREPARE && state != TRAN_UNACTIVE_COMMITTED)
    {
      /* Likely the prepare failed.. somehow */
      (void) return_error_to_client (thread_p, rid);
    }

  (void) or_pack_int (reply, state);
  css_send_data_to_client (thread_p->conn_entry, rid, reply, OR_ALIGNED_BUF_SIZE (a_reply));
}

/*
 * stran_lock_rep_read -
 *
 * return:
 *
 *   rid(in):
 *   request(in):
 *   reqlen(in):
 *
 * NOTE:
 */
void
stran_lock_rep_read (THREAD_ENTRY * thread_p, unsigned int rid, char *request, int reqlen)
{
  OR_ALIGNED_BUF (OR_INT_SIZE) a_reply;
  char *reply = OR_ALIGNED_BUF_START (a_reply);
  char *ptr;
  int lock_rr_tran;
  int success;

  ptr = request;
  ptr = or_unpack_int (ptr, &lock_rr_tran);

  success = xtran_lock_rep_read (thread_p, (LOCK) lock_rr_tran);

  if (success != NO_ERROR)
    {
      (void) return_error_to_client (thread_p, rid);
    }

  ptr = or_pack_int (reply, success);
  css_send_data_to_client (thread_p->conn_entry, rid, reply, OR_ALIGNED_BUF_SIZE (a_reply));
}

/*
 * sboot_initialize_server -
 *
 * return:
 *
 *   rid(in):
 *   request(in):
 *   reqlen(in):
 *
 * NOTE:
 */
void
sboot_initialize_server (THREAD_ENTRY * thread_p, unsigned int rid, char *request, int reqlen)
{
  css_send_abort_to_client (thread_p->conn_entry, rid);
}

/*
 * sboot_register_client -
 *
 * return:
 *
 *   rid(in):
 *   request(in):
 *   reqlen(in):
 *
 * NOTE:
 */
void
sboot_register_client (THREAD_ENTRY * thread_p, unsigned int rid, char *request, int reqlen)
{
  int xint;
  BOOT_CLIENT_CREDENTIAL client_credential;
  BOOT_SERVER_CREDENTIAL server_credential;
  int tran_index, client_lock_wait;
  TRAN_ISOLATION client_isolation;
  TRAN_STATE tran_state;
  int area_size, strlen1, strlen2, strlen3, strlen4;
  char *reply, *area, *ptr;
  packing_unpacker unpacker;

  OR_ALIGNED_BUF (OR_INT_SIZE) a_reply;

  reply = OR_ALIGNED_BUF_START (a_reply);

  memset (&server_credential, 0, sizeof (server_credential));

  unpacker.set_buffer (request, (size_t) reqlen);
  unpacker.unpack_all (client_credential, client_lock_wait, xint);
  client_isolation = (TRAN_ISOLATION) xint;

  tran_index = xboot_register_client (thread_p, &client_credential, client_lock_wait, client_isolation, &tran_state,
				      &server_credential);
  if (tran_index == NULL_TRAN_INDEX)
    {
      (void) return_error_to_client (thread_p, rid);
      area = NULL;
      area_size = 0;
    }
  else
    {
      area_size = (OR_INT_SIZE	/* tran_index */
		   + OR_INT_SIZE	/* tran_state */
		   + or_packed_string_length (server_credential.db_full_name, &strlen1)	/* db_full_name */
		   + or_packed_string_length (server_credential.host_name, &strlen2)	/* host_name */
		   + or_packed_string_length (server_credential.lob_path, &strlen3)	/* lob_path */
		   + OR_INT_SIZE	/* process_id */
		   + OR_OID_SIZE	/* root_class_oid */
		   + OR_HFID_SIZE	/* root_class_hfid */
		   + OR_INT_SIZE	/* page_size */
		   + OR_INT_SIZE	/* log_page_size */
		   + OR_FLOAT_SIZE	/* disk_compatibility */
		   + OR_INT_SIZE	/* ha_server_state */
		   + OR_INT_SIZE	/* db_charset */
		   + or_packed_string_length (server_credential.db_lang, &strlen4) /* db_lang */ );

      area = (char *) db_private_alloc (thread_p, area_size);
      if (area == NULL)
	{
	  (void) return_error_to_client (thread_p, rid);
	  area_size = 0;
	}
      else
	{
	  ptr = or_pack_int (area, tran_index);
	  ptr = or_pack_int (ptr, (int) tran_state);
	  ptr = or_pack_string_with_length (ptr, server_credential.db_full_name, strlen1);
	  ptr = or_pack_string_with_length (ptr, server_credential.host_name, strlen2);
	  ptr = or_pack_string_with_length (ptr, server_credential.lob_path, strlen3);
	  ptr = or_pack_int (ptr, server_credential.process_id);
	  ptr = or_pack_oid (ptr, &server_credential.root_class_oid);
	  ptr = or_pack_hfid (ptr, &server_credential.root_class_hfid);
	  ptr = or_pack_int (ptr, (int) server_credential.page_size);
	  ptr = or_pack_int (ptr, (int) server_credential.log_page_size);
	  ptr = or_pack_float (ptr, server_credential.disk_compatibility);
	  ptr = or_pack_int (ptr, (int) server_credential.ha_server_state);
	  ptr = or_pack_int (ptr, server_credential.db_charset);
	  ptr = or_pack_string_with_length (ptr, server_credential.db_lang, strlen4);
	}
    }

  ptr = or_pack_int (reply, area_size);
  css_send_reply_and_data_to_client (thread_p->conn_entry, rid, reply, OR_ALIGNED_BUF_SIZE (a_reply), area, area_size);

  if (area != NULL)
    {
      db_private_free_and_init (thread_p, area);
    }
}

/*
 * sboot_notify_unregister_client -
 *
 * return:
 *
 *   rid(in):
 *   request(in):
 *   reqlen(in):
 *
 * NOTE:
 */
void
sboot_notify_unregister_client (THREAD_ENTRY * thread_p, unsigned int rid, char *request, int reqlen)
{
  CSS_CONN_ENTRY *conn;
  int tran_index;
  int success = NO_ERROR;
  int r;
  OR_ALIGNED_BUF (OR_INT_SIZE) a_reply;
  char *reply = OR_ALIGNED_BUF_START (a_reply);

  (void) or_unpack_int (request, &tran_index);

  if (thread_p == NULL)
    {
      thread_p = thread_get_thread_entry_info ();
      if (thread_p == NULL)
	{
	  return;
	}
    }
  conn = thread_p->conn_entry;
  assert (conn != NULL);

  /* There's an interesting race condition among client, worker thread and connection handler.
   * Please find CBRD-21375 for detail and also see css_connection_handler_thread.
   *
   * It is important to synchronize worker thread with connection handler to avoid the race condition.
   * To change conn->status and send reply to client should be atomic.
   * Otherwise, connection handler may disconnect the connection and it prevents client from receiving the reply.
   */
  r = rmutex_lock (thread_p, &conn->rmutex);
  assert (r == NO_ERROR);

  xboot_notify_unregister_client (thread_p, tran_index);

  (void) or_pack_int (reply, success);
  css_send_data_to_client (thread_p->conn_entry, rid, reply, OR_ALIGNED_BUF_SIZE (a_reply));

  r = rmutex_unlock (thread_p, &conn->rmutex);
  assert (r == NO_ERROR);
}

/*
 * sboot_backup -
 *
 * return:
 *
 *   rid(in):
 *   request(in):
 *   reqlen(in):
 *
 * NOTE:
 */
void
sboot_backup (THREAD_ENTRY * thread_p, unsigned int rid, char *request, int reqlen)
{
  int success;
  OR_ALIGNED_BUF (OR_INT_SIZE * 3) a_reply;
  char *reply = OR_ALIGNED_BUF_START (a_reply);
  char *ptr;
  char *backup_path;
  FILEIO_BACKUP_LEVEL backup_level;
  int delete_unneeded_logarchives;
  char *backup_verbose_file;
  int num_threads;
  FILEIO_ZIP_METHOD zip_method;
  FILEIO_ZIP_LEVEL zip_level;
  int skip_activelog;
  int sleep_msecs;
  int separate_keys;

  ptr = or_unpack_string_nocopy (request, &backup_path);
  ptr = or_unpack_int (ptr, (int *) &backup_level);
  ptr = or_unpack_int (ptr, &delete_unneeded_logarchives);
  ptr = or_unpack_string_nocopy (ptr, &backup_verbose_file);
  ptr = or_unpack_int (ptr, &num_threads);
  ptr = or_unpack_int (ptr, (int *) &zip_method);
  ptr = or_unpack_int (ptr, (int *) &zip_level);
  ptr = or_unpack_int (ptr, (int *) &skip_activelog);
  ptr = or_unpack_int (ptr, (int *) &sleep_msecs);
  ptr = or_unpack_int (ptr, (int *) &separate_keys);

  success =
    xboot_backup (thread_p, backup_path, backup_level, delete_unneeded_logarchives, backup_verbose_file, num_threads,
		  zip_method, zip_level, skip_activelog, sleep_msecs, separate_keys);

  if (success != NO_ERROR)
    {
      (void) return_error_to_client (thread_p, rid);
    }

  /*
   * To indicate results we really only need 2 ints, but the remote
   * bo and callback routine was expecting to receive 3 ints.
   */
  ptr = or_pack_int (reply, (int) END_CALLBACK);
  ptr = or_pack_int (ptr, success);
  ptr = or_pack_int (ptr, 0xEEABCDFFL);	/* padding, not used */

  css_send_data_to_client (thread_p->conn_entry, rid, reply, OR_ALIGNED_BUF_SIZE (a_reply));
}

/*
 * sboot_add_volume_extension -
 *
 * return:
 *
 *   rid(in):
 *   request(in):
 *   reqlen(in):
 *
 * NOTE:
 */
void
sboot_add_volume_extension (THREAD_ENTRY * thread_p, unsigned int rid, char *request, int reqlen)
{
  OR_ALIGNED_BUF (OR_INT_SIZE) a_reply;
  char *reply = OR_ALIGNED_BUF_START (a_reply);
  char *ptr;
  DBDEF_VOL_EXT_INFO ext_info;
  int tmp;
  VOLID volid;
  char *unpack_char;		/* to suppress warning */

  ptr = or_unpack_string_nocopy (request, &unpack_char);
  ext_info.path = unpack_char;
  ptr = or_unpack_string_nocopy (ptr, &unpack_char);
  ext_info.name = unpack_char;
  ptr = or_unpack_string_nocopy (ptr, &unpack_char);
  ext_info.comments = unpack_char;
  ptr = or_unpack_int (ptr, &ext_info.max_npages);
  ptr = or_unpack_int (ptr, &ext_info.max_writesize_in_sec);
  ptr = or_unpack_int (ptr, &tmp);
  ext_info.purpose = (DB_VOLPURPOSE) tmp;
  ptr = or_unpack_int (ptr, &tmp);
  ext_info.overwrite = (bool) tmp;

  volid = xboot_add_volume_extension (thread_p, &ext_info);

  if (volid == NULL_VOLID)
    {
      (void) return_error_to_client (thread_p, rid);
    }

  (void) or_pack_int (reply, (int) volid);
  css_send_data_to_client (thread_p->conn_entry, rid, reply, OR_ALIGNED_BUF_SIZE (a_reply));
}

/*
 * sboot_check_db_consistency -
 *
 * return:
 *
 *   rid(in):
 *   request(in):
 *   reqlen(in):
 *
 * NOTE:
 */
void
sboot_check_db_consistency (THREAD_ENTRY * thread_p, unsigned int rid, char *request, int reqlen)
{
  int success;
  OR_ALIGNED_BUF (OR_INT_SIZE * 3) a_reply;
  char *reply = OR_ALIGNED_BUF_START (a_reply);
  char *ptr;
  int check_flag;
  int num = 0, i;
  OID *oids = NULL;
  BTID index_btid;

  if (request == NULL)
    {
      check_flag = CHECKDB_ALL_CHECK_EXCEPT_PREV_LINK;
    }
  else
    {
      ptr = or_unpack_int (request, &check_flag);
      ptr = or_unpack_int (ptr, &num);
      oids = (OID *) malloc (sizeof (OID) * num);
      if (oids == NULL)
	{
	  success = ER_FAILED;
	  goto function_exit;
	}
      for (i = 0; i < num; i++)
	{
	  ptr = or_unpack_oid (ptr, &oids[i]);
	}
      ptr = or_unpack_btid (ptr, &index_btid);
    }

  success = xboot_check_db_consistency (thread_p, check_flag, oids, num, &index_btid);
  success = success == NO_ERROR ? NO_ERROR : ER_FAILED;
  free_and_init (oids);

  if (success != NO_ERROR)
    {
      (void) return_error_to_client (thread_p, rid);
    }

function_exit:
  /*
   * To indicate results we really only need 2 ints, but the remote
   * bo and callback routine was expecting to receive 3 ints.
   */
  ptr = or_pack_int (reply, (int) END_CALLBACK);
  ptr = or_pack_int (ptr, success);
  ptr = or_pack_int (ptr, 0xEEABCDFFL);	/* padding, not used */
  css_send_data_to_client (thread_p->conn_entry, rid, reply, OR_ALIGNED_BUF_SIZE (a_reply));
}

/*
 * sboot_find_number_permanent_volumes -
 *
 * return:
 *
 *   rid(in):
 *   request(in):
 *   reqlen(in):
 *
 * NOTE:
 */
void
sboot_find_number_permanent_volumes (THREAD_ENTRY * thread_p, unsigned int rid, char *request, int reqlen)
{
  int nvols;
  OR_ALIGNED_BUF (OR_INT_SIZE) a_reply;
  char *reply = OR_ALIGNED_BUF_START (a_reply);

  nvols = xboot_find_number_permanent_volumes (thread_p);

  (void) or_pack_int (reply, nvols);
  css_send_data_to_client (thread_p->conn_entry, rid, reply, OR_ALIGNED_BUF_SIZE (a_reply));
}

/*
 * sboot_find_number_temp_volumes -
 *
 * return:
 *
 *   rid(in):
 *   request(in):
 *   reqlen(in):
 *
 * NOTE:
 */
void
sboot_find_number_temp_volumes (THREAD_ENTRY * thread_p, unsigned int rid, char *request, int reqlen)
{
  int nvols;
  OR_ALIGNED_BUF (OR_INT_SIZE) a_reply;
  char *reply = OR_ALIGNED_BUF_START (a_reply);

  nvols = xboot_find_number_temp_volumes (thread_p);

  (void) or_pack_int (reply, nvols);
  css_send_data_to_client (thread_p->conn_entry, rid, reply, OR_ALIGNED_BUF_SIZE (a_reply));
}

/*
 * sboot_find_last_permanent -
 *
 * return:
 *
 *   rid(in):
 *   request(in):
 *   reqlen(in):
 *
 * NOTE:
 */
void
sboot_find_last_permanent (THREAD_ENTRY * thread_p, unsigned int rid, char *request, int reqlen)
{
  VOLID volid;
  OR_ALIGNED_BUF (OR_INT_SIZE) a_reply;
  char *reply = OR_ALIGNED_BUF_START (a_reply);

  volid = xboot_find_last_permanent (thread_p);

  (void) or_pack_int (reply, (int) volid);
  css_send_data_to_client (thread_p->conn_entry, rid, reply, OR_ALIGNED_BUF_SIZE (a_reply));
}

/*
 * sboot_find_last_temp -
 *
 * return:
 *
 *   rid(in):
 *   request(in):
 *   reqlen(in):
 *
 * NOTE:
 */
void
sboot_find_last_temp (THREAD_ENTRY * thread_p, unsigned int rid, char *request, int reqlen)
{
  int nvols;
  OR_ALIGNED_BUF (OR_INT_SIZE) a_reply;
  char *reply = OR_ALIGNED_BUF_START (a_reply);

  nvols = xboot_find_last_temp (thread_p);

  (void) or_pack_int (reply, nvols);
  css_send_data_to_client (thread_p->conn_entry, rid, reply, OR_ALIGNED_BUF_SIZE (a_reply));
}

/*
 * sboot_change_ha_mode -
 */
void
sboot_change_ha_mode (THREAD_ENTRY * thread_p, unsigned int rid, char *request, int reqlen)
{
  int req_state, force, timeout;
  HA_SERVER_STATE state;
  DB_INFO *db;
  char *ptr;
  OR_ALIGNED_BUF (OR_INT_SIZE) a_reply;
  char *reply = OR_ALIGNED_BUF_START (a_reply);

  ptr = or_unpack_int (request, &req_state);
  state = (HA_SERVER_STATE) req_state;
  ptr = or_unpack_int (ptr, &force);
  ptr = or_unpack_int (ptr, &timeout);

  if (state > HA_SERVER_STATE_IDLE && state < HA_SERVER_STATE_DEAD)
    {
      if (css_change_ha_server_state (thread_p, state, force, timeout, false) != NO_ERROR)
	{
	  er_set (ER_ERROR_SEVERITY, ARG_FILE_LINE, ERR_CSS_ERROR_FROM_SERVER, 1, "Cannot change server HA mode");
	  (void) return_error_to_client (thread_p, rid);
	}
      else
	{
	  /* it is good chance to call 'css_set_ha_num_of_hosts' */
	  db = cfg_find_db (boot_db_name ());
	  if (db != NULL)
	    {
	      css_set_ha_num_of_hosts (db->num_hosts);
	      cfg_free_directory (db);
	    }
	}
    }

  state = css_ha_server_state ();
  or_pack_int (reply, (int) state);
  css_send_data_to_client (thread_p->conn_entry, rid, reply, OR_ALIGNED_BUF_SIZE (a_reply));
}

/*
 * sboot_notify_ha_log_applier_state -
 */
void
sboot_notify_ha_log_applier_state (THREAD_ENTRY * thread_p, unsigned int rid, char *request, int reqlen)
{
  int i, status;
  HA_LOG_APPLIER_STATE state;
  char *ptr;
  OR_ALIGNED_BUF (OR_INT_SIZE) a_reply;
  char *reply = OR_ALIGNED_BUF_START (a_reply);

  ptr = or_unpack_int (request, &i);
  state = (HA_LOG_APPLIER_STATE) i;

  if (state >= HA_LOG_APPLIER_STATE_UNREGISTERED && state <= HA_LOG_APPLIER_STATE_ERROR)
    {
      status = css_notify_ha_log_applier_state (thread_p, state);
      if (status != NO_ERROR)
	{
	  er_set (ER_ERROR_SEVERITY, ARG_FILE_LINE, ERR_CSS_ERROR_FROM_SERVER, 1, "Error in log applier state");
	  (void) return_error_to_client (thread_p, rid);
	}
    }
  else
    {
      status = ER_FAILED;
    }
  or_pack_int (reply, status);
  css_send_data_to_client (thread_p->conn_entry, rid, reply, OR_ALIGNED_BUF_SIZE (a_reply));
}

/*
 * sqst_update_statistics -
 *
 * return:
 *
 *   rid(in):
 *   request(in):
 *   reqlen(in):
 *
 * NOTE:
 */
void
sqst_update_statistics (THREAD_ENTRY * thread_p, unsigned int rid, char *request, int reqlen)
{
  int error, with_fullscan;
  OID classoid;
  char *ptr;
  OR_ALIGNED_BUF (OR_INT_SIZE) a_reply;
  char *reply = OR_ALIGNED_BUF_START (a_reply);
  CLASS_ATTR_NDV class_attr_ndv = CLASS_ATTR_NDV_INITIALIZER;

  ptr = or_unpack_int (request, &class_attr_ndv.attr_cnt);

  class_attr_ndv.attr_ndv = (ATTR_NDV *) malloc (sizeof (ATTR_NDV) * (class_attr_ndv.attr_cnt + 1));
  if (class_attr_ndv.attr_ndv == NULL)
    {
      (void) return_error_to_client (thread_p, rid);
    }

  for (int i = 0; i < class_attr_ndv.attr_cnt + 1; i++)
    {
      ptr = or_unpack_int (ptr, &class_attr_ndv.attr_ndv[i].id);
      ptr = or_unpack_int64 (ptr, &class_attr_ndv.attr_ndv[i].ndv);
    }
  ptr = or_unpack_oid (ptr, &classoid);
  ptr = or_unpack_int (ptr, &with_fullscan);

  error =
    xstats_update_statistics (thread_p, &classoid, (with_fullscan ? STATS_WITH_FULLSCAN : STATS_WITH_SAMPLING),
			      &class_attr_ndv);
  if (error != NO_ERROR)
    {
      (void) return_error_to_client (thread_p, rid);
    }

  (void) or_pack_errcode (reply, error);
  css_send_data_to_client (thread_p->conn_entry, rid, reply, OR_ALIGNED_BUF_SIZE (a_reply));
}

/*
 * sbtree_add_index -
 *
 * return:
 *
 *   rid(in):
 *   request(in):
 *   reqlen(in):
 *
 * NOTE:
 */
void
sbtree_add_index (THREAD_ENTRY * thread_p, unsigned int rid, char *request, int reqlen)
{
  BTID btid;
  BTID *return_btid = NULL;
  TP_DOMAIN *key_type;
  OID class_oid;
  int attr_id, unique_pk;
  char *ptr;
  int deduplicate_key_pos = -1;

  OR_ALIGNED_BUF (OR_INT_SIZE + OR_BTID_ALIGNED_SIZE) a_reply;
  char *reply = OR_ALIGNED_BUF_START (a_reply);

  ptr = or_unpack_btid (request, &btid);
  ptr = or_unpack_domain (ptr, &key_type, 0);
  ptr = or_unpack_oid (ptr, &class_oid);
  ptr = or_unpack_int (ptr, &attr_id);
  ptr = or_unpack_int (ptr, &unique_pk);
  ptr = or_unpack_int (ptr, &deduplicate_key_pos);	/* support for SUPPORT_DEDUPLICATE_KEY_MODE */

  return_btid =
    xbtree_add_index (thread_p, &btid, key_type, &class_oid, attr_id, unique_pk, 0, 0, 0, deduplicate_key_pos);
  if (return_btid == NULL)
    {
      (void) return_error_to_client (thread_p, rid);
      ptr = or_pack_int (reply, er_errid ());
    }
  else
    {
      ptr = or_pack_int (reply, NO_ERROR);
    }
  ptr = or_pack_btid (ptr, &btid);
  css_send_data_to_client (thread_p->conn_entry, rid, reply, OR_ALIGNED_BUF_SIZE (a_reply));
}

/*
 * sbtree_load_index -
 *
 * return:
 *
 *   rid(in):
 *   request(in):
 *   reqlen(in):
 *
 * NOTE:
 */
void
sbtree_load_index (THREAD_ENTRY * thread_p, unsigned int rid, char *request, int reqlen)
{
  BTID btid;
  BTID *return_btid = NULL;
  OID *class_oids = NULL;
  HFID *hfids = NULL;
  int unique_pk, not_null_flag;
  OID fk_refcls_oid;
  BTID fk_refcls_pk_btid;
  char *bt_name, *fk_name;
  int n_classes, n_attrs, *attr_ids = NULL;
  int *attr_prefix_lengths = NULL;
  TP_DOMAIN *key_type;
  char *ptr;
  OR_ALIGNED_BUF (OR_INT_SIZE * 2 + OR_BTID_ALIGNED_SIZE) a_reply;
  char *reply = OR_ALIGNED_BUF_START (a_reply);
  char *pred_stream = NULL;
  int pred_stream_size = 0, size = 0;
  int func_col_id = -1, expr_stream_size = 0, func_attr_index_start = -1;
  int index_info_type;
  char *expr_stream = NULL;
  int csserror;
  int index_status = 0;
  int ib_thread_count = 0;

  ptr = or_unpack_btid (request, &btid);
  ptr = or_unpack_string_nocopy (ptr, &bt_name);
  ptr = or_unpack_domain (ptr, &key_type, 0);

  ptr = or_unpack_int (ptr, &n_classes);
  ptr = or_unpack_int (ptr, &n_attrs);

  ptr = or_unpack_oid_array (ptr, n_classes, &class_oids);
  if (ptr == NULL)
    {
      (void) return_error_to_client (thread_p, rid);
      goto end;
    }

  ptr = or_unpack_int_array (ptr, (n_classes * n_attrs), &attr_ids);
  if (ptr == NULL)
    {
      (void) return_error_to_client (thread_p, rid);
      goto end;
    }

  if (n_classes == 1)
    {
      ptr = or_unpack_int_array (ptr, n_attrs, &attr_prefix_lengths);
      if (ptr == NULL)
	{
	  (void) return_error_to_client (thread_p, rid);
	  goto end;
	}
    }

  ptr = or_unpack_hfid_array (ptr, n_classes, &hfids);
  if (ptr == NULL)
    {
      (void) return_error_to_client (thread_p, rid);
      goto end;
    }

  ptr = or_unpack_int (ptr, &unique_pk);
  ptr = or_unpack_int (ptr, &not_null_flag);

  ptr = or_unpack_oid (ptr, &fk_refcls_oid);
  ptr = or_unpack_btid (ptr, &fk_refcls_pk_btid);
  ptr = or_unpack_string_nocopy (ptr, &fk_name);
  ptr = or_unpack_int (ptr, &index_info_type);
  switch (index_info_type)
    {
    case 0:
      ptr = or_unpack_int (ptr, &pred_stream_size);
      if (pred_stream_size > 0)
	{
	  csserror = css_receive_data_from_client (thread_p->conn_entry, rid, (char **) &pred_stream, &size);
	  if (csserror)
	    {
	      er_set (ER_ERROR_SEVERITY, ARG_FILE_LINE, ER_NET_SERVER_DATA_RECEIVE, 0);
	      css_send_abort_to_client (thread_p->conn_entry, rid);
	      goto end;
	    }
	}
      break;

    case 1:
      ptr = or_unpack_int (ptr, &expr_stream_size);
      ptr = or_unpack_int (ptr, &func_col_id);
      ptr = or_unpack_int (ptr, &func_attr_index_start);

      if (expr_stream_size > 0)
	{
	  csserror = css_receive_data_from_client (thread_p->conn_entry, rid, (char **) &expr_stream, &size);
	  if (csserror)
	    {
	      er_set (ER_ERROR_SEVERITY, ARG_FILE_LINE, ER_NET_SERVER_DATA_RECEIVE, 0);
	      css_send_abort_to_client (thread_p->conn_entry, rid);
	      goto end;
	    }
	}

      break;
    default:
      break;
    }

  ptr = or_unpack_int (ptr, &index_status);	/* Get index status. */
  ptr = or_unpack_int (ptr, &ib_thread_count);	/* Get thread count. */

  if (index_status == OR_ONLINE_INDEX_BUILDING_IN_PROGRESS)
    {
      return_btid =
	xbtree_load_online_index (thread_p, &btid, bt_name, key_type, class_oids, n_classes, n_attrs, attr_ids,
				  attr_prefix_lengths, hfids, unique_pk, not_null_flag, &fk_refcls_oid,
				  &fk_refcls_pk_btid, fk_name, pred_stream, pred_stream_size, expr_stream,
				  expr_stream_size, func_col_id, func_attr_index_start, ib_thread_count);
    }
  else
    {
      return_btid =
	xbtree_load_index (thread_p, &btid, bt_name, key_type, class_oids, n_classes, n_attrs, attr_ids,
			   attr_prefix_lengths, hfids, unique_pk, not_null_flag, &fk_refcls_oid, &fk_refcls_pk_btid,
			   fk_name, pred_stream, pred_stream_size, expr_stream, expr_stream_size, func_col_id,
			   func_attr_index_start);
    }

  if (return_btid == NULL)
    {
      (void) return_error_to_client (thread_p, rid);
    }

end:

  int err;

  if (return_btid == NULL)
    {
      ASSERT_ERROR_AND_SET (err);
      ptr = or_pack_int (reply, err);
    }
  else
    {
      err = NO_ERROR;
      ptr = or_pack_int (reply, err);
    }

  if (index_status == OR_ONLINE_INDEX_BUILDING_IN_PROGRESS)
    {
      // it may not be really necessary. it just help things don't go worse that client keep caching ex-lock.
      int tran_index = LOG_FIND_THREAD_TRAN_INDEX (thread_p);
      LOCK cls_lock = lock_get_object_lock (&class_oids[0], oid_Root_class_oid);

      // in case of shutdown, index loader might be interrupted and got error
      // otherwise, it should restore SCH_M_LOCK
      assert ((err != NO_ERROR && css_is_shutdowning_server ()) || cls_lock == SCH_M_LOCK);
      ptr = or_pack_int (ptr, (int) cls_lock);
    }
  else
    {
      ptr = or_pack_int (ptr, SCH_M_LOCK);	// irrelevant
    }

  ptr = or_pack_btid (ptr, &btid);
  css_send_data_to_client (thread_p->conn_entry, rid, reply, OR_ALIGNED_BUF_SIZE (a_reply));

  if (class_oids != NULL)
    {
      db_private_free_and_init (thread_p, class_oids);
    }

  if (attr_ids != NULL)
    {
      db_private_free_and_init (thread_p, attr_ids);
    }

  if (attr_prefix_lengths != NULL)
    {
      db_private_free_and_init (thread_p, attr_prefix_lengths);
    }

  if (hfids != NULL)
    {
      db_private_free_and_init (thread_p, hfids);
    }

  if (expr_stream != NULL)
    {
      free_and_init (expr_stream);
    }

  if (pred_stream)
    {
      free_and_init (pred_stream);
    }
}

/*
 * sbtree_delete_index -
 *
 * return:
 *
 *   rid(in):
 *   request(in):
 *   reqlen(in):
 *
 * NOTE:
 */
void
sbtree_delete_index (THREAD_ENTRY * thread_p, unsigned int rid, char *request, int reqlen)
{
  BTID btid;
  int success;
  OR_ALIGNED_BUF (OR_INT_SIZE) a_reply;
  char *reply = OR_ALIGNED_BUF_START (a_reply);

  (void) or_unpack_btid (request, &btid);

  success = (xbtree_delete_index (thread_p, &btid) == NO_ERROR) ? NO_ERROR : ER_FAILED;
  if (success != NO_ERROR)
    {
      (void) return_error_to_client (thread_p, rid);
    }

  (void) or_pack_int (reply, (int) success);
  css_send_data_to_client (thread_p->conn_entry, rid, reply, OR_ALIGNED_BUF_SIZE (a_reply));
}

/*
 * slocator_remove_class_from_index -
 *
 * return:
 *
 *   rid(in):
 *   request(in):
 *   reqlen(in):
 *
 * NOTE:
 */
void
slocator_remove_class_from_index (THREAD_ENTRY * thread_p, unsigned int rid, char *request, int reqlen)
{
  OID oid;
  BTID btid;
  HFID hfid;
  int success;
  char *ptr;
  OR_ALIGNED_BUF (OR_INT_SIZE) a_reply;
  char *reply = OR_ALIGNED_BUF_START (a_reply);

  ptr = or_unpack_oid (request, &oid);
  ptr = or_unpack_btid (ptr, &btid);
  ptr = or_unpack_hfid (ptr, &hfid);

  success = (xlocator_remove_class_from_index (thread_p, &oid, &btid, &hfid) == NO_ERROR) ? NO_ERROR : ER_FAILED;
  if (success != NO_ERROR)
    {
      (void) return_error_to_client (thread_p, rid);
    }

  (void) or_pack_int (reply, (int) success);
  css_send_data_to_client (thread_p->conn_entry, rid, reply, OR_ALIGNED_BUF_SIZE (a_reply));
}

/*
 * sbtree_find_unique -
 *
 * return:
 *
 *   rid(in):
 *   request(in):
 *   reqlen(in):
 *
 * NOTE:
 */
void
sbtree_find_unique (THREAD_ENTRY * thread_p, unsigned int rid, char *request, int reqlen)
{
  sbtree_find_unique_internal (thread_p, rid, request, reqlen);
}

static void
sbtree_find_unique_internal (THREAD_ENTRY * thread_p, unsigned int rid, char *request, int reqlen)
{
  BTID btid;
  OID class_oid;
  OID oid;
  DB_VALUE key;
  char *ptr;
  int success;
  OR_ALIGNED_BUF (OR_OID_SIZE + OR_INT_SIZE) a_reply;
  char *reply = OR_ALIGNED_BUF_START (a_reply);

  ptr = request;
  ptr = or_unpack_value (ptr, &key);
  ptr = or_unpack_oid (ptr, &class_oid);
  ptr = or_unpack_btid (ptr, &btid);

  OID_SET_NULL (&oid);
  success = xbtree_find_unique (thread_p, &btid, S_SELECT_WITH_LOCK, &key, &class_oid, &oid, false);
  if (success == BTREE_ERROR_OCCURRED)
    {
      (void) return_error_to_client (thread_p, rid);
    }

  /* free storage if the key was a string */
  pr_clear_value (&key);

  ptr = or_pack_int (reply, success);
  ptr = or_pack_oid (ptr, &oid);
  css_send_data_to_client (thread_p->conn_entry, rid, reply, OR_ALIGNED_BUF_SIZE (a_reply));
}

/*
 * sbtree_find_multi_uniques -
 *
 * return:
 *
 *   rid(in):
 *   request(in):
 *   reqlen(in):
 *
 * NOTE:
 */
void
sbtree_find_multi_uniques (THREAD_ENTRY * thread_p, unsigned int rid, char *request, int reqlen)
{
  OID class_oid;
  OR_ALIGNED_BUF (2 * OR_INT_SIZE) a_reply;
  char *ptr = NULL, *area = NULL;
  BTID *btids = NULL;
  DB_VALUE *keys = NULL;
  OID *oids = NULL;
  int count, needs_pruning, i, found = 0, area_size = 0;
  SCAN_OPERATION_TYPE op_type;
  int error = NO_ERROR;
  BTREE_SEARCH result = BTREE_KEY_FOUND;

  ptr = or_unpack_oid (request, &class_oid);
  ptr = or_unpack_int (ptr, &needs_pruning);
  ptr = or_unpack_int (ptr, &i);
  op_type = (SCAN_OPERATION_TYPE) i;
  ptr = or_unpack_int (ptr, &count);

  if (count <= 0)
    {
      assert_release (count > 0);
      error = ER_FAILED;
      goto cleanup;
    }

  btids = (BTID *) db_private_alloc (thread_p, count * sizeof (BTID));
  if (btids == NULL)
    {
      error = ER_FAILED;
      goto cleanup;
    }
  for (i = 0; i < count; i++)
    {
      ptr = or_unpack_btid (ptr, &btids[i]);
    }
  keys = (DB_VALUE *) db_private_alloc (thread_p, count * sizeof (DB_VALUE));
  if (keys == NULL)
    {
      error = ER_FAILED;
      goto cleanup;
    }
  for (i = 0; i < count; i++)
    {
      ptr = or_unpack_db_value (ptr, &keys[i]);
    }
  result = xbtree_find_multi_uniques (thread_p, &class_oid, needs_pruning, btids, keys, count, op_type, &oids, &found);
  if (result == BTREE_ERROR_OCCURRED)
    {
      error = ER_FAILED;
      goto cleanup;
    }

  /* start packing result */
  if (found > 0)
    {
      /* area size is (int:number of OIDs) + size of packed OIDs */
      area_size = OR_INT_SIZE + (found * sizeof (OID));
      area = (char *) db_private_alloc (thread_p, area_size);
      if (area == NULL)
	{
	  error = ER_FAILED;
	  goto cleanup;
	}
      ptr = or_pack_int (area, found);
      for (i = 0; i < found; i++)
	{
	  ptr = or_pack_oid (ptr, &oids[i]);
	}
    }
  else
    {
      area_size = 0;
      area = NULL;
    }

  /* pack area size */
  ptr = or_pack_int (OR_ALIGNED_BUF_START (a_reply), area_size);
  /* pack error (should be NO_ERROR here) */
  ptr = or_pack_int (ptr, error);

  css_send_reply_and_data_to_client (thread_p->conn_entry, rid, OR_ALIGNED_BUF_START (a_reply),
				     OR_ALIGNED_BUF_SIZE (a_reply), area, area_size);

cleanup:
  if (btids != NULL)
    {
      db_private_free (thread_p, btids);
    }
  if (keys != NULL)
    {
      for (i = 0; i < count; i++)
	{
	  pr_clear_value (&keys[i]);
	}
      db_private_free (thread_p, keys);
    }
  if (oids != NULL)
    {
      db_private_free (thread_p, oids);
    }
  if (area != NULL)
    {
      db_private_free (thread_p, area);
    }

  if (error != NO_ERROR)
    {
      (void) return_error_to_client (thread_p, rid);
      ptr = or_pack_int (OR_ALIGNED_BUF_START (a_reply), 0);
      ptr = or_pack_int (ptr, error);
      ptr = or_pack_int (ptr, 0);
      css_send_reply_and_data_to_client (thread_p->conn_entry, rid, OR_ALIGNED_BUF_START (a_reply),
					 OR_ALIGNED_BUF_SIZE (a_reply), NULL, 0);
    }
}

/*
 * sbtree_class_test_unique -
 *
 * return:
 *
 *   rid(in):
 *   request(in):
 *   reqlen(in):
 *
 * NOTE:
 */
void
sbtree_class_test_unique (THREAD_ENTRY * thread_p, unsigned int rid, char *request, int reqlen)
{
  int success;
  OR_ALIGNED_BUF (OR_INT_SIZE) a_reply;
  char *reply = OR_ALIGNED_BUF_START (a_reply);

  success = xbtree_class_test_unique (thread_p, request, reqlen);

  if (success != NO_ERROR)
    {
      (void) return_error_to_client (thread_p, rid);
    }

  (void) or_pack_int (reply, (int) success);
  css_send_data_to_client (thread_p->conn_entry, rid, reply, OR_ALIGNED_BUF_SIZE (a_reply));
}

/*
 * sdk_totalpgs -
 *
 * return:
 *
 *   rid(in):
 *   request(in):
 *   reqlen(in):
 *
 * NOTE:
 */
void
sdk_totalpgs (THREAD_ENTRY * thread_p, unsigned int rid, char *request, int reqlen)
{
  DKNPAGES npages;
  VOLID volid;
  int int_volid;
  OR_ALIGNED_BUF (OR_INT_SIZE) a_reply;
  char *reply = OR_ALIGNED_BUF_START (a_reply);

  (void) or_unpack_int (request, &int_volid);
  volid = (VOLID) int_volid;

  npages = xdisk_get_total_numpages (thread_p, volid);
  if (npages < 0)
    {
      (void) return_error_to_client (thread_p, rid);
    }

  (void) or_pack_int (reply, npages);
  css_send_data_to_client (thread_p->conn_entry, rid, reply, OR_ALIGNED_BUF_SIZE (a_reply));
}

/*
 * sdk_freepgs -
 *
 * return:
 *
 *   rid(in):
 *   request(in):
 *   reqlen(in):
 *
 * NOTE:
 */
void
sdk_freepgs (THREAD_ENTRY * thread_p, unsigned int rid, char *request, int reqlen)
{
  DKNPAGES npages;
  VOLID volid;
  int int_volid;
  OR_ALIGNED_BUF (OR_INT_SIZE) a_reply;
  char *reply = OR_ALIGNED_BUF_START (a_reply);

  (void) or_unpack_int (request, &int_volid);
  volid = (VOLID) int_volid;

  npages = xdisk_get_free_numpages (thread_p, volid);
  if (npages < 0)
    {
      (void) return_error_to_client (thread_p, rid);
    }

  (void) or_pack_int (reply, npages);
  css_send_data_to_client (thread_p->conn_entry, rid, reply, OR_ALIGNED_BUF_SIZE (a_reply));
}

/*
 * sdk_remarks -
 *
 * return:
 *
 *   rid(in):
 *   request(in):
 *   reqlen(in):
 *
 * NOTE:
 */
void
sdk_remarks (THREAD_ENTRY * thread_p, unsigned int rid, char *request, int reqlen)
{
  int int_volid;
  char *remark;
  OR_ALIGNED_BUF (OR_INT_SIZE) a_reply;
  char *reply = OR_ALIGNED_BUF_START (a_reply);
  int area_length, strlen;
  char *area;

  (void) or_unpack_int (request, &int_volid);

  remark = xdisk_get_remarks (thread_p, (VOLID) int_volid);
  if (remark == NULL)
    {
      (void) return_error_to_client (thread_p, rid);
      area_length = 0;
      area = NULL;
    }
  else
    {
      area_length = or_packed_string_length (remark, &strlen);
      area = (char *) db_private_alloc (thread_p, area_length);
      if (area == NULL)
	{
	  (void) return_error_to_client (thread_p, rid);
	  area_length = 0;
	}
      else
	{
	  (void) or_pack_string_with_length (area, remark, strlen);
	}
    }

  (void) or_pack_int (reply, area_length);
  css_send_reply_and_data_to_client (thread_p->conn_entry, rid, reply, OR_ALIGNED_BUF_SIZE (a_reply), area,
				     area_length);
  if (remark != NULL)
    {

      /* since this was copied to the client, we don't need it on the server */
      free_and_init (remark);
    }
  if (area)
    {
      db_private_free_and_init (thread_p, area);
    }
}

/*
 * sdk_vlabel -
 *
 * return:
 *
 *   rid(in):
 *   request(in):
 *   reqlen(in):
 *
 * NOTE:
 */
void
sdk_vlabel (THREAD_ENTRY * thread_p, unsigned int rid, char *request, int reqlen)
{
  OR_ALIGNED_BUF (PATH_MAX) a_vol_fullname;
  char *vol_fullname = OR_ALIGNED_BUF_START (a_vol_fullname);
  int int_volid;
  OR_ALIGNED_BUF (OR_INT_SIZE) a_reply;
  char *reply = OR_ALIGNED_BUF_START (a_reply);
  int area_length, strlen;
  char *area;

  (void) or_unpack_int (request, &int_volid);

  if (xdisk_get_fullname (thread_p, (VOLID) int_volid, vol_fullname) == NULL)
    {
      (void) return_error_to_client (thread_p, rid);
      area_length = 0;
      area = NULL;
    }
  else
    {
      area_length = or_packed_string_length (vol_fullname, &strlen);
      area = (char *) db_private_alloc (thread_p, area_length);
      if (area == NULL)
	{
	  (void) return_error_to_client (thread_p, rid);
	  area_length = 0;
	}
      else
	{
	  (void) or_pack_string_with_length (area, vol_fullname, strlen);
	}
    }

  (void) or_pack_int (reply, area_length);
  css_send_reply_and_data_to_client (thread_p->conn_entry, rid, reply, OR_ALIGNED_BUF_SIZE (a_reply), area,
				     area_length);
  if (area)
    {
      db_private_free_and_init (thread_p, area);
    }
}

/*
 * sqfile_get_list_file_page -
 *
 * return:
 *
 *   rid(in):
 *   request(in):
 *   reqlen(in):
 *
 * NOTE:
 */
void
sqfile_get_list_file_page (THREAD_ENTRY * thread_p, unsigned int rid, char *request, int reqlen)
{
  QUERY_ID query_id;
  int volid, pageid;
  char *ptr;
  OR_ALIGNED_BUF (OR_INT_SIZE * 2) a_reply;
  char *reply = OR_ALIGNED_BUF_START (a_reply);
  char page_buf[IO_MAX_PAGE_SIZE + MAX_ALIGNMENT], *aligned_page_buf;
  int page_size;
  int error = NO_ERROR;

  aligned_page_buf = PTR_ALIGN (page_buf, MAX_ALIGNMENT);

  ptr = or_unpack_ptr (request, &query_id);
  ptr = or_unpack_int (ptr, &volid);
  ptr = or_unpack_int (ptr, &pageid);

  if (volid == NULL_VOLID && pageid == NULL_PAGEID)
    {
      goto empty_page;
    }

  error = xqfile_get_list_file_page (thread_p, query_id, volid, pageid, aligned_page_buf, &page_size);
  if (error != NO_ERROR)
    {
      (void) return_error_to_client (thread_p, rid);
      goto empty_page;
    }

  if (page_size == 0)
    {
      goto empty_page;
    }

  ptr = or_pack_int (reply, page_size);
  ptr = or_pack_int (ptr, error);
  css_send_reply_and_data_to_client (thread_p->conn_entry, rid, reply, OR_ALIGNED_BUF_SIZE (a_reply), aligned_page_buf,
				     page_size);
  return;

empty_page:
  /* setup empty list file page and return it */
  qmgr_setup_empty_list_file (aligned_page_buf);
  page_size = QFILE_PAGE_HEADER_SIZE;
  ptr = or_pack_int (reply, page_size);
  ptr = or_pack_int (ptr, error);
  css_send_reply_and_data_to_client (thread_p->conn_entry, rid, reply, OR_ALIGNED_BUF_SIZE (a_reply), aligned_page_buf,
				     page_size);
}

/*
 * sqmgr_prepare_query - Process a SERVER_QM_PREPARE request
 *
 * return:
 *
 *   thrd(in):
 *   rid(in):
 *   request(in):
 *   reqlen(in):
 *
 * NOTE:
 * Receive XASL stream and return XASL file id (QFILE_LIST_ID) as a result.
 * If xasl_buffer == NULL, the server will look up the XASL cache and then
 * return the cached XASL file id if found, otherwise return NULL QFILE_LIST_ID.
 * This function is a counter part to qmgr_prepare_query().
 */
void
sqmgr_prepare_query (THREAD_ENTRY * thread_p, unsigned int rid, char *request, int reqlen)
{
  XASL_ID xasl_id;
  char *ptr = NULL;
  char *reply = NULL, *reply_buffer = NULL;
  int csserror, reply_buffer_size = 0, get_xasl_header = 0;
  int xasl_cache_pinned = 0, recompile_xasl_cache_pinned = 0;
  int recompile_xasl = 0;
  XASL_NODE_HEADER xasl_header;
  OR_ALIGNED_BUF (OR_INT_SIZE + OR_INT_SIZE + OR_XASL_ID_SIZE) a_reply;
  int error = NO_ERROR;
  COMPILE_CONTEXT context = { NULL, NULL, 0, NULL, NULL, 0, false, false, false, SHA1_HASH_INITIALIZER };
  XASL_STREAM stream = { NULL, NULL, NULL, 0 };
  bool was_recompile_xasl = false;
  bool force_recompile = false;

  reply = OR_ALIGNED_BUF_START (a_reply);

  /* unpack query alias string from the request data */
  ptr = or_unpack_string_nocopy (request, &context.sql_hash_text);

  /* unpack query plan from the request data */
  ptr = or_unpack_string_nocopy (ptr, &context.sql_plan_text);

  /* unpack query string from the request data */
  ptr = or_unpack_string_nocopy (ptr, &context.sql_user_text);

  /* unpack size of XASL stream */
  ptr = or_unpack_int (ptr, &stream.buffer_size);
  /* unpack get XASL node header boolean */
  ptr = or_unpack_int (ptr, &get_xasl_header);
  /* unpack pinned xasl cache flag boolean */
  ptr = or_unpack_int (ptr, &xasl_cache_pinned);
  context.is_xasl_pinned_reference = (bool) xasl_cache_pinned;
  /* unpack recompile flag boolean */
  ptr = or_unpack_int (ptr, &recompile_xasl_cache_pinned);
  context.recompile_xasl_pinned = (bool) recompile_xasl_cache_pinned;
  /* unpack recompile_xasl flag boolean */
  ptr = or_unpack_int (ptr, &recompile_xasl);
  context.recompile_xasl = (bool) recompile_xasl;
  /* unpack sha1 */
  ptr = or_unpack_sha1 (ptr, &context.sha1);

  if (get_xasl_header)
    {
      /* need to get XASL node header */
      stream.xasl_header = &xasl_header;
      INIT_XASL_NODE_HEADER (stream.xasl_header);
    }

  if (stream.buffer_size > 0)
    {
      /* receive XASL stream from the client */
      csserror = css_receive_data_from_client (thread_p->conn_entry, rid, &stream.buffer, &stream.buffer_size);
      if (csserror)
	{
	  er_set (ER_ERROR_SEVERITY, ARG_FILE_LINE, ER_NET_SERVER_DATA_RECEIVE, 0);
	  css_send_abort_to_client (thread_p->conn_entry, rid);
	  if (stream.buffer)
	    free_and_init (stream.buffer);
	  return;
	}
    }

  /* call the server routine of query prepare */
  stream.xasl_id = &xasl_id;
  XASL_ID_SET_NULL (stream.xasl_id);

  /* Force recompile must be set to true if client did not intend to recompile, but must reconsider. This can happen
   * if recompile threshold is checked and if one of the related classes suffered significant changes to justify the
   * recompiling.
   * If client already means to recompile, force_recompile is not required.
   * xqmgr_prepare_query will change context.recompile_xasl if force recompile is required.
   */
  was_recompile_xasl = context.recompile_xasl;

  error = xqmgr_prepare_query (thread_p, &context, &stream);
  if (stream.buffer)
    {
      free_and_init (stream.buffer);
    }
  if (error != NO_ERROR)
    {
      ASSERT_ERROR ();
      (void) return_error_to_client (thread_p, rid);

      ptr = or_pack_int (reply, 0);
      ptr = or_pack_int (ptr, error);
    }
  else
    {
      /* Check if we need to force client to recompile. */
      force_recompile = !was_recompile_xasl && context.recompile_xasl;
      if (stream.xasl_id != NULL && !XASL_ID_IS_NULL (stream.xasl_id) && (get_xasl_header || force_recompile))
	{
	  /* pack XASL node header */
	  reply_buffer_size = get_xasl_header ? XASL_NODE_HEADER_SIZE : 0;
	  reply_buffer_size += force_recompile ? OR_INT_SIZE : 0;
	  assert (reply_buffer_size > 0);

	  reply_buffer = (char *) malloc (reply_buffer_size);
	  if (reply_buffer == NULL)
	    {
	      reply_buffer_size = 0;
	      er_set (ER_ERROR_SEVERITY, ARG_FILE_LINE, ER_OUT_OF_VIRTUAL_MEMORY, 1, (size_t) reply_buffer_size);
	      error = ER_OUT_OF_VIRTUAL_MEMORY;
	    }
	  else
	    {
	      ptr = reply_buffer;
	      if (get_xasl_header)
		{
		  OR_PACK_XASL_NODE_HEADER (ptr, stream.xasl_header);
		}
	      if (force_recompile)
		{
		  /* Doesn't really matter what we pack... */
		  ptr = or_pack_int (ptr, 1);
		}
	    }
	}

      ptr = or_pack_int (reply, reply_buffer_size);
      ptr = or_pack_int (ptr, NO_ERROR);
      /* pack XASL file id as a reply */
      OR_PACK_XASL_ID (ptr, stream.xasl_id);
    }

  /* send reply and data to the client */
  css_send_reply_and_data_to_client (thread_p->conn_entry, rid, reply, OR_ALIGNED_BUF_SIZE (a_reply), reply_buffer,
				     reply_buffer_size);

  if (reply_buffer != NULL)
    {
      free_and_init (reply_buffer);
    }
}

/*
 * stran_can_end_after_query_execution - Check whether can end transaction after query execution.
 *
 * return:error code
 *
 *   thread_p(in): thread entry
 *   query_flag(in): query flag
 *   list_id(in): list id
 *   can_end_transaction(out): true, if transaction can be safely ended
 *
 */
STATIC_INLINE int
stran_can_end_after_query_execution (THREAD_ENTRY * thread_p, int query_flag, QFILE_LIST_ID * list_id,
				     bool * can_end_transaction)
{
  QFILE_LIST_SCAN_ID scan_id;
  QFILE_TUPLE_RECORD tuple_record = { NULL, 0 };
  SCAN_CODE qp_scan;
  OR_BUF buf;
  TP_DOMAIN **domains;
  PR_TYPE *pr_type;
  int i, flag, compressed_size = 0, decompressed_size = 0, diff_size, val_length;
  char *tuple_p;
  bool found_compressible_string_domain, exceed_a_page;

  assert (list_id != NULL && list_id->type_list.domp != NULL && can_end_transaction != NULL);

  *can_end_transaction = false;

  if (list_id->page_cnt != 1)
    {
      /* Needs fetch request. Do not allow ending transaction. */
      return NO_ERROR;
    }

  if (list_id->last_offset >= QEWC_MAX_DATA_SIZE)
    {
      /* Needs fetch request. Do not allow ending transaction. */
      return NO_ERROR;
    }

  if (query_flag & RESULT_HOLDABLE)
    {
      /* Holdable result, do not check for compression. */
      *can_end_transaction = true;
      return NO_ERROR;
    }

  domains = list_id->type_list.domp;
  found_compressible_string_domain = false;
  for (i = 0; i < list_id->type_list.type_cnt; i++)
    {
      pr_type = domains[i]->type;
      assert (pr_type != NULL);

      if (pr_type->id == DB_TYPE_VARCHAR || pr_type->id == DB_TYPE_VARNCHAR)
	{
	  found_compressible_string_domain = true;
	  break;
	}
    }

  if (!found_compressible_string_domain)
    {
      /* Not compressible domains, do not check for compression. */
      *can_end_transaction = true;
      return NO_ERROR;
    }

  if (qfile_open_list_scan (list_id, &scan_id) != NO_ERROR)
    {
      return ER_FAILED;
    }

  /* Estimates the data and header information. */
  diff_size = 0;
  exceed_a_page = false;
  while (!exceed_a_page)
    {
      qp_scan = qfile_scan_list_next (thread_p, &scan_id, &tuple_record, PEEK);
      if (qp_scan != S_SUCCESS)
	{
	  break;
	}

      tuple_p = tuple_record.tpl;
      or_init (&buf, tuple_p, QFILE_GET_TUPLE_LENGTH (tuple_p));
      tuple_p += QFILE_TUPLE_LENGTH_SIZE;
      for (i = 0; i < list_id->type_list.type_cnt; i++)
	{
	  flag = QFILE_GET_TUPLE_VALUE_FLAG (tuple_p);
	  val_length = QFILE_GET_TUPLE_VALUE_LENGTH (tuple_p);
	  tuple_p += QFILE_TUPLE_VALUE_HEADER_SIZE;

	  pr_type = domains[i]->type;
	  if (flag != V_UNBOUND && (pr_type->id == DB_TYPE_VARCHAR || pr_type->id == DB_TYPE_VARNCHAR))
	    {
	      buf.ptr = tuple_p;
	      or_get_varchar_compression_lengths (&buf, &compressed_size, &decompressed_size);
	      if (compressed_size != 0)
		{
		  /* Compression used. */
		  diff_size += decompressed_size - compressed_size;
		  if (list_id->last_offset + diff_size >= QEWC_MAX_DATA_SIZE)
		    {
		      /* Needs fetch request. Do not allow ending transaction. */
		      exceed_a_page = true;
		      break;
		    }
		}
	    }

	  tuple_p += val_length;
	}
    }

  qfile_close_scan (thread_p, &scan_id);

  if (qp_scan == S_ERROR)
    {
      // might be interrupted
      return ER_FAILED;
    }

  *can_end_transaction = !exceed_a_page;

  return NO_ERROR;
}

/*
 * sqmgr_execute_query - Process a SERVER_QM_EXECUTE request
 *
 * return:error or no error
 *
 *   thrd(in):
 *   rid(in):
 *   request(in):
 *   reqlen(in):
 *
 * NOTE:
 * Receive XASL file id and parameter values if exist and return list file id
 * that contains query result. If an error occurs, return NULL QFILE_LIST_ID.
 * This function is a counter part to qmgr_execute_query().
 */
void
sqmgr_execute_query (THREAD_ENTRY * thread_p, unsigned int rid, char *request, int reqlen)
{
  XASL_ID xasl_id;
  QFILE_LIST_ID *list_id;
  int csserror, dbval_cnt, data_size, replydata_size, page_size;
  QUERY_ID query_id = NULL_QUERY_ID;
  char *ptr, *data = NULL, *reply, *replydata = NULL;
  PAGE_PTR page_ptr;
  char page_buf[IO_MAX_PAGE_SIZE + MAX_ALIGNMENT], *aligned_page_buf;
  QUERY_FLAG query_flag;
  OR_ALIGNED_BUF (OR_INT_SIZE * 7 + OR_PTR_ALIGNED_SIZE + OR_CACHE_TIME_SIZE) a_reply;
  CACHE_TIME clt_cache_time;
  CACHE_TIME srv_cache_time;
  int query_timeout;
  XASL_CACHE_ENTRY *xasl_cache_entry_p = NULL;
  char data_buf[EXECUTE_QUERY_MAX_ARGUMENT_DATA_SIZE + MAX_ALIGNMENT], *aligned_data_buf = NULL;
  bool has_updated;

  int response_time = 0;

  TSC_TICKS start_tick, end_tick;
  TSCTIMEVAL tv_diff;

  int queryinfo_string_length = 0;
  char queryinfo_string[QUERY_INFO_BUF_SIZE];

  UINT64 *base_stats = NULL;
  UINT64 *current_stats = NULL;
  UINT64 *diff_stats = NULL;
  char *sql_id = NULL;
  int error_code = NO_ERROR, all_error_code = NO_ERROR;
  int trace_slow_msec, trace_ioreads;
  bool tran_abort = false, has_xasl_entry = false;

  EXECUTION_INFO info = { NULL, NULL, NULL };
  QUERY_ID net_Deferred_end_queries[NET_DEFER_END_QUERIES_MAX], *p_net_Deferred_end_queries = net_Deferred_end_queries;
  int n_query_ids = 0, i = 0;
  bool end_query_allowed, should_conn_reset;
  LOG_TDES *tdes;
  TRAN_STATE tran_state;
  bool is_tran_auto_commit;

  trace_slow_msec = prm_get_integer_value (PRM_ID_SQL_TRACE_SLOW_MSECS);
  trace_ioreads = prm_get_integer_value (PRM_ID_SQL_TRACE_IOREADS);

  if (trace_slow_msec >= 0 || trace_ioreads > 0)
    {
      perfmon_start_watch (thread_p);

      base_stats = perfmon_allocate_values ();
      if (base_stats == NULL)
	{
	  css_send_abort_to_client (thread_p->conn_entry, rid);
	  return;
	}
      if (prm_get_bool_value (PRM_ID_SQL_TRACE_EXECUTION_PLAN) == true)
	{
	  xperfmon_server_copy_stats (thread_p, base_stats);
	}
      else
	{
	  xperfmon_server_copy_stats_for_trace (thread_p, base_stats);
	}

      tsc_getticks (&start_tick);

      if (trace_slow_msec >= 0)
	{
	  thread_p->event_stats.trace_slow_query = true;
	}
    }

  aligned_page_buf = PTR_ALIGN (page_buf, MAX_ALIGNMENT);

  reply = OR_ALIGNED_BUF_START (a_reply);

  /* unpack XASL file id (XASL_ID), number of parameter values, size of the recieved data, and query execution mode
   * flag from the request data */
  ptr = request;
  OR_UNPACK_XASL_ID (ptr, &xasl_id);
  ptr = or_unpack_int (ptr, &dbval_cnt);
  ptr = or_unpack_int (ptr, &data_size);
  ptr = or_unpack_int (ptr, &query_flag);
  OR_UNPACK_CACHE_TIME (ptr, &clt_cache_time);
  ptr = or_unpack_int (ptr, &query_timeout);

  is_tran_auto_commit = IS_TRAN_AUTO_COMMIT (query_flag);
  xsession_set_tran_auto_commit (thread_p, is_tran_auto_commit);

  if (IS_QUERY_EXECUTE_WITH_COMMIT (query_flag))
    {
      ptr = or_unpack_int (ptr, &n_query_ids);
      if (n_query_ids + 1 > NET_DEFER_END_QUERIES_MAX)
	{
	  p_net_Deferred_end_queries = (QUERY_ID *) malloc ((n_query_ids + 1) * sizeof (QUERY_ID));
	  if (p_net_Deferred_end_queries == NULL)
	    {
	      er_set (ER_ERROR_SEVERITY, ARG_FILE_LINE, ER_OUT_OF_VIRTUAL_MEMORY, 1,
		      (size_t) (n_query_ids + 1) * sizeof (QUERY_ID));
	      css_send_abort_to_client (thread_p->conn_entry, rid);
	      return;
	    }
	}

      for (i = 0; i < n_query_ids; i++)
	{
	  ptr = or_unpack_ptr (ptr, p_net_Deferred_end_queries + i);
	}
    }

  if (IS_QUERY_EXECUTED_WITHOUT_DATA_BUFFERS (query_flag))
    {
      assert (data_size < EXECUTE_QUERY_MAX_ARGUMENT_DATA_SIZE);
      aligned_data_buf = PTR_ALIGN (data_buf, MAX_ALIGNMENT);
      data = aligned_data_buf;
      memcpy (data, ptr, data_size);
    }
  else if (0 < dbval_cnt)
    {
      /* receive parameter values (DB_VALUE) from the client */
      csserror = css_receive_data_from_client (thread_p->conn_entry, rid, &data, &data_size);
      if (csserror || data == NULL)
	{
	  er_set (ER_ERROR_SEVERITY, ARG_FILE_LINE, ER_NET_SERVER_DATA_RECEIVE, 0);
	  css_send_abort_to_client (thread_p->conn_entry, rid);
	  if (data)
	    {
	      free_and_init (data);
	    }
	  return;		/* error */
	}
    }

  CACHE_TIME_RESET (&srv_cache_time);

  /* call the server routine of query execute */
  list_id = xqmgr_execute_query (thread_p, &xasl_id, &query_id, dbval_cnt, data, &query_flag, &clt_cache_time,
				 &srv_cache_time, query_timeout, &xasl_cache_entry_p);

  if (data != NULL && data != aligned_data_buf)
    {
      free_and_init (data);
    }

  if (xasl_cache_entry_p != NULL)
    {
      info = xasl_cache_entry_p->sql_info;
    }

  end_query_allowed = IS_QUERY_EXECUTE_WITH_COMMIT (query_flag);
  tdes = LOG_FIND_CURRENT_TDES (thread_p);
  tran_state = tdes->state;
  has_updated = false;

null_list:
  if (list_id == NULL && !CACHE_TIME_EQ (&clt_cache_time, &srv_cache_time))
    {
      ASSERT_ERROR_AND_SET (error_code);

      if (error_code != NO_ERROR)
	{
	  if (info.sql_hash_text != NULL)
	    {
	      if (qmgr_get_sql_id (thread_p, &sql_id, info.sql_hash_text, strlen (info.sql_hash_text)) != NO_ERROR)
		{
		  sql_id = NULL;
		}
	    }

	  if (error_code != ER_QPROC_XASLNODE_RECOMPILE_REQUESTED)
	    {
	      er_set (ER_NOTIFICATION_SEVERITY, ARG_FILE_LINE, ER_QUERY_EXECUTION_ERROR, 3, error_code,
		      sql_id ? sql_id : "(UNKNOWN SQL_ID)",
		      info.sql_user_text ? info.sql_user_text : "(UNKNOWN USER_TEXT)");
	    }

	  if (sql_id != NULL)
	    {
	      free_and_init (sql_id);
	    }
	}

      tran_abort = need_to_abort_tran (thread_p, &error_code);
      if (tran_abort)
	{
	  if (xasl_cache_entry_p != NULL)
	    {
	      /* Remove transaction id from xasl cache entry before return_error_to_client, where current transaction
	       * may be aborted. Otherwise, another transaction may be resumed and xasl_cache_entry_p may be removed by
	       * that transaction, during class deletion. */
	      has_xasl_entry = true;
	      xcache_unfix (thread_p, xasl_cache_entry_p);
	      xasl_cache_entry_p = NULL;
	    }
	}

      if (IS_QUERY_EXECUTE_WITH_COMMIT (query_flag))
	{
	  /* Get has update before aborting transaction. */
	  has_updated = logtb_has_updated (thread_p);
	}

      tran_state = return_error_to_client (thread_p, rid);
    }

  page_size = 0;
  page_ptr = NULL;
  if (list_id != NULL)
    {
      /* get the first page of the list file */
      if (VPID_ISNULL (&(list_id->first_vpid)))
	{
	  // Note that not all list files have a page, for instance, insert.
	  page_ptr = NULL;
	}
      else
	{
	  page_ptr = qmgr_get_old_page (thread_p, &(list_id->first_vpid), list_id->tfile_vfid);

	  if (page_ptr != NULL)
	    {
	      /* calculate page size */
	      if (QFILE_GET_TUPLE_COUNT (page_ptr) == -2 || QFILE_GET_OVERFLOW_PAGE_ID (page_ptr) != NULL_PAGEID)
		{
		  page_size = DB_PAGESIZE;
		}
	      else
		{
		  int offset = QFILE_GET_LAST_TUPLE_OFFSET (page_ptr);

		  page_size = (offset + QFILE_GET_TUPLE_LENGTH (page_ptr + offset));
		}

	      memcpy (aligned_page_buf, page_ptr, page_size);
	      qmgr_free_old_page_and_init (thread_p, page_ptr, list_id->tfile_vfid);
	      page_ptr = aligned_page_buf;

	      /* for now, allow end query if there is only one page and more ... */
	      if (stran_can_end_after_query_execution (thread_p, query_flag, list_id, &end_query_allowed) != NO_ERROR)
		{
		  (void) return_error_to_client (thread_p, rid);
		}

	      // When !end_query_allowed, it means this execution request is followed by fetch request(s).
	    }
	  else
	    {
	      // might be interrupted to fetch query result
	      ASSERT_ERROR ();
	      QFILE_FREE_AND_INIT_LIST_ID (list_id);

	      goto null_list;
	    }
	}
    }

  replydata_size = list_id ? or_listid_length (list_id) : 0;
  if (0 < replydata_size)
    {
      /* pack list file id as a reply data */
      replydata = (char *) db_private_alloc (thread_p, replydata_size);
      if (replydata != NULL)
	{
	  (void) or_pack_listid (replydata, list_id);
	}
      else
	{
	  replydata_size = 0;
	  (void) return_error_to_client (thread_p, rid);
	}
    }

  /* We may release the xasl cache entry when the transaction aborted. To refer the contents of the freed entry for
   * the case will cause defects. */
  if (tran_abort == false)
    {
      if (trace_slow_msec >= 0 || trace_ioreads > 0)
	{
	  tsc_getticks (&end_tick);
	  tsc_elapsed_time_usec (&tv_diff, end_tick, start_tick);
	  response_time = (tv_diff.tv_sec * 1000) + (tv_diff.tv_usec / 1000);

	  if (base_stats == NULL)
	    {
	      base_stats = perfmon_allocate_values ();
	      if (base_stats == NULL)
		{
		  css_send_abort_to_client (thread_p->conn_entry, rid);
		  return;
		}
	    }

	  current_stats = perfmon_allocate_values ();
	  if (current_stats == NULL)
	    {
	      css_send_abort_to_client (thread_p->conn_entry, rid);
	      goto exit;
	    }
	  diff_stats = perfmon_allocate_values ();
	  if (diff_stats == NULL)
	    {
	      css_send_abort_to_client (thread_p->conn_entry, rid);
	      goto exit;
	    }

	  if (prm_get_bool_value (PRM_ID_SQL_TRACE_EXECUTION_PLAN) == true)
	    {
	      xperfmon_server_copy_stats (thread_p, current_stats);
	      perfmon_calc_diff_stats (diff_stats, current_stats, base_stats);
	    }
	  else
	    {
	      xperfmon_server_copy_stats_for_trace (thread_p, current_stats);
	      perfmon_calc_diff_stats_for_trace (diff_stats, current_stats, base_stats);
	    }

	  if (response_time >= trace_slow_msec)
	    {
	      queryinfo_string_length =
		er_log_slow_query (thread_p, &info, response_time, diff_stats, queryinfo_string);
	      event_log_slow_query (thread_p, &info, response_time, diff_stats);
	    }

	  if (trace_ioreads > 0
	      && diff_stats[pstat_Metadata[PSTAT_PB_NUM_IOREADS].start_offset] >= (UINT64) trace_ioreads)
	    {
	      event_log_many_ioreads (thread_p, &info, response_time, diff_stats);
	    }

	  perfmon_stop_watch (thread_p);
	}

      if (thread_p->event_stats.temp_expand_pages > 0)
	{
	  event_log_temp_expand_pages (thread_p, &info);
	}
    }

  if (xasl_cache_entry_p != NULL)
    {
      has_xasl_entry = true;
      xcache_unfix (thread_p, xasl_cache_entry_p);
      xasl_cache_entry_p = NULL;
    }

  /* pack 'QUERY_END' as a first argument of the reply */
  ptr = or_pack_int (reply, QUERY_END);
  /* pack size of list file id to return as a second argument of the reply */
  ptr = or_pack_int (ptr, replydata_size);
  /* pack size of a page to return as a third argumnet of the reply */
  ptr = or_pack_int (ptr, page_size);
  ptr = or_pack_int (ptr, queryinfo_string_length);

  /* query id to return as a fourth argument of the reply */
  ptr = or_pack_ptr (ptr, query_id);
  /* result cache created time */
  OR_PACK_CACHE_TIME (ptr, &srv_cache_time);

  if (IS_QUERY_EXECUTE_WITH_COMMIT (query_flag))
    {
      /* Try to end transaction and pack the result. */
      p_net_Deferred_end_queries[n_query_ids++] = query_id;
      if (error_code != NO_ERROR)
	{
	  if (error_code != ER_INTERRUPTED && has_xasl_entry)
	    {
	      tran_abort = true;
	      assert (end_query_allowed == true);
	    }
	  else
	    {
	      /* Do not abort the transaction, since XASL cache does not exists, so other fetch may be requested.
	       * Or, the execution was interrupted.
	       */
	      end_query_allowed = false;
	    }
	}

      stran_server_auto_commit_or_abort (thread_p, rid, p_net_Deferred_end_queries, n_query_ids,
					 tran_abort, has_updated, &end_query_allowed, &tran_state, &should_conn_reset);
      /* pack end query result */
      if (end_query_allowed == true)
	{
	  /* query ended */
	  ptr = or_pack_int (ptr, NO_ERROR);
	}
      else
	{
	  /* query not ended */
	  ptr = or_pack_int (ptr, !NO_ERROR);
	}

      /* pack commit/abart/active result */
      ptr = or_pack_int (ptr, (int) tran_state);
      ptr = or_pack_int (ptr, (int) should_conn_reset);
    }

#if !defined(NDEBUG)
  /* suppress valgrind UMW error */
  memset (ptr, 0, OR_ALIGNED_BUF_SIZE (a_reply) - (ptr - reply));
#endif

  css_send_reply_and_3_data_to_client (thread_p->conn_entry, rid, reply, OR_ALIGNED_BUF_SIZE (a_reply), replydata,
				       replydata_size, page_ptr, page_size, queryinfo_string, queryinfo_string_length);

  /* free QFILE_LIST_ID duplicated by xqmgr_execute_query() */
  if (replydata != NULL)
    {
      db_private_free_and_init (thread_p, replydata);
    }
  if (list_id != NULL)
    {
      QFILE_FREE_AND_INIT_LIST_ID (list_id);
    }

exit:
  if (p_net_Deferred_end_queries != net_Deferred_end_queries)
    {
      free_and_init (p_net_Deferred_end_queries);
    }
  if (base_stats != NULL)
    {
      free_and_init (base_stats);
    }
  if (current_stats != NULL)
    {
      free_and_init (current_stats);
    }
  if (diff_stats != NULL)
    {
      free_and_init (diff_stats);
    }
}

/*
 * er_log_slow_query - log slow query to error log file
 * return:
 *   thread_p(in):
 *   info(in):
 *   time(in):
 *   diff_stats(in):
 *   queryinfo_string(out):
 */
static int
er_log_slow_query (THREAD_ENTRY * thread_p, EXECUTION_INFO * info, int time, UINT64 * diff_stats,
		   char *queryinfo_string)
{
  char stat_buf[STATDUMP_BUF_SIZE];
  char *sql_id;
  int queryinfo_string_length;
  const char *line = "--------------------------------------------------------------------------------";
  const char *title = "Operation";

  if (prm_get_bool_value (PRM_ID_SQL_TRACE_EXECUTION_PLAN) == true)
    {
      perfmon_server_dump_stats_to_buffer (diff_stats, stat_buf, STATDUMP_BUF_SIZE, NULL);
    }
  else
    {
      info->sql_plan_text = NULL;
      stat_buf[0] = '\0';
    }

  if (info->sql_hash_text == NULL
      || qmgr_get_sql_id (thread_p, &sql_id, info->sql_hash_text, strlen (info->sql_hash_text)) != NO_ERROR)
    {
      sql_id = NULL;
    }

  queryinfo_string_length =
    snprintf (queryinfo_string, QUERY_INFO_BUF_SIZE, "%s\n%s\n%s\n %s\n\n /* SQL_ID: %s */ %s%s \n\n%s\n%s\n", line,
	      title, line, info->sql_user_text ? info->sql_user_text : "(UNKNOWN USER_TEXT)",
	      sql_id ? sql_id : "(UNKNOWN SQL_ID)", info->sql_hash_text ? info->sql_hash_text : "(UNKNOWN HASH_TEXT)",
	      info->sql_plan_text ? info->sql_plan_text : "", stat_buf, line);

  if (sql_id != NULL)
    {
      free (sql_id);
    }

  if (queryinfo_string_length >= QUERY_INFO_BUF_SIZE)
    {
      /* string is truncated */
      queryinfo_string_length = QUERY_INFO_BUF_SIZE - 1;
      queryinfo_string[queryinfo_string_length] = '\0';
    }

  er_set (ER_NOTIFICATION_SEVERITY, ARG_FILE_LINE, ER_SLOW_QUERY, 2, time, queryinfo_string);

  return queryinfo_string_length;
}

/*
 * event_log_slow_query - log slow query to event log file
 * return:
 *   thread_p(in):
 *   info(in):
 *   time(in):
 *   diff_stats(in):
 *   num_bind_vals(in):
 *   bind_vals(in):
 */
static void
event_log_slow_query (THREAD_ENTRY * thread_p, EXECUTION_INFO * info, int time, UINT64 * diff_stats)
{
  FILE *log_fp;
  int indent = 2;
  LOG_TDES *tdes;
  int tran_index;

  tran_index = LOG_FIND_THREAD_TRAN_INDEX (thread_p);
  tdes = LOG_FIND_TDES (tran_index);
  log_fp = event_log_start (thread_p, "SLOW_QUERY");

  if (tdes == NULL || log_fp == NULL)
    {
      return;
    }

  event_log_print_client_info (tran_index, indent);
  event_log_sql_without_user_oid (log_fp, "%*csql: %s\n", indent,
				  info->sql_hash_text ? info->sql_hash_text : "(UNKNOWN HASH_TEXT)");

  if (tdes->num_exec_queries <= MAX_NUM_EXEC_QUERY_HISTORY)
    {
      event_log_bind_values (thread_p, log_fp, tran_index, tdes->num_exec_queries - 1);
    }

  fprintf (log_fp, "%*ctime: %d\n", indent, ' ', time);
  fprintf (log_fp, "%*cbuffer: fetch=%lld, ioread=%lld, iowrite=%lld\n", indent, ' ',
	   (long long int) diff_stats[pstat_Metadata[PSTAT_PB_NUM_FETCHES].start_offset],
	   (long long int) diff_stats[pstat_Metadata[PSTAT_PB_NUM_IOREADS].start_offset],
	   (long long int) diff_stats[pstat_Metadata[PSTAT_PB_NUM_IOWRITES].start_offset]);
  fprintf (log_fp, "%*cwait: cs=%d, lock=%d, latch=%d\n\n", indent, ' ', TO_MSEC (thread_p->event_stats.cs_waits),
	   TO_MSEC (thread_p->event_stats.lock_waits), TO_MSEC (thread_p->event_stats.latch_waits));

  event_log_end (thread_p);
}

/*
 * event_log_many_ioreads - log many ioreads to event log file
 * return:
 *   thread_p(in):
 *   info(in):
 *   time(in):
 *   diff_stats(in):
 *   num_bind_vals(in):
 *   bind_vals(in):
 */
static void
event_log_many_ioreads (THREAD_ENTRY * thread_p, EXECUTION_INFO * info, int time, UINT64 * diff_stats)
{
  FILE *log_fp;
  int indent = 2;
  LOG_TDES *tdes;
  int tran_index;

  tran_index = LOG_FIND_THREAD_TRAN_INDEX (thread_p);
  tdes = LOG_FIND_TDES (tran_index);
  log_fp = event_log_start (thread_p, "MANY_IOREADS");

  if (tdes == NULL || log_fp == NULL)
    {
      return;
    }

  event_log_print_client_info (tran_index, indent);
  event_log_sql_without_user_oid (log_fp, "%*csql: %s\n", indent,
				  info->sql_hash_text ? info->sql_hash_text : "(UNKNOWN HASH_TEXT)");

  if (tdes->num_exec_queries <= MAX_NUM_EXEC_QUERY_HISTORY)
    {
      event_log_bind_values (thread_p, log_fp, tran_index, tdes->num_exec_queries - 1);
    }

  fprintf (log_fp, "%*ctime: %d\n", indent, ' ', time);
  fprintf (log_fp, "%*cioreads: %lld\n\n", indent, ' ',
	   (long long int) diff_stats[pstat_Metadata[PSTAT_PB_NUM_IOREADS].start_offset]);

  event_log_end (thread_p);
}

/*
 * event_log_temp_expand_pages - log temp volume expand pages to event log file
 * return:
 *   thread_p(in):
 *   info(in):
 *   num_bind_vals(in):
 *   bind_vals(in):
 */
static void
event_log_temp_expand_pages (THREAD_ENTRY * thread_p, EXECUTION_INFO * info)
{
  FILE *log_fp;
  int indent = 2;
  LOG_TDES *tdes;
  int tran_index;

  tran_index = LOG_FIND_THREAD_TRAN_INDEX (thread_p);
  tdes = LOG_FIND_TDES (tran_index);
  log_fp = event_log_start (thread_p, "TEMP_VOLUME_EXPAND");

  if (tdes == NULL || log_fp == NULL)
    {
      return;
    }

  event_log_print_client_info (tran_index, indent);
  event_log_sql_without_user_oid (log_fp, "%*csql: %s\n", indent,
				  info->sql_hash_text ? info->sql_hash_text : "(UNKNOWN HASH_TEXT)");

  if (tdes->num_exec_queries <= MAX_NUM_EXEC_QUERY_HISTORY)
    {
      event_log_bind_values (thread_p, log_fp, tran_index, tdes->num_exec_queries - 1);
    }

  fprintf (log_fp, "%*ctime: %d\n", indent, ' ', TO_MSEC (thread_p->event_stats.temp_expand_time));
  fprintf (log_fp, "%*cpages: %d\n\n", indent, ' ', thread_p->event_stats.temp_expand_pages);

  event_log_end (thread_p);
}

/*
 * sqmgr_prepare_and_execute_query -
 *
 * return:
 *
 *   thrd(in):
 *   rid(in):
 *   request(in):
 *   reqlen(in):
 *
 * NOTE:
 */
void
sqmgr_prepare_and_execute_query (THREAD_ENTRY * thread_p, unsigned int rid, char *request, int reqlen)
{
  int var_count, var_datasize, var_actual_datasize;
  QUERY_ID query_id;
  QFILE_LIST_ID *q_result;
  int csserror, listid_length;
  char *xasl_stream;
  int xasl_stream_size;
  char *ptr, *var_data, *list_data;
  OR_ALIGNED_BUF (OR_INT_SIZE * 4 + OR_PTR_ALIGNED_SIZE) a_reply;
  char *reply = OR_ALIGNED_BUF_START (a_reply);
  PAGE_PTR page_ptr;
  int page_size;
  int dummy_plan_size = 0;
  char page_buf[IO_MAX_PAGE_SIZE + MAX_ALIGNMENT], *aligned_page_buf;
  QUERY_FLAG flag;
  int query_timeout;
  bool is_tran_auto_commit;

  aligned_page_buf = PTR_ALIGN (page_buf, MAX_ALIGNMENT);

  xasl_stream = NULL;
  xasl_stream_size = 0;

  var_data = NULL;
  var_datasize = 0;
  list_data = NULL;
  page_ptr = NULL;
  page_size = 0;
  q_result = NULL;

  csserror = css_receive_data_from_client (thread_p->conn_entry, rid, &xasl_stream, (int *) &xasl_stream_size);
  if (csserror)
    {
      er_set (ER_ERROR_SEVERITY, ARG_FILE_LINE, ER_NET_SERVER_DATA_RECEIVE, 0);
      css_send_abort_to_client (thread_p->conn_entry, rid);
      goto cleanup;
    }

  ptr = or_unpack_int (request, &var_count);
  ptr = or_unpack_int (ptr, &var_datasize);
  ptr = or_unpack_int (ptr, &flag);
  ptr = or_unpack_int (ptr, &query_timeout);

  if (var_count && var_datasize)
    {
      csserror = css_receive_data_from_client (thread_p->conn_entry, rid, &var_data, (int *) &var_actual_datasize);
      if (csserror)
	{
	  er_set (ER_ERROR_SEVERITY, ARG_FILE_LINE, ER_NET_SERVER_DATA_RECEIVE, 0);
	  css_send_abort_to_client (thread_p->conn_entry, rid);
	  goto cleanup;
	}
    }

  is_tran_auto_commit = IS_TRAN_AUTO_COMMIT (flag);
  xsession_set_tran_auto_commit (thread_p, is_tran_auto_commit);

  /*
   * After this point, xqmgr_prepare_and_execute_query has assumed
   * responsibility for freeing xasl_stream...
   */
  q_result =
    xqmgr_prepare_and_execute_query (thread_p, xasl_stream, xasl_stream_size, &query_id, var_count, var_data, &flag,
				     query_timeout);
  if (var_data)
    {
      free_and_init (var_data);
    }

  if (xasl_stream)
    {
      free_and_init (xasl_stream);	/* allocated at css_receive_data_from_client() */
    }

  if (q_result == NULL)
    {
      (void) return_error_to_client (thread_p, rid);
      listid_length = 0;
    }
  else
    {
      listid_length = or_listid_length (q_result);
    }

  /* listid_length can be reset after pb_fetch() return move this after reset statement ptr = or_pack_int(ptr,
   * listid_length); */

  if (listid_length)
    {
      if (VPID_ISNULL (&q_result->first_vpid))
	{
	  page_ptr = NULL;
	}
      else
	{
	  page_ptr = qmgr_get_old_page (thread_p, &q_result->first_vpid, q_result->tfile_vfid);
	}

      if (page_ptr)
	{
	  if ((QFILE_GET_TUPLE_COUNT (page_ptr) == -2) || (QFILE_GET_OVERFLOW_PAGE_ID (page_ptr) != NULL_PAGEID))
	    {
	      page_size = DB_PAGESIZE;
	    }
	  else
	    {
	      int offset = QFILE_GET_LAST_TUPLE_OFFSET (page_ptr);

	      page_size = (offset + QFILE_GET_TUPLE_LENGTH (page_ptr + offset));
	    }

	  /* to free page_ptr early */
	  memcpy (aligned_page_buf, page_ptr, page_size);
	  qmgr_free_old_page_and_init (thread_p, page_ptr, q_result->tfile_vfid);
	}
      else
	{
	  /*
	   * During query execution, ER_LK_UNILATERALLY_ABORTED may have
	   * occurred.
	   * xqmgr_sync_query() had set this error
	   * so that the transaction will be rolled back.
	   */
	  if (er_errid () < 0)
	    {
	      (void) return_error_to_client (thread_p, rid);
	      listid_length = 0;
	    }
	  /* if query type is not select, page ptr can be null */
	}

      if ((page_size > DB_PAGESIZE) || (page_size < 0))
	{
	  page_size = 0;
	}

      if (listid_length > 0)
	{
	  list_data = (char *) db_private_alloc (thread_p, listid_length);
	  if (list_data == NULL)
	    {
	      listid_length = 0;
	    }
	}

      if (list_data)
	{
	  or_pack_listid (list_data, q_result);
	}
    }
  else
    {
      /* pack a couple of zeros for page_size and query_id since the client will unpack them. */
      listid_length = 0;
      page_size = 0;
      query_id = 0;
    }

  ptr = or_pack_int (reply, (int) QUERY_END);
  ptr = or_pack_int (ptr, listid_length);
  ptr = or_pack_int (ptr, page_size);
  ptr = or_pack_int (ptr, dummy_plan_size);
  ptr = or_pack_ptr (ptr, query_id);

#if !defined(NDEBUG)
  /* suppress valgrind UMW error */
  memset (ptr, 0, OR_ALIGNED_BUF_SIZE (a_reply) - (ptr - reply));
#endif

  css_send_reply_and_3_data_to_client (thread_p->conn_entry, rid, reply, OR_ALIGNED_BUF_SIZE (a_reply), list_data,
				       listid_length, aligned_page_buf, page_size, NULL, dummy_plan_size);

cleanup:
  if (xasl_stream)
    {
      free_and_init (xasl_stream);	/* allocated at css_receive_data_from_client() */
    }

  if (var_data)
    {
      free_and_init (var_data);
    }
  if (list_data)
    {
      db_private_free_and_init (thread_p, list_data);
    }

  /* since the listid was copied over to the client, we don't need this one on the server */
  if (q_result)
    {
      QFILE_FREE_AND_INIT_LIST_ID (q_result);
    }
}

/*
 * sqmgr_end_query -
 *
 * return:
 *
 *   thrd(in):
 *   rid(in):
 *   request(in):
 *   reqlen(in):
 *
 * NOTE:
 */
void
sqmgr_end_query (THREAD_ENTRY * thread_p, unsigned int rid, char *request, int reqlen)
{
  QUERY_ID query_id;
  int error_code = NO_ERROR;
  int all_error_code = NO_ERROR;
  int n_query_ids = 0, i = 0;
  OR_ALIGNED_BUF (OR_INT_SIZE) a_reply;
  char *reply = OR_ALIGNED_BUF_START (a_reply);

  request = or_unpack_int (request, &n_query_ids);
  for (i = 0; i < n_query_ids; i++)
    {
      request = or_unpack_ptr (request, &query_id);
      if (query_id > 0)
	{
	  error_code = xqmgr_end_query (thread_p, query_id);
	  if (error_code != NO_ERROR)
	    {
	      all_error_code = error_code;
	      /* Continue to try to close as many queries as possible. */
	    }
	}
    }
  if (all_error_code != NO_ERROR)
    {
      (void) return_error_to_client (thread_p, rid);
    }

  (void) or_pack_int (reply, all_error_code);
  css_send_data_to_client (thread_p->conn_entry, rid, reply, OR_ALIGNED_BUF_SIZE (a_reply));
}

/*
 * sqmgr_drop_all_query_plans - Process a SERVER_QM_DROP_ALL_PLANS request
 *
 * return:
 *
 *   rid(in):
 *   request(in):
 *   reqlen(in):
 *
 * NOTE:
 * Clear all XASL cache entires out upon request of the client.
 * This function is a counter part to qmgr_drop_all_query_plans().
 */
void
sqmgr_drop_all_query_plans (THREAD_ENTRY * thread_p, unsigned int rid, char *request, int reqlen)
{
  int status;
  char *reply;
  OR_ALIGNED_BUF (OR_INT_SIZE) a_reply;

  reply = OR_ALIGNED_BUF_START (a_reply);

  /* call the server routine of query drop plan */
  status = xqmgr_drop_all_query_plans (thread_p);
  if (status != NO_ERROR)
    {
      (void) return_error_to_client (thread_p, rid);
    }

  /* pack status (DB_IN32) as a reply */
  (void) or_pack_int (reply, status);

  /* send reply and data to the client */
  css_send_data_to_client (thread_p->conn_entry, rid, reply, OR_ALIGNED_BUF_SIZE (a_reply));
}

/*
 * sqmgr_drop_query_plans_by_sha1 - Process a NET_SERVER_QM_QUERY_DROP_SHA1_PLANS request
 *
 * return:
 *
 *   rid(in):
 *   request(in)qmgr_drop_query_plans_by_sha1:
 *   reqlen(in):
 *
 * NOTE:
 * Clear all XASL cache entires out upon request of the client.
 * This function is a counter part to qmgr_drop_query_plans_by_sha1().
 */
void
sqmgr_drop_query_plans_by_sha1 (THREAD_ENTRY * thread_p, unsigned int rid, char *request, int reqlen)
{
  int status;
  char *reply, *sha1;
  OR_ALIGNED_BUF (OR_INT_SIZE) a_reply;

  reply = OR_ALIGNED_BUF_START (a_reply);
  or_unpack_string_nocopy (request, &sha1);

  /* call the server routine of query drop plan */
  status = xqmgr_drop_query_plans_by_sha1 (thread_p, sha1);
  if (status != NO_ERROR)
    {
      (void) return_error_to_client (thread_p, rid);
    }

  /* pack status (DB_IN32) as a reply */
  (void) or_pack_int (reply, status);

  /* send reply and data to the client */
  css_send_data_to_client (thread_p->conn_entry, rid, reply, OR_ALIGNED_BUF_SIZE (a_reply));
}


/*
 * sqmgr_dump_query_plans -
 *
 * return:
 *
 *   rid(in):
 *   request(in):
 *   reqlen(in):
 *
 * NOTE:
 */
void
sqmgr_dump_query_plans (THREAD_ENTRY * thread_p, unsigned int rid, char *request, int reqlen)
{
  int file_size;
  char *buffer;
  int buffer_size;
  int send_size;
  OR_ALIGNED_BUF (OR_INT_SIZE) a_reply;
  char *reply = OR_ALIGNED_BUF_START (a_reply);

  (void) or_unpack_int (request, &buffer_size);

  buffer = (char *) db_private_alloc (thread_p, buffer_size);
  if (buffer == NULL)
    {
      css_send_abort_to_client (thread_p->conn_entry, rid);
      return;
    }

  auto[filename, outfp] = filesys::open_temp_file ("qplan_dump_", "w+b");
  if (outfp == NULL)
    {
      er_set_with_oserror (ER_ERROR_SEVERITY, ARG_FILE_LINE, ER_GENERIC_ERROR, 0);
      css_send_abort_to_client (thread_p->conn_entry, rid);
      db_private_free_and_init (thread_p, buffer);
      return;
    }

  filesys::auto_delete_file file_del (filename.c_str ());

  xqmgr_dump_query_plans (thread_p, outfp);
  file_size = ftell (outfp);

  /*
   * Send the file in pieces
   */
  rewind (outfp);

  (void) or_pack_int (reply, (int) file_size);
  css_send_data_to_client (thread_p->conn_entry, rid, reply, OR_ALIGNED_BUF_SIZE (a_reply));

  while (file_size > 0)
    {
      if (file_size > buffer_size)
	{
	  send_size = buffer_size;
	}
      else
	{
	  send_size = file_size;
	}

      file_size -= send_size;
      if (fread (buffer, 1, send_size, outfp) == 0)
	{
	  er_set_with_oserror (ER_ERROR_SEVERITY, ARG_FILE_LINE, ER_GENERIC_ERROR, 0);
	  css_send_abort_to_client (thread_p->conn_entry, rid);
	  /*
	   * Continue sending the stuff that was prmoised to client. In this case
	   * junk (i.e., whatever it is in the buffers) is sent.
	   */
	}
      css_send_data_to_client (thread_p->conn_entry, rid, buffer, send_size);
    }

  fclose (outfp);
  db_private_free_and_init (thread_p, buffer);
}

/*
 * sqmgr_dump_query_cache -
 *
 * return:
 *
 *   rid(in):
 *   request(in):
 *   reqlen(in):
 *
 * NOTE:
 */
void
sqmgr_dump_query_cache (THREAD_ENTRY * thread_p, unsigned int rid, char *request, int reqlen)
{
  int file_size;
  char *buffer;
  int buffer_size;
  int send_size;
  OR_ALIGNED_BUF (OR_INT_SIZE) a_reply;
  char *reply = OR_ALIGNED_BUF_START (a_reply);

  (void) or_unpack_int (request, &buffer_size);

  buffer = (char *) db_private_alloc (thread_p, buffer_size);
  if (buffer == NULL)
    {
      css_send_abort_to_client (thread_p->conn_entry, rid);
      return;
    }

  auto[filename, outfp] = filesys::open_temp_file ("qcache_dump_", "w+b");
  if (outfp == NULL)
    {
      er_set_with_oserror (ER_ERROR_SEVERITY, ARG_FILE_LINE, ER_GENERIC_ERROR, 0);
      css_send_abort_to_client (thread_p->conn_entry, rid);
      db_private_free_and_init (thread_p, buffer);
      return;
    }

  filesys::auto_delete_file file_del (filename.c_str ());

  xqmgr_dump_query_cache (thread_p, outfp);
  file_size = ftell (outfp);

  /*
   * Send the file in pieces
   */
  rewind (outfp);

  (void) or_pack_int (reply, (int) file_size);
  css_send_data_to_client (thread_p->conn_entry, rid, reply, OR_ALIGNED_BUF_SIZE (a_reply));

  while (file_size > 0)
    {
      if (file_size > buffer_size)
	{
	  send_size = buffer_size;
	}
      else
	{
	  send_size = file_size;
	}

      file_size -= send_size;
      if (fread (buffer, 1, send_size, outfp) == 0)
	{
	  er_set_with_oserror (ER_ERROR_SEVERITY, ARG_FILE_LINE, ER_GENERIC_ERROR, 0);
	  css_send_abort_to_client (thread_p->conn_entry, rid);
	  /*
	   * Continue sending the stuff that was prmoised to client. In this case
	   * junk (i.e., whatever it is in the buffers) is sent.
	   */
	}
      css_send_data_to_client (thread_p->conn_entry, rid, buffer, send_size);
    }
  fclose (outfp);
  db_private_free_and_init (thread_p, buffer);
}

/*
 * sqp_get_sys_timestamp -
 *
 * return:
 *
 *   rid(in):
 *
 * NOTE:
 */
void
sqp_get_sys_timestamp (THREAD_ENTRY * thread_p, unsigned int rid, char *request_ignore, int reqlen_ignore)
{
#if defined(ENABLE_UNUSED_FUNCTION)
  OR_ALIGNED_BUF (OR_UTIME_SIZE) a_reply;
  char *reply = OR_ALIGNED_BUF_START (a_reply);

  DB_VALUE sys_timestamp;

  db_sys_timestamp (&sys_timestamp);
  (void) or_pack_utime (reply, *(DB_TIMESTAMP *) db_get_timestamp (&sys_timestamp));
  css_send_data_to_client (thread_p->conn_entry, rid, reply, OR_ALIGNED_BUF_SIZE (a_reply));
#endif /* ENABLE_UNUSED_FUNCTION */
}

/*
 * sserial_get_current_value -
 *
 * return:
 *
 *   rid(in):
 *   request(in):
 *   reqlen(in):
 *
 * NOTE:
 */
void
sserial_get_current_value (THREAD_ENTRY * thread_p, unsigned int rid, char *request, int reqlen)
{
  int error_status = NO_ERROR;
  DB_VALUE cur_val;
  OID oid;
  int cached_num;
  int buffer_length;
  char *buffer;
  OR_ALIGNED_BUF (OR_INT_SIZE + OR_INT_SIZE) a_reply;
  char *reply = OR_ALIGNED_BUF_START (a_reply);
  char *p;

  p = or_unpack_oid (request, &oid);
  p = or_unpack_int (p, &cached_num);

  error_status = xserial_get_current_value (thread_p, &cur_val, &oid, cached_num);
  if (error_status != NO_ERROR)
    {
      assert (er_errid () != NO_ERROR);
      error_status = er_errid ();
      buffer_length = 0;
      buffer = NULL;
    }
  else
    {
      buffer_length = or_db_value_size (&cur_val);
      buffer = (char *) db_private_alloc (thread_p, buffer_length);
      if (buffer == NULL)
	{
	  error_status = ER_OUT_OF_VIRTUAL_MEMORY;
	  buffer_length = 0;
	}
    }
  p = or_pack_int (reply, buffer_length);
  p = or_pack_int (p, error_status);

  if (buffer == NULL)
    {
      (void) return_error_to_client (thread_p, rid);
      buffer_length = 0;
    }
  else
    {
      (void) or_pack_value (buffer, &cur_val);
      db_value_clear (&cur_val);
    }

  css_send_reply_and_data_to_client (thread_p->conn_entry, rid, reply, OR_ALIGNED_BUF_SIZE (a_reply), buffer,
				     buffer_length);
  if (buffer != NULL)
    {
      /* since this was copied to the client, we don't need it on the server */
      db_private_free_and_init (thread_p, buffer);
    }
}

/*
 * sserial_get_next_value -
 *
 * return:
 *
 *   rid(in):
 *   request(in):
 *   reqlen(in):
 *
 * NOTE:
 */
void
sserial_get_next_value (THREAD_ENTRY * thread_p, unsigned int rid, char *request, int reqlen)
{
  DB_VALUE next_val;
  OID oid;
  char *buffer;
  int cached_num, num_alloc, is_auto_increment;
  int buffer_length, errid;
  OR_ALIGNED_BUF (OR_INT_SIZE + OR_INT_SIZE) a_reply;
  char *reply = OR_ALIGNED_BUF_START (a_reply);
  char *p;

  p = or_unpack_oid (request, &oid);
  p = or_unpack_int (p, &cached_num);
  p = or_unpack_int (p, &num_alloc);
  p = or_unpack_int (p, &is_auto_increment);

  /*
   * If a client wants to generate AUTO_INCREMENT value during client-side
   * insertion, a server should update LAST_INSERT_ID on a session.
   */
  errid = xserial_get_next_value (thread_p, &next_val, &oid, cached_num, num_alloc, is_auto_increment, true);

  if (errid != NO_ERROR)
    {
      buffer_length = 0;
      buffer = NULL;
    }
  else
    {
      buffer_length = or_db_value_size (&next_val);
      buffer = (char *) db_private_alloc (thread_p, buffer_length);
      if (buffer == NULL)
	{
	  buffer_length = 0;
	  errid = ER_OUT_OF_VIRTUAL_MEMORY;
	}
    }
  p = or_pack_int (reply, buffer_length);
  p = or_pack_int (p, errid);

  if (buffer == NULL)
    {
      (void) return_error_to_client (thread_p, rid);
    }
  else
    {
      (void) or_pack_value (buffer, &next_val);
      db_value_clear (&next_val);
    }

  css_send_reply_and_data_to_client (thread_p->conn_entry, rid, reply, OR_ALIGNED_BUF_SIZE (a_reply), buffer,
				     buffer_length);
  if (buffer != NULL)
    {
      /* since this was copied to the client, we don't need it on the server */
      db_private_free_and_init (thread_p, buffer);
    }
}

/*
 * sserial_decache -
 *
 * return:
 *
 *   rid(in):
 *   request(in):
 *   reqlen(in):
 *
 * NOTE:
 */
void
sserial_decache (THREAD_ENTRY * thread_p, unsigned int rid, char *request, int reqlen)
{
  OID oid;
  OR_ALIGNED_BUF (OR_INT_SIZE) a_reply;
  char *reply = OR_ALIGNED_BUF_START (a_reply);

  (void) or_unpack_oid (request, &oid);
  xserial_decache (thread_p, &oid);

  (void) or_pack_int (reply, NO_ERROR);
  css_send_data_to_client (thread_p->conn_entry, rid, reply, OR_ALIGNED_BUF_SIZE (a_reply));
}

/*
 * ssynonym_remove_xasl_by_oid -
 *
 * return:
 *
 *   rid(in):
 *   request(in):
 *   reqlen(in):
 *
 * NOTE:
 */
void
ssynonym_remove_xasl_by_oid (THREAD_ENTRY * thread_p, unsigned int rid, char *request, int reqlen)
{
  OID oid;
  OR_ALIGNED_BUF (OR_INT_SIZE) a_reply;
  char *reply = OR_ALIGNED_BUF_START (a_reply);

  (void) or_unpack_oid (request, &oid);
  xsynonym_remove_xasl_by_oid (thread_p, &oid);

  (void) or_pack_int (reply, NO_ERROR);
  css_send_data_to_client (thread_p->conn_entry, rid, reply, OR_ALIGNED_BUF_SIZE (a_reply));
}

/*
 * smnt_server_start_stats -
 *
 * return:
 *
 *   rid(in):
 *   request(in):
 *   reqlen(in):
 *
 * NOTE:
 */
void
smnt_server_start_stats (THREAD_ENTRY * thread_p, unsigned int rid, char *request, int reqlen)
{
  OR_ALIGNED_BUF (OR_INT_SIZE) a_reply;
  char *reply = OR_ALIGNED_BUF_START (a_reply);

  perfmon_start_watch (thread_p);

  (void) or_pack_int (reply, NO_ERROR);
  css_send_data_to_client (thread_p->conn_entry, rid, reply, OR_ALIGNED_BUF_SIZE (a_reply));
}

/*
 * smnt_server_stop_stats -
 *
 * return:
 *
 *   rid(in):
 *   request(in):
 *   reqlen(in):
 *
 * NOTE:
 */
void
smnt_server_stop_stats (THREAD_ENTRY * thread_p, unsigned int rid, char *request, int reqlen)
{
  OR_ALIGNED_BUF (OR_INT_SIZE) a_reply;
  char *reply = OR_ALIGNED_BUF_START (a_reply);

  perfmon_stop_watch (thread_p);
  /* dummy reply message */
  (void) or_pack_int (reply, 1);
  css_send_data_to_client (thread_p->conn_entry, rid, reply, OR_ALIGNED_BUF_SIZE (a_reply));
}

/*
 * smnt_server_copy_stats -
 *
 * return:
 *
 *   rid(in):
 *   request(in):
 *   reqlen(in):
 *
 * NOTE:
 */
void
smnt_server_copy_stats (THREAD_ENTRY * thread_p, unsigned int rid, char *request, int reqlen)
{
  char *reply = NULL;
  int nr_statistic_values;
  UINT64 *stats = NULL;

  nr_statistic_values = perfmon_get_number_of_statistic_values ();
  stats = perfmon_allocate_values ();

  if (stats == NULL)
    {
      ASSERT_ERROR ();
      css_send_abort_to_client (thread_p->conn_entry, rid);
      return;
    }

  reply = perfmon_allocate_packed_values_buffer ();
  if (reply == NULL)
    {
      ASSERT_ERROR ();
      free_and_init (stats);
      css_send_abort_to_client (thread_p->conn_entry, rid);
      return;
    }

  xperfmon_server_copy_stats (thread_p, stats);
  perfmon_pack_stats (reply, stats);
  css_send_data_to_client (thread_p->conn_entry, rid, reply, nr_statistic_values * sizeof (UINT64));
  free_and_init (stats);
  free_and_init (reply);
}

/*
 * smnt_server_copy_global_stats -
 *
 * return:
 *
 *   rid(in):
 *   request(in):
 *   reqlen(in):
 *
 * NOTE:
 */
void
smnt_server_copy_global_stats (THREAD_ENTRY * thread_p, unsigned int rid, char *request, int reqlen)
{
  char *reply = NULL;
  int nr_statistic_values;
  UINT64 *stats = NULL;

  nr_statistic_values = perfmon_get_number_of_statistic_values ();
  stats = perfmon_allocate_values ();
  if (stats == NULL)
    {
      ASSERT_ERROR ();
      css_send_abort_to_client (thread_p->conn_entry, rid);
      return;
    }

  reply = perfmon_allocate_packed_values_buffer ();
  if (reply == NULL)
    {
      ASSERT_ERROR ();
      free_and_init (stats);
      css_send_abort_to_client (thread_p->conn_entry, rid);
      return;
    }

  xperfmon_server_copy_global_stats (stats);
  perfmon_pack_stats (reply, stats);
  css_send_data_to_client (thread_p->conn_entry, rid, reply, nr_statistic_values * sizeof (UINT64));
  free_and_init (stats);
  free_and_init (reply);
}

/*
 * sct_check_rep_dir -
 *
 * return:
 *
 *   rid(in):
 *   request(in):
 *   reqlen(in):
 *
 * NOTE:
 */
void
sct_check_rep_dir (THREAD_ENTRY * thread_p, unsigned int rid, char *request, int reqlen)
{
  OID classoid;
  OID rep_dir;
  int success;
  OR_ALIGNED_BUF (OR_INT_SIZE + OR_OID_SIZE) a_reply;
  char *reply = OR_ALIGNED_BUF_START (a_reply);
  char *ptr;

  ptr = or_unpack_oid (request, &classoid);
  OID_SET_NULL (&rep_dir);	/* init */

  success = xcatalog_check_rep_dir (thread_p, &classoid, &rep_dir);
  if (success != NO_ERROR)
    {
      (void) return_error_to_client (thread_p, rid);
    }

  assert (success != NO_ERROR || !OID_ISNULL (&rep_dir));

  ptr = or_pack_int (reply, (int) success);
  ptr = or_pack_oid (ptr, &rep_dir);

  css_send_data_to_client (thread_p->conn_entry, rid, reply, OR_ALIGNED_BUF_SIZE (a_reply));
}

/*
 * xs_receive_data_from_client -
 *
 * return:
 *
 *   area(in):
 *   datasize(in):
 *
 * NOTE:
 */
int
xs_receive_data_from_client (THREAD_ENTRY * thread_p, char **area, int *datasize)
{
  return xs_receive_data_from_client_with_timeout (thread_p, area, datasize, -1);
}

/*
 * xs_receive_data_from_client_with_timeout -
 *
 * return:
 *
 *   area(in):
 *   datasize(in):
 *   timeout (in):
 *
 * NOTE:
 */
int
xs_receive_data_from_client_with_timeout (THREAD_ENTRY * thread_p, char **area, int *datasize, int timeout)
{
  unsigned int rid;
  int rc = 0;
  bool continue_checking = true;

  if (*area)
    {
      free_and_init (*area);
    }
  rid = css_get_comm_request_id (thread_p);

  rc = css_receive_data_from_client_with_timeout (thread_p->conn_entry, rid, area, (int *) datasize, timeout);

  if (rc == TIMEDOUT_ON_QUEUE)
    {
      er_set (ER_ERROR_SEVERITY, ARG_FILE_LINE, ER_NET_DATA_RECEIVE_TIMEDOUT, 0);
      return ER_NET_DATA_RECEIVE_TIMEDOUT;
    }
  else if (rc != 0)
    {
      er_set (ER_ERROR_SEVERITY, ARG_FILE_LINE, ER_NET_SERVER_DATA_RECEIVE, 0);
      return ER_FAILED;
    }

  if (logtb_is_interrupted (thread_p, false, &continue_checking))
    {
      er_set (ER_ERROR_SEVERITY, ARG_FILE_LINE, ER_INTERRUPTED, 0);
      return ER_FAILED;
    }

  return NO_ERROR;
}

/*
 * slocator_assign_oid_batch -
 *
 * return:
 *
 *   rid(in):
 *   request(in):
 *   reqlen(in):
 *
 * NOTE:
 */
void
slocator_assign_oid_batch (THREAD_ENTRY * thread_p, unsigned int rid, char *request, int reqlen)
{
  int success;
  LC_OIDSET *oidset = NULL;

  /* skip over the word at the front reserved for the return code */
  oidset = locator_unpack_oid_set_to_new (thread_p, request + OR_INT_SIZE);
  if (oidset == NULL)
    {
      (void) return_error_to_client (thread_p, rid);
      return;
    }

  success = xlocator_assign_oid_batch (thread_p, oidset);

  /* the buffer we send back is identical in size to the buffer that was received so we can reuse it. */

  /* first word is reserved for return code */
  or_pack_int (request, success);
  if (success == NO_ERROR)
    {
      if (locator_pack_oid_set (request + OR_INT_SIZE, oidset) == NULL)
	{
	  /* trouble packing oidset for the return trip, severe error */
	  success = ER_FAILED;
	  or_pack_int (request, success);
	}
    }

  if (success != NO_ERROR)
    {
      (void) return_error_to_client (thread_p, rid);
    }

  css_send_data_to_client (thread_p->conn_entry, rid, request, reqlen);

  locator_free_oid_set (thread_p, oidset);
}

/*
 * slocator_find_lockhint_class_oids -
 *
 * return:
 *
 *   rid(in):
 *   request(in):
 *   reqlen(in):
 *
 * NOTE:
 */
void
slocator_find_lockhint_class_oids (THREAD_ENTRY * thread_p, unsigned int rid, char *request, int reqlen)
{
  int num_classes;
  char **many_classnames;
  LOCK *many_locks = NULL;
  int *many_need_subclasses = NULL;
  OID *guessed_class_oids = NULL;
  int *guessed_class_chns = NULL;
  LC_PREFETCH_FLAGS *many_flags = NULL;
  int quit_on_errors, lock_rr_tran;
  LC_FIND_CLASSNAME allfind = LC_CLASSNAME_ERROR;
  LC_LOCKHINT *found_lockhint;
  LC_COPYAREA *copy_area;
  char *desc_ptr = NULL;
  int desc_size;
  char *content_ptr;
  int content_size;
  char *ptr;
  int num_objs = 0;
  char *packed = NULL;
  int packed_size;
  int send_size = 0;
  int i;
  int malloc_size;
  char *malloc_area;
  OR_ALIGNED_BUF (NET_SENDRECV_BUFFSIZE + NET_COPY_AREA_SENDRECV_SIZE + OR_INT_SIZE) a_reply;
  char *reply = OR_ALIGNED_BUF_START (a_reply);

  found_lockhint = NULL;
  copy_area = NULL;

  ptr = or_unpack_int (request, &num_classes);
  ptr = or_unpack_int (ptr, &quit_on_errors);
  ptr = or_unpack_int (ptr, &lock_rr_tran);

  malloc_size = ((sizeof (char *) + sizeof (LOCK) + sizeof (int) + sizeof (int) + sizeof (OID) + sizeof (int))
		 * num_classes);

  malloc_area = (char *) db_private_alloc (thread_p, malloc_size);
  if (malloc_area != NULL)
    {
      many_classnames = (char **) malloc_area;
      many_locks = (LOCK *) ((char *) malloc_area + (sizeof (char *) * num_classes));
      many_need_subclasses = (int *) ((char *) many_locks + (sizeof (LOCK) * num_classes));
      many_flags = (LC_PREFETCH_FLAGS *) ((char *) many_need_subclasses + (sizeof (int) * num_classes));
      guessed_class_oids = (OID *) ((char *) many_flags + (sizeof (int) * num_classes));
      guessed_class_chns = (int *) ((char *) guessed_class_oids + (sizeof (OID) * num_classes));

      for (i = 0; i < num_classes; i++)
	{
	  ptr = or_unpack_string_nocopy (ptr, &many_classnames[i]);
	  ptr = or_unpack_lock (ptr, &many_locks[i]);
	  ptr = or_unpack_int (ptr, &many_need_subclasses[i]);
	  ptr = or_unpack_int (ptr, (int *) &many_flags[i]);
	  ptr = or_unpack_oid (ptr, &guessed_class_oids[i]);
	  ptr = or_unpack_int (ptr, &guessed_class_chns[i]);
	}

      allfind =
	xlocator_find_lockhint_class_oids (thread_p, num_classes, (const char **) many_classnames, many_locks,
					   many_need_subclasses, many_flags, guessed_class_oids, guessed_class_chns,
					   quit_on_errors, &found_lockhint, &copy_area);
    }
  if (allfind != LC_CLASSNAME_EXIST)
    {
      (void) return_error_to_client (thread_p, rid);
    }

  if ((LOCK) lock_rr_tran != NULL_LOCK)
    {
      /* lock the object common for RR transactions. This is used in ALTER TABLE ADD COLUMN NOT NULL scenarios */
      if (xtran_lock_rep_read (thread_p, (LOCK) lock_rr_tran) != NO_ERROR)
	{
	  allfind = LC_CLASSNAME_ERROR;
	  er_set (ER_ERROR_SEVERITY, ARG_FILE_LINE, ER_GENERIC_ERROR, 0);
	  (void) return_error_to_client (thread_p, rid);
	}
    }

  if (found_lockhint != NULL && found_lockhint->length > 0)
    {
      send_size = locator_pack_lockhint (found_lockhint, true);

      packed = found_lockhint->packed;
      packed_size = found_lockhint->packed_size;

      if (!packed)
	{
	  (void) return_error_to_client (thread_p, rid);
	  allfind = LC_CLASSNAME_ERROR;
	}
    }

  if (copy_area != NULL)
    {
      num_objs = locator_send_copy_area (copy_area, &content_ptr, &content_size, &desc_ptr, &desc_size);
    }
  else
    {
      desc_ptr = NULL;
      desc_size = 0;
      content_ptr = NULL;
      content_size = 0;
    }

  /* Send sizes of databuffer and copy area (descriptor + content) */

  ptr = or_pack_int (reply, send_size);
  ptr = or_pack_int (ptr, num_objs);
  ptr = or_pack_int (ptr, desc_size);
  ptr = or_pack_int (ptr, content_size);

  ptr = or_pack_int (ptr, allfind);

  if (copy_area == NULL && found_lockhint == NULL)
    {
      css_send_data_to_client (thread_p->conn_entry, rid, reply, OR_ALIGNED_BUF_SIZE (a_reply));
    }
  else
    {
      css_send_reply_and_3_data_to_client (thread_p->conn_entry, rid, reply, OR_ALIGNED_BUF_SIZE (a_reply), packed,
					   send_size, desc_ptr, desc_size, content_ptr, content_size);
      if (copy_area != NULL)
	{
	  locator_free_copy_area (copy_area);
	}

      if (found_lockhint != NULL)
	{
	  locator_free_lockhint (found_lockhint);
	}

      if (desc_ptr)
	{
	  free_and_init (desc_ptr);
	}
    }

  if (malloc_area)
    {
      db_private_free_and_init (thread_p, malloc_area);
    }
}

/*
 * slocator_fetch_lockhint_classes -
 *
 * return:
 *
 *   rid(in):
 *   request(in):
 *   reqlen(in):
 *
 * NOTE:
 */
void
slocator_fetch_lockhint_classes (THREAD_ENTRY * thread_p, unsigned int rid, char *request, int reqlen)
{
  int success;
  LC_COPYAREA *copy_area;
  LC_LOCKHINT *lockhint;
  OR_ALIGNED_BUF (NET_SENDRECV_BUFFSIZE + NET_COPY_AREA_SENDRECV_SIZE + OR_INT_SIZE) a_reply;
  char *reply = OR_ALIGNED_BUF_START (a_reply);
  char *desc_ptr;
  int desc_size;
  char *content_ptr;
  int content_size;
  char *ptr;
  bool first_call;
  int num_objs;
  char *packed = NULL;
  int packed_size;
  int send_size;

  ptr = or_unpack_int (request, &packed_size);

  if (packed_size == 0 || css_receive_data_from_client (thread_p->conn_entry, rid, &packed, (int *) &packed_size))
    {
      er_set (ER_ERROR_SEVERITY, ARG_FILE_LINE, ER_NET_SERVER_DATA_RECEIVE, 0);
      css_send_abort_to_client (thread_p->conn_entry, rid);
      if (packed)
	{
	  free_and_init (packed);
	}
      return;
    }

  lockhint = locator_allocate_and_unpack_lockhint (packed, packed_size, true, false);
  free_and_init (packed);

  if ((lockhint == NULL) || (lockhint->length <= 0))
    {
      (void) return_error_to_client (thread_p, rid);
      ptr = or_pack_int (reply, 0);
      ptr = or_pack_int (ptr, 0);
      ptr = or_pack_int (ptr, 0);
      ptr = or_pack_int (ptr, 0);
      ptr = or_pack_int (ptr, ER_FAILED);
      css_send_data_to_client (thread_p->conn_entry, rid, reply, OR_ALIGNED_BUF_SIZE (a_reply));
      return;
    }

  first_call = true;
  do
    {
      desc_ptr = NULL;
      num_objs = 0;

      copy_area = NULL;
      success = xlocator_fetch_lockhint_classes (thread_p, lockhint, &copy_area);
      if (success != NO_ERROR)
	{
	  (void) return_error_to_client (thread_p, rid);
	}

      if (copy_area != NULL)
	{
	  num_objs = locator_send_copy_area (copy_area, &content_ptr, &content_size, &desc_ptr, &desc_size);
	}
      else
	{
	  desc_ptr = NULL;
	  desc_size = 0;
	  content_ptr = NULL;
	  content_size = 0;
	}

      /* Send sizes of databuffer and copy area (descriptor + content) */

      send_size = locator_pack_lockhint (lockhint, first_call);

      packed = lockhint->packed;
      packed_size = lockhint->packed_size;

      ptr = or_pack_int (reply, send_size);
      ptr = or_pack_int (ptr, num_objs);
      ptr = or_pack_int (ptr, desc_size);
      ptr = or_pack_int (ptr, content_size);

      ptr = or_pack_int (ptr, success);

      if (copy_area == NULL && lockhint == NULL)
	{
	  css_send_data_to_client (thread_p->conn_entry, rid, reply, OR_ALIGNED_BUF_SIZE (a_reply));
	}
      else
	{
	  css_send_reply_and_3_data_to_client (thread_p->conn_entry, rid, reply, OR_ALIGNED_BUF_SIZE (a_reply), packed,
					       send_size, desc_ptr, desc_size, content_ptr, content_size);
	}
      if (copy_area != NULL)
	{
	  locator_free_copy_area (copy_area);
	}
      if (desc_ptr)
	{
	  free_and_init (desc_ptr);
	}

      first_call = false;
    }
  while (copy_area && lockhint && ((lockhint->num_classes > lockhint->num_classes_processed)));

  if (lockhint)
    {
      locator_free_lockhint (lockhint);
    }
}

/*
 * sthread_kill_tran_index -
 *
 * return:
 *
 *   rid(in):
 *   request(in):
 *   reqlen(in):
 *
 * NOTE:
 */
void
sthread_kill_tran_index (THREAD_ENTRY * thread_p, unsigned int rid, char *request, int reqlen)
{
  int success;
  int kill_tran_index;
  int kill_pid;
  char *kill_user;
  char *kill_host;
  char *ptr;
  OR_ALIGNED_BUF (OR_INT_SIZE) a_reply;
  char *reply = OR_ALIGNED_BUF_START (a_reply);

  ptr = or_unpack_int (request, &kill_tran_index);
  ptr = or_unpack_string_nocopy (ptr, &kill_user);
  ptr = or_unpack_string_nocopy (ptr, &kill_host);
  ptr = or_unpack_int (ptr, &kill_pid);

  success = (xlogtb_kill_tran_index (thread_p, kill_tran_index, kill_user, kill_host, kill_pid)
	     == NO_ERROR) ? NO_ERROR : ER_FAILED;
  if (success != NO_ERROR)
    {
      (void) return_error_to_client (thread_p, rid);
    }

  ptr = or_pack_int (reply, success);
  css_send_data_to_client (thread_p->conn_entry, rid, reply, OR_ALIGNED_BUF_SIZE (a_reply));
}

/*
 * sthread_kill_or_interrupt_tran -
 *
 * return:
 *
 *   rid(in):
 *   request(in):
 *   reqlen(in):
 *
 * NOTE:
 */
void
sthread_kill_or_interrupt_tran (THREAD_ENTRY * thread_p, unsigned int rid, char *request, int reqlen)
{
  int success = NO_ERROR;
  char *ptr;
  OR_ALIGNED_BUF (OR_INT_SIZE + OR_INT_SIZE) a_reply;
  char *reply = OR_ALIGNED_BUF_START (a_reply);
  int i = 0;
  int *tran_index_list;
  int num_tran_index, interrupt_only;
  int num_killed_tran = 0;
  int is_dba_group_member = 0;

  ptr = or_unpack_int (request, &is_dba_group_member);
  ptr = or_unpack_int (ptr, &num_tran_index);
  ptr = or_unpack_int_array (ptr, num_tran_index, &tran_index_list);
  ptr = or_unpack_int (ptr, &interrupt_only);

  for (i = 0; i < num_tran_index; i++)
    {
      success =
	xlogtb_kill_or_interrupt_tran (thread_p, tran_index_list[i], (bool) is_dba_group_member, (bool) interrupt_only);
      if (success == NO_ERROR)
	{
	  num_killed_tran++;
	}
      else if (success == ER_KILL_TR_NOT_ALLOWED)
	{
	  (void) return_error_to_client (thread_p, rid);
	  break;
	}
      else
	{
	  /* error not related with authorization is ignored and keep running */
	  success = NO_ERROR;
	}
    }

  ptr = or_pack_int (reply, success);
  ptr = or_pack_int (ptr, num_killed_tran);
  css_send_data_to_client (thread_p->conn_entry, rid, reply, OR_ALIGNED_BUF_SIZE (a_reply));

  if (tran_index_list)
    {
      db_private_free (NULL, tran_index_list);
    }
}

/*
 * sthread_dump_cs_stat -
 *
 * return:
 *
 *   rid(in):
 *   request(in):
 *   reqlen(in):
 *
 * NOTE:
 */
void
sthread_dump_cs_stat (THREAD_ENTRY * thread_p, unsigned int rid, char *request, int reqlen)
{
  int file_size;
  char *buffer;
  int buffer_size;
  int send_size;
  OR_ALIGNED_BUF (OR_INT_SIZE) a_reply;
  char *reply = OR_ALIGNED_BUF_START (a_reply);

  (void) or_unpack_int (request, &buffer_size);

  buffer = (char *) db_private_alloc (NULL, buffer_size);
  if (buffer == NULL)
    {
      css_send_abort_to_client (thread_p->conn_entry, rid);
      return;
    }

  auto[filename, outfp] = filesys::open_temp_file ("thread_cs_dump_", "w+b");
  if (outfp == NULL)
    {
      er_set_with_oserror (ER_ERROR_SEVERITY, ARG_FILE_LINE, ER_GENERIC_ERROR, 0);
      css_send_abort_to_client (thread_p->conn_entry, rid);
      db_private_free_and_init (NULL, buffer);
      return;
    }

  filesys::auto_delete_file file_del (filename.c_str ());

  sync_dump_statistics (outfp, SYNC_TYPE_ALL);

  file_size = ftell (outfp);

  /*
   * Send the file in pieces
   */
  rewind (outfp);

  (void) or_pack_int (reply, (int) file_size);
  css_send_data_to_client (thread_p->conn_entry, rid, reply, OR_ALIGNED_BUF_SIZE (a_reply));

  while (file_size > 0)
    {
      if (file_size > buffer_size)
	{
	  send_size = buffer_size;
	}
      else
	{
	  send_size = file_size;
	}

      file_size -= send_size;
      if (fread (buffer, 1, send_size, outfp) == 0)
	{
	  er_set_with_oserror (ER_ERROR_SEVERITY, ARG_FILE_LINE, ER_GENERIC_ERROR, 0);
	  css_send_abort_to_client (thread_p->conn_entry, rid);
	  /*
	   * Continue sending the stuff that was prmoised to client. In this case
	   * junk (i.e., whatever it is in the buffers) is sent.
	   */
	}
      css_send_data_to_client (thread_p->conn_entry, rid, buffer, send_size);
    }
  fclose (outfp);
  db_private_free_and_init (NULL, buffer);
}

/*
 * slogtb_get_pack_tran_table -
 *
 * return:
 *
 *   rid(in):
 *   request(in):
 *   reqlen(in):
 */
void
slogtb_get_pack_tran_table (THREAD_ENTRY * thread_p, unsigned int rid, char *request, int reqlen)
{
  char *buffer, *ptr;
  int size;
  OR_ALIGNED_BUF (OR_INT_SIZE + OR_INT_SIZE) a_reply;
  char *reply = OR_ALIGNED_BUF_START (a_reply);
  int error;
  int include_query_exec_info;

  (void) or_unpack_int (request, &include_query_exec_info);

  error = xlogtb_get_pack_tran_table (thread_p, &buffer, &size, include_query_exec_info);

  if (error != NO_ERROR)
    {
      ptr = or_pack_int (reply, 0);
      ptr = or_pack_int (ptr, error);
      css_send_data_to_client (thread_p->conn_entry, rid, reply, OR_ALIGNED_BUF_SIZE (a_reply));
    }
  else
    {
      ptr = or_pack_int (reply, size);
      ptr = or_pack_int (ptr, error);
      css_send_data_to_client (thread_p->conn_entry, rid, reply, OR_ALIGNED_BUF_SIZE (a_reply));
      css_send_data_to_client (thread_p->conn_entry, rid, buffer, size);
      free_and_init (buffer);
    }
}

/*
 * slogtb_dump_trantable -
 *
 * return:
 *
 *   rid(in):
 *   request(in):
 *   reqlen(in):
 */
void
slogtb_dump_trantable (THREAD_ENTRY * thread_p, unsigned int rid, char *request, int reqlen)
{
  int file_size;
  char *buffer;
  int buffer_size;
  int send_size;
  OR_ALIGNED_BUF (OR_INT_SIZE) a_reply;
  char *reply = OR_ALIGNED_BUF_START (a_reply);

  (void) or_unpack_int (request, &buffer_size);

  buffer = (char *) db_private_alloc (thread_p, buffer_size);
  if (buffer == NULL)
    {
      css_send_abort_to_client (thread_p->conn_entry, rid);
      return;
    }

  auto[filename, outfp] = filesys::open_temp_file ("logtb_dump_", "w+b");
  if (outfp == NULL)
    {
      er_set_with_oserror (ER_ERROR_SEVERITY, ARG_FILE_LINE, ER_GENERIC_ERROR, 0);
      css_send_abort_to_client (thread_p->conn_entry, rid);
      db_private_free_and_init (thread_p, buffer);
      return;
    }

  filesys::auto_delete_file file_del (filename.c_str ());

  xlogtb_dump_trantable (thread_p, outfp);
  file_size = ftell (outfp);

  /*
   * Send the file in pieces
   */
  rewind (outfp);

  (void) or_pack_int (reply, (int) file_size);
  css_send_data_to_client (thread_p->conn_entry, rid, reply, OR_ALIGNED_BUF_SIZE (a_reply));

  while (file_size > 0)
    {
      if (file_size > buffer_size)
	{
	  send_size = buffer_size;
	}
      else
	{
	  send_size = file_size;
	}

      file_size -= send_size;
      if (fread (buffer, 1, send_size, outfp) == 0)
	{
	  er_set_with_oserror (ER_ERROR_SEVERITY, ARG_FILE_LINE, ER_GENERIC_ERROR, 0);
	  css_send_abort_to_client (thread_p->conn_entry, rid);
	  /*
	   * Continue sending the stuff that was prmoised to client. In this case
	   * junk (i.e., whatever it is in the buffers) is sent.
	   */
	}
      css_send_data_to_client (thread_p->conn_entry, rid, buffer, send_size);
    }
  fclose (outfp);
  db_private_free_and_init (thread_p, buffer);
}

/*
 * xcallback_console_print -
 *
 * return:
 *
 *   print_str(in):
 */
int
xcallback_console_print (THREAD_ENTRY * thread_p, char *print_str)
{
  OR_ALIGNED_BUF (OR_INT_SIZE * 3) a_reply;
  char *reply = OR_ALIGNED_BUF_START (a_reply);
  unsigned int rid, rc;
  int data_len, print_len;
  char *ptr;
  char *databuf;

  rid = css_get_comm_request_id (thread_p);
  data_len = or_packed_string_length (print_str, &print_len);

  ptr = or_pack_int (reply, (int) CONSOLE_OUTPUT);
  ptr = or_pack_int (ptr, NO_ERROR);
  ptr = or_pack_int (ptr, data_len);

  databuf = (char *) db_private_alloc (thread_p, data_len);
  if (databuf == NULL)
    {
      er_set (ER_ERROR_SEVERITY, ARG_FILE_LINE, ER_OUT_OF_VIRTUAL_MEMORY, 1, (size_t) data_len);
      return ER_FAILED;
    }
  ptr = or_pack_string_with_length (databuf, print_str, print_len);
  rc =
    css_send_reply_and_data_to_client (thread_p->conn_entry, rid, reply, OR_ALIGNED_BUF_SIZE (a_reply), databuf,
				       data_len);
  db_private_free_and_init (thread_p, databuf);

  if (rc)
    {
      return ER_FAILED;
    }

  return NO_ERROR;
}

/*
 * xio_send_user_prompt_to_client -
 *
 * return:
 *
 *   prompt_id(in):
 *   prompt(in):
 *   failure_prompt(in):
 *   range_low(in):
 *   range_high(in):
 *   secondary_prompt(in):
 *   reprompt_value(in):
 *
 * NOTE:
 * can be called only in the context of a net_client_callback
 * that is waiting for the size of 3 integers to be returned.
 * presently, on the client side that is bo_backup.
 */
int
xio_send_user_prompt_to_client (THREAD_ENTRY * thread_p, FILEIO_REMOTE_PROMPT_TYPE prompt_id, const char *prompt,
				const char *failure_prompt, int range_low, int range_high, const char *secondary_prompt,
				int reprompt_value)
{
  OR_ALIGNED_BUF (OR_INT_SIZE * 3) a_reply;
  char *reply = OR_ALIGNED_BUF_START (a_reply);
  int prompt_length, strlen1, strlen2, strlen3;
  unsigned int rid, rc;
  char *ptr;
  char *databuf;

  rid = css_get_comm_request_id (thread_p);
  /* need to know length of prompt string we are sending */
  prompt_length = (or_packed_string_length (prompt, &strlen1) + or_packed_string_length (failure_prompt, &strlen2)
		   + OR_INT_SIZE * 2 + or_packed_string_length (secondary_prompt, &strlen3) + OR_INT_SIZE);

  /*
   * Client side caller must be expecting a reply/callback followed
   * by 2 ints, otherwise client will abort due to protocol error
   * Prompt_length tells the receiver how big the followon message is.
   */
  ptr = or_pack_int (reply, (int) ASYNC_OBTAIN_USER_INPUT);
  ptr = or_pack_int (ptr, (int) prompt_id);
  ptr = or_pack_int (ptr, prompt_length);

  databuf = (char *) db_private_alloc (thread_p, prompt_length);
  if (databuf == NULL)
    {
      return ER_FAILED;
    }

  ptr = or_pack_string_with_length (databuf, prompt, strlen1);
  ptr = or_pack_string_with_length (ptr, failure_prompt, strlen2);
  ptr = or_pack_int (ptr, range_low);
  ptr = or_pack_int (ptr, range_high);
  ptr = or_pack_string_with_length (ptr, secondary_prompt, strlen3);
  ptr = or_pack_int (ptr, reprompt_value);

  rc =
    css_send_reply_and_data_to_client (thread_p->conn_entry, rid, reply, OR_ALIGNED_BUF_SIZE (a_reply), databuf,
				       prompt_length);
  db_private_free_and_init (thread_p, databuf);

  if (rc)
    {
      return ER_FAILED;
    }

  return NO_ERROR;
}

/*
 * xlog_send_log_pages_to_client -
 *
 * return:
 * NOTE:
 */
int
xlog_send_log_pages_to_client (THREAD_ENTRY * thread_p, char *logpg_area, int area_size, LOGWR_MODE mode)
{
  OR_ALIGNED_BUF (OR_INT_SIZE * 2) a_reply;
  char *reply = OR_ALIGNED_BUF_START (a_reply);
  unsigned int rid, rc;
  char *ptr;

  rid = css_get_comm_request_id (thread_p);

  /*
   * Client side caller must be expecting a reply/callback followed
   * by 2 ints, otherwise client will abort due to protocol error
   * Prompt_length tells the receiver how big the followon message is.
   */
  ptr = or_pack_int (reply, (int) GET_NEXT_LOG_PAGES);
  ptr = or_pack_int (ptr, (int) area_size);

  rc =
    css_send_reply_and_data_to_client (thread_p->conn_entry, rid, reply, OR_ALIGNED_BUF_SIZE (a_reply), logpg_area,
				       area_size);
  if (rc)
    {
      return ER_FAILED;
    }

  er_log_debug (ARG_FILE_LINE, "xlog_send_log_pages_to_client\n");

  return NO_ERROR;
}

/*
 * xlog_get_page_request_with_reply
 *
 * return:
 * NOTE:
 */
int
xlog_get_page_request_with_reply (THREAD_ENTRY * thread_p, LOG_PAGEID * fpageid_ptr, LOGWR_MODE * mode_ptr, int timeout)
{
  char *reply = NULL;
  int reply_size;
  LOG_PAGEID first_pageid;
  int mode;
  char *ptr;
  int error;
  int remote_error;

  /* Obtain success message from the client, without blocking the server. */
  error = xs_receive_data_from_client_with_timeout (thread_p, &reply, &reply_size, timeout);
  if (error != NO_ERROR)
    {
      if (reply)
	{
	  free_and_init (reply);
	}

      return error;
    }

  assert (reply != NULL);
  ptr = or_unpack_int64 (reply, &first_pageid);
  ptr = or_unpack_int (ptr, &mode);
  ptr = or_unpack_int (ptr, &remote_error);
  free_and_init (reply);

  *fpageid_ptr = first_pageid;
  *mode_ptr = (LOGWR_MODE) mode;

  er_log_debug (ARG_FILE_LINE, "xlog_get_page_request_with_reply, " "fpageid(%lld), mode(%s)\n", first_pageid,
		mode == LOGWR_MODE_SYNC ? "sync" : (mode == LOGWR_MODE_ASYNC ? "async" : "semisync"));
  return (remote_error != NO_ERROR) ? remote_error : error;
}

/*
 * shf_get_class_num_objs_and_pages -
 *
 * return:
 *
 *   rid(in):
 *   request(in):
 *   reqlen(in):
 *
 * NOTE:
 */
void
shf_get_class_num_objs_and_pages (THREAD_ENTRY * thread_p, unsigned int rid, char *request, int reqlen)
{
  HFID hfid;
  int success, approximation, nobjs, npages;
  OR_ALIGNED_BUF (OR_INT_SIZE * 3) a_reply;
  char *reply = OR_ALIGNED_BUF_START (a_reply);
  char *ptr;

  ptr = or_unpack_hfid (request, &hfid);
  ptr = or_unpack_int (ptr, &approximation);

  success = ((xheap_get_class_num_objects_pages (thread_p, &hfid, approximation, &nobjs, &npages) == NO_ERROR)
	     ? NO_ERROR : ER_FAILED);

  if (success != NO_ERROR)
    {
      (void) return_error_to_client (thread_p, rid);
    }

  ptr = or_pack_int (reply, (int) success);
  ptr = or_pack_int (ptr, (int) nobjs);
  ptr = or_pack_int (ptr, (int) npages);

  css_send_data_to_client (thread_p->conn_entry, rid, reply, OR_ALIGNED_BUF_SIZE (a_reply));
}

/*
 * sbtree_get_statistics -
 *
 * return:
 *
 *   rid(in):
 *   request(in):
 *   reqlen(in):
 *
 * NOTE:
 */
void
sbtree_get_statistics (THREAD_ENTRY * thread_p, unsigned int rid, char *request, int reqlen)
{
  BTREE_STATS stat_info;
  int success;
  OR_ALIGNED_BUF (OR_INT_SIZE * 5) a_reply;
  char *reply = OR_ALIGNED_BUF_START (a_reply);
  char *ptr;

  ptr = or_unpack_btid (request, &stat_info.btid);
  assert_release (!BTID_IS_NULL (&stat_info.btid));

  stat_info.keys = 0;
  stat_info.pkeys_size = 0;	/* do not request pkeys info */
  stat_info.pkeys = NULL;

  success = btree_get_stats (thread_p, &stat_info, STATS_WITH_SAMPLING);
  if (success != NO_ERROR)
    {
      (void) return_error_to_client (thread_p, rid);
    }

  ptr = or_pack_int (reply, success);
  ptr = or_pack_int (ptr, stat_info.leafs);
  ptr = or_pack_int (ptr, stat_info.pages);
  ptr = or_pack_int (ptr, stat_info.height);
  ptr = or_pack_int (ptr, stat_info.keys);

  css_send_data_to_client (thread_p->conn_entry, rid, reply, OR_ALIGNED_BUF_SIZE (a_reply));
}

/*
 * sbtree_get_key_type () - Obtains key type from index b-tree.
 *
 * return :
 * thread_p (in) :
 * rid (in) :
 * request (in) :
 * int reqlen (in) :
 */
void
sbtree_get_key_type (THREAD_ENTRY * thread_p, unsigned int rid, char *request, int reqlen)
{
  BTID btid;
  int error;
  OR_ALIGNED_BUF (OR_INT_SIZE * 2) a_reply;
  char *reply = OR_ALIGNED_BUF_START (a_reply);
  char *reply_data = NULL;
  char *ptr;
  int reply_data_size;
  TP_DOMAIN *key_type = NULL;

  /* Unpack BTID */
  ptr = or_unpack_btid (request, &btid);
  assert_release (!BTID_IS_NULL (&btid));

  /* Get key type */
  error = xbtree_get_key_type (thread_p, btid, &key_type);
  if (error != NO_ERROR && er_errid () != NO_ERROR)
    {
      (void) return_error_to_client (thread_p, rid);
    }

  if (key_type != NULL)
    {
      /* Send key type to client */
      reply_data_size = or_packed_domain_size (key_type, 0);
      reply_data = (char *) malloc (reply_data_size);
      if (reply_data == NULL)
	{
	  error = ER_OUT_OF_VIRTUAL_MEMORY;
	  er_set (ER_ERROR_SEVERITY, ARG_FILE_LINE, error, 1, (size_t) reply_data_size);
	  reply_data_size = 0;
	}
      else
	{
	  (void) or_pack_domain (reply_data, key_type, 0, 0);
	}
    }
  else
    {
      reply_data_size = 0;
      reply_data = NULL;
      error = (error == NO_ERROR) ? ER_FAILED : error;
    }

  ptr = or_pack_int (reply, reply_data_size);
  ptr = or_pack_int (ptr, error);

  css_send_reply_and_data_to_client (thread_p->conn_entry, rid, reply, OR_ALIGNED_BUF_SIZE (a_reply), reply_data,
				     reply_data_size);

  if (reply_data != NULL)
    {
      free_and_init (reply_data);
    }
}

/*
 * sqp_get_server_info -
 *
 * return:
 *
 *   rid(in):
 *   request(in):
 *   reqlen(in):
 *
 * NOTE:
 */
void
sqp_get_server_info (THREAD_ENTRY * thread_p, unsigned int rid, char *request, int reqlen)
{
  int success = NO_ERROR;
  OR_ALIGNED_BUF (OR_INT_SIZE + OR_INT_SIZE) a_reply;
  char *reply = OR_ALIGNED_BUF_START (a_reply);
  char *ptr, *buffer = NULL;
  int buffer_length;
  int server_info_bits;

  DB_VALUE dt_dbval, ts_dbval;	/* SI_SYS_DATETIME */
  DB_VALUE lt_dbval;		/* SI_LOCAL_TRANSACTION_ID */

  ptr = or_unpack_int (request, &server_info_bits);

  buffer_length = 0;

  if (server_info_bits & SI_SYS_DATETIME)
    {
      success = db_sys_date_and_epoch_time (&dt_dbval, &ts_dbval);
      if (success != NO_ERROR)
	{
	  goto error_exit;
	}
      buffer_length += OR_VALUE_ALIGNED_SIZE (&dt_dbval);
      buffer_length += OR_VALUE_ALIGNED_SIZE (&ts_dbval);
    }

  if (server_info_bits & SI_LOCAL_TRANSACTION_ID)
    {
      success = xtran_get_local_transaction_id (thread_p, &lt_dbval);
      if (success != NO_ERROR)
	{
	  goto error_exit;
	}
      buffer_length += OR_VALUE_ALIGNED_SIZE (&lt_dbval);
    }

  buffer = (char *) db_private_alloc (thread_p, buffer_length);
  if (buffer == NULL)
    {
      success = ER_OUT_OF_VIRTUAL_MEMORY;
      goto error_exit;
    }

  ptr = buffer;

  if (server_info_bits & SI_SYS_DATETIME)
    {
      ptr = or_pack_value (ptr, &dt_dbval);
      ptr = or_pack_value (ptr, &ts_dbval);
    }

  if (server_info_bits & SI_LOCAL_TRANSACTION_ID)
    {
      ptr = or_pack_value (ptr, &lt_dbval);
    }

#if !defined(NDEBUG)
  /* suppress valgrind UMW error */
  memset (ptr, 0, buffer_length - (ptr - buffer));
#endif

exit:
  ptr = or_pack_int (reply, buffer_length);
  ptr = or_pack_int (ptr, success);

  css_send_reply_and_data_to_client (thread_p->conn_entry, rid, reply, OR_ALIGNED_BUF_SIZE (a_reply), buffer,
				     buffer_length);
  if (buffer != NULL)
    {
      db_private_free_and_init (thread_p, buffer);
    }

  return;

error_exit:
  buffer_length = 0;
  (void) return_error_to_client (thread_p, rid);

  goto exit;
}

/*
 * sprm_server_change_parameters () - Changes server's system parameter
 *				      values.
 *
 * return	 :
 * thread_p (in) :
 * rid (in)      :
 * request (in)  :
 * reqlen (in)   :
 */
void
sprm_server_change_parameters (THREAD_ENTRY * thread_p, unsigned int rid, char *request, int reqlen)
{
  OR_ALIGNED_BUF (OR_INT_SIZE) a_reply;
  char *reply = OR_ALIGNED_BUF_START (a_reply);
  SYSPRM_ASSIGN_VALUE *assignments = NULL;

  (void) sysprm_unpack_assign_values (request, &assignments);

  xsysprm_change_server_parameters (assignments);

  (void) or_pack_int (reply, PRM_ERR_NO_ERROR);
  css_send_data_to_client (thread_p->conn_entry, rid, reply, OR_ALIGNED_BUF_SIZE (a_reply));

  sysprm_free_assign_values (&assignments);
}

/*
 * sprm_server_get_force_parameters () - Obtains values for server's system
 *					 parameters that are marked with
 *					 PRM_FORCE_SERVER flag.
 *
 * return	 :
 * thread_p (in) :
 * rid (in)	 :
 * request (in)	 :
 * reqlen (in)	 :
 */
void
sprm_server_get_force_parameters (THREAD_ENTRY * thread_p, unsigned int rid, char *request, int reqlen)
{
  SYSPRM_ASSIGN_VALUE *change_values;
  OR_ALIGNED_BUF (OR_INT_SIZE * 2) a_reply;
  char *reply = OR_ALIGNED_BUF_START (a_reply);
  int area_size;
  char *area = NULL, *ptr = NULL;

  change_values = xsysprm_get_force_server_parameters ();
  if (change_values == NULL)
    {
      (void) return_error_to_client (thread_p, rid);
    }

  area_size = sysprm_packed_assign_values_length (change_values, 0);
  area = (char *) malloc (area_size);
  if (area == NULL)
    {
      er_set (ER_ERROR_SEVERITY, ARG_FILE_LINE, ER_OUT_OF_VIRTUAL_MEMORY, 1, (size_t) area_size);
      (void) return_error_to_client (thread_p, rid);
      area_size = 0;
    }
  ptr = or_pack_int (reply, area_size);
  ptr = or_pack_int (ptr, er_errid ());

  (void) sysprm_pack_assign_values (area, change_values);
  css_send_reply_and_data_to_client (thread_p->conn_entry, rid, reply, OR_ALIGNED_BUF_SIZE (a_reply), area, area_size);

  if (area != NULL)
    {
      free_and_init (area);
    }
  sysprm_free_assign_values (&change_values);
}

/*
 * sprm_server_obtain_parameters () - Obtains server's system parameter values
 *				      for the requested parameters.
 *
 * return	 :
 * thread_p (in) :
 * rid (in)	 :
 * request (in)	 :
 * reqlen (in)	 :
 */
void
sprm_server_obtain_parameters (THREAD_ENTRY * thread_p, unsigned int rid, char *request, int reqlen)
{
  SYSPRM_ERR rc = PRM_ERR_NO_ERROR;
  OR_ALIGNED_BUF (OR_INT_SIZE * 2) a_reply;
  char *reply = OR_ALIGNED_BUF_START (a_reply);
  char *ptr = NULL, *reply_data = NULL;
  int reply_data_size;
  SYSPRM_ASSIGN_VALUE *prm_values = NULL;

  (void) sysprm_unpack_assign_values (request, &prm_values);
  xsysprm_obtain_server_parameters (prm_values);
  reply_data_size = sysprm_packed_assign_values_length (prm_values, 0);
  reply_data = (char *) malloc (reply_data_size);
  if (reply_data == NULL)
    {
      er_set (ER_ERROR_SEVERITY, ARG_FILE_LINE, ER_OUT_OF_VIRTUAL_MEMORY, 1, (size_t) reply_data_size);
      rc = PRM_ERR_NO_MEM_FOR_PRM;
      reply_data_size = 0;
    }
  else
    {
      (void) sysprm_pack_assign_values (reply_data, prm_values);
    }
  ptr = or_pack_int (reply, reply_data_size);
  ptr = or_pack_int (ptr, rc);
  css_send_reply_and_data_to_client (thread_p->conn_entry, rid, reply, OR_ALIGNED_BUF_SIZE (a_reply), reply_data,
				     reply_data_size);
  if (reply_data != NULL)
    {
      free_and_init (reply_data);
    }
  if (prm_values != NULL)
    {
      sysprm_free_assign_values (&prm_values);
    }
}

/*
 * sprm_server_dump_parameters -
 *
 * return:
 *
 *   rid(in):
 *   request(in):
 *   reqlen(in):
 */
void
sprm_server_dump_parameters (THREAD_ENTRY * thread_p, unsigned int rid, char *request, int reqlen)
{
  int file_size;
  char *buffer;
  int buffer_size;
  int send_size;
  OR_ALIGNED_BUF (OR_INT_SIZE) a_reply;
  char *reply = OR_ALIGNED_BUF_START (a_reply);

  (void) or_unpack_int (request, &buffer_size);

  buffer = (char *) db_private_alloc (thread_p, buffer_size);
  if (buffer == NULL)
    {
      css_send_abort_to_client (thread_p->conn_entry, rid);
      return;
    }

  auto[filename, outfp] = filesys::open_temp_file ("prm_dump_", "w+b");
  if (outfp == NULL)
    {
      er_set_with_oserror (ER_ERROR_SEVERITY, ARG_FILE_LINE, ER_GENERIC_ERROR, 0);
      css_send_abort_to_client (thread_p->conn_entry, rid);
      db_private_free_and_init (thread_p, buffer);
      return;
    }

  filesys::auto_delete_file file_del (filename.c_str ());

  xsysprm_dump_server_parameters (outfp);
  file_size = ftell (outfp);

  /*
   * Send the file in pieces
   */
  rewind (outfp);

  (void) or_pack_int (reply, (int) file_size);
  css_send_data_to_client (thread_p->conn_entry, rid, reply, OR_ALIGNED_BUF_SIZE (a_reply));

  while (file_size > 0)
    {
      if (file_size > buffer_size)
	{
	  send_size = buffer_size;
	}
      else
	{
	  send_size = file_size;
	}

      file_size -= send_size;
      if (fread (buffer, 1, send_size, outfp) == 0)
	{
	  er_set_with_oserror (ER_ERROR_SEVERITY, ARG_FILE_LINE, ER_GENERIC_ERROR, 0);
	  css_send_abort_to_client (thread_p->conn_entry, rid);
	  /*
	   * Continue sending the stuff that was prmoised to client. In this case
	   * junk (i.e., whatever it is in the buffers) is sent.
	   */
	}
      css_send_data_to_client (thread_p->conn_entry, rid, buffer, send_size);
    }

  fclose (outfp);
  db_private_free_and_init (thread_p, buffer);
}

/*
 * shf_has_instance -
 *
 * return:
 *
 *   rid(in):
 *   request(in):
 *   reqlen(in):
 *
 * NOTE:
 */
void
shf_has_instance (THREAD_ENTRY * thread_p, unsigned int rid, char *request, int reqlen)
{
  HFID hfid;
  OID class_oid;
  int r;
  OR_ALIGNED_BUF (OR_INT_SIZE) a_reply;
  char *reply = OR_ALIGNED_BUF_START (a_reply);
  char *ptr;
  int has_visible_instance;

  ptr = or_unpack_hfid (request, &hfid);
  ptr = or_unpack_oid (ptr, &class_oid);
  ptr = or_unpack_int (ptr, &has_visible_instance);

  r = xheap_has_instance (thread_p, &hfid, &class_oid, has_visible_instance);

  if (r == -1)
    {
      (void) return_error_to_client (thread_p, rid);
    }

  ptr = or_pack_int (reply, (int) r);

  css_send_data_to_client (thread_p->conn_entry, rid, reply, OR_ALIGNED_BUF_SIZE (a_reply));
}

/*
 * stran_get_local_transaction_id -
 *
 * return:
 *
 *   rid(in):
 *   request(in):
 *   reqlen(in):
 *
 * NOTE:
 */
void
stran_get_local_transaction_id (THREAD_ENTRY * thread_p, unsigned int rid, char *request, int reqlen)
{
  OR_ALIGNED_BUF (OR_INT_SIZE + OR_INT_SIZE) a_reply;
  char *reply = OR_ALIGNED_BUF_START (a_reply);
  char *ptr;
  DB_VALUE val;
  int success, trid;

  success = (xtran_get_local_transaction_id (thread_p, &val) == NO_ERROR) ? NO_ERROR : ER_FAILED;
  trid = db_get_int (&val);
  ptr = or_pack_int (reply, success);
  ptr = or_pack_int (ptr, trid);
  css_send_data_to_client (thread_p->conn_entry, rid, reply, OR_ALIGNED_BUF_SIZE (a_reply));
}

/*
 * sjsp_get_server_port -
 *
 * return:
 *
 *   rid(in):
 *
 * NOTE:
 */
void
sjsp_get_server_port (THREAD_ENTRY * thread_p, unsigned int rid, char *request, int reqlen)
{
  OR_ALIGNED_BUF (OR_INT_SIZE) a_reply;
  char *reply = OR_ALIGNED_BUF_START (a_reply);

  (void) or_pack_int (reply, jsp_server_port_from_info ());
  css_send_data_to_client (thread_p->conn_entry, rid, reply, OR_ALIGNED_BUF_SIZE (a_reply));
}

/*
 * srepl_set_info -
 *
 * return:
 *
 *   rid(in):
 *   request(in):
 *   reqlen(in):
 *
 * NOTE:
 */
void
srepl_set_info (THREAD_ENTRY * thread_p, unsigned int rid, char *request, int reqlen)
{
  int success = NO_ERROR;
  OR_ALIGNED_BUF (OR_INT_SIZE) a_reply;
  char *reply = OR_ALIGNED_BUF_START (a_reply);
  char *ptr;
  REPL_INFO repl_info = { NULL, 0, false };
  REPL_INFO_SBR repl_schema = { 0, NULL, NULL, NULL, NULL };

  if (!LOG_CHECK_LOG_APPLIER (thread_p) && log_does_allow_replication () == true)
    {
      ptr = or_unpack_int (request, &repl_info.repl_info_type);
      switch (repl_info.repl_info_type)
	{
	case REPL_INFO_TYPE_SBR:
	  {
	    ptr = or_unpack_int (ptr, &repl_schema.statement_type);
	    ptr = or_unpack_string_nocopy (ptr, &repl_schema.name);
	    ptr = or_unpack_string_nocopy (ptr, &repl_schema.stmt_text);
	    ptr = or_unpack_string_nocopy (ptr, &repl_schema.db_user);
	    ptr = or_unpack_string_nocopy (ptr, &repl_schema.sys_prm_context);

	    repl_info.info = (char *) &repl_schema;
	    break;
	  }
	default:
	  success = ER_FAILED;
	  break;
	}

      if (success == NO_ERROR)
	{
	  success = xrepl_set_info (thread_p, &repl_info);
	}
    }

  (void) or_pack_int (reply, success);
  css_send_data_to_client (thread_p->conn_entry, rid, reply, OR_ALIGNED_BUF_SIZE (a_reply));
}

/*
 * srepl_log_get_append_lsa -
 *
 * return:
 *
 *   rid(in):
 *   request(in):
 *   reqlen(in):
 *
 * NOTE:
 */
void
srepl_log_get_append_lsa (THREAD_ENTRY * thread_p, unsigned int rid, char *request, int reqlen)
{
  OR_ALIGNED_BUF (OR_LOG_LSA_ALIGNED_SIZE) a_reply;
  char *reply = OR_ALIGNED_BUF_START (a_reply);
  LOG_LSA *lsa;

  lsa = xrepl_log_get_append_lsa ();

  reply = OR_ALIGNED_BUF_START (a_reply);
  (void) or_pack_log_lsa (reply, lsa);

  css_send_data_to_client (thread_p->conn_entry, rid, reply, OR_ALIGNED_BUF_SIZE (a_reply));
}

/*
 * slocator_check_fk_validity -
 *
 * return:
 *
 *   rid(in):
 *   request(in):
 *   reqlen(in):
 *
 * NOTE:
 */
void
slocator_check_fk_validity (THREAD_ENTRY * thread_p, unsigned int rid, char *request, int reqlen)
{
  OID class_oid;
  HFID hfid;
  OID pk_cls_oid;
  BTID pk_btid;
  int n_attrs, *attr_ids = NULL;
  TP_DOMAIN *key_type;
  char *fk_name = NULL;
  char *ptr;
  OR_ALIGNED_BUF (OR_INT_SIZE) a_reply;
  char *reply = OR_ALIGNED_BUF_START (a_reply);

  ptr = or_unpack_oid (request, &class_oid);
  ptr = or_unpack_hfid (ptr, &hfid);
  ptr = or_unpack_domain (ptr, &key_type, 0);
  ptr = or_unpack_int (ptr, &n_attrs);
  ptr = or_unpack_int_array (ptr, n_attrs, &attr_ids);
  if (ptr == NULL)
    {
      (void) return_error_to_client (thread_p, rid);
      goto end;
    }

  ptr = or_unpack_oid (ptr, &pk_cls_oid);
  ptr = or_unpack_btid (ptr, &pk_btid);
  ptr = or_unpack_string (ptr, &fk_name);

  if (xlocator_check_fk_validity (thread_p, &class_oid, &hfid, key_type, n_attrs, attr_ids, &pk_cls_oid, &pk_btid,
				  fk_name) != NO_ERROR)
    {
      (void) return_error_to_client (thread_p, rid);
    }

end:

  ptr = or_pack_int (reply, er_errid ());
  css_send_data_to_client (thread_p->conn_entry, rid, reply, OR_ALIGNED_BUF_SIZE (a_reply));

  if (attr_ids != NULL)
    {
      db_private_free_and_init (thread_p, attr_ids);
    }

  if (fk_name != NULL)
    {
      db_private_free_and_init (thread_p, fk_name);
    }
}

/*
 * slogwr_get_log_pages -
 *
 * return:
 *
 *   thread_p(in):
 *   rid(in):
 *   request(in):
 *   reqlen(in):
 *
 * Note:
 */
void
slogwr_get_log_pages (THREAD_ENTRY * thread_p, unsigned int rid, char *request, int reqlen)
{
  OR_ALIGNED_BUF (OR_INT_SIZE * 2) a_reply;
  char *reply = OR_ALIGNED_BUF_START (a_reply);
  char *ptr;
  LOG_PAGEID first_pageid;
  LOGWR_MODE mode;
  int m, error, remote_error;

  ptr = or_unpack_int64 (request, &first_pageid);
  ptr = or_unpack_int (ptr, &m);
  mode = (LOGWR_MODE) m;
  ptr = or_unpack_int (ptr, &remote_error);

  error = xlogwr_get_log_pages (thread_p, first_pageid, mode);
  if (error == ER_INTERRUPTED)
    {
      (void) return_error_to_client (thread_p, rid);
    }

  if (error == ER_NET_DATA_RECEIVE_TIMEDOUT)
    {
      css_end_server_request (thread_p->conn_entry);
    }
  else
    {
      ptr = or_pack_int (reply, (int) END_CALLBACK);
      ptr = or_pack_int (ptr, error);
      (void) css_send_data_to_client (thread_p->conn_entry, rid, reply, OR_ALIGNED_BUF_SIZE (a_reply));
    }

  return;
}



/*
 * sboot_compact_db -
 *
 * return:
 *
 *   rid(in):
 *   request(in):
 *   reqlen(in):
 *
 * NOTE:
 */
void
sboot_compact_db (THREAD_ENTRY * thread_p, unsigned int rid, char *request, int reqlen)
{
  int success, n_classes, reply_size, i;
  char *reply = NULL;
  OID *class_oids = NULL;
  int *ids_repr = NULL;
  char *ptr = NULL;
  int space_to_process = 0, instance_lock_timeout = 0, delete_old_repr = 0;
  int class_lock_timeout = 0;
  OID last_processed_class_oid, last_processed_oid;
  int *total_objects = NULL, *failed_objects = NULL;
  int *modified_objects = NULL, *big_objects = NULL;

  ptr = or_unpack_int (request, &n_classes);
  if (ptr == NULL)
    {
      (void) return_error_to_client (thread_p, rid);
      return;
    }

  ptr = or_unpack_oid_array (ptr, n_classes, &class_oids);
  if (ptr == NULL)
    {
      (void) return_error_to_client (thread_p, rid);
      return;
    }

  ptr = or_unpack_int (ptr, &space_to_process);
  if (ptr == NULL)
    {
      (void) return_error_to_client (thread_p, rid);
      return;
    }

  ptr = or_unpack_int (ptr, &instance_lock_timeout);
  if (ptr == NULL)
    {
      (void) return_error_to_client (thread_p, rid);
      return;
    }

  ptr = or_unpack_int (ptr, &class_lock_timeout);
  if (ptr == NULL)
    {
      (void) return_error_to_client (thread_p, rid);
      return;
    }

  ptr = or_unpack_int (ptr, &delete_old_repr);
  if (ptr == NULL)
    {
      (void) return_error_to_client (thread_p, rid);
      return;
    }

  ptr = or_unpack_oid (ptr, &last_processed_class_oid);
  if (ptr == NULL)
    {
      (void) return_error_to_client (thread_p, rid);
      return;
    }

  ptr = or_unpack_oid (ptr, &last_processed_oid);
  if (ptr == NULL)
    {
      (void) return_error_to_client (thread_p, rid);
      return;
    }

  ptr = or_unpack_int_array (ptr, n_classes, &total_objects);
  if (ptr == NULL)
    {
      (void) return_error_to_client (thread_p, rid);
      return;
    }

  ptr = or_unpack_int_array (ptr, n_classes, &failed_objects);
  if (ptr == NULL)
    {
      (void) return_error_to_client (thread_p, rid);
      return;
    }

  ptr = or_unpack_int_array (ptr, n_classes, &modified_objects);
  if (ptr == NULL)
    {
      (void) return_error_to_client (thread_p, rid);
      return;
    }

  ptr = or_unpack_int_array (ptr, n_classes, &big_objects);
  if (ptr == NULL)
    {
      (void) return_error_to_client (thread_p, rid);
      return;
    }

  ptr = or_unpack_int_array (ptr, n_classes, &ids_repr);
  if (ptr == NULL)
    {
      (void) return_error_to_client (thread_p, rid);
      return;
    }

  success =
    xboot_compact_db (thread_p, class_oids, n_classes, space_to_process, instance_lock_timeout, class_lock_timeout,
		      (bool) delete_old_repr, &last_processed_class_oid, &last_processed_oid, total_objects,
		      failed_objects, modified_objects, big_objects, ids_repr);

  if (success != NO_ERROR)
    {
      (void) return_error_to_client (thread_p, rid);
    }

  reply_size = OR_OID_SIZE * 2 + OR_INT_SIZE * (5 * n_classes + 1);
  reply = (char *) db_private_alloc (thread_p, reply_size);
  if (reply == NULL)
    {
      css_send_abort_to_client (thread_p->conn_entry, rid);
      db_private_free_and_init (thread_p, class_oids);
      db_private_free_and_init (thread_p, ids_repr);
      db_private_free_and_init (thread_p, failed_objects);
      db_private_free_and_init (thread_p, modified_objects);
      db_private_free_and_init (thread_p, big_objects);
      db_private_free_and_init (thread_p, total_objects);
      return;
    }

  ptr = or_pack_int (reply, success);
  ptr = or_pack_oid (ptr, &last_processed_class_oid);
  ptr = or_pack_oid (ptr, &last_processed_oid);

  for (i = 0; i < n_classes; i++)
    {
      ptr = or_pack_int (ptr, total_objects[i]);
    }

  for (i = 0; i < n_classes; i++)
    {
      ptr = or_pack_int (ptr, failed_objects[i]);
    }

  for (i = 0; i < n_classes; i++)
    {
      ptr = or_pack_int (ptr, modified_objects[i]);
    }

  for (i = 0; i < n_classes; i++)
    {
      ptr = or_pack_int (ptr, big_objects[i]);
    }

  for (i = 0; i < n_classes; i++)
    {
      ptr = or_pack_int (ptr, ids_repr[i]);
    }

  if (css_send_data_to_client (thread_p->conn_entry, rid, reply, reply_size) != NO_ERROR)
    {
      boot_compact_stop (thread_p);
    }

  db_private_free_and_init (thread_p, class_oids);
  db_private_free_and_init (thread_p, ids_repr);
  db_private_free_and_init (thread_p, failed_objects);
  db_private_free_and_init (thread_p, modified_objects);
  db_private_free_and_init (thread_p, big_objects);
  db_private_free_and_init (thread_p, total_objects);

  db_private_free_and_init (thread_p, reply);
}

/*
 * sboot_heap_compact -
 *
 * return:
 *
 *   rid(in):
 *   request(in):
 *   reqlen(in):
 *
 * NOTE:
 */
void
sboot_heap_compact (THREAD_ENTRY * thread_p, unsigned int rid, char *request, int reqlen)
{
  OR_ALIGNED_BUF (OR_INT_SIZE) a_reply;
  char *reply = OR_ALIGNED_BUF_START (a_reply);
  char *ptr;
  int success;
  OID class_oid;

  ptr = or_unpack_oid (request, &class_oid);
  if (ptr == NULL)
    {
      (void) return_error_to_client (thread_p, rid);
      return;
    }

  success = xboot_heap_compact (thread_p, &class_oid);
  if (success != NO_ERROR)
    {
      (void) return_error_to_client (thread_p, rid);
    }

  or_pack_int (reply, success);

  if (css_send_data_to_client (thread_p->conn_entry, rid, reply, OR_ALIGNED_BUF_SIZE (a_reply)) != NO_ERROR)
    {
      boot_compact_stop (thread_p);
    }
}

/*
 * sboot_compact_start -
 *
 * return:
 *
 *   rid(in):
 *   request(in):
 *   reqlen(in):
 *
 * NOTE:
 */
void
sboot_compact_start (THREAD_ENTRY * thread_p, unsigned int rid, char *request, int reqlen)
{
  OR_ALIGNED_BUF (OR_INT_SIZE) a_reply;
  char *reply = OR_ALIGNED_BUF_START (a_reply);
  int success;

  success = xboot_compact_start (thread_p);
  if (success != NO_ERROR)
    {
      (void) return_error_to_client (thread_p, rid);
    }

  or_pack_int (reply, success);

  css_send_data_to_client (thread_p->conn_entry, rid, reply, OR_ALIGNED_BUF_SIZE (a_reply));
}

/*
 * sboot_compact_stop -
 *
 * return:
 *
 *   rid(in):
 *   request(in):
 *   reqlen(in):
 *
 * NOTE:
 */
void
sboot_compact_stop (THREAD_ENTRY * thread_p, unsigned int rid, char *request, int reqlen)
{
  OR_ALIGNED_BUF (OR_INT_SIZE) a_reply;
  char *reply = OR_ALIGNED_BUF_START (a_reply);
  int success;

  success = xboot_compact_stop (thread_p);
  if (success != NO_ERROR)
    {
      (void) return_error_to_client (thread_p, rid);
    }

  or_pack_int (reply, success);

  css_send_data_to_client (thread_p->conn_entry, rid, reply, OR_ALIGNED_BUF_SIZE (a_reply));
}

/*
 * ses_posix_create_file -
 *
 * return:
 *
 *   rid(in):
 *   request(in):
 *   reqlen(in):
 *
 * NOTE:
 */
void
ses_posix_create_file (THREAD_ENTRY * thread_p, unsigned int rid, char *request, int reqlen)
{
  char new_path[PATH_MAX];
  int path_size = 0, ret;
  OR_ALIGNED_BUF (OR_INT_SIZE * 2) a_reply;
  char *reply = OR_ALIGNED_BUF_START (a_reply);
  char *ptr;

  ret = xes_posix_create_file (new_path);
  if (ret != NO_ERROR)
    {
      (void) return_error_to_client (thread_p, rid);
    }
  else
    {
      path_size = strlen (new_path) + 1;
    }

  ptr = or_pack_int (reply, path_size);
  ptr = or_pack_int (ptr, ret);
  css_send_reply_and_data_to_client (thread_p->conn_entry, rid, reply, OR_ALIGNED_BUF_SIZE (a_reply), new_path,
				     path_size);
}

/*
 * ses_posix_write_file -
 *
 * return:
 *
 *   rid(in):
 *   request(in):
 *   reqlen(in):
 *
 * NOTE:
 */
void
ses_posix_write_file (THREAD_ENTRY * thread_p, unsigned int rid, char *request, int reqlen)
{
  char *path;
  void *buf = NULL;
  off_t offset;
  size_t count;
  INT64 ret, tmp_int64;
  int csserror, buf_size;
  OR_ALIGNED_BUF (OR_INT64_SIZE) a_reply;
  char *reply = OR_ALIGNED_BUF_START (a_reply);
  char *ptr;

  ptr = or_unpack_string_nocopy (request, &path);
  ptr = or_unpack_int64 (ptr, &tmp_int64);
  offset = (off_t) tmp_int64;
  ptr = or_unpack_int64 (ptr, &tmp_int64);
  count = (size_t) tmp_int64;

  csserror = css_receive_data_from_client (thread_p->conn_entry, rid, (char **) &buf, &buf_size);
  if (csserror)
    {
      er_set (ER_ERROR_SEVERITY, ARG_FILE_LINE, ER_NET_SERVER_DATA_RECEIVE, 0);
      css_send_abort_to_client (thread_p->conn_entry, rid);
    }
  else
    {
      ret = xes_posix_write_file (path, buf, count, offset);
      if (ret != NO_ERROR)
	{
	  (void) return_error_to_client (thread_p, rid);
	}

      ptr = or_pack_int64 (reply, (INT64) ret);
      css_send_data_to_client (thread_p->conn_entry, rid, reply, OR_ALIGNED_BUF_SIZE (a_reply));
    }
  if (buf != NULL)
    {
      free_and_init (buf);
    }
}

/*
 * ses_posix_read_file -
 *
 * return:
 *
 *   rid(in):
 *   request(in):
 *   reqlen(in):
 *
 * NOTE:
 */
void
ses_posix_read_file (THREAD_ENTRY * thread_p, unsigned int rid, char *request, int reqlen)
{
  char *path;
  void *buf;
  off_t offset;
  size_t count;
  INT64 ret, tmp_int64;
  OR_ALIGNED_BUF (OR_INT64_SIZE) a_reply;
  char *reply = OR_ALIGNED_BUF_START (a_reply);
  char *ptr;

  ptr = or_unpack_string_nocopy (request, &path);
  ptr = or_unpack_int64 (ptr, &tmp_int64);
  offset = (off_t) tmp_int64;
  ptr = or_unpack_int64 (ptr, &tmp_int64);
  count = (size_t) tmp_int64;

  buf = db_private_alloc (thread_p, count);
  if (buf == NULL)
    {
      css_send_abort_to_client (thread_p->conn_entry, rid);
    }
  else
    {
      ret = xes_posix_read_file (path, buf, count, offset);
      if (ret != NO_ERROR)
	{
	  (void) return_error_to_client (thread_p, rid);
	}

      ptr = or_pack_int64 (reply, (INT64) ret);
      css_send_reply_and_data_to_client (thread_p->conn_entry, rid, reply, OR_ALIGNED_BUF_SIZE (a_reply), (char *) buf,
					 (int) count);
      db_private_free_and_init (thread_p, buf);
    }
}

/*
 * ses_posix_delete_file -
 *
 * return:
 *
 *   rid(in):
 *   request(in):
 *   reqlen(in):
 *
 * NOTE:
 */
void
ses_posix_delete_file (THREAD_ENTRY * thread_p, unsigned int rid, char *request, int reqlen)
{
  char *path;
  int ret;
  OR_ALIGNED_BUF (OR_INT_SIZE) a_reply;
  char *reply = OR_ALIGNED_BUF_START (a_reply);
  char *ptr;

  ptr = or_unpack_string_nocopy (request, &path);

  ret = xes_posix_delete_file (path);
  if (ret != NO_ERROR)
    {
      (void) return_error_to_client (thread_p, rid);
    }

  ptr = or_pack_int (reply, ret);
  css_send_data_to_client (thread_p->conn_entry, rid, reply, OR_ALIGNED_BUF_SIZE (a_reply));
}

/*
 * ses_posix_copy_file -
 *
 * return:
 *
 *   rid(in):
 *   request(in):
 *   reqlen(in):
 *
 * NOTE:
 */
void
ses_posix_copy_file (THREAD_ENTRY * thread_p, unsigned int rid, char *request, int reqlen)
{
  char *src_path, *metaname, new_path[PATH_MAX];
  int path_size = 0, ret;
  OR_ALIGNED_BUF (OR_INT_SIZE * 2) a_reply;
  char *reply = OR_ALIGNED_BUF_START (a_reply);
  char *ptr;

  ptr = or_unpack_string_nocopy (request, &src_path);
  ptr = or_unpack_string_nocopy (ptr, &metaname);

  ret = xes_posix_copy_file (src_path, metaname, new_path);
  if (ret != NO_ERROR)
    {
      (void) return_error_to_client (thread_p, rid);
    }
  else
    {
      path_size = strlen (new_path) + 1;
    }

  ptr = or_pack_int (reply, path_size);
  ptr = or_pack_int (ptr, ret);
  css_send_reply_and_data_to_client (thread_p->conn_entry, rid, reply, OR_ALIGNED_BUF_SIZE (a_reply), new_path,
				     path_size);
}

/*
 * ses_posix_rename_file -
 *
 * return:
 *
 *   rid(in):
 *   request(in):
 *   reqlen(in):
 *
 * NOTE:
 */
void
ses_posix_rename_file (THREAD_ENTRY * thread_p, unsigned int rid, char *request, int reqlen)
{
  char *src_path, *metaname, new_path[PATH_MAX];
  int path_size = 0, ret;
  OR_ALIGNED_BUF (OR_INT_SIZE * 2) a_reply;
  char *reply = OR_ALIGNED_BUF_START (a_reply);
  char *ptr;

  ptr = or_unpack_string_nocopy (request, &src_path);
  ptr = or_unpack_string_nocopy (ptr, &metaname);

  ret = xes_posix_rename_file (src_path, metaname, new_path);
  if (ret != NO_ERROR)
    {
      (void) return_error_to_client (thread_p, rid);
    }
  else
    {
      path_size = strlen (new_path) + 1;
    }

  ptr = or_pack_int (reply, path_size);
  ptr = or_pack_int (ptr, ret);
  css_send_reply_and_data_to_client (thread_p->conn_entry, rid, reply, OR_ALIGNED_BUF_SIZE (a_reply), new_path,
				     path_size);
}

/*
 * ses_posix_read_file -
 *
 * return:
 *
 *   rid(in):
 *   request(in):
 *   reqlen(in):
 *
 * NOTE:
 */
void
ses_posix_get_file_size (THREAD_ENTRY * thread_p, unsigned int rid, char *request, int reqlen)
{
  char *path;
  off_t file_size;
  OR_ALIGNED_BUF (OR_INT64_SIZE) a_reply;
  char *reply = OR_ALIGNED_BUF_START (a_reply);
  char *ptr;

  ptr = or_unpack_string_nocopy (request, &path);

  file_size = xes_posix_get_file_size (path);
  if (file_size < 0)
    {
      (void) return_error_to_client (thread_p, rid);
    }

  ptr = or_pack_int64 (reply, (INT64) file_size);
  css_send_data_to_client (thread_p->conn_entry, rid, reply, OR_ALIGNED_BUF_SIZE (a_reply));
}

/*
 * slocator_upgrade_instances_domain -
 *
 * return:
 *
 *   rid(in):
 *   request(in):
 *   reqlen(in):
 *
 * NOTE:
 */
void
slocator_upgrade_instances_domain (THREAD_ENTRY * thread_p, unsigned int rid, char *request, int reqlen)
{
  OR_ALIGNED_BUF (OR_INT_SIZE) a_reply;
  char *reply = OR_ALIGNED_BUF_START (a_reply);
  char *ptr;
  OID class_oid;
  int attr_id;
  int success;

  ptr = request;
  ptr = or_unpack_oid (ptr, &class_oid);
  ptr = or_unpack_int (ptr, &attr_id);

  success = xlocator_upgrade_instances_domain (thread_p, &class_oid, attr_id);

  if (success != NO_ERROR)
    {
      (void) return_error_to_client (thread_p, rid);
    }

  ptr = or_pack_int (reply, success);
  css_send_data_to_client (thread_p->conn_entry, rid, reply, OR_ALIGNED_BUF_SIZE (a_reply));
}

/*
 * ssession_find_or_create_session -
 *
 * return: void
 *
 *   rid(in):
 *   request(in):
 *   reqlen(in):
 *
 * NOTE: This function checks if a session is still active and creates a new
 * one if needed
 */
void
ssession_find_or_create_session (THREAD_ENTRY * thread_p, unsigned int rid, char *request, int reqlen)
{
  SESSION_ID id = DB_EMPTY_SESSION;
  int row_count = -1, area_size;
  OR_ALIGNED_BUF (OR_INT_SIZE + OR_INT_SIZE) a_reply;
  char *reply = OR_ALIGNED_BUF_START (a_reply);
  char *ptr = NULL, *area = NULL;
  char *db_user = NULL, *host = NULL, *program_name = NULL;
  char db_user_upper[DB_MAX_USER_LENGTH] = { '\0' };
  char server_session_key[SERVER_SESSION_KEY_SIZE];
  SESSION_PARAM *session_params = NULL;
  int error = NO_ERROR, update_parameter_values = 0;

  ptr = or_unpack_int (request, (int *) &id);
  ptr = or_unpack_stream (ptr, server_session_key, SERVER_SESSION_KEY_SIZE);
  ptr = sysprm_unpack_session_parameters (ptr, &session_params);
  ptr = or_unpack_string_alloc (ptr, &db_user);
  ptr = or_unpack_string_alloc (ptr, &host);
  ptr = or_unpack_string_alloc (ptr, &program_name);

  if (id == DB_EMPTY_SESSION
      || memcmp (server_session_key, xboot_get_server_session_key (), SERVER_SESSION_KEY_SIZE) != 0
      || xsession_check_session (thread_p, id) != NO_ERROR)
    {
      /* not an error yet */
      er_clear ();
      /* create new session */
      error = xsession_create_new (thread_p, &id);
      if (error != NO_ERROR)
	{
	  (void) return_error_to_client (thread_p, rid);
	}
    }

  /* get row count */
  xsession_get_row_count (thread_p, &row_count);

  if (error == NO_ERROR)
    {
      error = sysprm_session_init_session_parameters (&session_params, &update_parameter_values);
      if (error != NO_ERROR)
	{
	  error = sysprm_set_error ((SYSPRM_ERR) error, NULL);
	  (void) return_error_to_client (thread_p, rid);
	}
    }

  area_size = 0;
  if (error == NO_ERROR)
    {
      /* key.id */
      area_size = OR_INT_SIZE;

      /* row_count */
      area_size += OR_INT_SIZE;

      /* server session key */
      area_size += or_packed_stream_length (SERVER_SESSION_KEY_SIZE);

      /* update_parameter_values */
      area_size += OR_INT_SIZE;

      if (update_parameter_values)
	{
	  /* session params */
	  area_size += sysprm_packed_session_parameters_length (session_params, area_size);
	}

      area = (char *) malloc (area_size);
      if (area != NULL)
	{
	  ptr = or_pack_int (area, id);
	  ptr = or_pack_int (ptr, row_count);
	  ptr = or_pack_stream (ptr, xboot_get_server_session_key (), SERVER_SESSION_KEY_SIZE);
	  ptr = or_pack_int (ptr, update_parameter_values);
	  if (update_parameter_values)
	    {
	      ptr = sysprm_pack_session_parameters (ptr, session_params);
	    }
	}
      else
	{
	  er_set (ER_ERROR_SEVERITY, ARG_FILE_LINE, ER_OUT_OF_VIRTUAL_MEMORY, 1, (size_t) area_size);
	  error = ER_OUT_OF_VIRTUAL_MEMORY;
	  area_size = 0;
	  (void) return_error_to_client (thread_p, rid);
	}
    }

  if (db_user != NULL)
    {
      assert (host != NULL);
      assert (program_name != NULL);

      intl_identifier_upper (db_user, db_user_upper);
      css_set_user_access_status (db_user_upper, host, program_name);

      logtb_set_current_user_name (thread_p, db_user_upper);
    }

  free_and_init (db_user);
  free_and_init (host);
  free_and_init (program_name);

  ptr = or_pack_int (reply, area_size);
  ptr = or_pack_int (ptr, error);
  css_send_reply_and_data_to_client (thread_p->conn_entry, rid, reply, OR_ALIGNED_BUF_SIZE (a_reply), area, area_size);
  if (area != NULL)
    {
      free_and_init (area);
    }
}

/*
 * ssession_end_session -
 *
 * return: void
 *
 *   rid(in):
 *   request(in):
 *   reqlen(in):
 *
 * NOTE: This function ends the session with the id contained in the request
 */
void
ssession_end_session (THREAD_ENTRY * thread_p, unsigned int rid, char *request, int reqlen)
{
  int err = NO_ERROR;
  SESSION_ID id;
  OR_ALIGNED_BUF (OR_INT_SIZE) a_reply;
  char *reply = OR_ALIGNED_BUF_START (a_reply);
  char *ptr = NULL;

  (void) or_unpack_int (request, (int *) &id);

  err = xsession_end_session (thread_p, id);

  ptr = or_pack_int (reply, err);
  css_send_data_to_client (thread_p->conn_entry, rid, reply, OR_ALIGNED_BUF_SIZE (a_reply));
}

/*
 * ssession_set_row_count - set the count of affected rows for a session
 *
 * return: void
 *
 *   rid(in):
 *   request(in):
 *   reqlen(in):
 *
 * NOTE:
 */
void
ssession_set_row_count (THREAD_ENTRY * thread_p, unsigned int rid, char *request, int reqlen)
{
  int err = NO_ERROR;
  int row_count = 0;
  OR_ALIGNED_BUF (OR_INT_SIZE) a_reply;
  char *reply = OR_ALIGNED_BUF_START (a_reply);
  char *ptr = NULL;

  (void) or_unpack_int (request, &row_count);

  err = xsession_set_row_count (thread_p, row_count);
  if (err != NO_ERROR)
    {
      (void) return_error_to_client (thread_p, rid);
    }

  ptr = or_pack_int (reply, err);
  css_send_data_to_client (thread_p->conn_entry, rid, reply, OR_ALIGNED_BUF_SIZE (a_reply));
}

/*
 * ssession_get_row_count - get the count of affected rows for a session
 * return: void
 *   rid(in):
 *   request(in):
 *   reqlen(in):
 * NOTE:
 */
void
ssession_get_row_count (THREAD_ENTRY * thread_p, unsigned int rid, char *request, int reqlen)
{
  int err = NO_ERROR;
  int row_count = 0;
  OR_ALIGNED_BUF (OR_INT_SIZE) a_reply;
  char *reply = OR_ALIGNED_BUF_START (a_reply);
  char *ptr = NULL;

  err = xsession_get_row_count (thread_p, &row_count);
  if (err != NO_ERROR)
    {
      (void) return_error_to_client (thread_p, rid);
    }

  ptr = or_pack_int (reply, row_count);
  css_send_data_to_client (thread_p->conn_entry, rid, reply, OR_ALIGNED_BUF_SIZE (a_reply));
}

/*
 * ssession_get_last_insert_id  - get the value of the last update serial
 * return: error code or NO_ERROR
 *   rid(in):
 *   request(in):
 *   reqlen(in):
 * NOTE:
 */
void
ssession_get_last_insert_id (THREAD_ENTRY * thread_p, unsigned int rid, char *request, int reqlen)
{
  int err = NO_ERROR;
  DB_VALUE lid;
  OR_ALIGNED_BUF (OR_INT_SIZE + OR_INT_SIZE) a_reply;
  char *reply = OR_ALIGNED_BUF_START (a_reply);
  char *data_reply = NULL;
  int data_size = 0;
  char *ptr = NULL;
  int update_last_insert_id;

  (void) or_unpack_int (request, &update_last_insert_id);

  err = xsession_get_last_insert_id (thread_p, &lid, (bool) update_last_insert_id);
  if (err != NO_ERROR)
    {
      (void) return_error_to_client (thread_p, rid);
      data_size = 0;
      goto end;
    }

  data_size = OR_VALUE_ALIGNED_SIZE (&lid);

  data_reply = (char *) db_private_alloc (thread_p, data_size);
  if (data_reply == NULL)
    {
      (void) return_error_to_client (thread_p, rid);
      err = ER_FAILED;
      data_size = 0;
      goto end;
    }
  or_pack_value (data_reply, &lid);

end:
  ptr = or_pack_int (reply, data_size);
  ptr = or_pack_int (ptr, err);

  css_send_reply_and_data_to_client (thread_p->conn_entry, rid, OR_ALIGNED_BUF_START (a_reply),
				     OR_ALIGNED_BUF_SIZE (a_reply), data_reply, data_size);

  if (data_reply != NULL)
    {
      db_private_free (thread_p, data_reply);
    }
}

/*
 * ssession_reset_cur_insert_id  - reset the current insert id as NULL
 * return: error code or NO_ERROR
 *   rid(in):
 *   request(in):
 *   reqlen(in):
 * NOTE:
 */
void
ssession_reset_cur_insert_id (THREAD_ENTRY * thread_p, unsigned int rid, char *request, int reqlen)
{
  int err = NO_ERROR;
  OR_ALIGNED_BUF (OR_INT_SIZE) a_reply;
  char *reply = OR_ALIGNED_BUF_START (a_reply);
  char *ptr = NULL;

  err = xsession_reset_cur_insert_id (thread_p);
  if (err != NO_ERROR)
    {
      (void) return_error_to_client (thread_p, rid);
    }

  ptr = or_pack_int (reply, err);
  css_send_data_to_client (thread_p->conn_entry, rid, reply, OR_ALIGNED_BUF_SIZE (a_reply));
}

/*
 * ssession_create_prepared_statement - create a prepared statement
 * return: error code or NO_ERROR
 *   rid(in):
 *   request(in):
 *   reqlen(in):
 * NOTE:
 */
void
ssession_create_prepared_statement (THREAD_ENTRY * thread_p, unsigned int rid, char *request, int reqlen)
{
  /* request data */
  char *name = NULL, *alias_print = NULL;
  char *reply = NULL, *ptr = NULL;
  char *data_request = NULL;
  OR_ALIGNED_BUF (OR_INT_SIZE) a_reply;
  int data_size = 0, err = 0;
  char *info = NULL;
  SHA1Hash alias_sha1 = SHA1_HASH_INITIALIZER;

  reply = OR_ALIGNED_BUF_START (a_reply);

  /* name */
  ptr = or_unpack_string_alloc (request, &name);
  /* alias_print */
  ptr = or_unpack_string_alloc (ptr, &alias_print);
  /* data_size */
  ptr = or_unpack_int (ptr, &data_size);
  if (data_size <= 0)
    {
      er_set (ER_ERROR_SEVERITY, ARG_FILE_LINE, ER_NET_SERVER_DATA_RECEIVE, 0);
      css_send_abort_to_client (thread_p->conn_entry, rid);
      goto error;
    }
  if (alias_print != NULL)
    {
      /* alias_sha1 */
      ptr = or_unpack_sha1 (ptr, &alias_sha1);
    }

  err = css_receive_data_from_client (thread_p->conn_entry, rid, &data_request, &data_size);
  if (err != NO_ERROR)
    {
      er_set (ER_ERROR_SEVERITY, ARG_FILE_LINE, ER_NET_SERVER_DATA_RECEIVE, 0);
      css_send_abort_to_client (thread_p->conn_entry, rid);
      goto error;
    }

  /* For prepared statements, on the server side, we only use the user OID, the statement name and the alias print.
   * User OID and alias_print are needed as XASL cache key and the statement name is the identifier for the statement.
   * The rest of the information will be kept unpacked and sent back to the client when requested */
  info = (char *) malloc (data_size);
  if (info == NULL)
    {
      er_set (ER_ERROR_SEVERITY, ARG_FILE_LINE, ER_OUT_OF_VIRTUAL_MEMORY, 1, (size_t) data_size);
      goto error;
    }
  memcpy (info, data_request, data_size);

  err = xsession_create_prepared_statement (thread_p, name, alias_print, &alias_sha1, info, data_size);

  if (err != NO_ERROR)
    {
      goto error;
    }

  or_pack_int (reply, err);
  css_send_data_to_client (thread_p->conn_entry, rid, reply, OR_ALIGNED_BUF_SIZE (a_reply));

  if (data_request != NULL)
    {
      free_and_init (data_request);
    }

  return;

error:
  (void) return_error_to_client (thread_p, rid);
  or_pack_int (reply, err);
  css_send_data_to_client (thread_p->conn_entry, rid, reply, OR_ALIGNED_BUF_SIZE (a_reply));

  /* free data */
  if (data_request != NULL)
    {
      free_and_init (data_request);
    }
  if (name != NULL)
    {
      free_and_init (name);
    }
  if (alias_print != NULL)
    {
      free_and_init (alias_print);
    }
  if (info != NULL)
    {
      free_and_init (info);
    }
}

/*
 * ssession_get_prepared_statement - create a prepared statement
 * return: error code or NO_ERROR
 *   rid(in):
 *   request(in):
 *   reqlen(in):
 * NOTE:
 */
void
ssession_get_prepared_statement (THREAD_ENTRY * thread_p, unsigned int rid, char *request, int reqlen)
{
  char *name = NULL, *stmt_info = NULL;
  int info_len = 0;
  char *reply = NULL, *ptr = NULL, *data_reply = NULL;
  int err = NO_ERROR, reply_size = 0;
  XASL_ID xasl_id;
  /* return code + data length */
  OR_ALIGNED_BUF (OR_INT_SIZE * 2 + OR_XASL_ID_SIZE) a_reply;
  int get_xasl_header = 0;
  XASL_NODE_HEADER xasl_header, *xasl_header_p = NULL;

  /* unpack prepared statement name */
  ptr = or_unpack_string (request, &name);
  /* unpack get XASL node header boolean */
  ptr = or_unpack_int (ptr, &get_xasl_header);
  if (get_xasl_header)
    {
      /* need to get XASL node header too */
      xasl_header_p = &xasl_header;
      INIT_XASL_NODE_HEADER (xasl_header_p);
    }

  err = xsession_get_prepared_statement (thread_p, name, &stmt_info, &info_len, &xasl_id, xasl_header_p);
  if (err != NO_ERROR)
    {
      goto error;
    }

  /* pack reply buffer */
  reply_size = or_packed_stream_length (info_len);	/* smt_info */
  if (get_xasl_header)
    {
      reply_size += XASL_NODE_HEADER_SIZE;	/* xasl node header */
    }
  data_reply = (char *) malloc (reply_size);
  if (data_reply == NULL)
    {
      er_set (ER_ERROR_SEVERITY, ARG_FILE_LINE, ER_OUT_OF_VIRTUAL_MEMORY, 1, (size_t) reply_size);
      err = ER_FAILED;
      goto error;
    }

  ptr = or_pack_stream (data_reply, stmt_info, info_len);
  if (get_xasl_header)
    {
      /* pack XASL node header */
      OR_PACK_XASL_NODE_HEADER (ptr, xasl_header_p);
    }

  reply = OR_ALIGNED_BUF_START (a_reply);

  ptr = or_pack_int (reply, reply_size);
  ptr = or_pack_int (ptr, err);
  OR_PACK_XASL_ID (ptr, &xasl_id);

  err =
    css_send_reply_and_data_to_client (thread_p->conn_entry, rid, OR_ALIGNED_BUF_START (a_reply),
				       OR_ALIGNED_BUF_SIZE (a_reply), data_reply, reply_size);
  goto cleanup;

error:
  reply_size = 0;
  if (data_reply != NULL)
    {
      free_and_init (data_reply);
    }
  ptr = OR_ALIGNED_BUF_START (a_reply);
  ptr = or_pack_int (ptr, 0);
  or_pack_int (ptr, err);

  (void) return_error_to_client (thread_p, rid);

  err =
    css_send_reply_and_data_to_client (thread_p->conn_entry, rid, OR_ALIGNED_BUF_START (a_reply),
				       OR_ALIGNED_BUF_SIZE (a_reply), data_reply, reply_size);
  goto cleanup;

cleanup:
  if (data_reply != NULL)
    {
      free_and_init (data_reply);
    }
  if (stmt_info != NULL)
    {
      free_and_init (stmt_info);
    }
  if (name != NULL)
    {
      db_private_free_and_init (thread_p, name);
    }
}

/*
 * ssession_delete_prepared_statement - get prepared statement info
 * return: error code or NO_ERROR
 *   rid(in):
 *   request(in):
 *   reqlen(in):
 * NOTE:
 */
void
ssession_delete_prepared_statement (THREAD_ENTRY * thread_p, unsigned int rid, char *request, int reqlen)
{
  int err = NO_ERROR;
  OR_ALIGNED_BUF (OR_INT_SIZE) a_reply;
  char *reply = OR_ALIGNED_BUF_START (a_reply);
  char *name = NULL;

  or_unpack_string_nocopy (request, &name);
  if (name == NULL)
    {
      (void) return_error_to_client (thread_p, rid);
      err = ER_FAILED;
    }
  else
    {
      err = xsession_delete_prepared_statement (thread_p, name);
      if (err != NO_ERROR)
	{
	  (void) return_error_to_client (thread_p, rid);
	}
    }

  or_pack_int (reply, err);

  css_send_data_to_client (thread_p->conn_entry, rid, reply, OR_ALIGNED_BUF_SIZE (a_reply));
}

/*
 * slogin_user - login user
 * return: error code or NO_ERROR
 *   rid(in):
 *   request(in):
 *   reqlen(in):
 */
void
slogin_user (THREAD_ENTRY * thread_p, unsigned int rid, char *request, int reqlen)
{
  int err = NO_ERROR;
  OR_ALIGNED_BUF (OR_INT_SIZE) a_reply;
  char *reply = OR_ALIGNED_BUF_START (a_reply);
  char *username = NULL;

  or_unpack_string_nocopy (request, &username);
  if (username == NULL)
    {
      (void) return_error_to_client (thread_p, rid);
      err = ER_FAILED;
    }
  else
    {
      err = xlogin_user (thread_p, username);
      if (err != NO_ERROR)
	{
	  (void) return_error_to_client (thread_p, rid);
	}
    }

  or_pack_int (reply, err);

  css_send_data_to_client (thread_p->conn_entry, rid, reply, OR_ALIGNED_BUF_SIZE (a_reply));
}

/*
 * ssession_set_session_variables () - set session variables
 * return :void
 * thread_p (in) :
 * rid (in) :
 * request (in) :
 * reqlen (in) :
 */
void
ssession_set_session_variables (THREAD_ENTRY * thread_p, unsigned int rid, char *request, int reqlen)
{
  int count = 0, err = NO_ERROR, data_size = 0, i = 0;
  OR_ALIGNED_BUF (OR_INT_SIZE) a_reply;
  char *reply = NULL, *ptr = NULL, *data_request = NULL;
  DB_VALUE *values = NULL;

  /* Unpack count of variables from request */
  ptr = or_unpack_int (request, &count);
  if (count <= 0)
    {
      goto cleanup;
    }

  /* fetch the values */
  err = css_receive_data_from_client (thread_p->conn_entry, rid, &data_request, &data_size);
  if (err != NO_ERROR)
    {
      er_set (ER_ERROR_SEVERITY, ARG_FILE_LINE, ER_NET_SERVER_DATA_RECEIVE, 0);
      css_send_abort_to_client (thread_p->conn_entry, rid);
      goto cleanup;
    }

  values = (DB_VALUE *) malloc (count * sizeof (DB_VALUE));
  if (values == NULL)
    {
      er_set (ER_ERROR_SEVERITY, ARG_FILE_LINE, ER_OUT_OF_VIRTUAL_MEMORY, 1, count * sizeof (DB_VALUE));
      err = ER_FAILED;
      goto cleanup;
    }

  ptr = data_request;

  /* session variables are packed into an array containing DB_VALUE objects of the form name1, value1, name2, value2,
   * name3, value 3... */
  for (i = 0; i < count; i++)
    {
      ptr = or_unpack_db_value (ptr, &values[i]);
    }

  err = xsession_set_session_variables (thread_p, values, count);

cleanup:
  if (values != NULL)
    {
      for (i = 0; i < count; i++)
	{
	  pr_clear_value (&values[i]);
	}
      free_and_init (values);
    }

  if (data_request != NULL)
    {
      free_and_init (data_request);
    }

  reply = OR_ALIGNED_BUF_START (a_reply);

  or_pack_int (reply, err);

  if (err != NO_ERROR)
    {
      (void) return_error_to_client (thread_p, rid);
    }

  css_send_data_to_client (thread_p->conn_entry, rid, OR_ALIGNED_BUF_START (a_reply), OR_ALIGNED_BUF_SIZE (a_reply));
}

/*
 * ssession_get_session_variable () - get the value of a session variable
 * return : void
 * thread_p (in) :
 * rid (in) :
 * request (in) :
 * reqlen (in) :
 */
void
ssession_get_session_variable (THREAD_ENTRY * thread_p, unsigned int rid, char *request, int reqlen)
{
  int err = NO_ERROR;
  OR_ALIGNED_BUF (OR_INT_SIZE * 2) a_reply;
  char *reply = NULL, *ptr = NULL, *data_reply = NULL;
  DB_VALUE result, name;
  int size = 0;

  db_make_null (&result);
  db_make_null (&name);

  reply = OR_ALIGNED_BUF_START (a_reply);

  or_unpack_db_value (request, &name);

  err = xsession_get_session_variable (thread_p, &name, &result);
  if (err != NO_ERROR)
    {
      (void) return_error_to_client (thread_p, rid);
    }

  size = or_db_value_size (&result);
  data_reply = (char *) malloc (size);
  if (data_reply != NULL)
    {
      or_pack_db_value (data_reply, &result);
    }
  else
    {
      er_set (ER_ERROR_SEVERITY, ARG_FILE_LINE, ER_OUT_OF_VIRTUAL_MEMORY, 1, (size_t) size);
      (void) return_error_to_client (thread_p, rid);
      size = 0;
      err = ER_FAILED;
    }

  ptr = or_pack_int (reply, size);
  ptr = or_pack_int (ptr, err);

  css_send_reply_and_data_to_client (thread_p->conn_entry, rid, reply, OR_ALIGNED_BUF_SIZE (a_reply), data_reply, size);

  pr_clear_value (&result);
  pr_clear_value (&name);

  if (data_reply != NULL)
    {
      free_and_init (data_reply);
    }
}

/*
 * svacuum () - Calls vacuum function.
 *
 * return	 :
 * thread_p (in) :
 * rid (in)	 :
 * request (in)	 :
 * reqlen (in)	 :
 */
void
svacuum (THREAD_ENTRY * thread_p, unsigned int rid, char *request, int reqlen)
{
  int err = NO_ERROR;
  OR_ALIGNED_BUF (OR_INT_SIZE) a_reply;
  char *reply = NULL;

  reply = OR_ALIGNED_BUF_START (a_reply);

  /* Call vacuum */
  err = xvacuum (thread_p);

  if (err != NO_ERROR)
    {
      (void) return_error_to_client (thread_p, rid);
    }

  /* Send error code as reply */
  (void) or_pack_int (reply, err);

  /* For now no results are required, just fail/success */
  css_send_data_to_client (thread_p->conn_entry, rid, OR_ALIGNED_BUF_START (a_reply), OR_ALIGNED_BUF_SIZE (a_reply));
}

/*
 * svacuum_dump -
 *
 * return:
 *
 *   rid(in):
 *   request(in):
 *   reqlen(in):
 *
 * NOTE:
 */
void
svacuum_dump (THREAD_ENTRY * thread_p, unsigned int rid, char *request, int reqlen)
{
  int file_size;
  char *buffer;
  int buffer_size;
  int send_size;
  OR_ALIGNED_BUF (OR_INT_SIZE) a_reply;
  char *reply = OR_ALIGNED_BUF_START (a_reply);

  (void) or_unpack_int (request, &buffer_size);

  buffer = (char *) db_private_alloc (thread_p, buffer_size);
  if (buffer == NULL)
    {
      css_send_abort_to_client (thread_p->conn_entry, rid);
      return;
    }

  auto[filename, outfp] = filesys::open_temp_file ("vacuum_dump_", "w+b");
  if (outfp == NULL)
    {
      er_set_with_oserror (ER_ERROR_SEVERITY, ARG_FILE_LINE, ER_GENERIC_ERROR, 0);
      css_send_abort_to_client (thread_p->conn_entry, rid);
      db_private_free_and_init (thread_p, buffer);
      return;
    }

  filesys::auto_delete_file file_del (filename.c_str ());

  xvacuum_dump (thread_p, outfp);
  file_size = ftell (outfp);

  /*
   * Send the file in pieces
   */
  rewind (outfp);

  (void) or_pack_int (reply, (int) file_size);
  css_send_data_to_client (thread_p->conn_entry, rid, reply, OR_ALIGNED_BUF_SIZE (a_reply));

  while (file_size > 0)
    {
      if (file_size > buffer_size)
	{
	  send_size = buffer_size;
	}
      else
	{
	  send_size = file_size;
	}

      file_size -= send_size;
      if (fread (buffer, 1, send_size, outfp) == 0)
	{
	  er_set_with_oserror (ER_ERROR_SEVERITY, ARG_FILE_LINE, ER_GENERIC_ERROR, 0);
	  css_send_abort_to_client (thread_p->conn_entry, rid);
	  /*
	   * Continue sending the stuff that was prmoised to client. In this case
	   * junk (i.e., whatever it is in the buffers) is sent.
	   */
	}
      css_send_data_to_client (thread_p->conn_entry, rid, buffer, send_size);
    }
  fclose (outfp);
  db_private_free_and_init (thread_p, buffer);
}

/*
 * slogtb_get_mvcc_snapshot () - Get MVCC Snapshot.
 *
 * return	 :
 * thread_p (in) :
 * rid (in)	 :
 * request (in)  :
 * reqlen (in)	 :
 */
void
slogtb_get_mvcc_snapshot (THREAD_ENTRY * thread_p, unsigned int rid, char *request, int reqlen)
{
  OR_ALIGNED_BUF (OR_INT_SIZE) a_reply;
  char *reply = NULL;
  int err;

  err = xlogtb_get_mvcc_snapshot (thread_p);

  reply = OR_ALIGNED_BUF_START (a_reply);

  (void) or_pack_int (reply, err);

  if (err != NO_ERROR)
    {
      (void) return_error_to_client (thread_p, rid);
    }

  css_send_data_to_client (thread_p->conn_entry, rid, OR_ALIGNED_BUF_START (a_reply), OR_ALIGNED_BUF_SIZE (a_reply));
}

/*
 * ssession_drop_session_variables () - drop session variables
 * return : void
 * thread_p (in) :
 * rid (in) :
 * request (in) :
 * reqlen (in) :
 */
void
ssession_drop_session_variables (THREAD_ENTRY * thread_p, unsigned int rid, char *request, int reqlen)
{
  int count = 0, err = NO_ERROR, data_size = 0, i = 0;
  OR_ALIGNED_BUF (OR_INT_SIZE) a_reply;
  char *reply = NULL, *ptr = NULL, *data_request = NULL;
  DB_VALUE *values = NULL;

  /* Unpack count of variables from request */
  ptr = or_unpack_int (request, &count);
  if (count <= 0)
    {
      goto cleanup;
    }

  /* fetch the values */
  err = css_receive_data_from_client (thread_p->conn_entry, rid, &data_request, &data_size);
  if (err != NO_ERROR)
    {
      er_set (ER_ERROR_SEVERITY, ARG_FILE_LINE, ER_NET_SERVER_DATA_RECEIVE, 0);
      css_send_abort_to_client (thread_p->conn_entry, rid);
      goto cleanup;
    }

  values = (DB_VALUE *) malloc (count * sizeof (DB_VALUE));
  if (values == NULL)
    {
      er_set (ER_ERROR_SEVERITY, ARG_FILE_LINE, ER_OUT_OF_VIRTUAL_MEMORY, 1, count * sizeof (DB_VALUE));
      err = ER_FAILED;
      goto cleanup;
    }

  ptr = data_request;
  for (i = 0; i < count; i++)
    {
      ptr = or_unpack_db_value (ptr, &values[i]);
    }

  err = xsession_drop_session_variables (thread_p, values, count);

cleanup:
  if (values != NULL)
    {
      for (i = 0; i < count; i++)
	{
	  pr_clear_value (&values[i]);
	}
      free_and_init (values);
    }

  if (data_request != NULL)
    {
      free_and_init (data_request);
    }

  reply = OR_ALIGNED_BUF_START (a_reply);

  or_pack_int (reply, err);

  if (err != NO_ERROR)
    {
      (void) return_error_to_client (thread_p, rid);
    }

  css_send_data_to_client (thread_p->conn_entry, rid, OR_ALIGNED_BUF_START (a_reply), OR_ALIGNED_BUF_SIZE (a_reply));
}

/*
 * sboot_get_locales_info () - get info about locales
 * return : void
 * thread_p (in) :
 * rid (in) :
 * request (in) :
 * reqlen (in) :
 */
void
sboot_get_locales_info (THREAD_ENTRY * thread_p, unsigned int rid, char *request, int reqlen)
{
  int err = NO_ERROR;
  OR_ALIGNED_BUF (2 * OR_INT_SIZE) a_reply;
  char *reply = NULL, *ptr = NULL, *data_reply = NULL;
  int size = 0, i;
  int len_str;
  const int collation_cnt = lang_collation_count ();
  const int lang_cnt = lang_locales_count (false);
  const int locales_cnt = lang_locales_count (true);
  int found_coll = 0;

  reply = OR_ALIGNED_BUF_START (a_reply);

  /* compute size of packed information */
  for (i = 0; i < LANG_MAX_COLLATIONS; i++)
    {
      LANG_COLLATION *lc = lang_get_collation (i);

      assert (lc != NULL);
      if (i != 0 && lc->coll.coll_id == LANG_COLL_DEFAULT)
	{
	  /* iso88591 binary collation added only once */
	  continue;
	}
      found_coll++;

      size += 2 * OR_INT_SIZE;	/* collation id , codeset */
      size += or_packed_string_length (lc->coll.coll_name, &len_str);
      size += or_packed_string_length (lc->coll.checksum, &len_str);
    }

  assert (found_coll == collation_cnt);

  for (i = 0; i < lang_cnt; i++)
    {
      const LANG_LOCALE_DATA *lld = lang_get_first_locale_for_lang (i);

      assert (lld != NULL);

      do
	{
	  size += or_packed_string_length (lld->lang_name, &len_str);
	  size += OR_INT_SIZE;	/* codeset */
	  size += or_packed_string_length (lld->checksum, &len_str);

	  lld = lld->next_lld;
	}
      while (lld != NULL);
    }

  size += 2 * OR_INT_SIZE;	/* collation_cnt, locales_cnt */

  data_reply = (char *) malloc (size);
  if (data_reply != NULL)
    {
      ptr = or_pack_int (data_reply, collation_cnt);
      ptr = or_pack_int (ptr, locales_cnt);
      found_coll = 0;

      /* pack collation information : */
      for (i = 0; i < LANG_MAX_COLLATIONS; i++)
	{
	  LANG_COLLATION *lc = lang_get_collation (i);

	  assert (lc != NULL);

	  if (i != 0 && lc->coll.coll_id == LANG_COLL_DEFAULT)
	    {
	      continue;
	    }

	  found_coll++;

	  ptr = or_pack_int (ptr, lc->coll.coll_id);

	  len_str = strlen (lc->coll.coll_name);
	  ptr = or_pack_string_with_length (ptr, lc->coll.coll_name, len_str);

	  ptr = or_pack_int (ptr, (int) lc->codeset);

	  len_str = strlen (lc->coll.checksum);
	  ptr = or_pack_string_with_length (ptr, lc->coll.checksum, len_str);
	}
      assert (found_coll == collation_cnt);

      /* pack locale information : */
      for (i = 0; i < lang_cnt; i++)
	{
	  const LANG_LOCALE_DATA *lld = lang_get_first_locale_for_lang (i);

	  assert (lld != NULL);

	  do
	    {
	      len_str = strlen (lld->lang_name);
	      ptr = or_pack_string_with_length (ptr, lld->lang_name, len_str);

	      ptr = or_pack_int (ptr, lld->codeset);

	      len_str = strlen (lld->checksum);
	      ptr = or_pack_string_with_length (ptr, lld->checksum, len_str);

	      lld = lld->next_lld;
	    }
	  while (lld != NULL);
	}
    }
  else
    {
      er_set (ER_ERROR_SEVERITY, ARG_FILE_LINE, ER_OUT_OF_VIRTUAL_MEMORY, 1, (size_t) size);
      (void) return_error_to_client (thread_p, rid);
      size = 0;
      err = ER_FAILED;
    }

  ptr = or_pack_int (reply, size);
  ptr = or_pack_int (ptr, err);

  css_send_reply_and_data_to_client (thread_p->conn_entry, rid, reply, OR_ALIGNED_BUF_SIZE (a_reply), data_reply, size);

  if (data_reply != NULL)
    {
      free_and_init (data_reply);
    }
}

/*
 * sboot_get_timezone_checksum () - get the timezone library checksum
 * return : void
 * thread_p (in) :
 * rid (in) :
 * request (in) :
 * reqlen (in) :
 */
void
sboot_get_timezone_checksum (THREAD_ENTRY * thread_p, unsigned int rid, char *request, int reqlen)
{
  int err = NO_ERROR;
  OR_ALIGNED_BUF (2 * OR_INT_SIZE) a_reply;
  char *reply = NULL, *ptr = NULL, *data_reply = NULL;
  int size = 0;
  int len_str;
  const TZ_DATA *tzd;

  tzd = tz_get_data ();

  assert (tzd != NULL);
  reply = OR_ALIGNED_BUF_START (a_reply);

  size += or_packed_string_length (tzd->checksum, &len_str);

  data_reply = (char *) malloc (size);

  if (data_reply != NULL)
    {
      len_str = strlen (tzd->checksum);
      ptr = or_pack_string_with_length (data_reply, tzd->checksum, len_str);
    }
  else
    {
      er_set (ER_ERROR_SEVERITY, ARG_FILE_LINE, ER_OUT_OF_VIRTUAL_MEMORY, 1, size);
      (void) return_error_to_client (thread_p, rid);
      size = 0;
      err = ER_FAILED;
    }

  ptr = or_pack_int (reply, size);
  ptr = or_pack_int (ptr, err);

  css_send_reply_and_data_to_client (thread_p->conn_entry, rid, reply, OR_ALIGNED_BUF_SIZE (a_reply), data_reply, size);

  if (data_reply != NULL)
    {
      free_and_init (data_reply);
    }
}

/*
 * schksum_insert_repl_log_and_demote_table_lock -
 *
 * return: error code
 *
 * NOTE: insert replication log and demote the read lock of the table
 */
void
schksum_insert_repl_log_and_demote_table_lock (THREAD_ENTRY * thread_p, unsigned int rid, char *request, int reqlen)
{
  int success = NO_ERROR;
  OR_ALIGNED_BUF (OR_INT_SIZE) a_reply;
  char *reply = OR_ALIGNED_BUF_START (a_reply);
  char *ptr;
  OID class_oid;
  REPL_INFO repl_info = { NULL, 0, false };
  REPL_INFO_SBR repl_stmt = { 0, NULL, NULL, NULL, NULL };

  ptr = or_unpack_oid (request, &class_oid);
  ptr = or_unpack_int (ptr, &repl_info.repl_info_type);
  switch (repl_info.repl_info_type)
    {
    case REPL_INFO_TYPE_SBR:
      {
	ptr = or_unpack_int (ptr, &repl_stmt.statement_type);
	ptr = or_unpack_string_nocopy (ptr, &repl_stmt.name);
	ptr = or_unpack_string_nocopy (ptr, &repl_stmt.stmt_text);
	ptr = or_unpack_string_nocopy (ptr, &repl_stmt.db_user);
	ptr = or_unpack_string_nocopy (ptr, &repl_stmt.sys_prm_context);

	repl_info.info = (char *) &repl_stmt;
	break;
      }
    default:
      success = ER_FAILED;
      break;
    }

  if (success == NO_ERROR)
    {
      success = xchksum_insert_repl_log_and_demote_table_lock (thread_p, &repl_info, &class_oid);
    }

  (void) or_pack_int (reply, success);
  css_send_data_to_client (thread_p->conn_entry, rid, reply, OR_ALIGNED_BUF_SIZE (a_reply));
}

/*
 * slogtb_does_active_user_exist -
 *
 * return:
 *
 *   rid(in):
 *   request(in):
 *   reqlen(in):
 *
 * NOTE:
 */
void
slogtb_does_active_user_exist (THREAD_ENTRY * thread_p, unsigned int rid, char *request, int reqlen)
{
  char *user_name;
  bool existed;
  OR_ALIGNED_BUF (OR_INT_SIZE) a_reply;
  char *reply = OR_ALIGNED_BUF_START (a_reply);

  (void) or_unpack_string_nocopy (request, &user_name);
  existed = xlogtb_does_active_user_exist (thread_p, user_name);

  (void) or_pack_int (reply, (int) existed);
  css_send_data_to_client (thread_p->conn_entry, rid, reply, OR_ALIGNED_BUF_SIZE (a_reply));
}

/*
 * slocator_redistribute_partition_data () -
 *
 * return:
 *
 *   rid(in):
 *   request(in):
 *   reqlen(in):
 *
 * NOTE:
 */
void
slocator_redistribute_partition_data (THREAD_ENTRY * thread_p, unsigned int rid, char *request, int reqlen)
{
  OR_ALIGNED_BUF (OR_INT_SIZE) a_reply;
  char *reply = OR_ALIGNED_BUF_START (a_reply);
  char *ptr;
  OID *oid_list;
  int nr_oids;
  int success = NO_ERROR;
  int i;
  OID class_oid;

  ptr = request;
  ptr = or_unpack_oid (ptr, &class_oid);
  ptr = or_unpack_int (ptr, &nr_oids);

  if (nr_oids < 1)
    {
      er_set (ER_ERROR_SEVERITY, ARG_FILE_LINE, ER_INVALID_PARTITION_REQUEST, 0);
      (void) return_error_to_client (thread_p, rid);
      success = ER_INVALID_PARTITION_REQUEST;
      goto end;
    }

  oid_list = (OID *) malloc (nr_oids * sizeof (OID));
  if (oid_list == NULL)
    {
      er_set (ER_ERROR_SEVERITY, ARG_FILE_LINE, ER_OUT_OF_VIRTUAL_MEMORY, 1, nr_oids * sizeof (OID));
      (void) return_error_to_client (thread_p, rid);
      success = ER_OUT_OF_VIRTUAL_MEMORY;
      goto end;
    }

  for (i = 0; i < nr_oids; i++)
    {
      ptr = or_unpack_oid (ptr, &oid_list[i]);
    }

  success = xlocator_redistribute_partition_data (thread_p, &class_oid, nr_oids, oid_list);

  if (oid_list != NULL)
    {
      free_and_init (oid_list);
    }

  if (success != NO_ERROR)
    {
      (void) return_error_to_client (thread_p, rid);
    }

end:
  ptr = or_pack_int (reply, success);
  css_send_data_to_client (thread_p->conn_entry, rid, reply, OR_ALIGNED_BUF_SIZE (a_reply));
}

/*
 * netsr_spacedb () - server-side function to get database space info
 *
 * return        : void
 * thread_p (in) : thread entry
 * rid (in)      : request ID
 * request (in)  : request data
 * reqlen (in)   : request data length
 */
void
netsr_spacedb (THREAD_ENTRY * thread_p, unsigned int rid, char *request, int reqlen)
{
  SPACEDB_ALL all[SPACEDB_ALL_COUNT];
  SPACEDB_ONEVOL *vols = NULL;
  SPACEDB_FILES files[SPACEDB_FILE_COUNT];

  int get_vols = 0;
  int get_files = 0;
  SPACEDB_ONEVOL **volsp = NULL;
  SPACEDB_FILES *filesp = NULL;

  OR_ALIGNED_BUF (2 * OR_INT_SIZE) a_reply;
  char *reply = OR_ALIGNED_BUF_START (a_reply);
  char *data_reply = NULL;
  int data_reply_length = 0;

  char *ptr;

  int error_code = NO_ERROR;

  /* do we need space information on all volumes? */
  ptr = or_unpack_int (request, &get_vols);
  if (get_vols)
    {
      volsp = &vols;
    }
  /* do we need detailed file information? */
  ptr = or_unpack_int (ptr, &get_files);
  if (get_files)
    {
      filesp = files;
    }

  /* get info from disk manager */
  error_code = disk_spacedb (thread_p, all, volsp);
  if (error_code != NO_ERROR)
    {
      ASSERT_ERROR ();
    }
  else if (get_files)
    {
      /* get info from file manager */
      error_code = file_spacedb (thread_p, filesp);
      if (error_code != NO_ERROR)
	{
	  ASSERT_ERROR ();
	}
    }

  if (error_code == NO_ERROR)
    {
      /* success. pack space info */
      data_reply_length = or_packed_spacedb_size (all, vols, filesp);
      data_reply = (char *) db_private_alloc (thread_p, data_reply_length);
      ptr = or_pack_spacedb (data_reply, all, vols, filesp);
      assert (ptr - data_reply == data_reply_length);
    }
  else
    {
      /* error */
      (void) return_error_to_client (thread_p, rid);
    }

  /* send result to client */
  ptr = or_pack_int (reply, data_reply_length);
  ptr = or_pack_int (ptr, error_code);

  css_send_reply_and_data_to_client (thread_p->conn_entry, rid, reply, OR_ALIGNED_BUF_SIZE (a_reply), data_reply,
				     data_reply_length);

  if (vols != NULL)
    {
      free_and_init (vols);
    }
  if (data_reply != NULL)
    {
      db_private_free_and_init (thread_p, data_reply);
    }
}

void
slocator_demote_class_lock (THREAD_ENTRY * thread_p, unsigned int rid, char *request, int reqlen)
{
  int error;
  OID class_oid;
  LOCK lock, ex_lock;
  char *ptr;
  OR_ALIGNED_BUF (OR_INT_SIZE + OR_INT_SIZE) a_reply;
  char *reply = OR_ALIGNED_BUF_START (a_reply);

  ptr = or_unpack_oid (request, &class_oid);
  ptr = or_unpack_lock (ptr, &lock);

  error = xlocator_demote_class_lock (thread_p, &class_oid, lock, &ex_lock);

  if (error != NO_ERROR)
    {
      return_error_to_client (thread_p, rid);
    }

  ptr = or_pack_int (reply, error);
  ptr = or_pack_lock (ptr, ex_lock);
  css_send_data_to_client (thread_p->conn_entry, rid, reply, OR_ALIGNED_BUF_SIZE (a_reply));
}

void
sloaddb_init (THREAD_ENTRY * thread_p, unsigned int rid, char *request, int reqlen)
{
  packing_unpacker unpacker (request, (size_t) reqlen);

  /* *INDENT-OFF* */
  cubload::load_args args;
  /* *INDENT-ON* */

  args.unpack (unpacker);

  load_session *session = new load_session (args);

  int error_code = session_set_load_session (thread_p, session);
  if (error_code != NO_ERROR)
    {
      delete session;
    }

  OR_ALIGNED_BUF (OR_INT_SIZE) a_reply;
  char *reply = OR_ALIGNED_BUF_START (a_reply);

  or_pack_int (reply, error_code);
  css_send_data_to_client (thread_p->conn_entry, rid, reply, OR_ALIGNED_BUF_SIZE (a_reply));
}

void
sloaddb_install_class (THREAD_ENTRY * thread_p, unsigned int rid, char *request, int reqlen)
{
  packing_unpacker unpacker (request, (size_t) reqlen);
  bool is_ignored = false;

  /* *INDENT-OFF* */
  cubload::batch batch;
  /* *INDENT-ON* */

  batch.unpack (unpacker);

  load_session *session = NULL;
  int error_code = session_get_load_session (thread_p, session);
  std::string cls_name;
  if (error_code == NO_ERROR)
    {
      assert (session != NULL);
      error_code = session->install_class (*thread_p, batch, is_ignored, cls_name);
    }
  else
    {
      if (er_errid () == NO_ERROR || !er_has_error ())
	{
	  error_code = ER_LDR_INVALID_STATE;
	  er_set (ER_ERROR_SEVERITY, ARG_FILE_LINE, error_code, 0);
	}

      return_error_to_client (thread_p, rid);
    }

  // Error code and is_ignored.
  OR_ALIGNED_BUF (3 * OR_INT_SIZE) a_reply;
  char *reply = OR_ALIGNED_BUF_START (a_reply);
  char *ptr;
  int buf_sz = (int) cls_name.length ();
  ptr = or_pack_int (reply, buf_sz);
  ptr = or_pack_int (ptr, error_code);
  ptr = or_pack_int (ptr, (is_ignored ? 1 : 0));

  css_send_reply_and_data_to_client (thread_p->conn_entry, rid, reply, OR_ALIGNED_BUF_SIZE (a_reply),
				     (char *) cls_name.c_str (), buf_sz);
}

void
sloaddb_load_batch (THREAD_ENTRY * thread_p, unsigned int rid, char *request, int reqlen)
{
  packing_unpacker unpacker (request, (size_t) reqlen);

  /* *INDENT-OFF* */
  cubload::batch *batch = NULL;
  load_status status;
  packing_packer packer;
  cubmem::extensible_block eb;
  /* *INDENT-ON* */

  char *reply_data = NULL;
  int reply_data_size = 0;

  bool use_temp_batch = false;
  unpacker.unpack_bool (use_temp_batch);
  if (!use_temp_batch)
    {
      batch = new cubload::batch ();
      batch->unpack (unpacker);
    }

  bool is_batch_accepted = false;
  load_session *session = NULL;

  session_get_load_session (thread_p, session);
  int error_code = session_get_load_session (thread_p, session);
  if (error_code == NO_ERROR)
    {
      assert (session != NULL);
      error_code = session->load_batch (*thread_p, batch, use_temp_batch, is_batch_accepted, status);

      packer.set_buffer_and_pack_all (eb, status);

      reply_data = eb.get_ptr ();
      reply_data_size = (int) packer.get_current_size ();
    }
  else
    {
      if (er_errid () == NO_ERROR || !er_has_error ())
	{
	  error_code = ER_LDR_INVALID_STATE;
	  er_set (ER_ERROR_SEVERITY, ARG_FILE_LINE, error_code, 0);
	}

      return_error_to_client (thread_p, rid);
    }

  OR_ALIGNED_BUF (OR_INT_SIZE * 3) a_reply;
  char *reply = OR_ALIGNED_BUF_START (a_reply);

  char *ptr = or_pack_int (reply, reply_data_size);
  ptr = or_pack_int (ptr, error_code);
  or_pack_int (ptr, (is_batch_accepted ? 1 : 0));


  css_send_reply_and_data_to_client (thread_p->conn_entry, rid, reply, OR_ALIGNED_BUF_SIZE (a_reply), reply_data,
				     reply_data_size);
}

void
sloaddb_fetch_status (THREAD_ENTRY * thread_p, unsigned int rid, char *request, int reqlen)
{
  packing_packer packer;
  cubmem::extensible_block eb;

  char *buffer = NULL;
  int buffer_size = 0;

  load_session *session = NULL;
  int error_code = session_get_load_session (thread_p, session);
  if (error_code == NO_ERROR)
    {
      assert (session != NULL);
      load_status status;
      session->fetch_status (status, false);
      packer.set_buffer_and_pack_all (eb, status);

      buffer = eb.get_ptr ();
      buffer_size = (int) packer.get_current_size ();
    }
  else
    {
      if (er_errid () == NO_ERROR || !er_has_error ())
	{
	  er_set (ER_ERROR_SEVERITY, ARG_FILE_LINE, ER_LDR_INVALID_STATE, 0);
	}

      return_error_to_client (thread_p, rid);
    }

  OR_ALIGNED_BUF (OR_INT_SIZE) a_reply;
  char *reply = OR_ALIGNED_BUF_START (a_reply);

  or_pack_int (reply, buffer_size);
  css_send_reply_and_data_to_client (thread_p->conn_entry, rid, reply, OR_ALIGNED_BUF_SIZE (a_reply), buffer,
				     buffer_size);
}

void
sloaddb_destroy (THREAD_ENTRY * thread_p, unsigned int rid, char *request, int reqlen)
{
  load_session *session = NULL;
  int error_code = session_get_load_session (thread_p, session);
  if (error_code == NO_ERROR)
    {
      assert (session != NULL);

      session->wait_for_completion ();
      delete session;
      session_set_load_session (thread_p, NULL);
    }

  if (er_errid () != NO_ERROR || er_has_error ())
    {
      return_error_to_client (thread_p, rid);
    }

  OR_ALIGNED_BUF (OR_INT_SIZE) a_reply;
  char *reply = OR_ALIGNED_BUF_START (a_reply);

  or_pack_int (reply, error_code);
  css_send_data_to_client (thread_p->conn_entry, rid, reply, OR_ALIGNED_BUF_SIZE (a_reply));
}

void
sloaddb_interrupt (THREAD_ENTRY * thread_p, unsigned int rid, char *request, int reqlen)
{
  load_session *session = NULL;
  int error_code = session_get_load_session (thread_p, session);
  if (error_code == NO_ERROR)
    {
      assert (session != NULL);

      session->interrupt ();
    }
  else
    {
      // what to do, what to do...
    }
}

void
sloaddb_update_stats (THREAD_ENTRY * thread_p, unsigned int rid, char *request, int reqlen)
{
  char *buffer = NULL, *ptr = NULL;
  int buffer_size = 0;
  int oid_cnt = 0;
  OR_ALIGNED_BUF (OR_INT_SIZE + OR_INT_SIZE) a_reply;
  char *reply = OR_ALIGNED_BUF_START (a_reply);
  load_session *session = NULL;
  int error_code = session_get_load_session (thread_p, session);
  std::vector < const cubload::class_entry * >class_entries;

  if (error_code != NO_ERROR)
    {
      goto end;
    }
  assert (session != NULL);

  /* check disable_statistics */
  if (session->get_args ().disable_statistics || session->get_args ().syntax_check)
    {
      error_code = NO_ERROR;
      goto end;
    }

  session->get_class_registry ().get_all_class_entries (class_entries);

for (const cubload::class_entry * class_entry:class_entries)
    {
      if (!class_entry->is_ignored ())
	{
	  oid_cnt++;
	}
    }

  /* start packing result */
  /* buffer_size is (int:number of OIDs) + size of packed OIDs */
  buffer_size = OR_INT_SIZE + (oid_cnt * sizeof (OID));
  buffer = (char *) db_private_alloc (thread_p, buffer_size);
  if (buffer == NULL)
    {
      er_set (ER_ERROR_SEVERITY, ARG_FILE_LINE, ER_OUT_OF_VIRTUAL_MEMORY, 1, buffer_size);
      error_code = ER_OUT_OF_VIRTUAL_MEMORY;
      goto end;
    }
  ptr = or_pack_int (buffer, oid_cnt);
for (const cubload::class_entry * class_entry:class_entries)
    {
      if (!class_entry->is_ignored ())
	{
	  OID *class_oid = const_cast < OID * >(&class_entry->get_class_oid ());
	  ptr = or_pack_oid (ptr, class_oid);
	}
    }

end:
  char *ptr2 = or_pack_int (reply, buffer_size);
  ptr2 = or_pack_int (ptr2, error_code);
  css_send_reply_and_data_to_client (thread_p->conn_entry, rid, reply, OR_ALIGNED_BUF_SIZE (a_reply), buffer,
				     buffer_size);

  if (buffer != NULL)
    {
      db_private_free_and_init (thread_p, buffer);
    }
}

void
ssession_stop_attached_threads (void *session)
{
  session_stop_attached_threads (session);
}

static bool
cdc_check_client_connection ()
{
  if (css_check_conn (&cdc_Gl.conn) == NO_ERROR)
    {
      /* existing connection is alive */
      return true;
    }
  else
    {
      return false;
    }
}

void
smethod_invoke_fold_constants (THREAD_ENTRY * thread_p, unsigned int rid, char *request, int reqlen)
{
  packing_unpacker unpacker (request, (size_t) reqlen);

  /* 1) unpack arguments */
  method_sig_list sig_list;
  std::vector < DB_VALUE > args;
  unpacker.unpack_all (sig_list, args);

  std::vector < std::reference_wrapper < DB_VALUE >> ref_args (args.begin (), args.end ());

  /* 2) invoke method */
  DB_VALUE ret_value;
  db_make_null (&ret_value);
  int error_code = xmethod_invoke_fold_constants (thread_p, sig_list, ref_args, ret_value);

  cubmethod::runtime_context * rctx = cubmethod::get_rctx (thread_p);
  cubmethod::method_invoke_group * top_on_stack = NULL;
  if (rctx)
    {
      top_on_stack = rctx->top_stack ();
    }

  if (rctx == NULL || top_on_stack == NULL)
    {
      /* might be interrupted and session is already freed */
      er_set (ER_ERROR_SEVERITY, ARG_FILE_LINE, ER_INTERRUPTED, 0);
      error_code = ER_INTERRUPTED;
      assert (false);		// oops
    }

  packing_packer packer;
  cubmem::extensible_block eb;
  if (error_code == NO_ERROR)
    {
      /* 3) make out arguments */

      method_sig_node *sig = sig_list.method_sig;
      // *INDENT-OFF*
      DB_VALUE dummy_null;
      db_make_null (&dummy_null);
      std::vector<std::reference_wrapper<DB_VALUE>> out_args (sig->num_method_args, dummy_null);
      // *INDENT-ON*
      for (int i = 0; i < sig->num_method_args; i++)
	{
	  if (sig->arg_info->arg_mode[i] == METHOD_ARG_MODE_IN)
	    {
	      continue;
	    }

	  int pos = sig->method_arg_pos[i];
	  out_args[pos] = std::ref (args[pos]);
	}

      /* 4) pack */
      packer.set_buffer_and_pack_all (eb, ret_value, out_args);
    }
  else
    {
      if (rctx->is_interrupted ())
	{
	  rctx->set_local_error_for_interrupt ();
	}
      else if (error_code != ER_SM_INVALID_METHOD_ENV)	/* FIXME: error possibly occured in builtin method, It should be handled at CAS */
	{
	  er_set (ER_ERROR_SEVERITY, ARG_FILE_LINE, ER_SP_EXECUTE_ERROR, 1, top_on_stack->get_error_msg ().c_str ());
	}
      else
	{
	  // error is already set
	  assert (er_errid () != NO_ERROR);
	}

      std::string err_msg;

      if (er_errid () == ER_SP_EXECUTE_ERROR)
	{
	  err_msg.assign (top_on_stack->get_error_msg ());
	}
      else if (er_msg ())
	{
	  err_msg.assign (er_msg ());
	}

      if (er_has_error ())
	{
	  error_code = er_errid ();
	}

      packer.set_buffer_and_pack_all (eb, er_errid (), err_msg);
      (void) return_error_to_client (thread_p, rid);
    }

  char *reply_data = eb.get_ptr ();
  int reply_data_size = (int) packer.get_current_size ();

  OR_ALIGNED_BUF (OR_INT_SIZE * 3) a_reply;
  char *reply = OR_ALIGNED_BUF_START (a_reply);
  char *ptr = or_pack_int (reply, (int) END_CALLBACK);
  ptr = or_pack_int (ptr, reply_data_size);
  ptr = or_pack_int (ptr, error_code);

  // clear
  if (top_on_stack)
    {
      top_on_stack->reset (true);
      top_on_stack->end ();
    }

  css_send_reply_and_data_to_client (thread_p->conn_entry, rid, reply, OR_ALIGNED_BUF_SIZE (a_reply), reply_data,
				     reply_data_size);

  if (top_on_stack)
    {
      rctx->pop_stack (thread_p, top_on_stack);
    }

  pr_clear_value_vector (args);
  db_value_clear (&ret_value);
  sig_list.freemem ();
}

void
scdc_start_session (THREAD_ENTRY * thread_p, unsigned int rid, char *request, int reqlen)
{
  OR_ALIGNED_BUF (OR_INT_SIZE) a_reply;
  char *reply = OR_ALIGNED_BUF_START (a_reply);
  char *ptr;
  int error_code;
  int max_log_item, extraction_timeout, all_in_cond, num_extraction_user, num_extraction_class;
  uint64_t *extraction_classoids = NULL;
  char **extraction_user = NULL;

  char *dummy_user = NULL;

  if (prm_get_integer_value (PRM_ID_SUPPLEMENTAL_LOG) == 0)
    {
      error_code = ER_CDC_NOT_AVAILABLE;
      er_set (ER_NOTIFICATION_SEVERITY, ARG_FILE_LINE, ER_CDC_NOT_AVAILABLE, 0);
      goto error;
    }

  /* scdc_start_session more than once without scdc_end_session */
  if (cdc_Gl.conn.fd != -1)
    {
      if (thread_p->conn_entry->fd != cdc_Gl.conn.fd)
	{
	  /* check if existing connection is alive */
	  if (cdc_check_client_connection ())
	    {
	      cdc_log ("%s : More than two clients attempt to connect", __func__);

	      error_code = ER_CDC_NOT_AVAILABLE;
	      er_set (ER_NOTIFICATION_SEVERITY, ARG_FILE_LINE, ER_CDC_NOT_AVAILABLE, 0);
	      goto error;
	    }
	}

      /* if existing session is dead, then pause loginfo producer thread (cdc). */
      if (cdc_Gl.producer.state != CDC_PRODUCER_STATE_WAIT)
	{
	  cdc_pause_producer ();
	}

      LSA_SET_NULL (&cdc_Gl.consumer.next_lsa);
    }

  cdc_Gl.conn.fd = thread_p->conn_entry->fd;
  cdc_Gl.conn.status = thread_p->conn_entry->status;

  ptr = or_unpack_int (request, &max_log_item);
  ptr = or_unpack_int (ptr, &extraction_timeout);
  ptr = or_unpack_int (ptr, &all_in_cond);
  ptr = or_unpack_int (ptr, &num_extraction_user);

  if (num_extraction_user > 0)
    {
      extraction_user = (char **) malloc (sizeof (char *) * num_extraction_user);
      if (extraction_user == NULL)
	{
	  er_set (ER_ERROR_SEVERITY, ARG_FILE_LINE, ER_OUT_OF_VIRTUAL_MEMORY, 1, sizeof (char *) * num_extraction_user);
	  error_code = ER_OUT_OF_VIRTUAL_MEMORY;
	  goto error;
	}

      for (int i = 0; i < num_extraction_user; i++)
	{
	  ptr = or_unpack_string_nocopy (ptr, &dummy_user);

	  extraction_user[i] = strdup (dummy_user);
	  if (extraction_user[i] == NULL)
	    {
	      er_set (ER_ERROR_SEVERITY, ARG_FILE_LINE, ER_OUT_OF_VIRTUAL_MEMORY, 1, strlen (dummy_user));
	      error_code = ER_OUT_OF_VIRTUAL_MEMORY;
	      goto error;
	    }
	}
    }

  ptr = or_unpack_int (ptr, &num_extraction_class);

  if (num_extraction_class > 0)
    {
      extraction_classoids = (UINT64 *) malloc (sizeof (UINT64) * num_extraction_class);
      if (extraction_classoids == NULL)
	{
	  er_set (ER_ERROR_SEVERITY, ARG_FILE_LINE, ER_OUT_OF_VIRTUAL_MEMORY, 1,
		  sizeof (UINT64) * num_extraction_class);
	  error_code = ER_OUT_OF_VIRTUAL_MEMORY;
	  goto error;
	}

      for (int i = 0; i < num_extraction_class; i++)
	{
	  ptr = or_unpack_int64 (ptr, (INT64 *) & extraction_classoids[i]);
	}
    }

  cdc_log
    ("%s : max_log_item (%d), extraction_timeout (%d), all_in_cond (%d), num_extraction_user (%d), num_extraction_class (%d)",
     __func__, max_log_item, extraction_timeout, all_in_cond, num_extraction_user, num_extraction_class);

  error_code =
    cdc_set_configuration (max_log_item, extraction_timeout, all_in_cond, extraction_user, num_extraction_user,
			   extraction_classoids, num_extraction_class);
  if (error_code != NO_ERROR)
    {
      goto error;
    }

  or_pack_int (reply, error_code);

  (void) css_send_data_to_client (thread_p->conn_entry, rid, reply, OR_ALIGNED_BUF_SIZE (a_reply));

  return;

error:

  if (extraction_user != NULL)
    {
      for (int i = 0; i < num_extraction_user; i++)
	{
	  if (extraction_user[i] != NULL)
	    {
	      free_and_init (extraction_user[i]);
	    }
	}

      free_and_init (extraction_user);
    }

  if (extraction_classoids != NULL)
    {
      free_and_init (extraction_classoids);
    }

  or_pack_int (reply, error_code);

  (void) css_send_data_to_client (thread_p->conn_entry, rid, reply, OR_ALIGNED_BUF_SIZE (a_reply));

  return;
}

void
scdc_find_lsa (THREAD_ENTRY * thread_p, unsigned int rid, char *request, int reqlen)
{
  OR_ALIGNED_BUF (OR_INT_SIZE + OR_LOG_LSA_ALIGNED_SIZE + OR_INT64_SIZE) a_reply;
  char *reply = OR_ALIGNED_BUF_START (a_reply);
  char *ptr;
  LOG_LSA start_lsa;
  time_t input_time;
  int error_code;

  ptr = or_unpack_int64 (request, &input_time);
  //if scdc_find_lsa() is called more than once, it should pause running cdc_loginfo_producer_execute() thread 

  cdc_log ("%s : input time (%lld)", __func__, input_time);

  error_code = cdc_find_lsa (thread_p, &input_time, &start_lsa);
  if (error_code == NO_ERROR || error_code == ER_CDC_ADJUSTED_LSA)
    {
      // check producer is sleep, and if not 
      // make producer sleep, and producer request consumer to be sleep 
      // if request is set to consumer to be sleep, go into spinlock 
      // checks request is set to none, then if it is none, 
      if (cdc_Gl.producer.state != CDC_PRODUCER_STATE_WAIT)
	{
	  cdc_pause_producer ();
	}

      cdc_set_extraction_lsa (&start_lsa);

      cdc_reinitialize_queue (&start_lsa);

      cdc_wakeup_producer ();

      ptr = or_pack_int (reply, error_code);
      ptr = or_pack_log_lsa (ptr, &start_lsa);
      or_pack_int64 (ptr, input_time);

      cdc_log ("%s : reply contains start lsa (%lld|%d), output time (%lld)", __func__, LSA_AS_ARGS (&start_lsa),
	       input_time);

      (void) css_send_data_to_client (thread_p->conn_entry, rid, reply, OR_ALIGNED_BUF_SIZE (a_reply));

      return;
    }
  else
    {
      goto error;
    }

error:

  or_pack_int (reply, error_code);

  (void) css_send_data_to_client (thread_p->conn_entry, rid, reply, OR_ALIGNED_BUF_SIZE (a_reply));
}

void
scdc_get_loginfo_metadata (THREAD_ENTRY * thread_p, unsigned int rid, char *request, int reqlen)
{
  OR_ALIGNED_BUF (OR_INT_SIZE * 3 + OR_LOG_LSA_ALIGNED_SIZE) a_reply;
  char *reply = OR_ALIGNED_BUF_START (a_reply);
  char *ptr;
  LOG_LSA start_lsa;
  LOG_LSA next_lsa;

  int total_length;
  char *log_info_list;
  int error_code = NO_ERROR;
  int num_log_info;

  int rc;

  or_unpack_log_lsa (request, &start_lsa);

  cdc_log ("%s : request from client contains start_lsa (%lld|%d)", __func__, LSA_AS_ARGS (&start_lsa));

  if (LSA_ISNULL (&cdc_Gl.consumer.next_lsa))
    {
      /* if server is restarted while cdc is running, and client immediately calls extraction without scdc_find_lsa() */

      error_code = cdc_validate_lsa (thread_p, &start_lsa);
      if (error_code != NO_ERROR)
	{
	  goto error;
	}

      cdc_set_extraction_lsa (&start_lsa);

      cdc_reinitialize_queue (&start_lsa);

      cdc_wakeup_producer ();
    }

  if (LSA_EQ (&cdc_Gl.consumer.next_lsa, &start_lsa))
    {
      error_code = cdc_make_loginfo (thread_p, &start_lsa);
      if (error_code != NO_ERROR)
	{
	  goto error;
	}

      error_code = cdc_get_loginfo_metadata (&next_lsa, &total_length, &num_log_info);
      if (error_code != NO_ERROR)
	{
	  goto error;
	}
    }
  else if (LSA_EQ (&cdc_Gl.consumer.start_lsa, &start_lsa))
    {
      /* Send again; only the case, where cdc client re-request loginfo metadata requested last time due to a problem like shutdown, will be dealt. */
      error_code = cdc_get_loginfo_metadata (&next_lsa, &total_length, &num_log_info);
      if (error_code != NO_ERROR)
	{
	  goto error;
	}
    }
  else
    {
      _er_log_debug (ARG_FILE_LINE,
		     "requested extract lsa is (%lld | %d) is not in a range of previously requested lsa (%lld | %d) and next lsa to extract (%lld | %d)",
		     LSA_AS_ARGS (&start_lsa), LSA_AS_ARGS (&cdc_Gl.consumer.start_lsa),
		     LSA_AS_ARGS (&cdc_Gl.consumer.next_lsa));

      er_set (ER_NOTIFICATION_SEVERITY, ARG_FILE_LINE, ER_CDC_INVALID_LOG_LSA, 1, LSA_AS_ARGS (&start_lsa));
      error_code = ER_CDC_INVALID_LOG_LSA;
      goto error;
    }

  ptr = or_pack_int (reply, error_code);

  ptr = or_pack_log_lsa (ptr, &next_lsa);
  ptr = or_pack_int (ptr, num_log_info);
  ptr = or_pack_int (ptr, total_length);

  cdc_log ("%s : reply contains next lsa (%lld|%d), num log info (%d), total length (%d)", __func__,
	   LSA_AS_ARGS (&next_lsa), num_log_info, total_length);

  (void) css_send_data_to_client (thread_p->conn_entry, rid, reply, OR_ALIGNED_BUF_SIZE (a_reply));
  return;

error:

  or_pack_int (reply, error_code);

  (void) css_send_data_to_client (thread_p->conn_entry, rid, reply, OR_ALIGNED_BUF_SIZE (a_reply));
}

void
scdc_get_loginfo (THREAD_ENTRY * thread_p, unsigned int rid, char *request, int reqlen)
{
  cdc_log ("%s : size of log info is %d", __func__, cdc_Gl.consumer.log_info_size);

  (void) css_send_data_to_client (thread_p->conn_entry, rid, cdc_Gl.consumer.log_info, cdc_Gl.consumer.log_info_size);

  return;
}

void
scdc_end_session (THREAD_ENTRY * thread_p, unsigned int rid, char *request, int reqlen)
{
  OR_ALIGNED_BUF (OR_INT_SIZE) a_reply;
  char *reply = OR_ALIGNED_BUF_START (a_reply);
  int error_code;

  error_code = cdc_cleanup ();

  cdc_log ("%s : clean up for cdc thread has done.", __func__);

  cdc_Gl.conn.fd = -1;
  cdc_Gl.conn.status = CONN_CLOSED;

  or_pack_int (reply, error_code);
  (void) css_send_data_to_client (thread_p->conn_entry, rid, reply, OR_ALIGNED_BUF_SIZE (a_reply));

  return;
}

void
sflashback_get_summary (THREAD_ENTRY * thread_p, unsigned int rid, char *request, int reqlen)
{
  OR_ALIGNED_BUF (OR_INT_SIZE + OR_INT_SIZE) a_reply;
  char *reply = OR_ALIGNED_BUF_START (a_reply);
  char *area = NULL;
  int area_size = 0;

  int error_code = NO_ERROR;
  char *ptr;
  char *start_ptr;

  char *num_ptr;		//pointer in which 'number of summary' is located
  int tmp_num = 0;

  LC_FIND_CLASSNAME status;

  FLASHBACK_SUMMARY_CONTEXT context = { LSA_INITIALIZER, LSA_INITIALIZER, NULL, 0, 0, };

  time_t start_time = 0;
  time_t end_time = 0;

  char *classname = NULL;

  error_code = flashback_initialize (thread_p);
  if (error_code != NO_ERROR)
    {
      goto error;
    }

  ptr = or_unpack_int (request, &context.num_class);

  for (int i = 0; i < context.num_class; i++)
    {
      OID classoid = OID_INITIALIZER;

      ptr = or_unpack_string_nocopy (ptr, &classname);

      status = xlocator_find_class_oid (thread_p, classname, &classoid, NULL_LOCK);
      if (status != LC_CLASSNAME_EXIST)
	{
	  er_set (ER_ERROR_SEVERITY, ARG_FILE_LINE, ER_FLASHBACK_INVALID_CLASS, 1, classname);
	  error_code = ER_FLASHBACK_INVALID_CLASS;
	  goto error;
	}

      context.classoids.emplace_back (classoid);
    }

  ptr = or_unpack_string_nocopy (ptr, &context.user);
  ptr = or_unpack_int64 (ptr, &start_time);
  ptr = or_unpack_int64 (ptr, &end_time);

  error_code = flashback_verify_time (thread_p, &start_time, &end_time, &context.start_lsa, &context.end_lsa);
  if (error_code != NO_ERROR)
    {
      goto error;
    }

  assert (!LSA_ISNULL (&context.start_lsa));

  flashback_set_min_log_pageid_to_keep (&context.start_lsa);

  /* get summary list */
  error_code = flashback_make_summary_list (thread_p, &context);
  if (error_code != NO_ERROR)
    {
      goto error;
    }

  /* area : | class oid list | summary start time | summary end time | num summary | summary entry list |
   * summary entry : | trid | user | start/end time | num insert/update/delete | num class | class oid list |
   * OR_OID_SIZE * context.num_class means maximum class oid list size per summary entry */

  area_size = OR_OID_SIZE * context.num_class + OR_INT64_SIZE + OR_INT64_SIZE + OR_INT_SIZE
    + (OR_SUMMARY_ENTRY_SIZE_WITHOUT_CLASS + OR_OID_SIZE * context.num_class) * context.num_summary;

  area = (char *) db_private_alloc (thread_p, area_size);
  if (area == NULL)
    {
      er_set (ER_ERROR_SEVERITY, ARG_FILE_LINE, ER_OUT_OF_VIRTUAL_MEMORY, 1, area_size);
      error_code = ER_OUT_OF_VIRTUAL_MEMORY;
      goto error;
    }

  /* reply packing : error_code | area size */
  ptr = or_pack_int (reply, area_size);
  ptr = or_pack_int (ptr, error_code);

  /* area packing : OID list | num summary | summary info list */
  ptr = area;

  // *INDENT-OFF*
  for (auto iter : context.classoids)
    {
      ptr = or_pack_oid (ptr, &iter);
    }
  // *INDENT-ON*

  ptr = or_pack_int64 (ptr, start_time);
  ptr = or_pack_int64 (ptr, end_time);

  num_ptr = ptr;

  ptr = or_pack_int (ptr, context.num_summary);
  ptr = flashback_pack_summary_entry (ptr, context, &tmp_num);

  if (context.num_summary != tmp_num)
    {
      or_pack_int (num_ptr, tmp_num);
    }

  error_code =
    css_send_reply_and_data_to_client (thread_p->conn_entry, rid, reply, OR_ALIGNED_BUF_SIZE (a_reply), area,
				       area_size);

  db_private_free_and_init (thread_p, area);

  if (error_code != NO_ERROR)
    {
      goto css_send_error;
    }

  return;
error:

  if (error_code == ER_FLASHBACK_INVALID_CLASS)
    {
      ptr = or_pack_int (reply, strlen (classname));
      or_pack_int (ptr, error_code);

      css_send_reply_and_data_to_client (thread_p->conn_entry, rid, reply, OR_ALIGNED_BUF_SIZE (a_reply), classname,
					 strlen (classname));
    }
  else if (error_code == ER_FLASHBACK_INVALID_TIME)
    {
      OR_ALIGNED_BUF (OR_INT64_SIZE) area_buf;
      area = OR_ALIGNED_BUF_START (area_buf);

      ptr = or_pack_int (reply, OR_ALIGNED_BUF_SIZE (area_buf));
      or_pack_int (ptr, error_code);

      or_pack_int64 (area, log_Gl.hdr.db_creation);
      css_send_reply_and_data_to_client (thread_p->conn_entry, rid, reply, OR_ALIGNED_BUF_SIZE (a_reply), area,
					 OR_ALIGNED_BUF_SIZE (area_buf));
    }
  else
    {
      ptr = or_pack_int (reply, 0);
      or_pack_int (ptr, error_code);

      (void) css_send_data_to_client (thread_p->conn_entry, rid, reply, OR_ALIGNED_BUF_SIZE (a_reply));
    }

  if (error_code != ER_FLASHBACK_DUPLICATED_REQUEST)
    {
      /* if flashback variables are reset by duplicated request error,
       * variables for existing connection (valid connection) can be reset */
      flashback_reset ();
    }

  return;

css_send_error:
  flashback_reset ();

  return;
}

void
sflashback_get_loginfo (THREAD_ENTRY * thread_p, unsigned int rid, char *request, int reqlen)
{
  OR_ALIGNED_BUF (OR_INT_SIZE + OR_INT_SIZE) a_reply;
  char *reply = OR_ALIGNED_BUF_START (a_reply);
  char *area = NULL;
  int area_size = 0;

  int error_code = NO_ERROR;
  char *ptr;
  char *start_ptr;

  int threshold_to_remove_archive = 0;

  FLASHBACK_LOGINFO_CONTEXT context = { -1, NULL, LSA_INITIALIZER, LSA_INITIALIZER, 0, 0, false, 0, OID_INITIALIZER, };

  /* request : trid | user | num_class | table oid list | start_lsa | end_lsa | num_item | forward/backward */

  ptr = or_unpack_int (request, &context.trid);
  ptr = or_unpack_string_nocopy (ptr, &context.user);
  ptr = or_unpack_int (ptr, &context.num_class);

  for (int i = 0; i < context.num_class; i++)
    {
      OID classoid;
      ptr = or_unpack_oid (ptr, &classoid);
      context.classoid_set.emplace (classoid);
    }

  ptr = or_unpack_log_lsa (ptr, &context.start_lsa);
  ptr = or_unpack_log_lsa (ptr, &context.end_lsa);
  ptr = or_unpack_int (ptr, &context.num_loginfo);
  ptr = or_unpack_int (ptr, &context.forward);

  error_code = flashback_make_loginfo (thread_p, &context);
  if (error_code != NO_ERROR)
    {
      goto error;
    }

  area_size = OR_LOG_LSA_ALIGNED_SIZE * 2 + OR_INT_SIZE;

  /* log info entries are chunks of memory that already packed together, and they need to be aligned  
   * | lsa | lsa | num item | align | log info 1 | align | log info 2 | align | log info 3 | ..
   * */

  area_size += context.queue_size + context.num_loginfo * MAX_ALIGNMENT;

  area = (char *) db_private_alloc (thread_p, area_size);
  if (area == NULL)
    {
      er_set (ER_ERROR_SEVERITY, ARG_FILE_LINE, ER_OUT_OF_VIRTUAL_MEMORY, 1, area_size);
      error_code = ER_OUT_OF_VIRTUAL_MEMORY;
      goto error;
    }

  /* reply packing :  area size | error_code */
  ptr = or_pack_int (reply, area_size);
  or_pack_int (ptr, error_code);

  /* area packing : start lsa | end lsa | num item | item list */
  ptr = or_pack_log_lsa (area, &context.start_lsa);
  ptr = or_pack_log_lsa (ptr, &context.end_lsa);
  ptr = or_pack_int (ptr, context.num_loginfo);

  ptr = flashback_pack_loginfo (thread_p, ptr, context);

  error_code =
    css_send_reply_and_data_to_client (thread_p->conn_entry, rid, reply, OR_ALIGNED_BUF_SIZE (a_reply), area,
				       area_size);

  db_private_free_and_init (thread_p, area);

  if (error_code != NO_ERROR)
    {
      goto css_send_error;
    }

  if (flashback_is_loginfo_generation_finished (&context.start_lsa, &context.end_lsa))
    {
      flashback_reset ();
    }
  else
    {
      if (context.forward)
	{
	  /* start_lsa is increased only if direction is forward */
	  flashback_set_min_log_pageid_to_keep (&context.start_lsa);
	}
    }

  return;
error:

  if (error_code == ER_FLASHBACK_SCHEMA_CHANGED)
    {
      OR_ALIGNED_BUF (OR_OID_SIZE) area_buf;
      area = OR_ALIGNED_BUF_START (area_buf);

      ptr = or_pack_int (reply, OR_ALIGNED_BUF_SIZE (area_buf));
      or_pack_int (ptr, error_code);
      or_pack_oid (area, &context.invalid_class);
      css_send_reply_and_data_to_client (thread_p->conn_entry, rid, reply, OR_ALIGNED_BUF_SIZE (a_reply), area,
					 OR_ALIGNED_BUF_SIZE (area_buf));
    }
  else
    {
      ptr = or_pack_int (reply, 0);
      or_pack_int (ptr, error_code);
      (void) css_send_data_to_client (thread_p->conn_entry, rid, reply, OR_ALIGNED_BUF_SIZE (a_reply));
    }

  flashback_reset ();

  return;
css_send_error:

  flashback_reset ();
  return;
}


void
splcsql_transfer_file (THREAD_ENTRY * thread_p, unsigned int rid, char *request, int reqlen)
{
  int error = ER_FAILED;
  PLCSQL_COMPILE_REQUEST compile_request;

<<<<<<< HEAD
  cubmethod::runtime_context * ctx = NULL;
  // session_get_method_runtime_context (thread_p, ctx);
=======
  packing_unpacker unpacker (request, (size_t) reqlen);
  unpacker.unpack_all (compile_request);
>>>>>>> 9fb85928

  cubmem::extensible_block ext_blk;
  error = cubmethod::invoke_compile (*thread_p, compile_request, ext_blk);

  // Error code and is_ignored.
  OR_ALIGNED_BUF (3 * OR_INT_SIZE) a_reply;
  char *reply = OR_ALIGNED_BUF_START (a_reply);
  char *ptr = or_pack_int (reply, (int) END_CALLBACK);
  ptr = or_pack_int (ptr, ext_blk.get_size ());
  ptr = or_pack_int (ptr, error);

  css_send_reply_and_data_to_client (thread_p->conn_entry, rid, reply, OR_ALIGNED_BUF_SIZE (a_reply),
				     ext_blk.get_ptr (), (int) ext_blk.get_size ());
}

/*
 * smmon_get_server_info - get memory usage info from memory monitor
 *
 * return:
 *
 *  rid(in):
 *  request(in):
 *  reqlen(in):
 */
void
smmon_get_server_info (THREAD_ENTRY * thread_p, unsigned int rid, char *request, int reqlen)
{
  char *buffer_a = NULL, *buffer, *ptr;
  int size = 0;
  OR_ALIGNED_BUF (OR_INT_SIZE + OR_INT_SIZE) a_reply;
  char *reply = OR_ALIGNED_BUF_START (a_reply);
  int error = NO_ERROR;
#if !defined(WINDOWS)
  MMON_SERVER_INFO server_info;

  if (mmon_is_memory_monitor_enabled ())
    {
      mmon_aggregate_server_info (server_info);
    }
  else
    {
      _er_log_debug (ARG_FILE_LINE, "Memory monitor is already disabled by cubrid memmon --disable-force.\n");
      error = ER_FAILED;
      goto end;
    }

  // Size of server name
  size += or_packed_string_length (server_info.server_name, NULL);
  size = size % MAX_ALIGNMENT ? size + INT_ALIGNMENT : size;

  // Size of total_mem_usage
  size += OR_INT64_SIZE;

  // Size of total_metainfo_mem_usage
  size += OR_INT64_SIZE;

  // Size of num_stat
  size += OR_INT_SIZE;

  // Size of stat name and memory usage
  // *INDENT-OFF*
  for (const auto &s_info : server_info.stat_info)
    {
      // Size of filename
      size += or_packed_string_length (s_info.first.c_str (), NULL);
      size = size % MAX_ALIGNMENT ? size + INT_ALIGNMENT : size;

      // Size of memory usage
      size += OR_INT64_SIZE;
    }
  // *INDENT-ON*

  buffer_a = (char *) db_private_alloc (thread_p, size + MAX_ALIGNMENT);
  if (buffer_a == NULL)
    {
      er_set (ER_ERROR_SEVERITY, ARG_FILE_LINE, ER_OUT_OF_VIRTUAL_MEMORY, 1, size);
      error = ER_OUT_OF_VIRTUAL_MEMORY;
    }
  else
    {
      buffer = PTR_ALIGN (buffer_a, MAX_ALIGNMENT);

      ptr = buffer;

      ptr = or_pack_string (ptr, server_info.server_name);
      ptr = or_pack_int64 (ptr, server_info.total_mem_usage);
      ptr = or_pack_int64 (ptr, server_info.total_metainfo_mem_usage);
      ptr = or_pack_int (ptr, server_info.num_stat);

      // *INDENT-OFF*
      for (const auto &s_info : server_info.stat_info)
        {
          ptr = or_pack_string (ptr, s_info.first.c_str ());
          ptr = or_pack_int64 (ptr, s_info.second);
        }
      // *INDENT-ON*
      assert (size == (int) (ptr - buffer));
    }

end:
  if (error != NO_ERROR)
    {
      ptr = or_pack_int (reply, 0);
      ptr = or_pack_int (ptr, error);
      css_send_data_to_client (thread_p->conn_entry, rid, reply, OR_ALIGNED_BUF_SIZE (a_reply));
    }
  else
    {
      ptr = or_pack_int (reply, size);
      ptr = or_pack_int (ptr, error);
      css_send_reply_and_data_to_client (thread_p->conn_entry, rid, reply, OR_ALIGNED_BUF_SIZE (a_reply), buffer, size);
    }
  db_private_free_and_init (thread_p, buffer_a);
#else // WINDOWS
  er_set (ER_ERROR_SEVERITY, ARG_FILE_LINE, ER_INTERFACE_NOT_SUPPORTED_OPERATION, 0);
  error = ER_INTERFACE_NOT_SUPPORTED_OPERATION;

  // send error
  ptr = or_pack_int (reply, 0);
  ptr = or_pack_int (ptr, error);
  css_send_data_to_client (thread_p->conn_entry, rid, reply, OR_ALIGNED_BUF_SIZE (a_reply));
#endif // !WINDOWS
}

/*
 * smmon_disable_force - disable memory_monitor forcely
 *
 * return:
 *
 *  rid(in):
 *  request(in):
 *  reqlen(in):
 */
void
smmon_disable_force (THREAD_ENTRY * thread_p, unsigned int rid, char *request, int reqlen)
{
  char *ptr;
  OR_ALIGNED_BUF (OR_INT_SIZE + OR_INT_SIZE) a_reply;
  char *reply = OR_ALIGNED_BUF_START (a_reply);
  int error = NO_ERROR;
#if !defined(WINDOWS)
  mmon_disabled = true;

  ptr = or_pack_int (reply, 0);
  ptr = or_pack_int (ptr, error);
  css_send_data_to_client (thread_p->conn_entry, rid, reply, OR_ALIGNED_BUF_SIZE (a_reply));
#else // WINDOWS
  er_set (ER_ERROR_SEVERITY, ARG_FILE_LINE, ER_INTERFACE_NOT_SUPPORTED_OPERATION, 0);
  error = ER_INTERFACE_NOT_SUPPORTED_OPERATION;

  // send error
  ptr = or_pack_int (reply, 0);
  ptr = or_pack_int (ptr, error);
  css_send_data_to_client (thread_p->conn_entry, rid, reply, OR_ALIGNED_BUF_SIZE (a_reply));
#endif // !WINDOWS
}<|MERGE_RESOLUTION|>--- conflicted
+++ resolved
@@ -11208,13 +11208,8 @@
   int error = ER_FAILED;
   PLCSQL_COMPILE_REQUEST compile_request;
 
-<<<<<<< HEAD
-  cubmethod::runtime_context * ctx = NULL;
-  // session_get_method_runtime_context (thread_p, ctx);
-=======
   packing_unpacker unpacker (request, (size_t) reqlen);
   unpacker.unpack_all (compile_request);
->>>>>>> 9fb85928
 
   cubmem::extensible_block ext_blk;
   error = cubmethod::invoke_compile (*thread_p, compile_request, ext_blk);
