--- conflicted
+++ resolved
@@ -50,14 +50,10 @@
       /* TODO[replication] : remove this method if not used */
       stream_position get_last_received_position ();
 
-<<<<<<< HEAD
-      cubcomm::channel &get_channel () { return m_channel; }
-=======
       cubcomm::channel &get_channel ()
       {
 	return m_channel;
       }
->>>>>>> 1e294317
 
       void terminate_connection ();
 
