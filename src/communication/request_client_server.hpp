/*
 * Copyright 2008 Search Solution Corporation
 * Copyright 2016 CUBRID Corporation
 *
 *  Licensed under the Apache License, Version 2.0 (the "License");
 *  you may not use this file except in compliance with the License.
 *  You may obtain a copy of the License at
 *
 *      http://www.apache.org/licenses/LICENSE-2.0
 *
 *  Unless required by applicable law or agreed to in writing, software
 *  distributed under the License is distributed on an "AS IS" BASIS,
 *  WITHOUT WARRANTIES OR CONDITIONS OF ANY KIND, either express or implied.
 *  See the License for the specific language governing permissions and
 *  limitations under the License.
 *
 */

#ifndef _REQUEST_CLIENT_SERVER_HPP_
#define _REQUEST_CLIENT_SERVER_HPP_

#include "communication_channel.hpp"
#include "mem_block.hpp"
#include "object_representation_constants.h"
#include "packer.hpp"

#include <functional>
#include <map>
#include <memory>
#include <thread>

namespace cubcomm
{
  // This header implements request handling over network. Each request has an identifier and for each identifier there
  // is a handler function that is called when the request is received. The handler unpacks the request message and
  // triggers an action based on the message.
  //
  // To send a request, a package is created with the request id and a message containing packed arguments.
  //
  // The request is handled on the other endpoint of the communication channel, by unpacking the id and choosing the
  // appropriate handler, a std::function<void(cubpacking::unpacker &>, for this id. The handler function is
  // responsible to unpack the arguments and to execute the request actions.
  //
  // Request handling specifications:
  //
  //	- The requests are sent and no response is waited.
  //	- The network layer is hidden in the communication::channel. The request layer is on top and uses the channel
  //	function send/sent_int, recv/recv_int, connect/accept, wait_for. Any channel specialization may be used.
  //
  // The classes:
  //
  //	request_client: sends requests over communication channel. is specialized by the type of requests sent.
  //	request_server: a thread receives the requests and calls the appropriate handlers. is specialized by the type of
  //			request received.
  //	request_client_server: send and receive requests on the same channel. is specialized by the type of requests
  //			sent and by the type of requests received.
  //
  // Unidirectional requests.
  //
  //	To send requests from an endpoint to another, the sender require a request_client and the receiver requires a
  //	request_server. The request_client and the request_server are specialized on the same MsgId. The request_server
  //	has handlers registered for each request id.
  //
  //	The code to achieve this must be something along the next lines:
  //
  //	Client:							Server:
  //
  //	cubcomm::channel chn;
  //	chn.connect (server_hostname, server_port);
  //
  //								cubcomm::channel chn;
  //								chn.accept (fd);
  //
  //	cubcomm::request_client<ReqId> req_client (std::move(chn));
  //
  //								cubcomm::request_server<ReqId> req_server (
  //								  std::move (chn));
  //								// register all handlers:
  //								req_server.register_handler (ReqId::FIRST,
  //											     first_handler);  // ...
  //
  //	req_client.send (ReqId::FIRST, arg_first, ...);
  //
  //								first_handler (unpacker)
  //								  unpacker.unpack_all (arg_first, ...); // ...
  //								  do_what_is_requested (arg_first, ...);
  //
  // Bidirectional requests.
  //
  //	To exchange requests between two endpoints, there must be a request_client_server on both endpoints. Each can
  //	have a different specialization if the types of requests sent by one side is different from the types sent by the
  //	other side.
  //
  //	The two request_client_servers need to be compatible. The type of request sent by first must match the type of
  //	requests received by the second. And vice-versa.
  //
  //	The code to achieve this must be something along the next lines:
  //
  //	Left:							Right:
  //
  //	cubcomm::channel chn;
  //	chn.connect (server_hostname, server_port);
  //
  //								cubcomm::channel chn;
  //								chn.accept (fd);
  //
  //	cubcomm::request_client_server<LeftReqId, RightReqId>
  //	  req_clsr (std::move (chn));
  //	// register all handlers
  //	req_clsr.register_handler (RightId::FIRST,
  //				   first_right_handler); // ...
  //
  //								cubcomm::request_client_server<RightReqId, LeftReqId>
  //								  req_clsr (std::move (chn));
  //								// register all handlers
  //								req_server.register_handler (LeftReqId::FIRST,
  //											     first_left_handler);
  //
  //	req_clsr.send (LeftReqId::FIRST, arg_first, ...);
  //
  //							        first_left_handler (unpacker)
  //								  unpacker.unpack_all (arg_first, ...);
  //								  do_what_is_requested (arg_first, ...);
  //
  //								req_clsr.sent (RightReqId::FIRST, arg_first, ...);
  //
  //	first_right_handler (unpacker);
  //	  unpacker.unpack_all (arg_first, ...);
  //	  do_what_is_requested2 (arg_first, ...);
  //


  // A client that sends the specialized request messages
  template <typename MsgId>
  class request_client
  {
    public:
      using client_request_id = MsgId;

      request_client () = delete;
      request_client (channel &&chn);
      request_client (const request_client &) = delete;
      request_client (request_client &&other) = delete;

      request_client &operator = (const request_client &) = delete;
      request_client &operator = (request_client &&) = delete;

      template <typename ... PackableArgs>
      css_error_code send (MsgId msgid, PackableArgs &&... args);	//  pack args and send request of type msgid

      inline const channel &get_channel () const;		// get underlying channel

    private:
      channel m_channel;					// requests are sent on this channel
      cubmem::extensible_block m_send_extensible_block;
  };

  // A server that handles request messages. All requests must be preregistered.
  template <typename MsgId>
  class request_server
  {
    public:
      using server_request_handler = std::function<void (cubpacking::unpacker &upk)>;
      using server_request_id = MsgId;

      request_server () = delete;
      request_server (channel &&chn);
      request_server (const request_server &) = delete;
      request_server (request_server &&) = delete;
      ~request_server ();

      request_server &operator = (const request_server &) = delete;
      request_server &operator = (request_server &&) = delete;

      void start_thread ();	  // start thread that receives and handles requests
      void stop_thread ();	  // stop the thread

      void register_request_handler (MsgId msgid, const server_request_handler &handler);	  // register a handler

      inline const channel &get_channel () const;						  // get underlying channel

      inline bool is_thread_started () const;

    private:
      using request_handlers_container = std::map<MsgId, server_request_handler>;

      void loop_handle_requests ();	    // the thread loop to receive and handle requests
      bool has_request_on_channel ();
      // get request buffer and its size from channel
      css_error_code receive_request_buffer (size_t &message_size);
      // get request from buffer and call its handler
      void handle_request (size_t message_size);

    protected:
      channel m_channel;	  // request are received on this channel

    private:
      std::thread m_thread;				// thread that loops and handles requests
      bool m_shutdown = true;				// set to true when thread must stop
      request_handlers_container m_request_handlers;	// request handler map
      cubmem::extensible_block m_recv_extensible_block;
  };

  // Both a client and a server using same channel. Client messages and server messages can have different specializations
  // Extend the request_server with the client interface
  template <typename ClientMsgId, typename ServerMsgId = ClientMsgId>
  class request_client_server : public request_server<ServerMsgId>
  {
    public:
      using client_request_id = ClientMsgId;

      request_client_server () = delete;
      request_client_server (channel &&chn);
      request_client_server (const request_client_server &) = delete;
      request_client_server (request_client_server &&) = delete;

      request_client_server &operator= (const request_client_server &) = delete;
      request_client_server &operator= (request_client_server &&) = delete;

      template <typename ... PackableArgs>
<<<<<<< HEAD
      css_error_code send (ClientMsgId msgid, PackableArgs &&... args);
=======
      css_error_code send (ClientMsgId msgid, const PackableArgs &... args);
>>>>>>> fb57057f

    private:
      cubmem::extensible_block m_send_extensible_block;
  };

  // Helper function that packs MsgId & PackableArgs and sends them on chn
  template <typename MsgId, typename ... PackableArgs>
  css_error_code send_client_request (channel &chn, cubmem::extensible_block &send_ext_block,
<<<<<<< HEAD
				      MsgId msgid, PackableArgs &&... args);
=======
				      MsgId msgid, const PackableArgs &... args);
>>>>>>> fb57057f

  // Err logging functions
  void er_log_send_request (const channel &chn, int msgid, size_t size);
  void er_log_recv_request (const channel &chn, int msgid, size_t size);
  void er_log_send_fail (const channel &chn, css_error_code err);
  void er_log_recv_fail (const channel &chn, css_error_code err);
  void er_log_thread_started (const void *instance_ptr, const void *thread_ptr, std::thread::id thread_id);
  void er_log_thread_finished (const void *instance_ptr, const void *thread_ptr, std::thread::id thread_id);
}

namespace cubcomm
{
  // --- request_client ---
  template <typename MsgId>
  request_client<MsgId>::request_client (channel &&chn)
    : m_channel (std::move (chn))
    , m_send_extensible_block { cubmem::CSTYLE_BLOCK_ALLOCATOR }
  {
  }

  template <typename MsgId>
  template <typename ... PackableArgs>
  css_error_code request_client<MsgId>::send (MsgId msgid, PackableArgs &&... args)
  {
<<<<<<< HEAD
    return send_client_request (m_channel, m_send_extensible_block, msgid, std::forward<PackableArgs> (args)...);
=======
    return send_client_request (m_channel, m_send_extensible_block, msgid, args...);
>>>>>>> fb57057f
  }

  template <typename MsgId>
  const channel &request_client<MsgId>::get_channel () const
  {
    return m_channel;
  }

  // --- request_server ---
  template <typename MsgId>
  request_server<MsgId>::request_server (channel &&chn)
    : m_channel (std::move (chn))
    , m_recv_extensible_block { cubmem::CSTYLE_BLOCK_ALLOCATOR }
  {
  }

  template <typename MsgId>
  void request_server<MsgId>::register_request_handler (MsgId msgid, const server_request_handler &handler)
  {
    const auto it = m_request_handlers.find (msgid);
    assert (it == m_request_handlers.cend ());
    if (it == m_request_handlers.cend ())
      {
	m_request_handlers[msgid] = handler;
      }
  }

  template <typename MsgId>
  const channel &request_server<MsgId>::get_channel () const
  {
    return m_channel;
  }

  template <typename MsgId>
  void request_server<MsgId>::start_thread ()
  {
    assert (false == m_thread.joinable ());

    m_shutdown = false;
    m_thread = std::thread (&request_server::loop_handle_requests, std::ref (*this));

    er_log_thread_started (this, &m_thread, m_thread.get_id ());
  }

  template <typename MsgId>
  void request_server<MsgId>::stop_thread ()
  {
    assert (is_thread_started ());

    m_shutdown = true;
    m_thread.join ();
  }

  template <typename MsgId>
  bool request_server<MsgId>::is_thread_started () const
  {
    return m_thread.joinable ();
  }

  template <typename MsgId>
  void request_server<MsgId>::loop_handle_requests ()
  {
    size_t message_size = 0;
    while (!m_shutdown)
      {
	if (!has_request_on_channel ())
	  {
	    continue;
	  }
	if (receive_request_buffer (message_size) != NO_ERRORS)
	  {
	    break;
	  }
	handle_request (message_size);
      }
    er_log_thread_finished (this, &m_thread, m_thread.get_id ());
  }

  template <typename MsgId>
  bool request_server<MsgId>::has_request_on_channel ()
  {
    unsigned short events = POLLIN;
    unsigned short revents = 0;
    (void) m_channel.wait_for (events, revents);
    bool received_message = (revents & POLLIN) != 0;
    return received_message;
  }

  template <typename MsgId>
  css_error_code request_server<MsgId>::receive_request_buffer (size_t &message_size)
  {
    size_t expected_size = 0;
    size_t size_ilen = sizeof (expected_size);

    message_size = 0;

    // NOTE: no ntohl here; integer value received as a stream of bytes
    css_error_code err = m_channel.recv (reinterpret_cast <char *> (&expected_size), size_ilen);
    if (err != NO_ERRORS)
      {
	er_log_recv_fail (m_channel, err);
	return err;
      }
    assert (size_ilen == sizeof (expected_size));

    // will re-alloc until the block size gets big enough that will not neet to re-alloc anymore
    m_recv_extensible_block.extend_to (expected_size);

    size_t receive_size = expected_size;
    err = m_channel.recv (m_recv_extensible_block.get_ptr (), receive_size);
    if (err != NO_ERRORS)
      {
	er_log_recv_fail (m_channel, err);
	return err;
      }
    assert (receive_size == expected_size);

    message_size = receive_size;

    return NO_ERRORS;
  }

  template <typename MsgId>
  void request_server<MsgId>::handle_request (size_t message_size)
  {
    assert (message_size >= OR_INT_SIZE);

    cubpacking::unpacker upk (m_recv_extensible_block.get_read_ptr (), message_size);
    MsgId msgid;
    upk.unpack_from_int (msgid);
    auto req_handle_it = m_request_handlers.find (msgid);
    if (req_handle_it == m_request_handlers.end ())
      {
	// no such handler
	assert_release (false);
	return;
      }
    er_log_recv_request (m_channel, static_cast<int> (msgid), message_size);
    req_handle_it->second (upk);
  }

  template <typename MsgId>
  request_server<MsgId>::~request_server ()
  {
    m_shutdown = true;
    m_channel.close_connection ();
    if (m_thread.joinable ())
      {
	m_thread.join ();
      }
  }

  // --- request_client_server ---
  template <typename ClientMsgId, typename ServerMsgId>
  request_client_server<ClientMsgId, ServerMsgId>::request_client_server (channel &&chn)
    : request_server<ServerMsgId>::request_server (std::move (chn))
    , m_send_extensible_block { cubmem::CSTYLE_BLOCK_ALLOCATOR }
  {
  }

  template <typename ClientMsgId, typename ServerMsgId>
  template <typename ... PackableArgs>
  css_error_code request_client_server<ClientMsgId, ServerMsgId>::send (ClientMsgId msgid,
      PackableArgs &&... args)
  {
    return send_client_request (this->request_server<ServerMsgId>::m_channel,
<<<<<<< HEAD
				m_send_extensible_block, msgid, std::forward<PackableArgs> (args)...);
=======
				m_send_extensible_block, msgid, args...);
>>>>>>> fb57057f
  }

  template <typename MsgId, typename ... PackableArgs>
  css_error_code send_client_request (channel &chn, cubmem::extensible_block &send_ext_block,
<<<<<<< HEAD
				      MsgId msgid, PackableArgs &&... args)
  {
    packing_packer packer;
    // internally, will re-alloc until the block size gets big enough that will not neet to re-alloc anymore
    packer.set_buffer_and_pack_all (send_ext_block, static_cast<int> (msgid), std::forward<PackableArgs> (args)...);
=======
				      MsgId msgid, const PackableArgs &... args)
  {
    packing_packer packer;
    // internally, will re-alloc until the block size gets big enough that will not neet to re-alloc anymore
    packer.set_buffer_and_pack_all (send_ext_block, static_cast<int> (msgid), args...);
>>>>>>> fb57057f
    const size_t packer_current_size = packer.get_current_size ();

    er_log_send_request (chn, static_cast<int> (msgid), packer_current_size);

    // NOTE: no htonl here; integer value sent as a stream of bytes
    const css_error_code css_size_err = chn.send (
	reinterpret_cast<const char *> (&packer_current_size), sizeof (packer_current_size));
    if (css_size_err != NO_ERRORS)
      {
	er_log_send_fail (chn, css_size_err);
	return css_size_err;
      }

    const css_error_code css_err = chn.send (send_ext_block.get_ptr (), packer.get_current_size ());
    if (css_err != NO_ERRORS)
      {
	er_log_send_fail (chn, css_err);
      }
    return css_err;
  }
}

#endif // _SERVER_SERVER_HPP_<|MERGE_RESOLUTION|>--- conflicted
+++ resolved
@@ -218,11 +218,7 @@
       request_client_server &operator= (request_client_server &&) = delete;
 
       template <typename ... PackableArgs>
-<<<<<<< HEAD
       css_error_code send (ClientMsgId msgid, PackableArgs &&... args);
-=======
-      css_error_code send (ClientMsgId msgid, const PackableArgs &... args);
->>>>>>> fb57057f
 
     private:
       cubmem::extensible_block m_send_extensible_block;
@@ -231,11 +227,7 @@
   // Helper function that packs MsgId & PackableArgs and sends them on chn
   template <typename MsgId, typename ... PackableArgs>
   css_error_code send_client_request (channel &chn, cubmem::extensible_block &send_ext_block,
-<<<<<<< HEAD
-				      MsgId msgid, PackableArgs &&... args);
-=======
 				      MsgId msgid, const PackableArgs &... args);
->>>>>>> fb57057f
 
   // Err logging functions
   void er_log_send_request (const channel &chn, int msgid, size_t size);
@@ -260,11 +252,7 @@
   template <typename ... PackableArgs>
   css_error_code request_client<MsgId>::send (MsgId msgid, PackableArgs &&... args)
   {
-<<<<<<< HEAD
     return send_client_request (m_channel, m_send_extensible_block, msgid, std::forward<PackableArgs> (args)...);
-=======
-    return send_client_request (m_channel, m_send_extensible_block, msgid, args...);
->>>>>>> fb57057f
   }
 
   template <typename MsgId>
@@ -431,28 +419,16 @@
       PackableArgs &&... args)
   {
     return send_client_request (this->request_server<ServerMsgId>::m_channel,
-<<<<<<< HEAD
 				m_send_extensible_block, msgid, std::forward<PackableArgs> (args)...);
-=======
-				m_send_extensible_block, msgid, args...);
->>>>>>> fb57057f
   }
 
   template <typename MsgId, typename ... PackableArgs>
   css_error_code send_client_request (channel &chn, cubmem::extensible_block &send_ext_block,
-<<<<<<< HEAD
 				      MsgId msgid, PackableArgs &&... args)
   {
     packing_packer packer;
     // internally, will re-alloc until the block size gets big enough that will not neet to re-alloc anymore
     packer.set_buffer_and_pack_all (send_ext_block, static_cast<int> (msgid), std::forward<PackableArgs> (args)...);
-=======
-				      MsgId msgid, const PackableArgs &... args)
-  {
-    packing_packer packer;
-    // internally, will re-alloc until the block size gets big enough that will not neet to re-alloc anymore
-    packer.set_buffer_and_pack_all (send_ext_block, static_cast<int> (msgid), args...);
->>>>>>> fb57057f
     const size_t packer_current_size = packer.get_current_size ();
 
     er_log_send_request (chn, static_cast<int> (msgid), packer_current_size);
