--- conflicted
+++ resolved
@@ -10723,121 +10723,6 @@
   return ER_NOT_IN_STANDALONE;
 }
 
-/* unpacking_loginfo : test purpose, will be replaced */
-static char *
-unpacking_loginfo (char *ptr, int num_item)
-{
-  int length;
-  TRANID trid;
-  char *user;
-  int dataitem_type;
-
-  int dml_type;
-  INT64 classoid;
-  int num_change_col;
-  int change_index;
-  int func_code;
-
-  int i_data;
-  double d_data;
-  float f_data;
-  short sh_data;
-  char *s_data;
-  INT64 b_data;
-
-  int num_cond_col;
-  int cond_index;
-
-  for (int i = 0; i < num_item; i++)
-    {
-      ptr = PTR_ALIGN (ptr, MAX_ALIGNMENT);
-      ptr = or_unpack_int (ptr, &length);
-      ptr = or_unpack_int (ptr, &trid);
-      ptr = or_unpack_string_nocopy (ptr, &user);
-      ptr = or_unpack_int (ptr, &dataitem_type);
-
-      ptr = or_unpack_int (ptr, &dml_type);
-      ptr = or_unpack_int64 (ptr, &classoid);
-      ptr = or_unpack_int (ptr, &num_change_col);
-
-      for (int j = 0; j < num_change_col; j++)
-	{
-	  ptr = or_unpack_int (ptr, &change_index);
-	}
-
-      for (int j = 0; j < num_change_col; j++)
-	{
-	  ptr = or_unpack_int (ptr, &func_code);
-
-	  switch (func_code)
-	    {
-	    case 0:
-	      ptr = or_unpack_int (ptr, &i_data);
-	      break;
-	    case 1:
-	      ptr = or_unpack_int64 (ptr, &b_data);
-	      break;
-	    case 2:
-	      ptr = or_unpack_float (ptr, &f_data);
-	      break;
-	    case 3:
-	      ptr = or_unpack_double (ptr, &d_data);
-	      break;
-	    case 4:
-	      ptr = or_unpack_short (ptr, &sh_data);
-	    case 5:
-	      ptr = or_unpack_string_nocopy (ptr, &s_data);
-	      break;
-	    case 7:
-	      ptr = or_unpack_string_nocopy (ptr, &s_data);
-	      break;
-	    default:
-	      break;
-	    }
-	}
-
-      ptr = or_unpack_int (ptr, &num_cond_col);
-
-      for (int j = 0; j < num_cond_col; j++)
-	{
-	  ptr = or_unpack_int (ptr, &cond_index);
-	}
-
-      for (int j = 0; j < num_cond_col; j++)
-	{
-	  ptr = or_unpack_int (ptr, &func_code);
-
-	  switch (func_code)
-	    {
-	    case 0:
-	      ptr = or_unpack_int (ptr, &i_data);
-	      break;
-	    case 1:
-	      ptr = or_unpack_int64 (ptr, &b_data);
-	      break;
-	    case 2:
-	      ptr = or_unpack_float (ptr, &f_data);
-	      break;
-	    case 3:
-	      ptr = or_unpack_double (ptr, &d_data);
-	      break;
-	    case 4:
-	      ptr = or_unpack_short (ptr, &sh_data);
-	    case 5:
-	      ptr = or_unpack_string_nocopy (ptr, &s_data);
-	      break;
-	    case 7:
-	      ptr = or_unpack_string_nocopy (ptr, &s_data);
-	      break;
-	    default:
-	      break;
-	    }
-	}
-    }
-
-  return ptr;
-}
-
 /*
  * flashback_get_loginfo () - client-side function to get flashback log info
  *
@@ -10911,7 +10796,6 @@
 	  ptr = or_unpack_log_lsa (area, start_lsa);
 	  ptr = or_unpack_log_lsa (ptr, end_lsa);
 	  ptr = or_unpack_int (ptr, num_item);
-<<<<<<< HEAD
 
 	  ptr = PTR_ALIGN (ptr, MAX_ALIGNMENT);
 
@@ -10923,9 +10807,6 @@
 	    }
 
 	  memcpy (*info_list, ptr, area_size - (ptr - area));
-=======
-	  ptr = unpacking_loginfo (ptr, *num_item);
->>>>>>> 4a3d5262
 	}
 
       free_and_init (area);
