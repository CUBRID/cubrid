--- conflicted
+++ resolved
@@ -5213,15 +5213,10 @@
 
   THREAD_ENTRY *thread_p = enter_server ();
 
-<<<<<<< HEAD
-  error_code = xboot_copy (NULL, from_dbname, new_db_name, new_db_path, new_log_path, new_lob_path,
-			   new_db_server_host, new_volext_path, fileof_vols_and_copypaths, new_db_overwrite);
-=======
   error_code =
     xboot_copy (thread_p, from_dbname, new_db_name, new_db_path, new_log_path, new_lob_path, new_db_server_host,
 		new_volext_path, fileof_vols_and_copypaths, new_db_overwrite);
   assert (thread_p == NULL);
->>>>>>> 616b1341
 
   exit_server_no_thread_entry ();
 
