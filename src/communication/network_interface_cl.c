--- conflicted
+++ resolved
@@ -3895,12 +3895,7 @@
 
   request = OR_ALIGNED_BUF_START (a_request);
 
-<<<<<<< HEAD
-  ptr = request;
-  ptr = or_pack_int (ptr, is_contention);
-=======
   (void) or_pack_int (request, is_contention);
->>>>>>> 4b370022
 
   req_error =
     net_client_request_recv_stream (NET_SERVER_LK_DUMP, request, OR_ALIGNED_BUF_SIZE (a_request), NULL, 0, NULL, 0,
