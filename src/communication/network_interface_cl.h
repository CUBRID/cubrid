/*
 * Copyright 2008 Search Solution Corporation
 * Copyright 2016 CUBRID Corporation
 *
 *  Licensed under the Apache License, Version 2.0 (the "License");
 *  you may not use this file except in compliance with the License.
 *  You may obtain a copy of the License at
 *
 *      http://www.apache.org/licenses/LICENSE-2.0
 *
 *  Unless required by applicable law or agreed to in writing, software
 *  distributed under the License is distributed on an "AS IS" BASIS,
 *  WITHOUT WARRANTIES OR CONDITIONS OF ANY KIND, either express or implied.
 *  See the License for the specific language governing permissions and
 *  limitations under the License.
 *
 */


/*
 * network_interface_cl.h - Definitions for client network support
 */

#ifndef _NETWORK_INTERFACE_CL_H_
#define _NETWORK_INTERFACE_CL_H_

#ident "$Id$"

#if defined (SERVER_MODE)
#error Does not belong to server module
#endif /* SERVER_MODE */

#include <stdio.h>

#include <vector>

#include "dbtype_def.h"
#include "lob_locator.hpp"
#include "replication.h"
#include "server_interface.h"
#include "perf_monitor.h"
#include "storage_common.h"
#include "object_domain.h"
#include "query_list.h"
#include "query_monitoring.hpp"
#include "statistics.h"
#include "connection_defs.h"
#include "log_writer.h"
#include "language_support.h"
#include "log_common_impl.h"
#include "parse_tree.h"
#include "load_common.hpp"
#include "timezone_lib_common.h"
#include "method_def.hpp"

// forward declarations
#if defined (SA_MODE)
struct bo_restart_arg;
#endif
struct compile_context;
struct xasl_node_header;
struct xasl_stream;

/* killtran supporting structures and functions */
typedef struct one_tran_info ONE_TRAN_INFO;
struct one_tran_info
{
  int tran_index;
  TRAN_STATE state;
  int process_id;
  char *db_user;
  char *program_name;
  char *login_name;
  char *host_name;
  TRAN_QUERY_EXEC_INFO query_exec_info;
};

typedef struct trans_info TRANS_INFO;
struct trans_info
{
  int num_trans;
  bool include_query_exec_info;
  ONE_TRAN_INFO tran[1];	/* really [num_trans] */
};

extern int locator_fetch (OID * oidp, int chn, LOCK lock, LC_FETCH_VERSION_TYPE fetch_type, OID * class_oid,
			  int class_chn, int prefetch, LC_COPYAREA ** fetch_copyarea);
extern int locator_get_class (OID * class_oid, int class_chn, const OID * oid, LOCK lock, int prefetching,
			      LC_COPYAREA ** fetch_copyarea);
extern int locator_fetch_all (const HFID * hfid, LOCK * lock, LC_FETCH_VERSION_TYPE fetch_version_type,
			      OID * class_oidp, int *nobjects, int *nfetched, OID * last_oidp,
			      LC_COPYAREA ** fetch_copyarea);
extern int locator_does_exist (OID * oidp, int chn, LOCK lock, OID * class_oid, int class_chn, int need_fetching,
			       int prefetch, LC_COPYAREA ** fetch_copyarea, LC_FETCH_VERSION_TYPE fetch_version_type);
extern int locator_notify_isolation_incons (LC_COPYAREA ** synch_copyarea);
extern int locator_force (LC_COPYAREA * copy_area, int num_ignore_error_list, int *ignore_error_list, int content_size);
extern int locator_repl_force (LC_COPYAREA * copy_area, LC_COPYAREA ** reply_copy_area);
extern int locator_fetch_lockset (LC_LOCKSET * lockset, LC_COPYAREA ** fetch_copyarea);
extern int locator_fetch_all_reference_lockset (OID * oid, int chn, OID * class_oid, int class_chn, LOCK lock,
						int quit_on_errors, int prune_level, LC_LOCKSET ** lockset,
						LC_COPYAREA ** fetch_copyarea);
extern LC_FIND_CLASSNAME locator_find_class_oid (const char *class_name, OID * class_oid, LOCK lock);
extern LC_FIND_CLASSNAME locator_reserve_class_names (const int num_classes, const char **class_names,
						      OID * class_oids);
extern int locator_get_reserved_class_name_oid (const char *classname, OID * class_oid);
extern LC_FIND_CLASSNAME locator_delete_class_name (const char *class_name);
extern LC_FIND_CLASSNAME locator_rename_class_name (const char *old_name, const char *new_name, OID * class_oid);
extern int locator_assign_oid (const HFID * hfid, OID * perm_oid, int expected_length, OID * class_oid,
			       const char *class_name);
extern int locator_assign_oid_batch (LC_OIDSET * oidset);
extern LC_FIND_CLASSNAME locator_find_lockhint_class_oids (int num_classes, const char **many_classnames,
							   LOCK * many_locks, int *many_need_subclasses,
							   LC_PREFETCH_FLAGS * many_flags, OID * guessed_class_oids,
							   int *guessed_class_chns, int quit_on_errors,
							   LOCK lock_rr_tran, LC_LOCKHINT ** lockhint,
							   LC_COPYAREA ** fetch_copyarea);
extern int locator_fetch_lockhint_classes (LC_LOCKHINT * lockhint, LC_COPYAREA ** fetch_area);
extern int locator_check_fk_validity (OID * cls_oid, HFID * hfid, TP_DOMAIN * key_type, int n_attrs, int *attr_ids,
				      OID * pk_cls_oid, BTID * pk_btid, char *fk_name);
extern int locator_prefetch_repl_insert (OID * class_oid, RECDES * recdes);
extern int heap_create (HFID * hfid, const OID * class_oid, bool reuse_oid);
#if defined(ENABLE_UNUSED_FUNCTION)
extern int heap_destroy (const HFID * hfid);
#endif
extern int heap_destroy_newly_created (const HFID * hfid, const OID * class_oid, const bool force = false);
extern int heap_reclaim_addresses (const HFID * hfid);
extern int file_apply_tde_to_class_files (const OID * class_oid);
#ifdef UNSTABLE_TDE_FOR_REPLICATION_LOG
extern int tde_get_data_keys ();
#endif /* UNSTABLE_TDE_FOR_REPLICATION_LOG */
extern int dblink_get_cipher_master_key ();
extern int tde_is_loaded (int *is_loaded);
extern int tde_get_mk_file_path (char *mk_path);
extern int tde_get_mk_info (int *mk_index, time_t * created_time, time_t * set_time);
extern int tde_change_mk_on_server (int mk_index);
extern DKNPAGES disk_get_total_numpages (VOLID volid);
extern DKNPAGES disk_get_free_numpages (VOLID volid);
extern char *disk_get_remarks (VOLID volid);
extern char *disk_get_fullname (VOLID volid, char *vol_fullname);
extern int log_reset_wait_msecs (int wait_msecs);
extern int log_reset_isolation (TRAN_ISOLATION isolation);
extern void log_set_interrupt (int set);
extern int log_checkpoint (void);
extern void log_dump_stat (FILE * outfp);
extern int log_set_suppress_repl_on_transaction (int set);

#if defined (CS_MODE)
extern LOB_LOCATOR_STATE log_find_lob_locator (const char *locator, char *real_locator);
extern int log_add_lob_locator (const char *locator, LOB_LOCATOR_STATE state);
extern int log_change_state_of_locator (const char *locator, const char *real_locator, LOB_LOCATOR_STATE state);
extern int log_drop_lob_locator (const char *locator);
#endif // CS_MODE

extern TRAN_STATE tran_server_commit (bool retain_lock);
extern TRAN_STATE tran_server_abort (void);
#ifdef __cplusplus
extern "C"
{
#endif
  extern bool tran_is_blocked (int tran_index);
#ifdef __cplusplus
}
#endif

extern int tran_server_has_updated (void);
extern int tran_server_is_active_and_has_updated (void);
extern int tran_wait_server_active_trans (void);
extern int tran_server_set_global_tran_info (int gtrid, void *info, int size);
extern int tran_server_get_global_tran_info (int gtrid, void *buffer, int size);
extern int tran_server_2pc_start (void);
extern TRAN_STATE tran_server_2pc_prepare (void);
extern int tran_server_2pc_recovery_prepared (int gtrids[], int size);
extern int tran_server_2pc_attach_global_tran (int gtrid);
extern TRAN_STATE tran_server_2pc_prepare_global_tran (int gtrid);
#if defined (ENABLE_UNUSED_FUNCTION)
extern int tran_server_start_topop (LOG_LSA * topop_lsa);
extern TRAN_STATE tran_server_end_topop (LOG_RESULT_TOPOP result, LOG_LSA * topop_lsa);
#endif
extern int tran_server_savepoint (const char *savept_name, LOG_LSA * savept_lsa);
extern TRAN_STATE tran_server_partial_abort (const char *savept_name, LOG_LSA * savept_lsa);
extern const char *tran_get_tranlist_state_name (TRAN_STATE state);
extern bool tran_is_in_libcas (void);
#ifdef __cplusplus
extern "C"
{
#endif
  extern void lock_dump (FILE * outfp);
  extern void vacuum_dump (FILE * outfp);
#ifdef __cplusplus
}
#endif
extern int acl_reload (void);
extern void acl_dump (FILE * outfp);

int boot_initialize_server (const BOOT_CLIENT_CREDENTIAL * client_credential, BOOT_DB_PATH_INFO * db_path_info,
			    bool db_overwrite, const char *file_addmore_vols, DKNPAGES db_npages,
			    PGLENGTH db_desired_pagesize, DKNPAGES log_npages, PGLENGTH db_desired_log_page_size,
			    OID * rootclass_oid, HFID * rootclass_hfid, int client_lock_wait,
			    TRAN_ISOLATION client_isolation);
int boot_register_client (BOOT_CLIENT_CREDENTIAL * client_credential, int client_lock_wait,
			  TRAN_ISOLATION client_isolation, TRAN_STATE * tran_state,
			  BOOT_SERVER_CREDENTIAL * server_credential);
extern int boot_unregister_client (int tran_index);
extern int boot_backup (const char *backup_path, FILEIO_BACKUP_LEVEL backup_level, bool delete_unneeded_logarchives,
			const char *backup_verbose_file, int num_threads, FILEIO_ZIP_METHOD zip_method,
			FILEIO_ZIP_LEVEL zip_level, int skip_activelog, int sleep_msecs, bool separate_keys);
extern VOLID boot_add_volume_extension (DBDEF_VOL_EXT_INFO * ext_info);
extern int boot_check_db_consistency (int check_flag, OID * oids, int num_oids, BTID * idx_btid);
extern int boot_find_number_permanent_volumes (void);
extern int boot_find_number_temp_volumes (void);
extern VOLID boot_find_last_permanent (void);
extern int boot_find_last_temp (void);
extern int boot_delete (const char *db_name, bool force_delete);
#if defined (SA_MODE)
extern int boot_restart_from_backup (int print_restart, const char *db_name, bo_restart_arg * r_args);
#endif // SA_MODE
extern bool boot_shutdown_server (ER_FINAL_CODE iserfinal);
extern int boot_soft_rename (const char *old_db_name, const char *new_db_name, const char *new_db_path,
			     const char *new_log_path, const char *new_db_server_host, const char *new_volext_path,
			     const char *fileof_vols_and_renamepaths, bool newdb_overwrite, bool extern_rename,
			     bool force_delete);
extern int boot_copy (const char *from_dbname, const char *new_db_name, const char *new_db_path,
		      const char *new_log_path, const char *new_lob_path,
		      const char *new_db_server_host, const char *new_volext_path,
		      const char *fileof_vols_and_copypaths, bool newdb_overwrite);
extern int boot_emergency_patch (const char *db_name, bool recreate_log, DKNPAGES log_npages, const char *db_locale,
				 FILE * out_fp);
extern HA_SERVER_STATE boot_change_ha_mode (HA_SERVER_STATE state, bool force, int timeout);
extern int boot_notify_ha_log_applier_state (HA_LOG_APPLIER_STATE state);
extern int stats_get_statistics_from_server (OID * classoid, unsigned int timestamp, int *length_ptr,
					     char **stats_buffer);
extern int stats_update_statistics (OID * classoid, int with_fullscan);
extern int stats_update_all_statistics (int with_fullscan);

extern int btree_add_index (BTID * btid, TP_DOMAIN * key_type, OID * class_oid, int attr_id, int unique_pk);
extern int btree_load_index (BTID * btid, const char *bt_name, TP_DOMAIN * key_type, OID * class_oids, int n_classes,
			     int n_attrs, int *attr_ids, int *attrs_prefix_length, HFID * hfids, int unique_pk,
			     int not_null_flag, OID * fk_refcls_oid, BTID * fk_refcls_pk_btid, const char *fk_name,
			     char *pred_stream, int pred_stream_size, char *expr_stream, int expr_stream_size,
			     int func_col_id, int func_attr_index_start, SM_INDEX_STATUS index_status);
extern int btree_delete_index (BTID * btid);
extern int locator_log_force_nologging (void);
extern int locator_remove_class_from_index (OID * oid, BTID * btid, HFID * hfid);
extern BTREE_SEARCH btree_find_unique (BTID * btid, DB_VALUE * key, OID * class_oid, OID * oid);
extern BTREE_SEARCH repl_btree_find_unique (BTID * btid, DB_VALUE * key, OID * class_oid, OID * oid);
extern BTREE_SEARCH btree_find_multi_uniques (OID * class_oid, int pruning_type, BTID * btids, DB_VALUE * keys,
					      int count, SCAN_OPERATION_TYPE op_type, OID ** oids, int *oids_count);
extern int btree_class_test_unique (char *buf, int buf_size);
extern int qfile_get_list_file_page (QUERY_ID query_id, VOLID volid, PAGEID pageid, char *buffer, int *buffer_size);
extern int qmgr_prepare_query (struct compile_context *context, xasl_stream * stream);

extern QFILE_LIST_ID *qmgr_execute_query (const XASL_ID * xasl_id, QUERY_ID * query_idp, int dbval_cnt,
					  const DB_VALUE * dbvals, QUERY_FLAG flag, CACHE_TIME * clt_cache_time,
					  CACHE_TIME * srv_cache_time, int query_timeout);
extern QFILE_LIST_ID *qmgr_prepare_and_execute_query (char *xasl_stream, int xasl_stream_size, QUERY_ID * query_id,
						      int dbval_cnt, DB_VALUE * dbval_ptr, QUERY_FLAG flag,
						      int query_timeout);
extern int qmgr_end_query (QUERY_ID query_id);
extern int qmgr_drop_all_query_plans (void);
extern void qmgr_dump_query_plans (FILE * outfp);
extern void qmgr_dump_query_cache (FILE * outfp);
#if defined(ENABLE_UNUSED_FUNCTION)
extern int qp_get_sys_timestamp (DB_VALUE * value);
#endif
extern int serial_get_next_value (DB_VALUE * value, OID * oid_p, int cached_num, int num_alloc, int is_auto_increment);
extern int serial_get_current_value (DB_VALUE * value, OID * oid_p, int cached_num);
extern int serial_decache (OID * oid);

extern int perfmon_server_start_stats (void);
extern int perfmon_server_stop_stats (void);
extern int perfmon_server_copy_stats (UINT64 * to_stats);
extern int perfmon_server_copy_global_stats (UINT64 * to_stats);
extern int catalog_check_rep_dir (OID * class_id, OID * rep_dir_p);
extern int thread_kill_tran_index (int kill_tran_index, char *kill_user, char *kill_host, int kill_pid);
extern int thread_kill_or_interrupt_tran (int *tran_index_list, int num_tran_index, bool is_dba_group_member,
					  bool interrupt_only, int *num_killed);
extern void thread_dump_cs_stat (FILE * outfp);

extern int logtb_get_pack_tran_table (char **buffer_p, int *size_p, bool include_query_exec_info);
extern void logtb_free_trans_info (TRANS_INFO * info);
extern TRANS_INFO *logtb_get_trans_info (bool include_query_exec_info);
extern void logtb_dump_trantable (FILE * outfp);

extern int heap_get_class_num_objects_pages (HFID * hfid, int approximation, int *nobjs, int *npages);

extern int btree_get_statistics (BTID * btid, BTREE_STATS * stat_info);
extern int btree_get_index_key_type (BTID btid, TP_DOMAIN ** key_type_p);
extern int db_local_transaction_id (DB_VALUE * trid);
extern int qp_get_server_info (PARSER_CONTEXT * parser, int server_info_bits);
extern int heap_has_instance (HFID * hfid, OID * class_oid, int has_visible_instance);
extern int locator_redistribute_partition_data (OID * class_oid, int no_oids, OID * oid_list);

extern int jsp_get_server_port (void);
extern int repl_log_get_append_lsa (LOG_LSA * lsa);
extern int repl_set_info (REPL_INFO * repl_info);

extern int logwr_get_log_pages (LOGWR_CONTEXT * ctx_ptr);

extern int log_supplement_statement (int ddl_type, int objtype, OID * classoid, OID * objoid, const char *stmt_text);

extern bool histo_is_supported (void);
extern int histo_start (bool for_all_trans);
extern int histo_stop (void);
extern int histo_print (FILE * stream);
extern int histo_print_global_stats (FILE * stream, bool cumulative, const char *substr);
extern void histo_clear (void);

extern int net_histo_start (bool for_all_trans);
extern int net_histo_stop (void);
extern int net_histo_print (FILE * stream);
extern int net_histo_print_global_stats (FILE * stream, bool cumulative, const char *substr);
extern void net_histo_clear (void);

extern int net_client_request_no_reply (int request, char *argbuf, int argsize);
extern int net_client_request (int request, char *argbuf, int argsize, char *replybuf, int replysize, char *databuf,
			       int datasize, char *replydata, int replydatasize);
#if defined(ENABLE_UNUSED_FUNCTION)
extern int net_client_request_send_large_data (int request, char *argbuf, int argsize, char *replybuf, int replysize,
					       char *databuf, INT64 datasize, char *replydata, int replydatasize);
#endif
extern int net_client_request2 (int request, char *argbuf, int argsize, char *replybuf, int replysize, char *databuf,
				int datasize, char **replydata_ptr, int *replydatasize_ptr);
extern int net_client_request2_no_malloc (int request, char *argbuf, int argsize, char *replybuf, int replysize,
					  char *databuf, int datasize, char *replydata, int *replydatasize_ptr);
extern int net_client_request_3_data (int request, char *argbuf, int argsize, char *databuf1, int datasize1,
				      char *databuf2, int datasize2, char *replydata0, int replydatasize0,
				      char *replydata1, int replydatasize1, char *replydata2, int replydatasize2);
extern int net_client_request_with_callback (int request, char *argbuf, int argsize, char *replybuf, int replysize,
					     char *databuf1, int datasize1, char *databuf2, int datasize2,
					     char **replydata_ptr1, int *replydatasize_ptr1, char **replydata_ptr2,
					     int *replydatasize_ptr2, char **replydata_ptr3, int *replydatasize_ptr3);
extern int net_client_request_method_callback (int request, char *argbuf, int argsize, char *replybuf, int replysize,
					       char **replydata_ptr, int *replydatasize_ptr);
extern int net_client_check_log_header (LOGWR_CONTEXT * ctx_ptr, char *argbuf, int argsize, char *replybuf,
					int replysize, char **logpg_area_buf, bool verbose);
extern int net_client_request_with_logwr_context (LOGWR_CONTEXT * ctx_ptr, int request, char *argbuf, int argsize,
						  char *replybuf, int replysize, char *databuf1, int datasize1,
						  char *databuf2, int datasize2, char **replydata_ptr1,
						  int *replydatasize_ptr1, char **replydata_ptr2,
						  int *replydatasize_ptr2);
extern void net_client_logwr_send_end_msg (int rc, int error);
extern int net_client_get_next_log_pages (int rc, char *replybuf, int replysize, int length);
#if defined(ENABLE_UNUSED_FUNCTION)
extern int net_client_request3 (int request, char *argbuf, int argsize, char *replybuf, int replysize, char *databuf,
				int datasize, char **replydata_ptr, int *replydatasize_ptr, char **replydata_ptr2,
				int *replydatasize_ptr2);
#endif

extern int net_client_request_recv_copyarea (int request, char *argbuf, int argsize, char *replybuf, int replysize,
					     LC_COPYAREA ** reply_copy_area);
#if defined(ENABLE_UNUSED_FUNCTION)
extern int net_client_request_recv_large_data (int request, char *argbuf, int argsize, char *replybuf, int replysize,
					       char *databuf, int datasize, char *replydata, INT64 * replydatasize_ptr);
#endif
extern int net_client_request_2recv_copyarea (int request, char *argbuf, int argsize, char *replybuf, int replysize,
					      char *databuf, int datasize, char *recvbuffer, int recvbuffer_size,
					      LC_COPYAREA ** reply_copy_area, int *eid);
extern int net_client_recv_copyarea (int request, char *replybuf, int replysize, char *recvbuffer, int recvbuffer_size,
				     LC_COPYAREA ** reply_copy_area, int eid);
extern int net_client_request_3_data_recv_copyarea (int request, char *argbuf, int argsize, char *databuf1,
						    int datasize1, char *databuf2, int datasize2, char *replybuf,
						    int replysize, LC_COPYAREA ** reply_copy_area);
extern int net_client_request_3recv_copyarea (int request, char *argbuf, int argsize, char *replybuf, int replysize,
					      char *databuf, int datasize, char **recvbuffer, int *recvbuffer_size,
					      LC_COPYAREA ** reply_copy_area);
extern int net_client_request_recv_stream (int request, char *argbuf, int argsize, char *replybuf, int replybuf_size,
					   char *databuf, int datasize, FILE * outfp);
extern int net_client_ping_server (int client_val, int *server_val, int timeout);
extern int net_client_ping_server_with_handshake (int client_type, bool check_capabilities, int opt_cap);

/* Startup/Shutdown */
#if defined(ENABLE_UNUSED_FUNCTION)
extern void net_client_shutdown_server (void);
#endif
extern int net_client_init (const char *dbname, const char *hostname);
extern int net_client_final (void);

extern void net_cleanup_client_queues (void);
extern int net_client_send_data (char *host, unsigned int rc, char *databuf, int datasize);
extern int net_client_receive_action (int rc, int *action);

extern char *net_client_get_server_host (void);
extern char *net_client_get_server_name (void);

extern int boot_compact_classes (OID ** class_oids, int num_classes, int space_to_process, int instance_lock_timeout,
				 int class_lock_timeout, bool delete_old_repr, OID * last_processed_class_oid,
				 OID * last_processed_oid, int *total_objects, int *failed_objects,
				 int *modified_objects, int *big_objects, int *ids_repr);

extern int boot_heap_compact (OID * class_oid);

extern int compact_db_start (void);
extern int compact_db_stop (void);

/* external storage supports */
extern int es_posix_create_file (char *new_path);
extern ssize_t es_posix_write_file (const char *path, const void *buf, size_t count, off_t offset);
extern ssize_t es_posix_read_file (const char *path, void *buf, size_t count, off_t offset);
extern int es_posix_delete_file (const char *path);
extern int es_posix_copy_file (const char *src_path, const char *metaname, char *new_path);
extern int es_posix_rename_file (const char *src_path, const char *metaname, char *new_path);
extern off_t es_posix_get_file_size (const char *path);

extern int locator_upgrade_instances_domain (OID * class_oid, int attribute_id);
extern int boot_get_server_locales (LANG_COLL_COMPAT ** server_collations, LANG_LOCALE_COMPAT ** server_locales,
				    int *server_coll_cnt, int *server_locales_cnt);
extern int boot_get_server_timezone_checksum (char *timezone_checksum);

/* session state API */
extern int csession_find_or_create_session (SESSION_ID * session_id, int *row_count, char *server_session_key,
					    const char *db_user, const char *host, const char *program_name);
extern int csession_end_session (SESSION_ID session_id);
extern int csession_set_row_count (int rows);
extern int csession_get_row_count (int *rows);
extern int csession_get_last_insert_id (DB_VALUE * value, bool update_last_insert_id);
extern int csession_reset_cur_insert_id (void);
extern int csession_create_prepared_statement (const char *name, const char *alias_print, char *stmt_info,
					       int info_length);
extern int csession_get_prepared_statement (const char *name, XASL_ID * xasl_id, char **stmt_info,
					    xasl_node_header * xasl_header_p);

extern int csession_delete_prepared_statement (const char *name);

extern int clogin_user (const char *username);

extern int csession_set_session_variables (DB_VALUE * variables, const int count);
extern int csession_get_variable (DB_VALUE * name, DB_VALUE * value);
extern int csession_drop_session_variables (DB_VALUE * variables, const int count);

extern int cvacuum (void);
extern int log_get_mvcc_snapshot (void);
extern int tran_lock_rep_read (LOCK lock_rr_tran);

extern int chksum_insert_repl_log_and_demote_table_lock (REPL_INFO * repl_info, const OID * class_oidp);

extern int log_does_active_user_exist (const char *user_name, bool * existed);

extern int netcl_spacedb (SPACEDB_ALL * spaceall, SPACEDB_ONEVOL ** spacevols, SPACEDB_FILES * spacefiles);

extern int locator_demote_class_lock (const OID * class_oid, LOCK lock, LOCK * ex_lock);

extern int loaddb_init (cubload::load_args & args);
extern int loaddb_install_class (const cubload::batch & batch, bool & class_is_ignored, std::string & class_name);
/* *INDENT-OFF* */
extern int loaddb_load_batch (const cubload::batch &batch, bool use_temp_batch, bool &is_batch_accepted,
			      load_status &status);
/* *INDENT-ON* */
extern int loaddb_fetch_status (load_status & status);
extern int loaddb_destroy ();
extern int loaddb_interrupt ();
extern int loaddb_update_stats ();

<<<<<<< HEAD
extern int method_invoke_fold_constants (method_sig_list & sig_list, std::vector < DB_VALUE * >&args,
					 DB_VALUE & result);
=======
extern int method_invoke_fold_constants (const method_sig_list & sig_list,
					 std::vector < std::reference_wrapper < DB_VALUE >> &args, DB_VALUE & result);
>>>>>>> 3af8963e

#endif /* _NETWORK_INTERFACE_CL_H_ */<|MERGE_RESOLUTION|>--- conflicted
+++ resolved
@@ -179,7 +179,6 @@
 extern int tran_server_savepoint (const char *savept_name, LOG_LSA * savept_lsa);
 extern TRAN_STATE tran_server_partial_abort (const char *savept_name, LOG_LSA * savept_lsa);
 extern const char *tran_get_tranlist_state_name (TRAN_STATE state);
-extern bool tran_is_in_libcas (void);
 #ifdef __cplusplus
 extern "C"
 {
@@ -450,12 +449,7 @@
 extern int loaddb_interrupt ();
 extern int loaddb_update_stats ();
 
-<<<<<<< HEAD
-extern int method_invoke_fold_constants (method_sig_list & sig_list, std::vector < DB_VALUE * >&args,
-					 DB_VALUE & result);
-=======
 extern int method_invoke_fold_constants (const method_sig_list & sig_list,
 					 std::vector < std::reference_wrapper < DB_VALUE >> &args, DB_VALUE & result);
->>>>>>> 3af8963e
 
 #endif /* _NETWORK_INTERFACE_CL_H_ */