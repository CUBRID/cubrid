/*
 * Copyright (C) 2008 Search Solution Corporation. All rights reserved by Search Solution.
 *
 *   This program is free software; you can redistribute it and/or modify
 *   it under the terms of the GNU General Public License as published by
 *   the Free Software Foundation; either version 2 of the License, or
 *   (at your option) any later version.
 *
 *  This program is distributed in the hope that it will be useful,
 *  but WITHOUT ANY WARRANTY; without even the implied warranty of
 *  MERCHANTABILITY or FITNESS FOR A PARTICULAR PURPOSE. See the
 *  GNU General Public License for more details.
 *
 *  You should have received a copy of the GNU General Public License
 *  along with this program; if not, write to the Free Software
 *  Foundation, Inc., 51 Franklin Street, Fifth Floor, Boston, MA 02110-1301 USA
 *
 */

/*
 * stream_transfer_[sender/receiver].hpp - transfer stream through the network
 *                                         see stream_transfer_sender.cpp commentary for more details
 */

#ifndef _STREAM_TRANSFER_SENDER_HPP_
#define _STREAM_TRANSFER_SENDER_HPP_

#include "communication_channel.hpp"
#include "cubstream.hpp"

namespace cubthread
{
  class daemon;
};

namespace cubstream
{

  /* Interface used by stream senders/receivers to notify threads. */
  class stream_ack
  {
    public:
      virtual void notify_stream_ack (const cubstream::stream_position stream_pos) = 0;
  };

  class transfer_sender
  {

    public:

      transfer_sender (cubcomm::channel &&chn,
		       cubstream::stream &stream,
		       stream_position begin_sending_position = 0);
      virtual ~transfer_sender ();
      int read_action (char *ptr, const size_t byte_count);

      stream_position get_last_sent_position ();
      cubcomm::channel &get_channel ();

      inline cubthread::daemon *get_daemon ()
      {
	return m_sender_daemon;
      }

    private:

      friend class transfer_sender_task;

      cubcomm::channel m_channel;
      cubstream::stream &m_stream;
      stream_position m_last_sent_position;
      cubthread::daemon *m_sender_daemon;
      char m_buffer[cubcomm::MTU];

      /* TO DO - move p_stream_ack in new receiver threads on master node. */
<<<<<<< HEAD
      stream_ack * p_stream_ack;
=======
      stream_ack *m_p_stream_ack;
>>>>>>> f7d1ffb1

    protected:
      cubstream::stream::read_func_t m_read_action_function;
  };

} // namespace cubstream
#endif /* _STREAM_TRANSFER_SENDER_HPP_ */<|MERGE_RESOLUTION|>--- conflicted
+++ resolved
@@ -73,11 +73,7 @@
       char m_buffer[cubcomm::MTU];
 
       /* TO DO - move p_stream_ack in new receiver threads on master node. */
-<<<<<<< HEAD
-      stream_ack * p_stream_ack;
-=======
       stream_ack *m_p_stream_ack;
->>>>>>> f7d1ffb1
 
     protected:
       cubstream::stream::read_func_t m_read_action_function;
