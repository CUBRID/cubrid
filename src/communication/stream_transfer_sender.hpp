/*
 * Copyright (C) 2008 Search Solution Corporation. All rights reserved by Search Solution.
 *
 *   This program is free software; you can redistribute it and/or modify
 *   it under the terms of the GNU General Public License as published by
 *   the Free Software Foundation; either version 2 of the License, or
 *   (at your option) any later version.
 *
 *  This program is distributed in the hope that it will be useful,
 *  but WITHOUT ANY WARRANTY; without even the implied warranty of
 *  MERCHANTABILITY or FITNESS FOR A PARTICULAR PURPOSE. See the
 *  GNU General Public License for more details.
 *
 *  You should have received a copy of the GNU General Public License
 *  along with this program; if not, write to the Free Software
 *  Foundation, Inc., 51 Franklin Street, Fifth Floor, Boston, MA 02110-1301 USA
 *
 */

/*
 * stream_transfer_[sender/receiver].hpp - transfer stream through the network
 *                                         see stream_transfer_sender.cpp commentary for more details
 */

#ifndef _STREAM_TRANSFER_SENDER_HPP_
#define _STREAM_TRANSFER_SENDER_HPP_

#include "communication_channel.hpp"
#include "cubstream.hpp"

#include <atomic>     // for atomic_bool

namespace cubthread
{
  class daemon;
};

namespace cubstream
{

  /* Interface used by stream senders/receivers to notify threads. */
  class stream_ack
  {
    public:
      virtual void notify_stream_ack (const cubstream::stream_position stream_pos) = 0;
  };

  class transfer_sender
  {

    public:

      transfer_sender (cubcomm::channel &&chn,
		       cubstream::stream &stream,
		       stream_position begin_sending_position = 0);
      virtual ~transfer_sender ();
      int read_action (char *ptr, const size_t byte_count);

      stream_position get_last_sent_position ();
      cubcomm::channel &get_channel ();

      inline cubthread::daemon *get_daemon ()
      {
	return m_sender_daemon;
      }

<<<<<<< HEAD
      void enter_termination_phase () { m_is_termination_phase = true; }

      bool is_termination_phase () { return m_is_termination_phase; }

      void register_stream_ack (stream_ack *stream_ack) { m_p_stream_ack = stream_ack; }
=======
      void enter_termination_phase ()
      {
	m_is_termination_phase.store (true);
      }

      bool is_termination_phase ()
      {
	return m_is_termination_phase.load ();
      }

      void register_stream_ack (stream_ack *stream_ack)
      {
	m_p_stream_ack = stream_ack;
      }
>>>>>>> 1e294317

    private:

      friend class transfer_sender_task;

      cubcomm::channel m_channel;
      cubstream::stream &m_stream;
      stream_position m_last_sent_position;
      cubthread::daemon *m_sender_daemon;
      char m_buffer[cubcomm::MTU];

<<<<<<< HEAD
      bool m_is_termination_phase;
=======
      std::atomic_bool m_is_termination_phase;
>>>>>>> 1e294317

      /* TO DO - move p_stream_ack in new receiver threads on master node. */
      stream_ack *m_p_stream_ack;

    protected:
      cubstream::stream::read_func_t m_read_action_function;
  };

} // namespace cubstream
#endif /* _STREAM_TRANSFER_SENDER_HPP_ */<|MERGE_RESOLUTION|>--- conflicted
+++ resolved
@@ -64,13 +64,6 @@
 	return m_sender_daemon;
       }
 
-<<<<<<< HEAD
-      void enter_termination_phase () { m_is_termination_phase = true; }
-
-      bool is_termination_phase () { return m_is_termination_phase; }
-
-      void register_stream_ack (stream_ack *stream_ack) { m_p_stream_ack = stream_ack; }
-=======
       void enter_termination_phase ()
       {
 	m_is_termination_phase.store (true);
@@ -85,7 +78,6 @@
       {
 	m_p_stream_ack = stream_ack;
       }
->>>>>>> 1e294317
 
     private:
 
@@ -97,11 +89,7 @@
       cubthread::daemon *m_sender_daemon;
       char m_buffer[cubcomm::MTU];
 
-<<<<<<< HEAD
-      bool m_is_termination_phase;
-=======
       std::atomic_bool m_is_termination_phase;
->>>>>>> 1e294317
 
       /* TO DO - move p_stream_ack in new receiver threads on master node. */
       stream_ack *m_p_stream_ack;
