/*
 * Copyright 2008 Search Solution Corporation
 * Copyright 2016 CUBRID Corporation
 *
 *  Licensed under the Apache License, Version 2.0 (the "License");
 *  you may not use this file except in compliance with the License.
 *  You may obtain a copy of the License at
 *
 *      http://www.apache.org/licenses/LICENSE-2.0
 *
 *  Unless required by applicable law or agreed to in writing, software
 *  distributed under the License is distributed on an "AS IS" BASIS,
 *  WITHOUT WARRANTIES OR CONDITIONS OF ANY KIND, either express or implied.
 *  See the License for the specific language governing permissions and
 *  limitations under the License.
 *
 */

#ifndef REQUEST_SYNC_CLIENT_SERVER_HPP
#define REQUEST_SYNC_CLIENT_SERVER_HPP

#include "response_broker.hpp"
#include "request_client_server.hpp"
#include "request_sync_send_queue.hpp"

//
// declarations
//
namespace cubcomm
{
  /* wrapper/helper encapsulating instances of request_client_server, request_sync_send_queue
   * and request_queue_autosend working together
   *
   * request_sync_client_server extends the request handling with the ability of sending requests awaiting responses
   * and the ability to respond.
   *
   * the request payloads are preceded by a response sequence number. the request sequence number is generated, packed
   * and unpacked by request_sync_client_server; its value is not transparent to the users making the requests and the
     responses. see nested class internal_payload.
   */
  template <typename T_OUTGOING_MSG_ID, typename T_INCOMING_MSG_ID, typename T_PAYLOAD>
  class request_sync_client_server
  {
    private:

    public:
      using outgoing_msg_id_t = T_OUTGOING_MSG_ID;
      using request_client_server_t = cubcomm::request_client_server<T_OUTGOING_MSG_ID, T_INCOMING_MSG_ID>;
      using payload_t = T_PAYLOAD;

      // The user payload (of type T_PAYLOAD) is accompanied by a response sequence number set by
      // request_sync_client_server.
      class sequenced_payload;

      using incoming_request_handler_t = std::function<void (sequenced_payload &)>;

    public:
      request_sync_client_server (cubcomm::channel &&a_channel,
				  std::map<T_INCOMING_MSG_ID, incoming_request_handler_t> &&a_incoming_request_handlers,
				  T_OUTGOING_MSG_ID a_outgoing_response_msgid,
				  T_INCOMING_MSG_ID a_incoming_response_msgid,
				  size_t response_partition_count,
				  send_queue_error_handler &&error_handler);
      ~request_sync_client_server ();
      request_sync_client_server (const request_sync_client_server &) = delete;
      request_sync_client_server (request_sync_client_server &&) = delete;

      request_sync_client_server &operator = (const request_sync_client_server &) = delete;
      request_sync_client_server &operator = (request_sync_client_server &&) = delete;

    public:
      void start ();

      /* only used by unit tests
       */
      std::string get_underlying_channel_id () const;

      void push (T_OUTGOING_MSG_ID a_outgoing_message_id, T_PAYLOAD &&a_payload);
      css_error_code send_recv (T_OUTGOING_MSG_ID a_outgoing_message_id, T_PAYLOAD &&a_request_payload,
				T_PAYLOAD &a_response_payload);
      void respond (sequenced_payload &&seq_payload);

    private:
      using request_sync_send_queue_t = cubcomm::request_sync_send_queue<request_client_server_t, sequenced_payload>;
      using request_queue_autosend_t = cubcomm::request_queue_autosend<request_sync_send_queue_t>;

      void unpack_and_handle (cubpacking::unpacker &deserializator, const incoming_request_handler_t &handler);
      void handle_response (sequenced_payload &seq_payload);
      void register_handler (T_INCOMING_MSG_ID msgid, const incoming_request_handler_t &handler);

    private:
      std::unique_ptr<request_client_server_t> m_conn;
      std::unique_ptr<request_sync_send_queue_t> m_queue;
      std::unique_ptr<request_queue_autosend_t> m_queue_autosend;

      const T_OUTGOING_MSG_ID m_outgoing_response_msgid;
      const T_INCOMING_MSG_ID m_incoming_response_msgid;
      response_sequence_number_generator m_rsn_generator;
      response_broker<T_PAYLOAD, css_error_code> m_response_broker;
  };

  template <typename T_OUTGOING_MSG_ID, typename T_INCOMING_MSG_ID, typename T_PAYLOAD>
  class request_sync_client_server<T_OUTGOING_MSG_ID, T_INCOMING_MSG_ID, T_PAYLOAD>::sequenced_payload
    : public cubpacking::packable_object
  {
    public:
      sequenced_payload () = default;
      sequenced_payload (response_sequence_number a_rsn, T_PAYLOAD &&a_payload);
      sequenced_payload (sequenced_payload &&other);
      sequenced_payload (const sequenced_payload &other) = delete;
      ~sequenced_payload () = default;

      sequenced_payload &operator= (sequenced_payload &&other);
      sequenced_payload &operator= (const sequenced_payload &) = delete;

      void push_payload (T_PAYLOAD &&a_payload);
      T_PAYLOAD pull_payload ();

      response_sequence_number get_response_sequence_number () const
      {
	return m_rsn;
      }

      size_t get_packed_size (cubpacking::packer &serializator, std::size_t start_offset = 0) const final override;
      void pack (cubpacking::packer &serializator) const final override;
      void unpack (cubpacking::unpacker &deserializator) final override;

    private:
      response_sequence_number m_rsn = NO_RESPONSE_SEQUENCE_NUMBER;
      T_PAYLOAD m_user_payload;
  };
}

//
// implementations
//
namespace cubcomm
{
  template <typename T_OUTGOING_MSG_ID, typename T_INCOMING_MSG_ID, typename T_PAYLOAD>
  request_sync_client_server<T_OUTGOING_MSG_ID, T_INCOMING_MSG_ID, T_PAYLOAD>::request_sync_client_server (
	  cubcomm::channel &&a_channel,
	  std::map<T_INCOMING_MSG_ID, incoming_request_handler_t> &&a_incoming_request_handlers,
	  T_OUTGOING_MSG_ID a_outgoing_response_msgid, T_INCOMING_MSG_ID a_incoming_response_msgid,
	  size_t response_partition_count,
	  send_queue_error_handler &&error_handler)
    : m_conn { new request_client_server_t (std::move (a_channel)) }
  , m_queue { new request_sync_send_queue_t (*m_conn, std::move (error_handler)) }
  , m_queue_autosend { new request_queue_autosend_t (*m_queue) }
  , m_outgoing_response_msgid { a_outgoing_response_msgid }
  , m_incoming_response_msgid { a_incoming_response_msgid }
  , m_response_broker { response_partition_count, NO_ERRORS }
  {
    assert (a_incoming_request_handlers.size () > 0);
    for (const auto &pair: a_incoming_request_handlers)
      {
	assert (pair.second != nullptr);
	register_handler (pair.first, pair.second);
      }
    // Add the handler for responses
    incoming_request_handler_t bound_response_handler =
	    std::bind (&request_sync_client_server::handle_response, this, std::placeholders::_1);
    register_handler (m_incoming_response_msgid, bound_response_handler);
  }

  template <typename T_OUTGOING_MSG_ID, typename T_INCOMING_MSG_ID, typename T_PAYLOAD>
  void
  request_sync_client_server<T_OUTGOING_MSG_ID, T_INCOMING_MSG_ID, T_PAYLOAD>::start ()
  {
    m_conn->start_thread ();
    m_queue_autosend->start_thread ();
  }

  template <typename T_OUTGOING_MSG_ID, typename T_INCOMING_MSG_ID, typename T_PAYLOAD>
  request_sync_client_server<T_OUTGOING_MSG_ID, T_INCOMING_MSG_ID, T_PAYLOAD>::~request_sync_client_server ()
  {
    // terminate sending messages
    m_queue_autosend.reset (nullptr);

    m_queue.reset (nullptr);

    // terminate receiving messages
    m_conn.reset (nullptr);

    // after autosender and received threads are terminated, there can be no more responses/errors
    // registered on the broker
    m_response_broker.terminate ();
  }

  template <typename T_OUTGOING_MSG_ID, typename T_INCOMING_MSG_ID, typename T_PAYLOAD>
  std::string
  request_sync_client_server<T_OUTGOING_MSG_ID, T_INCOMING_MSG_ID, T_PAYLOAD>::get_underlying_channel_id () const
  {
    return m_conn->get_channel ().get_channel_id ();
  }

  template <typename T_OUTGOING_MSG_ID, typename T_INCOMING_MSG_ID, typename T_PAYLOAD>
  void
  request_sync_client_server<T_OUTGOING_MSG_ID, T_INCOMING_MSG_ID, T_PAYLOAD>::push (
	  T_OUTGOING_MSG_ID a_outgoing_message_id, T_PAYLOAD &&a_payload)
  {
    assert (m_conn != nullptr && m_conn->is_thread_started ());

    sequenced_payload ip (NO_RESPONSE_SEQUENCE_NUMBER, std::move (a_payload));

    // NOTE: if needed, errors can be handled
    m_queue->push (a_outgoing_message_id, std::move (ip), nullptr);
  }

  template <typename T_OUTGOING_MSG_ID, typename T_INCOMING_MSG_ID, typename T_PAYLOAD>
  css_error_code
  request_sync_client_server<T_OUTGOING_MSG_ID, T_INCOMING_MSG_ID, T_PAYLOAD>::send_recv (
	  T_OUTGOING_MSG_ID a_outgoing_message_id, T_PAYLOAD &&a_request_payload, T_PAYLOAD &a_response_payload)
  {
    // Get a unique sequence number of response and group with the payload
    const response_sequence_number rsn = m_rsn_generator.get_unique_number ();
    sequenced_payload seq_payload (rsn, std::move (a_request_payload));

    send_queue_error_handler error_handler_ftor = [&rsn, this] (
		css_error_code error_code, bool &abort_further_processing)
    {
      abort_further_processing = false;
      this->m_response_broker.register_error (rsn, std::move (error_code));
    };

    // Send the request
<<<<<<< HEAD
    m_queue->push (a_outgoing_message_id, std::move (seq_payload), nullptr /*std::move (error_handler_ftor)*/);
=======
    m_queue->push (a_outgoing_message_id, std::move (seq_payload), std::move (error_handler_ftor));
>>>>>>> dc1732ad
    // function is non-blocking, it will just push the message to be sent.
    // The following broker response getter is the blocking part.

    // check whether actual answer or error
    css_error_code error_code { NO_ERRORS };
    std::tie (a_response_payload, error_code) = m_response_broker.get_response (rsn);
    if (error_code != NO_ERRORS)
      {
	// clear payload
	a_response_payload = T_PAYLOAD ();
      }

    return error_code;
  }

  template <typename T_OUTGOING_MSG_ID, typename T_INCOMING_MSG_ID, typename T_PAYLOAD>
  void
  request_sync_client_server<T_OUTGOING_MSG_ID, T_INCOMING_MSG_ID, T_PAYLOAD>::respond (
	  sequenced_payload &&seq_payload)
  {
    // NOTE: if needed, errors can be handled for respond as well
    m_queue->push (m_outgoing_response_msgid, std::move (seq_payload), nullptr);
  }

  template <typename T_OUTGOING_MSG_ID, typename T_INCOMING_MSG_ID, typename T_PAYLOAD>
  void
  request_sync_client_server<T_OUTGOING_MSG_ID, T_INCOMING_MSG_ID, T_PAYLOAD>::handle_response (
	  sequenced_payload &seq_payload)
  {
    m_response_broker.register_response (seq_payload.get_response_sequence_number (),
					 std::move (seq_payload.pull_payload ()));
  }

  template <typename T_OUTGOING_MSG_ID, typename T_INCOMING_MSG_ID, typename T_PAYLOAD>
  void
  request_sync_client_server<T_OUTGOING_MSG_ID, T_INCOMING_MSG_ID, T_PAYLOAD>::unpack_and_handle (
	  cubpacking::unpacker &deserializator, const incoming_request_handler_t &handler)
  {
    sequenced_payload ip;

    ip.unpack (deserializator);
    handler (ip);
  }

  template <typename T_OUTGOING_MSG_ID, typename T_INCOMING_MSG_ID, typename T_PAYLOAD>
  void
  request_sync_client_server<T_OUTGOING_MSG_ID, T_INCOMING_MSG_ID, T_PAYLOAD>::register_handler (
	  T_INCOMING_MSG_ID msgid, const incoming_request_handler_t &handler)
  {
    typename request_client_server_t::server_request_handler converted_handler =
	    std::bind (&request_sync_client_server::unpack_and_handle, std::ref (*this), std::placeholders::_1, handler);
    m_conn->register_request_handler (msgid, converted_handler);
  }

  //
  // Internal payload
  //
  template <typename T_OUTGOING_MSG_ID, typename T_INCOMING_MSG_ID, typename T_PAYLOAD>
  request_sync_client_server<T_OUTGOING_MSG_ID, T_INCOMING_MSG_ID, T_PAYLOAD>::sequenced_payload::sequenced_payload (
	  response_sequence_number a_rsn, T_PAYLOAD &&a_payload)
    : m_rsn (a_rsn)
  {
    push_payload (std::move (a_payload));
  }

  template <typename T_OUTGOING_MSG_ID, typename T_INCOMING_MSG_ID, typename T_PAYLOAD>
  request_sync_client_server<T_OUTGOING_MSG_ID, T_INCOMING_MSG_ID, T_PAYLOAD>::sequenced_payload::sequenced_payload (
	  sequenced_payload &&other)
    : m_rsn (std::move (other.m_rsn))
    , m_user_payload (std::move (other.m_user_payload))
  {
    other.m_rsn = NO_RESPONSE_SEQUENCE_NUMBER;
  }

  template <typename T_OUTGOING_MSG_ID, typename T_INCOMING_MSG_ID, typename T_PAYLOAD>
  typename request_sync_client_server<T_OUTGOING_MSG_ID, T_INCOMING_MSG_ID, T_PAYLOAD>::sequenced_payload &
  request_sync_client_server<T_OUTGOING_MSG_ID, T_INCOMING_MSG_ID, T_PAYLOAD>::sequenced_payload::operator= (
	  sequenced_payload &&other)
  {
    if (this != &other)
      {
	m_rsn = std::move (other.m_rsn);
	m_user_payload = std::move (other.m_user_payload);

	other.m_rsn = NO_RESPONSE_SEQUENCE_NUMBER;
      }
    return *this;
  }

  template <typename T_OUTGOING_MSG_ID, typename T_INCOMING_MSG_ID, typename T_PAYLOAD>
  void
  request_sync_client_server<T_OUTGOING_MSG_ID, T_INCOMING_MSG_ID, T_PAYLOAD>::sequenced_payload::push_payload (
	  T_PAYLOAD &&a_payload)
  {
    m_user_payload = std::move (a_payload);
  }

  template <typename T_OUTGOING_MSG_ID, typename T_INCOMING_MSG_ID, typename T_PAYLOAD>
  T_PAYLOAD
  request_sync_client_server<T_OUTGOING_MSG_ID, T_INCOMING_MSG_ID, T_PAYLOAD>::sequenced_payload::pull_payload ()
  {
    return std::move (m_user_payload);
  }

  template <typename T_OUTGOING_MSG_ID, typename T_INCOMING_MSG_ID, typename T_PAYLOAD>
  size_t
  request_sync_client_server<T_OUTGOING_MSG_ID, T_INCOMING_MSG_ID, T_PAYLOAD>::sequenced_payload::get_packed_size (
	  cubpacking::packer &serializator, std::size_t start_offset /*= 0*/) const
  {
    return serializator.get_all_packed_size_starting_offset (start_offset, m_rsn, m_user_payload);
  }

  template <typename T_OUTGOING_MSG_ID, typename T_INCOMING_MSG_ID, typename T_PAYLOAD>
  void
  request_sync_client_server<T_OUTGOING_MSG_ID, T_INCOMING_MSG_ID, T_PAYLOAD>::sequenced_payload::pack (
	  cubpacking::packer &serializator) const
  {
    serializator.pack_all (m_rsn, m_user_payload);
  }

  template <typename T_OUTGOING_MSG_ID, typename T_INCOMING_MSG_ID, typename T_PAYLOAD>
  void
  request_sync_client_server<T_OUTGOING_MSG_ID, T_INCOMING_MSG_ID, T_PAYLOAD>::sequenced_payload::unpack (
	  cubpacking::unpacker &deserializator)
  {
    deserializator.unpack_all (m_rsn, m_user_payload);
  }
}

#endif // REQUEST_SYNC_CLIENT_SERVER_HPP<|MERGE_RESOLUTION|>--- conflicted
+++ resolved
@@ -223,11 +223,7 @@
     };
 
     // Send the request
-<<<<<<< HEAD
-    m_queue->push (a_outgoing_message_id, std::move (seq_payload), nullptr /*std::move (error_handler_ftor)*/);
-=======
     m_queue->push (a_outgoing_message_id, std::move (seq_payload), std::move (error_handler_ftor));
->>>>>>> dc1732ad
     // function is non-blocking, it will just push the message to be sent.
     // The following broker response getter is the blocking part.
 
