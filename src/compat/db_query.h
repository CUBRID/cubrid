--- conflicted
+++ resolved
@@ -223,20 +223,10 @@
   extern int db_query_end (DB_QUERY_RESULT * result);
   extern int db_query_end_internal (DB_QUERY_RESULT * result, bool notify_server);
 
-<<<<<<< HEAD
-extern void db_clear_client_query_result (int notify_server, bool end_holdable);
-extern void db_init_prepare_info (DB_PREPARE_INFO * info);
-extern int db_pack_prepare_info (const DB_PREPARE_INFO * info, char **buffer);
-extern int db_unpack_prepare_info (DB_PREPARE_INFO * info, char *buffer);
-=======
   extern void db_clear_client_query_result (int notify_server, bool end_holdable);
   extern void db_init_prepare_info (DB_PREPARE_INFO * info);
   extern int db_pack_prepare_info (const DB_PREPARE_INFO * info, char **buffer);
   extern int db_unpack_prepare_info (DB_PREPARE_INFO * info, char *buffer);
-#if defined (ENABLE_UNUSED_FUNCTION)
-  extern void db_final_client_query_result (void);
-#endif
->>>>>>> 03644818
 
   extern void db_set_execution_plan (char *plan, int length);
   extern char *db_get_execution_plan (void);
