--- conflicted
+++ resolved
@@ -1158,10 +1158,6 @@
 
 	  if (p == strend)
 	    {
-<<<<<<< HEAD
-	      // reach the end
-=======
->>>>>>> 101ed18e
 	      break;
 	    }
 
@@ -1398,15 +1394,7 @@
 	  for (; p < strend && char_isspace (*p); ++p)
 	    ;
 
-<<<<<<< HEAD
-	  // Don't break here when reaches the end of string,
-	  // since we have accepted incomplete time literals like time' ', time'01', time'01:23'.
-	  // It looks weird but no way to be backward compatible.
-
-	  if (p < strend && c == ':')
-=======
 	  if (p < strend && *p == ':')
->>>>>>> 101ed18e
 	    {
 	      if (i == 2)
 		{
@@ -1414,11 +1402,7 @@
 		}
 	      ++p;
 	    }
-<<<<<<< HEAD
-	  else if (p < strend && c == '.' && i == 2)
-=======
 	  else if (p < strend && *p == '.' && i == 2)
->>>>>>> 101ed18e
 	    {
 	      ++p;
 	      if (is_msec != NULL)
