/*
 * Copyright (C) 2008 Search Solution Corporation. All rights reserved by Search Solution.
 *
 *   This program is free software; you can redistribute it and/or modify
 *   it under the terms of the GNU General Public License as published by
 *   the Free Software Foundation; either version 2 of the License, or
 *   (at your option) any later version.
 *
 *  This program is distributed in the hope that it will be useful,
 *  but WITHOUT ANY WARRANTY; without even the implied warranty of
 *  MERCHANTABILITY or FITNESS FOR A PARTICULAR PURPOSE. See the
 *  GNU General Public License for more details.
 *
 *  You should have received a copy of the GNU General Public License
 *  along with this program; if not, write to the Free Software
 *  Foundation, Inc., 51 Franklin Street, Fifth Floor, Boston, MA 02110-1301 USA
 *
 */

/*
 * db_client_type.hpp -  Definitions for client types
 */

#ifndef _DB_CLIENT_TYPE_HPP
#define _DB_CLIENT_TYPE_HPP

enum db_client_type
{
  DB_CLIENT_TYPE_UNKNOWN = -1,
  DB_CLIENT_TYPE_SYSTEM_INTERNAL = 0,

  DB_CLIENT_TYPE_DEFAULT = 1,
  DB_CLIENT_TYPE_CSQL = 2,
  DB_CLIENT_TYPE_READ_ONLY_CSQL = 3,
  DB_CLIENT_TYPE_BROKER = 4,
  DB_CLIENT_TYPE_READ_ONLY_BROKER = 5,
  DB_CLIENT_TYPE_SLAVE_ONLY_BROKER = 6,
  DB_CLIENT_TYPE_ADMIN_UTILITY = 7,
  DB_CLIENT_TYPE_ADMIN_CSQL = 8,
  DB_CLIENT_TYPE_LOG_COPIER = 9,
  DB_CLIENT_TYPE_LOG_APPLIER = 10,
  DB_CLIENT_TYPE_RW_BROKER_REPLICA_ONLY = 11,
  DB_CLIENT_TYPE_RO_BROKER_REPLICA_ONLY = 12,
  DB_CLIENT_TYPE_SO_BROKER_REPLICA_ONLY = 13,
  DB_CLIENT_TYPE_ADMIN_CSQL_WOS = 14,	/* admin csql that can write on standby */
<<<<<<< HEAD
  DB_CLIENT_TYPE_DDL_PROXY = 15,
  
=======

>>>>>>> 73ef2cf9
  DB_CLIENT_TYPE_MAX
};

#endif /* _DB_CLIENT_TYPE_HPP */<|MERGE_RESOLUTION|>--- conflicted
+++ resolved
@@ -43,12 +43,8 @@
   DB_CLIENT_TYPE_RO_BROKER_REPLICA_ONLY = 12,
   DB_CLIENT_TYPE_SO_BROKER_REPLICA_ONLY = 13,
   DB_CLIENT_TYPE_ADMIN_CSQL_WOS = 14,	/* admin csql that can write on standby */
-<<<<<<< HEAD
   DB_CLIENT_TYPE_DDL_PROXY = 15,
-  
-=======
 
->>>>>>> 73ef2cf9
   DB_CLIENT_TYPE_MAX
 };
 
