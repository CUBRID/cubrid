/*
 * Copyright 2008 Search Solution Corporation
 * Copyright 2016 CUBRID Corporation
 *
 *  Licensed under the Apache License, Version 2.0 (the "License");
 *  you may not use this file except in compliance with the License.
 *  You may obtain a copy of the License at
 *
 *      http://www.apache.org/licenses/LICENSE-2.0
 *
 *  Unless required by applicable law or agreed to in writing, software
 *  distributed under the License is distributed on an "AS IS" BASIS,
 *  WITHOUT WARRANTIES OR CONDITIONS OF ANY KIND, either express or implied.
 *  See the License for the specific language governing permissions and
 *  limitations under the License.
 *
 */

/*
 * db_client_type.hpp -  Definitions for client types
 */

#ifndef _DB_CLIENT_TYPE_HPP
#define _DB_CLIENT_TYPE_HPP

enum db_client_type
{
  DB_CLIENT_TYPE_UNKNOWN = -1,
  DB_CLIENT_TYPE_SYSTEM_INTERNAL = 0,

  DB_CLIENT_TYPE_DEFAULT = 1,
  DB_CLIENT_TYPE_CSQL = 2,
  DB_CLIENT_TYPE_READ_ONLY_CSQL = 3,
  DB_CLIENT_TYPE_BROKER = 4,
  DB_CLIENT_TYPE_READ_ONLY_BROKER = 5,
  DB_CLIENT_TYPE_SLAVE_ONLY_BROKER = 6,
  DB_CLIENT_TYPE_ADMIN_UTILITY = 7,
  DB_CLIENT_TYPE_ADMIN_CSQL = 8,
  DB_CLIENT_TYPE_LOG_COPIER = 9,
  DB_CLIENT_TYPE_LOG_APPLIER = 10,
  DB_CLIENT_TYPE_RW_BROKER_REPLICA_ONLY = 11,
  DB_CLIENT_TYPE_RO_BROKER_REPLICA_ONLY = 12,
  DB_CLIENT_TYPE_SO_BROKER_REPLICA_ONLY = 13,
  DB_CLIENT_TYPE_ADMIN_CSQL_WOS = 14,	/* admin csql that can write on standby */
  DB_CLIENT_TYPE_SKIP_VACUUM_CSQL = 15,
  DB_CLIENT_TYPE_SKIP_VACUUM_ADMIN_CSQL = 16,
  DB_CLIENT_TYPE_ADMIN_COMPACTDB_WOS = 17, /* admin compactdb that can run on standby */
  DB_CLIENT_TYPE_ADMIN_LOADDB_COMPAT = 18, /* loaddb with --no-user-specified-name option */
<<<<<<< HEAD
  DB_CLIENT_TYPE_PLCSQL_HELPER = 19,
=======
  DB_CLIENT_TYPE_ADMIN_CSQL_REBUILD_CATALOG = 19,
>>>>>>> a428310a

  DB_CLIENT_TYPE_MAX
};

#endif /* _DB_CLIENT_TYPE_HPP */<|MERGE_RESOLUTION|>--- conflicted
+++ resolved
@@ -46,11 +46,8 @@
   DB_CLIENT_TYPE_SKIP_VACUUM_ADMIN_CSQL = 16,
   DB_CLIENT_TYPE_ADMIN_COMPACTDB_WOS = 17, /* admin compactdb that can run on standby */
   DB_CLIENT_TYPE_ADMIN_LOADDB_COMPAT = 18, /* loaddb with --no-user-specified-name option */
-<<<<<<< HEAD
-  DB_CLIENT_TYPE_PLCSQL_HELPER = 19,
-=======
   DB_CLIENT_TYPE_ADMIN_CSQL_REBUILD_CATALOG = 19,
->>>>>>> a428310a
+  DB_CLIENT_TYPE_PLCSQL_HELPER = 20,
 
   DB_CLIENT_TYPE_MAX
 };
