--- conflicted
+++ resolved
@@ -3943,106 +3943,6 @@
 }
 
 /*
-<<<<<<< HEAD
- * db_init_statement_execution_end_type () - Init statement execution end type.
- *
- * return : error code.
- * session(in): compiled session
- * auto_commit(in): true, if auto commit
- * query_execution_ending_type(out): query execution ending type
- */
-int
-db_init_statement_execution_end_type (DB_SESSION * session, bool auto_commit,
-				      DB_QUERY_EXECUTION_ENDING_TYPE * query_execution_ending_type)
-{
-  PT_NODE *statement;
-  int stmt_ndx;
-
-  /* check parameters */
-  if (session->dimension == 0 || !session->statements)
-    {
-      er_set (ER_WARNING_SEVERITY, ARG_FILE_LINE, ER_IT_EMPTY_STATEMENT, 0);
-      return er_errid ();
-    }
-
-  stmt_ndx = session->stmt_ndx - 1;
-  statement = session->statements[stmt_ndx];
-  if (stmt_ndx < 0 || stmt_ndx >= session->dimension || !statement)
-    {
-      er_set (ER_WARNING_SEVERITY, ARG_FILE_LINE, ER_OBJ_INVALID_ARGUMENTS, 0);
-      return er_errid ();
-    }
-
-  /* check if the statement is compiled and prepared */
-  if (session->stage[stmt_ndx] < StatementPreparedStage)
-    {
-      er_set (ER_WARNING_SEVERITY, ARG_FILE_LINE, ER_IT_INVALID_SESSION, 0);
-      return er_errid ();
-    }
-
-  statement->query_execution_ending_type = DB_QUERY_EXECUTE_WITH_COMMIT_NOT_ALLOWED;
-  if (!(auto_commit && db_session_is_last_statement (session)))
-    {
-      goto end;
-    }
-
-  if (session->dimension > 1)
-    {
-      /* Do not use the optimization if have more than one statement and at least one is SELECT. */
-      for (stmt_ndx = 0; stmt_ndx < session->dimension; stmt_ndx++)
-	{
-	  if ((session->statements[stmt_ndx]) && ((session->statements[stmt_ndx])->node_type == PT_SELECT))
-	    {
-	      goto end;
-	    }
-	}
-    }
-
-  switch (statement->node_type)
-    {
-    case PT_SELECT:
-      /* Do not use the optimization if OIDs included */
-      if (!statement->info.query.oids_included)
-	{
-	  statement->query_execution_ending_type = DB_QUERY_EXECUTE_WITH_COMMIT_ALLOWED;
-	}
-      break;
-
-    case PT_INSERT:
-      /* Do not use optimization in case of insert execution on broker side */
-      if (statement->info.insert.server_allowed)
-	{
-	  statement->query_execution_ending_type = DB_QUERY_EXECUTE_WITH_COMMIT_ALLOWED;
-	}
-      break;
-
-    case PT_UPDATE:
-      /* Do not use optimization in case of update execution on broker side */
-      if (statement->info.update.server_update)
-	{
-	  statement->query_execution_ending_type = DB_QUERY_EXECUTE_WITH_COMMIT_ALLOWED;
-	}
-      break;
-
-    case PT_DELETE:
-      /* Do not use optimization in case of delete execution on broker side */
-      if (statement->info.delete_.server_delete)
-	{
-	  statement->query_execution_ending_type = DB_QUERY_EXECUTE_WITH_COMMIT_ALLOWED;
-	}
-      break;
-
-    default:
-      break;
-    }
-
-end:
-  if (query_execution_ending_type)
-    {
-      *query_execution_ending_type = statement->query_execution_ending_type;
-    }
-  return NO_ERROR;
-=======
  * pt_has_modified_class -
  *   return:
  *
@@ -4144,5 +4044,105 @@
     }
 
   return node;
->>>>>>> c5b82314
+}
+
+/*
+ * db_init_statement_execution_end_type () - Init statement execution end type.
+ *
+ * return : error code.
+ * session(in): compiled session
+ * auto_commit(in): true, if auto commit
+ * query_execution_ending_type(out): query execution ending type
+ */
+int
+db_init_statement_execution_end_type (DB_SESSION * session, bool auto_commit,
+				      DB_QUERY_EXECUTION_ENDING_TYPE * query_execution_ending_type)
+{
+  PT_NODE *statement;
+  int stmt_ndx;
+
+  /* check parameters */
+  if (session->dimension == 0 || !session->statements)
+    {
+      er_set (ER_WARNING_SEVERITY, ARG_FILE_LINE, ER_IT_EMPTY_STATEMENT, 0);
+      return er_errid ();
+    }
+
+  stmt_ndx = session->stmt_ndx - 1;
+  statement = session->statements[stmt_ndx];
+  if (stmt_ndx < 0 || stmt_ndx >= session->dimension || !statement)
+    {
+      er_set (ER_WARNING_SEVERITY, ARG_FILE_LINE, ER_OBJ_INVALID_ARGUMENTS, 0);
+      return er_errid ();
+    }
+
+  /* check if the statement is compiled and prepared */
+  if (session->stage[stmt_ndx] < StatementPreparedStage)
+    {
+      er_set (ER_WARNING_SEVERITY, ARG_FILE_LINE, ER_IT_INVALID_SESSION, 0);
+      return er_errid ();
+    }
+
+  statement->query_execution_ending_type = DB_QUERY_EXECUTE_WITH_COMMIT_NOT_ALLOWED;
+  if (!(auto_commit && db_session_is_last_statement (session)))
+    {
+      goto end;
+    }
+
+  if (session->dimension > 1)
+    {
+      /* Do not use the optimization if have more than one statement and at least one is SELECT. */
+      for (stmt_ndx = 0; stmt_ndx < session->dimension; stmt_ndx++)
+	{
+	  if ((session->statements[stmt_ndx]) && ((session->statements[stmt_ndx])->node_type == PT_SELECT))
+	    {
+	      goto end;
+	    }
+	}
+    }
+
+  switch (statement->node_type)
+    {
+    case PT_SELECT:
+      /* Do not use the optimization if OIDs included */
+      if (!statement->info.query.oids_included)
+	{
+	  statement->query_execution_ending_type = DB_QUERY_EXECUTE_WITH_COMMIT_ALLOWED;
+	}
+      break;
+
+    case PT_INSERT:
+      /* Do not use optimization in case of insert execution on broker side */
+      if (statement->info.insert.server_allowed)
+	{
+	  statement->query_execution_ending_type = DB_QUERY_EXECUTE_WITH_COMMIT_ALLOWED;
+	}
+      break;
+
+    case PT_UPDATE:
+      /* Do not use optimization in case of update execution on broker side */
+      if (statement->info.update.server_update)
+	{
+	  statement->query_execution_ending_type = DB_QUERY_EXECUTE_WITH_COMMIT_ALLOWED;
+	}
+      break;
+
+    case PT_DELETE:
+      /* Do not use optimization in case of delete execution on broker side */
+      if (statement->info.delete_.server_delete)
+	{
+	  statement->query_execution_ending_type = DB_QUERY_EXECUTE_WITH_COMMIT_ALLOWED;
+	}
+      break;
+
+    default:
+      break;
+    }
+
+end:
+  if (query_execution_ending_type)
+    {
+      *query_execution_ending_type = statement->query_execution_ending_type;
+    }
+  return NO_ERROR;
 }