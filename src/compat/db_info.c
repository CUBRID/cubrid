--- conflicted
+++ resolved
@@ -47,19 +47,12 @@
 #include "string_buffer.hpp"
 #include "system_parameter.h"
 #include "virtual_object.h"
-<<<<<<< HEAD
-#include "parser.h"
-#include "authenticate.h"
-#include "network_interface_cl.h"
-#include "dbtype.h"
-=======
 
 #include <assert.h>
 #include <ctype.h>
 #include <stdarg.h>
 #include <stdio.h>
 #include <stdlib.h>
->>>>>>> 6210fdce
 
 /*
  *  CLASS LOCATION
