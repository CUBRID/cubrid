/*
 * Copyright (C) 2008 Search Solution Corporation. All rights reserved by Search Solution.
 *
 *   This program is free software; you can redistribute it and/or modify
 *   it under the terms of the GNU General Public License as published by
 *   the Free Software Foundation; either version 2 of the License, or
 *   (at your option) any later version.
 *
 *  This program is distributed in the hope that it will be useful,
 *  but WITHOUT ANY WARRANTY; without even the implied warranty of
 *  MERCHANTABILITY or FITNESS FOR A PARTICULAR PURPOSE. See the
 *  GNU General Public License for more details.
 *
 *  You should have received a copy of the GNU General Public License
 *  along with this program; if not, write to the Free Software
 *  Foundation, Inc., 51 Franklin Street, Fifth Floor, Boston, MA 02110-1301 USA
 *
 */


/*
 * dbi.h - Definitions and function prototypes for the CUBRID
 *         Application Program Interface (API).
 */

#ifndef _DBI_H_
#define _DBI_H_

#ident "$Id$"

#if defined (SERVER_MODE)
#error Does not belong to server module
#endif /* defined (SERVER_MODE) */

#include <stdio.h>
#include <time.h>
#include "dbtype_def.h"
#include "dbdef.h"
#include "db_date.h"
#include "db_elo.h"
#include "db_query.h"
#include "databases_file.h"
#include "error_code.h"

#ifdef __cplusplus
extern "C"
{
#endif

#define db_utime_to_string db_timestamp_to_string
#define db_string_to_utime db_string_to_timestamp

/* the order to connect to db-hosts in databases.txt */
#define DB_CONNECT_ORDER_SEQ         0
#define DB_CONNECT_ORDER_RANDOM      1

/* abnormal DB host status */
#define DB_HS_NORMAL                    0x00000000
#define DB_HS_CONN_TIMEOUT              0x00000001
#define DB_HS_CONN_FAILURE              0x00000002
#define DB_HS_MISMATCHED_RW_MODE        0x00000004
#define DB_HS_HA_DELAYED                0x00000008
#define DB_HS_NON_PREFFERED_HOSTS       0x00000010
#define DB_HS_UNUSABLE_DATABASES        0x00000020

#define DB_HS_RECONNECT_INDICATOR \
  (DB_HS_MISMATCHED_RW_MODE | DB_HS_HA_DELAYED | DB_HS_NON_PREFFERED_HOSTS)

/* host status for marking abnormal host status */
  typedef struct db_host_status DB_HOST_STATUS;
  struct db_host_status
  {
    char hostname[MAXHOSTNAMELEN];
    int status;
  };

  typedef struct db_host_status_list DB_HOST_STATUS_LIST;
  struct db_host_status_list
  {
    /* preferred_hosts + db-hosts */
    DB_HOST_STATUS hostlist[MAX_NUM_DB_HOSTS * 2];
    DB_HOST_STATUS *connected_host_status;
    int last_host_idx;
  };

/* constants for db_include_oid */
  enum
  { DB_NO_OIDS, DB_ROW_OIDS, DB_COLUMN_OIDS };

/* Memory reclamation functions */
  extern void db_objlist_free (DB_OBJLIST * list);
  extern void db_string_free (char *string);

/* Session control */
<<<<<<< HEAD
extern int db_auth_login (char *signed_data, int len);
extern int db_auth_logout (void);

extern int db_login (const char *name, const char *password);
extern int db_restart (const char *program, int print_version, const char *volume);
extern int db_restart_ex (const char *program, const char *db_name, const char *db_user, const char *db_password,
			  const char *preferred_hosts, int client_type);
extern void db_set_server_session_key (const char *key);
extern char *db_get_server_session_key (void);
extern SESSION_ID db_get_session_id (void);
extern void db_set_session_id (const SESSION_ID session_id);
extern int db_end_session (void);
extern int db_find_or_create_session (const char *db_user, const char *program_name);
extern int db_get_row_count_cache (void);
extern void db_update_row_count_cache (const int row_count);
extern int db_get_row_count (int *row_count);
extern int db_get_last_insert_id (DB_VALUE * value);
extern int db_get_variable (DB_VALUE * name, DB_VALUE * value);
extern int db_shutdown (void);
extern int db_ping_server (int client_val, int *server_val);
extern int db_disable_modification (void);
extern int db_enable_modification (void);
extern int db_commit_transaction (void);
extern int db_commit_transaction_ex (DB_QUERY_EXECUTION_ENDING_TYPE latest_query_execution_ending_type);
extern int db_abort_transaction (void);
extern int db_commit_is_needed (void);
extern int db_savepoint_transaction (const char *savepoint_name);
extern int db_abort_to_savepoint (const char *savepoint_name);
extern int db_set_global_transaction_info (int gtrid, void *info, int size);
extern int db_get_global_transaction_info (int gtrid, void *buffer, int size);
extern int db_2pc_start_transaction (void);
extern int db_2pc_prepare_transaction (void);
extern int db_2pc_prepared_transactions (int gtrids[], int size);
extern int db_2pc_prepare_to_commit_transaction (int gtrid);
extern int db_2pc_attach_transaction (int gtrid);
extern void db_set_interrupt (int set);
extern int db_set_suppress_repl_on_transaction (int set);
extern int db_checkpoint (void);
extern int db_freepgs (const char *vlabel);
extern int db_totalpgs (const char *vlabel);
extern char *db_vol_label (int volid, char *vol_fullname);
extern void db_warnspace (const char *vlabel);
extern int db_add_volume (const char *ext_path, const char *ext_name, const char *ext_comments, const int ext_npages,
			  const DB_VOLPURPOSE ext_purpose);
extern int db_add_volume_ex (DBDEF_VOL_EXT_INFO * ext_info);
=======
  extern int db_auth_login (char *signed_data, int len);
  extern int db_auth_logout (void);

  extern int db_login (const char *name, const char *password);
  extern int db_restart (const char *program, int print_version, const char *volume);
  extern int db_restart_ex (const char *program, const char *db_name, const char *db_user, const char *db_password,
			    const char *preferred_hosts, int client_type);
  extern void db_set_server_session_key (const char *key);
  extern char *db_get_server_session_key (void);
  extern SESSION_ID db_get_session_id (void);
  extern void db_set_session_id (const SESSION_ID session_id);
  extern int db_end_session (void);
  extern int db_find_or_create_session (const char *db_user, const char *program_name);
  extern int db_get_row_count_cache (void);
  extern void db_update_row_count_cache (const int row_count);
  extern int db_get_row_count (int *row_count);
  extern int db_get_last_insert_id (DB_VALUE * value);
  extern int db_get_variable (DB_VALUE * name, DB_VALUE * value);
  extern int db_shutdown (void);
  extern int db_ping_server (int client_val, int *server_val);
  extern int db_disable_modification (void);
  extern int db_enable_modification (void);
  extern int db_commit_transaction (void);
  extern int db_abort_transaction (void);
  extern int db_commit_is_needed (void);
  extern int db_savepoint_transaction (const char *savepoint_name);
  extern int db_abort_to_savepoint (const char *savepoint_name);
  extern int db_set_global_transaction_info (int gtrid, void *info, int size);
  extern int db_get_global_transaction_info (int gtrid, void *buffer, int size);
  extern int db_2pc_start_transaction (void);
  extern int db_2pc_prepare_transaction (void);
  extern int db_2pc_prepared_transactions (int gtrids[], int size);
  extern int db_2pc_prepare_to_commit_transaction (int gtrid);
  extern int db_2pc_attach_transaction (int gtrid);
  extern void db_set_interrupt (int set);
  extern int db_set_suppress_repl_on_transaction (int set);
  extern int db_checkpoint (void);
  extern int db_freepgs (const char *vlabel);
  extern int db_totalpgs (const char *vlabel);
  extern char *db_vol_label (int volid, char *vol_fullname);
  extern void db_warnspace (const char *vlabel);
  extern int db_add_volume (const char *ext_path, const char *ext_name, const char *ext_comments, const int ext_npages,
			    const DB_VOLPURPOSE ext_purpose);
  extern int db_add_volume_ex (DBDEF_VOL_EXT_INFO * ext_info);
>>>>>>> c5b82314
#if 0
  extern int db_del_volume_ex (VOLID volid, bool clear_cached);
#endif
  extern int db_num_volumes (void);
  extern int db_last_volume (void);
  extern void db_print_stats (void);

  extern void db_preload_classes (const char *name1, ...);
  extern void db_link_static_methods (DB_METHOD_LINK * methods);
  extern void db_unlink_static_methods (DB_METHOD_LINK * methods);
  extern void db_flush_static_methods (void);

  extern const char *db_error_string (int level);
  extern int db_error_code (void);
  extern int db_error_init (const char *logfile);

  typedef void (*db_error_log_handler_t) (unsigned int);
  extern db_error_log_handler_t db_register_error_log_handler (db_error_log_handler_t f);

  extern int db_set_lock_timeout (int seconds);
  extern int db_set_isolation (DB_TRAN_ISOLATION isolation);
  extern void db_synchronize_cache (void);
  extern void db_get_tran_settings (int *lock_wait, DB_TRAN_ISOLATION * tran_isolation);

/* Authorization */
  extern DB_OBJECT *db_get_user (void);
  extern DB_OBJECT *db_get_owner (DB_OBJECT * classobj);
  extern char *db_get_user_name (void);
  extern char *db_get_user_and_host_name (void);
  extern DB_OBJECT *db_find_user (const char *name);
  extern int db_find_user_to_drop (const char *name, DB_OBJECT ** user);
  extern DB_OBJECT *db_add_user (const char *name, int *exists);
  extern int db_drop_user (DB_OBJECT * user);
  extern int db_add_member (DB_OBJECT * user, DB_OBJECT * member);
  extern int db_drop_member (DB_OBJECT * user, DB_OBJECT * member);
  extern int db_set_password (DB_OBJECT * user, const char *oldpass, const char *newpass);
  extern int db_set_user_comment (DB_OBJECT * user, const char *comment);
  extern int db_grant (DB_OBJECT * user, DB_OBJECT * classobj, DB_AUTH auth, int grant_option);
  extern int db_revoke (DB_OBJECT * user, DB_OBJECT * classobj, DB_AUTH auth);
  extern int db_check_authorization (DB_OBJECT * op, DB_AUTH auth);
  extern int db_check_authorization_and_grant_option (MOP op, DB_AUTH auth);
  extern int db_get_class_privilege (DB_OBJECT * op, unsigned int *auth);

/*  Serial value manipulation */
  extern int db_get_serial_current_value (const char *serial_name, DB_VALUE * serial_value);
  extern int db_get_serial_next_value (const char *serial_name, DB_VALUE * serial_value);
  extern int db_get_serial_next_value_ex (const char *serial_name, DB_VALUE * serial_value, int num_alloc);

/* Instance manipulation */
  extern DB_OBJECT *db_create (DB_OBJECT * obj);
  extern DB_OBJECT *db_create_by_name (const char *name);
  extern int db_get (DB_OBJECT * object, const char *attpath, DB_VALUE * value);
  extern int db_put (DB_OBJECT * obj, const char *name, DB_VALUE * value);
  extern int db_drop (DB_OBJECT * obj);
  extern int db_get_expression (DB_OBJECT * object, const char *expression, DB_VALUE * value);
  extern void db_print (DB_OBJECT * obj);
  extern void db_fprint (FILE * fp, DB_OBJECT * obj);
  extern DB_OBJECT *db_find_unique (DB_OBJECT * classobj, const char *attname, DB_VALUE * value);
  extern DB_OBJECT *db_find_unique_write_mode (DB_OBJECT * classobj, const char *attname, DB_VALUE * value);
  extern DB_OBJECT *db_find_multi_unique (DB_OBJECT * classobj, int size, char *attnames[], DB_VALUE * values[],
					  DB_FETCH_MODE purpose);
  extern DB_OBJECT *db_dfind_unique (DB_OBJECT * classobj, DB_ATTDESC * attdesc, DB_VALUE * value,
				     DB_FETCH_MODE purpose);
  extern DB_OBJECT *db_dfind_multi_unique (DB_OBJECT * classobj, int size, DB_ATTDESC * attdesc[], DB_VALUE * values[],
					   DB_FETCH_MODE purpose);
  extern DB_OBJECT *db_find_primary_key (MOP classmop, const DB_VALUE ** values, int size, DB_FETCH_MODE purpose);

  extern int db_send (DB_OBJECT * obj, const char *name, DB_VALUE * returnval, ...);
  extern int db_send_arglist (DB_OBJECT * obj, const char *name, DB_VALUE * returnval, DB_VALUE_LIST * args);
  extern int db_send_argarray (DB_OBJECT * obj, const char *name, DB_VALUE * returnval, DB_VALUE ** args);

/* Explicit lock & fetch functions */
  extern int db_lock_read (DB_OBJECT * op);
  extern int db_lock_write (DB_OBJECT * op);

  extern int db_fetch_array (DB_OBJECT ** objects, DB_FETCH_MODE mode, int quit_on_error);
  extern int db_fetch_list (DB_OBJLIST * objects, DB_FETCH_MODE mode, int quit_on_error);
  extern int db_fetch_set (DB_COLLECTION * set, DB_FETCH_MODE mode, int quit_on_error);
  extern int db_fetch_seq (DB_SEQ * set, DB_FETCH_MODE mode, int quit_on_error);
  extern int db_fetch_composition (DB_OBJECT * object, DB_FETCH_MODE mode, int max_level, int quit_on_error);

/* Class definition */
  extern DB_OBJECT *db_create_class (const char *name);
  extern DB_OBJECT *db_create_vclass (const char *name);
  extern int db_drop_class (DB_OBJECT * classobj);
  extern int db_drop_class_ex (DB_OBJECT * classobj, bool is_cascade_constraints);
  extern int db_rename_class (DB_OBJECT * classobj, const char *new_name);
  extern int db_truncate_class (DB_OBJECT * classobj);

  extern int db_add_index (DB_OBJECT * classobj, const char *attname);
  extern int db_drop_index (DB_OBJECT * classobj, const char *attname);

  extern int db_add_super (DB_OBJECT * classobj, DB_OBJECT * super);
  extern int db_drop_super (DB_OBJECT * classobj, DB_OBJECT * super);
  extern int db_drop_super_connect (DB_OBJECT * classobj, DB_OBJECT * super);

  extern int db_rename (DB_OBJECT * classobj, const char *name, int class_namespace, const char *newname);

  extern int db_add_attribute (DB_OBJECT * obj, const char *name, const char *domain, DB_VALUE * default_value);
  extern int db_add_shared_attribute (DB_OBJECT * obj, const char *name, const char *domain, DB_VALUE * default_value);
  extern int db_add_class_attribute (DB_OBJECT * obj, const char *name, const char *domain, DB_VALUE * default_value);
  extern int db_add_set_attribute_domain (DB_OBJECT * classobj, const char *name, int class_attribute,
					  const char *domain);
  extern int db_drop_attribute (DB_OBJECT * classobj, const char *name);
  extern int db_drop_class_attribute (DB_OBJECT * classobj, const char *name);
  extern int db_change_default (DB_OBJECT * classobj, const char *name, DB_VALUE * value);

  extern int db_constrain_non_null (DB_OBJECT * classobj, const char *name, int class_attribute, int on_or_off);
  extern int db_constrain_unique (DB_OBJECT * classobj, const char *name, int on_or_off);
  extern int db_add_method (DB_OBJECT * classobj, const char *name, const char *implementation);
  extern int db_add_class_method (DB_OBJECT * classobj, const char *name, const char *implementation);
  extern int db_drop_method (DB_OBJECT * classobj, const char *name);
  extern int db_drop_class_method (DB_OBJECT * classobj, const char *name);
  extern int db_add_argument (DB_OBJECT * classobj, const char *name, int class_method, int arg_index,
			      const char *domain);
  extern int db_add_set_argument_domain (DB_OBJECT * classobj, const char *name, int class_method, int arg_index,
					 const char *domain);
  extern int db_change_method_implementation (DB_OBJECT * classobj, const char *name, int class_method,
					      const char *newname);
  extern int db_set_loader_commands (DB_OBJECT * classobj, const char *commands);
  extern int db_add_method_file (DB_OBJECT * classobj, const char *name);
  extern int db_drop_method_file (DB_OBJECT * classobj, const char *name);
  extern int db_drop_method_files (DB_OBJECT * classobj);

  extern int db_add_resolution (DB_OBJECT * classobj, DB_OBJECT * super, const char *name, const char *alias);
  extern int db_add_class_resolution (DB_OBJECT * classobj, DB_OBJECT * super, const char *name, const char *alias);
  extern int db_drop_resolution (DB_OBJECT * classobj, DB_OBJECT * super, const char *name);
  extern int db_drop_class_resolution (DB_OBJECT * classobj, DB_OBJECT * super, const char *name);
  extern int db_add_constraint (MOP classmop, DB_CONSTRAINT_TYPE constraint_type, const char *constraint_name,
				const char **att_names, int class_attributes);
  extern int db_drop_constraint (MOP classmop, DB_CONSTRAINT_TYPE constraint_type, const char *constraint_name,
				 const char **att_names, int class_attributes);

/* Browsing functions */
  extern char *db_get_database_name (void);
  extern const char *db_get_database_comments (void);
  extern void db_set_client_type (int client_type);
  extern void db_set_preferred_hosts (const char *hosts);
  extern void db_set_connect_order (int connect_order);
  extern int db_get_client_type (void);
  extern const char *db_get_type_name (DB_TYPE type_id);
  extern DB_TYPE db_type_from_string (const char *name);
  extern int db_get_schema_def_dbval (DB_VALUE * result, DB_VALUE * name_val);

  extern void db_clear_host_status (void);
  extern void db_set_host_status (char *hostname, int status);
  extern void db_set_connected_host_status (char *host_connected);
  extern bool db_need_reconnect (void);
  extern bool db_need_ignore_repl_delay (void);
  extern bool db_does_connected_host_have_status (int status);
  extern int db_get_host_list_with_given_status (char **hostlist, int list_size, int status);
  extern int db_get_delayed_hosts_count (void);
  extern void db_clear_delayed_hosts_count (void);
  extern void db_set_max_num_delayed_hosts_lookup (int max_num_delayed_hosts_lookup);
  extern int db_get_max_num_delayed_hosts_lookup (void);

  extern bool db_enable_trigger (void);
  extern bool db_disable_trigger (void);

  extern DB_OBJECT *db_find_class_of_index (const char *const index, const DB_CONSTRAINT_TYPE type);
  extern DB_OBJECT *db_find_class (const char *name);
  extern DB_OBJECT *db_find_class_with_purpose (const char *name, bool for_update);
  extern DB_OBJECT *db_get_class (DB_OBJECT * obj);
  extern DB_OBJLIST *db_get_all_objects (DB_OBJECT * classobj);
  extern DB_OBJLIST *db_get_all_classes (void);
  extern DB_OBJLIST *db_get_base_classes (void);
  extern DB_OBJLIST *db_fetch_all_objects (DB_OBJECT * op, DB_FETCH_MODE mode);
  extern DB_OBJLIST *db_fetch_all_classes (DB_FETCH_MODE mode);
  extern DB_OBJLIST *db_fetch_base_classes (DB_FETCH_MODE mode);

  extern int db_is_class (DB_OBJECT * obj);
  extern int db_is_any_class (DB_OBJECT * obj);
  extern int db_is_instance (DB_OBJECT * obj);
  extern int db_is_instance_of (DB_OBJECT * obj, DB_OBJECT * classobj);
  extern int db_is_subclass (DB_OBJECT * classobj, DB_OBJECT * supermop);
  extern int db_is_superclass (DB_OBJECT * supermop, DB_OBJECT * classobj);
  extern int db_is_partition (DB_OBJECT * classobj, DB_OBJECT * superobj);
  extern int db_is_system_class (DB_OBJECT * op);
  extern int db_is_deleted (DB_OBJECT * obj);

  extern int db_class_has_instance (DB_OBJECT * classobj);
  extern const char *db_get_class_name (DB_OBJECT * classobj);
  extern DB_OBJLIST *db_get_superclasses (DB_OBJECT * obj);
  extern DB_OBJLIST *db_get_subclasses (DB_OBJECT * obj);
  extern DB_ATTRIBUTE *db_get_attribute (DB_OBJECT * obj, const char *name);
  extern DB_ATTRIBUTE *db_get_attribute_by_name (const char *class_name, const char *attribute_name);
  extern DB_ATTRIBUTE *db_get_attributes (DB_OBJECT * obj);
  extern DB_ATTRIBUTE *db_get_class_attribute (DB_OBJECT * obj, const char *name);
  extern DB_ATTRIBUTE *db_get_class_attributes (DB_OBJECT * obj);
  extern DB_METHOD *db_get_method (DB_OBJECT * obj, const char *name);
  extern DB_METHOD *db_get_class_method (DB_OBJECT * obj, const char *name);
  extern DB_METHOD *db_get_methods (DB_OBJECT * obj);
  extern DB_METHOD *db_get_class_methods (DB_OBJECT * obj);
  extern DB_RESOLUTION *db_get_resolutions (DB_OBJECT * obj);
  extern DB_RESOLUTION *db_get_class_resolutions (DB_OBJECT * obj);
  extern DB_METHFILE *db_get_method_files (DB_OBJECT * obj);
  extern const char *db_get_loader_commands (DB_OBJECT * obj);

  extern DB_TYPE db_attribute_type (DB_ATTRIBUTE * attribute);
  extern DB_ATTRIBUTE *db_attribute_next (DB_ATTRIBUTE * attribute);
  extern const char *db_attribute_name (DB_ATTRIBUTE * attribute);
  extern const char *db_attribute_comment (DB_ATTRIBUTE * attribute);
  extern int db_attribute_id (DB_ATTRIBUTE * attribute);
  extern int db_attribute_order (DB_ATTRIBUTE * attribute);
  extern DB_DOMAIN *db_attribute_domain (DB_ATTRIBUTE * attribute);
  extern DB_OBJECT *db_attribute_class (DB_ATTRIBUTE * attribute);
  extern DB_VALUE *db_attribute_default (DB_ATTRIBUTE * attribute);
  extern int db_attribute_is_unique (DB_ATTRIBUTE * attribute);
  extern int db_attribute_is_primary_key (DB_ATTRIBUTE * attribute);
  extern int db_attribute_is_foreign_key (DB_ATTRIBUTE * attribute);
  extern int db_attribute_is_auto_increment (DB_ATTRIBUTE * attribute);
  extern int db_attribute_is_reverse_unique (DB_ATTRIBUTE * attribute);
  extern int db_attribute_is_non_null (DB_ATTRIBUTE * attribute);
  extern int db_attribute_is_indexed (DB_ATTRIBUTE * attribute);
  extern int db_attribute_is_reverse_indexed (DB_ATTRIBUTE * attribute);
  extern int db_attribute_is_shared (DB_ATTRIBUTE * attribute);
  extern int db_attribute_length (DB_ATTRIBUTE * attribute);

  extern DB_DOMAIN *db_domain_next (const DB_DOMAIN * domain);
  extern DB_TYPE db_domain_type (const DB_DOMAIN * domain);
  extern DB_OBJECT *db_domain_class (const DB_DOMAIN * domain);
  extern DB_DOMAIN *db_domain_set (const DB_DOMAIN * domain);
  extern int db_domain_precision (const DB_DOMAIN * domain);
  extern int db_domain_scale (const DB_DOMAIN * domain);
  extern int db_domain_codeset (const DB_DOMAIN * domain);
  extern int db_domain_collation_id (const DB_DOMAIN * domain);
  extern const char *db_domain_raw_json_schema (const DB_DOMAIN * domain);

  extern DB_METHOD *db_method_next (DB_METHOD * method);
  extern const char *db_method_name (DB_METHOD * method);
  extern const char *db_method_function (DB_METHOD * method);
  extern DB_OBJECT *db_method_class (DB_METHOD * method);
  extern DB_DOMAIN *db_method_return_domain (DB_METHOD * method);
  extern DB_DOMAIN *db_method_arg_domain (DB_METHOD * method, int arg);
  extern int db_method_arg_count (DB_METHOD * method);

  extern DB_RESOLUTION *db_resolution_next (DB_RESOLUTION * resolution);
  extern DB_OBJECT *db_resolution_class (DB_RESOLUTION * resolution);
  extern const char *db_resolution_name (DB_RESOLUTION * resolution);
  extern const char *db_resolution_alias (DB_RESOLUTION * resolution);
  extern int db_resolution_isclass (DB_RESOLUTION * resolution);

  extern DB_METHFILE *db_methfile_next (DB_METHFILE * methfile);
  extern const char *db_methfile_name (DB_METHFILE * methfile);

  extern DB_OBJLIST *db_objlist_next (DB_OBJLIST * link);
  extern DB_OBJECT *db_objlist_object (DB_OBJLIST * link);


  extern int db_get_class_num_objs_and_pages (DB_OBJECT * classmop, int approximation, int *nobjs, int *npages);
  extern int db_get_btree_statistics (DB_CONSTRAINT * cons, int *num_leaf_pages, int *num_total_pages, int *num_keys,
				      int *height);

/* Constraint Functions */
  extern DB_CONSTRAINT *db_get_constraints (DB_OBJECT * obj);
  extern DB_CONSTRAINT *db_constraint_next (DB_CONSTRAINT * constraint);
  extern DB_CONSTRAINT *db_constraint_find_primary_key (DB_CONSTRAINT * constraint);
  extern DB_CONSTRAINT_TYPE db_constraint_type (const DB_CONSTRAINT * constraint);
  extern const char *db_constraint_name (DB_CONSTRAINT * constraint);
  extern DB_ATTRIBUTE **db_constraint_attributes (DB_CONSTRAINT * constraint);
  extern const int *db_constraint_asc_desc (DB_CONSTRAINT * constraint);
  extern const int *db_constraint_prefix_length (DB_CONSTRAINT * constraint);

  extern const char *db_get_foreign_key_action (DB_CONSTRAINT * constraint, DB_FK_ACTION_TYPE type);
  extern DB_OBJECT *db_get_foreign_key_ref_class (DB_CONSTRAINT * constraint);

/* Trigger functions */
  extern DB_OBJECT *db_create_trigger (const char *name, DB_TRIGGER_STATUS status, double priority,
				       DB_TRIGGER_EVENT event, DB_OBJECT * class_obj, const char *attr,
				       DB_TRIGGER_TIME cond_time, const char *cond_source, DB_TRIGGER_TIME action_time,
				       DB_TRIGGER_ACTION action_type, const char *action_source);

  extern int db_drop_trigger (DB_OBJECT * obj);
  extern int db_rename_trigger (DB_OBJECT * obj, const char *newname);

  extern DB_OBJECT *db_find_trigger (const char *name);
  extern int db_find_all_triggers (DB_OBJLIST ** list);
  extern int db_find_event_triggers (DB_TRIGGER_EVENT event, DB_OBJECT * class_obj, const char *attr,
				     DB_OBJLIST ** list);
  extern int db_alter_trigger_priority (DB_OBJECT * trobj, double priority);
  extern int db_alter_trigger_status (DB_OBJECT * trobj, DB_TRIGGER_STATUS status);

  extern int db_execute_deferred_activities (DB_OBJECT * trigger_obj, DB_OBJECT * target);
  extern int db_drop_deferred_activities (DB_OBJECT * trigger_obj, DB_OBJECT * target);

  extern int db_trigger_name (DB_OBJECT * trobj, char **name);
  extern int db_trigger_status (DB_OBJECT * trobj, DB_TRIGGER_STATUS * status);
  extern int db_trigger_priority (DB_OBJECT * trobj, double *priority);
  extern int db_trigger_event (DB_OBJECT * trobj, DB_TRIGGER_EVENT * event);
  extern int db_trigger_class (DB_OBJECT * trobj, DB_OBJECT ** class_obj);
  extern int db_trigger_attribute (DB_OBJECT * trobj, char **attr);
  extern int db_trigger_condition (DB_OBJECT * trobj, char **condition);
  extern int db_trigger_condition_time (DB_OBJECT * trobj, DB_TRIGGER_TIME * tr_time);
  extern int db_trigger_action_type (DB_OBJECT * trobj, DB_TRIGGER_ACTION * type);
  extern int db_trigger_action_time (DB_OBJECT * trobj, DB_TRIGGER_TIME * tr_time);
  extern int db_trigger_action (DB_OBJECT * trobj, char **action);
  extern int db_trigger_comment (DB_OBJECT * trobj, char **comment);

/* Schema template functions */
  extern DB_CTMPL *dbt_create_class (const char *name);
  extern DB_CTMPL *dbt_create_vclass (const char *name);
  extern DB_CTMPL *dbt_edit_class (DB_OBJECT * classobj);
  extern DB_CTMPL *dbt_copy_class (const char *new_name, const char *existing_name, SM_CLASS ** class_);
  extern DB_OBJECT *dbt_finish_class (DB_CTMPL * def);
  extern void dbt_abort_class (DB_CTMPL * def);

  extern int dbt_add_attribute (DB_CTMPL * def, const char *name, const char *domain, DB_VALUE * default_value);
  extern int dbt_add_shared_attribute (DB_CTMPL * def, const char *name, const char *domain, DB_VALUE * default_value);
  extern int dbt_add_class_attribute (DB_CTMPL * def, const char *name, const char *domain, DB_VALUE * default_value);
  extern int dbt_constrain_non_null (DB_CTMPL * def, const char *name, int class_attribute, int on_or_off);
  extern int dbt_constrain_unique (DB_CTMPL * def, const char *name, int on_or_off);
  extern int dbt_add_constraint (DB_CTMPL * def, DB_CONSTRAINT_TYPE constraint_type, const char *constraint_name,
				 const char **attnames, int class_attributes, const char *comment);
  extern int dbt_drop_constraint (DB_CTMPL * def, DB_CONSTRAINT_TYPE constraint_type, const char *constraint_name,
				  const char **attnames, int class_attributes);
  extern int dbt_add_set_attribute_domain (DB_CTMPL * def, const char *name, int class_attribute, const char *domain);
  extern int dbt_change_domain (DB_CTMPL * def, const char *name, int class_attribute, const char *domain);
  extern int dbt_change_default (DB_CTMPL * def, const char *name, int class_attribute, DB_VALUE * value);
  extern int dbt_drop_set_attribute_domain (DB_CTMPL * def, const char *name, int class_attribute, const char *domain);
  extern int dbt_drop_attribute (DB_CTMPL * def, const char *name);
  extern int dbt_drop_shared_attribute (DB_CTMPL * def, const char *name);
  extern int dbt_drop_class_attribute (DB_CTMPL * def, const char *name);
  extern int dbt_add_method (DB_CTMPL * def, const char *name, const char *implementation);
  extern int dbt_add_class_method (DB_CTMPL * def, const char *name, const char *implementation);
  extern int dbt_add_argument (DB_CTMPL * def, const char *name, int class_method, int arg_index, const char *domain);
  extern int dbt_add_set_argument_domain (DB_CTMPL * def, const char *name, int class_method, int arg_index,
					  const char *domain);
  extern int dbt_change_method_implementation (DB_CTMPL * def, const char *name, int class_method, const char *newname);
  extern int dbt_drop_method (DB_CTMPL * def, const char *name);
  extern int dbt_drop_class_method (DB_CTMPL * def, const char *name);
  extern int dbt_add_super (DB_CTMPL * def, DB_OBJECT * super);
  extern int dbt_drop_super (DB_CTMPL * def, DB_OBJECT * super);
  extern int dbt_drop_super_connect (DB_CTMPL * def, DB_OBJECT * super);
  extern int dbt_rename (DB_CTMPL * def, const char *name, int class_namespace, const char *newname);
  extern int dbt_add_method_file (DB_CTMPL * def, const char *name);
  extern int dbt_drop_method_file (DB_CTMPL * def, const char *name);
  extern int dbt_drop_method_files (DB_CTMPL * def);
  extern int dbt_rename_method_file (DB_CTMPL * def, const char *new_name, const char *old_name);

  extern int dbt_set_loader_commands (DB_CTMPL * def, const char *commands);
  extern int dbt_add_resolution (DB_CTMPL * def, DB_OBJECT * super, const char *name, const char *alias);
  extern int dbt_add_class_resolution (DB_CTMPL * def, DB_OBJECT * super, const char *name, const char *alias);
  extern int dbt_drop_resolution (DB_CTMPL * def, DB_OBJECT * super, const char *name);
  extern int dbt_drop_class_resolution (DB_CTMPL * def, DB_OBJECT * super, const char *name);

  extern int dbt_add_query_spec (DB_CTMPL * def, const char *query);
  extern int dbt_drop_query_spec (DB_CTMPL * def, const int query_no);
  extern int dbt_reset_query_spec (DB_CTMPL * def);
  extern int dbt_change_query_spec (DB_CTMPL * def, const char *new_query, const int query_no);
  extern int dbt_set_object_id (DB_CTMPL * def, DB_NAMELIST * id_list);
  extern int dbt_add_foreign_key (DB_CTMPL * def, const char *constraint_name, const char **attnames,
				  const char *ref_class, const char **ref_attrs, int del_action, int upd_action,
				  const char *comment);

/* Object template functions */
  extern DB_OTMPL *dbt_create_object (DB_OBJECT * classobj);
  extern DB_OTMPL *dbt_edit_object (DB_OBJECT * object);
  extern DB_OBJECT *dbt_finish_object (DB_OTMPL * def);
  extern DB_OBJECT *dbt_finish_object_and_decache_when_failure (DB_OTMPL * def);
  extern void dbt_abort_object (DB_OTMPL * def);

  extern int dbt_put (DB_OTMPL * def, const char *name, DB_VALUE * value);
  extern int dbt_set_label (DB_OTMPL * def, DB_VALUE * label);

/* Descriptor functions.
 * The descriptor interface offers an alternative to attribute & method
 * names that can be substantially faster for repetitive operations.
 */
  extern int db_get_attribute_descriptor (DB_OBJECT * obj, const char *attname, int class_attribute, int for_update,
					  DB_ATTDESC ** descriptor);
  extern void db_free_attribute_descriptor (DB_ATTDESC * descriptor);

  extern int db_get_method_descriptor (DB_OBJECT * obj, const char *methname, int class_method,
				       DB_METHDESC ** descriptor);
  extern void db_free_method_descriptor (DB_METHDESC * descriptor);

  extern int db_dget (DB_OBJECT * obj, DB_ATTDESC * attribute, DB_VALUE * value);
  extern int db_dput (DB_OBJECT * obj, DB_ATTDESC * attribute, DB_VALUE * value);

  extern int db_dsend (DB_OBJECT * obj, DB_METHDESC * method, DB_VALUE * returnval, ...);

  extern int db_dsend_arglist (DB_OBJECT * obj, DB_METHDESC * method, DB_VALUE * returnval, DB_VALUE_LIST * args);

  extern int db_dsend_argarray (DB_OBJECT * obj, DB_METHDESC * method, DB_VALUE * returnval, DB_VALUE ** args);

  extern int db_dsend_quick (DB_OBJECT * obj, DB_METHDESC * method, DB_VALUE * returnval, int nargs, DB_VALUE ** args);

  extern int dbt_dput (DB_OTMPL * def, DB_ATTDESC * attribute, DB_VALUE * value);

/* SQL/M API function*/
  extern char *db_get_vclass_ldb_name (DB_OBJECT * op);

  extern int db_add_query_spec (DB_OBJECT * vclass, const char *query);
  extern int db_drop_query_spec (DB_OBJECT * vclass, const int query_no);
  extern DB_NAMELIST *db_get_object_id (DB_OBJECT * vclass);

  extern int db_namelist_add (DB_NAMELIST ** list, const char *name);
  extern int db_namelist_append (DB_NAMELIST ** list, const char *name);
  extern void db_namelist_free (DB_NAMELIST * list);

  extern int db_is_vclass (DB_OBJECT * op);

  extern DB_OBJLIST *db_get_all_vclasses_on_ldb (void);
  extern DB_OBJLIST *db_get_all_vclasses (void);

  extern DB_QUERY_SPEC *db_get_query_specs (DB_OBJECT * obj);
  extern DB_QUERY_SPEC *db_query_spec_next (DB_QUERY_SPEC * query_spec);
  extern const char *db_query_spec_string (DB_QUERY_SPEC * query_spec);
  extern int db_change_query_spec (DB_OBJECT * vclass, const char *new_query, const int query_no);
  extern int db_validate (DB_OBJECT * vclass);
  extern int db_validate_query_spec (DB_OBJECT * vclass, const char *query_spec);
  extern int db_is_real_instance (DB_OBJECT * obj);
  extern DB_OBJECT *db_real_instance (DB_OBJECT * obj);
  extern int db_instance_equal (DB_OBJECT * obj1, DB_OBJECT * obj2);
  extern int db_is_updatable_object (DB_OBJECT * obj);
  extern int db_is_updatable_attribute (DB_OBJECT * obj, const char *attr_name);
  extern int db_check_single_query (DB_SESSION * session);
/* query pre-processing functions */
  extern int db_get_query_format (const char *CSQL_query, DB_QUERY_TYPE ** type_list, DB_QUERY_ERROR * query_error);
  extern DB_QUERY_TYPE *db_query_format_next (DB_QUERY_TYPE * query_type);
  extern DB_COL_TYPE db_query_format_col_type (DB_QUERY_TYPE * query_type);
  extern char *db_query_format_name (DB_QUERY_TYPE * query_type);
  extern DB_TYPE db_query_format_type (DB_QUERY_TYPE * query_type);
  extern void db_query_format_free (DB_QUERY_TYPE * query_type);
  extern DB_DOMAIN *db_query_format_domain (DB_QUERY_TYPE * query_type);
  extern char *db_query_format_attr_name (DB_QUERY_TYPE * query_type);
  extern char *db_query_format_spec_name (DB_QUERY_TYPE * query_type);
  extern char *db_query_format_original_name (DB_QUERY_TYPE * query_type);
  extern const char *db_query_format_class_name (DB_QUERY_TYPE * query_type);
  extern int db_query_format_is_non_null (DB_QUERY_TYPE * query_type);

/* query processing functions */
  extern int db_get_query_result_format (DB_QUERY_RESULT * result, DB_QUERY_TYPE ** type_list);
  extern int db_query_next_tuple (DB_QUERY_RESULT * result);
  extern int db_query_prev_tuple (DB_QUERY_RESULT * result);
  extern int db_query_first_tuple (DB_QUERY_RESULT * result);
  extern int db_query_last_tuple (DB_QUERY_RESULT * result);
  extern int db_query_get_tuple_value_by_name (DB_QUERY_RESULT * result, char *column_name, DB_VALUE * value);
  extern int db_query_get_tuple_value (DB_QUERY_RESULT * result, int tuple_index, DB_VALUE * value);

  extern int db_query_get_tuple_oid (DB_QUERY_RESULT * result, DB_VALUE * db_value);

  extern int db_query_get_tuple_valuelist (DB_QUERY_RESULT * result, int size, DB_VALUE * value_list);

  extern int db_query_tuple_count (DB_QUERY_RESULT * result);

  extern int db_query_column_count (DB_QUERY_RESULT * result);

  extern int db_query_prefetch_columns (DB_QUERY_RESULT * result, int *columns, int col_count);

  extern int db_query_format_size (DB_QUERY_TYPE * query_type);

/* query post-processing functions */
  extern int db_query_plan_dump_file (char *filename);

/* sql query routines */
  extern DB_SESSION *db_open_buffer (const char *buffer);
  extern DB_SESSION *db_open_file (FILE * file);
  extern DB_SESSION *db_open_file_name (const char *name);

  extern int db_statement_count (DB_SESSION * session);

  extern int db_compile_statement (DB_SESSION * session);
  extern void db_rewind_statement (DB_SESSION * session);
  extern int db_session_is_last_statement (DB_SESSION * session);

  extern DB_SESSION_ERROR *db_get_errors (DB_SESSION * session);

  extern DB_SESSION_ERROR *db_get_next_error (DB_SESSION_ERROR * errors, int *linenumber, int *columnnumber);

  extern DB_SESSION_ERROR *db_get_warnings (DB_SESSION * session);

  extern DB_SESSION_ERROR *db_get_next_warning (DB_SESSION_WARNING * errors, int *linenumber, int *columnnumber);
  extern void db_session_set_holdable (DB_SESSION * session, bool holdable);
  extern void db_session_set_xasl_cache_pinned (DB_SESSION * session, bool is_pinned, bool recompile);
  extern void db_session_set_return_generated_keys (DB_SESSION * session, bool return_generated_keys);
  extern DB_PARAMETER *db_get_parameters (DB_SESSION * session, int statement_id);
  extern DB_PARAMETER *db_parameter_next (DB_PARAMETER * param);
  extern const char *db_parameter_name (DB_PARAMETER * param);
  extern int db_bind_parameter_name (const char *name, DB_VALUE * value);

  extern DB_QUERY_TYPE *db_get_query_type_list (DB_SESSION * session, int stmt);

  extern int db_number_of_input_markers (DB_SESSION * session, int stmt);
  extern int db_number_of_output_markers (DB_SESSION * session, int stmt);
  extern DB_MARKER *db_get_input_markers (DB_SESSION * session, int stmt);
  extern DB_MARKER *db_get_output_markers (DB_SESSION * session, int stmt);
  extern DB_MARKER *db_marker_next (DB_MARKER * marker);
  extern int db_marker_index (DB_MARKER * marker);
  extern DB_DOMAIN *db_marker_domain (DB_MARKER * marker);
  extern bool db_is_input_marker (DB_MARKER * marker);
  extern bool db_is_output_marker (DB_MARKER * marker);

  extern int db_get_start_line (DB_SESSION * session, int stmt);

  extern int db_get_statement_type (DB_SESSION * session, int stmt);

  extern void db_include_oid (DB_SESSION * session, int include_oid);

  extern int db_push_values (DB_SESSION * session, int count, DB_VALUE * in_values);

  extern int db_execute (const char *CSQL_query, DB_QUERY_RESULT ** result, DB_QUERY_ERROR * query_error);

  extern int db_execute_oid (const char *CSQL_query, DB_QUERY_RESULT ** result, DB_QUERY_ERROR * query_error);

  extern int db_query_produce_updatable_result (DB_SESSION * session, int stmtid);

<<<<<<< HEAD
extern int db_execute_statement (DB_SESSION * session, int stmt, DB_QUERY_RESULT ** result);
extern int db_execute_statement_ex (DB_SESSION * session, int stmt, DB_QUERY_RESULT ** result,
				    DB_QUERY_EXECUTION_ENDING_TYPE * query_execution_ending_type);

extern int db_execute_and_keep_statement (DB_SESSION * session, int stmt, DB_QUERY_RESULT ** result);
extern int db_execute_and_keep_statement_ex (DB_SESSION * session, int stmt, DB_QUERY_RESULT ** result,
					     DB_QUERY_EXECUTION_ENDING_TYPE * query_execution_ending_type);
extern DB_CLASS_MODIFICATION_STATUS db_has_modified_class (DB_SESSION * session, int stmt_id);
=======
  extern int db_execute_statement (DB_SESSION * session, int stmt, DB_QUERY_RESULT ** result);

  extern int db_execute_and_keep_statement (DB_SESSION * session, int stmt, DB_QUERY_RESULT ** result);
  extern DB_CLASS_MODIFICATION_STATUS db_has_modified_class (DB_SESSION * session, int stmt_id);
>>>>>>> c5b82314

  extern void db_invalidate_mvcc_snapshot_before_statement (void);

<<<<<<< HEAD
extern void db_set_read_fetch_instance_version (LC_FETCH_VERSION_TYPE read_Fetch_Instance_Version);
extern int db_init_statement_execution_end_type (DB_SESSION * session, bool auto_commit,
						 DB_QUERY_EXECUTION_ENDING_TYPE * query_execution_ending_type);
=======
  extern void db_set_read_fetch_instance_version (LC_FETCH_VERSION_TYPE read_Fetch_Instance_Version);
>>>>>>> c5b82314

  extern int db_query_set_copy_tplvalue (DB_QUERY_RESULT * result, int copy);

  extern void db_close_session (DB_SESSION * session);
  extern void db_drop_statement (DB_SESSION * session, int stmt_id);

  extern int db_object_describe (DB_OBJECT * obj, int num_attrs, const char **attrs, DB_QUERY_TYPE ** col_spec);

  extern int db_object_fetch (DB_OBJECT * obj, int num_attrs, const char **attrs, DB_QUERY_RESULT ** result);

  extern int db_set_client_cache_time (DB_SESSION * session, int stmt_ndx, CACHE_TIME * cache_time);
  extern bool db_get_jdbccachehint (DB_SESSION * session, int stmt_ndx, int *life_time);
  extern bool db_get_cacheinfo (DB_SESSION * session, int stmt_ndx, bool * use_plan_cache, bool * use_query_cache);

/* These are used by csql but weren't in the 2.0 dbi.h file, added
   it for the PC.  If we don't want them here, they should go somewhere
   else so csql.c doesn't have to have an explicit declaration.
*/
<<<<<<< HEAD
extern void db_free_query (DB_SESSION * session);
extern void db_free_query_ex (DB_SESSION * session, DB_QUERY_EXECUTION_ENDING_TYPE query_execution_ending_type);
extern DB_QUERY_TYPE *db_get_query_type_ptr (DB_QUERY_RESULT * result);
=======
  extern void db_free_query (DB_SESSION * session);
  extern DB_QUERY_TYPE *db_get_query_type_ptr (DB_QUERY_RESULT * result);
>>>>>>> c5b82314

/* OBSOLETE FUNCTIONS
 * These functions are no longer supported.
 * New applications should not use any of these functions of structures.
 * Old applications should change to use only the functions and structures
 * published in the CUBRID Application Program Interface Reference Guide.
 */

  extern int db_query_execute (const char *CSQL_query, DB_QUERY_RESULT ** result, DB_QUERY_ERROR * query_error);

  extern int db_list_length (DB_LIST * list);
  extern DB_NAMELIST *db_namelist_copy (DB_NAMELIST * list);

  extern int db_drop_shared_attribute (DB_OBJECT * classobj, const char *name);

  extern int db_add_element_domain (DB_OBJECT * classobj, const char *name, const char *domain);
  extern int db_drop_element_domain (DB_OBJECT * classobj, const char *name, const char *domain);
  extern int db_rename_attribute (DB_OBJECT * classobj, const char *name, int class_attribute, const char *newname);
  extern int db_rename_method (DB_OBJECT * classobj, const char *name, int class_method, const char *newname);
  extern int db_set_argument_domain (DB_OBJECT * classobj, const char *name, int class_method, int arg_index,
				     const char *domain);
  extern int db_set_method_arg_domain (DB_OBJECT * classobj, const char *name, int arg_index, const char *domain);
  extern int db_set_class_method_arg_domain (DB_OBJECT * classobj, const char *name, int arg_index, const char *domain);
  extern DB_NAMELIST *db_namelist_sort (DB_NAMELIST * names);
  extern void db_namelist_remove (DB_NAMELIST ** list, const char *name);
  extern DB_OBJECT *db_objlist_get (DB_OBJLIST * list, int psn);
  extern void db_namelist_print (DB_NAMELIST * list);
  extern void db_objlist_print (DB_OBJLIST * list);

  extern DB_NAMELIST *db_get_attribute_names (DB_OBJECT * obj);
  extern DB_NAMELIST *db_get_shared_attribute_names (DB_OBJECT * obj);
  extern DB_NAMELIST *db_get_ordered_attribute_names (DB_OBJECT * obj);
  extern DB_NAMELIST *db_get_class_attribute_names (DB_OBJECT * obj);
  extern DB_NAMELIST *db_get_method_names (DB_OBJECT * obj);
  extern DB_NAMELIST *db_get_class_method_names (DB_OBJECT * obj);
  extern DB_NAMELIST *db_get_superclass_names (DB_OBJECT * obj);
  extern DB_NAMELIST *db_get_subclass_names (DB_OBJECT * obj);
  extern DB_NAMELIST *db_get_method_file_names (DB_OBJECT * obj);
  extern const char *db_get_method_function (DB_OBJECT * obj, const char *name);

  extern DB_DOMAIN *db_get_attribute_domain (DB_OBJECT * obj, const char *name);
  extern DB_TYPE db_get_attribute_type (DB_OBJECT * obj, const char *name);
  extern DB_OBJECT *db_get_attribute_class (DB_OBJECT * obj, const char *name);

  extern void db_force_method_reload (DB_OBJECT * obj);

  extern DB_ATTRIBUTE *db_get_shared_attribute (DB_OBJECT * obj, const char *name);
  extern DB_ATTRIBUTE *db_get_ordered_attributes (DB_OBJECT * obj);
  extern DB_ATTRIBUTE *db_attribute_ordered_next (DB_ATTRIBUTE * attribute);

  extern int db_print_mop (DB_OBJECT * obj, char *buffer, int maxlen);

  extern int db_get_shared (DB_OBJECT * object, const char *attpath, DB_VALUE * value);

  extern DB_OBJECT *db_copy (DB_OBJECT * sourcemop);
  extern char *db_get_method_source_file (DB_OBJECT * obj, const char *name);

  extern int db_is_indexed (DB_OBJECT * classobj, const char *attname);

/* INTERNAL FUNCTIONS
 * These are part of the interface but are intended only for
 * internal use by CUBRID.  Applications should not use these
 * functions.
 */
  extern DB_IDENTIFIER *db_identifier (DB_OBJECT * obj);
  extern DB_OBJECT *db_object (DB_IDENTIFIER * oid);
  extern int db_chn (DB_OBJECT * obj, DB_FETCH_MODE purpose);

  extern int db_encode_object (DB_OBJECT * object, char *string, int allocated_length, int *actual_length);
  extern int db_decode_object (const char *string, DB_OBJECT ** object);

  extern int db_set_system_parameters (const char *data);
  extern int db_set_system_parameters_for_ha_repl (const char *data);
  extern int db_reset_system_parameters_from_assignments (const char *data);
  extern int db_get_system_parameters (char *data, int len);

  extern char *db_get_host_connected (void);
  extern int db_get_ha_server_state (char *buffer, int maxlen);

  extern void db_clear_host_connected (void);
  extern char *db_get_database_version (void);
#ifdef __cplusplus
}
#endif
#endif				/* _DBI_H_ */<|MERGE_RESOLUTION|>--- conflicted
+++ resolved
@@ -67,32 +67,31 @@
   (DB_HS_MISMATCHED_RW_MODE | DB_HS_HA_DELAYED | DB_HS_NON_PREFFERED_HOSTS)
 
 /* host status for marking abnormal host status */
-  typedef struct db_host_status DB_HOST_STATUS;
-  struct db_host_status
-  {
-    char hostname[MAXHOSTNAMELEN];
-    int status;
-  };
-
-  typedef struct db_host_status_list DB_HOST_STATUS_LIST;
-  struct db_host_status_list
-  {
-    /* preferred_hosts + db-hosts */
-    DB_HOST_STATUS hostlist[MAX_NUM_DB_HOSTS * 2];
-    DB_HOST_STATUS *connected_host_status;
-    int last_host_idx;
-  };
+typedef struct db_host_status DB_HOST_STATUS;
+struct db_host_status
+{
+  char hostname[MAXHOSTNAMELEN];
+  int status;
+};
+
+typedef struct db_host_status_list DB_HOST_STATUS_LIST;
+struct db_host_status_list
+{
+  /* preferred_hosts + db-hosts */
+  DB_HOST_STATUS hostlist[MAX_NUM_DB_HOSTS * 2];
+  DB_HOST_STATUS *connected_host_status;
+  int last_host_idx;
+};
 
 /* constants for db_include_oid */
-  enum
-  { DB_NO_OIDS, DB_ROW_OIDS, DB_COLUMN_OIDS };
+enum
+{ DB_NO_OIDS, DB_ROW_OIDS, DB_COLUMN_OIDS };
 
 /* Memory reclamation functions */
-  extern void db_objlist_free (DB_OBJLIST * list);
-  extern void db_string_free (char *string);
+extern void db_objlist_free (DB_OBJLIST * list);
+extern void db_string_free (char *string);
 
 /* Session control */
-<<<<<<< HEAD
 extern int db_auth_login (char *signed_data, int len);
 extern int db_auth_logout (void);
 
@@ -138,560 +137,513 @@
 extern int db_add_volume (const char *ext_path, const char *ext_name, const char *ext_comments, const int ext_npages,
 			  const DB_VOLPURPOSE ext_purpose);
 extern int db_add_volume_ex (DBDEF_VOL_EXT_INFO * ext_info);
-=======
-  extern int db_auth_login (char *signed_data, int len);
-  extern int db_auth_logout (void);
-
-  extern int db_login (const char *name, const char *password);
-  extern int db_restart (const char *program, int print_version, const char *volume);
-  extern int db_restart_ex (const char *program, const char *db_name, const char *db_user, const char *db_password,
-			    const char *preferred_hosts, int client_type);
-  extern void db_set_server_session_key (const char *key);
-  extern char *db_get_server_session_key (void);
-  extern SESSION_ID db_get_session_id (void);
-  extern void db_set_session_id (const SESSION_ID session_id);
-  extern int db_end_session (void);
-  extern int db_find_or_create_session (const char *db_user, const char *program_name);
-  extern int db_get_row_count_cache (void);
-  extern void db_update_row_count_cache (const int row_count);
-  extern int db_get_row_count (int *row_count);
-  extern int db_get_last_insert_id (DB_VALUE * value);
-  extern int db_get_variable (DB_VALUE * name, DB_VALUE * value);
-  extern int db_shutdown (void);
-  extern int db_ping_server (int client_val, int *server_val);
-  extern int db_disable_modification (void);
-  extern int db_enable_modification (void);
-  extern int db_commit_transaction (void);
-  extern int db_abort_transaction (void);
-  extern int db_commit_is_needed (void);
-  extern int db_savepoint_transaction (const char *savepoint_name);
-  extern int db_abort_to_savepoint (const char *savepoint_name);
-  extern int db_set_global_transaction_info (int gtrid, void *info, int size);
-  extern int db_get_global_transaction_info (int gtrid, void *buffer, int size);
-  extern int db_2pc_start_transaction (void);
-  extern int db_2pc_prepare_transaction (void);
-  extern int db_2pc_prepared_transactions (int gtrids[], int size);
-  extern int db_2pc_prepare_to_commit_transaction (int gtrid);
-  extern int db_2pc_attach_transaction (int gtrid);
-  extern void db_set_interrupt (int set);
-  extern int db_set_suppress_repl_on_transaction (int set);
-  extern int db_checkpoint (void);
-  extern int db_freepgs (const char *vlabel);
-  extern int db_totalpgs (const char *vlabel);
-  extern char *db_vol_label (int volid, char *vol_fullname);
-  extern void db_warnspace (const char *vlabel);
-  extern int db_add_volume (const char *ext_path, const char *ext_name, const char *ext_comments, const int ext_npages,
-			    const DB_VOLPURPOSE ext_purpose);
-  extern int db_add_volume_ex (DBDEF_VOL_EXT_INFO * ext_info);
->>>>>>> c5b82314
 #if 0
-  extern int db_del_volume_ex (VOLID volid, bool clear_cached);
+extern int db_del_volume_ex (VOLID volid, bool clear_cached);
 #endif
-  extern int db_num_volumes (void);
-  extern int db_last_volume (void);
-  extern void db_print_stats (void);
-
-  extern void db_preload_classes (const char *name1, ...);
-  extern void db_link_static_methods (DB_METHOD_LINK * methods);
-  extern void db_unlink_static_methods (DB_METHOD_LINK * methods);
-  extern void db_flush_static_methods (void);
-
-  extern const char *db_error_string (int level);
-  extern int db_error_code (void);
-  extern int db_error_init (const char *logfile);
-
-  typedef void (*db_error_log_handler_t) (unsigned int);
-  extern db_error_log_handler_t db_register_error_log_handler (db_error_log_handler_t f);
-
-  extern int db_set_lock_timeout (int seconds);
-  extern int db_set_isolation (DB_TRAN_ISOLATION isolation);
-  extern void db_synchronize_cache (void);
-  extern void db_get_tran_settings (int *lock_wait, DB_TRAN_ISOLATION * tran_isolation);
+extern int db_num_volumes (void);
+extern int db_last_volume (void);
+extern void db_print_stats (void);
+
+extern void db_preload_classes (const char *name1, ...);
+extern void db_link_static_methods (DB_METHOD_LINK * methods);
+extern void db_unlink_static_methods (DB_METHOD_LINK * methods);
+extern void db_flush_static_methods (void);
+
+extern const char *db_error_string (int level);
+extern int db_error_code (void);
+extern int db_error_init (const char *logfile);
+
+typedef void (*db_error_log_handler_t) (unsigned int);
+extern db_error_log_handler_t db_register_error_log_handler (db_error_log_handler_t f);
+
+extern int db_set_lock_timeout (int seconds);
+extern int db_set_isolation (DB_TRAN_ISOLATION isolation);
+extern void db_synchronize_cache (void);
+extern void db_get_tran_settings (int *lock_wait, DB_TRAN_ISOLATION * tran_isolation);
 
 /* Authorization */
-  extern DB_OBJECT *db_get_user (void);
-  extern DB_OBJECT *db_get_owner (DB_OBJECT * classobj);
-  extern char *db_get_user_name (void);
-  extern char *db_get_user_and_host_name (void);
-  extern DB_OBJECT *db_find_user (const char *name);
-  extern int db_find_user_to_drop (const char *name, DB_OBJECT ** user);
-  extern DB_OBJECT *db_add_user (const char *name, int *exists);
-  extern int db_drop_user (DB_OBJECT * user);
-  extern int db_add_member (DB_OBJECT * user, DB_OBJECT * member);
-  extern int db_drop_member (DB_OBJECT * user, DB_OBJECT * member);
-  extern int db_set_password (DB_OBJECT * user, const char *oldpass, const char *newpass);
-  extern int db_set_user_comment (DB_OBJECT * user, const char *comment);
-  extern int db_grant (DB_OBJECT * user, DB_OBJECT * classobj, DB_AUTH auth, int grant_option);
-  extern int db_revoke (DB_OBJECT * user, DB_OBJECT * classobj, DB_AUTH auth);
-  extern int db_check_authorization (DB_OBJECT * op, DB_AUTH auth);
-  extern int db_check_authorization_and_grant_option (MOP op, DB_AUTH auth);
-  extern int db_get_class_privilege (DB_OBJECT * op, unsigned int *auth);
+extern DB_OBJECT *db_get_user (void);
+extern DB_OBJECT *db_get_owner (DB_OBJECT * classobj);
+extern char *db_get_user_name (void);
+extern char *db_get_user_and_host_name (void);
+extern DB_OBJECT *db_find_user (const char *name);
+extern int db_find_user_to_drop (const char *name, DB_OBJECT ** user);
+extern DB_OBJECT *db_add_user (const char *name, int *exists);
+extern int db_drop_user (DB_OBJECT * user);
+extern int db_add_member (DB_OBJECT * user, DB_OBJECT * member);
+extern int db_drop_member (DB_OBJECT * user, DB_OBJECT * member);
+extern int db_set_password (DB_OBJECT * user, const char *oldpass, const char *newpass);
+extern int db_set_user_comment (DB_OBJECT * user, const char *comment);
+extern int db_grant (DB_OBJECT * user, DB_OBJECT * classobj, DB_AUTH auth, int grant_option);
+extern int db_revoke (DB_OBJECT * user, DB_OBJECT * classobj, DB_AUTH auth);
+extern int db_check_authorization (DB_OBJECT * op, DB_AUTH auth);
+extern int db_check_authorization_and_grant_option (MOP op, DB_AUTH auth);
+extern int db_get_class_privilege (DB_OBJECT * op, unsigned int *auth);
 
 /*  Serial value manipulation */
-  extern int db_get_serial_current_value (const char *serial_name, DB_VALUE * serial_value);
-  extern int db_get_serial_next_value (const char *serial_name, DB_VALUE * serial_value);
-  extern int db_get_serial_next_value_ex (const char *serial_name, DB_VALUE * serial_value, int num_alloc);
+extern int db_get_serial_current_value (const char *serial_name, DB_VALUE * serial_value);
+extern int db_get_serial_next_value (const char *serial_name, DB_VALUE * serial_value);
+extern int db_get_serial_next_value_ex (const char *serial_name, DB_VALUE * serial_value, int num_alloc);
 
 /* Instance manipulation */
-  extern DB_OBJECT *db_create (DB_OBJECT * obj);
-  extern DB_OBJECT *db_create_by_name (const char *name);
-  extern int db_get (DB_OBJECT * object, const char *attpath, DB_VALUE * value);
-  extern int db_put (DB_OBJECT * obj, const char *name, DB_VALUE * value);
-  extern int db_drop (DB_OBJECT * obj);
-  extern int db_get_expression (DB_OBJECT * object, const char *expression, DB_VALUE * value);
-  extern void db_print (DB_OBJECT * obj);
-  extern void db_fprint (FILE * fp, DB_OBJECT * obj);
-  extern DB_OBJECT *db_find_unique (DB_OBJECT * classobj, const char *attname, DB_VALUE * value);
-  extern DB_OBJECT *db_find_unique_write_mode (DB_OBJECT * classobj, const char *attname, DB_VALUE * value);
-  extern DB_OBJECT *db_find_multi_unique (DB_OBJECT * classobj, int size, char *attnames[], DB_VALUE * values[],
-					  DB_FETCH_MODE purpose);
+extern DB_OBJECT *db_create (DB_OBJECT * obj);
+extern DB_OBJECT *db_create_by_name (const char *name);
+extern int db_get (DB_OBJECT * object, const char *attpath, DB_VALUE * value);
+extern int db_put (DB_OBJECT * obj, const char *name, DB_VALUE * value);
+extern int db_drop (DB_OBJECT * obj);
+extern int db_get_expression (DB_OBJECT * object, const char *expression, DB_VALUE * value);
+extern void db_print (DB_OBJECT * obj);
+extern void db_fprint (FILE * fp, DB_OBJECT * obj);
+extern DB_OBJECT *db_find_unique (DB_OBJECT * classobj, const char *attname, DB_VALUE * value);
+extern DB_OBJECT *db_find_unique_write_mode (DB_OBJECT * classobj, const char *attname, DB_VALUE * value);
+extern DB_OBJECT *db_find_multi_unique (DB_OBJECT * classobj, int size, char *attnames[], DB_VALUE * values[],
+					DB_FETCH_MODE purpose);
   extern DB_OBJECT *db_dfind_unique (DB_OBJECT * classobj, DB_ATTDESC * attdesc, DB_VALUE * value,
 				     DB_FETCH_MODE purpose);
-  extern DB_OBJECT *db_dfind_multi_unique (DB_OBJECT * classobj, int size, DB_ATTDESC * attdesc[], DB_VALUE * values[],
-					   DB_FETCH_MODE purpose);
-  extern DB_OBJECT *db_find_primary_key (MOP classmop, const DB_VALUE ** values, int size, DB_FETCH_MODE purpose);
-
-  extern int db_send (DB_OBJECT * obj, const char *name, DB_VALUE * returnval, ...);
-  extern int db_send_arglist (DB_OBJECT * obj, const char *name, DB_VALUE * returnval, DB_VALUE_LIST * args);
-  extern int db_send_argarray (DB_OBJECT * obj, const char *name, DB_VALUE * returnval, DB_VALUE ** args);
+extern DB_OBJECT *db_dfind_multi_unique (DB_OBJECT * classobj, int size, DB_ATTDESC * attdesc[], DB_VALUE * values[],
+					 DB_FETCH_MODE purpose);
+extern DB_OBJECT *db_find_primary_key (MOP classmop, const DB_VALUE ** values, int size, DB_FETCH_MODE purpose);
+
+extern int db_send (DB_OBJECT * obj, const char *name, DB_VALUE * returnval, ...);
+extern int db_send_arglist (DB_OBJECT * obj, const char *name, DB_VALUE * returnval, DB_VALUE_LIST * args);
+extern int db_send_argarray (DB_OBJECT * obj, const char *name, DB_VALUE * returnval, DB_VALUE ** args);
 
 /* Explicit lock & fetch functions */
-  extern int db_lock_read (DB_OBJECT * op);
-  extern int db_lock_write (DB_OBJECT * op);
-
-  extern int db_fetch_array (DB_OBJECT ** objects, DB_FETCH_MODE mode, int quit_on_error);
-  extern int db_fetch_list (DB_OBJLIST * objects, DB_FETCH_MODE mode, int quit_on_error);
-  extern int db_fetch_set (DB_COLLECTION * set, DB_FETCH_MODE mode, int quit_on_error);
-  extern int db_fetch_seq (DB_SEQ * set, DB_FETCH_MODE mode, int quit_on_error);
-  extern int db_fetch_composition (DB_OBJECT * object, DB_FETCH_MODE mode, int max_level, int quit_on_error);
+extern int db_lock_read (DB_OBJECT * op);
+extern int db_lock_write (DB_OBJECT * op);
+
+extern int db_fetch_array (DB_OBJECT ** objects, DB_FETCH_MODE mode, int quit_on_error);
+extern int db_fetch_list (DB_OBJLIST * objects, DB_FETCH_MODE mode, int quit_on_error);
+extern int db_fetch_set (DB_COLLECTION * set, DB_FETCH_MODE mode, int quit_on_error);
+extern int db_fetch_seq (DB_SEQ * set, DB_FETCH_MODE mode, int quit_on_error);
+extern int db_fetch_composition (DB_OBJECT * object, DB_FETCH_MODE mode, int max_level, int quit_on_error);
 
 /* Class definition */
-  extern DB_OBJECT *db_create_class (const char *name);
-  extern DB_OBJECT *db_create_vclass (const char *name);
-  extern int db_drop_class (DB_OBJECT * classobj);
-  extern int db_drop_class_ex (DB_OBJECT * classobj, bool is_cascade_constraints);
-  extern int db_rename_class (DB_OBJECT * classobj, const char *new_name);
-  extern int db_truncate_class (DB_OBJECT * classobj);
-
-  extern int db_add_index (DB_OBJECT * classobj, const char *attname);
-  extern int db_drop_index (DB_OBJECT * classobj, const char *attname);
-
-  extern int db_add_super (DB_OBJECT * classobj, DB_OBJECT * super);
-  extern int db_drop_super (DB_OBJECT * classobj, DB_OBJECT * super);
-  extern int db_drop_super_connect (DB_OBJECT * classobj, DB_OBJECT * super);
-
-  extern int db_rename (DB_OBJECT * classobj, const char *name, int class_namespace, const char *newname);
-
-  extern int db_add_attribute (DB_OBJECT * obj, const char *name, const char *domain, DB_VALUE * default_value);
-  extern int db_add_shared_attribute (DB_OBJECT * obj, const char *name, const char *domain, DB_VALUE * default_value);
-  extern int db_add_class_attribute (DB_OBJECT * obj, const char *name, const char *domain, DB_VALUE * default_value);
-  extern int db_add_set_attribute_domain (DB_OBJECT * classobj, const char *name, int class_attribute,
-					  const char *domain);
-  extern int db_drop_attribute (DB_OBJECT * classobj, const char *name);
-  extern int db_drop_class_attribute (DB_OBJECT * classobj, const char *name);
-  extern int db_change_default (DB_OBJECT * classobj, const char *name, DB_VALUE * value);
-
-  extern int db_constrain_non_null (DB_OBJECT * classobj, const char *name, int class_attribute, int on_or_off);
-  extern int db_constrain_unique (DB_OBJECT * classobj, const char *name, int on_or_off);
-  extern int db_add_method (DB_OBJECT * classobj, const char *name, const char *implementation);
-  extern int db_add_class_method (DB_OBJECT * classobj, const char *name, const char *implementation);
-  extern int db_drop_method (DB_OBJECT * classobj, const char *name);
-  extern int db_drop_class_method (DB_OBJECT * classobj, const char *name);
-  extern int db_add_argument (DB_OBJECT * classobj, const char *name, int class_method, int arg_index,
-			      const char *domain);
-  extern int db_add_set_argument_domain (DB_OBJECT * classobj, const char *name, int class_method, int arg_index,
-					 const char *domain);
-  extern int db_change_method_implementation (DB_OBJECT * classobj, const char *name, int class_method,
-					      const char *newname);
-  extern int db_set_loader_commands (DB_OBJECT * classobj, const char *commands);
-  extern int db_add_method_file (DB_OBJECT * classobj, const char *name);
-  extern int db_drop_method_file (DB_OBJECT * classobj, const char *name);
-  extern int db_drop_method_files (DB_OBJECT * classobj);
-
-  extern int db_add_resolution (DB_OBJECT * classobj, DB_OBJECT * super, const char *name, const char *alias);
-  extern int db_add_class_resolution (DB_OBJECT * classobj, DB_OBJECT * super, const char *name, const char *alias);
-  extern int db_drop_resolution (DB_OBJECT * classobj, DB_OBJECT * super, const char *name);
-  extern int db_drop_class_resolution (DB_OBJECT * classobj, DB_OBJECT * super, const char *name);
-  extern int db_add_constraint (MOP classmop, DB_CONSTRAINT_TYPE constraint_type, const char *constraint_name,
-				const char **att_names, int class_attributes);
-  extern int db_drop_constraint (MOP classmop, DB_CONSTRAINT_TYPE constraint_type, const char *constraint_name,
-				 const char **att_names, int class_attributes);
+extern DB_OBJECT *db_create_class (const char *name);
+extern DB_OBJECT *db_create_vclass (const char *name);
+extern int db_drop_class (DB_OBJECT * classobj);
+extern int db_drop_class_ex (DB_OBJECT * classobj, bool is_cascade_constraints);
+extern int db_rename_class (DB_OBJECT * classobj, const char *new_name);
+extern int db_truncate_class (DB_OBJECT * classobj);
+
+extern int db_add_index (DB_OBJECT * classobj, const char *attname);
+extern int db_drop_index (DB_OBJECT * classobj, const char *attname);
+
+extern int db_add_super (DB_OBJECT * classobj, DB_OBJECT * super);
+extern int db_drop_super (DB_OBJECT * classobj, DB_OBJECT * super);
+extern int db_drop_super_connect (DB_OBJECT * classobj, DB_OBJECT * super);
+
+extern int db_rename (DB_OBJECT * classobj, const char *name, int class_namespace, const char *newname);
+
+extern int db_add_attribute (DB_OBJECT * obj, const char *name, const char *domain, DB_VALUE * default_value);
+extern int db_add_shared_attribute (DB_OBJECT * obj, const char *name, const char *domain, DB_VALUE * default_value);
+extern int db_add_class_attribute (DB_OBJECT * obj, const char *name, const char *domain, DB_VALUE * default_value);
+extern int db_add_set_attribute_domain (DB_OBJECT * classobj, const char *name, int class_attribute,
+					const char *domain);
+extern int db_drop_attribute (DB_OBJECT * classobj, const char *name);
+extern int db_drop_class_attribute (DB_OBJECT * classobj, const char *name);
+extern int db_change_default (DB_OBJECT * classobj, const char *name, DB_VALUE * value);
+
+extern int db_constrain_non_null (DB_OBJECT * classobj, const char *name, int class_attribute, int on_or_off);
+extern int db_constrain_unique (DB_OBJECT * classobj, const char *name, int on_or_off);
+extern int db_add_method (DB_OBJECT * classobj, const char *name, const char *implementation);
+extern int db_add_class_method (DB_OBJECT * classobj, const char *name, const char *implementation);
+extern int db_drop_method (DB_OBJECT * classobj, const char *name);
+extern int db_drop_class_method (DB_OBJECT * classobj, const char *name);
+extern int db_add_argument (DB_OBJECT * classobj, const char *name, int class_method, int arg_index,
+			    const char *domain);
+extern int db_add_set_argument_domain (DB_OBJECT * classobj, const char *name, int class_method, int arg_index,
+				       const char *domain);
+extern int db_change_method_implementation (DB_OBJECT * classobj, const char *name, int class_method,
+					    const char *newname);
+extern int db_set_loader_commands (DB_OBJECT * classobj, const char *commands);
+extern int db_add_method_file (DB_OBJECT * classobj, const char *name);
+extern int db_drop_method_file (DB_OBJECT * classobj, const char *name);
+extern int db_drop_method_files (DB_OBJECT * classobj);
+
+extern int db_add_resolution (DB_OBJECT * classobj, DB_OBJECT * super, const char *name, const char *alias);
+extern int db_add_class_resolution (DB_OBJECT * classobj, DB_OBJECT * super, const char *name, const char *alias);
+extern int db_drop_resolution (DB_OBJECT * classobj, DB_OBJECT * super, const char *name);
+extern int db_drop_class_resolution (DB_OBJECT * classobj, DB_OBJECT * super, const char *name);
+extern int db_add_constraint (MOP classmop, DB_CONSTRAINT_TYPE constraint_type, const char *constraint_name,
+			      const char **att_names, int class_attributes);
+extern int db_drop_constraint (MOP classmop, DB_CONSTRAINT_TYPE constraint_type, const char *constraint_name,
+			       const char **att_names, int class_attributes);
 
 /* Browsing functions */
-  extern char *db_get_database_name (void);
-  extern const char *db_get_database_comments (void);
-  extern void db_set_client_type (int client_type);
-  extern void db_set_preferred_hosts (const char *hosts);
-  extern void db_set_connect_order (int connect_order);
-  extern int db_get_client_type (void);
-  extern const char *db_get_type_name (DB_TYPE type_id);
-  extern DB_TYPE db_type_from_string (const char *name);
-  extern int db_get_schema_def_dbval (DB_VALUE * result, DB_VALUE * name_val);
-
-  extern void db_clear_host_status (void);
-  extern void db_set_host_status (char *hostname, int status);
-  extern void db_set_connected_host_status (char *host_connected);
-  extern bool db_need_reconnect (void);
-  extern bool db_need_ignore_repl_delay (void);
-  extern bool db_does_connected_host_have_status (int status);
-  extern int db_get_host_list_with_given_status (char **hostlist, int list_size, int status);
-  extern int db_get_delayed_hosts_count (void);
-  extern void db_clear_delayed_hosts_count (void);
-  extern void db_set_max_num_delayed_hosts_lookup (int max_num_delayed_hosts_lookup);
-  extern int db_get_max_num_delayed_hosts_lookup (void);
-
-  extern bool db_enable_trigger (void);
-  extern bool db_disable_trigger (void);
-
-  extern DB_OBJECT *db_find_class_of_index (const char *const index, const DB_CONSTRAINT_TYPE type);
-  extern DB_OBJECT *db_find_class (const char *name);
-  extern DB_OBJECT *db_find_class_with_purpose (const char *name, bool for_update);
-  extern DB_OBJECT *db_get_class (DB_OBJECT * obj);
-  extern DB_OBJLIST *db_get_all_objects (DB_OBJECT * classobj);
-  extern DB_OBJLIST *db_get_all_classes (void);
-  extern DB_OBJLIST *db_get_base_classes (void);
-  extern DB_OBJLIST *db_fetch_all_objects (DB_OBJECT * op, DB_FETCH_MODE mode);
-  extern DB_OBJLIST *db_fetch_all_classes (DB_FETCH_MODE mode);
-  extern DB_OBJLIST *db_fetch_base_classes (DB_FETCH_MODE mode);
-
-  extern int db_is_class (DB_OBJECT * obj);
-  extern int db_is_any_class (DB_OBJECT * obj);
-  extern int db_is_instance (DB_OBJECT * obj);
-  extern int db_is_instance_of (DB_OBJECT * obj, DB_OBJECT * classobj);
-  extern int db_is_subclass (DB_OBJECT * classobj, DB_OBJECT * supermop);
-  extern int db_is_superclass (DB_OBJECT * supermop, DB_OBJECT * classobj);
-  extern int db_is_partition (DB_OBJECT * classobj, DB_OBJECT * superobj);
-  extern int db_is_system_class (DB_OBJECT * op);
-  extern int db_is_deleted (DB_OBJECT * obj);
-
-  extern int db_class_has_instance (DB_OBJECT * classobj);
-  extern const char *db_get_class_name (DB_OBJECT * classobj);
-  extern DB_OBJLIST *db_get_superclasses (DB_OBJECT * obj);
-  extern DB_OBJLIST *db_get_subclasses (DB_OBJECT * obj);
-  extern DB_ATTRIBUTE *db_get_attribute (DB_OBJECT * obj, const char *name);
-  extern DB_ATTRIBUTE *db_get_attribute_by_name (const char *class_name, const char *attribute_name);
-  extern DB_ATTRIBUTE *db_get_attributes (DB_OBJECT * obj);
-  extern DB_ATTRIBUTE *db_get_class_attribute (DB_OBJECT * obj, const char *name);
-  extern DB_ATTRIBUTE *db_get_class_attributes (DB_OBJECT * obj);
-  extern DB_METHOD *db_get_method (DB_OBJECT * obj, const char *name);
-  extern DB_METHOD *db_get_class_method (DB_OBJECT * obj, const char *name);
-  extern DB_METHOD *db_get_methods (DB_OBJECT * obj);
-  extern DB_METHOD *db_get_class_methods (DB_OBJECT * obj);
-  extern DB_RESOLUTION *db_get_resolutions (DB_OBJECT * obj);
-  extern DB_RESOLUTION *db_get_class_resolutions (DB_OBJECT * obj);
-  extern DB_METHFILE *db_get_method_files (DB_OBJECT * obj);
-  extern const char *db_get_loader_commands (DB_OBJECT * obj);
-
-  extern DB_TYPE db_attribute_type (DB_ATTRIBUTE * attribute);
-  extern DB_ATTRIBUTE *db_attribute_next (DB_ATTRIBUTE * attribute);
-  extern const char *db_attribute_name (DB_ATTRIBUTE * attribute);
-  extern const char *db_attribute_comment (DB_ATTRIBUTE * attribute);
-  extern int db_attribute_id (DB_ATTRIBUTE * attribute);
-  extern int db_attribute_order (DB_ATTRIBUTE * attribute);
-  extern DB_DOMAIN *db_attribute_domain (DB_ATTRIBUTE * attribute);
-  extern DB_OBJECT *db_attribute_class (DB_ATTRIBUTE * attribute);
-  extern DB_VALUE *db_attribute_default (DB_ATTRIBUTE * attribute);
-  extern int db_attribute_is_unique (DB_ATTRIBUTE * attribute);
-  extern int db_attribute_is_primary_key (DB_ATTRIBUTE * attribute);
-  extern int db_attribute_is_foreign_key (DB_ATTRIBUTE * attribute);
-  extern int db_attribute_is_auto_increment (DB_ATTRIBUTE * attribute);
-  extern int db_attribute_is_reverse_unique (DB_ATTRIBUTE * attribute);
-  extern int db_attribute_is_non_null (DB_ATTRIBUTE * attribute);
-  extern int db_attribute_is_indexed (DB_ATTRIBUTE * attribute);
-  extern int db_attribute_is_reverse_indexed (DB_ATTRIBUTE * attribute);
-  extern int db_attribute_is_shared (DB_ATTRIBUTE * attribute);
-  extern int db_attribute_length (DB_ATTRIBUTE * attribute);
-
-  extern DB_DOMAIN *db_domain_next (const DB_DOMAIN * domain);
-  extern DB_TYPE db_domain_type (const DB_DOMAIN * domain);
-  extern DB_OBJECT *db_domain_class (const DB_DOMAIN * domain);
-  extern DB_DOMAIN *db_domain_set (const DB_DOMAIN * domain);
-  extern int db_domain_precision (const DB_DOMAIN * domain);
-  extern int db_domain_scale (const DB_DOMAIN * domain);
-  extern int db_domain_codeset (const DB_DOMAIN * domain);
-  extern int db_domain_collation_id (const DB_DOMAIN * domain);
+extern char *db_get_database_name (void);
+extern const char *db_get_database_comments (void);
+extern void db_set_client_type (int client_type);
+extern void db_set_preferred_hosts (const char *hosts);
+extern void db_set_connect_order (int connect_order);
+extern int db_get_client_type (void);
+extern const char *db_get_type_name (DB_TYPE type_id);
+extern DB_TYPE db_type_from_string (const char *name);
+extern int db_get_schema_def_dbval (DB_VALUE * result, DB_VALUE * name_val);
+
+extern void db_clear_host_status (void);
+extern void db_set_host_status (char *hostname, int status);
+extern void db_set_connected_host_status (char *host_connected);
+extern bool db_need_reconnect (void);
+extern bool db_need_ignore_repl_delay (void);
+extern bool db_does_connected_host_have_status (int status);
+extern int db_get_host_list_with_given_status (char **hostlist, int list_size, int status);
+extern int db_get_delayed_hosts_count (void);
+extern void db_clear_delayed_hosts_count (void);
+extern void db_set_max_num_delayed_hosts_lookup (int max_num_delayed_hosts_lookup);
+extern int db_get_max_num_delayed_hosts_lookup (void);
+
+extern bool db_enable_trigger (void);
+extern bool db_disable_trigger (void);
+
+extern DB_OBJECT *db_find_class_of_index (const char *const index, const DB_CONSTRAINT_TYPE type);
+extern DB_OBJECT *db_find_class (const char *name);
+extern DB_OBJECT *db_find_class_with_purpose (const char *name, bool for_update);
+extern DB_OBJECT *db_get_class (DB_OBJECT * obj);
+extern DB_OBJLIST *db_get_all_objects (DB_OBJECT * classobj);
+extern DB_OBJLIST *db_get_all_classes (void);
+extern DB_OBJLIST *db_get_base_classes (void);
+extern DB_OBJLIST *db_fetch_all_objects (DB_OBJECT * op, DB_FETCH_MODE mode);
+extern DB_OBJLIST *db_fetch_all_classes (DB_FETCH_MODE mode);
+extern DB_OBJLIST *db_fetch_base_classes (DB_FETCH_MODE mode);
+
+extern int db_is_class (DB_OBJECT * obj);
+extern int db_is_any_class (DB_OBJECT * obj);
+extern int db_is_instance (DB_OBJECT * obj);
+extern int db_is_instance_of (DB_OBJECT * obj, DB_OBJECT * classobj);
+extern int db_is_subclass (DB_OBJECT * classobj, DB_OBJECT * supermop);
+extern int db_is_superclass (DB_OBJECT * supermop, DB_OBJECT * classobj);
+extern int db_is_partition (DB_OBJECT * classobj, DB_OBJECT * superobj);
+extern int db_is_system_class (DB_OBJECT * op);
+extern int db_is_deleted (DB_OBJECT * obj);
+
+extern int db_class_has_instance (DB_OBJECT * classobj);
+extern const char *db_get_class_name (DB_OBJECT * classobj);
+extern DB_OBJLIST *db_get_superclasses (DB_OBJECT * obj);
+extern DB_OBJLIST *db_get_subclasses (DB_OBJECT * obj);
+extern DB_ATTRIBUTE *db_get_attribute (DB_OBJECT * obj, const char *name);
+extern DB_ATTRIBUTE *db_get_attribute_by_name (const char *class_name, const char *attribute_name);
+extern DB_ATTRIBUTE *db_get_attributes (DB_OBJECT * obj);
+extern DB_ATTRIBUTE *db_get_class_attribute (DB_OBJECT * obj, const char *name);
+extern DB_ATTRIBUTE *db_get_class_attributes (DB_OBJECT * obj);
+extern DB_METHOD *db_get_method (DB_OBJECT * obj, const char *name);
+extern DB_METHOD *db_get_class_method (DB_OBJECT * obj, const char *name);
+extern DB_METHOD *db_get_methods (DB_OBJECT * obj);
+extern DB_METHOD *db_get_class_methods (DB_OBJECT * obj);
+extern DB_RESOLUTION *db_get_resolutions (DB_OBJECT * obj);
+extern DB_RESOLUTION *db_get_class_resolutions (DB_OBJECT * obj);
+extern DB_METHFILE *db_get_method_files (DB_OBJECT * obj);
+extern const char *db_get_loader_commands (DB_OBJECT * obj);
+
+extern DB_TYPE db_attribute_type (DB_ATTRIBUTE * attribute);
+extern DB_ATTRIBUTE *db_attribute_next (DB_ATTRIBUTE * attribute);
+extern const char *db_attribute_name (DB_ATTRIBUTE * attribute);
+extern const char *db_attribute_comment (DB_ATTRIBUTE * attribute);
+extern int db_attribute_id (DB_ATTRIBUTE * attribute);
+extern int db_attribute_order (DB_ATTRIBUTE * attribute);
+extern DB_DOMAIN *db_attribute_domain (DB_ATTRIBUTE * attribute);
+extern DB_OBJECT *db_attribute_class (DB_ATTRIBUTE * attribute);
+extern DB_VALUE *db_attribute_default (DB_ATTRIBUTE * attribute);
+extern int db_attribute_is_unique (DB_ATTRIBUTE * attribute);
+extern int db_attribute_is_primary_key (DB_ATTRIBUTE * attribute);
+extern int db_attribute_is_foreign_key (DB_ATTRIBUTE * attribute);
+extern int db_attribute_is_auto_increment (DB_ATTRIBUTE * attribute);
+extern int db_attribute_is_reverse_unique (DB_ATTRIBUTE * attribute);
+extern int db_attribute_is_non_null (DB_ATTRIBUTE * attribute);
+extern int db_attribute_is_indexed (DB_ATTRIBUTE * attribute);
+extern int db_attribute_is_reverse_indexed (DB_ATTRIBUTE * attribute);
+extern int db_attribute_is_shared (DB_ATTRIBUTE * attribute);
+extern int db_attribute_length (DB_ATTRIBUTE * attribute);
+
+extern DB_DOMAIN *db_domain_next (const DB_DOMAIN * domain);
+extern DB_TYPE db_domain_type (const DB_DOMAIN * domain);
+extern DB_OBJECT *db_domain_class (const DB_DOMAIN * domain);
+extern DB_DOMAIN *db_domain_set (const DB_DOMAIN * domain);
+extern int db_domain_precision (const DB_DOMAIN * domain);
+extern int db_domain_scale (const DB_DOMAIN * domain);
+extern int db_domain_codeset (const DB_DOMAIN * domain);
+extern int db_domain_collation_id (const DB_DOMAIN * domain);
   extern const char *db_domain_raw_json_schema (const DB_DOMAIN * domain);
 
-  extern DB_METHOD *db_method_next (DB_METHOD * method);
-  extern const char *db_method_name (DB_METHOD * method);
-  extern const char *db_method_function (DB_METHOD * method);
-  extern DB_OBJECT *db_method_class (DB_METHOD * method);
-  extern DB_DOMAIN *db_method_return_domain (DB_METHOD * method);
-  extern DB_DOMAIN *db_method_arg_domain (DB_METHOD * method, int arg);
-  extern int db_method_arg_count (DB_METHOD * method);
-
-  extern DB_RESOLUTION *db_resolution_next (DB_RESOLUTION * resolution);
-  extern DB_OBJECT *db_resolution_class (DB_RESOLUTION * resolution);
-  extern const char *db_resolution_name (DB_RESOLUTION * resolution);
-  extern const char *db_resolution_alias (DB_RESOLUTION * resolution);
-  extern int db_resolution_isclass (DB_RESOLUTION * resolution);
-
-  extern DB_METHFILE *db_methfile_next (DB_METHFILE * methfile);
-  extern const char *db_methfile_name (DB_METHFILE * methfile);
-
-  extern DB_OBJLIST *db_objlist_next (DB_OBJLIST * link);
-  extern DB_OBJECT *db_objlist_object (DB_OBJLIST * link);
-
-
-  extern int db_get_class_num_objs_and_pages (DB_OBJECT * classmop, int approximation, int *nobjs, int *npages);
-  extern int db_get_btree_statistics (DB_CONSTRAINT * cons, int *num_leaf_pages, int *num_total_pages, int *num_keys,
-				      int *height);
+extern DB_METHOD *db_method_next (DB_METHOD * method);
+extern const char *db_method_name (DB_METHOD * method);
+extern const char *db_method_function (DB_METHOD * method);
+extern DB_OBJECT *db_method_class (DB_METHOD * method);
+extern DB_DOMAIN *db_method_return_domain (DB_METHOD * method);
+extern DB_DOMAIN *db_method_arg_domain (DB_METHOD * method, int arg);
+extern int db_method_arg_count (DB_METHOD * method);
+
+extern DB_RESOLUTION *db_resolution_next (DB_RESOLUTION * resolution);
+extern DB_OBJECT *db_resolution_class (DB_RESOLUTION * resolution);
+extern const char *db_resolution_name (DB_RESOLUTION * resolution);
+extern const char *db_resolution_alias (DB_RESOLUTION * resolution);
+extern int db_resolution_isclass (DB_RESOLUTION * resolution);
+
+extern DB_METHFILE *db_methfile_next (DB_METHFILE * methfile);
+extern const char *db_methfile_name (DB_METHFILE * methfile);
+
+extern DB_OBJLIST *db_objlist_next (DB_OBJLIST * link);
+extern DB_OBJECT *db_objlist_object (DB_OBJLIST * link);
+
+
+extern int db_get_class_num_objs_and_pages (DB_OBJECT * classmop, int approximation, int *nobjs, int *npages);
+extern int db_get_btree_statistics (DB_CONSTRAINT * cons, int *num_leaf_pages, int *num_total_pages, int *num_keys,
+				    int *height);
 
 /* Constraint Functions */
-  extern DB_CONSTRAINT *db_get_constraints (DB_OBJECT * obj);
-  extern DB_CONSTRAINT *db_constraint_next (DB_CONSTRAINT * constraint);
-  extern DB_CONSTRAINT *db_constraint_find_primary_key (DB_CONSTRAINT * constraint);
-  extern DB_CONSTRAINT_TYPE db_constraint_type (const DB_CONSTRAINT * constraint);
-  extern const char *db_constraint_name (DB_CONSTRAINT * constraint);
-  extern DB_ATTRIBUTE **db_constraint_attributes (DB_CONSTRAINT * constraint);
-  extern const int *db_constraint_asc_desc (DB_CONSTRAINT * constraint);
-  extern const int *db_constraint_prefix_length (DB_CONSTRAINT * constraint);
-
-  extern const char *db_get_foreign_key_action (DB_CONSTRAINT * constraint, DB_FK_ACTION_TYPE type);
-  extern DB_OBJECT *db_get_foreign_key_ref_class (DB_CONSTRAINT * constraint);
+extern DB_CONSTRAINT *db_get_constraints (DB_OBJECT * obj);
+extern DB_CONSTRAINT *db_constraint_next (DB_CONSTRAINT * constraint);
+extern DB_CONSTRAINT *db_constraint_find_primary_key (DB_CONSTRAINT * constraint);
+extern DB_CONSTRAINT_TYPE db_constraint_type (const DB_CONSTRAINT * constraint);
+extern const char *db_constraint_name (DB_CONSTRAINT * constraint);
+extern DB_ATTRIBUTE **db_constraint_attributes (DB_CONSTRAINT * constraint);
+extern const int *db_constraint_asc_desc (DB_CONSTRAINT * constraint);
+extern const int *db_constraint_prefix_length (DB_CONSTRAINT * constraint);
+
+extern const char *db_get_foreign_key_action (DB_CONSTRAINT * constraint, DB_FK_ACTION_TYPE type);
+extern DB_OBJECT *db_get_foreign_key_ref_class (DB_CONSTRAINT * constraint);
 
 /* Trigger functions */
-  extern DB_OBJECT *db_create_trigger (const char *name, DB_TRIGGER_STATUS status, double priority,
-				       DB_TRIGGER_EVENT event, DB_OBJECT * class_obj, const char *attr,
-				       DB_TRIGGER_TIME cond_time, const char *cond_source, DB_TRIGGER_TIME action_time,
-				       DB_TRIGGER_ACTION action_type, const char *action_source);
-
-  extern int db_drop_trigger (DB_OBJECT * obj);
-  extern int db_rename_trigger (DB_OBJECT * obj, const char *newname);
-
-  extern DB_OBJECT *db_find_trigger (const char *name);
-  extern int db_find_all_triggers (DB_OBJLIST ** list);
+extern DB_OBJECT *db_create_trigger (const char *name, DB_TRIGGER_STATUS status, double priority,
+				     DB_TRIGGER_EVENT event, DB_OBJECT * class_obj, const char *attr,
+				     DB_TRIGGER_TIME cond_time, const char *cond_source, DB_TRIGGER_TIME action_time,
+				     DB_TRIGGER_ACTION action_type, const char *action_source);
+
+extern int db_drop_trigger (DB_OBJECT * obj);
+extern int db_rename_trigger (DB_OBJECT * obj, const char *newname);
+
+extern DB_OBJECT *db_find_trigger (const char *name);
+extern int db_find_all_triggers (DB_OBJLIST ** list);
   extern int db_find_event_triggers (DB_TRIGGER_EVENT event, DB_OBJECT * class_obj, const char *attr,
 				     DB_OBJLIST ** list);
-  extern int db_alter_trigger_priority (DB_OBJECT * trobj, double priority);
-  extern int db_alter_trigger_status (DB_OBJECT * trobj, DB_TRIGGER_STATUS status);
-
-  extern int db_execute_deferred_activities (DB_OBJECT * trigger_obj, DB_OBJECT * target);
-  extern int db_drop_deferred_activities (DB_OBJECT * trigger_obj, DB_OBJECT * target);
-
-  extern int db_trigger_name (DB_OBJECT * trobj, char **name);
-  extern int db_trigger_status (DB_OBJECT * trobj, DB_TRIGGER_STATUS * status);
-  extern int db_trigger_priority (DB_OBJECT * trobj, double *priority);
-  extern int db_trigger_event (DB_OBJECT * trobj, DB_TRIGGER_EVENT * event);
-  extern int db_trigger_class (DB_OBJECT * trobj, DB_OBJECT ** class_obj);
-  extern int db_trigger_attribute (DB_OBJECT * trobj, char **attr);
-  extern int db_trigger_condition (DB_OBJECT * trobj, char **condition);
-  extern int db_trigger_condition_time (DB_OBJECT * trobj, DB_TRIGGER_TIME * tr_time);
-  extern int db_trigger_action_type (DB_OBJECT * trobj, DB_TRIGGER_ACTION * type);
-  extern int db_trigger_action_time (DB_OBJECT * trobj, DB_TRIGGER_TIME * tr_time);
-  extern int db_trigger_action (DB_OBJECT * trobj, char **action);
-  extern int db_trigger_comment (DB_OBJECT * trobj, char **comment);
+extern int db_alter_trigger_priority (DB_OBJECT * trobj, double priority);
+extern int db_alter_trigger_status (DB_OBJECT * trobj, DB_TRIGGER_STATUS status);
+
+extern int db_execute_deferred_activities (DB_OBJECT * trigger_obj, DB_OBJECT * target);
+extern int db_drop_deferred_activities (DB_OBJECT * trigger_obj, DB_OBJECT * target);
+
+extern int db_trigger_name (DB_OBJECT * trobj, char **name);
+extern int db_trigger_status (DB_OBJECT * trobj, DB_TRIGGER_STATUS * status);
+extern int db_trigger_priority (DB_OBJECT * trobj, double *priority);
+extern int db_trigger_event (DB_OBJECT * trobj, DB_TRIGGER_EVENT * event);
+extern int db_trigger_class (DB_OBJECT * trobj, DB_OBJECT ** class_obj);
+extern int db_trigger_attribute (DB_OBJECT * trobj, char **attr);
+extern int db_trigger_condition (DB_OBJECT * trobj, char **condition);
+extern int db_trigger_condition_time (DB_OBJECT * trobj, DB_TRIGGER_TIME * tr_time);
+extern int db_trigger_action_type (DB_OBJECT * trobj, DB_TRIGGER_ACTION * type);
+extern int db_trigger_action_time (DB_OBJECT * trobj, DB_TRIGGER_TIME * tr_time);
+extern int db_trigger_action (DB_OBJECT * trobj, char **action);
+extern int db_trigger_comment (DB_OBJECT * trobj, char **comment);
 
 /* Schema template functions */
-  extern DB_CTMPL *dbt_create_class (const char *name);
-  extern DB_CTMPL *dbt_create_vclass (const char *name);
-  extern DB_CTMPL *dbt_edit_class (DB_OBJECT * classobj);
-  extern DB_CTMPL *dbt_copy_class (const char *new_name, const char *existing_name, SM_CLASS ** class_);
-  extern DB_OBJECT *dbt_finish_class (DB_CTMPL * def);
-  extern void dbt_abort_class (DB_CTMPL * def);
-
-  extern int dbt_add_attribute (DB_CTMPL * def, const char *name, const char *domain, DB_VALUE * default_value);
-  extern int dbt_add_shared_attribute (DB_CTMPL * def, const char *name, const char *domain, DB_VALUE * default_value);
-  extern int dbt_add_class_attribute (DB_CTMPL * def, const char *name, const char *domain, DB_VALUE * default_value);
-  extern int dbt_constrain_non_null (DB_CTMPL * def, const char *name, int class_attribute, int on_or_off);
-  extern int dbt_constrain_unique (DB_CTMPL * def, const char *name, int on_or_off);
-  extern int dbt_add_constraint (DB_CTMPL * def, DB_CONSTRAINT_TYPE constraint_type, const char *constraint_name,
-				 const char **attnames, int class_attributes, const char *comment);
-  extern int dbt_drop_constraint (DB_CTMPL * def, DB_CONSTRAINT_TYPE constraint_type, const char *constraint_name,
-				  const char **attnames, int class_attributes);
-  extern int dbt_add_set_attribute_domain (DB_CTMPL * def, const char *name, int class_attribute, const char *domain);
-  extern int dbt_change_domain (DB_CTMPL * def, const char *name, int class_attribute, const char *domain);
-  extern int dbt_change_default (DB_CTMPL * def, const char *name, int class_attribute, DB_VALUE * value);
-  extern int dbt_drop_set_attribute_domain (DB_CTMPL * def, const char *name, int class_attribute, const char *domain);
-  extern int dbt_drop_attribute (DB_CTMPL * def, const char *name);
-  extern int dbt_drop_shared_attribute (DB_CTMPL * def, const char *name);
-  extern int dbt_drop_class_attribute (DB_CTMPL * def, const char *name);
-  extern int dbt_add_method (DB_CTMPL * def, const char *name, const char *implementation);
-  extern int dbt_add_class_method (DB_CTMPL * def, const char *name, const char *implementation);
-  extern int dbt_add_argument (DB_CTMPL * def, const char *name, int class_method, int arg_index, const char *domain);
-  extern int dbt_add_set_argument_domain (DB_CTMPL * def, const char *name, int class_method, int arg_index,
-					  const char *domain);
-  extern int dbt_change_method_implementation (DB_CTMPL * def, const char *name, int class_method, const char *newname);
-  extern int dbt_drop_method (DB_CTMPL * def, const char *name);
-  extern int dbt_drop_class_method (DB_CTMPL * def, const char *name);
-  extern int dbt_add_super (DB_CTMPL * def, DB_OBJECT * super);
-  extern int dbt_drop_super (DB_CTMPL * def, DB_OBJECT * super);
-  extern int dbt_drop_super_connect (DB_CTMPL * def, DB_OBJECT * super);
-  extern int dbt_rename (DB_CTMPL * def, const char *name, int class_namespace, const char *newname);
-  extern int dbt_add_method_file (DB_CTMPL * def, const char *name);
-  extern int dbt_drop_method_file (DB_CTMPL * def, const char *name);
-  extern int dbt_drop_method_files (DB_CTMPL * def);
-  extern int dbt_rename_method_file (DB_CTMPL * def, const char *new_name, const char *old_name);
-
-  extern int dbt_set_loader_commands (DB_CTMPL * def, const char *commands);
-  extern int dbt_add_resolution (DB_CTMPL * def, DB_OBJECT * super, const char *name, const char *alias);
-  extern int dbt_add_class_resolution (DB_CTMPL * def, DB_OBJECT * super, const char *name, const char *alias);
-  extern int dbt_drop_resolution (DB_CTMPL * def, DB_OBJECT * super, const char *name);
-  extern int dbt_drop_class_resolution (DB_CTMPL * def, DB_OBJECT * super, const char *name);
-
-  extern int dbt_add_query_spec (DB_CTMPL * def, const char *query);
-  extern int dbt_drop_query_spec (DB_CTMPL * def, const int query_no);
-  extern int dbt_reset_query_spec (DB_CTMPL * def);
-  extern int dbt_change_query_spec (DB_CTMPL * def, const char *new_query, const int query_no);
-  extern int dbt_set_object_id (DB_CTMPL * def, DB_NAMELIST * id_list);
-  extern int dbt_add_foreign_key (DB_CTMPL * def, const char *constraint_name, const char **attnames,
-				  const char *ref_class, const char **ref_attrs, int del_action, int upd_action,
-				  const char *comment);
+extern DB_CTMPL *dbt_create_class (const char *name);
+extern DB_CTMPL *dbt_create_vclass (const char *name);
+extern DB_CTMPL *dbt_edit_class (DB_OBJECT * classobj);
+extern DB_CTMPL *dbt_copy_class (const char *new_name, const char *existing_name, SM_CLASS ** class_);
+extern DB_OBJECT *dbt_finish_class (DB_CTMPL * def);
+extern void dbt_abort_class (DB_CTMPL * def);
+
+extern int dbt_add_attribute (DB_CTMPL * def, const char *name, const char *domain, DB_VALUE * default_value);
+extern int dbt_add_shared_attribute (DB_CTMPL * def, const char *name, const char *domain, DB_VALUE * default_value);
+extern int dbt_add_class_attribute (DB_CTMPL * def, const char *name, const char *domain, DB_VALUE * default_value);
+extern int dbt_constrain_non_null (DB_CTMPL * def, const char *name, int class_attribute, int on_or_off);
+extern int dbt_constrain_unique (DB_CTMPL * def, const char *name, int on_or_off);
+extern int dbt_add_constraint (DB_CTMPL * def, DB_CONSTRAINT_TYPE constraint_type, const char *constraint_name,
+			       const char **attnames, int class_attributes, const char *comment);
+extern int dbt_drop_constraint (DB_CTMPL * def, DB_CONSTRAINT_TYPE constraint_type, const char *constraint_name,
+				const char **attnames, int class_attributes);
+extern int dbt_add_set_attribute_domain (DB_CTMPL * def, const char *name, int class_attribute, const char *domain);
+extern int dbt_change_domain (DB_CTMPL * def, const char *name, int class_attribute, const char *domain);
+extern int dbt_change_default (DB_CTMPL * def, const char *name, int class_attribute, DB_VALUE * value);
+extern int dbt_drop_set_attribute_domain (DB_CTMPL * def, const char *name, int class_attribute, const char *domain);
+extern int dbt_drop_attribute (DB_CTMPL * def, const char *name);
+extern int dbt_drop_shared_attribute (DB_CTMPL * def, const char *name);
+extern int dbt_drop_class_attribute (DB_CTMPL * def, const char *name);
+extern int dbt_add_method (DB_CTMPL * def, const char *name, const char *implementation);
+extern int dbt_add_class_method (DB_CTMPL * def, const char *name, const char *implementation);
+extern int dbt_add_argument (DB_CTMPL * def, const char *name, int class_method, int arg_index, const char *domain);
+extern int dbt_add_set_argument_domain (DB_CTMPL * def, const char *name, int class_method, int arg_index,
+					const char *domain);
+extern int dbt_change_method_implementation (DB_CTMPL * def, const char *name, int class_method, const char *newname);
+extern int dbt_drop_method (DB_CTMPL * def, const char *name);
+extern int dbt_drop_class_method (DB_CTMPL * def, const char *name);
+extern int dbt_add_super (DB_CTMPL * def, DB_OBJECT * super);
+extern int dbt_drop_super (DB_CTMPL * def, DB_OBJECT * super);
+extern int dbt_drop_super_connect (DB_CTMPL * def, DB_OBJECT * super);
+extern int dbt_rename (DB_CTMPL * def, const char *name, int class_namespace, const char *newname);
+extern int dbt_add_method_file (DB_CTMPL * def, const char *name);
+extern int dbt_drop_method_file (DB_CTMPL * def, const char *name);
+extern int dbt_drop_method_files (DB_CTMPL * def);
+extern int dbt_rename_method_file (DB_CTMPL * def, const char *new_name, const char *old_name);
+
+extern int dbt_set_loader_commands (DB_CTMPL * def, const char *commands);
+extern int dbt_add_resolution (DB_CTMPL * def, DB_OBJECT * super, const char *name, const char *alias);
+extern int dbt_add_class_resolution (DB_CTMPL * def, DB_OBJECT * super, const char *name, const char *alias);
+extern int dbt_drop_resolution (DB_CTMPL * def, DB_OBJECT * super, const char *name);
+extern int dbt_drop_class_resolution (DB_CTMPL * def, DB_OBJECT * super, const char *name);
+
+extern int dbt_add_query_spec (DB_CTMPL * def, const char *query);
+extern int dbt_drop_query_spec (DB_CTMPL * def, const int query_no);
+extern int dbt_reset_query_spec (DB_CTMPL * def);
+extern int dbt_change_query_spec (DB_CTMPL * def, const char *new_query, const int query_no);
+extern int dbt_set_object_id (DB_CTMPL * def, DB_NAMELIST * id_list);
+extern int dbt_add_foreign_key (DB_CTMPL * def, const char *constraint_name, const char **attnames,
+				const char *ref_class, const char **ref_attrs, int del_action, int upd_action,
+				const char *comment);
 
 /* Object template functions */
-  extern DB_OTMPL *dbt_create_object (DB_OBJECT * classobj);
-  extern DB_OTMPL *dbt_edit_object (DB_OBJECT * object);
-  extern DB_OBJECT *dbt_finish_object (DB_OTMPL * def);
-  extern DB_OBJECT *dbt_finish_object_and_decache_when_failure (DB_OTMPL * def);
-  extern void dbt_abort_object (DB_OTMPL * def);
-
-  extern int dbt_put (DB_OTMPL * def, const char *name, DB_VALUE * value);
-  extern int dbt_set_label (DB_OTMPL * def, DB_VALUE * label);
+extern DB_OTMPL *dbt_create_object (DB_OBJECT * classobj);
+extern DB_OTMPL *dbt_edit_object (DB_OBJECT * object);
+extern DB_OBJECT *dbt_finish_object (DB_OTMPL * def);
+extern DB_OBJECT *dbt_finish_object_and_decache_when_failure (DB_OTMPL * def);
+extern void dbt_abort_object (DB_OTMPL * def);
+
+extern int dbt_put (DB_OTMPL * def, const char *name, DB_VALUE * value);
+extern int dbt_set_label (DB_OTMPL * def, DB_VALUE * label);
 
 /* Descriptor functions.
  * The descriptor interface offers an alternative to attribute & method
  * names that can be substantially faster for repetitive operations.
  */
-  extern int db_get_attribute_descriptor (DB_OBJECT * obj, const char *attname, int class_attribute, int for_update,
-					  DB_ATTDESC ** descriptor);
-  extern void db_free_attribute_descriptor (DB_ATTDESC * descriptor);
-
-  extern int db_get_method_descriptor (DB_OBJECT * obj, const char *methname, int class_method,
-				       DB_METHDESC ** descriptor);
-  extern void db_free_method_descriptor (DB_METHDESC * descriptor);
-
-  extern int db_dget (DB_OBJECT * obj, DB_ATTDESC * attribute, DB_VALUE * value);
-  extern int db_dput (DB_OBJECT * obj, DB_ATTDESC * attribute, DB_VALUE * value);
-
-  extern int db_dsend (DB_OBJECT * obj, DB_METHDESC * method, DB_VALUE * returnval, ...);
-
-  extern int db_dsend_arglist (DB_OBJECT * obj, DB_METHDESC * method, DB_VALUE * returnval, DB_VALUE_LIST * args);
-
-  extern int db_dsend_argarray (DB_OBJECT * obj, DB_METHDESC * method, DB_VALUE * returnval, DB_VALUE ** args);
-
-  extern int db_dsend_quick (DB_OBJECT * obj, DB_METHDESC * method, DB_VALUE * returnval, int nargs, DB_VALUE ** args);
-
-  extern int dbt_dput (DB_OTMPL * def, DB_ATTDESC * attribute, DB_VALUE * value);
+extern int db_get_attribute_descriptor (DB_OBJECT * obj, const char *attname, int class_attribute, int for_update,
+					DB_ATTDESC ** descriptor);
+extern void db_free_attribute_descriptor (DB_ATTDESC * descriptor);
+
+extern int db_get_method_descriptor (DB_OBJECT * obj, const char *methname, int class_method,
+				     DB_METHDESC ** descriptor);
+extern void db_free_method_descriptor (DB_METHDESC * descriptor);
+
+extern int db_dget (DB_OBJECT * obj, DB_ATTDESC * attribute, DB_VALUE * value);
+extern int db_dput (DB_OBJECT * obj, DB_ATTDESC * attribute, DB_VALUE * value);
+
+extern int db_dsend (DB_OBJECT * obj, DB_METHDESC * method, DB_VALUE * returnval, ...);
+
+extern int db_dsend_arglist (DB_OBJECT * obj, DB_METHDESC * method, DB_VALUE * returnval, DB_VALUE_LIST * args);
+
+extern int db_dsend_argarray (DB_OBJECT * obj, DB_METHDESC * method, DB_VALUE * returnval, DB_VALUE ** args);
+
+extern int db_dsend_quick (DB_OBJECT * obj, DB_METHDESC * method, DB_VALUE * returnval, int nargs, DB_VALUE ** args);
+
+extern int dbt_dput (DB_OTMPL * def, DB_ATTDESC * attribute, DB_VALUE * value);
 
 /* SQL/M API function*/
-  extern char *db_get_vclass_ldb_name (DB_OBJECT * op);
-
-  extern int db_add_query_spec (DB_OBJECT * vclass, const char *query);
-  extern int db_drop_query_spec (DB_OBJECT * vclass, const int query_no);
-  extern DB_NAMELIST *db_get_object_id (DB_OBJECT * vclass);
-
-  extern int db_namelist_add (DB_NAMELIST ** list, const char *name);
-  extern int db_namelist_append (DB_NAMELIST ** list, const char *name);
-  extern void db_namelist_free (DB_NAMELIST * list);
-
-  extern int db_is_vclass (DB_OBJECT * op);
-
-  extern DB_OBJLIST *db_get_all_vclasses_on_ldb (void);
-  extern DB_OBJLIST *db_get_all_vclasses (void);
-
-  extern DB_QUERY_SPEC *db_get_query_specs (DB_OBJECT * obj);
-  extern DB_QUERY_SPEC *db_query_spec_next (DB_QUERY_SPEC * query_spec);
-  extern const char *db_query_spec_string (DB_QUERY_SPEC * query_spec);
-  extern int db_change_query_spec (DB_OBJECT * vclass, const char *new_query, const int query_no);
-  extern int db_validate (DB_OBJECT * vclass);
-  extern int db_validate_query_spec (DB_OBJECT * vclass, const char *query_spec);
-  extern int db_is_real_instance (DB_OBJECT * obj);
-  extern DB_OBJECT *db_real_instance (DB_OBJECT * obj);
-  extern int db_instance_equal (DB_OBJECT * obj1, DB_OBJECT * obj2);
-  extern int db_is_updatable_object (DB_OBJECT * obj);
-  extern int db_is_updatable_attribute (DB_OBJECT * obj, const char *attr_name);
-  extern int db_check_single_query (DB_SESSION * session);
+extern char *db_get_vclass_ldb_name (DB_OBJECT * op);
+
+extern int db_add_query_spec (DB_OBJECT * vclass, const char *query);
+extern int db_drop_query_spec (DB_OBJECT * vclass, const int query_no);
+extern DB_NAMELIST *db_get_object_id (DB_OBJECT * vclass);
+
+extern int db_namelist_add (DB_NAMELIST ** list, const char *name);
+extern int db_namelist_append (DB_NAMELIST ** list, const char *name);
+extern void db_namelist_free (DB_NAMELIST * list);
+
+extern int db_is_vclass (DB_OBJECT * op);
+
+extern DB_OBJLIST *db_get_all_vclasses_on_ldb (void);
+extern DB_OBJLIST *db_get_all_vclasses (void);
+
+extern DB_QUERY_SPEC *db_get_query_specs (DB_OBJECT * obj);
+extern DB_QUERY_SPEC *db_query_spec_next (DB_QUERY_SPEC * query_spec);
+extern const char *db_query_spec_string (DB_QUERY_SPEC * query_spec);
+extern int db_change_query_spec (DB_OBJECT * vclass, const char *new_query, const int query_no);
+extern int db_validate (DB_OBJECT * vclass);
+extern int db_validate_query_spec (DB_OBJECT * vclass, const char *query_spec);
+extern int db_is_real_instance (DB_OBJECT * obj);
+extern DB_OBJECT *db_real_instance (DB_OBJECT * obj);
+extern int db_instance_equal (DB_OBJECT * obj1, DB_OBJECT * obj2);
+extern int db_is_updatable_object (DB_OBJECT * obj);
+extern int db_is_updatable_attribute (DB_OBJECT * obj, const char *attr_name);
+extern int db_check_single_query (DB_SESSION * session);
 /* query pre-processing functions */
-  extern int db_get_query_format (const char *CSQL_query, DB_QUERY_TYPE ** type_list, DB_QUERY_ERROR * query_error);
-  extern DB_QUERY_TYPE *db_query_format_next (DB_QUERY_TYPE * query_type);
-  extern DB_COL_TYPE db_query_format_col_type (DB_QUERY_TYPE * query_type);
-  extern char *db_query_format_name (DB_QUERY_TYPE * query_type);
-  extern DB_TYPE db_query_format_type (DB_QUERY_TYPE * query_type);
-  extern void db_query_format_free (DB_QUERY_TYPE * query_type);
-  extern DB_DOMAIN *db_query_format_domain (DB_QUERY_TYPE * query_type);
-  extern char *db_query_format_attr_name (DB_QUERY_TYPE * query_type);
-  extern char *db_query_format_spec_name (DB_QUERY_TYPE * query_type);
-  extern char *db_query_format_original_name (DB_QUERY_TYPE * query_type);
-  extern const char *db_query_format_class_name (DB_QUERY_TYPE * query_type);
-  extern int db_query_format_is_non_null (DB_QUERY_TYPE * query_type);
+extern int db_get_query_format (const char *CSQL_query, DB_QUERY_TYPE ** type_list, DB_QUERY_ERROR * query_error);
+extern DB_QUERY_TYPE *db_query_format_next (DB_QUERY_TYPE * query_type);
+extern DB_COL_TYPE db_query_format_col_type (DB_QUERY_TYPE * query_type);
+extern char *db_query_format_name (DB_QUERY_TYPE * query_type);
+extern DB_TYPE db_query_format_type (DB_QUERY_TYPE * query_type);
+extern void db_query_format_free (DB_QUERY_TYPE * query_type);
+extern DB_DOMAIN *db_query_format_domain (DB_QUERY_TYPE * query_type);
+extern char *db_query_format_attr_name (DB_QUERY_TYPE * query_type);
+extern char *db_query_format_spec_name (DB_QUERY_TYPE * query_type);
+extern char *db_query_format_original_name (DB_QUERY_TYPE * query_type);
+extern const char *db_query_format_class_name (DB_QUERY_TYPE * query_type);
+extern int db_query_format_is_non_null (DB_QUERY_TYPE * query_type);
 
 /* query processing functions */
-  extern int db_get_query_result_format (DB_QUERY_RESULT * result, DB_QUERY_TYPE ** type_list);
-  extern int db_query_next_tuple (DB_QUERY_RESULT * result);
-  extern int db_query_prev_tuple (DB_QUERY_RESULT * result);
-  extern int db_query_first_tuple (DB_QUERY_RESULT * result);
-  extern int db_query_last_tuple (DB_QUERY_RESULT * result);
-  extern int db_query_get_tuple_value_by_name (DB_QUERY_RESULT * result, char *column_name, DB_VALUE * value);
-  extern int db_query_get_tuple_value (DB_QUERY_RESULT * result, int tuple_index, DB_VALUE * value);
-
-  extern int db_query_get_tuple_oid (DB_QUERY_RESULT * result, DB_VALUE * db_value);
-
-  extern int db_query_get_tuple_valuelist (DB_QUERY_RESULT * result, int size, DB_VALUE * value_list);
-
-  extern int db_query_tuple_count (DB_QUERY_RESULT * result);
-
-  extern int db_query_column_count (DB_QUERY_RESULT * result);
-
-  extern int db_query_prefetch_columns (DB_QUERY_RESULT * result, int *columns, int col_count);
-
-  extern int db_query_format_size (DB_QUERY_TYPE * query_type);
+extern int db_get_query_result_format (DB_QUERY_RESULT * result, DB_QUERY_TYPE ** type_list);
+extern int db_query_next_tuple (DB_QUERY_RESULT * result);
+extern int db_query_prev_tuple (DB_QUERY_RESULT * result);
+extern int db_query_first_tuple (DB_QUERY_RESULT * result);
+extern int db_query_last_tuple (DB_QUERY_RESULT * result);
+extern int db_query_get_tuple_value_by_name (DB_QUERY_RESULT * result, char *column_name, DB_VALUE * value);
+extern int db_query_get_tuple_value (DB_QUERY_RESULT * result, int tuple_index, DB_VALUE * value);
+
+extern int db_query_get_tuple_oid (DB_QUERY_RESULT * result, DB_VALUE * db_value);
+
+extern int db_query_get_tuple_valuelist (DB_QUERY_RESULT * result, int size, DB_VALUE * value_list);
+
+extern int db_query_tuple_count (DB_QUERY_RESULT * result);
+
+extern int db_query_column_count (DB_QUERY_RESULT * result);
+
+extern int db_query_prefetch_columns (DB_QUERY_RESULT * result, int *columns, int col_count);
+
+extern int db_query_format_size (DB_QUERY_TYPE * query_type);
 
 /* query post-processing functions */
-  extern int db_query_plan_dump_file (char *filename);
+extern int db_query_plan_dump_file (char *filename);
 
 /* sql query routines */
-  extern DB_SESSION *db_open_buffer (const char *buffer);
-  extern DB_SESSION *db_open_file (FILE * file);
-  extern DB_SESSION *db_open_file_name (const char *name);
-
-  extern int db_statement_count (DB_SESSION * session);
-
-  extern int db_compile_statement (DB_SESSION * session);
-  extern void db_rewind_statement (DB_SESSION * session);
-  extern int db_session_is_last_statement (DB_SESSION * session);
-
-  extern DB_SESSION_ERROR *db_get_errors (DB_SESSION * session);
-
-  extern DB_SESSION_ERROR *db_get_next_error (DB_SESSION_ERROR * errors, int *linenumber, int *columnnumber);
-
-  extern DB_SESSION_ERROR *db_get_warnings (DB_SESSION * session);
-
-  extern DB_SESSION_ERROR *db_get_next_warning (DB_SESSION_WARNING * errors, int *linenumber, int *columnnumber);
-  extern void db_session_set_holdable (DB_SESSION * session, bool holdable);
-  extern void db_session_set_xasl_cache_pinned (DB_SESSION * session, bool is_pinned, bool recompile);
-  extern void db_session_set_return_generated_keys (DB_SESSION * session, bool return_generated_keys);
-  extern DB_PARAMETER *db_get_parameters (DB_SESSION * session, int statement_id);
-  extern DB_PARAMETER *db_parameter_next (DB_PARAMETER * param);
-  extern const char *db_parameter_name (DB_PARAMETER * param);
-  extern int db_bind_parameter_name (const char *name, DB_VALUE * value);
-
-  extern DB_QUERY_TYPE *db_get_query_type_list (DB_SESSION * session, int stmt);
-
-  extern int db_number_of_input_markers (DB_SESSION * session, int stmt);
-  extern int db_number_of_output_markers (DB_SESSION * session, int stmt);
-  extern DB_MARKER *db_get_input_markers (DB_SESSION * session, int stmt);
-  extern DB_MARKER *db_get_output_markers (DB_SESSION * session, int stmt);
-  extern DB_MARKER *db_marker_next (DB_MARKER * marker);
-  extern int db_marker_index (DB_MARKER * marker);
-  extern DB_DOMAIN *db_marker_domain (DB_MARKER * marker);
-  extern bool db_is_input_marker (DB_MARKER * marker);
-  extern bool db_is_output_marker (DB_MARKER * marker);
-
-  extern int db_get_start_line (DB_SESSION * session, int stmt);
-
-  extern int db_get_statement_type (DB_SESSION * session, int stmt);
-
-  extern void db_include_oid (DB_SESSION * session, int include_oid);
-
-  extern int db_push_values (DB_SESSION * session, int count, DB_VALUE * in_values);
-
-  extern int db_execute (const char *CSQL_query, DB_QUERY_RESULT ** result, DB_QUERY_ERROR * query_error);
-
-  extern int db_execute_oid (const char *CSQL_query, DB_QUERY_RESULT ** result, DB_QUERY_ERROR * query_error);
-
-  extern int db_query_produce_updatable_result (DB_SESSION * session, int stmtid);
-
-<<<<<<< HEAD
+extern DB_SESSION *db_open_buffer (const char *buffer);
+extern DB_SESSION *db_open_file (FILE * file);
+extern DB_SESSION *db_open_file_name (const char *name);
+
+extern int db_statement_count (DB_SESSION * session);
+
+extern int db_compile_statement (DB_SESSION * session);
+extern void db_rewind_statement (DB_SESSION * session);
+extern int db_session_is_last_statement (DB_SESSION * session);
+
+extern DB_SESSION_ERROR *db_get_errors (DB_SESSION * session);
+
+extern DB_SESSION_ERROR *db_get_next_error (DB_SESSION_ERROR * errors, int *linenumber, int *columnnumber);
+
+extern DB_SESSION_ERROR *db_get_warnings (DB_SESSION * session);
+
+extern DB_SESSION_ERROR *db_get_next_warning (DB_SESSION_WARNING * errors, int *linenumber, int *columnnumber);
+extern void db_session_set_holdable (DB_SESSION * session, bool holdable);
+extern void db_session_set_xasl_cache_pinned (DB_SESSION * session, bool is_pinned, bool recompile);
+extern void db_session_set_return_generated_keys (DB_SESSION * session, bool return_generated_keys);
+extern DB_PARAMETER *db_get_parameters (DB_SESSION * session, int statement_id);
+extern DB_PARAMETER *db_parameter_next (DB_PARAMETER * param);
+extern const char *db_parameter_name (DB_PARAMETER * param);
+extern int db_bind_parameter_name (const char *name, DB_VALUE * value);
+
+extern DB_QUERY_TYPE *db_get_query_type_list (DB_SESSION * session, int stmt);
+
+extern int db_number_of_input_markers (DB_SESSION * session, int stmt);
+extern int db_number_of_output_markers (DB_SESSION * session, int stmt);
+extern DB_MARKER *db_get_input_markers (DB_SESSION * session, int stmt);
+extern DB_MARKER *db_get_output_markers (DB_SESSION * session, int stmt);
+extern DB_MARKER *db_marker_next (DB_MARKER * marker);
+extern int db_marker_index (DB_MARKER * marker);
+extern DB_DOMAIN *db_marker_domain (DB_MARKER * marker);
+extern bool db_is_input_marker (DB_MARKER * marker);
+extern bool db_is_output_marker (DB_MARKER * marker);
+
+extern int db_get_start_line (DB_SESSION * session, int stmt);
+
+extern int db_get_statement_type (DB_SESSION * session, int stmt);
+
+extern void db_include_oid (DB_SESSION * session, int include_oid);
+
+extern int db_push_values (DB_SESSION * session, int count, DB_VALUE * in_values);
+
+extern int db_execute (const char *CSQL_query, DB_QUERY_RESULT ** result, DB_QUERY_ERROR * query_error);
+
+extern int db_execute_oid (const char *CSQL_query, DB_QUERY_RESULT ** result, DB_QUERY_ERROR * query_error);
+
+extern int db_query_produce_updatable_result (DB_SESSION * session, int stmtid);
+
 extern int db_execute_statement (DB_SESSION * session, int stmt, DB_QUERY_RESULT ** result);
 extern int db_execute_statement_ex (DB_SESSION * session, int stmt, DB_QUERY_RESULT ** result,
 				    DB_QUERY_EXECUTION_ENDING_TYPE * query_execution_ending_type);
@@ -700,48 +652,33 @@
 extern int db_execute_and_keep_statement_ex (DB_SESSION * session, int stmt, DB_QUERY_RESULT ** result,
 					     DB_QUERY_EXECUTION_ENDING_TYPE * query_execution_ending_type);
 extern DB_CLASS_MODIFICATION_STATUS db_has_modified_class (DB_SESSION * session, int stmt_id);
-=======
-  extern int db_execute_statement (DB_SESSION * session, int stmt, DB_QUERY_RESULT ** result);
-
-  extern int db_execute_and_keep_statement (DB_SESSION * session, int stmt, DB_QUERY_RESULT ** result);
-  extern DB_CLASS_MODIFICATION_STATUS db_has_modified_class (DB_SESSION * session, int stmt_id);
->>>>>>> c5b82314
-
-  extern void db_invalidate_mvcc_snapshot_before_statement (void);
-
-<<<<<<< HEAD
+
+extern void db_invalidate_mvcc_snapshot_before_statement (void);
+
 extern void db_set_read_fetch_instance_version (LC_FETCH_VERSION_TYPE read_Fetch_Instance_Version);
 extern int db_init_statement_execution_end_type (DB_SESSION * session, bool auto_commit,
 						 DB_QUERY_EXECUTION_ENDING_TYPE * query_execution_ending_type);
-=======
-  extern void db_set_read_fetch_instance_version (LC_FETCH_VERSION_TYPE read_Fetch_Instance_Version);
->>>>>>> c5b82314
-
-  extern int db_query_set_copy_tplvalue (DB_QUERY_RESULT * result, int copy);
-
-  extern void db_close_session (DB_SESSION * session);
-  extern void db_drop_statement (DB_SESSION * session, int stmt_id);
-
-  extern int db_object_describe (DB_OBJECT * obj, int num_attrs, const char **attrs, DB_QUERY_TYPE ** col_spec);
-
-  extern int db_object_fetch (DB_OBJECT * obj, int num_attrs, const char **attrs, DB_QUERY_RESULT ** result);
-
-  extern int db_set_client_cache_time (DB_SESSION * session, int stmt_ndx, CACHE_TIME * cache_time);
-  extern bool db_get_jdbccachehint (DB_SESSION * session, int stmt_ndx, int *life_time);
-  extern bool db_get_cacheinfo (DB_SESSION * session, int stmt_ndx, bool * use_plan_cache, bool * use_query_cache);
+
+extern int db_query_set_copy_tplvalue (DB_QUERY_RESULT * result, int copy);
+
+extern void db_close_session (DB_SESSION * session);
+extern void db_drop_statement (DB_SESSION * session, int stmt_id);
+
+extern int db_object_describe (DB_OBJECT * obj, int num_attrs, const char **attrs, DB_QUERY_TYPE ** col_spec);
+
+extern int db_object_fetch (DB_OBJECT * obj, int num_attrs, const char **attrs, DB_QUERY_RESULT ** result);
+
+extern int db_set_client_cache_time (DB_SESSION * session, int stmt_ndx, CACHE_TIME * cache_time);
+extern bool db_get_jdbccachehint (DB_SESSION * session, int stmt_ndx, int *life_time);
+extern bool db_get_cacheinfo (DB_SESSION * session, int stmt_ndx, bool * use_plan_cache, bool * use_query_cache);
 
 /* These are used by csql but weren't in the 2.0 dbi.h file, added
    it for the PC.  If we don't want them here, they should go somewhere
    else so csql.c doesn't have to have an explicit declaration.
 */
-<<<<<<< HEAD
 extern void db_free_query (DB_SESSION * session);
 extern void db_free_query_ex (DB_SESSION * session, DB_QUERY_EXECUTION_ENDING_TYPE query_execution_ending_type);
 extern DB_QUERY_TYPE *db_get_query_type_ptr (DB_QUERY_RESULT * result);
-=======
-  extern void db_free_query (DB_SESSION * session);
-  extern DB_QUERY_TYPE *db_get_query_type_ptr (DB_QUERY_RESULT * result);
->>>>>>> c5b82314
 
 /* OBSOLETE FUNCTIONS
  * These functions are no longer supported.
@@ -750,80 +687,80 @@
  * published in the CUBRID Application Program Interface Reference Guide.
  */
 
-  extern int db_query_execute (const char *CSQL_query, DB_QUERY_RESULT ** result, DB_QUERY_ERROR * query_error);
-
-  extern int db_list_length (DB_LIST * list);
-  extern DB_NAMELIST *db_namelist_copy (DB_NAMELIST * list);
-
-  extern int db_drop_shared_attribute (DB_OBJECT * classobj, const char *name);
-
-  extern int db_add_element_domain (DB_OBJECT * classobj, const char *name, const char *domain);
-  extern int db_drop_element_domain (DB_OBJECT * classobj, const char *name, const char *domain);
-  extern int db_rename_attribute (DB_OBJECT * classobj, const char *name, int class_attribute, const char *newname);
-  extern int db_rename_method (DB_OBJECT * classobj, const char *name, int class_method, const char *newname);
-  extern int db_set_argument_domain (DB_OBJECT * classobj, const char *name, int class_method, int arg_index,
-				     const char *domain);
-  extern int db_set_method_arg_domain (DB_OBJECT * classobj, const char *name, int arg_index, const char *domain);
-  extern int db_set_class_method_arg_domain (DB_OBJECT * classobj, const char *name, int arg_index, const char *domain);
-  extern DB_NAMELIST *db_namelist_sort (DB_NAMELIST * names);
-  extern void db_namelist_remove (DB_NAMELIST ** list, const char *name);
-  extern DB_OBJECT *db_objlist_get (DB_OBJLIST * list, int psn);
-  extern void db_namelist_print (DB_NAMELIST * list);
-  extern void db_objlist_print (DB_OBJLIST * list);
-
-  extern DB_NAMELIST *db_get_attribute_names (DB_OBJECT * obj);
-  extern DB_NAMELIST *db_get_shared_attribute_names (DB_OBJECT * obj);
-  extern DB_NAMELIST *db_get_ordered_attribute_names (DB_OBJECT * obj);
-  extern DB_NAMELIST *db_get_class_attribute_names (DB_OBJECT * obj);
-  extern DB_NAMELIST *db_get_method_names (DB_OBJECT * obj);
-  extern DB_NAMELIST *db_get_class_method_names (DB_OBJECT * obj);
-  extern DB_NAMELIST *db_get_superclass_names (DB_OBJECT * obj);
-  extern DB_NAMELIST *db_get_subclass_names (DB_OBJECT * obj);
-  extern DB_NAMELIST *db_get_method_file_names (DB_OBJECT * obj);
-  extern const char *db_get_method_function (DB_OBJECT * obj, const char *name);
-
-  extern DB_DOMAIN *db_get_attribute_domain (DB_OBJECT * obj, const char *name);
-  extern DB_TYPE db_get_attribute_type (DB_OBJECT * obj, const char *name);
-  extern DB_OBJECT *db_get_attribute_class (DB_OBJECT * obj, const char *name);
-
-  extern void db_force_method_reload (DB_OBJECT * obj);
-
-  extern DB_ATTRIBUTE *db_get_shared_attribute (DB_OBJECT * obj, const char *name);
-  extern DB_ATTRIBUTE *db_get_ordered_attributes (DB_OBJECT * obj);
-  extern DB_ATTRIBUTE *db_attribute_ordered_next (DB_ATTRIBUTE * attribute);
-
-  extern int db_print_mop (DB_OBJECT * obj, char *buffer, int maxlen);
-
-  extern int db_get_shared (DB_OBJECT * object, const char *attpath, DB_VALUE * value);
-
-  extern DB_OBJECT *db_copy (DB_OBJECT * sourcemop);
-  extern char *db_get_method_source_file (DB_OBJECT * obj, const char *name);
-
-  extern int db_is_indexed (DB_OBJECT * classobj, const char *attname);
+extern int db_query_execute (const char *CSQL_query, DB_QUERY_RESULT ** result, DB_QUERY_ERROR * query_error);
+
+extern int db_list_length (DB_LIST * list);
+extern DB_NAMELIST *db_namelist_copy (DB_NAMELIST * list);
+
+extern int db_drop_shared_attribute (DB_OBJECT * classobj, const char *name);
+
+extern int db_add_element_domain (DB_OBJECT * classobj, const char *name, const char *domain);
+extern int db_drop_element_domain (DB_OBJECT * classobj, const char *name, const char *domain);
+extern int db_rename_attribute (DB_OBJECT * classobj, const char *name, int class_attribute, const char *newname);
+extern int db_rename_method (DB_OBJECT * classobj, const char *name, int class_method, const char *newname);
+extern int db_set_argument_domain (DB_OBJECT * classobj, const char *name, int class_method, int arg_index,
+				   const char *domain);
+extern int db_set_method_arg_domain (DB_OBJECT * classobj, const char *name, int arg_index, const char *domain);
+extern int db_set_class_method_arg_domain (DB_OBJECT * classobj, const char *name, int arg_index, const char *domain);
+extern DB_NAMELIST *db_namelist_sort (DB_NAMELIST * names);
+extern void db_namelist_remove (DB_NAMELIST ** list, const char *name);
+extern DB_OBJECT *db_objlist_get (DB_OBJLIST * list, int psn);
+extern void db_namelist_print (DB_NAMELIST * list);
+extern void db_objlist_print (DB_OBJLIST * list);
+
+extern DB_NAMELIST *db_get_attribute_names (DB_OBJECT * obj);
+extern DB_NAMELIST *db_get_shared_attribute_names (DB_OBJECT * obj);
+extern DB_NAMELIST *db_get_ordered_attribute_names (DB_OBJECT * obj);
+extern DB_NAMELIST *db_get_class_attribute_names (DB_OBJECT * obj);
+extern DB_NAMELIST *db_get_method_names (DB_OBJECT * obj);
+extern DB_NAMELIST *db_get_class_method_names (DB_OBJECT * obj);
+extern DB_NAMELIST *db_get_superclass_names (DB_OBJECT * obj);
+extern DB_NAMELIST *db_get_subclass_names (DB_OBJECT * obj);
+extern DB_NAMELIST *db_get_method_file_names (DB_OBJECT * obj);
+extern const char *db_get_method_function (DB_OBJECT * obj, const char *name);
+
+extern DB_DOMAIN *db_get_attribute_domain (DB_OBJECT * obj, const char *name);
+extern DB_TYPE db_get_attribute_type (DB_OBJECT * obj, const char *name);
+extern DB_OBJECT *db_get_attribute_class (DB_OBJECT * obj, const char *name);
+
+extern void db_force_method_reload (DB_OBJECT * obj);
+
+extern DB_ATTRIBUTE *db_get_shared_attribute (DB_OBJECT * obj, const char *name);
+extern DB_ATTRIBUTE *db_get_ordered_attributes (DB_OBJECT * obj);
+extern DB_ATTRIBUTE *db_attribute_ordered_next (DB_ATTRIBUTE * attribute);
+
+extern int db_print_mop (DB_OBJECT * obj, char *buffer, int maxlen);
+
+extern int db_get_shared (DB_OBJECT * object, const char *attpath, DB_VALUE * value);
+
+extern DB_OBJECT *db_copy (DB_OBJECT * sourcemop);
+extern char *db_get_method_source_file (DB_OBJECT * obj, const char *name);
+
+extern int db_is_indexed (DB_OBJECT * classobj, const char *attname);
 
 /* INTERNAL FUNCTIONS
  * These are part of the interface but are intended only for
  * internal use by CUBRID.  Applications should not use these
  * functions.
  */
-  extern DB_IDENTIFIER *db_identifier (DB_OBJECT * obj);
-  extern DB_OBJECT *db_object (DB_IDENTIFIER * oid);
-  extern int db_chn (DB_OBJECT * obj, DB_FETCH_MODE purpose);
-
-  extern int db_encode_object (DB_OBJECT * object, char *string, int allocated_length, int *actual_length);
-  extern int db_decode_object (const char *string, DB_OBJECT ** object);
-
-  extern int db_set_system_parameters (const char *data);
-  extern int db_set_system_parameters_for_ha_repl (const char *data);
-  extern int db_reset_system_parameters_from_assignments (const char *data);
-  extern int db_get_system_parameters (char *data, int len);
-
-  extern char *db_get_host_connected (void);
-  extern int db_get_ha_server_state (char *buffer, int maxlen);
-
-  extern void db_clear_host_connected (void);
-  extern char *db_get_database_version (void);
+extern DB_IDENTIFIER *db_identifier (DB_OBJECT * obj);
+extern DB_OBJECT *db_object (DB_IDENTIFIER * oid);
+extern int db_chn (DB_OBJECT * obj, DB_FETCH_MODE purpose);
+
+extern int db_encode_object (DB_OBJECT * object, char *string, int allocated_length, int *actual_length);
+extern int db_decode_object (const char *string, DB_OBJECT ** object);
+
+extern int db_set_system_parameters (const char *data);
+extern int db_set_system_parameters_for_ha_repl (const char *data);
+extern int db_reset_system_parameters_from_assignments (const char *data);
+extern int db_get_system_parameters (char *data, int len);
+
+extern char *db_get_host_connected (void);
+extern int db_get_ha_server_state (char *buffer, int maxlen);
+
+extern void db_clear_host_connected (void);
+extern char *db_get_database_version (void);
 #ifdef __cplusplus
 }
 #endif
-#endif				/* _DBI_H_ */+#endif /* _DBI_H_ */