/*
 * Copyright (C) 2008 Search Solution Corporation. All rights reserved by Search Solution.
 *
 *   This program is free software; you can redistribute it and/or modify
 *   it under the terms of the GNU General Public License as published by
 *   the Free Software Foundation; either version 2 of the License, or
 *   (at your option) any later version.
 *
 *  This program is distributed in the hope that it will be useful,
 *  but WITHOUT ANY WARRANTY; without even the implied warranty of
 *  MERCHANTABILITY or FITNESS FOR A PARTICULAR PURPOSE. See the
 *  GNU General Public License for more details.
 *
 *  You should have received a copy of the GNU General Public License
 *  along with this program; if not, write to the Free Software
 *  Foundation, Inc., 51 Franklin Street, Fifth Floor, Boston, MA 02110-1301 USA
 *
 */

/*
 * db_json.cpp - functions related to json
 * The json feature is made as a black box to not make the whole project
 * depend on the rapidjson library. We might change this library in the future,
 * and this is easier when it's made this way.
 *
 * Rapidjson allocator usage:
 * We made the library use our own allocator, db_private_alloc. To achieve this,
 * we created new types, like JSON_DOC and JSON_VALUE. JSON_DOC uses inheritance
 * and not typedef as its creator in order for it to support forward declaration.
 * Also, we made JSON_PRIVATE_ALLOCATOR class which gets passed as template arguments to these
 * new types. This class implements malloc, realloc and free.
 *
 * JSON_VALUE does not use its own allocator, but rather it uses a JSON_DOC allocator.
 * With this we can control the JSON_VALUE's scope to match the scope of the said JSON_DOC.
 * For example, consider this piece of code:
 *
 * JSON_DOC *func(const char *str)
 * {
 *   JSON_VALUE value;
 *   JSON_DOC *doc;
 *   doc = db_json_allocate_doc ();
 *
 *   value.SetString (str, strlen (str), doc->GetAllocator ());
 *   doc.PushBack (value, doc->GetAllocator ());
 *
 *   return doc;
 * }
 *
 * Because PushBack doesn't perform a copy, one might think that this function
 * contains a major bug, because when value gets out of scope, the JSON_VALUE's
 * destructor gets called and the str's internal copy in value gets destroyed,
 * leading to memory corruptions.
 * This isn't the case, str's internal copy gets destroyed only when doc is deleted
 * because we used doc's allocator when calling SetString.
 */

#include "db_json.hpp"

#include "dbtype.h"
#include "memory_alloc.h"
#include "system_parameter.h"

// we define COPY in storage_common.h, but so does rapidjson in its headers. We don't need the definition from storage
// common, so thankfully we can undef it here. But we should really consider remove that definition
#undef COPY

#include "rapidjson/allocators.h"
#include "rapidjson/error/en.h"
#include "rapidjson/document.h"
#include "rapidjson/encodings.h"
#include "rapidjson/schema.h"
#include "rapidjson/stringbuffer.h"
#include "rapidjson/writer.h"

#include <sstream>

#include <algorithm>
#include <locale>
#include <unordered_map>
#include <vector>
#include <stack>
#include <memory>
#include <climits>

#include <cctype>

#define TODO_OPTIMIZE_JSON_BODY_STRING true

#if defined GetObject
/* stupid windows and their definitions; GetObject is defined as GetObjectW or GetObjectA */
#undef GetObject
#endif /* defined GetObject */

class JSON_PRIVATE_ALLOCATOR
{
  public:
    static const bool kNeedFree;
    void *Malloc (size_t size);
    void *Realloc (void *originalPtr, size_t originalSize, size_t newSize);
    static void Free (void *ptr);
};

#if TODO_OPTIMIZE_JSON_BODY_STRING
struct JSON_RAW_STRING_DELETER
{
  void operator() (char *p) const
  {
    db_private_free (NULL, p);
  }
};
#endif // TODO_OPTIMIZE_JSON_BODY_STRING

typedef rapidjson::UTF8 <> JSON_ENCODING;
typedef rapidjson::MemoryPoolAllocator <JSON_PRIVATE_ALLOCATOR> JSON_PRIVATE_MEMPOOL;
typedef rapidjson::GenericValue <JSON_ENCODING, JSON_PRIVATE_MEMPOOL> JSON_VALUE;
typedef rapidjson::GenericPointer <JSON_VALUE> JSON_POINTER;
typedef rapidjson::GenericStringBuffer<JSON_ENCODING, JSON_PRIVATE_ALLOCATOR> JSON_STRING_BUFFER;
typedef rapidjson::GenericMemberIterator<true, JSON_ENCODING, JSON_PRIVATE_MEMPOOL>::Iterator JSON_MEMBER_ITERATOR;
typedef rapidjson::GenericArray<true, JSON_VALUE>::ConstValueIterator JSON_VALUE_ITERATOR;

class JSON_DOC: public rapidjson::GenericDocument <JSON_ENCODING, JSON_PRIVATE_MEMPOOL>
{
  public:
    bool IsLeaf ();

#if TODO_OPTIMIZE_JSON_BODY_STRING
    /* TODO:
    In the future, it will be better if instead of constructing the json_body each time we need it,
    we can have a boolean flag which indicates if the json_body is up to date or not.
    We will set the flag to false when we apply functions that modify the JSON_DOC (like json_set, json_insert etc.)
    If we apply functions that only retrieves values from JSON_DOC, the flag will remain unmodified

    When we need the json_body, we will traverse only once the json "tree" and update the json_body and also the flag,
    so next time we will get the json_body in O(1)

    const std::string &GetJsonBody () const
    {
      return json_body;
    }

    template<typename T>
    void SetJsonBody (T &&body) const
    {
      json_body = std::forward<T> (body);
    }
    */
#endif // TODO_OPTIMIZE_JSON_BODY_STRING
  private:
    static const int MAX_CHUNK_SIZE;
#if TODO_OPTIMIZE_JSON_BODY_STRING
    /* mutable std::string json_body; */
#endif // TODO_OPTIMIZE_JSON_BODY_STRING
};

// class JSON_ITERATOR - virtual interface to wrap array and object iterators
//
class JSON_ITERATOR
{
  public:
    // default ctor
    JSON_ITERATOR ()
      : m_input_doc (nullptr)
      , m_value_doc (nullptr)
    {
    }

    virtual ~JSON_ITERATOR ()
    {
      clear_content ();
    }

    // next iterator
    virtual void next () = 0;
    // does it have more values?
    virtual bool has_next () = 0;
    // get current value
    virtual const JSON_VALUE *get () = 0;
    // set input document
    virtual void set (const JSON_DOC &new_doc) = 0;

    // get a document from current iterator value
    const JSON_DOC *
    get_value_to_doc ()
    {
      const JSON_VALUE *value = get ();

      if (value == nullptr)
	{
	  return nullptr;
	}

      if (m_value_doc == nullptr)
	{
	  m_value_doc = db_json_allocate_doc ();
	}

      m_value_doc->CopyFrom (*value, m_value_doc->GetAllocator ());

      return m_value_doc;
    }

    void reset ()
    {
      m_input_doc = nullptr;            // clear input
    }

    bool is_empty () const
    {
      return m_input_doc == nullptr;    // no input
    }

    // delete only the content of the JSON_ITERATOR for reuse
    void clear_content ()
    {
      if (m_value_doc != nullptr)
	{
	  db_json_delete_doc (m_value_doc);
	}
    }

  protected:
    const JSON_DOC *m_input_doc;      // document being iterated
    JSON_DOC *m_value_doc;            // document that can store iterator "value"
};

// JSON Object iterator - iterates through object members
//
class JSON_OBJECT_ITERATOR : public JSON_ITERATOR
{
  public:
    JSON_OBJECT_ITERATOR () = default;

    // advance to next member
    void next ();
    // has more members
    bool has_next ();

    // get current member value
    const JSON_VALUE *get ()
    {
      return &m_iterator->value;
    }

    // set input document and initialize iterator on first position
    void set (const JSON_DOC &new_doc)
    {
      assert (new_doc.IsObject ());

      m_input_doc = &new_doc;
      m_iterator = new_doc.MemberBegin ();
    }

  private:
    JSON_MEMBER_ITERATOR m_iterator;
};

// JSON Array iterator - iterates through elements (values)
//
class JSON_ARRAY_ITERATOR : public JSON_ITERATOR
{
  public:
    JSON_ARRAY_ITERATOR () = default;

    // next element
    void next ();
    // has more elements
    bool has_next ();

    const JSON_VALUE *get ()
    {
      return m_iterator;
    }

    void set (const JSON_DOC &new_doc)
    {
      assert (new_doc.IsArray ());

      m_input_doc = &new_doc;
      m_iterator = new_doc.GetArray ().Begin ();
    }

  private:
    JSON_VALUE_ITERATOR m_iterator;
};

void
JSON_ARRAY_ITERATOR::next ()
{
  assert (has_next ());
  m_iterator++;
}

bool
JSON_ARRAY_ITERATOR::has_next ()
{
  if (m_input_doc == nullptr)
    {
      return false;
    }

  JSON_VALUE_ITERATOR end = m_input_doc->GetArray ().End ();

  return (m_iterator + 1) != end;
}

void
JSON_OBJECT_ITERATOR::next ()
{
  assert (has_next ());
  m_iterator++;
}

bool
JSON_OBJECT_ITERATOR::has_next ()
{
  if (m_input_doc == nullptr)
    {
      return false;
    }

  JSON_MEMBER_ITERATOR end = m_input_doc->MemberEnd ();

  return (m_iterator + 1) != end;
}

class JSON_VALIDATOR
{
  public:
    JSON_VALIDATOR (const char *schema_raw);
    JSON_VALIDATOR (const JSON_VALIDATOR &copy);
    JSON_VALIDATOR &operator= (const JSON_VALIDATOR &copy);
    ~JSON_VALIDATOR ();

    int load ();
    int validate (const JSON_DOC *doc) const;
    const char *get_schema_raw () const;

  private:
    void generate_schema_validator (void);

    rapidjson::Document m_document;
    rapidjson::SchemaDocument *m_schema;
    rapidjson::SchemaValidator *m_validator;
    char *m_schema_raw;
    bool m_is_loaded;
};

/*
 * JSON_BASE_HANDLER - This class acts like a rapidjson Handler
 *
 * The Handler is used by the json document to make checks on all of its nodes
 * It is applied recursively by the Accept function and acts like a map functions
 * You should inherit this class each time you want a specific function to apply to all the nodes in the json document
 * and override only the methods that apply to the desired types of nodes
 */
class JSON_BASE_HANDLER
{
  public:
    JSON_BASE_HANDLER () {};
    virtual ~JSON_BASE_HANDLER () = default;
    typedef typename JSON_DOC::Ch Ch;
    typedef unsigned SizeType;

    virtual bool Null ()
    {
      return true;
    }
    virtual bool Bool (bool b)
    {
      return true;
    }
    virtual bool Int (int i)
    {
      return true;
    }
    virtual bool Uint (unsigned i)
    {
      return true;
    }
    virtual bool Int64 (int64_t i)
    {
      return true;
    }
    virtual bool Uint64 (uint64_t i)
    {
      return true;
    }
    virtual bool Double (double d)
    {
      return true;
    }
    virtual bool RawNumber (const Ch *str, SizeType length, bool copy)
    {
      return true;
    }
    virtual bool String (const Ch *str, SizeType length, bool copy)
    {
      return true;
    }
    virtual bool StartObject ()
    {
      return true;
    }
    virtual bool Key (const Ch *str, SizeType length, bool copy)
    {
      return true;
    }
    virtual bool EndObject (SizeType memberCount)
    {
      return true;
    }
    virtual bool StartArray ()
    {
      return true;
    }
    virtual bool EndArray (SizeType elementCount)
    {
      return true;
    }
};

// JSON WALKER
//
// Unlike handler, the walker can call two functions before and after walking/advancing in the JSON "tree".
// JSON Objects and JSON Arrays are considered tree children.
//
// How to use: extend this walker by implementing CallBefore and/or CallAfter functions. By default, they are empty
//
class JSON_WALKER
{
  public:
    int WalkDocument (JSON_DOC &document);

  protected:
    // we should not instantiate this class, but extend it
    JSON_WALKER () {}
    virtual ~JSON_WALKER () {}

    virtual int
    CallBefore (JSON_VALUE &value)
    {
      // do nothing
      return NO_ERROR;
    }

    virtual int
    CallAfter (JSON_VALUE &value)
    {
      // do nothing
      return NO_ERROR;
    }

  private:
    int WalkValue (JSON_VALUE &value);
};

/*
* JSON_DUPLICATE_KEYS_CHECKER - This class extends JSON_WALKER
*
* We use the WalkDocument function to iterate recursively through the json "tree"
* For each node we will call two functions (Before and After) to apply a logic to that node
* In this case, we will check in the CallBefore function if the current node has duplicate keys
*/
class JSON_DUPLICATE_KEYS_CHECKER : public JSON_WALKER
{
  public:
    JSON_DUPLICATE_KEYS_CHECKER () {}
    ~JSON_DUPLICATE_KEYS_CHECKER () {}

  private:
    int CallBefore (JSON_VALUE &value);
};

class JSON_SERIALIZER_LENGTH : public JSON_BASE_HANDLER
{
  public:
    JSON_SERIALIZER_LENGTH () : m_length (0) {}
    ~JSON_SERIALIZER_LENGTH () {}

    std::size_t GetLength () const
    {
      return m_length;
    }

    std::size_t GetTypePackedSize (void) const
    {
      return OR_INT_SIZE;
    }

    std::size_t GetStringPackedSize (const char *str) const
    {
      return or_packed_string_length (str, NULL);
    }

    bool Null ();
    bool Bool (bool b);
    bool Int (int i);
    bool Double (double d);
    bool String (const Ch *str, SizeType length, bool copy);
    bool StartObject ();
    bool Key (const Ch *str, SizeType length, bool copy);
    bool StartArray ();
    bool EndObject (SizeType memberCount);
    bool EndArray (SizeType elementCount);

  private:
    std::size_t m_length;
};

class JSON_SERIALIZER : public JSON_BASE_HANDLER
{
  public:
    JSON_SERIALIZER (OR_BUF &buffer)
      : m_buffer (&buffer)
      , m_size_pointers ()
    {
    }
    ~JSON_SERIALIZER () {}

    bool Null ();
    bool Bool (bool b);
    bool Int (int i);
    bool Double (double d);
    bool String (const Ch *str, SizeType length, bool copy);
    bool StartObject ();
    bool Key (const Ch *str, SizeType length, bool copy);
    bool StartArray ();
    bool EndObject (SizeType memberCount);
    bool EndArray (SizeType elementCount);

  private:
    bool SaveSizePointers (char *ptr);
    void SetSizePointers (SizeType size);

    bool PackType (const DB_JSON_TYPE &type);
    bool PackString (const char *str);

    bool HasError ()
    {
      return m_error != NO_ERROR;
    }

    int m_error;                            // internal error code
    OR_BUF *m_buffer;                       // buffer to serialize to
    std::stack<char *> m_size_pointers;     // stack used by nested arrays & objects to save starting pointer.
    // member/element count is saved at the end
};

/*
 * JSON_PRETTY_WRITER - This class extends JSON_BASE_HANDLER
 *
 * The JSON document accepts the Handler and walks the document with respect to the DB_JSON_TYPE.
 * The context is kept in the m_level_iterable stack which contains the value from the current level, which
 * can be ARRAY, OBJECT or SCALAR. In case we are in an iterable (ARRAY/OBJECT) we need to keep track if of the first
 * element because it's important for printing the delimiters.
 *
 * The formatting output respects the following rules:
 * - Each array element or object member appears on a separate line, indented by one additional level as
 *   compared to its parent
 * - Each level of indentation adds two leading spaces
 * - A comma separating individual array elements or object members is printed before the newline that
 *   separates the two elements or members
 * - The key and the value of an object member are separated by a colon followed by a space (': ')
 * - An empty object or array is printed on a single line. No space is printed between the opening and closing brace
 */
class JSON_PRETTY_WRITER : public JSON_BASE_HANDLER
{
  public:
    JSON_PRETTY_WRITER ()
      : m_buffer ()
      , m_current_indent (0)
    {
      // default ctor
    }

    ~JSON_PRETTY_WRITER () = default;

    bool Null () override;
    bool Bool (bool b) override;
    bool Int (int i) override;
    bool Double (double d) override;
    bool String (const Ch *str, SizeType length, bool copy) override;
    bool StartObject () override;
    bool Key (const Ch *str, SizeType length, bool copy) override;
    bool StartArray () override;
    bool EndObject (SizeType memberCount) override;
    bool EndArray (SizeType elementCount) override;

    std::string &ToString ()
    {
      return m_buffer;
    }

  private:
    void WriteDelimiters (bool is_key = false);
    void PushLevel (const DB_JSON_TYPE &type);
    void PopLevel ();
    void SetIndentOnNewLine ();

    struct level_context
    {
      DB_JSON_TYPE type;
      bool is_first;

      level_context (DB_JSON_TYPE type, bool is_first)
	: type (type)
	, is_first (is_first)
      {
	//
      }
    };

    std::string m_buffer;                         // the buffer that stores the json
    size_t m_current_indent;                      // number of white spaces for the current level
    static const size_t LEVEL_INDENT_UNIT = 2;    // number of white spaces of indent level
    std::stack<level_context> m_level_stack;      // keep track of the current iterable (ARRAY/OBJECT)
};

const bool JSON_PRIVATE_ALLOCATOR::kNeedFree = true;
const int JSON_DOC::MAX_CHUNK_SIZE = 64 * 1024; /* TODO does 64K serve our needs? */

static std::vector<std::pair<std::string, std::string> > uri_fragment_conversions =
{
  std::make_pair ("~", "~0"),
  std::make_pair ("/", "~1")
};
static const char *db_Json_pointer_delimiters = "/";
static const char *db_Json_sql_path_delimiters = "$.[]\"";

static unsigned int db_json_value_get_depth (const JSON_VALUE *doc);
static int db_json_value_is_contained_in_doc_helper (const JSON_VALUE *doc, const JSON_VALUE *value, bool &result);
static DB_JSON_TYPE db_json_get_type_of_value (const JSON_VALUE *val);
static bool db_json_value_has_numeric_type (const JSON_VALUE *doc);
static int db_json_get_int_from_value (const JSON_VALUE *val);
static double db_json_get_double_from_value (const JSON_VALUE *doc);
static const char *db_json_get_string_from_value (const JSON_VALUE *doc);
static char *db_json_copy_string_from_value (const JSON_VALUE *doc);
static char *db_json_get_bool_as_str_from_value (const JSON_VALUE *doc);
static char *db_json_bool_to_string (bool b);
static void db_json_merge_two_json_objects (JSON_DOC &first, const JSON_DOC *second);
static void db_json_merge_two_json_arrays (JSON_DOC &array1, const JSON_DOC *array2);
static void db_json_merge_two_json_by_array_wrapping (JSON_DOC &j1, const JSON_DOC *j2);
static void db_json_copy_doc (JSON_DOC &dest, const JSON_DOC *src);

static void db_json_get_paths_helper (const JSON_VALUE &obj, const std::string &sql_path,
				      std::vector<std::string> &paths);
static void db_json_normalize_path (std::string &path_string);
static void db_json_remove_leading_zeros_index (std::string &index);
static bool db_json_isspace (const unsigned char &ch);
static bool db_json_iszero (const unsigned char &ch);
static int db_json_convert_pointer_to_sql_path (const char *pointer_path, std::string &sql_path_out);
static int db_json_convert_sql_path_to_pointer (const char *sql_path, std::string &json_pointer_out);
static JSON_PATH_TYPE db_json_get_path_type (std::string &path_string);
static void db_json_build_path_special_chars (const JSON_PATH_TYPE &json_path_type,
    std::unordered_map<std::string, std::string> &special_chars);
static std::vector<std::string> db_json_split_path_by_delimiters (const std::string &path,
    const std::string &delim);
static bool db_json_sql_path_is_valid (std::string &sql_path);
static int db_json_er_set_path_does_not_exist (const char *file_name, const int line_no, const std::string &path,
    const JSON_DOC *doc);
static void db_json_replace_token_special_chars (std::string &token,
    const std::unordered_map<std::string, std::string> &special_chars);
static bool db_json_path_is_token_valid_array_index (const std::string &str, std::size_t start = 0,
    std::size_t end = 0);
static void db_json_doc_wrap_as_array (JSON_DOC &doc);
static void db_json_value_wrap_as_array (JSON_VALUE &value, JSON_PRIVATE_MEMPOOL &allocator);
static const char *db_json_get_json_type_as_str (const DB_JSON_TYPE &json_type);
static int db_json_er_set_expected_other_type (const char *file_name, const int line_no, const std::string &path,
    const DB_JSON_TYPE &found_type, const DB_JSON_TYPE &expected_type,
    const DB_JSON_TYPE &expected_type_optional = DB_JSON_NULL);
static int db_json_array_shift_values (const JSON_DOC *value, JSON_DOC &doc, const std::string &path);
static int db_json_resolve_json_parent (JSON_DOC &doc, const std::string &path, JSON_VALUE *&resulting_json_parent);
static int db_json_insert_helper (const JSON_DOC *value, JSON_DOC &doc, JSON_POINTER &p, const std::string &path);
static int db_json_contains_duplicate_keys (JSON_DOC &doc);
static int db_json_keys_func (const JSON_DOC &doc, JSON_DOC &result_json, const char *raw_path);

STATIC_INLINE JSON_VALUE &db_json_doc_to_value (JSON_DOC &doc) __attribute__ ((ALWAYS_INLINE));
STATIC_INLINE const JSON_VALUE &db_json_doc_to_value (const JSON_DOC &doc) __attribute__ ((ALWAYS_INLINE));
static int db_json_get_json_from_str (const char *json_raw, JSON_DOC &doc, size_t json_raw_length);
static int db_json_add_json_value_to_object (JSON_DOC &doc, const char *name, JSON_VALUE &value);

static int db_json_deserialize_doc_internal (OR_BUF *buf, JSON_VALUE &value, JSON_PRIVATE_MEMPOOL &doc_allocator);

static int db_json_or_buf_underflow (OR_BUF *buf, size_t length);
static int db_json_unpack_string_to_value (OR_BUF *buf, JSON_VALUE &value, JSON_PRIVATE_MEMPOOL &doc_allocator);
static int db_json_unpack_int_to_value (OR_BUF *buf, JSON_VALUE &value);
static int db_json_unpack_bool_to_value (OR_BUF *buf, JSON_VALUE &value);
static int db_json_unpack_object_to_value (OR_BUF *buf, JSON_VALUE &value, JSON_PRIVATE_MEMPOOL &doc_allocator);
static int db_json_unpack_array_to_value (OR_BUF *buf, JSON_VALUE &value, JSON_PRIVATE_MEMPOOL &doc_allocator);

int JSON_DUPLICATE_KEYS_CHECKER::CallBefore (JSON_VALUE &value)
{
  std::vector<const char *> inserted_keys;

  if (value.IsObject ())
    {
      for (auto it = value.MemberBegin (); it != value.MemberEnd (); ++it)
	{
	  const char *current_key = it->name.GetString ();

	  for (unsigned int i = 0; i < inserted_keys.size (); i++)
	    {
	      if (strcmp (current_key, inserted_keys[i]) == 0)
		{
		  er_set (ER_ERROR_SEVERITY, ARG_FILE_LINE, ER_JSON_DUPLICATE_KEY, 1, current_key);
		  return ER_JSON_DUPLICATE_KEY;
		}
	    }

	  inserted_keys.push_back (current_key);
	}
    }

  return NO_ERROR;
}

JSON_VALIDATOR::JSON_VALIDATOR (const char *schema_raw) : m_schema (NULL),
  m_validator (NULL),
  m_is_loaded (false)
{
  m_schema_raw = strdup (schema_raw);
  /*
   * schema_raw_hash_code = std::hash<std::string>{}(std::string(schema_raw));
   * TODO is it worth the hash code?
   */
}

JSON_VALIDATOR::~JSON_VALIDATOR (void)
{
  if (m_schema != NULL)
    {
      delete m_schema;
    }

  if (m_validator != NULL)
    {
      delete m_validator;
    }

  if (m_schema_raw != NULL)
    {
      free (m_schema_raw);
      m_schema_raw = NULL;
    }
}

/*
 * create a validator object based on the schema raw member
 */

int
JSON_VALIDATOR::load ()
{
  if (m_schema_raw == NULL || m_is_loaded)
    {
      /* no schema */
      return NO_ERROR;
    }

  m_document.Parse (m_schema_raw);
  if (m_document.HasParseError ())
    {
      er_set (ER_ERROR_SEVERITY, ARG_FILE_LINE, ER_JSON_INVALID_JSON, 2,
	      rapidjson::GetParseError_En (m_document.GetParseError ()), m_document.GetErrorOffset ());
      return ER_JSON_INVALID_JSON;
    }

  generate_schema_validator ();
  m_is_loaded = true;

  return NO_ERROR;
}

JSON_VALIDATOR::JSON_VALIDATOR (const JSON_VALIDATOR &copy)
{
  if (copy.m_document == NULL)
    {
      /* no schema actually */
      assert (copy.m_schema == NULL && copy.m_validator == NULL && copy.m_schema_raw == NULL);

      m_schema_raw = NULL;
    }
  else
    {
      m_schema_raw = strdup (copy.m_schema_raw);

      /* TODO: is this safe? */
      m_document.CopyFrom (copy.m_document, m_document.GetAllocator ());
      generate_schema_validator ();
    }

  m_is_loaded = true;
}

JSON_VALIDATOR &JSON_VALIDATOR::operator= (const JSON_VALIDATOR &copy)
{
  if (this != &copy)
    {
      this->~JSON_VALIDATOR ();
      new (this) JSON_VALIDATOR (copy);
    }

  return *this;
}

void
JSON_VALIDATOR::generate_schema_validator (void)
{
  m_schema = new rapidjson::SchemaDocument (m_document);
  m_validator = new rapidjson::SchemaValidator (*m_schema);
}

/*
 * validate the doc argument with this validator
 */

int
JSON_VALIDATOR::validate (const JSON_DOC *doc) const
{
  int error_code = NO_ERROR;

  if (m_validator == NULL)
    {
      assert (m_schema_raw == NULL);
      return NO_ERROR;
    }

  if (!doc->Accept (*m_validator))
    {
      JSON_STRING_BUFFER sb1, sb2;

      m_validator->GetInvalidSchemaPointer ().StringifyUriFragment (sb1);
      m_validator->GetInvalidDocumentPointer ().StringifyUriFragment (sb2);
      er_set (ER_ERROR_SEVERITY, ARG_FILE_LINE, ER_JSON_INVALIDATED_BY_SCHEMA, 3, sb1.GetString (),
	      m_validator->GetInvalidSchemaKeyword (), sb2.GetString ());
      error_code = ER_JSON_INVALIDATED_BY_SCHEMA;
    }

  m_validator->Reset ();

  return error_code;
}

const char *
JSON_VALIDATOR::get_schema_raw () const
{
  return m_schema_raw;
}

void *
JSON_PRIVATE_ALLOCATOR::Malloc (size_t size)
{
  if (size)			//  behavior of malloc(0) is implementation defined.
    {
      char *p = (char *) db_private_alloc (NULL, size);
      if (prm_get_bool_value (PRM_ID_JSON_LOG_ALLOCATIONS))
	{
	  er_print_callstack (ARG_FILE_LINE, "JSON_ALLOC: Traced pointer=%p\n", p);
	}
      return p;
    }
  else
    {
      return NULL;		// standardize to returning NULL.
    }
}

void *
JSON_PRIVATE_ALLOCATOR::Realloc (void *originalPtr, size_t originalSize, size_t newSize)
{
  (void) originalSize;
  char *p;
  if (newSize == 0)
    {
      db_private_free (NULL, originalPtr);
      return NULL;
    }
  p = (char *) db_private_realloc (NULL, originalPtr, newSize);
  if (prm_get_bool_value (PRM_ID_JSON_LOG_ALLOCATIONS))
    {
      er_print_callstack (ARG_FILE_LINE, "Traced pointer=%p\n", p);
    }
  return p;
}

void
JSON_PRIVATE_ALLOCATOR::Free (void *ptr)
{
  db_private_free (NULL, ptr);
}

/*
 * db_json_doc_to_value ()
 * doc (in)
 * value (out)
 * We need this cast in order to use the overloaded methods
 * JSON_DOC is derived from GenericDocument which also extends GenericValue
 * Yet JSON_DOC and JSON_VALUE are two different classes because they are templatized and their type is not known
 * at compile time
 */
static JSON_VALUE &
db_json_doc_to_value (JSON_DOC &doc)
{
  return reinterpret_cast<JSON_VALUE &> (doc);
}

static const JSON_VALUE &
db_json_doc_to_value (const JSON_DOC &doc)
{
  return reinterpret_cast<const JSON_VALUE &> (doc);
}

void
db_json_iterator_next (JSON_ITERATOR &json_itr)
{
  json_itr.next ();
}

const JSON_DOC *
db_json_iterator_get_document (JSON_ITERATOR &json_itr)
{
  return json_itr.get_value_to_doc ();
}

bool
db_json_iterator_has_next (JSON_ITERATOR &json_itr)
{
  return json_itr.has_next ();
}

void
db_json_set_iterator (JSON_ITERATOR *&json_itr, const JSON_DOC &new_doc)
{
  json_itr->set (new_doc);
}

void
db_json_reset_iterator (JSON_ITERATOR *&json_itr)
{
  json_itr->reset ();
}

bool
db_json_iterator_is_empty (const JSON_ITERATOR &json_itr)
{
  return json_itr.is_empty ();
}

JSON_ITERATOR *
db_json_create_iterator (const DB_JSON_TYPE &type)
{
  if (type == DB_JSON_TYPE::DB_JSON_OBJECT)
    {
      return new JSON_OBJECT_ITERATOR ();
    }
  else if (type == DB_JSON_TYPE::DB_JSON_ARRAY)
    {
      return new JSON_ARRAY_ITERATOR ();
    }

  return NULL;
}

void
db_json_delete_json_iterator (JSON_ITERATOR *&json_itr)
{
  delete json_itr;
  json_itr = NULL;
}

void
db_json_clear_json_iterator (JSON_ITERATOR *&json_itr)
{
  json_itr->clear_content ();
}

bool
db_json_is_valid (const char *json_str)
{
  int error = db_json_validate_json (json_str);

  return error == NO_ERROR;
}

const char *
db_json_get_type_as_str (const JSON_DOC *document)
{
  assert (document != NULL);
  assert (!document->HasParseError ());

  if (document->IsArray ())
    {
      return "JSON_ARRAY";
    }
  else if (document->IsObject ())
    {
      return "JSON_OBJECT";
    }
  else if (document->IsInt ())
    {
      return "INTEGER";
    }
  else if (document->IsDouble ())
    {
      return "DOUBLE";
    }
  else if (document->IsString ())
    {
      return "STRING";
    }
  else if (document->IsNull ())
    {
      return "JSON_NULL";
    }
  else if (document->IsBool ())
    {
      return "BOOLEAN";
    }
  else
    {
      /* we shouldn't get here */
      assert (false);
      return "UNKNOWN";
    }
}

static const char *
db_json_get_json_type_as_str (const DB_JSON_TYPE &json_type)
{
  switch (json_type)
    {
    case DB_JSON_ARRAY:
      return "JSON_ARRAY";
    case DB_JSON_OBJECT:
      return "JSON_OBJECT";
    case DB_JSON_INT:
      return "INTEGER";
    case DB_JSON_DOUBLE:
      return "DOUBLE";
    case DB_JSON_STRING:
      return "STRING";
    case DB_JSON_NULL:
      return "JSON_NULL";
    case DB_JSON_BOOL:
      return "BOOLEAN";
    default:
      return "UNKNOWN";
    }
}

/*
 * db_json_get_length ()
 * document (in)
 * json_array length: number of elements
 * json_object length: number of key-value pairs
 * else: 1
 */

unsigned int
db_json_get_length (const JSON_DOC *document)
{
  if (!document->IsArray () && !document->IsObject ())
    {
      return 1;
    }

  if (document->IsArray ())
    {
      return document->Size ();
    }

  if (document->IsObject ())
    {
      int length = 0;

      for (JSON_VALUE::ConstMemberIterator itr = document->MemberBegin (); itr != document->MemberEnd (); ++itr)
	{
	  length++;
	}

      return length;
    }

  return 0;
}

/*
 * json_depth ()
 * one array or one object increases the depth by 1
 */

unsigned int
db_json_get_depth (const JSON_DOC *doc)
{
  return db_json_value_get_depth (doc);
}

static unsigned int
db_json_value_get_depth (const JSON_VALUE *doc)
{
  if (doc->IsArray ())
    {
      unsigned int max = 0;

      for (JSON_VALUE::ConstValueIterator itr = doc->Begin (); itr != doc->End (); ++itr)
	{
	  unsigned int depth = db_json_value_get_depth (itr);

	  if (depth > max)
	    {
	      max = depth;
	    }
	}

      return max + 1;
    }
  else if (doc->IsObject ())
    {
      unsigned int max = 0;

      for (JSON_VALUE::ConstMemberIterator itr = doc->MemberBegin (); itr != doc->MemberEnd (); ++itr)
	{
	  unsigned int depth = db_json_value_get_depth (&itr->value);

	  if (depth > max)
	    {
	      max = depth;
	    }
	}

      return max + 1;
    }
  else
    {
      /* no depth */
      return 1;
    }
}

/*
 * db_json_extract_document_from_path () - Extracts from within the json a value based on the given path
 *
 * return                  : error code
 * doc_to_be_inserted (in) : document to be inserted
 * doc_destination (in)    : destination document
 * raw_path (in)           : insertion path
 * example                 : json_extract('{"a":["b", 123]}', '/a/1') yields 123
 */

int
db_json_extract_document_from_path (const JSON_DOC *document, const char *raw_path, JSON_DOC *&result)
{
  int error_code = NO_ERROR;
  std::string json_pointer_string;

  if (document == NULL)
    {
      if (result != NULL)
	{
	  result->SetNull ();
	}
      return NO_ERROR;
    }

  // path must be JSON pointer
  error_code = db_json_convert_sql_path_to_pointer (raw_path, json_pointer_string);
  if (error_code != NO_ERROR)
    {
      ASSERT_ERROR ();
      return error_code;
    }

  JSON_POINTER p (json_pointer_string.c_str ());
  const JSON_VALUE *resulting_json = NULL;

  if (!p.IsValid ())
    {
      result = NULL;
      er_set (ER_ERROR_SEVERITY, ARG_FILE_LINE, ER_JSON_INVALID_PATH, 0);
      return ER_JSON_INVALID_PATH;
    }

  // the json from the specified path
  resulting_json = p.Get (*document);

  DB_JSON_TYPE type = db_json_get_type (document);

  if (resulting_json != NULL)
    {
      if (result == NULL)
	{
	  result = db_json_allocate_doc ();
	}

      result->CopyFrom (*resulting_json, result->GetAllocator ());
    }
  else
    {
      if (result != NULL)
	{
	  result->SetNull ();
	}
    }

  return NO_ERROR;
}

/*
 * db_json_contains_path () - Checks if the document contains data at given path
 *
 * return                  : error code
 * document (in)           : document where to search
 * raw_path (in)           : check path
 * result (out)            : true/false
 */
int
db_json_contains_path (const JSON_DOC *document, const char *raw_path, bool &result)
{
  int error_code = NO_ERROR;
  std::string json_pointer_string;

  result = false;

  if (document == NULL)
    {
      return false;
    }

  // path must be JSON pointer
  error_code = db_json_convert_sql_path_to_pointer (raw_path, json_pointer_string);
  if (error_code != NO_ERROR)
    {
      ASSERT_ERROR ();
      return error_code;
    }

  JSON_POINTER p (json_pointer_string.c_str ());
  const JSON_VALUE *resulting_json = NULL;

  if (!p.IsValid ())
    {
      er_set (ER_ERROR_SEVERITY, ARG_FILE_LINE, ER_JSON_INVALID_PATH, 0);
      return ER_JSON_INVALID_PATH;
    }

  resulting_json = p.Get (*document);
  if (resulting_json != NULL)
    {
      result = true;
    }

  return NO_ERROR;
}

char *
db_json_get_raw_json_body_from_document (const JSON_DOC *doc)
{
  JSON_STRING_BUFFER buffer;
  rapidjson::Writer<JSON_STRING_BUFFER> json_default_writer (buffer);

  buffer.Clear ();

  doc->Accept (json_default_writer);

  return db_private_strdup (NULL, buffer.GetString ());
}

char *
db_json_get_json_body_from_document (const JSON_DOC &doc)
{
#if TODO_OPTIMIZE_JSON_BODY_STRING
  /* TODO
  std::string json_body (std::unique_ptr<char, JSON_RAW_STRING_DELETER>
  		 (db_json_get_raw_json_body_from_document (&doc), JSON_RAW_STRING_DELETER ()).get ());

  doc.SetJsonBody (json_body);
  return doc.GetJsonBody ().c_str ();
  */
#endif // TODO_OPTIMIZE_JSON_BODY_STRING

  return db_json_get_raw_json_body_from_document (&doc);
}

static int
db_json_add_json_value_to_object (JSON_DOC &doc, const char *name, JSON_VALUE &value)
{
  JSON_VALUE key;

  if (!doc.IsObject ())
    {
      doc.SetObject ();
    }

  if (doc.HasMember (name))
    {
      er_set (ER_ERROR_SEVERITY, ARG_FILE_LINE, ER_JSON_DUPLICATE_KEY, 1, name);
      return ER_JSON_DUPLICATE_KEY;
    }

  key.SetString (name, (rapidjson::SizeType) strlen (name), doc.GetAllocator ());
  doc.AddMember (key, value, doc.GetAllocator ());

  return NO_ERROR;
}

int
db_json_add_member_to_object (JSON_DOC *doc, const char *name, const char *value)
{
  JSON_VALUE val;

  val.SetString (value, (rapidjson::SizeType) strlen (value), doc->GetAllocator ());

  return db_json_add_json_value_to_object (*doc, name, val);
}

int
db_json_add_member_to_object (JSON_DOC *doc, const char *name, int value)
{
  JSON_VALUE val;

  val.SetInt (value);

  return db_json_add_json_value_to_object (*doc, name, val);
}

int
db_json_add_member_to_object (JSON_DOC *doc, const char *name, const JSON_DOC *value)
{
  JSON_VALUE val;

  if (value != NULL)
    {
      val.CopyFrom (*value, doc->GetAllocator ());
    }
  else
    {
      val.SetNull ();
    }

  return db_json_add_json_value_to_object (*doc, name, val);
}

int
db_json_add_member_to_object (JSON_DOC *doc, const char *name, double value)
{
  JSON_VALUE val;

  val.SetDouble (value);

  return db_json_add_json_value_to_object (*doc, name, val);
}

void
db_json_add_element_to_array (JSON_DOC *doc, char *value)
{
  JSON_VALUE v;

  if (!doc->IsArray ())
    {
      doc->SetArray ();
    }

  /*
   * JSON_VALUE uses a MemoryPoolAllocator which doesn't free memory,
   * so when v gets out of scope, the string wouldn't be freed
   * the memory will be freed only when doc is deleted
   */
  v.SetString (value, (rapidjson::SizeType) strlen (value), doc->GetAllocator ());
  doc->PushBack (v, doc->GetAllocator ());
}

void
db_json_add_element_to_array (JSON_DOC *doc, int value)
{
  if (!doc->IsArray ())
    {
      doc->SetArray ();
    }

  doc->PushBack (JSON_VALUE ().SetInt (value), doc->GetAllocator ());
}

void
db_json_add_element_to_array (JSON_DOC *doc, double value)
{
  if (!doc->IsArray ())
    {
      doc->SetArray ();
    }

  doc->PushBack (JSON_VALUE ().SetDouble (value), doc->GetAllocator ());
}

void
db_json_add_element_to_array (JSON_DOC *doc, const JSON_DOC *value)
{
  JSON_VALUE new_doc;

  if (!doc->IsArray ())
    {
      doc->SetArray ();
    }

  if (value == NULL)
    {
      new_doc.SetNull ();
    }
  else
    {
      new_doc.CopyFrom (*value, doc->GetAllocator ());
    }
  doc->PushBack (new_doc, doc->GetAllocator ());
}

/*
* db_json_contains_duplicate_keys () - Checks at parse time if a json document has duplicate keys
*
* return                  : error_code
* doc (in)                : json document
*/
static int
db_json_contains_duplicate_keys (JSON_DOC &doc)
{
  JSON_DUPLICATE_KEYS_CHECKER dup_keys_checker;
  int error_code = NO_ERROR;

  // check recursively for duplicate keys in the json document
  error_code = dup_keys_checker.WalkDocument (doc);
  if (error_code != NO_ERROR)
    {
      ASSERT_ERROR ();
    }

  return error_code;
}

static int
db_json_get_json_from_str (const char *json_raw, JSON_DOC &doc, size_t json_raw_length)
{
  int error_code = NO_ERROR;

  if (json_raw == NULL)
    {
      return NO_ERROR;
    }

  if (doc.Parse (json_raw, json_raw_length).HasParseError ())
    {
      er_set (ER_ERROR_SEVERITY, ARG_FILE_LINE, ER_JSON_INVALID_JSON, 2,
	      rapidjson::GetParseError_En (doc.GetParseError ()), doc.GetErrorOffset ());
      return ER_JSON_INVALID_JSON;
    }

  error_code = db_json_contains_duplicate_keys (doc);
  if (error_code != NO_ERROR)
    {
      ASSERT_ERROR ();
      return error_code;
    }

  return NO_ERROR;
}

int
db_json_get_json_from_str (const char *json_raw, JSON_DOC *&doc, size_t json_raw_length)
{
  int err;

  assert (doc == NULL);

  doc = db_json_allocate_doc ();

  err = db_json_get_json_from_str (json_raw, *doc, json_raw_length);
  if (err != NO_ERROR)
    {
      delete doc;
      doc = NULL;
    }

  return err;
}

JSON_DOC *
db_json_get_copy_of_doc (const JSON_DOC *doc)
{
  JSON_DOC *new_doc = db_json_allocate_doc ();

  new_doc->CopyFrom (*doc, new_doc->GetAllocator ());

#if TODO_OPTIMIZE_JSON_BODY_STRING
  /* TODO
  new_doc->SetJsonBody (doc->GetJsonBody ());
  */
#endif // TODO_OPTIMIZE_JSON_BODY_STRING

  return new_doc;
}

void
db_json_copy_doc (JSON_DOC &dest, const JSON_DOC *src)
{
  if (db_json_get_type (src) != DB_JSON_NULL)
    {
      dest.CopyFrom (*src, dest.GetAllocator ());
    }
  else
    {
      dest.SetNull ();
    }
}

static int
db_json_resolve_json_parent (JSON_DOC &doc, const std::string &path, JSON_VALUE *&resulting_json_parent)
{
  std::size_t found = path.find_last_of ("/");
  if (found == std::string::npos)
    {
      assert (false);
      return ER_FAILED;
    }

  // parent pointer
  JSON_POINTER pointer_parent (path.substr (0, found).c_str ());
  if (!pointer_parent.IsValid ())
    {
      /* this shouldn't happen */
      assert (false);
      return ER_FAILED;
    }

  resulting_json_parent = pointer_parent.Get (doc);
  // the parent does not exist
  if (resulting_json_parent == NULL)
    {
      // we can only create a child value, not both parent and child
      return db_json_er_set_path_does_not_exist (ARG_FILE_LINE, path.substr (0, found), &doc);
    }

  // found type of parent
  DB_JSON_TYPE parent_json_type = db_json_get_type_of_value (resulting_json_parent);

  // we can insert only in JSON_OBJECT or JSON_ARRAY, else throw an error
  if (parent_json_type != DB_JSON_OBJECT && parent_json_type != DB_JSON_ARRAY)
    {
      return db_json_er_set_expected_other_type (ARG_FILE_LINE, path, parent_json_type, DB_JSON_OBJECT, DB_JSON_ARRAY);
    }

  const std::string &last_token = path.substr (found + 1);
  bool token_is_valid_index = db_json_path_is_token_valid_array_index (last_token);

  if (parent_json_type == DB_JSON_ARRAY && !token_is_valid_index)
    {
      return db_json_er_set_expected_other_type (ARG_FILE_LINE, path, parent_json_type, DB_JSON_OBJECT);
    }
  if (parent_json_type == DB_JSON_OBJECT && token_is_valid_index)
    {
      return db_json_er_set_expected_other_type (ARG_FILE_LINE, path, parent_json_type, DB_JSON_ARRAY);
    }

  return NO_ERROR;
}

static int
db_json_insert_helper (const JSON_DOC *value, JSON_DOC &doc, JSON_POINTER &p, const std::string &path)
{
  int error_code = NO_ERROR;
  JSON_VALUE *resulting_json_parent = NULL;

  // we don't need result_json_parent after this statement
  error_code = db_json_resolve_json_parent (doc, path, resulting_json_parent);
  if (error_code != NO_ERROR)
    {
      ASSERT_ERROR ();
      return error_code;
    }

  // put the value at the specified path
  p.Set (doc, *value, doc.GetAllocator ());

  return error_code;
}

/*
 * db_json_insert_func () - Insert a document into destination document at given path
 *
 * return                  : error code
 * doc_to_be_inserted (in) : document to be inserted
 * doc_destination (in)    : destination document
 * raw_path (in)           : insertion path
 */
int
db_json_insert_func (const JSON_DOC *doc_to_be_inserted, JSON_DOC &doc_destination, const char *raw_path)
{
  int error_code = NO_ERROR;
  std::string json_pointer_string;

  if (doc_to_be_inserted == NULL)
    {
      // unexpected
      assert (false);
      return ER_FAILED;
    }

  // path must be JSON pointer
  error_code = db_json_convert_sql_path_to_pointer (raw_path, json_pointer_string);
  if (error_code != NO_ERROR)
    {
      ASSERT_ERROR ();
      return error_code;
    }

  JSON_POINTER p (json_pointer_string.c_str ());

  if (!p.IsValid ())
    {
      er_set (ER_ERROR_SEVERITY, ARG_FILE_LINE, ER_JSON_INVALID_PATH, 0);
      return ER_JSON_INVALID_PATH;
    }

  if (p.Get (doc_destination) != NULL)
    {
      // if it exists, just ignore
      // todo: is this a good behavior?
      return NO_ERROR;
    }

  return db_json_insert_helper (doc_to_be_inserted, doc_destination, p, json_pointer_string);
}

/*
 * db_json_replace_func () - Replaces the value from the specified path in a JSON document with a new value
 *
 * return                  : error code
 * new_value (in)          : the value to be set at the specified path
 * doc (in)                : json document
 * raw_path (in)           : specified path
 */
int
db_json_replace_func (const JSON_DOC *new_value, JSON_DOC &doc, const char *raw_path)
{
  int error_code = NO_ERROR;
  std::string json_pointer_string;

  if (new_value == NULL)
    {
      // unexpected
      assert (false);
      return ER_FAILED;
    }

  // path must be JSON pointer
  error_code = db_json_convert_sql_path_to_pointer (raw_path, json_pointer_string);
  if (error_code != NO_ERROR)
    {
      ASSERT_ERROR ();
      return error_code;
    }

  JSON_POINTER p (json_pointer_string.c_str ());

  if (!p.IsValid ())
    {
      er_set (ER_ERROR_SEVERITY, ARG_FILE_LINE, ER_JSON_INVALID_PATH, 0);
      return ER_JSON_INVALID_PATH;
    }

  if (p.Get (doc) == NULL)
    {
      // if the path does not exist, raise an error
      // the user should know that the command will have no effect
      return db_json_er_set_path_does_not_exist (ARG_FILE_LINE, json_pointer_string, &doc);
    }

  // replace the value from the specified path with the new value
  p.Set (doc, *new_value, doc.GetAllocator ());

  return NO_ERROR;
}

/*
 * db_json_set_func () - Inserts or updates data in a JSON document at a specified path
 *
 * return                  : error code
 * value (in)              : the value to be set at the specified path
 * doc (in)                : json document
 * raw_path (in)           : specified path
 */
int
db_json_set_func (const JSON_DOC *value, JSON_DOC &doc, const char *raw_path)
{
  int error_code = NO_ERROR;
  std::string json_pointer_string;

  if (value == NULL)
    {
      // unexpected
      assert (false);
      return ER_FAILED;
    }

  // path must be JSON pointer
  error_code = db_json_convert_sql_path_to_pointer (raw_path, json_pointer_string);
  if (error_code != NO_ERROR)
    {
      ASSERT_ERROR ();
      return error_code;
    }

  JSON_POINTER p (json_pointer_string.c_str ());
  JSON_VALUE *resulting_json = NULL;

  if (!p.IsValid ())
    {
      er_set (ER_ERROR_SEVERITY, ARG_FILE_LINE, ER_JSON_INVALID_PATH, 0);
      return ER_JSON_INVALID_PATH;
    }

  resulting_json = p.Get (doc);
  if (resulting_json != NULL)
    {
      // replace the old value with the new one if the path exists
      p.Set (doc, *value, doc.GetAllocator ());
      return NO_ERROR;
    }

  // here starts the INSERTION part
  return db_json_insert_helper (value, doc, p, json_pointer_string);
}

/*
 * db_json_remove_func () - Removes data from a JSON document at the specified path
 *
 * return                  : error code
 * doc (in)                : json document
 * raw_path (in)           : specified path
 */
int
db_json_remove_func (JSON_DOC &doc, const char *raw_path)
{
  int error_code = NO_ERROR;
  std::string json_pointer_string;

  // path must be JSON pointer
  error_code = db_json_convert_sql_path_to_pointer (raw_path, json_pointer_string);
  if (error_code != NO_ERROR)
    {
      ASSERT_ERROR ();
      return error_code;
    }

  JSON_POINTER p (json_pointer_string.c_str ());

  if (!p.IsValid ())
    {
      er_set (ER_ERROR_SEVERITY, ARG_FILE_LINE, ER_JSON_INVALID_PATH, 0);
      return ER_JSON_INVALID_PATH;
    }

  // if the path does not exist, the user should know that the path has no effect
  if (p.Get (doc) == NULL)
    {
      return db_json_er_set_path_does_not_exist (ARG_FILE_LINE, json_pointer_string, &doc);
    }

  // erase the value from the specified path
  p.Erase (doc);

  return NO_ERROR;
}

/*
 * db_json_array_append_func () - Append the value to the end of the indicated array within a JSON document
 *
 * return                  : error code
 * value (in)              : the value to be added in the array
 * doc (in)                : json document
 * raw_path (in)           : specified path
 */
int
db_json_array_append_func (const JSON_DOC *value, JSON_DOC &doc, const char *raw_path)
{
  int error_code = NO_ERROR;
  std::string json_pointer_string;

  if (value == NULL)
    {
      // unexpected
      assert (false);
      return ER_FAILED;
    }

  // path must be JSON pointer
  error_code = db_json_convert_sql_path_to_pointer (raw_path, json_pointer_string);
  if (error_code != NO_ERROR)
    {
      ASSERT_ERROR ();
      return error_code;
    }

  JSON_POINTER p (json_pointer_string.c_str ());
  JSON_VALUE *resulting_json;

  if (!p.IsValid ())
    {
      er_set (ER_ERROR_SEVERITY, ARG_FILE_LINE, ER_JSON_INVALID_PATH, 0);
      return ER_JSON_INVALID_PATH;
    }

  resulting_json = p.Get (doc);
  if (resulting_json == NULL)
    {
      return db_json_er_set_path_does_not_exist (ARG_FILE_LINE, json_pointer_string, &doc);
    }

  // the specified path is not an array
  // it means we have just one element at the specified path
  if (!resulting_json->IsArray ())
    {
      // we need to create an array with the value from the specified path
      // example: for json {"a" : "b"} and path '/a' --> {"a" : ["b"]}
      db_json_value_wrap_as_array (*resulting_json, doc.GetAllocator ());
    }

  // add the value at the end of the array
  JSON_VALUE value_copy (*value, doc.GetAllocator ());
  resulting_json->PushBack (value_copy, doc.GetAllocator ());

  return NO_ERROR;
}

static int
db_json_array_shift_values (const JSON_DOC *value, JSON_DOC &doc, const std::string &path)
{
  int error_code = NO_ERROR;
  JSON_VALUE *resulting_json_parent = NULL;

  error_code = db_json_resolve_json_parent (doc, path, resulting_json_parent);
  if (error_code != NO_ERROR)
    {
      ASSERT_ERROR ();
      return error_code;
    }

  assert (resulting_json_parent != NULL && resulting_json_parent->IsArray ());

  int last_token_index = std::stoi (path.substr (path.find_last_of ("/") + 1));

  // add the value at the end of the array
  JSON_VALUE value_copy (*value, doc.GetAllocator ());
  resulting_json_parent->GetArray ().PushBack (value_copy, doc.GetAllocator ());

  // move the value to its correct index by swapping adjacent values
  for (int i = resulting_json_parent->GetArray ().Size () - 1; i > last_token_index; --i)
    {
      resulting_json_parent->GetArray ()[i].Swap (resulting_json_parent->GetArray ()[i - 1]);
    }

  return NO_ERROR;
}

/*
 * db_json_array_insert_func () - Insert the value to the path from the indicated array within a JSON document
 *
 * return                  : error code
 * value (in)              : the value to be added in the array
 * doc (in)                : json document
 * raw_path (in)           : specified path
 */
int
db_json_array_insert_func (const JSON_DOC *value, JSON_DOC &doc, const char *raw_path)
{
  int error_code = NO_ERROR;
  std::string json_pointer_string;

  if (value == NULL)
    {
      // unexpected
      assert (false);
      return ER_FAILED;
    }

  // path must be JSON pointer
  error_code = db_json_convert_sql_path_to_pointer (raw_path, json_pointer_string);
  if (error_code != NO_ERROR)
    {
      ASSERT_ERROR ();
      return error_code;
    }

  JSON_POINTER p (json_pointer_string.c_str ());
  JSON_VALUE *resulting_json = NULL;

  if (!p.IsValid ())
    {
      er_set (ER_ERROR_SEVERITY, ARG_FILE_LINE, ER_JSON_INVALID_PATH, 0);
      return ER_JSON_INVALID_PATH;
    }

  resulting_json = p.Get (doc);
  if (resulting_json != NULL)
    {
      // need to shift any following values to the right
      return db_json_array_shift_values (value, doc, json_pointer_string);
    }

  // here starts the INSERTION part
  return db_json_insert_helper (value, doc, p, json_pointer_string);
}

DB_JSON_TYPE
db_json_get_type (const JSON_DOC *doc)
{
  return db_json_get_type_of_value (doc);
}

DB_JSON_TYPE
db_json_get_type_of_value (const JSON_VALUE *val)
{
  if (val == NULL)
    {
      return DB_JSON_NULL;
    }

  if (val->IsString ())
    {
      return DB_JSON_STRING;
    }
  else if (val->IsInt ())
    {
      return DB_JSON_INT;
    }
  else if (val->IsFloat () || val->IsDouble ())
    {
      return DB_JSON_DOUBLE;
    }
  else if (val->IsObject ())
    {
      return DB_JSON_OBJECT;
    }
  else if (val->IsArray ())
    {
      return DB_JSON_ARRAY;
    }
  else if (val->IsNull ())
    {
      return DB_JSON_NULL;
    }
  else if (val->IsBool ())
    {
      return DB_JSON_BOOL;
    }

  return DB_JSON_UNKNOWN;
}

/*
 * db_json_merge_two_json_objects () - Merge the source object into the destination object
 *
 * return                  : error code
 * dest (in)               : json where to merge
 * source (in)             : json to merge
 * example                 : let dest = '{"a" : "b"}'
 *                           let source = '{"c" : "d"}'
 *                           after JSON_MERGE(dest, source), dest = {"a" : "b", "c" : "d"}
 */
void
db_json_merge_two_json_objects (JSON_DOC &dest, const JSON_DOC *source)
{
  JSON_VALUE source_copy;

  assert (db_json_get_type (&dest) == DB_JSON_OBJECT);
  assert (db_json_get_type (source) == DB_JSON_OBJECT);

  // create a copy for the source json
  source_copy.CopyFrom (*source, dest.GetAllocator ());

  // iterate through each member from the source json and insert it into the dest
  for (JSON_VALUE::MemberIterator itr = source_copy.MemberBegin (); itr != source_copy.MemberEnd (); ++itr)
    {
      const char *name = itr->name.GetString ();

      // if the key is in both jsons
      if (dest.HasMember (name))
	{
	  if (dest[name].IsArray ())
	    {
	      dest[name].GetArray ().PushBack (itr->value, dest.GetAllocator ());
	    }
	  else
	    {
	      db_json_value_wrap_as_array (dest[name], dest.GetAllocator ());
	      dest[name].PushBack (itr->value, dest.GetAllocator ());
	    }
	}
      else
	{
	  dest.AddMember (itr->name, itr->value, dest.GetAllocator ());
	}
    }
}

/*
 * db_json_merge_two_json_arrays () - Merge the source json into destination json
 *
 * return                  : error code
 * dest (in)               : json where to merge
 * source (in)             : json to merge
 * example                 : let dest = '[1, 2]'
 *                           let source = '[true, false]'
 *                           after JSON_MERGE(dest, source), dest = [1, 2, true, false]
 */
void
db_json_merge_two_json_arrays (JSON_DOC &dest, const JSON_DOC *source)
{
  JSON_VALUE source_copy;

  assert (db_json_get_type (&dest) == DB_JSON_ARRAY);
  assert (db_json_get_type (source) == DB_JSON_ARRAY);

  source_copy.CopyFrom (*source, dest.GetAllocator ());

  for (JSON_VALUE::ValueIterator itr = source_copy.Begin (); itr != source_copy.End (); ++itr)
    {
      dest.PushBack (*itr, dest.GetAllocator ());
    }
}

/*
 * db_json_merge_two_json_by_array_wrapping () - Merge the source json into destination json
 * This method should be called when jsons have different types
 *
 * return                  : error code
 * dest (in)               : json where to merge
 * source (in)             : json to merge
 */
void
db_json_merge_two_json_by_array_wrapping (JSON_DOC &dest, const JSON_DOC *source)
{
  if (db_json_get_type (&dest) != DB_JSON_ARRAY)
    {
      db_json_doc_wrap_as_array (dest);
    }

  if (db_json_get_type (source) != DB_JSON_ARRAY)
    {
      // create an array with a single member as source, then call db_json_merge_two_json_arrays
      JSON_DOC source_as_array;
      source_as_array.SetArray ();

      // need a json value clone of source, because PushBack does not guarantee the const restriction
      JSON_VALUE source_as_value (db_json_doc_to_value (*source), source_as_array.GetAllocator ());
      source_as_array.PushBack (source_as_value, source_as_array.GetAllocator ());

      // merge arrays
      db_json_merge_two_json_arrays (dest, &source_as_array);

      // todo: we do some memory allocation and copying; maybe we can improve
    }
  else
    {
      db_json_merge_two_json_arrays (dest, source);
    }
}

int
db_json_object_contains_key (JSON_DOC *obj, const char *key, int &result)
{
  if (!obj->IsObject ())
    {
      er_set (ER_ERROR_SEVERITY, ARG_FILE_LINE, ER_JSON_NO_JSON_OBJECT_PROVIDED, 0);
      return ER_JSON_NO_JSON_OBJECT_PROVIDED;
    }

  result = (int) obj->HasMember (key);
  return NO_ERROR;
}

const char *
db_json_get_schema_raw_from_validator (JSON_VALIDATOR *val)
{
  return val == NULL ? NULL : val->get_schema_raw ();
}

int
db_json_validate_json (const char *json_body)
{
  rapidjson::Document document;

  document.Parse (json_body);
  if (document.HasParseError ())
    {
      er_set (ER_ERROR_SEVERITY, ARG_FILE_LINE, ER_JSON_INVALID_JSON, 2,
	      rapidjson::GetParseError_En (document.GetParseError ()), document.GetErrorOffset ());
      return ER_JSON_INVALID_JSON;
    }

  return NO_ERROR;
}

JSON_DOC *db_json_allocate_doc ()
{
  JSON_DOC *doc = new JSON_DOC ();
  return doc;
}

void db_json_delete_doc (JSON_DOC *&doc)
{
  delete doc;
  doc = NULL;
}

int
db_json_load_validator (const char *json_schema_raw, JSON_VALIDATOR *&validator)
{
  int error_code;

  assert (validator == NULL);

  validator = new JSON_VALIDATOR (json_schema_raw);

  error_code = validator->load ();
  if (error_code != NO_ERROR)
    {
      delete validator;
      validator = NULL;
      return error_code;
    }

  return NO_ERROR;
}

JSON_VALIDATOR *
db_json_copy_validator (JSON_VALIDATOR *validator)
{
  return new JSON_VALIDATOR (*validator);
}

int
db_json_validate_doc (JSON_VALIDATOR *validator, JSON_DOC *doc)
{
  return validator->validate (doc);
}

void
db_json_delete_validator (JSON_VALIDATOR *&validator)
{
  delete validator;
  validator = NULL;
}

bool
db_json_are_validators_equal (JSON_VALIDATOR *val1, JSON_VALIDATOR *val2)
{
  if (val1 != NULL && val2 != NULL)
    {
      return (strcmp (val1->get_schema_raw (), val2->get_schema_raw ()) == 0);
    }
  else if (val1 == NULL && val2 == NULL)
    {
      return true;
    }
  else
    {
      return false;
    }
}

/*
 * db_json_merge_func ()
 * j1 (in)
 * j2 (in)
 * doc (out): the result
 * Json objects are merged like this:
 * {"a":"b", "x":"y"} M {"a":"c"} -> {"a":["b","c"], "x":"y"}
 * Json arrays as such:
 * ["a", "b"] M ["x", "y"] -> ["a", "b", "x", "y"]
 * Json scalars are transformed into arrays and merged normally
 */

int
db_json_merge_func (const JSON_DOC *source, JSON_DOC *&dest)
{
  if (dest == NULL)
    {
      dest = db_json_allocate_doc ();
      db_json_copy_doc (*dest, source);
      return NO_ERROR;
    }

  if (db_json_get_type (dest) == db_json_get_type (source))
    {
      if (db_json_get_type (dest) == DB_JSON_OBJECT)
	{
	  db_json_merge_two_json_objects (*dest, source);
	}
      else if (db_json_get_type (dest) == DB_JSON_ARRAY)
	{
	  db_json_merge_two_json_arrays (*dest, source);
	}
      else
	{
	  db_json_merge_two_json_by_array_wrapping (*dest, source);
	}
    }
  else
    {
      db_json_merge_two_json_by_array_wrapping (*dest, source);
    }

  return NO_ERROR;
}

int
db_json_get_int_from_document (const JSON_DOC *doc)
{
  return db_json_get_int_from_value (doc);
}

double
db_json_get_double_from_document (const JSON_DOC *doc)
{
  return db_json_get_double_from_value (doc);
}

const char *
db_json_get_string_from_document (const JSON_DOC *doc)
{
  return db_json_get_string_from_value (doc);
}

char *
db_json_get_bool_as_str_from_document (const JSON_DOC *doc)
{
  return db_json_get_bool_as_str_from_value (doc);
}

char *
db_json_copy_string_from_document (const JSON_DOC *doc)
{
  return db_json_copy_string_from_value (doc);
}

int
db_json_get_int_from_value (const JSON_VALUE *val)
{
  if (val == NULL)
    {
      assert (false);
      return 0;
    }

  assert (db_json_get_type_of_value (val) == DB_JSON_INT);

  return val->GetInt ();
}

double
db_json_get_double_from_value (const JSON_VALUE *doc)
{
  if (doc == NULL)
    {
      assert (false);
      return 0;
    }

  assert (db_json_get_type_of_value (doc) == DB_JSON_DOUBLE
	  || db_json_get_type_of_value (doc) == DB_JSON_INT);

  return db_json_get_type_of_value (doc) == DB_JSON_DOUBLE ? doc->GetDouble () : doc->GetInt ();
}

const char *
db_json_get_string_from_value (const JSON_VALUE *doc)
{
  if (doc == NULL)
    {
      assert (false);
      return NULL;
    }

  assert (db_json_get_type_of_value (doc) == DB_JSON_STRING);

  return doc->GetString ();
}

char *
db_json_copy_string_from_value (const JSON_VALUE *doc)
{
  if (doc == NULL)
    {
      assert (false);
      return NULL;
    }

  assert (db_json_get_type_of_value (doc) == DB_JSON_STRING);
  return db_private_strdup (NULL, doc->GetString ());
}

static char *
db_json_bool_to_string (bool b)
{
  return b ? db_private_strdup (NULL, "true") : db_private_strdup (NULL, "false");
}

char *
db_json_get_bool_as_str_from_value (const JSON_VALUE *doc)
{
  if (doc == NULL)
    {
      assert (false);
      return NULL;
    }

  assert (db_json_get_type_of_value (doc) == DB_JSON_BOOL);
  return db_json_bool_to_string (doc->GetBool ());
}

static JSON_PATH_TYPE
db_json_get_path_type (std::string &path_string)
{
  db_json_normalize_path (path_string);

  if (path_string.empty ())
    {
      return JSON_PATH_TYPE::JSON_PATH_EMPTY;
    }
  else if (path_string[0] == '$')
    {
      return JSON_PATH_TYPE::JSON_PATH_SQL_JSON;
    }
  else
    {
      return JSON_PATH_TYPE::JSON_PATH_POINTER;
    }
}

/*
 * db_json_build_path_special_chars ()
 * json_path_type (in)
 * special_chars (out)
 * rapid json pointer supports URI Fragment Representation
 * https://tools.ietf.org/html/rfc3986
 * we need a map in order to know how to escape special characters
 * example from sql_path to pointer_path: $."/a" -> #/~1a
 */
static void
db_json_build_path_special_chars (const JSON_PATH_TYPE &json_path_type,
				  std::unordered_map<std::string, std::string> &special_chars)
{
  for (auto it = uri_fragment_conversions.begin (); it != uri_fragment_conversions.end (); ++it)
    {
      if (json_path_type == JSON_PATH_TYPE::JSON_PATH_SQL_JSON)
	{
	  special_chars.insert (*it);
	}
      else
	{
	  special_chars.insert (std::make_pair (it->second, it->first));
	}
    }
}

/*
 * db_json_split_path_by_delimiters ()
 * path (in)
 * delim (in) supports multiple delimiters
 * returns a vector with tokens split by delimiters from the given string
 */
static std::vector<std::string>
db_json_split_path_by_delimiters (const std::string &path, const std::string &delim)
{
  std::vector<std::string> tokens;
  std::size_t start = 0;
  std::size_t end = path.find_first_of (delim, start);

  while (end != std::string::npos)
    {
      if (path[end] == '"')
	{
	  std::size_t index_of_closing_quote = path.find_first_of ("\"", end + 1);
	  if (index_of_closing_quote == std::string::npos)
	    {
	      assert (false);
	      tokens.clear ();
	      return tokens;
	      /* this should have been catched earlier */
	    }
	  else
	    {
	      tokens.push_back (path.substr (end + 1, index_of_closing_quote - end - 1));
	      end = index_of_closing_quote;
	      start = end + 1;
	    }
	}
      // do not tokenize on escaped quotes
      else if (path[end] != '"' || ((end >= 1) && path[end - 1] != '\\'))
	{
	  const std::string &substring = path.substr (start, end - start);
	  if (!substring.empty ())
	    {
	      tokens.push_back (substring);
	    }

	  start = end + 1;
	}

      end = path.find_first_of (delim, end + 1);
    }

  const std::string &substring = path.substr (start, end);
  if (!substring.empty ())
    {
      tokens.push_back (substring);
    }

  std::size_t tokens_size = tokens.size ();
  for (std::size_t i = 0; i < tokens_size; i++)
    {
      if (db_json_path_is_token_valid_array_index (tokens[i]))
	{
	  db_json_remove_leading_zeros_index (tokens[i]);
	}
    }

  return tokens;
}

/*
 * db_json_sql_path_is_valid () - Check if a given path is a SQL valid path
 *
 * return                  : true/false
 * sql_path (in)           : path to be checked
 */
static bool
db_json_sql_path_is_valid (std::string &sql_path)
{
  std::size_t end_bracket_offset;

  // skip leading white spaces
  db_json_normalize_path (sql_path);
  if (sql_path.empty ())
    {
      // empty
      return false;
    }

  if (sql_path[0] != '$')
    {
      // first character should always be '$'
      return false;
    }
  // start parsing path string by skipping dollar character
  for (std::size_t i = 1; i < sql_path.length (); ++i)
    {
      // to begin a next token we have only 2 possibilities:
      // with dot we start an object name
      // with bracket we start an index
      switch (sql_path[i])
	{
	case '[':
	  end_bracket_offset = sql_path.find_first_of (']', ++i);
	  if (end_bracket_offset == sql_path.npos)
	    {
	      // unacceptable
	      assert (false);
	      return false;
	    }
	  if (!db_json_path_is_token_valid_array_index (sql_path, i, end_bracket_offset))
	    {
	      // expecting a valid index
	      return false;
	    }
	  // move to ']'. i will be incremented.
	  i = end_bracket_offset;
	  break;

	case '.':
	  i++;

	  if (sql_path[i] == '"')
	    {
	      i++;

	      // right now this method accepts escaped quotes with backslash
	      while (i < sql_path.length () && (sql_path[i] != '"' || sql_path[i - 1] == '\\'))
		{
		  i++;
		}

	      if (i == sql_path.length ())
		{
		  return false;
		}
	    }
	  else
	    {
	      // we can have an object name without quotes only if the first character is a letter
	      // otherwise we need to put in between quotes
	      if (!std::isalpha (sql_path[i++]))
		{
		  return false;
		}

	      while (i < sql_path.length () && (sql_path[i] != '.' && sql_path[i] != '['))
		{
		  i++;
		}

	      i--;
	    }
	  break;

	default:
	  return false;
	}
    }

  return true;
}

/*
 * db_json_er_set_path_does_not_exist () - Set an error if the path does not exist in JSON document
 * This method is called internaly in the json functions if we can not access the element from the specified path
 *
 * return                  : error code
 * path (in)               : path that does not exist
 * doc (in)                : json document
 */
static int
db_json_er_set_path_does_not_exist (const char *file_name, const int line_no, const std::string &path,
				    const JSON_DOC *doc)
{
  std::string sql_path_string;
  int error_code;

  // the path must be SQL path
  error_code = db_json_convert_pointer_to_sql_path (path.c_str (), sql_path_string);
  if (error_code != NO_ERROR)
    {
      ASSERT_ERROR ();
      return error_code;
    }

  // get the json body
  char *raw_json_body = db_json_get_raw_json_body_from_document (doc);
  PRIVATE_UNIQUE_PTR<char> unique_ptr (raw_json_body, NULL);

  er_set (ER_ERROR_SEVERITY, file_name, line_no, ER_JSON_PATH_DOES_NOT_EXIST, 2,
	  sql_path_string.c_str (), raw_json_body);

  return ER_JSON_PATH_DOES_NOT_EXIST;
}

static int
db_json_er_set_expected_other_type (const char *file_name, const int line_no, const std::string &path,
				    const DB_JSON_TYPE &found_type, const DB_JSON_TYPE &expected_type,
				    const DB_JSON_TYPE &expected_type_optional)
{
  std::string sql_path_string;
  int error_code = NO_ERROR;

  // the path must be SQL path
  error_code = db_json_convert_pointer_to_sql_path (path.c_str (), sql_path_string);
  if (error_code != NO_ERROR)
    {
      ASSERT_ERROR ();
      return error_code;
    }

  const char *found_type_str = db_json_get_json_type_as_str (found_type);
  std::string expected_type_str = db_json_get_json_type_as_str (expected_type);

  if (expected_type_optional != DB_JSON_NULL)
    {
      expected_type_str += " or ";
      expected_type_str += db_json_get_json_type_as_str (expected_type_optional);
    }

  er_set (ER_ERROR_SEVERITY, file_name, line_no, ER_JSON_EXPECTED_OTHER_TYPE, 3,
	  sql_path_string.c_str (), expected_type_str.c_str (), found_type_str);

  return ER_JSON_EXPECTED_OTHER_TYPE;
}

/*
 * db_json_replace_token_special_chars ()
 * token (in)
 * special_chars (in)
 * this function does the special characters replacements in a token based on mapper
 * Example: object~1name -> object/name
 */
static void
db_json_replace_token_special_chars (std::string &token,
				     const std::unordered_map<std::string, std::string> &special_chars)
{
  bool replaced = false;
  size_t start = 0;
  size_t end = 0;
  size_t step = 1;

  // iterate character by character and detect special characters
  for (size_t token_idx = 0; token_idx < token.length (); /* incremented in for body */)
    {
      replaced = false;
      // compare with special characters
      for (auto special_it = special_chars.begin (); special_it != special_chars.end (); ++special_it)
	{
	  // compare special characters with sequence following token_it
	  if (token_idx + special_it->first.length () <= token.length ())
	    {
	      if (token.compare (token_idx, special_it->first.length (), special_it->first.c_str ()) == 0)
		{
		  // replace
		  token.replace (token_idx, special_it->first.length (), special_it->second);
		  // skip replaced
		  token_idx += special_it->second.length ();

		  replaced = true;
		  // next loop
		  break;
		}
	    }
	}

      if (!replaced)
	{
	  // no match; next character
	  token_idx++;
	}

      start += step;
    }
}

/*
 * db_json_convert_pointer_to_sql_path ()
 * pointer_path (in)
 * sql_path_out (out): the result
 * A pointer path is converted to SQL standard path
 * Example: /0/name1/name2/2 -> $[0]."name1"."name2"[2]
 */
static int
db_json_convert_pointer_to_sql_path (const char *pointer_path, std::string &sql_path_out)
{
  std::string pointer_path_string (pointer_path);
  JSON_PATH_TYPE json_path_type = db_json_get_path_type (pointer_path_string);

  if (json_path_type == JSON_PATH_TYPE::JSON_PATH_EMPTY
      || json_path_type == JSON_PATH_TYPE::JSON_PATH_SQL_JSON)
    {
      // path is not JSON path format; consider it SQL path.
      sql_path_out = pointer_path_string;
      return NO_ERROR;
    }

  std::unordered_map<std::string, std::string> special_chars;
  sql_path_out = "$";

  db_json_build_path_special_chars (json_path_type, special_chars);

  // starting the conversion of path
  // first we need to split into tokens
  std::vector<std::string> tokens = db_json_split_path_by_delimiters (pointer_path_string, db_Json_pointer_delimiters);

  for (std::size_t i = 0; i < tokens.size (); ++i)
    {
      std::string &token = tokens[i];

      if (db_json_path_is_token_valid_array_index (token))
	{
	  sql_path_out += "[";
	  sql_path_out += token;
	  sql_path_out += "]";
	}
      else
	{
	  sql_path_out += ".\"";
	  // replace special characters if necessary based on mapper
	  db_json_replace_token_special_chars (token, special_chars);
	  sql_path_out += token;
	  sql_path_out += "\"";
	}
    }

  return NO_ERROR;
}

static bool
db_json_isspace (const unsigned char &ch)
{
  return std::isspace (ch) != 0;
}

static void
db_json_normalize_path (std::string &path_string)
{
  // trim leading spaces
  auto first_non_space = std::find_if_not (path_string.begin (), path_string.end (), db_json_isspace);
  path_string.erase (path_string.begin (), first_non_space);
}

static bool
db_json_iszero (const unsigned char &ch)
{
  return ch == '0';
}

/*
 * db_json_remove_leading_zeros_index () - Erase leading zeros from sql path index
 *
 * index (in)                : current object
 * example: $[000123] -> $[123]
 */
static void
db_json_remove_leading_zeros_index (std::string &index)
{
  // trim leading zeros
  auto first_non_zero = std::find_if_not (index.begin (), index.end (), db_json_iszero);
  index.erase (index.begin (), first_non_zero);

  if (index.empty ())
    {
      index = "0";
    }
}

/*
 * db_json_convert_sql_path_to_pointer ()
 *
 * sql_path (in)
 * json_pointer_out (out): the result
 * An sql_path is converted to rapidjson standard path
 * Example: $[0]."name1".name2[2] -> /0/name1/name2/2
 */
static int
db_json_convert_sql_path_to_pointer (const char *sql_path, std::string &json_pointer_out)
{
  std::string sql_path_string (sql_path);
  JSON_PATH_TYPE json_path_type = db_json_get_path_type (sql_path_string);

  if (json_path_type == JSON_PATH_TYPE::JSON_PATH_EMPTY
      || json_path_type == JSON_PATH_TYPE::JSON_PATH_POINTER)
    {
      // path is not SQL path format; consider it JSON pointer.
      json_pointer_out = sql_path_string;
      return NO_ERROR;
    }

  if (!db_json_sql_path_is_valid (sql_path_string))
    {
      er_set (ER_ERROR_SEVERITY, ARG_FILE_LINE, ER_JSON_INVALID_PATH, 0);
      return ER_JSON_INVALID_PATH;
    }

  std::unordered_map<std::string, std::string> special_chars;

  db_json_build_path_special_chars (json_path_type, special_chars);

  // first we need to split into tokens
  std::vector<std::string> tokens = db_json_split_path_by_delimiters (sql_path_string, db_Json_sql_path_delimiters);

  // build json pointer
  json_pointer_out = "";
  for (unsigned int i = 0; i < tokens.size (); ++i)
    {
      db_json_replace_token_special_chars (tokens[i], special_chars);
      json_pointer_out += "/" + tokens[i];
    }

  return NO_ERROR;
}

/*
 * db_json_get_paths_helper () - Recursive function to get the paths from a json object
 *
 * obj (in)                : current object
 * sql_path (in)           : the path for the current object
 * paths (in)              : vector where we will store all the paths
 */
static void
db_json_get_paths_helper (const JSON_VALUE &obj, const std::string &sql_path, std::vector<std::string> &paths)
{
  // iterate through the array or object and call recursively the function until we reach a single object
  if (obj.IsArray ())
    {
      int count = 0;

      for (auto it = obj.GetArray ().begin (); it != obj.GetArray ().end (); ++it)
	{
	  std::stringstream ss;
	  ss << sql_path << "[" << count++ << "]";
	  db_json_get_paths_helper (*it, ss.str (), paths);
	}
    }
  else if (obj.IsObject ())
    {
      for (auto it = obj.MemberBegin (); it != obj.MemberEnd (); ++it)
	{
	  std::stringstream ss;
	  ss << sql_path << '.' << '"' << it->name.GetString () << '"';
	  db_json_get_paths_helper (it->value, ss.str (), paths);
	}
    }

  // add the current result
  paths.push_back (sql_path);
}

/*
 * db_json_get_all_paths_func () - Returns the paths from a JSON document as a JSON array
 *
 * doc (in)                : json document
 * result_json (in)        : a json array that contains all the paths
 */
int
db_json_get_all_paths_func (const JSON_DOC &doc, JSON_DOC *&result_json)
{
  JSON_POINTER p ("");
  const JSON_VALUE *head = p.Get (doc);
  std::vector<std::string> paths;

  // call the helper to get the paths
  db_json_get_paths_helper (*head, "$", paths);

  result_json->SetArray ();

  for (auto it = paths.begin (); it != paths.end (); ++it)
    {
      JSON_VALUE val;
      val.SetString (it->c_str (), result_json->GetAllocator ());
      result_json->PushBack (val, result_json->GetAllocator ());
    }

  return NO_ERROR;
}

/*
 * db_json_pretty_func () - Returns the stringified version of a JSON document
 *
 * doc (in)                : json document
 * result_str (in)         : a string that contains the json in a pretty format
 */
void
db_json_pretty_func (const JSON_DOC &doc, char *&result_str)
{
  assert (result_str == nullptr);

  JSON_PRETTY_WRITER json_pretty_writer;

  doc.Accept (json_pretty_writer);

  result_str = db_private_strdup (NULL, json_pretty_writer.ToString ().c_str ());
}

/*
 * db_json_keys_func () - Returns the keys from the top-level value of a JSON object as a JSON array
 *
 * return                  : error code
 * doc (in)                : json document
 * result_json (in)        : a json array that contains all the paths
 * raw_path (in)           : specified path
 */
static int
db_json_keys_func (const JSON_DOC &doc, JSON_DOC &result_json, const char *raw_path)
{
  int error_code = NO_ERROR;
  std::string json_pointer_string;

  // path must be JSON pointer
  error_code = db_json_convert_sql_path_to_pointer (raw_path, json_pointer_string);

  if (error_code != NO_ERROR)
    {
      ASSERT_ERROR ();
      return error_code;
    }

  JSON_POINTER p (json_pointer_string.c_str ());

  if (!p.IsValid ())
    {
      er_set (ER_ERROR_SEVERITY, ARG_FILE_LINE, ER_JSON_INVALID_PATH, 0);
      return ER_JSON_INVALID_PATH;
    }

  const JSON_VALUE *head = p.Get (doc);

  // the specified path does not exist in the current JSON document
  if (head == NULL)
    {
      return db_json_er_set_path_does_not_exist (ARG_FILE_LINE, json_pointer_string, &doc);
    }
  else if (head->IsObject ())
    {
      result_json.SetArray ();

      for (auto it = head->MemberBegin (); it != head->MemberEnd (); ++it)
	{
	  JSON_VALUE val;

	  val.SetString (it->name.GetString (), result_json.GetAllocator ());
	  result_json.PushBack (val, result_json.GetAllocator ());
	}
    }

  return NO_ERROR;
}

int
db_json_keys_func (const JSON_DOC &doc, JSON_DOC *&result_json, const char *raw_path)
{
  assert (result_json == NULL);
  result_json = db_json_allocate_doc ();

  return db_json_keys_func (doc, *result_json, raw_path);
}

int
db_json_keys_func (const char *json_raw, JSON_DOC *&result_json, const char *raw_path, size_t json_raw_length)
{
  JSON_DOC doc;
  int error_code = NO_ERROR;

  error_code = db_json_get_json_from_str (json_raw, doc, json_raw_length);
  if (error_code != NO_ERROR)
    {
      ASSERT_ERROR ();
      return error_code;
    }

  assert (result_json == NULL);
  result_json = db_json_allocate_doc ();

  return db_json_keys_func (doc, *result_json, raw_path);
}

bool
db_json_value_has_numeric_type (const JSON_VALUE *doc)
{
  return db_json_get_type_of_value (doc) == DB_JSON_INT || db_json_get_type_of_value (doc) == DB_JSON_DOUBLE;
}

/*
 *  The following rules define containment:
 *  A candidate scalar is contained in a target scalar if and only if they are comparable and are equal.
 *  Two scalar values are comparable if they have the same JSON_TYPE () types,
 *  with the exception that values of types INTEGER and DOUBLE are also comparable to each other.
 *
 *  A candidate array is contained in a target array if and only if
 *  every element in the candidate is contained in some element of the target.
 *
 *  A candidate nonarray is contained in a target array if and only if the candidate
 *  is contained in some element of the target.
 *
 *  A candidate object is contained in a target object if and only if for each key in the candidate
 *  there is a key with the same name in the target and the value associated with the candidate key
 *  is contained in the value associated with the target key.
 */
int
db_json_value_is_contained_in_doc (const JSON_DOC *doc, const JSON_DOC *value, bool &result)
{
  return db_json_value_is_contained_in_doc_helper (doc, value, result);
}

int
db_json_value_is_contained_in_doc_helper (const JSON_VALUE *doc, const JSON_VALUE *value, bool &result)
{
  int error_code = NO_ERROR;
  DB_JSON_TYPE doc_type, val_type;

  doc_type = db_json_get_type_of_value (doc);
  val_type = db_json_get_type_of_value (value);

  if (doc_type == val_type)
    {
      if (doc_type == DB_JSON_STRING)
	{
	  result = (strcmp (doc->GetString (), value->GetString ()) == 0);
	}
      else if (doc_type == DB_JSON_INT)
	{
	  result = (db_json_get_int_from_value (doc) == db_json_get_int_from_value (value));
	}
      else if (doc_type == DB_JSON_DOUBLE)
	{
	  result = (db_json_get_double_from_value (doc) == db_json_get_double_from_value (value));
	}
      else if (doc_type == DB_JSON_ARRAY)
	{
	  for (JSON_VALUE::ConstValueIterator itr_val = value->Begin (); itr_val != value->End (); ++itr_val)
	    {
	      bool res = false;

	      result = false;
	      for (JSON_VALUE::ConstValueIterator itr_doc = doc->Begin (); itr_doc != doc->End (); ++itr_doc)
		{
		  error_code = db_json_value_is_contained_in_doc_helper (itr_doc, itr_val, res);
		  if (error_code != NO_ERROR)
		    {
		      result = false;
		      return error_code;
		    }
		  result |= res;
		}
	      if (!result)
		{
		  return NO_ERROR;
		}
	    }
	  result = true;
	}
      else if (doc_type == DB_JSON_OBJECT)
	{
	  result = true; // empty json value is considered included: json_contains('{"a":1}', '{}') => true
	  JSON_VALUE::ConstMemberIterator itr_val;

	  for (itr_val = value->MemberBegin (); itr_val != value->MemberEnd (); ++itr_val)
	    {
	      if (doc->HasMember (itr_val->name))
		{
		  error_code = db_json_value_is_contained_in_doc_helper (& (*doc)[itr_val->name], &itr_val->value,
			       result);
		  if (error_code != NO_ERROR)
		    {
		      result = false;
		      return error_code;
		    }
		  if (!result)
		    {
		      return NO_ERROR;
		    }
		}
	    }
	}
      else if (doc_type == DB_JSON_NULL)
	{
	  result = false;
	  return NO_ERROR;
	}
    }
  else if (db_json_value_has_numeric_type (doc) && db_json_value_has_numeric_type (value))
    {
      double v1 = db_json_get_double_from_value (doc);
      double v2 = db_json_get_double_from_value (value);

      result = (v1 == v2);
    }
  else
    {
      if (doc_type == DB_JSON_ARRAY)
	{
	  for (JSON_VALUE::ConstValueIterator itr_doc = doc->Begin (); itr_doc != doc->End (); ++itr_doc)
	    {
	      error_code = db_json_value_is_contained_in_doc_helper (itr_doc, value, result);
	      if (error_code != NO_ERROR)
		{
		  result = false;
		  return error_code;
		}
	      if (result)
		{
		  return NO_ERROR;
		}
	    }
	  result = false;
	}
      else
	{
	  result = false;
	  return NO_ERROR;
	}
    }

  return error_code;
}

void db_json_set_string_to_doc (JSON_DOC *doc, const char *str)
{
  doc->SetString (str, doc->GetAllocator ());
}

void db_json_set_double_to_doc (JSON_DOC *doc, double d)
{
  doc->SetDouble (d);
}

void db_json_set_int_to_doc (JSON_DOC *doc, int i)
{
  doc->SetInt (i);
}

bool db_json_are_docs_equal (const JSON_DOC *doc1, const JSON_DOC *doc2)
{
  if (doc1 == NULL || doc2 == NULL)
    {
      return false;
    }
  return *doc1 == *doc2;
}

void
db_json_make_document_null (JSON_DOC *doc)
{
  if (doc != NULL)
    {
      doc->SetNull ();
    }
}

bool db_json_doc_has_numeric_type (const JSON_DOC *doc)
{
  return db_json_value_has_numeric_type (doc);
}

bool db_json_doc_is_uncomparable (const JSON_DOC *doc)
{
  DB_JSON_TYPE type = db_json_get_type (doc);

  return (type == DB_JSON_ARRAY || type == DB_JSON_OBJECT);
}

/*
 * db_json_path_is_token_valid_array_index () - verify if token is a valid array index. token can be a substring of
 *                                              first argument (by default the entire argument).
 *
 * return     : true if all token characters are digits (valid index)
 * str (in)   : token or the string that token belong to
 * start (in) : start of token; default is start of string
 * end (in)   : end of token; default is end of string; 0 is considered default value
 */
static bool
db_json_path_is_token_valid_array_index (const std::string &str, std::size_t start, std::size_t end)
{
  // json pointer will corespond the symbol '-' to JSON_ARRAY length
  // so if we have the json {"A":[1,2,3]} and the path /A/-
  // this will point to the 4th element of the array (zero indexed)
  if (str.compare ("-") == 0)
    {
      return true;
    }

  if (end == 0)
    {
      // default is end of string
      end = str.length ();
    }
  for (auto it = str.cbegin () + start; it < str.cbegin () + end; it++)
    {
      if (!std::isdigit (*it))
	{
	  return false;
	}
    }

  // all are digits; this is a valid array index
  return true;
}

/************************************************************************/
/* JSON_DOC implementation                                              */
/************************************************************************/

bool JSON_DOC::IsLeaf ()
{
  return !IsArray () && !IsObject ();
}

static void
db_json_value_wrap_as_array (JSON_VALUE &value, JSON_PRIVATE_MEMPOOL &allocator)
{
  JSON_VALUE swap_value;

  swap_value.SetArray ();
  swap_value.PushBack (value, allocator);
  swap_value.Swap (value);
}

static void
db_json_doc_wrap_as_array (JSON_DOC &doc)
{
  return db_json_value_wrap_as_array (doc, doc.GetAllocator ());
}

int
JSON_WALKER::WalkDocument (JSON_DOC &document)
{
  return WalkValue (db_json_doc_to_value (document));
}

int
JSON_WALKER::WalkValue (JSON_VALUE &value)
{
  int error_code = NO_ERROR;

  error_code = CallBefore (value);
  if (error_code != NO_ERROR)
    {
      ASSERT_ERROR ();
      return error_code;
    }

  if (value.IsObject ())
    {
      for (auto it = value.MemberBegin (); it != value.MemberEnd (); ++it)
	{
	  error_code = WalkValue (it->value);
	  if (error_code != NO_ERROR)
	    {
	      ASSERT_ERROR ();
	      return error_code;
	    }
	}
    }
  else if (value.IsArray ())
    {
      for (JSON_VALUE *it = value.Begin (); it != value.End (); ++it)
	{
	  error_code = WalkValue (*it);
	  if (error_code != NO_ERROR)
	    {
	      ASSERT_ERROR ();
	      return error_code;
	    }
	}
    }

  error_code = CallAfter (value);
  if (error_code != NO_ERROR)
    {
      ASSERT_ERROR ();
      return error_code;
    }

  return NO_ERROR;
}

bool
JSON_SERIALIZER::SaveSizePointers (char *ptr)
{
  // save the current pointer
  m_size_pointers.push (ptr);

  // skip the size
  m_error = or_put_int (m_buffer, 0);
<<<<<<< HEAD

=======
>>>>>>> f0c067b8
  return !HasError ();
}

void
JSON_SERIALIZER::SetSizePointers (SizeType size)
{
  char *buf = m_size_pointers.top ();
  m_size_pointers.pop ();

  assert (buf >= m_buffer->buffer && buf < m_buffer->ptr);

  // overwrite that pointer with the correct size
  or_pack_int (buf, (int) size);
}

bool JSON_SERIALIZER::PackType (const DB_JSON_TYPE &type)
{
  m_error = or_put_int (m_buffer, static_cast<int> (type));
  return !HasError ();
}

bool JSON_SERIALIZER::PackString (const char *str)
{
  m_error = or_put_string_aligned_with_length (m_buffer, str);
  return !HasError ();
}

bool JSON_SERIALIZER_LENGTH::Null ()
{
  m_length += GetTypePackedSize ();
  return true;
}

bool JSON_SERIALIZER::Null ()
{
  return PackType (DB_JSON_NULL);
}

bool JSON_SERIALIZER_LENGTH::Bool (bool b)
{
  // the encode will be TYPE|VALUE, where TYPE is int and value is int (0 or 1)
  m_length += GetTypePackedSize () + OR_INT_SIZE;
  return true;
}

bool JSON_SERIALIZER::Bool (bool b)
{
  if (!PackType (DB_JSON_BOOL))
    {
      return false;
    }

  m_error = or_put_int (m_buffer, b ? 1 : 0);
  return !HasError ();
}

bool JSON_SERIALIZER_LENGTH::Int (int i)
{
  // the encode will be TYPE|VALUE, where TYPE is int and value is int
  m_length += GetTypePackedSize () + OR_INT_SIZE;
  return true;
}

bool JSON_SERIALIZER::Int (int i)
{
  if (!PackType (DB_JSON_INT))
    {
      return false;
    }

  m_error = or_put_int (m_buffer, i);
  return !HasError ();
}

bool JSON_SERIALIZER_LENGTH::Double (double d)
{
  // the encode will be TYPE|VALUE, where TYPE is int and value is double
  m_length += GetTypePackedSize () + OR_DOUBLE_SIZE;
  return true;
}

bool JSON_SERIALIZER::Double (double d)
{
  if (!PackType (DB_JSON_DOUBLE))
    {
      return false;
    }

  m_error = or_put_double (m_buffer, d);
  return !HasError ();
}

bool JSON_SERIALIZER_LENGTH::String (const Ch *str, SizeType length, bool copy)
{
  m_length += GetTypePackedSize () + GetStringPackedSize (str);
  return true;
}

bool JSON_SERIALIZER::String (const Ch *str, SizeType length, bool copy)
{
  return PackType (DB_JSON_STRING) && PackString (str);
}

bool JSON_SERIALIZER_LENGTH::Key (const Ch *str, SizeType length, bool copy)
{
  // we encode directly the key because we know we are dealing with object
  m_length += GetStringPackedSize (str);
  return true;
}

bool JSON_SERIALIZER::Key (const Ch *str, SizeType length, bool copy)
{
  return PackString (str);
}

bool JSON_SERIALIZER_LENGTH::StartObject ()
{
  m_length += GetTypePackedSize ();
  m_length += OR_INT_SIZE;
  return true;
}

bool JSON_SERIALIZER::StartObject ()
{
  if (!PackType (DB_JSON_OBJECT))
    {
      return false;
    }

  // add pointer to stack, because we need to come back to overwrite this pointer with the correct size
  // we will know that in EndObject function
  return SaveSizePointers (m_buffer->ptr);
}

bool JSON_SERIALIZER_LENGTH::StartArray ()
{
  m_length += GetTypePackedSize ();
  m_length += OR_INT_SIZE;
  return true;
}

bool JSON_SERIALIZER::StartArray ()
{
  if (!PackType (DB_JSON_ARRAY))
    {
      return false;
    }

  // add pointer to stack, because we need to come back to overwrite this pointer with the correct size
  // we will know that in EndObject function
  return SaveSizePointers (m_buffer->ptr);
}

bool JSON_SERIALIZER_LENGTH::EndObject (SizeType memberCount)
{
  return true;
}

bool JSON_SERIALIZER::EndObject (SizeType memberCount)
{
  // overwrite the count
  SetSizePointers (memberCount);
  return true;
}

bool JSON_SERIALIZER_LENGTH::EndArray (SizeType elementCount)
{
  return true;
}

bool JSON_SERIALIZER::EndArray (SizeType elementCount)
{
  // overwrite the count
  SetSizePointers (elementCount);
  return true;
}

void JSON_PRETTY_WRITER::WriteDelimiters (bool is_key)
{
  // just a scalar, no indentation needed
  if (m_level_stack.empty ())
    {
      return;
    }

  // there are 3 cases the current element can be
  // 1) an element from an ARRAY
  // 2) a key from an OBJECT
  // 3) a value from an OBJECT
  // when dealing with array elements, all elements except the first need to write a comma before writing his value
  // when dealing with objects, all keys except the first need to write a comma before writing the current key value
  if (is_key || m_level_stack.top ().type == DB_JSON_TYPE::DB_JSON_ARRAY)
    {
      // not the first key or the first element from ARRAY, so we need to separate elements
      if (m_level_stack.top ().is_first == false)
	{
	  m_buffer.append (",");
	}
      else
	{
	  // for the first key or element skip the comma
	  m_level_stack.top ().is_first = false;
	}

      SetIndentOnNewLine ();
    }
  else
    {
      // the case we are in an OBJECT and print a value
      assert (m_level_stack.top ().type == DB_JSON_TYPE::DB_JSON_OBJECT);
      m_buffer.append (" ");
    }
}

void JSON_PRETTY_WRITER::PushLevel (const DB_JSON_TYPE &type)
{
  // advance one level
  m_current_indent += LEVEL_INDENT_UNIT;

  // push the new context
  m_level_stack.push (level_context (type, true));
}

void JSON_PRETTY_WRITER::PopLevel ()
{
  // reestablish the old context
  m_current_indent -= LEVEL_INDENT_UNIT;
  m_level_stack.pop ();
}

void JSON_PRETTY_WRITER::SetIndentOnNewLine ()
{
  m_buffer.append ("\n").append (m_current_indent, ' ');
}

bool JSON_PRETTY_WRITER::Null ()
{
  WriteDelimiters ();

  m_buffer.append ("NULL");

  return true;
}

bool JSON_PRETTY_WRITER::Bool (bool b)
{
  WriteDelimiters ();

  m_buffer.append (b ? "true" : "false");

  return true;
}

bool JSON_PRETTY_WRITER::Int (int i)
{
  WriteDelimiters ();

  m_buffer.append (std::to_string (i));

  return true;
}

bool JSON_PRETTY_WRITER::Double (double d)
{
  WriteDelimiters ();

  m_buffer.append (std::to_string (d));

  return true;
}

bool JSON_PRETTY_WRITER::String (const Ch *str, SizeType length, bool copy)
{
  WriteDelimiters ();

  m_buffer.append ("\"").append (str).append ("\"");

  return true;
}

bool JSON_PRETTY_WRITER::StartObject ()
{
  WriteDelimiters ();

  m_buffer.append ("{");

  PushLevel (DB_JSON_TYPE::DB_JSON_OBJECT);

  return true;
}

bool JSON_PRETTY_WRITER::Key (const Ch *str, SizeType length, bool copy)
{
  WriteDelimiters (true);

  m_buffer.append ("\"").append (str).append ("\"").append (":");

  return true;
}

bool JSON_PRETTY_WRITER::StartArray ()
{
  WriteDelimiters ();

  m_buffer.append ("[");

  PushLevel (DB_JSON_TYPE::DB_JSON_ARRAY);

  return true;
}

bool JSON_PRETTY_WRITER::EndObject (SizeType memberCount)
{
  PopLevel ();

  if (memberCount != 0)
    {
      // go the next line and set the correct indentation
      SetIndentOnNewLine ();
    }

  m_buffer.append ("}");

  return true;
}

bool JSON_PRETTY_WRITER::EndArray (SizeType elementCount)
{
  PopLevel ();

  if (elementCount != 0)
    {
      // go the next line and set the correct indentation
      SetIndentOnNewLine ();
    }

  m_buffer.append ("]");

  return true;
}

/*
 * db_json_serialize () - serialize a json document
 *
 * return     : pair (buffer, length)
 * doc (in)   : the document that we want to serialize
 *
 * buffer will contain the json serialized
 * length is the buffer size (we can not use strlen!)
 */
int
db_json_serialize (const JSON_DOC &doc, OR_BUF &buffer)
{
  JSON_SERIALIZER js (buffer);
  int error_code = NO_ERROR;

  if (!doc.Accept (js))
    {
      error_code = ER_TF_BUFFER_OVERFLOW;
      er_set (ER_ERROR_SEVERITY, ARG_FILE_LINE, ER_TF_BUFFER_OVERFLOW, 0);
    }

  return error_code;
}

std::size_t
db_json_serialize_length (const JSON_DOC &doc)
{
  JSON_SERIALIZER_LENGTH jsl;

  doc.Accept (jsl);

  return jsl.GetLength ();
}

/*
 * db_json_or_buf_underflow () - Check if the buffer return underflow
 *
 * return            : error_code
 * buf (in)          : the buffer which contains the data
 * length (in)       : the length of the string that we want to retrieve
 *
 * We do this check separately because we want to avoid an additional memory copy when getting the data from the buffer
 * for storing it in the json document
 */
static int
db_json_or_buf_underflow (OR_BUF *buf, size_t length)
{
  if ((buf->ptr + length) > buf->endptr)
    {
      return or_underflow (buf);
    }

  return NO_ERROR;
}

static int
db_json_unpack_string_to_value (OR_BUF *buf, JSON_VALUE &value, JSON_PRIVATE_MEMPOOL &doc_allocator)
{
  size_t str_length;
  int rc = NO_ERROR;

  // get the string length
  str_length = or_get_int (buf, &rc);
  if (rc != NO_ERROR)
    {
      er_set (ER_ERROR_SEVERITY, ARG_FILE_LINE, ER_TF_BUFFER_OVERFLOW, 0);
      return rc;
    }

  rc = db_json_or_buf_underflow (buf, str_length);
  if (rc != NO_ERROR)
    {
      // we need to assert error here because or_underflow sets the error unlike or_overflow
      // which only returns the error code
      ASSERT_ERROR ();
      return rc;
    }

  // set the string directly from the buffer to avoid additional copy
  value.SetString (buf->ptr, static_cast<rapidjson::SizeType> (str_length - 1), doc_allocator);
  // update the buffer pointer
  buf->ptr += str_length;

  // still need to take care of the alignment
  rc = or_align (buf, INT_ALIGNMENT);
  if (rc != NO_ERROR)
    {
      er_set (ER_ERROR_SEVERITY, ARG_FILE_LINE, ER_TF_BUFFER_OVERFLOW, 0);
      return rc;
    }

  return NO_ERROR;
}

static int
db_json_unpack_int_to_value (OR_BUF *buf, JSON_VALUE &value)
{
  int rc = NO_ERROR;
  int int_value;

  // unpack int
  int_value = or_get_int (buf, &rc);
  if (rc != NO_ERROR)
    {
      er_set (ER_ERROR_SEVERITY, ARG_FILE_LINE, ER_TF_BUFFER_OVERFLOW, 0);
      return rc;
    }

  value.SetInt (int_value);

  return NO_ERROR;
}

static int
db_json_unpack_double_to_value (OR_BUF *buf, JSON_VALUE &value)
{
  int rc = NO_ERROR;
  double double_value;

  // unpack double
  double_value = or_get_double (buf, &rc);
  if (rc != NO_ERROR)
    {
      er_set (ER_ERROR_SEVERITY, ARG_FILE_LINE, ER_TF_BUFFER_OVERFLOW, 0);
      return rc;
    }

  value.SetDouble (double_value);

  return NO_ERROR;
}

static int
db_json_unpack_bool_to_value (OR_BUF *buf, JSON_VALUE &value)
{
  int rc = NO_ERROR;
  int int_value;

  int_value = or_get_int (buf, &rc); // it can be 0 or 1
  if (rc != NO_ERROR)
    {
      er_set (ER_ERROR_SEVERITY, ARG_FILE_LINE, ER_TF_BUFFER_OVERFLOW, 0);
      return rc;
    }

  assert (int_value == 0 || int_value == 1);

  value.SetBool (int_value == 1 ? true : false);

  return NO_ERROR;
}

static int
db_json_unpack_object_to_value (OR_BUF *buf, JSON_VALUE &value, JSON_PRIVATE_MEMPOOL &doc_allocator)
{
  int rc = NO_ERROR;
  int size;

  value.SetObject ();

  // get the member count of the object
  size = or_get_int (buf, &rc);
  if (rc != NO_ERROR)
    {
      er_set (ER_ERROR_SEVERITY, ARG_FILE_LINE, ER_TF_BUFFER_OVERFLOW, 0);
      return rc;
    }

  // for each key-value pair we need to deserialize the value
  for (int i = 0; i < size; i++)
    {
      // get the key
      JSON_VALUE key;
      rc = db_json_unpack_string_to_value (buf, key, doc_allocator);
      if (rc != NO_ERROR)
	{
	  ASSERT_ERROR ();
	  return rc;
	}

      // get the value
      JSON_VALUE child;
      rc = db_json_deserialize_doc_internal (buf, child, doc_allocator);
      if (rc != NO_ERROR)
	{
	  er_set (ER_ERROR_SEVERITY, ARG_FILE_LINE, ER_TF_BUFFER_OVERFLOW, 0);
	  return rc;
	}

      value.AddMember (key, child, doc_allocator);
    }

  return NO_ERROR;
}

static int
db_json_unpack_array_to_value (OR_BUF *buf, JSON_VALUE &value, JSON_PRIVATE_MEMPOOL &doc_allocator)
{
  int rc = NO_ERROR;
  int size;

  value.SetArray ();

  // get the member count of the array
  size = or_get_int (buf, &rc);
  if (rc != NO_ERROR)
    {
      er_set (ER_ERROR_SEVERITY, ARG_FILE_LINE, ER_TF_BUFFER_OVERFLOW, 0);
      return rc;
    }

  // for each member we need to deserialize it
  for (int i = 0; i < size; i++)
    {
      JSON_VALUE child;
      rc = db_json_deserialize_doc_internal (buf, child, doc_allocator);
      if (rc != NO_ERROR)
	{
	  er_set (ER_ERROR_SEVERITY, ARG_FILE_LINE, ER_TF_BUFFER_OVERFLOW, 0);
	  return rc;
	}

      value.PushBack (child, doc_allocator);
    }

  return NO_ERROR;
}

/*
 * db_json_deserialize_doc_internal () - this is where the deserialization actually happens
 *
 * return             : error_code
 * buf (in)           : the buffer which contains the json serialized
 * doc_allocator (in) : the allocator used to create json "tree"
 * value (in)         : the current value from the json document
 */
static int
db_json_deserialize_doc_internal (OR_BUF *buf, JSON_VALUE &value, JSON_PRIVATE_MEMPOOL &doc_allocator)
{
  DB_JSON_TYPE json_type;
  int rc = NO_ERROR;

  // get the json scalar value
  json_type = static_cast<DB_JSON_TYPE> (or_get_int (buf, &rc));
  if (rc != NO_ERROR)
    {
      ASSERT_ERROR ();
      return rc;
    }

  switch (json_type)
    {
    case DB_JSON_INT:
      rc = db_json_unpack_int_to_value (buf, value);
      break;

    case DB_JSON_DOUBLE:
      rc = db_json_unpack_double_to_value (buf, value);
      break;

    case DB_JSON_STRING:
      rc = db_json_unpack_string_to_value (buf, value, doc_allocator);
      break;

    case DB_JSON_BOOL:
      rc = db_json_unpack_bool_to_value (buf, value);
      break;

    case DB_JSON_NULL:
      value.SetNull ();
      break;

    case DB_JSON_OBJECT:
      rc = db_json_unpack_object_to_value (buf, value, doc_allocator);
      break;

    case DB_JSON_ARRAY:
      rc = db_json_unpack_array_to_value (buf, value, doc_allocator);
      break;

    default:
      /* we shouldn't get here */
      assert (false);
      return ER_FAILED;
    }

  if (rc != NO_ERROR)
    {
      ASSERT_ERROR ();
    }

  return rc;
}

/*
 * db_json_deserialize () - deserialize a json reconstructing the object from a buffer
 *
 * return        : error code
 * json_raw (in) : buffer of the json serialized
 * doc (in)      : json document deserialized
 */
int
db_json_deserialize (OR_BUF *buf, JSON_DOC *&doc)
{
  int error_code = NO_ERROR;

  // create the document that we want to reconstruct
  doc = db_json_allocate_doc ();

  // the conversion from JSON_DOC to JSON_VALUE is needed because we want a refference to current node
  // from json "tree" while iterating
  error_code = db_json_deserialize_doc_internal (buf, db_json_doc_to_value (*doc), doc->GetAllocator ());
  if (error_code != NO_ERROR)
    {
      ASSERT_ERROR ();
      db_json_delete_doc (doc);
    }

  return error_code;
}<|MERGE_RESOLUTION|>--- conflicted
+++ resolved
@@ -3242,10 +3242,7 @@
 
   // skip the size
   m_error = or_put_int (m_buffer, 0);
-<<<<<<< HEAD
-
-=======
->>>>>>> f0c067b8
+  
   return !HasError ();
 }
 
