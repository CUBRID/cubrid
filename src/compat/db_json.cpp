/*
 * Copyright (C) 2008 Search Solution Corporation. All rights reserved by Search Solution.
 *
 *   This program is free software; you can redistribute it and/or modify
 *   it under the terms of the GNU General Public License as published by
 *   the Free Software Foundation; either version 2 of the License, or
 *   (at your option) any later version.
 *
 *  This program is distributed in the hope that it will be useful,
 *  but WITHOUT ANY WARRANTY; without even the implied warranty of
 *  MERCHANTABILITY or FITNESS FOR A PARTICULAR PURPOSE. See the
 *  GNU General Public License for more details.
 *
 *  You should have received a copy of the GNU General Public License
 *  along with this program; if not, write to the Free Software
 *  Foundation, Inc., 51 Franklin Street, Fifth Floor, Boston, MA 02110-1301 USA
 *
 */

/*
 * db_json.cpp - functions related to json
 * The json feature is made as a black box to not make the whole project
 * depend on the rapidjson library. We might change this library in the future,
 * and this is easier when it's made this way.
 *
 * Rapidjson allocator usage:
 * We made the library use our own allocator, db_private_alloc. To achieve this,
 * we created new types, like JSON_DOC and JSON_VALUE. JSON_DOC uses inheritance
 * and not typedef as its creator in order for it to support forward declaration.
 * Also, we made JSON_PRIVATE_ALLOCATOR class which gets passed as template arguments to these
 * new types. This class implements malloc, realloc and free.
 *
 * JSON_VALUE does not use its own allocator, but rather it uses a JSON_DOC allocator.
 * With this we can control the JSON_VALUE's scope to match the scope of the said JSON_DOC.
 * For example, consider this piece of code:
 *
 * JSON_DOC *func(const char *str)
 * {
 *   JSON_VALUE value;
 *   JSON_DOC *doc;
 *   doc = db_json_allocate_doc ();
 *
 *   value.SetString (str, strlen (str), doc->GetAllocator ());
 *   doc.PushBack (value, doc->GetAllocator ());
 *
 *   return doc;
 * }
 *
 * Because PushBack doesn't perform a copy, one might think that this function
 * contains a major bug, because when value gets out of scope, the JSON_VALUE's
 * destructor gets called and the str's internal copy in value gets destroyed,
 * leading to memory corruptions.
 * This isn't the case, str's internal copy gets destroyed only when doc is deleted
 * because we used doc's allocator when calling SetString.
 */

#include "db_json.hpp"

#include "dbtype.h"
#include "memory_alloc.h"
#include "system_parameter.h"

// we define COPY in storage_common.h, but so does rapidjson in its headers. We don't need the definition from storage
// common, so thankfully we can undef it here. But we should really consider remove that definition
#undef COPY

#include "rapidjson/allocators.h"
#include "rapidjson/error/en.h"
#include "rapidjson/document.h"
#include "rapidjson/encodings.h"
#include "rapidjson/schema.h"
#include "rapidjson/stringbuffer.h"
#include "rapidjson/writer.h"

#include <sstream>

#include <algorithm>
#include <locale>
#include <unordered_map>
#include <vector>
<<<<<<< HEAD
#include <stack>
#include <memory>
=======
#include <climits>
>>>>>>> 22b72166

#include <cctype>

#define TODO_OPTIMIZE_JSON_BODY_STRING true

#if defined GetObject
/* stupid windows and their definitions; GetObject is defined as GetObjectW or GetObjectA */
#undef GetObject
#endif /* defined GetObject */

class JSON_PRIVATE_ALLOCATOR
{
  public:
    static const bool kNeedFree;
    void *Malloc (size_t size);
    void *Realloc (void *originalPtr, size_t originalSize, size_t newSize);
    static void Free (void *ptr);
};

#if TODO_OPTIMIZE_JSON_BODY_STRING
struct JSON_RAW_STRING_DELETER
{
  void operator() (char *p) const
  {
    db_private_free (NULL, p);
  }
};
#endif // TODO_OPTIMIZE_JSON_BODY_STRING

typedef rapidjson::UTF8 <> JSON_ENCODING;
typedef rapidjson::MemoryPoolAllocator <JSON_PRIVATE_ALLOCATOR> JSON_PRIVATE_MEMPOOL;
typedef rapidjson::GenericValue <JSON_ENCODING, JSON_PRIVATE_MEMPOOL> JSON_VALUE;
typedef rapidjson::GenericPointer <JSON_VALUE> JSON_POINTER;
typedef rapidjson::GenericStringBuffer<JSON_ENCODING, JSON_PRIVATE_ALLOCATOR> JSON_STRING_BUFFER;

class JSON_DOC: public rapidjson::GenericDocument <JSON_ENCODING, JSON_PRIVATE_MEMPOOL>
{
  public:
    bool IsLeaf ();

#if TODO_OPTIMIZE_JSON_BODY_STRING
    /* TODO:
    In the future, it will be better if instead of constructing the json_body each time we need it,
    we can have a boolean flag which indicates if the json_body is up to date or not.
    We will set the flag to false when we apply functions that modify the JSON_DOC (like json_set, json_insert etc.)
    If we apply functions that only retrieves values from JSON_DOC, the flag will remain unmodified

    When we need the json_body, we will traverse only once the json "tree" and update the json_body and also the flag,
    so next time we will get the json_body in O(1)

    const std::string &GetJsonBody () const
    {
      return json_body;
    }

    template<typename T>
    void SetJsonBody (T &&body) const
    {
      json_body = std::forward<T> (body);
    }
    */
#endif // TODO_OPTIMIZE_JSON_BODY_STRING
  private:
    static const int MAX_CHUNK_SIZE;
#if TODO_OPTIMIZE_JSON_BODY_STRING
    /* mutable std::string json_body; */
#endif // TODO_OPTIMIZE_JSON_BODY_STRING
};

class JSON_VALIDATOR
{
  public:
    JSON_VALIDATOR (const char *schema_raw);
    JSON_VALIDATOR (const JSON_VALIDATOR &copy);
    JSON_VALIDATOR &operator= (const JSON_VALIDATOR &copy);
    ~JSON_VALIDATOR ();

    int load ();
    int validate (const JSON_DOC *doc) const;
    const char *get_schema_raw () const;

  private:
    void generate_schema_validator (void);

    rapidjson::Document m_document;
    rapidjson::SchemaDocument *m_schema;
    rapidjson::SchemaValidator *m_validator;
    char *m_schema_raw;
    bool m_is_loaded;
};

/*
* JSON_BASE_HANDLER - This class acts like a rapidjson Handler
*
* The Handler is used by the json document to make checks on all of its nodes
* It is applied recursively by the Accept function and acts like a map functions
* You should inherit this class each time you want a specific function to apply to all the nodes in the json document
* and override only the methods that apply to the desired types of nodes
*/
class JSON_BASE_HANDLER
{
  public:
    JSON_BASE_HANDLER () {};
    typedef typename JSON_DOC::Ch Ch;
    typedef unsigned SizeType;

    bool Null ()
    {
      return true;
    }
    bool Bool (bool b)
    {
      return true;
    }
    bool Int (int i)
    {
      return true;
    }
    bool Uint (unsigned i)
    {
      return true;
    }
    bool Int64 (int64_t i)
    {
      return true;
    }
    bool Uint64 (uint64_t i)
    {
      return true;
    }
    bool Double (double d)
    {
      return true;
    }
    bool RawNumber (const Ch *str, SizeType length, bool copy)
    {
      return true;
    }
    bool String (const Ch *str, SizeType length, bool copy)
    {
      return true;
    }
    bool StartObject ()
    {
      return true;
    }
    bool Key (const Ch *str, SizeType length, bool copy)
    {
      return true;
    }
    bool EndObject (SizeType memberCount)
    {
      return true;
    }
    bool StartArray ()
    {
      return true;
    }
    bool EndArray (SizeType elementCount)
    {
      return true;
    }
};

// JSON WALKER
//
// Unlike handler, the walker can call two functions before and after walking/advancing in the JSON "tree".
// JSON Objects and JSON Arrays are considered tree children.
//
// How to use: extend this walker by implementing CallBefore and/or CallAfter functions. By default, they are empty
//
class JSON_WALKER
{
  public:
    int WalkDocument (JSON_DOC &document);

  protected:
    // we should not instantiate this class, but extend it
    JSON_WALKER() {}
    virtual ~JSON_WALKER() {}

    virtual int
    CallBefore (JSON_VALUE &value)
    {
      // do nothing
      return NO_ERROR;
    }

    virtual int
    CallAfter (JSON_VALUE &value)
    {
      // do nothing
      return NO_ERROR;
    }

  private:
    int WalkValue (JSON_VALUE &value);
};

/*
* JSON_DUPLICATE_KEYS_CHECKER - This class extends JSON_WALKER
*
* We use the WalkDocument function to iterate recursively through the json "tree"
* For each node we will call two functions (Before and After) to apply a logic to that node
* In this case, we will check in the CallBefore function if the current node has duplicate keys
*/
class JSON_DUPLICATE_KEYS_CHECKER : public JSON_WALKER
{
  public:
    JSON_DUPLICATE_KEYS_CHECKER () {}
    ~JSON_DUPLICATE_KEYS_CHECKER () {}

  private:
    int CallBefore (JSON_VALUE &value);
};

class JSON_SERIALIZER_LENGTH : public JSON_BASE_HANDLER
{
  public:
    JSON_SERIALIZER_LENGTH() : m_length (0) {}
    ~JSON_SERIALIZER_LENGTH() {}

    std::size_t GetLength () const
    {
      return m_length;
    }

    std::size_t GetTypePackedSize (void) const
    {
      return OR_INT_SIZE;
    }

    std::size_t GetStringPackedSize (const char *str) const
    {
      return or_packed_string_length (str, NULL);
    }

    bool Null ();
    bool Bool (bool b);
    bool Int (int i);
    bool Double (double d);
    bool String (const Ch *str, SizeType length, bool copy);
    bool StartObject();
    bool Key (const Ch *str, SizeType length, bool copy);
    bool StartArray ();
    bool EndObject (SizeType memberCount);
    bool EndArray (SizeType elementCount);

  private:
    std::size_t m_length;
};

class JSON_SERIALIZER : public JSON_BASE_HANDLER
{
  public:
    JSON_SERIALIZER (OR_BUF &buffer)
      : m_buffer (&buffer)
      , m_size_pointers ()
    {
    }
    ~JSON_SERIALIZER() {}

    bool Null ();
    bool Bool (bool b);
    bool Int (int i);
    bool Double (double d);
    bool String (const Ch *str, SizeType length, bool copy);
    bool StartObject();
    bool Key (const Ch *str, SizeType length, bool copy);
    bool StartArray ();
    bool EndObject (SizeType memberCount);
    bool EndArray (SizeType elementCount);

  private:
    bool SaveSizePointers (char *ptr);
    void SetSizePointers (SizeType size);

    bool PackType (const DB_JSON_TYPE &type);
    bool PackString (const char *str);

    bool HasError ()
    {
      return m_error != NO_ERROR;
    }

    int m_error;                            // internal error code
    OR_BUF *m_buffer;                       // buffer to serialize to
    std::stack<char *> m_size_pointers;     // stack used by nested arrays & objects to save starting pointer.
    // member/element count is saved at the end
};

const bool JSON_PRIVATE_ALLOCATOR::kNeedFree = true;
const int JSON_DOC::MAX_CHUNK_SIZE = 64 * 1024; /* TODO does 64K serve our needs? */

static std::vector<std::pair<std::string, std::string> > uri_fragment_conversions =
{
  std::make_pair ("~", "~0"),
  std::make_pair ("/", "~1")
};
static const char *db_Json_pointer_delimiters = "/";
static const char *db_Json_sql_path_delimiters = "$.[]\"";

static unsigned int db_json_value_get_depth (const JSON_VALUE *doc);
static int db_json_value_is_contained_in_doc_helper (const JSON_VALUE *doc, const JSON_VALUE *value, bool &result);
static DB_JSON_TYPE db_json_get_type_of_value (const JSON_VALUE *val);
static bool db_json_value_has_numeric_type (const JSON_VALUE *doc);
static int db_json_get_int_from_value (const JSON_VALUE *val);
static double db_json_get_double_from_value (const JSON_VALUE *doc);
static const char *db_json_get_string_from_value (const JSON_VALUE *doc);
static char *db_json_copy_string_from_value (const JSON_VALUE *doc);
static char *db_json_get_bool_as_str_from_value (const JSON_VALUE *doc);
static char *db_json_bool_to_string (bool b);
static void db_json_merge_two_json_objects (JSON_DOC &first, const JSON_DOC *second);
static void db_json_merge_two_json_arrays (JSON_DOC &array1, const JSON_DOC *array2);
static void db_json_merge_two_json_by_array_wrapping (JSON_DOC &j1, const JSON_DOC *j2);
static void db_json_copy_doc (JSON_DOC &dest, const JSON_DOC *src);

static void db_json_get_paths_helper (const JSON_VALUE &obj, const std::string &sql_path,
				      std::vector<std::string> &paths);
static void db_json_normalize_path (std::string &path_string);
static void db_json_remove_leading_zeros_index (std::string &index);
static bool db_json_isspace (const unsigned char &ch);
static bool db_json_iszero (const unsigned char &ch);
static int db_json_convert_pointer_to_sql_path (const char *pointer_path, std::string &sql_path_out);
static int db_json_convert_sql_path_to_pointer (const char *sql_path, std::string &json_pointer_out);
static JSON_PATH_TYPE db_json_get_path_type (std::string &path_string);
static void db_json_build_path_special_chars (const JSON_PATH_TYPE &json_path_type,
    std::unordered_map<std::string, std::string> &special_chars);
static std::vector<std::string> db_json_split_path_by_delimiters (const std::string &path,
    const std::string &delim);
static bool db_json_sql_path_is_valid (std::string &sql_path);
static int db_json_er_set_path_does_not_exist (const char *file_name, const int line_no, const std::string &path,
    const JSON_DOC *doc);
static void db_json_replace_token_special_chars (std::string &token,
    const std::unordered_map<std::string, std::string> &special_chars);
static bool db_json_path_is_token_valid_array_index (const std::string &str, std::size_t start = 0,
    std::size_t end = 0);
static void db_json_doc_wrap_as_array (JSON_DOC &doc);
static void db_json_value_wrap_as_array (JSON_VALUE &value, JSON_PRIVATE_MEMPOOL &allocator);
static const char *db_json_get_json_type_as_str (const DB_JSON_TYPE &json_type);
static int db_json_er_set_expected_other_type (const char *file_name, const int line_no, const std::string &path,
    const DB_JSON_TYPE &found_type, const DB_JSON_TYPE &expected_type,
    const DB_JSON_TYPE &expected_type_optional = DB_JSON_NULL);
static int db_json_insert_helper (const JSON_DOC *value, JSON_DOC &doc, JSON_POINTER &p, const std::string &path);
static int db_json_contains_duplicate_keys (JSON_DOC &doc);
static int db_json_keys_func (const JSON_DOC &doc, JSON_DOC &result_json, const char *raw_path);

STATIC_INLINE JSON_VALUE &db_json_doc_to_value (JSON_DOC &doc) __attribute__ ((ALWAYS_INLINE));
STATIC_INLINE const JSON_VALUE &db_json_doc_to_value (const JSON_DOC &doc) __attribute__ ((ALWAYS_INLINE));
static int db_json_get_json_from_str (const char *json_raw, JSON_DOC &doc);
static int db_json_add_json_value_to_object (JSON_DOC &doc, const char *name, JSON_VALUE &value);

static int db_json_deserialize_doc_internal (OR_BUF *buf, JSON_VALUE &value, JSON_PRIVATE_MEMPOOL &doc_allocator);

static int db_json_or_buf_underflow (OR_BUF *buf, size_t length);
static int db_json_unpack_string_to_value (OR_BUF *buf, JSON_VALUE &value, JSON_PRIVATE_MEMPOOL &doc_allocator);
static int db_json_unpack_int_to_value (OR_BUF *buf, JSON_VALUE &value);
static int db_json_unpack_bool_to_value (OR_BUF *buf, JSON_VALUE &value);
static int db_json_unpack_object_to_value (OR_BUF *buf, JSON_VALUE &value, JSON_PRIVATE_MEMPOOL &doc_allocator);
static int db_json_unpack_array_to_value (OR_BUF *buf, JSON_VALUE &value, JSON_PRIVATE_MEMPOOL &doc_allocator);

int JSON_DUPLICATE_KEYS_CHECKER::CallBefore (JSON_VALUE &value)
{
  std::vector<const char *> inserted_keys;

  if (value.IsObject ())
    {
      for (auto it = value.MemberBegin (); it != value.MemberEnd (); ++it)
	{
	  const char *current_key = it->name.GetString ();

	  for (unsigned int i = 0; i < inserted_keys.size (); i++)
	    {
	      if (strcmp (current_key, inserted_keys[i]) == 0)
		{
		  er_set (ER_ERROR_SEVERITY, ARG_FILE_LINE, ER_JSON_DUPLICATE_KEY, 1, current_key);
		  return ER_JSON_DUPLICATE_KEY;
		}
	    }

	  inserted_keys.push_back (current_key);
	}
    }

  return NO_ERROR;
}

JSON_VALIDATOR::JSON_VALIDATOR (const char *schema_raw) : m_schema (NULL),
  m_validator (NULL),
  m_is_loaded (false)
{
  m_schema_raw = strdup (schema_raw);
  /*
   * schema_raw_hash_code = std::hash<std::string>{}(std::string(schema_raw));
   * TODO is it worth the hash code?
   */
}

JSON_VALIDATOR::~JSON_VALIDATOR (void)
{
  if (m_schema != NULL)
    {
      delete m_schema;
    }

  if (m_validator != NULL)
    {
      delete m_validator;
    }

  if (m_schema_raw != NULL)
    {
      free (m_schema_raw);
      m_schema_raw = NULL;
    }
}

/*
 * create a validator object based on the schema raw member
 */

int
JSON_VALIDATOR::load ()
{
  if (m_schema_raw == NULL || m_is_loaded)
    {
      /* no schema */
      return NO_ERROR;
    }

  m_document.Parse (m_schema_raw);
  if (m_document.HasParseError ())
    {
      er_set (ER_ERROR_SEVERITY, ARG_FILE_LINE, ER_JSON_INVALID_JSON, 2,
	      rapidjson::GetParseError_En (m_document.GetParseError ()), m_document.GetErrorOffset ());
      return ER_JSON_INVALID_JSON;
    }

  generate_schema_validator ();
  m_is_loaded = true;

  return NO_ERROR;
}

JSON_VALIDATOR::JSON_VALIDATOR (const JSON_VALIDATOR &copy)
{
  if (copy.m_document == NULL)
    {
      /* no schema actually */
      assert (copy.m_schema == NULL && copy.m_validator == NULL && copy.m_schema_raw == NULL);

      m_schema_raw = NULL;
    }
  else
    {
      m_schema_raw = strdup (copy.m_schema_raw);

      /* TODO: is this safe? */
      m_document.CopyFrom (copy.m_document, m_document.GetAllocator ());
      generate_schema_validator ();
    }

  m_is_loaded = true;
}

JSON_VALIDATOR &JSON_VALIDATOR::operator= (const JSON_VALIDATOR &copy)
{
  if (this != &copy)
    {
      this->~JSON_VALIDATOR ();
      new (this) JSON_VALIDATOR (copy);
    }

  return *this;
}

void
JSON_VALIDATOR::generate_schema_validator (void)
{
  m_schema = new rapidjson::SchemaDocument (m_document);
  m_validator = new rapidjson::SchemaValidator (*m_schema);
}

/*
 * validate the doc argument with this validator
 */

int
JSON_VALIDATOR::validate (const JSON_DOC *doc) const
{
  int error_code = NO_ERROR;

  if (m_validator == NULL)
    {
      assert (m_schema_raw == NULL);
      return NO_ERROR;
    }

  if (!doc->Accept (*m_validator))
    {
      JSON_STRING_BUFFER sb1, sb2;

      m_validator->GetInvalidSchemaPointer ().StringifyUriFragment (sb1);
      m_validator->GetInvalidDocumentPointer ().StringifyUriFragment (sb2);
      er_set (ER_ERROR_SEVERITY, ARG_FILE_LINE, ER_JSON_INVALIDATED_BY_SCHEMA, 3, sb1.GetString (),
	      m_validator->GetInvalidSchemaKeyword (), sb2.GetString ());
      error_code = ER_JSON_INVALIDATED_BY_SCHEMA;
    }

  m_validator->Reset ();

  return error_code;
}

const char *
JSON_VALIDATOR::get_schema_raw () const
{
  return m_schema_raw;
}

void *
JSON_PRIVATE_ALLOCATOR::Malloc (size_t size)
{
  if (size)			//  behavior of malloc(0) is implementation defined.
    {
      char *p = (char *) db_private_alloc (NULL, size);
      if (prm_get_bool_value (PRM_ID_JSON_LOG_ALLOCATIONS))
	{
	  er_print_callstack (ARG_FILE_LINE, "JSON_ALLOC: Traced pointer=%p\n", p);
	}
      return p;
    }
  else
    {
      return NULL;		// standardize to returning NULL.
    }
}

void *
JSON_PRIVATE_ALLOCATOR::Realloc (void *originalPtr, size_t originalSize, size_t newSize)
{
  (void) originalSize;
  char *p;
  if (newSize == 0)
    {
      db_private_free (NULL, originalPtr);
      return NULL;
    }
  p = (char *) db_private_realloc (NULL, originalPtr, newSize);
  if (prm_get_bool_value (PRM_ID_JSON_LOG_ALLOCATIONS))
    {
      er_print_callstack (ARG_FILE_LINE, "Traced pointer=%p\n", p);
    }
  return p;
}

void
JSON_PRIVATE_ALLOCATOR::Free (void *ptr)
{
  db_private_free (NULL, ptr);
}

/*
 * db_json_doc_to_value ()
 * doc (in)
 * value (out)
 * We need this cast in order to use the overloaded methods
 * JSON_DOC is derived from GenericDocument which also extends GenericValue
 * Yet JSON_DOC and JSON_VALUE are two different classes because they are templatized and their type is not known
 * at compile time
 */
static JSON_VALUE &
db_json_doc_to_value (JSON_DOC &doc)
{
  return reinterpret_cast<JSON_VALUE &> (doc);
}

static const JSON_VALUE &
db_json_doc_to_value (const JSON_DOC &doc)
{
  return reinterpret_cast<const JSON_VALUE &> (doc);
}

bool
db_json_is_valid (const char *json_str)
{
  int error = db_json_validate_json (json_str);

  return error == NO_ERROR;
}

const char *
db_json_get_type_as_str (const JSON_DOC *document)
{
  assert (document != NULL);
  assert (!document->HasParseError ());

  if (document->IsArray ())
    {
      return "JSON_ARRAY";
    }
  else if (document->IsObject ())
    {
      return "JSON_OBJECT";
    }
  else if (document->IsInt ())
    {
      return "INTEGER";
    }
  else if (document->IsDouble ())
    {
      return "DOUBLE";
    }
  else if (document->IsString ())
    {
      return "STRING";
    }
  else if (document->IsNull ())
    {
      return "JSON_NULL";
    }
  else if (document->IsBool ())
    {
      return "BOOLEAN";
    }
  else
    {
      /* we shouldn't get here */
      assert (false);
      return "UNKNOWN";
    }
}

static const char *
db_json_get_json_type_as_str (const DB_JSON_TYPE &json_type)
{
  switch (json_type)
    {
    case DB_JSON_ARRAY:
      return "JSON_ARRAY";
    case DB_JSON_OBJECT:
      return "JSON_OBJECT";
    case DB_JSON_INT:
      return "INTEGER";
    case DB_JSON_DOUBLE:
      return "DOUBLE";
    case DB_JSON_STRING:
      return "STRING";
    case DB_JSON_NULL:
      return "JSON_NULL";
    case DB_JSON_BOOL:
      return "BOOLEAN";
    default:
      return "UNKNOWN";
    }
}

/*
 * db_json_get_length ()
 * document (in)
 * json_array length: number of elements
 * json_object length: number of key-value pairs
 * else: 1
 */

unsigned int
db_json_get_length (const JSON_DOC *document)
{
  if (!document->IsArray () && !document->IsObject ())
    {
      return 1;
    }

  if (document->IsArray ())
    {
      return document->Size ();
    }

  if (document->IsObject ())
    {
      int length = 0;

      for (JSON_VALUE::ConstMemberIterator itr = document->MemberBegin (); itr != document->MemberEnd (); ++itr)
	{
	  length++;
	}

      return length;
    }

  return 0;
}

/*
 * json_depth()
 * one array or one object increases the depth by 1
 */

unsigned int
db_json_get_depth (const JSON_DOC *doc)
{
  return db_json_value_get_depth (doc);
}

static unsigned int
db_json_value_get_depth (const JSON_VALUE *doc)
{
  if (doc->IsArray ())
    {
      unsigned int max = 0;

      for (JSON_VALUE::ConstValueIterator itr = doc->Begin (); itr != doc->End (); ++itr)
	{
	  unsigned int depth = db_json_value_get_depth (itr);

	  if (depth > max)
	    {
	      max = depth;
	    }
	}

      return max + 1;
    }
  else if (doc->IsObject ())
    {
      unsigned int max = 0;

      for (JSON_VALUE::ConstMemberIterator itr = doc->MemberBegin (); itr != doc->MemberEnd (); ++itr)
	{
	  unsigned int depth = db_json_value_get_depth (&itr->value);

	  if (depth > max)
	    {
	      max = depth;
	    }
	}

      return max + 1;
    }
  else
    {
      /* no depth */
      return 1;
    }
}

/*
 * db_json_extract_document_from_path () - Extracts from within the json a value based on the given path
 *
 * return                  : error code
 * doc_to_be_inserted (in) : document to be inserted
 * doc_destination (in)    : destination document
 * raw_path (in)           : insertion path
 * example                 : json_extract('{"a":["b", 123]}', '/a/1') yields 123
 */

int
db_json_extract_document_from_path (const JSON_DOC *document, const char *raw_path, JSON_DOC *&result)
{
  int error_code = NO_ERROR;
  std::string json_pointer_string;
  result = NULL;

  // path must be JSON pointer
  error_code = db_json_convert_sql_path_to_pointer (raw_path, json_pointer_string);

  if (error_code != NO_ERROR)
    {
      ASSERT_ERROR ();
      return error_code;
    }

  JSON_POINTER p (json_pointer_string.c_str ());
  const JSON_VALUE *resulting_json = NULL;

  if (!p.IsValid ())
    {
      result = NULL;
      er_set (ER_ERROR_SEVERITY, ARG_FILE_LINE, ER_JSON_INVALID_PATH, 0);
      return ER_JSON_INVALID_PATH;
    }

  // the json from the specified path
  resulting_json = p.Get (*document);

  if (resulting_json != NULL)
    {
      result = db_json_allocate_doc ();
      result->CopyFrom (*resulting_json, result->GetAllocator ());
    }
  else
    {
      result = NULL;
    }

  return NO_ERROR;
}

char *
db_json_get_raw_json_body_from_document (const JSON_DOC *doc)
{
  JSON_STRING_BUFFER buffer;
  rapidjson::Writer <JSON_STRING_BUFFER> writer (buffer);
  char *json_body;

  buffer.Clear ();

  doc->Accept (writer);
  json_body = db_private_strdup (NULL, buffer.GetString ());

  return json_body;
}

char *
db_json_get_json_body_from_document (const JSON_DOC &doc)
{
#if TODO_OPTIMIZE_JSON_BODY_STRING
  /* TODO
  std::string json_body (std::unique_ptr<char, JSON_RAW_STRING_DELETER>
  		 (db_json_get_raw_json_body_from_document (&doc), JSON_RAW_STRING_DELETER()).get());

  doc.SetJsonBody (json_body);
  return doc.GetJsonBody().c_str();
  */
#endif // TODO_OPTIMIZE_JSON_BODY_STRING

  return db_json_get_raw_json_body_from_document (&doc);
}

static int
db_json_add_json_value_to_object (JSON_DOC &doc, const char *name, JSON_VALUE &value)
{
  JSON_VALUE key;

  if (!doc.IsObject ())
    {
      doc.SetObject ();
    }

  if (doc.HasMember (name))
    {
      er_set (ER_ERROR_SEVERITY, ARG_FILE_LINE, ER_JSON_DUPLICATE_KEY, 1, name);
      return ER_JSON_DUPLICATE_KEY;
    }

  key.SetString (name, (rapidjson::SizeType) strlen (name), doc.GetAllocator ());
  doc.AddMember (key, value, doc.GetAllocator ());
  return NO_ERROR;
}

int
db_json_add_member_to_object (JSON_DOC *doc, const char *name, const char *value)
{
  JSON_VALUE val;
  val.SetString (value, (rapidjson::SizeType) strlen (value), doc->GetAllocator ());

  return db_json_add_json_value_to_object (*doc, name, val);
}

int
db_json_add_member_to_object (JSON_DOC *doc, const char *name, int value)
{
  JSON_VALUE val;
  val.SetInt (value);

  return db_json_add_json_value_to_object (*doc, name, val);
}

int
db_json_add_member_to_object (JSON_DOC *doc, const char *name, const JSON_DOC *value)
{
  JSON_VALUE val;

  if (value != NULL)
    {
      val.CopyFrom (*value, doc->GetAllocator ());
    }
  else
    {
      val.SetNull ();
    }

  return db_json_add_json_value_to_object (*doc, name, val);
}

int
db_json_add_member_to_object (JSON_DOC *doc, const char *name, double value)
{
  JSON_VALUE val;
  val.SetDouble (value);

  return db_json_add_json_value_to_object (*doc, name, val);
}

void
db_json_add_element_to_array (JSON_DOC *doc, char *value)
{
  JSON_VALUE v;

  if (!doc->IsArray ())
    {
      doc->SetArray ();
    }

  /*
   * JSON_VALUE uses a MemoryPoolAllocator which doesn't free memory,
   * so when v gets out of scope, the string wouldn't be freed
   * the memory will be freed only when doc is deleted
   */
  v.SetString (value, (rapidjson::SizeType) strlen (value), doc->GetAllocator ());
  doc->PushBack (v, doc->GetAllocator ());
}

void
db_json_add_element_to_array (JSON_DOC *doc, int value)
{
  if (!doc->IsArray ())
    {
      doc->SetArray ();
    }

  doc->PushBack (JSON_VALUE ().SetInt (value), doc->GetAllocator ());
}

void
db_json_add_element_to_array (JSON_DOC *doc, double value)
{
  if (!doc->IsArray ())
    {
      doc->SetArray ();
    }

  doc->PushBack (JSON_VALUE ().SetDouble (value), doc->GetAllocator ());
}

void
db_json_add_element_to_array (JSON_DOC *doc, const JSON_DOC *value)
{
  JSON_VALUE new_doc;

  if (!doc->IsArray ())
    {
      doc->SetArray ();
    }

  if (value == NULL)
    {
      new_doc.SetNull ();
    }
  else
    {
      new_doc.CopyFrom (*value, doc->GetAllocator ());
    }
  doc->PushBack (new_doc, doc->GetAllocator ());
}

/*
* db_json_contains_duplicate_keys () - Checks at parse time if a json document has duplicate keys
*
* return                  : error_code
* doc (in)                : json document
*/
static int
db_json_contains_duplicate_keys (JSON_DOC &doc)
{
  JSON_DUPLICATE_KEYS_CHECKER dup_keys_checker;
  int error_code = NO_ERROR;

  // check recursively for duplicate keys in the json document
  error_code = dup_keys_checker.WalkDocument (doc);
  if (error_code != NO_ERROR)
    {
      ASSERT_ERROR();
    }

  return error_code;
}

static int
db_json_get_json_from_str (const char *json_raw, JSON_DOC &doc)
{
  int error_code = NO_ERROR;
  if (json_raw == NULL)
    {
      return NO_ERROR;
    }

  if (doc.Parse (json_raw).HasParseError ())
    {
      er_set (ER_ERROR_SEVERITY, ARG_FILE_LINE, ER_JSON_INVALID_JSON, 2,
	      rapidjson::GetParseError_En (doc.GetParseError ()), doc.GetErrorOffset ());
      return ER_JSON_INVALID_JSON;
    }

  error_code = db_json_contains_duplicate_keys (doc);
  if (error_code != NO_ERROR)
    {
      ASSERT_ERROR();
      return error_code;
    }

  return NO_ERROR;
}

int
db_json_get_json_from_str (const char *json_raw, JSON_DOC *&doc)
{
  int err;

  assert (doc == NULL);

  doc = db_json_allocate_doc ();

  err = db_json_get_json_from_str (json_raw, *doc);
  if (err != NO_ERROR)
    {
      delete doc;
      doc = NULL;
    }

  return err;
}

JSON_DOC *
db_json_get_copy_of_doc (const JSON_DOC *doc)
{
  JSON_DOC *new_doc = db_json_allocate_doc ();

  new_doc->CopyFrom (*doc, new_doc->GetAllocator ());

#if TODO_OPTIMIZE_JSON_BODY_STRING
  /* TODO
  new_doc->SetJsonBody (doc->GetJsonBody ());
  */
#endif // TODO_OPTIMIZE_JSON_BODY_STRING

  return new_doc;
}

void
db_json_copy_doc (JSON_DOC &dest, const JSON_DOC *src)
{
  if (db_json_get_type (src) != DB_JSON_NULL)
    {
      dest.CopyFrom (*src, dest.GetAllocator ());
    }
  else
    {
      dest.SetNull ();
    }
}

static int
db_json_insert_helper (const JSON_DOC *value, JSON_DOC &doc, JSON_POINTER &p, const std::string &path)
{
  std::size_t found = path.find_last_of ("/");
  if (found == std::string::npos)
    {
      assert (false);
      return ER_FAILED;
    }

  // parent pointer
  const JSON_POINTER pointer_parent (path.substr (0, found).c_str ());
  if (!pointer_parent.IsValid ())
    {
      /* this shouldn't happen */
      assert (false);
      return ER_FAILED;
    }

  JSON_VALUE *resulting_json_parent = pointer_parent.Get (doc);
  // the parent does not exist
  if (resulting_json_parent == NULL)
    {
      // we can only create a child value, not both parent and child
      return db_json_er_set_path_does_not_exist (ARG_FILE_LINE, path.substr (0, found), &doc);
    }

  // found type of parent
  DB_JSON_TYPE parent_json_type = db_json_get_type_of_value (resulting_json_parent);

  // we can insert only in JSON_OBJECT or JSON_ARRAY, else throw an error
  if (parent_json_type != DB_JSON_OBJECT && parent_json_type != DB_JSON_ARRAY)
    {
      return db_json_er_set_expected_other_type (ARG_FILE_LINE, path, parent_json_type, DB_JSON_OBJECT, DB_JSON_ARRAY);
    }

  const std::string &last_token = path.substr (found + 1);
  bool token_is_valid_index = db_json_path_is_token_valid_array_index (last_token);

  if (parent_json_type == DB_JSON_ARRAY && !token_is_valid_index)
    {
      return db_json_er_set_expected_other_type (ARG_FILE_LINE, path, parent_json_type, DB_JSON_OBJECT);
    }
  if (parent_json_type == DB_JSON_OBJECT && token_is_valid_index)
    {
      return db_json_er_set_expected_other_type (ARG_FILE_LINE, path, parent_json_type, DB_JSON_ARRAY);
    }

  // put the value at the specified path
  p.Set (doc, *value, doc.GetAllocator ());
  return NO_ERROR;
}

/*
 * db_json_insert_func () - Insert a document into destination document at given path
 *
 * return                  : error code
 * doc_to_be_inserted (in) : document to be inserted
 * doc_destination (in)    : destination document
 * raw_path (in)           : insertion path
 */
int
db_json_insert_func (const JSON_DOC *doc_to_be_inserted, JSON_DOC &doc_destination, const char *raw_path)
{
  int error_code = NO_ERROR;
  std::string json_pointer_string;

  if (doc_to_be_inserted == NULL)
    {
      // unexpected
      assert (false);
      return ER_FAILED;
    }

  // path must be JSON pointer
  error_code = db_json_convert_sql_path_to_pointer (raw_path, json_pointer_string);
  if (error_code != NO_ERROR)
    {
      ASSERT_ERROR ();
      return error_code;
    }

  JSON_POINTER p (json_pointer_string.c_str ());

  if (!p.IsValid ())
    {
      er_set (ER_ERROR_SEVERITY, ARG_FILE_LINE, ER_JSON_INVALID_PATH, 0);
      return ER_JSON_INVALID_PATH;
    }

  if (p.Get (doc_destination) != NULL)
    {
      // if it exists, just ignore
      // todo: is this a good behavior?
      return NO_ERROR;
    }

  return db_json_insert_helper (doc_to_be_inserted, doc_destination, p, json_pointer_string);
}

/*
 * db_json_replace_func () - Replaces the value from the specified path in a JSON document with a new value
 *
 * return                  : error code
 * new_value (in)          : the value to be set at the specified path
 * doc (in)                : json document
 * raw_path (in)           : specified path
 */
int
db_json_replace_func (const JSON_DOC *new_value, JSON_DOC &doc, const char *raw_path)
{
  int error_code = NO_ERROR;
  std::string json_pointer_string;

  if (new_value == NULL)
    {
      // unexpected
      assert (false);
      return ER_FAILED;
    }

  // path must be JSON pointer
  error_code = db_json_convert_sql_path_to_pointer (raw_path, json_pointer_string);

  if (error_code != NO_ERROR)
    {
      ASSERT_ERROR ();
      return error_code;
    }

  JSON_POINTER p (json_pointer_string.c_str ());

  if (!p.IsValid ())
    {
      er_set (ER_ERROR_SEVERITY, ARG_FILE_LINE, ER_JSON_INVALID_PATH, 0);
      return ER_JSON_INVALID_PATH;
    }

  if (p.Get (doc) == NULL)
    {
      // if the path does not exist, raise an error
      // the user should know that the command will have no effect
      return db_json_er_set_path_does_not_exist (ARG_FILE_LINE, json_pointer_string, &doc);
    }

  // replace the value from the specified path with the new value
  p.Set (doc, *new_value, doc.GetAllocator ());

  return NO_ERROR;
}

/*
 * db_json_set_func () - Inserts or updates data in a JSON document at a specified path
 *
 * return                  : error code
 * value (in)              : the value to be set at the specified path
 * doc (in)                : json document
 * raw_path (in)           : specified path
 */
int
db_json_set_func (const JSON_DOC *value, JSON_DOC &doc, const char *raw_path)
{
  int error_code = NO_ERROR;
  std::string json_pointer_string;

  if (value == NULL)
    {
      // unexpected
      assert (false);
      return ER_FAILED;
    }

  // path must be JSON pointer
  error_code = db_json_convert_sql_path_to_pointer (raw_path, json_pointer_string);

  if (error_code != NO_ERROR)
    {
      ASSERT_ERROR ();
      return error_code;
    }

  JSON_POINTER p (json_pointer_string.c_str ());
  JSON_VALUE *resulting_json = NULL;

  if (!p.IsValid ())
    {
      er_set (ER_ERROR_SEVERITY, ARG_FILE_LINE, ER_JSON_INVALID_PATH, 0);
      return ER_JSON_INVALID_PATH;
    }

  resulting_json = p.Get (doc);

  if (resulting_json != NULL)
    {
      // replace the old value with the new one if the path exists
      p.Set (doc, *value, doc.GetAllocator ());
      return NO_ERROR;
    }

  // here starts the INSERTION part
  return db_json_insert_helper (value, doc, p, json_pointer_string);
}

/*
 * db_json_remove_func () - Removes data from a JSON document at the specified path
 *
 * return                  : error code
 * doc (in)                : json document
 * raw_path (in)           : specified path
 */
int
db_json_remove_func (JSON_DOC &doc, const char *raw_path)
{
  int error_code = NO_ERROR;
  std::string json_pointer_string;

  // path must be JSON pointer
  error_code = db_json_convert_sql_path_to_pointer (raw_path, json_pointer_string);

  if (error_code != NO_ERROR)
    {
      ASSERT_ERROR ();
      return error_code;
    }

  JSON_POINTER p (json_pointer_string.c_str ());

  if (!p.IsValid ())
    {
      er_set (ER_ERROR_SEVERITY, ARG_FILE_LINE, ER_JSON_INVALID_PATH, 0);
      return ER_JSON_INVALID_PATH;
    }

  // if the path does not exist, the user should know that the path has no effect
  if (p.Get (doc) == NULL)
    {
      return db_json_er_set_path_does_not_exist (ARG_FILE_LINE, json_pointer_string, &doc);
    }

  // erase the value from the specified path
  p.Erase (doc);

  return NO_ERROR;
}

/*
 * db_json_array_append_func () - Append the value to the end of the indicated array within a JSON document
 *
 * return                  : error code
 * value (in)              : the value to be added in the array
 * doc (in)                : json document
 * raw_path (in)           : specified path
 */
int
db_json_array_append_func (const JSON_DOC *value, JSON_DOC &doc, const char *raw_path)
{
  int error_code = NO_ERROR;
  std::string json_pointer_string;

  if (value == NULL)
    {
      // unexpected
      assert (false);
      return ER_FAILED;
    }

  // path must be JSON pointer
  error_code = db_json_convert_sql_path_to_pointer (raw_path, json_pointer_string);

  if (error_code != NO_ERROR)
    {
      ASSERT_ERROR ();
      return error_code;
    }

  JSON_POINTER p (json_pointer_string.c_str ());
  JSON_VALUE *resulting_json;

  if (!p.IsValid ())
    {
      er_set (ER_ERROR_SEVERITY, ARG_FILE_LINE, ER_JSON_INVALID_PATH, 0);
      return ER_JSON_INVALID_PATH;
    }

  resulting_json = p.Get (doc);

  if (resulting_json == NULL)
    {
      return db_json_er_set_path_does_not_exist (ARG_FILE_LINE, json_pointer_string, &doc);
    }

  // the specified path is not an array
  // it means we have just one element at the specified path
  if (!resulting_json->IsArray ())
    {
      // we need to create an array with the value from the specified path
      // example: for json {"a" : "b"} and path '/a' --> {"a" : ["b"]}
      db_json_value_wrap_as_array (*resulting_json, doc.GetAllocator ());
    }

  // add the value at the end of the array
  JSON_VALUE value_copy (*value, doc.GetAllocator ());
  resulting_json->PushBack (value_copy, doc.GetAllocator ());

  return NO_ERROR;
}

DB_JSON_TYPE
db_json_get_type (const JSON_DOC *doc)
{
  return db_json_get_type_of_value (doc);
}

DB_JSON_TYPE
db_json_get_type_of_value (const JSON_VALUE *val)
{
  if (val == NULL)
    {
      return DB_JSON_NULL;
    }

  if (val->IsString ())
    {
      return DB_JSON_STRING;
    }
  else if (val->IsInt ())
    {
      return DB_JSON_INT;
    }
  else if (val->IsFloat () || val->IsDouble ())
    {
      return DB_JSON_DOUBLE;
    }
  else if (val->IsObject ())
    {
      return DB_JSON_OBJECT;
    }
  else if (val->IsArray ())
    {
      return DB_JSON_ARRAY;
    }
  else if (val->IsNull ())
    {
      return DB_JSON_NULL;
    }
  else if (val->IsBool ())
    {
      return DB_JSON_BOOL;
    }

  return DB_JSON_UNKNOWN;
}

/*
 * db_json_merge_two_json_objects () - Merge the source object into the destination object
 *
 * return                  : error code
 * dest (in)               : json where to merge
 * source (in)             : json to merge
 * example                 : let dest = '{"a" : "b"}'
 *                           let source = '{"c" : "d"}'
 *                           after JSON_MERGE(dest, source), dest = {"a" : "b", "c" : "d"}
 */
void
db_json_merge_two_json_objects (JSON_DOC &dest, const JSON_DOC *source)
{
  JSON_VALUE source_copy;

  assert (db_json_get_type (&dest) == DB_JSON_OBJECT);
  assert (db_json_get_type (source) == DB_JSON_OBJECT);

  // create a copy for the source json
  source_copy.CopyFrom (*source, dest.GetAllocator ());

  // iterate through each member from the source json and insert it into the dest
  for (JSON_VALUE::MemberIterator itr = source_copy.MemberBegin (); itr != source_copy.MemberEnd (); ++itr)
    {
      const char *name = itr->name.GetString ();

      // if the key is in both jsons
      if (dest.HasMember (name))
	{
	  if (dest [name].IsArray ())
	    {
	      dest [name].GetArray ().PushBack (itr->value, dest.GetAllocator ());
	    }
	  else
	    {
	      db_json_value_wrap_as_array (dest[name], dest.GetAllocator ());
	      dest [name].PushBack (itr->value, dest.GetAllocator ());
	    }
	}
      else
	{
	  dest.AddMember (itr->name, itr->value, dest.GetAllocator ());
	}
    }
}

/*
 * db_json_merge_two_json_arrays () - Merge the source json into destination json
 *
 * return                  : error code
 * dest (in)               : json where to merge
 * source (in)             : json to merge
 * example                 : let dest = '[1, 2]'
 *                           let source = '[true, false]'
 *                           after JSON_MERGE(dest, source), dest = [1, 2, true, false]
 */
void
db_json_merge_two_json_arrays (JSON_DOC &dest, const JSON_DOC *source)
{
  JSON_VALUE source_copy;

  assert (db_json_get_type (&dest) == DB_JSON_ARRAY);
  assert (db_json_get_type (source) == DB_JSON_ARRAY);

  source_copy.CopyFrom (*source, dest.GetAllocator ());

  for (JSON_VALUE::ValueIterator itr = source_copy.Begin (); itr != source_copy.End (); ++itr)
    {
      dest.PushBack (*itr, dest.GetAllocator ());
    }
}

/*
 * db_json_merge_two_json_by_array_wrapping () - Merge the source json into destination json
 * This method should be called when jsons have different types
 *
 * return                  : error code
 * dest (in)               : json where to merge
 * source (in)             : json to merge
 */
void
db_json_merge_two_json_by_array_wrapping (JSON_DOC &dest, const JSON_DOC *source)
{
  if (db_json_get_type (&dest) != DB_JSON_ARRAY)
    {
      db_json_doc_wrap_as_array (dest);
    }

  if (db_json_get_type (source) != DB_JSON_ARRAY)
    {
      // create an array with a single member as source, then call db_json_merge_two_json_arrays
      JSON_DOC source_as_array;
      source_as_array.SetArray ();

      // need a json value clone of source, because PushBack does not guarantee the const restriction
      JSON_VALUE source_as_value (db_json_doc_to_value (*source), source_as_array.GetAllocator ());
      source_as_array.PushBack (source_as_value, source_as_array.GetAllocator ());

      // merge arrays
      db_json_merge_two_json_arrays (dest, &source_as_array);

      // todo: we do some memory allocation and copying; maybe we can improve
    }
  else
    {
      db_json_merge_two_json_arrays (dest, source);
    }
}

int
db_json_object_contains_key (JSON_DOC *obj, const char *key, int &result)
{
  if (!obj->IsObject ())
    {
      er_set (ER_ERROR_SEVERITY, ARG_FILE_LINE, ER_JSON_NO_JSON_OBJECT_PROVIDED, 0);
      return ER_JSON_NO_JSON_OBJECT_PROVIDED;
    }

  result = (int) obj->HasMember (key);
  return NO_ERROR;
}

const char *
db_json_get_schema_raw_from_validator (JSON_VALIDATOR *val)
{
  return val == NULL ? NULL : val->get_schema_raw ();
}

int
db_json_validate_json (const char *json_body)
{
  rapidjson::Document document;

  document.Parse (json_body);
  if (document.HasParseError ())
    {
      er_set (ER_ERROR_SEVERITY, ARG_FILE_LINE, ER_JSON_INVALID_JSON, 2,
	      rapidjson::GetParseError_En (document.GetParseError ()), document.GetErrorOffset ());
      return ER_JSON_INVALID_JSON;
    }

  return NO_ERROR;
}

JSON_DOC *db_json_allocate_doc ()
{
  JSON_DOC *doc = new JSON_DOC();
  return doc;
}

void db_json_delete_doc (JSON_DOC *&doc)
{
  delete doc;
  doc = NULL;
}

int
db_json_load_validator (const char *json_schema_raw, JSON_VALIDATOR *&validator)
{
  int error_code;

  assert (validator == NULL);

  validator = new JSON_VALIDATOR (json_schema_raw);

  error_code = validator->load ();
  if (error_code != NO_ERROR)
    {
      delete validator;
      validator = NULL;
      return error_code;
    }

  return NO_ERROR;
}

JSON_VALIDATOR *
db_json_copy_validator (JSON_VALIDATOR *validator)
{
  return new JSON_VALIDATOR (*validator);
}

int
db_json_validate_doc (JSON_VALIDATOR *validator, JSON_DOC *doc)
{
  return validator->validate (doc);
}

void
db_json_delete_validator (JSON_VALIDATOR *&validator)
{
  delete validator;
  validator = NULL;
}

bool
db_json_are_validators_equal (JSON_VALIDATOR *val1, JSON_VALIDATOR *val2)
{
  if (val1 != NULL && val2 != NULL)
    {
      return (strcmp (val1->get_schema_raw (), val2->get_schema_raw ()) == 0);
    }
  else if (val1 == NULL && val2 == NULL)
    {
      return true;
    }
  else
    {
      return false;
    }
}

/*
 * db_json_merge_func ()
 * j1 (in)
 * j2 (in)
 * doc (out): the result
 * Json objects are merged like this:
 * {"a":"b", "x":"y"} M {"a":"c"} -> {"a":["b","c"], "x":"y"}
 * Json arrays as such:
 * ["a", "b"] M ["x", "y"] -> ["a", "b", "x", "y"]
 * Json scalars are transformed into arrays and merged normally
 */

int
db_json_merge_func (const JSON_DOC *source, JSON_DOC *&dest)
{
  if (dest == NULL)
    {
      dest = db_json_allocate_doc ();
      db_json_copy_doc (*dest, source);
      return NO_ERROR;
    }

  if (db_json_get_type (dest) == db_json_get_type (source))
    {
      if (db_json_get_type (dest) == DB_JSON_OBJECT)
	{
	  db_json_merge_two_json_objects (*dest, source);
	}
      else if (db_json_get_type (dest) == DB_JSON_ARRAY)
	{
	  db_json_merge_two_json_arrays (*dest, source);
	}
      else
	{
	  db_json_merge_two_json_by_array_wrapping (*dest, source);
	}
    }
  else
    {
      db_json_merge_two_json_by_array_wrapping (*dest, source);
    }

  return NO_ERROR;
}

int
db_json_get_int_from_document (const JSON_DOC *doc)
{
  return db_json_get_int_from_value (doc);
}

double
db_json_get_double_from_document (const JSON_DOC *doc)
{
  return db_json_get_double_from_value (doc);
}

const char *
db_json_get_string_from_document (const JSON_DOC *doc)
{
  return db_json_get_string_from_value (doc);
}

char *
db_json_get_bool_as_str_from_document (const JSON_DOC *doc)
{
  return db_json_get_bool_as_str_from_value (doc);
}

char *
db_json_copy_string_from_document (const JSON_DOC *doc)
{
  return db_json_copy_string_from_value (doc);
}

int
db_json_get_int_from_value (const JSON_VALUE *val)
{
  if (val == NULL)
    {
      assert (false);
      return 0;
    }

  assert (db_json_get_type_of_value (val) == DB_JSON_INT);

  return val->GetInt ();
}

double
db_json_get_double_from_value (const JSON_VALUE *doc)
{
  if (doc == NULL)
    {
      assert (false);
      return 0;
    }

  assert (db_json_get_type_of_value (doc) == DB_JSON_DOUBLE
	  || db_json_get_type_of_value (doc) == DB_JSON_INT);

  return db_json_get_type_of_value (doc) == DB_JSON_DOUBLE ? doc->GetDouble () : doc->GetInt ();
}

const char *
db_json_get_string_from_value (const JSON_VALUE *doc)
{
  if (doc == NULL)
    {
      assert (false);
      return NULL;
    }

  assert (db_json_get_type_of_value (doc) == DB_JSON_STRING);

  return doc->GetString ();
}

char *
db_json_copy_string_from_value (const JSON_VALUE *doc)
{
  if (doc == NULL)
    {
      assert (false);
      return NULL;
    }

  assert (db_json_get_type_of_value (doc) == DB_JSON_STRING);
  return db_private_strdup (NULL, doc->GetString ());
}

static char *
db_json_bool_to_string (bool b)
{
  return b ? db_private_strdup (NULL, "true") : db_private_strdup (NULL, "false");
}

char *
db_json_get_bool_as_str_from_value (const JSON_VALUE *doc)
{
  if (doc == NULL)
    {
      assert (false);
      return NULL;
    }

  assert (db_json_get_type_of_value (doc) == DB_JSON_BOOL);
  return db_json_bool_to_string (doc->GetBool ());
}

static JSON_PATH_TYPE
db_json_get_path_type (std::string &path_string)
{
  db_json_normalize_path (path_string);

  if (path_string.empty ())
    {
      return JSON_PATH_TYPE::JSON_PATH_EMPTY;
    }
  else if (path_string[0] == '$')
    {
      return JSON_PATH_TYPE::JSON_PATH_SQL_JSON;
    }
  else
    {
      return JSON_PATH_TYPE::JSON_PATH_POINTER;
    }
}

/*
 * db_json_build_path_special_chars ()
 * json_path_type (in)
 * special_chars (out)
 * rapid json pointer supports URI Fragment Representation
 * https://tools.ietf.org/html/rfc3986
 * we need a map in order to know how to escape special characters
 * example from sql_path to pointer_path: $."/a" -> #/~1a
 */
static void
db_json_build_path_special_chars (const JSON_PATH_TYPE &json_path_type,
				  std::unordered_map<std::string, std::string> &special_chars)
{
  for (auto it = uri_fragment_conversions.begin (); it != uri_fragment_conversions.end (); ++it)
    {
      if (json_path_type == JSON_PATH_TYPE::JSON_PATH_SQL_JSON)
	{
	  special_chars.insert (*it);
	}
      else
	{
	  special_chars.insert (std::make_pair (it->second, it->first));
	}
    }
}

/*
 * db_json_split_path_by_delimiters ()
 * path (in)
 * delim (in) supports multiple delimiters
 * returns a vector with tokens split by delimiters from the given string
 */
static std::vector<std::string>
db_json_split_path_by_delimiters (const std::string &path, const std::string &delim)
{
  std::vector<std::string> tokens;
  std::size_t start = 0;
  std::size_t end = path.find_first_of (delim, start);

  while (end != std::string::npos)
    {
      if (path[end] == '"')
	{
	  std::size_t index_of_closing_quote = path.find_first_of ("\"", end+1);
	  if (index_of_closing_quote == std::string::npos)
	    {
	      assert (false);
	      tokens.clear ();
	      return tokens;
	      /* this should have been catched earlier */
	    }
	  else
	    {
	      tokens.push_back (path.substr (end + 1, index_of_closing_quote - end - 1));
	      end = index_of_closing_quote;
	      start = end + 1;
	    }
	}
      // do not tokenize on escaped quotes
      else if (path[end] != '"' || ((end >= 1) && path[end - 1] != '\\'))
	{
	  const std::string &substring = path.substr (start, end - start);
	  if (!substring.empty ())
	    {
	      tokens.push_back (substring);
	    }

	  start = end + 1;
	}

      end = path.find_first_of (delim, end + 1);
    }

  const std::string &substring = path.substr (start, end);
  if (!substring.empty ())
    {
      tokens.push_back (substring);
    }

  std::size_t tokens_size = tokens.size ();
  for (std::size_t i = 0; i < tokens_size; i++)
    {
      if (db_json_path_is_token_valid_array_index (tokens[i]))
	{
	  db_json_remove_leading_zeros_index (tokens[i]);
	}
    }

  return tokens;
}

/*
 * db_json_sql_path_is_valid () - Check if a given path is a SQL valid path
 *
 * return                  : true/false
 * sql_path (in)           : path to be checked
 */
static bool
db_json_sql_path_is_valid (std::string &sql_path)
{
  // skip leading white spaces
  db_json_normalize_path (sql_path);
  if (sql_path.empty ())
    {
      // empty
      return false;
    }

  if (sql_path[0] != '$')
    {
      // first character should always be '$'
      return false;
    }
  // start parsing path string by skipping dollar character
  for (std::size_t i = 1; i < sql_path.length (); ++i)
    {
      // to begin a next token we have only 2 possibilities:
      // with dot we start an object name
      // with bracket we start an index
      switch (sql_path[i])
	{
	case '[':
	{
	  std::size_t end_bracket_offset = sql_path.find_first_of (']', ++i);
	  if (end_bracket_offset == sql_path.npos)
	    {
	      // unacceptable
	      assert (false);
	      return false;
	    }
	  if (!db_json_path_is_token_valid_array_index (sql_path, i, end_bracket_offset))
	    {
	      // expecting a valid index
	      return false;
	    }
	  // move to ']'. i will be incremented.
	  i = end_bracket_offset;
	}
	break;

	case '.':
	  i++;

	  if (sql_path[i] == '"')
	    {
	      i++;

	      // right now this method accepts escaped quotes with backslash
	      while (i < sql_path.length () && (sql_path[i] != '"' || sql_path[i - 1] == '\\'))
		{
		  i++;
		}

	      if (i == sql_path.length ())
		{
		  return false;
		}
	    }
	  else
	    {
	      // we can have an object name without quotes only if the first character is a letter
	      // otherwise we need to put in between quotes
	      if (!std::isalpha (sql_path[i++]))
		{
		  return false;
		}

	      while (i < sql_path.length () && (sql_path[i] != '.' && sql_path[i] != '['))
		{
		  i++;
		}

	      i--;
	    }
	  break;

	default:
	  return false;
	}
    }

  return true;
}

/*
 * db_json_er_set_path_does_not_exist () - Set an error if the path does not exist in JSON document
 * This method is called internaly in the json functions if we can not access the element from the specified path
 *
 * return                  : error code
 * path (in)               : path that does not exist
 * doc (in)                : json document
 */
static int
db_json_er_set_path_does_not_exist (const char *file_name, const int line_no, const std::string &path,
				    const JSON_DOC *doc)
{
  std::string sql_path_string;
  int error_code;

  // the path must be SQL path
  error_code = db_json_convert_pointer_to_sql_path (path.c_str (), sql_path_string);
  if (error_code != NO_ERROR)
    {
      ASSERT_ERROR ();
      return error_code;
    }

  // get the json body
  char *raw_json_body = db_json_get_raw_json_body_from_document (doc);
  PRIVATE_UNIQUE_PTR<char> unique_ptr (raw_json_body, NULL);

  er_set (ER_ERROR_SEVERITY, file_name, line_no, ER_JSON_PATH_DOES_NOT_EXIST, 2,
	  sql_path_string.c_str (), raw_json_body);

  return ER_JSON_PATH_DOES_NOT_EXIST;
}

static int
db_json_er_set_expected_other_type (const char *file_name, const int line_no, const std::string &path,
				    const DB_JSON_TYPE &found_type, const DB_JSON_TYPE &expected_type, const DB_JSON_TYPE &expected_type_optional)
{
  std::string sql_path_string;
  int error_code = NO_ERROR;

  // the path must be SQL path
  error_code = db_json_convert_pointer_to_sql_path (path.c_str (), sql_path_string);
  if (error_code != NO_ERROR)
    {
      ASSERT_ERROR();
      return error_code;
    }

  const char *found_type_str = db_json_get_json_type_as_str (found_type);
  std::string expected_type_str = db_json_get_json_type_as_str (expected_type);

  if (expected_type_optional != DB_JSON_NULL)
    {
      expected_type_str += " or ";
      expected_type_str += db_json_get_json_type_as_str (expected_type_optional);
    }

  er_set (ER_ERROR_SEVERITY, file_name, line_no, ER_JSON_EXPECTED_OTHER_TYPE, 3,
	  sql_path_string.c_str (), expected_type_str.c_str (), found_type_str);

  return ER_JSON_EXPECTED_OTHER_TYPE;
}

/*
 * db_json_replace_token_special_chars ()
 * token (in)
 * special_chars (in)
 * this function does the special characters replacements in a token based on mapper
 * Example: object~1name -> object/name
 */
static void
db_json_replace_token_special_chars (std::string &token,
				     const std::unordered_map<std::string, std::string> &special_chars)
{
<<<<<<< HEAD
  size_t start = 0;
  size_t end = 0;
  size_t step = 1;

  while (start < token.length())
    {
      step = 1;

      // todo: this looks a little bit overkill; we need to reconsider
      for (end = start + 1; end <= token.length(); end++)
	{
	  const std::string &substring = token.substr (start, end - start);
	  auto pair_iterator = special_chars.find (substring);

	  if (pair_iterator != special_chars.end ())
	    {
	      token.replace (start, substring.length(), pair_iterator->second);
	      step = substring.length();
	      break;
	    }
=======
  bool replaced = false;

  // iterate character by character and detect special characters
  for (size_t token_idx = 0; token_idx < token.length (); /* incremented in for body */)
    {
      replaced = false;
      // compare with special characters
      for (auto special_it = special_chars.begin (); special_it != special_chars.end (); ++special_it)
	{
	  // compare special characters with sequence following token_it
	  if (token_idx + special_it->first.length () <= token.length ())
	    {
	      if (token.compare (token_idx, special_it->first.length (), special_it->first.c_str ()) == 0)
		{
		  // replace
		  token.replace (token_idx, special_it->first.length (), special_it->second);
		  // skip replaced
		  token_idx += special_it->second.length ();

		  replaced = true;
		  // next loop
		  break;
		}
	    }
	}

      if (!replaced)
	{
	  // no match; next character
	  token_idx++;
>>>>>>> 22b72166
	}

      start += step;
    }
}

/*
 * db_json_convert_pointer_to_sql_path ()
 * pointer_path (in)
 * sql_path_out (out): the result
 * A pointer path is converted to SQL standard path
 * Example: /0/name1/name2/2 -> $[0]."name1"."name2"[2]
 */
static int
db_json_convert_pointer_to_sql_path (const char *pointer_path, std::string &sql_path_out)
{
  std::string pointer_path_string (pointer_path);
  JSON_PATH_TYPE json_path_type = db_json_get_path_type (pointer_path_string);

  if (json_path_type == JSON_PATH_TYPE::JSON_PATH_EMPTY
      || json_path_type == JSON_PATH_TYPE::JSON_PATH_SQL_JSON)
    {
      // path is not JSON path format; consider it SQL path.
      sql_path_out = pointer_path_string;
      return NO_ERROR;
    }

  std::unordered_map<std::string, std::string> special_chars;
  sql_path_out = "$";

  db_json_build_path_special_chars (json_path_type, special_chars);

  // starting the conversion of path
  // first we need to split into tokens
  std::vector<std::string> tokens = db_json_split_path_by_delimiters (pointer_path_string, db_Json_pointer_delimiters);

  for (std::size_t i = 0; i < tokens.size (); ++i)
    {
      std::string &token = tokens[i];

      if (db_json_path_is_token_valid_array_index (token))
	{
	  sql_path_out += "[";
	  sql_path_out += token;
	  sql_path_out += "]";
	}
      else
	{
	  sql_path_out += ".\"";
	  // replace special characters if necessary based on mapper
	  db_json_replace_token_special_chars (token, special_chars);
	  sql_path_out += token;
	  sql_path_out += "\"";
	}
    }

  return NO_ERROR;
}

static bool
db_json_isspace (const unsigned char &ch)
{
  return std::isspace (ch) != 0;
}

static void
db_json_normalize_path (std::string &path_string)
{
  // trim leading spaces
  auto first_non_space = std::find_if_not (path_string.begin (), path_string.end (), db_json_isspace);
  path_string.erase (path_string.begin (), first_non_space);
}

static bool
db_json_iszero (const unsigned char &ch)
{
  return ch == '0';
}

/* db_json_remove_leading_zeros_index () - Erase leading zeros from sql path index
 *
 * index (in)                : current object
 * example: $[000123] -> $[123]
 */
static void
db_json_remove_leading_zeros_index (std::string &index)
{
  // trim leading zeros
  auto first_non_zero = std::find_if_not (index.begin (), index.end (), db_json_iszero);
  index.erase (index.begin (), first_non_zero);

  if (index.empty ())
    {
      index = "0";
    }
}

/*
 * db_json_convert_sql_path_to_pointer ()
 * sql_path (in)
 * json_pointer_out (out): the result
 * An sql_path is converted to rapidjson standard path
 * Example: $[0]."name1".name2[2] -> /0/name1/name2/2
 */
static int
db_json_convert_sql_path_to_pointer (const char *sql_path, std::string &json_pointer_out)
{
  std::string sql_path_string (sql_path);
  JSON_PATH_TYPE json_path_type = db_json_get_path_type (sql_path_string);

  if (json_path_type == JSON_PATH_TYPE::JSON_PATH_EMPTY
      || json_path_type == JSON_PATH_TYPE::JSON_PATH_POINTER)
    {
      // path is not SQL path format; consider it JSON pointer.
      json_pointer_out = sql_path_string;
      return NO_ERROR;
    }

  if (!db_json_sql_path_is_valid (sql_path_string))
    {
      er_set (ER_ERROR_SEVERITY, ARG_FILE_LINE, ER_JSON_INVALID_PATH, 0);
      return ER_JSON_INVALID_PATH;
    }

  std::unordered_map<std::string, std::string> special_chars;

  db_json_build_path_special_chars (json_path_type, special_chars);

  // first we need to split into tokens
  std::vector<std::string> tokens = db_json_split_path_by_delimiters (sql_path_string, db_Json_sql_path_delimiters);

  // build json pointer
  json_pointer_out = "";
  for (unsigned int i = 0; i < tokens.size (); ++i)
    {
      db_json_replace_token_special_chars (tokens[i], special_chars);
      json_pointer_out += "/" + tokens[i];
    }

  return NO_ERROR;
}

/* db_json_get_paths_helper () - Recursive function to get the paths from a json object
 *
 * obj (in)                : current object
 * sql_path (in)           : the path for the current object
 * paths (in)              : vector where we will store all the paths
 */
static void
db_json_get_paths_helper (const JSON_VALUE &obj, const std::string &sql_path, std::vector<std::string> &paths)
{
  // iterate through the array or object and call recursively the function until we reach a single object
  if (obj.IsArray ())
    {
      int count = 0;

      for (auto it = obj.GetArray ().begin (); it != obj.GetArray ().end (); ++it)
	{
	  std::stringstream ss;
	  ss << sql_path << "[" << count++ << "]";
	  db_json_get_paths_helper (*it, ss.str (), paths);
	}
    }
  else if (obj.IsObject ())
    {
      for (auto it = obj.MemberBegin (); it != obj.MemberEnd (); ++it)
	{
	  std::stringstream ss;
	  ss << sql_path << '.' << '"' << it->name.GetString () << '"';
	  db_json_get_paths_helper (it->value, ss.str (), paths);
	}
    }

  // add the current result
  paths.push_back (sql_path);
}

/* db_json_get_all_paths_func () - Returns the paths from a JSON document as a JSON array
 *
 * doc (in)                : json document
 * result_json (in)        : a json array that contains all the paths
 */
int
db_json_get_all_paths_func (const JSON_DOC &doc, JSON_DOC *&result_json)
{
  JSON_POINTER p ("");
  const JSON_VALUE *head = p.Get (doc);
  std::vector<std::string> paths;

  // call the helper to get the paths
  db_json_get_paths_helper (*head, "$", paths);

  result_json->SetArray ();

  for (auto it = paths.begin (); it != paths.end (); ++it)
    {
      JSON_VALUE val;
      val.SetString (it->c_str (), result_json->GetAllocator ());
      result_json->PushBack (val, result_json->GetAllocator ());
    }

  return NO_ERROR;
}

/* db_json_keys_func () - Returns the keys from the top-level value of a JSON object as a JSON array
 *
 * return                  : error code
 * doc (in)                : json document
 * result_json (in)        : a json array that contains all the paths
 * raw_path (in)           : specified path
 */
static int
db_json_keys_func (const JSON_DOC &doc, JSON_DOC &result_json, const char *raw_path)
{
  int error_code = NO_ERROR;
  std::string json_pointer_string;

  // path must be JSON pointer
  error_code = db_json_convert_sql_path_to_pointer (raw_path, json_pointer_string);

  if (error_code != NO_ERROR)
    {
      ASSERT_ERROR ();
      return error_code;
    }

  JSON_POINTER p (json_pointer_string.c_str ());

  if (!p.IsValid ())
    {
      er_set (ER_ERROR_SEVERITY, ARG_FILE_LINE, ER_JSON_INVALID_PATH, 0);
      return ER_JSON_INVALID_PATH;
    }

  const JSON_VALUE *head = p.Get (doc);

  // the specified path does not exist in the current JSON document
  if (head == NULL)
    {
      return db_json_er_set_path_does_not_exist (ARG_FILE_LINE, json_pointer_string, &doc);
    }
  else if (head->IsObject ())
    {
      result_json.SetArray ();

      for (auto it = head->MemberBegin (); it != head->MemberEnd (); ++it)
	{
	  JSON_VALUE val;

	  val.SetString (it->name.GetString (), result_json.GetAllocator ());
	  result_json.PushBack (val, result_json.GetAllocator ());
	}
    }

  return NO_ERROR;
}

int
db_json_keys_func (const JSON_DOC &doc, JSON_DOC *&result_json, const char *raw_path)
{
  assert (result_json == NULL);
  result_json = db_json_allocate_doc ();

  return db_json_keys_func (doc, *result_json, raw_path);
}

int
db_json_keys_func (const char *json_raw, JSON_DOC *&result_json, const char *raw_path)
{
  JSON_DOC doc;
  int error_code = NO_ERROR;

  error_code = db_json_get_json_from_str (json_raw, doc);
  if (error_code != NO_ERROR)
    {
      ASSERT_ERROR();
      return error_code;
    }

  assert (result_json == NULL);
  result_json = db_json_allocate_doc ();

  return db_json_keys_func (doc, *result_json, raw_path);
}

bool
db_json_value_has_numeric_type (const JSON_VALUE *doc)
{
  return db_json_get_type_of_value (doc) == DB_JSON_INT || db_json_get_type_of_value (doc) == DB_JSON_DOUBLE;
}

/*
 *  The following rules define containment:
 *  A candidate scalar is contained in a target scalar if and only if they are comparable and are equal.
 *  Two scalar values are comparable if they have the same JSON_TYPE() types,
 *  with the exception that values of types INTEGER and DOUBLE are also comparable to each other.
 *
 *  A candidate array is contained in a target array if and only if
 *  every element in the candidate is contained in some element of the target.
 *
 *  A candidate nonarray is contained in a target array if and only if the candidate
 *  is contained in some element of the target.
 *
 *  A candidate object is contained in a target object if and only if for each key in the candidate
 *  there is a key with the same name in the target and the value associated with the candidate key
 *  is contained in the value associated with the target key.
 */
int
db_json_value_is_contained_in_doc (const JSON_DOC *doc, const JSON_DOC *value, bool &result)
{
  return db_json_value_is_contained_in_doc_helper (doc, value, result);
}

int
db_json_value_is_contained_in_doc_helper (const JSON_VALUE *doc, const JSON_VALUE *value, bool &result)
{
  int error_code = NO_ERROR;
  DB_JSON_TYPE doc_type, val_type;

  doc_type = db_json_get_type_of_value (doc);
  val_type = db_json_get_type_of_value (value);

  if (doc_type == val_type)
    {
      if (doc_type == DB_JSON_STRING)
	{
	  result = (strcmp (doc->GetString (), value->GetString ()) == 0);
	}
      else if (doc_type == DB_JSON_INT)
	{
	  result = (db_json_get_int_from_value (doc) == db_json_get_int_from_value (value));
	}
      else if (doc_type == DB_JSON_DOUBLE)
	{
	  result = (db_json_get_double_from_value (doc) == db_json_get_double_from_value (value));
	}
      else if (doc_type == DB_JSON_ARRAY)
	{
	  for (JSON_VALUE::ConstValueIterator itr_val = value->Begin (); itr_val != value->End (); ++itr_val)
	    {
	      bool res = false;

	      result = false;
	      for (JSON_VALUE::ConstValueIterator itr_doc = doc->Begin (); itr_doc != doc->End (); ++itr_doc)
		{
		  error_code = db_json_value_is_contained_in_doc_helper (itr_doc, itr_val, res);
		  if (error_code != NO_ERROR)
		    {
		      result = false;
		      return error_code;
		    }
		  result |= res;
		}
	      if (!result)
		{
		  return NO_ERROR;
		}
	    }
	  result = true;
	}
      else if (doc_type == DB_JSON_OBJECT)
	{
	  result = true; // empty json value is considered included: json_contains('{"a":1}', '{}') => true
	  JSON_VALUE::ConstMemberIterator itr_val;

	  for (itr_val = value->MemberBegin (); itr_val != value->MemberEnd (); ++itr_val)
	    {
	      if (doc->HasMember (itr_val->name))
		{
		  error_code = db_json_value_is_contained_in_doc_helper (& (*doc)[itr_val->name], &itr_val->value,
			       result);
		  if (error_code != NO_ERROR)
		    {
		      result = false;
		      return error_code;
		    }
		  if (!result)
		    {
		      return NO_ERROR;
		    }
		}
	    }
	}
      else if (doc_type == DB_JSON_NULL)
	{
	  result = false;
	  return NO_ERROR;
	}
    }
  else if (db_json_value_has_numeric_type (doc) && db_json_value_has_numeric_type (value))
    {
      double v1 = db_json_get_double_from_value (doc);
      double v2 = db_json_get_double_from_value (value);

      result = (v1 == v2);
    }
  else
    {
      if (doc_type == DB_JSON_ARRAY)
	{
	  for (JSON_VALUE::ConstValueIterator itr_doc = doc->Begin (); itr_doc != doc->End (); ++itr_doc)
	    {
	      error_code = db_json_value_is_contained_in_doc_helper (itr_doc, value, result);
	      if (error_code != NO_ERROR)
		{
		  result = false;
		  return error_code;
		}
	      if (result)
		{
		  return NO_ERROR;
		}
	    }
	  result = false;
	}
      else
	{
	  result = false;
	  return NO_ERROR;
	}
    }

  return error_code;
}

void db_json_set_string_to_doc (JSON_DOC *doc, const char *str)
{
  doc->SetString (str, doc->GetAllocator ());
}

void db_json_set_double_to_doc (JSON_DOC *doc, double d)
{
  doc->SetDouble (d);
}

void db_json_set_int_to_doc (JSON_DOC *doc, int i)
{
  doc->SetInt (i);
}

bool db_json_are_docs_equal (const JSON_DOC *doc1, const JSON_DOC *doc2)
{
  if (doc1 == NULL || doc2 == NULL)
    {
      return false;
    }
  return *doc1 == *doc2;
}

void
db_json_make_document_null (JSON_DOC *doc)
{
  if (doc != NULL)
    {
      doc->SetNull ();
    }
}

bool db_json_doc_has_numeric_type (const JSON_DOC *doc)
{
  return db_json_value_has_numeric_type (doc);
}

bool db_json_doc_is_uncomparable (const JSON_DOC *doc)
{
  DB_JSON_TYPE type = db_json_get_type (doc);

  return (type == DB_JSON_ARRAY || type == DB_JSON_OBJECT);
}

/*
 * db_json_path_is_token_valid_array_index () - verify if token is a valid array index. token can be a substring of
 *                                              first argument (by default the entire argument).
 *
 * return     : true if all token characters are digits (valid index)
 * str (in)   : token or the string that token belong to
 * start (in) : start of token; default is start of string
 * end (in)   : end of token; default is end of string; 0 is considered default value
 */
static bool
db_json_path_is_token_valid_array_index (const std::string &str, std::size_t start, std::size_t end)
{
  // json pointer will corespond the symbol '-' to JSON_ARRAY length
  // so if we have the json {"A":[1,2,3]} and the path /A/-
  // this will point to the 4th element of the array (zero indexed)
  if (str.compare ("-") == 0)
    {
      return true;
    }

  if (end == 0)
    {
      // default is end of string
      end = str.length ();
    }
  for (auto it = str.cbegin () + start; it < str.cbegin () + end; it++)
    {
      if (!std::isdigit (*it))
	{
	  return false;
	}
    }

  // all are digits; this is a valid array index
  return true;
}

/************************************************************************/
/* JSON_DOC implementation                                              */
/************************************************************************/

bool JSON_DOC::IsLeaf ()
{
  return !IsArray () && !IsObject ();
}

static void
db_json_value_wrap_as_array (JSON_VALUE &value, JSON_PRIVATE_MEMPOOL &allocator)
{
  JSON_VALUE swap_value;

  swap_value.SetArray ();
  swap_value.PushBack (value, allocator);
  swap_value.Swap (value);
}

static void
db_json_doc_wrap_as_array (JSON_DOC &doc)
{
  return db_json_value_wrap_as_array (doc, doc.GetAllocator ());
}

int
JSON_WALKER::WalkDocument (JSON_DOC &document)
{
  return WalkValue (db_json_doc_to_value (document));
}

int
JSON_WALKER::WalkValue (JSON_VALUE &value)
{
  int error_code = NO_ERROR;

  error_code = CallBefore (value);
  if (error_code != NO_ERROR)
    {
      ASSERT_ERROR ();
      return error_code;
    }

  if (value.IsObject ())
    {
      for (auto it = value.MemberBegin (); it != value.MemberEnd (); ++it)
	{
	  error_code = WalkValue (it->value);
	  if (error_code != NO_ERROR)
	    {
	      ASSERT_ERROR ();
	      return error_code;
	    }
	}
    }
  else if (value.IsArray ())
    {
      for (JSON_VALUE *it = value.Begin (); it != value.End (); ++it)
	{
	  error_code = WalkValue (*it);
	  if (error_code != NO_ERROR)
	    {
	      ASSERT_ERROR ();
	      return error_code;
	    }
	}
    }

  error_code = CallAfter (value);
  if (error_code != NO_ERROR)
    {
      ASSERT_ERROR ();
      return error_code;
    }

  return NO_ERROR;
}

bool
JSON_SERIALIZER::SaveSizePointers (char *ptr)
{
  // save the current pointer
  m_size_pointers.push (ptr);
  // skip the size
  m_error = or_put_int (m_buffer, 0);
  return !HasError();
}

void
JSON_SERIALIZER::SetSizePointers (SizeType size)
{
  char *buf = m_size_pointers.top();
  m_size_pointers.pop();

  assert (buf >= m_buffer->buffer && buf < m_buffer->ptr);

  // overwrite that pointer with the correct size
  or_pack_int (buf, (int) size);
}

bool JSON_SERIALIZER::PackType (const DB_JSON_TYPE &type)
{
  m_error = or_put_int (m_buffer, static_cast<int> (type));
  return !HasError();
}

bool JSON_SERIALIZER::PackString (const char *str)
{
  m_error = or_put_string_aligned_with_length (m_buffer, str);
  return !HasError();
}

bool JSON_SERIALIZER_LENGTH::Null ()
{
  m_length += GetTypePackedSize ();
  return true;
}

bool JSON_SERIALIZER::Null ()
{
  return PackType (DB_JSON_NULL);
}

bool JSON_SERIALIZER_LENGTH::Bool (bool b)
{
  // the encode will be TYPE|VALUE, where TYPE is int and value is int (0 or 1)
  m_length += GetTypePackedSize () + OR_INT_SIZE;
  return true;
}

bool JSON_SERIALIZER::Bool (bool b)
{
  if (!PackType (DB_JSON_BOOL))
    {
      return false;
    }

  m_error = or_put_int (m_buffer, b ? 1 : 0);
  return !HasError();
}

bool JSON_SERIALIZER_LENGTH::Int (int i)
{
  // the encode will be TYPE|VALUE, where TYPE is int and value is int
  m_length += GetTypePackedSize () + OR_INT_SIZE;
  return true;
}

bool JSON_SERIALIZER::Int (int i)
{
  if (!PackType (DB_JSON_INT))
    {
      return false;
    }

  m_error = or_put_int (m_buffer, i);
  return !HasError();
}

bool JSON_SERIALIZER_LENGTH::Double (double d)
{
  // the encode will be TYPE|VALUE, where TYPE is int and value is double
  m_length += GetTypePackedSize () + OR_DOUBLE_SIZE;
  return true;
}

bool JSON_SERIALIZER::Double (double d)
{
  if (!PackType (DB_JSON_DOUBLE))
    {
      return false;
    }

  m_error = or_put_double (m_buffer, d);
  return !HasError();
}

bool JSON_SERIALIZER_LENGTH::String (const Ch *str, SizeType length, bool copy)
{
  m_length += GetTypePackedSize() + GetStringPackedSize (str);
  return true;
}

bool JSON_SERIALIZER::String (const Ch *str, SizeType length, bool copy)
{
  return PackType (DB_JSON_STRING) && PackString (str);
}

bool JSON_SERIALIZER_LENGTH::Key (const Ch *str, SizeType length, bool copy)
{
  // we encode directly the key because we know we are dealing with object
  m_length += GetStringPackedSize (str);
  return true;
}

bool JSON_SERIALIZER::Key (const Ch *str, SizeType length, bool copy)
{
  return PackString (str);
}

bool JSON_SERIALIZER_LENGTH::StartObject()
{
  m_length += GetTypePackedSize ();
  m_length += OR_INT_SIZE;
  return true;
}

bool JSON_SERIALIZER::StartObject()
{
  if (!PackType (DB_JSON_OBJECT))
    {
      return false;
    }

  // add pointer to stack, because we need to come back to overwrite this pointer with the correct size
  // we will know that in EndObject function
  return SaveSizePointers (m_buffer->ptr);
}

bool JSON_SERIALIZER_LENGTH::StartArray()
{
  m_length += GetTypePackedSize ();
  m_length += OR_INT_SIZE;
  return true;
}

bool JSON_SERIALIZER::StartArray()
{
  if (!PackType (DB_JSON_ARRAY))
    {
      return false;
    }

  // add pointer to stack, because we need to come back to overwrite this pointer with the correct size
  // we will know that in EndObject function
  return SaveSizePointers (m_buffer->ptr);
}

bool JSON_SERIALIZER_LENGTH::EndObject (SizeType memberCount)
{
  return true;
}

bool JSON_SERIALIZER::EndObject (SizeType memberCount)
{
  // overwrite the count
  SetSizePointers (memberCount);
  return true;
}

bool JSON_SERIALIZER_LENGTH::EndArray (SizeType elementCount)
{
  return true;
}

bool JSON_SERIALIZER::EndArray (SizeType elementCount)
{
  // overwrite the count
  SetSizePointers (elementCount);
  return true;
}

/*
 * db_json_serialize () - serialize a json document
 *
 * return     : pair (buffer, length)
 * doc (in)   : the document that we want to serialize
 *
 * buffer will contain the json serialized
 * length is the buffer size (we can not use strlen!)
 */
int
db_json_serialize (const JSON_DOC &doc, OR_BUF &buffer)
{
  JSON_SERIALIZER js (buffer);
  int error_code = NO_ERROR;

  if (!doc.Accept (js))
    {
      error_code = ER_TF_BUFFER_OVERFLOW;
      er_set (ER_ERROR_SEVERITY, ARG_FILE_LINE, ER_TF_BUFFER_OVERFLOW, 0);
    }

  return error_code;
}

std::size_t
db_json_serialize_length (const JSON_DOC &doc)
{
  JSON_SERIALIZER_LENGTH jsl;
  doc.Accept (jsl);

  return jsl.GetLength();
}

/*
* db_json_or_buf_underflow () - Check if the buffer return underflow
*
* return            : error_code
* buf (in)          : the buffer which contains the data
* length (in)       : the length of the string that we want to retrieve
*
* We do this check separately because we want to avoid an additional memory copy when getting the data from the buffer
* for storing it in the json document
*/
static int
db_json_or_buf_underflow (OR_BUF *buf, size_t length)
{
  if ((buf->ptr + length) > buf->endptr)
    {
      return or_underflow (buf);
    }
  return NO_ERROR;
}

static int
db_json_unpack_string_to_value (OR_BUF *buf, JSON_VALUE &value, JSON_PRIVATE_MEMPOOL &doc_allocator)
{
  size_t str_length;
  int rc = NO_ERROR;

  // get the string length
  str_length = or_get_int (buf, &rc);
  if (rc != NO_ERROR)
    {
      er_set (ER_ERROR_SEVERITY, ARG_FILE_LINE, ER_TF_BUFFER_OVERFLOW, 0);
      return rc;
    }

  rc = db_json_or_buf_underflow (buf, str_length);
  if (rc != NO_ERROR)
    {
      // we need to assert error here because or_underflow sets the error unlike or_overflow
      // which only returns the error code
      ASSERT_ERROR();
      return rc;
    }

  // set the string directly from the buffer to avoid additional copy
  value.SetString (buf->ptr, str_length - 1, doc_allocator);
  // update the buffer pointer
  buf->ptr += str_length;

  // still need to take care of the alignment
  rc = or_align (buf, INT_ALIGNMENT);
  if (rc != NO_ERROR)
    {
      er_set (ER_ERROR_SEVERITY, ARG_FILE_LINE, ER_TF_BUFFER_OVERFLOW, 0);
      return rc;
    }

  return NO_ERROR;
}

static int
db_json_unpack_int_to_value (OR_BUF *buf, JSON_VALUE &value)
{
  int rc = NO_ERROR;
  int int_value;

  // unpack int
  int_value = or_get_int (buf, &rc);
  if (rc != NO_ERROR)
    {
      er_set (ER_ERROR_SEVERITY, ARG_FILE_LINE, ER_TF_BUFFER_OVERFLOW, 0);
      return rc;
    }

  value.SetInt (int_value);

  return NO_ERROR;
}

static int
db_json_unpack_double_to_value (OR_BUF *buf, JSON_VALUE &value)
{
  int rc = NO_ERROR;
  double double_value;

  // unpack double
  double_value = or_get_double (buf, &rc);
  if (rc != NO_ERROR)
    {
      er_set (ER_ERROR_SEVERITY, ARG_FILE_LINE, ER_TF_BUFFER_OVERFLOW, 0);
      return rc;
    }

  value.SetDouble (double_value);

  return NO_ERROR;
}

static int
db_json_unpack_bool_to_value (OR_BUF *buf, JSON_VALUE &value)
{
  int rc = NO_ERROR;
  int int_value;

  int_value = or_get_int (buf, &rc); // it can be 0 or 1
  if (rc != NO_ERROR)
    {
      er_set (ER_ERROR_SEVERITY, ARG_FILE_LINE, ER_TF_BUFFER_OVERFLOW, 0);
      return rc;
    }

  assert (int_value == 0 || int_value == 1);

  value.SetBool (int_value == 1 ? true : false);

  return NO_ERROR;
}

static int
db_json_unpack_object_to_value (OR_BUF *buf, JSON_VALUE &value, JSON_PRIVATE_MEMPOOL &doc_allocator)
{
  int rc = NO_ERROR;
  int size;

  value.SetObject();

  // get the member count of the object
  size = or_get_int (buf, &rc);
  if (rc != NO_ERROR)
    {
      er_set (ER_ERROR_SEVERITY, ARG_FILE_LINE, ER_TF_BUFFER_OVERFLOW, 0);
      return rc;
    }

  // for each key-value pair we need to deserialize the value
  for (int i = 0; i < size; i++)
    {
      // get the key
      JSON_VALUE key;
      rc = db_json_unpack_string_to_value (buf, key, doc_allocator);
      if (rc != NO_ERROR)
	{
	  ASSERT_ERROR();
	  return rc;
	}

      // get the value
      JSON_VALUE child;
      rc = db_json_deserialize_doc_internal (buf, child, doc_allocator);
      if (rc != NO_ERROR)
	{
	  er_set (ER_ERROR_SEVERITY, ARG_FILE_LINE, ER_TF_BUFFER_OVERFLOW, 0);
	  return rc;
	}

      value.AddMember (key, child, doc_allocator);
    }

  return NO_ERROR;
}

static int
db_json_unpack_array_to_value (OR_BUF *buf, JSON_VALUE &value, JSON_PRIVATE_MEMPOOL &doc_allocator)
{
  int rc = NO_ERROR;
  int size;

  value.SetArray();

  // get the member count of the array
  size = or_get_int (buf, &rc);
  if (rc != NO_ERROR)
    {
      er_set (ER_ERROR_SEVERITY, ARG_FILE_LINE, ER_TF_BUFFER_OVERFLOW, 0);
      return rc;
    }

  // for each member we need to deserialize it
  for (int i = 0; i < size; i++)
    {
      JSON_VALUE child;
      rc = db_json_deserialize_doc_internal (buf, child, doc_allocator);
      if (rc != NO_ERROR)
	{
	  er_set (ER_ERROR_SEVERITY, ARG_FILE_LINE, ER_TF_BUFFER_OVERFLOW, 0);
	  return rc;
	}

      value.PushBack (child, doc_allocator);
    }

  return NO_ERROR;
}

/*
 * db_json_deserialize_doc_internal () - this is where the deserialization actually happens
 *
 * return             : error_code
 * buf (in)           : the buffer which contains the json serialized
 * doc_allocator (in) : the allocator used to create json "tree"
 * value (in)         : the current value from the json document
 */
static int
db_json_deserialize_doc_internal (OR_BUF *buf, JSON_VALUE &value, JSON_PRIVATE_MEMPOOL &doc_allocator)
{
  DB_JSON_TYPE json_type;
  int rc = NO_ERROR;

  // get the json scalar value
  json_type = static_cast<DB_JSON_TYPE> (or_get_int (buf, &rc));
  if (rc != NO_ERROR)
    {
      ASSERT_ERROR();
      return rc;
    }

  switch (json_type)
    {
    case DB_JSON_INT:
      rc = db_json_unpack_int_to_value (buf, value);
      break;

    case DB_JSON_DOUBLE:
      rc = db_json_unpack_double_to_value (buf, value);
      break;

    case DB_JSON_STRING:
      rc = db_json_unpack_string_to_value (buf, value, doc_allocator);
      break;

    case DB_JSON_BOOL:
      rc = db_json_unpack_bool_to_value (buf, value);
      break;

    case DB_JSON_NULL:
      value.SetNull();
      break;

    case DB_JSON_OBJECT:
      rc = db_json_unpack_object_to_value (buf, value, doc_allocator);
      break;

    case DB_JSON_ARRAY:
      rc = db_json_unpack_array_to_value (buf, value, doc_allocator);
      break;

    default:
      /* we shouldn't get here */
      assert (false);
      return ER_FAILED;
    }

  if (rc != NO_ERROR)
    {
      ASSERT_ERROR();
    }

  return rc;
}

/*
 * db_json_deserialize () - deserialize a json reconstructing the object from a buffer
 *
 * return        : error code
 * json_raw (in) : buffer of the json serialized
 * doc (in)      : json document deserialized
 */
int
db_json_deserialize (OR_BUF *buf, JSON_DOC *&doc)
{
  int error_code = NO_ERROR;

  // create the document that we want to reconstruct
  doc = db_json_allocate_doc ();

  // the conversion from JSON_DOC to JSON_VALUE is needed because we want a refference to current node
  // from json "tree" while iterating
  error_code = db_json_deserialize_doc_internal (buf, db_json_doc_to_value (*doc), doc->GetAllocator());
  if (error_code != NO_ERROR)
    {
      ASSERT_ERROR();
      db_json_delete_doc (doc);
    }

  return error_code;
}<|MERGE_RESOLUTION|>--- conflicted
+++ resolved
@@ -78,12 +78,9 @@
 #include <locale>
 #include <unordered_map>
 #include <vector>
-<<<<<<< HEAD
 #include <stack>
 #include <memory>
-=======
 #include <climits>
->>>>>>> 22b72166
 
 #include <cctype>
 
@@ -2128,28 +2125,6 @@
 db_json_replace_token_special_chars (std::string &token,
 				     const std::unordered_map<std::string, std::string> &special_chars)
 {
-<<<<<<< HEAD
-  size_t start = 0;
-  size_t end = 0;
-  size_t step = 1;
-
-  while (start < token.length())
-    {
-      step = 1;
-
-      // todo: this looks a little bit overkill; we need to reconsider
-      for (end = start + 1; end <= token.length(); end++)
-	{
-	  const std::string &substring = token.substr (start, end - start);
-	  auto pair_iterator = special_chars.find (substring);
-
-	  if (pair_iterator != special_chars.end ())
-	    {
-	      token.replace (start, substring.length(), pair_iterator->second);
-	      step = substring.length();
-	      break;
-	    }
-=======
   bool replaced = false;
 
   // iterate character by character and detect special characters
@@ -2180,7 +2155,6 @@
 	{
 	  // no match; next character
 	  token_idx++;
->>>>>>> 22b72166
 	}
 
       start += step;
