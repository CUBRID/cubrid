--- conflicted
+++ resolved
@@ -176,7 +176,7 @@
   if (m_document.HasParseError ())
     {
       er_set (ER_ERROR_SEVERITY, ARG_FILE_LINE, ER_INVALID_JSON, 2,
-	      rapidjson::GetParseError_En (m_document.GetParseError ()), m_document.GetErrorOffset ());
+              rapidjson::GetParseError_En (m_document.GetParseError ()), m_document.GetErrorOffset ());
       return ER_INVALID_JSON;
     }
 
@@ -247,7 +247,7 @@
       m_validator->GetInvalidSchemaPointer ().StringifyUriFragment (sb1);
       m_validator->GetInvalidDocumentPointer ().StringifyUriFragment (sb2);
       er_set (ER_ERROR_SEVERITY, ARG_FILE_LINE, ER_JSON_INVALIDATED_BY_SCHEMA, 3, sb1.GetString (),
-	      m_validator->GetInvalidSchemaKeyword (), sb2.GetString ());
+              m_validator->GetInvalidSchemaKeyword (), sb2.GetString ());
       error_code = ER_JSON_INVALIDATED_BY_SCHEMA;
     }
 
@@ -363,9 +363,9 @@
       int length = 0;
 
       for (JSON_VALUE::ConstMemberIterator itr = document->MemberBegin (); itr != document->MemberEnd (); ++itr)
-	{
-	  length++;
-	}
+        {
+          length++;
+        }
 
       return length;
     }
@@ -392,14 +392,14 @@
       unsigned int max = 0;
 
       for (JSON_VALUE::ConstValueIterator itr = doc->Begin (); itr != doc->End (); ++itr)
-	{
-	  unsigned int depth = db_json_value_get_depth (itr);
-
-	  if (depth > max)
-	    {
-	      max = depth;
-	    }
-	}
+        {
+          unsigned int depth = db_json_value_get_depth (itr);
+
+          if (depth > max)
+            {
+              max = depth;
+            }
+        }
 
       return max + 1;
     }
@@ -408,14 +408,14 @@
       unsigned int max = 0;
 
       for (JSON_VALUE::ConstMemberIterator itr = doc->MemberBegin (); itr != doc->MemberEnd (); ++itr)
-	{
-	  unsigned int depth = db_json_value_get_depth (&itr->value);
-
-	  if (depth > max)
-	    {
-	      max = depth;
-	    }
-	}
+        {
+          unsigned int depth = db_json_value_get_depth (&itr->value);
+
+          if (depth > max)
+            {
+              max = depth;
+            }
+        }
 
       return max + 1;
     }
@@ -605,7 +605,7 @@
   if (doc->Parse (json_raw).HasParseError ())
     {
       er_set (ER_ERROR_SEVERITY, ARG_FILE_LINE, ER_INVALID_JSON, 2,
-	      rapidjson::GetParseError_En (doc->GetParseError ()), doc->GetErrorOffset ());
+              rapidjson::GetParseError_En (doc->GetParseError ()), doc->GetErrorOffset ());
       delete doc;
       doc = NULL;
       error_code = ER_INVALID_JSON;
@@ -678,18 +678,12 @@
 DB_JSON_TYPE
 db_json_get_type_of_value (const JSON_VALUE *val)
 {
-<<<<<<< HEAD
   if (val == NULL)
     {
       return DB_JSON_NULL;
     }
 
-  if (val->IsString())
-=======
-  /* TODO - handle (val == NULL) */
-
   if (val->IsString ())
->>>>>>> 3aeddac7
     {
       return DB_JSON_STRING;
     }
@@ -732,25 +726,25 @@
       const char *name = itr->name.GetString ();
 
       if (obj1->HasMember (name))
-	{
-	  if ((*obj1) [name].IsArray ())
-	    {
-	      (*obj1) [name].GetArray ().PushBack (itr->value, obj1->GetAllocator ());
-	    }
-	  else
-	    {
-	      JSON_VALUE value;
-
-	      value.SetArray ();
-	      value.PushBack ((*obj1) [name], obj1->GetAllocator ());
-	      (*obj1) [name].Swap (value);
-	      (*obj1) [name].PushBack (itr->value, obj1->GetAllocator ());
-	    }
-	}
+        {
+          if ((*obj1) [name].IsArray ())
+            {
+              (*obj1) [name].GetArray ().PushBack (itr->value, obj1->GetAllocator ());
+            }
+          else
+            {
+              JSON_VALUE value;
+
+              value.SetArray ();
+              value.PushBack ((*obj1) [name], obj1->GetAllocator ());
+              (*obj1) [name].Swap (value);
+              (*obj1) [name].PushBack (itr->value, obj1->GetAllocator ());
+            }
+        }
       else
-	{
-	  obj1->AddMember (itr->name, itr->value, obj1->GetAllocator ());
-	}
+        {
+          obj1->AddMember (itr->name, itr->value, obj1->GetAllocator ());
+        }
     }
 }
 
@@ -827,7 +821,7 @@
   if (document.HasParseError ())
     {
       er_set (ER_ERROR_SEVERITY, ARG_FILE_LINE, ER_INVALID_JSON, 2,
-	      rapidjson::GetParseError_En (document.GetParseError ()), document.GetErrorOffset ());
+              rapidjson::GetParseError_En (document.GetParseError ()), document.GetErrorOffset ());
       return ER_INVALID_JSON;
     }
 
@@ -925,17 +919,17 @@
   if (db_json_get_type (dest) == db_json_get_type (source))
     {
       if (db_json_get_type (dest) == DB_JSON_OBJECT)
-	{
-	  db_json_merge_two_json_objects (dest, source);
-	}
+        {
+          db_json_merge_two_json_objects (dest, source);
+        }
       else if (db_json_get_type (dest) == DB_JSON_ARRAY)
-	{
-	  db_json_merge_two_json_arrays (dest, source);
-	}
+        {
+          db_json_merge_two_json_arrays (dest, source);
+        }
       else
-	{
-	  db_json_merge_two_json_by_array_wrapping (dest, source);
-	}
+        {
+          db_json_merge_two_json_by_array_wrapping (dest, source);
+        }
     }
   else
     {
@@ -971,36 +965,28 @@
 {
   assert (db_json_get_type_of_value (val) == DB_JSON_INT);
 
-<<<<<<< HEAD
   if (val == NULL)
     {
       assert (false);
       return 0;
     }
 
-  return val->GetInt();
-=======
   return val->GetInt ();
->>>>>>> 3aeddac7
 }
 
 double
 db_json_get_double_from_value (const JSON_VALUE *doc)
 {
   assert (db_json_get_type_of_value (doc) == DB_JSON_DOUBLE
-	  || db_json_get_type_of_value (doc) == DB_JSON_INT);
-
-<<<<<<< HEAD
+          || db_json_get_type_of_value (doc) == DB_JSON_INT);
+
   if (doc == NULL)
     {
       assert (false);
       return 0;
     }
 
-  return db_json_get_type_of_value (doc) == DB_JSON_DOUBLE ? doc->GetDouble() : doc->GetInt();
-=======
   return db_json_get_type_of_value (doc) == DB_JSON_DOUBLE ? doc->GetDouble () : doc->GetInt ();
->>>>>>> 3aeddac7
 }
 
 char *
@@ -1014,11 +1000,7 @@
 
   assert (db_json_get_type_of_value (doc) == DB_JSON_STRING);
 
-<<<<<<< HEAD
   return db_private_strdup (NULL, doc->GetString());
-=======
-  return doc->GetString ();
->>>>>>> 3aeddac7
 }
 
 bool
@@ -1057,63 +1039,63 @@
   if (db_json_get_type_of_value (doc) == db_json_get_type_of_value (value))
     {
       if (db_json_get_type_of_value (doc) == DB_JSON_STRING)
-	{
-	  result = (strcmp (doc->GetString (), value->GetString ()) == 0);
-	}
+        {
+          result = (strcmp (doc->GetString (), value->GetString ()) == 0);
+        }
       else if (db_json_get_type_of_value (doc) == DB_JSON_INT)
-	{
-	  result = (db_json_get_int_from_value (doc) == db_json_get_int_from_value (value));
-	}
+        {
+          result = (db_json_get_int_from_value (doc) == db_json_get_int_from_value (value));
+        }
       else if (db_json_get_type_of_value (doc) == DB_JSON_DOUBLE)
-	{
-	  result = (db_json_get_double_from_value (doc) == db_json_get_double_from_value (value));
-	}
+        {
+          result = (db_json_get_double_from_value (doc) == db_json_get_double_from_value (value));
+        }
       else if (db_json_get_type_of_value (doc) == DB_JSON_ARRAY)
-	{
-	  for (JSON_VALUE::ConstValueIterator itr_val = value->Begin (); itr_val != value->End (); ++itr_val)
-	    {
-	      bool res;
-
-	      result = false;
-	      for (JSON_VALUE::ConstValueIterator itr_doc = doc->Begin (); itr_doc != doc->End (); ++itr_doc)
-		{
-		  error_code = db_json_value_is_contained_in_doc_helper (itr_doc, itr_val, res);
-		  if (error_code != NO_ERROR)
-		    {
-		      result = false;
-		      return error_code;
-		    }
-		  result |= res;
-		}
-	      if (!result)
-		{
-		  return NO_ERROR;
-		}
-	    }
-	  result = true;
-	}
+        {
+          for (JSON_VALUE::ConstValueIterator itr_val = value->Begin (); itr_val != value->End (); ++itr_val)
+            {
+              bool res;
+
+              result = false;
+              for (JSON_VALUE::ConstValueIterator itr_doc = doc->Begin (); itr_doc != doc->End (); ++itr_doc)
+                {
+                  error_code = db_json_value_is_contained_in_doc_helper (itr_doc, itr_val, res);
+                  if (error_code != NO_ERROR)
+                    {
+                      result = false;
+                      return error_code;
+                    }
+                  result |= res;
+                }
+              if (!result)
+                {
+                  return NO_ERROR;
+                }
+            }
+          result = true;
+        }
       else if (db_json_get_type_of_value (doc) == DB_JSON_OBJECT)
-	{
-	  JSON_VALUE::ConstMemberIterator itr_val;
-
-	  for (itr_val = value->MemberBegin (); itr_val != value->MemberEnd (); ++itr_val)
-	    {
-	      if (doc->HasMember (itr_val->name))
-		{
-		  error_code = db_json_value_is_contained_in_doc_helper (& (*doc)[itr_val->name], &itr_val->value,
-			       result);
-		  if (error_code != NO_ERROR)
-		    {
-		      result = false;
-		      return error_code;
-		    }
-		  if (!result)
-		    {
-		      return NO_ERROR;
-		    }
-		}
-	    }
-	}
+        {
+          JSON_VALUE::ConstMemberIterator itr_val;
+
+          for (itr_val = value->MemberBegin (); itr_val != value->MemberEnd (); ++itr_val)
+            {
+              if (doc->HasMember (itr_val->name))
+                {
+                  error_code = db_json_value_is_contained_in_doc_helper (& (*doc)[itr_val->name], &itr_val->value,
+                               result);
+                  if (error_code != NO_ERROR)
+                    {
+                      result = false;
+                      return error_code;
+                    }
+                  if (!result)
+                    {
+                      return NO_ERROR;
+                    }
+                }
+            }
+        }
     }
   else if (db_json_value_has_numeric_type (doc) && db_json_value_has_numeric_type (value))
     {
@@ -1125,22 +1107,22 @@
   else
     {
       if (db_json_get_type_of_value (doc) == DB_JSON_ARRAY)
-	{
-	  for (JSON_VALUE::ConstValueIterator itr_doc = doc->Begin (); itr_doc != doc->End (); ++itr_doc)
-	    {
-	      error_code = db_json_value_is_contained_in_doc_helper (itr_doc, value, result);
-	      if (error_code != NO_ERROR)
-		{
-		  result = false;
-		  return error_code;
-		}
-	      if (result)
-		{
-		  return NO_ERROR;
-		}
-	    }
-	  result = false;
-	}
+        {
+          for (JSON_VALUE::ConstValueIterator itr_doc = doc->Begin (); itr_doc != doc->End (); ++itr_doc)
+            {
+              error_code = db_json_value_is_contained_in_doc_helper (itr_doc, value, result);
+              if (error_code != NO_ERROR)
+                {
+                  result = false;
+                  return error_code;
+                }
+              if (result)
+                {
+                  return NO_ERROR;
+                }
+            }
+          result = false;
+        }
     }
 
   return error_code;
