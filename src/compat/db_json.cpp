--- conflicted
+++ resolved
@@ -195,11 +195,7 @@
       return doc_itr;
     }
 
-<<<<<<< HEAD
     DB_JSON_TYPE get_type_of_doc () const
-=======
-    DB_JSON_TYPE get_type_of_doc() const
->>>>>>> 7ebff37a
     {
       return current_type;
     }
