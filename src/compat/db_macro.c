/*
 * Copyright (C) 2008 Search Solution Corporation. All rights reserved by Search Solution.
 *
 *   This program is free software; you can redistribute it and/or modify
 *   it under the terms of the GNU General Public License as published by
 *   the Free Software Foundation; either version 2 of the License, or
 *   (at your option) any later version.
 *
 *  This program is distributed in the hope that it will be useful,
 *  but WITHOUT ANY WARRANTY; without even the implied warranty of
 *  MERCHANTABILITY or FITNESS FOR A PARTICULAR PURPOSE. See the
 *  GNU General Public License for more details.
 *
 *  You should have received a copy of the GNU General Public License
 *  along with this program; if not, write to the Free Software
 *  Foundation, Inc., 51 Franklin Street, Fifth Floor, Boston, MA 02110-1301 USA
 *
 */

/*
 * db_macro.c - API functions related to db_make and DB_GET
 *
 */

#ident "$Id$"

#include "config.h"

#include <stdio.h>
#include <stdlib.h>
#include <stdarg.h>
#include <ctype.h>
#include <string.h>
#include "system_parameter.h"
#include "error_manager.h"
#include "language_support.h"
#include "db.h"
#include "object_print.h"
#include "intl_support.h"
#include "string_opfunc.h"
#include "object_domain.h"
#include "set_object.h"
#include "cnv.h"
#include "tz_support.h"
#if !defined(SERVER_MODE)
#include "object_accessor.h"
#endif
#include "db_elo.h"

#define DB_NUMBER_ZERO	    0

#define VALCNV_TOO_BIG_TO_MATTER   1024

enum
{
  C_TO_VALUE_NOERROR = 0,
  C_TO_VALUE_UNSUPPORTED_CONVERSION = -1,
  C_TO_VALUE_CONVERSION_ERROR = -2,
  C_TO_VALUE_TRUNCATION_ERROR = -3
};

typedef enum
{
  SMALL_STRING,
  MEDIUM_STRING,
  LARGE_STRING
} STRING_STYLE;

typedef struct valcnv_buffer VALCNV_BUFFER;
struct valcnv_buffer
{
  size_t length;
  unsigned char *bytes;
};

SESSION_ID db_Session_id = DB_EMPTY_SESSION;

int db_Row_count = DB_ROW_COUNT_NOT_SET;

static int valcnv_Max_set_elements = 10;

#if defined(SERVER_MODE)
int db_Connect_status = DB_CONNECTION_STATUS_CONNECTED;
#else
int db_Connect_status = DB_CONNECTION_STATUS_NOT_CONNECTED;
int db_Client_type = DB_CLIENT_TYPE_DEFAULT;
#endif
int db_Disable_modifications = 0;

static int transfer_string (char *dst, int *xflen, int *outlen,
			    const int dstlen, const char *src,
			    const int srclen, const DB_TYPE_C type, const INTL_CODESET codeset);
static int transfer_bit_string (char *buf, int *xflen, int *outlen,
				const int buflen, const DB_VALUE * src, const DB_TYPE_C c_type);
static int coerce_char_to_dbvalue (DB_VALUE * value, char *buf, const int buflen);
static int coerce_numeric_to_dbvalue (DB_VALUE * value, char *buf, const DB_TYPE_C c_type);
static int coerce_binary_to_dbvalue (DB_VALUE * value, char *buf, const int buflen);
static int coerce_date_to_dbvalue (DB_VALUE * value, char *buf);
static int coerce_time_to_dbvalue (DB_VALUE * value, char *buf);
static int coerce_timestamp_to_dbvalue (DB_VALUE * value, char *buf);
static int coerce_datetime_to_dbvalue (DB_VALUE * value, char *buf);

static VALCNV_BUFFER *valcnv_append_bytes (VALCNV_BUFFER * old_string,
					   const char *new_tail, const size_t new_tail_length);
static VALCNV_BUFFER *valcnv_append_string (VALCNV_BUFFER * old_string, const char *new_tail);
static VALCNV_BUFFER *valcnv_convert_float_to_string (VALCNV_BUFFER * buf, const float value);
static VALCNV_BUFFER *valcnv_convert_double_to_string (VALCNV_BUFFER * buf, const double value);
static VALCNV_BUFFER *valcnv_convert_bit_to_string (VALCNV_BUFFER * buf, const DB_VALUE * value);
static VALCNV_BUFFER *valcnv_convert_set_to_string (VALCNV_BUFFER * buf, DB_SET * set);
static VALCNV_BUFFER *valcnv_convert_money_to_string (const double value);
static VALCNV_BUFFER *valcnv_convert_data_to_string (VALCNV_BUFFER * buf, const DB_VALUE * value);
static VALCNV_BUFFER *valcnv_convert_db_value_to_string (VALCNV_BUFFER * buf, const DB_VALUE * value);

/*
 *  db_value_put_null()
 *  return : Error indicator
 *  value(out) : value container to set NULL.
 */
int
db_value_put_null (DB_VALUE * value)
{
  CHECK_1ARG_ERROR (value);

  value->domain.general_info.is_null = 1;
  value->need_clear = false;

  return NO_ERROR;
}

#define IS_INVALID_PRECISION(p,m) \
  (((p) != DB_DEFAULT_PRECISION) && (((p) <= 0) || ((p) > (m))))
/*
 *  db_value_domain_init() - initialize value container with given type
 *                           and precision/scale.
 *  return : Error indicator.
 *  value(in/out) : DB_VALUE container to initialize.
 *  type(in)      : Type.
 *  precision(in) : Precision.
 *  scale(in)     : Scale.
 *
 */

int
db_value_domain_init (DB_VALUE * value, const DB_TYPE type, const int precision, const int scale)
{
  int error = NO_ERROR;

  CHECK_1ARG_ERROR (value);

  /* It's important to initialize the codeset of the data portion since it is considered domain information.  It
   * doesn't matter what we set it to, since it will be reset correctly when data is stored in the DB_VALUE by one of
   * the db_make* function. */
  value->data.ch.info.codeset = 0;
  value->domain.general_info.type = type;
  value->domain.numeric_info.precision = precision;
  value->domain.numeric_info.scale = scale;
  value->need_clear = false;
  value->domain.general_info.is_null = 1;

  switch (type)
    {
    case DB_TYPE_NUMERIC:
      if (precision == DB_DEFAULT_PRECISION)
	{
	  value->domain.numeric_info.precision = DB_DEFAULT_NUMERIC_PRECISION;
	}
      else
	{
	  value->domain.numeric_info.precision = precision;
	}
      if (scale == DB_DEFAULT_SCALE)
	{
	  value->domain.numeric_info.scale = DB_DEFAULT_NUMERIC_SCALE;
	}
      else
	{
	  value->domain.numeric_info.scale = scale;
	}
      if (IS_INVALID_PRECISION (precision, DB_MAX_NUMERIC_PRECISION))
	{
	  error = ER_INVALID_PRECISION;
	  er_set (ER_WARNING_SEVERITY, ARG_FILE_LINE, ER_INVALID_PRECISION, 3, precision, 0, DB_MAX_NUMERIC_PRECISION);
	  value->domain.numeric_info.precision = DB_DEFAULT_NUMERIC_PRECISION;
	  value->domain.numeric_info.scale = DB_DEFAULT_NUMERIC_SCALE;
	}
      break;

    case DB_TYPE_BIT:
      if (precision == DB_DEFAULT_PRECISION)
	{
	  value->domain.char_info.length = TP_FLOATING_PRECISION_VALUE;
	}
      else
	{
	  value->domain.char_info.length = precision;
	}
      if (IS_INVALID_PRECISION (precision, DB_MAX_BIT_PRECISION))
	{
	  error = ER_INVALID_PRECISION;
	  er_set (ER_WARNING_SEVERITY, ARG_FILE_LINE, ER_INVALID_PRECISION, 3, precision, 0, DB_MAX_BIT_PRECISION);
	  value->domain.char_info.length = TP_FLOATING_PRECISION_VALUE;
	}
      value->data.ch.info.codeset = INTL_CODESET_RAW_BITS;
      break;

    case DB_TYPE_VARBIT:
      if (precision == DB_DEFAULT_PRECISION)
	{
	  value->domain.char_info.length = DB_MAX_VARBIT_PRECISION;
	}
      else
	{
	  value->domain.char_info.length = precision;
	}
      if (IS_INVALID_PRECISION (precision, DB_MAX_VARBIT_PRECISION))
	{
	  error = ER_INVALID_PRECISION;
	  er_set (ER_WARNING_SEVERITY, ARG_FILE_LINE, ER_INVALID_PRECISION, 3, precision, 0, DB_MAX_VARBIT_PRECISION);
	  value->domain.char_info.length = DB_MAX_VARBIT_PRECISION;
	}
      value->data.ch.info.codeset = INTL_CODESET_RAW_BITS;
      break;

    case DB_TYPE_CHAR:
      if (precision == DB_DEFAULT_PRECISION)
	{
	  value->domain.char_info.length = TP_FLOATING_PRECISION_VALUE;
	}
      else
	{
	  value->domain.char_info.length = precision;
	}
      if (IS_INVALID_PRECISION (precision, DB_MAX_CHAR_PRECISION))
	{
	  error = ER_INVALID_PRECISION;
	  er_set (ER_WARNING_SEVERITY, ARG_FILE_LINE, ER_INVALID_PRECISION, 3, precision, 0, DB_MAX_CHAR_PRECISION);
	  value->domain.char_info.length = TP_FLOATING_PRECISION_VALUE;
	}
      value->data.ch.info.codeset = LANG_SYS_CODESET;
      value->domain.char_info.collation_id = LANG_SYS_COLLATION;
      break;

    case DB_TYPE_NCHAR:
      if (precision == DB_DEFAULT_PRECISION)
	{
	  value->domain.char_info.length = TP_FLOATING_PRECISION_VALUE;
	}
      else
	{
	  value->domain.char_info.length = precision;
	}
      if (IS_INVALID_PRECISION (precision, DB_MAX_NCHAR_PRECISION))
	{
	  error = ER_INVALID_PRECISION;
	  er_set (ER_WARNING_SEVERITY, ARG_FILE_LINE, ER_INVALID_PRECISION, 3, precision, 0, DB_MAX_NCHAR_PRECISION);
	  value->domain.char_info.length = TP_FLOATING_PRECISION_VALUE;
	}
      value->data.ch.info.codeset = LANG_SYS_CODESET;
      value->domain.char_info.collation_id = LANG_SYS_COLLATION;
      break;

    case DB_TYPE_VARCHAR:
      if (precision == DB_DEFAULT_PRECISION)
	{
	  value->domain.char_info.length = DB_MAX_VARCHAR_PRECISION;
	}
      else
	{
	  value->domain.char_info.length = precision;
	}
      if (IS_INVALID_PRECISION (precision, DB_MAX_VARCHAR_PRECISION))
	{
	  error = ER_INVALID_PRECISION;
	  er_set (ER_WARNING_SEVERITY, ARG_FILE_LINE, ER_INVALID_PRECISION, 3, precision, 0, DB_MAX_VARCHAR_PRECISION);
	  value->domain.char_info.length = DB_MAX_VARCHAR_PRECISION;
	}
      value->data.ch.info.codeset = LANG_SYS_CODESET;
      value->domain.char_info.collation_id = LANG_SYS_COLLATION;
      break;

    case DB_TYPE_VARNCHAR:
      if (precision == DB_DEFAULT_PRECISION)
	{
	  value->domain.char_info.length = DB_MAX_VARNCHAR_PRECISION;
	}
      else
	{
	  value->domain.char_info.length = precision;
	}
      if (IS_INVALID_PRECISION (precision, DB_MAX_VARNCHAR_PRECISION))
	{
	  error = ER_INVALID_PRECISION;
	  er_set (ER_WARNING_SEVERITY, ARG_FILE_LINE, ER_INVALID_PRECISION, 3, precision, 0, DB_MAX_VARNCHAR_PRECISION);
	  value->domain.char_info.length = DB_MAX_VARNCHAR_PRECISION;
	}
      value->data.ch.info.codeset = LANG_SYS_CODESET;
      value->domain.char_info.collation_id = LANG_SYS_COLLATION;
      break;

    case DB_TYPE_ENUMERATION:
      value->data.enumeration.str_val.info.codeset = LANG_SYS_CODESET;
      value->domain.char_info.collation_id = LANG_SYS_COLLATION;
      break;

    case DB_TYPE_NULL:
    case DB_TYPE_INTEGER:
    case DB_TYPE_BIGINT:
    case DB_TYPE_FLOAT:
    case DB_TYPE_DOUBLE:
    case DB_TYPE_OBJECT:
    case DB_TYPE_SET:
    case DB_TYPE_MULTISET:
    case DB_TYPE_SEQUENCE:
    case DB_TYPE_MIDXKEY:
    case DB_TYPE_BLOB:
    case DB_TYPE_CLOB:
    case DB_TYPE_TIME:
    case DB_TYPE_TIMETZ:
    case DB_TYPE_TIMELTZ:
    case DB_TYPE_TIMESTAMP:
    case DB_TYPE_TIMESTAMPTZ:
    case DB_TYPE_TIMESTAMPLTZ:
    case DB_TYPE_DATETIME:
    case DB_TYPE_DATETIMETZ:
    case DB_TYPE_DATETIMELTZ:
    case DB_TYPE_DATE:
    case DB_TYPE_MONETARY:
    case DB_TYPE_VARIABLE:
    case DB_TYPE_SUB:
    case DB_TYPE_POINTER:
    case DB_TYPE_ERROR:
    case DB_TYPE_SHORT:
    case DB_TYPE_VOBJ:
    case DB_TYPE_OID:
    case DB_TYPE_JSON:
      break;

    default:
      error = ER_UCI_INVALID_DATA_TYPE;
      er_set (ER_WARNING_SEVERITY, ARG_FILE_LINE, ER_UCI_INVALID_DATA_TYPE, 0);
      break;
    }

  return error;
}

/*
 * db_value_domain_min() - Initialize value(db_value_init)
 *                         and set to the minimum value of the domain.
 * return : Error indicator.
 * value(in/out)   : Pointer to a DB_VALUE.
 * type(in)        : type.
 * precision(in)   : precision.
 * scale(in)       : scale.
 * codeset(in)     : codeset.
 * collation_id(in): collation_id.
 * enumeration(in) : enumeration elements for DB_TYPE_ENUMERATION.
 */
int
db_value_domain_min (DB_VALUE * value, const DB_TYPE type,
		     const int precision, const int scale, const int codeset,
		     const int collation_id, const DB_ENUMERATION * enumeration)
{
  int error;

  error = db_value_domain_init (value, type, precision, scale);
  if (error != NO_ERROR)
    {
      return error;
    }

  switch (type)
    {
    case DB_TYPE_NULL:
      break;
    case DB_TYPE_INTEGER:
      value->data.i = DB_INT32_MIN;
      value->domain.general_info.is_null = 0;
      break;
    case DB_TYPE_BIGINT:
      value->data.bigint = DB_BIGINT_MIN;
      value->domain.general_info.is_null = 0;
      break;
    case DB_TYPE_FLOAT:
      /* FLT_MIN is minimum normalized positive floating-point number. */
      value->data.f = -FLT_MAX;
      value->domain.general_info.is_null = 0;
      break;
    case DB_TYPE_DOUBLE:
      /* DBL_MIN is minimum normalized positive double precision number. */
      value->data.d = -DBL_MAX;
      value->domain.general_info.is_null = 0;
      break;
      /* case DB_TYPE_OBJECT: not in server-side code */
    case DB_TYPE_SET:
    case DB_TYPE_MULTISET:
    case DB_TYPE_SEQUENCE:
      value->data.set = NULL;
      value->domain.general_info.is_null = 1;	/* NULL SET value */
      break;
    case DB_TYPE_BLOB:
    case DB_TYPE_CLOB:
      elo_init_structure (&value->data.elo);
      value->domain.general_info.is_null = 1;	/* NULL ELO value */
      break;
    case DB_TYPE_TIME:
    case DB_TYPE_TIMELTZ:
      value->data.time = DB_TIME_MIN;
      value->domain.general_info.is_null = 0;
      break;
    case DB_TYPE_TIMETZ:
      value->data.timetz.time = DB_TIME_MIN;
      value->data.timetz.tz_id = *tz_get_utc_tz_id ();
      value->domain.general_info.is_null = 0;
      break;
    case DB_TYPE_TIMESTAMP:
    case DB_TYPE_TIMESTAMPLTZ:
      value->data.utime = DB_UTIME_MIN;
      value->domain.general_info.is_null = 0;
      break;
    case DB_TYPE_TIMESTAMPTZ:
      value->data.timestamptz.timestamp = DB_UTIME_MIN;
      value->data.timestamptz.tz_id = *tz_get_utc_tz_id ();
      value->domain.general_info.is_null = 0;
      break;
    case DB_TYPE_DATETIME:
    case DB_TYPE_DATETIMELTZ:
      value->data.datetime.date = DB_DATE_MIN;
      value->data.datetime.time = DB_TIME_MIN;
      value->domain.general_info.is_null = 0;
      break;
    case DB_TYPE_DATETIMETZ:
      value->data.datetimetz.datetime.date = DB_DATE_MIN;
      value->data.datetimetz.datetime.time = DB_TIME_MIN;
      value->data.datetimetz.tz_id = *tz_get_utc_tz_id ();
      value->domain.general_info.is_null = 0;
      break;
    case DB_TYPE_DATE:
      value->data.date = DB_DATE_MIN;
      value->domain.general_info.is_null = 0;
      break;
    case DB_TYPE_MONETARY:
      /* DBL_MIN is minimum normalized positive double precision number. */
      value->data.money.amount = -DBL_MAX;
      value->data.money.type = DB_CURRENCY_DEFAULT;
      value->domain.general_info.is_null = 0;
      break;
      /* case DB_TYPE_VARIABLE: internal use only */
      /* case DB_TYPE_SUB: internal use only */
      /* case DB_TYPE_POINTER: method arguments only */
      /* case DB_TYPE_ERROR: method arguments only */
    case DB_TYPE_SHORT:
      value->data.sh = DB_INT16_MIN;
      value->domain.general_info.is_null = 0;
      break;
      /* case DB_TYPE_VOBJ: internal use only */
    case DB_TYPE_OID:
      value->data.oid.pageid = NULL_PAGEID;
      value->data.oid.slotid = NULL_PAGEID;
      value->data.oid.volid = NULL_PAGEID;
      value->domain.general_info.is_null = 0;
      break;
      /* case DB_TYPE_DB_VALUE: special for esql */
    case DB_TYPE_NUMERIC:
      {
	char str[DB_MAX_NUMERIC_PRECISION + 2];

	memset (str, 0, DB_MAX_NUMERIC_PRECISION + 2);
	str[0] = '-';
	memset (str + 1, '9', value->domain.numeric_info.precision);
	numeric_coerce_dec_str_to_num (str, value->data.num.d.buf);
	value->domain.general_info.is_null = 0;
      }
      break;
    case DB_TYPE_BIT:
    case DB_TYPE_VARBIT:
      value->data.ch.info.style = MEDIUM_STRING;
      value->data.ch.info.codeset = INTL_CODESET_RAW_BITS;
      value->data.ch.info.is_max_string = false;
      value->data.ch.info.compressed_need_clear = false;
      value->data.ch.medium.size = 1;
      value->data.ch.medium.buf = (char *) "\0";	/* zero; 0 */
      value->data.ch.medium.compressed_buf = NULL;
      value->data.ch.medium.compressed_size = 0;
      value->domain.general_info.is_null = 0;
      break;
      /* case DB_TYPE_STRING: internally DB_TYPE_VARCHAR */
      /* space is the min value, matching the comparison in qstr_compare */
    case DB_TYPE_CHAR:
    case DB_TYPE_VARCHAR:
    case DB_TYPE_NCHAR:
    case DB_TYPE_VARNCHAR:
      value->data.ch.info.style = MEDIUM_STRING;
      value->data.ch.info.codeset = codeset;
      value->data.ch.info.is_max_string = false;
      value->data.ch.info.compressed_need_clear = false;
      value->data.ch.medium.size = 1;
      value->data.ch.medium.buf = (char *) "\40";	/* space; 32 */
      value->data.ch.medium.compressed_buf = NULL;
      value->data.ch.medium.compressed_size = 0;
      value->domain.general_info.is_null = 0;
      value->domain.char_info.collation_id = collation_id;
      break;
    case DB_TYPE_ENUMERATION:
      db_make_enumeration (value, 0, NULL, 0, codeset, collation_id);
      break;
      /* case DB_TYPE_TABLE: internal use only */
    case DB_TYPE_JSON:
        value->domain.general_info.is_null = 1;
        value->need_clear = false;
        value->data.json.json_body = NULL;
        break;
    default:
      error = ER_UCI_INVALID_DATA_TYPE;
      er_set (ER_WARNING_SEVERITY, ARG_FILE_LINE, ER_UCI_INVALID_DATA_TYPE, 0);
      break;
    }

  return error;
}

/*
 * db_value_domain_max() - Initialize value(db_value_init)
 *                         and set to the maximum value of the domain.
 * return : Error indicator.
 * value(in/out)   : Pointer to a DB_VALUE.
 * type(in)	   : type.
 * precision(in)   : precision.
 * scale(in)	   : scale.
 * codeset(in)     : codeset.
 * collation_id(in): collation_id.
 * enumeration(in) : enumeration elements for DB_TYPE_ENUMERATION.
 */
int
db_value_domain_max (DB_VALUE * value, const DB_TYPE type,
		     const int precision, const int scale, const int codeset,
		     const int collation_id, const DB_ENUMERATION * enumeration)
{
  int error;

  error = db_value_domain_init (value, type, precision, scale);
  if (error != NO_ERROR)
    {
      return error;
    }

  switch (type)
    {
    case DB_TYPE_NULL:
      break;
    case DB_TYPE_INTEGER:
      value->data.i = DB_INT32_MAX;
      value->domain.general_info.is_null = 0;
      break;
    case DB_TYPE_BIGINT:
      value->data.bigint = DB_BIGINT_MAX;
      value->domain.general_info.is_null = 0;
      break;
    case DB_TYPE_FLOAT:
      value->data.f = FLT_MAX;
      value->domain.general_info.is_null = 0;
      break;
    case DB_TYPE_DOUBLE:
      value->data.d = DBL_MAX;
      value->domain.general_info.is_null = 0;
      break;
      /* case DB_TYPE_OBJECT: not in server-side code */
    case DB_TYPE_SET:
    case DB_TYPE_MULTISET:
    case DB_TYPE_SEQUENCE:
      value->data.set = NULL;
      value->domain.general_info.is_null = 1;	/* NULL SET value */
      break;
    case DB_TYPE_BLOB:
    case DB_TYPE_CLOB:
      elo_init_structure (&value->data.elo);
      value->domain.general_info.is_null = 1;	/* NULL ELO value */
      break;
    case DB_TYPE_TIME:
    case DB_TYPE_TIMELTZ:
      value->data.time = DB_TIME_MAX;
      value->domain.general_info.is_null = 0;
      break;
    case DB_TYPE_TIMETZ:
      value->data.timetz.time = DB_TIME_MAX;
      value->data.timetz.tz_id = *tz_get_utc_tz_id ();
      value->domain.general_info.is_null = 0;
      break;
    case DB_TYPE_TIMESTAMP:
    case DB_TYPE_TIMESTAMPLTZ:
      value->data.utime = DB_UTIME_MAX;
      value->domain.general_info.is_null = 0;
      break;
    case DB_TYPE_TIMESTAMPTZ:
      value->data.timestamptz.timestamp = DB_UTIME_MAX;
      value->data.timestamptz.tz_id = *tz_get_utc_tz_id ();
      value->domain.general_info.is_null = 0;
      break;
    case DB_TYPE_DATETIME:
    case DB_TYPE_DATETIMELTZ:
      value->data.datetime.date = DB_DATE_MAX;
      value->data.datetime.time = DB_TIME_MAX;
      value->domain.general_info.is_null = 0;
      break;
    case DB_TYPE_DATETIMETZ:
      value->data.datetimetz.datetime.date = DB_DATE_MAX;
      value->data.datetimetz.datetime.time = DB_TIME_MAX;
      value->data.datetimetz.tz_id = *tz_get_utc_tz_id ();
      value->domain.general_info.is_null = 0;
      break;
    case DB_TYPE_DATE:
      value->data.date = DB_DATE_MAX;
      value->domain.general_info.is_null = 0;
      break;
    case DB_TYPE_MONETARY:
      value->data.money.amount = DBL_MAX;
      value->data.money.type = DB_CURRENCY_DEFAULT;
      value->domain.general_info.is_null = 0;
      break;
      /* case DB_TYPE_VARIABLE: internal use only */
      /* case DB_TYPE_SUB: internal use only */
      /* case DB_TYPE_POINTER: method arguments only */
      /* case DB_TYPE_ERROR: method arguments only */
    case DB_TYPE_SHORT:
      value->data.sh = DB_INT16_MAX;
      value->domain.general_info.is_null = 0;
      break;
      /* case DB_TYPE_VOBJ: internal use only */
    case DB_TYPE_OID:
      value->data.oid.pageid = DB_INT32_MAX;
      value->data.oid.slotid = DB_INT16_MAX;
      value->data.oid.volid = DB_INT16_MAX;
      value->domain.general_info.is_null = 0;
      break;
      /* case DB_TYPE_DB_VALUE: special for esql */
    case DB_TYPE_NUMERIC:
      {
	char str[DB_MAX_NUMERIC_PRECISION + 1];

	memset (str, 0, DB_MAX_NUMERIC_PRECISION + 1);
	memset (str, '9', value->domain.numeric_info.precision);
	numeric_coerce_dec_str_to_num (str, value->data.num.d.buf);
	value->domain.general_info.is_null = 0;
      }
      break;
    case DB_TYPE_BIT:
    case DB_TYPE_VARBIT:
      value->data.ch.info.style = MEDIUM_STRING;
      value->data.ch.info.codeset = INTL_CODESET_RAW_BITS;
      value->data.ch.info.is_max_string = true;
      value->data.ch.info.compressed_need_clear = false;
      value->data.ch.medium.size = 0;
      value->data.ch.medium.buf = NULL;
      value->data.ch.medium.compressed_buf = NULL;
      value->data.ch.medium.compressed_size = 0;
      value->domain.general_info.is_null = 0;
      break;
      /* case DB_TYPE_STRING: internally DB_TYPE_VARCHAR */
    case DB_TYPE_CHAR:
    case DB_TYPE_VARCHAR:
    case DB_TYPE_NCHAR:
    case DB_TYPE_VARNCHAR:
      /* Case for the maximum String type. Just set the is_max_string flag to TRUE. */
      value->data.ch.info.style = MEDIUM_STRING;
      value->data.ch.info.codeset = codeset;
      value->data.ch.info.is_max_string = true;
      value->data.ch.info.compressed_need_clear = false;
      value->data.ch.medium.size = 0;
      value->data.ch.medium.buf = NULL;
      value->data.ch.medium.compressed_buf = NULL;
      value->data.ch.medium.compressed_size = 0;
      value->domain.general_info.is_null = 0;
      value->domain.char_info.collation_id = collation_id;
      break;
    case DB_TYPE_ENUMERATION:
      if (enumeration == NULL || enumeration->count <= 0)
	{
	  db_make_enumeration (value, DB_ENUM_ELEMENTS_MAX, NULL, 0, (unsigned char) codeset, collation_id);
	  value->data.ch.info.is_max_string = true;
	}
      else
	{
	  db_make_enumeration (value, enumeration->count,
			       enumeration->elements[enumeration->count -
						     1].str_val.medium.buf,
			       enumeration->elements[enumeration->count -
						     1].str_val.medium.size, (unsigned char) codeset, collation_id);
	}
      break;
      /* case DB_TYPE_TABLE: internal use only */
    case DB_TYPE_JSON:
        value->domain.general_info.is_null = 1;
        value->data.json.json_body = NULL;
        value->need_clear = false;
    default:
      error = ER_UCI_INVALID_DATA_TYPE;
      er_set (ER_WARNING_SEVERITY, ARG_FILE_LINE, ER_UCI_INVALID_DATA_TYPE, 0);
      break;
    }

  return error;
}

/*
 * db_value_domain_default() - Initialize value(db_value_init)
 *			       and set to the default value of the domain.
 * return : Error indicator
 * value(in/out)   : Pointer to a DB_VALUE
 * type(in)	   : type
 * precision(in)   : precision
 * scale(in)	   : scale
 * codeset(in)     : codeset.
 * collation_id(in): collation_id.
 * enumeration(in) : enumeration elements for DB_TYPE_ENUMERATION
 */
int
db_value_domain_default (DB_VALUE * value, const DB_TYPE type,
			 const int precision, const int scale,
			 const int codeset, const int collation_id, DB_ENUMERATION * enumeration)
{
  int error = NO_ERROR;

  if (TP_IS_NUMERIC_TYPE (type))
    {
      return db_value_domain_zero (value, type, precision, scale);
    }

  error = db_value_domain_init (value, type, precision, scale);
  if (error != NO_ERROR)
    {
      return error;
    }

  switch (type)
    {
    case DB_TYPE_NULL:
      break;
    case DB_TYPE_INTEGER:
    case DB_TYPE_BIGINT:
    case DB_TYPE_FLOAT:
    case DB_TYPE_DOUBLE:
    case DB_TYPE_SHORT:
    case DB_TYPE_MONETARY:
    case DB_TYPE_NUMERIC:
      assert (false);
      break;
    case DB_TYPE_SET:
      /* empty set */
      db_make_set (value, db_set_create_basic (NULL, NULL));
      break;
    case DB_TYPE_MULTISET:
      /* empty multi-set */
      db_make_multiset (value, db_set_create_multi (NULL, NULL));
      break;
    case DB_TYPE_SEQUENCE:
      /* empty sequence */
      db_make_sequence (value, db_seq_create (NULL, NULL, 0));
      break;
    case DB_TYPE_TIME:
    case DB_TYPE_TIMELTZ:
      value->data.time = DB_TIME_MIN;
      value->domain.general_info.is_null = 0;
      break;
    case DB_TYPE_TIMETZ:
      value->data.timetz.time = DB_TIME_MIN;
      value->data.timetz.tz_id = *tz_get_utc_tz_id ();
      value->domain.general_info.is_null = 0;
      break;
    case DB_TYPE_TIMESTAMP:
    case DB_TYPE_TIMESTAMPLTZ:
      value->data.utime = DB_UTIME_MIN;
      value->domain.general_info.is_null = 0;
      break;
    case DB_TYPE_TIMESTAMPTZ:
      value->data.timestamptz.timestamp = DB_UTIME_MIN;
      value->data.timestamptz.tz_id = *tz_get_utc_tz_id ();
      value->domain.general_info.is_null = 0;
      break;
    case DB_TYPE_DATETIME:
    case DB_TYPE_DATETIMELTZ:
      value->data.datetime.date = DB_DATE_MIN;
      value->data.datetime.time = DB_TIME_MIN;
      value->domain.general_info.is_null = 0;
      break;
    case DB_TYPE_DATETIMETZ:
      value->data.datetimetz.datetime.date = DB_DATE_MIN;
      value->data.datetimetz.datetime.time = DB_TIME_MIN;
      value->data.datetimetz.tz_id = *tz_get_utc_tz_id ();
      value->domain.general_info.is_null = 0;
      break;
    case DB_TYPE_DATE:
      value->data.date = DB_DATE_MIN;
      value->domain.general_info.is_null = 0;
      break;
    case DB_TYPE_OID:
      value->data.oid.pageid = NULL_PAGEID;
      value->data.oid.slotid = NULL_PAGEID;
      value->data.oid.volid = NULL_PAGEID;
      value->domain.general_info.is_null = 0;
      break;
    case DB_TYPE_BIT:
    case DB_TYPE_VARBIT:
      db_make_bit (value, 1, (const DB_C_BIT) "0", 1);
      break;
    case DB_TYPE_CHAR:
    case DB_TYPE_VARCHAR:
      value->data.ch.info.style = MEDIUM_STRING;
      value->data.ch.info.codeset = codeset;
      value->data.ch.info.is_max_string = false;
      value->data.ch.info.compressed_need_clear = false;
      value->data.ch.medium.size = 0;
      value->data.ch.medium.buf = (char *) "";
      value->data.ch.medium.compressed_buf = NULL;
      value->data.ch.medium.compressed_size = 0;
      value->domain.general_info.is_null = 0;
      value->domain.char_info.collation_id = collation_id;
      break;
    case DB_TYPE_NCHAR:
    case DB_TYPE_VARNCHAR:
      value->data.ch.info.style = MEDIUM_STRING;
      value->data.ch.info.codeset = codeset;
      value->data.ch.info.compressed_need_clear = false;
      value->data.ch.info.is_max_string = false;
      value->data.ch.medium.size = 1;
      value->data.ch.medium.buf = (char *) "";
      value->data.ch.medium.compressed_buf = NULL;
      value->data.ch.medium.compressed_size = 0;
      value->domain.general_info.is_null = 0;
      value->domain.char_info.collation_id = collation_id;
      break;
    case DB_TYPE_ENUMERATION:
      db_make_enumeration (value, 0, NULL, 0, codeset, collation_id);
      break;
    case DB_TYPE_BLOB:
    case DB_TYPE_CLOB:
      value->data.elo.type = ELO_NULL;
      value->domain.general_info.is_null = 0;
      break;
#if 1				/* TODO - */
    case DB_TYPE_OBJECT:
    case DB_TYPE_MIDXKEY:
    case DB_TYPE_VARIABLE:
    case DB_TYPE_SUB:
    case DB_TYPE_POINTER:
    case DB_TYPE_ERROR:
    case DB_TYPE_VOBJ:
#endif
    default:
      error = ER_UCI_INVALID_DATA_TYPE;
      er_set (ER_ERROR_SEVERITY, ARG_FILE_LINE, ER_UCI_INVALID_DATA_TYPE, 0);
      break;
    }

  return error;
}

/*
 * db_value_domain_zero() - Initialize value(db_value_init)
 *			    and set to the value 'zero' of the domain.
 * return : Error indicator
 * value(in/out) : Pointer to a DB_VALUE
 * type(in)      : type
 * precision(in) : precision
 * scale(in)     : scale
 *
 * Note : this makes sense only for number data types, for all other
 *	  types it returns an error (ER_UCI_INVALID_DATA_TYPE);
 */
int
db_value_domain_zero (DB_VALUE * value, const DB_TYPE type, const int precision, const int scale)
{
  int error = NO_ERROR;

  assert (TP_IS_NUMERIC_TYPE (type));

  error = db_value_domain_init (value, type, precision, scale);
  if (error != NO_ERROR)
    {
      return error;
    }

  switch (type)
    {
    case DB_TYPE_INTEGER:
      value->data.i = DB_NUMBER_ZERO;
      value->domain.general_info.is_null = 0;
      break;
    case DB_TYPE_BIGINT:
      value->data.bigint = DB_NUMBER_ZERO;
      value->domain.general_info.is_null = 0;
      break;
    case DB_TYPE_FLOAT:
      value->data.f = DB_NUMBER_ZERO;
      value->domain.general_info.is_null = 0;
      break;
    case DB_TYPE_DOUBLE:
      value->data.d = DB_NUMBER_ZERO;
      value->domain.general_info.is_null = 0;
      break;
    case DB_TYPE_MONETARY:
      value->data.money.amount = DB_NUMBER_ZERO;
      value->data.money.type = DB_CURRENCY_DEFAULT;
      value->domain.general_info.is_null = 0;
      break;
    case DB_TYPE_SHORT:
      value->data.sh = DB_NUMBER_ZERO;
      value->domain.general_info.is_null = 0;
      break;
    case DB_TYPE_NUMERIC:
      numeric_coerce_dec_str_to_num ("0", value->data.num.d.buf);
      value->domain.general_info.is_null = 0;
      break;
    default:
      error = ER_UCI_INVALID_DATA_TYPE;
      er_set (ER_WARNING_SEVERITY, ARG_FILE_LINE, ER_UCI_INVALID_DATA_TYPE, 0);
      break;
    }

  return error;
}

/*
 * db_string_truncate() - truncate string in DB_TYPE_STRING value container
 * return         : Error indicator.
 * value(in/out)  : Pointer to a DB_VALUE
 * precision(in)  : value's precision after truncate.
 */
int
db_string_truncate (DB_VALUE * value, const int precision)
{
  int error = NO_ERROR;
  DB_VALUE src_value;
  char *string = NULL, *val_str;
  int length;
  int byte_size;

  switch (DB_VALUE_TYPE (value))
    {
    case DB_TYPE_STRING:
      val_str = DB_GET_STRING (value);
      if (val_str != NULL && DB_GET_STRING_LENGTH (value) > precision)
	{
	  intl_char_size ((unsigned char *) val_str, precision, DB_GET_STRING_CODESET (value), &byte_size);
	  string = (char *) db_private_alloc (NULL, byte_size + 1);
	  if (string == NULL)
	    {
	      error = ER_OUT_OF_VIRTUAL_MEMORY;
	      break;
	    }

	  assert (byte_size < DB_GET_STRING_SIZE (value));
	  strncpy (string, val_str, byte_size);
	  string[byte_size] = '\0';
	  db_make_varchar (&src_value, precision, string, byte_size,
			   DB_GET_STRING_CODESET (value), DB_GET_STRING_COLLATION (value));

	  pr_clear_value (value);
	  (*(tp_String.setval)) (value, &src_value, true);

	  pr_clear_value (&src_value);
	}
      break;

    case DB_TYPE_CHAR:
      val_str = DB_GET_CHAR (value, &length);
      if (val_str != NULL && length > precision)
	{
	  intl_char_size ((unsigned char *) val_str, precision, DB_GET_STRING_CODESET (value), &byte_size);
	  string = (char *) db_private_alloc (NULL, byte_size + 1);
	  if (string == NULL)
	    {
	      error = ER_OUT_OF_VIRTUAL_MEMORY;
	      break;
	    }

	  assert (byte_size < DB_GET_STRING_SIZE (value));
	  strncpy (string, val_str, byte_size);
	  string[byte_size] = '\0';
	  db_make_char (&src_value, precision, string, byte_size,
			DB_GET_STRING_CODESET (value), DB_GET_STRING_COLLATION (value));

	  pr_clear_value (value);
	  (*(tp_Char.setval)) (value, &src_value, true);

	  pr_clear_value (&src_value);

	}
      break;

    case DB_TYPE_VARNCHAR:
      val_str = DB_GET_NCHAR (value, &length);
      if (val_str != NULL && length > precision)
	{
	  intl_char_size ((unsigned char *) val_str, precision, DB_GET_STRING_CODESET (value), &byte_size);
	  string = (char *) db_private_alloc (NULL, byte_size + 1);
	  if (string == NULL)
	    {
	      error = ER_OUT_OF_VIRTUAL_MEMORY;
	      break;
	    }

	  assert (byte_size < DB_GET_STRING_SIZE (value));
	  strncpy (string, val_str, byte_size);
	  string[byte_size] = '\0';
	  db_make_varnchar (&src_value, precision, string, byte_size,
			    DB_GET_STRING_CODESET (value), DB_GET_STRING_COLLATION (value));

	  pr_clear_value (value);
	  (*(tp_VarNChar.setval)) (value, &src_value, true);

	  pr_clear_value (&src_value);
	}
      break;

    case DB_TYPE_NCHAR:
      val_str = DB_GET_NCHAR (value, &length);
      if (val_str != NULL && length > precision)
	{
	  intl_char_size ((unsigned char *) val_str, precision, DB_GET_STRING_CODESET (value), &byte_size);
	  string = (char *) db_private_alloc (NULL, byte_size + 1);
	  if (string == NULL)
	    {
	      error = ER_OUT_OF_VIRTUAL_MEMORY;
	      break;
	    }

	  assert (byte_size < DB_GET_STRING_SIZE (value));
	  strncpy (string, val_str, byte_size);
	  string[byte_size] = '\0';
	  db_make_nchar (&src_value, precision, string, byte_size,
			 DB_GET_STRING_CODESET (value), DB_GET_STRING_COLLATION (value));

	  pr_clear_value (value);
	  (*(tp_NChar.setval)) (value, &src_value, true);

	  pr_clear_value (&src_value);

	}
      break;

    case DB_TYPE_BIT:
      val_str = DB_GET_BIT (value, &length);
      length = (length + 7) >> 3;
      if (val_str != NULL && length > precision)
	{
	  string = (char *) db_private_alloc (NULL, precision);
	  if (string == NULL)
	    {
	      error = ER_OUT_OF_VIRTUAL_MEMORY;
	      break;
	    }

	  memcpy (string, val_str, precision);
	  db_make_bit (&src_value, precision << 3, string, precision << 3);

	  pr_clear_value (value);
	  (*(tp_Bit.setval)) (value, &src_value, true);

	  pr_clear_value (&src_value);
	}
      break;

    case DB_TYPE_VARBIT:
      val_str = DB_GET_BIT (value, &length);
      length = (length >> 3) + ((length & 7) ? 1 : 0);
      if (val_str != NULL && length > precision)
	{
	  string = (char *) db_private_alloc (NULL, precision);
	  if (string == NULL)
	    {
	      error = ER_OUT_OF_VIRTUAL_MEMORY;
	      break;
	    }

	  memcpy (string, val_str, precision);
	  db_make_varbit (&src_value, precision << 3, string, precision << 3);

	  pr_clear_value (value);
	  (*(tp_VarBit.setval)) (value, &src_value, true);

	  pr_clear_value (&src_value);

	}
      break;

    case DB_TYPE_NULL:
      break;
    default:
      {
	error = ER_UCI_INVALID_DATA_TYPE;
	er_set (ER_WARNING_SEVERITY, ARG_FILE_LINE, ER_UCI_INVALID_DATA_TYPE, 0);
      }
      break;
    }

  if (string != NULL)
    {
      db_private_free (NULL, string);
    }

  return error;
}

/*
 * db_value_domain_type() - get the type of value's domain.
 * return     : DB_TYPE of value's domain
 * value(in)  : Pointer to a DB_VALUE
 */
DB_TYPE
db_value_domain_type (const DB_VALUE * value)
{
  DB_TYPE db_type;

  CHECK_1ARG_UNKNOWN (value);

  db_type = (DB_TYPE) value->domain.general_info.type;

#if 0				/* TODO */
  assert (DB_IS_NULL (value) || (DB_TYPE_FIRST < db_type && db_type <= DB_TYPE_LAST));
#endif

  return db_type;
}

/*
 * db_value_type()
 * return     : DB_TYPE of value's domain or DB_TYPE_NULL
 * value(in)  : Pointer to a DB_VALUE
 */
DB_TYPE
db_value_type (const DB_VALUE * value)
{
  CHECK_1ARG_UNKNOWN (value);

  if (value->domain.general_info.is_null)
    {
      return DB_TYPE_NULL;
    }
  else
    {
      return DB_VALUE_DOMAIN_TYPE (value);
    }
}

/*
 * db_value_precision() - get the precision of value.
 * return     : precision of given value.
 * value(in)  : Pointer to a DB_VALUE.
 */
int
db_value_precision (const DB_VALUE * value)
{
  CHECK_1ARG_ZERO (value);

  switch (value->domain.general_info.type)
    {
    case DB_TYPE_NUMERIC:
    case DB_TYPE_SHORT:
    case DB_TYPE_INTEGER:
    case DB_TYPE_BIGINT:
    case DB_TYPE_FLOAT:
    case DB_TYPE_DOUBLE:
    case DB_TYPE_TIME:
    case DB_TYPE_UTIME:
    case DB_TYPE_TIMESTAMPTZ:
    case DB_TYPE_TIMESTAMPLTZ:
    case DB_TYPE_DATE:
    case DB_TYPE_DATETIME:
    case DB_TYPE_DATETIMETZ:
    case DB_TYPE_DATETIMELTZ:
    case DB_TYPE_MONETARY:
      return value->domain.numeric_info.precision;
    case DB_TYPE_BIT:
    case DB_TYPE_VARBIT:
    case DB_TYPE_CHAR:
    case DB_TYPE_VARCHAR:
    case DB_TYPE_NCHAR:
    case DB_TYPE_VARNCHAR:
      return value->domain.char_info.length;
    case DB_TYPE_OBJECT:
    case DB_TYPE_SET:
    case DB_TYPE_MULTISET:
    case DB_TYPE_SEQUENCE:
    case DB_TYPE_BLOB:
    case DB_TYPE_CLOB:
    case DB_TYPE_VARIABLE:
    case DB_TYPE_SUB:
    case DB_TYPE_POINTER:
    case DB_TYPE_ERROR:
    case DB_TYPE_VOBJ:
    case DB_TYPE_OID:
    default:
      return 0;
    }
}

/*
 * db_value_scale() - get the scale of value.
 * return     : scale of given value.
 * value(in)  : Pointer to a DB_VALUE.
 */
int
db_value_scale (const DB_VALUE * value)
{
  CHECK_1ARG_ZERO (value);

  if (value->domain.general_info.type == DB_TYPE_NUMERIC
      || value->domain.general_info.type == DB_TYPE_DATETIME
      || value->domain.general_info.type == DB_TYPE_DATETIMETZ
      || value->domain.general_info.type == DB_TYPE_DATETIMELTZ)
    {
      return value->domain.numeric_info.scale;
    }
  else
    {
      return 0;
    }
}

/*
 * db_value_type_is_collection() -
 * return :
 * value(in) :
 */
bool
db_value_type_is_collection (const DB_VALUE * value)
{
  bool is_collection;
  DB_TYPE type;

  CHECK_1ARG_FALSE (value);

  type = db_value_type (value);
  is_collection = (TP_IS_SET_TYPE (type) || type == DB_TYPE_VOBJ);

  return is_collection;
}

/*
 * db_value_is_null() -
 * return :
 * value(in) :
 */
bool
db_value_is_null (const DB_VALUE * value)
{
  CHECK_1ARG_TRUE (value);

  return (value->domain.general_info.is_null != 0);
}

#if defined (ENABLE_UNUSED_FUNCTION)
/*
 * db_value_eh_key() -
 * return :
 * value(in) :
 */
void *
db_value_eh_key (DB_VALUE * value)
{
  DB_OBJECT *obj;

  CHECK_1ARG_NULL (value);

  switch (value->domain.general_info.type)
    {
    case DB_TYPE_STRING:
      return DB_GET_STRING (value);
    case DB_TYPE_OBJECT:
      obj = DB_GET_OBJECT (value);
      if (obj == NULL)
	{
	  return NULL;
	}
      else
	{
	  return WS_OID (obj);
	}
    default:
      return &value->data;
    }
}

/*
 * db_value_put_db_data()
 * return     : Error indicator.
 * value(in/out) : Pointer to a DB_VALUE to set data.
 * data(in)      : Pointer to a DB_DATA.
 */
int
db_value_put_db_data (DB_VALUE * value, const DB_DATA * data)
{
  CHECK_2ARGS_ERROR (value, data);

  value->data = *data;		/* structure copy */
  return NO_ERROR;
}
#endif

/*
 * db_value_get_db_data()
 * return      : DB_DATA of value container.
 * value(in)   : Pointer to a DB_VALUE.
 */
DB_DATA *
db_value_get_db_data (DB_VALUE * value)
{
  CHECK_1ARG_NULL (value);

  return &value->data;
}

/*
 * db_value_alter_type() - change the type of given value container.
 * return         : Error indicator.
 * value(in/out)  : Pointer to a DB_VALUE.
 * type(in)       : new type.
 */
int
db_value_alter_type (DB_VALUE * value, const DB_TYPE type)
{
  CHECK_1ARG_ERROR (value);

  value->domain.general_info.type = type;
  return NO_ERROR;
}

/*
 *  db_value_put() -
 *
 *  return: an error indicator
 *     ER_DB_UNSUPPORTED_CONVERSION -
 *          The C type to DB type conversion is not supported.
 *
 *     ER_OBJ_VALUE_CONVERSION_ERROR -
 *         An error occurred while performing the requested conversion.
 *
 *     ER_OBJ_INVALID_ARGUMENTS - The value pointer is NULL.
 *
 *  value(out)      : Pointer to a DB_VALUE.  The value container will need
 *                    to be initialized prior to entry as explained below.
 *  c_type(in)      : The type of the C destination buffer (and, therefore, an
 *                    indication of the type of coercion desired)
 *  input(in)       : Pointer to a C buffer
 *  input_length(in): The length of the buffer.  The buffer length is measured
 *                    in bit for C types DB_C_BIT and DB_C_VARBIT and is
 *                    measured in bytes for all other types.
 *
 */
int
db_value_put (DB_VALUE * value, const DB_TYPE_C c_type, void *input, const int input_length)
{
  int error_code = NO_ERROR;
  int status = C_TO_VALUE_NOERROR;

  if ((value == NULL) || (input == NULL))
    {
      er_set (ER_ERROR_SEVERITY, ARG_FILE_LINE, ER_OBJ_INVALID_ARGUMENTS, 0);
      return ER_OBJ_INVALID_ARGUMENTS;
    }
  else if (input_length == -1)
    {
      db_make_null (value);
      return NO_ERROR;
    }

  switch (c_type)
    {
    case DB_TYPE_C_CHAR:
    case DB_TYPE_C_VARCHAR:
    case DB_TYPE_C_NCHAR:
    case DB_TYPE_C_VARNCHAR:
      status = coerce_char_to_dbvalue (value, (char *) input, input_length);
      break;
    case DB_TYPE_C_INT:
    case DB_TYPE_C_SHORT:
    case DB_TYPE_C_LONG:
    case DB_TYPE_C_FLOAT:
    case DB_TYPE_C_DOUBLE:
    case DB_TYPE_C_MONETARY:
      status = coerce_numeric_to_dbvalue (value, (char *) input, c_type);
      break;
    case DB_TYPE_C_BIT:
    case DB_TYPE_C_VARBIT:
      status = coerce_binary_to_dbvalue (value, (char *) input, input_length);
      break;
    case DB_TYPE_C_DATE:
      status = coerce_date_to_dbvalue (value, (char *) input);
      break;
    case DB_TYPE_C_TIME:
      status = coerce_time_to_dbvalue (value, (char *) input);
      break;
    case DB_TYPE_C_TIMESTAMP:
      status = coerce_timestamp_to_dbvalue (value, (char *) input);
      break;
    case DB_TYPE_C_DATETIME:
      status = coerce_datetime_to_dbvalue (value, (char *) input);
      break;
    case DB_TYPE_C_OBJECT:
      if (DB_VALUE_DOMAIN_TYPE (value) == DB_TYPE_OBJECT)
	{
	  db_make_object (value, *(DB_C_OBJECT **) input);
	}
      else
	{
	  status = C_TO_VALUE_UNSUPPORTED_CONVERSION;
	}
      break;
    case DB_TYPE_C_SET:
      switch (DB_VALUE_DOMAIN_TYPE (value))
	{
	case DB_TYPE_SET:
	  db_make_set (value, *(DB_C_SET **) input);
	  break;
	case DB_TYPE_MULTISET:
	  db_make_multiset (value, *(DB_C_SET **) input);
	  break;
	case DB_TYPE_SEQUENCE:
	  db_make_sequence (value, *(DB_C_SET **) input);
	  break;
	default:
	  status = C_TO_VALUE_UNSUPPORTED_CONVERSION;
	  break;
	}
      break;
    default:
      status = C_TO_VALUE_UNSUPPORTED_CONVERSION;
      break;
    }

  if (status == C_TO_VALUE_UNSUPPORTED_CONVERSION)
    {
      error_code = ER_DB_UNSUPPORTED_CONVERSION;
      er_set (ER_ERROR_SEVERITY, ARG_FILE_LINE, ER_DB_UNSUPPORTED_CONVERSION, 1, "db_value_put");
    }
  else if (status == C_TO_VALUE_CONVERSION_ERROR)
    {
      error_code = ER_OBJ_INVALID_ARGUMENTS;
      er_set (ER_ERROR_SEVERITY, ARG_FILE_LINE, ER_OBJ_INVALID_ARGUMENTS, 0);
    }

  return error_code;
}

/*
 * db_make_null() -
 * return :
 * value(out) :
 */
int
db_make_null (DB_VALUE * value)
{
  CHECK_1ARG_ERROR (value);

  value->domain.general_info.type = DB_TYPE_NULL;
  value->domain.general_info.is_null = 1;
  value->need_clear = false;

  return NO_ERROR;
}

/*
 * db_make_int() -
 * return :
 * value(out) :
 * num(in):
 */
int
db_make_int (DB_VALUE * value, const int num)
{
  CHECK_1ARG_ERROR (value);

  value->domain.general_info.type = DB_TYPE_INTEGER;
  value->data.i = num;
  value->domain.general_info.is_null = 0;
  value->need_clear = false;

  return NO_ERROR;
}

/*
 * db_make_short() -
 * return :
 * value(out) :
 * num(in) :
 */
int
db_make_short (DB_VALUE * value, const short num)
{
  CHECK_1ARG_ERROR (value);

  value->domain.general_info.type = DB_TYPE_SHORT;
  value->data.sh = num;
  value->domain.general_info.is_null = 0;
  value->need_clear = false;

  return NO_ERROR;
}

/*
 * db_make_bigint() -
 * return :
 * value(out) :
 * num(in) :
 */
int
db_make_bigint (DB_VALUE * value, const DB_BIGINT num)
{
  CHECK_1ARG_ERROR (value);

  value->domain.general_info.type = DB_TYPE_BIGINT;
  value->data.bigint = num;
  value->domain.general_info.is_null = 0;
  value->need_clear = false;

  return NO_ERROR;
}

/*
 * db_make_float() -
 * return :
 * value(out) :
 * num(in):
 */
int
db_make_float (DB_VALUE * value, const float num)
{
  CHECK_1ARG_ERROR (value);

  value->domain.general_info.type = DB_TYPE_FLOAT;
  value->data.f = num;
  value->domain.general_info.is_null = 0;
  value->need_clear = false;

  return NO_ERROR;
}

/*
 * db_make_double() -
 * return :
 * value(out) :
 * num(in):
 */
int
db_make_double (DB_VALUE * value, const double num)
{
  CHECK_1ARG_ERROR (value);

  value->domain.general_info.type = DB_TYPE_DOUBLE;
  value->data.d = num;
  value->domain.general_info.is_null = 0;
  value->need_clear = false;

  return NO_ERROR;
}

/*
 * db_make_numeric() -
 * return :
 * value(out) :
 * num(in):
 * precision(in):
 * scale(in):
 */
int
db_make_numeric (DB_VALUE * value, const DB_C_NUMERIC num, const int precision, const int scale)
{
  int error = NO_ERROR;

  CHECK_1ARG_ERROR (value);

  error = db_value_domain_init (value, DB_TYPE_NUMERIC, precision, scale);
  if (error != NO_ERROR)
    {
      return error;
    }

  if (num)
    {
      value->domain.general_info.is_null = 0;
      memcpy (value->data.num.d.buf, num, DB_NUMERIC_BUF_SIZE);
    }
  else
    {
      value->domain.general_info.is_null = 1;
    }
  return error;
}

/*
 * db_make_db_char() -
 * return :
 * value(out) :
 * codeset(in):
 * collation_id(in):
 * str(in):
 * size(in):
 */
int
db_make_db_char (DB_VALUE * value, const INTL_CODESET codeset, const int collation_id, const char *str, const int size)
{
  int error = NO_ERROR;
  bool is_char_type;

  CHECK_1ARG_ERROR (value);

  is_char_type = (value->domain.general_info.type == DB_TYPE_VARCHAR
		  || value->domain.general_info.type == DB_TYPE_CHAR
		  || value->domain.general_info.type == DB_TYPE_NCHAR
		  || value->domain.general_info.type == DB_TYPE_VARNCHAR
		  || value->domain.general_info.type == DB_TYPE_BIT
		  || value->domain.general_info.type == DB_TYPE_VARBIT);

  if (is_char_type)
    {
#if 0
      if (size <= DB_SMALL_CHAR_BUF_SIZE)
	{
	  value->data.ch.info.style = SMALL_STRING;
	  value->data.ch.sm.codeset = codeset;
	  value->data.ch.sm.size = size;
	  memcpy (value->data.ch.sm.buf, str, size);
	}
      else
#endif
      if (size <= DB_MAX_STRING_LENGTH)
	{
	  value->data.ch.info.style = MEDIUM_STRING;
	  value->data.ch.info.codeset = codeset;
	  value->domain.char_info.collation_id = collation_id;
	  value->data.ch.info.is_max_string = false;
	  value->data.ch.info.compressed_need_clear = false;
	  value->data.ch.medium.compressed_buf = NULL;
	  value->data.ch.medium.compressed_size = 0;
	  /* 
	   * If size is set to the default, and the type is any
	   * kind of character string, assume the string is NULL
	   * terminated.
	   */
	  if (size == DB_DEFAULT_STRING_LENGTH && QSTR_IS_ANY_CHAR (value->domain.general_info.type))
	    {
	      value->data.ch.medium.size = str ? strlen (str) : 0;
	    }
	  else if (size < 0)
	    {
	      error = ER_QSTR_BAD_LENGTH;
	      er_set (ER_ERROR_SEVERITY, ARG_FILE_LINE, ER_QSTR_BAD_LENGTH, 1, size);
	    }
	  else
	    {
	      /* We need to ensure that we don't exceed the max size for the char value specified in the domain. */
	      if (value->domain.char_info.length == TP_FLOATING_PRECISION_VALUE || LANG_VARIABLE_CHARSET (codeset))
		{
		  value->data.ch.medium.size = size;
		}
	      else
		{
		  value->data.ch.medium.size = MIN (size, value->domain.char_info.length);
		}
	    }
	  value->data.ch.medium.buf = (char *) str;
	}
      else
	{
	  /* case LARGE_STRING: Currently Not Implemented */
	}

      if (str)
	{
	  value->domain.general_info.is_null = 0;
	}
      else
	{
	  value->domain.general_info.is_null = 1;
	}

      if (size == 0 && prm_get_bool_value (PRM_ID_ORACLE_STYLE_EMPTY_STRING))
	{
	  value->domain.general_info.is_null = 1;
	}

      value->need_clear = false;
    }
  else
    {
      error = ER_QPROC_INVALID_DATATYPE;
      er_set (ER_WARNING_SEVERITY, ARG_FILE_LINE, ER_QPROC_INVALID_DATATYPE, 0);
    }
  return error;
}

/*
 * db_make_bit() -
 * return :
 * value(out) :
 * bit_length(in):
 * bit_str(in):
 * bit_str_bit_size(in):
 */
int
db_make_bit (DB_VALUE * value, const int bit_length, const DB_C_BIT bit_str, const int bit_str_bit_size)
{
  int error;

  CHECK_1ARG_ERROR (value);

  error = db_value_domain_init (value, DB_TYPE_BIT, bit_length, 0);
  if (error != NO_ERROR)
    {
      return error;
    }

  error = db_make_db_char (value, INTL_CODESET_RAW_BITS, 0, bit_str, bit_str_bit_size);
  return error;
}

/*
 * db_make_varbit() -
 * return :
 * value(out) :
 * max_bit_length(in):
 * bit_str(in):
 * bit_str_bit_size(in):
 */
int
db_make_varbit (DB_VALUE * value, const int max_bit_length, const DB_C_BIT bit_str, const int bit_str_bit_size)
{
  int error;

  CHECK_1ARG_ERROR (value);

  error = db_value_domain_init (value, DB_TYPE_VARBIT, max_bit_length, 0);
  if (error != NO_ERROR)
    {
      return error;
    }

  error = db_make_db_char (value, INTL_CODESET_RAW_BITS, 0, bit_str, bit_str_bit_size);

  return error;
}

/*
 * db_make_string() -
 * return :
 * value(out) :
 * str(in):
 */
int
db_make_string (DB_VALUE * value, const char *str)
{
  int error;
  int size;

  CHECK_1ARG_ERROR (value);

  error = db_value_domain_init (value, DB_TYPE_VARCHAR, TP_FLOATING_PRECISION_VALUE, 0);
  if (error == NO_ERROR)
    {
      if (str)
	{
	  size = strlen (str);
	}
      else
	{
	  size = 0;
	}
      error = db_make_db_char (value, LANG_SYS_CODESET, LANG_SYS_COLLATION, str, size);
    }
  return error;
}


/*
 * db_make_string_copy() - alloc buffer and copy str into the buffer.
 *                         need_clear will set as true.
 * return :
 * value(out) :
 * str(in):
 */
int
db_make_string_copy (DB_VALUE * value, const char *str)
{
  int error;
  DB_VALUE tmp_value;

  CHECK_1ARG_ERROR (value);

  error = db_make_string (&tmp_value, str);
  if (error == NO_ERROR)
    {
      error = pr_clone_value (&tmp_value, value);
    }

  return error;
}

/*
 * db_make_char() -
 * return :
 * value(out) :
 * char_length(in):
 * str(in):
 * char_str_byte_size(in):
 */
int
db_make_char (DB_VALUE * value, const int char_length, const DB_C_CHAR str,
	      const int char_str_byte_size, const int codeset, const int collation_id)
{
  int error;

  CHECK_1ARG_ERROR (value);

  error = db_value_domain_init (value, DB_TYPE_CHAR, char_length, 0);
  if (error == NO_ERROR)
    {
      error = db_make_db_char (value, (INTL_CODESET) codeset, collation_id, str, char_str_byte_size);
    }

  return error;
}

/*
 * db_make_varchar() -
 * return :
 * value(out) :
 * max_char_length(in):
 * str(in):
 * char_str_byte_size(in):
 */
int
db_make_varchar (DB_VALUE * value, const int max_char_length,
		 const DB_C_CHAR str, const int char_str_byte_size, const int codeset, const int collation_id)
{
  int error;

  CHECK_1ARG_ERROR (value);

  error = db_value_domain_init (value, DB_TYPE_VARCHAR, max_char_length, 0);
  if (error == NO_ERROR)
    {
      error = db_make_db_char (value, (INTL_CODESET) codeset, collation_id, str, char_str_byte_size);
    }

  return error;
}

/*
 * db_make_nchar() -
 * return :
 * value(out) :
 * nchar_length(in):
 * str(in):
 * nchar_str_byte_size(in):
 */
int
db_make_nchar (DB_VALUE * value, const int nchar_length, const DB_C_NCHAR str,
	       const int nchar_str_byte_size, const int codeset, const int collation_id)
{
  int error;

  CHECK_1ARG_ERROR (value);

  error = db_value_domain_init (value, DB_TYPE_NCHAR, nchar_length, 0);
  if (error == NO_ERROR)
    {
      error = db_make_db_char (value, (INTL_CODESET) codeset, collation_id, str, nchar_str_byte_size);
    }

  return error;
}

/*
 * db_make_varnchar() -
 * return :
 * value(out) :
 * max_nchar_length(in):
 * str(in):
 * nchar_str_byte_size(in):
 */
int
db_make_varnchar (DB_VALUE * value, const int max_nchar_length,
		  const DB_C_NCHAR str, const int nchar_str_byte_size, const int codeset, const int collation_id)
{
  int error;

  CHECK_1ARG_ERROR (value);

  error = db_value_domain_init (value, DB_TYPE_VARNCHAR, max_nchar_length, 0);
  if (error == NO_ERROR)
    {
      error = db_make_db_char (value, (INTL_CODESET) codeset, collation_id, str, nchar_str_byte_size);
    }

  return error;
}

/*
 * db_make_object() -
 * return :
 * value(out) :
 * obj(in):
 */
int
db_make_object (DB_VALUE * value, DB_OBJECT * obj)
{
  CHECK_1ARG_ERROR (value);

  value->domain.general_info.type = DB_TYPE_OBJECT;
  value->data.op = obj;
  if (obj)
    {
      value->domain.general_info.is_null = 0;
    }
  else
    {
      value->domain.general_info.is_null = 1;
    }

  value->need_clear = false;

  return NO_ERROR;
}

/*
 * db_make_set() -
 * return :
 * value(out) :
 * set(in):
 */
int
db_make_set (DB_VALUE * value, DB_SET * set)
{
  int error = NO_ERROR;

  CHECK_1ARG_ERROR (value);

  value->domain.general_info.type = DB_TYPE_SET;
  value->data.set = set;
  if (set)
    {
      if ((set->set && setobj_type (set->set) == DB_TYPE_SET) || set->disk_set)
	{
	  value->domain.general_info.is_null = 0;
	}
      else
	{
	  error = ER_QPROC_INVALID_DATATYPE;
	  er_set (ER_WARNING_SEVERITY, ARG_FILE_LINE, ER_QPROC_INVALID_DATATYPE, 0);
	}
    }
  else
    {
      value->domain.general_info.is_null = 1;
    }

  value->need_clear = false;

  return error;
}

/*
 * db_make_multiset() -
 * return :
 * value(out) :
 * set(in):
 */
int
db_make_multiset (DB_VALUE * value, DB_SET * set)
{
  int error = NO_ERROR;

  CHECK_1ARG_ERROR (value);

  value->domain.general_info.type = DB_TYPE_MULTISET;
  value->data.set = set;
  if (set)
    {
      if ((set->set && setobj_type (set->set) == DB_TYPE_MULTISET) || set->disk_set)
	{
	  value->domain.general_info.is_null = 0;
	}
      else
	{
	  error = ER_QPROC_INVALID_DATATYPE;
	  er_set (ER_WARNING_SEVERITY, ARG_FILE_LINE, ER_QPROC_INVALID_DATATYPE, 0);
	}
    }
  else
    {
      value->domain.general_info.is_null = 1;
    }

  value->need_clear = false;

  return error;
}

/*
 * db_make_sequence() -
 * return :
 * value(out) :
 * set(in):
 */
int
db_make_sequence (DB_VALUE * value, DB_SET * set)
{
  int error = NO_ERROR;

  CHECK_1ARG_ERROR (value);

  value->domain.general_info.type = DB_TYPE_SEQUENCE;
  value->data.set = set;
  if (set)
    {
      if ((set->set && setobj_type (set->set) == DB_TYPE_SEQUENCE) || set->disk_set)
	{
	  value->domain.general_info.is_null = 0;
	}
      else
	{
	  error = ER_QPROC_INVALID_DATATYPE;
	  er_set (ER_WARNING_SEVERITY, ARG_FILE_LINE, ER_QPROC_INVALID_DATATYPE, 0);
	}
    }
  else
    {
      value->domain.general_info.is_null = 1;
    }

  value->need_clear = false;

  return error;
}

/*
 * db_make_collection() -
 * return :
 * value(out) :
 * col(in):
 */
int
db_make_collection (DB_VALUE * value, DB_COLLECTION * col)
{
  int error = NO_ERROR;

  CHECK_1ARG_ERROR (value);

  /* Rather than being DB_TYPE_COLLECTION, the value type is taken from the base type of the collection. */
  if (col == NULL)
    {
      value->domain.general_info.type = DB_TYPE_SEQUENCE;	/* undefined */
      value->data.set = NULL;
      value->domain.general_info.is_null = 1;
    }
  else
    {
      value->domain.general_info.type = db_col_type (col);
      value->data.set = col;
      /* note, we have been testing set->set for non-NULL here in order to set the is_null flag, this isn't
       * appropriate, the set pointer can be NULL if the set has been swapped out.The existance of a set handle alone
       * determines the nullness of the value.  Actually, the act of calling db_col_type above will have resulted in a
       * re-fetch of the referenced set if it had been swapped out. */
      value->domain.general_info.is_null = 0;
    }
  value->need_clear = false;

  return error;
}

/*
 * db_make_midxkey() -
 * return :
 * value(out) :
 * midxkey(in):
 */
int
db_make_midxkey (DB_VALUE * value, DB_MIDXKEY * midxkey)
{
  int error = NO_ERROR;

  CHECK_1ARG_ERROR (value);

  value->domain.general_info.type = DB_TYPE_MIDXKEY;

  if (midxkey == NULL)
    {
      value->domain.general_info.is_null = 1;
      value->data.midxkey.ncolumns = -1;
      value->data.midxkey.domain = NULL;
      value->data.midxkey.size = 0;
      value->data.midxkey.buf = NULL;
      value->data.midxkey.min_max_val.position = -1;
      value->data.midxkey.min_max_val.type = MIN_COLUMN;
    }
  else
    {
      value->domain.general_info.is_null = 0;
      value->data.midxkey = *midxkey;
    }

  value->need_clear = false;

  return error;
}

/*
 * db_make_elo () -
 * return:
 * value(out):
 * type(in):
 * elo(in):
 */
int
db_make_elo (DB_VALUE * value, DB_TYPE type, const DB_ELO * elo)
{
  CHECK_1ARG_ERROR (value);

  value->domain.general_info.type = type;
  if (elo == NULL || elo->size < 0 || elo->type == ELO_NULL)
    {
      elo_init_structure (&value->data.elo);
      value->domain.general_info.is_null = 1;
    }
  else
    {
      value->data.elo = *elo;
      value->domain.general_info.is_null = 0;
    }
  value->need_clear = false;

  return NO_ERROR;
}

/*
 * db_make_pointer() -
 * return :
 * value(out) :
 * ptr(in):
 */
int
db_make_pointer (DB_VALUE * value, void *ptr)
{
  CHECK_1ARG_ERROR (value);

  value->domain.general_info.type = DB_TYPE_POINTER;
  value->data.p = ptr;
  if (ptr)
    {
      value->domain.general_info.is_null = 0;
    }
  else
    {
      value->domain.general_info.is_null = 1;
    }
  value->need_clear = false;

  return NO_ERROR;
}

/*
 * db_make_time() -
 * return :
 * value(out) :
 * hour(in):
 * min(in):
 * sec(in):
 */
int
db_make_time (DB_VALUE * value, const int hour, const int min, const int sec)
{
  CHECK_1ARG_ERROR (value);

  value->domain.general_info.type = DB_TYPE_TIME;
  value->domain.general_info.is_null = 0;
  value->need_clear = false;
  return db_time_encode (&value->data.time, hour, min, sec);
}

/*
 * db_make_timetz() -
 * return :
 * value(out) :
 * hour(in):
 * min(in):
 * sec(in):
 */
int
db_make_timetz (DB_VALUE * value, const DB_TIMETZ * timetz_value)
{
  CHECK_1ARG_ERROR (value);

  value->domain.general_info.type = DB_TYPE_TIMETZ;
  value->need_clear = false;
  if (timetz_value)
    {
      value->data.timetz.time = timetz_value->time;
      value->data.timetz.tz_id = timetz_value->tz_id;
      value->domain.general_info.is_null = 0;
    }
  else
    {
      value->domain.general_info.is_null = 1;
    }

  return NO_ERROR;
}

/*
 * db_make_timeltz() -
 * return :
 * value(out) :
 * hour(in):
 * min(in):
 * sec(in):
 */
int
db_make_timeltz (DB_VALUE * value, const DB_TIME * time_value)
{
  CHECK_1ARG_ERROR (value);

  value->domain.general_info.type = DB_TYPE_TIMELTZ;
  value->need_clear = false;
  if (time_value)
    {
      value->data.time = *time_value;
      value->domain.general_info.is_null = 0;
    }
  else
    {
      value->domain.general_info.is_null = 1;
    }

  return NO_ERROR;
}

/*
 * db_value_put_encoded_time() -
 * return :
 * value(out):
 * time(in):
 */
int
db_value_put_encoded_time (DB_VALUE * value, const DB_TIME * time)
{
  CHECK_1ARG_ERROR (value);

  value->domain.general_info.type = DB_TYPE_TIME;
  value->need_clear = false;
  if (time)
    {
      value->data.time = *time;
      value->domain.general_info.is_null = 0;
    }
  else
    {
      value->domain.general_info.is_null = 1;
    }

  return NO_ERROR;
}

/*
 * db_make_date() -
 * return :
 * value(out):
 * mon(in):
 * day(in):
 * year(in):
 */
int
db_make_date (DB_VALUE * value, const int mon, const int day, const int year)
{
  CHECK_1ARG_ERROR (value);

  value->domain.general_info.type = DB_TYPE_DATE;
  value->domain.general_info.is_null = 0;
  value->need_clear = false;
  return db_date_encode (&value->data.date, mon, day, year);
}

/*
 * db_value_put_encoded_date() -
 * return :
 * value(out):
 * date(in):
 */
int
db_value_put_encoded_date (DB_VALUE * value, const DB_DATE * date)
{
  CHECK_1ARG_ERROR (value);

  value->domain.general_info.type = DB_TYPE_DATE;
  if (date)
    {
      value->data.date = *date;
      value->domain.general_info.is_null = 0;
    }
  else
    {
      value->domain.general_info.is_null = 1;
    }
  value->need_clear = false;

  return NO_ERROR;
}

/*
 * db_make_monetary() -
 * return :
 * value(out):
 * type(in):
 * amount(in):
 */
int
db_make_monetary (DB_VALUE * value, const DB_CURRENCY type, const double amount)
{
  int error;

  CHECK_1ARG_ERROR (value);

  /* check for valid currency type don't put default case in the switch!!! */
  error = ER_INVALID_CURRENCY_TYPE;
  switch (type)
    {
    case DB_CURRENCY_DOLLAR:
    case DB_CURRENCY_YEN:
    case DB_CURRENCY_WON:
    case DB_CURRENCY_TL:
    case DB_CURRENCY_BRITISH_POUND:
    case DB_CURRENCY_CAMBODIAN_RIEL:
    case DB_CURRENCY_CHINESE_RENMINBI:
    case DB_CURRENCY_INDIAN_RUPEE:
    case DB_CURRENCY_RUSSIAN_RUBLE:
    case DB_CURRENCY_AUSTRALIAN_DOLLAR:
    case DB_CURRENCY_CANADIAN_DOLLAR:
    case DB_CURRENCY_BRASILIAN_REAL:
    case DB_CURRENCY_ROMANIAN_LEU:
    case DB_CURRENCY_EURO:
    case DB_CURRENCY_SWISS_FRANC:
    case DB_CURRENCY_DANISH_KRONE:
    case DB_CURRENCY_NORWEGIAN_KRONE:
    case DB_CURRENCY_BULGARIAN_LEV:
    case DB_CURRENCY_VIETNAMESE_DONG:
    case DB_CURRENCY_CZECH_KORUNA:
    case DB_CURRENCY_POLISH_ZLOTY:
    case DB_CURRENCY_SWEDISH_KRONA:
    case DB_CURRENCY_CROATIAN_KUNA:
    case DB_CURRENCY_SERBIAN_DINAR:
      error = NO_ERROR;		/* it's a type we expect */
      break;
    default:
      break;
    }

  if (error != NO_ERROR)
    {
      er_set (ER_WARNING_SEVERITY, ARG_FILE_LINE, error, 1, type);
      return error;
    }

  value->domain.general_info.type = DB_TYPE_MONETARY;
  value->data.money.type = type;
  value->data.money.amount = amount;
  value->domain.general_info.is_null = 0;
  value->need_clear = false;

  return error;
}

/*
 * db_value_put_monetary_currency() -
 * return :
 * value(out):
 * type(in):
 */
int
db_value_put_monetary_currency (DB_VALUE * value, DB_CURRENCY const type)
{
  int error;

  CHECK_1ARG_ERROR (value);

  /* check for valid currency type don't put default case in the switch!!! */
  error = ER_INVALID_CURRENCY_TYPE;
  switch (type)
    {
    case DB_CURRENCY_DOLLAR:
    case DB_CURRENCY_YEN:
    case DB_CURRENCY_WON:
    case DB_CURRENCY_TL:
    case DB_CURRENCY_BRITISH_POUND:
    case DB_CURRENCY_CAMBODIAN_RIEL:
    case DB_CURRENCY_CHINESE_RENMINBI:
    case DB_CURRENCY_INDIAN_RUPEE:
    case DB_CURRENCY_RUSSIAN_RUBLE:
    case DB_CURRENCY_AUSTRALIAN_DOLLAR:
    case DB_CURRENCY_CANADIAN_DOLLAR:
    case DB_CURRENCY_BRASILIAN_REAL:
    case DB_CURRENCY_ROMANIAN_LEU:
    case DB_CURRENCY_EURO:
    case DB_CURRENCY_SWISS_FRANC:
    case DB_CURRENCY_DANISH_KRONE:
    case DB_CURRENCY_NORWEGIAN_KRONE:
    case DB_CURRENCY_BULGARIAN_LEV:
    case DB_CURRENCY_VIETNAMESE_DONG:
    case DB_CURRENCY_CZECH_KORUNA:
    case DB_CURRENCY_POLISH_ZLOTY:
    case DB_CURRENCY_SWEDISH_KRONA:
    case DB_CURRENCY_CROATIAN_KUNA:
    case DB_CURRENCY_SERBIAN_DINAR:
      error = NO_ERROR;		/* it's a type we expect */
      break;
    default:
      break;
    }

  if (error != NO_ERROR)
    {
      er_set (ER_WARNING_SEVERITY, ARG_FILE_LINE, error, 1, type);
    }
  else
    {
      value->domain.general_info.type = DB_TYPE_MONETARY;
      value->data.money.type = type;
    }
  value->need_clear = false;

  return error;
}

/*
 * db_value_put_monetary_amount_as_double() -
 * return :
 * value(out):
 * amount(in):
 */
int
db_value_put_monetary_amount_as_double (DB_VALUE * value, const double amount)
{
  CHECK_1ARG_ERROR (value);

  value->domain.general_info.type = DB_TYPE_MONETARY;
  value->data.money.amount = amount;
  value->domain.general_info.is_null = 0;
  value->need_clear = false;

  return NO_ERROR;
}

/*
 * db_make_timestamp() -
 * return :
 * value(out):
 * timeval(in):
 */
int
db_make_timestamp (DB_VALUE * value, const DB_TIMESTAMP timeval)
{
  CHECK_1ARG_ERROR (value);

  value->domain.general_info.type = DB_TYPE_TIMESTAMP;
  value->data.utime = timeval;
  value->domain.general_info.is_null = 0;
  value->need_clear = false;

  return NO_ERROR;
}

/*
 * db_make_timestampltz() -
 * return :
 * value(out):
 * timeval(in):
 */
int
db_make_timestampltz (DB_VALUE * value, const DB_TIMESTAMP ts_val)
{
  CHECK_1ARG_ERROR (value);

  value->domain.general_info.type = DB_TYPE_TIMESTAMPLTZ;
  value->data.utime = ts_val;
  value->domain.general_info.is_null = 0;
  value->need_clear = false;

  return NO_ERROR;
}

/*
 * db_make_timestamptz() -
 * return :
 * value(out):
 * timeval(in):
 */
int
db_make_timestamptz (DB_VALUE * value, const DB_TIMESTAMPTZ * ts_tz_val)
{
  CHECK_1ARG_ERROR (value);

  value->domain.general_info.type = DB_TYPE_TIMESTAMPTZ;
  if (ts_tz_val)
    {
      value->data.timestamptz = *ts_tz_val;
      value->domain.general_info.is_null = 0;
    }
  else
    {
      value->domain.general_info.is_null = 1;
    }
  value->need_clear = false;

  return NO_ERROR;
}

/*
 * db_make_datetime() -
 * return :
 * value(out):
 * date(in):
 */
int
db_make_datetime (DB_VALUE * value, const DB_DATETIME * datetime)
{
  CHECK_1ARG_ERROR (value);

  value->domain.general_info.type = DB_TYPE_DATETIME;
  if (datetime)
    {
      value->data.datetime = *datetime;
      value->domain.general_info.is_null = 0;
    }
  else
    {
      value->domain.general_info.is_null = 1;
    }
  value->need_clear = false;

  return NO_ERROR;
}

/*
 * db_make_datetimeltz() -
 * return :
 * value(out):
 * date(in):
 */
int
db_make_datetimeltz (DB_VALUE * value, const DB_DATETIME * datetime)
{
  CHECK_1ARG_ERROR (value);

  value->domain.general_info.type = DB_TYPE_DATETIMELTZ;
  if (datetime)
    {
      value->data.datetime = *datetime;
      value->domain.general_info.is_null = 0;
    }
  else
    {
      value->domain.general_info.is_null = 1;
    }
  value->need_clear = false;

  return NO_ERROR;
}

/*
 * db_make_datetimetz() -
 * return :
 * value(out):
 * date(in):
 */
int
db_make_datetimetz (DB_VALUE * value, const DB_DATETIMETZ * datetimetz)
{
  CHECK_1ARG_ERROR (value);

  value->domain.general_info.type = DB_TYPE_DATETIMETZ;
  if (datetimetz)
    {
      value->data.datetimetz = *datetimetz;
      value->domain.general_info.is_null = 0;
    }
  else
    {
      value->domain.general_info.is_null = 1;
    }
  value->need_clear = false;

  return NO_ERROR;
}

/*
 * db_make_enumeration() -
 * return :
 * value(out):
 * index(in):
 * str(in):
 * size(in):
 * codeset(in):
 * collation_id(in):
 */
int
db_make_enumeration (DB_VALUE * value, unsigned short index, DB_C_CHAR str,
		     int size, unsigned char codeset, const int collation_id)
{
  CHECK_1ARG_ERROR (value);

  value->domain.general_info.type = DB_TYPE_ENUMERATION;
  value->data.enumeration.short_val = index;
  value->data.enumeration.str_val.info.codeset = codeset;
  value->domain.char_info.collation_id = collation_id;
  value->data.enumeration.str_val.info.style = MEDIUM_STRING;
  value->data.ch.info.is_max_string = false;
  value->data.ch.info.compressed_need_clear = false;
  value->data.ch.medium.compressed_buf = NULL;
  value->data.ch.medium.compressed_size = 0;
  value->data.enumeration.str_val.medium.size = size;
  value->data.enumeration.str_val.medium.buf = str;
  value->domain.general_info.is_null = 0;
  value->need_clear = false;

  return NO_ERROR;
}

/*
 * db_make_error() -
 * return :
 * value(out):
 * errcode(in):
 */
int
db_make_error (DB_VALUE * value, const int errcode)
{
  CHECK_1ARG_ERROR (value);

  assert (errcode != NO_ERROR);

  value->domain.general_info.type = DB_TYPE_ERROR;
  value->data.error = errcode;
  value->domain.general_info.is_null = 0;
  value->need_clear = false;

  return NO_ERROR;
}

/*
 * db_make_method_error() -
 * return :
 * value(out):
 * errcode(in):
 * errmsg(in);
 */
int
db_make_method_error (DB_VALUE * value, const int errcode, const char *errmsg)
{
  CHECK_1ARG_ERROR (value);

  value->domain.general_info.type = DB_TYPE_ERROR;
  value->data.error = errcode;
  value->domain.general_info.is_null = 0;
  value->need_clear = false;

#if !defined(SERVER_MODE)
  if (obj_Method_error_msg)
    {
      free (obj_Method_error_msg);	/* free old last error */
    }
  obj_Method_error_msg = NULL;
  if (errmsg)
    {
      obj_Method_error_msg = strdup (errmsg);
    }
#endif

  return NO_ERROR;
}

/*
 * db_get_method_error_msg() -
 * return :
 */
char *
db_get_method_error_msg (void)
{
#if !defined(SERVER_MODE)
  return obj_Method_error_msg;
#else
  return NULL;
#endif
}

/*
 * db_make_oid() -
 * return :
 * value(out):
 * oid(in):
 */
int
db_make_oid (DB_VALUE * value, const OID * oid)
{
  CHECK_2ARGS_ERROR (value, oid);

  value->domain.general_info.type = DB_TYPE_OID;
  value->data.oid.pageid = oid->pageid;
  value->data.oid.slotid = oid->slotid;
  value->data.oid.volid = oid->volid;
  value->domain.general_info.is_null = OID_ISNULL (oid);
  value->need_clear = false;

  return NO_ERROR;
}

/*
 * db_make_resultset() -
 * return :
 * value(out):
 * handle(in):
 */
int
db_make_resultset (DB_VALUE * value, const DB_RESULTSET handle)
{
  CHECK_1ARG_ERROR (value);

  value->domain.general_info.type = DB_TYPE_RESULTSET;
  value->data.rset = handle;
  value->domain.general_info.is_null = 0;
  value->need_clear = false;

  return NO_ERROR;
}

/*
 *  OBTAIN DATA VALUES OF DB_VALUE
 */
/*
 * db_get_int() -
 * return :
 * value(in):
 */
int
db_get_int (const DB_VALUE * value)
{
  CHECK_1ARG_ZERO (value);
  assert (value->domain.general_info.type == DB_TYPE_INTEGER);

  return value->data.i;
}

/*
 * db_get_short() -
 * return :
 * value(in):
 */
short
db_get_short (const DB_VALUE * value)
{
  CHECK_1ARG_ZERO (value);
  assert (value->domain.general_info.type == DB_TYPE_SHORT);

  return value->data.sh;
}

/*
 * db_get_bigint() -
 * return :
 * value(in):
 */
DB_BIGINT
db_get_bigint (const DB_VALUE * value)
{
  CHECK_1ARG_ZERO (value);
  assert (value->domain.general_info.type == DB_TYPE_BIGINT);

  return value->data.bigint;
}

/*
 * db_get_string() -
 * return :
 * value(in):
 */
char *
db_get_string (const DB_VALUE * value)
{
  char *str = NULL;
  CHECK_1ARG_NULL (value);

  if (value->domain.general_info.is_null || value->domain.general_info.type == DB_TYPE_ERROR)
    {
      return NULL;
    }

  switch (value->data.ch.info.style)
    {
    case SMALL_STRING:
      str = (char *) value->data.ch.sm.buf;
      break;
    case MEDIUM_STRING:
      str = value->data.ch.medium.buf;
      break;
    case LARGE_STRING:
      /* Currently not implemented */
      str = NULL;
      break;
    }

  return str;
}

/*
 * db_get_char() -
 * return :
 * value(in):
 * length(out):
 */
char *
db_get_char (const DB_VALUE * value, int *length)
{
  char *str = NULL;

  CHECK_1ARG_NULL (value);
  CHECK_1ARG_NULL (length);

  if (value->domain.general_info.is_null || value->domain.general_info.type == DB_TYPE_ERROR)
    {
      return NULL;
    }

  switch (value->data.ch.info.style)
    {
    case SMALL_STRING:
      {
	str = (char *) value->data.ch.sm.buf;
	intl_char_count ((unsigned char *) str, value->data.ch.sm.size,
			 (INTL_CODESET) value->data.ch.info.codeset, length);
      }
      break;
    case MEDIUM_STRING:
      {
	str = value->data.ch.medium.buf;
	intl_char_count ((unsigned char *) str, value->data.ch.medium.size,
			 (INTL_CODESET) value->data.ch.info.codeset, length);
      }
      break;
    case LARGE_STRING:
      {
	/* Currently not implemented */
	str = NULL;
	*length = 0;
      }
      break;
    }

  return str;
}

/*
 * db_get_nchar() -
 * return :
 * value(in):
 * length(out):
 */
char *
db_get_nchar (const DB_VALUE * value, int *length)
{
  return db_get_char (value, length);
}

/*
 * db_get_bit() -
 * return :
 * value(in):
 * length(out):
 */
char *
db_get_bit (const DB_VALUE * value, int *length)
{
  char *str = NULL;

  CHECK_1ARG_NULL (value);
  CHECK_1ARG_NULL (length);

  if (value->domain.general_info.is_null)
    {
      return NULL;
    }

  switch (value->data.ch.info.style)
    {
    case SMALL_STRING:
      {
	*length = value->data.ch.sm.size;
	str = (char *) value->data.ch.sm.buf;
      }
      break;
    case MEDIUM_STRING:
      {
	*length = value->data.ch.medium.size;
	str = value->data.ch.medium.buf;
      }
      break;
    case LARGE_STRING:
      {
	/* Currently not implemented */
	*length = 0;
	str = NULL;
      }
      break;
    }

  return str;
}

/*
 * db_get_string_size() -
 * return :
 * value(in):
 */
int
db_get_string_size (const DB_VALUE * value)
{
  int size = 0;

  CHECK_1ARG_ZERO (value);

  switch (value->data.ch.info.style)
    {
    case SMALL_STRING:
      size = value->data.ch.sm.size;
      break;
    case MEDIUM_STRING:
      size = value->data.ch.medium.size;
      break;
    case LARGE_STRING:
      /* Currently not implemented */
      size = 0;
      break;
    }

  /* Convert the number of bits to the number of bytes */
  if (value->domain.general_info.type == DB_TYPE_BIT || value->domain.general_info.type == DB_TYPE_VARBIT)
    {
      size = (size + 7) / 8;
    }

  return size;
}

/*
 * db_get_string_codeset() -
 * return :
 * value(in):
 */
int
db_get_string_codeset (const DB_VALUE * value)
{
  CHECK_1ARG_ZERO_WITH_TYPE (value, INTL_CODESET);

  return (int) value->data.ch.info.codeset;
}

/*
 * db_get_string_collation() -
 * return :
 * value(in):
 */
int
db_get_string_collation (const DB_VALUE * value)
{
  CHECK_1ARG_ZERO_WITH_TYPE (value, int);

  return value->domain.char_info.collation_id;
}

/*
 * db_get_numeric() -
 * return :
 * value(in):
 */
DB_C_NUMERIC
db_get_numeric (const DB_VALUE * value)
{
  CHECK_1ARG_ZERO (value);

  if (value->domain.general_info.is_null || value->domain.general_info.type == DB_TYPE_ERROR)
    {
      return NULL;
    }
  else
    {
      return (DB_C_NUMERIC) value->data.num.d.buf;
    }
}

/*
 * db_get_float() -
 * return :
 * value(in):
 */
float
db_get_float (const DB_VALUE * value)
{
  CHECK_1ARG_ZERO (value);
  assert (value->domain.general_info.type == DB_TYPE_FLOAT);

  return value->data.f;
}

/*
 * db_get_double() -
 * return :
 * value(in):
 */
double
db_get_double (const DB_VALUE * value)
{
  CHECK_1ARG_ZERO (value);
  assert (value->domain.general_info.type == DB_TYPE_DOUBLE);

  return value->data.d;
}

/*
 * db_get_object() -
 * return :
 * value(in):
 */
DB_OBJECT *
db_get_object (const DB_VALUE * value)
{
  CHECK_1ARG_NULL (value);

  if (value->domain.general_info.is_null || value->domain.general_info.type == DB_TYPE_ERROR)
    {
      return NULL;
    }
  else
    {
      return value->data.op;
    }
}

/*
 * db_get_set() -
 * return :
 * value(in):
 */
DB_SET *
db_get_set (const DB_VALUE * value)
{
  CHECK_1ARG_NULL (value);

  if (value->domain.general_info.is_null || value->domain.general_info.type == DB_TYPE_ERROR)
    {
      return NULL;
    }
  else
    {
      return value->data.set;
    }
}

/*
 * db_get_midxkey() -
 * return :
 * value(in):
 */
DB_MIDXKEY *
db_get_midxkey (const DB_VALUE * value)
{
  CHECK_1ARG_NULL (value);

  if (value->domain.general_info.is_null || value->domain.general_info.type == DB_TYPE_ERROR)
    {
      return NULL;
    }
  else
    {
      return (DB_MIDXKEY *) (&(value->data.midxkey));
    }
}

/*
 * db_get_pointer() -
 * return :
 * value(in):
 */
void *
db_get_pointer (const DB_VALUE * value)
{
  CHECK_1ARG_NULL (value);

  if (value->domain.general_info.is_null || value->domain.general_info.type == DB_TYPE_ERROR)
    {
      return NULL;
    }
  else
    {
      return value->data.p;
    }
}

/*
 * db_get_time() -
 * return :
 * value(in):
 */
DB_TIME *
db_get_time (const DB_VALUE * value)
{
  CHECK_1ARG_NULL (value);
  assert (value->domain.general_info.type == DB_TYPE_TIME || value->domain.general_info.type == DB_TYPE_TIMELTZ);

  return ((DB_TIME *) (&value->data.time));
}

/*
 * db_get_timetz() -
 * return :
 * value(in):
 */
DB_TIMETZ *
db_get_timetz (const DB_VALUE * value)
{
  CHECK_1ARG_NULL (value);

  assert (value->domain.general_info.type == DB_TYPE_TIMETZ);

  return ((DB_TIMETZ *) (&value->data.timetz));
}


/*
 * db_get_timestamp() -
 * return :
 * value(in):
 */
DB_TIMESTAMP *
db_get_timestamp (const DB_VALUE * value)
{
  CHECK_1ARG_NULL (value);
  assert (value->domain.general_info.type == DB_TYPE_TIMESTAMP
	  || value->domain.general_info.type == DB_TYPE_TIMESTAMPLTZ);

  return ((DB_TIMESTAMP *) (&value->data.utime));
}

/*
 * db_get_timestamptz() -
 * return :
 * value(in):
 */
DB_TIMESTAMPTZ *
db_get_timestamptz (const DB_VALUE * value)
{
  CHECK_1ARG_NULL (value);
  assert (value->domain.general_info.type == DB_TYPE_TIMESTAMPTZ);

  return ((DB_TIMESTAMPTZ *) (&value->data.timestamptz));
}

/*
 * db_get_datetime() -
 * return :
 * value(in):
 */
DB_DATETIME *
db_get_datetime (const DB_VALUE * value)
{
  CHECK_1ARG_NULL (value);
  assert (value->domain.general_info.type == DB_TYPE_DATETIME
	  || value->domain.general_info.type == DB_TYPE_DATETIMELTZ);

  return ((DB_DATETIME *) (&value->data.datetime));
}

/*
 * db_get_datetimetz() -
 * return :
 * value(in):
 */
DB_DATETIMETZ *
db_get_datetimetz (const DB_VALUE * value)
{
  CHECK_1ARG_NULL (value);

  assert (value->domain.general_info.type == DB_TYPE_DATETIMETZ);

  return ((DB_DATETIMETZ *) (&value->data.datetimetz));
}

/*
 * db_get_date() -
 * return :
 * value(in):
 */
DB_DATE *
db_get_date (const DB_VALUE * value)
{
  CHECK_1ARG_NULL (value);
  assert (value->domain.general_info.type == DB_TYPE_DATE);

  return ((DB_DATE *) (&value->data.date));
}

/*
 * db_get_monetary() -
 * return :
 * value(in):
 */
DB_MONETARY *
db_get_monetary (const DB_VALUE * value)
{
  CHECK_1ARG_NULL (value);
  assert (value->domain.general_info.type == DB_TYPE_MONETARY);

  return ((DB_MONETARY *) (&value->data.money));
}

/*
 * db_value_get_monetary_currency() -
 * return :
 * value(in):
 */
DB_CURRENCY
db_value_get_monetary_currency (const DB_VALUE * value)
{
  CHECK_1ARG_ZERO_WITH_TYPE (value, DB_CURRENCY);

  return value->data.money.type;
}

/*
 * db_value_get_monetary_amount_as_double() -
 * return :
 * value(in):
 */
double
db_value_get_monetary_amount_as_double (const DB_VALUE * value)
{
  CHECK_1ARG_ZERO (value);

  return value->data.money.amount;
}

/*
 * db_get_enum_codeset() -
 * return :
 * value(in):
 */
int
db_get_enum_codeset (const DB_VALUE * value)
{
  CHECK_1ARG_ZERO_WITH_TYPE (value, INTL_CODESET);

  return value->data.enumeration.str_val.info.codeset;
}

/*
 * db_get_enum_collation() -
 * return :
 * value(in):
 */
int
db_get_enum_collation (const DB_VALUE * value)
{
  CHECK_1ARG_ZERO_WITH_TYPE (value, int);

  return value->domain.char_info.collation_id;
}

/*
 * db_get_enum_short () -
 * return :
 * value(in):
 */
short
db_get_enum_short (const DB_VALUE * value)
{
  CHECK_1ARG_ZERO (value);
  assert (value->domain.general_info.type == DB_TYPE_ENUMERATION);

  return value->data.enumeration.short_val;
}

/*
 * db_get_enum_string () -
 * return :
 * value(in):
 */
char *
db_get_enum_string (const DB_VALUE * value)
{
  CHECK_1ARG_ZERO (value);
  if (value->domain.general_info.is_null || value->domain.general_info.type == DB_TYPE_ERROR)
    {
      return NULL;
    }
  return value->data.enumeration.str_val.medium.buf;
}

/*
 * db_get_enum_string_size () -
 * return :
 * value(in):
 */
int
db_get_enum_string_size (const DB_VALUE * value)
{
  CHECK_1ARG_ZERO (value);
  assert (value->domain.general_info.type == DB_TYPE_ENUMERATION);

  return value->data.enumeration.str_val.medium.size;
}

/*
 * db_get_resultset() -
 * return :
 * value(in):
 */
DB_RESULTSET
db_get_resultset (const DB_VALUE * value)
{
  CHECK_1ARG_ZERO (value);
  assert (value->domain.general_info.type == DB_TYPE_RESULTSET);

  return value->data.rset;
}

/*
 * db_value_create() - construct an empty value container
 * return : a newly allocated value container
 */
DB_VALUE *
db_value_create (void)
{
  DB_VALUE *retval;

  CHECK_CONNECT_NULL ();

  retval = pr_make_ext_value ();

  return (retval);
}

/*
 * db_value_copy()- A new value is created and a copy is made of the contents
 *                  of the supplied container.  If the supplied value contains
 *                  external allocates such as strings or sets,
 *                  the external strings or sets are copied as well.
 * return    : A newly created value container.
 * value(in) : The value to copy.
 */
DB_VALUE *
db_value_copy (DB_VALUE * value)
{
  DB_VALUE *new_ = NULL;

  CHECK_CONNECT_NULL ();

  if (value != NULL)
    {
      new_ = pr_make_ext_value ();
      pr_clone_value (value, new_);
    }

  return (new_);
}

/*
 * db_value_clone() - Copies the contents of one value to another without
 *                    allocating a new container.
 *                    The destination container is NOT initialized prior
 *                    to the clone so it must be cleared before calling this
 *                    function.
 * return : Error indicator
 * src(in)     : DB_VALUE pointer of source value container.
 * dest(out)   : DB_VALUE pointer of destination value container.
 *
 */
int
db_value_clone (DB_VALUE * src, DB_VALUE * dest)
{
  int error = NO_ERROR;

  CHECK_CONNECT_ERROR ();

  if (src != NULL && dest != NULL)
    {
      error = pr_clone_value (src, dest);
    }

  return error;
}

/*
 * db_value_clear() - the value container is initialized to an empty state
 *        the internal type tag will be set to DB_TYPE_NULL.  Any external
 *        allocations such as strings or sets will be freed.
 *        The container itself is not freed and may be reused.
 * return: Error indicator
 * value(out) : the value to clear
 *
 */
int
db_value_clear (DB_VALUE * value)
{
  int error = NO_ERROR;

  /* don't check connection here, we always allow things to be freed */
  if (value != NULL)
    {
      error = pr_clear_value (value);
    }

  return error;
}

/*
 * db_value_free() - the value container is cleared and freed.  Any external
 *        allocations within the container such as strings or sets will also
 *        be freed.
 *
 * return     : Error indicator.
 * value(out) : The value to free.
 */
int
db_value_free (DB_VALUE * value)
{
  int error = NO_ERROR;

  /* don't check connection here, we always allow things to be freed */
  if (value != NULL)
    {
      error = pr_free_ext_value (value);
    }

  return error;
}

/*
 * db_value_clear_array() - all the value containers in the values array are
 *        initialized to an empty state; their internal type tag will be set
 *        to DB_TYPE_NULL. Any external allocations such as strings or sets
 *        will be freed.
 *        The array itself is not freed and may be reused.
 * return: Error indicator
 * value_array(out) : the value array to clear
 */
int
db_value_clear_array (DB_VALUE_ARRAY * value_array)
{
  int error = NO_ERROR;
  int i = 0;

  assert (value_array != NULL && value_array->size >= 0);

  for (i = 0; i < value_array->size; ++i)
    {
      int tmp_error = NO_ERROR;

      assert (value_array->vals != NULL);

      /* don't check connection here, we always allow things to be freed */
      tmp_error = pr_clear_value (&value_array->vals[i]);
      if (tmp_error != NO_ERROR && error == NO_ERROR)
	{
	  error = tmp_error;
	}
    }

  return error;
}

/*
 * db_value_print() - describe the contents of a value container
 * return   : none
 * value(in): value container to print.
 */
void
db_value_print (const DB_VALUE * value)
{
  CHECK_CONNECT_VOID ();

  if (value != NULL)
    {
      help_fprint_value (stdout, value);
    }

}

/*
 * db_value_fprint() - describe the contents of a value to the specified file
 * return    : none
 * fp(in)    : file pointer.
 * value(in) : value container to print.
 */
void
db_value_fprint (FILE * fp, const DB_VALUE * value)
{
  CHECK_CONNECT_VOID ();

  if (fp != NULL && value != NULL)
    {
      help_fprint_value (fp, value);
    }

}

/*
 * db_type_to_db_domain() - see the note below.
 *
 * return : DB_DOMAIN of a primitive DB_TYPE, returns NULL otherwise
 * type(in) : a primitive DB_TYPE
 *
 * note:
 *   This function is used only in special cases where we need to get the
 *   DB_DOMAIN of a primitive DB_TYPE that has no domain parameters, or of a
 *   parameterized DB_TYPE with the default domain parameters.
 *
 *   For example, it can be used to get the DB_DOMAIN of primitive
 *   DB_TYPES like DB_TYPE_INTEGER, DB_TYPE_FLOAT, etc., or of
 *   DB_TYPE_NUMERIC(DB_DEFAULT_NUMERIC_PRECISION, DB_DEFAULT_NUMERIC_SCALE).
 *
 *   This function CANNOT be used to get the DB_DOMAIN of
 *   set/multiset/sequence and object DB_TYPEs.
 */
DB_DOMAIN *
db_type_to_db_domain (const DB_TYPE type)
{
  
  DB_DOMAIN *result = NULL;

  switch (type)
    {
    case DB_TYPE_INTEGER:
    case DB_TYPE_FLOAT:
    case DB_TYPE_DOUBLE:
    case DB_TYPE_TIME:
    case DB_TYPE_TIMETZ:
    case DB_TYPE_TIMELTZ:
    case DB_TYPE_UTIME:
    case DB_TYPE_TIMESTAMPTZ:
    case DB_TYPE_TIMESTAMPLTZ:
    case DB_TYPE_DATETIME:
    case DB_TYPE_DATETIMETZ:
    case DB_TYPE_DATETIMELTZ:
    case DB_TYPE_DATE:
    case DB_TYPE_MONETARY:
    case DB_TYPE_SHORT:
    case DB_TYPE_BIGINT:
    case DB_TYPE_NUMERIC:
    case DB_TYPE_CHAR:
    case DB_TYPE_NCHAR:
    case DB_TYPE_BIT:
    case DB_TYPE_VARCHAR:
    case DB_TYPE_VARNCHAR:
    case DB_TYPE_VARBIT:
    case DB_TYPE_SET:
    case DB_TYPE_MULTISET:
    case DB_TYPE_SEQUENCE:
    case DB_TYPE_NULL:
    case DB_TYPE_BLOB:
    case DB_TYPE_CLOB:
    case DB_TYPE_ENUMERATION:
<<<<<<< HEAD
    case DB_TYPE_JSON:
=======
    case DB_TYPE_ELO:
>>>>>>> c2c96fb0
      result = tp_domain_resolve_default (type);
      break;
    case DB_TYPE_SUB:
    case DB_TYPE_POINTER:
    case DB_TYPE_ERROR:
    case DB_TYPE_VOBJ:
    case DB_TYPE_OID:
    case DB_TYPE_OBJECT:
    case DB_TYPE_DB_VALUE:
    case DB_TYPE_VARIABLE:
    case DB_TYPE_RESULTSET:
    case DB_TYPE_MIDXKEY:
    case DB_TYPE_TABLE:
      result = NULL;
      break;
      /* NO DEFAULT CASE!!!!! ALL TYPES MUST GET HANDLED HERE! */
    }

  return result;
}

/*
 * db_value_coerce()-coerces a DB_VALUE to another compatible DB_VALUE domain.
 * return       : error indicator.
 * src(in)      : a pointer to the original DB_VALUE.
 * dest(in/out) : a pointer to a place to put the coerced DB_VALUE.
 * desired_domain(in) : the desired domain of the coerced result.
 */
int
db_value_coerce (const DB_VALUE * src, DB_VALUE * dest, const DB_DOMAIN * desired_domain)
{
  TP_DOMAIN_STATUS status;
  int err = NO_ERROR;

  status = tp_value_cast (src, dest, desired_domain, false);
  if (status != DOMAIN_COMPATIBLE)
    {
      err = tp_domain_status_er_set (status, ARG_FILE_LINE, src, desired_domain);
    }

  return err;
}

/*
 * db_value_equal()- compare two values to see if they are equal.
 * return : non-zero if equal, zero if not equal
 * value1(in) : value container to compare.
 * value2(in) : value container to compare.
 *
 * note : this is a boolean test, the sign or magnitude of the non-zero return
 *        value has no meaning.
 */
int
db_value_equal (const DB_VALUE * value1, const DB_VALUE * value2)
{
  int retval;

  CHECK_CONNECT_ZERO ();

  /* this handles NULL arguments */
  retval = (tp_value_equal (value1, value2, 1));

  return (retval);
}

/*
 * db_set_compare() - This compares the two collection values.
 *    It will determine if the value1 is a subset or superset of value2.
 *    If either value is not a collection type, it will return DB_NE
 *    If both values are set types, a set comparison will be done.
 *    Otherwise a multiset comparison will be done.
 * return : DB_EQ        - values are equal
 *          DB_SUBSET    - value1 is subset of value2
 *          DB_SUPERSET  - value1 is superset of value2
 *          DB_NE        - values are not both collections.
 *          DB_UNK       - collections contain NULLs preventing
 *                         a more certain answer.
 *
 * value1(in): A db_value of some collection type.
 * value2(in): A db_value of some collection type.
 *
 */
int
db_set_compare (const DB_VALUE * value1, const DB_VALUE * value2)
{
  int retval;

  /* this handles NULL arguments */
  retval = (tp_set_compare (value1, value2, 1, 0));

  return (retval);
}

/*
 * db_value_compare() - Compares the two values for ordinal position
 *    It will attempt to coerce the two values to the most general
 *    of the two types passed in. Then a connonical comparison is done.
 *
 * return : DB_EQ  - values are equal
 *          DB_GT  - value1 is cannonicaly before value2
 *          DB_LT  - value1 is cannonicaly after value2
 *          DB_UNK - value is or contains NULLs preventing
 *                   a more certain answer
 */
int
db_value_compare (const DB_VALUE * value1, const DB_VALUE * value2)
{
  /* this handles NULL arguments */
  return tp_value_compare (value1, value2, 1, 0);
}

/*
 * db_get_error() -
 * return :
 * value(in):
 */
int
db_get_error (const DB_VALUE * value)
{
  CHECK_1ARG_ZERO (value);
  assert (value->domain.general_info.type == DB_TYPE_ERROR);

  return value->data.error;
}

/*
 * db_get_elo() -
 * return :
 * value(in):
 */
DB_ELO *
db_get_elo (const DB_VALUE * value)
{
  CHECK_1ARG_NULL (value);

  if (value->domain.general_info.is_null)
    {
      return NULL;
    }
  else if (value->data.elo.type == ELO_NULL)
    {
      return NULL;
    }
  else
    {
      return (DB_ELO *) (&value->data.elo);
    }
}

/*
 * db_get_oid() -
 * return :
 * value(in):
 */
OID *
db_get_oid (const DB_VALUE * value)
{
  CHECK_1ARG_NULL (value);
  assert (value->domain.general_info.type == DB_TYPE_OID);

  return (OID *) (&value->data.oid);
}

/*
 * db_get_currency_default() - This returns the value of the default currency
 *    identifier based on the current locale.  This was formerly defined with
 *    the variable DB_CURRENCY_DEFAULT but for the PC, we need to
 *    have this available through a function so it can be exported through
 *    the DLL.
 * return  : currency identifier.
 */
DB_CURRENCY
db_get_currency_default ()
{
  return lang_currency ();
}

/*
 * transfer_string() -
 * return     : an error indicator.
 *
 * dst(out)   : pointer to destination buffer area
 * xflen(out) : pointer to int field that will receive the number of bytes
 *              transferred.
 * outlen(out): pointer to int field that will receive an indication of number
 *              of bytes transferred.(see the note below)
 * dstlen(in) : size of destination buffer area (in bytes, *including* null
 *              terminator in the case of strings)
 * src(in)    : pointer to source buffer area
 * srclen(in) : size of source buffer area (in bytes, *NOT* including null
 *              terminator in the case of strings)
 * c_type(in) : the type of the destination buffer (i.e., whether it is varying
 *              or fixed)
 * codeset(in): International codeset for the character string.  This is needed
 *              to properly pad the strings.
 *
 */
static int
transfer_string (char *dst, int *xflen, int *outlen, const int dstlen,
		 const char *src, const int srclen, const DB_TYPE_C type, const INTL_CODESET codeset)
{
  int code;
  unsigned char *ptr;
  int length, size;

  code = NO_ERROR;

  if (dstlen > srclen)
    {
      /* 
       * No truncation; copy the data and blank pad if necessary.
       */
      memcpy (dst, src, srclen);
      if ((type == DB_TYPE_C_CHAR) || (type == DB_TYPE_C_NCHAR))
	{
	  ptr =
	    qstr_pad_string ((unsigned char *) &dst[srclen],
			     (int) ((dstlen - srclen - 1) / intl_pad_size (codeset)), codeset);
	  *xflen = CAST_STRLEN ((char *) ptr - (char *) dst);
	}
      else
	{
	  *xflen = srclen;
	}
      dst[*xflen] = '\0';

      if (outlen)
	{
	  *outlen = 0;
	}
    }
  else
    {
      /* 
       * Truncation is necessary; put as many bytes as possible into
       * the receiving buffer and null-terminate it (i.e., it receives
       * at most dstlen-1 bytes).  If there is not outlen indicator by
       * which we can indicate truncation, this is an error.
       *
       */
      intl_char_count ((unsigned char *) src, dstlen - 1, codeset, &length);
      intl_char_size ((unsigned char *) src, length, codeset, &size);
      memcpy (dst, src, size);
      dst[size] = '\0';
      *xflen = size;
      if (outlen)
	{
	  *outlen = srclen;
	}
      else
	{
	  code = ER_UCI_NULL_IND_NEEDED;
	  er_set (ER_ERROR_SEVERITY, ARG_FILE_LINE, ER_UCI_NULL_IND_NEEDED, 0);
	}
    }

  return code;
}

/*
 * transfer_bit_string() -
 *    Transfers at most buflen bytes to the region pointed at by buf.
 *    If c_type is DB_TYPE_C_BIT, strings shorter than dstlen will be
 *    blank-padded out to buflen-1 bytes.  All strings will be
 *    null-terminated.  If truncation is necessary (i.e., if buflen is
 *    less than or equal to length of src), *outlen is set to length of
 *    src; if truncation is is not necessary, *outlen is set to 0.
 *
 * return     : an error indicator
 *
 * buf(out)   : pointer to destination buffer area
 * xflen(out) : Number of bits transfered from the src string to the buf.
 * outlen(out): pointer to a int field.  *outlen will equal 0 if no
 *              truncation occurred and will equal the size of the destination
 *              buffer in bytes needed to avoid truncation, otherwise.
 * buflen(in) : size of destination buffer area in bytes
 * src(in)    : pointer to source buffer area.
 * c_type(in) : the type of the destination buffer (i.e., whether it is varying
 *              or fixed).
 */
static int
transfer_bit_string (char *buf, int *xflen, int *outlen, const int buflen, const DB_VALUE * src, const DB_TYPE_C c_type)
{
  DB_VALUE tmp_value;
  DB_DATA_STATUS data_status;
  DB_TYPE db_type;
  int error_code;
  char *tmp_val_str;

  if (c_type == DB_TYPE_C_BIT)
    {
      db_type = DB_TYPE_BIT;
    }
  else
    {
      db_type = DB_TYPE_VARBIT;
    }

  db_value_domain_init (&tmp_value, db_type, buflen, DB_DEFAULT_SCALE);
  error_code = db_bit_string_coerce (src, &tmp_value, &data_status);
  if (error_code == NO_ERROR)
    {
      *xflen = DB_GET_STRING_LENGTH (&tmp_value);
      if (data_status == DATA_STATUS_TRUNCATED)
	{
	  if (outlen != NULL)
	    {
	      *outlen = DB_GET_STRING_LENGTH (src);
	    }
	}

      tmp_val_str = DB_GET_STRING (&tmp_value);
      if (tmp_val_str != NULL)
	{
	  memcpy (buf, tmp_val_str, DB_GET_STRING_SIZE (&tmp_value));
	}

      error_code = db_value_clear (&tmp_value);
    }

  return error_code;
}

/*
 * db_value_get() -
 *
 * return      : Error indicator.
 * value(in)   : Pointer to a DB_VALUE
 * c_type(in)  : The type of the C destination buffer (and, therefore, an
 *               indication of the type of coercion desired)
 * buf(out)    : Pointer to a C buffer
 * buflen(in)  : The length of that buffer in bytes.  The buffer should include
 *               room for a terminating NULL character which is appended to
 *               character strings.
 * xflen(out)  : Pointer to a int field that will contain the number of
 *               elemental-units transfered into the buffer.  This value does
 *               not include terminating NULL characters which are appended
 *               to character strings.  An elemental-unit will be a byte
 *               for all types except bit strings in are represented in bits.
 * outlen(out) : Pointer to a int field that will contain the length
 *               of the source if truncation occurred and 0 otherwise.  This
 *               value will be in terms of bytes for all types.  <outlen>
 *               can be used to reallocate buffer space if the buffer
 *               was too small to contain the value.
 *
 *
 */
int
db_value_get (DB_VALUE * value, const DB_TYPE_C c_type, void *buf, const int buflen, int *xflen, int *outlen)
{
  int error_code = NO_ERROR;

  if (DB_IS_NULL (value))
    {
      if (outlen)
	{
	  *outlen = -1;
	  return NO_ERROR;
	}
      else
	{
	  error_code = ER_UCI_NULL_IND_NEEDED;
	  goto error0;
	}
    }

  if ((buf == NULL) || (xflen == NULL))
    {
      goto invalid_args;
    }

  /* 
   * *outlen will be non-zero only when converting to a character
   * output and truncation is necessary.  All other cases should set
   * *outlen to 0 unless a NULL is encountered (which case we've
   * already dealt with).
   */
  if (outlen)
    {
      *outlen = 0;
    }

  /* 
   * The numeric conversions below probably ought to be checking for
   * overflow and complaining when it happens.  For example, trying to
   * get a double out into a DB_C_SHORT is likely to overflow; the
   * user probably wants to know about it.
   */
  switch (DB_VALUE_TYPE (value))
    {
    case DB_TYPE_INTEGER:
      {
	int i = DB_GET_INT (value);

	switch (c_type)
	  {
	  case DB_TYPE_C_INT:
	    *(DB_C_INT *) buf = (DB_C_INT) i;
	    *xflen = sizeof (DB_C_INT);
	    break;
	  case DB_TYPE_C_SHORT:
	    *(DB_C_SHORT *) buf = (DB_C_SHORT) i;
	    *xflen = sizeof (DB_C_SHORT);
	    break;
	  case DB_TYPE_C_LONG:
	    *(DB_C_LONG *) buf = (DB_C_LONG) i;
	    *xflen = sizeof (DB_C_LONG);
	    break;
	  case DB_TYPE_C_FLOAT:
	    *(DB_C_FLOAT *) buf = (DB_C_FLOAT) i;
	    *xflen = sizeof (DB_C_FLOAT);
	    break;
	  case DB_TYPE_C_DOUBLE:
	    *(DB_C_DOUBLE *) buf = (DB_C_DOUBLE) i;
	    *xflen = sizeof (DB_C_DOUBLE);
	    break;
	  case DB_TYPE_C_CHAR:
	  case DB_TYPE_C_VARCHAR:
	    {
	      char tmp[NUM_BUF_SIZE];
	      sprintf (tmp, "%d", i);
	      error_code =
		transfer_string ((char *) buf, xflen, outlen, buflen, tmp, strlen (tmp), c_type, LANG_SYS_CODESET);
	    }
	    break;
	  case DB_TYPE_C_NCHAR:
	  case DB_TYPE_C_VARNCHAR:
	    {
	      char tmp[NUM_BUF_SIZE];
	      sprintf (tmp, "%d", i);
	      error_code =
		transfer_string ((char *) buf, xflen, outlen, buflen, tmp, strlen (tmp), c_type, LANG_SYS_CODESET);
	    }
	    break;
	  default:
	    goto unsupported_conversion;
	  }
      }				/* DB_TYPE_INT */
      break;

    case DB_TYPE_SMALLINT:
      {
	short s = DB_GET_SMALLINT (value);

	switch (c_type)
	  {
	  case DB_TYPE_C_INT:
	    {
	      *(DB_C_INT *) buf = (DB_C_INT) s;
	      *xflen = sizeof (DB_C_INT);
	    }
	    break;
	  case DB_TYPE_C_SHORT:
	    {
	      *(DB_C_SHORT *) buf = (DB_C_SHORT) s;
	      *xflen = sizeof (DB_C_SHORT);
	    }
	    break;
	  case DB_TYPE_C_LONG:
	    {
	      *(DB_C_LONG *) buf = (DB_C_LONG) s;
	      *xflen = sizeof (DB_C_LONG);
	    }
	    break;
	  case DB_TYPE_C_FLOAT:
	    {
	      *(DB_C_FLOAT *) buf = (DB_C_FLOAT) s;
	      *xflen = sizeof (DB_C_FLOAT);
	    }
	    break;
	  case DB_TYPE_C_DOUBLE:
	    {
	      *(DB_C_DOUBLE *) buf = (DB_C_DOUBLE) s;
	      *xflen = sizeof (DB_C_DOUBLE);
	    }
	    break;
	  case DB_TYPE_C_CHAR:
	  case DB_TYPE_C_VARCHAR:
	    {
	      char tmp[NUM_BUF_SIZE];
	      sprintf (tmp, "%d", s);
	      error_code =
		transfer_string ((char *) buf, xflen, outlen, buflen, tmp, strlen (tmp), c_type, LANG_SYS_CODESET);
	    }
	    break;
	  case DB_TYPE_C_NCHAR:
	  case DB_TYPE_C_VARNCHAR:
	    {
	      char tmp[NUM_BUF_SIZE];
	      sprintf (tmp, "%d", s);
	      error_code =
		transfer_string ((char *) buf, xflen, outlen, buflen, tmp, strlen (tmp), c_type, LANG_SYS_CODESET);
	    }
	    break;
	  default:
	    goto unsupported_conversion;
	  }
      }				/* DB_TYPE_SMALLINT */
      break;

    case DB_TYPE_BIGINT:
      {
	DB_BIGINT bigint = DB_GET_BIGINT (value);

	switch (c_type)
	  {
	  case DB_TYPE_C_INT:
	    *(DB_C_INT *) buf = (DB_C_INT) bigint;
	    *xflen = sizeof (DB_C_INT);
	    break;
	  case DB_TYPE_C_SHORT:
	    *(DB_C_SHORT *) buf = (DB_C_SHORT) bigint;
	    *xflen = sizeof (DB_C_SHORT);
	    break;
	  case DB_TYPE_C_BIGINT:
	    *(DB_C_BIGINT *) buf = (DB_C_BIGINT) bigint;
	    *xflen = sizeof (DB_C_BIGINT);
	    break;
	  case DB_TYPE_C_LONG:
	    *(DB_C_LONG *) buf = (DB_C_LONG) bigint;
	    *xflen = sizeof (DB_C_LONG);
	    break;
	  case DB_TYPE_C_FLOAT:
	    *(DB_C_FLOAT *) buf = (DB_C_FLOAT) bigint;
	    *xflen = sizeof (DB_C_FLOAT);
	    break;
	  case DB_TYPE_C_DOUBLE:
	    *(DB_C_DOUBLE *) buf = (DB_C_DOUBLE) bigint;
	    *xflen = sizeof (DB_C_DOUBLE);
	    break;
	  case DB_TYPE_C_CHAR:
	  case DB_TYPE_C_VARCHAR:
	    {
	      char tmp[NUM_BUF_SIZE];
	      sprintf (tmp, "%lld", (long long) bigint);
	      error_code =
		transfer_string ((char *) buf, xflen, outlen, buflen, tmp, strlen (tmp), c_type, LANG_SYS_CODESET);
	    }
	    break;
	  case DB_TYPE_C_NCHAR:
	  case DB_TYPE_C_VARNCHAR:
	    {
	      char tmp[NUM_BUF_SIZE];
	      sprintf (tmp, "%lld", (long long) bigint);
	      error_code =
		transfer_string ((char *) buf, xflen, outlen, buflen, tmp, strlen (tmp), c_type, LANG_SYS_CODESET);
	    }
	    break;
	  default:
	    goto unsupported_conversion;
	  }
      }				/* DB_TYPE_BIGINT */
      break;

    case DB_TYPE_FLOAT:
      {
	float f = DB_GET_FLOAT (value);

	switch (c_type)
	  {
	  case DB_TYPE_C_INT:
	    {
	      *(DB_C_INT *) buf = (DB_C_INT) f;
	      *xflen = sizeof (DB_C_INT);
	    }
	    break;
	  case DB_TYPE_C_SHORT:
	    {
	      *(DB_C_SHORT *) buf = (DB_C_SHORT) f;
	      *xflen = sizeof (DB_C_SHORT);
	    }
	    break;
	  case DB_TYPE_C_LONG:
	    {
	      *(DB_C_LONG *) buf = (DB_C_LONG) f;
	      *xflen = sizeof (DB_C_LONG);
	    }
	    break;
	  case DB_TYPE_C_FLOAT:
	    {
	      *(DB_C_FLOAT *) buf = (DB_C_FLOAT) f;
	      *xflen = sizeof (DB_C_FLOAT);
	    }
	    break;
	  case DB_TYPE_C_DOUBLE:
	    {
	      *(DB_C_DOUBLE *) buf = (DB_C_DOUBLE) f;
	      *xflen = sizeof (DB_C_DOUBLE);
	    }
	    break;
	  case DB_TYPE_C_CHAR:
	  case DB_TYPE_C_VARCHAR:
	    {
	      char tmp[NUM_BUF_SIZE];
	      sprintf (tmp, "%f", (DB_C_DOUBLE) f);
	      error_code =
		transfer_string ((char *) buf, xflen, outlen, buflen, tmp, strlen (tmp), c_type, LANG_SYS_CODESET);
	    }
	    break;
	  case DB_TYPE_C_NCHAR:
	  case DB_TYPE_C_VARNCHAR:
	    {
	      char tmp[NUM_BUF_SIZE];
	      sprintf (tmp, "%f", (DB_C_DOUBLE) f);
	      error_code =
		transfer_string ((char *) buf, xflen, outlen, buflen, tmp, strlen (tmp), c_type, LANG_SYS_CODESET);
	    }
	    break;
	  default:
	    goto unsupported_conversion;
	  }
      }				/* DB_TYPE_FLOAT */
      break;

    case DB_TYPE_DOUBLE:
      {
	double d = DB_GET_DOUBLE (value);

	switch (c_type)
	  {
	  case DB_TYPE_C_INT:
	    {
	      *(DB_C_INT *) buf = (DB_C_INT) d;
	      *xflen = sizeof (DB_C_INT);
	    }
	    break;
	  case DB_TYPE_C_SHORT:
	    {
	      *(DB_C_SHORT *) buf = (DB_C_SHORT) d;
	      *xflen = sizeof (DB_C_SHORT);
	    }
	    break;
	  case DB_TYPE_C_LONG:
	    {
	      *(DB_C_LONG *) buf = (DB_C_LONG) d;
	      *xflen = sizeof (DB_C_LONG);
	    }
	    break;
	  case DB_TYPE_C_FLOAT:
	    {
	      *(DB_C_FLOAT *) buf = (DB_C_FLOAT) d;
	      *xflen = sizeof (DB_C_FLOAT);
	    }
	    break;
	  case DB_TYPE_C_DOUBLE:
	    {
	      *(DB_C_DOUBLE *) buf = (DB_C_DOUBLE) d;
	      *xflen = sizeof (DB_C_DOUBLE);
	    }
	    break;
	  case DB_TYPE_C_CHAR:
	  case DB_TYPE_C_VARCHAR:
	    {
	      char tmp[NUM_BUF_SIZE];
	      sprintf (tmp, "%f", (DB_C_DOUBLE) d);
	      error_code =
		transfer_string ((char *) buf, xflen, outlen, buflen, tmp, strlen (tmp), c_type, LANG_SYS_CODESET);
	    }
	    break;
	  case DB_TYPE_C_NCHAR:
	  case DB_TYPE_C_VARNCHAR:
	    {
	      char tmp[NUM_BUF_SIZE];
	      sprintf (tmp, "%f", (DB_C_DOUBLE) d);
	      error_code =
		transfer_string ((char *) buf, xflen, outlen, buflen, tmp, strlen (tmp), c_type, LANG_SYS_CODESET);
	    }
	    break;
	  default:
	    goto unsupported_conversion;
	  }
      }				/* DB_TYPE_DOUBLE */
      break;

    case DB_TYPE_MONETARY:
      {
	DB_MONETARY *money = DB_GET_MONETARY (value);
	double d = money->amount;

	switch (c_type)
	  {
	  case DB_TYPE_C_INT:
	    {
	      *(DB_C_INT *) buf = (DB_C_INT) d;
	      *xflen = sizeof (DB_C_INT);
	    }
	    break;
	  case DB_TYPE_C_SHORT:
	    {
	      *(DB_C_SHORT *) buf = (DB_C_SHORT) d;
	      *xflen = sizeof (DB_C_SHORT);
	    }
	    break;
	  case DB_TYPE_C_LONG:
	    {
	      *(DB_C_LONG *) buf = (DB_C_LONG) d;
	      *xflen = sizeof (DB_C_LONG);
	    }
	    break;
	  case DB_TYPE_C_FLOAT:
	    {
	      *(DB_C_FLOAT *) buf = (DB_C_FLOAT) d;
	      *xflen = sizeof (DB_C_FLOAT);
	    }
	    break;
	  case DB_TYPE_C_DOUBLE:
	    {
	      *(DB_C_DOUBLE *) buf = (DB_C_DOUBLE) d;
	      *xflen = sizeof (DB_C_DOUBLE);
	    }
	    break;
	  case DB_TYPE_C_MONETARY:
	    {
	      /* 
	       * WARNING: this works only so long as DB_C_MONETARY
	       * is typedef'ed as a DB_MONETARY.  If that changes,
	       * so must this.
	       */
	      *(DB_C_MONETARY *) buf = *money;
	      *xflen = sizeof (DB_C_MONETARY);
	    }
	    break;
	  case DB_TYPE_C_CHAR:
	  case DB_TYPE_C_VARCHAR:
	    {
	      char tmp[NUM_BUF_SIZE];
	      sprintf (tmp, "%4.2f", (DB_C_DOUBLE) d);
	      error_code =
		transfer_string ((char *) buf, xflen, outlen, buflen, tmp, strlen (tmp), c_type, LANG_SYS_CODESET);
	    }
	    break;
	  case DB_TYPE_C_NCHAR:
	  case DB_TYPE_C_VARNCHAR:
	    {
	      char tmp[NUM_BUF_SIZE];
	      sprintf (tmp, "%4.2f", (DB_C_DOUBLE) d);
	      error_code =
		transfer_string ((char *) buf, xflen, outlen, buflen, tmp, strlen (tmp), c_type, LANG_SYS_CODESET);
	    }
	    break;
	  default:
	    goto unsupported_conversion;
	  }
      }				/* DB_TYPE_MONETARY */
      break;

    case DB_TYPE_VARCHAR:
    case DB_TYPE_CHAR:
    case DB_TYPE_VARNCHAR:
    case DB_TYPE_NCHAR:
      {
	const char *s = DB_GET_STRING (value);
	int n = DB_GET_STRING_SIZE (value);

	if (s == NULL)
	  {
	    goto invalid_args;
	  }

	switch (c_type)
	  {
	  case DB_TYPE_C_INT:
	    {
	      char tmp[NUM_BUF_SIZE];
	      if (n >= NUM_BUF_SIZE)
		{
		  goto invalid_args;
		}

	      memcpy (tmp, s, n);
	      tmp[n] = '\0';
	      *(DB_C_INT *) buf = (DB_C_INT) atol (tmp);
	      *xflen = sizeof (DB_C_INT);
	    }
	    break;
	  case DB_TYPE_C_SHORT:
	    {
	      char tmp[NUM_BUF_SIZE];
	      if (n >= NUM_BUF_SIZE)
		{
		  goto invalid_args;
		}

	      memcpy (tmp, s, n);
	      tmp[n] = '\0';
	      *(DB_C_SHORT *) buf = (DB_C_SHORT) atol (tmp);
	      *xflen = sizeof (DB_C_SHORT);
	    }
	    break;
	  case DB_TYPE_C_LONG:
	    {
	      char tmp[NUM_BUF_SIZE];
	      if (n >= NUM_BUF_SIZE)
		{
		  goto invalid_args;
		}

	      memcpy (tmp, s, n);
	      tmp[n] = '\0';
	      *(DB_C_LONG *) buf = (DB_C_LONG) atol (tmp);
	      *xflen = sizeof (DB_C_LONG);
	    }
	    break;
	  case DB_TYPE_C_FLOAT:
	    {
	      char tmp[NUM_BUF_SIZE];
	      if (n >= NUM_BUF_SIZE)
		{
		  goto invalid_args;
		}

	      memcpy (tmp, s, n);
	      tmp[n] = '\0';
	      *(DB_C_FLOAT *) buf = (DB_C_FLOAT) atof (tmp);
	      *xflen = sizeof (DB_C_FLOAT);
	    }
	    break;
	  case DB_TYPE_C_DOUBLE:
	    {
	      char tmp[NUM_BUF_SIZE];
	      if (n >= NUM_BUF_SIZE)
		{
		  goto invalid_args;
		}

	      memcpy (tmp, s, n);
	      tmp[n] = '\0';
	      *(DB_C_DOUBLE *) buf = (DB_C_DOUBLE) atof (tmp);
	      *xflen = sizeof (DB_C_DOUBLE);
	    }
	    break;
	  case DB_TYPE_C_CHAR:
	  case DB_TYPE_C_VARCHAR:
	    error_code = transfer_string ((char *) buf, xflen, outlen, buflen, s, n, c_type, LANG_SYS_CODESET);
	    break;
	  case DB_TYPE_C_NCHAR:
	  case DB_TYPE_C_VARNCHAR:
	    error_code = transfer_string ((char *) buf, xflen, outlen, buflen, s, n, c_type, LANG_SYS_CODESET);
	    break;

	  default:
	    goto unsupported_conversion;
	  }
      }				/* DB_TYPE_VARCHAR, DB_TYPE_CHAR */
      break;

    case DB_TYPE_OBJECT:
      {
	switch (c_type)
	  {
	  case DB_TYPE_C_OBJECT:
	    {
	      *(DB_OBJECT **) buf = (DB_OBJECT *) DB_GET_OBJECT (value);
	      *xflen = sizeof (DB_OBJECT *);
	    }
	    break;
	  default:
	    goto unsupported_conversion;
	  }
      }				/* DB_TYPE_OBJECT */
      break;

    case DB_TYPE_SET:
    case DB_TYPE_MULTISET:
    case DB_TYPE_SEQUENCE:
      {
	switch (c_type)
	  {
	  case DB_TYPE_C_SET:
	    {
	      *(DB_SET **) buf = (DB_SET *) DB_GET_SET (value);
	      *xflen = sizeof (DB_SET *);
	    }
	    break;
	  default:
	    goto unsupported_conversion;
	  }
      }
      break;

    case DB_TYPE_TIME:
      {
	switch (c_type)
	  {
	  case DB_TYPE_C_TIME:
	    {
	      *(DB_TIME *) buf = *(DB_GET_TIME (value));
	      *xflen = sizeof (DB_TIME);
	    }
	    break;
	  case DB_TYPE_C_CHAR:
	  case DB_TYPE_C_VARCHAR:
	    {
	      int n;
	      char tmp[TIME_BUF_SIZE];
	      n = db_time_to_string (tmp, sizeof (tmp), DB_GET_TIME (value));
	      if (n < 0)
		{
		  goto invalid_args;
		}
	      error_code =
		transfer_string ((char *) buf, xflen, outlen, buflen, tmp, strlen (tmp), c_type, LANG_SYS_CODESET);
	    }
	    break;
	  case DB_TYPE_C_NCHAR:
	  case DB_TYPE_C_VARNCHAR:
	    {
	      int n;
	      char tmp[TIME_BUF_SIZE];
	      n = db_time_to_string (tmp, sizeof (tmp), DB_GET_TIME (value));
	      if (n < 0)
		{
		  goto invalid_args;
		}
	      error_code =
		transfer_string ((char *) buf, xflen, outlen, buflen, tmp, strlen (tmp), c_type, LANG_SYS_CODESET);
	    }
	    break;
	  default:
	    goto unsupported_conversion;
	  }
      }				/* DB_TYPE_TIME */
      break;

    case DB_TYPE_TIMESTAMP:
      {
	switch (c_type)
	  {
	  case DB_TYPE_C_TIMESTAMP:
	    {
	      *(DB_TIMESTAMP *) buf = *(DB_GET_TIMESTAMP (value));
	      *xflen = sizeof (DB_TIMESTAMP);
	    }
	    break;
	  case DB_TYPE_C_CHAR:
	  case DB_TYPE_C_VARCHAR:
	    {
	      int n;
	      char tmp[TIMESTAMP_BUF_SIZE];
	      n = db_timestamp_to_string (tmp, sizeof (tmp), DB_GET_TIMESTAMP (value));
	      if (n < 0)
		{
		  goto invalid_args;
		}
	      error_code =
		transfer_string ((char *) buf, xflen, outlen, buflen, tmp, strlen (tmp), c_type, LANG_SYS_CODESET);

	    }
	    break;
	  case DB_TYPE_C_NCHAR:
	  case DB_TYPE_C_VARNCHAR:
	    {
	      int n;
	      char tmp[TIMESTAMP_BUF_SIZE];
	      n = db_timestamp_to_string (tmp, sizeof (tmp), DB_GET_TIMESTAMP (value));
	      if (n < 0)
		{
		  goto invalid_args;
		}
	      error_code =
		transfer_string ((char *) buf, xflen, outlen, buflen, tmp, strlen (tmp), c_type, LANG_SYS_CODESET);
	    }
	    break;
	  default:
	    goto unsupported_conversion;
	  }
      }				/* DB_TYPE_TIMESTAMP */
      break;

    case DB_TYPE_DATETIME:
      {
	switch (c_type)
	  {
	  case DB_TYPE_C_DATETIME:
	    {
	      *(DB_DATETIME *) buf = *(DB_GET_DATETIME (value));
	      *xflen = sizeof (DB_DATETIME);
	    }
	    break;
	  case DB_TYPE_C_CHAR:
	  case DB_TYPE_C_VARCHAR:
	    {
	      int n;
	      char tmp[DATETIME_BUF_SIZE];
	      n = db_datetime_to_string (tmp, sizeof (tmp), DB_GET_DATETIME (value));
	      if (n < 0)
		{
		  goto invalid_args;
		}
	      error_code =
		transfer_string ((char *) buf, xflen, outlen, buflen, tmp, strlen (tmp), c_type, LANG_SYS_CODESET);

	    }
	    break;
	  case DB_TYPE_C_NCHAR:
	  case DB_TYPE_C_VARNCHAR:
	    {
	      int n;
	      char tmp[DATETIME_BUF_SIZE];
	      n = db_datetime_to_string (tmp, sizeof (tmp), DB_GET_DATETIME (value));
	      if (n < 0)
		{
		  goto invalid_args;
		}
	      error_code =
		transfer_string ((char *) buf, xflen, outlen, buflen, tmp, strlen (tmp), c_type, LANG_SYS_CODESET);
	    }
	    break;
	  default:
	    goto unsupported_conversion;
	  }
      }				/* DB_TYPE_DATETIME */

    case DB_TYPE_DATE:
      {
	switch (c_type)
	  {
	  case DB_TYPE_C_DATE:
	    {
	      *(DB_DATE *) buf = *(DB_GET_DATE (value));
	      *xflen = sizeof (DB_DATE);
	    }
	    break;
	  case DB_TYPE_C_CHAR:
	  case DB_TYPE_C_VARCHAR:
	    {
	      int n;
	      char tmp[DATE_BUF_SIZE];
	      n = db_date_to_string (tmp, sizeof (tmp), DB_GET_DATE (value));
	      if (n < 0)
		{
		  goto invalid_args;
		}
	      error_code =
		transfer_string ((char *) buf, xflen, outlen, buflen, tmp, strlen (tmp), c_type, LANG_SYS_CODESET);
	    }
	    break;
	  case DB_TYPE_C_NCHAR:
	  case DB_TYPE_C_VARNCHAR:
	    {
	      int n;
	      char tmp[DATE_BUF_SIZE];
	      n = db_date_to_string (tmp, sizeof (tmp), DB_GET_DATE (value));
	      if (n < 0)
		{
		  goto invalid_args;
		}
	      error_code =
		transfer_string ((char *) buf, xflen, outlen, buflen, tmp, strlen (tmp), c_type, LANG_SYS_CODESET);
	    }
	    break;
	  default:
	    goto unsupported_conversion;
	  }
      }				/* DB_TYPE_DATE */
      break;

    case DB_TYPE_NUMERIC:
      {
	switch (c_type)
	  {
	  case DB_TYPE_C_INT:
	  case DB_TYPE_C_SHORT:
	  case DB_TYPE_C_LONG:
	  case DB_TYPE_C_BIGINT:
	    {
	      DB_VALUE v;
	      DB_DATA_STATUS status;

	      db_value_domain_init (&v, DB_TYPE_BIGINT, DB_DEFAULT_PRECISION, DB_DEFAULT_SCALE);
	      (void) numeric_db_value_coerce_from_num (value, &v, &status);
	      if (status != NO_ERROR)
		{
		  goto invalid_args;
		}
	      error_code = db_value_get (&v, c_type, buf, buflen, xflen, outlen);
	      pr_clear_value (&v);
	    }
	    break;
	  case DB_TYPE_C_FLOAT:
	  case DB_TYPE_C_DOUBLE:
	    {
	      DB_VALUE v;
	      DB_DATA_STATUS status;

	      db_value_domain_init (&v, DB_TYPE_DOUBLE, DB_DEFAULT_PRECISION, DB_DEFAULT_SCALE);
	      (void) numeric_db_value_coerce_from_num (value, &v, &status);
	      if (status != NO_ERROR)
		{
		  goto invalid_args;
		}
	      error_code = db_value_get (&v, c_type, buf, buflen, xflen, outlen);
	      pr_clear_value (&v);
	    }
	    break;
	  case DB_TYPE_C_CHAR:
	  case DB_TYPE_C_VARCHAR:
	  case DB_TYPE_C_NCHAR:
	  case DB_TYPE_C_VARNCHAR:
	    {
	      DB_VALUE v;
	      DB_DATA_STATUS status;

	      db_value_domain_init (&v, DB_TYPE_VARCHAR, DB_DEFAULT_PRECISION, DB_DEFAULT_SCALE);
	      (void) numeric_db_value_coerce_from_num (value, &v, &status);
	      if (status != NO_ERROR)
		{
		  goto invalid_args;
		}
	      error_code = db_value_get (&v, c_type, buf, buflen, xflen, outlen);
	      pr_clear_value (&v);
	    }
	    break;
	  default:
	    goto unsupported_conversion;
	  }
      }				/* DB_TYPE_NUMERIC */
      break;

    case DB_TYPE_BIT:
    case DB_TYPE_VARBIT:
      {
	switch (c_type)
	  {
	  case DB_TYPE_C_BIT:
	  case DB_TYPE_C_VARBIT:
	    error_code = transfer_bit_string ((char *) buf, xflen, outlen, buflen, value, c_type);
	    break;
	  case DB_TYPE_C_CHAR:
	  case DB_TYPE_C_NCHAR:
	    {
	      int truncated;
	      qstr_bit_to_hex_coerce ((char *) buf, buflen,
				      DB_GET_STRING (value), DB_GET_STRING_LENGTH (value), true, xflen, &truncated);
	      if (truncated > 0)
		{
		  if (outlen)
		    {
		      *outlen = truncated;
		    }
		  else
		    {
		      error_code = ER_UCI_NULL_IND_NEEDED;
		      er_set (ER_ERROR_SEVERITY, ARG_FILE_LINE, ER_UCI_NULL_IND_NEEDED, 0);
		    }
		}
	    }
	    break;
	  case DB_TYPE_C_VARCHAR:
	  case DB_TYPE_C_VARNCHAR:
	    {
	      int truncated;
	      qstr_bit_to_hex_coerce ((char *) buf, buflen,
				      DB_GET_STRING (value), DB_GET_STRING_LENGTH (value), false, xflen, &truncated);
	      if (truncated > 0)
		{
		  if (outlen)
		    {
		      *outlen = truncated;
		    }
		  else
		    {
		      error_code = ER_UCI_NULL_IND_NEEDED;
		      er_set (ER_ERROR_SEVERITY, ARG_FILE_LINE, ER_UCI_NULL_IND_NEEDED, 0);
		    }
		}
	    }
	    break;
	  default:
	    goto unsupported_conversion;
	  }
      }				/* DB_TYPE_BIT, DB_TYPE_VARBIT */
      break;

    case DB_TYPE_BLOB:
    case DB_TYPE_CLOB:
    case DB_TYPE_VARIABLE:
    case DB_TYPE_SUB:
    case DB_TYPE_POINTER:
    case DB_TYPE_ERROR:
    case DB_TYPE_VOBJ:
    case DB_TYPE_OID:		/* Probably won't ever happen */
      goto unsupported_conversion;

    case DB_TYPE_FIRST:
    case DB_TYPE_DB_VALUE:
    case DB_TYPE_RESULTSET:
    case DB_TYPE_MIDXKEY:
    case DB_TYPE_TABLE:	/* Should be impossible. */
      goto invalid_args;

#if 1				/* TODO - */
    case DB_TYPE_ENUMERATION:
      break;
#endif

    default:
      break;
    }

  if (error_code != NO_ERROR)
    {
      goto error0;
    }

  return NO_ERROR;

invalid_args:
  error_code = ER_OBJ_INVALID_ARGUMENTS;
  goto error0;

error0:
  er_set (ER_ERROR_SEVERITY, ARG_FILE_LINE, error_code, 0);
  return error_code;

unsupported_conversion:
  er_set (ER_ERROR_SEVERITY, ARG_FILE_LINE, ER_DB_UNSUPPORTED_CONVERSION, 1, "db_value_get");
  return ER_DB_UNSUPPORTED_CONVERSION;
}

/*
 * coerce_char_to_dbvalue() - Coerce the C character string into the
 *                       desired type and place in a DB_VALUE container.
 * return :
 *     C_TO_VALUE_NOERROR                - No errors occurred
 *     C_TO_VALUE_UNSUPPORTED_CONVERSION - The conversion to the db_value
 *                                         type is not supported
 * value(in/out): DB_VALUE container for result.  This also contains the DB
 *                type to convert to.
 * buf(in)      : Pointer to character buffer
 * buflen(in)   : Length of character buffer (size in bytes)
 *
 */
static int
coerce_char_to_dbvalue (DB_VALUE * value, char *buf, const int buflen)
{
  int status = C_TO_VALUE_NOERROR;
  DB_TYPE db_type = DB_VALUE_DOMAIN_TYPE (value);

  switch (db_type)
    {
    case DB_TYPE_CHAR:
    case DB_TYPE_VARCHAR:
      {
	int char_count;
	int precision = DB_VALUE_PRECISION (value);

	intl_char_count ((unsigned char *) buf, buflen, LANG_SYS_CODESET, &char_count);

	if (precision == TP_FLOATING_PRECISION_VALUE && buflen != 0)
	  {
	    precision = char_count;
	  }

	if ((precision == TP_FLOATING_PRECISION_VALUE)
	    || (db_type == DB_TYPE_VARCHAR && precision >= char_count)
	    || (db_type == DB_TYPE_CHAR && precision == char_count))
	  {
	    qstr_make_typed_string (db_type, value, precision, buf, buflen, LANG_SYS_CODESET, LANG_SYS_COLLATION);
	  }
	else
	  {
	    DB_VALUE tmp_value;
	    DB_DATA_STATUS data_status;
	    int error;

	    qstr_make_typed_string (db_type, &tmp_value, precision, buf, buflen, LANG_SYS_CODESET, LANG_SYS_COLLATION);

	    error = db_char_string_coerce (&tmp_value, value, &data_status);
	    if (error != NO_ERROR)
	      {
		status = C_TO_VALUE_CONVERSION_ERROR;
	      }
	    else if (data_status == DATA_STATUS_TRUNCATED)
	      {
		status = C_TO_VALUE_TRUNCATION_ERROR;
	      }

	    (void) db_value_clear (&tmp_value);
	  }
      }
      break;
    case DB_TYPE_NCHAR:
    case DB_TYPE_VARNCHAR:
      {
	int char_count;
	int precision = DB_VALUE_PRECISION (value);

	intl_char_count ((unsigned char *) buf, buflen, LANG_SYS_CODESET, &char_count);

	if (precision == TP_FLOATING_PRECISION_VALUE)
	  {
	    precision = char_count;
	  }

	if ((db_type == DB_TYPE_VARNCHAR && precision >= char_count)
	    || (db_type == DB_TYPE_NCHAR && precision == char_count))
	  {

	    qstr_make_typed_string (db_type, value, precision, buf, buflen, LANG_SYS_CODESET, LANG_SYS_COLLATION);
	  }
	else
	  {
	    DB_VALUE tmp_value;
	    DB_DATA_STATUS data_status;

	    qstr_make_typed_string (db_type, &tmp_value, precision, buf, buflen, LANG_SYS_CODESET, LANG_SYS_COLLATION);

	    (void) db_char_string_coerce (&tmp_value, value, &data_status);
	    if (data_status == DATA_STATUS_TRUNCATED)
	      {
		status = C_TO_VALUE_TRUNCATION_ERROR;
	      }

	    (void) db_value_clear (&tmp_value);
	  }
      }
      break;
    case DB_TYPE_BIT:
    case DB_TYPE_VARBIT:
      {
	DB_VALUE tmp_value;
	DB_DATA_STATUS data_status;

	db_value_domain_init (&tmp_value, db_type, DB_DEFAULT_PRECISION, DB_DEFAULT_SCALE);
	if (db_string_value (buf, buflen, "%H", &tmp_value) == NULL)
	  {
	    status = C_TO_VALUE_CONVERSION_ERROR;
	  }
	else
	  {
	    /* 
	     *  If the precision is not specified, fix it to
	     *  the input precision otherwise db_bit_string_coerce()
	     *  will fail.
	     */
	    if (DB_VALUE_PRECISION (value) == TP_FLOATING_PRECISION_VALUE)
	      {
		db_value_domain_init (value, db_type, DB_GET_STRING_LENGTH (&tmp_value), DB_DEFAULT_SCALE);
	      }

	    (void) db_bit_string_coerce (&tmp_value, value, &data_status);
	    if (data_status == DATA_STATUS_TRUNCATED)
	      {
		status = C_TO_VALUE_TRUNCATION_ERROR;
	      }
	  }

	(void) db_value_clear (&tmp_value);
      }
      break;
    case DB_TYPE_DOUBLE:
    case DB_TYPE_FLOAT:
    case DB_TYPE_INTEGER:
    case DB_TYPE_SHORT:
    case DB_TYPE_BIGINT:
    case DB_TYPE_DATE:
    case DB_TYPE_TIME:
    case DB_TYPE_TIMESTAMP:
    case DB_TYPE_DATETIME:
    case DB_TYPE_MONETARY:
      if (db_string_value (buf, buflen, "", value) == NULL)
	{
	  status = C_TO_VALUE_CONVERSION_ERROR;
	}
      break;
    case DB_TYPE_NUMERIC:
      {
	DB_VALUE tmp_value;
	unsigned char new_num[DB_NUMERIC_BUF_SIZE];
	int desired_precision = DB_VALUE_PRECISION (value);
	int desired_scale = DB_VALUE_SCALE (value);

	/* string_to_num will coerce the string to a numeric, but will set the precision and scale based on the value
	 * passed. Then we call num_to_num to coerce to the desired precision and scale. */

	if (numeric_coerce_string_to_num (buf, buflen, LANG_SYS_CODESET, &tmp_value) != NO_ERROR)
	  {
	    status = C_TO_VALUE_CONVERSION_ERROR;
	  }
	else
	  if (numeric_coerce_num_to_num
	      (db_get_numeric (&tmp_value), DB_VALUE_PRECISION (&tmp_value),
	       DB_VALUE_SCALE (&tmp_value), desired_precision, desired_scale, new_num) != NO_ERROR)
	  {
	    status = C_TO_VALUE_CONVERSION_ERROR;
	  }
	else
	  {
	    /* Yes, I know that the precision and scale are already set, but this is neater than just assigning the
	     * value. */
	    db_make_numeric (value, new_num, desired_precision, desired_scale);
	  }

	db_value_clear (&tmp_value);
      }
      break;
    default:
      status = C_TO_VALUE_UNSUPPORTED_CONVERSION;
      break;
    }

  return status;
}

/*
 * coerce_numeric_to_dbvalue() - Coerce the C character number string
 *              into the desired type and place in a DB_VALUE container.
 *
 * return :
 *     C_TO_VALUE_NOERROR                - no errors occurred
 *     C_TO_VALUE_UNSUPPORTED_CONVERSION - The conversion to the db_value
 *                                         type is not supported.
 * value(out) : DB_VALUE container for result.  This also contains the DB
 *              type to convert to.
 * buf(in)    : Pointer to character buffer.
 * c_type(in) : type of c string to coerce.
 */

static int
coerce_numeric_to_dbvalue (DB_VALUE * value, char *buf, const DB_TYPE_C c_type)
{
  int status = C_TO_VALUE_NOERROR;
  DB_TYPE db_type = DB_VALUE_DOMAIN_TYPE (value);

  switch (c_type)
    {
    case DB_TYPE_C_INT:
      {
	DB_C_INT num = *(DB_C_INT *) buf;

	switch (db_type)
	  {
	  case DB_TYPE_NUMERIC:
	    {
	      DB_DATA_STATUS data_status;
	      DB_VALUE value2;

	      db_make_int (&value2, (int) num);
	      (void) numeric_db_value_coerce_to_num (&value2, value, &data_status);
	    }
	    break;
	  case DB_TYPE_INTEGER:
	    db_make_int (value, (int) num);
	    break;
	  case DB_TYPE_BIGINT:
	    db_make_bigint (value, (DB_C_BIGINT) num);
	    break;
	  case DB_TYPE_FLOAT:
	    db_make_float (value, (DB_C_FLOAT) num);
	    break;
	  case DB_TYPE_DOUBLE:
	    db_make_double (value, (DB_C_DOUBLE) num);
	    break;
	  case DB_TYPE_SHORT:
	    db_make_short (value, (DB_C_SHORT) num);
	    break;
	  case DB_TYPE_MONETARY:
	    db_make_monetary (value, DB_CURRENCY_DEFAULT, (DB_C_DOUBLE) num);
	    break;
	  default:
	    status = C_TO_VALUE_UNSUPPORTED_CONVERSION;
	    break;
	  }
      }
      break;

    case DB_TYPE_C_SHORT:
      {
	DB_C_SHORT num = *(DB_C_SHORT *) buf;

	switch (db_type)
	  {
	  case DB_TYPE_NUMERIC:
	    {
	      DB_DATA_STATUS data_status;
	      DB_VALUE value2;

	      db_make_short (&value2, (DB_C_SHORT) num);
	      (void) numeric_db_value_coerce_to_num (&value2, value, &data_status);
	    }
	    break;
	  case DB_TYPE_INTEGER:
	    db_make_int (value, (int) num);
	    break;
	  case DB_TYPE_BIGINT:
	    db_make_bigint (value, (DB_C_BIGINT) num);
	    break;
	  case DB_TYPE_FLOAT:
	    db_make_float (value, (DB_C_FLOAT) num);
	    break;
	  case DB_TYPE_DOUBLE:
	    db_make_double (value, (DB_C_DOUBLE) num);
	    break;
	  case DB_TYPE_SHORT:
	    db_make_short (value, (DB_C_SHORT) num);
	    break;
	  case DB_TYPE_MONETARY:
	    db_make_monetary (value, DB_CURRENCY_DEFAULT, (DB_C_DOUBLE) num);
	    break;
	  default:
	    status = C_TO_VALUE_UNSUPPORTED_CONVERSION;
	    break;
	  }
      }
      break;

    case DB_TYPE_C_LONG:
      {
	DB_C_LONG num = *(DB_C_LONG *) buf;

	switch (db_type)
	  {
	  case DB_TYPE_NUMERIC:
	    {
	      DB_DATA_STATUS data_status;
	      DB_VALUE value2;

	      db_make_int (&value2, (int) num);
	      (void) numeric_db_value_coerce_to_num (&value2, value, &data_status);
	    }
	    break;
	  case DB_TYPE_INTEGER:
	    db_make_int (value, (int) num);
	    break;
	  case DB_TYPE_BIGINT:
	    db_make_bigint (value, (DB_C_BIGINT) num);
	    break;
	  case DB_TYPE_FLOAT:
	    db_make_float (value, (DB_C_FLOAT) num);
	    break;
	  case DB_TYPE_DOUBLE:
	    db_make_double (value, (DB_C_DOUBLE) num);
	    break;
	  case DB_TYPE_SHORT:
	    db_make_short (value, (DB_C_SHORT) num);
	    break;
	  case DB_TYPE_MONETARY:
	    db_make_monetary (value, DB_CURRENCY_DEFAULT, (DB_C_DOUBLE) num);
	    break;
	  default:
	    status = C_TO_VALUE_UNSUPPORTED_CONVERSION;
	    break;
	  }
      }
      break;

    case DB_TYPE_C_FLOAT:
      {
	DB_C_FLOAT num = *(DB_C_FLOAT *) buf;

	switch (db_type)
	  {
	  case DB_TYPE_NUMERIC:
	    {
	      DB_DATA_STATUS data_status;
	      DB_VALUE value2;

	      db_make_double (&value2, (DB_C_DOUBLE) num);
	      (void) numeric_db_value_coerce_to_num (&value2, value, &data_status);
	    }
	    break;
	  case DB_TYPE_INTEGER:
	    db_make_int (value, (int) num);
	    break;
	  case DB_TYPE_BIGINT:
	    db_make_bigint (value, (DB_C_BIGINT) num);
	    break;
	  case DB_TYPE_FLOAT:
	    db_make_float (value, (DB_C_FLOAT) num);
	    break;
	  case DB_TYPE_DOUBLE:
	    db_make_double (value, (DB_C_DOUBLE) num);
	    break;
	  case DB_TYPE_SHORT:
	    db_make_short (value, (DB_C_SHORT) num);
	    break;
	  case DB_TYPE_MONETARY:
	    db_make_monetary (value, DB_CURRENCY_DEFAULT, (DB_C_DOUBLE) num);
	    break;
	  default:
	    status = C_TO_VALUE_UNSUPPORTED_CONVERSION;
	    break;
	  }
      }
      break;

    case DB_TYPE_C_DOUBLE:
      {
	DB_C_DOUBLE num = *(DB_C_DOUBLE *) buf;

	switch (db_type)
	  {
	  case DB_TYPE_NUMERIC:
	    {
	      DB_DATA_STATUS data_status;
	      DB_VALUE value2;

	      db_make_double (&value2, (DB_C_DOUBLE) num);
	      (void) numeric_db_value_coerce_to_num (&value2, value, &data_status);
	    }
	    break;
	  case DB_TYPE_INTEGER:
	    db_make_int (value, (int) num);
	    break;
	  case DB_TYPE_BIGINT:
	    db_make_bigint (value, (DB_C_BIGINT) num);
	    break;
	  case DB_TYPE_FLOAT:
	    db_make_float (value, (DB_C_FLOAT) num);
	    break;
	  case DB_TYPE_DOUBLE:
	    db_make_double (value, (DB_C_DOUBLE) num);
	    break;
	  case DB_TYPE_SHORT:
	    db_make_short (value, (DB_C_SHORT) num);
	    break;
	  case DB_TYPE_MONETARY:
	    db_make_monetary (value, DB_CURRENCY_DEFAULT, (DB_C_DOUBLE) num);
	    break;
	  default:
	    status = C_TO_VALUE_UNSUPPORTED_CONVERSION;
	    break;
	  }
      }
      break;

    case DB_TYPE_C_MONETARY:
      {
	DB_C_MONETARY *money = (DB_C_MONETARY *) buf;
	double num = money->amount;

	switch (db_type)
	  {
	  case DB_TYPE_NUMERIC:
	    /* 
	     *  We need a better way to convert a numerical C type
	     *  into a NUMERIC.  This will have to suffice for now.
	     */
	    {
	      DB_DATA_STATUS data_status;
	      DB_VALUE value2;

	      db_make_double (&value2, (DB_C_DOUBLE) num);
	      (void) numeric_db_value_coerce_to_num (&value2, value, &data_status);
	    }
	    break;
	  case DB_TYPE_INTEGER:
	    db_make_int (value, (int) num);
	    break;
	  case DB_TYPE_BIGINT:
	    db_make_bigint (value, (DB_C_BIGINT) num);
	    break;
	  case DB_TYPE_FLOAT:
	    db_make_float (value, (DB_C_FLOAT) num);
	    break;
	  case DB_TYPE_DOUBLE:
	    db_make_double (value, (DB_C_DOUBLE) num);
	    break;
	  case DB_TYPE_SHORT:
	    db_make_short (value, (DB_C_SHORT) num);
	    break;
	  case DB_TYPE_MONETARY:
	    db_make_monetary (value, money->type, money->amount);
	    break;
	  default:
	    status = C_TO_VALUE_UNSUPPORTED_CONVERSION;
	    break;
	  }
      }
      break;

    default:
      status = C_TO_VALUE_UNSUPPORTED_CONVERSION;
      break;
    }

  return status;
}

/*
 * coerce_binary_to_dbvalue() - Coerce a C bit type into the desired type
 *                                 and place in a DB_VALUE container.
 * return  :
 *     C_TO_VALUE_NOERROR                - No errors occurred
 *     C_TO_VALUE_UNSUPPORTED_CONVERSION - The conversion to the db_value
 *                                         type is not supported
 *     C_TO_VALUE_CONVERSION_ERROR       - An error occurred during conversion
 *     C_TO_VALUE_TRUNCATION_ERROR       - The input data was truncated
 *                                         during coercion
 * value(in/out) : DB_VALUE container for result.  This also contains the DB
 *                 type to convert to.
 * buf(in)       : Pointer to data buffer
 * buflen(in)    : Length of data (in bits)
 */
static int
coerce_binary_to_dbvalue (DB_VALUE * value, char *buf, const int buflen)
{
  int status = C_TO_VALUE_NOERROR;
  DB_TYPE db_type = DB_VALUE_DOMAIN_TYPE (value);

  switch (db_type)
    {
    case DB_TYPE_BIT:
    case DB_TYPE_VARBIT:
      {
	int precision = DB_VALUE_PRECISION (value);

	if (precision == TP_FLOATING_PRECISION_VALUE && buflen != 0)
	  {
	    precision = buflen;
	  }

	if ((precision == TP_FLOATING_PRECISION_VALUE)
	    || (db_type == DB_TYPE_VARBIT && precision >= buflen) || (db_type == DB_TYPE_BIT && precision == buflen))
	  {
	    qstr_make_typed_string (db_type, value, precision, buf, buflen, INTL_CODESET_RAW_BITS, 0);
	  }
	else
	  {
	    DB_VALUE tmp_value;
	    DB_DATA_STATUS data_status;
	    int error;

	    qstr_make_typed_string (db_type, &tmp_value, precision, buf, buflen, INTL_CODESET_RAW_BITS, 0);

	    error = db_bit_string_coerce (&tmp_value, value, &data_status);
	    if (error != NO_ERROR)
	      {
		status = C_TO_VALUE_CONVERSION_ERROR;
	      }
	    else if (data_status == DATA_STATUS_TRUNCATED)
	      {
		status = C_TO_VALUE_TRUNCATION_ERROR;
	      }

	    (void) db_value_clear (&tmp_value);
	  }
      }
      break;
    case DB_TYPE_CHAR:
    case DB_TYPE_VARCHAR:
      {
	int error_code;
	DB_VALUE tmp_value;
	DB_DATA_STATUS data_status;

	db_make_varchar (&tmp_value, DB_DEFAULT_PRECISION, buf,
			 QSTR_NUM_BYTES (buflen), LANG_SYS_CODESET, LANG_SYS_COLLATION);

	/* 
	 *  If the precision is not specified, fix it to
	 *  the input precision otherwise db_char_string_coerce()
	 *  will fail.
	 */
	if (DB_VALUE_PRECISION (value) == TP_FLOATING_PRECISION_VALUE)
	  {
	    db_value_domain_init (value, db_type, QSTR_NUM_BYTES (buflen), 0);
	  }

	error_code = db_char_string_coerce (&tmp_value, value, &data_status);
	if (error_code != NO_ERROR)
	  {
	    status = C_TO_VALUE_CONVERSION_ERROR;
	  }
	else if (data_status == DATA_STATUS_TRUNCATED)
	  {
	    status = C_TO_VALUE_TRUNCATION_ERROR;
	  }

	error_code = db_value_clear (&tmp_value);
	if (error_code != NO_ERROR)
	  {
	    status = C_TO_VALUE_CONVERSION_ERROR;
	  }
      }
      break;
    case DB_TYPE_NCHAR:
    case DB_TYPE_VARNCHAR:
      {
	int error_code;
	DB_VALUE tmp_value;
	DB_DATA_STATUS data_status;

	db_make_varnchar (&tmp_value, DB_DEFAULT_PRECISION, buf,
			  QSTR_NUM_BYTES (buflen), LANG_SYS_CODESET, LANG_SYS_COLLATION);

	/* 
	 *  If the precision is not specified, fix it to
	 *  the input precision otherwise db_char_string_coerce()
	 *  will fail.
	 */
	if (DB_VALUE_PRECISION (value) == TP_FLOATING_PRECISION_VALUE)
	  {
	    db_value_domain_init (value, db_type, QSTR_NUM_BYTES (buflen), 0);
	  }

	error_code = db_char_string_coerce (&tmp_value, value, &data_status);
	if (error_code != NO_ERROR)
	  {
	    status = C_TO_VALUE_CONVERSION_ERROR;
	  }
	else if (data_status == DATA_STATUS_TRUNCATED)
	  {
	    status = C_TO_VALUE_TRUNCATION_ERROR;
	  }

	error_code = db_value_clear (&tmp_value);
	if (error_code != NO_ERROR)
	  {
	    status = C_TO_VALUE_CONVERSION_ERROR;
	  }
      }
      break;
    case DB_TYPE_INTEGER:
      db_make_int (value, *(int *) buf);
      break;
    case DB_TYPE_BIGINT:
      db_make_bigint (value, *(DB_C_BIGINT *) buf);
      break;
    case DB_TYPE_FLOAT:
      db_make_float (value, *(DB_C_FLOAT *) buf);
      break;
    case DB_TYPE_DOUBLE:
      db_make_double (value, *(DB_C_DOUBLE *) buf);
      break;
    case DB_TYPE_SHORT:
      db_make_short (value, *(DB_C_SHORT *) buf);
      break;
    case DB_TYPE_DATE:
      db_value_put_encoded_date (value, (DB_DATE *) buf);
      break;
    case DB_TYPE_TIME:
      db_value_put_encoded_time (value, (DB_TIME *) buf);
      break;
    case DB_TYPE_TIMESTAMP:
      db_make_timestamp (value, *(DB_TIMESTAMP *) buf);
      break;
    case DB_TYPE_DATETIME:
      db_make_datetime (value, (DB_DATETIME *) buf);
      break;
    default:
      status = C_TO_VALUE_UNSUPPORTED_CONVERSION;
      break;
    }

  return status;
}

/*
 * coerce_date_to_dbvalue() - Coerce a C date type into the desired type
 *                               and place in a DB_VALUE container.
 * return  :
 *     C_TO_VALUE_NOERROR                - No errors occurred
 *     C_TO_VALUE_UNSUPPORTED_CONVERSION - The conversion to the db_value
 *                                         type is not supported
 *     C_TO_VALUE_CONVERSION_ERROR       - An error occurred during conversion
 *
 * value(in/out): DB_VALUE container for result. This also contains the DB
 *                type to convert to.
 * buf(in)      : Pointer to data buffer.
 *
 */
static int
coerce_date_to_dbvalue (DB_VALUE * value, char *buf)
{
  int status = C_TO_VALUE_NOERROR;
  DB_TYPE db_type = DB_VALUE_DOMAIN_TYPE (value);
  DB_C_DATE *date = (DB_C_DATE *) buf;

  switch (db_type)
    {
    case DB_TYPE_CHAR:
    case DB_TYPE_VARCHAR:
    case DB_TYPE_NCHAR:
    case DB_TYPE_VARNCHAR:
      {
	DB_DATE db_date;
	char tmp[DATE_BUF_SIZE];

	if (db_date_encode (&db_date, date->month, date->day, date->year) !=
	    NO_ERROR || db_date_to_string (tmp, DATE_BUF_SIZE, &db_date) == 0)
	  {
	    status = C_TO_VALUE_CONVERSION_ERROR;
	  }
	else
	  {
	    DB_VALUE tmp_value;
	    DB_DATA_STATUS data_status;
	    int length = strlen (tmp);

	    if (length == 0)
	      {
		length = 1;
	      }

	    DB_MAKE_NULL (&tmp_value);
	    qstr_make_typed_string (db_type, &tmp_value, length, tmp, length, LANG_SYS_CODESET, LANG_SYS_COLLATION);

	    /* 
	     *  If the precision is not specified, fix it to
	     *  the input precision otherwise db_char_string_coerce()
	     *  will fail.
	     */
	    if (DB_VALUE_PRECISION (value) == TP_FLOATING_PRECISION_VALUE)
	      {
		db_value_domain_init (value, db_type, length, 0);
	      }

	    (void) db_char_string_coerce (&tmp_value, value, &data_status);
	    if (data_status == DATA_STATUS_TRUNCATED)
	      {
		status = C_TO_VALUE_TRUNCATION_ERROR;
	      }

	    (void) db_value_clear (&tmp_value);
	  }
      }
      break;
    case DB_TYPE_DATE:
      db_make_date (value, date->month, date->day, date->year);
      break;
    default:
      status = C_TO_VALUE_UNSUPPORTED_CONVERSION;
      break;
    }

  return status;
}

/*
 * coerce_time_to_dbvalue() - Coerce a C time type into the desired type
 *                               and place in a DB_VALUE container.
 * return :
 *     C_TO_VALUE_NOERROR                - No errors occurred.
 *     C_TO_VALUE_UNSUPPORTED_CONVERSION - If the conversion to the db_value
 *                                         type is not supported.
 *     C_TO_VALUE_CONVERSION_ERROR       - An error occurred during conversion.
 * value(in/out) : DB_VALUE container for result.  This also contains the DB
 *                 type to convert to.
 * buf(in)       : Pointer to data buffer.
 *
 */

static int
coerce_time_to_dbvalue (DB_VALUE * value, char *buf)
{
  int status = C_TO_VALUE_NOERROR;
  DB_TYPE db_type = DB_VALUE_DOMAIN_TYPE (value);
  DB_C_TIME *c_time = (DB_C_TIME *) buf;

  switch (db_type)
    {
    case DB_TYPE_CHAR:
    case DB_TYPE_VARCHAR:
    case DB_TYPE_NCHAR:
    case DB_TYPE_VARNCHAR:
      {
	DB_TIME db_time;
	char tmp[TIME_BUF_SIZE];

	db_time_encode (&db_time, c_time->hour, c_time->minute, c_time->second);
	if (db_time_string (&db_time, "", tmp, TIME_BUF_SIZE) != 0)
	  {
	    status = C_TO_VALUE_CONVERSION_ERROR;
	  }
	else
	  {
	    DB_VALUE tmp_value;
	    DB_DATA_STATUS data_status;
	    int length = strlen (tmp);

	    if (length == 0)
	      {
		length = 1;
	      }

	    DB_MAKE_NULL (&tmp_value);
	    qstr_make_typed_string (db_type, &tmp_value, length, tmp, length, LANG_SYS_CODESET, LANG_SYS_COLLATION);

	    /* 
	     *  If the precision is not specified, fix it to
	     *  the input precision otherwise db_char_string_coerce()
	     *  will fail.
	     */
	    if (DB_VALUE_PRECISION (value) == TP_FLOATING_PRECISION_VALUE)
	      {
		db_value_domain_init (value, db_type, length, 0);
	      }

	    (void) db_char_string_coerce (&tmp_value, value, &data_status);
	    if (data_status == DATA_STATUS_TRUNCATED)
	      {
		status = C_TO_VALUE_TRUNCATION_ERROR;
	      }

	    (void) db_value_clear (&tmp_value);
	  }
      }
      break;
    case DB_TYPE_TIME:
      db_make_time (value, c_time->hour, c_time->minute, c_time->second);
      break;
    default:
      status = C_TO_VALUE_UNSUPPORTED_CONVERSION;
      break;
    }

  return status;
}

/*
 * coerce_timestamp_to_dbvalue() - Coerce a C timestamp type into the
 *                        desired type and place in a DB_VALUE container.
 * return :
 *     C_TO_VALUE_NOERROR                - No errors occurred.
 *     C_TO_VALUE_UNSUPPORTED_CONVERSION - If the conversion to the db_value
 *                                         type is not supported.
 *     C_TO_VALUE_CONVERSION_ERROR       - An error occurred during conversion.
 *
 * value(in/out) : DB_VALUE container for result.  This also contains the DB
 *                 type to convert to.
 * buf(in)       : Pointer to data buffer.
 *
 */
static int
coerce_timestamp_to_dbvalue (DB_VALUE * value, char *buf)
{
  int status = C_TO_VALUE_NOERROR;
  DB_TYPE db_type = DB_VALUE_DOMAIN_TYPE (value);
  DB_C_TIMESTAMP *timestamp = (DB_C_TIMESTAMP *) buf;

  switch (db_type)
    {
    case DB_TYPE_CHAR:
    case DB_TYPE_VARCHAR:
    case DB_TYPE_NCHAR:
    case DB_TYPE_VARNCHAR:
      {
	char tmp[TIME_BUF_SIZE];

	if (db_timestamp_string (timestamp, "", tmp, TIMESTAMP_BUF_SIZE) != 0)
	  {
	    status = C_TO_VALUE_CONVERSION_ERROR;
	  }
	else
	  {
	    DB_VALUE tmp_value;
	    DB_DATA_STATUS data_status;
	    int length = strlen (tmp);

	    if (length == 0)
	      {
		length = 1;
	      }

	    DB_MAKE_NULL (&tmp_value);
	    qstr_make_typed_string (db_type, &tmp_value, length, tmp, length, LANG_SYS_CODESET, LANG_SYS_COLLATION);

	    /* 
	     *  If the precision is not specified, fix it to
	     *  the input precision otherwise db_char_string_coerce()
	     *  will fail.
	     */
	    if (DB_VALUE_PRECISION (value) == TP_FLOATING_PRECISION_VALUE)
	      {
		db_value_domain_init (value, db_type, length, 0);
	      }

	    (void) db_char_string_coerce (&tmp_value, value, &data_status);
	    if (data_status == DATA_STATUS_TRUNCATED)
	      {
		status = C_TO_VALUE_TRUNCATION_ERROR;
	      }

	    (void) db_value_clear (&tmp_value);
	  }
      }
      break;
    case DB_TYPE_DATE:
      {
	DB_DATE edate;
	DB_TIME etime;

	(void) db_timestamp_decode_ses (timestamp, &edate, &etime);
	db_value_put_encoded_date (value, &edate);
      }
      break;
    case DB_TYPE_TIME:
      {
	DB_DATE edate;
	DB_TIME etime;

	(void) db_timestamp_decode_ses (timestamp, &edate, &etime);
	db_value_put_encoded_time (value, &etime);
      }
      break;
    case DB_TYPE_TIMESTAMP:
      db_make_timestamp (value, *timestamp);
      break;
    case DB_TYPE_DATETIME:
      {
	DB_DATETIME tmp_datetime = { 0, 0 };

	(void) db_timestamp_decode_ses (timestamp, &tmp_datetime.date, &tmp_datetime.time);
	db_make_datetime (value, &tmp_datetime);
      }
      break;
    default:
      status = C_TO_VALUE_UNSUPPORTED_CONVERSION;
      break;
    }

  return status;
}

/*
 * coerce_datetime_to_dbvalue() - Coerce a C datetime type into the
 *                        desired type and place in a DB_VALUE container.
 * return :
 *     C_TO_VALUE_NOERROR                - No errors occured.
 *     C_TO_VALUE_UNSUPPORTED_CONVERSION - If the conversion to the db_value
 *                                         type is not supported.
 *     C_TO_VALUE_CONVERSION_ERROR       - An error occured during conversion.
 *
 * value(in/out) : DB_VALUE container for result.  This also contains the DB
 *                 type to convert to.
 * buf(in)       : Pointer to data buffer.
 *
 */
static int
coerce_datetime_to_dbvalue (DB_VALUE * value, char *buf)
{
  int status = C_TO_VALUE_NOERROR;
  DB_TYPE db_type = DB_VALUE_DOMAIN_TYPE (value);
  DB_DATETIME *datetime = (DB_DATETIME *) buf;

  switch (db_type)
    {
    case DB_TYPE_CHAR:
    case DB_TYPE_VARCHAR:
    case DB_TYPE_NCHAR:
    case DB_TYPE_VARNCHAR:
      {
	char tmp[DATETIME_BUF_SIZE];

	if (db_datetime_string (datetime, "", tmp, DATETIME_BUF_SIZE) != 0)
	  {
	    status = C_TO_VALUE_CONVERSION_ERROR;
	  }
	else
	  {
	    DB_VALUE tmp_value;
	    DB_DATA_STATUS data_status;
	    int length = strlen (tmp);

	    if (length == 0)
	      {
		length = 1;
	      }

	    DB_MAKE_NULL (&tmp_value);
	    qstr_make_typed_string (db_type, &tmp_value, length, tmp, length, LANG_SYS_CODESET, LANG_SYS_COLLATION);

	    /* 
	     *  If the precision is not specified, fix it to
	     *  the input precision otherwise db_char_string_coerce()
	     *  will fail.
	     */
	    if (DB_VALUE_PRECISION (value) == TP_FLOATING_PRECISION_VALUE)
	      {
		db_value_domain_init (value, db_type, length, 0);
	      }

	    (void) db_char_string_coerce (&tmp_value, value, &data_status);
	    if (data_status == DATA_STATUS_TRUNCATED)
	      {
		status = C_TO_VALUE_TRUNCATION_ERROR;
	      }

	    (void) db_value_clear (&tmp_value);
	  }
      }
      break;
    case DB_TYPE_DATE:
      {
	DB_DATE tmp_date;

	tmp_date = datetime->date;
	db_value_put_encoded_date (value, &tmp_date);
      }
      break;
    case DB_TYPE_TIME:
      {
	DB_TIME tmp_time;

	tmp_time = datetime->time / 1000;
	db_value_put_encoded_time (value, &tmp_time);
      }
      break;
    case DB_TYPE_TIMESTAMP:
      {
	DB_TIMESTAMP tmp_timestamp;
	DB_DATE tmp_date;
	DB_TIME tmp_time;

	tmp_date = datetime->date;
	tmp_time = datetime->time / 1000;
	db_value_put_encoded_date (value, &tmp_date);
	db_value_put_encoded_time (value, &tmp_time);
	if (db_timestamp_encode_ses (&tmp_date, &tmp_time, &tmp_timestamp, NULL) != NO_ERROR)
	  {
	    status = C_TO_VALUE_CONVERSION_ERROR;
	  }
	else
	  {
	    db_make_timestamp (value, tmp_timestamp);
	  }
	break;
      }
    case DB_TYPE_DATETIME:
      {
	db_make_datetime (value, datetime);
	break;
      }
    default:
      status = C_TO_VALUE_UNSUPPORTED_CONVERSION;
      break;
    }

  return status;
}

/*
 * DOMAIN ACCESSORS
 */

/*
 * db_domain_next() - This can be used to iterate through a list of domain
 *           descriptors returned by functions such as db_attribute_domain.
 * return : The next domain descriptor(or NULL if at end of list).
 * domain(in): domain descriptor.
 */
DB_DOMAIN *
db_domain_next (const DB_DOMAIN * domain)
{
  DB_DOMAIN *next = NULL;

  if (domain != NULL)
    {
      next = domain->next;
    }

  return (next);
}

/*
 * db_domain_type() - See the note below.
 * return    : type identifier constant.
 * domain(in): domain descriptor.
 *
 * note:
 *    Returns the basic type identifier for a domain descriptor.
 *    This will be a numeric value as defined by the DB_TYPE_ enumeration.
 *    IFF this value is DB_TYPE_OBJECT then the domain will have additional
 *    information in the "class" field that can be accessed with
 *    db_domain_class.  This will tell you the specific class that was
 *    defined for this domain.  If the class field is NULL, the domain is
 *    a generic object and can be a reference to any object.  IFF the domain
 *    type is DB_TYPE_SET, DB_TYPE_MULTISET, or DB_TYPE_SEQUENCE, there
 *    will be additional domain information in the "set" field of the domain
 *    descriptor that can be accessed with db_domain_set.  This will be
 *    an additional list of domain descriptors that define the domains of the
 *    elements of the set.
 */
DB_TYPE
db_domain_type (const DB_DOMAIN * domain)
{
  return TP_DOMAIN_TYPE (domain);
}

/*
 * db_domain_class() - see the note below.
 *
 * return     : a class pointer
 * domain(in) : domain descriptor
 * note:
 *    This can be used to get the specific domain class for a domain whose
 *    basic type is DB_TYPE_OBJECT.  This value may be NULL indicating that
 *    the domain is the general object domain and can reference any type of
 *    object.
 *    This should check to see if the domain class was dropped.  This won't
 *    happen in the ususal case because the domain list is filtered by
 *    db_attribute_domain and related functions which always serve as the
 *    sources for this list.  Filtering again here would slow it down
 *    even more.  If it is detected as deleted and we downgrade to
 *    "object", this could leave the containing domain list will multiple
 *    object domains.
 */
DB_OBJECT *
db_domain_class (const DB_DOMAIN * domain)
{
  DB_OBJECT *class_mop = NULL;

  if ((domain != NULL) && (domain->type == tp_Type_object))
    {
      class_mop = domain->class_mop;
    }

  return (class_mop);
}

/*
 * db_domain_set() - see the note below.
 * return : domain descriptor or NULL.
 * domain(in): domain descriptor.
 *
 * note:
 *    This can be used to get set domain information for a domain
 *    whose basic type is DB_TYPE_SET, DB_TYPE_MULTISET, or DB_TYPE_SEQUENCE
 *    This field will always be NULL for any other kind of basic type.
 *    This field may be NULL even for set types if there was no additional
 *    domain information specified when the attribute was defined.
 *    The returned domain list can be examined just like other domain
 *    descriptors using the db_domain functions.  In theory, domains
 *    could be fully hierarchical by containing nested sets.  Currently,
 *    this is not allowed by the schema manager but it may be allowed
 *    in the future.
 */
DB_DOMAIN *
db_domain_set (const DB_DOMAIN * domain)
{
  DB_DOMAIN *setdomain = NULL;

  if ((domain != NULL) && (pr_is_set_type (TP_DOMAIN_TYPE (domain)) || TP_DOMAIN_TYPE (domain) == DB_TYPE_MIDXKEY))
    {
      setdomain = domain->setdomain;
    }

  return (setdomain);
}

/*
 * db_domain_precision() - Get the precision of the given domain.
 * return    : precision of domain.
 * domain(in): domain descriptor.
 *
 */
int
db_domain_precision (const DB_DOMAIN * domain)
{
  int precision = 0;

  if (domain != NULL)
    {
      precision = domain->precision;
    }

  return (precision);
}

/*
 * db_domain_scale() - Get the scale of the given domain.
 * return    : scale of domain.
 * domain(in): domain descriptor.
 *
 */
int
db_domain_scale (const DB_DOMAIN * domain)
{
  int scale = 0;

  if (domain != NULL)
    {
      scale = domain->scale;
    }

  return (scale);
}

/*
 * db_domain_codeset() - Get the codeset of the given domain.
 * return    : codeset of domain.
 * domain(in): domain descriptor.
 */
int
db_domain_codeset (const DB_DOMAIN * domain)
{
  int codeset = 0;

  if (domain != NULL)
    {
      codeset = domain->codeset;
    }

  return (codeset);
}

/*
 * db_domain_collation_id() - Get the collation id of the given domain.
 * return    : codeset of domain.
 * domain(in): domain descriptor.
 */
int
db_domain_collation_id (const DB_DOMAIN * domain)
{
  int collation_id = 0;

  if (domain != NULL)
    {
      collation_id = domain->collation_id;
    }

  return (collation_id);
}

/*
 * db_string_put_cs_and_collation() - Set the charset and collation.
 * return	   : error code
 * cs(in)	   : codeset
 * collation_id(in): collation identifier
 */
int
db_string_put_cs_and_collation (DB_VALUE * value, const int codeset, const int collation_id)
{
  int error = NO_ERROR;

  CHECK_1ARG_ERROR (value);

  if (TP_IS_CHAR_TYPE (value->domain.general_info.type))
    {
      value->data.ch.info.codeset = (char) codeset;
      value->domain.char_info.collation_id = collation_id;
    }
  else
    {
      error = ER_QPROC_INVALID_DATATYPE;
      er_set (ER_WARNING_SEVERITY, ARG_FILE_LINE, ER_QPROC_INVALID_DATATYPE, 0);
    }

  return error;
}

/*
 * db_enum_put_cs_and_collation() - Set the charset and collation.
 * return	   : error code
 * cs(in)	   : codeset
 * collation_id(in): collation identifier
 */
int
db_enum_put_cs_and_collation (DB_VALUE * value, const int codeset, const int collation_id)
{
  int error = NO_ERROR;

  CHECK_1ARG_ERROR (value);

  if (value->domain.general_info.type == DB_TYPE_ENUMERATION)
    {
      value->data.enumeration.str_val.info.codeset = (char) codeset;
      value->domain.char_info.collation_id = collation_id;
    }
  else
    {
      error = ER_QPROC_INVALID_DATATYPE;
      er_set (ER_WARNING_SEVERITY, ARG_FILE_LINE, ER_QPROC_INVALID_DATATYPE, 0);
    }

  return error;
}

/*
 * vc_append_bytes(): append a string to string buffer
 *
 *   returns: on success, ptr to concatenated string. otherwise, NULL.
 *   old_string(IN/OUT): original string
 *   new_tail(IN): string to be appended
 *   new_tail_length(IN): length of the string to be appended
 *
 */
static VALCNV_BUFFER *
valcnv_append_bytes (VALCNV_BUFFER * buffer_p, const char *new_tail_p, const size_t new_tail_length)
{
  size_t old_length;

  if (new_tail_p == NULL)
    {
      return buffer_p;
    }
  else if (buffer_p == NULL)
    {
      buffer_p = (VALCNV_BUFFER *) malloc (sizeof (VALCNV_BUFFER));
      if (buffer_p == NULL)
	{
	  er_set (ER_ERROR_SEVERITY, ARG_FILE_LINE, ER_OUT_OF_VIRTUAL_MEMORY, 1, sizeof (VALCNV_BUFFER));
	  return NULL;
	}

      buffer_p->length = 0;
      buffer_p->bytes = NULL;
    }

  old_length = buffer_p->length;
  buffer_p->length += new_tail_length;

  buffer_p->bytes = (unsigned char *) realloc (buffer_p->bytes, buffer_p->length);
  if (buffer_p->bytes == NULL)
    {
      er_set (ER_ERROR_SEVERITY, ARG_FILE_LINE, ER_OUT_OF_VIRTUAL_MEMORY, 1, buffer_p->length);
      return NULL;
    }

  memcpy (&buffer_p->bytes[old_length], new_tail_p, new_tail_length);
  return buffer_p;
}

/*
 * vc_append_string(): append a string to string buffer
 *
 *   returns: on success, ptr to concatenated string. otherwise, NULL.
 *   old_string(IN/OUT): original string
 *   new_tail(IN): string to be appended
 *
 */
static VALCNV_BUFFER *
valcnv_append_string (VALCNV_BUFFER * buffer_p, const char *new_tail_p)
{
  return valcnv_append_bytes (buffer_p, new_tail_p, strlen (new_tail_p));
}

/*
 * vc_float_to_string(): append float value to string buffer
 *
 *   returns: on success, ptr to converted string. otherwise, NULL.
 *   buf(IN/OUT): buffer
 *   value(IN): floating point value which is to be converted
 *
 */
static VALCNV_BUFFER *
valcnv_convert_float_to_string (VALCNV_BUFFER * buffer_p, const float value)
{
  char tbuf[24];

  sprintf (tbuf, "%.17g", value);

#if defined(HPUX)
  /* workaround for HP's broken printf */
  if (strstr (tbuf, "++") || strstr (tbuf, "--"))
#else /* HPUX */
  if (strstr (tbuf, "Inf"))
#endif /* HPUX */
    {
      sprintf (tbuf, "%.17g", (value > 0 ? FLT_MAX : -FLT_MAX));
    }

  return valcnv_append_string (buffer_p, tbuf);
}

/*
 * vc_double_to_string(): append double value to string buffer
 *
 *   returns: on success, ptr to converted string. otherwise, NULL.
 *   buf : buffer
 *   value(IN): double value which is to be converted
 *
 */
static VALCNV_BUFFER *
valcnv_convert_double_to_string (VALCNV_BUFFER * buffer_p, const double value)
{
  char tbuf[24];

  sprintf (tbuf, "%.17g", value);

#if defined(HPUX)
  /* workaround for HP's broken printf */
  if (strstr (tbuf, "++") || strstr (tbuf, "--"))
#else /* HPUX */
  if (strstr (tbuf, "Inf"))
#endif /* HPUX */
    {
      sprintf (tbuf, "%.17g", (value > 0 ? DBL_MAX : -DBL_MAX));
    }

  return valcnv_append_string (buffer_p, tbuf);
}

/*
 * vc_bit_to_string(): append bit value to string buffer
 *
 *   returns: on success, ptr to converted string. otherwise, NULL.
 *   buf(IN/OUT): buffer
 *   value(IN): BIT value which is to be converted
 *
 */
static VALCNV_BUFFER *
valcnv_convert_bit_to_string (VALCNV_BUFFER * buffer_p, const DB_VALUE * value_p)
{
  unsigned char *bit_string_p;
  int nibble_len, nibbles, count;
  char tbuf[10];

  bit_string_p = (unsigned char *) DB_GET_STRING (value_p);
  nibble_len = (DB_GET_STRING_LENGTH (value_p) + 3) / 4;

  for (nibbles = 0, count = 0; nibbles < nibble_len - 1; count++, nibbles += 2)
    {
      sprintf (tbuf, "%02x", bit_string_p[count]);
      tbuf[2] = '\0';
      buffer_p = valcnv_append_string (buffer_p, tbuf);
      if (buffer_p == NULL)
	{
	  return NULL;
	}
    }

  if (nibbles < nibble_len)
    {
      sprintf (tbuf, "%1x", bit_string_p[count]);
      tbuf[1] = '\0';
      buffer_p = valcnv_append_string (buffer_p, tbuf);
      if (buffer_p == NULL)
	{
	  return NULL;
	}
    }

  return buffer_p;
}

/*
 * vc_set_to_string(): append set value to string buffer
 *
 *   returns: on success, ptr to converted string. otherwise, NULL.
 *   buf(IN/OUT): buffer
 *   set(IN): SET value which is to be converted
 *
 */
static VALCNV_BUFFER *
valcnv_convert_set_to_string (VALCNV_BUFFER * buffer_p, DB_SET * set_p)
{
  DB_VALUE value;
  int err, size, max_n, i;

  if (set_p == NULL)
    {
      return buffer_p;
    }

  buffer_p = valcnv_append_string (buffer_p, "{");
  if (buffer_p == NULL)
    {
      return NULL;
    }

  size = set_size (set_p);
  if (valcnv_Max_set_elements == 0)
    {
      max_n = size;
    }
  else
    {
      max_n = MIN (size, valcnv_Max_set_elements);
    }

  for (i = 0; i < max_n; i++)
    {
      err = set_get_element (set_p, i, &value);
      if (err < 0)
	{
	  return NULL;
	}

      buffer_p = valcnv_convert_db_value_to_string (buffer_p, &value);
      pr_clear_value (&value);
      if (i < size - 1)
	{
	  buffer_p = valcnv_append_string (buffer_p, ", ");
	  if (buffer_p == NULL)
	    {
	      return NULL;
	    }
	}
    }

  if (i < size)
    {
      buffer_p = valcnv_append_string (buffer_p, "...");
      if (buffer_p == NULL)
	{
	  return NULL;
	}
    }

  buffer_p = valcnv_append_string (buffer_p, "}");
  if (buffer_p == NULL)
    {
      return NULL;
    }

  return buffer_p;
}

/*
 * vc_money_to_string(): append monetary value to string buffer
 *
 *   returns: on success, ptr to converted string. otherwise, NULL.
 *   value(IN): monetary value which is to be converted
 *
 */
static VALCNV_BUFFER *
valcnv_convert_money_to_string (const double value)
{
  char cbuf[LDBL_MAX_10_EXP + 20];	/* 20 == floating fudge factor */

  sprintf (cbuf, "%.2f", value);

#if defined(HPUX)
  /* workaround for HP's broken printf */
  if (strstr (cbuf, "++") || strstr (cbuf, "--"))
#else /* HPUX */
  if (strstr (cbuf, "Inf"))
#endif /* HPUX */
    {
      sprintf (cbuf, "%.2f", (value > 0 ? DBL_MAX : -DBL_MAX));
    }

  return valcnv_append_string (NULL, cbuf);
}

/*
 * vc_data_to_string(): append a value to string buffer
 *
 *   returns: on success, ptr to converted string. otherwise, NULL.
 *   buf(IN/OUT): buffer
 *   value(IN): a value which is to be converted
 *
 */
static VALCNV_BUFFER *
valcnv_convert_data_to_string (VALCNV_BUFFER * buffer_p, const DB_VALUE * value_p)
{
  OID *oid_p;
  DB_SET *set_p;
  DB_ELO *elo_p;
  char *src_p, *end_p, *p;
  ptrdiff_t len;

  DB_MONETARY *money_p;
  VALCNV_BUFFER *money_string_p;
  const char *currency_symbol_p;
  double amount;
  DB_VALUE dbval;

  char line[1025];

  int cnt;

  if (DB_IS_NULL (value_p))
    {
      buffer_p = valcnv_append_string (buffer_p, "NULL");
    }
  else
    {
      switch (DB_VALUE_TYPE (value_p))
	{
	case DB_TYPE_INTEGER:
	  sprintf (line, "%d", DB_GET_INTEGER (value_p));
	  buffer_p = valcnv_append_string (buffer_p, line);
	  break;

	case DB_TYPE_BIGINT:
	  sprintf (line, "%lld", (long long) DB_GET_BIGINT (value_p));
	  buffer_p = valcnv_append_string (buffer_p, line);
	  break;

	case DB_TYPE_SHORT:
	  sprintf (line, "%d", (int) DB_GET_SHORT (value_p));
	  buffer_p = valcnv_append_string (buffer_p, line);
	  break;

	case DB_TYPE_FLOAT:
	  buffer_p = valcnv_convert_float_to_string (buffer_p, DB_GET_FLOAT (value_p));
	  break;

	case DB_TYPE_DOUBLE:
	  buffer_p = valcnv_convert_double_to_string (buffer_p, DB_GET_DOUBLE (value_p));
	  break;

	case DB_TYPE_NUMERIC:
	  buffer_p = valcnv_append_string (buffer_p, numeric_db_value_print ((DB_VALUE *) value_p, line));
	  break;

	case DB_TYPE_BIT:
	case DB_TYPE_VARBIT:
	  buffer_p = valcnv_convert_bit_to_string (buffer_p, value_p);
	  break;

	case DB_TYPE_CHAR:
	case DB_TYPE_NCHAR:
	case DB_TYPE_VARCHAR:
	case DB_TYPE_VARNCHAR:
	  src_p = DB_GET_STRING (value_p);

	  if (src_p != NULL && DB_GET_STRING_SIZE (value_p) == 0)
	    {
	      buffer_p = valcnv_append_string (buffer_p, "");
	      return buffer_p;
	    }

	  end_p = src_p + DB_GET_STRING_SIZE (value_p);
	  while (src_p < end_p)
	    {
	      for (p = src_p; p < end_p && *p != '\''; p++)
		{
		  ;
		}

	      if (p < end_p)
		{
		  len = p - src_p + 1;
		  buffer_p = valcnv_append_bytes (buffer_p, src_p, len);
		  if (buffer_p == NULL)
		    {
		      return NULL;
		    }

		  buffer_p = valcnv_append_string (buffer_p, "'");
		  if (buffer_p == NULL)
		    {
		      return NULL;
		    }
		}
	      else
		{
		  buffer_p = valcnv_append_bytes (buffer_p, src_p, end_p - src_p);
		  if (buffer_p == NULL)
		    {
		      return NULL;
		    }
		}

	      src_p = p + 1;
	    }
	  break;

	case DB_TYPE_OID:
	  oid_p = (OID *) db_get_oid (value_p);

	  sprintf (line, "%d", (int) oid_p->volid);
	  buffer_p = valcnv_append_string (buffer_p, line);
	  if (buffer_p == NULL)
	    {
	      return NULL;
	    }

	  buffer_p = valcnv_append_string (buffer_p, "|");
	  if (buffer_p == NULL)
	    {
	      return NULL;
	    }

	  sprintf (line, "%d", (int) oid_p->pageid);
	  buffer_p = valcnv_append_string (buffer_p, line);
	  if (buffer_p == NULL)
	    {
	      return NULL;
	    }

	  buffer_p = valcnv_append_string (buffer_p, "|");
	  if (buffer_p == NULL)
	    {
	      return NULL;
	    }

	  sprintf (line, "%d", (int) oid_p->slotid);
	  buffer_p = valcnv_append_string (buffer_p, line);
	  if (buffer_p == NULL)
	    {
	      return NULL;
	    }

	  break;

	case DB_TYPE_SET:
	case DB_TYPE_MULTISET:
	case DB_TYPE_SEQUENCE:
	  set_p = db_get_set (value_p);
	  if (set_p == NULL)
	    {
	      buffer_p = valcnv_append_string (buffer_p, "NULL");
	    }
	  else
	    {
	      return valcnv_convert_set_to_string (buffer_p, set_p);
	    }

	  break;

	case DB_TYPE_BLOB:
	case DB_TYPE_CLOB:
	  elo_p = DB_GET_ELO (value_p);
	  if (elo_p == NULL)
	    {
	      buffer_p = valcnv_append_string (buffer_p, "NULL");
	    }
	  else
	    {
	      if (elo_p->type == ELO_FBO)
		{
		  assert (elo_p->locator != NULL);
		  buffer_p = valcnv_append_string (buffer_p, elo_p->locator);
		}
	      else		/* ELO_LO */
		{
		  /* should not happen for now */
		  assert (0);
		}
	    }
	  break;

	case DB_TYPE_TIME:
	  cnt = db_time_to_string (line, VALCNV_TOO_BIG_TO_MATTER, DB_GET_TIME (value_p));
	  if (cnt == 0)
	    {
	      return NULL;
	    }
	  buffer_p = valcnv_append_string (buffer_p, line);
	  break;

	case DB_TYPE_TIMETZ:
	  {
	    DB_TIMETZ *time_tz;

	    time_tz = DB_GET_TIMETZ (value_p);
	    cnt = db_timetz_to_string (line, VALCNV_TOO_BIG_TO_MATTER, &time_tz->time, &time_tz->tz_id);
	    if (cnt == 0)
	      {
		return NULL;
	      }
	    buffer_p = valcnv_append_string (buffer_p, line);
	    break;
	  }

	case DB_TYPE_TIMELTZ:
	  {
	    TZ_ID tz_id;
	    DB_TIME *time;

	    time = DB_GET_TIME (value_p);
	    if (tz_create_session_tzid_for_time (time, true, &tz_id) != NO_ERROR)
	      {
		return NULL;
	      }
	    cnt = db_timetz_to_string (line, VALCNV_TOO_BIG_TO_MATTER, time, &tz_id);
	    if (cnt == 0)
	      {
		return NULL;
	      }
	    buffer_p = valcnv_append_string (buffer_p, line);
	    break;
	  }

	case DB_TYPE_TIMESTAMP:
	  cnt = db_timestamp_to_string (line, VALCNV_TOO_BIG_TO_MATTER, DB_GET_TIMESTAMP (value_p));
	  if (cnt == 0)
	    {
	      return NULL;
	    }
	  buffer_p = valcnv_append_string (buffer_p, line);
	  break;

	case DB_TYPE_TIMESTAMPTZ:
	  {
	    DB_TIMESTAMPTZ *ts_tz = DB_GET_TIMESTAMPTZ (value_p);

	    cnt = db_timestamptz_to_string (line, VALCNV_TOO_BIG_TO_MATTER, &(ts_tz->timestamp), &(ts_tz->tz_id));
	    if (cnt == 0)
	      {
		return NULL;
	      }
	    buffer_p = valcnv_append_string (buffer_p, line);
	  }
	  break;

	case DB_TYPE_TIMESTAMPLTZ:
	  {
	    TZ_ID tz_id;
	    DB_TIMESTAMP *utime;

	    utime = DB_GET_TIMESTAMP (value_p);
	    if (tz_create_session_tzid_for_timestamp (utime, &tz_id) != NO_ERROR)
	      {
		return NULL;
	      }
	    cnt = db_timestamptz_to_string (line, VALCNV_TOO_BIG_TO_MATTER, utime, &tz_id);
	    if (cnt == 0)
	      {
		return NULL;
	      }
	    buffer_p = valcnv_append_string (buffer_p, line);
	  }
	  break;

	case DB_TYPE_DATETIME:
	  cnt = db_datetime_to_string (line, VALCNV_TOO_BIG_TO_MATTER, DB_GET_DATETIME (value_p));
	  if (cnt == 0)
	    {
	      return NULL;
	    }

	  buffer_p = valcnv_append_string (buffer_p, line);
	  break;

	case DB_TYPE_DATETIMETZ:
	  {
	    DB_DATETIMETZ *dt_tz = DB_GET_DATETIMETZ (value_p);

	    cnt = db_datetimetz_to_string (line, VALCNV_TOO_BIG_TO_MATTER, &(dt_tz->datetime), &(dt_tz->tz_id));
	    if (cnt == 0)
	      {
		return NULL;
	      }

	    buffer_p = valcnv_append_string (buffer_p, line);
	  }
	  break;

	case DB_TYPE_DATETIMELTZ:
	  {
	    TZ_ID tz_id;
	    DB_DATETIME *dt;

	    dt = DB_GET_DATETIME (value_p);
	    if (tz_create_session_tzid_for_datetime (dt, true, &tz_id) != NO_ERROR)
	      {
		return NULL;
	      }

	    cnt = db_datetimetz_to_string (line, VALCNV_TOO_BIG_TO_MATTER, dt, &tz_id);
	    if (cnt == 0)
	      {
		return NULL;
	      }

	    buffer_p = valcnv_append_string (buffer_p, line);
	  }
	  break;

	case DB_TYPE_DATE:
	  cnt = db_date_to_string (line, VALCNV_TOO_BIG_TO_MATTER, DB_GET_DATE (value_p));
	  if (cnt == 0)
	    {
	      return NULL;
	    }
	  buffer_p = valcnv_append_string (buffer_p, line);
	  break;

	case DB_TYPE_MONETARY:
	  money_p = DB_GET_MONETARY (value_p);
	  OR_MOVE_DOUBLE (&money_p->amount, &amount);
	  money_string_p = valcnv_convert_money_to_string (amount);
	  if (money_string_p == NULL)
	    {
	      return NULL;
	    }

	  currency_symbol_p = lang_currency_symbol (money_p->type);
	  strncpy (line, currency_symbol_p, strlen (currency_symbol_p));
	  strncpy (line + strlen (currency_symbol_p), (char *) money_string_p->bytes, money_string_p->length);
	  line[strlen (currency_symbol_p) + money_string_p->length] = '\0';

	  free_and_init (money_string_p->bytes);
	  free_and_init (money_string_p);
	  buffer_p = valcnv_append_string (buffer_p, line);
	  break;

	case DB_TYPE_ENUMERATION:
	  if (db_get_enum_short (value_p) == 0 && db_get_enum_string (value_p) == NULL)
	    {
	      /* ENUM special error value */
	      db_value_domain_default (&dbval, DB_TYPE_VARCHAR,
				       DB_DEFAULT_PRECISION, 0, LANG_SYS_CODESET, LANG_SYS_COLLATION, NULL);
	      buffer_p = valcnv_convert_data_to_string (buffer_p, &dbval);
	    }
	  else if (db_get_enum_string_size (value_p) > 0)
	    {
	      DB_MAKE_STRING (&dbval, db_get_enum_string (value_p));

	      buffer_p = valcnv_convert_data_to_string (buffer_p, &dbval);
	    }
	  break;

	default:
	  break;
	}
    }

  return buffer_p;
}

/*
 * vc_db_value_to_string(): append a value to string buffer with a type prefix
 *
 *   returns: on success, ptr to converted string. otherwise, NULL.
 *   buf(IN/OUT): buffer
 *   value(IN): a value which is to be converted
 *
 */
static VALCNV_BUFFER *
valcnv_convert_db_value_to_string (VALCNV_BUFFER * buffer_p, const DB_VALUE * value_p)
{
  if (DB_IS_NULL (value_p))
    {
      buffer_p = valcnv_append_string (buffer_p, "NULL");
    }
  else
    {
      switch (DB_VALUE_TYPE (value_p))
	{
	case DB_TYPE_BIT:
	case DB_TYPE_VARBIT:
	  buffer_p = valcnv_append_string (buffer_p, "X'");
	  if (buffer_p == NULL)
	    {
	      return NULL;
	    }

	  buffer_p = valcnv_convert_data_to_string (buffer_p, value_p);
	  if (buffer_p == NULL)
	    {
	      return NULL;
	    }

	  buffer_p = valcnv_append_string (buffer_p, "'");
	  break;

	case DB_TYPE_BLOB:
	case DB_TYPE_CLOB:
	  if (DB_VALUE_TYPE (value_p) == DB_TYPE_BLOB)
	    {
	      buffer_p = valcnv_append_string (buffer_p, "BLOB'");
	    }
	  else
	    {
	      buffer_p = valcnv_append_string (buffer_p, "CLOB'");
	    }

	  if (buffer_p == NULL)
	    {
	      return NULL;
	    }

	  buffer_p = valcnv_convert_data_to_string (buffer_p, value_p);
	  if (buffer_p == NULL)
	    {
	      return NULL;
	    }

	  buffer_p = valcnv_append_string (buffer_p, "'");
	  break;

	case DB_TYPE_ENUMERATION:
	  buffer_p = valcnv_append_string (buffer_p, "'");
	  if (buffer_p == NULL)
	    {
	      return NULL;
	    }

	  buffer_p = valcnv_convert_data_to_string (buffer_p, value_p);
	  if (buffer_p == NULL)
	    {
	      return NULL;
	    }

	  buffer_p = valcnv_append_string (buffer_p, "'");
	  break;

	default:
	  buffer_p = valcnv_convert_data_to_string (buffer_p, value_p);
	  break;
	}
    }

  return buffer_p;
}

/*
 * valcnv_convert_value_to_string(): convert a value to a string type value
 *
 *   returns: on success, NO_ERROR. otherwise, ER_FAILED.
 *   value(IN/OUT): a value which is to be converted to string
 *                  Note that the value is cleaned up during conversion.
 *
 */
int
valcnv_convert_value_to_string (DB_VALUE * value_p)
{
  VALCNV_BUFFER buffer = { 0, NULL };
  VALCNV_BUFFER *buf_p;
  DB_VALUE src_value;

  if (!DB_IS_NULL (value_p))
    {
      buf_p = &buffer;
      buf_p = valcnv_convert_db_value_to_string (buf_p, value_p);
      if (buf_p == NULL)
	{
	  return ER_FAILED;
	}

      DB_MAKE_VARCHAR (&src_value, DB_MAX_STRING_LENGTH,
		       (char *) buf_p->bytes, CAST_STRLEN (buf_p->length), LANG_SYS_CODESET, LANG_SYS_COLLATION);

      pr_clear_value (value_p);
      (*(tp_String.setval)) (value_p, &src_value, true);

      pr_clear_value (&src_value);
      free_and_init (buf_p->bytes);
    }

  return NO_ERROR;
}

int
db_get_connect_status (void)
{
  return db_Connect_status;
}

void
db_set_connect_status (int status)
{
  db_Connect_status = status;
}

/*
 *  db_set_compressed_string()	    :- Sets the compressed string, its size and its need for clear in the DB_VALUE
 *
 *  value(in/out)		    :- The DB_VALUE
 *  compressed_string(in)	    :-
 *  compressed_size(in)		    :-
 *  compressed_need_clear(in)	    :-
 */
void
db_set_compressed_string (DB_VALUE * value, char *compressed_string, int compressed_size, bool compressed_need_clear)
{
  DB_TYPE type;

  if (value == NULL || DB_IS_NULL (value))
    {
      return;
    }
  type = DB_VALUE_DOMAIN_TYPE (value);

  /* Preliminary check */
  assert (type == DB_TYPE_VARCHAR || type == DB_TYPE_VARNCHAR);

  value->data.ch.medium.compressed_buf = compressed_string;
  value->data.ch.medium.compressed_size = compressed_size;
  value->data.ch.info.compressed_need_clear = compressed_need_clear;

  return;
}

int
db_get_compressed_size (DB_VALUE * value)
{
  DB_TYPE type;

  if (value == NULL || DB_IS_NULL (value))
    {
      return 0;
    }

  type = DB_VALUE_DOMAIN_TYPE (value);

  /* Preliminary check */
  assert (type == DB_TYPE_VARCHAR || type == DB_TYPE_VARNCHAR);

  return value->data.ch.medium.compressed_size;
}

/*
 * db_default_expression_string() - 
 * return : string opcode of default expression
 * default_expr_type(in):
 */
const char *
db_default_expression_string (DB_DEFAULT_EXPR_TYPE default_expr_type)
{
  switch (default_expr_type)
    {
    case DB_DEFAULT_NONE:
      return NULL;
    case DB_DEFAULT_SYSDATE:
      return "SYS_DATE";
    case DB_DEFAULT_SYSDATETIME:
      return "SYS_DATETIME";
    case DB_DEFAULT_SYSTIMESTAMP:
      return "SYS_TIMESTAMP";
    case DB_DEFAULT_UNIX_TIMESTAMP:
      return "UNIX_TIMESTAMP()";
    case DB_DEFAULT_USER:
      return "USER()";
    case DB_DEFAULT_CURR_USER:
      return "CURRENT_USER";
    case DB_DEFAULT_CURRENTDATETIME:
      return "CURRENT_DATETIME";
    case DB_DEFAULT_CURRENTTIMESTAMP:
      return "CURRENT_TIMESTAMP";
    case DB_DEFAULT_CURRENTTIME:
      return "CURRENT_TIME";
    case DB_DEFAULT_CURRENTDATE:
      return "CURRENT_DATE";
    case DB_DEFAULT_SYSTIME:
      return "SYS_TIME";
    default:
      return NULL;
    }
}<|MERGE_RESOLUTION|>--- conflicted
+++ resolved
@@ -3564,11 +3564,8 @@
     case DB_TYPE_BLOB:
     case DB_TYPE_CLOB:
     case DB_TYPE_ENUMERATION:
-<<<<<<< HEAD
+    case DB_TYPE_ELO:
     case DB_TYPE_JSON:
-=======
-    case DB_TYPE_ELO:
->>>>>>> c2c96fb0
       result = tp_domain_resolve_default (type);
       break;
     case DB_TYPE_SUB:
