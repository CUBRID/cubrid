--- conflicted
+++ resolved
@@ -6861,14 +6861,9 @@
 JSON_DOC *
 db_get_json_document (const DB_VALUE * value)
 {
-<<<<<<< HEAD
   CHECK_1ARG_ZERO (value);
 
   assert (value->domain.general_info.type == DB_TYPE_JSON);
-=======
-  /* TODO - handle cases that (value == NULL), (value->type != JSON) */
-  /* add assertion to confirm its data type is JSON */
->>>>>>> 3aeddac7
 
   return value->data.json.document;
 }