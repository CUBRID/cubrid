--- conflicted
+++ resolved
@@ -550,10 +550,8 @@
 {
   struct general_info
   {
-<<<<<<< HEAD
     unsigned char is_null;
     unsigned char type;
-    char *schema_raw;
   } general_info;
   struct numeric_info
   {
@@ -570,28 +568,6 @@
     int collation_id;
   } char_info;
 };
-=======
-    struct general_info
-    {
-      unsigned char is_null;
-      unsigned char type;
-    } general_info;
-    struct numeric_info
-    {
-      unsigned char is_null;
-      unsigned char type;
-      unsigned char precision;
-      unsigned char scale;
-    } numeric_info;
-    struct char_info
-    {
-      unsigned char is_null;
-      unsigned char type;
-      int length;
-      int collation_id;
-    } char_info;
-  };
->>>>>>> c903d910
 
 /* types used for the representation of bigint values. */
 typedef INT64 DB_BIGINT;
@@ -892,23 +868,13 @@
   unsigned short count;		/* count of enumeration elements */
 };
 
-<<<<<<< HEAD
 typedef struct db_json DB_JSON;
 struct db_json
 {
   char *json_body;
+  char *schema_raw;
   JSON_DOC *document;
 };
-=======
-#if defined (__cplusplus)
-  typedef struct db_json DB_JSON;
-  struct db_json
-  {
-    char *json_body, *schema_raw;
-    cubrid_document *document;
-  };
-#endif
->>>>>>> c903d910
 
 /* A union of all of the possible basic type values.  This is used in the
  * definition of the DB_VALUE which is the fundamental structure used
