/*
 * Copyright (C) 2008 Search Solution Corporation. All rights reserved by Search Solution.
 *
 *   This program is free software; you can redistribute it and/or modify
 *   it under the terms of the GNU General Public License as published by
 *   the Free Software Foundation; either version 2 of the License, or
 *   (at your option) any later version.
 *
 *  This program is distributed in the hope that it will be useful,
 *  but WITHOUT ANY WARRANTY; without even the implied warranty of
 *  MERCHANTABILITY or FITNESS FOR A PARTICULAR PURPOSE. See the
 *  GNU General Public License for more details.
 *
 *  You should have received a copy of the GNU General Public License
 *  along with this program; if not, write to the Free Software
 *  Foundation, Inc., 51 Franklin Street, Fifth Floor, Boston, MA 02110-1301 USA
 *
 */


/*
 * dbtype.h - Definitions related to the memory representations of database
 * attribute values. This is an application interface file. It should contain
 * only definitions available to CUBRID customer applications.
 */

#ifndef _DBTYPE_H_
#define _DBTYPE_H_

#ident "$Id$"

#include "config.h"
<<<<<<< HEAD
=======

#include <assert.h>

#include "porting.h"
>>>>>>> e87bf584
#include "dbdef.h"

#if defined (__cplusplus)
class JSON_DOC;
class JSON_VALIDATOR;
#else
typedef void JSON_DOC;
typedef void JSON_VALIDATOR;
#endif

/*
 * DB_MAX_IDENTIFIER_LENGTH -
 * This constant defines the maximum length of an identifier
 * in the database.  An identifier is anything that is passed as a string
 * to the db_ functions (other than user attribute values).  This
 * includes such things as class names, attribute names etc.  This
 * isn't strictly enforced right now but applications must be aware that
 * this will be a requirement.
 */
#define DB_MAX_IDENTIFIER_LENGTH 255

/* Maximum allowable user name.*/
#define DB_MAX_USER_LENGTH 32

#define DB_MAX_PASSWORD_LENGTH 8

/* Maximum allowable schema name. */
#define DB_MAX_SCHEMA_LENGTH DB_MAX_USER_LENGTH

/* Maximum allowable class name. */
#define DB_MAX_CLASS_LENGTH (DB_MAX_IDENTIFIER_LENGTH-DB_MAX_SCHEMA_LENGTH-4)

#define DB_MAX_SPEC_LENGTH       4096

/* Maximum allowable class comment length */
#define DB_MAX_CLASS_COMMENT_LENGTH     2048
/* Maximum allowable comment length */
#define DB_MAX_COMMENT_LENGTH    1024

/* This constant defines the maximum length of a character
   string that can be used as the value of an attribute. */
#define DB_MAX_STRING_LENGTH	0x3fffffff

/* This constant defines the maximum length of a bit string
   that can be used as the value of an attribute. */
#define DB_MAX_BIT_LENGTH 0x3fffffff

/* The maximum precision that can be specified for a numeric domain. */
#define DB_MAX_NUMERIC_PRECISION 38

/* The upper limit for a numeber that can be represented by a numeric type */
#define DB_NUMERIC_OVERFLOW_LIMIT 1e38

/* The lower limit for a number that can be represented by a numeric type */
#define DB_NUMERIC_UNDERFLOW_LIMIT 1e-38

/* The maximum precision that can be specified for a CHAR(n) domain. */
#define DB_MAX_CHAR_PRECISION DB_MAX_STRING_LENGTH

/* The maximum precision that can be specified
   for a CHARACTER VARYING domain.*/
#define DB_MAX_VARCHAR_PRECISION DB_MAX_STRING_LENGTH

/* The maximum precision that can be specified for a NATIONAL CHAR(n)
   domain.
   This probably isn't restrictive enough.  We may need to define
   this functionally as the maximum precision will depend on the size
   multiplier of the codeset.*/
#define DB_MAX_NCHAR_PRECISION (DB_MAX_STRING_LENGTH/2)

/* The maximum precision that can be specified for a NATIONAL CHARACTER
   VARYING domain.
   This probably isn't restrictive enough.  We may need to define
   this functionally as the maximum precision will depend on the size
   multiplier of the codeset. */
#define DB_MAX_VARNCHAR_PRECISION DB_MAX_NCHAR_PRECISION

/*  The maximum precision that can be specified for a BIT domain. */
#define DB_MAX_BIT_PRECISION DB_MAX_BIT_LENGTH

/* The maximum precision that can be specified for a BIT VARYING domain. */
#define DB_MAX_VARBIT_PRECISION DB_MAX_BIT_PRECISION

/* This constant indicates that the system defined default for
   determining the length of a string is to be used for a DB_VALUE. */
#define DB_DEFAULT_STRING_LENGTH -1

/* This constant indicates that the system defined default for
   precision is to be used for a DB_VALUE. */
#define DB_DEFAULT_PRECISION -1

/* This constant indicates that the system defined default for
   scale is to be used for a DB_VALUE. */
#define DB_DEFAULT_SCALE -1

/* This constant defines the default precision of DB_TYPE_NUMERIC. */
#define DB_DEFAULT_NUMERIC_PRECISION 15

/* This constant defines the default scale of DB_TYPE_NUMERIC. */
#define DB_DEFAULT_NUMERIC_SCALE 0

/* This constant defines the default scale of result
   of numeric division operation */
#define DB_DEFAULT_NUMERIC_DIVISION_SCALE 9

/* These constants define the size of buffers within a DB_VALUE. */
#define DB_NUMERIC_BUF_SIZE	(2*sizeof(double))
#define DB_SMALL_CHAR_BUF_SIZE	(2*sizeof(double) - 3*sizeof(unsigned char))

/* This constant defines the default precision of DB_TYPE_BIGINT. */
#define DB_BIGINT_PRECISION      19

/* This constant defines the default precision of DB_TYPE_INTEGER. */
#define DB_INTEGER_PRECISION      10

/* This constant defines the default precision of DB_TYPE_SMALLINT. */
#define DB_SMALLINT_PRECISION      5

/* This constant defines the default precision of DB_TYPE_SHORT.*/
#define DB_SHORT_PRECISION      DB_SMALLINT_PRECISION

/* This constant defines the default decimal precision of DB_TYPE_FLOAT. */
#define DB_FLOAT_DECIMAL_PRECISION      7

/* This constant defines the default decimal precision of DB_TYPE_DOUBLE. */
#define DB_DOUBLE_DECIMAL_PRECISION      15

/* This constant defines the default decimal precision of DB_TYPE_MONETARY. */
#define DB_MONETARY_DECIMAL_PRECISION DB_DOUBLE_DECIMAL_PRECISION

/* This constant defines the default precision of DB_TYPE_TIME. */
#define DB_TIME_PRECISION      8

/* This constant defines the default precision of DB_TIMETZ_PRECISION. */
#define DB_TIMETZ_PRECISION   DB_TIME_PRECISION

/* This constant defines the default precision of DB_TYPE_DATE. */
#define DB_DATE_PRECISION      10

/* This constant defines the default precision of DB_TYPE_TIMESTAMP. */
#define DB_TIMESTAMP_PRECISION      19

/* This constant defines the default precision of DB_TYPE_TIMESTAMPTZ. */
#define DB_TIMESTAMPTZ_PRECISION   DB_TIMESTAMP_PRECISION

/* This constant defines the default precision of DB_TYPE_DATETIME. */
#define DB_DATETIME_PRECISION      23

/* This constant defines the default precision of DB_TYPE_DATETIMETZ. */
#define DB_DATETIMETZ_PRECISION    DB_DATETIME_PRECISION

/* This constant defines the default scale of DB_TYPE_DATETIME. */
#define DB_DATETIME_DECIMAL_SCALE      3

/* The maximum length of the partition expression after it is processed */
#define DB_MAX_PARTITION_EXPR_LENGTH 2048

/* Defines the state of a value as not being compressable due to its bad compression size or 
 * its uncompressed size being lower than OR_MINIMUM_STRING_LENGTH_FOR_COMPRESSION
 */
#define DB_UNCOMPRESSABLE -1

/* Defines the state of a value not being yet prompted for a compression process. */
#define DB_NOT_YET_COMPRESSED 0

#define DB_CURRENCY_DEFAULT db_get_currency_default()

#define db_set db_collection

#define db_make_utime db_make_timestamp

#define DB_MAKE_NULL(value) db_make_null(value)

#define DB_VALUE_CLONE_AS_NULL(src_value, dest_value)                   \
  do {                                                                  \
    if ((db_value_domain_init(dest_value,                               \
                              db_value_domain_type(src_value),          \
                              db_value_precision(src_value),            \
                              db_value_scale(src_value)))               \
        == NO_ERROR)                                                    \
      (void)db_value_put_null(dest_value);                              \
  } while (0)

#define DB_MAKE_INTEGER(value, num) db_make_int(value, num)

#define DB_MAKE_INT DB_MAKE_INTEGER

#define DB_MAKE_BIGINT(value, num) db_make_bigint(value, num)

#define DB_MAKE_BIGINTEGER DB_MAKE_BIGINT

#define DB_MAKE_FLOAT(value, num) db_make_float(value, num)

#define DB_MAKE_DOUBLE(value, num) db_make_double(value, num)

#define DB_MAKE_OBJECT(value, obj) db_make_object(value, obj)

#define DB_MAKE_OBJ DB_MAKE_OBJECT

#define DB_MAKE_SET(value, set) db_make_set(value, set)

#define DB_MAKE_MULTISET(value, set) db_make_multiset(value, set)

/* obsolete */
#define DB_MAKE_MULTI_SET DB_MAKE_MULTISET

#define DB_MAKE_SEQUENCE(value, set) db_make_sequence(value, set)

#define DB_MAKE_LIST DB_MAKE_SEQUENCE

/* obsolete */
#define DB_MAKE_SEQ DB_MAKE_SEQUENCE

/* new preferred interface */
#define DB_MAKE_COLLECTION(value, col) db_make_collection(value, col)

#define DB_MAKE_MIDXKEY(value, midxkey) db_make_midxkey(value, midxkey)

#define DB_MAKE_ELO(value, type, elo) db_make_elo(value, type, elo)

#define DB_MAKE_TIME(value, hour, minute, second) \
    db_make_time(value, hour, minute, second)

#define DB_MAKE_TIMETZ(value, timetz_value) \
    db_make_timetz(value, timetz_value)

#define DB_MAKE_TIMELTZ(value, time_value) \
    db_make_timeltz(value, time_value)

#define DB_MAKE_ENCODED_TIME(value, time_value) \
    db_value_put_encoded_time(value, time_value)

#define DB_MAKE_DATE(value, month, day, year) \
    db_make_date(value, month, day, year)

#define DB_MAKE_ENCODED_DATE(value, date_value) \
    db_value_put_encoded_date(value, date_value)

#define DB_MAKE_TIMESTAMP(value, timeval) \
    db_make_timestamp(value, timeval)

#define DB_MAKE_UTIME DB_MAKE_TIMESTAMP

#define DB_MAKE_TIMESTAMPTZ(value, ts_tz) \
    db_make_timestamptz(value, ts_tz)

#define DB_MAKE_TIMESTAMPLTZ(value, timeval) \
    db_make_timestampltz(value, timeval)

#define DB_MAKE_MONETARY_AMOUNT(value, amount) \
    db_make_monetary(value, DB_CURRENCY_DEFAULT, amount)

#define DB_MAKE_DATETIME(value, datetime_value) \
    db_make_datetime(value, datetime_value)

#define DB_MAKE_DATETIMETZ(value, datetimetz_value) \
    db_make_datetimetz(value, datetimetz_value)

#define DB_MAKE_DATETIMELTZ(value, datetime_value) \
    db_make_datetimeltz(value, datetime_value)

#define DB_MAKE_MONETARY DB_MAKE_MONETARY_AMOUNT

#define DB_MAKE_MONETARY_TYPE_AMOUNT(value, type, amount) \
    db_make_monetary(value, type, amount)

#define DB_MAKE_POINTER(value, ptr) db_make_pointer(value, ptr)

#define DB_MAKE_ERROR(value, errcode) db_make_error(value, errcode)

#define DB_MAKE_METHOD_ERROR(value, errcode, errmsg) \
           db_make_method_error(value, errcode, errmsg)

#define DB_MAKE_SMALLINT(value, num) db_make_short(value, num)

#define DB_MAKE_SHORT DB_MAKE_SMALLINT

#define DB_MAKE_NUMERIC(value, num, precision, scale) \
        db_make_numeric(value, num, precision, scale)

#define DB_MAKE_BIT(value, bit_length, bit_str, bit_str_bit_size) \
        db_make_bit(value, bit_length, bit_str, bit_str_bit_size)

#define DB_MAKE_VARBIT(value, max_bit_length, bit_str, bit_str_bit_size)\
        db_make_varbit(value, max_bit_length, bit_str, bit_str_bit_size)

#define DB_MAKE_CHAR(value, char_length, str, char_str_byte_size, \
		     codeset, collation) \
        db_make_char(value, char_length, str, char_str_byte_size, \
		     codeset, collation)

#define DB_MAKE_VARCHAR(value, max_char_length, str, char_str_byte_size, \
		        codeset, collation) \
        db_make_varchar(value, max_char_length, str, char_str_byte_size, \
			codeset, collation)

#define DB_MAKE_STRING(value, str) db_make_string(value, str)

#define DB_MAKE_NCHAR(value, nchar_length, str, nchar_str_byte_size, \
		      codeset, collation) \
        db_make_nchar(value, nchar_length, str, nchar_str_byte_size, \
		      codeset, collation)

#define DB_MAKE_VARNCHAR(value, max_nchar_length, str, nchar_str_byte_size, \
			 codeset, collation)\
        db_make_varnchar(value, max_nchar_length, str, nchar_str_byte_size, \
			 codeset, collation)

#define DB_MAKE_ENUMERATION(value, index, str, size, codeset, collation) \
	db_make_enumeration(value, index, str, size, codeset, collation)

#define DB_MAKE_RESULTSET(value, handle) db_make_resultset(value, handle)

#define db_get_collection db_get_set
#define db_get_utime db_get_timestamp

#define DB_IS_NULL(value)               db_value_is_null(value)

#define DB_VALUE_DOMAIN_TYPE(value)     db_value_domain_type(value)

#define DB_VALUE_TYPE(value)            db_value_type(value)

#define DB_VALUE_PRECISION(value)       db_value_precision(value)

#define DB_VALUE_SCALE(value)           db_value_scale(value)

#define DB_GET_INTEGER(value)           db_get_int(value)

#define DB_GET_INT                      DB_GET_INTEGER

#define DB_GET_BIGINT(value)            db_get_bigint(value)

#define DB_GET_BIGINTEGER               DB_GET_BIGINT

#define DB_GET_FLOAT(value)             db_get_float(value)

#define DB_GET_DOUBLE(value)            db_get_double(value)

#define DB_GET_STRING(value)            db_get_string(value)

#define DB_GET_OBJECT(value)            db_get_object(value)

#define DB_GET_OBJ DB_GET_OBJECT

#define DB_GET_SET(value)               db_get_set(value)

#define DB_GET_MULTISET(value)          db_get_set(value)

/* obsolete */
#define DB_GET_MULTI_SET DB_GET_MULTISET

#define DB_GET_LIST(value)              db_get_set(value)

#define DB_GET_SEQUENCE DB_GET_LIST

/* obsolete */
#define DB_GET_SEQ DB_GET_SEQUENCE

/* new preferred interface */
#define DB_GET_COLLECTION(value)        db_get_set(value)

#define DB_GET_MIDXKEY(value)           db_get_midxkey(value)

#define DB_GET_ELO(value)               db_get_elo(value)

#define DB_GET_TIME(value)              db_get_time(value)

#define DB_GET_TIMETZ(value)		db_get_timetz(value)

#define DB_GET_DATE(value)              db_get_date(value)

#define DB_GET_TIMESTAMP(value)         db_get_timestamp(value)
#define DB_GET_UTIME DB_GET_TIMESTAMP

#define DB_GET_TIMESTAMPTZ(value)	db_get_timestamptz(value)

#define DB_GET_DATETIME(value)          db_get_datetime(value)

#define DB_GET_DATETIMETZ(value)	db_get_datetimetz(value)

#define DB_GET_MONETARY(value)          db_get_monetary(value)

#define DB_GET_POINTER(value)           db_get_pointer(value)

#define DB_GET_ERROR(value)             db_get_error(value)

#define DB_GET_SHORT(value)             db_get_short(value)

#define DB_GET_SMALLINT(value)          db_get_short(value)

#define DB_GET_NUMERIC(value)           db_get_numeric(value)

#define DB_GET_BIT(value, length)       db_get_bit(value, length)

#define DB_GET_CHAR(value, length)      db_get_char(value, length)

#define DB_GET_NCHAR(value, length)     db_get_nchar(value, length)

#define DB_GET_STRING_SIZE(value)       db_get_string_size(value)

#define DB_GET_METHOD_ERROR_MSG()       db_get_method_error_msg()

#define DB_GET_RESULTSET(value)         db_get_resultset(value)

#define DB_GET_STRING_LENGTH(value) db_get_string_length(value)

#define DB_GET_STRING_CODESET(value) ((INTL_CODESET) db_get_string_codeset(value))

#define DB_GET_STRING_COLLATION(value) db_get_string_collation(value)

#define DB_GET_ENUM_CODESET(value) db_get_enum_codeset(value)

#define DB_GET_ENUM_COLLATION(value) db_get_enum_collation(value)

#define DB_GET_COMPRESSED_SIZE(value) db_get_compressed_size(value)

#define DB_SET_COMPRESSED_STRING(value, compressed_string, compressed_size, compressed_need_clear) \
	db_set_compressed_string(value, compressed_string, compressed_size, compressed_need_clear)

#define DB_TRIED_COMPRESSION(value) (DB_GET_COMPRESSED_SIZE(value) != DB_NOT_YET_COMPRESSED)

#define DB_GET_JSON_DOCUMENT(value) db_get_json_document (value)

#define DB_INT16_MIN   (-(DB_INT16_MAX)-1)
#define DB_INT16_MAX   0x7FFF
#define DB_UINT16_MAX  0xFFFFU
#define DB_INT32_MIN   (-(DB_INT32_MAX)-1)
#define DB_INT32_MAX   0x7FFFFFFF
#define DB_UINT32_MIN  0
#define DB_UINT32_MAX  0xFFFFFFFFU
#if (__WORDSIZE == 64) || defined(_WIN64)
#define DB_BIGINT_MAX  9223372036854775807L
#define DB_BIGINT_MIN  (-DB_BIGINT_MAX - 1L)
#else /* (__WORDSIZE == 64) || defined(_WIN64) */
#define DB_BIGINT_MAX  9223372036854775807LL
#define DB_BIGINT_MIN  (-DB_BIGINT_MAX - 1LL)
#endif /* (__WORDSIZE == 64) || defined(_WIN64) */
#define DB_ENUM_ELEMENTS_MAX  512
/* special ENUM index for PT_TO_ENUMERATION_VALUE function */
#define DB_ENUM_OVERFLOW_VAL  0xFFFF

/* DB_DATE_MIN and DB_DATE_MAX are calculated by julian_encode function
   with arguments (1,1,1) and (12,31,9999) respectively. */
#define DB_DATE_ZERO       DB_UINT32_MIN	/* 0 means zero date */
#define DB_DATE_MIN        1721424
#define DB_DATE_MAX        5373484

#define DB_TIME_MIN        DB_UINT32_MIN
#define DB_TIME_MAX        DB_UINT32_MAX

#define DB_UTIME_ZERO      DB_DATE_ZERO	/* 0 means zero date */
#define DB_UTIME_MIN       (DB_UTIME_ZERO + 1)
#define DB_UTIME_MAX       DB_UINT32_MAX

#define NULL_DEFAULT_EXPRESSION_OPERATOR (-1)

#define DB_IS_DATETIME_DEFAULT_EXPR(v) ((v) == DB_DEFAULT_SYSDATE || \
    (v) == DB_DEFAULT_CURRENTTIME || (v) == DB_DEFAULT_CURRENTDATE || \
    (v) == DB_DEFAULT_SYSDATETIME || (v) == DB_DEFAULT_SYSTIMESTAMP || \
    (v) == DB_DEFAULT_UNIX_TIMESTAMP || (v) == DB_DEFAULT_CURRENTDATETIME || \
    (v) == DB_DEFAULT_CURRENTTIMESTAMP || (v) == DB_DEFAULT_SYSTIME)

/* This defines the basic type identifier constants.  These are used in
   the domain specifications of attributes and method arguments and
   as value type tags in the DB_VALUE structures. */
typedef enum
{
  DB_TYPE_FIRST = 0,		/* first for iteration */
  DB_TYPE_UNKNOWN = 0,
  DB_TYPE_NULL = 0,
  DB_TYPE_INTEGER = 1,
  DB_TYPE_FLOAT = 2,
  DB_TYPE_DOUBLE = 3,
  DB_TYPE_STRING = 4,
  DB_TYPE_OBJECT = 5,
  DB_TYPE_SET = 6,
  DB_TYPE_MULTISET = 7,
  DB_TYPE_SEQUENCE = 8,
  DB_TYPE_ELO = 9,		/* obsolete... keep for backward compatibility. maybe we can replace with something else
				 */
  DB_TYPE_TIME = 10,
  DB_TYPE_TIMESTAMP = 11,
  DB_TYPE_DATE = 12,
  DB_TYPE_MONETARY = 13,
  DB_TYPE_VARIABLE = 14,	/* internal use only */
  DB_TYPE_SUB = 15,		/* internal use only */
  DB_TYPE_POINTER = 16,		/* method arguments only */
  DB_TYPE_ERROR = 17,		/* method arguments only */
  DB_TYPE_SHORT = 18,
  DB_TYPE_VOBJ = 19,		/* internal use only */
  DB_TYPE_OID = 20,		/* internal use only */
  DB_TYPE_DB_VALUE = 21,	/* special for esql */
  DB_TYPE_NUMERIC = 22,		/* SQL NUMERIC(p,s) values */
  DB_TYPE_BIT = 23,		/* SQL BIT(n) values */
  DB_TYPE_VARBIT = 24,		/* SQL BIT(n) VARYING values */
  DB_TYPE_CHAR = 25,		/* SQL CHAR(n) values */
  DB_TYPE_NCHAR = 26,		/* SQL NATIONAL CHAR(n) values */
  DB_TYPE_VARNCHAR = 27,	/* SQL NATIONAL CHAR(n) VARYING values */
  DB_TYPE_RESULTSET = 28,	/* internal use only */
  DB_TYPE_MIDXKEY = 29,		/* internal use only */
  DB_TYPE_TABLE = 30,		/* internal use only */
  DB_TYPE_BIGINT = 31,
  DB_TYPE_DATETIME = 32,
  DB_TYPE_BLOB = 33,
  DB_TYPE_CLOB = 34,
  DB_TYPE_ENUMERATION = 35,
  DB_TYPE_TIMESTAMPTZ = 36,
  DB_TYPE_TIMESTAMPLTZ = 37,
  DB_TYPE_DATETIMETZ = 38,
  DB_TYPE_DATETIMELTZ = 39,
  DB_TYPE_JSON = 40,
  /* Disabled types */
  DB_TYPE_TIMETZ = 41,		/* internal use only - RESERVED */
  DB_TYPE_TIMELTZ = 42,		/* internal use only - RESERVED */
  /* end of disabled types */
  DB_TYPE_LIST = DB_TYPE_SEQUENCE,
  DB_TYPE_SMALLINT = DB_TYPE_SHORT,	/* SQL SMALLINT */
  DB_TYPE_VARCHAR = DB_TYPE_STRING,	/* SQL CHAR(n) VARYING values */
  DB_TYPE_UTIME = DB_TYPE_TIMESTAMP,	/* SQL TIMESTAMP */

  DB_TYPE_LAST = DB_TYPE_JSON
} DB_TYPE;

/* Domain information stored in DB_VALUE structures. */
typedef union db_domain_info DB_DOMAIN_INFO;
union db_domain_info
{
  struct general_info
  {
    unsigned char is_null;
    unsigned char type;
  } general_info;
  struct numeric_info
  {
    unsigned char is_null;
    unsigned char type;
    unsigned char precision;
    unsigned char scale;
  } numeric_info;
  struct char_info
  {
    unsigned char is_null;
    unsigned char type;
    int length;
    int collation_id;
  } char_info;
};

/* types used for the representation of bigint values. */
typedef INT64 DB_BIGINT;

/* Structure used for the representation of time values. */
typedef unsigned int DB_TIME;

typedef unsigned int TZ_ID;
typedef struct db_timetz DB_TIMETZ;
struct db_timetz
{
  DB_TIME time;
  TZ_ID tz_id;			/* zone id */
};

/* Structure used for the representation of universal times.
   These are compatible with the Unix time_t definition. */
typedef unsigned int DB_TIMESTAMP;

typedef DB_TIMESTAMP DB_UTIME;

typedef struct db_timestamptz DB_TIMESTAMPTZ;
struct db_timestamptz
{
  DB_TIMESTAMP timestamp;	/* Unix timestamp */
  TZ_ID tz_id;			/* zone id */
};

/* Structure used for the representation of date values. */
typedef unsigned int DB_DATE;

typedef struct db_datetime DB_DATETIME;
struct db_datetime
{
  unsigned int date;		/* date */
  unsigned int time;		/* time */
};

typedef struct db_datetimetz DB_DATETIMETZ;
struct db_datetimetz
{
  DB_DATETIME datetime;
  TZ_ID tz_id;			/* zone id */
};

/* Structure used for the representation of numeric values. */
typedef struct db_numeric DB_NUMERIC;
struct db_numeric
{
  union
  {
    unsigned char *digits;
    unsigned char buf[DB_NUMERIC_BUF_SIZE];
  } d;
};

/* Structure used for the representation of monetary amounts. */
typedef enum
{
  DB_CURRENCY_DOLLAR,
  DB_CURRENCY_YEN,
  DB_CURRENCY_BRITISH_POUND,
  DB_CURRENCY_WON,
  DB_CURRENCY_TL,
  DB_CURRENCY_CAMBODIAN_RIEL,
  DB_CURRENCY_CHINESE_RENMINBI,
  DB_CURRENCY_INDIAN_RUPEE,
  DB_CURRENCY_RUSSIAN_RUBLE,
  DB_CURRENCY_AUSTRALIAN_DOLLAR,
  DB_CURRENCY_CANADIAN_DOLLAR,
  DB_CURRENCY_BRASILIAN_REAL,
  DB_CURRENCY_ROMANIAN_LEU,
  DB_CURRENCY_EURO,
  DB_CURRENCY_SWISS_FRANC,
  DB_CURRENCY_DANISH_KRONE,
  DB_CURRENCY_NORWEGIAN_KRONE,
  DB_CURRENCY_BULGARIAN_LEV,
  DB_CURRENCY_VIETNAMESE_DONG,
  DB_CURRENCY_CZECH_KORUNA,
  DB_CURRENCY_POLISH_ZLOTY,
  DB_CURRENCY_SWEDISH_KRONA,
  DB_CURRENCY_CROATIAN_KUNA,
  DB_CURRENCY_SERBIAN_DINAR,
  DB_CURRENCY_NULL
} DB_CURRENCY;

typedef struct db_monetary DB_MONETARY;
struct db_monetary
{
  double amount;
  DB_CURRENCY type;
};

/* Definition for the collection descriptor structure. The structures for
 * the collection descriptors and the sequence descriptors are identical
 * internally but not all db_collection functions can be used with sequences
 * and no db_seq functions can be used with sets. It is advisable to
 * recognize the type of set being used, type it appropriately and only
 * call those db_ functions defined for that type.
 */
typedef struct db_collection DB_COLLECTION;
typedef DB_COLLECTION DB_MULTISET;
typedef DB_COLLECTION DB_SEQ;
typedef DB_COLLECTION DB_SET;

enum special_column_type
{
  MIN_COLUMN = 0,
  MAX_COLUMN = 1
};
typedef enum special_column_type MIN_MAX_COLUMN_TYPE;

/* Used in btree_coerce_key and btree_ils_adjust_range to represent
 * min or max values, necessary in index search comparisons
 */
typedef struct special_column MIN_MAX_COLUMN_INFO;
struct special_column
{
  int position;			/* position in the list of columns */
  MIN_MAX_COLUMN_TYPE type;	/* MIN or MAX column */
};

typedef struct db_midxkey DB_MIDXKEY;
struct db_midxkey
{
  int size;			/* size of buf */
  int ncolumns;			/* # of elements */
  DB_DOMAIN *domain;		/* MIDXKEY domain */
  char *buf;			/* key structure */
  MIN_MAX_COLUMN_INFO min_max_val;	/* info about coerced column */
};


/*
 * DB_ELO
 * This is the run-time state structure for an ELO. The ELO is part of
 * the implementation of large object type and not intended to be used
 * directly by the API.
 */

typedef struct vpid VPID;	/* REAL PAGE IDENTIFIER */
struct vpid
{
  INT32 pageid;			/* Page identifier */
  INT16 volid;			/* Volume identifier where the page resides */
};
#define VPID_INITIALIZER \
  { NULL_PAGEID, NULL_VOLID }

#define VPID_AS_ARGS(vpidp) (vpidp)->volid, (vpidp)->pageid

/* Set a vpid with values of volid and pageid */
#define VPID_SET(vpid_ptr, volid_value, pageid_value)	      \
  do {							      \
    (vpid_ptr)->volid  = (volid_value);			      \
    (vpid_ptr)->pageid = (pageid_value);		      \
  } while(0)

/* Set the vpid to an invalid one */
#define VPID_SET_NULL(vpid_ptr) VPID_SET(vpid_ptr, NULL_VOLID, NULL_PAGEID)

/* copy a VPID */
#define  VPID_COPY(dest_ptr, src_ptr)                      \
  do {							   \
    *(dest_ptr) = *(src_ptr);				   \
  } while (0)

/* vpid1 == vpid2 ? */
#define VPID_EQ(vpid_ptr1, vpid_ptr2)                         \
  ((vpid_ptr1) == (vpid_ptr2) ||                              \
   ((vpid_ptr1)->pageid == (vpid_ptr2)->pageid &&             \
    (vpid_ptr1)->volid  == (vpid_ptr2)->volid))

/* Is vpid NULL ? */
#define VPID_ISNULL(vpid_ptr) ((vpid_ptr)->pageid == NULL_PAGEID)

typedef struct vsid VSID;	/* REAL SECTOR IDENTIFIER */
struct vsid
{
  INT32 sectid;			/* Sector identifier */
  INT16 volid;			/* Volume identifier where the sector resides */
};
#define VSID_INITIALIZER { NULL_SECTID, NULL_VOLID }
#define VSID_AS_ARGS(vsidp) (vsidp)->volid, (vsidp)->sectid

typedef struct vfid VFID;	/* REAL FILE IDENTIFIER */
struct vfid
{
  INT32 fileid;			/* File identifier */
  INT16 volid;			/* Volume identifier where the file resides */
};
#define VFID_INITIALIZER \
  { NULL_FILEID, NULL_VOLID }

#define VFID_AS_ARGS(vfidp) (vfidp)->volid, (vfidp)->fileid

typedef struct db_elo DB_ELO;

enum db_elo_type
{
  ELO_NULL,			/* do we need this anymore? */
  ELO_FBO
};
typedef enum db_elo_type DB_ELO_TYPE;

struct db_elo
{
  INT64 size;
  char *locator;
  char *meta_data;
  DB_ELO_TYPE type;
  int es_type;
};

/* This is the memory representation of an internal object
 * identifier.  It is in the API only for a few functions that
 * are not intended for general use.
 * An object identifier is NOT a fixed identifier; it cannot be used
 * reliably as an object identifier across database sessions or even
 * across transaction boundaries.  API programs are not allowed
 * to make assumptions about the contents of this structure.
 */
typedef struct db_identifier DB_IDENTIFIER;
struct db_identifier
{
  int pageid;
  short slotid;
  short volid;
};

typedef DB_IDENTIFIER OID;

/* Structure used for the representation of char, nchar and bit values. */
typedef struct db_large_string DB_LARGE_STRING;

/* db_char.sm was formerly db_char.small.  small is an (undocumented)
 * reserved word on NT. */

typedef union db_char DB_CHAR;
union db_char
{
  struct
  {
    unsigned char style;
    unsigned char codeset;
    unsigned char is_max_string;
    unsigned char compressed_need_clear;
  } info;
  struct
  {
    unsigned char style;
    unsigned char codeset;
    unsigned char is_max_string;
    unsigned char compressed_need_clear;
    unsigned char size;
    char buf[DB_SMALL_CHAR_BUF_SIZE];
  } sm;
  struct
  {
    unsigned char style;
    unsigned char codeset;
    unsigned char is_max_string;
    unsigned char compressed_need_clear;
    int size;
    char *buf;
    int compressed_size;
    char *compressed_buf;
  } medium;
  struct
  {
    unsigned char style;
    unsigned char codeset;
    unsigned char is_max_string;
    unsigned char compressed_need_clear;
    DB_LARGE_STRING *str;
  } large;
};

typedef DB_CHAR DB_NCHAR;
typedef DB_CHAR DB_BIT;

typedef int DB_RESULTSET;

/* Structure for an ENUMERATION element */
typedef struct db_enum_element DB_ENUM_ELEMENT;
struct db_enum_element
{
  unsigned short short_val;	/* element index */
  DB_CHAR str_val;		/* element string */
};

/* Structure for an ENUMERATION */
typedef struct db_enumeration DB_ENUMERATION;
struct db_enumeration
{
  DB_ENUM_ELEMENT *elements;	/* array of enumeration elements */
  int collation_id;		/* collation */
  unsigned short count;		/* count of enumeration elements */
};

typedef struct db_json DB_JSON;
struct db_json
{
  char *json_body;
  const char *schema_raw;
  JSON_DOC *document;
};

/* A union of all of the possible basic type values.  This is used in the
 * definition of the DB_VALUE which is the fundamental structure used
 * in passing data in and out of the db_ function layer.
 */

typedef union db_data DB_DATA;
union db_data
{
  int i;
  short sh;
  DB_BIGINT bigint;
  float f;
  double d;
  void *p;
  DB_OBJECT *op;
  DB_TIME time;
  DB_TIMETZ timetz;
  DB_DATE date;
  DB_TIMESTAMP utime;
  DB_TIMESTAMPTZ timestamptz;
  DB_DATETIME datetime;
  DB_DATETIMETZ datetimetz;
  DB_MONETARY money;
  DB_COLLECTION *set;
  DB_COLLECTION *collect;
  DB_MIDXKEY midxkey;
  DB_ELO elo;
  int error;
  DB_IDENTIFIER oid;
  DB_NUMERIC num;
  DB_CHAR ch;
  DB_RESULTSET rset;
  DB_ENUM_ELEMENT enumeration;
  DB_JSON json;
};

/* This is the primary structure used for passing values in and out of
 * the db_ function layer. Values are always tagged with a datatype
 * so that they can be identified and type checking can be performed.
 */

typedef struct db_value DB_VALUE;
struct db_value
{
  DB_DOMAIN_INFO domain;
  DB_DATA data;
  bool need_clear;
};

/* This is used to chain DB_VALUEs into a list. */
typedef struct db_value_list DB_VALUE_LIST;
struct db_value_list
{
  struct db_value_list *next;
  DB_VALUE val;
};

/* This is used to chain DB_VALUEs into a list.  It is used as an argument
   to db_send_arglist. */
typedef struct db_value_array DB_VALUE_ARRAY;
struct db_value_array
{
  int size;
  DB_VALUE *vals;
};

/* This is used to gather stats about the workspace.
 * It contains the number of object descriptors used and
 * total number of object descriptors allocated
 */
typedef struct db_workspace_stats DB_WORKSPACE_STATS;
struct db_workspace_stats
{
  int obj_desc_used;		/* number of object descriptors used */
  int obj_desc_total;		/* total # of object descriptors allocated */
};

/* This defines the C language type identifier constants.
 * These are used to describe the types of values used for setting
 * DB_VALUE contents or used to get DB_VALUE contents into.
 */
typedef enum
{
  DB_TYPE_C_DEFAULT = 0,
  DB_TYPE_C_FIRST = 100,	/* first for iteration */
  DB_TYPE_C_INT,
  DB_TYPE_C_SHORT,
  DB_TYPE_C_LONG,
  DB_TYPE_C_FLOAT,
  DB_TYPE_C_DOUBLE,
  DB_TYPE_C_CHAR,
  DB_TYPE_C_VARCHAR,
  DB_TYPE_C_NCHAR,
  DB_TYPE_C_VARNCHAR,
  DB_TYPE_C_BIT,
  DB_TYPE_C_VARBIT,
  DB_TYPE_C_OBJECT,
  DB_TYPE_C_SET,
  DB_TYPE_C_ELO,
  DB_TYPE_C_TIME,
  DB_TYPE_C_DATE,
  DB_TYPE_C_TIMESTAMP,
  DB_TYPE_C_MONETARY,
  DB_TYPE_C_NUMERIC,
  DB_TYPE_C_POINTER,
  DB_TYPE_C_ERROR,
  DB_TYPE_C_IDENTIFIER,
  DB_TYPE_C_DATETIME,
  DB_TYPE_C_BIGINT,
  DB_TYPE_C_LAST,		/* last for iteration */
  DB_TYPE_C_UTIME = DB_TYPE_C_TIMESTAMP
} DB_TYPE_C;

typedef DB_BIGINT DB_C_BIGINT;
typedef int DB_C_INT;
typedef short DB_C_SHORT;
typedef long DB_C_LONG;
typedef float DB_C_FLOAT;
typedef double DB_C_DOUBLE;
typedef char *DB_C_CHAR;
typedef char *DB_C_NCHAR;
typedef char *DB_C_BIT;
typedef DB_OBJECT DB_C_OBJECT;
typedef DB_COLLECTION DB_C_SET;
typedef DB_COLLECTION DB_C_COLLECTION;
typedef DB_ELO DB_C_ELO;
typedef struct db_c_time DB_C_TIME;
struct db_c_time
{
  int hour;
  int minute;
  int second;
};

typedef struct db_c_date DB_C_DATE;
struct db_c_date
{
  int year;
  int month;
  int day;
};

/* identifiers for the default expression */
typedef enum
{
  DB_DEFAULT_NONE = 0,
  DB_DEFAULT_SYSDATE = 1,
  DB_DEFAULT_SYSDATETIME = 2,
  DB_DEFAULT_SYSTIMESTAMP = 3,
  DB_DEFAULT_UNIX_TIMESTAMP = 4,
  DB_DEFAULT_USER = 5,
  DB_DEFAULT_CURR_USER = 6,
  DB_DEFAULT_CURRENTDATETIME = 7,
  DB_DEFAULT_CURRENTTIMESTAMP = 8,
  DB_DEFAULT_CURRENTTIME = 9,
  DB_DEFAULT_CURRENTDATE = 10,
  DB_DEFAULT_SYSTIME = 11,
  DB_DEFAULT_FORMATTED_SYSDATE = 12,
} DB_DEFAULT_EXPR_TYPE;

/*
 * An attribute having valid default expression, must have NULL default value. Currently, we allow simple expressions
 * like SYS_DATE, CURRENT_TIME. Also we allow to_char expression.
 */
typedef struct db_default_expr DB_DEFAULT_EXPR;
struct db_default_expr
{
  DB_DEFAULT_EXPR_TYPE default_expr_type;	/* default expression identifier */
  int default_expr_op;		/* default expression operator */
  char *default_expr_format;	/* default expression format */
};

typedef DB_DATETIME DB_C_DATETIME;
typedef DB_DATETIMETZ DB_C_DATETIMETZ;
typedef DB_TIMESTAMP DB_C_TIMESTAMP;
typedef DB_TIMESTAMPTZ DB_C_TIMESTAMPTZ;
typedef DB_MONETARY DB_C_MONETARY;
typedef unsigned char *DB_C_NUMERIC;
typedef void *DB_C_POINTER;
typedef DB_IDENTIFIER DB_C_IDENTIFIER;

typedef enum
{
  V_FALSE = 0,
  V_TRUE = 1,
  V_UNKNOWN = 2,
  V_ERROR = -1
} DB_LOGICAL;

#if defined (__cplusplus)
extern "C"
{
#endif

  extern DB_VALUE *db_value_create (void);
  extern DB_VALUE *db_value_copy (DB_VALUE * value);
  extern int db_value_clone (DB_VALUE * src, DB_VALUE * dest);
  extern int db_value_clear (DB_VALUE * value);
  extern int db_value_free (DB_VALUE * value);
  extern int db_value_clear_array (DB_VALUE_ARRAY * value_array);
  extern void db_value_print (const DB_VALUE * value);
  extern void db_value_fprint (FILE * fp, const DB_VALUE * value);
  extern int db_value_coerce (const DB_VALUE * src, DB_VALUE * dest, const DB_DOMAIN * desired_domain);

  extern int db_value_equal (const DB_VALUE * value1, const DB_VALUE * value2);
  extern int db_value_compare (const DB_VALUE * value1, const DB_VALUE * value2);
  extern int db_value_domain_init (DB_VALUE * value, DB_TYPE type, const int precision, const int scale);
  extern int db_value_domain_min (DB_VALUE * value, DB_TYPE type, const int precision, const int scale,
				  const int codeset, const int collation_id, const DB_ENUMERATION * enumeration);
  extern int db_value_domain_max (DB_VALUE * value, DB_TYPE type, const int precision, const int scale,
				  const int codeset, const int collation_id, const DB_ENUMERATION * enumeration);
  extern int db_value_domain_default (DB_VALUE * value, const DB_TYPE type, const int precision, const int scale,
				      const int codeset, const int collation_id, DB_ENUMERATION * enumeration);
  extern int db_value_domain_zero (DB_VALUE * value, const DB_TYPE type, const int precision, const int scale);
  extern int db_string_truncate (DB_VALUE * value, const int max_precision);
  extern DB_TYPE db_value_domain_type (const DB_VALUE * value);
  extern DB_TYPE db_value_type (const DB_VALUE * value);
  extern int db_value_precision (const DB_VALUE * value);
  extern int db_value_scale (const DB_VALUE * value);
  extern int db_value_put_null (DB_VALUE * value);
  extern int db_value_put (DB_VALUE * value, const DB_TYPE_C c_type, void *input, const int input_length);
  extern bool db_value_type_is_collection (const DB_VALUE * value);
  extern bool db_value_type_is_numeric (const DB_VALUE * value);
  extern bool db_value_type_is_bit (const DB_VALUE * value);
  extern bool db_value_type_is_char (const DB_VALUE * value);
  extern bool db_value_type_is_internal (const DB_VALUE * value);
  extern bool db_value_is_null (const DB_VALUE * value);
  extern int db_value_get (DB_VALUE * value, const DB_TYPE_C type, void *buf, const int buflen, int *transferlen,
			   int *outputlen);
  extern int db_value_size (const DB_VALUE * value, DB_TYPE_C type, int *size);
  extern int db_value_char_size (const DB_VALUE * value, int *size);
  extern DB_CURRENCY db_value_get_monetary_currency (const DB_VALUE * value);
  extern double db_value_get_monetary_amount_as_double (const DB_VALUE * value);
  extern int db_value_put_monetary_currency (DB_VALUE * value, const DB_CURRENCY type);
  extern int db_value_put_monetary_amount_as_double (DB_VALUE * value, const double amount);
  extern int db_value_alter_type (DB_VALUE * value, DB_TYPE type);

#define DB_MAKE_OID(value, oid)						\
  do {									\
    if ((db_value_domain_init(value, DB_TYPE_OID, 0, 0)) == NO_ERROR)	\
	(void)db_make_oid(value, oid);				        \
  } while (0)

#define DB_GET_OID(value)		(db_get_oid(value))
  extern int db_make_oid (DB_VALUE * value, const OID * oid);
  extern OID *db_get_oid (const DB_VALUE * value);

/*
 * DB_MAKE_ value constructors.
 * These macros are provided to make the construction of DB_VALUE
 * structures easier.  They will fill in the fields from the supplied
 * arguments. It is not necessary to use these macros but is usually more
 * convenient.
 */
  extern int db_make_null (DB_VALUE * value);
  extern int db_make_int (DB_VALUE * value, const int num);
  extern int db_make_float (DB_VALUE * value, const DB_C_FLOAT num);
  extern int db_make_double (DB_VALUE * value, const DB_C_DOUBLE num);
  extern int db_make_object (DB_VALUE * value, DB_C_OBJECT * obj);
  extern int db_make_set (DB_VALUE * value, DB_C_SET * set);
  extern int db_make_multiset (DB_VALUE * value, DB_C_SET * set);
  extern int db_make_sequence (DB_VALUE * value, DB_C_SET * set);
  extern int db_make_collection (DB_VALUE * value, DB_C_SET * set);
  extern int db_make_midxkey (DB_VALUE * value, DB_MIDXKEY * midxkey);
  extern int db_make_elo (DB_VALUE * value, DB_TYPE type, const DB_ELO * elo);
  extern int db_make_time (DB_VALUE * value, const int hour, const int minute, const int second);
  extern int db_make_timetz (DB_VALUE * value, const DB_TIMETZ * timetz_value);
  extern int db_make_timeltz (DB_VALUE * value, const DB_TIME * time_value);
  extern int db_value_put_encoded_time (DB_VALUE * value, const DB_TIME * time_value);
  extern int db_make_date (DB_VALUE * value, const int month, const int day, const int year);
  extern int db_value_put_encoded_date (DB_VALUE * value, const DB_DATE * date_value);
  extern int db_make_timestamp (DB_VALUE * value, const DB_C_TIMESTAMP timeval);
  extern int db_make_timestampltz (DB_VALUE * value, const DB_C_TIMESTAMP ts_val);
  extern int db_make_timestamptz (DB_VALUE * value, const DB_C_TIMESTAMPTZ * ts_tz_val);
  extern int db_make_datetime (DB_VALUE * value, const DB_DATETIME * datetime);
  extern int db_make_datetimeltz (DB_VALUE * value, const DB_DATETIME * datetime);
  extern int db_make_datetimetz (DB_VALUE * value, const DB_DATETIMETZ * datetimetz);
  extern int db_make_monetary (DB_VALUE * value, const DB_CURRENCY type, const double amount);
  extern int db_make_pointer (DB_VALUE * value, DB_C_POINTER ptr);
  extern int db_make_error (DB_VALUE * value, const int errcode);
  extern int db_make_method_error (DB_VALUE * value, const int errcode, const char *errmsg);
  extern int db_make_short (DB_VALUE * value, const DB_C_SHORT num);
  extern int db_make_bigint (DB_VALUE * value, const DB_BIGINT num);
  extern int db_make_string (DB_VALUE * value, const char *str);
  extern int db_make_string_copy (DB_VALUE * value, const char *str);
  extern int db_make_numeric (DB_VALUE * value, const DB_C_NUMERIC num, const int precision, const int scale);
  extern int db_value_put_numeric (DB_VALUE * value, DB_C_NUMERIC num);
  extern int db_make_bit (DB_VALUE * value, const int bit_length, const DB_C_BIT bit_str, const int bit_str_bit_size);
  extern int db_value_put_bit (DB_VALUE * value, DB_C_BIT str, int size);
  extern int db_make_varbit (DB_VALUE * value, const int max_bit_length, const DB_C_BIT bit_str,
			     const int bit_str_bit_size);
  extern int db_value_put_varbit (DB_VALUE * value, DB_C_BIT str, int size);
  extern int db_make_char (DB_VALUE * value, const int char_length, const DB_C_CHAR str, const int char_str_byte_size,
			   const int codeset, const int collation_id);
  extern int db_value_put_char (DB_VALUE * value, DB_C_CHAR str, int size);
  extern int db_make_varchar (DB_VALUE * value, const int max_char_length, const DB_C_CHAR str,
			      const int char_str_byte_size, const int codeset, const int collation_id);
  extern int db_value_put_varchar (DB_VALUE * value, DB_C_CHAR str, int size);
  extern int db_make_nchar (DB_VALUE * value, const int nchar_length, const DB_C_NCHAR str,
			    const int nchar_str_byte_size, const int codeset, const int collation_id);
  extern int db_value_put_nchar (DB_VALUE * value, DB_C_NCHAR str, int size);
  extern int db_make_varnchar (DB_VALUE * value, const int max_nchar_length, const DB_C_NCHAR str,
			       const int nchar_str_byte_size, const int codeset, const int collation_id);
  extern int db_value_put_varnchar (DB_VALUE * value, DB_C_NCHAR str, int size);

  extern int db_make_enumeration (DB_VALUE * value, unsigned short index, DB_C_CHAR str, int size,
				  unsigned char codeset, const int collation_id);

  extern DB_CURRENCY db_get_currency_default (void);

  extern int db_make_resultset (DB_VALUE * value, const DB_RESULTSET handle);

/* Collection functions */
  extern DB_COLLECTION *db_col_create (DB_TYPE type, int size, DB_DOMAIN * domain);
  extern DB_COLLECTION *db_col_copy (DB_COLLECTION * col);
  extern int db_col_filter (DB_COLLECTION * col);
  extern int db_col_free (DB_COLLECTION * col);
  extern int db_col_coerce (DB_COLLECTION * col, DB_DOMAIN * domain);

  extern int db_col_size (DB_COLLECTION * col);
  extern int db_col_cardinality (DB_COLLECTION * col);
  extern DB_TYPE db_col_type (DB_COLLECTION * col);
  extern DB_DOMAIN *db_col_domain (DB_COLLECTION * col);
  extern int db_col_ismember (DB_COLLECTION * col, DB_VALUE * value);
  extern int db_col_find (DB_COLLECTION * col, DB_VALUE * value, int starting_index, int *found_index);
  extern int db_col_add (DB_COLLECTION * col, DB_VALUE * value);
  extern int db_col_drop (DB_COLLECTION * col, DB_VALUE * value, int all);
  extern int db_col_drop_element (DB_COLLECTION * col, int element_index);

  extern int db_col_drop_nulls (DB_COLLECTION * col);

  extern int db_col_get (DB_COLLECTION * col, int element_index, DB_VALUE * value);
  extern int db_col_put (DB_COLLECTION * col, int element_index, DB_VALUE * value);
  extern int db_col_insert (DB_COLLECTION * col, int element_index, DB_VALUE * value);

  extern int db_col_print (DB_COLLECTION * col);
  extern int db_col_fprint (FILE * fp, DB_COLLECTION * col);

/* Set and sequence functions.
   These are now obsolete. Please use the generic collection functions
   "db_col*" instead */
  extern int db_set_compare (const DB_VALUE * value1, const DB_VALUE * value2);
  extern DB_COLLECTION *db_set_create (DB_OBJECT * classobj, const char *name);
  extern DB_COLLECTION *db_set_create_basic (DB_OBJECT * classobj, const char *name);
  extern DB_COLLECTION *db_set_create_multi (DB_OBJECT * classobj, const char *name);
  extern DB_COLLECTION *db_seq_create (DB_OBJECT * classobj, const char *name, int size);
  extern int db_set_free (DB_COLLECTION * set);
  extern int db_set_filter (DB_COLLECTION * set);
  extern int db_set_add (DB_COLLECTION * set, DB_VALUE * value);
  extern int db_set_get (DB_COLLECTION * set, int element_index, DB_VALUE * value);
  extern int db_set_drop (DB_COLLECTION * set, DB_VALUE * value);
  extern int db_set_size (DB_COLLECTION * set);
  extern int db_set_cardinality (DB_COLLECTION * set);
  extern int db_set_ismember (DB_COLLECTION * set, DB_VALUE * value);
  extern int db_set_isempty (DB_COLLECTION * set);
  extern int db_set_has_null (DB_COLLECTION * set);
  extern int db_set_print (DB_COLLECTION * set);
  extern DB_TYPE db_set_type (DB_COLLECTION * set);
  extern DB_COLLECTION *db_set_copy (DB_COLLECTION * set);
  extern int db_seq_get (DB_COLLECTION * set, int element_index, DB_VALUE * value);
  extern int db_seq_put (DB_COLLECTION * set, int element_index, DB_VALUE * value);
  extern int db_seq_insert (DB_COLLECTION * set, int element_index, DB_VALUE * value);
  extern int db_seq_drop (DB_COLLECTION * set, int element_index);
  extern int db_seq_size (DB_COLLECTION * set);
  extern int db_seq_cardinality (DB_COLLECTION * set);
  extern int db_seq_print (DB_COLLECTION * set);
  extern int db_seq_find (DB_COLLECTION * set, DB_VALUE * value, int element_index);
  extern int db_seq_free (DB_SEQ * seq);
  extern int db_seq_filter (DB_SEQ * seq);
  extern DB_SEQ *db_seq_copy (DB_SEQ * seq);

  extern DB_DOMAIN *db_type_to_db_domain (DB_TYPE type);
  extern const char *db_default_expression_string (DB_DEFAULT_EXPR_TYPE default_expr_type);

/*
 * DB_GET_ accessor macros.
 * These macros can be used to extract a particular value from a
 * DB_VALUE structure. No type checking is done so you need to make sure
 * that the type is correct.
 */
  extern int db_get_int (const DB_VALUE * value);
  extern DB_C_SHORT db_get_short (const DB_VALUE * value);
  extern DB_BIGINT db_get_bigint (const DB_VALUE * value);
  extern DB_C_CHAR db_get_string (const DB_VALUE * value);
  extern DB_C_FLOAT db_get_float (const DB_VALUE * value);
  extern DB_C_DOUBLE db_get_double (const DB_VALUE * value);
  extern DB_OBJECT *db_get_object (const DB_VALUE * value);
  extern DB_COLLECTION *db_get_set (const DB_VALUE * value);
  extern DB_MIDXKEY *db_get_midxkey (const DB_VALUE * value);
  extern DB_C_POINTER db_get_pointer (const DB_VALUE * value);
  extern DB_TIME *db_get_time (const DB_VALUE * value);
  extern DB_TIMETZ *db_get_timetz (const DB_VALUE * value);
  extern DB_TIMESTAMP *db_get_timestamp (const DB_VALUE * value);
  extern DB_TIMESTAMPTZ *db_get_timestamptz (const DB_VALUE * value);
  extern DB_DATETIME *db_get_datetime (const DB_VALUE * value);
  extern DB_DATETIMETZ *db_get_datetimetz (const DB_VALUE * value);
  extern DB_DATE *db_get_date (const DB_VALUE * value);
  extern DB_MONETARY *db_get_monetary (const DB_VALUE * value);
  extern int db_get_error (const DB_VALUE * value);
  extern DB_ELO *db_get_elo (const DB_VALUE * value);
  extern DB_C_NUMERIC db_get_numeric (const DB_VALUE * value);
  extern DB_C_BIT db_get_bit (const DB_VALUE * value, int *length);
  extern DB_C_CHAR db_get_char (const DB_VALUE * value, int *length);
  extern DB_C_NCHAR db_get_nchar (const DB_VALUE * value, int *length);
  extern int db_get_string_size (const DB_VALUE * value);
  extern DB_C_SHORT db_get_enum_short (const DB_VALUE * value);
  extern DB_C_CHAR db_get_enum_string (const DB_VALUE * value);
  extern int db_get_enum_string_size (const DB_VALUE * value);
  extern DB_C_CHAR db_get_method_error_msg (void);

  extern DB_RESULTSET db_get_resultset (const DB_VALUE * value);

  extern int db_string_put_cs_and_collation (DB_VALUE * value, const int codeset, const int collation_id);
  extern int db_get_string_codeset (const DB_VALUE * value);
  extern int db_get_string_collation (const DB_VALUE * value);

  extern int db_enum_put_cs_and_collation (DB_VALUE * value, const int codeset, const int collation_id);
  extern int db_get_enum_codeset (const DB_VALUE * value);
  extern int db_get_enum_collation (const DB_VALUE * value);
  extern JSON_DOC *db_get_json_document (const DB_VALUE * value);

#ifdef __cplusplus
}
#endif				/* __cplusplus */

extern int valcnv_convert_value_to_string (DB_VALUE * value);

<<<<<<< HEAD
extern int db_get_compressed_size (DB_VALUE * value);
extern void db_set_compressed_string (DB_VALUE * value, char *compressed_string, int compressed_size,
				      bool compressed_need_clear);
=======
STATIC_INLINE int db_get_compressed_size (DB_VALUE * value) __attribute__ ((ALWAYS_INLINE));
STATIC_INLINE void db_set_compressed_string (DB_VALUE * value, char *compressed_string,
					     int compressed_size, bool compressed_need_clear)
  __attribute__ ((ALWAYS_INLINE));

int
db_get_compressed_size (DB_VALUE * value)
{
  DB_TYPE type;

  if (value == NULL || DB_IS_NULL (value))
    {
      return 0;
    }

  type = DB_VALUE_DOMAIN_TYPE (value);

  /* Preliminary check */
  assert (type == DB_TYPE_VARCHAR || type == DB_TYPE_VARNCHAR);

  return value->data.ch.medium.compressed_size;
}

/*
 *  db_set_compressed_string() - Sets the compressed string, its size and its need for clear in the DB_VALUE
 *
 *  value(in/out)             : The DB_VALUE
 *  compressed_string(in)     :
 *  compressed_size(in)       :
 *  compressed_need_clear(in) :
 */
STATIC_INLINE void
db_set_compressed_string (DB_VALUE * value, char *compressed_string, int compressed_size, bool compressed_need_clear)
{
  DB_TYPE type;

  if (value == NULL || DB_IS_NULL (value))
    {
      return;
    }
  type = DB_VALUE_DOMAIN_TYPE (value);

  /* Preliminary check */
  assert (type == DB_TYPE_VARCHAR || type == DB_TYPE_VARNCHAR);

  value->data.ch.medium.compressed_buf = compressed_string;
  value->data.ch.medium.compressed_size = compressed_size;
  value->data.ch.info.compressed_need_clear = compressed_need_clear;

  return;
}
>>>>>>> e87bf584

#endif /* _DBTYPE_H_ */<|MERGE_RESOLUTION|>--- conflicted
+++ resolved
@@ -30,13 +30,9 @@
 #ident "$Id$"
 
 #include "config.h"
-<<<<<<< HEAD
-=======
-
 #include <assert.h>
 
 #include "porting.h"
->>>>>>> e87bf584
 #include "dbdef.h"
 
 #if defined (__cplusplus)
@@ -1319,11 +1315,6 @@
 
 extern int valcnv_convert_value_to_string (DB_VALUE * value);
 
-<<<<<<< HEAD
-extern int db_get_compressed_size (DB_VALUE * value);
-extern void db_set_compressed_string (DB_VALUE * value, char *compressed_string, int compressed_size,
-				      bool compressed_need_clear);
-=======
 STATIC_INLINE int db_get_compressed_size (DB_VALUE * value) __attribute__ ((ALWAYS_INLINE));
 STATIC_INLINE void db_set_compressed_string (DB_VALUE * value, char *compressed_string,
 					     int compressed_size, bool compressed_need_clear)
@@ -1375,6 +1366,5 @@
 
   return;
 }
->>>>>>> e87bf584
 
 #endif /* _DBTYPE_H_ */