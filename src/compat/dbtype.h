--- conflicted
+++ resolved
@@ -37,14 +37,11 @@
 #include "system.h"
 #include "dbtype_def.h"
 #include "elo.h"
-<<<<<<< HEAD
-=======
 #include "object_domain.h"
 #include "language_support.h"
 #include "intl_support.h"
 #include "object_primitive.h"
 
->>>>>>> a405a2c5
 
 #define DB_CURRENCY_DEFAULT db_get_currency_default()
 
@@ -324,7 +321,6 @@
 		   || DB_VALUE_DOMAIN_TYPE(v) == DB_TYPE_VARBIT \
 		   || DB_VALUE_DOMAIN_TYPE(v) == DB_TYPE_BIT)), \
 	  (v)->data.ch.medium.buf))
-<<<<<<< HEAD
 
 #define DB_GET_NUMERIC_PRECISION(val) \
     ((val)->domain.numeric_info.precision)
@@ -344,27 +340,6 @@
 #define db_get_json_schema(v) DB_GET_JSON_SCHEMA(v)
 #define DB_GET_JSON_RAW_BODY(v) db_get_json_raw_body(v)
 
-=======
-
-#define DB_GET_NUMERIC_PRECISION(val) \
-    ((val)->domain.numeric_info.precision)
-
-#define DB_GET_NUMERIC_SCALE(val) \
-    ((val)->domain.numeric_info.scale)
-
-#define DB_GET_STRING_PRECISION(v) \
-    ((v)->domain.char_info.length)
-
-#define DB_GET_BIT_PRECISION(v) \
-    ((v)->domain.char_info.length)
-
-#define DB_GET_JSON_SCHEMA(v) \
-	((v)->data.json.schema_raw)
-
-#define db_get_json_schema(v) DB_GET_JSON_SCHEMA(v)
-#define DB_GET_JSON_RAW_BODY(v) db_get_json_raw_body(v)
-
->>>>>>> a405a2c5
 #ifdef __cplusplus
 extern "C"
 {
@@ -508,12 +483,6 @@
   extern int db_convert_json_into_scalar (const DB_VALUE * src, DB_VALUE * dest);
   extern bool db_is_json_value_type (DB_TYPE type);
   extern bool db_is_json_doc_type (DB_TYPE type);
-<<<<<<< HEAD
-
-  /* Prerequisites for dbtype_function.i */
-  extern DB_TYPE setobj_type (COL * set);
-=======
->>>>>>> a405a2c5
 
 /* Use the inline version of the functions. */
 #include "dbtype_function.i"
