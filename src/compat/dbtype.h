--- conflicted
+++ resolved
@@ -32,18 +32,13 @@
 #include "config.h"
 #include "dbdef.h"
 
-<<<<<<< HEAD
-#if defined (__cplusplus)
-  #include "rapidjson/document.h"
-#endif
-=======
 #ifdef __cplusplus
+#include "rapidjson/document.h"
 extern "C"
 {
 #endif
 
 
->>>>>>> d5193249
 /*
  * DB_MAX_IDENTIFIER_LENGTH -
  * This constant defines the maximum length of an identifier
@@ -512,69 +507,6 @@
     DB_TYPE_SEQUENCE = 8,
     DB_TYPE_ELO = 9,		/* obsolete... keep for backward compatibility. maybe we can replace with something else
 				 */
-<<<<<<< HEAD
-  DB_TYPE_TIME = 10,
-  DB_TYPE_TIMESTAMP = 11,
-  DB_TYPE_DATE = 12,
-  DB_TYPE_MONETARY = 13,
-  DB_TYPE_VARIABLE = 14,	/* internal use only */
-  DB_TYPE_SUB = 15,		/* internal use only */
-  DB_TYPE_POINTER = 16,		/* method arguments only */
-  DB_TYPE_ERROR = 17,		/* method arguments only */
-  DB_TYPE_SHORT = 18,
-  DB_TYPE_VOBJ = 19,		/* internal use only */
-  DB_TYPE_OID = 20,		/* internal use only */
-  DB_TYPE_DB_VALUE = 21,	/* special for esql */
-  DB_TYPE_NUMERIC = 22,		/* SQL NUMERIC(p,s) values */
-  DB_TYPE_BIT = 23,		/* SQL BIT(n) values */
-  DB_TYPE_VARBIT = 24,		/* SQL BIT(n) VARYING values */
-  DB_TYPE_CHAR = 25,		/* SQL CHAR(n) values */
-  DB_TYPE_NCHAR = 26,		/* SQL NATIONAL CHAR(n) values */
-  DB_TYPE_VARNCHAR = 27,	/* SQL NATIONAL CHAR(n) VARYING values */
-  DB_TYPE_RESULTSET = 28,	/* internal use only */
-  DB_TYPE_MIDXKEY = 29,		/* internal use only */
-  DB_TYPE_TABLE = 30,		/* internal use only */
-  DB_TYPE_BIGINT = 31,
-  DB_TYPE_DATETIME = 32,
-  DB_TYPE_BLOB = 33,
-  DB_TYPE_CLOB = 34,
-  DB_TYPE_ENUMERATION = 35,
-  DB_TYPE_TIMESTAMPTZ = 36,
-  DB_TYPE_TIMESTAMPLTZ = 37,
-  DB_TYPE_DATETIMETZ = 38,
-  DB_TYPE_DATETIMELTZ = 39,
-  DB_TYPE_JSON = 40,
-  /* Disabled types */
-  DB_TYPE_TIMETZ = 41,		/* internal use only - RESERVED */
-  DB_TYPE_TIMELTZ = 42,		/* internal use only - RESERVED */
-  /* end of disabled types */
-  DB_TYPE_LIST = DB_TYPE_SEQUENCE,
-  DB_TYPE_SMALLINT = DB_TYPE_SHORT,	/* SQL SMALLINT */
-  DB_TYPE_VARCHAR = DB_TYPE_STRING,	/* SQL CHAR(n) VARYING values */
-  DB_TYPE_UTIME = DB_TYPE_TIMESTAMP,	/* SQL TIMESTAMP */
-
-  DB_TYPE_LAST = DB_TYPE_JSON
-} DB_TYPE;
-
-/* Domain information stored in DB_VALUE structures. */
-typedef union db_domain_info DB_DOMAIN_INFO;
-union db_domain_info
-{
-  struct general_info
-  {
-    unsigned char is_null;
-    unsigned char type;
-    char * schema_raw;
-  } general_info;
-  struct numeric_info
-  {
-    unsigned char is_null;
-    unsigned char type;
-    unsigned char precision;
-    unsigned char scale;
-  } numeric_info;
-  struct char_info
-=======
     DB_TYPE_TIME = 10,
     DB_TYPE_TIMESTAMP = 11,
     DB_TYPE_DATE = 12,
@@ -605,27 +537,28 @@
     DB_TYPE_TIMESTAMPLTZ = 37,
     DB_TYPE_DATETIMETZ = 38,
     DB_TYPE_DATETIMELTZ = 39,
+  DB_TYPE_JSON = 40,
     /* Disabled types */
-    DB_TYPE_TIMETZ = 40,	/* internal use only - RESERVED */
-    DB_TYPE_TIMELTZ = 41,	/* internal use only - RESERVED */
+  DB_TYPE_TIMETZ = 41,		/* internal use only - RESERVED */
+  DB_TYPE_TIMELTZ = 42,		/* internal use only - RESERVED */
     /* end of disabled types */
     DB_TYPE_LIST = DB_TYPE_SEQUENCE,
     DB_TYPE_SMALLINT = DB_TYPE_SHORT,	/* SQL SMALLINT */
     DB_TYPE_VARCHAR = DB_TYPE_STRING,	/* SQL CHAR(n) VARYING values */
     DB_TYPE_UTIME = DB_TYPE_TIMESTAMP,	/* SQL TIMESTAMP */
 
-    DB_TYPE_LAST = DB_TYPE_DATETIMELTZ
+  DB_TYPE_LAST = DB_TYPE_JSON
   } DB_TYPE;
 
 /* Domain information stored in DB_VALUE structures. */
   typedef union db_domain_info DB_DOMAIN_INFO;
   union db_domain_info
->>>>>>> d5193249
   {
     struct general_info
     {
       unsigned char is_null;
       unsigned char type;
+    char * schema_raw;
     } general_info;
     struct numeric_info
     {
@@ -747,21 +680,12 @@
   typedef DB_COLLECTION DB_SEQ;
   typedef DB_COLLECTION DB_SET;
 
-<<<<<<< HEAD
-enum special_column_type
-{
-  MIN_COLUMN = 0,
-  MAX_COLUMN = 1
-};
-typedef enum special_column_type MIN_MAX_COLUMN_TYPE;
-=======
   enum special_column_type
   {
     MIN_COLUMN = 0,
     MAX_COLUMN = 1
   };
   typedef enum special_column_type MIN_MAX_COLUMN_TYPE;
->>>>>>> d5193249
 
 /* Used in btree_coerce_key and btree_ils_adjust_range to represent
  * min or max values, necessary in index search comparisons
@@ -822,16 +746,6 @@
 
 #define VFID_AS_ARGS(vfidp) (vfidp)->volid, (vfidp)->fileid
 
-<<<<<<< HEAD
-typedef struct db_elo DB_ELO;
-
-enum db_elo_type
-{
-  ELO_NULL,			/* do we need this anymore? */
-  ELO_FBO
-};
-typedef enum db_elo_type DB_ELO_TYPE;
-=======
   typedef struct db_elo DB_ELO;
 
   enum db_elo_type
@@ -840,7 +754,6 @@
     ELO_FBO
   };
   typedef enum db_elo_type DB_ELO_TYPE;
->>>>>>> d5193249
 
   struct db_elo
   {
@@ -950,40 +863,6 @@
  * in passing data in and out of the db_ function layer.
  */
 
-<<<<<<< HEAD
-typedef union db_data DB_DATA;
-union db_data
-{
-  int i;
-  short sh;
-  DB_BIGINT bigint;
-  float f;
-  double d;
-  void *p;
-  DB_OBJECT *op;
-  DB_TIME time;
-  DB_TIMETZ timetz;
-  DB_DATE date;
-  DB_TIMESTAMP utime;
-  DB_TIMESTAMPTZ timestamptz;
-  DB_DATETIME datetime;
-  DB_DATETIMETZ datetimetz;
-  DB_MONETARY money;
-  DB_COLLECTION *set;
-  DB_COLLECTION *collect;
-  DB_MIDXKEY midxkey;
-  DB_ELO elo;
-  int error;
-  DB_IDENTIFIER oid;
-  DB_NUMERIC num;
-  DB_CHAR ch;
-  DB_RESULTSET rset;
-  DB_ENUM_ELEMENT enumeration;
-  #if defined (__cplusplus)
-    DB_JSON json;
-  #endif
-};
-=======
   typedef union db_data DB_DATA;
   union db_data
   {
@@ -1012,8 +891,10 @@
     DB_CHAR ch;
     DB_RESULTSET rset;
     DB_ENUM_ELEMENT enumeration;
-  };
->>>>>>> d5193249
+  #if defined (__cplusplus)
+    DB_JSON json;
+  #endif
+  };
 
 /* This is the primary structure used for passing values in and out of
  * the db_ function layer. Values are always tagged with a datatype
@@ -1143,69 +1024,6 @@
  * An attribute having valid default expression, must have NULL default value. Currently, we allow simple expressions
  * like SYS_DATE, CURRENT_TIME. Also we allow to_char expression.
  */
-<<<<<<< HEAD
-typedef struct db_default_expr DB_DEFAULT_EXPR;
-struct db_default_expr
-{
-  DB_DEFAULT_EXPR_TYPE default_expr_type;	/* default expression identifier */
-  int default_expr_op;		/* default expression operator */
-  char *default_expr_format;	/* default expression format */
-};
-
-typedef DB_DATETIME DB_C_DATETIME;
-typedef DB_DATETIMETZ DB_C_DATETIMETZ;
-typedef DB_TIMESTAMP DB_C_TIMESTAMP;
-typedef DB_TIMESTAMPTZ DB_C_TIMESTAMPTZ;
-typedef DB_MONETARY DB_C_MONETARY;
-typedef unsigned char *DB_C_NUMERIC;
-typedef void *DB_C_POINTER;
-typedef DB_IDENTIFIER DB_C_IDENTIFIER;
-
-extern DB_VALUE *db_value_create (void);
-extern DB_VALUE *db_value_copy (DB_VALUE * value);
-extern int db_value_clone (DB_VALUE * src, DB_VALUE * dest);
-extern int db_value_clear (DB_VALUE * value);
-extern int db_value_free (DB_VALUE * value);
-extern int db_value_clear_array (DB_VALUE_ARRAY * value_array);
-extern void db_value_print (const DB_VALUE * value);
-extern int db_value_coerce (const DB_VALUE * src, DB_VALUE * dest, const DB_DOMAIN * desired_domain);
-
-extern int db_value_equal (const DB_VALUE * value1, const DB_VALUE * value2);
-extern int db_value_compare (const DB_VALUE * value1, const DB_VALUE * value2);
-extern int db_value_domain_init (DB_VALUE * value, DB_TYPE type, const int precision, const int scale);
-extern int db_value_domain_min (DB_VALUE * value, DB_TYPE type, const int precision, const int scale, const int codeset,
-				const int collation_id, const DB_ENUMERATION * enumeration);
-extern int db_value_domain_max (DB_VALUE * value, DB_TYPE type, const int precision, const int scale, const int codeset,
-				const int collation_id, const DB_ENUMERATION * enumeration);
-extern int db_value_domain_default (DB_VALUE * value, const DB_TYPE type, const int precision, const int scale,
-				    const int codeset, const int collation_id, DB_ENUMERATION * enumeration);
-extern int db_value_domain_zero (DB_VALUE * value, const DB_TYPE type, const int precision, const int scale);
-extern int db_string_truncate (DB_VALUE * value, const int max_precision);
-extern DB_TYPE db_value_domain_type (const DB_VALUE * value);
-extern DB_TYPE db_value_type (const DB_VALUE * value);
-extern int db_value_precision (const DB_VALUE * value);
-extern int db_value_scale (const DB_VALUE * value);
-extern int db_value_put_null (DB_VALUE * value);
-extern int db_value_put (DB_VALUE * value, const DB_TYPE_C c_type, void *input, const int input_length);
-extern bool db_value_type_is_collection (const DB_VALUE * value);
-extern bool db_value_type_is_numeric (const DB_VALUE * value);
-extern bool db_value_type_is_bit (const DB_VALUE * value);
-extern bool db_value_type_is_char (const DB_VALUE * value);
-extern bool db_value_type_is_internal (const DB_VALUE * value);
-extern bool db_value_is_null (const DB_VALUE * value);
-extern int db_value_get (DB_VALUE * value, const DB_TYPE_C type, void *buf, const int buflen, int *transferlen,
-			 int *outputlen);
-extern int db_value_size (const DB_VALUE * value, DB_TYPE_C type, int *size);
-extern int db_value_char_size (const DB_VALUE * value, int *size);
-extern DB_CURRENCY db_value_get_monetary_currency (const DB_VALUE * value);
-extern double db_value_get_monetary_amount_as_double (const DB_VALUE * value);
-extern int db_value_put_monetary_currency (DB_VALUE * value, const DB_CURRENCY type);
-extern int db_value_put_monetary_amount_as_double (DB_VALUE * value, const double amount);
-
-#ifdef __cplusplus
-extern "C"
-{
-=======
   typedef struct db_default_expr DB_DEFAULT_EXPR;
   struct db_default_expr
   {
@@ -1267,7 +1085,6 @@
 #ifdef __cplusplus
   extern "C"
   {
->>>>>>> d5193249
 #endif
 /*
  * DB_MAKE_ value constructors.
@@ -1276,68 +1093,6 @@
  * arguments. It is not necessary to use these macros but is usually more
  * convenient.
  */
-<<<<<<< HEAD
-  extern int db_make_null (DB_VALUE * value);
-  extern int db_make_int (DB_VALUE * value, const int num);
-  extern int db_make_float (DB_VALUE * value, const DB_C_FLOAT num);
-  extern int db_make_double (DB_VALUE * value, const DB_C_DOUBLE num);
-  extern int db_make_object (DB_VALUE * value, DB_C_OBJECT * obj);
-  extern int db_make_set (DB_VALUE * value, DB_C_SET * set);
-  extern int db_make_multiset (DB_VALUE * value, DB_C_SET * set);
-  extern int db_make_sequence (DB_VALUE * value, DB_C_SET * set);
-  extern int db_make_collection (DB_VALUE * value, DB_C_SET * set);
-  extern int db_make_midxkey (DB_VALUE * value, DB_MIDXKEY * midxkey);
-  extern int db_make_elo (DB_VALUE * value, DB_TYPE type, const DB_ELO * elo);
-  extern int db_make_time (DB_VALUE * value, const int hour, const int minute, const int second);
-  extern int db_make_timetz (DB_VALUE * value, const DB_TIMETZ * timetz_value);
-  extern int db_make_timeltz (DB_VALUE * value, const DB_TIME * time_value);
-  extern int db_value_put_encoded_time (DB_VALUE * value, const DB_TIME * time_value);
-  extern int db_make_date (DB_VALUE * value, const int month, const int day, const int year);
-  extern int db_value_put_encoded_date (DB_VALUE * value, const DB_DATE * date_value);
-  extern int db_make_timestamp (DB_VALUE * value, const DB_C_TIMESTAMP timeval);
-  extern int db_make_timestampltz (DB_VALUE * value, const DB_C_TIMESTAMP ts_val);
-  extern int db_make_timestamptz (DB_VALUE * value, const DB_C_TIMESTAMPTZ * ts_tz_val);
-  extern int db_make_datetime (DB_VALUE * value, const DB_DATETIME * datetime);
-  extern int db_make_datetimeltz (DB_VALUE * value, const DB_DATETIME * datetime);
-  extern int db_make_datetimetz (DB_VALUE * value, const DB_DATETIMETZ * datetimetz);
-  extern int db_make_monetary (DB_VALUE * value, const DB_CURRENCY type, const double amount);
-  extern int db_make_pointer (DB_VALUE * value, DB_C_POINTER ptr);
-  extern int db_make_error (DB_VALUE * value, const int errcode);
-  extern int db_make_method_error (DB_VALUE * value, const int errcode, const char *errmsg);
-  extern int db_make_short (DB_VALUE * value, const DB_C_SHORT num);
-  extern int db_make_bigint (DB_VALUE * value, const DB_BIGINT num);
-  extern int db_make_string (DB_VALUE * value, const char *str);
-  extern int db_make_string_copy (DB_VALUE * value, const char *str);
-  extern int db_make_numeric (DB_VALUE * value, const DB_C_NUMERIC num, const int precision, const int scale);
-  extern int db_value_put_numeric (DB_VALUE * value, DB_C_NUMERIC num);
-  extern int db_make_bit (DB_VALUE * value, const int bit_length, const DB_C_BIT bit_str, const int bit_str_bit_size);
-  extern int db_value_put_bit (DB_VALUE * value, DB_C_BIT str, int size);
-  extern int db_make_varbit (DB_VALUE * value, const int max_bit_length, const DB_C_BIT bit_str,
-			     const int bit_str_bit_size);
-  extern int db_value_put_varbit (DB_VALUE * value, DB_C_BIT str, int size);
-  extern int db_make_char (DB_VALUE * value, const int char_length, const DB_C_CHAR str, const int char_str_byte_size,
-			   const int codeset, const int collation_id);
-  extern int db_value_put_char (DB_VALUE * value, DB_C_CHAR str, int size);
-  extern int db_make_varchar (DB_VALUE * value, const int max_char_length, const DB_C_CHAR str,
-			      const int char_str_byte_size, const int codeset, const int collation_id);
-  extern int db_value_put_varchar (DB_VALUE * value, DB_C_CHAR str, int size);
-  extern int db_make_nchar (DB_VALUE * value, const int nchar_length, const DB_C_NCHAR str,
-			    const int nchar_str_byte_size, const int codeset, const int collation_id);
-  extern int db_value_put_nchar (DB_VALUE * value, DB_C_NCHAR str, int size);
-  extern int db_make_varnchar (DB_VALUE * value, const int max_nchar_length, const DB_C_NCHAR str,
-			       const int nchar_str_byte_size, const int codeset, const int collation_id);
-  extern int db_value_put_varnchar (DB_VALUE * value, DB_C_NCHAR str, int size);
-
-  extern int db_make_enumeration (DB_VALUE * value, unsigned short index, DB_C_CHAR str, int size,
-				  unsigned char codeset, const int collation_id);
-
-  extern DB_CURRENCY db_get_currency_default (void);
-
-  extern int db_make_resultset (DB_VALUE * value, const DB_RESULTSET handle);
-
-#ifdef __cplusplus
-}
-=======
     extern int db_make_null (DB_VALUE * value);
     extern int db_make_int (DB_VALUE * value, const int num);
     extern int db_make_float (DB_VALUE * value, const DB_C_FLOAT num);
@@ -1398,7 +1153,6 @@
 
 #ifdef __cplusplus
   }
->>>>>>> d5193249
 #endif
 /*
  * DB_GET_ accessor macros.
