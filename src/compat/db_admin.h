--- conflicted
+++ resolved
@@ -25,27 +25,7 @@
 #define _DB_ADMIN_H_
 
 #if !defined(SERVER_MODE)
-<<<<<<< HEAD
-#define DB_CLIENT_TYPE_DEFAULT          1
-#define DB_CLIENT_TYPE_CSQL             2
-#define DB_CLIENT_TYPE_READ_ONLY_CSQL   3
-#define DB_CLIENT_TYPE_BROKER           4
-#define DB_CLIENT_TYPE_READ_ONLY_BROKER 5
-#define DB_CLIENT_TYPE_SLAVE_ONLY_BROKER 6
-#define DB_CLIENT_TYPE_ADMIN_UTILITY    7
-#define DB_CLIENT_TYPE_ADMIN_CSQL       8
-#define DB_CLIENT_TYPE_LOG_COPIER       9
-#define DB_CLIENT_TYPE_LOG_APPLIER      10
-#define DB_CLIENT_TYPE_RW_BROKER_REPLICA_ONLY   11
-#define DB_CLIENT_TYPE_RO_BROKER_REPLICA_ONLY   12
-#define DB_CLIENT_TYPE_SO_BROKER_REPLICA_ONLY   13
-#define DB_CLIENT_TYPE_ADMIN_CSQL_WOS   14	/* admin csql that can write on standby */
-#define DB_CLIENT_TYPE_DDL_PROXY        15
-#define DB_CLIENT_TYPE_MAX              DB_CLIENT_TYPE_DDL_PROXY
-extern int db_Client_type;
-=======
 #include "db_client_type.hpp"
->>>>>>> a951607a
 #endif
 
 #endif /* _DB_ADMIN_H */