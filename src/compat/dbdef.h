/*
 * Copyright (C) 2008 Search Solution Corporation. All rights reserved by Search Solution.
 *
 *   This program is free software; you can redistribute it and/or modify
 *   it under the terms of the GNU General Public License as published by
 *   the Free Software Foundation; either version 2 of the License, or
 *   (at your option) any later version.
 *
 *  This program is distributed in the hope that it will be useful,
 *  but WITHOUT ANY WARRANTY; without even the implied warranty of
 *  MERCHANTABILITY or FITNESS FOR A PARTICULAR PURPOSE. See the
 *  GNU General Public License for more details.
 *
 *  You should have received a copy of the GNU General Public License
 *  along with this program; if not, write to the Free Software
 *  Foundation, Inc., 51 Franklin Street, Fifth Floor, Boston, MA 02110-1301 USA
 *
 */


/*
 * dbdef.h -Supporting definitions for the CUBRID API functions.
 *
 */

#ifndef _DBDEF_H_
#define _DBDEF_H_

#ident "$Id$"

#include "cubrid_api.h"

/* TODO: find a better place for these stuff. This file has no clear purpose */

<<<<<<< HEAD
#define DB_AUTH_ALL \
  ((DB_AUTH) (DB_AUTH_SELECT | DB_AUTH_INSERT | DB_AUTH_UPDATE | DB_AUTH_DELETE | \
   DB_AUTH_ALTER  | DB_AUTH_INDEX  | DB_AUTH_EXECUTE))

/* It is strongly advised that applications use these macros for access
   to the fields of the DB_QUERY_ERROR structure */

#define DB_QUERY_ERROR_LINE(error) ((error)->err_lineno)
#define DB_QUERY_ERROR_CHAR(error) ((error)->err_posno)

/*  These are the status codes that can be returned by
    the functions that iterate over statement results. */
#define DB_CURSOR_SUCCESS      0
#define DB_CURSOR_END          1
#define DB_CURSOR_ERROR       -1

#define DB_IS_CONSTRAINT_UNIQUE_FAMILY(c) \
                                    ( ((c) == DB_CONSTRAINT_UNIQUE          || \
                                       (c) == DB_CONSTRAINT_REVERSE_UNIQUE  || \
                                       (c) == DB_CONSTRAINT_PRIMARY_KEY)       \
                                      ? true : false )

#define DB_IS_CONSTRAINT_INDEX_FAMILY(c) \
                                    ( (DB_IS_CONSTRAINT_UNIQUE_FAMILY(c)    || \
                                       (c) == DB_CONSTRAINT_INDEX           || \
                                       (c) == DB_CONSTRAINT_REVERSE_INDEX   || \
                                       (c) == DB_CONSTRAINT_FOREIGN_KEY)     \
                                      ? true : false )

#define DB_IS_CONSTRAINT_REVERSE_INDEX_FAMILY(c) \
                                    ( ((c) == DB_CONSTRAINT_REVERSE_UNIQUE  || \
                                       (c) == DB_CONSTRAINT_REVERSE_INDEX)     \
                                      ? true : false )

#define DB_IS_CONSTRAINT_FAMILY(c) \
                                    ( (DB_IS_CONSTRAINT_UNIQUE_FAMILY(c)    || \
                                       (c) == DB_CONSTRAINT_NOT_NULL        || \
                                       (c) == DB_CONSTRAINT_FOREIGN_KEY)       \
                                      ? true : false )

#define DB_IS_QUERY_EXECUTED(qet) \
				    ((qet) == DB_QUERY_EXECUTED_NOT_ENDED ||  \
				     (qet) == DB_QUERY_EXECUTED_ENDED_NOT_COMMITTED ||  \
				     (qet) == DB_QUERY_EXECUTED_ENDED_COMMITTED ||  \
				     (qet) == DB_QUERY_EXECUTED_ENDED_COMMITTED_WITH_RESET)

#define DB_IS_QUERY_EXECUTED_ENDED(qet) \
				    ((qet) == DB_QUERY_EXECUTED_ENDED_NOT_COMMITTED ||  \
				     (qet) == DB_QUERY_EXECUTED_ENDED_COMMITTED ||  \
				     (qet) == DB_QUERY_EXECUTED_ENDED_COMMITTED_WITH_RESET)

#define DB_IS_QUERY_EXECUTED_COMMITTED(qet) \
				    ((qet) == DB_QUERY_EXECUTED_ENDED_COMMITTED ||  \
				     (qet) == DB_QUERY_EXECUTED_ENDED_COMMITTED_WITH_RESET)

#define DB_IS_QUERY_EXECUTED_COMMITTED_WITH_RESET(qet) \
				    ((qet) == DB_QUERY_EXECUTED_ENDED_COMMITTED_WITH_RESET)

#define DB_IS_QUERY_EXECUTE_WITH_COMMIT_ALLOWED(qret)  \
				    ((qret) == DB_QUERY_EXECUTE_WITH_COMMIT_ALLOWED)

/* Volume purposes constants.  These are intended for use by the
   db_add_volext API function. */
typedef enum
{
  DB_PERMANENT_DATA_PURPOSE = 0,
  DB_TEMPORARY_DATA_PURPOSE = 1,	/* internal use only */
  DISK_UNKNOWN_PURPOSE = 2,	/* internal use only: Does not mean anything */
} DB_VOLPURPOSE;

typedef enum
{
  DB_PERMANENT_VOLTYPE,
  DB_TEMPORARY_VOLTYPE
} DB_VOLTYPE;

/* These are the status codes that can be returned by db_value_compare. */
typedef enum
{

  DB_SUBSET = -3,		/* strict subset for set types.  */
  DB_UNK = -2,			/* unknown */
  DB_LT = -1,			/* canonical less than */
  DB_EQ = 0,			/* equal */
  DB_GT = 1,			/* canonical greater than, */
  DB_NE = 2,			/* not equal because types incomparable */
  DB_SUPERSET = 3		/* strict superset for set types.  */
} DB_VALUE_COMPARE_RESULT;

/* Object fetch and locking constants.  These are used to specify
   a lock mode when fetching objects using of the explicit fetch and
   lock functions. */
typedef enum
{
  DB_FETCH_READ = 0,		/* Read an object (class or instance) */
  DB_FETCH_WRITE = 1,		/* Update an object (class or instance) */
  DB_FETCH_DIRTY = 2,		/* Does not care about the state of the object (class or instance). Get it even if it
				 * is obsolete or if it becomes obsolete. INTERNAL USE ONLY */
  DB_FETCH_CLREAD_INSTREAD = 3,	/* Read the class and read an instance of class. This is to access an instance in
				 * shared mode Note class must be given INTERNAL USE ONLY */
  DB_FETCH_CLREAD_INSTWRITE = 4,	/* Read the class and update an instance of the class. Note class must be given
					 * This is for creation of instances INTERNAL USE ONLY */
  DB_FETCH_QUERY_READ = 5,	/* Read the class and query (read) all instances of the class. Note class must be given
				 * This is for SQL select INTERNAL USE ONLY */
  DB_FETCH_QUERY_WRITE = 6,	/* Read the class and query (read) all instances of the class and update some of those
				 * instances. Note class must be given This is for Query update (SQL update) or Query
				 * delete (SQL delete) INTERNAL USE ONLY */
  DB_FETCH_SCAN = 7,		/* Read the class for scan purpose The lock of the lock should be kept since the actual 
				 * access happens later. This is for loading an index. INTERNAL USE ONLY */
  DB_FETCH_EXCLUSIVE_SCAN = 8	/* Read the class for exclusive scan purpose The lock of the lock should be kept since
				 * the actual access happens later. This is for loading an index. INTERNAL USE ONLY */
} DB_FETCH_MODE;

/* Authorization type identifier constants.  The numeric values of these
   are defined such that they can be used with the bitwise or operator
    "|" in order to specify more than one authorization type. */
typedef enum
{
  DB_AUTH_NONE = 0,
  DB_AUTH_SELECT = 1,
  DB_AUTH_INSERT = 2,
  DB_AUTH_UPDATE = 4,
  DB_AUTH_DELETE = 8,
  DB_AUTH_REPLACE = DB_AUTH_DELETE | DB_AUTH_INSERT,
  DB_AUTH_INSERT_UPDATE = DB_AUTH_UPDATE | DB_AUTH_INSERT,
  DB_AUTH_UPDATE_DELETE = DB_AUTH_UPDATE | DB_AUTH_DELETE,
  DB_AUTH_INSERT_UPDATE_DELETE = DB_AUTH_INSERT_UPDATE | DB_AUTH_DELETE,
  DB_AUTH_ALTER = 16,
  DB_AUTH_INDEX = 32,
  DB_AUTH_EXECUTE = 64
} DB_AUTH;

/* object_id type constants used in a db_register_ldb api call to specify
   whether a local database supports intrinsic object identity or user-
   defined object identity. */
typedef enum
{
  DB_OID_INTRINSIC = 1,
  DB_OID_USER_DEFINED
} DB_OBJECT_ID_TYPE;

/* These are abstract data type pointers used by the functions
   that issue SQL statements and return their results. */
typedef struct db_query_result DB_QUERY_RESULT;
typedef struct db_query_type DB_QUERY_TYPE;

/*
 *  The DB_QUERY_EXECUTION_ENDING_TYPE enumeration is used to reduce the number of message communication between
 * client and server. Thus, when possible, "execute query", "end query" and "commit" can be executed using only one
 * message. This optimization has a serious impact on performance. Check db_init_statement_execution_end_type function
 * to see when the optimization can be used.
*/
typedef enum db_query_execution_ending_type DB_QUERY_EXECUTION_ENDING_TYPE;
enum db_query_execution_ending_type
{
  DB_QUERY_EXECUTE_WITH_COMMIT_NOT_ALLOWED = 0,	/* query execution with commit not allowed */
  DB_QUERY_EXECUTE_WITH_COMMIT_ALLOWED,	/* query execution with commit allowed */
  DB_QUERY_EXECUTED_NOT_ENDED,	/* query executed but not ended */
  DB_QUERY_EXECUTED_ENDED_NOT_COMMITTED,	/* query executed, ended but not committed */
  DB_QUERY_EXECUTED_ENDED_COMMITTED,	/* query executed, ended, committed without reset */
  DB_QUERY_EXECUTED_ENDED_COMMITTED_WITH_RESET	/* query executed, ended, committed with reset */
};

/* Type of the column in SELECT list within DB_QUERY_TYPE structure */
typedef enum
{
  DB_COL_EXPR,
  DB_COL_VALUE,
  DB_COL_NAME,
  DB_COL_OID,
  DB_COL_PATH,
  DB_COL_FUNC,
  DB_COL_OTHER
} DB_COL_TYPE;

typedef enum db_class_modification_status
{
  DB_CLASS_NOT_MODIFIED,
  DB_CLASS_MODIFIED,
  DB_CLASS_ERROR
} DB_CLASS_MODIFICATION_STATUS;


/* Structure used to contain information about the position of
   an error detected while compiling a statement. */
typedef struct db_query_error DB_QUERY_ERROR;
struct db_query_error
{

  int err_lineno;		/* Line number where error occurred */
  int err_posno;		/* Position number where error occurred */
};

/* ESQL/CSQL/API INTERFACE */
typedef struct db_session DB_SESSION;
typedef struct parser_node DB_NODE;
typedef DB_NODE DB_SESSION_ERROR;
typedef DB_NODE DB_SESSION_WARNING;
typedef DB_NODE DB_PARAMETER;
typedef DB_NODE DB_MARKER;
typedef int STATEMENT_ID;

/* These are abstract data type pointers used by the "browsing" functions.
 * Currently they map directly onto internal unpublished data
 * structures but that are subject to change. API programs are
 * allowed to use them only for those API functions that
 * return them or accept them as arguments. API functions cannot
 * make direct structure references or make any assumptions about
 * the actual definition of these structures.
 */
typedef struct sm_attribute DB_ATTRIBUTE;
typedef struct sm_method DB_METHOD;
typedef struct sm_method_argument DB_METHARG;
typedef struct sm_method_file DB_METHFILE;
typedef struct sm_resolution DB_RESOLUTION;
typedef struct sm_query_spec DB_QUERY_SPEC;
typedef struct tp_domain DB_DOMAIN;

/* These are handles to attribute and method descriptors that can
   be used for optimized lookup during repeated operations.
   They are NOT the same as the DB_ATTRIBUTE and DB_METHOD handles. */
typedef struct sm_descriptor DB_ATTDESC;
typedef struct sm_descriptor DB_METHDESC;

/* These structures are used for building editing templates on classes
 * and objects.  Templates allow the specification of multiple
 * operations to the object that are treated as an atomic unit.  If any
 * of the operations in the template fail, none of the operations
 * will be applied to the object.
 * They are defined as abstract data types on top of internal
 * data structures, API programs are not allowed to make assumptions
 * about the contents of these structures.
 */

typedef struct sm_template DB_CTMPL;
typedef struct obj_template DB_OTMPL;

/* Structure used to define statically linked methods. */
typedef void (*METHOD_LINK_FUNCTION) ();
typedef struct db_method_link DB_METHOD_LINK;
struct db_method_link
{

  const char *method;
  METHOD_LINK_FUNCTION function;

};

/* Used to indicate the status of a trigger.
 * If a trigger is ACTIVE, it will be raised when its event is
 * detected.  If it is INACTIVE, it will not be raised.  If it is
 * INVALID, it indicates that the class associated with the trigger
 * has been deleted.
 */
typedef enum
{

  TR_STATUS_INVALID = 0,
  TR_STATUS_INACTIVE = 1,
  TR_STATUS_ACTIVE = 2
} DB_TRIGGER_STATUS;


/* These define the possible trigger event types.
 * The system depends on the numeric order of these constants, do not
 * modify this definition without understanding the trigger manager
 * source.
 */
typedef enum
{

  /* common to both class cache & attribute cache */
  TR_EVENT_UPDATE = 0,
  TR_EVENT_STATEMENT_UPDATE = 1,
  TR_MAX_ATTRIBUTE_TRIGGERS = TR_EVENT_STATEMENT_UPDATE + 1,

  /* class cache events */
  TR_EVENT_DELETE = 2,
  TR_EVENT_STATEMENT_DELETE = 3,
  TR_EVENT_INSERT = 4,
  TR_EVENT_STATEMENT_INSERT = 5,
  TR_EVENT_ALTER = 6,		/* currently unsupported */
  TR_EVENT_DROP = 7,		/* currently unsupported */
  TR_MAX_CLASS_TRIGGERS = TR_EVENT_DROP + 1,

  /* user cache events */
  TR_EVENT_COMMIT = 8,
  TR_EVENT_ROLLBACK = 9,
  TR_EVENT_ABORT = 10,		/* currently unsupported */
  TR_EVENT_TIMEOUT = 11,	/* currently unsupported */

  /* default */
  TR_EVENT_NULL = 12,

  /* not really event, but used for processing */
  TR_EVENT_ALL = 13
} DB_TRIGGER_EVENT;

/* These define the possible trigger activity times. Numeric order is
 * important here, don't change without understanding
 * the trigger manager source.
 */
typedef enum
{
  TR_TIME_NULL = 0,
  TR_TIME_BEFORE = 1,
  TR_TIME_AFTER = 2,
  TR_TIME_DEFERRED = 3
} DB_TRIGGER_TIME;

/* These define the possible trigger action types. */
typedef enum
{
  TR_ACT_NULL = 0,		/* no action */
  TR_ACT_EXPRESSION = 1,	/* complex expression */
  TR_ACT_REJECT = 2,		/* REJECT action */
  TR_ACT_INVALIDATE = 3,	/* INVALIDATE TRANSACTION action */
  TR_ACT_PRINT = 4		/* PRINT action */
} DB_TRIGGER_ACTION;

/* This is the generic pointer to database objects.  An object may be
 * either an instance or a class.  The actual structure is defined
 * elsewhere and it is not necessary for database applications to
 * understand its contents.
 */
typedef struct db_object DB_OBJECT, *MOP;

/* Structure defining the common list link header used by the general
 * list routines.  Any structure in the db_ layer that are linked in
 * lists will follow this convention.
 */
typedef struct db_list DB_LIST;
struct db_list
{

  struct db_list *next;

};

/* List structure with an additional name field.
 * Used by: obsolete browsing functions
 *  pt_find_labels
 *  db_get_savepoints
 *  "object id" functions in SQL/M
 */
typedef struct db_namelist DB_NAMELIST;

struct db_namelist
{
  struct db_namelist *next;
  const char *name;

};

/* List structure with additional object pointer field.
   Might belong in dbtype.h but we rarely use object lists on the server. */
typedef struct db_objlist DB_OBJLIST;
typedef struct db_objlist *MOPLIST;

struct db_objlist
{
  struct db_objlist *next;
  struct db_object *op;

};

typedef struct sm_class_constraint DB_CONSTRAINT;
typedef struct sm_function_index_info DB_FUNCTION_INDEX_INFO;


/* Types of constraints that may be applied to applibutes.  This type
   is used by the db_add_constraint()/db_drop_constraint() API functions. */
typedef enum
{
  DB_CONSTRAINT_UNIQUE = 0,
  DB_CONSTRAINT_INDEX = 1,
  DB_CONSTRAINT_NOT_NULL = 2,
  DB_CONSTRAINT_REVERSE_UNIQUE = 3,
  DB_CONSTRAINT_REVERSE_INDEX = 4,
  DB_CONSTRAINT_PRIMARY_KEY = 5,
  DB_CONSTRAINT_FOREIGN_KEY = 6
} DB_CONSTRAINT_TYPE;

typedef enum
{
  DB_FK_DELETE = 0,
  DB_FK_UPDATE = 1
} DB_FK_ACTION_TYPE;

typedef enum
{
  DB_INSTANCE_OF_A_CLASS = 'a',
  DB_INSTANCE_OF_A_PROXY = 'b',
  DB_INSTANCE_OF_A_VCLASS_OF_A_CLASS = 'c',
  DB_INSTANCE_OF_A_VCLASS_OF_A_PROXY = 'd',
  DB_INSTANCE_OF_NONUPDATABLE_OBJECT = 'e'
} DB_OBJECT_TYPE;

/* session state id */
typedef unsigned int SESSION_ID;
/* uninitialized value for session id */
#define DB_EMPTY_SESSION			0
/* uninitialized value for row count */
#define DB_ROW_COUNT_NOT_SET			-2
=======
>>>>>>> c5b82314
#define SERVER_SESSION_KEY_SIZE			8

typedef struct dbdef_vol_ext_info DBDEF_VOL_EXT_INFO;
struct dbdef_vol_ext_info
{
  const char *path;		/* Directory where the volume extension is created.  If NULL, is given, it defaults to
				 * the system parameter. */
  const char *name;		/* Name of the volume extension If NULL, system generates one like "db".ext"volid"
				 * where "db" is the database name and "volid" is the volume identifier to be assigned
				 * to the volume extension. */
  const char *comments;		/* Comments which are included in the volume extension header. */
  int max_npages;		/* Maximum pages of this volume */
  int extend_npages;		/* Number of pages to extend - used for generic volume only */
  INT32 nsect_total;		/* DKNSECTS type, number of sectors for volume extension */
  INT32 nsect_max;		/* DKNSECTS type, maximum number of sectors for volume extension */
  int max_writesize_in_sec;	/* the amount of volume written per second */
  DB_VOLPURPOSE purpose;	/* The purpose of the volume extension. One of the following: -
				 * DB_PERMANENT_DATA_PURPOSE, DB_TEMPORARY_DATA_PURPOSE */
  DB_VOLTYPE voltype;		/* Permanent of temporary volume type */
  bool overwrite;
};

typedef enum
{
  DB_PARTITION_HASH = 0,
  DB_PARTITION_RANGE,
  DB_PARTITION_LIST
} DB_PARTITION_TYPE;

typedef enum
{
  DB_NOT_PARTITIONED_CLASS = 0,
  DB_PARTITIONED_CLASS = 1,
  DB_PARTITION_CLASS = 2
} DB_CLASS_PARTITION_TYPE;

#endif /* _DBDEF_H_ */<|MERGE_RESOLUTION|>--- conflicted
+++ resolved
@@ -29,416 +29,6 @@
 #ident "$Id$"
 
 #include "cubrid_api.h"
-
-/* TODO: find a better place for these stuff. This file has no clear purpose */
-
-<<<<<<< HEAD
-#define DB_AUTH_ALL \
-  ((DB_AUTH) (DB_AUTH_SELECT | DB_AUTH_INSERT | DB_AUTH_UPDATE | DB_AUTH_DELETE | \
-   DB_AUTH_ALTER  | DB_AUTH_INDEX  | DB_AUTH_EXECUTE))
-
-/* It is strongly advised that applications use these macros for access
-   to the fields of the DB_QUERY_ERROR structure */
-
-#define DB_QUERY_ERROR_LINE(error) ((error)->err_lineno)
-#define DB_QUERY_ERROR_CHAR(error) ((error)->err_posno)
-
-/*  These are the status codes that can be returned by
-    the functions that iterate over statement results. */
-#define DB_CURSOR_SUCCESS      0
-#define DB_CURSOR_END          1
-#define DB_CURSOR_ERROR       -1
-
-#define DB_IS_CONSTRAINT_UNIQUE_FAMILY(c) \
-                                    ( ((c) == DB_CONSTRAINT_UNIQUE          || \
-                                       (c) == DB_CONSTRAINT_REVERSE_UNIQUE  || \
-                                       (c) == DB_CONSTRAINT_PRIMARY_KEY)       \
-                                      ? true : false )
-
-#define DB_IS_CONSTRAINT_INDEX_FAMILY(c) \
-                                    ( (DB_IS_CONSTRAINT_UNIQUE_FAMILY(c)    || \
-                                       (c) == DB_CONSTRAINT_INDEX           || \
-                                       (c) == DB_CONSTRAINT_REVERSE_INDEX   || \
-                                       (c) == DB_CONSTRAINT_FOREIGN_KEY)     \
-                                      ? true : false )
-
-#define DB_IS_CONSTRAINT_REVERSE_INDEX_FAMILY(c) \
-                                    ( ((c) == DB_CONSTRAINT_REVERSE_UNIQUE  || \
-                                       (c) == DB_CONSTRAINT_REVERSE_INDEX)     \
-                                      ? true : false )
-
-#define DB_IS_CONSTRAINT_FAMILY(c) \
-                                    ( (DB_IS_CONSTRAINT_UNIQUE_FAMILY(c)    || \
-                                       (c) == DB_CONSTRAINT_NOT_NULL        || \
-                                       (c) == DB_CONSTRAINT_FOREIGN_KEY)       \
-                                      ? true : false )
-
-#define DB_IS_QUERY_EXECUTED(qet) \
-				    ((qet) == DB_QUERY_EXECUTED_NOT_ENDED ||  \
-				     (qet) == DB_QUERY_EXECUTED_ENDED_NOT_COMMITTED ||  \
-				     (qet) == DB_QUERY_EXECUTED_ENDED_COMMITTED ||  \
-				     (qet) == DB_QUERY_EXECUTED_ENDED_COMMITTED_WITH_RESET)
-
-#define DB_IS_QUERY_EXECUTED_ENDED(qet) \
-				    ((qet) == DB_QUERY_EXECUTED_ENDED_NOT_COMMITTED ||  \
-				     (qet) == DB_QUERY_EXECUTED_ENDED_COMMITTED ||  \
-				     (qet) == DB_QUERY_EXECUTED_ENDED_COMMITTED_WITH_RESET)
-
-#define DB_IS_QUERY_EXECUTED_COMMITTED(qet) \
-				    ((qet) == DB_QUERY_EXECUTED_ENDED_COMMITTED ||  \
-				     (qet) == DB_QUERY_EXECUTED_ENDED_COMMITTED_WITH_RESET)
-
-#define DB_IS_QUERY_EXECUTED_COMMITTED_WITH_RESET(qet) \
-				    ((qet) == DB_QUERY_EXECUTED_ENDED_COMMITTED_WITH_RESET)
-
-#define DB_IS_QUERY_EXECUTE_WITH_COMMIT_ALLOWED(qret)  \
-				    ((qret) == DB_QUERY_EXECUTE_WITH_COMMIT_ALLOWED)
-
-/* Volume purposes constants.  These are intended for use by the
-   db_add_volext API function. */
-typedef enum
-{
-  DB_PERMANENT_DATA_PURPOSE = 0,
-  DB_TEMPORARY_DATA_PURPOSE = 1,	/* internal use only */
-  DISK_UNKNOWN_PURPOSE = 2,	/* internal use only: Does not mean anything */
-} DB_VOLPURPOSE;
-
-typedef enum
-{
-  DB_PERMANENT_VOLTYPE,
-  DB_TEMPORARY_VOLTYPE
-} DB_VOLTYPE;
-
-/* These are the status codes that can be returned by db_value_compare. */
-typedef enum
-{
-
-  DB_SUBSET = -3,		/* strict subset for set types.  */
-  DB_UNK = -2,			/* unknown */
-  DB_LT = -1,			/* canonical less than */
-  DB_EQ = 0,			/* equal */
-  DB_GT = 1,			/* canonical greater than, */
-  DB_NE = 2,			/* not equal because types incomparable */
-  DB_SUPERSET = 3		/* strict superset for set types.  */
-} DB_VALUE_COMPARE_RESULT;
-
-/* Object fetch and locking constants.  These are used to specify
-   a lock mode when fetching objects using of the explicit fetch and
-   lock functions. */
-typedef enum
-{
-  DB_FETCH_READ = 0,		/* Read an object (class or instance) */
-  DB_FETCH_WRITE = 1,		/* Update an object (class or instance) */
-  DB_FETCH_DIRTY = 2,		/* Does not care about the state of the object (class or instance). Get it even if it
-				 * is obsolete or if it becomes obsolete. INTERNAL USE ONLY */
-  DB_FETCH_CLREAD_INSTREAD = 3,	/* Read the class and read an instance of class. This is to access an instance in
-				 * shared mode Note class must be given INTERNAL USE ONLY */
-  DB_FETCH_CLREAD_INSTWRITE = 4,	/* Read the class and update an instance of the class. Note class must be given
-					 * This is for creation of instances INTERNAL USE ONLY */
-  DB_FETCH_QUERY_READ = 5,	/* Read the class and query (read) all instances of the class. Note class must be given
-				 * This is for SQL select INTERNAL USE ONLY */
-  DB_FETCH_QUERY_WRITE = 6,	/* Read the class and query (read) all instances of the class and update some of those
-				 * instances. Note class must be given This is for Query update (SQL update) or Query
-				 * delete (SQL delete) INTERNAL USE ONLY */
-  DB_FETCH_SCAN = 7,		/* Read the class for scan purpose The lock of the lock should be kept since the actual 
-				 * access happens later. This is for loading an index. INTERNAL USE ONLY */
-  DB_FETCH_EXCLUSIVE_SCAN = 8	/* Read the class for exclusive scan purpose The lock of the lock should be kept since
-				 * the actual access happens later. This is for loading an index. INTERNAL USE ONLY */
-} DB_FETCH_MODE;
-
-/* Authorization type identifier constants.  The numeric values of these
-   are defined such that they can be used with the bitwise or operator
-    "|" in order to specify more than one authorization type. */
-typedef enum
-{
-  DB_AUTH_NONE = 0,
-  DB_AUTH_SELECT = 1,
-  DB_AUTH_INSERT = 2,
-  DB_AUTH_UPDATE = 4,
-  DB_AUTH_DELETE = 8,
-  DB_AUTH_REPLACE = DB_AUTH_DELETE | DB_AUTH_INSERT,
-  DB_AUTH_INSERT_UPDATE = DB_AUTH_UPDATE | DB_AUTH_INSERT,
-  DB_AUTH_UPDATE_DELETE = DB_AUTH_UPDATE | DB_AUTH_DELETE,
-  DB_AUTH_INSERT_UPDATE_DELETE = DB_AUTH_INSERT_UPDATE | DB_AUTH_DELETE,
-  DB_AUTH_ALTER = 16,
-  DB_AUTH_INDEX = 32,
-  DB_AUTH_EXECUTE = 64
-} DB_AUTH;
-
-/* object_id type constants used in a db_register_ldb api call to specify
-   whether a local database supports intrinsic object identity or user-
-   defined object identity. */
-typedef enum
-{
-  DB_OID_INTRINSIC = 1,
-  DB_OID_USER_DEFINED
-} DB_OBJECT_ID_TYPE;
-
-/* These are abstract data type pointers used by the functions
-   that issue SQL statements and return their results. */
-typedef struct db_query_result DB_QUERY_RESULT;
-typedef struct db_query_type DB_QUERY_TYPE;
-
-/*
- *  The DB_QUERY_EXECUTION_ENDING_TYPE enumeration is used to reduce the number of message communication between
- * client and server. Thus, when possible, "execute query", "end query" and "commit" can be executed using only one
- * message. This optimization has a serious impact on performance. Check db_init_statement_execution_end_type function
- * to see when the optimization can be used.
-*/
-typedef enum db_query_execution_ending_type DB_QUERY_EXECUTION_ENDING_TYPE;
-enum db_query_execution_ending_type
-{
-  DB_QUERY_EXECUTE_WITH_COMMIT_NOT_ALLOWED = 0,	/* query execution with commit not allowed */
-  DB_QUERY_EXECUTE_WITH_COMMIT_ALLOWED,	/* query execution with commit allowed */
-  DB_QUERY_EXECUTED_NOT_ENDED,	/* query executed but not ended */
-  DB_QUERY_EXECUTED_ENDED_NOT_COMMITTED,	/* query executed, ended but not committed */
-  DB_QUERY_EXECUTED_ENDED_COMMITTED,	/* query executed, ended, committed without reset */
-  DB_QUERY_EXECUTED_ENDED_COMMITTED_WITH_RESET	/* query executed, ended, committed with reset */
-};
-
-/* Type of the column in SELECT list within DB_QUERY_TYPE structure */
-typedef enum
-{
-  DB_COL_EXPR,
-  DB_COL_VALUE,
-  DB_COL_NAME,
-  DB_COL_OID,
-  DB_COL_PATH,
-  DB_COL_FUNC,
-  DB_COL_OTHER
-} DB_COL_TYPE;
-
-typedef enum db_class_modification_status
-{
-  DB_CLASS_NOT_MODIFIED,
-  DB_CLASS_MODIFIED,
-  DB_CLASS_ERROR
-} DB_CLASS_MODIFICATION_STATUS;
-
-
-/* Structure used to contain information about the position of
-   an error detected while compiling a statement. */
-typedef struct db_query_error DB_QUERY_ERROR;
-struct db_query_error
-{
-
-  int err_lineno;		/* Line number where error occurred */
-  int err_posno;		/* Position number where error occurred */
-};
-
-/* ESQL/CSQL/API INTERFACE */
-typedef struct db_session DB_SESSION;
-typedef struct parser_node DB_NODE;
-typedef DB_NODE DB_SESSION_ERROR;
-typedef DB_NODE DB_SESSION_WARNING;
-typedef DB_NODE DB_PARAMETER;
-typedef DB_NODE DB_MARKER;
-typedef int STATEMENT_ID;
-
-/* These are abstract data type pointers used by the "browsing" functions.
- * Currently they map directly onto internal unpublished data
- * structures but that are subject to change. API programs are
- * allowed to use them only for those API functions that
- * return them or accept them as arguments. API functions cannot
- * make direct structure references or make any assumptions about
- * the actual definition of these structures.
- */
-typedef struct sm_attribute DB_ATTRIBUTE;
-typedef struct sm_method DB_METHOD;
-typedef struct sm_method_argument DB_METHARG;
-typedef struct sm_method_file DB_METHFILE;
-typedef struct sm_resolution DB_RESOLUTION;
-typedef struct sm_query_spec DB_QUERY_SPEC;
-typedef struct tp_domain DB_DOMAIN;
-
-/* These are handles to attribute and method descriptors that can
-   be used for optimized lookup during repeated operations.
-   They are NOT the same as the DB_ATTRIBUTE and DB_METHOD handles. */
-typedef struct sm_descriptor DB_ATTDESC;
-typedef struct sm_descriptor DB_METHDESC;
-
-/* These structures are used for building editing templates on classes
- * and objects.  Templates allow the specification of multiple
- * operations to the object that are treated as an atomic unit.  If any
- * of the operations in the template fail, none of the operations
- * will be applied to the object.
- * They are defined as abstract data types on top of internal
- * data structures, API programs are not allowed to make assumptions
- * about the contents of these structures.
- */
-
-typedef struct sm_template DB_CTMPL;
-typedef struct obj_template DB_OTMPL;
-
-/* Structure used to define statically linked methods. */
-typedef void (*METHOD_LINK_FUNCTION) ();
-typedef struct db_method_link DB_METHOD_LINK;
-struct db_method_link
-{
-
-  const char *method;
-  METHOD_LINK_FUNCTION function;
-
-};
-
-/* Used to indicate the status of a trigger.
- * If a trigger is ACTIVE, it will be raised when its event is
- * detected.  If it is INACTIVE, it will not be raised.  If it is
- * INVALID, it indicates that the class associated with the trigger
- * has been deleted.
- */
-typedef enum
-{
-
-  TR_STATUS_INVALID = 0,
-  TR_STATUS_INACTIVE = 1,
-  TR_STATUS_ACTIVE = 2
-} DB_TRIGGER_STATUS;
-
-
-/* These define the possible trigger event types.
- * The system depends on the numeric order of these constants, do not
- * modify this definition without understanding the trigger manager
- * source.
- */
-typedef enum
-{
-
-  /* common to both class cache & attribute cache */
-  TR_EVENT_UPDATE = 0,
-  TR_EVENT_STATEMENT_UPDATE = 1,
-  TR_MAX_ATTRIBUTE_TRIGGERS = TR_EVENT_STATEMENT_UPDATE + 1,
-
-  /* class cache events */
-  TR_EVENT_DELETE = 2,
-  TR_EVENT_STATEMENT_DELETE = 3,
-  TR_EVENT_INSERT = 4,
-  TR_EVENT_STATEMENT_INSERT = 5,
-  TR_EVENT_ALTER = 6,		/* currently unsupported */
-  TR_EVENT_DROP = 7,		/* currently unsupported */
-  TR_MAX_CLASS_TRIGGERS = TR_EVENT_DROP + 1,
-
-  /* user cache events */
-  TR_EVENT_COMMIT = 8,
-  TR_EVENT_ROLLBACK = 9,
-  TR_EVENT_ABORT = 10,		/* currently unsupported */
-  TR_EVENT_TIMEOUT = 11,	/* currently unsupported */
-
-  /* default */
-  TR_EVENT_NULL = 12,
-
-  /* not really event, but used for processing */
-  TR_EVENT_ALL = 13
-} DB_TRIGGER_EVENT;
-
-/* These define the possible trigger activity times. Numeric order is
- * important here, don't change without understanding
- * the trigger manager source.
- */
-typedef enum
-{
-  TR_TIME_NULL = 0,
-  TR_TIME_BEFORE = 1,
-  TR_TIME_AFTER = 2,
-  TR_TIME_DEFERRED = 3
-} DB_TRIGGER_TIME;
-
-/* These define the possible trigger action types. */
-typedef enum
-{
-  TR_ACT_NULL = 0,		/* no action */
-  TR_ACT_EXPRESSION = 1,	/* complex expression */
-  TR_ACT_REJECT = 2,		/* REJECT action */
-  TR_ACT_INVALIDATE = 3,	/* INVALIDATE TRANSACTION action */
-  TR_ACT_PRINT = 4		/* PRINT action */
-} DB_TRIGGER_ACTION;
-
-/* This is the generic pointer to database objects.  An object may be
- * either an instance or a class.  The actual structure is defined
- * elsewhere and it is not necessary for database applications to
- * understand its contents.
- */
-typedef struct db_object DB_OBJECT, *MOP;
-
-/* Structure defining the common list link header used by the general
- * list routines.  Any structure in the db_ layer that are linked in
- * lists will follow this convention.
- */
-typedef struct db_list DB_LIST;
-struct db_list
-{
-
-  struct db_list *next;
-
-};
-
-/* List structure with an additional name field.
- * Used by: obsolete browsing functions
- *  pt_find_labels
- *  db_get_savepoints
- *  "object id" functions in SQL/M
- */
-typedef struct db_namelist DB_NAMELIST;
-
-struct db_namelist
-{
-  struct db_namelist *next;
-  const char *name;
-
-};
-
-/* List structure with additional object pointer field.
-   Might belong in dbtype.h but we rarely use object lists on the server. */
-typedef struct db_objlist DB_OBJLIST;
-typedef struct db_objlist *MOPLIST;
-
-struct db_objlist
-{
-  struct db_objlist *next;
-  struct db_object *op;
-
-};
-
-typedef struct sm_class_constraint DB_CONSTRAINT;
-typedef struct sm_function_index_info DB_FUNCTION_INDEX_INFO;
-
-
-/* Types of constraints that may be applied to applibutes.  This type
-   is used by the db_add_constraint()/db_drop_constraint() API functions. */
-typedef enum
-{
-  DB_CONSTRAINT_UNIQUE = 0,
-  DB_CONSTRAINT_INDEX = 1,
-  DB_CONSTRAINT_NOT_NULL = 2,
-  DB_CONSTRAINT_REVERSE_UNIQUE = 3,
-  DB_CONSTRAINT_REVERSE_INDEX = 4,
-  DB_CONSTRAINT_PRIMARY_KEY = 5,
-  DB_CONSTRAINT_FOREIGN_KEY = 6
-} DB_CONSTRAINT_TYPE;
-
-typedef enum
-{
-  DB_FK_DELETE = 0,
-  DB_FK_UPDATE = 1
-} DB_FK_ACTION_TYPE;
-
-typedef enum
-{
-  DB_INSTANCE_OF_A_CLASS = 'a',
-  DB_INSTANCE_OF_A_PROXY = 'b',
-  DB_INSTANCE_OF_A_VCLASS_OF_A_CLASS = 'c',
-  DB_INSTANCE_OF_A_VCLASS_OF_A_PROXY = 'd',
-  DB_INSTANCE_OF_NONUPDATABLE_OBJECT = 'e'
-} DB_OBJECT_TYPE;
-
-/* session state id */
-typedef unsigned int SESSION_ID;
-/* uninitialized value for session id */
-#define DB_EMPTY_SESSION			0
-/* uninitialized value for row count */
-#define DB_ROW_COUNT_NOT_SET			-2
-=======
->>>>>>> c5b82314
 #define SERVER_SESSION_KEY_SIZE			8
 
 typedef struct dbdef_vol_ext_info DBDEF_VOL_EXT_INFO;
