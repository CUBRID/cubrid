/*
 * Copyright (C) 2008 Search Solution Corporation. All rights reserved by Search Solution.
 *
 *   This program is free software; you can redistribute it and/or modify
 *   it under the terms of the GNU General Public License as published by
 *   the Free Software Foundation; either version 2 of the License, or
 *   (at your option) any later version.
 *
 *  This program is distributed in the hope that it will be useful,
 *  but WITHOUT ANY WARRANTY; without even the implied warranty of
 *  MERCHANTABILITY or FITNESS FOR A PARTICULAR PURPOSE. See the
 *  GNU General Public License for more details.
 *
 *  You should have received a copy of the GNU General Public License
 *  along with this program; if not, write to the Free Software
 *  Foundation, Inc., 51 Franklin Street, Fifth Floor, Boston, MA 02110-1301 USA
 *
 */

/*
 * db_json.hpp - functions related to json
 */

#ifndef _DB_JSON_H_
#define _DB_JSON_H_

#include "error_manager.h"

#if defined (__cplusplus)
class JSON_DOC;
class JSON_VALIDATOR;
#else
typedef void JSON_DOC;
typedef void JSON_VALIDATOR;
#endif

#if defined (__cplusplus)

#include <functional>
#include <sstream>
#include <vector>
#include <unordered_map>
#include <algorithm>
#include <cctype>
#include <locale>
#include "thread.h"

/*
 * these also double as type precedence
 * INT and DOUBLE actually have the same precedence
*/
enum DB_JSON_TYPE
{
  DB_JSON_NULL = 0,
  DB_JSON_UNKNOWN,
  DB_JSON_INT,
  DB_JSON_DOUBLE,
  DB_JSON_STRING,
  DB_JSON_OBJECT,
  DB_JSON_ARRAY,
  DB_JSON_BOOL,
};

enum class JSON_PATH_TYPE
{
  JSON_PATH_SQL_JSON,
  JSON_PATH_POINTER,
  JSON_PATH_EMPTY
};

/* C functions */
bool db_json_is_valid (const char *json_str);
const char *db_json_get_type_as_str (const JSON_DOC *document);
unsigned int db_json_get_length (const JSON_DOC *document);
unsigned int db_json_get_depth (const JSON_DOC *doc);
<<<<<<< HEAD
int db_json_extract_document_from_path (const JSON_DOC *document, const char *raw_path,
=======
int db_json_extract_document_from_path (JSON_DOC *document, const char *raw_path,
>>>>>>> cc4f4e7d
					JSON_DOC *&result);
char *db_json_get_raw_json_body_from_document (const JSON_DOC *doc);
JSON_DOC *db_json_get_paths_for_search_func (const JSON_DOC *doc, const char *search_str, bool all);

void db_json_add_member_to_object (JSON_DOC *doc, const char *name, const char *value);
void db_json_add_member_to_object (JSON_DOC *doc, char *name, int value);
void db_json_add_member_to_object (JSON_DOC *doc, char *name, double value);
void db_json_add_member_to_object (JSON_DOC *doc, char *name, const JSON_DOC *value);

void db_json_add_element_to_array (JSON_DOC *doc, char *value);
void db_json_add_element_to_array (JSON_DOC *doc, int value);
void db_json_add_element_to_array (JSON_DOC *doc, double value);
void db_json_add_element_to_array (JSON_DOC *doc, const JSON_DOC *value);

int db_json_get_json_from_str (const char *json_raw, JSON_DOC *&doc);
JSON_DOC *db_json_get_copy_of_doc (const JSON_DOC *doc);

int db_json_convert_pointer_to_sql_path (const char *pointer_path, const JSON_DOC &doc,
    std::string &sql_path_out, bool &path_has_effect);
int db_json_convert_sql_path_to_pointer (const char *sql_path, const JSON_DOC &doc, std::string &json_pointer_out);
int db_json_insert_func (const JSON_DOC *value, JSON_DOC *doc, char *raw_path);
int db_json_replace_func (const JSON_DOC *value, JSON_DOC *doc, const char *raw_path);
int db_json_set_func (const JSON_DOC *value, JSON_DOC *doc, const char *raw_path);
int db_json_keys_func (const JSON_DOC &doc, JSON_DOC *&result_json, const char *raw_path);
int db_json_array_append_func (const JSON_DOC *value, JSON_DOC *doc, const char *raw_path);
int db_json_remove_func (JSON_DOC *doc, char *raw_path);
int db_json_merge_func (const JSON_DOC *source, JSON_DOC *&dest);
int db_json_get_all_paths_func (const JSON_DOC &doc, JSON_DOC *&result_json);

int db_json_object_contains_key (JSON_DOC *obj, const char *key, int &result);
const char *db_json_get_schema_raw_from_validator (JSON_VALIDATOR *val);
int db_json_validate_json (const char *json_body);

int db_json_load_validator (const char *json_schema_raw, JSON_VALIDATOR *&validator);
JSON_VALIDATOR *db_json_copy_validator (JSON_VALIDATOR *validator);
JSON_DOC *db_json_allocate_doc ();
void db_json_delete_doc (JSON_DOC *&doc);
void db_json_delete_validator (JSON_VALIDATOR *&validator);
int db_json_validate_doc (JSON_VALIDATOR *validator, JSON_DOC *doc);
bool db_json_are_validators_equal (JSON_VALIDATOR *val1, JSON_VALIDATOR *val2);

DB_JSON_TYPE db_json_get_type (const JSON_DOC *doc);

int db_json_get_int_from_document (const JSON_DOC *doc);
double db_json_get_double_from_document (const JSON_DOC *doc);
const char *db_json_get_string_from_document (const JSON_DOC *doc);
char *db_json_get_bool_as_str_from_document (const JSON_DOC *doc);
char *db_json_copy_string_from_document (const JSON_DOC *doc);

void db_json_set_string_to_doc (JSON_DOC *doc, const char *str);
void db_json_set_double_to_doc (JSON_DOC *doc, double d);
void db_json_set_int_to_doc (JSON_DOC *doc, int i);

int db_json_value_is_contained_in_doc (const JSON_DOC *doc, const JSON_DOC *value, bool &result);
bool db_json_are_docs_equal (const JSON_DOC *doc1, const JSON_DOC *doc2);
void db_json_make_document_null (JSON_DOC *doc);
bool db_json_doc_has_numeric_type (const JSON_DOC *doc);
bool db_json_doc_is_uncomparable (const JSON_DOC *doc);
/* end of C functions */

template <typename Fn, typename... Args>
inline int
db_json_convert_string_and_call (const char *json_raw, Fn &&func, Args &&... args)
{
  JSON_DOC *doc = NULL;
  int error_code;

  error_code = db_json_get_json_from_str (json_raw, doc);
  if (error_code != NO_ERROR)
    {
      return error_code;
    }

  error_code = func (doc, std::forward<Args> (args)...);
  db_json_delete_doc (doc);
  return error_code;
}

#endif /* defined (__cplusplus) */

#endif /* _DB_JSON_H_ */<|MERGE_RESOLUTION|>--- conflicted
+++ resolved
@@ -73,11 +73,7 @@
 const char *db_json_get_type_as_str (const JSON_DOC *document);
 unsigned int db_json_get_length (const JSON_DOC *document);
 unsigned int db_json_get_depth (const JSON_DOC *doc);
-<<<<<<< HEAD
 int db_json_extract_document_from_path (const JSON_DOC *document, const char *raw_path,
-=======
-int db_json_extract_document_from_path (JSON_DOC *document, const char *raw_path,
->>>>>>> cc4f4e7d
 					JSON_DOC *&result);
 char *db_json_get_raw_json_body_from_document (const JSON_DOC *doc);
 JSON_DOC *db_json_get_paths_for_search_func (const JSON_DOC *doc, const char *search_str, bool all);
