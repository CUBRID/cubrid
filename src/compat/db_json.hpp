/*
 * Copyright (C) 2008 Search Solution Corporation. All rights reserved by Search Solution.
 *
 *   This program is free software; you can redistribute it and/or modify
 *   it under the terms of the GNU General Public License as published by
 *   the Free Software Foundation; either version 2 of the License, or
 *   (at your option) any later version.
 *
 *  This program is distributed in the hope that it will be useful,
 *  but WITHOUT ANY WARRANTY; without even the implied warranty of
 *  MERCHANTABILITY or FITNESS FOR A PARTICULAR PURPOSE. See the
 *  GNU General Public License for more details.
 *
 *  You should have received a copy of the GNU General Public License
 *  along with this program; if not, write to the Free Software
 *  Foundation, Inc., 51 Franklin Street, Fifth Floor, Boston, MA 02110-1301 USA
 *
 */

/*
 * db_json.hpp - functions related to json
 */

#ifndef _DB_JSON_H_
#define _DB_JSON_H_

#include "error_manager.h"
#include "object_representation.h"

#if defined (__cplusplus)
class JSON_DOC;
class JSON_VALIDATOR;
class JSON_ITERATOR;
#else
typedef void JSON_DOC;
typedef void JSON_VALIDATOR;
typedef void JSON_ITERATOR;
#endif

#if defined (__cplusplus)

#include <functional>
#include <vector>
#include "thread_compat.hpp"

/*
 * these also double as type precedence
 * INT and DOUBLE actually have the same precedence
*/
enum DB_JSON_TYPE
{
  DB_JSON_NULL = 0,
  DB_JSON_UNKNOWN,
  DB_JSON_INT,
  DB_JSON_DOUBLE,
  DB_JSON_STRING,
  DB_JSON_OBJECT,
  DB_JSON_ARRAY,
  DB_JSON_BOOL,
};

enum class JSON_PATH_TYPE
{
  JSON_PATH_SQL_JSON,
  JSON_PATH_POINTER,
  JSON_PATH_EMPTY
};

/* C functions */
bool db_json_is_valid (const char *json_str);
const char *db_json_get_type_as_str (const JSON_DOC *document);
unsigned int db_json_get_length (const JSON_DOC *document);
unsigned int db_json_get_depth (const JSON_DOC *doc);
int db_json_extract_document_from_path (const JSON_DOC *document, const char *raw_path,
					JSON_DOC *&result);
int db_json_contains_path (const JSON_DOC *document, const char *raw_path, bool &result);
char *db_json_get_raw_json_body_from_document (const JSON_DOC *doc);

char *db_json_get_json_body_from_document (const JSON_DOC &doc);

int db_json_add_member_to_object (JSON_DOC *doc, const char *name, const char *value);
int db_json_add_member_to_object (JSON_DOC *doc, const char *name, int value);
int db_json_add_member_to_object (JSON_DOC *doc, const char *name, double value);
int db_json_add_member_to_object (JSON_DOC *doc, const char *name, const JSON_DOC *value);

void db_json_add_element_to_array (JSON_DOC *doc, char *value);
void db_json_add_element_to_array (JSON_DOC *doc, int value);
void db_json_add_element_to_array (JSON_DOC *doc, double value);
void db_json_add_element_to_array (JSON_DOC *doc, const JSON_DOC *value);

int db_json_get_json_from_str (const char *json_raw, JSON_DOC *&doc, size_t json_raw_length);
JSON_DOC *db_json_get_copy_of_doc (const JSON_DOC *doc);

int db_json_serialize (const JSON_DOC &doc, OR_BUF &buffer);
std::size_t db_json_serialize_length (const JSON_DOC &doc);
int db_json_deserialize (OR_BUF *buf, JSON_DOC *&doc);

int db_json_insert_func (const JSON_DOC *doc_to_be_inserted, JSON_DOC &doc_destination, const char *raw_path);
int db_json_replace_func (const JSON_DOC *new_value, JSON_DOC &doc, const char *raw_path);
int db_json_set_func (const JSON_DOC *value, JSON_DOC &doc, const char *raw_path);
int db_json_keys_func (const JSON_DOC &doc, JSON_DOC *&result_json, const char *raw_path);
int db_json_keys_func (const char *json_raw, JSON_DOC *&result_json, const char *raw_path, size_t json_raw_length);
int db_json_array_append_func (const JSON_DOC *value, JSON_DOC &doc, const char *raw_path);
int db_json_array_insert_func (const JSON_DOC *value, JSON_DOC &doc, const char *raw_path);
int db_json_remove_func (JSON_DOC &doc, const char *raw_path);
<<<<<<< HEAD
int db_json_search_func (JSON_DOC &doc, const DB_VALUE *pattern, const DB_VALUE *esc_char, bool find_all,
			 std::vector<std::string> &starting_paths, std::vector<std::string> &paths);
int db_json_merge_func (const JSON_DOC *source, JSON_DOC *&dest);
=======
int db_json_merge_func (const JSON_DOC *source, JSON_DOC *&dest, bool patch);
>>>>>>> 557b1096
int db_json_get_all_paths_func (const JSON_DOC &doc, JSON_DOC *&result_json);
void db_json_pretty_func (const JSON_DOC &doc, char *&result_str);
int db_json_unquote (const JSON_DOC &doc, char *&result_str);
int db_json_arrayagg_func (const JSON_DOC *value, JSON_DOC &result_json);

int db_json_object_contains_key (JSON_DOC *obj, const char *key, int &result);
const char *db_json_get_schema_raw_from_validator (JSON_VALIDATOR *val);
int db_json_validate_json (const char *json_body);

int db_json_load_validator (const char *json_schema_raw, JSON_VALIDATOR *&validator);
JSON_VALIDATOR *db_json_copy_validator (JSON_VALIDATOR *validator);
JSON_DOC *db_json_allocate_doc ();
void db_json_delete_doc (JSON_DOC *&doc);
void db_json_delete_validator (JSON_VALIDATOR *&validator);
int db_json_validate_doc (JSON_VALIDATOR *validator, JSON_DOC *doc);
bool db_json_are_validators_equal (JSON_VALIDATOR *val1, JSON_VALIDATOR *val2);

void db_json_iterator_next (JSON_ITERATOR &json_itr);
const JSON_DOC *db_json_iterator_get_document (JSON_ITERATOR &json_itr);
bool db_json_iterator_has_next (JSON_ITERATOR &json_itr);
void db_json_set_iterator (JSON_ITERATOR *&json_itr, const JSON_DOC &new_doc);
void db_json_reset_iterator (JSON_ITERATOR *&json_itr);
bool db_json_iterator_is_empty (const JSON_ITERATOR &json_itr);
JSON_ITERATOR *db_json_create_iterator (const DB_JSON_TYPE &type);
void db_json_delete_json_iterator (JSON_ITERATOR *&json_itr);
void db_json_clear_json_iterator (JSON_ITERATOR *&json_itr);

DB_JSON_TYPE db_json_get_type (const JSON_DOC *doc);

int db_json_get_int_from_document (const JSON_DOC *doc);
double db_json_get_double_from_document (const JSON_DOC *doc);
const char *db_json_get_string_from_document (const JSON_DOC *doc);
char *db_json_get_bool_as_str_from_document (const JSON_DOC *doc);
char *db_json_copy_string_from_document (const JSON_DOC *doc);

void db_json_set_string_to_doc (JSON_DOC *doc, const char *str);
void db_json_set_double_to_doc (JSON_DOC *doc, double d);
void db_json_set_int_to_doc (JSON_DOC *doc, int i);

int db_json_value_is_contained_in_doc (const JSON_DOC *doc, const JSON_DOC *value, bool &result);
bool db_json_are_docs_equal (const JSON_DOC *doc1, const JSON_DOC *doc2);
void db_json_make_document_null (JSON_DOC *doc);
bool db_json_doc_has_numeric_type (const JSON_DOC *doc);
bool db_json_doc_is_uncomparable (const JSON_DOC *doc);
/* end of C functions */

template <typename Fn, typename... Args>
inline int
db_json_convert_string_and_call (const char *json_raw, size_t json_raw_length, Fn &&func, Args &&... args)
{
  JSON_DOC *doc = NULL;
  int error_code;

  error_code = db_json_get_json_from_str (json_raw, doc, json_raw_length);
  if (error_code != NO_ERROR)
    {
      return error_code;
    }

  error_code = func (doc, std::forward<Args> (args)...);
  db_json_delete_doc (doc);
  return error_code;
}

#endif /* defined (__cplusplus) */

#endif /* _DB_JSON_H_ */<|MERGE_RESOLUTION|>--- conflicted
+++ resolved
@@ -103,13 +103,9 @@
 int db_json_array_append_func (const JSON_DOC *value, JSON_DOC &doc, const char *raw_path);
 int db_json_array_insert_func (const JSON_DOC *value, JSON_DOC &doc, const char *raw_path);
 int db_json_remove_func (JSON_DOC &doc, const char *raw_path);
-<<<<<<< HEAD
 int db_json_search_func (JSON_DOC &doc, const DB_VALUE *pattern, const DB_VALUE *esc_char, bool find_all,
 			 std::vector<std::string> &starting_paths, std::vector<std::string> &paths);
-int db_json_merge_func (const JSON_DOC *source, JSON_DOC *&dest);
-=======
 int db_json_merge_func (const JSON_DOC *source, JSON_DOC *&dest, bool patch);
->>>>>>> 557b1096
 int db_json_get_all_paths_func (const JSON_DOC &doc, JSON_DOC *&result_json);
 void db_json_pretty_func (const JSON_DOC &doc, char *&result_str);
 int db_json_unquote (const JSON_DOC &doc, char *&result_str);
