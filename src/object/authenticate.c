--- conflicted
+++ resolved
@@ -6905,17 +6905,10 @@
 au_get_user_name (MOP obj)
 {
   DB_VALUE value;
-<<<<<<< HEAD
-  int error;
+  db_make_null (&value);
   const char *name = NULL;
 
-  error = obj_get (obj, "name", &value);
-=======
-  db_make_null (&value);
-  char *name = NULL;
-
   int error = obj_get (obj, "name", &value);
->>>>>>> f94c766c
   if (error == NO_ERROR)
     {
       if (IS_STRING (&value) && !DB_IS_NULL (&value) && db_get_string (&value) != NULL)
