--- conflicted
+++ resolved
@@ -95,183 +95,12 @@
 authenticate_context *
 au_ctx (void)
 {
-<<<<<<< HEAD
-
-  MOP class_mop;
-  MOP owner;
-  CLASS_USER *users;
-};
-
-/*
- * Au_root
- *
- * Global MOP of the authorization root object.
- * This is cached here after the database is restarted so we don't
- * have to keep looking for it.
- */
-MOP Au_root = NULL;
-
-/*
- * Au_disable
- *
- * Flag to disable authorization checking.  Only for well behaved
- * internal system functions.  Should not set this directly,
- * use the AU_DISABLE, AU_ENABLE macros instead.
- */
-int Au_disable = 1;
-
-/*
- * Au_ignore_passwords
- *
- * When this flag is set, the authorization system will ignore passwords
- * when logging in users.  This is intended for use only be system
- * defined utility programs that want to run as the DBA user but don't
- * want to require a password entry each time.  These would be protected
- * through OS file protected by the DBA rather than by the database
- * authorization mechanism.
- * This initializes to zero and is changed only by calling the function
- * au_enable_system_login().
- */
-static int Au_ignore_passwords = 0;
-
-/*
- * Au_dba_user, Au_public_user
- *
- * These are the two system defined user objects.
- * All users are automatically a member of the PUBLIC user and hence
- * grants to PUBLIC are visible to everyone.  The DBA is automatically
- * a member of all groups/users and hence will have all permissions.
- */
-MOP Au_public_user = NULL;
-MOP Au_dba_user = NULL;
-
-/*
- * Au_user
- *
- * This points to the MOP of the user object of the currently
- * logged in user.  Can be overridden in special cases to change
- * system authorizations.
- */
-MOP Au_user = NULL;
-
-/*
- * Au_user_stack
- *
- * This manages the MOP stack to track execution rights of stored procedures.
- */
-// *INDENT-OFF*
-std::stack <MOP> Au_user_stack;
-// *INDENT-ON*
-
-/*
- * Au_user_name, Au_user_password
- *
- * Saves the registered user name and password.
- * Login normally ocurrs before the database is restarted so all we
- * do is register the user name.  The user name will be validated
- * against the database at the time of restart.
- * Once the database has been started, we get the user information
- * directly from the user object and no longer use these variables.
- *
- * NOTE: Need to be storing the password in an encrypted string.
- */
-static char Au_user_name[DB_MAX_USER_LENGTH + 4] = { '\0' };
-char Au_user_password_des_oldstyle[AU_MAX_PASSWORD_BUF + 4] = { '\0' };
-char Au_user_password_sha1[AU_MAX_PASSWORD_BUF + 4] = { '\0' };
-char Au_user_password_sha2_512[AU_MAX_PASSWORD_BUF + 4] = { '\0' };
-
-/*
- * Au_password_class
- *
- * This is a hack until we get a proper "system" authorization
- * level.  We need to detect attempts to update or delete
- * system classes by the DBA when there is no approved
- * direct update mechanism.  This is the case for all the
- * authorization classes.  The only way they can be updated is
- * through the authorization functions or methods.
- * To avoid searching for these classes all the time, cache
- * them here.
- */
-static DB_OBJECT *Au_authorizations_class;
-static DB_OBJECT *Au_authorization_class;
-DB_OBJECT *Au_user_class;
-static DB_OBJECT *Au_password_class;
-
-static const char *auth_type_name[] = {
-  "select", "insert", "update", "delete", "alter", "index", "execute"
-};
-
-static int au_get_set (MOP obj, const char *attname, DB_SET ** set);
-static int au_get_object (MOP obj, const char *attname, MOP * mop_ptr);
-static int au_set_get_obj (DB_SET * set, int index, MOP * obj);
-
-static MOP au_make_user (const char *name);
-static int au_set_new_auth (MOP au_obj, MOP grantor, MOP user, MOP class_mop, DB_AUTH auth_type, bool grant_option);
-static MOP au_get_new_auth (MOP grantor, MOP user, MOP class_mop, DB_AUTH auth_type);
-static int au_insert_new_auth (MOP grantor, MOP user, MOP class_mop, DB_AUTH auth_type, int grant_option);
-static int au_update_new_auth (MOP grantor, MOP user, MOP class_mop, DB_AUTH auth_type, int grant_option);
-static int au_delete_new_auth (MOP grantor, MOP user, MOP class_mop, DB_AUTH auth_type);
-static int au_propagate_del_new_auth (AU_GRANT * glist, DB_AUTH mask);
-
-static int check_user_name (const char *name);
-static void encrypt_password (const char *pass, int add_prefix, char *dest);
-static void encrypt_password_sha1 (const char *pass, int add_prefix, char *dest);
-static void encrypt_password_sha2_512 (const char *pass, char *dest);
-static bool match_password (const char *user, const char *database);
-static int au_set_password_internal (MOP user, const char *password, int encode, char encrypt_prefix);
-
-static int au_add_direct_groups (DB_SET * new_groups, DB_VALUE * value);
-static int au_compute_groups (MOP member, const char *name);
-static int au_add_member_internal (MOP group, MOP member, int new_user);
-
-static int find_grant_entry (DB_SET * grants, MOP class_mop, MOP grantor);
-static int add_grant_entry (DB_SET * grants, MOP class_mop, MOP grantor);
-static void drop_grant_entry (DB_SET * grants, int index);
-static int get_grants (MOP auth, DB_SET ** grant_ptr, int filter);
-static int apply_grants (MOP auth, MOP class_mop, unsigned int *bits);
-static int update_cache (MOP classop, SM_CLASS * sm_class);
-static int appropriate_error (unsigned int bits, unsigned int requested);
-static int check_grant_option (MOP classop, SM_CLASS * sm_class, DB_AUTH type);
-
-static void free_grant_list (AU_GRANT * grants);
-static int
-collect_class_grants (MOP class_mop, DB_AUTH type, MOP revoked_auth, int revoked_grant_index,
-		      AU_GRANT ** return_grants);
-static void map_grant_list (AU_GRANT * grants, MOP grantor);
-static int propagate_revoke (AU_GRANT * grant_list, MOP owner, DB_AUTH mask);
-
-static int is_protected_class (MOP classmop, SM_CLASS * sm_class, DB_AUTH auth);
-static int check_authorization (MOP classobj, SM_CLASS * sm_class, DB_AUTH type);
-static int fetch_class (MOP op, MOP * return_mop, SM_CLASS ** return_class, AU_FETCHMODE fetchmode, FETCH_BY fetch_by);
-static int au_fetch_class_internal (MOP op, SM_CLASS ** class_ptr, AU_FETCHMODE fetchmode, DB_AUTH type,
-				    FETCH_BY fetch_by);
-
-static int fetch_instance (MOP op, MOBJ * obj_ptr, AU_FETCHMODE fetchmode,
-			   LC_FETCH_VERSION_TYPE read_fetch_version_type);
-static int au_perform_login (const char *name, const char *password, bool ignore_dba_privilege);
-
-static CLASS_GRANT *make_class_grant (CLASS_USER * user, int cache);
-static CLASS_USER *make_class_user (MOP user_obj);
-static void free_class_grants (CLASS_GRANT * grants);
-static void free_class_users (CLASS_USER * users);
-static CLASS_USER *find_or_add_user (CLASS_AUTH * auth, MOP user_obj);
-static int add_class_grant (CLASS_AUTH * auth, MOP source, MOP user, int cache);
-static int build_class_grant_list (CLASS_AUTH * cl_auth, MOP class_mop);
-static void issue_grant_statement (extract_context & ctxt, print_output & output_ctx, CLASS_AUTH * auth,
-				   CLASS_GRANT * grant, int authbits);
-static int class_grant_loop (extract_context & ctxt, print_output & output_ctx, CLASS_AUTH * auth);
-
-static void au_print_cache (int cache, FILE * fp);
-static void au_print_grant_entry (DB_SET * grants, int grant_index, FILE * fp);
-static void au_print_auth (MOP auth, FILE * fp);
-=======
   if (au_ctx_obj == nullptr)
     {
       au_ctx_obj = new authenticate_context ();
     }
   return au_ctx_obj;
 }
->>>>>>> 219ce11d
 
 /*
  * DB_ EXTENSION FUNCTIONS
@@ -367,6896 +196,6 @@
 	}
     }
   return (error);
-<<<<<<< HEAD
-}
-
-/*
- * au_set_get_obj -
- *   return: error code
- *   set(in):
- *   index(in):
- *   obj(out):
- */
-static int
-au_set_get_obj (DB_SET * set, int index, MOP * obj)
-{
-  int error = NO_ERROR;
-  DB_VALUE value;
-
-  *obj = NULL;
-
-  error = set_get_element (set, index, &value);
-  if (error == NO_ERROR)
-    {
-      if (DB_VALUE_TYPE (&value) != DB_TYPE_OBJECT)
-	{
-	  error = ER_OBJ_DOMAIN_CONFLICT;
-	}
-      else
-	{
-	  if (DB_IS_NULL (&value))
-	    {
-	      *obj = NULL;
-	    }
-	  else
-	    {
-	      *obj = db_get_object (&value);
-	    }
-	}
-    }
-
-  return error;
-}
-
-/*
- * COMPARISON
- */
-
-#if defined(ENABLE_UNUSED_FUNCTION)
-/*
- * toupper_string -  This is used to add a user or compare two user names.
- *   return: convert a string to upper case
- *   name1: user name
- *   name2: user name
- *
- * Note: User names are stored in upper case.
- *       This is split into a separate function in case we need to make
- *       modifications to this for Internationalization.
- */
-char *
-toupper_string (const char *name1, char *name2)
-{
-  char *buffer, *ptr;
-
-  buffer = (char *) malloc (strlen (name1) * 2 + 1);
-  if (buffer == NULL)
-    {
-      return NULL;
-    }
-
-  intl_mbs_upper (name1, buffer);
-  ptr = buffer;
-  while (*ptr != '\0')
-    {
-      *name2++ = *ptr++;
-    }
-  *name2 = '\0';
-
-  free (buffer);
-  return name2;
-}
-#endif
-
-/*
- * USER/GROUP ACCESS
- */
-
-/*
- * au_find_user - Find a user object by name.
- *   return: user object
- *   user_name(in): name
- *
- * Note: The db_root class used to have a users attribute which was a set
- *       containing the object-id for all users.
- *       The users attribute has been eliminated for performance reasons.
- *       A query is now used to find the user.  Since the user name is not
- *       case insensitive, it is set to upper case in the query.  This forces
- *       user names to be set to upper case when users are added.
- */
-MOP
-au_find_user (const char *user_name)
-{
-  MOP obj, user = NULL;
-  int save;
-  char *query;
-  DB_QUERY_RESULT *query_result;
-  DB_QUERY_ERROR query_error;
-  int error = NO_ERROR;
-  DB_VALUE user_val;
-  const char *qp1 = "select [%s] from [%s] where [name] = '%s' using index none";
-  MOP user_class;
-  char *upper_case_name;
-  size_t upper_case_name_size;
-  DB_VALUE user_name_string;
-
-  if (user_name == NULL)
-    {
-      return NULL;
-    }
-
-  {
-    /*
-     * To reduce unnecessary code execution,
-     * the current schema name can be used instead of the current user name.
-     * 
-     * Returns the current user object when the user name is the same as the current schema name.
-     * 
-     * Au_user_name cannot be used because it does not always store the current user name.
-     * When au_login_method () is called, Au_user_name is not changed.
-     */
-    const char *sc_name = sc_current_schema_name ();
-    if (Au_user && sc_name && sc_name[0] != '\0' && intl_identifier_casecmp (sc_name, user_name) == 0)
-      {
-	return Au_user;
-      }
-  }
-
-  /* disable checking of internal authorization object access */
-  AU_DISABLE (save);
-
-  user = NULL;
-
-  upper_case_name_size = intl_identifier_upper_string_size (user_name);
-  upper_case_name = (char *) malloc (upper_case_name_size + 1);
-  if (upper_case_name == NULL)
-    {
-      er_set (ER_ERROR_SEVERITY, ARG_FILE_LINE, ER_OUT_OF_VIRTUAL_MEMORY, 1, upper_case_name_size);
-      return NULL;
-    }
-  intl_identifier_upper (user_name, upper_case_name);
-
-  /*
-   * first try to find the user id by index. This is faster than
-   * a query, and will not get blocked out as a server request
-   * if the query processing resources are all used up at the moment.
-   * This is primarily of importance during logging in.
-   */
-  user_class = db_find_class ("db_user");
-  if (user_class)
-    {
-      db_make_string (&user_name_string, upper_case_name);
-      user = obj_find_unique (user_class, "name", &user_name_string, AU_FETCH_READ);
-    }
-  error = er_errid ();
-
-  if (error != NO_ERROR)
-    {
-      if (error == ER_OBJ_OBJECT_NOT_FOUND)
-	{
-	  er_set (ER_WARNING_SEVERITY, ARG_FILE_LINE, ER_AU_INVALID_USER, 1, user_name);
-	}
-      goto exit;
-    }
-
-  if (error == NO_ERROR && !user)
-    {
-      /* proceed with the query version of the function */
-      query = (char *) malloc (strlen (qp1) + (2 * strlen (AU_USER_CLASS_NAME)) + strlen (upper_case_name) + 1);
-      if (query)
-	{
-	  sprintf (query, qp1, AU_USER_CLASS_NAME, AU_USER_CLASS_NAME, upper_case_name);
-
-	  lang_set_parser_use_client_charset (false);
-	  error = db_compile_and_execute_local (query, &query_result, &query_error);
-	  lang_set_parser_use_client_charset (true);
-	  /* error is row count if not negative. */
-	  if (error > 0)
-	    {
-	      if (db_query_first_tuple (query_result) == DB_CURSOR_SUCCESS)
-		{
-		  if (db_query_get_tuple_value (query_result, 0, &user_val) == NO_ERROR)
-		    {
-		      if (DB_IS_NULL (&user_val))
-			{
-			  obj = NULL;
-			}
-		      else
-			{
-			  obj = db_get_object (&user_val);
-			}
-		      if (obj)
-			{
-			  user = obj;
-			}
-		    }
-		}
-	    }
-	  if (error >= 0)
-	    {
-	      db_query_end (query_result);
-	    }
-	  free_and_init (query);
-	}
-    }
-
-exit:
-  AU_ENABLE (save);
-
-  if (upper_case_name)
-    {
-      free_and_init (upper_case_name);
-    }
-  return (user);
-}
-
-/*
- * au_find_user_to_drop - Find a user object by name for dropping.
- *
- *   return: error code
- *   user_name(in): name
- *   user(out): user object
- *
- * Note:  X_Lock will be added on this user_object
-          We also need check whether ths user is an active user.
- */
-int
-au_find_user_to_drop (const char *user_name, MOP * user)
-{
-  int error = NO_ERROR;
-  bool existed;
-  MOP user_class;
-  char *upper_case_name = NULL;
-  size_t upper_case_name_size;
-  DB_VALUE user_name_string;
-
-  *user = NULL;
-
-  /* check current user is DBA group */
-  if (Au_dba_user != NULL && !au_is_dba_group_member (Au_user))
-    {
-      error = ER_AU_DBA_ONLY;
-      er_set (ER_ERROR_SEVERITY, ARG_FILE_LINE, error, 1, "drop_user");
-      goto exit;
-    }
-
-  upper_case_name_size = intl_identifier_upper_string_size (user_name);
-  upper_case_name = (char *) malloc (upper_case_name_size + 1);
-  if (upper_case_name == NULL)
-    {
-      error = ER_OUT_OF_VIRTUAL_MEMORY;
-      er_set (ER_ERROR_SEVERITY, ARG_FILE_LINE, error, 1, upper_case_name_size);
-      goto exit;
-    }
-  intl_identifier_upper (user_name, upper_case_name);
-
-  /* find the user object */
-  user_class = db_find_class (AU_USER_CLASS_NAME);
-  if (user_class == NULL)
-    {
-      error = er_errid ();
-      assert (error != NO_ERROR);
-      goto exit;
-    }
-
-  db_make_string (&user_name_string, upper_case_name);
-  *user = obj_find_unique (user_class, "name", &user_name_string, AU_FETCH_WRITE);
-  if ((*user) == NULL)
-    {
-      error = er_errid ();
-      assert (error != NO_ERROR);
-      if (error == ER_OBJ_OBJECT_NOT_FOUND)
-	{
-	  error = ER_AU_INVALID_USER;
-	  er_set (ER_ERROR_SEVERITY, ARG_FILE_LINE, error, 1, user_name);
-	}
-      goto exit;
-    }
-
-  /* check whether this user is an active user */
-  error = log_does_active_user_exist (upper_case_name, &existed);
-  if (error == NO_ERROR && existed)
-    {
-      error = ER_AU_NOT_ALLOW_TO_DROP_ACTIVE_USER;
-      er_set (ER_ERROR_SEVERITY, ARG_FILE_LINE, error, 1, user_name);
-    }
-
-exit:
-
-  if (upper_case_name)
-    {
-      free_and_init (upper_case_name);
-    }
-
-  if (error != NO_ERROR)
-    {
-      *user = NULL;
-    }
-
-  return error;
-}
-
-/*
- * au_perform_push_user ()
- */
-int
-au_perform_push_user (MOP user)
-{
-  MOP save_user = Au_user;
-  if (AU_SET_USER (user) == NO_ERROR)
-    {
-      Au_user_stack.push (save_user);
-      return NO_ERROR;
-    }
-  else
-    {
-      return ER_FAILED;
-    }
-}
-
-/*
- * au_perform_pop_user ()
- */
-int
-au_perform_pop_user ()
-{
-  if (Au_user_stack.size () == 0)
-    {
-      return ER_FAILED;
-    }
-
-  if (AU_SET_USER (Au_user_stack.top ()) == NO_ERROR)
-    {
-      Au_user_stack.pop ();
-      return NO_ERROR;
-    }
-  else
-    {
-      return ER_FAILED;
-    }
-}
-
-/*
- * au_find_user_method - Method interface to au_find_user.
- *   return: none
- *   class(in):
- *   returnval(out):
- *   name(in):
- */
-void
-au_find_user_method (MOP class_mop, DB_VALUE * returnval, DB_VALUE * name)
-{
-  MOP user;
-  int error = NO_ERROR;
-
-  db_make_null (returnval);
-  if (name != NULL && IS_STRING (name) && !DB_IS_NULL (name) && db_get_string (name) != NULL)
-    {
-      user = au_find_user (db_get_string (name));
-      if (user != NULL)
-	{
-	  db_make_object (returnval, user);
-	}
-    }
-  else
-    {
-      error = ER_AU_INVALID_USER;
-      er_set (ER_WARNING_SEVERITY, ARG_FILE_LINE, error, 1, "");
-      db_make_error (returnval, error);
-    }
-}
-
-/*
- * au_make_user -  Create a new user object. Convert the name to upper case
- *                 so that au_find_user can use a query.
- *   return: new user object
- *   name(in): user name
- */
-static MOP
-au_make_user (const char *name)
-{
-  MOP uclass, aclass, user, auth;
-  DB_VALUE value;
-  DB_SET *set;
-  char *lname;
-  int error;
-
-  user = NULL;
-  uclass = sm_find_class (AU_USER_CLASS_NAME);
-  if (uclass == NULL)
-    {
-      er_set (ER_ERROR_SEVERITY, ARG_FILE_LINE, ER_AU_MISSING_CLASS, 1, AU_USER_CLASS_NAME);
-    }
-  else
-    {
-      aclass = sm_find_class (AU_AUTH_CLASS_NAME);
-      if (aclass == NULL)
-	{
-	  er_set (ER_ERROR_SEVERITY, ARG_FILE_LINE, ER_AU_MISSING_CLASS, 1, AU_AUTH_CLASS_NAME);
-	}
-      else
-	{
-	  int name_size;
-
-	  user = obj_create (uclass);
-	  name_size = intl_identifier_upper_string_size (name);
-	  lname = (char *) malloc (name_size + 1);
-	  if (lname)
-	    {
-	      intl_identifier_upper (name, lname);
-	      db_make_string (&value, lname);
-	      error = obj_set (user, "name", &value);
-	      free_and_init (lname);
-	      if (error != NO_ERROR)
-		{
-		  if (!ER_IS_ABORTED_DUE_TO_DEADLOCK (error))
-		    {
-		      er_set (ER_ERROR_SEVERITY, ARG_FILE_LINE, ER_AU_ACCESS_ERROR, 2, AU_USER_CLASS_NAME, "name");
-		      obj_delete (user);
-		    }
-		  user = NULL;
-		}
-	      else
-		{
-		  /* flattened group list */
-		  set = set_create_basic ();
-		  if (set == NULL)
-		    {
-		      goto memory_error;
-		    }
-		  db_make_set (&value, set);
-		  obj_set (user, "groups", &value);
-		  set_free (set);
-
-		  /* direct group list */
-		  set = set_create_basic ();
-		  if (set == NULL)
-		    {
-		      goto memory_error;
-		    }
-		  db_make_set (&value, set);
-		  obj_set (user, "direct_groups", &value);
-		  set_free (set);
-
-		  /* authorization object */
-		  auth = obj_create (aclass);
-		  if (auth == NULL)
-		    {
-		      goto memory_error;
-		    }
-		  db_make_object (&value, user);
-		  /* back pointer to user object */
-		  obj_set (auth, "owner", &value);
-		  set = set_create_sequence (0);
-		  if (set == NULL)
-		    {
-		      goto memory_error;
-		    }
-		  db_make_sequence (&value, set);
-		  obj_set (auth, "grants", &value);
-		  set_free (set);
-
-		  db_make_object (&value, auth);
-		  obj_set (user, "authorization", &value);
-
-		  db_make_null (&value);
-		  obj_set (user, "comment", &value);
-		}
-	    }
-	  else
-	    {
-	      goto memory_error;
-	    }
-	}
-    }
-  return (user);
-
-memory_error:
-  if (user != NULL)
-    {
-      obj_delete (user);
-    }
-  return NULL;
-}
-
-/*
- * au_set_new_auth -
- *   return: error code
- *   au_obj(in):
- *   grantor(in):
- *   user(in):
- *   class(in):
- *   auth_type(in):
- *   grant_option(in):
- */
-static int
-au_set_new_auth (MOP au_obj, MOP grantor, MOP user, MOP class_mop, DB_AUTH auth_type, bool grant_option)
-{
-  int error = NO_ERROR;
-  MOP au_class, db_class = NULL, db_class_inst = NULL;
-  DB_VALUE value, class_name_val;
-  DB_AUTH type;
-  int i;
-
-  if (au_obj == NULL)
-    {
-      au_class = sm_find_class (CT_CLASSAUTH_NAME);
-      if (au_class == NULL)
-	{
-	  error = ER_AU_MISSING_CLASS;
-	  er_set (ER_ERROR_SEVERITY, ARG_FILE_LINE, error, 1, CT_CLASSAUTH_NAME);
-	  return error;
-	}
-      au_obj = db_create_internal (au_class);
-      if (au_obj == NULL)
-	{
-	  assert (er_errid () != NO_ERROR);
-	  return er_errid ();
-	}
-    }
-
-  db_make_object (&value, grantor);
-  obj_set (au_obj, "grantor", &value);
-
-  db_make_object (&value, user);
-  obj_set (au_obj, "grantee", &value);
-
-  db_class = sm_find_class (CT_CLASS_NAME);
-  if (db_class == NULL)
-    {
-      assert (er_errid () != NO_ERROR);
-      return er_errid ();
-    }
-
-  db_make_string (&class_name_val, sm_get_ch_name (class_mop));
-  db_class_inst = obj_find_unique (db_class, "unique_name", &class_name_val, AU_FETCH_READ);
-  if (db_class_inst == NULL)
-    {
-      assert (er_errid () != NO_ERROR);
-      pr_clear_value (&class_name_val);
-      return er_errid ();
-    }
-
-  db_make_object (&value, db_class_inst);
-  obj_set (au_obj, "class_of", &value);
-
-  for (type = DB_AUTH_SELECT, i = 0; type != auth_type; type = (DB_AUTH) (type << 1), i++)
-    {
-      ;
-    }
-
-  db_make_varchar (&value, 7, AU_TYPE_SET[i], AU_TYPE_SET_LEN[i], LANG_SYS_CODESET, LANG_SYS_COLLATION);
-  obj_set (au_obj, "auth_type", &value);
-
-  db_make_int (&value, (int) grant_option);
-  obj_set (au_obj, "is_grantable", &value);
-
-  pr_clear_value (&class_name_val);
-  return NO_ERROR;
-}
-
-/*
- * au_get_new_auth -
- *   return:
- *   grantor(in):
- *   user(in):
- *   class_mop(in):
- *   auth_type(in):
- */
-static MOP
-au_get_new_auth (MOP grantor, MOP user, MOP class_mop, DB_AUTH auth_type)
-{
-  int error = NO_ERROR, save, i;
-  DB_AUTH type;
-  MOP ret_obj = NULL;
-  const char *class_name;
-  const char *sql_query =
-    "SELECT [au].object FROM [" CT_CLASSAUTH_NAME "] [au]"
-    " WHERE [au].[grantee].[name] = ? AND [au].[grantor].[name] = ?"
-    " AND [au].[class_of].[unique_name] = ? AND [au].[auth_type] = ?";
-  enum
-  {
-    INDEX_FOR_GRANTEE_NAME = 0,
-    INDEX_FOR_GRANTOR_NAME = 1,
-    INDEX_FOR_CLASS_NAME = 2,
-    INDEX_FOR_AUTH_TYPE = 3,
-    /* Total count for the above */
-    COUNT_FOR_VARIABLES
-  };
-  DB_VALUE val[COUNT_FOR_VARIABLES];
-  DB_VALUE grant_value;
-  DB_QUERY_RESULT *result = NULL;
-  DB_SESSION *session = NULL;
-  STATEMENT_ID stmt_id;
-
-  for (i = 0; i < COUNT_FOR_VARIABLES; i++)
-    {
-      db_make_null (&val[i]);
-    }
-
-  db_make_null (&grant_value);
-
-  /* Disable the checking for internal authorization object access */
-  AU_DISABLE (save);
-
-  /* Prepare DB_VALUEs for host variables */
-  error = obj_get (user, "name", &val[INDEX_FOR_GRANTEE_NAME]);
-  if (error != NO_ERROR)
-    {
-      goto exit;
-    }
-  else if (!IS_STRING (&val[INDEX_FOR_GRANTEE_NAME]) || DB_IS_NULL (&val[INDEX_FOR_GRANTEE_NAME])
-	   || db_get_string (&val[INDEX_FOR_GRANTEE_NAME]) == NULL)
-    {
-      er_set (ER_ERROR_SEVERITY, ARG_FILE_LINE, ER_AU_MISSING_OR_INVALID_USER, 0);
-      goto exit;
-    }
-
-  error = obj_get (grantor, "name", &val[INDEX_FOR_GRANTOR_NAME]);
-  if (error != NO_ERROR)
-    {
-      goto exit;
-    }
-  else if (!IS_STRING (&val[INDEX_FOR_GRANTOR_NAME]) || DB_IS_NULL (&val[INDEX_FOR_GRANTOR_NAME])
-	   || db_get_string (&val[INDEX_FOR_GRANTOR_NAME]) == NULL)
-    {
-      er_set (ER_ERROR_SEVERITY, ARG_FILE_LINE, ER_AU_MISSING_OR_INVALID_USER, 0);
-      goto exit;
-    }
-
-  class_name = db_get_class_name (class_mop);
-  if (class_name == NULL)
-    {
-      er_set (ER_ERROR_SEVERITY, ARG_FILE_LINE, ER_SM_INVALID_CLASS, 0);
-      goto exit;
-    }
-  db_make_string (&val[INDEX_FOR_CLASS_NAME], class_name);
-
-  for (type = DB_AUTH_SELECT, i = 0; type != auth_type; type = (DB_AUTH) (type << 1), i++)
-    {
-      ;
-    }
-  db_make_string (&val[INDEX_FOR_AUTH_TYPE], AU_TYPE_SET[i]);
-
-  session = db_open_buffer (sql_query);
-  if (session == NULL)
-    {
-      assert (er_errid () != NO_ERROR);
-      goto release;
-    }
-
-  error = db_push_values (session, COUNT_FOR_VARIABLES, val);
-  if (error != NO_ERROR)
-    {
-      assert (er_errid () != NO_ERROR);
-      goto release;
-    }
-
-  stmt_id = db_compile_statement (session);
-  if (stmt_id != 1)
-    {
-      assert (er_errid () != NO_ERROR);
-      goto release;
-    }
-
-  error = db_execute_statement_local (session, stmt_id, &result);
-
-  /* The error value is row count if it's not negative value. */
-  if (error == 0)
-    {
-      er_set (ER_ERROR_SEVERITY, ARG_FILE_LINE, ER_GENERIC_ERROR, 0);
-      goto release;
-    }
-  else if (error < 0)
-    {
-      assert (er_errid () != NO_ERROR);
-      goto release;
-    }
-
-  error = NO_ERROR;
-
-  if (db_query_first_tuple (result) == DB_CURSOR_SUCCESS)
-    {
-      if (db_query_get_tuple_value (result, 0, &grant_value) == NO_ERROR)
-	{
-	  ret_obj = NULL;
-	  if (!DB_IS_NULL (&grant_value))
-	    {
-	      ret_obj = db_get_object (&grant_value);
-	    }
-	}
-
-      assert (db_query_next_tuple (result) == DB_CURSOR_END);
-    }
-
-  assert (ret_obj != NULL);
-
-release:
-  if (result != NULL)
-    {
-      db_query_end (result);
-    }
-  if (session != NULL)
-    {
-      db_close_session (session);
-    }
-
-exit:
-  AU_ENABLE (save);
-
-  db_value_clear (&grant_value);
-
-  for (i = 0; i < COUNT_FOR_VARIABLES; i++)
-    {
-      db_value_clear (&val[i]);
-    }
-
-  if (ret_obj == NULL && er_errid () == NO_ERROR)
-    {
-      er_set (ER_ERROR_SEVERITY, ARG_FILE_LINE, ER_GENERIC_ERROR, 0);
-    }
-
-  return (ret_obj);
-}
-
-/*
- * au_insert_new_auth -
- *   return: error code
- *   grantor(in):
- *   user(in):
- *   class_mop(in):
- *   auth_type(in):
- *   grant_option(in):
- */
-static int
-au_insert_new_auth (MOP grantor, MOP user, MOP class_mop, DB_AUTH auth_type, int grant_option)
-{
-  int index;
-  int error = NO_ERROR;
-
-  for (index = DB_AUTH_EXECUTE; index; index >>= 1)
-    {
-      if (auth_type & index)
-	{
-	  error =
-	    au_set_new_auth (NULL, grantor, user, class_mop, (DB_AUTH) index, ((grant_option & index) ? true : false));
-	  if (error != NO_ERROR)
-	    {
-	      break;
-	    }
-	}
-    }
-
-  return error;
-}
-
-/*
- * au_update_new_auth -
- *   return: error code
- *   grantor(in):
- *   user(in):
- *   class_mop(in):
- *   auth_type(in):
- *   grant_option(in):
- */
-static int
-au_update_new_auth (MOP grantor, MOP user, MOP class_mop, DB_AUTH auth_type, int grant_option)
-{
-  MOP au_obj;
-  int index;
-  int error = NO_ERROR;
-
-  for (index = DB_AUTH_EXECUTE; index; index >>= 1)
-    {
-      if (auth_type & index)
-	{
-	  au_obj = au_get_new_auth (grantor, user, class_mop, (DB_AUTH) index);
-	  if (au_obj == NULL)
-	    {
-	      assert (er_errid () != NO_ERROR);
-	      return er_errid ();
-	    }
-
-	  error = obj_inst_lock (au_obj, 1);
-	  if (error != NO_ERROR)
-	    {
-	      return error;
-	    }
-
-	  error =
-	    au_set_new_auth (au_obj, grantor, user, class_mop, (DB_AUTH) index,
-			     ((grant_option & index) ? true : false));
-	  if (error != NO_ERROR)
-	    {
-	      return error;
-	    }
-	}
-    }
-
-  return error;
-}
-
-/*
- * au_delete_new_auth -
- *   return: error code
- *   grantor(in):
- *   user(in):
- *   class_mop(in):
- *   auth_type(in):
- */
-static int
-au_delete_new_auth (MOP grantor, MOP user, MOP class_mop, DB_AUTH auth_type)
-{
-  MOP au_obj;
-  int index;
-  int error = NO_ERROR;
-
-  for (index = DB_AUTH_EXECUTE; index; index >>= 1)
-    {
-      if (auth_type & index)
-	{
-	  au_obj = au_get_new_auth (grantor, user, class_mop, (DB_AUTH) index);
-	  if (au_obj == NULL)
-	    {
-	      assert (er_errid () != NO_ERROR);
-	      return er_errid ();
-	    }
-
-	  error = obj_inst_lock (au_obj, 1);
-	  if (error != NO_ERROR)
-	    {
-	      return error;
-	    }
-
-	  error = obj_delete (au_obj);
-	  if (error != NO_ERROR)
-	    {
-	      return error;
-	    }
-	}
-    }
-
-  return error;
-}
-
-/*
- * au_propagate_del_new_auth -
- *   return: error code
- *   glist(in):
- *   mask(in):
- */
-static int
-au_propagate_del_new_auth (AU_GRANT * glist, DB_AUTH mask)
-{
-  AU_GRANT *g;
-  DB_SET *grants;
-  DB_VALUE class_, type;
-  int error = NO_ERROR;
-
-  for (g = glist; g != NULL; g = g->next)
-    {
-      if (!g->legal)
-	{
-	  error = get_grants (g->auth_object, &grants, 0);
-	  if (error != NO_ERROR)
-	    {
-	      break;
-	    }
-
-	  error = set_get_element (grants, GRANT_ENTRY_CLASS (g->grant_index), &class_);
-	  if (error != NO_ERROR)
-	    {
-	      break;
-	    }
-
-	  error = set_get_element (grants, GRANT_ENTRY_CACHE (g->grant_index), &type);
-	  if (error != NO_ERROR)
-	    {
-	      break;
-	    }
-
-	  error =
-	    au_delete_new_auth (g->grantor, g->user, db_get_object (&class_), (DB_AUTH) (db_get_int (&type) & ~mask));
-	  if (error != NO_ERROR)
-	    {
-	      break;
-	    }
-	}
-    }
-
-  return error;
-}
-
-/*
- * au_force_write_new_auth -
- *   return: error code
- */
-int
-au_force_write_new_auth (void)
-{
-  DB_OBJLIST *list, *mop;
-  MOP au_class, au_obj;
-  DB_VALUE grants_val;
-  DB_SET *grants;
-  DB_VALUE grantor_val, grantee_val, class_val, auth_val;
-  MOP grantor, grantee, class_;
-  DB_AUTH auth;
-  int gindex, gsize;
-  int save;
-  int error = NO_ERROR;
-
-  list = NULL;
-
-  AU_DISABLE (save);
-
-  au_class = sm_find_class (AU_AUTH_CLASS_NAME);
-  if (au_class == NULL)
-    {
-      error = ER_AU_NO_AUTHORIZATION;
-      er_set (ER_ERROR_SEVERITY, ARG_FILE_LINE, error, 0);
-      goto end;
-    }
-
-  list = sm_fetch_all_objects (au_class, DB_FETCH_CLREAD_INSTREAD);
-  if (list == NULL)
-    {
-      error = ER_AU_NO_AUTHORIZATION;
-      er_set (ER_ERROR_SEVERITY, ARG_FILE_LINE, error, 0);
-      goto end;
-    }
-
-  for (mop = list; mop != NULL; mop = mop->next)
-    {
-      au_obj = mop->op;
-
-      error = obj_get (au_obj, "owner", &grantee_val);
-      if (error != NO_ERROR)
-	{
-	  goto end;
-	}
-      grantee = db_get_object (&grantee_val);
-
-      error = obj_get (au_obj, "grants", &grants_val);
-      if (error != NO_ERROR)
-	{
-	  goto end;
-	}
-      grants = db_get_set (&grants_val);
-
-      gsize = set_size (grants);
-      for (gindex = 0; gindex < gsize; gindex += GRANT_ENTRY_LENGTH)
-	{
-	  error = set_get_element (grants, GRANT_ENTRY_CLASS (gindex), &class_val);
-	  if (error != NO_ERROR)
-	    {
-	      goto end;
-	    }
-	  class_ = db_get_object (&class_val);
-
-	  error = set_get_element (grants, GRANT_ENTRY_SOURCE (gindex), &grantor_val);
-	  if (error != NO_ERROR)
-	    {
-	      goto end;
-	    }
-	  grantor = db_get_object (&grantor_val);
-
-	  error = set_get_element (grants, GRANT_ENTRY_CACHE (gindex), &auth_val);
-	  if (error != NO_ERROR)
-	    {
-	      goto end;
-	    }
-	  auth = (DB_AUTH) db_get_int (&auth_val);
-
-	  error =
-	    au_insert_new_auth (grantor, grantee, class_, (DB_AUTH) (auth & AU_TYPE_MASK), (auth & AU_GRANT_MASK));
-	  if (error != NO_ERROR)
-	    {
-	      goto end;
-	    }
-	}
-    }
-
-end:
-  if (list)
-    {
-      ml_ext_free (list);
-    }
-
-  AU_ENABLE (save);
-
-  return error;
-}
-
-/*
- * au_delete_auth_of_dropping_table - delete _db_auth records refers to the given table.
- *   return: error code
- *   class_name(in): the class name to be dropped
- */
-int
-au_delete_auth_of_dropping_table (const char *class_name)
-{
-  int error = NO_ERROR, save;
-  const char *sql_query =
-    "DELETE FROM [" CT_CLASSAUTH_NAME "] [au]" " WHERE [au].[class_of] IN" " (SELECT [cl] FROM " CT_CLASS_NAME
-    " [cl] WHERE [unique_name] = ?);";
-  DB_VALUE val;
-  DB_QUERY_RESULT *result = NULL;
-  DB_SESSION *session = NULL;
-  int stmt_id;
-
-  db_make_null (&val);
-
-  /* Disable the checking for internal authorization object access */
-  AU_DISABLE (save);
-
-  assert (class_name != NULL);
-
-  session = db_open_buffer_local (sql_query);
-  if (session == NULL)
-    {
-      ASSERT_ERROR_AND_SET (error);
-      goto exit;
-    }
-
-  error = db_set_system_generated_statement (session);
-  if (error != NO_ERROR)
-    {
-      goto release;
-    }
-
-  stmt_id = db_compile_statement_local (session);
-  if (stmt_id < 0)
-    {
-      ASSERT_ERROR_AND_SET (error);
-      goto release;
-    }
-
-  db_make_string (&val, class_name);
-  error = db_push_values (session, 1, &val);
-  if (error != NO_ERROR)
-    {
-      goto release;
-    }
-
-  error = db_execute_statement_local (session, stmt_id, &result);
-  if (error < 0)
-    {
-      goto release;
-    }
-
-  error = db_query_end (result);
-
-release:
-  if (session != NULL)
-    {
-      db_close_session (session);
-    }
-
-exit:
-  pr_clear_value (&val);
-
-  AU_ENABLE (save);
-
-  return error;
-}
-
-/*
- * au_delete_auth_of_dropping_user - delete _db_auth records refers to the given grantee user.
- *   return: error code
- *   user(in): the grantee user name to be dropped
- */
-static int
-au_delete_auth_of_dropping_user (MOP user)
-{
-  int error = NO_ERROR, save;
-  const char *sql_query = "DELETE FROM [" CT_CLASSAUTH_NAME "] [au] WHERE [au].[grantee] = ?;";
-  DB_VALUE val;
-  DB_QUERY_RESULT *result = NULL;
-  DB_SESSION *session = NULL;
-  int stmt_id;
-
-  db_make_null (&val);
-
-  /* Disable the checking for internal authorization object access */
-  AU_DISABLE (save);
-
-  assert (user != NULL);
-
-  session = db_open_buffer_local (sql_query);
-  if (session == NULL)
-    {
-      ASSERT_ERROR_AND_SET (error);
-      goto exit;
-    }
-
-  error = db_set_system_generated_statement (session);
-  if (error != NO_ERROR)
-    {
-      goto release;
-    }
-
-  stmt_id = db_compile_statement_local (session);
-  if (stmt_id < 0)
-    {
-      ASSERT_ERROR_AND_SET (error);
-      goto release;
-    }
-
-  db_make_object (&val, user);
-  error = db_push_values (session, 1, &val);
-  if (error != NO_ERROR)
-    {
-      goto release;
-    }
-
-  error = db_execute_statement_local (session, stmt_id, &result);
-  if (error < 0)
-    {
-      goto release;
-    }
-
-  error = db_query_end (result);
-
-release:
-  if (session != NULL)
-    {
-      db_close_session (session);
-    }
-
-exit:
-  pr_clear_value (&val);
-
-  AU_ENABLE (save);
-
-  return error;
-}
-
-/*
- * check_user_name
- *   return: error code
- *   name(in): proposed user name
- *
- * Note: This is made void for ansi compatibility. It previously insured
- *       that identifiers which were accepted could be parsed in the
- *       language interface.
- *
- *       ANSI allows any character in an identifier. It also allows reserved
- *       words. In order to parse identifiers with non-alpha characters
- *       or that are reserved words, an escape syntax is definned with double
- *       quotes, "FROM", for example.
- */
-static int
-check_user_name (const char *name)
-{
-  return NO_ERROR;
-}
-
-/*
- * au_is_dba_group_member -  Determines if a given user is the DBA/a member
- *                           of the DBA group, or not
- *   return: true or false
- *   user(in): user object
- */
-bool
-au_is_dba_group_member (MOP user)
-{
-  DB_SET *groups;
-  DB_VALUE value;
-  bool is_member = false;
-  LC_FETCH_VERSION_TYPE read_fetch_instance_version;
-
-  if (!user)
-    {
-      return false;		/* avoid gratuitous er_set later */
-    }
-
-  if (ws_is_same_object (user, Au_dba_user))
-    {
-      return true;
-    }
-
-  /* Set fetch version type to read dirty version. */
-  read_fetch_instance_version = TM_TRAN_READ_FETCH_VERSION ();
-  db_set_read_fetch_instance_version (LC_FETCH_DIRTY_VERSION);
-
-  if (au_get_set (user, "groups", &groups) == NO_ERROR)
-    {
-      db_make_object (&value, Au_dba_user);
-      is_member = set_ismember (groups, &value);
-      set_free (groups);
-    }
-
-  /* Restore fetch version type. */
-  db_set_read_fetch_instance_version (read_fetch_instance_version);
-
-  return is_member;
-}
-
-bool
-au_is_user_group_member (MOP group_user, MOP user)
-{
-  DB_SET *groups;
-  DB_VALUE group_user_val;
-  int error = NO_ERROR;
-
-  db_make_null (&group_user_val);
-
-  if (!group_user || !user)
-    {
-      return false;
-    }
-
-  if (ws_is_same_object (group_user, user))
-    {
-      return true;
-    }
-
-  db_make_object (&group_user_val, group_user);
-
-  if (au_get_set (user, "groups", &groups) == NO_ERROR)
-    {
-      if (set_ismember (groups, &group_user_val))
-	{
-	  set_free (groups);
-	  return true;
-	}
-    }
-  else
-    {
-      assert (er_errid () != NO_ERROR);
-    }
-
-  if (groups)
-    {
-      set_free (groups);
-    }
-
-  return false;
-}
-
-/*
- * au_add_user -  Add a user object if one does not already exist.
- *   return: new or existing user object
- *   name(in): user name
- *   exists(out): flag set if user already existed
- *
- * Note: If one already exists, return it and set the flag.
- *       The db_root class used to have a user attribute which was a set
- *       containing the object-id for all users.  The users attribute has been
- *       eliminated for performance reasons.
- *
- */
-MOP
-au_add_user (const char *name, int *exists)
-{
-  MOP user;
-  DB_VALUE value;
-  int save;
-
-  user = NULL;
-  if (Au_dba_user != NULL && !au_is_dba_group_member (Au_user))
-    {
-      er_set (ER_WARNING_SEVERITY, ARG_FILE_LINE, ER_AU_DBA_ONLY, 1, "add_user");
-    }
-  else if (!check_user_name (name))
-    {
-      AU_DISABLE (save);
-      user = NULL;
-      if (exists != NULL)
-	{
-	  *exists = 0;
-	}
-      if (name == NULL)
-	{
-	  er_set (ER_ERROR_SEVERITY, ARG_FILE_LINE, ER_AU_INVALID_USER_NAME, 1, "");
-	}
-      else
-	{
-	  user = au_find_user (name);
-	  if (user != NULL)
-	    {
-	      if (exists != NULL)
-		{
-		  *exists = 1;
-		}
-	    }
-	  else
-	    {
-	      if (er_errid () != ER_AU_INVALID_USER)
-		{
-		  AU_ENABLE (save);
-		  return NULL;
-		}
-
-	      /* clear error */
-	      er_clear ();
-
-	      user = au_make_user (name);
-	      if (user != NULL)
-		{
-		  db_make_object (&value, user);
-		  if (Au_public_user != NULL)
-		    {
-		      /*
-		       * every user is a member of the PUBLIC group,
-		       * must make sure that the exported routines can't
-		       * be used to violate this internal connection
-		       */
-		      if (au_add_member_internal (Au_public_user, user, 1) != NO_ERROR)
-			{
-			  er_set (ER_WARNING_SEVERITY, ARG_FILE_LINE, ER_AU_CANT_ADD_MEMBER, 2, name, "PUBLIC");
-			}
-		    }
-
-		  /*
-		   * do we want to do this ?? - logically it is ok but this
-		   * means we can't have DBA members since this would
-		   * cause user hierarchy cycles.
-		   */
-#if 0
-		  if (Au_dba_user != NULL)
-		    {
-		      if (au_get_set (Au_dba_user, "groups", &dba_groups) == NO_ERROR)
-			{
-			  db_make_object (&value, user);
-			  if (!set_ismember (dba_groups, &value))
-			    {
-			      db_set_add (dba_groups, &value);
-			    }
-			  set_free (dba_groups);
-			}
-		    }
-#endif /* 0 */
-		}
-	    }
-	}
-      AU_ENABLE (save);
-    }
-  return (user);
-}
-
-/*
- * Password Encoding
- */
-
-/*
- * Password encoding is a bit kludgey to support older databases where the
- * password was stored in an unencoded format.  Since we don't want
- * to invalidate existing databases unless absolutely necessary, we
- * need a way to recognize if the password in the database is encoded or not.
- *
- * The kludge is to store encoded passwords with a special prefix character
- * that could not normally be typed as part of a password.  This will
- * be the binary char \001 or Control-A.  The prefix could be used
- * in the future to identify other encoding schemes in case we find
- * a better way to store passwords.
- *
- * If the password string has this prefix character, we can assume that it
- * has been encoded, otherwise it is assumed to be an older unencoded password.
- *
- */
-
-/*
- * encrypt_password -  Encrypts a password string using DES
- *   return: none
- *   pass(in): string to encrypt
- *   add_prefix(in): non-zero to add the prefix char
- *   dest(out): destination buffer
- */
-static void
-encrypt_password (const char *pass, int add_prefix, char *dest)
-{
-  if (pass == NULL)
-    {
-      strcpy (dest, "");
-    }
-  else
-    {
-      crypt_seed (PASSWORD_ENCRYPTION_SEED);
-      if (!add_prefix)
-	{
-	  crypt_encrypt_printable (pass, dest, AU_MAX_PASSWORD_BUF);
-	}
-      else
-	{
-	  crypt_encrypt_printable (pass, dest + 1, AU_MAX_PASSWORD_BUF);
-	  dest[0] = ENCODE_PREFIX_DES;
-	}
-    }
-}
-
-/*
- * encrypt_password_sha1 -  hashing a password string using SHA1
- *   return: none
- *   pass(in): string to encrypt
- *   add_prefix(in): non-zero to add the prefix char
- *   dest(out): destination buffer
- */
-static void
-encrypt_password_sha1 (const char *pass, int add_prefix, char *dest)
-{
-  if (pass == NULL)
-    {
-      strcpy (dest, "");
-    }
-  else
-    {
-      if (!add_prefix)
-	{
-	  crypt_encrypt_sha1_printable (pass, dest, AU_MAX_PASSWORD_BUF);
-	}
-      else
-	{
-	  crypt_encrypt_sha1_printable (pass, dest + 1, AU_MAX_PASSWORD_BUF);
-	  dest[0] = ENCODE_PREFIX_SHA1;
-	}
-    }
-}
-
-/*
- * encrypt_password_sha2_512 -  hashing a password string using SHA2 512
- *   return: none
- *   pass(in): string to encrypt
- *   dest(out): destination buffer
- */
-static void
-encrypt_password_sha2_512 (const char *pass, char *dest)
-{
-  int error_status = NO_ERROR;
-  char *result_strp = NULL;
-  int result_len = 0;
-
-  if (pass == NULL)
-    {
-      strcpy (dest, "");
-    }
-  else
-    {
-      error_status = crypt_sha_two (NULL, pass, strlen (pass), 512, &result_strp, &result_len);
-      if (error_status == NO_ERROR)
-	{
-	  assert (result_strp != NULL);
-
-	  memcpy (dest + 1, result_strp, result_len);
-	  dest[result_len + 1] = '\0';	/* null termination for match_password () */
-	  dest[0] = ENCODE_PREFIX_SHA2_512;
-
-	  db_private_free_and_init (NULL, result_strp);
-	}
-      else
-	{
-	  strcpy (dest, "");
-	}
-    }
-}
-
-/*
- * au_user_name_dup -  Returns the duplicated string of the name of the current
- *                     user. The string must be freed after use.
- *   return: user name (strdup)
- */
-char *
-au_user_name_dup (void)
-{
-  return strdup (Au_user_name);
-}
-
-/*
- * match_password -  This compares two passwords to see if they match.
- *   return: non-zero if the passwords match
- *   user(in): user supplied password
- *   database(in): stored database password
- *
- * Note: Either the user or database password can be encrypted or unencrypted.
- *       The database password will only be unencrypted if this is a very
- *       old database.  The user password will be unencrypted if we're logging
- *       in to an active session.
- */
-static bool
-match_password (const char *user, const char *database)
-{
-  char buf1[AU_MAX_PASSWORD_BUF + 4];
-  char buf2[AU_MAX_PASSWORD_BUF + 4];
-
-  if (user == NULL || database == NULL)
-    {
-      return false;
-    }
-
-  /* get both passwords into an encrypted format */
-  /* if database's password was encrypted with DES, then, user's password should be encrypted with DES, */
-  if (IS_ENCODED_DES (database))
-    {
-      /* DB: DES */
-      strcpy (buf2, database);
-      if (IS_ENCODED_ANY (user))
-	{
-	  /* USER : DES */
-	  strcpy (buf1, Au_user_password_des_oldstyle);
-	}
-      else
-	{
-	  /* USER : PLAINTEXT -> DES */
-	  encrypt_password (user, 1, buf1);
-	}
-    }
-  else if (IS_ENCODED_SHA1 (database))
-    {
-      /* DB: SHA1 */
-      strcpy (buf2, database);
-      if (IS_ENCODED_ANY (user))
-	{
-	  /* USER:SHA1 */
-	  strcpy (buf1, Au_user_password_sha1);
-	}
-      else
-	{
-	  /* USER:PLAINTEXT -> SHA1 */
-	  encrypt_password_sha1 (user, 1, buf1);
-	}
-    }
-  else if (IS_ENCODED_SHA2_512 (database))
-    {
-      /* DB: SHA2 */
-      strcpy (buf2, database);
-      if (IS_ENCODED_ANY (user))
-	{
-	  /* USER:SHA2 */
-	  strcpy (buf1, Au_user_password_sha2_512);
-	}
-      else
-	{
-	  /* USER:PLAINTEXT -> SHA2 */
-	  encrypt_password_sha2_512 (user, buf1);
-	}
-    }
-  else
-    {
-      /* DB:PLAINTEXT -> SHA2 */
-      encrypt_password_sha2_512 (database, buf2);
-      if (IS_ENCODED_ANY (user))
-	{
-	  /* USER : SHA1 */
-	  strcpy (buf1, Au_user_password_sha1);
-	}
-      else
-	{
-	  /* USER : PLAINTEXT -> SHA1 */
-	  encrypt_password_sha1 (user, 1, buf1);
-	}
-    }
-
-  return strcmp (buf1, buf2) == 0;
-}
-
-/*
- * au_set_password_internal -  Set the password string for a user.
- *                             This should be using encrypted strings.
- *   return:error code
- *   user(in):  user object
- *   password(in): new password
- *   encode(in): flag to enable encryption of the string in the database
- *   encrypt_prefix(in): If encode flag is 0, then we assume that the given password have been encrypted. So, All I have
- *                       to do is add prefix(SHA2) to given password.
- *                       If encode flag is 1, then we should encrypt password with sha2 and add prefix (SHA2) to it.
- *                       So, I don't care what encrypt_prefix value is.
- */
-static int
-au_set_password_internal (MOP user, const char *password, int encode, char encrypt_prefix)
-{
-  int error = NO_ERROR;
-  DB_VALUE value;
-  MOP pass, pclass;
-  int save, len;
-  char pbuf[AU_MAX_PASSWORD_BUF + 4];
-
-  AU_DISABLE (save);
-  if (!ws_is_same_object (Au_user, user) && !au_is_dba_group_member (Au_user))
-    {
-      error = ER_AU_UPDATE_FAILURE;
-      er_set (ER_ERROR_SEVERITY, ARG_FILE_LINE, error, 0);
-    }
-  else
-    {
-      /* convert empty password strings to NULL passwords */
-      if (password != NULL)
-	{
-	  len = strlen (password);
-	  if (len == 0)
-	    password = NULL;
-	  /*
-	   * check for large passwords, only do this
-	   * if the encode flag is on !
-	   */
-	  else if (len > AU_MAX_PASSWORD_CHARS && encode)
-	    {
-	      error = ER_AU_PASSWORD_OVERFLOW;
-	      er_set (ER_ERROR_SEVERITY, ARG_FILE_LINE, error, 0);
-	    }
-	}
-      if (error == NO_ERROR)
-	{
-	  if ((error = obj_get (user, "password", &value)) == NO_ERROR)
-	    {
-	      if (DB_IS_NULL (&value))
-		{
-		  pass = NULL;
-		}
-	      else
-		{
-		  pass = db_get_object (&value);
-		}
-
-	      if (pass == NULL)
-		{
-		  pclass = sm_find_class (AU_PASSWORD_CLASS_NAME);
-		  if (pclass != NULL)
-		    {
-		      pass = obj_create (pclass);
-		      if (pass != NULL)
-			{
-			  db_make_object (&value, pass);
-			  error = obj_set (user, "password", &value);
-			}
-		      else
-			{
-			  assert (er_errid () != NO_ERROR);
-			  error = er_errid ();
-			}
-		    }
-		  else
-		    {
-		      assert (er_errid () != NO_ERROR);
-		      error = er_errid ();
-		    }
-		}
-
-	      if (error == NO_ERROR && pass != NULL)
-		{
-		  if (encode && password != NULL)
-		    {
-		      encrypt_password_sha2_512 (password, pbuf);
-		      db_make_string (&value, pbuf);
-		      error = obj_set (pass, "password", &value);
-		    }
-		  else
-		    {
-		      /*
-		       * always add the prefix, the unload process strips it out
-		       * so the password can be read by the csql interpreter
-		       */
-		      if (password == NULL)
-			{
-			  db_make_null (&value);
-			}
-		      else
-			{
-			  strcpy (pbuf + 1, password);
-			  pbuf[0] = encrypt_prefix;
-			  db_make_string (&value, pbuf);
-			}
-		      error = obj_set (pass, "password", &value);
-		    }
-		}
-	    }
-	}
-    }
-  AU_ENABLE (save);
-  return (error);
-}
-
-/*
- * au_set_password_encrypt -  Set the password string for a user with specifying encode flag and ecnrypt string prefix
- *   return: error code
- *   user(in): user object
- *   password(in): new password
- */
-int
-au_set_password_encrypt (MOP user, const char *password, int encode, char encrypt_prefix)
-{
-  return (au_set_password_internal (user, password, encode, encrypt_prefix));
-}
-
-/*
- * au_set_password -  Set the password string for a user.
- *   return: error code
- *   user(in): user object
- *   password(in): new password
- *   encode(in): flag to enable encryption of the string in the database
- *   encrypt_prefix(in): If encode flag is 0, then we assume that the given password have been encrypted. So, All I have
- *                       to do is add prefix(SHA2) to given password.
- *                       If encode flag is 1, then we should encrypt password with sha2 and add prefix (SHA2) to it.
- *                       So, I don't care what encrypt_prefix value is.
- */
-int
-au_set_password (MOP user, const char *password)
-{
-  return (au_set_password_internal (user, password, 1, ENCODE_PREFIX_SHA2_512));
-}
-
-/*
- * au_set_user_comment() -  Set the comment string for a user.
- *   return: error code
- *   user(in): user object
- *   comment(in): a comment string
- */
-int
-au_set_user_comment (MOP user, const char *comment)
-{
-  int error = NO_ERROR;
-  DB_VALUE value;
-  int len = 0, save;
-
-  AU_SAVE_AND_DISABLE (save);
-  if (!ws_is_same_object (Au_user, user) && !au_is_dba_group_member (Au_user))
-    {
-      error = ER_AU_UPDATE_FAILURE;
-      er_set (ER_ERROR_SEVERITY, ARG_FILE_LINE, error, 0);
-    }
-  else
-    {
-      if (comment != NULL)
-	{
-	  len = strlen (comment);
-	}
-
-      if (len == 0)
-	{
-	  comment = NULL;
-	}
-
-      if (len > AU_MAX_COMMENT_CHARS)
-	{
-	  error = ER_AU_COMMENT_OVERFLOW;
-	  er_set (ER_ERROR_SEVERITY, ARG_FILE_LINE, error, 0);
-	}
-      else
-	{
-	  db_make_string (&value, comment);
-	  error = obj_set (user, "comment", &value);
-	  pr_clear_value (&value);
-	}
-    }
-  AU_RESTORE (save);
-
-  return error;
-}
-
-/*
- * GROUP HIERARCHY MAINTENANCE
- */
-
-/*
- * au_add_direct_groups - Add the group to the new_groups and then add
- *                        the group's groups.
- *   return: error status
- *   new_groups(in):the set to add to
- *   value(in): the group to add
- */
-static int
-au_add_direct_groups (DB_SET * new_groups, DB_VALUE * value)
-{
-  int error;
-  MOP group;
-  DB_SET *direct_groups;
-  int gcard, g;
-  DB_VALUE gvalue;
-
-  if ((error = db_set_add (new_groups, value)) == NO_ERROR)
-    {
-      if (DB_IS_NULL (value))
-	{
-	  group = NULL;
-	}
-      else
-	{
-	  group = db_get_object (value);
-	}
-      if ((error = au_get_set (group, "direct_groups", &direct_groups)) == NO_ERROR)
-	{
-	  gcard = set_cardinality (direct_groups);
-	  for (g = 0; g < gcard && !error; g++)
-	    {
-	      if ((error = set_get_element (direct_groups, g, &gvalue)) == NO_ERROR)
-		{
-		  error = au_add_direct_groups (new_groups, &gvalue);
-		}
-	    }
-	  set_free (direct_groups);
-	}
-    }
-
-  return error;
-}
-
-/*
- * au_compute_groups - Compute the groups attribute from the direct_groups
- *                     attribute for those users that have a particular
- *                     user/group in their groups attribute.
- *   return: error status
- *   member(in): the new member
- *   name(in): the new member name
- */
-static int
-au_compute_groups (MOP member, const char *name)
-{
-  int error = NO_ERROR;
-  DB_SET *new_groups, *direct_groups;
-  DB_VALUE value, gvalue, user_val;
-  MOP user;
-  int g, gcard;
-  DB_SESSION *session;
-  DB_VALUE val[3];
-  STATEMENT_ID stmt_id;
-  DB_QUERY_RESULT *result = (DB_QUERY_RESULT *) 0;
-  const char *qstr = "select [d] from [db_user] [d] where ? in [d].[groups] or [d].[name] = ?;";
-
-  db_make_object (&val[0], member);
-  db_make_string (&val[1], name);
-
-  session = db_open_buffer (qstr);
-  if (!session)
-    {
-      assert (er_errid () != NO_ERROR);
-      error = er_errid ();
-      goto ret;
-    }
-
-  db_push_values (session, 2, val);
-
-  stmt_id = db_compile_statement (session);
-  if (stmt_id != 1)
-    {
-      assert (er_errid () != NO_ERROR);
-      error = er_errid ();
-      goto ret;
-    }
-
-  error = db_execute_statement_local (session, stmt_id, &result);
-  if (error < 0)
-    goto ret;
-
-  /* error is row count if not negative. */
-  if (error > 0)
-    {
-      error = NO_ERROR;
-      while (db_query_next_tuple (result) == DB_CURSOR_SUCCESS)
-	{
-	  if ((error = db_query_get_tuple_value (result, 0, &user_val)) == NO_ERROR)
-	    {
-	      if (DB_IS_NULL (&user_val))
-		{
-		  user = NULL;
-		}
-	      else
-		{
-		  user = db_get_object (&user_val);
-		}
-	      new_groups = set_create_basic ();
-	      if (new_groups)
-		{
-		  if ((error = au_get_set (user, "direct_groups", &direct_groups)) == NO_ERROR)
-		    {
-		      /* compute closure */
-		      gcard = set_cardinality (direct_groups);
-		      for (g = 0; g < gcard && !error; g++)
-			{
-			  if ((error = set_get_element (direct_groups, g, &gvalue)) == NO_ERROR)
-			    {
-			      error = au_add_direct_groups (new_groups, &gvalue);
-			    }
-			}
-		      set_free (direct_groups);
-		    }
-		}
-	      else
-		{
-		  assert (er_errid () != NO_ERROR);
-		  error = er_errid ();
-		}
-	      if (error == NO_ERROR)
-		{
-		  db_make_set (&value, new_groups);
-		  obj_set (user, "groups", &value);
-		}
-	      if (new_groups)
-		{
-		  set_free (new_groups);
-		}
-	    }
-	}
-    }
-
-ret:
-  if (result)
-    {
-      db_query_end (result);
-    }
-  if (session)
-    {
-      db_close_session (session);
-    }
-
-  return error;
-}
-
-/*
- * au_add_member_internal - Add a member to a group and propagate the member
- *                          to all affected	sub-groups.  If the call is
- *                          for a new user, then no other user can be part of
- *                          this user(group)
- *    return: error status
- *    group(in): group to get new member
- *    member(in): the new member
- *    new_user(in): whether the call is for a new user
- *
- * Note:
- *    the db_user class used to have a groups and a members attribute.  the
- *    members attribute was eliminated as a performance improvement, but the
- *    direct_groups attribute has been added.  both groups and direct_groups
- *    are sets.  the direct_groups attribute indicates which groups the user/
- *    group is an immediate member of.  the groups attribute indicates which
- *    groups the user/group is a member of (immediate or otherwise).  the
- *    group attribute is a flattened set.  when a user/group is added to a
- *    new group, the new group is added to both the direct_groups and groups
- *    attributes for the user/group.  then that change is propagated to other
- *    users/groups.
- *    for example,  if u1 is in g1 and g1 is added to g2, g2 is added to g1's
- *    direct_groups and groups attributes and g2 is also added to u1's groups
- *    attributes.
- */
-static int
-au_add_member_internal (MOP group, MOP member, int new_user)
-{
-  int error = NO_ERROR;
-  DB_VALUE membervalue, member_name_val, groupvalue;
-  DB_SET *group_groups = NULL, *member_groups = NULL, *member_direct_groups = NULL;
-  int save;
-  const char *member_name = NULL;
-
-  AU_DISABLE (save);
-  db_make_object (&membervalue, member);
-  db_make_object (&groupvalue, group);
-
-  /*
-   * Skip some checks and processing for a new user/group because it
-   * can't have any members yet.
-   */
-  if ((!new_user) && (group == member))
-    {
-      error = ER_AU_MEMBER_CAUSES_CYCLES;
-      er_set (ER_WARNING_SEVERITY, ARG_FILE_LINE, error, 0);
-    }
-  else
-    {
-      if ((!new_user) && ((error = au_get_set (group, "groups", &group_groups)) != NO_ERROR))
-	{
-	  ;
-	}
-      else
-	{
-	  if ((!new_user) && (set_ismember (group_groups, &membervalue)))
-	    {
-	      error = ER_AU_MEMBER_CAUSES_CYCLES;
-	      er_set (ER_WARNING_SEVERITY, ARG_FILE_LINE, error, 0);
-	    }
-	  else
-	    {
-	      error = obj_inst_lock (member, 1);
-	      if (error == NO_ERROR)
-		{
-		  error = au_get_set (member, "groups", &member_groups);
-		}
-
-	      if (error == NO_ERROR)
-		{
-		  error = au_get_set (member, "direct_groups", &member_direct_groups);
-		  if (error == NO_ERROR)
-		    {
-		      if (new_user)
-			{
-			  error = db_set_add (member_groups, &groupvalue);
-			  if (error == NO_ERROR)
-			    {
-			      error = db_set_add (member_direct_groups, &groupvalue);
-			    }
-			}
-		      else if (!set_ismember (member_direct_groups, &membervalue))
-			{
-			  error = db_get (member, "name", &member_name_val);
-			  if (error == NO_ERROR)
-			    {
-			      if (DB_IS_NULL (&member_name_val))
-				{
-				  member_name = NULL;
-				}
-			      else
-				{
-				  member_name = db_get_string (&member_name_val);
-				}
-
-			      error = db_set_add (member_direct_groups, &groupvalue);
-			      if (error == NO_ERROR)
-				{
-				  error = au_compute_groups (member, member_name);
-				}
-			      db_value_clear (&member_name_val);
-			    }
-			}
-		      set_free (member_direct_groups);
-		    }
-		  set_free (member_groups);
-		}
-
-	      if (!new_user)
-		{
-		  set_free (group_groups);
-		}
-	    }
-	}
-    }
-  AU_ENABLE (save);
-  return (error);
-}
-
-/*
- * au_add_member - Add a member to a group and propagate the member to
- *                 all affected sub-groups.
- *   return: error status
- *   group(in):  group to get new member
- *   member(in): the new member
- */
-int
-au_add_member (MOP group, MOP member)
-{
-  return au_add_member_internal (group, member, 0);
-}
-
-/*
- * au_add_member_method -  Method interface to au_add_member.
- *   return: none
- *   user(in): user object
- *   returnval(out): return value of this method
- *   memval(in):
- */
-void
-au_add_member_method (MOP user, DB_VALUE * returnval, DB_VALUE * memval)
-{
-  int error = NO_ERROR;
-  MOP member;
-
-  if (memval != NULL)
-    {
-      member = NULL;
-      if (DB_VALUE_TYPE (memval) == DB_TYPE_OBJECT && !DB_IS_NULL (memval) && db_get_object (memval) != NULL)
-	{
-	  member = db_get_object (memval);
-	}
-      else if (IS_STRING (memval) && !DB_IS_NULL (memval) && db_get_string (memval) != NULL)
-	{
-	  member = au_find_user (db_get_string (memval));
-	  if (member == NULL)
-	    {
-	      assert (er_errid () != NO_ERROR);
-	      error = er_errid ();
-	      goto error;
-	    }
-	}
-
-      if (member != NULL)
-	{
-	  if (ws_is_same_object (user, Au_user) || au_is_dba_group_member (Au_user))
-	    {
-	      error = au_add_member (user, member);
-	    }
-	  else
-	    {
-	      error = ER_AU_NOT_OWNER;
-	      er_set (ER_WARNING_SEVERITY, ARG_FILE_LINE, error, 0);
-	    }
-	}
-      else
-	{
-	  error = ER_AU_INVALID_USER;
-	  er_set (ER_WARNING_SEVERITY, ARG_FILE_LINE, error, 1, "");
-	}
-    }
-  else
-    {
-      error = ER_AU_INVALID_USER;
-      er_set (ER_WARNING_SEVERITY, ARG_FILE_LINE, error, 1, "");
-    }
-
-error:
-  if (error == NO_ERROR)
-    {
-      db_make_null (returnval);
-    }
-  else
-    {
-      db_make_error (returnval, error);
-    }
-}
-
-/*
- * au_drop_member - Remove a member from a group.
- *   return: error code
- *   group(in): group with member to drop
- *   member(in): member to drop
- *
- * Note:
- *
- *    The db_user class used to have a groups and a members attribute.  The
- *    members attribute was eliminated as a performance improvement, but the
- *    direct_groups attribute has been added.  Both groups and direct_groups
- *    are sets.  The direct_groups attribute indicates which groups the user/
- *    group is an immediate member of.  The groups attribute indicates which
- *    groups the user/group is a member of (immediate or otherwise).  The
- *    groups attribute is a flattened set.  When a user/group is dropped from
- *    a group, the group is removed from both the direct_groups and groups
- *    attributes for the user/group.  Then that change is propagated to other
- *    users/groups.
- *    For example,  if U1 is directly in G1 and G1 is directly in G2 and G1
- *    is dropped from G2, G2 is removed from G1's direct_groups and groups
- *    attributes and G2 is also removed from U1's groups attribute.
- */
-int
-au_drop_member (MOP group, MOP member)
-{
-  int syserr = NO_ERROR, error = NO_ERROR;
-  DB_VALUE groupvalue, member_name_val;
-  DB_SET *groups = NULL, *member_groups = NULL, *member_direct_groups = NULL;
-  int save;
-  const char *member_name = NULL;
-
-  AU_DISABLE (save);
-  db_make_object (&groupvalue, group);
-
-  if ((syserr = au_get_set (member, "groups", &member_groups)) == NO_ERROR)
-    {
-      if (!set_ismember (member_groups, &groupvalue))
-	{
-	  error = ER_AU_MEMBER_NOT_FOUND;
-	  er_set (ER_WARNING_SEVERITY, ARG_FILE_LINE, error, 0);
-	}
-      else if ((error = au_get_set (group, "groups", &groups)) == NO_ERROR)
-	{
-	  if (set_ismember (groups, &groupvalue))
-	    {
-	      error = ER_AU_MEMBER_NOT_FOUND;
-	      er_set (ER_WARNING_SEVERITY, ARG_FILE_LINE, error, 0);
-	    }
-	  else
-	    {
-	      error = obj_inst_lock (member, 1);
-	      if (error == NO_ERROR)
-		{
-		  error = au_get_set (member, "direct_groups", &member_direct_groups);
-		}
-
-	      if (error == NO_ERROR)
-		{
-		  if ((error = db_get (member, "name", &member_name_val)) == NO_ERROR)
-		    {
-		      if (DB_IS_NULL (&member_name_val))
-			{
-			  member_name = NULL;
-			}
-		      else
-			{
-			  member_name = db_get_string (&member_name_val);
-			}
-		      if ((error = db_set_drop (member_direct_groups, &groupvalue)) == NO_ERROR)
-			{
-			  error = au_compute_groups (member, member_name);
-			}
-		      db_value_clear (&member_name_val);
-		    }
-		  set_free (member_direct_groups);
-		}
-	    }
-	  set_free (groups);
-	}
-      set_free (member_groups);
-    }
-  AU_ENABLE (save);
-  return (error);
-}
-
-/*
- * au_drop_user - Drop a user from the database.
- *   return: error code
- *   user(in): user object
- *
- * Note:
- *
- *    This should only be called with DBA privilidges.
- *    The db_user class used to have a groups and a members attribute.  The
- *    members attribute was eliminated as a performance improvement, but the
- *    direct_groups attribute has been added.  Both groups and direct_groups
- *    are sets.  The direct_groups attribute indicates which groups the user/
- *    group is an immediate member of.  The groups attribute indicates which
- *    groups the user/group is a member of (immediate or otherwise).  The
- *    groups attribute is a flattened set.  When a user/group is dropped,
- *    the user/group is removed from both the direct_groups and groups
- *    attributes for all users.  For example,  if U1 is directly in G1 and G1
- *    is directly in G2 and G1 is dropped, G1 & G2 are removed from U1's
- *    groups attribute and G1 is also removed from U1's direct_groups
- *    attribute.
- */
-int
-au_drop_user (MOP user)
-{
-  int save;
-  DB_SESSION *session = NULL;
-  DB_VALUE val[2], user_val, gvalue, value, password_val;
-  STATEMENT_ID stmt_id;
-  int error = NO_ERROR;
-  DB_QUERY_RESULT *result;
-  MOP auser, password;
-  DB_SET *new_groups, *direct_groups;
-  int g, gcard, i;
-  DB_VALUE name;
-  char query_buf[1024];
-
-  AU_DISABLE (save);
-
-  if (Au_dba_user != NULL && !au_is_dba_group_member (Au_user))
-    {
-      error = ER_AU_DBA_ONLY;
-      er_set (ER_WARNING_SEVERITY, ARG_FILE_LINE, error, 1, "drop_user");
-      goto error;
-    }
-
-  /* check if user is dba/public or current user */
-  if (ws_is_same_object (user, Au_dba_user) || ws_is_same_object (user, Au_public_user)
-      || ws_is_same_object (user, Au_user))
-    {
-      db_make_null (&name);
-      error = obj_get (user, "name", &name);
-      if (error != NO_ERROR)
-	{
-	  goto error;
-	}
-
-      error = ER_AU_CANT_DROP_USER;
-      er_set (ER_ERROR_SEVERITY, ARG_FILE_LINE, error, 1, db_get_string (&name));
-      goto error;
-    }
-
-  /* check if user owns class/vclass/trigger/serial/synonym */
-  for (i = 0; AU_OBJECT_CLASS_NAME[i] != NULL; i++)
-    {
-      sprintf (query_buf, "select count(*) from [%s] where [owner] = ?;", AU_OBJECT_CLASS_NAME[i]);
-      session = db_open_buffer (query_buf);
-      if (session == NULL)
-	{
-	  goto error;
-	}
-
-      db_make_object (&val[0], user);
-      db_push_values (session, 1, &val[0]);
-      stmt_id = db_compile_statement (session);
-      if (stmt_id != 1)
-	{
-	  assert (er_errid () != NO_ERROR);
-	  error = er_errid ();
-	  db_close_session (session);
-	  goto error;
-	}
-
-      error = db_execute_statement_local (session, stmt_id, &result);
-      if (error < 0)
-	{
-	  db_close_session (session);
-	  goto error;
-	}
-
-      error = db_query_first_tuple (result);
-      if (error < 0)
-	{
-	  db_query_end (result);
-	  db_close_session (session);
-	  goto error;
-	}
-
-      db_make_bigint (&value, 0);
-      error = db_query_get_tuple_value (result, 0, &value);
-      if (error != NO_ERROR)
-	{
-	  db_query_end (result);
-	  db_close_session (session);
-	  goto error;
-	}
-
-      if (db_get_bigint (&value) > 0)
-	{
-	  er_set (ER_ERROR_SEVERITY, ARG_FILE_LINE, ER_AU_USER_HAS_DATABASE_OBJECTS, 0);
-	  db_query_end (result);
-	  db_close_session (session);
-	  error = ER_AU_USER_HAS_DATABASE_OBJECTS;
-	  goto error;
-	}
-
-      db_query_end (result);
-      db_close_session (session);
-      pr_clear_value (&val[0]);
-    }
-
-
-  /* propagate user deletion to groups */
-  db_make_object (&val[1], user);
-
-  session =
-    db_open_buffer ("update [db_user] [d] set "
-		    "[d].[direct_groups] = [d].[direct_groups] - ? where ? in [d].[direct_groups];");
-  if (session == NULL)
-    {
-      assert (er_errid () != NO_ERROR);
-      error = er_errid ();
-      goto error;
-    }
-
-  new_groups = set_create_basic ();
-  if (new_groups)
-    {
-      error = db_set_add (new_groups, &val[1]);
-      if (error == NO_ERROR)
-	{
-	  db_make_set (&val[0], new_groups);
-	  db_push_values (session, 2, val);
-	  stmt_id = db_compile_statement (session);
-	  if (stmt_id == 1)
-	    {
-	      error = db_execute_statement_local (session, stmt_id, &result);
-	      db_query_end (result);
-	    }
-	  else
-	    {
-	      assert (er_errid () != NO_ERROR);
-	      error = er_errid ();
-	    }
-	}
-      /*
-       * We need to clear the host variable here to free the set.  set_free()
-       * is not sufficient since the set referenced by new_groups may have
-       * be replaced as a result of tp_value_cast().
-       */
-      pr_clear_value (&val[0]);
-    }
-
-  db_close_session (session);
-  if (error < NO_ERROR)
-    {
-      goto error;
-    }
-
-  session = db_open_buffer ("select [d] from [db_user] [d] where ? in [d].[groups];");
-  if (session == NULL)
-    {
-      assert (er_errid () != NO_ERROR);
-      error = er_errid ();
-      goto error;
-    }
-
-  db_push_values (session, 1, &val[1]);
-  stmt_id = db_compile_statement (session);
-  if (stmt_id == 1)
-    {
-      error = db_execute_statement_local (session, stmt_id, &result);
-      if (error > 0)
-	{
-	  error = NO_ERROR;
-	  while (error == NO_ERROR && db_query_next_tuple (result) == DB_CURSOR_SUCCESS)
-	    {
-	      error = db_query_get_tuple_value (result, 0, &user_val);
-	      if (error == NO_ERROR)
-		{
-		  if (DB_IS_NULL (&user_val))
-		    {
-		      auser = NULL;
-		    }
-		  else
-		    {
-		      auser = db_get_object (&user_val);
-		    }
-
-		  new_groups = set_create_basic ();
-		  if (new_groups)
-		    {
-		      error = au_get_set (auser, "direct_groups", &direct_groups);
-		      if (error == NO_ERROR)
-			{
-			  /* compute closure */
-			  gcard = set_cardinality (direct_groups);
-			  for (g = 0; g < gcard && !error; g++)
-			    {
-			      error = set_get_element (direct_groups, g, &gvalue);
-			      if (error == NO_ERROR)
-				{
-				  error = au_add_direct_groups (new_groups, &gvalue);
-				}
-			    }
-			  set_free (direct_groups);
-			}
-		    }
-		  else
-		    {
-		      assert (er_errid () != NO_ERROR);
-		      error = er_errid ();
-		    }
-
-		  if (error == NO_ERROR)
-		    {
-		      db_make_set (&value, new_groups);
-		      obj_set (auser, "groups", &value);
-		    }
-
-		  if (new_groups)
-		    {
-		      set_free (new_groups);
-		    }
-		}
-	    }
-	}
-      db_query_end (result);
-    }
-  else
-    {
-      assert (er_errid () != NO_ERROR);
-      error = er_errid ();
-    }
-
-  db_close_session (session);
-  if (error < NO_ERROR)
-    {
-      goto error;
-    }
-
-  db_make_null (&password_val);
-  error = obj_get (user, "password", &password_val);
-  if (!DB_IS_NULL (&password_val))
-    {
-      password = db_get_object (&password_val);
-      error = obj_delete (password);
-      if (error == NO_ERROR)
-	{
-	  db_make_null (&password_val);
-	  error = obj_set (user, "password", &password_val);
-	}
-
-      if (error != NO_ERROR)
-	{
-	  goto error;
-	}
-    }
-
-  error = au_delete_auth_of_dropping_user (user);
-  if (error != NO_ERROR)
-    {
-      goto error;
-    }
-
-  /*
-   * could go through classes created by this user and change ownership
-   * to the DBA ? - do this as the classes are referenced instead
-   */
-
-  error = obj_delete (user);
-  if (error == NO_ERROR)
-    {
-      remove_user_cache_references (user);
-    }
-
-error:
-  AU_ENABLE (save);
-  return error;
-}
-
-/*
- * AUTHORIZATION CACHING
- */
-
-/*
- * find_grant_entry -  This searches a sequence of grant elements looking for
- *                     a grant	from a particular user on a particular class.
- *   return: sequence index to grant entry
- *   grants(in): sequence of grant information
- *   class_mop(in): class to look for
- *   grantor(in): user who made the grant
- *
- * Note: It returns the index into the sequence where the grant information
- *       is found.  If the grant was not found it returns -1.
- */
-static int
-find_grant_entry (DB_SET * grants, MOP class_mop, MOP grantor)
-{
-  DB_VALUE element;
-  int i, gsize, position;
-
-  position = -1;
-  gsize = set_size (grants);
-  for (i = 0; i < gsize && position == -1; i += GRANT_ENTRY_LENGTH)
-    {
-      set_get_element (grants, GRANT_ENTRY_CLASS (i), &element);
-      if (db_get_object (&element) == class_mop)
-	{
-	  set_get_element (grants, GRANT_ENTRY_SOURCE (i), &element);
-	  if (ws_is_same_object (db_get_object (&element), grantor))
-	    {
-	      position = i;
-	    }
-	}
-    }
-
-  return position;
-}
-
-/*
- * add_grant_entry - This adds a grant on a class from a particular user to
- *                   a sequence of grant elemetns.
- *                   It returns the index of the new grant element.
- *   return: sequence index to new grant entry
- *   grants(in): grant sequence to extend
- *   class_mop(in): class being granted
- *   grantor(in): user doing the granting
- */
-static int
-add_grant_entry (DB_SET * grants, MOP class_mop, MOP grantor)
-{
-  DB_VALUE value;
-  int index;
-
-  index = set_size (grants);
-
-  db_make_object (&value, class_mop);
-  set_put_element (grants, GRANT_ENTRY_CLASS (index), &value);
-
-  db_make_object (&value, grantor);
-  set_put_element (grants, GRANT_ENTRY_SOURCE (index), &value);
-
-  db_make_int (&value, 0);
-  set_put_element (grants, GRANT_ENTRY_CACHE (index), &value);
-
-  return (index);
-}
-
-/*
- * drop_grant_entry - This removes a grant element at a particular location
- *                    and shifts all subsequent grant elements up to fill
- *                    in the empty space.
- *   return: none
- *   grants(in): grant sequence
- *   index(in): index of grant element to remove
- */
-static void
-drop_grant_entry (DB_SET * grants, int index)
-{
-  int i;
-
-  /* not particularly fast but doesn't happen very often */
-  if (set_size (grants) >= (index + GRANT_ENTRY_LENGTH))
-    {
-      for (i = 0; i < GRANT_ENTRY_LENGTH; i++)
-	{
-	  set_drop_seq_element (grants, index);
-	}
-    }
-}
-
-/*
- * get_grants -  This gets the grant set from an authorization object,
- *               VERY CAREFULLY.
- *   return: error code
- *   auth(in): authorization object
- *   grant_ptr(out): return grant set
- *   filter(in):
- *
- */
-static int
-get_grants (MOP auth, DB_SET ** grant_ptr, int filter)
-{
-  int error = NO_ERROR;
-  DB_VALUE value;
-  DB_SET *grants = NULL;
-  MOP grantor, gowner, class_;
-  int gsize, i, j, existing, cache;
-  bool need_pop_er_stack = false;
-
-  assert (grant_ptr != NULL);
-
-  *grant_ptr = NULL;
-
-  er_stack_push ();
-
-  need_pop_er_stack = true;
-
-  error = obj_get (auth, "grants", &value);
-  if (error != NO_ERROR)
-    {
-      goto end;
-    }
-
-  if (DB_VALUE_TYPE (&value) != DB_TYPE_SEQUENCE || DB_IS_NULL (&value) || db_get_set (&value) == NULL)
-    {
-      error = ER_AU_CORRUPTED;
-      er_set (ER_ERROR_SEVERITY, ARG_FILE_LINE, error, 0);
-
-      goto end;
-    }
-
-  if (!filter)
-    {
-      goto end;
-    }
-
-  grants = db_get_set (&value);
-  gsize = set_size (grants);
-
-  /* there might be errors */
-  error = er_errid ();
-  if (error != NO_ERROR)
-    {
-      goto end;
-    }
-
-  for (i = 0; i < gsize; i += GRANT_ENTRY_LENGTH)
-    {
-      error = set_get_element (grants, GRANT_ENTRY_SOURCE (i), &value);
-      if (error != NO_ERROR)
-	{
-	  goto end;
-	}
-
-      grantor = NULL;
-      if (DB_VALUE_TYPE (&value) == DB_TYPE_OBJECT && !DB_IS_NULL (&value))
-	{
-	  grantor = db_get_object (&value);
-	  if (WS_IS_DELETED (grantor))
-	    {
-	      grantor = NULL;
-	    }
-	}
-
-      if (grantor == NULL)
-	{
-	  class_ = NULL;
-	  error = set_get_element (grants, GRANT_ENTRY_CLASS (i), &value);
-	  if (error != NO_ERROR)
-	    {
-	      goto end;
-	    }
-
-	  if (DB_VALUE_TYPE (&value) == DB_TYPE_OBJECT && !DB_IS_NULL (&value))
-	    {
-	      class_ = db_get_object (&value);
-	      if (WS_IS_DELETED (class_))
-		{
-		  class_ = NULL;
-		}
-	    }
-
-	  if (class_ == NULL)
-	    {
-	      /* class is bad too, remove this entry */
-	      drop_grant_entry (grants, i);
-	      gsize -= GRANT_ENTRY_LENGTH;
-	    }
-	  else
-	    {
-	      /* this will at least be DBA */
-	      gowner = au_get_class_owner (class_);
-
-	      /* see if there's already an entry for this */
-	      existing = -1;
-	      for (j = 0; j < gsize && existing == -1; j += GRANT_ENTRY_LENGTH)
-		{
-		  error = set_get_element (grants, GRANT_ENTRY_SOURCE (j), &value);
-		  if (error != NO_ERROR)
-		    {
-		      goto end;
-		    }
-
-		  if (DB_VALUE_TYPE (&value) == DB_TYPE_OBJECT && ws_is_same_object (db_get_object (&value), gowner))
-		    {
-		      existing = j;
-		    }
-		}
-
-	      if (existing == -1)
-		{
-		  /*
-		   * no previous entry for the owner,
-		   * use the current one
-		   */
-		  db_make_object (&value, gowner);
-		  error = set_put_element (grants, GRANT_ENTRY_SOURCE (i), &value);
-		  if (error != NO_ERROR)
-		    {
-		      goto end;
-		    }
-		}
-	      else
-		{
-		  /*
-		   * update the previous entry with the extra bits
-		   * and delete the current entry
-		   */
-		  error = set_get_element (grants, GRANT_ENTRY_CACHE (i), &value);
-		  if (error != NO_ERROR)
-		    {
-		      goto end;
-		    }
-
-		  cache = db_get_int (&value);
-		  error = set_get_element (grants, GRANT_ENTRY_CACHE (existing), &value);
-		  if (error != NO_ERROR)
-		    {
-		      goto end;
-		    }
-
-		  db_make_int (&value, db_get_int (&value) | cache);
-		  error = set_put_element (grants, GRANT_ENTRY_CACHE (existing), &value);
-		  if (error != NO_ERROR)
-		    {
-		      goto end;
-		    }
-
-		  drop_grant_entry (grants, i);
-		  gsize -= GRANT_ENTRY_LENGTH;
-		}
-	    }
-	}
-    }
-
-end:
-
-  if (error != NO_ERROR && grants != NULL)
-    {
-      set_free (grants);
-      grants = NULL;
-    }
-
-  if (need_pop_er_stack)
-    {
-      if (error == NO_ERROR)
-	{
-	  er_stack_pop ();
-	}
-      else
-	{
-	  er_stack_pop_and_keep_error ();
-	}
-    }
-
-  *grant_ptr = grants;
-  return (error);
-}
-
-/*
- * apply_grants -  Work function for update_cache.
- *   return: error code
- *   auth(in):  authorization object
- *   class(in):  class being authorized
- *   bits(in):
- *
- * Note: Get the grant information for an authorization object and update
- *       the cache for any grants that apply to the class.
- */
-static int
-apply_grants (MOP auth, MOP class_mop, unsigned int *bits)
-{
-  int error = NO_ERROR;
-  DB_SET *grants;
-  DB_VALUE grvalue;
-  int i, gsize;
-
-  error = get_grants (auth, &grants, 1);
-  if (error == NO_ERROR)
-    {
-      gsize = set_size (grants);
-      for (i = 0; i < gsize; i += GRANT_ENTRY_LENGTH)
-	{
-	  set_get_element (grants, GRANT_ENTRY_CLASS (i), &grvalue);
-	  if (db_get_object (&grvalue) == class_mop)
-	    {
-	      set_get_element (grants, GRANT_ENTRY_CACHE (i), &grvalue);
-	      *bits |= db_get_int (&grvalue);
-	    }
-	}
-      set_free (grants);
-    }
-
-  return (error);
-}
-
-/*
- * update_cache -  This is the main function for parsing all of
- *                 the authorization information for a particular class and
- *                 caching it in the class structure.
- *                 This will be called once after each successful
- *                 read/write lock. It needs to be fast.
- *   return: error code
- *   classop(in):  class MOP to authorize
- *   sm_class(in): direct pointer to class structure
- *   cache(in):
- */
-static int
-update_cache (MOP classop, SM_CLASS * sm_class)
-{
-  int error = NO_ERROR;
-  DB_SET *groups = NULL;
-  int i, save, card;
-  DB_VALUE value;
-  MOP group, auth;
-  bool is_member = false;
-  unsigned int *bits = NULL;
-  bool need_pop_er_stack = false;
-
-  /*
-   * must disable here because we may be updating the cache of the system
-   * objects and we need to read them in order to update etc.
-   */
-  AU_DISABLE (save);
-
-  er_stack_push ();
-
-  need_pop_er_stack = true;
-
-  bits = get_cache_bits (sm_class);
-  if (bits == NULL)
-    {
-      assert (false);
-      return er_errid ();
-    }
-
-  /* initialize the cache bits */
-  *bits = AU_NO_AUTHORIZATION;
-
-  if (sm_class->owner == NULL)
-    {
-      /* This shouldn't happen - assign it to the DBA */
-      error = ER_AU_CLASS_WITH_NO_OWNER;
-      er_set (ER_ERROR_SEVERITY, ARG_FILE_LINE, error, 0);
-
-      goto end;
-    }
-
-  is_member = au_is_dba_group_member (Au_user);
-  if (is_member)
-    {
-      *bits = AU_FULL_AUTHORIZATION;
-      goto end;
-    }
-
-  /* there might be errors */
-  error = er_errid ();
-  if (error != NO_ERROR)
-    {
-      goto end;
-    }
-
-  if (ws_is_same_object (Au_user, sm_class->owner))
-    {
-      /* might want to allow grant/revoke on self */
-      *bits = AU_FULL_AUTHORIZATION;
-      goto end;
-    }
-
-  if (au_get_set (Au_user, "groups", &groups) != NO_ERROR)
-    {
-      error = ER_AU_ACCESS_ERROR;
-      er_set (ER_ERROR_SEVERITY, ARG_FILE_LINE, error, 2, "groups", AU_USER_CLASS_NAME);
-
-      goto end;
-    }
-
-  db_make_object (&value, sm_class->owner);
-
-  is_member = set_ismember (groups, &value);
-
-  /* there might be errors */
-  error = er_errid ();
-  if (error != NO_ERROR)
-    {
-      goto end;
-    }
-
-  if (is_member)
-    {
-      /* we're a member of the owning group */
-      *bits = AU_FULL_AUTHORIZATION;
-    }
-  else if (au_get_object (Au_user, "authorization", &auth) != NO_ERROR)
-    {
-      error = ER_AU_ACCESS_ERROR;
-      er_set (ER_ERROR_SEVERITY, ARG_FILE_LINE, error, 2, "authorization", AU_USER_CLASS_NAME);
-    }
-  else
-    {
-      /* apply local grants */
-      error = apply_grants (auth, classop, bits);
-      if (error != NO_ERROR)
-	{
-	  goto end;
-	}
-
-      /* apply grants from all groups */
-      card = set_cardinality (groups);
-
-      /* there might be errors */
-      error = er_errid ();
-      if (error != NO_ERROR)
-	{
-	  goto end;
-	}
-
-      for (i = 0; i < card; i++)
-	{
-	  /* will have to handle deleted groups here ! */
-	  error = au_set_get_obj (groups, i, &group);
-	  if (error != NO_ERROR)
-	    {
-	      goto end;
-	    }
-
-	  if (ws_is_same_object (group, Au_dba_user))
-	    {
-	      /* someones on the DBA member list, give them power */
-	      *bits = AU_FULL_AUTHORIZATION;
-	    }
-	  else
-	    {
-	      error = au_get_object (group, "authorization", &auth);
-	      if (error != NO_ERROR)
-		{
-		  goto end;
-		}
-
-	      error = apply_grants (auth, classop, bits);
-	      if (error != NO_ERROR)
-		{
-		  goto end;
-		}
-	    }
-	}
-    }
-
-end:
-
-  if (groups != NULL)
-    {
-      set_free (groups);
-    }
-
-  if (need_pop_er_stack)
-    {
-      if (error == NO_ERROR)
-	{
-	  er_stack_pop ();
-	}
-      else
-	{
-	  er_stack_pop_and_keep_error ();
-	}
-    }
-
-  AU_ENABLE (save);
-
-  return (error);
-}
-
-/*
- * appropriate_error -  This selects an appropriate error code to correspond
- *                      with an authorization failure of a some type
- *   return: error code
- *   bits(in): authorization type
- *   requested(in):
- * TODO : LP64
- */
-static int
-appropriate_error (unsigned int bits, unsigned int requested)
-{
-  int error;
-  unsigned int mask, atype;
-  int i;
-
-  /*
-   * Since we don't currently have a way of indicating multiple
-   * authorization failures, select the first one in the
-   * bit vector that causes problems.
-   * Order the switch statement so that its roughly in dependency order
-   * to result in better error message.  The main thing is that
-   * SELECT should be first.
-   */
-
-  error = NO_ERROR;
-  mask = 1;
-  for (i = 0; i < AU_GRANT_SHIFT && !error; i++)
-    {
-      if (requested & mask)
-	{
-	  /* we asked for this one */
-	  if ((bits & mask) == 0)
-	    {
-	      /* but it wasn't available */
-	      switch (mask)
-		{
-		case AU_SELECT:
-		  error = ER_AU_SELECT_FAILURE;
-		  break;
-		case AU_ALTER:
-		  error = ER_AU_ALTER_FAILURE;
-		  break;
-		case AU_UPDATE:
-		  error = ER_AU_UPDATE_FAILURE;
-		  break;
-		case AU_INSERT:
-		  error = ER_AU_INSERT_FAILURE;
-		  break;
-		case AU_DELETE:
-		  error = ER_AU_DELETE_FAILURE;
-		  break;
-		case AU_INDEX:
-		  error = ER_AU_INDEX_FAILURE;
-		  break;
-		case AU_EXECUTE:
-		  error = ER_AU_EXECUTE_FAILURE;
-		  break;
-		default:
-		  error = ER_AU_AUTHORIZATION_FAILURE;
-		  break;
-		}
-	    }
-	}
-      mask = mask << 1;
-    }
-
-  if (!error)
-    {
-      /* we seemed to have all the basic authorizations, check grant options */
-      mask = 1 << AU_GRANT_SHIFT;
-      for (i = 0; i < AU_GRANT_SHIFT && !error; i++)
-	{
-	  if (requested & mask)
-	    {
-	      /* we asked for this one */
-	      if ((bits & mask) == 0)
-		{
-		  /*
-		   * But it wasn't available, convert this back down to the
-		   * corresponding basic type and select an appropriate error.
-		   *
-		   * NOTE: We need to add type specific errors here !
-		   *
-		   */
-		  atype = mask >> AU_GRANT_SHIFT;
-		  switch (atype)
-		    {
-		    case AU_SELECT:
-		      error = ER_AU_NO_GRANT_OPTION;
-		      break;
-		    case AU_ALTER:
-		      error = ER_AU_NO_GRANT_OPTION;
-		      break;
-		    case AU_UPDATE:
-		      error = ER_AU_NO_GRANT_OPTION;
-		      break;
-		    case AU_INSERT:
-		      error = ER_AU_NO_GRANT_OPTION;
-		      break;
-		    case AU_DELETE:
-		      error = ER_AU_NO_GRANT_OPTION;
-		      break;
-		    case AU_INDEX:
-		      error = ER_AU_NO_GRANT_OPTION;
-		      break;
-		    case AU_EXECUTE:
-		      error = ER_AU_NO_GRANT_OPTION;
-		      break;
-		    default:
-		      error = ER_AU_NO_GRANT_OPTION;
-		      break;
-		    }
-		}
-	    }
-	  mask = mask << 1;
-	}
-    }
-
-  return (error);
-}
-
-/*
- * check_grant_option - Checks to see if a class has the grant option for
- *                      a particular authorization type.
- *                      Called by au_grant and au_revoke
- *   return: error code
- *   classop(in):  MOP of class being examined
- *   class(in): direct pointer to class structure
- *   type(in): type of authorization being checked
- *
- * TODO: LP64
- */
-static int
-check_grant_option (MOP classop, SM_CLASS * sm_class, DB_AUTH type)
-{
-  int error = NO_ERROR;
-  unsigned int *cache_bits;
-  unsigned int mask;
-
-  /*
-   * this potentially can be called during initialization when we don't
-   * actually have any users yet.  If so, assume its ok
-   */
-  if (au_get_cache_index () < 0)
-    {
-      return NO_ERROR;
-    }
-
-  cache_bits = get_cache_bits (sm_class);
-  if (cache_bits == NULL)
-    {
-      return er_errid ();
-    }
-
-  if (*cache_bits == AU_CACHE_INVALID)
-    {
-      if (update_cache (classop, sm_class))
-	{
-	  assert (er_errid () != NO_ERROR);
-	  return er_errid ();
-	}
-      cache_bits = get_cache_bits (sm_class);
-      if (cache_bits == NULL)
-	{
-	  assert (false);
-	  return er_errid ();
-	}
-    }
-
-  /* build the complete bit mask */
-  mask = type | (type << AU_GRANT_SHIFT);
-  if ((*cache_bits & mask) != mask)
-    {
-      error = appropriate_error (*cache_bits, mask);
-      if (error)
-	{
-	  er_set (ER_WARNING_SEVERITY, ARG_FILE_LINE, error, 0);
-	}
-    }
-
-  return error;
-}
-
-
-/*
- * GRANT OPERATION
- */
-
-/*
- * au_grant - This is the primary interface function for granting authorization
- *            on classes.
- *   return: error code
- *   user(in): user receiving the grant
- *   class_mop(in): class being authorized
- *   type(in): type of authorization
- *   grant_option(in): non-zero if grant option is also being given
- */
-int
-au_grant (MOP user, MOP class_mop, DB_AUTH type, bool grant_option)
-{
-  int error = NO_ERROR;
-  MOP auth;
-  DB_SET *grants;
-  DB_VALUE value;
-  int current, save = 0, gindex;
-  SM_CLASS *classobj;
-  int is_partition = DB_NOT_PARTITIONED_CLASS, i, savepoint_grant = 0;
-  MOP *sub_partitions = NULL;
-
-  error = sm_partitioned_class_type (class_mop, &is_partition, NULL, &sub_partitions);
-  if (error != NO_ERROR)
-    {
-      return error;
-    }
-
-  if (is_partition == DB_PARTITIONED_CLASS)
-    {
-      error = tran_system_savepoint (UNIQUE_PARTITION_SAVEPOINT_GRANT);
-      if (error != NO_ERROR)
-	{
-	  goto fail_end;
-	}
-
-      savepoint_grant = 1;
-      for (i = 0; sub_partitions[i]; i++)
-	{
-	  error = au_grant (user, sub_partitions[i], type, grant_option);
-	  if (error != NO_ERROR)
-	    {
-	      break;
-	    }
-	}
-
-      free_and_init (sub_partitions);
-      if (error != NO_ERROR)
-	{
-	  goto fail_end;
-	}
-    }
-
-  AU_DISABLE (save);
-  if (ws_is_same_object (user, Au_user))
-    {
-      /*
-       * Treat grant to self condition as a success only. Although this
-       * statement is a no-op, it is not an indication of no-success.
-       * The "privileges" are indeed already granted to self.
-       * Note: Revoke from self is an error, because this cannot be done.
-       */
-    }
-  else if ((error = au_fetch_class_force (class_mop, &classobj, AU_FETCH_READ)) == NO_ERROR)
-    {
-      if (ws_is_same_object (classobj->owner, user))
-	{
-	  error = ER_AU_CANT_GRANT_OWNER;
-	  er_set (ER_WARNING_SEVERITY, ARG_FILE_LINE, error, 0);
-	}
-      else if ((error = check_grant_option (class_mop, classobj, type)) == NO_ERROR)
-	{
-	  if (au_get_object (user, "authorization", &auth) != NO_ERROR)
-	    {
-	      error = ER_AU_ACCESS_ERROR;
-	      er_set (ER_ERROR_SEVERITY, ARG_FILE_LINE, error, 2, AU_USER_CLASS_NAME, "authorization");
-	    }
-	  /* lock authorization for write & mark dirty */
-	  else if (au_fetch_instance (auth, NULL, AU_FETCH_UPDATE, LC_FETCH_MVCC_VERSION, AU_UPDATE) != NO_ERROR)
-	    {
-	      error = ER_AU_CANT_UPDATE;
-	      er_set (ER_ERROR_SEVERITY, ARG_FILE_LINE, error, 0);
-	    }
-	  else if ((error = obj_inst_lock (auth, 1)) == NO_ERROR && (error = get_grants (auth, &grants, 1)) == NO_ERROR)
-	    {
-	      gindex = find_grant_entry (grants, class_mop, Au_user);
-	      if (gindex == -1)
-		{
-		  current = AU_NO_AUTHORIZATION;
-		}
-	      else
-		{
-		  /* already granted, get current cache */
-		  error = set_get_element (grants, GRANT_ENTRY_CACHE (gindex), &value);
-		  if (error != NO_ERROR)
-		    {
-		      set_free (grants);
-		      if (sub_partitions)
-			{
-			  free_and_init (sub_partitions);
-			}
-		      AU_ENABLE (save);
-		      return (error);
-		    }
-		  current = db_get_int (&value);
-		}
-
-#if defined(SA_MODE)
-	      if (catcls_Enable == true)
-#endif /* SA_MODE */
-		{
-		  DB_AUTH ins_bits, upd_bits;
-
-		  ins_bits = (DB_AUTH) ((~current & AU_TYPE_MASK) & (int) type);
-		  if (ins_bits)
-		    {
-		      error =
-			au_insert_new_auth (Au_user, user, class_mop, ins_bits,
-					    (grant_option) ? ins_bits : DB_AUTH_NONE);
-		    }
-		  upd_bits = (DB_AUTH) (~ins_bits & (int) type);
-		  if ((error == NO_ERROR) && upd_bits)
-		    {
-		      error =
-			au_update_new_auth (Au_user, user, class_mop, upd_bits,
-					    (grant_option) ? upd_bits : DB_AUTH_NONE);
-		    }
-		}
-
-	      /* Fail to insert/update, never change the grant entry set. */
-	      if (error != NO_ERROR)
-		{
-		  set_free (grants);
-		  goto fail_end;
-		}
-
-	      current |= (int) type;
-	      if (grant_option)
-		{
-		  current |= ((int) type << AU_GRANT_SHIFT);
-		}
-
-	      db_make_int (&value, current);
-	      if (gindex == -1)
-		{
-		  /* There is no grant entry, add a new one. */
-		  gindex = add_grant_entry (grants, class_mop, Au_user);
-		}
-	      set_put_element (grants, GRANT_ENTRY_CACHE (gindex), &value);
-	      set_free (grants);
-
-	      /*
-	       * clear the cache for this user/class pair to make sure we
-	       * recalculate it the next time it is referenced
-	       */
-	      reset_cache_for_user_and_class (classobj);
-
-	      /*
-	       * Make sure any cached parse trees are rebuild.  This proabably
-	       * isn't necessary for GRANT, only REVOKE.
-	       */
-	      sm_bump_local_schema_version ();
-	    }
-	}
-    }
-
-fail_end:
-  if (savepoint_grant && error != NO_ERROR && error != ER_LK_UNILATERALLY_ABORTED)
-    {
-      (void) tran_abort_upto_system_savepoint (UNIQUE_PARTITION_SAVEPOINT_GRANT);
-    }
-  if (sub_partitions)
-    {
-      free_and_init (sub_partitions);
-    }
-  AU_ENABLE (save);
-  return (error);
-}
-
-
-/*
- * REVOKE OPERATION
- */
-
-/*
- * free_grant_list - Frees a list of temporary grant flattening structures.
- *    return: none
- *    grants(in): list of grant structures
- */
-static void
-free_grant_list (AU_GRANT * grants)
-{
-  AU_GRANT *next;
-
-  for (next = NULL; grants != NULL; grants = next)
-    {
-      next = grants->next;
-
-      /* always make sure object pointers are NULL in the freed stuff */
-      grants->auth_object = NULL;
-      grants->user = NULL;
-      grants->grantor = NULL;
-
-      db_ws_free (grants);
-    }
-}
-
-/*
- * collect_class_grants - Collects information about every grant of
- *                        a particular type made on a class.
- *   return: error code
- *   class_mop(in): class for which we're gathering all grants
- *   type(in): type of grant we're interested in
- *   revoked_auth(in): authorization object containing revoked grant
- *   revoked_grant_index(in): index of revoked grant element
- *   return_grants(in): returned list of grant structures
- *
- * Note:
- *    Since we don't keep the grants associated with the class
- *    object, we have to visit every user object and collect the grants for
- *    that class.  This could be a lot more effecient if we had a
- *    "granted to" set in the user object so we can have a more directed
- *    search.
- *    The revoked_auth & revoked_grant_index arguments identify a grant
- *    on some user that is being revoked.  When this grant is encountered
- *    it is not included in the resulting grant list.
- *    The db_root class used to have a user attribute which was a set
- *    containing the object-id for all users.  The users attribute has been
- *    eliminated for performance reasons.  A query on the db_user class is
- *    now used to find all users.
- */
-static int
-collect_class_grants (MOP class_mop, DB_AUTH type, MOP revoked_auth, int revoked_grant_index, AU_GRANT ** return_grants)
-{
-  int error = NO_ERROR;
-  MOP user, auth;
-  DB_VALUE element;
-  DB_SET *grants;
-  AU_GRANT *grant_list, *new_grant;
-  int cache, j, gsize;
-  char *query;
-  size_t query_size;
-  DB_QUERY_RESULT *query_result;
-  DB_QUERY_ERROR query_error;
-  DB_VALUE user_val;
-  const char *qp1 = "select [%s] from [%s];";
-
-  *return_grants = NULL;
-
-  query_size = strlen (qp1) + strlen (AU_USER_CLASS_NAME) * 2;
-  query = (char *) malloc (query_size);
-  if (query == NULL)
-    {
-      er_set (ER_ERROR_SEVERITY, ARG_FILE_LINE, ER_OUT_OF_VIRTUAL_MEMORY, 1, query_size);
-      return ER_OUT_OF_VIRTUAL_MEMORY;
-    }
-
-  sprintf (query, qp1, AU_USER_CLASS_NAME, AU_USER_CLASS_NAME);
-  error = db_compile_and_execute_local (query, &query_result, &query_error);
-  if (error < 0)
-    /* error is row count if not negative. */
-    {
-      free_and_init (query);
-      return error;
-    }
-
-  grant_list = NULL;
-
-  while (db_query_next_tuple (query_result) == DB_CURSOR_SUCCESS)
-    {
-      if (db_query_get_tuple_value (query_result, 0, &user_val) == NO_ERROR)
-	{
-	  if (DB_IS_NULL (&user_val))
-	    {
-	      user = NULL;
-	    }
-	  else
-	    {
-	      user = db_get_object (&user_val);
-	    }
-
-	  /* should remove deleted users when encountered ! */
-	  if (au_get_object (user, "authorization", &auth) != NO_ERROR)
-	    {
-	      /* If this is the "deleted object" error, ignore it */
-	      error = er_errid ();
-	      if (error == ER_HEAP_UNKNOWN_OBJECT)
-		{
-		  error = NO_ERROR;
-		}
-	      else
-		{
-		  error = ER_AU_ACCESS_ERROR;
-		  er_set (ER_ERROR_SEVERITY, ARG_FILE_LINE, error, 2, AU_USER_CLASS_NAME, "authorization");
-		  break;
-		}
-	    }
-	  else if ((error = get_grants (auth, &grants, 1)) == NO_ERROR)
-	    {
-
-	      gsize = set_size (grants);
-	      for (j = 0; j < gsize && error == NO_ERROR; j += GRANT_ENTRY_LENGTH)
-		{
-		  /* ignore the grant entry that is being revoked */
-		  if (auth == revoked_auth && j == revoked_grant_index)
-		    continue;
-
-		  /* see if grant is for the class in question */
-		  if (set_get_element (grants, GRANT_ENTRY_CLASS (j), &element))
-		    {
-		      assert (er_errid () != NO_ERROR);
-		      error = er_errid ();
-		      break;
-		    }
-
-		  if (db_get_object (&element) == class_mop)
-		    {
-		      cache = AU_NO_AUTHORIZATION;
-		      if (set_get_element (grants, GRANT_ENTRY_CACHE (j), &element))
-			{
-			  assert (er_errid () != NO_ERROR);
-			  error = er_errid ();
-			  break;
-			}
-
-		      cache = db_get_int (&element);
-		      if ((cache & (int) type))
-			{
-			  new_grant = (AU_GRANT *) db_ws_alloc (sizeof (AU_GRANT));
-			  if (new_grant == NULL)
-			    {
-			      assert (er_errid () != NO_ERROR);
-			      error = er_errid ();
-			      break;
-			    }
-
-			  new_grant->next = grant_list;
-			  grant_list = new_grant;
-			  new_grant->legal = 0;
-			  new_grant->auth_object = auth;
-			  new_grant->grant_index = j;
-			  new_grant->user = user;
-			  new_grant->grant_option = (((int) type << AU_GRANT_SHIFT) & cache);
-			  if (set_get_element (grants, GRANT_ENTRY_SOURCE (j), &element))
-			    {
-			      assert (er_errid () != NO_ERROR);
-			      error = er_errid ();
-			    }
-			  else
-			    {
-			      if (DB_IS_NULL (&element))
-				{
-				  new_grant->grantor = NULL;
-				}
-			      else
-				{
-				  new_grant->grantor = db_get_object (&element);
-				}
-			    }
-			}
-		    }
-		}
-	      set_free (grants);
-	    }
-	}
-    }
-
-  db_query_end (query_result);
-  free_and_init (query);
-
-  if (error != NO_ERROR && grant_list != NULL)
-    {
-      free_grant_list (grant_list);
-      grant_list = NULL;
-    }
-  *return_grants = grant_list;
-
-  return (error);
-}
-
-/*
- * map_grant_list - Work function for propagate_revoke.
- *   return: none
- *   grants(in): grant list
- *   grantor(in): owner object
- *
- * Note: Recursively maps over the elements in a grant list marking all
- *       grants that have a valid path from the owner.
- *       If we need to get fancy, this could take timestamp information
- *       into account.
- */
-static void
-map_grant_list (AU_GRANT * grants, MOP grantor)
-{
-  AU_GRANT *g;
-
-  for (g = grants; g != NULL; g = g->next)
-    {
-      if (!g->legal)
-	{
-	  if (g->grantor == grantor)
-	    {
-	      g->legal = 1;
-	      if (g->grant_option)
-		{
-		  map_grant_list (grants, g->user);
-		}
-	    }
-	}
-    }
-}
-
-/*
- * propagate_revoke - Propagates a revoke operation to all affected users.
- *   return: error code
- *   grant_list(in):  list of grant nodes
- *   owner(in): owner of the class
- *   mask(in): authorization type mask
- */
-static int
-propagate_revoke (AU_GRANT * grant_list, MOP owner, DB_AUTH mask)
-{
-  int error = NO_ERROR;
-  DB_VALUE element;
-  DB_SET *grants;
-  AU_GRANT *g;
-  int i, length;
-
-  /* determine invalid grants */
-  map_grant_list (grant_list, owner);
-
-#if defined(SA_MODE)
-  if (catcls_Enable == true)
-#endif /* SA_MODE */
-    {
-      error = au_propagate_del_new_auth (grant_list, mask);
-      if (error != NO_ERROR)
-	return error;
-    }
-
-  /* make sure we can get locks on the affected authorization objects */
-  for (g = grant_list; g != NULL && error == NO_ERROR; g = g->next)
-    {
-      if (!g->legal)
-	{
-	  /*
-	   * lock authorization for write & mark dirty,
-	   * don't need to pin because we'll be going through the usual
-	   * set interface, this just ensures that the locks can be obtained
-	   */
-	  if (au_fetch_instance (g->auth_object, NULL, AU_FETCH_UPDATE, LC_FETCH_MVCC_VERSION, AU_UPDATE) != NO_ERROR)
-	    {
-	      error = ER_AU_CANT_UPDATE;
-	      er_set (ER_ERROR_SEVERITY, ARG_FILE_LINE, error, 0);
-	    }
-	}
-    }
-
-  /* if the locks are available, perform the revoke */
-  if (error == NO_ERROR)
-    {
-      for (g = grant_list; g != NULL && error == NO_ERROR; g = g->next)
-	{
-	  if (!g->legal)
-	    {
-	      if ((error = obj_inst_lock (g->auth_object, 1)) == NO_ERROR
-		  && (error = get_grants (g->auth_object, &grants, 0)) == NO_ERROR)
-		{
-		  if ((error = set_get_element (grants, GRANT_ENTRY_CACHE (g->grant_index), &element)) == NO_ERROR)
-		    {
-		      db_make_int (&element, db_get_int (&element) & mask);
-		      error = set_put_element (grants, GRANT_ENTRY_CACHE (g->grant_index), &element);
-		    }
-		  /*
-		   * if cache bits are zero, we can't remove it because
-		   * there may be other entries in the grant list that
-		   * have indexes into this set -
-		   * must wait until all have been processed before
-		   * compressing the set
-		   */
-		  set_free (grants);
-		}
-	    }
-	}
-
-      /*
-       * now go back through and remove any grant entries that have no
-       * bits set
-       */
-      for (g = grant_list; g != NULL && error == NO_ERROR; g = g->next)
-	{
-	  if (!g->legal)
-	    {
-	      if ((error = obj_inst_lock (g->auth_object, 1)) == NO_ERROR
-		  && (error = get_grants (g->auth_object, &grants, 0)) == NO_ERROR)
-		{
-		  length = set_size (grants);
-		  for (i = 0; i < length; i += GRANT_ENTRY_LENGTH)
-		    {
-		      if ((error = set_get_element (grants, GRANT_ENTRY_CACHE (i), &element)) != NO_ERROR)
-			break;
-		      if (db_get_int (&element) == 0)
-			{
-			  /* remove this entry */
-			  drop_grant_entry (grants, i);
-			  /* must adjust loop termination counter */
-			  length = set_size (grants);
-			}
-		    }
-		  set_free (grants);
-		}
-	    }
-	}
-    }
-
-  return (error);
-}
-
-/*
- * au_revoke - This is the primary interface function for
- *             revoking authorization
- *   return: error code
- *   user(in): user being revoked
- *   class_mop(in): class being revoked
- *   type(in): type of authorization being revoked
- *
- * Note: The authorization of the given type on the given class is removed
- *       from the authorization info stored with the given user.  If this
- *       user has the grant option for this type and has granted authorization
- *       to other users, the revoke will be recursively propagated to all
- *       affected users.
- *
- * TODO : LP64
- */
-int
-au_revoke (MOP user, MOP class_mop, DB_AUTH type)
-{
-  int error;
-  MOP auth;
-  DB_SET *grants = NULL;
-  DB_VALUE cache_element;
-  int current, mask, save = 0, gindex;
-  AU_GRANT *grant_list;
-  SM_CLASS *classobj;
-  int is_partition = DB_NOT_PARTITIONED_CLASS, i = 0, savepoint_revoke = 0;
-  MOP *sub_partitions = NULL;
-
-  error = sm_partitioned_class_type (class_mop, &is_partition, NULL, &sub_partitions);
-  if (error != NO_ERROR)
-    {
-      return error;
-    }
-
-  if (is_partition == DB_PARTITIONED_CLASS)
-    {
-      error = tran_system_savepoint (UNIQUE_PARTITION_SAVEPOINT_REVOKE);
-      if (error != NO_ERROR)
-	{
-	  goto fail_end;
-	}
-      savepoint_revoke = 1;
-
-      for (i = 0; sub_partitions[i]; i++)
-	{
-	  error = au_revoke (user, sub_partitions[i], type);
-	  if (error != NO_ERROR)
-	    {
-	      break;
-	    }
-	}
-
-      free_and_init (sub_partitions);
-      if (error != NO_ERROR)
-	{
-	  goto fail_end;
-	}
-    }
-
-  AU_DISABLE (save);
-  if (ws_is_same_object (user, Au_user))
-    {
-      error = ER_AU_CANT_REVOKE_SELF;
-      er_set (ER_WARNING_SEVERITY, ARG_FILE_LINE, error, 0);
-      goto fail_end;
-    }
-
-  error = au_fetch_class_force (class_mop, &classobj, AU_FETCH_READ);
-  if (error == NO_ERROR)
-    {
-      if (ws_is_same_object (classobj->owner, user))
-	{
-	  error = ER_AU_CANT_REVOKE_OWNER;
-	  er_set (ER_WARNING_SEVERITY, ARG_FILE_LINE, error, 0);
-	  goto fail_end;
-	}
-
-      error = check_grant_option (class_mop, classobj, type);
-      if (error != NO_ERROR)
-	{
-	  goto fail_end;
-	}
-
-      if (au_get_object (user, "authorization", &auth) != NO_ERROR)
-	{
-	  error = ER_AU_ACCESS_ERROR;
-	  er_set (ER_ERROR_SEVERITY, ARG_FILE_LINE, error, 2, AU_USER_CLASS_NAME, "authorization");
-	  goto fail_end;
-	}
-      else if (au_fetch_instance (auth, NULL, AU_FETCH_UPDATE, LC_FETCH_MVCC_VERSION, AU_UPDATE) != NO_ERROR)
-	{
-	  error = ER_AU_CANT_UPDATE;
-	  er_set (ER_ERROR_SEVERITY, ARG_FILE_LINE, error, 0);
-	  goto fail_end;
-	}
-      else if ((error = obj_inst_lock (auth, 1)) == NO_ERROR && (error = get_grants (auth, &grants, 1)) == NO_ERROR)
-	{
-	  gindex = find_grant_entry (grants, class_mop, Au_user);
-	  if (gindex == -1)
-	    {
-	      error = ER_AU_GRANT_NOT_FOUND;
-	      er_set (ER_WARNING_SEVERITY, ARG_FILE_LINE, error, 0);
-	      goto fail_end;
-	    }
-	  else
-	    {
-	      /* get current cache bits */
-	      error = set_get_element (grants, gindex + 2, &cache_element);
-	      if (error != NO_ERROR)
-		{
-		  set_free (grants);
-		  if (sub_partitions)
-		    {
-		      free_and_init (sub_partitions);
-		    }
-		  AU_ENABLE (save);
-		  return (error);
-		}
-	      current = db_get_int (&cache_element);
-
-	      /*
-	       * If all the bits are set, assume we wan't to
-	       * revoke everything previously granted, makes it a bit
-	       * easier but muddies the semantics too much ?
-	       */
-	      if (type == DB_AUTH_ALL)
-		{
-		  type = (DB_AUTH) (current & AU_TYPE_MASK);
-		}
-
-	      /*
-	       * this test could be more sophisticated, right now,
-	       * if there are any valid grants that fit in
-	       * the specified bit mask, the operation will proceed,
-	       * we could make sure that every bit in the supplied
-	       * mask is also present in the cache and if not abort
-	       * the whole thing
-	       */
-
-	      if ((current & (int) type) == 0)
-		{
-		  error = ER_AU_GRANT_NOT_FOUND;
-		  er_set (ER_WARNING_SEVERITY, ARG_FILE_LINE, error, 0);
-		}
-	      else if ((error = collect_class_grants (class_mop, type, auth, gindex, &grant_list)) == NO_ERROR)
-		{
-
-		  /* calculate the mask to turn off the grant */
-		  mask = (int) ~(type | (type << AU_GRANT_SHIFT));
-
-		  /* propagate the revoke to the affected classes */
-		  if ((error = propagate_revoke (grant_list, classobj->owner, (DB_AUTH) mask)) == NO_ERROR)
-		    {
-
-		      /*
-		       * finally, update the local grant for the
-		       * original object
-		       */
-		      current &= mask;
-		      if (current)
-			{
-			  db_make_int (&cache_element, current);
-			  set_put_element (grants, gindex + 2, &cache_element);
-			}
-		      else
-			{
-			  /* no remaining grants, remove it from the grant set */
-			  drop_grant_entry (grants, gindex);
-			}
-		      /*
-		       * clear the cache for this user/class pair
-		       * to make sure we recalculate it the next time
-		       * it is referenced
-		       */
-		      reset_cache_for_user_and_class (classobj);
-
-#if defined(SA_MODE)
-		      if (catcls_Enable == true)
-#endif /* SA_MODE */
-			error = au_delete_new_auth (Au_user, user, class_mop, type);
-
-		      /*
-		       * Make sure that we don't keep any parse trees
-		       * around that rely on obsolete authorization.
-		       * This may not be necessary.
-		       */
-		      sm_bump_local_schema_version ();
-		    }
-		  free_grant_list (grant_list);
-		}
-	    }
-	}
-    }
-
-fail_end:
-  if (grants != NULL)
-    {
-      set_free (grants);
-    }
-  if (savepoint_revoke && error != NO_ERROR && error != ER_LK_UNILATERALLY_ABORTED)
-    {
-      (void) tran_abort_upto_system_savepoint (UNIQUE_PARTITION_SAVEPOINT_REVOKE);
-    }
-  if (sub_partitions)
-    {
-      free_and_init (sub_partitions);
-    }
-  AU_ENABLE (save);
-  return (error);
-}
-
-/*
- * MISC UTILITIES
- */
-
-int
-au_change_class_owner (MOP class_mop, MOP owner_mop)
-{
-  int error = NO_ERROR;
-  int i;
-  MOP *sub_partitions = NULL;
-  int is_partition = DB_NOT_PARTITIONED_CLASS;
-  bool has_savepoint = false;
-
-  assert (class_mop != NULL);
-  assert (owner_mop != NULL);
-
-  error = sm_partitioned_class_type (class_mop, &is_partition, NULL, &sub_partitions);
-  if (error != NO_ERROR)
-    {
-      ASSERT_ERROR ();
-      return error;
-    }
-
-  if (is_partition == DB_PARTITION_CLASS)	/* if partition; error */
-    {
-      ERROR_SET_ERROR_1ARG (error, ER_NOT_ALLOWED_ACCESS_TO_PARTITION, "");
-      goto end;
-    }
-
-  if (is_partition == DB_PARTITIONED_CLASS)	/* if partitioned class; do actions to all partitions */
-    {
-      error = tran_system_savepoint (UNIQUE_PARTITION_SAVEPOINT_OWNER);
-      if (error != NO_ERROR)
-	{
-	  ASSERT_ERROR ();
-	  goto end;
-	}
-
-      has_savepoint = true;
-
-      for (i = 0; sub_partitions[i] != NULL; i++)
-	{
-	  error = au_change_owner (sub_partitions[i], owner_mop);
-	  if (error != NO_ERROR)
-	    {
-	      ASSERT_ERROR ();
-	      goto end;
-	    }
-	}
-    }
-
-  error = au_change_owner (class_mop, owner_mop);
-  if (error != NO_ERROR)
-    {
-      ASSERT_ERROR ();
-    }
-
-end:
-  if (sub_partitions)
-    {
-      free_and_init (sub_partitions);
-    }
-
-  if (has_savepoint && error != NO_ERROR && error != ER_LK_UNILATERALLY_ABORTED)
-    {
-      tran_abort_upto_system_savepoint (UNIQUE_PARTITION_SAVEPOINT_OWNER);
-    }
-
-  return error;
-}
-
-/*
- * au_change_owner - This changes the owning user of a class.
- *                   This should be called only by the DBA.
- *   return: error code
- *   classmop(in): class whose owner is to change
- *   owner(in): new owner
- */
-int
-au_change_owner (MOP class_mop, MOP owner_mop)
-{
-  SM_CLASS *class_ = NULL;
-  SM_ATTRIBUTE *attr = NULL;
-  SM_CLASS_CONSTRAINT *constraints = NULL;
-  SM_CONSTRAINT_INFO *save_constraints = NULL;
-  SM_CONSTRAINT_INFO *saved = NULL;
-  MOBJ obj = NULL;
-  char *class_old_name = NULL;
-  char *class_new_name = NULL;
-  char *owner_name = NULL;
-  char downcase_owner_name[DB_MAX_USER_LENGTH] = { '\0' };
-  char buf[DB_MAX_SERIAL_NAME_LENGTH] = { '\0' };
-  bool has_savepoint = true;
-  int save = 0;
-  int error = NO_ERROR;
-
-  if (class_mop == NULL || owner_mop == NULL)
-    {
-      ERROR_SET_WARNING (error, ER_AU_INVALID_ARGUMENTS);
-      return error;
-    }
-
-  if (!au_is_dba_group_member (Au_user))
-    {
-      ERROR_SET_WARNING_1ARG (error, ER_AU_DBA_ONLY, "change_owner");
-      return error;
-    }
-
-  AU_DISABLE (save);
-
-  error = au_fetch_class_force (class_mop, &class_, AU_FETCH_UPDATE);
-  if (error != NO_ERROR)
-    {
-      ASSERT_ERROR ();
-      goto end;
-    }
-
-  if (ws_is_same_object (class_->owner, owner_mop))
-    {
-      goto end;
-    }
-
-  error = tran_system_savepoint (UNIQUE_SAVEPOINT_CHANGE_OWNER_WITH_RENAME);
-  if (error != NO_ERROR)
-    {
-      ASSERT_ERROR ();
-      goto end;
-    }
-
-  has_savepoint = true;
-
-  /* Change serial object's owner when the class has auto_increment attribute column. */
-  for (attr = class_->attributes; attr; attr = (SM_ATTRIBUTE *) attr->header.next)
-    {
-      if (attr->auto_increment)
-	{
-	  error = au_change_serial_owner (attr->auto_increment, owner_mop, true);
-	  if (error != NO_ERROR)
-	    {
-	      ASSERT_ERROR ();
-	      goto end;
-	    }
-	}
-    }
-
-  /* Change the owner of the class. */
-  class_->owner = owner_mop;
-
-  /* unique_name contains owner_name. if owner of class is changed, unique_name must be changed as well. */
-  class_old_name = CONST_CAST (char *, sm_ch_name ((MOBJ) class_));
-
-  /* unique_name of system class does not contain owner_name. unique_name does not need to be changed. */
-  if (sm_check_system_class_by_name (class_old_name))
-    {
-      error = locator_flush_class (class_mop);
-      if (error != NO_ERROR)
-	{
-	  ASSERT_ERROR ();
-	  goto end;
-	}
-
-      goto end;
-    }
-
-  owner_name = au_get_user_name (owner_mop);
-  if (!owner_name)
-    {
-      ASSERT_ERROR_AND_SET (error);
-      goto end;
-    }
-  sm_downcase_name (owner_name, downcase_owner_name, DB_MAX_USER_LENGTH);
-  db_ws_free_and_init (owner_name);
-
-  snprintf (buf, DB_MAX_IDENTIFIER_LENGTH, "%s.%s", downcase_owner_name, sm_remove_qualifier_name (class_old_name));
-  class_new_name = db_private_strdup (NULL, buf);
-  if (class_new_name == NULL)
-    {
-      ASSERT_ERROR_AND_SET (error);
-      return error;
-    }
-
-  obj = locator_prepare_rename_class (class_mop, class_old_name, class_new_name);
-  if (obj == NULL)
-    {
-      ASSERT_ERROR_AND_SET (error);
-      goto end;
-    }
-
-  class_->header.ch_name = class_new_name;
-
-  if (class_->class_type == SM_CLASS_CT && class_->constraints != NULL)
-    {
-      for (constraints = class_->constraints; constraints; constraints = constraints->next)
-	{
-	  if (constraints->type != SM_CONSTRAINT_INDEX
-	      && constraints->type != SM_CONSTRAINT_REVERSE_INDEX
-	      && constraints->type != SM_CONSTRAINT_UNIQUE && constraints->type != SM_CONSTRAINT_REVERSE_UNIQUE)
-	    {
-	      continue;
-	    }
-
-	  if (constraints->func_index_info || constraints->filter_predicate)
-	    {
-	      error = sm_save_constraint_info (&save_constraints, constraints);
-	      if (error != NO_ERROR)
-		{
-		  ASSERT_ERROR ();
-		  goto end;
-		}
-
-	      if (!save_constraints)
-		{
-		  ASSERT_ERROR_AND_SET (error);
-		  goto end;
-		}
-
-	      saved = save_constraints;
-	      while (saved->next)
-		{
-		  saved = saved->next;
-		}
-
-	      if (constraints->func_index_info)
-		{
-		  /* recompile function index expression */
-		  error = do_recreate_func_index_constr (NULL, saved, NULL, NULL, class_old_name, class_new_name);
-		  if (error != NO_ERROR)
-		    {
-		      ASSERT_ERROR ();
-		      goto end;
-		    }
-
-		  continue;
-		}
-
-	      if (constraints->filter_predicate)
-		{
-		  /* recompile filter index expression */
-		  error =
-		    do_recreate_filter_index_constr (NULL, saved->filter_predicate, NULL, class_old_name,
-						     class_new_name);
-		  if (error != NO_ERROR)
-		    {
-		      ASSERT_ERROR ();
-		      goto end;
-		    }
-
-		  continue;
-		}
-	    }
-	}
-
-      /* drop indexes */
-      for (saved = save_constraints; saved; saved = saved->next)
-	{
-	  if (SM_IS_CONSTRAINT_UNIQUE_FAMILY ((SM_CONSTRAINT_TYPE) saved->constraint_type))
-	    {
-	      error = sm_drop_constraint (class_mop, saved->constraint_type, saved->name,
-					  (const char **) saved->att_names, false, false);
-	      if (error != NO_ERROR)
-		{
-		  ASSERT_ERROR ();
-		  goto end;
-		}
-	    }
-	  else
-	    {
-	      error = sm_drop_index (class_mop, saved->name);
-	      if (error != NO_ERROR)
-		{
-		  ASSERT_ERROR ();
-		  goto end;
-		}
-	    }
-	}
-
-      /* add indexes */
-      for (saved = save_constraints; saved != NULL; saved = saved->next)
-	{
-	  error = sm_add_constraint (class_mop, saved->constraint_type, saved->name, (const char **) saved->att_names,
-				     saved->asc_desc, saved->prefix_length, false, saved->filter_predicate,
-				     saved->func_index_info, saved->comment, saved->index_status);
-	  if (error != NO_ERROR)
-	    {
-	      ASSERT_ERROR ();
-	      goto end;
-	    }
-	}
-    }
-
-  error = locator_flush_class (class_mop);
-  if (error != NO_ERROR)
-    {
-      ASSERT_ERROR ();
-      goto end;
-    }
-
-  if (class_old_name)
-    {
-      db_private_free_and_init (NULL, class_old_name);
-    }
-
-  class_new_name = NULL;
-
-end:
-  AU_ENABLE (save);
-
-  if (class_new_name)
-    {
-      db_private_free_and_init (NULL, class_new_name);
-    }
-
-  if (save_constraints)
-    {
-      sm_free_constraint_info (&save_constraints);
-    }
-
-  if (has_savepoint && error != NO_ERROR && error != ER_LK_UNILATERALLY_ABORTED)
-    {
-      tran_abort_upto_system_savepoint (UNIQUE_SAVEPOINT_CHANGE_OWNER_WITH_RENAME);
-    }
-
-  return (error);
-}
-
-/*
- * au_change_serial_owner() - Change serial object's owner
- *   return: error code
- *   object(in/out): serial object whose owner is to be changed
- *   new_owner(in): new owner
- *   is_auto_increment(in): check if auto increment serial name change is necessary
- */
-int
-au_change_serial_owner (MOP serial_mop, MOP owner_mop, bool by_class_owner_change)
-{
-  DB_OBJECT *serial_owner_obj = NULL;
-  DB_OBJECT *serial_class_mop = NULL;
-  DB_OBJECT *serial_obj = NULL;
-  DB_IDENTIFIER serial_obj_id;
-  DB_OTMPL *obj_tmpl = NULL;
-  DB_VALUE value;
-  const char *serial_name = NULL;
-  char serial_new_name[DB_MAX_SERIAL_NAME_LENGTH] = { '\0' };
-  const char *att_name = NULL;
-  char *owner_name = NULL;
-  char downcase_owner_name[DB_MAX_USER_LENGTH] = { '\0' };
-  bool is_abort = false;
-  int save = 0;
-  int error = NO_ERROR;
-
-  if (!serial_mop || !owner_mop)
-    {
-      ERROR_SET_WARNING (error, ER_OBJ_INVALID_ARGUMENTS);
-      return error;
-    }
-
-  OID_SET_NULL (&serial_obj_id);
-
-  if (!au_is_dba_group_member (Au_user))
-    {
-      ERROR_SET_WARNING_1ARG (error, ER_AU_DBA_ONLY, "change_serial_owner");
-      return error;
-    }
-
-  AU_DISABLE (save);
-
-  /*
-   * class, serial, and trigger distinguish user schema by unique_name (user_specified_name).
-   * so if the owner of class, serial, trigger changes, the unique_name must also change.
-   */
-
-  /*
-   * after serial.next_value, the currect value maybe changed, but cub_cas
-   * still hold the old value. To get the new value. we need decache it
-   * then refetch it from server again.
-   */
-  assert (WS_ISDIRTY (serial_mop) == false);
-
-  ws_decache (serial_mop);
-
-  /* no need to get last version for serial - actually, the purpose is AU_FETCH_WRITE, so fetch type is not relevant;
-   * the last version will be locked and it will be considered visibile only if delid is not set */
-  error = au_fetch_instance_force (serial_mop, NULL, AU_FETCH_WRITE, LC_FETCH_MVCC_VERSION);
-  if (error != NO_ERROR)
-    {
-      ASSERT_ERROR ();
-      goto end;
-    }
-
-  if (!by_class_owner_change)
-    {
-      /* It can be checked as one of unique_name, class_name, and att_name. */
-      error = obj_get (serial_mop, SERIAL_ATTR_ATT_NAME, &value);
-      if (error != NO_ERROR)
-	{
-	  ASSERT_ERROR ();
-	  goto end;
-	}
-
-      if (!DB_IS_NULL (&value))
-	{
-	  ERROR_SET_WARNING (error, ER_AU_CANT_ALTER_OWNER_OF_AUTO_INCREMENT);
-	  goto end;
-	}
-    }
-
-  /* Check if the owner to be changed is the same. */
-  error = obj_get (serial_mop, SERIAL_ATTR_OWNER, &value);
-  if (error != NO_ERROR)
-    {
-      ASSERT_ERROR ();
-      goto end;
-    }
-
-  if (DB_VALUE_DOMAIN_TYPE (&value) != DB_TYPE_OBJECT || (serial_owner_obj = db_get_object (&value)) == NULL)
-    {
-      /* Unable to get attribute value. */
-      ERROR_SET_WARNING (error, ER_OBJ_INVALID_ARGUMENTS);
-      goto end;
-    }
-
-  if (ws_is_same_object (serial_owner_obj, owner_mop))
-    {
-      goto end;
-    }
-
-  error = obj_get (serial_mop, SERIAL_ATTR_NAME, &value);
-  if (error != NO_ERROR)
-    {
-      ASSERT_ERROR ();
-      goto end;
-    }
-
-  if (!DB_IS_STRING (&value) || (serial_name = db_get_string (&value)) == NULL)
-    {
-      /* Unable to get attribute value. */
-      ERROR_SET_WARNING (error, ER_OBJ_INVALID_ARGUMENTS);
-      goto end;
-    }
-
-  owner_name = au_get_user_name (owner_mop);
-  if (!owner_name)
-    {
-      ASSERT_ERROR_AND_SET (error);
-      goto end;
-    }
-  sm_downcase_name (owner_name, downcase_owner_name, DB_MAX_USER_LENGTH);
-  db_ws_free_and_init (owner_name);
-
-  sprintf (serial_new_name, "%s.%s", downcase_owner_name, serial_name);
-
-  serial_class_mop = sm_find_class (CT_SERIAL_NAME);
-  if (serial_class_mop == NULL)
-    {
-      ERROR_SET_ERROR (error, ER_QPROC_DB_SERIAL_NOT_FOUND);
-      goto end;
-    }
-
-  if (do_get_serial_obj_id (&serial_obj_id, serial_class_mop, serial_new_name) != NULL)
-    {
-      ERROR_SET_ERROR_1ARG (error, ER_QPROC_SERIAL_ALREADY_EXIST, serial_new_name);
-      goto end;
-    }
-
-  obj_tmpl = dbt_edit_object (serial_mop);
-  if (!obj_tmpl)
-    {
-      ASSERT_ERROR ();
-      goto end;
-    }
-
-  /* unique_name */
-  db_make_string (&value, serial_new_name);
-  error = dbt_put_internal (obj_tmpl, SERIAL_ATTR_UNIQUE_NAME, &value);
-  if (error != NO_ERROR)
-    {
-      ASSERT_ERROR ();
-      is_abort = true;
-      goto end;
-    }
-
-  /* owner */
-  db_make_object (&value, owner_mop);
-  error = dbt_put_internal (obj_tmpl, SERIAL_ATTR_OWNER, &value);
-  if (error != NO_ERROR)
-    {
-      ASSERT_ERROR ();
-      is_abort = true;
-      goto end;
-    }
-
-  serial_obj = dbt_finish_object (obj_tmpl);
-  if (!serial_obj)
-    {
-      ASSERT_ERROR_AND_SET (error);
-      is_abort = true;
-      goto end;
-    }
-
-end:
-  if (is_abort && obj_tmpl)
-    {
-      dbt_abort_object (obj_tmpl);
-    }
-
-  AU_ENABLE (save);
-
-  return error;
-}
-
-/*
- * au_change_trigger_owner - This changes the owning user of a trigger.
- *                           This should be called only by the DBA.
- *   return: error code
- *   trigger(in): trigger whose owner is to change
- *   owner(in):new owner
- */
-int
-au_change_trigger_owner (MOP trigger_mop, MOP owner_mop)
-{
-  DB_OBJECT *trigger_owner_obj = NULL;
-  DB_OBJECT *target_class_obj = NULL;
-  SM_CLASS *target_class = NULL;
-  DB_VALUE value;
-  const char *trigger_old_name = NULL;
-  char trigger_new_name[DB_MAX_IDENTIFIER_LENGTH] = { '\0' };
-  char *owner_name = NULL;
-  char downcase_owner_name[DB_MAX_USER_LENGTH] = { '\0' };
-  int save = 0;
-  int error = NO_ERROR;
-
-  if (!trigger_mop || !owner_mop)
-    {
-      ERROR_SET_WARNING (error, ER_OBJ_INVALID_ARGUMENTS);
-      return error;
-    }
-
-  if (!au_is_dba_group_member (Au_user))
-    {
-      ERROR_SET_WARNING_1ARG (error, ER_AU_DBA_ONLY, "change_trigger_owner");
-      return error;
-    }
-
-  AU_DISABLE (save);
-
-  /*
-   * class, serial, and trigger distinguish user schema by unique_name (user_specified_name).
-   * so if the owner of class, serial, trigger changes, the unique_name must also change.
-   */
-
-  error = obj_get (trigger_mop, TR_ATT_UNIQUE_NAME, &value);
-  if (error != NO_ERROR)
-    {
-      ASSERT_ERROR ();
-      goto end;
-    }
-
-  if (!IS_STRING (&value) || (trigger_old_name = db_get_string (&value)) == NULL)
-    {
-      ERROR_SET_WARNING_1ARG (error, ER_TR_TRIGGER_NOT_FOUND, "");
-      goto end;
-    }
-
-  /* Check if the owner to be changed is the same. */
-  error = obj_get (trigger_mop, TR_ATT_OWNER, &value);
-  if (error != NO_ERROR)
-    {
-      ASSERT_ERROR ();
-      goto end;
-    }
-
-  if (DB_VALUE_DOMAIN_TYPE (&value) != DB_TYPE_OBJECT || (trigger_owner_obj = db_get_object (&value)) == NULL)
-    {
-      /* Unable to get attribute value. */
-      ERROR_SET_WARNING (error, ER_OBJ_INVALID_ARGUMENTS);
-      goto end;
-    }
-
-  if (ws_is_same_object (trigger_owner_obj, owner_mop))
-    {
-      goto end;
-    }
-
-  /* TO BE: It is necessary to check the permission of the target class of the owner to be changed. */
-#if 0
-  error = obj_get (target_class_obj, TR_ATT_CLASS, &value);
-  if (error != NO_ERROR)
-    {
-      ASSERT_ERROR ();
-      goto end;
-    }
-
-  error = au_fetch_class (target_class_obj, &target_class, AU_FETCH_READ, AU_SELECT);
-  if (error != NO_ERROR)
-    {
-      ASSERT_ERROR ();
-      goto end;
-    }
-#endif
-
-  owner_name = au_get_user_name (owner_mop);
-  if (!owner_name)
-    {
-      ASSERT_ERROR_AND_SET (error);
-      goto end;
-    }
-  sm_downcase_name (owner_name, downcase_owner_name, DB_MAX_USER_LENGTH);
-  db_ws_free_and_init (owner_name);
-
-  snprintf (trigger_new_name, SM_MAX_IDENTIFIER_LENGTH, "%s.%s", downcase_owner_name,
-	    sm_remove_qualifier_name (trigger_old_name));
-
-  error = tr_rename_trigger (trigger_mop, trigger_new_name, false, true);
-  if (error != NO_ERROR)
-    {
-      ASSERT_ERROR ();
-      goto end;
-    }
-
-  /* owner */
-  db_make_object (&value, owner_mop);
-  error = obj_set (trigger_mop, TR_ATT_OWNER, &value);
-  if (error != NO_ERROR)
-    {
-      ASSERT_ERROR ();
-
-      /* abort on error */
-      if (tr_rename_trigger (trigger_mop, trigger_old_name, false, true) != NO_ERROR)
-	{
-	  assert (false);
-	}
-    }
-
-end:
-  AU_ENABLE (save);
-
-  return error;
-}
-
-/*
- * au_get_class_owner - This access the user object that is the owner of
- *                      the class.
- *   return: user object (owner of class_)
- *   classmop(in): class object
- */
-MOP
-au_get_class_owner (MOP classmop)
-{
-  MOP owner = NULL;
-  SM_CLASS *class_;
-
-  /* should we disable authorization here ? */
-  /*
-   * should we allow the class owner to be known if the active user doesn't
-   * have select authorization ?
-   */
-
-  if (au_fetch_class_force (classmop, &class_, AU_FETCH_READ) == NO_ERROR)
-    {
-      owner = class_->owner;
-      if (owner == NULL)
-	{
-	  /* shouln't we try to update the class if the owner wasn't set ? */
-	  owner = Au_dba_user;
-	}
-    }
-
-  return (owner);
-}
-
-/*
- * au_add_method_check_authorization -
- *    return: error code
- */
-int
-au_add_method_check_authorization (void)
-{
-  MOP auth;
-  SM_TEMPLATE *def;
-  int save;
-
-  AU_DISABLE (save);
-
-  auth = db_find_class (AU_AUTH_CLASS_NAME);
-  if (auth == NULL)
-    {
-      goto exit_on_error;
-    }
-
-  def = smt_edit_class_mop (auth, AU_ALTER);
-  if (def == NULL)
-    {
-      goto exit_on_error;
-    }
-
-  smt_add_class_method (def, "check_authorization", "au_check_authorization_method");
-  smt_assign_argument_domain (def, "check_authorization", true, NULL, 0, "integer", (DB_DOMAIN *) 0);
-  smt_assign_argument_domain (def, "check_authorization", true, NULL, 1, "varchar(255)", (DB_DOMAIN *) 0);
-  smt_assign_argument_domain (def, "check_authorization", true, NULL, 2, "integer", (DB_DOMAIN *) 0);
-  sm_update_class (def, NULL);
-
-  au_grant (Au_public_user, auth, AU_EXECUTE, false);
-
-  AU_ENABLE (save);
-  return NO_ERROR;
-
-exit_on_error:
-  AU_ENABLE (save);
-  return ER_FAILED;
-}
-
-/*
- * au_change_sp_owner -
- *   return: error code
- *   sp(in):
- *   owner(in):
- */
-int
-au_change_sp_owner (MOP sp, MOP owner)
-{
-  int error = NO_ERROR;
-  int save;
-  DB_VALUE value;
-
-  AU_DISABLE (save);
-  if (!au_is_dba_group_member (Au_user))
-    {
-      error = ER_AU_DBA_ONLY;
-      er_set (ER_WARNING_SEVERITY, ARG_FILE_LINE, error, 1, "change_sp_owner");
-    }
-  else
-    {
-      db_make_object (&value, owner);
-      error = obj_set (sp, SP_ATTR_OWNER, &value);
-      if (error < 0)
-	{
-	  goto end;
-	}
-    }
-
-end:
-  AU_ENABLE (save);
-  return (error);
-}
-
-/*
- * au_check_user - This is used to check for a currently valid user for some
- *                 operations that are not strictly based on
- *                 any particular class.
- *    return: error code
- */
-int
-au_check_user (void)
-{
-  int error = NO_ERROR;
-
-  if (Au_user == NULL)
-    {
-      error = ER_AU_INVALID_USER;
-      er_set (ER_WARNING_SEVERITY, ARG_FILE_LINE, error, 1, "");
-    }
-
-  return (error);
-}
-
-/*
- * au_user_name - Returns the name of the current user, the string must be
- *                freed with ws_free_string (db_string_free).
- *   return: user name (NULL if error)
- *
- * Note: Note that this is what should always be used to get the active user.
- *       Au_user_name is only used as a temporary storage area during login.
- *       Once the database is open, the active user is determined by Au_user
- *       and Au_user_name doesn't necessarily track this.
- */
-const char *
-au_user_name (void)
-{
-  DB_VALUE value;
-  const char *name = NULL;
-
-  if (Au_user == NULL)
-    {
-      /*
-       * Database hasn't been started yet, return the registered name
-       * if any.
-       */
-      if (strlen (Au_user_name) == 0)
-	{
-	  er_set (ER_WARNING_SEVERITY, ARG_FILE_LINE, ER_AU_NO_USER_LOGGED_IN, 0);
-	}
-      else
-	{
-	  name = ws_copy_string (Au_user_name);
-	  /*
-	   * When this function is called before the workspace memory
-	   * manager was not initialized in the case of client
-	   * initialization(db_restart()), ws_copy_string() will return
-	   * NULL.
-	   */
-	}
-    }
-  else
-    {
-      int save;
-
-      /*
-       * To reduce unnecessary code execution,
-       * the current schema name can be used instead of the current user name.
-       * 
-       * Au_user_name cannot be used because it does not always store the current user name.
-       * When au_login_method () is called, Au_user_name is not changed.
-       */
-      const char *sc_name = sc_current_schema_name ();
-      char upper_sc_name[DB_MAX_USER_LENGTH];
-      if (sc_name && sc_name[0] != '\0')
-	{
-	  intl_identifier_upper (sc_name, upper_sc_name);
-	  return ws_copy_string (upper_sc_name);
-	}
-
-      AU_DISABLE (save);
-
-      if (obj_get (Au_user, "name", &value) == NO_ERROR)
-	{
-	  if (!IS_STRING (&value))
-	    {
-	      er_set (ER_ERROR_SEVERITY, ARG_FILE_LINE, ER_AU_CORRUPTED, 0);
-	      pr_clear_value (&value);
-	    }
-	  else if (DB_IS_NULL (&value))
-	    {
-	      name = NULL;
-	    }
-	  else
-	    {
-	      name = db_get_string (&value);
-	      name = ws_copy_string (name);
-	      pr_clear_value (&value);
-	    }
-	}
-
-      AU_ENABLE (save);
-    }
-
-  return name;
-}
-
-bool
-au_has_user_name (void)
-{
-  return Au_user != NULL || strlen (Au_user_name) > 0;
-}
-
-/*
- * CLASS ACCESSING
- */
-
-/*
- * is_protected_class - This is a hack to detect attempts to modify one
- *                      of the protected system classes.
- *   return: non-zero if class is protected
- *   classmop(in): class MOP
- *   class(in): class structure
- *   auth(in): authorization type
- *
- * Note: This is necessary because normally when DBA is logged in,
- *       authorization is effectively disabled.
- *       This should be handled by another "system" level of authorization.
- */
-static int
-is_protected_class (MOP classmop, SM_CLASS * sm_class, DB_AUTH auth)
-{
-  int illegal = 0;
-
-  if (classmop == Au_authorizations_class || IS_CATALOG_CLASS (sm_ch_name ((MOBJ) sm_class)))
-    {
-      illegal = auth & (AU_ALTER | AU_DELETE | AU_INSERT | AU_UPDATE | AU_INDEX);
-    }
-  else if (sm_issystem (sm_class))
-    {
-      /* if the class is a system class_, can't alter */
-      illegal = auth & (AU_ALTER);
-    }
-  return illegal;
-}
-
-/*
- * check_authorization - This is the core routine for checking authorization
- *                       on a class.
- *   return: error code
- *   classobj(in): class MOP
- *   class(in): class structure
- *   type(in): authorization type
- *
- * TODO : LP64
- */
-static int
-check_authorization (MOP classobj, SM_CLASS * sm_class, DB_AUTH type)
-{
-  int error = NO_ERROR;
-  unsigned int *bits;
-
-  /*
-   * Callers generally check Au_disable already to avoid the function call.
-   * Check it again to be safe, at this point, it isn't going to add anything.
-   */
-  if (Au_disable)
-    {
-      int client_type = db_get_client_type ();
-      if (!BOOT_ADMIN_CSQL_CLIENT_TYPE (client_type) || !(sm_class->flags & SM_CLASSFLAG_SYSTEM))
-	{
-	  return NO_ERROR;
-	}
-    }
-
-  /* try to catch attempts by even the DBA to update a protected class */
-  if ((sm_class->flags & SM_CLASSFLAG_SYSTEM) && is_protected_class (classobj, sm_class, type))
-    {
-      error = appropriate_error (0, type);
-      er_set (ER_WARNING_SEVERITY, ARG_FILE_LINE, error, 0);
-    }
-  else
-    {
-      bits = get_cache_bits (sm_class);
-      if (bits == NULL)
-	{
-	  assert (false);
-	  return er_errid ();
-	}
-
-      if ((*bits & type) != type)
-	{
-	  if (*bits == AU_CACHE_INVALID)
-	    {
-	      /* update the cache and try again */
-	      error = update_cache (classobj, sm_class);
-	      if (error == NO_ERROR)
-		{
-		  bits = get_cache_bits (sm_class);
-		  if (bits == NULL)
-		    {
-		      return er_errid ();
-		    }
-		  if ((*bits & type) != type)
-		    {
-		      error = appropriate_error (*bits, type);
-		      er_set (ER_WARNING_SEVERITY, ARG_FILE_LINE, error, 0);
-		    }
-		}
-	    }
-	  else
-	    {
-	      error = appropriate_error (*bits, type);
-	      er_set (ER_WARNING_SEVERITY, ARG_FILE_LINE, error, 0);
-	    }
-	}
-    }
-
-  return error;
-}
-
-/*
- * fetch_class - Work function for au_fetch_class.
- *   return: error code
- *   op(in): class or instance MOP
- *   return_mop(out): returned class MOP
- *   return_class(out): returned class structure
- *   fetchmode(in): desired fetch/locking mode
- */
-static int
-fetch_class (MOP op, MOP * return_mop, SM_CLASS ** return_class, AU_FETCHMODE fetchmode, FETCH_BY fetch_by)
-{
-  int error = NO_ERROR;
-  MOP classmop = NULL;
-  SM_CLASS *class_ = NULL;
-
-  *return_mop = NULL;
-  *return_class = NULL;
-
-  if (op == NULL)
-    {
-      return ER_FAILED;
-    }
-
-  classmop = NULL;
-  class_ = NULL;
-
-  if (fetch_by == BY_CLASS_MOP)
-    {
-      /* already know classmop */
-      classmop = op;
-    }
-  else
-    {
-      int is_class;
-      DB_FETCH_MODE purpose;
-
-      if (fetchmode == AU_FETCH_READ)
-	{
-	  purpose = DB_FETCH_READ;
-	}
-      else
-	{
-	  purpose = DB_FETCH_WRITE;
-	}
-
-      is_class = locator_is_class (op, purpose);
-
-      if (is_class < 0)
-	{
-	  return is_class;
-	}
-      else if (is_class > 0)
-	{
-	  classmop = op;
-	}
-      else
-	{
-	  classmop = ws_class_mop (op);
-	}
-    }
-
-  /* the locator_fetch_class_of_instance doesn't seem to be working right now */
-#if 0
-  if (classmop == NULL)
-    {
-      if ((error = classmop_from_instance (op, &classmop)) != NO_ERROR)
-	return (error);
-    }
-#endif /* 0 */
-
-  if (classmop != NULL)
-    {
-      switch (fetchmode)
-	{
-	case AU_FETCH_READ:
-	  class_ = (SM_CLASS *) locator_fetch_class (classmop, DB_FETCH_READ);
-	  break;
-	case AU_FETCH_SCAN:
-	  class_ = (SM_CLASS *) locator_fetch_class (classmop, DB_FETCH_SCAN);
-	  break;
-	case AU_FETCH_EXCLUSIVE_SCAN:
-	  class_ = (SM_CLASS *) locator_fetch_class (classmop, DB_FETCH_EXCLUSIVE_SCAN);
-	  break;
-	case AU_FETCH_WRITE:
-	  class_ = (SM_CLASS *) locator_fetch_class (classmop, DB_FETCH_WRITE);
-	  break;
-	case AU_FETCH_UPDATE:
-	  class_ = (SM_CLASS *) locator_update_class (classmop);
-	  break;
-	}
-    }
-  else
-    {
-      switch (fetchmode)
-	{
-	case AU_FETCH_READ:
-	  class_ = (SM_CLASS *) locator_fetch_class_of_instance (op, &classmop, DB_FETCH_READ);
-	  break;
-	case AU_FETCH_SCAN:
-	case AU_FETCH_EXCLUSIVE_SCAN:
-	  /* AU_FETCH_SCAN, AU_FETCH_EXCLUSIVE_SCAN are allowed only for class mops. */
-	  assert (0);
-	  break;
-	case AU_FETCH_WRITE:
-	  class_ = (SM_CLASS *) locator_fetch_class_of_instance (op, &classmop, DB_FETCH_WRITE);
-	  break;
-	case AU_FETCH_UPDATE:
-	  class_ = (SM_CLASS *) locator_fetch_class_of_instance (op, &classmop, DB_FETCH_WRITE);
-	  if (class_ != NULL)
-	    {
-	      /*
-	       * all this appreciably does is set the dirty flag in the MOP
-	       * should have the "dirty after getting write lock" operation
-	       * separated
-	       */
-	      class_ = (SM_CLASS *) locator_update_class (classmop);
-	    }
-	  break;
-	}
-    }
-
-  /* I've seen cases where locator_fetch has an error but doesn't return NULL ?? */
-  /* this is debug only, take out in production */
-  /*
-   * if (class_ != NULL && Db_error != NO_ERROR)
-   * au_log(Db_error, "Inconsistent error handling ?");
-   */
-
-  if (class_ == NULL)
-    {
-      /* does it make sense to check WS_IS_DELETED here ? */
-      error = er_errid ();
-      /* !!! do we need to mask the error here ? */
-
-      /*
-       * if the object was deleted, set the workspace bit so we can avoid this
-       * in the future
-       */
-      if (error == ER_HEAP_UNKNOWN_OBJECT)
-	{
-	  if (classmop != NULL)
-	    {
-	      WS_SET_DELETED (classmop);
-	    }
-	  else
-	    {
-	      WS_SET_DELETED (op);
-	    }
-	}
-      else if (error == NO_ERROR)
-	{
-	  /* return NO_ERROR only if class_ is not null. */
-	  error = ER_FAILED;
-	}
-    }
-  else
-    {
-      *return_mop = classmop;
-      *return_class = class_;
-    }
-
-  return error;
-}
-
-/*
- * au_fetch_class_internal - helper function for au_fetch_class families
- *   return: error code
- *   op(in): class or instance
- *   class_ptr(out): returned pointer to class structure
- *   fetchmode(in): type of fetch/lock to obtain
- *   type(in): authorization type to check
- *   fetch_by(in): DONT_KNOW, BY_INSTANCE_MOP or BY_CLASS_MOP
- */
-int
-au_fetch_class_internal (MOP op, SM_CLASS ** class_ptr, AU_FETCHMODE fetchmode, DB_AUTH type, FETCH_BY fetch_by)
-{
-  int error = NO_ERROR;
-  SM_CLASS *class_;
-  MOP classmop;
-
-  if (class_ptr != NULL)
-    {
-      *class_ptr = NULL;
-    }
-
-  if (op == NULL)
-    {
-      er_set (ER_ERROR_SEVERITY, ARG_FILE_LINE, ER_OBJ_INVALID_ARGUMENTS, 0);
-      return ER_OBJ_INVALID_ARGUMENTS;
-    }
-
-  if (Au_user == NULL && !Au_disable)
-    {
-      error = ER_AU_INVALID_USER;
-      er_set (ER_WARNING_SEVERITY, ARG_FILE_LINE, error, 1, "");
-      return error;
-    }
-
-  if (fetchmode != AU_FETCH_READ	/* not just reading */
-      || WS_IS_DELETED (op)	/* marked deleted */
-      || op->object == NULL	/* never been fetched */
-      || op->class_mop != sm_Root_class_mop	/* not a class */
-      || op->lock < SCH_S_LOCK)	/* don't have the lowest level lock */
-    {
-      /* go through the usual fetch process */
-      error = fetch_class (op, &classmop, &class_, fetchmode, fetch_by);
-      if (error != NO_ERROR)
-	{
-	  return error;
-	}
-    }
-  else
-    {
-      /* looks like a basic read fetch, check authorization only */
-      classmop = op;
-      class_ = (SM_CLASS *) op->object;
-    }
-
-  /* check class representation directory */
-  if (OID_ISNULL (sm_ch_rep_dir ((MOBJ) class_)))
-    {
-      if (!locator_is_root (classmop))
-	{
-	  error = sm_check_catalog_rep_dir (classmop, class_);
-	  if (error != NO_ERROR)
-	    {
-	      return error;
-	    }
-
-#if !defined(NDEBUG)
-	  if (!OID_ISTEMP (WS_OID (classmop)))
-	    {
-	      assert (!OID_ISNULL (sm_ch_rep_dir ((MOBJ) class_)));
-	    }
-#endif
-	}
-    }
-
-  if ((Au_disable && type != DB_AUTH_ALTER) || !(error = check_authorization (classmop, class_, type)))
-    {
-      if (class_ptr != NULL)
-	{
-	  *class_ptr = class_;
-	}
-    }
-
-  return error;
-}
-
-/*
- * au_fetch_class - This is the primary function for accessing a class
- *   return: error code
- *   op(in): class or instance
- *   class_ptr(out): returned pointer to class structure
- *   fetchmode(in): type of fetch/lock to obtain
- *   type(in): authorization type to check
- *
- */
-int
-au_fetch_class (MOP op, SM_CLASS ** class_ptr, AU_FETCHMODE fetchmode, DB_AUTH type)
-{
-  return au_fetch_class_internal (op, class_ptr, fetchmode, type, DONT_KNOW);
-}
-
-/*
- * au_fetch_class_by_classmop - This is the primary function
- *                  for accessing a class by an instance mop.
- *   return: error code
- *   op(in): class or instance
- *   class_ptr(out): returned pointer to class structure
- *   fetchmode(in): type of fetch/lock to obtain
- *   type(in): authorization type to check
- *
- */
-int
-au_fetch_class_by_instancemop (MOP op, SM_CLASS ** class_ptr, AU_FETCHMODE fetchmode, DB_AUTH type)
-{
-  return au_fetch_class_internal (op, class_ptr, fetchmode, type, BY_INSTANCE_MOP);
-}
-
-/*
- * au_fetch_class_by_classmop - This is the primary function
- *                  for accessing a class by a class mop.
- *   return: error code
- *   op(in): class or instance
- *   class_ptr(out): returned pointer to class structure
- *   fetchmode(in): type of fetch/lock to obtain
- *   type(in): authorization type to check
- *
- */
-int
-au_fetch_class_by_classmop (MOP op, SM_CLASS ** class_ptr, AU_FETCHMODE fetchmode, DB_AUTH type)
-{
-  return au_fetch_class_internal (op, class_ptr, fetchmode, type, BY_CLASS_MOP);
-}
-
-/*
- * au_fetch_class_force - This is like au_fetch_class except that it will
- *                        not check for authorization.
- *   return: error code
- *   op(in): class or instance MOP
- *   class(out): returned pointer to class structure
- *   fetchmode(in): desired operation
- *
- * Note: Used in a few special cases where authorization checking is
- *       to be disabled.
- */
-int
-au_fetch_class_force (MOP op, SM_CLASS ** class_, AU_FETCHMODE fetchmode)
-{
-  MOP classmop;
-
-  return (fetch_class (op, &classmop, class_, fetchmode, DONT_KNOW));
-}
-
-/*
- * au_check_authorization - This is similar to au_fetch_class except that
- *                          it only checks for available authorization and
- *                          doesn't actually return the fetched class
- *   return: error code
- *   op(in): class object
- *   auth(in): authorization type biits
- *
- * Note: Where it differs most is that it doesn't check  the Au_disable flag.
- *       This means that it can be used when authorization
- *       is temporarily disabled to get the true status for a class.
- *       This is important for modules like the trigger manager that often
- *       run with authorization disabled but which need to verify access
- *       rights for the current user.
- */
-int
-au_check_authorization (MOP op, DB_AUTH auth)
-{
-  int error = NO_ERROR;
-  SM_CLASS *class_;
-  int save;
-
-  /*
-   * It seems to be simplest to just override the Au_disable
-   * flag and call au_fetch_class normally.  If this turns
-   * out to be a problem, will have to duplicate some of
-   * au_fetch_class here.
-   */
-
-  save = Au_disable;
-  Au_disable = 0;
-  error = au_fetch_class (op, &class_, AU_FETCH_READ, auth);
-  Au_disable = save;
-
-  return error;
-}
-
-
-/*
- * INSTANCE ACCESSING
- */
-
-/*
- * fetch_instance - Work function for au_fetch_instance.
- *   return: error code
- *   op(in): instance MOP
- *   obj_ptr(out): returned pointer to object
- *   fetchmode(in): desired operation
- *   fetch_version_type(in): fetch version type, currently used in case of
- *			    read/write fetch
- */
-static int
-fetch_instance (MOP op, MOBJ * obj_ptr, AU_FETCHMODE fetchmode, LC_FETCH_VERSION_TYPE fetch_version_type)
-{
-  int error = NO_ERROR;
-  MOBJ obj = NULL;
-  int pin;
-  int save;
-
-  if (obj_ptr != NULL)
-    {
-      *obj_ptr = NULL;
-    }
-
-  if (op == NULL)
-    {
-      er_set (ER_ERROR_SEVERITY, ARG_FILE_LINE, ER_OBJ_INVALID_ARGUMENTS, 0);
-      return ER_OBJ_INVALID_ARGUMENTS;
-    }
-
-  /* refuse attempts to fetch temporary objects */
-  if (op->is_temp)
-    {
-      error = ER_OBJ_INVALID_TEMP_OBJECT;
-      er_set (ER_ERROR_SEVERITY, ARG_FILE_LINE, error, 0);
-      return error;
-    }
-
-  /* DO NOT PUT ANY RETURNS FROM HERE UNTIL THE AU_ENABLE */
-  AU_DISABLE (save);
-
-  pin = ws_pin (op, 1);
-  if (op->is_vid)
-    {
-      switch (fetchmode)
-	{
-	case AU_FETCH_READ:
-	  obj = vid_fetch_instance (op, DB_FETCH_READ, fetch_version_type);
-	  break;
-	case AU_FETCH_WRITE:
-	  obj = vid_fetch_instance (op, DB_FETCH_WRITE, fetch_version_type);
-	  break;
-	case AU_FETCH_UPDATE:
-	  obj = vid_upd_instance (op);
-	  break;
-	case AU_FETCH_SCAN:
-	case AU_FETCH_EXCLUSIVE_SCAN:
-	  er_set (ER_ERROR_SEVERITY, ARG_FILE_LINE, ER_OBJ_INVALID_ARGUMENTS, 0);
-	  assert (0);
-	  break;
-	}
-    }
-  else
-    {
-      switch (fetchmode)
-	{
-	case AU_FETCH_READ:
-	  obj = locator_fetch_instance (op, DB_FETCH_READ, fetch_version_type);
-	  break;
-	case AU_FETCH_WRITE:
-	  obj = locator_fetch_instance (op, DB_FETCH_WRITE, fetch_version_type);
-	  break;
-	case AU_FETCH_UPDATE:
-	  obj = locator_update_instance (op);
-	  break;
-	case AU_FETCH_SCAN:
-	case AU_FETCH_EXCLUSIVE_SCAN:
-	  er_set (ER_ERROR_SEVERITY, ARG_FILE_LINE, ER_OBJ_INVALID_ARGUMENTS, 0);
-	  assert (0);
-	  break;
-	}
-    }
-
-  (void) ws_pin (op, pin);
-
-  if (obj == NULL)
-    {
-      /* does it make sense to check WS_IS_DELETED here ? */
-      assert (er_errid () != NO_ERROR);
-      error = er_errid ();
-
-      /*
-       * if the object was deleted, set the workspace bit so we can avoid this
-       * in the future
-       */
-      if (error == ER_HEAP_UNKNOWN_OBJECT)
-	{
-	  WS_SET_DELETED (op);
-	}
-      else if (error == NO_ERROR)
-	{
-	  /* return NO_ERROR only if obj is not null. */
-	  error = ER_FAILED;
-	}
-    }
-  else if (obj_ptr != NULL)
-    {
-      *obj_ptr = obj;
-    }
-
-  AU_ENABLE (save);
-
-  return error;
-}
-
-/*
- * au_fetch_instance - This is the primary interface function for accessing
- *                     an instance.
- *   return: error code
- *   op(in): instance MOP
- *   obj_ptr(in):returned pointer to instance memory
- *   mode(in): access type
- *   type(in): authorization type
- *   fetch_version_type(in): fetch version type
- *
- * Note: Fetch the object from the database if necessary, update the class
- *       authorization cache if necessary and check authorization for the
- *       desired operation.
- *
- * Note: If op is a VMOP au_fetch_instance will return set obj_ptr as a
- *       pointer to the BASE INSTANCE memory which is not the instance
- *       associated with op. Therefore, the object returned is not necessarily
- *       the contents of the supplied MOP.
- */
-/*
- * TODO We need to carefully examine all callers of au_fetch_instance and make
- *      sure they know that the object returned is not necessarily the
- *      contents of the supplied MOP.
- */
-int
-au_fetch_instance (MOP op, MOBJ * obj_ptr, AU_FETCHMODE mode, LC_FETCH_VERSION_TYPE fetch_version_type, DB_AUTH type)
-{
-  int error = NO_ERROR;
-  SM_CLASS *class_;
-  MOP classmop;
-
-  if (Au_user == NULL && !Au_disable)
-    {
-      error = ER_AU_INVALID_USER;
-      er_set (ER_WARNING_SEVERITY, ARG_FILE_LINE, error, 1, "");
-      return error;
-    }
-
-  error = fetch_class (op, &classmop, &class_, AU_FETCH_READ, BY_INSTANCE_MOP);
-  if (error != NO_ERROR)
-    {
-      /*
-       * the class was deleted, make sure the instance MOP also gets
-       * the deleted bit set so the upper levels can depend on this
-       * behavior
-       */
-      if (error == ER_HEAP_UNKNOWN_OBJECT)
-	{
-	  WS_SET_DELETED (op);
-	}
-      return error;
-    }
-
-  if (Au_disable || !(error = check_authorization (classmop, class_, type)))
-    {
-      error = fetch_instance (op, obj_ptr, mode, fetch_version_type);
-    }
-
-  return error;
-}
-
-/*
- * au_fetch_instance_force - Like au_fetch_instance but doesn't check
- *                           for authorization.  Used in special circumstances
- *                           when authorization is disabled.
- *   return: error code
- *   op(in): instance MOP
- *   obj_ptr(out): returned instance memory pointer
- *   fetchmode(in): access type
- *   fetch_version_type(in): fetch version type
- */
-int
-au_fetch_instance_force (MOP op, MOBJ * obj_ptr, AU_FETCHMODE fetchmode, LC_FETCH_VERSION_TYPE fetch_version_type)
-{
-  return (fetch_instance (op, obj_ptr, fetchmode, fetch_version_type));
-}
-
-
-/*
- * LOGIN/LOGOUT
- */
-
-/*
- * au_disable_passwords -
- *    return: none
- */
-void
-au_disable_passwords (void)
-{
-  Au_ignore_passwords = 1;
-}
-
-/*
- * au_set_user -
- *   return: error code
- *   newuser(in):
- */
-int
-au_set_user (MOP newuser)
-{
-  int error = NO_ERROR;
-  int index;
-
-  if (newuser != NULL && !ws_is_same_object (newuser, Au_user))
-    {
-      if (!(error = au_find_user_cache_index (newuser, &index, 1)))
-	{
-
-	  Au_user = newuser;
-	  au_set_cache_index (index);
-
-	  /*
-	   * it is important that we don't call sm_bump_local_schema_version() here
-	   * because this function is called during the compilation of vclasses
-	   */
-
-	  /*
-	   * Entry-level SQL specifies that the schema name is the same as
-	   * the current user authorization name.  In any case, this is
-	   * the place to set the current schema since the user just changed.
-	   */
-	  error = sc_set_current_schema (Au_user);
-	}
-    }
-  return (error);
-}
-
-/*
- * au_perform_login - This changes the current user using the supplied
- *                    name & password.
- *   return: error code
- *   name(in): user name
- *   password(in): user password
- *
- * Note: It is called both by au_login() and au_start().
- *       Once the name/password have been validated, it calls au_set_user()
- *       to set the user object and calculate the authorization cache index.
- *       Assumes authorization has been disabled.
- */
-static int
-au_perform_login (const char *name, const char *password, bool ignore_dba_privilege)
-{
-  int error = NO_ERROR;
-  MOP user;
-  DB_VALUE value;
-  const char *pass;
-  char *dbuser = NULL, *dbpassword = NULL;
-
-  dbuser = (char *) name;
-  dbpassword = (char *) password;
-
-  if (dbuser == NULL || strlen (dbuser) == 0)
-    {
-      error = ER_AU_NO_USER_LOGGED_IN;
-      er_set (ER_WARNING_SEVERITY, ARG_FILE_LINE, error, 0);
-    }
-  else
-    {
-      Au_public_user = au_find_user (AU_PUBLIC_USER_NAME);
-      Au_dba_user = au_find_user (AU_DBA_USER_NAME);
-      if (Au_public_user == NULL || Au_dba_user == NULL)
-	{
-	  error = er_errid ();
-	  if (error != ER_LK_UNILATERALLY_ABORTED)
-	    {
-	      error = ER_AU_INCOMPLETE_AUTH;
-	      er_set (ER_ERROR_SEVERITY, ARG_FILE_LINE, error, 0);
-	    }
-	}
-      user = au_find_user (dbuser);
-      if (user == NULL)
-	{
-	  error = er_errid ();
-	  if (error != ER_LK_UNILATERALLY_ABORTED)
-	    {
-	      error = ER_AU_INVALID_USER;
-	      er_set (ER_WARNING_SEVERITY, ARG_FILE_LINE, error, 1, dbuser);
-	    }
-	}
-      else
-	{
-	  if (obj_get (user, "password", &value) != NO_ERROR)
-	    {
-	      error = ER_AU_CORRUPTED;
-	      er_set (ER_ERROR_SEVERITY, ARG_FILE_LINE, error, 0);
-	    }
-	  else
-	    {
-	      /*
-	       * hack, allow password checking to be turned off in certain
-	       * cases, like the utility programs that will always run in DBA
-	       * mode but don't want to have to enter a password, also
-	       * if a sucessful DBA login ocurred, allow users to be
-	       * changed without entering passwords
-	       */
-
-	      if (!Au_ignore_passwords && (!au_is_dba_group_member (Au_user) || ignore_dba_privilege))
-		{
-		  pass = NULL;
-		  if (!DB_IS_NULL (&value) && db_get_object (&value) != NULL)
-		    {
-		      if (obj_get (db_get_object (&value), "password", &value))
-			{
-			  assert (er_errid () != NO_ERROR);
-			  return er_errid ();
-			}
-		      if (IS_STRING (&value))
-			{
-			  if (DB_IS_NULL (&value))
-			    {
-			      pass = NULL;
-			    }
-			  else
-			    {
-			      pass = db_get_string (&value);
-			    }
-			}
-		    }
-
-		  if (pass != NULL && strlen (pass))
-		    {
-		      /* the password is present and must match */
-		      if ((dbpassword == NULL) || (strlen (dbpassword) == 0)
-			  || !match_password (dbpassword, db_get_string (&value)))
-			{
-			  error = ER_AU_INVALID_PASSWORD;
-			  er_set (ER_ERROR_SEVERITY, ARG_FILE_LINE, error, 0);
-			}
-		    }
-		  else
-		    {
-		      /*
-		       * the password in the user object is effectively NULL,
-		       * only accept the login if the user supplied an empty
-		       * password.
-		       * Formerly any password string was accepted
-		       * if the stored password was NULL which is
-		       * not quite right.
-		       */
-		      if (dbpassword != NULL && strlen (dbpassword))
-			{
-			  error = ER_AU_INVALID_PASSWORD;
-			  er_set (ER_ERROR_SEVERITY, ARG_FILE_LINE, error, 0);
-			}
-		    }
-		  if (pass != NULL)
-		    {
-		      ws_free_string (db_get_string (&value));
-		    }
-		}
-
-	      if (error == NO_ERROR)
-		{
-		  error = AU_SET_USER (user);
-
-		  /* necessary to invalidate vclass cache */
-		  sm_bump_local_schema_version ();
-		}
-	    }
-	}
-    }
-  return (error);
-}
-
-/*
- * au_login - Registers a user name and password for a database.
- *   return: error code
- *   name(in): user name
- *   password(in): password
- *   ignore_dba_privilege(in) : whether ignore DBA's privilege or not in login
- *
- * Note: If a database has already been restarted, the user will be validated
- *       immediately, otherwise the name and password are simply saved
- *       in global variables and the validation will ocurr the next time
- *       bo_restart is called.
- */
-int
-au_login (const char *name, const char *password, bool ignore_dba_privilege)
-{
-  int error = NO_ERROR;
-  int save;
-
-  /*
-   * because the database can be left open after authorization failure,
-   * checking Au_root for NULL isn't a reliable way to see of the database
-   * is in an "un-restarted" state.  Instead, look at BOOT_IS_CLIENT_RESTARTED
-   * which is defined to return non-zero if a valid transaction is in
-   * progress.
-   */
-  if (Au_root == NULL || !BOOT_IS_CLIENT_RESTARTED ())
-    {
-      /*
-       * Save the name & password for later.  Allow the name to be NULL
-       * and leave it unmodified.
-       */
-      if (name != NULL)
-	{
-	  if (strlen (name) >= DB_MAX_USER_LENGTH)
-	    {
-	      error = ER_USER_NAME_TOO_LONG;
-	      er_set (ER_ERROR_SEVERITY, ARG_FILE_LINE, error, 0);
-	      return error;
-	    }
-	  strcpy (Au_user_name, name);
-	}
-
-      if (password == NULL || strlen (password) == 0)
-	{
-	  strcpy (Au_user_password_des_oldstyle, "");
-	  strcpy (Au_user_password_sha1, "");
-	  strcpy (Au_user_password_sha2_512, "");
-	}
-      else
-	{
-	  /* store the password encrypted(DES and SHA1 both) so we don't have buffers lying around with the obvious
-	   * passwords in it. */
-	  encrypt_password (password, 1, Au_user_password_des_oldstyle);
-	  encrypt_password_sha1 (password, 1, Au_user_password_sha1);
-	  encrypt_password_sha2_512 (password, Au_user_password_sha2_512);
-	}
-    }
-  else
-    {
-      /* Change users within an active database. */
-      AU_DISABLE (save);
-      error = au_perform_login (name, password, ignore_dba_privilege);
-      AU_ENABLE (save);
-    }
-  return (error);
-}
-
-/*
- * au_start - This is called during the bo_resteart initialization sequence
- *            after the database has been successfully opened
- *   return: error code
- *
- * Note: Here we initialize the authorization system by finding the system
- *       objects and validating the registered user.
- */
-int
-au_start (void)
-{
-  int error = NO_ERROR;
-  MOPLIST mops;
-  MOP class_mop;
-
-  /*
-   * NEED TO MAKE SURE THIS IS 1 IF THE SERVER CRASHED BECAUSE WE'RE
-   * GOING TO CALL db_ FUNCTIONS
-   */
-  db_Connect_status = DB_CONNECTION_STATUS_CONNECTED;
-
-  /*
-   * It is important not to enable authorization until after the
-   * login is finished, otherwise the system will stop when it tries
-   * to validate the user when accessing the authorization objects.
-   */
-  Au_disable = 1;
-
-  /* locate the various system classes */
-  class_mop = sm_find_class (AU_ROOT_CLASS_NAME);
-  if (class_mop == NULL)
-    {
-      error = ER_AU_NO_AUTHORIZATION;
-      er_set (ER_ERROR_SEVERITY, ARG_FILE_LINE, error, 0);
-      return (error);
-    }
-  Au_authorizations_class = class_mop;
-
-  class_mop = sm_find_class (AU_AUTH_CLASS_NAME);
-  if (class_mop == NULL)
-    {
-      error = ER_AU_NO_AUTHORIZATION;
-      er_set (ER_ERROR_SEVERITY, ARG_FILE_LINE, error, 0);
-      return (error);
-    }
-  Au_authorization_class = class_mop;
-
-  class_mop = sm_find_class (AU_USER_CLASS_NAME);
-  if (class_mop == NULL)
-    {
-      error = ER_AU_NO_AUTHORIZATION;
-      er_set (ER_ERROR_SEVERITY, ARG_FILE_LINE, error, 0);
-      return (error);
-    }
-  Au_user_class = class_mop;
-
-  class_mop = sm_find_class (AU_PASSWORD_CLASS_NAME);
-  if (class_mop == NULL)
-    {
-      error = ER_AU_NO_AUTHORIZATION;
-      er_set (ER_ERROR_SEVERITY, ARG_FILE_LINE, error, 0);
-      return (error);
-    }
-  Au_password_class = class_mop;
-
-  mops = db_get_all_objects (Au_authorizations_class);
-  if (mops == NULL)
-    {
-      error = ER_AU_NO_AUTHORIZATION;
-      er_set (ER_ERROR_SEVERITY, ARG_FILE_LINE, error, 0);
-    }
-  else
-    {
-      /* this shouldn't happen, not sure what to do */
-      if (mops->next != NULL)
-	{
-	  error = ER_AU_MULTIPLE_ROOTS;
-	  er_set (ER_ERROR_SEVERITY, ARG_FILE_LINE, error, 0);
-	}
-
-      Au_root = mops->op;
-      db_objlist_free (mops);
-
-      Au_public_user = au_find_user (AU_PUBLIC_USER_NAME);
-      Au_dba_user = au_find_user (AU_DBA_USER_NAME);
-      if (Au_public_user == NULL || Au_dba_user == NULL)
-	{
-	  error = er_errid ();
-	  if (error != ER_LK_UNILATERALLY_ABORTED)
-	    {
-	      error = ER_AU_INCOMPLETE_AUTH;
-	      er_set (ER_ERROR_SEVERITY, ARG_FILE_LINE, error, 0);
-	    }
-	}
-      else
-	{
-	  /*
-	   * If you try to start the authorization system and
-	   * there is no user logged in, you will automatically be logged in
-	   * as "PUBLIC".  Optionally, we could get a name from the
-	   * cubrid.conf file or use the name of the current Unix user.
-	   */
-	  if (strlen (Au_user_name) == 0)
-	    {
-	      strcpy (Au_user_name, "PUBLIC");
-	    }
-
-	  error = au_perform_login (Au_user_name, Au_user_password_sha2_512, false);
-	}
-    }
-
-  /* make sure this is off */
-  Au_disable = 0;
-
-  return (error);
-}
-
-
-/*
- * MIGRATION SUPPORT
- *
- * These functions provide a way to dump the authorization catalog
- * as a sequence of CSQL statements.  When the statements are evaluated
- * by the interpreter, it will reconstruct the authorization catalog.
- */
-
-/*
- * au_get_user_name - Shorthand function for getting name from user object.
- *                    Must remember to free the string
- *   return: user name string
- *   obj(in): user object
- */
-char *
-au_get_user_name (MOP obj)
-{
-  DB_VALUE value;
-  db_make_null (&value);
-  char *name = NULL;
-
-  {
-    MOP sc_owner;
-    const char *sc_name;
-    char upper_sc_name[DB_MAX_USER_LENGTH];
-
-    /*
-     * To reduce unnecessary code execution,
-     * the current schema name can be used instead of the current user name.
-     * 
-     * Returns the current schema name if the user object is the same as the current user object.
-     * 
-     * Au_user_name cannot be used because it does not always store the current user name.
-     * When au_login_method () is called, Au_user_name is not changed.
-     */
-    sc_owner = sc_current_schema_owner ();
-    if (sc_owner && ws_is_same_object (sc_owner, obj))
-      {
-	sc_name = sc_current_schema_name ();
-	if (sc_name && sc_name[0] != '\0')
-	  {
-	    intl_identifier_upper (sc_name, upper_sc_name);
-	    return ws_copy_string (upper_sc_name);
-	  }
-      }
-  }
-
-  int error = obj_get (obj, "name", &value);
-  if (error == NO_ERROR)
-    {
-      if (IS_STRING (&value) && !DB_IS_NULL (&value) && db_get_string (&value) != NULL)
-	{
-	  name = ws_copy_string (db_get_string (&value));
-	}
-    }
-
-  db_value_clear (&value);
-
-  return name;
-}
-
-
-/*
- * au_export_users - Generates a sequence of add_user and add_member method
- *                   calls that when evaluated, will re-create the current
- *                   user/group hierarchy.
- *   return: error code
- *   output_ctx(in/out): print context
- */
-int
-au_export_users (extract_context & ctxt, print_output & output_ctx)
-{
-  int error = NO_ERROR;
-  DB_SET *direct_groups = NULL;
-  DB_VALUE value, gvalue;
-  MOP user = NULL, pwd = NULL;
-  int g, gcard;
-  const char *uname = NULL, *str = NULL, *gname = NULL, *comment = NULL;
-  char passbuf[AU_MAX_PASSWORD_BUF] = { '\0' };
-  char *query = NULL;
-  size_t query_size;
-  DB_QUERY_RESULT *query_result = NULL;
-  DB_QUERY_ERROR query_error;
-  DB_VALUE user_val;
-  DB_VALUE user_group[2] = { 0, };
-  const char *dba_query = "select [%s] from [%s];";
-  const char *user_query = "select [%s] from [%s] where name='%s';";
-  const char *group_query =
-    "select u.name, [t].[g].name from [db_user] [u], TABLE([u].[groups]) [t]([g]) where [t].[g].name = '%s';";
-  char encrypt_mode = ENCODE_PREFIX_DEFAULT;
-  char *upper_case_name = NULL;
-  size_t upper_case_name_size = 0;
-
-  if (ctxt.is_dba_user || ctxt.is_dba_group_member)
-    {
-      query_size = strlen (dba_query) + strlen (AU_USER_CLASS_NAME) * 2;
-      query = (char *) malloc (query_size);
-      if (query == NULL)
-	{
-	  er_set (ER_ERROR_SEVERITY, ARG_FILE_LINE, ER_OUT_OF_VIRTUAL_MEMORY, 1, query_size);
-	  return ER_OUT_OF_VIRTUAL_MEMORY;
-	}
-      sprintf (query, dba_query, AU_USER_CLASS_NAME, AU_USER_CLASS_NAME);
-    }
-  else
-    {
-      upper_case_name_size = intl_identifier_upper_string_size (ctxt.login_user);
-      upper_case_name = (char *) malloc (upper_case_name_size + 1);
-      if (upper_case_name == NULL)
-	{
-	  er_set (ER_ERROR_SEVERITY, ARG_FILE_LINE, ER_OUT_OF_VIRTUAL_MEMORY, 1, upper_case_name_size);
-	  return ER_OUT_OF_VIRTUAL_MEMORY;
-	}
-
-      intl_identifier_upper (ctxt.login_user, upper_case_name);
-
-      query_size = strlen (user_query) + strlen (AU_USER_CLASS_NAME) * 2 + strlen (upper_case_name);
-      query = (char *) malloc (query_size);
-      if (query == NULL)
-	{
-	  if (upper_case_name != NULL)
-	    {
-	      free_and_init (upper_case_name);
-	    }
-
-	  er_set (ER_ERROR_SEVERITY, ARG_FILE_LINE, ER_OUT_OF_VIRTUAL_MEMORY, 1, query_size);
-	  return ER_OUT_OF_VIRTUAL_MEMORY;
-	}
-
-      sprintf (query, user_query, AU_USER_CLASS_NAME, AU_USER_CLASS_NAME, upper_case_name);
-    }
-
-  error = db_compile_and_execute_local (query, &query_result, &query_error);
-  /* error is row count if not negative. */
-  if (error < NO_ERROR)
-    {
-      if (upper_case_name != NULL)
-	{
-	  free_and_init (upper_case_name);
-	}
-
-      if (query != NULL)
-	{
-	  free_and_init (query);
-	}
-
-      if (query_result != NULL)
-	{
-	  db_query_end (query_result);
-	  query_result = NULL;
-	}
-      return error;
-    }
-
-  while (db_query_next_tuple (query_result) == DB_CURSOR_SUCCESS)
-    {
-      if (db_query_get_tuple_value (query_result, 0, &user_val) != NO_ERROR)
-	{
-	  continue;
-	}
-
-      if (DB_IS_NULL (&user_val))
-	{
-	  user = NULL;
-	}
-      else
-	{
-	  user = db_get_object (&user_val);
-	}
-
-      uname = au_get_user_name (user);
-      strcpy (passbuf, "");
-      encrypt_mode = ENCODE_PREFIX_DEFAULT;
-
-      /* retrieve password */
-      error = obj_get (user, "password", &value);
-      if (error == NO_ERROR)
-	{
-	  if (DB_IS_NULL (&value))
-	    {
-	      pwd = NULL;
-	    }
-	  else
-	    {
-	      pwd = db_get_object (&value);
-	    }
-
-	  if (pwd != NULL)
-	    {
-	      error = obj_get (pwd, "password", &value);
-	      if (error == NO_ERROR)
-		{
-		  if (!DB_IS_NULL (&value) && DB_IS_STRING (&value))
-		    {
-		      /*
-		       * copy password string using malloc
-		       * to be consistent with encrypt_password
-		       */
-		      str = db_get_string (&value);
-		      if (IS_ENCODED_DES (str))
-			{
-			  /* strip off the prefix so its readable */
-			  snprintf (passbuf, AU_MAX_PASSWORD_BUF - 1, "%s", str + 1);
-			  encrypt_mode = ENCODE_PREFIX_DES;
-			}
-		      else if (IS_ENCODED_SHA1 (str))
-			{
-			  /* strip off the prefix so its readable */
-			  snprintf (passbuf, AU_MAX_PASSWORD_BUF - 1, "%s", str + 1);
-			  encrypt_mode = ENCODE_PREFIX_SHA1;
-			}
-		      else if (IS_ENCODED_SHA2_512 (str))
-			{
-			  /* not strip off the prefix */
-			  snprintf (passbuf, AU_MAX_PASSWORD_BUF - 1, "%s", str);
-			  encrypt_mode = ENCODE_PREFIX_SHA2_512;
-			}
-		      else if (strlen (str))
-			{
-			  /* sha2 hashing with prefix */
-			  encrypt_password_sha2_512 (str, passbuf);
-			}
-		      ws_free_string (str);
-		    }
-		}
-	    }
-	}
-
-      /* retrieve comment */
-      error = obj_get (user, "comment", &value);
-      if (error == NO_ERROR)
-	{
-	  if (DB_IS_NULL (&value))
-	    {
-	      comment = NULL;
-	    }
-	  else
-	    {
-	      comment = db_get_string (&value);
-	    }
-	}
-
-      if (error == NO_ERROR)
-	{
-	  if (!ws_is_same_object (user, Au_dba_user) && !ws_is_same_object (user, Au_public_user))
-	    {
-	      if (!strlen (passbuf))
-		{
-		  if (ctxt.is_dba_user || ctxt.is_dba_group_member)
-		    {
-		      output_ctx ("call [add_user]('%s', '') on class [db_root];\n", uname);
-		    }
-		}
-	      else
-		{
-		  if (ctxt.is_dba_user || ctxt.is_dba_group_member)
-		    {
-		      output_ctx ("call [add_user]('%s', '') on class [db_root] to [auser];\n", uname);
-		      if (encrypt_mode == ENCODE_PREFIX_DES)
-			{
-			  output_ctx ("call [set_password_encoded]('%s') on [auser];\n", passbuf);
-			}
-		      else
-			{
-			  output_ctx ("call [set_password_encoded_sha1]('%s') on [auser];\n", passbuf);
-			}
-		    }
-		}
-	    }
-	  else
-	    {
-	      if (strlen (passbuf))
-		{
-		  output_ctx ("call [find_user]('%s') on class [db_user] to [auser];\n", uname);
-		  if (encrypt_mode == ENCODE_PREFIX_DES)
-		    {
-		      output_ctx ("call [set_password_encoded]('%s') on [auser];\n", passbuf);
-		    }
-		  else
-		    {
-		      output_ctx ("call [set_password_encoded_sha1]('%s') on [auser];\n", passbuf);
-		    }
-		}
-	    }
-
-	  /* export comment */
-	  if (comment != NULL && comment[0] != '\0')
-	    {
-	      output_ctx ("ALTER USER [%s] ", uname);
-	      help_print_describe_comment (output_ctx, comment);
-	      output_ctx (";\n");
-	    }
-	}
-
-      /* remember, these were allocated in the workspace */
-      if (uname != NULL)
-	{
-	  ws_free_string_and_init (uname);
-	}
-      if (comment != NULL)
-	{
-	  ws_free_string_and_init (comment);
-	}
-    }
-
-  /* group hierarchy */
-  if (ctxt.is_dba_user || ctxt.is_dba_group_member)
-    {
-      if (db_query_first_tuple (query_result) == DB_CURSOR_SUCCESS)
-	{
-	  do
-	    {
-	      if (db_query_get_tuple_value (query_result, 0, &user_val) != NO_ERROR)
-		{
-		  continue;
-		}
-
-	      if (DB_IS_NULL (&user_val))
-		{
-		  user = NULL;
-		}
-	      else
-		{
-		  user = db_get_object (&user_val);
-		}
-
-	      uname = au_get_user_name (user);
-	      if (uname == NULL)
-		{
-		  continue;
-		}
-
-	      if (au_get_set (user, "direct_groups", &direct_groups) != NO_ERROR)
-		{
-		  ws_free_string_and_init (uname);
-		  continue;
-		}
-
-	      gcard = set_cardinality (direct_groups);
-	      for (g = 0; g < gcard && !error; g++)
-		{
-		  if (set_get_element (direct_groups, g, &gvalue) != NO_ERROR)
-		    {
-		      continue;
-		    }
-
-		  if (ws_is_same_object (db_get_object (&gvalue), Au_public_user))
-		    {
-		      continue;
-		    }
-
-		  error = obj_get (db_get_object (&gvalue), "name", &value);
-		  if (error != NO_ERROR)
-		    {
-		      continue;
-		    }
-
-		  if (DB_IS_NULL (&value))
-		    {
-		      gname = NULL;
-		    }
-		  else
-		    {
-		      gname = db_get_string (&value);
-		    }
-
-		  if (gname != NULL)
-		    {
-		      output_ctx ("call [find_user]('%s') on class [db_user] to [g_%s];\n", gname, gname);
-		      output_ctx ("call [add_member]('%s') on [g_%s];\n", uname, gname);
-		    }
-		}
-
-	      set_free (direct_groups);
-	      if (uname != NULL)
-		{
-		  ws_free_string_and_init (uname);
-		}
-
-	      if (gname != NULL)
-		{
-		  ws_free_string_and_init (gname);
-		}
-	    }
-	  while (db_query_next_tuple (query_result) == DB_CURSOR_SUCCESS);
-	}
-
-      if (query_result != NULL)
-	{
-	  db_query_end (query_result);
-	  query_result = NULL;
-	}
-
-      if (upper_case_name != NULL)
-	{
-	  free_and_init (upper_case_name);
-	}
-
-      if (query != NULL)
-	{
-	  free_and_init (query);
-	}
-
-    }
-  else
-    {
-      // Initializing memory used by user query ("select [%s] from [%s] where name='%s';")
-      if (query_result != NULL)
-	{
-	  db_query_end (query_result);
-	  query_result = NULL;
-	}
-
-      if (upper_case_name != NULL)
-	{
-	  free_and_init (upper_case_name);
-	}
-
-      if (query != NULL)
-	{
-	  free_and_init (query);
-	}
-
-      upper_case_name_size = intl_identifier_upper_string_size (ctxt.login_user);
-      upper_case_name = (char *) malloc (upper_case_name_size + 1);
-      if (upper_case_name == NULL)
-	{
-	  er_set (ER_ERROR_SEVERITY, ARG_FILE_LINE, ER_OUT_OF_VIRTUAL_MEMORY, 1, upper_case_name_size);
-	  return ER_OUT_OF_VIRTUAL_MEMORY;
-	}
-
-      intl_identifier_upper (ctxt.login_user, upper_case_name);
-
-      query_size = strlen (group_query) + strlen (upper_case_name);
-      query = (char *) malloc (query_size);
-      if (query == NULL)
-	{
-	  if (upper_case_name != NULL)
-	    {
-	      free_and_init (upper_case_name);
-	    }
-
-	  er_set (ER_ERROR_SEVERITY, ARG_FILE_LINE, ER_OUT_OF_VIRTUAL_MEMORY, 1, query_size);
-	  return ER_OUT_OF_VIRTUAL_MEMORY;
-	}
-
-      sprintf (query, group_query, upper_case_name);
-
-      error = db_compile_and_execute_local (query, &query_result, &query_error);
-
-      /* error is row count if not negative. */
-      if (error < NO_ERROR)
-	{
-	  if (query_result != NULL)
-	    {
-	      db_query_end (query_result);
-	      query_result = NULL;
-	    }
-
-	  if (upper_case_name != NULL)
-	    {
-	      free_and_init (upper_case_name);
-	    }
-
-	  if (query != NULL)
-	    {
-	      free_and_init (query);
-	    }
-	  return error;
-	}
-
-      while (db_query_next_tuple (query_result) == DB_CURSOR_SUCCESS)
-	{
-	  if (db_query_get_tuple_value (query_result, 0, &user_group[0]) != NO_ERROR)
-	    {
-	      continue;
-	    }
-
-	  if (db_query_get_tuple_value (query_result, 1, &user_group[1]) != NO_ERROR)
-	    {
-	      continue;
-	    }
-
-	  if (DB_IS_NULL (&user_group[0]) == false)
-	    {
-	      uname = db_get_string (&user_group[0]);
-	    }
-
-	  if (DB_IS_NULL (&user_group[1]) == false)
-	    {
-	      gname = db_get_string (&user_group[1]);
-	    }
-
-	  if (uname != NULL && gname != NULL)
-	    {
-	      output_ctx ("call [find_user]('%s') on class [db_user] to [g_%s];\n", gname, gname);
-	      output_ctx ("call [add_member]('%s') on [g_%s];\n", uname, gname);
-	    }
-
-	  if (uname != NULL)
-	    {
-	      ws_free_string_and_init (uname);
-	    }
-
-	  if (gname != NULL)
-	    {
-	      ws_free_string_and_init (gname);
-	    }
-	}
-
-      if (query_result != NULL)
-	{
-	  db_query_end (query_result);
-	  query_result = NULL;
-	}
-
-      if (upper_case_name != NULL)
-	{
-	  free_and_init (upper_case_name);
-	}
-
-      if (query != NULL)
-	{
-	  free_and_init (query);
-	}
-    }
-
-  return (error);
-}
-
-/*
- * GRANT EXPORT
- *
- * This is in support of the authorization migration utilities.  We build
- * hierarchy of grant information and then generate a sequence of
- * CSQL statemenets to recreate the grants.  Note that the grants have
- * to be done in order of dependencies.
- */
-
-/*
- * make_class_grant - Create a temporary class grant structure.
- *   return: new class grant
- *   user(in): subject user
- *   cache(in): authorization bits to grant
- */
-static CLASS_GRANT *
-make_class_grant (CLASS_USER * user, int cache)
-{
-  CLASS_GRANT *grant;
-
-  if ((grant = (CLASS_GRANT *) malloc (sizeof (CLASS_GRANT))) != NULL)
-    {
-      grant->next = NULL;
-      grant->user = user;
-      grant->cache = cache;
-    }
-  return (grant);
-}
-
-/*
- * make_class_user - Create a temporary class user structure.
- *   return: new class user structure
- *   user_obj(in): pointer to actual database object for this user
- */
-static CLASS_USER *
-make_class_user (MOP user_obj)
-{
-  CLASS_USER *u;
-
-  if ((u = (CLASS_USER *) malloc (sizeof (CLASS_USER))) != NULL)
-    {
-      u->next = NULL;
-      u->obj = user_obj;
-      u->grants = NULL;
-
-      /*
-       * This authorization of this user class structure would normally
-       * be filled in by examining authorizations granted by other users.
-       * The DBA user is special in that it should have full authorization
-       * without being granted it by any users.  Therefore we need to set
-       * the authorization explicitly before any code checks it.
-       */
-      if (ws_is_same_object (user_obj, Au_dba_user))
-	{
-	  u->available_auth = AU_FULL_AUTHORIZATION;
-	}
-      else
-	{
-	  u->available_auth = 0;
-	}
-    }
-  return (u);
-}
-
-/*
- * free_class_grants - Frees list of temporary class grant structures.
- *   return: none
- *   grants(in): list of class grant structures
- */
-static void
-free_class_grants (CLASS_GRANT * grants)
-{
-  CLASS_GRANT *g, *next;
-
-  for (g = grants, next = NULL; g != NULL; g = next)
-    {
-      next = g->next;
-      free_and_init (g);
-    }
-}
-
-/*
- * free_class_users - Frees list of class user objects.
- *   return: none
- *   users(in): class user list
- */
-static void
-free_class_users (CLASS_USER * users)
-{
-  CLASS_USER *u, *next;
-
-  for (u = users, next = NULL; u != NULL; u = next)
-    {
-      next = u->next;
-      free_class_grants (u->grants);
-      free_and_init (u);
-    }
-}
-
-/*
- * find_or_add_user - Adds an entry in the user list of a class authorization
- *                    structure for the user object.
- *   return: class user structures
- *   auth(in):class authorization state
- *   user_obj(in):database user object to add
- *
- * Note: If there is already an entry in the list, it returns the found entry
- */
-static CLASS_USER *
-find_or_add_user (CLASS_AUTH * auth, MOP user_obj)
-{
-  CLASS_USER *u, *last;
-
-  for (u = auth->users, last = NULL; u != NULL && !ws_is_same_object (u->obj, user_obj); u = u->next)
-    {
-      last = u;
-    }
-
-  if (u == NULL)
-    {
-      u = make_class_user (user_obj);
-      if (last == NULL)
-	{
-	  auth->users = u;
-	}
-      else
-	{
-	  last->next = u;
-	}
-    }
-  return (u);
-}
-
-/*
- * add_class_grant - Makes an entry in the class authorization state
- *                   for a desired grant.
- *   return: error code
- *   auth(in): class authorization state
- *   source(in): source user object
- *   user(in): subject user object
- *   cache(in): authorization cache bits
- */
-static int
-add_class_grant (CLASS_AUTH * auth, MOP source, MOP user, int cache)
-{
-  CLASS_USER *u, *gu;
-  CLASS_GRANT *g;
-
-  u = find_or_add_user (auth, source);
-
-  for (g = u->grants; g != NULL && !ws_is_same_object (g->user->obj, user); g = g->next)
-    ;
-
-  if (g == NULL)
-    {
-      if (!ws_is_same_object (source, user))
-	{
-	  gu = find_or_add_user (auth, user);
-	  g = make_class_grant (gu, cache);
-	  if (g == NULL)
-	    {
-	      assert (er_errid () != NO_ERROR);
-	      return er_errid ();
-	    }
-	  g->next = u->grants;
-	  u->grants = g;
-	}
-    }
-  else
-    {
-      /*
-       * this shouldn't happen, multiple grants from source should already have
-       * been combined
-       */
-      g->cache |= cache;
-    }
-  return NO_ERROR;
-}
-
-/*
- * build_class_grant_list - Adds grant entries in cl_auth for every grant entry
- *                          found in the authorization catalog for
- *                          the class "class".
- *   return: error code
- *   cl_auth(in):  class authorization state
- *   class(in): class object
- *
- * Note: The db_root class used to have a user attribute which was a set
- *       containing the object-id for all users.  The users attribute has been
- *       eliminated for performance reasons.  A query on the db_user class is
- *       now used to find all users.
- */
-static int
-build_class_grant_list (CLASS_AUTH * cl_auth, MOP class_mop)
-{
-  int error;
-  MOP user, auth, source;
-  DB_SET *grants;
-  DB_VALUE value;
-  int j, gsize, cache;
-  char *query;
-  size_t query_size;
-  DB_QUERY_RESULT *query_result;
-  DB_QUERY_ERROR query_error;
-  DB_VALUE user_val;
-  const char *qp1 = "select [%s] from [%s];";
-
-  query_size = strlen (qp1) + strlen (AU_USER_CLASS_NAME) * 2;
-  query = (char *) malloc (query_size);
-  if (query == NULL)
-    {
-      er_set (ER_ERROR_SEVERITY, ARG_FILE_LINE, ER_OUT_OF_VIRTUAL_MEMORY, 1, query_size);
-      return ER_OUT_OF_VIRTUAL_MEMORY;
-    }
-
-  sprintf (query, qp1, AU_USER_CLASS_NAME, AU_USER_CLASS_NAME);
-
-  error = db_compile_and_execute_local (query, &query_result, &query_error);
-  if (error < 0)
-    /* error is row count if not negative. */
-    {
-      free_and_init (query);
-      return error;
-    }
-
-  while (db_query_next_tuple (query_result) == DB_CURSOR_SUCCESS)
-    {
-      if (db_query_get_tuple_value (query_result, 0, &user_val) == NO_ERROR)
-	{
-	  if (DB_IS_NULL (&user_val))
-	    {
-	      user = NULL;
-	    }
-	  else
-	    {
-	      user = db_get_object (&user_val);
-	    }
-
-	  error = au_get_object (user, "authorization", &auth);
-	  /* ignore the deleted object errors */
-	  if (error != NO_ERROR)
-	    {
-	      if (error == ER_HEAP_UNKNOWN_OBJECT)
-		error = NO_ERROR;
-	    }
-	  else
-	    {
-	      if ((error = get_grants (auth, &grants, 1)) == NO_ERROR)
-		{
-		  gsize = set_size (grants);
-		  for (j = 0; j < gsize; j += GRANT_ENTRY_LENGTH)
-		    {
-		      error = set_get_element (grants, GRANT_ENTRY_CLASS (j), &value);
-		      if (error == NO_ERROR && DB_VALUE_TYPE (&value) == DB_TYPE_OBJECT
-			  && db_get_object (&value) == class_mop)
-			{
-			  error = set_get_element (grants, GRANT_ENTRY_SOURCE (j), &value);
-			  if (error == NO_ERROR && DB_VALUE_TYPE (&value) == DB_TYPE_OBJECT && !DB_IS_NULL (&value)
-			      && (source = db_get_object (&value)) != NULL)
-			    {
-			      error = set_get_element (grants, GRANT_ENTRY_CACHE (j), &value);
-			      if (error == NO_ERROR)
-				{
-				  cache = db_get_int (&value);
-				  error = add_class_grant (cl_auth, source, user, cache);
-				}
-			    }
-			}
-		    }
-		  set_free (grants);
-		}
-	    }
-	}			/* if */
-    }				/* while */
-
-  db_query_end (query_result);
-  free_and_init (query);
-
-  return (error);
-}
-
-
-/*
- * issue_grant_statement - Generates an CSQL "grant" statement.
- *   return: none
- *   output_ctx(in/out): output context
- *   auth(in): class authorization state
- *   grant(in): desired grant
- *   authbits(in): specific authorization to grant
- *   quoted_id_flag(in):
- */
-static void
-issue_grant_statement (extract_context & ctxt, print_output & output_ctx, CLASS_AUTH * auth, CLASS_GRANT * grant,
-		       int authbits)
-{
-  const char *gtype;
-  char owner_name[DB_MAX_IDENTIFIER_LENGTH] = { '\0' };
-  char *class_name = NULL;
-  char *username;
-  int typebit;
-
-  typebit = authbits & AU_TYPE_MASK;
-  switch (typebit)
-    {
-    case AU_SELECT:
-      gtype = "SELECT";
-      break;
-    case AU_INSERT:
-      gtype = "INSERT";
-      break;
-    case AU_UPDATE:
-      gtype = "UPDATE";
-      break;
-    case AU_DELETE:
-      gtype = "DELETE";
-      break;
-    case AU_ALTER:
-      gtype = "ALTER";
-      break;
-    case AU_INDEX:
-      gtype = "INDEX";
-      break;
-    case AU_EXECUTE:
-      gtype = "EXECUTE";
-      break;
-    default:
-      gtype = "???";
-      break;
-    }
-  SPLIT_USER_SPECIFIED_NAME (sm_get_ch_name (auth->class_mop), owner_name, class_name);
-  username = au_get_user_name (grant->user->obj);
-
-  output_ctx ("GRANT %s ON ", gtype);
-
-  if (ctxt.is_dba_user || ctxt.is_dba_group_member)
-    {
-      output_ctx ("[%s].[%s]", owner_name, class_name);
-    }
-  else
-    {
-      output_ctx ("[%s]", class_name);
-    }
-
-  if (username != NULL)
-    {
-      output_ctx (" TO [%s]", username);
-    }
-  else
-    {
-      output_ctx (" TO %s", "???");
-    }
-
-  if (authbits & (typebit << AU_GRANT_SHIFT))
-    {
-      output_ctx (" WITH GRANT OPTION");
-    }
-  output_ctx (";\n");
-
-  ws_free_string (username);
-}
-
-
-/*
- * class_grant_loop - Makes a pass on the authorization user list and
- *                    issues grant statements for any users that are able.
- *                    Returns the number of statements issued
- *   return: number of statements issued
- *   output_ctx(in): output context
- *   auth(in): class authorization state
- *   quoted_id_flag(in):
- *
- * Note:
- * If this resturns zero and the user list is not empty, it indicates
- * that there are illegal grants in the hierarchy that were not rooted
- * in the class owner object.
- *
- * It would likely be more efficient if rather than making a full pass
- * on the list we evaluate the first node in the list and then recursively
- * evaluate every mode affected by the first evaluation.  If the first
- * node results in no evaluations, we move to the next node in the list.
- *
- * This will tend to get grants to come out "depth first" which may be
- * more logical when examining the resulting statements.  It will probably
- * result in fewer traversals of the user list as well ?
- *
- * TODO : LP64
- */
-static int
-class_grant_loop (extract_context & ctxt, print_output & output_ctx, CLASS_AUTH * auth)
-{
-#define AU_MIN_BIT 1		/* AU_SELECT */
-#define AU_MAX_BIT 0x40		/* AU_EXECUTE */
-
-  CLASS_USER *user;
-  CLASS_GRANT *grant, *prev_grant, *next_grant;
-  int statements = 0;
-  int mask, authbits;
-
-  for (user = auth->users; user != NULL; user = user->next)
-    {
-      for (grant = user->grants, prev_grant = NULL, next_grant = NULL; grant != NULL; grant = next_grant)
-	{
-	  next_grant = grant->next;
-	  mask = AU_SELECT;
-	  for (mask = AU_MIN_BIT; mask <= AU_MAX_BIT; mask = mask << 1)
-	    {
-	      if (grant->cache & mask)
-		{
-		  /* combine auth type & grant option bit */
-		  authbits = mask | (grant->cache & (mask << AU_GRANT_SHIFT));
-		  /*
-		   * if the user has these same bits available,
-		   * issue the grant
-		   */
-		  if ((user->available_auth & authbits) == authbits)
-		    {
-		      if (!ws_is_same_object (auth->users->obj, grant->user->obj))
-			{
-			  issue_grant_statement (ctxt, output_ctx, auth, grant, authbits);
-			}
-
-		      /* turn on grant bits in the granted user */
-		      grant->user->available_auth |= authbits;
-		      /* turn off the pending grant bits in granting user */
-		      grant->cache &= ~authbits;
-		      statements++;
-		    }
-		}
-	    }
-	  if (grant->cache == 0)
-	    {
-	      /* no more grants, remove it from the list */
-	      if (prev_grant == NULL)
-		{
-		  user->grants = grant->next;
-		}
-	      else
-		{
-		  prev_grant->next = grant->next;
-		}
-	      grant->next = NULL;
-	      free_class_grants (grant);
-	    }
-	  else
-	    {
-	      prev_grant = grant;
-	    }
-	}
-      /*
-       * could remove user from the list but can't free it because
-       * structure may be referenced by a grant inside another user
-       */
-    }
-  return (statements);
-}
-
-
-/*
- * au_export_grants() - Issues a sequence of CSQL grant statements related
- *                      to the given class.
- *   return: error code
- *   output_ctx(in): output context
- *   class_mop(in): class of interest
- *   quoted_id_flag(in):
- */
-int
-au_export_grants (extract_context & ctxt, print_output & output_ctx, MOP class_mop)
-{
-  int error = NO_ERROR;
-  CLASS_AUTH cl_auth;
-  CLASS_USER *u;
-  int statements, ecount;
-  char *uname;
-
-  cl_auth.class_mop = class_mop;
-  cl_auth.owner = au_get_class_owner (class_mop);
-  cl_auth.users = NULL;
-
-  /* make an entry for the owner with complete authorization */
-  u = find_or_add_user (&cl_auth, cl_auth.owner);
-  u->available_auth = AU_FULL_AUTHORIZATION;
-
-  /* add entries for the other users with authorization on this class */
-  error = build_class_grant_list (&cl_auth, class_mop);
-  if (error == NO_ERROR)
-    {
-      /* loop through the grant list, issuing grant statements */
-      while ((statements = class_grant_loop (ctxt, output_ctx, &cl_auth)))
-	;
-
-      for (u = cl_auth.users, ecount = 0; u != NULL; u = u->next)
-	{
-	  if (u->grants != NULL)
-	    {
-	      uname = au_get_user_name (u->obj);
-
-	      /*
-	       * should this be setting an error condition ?
-	       * for now, leave a comment in the output file
-	       */
-	      output_ctx ("/*");
-	      output_ctx (msgcat_message (MSGCAT_CATALOG_CUBRID, MSGCAT_SET_AUTHORIZATION,
-					  MSGCAT_AUTH_GRANT_DUMP_ERROR), uname);
-	      output_ctx ("*/\n");
-	      ws_free_string (uname);
-	      ecount++;
-	    }
-	}
-      if (ecount)
-	{
-	  error = ER_GENERIC_ERROR;
-	  er_set (ER_ERROR_SEVERITY, ARG_FILE_LINE, error, 0);
-	}
-    }
-
-  free_class_users (cl_auth.users);
-
-  return (error);
-}
-
-/*
- * DEBUGGING FUNCTIONS
- */
-
-/*
- * au_print_cache() -
- *   return: none
- *   cache(in):
- *   fp(in):
- */
-static void
-au_print_cache (int cache, FILE * fp)
-{
-  int i, mask, auth, option;
-
-  if (cache < 0)
-    {
-      fprintf (fp, msgcat_message (MSGCAT_CATALOG_CUBRID, MSGCAT_SET_AUTHORIZATION, MSGCAT_AUTH_INVALID_CACHE));
-    }
-  else
-    {
-      for (i = 0; i < 7; i++)
-	{
-	  mask = 1 << i;
-	  auth = cache & mask;
-	  option = cache & (mask << AU_GRANT_SHIFT);
-	  if (option)
-	    fprintf (fp, "*");
-	  if (auth)
-	    fprintf (fp, "%s ", auth_type_name[i]);
-	}
-    }
-  fprintf (fp, "\n");
-}
-
-/*
- * au_print_grant_entry() -
- *   return: none
- *   grants(in):
- *   grant_index(in):
- *   fp(in):
- */
-static void
-au_print_grant_entry (DB_SET * grants, int grant_index, FILE * fp)
-{
-  DB_VALUE value;
-
-  set_get_element (grants, GRANT_ENTRY_CLASS (grant_index), &value);
-  fprintf (fp, msgcat_message (MSGCAT_CATALOG_CUBRID, MSGCAT_SET_AUTHORIZATION, MSGCAT_AUTH_CLASS_NAME),
-	   sm_get_ch_name (db_get_object (&value)));
-  fprintf (fp, " ");
-
-  set_get_element (grants, GRANT_ENTRY_SOURCE (grant_index), &value);
-  obj_get (db_get_object (&value), "name", &value);
-
-  fprintf (fp, msgcat_message (MSGCAT_CATALOG_CUBRID, MSGCAT_SET_AUTHORIZATION, MSGCAT_AUTH_FROM_USER),
-	   db_get_string (&value));
-
-  pr_clear_value (&value);
-
-  set_get_element (grants, GRANT_ENTRY_CACHE (grant_index), &value);
-  au_print_cache (db_get_int (&value), fp);
-=======
->>>>>>> 219ce11d
 }
 
 /*
