--- conflicted
+++ resolved
@@ -216,139 +216,6 @@
   return NO_ERROR;
 }
 
-<<<<<<< HEAD
-/* ========================================================================== */
-/* MAIN APIS */
-/* ========================================================================== */
-
-static std::vector<cubschema::catcls_function> clist;
-static std::vector<cubschema::catcls_function> vclist;
-
-void
-catcls_init (void)
-{
-  using namespace cubschema;
-
-  // TODO: for late initialization (for au_init () to retrieve MOPs: Au_dba_user and Au_public_user)
-#define ADD_TABLE_DEFINITION(name,def) clist.emplace_back(name, def)
-#define ADD_VIEW_DEFINITION(name,def) vclist.emplace_back(name, def)
-
-  ADD_TABLE_DEFINITION (CT_CLASS_NAME, system_catalog_initializer::get_class ());
-  ADD_TABLE_DEFINITION (CT_ATTRIBUTE_NAME, system_catalog_initializer::get_attribute ());
-  ADD_TABLE_DEFINITION (CT_DOMAIN_NAME, system_catalog_initializer::get_domain ());
-  ADD_TABLE_DEFINITION (CT_METHOD_NAME, system_catalog_initializer::get_method ());
-  ADD_TABLE_DEFINITION (CT_METHSIG_NAME, system_catalog_initializer::get_method_sig ());
-  ADD_TABLE_DEFINITION (CT_METHARG_NAME, system_catalog_initializer::get_meth_argument ());
-  ADD_TABLE_DEFINITION (CT_METHFILE_NAME, system_catalog_initializer::get_meth_file ());
-  ADD_TABLE_DEFINITION (CT_QUERYSPEC_NAME, system_catalog_initializer::get_query_spec ());
-  ADD_TABLE_DEFINITION (CT_INDEX_NAME, system_catalog_initializer::get_index ());
-  ADD_TABLE_DEFINITION (CT_INDEXKEY_NAME, system_catalog_initializer::get_index_key ());
-  ADD_TABLE_DEFINITION (CT_CLASSAUTH_NAME, system_catalog_initializer::get_class_authorization ());
-  ADD_TABLE_DEFINITION (CT_PARTITION_NAME, system_catalog_initializer::get_partition());
-  ADD_TABLE_DEFINITION (CT_DATATYPE_NAME, system_catalog_initializer::get_data_type());
-  ADD_TABLE_DEFINITION (CT_STORED_PROC_NAME, system_catalog_initializer::get_stored_procedure());
-  ADD_TABLE_DEFINITION (CT_STORED_PROC_ARGS_NAME, system_catalog_initializer::get_stored_procedure_arguments());
-  ADD_TABLE_DEFINITION (CT_SERIAL_NAME, system_catalog_initializer::get_serial());
-  ADD_TABLE_DEFINITION (CT_HA_APPLY_INFO_NAME, system_catalog_initializer::get_ha_apply_info());
-  ADD_TABLE_DEFINITION (CT_COLLATION_NAME, system_catalog_initializer::get_collations());
-  ADD_TABLE_DEFINITION (CT_CHARSET_NAME, system_catalog_initializer::get_charsets());
-  ADD_TABLE_DEFINITION (CT_DUAL_NAME, system_catalog_initializer::get_dual());
-  ADD_TABLE_DEFINITION (CT_SYNONYM_NAME, system_catalog_initializer::get_synonym());
-  ADD_TABLE_DEFINITION (CT_DB_SERVER_NAME, system_catalog_initializer::get_db_server());
-
-  ADD_VIEW_DEFINITION (CTV_CLASS_NAME, system_catalog_initializer::get_view_class ());
-  ADD_VIEW_DEFINITION (CTV_SUPER_CLASS_NAME, system_catalog_initializer::get_view_super_class ());
-  ADD_VIEW_DEFINITION (CTV_VCLASS_NAME, system_catalog_initializer::get_view_vclass ());
-  ADD_VIEW_DEFINITION (CTV_ATTRIBUTE_NAME, system_catalog_initializer::get_view_attribute ());
-  ADD_VIEW_DEFINITION (CTV_ATTR_SD_NAME, system_catalog_initializer::get_view_attribute_set_domain ());
-  ADD_VIEW_DEFINITION (CTV_METHOD_NAME, system_catalog_initializer::get_view_method ());
-  ADD_VIEW_DEFINITION (CTV_METHARG_NAME, system_catalog_initializer::get_view_method_argument ());
-  ADD_VIEW_DEFINITION (CTV_METHARG_SD_NAME, system_catalog_initializer::get_view_method_argument_set_domain ());
-  ADD_VIEW_DEFINITION (CTV_METHFILE_NAME, system_catalog_initializer::get_view_method_file ());
-  ADD_VIEW_DEFINITION (CTV_INDEX_NAME, system_catalog_initializer::get_view_index ());
-  ADD_VIEW_DEFINITION (CTV_INDEXKEY_NAME, system_catalog_initializer::get_view_index_key ());
-  ADD_VIEW_DEFINITION (CTV_AUTH_NAME, system_catalog_initializer::get_view_authorization ());
-  ADD_VIEW_DEFINITION (CTV_TRIGGER_NAME, system_catalog_initializer::get_view_trigger ());
-  ADD_VIEW_DEFINITION (CTV_PARTITION_NAME, system_catalog_initializer::get_view_partition ());
-  ADD_VIEW_DEFINITION (CTV_STORED_PROC_NAME, system_catalog_initializer::get_view_stored_procedure ());
-  ADD_VIEW_DEFINITION (CTV_STORED_PROC_ARGS_NAME, system_catalog_initializer::get_view_stored_procedure_arguments ());
-  ADD_VIEW_DEFINITION (CTV_DB_COLLATION_NAME, system_catalog_initializer::get_view_db_collation ());
-  ADD_VIEW_DEFINITION (CTV_DB_CHARSET_NAME, system_catalog_initializer::get_view_db_charset ());
-  ADD_VIEW_DEFINITION (CTV_SYNONYM_NAME, system_catalog_initializer::get_view_synonym ());
-  ADD_VIEW_DEFINITION (CTV_DB_SERVER_NAME, system_catalog_initializer::get_view_db_server ());
-}
-
-int
-catcls_install (void)
-{
-  int error_code = NO_ERROR;
-
-  const size_t num_classes = clist.size ();
-  const size_t num_vclasses = vclist.size ();
-
-  std::vector<MOP> class_mop (num_classes, nullptr);
-  int save;
-  size_t i;
-
-  AU_DISABLE (save);
-
-  using catalog_builder = cubschema::system_catalog_builder;
-
-  for (i = 0; i < num_classes; i++)
-    {
-      // new routine
-      class_mop[i] = catalog_builder::create_and_mark_system_class (clist[i].name);
-      if (class_mop[i] == nullptr)
-	{
-	  assert (false);
-	  error_code = er_errid ();
-	  goto end;
-	}
-    }
-
-  for (i = 0; i < num_classes; i++)
-    {
-      // new routine
-      error_code = catalog_builder::build_class (class_mop[i], clist[i].definition);
-      if (error_code != NO_ERROR)
-	{
-	  assert (false);
-	  error_code = er_errid ();
-	  goto end;
-	}
-    }
-
-  for (i = 0; i < num_vclasses; i++)
-    {
-      // new routine
-      MOP class_mop = catalog_builder::create_and_mark_system_class (vclist[i].name);
-      if (class_mop != nullptr)
-	{
-	  error_code = catalog_builder::build_vclass (class_mop, vclist[i].definition);
-	}
-
-      if (er_errid () != NO_ERROR)
-	{
-	  error_code = er_errid ();
-	}
-
-      if (error_code != NO_ERROR)
-	{
-	  goto end;
-	}
-    }
-
-end:
-  AU_ENABLE (save);
-
-  clist.clear ();
-  vclist.clear ();
-
-  return error_code;
-}
-
-=======
->>>>>>> d7e4948a
 namespace cubschema
 {
   /* ========================================================================== */
