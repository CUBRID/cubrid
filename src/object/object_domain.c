--- conflicted
+++ resolved
@@ -961,23 +961,16 @@
 
   if (dom != NULL && !dom->is_cached)
     {
-
       /* NULL things that might be problems for garbage collection */
       dom->class_mop = NULL;
+
       if (dom->type->id == DB_TYPE_JSON && dom->json_schema_raw != NULL)
 	{
-<<<<<<< HEAD
+	  /* free json stuff */
 	  free_and_init (dom->json_schema_raw);
-	  dom->json_validator. ~ JSON_VALIDATOR ();
-=======
-	  free_and_init (dom->schema_raw);
-	  delete dom->validation_obj.document;
-	  delete dom->validation_obj.schema;
-	  delete dom->validation_obj.validator;
-	  dom->validation_obj.document = NULL;
-	  dom->validation_obj.schema = NULL;
-	  dom->validation_obj.validator = NULL;
->>>>>>> c903d910
+          /* *INDENT-OFF* */
+	  dom->json_validator.~JSON_VALIDATOR ();
+          /* *INDENT-ON* */
 	}
 
       /* 
@@ -1336,29 +1329,17 @@
 	      new_domain->json_validator = JSON_VALIDATOR ();
 	      if (d->type->id == DB_TYPE_JSON && d->json_schema_raw != NULL)
 		{
-<<<<<<< HEAD
 		  new_domain->json_schema_raw = strdup (d->json_schema_raw);
 		  if (new_domain->json_schema_raw == NULL)
 		    {
 		      er_set (ER_ERROR_SEVERITY, ARG_FILE_LINE, ER_OUT_OF_VIRTUAL_MEMORY, 1,
 			      strlen (d->json_schema_raw));
-		      tp_domain_free (first);
-		      return NULL;
+		      goto error;
 		    }
 		  if (new_domain->json_validator.copy_from (d->json_validator) != NO_ERROR)
 		    {
 		      ASSERT_ERROR ();
-		      tp_domain_free (first);
-		      return NULL;
-=======
-		  schema_len = strlen (d->schema_raw);
-
-		  new_domain->validation_obj = get_copy_of_validator (d->validation_obj, d->schema_raw);
-		  new_domain->schema_raw = strdup (d->schema_raw);
-		  if (new_domain->schema_raw == NULL)
-		    {
 		      goto error;
->>>>>>> c903d910
 		    }
 		}
 
@@ -3506,7 +3487,6 @@
 	    }
 	  if (db_get_json_schema (val) != NULL)
 	    {
-<<<<<<< HEAD
 	      domain->json_schema_raw = strdup (db_get_json_schema (val));
 	      if (domain->json_schema_raw == NULL)
 		{
@@ -3522,13 +3502,6 @@
 		  tp_domain_free (domain);
 		  return NULL;
 		}
-=======
-	      int len = strlen (db_get_json_schema (val));
-	      domain->schema_raw = strdup (db_get_json_schema (val));
-	      domain->validation_obj = get_validator_from_schema_string (domain->schema_raw);
-
-	      assert (er_errid () == NO_ERROR);
->>>>>>> c903d910
 	    }
 	  else
 	    {
@@ -4435,18 +4408,6 @@
 	    }
 	}
     }
-<<<<<<< HEAD
-  else if (vtype == DB_TYPE_JSON)
-    {
-      assert (value->data.json.json_body != NULL);
-      assert (value->data.json.document != NULL);
-
-      for (d = (TP_DOMAIN *) domain_list; d != NULL && best == NULL; d = d->next)
-	{
-	}
-    }
-=======
->>>>>>> c903d910
   else
     {
       /* 
@@ -7398,11 +7359,8 @@
 		    ASSERT_ERROR ();
 		    return DOMAIN_ERROR;
 		  }
-<<<<<<< HEAD
 		pr_clone_value ((DB_VALUE *) src, dest);
 		return (status);
-=======
->>>>>>> c903d910
 	      }
 	    default:
 	      /* pr_is_string_type(desired_type) - NEED MORE CONSIDERATION */
@@ -10512,21 +10470,23 @@
 	case DB_TYPE_NCHAR:
 	case DB_TYPE_VARNCHAR:
 	  {
-<<<<<<< HEAD
-	    target->data.json.document = new JSON_DOC ();
-	    target->data.json.document->Parse (DB_GET_STRING (src));
-
-	    if (target->data.json.document->HasParseError ())
-=======
-	    cubrid_document *doc;
 	    unsigned int str_size = DB_GET_STRING_SIZE (src);
-	    char *str;
-
-	    doc = new cubrid_document ();
-	    doc->Parse (DB_GET_STRING (src));
-
+	    char *str = (char *) db_private_alloc (NULL, (size_t) (str_size + 1));
+	    if (str == NULL)
+	      {
+		er_set (ER_ERROR_SEVERITY, ARG_FILE_LINE, ER_OUT_OF_VIRTUAL_MEMORY, 1, sizeof (JSON_DOC));
+		return DOMAIN_ERROR;
+	      }
+	    strcpy (str, DB_GET_STRING (src));
+
+	    JSON_DOC *doc = new JSON_DOC ();
+	    if (doc == NULL)
+	      {
+		er_set (ER_ERROR_SEVERITY, ARG_FILE_LINE, ER_OUT_OF_VIRTUAL_MEMORY, 1, sizeof (JSON_DOC));
+		return DOMAIN_ERROR;
+	      }
+	    doc->Parse (str);
 	    if (doc->HasParseError ())
->>>>>>> c903d910
 	      {
 		er_set (ER_ERROR_SEVERITY, ARG_FILE_LINE, ER_INVALID_JSON, 2,
 			rapidjson::GetParseError_En (doc->GetParseError ()), doc->GetErrorOffset ());
@@ -10534,36 +10494,12 @@
 		return DOMAIN_ERROR;
 	      }
 
-<<<<<<< HEAD
-	    if (desired_domain->json_validator.validate (*target->data.json.document) != NO_ERROR)
+	    if (desired_domain->json_validator.validate (*doc) != NO_ERROR)
 	      {
 		ASSERT_ERROR ();
-		return DOMAIN_ERROR;
-	      }
-
-	    unsigned int str_size = DB_GET_STRING_SIZE (src);
-=======
-	    if (desired_domain->validation_obj.validator != NULL)
-	      {
-		desired_domain->validation_obj.validator->Reset ();
-	      }
-
-	    if (desired_domain->validation_obj.validator != NULL &&
-		!doc->Accept (*desired_domain->validation_obj.validator))
-	      {
-		rapidjson::StringBuffer sb1, sb2;
-
-		desired_domain->validation_obj.validator->GetInvalidSchemaPointer ().StringifyUriFragment (sb1);
-		desired_domain->validation_obj.validator->GetInvalidDocumentPointer ().StringifyUriFragment (sb2);
-		er_set (ER_ERROR_SEVERITY, ARG_FILE_LINE, ER_JSON_INVALIDATED_BY_SCHEMA, 3, sb1.GetString (),
-			desired_domain->validation_obj.validator->GetInvalidSchemaKeyword (), sb2.GetString ());
 		delete doc;
 		return DOMAIN_ERROR;
 	      }
->>>>>>> c903d910
-
-	    str = (char *) db_private_alloc (NULL, (size_t) (str_size + 1));
-	    strcpy (str, DB_GET_STRING (src));
 
 	    db_make_json (target, str, doc, true);
 	    break;
