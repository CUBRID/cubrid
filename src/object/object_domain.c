/*
 * Copyright (C) 2008 Search Solution Corporation. All rights reserved by Search Solution.
 *
 *   This program is free software; you can redistribute it and/or modify
 *   it under the terms of the GNU General Public License as published by
 *   the Free Software Foundation; either version 2 of the License, or
 *   (at your option) any later version.
 *
 *  This program is distributed in the hope that it will be useful,
 *  but WITHOUT ANY WARRANTY; without even the implied warranty of
 *  MERCHANTABILITY or FITNESS FOR A PARTICULAR PURPOSE. See the
 *  GNU General Public License for more details.
 *
 *  You should have received a copy of the GNU General Public License
 *  along with this program; if not, write to the Free Software
 *  Foundation, Inc., 51 Franklin Street, Fifth Floor, Boston, MA 02110-1301 USA
 *
 */

/*
 * object_domain.c: type, domain and value operations.
 * This module primarily defines support for domain structures.
 */

#ident "$Id$"


#include "config.h"

#include <stdio.h>
#include <stdlib.h>
#include <string.h>
#include <float.h>
#include <math.h>
#include <errno.h>
#include <assert.h>

#include "object_domain.h"
#include "object_primitive.h"
#include "numeric_opfunc.h"
#include "dbdef.h"
#include "db_date.h"
#include "mprec.h"
#include "set_object.h"
#include "string_opfunc.h"
#include "tz_support.h"
#include "chartype.h"
#include "db_json.hpp"

#if !defined (SERVER_MODE)
#include "work_space.h"
#include "virtual_object.h"
#include "schema_manager.h"
#include "locator_cl.h"
#include "object_template.h"
#include "dbi.h"
#endif /* !defined (SERVER_MODE) */

/* this must be the last header file included!!! */
#include "dbval.h"

#if defined (SUPPRESS_STRLEN_WARNING)
#define strlen(s1)  ((int) strlen(s1))
#endif /* defined (SUPPRESS_STRLEN_WARNING) */

#if !defined (SERVER_MODE)
#define pthread_mutex_init(a, b)
#define pthread_mutex_destroy(a)
#define pthread_mutex_lock(b) 0
#define pthread_mutex_unlock(a)
static int rv;
#endif /* !SERVER_MODE */

/*
 * used by versant_driver to avoid doing foolish things
 * like au_fetch_instance on DB_TYPE_OBJECT values that
 * contain versant (not CUBRID) mops.
 */

#define ARE_COMPARABLE(typ1, typ2)                        \
    ((typ1 == typ2) ||                                    \
     (QSTR_IS_CHAR(typ1) && QSTR_IS_CHAR(typ2)) ||    \
     (QSTR_IS_NATIONAL_CHAR(typ1) && QSTR_IS_NATIONAL_CHAR(typ2)))

#define DBL_MAX_DIGITS    ((int)ceil(DBL_MAX_EXP * log10((double) FLT_RADIX)))

#define TP_NEAR_MATCH(t1, t2)                                       \
         (((t1) == (t2)) ||                                         \
	  ((t1) == DB_TYPE_CHAR     && (t2) == DB_TYPE_VARCHAR) ||  \
	  ((t1) == DB_TYPE_VARCHAR  && (t2) == DB_TYPE_CHAR) ||     \
	  ((t1) == DB_TYPE_NCHAR    && (t2) == DB_TYPE_VARNCHAR) || \
	  ((t1) == DB_TYPE_VARNCHAR && (t2) == DB_TYPE_VARCHAR) ||  \
	  ((t1) == DB_TYPE_BIT      && (t2) == DB_TYPE_VARBIT) ||   \
	  ((t1) == DB_TYPE_VARBIT   && (t2) == DB_TYPE_BIT))

#define TP_NUM_MIDXKEY_DOMAIN_LIST      (10)

#define DB_DATETIMETZ_INITIALIZER { {0, 0}, 0 }

typedef enum tp_coersion_mode
{
  TP_EXPLICIT_COERCION = 0,
  TP_IMPLICIT_COERCION
} TP_COERCION_MODE;

/*
 * These are arranged to get relative types for symmetrical
 * coercion selection. The absolute position is not critical.
 * If two types are mutually coercible, the more general
 * should appear later. Eg. Float should appear after integer.
 */

static const DB_TYPE db_type_rank[] = { DB_TYPE_NULL,
  DB_TYPE_SHORT,
  DB_TYPE_INTEGER,
  DB_TYPE_BIGINT,
  DB_TYPE_NUMERIC,
  DB_TYPE_FLOAT,
  DB_TYPE_DOUBLE,
  DB_TYPE_MONETARY,
  DB_TYPE_SET,
  DB_TYPE_SEQUENCE,
  DB_TYPE_MULTISET,
  DB_TYPE_TIME,
  DB_TYPE_DATE,
  DB_TYPE_TIMESTAMP,
  DB_TYPE_TIMESTAMPLTZ,
  DB_TYPE_TIMESTAMPTZ,
  DB_TYPE_DATETIME,
  DB_TYPE_DATETIMELTZ,
  DB_TYPE_DATETIMETZ,
  DB_TYPE_OID,
  DB_TYPE_VOBJ,
  DB_TYPE_OBJECT,
  DB_TYPE_CHAR,
  DB_TYPE_VARCHAR,
  DB_TYPE_NCHAR,
  DB_TYPE_VARNCHAR,
  DB_TYPE_BIT,
  DB_TYPE_VARBIT,
  DB_TYPE_ELO,
  DB_TYPE_BLOB,
  DB_TYPE_CLOB,
  DB_TYPE_VARIABLE,
  DB_TYPE_SUB,
  DB_TYPE_POINTER,
  DB_TYPE_ERROR,
  DB_TYPE_DB_VALUE,
  (DB_TYPE) (DB_TYPE_LAST + 1)
};

AREA *tp_Domain_area = NULL;
static bool tp_Initialized = false;

extern unsigned int db_on_server;


/*
 * Shorthand to initialize a bunch of fields without duplication.
 * Initializes the fields from precision to the end.
 */
#define DOMAIN_INIT                                    \
  0,            /* precision */                        \
  0,            /* scale */                            \
  NULL,         /* class */                            \
  NULL,         /* set domain */                       \
  {NULL, 0, 0},	/* enumeration */		       \
  {-1, -1, -1}, /* class OID */                        \
  1,            /* built_in_index (set in tp_init) */  \
  0,            /* codeset */                          \
  0,            /* collation id */		       \
  TP_DOMAIN_COLL_NORMAL,  /* collation flag */	       \
  0,            /* self_ref */                         \
  1,            /* is_cached */                        \
  0,            /* is_parameterized */                 \
  false,        /* is_desc */                          \
  0,		/* is_visited */		       \
  NULL		/* json_validator */			       \

/* Same as above, but leaves off the prec and scale, and sets the codeset */
#define DOMAIN_INIT2(codeset, coll)                    \
  NULL,         /* class */                            \
  NULL,         /* set domain */                       \
  {NULL, 0, 0},	/* enumeration */		       \
  {-1, -1, -1}, /* class OID */                        \
  1,            /* built_in_index (set in tp_init) */  \
  (codeset),    /* codeset */                          \
  (coll),	/* collation id */		       \
  TP_DOMAIN_COLL_NORMAL,  /* collation flag */	       \
  0,            /* self_ref */                         \
  1,            /* is_cached */                        \
  1,            /* is_parameterized */                 \
  false,        /* is_desc */                          \
  0,		/* is_visited */		       \
  NULL		/* json_validator */		       \
				/*
				 * Same as DOMAIN_INIT but it sets the is_parameterized flag.
				 * Used for things that don't have a precision but which are parameterized in
				 * other ways.
				 */
#define DOMAIN_INIT3                                   \
  0,            /* precision */                        \
  0,            /* scale */                            \
  NULL,         /* class */                            \
  NULL,         /* set domain */                       \
  {NULL, 0, 0},	/* enumeration */		       \
  {-1, -1, -1}, /* class OID */                        \
  1,            /* built_in_index (set in tp_init) */  \
  0,            /* codeset */                          \
  0,            /* collation id */		       \
  TP_DOMAIN_COLL_NORMAL,  /* collation flag */	       \
  0,            /* self_ref */                         \
  1,            /* is_cached */                        \
  1,            /* is_parameterized */                 \
  false,        /* is_desc */                          \
  0,		/* is_visited */		       \
  NULL		/* json_validator */                   \

/* Same as DOMAIN_INIT but set the prec and scale. */
#define DOMAIN_INIT4(prec, scale)                      \
  (prec),       /* precision */                        \
  (scale),      /* scale */                            \
  NULL,         /* class */                            \
  NULL,         /* set domain */                       \
  {NULL, 0, 0},    /* enumeration */                   \
  {-1, -1, -1}, /* class OID */                        \
  1,            /* built_in_index (set in tp_init) */  \
  0,            /* codeset */                          \
  0,            /* collation id */                     \
  TP_DOMAIN_COLL_NORMAL,  /* collation flag */	       \
  0,            /* self_ref */                         \
  1,            /* is_cached */                        \
  0,            /* is_parameterized */                 \
  false,        /* is_desc */                          \
  0,		/* is_visited */		       \
  NULL		/* json_validator */		       \

TP_DOMAIN tp_Null_domain = { NULL, NULL, &tp_Null, DOMAIN_INIT };
TP_DOMAIN tp_Short_domain = { NULL, NULL, &tp_Short, DOMAIN_INIT4 (DB_SHORT_PRECISION, 0) };
TP_DOMAIN tp_Integer_domain = { NULL, NULL, &tp_Integer, DOMAIN_INIT4 (DB_INTEGER_PRECISION, 0) };
TP_DOMAIN tp_Bigint_domain = { NULL, NULL, &tp_Bigint, DOMAIN_INIT4 (DB_BIGINT_PRECISION, 0) };
TP_DOMAIN tp_Float_domain = { NULL, NULL, &tp_Float, DOMAIN_INIT4 (DB_FLOAT_DECIMAL_PRECISION, 0) };
TP_DOMAIN tp_Double_domain = { NULL, NULL, &tp_Double, DOMAIN_INIT4 (DB_DOUBLE_DECIMAL_PRECISION, 0) };

TP_DOMAIN tp_Monetary_domain = { NULL, NULL, &tp_Monetary, DOMAIN_INIT4 (DB_MONETARY_DECIMAL_PRECISION, 0) };

TP_DOMAIN tp_String_domain = { NULL, NULL, &tp_String, DB_MAX_VARCHAR_PRECISION, 0,
  DOMAIN_INIT2 (INTL_CODESET_ISO88591, LANG_COLL_ISO_BINARY)
};

TP_DOMAIN tp_Object_domain = { NULL, NULL, &tp_Object, DOMAIN_INIT3 };
TP_DOMAIN tp_Set_domain = { NULL, NULL, &tp_Set, DOMAIN_INIT3 };

TP_DOMAIN tp_Multiset_domain = { NULL, NULL, &tp_Multiset, DOMAIN_INIT3 };

TP_DOMAIN tp_Sequence_domain = { NULL, NULL, &tp_Sequence, DOMAIN_INIT3 };

TP_DOMAIN tp_Midxkey_domain_list_heads[TP_NUM_MIDXKEY_DOMAIN_LIST] = {
  {NULL, NULL, &tp_Midxkey, DOMAIN_INIT3},
  {NULL, NULL, &tp_Midxkey, DOMAIN_INIT3},
  {NULL, NULL, &tp_Midxkey, DOMAIN_INIT3},
  {NULL, NULL, &tp_Midxkey, DOMAIN_INIT3},
  {NULL, NULL, &tp_Midxkey, DOMAIN_INIT3},
  {NULL, NULL, &tp_Midxkey, DOMAIN_INIT3},
  {NULL, NULL, &tp_Midxkey, DOMAIN_INIT3},
  {NULL, NULL, &tp_Midxkey, DOMAIN_INIT3},
  {NULL, NULL, &tp_Midxkey, DOMAIN_INIT3},
  {NULL, NULL, &tp_Midxkey, DOMAIN_INIT3}
};
TP_DOMAIN tp_Elo_domain = { NULL, NULL, &tp_Elo, DOMAIN_INIT };	/* todo: remove me */
TP_DOMAIN tp_Blob_domain = { NULL, NULL, &tp_Blob, DOMAIN_INIT };
TP_DOMAIN tp_Clob_domain = { NULL, NULL, &tp_Clob, DOMAIN_INIT };
TP_DOMAIN tp_Time_domain = { NULL, NULL, &tp_Time, DOMAIN_INIT4 (DB_TIME_PRECISION, 0) };
TP_DOMAIN tp_Timetz_domain = { NULL, NULL, &tp_Timetz, DOMAIN_INIT4 (DB_TIMETZ_PRECISION, 0) };
TP_DOMAIN tp_Timeltz_domain = { NULL, NULL, &tp_Timeltz, DOMAIN_INIT4 (DB_TIME_PRECISION, 0) };
TP_DOMAIN tp_Utime_domain = { NULL, NULL, &tp_Utime, DOMAIN_INIT4 (DB_TIMESTAMP_PRECISION, 0) };
TP_DOMAIN tp_Timestamptz_domain = { NULL, NULL, &tp_Timestamptz, DOMAIN_INIT4 (DB_TIMESTAMPTZ_PRECISION, 0) };
TP_DOMAIN tp_Timestampltz_domain = { NULL, NULL, &tp_Timestampltz, DOMAIN_INIT4 (DB_TIMESTAMP_PRECISION, 0) };
TP_DOMAIN tp_Date_domain = { NULL, NULL, &tp_Date, DOMAIN_INIT4 (DB_DATE_PRECISION, 0) };

TP_DOMAIN tp_Datetime_domain = { NULL, NULL, &tp_Datetime,
  DOMAIN_INIT4 (DB_DATETIME_PRECISION, DB_DATETIME_DECIMAL_SCALE)
};

TP_DOMAIN tp_Datetimetz_domain = { NULL, NULL, &tp_Datetimetz,
  DOMAIN_INIT4 (DB_DATETIMETZ_PRECISION, DB_DATETIME_DECIMAL_SCALE)
};

TP_DOMAIN tp_Datetimeltz_domain = { NULL, NULL, &tp_Datetimeltz,
  DOMAIN_INIT4 (DB_DATETIME_PRECISION, DB_DATETIME_DECIMAL_SCALE)
};

TP_DOMAIN tp_Variable_domain = { NULL, NULL, &tp_Variable, DOMAIN_INIT3 };

TP_DOMAIN tp_Substructure_domain = { NULL, NULL, &tp_Substructure, DOMAIN_INIT3 };
TP_DOMAIN tp_Pointer_domain = { NULL, NULL, &tp_Pointer, DOMAIN_INIT };
TP_DOMAIN tp_Error_domain = { NULL, NULL, &tp_Error, DOMAIN_INIT };
TP_DOMAIN tp_Vobj_domain = { NULL, NULL, &tp_Vobj, DOMAIN_INIT3 };
TP_DOMAIN tp_Oid_domain = { NULL, NULL, &tp_Oid, DOMAIN_INIT3 };

TP_DOMAIN tp_Enumeration_domain = { NULL, NULL, &tp_Enumeration, 0, 0,
  DOMAIN_INIT2 (INTL_CODESET_ISO88591, LANG_COLL_ISO_BINARY)
};

TP_DOMAIN tp_Numeric_domain = { NULL, NULL, &tp_Numeric, DB_DEFAULT_NUMERIC_PRECISION, DB_DEFAULT_NUMERIC_SCALE,
  DOMAIN_INIT2 (0, 0)
};

TP_DOMAIN tp_Bit_domain = { NULL, NULL, &tp_Bit, TP_FLOATING_PRECISION_VALUE, 0,
  DOMAIN_INIT2 (INTL_CODESET_RAW_BITS, 0)
};

TP_DOMAIN tp_VarBit_domain = { NULL, NULL, &tp_VarBit, DB_MAX_VARBIT_PRECISION, 0,
  DOMAIN_INIT2 (INTL_CODESET_RAW_BITS, 0)
};

TP_DOMAIN tp_Char_domain = { NULL, NULL, &tp_Char, TP_FLOATING_PRECISION_VALUE, 0,
  DOMAIN_INIT2 (INTL_CODESET_ISO88591, LANG_COLL_ISO_BINARY)
};

TP_DOMAIN tp_NChar_domain = { NULL, NULL, &tp_NChar, TP_FLOATING_PRECISION_VALUE, 0,
  DOMAIN_INIT2 (INTL_CODESET_ISO88591, LANG_COLL_ISO_BINARY)
};

TP_DOMAIN tp_VarNChar_domain = { NULL, NULL, &tp_VarNChar, DB_MAX_VARNCHAR_PRECISION, 0,
  DOMAIN_INIT2 (INTL_CODESET_ISO88591, LANG_COLL_ISO_BINARY)
};

TP_DOMAIN tp_Json_domain = { NULL, NULL, &tp_Json, 0, 0,
  DOMAIN_INIT2 (INTL_CODESET_ISO88591, LANG_COLL_ISO_BINARY)
};

/* These must be in DB_TYPE order */
static TP_DOMAIN *tp_Domains[] = {
  &tp_Null_domain,
  &tp_Integer_domain,
  &tp_Float_domain,
  &tp_Double_domain,
  &tp_String_domain,
  &tp_Object_domain,
  &tp_Set_domain,
  &tp_Multiset_domain,
  &tp_Sequence_domain,
  &tp_Elo_domain,
  &tp_Time_domain,
  &tp_Utime_domain,
  &tp_Date_domain,
  &tp_Monetary_domain,
  &tp_Variable_domain,
  &tp_Substructure_domain,
  &tp_Pointer_domain,
  &tp_Error_domain,
  &tp_Short_domain,
  &tp_Vobj_domain,
  &tp_Oid_domain,		/* does this make sense? shouldn't we share tp_Object_domain */
  &tp_Null_domain,		/* current position of DB_TYPE_DB_VALUE */
  &tp_Numeric_domain,
  &tp_Bit_domain,
  &tp_VarBit_domain,
  &tp_Char_domain,
  &tp_NChar_domain,
  &tp_VarNChar_domain,
  &tp_Null_domain,		/* result set */
  &tp_Midxkey_domain_list_heads[0],
  &tp_Null_domain,
  &tp_Bigint_domain,
  &tp_Datetime_domain,

  /* beginning of some "padding" built-in domains that can be used as expansion space when new primitive data types are 
   * added. */
  &tp_Blob_domain,
  &tp_Clob_domain,
  &tp_Enumeration_domain,
  &tp_Timestamptz_domain,
  &tp_Timestampltz_domain,
  &tp_Datetimetz_domain,
  &tp_Datetimeltz_domain,
  &tp_Json_domain,
  &tp_Timetz_domain,
  &tp_Timeltz_domain,
  &tp_Null_domain,
  &tp_Null_domain,
  &tp_Null_domain,
  &tp_Null_domain,
  &tp_Null_domain,
  &tp_Null_domain,
  &tp_Null_domain,

  /* beginning of the built-in, complex domains */


  /* end of built-in domain marker */
  NULL
};

/*
 * Lists for MIDXKEY domain cache.
 * They are hashed by the length of setdomain to decrease congestion on
 * the list (See the function tp_domain_get_list). tp_Midxkey_domain should
 * be located on the head of tp_Midxkey_domains[0] because it is one of
 * built-in domains and is used to make XASL.
 */
static TP_DOMAIN *tp_Midxkey_domains[TP_NUM_MIDXKEY_DOMAIN_LIST + 1] = {
  &tp_Midxkey_domain_list_heads[0],
  &tp_Midxkey_domain_list_heads[1],
  &tp_Midxkey_domain_list_heads[2],
  &tp_Midxkey_domain_list_heads[3],
  &tp_Midxkey_domain_list_heads[4],
  &tp_Midxkey_domain_list_heads[5],
  &tp_Midxkey_domain_list_heads[6],
  &tp_Midxkey_domain_list_heads[7],
  &tp_Midxkey_domain_list_heads[8],
  &tp_Midxkey_domain_list_heads[9],

  /* end of built-in domain marker */
  NULL
};

static TP_DOMAIN *tp_Bigint_conv[] = {
  &tp_Bigint_domain, &tp_Integer_domain, &tp_Short_domain, &tp_Float_domain,
  &tp_Double_domain, &tp_Numeric_domain, &tp_Monetary_domain, &tp_Time_domain,
  &tp_Timeltz_domain, NULL
};

static TP_DOMAIN *tp_Integer_conv[] = {
  &tp_Integer_domain, &tp_Bigint_domain, &tp_Short_domain, &tp_Float_domain,
  &tp_Double_domain, &tp_Numeric_domain, &tp_Monetary_domain,
  &tp_Time_domain, &tp_Timeltz_domain, NULL
};

static TP_DOMAIN *tp_Short_conv[] = {
  &tp_Short_domain, &tp_Integer_domain, &tp_Bigint_domain, &tp_Float_domain,
  &tp_Double_domain, &tp_Numeric_domain, &tp_Monetary_domain,
  &tp_Time_domain, &tp_Timeltz_domain, NULL
};

static TP_DOMAIN *tp_Float_conv[] = {
  &tp_Float_domain, &tp_Double_domain, &tp_Numeric_domain, &tp_Bigint_domain,
  &tp_Integer_domain, &tp_Short_domain, &tp_Monetary_domain,
  &tp_Time_domain, &tp_Timeltz_domain, NULL
};

static TP_DOMAIN *tp_Double_conv[] = {
  &tp_Double_domain, &tp_Float_domain, &tp_Numeric_domain, &tp_Bigint_domain,
  &tp_Integer_domain, &tp_Short_domain, &tp_Monetary_domain,
  &tp_Time_domain, &tp_Timeltz_domain, NULL
};

static TP_DOMAIN *tp_Numeric_conv[] = {
  &tp_Numeric_domain, &tp_Double_domain, &tp_Float_domain, &tp_Bigint_domain,
  &tp_Integer_domain, &tp_Short_domain, &tp_Monetary_domain,
  &tp_Time_domain, &tp_Timeltz_domain, NULL
};

static TP_DOMAIN *tp_Monetary_conv[] = {
  &tp_Monetary_domain, &tp_Double_domain, &tp_Float_domain,
  &tp_Bigint_domain, &tp_Integer_domain,
  &tp_Short_domain, &tp_Time_domain, &tp_Timeltz_domain, NULL
};

static TP_DOMAIN *tp_String_conv[] = {
  &tp_String_domain, &tp_Char_domain, &tp_VarNChar_domain, &tp_NChar_domain,
  &tp_Datetime_domain, &tp_Utime_domain, &tp_Time_domain,
  &tp_Date_domain, &tp_Datetimetz_domain, &tp_Timestamptz_domain,
  &tp_Timetz_domain, NULL
};

static TP_DOMAIN *tp_Char_conv[] = {
  &tp_Char_domain, &tp_String_domain, &tp_NChar_domain, &tp_VarNChar_domain,
  &tp_Datetime_domain, &tp_Utime_domain, &tp_Time_domain,
  &tp_Date_domain, &tp_Datetimetz_domain, &tp_Timestamptz_domain,
  &tp_Timetz_domain, NULL
};

static TP_DOMAIN *tp_NChar_conv[] = {
  &tp_NChar_domain, &tp_VarNChar_domain, &tp_Char_domain, &tp_String_domain,
  &tp_Datetime_domain, &tp_Utime_domain, &tp_Time_domain,
  &tp_Date_domain, &tp_Datetimetz_domain, &tp_Timestamptz_domain,
  &tp_Timetz_domain, NULL
};

static TP_DOMAIN *tp_VarNChar_conv[] = {
  &tp_VarNChar_domain, &tp_NChar_domain, &tp_String_domain, &tp_Char_domain,
  &tp_Datetime_domain, &tp_Utime_domain, &tp_Time_domain,
  &tp_Date_domain, &tp_Datetimetz_domain, &tp_Timestamptz_domain,
  &tp_Timetz_domain, NULL
};

static TP_DOMAIN *tp_Bit_conv[] = {
  &tp_Bit_domain, &tp_VarBit_domain, NULL
};

static TP_DOMAIN *tp_VarBit_conv[] = {
  &tp_VarBit_domain, &tp_Bit_domain, NULL
};

static TP_DOMAIN *tp_Set_conv[] = {
  &tp_Set_domain, &tp_Multiset_domain, &tp_Sequence_domain, NULL
};

static TP_DOMAIN *tp_Multiset_conv[] = {
  &tp_Multiset_domain, &tp_Sequence_domain, NULL
};

static TP_DOMAIN *tp_Sequence_conv[] = {
  &tp_Sequence_domain, &tp_Multiset_domain, NULL
};

/*
 * tp_Domain_conversion_matrix
 *    This is the matrix of conversion rules.  It is used primarily
 *    in the coercion of sets.
 */

TP_DOMAIN **tp_Domain_conversion_matrix[] = {
  NULL,				/* DB_TYPE_NULL */
  tp_Integer_conv,
  tp_Float_conv,
  tp_Double_conv,
  tp_String_conv,
  NULL,				/* DB_TYPE_OBJECT */
  tp_Set_conv,
  tp_Multiset_conv,
  tp_Sequence_conv,
  NULL,				/* DB_TYPE_ELO */
  NULL,				/* DB_TYPE_TIME */
  NULL,				/* DB_TYPE_TIMESTAMP */
  NULL,				/* DB_TYPE_DATE */
  tp_Monetary_conv,
  NULL,				/* DB_TYPE_VARIABLE */
  NULL,				/* DB_TYPE_SUBSTRUCTURE */
  NULL,				/* DB_TYPE_POINTER */
  NULL,				/* DB_TYPE_ERROR */
  tp_Short_conv,
  NULL,				/* DB_TYPE_VOBJ */
  NULL,				/* DB_TYPE_OID */
  NULL,				/* DB_TYPE_DB_VALUE */
  tp_Numeric_conv,		/* DB_TYPE_NUMERIC */
  tp_Bit_conv,			/* DB_TYPE_BIT */
  tp_VarBit_conv,		/* DB_TYPE_VARBIT */
  tp_Char_conv,			/* DB_TYPE_CHAR */
  tp_NChar_conv,		/* DB_TYPE_NCHAR */
  tp_VarNChar_conv,		/* DB_TYPE_VARNCHAR */
  NULL,				/* DB_TYPE_RESULTSET */
  NULL,				/* DB_TYPE_MIDXKEY */
  NULL,				/* DB_TYPE_TABLE */
  tp_Bigint_conv,		/* DB_TYPE_BIGINT */
  NULL,				/* DB_TYPE_DATETIME */
  NULL,				/* DB_TYPE_BLOB */
  NULL,				/* DB_TYPE_CLOB */
  NULL,				/* DB_TYPE_ENUMERATION */
  NULL,				/* DB_TYPE_TIMESTAMPTZ */
  NULL,				/* DB_TYPE_TIMESTAMPLTZ */
  NULL,				/* DB_TYPE_DATETIMETZ */
  NULL,				/* DB_TYPE_DATETIMELTZ */
  NULL,				/* DB_TYPE_TIMETZ */
  NULL				/* DB_TYPE_TIMELTZ */
};

#if defined (SERVER_MODE)
/* lock for domain list cache */
static pthread_mutex_t tp_domain_cache_lock = PTHREAD_MUTEX_INITIALIZER;
#endif /* SERVER_MODE */

static void domain_init (TP_DOMAIN * domain, DB_TYPE typeid_);
static int tp_domain_size_internal (const TP_DOMAIN * domain);
static void tp_value_slam_domain (DB_VALUE * value, const DB_DOMAIN * domain);
static TP_DOMAIN *tp_is_domain_cached (TP_DOMAIN * dlist, TP_DOMAIN * transient, TP_MATCH exact, TP_DOMAIN ** ins_pos);
#if !defined (SERVER_MODE)
static void tp_swizzle_oid (TP_DOMAIN * domain);
#endif /* SERVER_MODE */
static int tp_domain_check_class (TP_DOMAIN * domain, int *change);
static const TP_DOMAIN *tp_domain_find_compatible (const TP_DOMAIN * src, const TP_DOMAIN * dest);
#if defined(ENABLE_UNUSED_FUNCTION)
static int tp_null_terminate (const DB_VALUE * src, char **strp, int str_len, bool * do_alloc);
#endif
static int tp_atotime (const DB_VALUE * src, DB_TIME * temp);
static int tp_atotimetz (const DB_VALUE * src, DB_TIMETZ * temp, bool to_timeltz);
static int tp_atodate (const DB_VALUE * src, DB_DATE * temp);
static int tp_atoutime (const DB_VALUE * src, DB_UTIME * temp);
static int tp_atotimestamptz (const DB_VALUE * src, DB_TIMESTAMPTZ * temp);
static int tp_atoudatetime (const DB_VALUE * src, DB_DATETIME * temp);
static int tp_atodatetimetz (const DB_VALUE * src, DB_DATETIMETZ * temp);
static int tp_atonumeric (const DB_VALUE * src, DB_VALUE * temp);
static int tp_atof (const DB_VALUE * src, double *num_value, DB_DATA_STATUS * data_stat);
static int tp_atobi (const DB_VALUE * src, DB_BIGINT * num_value, DB_DATA_STATUS * data_stat);
#if defined(ENABLE_UNUSED_FUNCTION)
static char *tp_itoa (int value, char *string, int radix);
#endif
static char *tp_ltoa (DB_BIGINT value, char *string, int radix);
static void format_floating_point (char *new_string, char *rve, int ndigits, int decpt, int sign);
static void tp_ftoa (DB_VALUE const *src, DB_VALUE * result);
static void tp_dtoa (DB_VALUE const *src, DB_VALUE * result);
static int bfmt_print (int bfmt, const DB_VALUE * the_db_bit, char *string, int max_size);
static TP_DOMAIN_STATUS tp_value_cast_internal (const DB_VALUE * src, DB_VALUE * dest, const TP_DOMAIN * desired_domain,
						TP_COERCION_MODE coercion_mode, bool do_domain_select,
						bool preserve_domain);
static DB_VALUE_COMPARE_RESULT oidcmp (OID * oid1, OID * oid2);
static int tp_domain_match_internal (const TP_DOMAIN * dom1, const TP_DOMAIN * dom2, TP_MATCH exact, bool match_order);
#if defined(CUBRID_DEBUG)
static void fprint_domain (FILE * fp, TP_DOMAIN * domain);
#endif
static INLINE TP_DOMAIN **tp_domain_get_list_ptr (DB_TYPE type, TP_DOMAIN * setdomain) __attribute__ ((ALWAYS_INLINE));
static INLINE TP_DOMAIN *tp_domain_get_list (DB_TYPE type, TP_DOMAIN * setdomain) __attribute__ ((ALWAYS_INLINE));

static int tp_enumeration_match (const DB_ENUMERATION * db_enum1, const DB_ENUMERATION * db_enum2);
static int tp_digit_number_str_to_bi (char *start, char *end, INTL_CODESET codeset, bool is_negative,
				      DB_BIGINT * num_value, DB_DATA_STATUS * data_stat);
static int tp_hex_str_to_bi (char *start, char *end, INTL_CODESET codeset, bool is_negative, DB_BIGINT * num_value,
			     DB_DATA_STATUS * data_stat);
static int tp_scientific_str_to_bi (char *start, char *end, INTL_CODESET codeset, bool is_negative,
				    DB_BIGINT * num_value, DB_DATA_STATUS * data_stat);
static DB_BIGINT tp_ubi_to_bi_with_args (UINT64 ubi, bool is_negative, bool truncated, bool round,
					 DB_DATA_STATUS * data_stat);

static UINT64 tp_ubi_times_ten (UINT64 ubi, bool * truncated);

/*
 * tp_init - Global initialization for this module.
 *    return: NO_ERROR or error code
 */
int
tp_init (void)
{
  TP_DOMAIN *d;
  int i;

  if (tp_Initialized)
    {
      assert (tp_Domain_area != NULL);
      return NO_ERROR;
    }

  /* create our allocation area */
  tp_Domain_area = area_create ("Domains", sizeof (TP_DOMAIN), 1024);
  if (tp_Domain_area == NULL)
    {
      assert (er_errid () != NO_ERROR);
      return er_errid ();
    }

  /* 
   * Make sure the next pointer on all the built-in domains is clear.
   * Also make sure the built-in domain numbers are assigned consistently.
   * Assign the builtin indexes starting from 1 so we can use zero to mean
   * that the domain isn't built-in.
   */
  for (i = 0; tp_Domains[i] != NULL; i++)
    {
      d = tp_Domains[i];
      d->next_list = NULL;
      d->class_mop = NULL;
      d->self_ref = 0;
      d->setdomain = NULL;
      DOM_SET_ENUM (d, NULL, 0);
      d->class_oid.volid = d->class_oid.pageid = d->class_oid.slotid = -1;
      d->is_cached = 1;
      d->built_in_index = i + 1;
      d->is_desc = false;

      /* ! need to be adding this to the corresponding list */
    }

  /* tp_Midxkey_domains[0] was already initialized by the above codes. */
  for (i = 1; tp_Midxkey_domains[i] != NULL; i++)
    {
      d = tp_Midxkey_domains[i];
      d->next_list = NULL;
      d->class_mop = NULL;
      d->self_ref = 0;
      d->setdomain = NULL;
      DOM_SET_ENUM (d, NULL, 0);
      d->class_oid.volid = d->class_oid.pageid = d->class_oid.slotid = -1;
      d->is_cached = 1;
      d->built_in_index = tp_Midxkey_domains[0]->built_in_index;
      d->is_desc = false;
    }

  tp_Initialized = true;

  return NO_ERROR;
}

/*
 * tp_apply_sys_charset - applies system charset to string domains
 *    return: none
 */
void
tp_apply_sys_charset (void)
{
  if (tp_Domain_area == NULL)
    {
      return;
    }

  /* update string domains with current codeset */
  tp_String_domain.codeset = LANG_SYS_CODESET;
  tp_Char_domain.codeset = LANG_SYS_CODESET;
  tp_NChar_domain.codeset = LANG_SYS_CODESET;
  tp_VarNChar_domain.codeset = LANG_SYS_CODESET;
  tp_Enumeration_domain.codeset = LANG_SYS_CODESET;

  tp_String_domain.collation_id = LANG_SYS_COLLATION;
  tp_Char_domain.collation_id = LANG_SYS_COLLATION;
  tp_NChar_domain.collation_id = LANG_SYS_COLLATION;
  tp_VarNChar_domain.collation_id = LANG_SYS_COLLATION;
  tp_Enumeration_domain.collation_id = LANG_SYS_COLLATION;
}

/*
 * tp_final - Global shutdown for this module.
 *    return: none
 * Note:
 *    Frees all the cached domains.  It isn't absolutely necessary
 *    that we do this since area_final() will destroy the areas but when
 *    leak statistics are enabled, it will dump a bunch of messages
 *    about dangling domain allocations.
 */
void
tp_final (void)
{
  TP_DOMAIN *dlist, *d, *next, *prev;
  int i;

  if (!tp_Initialized)
    {
      assert (tp_Domain_area == NULL);
      return;
    }

  /* 
   * Make sure the next pointer on all the built-in domains is clear.
   * Also make sure the built-in domain numbers are assigned consistently.
   */
  for (i = 0; tp_Domains[i] != NULL; i++)
    {
      dlist = tp_Domains[i];
      /* 
       * The first element in the domain array is always a built-in, there
       * can potentially be other built-ins in the list mixed in with
       * allocated domains.
       */
      for (d = dlist->next_list, prev = dlist, next = NULL; d != NULL; d = next)
	{
	  next = d->next_list;
	  if (d->built_in_index)
	    {
	      prev = d;
	    }
	  else
	    {
	      prev->next_list = next;

	      /* 
	       * Make sure to turn off the cache bit or else tp_domain_free
	       * will ignore the request.
	       */
	      d->is_cached = 0;
	      tp_domain_free (d);
	    }
	}
    }

  /* 
   * tp_Midxkey_domains[0] was cleared by the above for-loop.
   * It holds a pointer of tp_Midxkey_domain_list_heads[0] on its head.
   * The pointer is also stored on tp_Domains[DB_TYPE_MIDXKEY].
   */
  for (i = 1; tp_Midxkey_domains[i] != NULL; i++)
    {
      dlist = tp_Midxkey_domains[i];

      for (d = dlist->next_list, prev = dlist, next = NULL; d != NULL; d = next)
	{
	  next = d->next_list;
	  if (d->built_in_index)
	    {
	      prev = d;
	    }
	  else
	    {
	      prev->next_list = next;

	      d->is_cached = 0;
	      tp_domain_free (d);
	    }
	}
    }

  if (tp_Domain_area != NULL)
    {
      area_destroy (tp_Domain_area);
      tp_Domain_area = NULL;
    }

  tp_Initialized = false;
}

/*
 * tp_domain_clear_enumeration () - free memory allocated for an enumeration type
 * return : void
 * enumeration (in/out): enumeration
 */
void
tp_domain_clear_enumeration (DB_ENUMERATION * enumeration)
{
  int i = 0;

  if (enumeration == NULL || enumeration->count == 0)
    {
      return;
    }

  for (i = 0; i < enumeration->count; i++)
    {
      if (DB_GET_ENUM_ELEM_STRING (&enumeration->elements[i]) != NULL)
	{
	  free_and_init (DB_GET_ENUM_ELEM_STRING (&enumeration->elements[i]));
	}
    }

  free_and_init (enumeration->elements);
}

/*
 * tp_enumeration_match () check if two enumerations match
 * return : 1 if the two enums match, 0 otherwise
 * db_enum1 (in):
 * db_enum2 (in);
 */
static int
tp_enumeration_match (const DB_ENUMERATION * db_enum1, const DB_ENUMERATION * db_enum2)
{
  int i;
  DB_ENUM_ELEMENT *enum1 = NULL, *enum2 = NULL;

  if (db_enum1 == db_enum2)
    {
      return 1;
    }

  if (db_enum1 == NULL || db_enum2 == NULL)
    {
      return 0;
    }

  if (db_enum1->count != db_enum2->count)
    {
      return 0;
    }
  if (db_enum1->collation_id != db_enum2->collation_id)
    {
      return 0;
    }

  for (i = 0; i < db_enum1->count; i++)
    {
      enum1 = &db_enum1->elements[i];
      enum2 = &db_enum2->elements[i];

      if (DB_GET_ENUM_ELEM_STRING_SIZE (enum1) != DB_GET_ENUM_ELEM_STRING_SIZE (enum2))
	{
	  return 0;
	}

      /* 
       * memcmp is used here because it is necessary for domains like
       * ENUM('a', 'b') COLLATE utf8_en_ci and
       * ENUM('A', 'B') COLLATE utf8_en_ci to be regarded as different
       * domains, despite their common case-insensitive collation.
       * Thus, collation-based comparison is not correct here.
       */
      if (memcmp (DB_GET_ENUM_ELEM_STRING (enum1), DB_GET_ENUM_ELEM_STRING (enum2),
		  DB_GET_ENUM_ELEM_STRING_SIZE (enum1)) != 0)
	{
	  return 0;
	}
    }

  return 1;
}

/*
 * tp_get_fixed_precision - return the fixed precision of the given type.
 *    return: the fixed precision for the fixed types, otherwise -1.
 *    domain_type(in): The type of the domain
 */
int
tp_get_fixed_precision (DB_TYPE domain_type)
{
  int precision;

  switch (domain_type)
    {
    case DB_TYPE_INTEGER:
      precision = DB_INTEGER_PRECISION;
      break;
    case DB_TYPE_SHORT:
      precision = DB_SHORT_PRECISION;
      break;
    case DB_TYPE_BIGINT:
      precision = DB_BIGINT_PRECISION;
      break;
    case DB_TYPE_FLOAT:
      precision = DB_FLOAT_DECIMAL_PRECISION;
      break;
    case DB_TYPE_DOUBLE:
      precision = DB_DOUBLE_DECIMAL_PRECISION;
      break;
    case DB_TYPE_DATE:
      precision = DB_DATE_PRECISION;
      break;
    case DB_TYPE_TIME:
    case DB_TYPE_TIMELTZ:
      precision = DB_TIME_PRECISION;
      break;
    case DB_TYPE_TIMETZ:
      precision = DB_TIMETZ_PRECISION;
      break;
    case DB_TYPE_TIMESTAMP:
    case DB_TYPE_TIMESTAMPLTZ:
      precision = DB_TIMESTAMP_PRECISION;
      break;
    case DB_TYPE_TIMESTAMPTZ:
      precision = DB_TIMESTAMPTZ_PRECISION;
      break;
    case DB_TYPE_DATETIME:
    case DB_TYPE_DATETIMELTZ:
      precision = DB_DATETIME_PRECISION;
      break;
    case DB_TYPE_DATETIMETZ:
      precision = DB_DATETIMETZ_PRECISION;
      break;
    case DB_TYPE_MONETARY:
      precision = DB_MONETARY_DECIMAL_PRECISION;
      break;
    default:
      precision = DB_DEFAULT_PRECISION;
      break;
    }

  return precision;
}

/*
 * tp_domain_free - free a hierarchical domain structure.
 *    return: none
 *    dom(out): domain to free
 * Note:
 *    This routine can be called for a transient or cached domain.  If
 *    the domain has been cached, the request is ignored.
 *    Note that you can only call this on the root of a domain hierarchy,
 *    you are not allowed to grab pointers into the middle of a hierarchical
 *    domain and free that.
 */
void
tp_domain_free (TP_DOMAIN * dom)
{
  TP_DOMAIN *d, *next;

  if (dom != NULL && !dom->is_cached)
    {
      /* NULL things that might be problems for garbage collection */
      dom->class_mop = NULL;

      if (dom->type->id == DB_TYPE_JSON && dom->json_validator != NULL)
	{
	  db_json_delete_validator (dom->json_validator);
	}

      /* 
       * sub-domains are always completely owned by their root domain,
       * they cannot be cached anywhere else.
       */
      for (d = dom->setdomain, next = NULL; d != NULL; d = next)
	{
	  next = d->next;
	  tp_domain_free (d);
	}

      if (dom->type->id == DB_TYPE_ENUMERATION)
	{
	  tp_domain_clear_enumeration (&DOM_GET_ENUMERATION (dom));
	}

      (void) area_free (tp_Domain_area, dom);
    }
}

/*
 * domain_init - initializes a domain structure to contain reasonable "default"
 * values.
 *    return: none
 *    domain(out): domain structure to initialize
 *    type_id(in): basic type of the domain
 * Note:
 *    Used by tp_domain_new and also in some other places
 *    where we need to quickly synthesize some transient domain structures.
 */
static void
domain_init (TP_DOMAIN * domain, DB_TYPE type_id)
{
  assert (type_id <= DB_TYPE_LAST);

  domain->next = NULL;
  domain->next_list = NULL;
  domain->type = PR_TYPE_FROM_ID (type_id);
  domain->precision = 0;
  domain->scale = 0;
  domain->class_mop = NULL;
  domain->self_ref = 0;
  domain->setdomain = NULL;
  domain->json_validator = NULL;
  DOM_SET_ENUM (domain, NULL, 0);
  OID_SET_NULL (&domain->class_oid);

  domain->collation_flag = TP_DOMAIN_COLL_NORMAL;
  if (TP_TYPE_HAS_COLLATION (type_id))
    {
      domain->codeset = LANG_SYS_CODESET;
      domain->collation_id = LANG_SYS_COLLATION;
      if (type_id == DB_TYPE_ENUMERATION)
	{
	  domain->enumeration.collation_id = LANG_SYS_COLLATION;
	}
    }
  else if (TP_IS_BIT_TYPE (type_id))
    {
      domain->codeset = INTL_CODESET_RAW_BITS;
      domain->collation_id = 0;
    }
  else
    {
      domain->codeset = 0;
      domain->collation_id = 0;
    }
  domain->is_cached = 0;
  domain->built_in_index = 0;

  /* use the built-in domain template to see if we're parameterized or not */
  domain->is_parameterized = tp_Domains[type_id]->is_parameterized;

  domain->is_desc = 0;
}

/*
 * tp_domain_new - returns a new initialized transient domain.
 *    return: new transient domain
 *    type(in): type id
 * Note:
 *    It is intended for use in places where domains are being created
 *    incrementally for eventual passing to tp_domain_cache.
 *    Only the type id is passed here since that is the only common
 *    piece of information shared by all domains.
 *    The contents of the domain can be filled in by the caller assuming
 *    they obey the rules.
 */
TP_DOMAIN *
tp_domain_new (DB_TYPE type)
{
  TP_DOMAIN *new_dm;

  new_dm = (TP_DOMAIN *) area_alloc (tp_Domain_area);
  if (new_dm != NULL)
    {
      domain_init (new_dm, type);
    }

  return new_dm;
}


/*
 * tp_domain_construct - create a transient domain object with type, class,
 * precision, scale and setdomain.
 *    return:
 *    domain_type(in): The basic type of the domain
 *    class_obj(in): The class of the domain (for DB_TYPE_OBJECT)
 *    precision(in): The precision of the domain
 *    scale(in): The class of the domain
 *    setdomain(in): The setdomain of the domain
 * Note:
 *    Used in a few places, callers must be aware that there may be more
 *    initializations to do since not all of the domain parameters are
 *    arguments to this function.
 *
 *    The setdomain must also be a transient domain list.
 */
TP_DOMAIN *
tp_domain_construct (DB_TYPE domain_type, DB_OBJECT * class_obj, int precision, int scale, TP_DOMAIN * setdomain)
{
  TP_DOMAIN *new_dm;
  int fixed_precision;

  new_dm = tp_domain_new (domain_type);
  if (new_dm)
    {
      fixed_precision = tp_get_fixed_precision (domain_type);
      if (fixed_precision != DB_DEFAULT_PRECISION)
	{
#if !defined (NDEBUG)
	  if (precision != fixed_precision)
	    {
	      assert (false);
	    }
#endif
	  precision = fixed_precision;
	}

      new_dm->precision = precision;
      new_dm->scale = scale;
      new_dm->setdomain = setdomain;
      new_dm->json_validator = NULL;

#if !defined (NDEBUG)
      if (domain_type == DB_TYPE_MIDXKEY)
	{
	  assert ((new_dm->setdomain && new_dm->precision == tp_domain_size (new_dm->setdomain))
		  || (new_dm->setdomain == NULL && new_dm->precision == 0));

	  {
	    TP_DOMAIN *d;
	    for (d = new_dm->setdomain; d != NULL; d = d->next)
	      {
		assert (d->is_cached == 0);
	      }
	  }
	}
#endif /* NDEBUG */

      if (class_obj == (DB_OBJECT *) TP_DOMAIN_SELF_REF)
	{
	  new_dm->class_mop = NULL;
	  new_dm->self_ref = 1;
	}
      else
	{
	  new_dm->class_mop = class_obj;
	  new_dm->self_ref = 0;
	  /* 
	   * For compatibility on the server side, class objects must have
	   * the oid in the domain match the oid in the class object.
	   */
	  if (class_obj)
	    {
#if defined (SERVER_MODE)
	      assert_release (false);
#else /* !defined (SERVER_MODE) */
	      new_dm->class_oid = class_obj->oid_info.oid;
#endif /* !SERVER_MODE */
	    }
	}

      /* 
       * have to leave the class OID uninitialized because we don't know how
       * to get an OID out of a DB_OBJECT on the server.
       * That shouldn't matter since the server side unpackers will use
       * tp_domain_new and set the domain fields directly.
       */
    }
  return new_dm;
}

/*
 * tp_domain_copy_enumeration () - copy an enumeration
 * return: error code or NO_ERROR
 * dest (in/out): destination enumeration
 * src (in) : source enumeration
 */
int
tp_domain_copy_enumeration (DB_ENUMERATION * dest, const DB_ENUMERATION * src)
{
  int error = NO_ERROR, i;
  DB_ENUM_ELEMENT *dest_elem = NULL, *src_elem = NULL;
  char *dest_str = NULL;

  if (src == NULL)
    {
      assert (false);
      return ER_FAILED;
    }

  if (dest == NULL)
    {
      assert (false);
      return ER_FAILED;
    }

  dest->collation_id = src->collation_id;
  dest->count = 0;
  dest->elements = NULL;
  if (src->count == 0 && src->elements == NULL)
    {
      /* nothing else to do */
      return NO_ERROR;
    }

  /* validate source enumeration */
  if (src->count == 0 && src->elements != NULL)
    {
      assert (false);
      return ER_FAILED;
    }
  else if (src->count != 0 && src->elements == NULL)
    {
      assert (false);
      return ER_FAILED;
    }

  dest->count = src->count;

  dest->elements = (DB_ENUM_ELEMENT *) malloc (src->count * sizeof (DB_ENUM_ELEMENT));
  if (dest->elements == NULL)
    {
      er_set (ER_ERROR_SEVERITY, ARG_FILE_LINE, ER_OUT_OF_VIRTUAL_MEMORY, 1, src->count * sizeof (DB_ENUM_ELEMENT));
      return ER_FAILED;
    }

  for (i = 0; i < src->count; i++)
    {
      src_elem = &src->elements[i];
      dest_elem = &dest->elements[i];

      DB_SET_ENUM_ELEM_SHORT (dest_elem, DB_GET_ENUM_ELEM_SHORT (src_elem));

      if (DB_GET_ENUM_ELEM_STRING (src_elem) != NULL)
	{
	  dest_str = (char *) malloc (DB_GET_ENUM_ELEM_STRING_SIZE (src_elem) + 1);
	  if (dest_str == NULL)
	    {
	      er_set (ER_WARNING_SEVERITY, ARG_FILE_LINE, ER_OUT_OF_VIRTUAL_MEMORY, 1,
		      (size_t) (DB_GET_ENUM_ELEM_STRING_SIZE (src_elem) + 1));
	      error = ER_OUT_OF_VIRTUAL_MEMORY;
	      goto error_return;
	    }
	  memcpy (dest_str, DB_GET_ENUM_ELEM_STRING (src_elem), DB_GET_ENUM_ELEM_STRING_SIZE (src_elem));
	  dest_str[DB_GET_ENUM_ELEM_STRING_SIZE (src_elem)] = 0;
	  DB_SET_ENUM_ELEM_STRING (dest_elem, dest_str);
	  DB_SET_ENUM_ELEM_STRING_SIZE (dest_elem, DB_GET_ENUM_ELEM_STRING_SIZE (src_elem));
	}
      else
	{
	  DB_SET_ENUM_ELEM_STRING (dest_elem, NULL);
	}
      DB_SET_ENUM_ELEM_CODESET (dest_elem, DB_GET_ENUM_ELEM_CODESET (src_elem));
    }

  return NO_ERROR;

error_return:
  if (dest->elements != NULL)
    {
      for (--i; i >= 0; i--)
	{
	  if (DB_GET_ENUM_ELEM_STRING (&dest->elements[i]) != NULL)
	    {
	      free_and_init (DB_GET_ENUM_ELEM_STRING (&dest->elements[i]));
	    }
	}
      free_and_init (dest->elements);
    }

  return error;
}

/*
 * tp_domain_copy - copy a hierarcical domain structure
 *    return: new domain
 *    dom(in): domain to copy
 *    check_cache(in): if set, return cached instance
 * Note:
 *    If the domain was cached, we simply return a handle to the cached
 *    domain, otherwise we make a full structure copy.
 *    This should only be used in a few places in the schema manager which
 *    maintains separate copies of all the attribute domains during
 *    flattening.  Could be converted to used cached domains perhaps.
 *    But the "self referencing" domain is the problem.
 *
 *    New functionality:  If the check_cache parameter is false, we make
 *    a NEW copy of the parameter domain whether it is cached or not.   This
 *    is used for updating fields of a cached domain.  We don't want to
 *    update a domain that has already been cached because multiple structures
 *    may be pointing to it.
 */
TP_DOMAIN *
tp_domain_copy (const TP_DOMAIN * domain, bool check_cache)
{
  TP_DOMAIN *new_domain, *first, *last;
  const TP_DOMAIN *d;

  if (check_cache && domain->is_cached)
    {
      return (TP_DOMAIN *) domain;
    }

  first = NULL;
  if (domain != NULL)
    {
      last = NULL;

      for (d = domain; d != NULL; d = d->next)
	{
	  new_domain = tp_domain_new (TP_DOMAIN_TYPE (d));
	  if (new_domain == NULL)
	    {
	      goto error;
	    }
	  else
	    {
	      int schema_len = 0;

	      /* copy over the domain parameters */
	      new_domain->class_mop = d->class_mop;
	      new_domain->class_oid = d->class_oid;
	      new_domain->precision = d->precision;
	      new_domain->scale = d->scale;
	      new_domain->codeset = d->codeset;
	      new_domain->collation_id = d->collation_id;
	      new_domain->self_ref = d->self_ref;
	      new_domain->is_parameterized = d->is_parameterized;
	      new_domain->is_desc = d->is_desc;
	      new_domain->json_validator = NULL;

	      if (d->type->id == DB_TYPE_JSON)
		{
		  if (d->json_validator != NULL)
		    {
		      new_domain->json_validator = db_json_copy_validator (d->json_validator);
		    }
		}

	      if (d->type->id == DB_TYPE_ENUMERATION)
		{
		  int error;
		  error = tp_domain_copy_enumeration (&DOM_GET_ENUMERATION (new_domain), &DOM_GET_ENUMERATION (d));
		  if (error != NO_ERROR)
		    {
		      goto error;
		    }
		}

	      if (d->setdomain != NULL)
		{
		  new_domain->setdomain = tp_domain_copy (d->setdomain, true);
		  if (new_domain->setdomain == NULL)
		    {
		      goto error;
		    }
		}

	      if (first == NULL)
		{
		  first = new_domain;
		}
	      else
		{
		  last->next = new_domain;
		}
	      last = new_domain;
	    }
	}
    }

  return first;

error:
  for (d = first; d != NULL; d = d->next)
    {
      tp_domain_free (const_cast < TP_DOMAIN * >(d));
    }
  return NULL;
}


/*
 * tp_domain_size_internal - count the number of domains in a domain list
 *    return: number of domains in a domain list
 *    domain(in): a domain list
 */
static int
tp_domain_size_internal (const TP_DOMAIN * domain)
{
  int size = 0;

  while (domain)
    {
      ++size;
      domain = domain->next;
    }

  return size;
}

/*
 * tp_domain_size - count the number of domains in a domain list
 *    return: number of domains in a domain list
 *    domain(in): domain
 */
int
tp_domain_size (const TP_DOMAIN * domain)
{
  return tp_domain_size_internal (domain);
}

/*
 * tp_setdomain_size - count the number of domains in a setdomain list
 *    return: number of domains in a setdomain list
 *    domain(in): domain
 */
int
tp_setdomain_size (const TP_DOMAIN * domain)
{
  if (TP_DOMAIN_TYPE (domain) == DB_TYPE_MIDXKEY)
    {
      assert ((domain->setdomain && domain->precision == tp_domain_size (domain->setdomain))
	      || (domain->setdomain == NULL && domain->precision == 0));
      return domain->precision;
    }
  else
    {
      return tp_domain_size_internal (domain->setdomain);
    }
}

/*
 * tp_value_slam_domain - alter the domain of an existing DB_VALUE
 *    return: nothing
 *    value(out): value whose domain is to be altered
 *    domain(in): domain descriptor
 * Note:
 * used usually in a context like tp_value_cast where we know that we
 * have a perfectly good fixed-length string that we want tocast as a varchar.
 *
 * This is a dangerous function and should not be exported to users.  use
 * only if you know exactly what you're doing!!!!
 */
static void
tp_value_slam_domain (DB_VALUE * value, const DB_DOMAIN * domain)
{
  switch (TP_DOMAIN_TYPE (domain))
    {
    case DB_TYPE_CHAR:
    case DB_TYPE_VARCHAR:
    case DB_TYPE_NCHAR:
    case DB_TYPE_VARNCHAR:
      if (domain->collation_flag == TP_DOMAIN_COLL_NORMAL || domain->collation_flag == TP_DOMAIN_COLL_ENFORCE)
	{
	  db_string_put_cs_and_collation (value, TP_DOMAIN_CODESET (domain), TP_DOMAIN_COLLATION (domain));
	}
      if (domain->collation_flag == TP_DOMAIN_COLL_ENFORCE)
	{
	  /* don't apply precision and type */
	  break;
	}
    case DB_TYPE_BIT:
    case DB_TYPE_VARBIT:
      value->domain.char_info.type = TP_DOMAIN_TYPE (domain);
      value->domain.char_info.length = domain->precision;
      break;

    case DB_TYPE_NUMERIC:
      value->domain.numeric_info.type = TP_DOMAIN_TYPE (domain);
      value->domain.numeric_info.precision = domain->precision;
      value->domain.numeric_info.scale = domain->scale;
      break;

    default:
      value->domain.general_info.type = TP_DOMAIN_TYPE (domain);
      break;
    }
}

/*
 * tp_domain_match - examins two domains to see if they are logically same
 *    return: non-zero if the domains are the same
 *    dom1(in): first domain
 *    dom2(in): second domain
 *    exact(in): how tolerant we are of mismatches
 */
int
tp_domain_match (const TP_DOMAIN * dom1, const TP_DOMAIN * dom2, TP_MATCH exact)
{
  return tp_domain_match_internal (dom1, dom2, exact, true);
}

/*
 * tp_domain_match_ignore_order - examins two domains to see if they are logically same
 *    return: non-zero if the domains are the same
 *    dom1(in): first domain
 *    dom2(in): second domain
 *    exact(in): how tolerant we are of mismatches
 */
int
tp_domain_match_ignore_order (const TP_DOMAIN * dom1, const TP_DOMAIN * dom2, TP_MATCH exact)
{
  return tp_domain_match_internal (dom1, dom2, exact, false);
}

/*
 * tp_domain_match_internal - examins two domains to see if they are logically same
 *    return: non-zero if the domains are the same
 *    dom1(in): first domain
 *    dom2(in): second domain
 *    exact(in): how tolerant we are of mismatches
 *    match_order(in): check for asc/desc
 */
static int
tp_domain_match_internal (const TP_DOMAIN * dom1, const TP_DOMAIN * dom2, TP_MATCH exact, bool match_order)
{
  int match = 0;

  if (dom1 == NULL || dom2 == NULL)
    {
      return 0;
    }

  /* in the case where their both cached */
  if (dom1 == dom2)
    {
      return 1;
    }

  if ((TP_DOMAIN_TYPE (dom1) != TP_DOMAIN_TYPE (dom2))
      && (exact != TP_STR_MATCH || !TP_NEAR_MATCH (TP_DOMAIN_TYPE (dom1), TP_DOMAIN_TYPE (dom2))))
    {
      return 0;
    }

  /* 
   * At this point, either dom1 and dom2 have exactly the same type, or
   * exact_match is TP_STR_MATCH and dom1 and dom2 are a char/varchar
   * (nchar/varnchar, bit/varbit) pair.
   */

  /* check for asc/desc */
  if (TP_DOMAIN_TYPE (dom1) == TP_DOMAIN_TYPE (dom2) && tp_valid_indextype (TP_DOMAIN_TYPE (dom1))
      && match_order == true && dom1->is_desc != dom2->is_desc)
    {
      return 0;
    }

  /* could use the new is_parameterized flag to avoid the switch ? */

  switch (TP_DOMAIN_TYPE (dom1))
    {

    case DB_TYPE_NULL:
    case DB_TYPE_INTEGER:
    case DB_TYPE_BIGINT:
    case DB_TYPE_FLOAT:
    case DB_TYPE_DOUBLE:
    case DB_TYPE_BLOB:
    case DB_TYPE_CLOB:
    case DB_TYPE_TIME:
    case DB_TYPE_TIMELTZ:
    case DB_TYPE_TIMETZ:
    case DB_TYPE_TIMESTAMP:
    case DB_TYPE_TIMESTAMPTZ:
    case DB_TYPE_TIMESTAMPLTZ:
    case DB_TYPE_DATETIME:
    case DB_TYPE_DATETIMETZ:
    case DB_TYPE_DATETIMELTZ:
    case DB_TYPE_DATE:
    case DB_TYPE_MONETARY:
    case DB_TYPE_SHORT:
      /* 
       * these domains have no parameters, they match if the types are the
       * same.
       */
      match = 1;
      break;

    case DB_TYPE_JSON:
      match = (int) db_json_are_validators_equal (dom1->json_validator, dom2->json_validator);
      break;

    case DB_TYPE_VOBJ:
    case DB_TYPE_OBJECT:
    case DB_TYPE_SUB:

#if defined (SERVER_MODE)
      match = OID_EQ (&dom1->class_oid, &dom2->class_oid);
#else /* !defined (SERVER_MODE) */
      /* 
       * if "exact" is zero, we should be checking the subclass hierarchy of
       * dom1 to see id dom2 is in it !
       */

      /* Always prefer comparison of MOPs */
      if (dom1->class_mop != NULL && dom2->class_mop != NULL)
	{
	  match = (dom1->class_mop == dom2->class_mop);
	}
      else if (dom1->class_mop == NULL && dom2->class_mop == NULL)
	{
	  match = OID_EQ (&dom1->class_oid, &dom2->class_oid);
	}
      else
	{
	  /* 
	   * We have a mixture of OID & MOPS, it probably isn't necessary to
	   * be this general but try to avoid assuming the class OIDs have
	   * been set when there is a MOP present.
	   */
	  if (dom1->class_mop == NULL)
	    {
	      match = OID_EQ (&dom1->class_oid, WS_OID (dom2->class_mop));
	    }
	  else
	    {
	      match = OID_EQ (WS_OID (dom1->class_mop), &dom2->class_oid);
	    }
	}
#endif /* defined (SERVER_MODE) */

      if (match == 0 && exact == TP_SET_MATCH && dom1->class_mop == NULL && OID_ISNULL (&dom1->class_oid))
	{
	  match = 1;
	}
      break;

    case DB_TYPE_VARIABLE:
    case DB_TYPE_SET:
    case DB_TYPE_MULTISET:
    case DB_TYPE_SEQUENCE:
#if 1
      /* >>>>> NEED MORE CONSIDERATION <<<<< do not check order must be rollback with tp_domain_add() */
      if (dom1->setdomain == dom2->setdomain)
	{
	  match = 1;
	}
      else
	{
	  int dsize;

	  /* don't bother comparing the lists unless the sizes are the same */
	  dsize = tp_domain_size (dom1->setdomain);
	  if (dsize == tp_domain_size (dom2->setdomain))
	    {
	      /* handle the simple single domain case quickly */
	      if (dsize == 1)
		{
		  match = tp_domain_match (dom1->setdomain, dom2->setdomain, exact);
		}
	      else
		{
		  TP_DOMAIN *d1, *d2;

		  match = 1;
		  for (d1 = dom1->setdomain, d2 = dom2->setdomain; d1 != NULL && d2 != NULL;
		       d1 = d1->next, d2 = d2->next)
		    {
		      if (!tp_domain_match (d1, d2, exact))
			{
			  match = 0;
			  break;	/* immediately exit for loop */
			}
		    }
		}
	    }
	}
#else /* 0 */
      if (dom1->setdomain == dom2->setdomain)
	{
	  match = 1;
	}
      else
	{
	  int dsize;

	  /* don't bother comparing the lists unless the sizes are the same */
	  dsize = tp_domain_size (dom1->setdomain);
	  if (dsize == tp_domain_size (dom2->setdomain))
	    {

	      /* handle the simple single domain case quickly */
	      if (dsize == 1)
		{
		  match = tp_domain_match (dom1->setdomain, dom2->setdomain, exact);
		}
	      else
		{
		  TP_DOMAIN *d1, *d2;

		  /* clear the visited flag in the second subdomain list */
		  for (d2 = dom2->setdomain; d2 != NULL; d2 = d2->next)
		    {
		      d2->is_visited = 0;
		    }

		  match = 1;
		  for (d1 = dom1->setdomain; d1 != NULL && match; d1 = d1->next)
		    {
		      for (d2 = dom2->setdomain; d2 != NULL; d2 = d2->next)
			{
			  if (!d2->is_visited && tp_domain_match (d1, d2, exact))
			    {
			      break;
			    }
			}
		      /* did we find the domain in the other list ? */
		      if (d2 != NULL)
			{
			  d2->is_visited = 1;
			}
		      else
			{
			  match = 0;
			}
		    }
		}
	    }
	}
#endif /* 1 */
      break;

    case DB_TYPE_MIDXKEY:
      if (dom1->setdomain == dom2->setdomain)
	{
	  match = 1;
	}
      else
	{
	  int i, dsize1, dsize2;
	  TP_DOMAIN *element_dom1;
	  TP_DOMAIN *element_dom2;

	  dsize1 = tp_domain_size (dom1->setdomain);
	  dsize2 = tp_domain_size (dom2->setdomain);

	  if (dsize1 == dsize2)
	    {
	      match = 1;
	      element_dom1 = dom1->setdomain;
	      element_dom2 = dom2->setdomain;

	      for (i = 0; i < dsize1; i++)
		{
		  match = tp_domain_match (element_dom1, element_dom2, exact);
		  if (match == 0)
		    {
		      break;
		    }
		  element_dom1 = element_dom1->next;
		  element_dom2 = element_dom2->next;
		}
	    }
	}
      break;

    case DB_TYPE_VARCHAR:
      if (dom1->collation_id != dom2->collation_id)
	{
	  match = 0;
	  break;
	}
      /* fall through */
    case DB_TYPE_VARBIT:
      if (exact == TP_EXACT_MATCH || exact == TP_SET_MATCH)
	{
	  match = dom1->precision == dom2->precision;
	}
      else if (exact == TP_STR_MATCH)
	{
	  /* 
	   * Allow the match if the precisions would allow us to reuse the
	   * string without modification.
	   */
	  match = (dom1->precision >= dom2->precision);
	}
      else
	{
	  /* 
	   * Allow matches regardless of precision, let the actual length of the
	   * value determine if it can be assigned.  This is important for
	   * literal strings as their precision will be the maximum but they
	   * can still be assigned to domains with a smaller precision
	   * provided the actual value is within the destination domain
	   * tolerance.
	   */
	  match = 1;
	}
      break;

    case DB_TYPE_CHAR:
      if (dom1->collation_id != dom2->collation_id)
	{
	  match = 0;
	  break;
	}
      /* fall through */
    case DB_TYPE_BIT:
      /* 
       * Unlike varchar, we have to be a little tighter on domain matches for
       * fixed width char.  Not as much of a problem since these won't be
       * used for literal strings.
       */
      if (exact == TP_EXACT_MATCH || exact == TP_STR_MATCH || exact == TP_SET_MATCH)
	{
	  match = (dom1->precision == dom2->precision);
	}
      else
	{
	  /* Recognize a precision of TP_FLOATING_PRECISION_VALUE to indicate a precision whose coercability must be
	   * determined by examing the value.  This is used primarily by db_coerce() since it must pick a reasonable
	   * CHAR domain for the representation of a literal string. Accept zero here too since it seems to creep into
	   * domains sometimes. */
	  match = (dom2->precision == 0 || dom2->precision == TP_FLOATING_PRECISION_VALUE
		   || dom1->precision >= dom2->precision);
	}
      break;

    case DB_TYPE_NCHAR:
      if (exact == TP_EXACT_MATCH || exact == TP_STR_MATCH || exact == TP_SET_MATCH)
	{
	  match = ((dom1->precision == dom2->precision) && (dom1->collation_id == dom2->collation_id));
	}
      else
	{
	  /* 
	   * see discussion of special domain precision values in the
	   * DB_TYPE_CHAR case above.
	   */
	  match = ((dom1->collation_id == dom2->collation_id)
		   && (dom2->precision == 0 || dom2->precision == TP_FLOATING_PRECISION_VALUE
		       || dom1->precision >= dom2->precision));
	}

      break;

    case DB_TYPE_VARNCHAR:
      if (exact == TP_EXACT_MATCH || exact == TP_STR_MATCH || exact == TP_SET_MATCH)
	{
	  match = ((dom1->precision == dom2->precision) && (dom1->collation_id == dom2->collation_id));
	}
      else
	{
	  /* see notes above under the DB_TYPE_VARCHAR clause */
	  match = dom1->collation_id == dom2->collation_id;
	}
      break;

    case DB_TYPE_NUMERIC:
      /* 
       * note that we never allow inexact matches here because the
       * mr_setmem_numeric function is not currently able to perform the
       * deferred coercion.
       */
      match = ((dom1->precision == dom2->precision) && (dom1->scale == dom2->scale));
      break;

    case DB_TYPE_POINTER:
    case DB_TYPE_ERROR:
    case DB_TYPE_OID:
    case DB_TYPE_DB_VALUE:
      /* 
       * These are internal domains, they shouldn't be seen, in case they are,
       * just let them match without parameters.
       */
      match = 1;
      break;

    case DB_TYPE_ENUMERATION:
      match = tp_enumeration_match (&DOM_GET_ENUMERATION (dom1), &DOM_GET_ENUMERATION (dom2));
      break;

    case DB_TYPE_RESULTSET:
    case DB_TYPE_TABLE:
      break;
    case DB_TYPE_ELO:
      assert (false);
      break;
      /* don't have a default so we make sure to add clauses for all types */
    }

#if !defined (NDEBUG)
  if (match && TP_TYPE_HAS_COLLATION (TP_DOMAIN_TYPE (dom1)))
    {
      assert (dom1->codeset == dom2->codeset);
    }
#endif

  return match;
}

/*
 * tp_domain_get_list_ptr - get the pointer of the head of domain list
 *    return: pointer of the head of the list
 *    type(in): type of value
 *    setdomain(in): used to find appropriate list of MIDXKEY
 */
STATIC_INLINE TP_DOMAIN **
tp_domain_get_list_ptr (DB_TYPE type, TP_DOMAIN * setdomain)
{
  int list_index;

  if (type == DB_TYPE_MIDXKEY)
    {
      list_index = tp_domain_size (setdomain);
      list_index %= TP_NUM_MIDXKEY_DOMAIN_LIST;
      return &(tp_Midxkey_domains[list_index]);
    }
  else
    {
      return &(tp_Domains[type]);
    }
}

/*
 * tp_domain_get_list - get the head of domain list
 *    return: the head of the list
 *    type(in): type of value
 *    setdomain(in): used to find appropriate list of MIDXKEY
 */
STATIC_INLINE TP_DOMAIN *
tp_domain_get_list (DB_TYPE type, TP_DOMAIN * setdomain)
{
  TP_DOMAIN **dlist;

  dlist = tp_domain_get_list_ptr (type, setdomain);
  return *dlist;
}

/*
 * tp_is_domain_cached - find matching domain from domain list
 *    return: matched domain
 *    dlist(in): domain list
 *    transient(in): transient domain
 *    exact(in): matching level
 *    ins_pos(out): domain found
 * Note:
 * DB_TYPE_VARCHAR, DB_TYPE_VARBIT, DB_TYPE_VARNCHAR : precision's desc order
 *                                             others: precision's asc order
 */
static TP_DOMAIN *
tp_is_domain_cached (TP_DOMAIN * dlist, TP_DOMAIN * transient, TP_MATCH exact, TP_DOMAIN ** ins_pos)
{
  TP_DOMAIN *domain = dlist;
  int match = 0;

  /* in the case where their both cached */
  if (domain == transient)
    {
      return domain;
    }

  if ((TP_DOMAIN_TYPE (domain) != TP_DOMAIN_TYPE (transient))
      && (exact != TP_STR_MATCH || !TP_NEAR_MATCH (TP_DOMAIN_TYPE (domain), TP_DOMAIN_TYPE (transient))))
    {
      return NULL;
    }

  *ins_pos = domain;

  /* 
   * At this point, either domain and transient have exactly the same type, or
   * exact_match is TP_STR_MATCH and domain and transient are a char/varchar
   * (nchar/varnchar, bit/varbit) pair.
   */

  /* could use the new is_parameterized flag to avoid the switch ? */
  switch (TP_DOMAIN_TYPE (domain))
    {

    case DB_TYPE_NULL:
    case DB_TYPE_INTEGER:
    case DB_TYPE_BIGINT:
    case DB_TYPE_FLOAT:
    case DB_TYPE_DOUBLE:
    case DB_TYPE_BLOB:
    case DB_TYPE_CLOB:
    case DB_TYPE_TIME:
    case DB_TYPE_TIMELTZ:
    case DB_TYPE_TIMETZ:
    case DB_TYPE_TIMESTAMP:
    case DB_TYPE_TIMESTAMPLTZ:
    case DB_TYPE_TIMESTAMPTZ:
    case DB_TYPE_DATETIME:
    case DB_TYPE_DATETIMELTZ:
    case DB_TYPE_DATETIMETZ:
    case DB_TYPE_DATE:
    case DB_TYPE_MONETARY:
    case DB_TYPE_SHORT:
      /* 
       * these domains have no parameters, they match if asc/desc are the
       * same
       */
      while (domain)
	{
	  if (domain->is_desc == transient->is_desc)
	    {
	      match = 1;
	      break;
	    }

	  *ins_pos = domain;
	  domain = domain->next_list;
	}
      break;

    case DB_TYPE_VOBJ:
    case DB_TYPE_OBJECT:
    case DB_TYPE_SUB:

#if defined (SERVER_MODE)
      /* not match for these types on server... fall through. */
#else /* !defined (SERVER_MODE) */

      while (domain)
	{
	  /* 
	   * if "exact" is zero, we should be checking the subclass hierarchy
	   * of domain to see id transient is in it !
	   */

	  /* Always prefer comparison of MOPs */
	  if (domain->class_mop != NULL && transient->class_mop != NULL)
	    {
	      match = (domain->class_mop == transient->class_mop);
	    }
	  else if (domain->class_mop == NULL && transient->class_mop == NULL)
	    {
	      match = OID_EQ (&domain->class_oid, &transient->class_oid);
	    }
	  else
	    {
	      /* 
	       * We have a mixture of OID & MOPS, it probably isn't necessary
	       * to be this general but try to avoid assuming the class OIDs
	       * have been set when there is a MOP present.
	       */
	      if (domain->class_mop != NULL)
		{
		  match = OID_EQ (WS_OID (domain->class_mop), &transient->class_oid);
		}
	    }

	  if (match == 0 && exact == TP_SET_MATCH && domain->class_mop == NULL && OID_ISNULL (&domain->class_oid))
	    {
	      /* check for asc/desc */
	      if (domain->is_desc == transient->is_desc)
		{
		  match = 1;
		}
	    }

	  if (match)
	    {
	      break;
	    }

	  *ins_pos = domain;
	  domain = domain->next_list;
	}
#endif /* !defined (SERVER_MODE) */
      break;

    case DB_TYPE_VARIABLE:
    case DB_TYPE_SET:
    case DB_TYPE_MULTISET:
    case DB_TYPE_SEQUENCE:
      {
	int dsize2;

	dsize2 = tp_domain_size (transient->setdomain);
	while (domain)
	  {
#if 1
	    /* >>>>> NEED MORE CONSIDERATION <<<<< do not check order must be rollback with tp_domain_add() */
	    if (domain->setdomain == transient->setdomain)
	      {
		match = 1;
	      }
	    else
	      {
		int dsize1;

		/* 
		 * don't bother comparing the lists unless the sizes are the
		 * same
		 */
		dsize1 = tp_domain_size (domain->setdomain);
		if (dsize1 > dsize2)
		  {
		    break;
		  }

		if (dsize1 == dsize2)
		  {

		    /* handle the simple single domain case quickly */
		    if (dsize1 == 1)
		      {
			match = tp_domain_match (domain->setdomain, transient->setdomain, exact);
		      }
		    else
		      {
			TP_DOMAIN *d1, *d2;

			match = 1;
			for (d1 = domain->setdomain, d2 = transient->setdomain; d1 != NULL && d2 != NULL;
			     d1 = d1->next, d2 = d2->next)
			  {
			    if (!tp_domain_match (d1, d2, exact))
			      {
				match = 0;
				break;	/* immediately exit for loop */
			      }
			  }	/* for */
		      }
		  }		/* if (dsize1 == dsize2) */
	      }
#else /* #if 1 */
	    if (domain->setdomain == transient->setdomain)
	      {
		match = 1;
	      }
	    else
	      {
		int dsize;

		/* 
		 * don't bother comparing the lists unless the sizes are the
		 * same
		 */
		dsize = tp_domain_size (domain->setdomain);
		if (dsize == tp_domain_size (transient->setdomain))
		  {

		    /* handle the simple single domain case quickly */
		    if (dsize == 1)
		      {
			match = tp_domain_match (domain->setdomain, transient->setdomain, exact);
		      }
		    else
		      {
			TP_DOMAIN *d1, *d2;

			/* clear the visited flag of second subdomain list */
			for (d2 = transient->setdomain; d2 != NULL; d2 = d2->next)
			  {
			    d2->is_visited = 0;
			  }

			match = 1;
			for (d1 = domain->setdomain; d1 != NULL && match; d1 = d1->next)
			  {
			    for (d2 = transient->setdomain; d2 != NULL; d2 = d2->next)
			      {
				if (!d2->is_visited && tp_domain_match (d1, d2, exact))
				  {
				    break;
				  }
			      }
			    /* did we find the domain in the other list ? */
			    if (d2 != NULL)
			      {
				d2->is_visited = 1;
			      }
			    else
			      {
				match = 0;
			      }
			  }
		      }
		  }
	      }
#endif /* #if 1 */

	    if (match)
	      {
		break;
	      }

	    *ins_pos = domain;
	    domain = domain->next_list;
	  }
      }
      break;

    case DB_TYPE_MIDXKEY:
      {
	int dsize2;

	dsize2 = tp_setdomain_size (transient);
	while (domain)
	  {
	    if (domain->setdomain == transient->setdomain)
	      {
		match = 1;
	      }
	    else
	      {
		int i, dsize1;
		TP_DOMAIN *element_dom1;
		TP_DOMAIN *element_dom2;

		dsize1 = tp_setdomain_size (domain);
		if (dsize1 > dsize2)
		  {
		    break;
		  }

		if (dsize1 == dsize2)
		  {
		    match = 1;
		    element_dom1 = domain->setdomain;
		    element_dom2 = transient->setdomain;

		    for (i = 0; i < dsize1; i++)
		      {
			match = tp_domain_match (element_dom1, element_dom2, exact);
			if (match == 0)
			  {
			    break;
			  }

			element_dom1 = element_dom1->next;
			element_dom2 = element_dom2->next;
		      }
		  }
	      }
	    if (match)
	      {
		break;
	      }

	    *ins_pos = domain;
	    domain = domain->next_list;
	  }
      }
      break;

    case DB_TYPE_JSON:
      while (domain)
	{
	  match = (int) db_json_are_validators_equal (transient->json_validator, domain->json_validator);

	  if (match)
	    {
	      break;
	    }
	  *ins_pos = domain;
	  domain = domain->next_list;
	}
      break;

    case DB_TYPE_VARCHAR:
      while (domain)
	{
	  if (exact == TP_EXACT_MATCH || exact == TP_SET_MATCH)
	    {
	      /* check for descending order */
	      if (domain->precision < transient->precision)
		{
		  break;
		}

	      match = ((domain->precision == transient->precision) && (domain->collation_id == transient->collation_id)
		       && (domain->is_desc == transient->is_desc)
		       && (domain->collation_flag == transient->collation_flag));
	    }
	  else if (exact == TP_STR_MATCH)
	    {
	      /* 
	       * Allow the match if the precisions would allow us to reuse the
	       * string without modification.
	       */
	      match = ((domain->precision >= transient->precision) && (domain->collation_id == transient->collation_id)
		       && (domain->is_desc == transient->is_desc)
		       && (domain->collation_flag == transient->collation_flag));
	    }
	  else
	    {
	      /* 
	       * Allow matches regardless of precision, let the actual length
	       * of the value determine if it can be assigned.  This is
	       * important for literal strings as their precision will be the
	       * maximum but they can still be assigned to domains with a
	       * smaller precision provided the actual value is within the
	       * destination domain tolerance.
	       */
	      match = ((domain->collation_id == transient->collation_id) && (domain->is_desc == transient->is_desc)
		       && (domain->collation_flag == transient->collation_flag));
	    }

	  if (match)
	    {
	      assert (domain->codeset == transient->codeset);
	      break;
	    }

	  *ins_pos = domain;
	  domain = domain->next_list;
	}
      break;

    case DB_TYPE_VARBIT:
      while (domain)
	{
	  if (exact == TP_EXACT_MATCH || exact == TP_SET_MATCH)
	    {
	      /* check for descending order */
	      if (domain->precision < transient->precision)
		{
		  break;
		}

	      match = ((domain->precision == transient->precision) && (domain->is_desc == transient->is_desc));
	    }
	  else if (exact == TP_STR_MATCH)
	    {
	      /* 
	       * Allow the match if the precisions would allow us to reuse the
	       * string without modification.
	       */
	      match = ((domain->precision >= transient->precision) && (domain->is_desc == transient->is_desc));
	    }
	  else
	    {
	      /* 
	       * Allow matches regardless of precision, let the actual length
	       * of the value determine if it can be assigned.  This is
	       * important for literal strings as their precision will be the
	       * maximum but they can still be assigned to domains with a
	       * smaller precision provided the actual value is within the
	       * destination domain tolerance.
	       */
	      match = (domain->is_desc == transient->is_desc);
	    }

	  if (match)
	    {
	      break;
	    }

	  *ins_pos = domain;
	  domain = domain->next_list;
	}
      break;

    case DB_TYPE_BIT:
      while (domain)
	{
	  /* 
	   * Unlike varchar, we have to be a little tighter on domain matches
	   * for fixed width char.  Not as much of a problem since these won't
	   * be used for literal strings.
	   */
	  if (exact == TP_EXACT_MATCH || exact == TP_STR_MATCH || exact == TP_SET_MATCH)
	    {
	      if (domain->precision > transient->precision)
		{
		  break;
		}

	      match = ((domain->precision == transient->precision) && (domain->is_desc == transient->is_desc));
	    }
	  else
	    {
	      /* 
	       * Recognize a precision of TP_FLOATING_PRECISION_VALUE to
	       * indicate a precision whose coercability must be determined
	       * by examing the value.  This is used primarily by db_coerce()
	       * since it must pick a reasonable CHAR domain for the
	       * representation of a literal string.
	       * Accept zero here too since it seems to creep into domains
	       * sometimes.
	       */
	      match =
		((transient->precision == 0 || transient->precision == TP_FLOATING_PRECISION_VALUE
		  || domain->precision >= transient->precision) && (domain->is_desc == transient->is_desc));
	    }

	  if (match)
	    {
	      break;
	    }

	  *ins_pos = domain;
	  domain = domain->next_list;
	}
      break;

    case DB_TYPE_CHAR:
    case DB_TYPE_NCHAR:
      while (domain)
	{
	  if (exact == TP_EXACT_MATCH || exact == TP_STR_MATCH || exact == TP_SET_MATCH)
	    {
	      if (domain->precision > transient->precision)
		{
		  break;
		}

	      match = ((domain->precision == transient->precision) && (domain->collation_id == transient->collation_id)
		       && (domain->is_desc == transient->is_desc)
		       && (domain->collation_flag == transient->collation_flag));
	    }
	  else
	    {
	      /* 
	       * see discussion of special domain precision values
	       * in the DB_TYPE_CHAR case above.
	       */
	      match = ((domain->collation_id == transient->collation_id)
		       && (transient->precision == 0 || (transient->precision == TP_FLOATING_PRECISION_VALUE)
			   || domain->precision >= transient->precision)
		       && (domain->is_desc == transient->is_desc)
		       && (domain->collation_flag == transient->collation_flag));
	    }

	  if (match)
	    {
	      assert (domain->codeset == transient->codeset);
	      break;
	    }

	  *ins_pos = domain;
	  domain = domain->next_list;
	}

      break;

    case DB_TYPE_VARNCHAR:
      while (domain)
	{
	  if (exact == TP_EXACT_MATCH || exact == TP_STR_MATCH || exact == TP_SET_MATCH)
	    {
	      /* check for descending order */
	      if (domain->precision < transient->precision)
		{
		  break;
		}

	      match = ((domain->precision == transient->precision) && (domain->collation_id == transient->collation_id)
		       && (domain->is_desc == transient->is_desc)
		       && (domain->collation_flag == transient->collation_flag));
	    }
	  else
	    {
	      /* see notes above under the DB_TYPE_VARCHAR clause */
	      match = ((domain->collation_id == transient->collation_id) && (domain->is_desc == transient->is_desc)
		       && (domain->collation_flag == transient->collation_flag));
	    }

	  if (match)
	    {
	      assert (domain->codeset == transient->codeset);
	      break;
	    }

	  *ins_pos = domain;
	  domain = domain->next_list;
	}
      break;

    case DB_TYPE_NUMERIC:
      /* 
       * The first domain is a default domain for numeric type,
       * actually NUMERIC(15,0). We try to match it first.
       */
      if (transient->precision == domain->precision && transient->scale == domain->scale
	  && transient->is_desc == domain->is_desc)
	{
	  match = 1;
	  break;
	}

      domain = domain->next_list;
      while (domain)
	{
	  /* 
	   * The other domains for numeric values are sorted
	   * by descending order of precision and scale.
	   */
	  if ((domain->precision < transient->precision)
	      || ((domain->precision == transient->precision) && (domain->scale < transient->scale)))
	    {
	      break;
	    }

	  /* 
	   * note that we never allow inexact matches here because
	   * the mr_setmem_numeric function is not currently able
	   * to perform the deferred coercion.
	   */
	  match = ((domain->precision == transient->precision) && (domain->scale == transient->scale)
		   && (domain->is_desc == transient->is_desc));
	  if (match)
	    {
	      break;
	    }

	  *ins_pos = domain;
	  domain = domain->next_list;
	}
      break;

    case DB_TYPE_POINTER:
    case DB_TYPE_ERROR:
    case DB_TYPE_OID:
    case DB_TYPE_DB_VALUE:
      /* 
       * These are internal domains, they shouldn't be seen, in case they are,
       * just let them match without parameters.
       */

      while (domain)
	{
	  if (domain->is_desc == transient->is_desc)
	    {
	      match = 1;
	      break;
	    }

	  *ins_pos = domain;
	  domain = domain->next_list;
	}
      break;

    case DB_TYPE_ENUMERATION:
      while (domain != NULL)
	{
	  if (tp_enumeration_match (&DOM_GET_ENUMERATION (domain), &DOM_GET_ENUMERATION (transient)) != 0)
	    {
	      match = 1;
	      break;
	    }
	  domain = domain->next_list;
	}
      break;

    case DB_TYPE_RESULTSET:
    case DB_TYPE_TABLE:
      break;
    case DB_TYPE_ELO:
      assert (false);
      break;
      /* don't have a default so we make sure to add clauses for all types */
    }

  return (match ? domain : NULL);
}

#if !defined (SERVER_MODE)
/*
 * tp_swizzle_oid - swizzle oid of a domain class recursively
 *    return: void
 *    domain(in): domain to swizzle
 * Note:
 *   If the code caching the domain was written for the server, we will
 *   only have the OID of the class here if this is an object domain.  If
 *   the domain table is being shared by the client and server (e.g. in
 *   standalone mode), it is important that we "swizzle" the OID into
 *   a corresponding workspace MOP during the cache.  This ensures that we
 *   never get an object domain entered into the client's domain table that
 *   doesn't have a real DB_OBJECT pointer for the domain class.  There is
 *   a lot of code that expects this to be the case.
 */
static void
tp_swizzle_oid (TP_DOMAIN * domain)
{
  TP_DOMAIN *d;
  DB_TYPE type;

  type = TP_DOMAIN_TYPE (domain);

  if ((type == DB_TYPE_OBJECT || type == DB_TYPE_OID || type == DB_TYPE_VOBJ) && domain->class_mop == NULL
      && !OID_ISNULL (&domain->class_oid))
    {
      /* swizzle the pointer if we're on the client */
      domain->class_mop = ws_mop (&domain->class_oid, NULL);
    }
  else if (TP_IS_SET_TYPE (type))
    {
      for (d = domain->setdomain; d != NULL; d = d->next)
	{
	  tp_swizzle_oid (d);
	}
    }
}
#endif /* !SERVER_MODE */

/*
 * tp_domain_find_noparam - get domain for give type
 *    return: domain
 *    type(in): domain type
 *    is_desc(in): desc order for index key_type
 */
TP_DOMAIN *
tp_domain_find_noparam (DB_TYPE type, bool is_desc)
{
  TP_DOMAIN *dom;

  /* tp_domain_find_with_no_param */
  /* type : DB_TYPE_NULL DB_TYPE_INTEGER DB_TYPE_FLOAT DB_TYPE_DOUBLE DB_TYPE_ELO DB_TYPE_TIME DB_TYPE_BLOB
   * DB_TYPE_CLOB DB_TYPE_TIMESTAMP DB_TYPE_DATE DB_TYPE_DATETIME DB_TYPE_MONETARY DB_TYPE_SHORT DB_TYPE_BIGINT
   * DB_TYPE_TIMESTAMPTZ DB_TYPE_TIMESTAMPLTZ DB_TYPE_DATETIMETZ DB_TYPE_DATETIMELTZ DB_TYPE_TIMETZ DB_TYPE_TIMELTZ */

  for (dom = tp_domain_get_list (type, NULL); dom != NULL; dom = dom->next_list)
    {
      if (dom->is_desc == is_desc)
	{
	  break;		/* found */
	}
    }

  return dom;
}

/*
 * tp_domain_find_numeric - find domain for given type, precision and scale
 *    return: domain that matches
 *    type(in): DB_TYPE
 *    precision(in): precision
 *    scale(in): scale
 *    is_desc(in): desc order for index key_type
 */
TP_DOMAIN *
tp_domain_find_numeric (DB_TYPE type, int precision, int scale, bool is_desc)
{
  TP_DOMAIN *dom;

  /* tp_domain_find_with_precision_scale */
  /* type : DB_TYPE_NUMERIC */
  assert (type == DB_TYPE_NUMERIC);

  /* 
   * The first domain is a default domain for numeric type,
   * actually NUMERIC(15,0). We try to match it first.
   */
  dom = tp_domain_get_list (type, NULL);
  if (precision == dom->precision && scale == dom->scale && is_desc == dom->is_desc)
    {
      return dom;
    }

  /* search the list for a domain that matches */
  for (dom = dom->next_list; dom != NULL; dom = dom->next_list)
    {
      if ((precision > dom->precision) || ((precision == dom->precision) && (scale > dom->scale)))
	{
	  return NULL;		/* not exist */
	}

      /* we MUST perform exact matches here */
      if (dom->precision == precision && dom->scale == scale && dom->is_desc == is_desc)
	{
	  break;		/* found */
	}
    }

  return dom;
}

/*
 * tp_domain_find_charbit - find domain for given codeset and precision
 *    return: domain that matches
 *    type(in): DB_TYPE
 *    codeset(in): code set
 *    collation_id(in): collation id
 *    precision(in): precision
 *    is_desc(in): desc order for index key_type
 */
TP_DOMAIN *
tp_domain_find_charbit (DB_TYPE type, int codeset, int collation_id, unsigned char collation_flag, int precision,
			bool is_desc)
{
  TP_DOMAIN *dom;

  /* tp_domain_find_with_codeset_precision */
  /* 
   * type : DB_TYPE_NCHAR   DB_TYPE_VARNCHAR
   * DB_TYPE_CHAR    DB_TYPE_VARCHAR
   * DB_TYPE_BIT     DB_TYPE_VARBIT
   */
  assert (type == DB_TYPE_CHAR || type == DB_TYPE_VARCHAR || type == DB_TYPE_NCHAR || type == DB_TYPE_VARNCHAR
	  || type == DB_TYPE_BIT || type == DB_TYPE_VARBIT);

  if (type == DB_TYPE_VARCHAR || type == DB_TYPE_VARNCHAR || type == DB_TYPE_VARBIT)
    {
      /* search the list for a domain that matches */
      for (dom = tp_domain_get_list (type, NULL); dom != NULL; dom = dom->next_list)
	{
	  /* Variable character/bit is sorted in descending order of precision. */
	  if (precision > dom->precision)
	    {
	      return NULL;	/* not exist */
	    }

	  /* we MUST perform exact matches here */
	  if (dom->precision == precision && dom->is_desc == is_desc)
	    {
	      if (type == DB_TYPE_VARBIT)
		{
		  break;	/* found */
		}
	      else if (dom->collation_id == collation_id && dom->collation_flag == collation_flag)
		{
		  /* codeset should be the same if collations are equal */
		  assert (dom->codeset == codeset);
		  break;
		}
	    }
	}
    }
  else
    {
      /* search the list for a domain that matches */
      for (dom = tp_domain_get_list (type, NULL); dom != NULL; dom = dom->next_list)
	{
	  /* Fixed character/bit is sorted in ascending order of precision. */
	  if (precision < dom->precision)
	    {
	      return NULL;	/* not exist */
	    }

	  /* we MUST perform exact matches here */
	  if (dom->precision == precision && dom->is_desc == is_desc)
	    {
	      if (type == DB_TYPE_BIT)
		{
		  break;	/* found */
		}
	      else if (dom->collation_id == collation_id && dom->collation_flag == collation_flag)
		{
		  /* codeset should be the same if collations are equal */
		  assert (dom->codeset == codeset);
		  break;
		}
	    }
	}
    }

  return dom;
}

/*
 * tp_domain_find_object - find domain for given class OID and class
 *    return: domain that matches
 *    type(in): DB_TYPE
 *    class_oid(in): class oid
 *    class_mop(in): class structure
 *    is_desc(in): desc order for index key_type
 */
TP_DOMAIN *
tp_domain_find_object (DB_TYPE type, OID * class_oid, struct db_object * class_mop, bool is_desc)
{
  TP_DOMAIN *dom;

  /* tp_domain_find_with_classinfo */

  /* search the list for a domain that matches */
  for (dom = tp_domain_get_list (type, NULL); dom != NULL; dom = dom->next_list)
    {
      /* we MUST perform exact matches here */

      /* Always prefer comparison of MOPs */
      if (dom->class_mop != NULL && class_mop != NULL)
	{
	  if (dom->class_mop == class_mop && dom->is_desc == is_desc)
	    {
	      break;		/* found */
	    }
	}
      else if (dom->class_mop == NULL && class_mop == NULL)
	{
	  if (OID_EQ (&dom->class_oid, class_oid) && dom->is_desc == is_desc)
	    {
	      break;		/* found */
	    }
	}
      else
	{
#if defined (SERVER_MODE)
	  assert_release (false);
#else /* defined (SERVER_MODE) */
	  /* 
	   * We have a mixture of OID & MOPS, it probably isn't necessary to be
	   * this general but try to avoid assuming the class OIDs have been set
	   * when there is a MOP present.
	   */
	  if (dom->class_mop == NULL)
	    {
	      if (OID_EQ (&dom->class_oid, WS_OID (class_mop)) && dom->is_desc == is_desc)
		{
		  break;	/* found */
		}
	    }
	  else
	    {
	      if (OID_EQ (WS_OID (dom->class_mop), class_oid) && dom->is_desc == is_desc)
		{
		  break;	/* found */
		}
	    }
#endif /* defined (SERVER_MODE) */
	}
    }

  return dom;
}

/*
 * tp_domain_find_set - find domain that matches for given set domain
 *    return: domain that matches
 *    type(in): DB_TYPE
 *    setdomain(in): set domain
 *    is_desc(in): desc order for index key_type
 */
TP_DOMAIN *
tp_domain_find_set (DB_TYPE type, TP_DOMAIN * setdomain, bool is_desc)
{
  TP_DOMAIN *dom;
  int dsize;
  int src_dsize;

  src_dsize = tp_domain_size (setdomain);

  /* search the list for a domain that matches */
  for (dom = tp_domain_get_list (type, setdomain); dom != NULL; dom = dom->next_list)
    {
      /* we MUST perform exact matches here */
      if (dom->setdomain == setdomain)
	{
	  break;
	}

      if (dom->is_desc == is_desc)
	{
	  /* don't bother comparing the lists unless the sizes are the same */
	  dsize = tp_setdomain_size (dom);
	  if (dsize == src_dsize)
	    {
	      /* handle the simple single domain case quickly */
	      if (dsize == 1)
		{
		  if (tp_domain_match (dom->setdomain, setdomain, TP_EXACT_MATCH))
		    {
		      break;
		    }
		}
	      else
		{
		  TP_DOMAIN *d1, *d2;
		  int match, i;

		  if (type == DB_TYPE_SEQUENCE || type == DB_TYPE_MIDXKEY)
		    {
		      if (dsize == src_dsize)
			{
			  match = 1;
			  d1 = dom->setdomain;
			  d2 = setdomain;

			  for (i = 0; i < dsize; i++)
			    {
			      match = tp_domain_match (d1, d2, TP_EXACT_MATCH);
			      if (match == 0)
				{
				  break;
				}
			      d1 = d1->next;
			      d2 = d2->next;
			    }
			  if (match == 1)
			    {
			      break;
			    }
			}
		    }
		  else
		    {
		      /* clear the visited flag in the second subdomain list */
		      for (d2 = setdomain; d2 != NULL; d2 = d2->next)
			{
			  d2->is_visited = 0;
			}

		      match = 1;
		      for (d1 = dom->setdomain; d1 != NULL && match; d1 = d1->next)
			{
			  for (d2 = setdomain; d2 != NULL; d2 = d2->next)
			    {
			      if (!d2->is_visited && tp_domain_match (d1, d2, TP_EXACT_MATCH))
				{
				  break;
				}
			    }
			  /* did we find the domain in the other list ? */
			  if (d2 != NULL)
			    {
			      d2->is_visited = 1;
			    }
			  else
			    {
			      match = 0;
			    }
			}

		      if (match == 1)
			{
			  break;
			}
		    }
		}
	    }
	}
    }

  return dom;
}

/*
 * tp_domain_find_enumeration () - Find a chached domain with this enumeration
 * enumeration(in): enumeration to look for
 * is_desc(in): true if desc, false if asc (for only index key)
 */
TP_DOMAIN *
tp_domain_find_enumeration (const DB_ENUMERATION * enumeration, bool is_desc)
{
  TP_DOMAIN *dom = NULL;
  DB_ENUM_ELEMENT *db_enum1 = NULL, *db_enum2 = NULL;

  /* search the list for a domain that matches */
  for (dom = tp_domain_get_list (DB_TYPE_ENUMERATION, NULL); dom != NULL; dom = dom->next_list)
    {
      if (dom->is_desc == is_desc && tp_enumeration_match (&DOM_GET_ENUMERATION (dom), enumeration))
	{
	  return dom;
	}
    }

  return NULL;
}

/*
 * tp_domain_cache - caches a transient domain
 *    return: cached domain
 *    transient(in/out): transient domain
 * Note:
 *    If the domain has already been cached, it is located and returned.
 *    Otherwise, a new domain is cached and returned.
 *    In either case, the transient domain may be freed so you should never
 *    depend on it being valid after this function returns.
 *
 *    Note that if a new domain is added to the list, it is always appended
 *    to the end.  It is vital that the deafult "built-in" domain be
 *    at the head of the domain lists in tp_Domains.
 */
TP_DOMAIN *
tp_domain_cache (TP_DOMAIN * transient)
{
  TP_DOMAIN *domain, **dlist;
  TP_DOMAIN *ins_pos = NULL;
#if defined (SERVER_MODE)
  int rv;
#endif /* SERVER_MODE */

  /* guard against a bad transient domain */
  if (transient == NULL || transient->type == NULL)
    {
      return NULL;
    }

  /* return this domain if its already cached */
  if (transient->is_cached)
    {
      return transient;
    }

#if !defined (SERVER_MODE)
  /* see comments for tp_swizzle_oid */
  tp_swizzle_oid (transient);
#endif /* !SERVER_MODE */

  /* 
   * first search stage: NO LOCK
   */
  /* locate the root of the cache list for domains of this type */
  dlist = tp_domain_get_list_ptr (TP_DOMAIN_TYPE (transient), transient->setdomain);

  /* search the list for a domain that matches */
  if (*dlist != NULL)
    {
      ins_pos = NULL;
      domain = tp_is_domain_cached (*dlist, transient, TP_EXACT_MATCH, &ins_pos);
      if (domain != NULL)
	{
	  /* 
	   * We found one in the cache, free the supplied domain and return
	   * the cached one
	   */
	  tp_domain_free (transient);
	  return domain;
	}
    }

  /* 
   * second search stage: LOCK
   */
#if defined (SERVER_MODE)
  rv = pthread_mutex_lock (&tp_domain_cache_lock);	/* LOCK */

  /* locate the root of the cache list for domains of this type */
  dlist = tp_domain_get_list_ptr (TP_DOMAIN_TYPE (transient), transient->setdomain);

  /* search the list for a domain that matches */
  if (*dlist != NULL)
    {
      ins_pos = NULL;
      domain = tp_is_domain_cached (*dlist, transient, TP_EXACT_MATCH, &ins_pos);
      if (domain != NULL)
	{
	  /* 
	   * We found one in the cache, free the supplied domain and return
	   * the cached one
	   */
	  tp_domain_free (transient);
	  pthread_mutex_unlock (&tp_domain_cache_lock);
	  return domain;
	}
    }
#endif /* SERVER_MODE */

  /* 
   * We couldn't find one, install the transient domain that was passed in.
   * Since by far the most common domain match is going to be the built-in
   * domain at the head of the list, append new domains to the end of the
   * list as they are encountered.
   */
  transient->is_cached = 1;

  if (*dlist)
    {
      if (ins_pos)
	{
	  TP_DOMAIN *tmp;

	  tmp = ins_pos->next_list;
	  ins_pos->next_list = transient;
	  transient->next_list = tmp;
	}
    }
  else
    {
      *dlist = transient;
    }

  domain = transient;

#if defined (SERVER_MODE)
  pthread_mutex_unlock (&tp_domain_cache_lock);
#endif /* SERVER_MODE */

  return domain;
}

/*
 * tp_domain_resolve - Find a domain object that matches the type, class,
 * precision, scale and setdomain.
 *    return: domain found
 *    domain_type(in): The basic type of the domain
 *    class_obj(in): The class of the domain (for DB_TYPE_OBJECT)
 *    precision(in): The precision of the domain
 *    scale(in): The class of the domain
 *    setdomain(in): The setdomain of the domain
 *    collation(in): The collation of domain
 * Note:
 *    Current implementation just creates a new one then returns it.
 */
TP_DOMAIN *
tp_domain_resolve (DB_TYPE domain_type, DB_OBJECT * class_obj, int precision, int scale, TP_DOMAIN * setdomain,
		   int collation)
{
  TP_DOMAIN *d;

  d = tp_domain_new (domain_type);
  if (d != NULL)
    {
      d->precision = precision;
      d->scale = scale;
      d->class_mop = class_obj;
      d->setdomain = setdomain;
      if (TP_TYPE_HAS_COLLATION (domain_type))
	{
	  LANG_COLLATION *lc;
	  d->collation_id = collation;

	  lc = lang_get_collation (collation);
	  d->codeset = lc->codeset;
	}

      d = tp_domain_cache (d);
    }

  return d;
}

/*
 * tp_domain_resolve_default - returns the built-in "default" domain for a
 * given primitive type
 *    return: cached domain
 *    type(in): type id
 * Note:
 *    This is used only in special cases where we need to get quickly to
 *    a built-in domain without worrying about domain parameters.
 *    Note that this relies on the fact that the built-in domain is at
 *    the head of our domain lists.
 */
TP_DOMAIN *
tp_domain_resolve_default (DB_TYPE type)
{
  if (type >= sizeof (tp_Domains) / sizeof (tp_Domains[0]))
    {
      assert_release (false);
      return NULL;
    }

  return tp_Domains[type];
}

/*
 * tp_domain_resolve_default_w_coll -
 *
 *    return: cached domain
 *    type(in): type id
 *    coll_id(in): collation
 *    coll_flag(in): collation flag
 * Note:
 *  It returns a special domain having the desired collation and collation
 *  mode flag. Use this in context of type inference for argument coercion 
 */
TP_DOMAIN *
tp_domain_resolve_default_w_coll (DB_TYPE type, int coll_id, TP_DOMAIN_COLL_ACTION coll_flag)
{
  TP_DOMAIN *default_dom;
  TP_DOMAIN *resolved_dom;

  default_dom = tp_domain_resolve_default (type);

  if (TP_TYPE_HAS_COLLATION (type) && coll_flag != TP_DOMAIN_COLL_NORMAL)
    {
      resolved_dom = tp_domain_copy (default_dom, false);

      if (coll_flag == TP_DOMAIN_COLL_ENFORCE)
	{
	  LANG_COLLATION *lc = lang_get_collation (coll_id);

	  resolved_dom->collation_id = coll_id;
	  resolved_dom->codeset = lc->codeset;
	}
      else
	{
	  assert (coll_flag == TP_DOMAIN_COLL_LEAVE);
	}

      resolved_dom->collation_flag = coll_flag;

      resolved_dom = tp_domain_cache (resolved_dom);
    }
  else
    {
      resolved_dom = default_dom;
    }

  return resolved_dom;
}


/*
 * tp_domain_resolve_value - Find a domain object that describes the type info
 * in the DB_VALUE.
 *    return: domain found
 *    val(in): A DB_VALUE for which we need to obtain a domain
 *    dbuf(out): if not NULL, founded domain initialized on dbuf
 */
TP_DOMAIN *
tp_domain_resolve_value (DB_VALUE * val, TP_DOMAIN * dbuf)
{
  TP_DOMAIN *domain;
  DB_TYPE value_type;

  domain = NULL;
  value_type = DB_VALUE_DOMAIN_TYPE (val);

  if (TP_IS_SET_TYPE (value_type))
    {
      DB_SET *set;
      /* 
       * For sets, just return the domain attached to the set since it
       * will already have been cached.
       */
      set = db_get_set (val);
      if (set != NULL)
	{
	  domain = set_get_domain (set);
	  /* handle case of incomplete set domain: build full domain */
	  if (domain->setdomain == NULL || tp_domain_check (domain, val, TP_EXACT_MATCH) != DOMAIN_COMPATIBLE)
	    {
	      if (domain->is_cached)
		{
		  domain = tp_domain_new (value_type);
		}

	      if (domain != NULL)
		{
		  int err_status;

		  err_status = setobj_build_domain_from_col (set->set, &(domain->setdomain));
		  if (err_status != NO_ERROR && !domain->is_cached)
		    {
		      tp_domain_free (domain);
		      domain = NULL;
		    }
		  else
		    {
		      /* cache this new domain */
		      domain = tp_domain_cache (domain);
		    }
		}
	    }
	}
      else
	{
	  /* we need to synthesize a wildcard set domain for this value */
	  domain = tp_domain_resolve_default (value_type);
	}
    }
  else if (value_type == DB_TYPE_MIDXKEY)
    {
      DB_MIDXKEY *midxkey;

      /* For midxkey type, return the domain attached to the value */
      midxkey = DB_GET_MIDXKEY (val);
      if (midxkey != NULL)
	{
	  domain = midxkey->domain;
	}
      else
	{
	  assert (DB_VALUE_TYPE (val) == DB_TYPE_NULL);
	  domain = tp_domain_resolve_default (value_type);
	}
    }
  else
    {
      switch (value_type)
	{
	case DB_TYPE_NULL:
	case DB_TYPE_INTEGER:
	case DB_TYPE_BIGINT:
	case DB_TYPE_FLOAT:
	case DB_TYPE_DOUBLE:
	case DB_TYPE_BLOB:
	case DB_TYPE_CLOB:
	case DB_TYPE_TIME:
	case DB_TYPE_TIMELTZ:
	case DB_TYPE_TIMETZ:
	case DB_TYPE_TIMESTAMP:
	case DB_TYPE_TIMESTAMPTZ:
	case DB_TYPE_TIMESTAMPLTZ:
	case DB_TYPE_DATE:
	case DB_TYPE_DATETIME:
	case DB_TYPE_DATETIMETZ:
	case DB_TYPE_DATETIMELTZ:
	case DB_TYPE_MONETARY:
	case DB_TYPE_SHORT:
	  /* domains without parameters, return the built-in domain */
	  domain = tp_domain_resolve_default (value_type);
	  break;

	case DB_TYPE_OBJECT:
	  {
#if !defined (SERVER_MODE)
	    DB_OBJECT *mop;

	    domain = &tp_Object_domain;
	    mop = db_get_object (val);
	    if ((mop == NULL) || (WS_IS_DELETED (mop)))
	      {
		/* just let the oid thing stand?, this is a NULL anyway */
	      }
	    else
	      {
		/* this is a virtual mop */
		if (WS_ISVID (mop))
		  {
		    domain = &tp_Vobj_domain;
		  }
	      }
#else
	    /* We don't have mops on server */
	    assert (false);
#endif
	  }
	  break;

	case DB_TYPE_OID:
	  domain = &tp_Object_domain;
	  break;

	case DB_TYPE_CHAR:
	case DB_TYPE_VARCHAR:	/* new name for DB_TYPE_STRING */
	case DB_TYPE_BIT:
	case DB_TYPE_VARBIT:
	case DB_TYPE_NCHAR:
	case DB_TYPE_VARNCHAR:
	  /* must find one with a matching precision */
	  if (dbuf == NULL)
	    {
	      domain = tp_domain_new (value_type);
	      if (domain == NULL)
		{
		  return NULL;
		}
	    }
	  else
	    {
	      domain = dbuf;
	      domain_init (domain, value_type);
	    }
	  domain->codeset = db_get_string_codeset (val);
	  domain->collation_id = db_get_string_collation (val);
	  domain->precision = db_value_precision (val);

	  /* 
	   * Convert references to the "floating" precisions to actual
	   * precisions.  This may not be necessary or desireable?
	   * Zero seems to pop up occasionally in DB_VALUE precisions, until
	   * this is fixed, treat it as the floater for the variable width
	   * types.
	   */
	  if (TP_DOMAIN_TYPE (domain) == DB_TYPE_VARCHAR)
	    {
	      if (domain->precision == 0 || domain->precision == TP_FLOATING_PRECISION_VALUE
		  || domain->precision > DB_MAX_VARCHAR_PRECISION)
		{
		  domain->precision = DB_MAX_VARCHAR_PRECISION;
		}
	    }
	  else if (TP_DOMAIN_TYPE (domain) == DB_TYPE_VARBIT)
	    {
	      if (domain->precision == 0 || domain->precision == TP_FLOATING_PRECISION_VALUE
		  || domain->precision > DB_MAX_VARBIT_PRECISION)
		{
		  domain->precision = DB_MAX_VARBIT_PRECISION;
		}
	    }
	  else if (value_type == DB_TYPE_VARNCHAR)
	    {
	      if (domain->precision == 0 || domain->precision == TP_FLOATING_PRECISION_VALUE
		  || domain->precision >= DB_MAX_VARNCHAR_PRECISION)
		{
		  domain->precision = DB_MAX_VARNCHAR_PRECISION;
		}
	    }

	  if (dbuf == NULL)
	    {
	      domain = tp_domain_cache (domain);
	    }
	  break;
	case DB_TYPE_ENUMERATION:
	  /* 
	   * We have no choice but to return the default enumeration domain
	   * because we cannot construct the domain from a DB_VALUE
	   */
	  domain = tp_domain_resolve_default (value_type);
	  break;
	case DB_TYPE_NUMERIC:
	  /* must find one with a matching precision and scale */
	  if (dbuf == NULL)
	    {
	      domain = tp_domain_new (value_type);
	      if (domain == NULL)
		{
		  return NULL;
		}
	    }
	  else
	    {
	      domain = dbuf;
	      domain_init (dbuf, value_type);
	    }
	  domain->precision = db_value_precision (val);
	  domain->scale = db_value_scale (val);

	  /* 
	   * Hack, precision seems to be commonly -1 DB_VALUES, turn this into
	   * the default "maximum" precision.
	   * This may not be necessary any more.
	   */
	  if (domain->precision == -1)
	    {
	      domain->precision = DB_DEFAULT_NUMERIC_PRECISION;
	    }

	  if (domain->scale == -1)
	    {
	      domain->scale = DB_DEFAULT_NUMERIC_SCALE;
	    }

	  if (dbuf == NULL)
	    {
	      domain = tp_domain_cache (domain);
	    }
	  break;

	case DB_TYPE_POINTER:
	case DB_TYPE_ERROR:
	case DB_TYPE_VOBJ:
	case DB_TYPE_SUB:
	case DB_TYPE_VARIABLE:
	case DB_TYPE_DB_VALUE:
	  /* 
	   * These are internal domains, they shouldn't be seen, in case they
	   * are, match to a built-in
	   */
	  domain = tp_domain_resolve_default (value_type);
	  break;

	case DB_TYPE_JSON:
	  if (dbuf == NULL)
	    {
	      domain = tp_domain_new (value_type);
	      if (domain == NULL)
		{
		  return NULL;
		}
	    }
	  else
	    {
	      domain = dbuf;
	      domain_init (domain, value_type);
	    }

	  if (db_get_json_schema (val) != NULL)
	    {
	      int error_code;

	      error_code = db_json_load_validator (db_get_json_schema (val), domain->json_validator);
	      if (error_code != NO_ERROR)
		{
		  assert (false);
		  tp_domain_free (domain);
		  return NULL;
		}
	    }
	  else
	    {
	      domain->json_validator = NULL;
	    }

	  if (dbuf == NULL)
	    {
	      domain = tp_domain_cache (domain);
	    }
	  break;

	  /* 
	   * things handled in logic outside the switch, shuts up compiler
	   * warnings
	   */
	case DB_TYPE_SET:
	case DB_TYPE_MULTISET:
	case DB_TYPE_SEQUENCE:
	case DB_TYPE_MIDXKEY:
	  break;
	case DB_TYPE_RESULTSET:
	case DB_TYPE_TABLE:
	  break;
	case DB_TYPE_ELO:
	  assert (false);
	  break;
	}
    }

  return domain;
}

#if defined(ENABLE_UNUSED_FUNCTION)
/*
 * tp_create_domain_resolve_value - adjust domain of a DB_VALUE with respect to
 * the primitive value of the value
 *    return: domain
 *    val(in): DB_VALUE
 *    domain(in): domain
 * Note: val->domain changes
 */
TP_DOMAIN *
tp_create_domain_resolve_value (DB_VALUE * val, TP_DOMAIN * domain)
{
  DB_TYPE value_type;

  value_type = DB_VALUE_DOMAIN_TYPE (val);

  switch (value_type)
    {
    case DB_TYPE_INTEGER:
    case DB_TYPE_BIGINT:
    case DB_TYPE_FLOAT:
    case DB_TYPE_DOUBLE:
    case DB_TYPE_TIME:
    case DB_TYPE_TIMESTAMP:
    case DB_TYPE_DATE:
    case DB_TYPE_DATETIME:
    case DB_TYPE_MONETARY:
    case DB_TYPE_SHORT:
    case DB_TYPE_OBJECT:
    case DB_TYPE_OID:
      break;

    case DB_TYPE_CHAR:
    case DB_TYPE_BIT:
    case DB_TYPE_NCHAR:
    case DB_TYPE_VARCHAR:	/* new name for DB_TYPE_STRING */
    case DB_TYPE_VARBIT:
    case DB_TYPE_VARNCHAR:
      if (db_value_precision (val) == TP_FLOATING_PRECISION_VALUE)
	{
	  /* Check for floating precision. */
	  val->domain.char_info.length = domain->precision;
	}
      else
	{
	  if (domain->precision == TP_FLOATING_PRECISION_VALUE)
	    {
	      ;			/* nop */
	    }
	  else
	    {
	      if (db_value_precision (val) > domain->precision)
		{
		  val->domain.char_info.length = domain->precision;
		}
	    }
	}
      break;

    case DB_TYPE_NUMERIC:
      break;

    case DB_TYPE_NULL:		/* for midxkey elements */
      break;

    default:
      return NULL;
    }

  /* if(domain) return tp_domain_cache(domain); */
  return domain;
}
#endif /* ENABLE_UNUSED_FUNCTION */

/*
 * tp_domain_add - Adds a domain structure to a domain list if it doesn't
 * already exist.
 *    return: error code
 *    dlist(in/out): domain list
 *    domain(in): domain structure
 * Note:
 *    This routine should only be used to construct a transient domain.
 *    Note that there are no error messages if a duplicate isn't added.
 */
int
tp_domain_add (TP_DOMAIN ** dlist, TP_DOMAIN * domain)
{
  int error = NO_ERROR;
  TP_DOMAIN *d, *found, *last;
  DB_TYPE type_id;

  last = NULL;
  type_id = TP_DOMAIN_TYPE (domain);

  for (d = *dlist, found = NULL; d != NULL && found == NULL; d = d->next)
    {
#if 1
      /* >>>>> NEED MORE CONSIDERATION <<<<< do not check duplication must be rollback with tp_domain_match() */
#else /* 0 */
      if (TP_DOMAIN_TYPE (d) == type_id)
	{
	  switch (type_id)
	    {
	    case DB_TYPE_INTEGER:
	    case DB_TYPE_BIGINT:
	    case DB_TYPE_FLOAT:
	    case DB_TYPE_DOUBLE:
	    case DB_TYPE_BLOB:
	    case DB_TYPE_CLOB:
	    case DB_TYPE_TIME:
	    case DB_TYPE_TIMELTZ:
	    case DB_TYPE_TIMETZ:
	    case DB_TYPE_TIMESTAMP:
	    case DB_TYPE_TIMESTAMPTZ:
	    case DB_TYPE_TIMESTAMPLTZ:
	    case DB_TYPE_DATE:
	    case DB_TYPE_DATETIME:
	    case DB_TYPE_DATETIMETZ:
	    case DB_TYPE_DATETIMELTZ:
	    case DB_TYPE_MONETARY:
	    case DB_TYPE_SUB:
	    case DB_TYPE_POINTER:
	    case DB_TYPE_ERROR:
	    case DB_TYPE_SHORT:
	    case DB_TYPE_VOBJ:
	    case DB_TYPE_OID:
	    case DB_TYPE_NULL:
	    case DB_TYPE_VARIABLE:
	    case DB_TYPE_SET:
	    case DB_TYPE_MULTISET:
	    case DB_TYPE_SEQUENCE:
	    case DB_TYPE_DB_VALUE:
	    case DB_TYPE_VARCHAR:
	    case DB_TYPE_VARNCHAR:
	    case DB_TYPE_VARBIT:
	      found = d;
	      break;

	    case DB_TYPE_NUMERIC:
	      if ((d->precision == domain->precision) && (d->scale == domain->scale))
		{
		  found = d;
		}
	      break;

	    case DB_TYPE_CHAR:
	    case DB_TYPE_NCHAR:
	    case DB_TYPE_BIT:
	      /* 
	       * PR)  1.deficient character related with CHAR & VARCHAR in set.
	       * ==> distinguishing VARCHAR from CHAR.
	       * 2. core dumped & deficient character related with
	       * CONST CHAR & CHAR in set.
	       * ==> In case of CHAR,NCHAR,BIT,  cosidering precision.
	       */
	      if (d->precision == domain->precision)
		{
		  found = d;
		}
	      break;

	    case DB_TYPE_OBJECT:
	      if (d->class_mop == domain->class_mop)
		{
		  found = d;
		}
	      break;

	    default:
	      break;
	    }
	}
#endif /* 1 */

      last = d;
    }

  if (found == NULL)
    {
      if (last == NULL)
	{
	  *dlist = domain;
	}
      else
	{
	  last->next = domain;
	}
    }
  else
    {
      /* the domain already existed, free the supplied domain */
      tp_domain_free (domain);
    }

  return error;
}

#if !defined (SERVER_MODE)
/*
 * tp_domain_attach - concatenate two domains
 *    return: concatenated domain
 *    dlist(out): domain 1
 *    domain(in): domain 2
 */
int
tp_domain_attach (TP_DOMAIN ** dlist, TP_DOMAIN * domain)
{
  int error = NO_ERROR;
  TP_DOMAIN *d;

  d = *dlist;

  if (*dlist == NULL)
    {
      *dlist = domain;
    }
  else
    {
      while (d->next)
	d = d->next;

      d->next = domain;
    }

  return error;
}

/*
 * tp_domain_drop - Removes a domain from a list if it was found.
 *    return: non-zero if domain was dropped
 *    dlist(in/out): domain list
 *    domain(in/out):  domain class
 * Note:
 *    This routine should only be used to modify a transient domain.
 */
int
tp_domain_drop (TP_DOMAIN ** dlist, TP_DOMAIN * domain)
{
  TP_DOMAIN *d, *found, *prev;
  int dropped = 0;
  DB_TYPE type_id;

  type_id = TP_DOMAIN_TYPE (domain);
  for (d = *dlist, prev = NULL, found = NULL; d != NULL && found == NULL; d = d->next)
    {
      if (TP_DOMAIN_TYPE (d) == type_id)
	{
	  switch (type_id)
	    {
	    case DB_TYPE_INTEGER:
	    case DB_TYPE_BIGINT:
	    case DB_TYPE_FLOAT:
	    case DB_TYPE_DOUBLE:
	    case DB_TYPE_BLOB:
	    case DB_TYPE_CLOB:
	    case DB_TYPE_TIME:
	    case DB_TYPE_TIMELTZ:
	    case DB_TYPE_TIMETZ:
	    case DB_TYPE_TIMESTAMP:
	    case DB_TYPE_TIMESTAMPLTZ:
	    case DB_TYPE_TIMESTAMPTZ:
	    case DB_TYPE_DATE:
	    case DB_TYPE_DATETIME:
	    case DB_TYPE_DATETIMELTZ:
	    case DB_TYPE_DATETIMETZ:
	    case DB_TYPE_MONETARY:
	    case DB_TYPE_SUB:
	    case DB_TYPE_POINTER:
	    case DB_TYPE_ERROR:
	    case DB_TYPE_SHORT:
	    case DB_TYPE_VOBJ:
	    case DB_TYPE_OID:
	    case DB_TYPE_NULL:
	    case DB_TYPE_VARIABLE:
	    case DB_TYPE_SET:
	    case DB_TYPE_MULTISET:
	    case DB_TYPE_SEQUENCE:
	    case DB_TYPE_DB_VALUE:
	    case DB_TYPE_VARCHAR:
	    case DB_TYPE_VARNCHAR:
	    case DB_TYPE_VARBIT:
	      found = d;
	      break;

	    case DB_TYPE_NUMERIC:
	      if (d->precision == domain->precision && d->scale == domain->scale)
		{
		  found = d;
		}
	      break;

	    case DB_TYPE_CHAR:
	    case DB_TYPE_NCHAR:
	    case DB_TYPE_BIT:
	      /* 1.deficient character related with CHAR & VARCHAR in set. ==> distinguishing VARCHAR from CHAR. 2.
	       * core dumped & deficient character related with CONST CHAR & CHAR in set. ==> In case of
	       * CHAR,NCHAR,BIT, cosidering precision. */
	      if (d->precision == domain->precision)
		{
		  found = d;
		}
	      break;

	    case DB_TYPE_OBJECT:
	      if (d->class_mop == domain->class_mop)
		{
		  found = d;
		}
	      break;

	    default:
	      break;
	    }
	}

      if (found == NULL)
	{
	  prev = d;
	}
    }

  if (found != NULL)
    {
      if (prev == NULL)
	{
	  *dlist = found->next;
	}
      else
	{
	  prev->next = found->next;
	}

      found->next = NULL;
      tp_domain_free (found);

      dropped = 1;
    }

  return dropped;
}
#endif /* !SERVER_MODE */


/*
 * tp_domain_check_class - Work function for tp_domain_filter_list and
 * sm_filter_domain.
 *    return: error code
 *    domain(in): domain to examine
 *    change(out): non-zero if the domain was modified
 * Note:
 *    Check the class in a domain and if it was deleted, downgrade the
 *    domain to "object".
 */
static int
tp_domain_check_class (TP_DOMAIN * domain, int *change)
{
  int error = NO_ERROR;
#if !defined (SERVER_MODE)
  int status;
#endif /* !SERVER_MODE */

  if (change != NULL)
    {
      *change = 0;
    }

#if !defined (SERVER_MODE)
  if (!db_on_server)
    {
      if (domain != NULL && domain->type == tp_Type_object && domain->class_mop != NULL)
	{
	  /* check for deletion of the domain class, assume just one for now */
	  status = locator_does_exist_object (domain->class_mop, DB_FETCH_READ);

	  if (status == LC_DOESNOT_EXIST)
	    {
	      WS_SET_DELETED (domain->class_mop);
	      domain->class_mop = NULL;
	      if (change != NULL)
		{
		  *change = 1;
		}
	    }
	  else if (status == LC_ERROR)
	    {
	      ASSERT_ERROR ();
	      error = er_errid ();
	    }
	}
    }
#endif /* !SERVER_MODE */

  return error;
}


/*
 * tp_domain_filter_list - filter out any domain references to classes that
 * have been deleted or are otherwise invalid from domain list
 *    return: error code
 *    dlist(in):  domain list
 *    list_changes(out) : non-zero if changes were made
 * Note:
 *    The semantic for deleted classes is that the domain reverts
 *    to the root "object" domain, thereby allowing all object references.
 *    This could become more sophisticated but not without a lot of extra
 *    bookkeeping in the database.   If a domain is downgraded to "object",
 *    be sure to remove it from the list entirely if there is already an
 *    "object" domain present.
 */
int
tp_domain_filter_list (TP_DOMAIN * dlist, int *list_changes)
{
  TP_DOMAIN *d, *prev, *next;
  int has_object, changes, set_changes, domain_change;
  int error;

  has_object = changes = 0;
  if (list_changes != NULL)
    {
      *list_changes = 0;
    }

  for (d = dlist, prev = NULL, next = NULL; d != NULL; d = next)
    {
      next = d->next;
      error = tp_domain_check_class (d, &domain_change);
      if (error != NO_ERROR)
	{
	  return error;
	}

      if (domain_change)
	{
	  /* domain reverted to "object" */
	  if (!has_object)
	    {
	      has_object = 1;
	      prev = d;
	    }
	  else
	    {
	      /* 
	       * redundant "object" domain, remove, prev can't be NULL here,
	       * will always have at least one domain structure at the head of
	       * the list
	       */
	      prev->next = next;
	      d->next = NULL;
	      tp_domain_free (d);
	      changes |= 1;
	    }
	}
      else
	{
	  /* domain is still valid, see if its "object" */
	  if (d->type == tp_Type_object && d->class_mop == NULL)
	    {
	      has_object = 1;
	    }
	  else if (pr_is_set_type (TP_DOMAIN_TYPE (d)) && d->setdomain != NULL)
	    {
	      /* recurse on set domain list */
	      error = tp_domain_filter_list (d->setdomain, &set_changes);
	      if (error != NO_ERROR)
		{
		  return error;
		}

	      changes |= set_changes;
	    }
	  prev = d;
	}
    }

  if (list_changes != NULL)
    {
      *list_changes = changes;
    }

  return NO_ERROR;
}

/*
 * tp_domain_name - generate a printed representation for the given domain.
 *    return: non-zero if buffer overflow, -1 for error
 *    domain(in): domain structure
 *    buffer(out): output buffer
 *    maxlen(in): maximum length of buffer
 */
int
tp_domain_name (const TP_DOMAIN * domain, char *buffer, int maxlen)
{
  /* 
   * need to get more sophisticated here, do full name decomposition and
   * check maxlen
   */
  strncpy (buffer, domain->type->name, maxlen);
  buffer[maxlen - 1] = '\0';
  return (0);
}

/*
 * tp_value_domain_name - generates printed representation of the domain for a
 * given DB_VALUE.
 *    return: non-zero if buffer overflow, -1 if error
 *    value(in): value to examine
 *    buffer(out): output buffer
 *    maxlen(in): maximum length of buffer
 */
int
tp_value_domain_name (const DB_VALUE * value, char *buffer, int maxlen)
{
  /* need to get more sophisticated here */

  strncpy (buffer, pr_type_name (DB_VALUE_TYPE (value)), maxlen);
  buffer[maxlen - 1] = '\0';
  return (0);
}

/*
 * tp_domain_find_compatible - two domains are compatible for the purposes of
 * assignment of values.
 *    return: non-zero if domains are compatible
 *    src(in): domain we're wanting to assign
 *    dest(in): domain we're trying to go into
 * Note:
 *    Domains are compatible if they are equal.
 *    Further, domain 1 is compatible with domain 2 if domain 2 is more
 *    general.
 *
 *    This will not properly detect of the domains are compatible due
 *    to a proper subclass superclass relationship between object domains.
 *    It will only check to see if the class matches exactly.
 *
 *    This is the function used to test to see if a particular set domain
 *    is "within" another set domain during assignment of set values to
 *    attributes.  src in this case will be the domain of the set we were
 *    given and dest will be the domain of the attribute.
 *    All of the sub-domains in src must also be found in dest.
 *
 *    This is somewhat different than tp_domain_match because the comparison
 *    of set domains is more of an "is it a subset" operation rather than
 *    an "is it equal to" operation.
 */
static const TP_DOMAIN *
tp_domain_find_compatible (const TP_DOMAIN * src, const TP_DOMAIN * dest)
{
  const TP_DOMAIN *d, *found;

  found = NULL;

  /* 
   * If we have a hierarchical domain, perform a lenient "superset" comparison
   * rather than an exact match.
   */
  if (TP_IS_SET_TYPE (TP_DOMAIN_TYPE (src)) || TP_DOMAIN_TYPE (src) == DB_TYPE_VARIABLE)
    {
      for (d = dest; d != NULL && found == NULL; d = d->next)
	{
	  if (TP_DOMAIN_TYPE (src) == TP_DOMAIN_TYPE (d) && tp_domain_compatible (src->setdomain, dest->setdomain))
	    {
	      found = d;
	    }
	}
    }
  else
    {

      for (d = dest; d != NULL && found == NULL; d = d->next)
	{
	  if (tp_domain_match ((TP_DOMAIN *) src, (TP_DOMAIN *) d, TP_EXACT_MATCH))
	    {
	      /* exact match flag is on */
	      found = d;
	    }
	}

    }

  return found;
}

/*
 * tp_domain_compatible - check compatibility of src domain w.r.t dest
 *    return: 1 if compatible, 0 otherwise
 *    src(in): src domain
 *    dest(in): dest domain
 */
int
tp_domain_compatible (const TP_DOMAIN * src, const TP_DOMAIN * dest)
{
  const TP_DOMAIN *d;
  int equal = 0;

  if (src != NULL && dest != NULL)
    {
      equal = 1;
      if (src != dest)
	{
	  /* 
	   * for every domain in src, make sure we have a compatible one in
	   * dest
	   */
	  for (d = src; equal && d != NULL; d = d->next)
	    {
	      if (tp_domain_find_compatible (d, dest) == NULL)
		{
		  equal = 0;
		}
	    }
	}
    }

  return equal;
}


/*
 * tp_domain_select - select a domain from a list of possible domains that is
 * the exact match (or closest, depending on the value of exact_match) to the
 * supplied value.
 *    return: domain
 *    domain_list(in): list of possible domains
 *    value(in): value of interest
 *    allow_coercion(in): non-zero if coercion will be allowed
 *    exact_match(in): controls tolerance permitted during match
 * Note:
 *    This operation is used for basic domain compatibility checking
 *    as well as value coercion.
 *    If the allow_coercion flag is on, the tp_Domain_conversion_matrix
 *    will be consulted to find an appropriate domain in the case
 *    where there is no exact match.
 *    If an appropriate domain could not be found, NULL is returned.
 *
 *    This is known not to work correctly for nested set domains.  In order
 *    for the best domain to be selected, we must recursively check the
 *    complete set domains here.
 *
 *    The exact_match flag determines if we allow "tolerance" matches when
 *    checking domains for attributes.  See commentary in tp_domain_match
 *    for more information.
 */
TP_DOMAIN *
tp_domain_select (const TP_DOMAIN * domain_list, const DB_VALUE * value, int allow_coercion, TP_MATCH exact_match)
{
  TP_DOMAIN *best, *d;
  TP_DOMAIN **others;
  DB_TYPE vtype;
  int i;

  best = NULL;

  /* 
   * NULL values are allowed in any domain, a NULL domain means that any value
   * is allowed, return the first thing on the list.
   */
  if (value == NULL || domain_list == NULL || (vtype = DB_VALUE_TYPE (value)) == DB_TYPE_NULL)
    {
      return (TP_DOMAIN *) domain_list;
    }


  if (vtype == DB_TYPE_OID)
    {
      if (db_on_server)
	{
	  /* 
	   * On the server, just make sure that we have any object domain in
	   * the list.
	   */
	  for (d = (TP_DOMAIN *) domain_list; d != NULL && best == NULL; d = d->next)
	    {
	      if (TP_DOMAIN_TYPE (d) == DB_TYPE_OBJECT)
		{
		  best = d;
		}
	    }
	}
#if !defined (SERVER_MODE)
      else
	{
	  /* 
	   * On the client, swizzle to an object and fall in to the next
	   * clause
	   */
	  OID *oid;
	  DB_OBJECT *mop;
	  DB_VALUE temp;

	  oid = (OID *) db_get_oid (value);
	  if (oid)
	    {
	      if (OID_ISNULL (oid))
		{
		  /* this is the same as the NULL case above */
		  return (TP_DOMAIN *) domain_list;
		}
	      else
		{
		  mop = ws_mop (oid, NULL);
		  db_make_object (&temp, mop);
		  /* 
		   * we don't have to worry about clearing this since its an
		   * object
		   */
		  value = (const DB_VALUE *) &temp;
		  vtype = DB_TYPE_OBJECT;
		}
	    }
	}
#endif /* !SERVER_MODE */
    }

  /* 
   * Handling of object domains is more complex than just comparing the
   * types and parameters.  We have to see if the instance's class is
   * somewhere in the subclass hierarchy of the domain class.
   * This can't be done on the server yet though presumably we could
   * implement something like this using OID chasing.
   */

  if (vtype == DB_TYPE_OBJECT)
    {
      if (db_on_server)
	{
	  /* 
	   * we really shouldn't get here but if we do, handle it like the
	   * OID case above, just return the first object domain that we find.
	   */
	  for (d = (TP_DOMAIN *) domain_list; d != NULL && best == NULL; d = d->next)
	    {
	      if (TP_DOMAIN_TYPE (d) == DB_TYPE_OBJECT)
		{
		  best = d;
		}
	    }
	  return best;
	}
#if !defined (SERVER_MODE)
      else
	{
	  /* 
	   * On the client, check to see if the instance is within the subclass
	   * hierarchy of the object domains.  If there are more than one
	   * acceptable domains, we just pick the first one.
	   */
	  DB_OBJECT *obj = db_get_object (value);

	  for (d = (TP_DOMAIN *) domain_list; d != NULL && best == NULL; d = d->next)
	    {
	      if (TP_DOMAIN_TYPE (d) == DB_TYPE_OBJECT && sm_check_object_domain (d, obj))
		{
		  best = d;
		}
	    }
	}
#endif /* !SERVER_MODE */
    }

#if !defined (SERVER_MODE)
  else if (vtype == DB_TYPE_POINTER)
    {
      /* 
       * This is necessary in order to correctly choose an object domain from
       * the domain list when doing an insert nested inside a heterogeneous
       * set, e.g.:
       * create class foo (a int);
       * create class bar (b set_of(string, integer, foo));
       * insert into bar (b) values ({insert into foo values (1)});
       */
      DB_OTMPL *val_tmpl;

      val_tmpl = (DB_OTMPL *) DB_GET_POINTER (value);
      if (val_tmpl)
	{
	  for (d = (TP_DOMAIN *) domain_list; d != NULL && best == NULL; d = d->next)
	    {
	      if (TP_DOMAIN_TYPE (d) == DB_TYPE_OBJECT && sm_check_class_domain (d, val_tmpl->classobj))
		{
		  best = d;
		}
	    }
	}
    }
#endif /* !SERVER_MODE */

  else if (TP_IS_SET_TYPE (vtype))
    {
      /* 
       * Now that we cache set domains, there might be a faster way to do
       * this !
       */
      DB_SET *set;

      set = db_get_set (value);
      for (d = (TP_DOMAIN *) domain_list; d != NULL && best == NULL; d = d->next)
	{
	  if (TP_DOMAIN_TYPE (d) == vtype)
	    {
	      if (set_check_domain (set, d) == DOMAIN_COMPATIBLE)
		{
		  best = d;
		}
	    }
	}
    }
  else if (vtype == DB_TYPE_ENUMERATION)
    {
      int val_idx, dom_size, val_size;
      char *dom_str = NULL, *val_str = NULL;

      if ((DB_GET_ENUM_SHORT (value) == 0 && DB_GET_ENUM_STRING (value) != NULL))
	{
	  /* An enumeration should be NULL or should at least have an index */
	  assert (false);
	  er_set (ER_ERROR_SEVERITY, ARG_FILE_LINE, ER_GENERIC_ERROR, 0);
	  return NULL;
	}

      val_idx = DB_GET_ENUM_SHORT (value);

      val_str = DB_GET_ENUM_STRING (value);
      val_size = DB_GET_ENUM_STRING_SIZE (value);

      for (d = (TP_DOMAIN *) domain_list; d != NULL && best == NULL; d = d->next)
	{
	  if (TP_DOMAIN_TYPE (d) != DB_TYPE_ENUMERATION)
	    {
	      continue;
	    }

	  if (val_idx == 0)
	    {
	      /* this is an invalid enum value so any domain matches */
	      best = d;
	      break;
	    }
	  if (DOM_GET_ENUM_ELEMS_COUNT (d) == 0 && best == NULL)
	    {
	      /* this is the default enum domain and we haven't found any matching domain yet. This is our best
	       * candidate so far */
	      best = d;
	      continue;
	    }
	  if (DOM_GET_ENUM_ELEMS_COUNT (d) < val_idx)
	    {
	      continue;
	    }
	  if (val_str == NULL)
	    {
	      /* The enumeration string value is not specified. This means that the domain we have so far is the best
	       * match because there is no way of deciding between other domains based only on the short value */
	      best = d;
	      break;
	    }

	  if (DB_GET_ENUM_COLLATION (value) != d->collation_id)
	    {
	      continue;
	    }

	  dom_str = DB_GET_ENUM_ELEM_STRING (&DOM_GET_ENUM_ELEM (d, val_idx));
	  dom_size = DB_GET_ENUM_ELEM_STRING_SIZE (&DOM_GET_ENUM_ELEM (d, val_idx));

	  /* We have already checked that val_str is not null */
	  if (dom_str == NULL)
	    {
	      assert (false);
	      er_set (ER_ERROR_SEVERITY, ARG_FILE_LINE, ER_GENERIC_ERROR, 0);
	      return NULL;
	    }
	  if (QSTR_COMPARE (d->collation_id, (const unsigned char *) dom_str, dom_size,
			    (const unsigned char *) val_str, val_size) == 0)
	    {
	      if (best == NULL)
		{
		  best = d;
		}
	      else if (DOM_GET_ENUM_ELEMS_COUNT (best) < DOM_GET_ENUM_ELEMS_COUNT (d))
		{
		  /* The best match is the domain that has the largest element count. We're not interested in the value
		   * of the exact_match argument since we cannot find an exact enumeration match based on a DB_VALUE */
		  best = d;
		}
	    }
	}
    }
  else
    {
      /* 
       * synthesize a domain for the value and look for a match.
       * Could we be doing this for the set values too ?
       * Hack, since this will be used only for comparison purposes,
       * don't go through the overhead of caching the domain every time,
       * especially for numeric types.  This will be a lot simpler if we
       * store the domain
       * pointer directly in the DB_VALUE.
       */
      TP_DOMAIN temp_domain, *val_domain;

      val_domain = tp_domain_resolve_value ((DB_VALUE *) value, &temp_domain);

      for (d = (TP_DOMAIN *) domain_list; d != NULL && best == NULL; d = d->next)
	{
	  /* hack, try allowing "tolerance" matches of the domain ! */
	  if (tp_domain_match (d, val_domain, exact_match))
	    {
	      best = d;
	    }
	}
    }

  if (best == NULL && allow_coercion)
    {
      others = tp_Domain_conversion_matrix[vtype];
      if (others != NULL)
	{
	  for (i = 0; others[i] != NULL && best == NULL; i++)
	    {
	      for (d = (TP_DOMAIN *) domain_list; d != NULL && best == NULL; d = d->next)
		{
		  if (d->type == others[i]->type)
		    {
		      best = d;
		    }
		}
	    }
	}
    }

  return best;
}

#if !defined (SERVER_MODE)
/*
 * tp_domain_select_type - similar to tp_domain_select except that it does not
 * require the existance of an actual DB_VALUE containing a proposed value.
 *    return: best domain from the list, NULL if none
 *    domain_list(in): domain lis t
 *    type(in): basic data type
 *    class(in): class if type == DB_TYPE_OBJECT
 *    allow_coercion(in): flag to enable coercions
 * Note:
 *    this cannot be used for checking set domains.
 */
TP_DOMAIN *
tp_domain_select_type (const TP_DOMAIN * domain_list, DB_TYPE type, DB_OBJECT * class_mop, int allow_coercion)
{
  const TP_DOMAIN *best, *d;
  TP_DOMAIN **others;
  int i;

  /* 
   * NULL values are allowed in any domain, a NULL domain means that any value
   * is allowed, return the first thing on the list
   */
  if (type == DB_TYPE_NULL || domain_list == NULL)
    {
      best = domain_list;
    }
  else
    {
      best = NULL;
      /* 
       * loop through the domain elements looking for one the fits,
       * rather than make type comparisons for each element in the loop,
       * do them out here and duplicate the loop
       */

      if (type == DB_TYPE_OBJECT)
	{
	  for (d = domain_list; d != NULL && best == NULL; d = d->next)
	    {
	      if (TP_DOMAIN_TYPE (d) == DB_TYPE_OBJECT && sm_check_class_domain ((TP_DOMAIN *) d, class_mop))
		{
		  best = d;
		}
	    }
	}
      else if (TP_IS_SET_TYPE (type))
	{
	  for (d = domain_list; d != NULL && best == NULL; d = d->next)
	    {
	      if (TP_DOMAIN_TYPE (d) == type)
		{
		  /* can't check the actual set domain here, assume its ok */
		  best = d;
		}
	    }
	}
      else
	{
	  for (d = domain_list; d != NULL && best == NULL; d = d->next)
	    {
	      if (TP_DOMAIN_TYPE (d) == type || TP_DOMAIN_TYPE (d) == DB_TYPE_VARIABLE)
		{
		  best = d;
		}
	    }
	}

      if (best == NULL && allow_coercion)
	{
	  others = tp_Domain_conversion_matrix[type];
	  if (others != NULL)
	    {
	      /* 
	       * loop through the allowable conversions until we find
	       * one that appears in the supplied domain list, the
	       * array is ordered in terms of priority,
	       * THIS WILL NOT WORK CORRECTLY FOR NESTED SETS
	       */
	      for (i = 0; others[i] != NULL && best == NULL; i++)
		{
		  for (d = domain_list; d != NULL && best == NULL; d = d->next)
		    {
		      if (d->type == others[i]->type)
			{
			  best = d;
			}
		    }
		}
	    }
	}
    }

  return ((TP_DOMAIN *) best);
}
#endif /* !SERVER_MODE */


/*
 * tp_domain_check - does basic validation of a value against a domain.
 *    return: domain status
 *    domain(in): destination domain
 *    value(in): value to look at
 *    exact_match(in): controls the tolerance permitted for the match
 * Note:
 *    It does NOT do coercion.  If the intention is to perform coercion,
 *    them tp_domain_select should be used.
 *    Exact match is used to request a deferred coercion of values that
 *    are within "tolerance" of the destination domain.  This is currently
 *    only specified for assignment of attribute values and will be
 *    recognized only by those types whose "setmem" and "writeval" functions
 *    are able to perform delayed coercion.  Examples are the CHAR types
 *    which will do truncation or blank padding as the values are being
 *    assigned.  See commentary in tp_domain_match for more information.
 */
TP_DOMAIN_STATUS
tp_domain_check (const TP_DOMAIN * domain, const DB_VALUE * value, TP_MATCH exact_match)
{
  TP_DOMAIN_STATUS status;
  TP_DOMAIN *d;

  if (domain == NULL)
    {
      status = DOMAIN_COMPATIBLE;
    }
  else
    {
      d = tp_domain_select (domain, value, 0, exact_match);
      if (d == NULL)
	{
	  status = DOMAIN_INCOMPATIBLE;
	}
      else
	{
	  status = DOMAIN_COMPATIBLE;
	}
    }

  return status;
}

/*
 * COERCION
 */


/*
 * tp_can_steal_string - check if the string currently held in "val" can be
 * safely reused
 *    WITHOUT copying.
 *    return: error code
 *    val(in): source (and destination) value
 *    desired_domain(in): desired domain for coerced value
 * Note:
 *    Basically, this holds if
 *       1. the dest precision is "floating", or
 *       2. the dest type is varying and the length of the string is less
 *          than or equal to the dest precision, or
 *       3. the dest type is fixed and the length of the string is exactly
 *          equal to the dest precision.
 *    Since the desired domain is often a varying char, this wins often.
 */
int
tp_can_steal_string (const DB_VALUE * val, const DB_DOMAIN * desired_domain)
{
  DB_TYPE original_type, desired_type;
  int original_length, original_size, desired_precision;

  original_type = DB_VALUE_DOMAIN_TYPE (val);
  if (!TP_IS_CHAR_BIT_TYPE (original_type))
    {
      return 0;
    }

  original_length = DB_GET_STRING_LENGTH (val);
  original_size = DB_GET_STRING_SIZE (val);
  desired_type = TP_DOMAIN_TYPE (desired_domain);
  desired_precision = desired_domain->precision;

  /* this condition covers both the cases when string conversion is needed, and when byte reinterpretation will be
   * performed (destination charset = BINARY) */
  if (original_size > desired_precision)
    {
      return 0;
    }

  if (TP_IS_CHAR_TYPE (original_type) && TP_IS_CHAR_TYPE (TP_DOMAIN_TYPE (desired_domain)))
    {
      if (desired_domain->collation_flag != TP_DOMAIN_COLL_LEAVE
	  && DB_GET_STRING_COLLATION (val) != TP_DOMAIN_COLLATION (desired_domain)
	  && !LANG_IS_COERCIBLE_COLL (DB_GET_STRING_COLLATION (val)))
	{
	  return 0;
	}

      if (desired_domain->collation_flag != TP_DOMAIN_COLL_LEAVE
	  && !INTL_CAN_STEAL_CS (DB_GET_STRING_CODESET (val), TP_DOMAIN_CODESET (desired_domain)))
	{
	  return 0;
	}
    }

  if (desired_domain->collation_flag == TP_DOMAIN_COLL_ENFORCE)
    {
      return 1;
    }

  if (desired_precision == TP_FLOATING_PRECISION_VALUE)
    {
      desired_precision = original_length;
    }

  switch (desired_type)
    {
    case DB_TYPE_CHAR:
      return (desired_precision == original_length
	      && (original_type == DB_TYPE_CHAR || original_type == DB_TYPE_VARCHAR)
	      && DB_GET_COMPRESSED_STRING (val) == NULL);
    case DB_TYPE_VARCHAR:
      return (desired_precision >= original_length
	      && (original_type == DB_TYPE_CHAR || original_type == DB_TYPE_VARCHAR));
    case DB_TYPE_NCHAR:
      return (desired_precision == original_length
	      && (original_type == DB_TYPE_NCHAR || original_type == DB_TYPE_VARNCHAR)
	      && DB_GET_COMPRESSED_STRING (val) == NULL);
    case DB_TYPE_VARNCHAR:
      return (desired_precision >= original_length
	      && (original_type == DB_TYPE_NCHAR || original_type == DB_TYPE_VARNCHAR));
    case DB_TYPE_BIT:
      return (desired_precision == original_length
	      && (original_type == DB_TYPE_BIT || original_type == DB_TYPE_VARBIT));
    case DB_TYPE_VARBIT:
      return (desired_precision >= original_length
	      && (original_type == DB_TYPE_BIT || original_type == DB_TYPE_VARBIT));
    default:
      return 0;
    }
}

#if defined(ENABLE_UNUSED_FUNCTION)
/*
 * tp_null_terminate - NULL terminate the given DB_VALUE string.
 *    return: NO_ERROR or error code
 *    src(in): string to null terminate
 *    strp(out): pointer for output
 *    str_len(in): length of 'str'
 *    do_alloc(out): set true if allocation occurred
 * Note:
 *    Don't call this unless src is a string db_value.
 */
static int
tp_null_terminate (const DB_VALUE * src, char **strp, int str_len, bool * do_alloc)
{
  char *str;
  int str_size;

  *do_alloc = false;		/* init */

  str = DB_GET_STRING (src);
  if (str == NULL)
    {
      return ER_FAILED;
    }

  str_size = DB_GET_STRING_SIZE (src);

  if (str[str_size] == '\0')
    {
      /* already NULL terminated */
      *strp = str;

      return NO_ERROR;
    }

  if (str_size >= str_len)
    {
      *strp = (char *) malloc (str_size + 1);
      if (*strp == NULL)
	{
	  er_set (ER_ERROR_SEVERITY, ARG_FILE_LINE, ER_OUT_OF_VIRTUAL_MEMORY, 1, (size_t) (str_size + 1));
	  return ER_OUT_OF_VIRTUAL_MEMORY;
	}

      *do_alloc = true;		/* mark as alloced */
    }

  memcpy (*strp, str, str_size);
  (*strp)[str_size] = '\0';

  return NO_ERROR;
}
#endif /* ENABLE_UNUSED_FUNCTION */

/*
 * tp_atotime - coerce a string to a time
 *    return: NO_ERROR or error code
 *    src(in): string DB_VALUE
 *    temp(out): time container
 * Note:
 *    Accepts strings that are not null terminated. Don't call this unless
 *    src is a string db_value.
 */
static int
tp_atotime (const DB_VALUE * src, DB_TIME * temp)
{
  int milisec;
  char *strp = DB_GET_STRING (src);
  int str_len = DB_GET_STRING_SIZE (src);
  int status = NO_ERROR;

  if (db_date_parse_time (strp, str_len, temp, &milisec) != NO_ERROR)
    {
      status = ER_FAILED;
    }

  return status;
}

/*
 * tp_atotimetz - coerce a string to a time with time zone.
 *    return: NO_ERROR or error code
 *    src(in): string DB_VALUE
 *    temp(out): time with TZ info container
 *    to_timeltz(in): flag that tells us if src will be converted to a timeltz
 *		      type

 * Note:
 *    Accepts strings that are not null terminated. Don't call this unless
 *    src is a string db_value.
 */
static int
tp_atotimetz (const DB_VALUE * src, DB_TIMETZ * temp, bool to_timeltz)
{
  char *strp = DB_GET_STRING (src);
  int str_len = DB_GET_STRING_SIZE (src);
  int status = NO_ERROR;
  bool dummy_has_zone;

  if (db_string_to_timetz_ex (strp, str_len, to_timeltz, temp, &dummy_has_zone) != NO_ERROR)
    {
      status = ER_FAILED;
    }

  return status;
}

/*
 * tp_atodate - coerce a string to a date
 *    return: NO_ERROR or error code
 *    src(in): string DB_VALUE
 *    temp(out): date container
 * Note:
 *    Accepts strings that are not null terminated. Don't call this unless
 *    src is a string db_value.
 */
static int
tp_atodate (const DB_VALUE * src, DB_DATE * temp)
{
  char *strp = DB_GET_STRING (src);
  int str_len = DB_GET_STRING_SIZE (src);
  int status = NO_ERROR;

  if (db_date_parse_date (strp, str_len, temp) != NO_ERROR)
    {
      status = ER_FAILED;
    }

  return status;
}

/*
 * tp_atoutime - coerce a string to a utime.
 *    return: NO_ERROR or error code
 *    src(in): string DB_VALUE
 *    temp(out): utime container
 * Note:
 *    Accepts strings that are not null terminated. Don't call this unless
 *    src is a string db_value.
 */
static int
tp_atoutime (const DB_VALUE * src, DB_UTIME * temp)
{
  char *strp = DB_GET_STRING (src);
  int str_len = DB_GET_STRING_SIZE (src);
  int status = NO_ERROR;

  if (db_date_parse_utime (strp, str_len, temp) != NO_ERROR)
    {
      status = ER_FAILED;
    }

  return status;
}

/*
 * tp_atotimestamptz - coerce a string to a timestamp with time zone.
 *    return: NO_ERROR or error code
 *    src(in): string DB_VALUE
 *    temp(out): timestamp with TZ info container
 * Note:
 *    Accepts strings that are not null terminated. Don't call this unless
 *    src is a string db_value.
 */
static int
tp_atotimestamptz (const DB_VALUE * src, DB_TIMESTAMPTZ * temp)
{
  char *strp = DB_GET_STRING (src);
  int str_len = DB_GET_STRING_SIZE (src);
  int status = NO_ERROR;
  bool dummy_has_zone;

  if (db_string_to_timestamptz_ex (strp, str_len, temp, &dummy_has_zone, true) != NO_ERROR)
    {
      status = ER_FAILED;
    }

  return status;
}

/*
 * tp_atoudatetime - coerce a string to a datetime.
 *    return: NO_ERROR or error code
 *    src(in): string DB_VALUE
 *    temp(out): datetime container
 * Note:
 *    Accepts strings that are not null terminated. Don't call this unless
 *    src is a string db_value.
 */
static int
tp_atoudatetime (const DB_VALUE * src, DB_DATETIME * temp)
{
  char *strp = DB_GET_STRING (src);
  int str_len = DB_GET_STRING_SIZE (src);
  int status = NO_ERROR;

  if (db_date_parse_datetime (strp, str_len, temp) != NO_ERROR)
    {
      status = ER_FAILED;
    }

  return status;
}

/*
 * tp_atoudatetimetz - coerce a string to a datetime with time zone.
 *    return: NO_ERROR or error code
 *    src(in): string DB_VALUE
 *    temp(out): datetime with time zone container
 * Note:
 *    Accepts strings that are not null terminated. Don't call this unless
 *    src is a string db_value.
 */
static int
tp_atodatetimetz (const DB_VALUE * src, DB_DATETIMETZ * temp)
{
  char *strp = DB_GET_STRING (src);
  int str_len = DB_GET_STRING_SIZE (src);
  int status = NO_ERROR;
  bool dummy_has_zone;

  if (db_string_to_datetimetz_ex (strp, str_len, temp, &dummy_has_zone) != NO_ERROR)
    {
      status = ER_FAILED;
    }

  return status;
}

/*
 * tp_atonumeric - Coerce a string to a numeric.
 *    return: NO_ERROR or error code
 *    src(in): string DB_VALUE
 *    temp(out): numeirc container
 * Note:
 *    Accepts strings that are not null terminated. Don't call this unless
 *    src is a string db_value.
 */
static int
tp_atonumeric (const DB_VALUE * src, DB_VALUE * temp)
{
  char *strp;
  int status = NO_ERROR;
  int str_len;

  strp = DB_PULL_STRING (src);
  if (strp == NULL)
    {
      return ER_FAILED;
    }

  str_len = DB_GET_STRING_SIZE (src);

  if (numeric_coerce_string_to_num (strp, str_len, DB_GET_STRING_CODESET (src), temp) != NO_ERROR)
    {
      status = ER_FAILED;
    }

  return status;
}

/*
 * tp_atof - Coerce a string to a double.
 *    return: NO_ERROR or error code.
 *    src(in): string DB_VALUE
 *    num_value(out): float container
 *    data_stat(out): if overflow is detected, this is set to
 *		      DATA_STATUS_TRUNCATED. If there exists some characters
 *		      that are not numeric codes or spaces then it is set to
 *		      DATA_STATUS_NOT_CONSUMED.
 * Note:
 *    Accepts strings that are not null terminated. Don't call this unless
 *    src is a string db_value.
 */
static int
tp_atof (const DB_VALUE * src, double *num_value, DB_DATA_STATUS * data_stat)
{
  char str[NUM_BUF_SIZE];
  char *strp = str;
  bool do_alloc = false;
  double d;
  char *p, *end;
  int status = NO_ERROR;
  unsigned int size;
  INTL_CODESET codeset;

  *data_stat = DATA_STATUS_OK;

  p = DB_GET_STRING (src);
  size = DB_GET_STRING_SIZE (src);
  codeset = DB_GET_STRING_CODESET (src);
  end = p + size - 1;

  if (*end)
    {
      while (p <= end && char_isspace (*p))
	{
	  p++;
	}

      while (p < end && char_isspace (*end))
	{
	  end--;
	}

      size = CAST_BUFLEN (end - p) + 1;

      if (size > sizeof (str) - 1)
	{
	  strp = (char *) malloc (size + 1);
	  if (strp == NULL)
	    {
	      er_set (ER_ERROR_SEVERITY, ARG_FILE_LINE, ER_OUT_OF_VIRTUAL_MEMORY, 1, (size_t) (size + 1));
	      return ER_OUT_OF_VIRTUAL_MEMORY;
	    }
	  do_alloc = true;
	}
      if (size)
	{
	  memcpy (strp, p, size);
	}
      strp[size] = '\0';
    }
  else
    {
      strp = p;
    }

  /* don't use atof() which cannot detect the error. */
  errno = 0;
  d = string_to_double (strp, &p);

  if (errno == ERANGE)
    {
      if (d != 0)
	{
	  /* overflow */
	  *data_stat = DATA_STATUS_TRUNCATED;
	}
      /* d == 0 is underflow, we don't have an error for this */
    }

  /* ignore trailing spaces */
  p = (char *) intl_skip_spaces (p, NULL, codeset);
  if (*p)			/* all input does not consumed */
    {
      *data_stat = DATA_STATUS_NOT_CONSUMED;
    }
  *num_value = d;

  if (do_alloc)
    {
      free_and_init (strp);
    }

  return status;
}

/*
 * tp_atobi - Coerce a string to a bigint.
 *    return: NO_ERROR or error code
 *    src(in): string DB_VALUE
 *    num_value(out): bigint container
 *    data_stat(out): if overflow is detected, this is set to
 *		      DATA_STATUS_TRUNCATED
 * Note:
 *    Accepts strings that are not null terminated. Don't call this unless
 *    src is a string db_value.
 *    If string contains decimal part, performs rounding.
 *
 */
static int
tp_atobi (const DB_VALUE * src, DB_BIGINT * num_value, DB_DATA_STATUS * data_stat)
{
  char *strp = DB_GET_STRING (src);
  char *stre = NULL;
  char *p = NULL, *old_p = NULL;
  int status = NO_ERROR;
  bool is_negative = false;
  INTL_CODESET codeset = DB_GET_STRING_CODESET (src);
  bool is_hex = false, is_scientific = false;
  bool has_leading_zero = false;

  if (strp == NULL)
    {
      return ER_FAILED;
    }

  stre = strp + DB_GET_STRING_SIZE (src);

  /* skip leading spaces */
  while (strp != stre && char_isspace (*strp))
    {
      strp++;
    }

  /* read sign if any */
  if (strp != stre && (*strp == '-' || *strp == '+'))
    {
      is_negative = (*strp == '-');
      strp++;
    }
  else
    {
      is_negative = false;
    }

  /* 0x or 0X */
  if (strp != stre && *strp == '0' && (strp + 1) != stre && (*(strp + 1) == 'x' || *(strp + 1) == 'X'))
    {
      is_hex = true;
      strp += 2;
    }

  /* skip leading zeros */
  while (strp != stre && *strp == '0')
    {
      strp++;

      if (!has_leading_zero)
	{
	  has_leading_zero = true;
	}
    }

  if (!is_hex)
    {
      /* check whether is scientific format */
      p = strp;

      /* check first part */
      while (p != stre && char_isdigit (*p))
	{
	  ++p;
	}

      if (p != stre && *p == '.')
	{
	  ++p;

	  while (p != stre && char_isdigit (*p))
	    {
	      ++p;
	    }
	}

      /* no first part */
      if (!has_leading_zero && p == strp)
	{
	  return ER_FAILED;
	}

      /* skip trailing white spaces of first part */
      p = (char *) intl_skip_spaces (p, stre, codeset);

      /* check exponent part */
      if (p != stre)
	{
	  if (*p == 'e' || *p == 'E')
	    {
	      ++p;

	      /* check second part */
	      if (p != stre && (*p == '+' || *p == '-'))
		{
		  ++p;
		}

	      old_p = p;
	      while (p != stre && char_isdigit (*p))
		{
		  ++p;
		}

	      if (p == old_p)
		{
		  return ER_FAILED;
		}

	      /* skip trailing white spaces of second part */
	      p = (char *) intl_skip_spaces (p, stre, codeset);
	      if (p == stre)
		{
		  is_scientific = true;
		}
	    }
	  else
	    {
	      return ER_FAILED;
	    }
	}
    }

  /* convert to bigint */
  if (is_hex)
    {
      status = tp_hex_str_to_bi (strp, stre, codeset, is_negative, num_value, data_stat);
    }
  else if (is_scientific)
    {
      status = tp_scientific_str_to_bi (strp, stre, codeset, is_negative, num_value, data_stat);
    }
  else
    {
      status = tp_digit_number_str_to_bi (strp, stre, codeset, is_negative, num_value, data_stat);
    }

  return status;
}

#if defined(ENABLE_UNUSED_FUNCTION)
/*
 * tp_itoa - int to string representation for given radix
 *    return: string pointer (given or malloc'd)
 *    value(in): int value
 *    string(in/out): dest buffer or NULL
 *    radix(in): int value between 2 and 36
 */
static char *
tp_itoa (int value, char *string, int radix)
{
  char tmp[33];
  char *tp = tmp;
  int i;
  unsigned v;
  int sign;
  char *sp;

  if (radix > 36 || radix <= 1)
    {
      return 0;
    }

  sign = (radix == 10 && value < 0);

  if (sign)
    {
      v = -value;
    }
  else
    {
      v = (unsigned) value;
    }

  while (v || tp == tmp)
    {
      i = v % radix;
      v = v / radix;
      if (i < 10)
	{
	  *tp++ = i + '0';
	}
      else
	{
	  *tp++ = i + 'a' - 10;
	}
    }

  if (string == NULL)
    {
      string = (char *) malloc ((tp - tmp) + sign + 1);
      if (string == NULL)
	{
	  return string;
	}
    }
  sp = string;

  if (sign)
    {
      *sp++ = '-';
    }
  while (tp > tmp)
    {
      *sp++ = *--tp;
    }
  *sp = '\0';
  return string;
}
#endif /* ENABLE_UNUSED_FUNCTION */

/*
 * tp_ltoa - bigint to string representation for given radix
 *    return: string pointer (given or malloc'd)
 *    value(in): bigint value
 *    string(in/out): dest buffer or NULL
 *    radix(in): int value between 2 and 36
 */
static char *
tp_ltoa (DB_BIGINT value, char *string, int radix)
{
  char tmp[33];
  char *tp = tmp;
  int i;
  UINT64 v;
  int sign;
  char *sp;

  if (radix > 36 || radix <= 1)
    {
      return 0;
    }

  sign = (radix == 10 && value < 0);

  if (sign)
    {
      v = -value;
    }
  else
    {
      v = (UINT64) value;
    }

  while (v || tp == tmp)
    {
      i = v % radix;
      v = v / radix;
      if (i < 10)
	{
	  *tp++ = i + '0';
	}
      else
	{
	  *tp++ = i + 'a' - 10;
	}
    }

  if (string == NULL)
    {
      string = (char *) malloc ((tp - tmp) + sign + 1);
      if (string == NULL)
	{
	  er_set (ER_ERROR_SEVERITY, ARG_FILE_LINE, ER_OUT_OF_VIRTUAL_MEMORY, 1, (size_t) ((tp - tmp) + sign + 1));
	  return NULL;
	}
    }
  sp = string;

  if (sign)
    {
      *sp++ = '-';
    }
  while (tp > tmp)
    {
      *sp++ = *--tp;
    }
  *sp = '\0';

  return string;
}

/*
 * format_floating_point() - formats a digits sequence and an integer exponent
 *			     for a floating-point number (from dtoa) to the
 *			     printable representation
 *
 *  return:
 *  new_string(out):	the sequence of decimal digits for the floating-point
 *			number mantisa, to be reformated into a character
 *			sequence for a printable floating point number.
 *			the buffer is assumed to be large enought for the
 *			printable sequence
 *  rve(out):		end of sequence of digits
 *  ndigits(in):	floating number precision to be used for printing
 *  decpt(in):		decimal point position in the digits sequence
 *			(similar to the exponent)
 *  sign(in):		sign of the floating-point number
 */
static void
format_floating_point (char *new_string, char *rve, int ndigits, int decpt, int sign)
{
  assert (new_string && rve);

  if (decpt != 9999)
    {
      if (ndigits >= decpt && decpt > -4)	/* as in the C 2005 standard for printf conversion specification */
	{
	  /* print as a fractional number */
	  if (decpt > rve - new_string)
	    {
	      /* append with zeros until the decimal point is encountered */
	      while (new_string + decpt > rve)
		{
		  *rve++ = '0';
		}
	      *rve = '\0';
	      /* no decimal point needed */
	    }
	  else if (decpt <= 0)
	    {
	      /* prepend zeroes until the decimal point is encountered */
	      /* if decpt is -3, insert 3 zeroes between the decimal point and first non-zero digit */
	      size_t n_left_pad = +2 - decpt;

	      char *p = new_string + n_left_pad;

	      rve += n_left_pad;
	      do
		{
		  *rve = *(rve - n_left_pad);
		  rve--;
		}
	      while (rve != p);

	      *rve = *(rve - n_left_pad);

	      p--;
	      while (p != new_string + 1)
		{
		  *p-- = '0';
		}
	      *p-- = '.';
	      *p = '0';
	    }
	  else if (decpt != rve - new_string)
	    {
	      /* insert decimal point within the digits sequence at position indicated by decpt */
	      rve++;

	      while (rve != new_string + decpt)
		{
		  *rve = *(rve - 1);
		  rve--;
		}
	      *rve = '.';
	    }
	}
      else
	{
	  /* print as mantisa followed by exponent */
	  if (rve > new_string + 1)
	    {
	      /* insert the decimal point before the second digit, if any */
	      char *p = rve;

	      while (p != new_string)
		{
		  *p = *(p - 1);
		  p--;
		}

	      p[1] = '.';
	      rve++;
	    }
	  *rve++ = 'e';

	  decpt--;		/* convert from 0.432e12 to 4.32e11 */
	  if (decpt < 0)
	    {
	      *rve++ = '-';
	      decpt = -decpt;
	    }
	  else
	    {
	      *rve++ = '+';
	    }

	  if (decpt > 99)
	    {
	      *rve++ = '0' + decpt / 100;
	      *rve++ = '0' + decpt % 100 / 10;
	      *rve++ = '0' + decpt % 10;
	    }
	  else if (decpt > 9)
	    {
	      *rve++ = '0' + decpt / 10;
	      *rve++ = '0' + decpt % 10;
	    }
	  else
	    *rve++ = '0' + decpt;

	  *rve = '\0';
	}
    }

  /* prepend '-' sign if number is negative */
  if (sign)
    {
      char ch = *new_string;

      rve = new_string + 1;

      while (*rve)
	{
	  /* swap(ch, *rve); */
	  ch ^= *rve;
	  *rve = ch ^ *rve;
	  ch ^= *rve++;
	}

      /* swap(ch, *rve); */
      ch ^= *rve;
      *rve = ch ^ *rve;
      ch ^= *rve++;

      rve[0] = '\0';
      *new_string = '-';
    }
}

/*
 * tp_ftoa() - convert a float DB_VALUE to a string DB_VALUE.
 *	       Only the decimal representation is preserved by
 *	       by the conversion, in order to avoid printing
 *	       inexact digits. This means that if the number is
 *	       read back from string into a float, the binary
 *	       representation for the float might be different
 *	       than the original, but the printed number shall
 *             always be the same.
 *
 * return:
 * src(in):	    float DB_VALUE to be converted to string
 * result(in/out):  string DB_VALUE of the desired [VAR][N]CHAR
 *		    domain type and null value, that receives
 *		    the string resulting from conversion.
 */
void
tp_ftoa (DB_VALUE const *src, DB_VALUE * result)
{
  /* dtoa() appears to ignore the requested number of digits... */
  const int ndigits = TP_FLOAT_MANTISA_DECIMAL_PRECISION;
  char *str_float, *rve;
  int decpt, sign;

  assert (DB_VALUE_TYPE (src) == DB_TYPE_FLOAT);
  assert (DB_VALUE_TYPE (result) == DB_TYPE_NULL);

  rve = str_float = (char *) db_private_alloc (NULL, TP_FLOAT_AS_CHAR_LENGTH + 1);
  if (str_float == NULL)
    {
      DB_MAKE_NULL (result);
      return;
    }

  /* _dtoa just returns the digits sequence and the exponent as for a number in the form 0.4321344e+14 */
  _dtoa (DB_GET_FLOAT (src), 0, ndigits, &decpt, &sign, &rve, str_float, 1);

  /* rounding should also be performed here */
  str_float[ndigits] = '\0';	/* _dtoa() disregards ndigits */

  format_floating_point (str_float, str_float + strlen (str_float), ndigits, decpt, sign);

  switch (DB_VALUE_DOMAIN_TYPE (result))
    {
    case DB_TYPE_CHAR:
      DB_MAKE_CHAR (result, DB_VALUE_PRECISION (result), str_float, strlen (str_float), DB_GET_STRING_CODESET (result),
		    DB_GET_STRING_COLLATION (result));
      result->need_clear = true;
      break;

    case DB_TYPE_NCHAR:
      DB_MAKE_NCHAR (result, DB_VALUE_PRECISION (result), str_float, strlen (str_float), DB_GET_STRING_CODESET (result),
		     DB_GET_STRING_COLLATION (result));
      result->need_clear = true;
      break;

    case DB_TYPE_VARCHAR:
      DB_MAKE_VARCHAR (result, DB_VALUE_PRECISION (result), str_float, strlen (str_float),
		       DB_GET_STRING_CODESET (result), DB_GET_STRING_COLLATION (result));
      result->need_clear = true;
      break;

    case DB_TYPE_VARNCHAR:
      DB_MAKE_VARNCHAR (result, DB_VALUE_PRECISION (result), str_float, strlen (str_float),
			DB_GET_STRING_CODESET (result), DB_GET_STRING_COLLATION (result));
      result->need_clear = true;
      break;

    default:
      db_private_free_and_init (NULL, str_float);
      er_set (ER_ERROR_SEVERITY, ARG_FILE_LINE, ER_TP_CANT_COERCE, 2, pr_type_name (DB_VALUE_DOMAIN_TYPE (src)),
	      pr_type_name (DB_VALUE_DOMAIN_TYPE (result)));
      DB_MAKE_NULL (result);
      break;
    }
}

/*
 *  tp_dtoa():	    converts a double DB_VALUE to a string DB_VALUE.
 *		    Only as many digits as can be computed exactly are
 *		    written in the resulting string.
 *
 * return:
 * src(in):	    double DB_VALUE to be converted to string
 * result(in/out):  string DB_VALUE of the desired [VAR][N]CHAR domain
 *		    type and null value, to receive the converted float
 */
void
tp_dtoa (DB_VALUE const *src, DB_VALUE * result)
{
  /* dtoa() appears to ignore the requested number of digits... */
  const int ndigits = TP_DOUBLE_MANTISA_DECIMAL_PRECISION;
  char *str_double, *rve;
  int decpt, sign;

  assert (DB_VALUE_TYPE (src) == DB_TYPE_DOUBLE);
  assert (DB_VALUE_TYPE (result) == DB_TYPE_NULL);

  rve = str_double = (char *) db_private_alloc (NULL, TP_DOUBLE_AS_CHAR_LENGTH + 1);
  if (str_double == NULL)
    {
      DB_MAKE_NULL (result);
      return;
    }

  _dtoa (DB_GET_DOUBLE (src), 0, ndigits, &decpt, &sign, &rve, str_double, 0);
  /* rounding should also be performed here */
  str_double[ndigits] = '\0';	/* _dtoa() disregards ndigits */

  format_floating_point (str_double, str_double + strlen (str_double), ndigits, decpt, sign);

  switch (DB_VALUE_DOMAIN_TYPE (result))
    {
    case DB_TYPE_CHAR:
      DB_MAKE_CHAR (result, DB_VALUE_PRECISION (result), str_double, strlen (str_double),
		    DB_GET_STRING_CODESET (result), DB_GET_STRING_COLLATION (result));
      result->need_clear = true;
      break;

    case DB_TYPE_NCHAR:
      DB_MAKE_NCHAR (result, DB_VALUE_PRECISION (result), str_double, strlen (str_double),
		     DB_GET_STRING_CODESET (result), DB_GET_STRING_COLLATION (result));
      result->need_clear = true;
      break;

    case DB_TYPE_VARCHAR:
      DB_MAKE_VARCHAR (result, DB_VALUE_PRECISION (result), str_double, strlen (str_double),
		       DB_GET_STRING_CODESET (result), DB_GET_STRING_COLLATION (result));
      result->need_clear = true;
      break;

    case DB_TYPE_VARNCHAR:
      DB_MAKE_VARNCHAR (result, DB_VALUE_PRECISION (result), str_double, strlen (str_double),
			DB_GET_STRING_CODESET (result), DB_GET_STRING_COLLATION (result));
      result->need_clear = true;
      break;

    default:
      db_private_free_and_init (NULL, str_double);
      er_set (ER_ERROR_SEVERITY, ARG_FILE_LINE, ER_TP_CANT_COERCE, 2, pr_type_name (DB_VALUE_DOMAIN_TYPE (src)),
	      pr_type_name (DB_VALUE_DOMAIN_TYPE (result)));
      DB_MAKE_NULL (result);
      break;
    }
}

/*
 * tp_enumeration_to_varchar  - Get the value of an enumeration as a varchar.
 *    return: error code or NO_ERROR
 *    src(in): enumeration
 *    result(in/out): varchar
 * Note:
 *    The string value of the varchar value is not a copy of the enumeration
 *    value, it just points to it
 */
int
tp_enumeration_to_varchar (const DB_VALUE * src, DB_VALUE * result)
{
  int error = NO_ERROR;

  if (src == NULL || result == NULL)
    {
      assert (false);
      return ER_FAILED;
    }

  if (DB_GET_ENUM_STRING (src) == NULL)
    {
      db_make_varchar (result, DB_DEFAULT_PRECISION, "", 0, DB_GET_ENUM_CODESET (src), DB_GET_ENUM_COLLATION (src));
    }
  else
    {
      db_make_varchar (result, DB_DEFAULT_PRECISION, DB_GET_ENUM_STRING (src), DB_GET_ENUM_STRING_SIZE (src),
		       DB_GET_ENUM_CODESET (src), DB_GET_ENUM_COLLATION (src));
    }

  return error;
}

#define BITS_IN_BYTE            8
#define HEX_IN_BYTE             2
#define BITS_IN_HEX             4

#define BYTE_COUNT(bit_cnt)     (((bit_cnt)+BITS_IN_BYTE-1)/BITS_IN_BYTE)
#define BYTE_COUNT_HEX(bit_cnt) (((bit_cnt)+BITS_IN_HEX-1)/BITS_IN_HEX)

/*
 * bfmt_print - Change the given string to a representation of the given
 * bit string value in the given format.
 *    return: NO_ERROR or -1 if max_size is too small
 *    bfmt(in): 0: for binary representation or 1: for hex representation
 *    the_db_bit(in): DB_VALUE
 *    string(out): output buffer
 *    max_size(in): size of output buffer
 */
static int
bfmt_print (int bfmt, const DB_VALUE * the_db_bit, char *string, int max_size)
{
  int length = 0;
  int string_index = 0;
  int byte_index;
  int bit_index;
  char *bstring;
  int error = NO_ERROR;
  static const char digits[16] = {
    '0', '1', '2', '3', '4', '5', '6', '7',
    '8', '9', 'a', 'b', 'c', 'd', 'e', 'f'
  };

  /* Get the buffer and the length from the_db_bit */
  bstring = DB_GET_BIT (the_db_bit, &length);

  switch (bfmt)
    {
    case 0:			/* BIT_STRING_BINARY */
      if (length + 1 > max_size)
	{
	  error = -1;
	}
      else
	{
	  for (byte_index = 0; byte_index < BYTE_COUNT (length); byte_index++)
	    {
	      for (bit_index = 7; bit_index >= 0 && string_index < length; bit_index--)
		{
		  *string = digits[((bstring[byte_index] >> bit_index) & 0x1)];
		  string++;
		  string_index++;
		}
	    }
	  *string = '\0';
	}
      break;

    case 1:			/* BIT_STRING_HEX */
      if (BYTE_COUNT_HEX (length) + 1 > max_size)
	{
	  error = -1;
	}
      else
	{
	  for (byte_index = 0; byte_index < BYTE_COUNT (length); byte_index++)
	    {
	      *string = digits[((bstring[byte_index] >> BITS_IN_HEX) & 0x0f)];
	      string++;
	      string_index++;
	      if (string_index < BYTE_COUNT_HEX (length))
		{
		  *string = digits[((bstring[byte_index] & 0x0f))];
		  string++;
		  string_index++;
		}
	    }
	  *string = '\0';
	}
      break;

    default:
      break;
    }

  return error;
}


#define ROUND(x)		  ((x) > 0 ? ((x) + .5) : ((x) - .5))
#define SECONDS_IN_A_DAY	  (long)(86400)	/* 24L * 60L * 60L */
#define TP_IS_CHAR_STRING(db_val_type)					\
    (db_val_type == DB_TYPE_CHAR || db_val_type == DB_TYPE_VARCHAR ||	\
     db_val_type == DB_TYPE_NCHAR || db_val_type == DB_TYPE_VARNCHAR)

#define TP_IS_LOB(db_val_type)                                          \
    (db_val_type == DB_TYPE_BLOB || db_val_type == DB_TYPE_CLOB)

#define TP_IS_DATETIME_TYPE(db_val_type) TP_IS_DATE_OR_TIME_TYPE (db_val_type)

#define TP_IMPLICIT_COERCION_NOT_ALLOWED(src_type, dest_type)		\
   ((TP_IS_CHAR_STRING(src_type) && !(TP_IS_CHAR_STRING(dest_type) ||	\
				      TP_IS_DATETIME_TYPE(dest_type) || \
				      TP_IS_NUMERIC_TYPE(dest_type) ||	\
				      dest_type == DB_TYPE_ENUMERATION)) ||\
    (!TP_IS_CHAR_STRING(src_type) && src_type != DB_TYPE_ENUMERATION &&	\
     TP_IS_CHAR_STRING(dest_type)) ||					\
    (TP_IS_LOB(src_type) || TP_IS_LOB(dest_type)))

/*
 * tp_value_string_to_double - Coerce a string to a double.
 *    return: NO_ERROR, ER_OUT_OF_VIRTUAL_MEMORY or ER_FAILED.
 *    src(in): string DB_VALUE
 *    result(in/out): float container
 * Note:
 *    Accepts strings that are not null terminated.
 */
int
tp_value_string_to_double (const DB_VALUE * value, DB_VALUE * result)
{
  DB_DATA_STATUS data_stat;
  double dbl;
  int ret;
  DB_TYPE type = DB_VALUE_TYPE (value);

  if (!TP_IS_CHAR_STRING (type))
    {
      DB_MAKE_DOUBLE (result, 0);
      return ER_FAILED;
    }

  ret = tp_atof (value, &dbl, &data_stat);
  if (ret != NO_ERROR)
    {
      DB_MAKE_DOUBLE (result, 0);
    }
  else
    {
      DB_MAKE_DOUBLE (result, dbl);
    }

  return ret;
}

static void
make_desired_string_db_value (DB_TYPE desired_type, const TP_DOMAIN * desired_domain, const char *new_string,
			      DB_VALUE * target, TP_DOMAIN_STATUS * status, DB_DATA_STATUS * data_stat)
{
  DB_VALUE temp;

  assert (desired_domain->collation_flag == TP_DOMAIN_COLL_NORMAL
	  || desired_domain->collation_flag == TP_DOMAIN_COLL_LEAVE);

  *status = DOMAIN_COMPATIBLE;
  switch (desired_type)
    {
    case DB_TYPE_CHAR:
      db_make_char (&temp, desired_domain->precision, new_string, strlen (new_string),
		    TP_DOMAIN_CODESET (desired_domain), TP_DOMAIN_COLLATION (desired_domain));
      break;
    case DB_TYPE_NCHAR:
      db_make_nchar (&temp, desired_domain->precision, new_string, strlen (new_string),
		     TP_DOMAIN_CODESET (desired_domain), TP_DOMAIN_COLLATION (desired_domain));
      break;
    case DB_TYPE_VARCHAR:
      db_make_varchar (&temp, desired_domain->precision, new_string, strlen (new_string),
		       TP_DOMAIN_CODESET (desired_domain), TP_DOMAIN_COLLATION (desired_domain));
      break;
    case DB_TYPE_VARNCHAR:
      db_make_varnchar (&temp, desired_domain->precision, new_string, strlen (new_string),
			TP_DOMAIN_CODESET (desired_domain), TP_DOMAIN_COLLATION (desired_domain));
      break;
    default:			/* Can't get here.  This just quiets the compiler */
      break;
    }

  temp.need_clear = true;
  if (db_char_string_coerce (&temp, target, data_stat) != NO_ERROR)
    {
      *status = DOMAIN_INCOMPATIBLE;
    }
  else
    {
      *status = DOMAIN_COMPATIBLE;
    }
  pr_clear_value (&temp);
}

/*
 * tp_value_coerce - Coerce a value into one of another domain.
 *    return: TP_DOMAIN_STATUS
 *    src(in): source value
 *    dest(out): destination value
 *    desired_domain(in): destination domain
 */
TP_DOMAIN_STATUS
tp_value_coerce (const DB_VALUE * src, DB_VALUE * dest, const TP_DOMAIN * desired_domain)
{
  return tp_value_cast (src, dest, desired_domain, true);
}

/*
 * tp_value_coerce_strict () - convert a value to desired domain without loss
 *			       of precision
 * return : error code or NO_ERROR
 * src (in)   : source value
 * dest (out) : destination value
 * desired_domain (in) : destination domain
 */
int
tp_value_coerce_strict (const DB_VALUE * src, DB_VALUE * dest, const TP_DOMAIN * desired_domain)
{
  DB_TYPE desired_type, original_type;
  int err = NO_ERROR;
  DB_VALUE temp, *target;

  /* A NULL src is allowed but destination remains NULL, not desired_domain */
  if (src == NULL || (original_type = DB_VALUE_TYPE (src)) == DB_TYPE_NULL)
    {
      db_make_null (dest);
      return err;
    }

  if (desired_domain == NULL)
    {
      db_make_null (dest);
      return ER_FAILED;
    }

  desired_type = TP_DOMAIN_TYPE (desired_domain);

  if (!TP_IS_NUMERIC_TYPE (desired_type) && !TP_IS_DATETIME_TYPE (desired_type))
    {
      db_make_null (dest);
      return ER_FAILED;
    }

  if (desired_type == original_type)
    {
      if (src != dest)
	{
	  pr_clone_value ((DB_VALUE *) src, dest);
	  return NO_ERROR;
	}
    }

  /* 
   * If src == dest, coerce into a temporary variable and
   * handle the conversion before returning.
   */
  if (src == dest)
    {
      target = &temp;
    }
  else
    {
      target = dest;
    }

  /* 
   * Initialize the destination domain, important for the
   * nm_ coercion functions which take domain information inside the
   * destination db value.
   */
  db_value_domain_init (target, desired_type, desired_domain->precision, desired_domain->scale);

  switch (desired_type)
    {
    case DB_TYPE_SHORT:
      switch (original_type)
	{
	case DB_TYPE_MONETARY:
	  {
	    double i = 0;
	    const double val = DB_GET_MONETARY (src)->amount;
	    if (OR_CHECK_SHORT_OVERFLOW (val))
	      {
		err = ER_FAILED;
		break;
	      }
	    if (modf (val, &i) != 0)
	      {
		err = ER_FAILED;
		break;
	      }
	    db_make_short (target, (short) i);
	    break;
	  }
	case DB_TYPE_INTEGER:
	  if (OR_CHECK_SHORT_OVERFLOW (DB_GET_INT (src)))
	    {
	      err = ER_FAILED;
	      break;
	    }
	  db_make_short (target, (short) DB_GET_INT (src));
	  break;
	case DB_TYPE_BIGINT:
	  if (OR_CHECK_SHORT_OVERFLOW (DB_GET_BIGINT (src)))
	    {
	      err = ER_FAILED;
	      break;
	    }
	  db_make_short (target, (short) DB_GET_BIGINT (src));
	  break;
	case DB_TYPE_FLOAT:
	  {
	    float i = 0;
	    const float val = DB_GET_FLOAT (src);
	    if (OR_CHECK_SHORT_OVERFLOW (val))
	      {
		err = ER_FAILED;
		break;
	      }
	    if (modff (val, &i) != 0)
	      {
		err = ER_FAILED;
		break;
	      }
	    db_make_short (target, (short) i);
	    break;
	  }
	case DB_TYPE_DOUBLE:
	  {
	    double i = 0;
	    const double val = DB_GET_DOUBLE (src);
	    if (OR_CHECK_SHORT_OVERFLOW (val))
	      {
		err = ER_FAILED;
		break;
	      }
	    if (modf (val, &i) != 0)
	      {
		err = ER_FAILED;
		break;
	      }
	    db_make_short (target, (short) i);
	    break;
	  }
	case DB_TYPE_NUMERIC:
	  err = numeric_db_value_coerce_from_num_strict ((DB_VALUE *) src, target);
	  break;
	case DB_TYPE_CHAR:
	case DB_TYPE_VARCHAR:
	case DB_TYPE_NCHAR:
	case DB_TYPE_VARNCHAR:
	  {
	    double num_value = 0.0, i = 0.0;
	    DB_DATA_STATUS data_stat = DATA_STATUS_OK;
	    if (tp_atof (src, &num_value, &data_stat) != NO_ERROR)
	      {
		err = ER_FAILED;
		break;
	      }
	    if (data_stat != DATA_STATUS_OK || OR_CHECK_SHORT_OVERFLOW (num_value))
	      {
		err = ER_FAILED;
		break;
	      }
	    if (modf (num_value, &i) != 0)
	      {
		err = ER_FAILED;
		break;
	      }
	    db_make_short (target, (short) i);
	    break;
	  }
	default:
	  err = ER_FAILED;
	  break;
	}
      break;

    case DB_TYPE_INTEGER:
      switch (original_type)
	{
	case DB_TYPE_SHORT:
	  db_make_int (target, (int) DB_GET_SHORT (src));
	  err = NO_ERROR;
	  break;
	case DB_TYPE_MONETARY:
	  {
	    double i = 0;
	    const double val = DB_GET_MONETARY (src)->amount;
	    if (OR_CHECK_INT_OVERFLOW (val))
	      {
		err = ER_FAILED;
		break;
	      }
	    if (modf (val, &i) != 0)
	      {
		err = ER_FAILED;
		break;
	      }
	    db_make_int (target, (int) i);
	    break;
	  }
	case DB_TYPE_BIGINT:
	  if (OR_CHECK_INT_OVERFLOW (DB_GET_BIGINT (src)))
	    {
	      err = ER_FAILED;
	      break;
	    }
	  db_make_int (target, (int) DB_GET_BIGINT (src));
	  break;
	case DB_TYPE_FLOAT:
	  {
	    float i = 0;
	    const float val = DB_GET_FLOAT (src);
	    if (OR_CHECK_INT_OVERFLOW (val))
	      {
		err = ER_FAILED;
		break;
	      }
	    if (modff (val, &i) != 0)
	      {
		err = ER_FAILED;
		break;
	      }
	    db_make_int (target, (int) i);
	    break;
	  }
	case DB_TYPE_DOUBLE:
	  {
	    double i = 0;
	    const double val = DB_GET_DOUBLE (src);
	    if (OR_CHECK_INT_OVERFLOW (val))
	      {
		err = ER_FAILED;
		break;
	      }
	    if (modf (val, &i) != 0)
	      {
		err = ER_FAILED;
		break;
	      }
	    db_make_int (target, (int) i);
	    break;
	  }
	case DB_TYPE_NUMERIC:
	  err = numeric_db_value_coerce_from_num_strict ((DB_VALUE *) src, target);
	  break;
	case DB_TYPE_CHAR:
	case DB_TYPE_VARCHAR:
	case DB_TYPE_NCHAR:
	case DB_TYPE_VARNCHAR:
	  {
	    double num_value = 0.0, i = 0.0;
	    DB_DATA_STATUS data_stat = DATA_STATUS_OK;
	    if (tp_atof (src, &num_value, &data_stat) != NO_ERROR)
	      {
		err = ER_FAILED;
		break;
	      }
	    if (data_stat != DATA_STATUS_OK || OR_CHECK_INT_OVERFLOW (num_value))
	      {
		err = ER_FAILED;
		break;
	      }
	    if (modf (num_value, &i) != 0)
	      {
		err = ER_FAILED;
		break;
	      }
	    db_make_int (target, (int) i);
	    break;
	  }
	default:
	  err = ER_FAILED;
	  break;
	}
      break;

    case DB_TYPE_BIGINT:
      switch (original_type)
	{
	case DB_TYPE_SHORT:
	  db_make_bigint (target, DB_GET_SHORT (src));
	  break;
	case DB_TYPE_INTEGER:
	  db_make_bigint (target, DB_GET_INT (src));
	  break;
	case DB_TYPE_MONETARY:
	  {
	    double i = 0;
	    const double val = DB_GET_MONETARY (src)->amount;
	    if (OR_CHECK_BIGINT_OVERFLOW (val))
	      {
		err = ER_FAILED;
		break;
	      }
	    if (modf (val, &i) != 0)
	      {
		err = ER_FAILED;
		break;
	      }
	    db_make_bigint (target, (DB_BIGINT) i);
	    break;
	  }
	  break;
	case DB_TYPE_FLOAT:
	  {
	    float i = 0;
	    const float val = DB_GET_FLOAT (src);
	    if (OR_CHECK_BIGINT_OVERFLOW (val))
	      {
		err = ER_FAILED;
		break;
	      }
	    if (modff (val, &i) != 0)
	      {
		err = ER_FAILED;
		break;
	      }
	    db_make_bigint (target, (DB_BIGINT) i);
	    break;
	  }
	case DB_TYPE_DOUBLE:
	  {
	    double i = 0;
	    const double val = DB_GET_DOUBLE (src);
	    if (OR_CHECK_BIGINT_OVERFLOW (val))
	      {
		err = ER_FAILED;
		break;
	      }
	    if (modf (val, &i) != 0)
	      {
		err = ER_FAILED;
		break;
	      }
	    db_make_bigint (target, (DB_BIGINT) i);
	    break;
	  }
	case DB_TYPE_NUMERIC:
	  err = numeric_db_value_coerce_from_num_strict ((DB_VALUE *) src, target);
	  break;
	case DB_TYPE_CHAR:
	case DB_TYPE_VARCHAR:
	case DB_TYPE_NCHAR:
	case DB_TYPE_VARNCHAR:
	  {
	    double num_value = 0.0, i = 0.0;
	    DB_DATA_STATUS data_stat = DATA_STATUS_OK;
	    if (tp_atof (src, &num_value, &data_stat) != NO_ERROR)
	      {
		err = ER_FAILED;
		break;
	      }
	    if (data_stat != DATA_STATUS_OK || OR_CHECK_BIGINT_OVERFLOW (num_value))
	      {
		err = ER_FAILED;
		break;
	      }
	    if (modf (num_value, &i) != 0)
	      {
		err = ER_FAILED;
		break;
	      }
	    db_make_bigint (target, (DB_BIGINT) i);
	    break;
	  }
	default:
	  err = ER_FAILED;
	  break;
	}
      break;

    case DB_TYPE_FLOAT:
      switch (original_type)
	{
	case DB_TYPE_SHORT:
	  db_make_float (target, (float) DB_GET_SHORT (src));
	  break;
	case DB_TYPE_INTEGER:
	  db_make_float (target, (float) DB_GET_INT (src));
	  break;
	case DB_TYPE_BIGINT:
	  db_make_float (target, (float) DB_GET_BIGINT (src));
	  break;
	case DB_TYPE_NUMERIC:
	  err = numeric_db_value_coerce_from_num_strict ((DB_VALUE *) src, target);
	  break;
	case DB_TYPE_CHAR:
	case DB_TYPE_VARCHAR:
	case DB_TYPE_NCHAR:
	case DB_TYPE_VARNCHAR:
	  {
	    double num_value = 0.0;
	    DB_DATA_STATUS data_stat = DATA_STATUS_OK;

	    if (tp_atof (src, &num_value, &data_stat) != NO_ERROR)
	      {
		err = ER_FAILED;
		break;
	      }

	    if (data_stat != DATA_STATUS_OK || OR_CHECK_FLOAT_OVERFLOW (num_value))
	      {
		err = ER_FAILED;
		break;
	      }
	    db_make_float (target, (float) num_value);
	    break;
	  }
	default:
	  err = ER_FAILED;
	  break;
	}
      break;

    case DB_TYPE_DOUBLE:
      switch (original_type)
	{
	case DB_TYPE_SHORT:
	  db_make_double (target, (double) DB_GET_SHORT (src));
	  break;
	case DB_TYPE_INTEGER:
	  db_make_double (target, (double) DB_GET_INT (src));
	  break;
	case DB_TYPE_BIGINT:
	  db_make_double (target, (double) DB_GET_BIGINT (src));
	  break;
	case DB_TYPE_FLOAT:
	  db_make_double (target, (double) DB_GET_FLOAT (src));
	  break;
	case DB_TYPE_MONETARY:
	  db_make_double (target, DB_GET_MONETARY (src)->amount);
	  break;
	case DB_TYPE_NUMERIC:
	  err = numeric_db_value_coerce_from_num_strict ((DB_VALUE *) src, target);
	  break;
	case DB_TYPE_CHAR:
	case DB_TYPE_VARCHAR:
	case DB_TYPE_NCHAR:
	case DB_TYPE_VARNCHAR:
	  {
	    DB_DATA_STATUS data_stat = DATA_STATUS_OK;
	    double num_value = 0.0;
	    if (tp_atof (src, &num_value, &data_stat) != NO_ERROR)
	      {
		err = ER_FAILED;
		break;
	      }
	    if (data_stat != DATA_STATUS_OK)
	      {
		err = ER_FAILED;
		break;
	      }
	    db_make_double (target, num_value);
	    break;
	  }
	default:
	  err = ER_FAILED;
	  break;
	}
      break;

    case DB_TYPE_NUMERIC:
      switch (original_type)
	{
	case DB_TYPE_CHAR:
	case DB_TYPE_VARCHAR:
	case DB_TYPE_NCHAR:
	case DB_TYPE_VARNCHAR:
	  {
	    if (tp_atonumeric (src, target) != NO_ERROR)
	      {
		err = ER_FAILED;
	      }
	    break;
	  }
	case DB_TYPE_SHORT:
	case DB_TYPE_INTEGER:
	case DB_TYPE_BIGINT:
	case DB_TYPE_NUMERIC:
	  {
	    DB_DATA_STATUS data_stat = DATA_STATUS_OK;
	    err = numeric_db_value_coerce_to_num ((DB_VALUE *) src, target, &data_stat);
	    if (data_stat != DATA_STATUS_OK)
	      {
		err = ER_FAILED;
		break;
	      }
	    break;
	  }
	default:
	  err = ER_FAILED;
	  break;
	}
      break;

    case DB_TYPE_MONETARY:
      switch (original_type)
	{
	case DB_TYPE_SHORT:
	  db_make_monetary (target, DB_CURRENCY_DEFAULT, (double) DB_GET_SHORT (src));
	  break;
	case DB_TYPE_INTEGER:
	  db_make_monetary (target, DB_CURRENCY_DEFAULT, (double) DB_GET_INT (src));
	  break;
	case DB_TYPE_BIGINT:
	  db_make_monetary (target, DB_CURRENCY_DEFAULT, (double) DB_GET_BIGINT (src));
	  break;
	case DB_TYPE_FLOAT:
	  db_make_monetary (target, DB_CURRENCY_DEFAULT, (double) DB_GET_FLOAT (src));
	  break;
	case DB_TYPE_DOUBLE:
	  db_make_monetary (target, DB_CURRENCY_DEFAULT, DB_GET_DOUBLE (src));
	  break;
	case DB_TYPE_NUMERIC:
	  err = numeric_db_value_coerce_from_num_strict ((DB_VALUE *) src, target);
	  break;
	case DB_TYPE_CHAR:
	case DB_TYPE_VARCHAR:
	case DB_TYPE_NCHAR:
	case DB_TYPE_VARNCHAR:
	  {
	    double num_value = 0.0;
	    DB_DATA_STATUS data_stat = DATA_STATUS_OK;
	    if (tp_atof (src, &num_value, &data_stat) != NO_ERROR)
	      {
		err = ER_FAILED;
		break;
	      }
	    if (data_stat == DATA_STATUS_TRUNCATED || data_stat == DATA_STATUS_NOT_CONSUMED)
	      {
		err = ER_FAILED;
		break;
	      }
	    db_make_monetary (target, DB_CURRENCY_DEFAULT, num_value);
	    break;
	  }
	default:
	  err = ER_FAILED;
	  break;
	}
      break;

    case DB_TYPE_TIME:
      switch (original_type)
	{
	case DB_TYPE_CHAR:
	case DB_TYPE_VARCHAR:
	case DB_TYPE_NCHAR:
	case DB_TYPE_VARNCHAR:
	  {
	    DB_TIME time = 0;
	    if (tp_atotime (src, &time) != NO_ERROR)
	      {
		err = ER_FAILED;
		break;
	      }
	    db_value_put_encoded_time (target, &time);
	    break;
	  }
	case DB_TYPE_TIMETZ:
	  {
	    DB_TIMETZ *time_tz = DB_GET_TIMETZ (src);
	    db_value_put_encoded_time (target, &time_tz->time);
	    break;
	  }
	case DB_TYPE_TIMELTZ:
	  {
	    DB_TIME *time = DB_GET_TIME (src);
	    db_value_put_encoded_time (target, time);
	    break;
	  }
	default:
	  err = ER_FAILED;
	  break;
	}
      break;

    case DB_TYPE_TIMETZ:
      switch (original_type)
	{
	case DB_TYPE_CHAR:
	case DB_TYPE_VARCHAR:
	case DB_TYPE_NCHAR:
	case DB_TYPE_VARNCHAR:
	  {
	    DB_TIMETZ time_tz = { 0, 0 };

	    if (tp_atotimetz (src, &time_tz, false) != NO_ERROR)
	      {
		err = ER_FAILED;
		break;
	      }
	    db_make_timetz (target, &time_tz);
	    break;
	  }
	case DB_TYPE_TIME:
	case DB_TYPE_TIMELTZ:
	  {
	    DB_TIMETZ time_tz = { 0, 0 };
	    DB_TIME *time = DB_GET_TIME (src);
	    bool time_is_utc = (original_type == DB_TYPE_TIMELTZ) ? true : false;

	    time_tz.time = *time;
	    if (tz_create_session_tzid_for_time (time, time_is_utc, &time_tz.tz_id) != NO_ERROR)
	      {
		err = ER_FAILED;
		break;
	      }

	    tz_tzid_convert_region_to_offset (&time_tz.tz_id);
	    db_make_timetz (target, &time_tz);
	    break;
	  }
	default:
	  err = ER_FAILED;
	  break;
	}
      break;

    case DB_TYPE_TIMELTZ:
      switch (original_type)
	{
	case DB_TYPE_CHAR:
	case DB_TYPE_VARCHAR:
	case DB_TYPE_NCHAR:
	case DB_TYPE_VARNCHAR:
	  {
	    DB_TIMETZ time_tz = { 0, 0 };

	    if (tp_atotimetz (src, &time_tz, true) != NO_ERROR)
	      {
		err = ER_FAILED;
		break;
	      }
	    /* store only time part in UTC */
	    db_make_timeltz (target, &time_tz.time);
	    break;
	  }
	case DB_TYPE_TIMETZ:
	  {
	    DB_TIMETZ *time_tz = DB_GET_TIMETZ (src);

	    assert (tz_check_geographic_tz (&time_tz->tz_id) == NO_ERROR);

	    /* copy time value (UTC) */
	    db_make_timeltz (target, &time_tz->time);
	    break;
	  }
	case DB_TYPE_TIME:
	  {
	    DB_TIME *time = DB_GET_TIME (src);
	    DB_TIMETZ time_tz;

	    if (tz_check_session_has_geographic_tz () != NO_ERROR)
	      {
		err = ER_FAILED;
		break;
	      }

	    err = tz_create_timetz_from_ses (time, &time_tz);
	    if (err != NO_ERROR)
	      {
		err = ER_FAILED;
		break;
	      }
	    db_make_timeltz (target, time);
	    break;
	  }
	default:
	  err = ER_FAILED;
	  break;
	}
      break;

    case DB_TYPE_DATE:
      switch (original_type)
	{
	case DB_TYPE_CHAR:
	case DB_TYPE_VARCHAR:
	case DB_TYPE_NCHAR:
	case DB_TYPE_VARNCHAR:
	  {
	    DB_DATE date = 0;
	    int year = 0, month = 0, day = 0;

	    if (tp_atodate (src, &date) != NO_ERROR)
	      {
		err = ER_FAILED;
		break;
	      }
	    db_value_put_encoded_date (target, &date);
	    break;
	  }
	case DB_TYPE_DATETIME:
	  {
	    DB_DATE v_date = 0;
	    DB_DATETIME *src_dt = NULL;

	    src_dt = DB_GET_DATETIME (src);
	    if (src_dt->time != 0)
	      {
		/* only "downcast" if time is 0 */
		err = ER_FAILED;
		break;
	      }
	    db_value_put_encoded_date (target, (DB_DATE *) (&src_dt->date));
	    break;
	  }
	case DB_TYPE_DATETIMELTZ:
	case DB_TYPE_DATETIMETZ:
	  {
	    DB_DATETIME *utc_dt_p;
	    DB_DATETIMETZ *dt_tz_p;
	    DB_DATETIME local_dt;
	    TZ_ID tz_id;

	    /* DATETIMELTZ and DATETIMETZ store in UTC, convert to session */
	    if (original_type == DB_TYPE_DATETIMELTZ)
	      {
		utc_dt_p = DB_GET_DATETIME (src);
		if (tz_create_session_tzid_for_datetime (utc_dt_p, true, &tz_id) != NO_ERROR)
		  {
		    err = ER_FAILED;
		    break;
		  }
	      }
	    else
	      {
		dt_tz_p = DB_GET_DATETIMETZ (src);
		utc_dt_p = &dt_tz_p->datetime;
		tz_id = dt_tz_p->tz_id;
	      }

	    if (tz_utc_datetimetz_to_local (utc_dt_p, &tz_id, &local_dt) != NO_ERROR)
	      {
		err = ER_FAILED;
		break;
	      }

	    if (local_dt.time != 0)
	      {
		/* only "downcast" if time is 0 */
		err = ER_FAILED;
		break;
	      }

	    db_value_put_encoded_date (target, (DB_DATE *) (&local_dt.date));
	    break;
	  }
	case DB_TYPE_TIMESTAMP:
	case DB_TYPE_TIMESTAMPLTZ:
	  {
	    DB_DATE date = 0;
	    DB_TIME time = 0;
	    DB_TIMESTAMP *ts = NULL;

	    ts = DB_GET_TIMESTAMP (src);
	    (void) db_timestamp_decode_ses (ts, &date, &time);
	    if (time != 0)
	      {
		/* only "downcast" if time is 0 */
		err = ER_FAILED;
		break;
	      }
	    db_value_put_encoded_date (target, &date);
	    break;
	  }
	case DB_TYPE_TIMESTAMPTZ:
	  {
	    DB_DATE date = 0;
	    DB_TIME time = 0;
	    DB_TIMESTAMPTZ *ts_tz = NULL;

	    ts_tz = DB_GET_TIMESTAMPTZ (src);
	    err = db_timestamp_decode_w_tz_id (&ts_tz->timestamp, &ts_tz->tz_id, &date, &time);
	    if (err != NO_ERROR || time != 0)
	      {
		/* only "downcast" if time is 0 */
		err = ER_FAILED;
		break;
	      }
	    db_value_put_encoded_date (target, &date);
	    break;
	  }
	default:
	  err = ER_FAILED;
	  break;
	}
      break;

    case DB_TYPE_DATETIME:
      switch (original_type)
	{
	case DB_TYPE_DATE:
	  {
	    DB_DATETIME datetime = { 0, 0 };
	    datetime.date = *DB_GET_DATE (src);
	    datetime.time = 0;
	    db_make_datetime (target, &datetime);
	    break;
	  }
	case DB_TYPE_DATETIMETZ:
	  {
	    DB_DATETIMETZ *dt_tz = DB_GET_DATETIMETZ (src);
	    db_make_datetime (target, &dt_tz->datetime);
	    break;
	  }
	case DB_TYPE_DATETIMELTZ:
	  {
	    DB_DATETIME *dt = DB_GET_DATETIME (src);
	    db_make_datetime (target, dt);
	    break;
	  }
	case DB_TYPE_VARCHAR:
	case DB_TYPE_CHAR:
	case DB_TYPE_NCHAR:
	case DB_TYPE_VARNCHAR:
	  {
	    DB_DATETIME datetime = { 0, 0 };
	    if (tp_atoudatetime (src, &datetime) != NO_ERROR)
	      {
		err = ER_FAILED;
		break;
	      }
	    db_make_datetime (target, &datetime);
	    break;
	  }
	case DB_TYPE_TIMESTAMP:
	case DB_TYPE_TIMESTAMPLTZ:
	  {
	    DB_DATETIME datetime = { 0, 0 };
	    DB_TIMESTAMP *utime = DB_GET_TIMESTAMP (src);
	    DB_DATE date;
	    DB_TIME time;

	    if (db_timestamp_decode_ses (utime, &date, &time) != NO_ERROR)
	      {
		err = ER_FAILED;
		break;
	      }
	    datetime.time = time * 1000;
	    datetime.date = date;
	    db_make_datetime (target, &datetime);
	    break;
	  }
	case DB_TYPE_TIMESTAMPTZ:
	  {
	    DB_DATETIME datetime = { 0, 0 };
	    DB_DATE date;
	    DB_TIME time;
	    DB_TIMESTAMPTZ *ts_tz = DB_GET_TIMESTAMPTZ (src);

	    if (db_timestamp_decode_w_tz_id (&ts_tz->timestamp, &ts_tz->tz_id, &date, &time) != NO_ERROR)
	      {
		err = ER_FAILED;
		break;
	      }

	    datetime.time = time * 1000;
	    datetime.date = date;
	    db_make_datetime (target, &datetime);
	    break;
	  }
	default:
	  err = ER_FAILED;
	  break;
	}
      break;

    case DB_TYPE_DATETIMETZ:
      switch (original_type)
	{
	case DB_TYPE_DATE:
	case DB_TYPE_DATETIME:
	  {
	    DB_DATETIMETZ dt_tz = DB_DATETIMETZ_INITIALIZER;

	    if (original_type == DB_TYPE_DATE)
	      {
		dt_tz.datetime.date = *DB_GET_DATE (src);
		dt_tz.datetime.time = 0;
	      }
	    else
	      {
		dt_tz.datetime = *DB_GET_DATETIME (src);
	      }

	    err = tz_create_datetimetz_from_ses (&(dt_tz.datetime), &dt_tz);
	    if (err == NO_ERROR)
	      {
		db_make_datetimetz (target, &dt_tz);
	      }
	    break;
	  }

	case DB_TYPE_DATETIMELTZ:
	  {
	    DB_DATETIMETZ dt_tz = DB_DATETIMETZ_INITIALIZER;
	    DB_DATETIME *dt = DB_GET_DATETIME (src);

	    dt_tz.datetime = *dt;
	    err = tz_create_session_tzid_for_datetime (dt, false, &dt_tz.tz_id);
	    if (err == NO_ERROR)
	      {
		db_make_datetimetz (target, &dt_tz);
	      }
	    break;
	  }
	case DB_TYPE_VARCHAR:
	case DB_TYPE_CHAR:
	case DB_TYPE_NCHAR:
	case DB_TYPE_VARNCHAR:
	  {
	    DB_DATETIMETZ dt_tz = DB_DATETIMETZ_INITIALIZER;

	    if (tp_atodatetimetz (src, &dt_tz) != NO_ERROR)
	      {
		err = ER_FAILED;
		break;
	      }

	    db_make_datetimetz (target, &dt_tz);
	  }
	  break;
	case DB_TYPE_TIMESTAMP:
	case DB_TYPE_TIMESTAMPLTZ:
	  {
	    DB_DATETIMETZ dt_tz = DB_DATETIMETZ_INITIALIZER;
	    DB_TIMESTAMP *utime = DB_GET_TIMESTAMP (src);
	    DB_DATE date;
	    DB_TIME time;

	    /* convert DT to TS in UTC reference */
	    db_timestamp_decode_utc (utime, &date, &time);
	    dt_tz.datetime.date = date;
	    dt_tz.datetime.time = time * 1000;
	    err = tz_create_session_tzid_for_datetime (&dt_tz.datetime, true, &(dt_tz.tz_id));
	    if (err == NO_ERROR)
	      {
		db_make_datetimetz (target, &dt_tz);
	      }
	    break;
	  }
	case DB_TYPE_TIMESTAMPTZ:
	  {
	    DB_DATETIMETZ dt_tz = DB_DATETIMETZ_INITIALIZER;
	    DB_TIMESTAMPTZ *ts_tz = DB_GET_TIMESTAMPTZ (src);
	    DB_DATE date;
	    DB_TIME time;

	    (void) db_timestamp_decode_utc (&ts_tz->timestamp, &date, &time);
	    dt_tz.datetime.time = time * 1000;
	    dt_tz.datetime.date = date;
	    dt_tz.tz_id = ts_tz->tz_id;
	    db_make_datetimetz (target, &dt_tz);
	    break;
	  }
	default:
	  err = ER_FAILED;
	  break;
	}
      break;

    case DB_TYPE_DATETIMELTZ:
      switch (original_type)
	{
	case DB_TYPE_DATE:
	case DB_TYPE_DATETIME:
	  {
	    DB_DATETIME datetime;
	    DB_DATETIMETZ dt_tz;

	    if (original_type == DB_TYPE_DATE)
	      {
		datetime.date = *DB_GET_DATE (src);
		datetime.time = 0;
	      }
	    else
	      {
		datetime = *DB_GET_DATETIME (src);
	      }

	    err = tz_create_datetimetz_from_ses (&datetime, &dt_tz);
	    if (err != NO_ERROR)
	      {
		err = ER_FAILED;
		break;
	      }

	    db_make_datetimeltz (target, &dt_tz.datetime);
	    break;
	  }
	case DB_TYPE_DATETIMETZ:
	  {
	    DB_DATETIMETZ *dt_tz = DB_GET_DATETIMETZ (src);

	    /* copy datetime (UTC) */
	    db_make_datetimeltz (target, &dt_tz->datetime);
	    break;
	  }
	case DB_TYPE_VARCHAR:
	case DB_TYPE_CHAR:
	case DB_TYPE_NCHAR:
	case DB_TYPE_VARNCHAR:
	  {
	    DB_DATETIMETZ dt_tz = DB_DATETIMETZ_INITIALIZER;

	    if (tp_atodatetimetz (src, &dt_tz) != NO_ERROR)
	      {
		err = ER_FAILED;
		break;
	      }
	    db_make_datetimeltz (target, &dt_tz.datetime);
	    break;
	  }
	case DB_TYPE_TIMESTAMP:
	case DB_TYPE_TIMESTAMPLTZ:
	  {
	    DB_DATETIME datetime = { 0, 0 };
	    DB_TIMESTAMP *utime = DB_GET_TIMESTAMP (src);
	    DB_DATE date;
	    DB_TIME time;

	    (void) db_timestamp_decode_utc (utime, &date, &time);
	    datetime.time = time * 1000;
	    datetime.date = date;
	    db_make_datetimeltz (target, &datetime);
	    break;
	  }
	case DB_TYPE_TIMESTAMPTZ:
	  {
	    DB_DATETIME datetime = { 0, 0 };
	    DB_TIMESTAMPTZ *ts_tz = DB_GET_TIMESTAMPTZ (src);
	    DB_DATE date;
	    DB_TIME time;

	    (void) db_timestamp_decode_utc (&ts_tz->timestamp, &date, &time);
	    datetime.time = time * 1000;
	    datetime.date = date;
	    db_make_datetimeltz (target, &datetime);
	    break;
	  }
	default:
	  err = ER_FAILED;
	  break;
	}
      break;

    case DB_TYPE_TIMESTAMP:
      switch (original_type)
	{
	case DB_TYPE_VARCHAR:
	case DB_TYPE_CHAR:
	case DB_TYPE_NCHAR:
	case DB_TYPE_VARNCHAR:
	  {
	    DB_TIMESTAMP ts = 0;

	    if (tp_atoutime (src, &ts) != NO_ERROR)
	      {
		err = ER_FAILED;
		break;
	      }
	    db_make_timestamp (target, ts);
	    break;
	  }
	case DB_TYPE_DATETIME:
	  {
	    DB_DATETIME dt = *DB_GET_DATETIME (src);
	    DB_DATE date = dt.date;
	    DB_TIME time = dt.time / 1000;
	    DB_TIMESTAMP ts = 0;

	    if (db_timestamp_encode_ses (&date, &time, &ts, NULL) != NO_ERROR)
	      {
		err = ER_FAILED;
		break;
	      }
	    db_make_timestamp (target, ts);
	    break;
	  }
	case DB_TYPE_DATETIMELTZ:
	  {
	    DB_DATETIME dt = *DB_GET_DATETIME (src);
	    DB_DATE date = dt.date;
	    DB_TIME time = dt.time / 1000;
	    DB_TIMESTAMP ts = 0;

	    if (db_timestamp_encode_utc (&date, &time, &ts) != NO_ERROR)
	      {
		err = ER_FAILED;
		break;
	      }
	    db_make_timestamp (target, ts);
	    break;
	  }

	case DB_TYPE_DATETIMETZ:
	  {
	    DB_DATETIMETZ *dt_tz = DB_GET_DATETIMETZ (src);
	    DB_DATE date = dt_tz->datetime.date;
	    DB_TIME time = dt_tz->datetime.time / 1000;
	    DB_TIMESTAMP ts = 0;

	    if (db_timestamp_encode_utc (&date, &time, &ts) != NO_ERROR)
	      {
		err = ER_FAILED;
		break;
	      }
	    db_make_timestamp (target, ts);
	    break;
	  }

	case DB_TYPE_DATE:
	  {
	    DB_TIME tm = 0;
	    DB_DATE date = *DB_GET_DATE (src);
	    DB_TIMESTAMP ts = 0;

	    db_time_encode (&tm, 0, 0, 0);
	    if (db_timestamp_encode_ses (&date, &tm, &ts, NULL) != NO_ERROR)
	      {
		err = ER_FAILED;
		break;
	      }
	    db_make_timestamp (target, ts);
	    break;
	  }

	case DB_TYPE_TIMESTAMPTZ:
	  {
	    DB_TIMESTAMPTZ *ts_tz = DB_GET_TIMESTAMPTZ (src);

	    /* copy timestamp value (UTC) */
	    db_make_timestamp (target, ts_tz->timestamp);
	    break;
	  }

	case DB_TYPE_TIMESTAMPLTZ:
	  {
	    DB_TIMESTAMP *ts = DB_GET_TIMESTAMP (src);

	    /* copy timestamp value (UTC) */
	    db_make_timestamp (target, *ts);
	    break;
	  }

	default:
	  err = ER_FAILED;
	  break;
	}
      break;

    case DB_TYPE_TIMESTAMPLTZ:
      switch (original_type)
	{
	case DB_TYPE_VARCHAR:
	case DB_TYPE_CHAR:
	case DB_TYPE_NCHAR:
	case DB_TYPE_VARNCHAR:
	  {
	    DB_TIMESTAMPTZ ts_tz = { 0, 0 };

	    if (tp_atotimestamptz (src, &ts_tz) != NO_ERROR)
	      {
		err = ER_FAILED;
		break;
	      }
	    db_make_timestampltz (target, ts_tz.timestamp);
	    break;
	  }
	case DB_TYPE_DATETIME:
	  {
	    DB_DATETIME dt = *DB_GET_DATETIME (src);
	    DB_DATE date = dt.date;
	    DB_TIME time = dt.time / 1000;
	    DB_TIMESTAMP ts = 0;

	    if (db_timestamp_encode_ses (&date, &time, &ts, NULL) != NO_ERROR)
	      {
		err = ER_FAILED;
		break;
	      }
	    db_make_timestampltz (target, ts);
	    break;
	  }
	case DB_TYPE_DATETIMELTZ:
	  {
	    DB_DATETIME dt = *DB_GET_DATETIME (src);
	    DB_DATE date = dt.date;
	    DB_TIME time = dt.time / 1000;
	    DB_TIMESTAMP ts = 0;

	    if (db_timestamp_encode_utc (&date, &time, &ts) != NO_ERROR)
	      {
		err = ER_FAILED;
		break;
	      }
	    db_make_timestampltz (target, ts);
	    break;
	  }

	case DB_TYPE_DATETIMETZ:
	  {
	    DB_DATETIMETZ *dt_tz = DB_GET_DATETIMETZ (src);
	    DB_DATE date = dt_tz->datetime.date;
	    DB_TIME time = dt_tz->datetime.time / 1000;
	    DB_TIMESTAMP ts = 0;

	    if (db_timestamp_encode_utc (&date, &time, &ts) != NO_ERROR)
	      {
		err = ER_FAILED;
		break;
	      }
	    db_make_timestampltz (target, ts);
	    break;
	  }

	case DB_TYPE_DATE:
	  {
	    DB_TIME tm = 0;
	    DB_DATE date = *DB_GET_DATE (src);
	    DB_TIMESTAMP ts = 0;

	    db_time_encode (&tm, 0, 0, 0);
	    if (db_timestamp_encode_ses (&date, &tm, &ts, NULL) != NO_ERROR)
	      {
		err = ER_FAILED;
		break;
	      }
	    db_make_timestampltz (target, ts);
	    break;
	  }

	case DB_TYPE_TIMESTAMP:
	  {
	    DB_TIMESTAMP *ts = DB_GET_TIMESTAMP (src);

	    /* copy val timestamp value (UTC) */
	    db_make_timestampltz (target, *ts);
	    break;
	  }

	case DB_TYPE_TIMESTAMPTZ:
	  {
	    DB_TIMESTAMPTZ *ts_tz = DB_GET_TIMESTAMPTZ (src);

	    /* copy val timestamp value (UTC) */
	    db_make_timestampltz (target, ts_tz->timestamp);
	    break;
	  }

	default:
	  err = ER_FAILED;
	  break;
	}
      break;

    case DB_TYPE_TIMESTAMPTZ:
      switch (original_type)
	{
	case DB_TYPE_VARCHAR:
	case DB_TYPE_CHAR:
	case DB_TYPE_NCHAR:
	case DB_TYPE_VARNCHAR:
	  {
	    DB_TIMESTAMPTZ ts_tz = { 0, 0 };

	    if (tp_atotimestamptz (src, &ts_tz) != NO_ERROR)
	      {
		err = ER_FAILED;
		break;
	      }
	    db_make_timestamptz (target, &ts_tz);
	    break;
	  }
	case DB_TYPE_DATETIME:
	  {
	    DB_TIMESTAMPTZ ts_tz = { 0, 0 };
	    DB_DATETIME dt = *DB_GET_DATETIME (src);
	    DB_DATE date = dt.date;
	    DB_TIME time = dt.time / 1000;

	    if (db_timestamp_encode_ses (&date, &time, &ts_tz.timestamp, &ts_tz.tz_id) != NO_ERROR)
	      {
		err = ER_FAILED;
		break;
	      }
	    db_make_timestamptz (target, &ts_tz);
	    break;
	  }

	case DB_TYPE_DATETIMELTZ:
	  {
	    DB_TIMESTAMPTZ ts_tz = { 0, 0 };
	    DB_DATETIME dt = *DB_GET_DATETIME (src);
	    DB_DATE date = dt.date;
	    DB_TIME time = dt.time / 1000;

	    if (db_timestamp_encode_utc (&date, &time, &ts_tz.timestamp) != NO_ERROR)
	      {
		err = ER_FAILED;
		break;
	      }
	    ts_tz.tz_id = *tz_get_utc_tz_id ();
	    db_make_timestamptz (target, &ts_tz);
	    break;
	  }

	case DB_TYPE_DATETIMETZ:
	  {
	    DB_TIMESTAMPTZ ts_tz = { 0, 0 };
	    DB_DATETIMETZ *dt_tz = DB_GET_DATETIMETZ (src);
	    DB_DATE date = dt_tz->datetime.date;
	    DB_TIME time = dt_tz->datetime.time / 1000;

	    if (db_timestamp_encode_utc (&date, &time, &ts_tz.timestamp) != NO_ERROR)
	      {
		err = ER_FAILED;
		break;
	      }
	    ts_tz.tz_id = dt_tz->tz_id;
	    db_make_timestamptz (target, &ts_tz);
	    break;
	  }

	case DB_TYPE_DATE:
	  {
	    DB_TIMESTAMPTZ ts_tz = { 0, 0 };
	    DB_TIME tm = 0;
	    DB_DATE date = *DB_GET_DATE (src);

	    db_time_encode (&tm, 0, 0, 0);
	    if (db_timestamp_encode_ses (&date, &tm, &ts_tz.timestamp, &ts_tz.tz_id) != NO_ERROR)
	      {
		err = ER_FAILED;
		break;
	      }
	    db_make_timestamptz (target, &ts_tz);
	    break;
	  }

	case DB_TYPE_TIMESTAMP:
	case DB_TYPE_TIMESTAMPLTZ:
	  {
	    DB_TIMESTAMPTZ ts_tz = { 0, 0 };

	    ts_tz.timestamp = *DB_GET_TIMESTAMP (src);

	    err = tz_create_session_tzid_for_timestamp (&(ts_tz.timestamp), &(ts_tz.tz_id));

	    if (err != NO_ERROR)
	      {
		err = ER_FAILED;
		break;
	      }
	    db_make_timestamptz (target, &ts_tz);
	    break;
	  }

	default:
	  err = ER_FAILED;
	  break;
	}
      break;
    default:
      err = ER_FAILED;
      break;
    }

  if (err == ER_FAILED)
    {
      /* the above code might have set an error message but we don't want to propagate it in this context */
      er_clear ();
    }

  return err;
}

/*
 * tp_value_coerce_internal - Coerce a value into one of another domain.
 *    return: error code
 *    src(in): source value
 *    dest(out): destination value
 *    desired_domain(in): destination domain
 *    coercion_mode(in): flag for the coercion mode
 *    do_domain_select(in): flag for select appropriate domain from
 *                          'desired_domain'
 *    preserve_domain(in): flag to preserve dest's domain
 */
static TP_DOMAIN_STATUS
tp_value_cast_internal (const DB_VALUE * src, DB_VALUE * dest, const TP_DOMAIN * desired_domain,
			const TP_COERCION_MODE coercion_mode, bool do_domain_select, bool preserve_domain)
{
  DB_TYPE desired_type, original_type;
  int err;
  TP_DOMAIN_STATUS status;
  TP_DOMAIN *best, *p_tmp_desired_domain;
  TP_DOMAIN tmp_desired_domain;
  const DB_MONETARY *v_money;
  DB_UTIME v_utime;
  DB_TIMESTAMPTZ v_timestamptz;
  DB_DATETIME v_datetime;
  DB_DATETIMETZ v_datetimetz;
  DB_TIME v_time;
  DB_TIMETZ v_timetz;
  DB_DATE v_date;
  DB_DATA_STATUS data_stat;
  DB_VALUE temp, *target;
  int hour, minute, second, millisecond;
  int year, month, day;
  TZ_ID ses_tz_id;
  DB_VALUE src_replacement;

  db_make_null (&src_replacement);

  err = NO_ERROR;
  status = DOMAIN_COMPATIBLE;

  if (desired_domain == NULL)
    {
      db_make_null (dest);
      return DOMAIN_INCOMPATIBLE;
    }

  /* If more than one destination domain, select the most appropriate */
  if (do_domain_select)
    {
      if (desired_domain->next != NULL)
	{
	  best = tp_domain_select (desired_domain, src, 1, TP_ANY_MATCH);
	  if (best != NULL)
	    {
	      desired_domain = best;
	    }
	}
    }
  desired_type = TP_DOMAIN_TYPE (desired_domain);

  /* A NULL src is allowed but destination remains NULL, not desired_domain */
  if (src == NULL || (original_type = DB_VALUE_TYPE (src)) == DB_TYPE_NULL)
    {
      if (preserve_domain)
	{
	  db_value_domain_init (dest, desired_type, desired_domain->precision, desired_domain->scale);
	  db_value_put_null (dest);
	}
      else
	{
	  db_make_null (dest);
	}
      return status;
    }

  if (desired_type != original_type && original_type == DB_TYPE_JSON)
    {
      /* TODO this is very hackish,
       * we really need to split this function up
       */
      DB_JSON_TYPE json_type = db_json_get_type (DB_GET_JSON_DOCUMENT (src));
      JSON_DOC *src_doc = DB_GET_JSON_DOCUMENT (src);
      TP_DOMAIN_STATUS domain_status;

      switch (json_type)
	{
	case DB_JSON_DOUBLE:
	  db_make_double (&src_replacement, db_json_get_double_from_document (src_doc));
	  break;
	case DB_JSON_INT:
	  db_make_int (&src_replacement, db_json_get_int_from_document (src_doc));
	  break;
	case DB_JSON_STRING:
	  db_make_string (&src_replacement, db_json_get_string_from_document (src_doc));
	  src_replacement.need_clear = true;
	  break;
	default:
	  /* do nothing */
	  break;
	}

      if (json_type != DB_JSON_ARRAY && json_type != DB_JSON_OBJECT)
	{
	  original_type = DB_VALUE_TYPE (&src_replacement);
	  src = &src_replacement;
	}
    }

  if (desired_type == original_type)
    {
      /* 
       * If there is an easy to check exact match on a non-parameterized
       * domain, just do a simple clone of the value.
       */
      if (!desired_domain->is_parameterized)
	{
	  if (src != dest)
	    {
	      pr_clone_value ((DB_VALUE *) src, dest);
	    }
	  return status;
	}
      else
	{			/* is parameterized domain */
	  switch (desired_type)
	    {
	    case DB_TYPE_NUMERIC:
	      if (desired_domain->precision == DB_VALUE_PRECISION (src)
		  && desired_domain->scale == DB_VALUE_SCALE (src))
		{
		  if (src != dest)
		    {
		      pr_clone_value ((DB_VALUE *) src, dest);
		    }
		  return (status);
		}
	      break;
	    case DB_TYPE_OID:
	      if (src != dest)
		{
		  pr_clone_value ((DB_VALUE *) src, dest);
		}
	      return (status);
	    case DB_TYPE_JSON:
	      if (desired_domain->json_validator != NULL
		  && db_json_validate_doc (desired_domain->json_validator, src->data.json.document) != NO_ERROR)
		{
		  ASSERT_ERROR ();
		  return DOMAIN_ERROR;
		}
	      pr_clone_value ((DB_VALUE *) src, dest);
	      return (status);
	    default:
	      /* pr_is_string_type(desired_type) - NEED MORE CONSIDERATION */
	      break;
	    }
	}
    }

  /* 
   * If the coercion_mode is TP_IMPLICIT_COERCION, check to see if the original
   * type can be implicitly coerced to the desired_type.
   *
   * (Note: This macro only picks up only coercions that are not allowed
   *        implicitly but are allowed explicitly.)
   */
  if (coercion_mode == TP_IMPLICIT_COERCION)
    {
      if (TP_IMPLICIT_COERCION_NOT_ALLOWED (original_type, desired_type))
	{
	  if (preserve_domain)
	    {
	      db_value_domain_init (dest, desired_type, desired_domain->precision, desired_domain->scale);
	      db_value_put_null (dest);
	    }
	  else
	    {
	      db_make_null (dest);
	    }
	  return DOMAIN_INCOMPATIBLE;
	}
    }

  /* 
   * If src == dest, coerce into a temporary variable and
   * handle the conversion before returning.
   */
  if (src == dest)
    {
      target = &temp;
    }
  else
    {
      target = dest;
    }

  /* 
   * Initialize the destination domain, important for the
   * nm_ coercion functions thich take domain information inside the
   * destination db value.
   */
  db_value_domain_init (target, desired_type, desired_domain->precision, desired_domain->scale);

  if (TP_IS_CHAR_TYPE (desired_type))
    {
      if (desired_domain->collation_flag == TP_DOMAIN_COLL_ENFORCE)
	{
	  if (TP_IS_CHAR_TYPE (original_type))
	    {
	      db_string_put_cs_and_collation (target, TP_DOMAIN_CODESET (desired_domain),
					      TP_DOMAIN_COLLATION (desired_domain));

	      /* create a domain from source value */
	      p_tmp_desired_domain = tp_domain_resolve_value ((DB_VALUE *) src, &tmp_desired_domain);
	      p_tmp_desired_domain->codeset = TP_DOMAIN_CODESET (desired_domain);
	      p_tmp_desired_domain->collation_id = TP_DOMAIN_COLLATION (desired_domain);

	      desired_domain = p_tmp_desired_domain;
	    }
	  else if (TP_IS_SET_TYPE (original_type))
	    {
	      TP_DOMAIN *curr_set_dom;
	      TP_DOMAIN *elem_dom;
	      TP_DOMAIN *new_elem_dom;
	      TP_DOMAIN *save_elem_dom_next;

	      /* source value already exists, we expect that a collection domain already exists and is cached */
	      curr_set_dom = tp_domain_resolve_value ((DB_VALUE *) src, NULL);
	      elem_dom = curr_set_dom->setdomain;
	      curr_set_dom->setdomain = NULL;

	      /* copy only parent collection domain */
	      p_tmp_desired_domain = tp_domain_copy (curr_set_dom, false);
	      curr_set_dom->setdomain = elem_dom;
	      while (elem_dom != NULL)
		{
		  /* create a new domain from this */
		  save_elem_dom_next = elem_dom->next;
		  elem_dom->next = NULL;
		  new_elem_dom = tp_domain_copy (elem_dom, false);
		  elem_dom->next = save_elem_dom_next;

		  if (TP_IS_CHAR_TYPE (TP_DOMAIN_TYPE (elem_dom)))
		    {
		      /* for string domains overwrite collation */
		      new_elem_dom->collation_id = TP_DOMAIN_COLLATION (desired_domain);
		      new_elem_dom->codeset = TP_DOMAIN_CODESET (desired_domain);
		    }

		  tp_domain_add (&(p_tmp_desired_domain->setdomain), new_elem_dom);
		  elem_dom = elem_dom->next;
		}

	      desired_domain = p_tmp_desired_domain;
	    }
	  else
	    {
	      /* ENUM values are included here (cannot be HV) */
	      /* source value does not have collation, we leave it as it is */
	      if (src != dest)
		{
		  pr_clone_value ((DB_VALUE *) src, dest);
		}
	      return DOMAIN_COMPATIBLE;
	    }
	  desired_type = TP_DOMAIN_TYPE (desired_domain);
	}
      else if (desired_domain->collation_flag == TP_DOMAIN_COLL_NORMAL)
	{
	  db_string_put_cs_and_collation (target, TP_DOMAIN_CODESET (desired_domain),
					  TP_DOMAIN_COLLATION (desired_domain));
	}
      else
	{
	  assert (desired_domain->collation_flag == TP_DOMAIN_COLL_LEAVE);
	  if (TP_IS_CHAR_TYPE (original_type))
	    {
	      db_string_put_cs_and_collation (target, DB_GET_STRING_CODESET (src), DB_GET_STRING_COLLATION (src));
	    }
	}
    }

  switch (desired_type)
    {
    case DB_TYPE_SHORT:
      switch (original_type)
	{
	case DB_TYPE_MONETARY:
	  v_money = DB_GET_MONETARY (src);
	  if (OR_CHECK_SHORT_OVERFLOW (v_money->amount))
	    {
	      status = DOMAIN_OVERFLOW;
	    }
	  else
	    {
	      db_make_short (target, (short) ROUND (v_money->amount));
	    }
	  break;
	case DB_TYPE_INTEGER:
	  if (OR_CHECK_SHORT_OVERFLOW (DB_GET_INT (src)))
	    {
	      status = DOMAIN_OVERFLOW;
	    }
	  else
	    {
	      db_make_short (target, DB_GET_INT (src));
	    }
	  break;
	case DB_TYPE_BIGINT:
	  if (OR_CHECK_SHORT_OVERFLOW (DB_GET_BIGINT (src)))
	    {
	      status = DOMAIN_OVERFLOW;
	    }
	  else
	    {
	      db_make_short (target, (short) DB_GET_BIGINT (src));
	    }
	  break;
	case DB_TYPE_FLOAT:
	  if (OR_CHECK_SHORT_OVERFLOW (DB_GET_FLOAT (src)))
	    {
	      status = DOMAIN_OVERFLOW;
	    }
	  else
	    {
	      db_make_short (target, (short) ROUND (DB_GET_FLOAT (src)));
	    }
	  break;
	case DB_TYPE_DOUBLE:
	  if (OR_CHECK_SHORT_OVERFLOW (DB_GET_DOUBLE (src)))
	    {
	      status = DOMAIN_OVERFLOW;
	    }
	  else
	    {
	      db_make_short (target, (short) ROUND (DB_GET_DOUBLE (src)));
	    }
	  break;
	case DB_TYPE_NUMERIC:
	  status = (TP_DOMAIN_STATUS) numeric_db_value_coerce_from_num ((DB_VALUE *) src, target, &data_stat);
	  if (status != NO_ERROR)
	    {
	      status = DOMAIN_OVERFLOW;
	    }
	  break;
	case DB_TYPE_CHAR:
	case DB_TYPE_VARCHAR:
	case DB_TYPE_NCHAR:
	case DB_TYPE_VARNCHAR:
	  {
	    double num_value = 0.0;

	    if (tp_atof (src, &num_value, &data_stat) != NO_ERROR || data_stat == DATA_STATUS_NOT_CONSUMED)
	      {
		if (er_errid () != NO_ERROR)	/* i.e, malloc failure */
		  {
		    return DOMAIN_ERROR;
		  }
		status = DOMAIN_INCOMPATIBLE;	/* conversion error */
		break;
	      }

	    if (data_stat == DATA_STATUS_TRUNCATED || OR_CHECK_SHORT_OVERFLOW (num_value))
	      {
		status = DOMAIN_OVERFLOW;
	      }
	    else
	      {
		db_make_short (target, (short) ROUND (num_value));
	      }
	    break;
	  }
	case DB_TYPE_ENUMERATION:
	  db_make_short (target, DB_GET_ENUM_SHORT (src));
	  break;
	default:
	  status = DOMAIN_INCOMPATIBLE;
	  break;
	}
      break;

    case DB_TYPE_INTEGER:
      switch (original_type)
	{
	case DB_TYPE_SHORT:
	  db_make_int (target, DB_GET_SHORT (src));
	  break;
	case DB_TYPE_BIGINT:
	  if (OR_CHECK_INT_OVERFLOW (DB_GET_BIGINT (src)))
	    {
	      status = DOMAIN_OVERFLOW;
	    }
	  else
	    {
	      db_make_int (target, (int) DB_GET_BIGINT (src));
	    }
	  break;
	case DB_TYPE_MONETARY:
	  v_money = DB_GET_MONETARY (src);
	  if (OR_CHECK_INT_OVERFLOW (v_money->amount))
	    {
	      status = DOMAIN_OVERFLOW;
	    }
	  else
	    {
	      db_make_int (target, (int) ROUND (v_money->amount));
	    }
	  break;
	case DB_TYPE_FLOAT:
	  {
	    int tmp_int;
	    float tmp_float;

	    if (OR_CHECK_INT_OVERFLOW (DB_GET_FLOAT (src)))
	      {
		status = DOMAIN_OVERFLOW;
	      }
	    else
	      {
		tmp_float = DB_GET_FLOAT (src);
		tmp_int = (int) ROUND (tmp_float);

#if defined(AIX)
		/* in AIX, float/double to int will not overflow, make it the same as linux. */
		if (tmp_float == (float) DB_INT32_MAX)
		  {
		    tmp_int = DB_INT32_MIN;
		  }
#endif

		if (OR_CHECK_ASSIGN_OVERFLOW (tmp_int, tmp_float))
		  {
		    status = DOMAIN_OVERFLOW;
		  }
		else
		  {
		    db_make_int (target, tmp_int);
		  }
	      }
	  }
	  break;
	case DB_TYPE_DOUBLE:
	  if (OR_CHECK_INT_OVERFLOW (DB_GET_DOUBLE (src)))
	    {
	      status = DOMAIN_OVERFLOW;
	    }
	  else
	    {
	      db_make_int (target, (int) ROUND (DB_GET_DOUBLE (src)));
	    }
	  break;
	case DB_TYPE_NUMERIC:
	  status = (TP_DOMAIN_STATUS) numeric_db_value_coerce_from_num ((DB_VALUE *) src, target, &data_stat);
	  if (status != NO_ERROR)
	    {
	      status = DOMAIN_OVERFLOW;
	    }
	  break;
	case DB_TYPE_CHAR:
	case DB_TYPE_VARCHAR:
	case DB_TYPE_NCHAR:
	case DB_TYPE_VARNCHAR:
	  {
	    double num_value = 0.0;

	    if (tp_atof (src, &num_value, &data_stat) != NO_ERROR || data_stat == DATA_STATUS_NOT_CONSUMED)
	      {
		if (er_errid () != NO_ERROR)	/* i.e, malloc failure */
		  {
		    return DOMAIN_ERROR;
		  }
		status = DOMAIN_INCOMPATIBLE;	/* conversion error */
		break;
	      }

	    if (data_stat == DATA_STATUS_TRUNCATED || OR_CHECK_INT_OVERFLOW (num_value))
	      {
		status = DOMAIN_OVERFLOW;
	      }
	    else
	      {
		db_make_int (target, (int) ROUND (num_value));
	      }
	    break;
	  }
	case DB_TYPE_ENUMERATION:
	  db_make_int (target, DB_GET_ENUM_SHORT (src));
	  break;
	default:
	  status = DOMAIN_INCOMPATIBLE;
	  break;
	}
      break;

    case DB_TYPE_BIGINT:
      switch (original_type)
	{
	case DB_TYPE_SHORT:
	  db_make_bigint (target, DB_GET_SHORT (src));
	  break;
	case DB_TYPE_INTEGER:
	  db_make_bigint (target, DB_GET_INT (src));
	  break;
	case DB_TYPE_MONETARY:
	  {
	    DB_BIGINT tmp_bi;

	    v_money = DB_GET_MONETARY (src);
	    if (OR_CHECK_BIGINT_OVERFLOW (v_money->amount))
	      {
		status = DOMAIN_OVERFLOW;
	      }
	    else
	      {
		tmp_bi = (DB_BIGINT) ROUND (v_money->amount);
		if (OR_CHECK_ASSIGN_OVERFLOW (tmp_bi, v_money->amount))
		  {
		    status = DOMAIN_OVERFLOW;
		  }
		else
		  {
		    db_make_bigint (target, tmp_bi);
		  }
	      }
	  }
	  break;
	case DB_TYPE_FLOAT:
	  {
	    float tmp_float;
	    DB_BIGINT tmp_bi;

	    if (OR_CHECK_BIGINT_OVERFLOW (DB_GET_FLOAT (src)))
	      {
		status = DOMAIN_OVERFLOW;
	      }
	    else
	      {
		tmp_float = DB_GET_FLOAT (src);
		tmp_bi = (DB_BIGINT) ROUND (tmp_float);

#if defined(AIX)
		/* in AIX, float/double to int64 will not overflow, make it the same as linux. */
		if (tmp_float == (float) DB_BIGINT_MAX)
		  {
		    tmp_bi = DB_BIGINT_MIN;
		  }
#endif
		if (OR_CHECK_ASSIGN_OVERFLOW (tmp_bi, tmp_float))
		  {
		    status = DOMAIN_OVERFLOW;
		  }
		else
		  {
		    db_make_bigint (target, tmp_bi);
		  }
	      }
	  }
	  break;
	case DB_TYPE_DOUBLE:
	  {
	    double tmp_double;
	    DB_BIGINT tmp_bi;

	    if (OR_CHECK_BIGINT_OVERFLOW (DB_GET_DOUBLE (src)))
	      {
		status = DOMAIN_OVERFLOW;
	      }
	    else
	      {
		tmp_double = DB_GET_DOUBLE (src);
		tmp_bi = (DB_BIGINT) ROUND (tmp_double);

#if defined(AIX)
		/* in AIX, float/double to int64 will not overflow, make it the same as linux. */
		if (tmp_double == (double) DB_BIGINT_MAX)
		  {
		    tmp_bi = DB_BIGINT_MIN;
		  }
#endif
		if (OR_CHECK_ASSIGN_OVERFLOW (tmp_bi, tmp_double))
		  {
		    status = DOMAIN_OVERFLOW;
		  }
		else
		  {
		    db_make_bigint (target, tmp_bi);
		  }
	      }
	  }
	  break;
	case DB_TYPE_NUMERIC:
	  status = (TP_DOMAIN_STATUS) numeric_db_value_coerce_from_num ((DB_VALUE *) src, target, &data_stat);
	  if (status != NO_ERROR)
	    {
	      status = DOMAIN_OVERFLOW;
	    }
	  break;
	case DB_TYPE_CHAR:
	case DB_TYPE_VARCHAR:
	case DB_TYPE_NCHAR:
	case DB_TYPE_VARNCHAR:
	  {
	    DB_BIGINT num_value = 0;

	    if (tp_atobi (src, &num_value, &data_stat) != NO_ERROR)
	      {
		if (er_errid () != NO_ERROR)	/* i.e, malloc failure */
		  {
		    return DOMAIN_ERROR;
		  }
		status = DOMAIN_INCOMPATIBLE;	/* conversion error */
		break;
	      }

	    if (data_stat == DATA_STATUS_TRUNCATED)
	      {
		status = DOMAIN_OVERFLOW;
		break;
	      }
	    db_make_bigint (target, num_value);
	    break;
	  }
	case DB_TYPE_ENUMERATION:
	  db_make_bigint (target, DB_GET_ENUM_SHORT (src));
	  break;
	default:
	  status = DOMAIN_INCOMPATIBLE;
	  break;
	}
      break;

    case DB_TYPE_FLOAT:
      switch (original_type)
	{
	case DB_TYPE_SHORT:
	  db_make_float (target, (float) DB_GET_SHORT (src));
	  break;
	case DB_TYPE_INTEGER:
	  db_make_float (target, (float) DB_GET_INT (src));
	  break;
	case DB_TYPE_BIGINT:
	  db_make_float (target, (float) DB_GET_BIGINT (src));
	  break;
	case DB_TYPE_DOUBLE:
	  if (OR_CHECK_FLOAT_OVERFLOW (DB_GET_DOUBLE (src)))
	    {
	      status = DOMAIN_OVERFLOW;
	    }
	  else
	    {
	      db_make_float (target, (float) DB_GET_DOUBLE (src));
	    }
	  break;
	case DB_TYPE_MONETARY:
	  v_money = DB_GET_MONETARY (src);
	  if (OR_CHECK_FLOAT_OVERFLOW (v_money->amount))
	    {
	      status = DOMAIN_OVERFLOW;
	    }
	  else
	    {
	      db_make_float (target, (float) v_money->amount);
	    }
	  break;
	case DB_TYPE_NUMERIC:
	  status = (TP_DOMAIN_STATUS) numeric_db_value_coerce_from_num ((DB_VALUE *) src, target, &data_stat);
	  if (status != NO_ERROR)
	    {
	      status = DOMAIN_OVERFLOW;
	    }
	  break;
	case DB_TYPE_CHAR:
	case DB_TYPE_VARCHAR:
	case DB_TYPE_NCHAR:
	case DB_TYPE_VARNCHAR:
	  {
	    double num_value = 0.0;

	    if (tp_atof (src, &num_value, &data_stat) != NO_ERROR || data_stat == DATA_STATUS_NOT_CONSUMED)
	      {
		if (er_errid () != NO_ERROR)	/* i.e, malloc failure */
		  {
		    return DOMAIN_ERROR;
		  }
		status = DOMAIN_INCOMPATIBLE;	/* conversion error */
		break;
	      }

	    if (data_stat == DATA_STATUS_TRUNCATED || OR_CHECK_FLOAT_OVERFLOW (num_value))
	      {
		status = DOMAIN_OVERFLOW;
	      }
	    else
	      {
		db_make_float (target, (float) num_value);
	      }
	    break;
	  }
	case DB_TYPE_ENUMERATION:
	  db_make_float (target, (float) DB_GET_ENUM_SHORT (src));
	  break;
	default:
	  status = DOMAIN_INCOMPATIBLE;
	  break;
	}
      break;

    case DB_TYPE_DOUBLE:
      switch (original_type)
	{
	case DB_TYPE_SHORT:
	  db_make_double (target, (double) DB_GET_SHORT (src));
	  break;
	case DB_TYPE_INTEGER:
	  db_make_double (target, (double) DB_GET_INT (src));
	  break;
	case DB_TYPE_BIGINT:
	  db_make_double (target, (double) DB_GET_BIGINT (src));
	  break;
	case DB_TYPE_FLOAT:
	  db_make_double (target, (double) DB_GET_FLOAT (src));
	  break;
	case DB_TYPE_MONETARY:
	  v_money = DB_GET_MONETARY (src);
	  db_make_double (target, (double) v_money->amount);
	  break;
	case DB_TYPE_NUMERIC:
	  status = (TP_DOMAIN_STATUS) numeric_db_value_coerce_from_num ((DB_VALUE *) src, target, &data_stat);
	  if (status != NO_ERROR)
	    {
	      status = DOMAIN_OVERFLOW;
	    }
	  break;
	case DB_TYPE_CHAR:
	case DB_TYPE_VARCHAR:
	case DB_TYPE_NCHAR:
	case DB_TYPE_VARNCHAR:
	  {
	    double num_value = 0.0;

	    if (tp_atof (src, &num_value, &data_stat) != NO_ERROR || data_stat == DATA_STATUS_NOT_CONSUMED)
	      {
		if (er_errid () != NO_ERROR)	/* i.e, malloc failure */
		  {
		    return DOMAIN_ERROR;
		  }
		status = DOMAIN_INCOMPATIBLE;	/* conversion error */
		break;
	      }

	    if (data_stat == DATA_STATUS_TRUNCATED)
	      {
		status = DOMAIN_OVERFLOW;
	      }
	    else
	      {
		db_make_double (target, num_value);
	      }

	    break;
	  }
	case DB_TYPE_ENUMERATION:
	  db_make_double (target, (double) DB_GET_ENUM_SHORT (src));
	  break;
	default:
	  status = DOMAIN_INCOMPATIBLE;
	  break;
	}
      break;

    case DB_TYPE_NUMERIC:
      /* 
       * Numeric-to-numeric coercion will be handled in the nm_ module.
       * The desired precision & scale is communicated through the destination
       * value.
       */
      switch (original_type)
	{
	case DB_TYPE_CHAR:
	case DB_TYPE_VARCHAR:
	case DB_TYPE_NCHAR:
	case DB_TYPE_VARNCHAR:
	  {
	    DB_VALUE temp;

	    if (tp_atonumeric (src, &temp) != NO_ERROR)
	      {
		if (er_errid () != NO_ERROR)
		  {
		    return DOMAIN_ERROR;
		  }
		status = DOMAIN_INCOMPATIBLE;
	      }
	    else
	      {
		status = tp_value_coerce (&temp, target, desired_domain);
	      }
	    break;
	  }
	default:
	  {
	    int error_code = numeric_db_value_coerce_to_num ((DB_VALUE *) src, target, &data_stat);

	    if (error_code == ER_IT_DATA_OVERFLOW || data_stat == DATA_STATUS_TRUNCATED)
	      {
		status = DOMAIN_OVERFLOW;
	      }
	    else if (error_code != NO_ERROR)
	      {
		status = DOMAIN_INCOMPATIBLE;
	      }
	    else
	      {
		status = DOMAIN_COMPATIBLE;
	      }
	  }
	  break;
	}
      break;

    case DB_TYPE_MONETARY:
      switch (original_type)
	{
	case DB_TYPE_SHORT:
	  db_make_monetary (target, DB_CURRENCY_DEFAULT, (double) DB_GET_SHORT (src));
	  break;
	case DB_TYPE_INTEGER:
	  db_make_monetary (target, DB_CURRENCY_DEFAULT, (double) DB_GET_INT (src));
	  break;
	case DB_TYPE_BIGINT:
	  db_make_monetary (target, DB_CURRENCY_DEFAULT, (double) DB_GET_BIGINT (src));
	  break;
	case DB_TYPE_FLOAT:
	  db_make_monetary (target, DB_CURRENCY_DEFAULT, (double) DB_GET_FLOAT (src));
	  break;
	case DB_TYPE_DOUBLE:
	  db_make_monetary (target, DB_CURRENCY_DEFAULT, DB_GET_DOUBLE (src));
	  break;
	case DB_TYPE_NUMERIC:
	  status = (TP_DOMAIN_STATUS) numeric_db_value_coerce_from_num ((DB_VALUE *) src, target, &data_stat);
	  if (status != NO_ERROR)
	    {
	      status = DOMAIN_OVERFLOW;
	    }
	  break;
	case DB_TYPE_CHAR:
	case DB_TYPE_VARCHAR:
	case DB_TYPE_NCHAR:
	case DB_TYPE_VARNCHAR:
	  {
	    double num_value = 0.0;

	    if (tp_atof (src, &num_value, &data_stat) != NO_ERROR || data_stat == DATA_STATUS_NOT_CONSUMED)
	      {
		if (er_errid () != NO_ERROR)	/* i.e, malloc failure */
		  {
		    return DOMAIN_ERROR;
		  }
		status = DOMAIN_INCOMPATIBLE;	/* conversion error */
		break;
	      }

	    if (data_stat == DATA_STATUS_TRUNCATED)
	      {
		status = DOMAIN_OVERFLOW;
	      }
	    else
	      {
		db_make_monetary (target, DB_CURRENCY_DEFAULT, num_value);
	      }
	    break;
	  }
	case DB_TYPE_ENUMERATION:
	  db_make_monetary (target, DB_CURRENCY_DEFAULT, DB_GET_ENUM_SHORT (src));
	  break;
	default:
	  status = DOMAIN_INCOMPATIBLE;
	  break;
	}
      break;

    case DB_TYPE_UTIME:
      switch (original_type)
	{
	case DB_TYPE_VARCHAR:
	case DB_TYPE_CHAR:
	case DB_TYPE_NCHAR:
	case DB_TYPE_VARNCHAR:
	  if (tp_atoutime (src, &v_utime) != NO_ERROR)
	    {
	      return DOMAIN_ERROR;
	    }
	  else
	    {
	      db_make_timestamp (target, v_utime);
	    }
	  break;

	case DB_TYPE_ENUMERATION:
	  {
	    DB_VALUE varchar_val;
	    if (tp_enumeration_to_varchar (src, &varchar_val) != NO_ERROR)
	      {
		status = DOMAIN_ERROR;
		break;
	      }
	    status =
	      tp_value_cast_internal (&varchar_val, target, desired_domain, coercion_mode, do_domain_select, false);
	    break;
	  }

	case DB_TYPE_DATETIME:
	case DB_TYPE_DATE:
	  {
	    if (original_type == DB_TYPE_DATE)
	      {
		v_date = *DB_GET_DATE (src);
		db_time_encode (&v_time, 0, 0, 0);
	      }
	    else
	      {
		v_datetime = *DB_GET_DATETIME (src);
		v_date = v_datetime.date;
		v_time = v_datetime.time / 1000;
	      }

	    if (db_timestamp_encode_ses (&v_date, &v_time, &v_utime, NULL) == NO_ERROR)
	      {
		db_make_timestamp (target, v_utime);
	      }
	    else
	      {
		status = DOMAIN_OVERFLOW;
	      }
	    break;
	  }

	case DB_TYPE_DATETIMELTZ:
	  v_datetime = *DB_GET_DATETIME (src);
	  v_date = v_datetime.date;
	  v_time = v_datetime.time / 1000;

	  if (db_timestamp_encode_utc (&v_date, &v_time, &v_utime) == NO_ERROR)
	    {
	      db_make_timestamp (target, v_utime);
	    }
	  else
	    {
	      status = DOMAIN_OVERFLOW;
	    }
	  break;

	case DB_TYPE_DATETIMETZ:
	  v_datetimetz = *DB_GET_DATETIMETZ (src);
	  v_date = v_datetimetz.datetime.date;
	  v_time = v_datetimetz.datetime.time / 1000;

	  if (db_timestamp_encode_utc (&v_date, &v_time, &v_utime) == NO_ERROR)
	    {
	      db_make_timestamp (target, v_utime);
	    }
	  else
	    {
	      status = DOMAIN_OVERFLOW;
	    }
	  break;

	case DB_TYPE_TIMESTAMPLTZ:
	  /* copy timestamp (UTC) */
	  db_make_timestamp (target, *DB_GET_TIMESTAMP (src));
	  break;

	case DB_TYPE_TIMESTAMPTZ:
	  v_timestamptz = *DB_GET_TIMESTAMPTZ (src);
	  /* copy timestamp (UTC) */
	  db_make_timestamp (target, v_timestamptz.timestamp);
	  break;

	default:
	  status = tp_value_coerce ((DB_VALUE *) src, target, &tp_Integer_domain);
	  if (status == DOMAIN_COMPATIBLE)
	    {
	      int tmpint;
	      if ((tmpint = DB_GET_INT (target)) >= 0)
		{
		  db_make_timestamp (target, (DB_UTIME) tmpint);
		}
	      else
		{
		  status = DOMAIN_INCOMPATIBLE;
		}
	    }
	  break;
	}
      break;

    case DB_TYPE_TIMESTAMPTZ:
      switch (original_type)
	{
	case DB_TYPE_VARCHAR:
	case DB_TYPE_CHAR:
	case DB_TYPE_NCHAR:
	case DB_TYPE_VARNCHAR:
	  if (tp_atotimestamptz (src, &v_timestamptz) != NO_ERROR)
	    {
	      return DOMAIN_ERROR;
	    }
	  else
	    {
	      db_make_timestamptz (target, &v_timestamptz);
	    }
	  break;

	case DB_TYPE_ENUMERATION:
	  {
	    DB_VALUE varchar_val;
	    if (tp_enumeration_to_varchar (src, &varchar_val) != NO_ERROR)
	      {
		status = DOMAIN_ERROR;
		break;
	      }
	    status =
	      tp_value_cast_internal (&varchar_val, target, desired_domain, coercion_mode, do_domain_select, false);
	    break;
	  }

	case DB_TYPE_DATETIME:
	case DB_TYPE_DATE:
	  /* convert from session to UTC */
	  if (original_type == DB_TYPE_DATETIME)
	    {
	      v_datetime = *DB_GET_DATETIME (src);
	      v_date = v_datetime.date;
	      v_time = v_datetime.time / 1000;
	    }
	  else
	    {
	      assert (original_type == DB_TYPE_DATE);
	      v_date = *DB_GET_DATE (src);
	      v_time = 0;
	    }

	  if (db_timestamp_encode_ses (&v_date, &v_time, &v_timestamptz.timestamp, &v_timestamptz.tz_id) != NO_ERROR)
	    {
	      status = DOMAIN_ERROR;
	    }
	  else
	    {
	      db_make_timestamptz (target, &v_timestamptz);
	    }
	  break;

	case DB_TYPE_DATETIMELTZ:
	  v_datetime = *DB_GET_DATETIME (src);
	  v_date = v_datetime.date;
	  v_time = v_datetime.time / 1000;

	  /* encode DT as UTC and the TZ of session */
	  if (db_timestamp_encode_utc (&v_date, &v_time, &v_timestamptz.timestamp) != NO_ERROR)
	    {
	      status = DOMAIN_ERROR;
	      break;
	    }
	  if (tz_create_session_tzid_for_datetime (&v_datetime, true, &(v_timestamptz.tz_id)) != NO_ERROR)
	    {
	      status = DOMAIN_ERROR;
	    }
	  else
	    {
	      db_make_timestamptz (target, &v_timestamptz);
	    }
	  break;

	case DB_TYPE_DATETIMETZ:
	  v_datetimetz = *DB_GET_DATETIMETZ (src);
	  v_date = v_datetimetz.datetime.date;
	  v_time = v_datetimetz.datetime.time / 1000;

	  /* encode TS to DT (UTC) and copy TZ from DT_TZ */
	  if (db_timestamp_encode_utc (&v_date, &v_time, &v_timestamptz.timestamp) == NO_ERROR)
	    {
	      v_timestamptz.tz_id = v_datetimetz.tz_id;
	      db_make_timestamptz (target, &v_timestamptz);
	    }
	  else
	    {
	      status = DOMAIN_OVERFLOW;
	    }
	  break;

	case DB_TYPE_TIMESTAMP:
	case DB_TYPE_TIMESTAMPLTZ:
	  /* copy TS value and create TZ_ID for system TZ */
	  v_timestamptz.timestamp = *DB_GET_TIMESTAMP (src);

	  if (tz_create_session_tzid_for_timestamp (&v_timestamptz.timestamp, &(v_timestamptz.tz_id)) != NO_ERROR)
	    {
	      status = DOMAIN_ERROR;
	      break;
	    }

	  db_make_timestamptz (target, &v_timestamptz);
	  break;

	default:
	  status = tp_value_coerce ((DB_VALUE *) src, target, &tp_Integer_domain);
	  if (status == DOMAIN_COMPATIBLE)
	    {
	      int tmpint;

	      tmpint = DB_GET_INT (target);
	      if (tmpint < 0)
		{
		  status = DOMAIN_INCOMPATIBLE;
		  break;
		}
	      v_timestamptz.timestamp = (DB_UTIME) tmpint;

	      if (tz_create_session_tzid_for_timestamp (&v_timestamptz.timestamp, &v_timestamptz.tz_id) != NO_ERROR)
		{
		  status = DOMAIN_INCOMPATIBLE;
		  break;
		}

	      db_make_timestamptz (target, &v_timestamptz);
	    }
	  break;
	}
      break;

    case DB_TYPE_TIMESTAMPLTZ:
      switch (original_type)
	{
	case DB_TYPE_VARCHAR:
	case DB_TYPE_CHAR:
	case DB_TYPE_NCHAR:
	case DB_TYPE_VARNCHAR:
	  /* read as DATETIMETZ */
	  if (tp_atotimestamptz (src, &v_timestamptz) != NO_ERROR)
	    {
	      status = DOMAIN_ERROR;
	      break;
	    }
	  else
	    {
	      db_make_timestampltz (target, v_timestamptz.timestamp);
	    }
	  break;

	case DB_TYPE_ENUMERATION:
	  {
	    DB_VALUE varchar_val;
	    if (tp_enumeration_to_varchar (src, &varchar_val) != NO_ERROR)
	      {
		status = DOMAIN_ERROR;
		break;
	      }
	    status =
	      tp_value_cast_internal (&varchar_val, target, desired_domain, coercion_mode, do_domain_select, false);
	    break;
	  }

	case DB_TYPE_DATETIME:
	case DB_TYPE_DATE:
	  {
	    if (original_type == DB_TYPE_DATETIME)
	      {
		v_datetime = *DB_GET_DATETIME (src);
		v_date = v_datetime.date;
		v_time = v_datetime.time / 1000;
	      }
	    else
	      {
		assert (original_type == DB_TYPE_DATE);
		v_date = *DB_GET_DATE (src);
		v_time = 0;
	      }

	    if (db_timestamp_encode_ses (&v_date, &v_time, &v_utime, NULL) != NO_ERROR)
	      {
		status = DOMAIN_OVERFLOW;
		break;
	      }

	    db_make_timestampltz (target, v_utime);
	  }
	  break;

	case DB_TYPE_DATETIMELTZ:
	case DB_TYPE_DATETIMETZ:
	  if (original_type == DB_TYPE_DATETIMELTZ)
	    {
	      v_datetime = *DB_GET_DATETIME (src);
	      v_date = v_datetime.date;
	      v_time = v_datetime.time / 1000;
	    }
	  else
	    {
	      assert (original_type == DB_TYPE_DATETIMETZ);
	      v_datetimetz = *DB_GET_DATETIMETZ (src);
	      v_date = v_datetimetz.datetime.date;
	      v_time = v_datetimetz.datetime.time / 1000;
	    }

	  /* both values are in UTC */
	  if (db_timestamp_encode_utc (&v_date, &v_time, &v_utime) == NO_ERROR)
	    {
	      db_make_timestampltz (target, v_utime);
	    }
	  else
	    {
	      status = DOMAIN_OVERFLOW;
	    }
	  break;

	case DB_TYPE_TIMESTAMP:
	  /* original value stored in UTC, copy it */
	  db_make_timestampltz (target, *DB_GET_TIMESTAMP (src));
	  break;

	case DB_TYPE_TIMESTAMPTZ:
	  v_timestamptz = *DB_GET_TIMESTAMPTZ (src);
	  /* original value stored in UTC, copy it */
	  db_make_timestampltz (target, v_timestamptz.timestamp);
	  break;

	default:
	  status = tp_value_coerce ((DB_VALUE *) src, target, &tp_Integer_domain);
	  if (status == DOMAIN_COMPATIBLE)
	    {
	      int tmpint;
	      if ((tmpint = DB_GET_INT (target)) >= 0)
		{
		  db_make_timestampltz (target, (DB_UTIME) tmpint);
		}
	      else
		{
		  status = DOMAIN_INCOMPATIBLE;
		}
	    }
	  break;
	}
      break;

    case DB_TYPE_DATETIME:
      switch (original_type)
	{
	case DB_TYPE_VARCHAR:
	case DB_TYPE_CHAR:
	case DB_TYPE_NCHAR:
	case DB_TYPE_VARNCHAR:
	  if (tp_atoudatetime (src, &v_datetime) != NO_ERROR)
	    {
	      return DOMAIN_ERROR;
	    }
	  else
	    {
	      db_make_datetime (target, &v_datetime);
	    }
	  break;

	case DB_TYPE_ENUMERATION:
	  {
	    DB_VALUE varchar_val;
	    if (tp_enumeration_to_varchar (src, &varchar_val) != NO_ERROR)
	      {
		status = DOMAIN_ERROR;
		break;
	      }
	    status =
	      tp_value_cast_internal (&varchar_val, target, desired_domain, coercion_mode, do_domain_select, false);
	    break;
	  }

	case DB_TYPE_UTIME:
	case DB_TYPE_TIMESTAMPLTZ:
	  v_utime = *DB_GET_TIMESTAMP (src);
	  if (db_timestamp_decode_ses (&v_utime, &v_date, &v_time) != NO_ERROR)
	    {
	      status = DOMAIN_ERROR;
	      break;
	    }
	  v_datetime.date = v_date;
	  v_datetime.time = v_time * 1000;
	  db_make_datetime (target, &v_datetime);
	  break;

	case DB_TYPE_TIMESTAMPTZ:
	  v_timestamptz = *DB_GET_TIMESTAMPTZ (src);
	  if (db_timestamp_decode_w_tz_id (&v_timestamptz.timestamp, &v_timestamptz.tz_id, &v_date, &v_time) !=
	      NO_ERROR)
	    {
	      status = DOMAIN_ERROR;
	      break;
	    }
	  v_datetime.date = v_date;
	  v_datetime.time = v_time * 1000;
	  db_make_datetime (target, &v_datetime);
	  break;

	case DB_TYPE_DATE:
	  v_datetime.date = *DB_GET_DATE (src);
	  v_datetime.time = 0;
	  db_make_datetime (target, &v_datetime);
	  break;

	case DB_TYPE_DATETIMELTZ:
	  {
	    DB_DATETIME utc_dt;

	    /* DATETIMELTZ store in UTC, DATETIME in session TZ */
	    utc_dt = *DB_GET_DATETIME (src);
	    if (tz_datetimeltz_to_local (&utc_dt, &v_datetime) != NO_ERROR)
	      {
		status = DOMAIN_ERROR;
		break;
	      }

	    db_make_datetime (target, &v_datetime);
	  }
	  break;

	case DB_TYPE_DATETIMETZ:
	  /* DATETIMETZ store in UTC, DATETIME in session TZ */
	  v_datetimetz = *DB_GET_DATETIMETZ (src);
	  if (tz_utc_datetimetz_to_local (&v_datetimetz.datetime, &v_datetimetz.tz_id, &v_datetime) == NO_ERROR)
	    {
	      db_make_datetime (target, &v_datetime);
	    }
	  else
	    {
	      status = DOMAIN_ERROR;
	    }
	  break;

	default:
	  status = DOMAIN_INCOMPATIBLE;
	  break;
	}
      break;

    case DB_TYPE_DATETIMELTZ:
      switch (original_type)
	{
	case DB_TYPE_VARCHAR:
	case DB_TYPE_CHAR:
	case DB_TYPE_NCHAR:
	case DB_TYPE_VARNCHAR:
	  if (tp_atodatetimetz (src, &v_datetimetz) != NO_ERROR)
	    {
	      return DOMAIN_ERROR;
	    }
	  else
	    {
	      db_make_datetimeltz (target, &v_datetimetz.datetime);
	    }
	  break;

	case DB_TYPE_ENUMERATION:
	  {
	    DB_VALUE varchar_val;
	    if (tp_enumeration_to_varchar (src, &varchar_val) != NO_ERROR)
	      {
		status = DOMAIN_ERROR;
		break;
	      }
	    status =
	      tp_value_cast_internal (&varchar_val, target, desired_domain, coercion_mode, do_domain_select, false);
	    break;
	  }

	case DB_TYPE_UTIME:
	case DB_TYPE_TIMESTAMPLTZ:
	  v_utime = *DB_GET_TIMESTAMP (src);

	  (void) db_timestamp_decode_utc (&v_utime, &v_date, &v_time);
	  v_datetime.time = v_time * 1000;
	  v_datetime.date = v_date;
	  db_make_datetimeltz (target, &v_datetime);
	  break;

	case DB_TYPE_TIMESTAMPTZ:
	  v_timestamptz = *DB_GET_TIMESTAMPTZ (src);
	  (void) db_timestamp_decode_utc (&v_timestamptz.timestamp, &v_date, &v_time);
	  v_datetime.time = v_time * 1000;
	  v_datetime.date = v_date;
	  db_make_datetimeltz (target, &v_datetime);
	  break;

	case DB_TYPE_DATE:
	case DB_TYPE_DATETIME:
	  if (original_type == DB_TYPE_DATE)
	    {
	      v_datetime.date = *DB_GET_DATE (src);
	      v_datetime.time = 0;
	    }
	  else
	    {
	      v_datetime = *DB_GET_DATETIME (src);
	    }

	  if (tz_create_datetimetz_from_ses (&v_datetime, &v_datetimetz) != NO_ERROR)
	    {
	      status = DOMAIN_ERROR;
	      break;
	    }
	  db_make_datetimeltz (target, &v_datetimetz.datetime);
	  break;

	case DB_TYPE_DATETIMETZ:
	  /* copy (UTC) */
	  v_datetimetz = *DB_GET_DATETIMETZ (src);
	  db_make_datetimeltz (target, &v_datetimetz.datetime);
	  break;

	case DB_TYPE_TIME:
	case DB_TYPE_TIMELTZ:
	case DB_TYPE_TIMETZ:
	  status = DOMAIN_INCOMPATIBLE;
	  break;

	default:
	  status = DOMAIN_INCOMPATIBLE;
	  break;
	}
      break;

    case DB_TYPE_DATETIMETZ:
      switch (original_type)
	{
	case DB_TYPE_VARCHAR:
	case DB_TYPE_CHAR:
	case DB_TYPE_NCHAR:
	case DB_TYPE_VARNCHAR:
	  {
	    if (tp_atodatetimetz (src, &v_datetimetz) != NO_ERROR)
	      {
		status = DOMAIN_ERROR;
		break;
	      }

	    db_make_datetimetz (target, &v_datetimetz);
	  }

	  break;

	case DB_TYPE_ENUMERATION:
	  {
	    DB_VALUE varchar_val;
	    if (tp_enumeration_to_varchar (src, &varchar_val) != NO_ERROR)
	      {
		status = DOMAIN_ERROR;
		break;
	      }
	    status =
	      tp_value_cast_internal (&varchar_val, target, desired_domain, coercion_mode, do_domain_select, false);
	    break;
	  }

	case DB_TYPE_UTIME:
	case DB_TYPE_TIMESTAMPLTZ:
	  {
	    v_utime = *DB_GET_TIMESTAMP (src);
	    db_timestamp_decode_utc (&v_utime, &v_date, &v_time);
	    v_datetimetz.datetime.time = v_time * 1000;
	    v_datetimetz.datetime.date = v_date;

	    if (tz_create_session_tzid_for_datetime (&v_datetimetz.datetime, true, &v_datetimetz.tz_id) != NO_ERROR)
	      {
		status = DOMAIN_ERROR;
		break;
	      }

	    db_make_datetimetz (target, &v_datetimetz);
	  }
	  break;

	case DB_TYPE_TIMESTAMPTZ:
	  v_timestamptz = *DB_GET_TIMESTAMPTZ (src);
	  (void) db_timestamp_decode_utc (&v_timestamptz.timestamp, &v_date, &v_time);
	  v_datetimetz.datetime.time = v_time * 1000;
	  v_datetimetz.datetime.date = v_date;
	  v_datetimetz.tz_id = v_timestamptz.tz_id;
	  db_make_datetimetz (target, &v_datetimetz);
	  break;

	case DB_TYPE_DATE:
	  v_datetime.date = *DB_GET_DATE (src);
	  v_datetime.time = 0;

	  if (tz_create_datetimetz_from_ses (&v_datetime, &v_datetimetz) != NO_ERROR)
	    {
	      status = DOMAIN_ERROR;
	      break;
	    }
	  db_make_datetimetz (target, &v_datetimetz);
	  break;

	case DB_TYPE_DATETIME:
	  if (tz_create_datetimetz_from_ses (DB_GET_DATETIME (src), &v_datetimetz) != NO_ERROR)
	    {
	      status = DOMAIN_ERROR;
	      break;
	    }
	  db_make_datetimetz (target, &v_datetimetz);
	  break;

	case DB_TYPE_DATETIMELTZ:
	  v_datetimetz.datetime = *DB_GET_DATETIME (src);
	  if (tz_create_session_tzid_for_datetime (&v_datetimetz.datetime, true, &v_datetimetz.tz_id) != NO_ERROR)
	    {
	      status = DOMAIN_ERROR;
	      break;
	    }
	  db_make_datetimetz (target, &v_datetimetz);
	  break;

	case DB_TYPE_TIME:
	case DB_TYPE_TIMELTZ:
	case DB_TYPE_TIMETZ:
	  status = DOMAIN_INCOMPATIBLE;
	  break;

	default:
	  status = DOMAIN_INCOMPATIBLE;
	  break;
	}
      break;

    case DB_TYPE_DATE:
      switch (original_type)
	{
	case DB_TYPE_VARCHAR:
	case DB_TYPE_CHAR:
	case DB_TYPE_NCHAR:
	case DB_TYPE_VARNCHAR:
	  if (tp_atodate (src, &v_date) == NO_ERROR)
	    {
	      db_date_decode (&v_date, &month, &day, &year);
	    }
	  else
	    {
	      return DOMAIN_ERROR;
	    }

	  if (db_make_date (target, month, day, year) != NO_ERROR)
	    {
	      return DOMAIN_ERROR;
	    }
	  break;

	case DB_TYPE_ENUMERATION:
	  {
	    DB_VALUE varchar_val;
	    if (tp_enumeration_to_varchar (src, &varchar_val) != NO_ERROR)
	      {
		status = DOMAIN_ERROR;
		break;
	      }
	    status =
	      tp_value_cast_internal (&varchar_val, target, desired_domain, coercion_mode, do_domain_select, false);
	    break;
	  }

	case DB_TYPE_UTIME:
	case DB_TYPE_TIMESTAMPLTZ:
	  (void) db_timestamp_decode_ses (DB_GET_UTIME (src), &v_date, NULL);
	  db_date_decode (&v_date, &month, &day, &year);
	  db_make_date (target, month, day, year);
	  break;

	case DB_TYPE_TIMESTAMPTZ:
	  v_timestamptz = *DB_GET_TIMESTAMPTZ (src);
	  if (db_timestamp_decode_w_tz_id (&v_timestamptz.timestamp, &v_timestamptz.tz_id, &v_date, NULL) != NO_ERROR)
	    {
	      status = DOMAIN_ERROR;
	      break;
	    }
	  db_date_decode (&v_date, &month, &day, &year);
	  db_make_date (target, month, day, year);
	  break;

	case DB_TYPE_DATETIME:
	  db_datetime_decode ((DB_DATETIME *) DB_GET_DATETIME (src), &month, &day, &year, &hour, &minute, &second,
			      &millisecond);
	  db_make_date (target, month, day, year);
	  break;

	case DB_TYPE_DATETIMELTZ:
	case DB_TYPE_DATETIMETZ:
	  {
	    DB_DATETIME *utc_dt_p;
	    DB_DATETIMETZ *dt_tz_p;
	    TZ_ID tz_id;

	    /* DATETIMELTZ and DATETIMETZ store in UTC, convert to session */
	    if (original_type == DB_TYPE_DATETIMELTZ)
	      {
		utc_dt_p = DB_GET_DATETIME (src);
		if (tz_create_session_tzid_for_datetime (utc_dt_p, true, &tz_id) != NO_ERROR)
		  {
		    status = DOMAIN_ERROR;
		    break;
		  }
	      }
	    else
	      {
		dt_tz_p = DB_GET_DATETIMETZ (src);
		utc_dt_p = &dt_tz_p->datetime;
		tz_id = dt_tz_p->tz_id;
	      }

	    if (tz_utc_datetimetz_to_local (utc_dt_p, &tz_id, &v_datetime) != NO_ERROR)
	      {
		status = DOMAIN_ERROR;
		break;
	      }

	    db_datetime_decode (&v_datetime, &month, &day, &year, &hour, &minute, &second, &millisecond);

	    db_make_date (target, month, day, year);
	    break;
	  }

	default:
	  status = DOMAIN_INCOMPATIBLE;
	  break;
	}
      break;

    case DB_TYPE_TIME:
      switch (original_type)
	{
	case DB_TYPE_TIMELTZ:
	  {
	    DB_TIME *time_utc_p;
	    time_utc_p = DB_GET_TIME (src);

	    if (tz_timeltz_to_local (time_utc_p, &v_time) != NO_ERROR)
	      {
		status = DOMAIN_ERROR;
		break;
	      }
	    db_value_put_encoded_time (target, &v_time);
	  }
	  break;
	case DB_TYPE_TIMETZ:
	  {
	    DB_TIMETZ *time_tz_p = DB_GET_TIMETZ (src);

	    if (tz_utc_timetz_to_local (&time_tz_p->time, &time_tz_p->tz_id, &v_time) != NO_ERROR)
	      {
		status = DOMAIN_ERROR;
		break;
	      }

	    db_value_put_encoded_time (target, &v_time);
	  }
	  break;

	case DB_TYPE_UTIME:
	case DB_TYPE_TIMESTAMPLTZ:
	  if (db_timestamp_decode_ses (DB_GET_UTIME (src), NULL, &v_time) != NO_ERROR)
	    {
	      status = DOMAIN_ERROR;
	      break;
	    }
	  db_value_put_encoded_time (target, &v_time);
	  break;

	case DB_TYPE_TIMESTAMPTZ:
	  /* convert TS from UTC to value TZ */
	  v_timestamptz = *DB_GET_TIMESTAMPTZ (src);
	  if (db_timestamp_decode_w_tz_id (&v_timestamptz.timestamp, &v_timestamptz.tz_id, NULL, &v_time) != NO_ERROR)
	    {
	      status = DOMAIN_ERROR;
	      break;
	    }
	  db_value_put_encoded_time (target, &v_time);
	  break;
	case DB_TYPE_DATETIME:
	  db_datetime_decode ((DB_DATETIME *) DB_GET_DATETIME (src), &month, &day, &year, &hour, &minute, &second,
			      &millisecond);
	  db_make_time (target, hour, minute, second);
	  break;
	case DB_TYPE_DATETIMELTZ:
	  {
	    DB_DATETIME dt_local;

	    v_datetime = *DB_GET_DATETIME (src);

	    if (tz_datetimeltz_to_local (&v_datetime, &dt_local) != NO_ERROR)
	      {
		status = DOMAIN_ERROR;
		break;
	      }

	    db_datetime_decode (&dt_local, &month, &day, &year, &hour, &minute, &second, &millisecond);
	    db_make_time (target, hour, minute, second);
	    break;
	  }
	case DB_TYPE_DATETIMETZ:
	  {
	    DB_DATETIME dt_local;

	    v_datetimetz = *DB_GET_DATETIMETZ (src);
	    if (tz_utc_datetimetz_to_local (&v_datetimetz.datetime, &v_datetimetz.tz_id, &dt_local) != NO_ERROR)
	      {
		status = DOMAIN_ERROR;
		break;
	      }
	    db_datetime_decode (&dt_local, &month, &day, &year, &hour, &minute, &second, &millisecond);
	    db_make_time (target, hour, minute, second);
	    break;
	  }
	case DB_TYPE_SHORT:
	  v_time = DB_GET_SHORT (src) % SECONDS_IN_A_DAY;
	  db_time_decode (&v_time, &hour, &minute, &second);
	  db_make_time (target, hour, minute, second);
	  break;
	case DB_TYPE_INTEGER:
	  v_time = DB_GET_INT (src) % SECONDS_IN_A_DAY;
	  db_time_decode (&v_time, &hour, &minute, &second);
	  db_make_time (target, hour, minute, second);
	  break;
	case DB_TYPE_BIGINT:
	  v_time = DB_GET_BIGINT (src) % SECONDS_IN_A_DAY;
	  db_time_decode (&v_time, &hour, &minute, &second);
	  db_make_time (target, hour, minute, second);
	  break;
	case DB_TYPE_MONETARY:
	  v_money = DB_GET_MONETARY (src);
	  if (OR_CHECK_INT_OVERFLOW (v_money->amount))
	    {
	      status = DOMAIN_OVERFLOW;
	    }
	  else
	    {
	      v_time = (int) ROUND (v_money->amount) % SECONDS_IN_A_DAY;
	      db_time_decode (&v_time, &hour, &minute, &second);
	      db_make_time (target, hour, minute, second);
	    }
	  break;
	case DB_TYPE_FLOAT:
	  {
	    float ftmp = DB_GET_FLOAT (src);
	    if (OR_CHECK_INT_OVERFLOW (ftmp))
	      {
		status = DOMAIN_OVERFLOW;
	      }
	    else
	      {
		v_time = ((int) ROUND (ftmp)) % SECONDS_IN_A_DAY;
		db_time_decode (&v_time, &hour, &minute, &second);
		db_make_time (target, hour, minute, second);
	      }
	    break;
	  }
	case DB_TYPE_DOUBLE:
	  {
	    double dtmp = DB_GET_DOUBLE (src);
	    if (OR_CHECK_INT_OVERFLOW (dtmp))
	      {
		status = DOMAIN_OVERFLOW;
	      }
	    else
	      {
		v_time = ((int) ROUND (dtmp)) % SECONDS_IN_A_DAY;
		db_time_decode (&v_time, &hour, &minute, &second);
		db_make_time (target, hour, minute, second);
	      }
	    break;
	  }
	case DB_TYPE_VARCHAR:
	case DB_TYPE_CHAR:
	case DB_TYPE_NCHAR:
	case DB_TYPE_VARNCHAR:
	  if (tp_atotime (src, &v_time) == NO_ERROR)
	    {
	      db_time_decode (&v_time, &hour, &minute, &second);
	    }
	  else
	    {
	      return DOMAIN_ERROR;
	    }

	  if (db_make_time (target, hour, minute, second) != NO_ERROR)
	    {
	      return DOMAIN_ERROR;
	    }
	  break;
	case DB_TYPE_ENUMERATION:
	  {
	    DB_VALUE varchar_val;
	    if (tp_enumeration_to_varchar (src, &varchar_val) != NO_ERROR)
	      {
		status = DOMAIN_ERROR;
		break;
	      }
	    status =
	      tp_value_cast_internal (&varchar_val, target, desired_domain, coercion_mode, do_domain_select, false);
	    break;
	  }
	default:
	  status = DOMAIN_INCOMPATIBLE;
	  break;
	}
      break;

    case DB_TYPE_TIMELTZ:
      switch (original_type)
	{
	case DB_TYPE_TIME:
	  v_time = *(DB_GET_TIME (src));

	  if (tz_check_session_has_geographic_tz () != NO_ERROR)
	    {
	      status = DOMAIN_ERROR;
	      break;
	    }

	  if (tz_create_timetz_from_ses (DB_GET_TIME (src), &v_timetz) != NO_ERROR)
	    {
	      status = DOMAIN_ERROR;
	      break;
	    }
	  db_make_timeltz (target, &v_timetz.time);
	  break;
	case DB_TYPE_TIMETZ:
	  v_timetz = *(DB_GET_TIMETZ (src));
	  assert (tz_check_geographic_tz (&v_timetz.tz_id) == NO_ERROR);
	  /* copy time value (UTC) */
	  db_make_timeltz (target, &v_timetz.time);
	  break;
	case DB_TYPE_UTIME:
	  db_timestamp_decode_utc (DB_GET_UTIME (src), NULL, &v_time);
	  db_make_timeltz (target, &v_time);
	  break;
	case DB_TYPE_TIMESTAMPLTZ:
	  db_timestamp_decode_utc (DB_GET_UTIME (src), NULL, &v_time);
	  db_make_timeltz (target, &v_time);
	  break;
	case DB_TYPE_TIMESTAMPTZ:
	  v_timestamptz = *DB_GET_TIMESTAMPTZ (src);
	  db_timestamp_decode_utc (&v_timestamptz.timestamp, NULL, &v_time);
	  db_make_timeltz (target, &v_time);
	  break;
	case DB_TYPE_DATETIME:
	  /* convert to UTC */
	  if (tz_create_datetimetz_from_ses (DB_GET_DATETIME (src), &v_datetimetz) != NO_ERROR)
	    {
	      status = DOMAIN_ERROR;
	      break;
	    }
	  db_datetime_decode (&v_datetimetz.datetime, &month, &day, &year, &hour, &minute, &second, &millisecond);
	  db_time_encode (&v_time, hour, minute, second);
	  db_make_timeltz (target, &v_time);
	  break;
	case DB_TYPE_DATETIMELTZ:
	  db_datetime_decode ((DB_DATETIME *) DB_GET_DATETIME (src), &month, &day, &year, &hour, &minute, &second,
			      &millisecond);
	  db_time_encode (&v_time, hour, minute, second);
	  db_make_timeltz (target, &v_time);
	  break;
	case DB_TYPE_DATETIMETZ:
	  /* copy time part (UTC) */
	  v_datetimetz = *DB_GET_DATETIMETZ (src);
	  db_datetime_decode (&v_datetimetz.datetime, &month, &day, &year, &hour, &minute, &second, &millisecond);
	  db_time_encode (&v_time, hour, minute, second);
	  db_make_timeltz (target, &v_time);
	  break;
	case DB_TYPE_SHORT:
	case DB_TYPE_INTEGER:
	case DB_TYPE_BIGINT:
	case DB_TYPE_MONETARY:
	case DB_TYPE_FLOAT:
	case DB_TYPE_DOUBLE:
	  status =
	    tp_value_cast_internal (src, &temp, tp_domain_resolve_default (DB_TYPE_TIME), coercion_mode,
				    do_domain_select, preserve_domain);
	  if (status != DOMAIN_COMPATIBLE)
	    {
	      break;
	    }

	  assert (DB_VALUE_TYPE (&temp) == DB_TYPE_TIME);

	  if (tz_check_session_has_geographic_tz () != NO_ERROR)
	    {
	      status = DOMAIN_ERROR;
	      break;
	    }
	  if (tz_create_timetz_from_ses (DB_GET_TIME (&temp), &v_timetz) != NO_ERROR)
	    {
	      status = DOMAIN_ERROR;
	      break;
	    }
	  db_make_timeltz (target, &v_timetz.time);
	  break;
	case DB_TYPE_VARCHAR:
	case DB_TYPE_CHAR:
	case DB_TYPE_NCHAR:
	case DB_TYPE_VARNCHAR:
	  if (tp_atotimetz (src, &v_timetz, true) == NO_ERROR)
	    {
	      db_time_decode (&v_timetz.time, &hour, &minute, &second);
	      db_time_encode (&v_time, hour, minute, second);
	    }
	  else
	    {
	      return DOMAIN_ERROR;
	    }
	  db_make_timeltz (target, &v_time);
	  break;
	case DB_TYPE_ENUMERATION:
	  {
	    DB_VALUE varchar_val;
	    if (tp_enumeration_to_varchar (src, &varchar_val) != NO_ERROR)
	      {
		status = DOMAIN_ERROR;
		break;
	      }
	    status =
	      tp_value_cast_internal (&varchar_val, target, desired_domain, coercion_mode, do_domain_select, false);
	    break;
	  }
	default:
	  status = DOMAIN_INCOMPATIBLE;
	  break;
	}
      break;

    case DB_TYPE_TIMETZ:
      switch (original_type)
	{
	case DB_TYPE_TIME:
	  if (tz_create_timetz_from_ses (DB_GET_TIME (src), &v_timetz) != NO_ERROR)
	    {
	      status = DOMAIN_ERROR;
	      break;
	    }

	  db_make_timetz (target, &v_timetz);
	  break;
	case DB_TYPE_TIMELTZ:
	  /* copy time value and store TZ of session */
	  v_timetz.time = *(DB_GET_TIME (src));
	  if (tz_create_session_tzid_for_time (&(v_timetz.time), true, &(v_timetz.tz_id)) != NO_ERROR)
	    {
	      status = DOMAIN_ERROR;
	      break;
	    }

	  /* Convert region zone into offset zone for timetz type */
	  tz_tzid_convert_region_to_offset (&v_timetz.tz_id);
	  db_make_timetz (target, &v_timetz);
	  break;
	case DB_TYPE_UTIME:
	case DB_TYPE_TIMESTAMPLTZ:
	  {
	    db_timestamp_decode_utc (DB_GET_UTIME (src), NULL, &v_time);
	    if (tz_create_session_tzid_for_time (&v_time, true, &v_timetz.tz_id) != NO_ERROR)
	      {
		status = DOMAIN_ERROR;
		break;
	      }
	    v_timetz.time = v_time;

	    /* Convert region zone into offset zone for timetz type */
	    tz_tzid_convert_region_to_offset (&v_timetz.tz_id);
	    db_make_timetz (target, &v_timetz);
	    break;
	  }
	case DB_TYPE_TIMESTAMPTZ:
	  {
	    v_timestamptz = *DB_GET_TIMESTAMPTZ (src);

	    db_timestamp_decode_utc (&v_timestamptz.timestamp, NULL, &v_time);
	    v_timetz.time = v_time;
	    v_timetz.tz_id = v_timestamptz.tz_id;

	    /* Convert region zone into offset zone for timetz type */
	    tz_tzid_convert_region_to_offset (&v_timetz.tz_id);
	    db_make_timetz (target, &v_timetz);
	    break;
	  }
	case DB_TYPE_DATETIME:
	  {
	    if (tz_create_datetimetz_from_ses (DB_GET_DATETIME (src), &v_datetimetz) != NO_ERROR)
	      {
		status = DOMAIN_ERROR;
		break;
	      }

	    db_datetime_decode (&v_datetimetz.datetime, &month, &day, &year, &hour, &minute, &second, &millisecond);
	    db_time_encode (&v_time, hour, minute, second);
	    v_timetz.time = v_time;
	    v_timetz.tz_id = v_datetimetz.tz_id;

	    /* Convert region zone into offset zone for timetz type */
	    tz_tzid_convert_region_to_offset (&v_timetz.tz_id);
	    db_make_timetz (target, &v_timetz);
	    break;
	  }
	case DB_TYPE_DATETIMELTZ:
	  {
	    db_datetime_decode ((DB_DATETIME *) DB_GET_DATETIME (src), &month, &day, &year, &hour, &minute, &second,
				&millisecond);
	    db_time_encode (&v_time, hour, minute, second);
	    if (tz_create_session_tzid_for_time (&v_time, true, &v_timetz.tz_id) != NO_ERROR)
	      {
		status = DOMAIN_ERROR;
		break;
	      }

	    /* Convert region zone into offset zone for timetz type */
	    tz_tzid_convert_region_to_offset (&v_timetz.tz_id);
	    v_timetz.time = v_time;
	    db_make_timetz (target, &v_timetz);
	    break;
	  }
	case DB_TYPE_DATETIMETZ:
	  {
	    v_datetimetz = *DB_GET_DATETIMETZ (src);
	    db_datetime_decode (&v_datetimetz.datetime, &month, &day, &year, &hour, &minute, &second, &millisecond);
	    db_time_encode (&v_time, hour, minute, second);
	    v_timetz.time = v_time;
	    v_timetz.tz_id = v_datetimetz.tz_id;

	    /* Convert region zone into offset zone for timetz type */
	    tz_tzid_convert_region_to_offset (&v_timetz.tz_id);
	    db_make_timetz (target, &v_timetz);
	    break;
	  }
	case DB_TYPE_SHORT:
	case DB_TYPE_INTEGER:
	case DB_TYPE_BIGINT:
	case DB_TYPE_MONETARY:
	case DB_TYPE_FLOAT:
	case DB_TYPE_DOUBLE:
	  status =
	    tp_value_cast_internal (src, &temp, tp_domain_resolve_default (DB_TYPE_TIME), coercion_mode,
				    do_domain_select, preserve_domain);
	  if (status != DOMAIN_COMPATIBLE)
	    {
	      break;
	    }

	  assert (DB_VALUE_TYPE (&temp) == DB_TYPE_TIME);

	  if (tz_create_timetz_from_ses (DB_GET_TIME (&temp), &v_timetz) != NO_ERROR)
	    {
	      status = DOMAIN_ERROR;
	      break;
	    }
	  db_make_timetz (target, &v_timetz);
	  break;
	case DB_TYPE_VARCHAR:
	case DB_TYPE_CHAR:
	case DB_TYPE_NCHAR:
	case DB_TYPE_VARNCHAR:
	  if (tp_atotimetz (src, &v_timetz, false) == NO_ERROR)
	    {
	      db_make_timetz (target, &v_timetz);
	    }
	  else
	    {
	      return DOMAIN_ERROR;
	    }
	  break;
	case DB_TYPE_ENUMERATION:
	  {
	    DB_VALUE varchar_val;
	    if (tp_enumeration_to_varchar (src, &varchar_val) != NO_ERROR)
	      {
		status = DOMAIN_ERROR;
		break;
	      }
	    status =
	      tp_value_cast_internal (&varchar_val, target, desired_domain, coercion_mode, do_domain_select, false);
	    break;
	  }
	default:
	  status = DOMAIN_INCOMPATIBLE;
	  break;
	}
      break;

#if !defined (SERVER_MODE)
    case DB_TYPE_OBJECT:
      {
	DB_OBJECT *v_obj = NULL;
	int is_vclass = 0;

	/* Make sure the domains are compatible.  Coerce view objects to real objects. */
	switch (original_type)
	  {
	  case DB_TYPE_OBJECT:
	    if (!sm_coerce_object_domain ((TP_DOMAIN *) desired_domain, DB_GET_OBJECT (src), &v_obj))
	      {
		status = DOMAIN_INCOMPATIBLE;
	      }
	    break;
	  case DB_TYPE_POINTER:
	    if (!sm_check_class_domain ((TP_DOMAIN *) desired_domain, ((DB_OTMPL *) DB_GET_POINTER (src))->classobj))
	      {
		status = DOMAIN_INCOMPATIBLE;
	      }
	    db_make_pointer (target, DB_GET_POINTER (src));
	    break;
	  case DB_TYPE_OID:
	    vid_oid_to_object (src, &v_obj);
	    break;

	  case DB_TYPE_VOBJ:
	    vid_vobj_to_object (src, &v_obj);
	    is_vclass = db_is_vclass (desired_domain->class_mop);
	    if (is_vclass < 0)
	      {
		return DOMAIN_ERROR;
	      }
	    if (!is_vclass)
	      {
		v_obj = db_real_instance (v_obj);
	      }
	    break;

	  default:
	    status = DOMAIN_INCOMPATIBLE;
	  }
	if (original_type != DB_TYPE_POINTER)
	  {
	    /* check we got an object in a proper class */
	    if (v_obj && desired_domain->class_mop)
	      {
		DB_OBJECT *obj_class;

		obj_class = db_get_class (v_obj);
		if (obj_class == desired_domain->class_mop)
		  {
		    /* everything is fine */
		  }
		else if (db_is_subclass (obj_class, desired_domain->class_mop) > 0)
		  {
		    /* everything is also ok */
		  }
		else
		  {
		    is_vclass = db_is_vclass (desired_domain->class_mop);
		    if (is_vclass < 0)
		      {
			return DOMAIN_ERROR;
		      }
		    if (is_vclass)
		      {
			/* 
			 * This should still be an error, and the above
			 * code should have constructed a virtual mop.
			 * I'm not sure the rest of the code is consistent
			 * in this regard.
			 */
		      }
		    else
		      {
			status = DOMAIN_INCOMPATIBLE;
		      }
		  }
	      }
	    db_make_object (target, v_obj);
	  }
      }
      break;
#endif /* !SERVER_MODE */

    case DB_TYPE_SET:
    case DB_TYPE_MULTISET:
    case DB_TYPE_SEQUENCE:
      if (!TP_IS_SET_TYPE (original_type))
	{
	  status = DOMAIN_INCOMPATIBLE;
	}
      else
	{
	  SETREF *setref;

	  setref = db_get_set (src);
	  if (setref)
	    {
	      TP_DOMAIN *set_domain;

	      set_domain = setobj_domain (setref->set);
	      if (src == dest && tp_domain_compatible (set_domain, desired_domain))
		{
		  /* 
		   * We know that this is a "coerce-in-place" operation, and
		   * we know that no coercion is necessary, so do nothing: we
		   * can use the exact same set without any conversion.
		   * Setting "src" to NULL prevents the wrapup code from
		   * clearing the set; that's important since we haven't made
		   * a copy.
		   */
		  setobj_put_domain (setref->set, (TP_DOMAIN *) desired_domain);
		  src = NULL;
		}
	      else
		{
		  if (tp_domain_compatible (set_domain, desired_domain))
		    {
		      /* 
		       * Well, we can't use the exact same set, but we don't
		       * have to do the whole hairy coerce thing either: we
		       * can just make a copy and then take the more general
		       * domain.  setobj_put_domain() guards against null
		       * pointers, there's no need to check first.
		       */
		      setref = set_copy (setref);
		      if (setref)
			{
			  setobj_put_domain (setref->set, (TP_DOMAIN *) desired_domain);
			}
		    }
		  else
		    {
		      /* 
		       * Well, now we have to use the whole hairy coercion
		       * thing.  Too bad...
		       *
		       * This case will crop up when someone tries to cast a
		       * "set of int" as a "set of float", for example.
		       */
		      setref =
			set_coerce (setref, (TP_DOMAIN *) desired_domain, (coercion_mode == TP_IMPLICIT_COERCION));
		    }

		  if (setref == NULL)
		    {
		      assert (er_errid () != NO_ERROR);
		      err = er_errid ();
		    }
		  else if (desired_type == DB_TYPE_SET)
		    {
		      err = db_make_set (target, setref);
		    }
		  else if (desired_type == DB_TYPE_MULTISET)
		    {
		      err = db_make_multiset (target, setref);
		    }
		  else
		    {
		      err = db_make_sequence (target, setref);
		    }
		}
	      if (!setref || err < 0)
		{
		  status = DOMAIN_INCOMPATIBLE;
		}
	    }
	}
      break;

    case DB_TYPE_VOBJ:
      if (original_type == DB_TYPE_VOBJ)
	{
	  SETREF *setref;
	  /* 
	   * We should try and convert the view of the src to match
	   * the view of the desired_domain. However, the desired
	   * domain generally does not contain this information.
	   * We will detect domain incompatibly later on assignment,
	   * so we treat casting any DB_TYPE_VOBJ to DB_TYPE_VOBJ
	   * as success.
	   */
	  status = DOMAIN_COMPATIBLE;
	  setref = db_get_set (src);
	  if (src != dest || !setref)
	    {
	      pr_clone_value ((DB_VALUE *) src, target);
	    }
	  else
	    {
	      /* 
	       * this is a "coerce-in-place", and no coercion is necessary,
	       * so do nothing: use the same vobj without any conversion. set
	       * "src" to NULL to prevent the wrapup code from clearing dest.
	       */
	      setobj_put_domain (setref->set, (TP_DOMAIN *) desired_domain);
	      src = NULL;
	    }
	}
      else
#if !defined (SERVER_MODE)
      if (original_type == DB_TYPE_OBJECT)
	{
	  if (vid_object_to_vobj (DB_GET_OBJECT (src), target) < 0)
	    {
	      status = DOMAIN_INCOMPATIBLE;
	    }
	  else
	    {
	      status = DOMAIN_COMPATIBLE;
	    }
	  break;
	}
      else
#endif /* !SERVER_MODE */
      if (original_type == DB_TYPE_OID || original_type == DB_TYPE_OBJECT)
	{
	  DB_VALUE view_oid;
	  DB_VALUE class_oid;
	  DB_VALUE keys;
	  OID nulloid;
	  DB_SEQ *seq;

	  OID_SET_NULL (&nulloid);
	  DB_MAKE_OID (&class_oid, &nulloid);
	  DB_MAKE_OID (&view_oid, &nulloid);
	  seq = db_seq_create (NULL, NULL, 3);
	  keys = *src;

	  /* 
	   * if we are on the server, and get a DB_TYPE_OBJECT,
	   * then its only possible representation is a DB_TYPE_OID,
	   * and it may be treated that way. However, this should
	   * not really be a case that can happen. It may still
	   * for historical reasons, so is not falgged as an error.
	   * On the client, a worskapce based scheme must be used,
	   * which is just above in a conditional compiled section.
	   */

	  if ((db_seq_put (seq, 0, &view_oid) != NO_ERROR) || (db_seq_put (seq, 1, &class_oid) != NO_ERROR)
	      || (db_seq_put (seq, 2, &keys) != NO_ERROR))
	    {
	      status = DOMAIN_INCOMPATIBLE;
	    }
	  else
	    {
	      db_make_sequence (target, seq);
	      db_value_alter_type (target, DB_TYPE_VOBJ);
	      status = DOMAIN_COMPATIBLE;
	    }
	}
      else
	{
	  status = DOMAIN_INCOMPATIBLE;
	}
      break;

    case DB_TYPE_BIT:
    case DB_TYPE_VARBIT:
      switch (original_type)
	{
	case DB_TYPE_VARCHAR:
	case DB_TYPE_CHAR:
	case DB_TYPE_NCHAR:
	case DB_TYPE_VARNCHAR:
	  {
	    DB_VALUE temp;
	    char *bit_char_string;
	    int src_size = DB_GET_STRING_SIZE (src);
	    int dst_size = (src_size + 1) / 2;

	    bit_char_string = (char *) db_private_alloc (NULL, dst_size + 1);
	    if (bit_char_string)
	      {
		if (qstr_hex_to_bin (bit_char_string, dst_size, DB_GET_STRING (src), src_size) != src_size)
		  {
		    status = DOMAIN_ERROR;
		    db_private_free_and_init (NULL, bit_char_string);
		  }
		else
		  {
		    db_make_bit (&temp, TP_FLOATING_PRECISION_VALUE, bit_char_string, src_size * 4);
		    temp.need_clear = true;
		    if (db_bit_string_coerce (&temp, target, &data_stat) != NO_ERROR)
		      {
			status = DOMAIN_INCOMPATIBLE;
		      }
		    else if (data_stat == DATA_STATUS_TRUNCATED && coercion_mode == TP_IMPLICIT_COERCION)
		      {
			status = DOMAIN_OVERFLOW;
		      }
		    else
		      {
			status = DOMAIN_COMPATIBLE;
		      }
		    pr_clear_value (&temp);
		  }
	      }
	    else
	      {
		/* Couldn't allocate space for bit_char_string */
		status = DOMAIN_INCOMPATIBLE;
	      }
	  }
	  break;

	case DB_TYPE_ENUMERATION:
	  {
	    DB_VALUE varchar_val;

	    if (tp_enumeration_to_varchar (src, &varchar_val) != NO_ERROR)
	      {
		status = DOMAIN_ERROR;
		break;
	      }
	    status =
	      tp_value_cast_internal (&varchar_val, target, desired_domain, coercion_mode, do_domain_select, false);
	  }
	  break;

	case DB_TYPE_BLOB:
	  {
	    DB_VALUE tmpval;

	    DB_MAKE_NULL (&tmpval);

	    err = db_blob_to_bit (src, NULL, &tmpval);
	    if (err == NO_ERROR)
	      {
		err = tp_value_cast_internal (&tmpval, target, desired_domain, coercion_mode, do_domain_select, false);
	      }
	    (void) pr_clear_value (&tmpval);
	  }
	  break;

	default:
	  if (src == dest && tp_can_steal_string (src, desired_domain))
	    {
	      tp_value_slam_domain (dest, desired_domain);
	      /* 
	       * Set "src" to NULL to prevent the wrapup code from undoing
	       * our work; since we haven't actually made a copy, we don't
	       * want to clear the original.
	       */
	      src = NULL;
	    }
	  else if (db_bit_string_coerce (src, target, &data_stat) != NO_ERROR)
	    {
	      status = DOMAIN_INCOMPATIBLE;
	    }
	  else if (data_stat == DATA_STATUS_TRUNCATED && coercion_mode == TP_IMPLICIT_COERCION)
	    {
	      status = DOMAIN_OVERFLOW;
	      pr_clear_value (target);
	    }
	  else
	    {
	      status = DOMAIN_COMPATIBLE;
	    }
	  break;
	}
      break;

    case DB_TYPE_VARCHAR:
    case DB_TYPE_CHAR:
    case DB_TYPE_NCHAR:
    case DB_TYPE_VARNCHAR:
      switch (original_type)
	{
	case DB_TYPE_VARCHAR:
	case DB_TYPE_CHAR:
	case DB_TYPE_NCHAR:
	case DB_TYPE_VARNCHAR:
	  if (src == dest && tp_can_steal_string (src, desired_domain))
	    {
	      tp_value_slam_domain (dest, desired_domain);
	      /* 
	       * Set "src" to NULL to prevent the wrapup code from undoing
	       * our work; since we haven't actually made a copy, we don't
	       * want to clear the original.
	       */
	      src = NULL;
	    }
	  else if (db_char_string_coerce (src, target, &data_stat) != NO_ERROR)
	    {
	      status = DOMAIN_INCOMPATIBLE;
	    }
	  else if (data_stat == DATA_STATUS_TRUNCATED && coercion_mode == TP_IMPLICIT_COERCION)
	    {
	      status = DOMAIN_OVERFLOW;
	      pr_clear_value (target);
	    }
	  else if (desired_domain->collation_flag != TP_DOMAIN_COLL_LEAVE)
	    {
	      db_string_put_cs_and_collation (target, TP_DOMAIN_CODESET (desired_domain),
					      TP_DOMAIN_COLLATION (desired_domain));
	      status = DOMAIN_COMPATIBLE;
	    }
	  break;

	case DB_TYPE_ENUMERATION:
	  {
	    DB_VALUE varchar_val;

	    if (desired_type == DB_TYPE_NCHAR || desired_type == DB_TYPE_VARNCHAR)
	      {
		status = DOMAIN_INCOMPATIBLE;
	      }
	    else if (tp_enumeration_to_varchar (src, &varchar_val) != NO_ERROR)
	      {
		status = DOMAIN_ERROR;
	      }
	    else
	      {
		status =
		  tp_value_cast_internal (&varchar_val, target, desired_domain, coercion_mode, do_domain_select, false);
	      }
	  }
	  break;

	case DB_TYPE_BIGINT:
	case DB_TYPE_INTEGER:
	case DB_TYPE_SMALLINT:
	  {
	    int max_size = TP_BIGINT_PRECISION + 2 + 1;
	    char *new_string;
	    DB_BIGINT num;

	    new_string = (char *) db_private_alloc (NULL, max_size);
	    if (!new_string)
	      {
		return DOMAIN_ERROR;
	      }

	    if (original_type == DB_TYPE_BIGINT)
	      {
		num = DB_GET_BIGINT (src);
	      }
	    else if (original_type == DB_TYPE_INTEGER)
	      {
		num = (DB_BIGINT) DB_GET_INT (src);
	      }
	    else		/* DB_TYPE_SHORT */
	      {
		num = (DB_BIGINT) DB_GET_SHORT (src);
	      }

	    if (tp_ltoa (num, new_string, 10))
	      {
		if (db_value_precision (target) != TP_FLOATING_PRECISION_VALUE
		    && db_value_precision (target) < (int) strlen (new_string))
		  {
		    status = DOMAIN_OVERFLOW;
		    db_private_free_and_init (NULL, new_string);
		  }
		else
		  {
		    make_desired_string_db_value (desired_type, desired_domain, new_string, target, &status,
						  &data_stat);
		  }
	      }
	    else
	      {
		status = DOMAIN_ERROR;
		db_private_free_and_init (NULL, new_string);
	      }
	  }
	  break;

	case DB_TYPE_DOUBLE:
	case DB_TYPE_FLOAT:
	  {
	    if (original_type == DB_TYPE_FLOAT)
	      {
		tp_ftoa (src, target);
	      }
	    else
	      {
		tp_dtoa (src, target);
	      }

	    if (DB_IS_NULL (target))
	      {
		if (er_errid () == ER_OUT_OF_VIRTUAL_MEMORY)
		  {
		    /* no way to report "out of memory" from tp_value_cast_internal() ?? */
		    status = DOMAIN_ERROR;
		  }
		else
		  {
		    status = DOMAIN_INCOMPATIBLE;
		  }
	      }
	    else if (DB_VALUE_PRECISION (target) != TP_FLOATING_PRECISION_VALUE
		     && (DB_GET_STRING_LENGTH (target) > DB_VALUE_PRECISION (target)))
	      {
		status = DOMAIN_OVERFLOW;
		pr_clear_value (target);
	      }
	  }
	  break;

	case DB_TYPE_NUMERIC:
	  {
	    char str_buf[NUMERIC_MAX_STRING_SIZE];
	    char *new_string;
	    int max_size;

	    numeric_db_value_print ((DB_VALUE *) src, str_buf);

	    max_size = strlen (str_buf) + 1;
	    new_string = (char *) db_private_alloc (NULL, max_size);
	    if (new_string == NULL)
	      {
		return DOMAIN_ERROR;
	      }

	    strcpy (new_string, str_buf);

	    if (db_value_precision (target) != TP_FLOATING_PRECISION_VALUE
		&& db_value_precision (target) < max_size - 1)
	      {
		status = DOMAIN_OVERFLOW;
		db_private_free_and_init (NULL, new_string);
	      }
	    else
	      {
		make_desired_string_db_value (desired_type, desired_domain, new_string, target, &status, &data_stat);
	      }
	  }
	  break;

	case DB_TYPE_MONETARY:
	  {
	    /* monetary symbol = 3 sign = 1 dot = 1 fraction digits = 2 NUL terminator = 1 */
	    int max_size = DBL_MAX_DIGITS + 3 + 1 + 1 + 2 + 1;
	    char *new_string;
	    char *p;

	    new_string = (char *) db_private_alloc (NULL, max_size);
	    if (!new_string)
	      {
		return DOMAIN_ERROR;
	      }

	    snprintf (new_string, max_size - 1, "%s%.*f", lang_currency_symbol (DB_GET_MONETARY (src)->type), 2,
		      DB_GET_MONETARY (src)->amount);
	    new_string[max_size - 1] = '\0';

	    p = new_string + strlen (new_string);
	    for (--p; p >= new_string && *p == '0'; p--)
	      {			/* remove trailing zeros */
		*p = '\0';
	      }
	    if (*p == '.')	/* remove point */
	      {
		*p = '\0';
	      }

	    if (db_value_precision (target) != TP_FLOATING_PRECISION_VALUE
		&& db_value_precision (target) < (int) strlen (new_string))
	      {
		status = DOMAIN_OVERFLOW;
		db_private_free_and_init (NULL, new_string);
	      }
	    else
	      {
		make_desired_string_db_value (desired_type, desired_domain, new_string, target, &status, &data_stat);
	      }
	  }
	  break;

	case DB_TYPE_DATE:
	case DB_TYPE_TIME:
	case DB_TYPE_TIMETZ:
	case DB_TYPE_TIMELTZ:
	case DB_TYPE_TIMESTAMP:
	case DB_TYPE_TIMESTAMPTZ:
	case DB_TYPE_TIMESTAMPLTZ:
	case DB_TYPE_DATETIME:
	case DB_TYPE_DATETIMETZ:
	case DB_TYPE_DATETIMELTZ:
	  {
	    int max_size = DATETIMETZ_BUF_SIZE;
	    char *new_string;

	    new_string = (char *) db_private_alloc (NULL, max_size);
	    if (!new_string)
	      {
		return DOMAIN_ERROR;
	      }

	    err = NO_ERROR;

	    switch (original_type)
	      {
	      case DB_TYPE_DATE:
		db_date_to_string (new_string, max_size, (DB_DATE *) DB_GET_DATE (src));
		break;
	      case DB_TYPE_TIME:
		db_time_to_string (new_string, max_size, (DB_TIME *) DB_GET_TIME (src));
		break;
	      case DB_TYPE_TIMETZ:
		v_timetz = *DB_GET_TIMETZ (src);
		db_timetz_to_string (new_string, max_size, &v_timetz.time, &v_timetz.tz_id);
		break;
	      case DB_TYPE_TIMELTZ:
		v_time = *DB_GET_TIME (src);
		err = tz_create_session_tzid_for_time (&v_time, true, &ses_tz_id);
		if (err != NO_ERROR)
		  {
		    break;
		  }

		db_timetz_to_string (new_string, max_size, &v_time, &ses_tz_id);
		break;
	      case DB_TYPE_TIMESTAMP:
		db_timestamp_to_string (new_string, max_size, (DB_TIMESTAMP *) DB_GET_TIMESTAMP (src));
		break;
	      case DB_TYPE_TIMESTAMPLTZ:
		v_utime = *DB_GET_TIMESTAMP (src);
		err = tz_create_session_tzid_for_timestamp (&v_utime, &ses_tz_id);
		if (err != NO_ERROR)
		  {
		    break;
		  }
		db_timestamptz_to_string (new_string, max_size, &v_utime, &ses_tz_id);
		break;
	      case DB_TYPE_TIMESTAMPTZ:
		v_timestamptz = *DB_GET_TIMESTAMPTZ (src);
		db_timestamptz_to_string (new_string, max_size, &v_timestamptz.timestamp, &v_timestamptz.tz_id);
		break;
	      case DB_TYPE_DATETIMELTZ:
		v_datetime = *DB_GET_DATETIME (src);
		err = tz_create_session_tzid_for_datetime (&v_datetime, true, &ses_tz_id);
		if (err != NO_ERROR)
		  {
		    break;
		  }
		db_datetimetz_to_string (new_string, max_size, &v_datetime, &ses_tz_id);
		break;
	      case DB_TYPE_DATETIMETZ:
		v_datetimetz = *DB_GET_DATETIMETZ (src);
		db_datetimetz_to_string (new_string, max_size, &v_datetimetz.datetime, &v_datetimetz.tz_id);
		break;
	      case DB_TYPE_DATETIME:
	      default:
		db_datetime_to_string (new_string, max_size, (DB_DATETIME *) DB_GET_DATETIME (src));
		break;
	      }

	    if (err != NO_ERROR)
	      {
		status = DOMAIN_ERROR;
		break;
	      }

	    if (db_value_precision (target) != TP_FLOATING_PRECISION_VALUE
		&& db_value_precision (target) < (int) strlen (new_string))
	      {
		status = DOMAIN_OVERFLOW;
		db_private_free_and_init (NULL, new_string);
	      }
	    else
	      {
		make_desired_string_db_value (desired_type, desired_domain, new_string, target, &status, &data_stat);
	      }
	  }
	  break;

	case DB_TYPE_BIT:
	case DB_TYPE_VARBIT:
	  {
	    int max_size;
	    char *new_string;
	    int convert_error;

	    max_size = ((db_get_string_length (src) + 3) / 4) + 1;
	    new_string = (char *) db_private_alloc (NULL, max_size);
	    if (!new_string)
	      {
		return DOMAIN_ERROR;
	      }

	    convert_error = bfmt_print (1 /* BIT_STRING_HEX */ , src,
					new_string, max_size);

	    if (convert_error == NO_ERROR)
	      {
		if (db_value_precision (target) != TP_FLOATING_PRECISION_VALUE
		    && (db_value_precision (target) < (int) strlen (new_string)))
		  {
		    status = DOMAIN_OVERFLOW;
		    db_private_free_and_init (NULL, new_string);
		  }
		else
		  {
		    make_desired_string_db_value (desired_type, desired_domain, new_string, target, &status,
						  &data_stat);
		  }
	      }
	    else if (convert_error == -1)
	      {
		status = DOMAIN_OVERFLOW;
		db_private_free_and_init (NULL, new_string);
	      }
	    else
	      {
		status = DOMAIN_ERROR;
		db_private_free_and_init (NULL, new_string);
	      }
	  }
	  break;

	case DB_TYPE_CLOB:
	  switch (desired_type)
	    {
	    case DB_TYPE_NCHAR:
	    case DB_TYPE_VARNCHAR:
	      status = DOMAIN_INCOMPATIBLE;
	      break;
	    default:
	      {
		DB_VALUE tmpval;
		DB_VALUE cs;

		DB_MAKE_NULL (&tmpval);
		/* convert directly from CLOB into charset of desired domain string */
		DB_MAKE_INTEGER (&cs, desired_domain->codeset);
		err = db_clob_to_char (src, &cs, &tmpval);
		if (err == NO_ERROR)
		  {
		    err =
		      tp_value_cast_internal (&tmpval, dest, desired_domain, coercion_mode, do_domain_select, false);
		  }

		pr_clear_value (&tmpval);
	      }
	      break;
	    }
	  break;

	case DB_TYPE_JSON:
	  {
	    const char *json_str;
	    int len;

<<<<<<< HEAD
	    json_str = db_json_get_raw_json_body_from_document (DB_GET_JSON_DOCUMENT (src));
	    len = strlen (json_str);
	    err = DB_MAKE_CHAR (target, len, json_str, len, LANG_COERCIBLE_CODESET, LANG_COERCIBLE_COLL);
	    target->need_clear = true;
=======
	    if (db_json_get_type (DB_GET_JSON_DOCUMENT (src)) == DB_JSON_STRING)
	      {
		json_str = db_private_strdup (NULL, db_json_get_string_from_document (DB_GET_JSON_DOCUMENT (src)));
	      }
	    else
	      {
		json_str = db_json_get_raw_json_body_from_document (DB_GET_JSON_DOCUMENT (src));
	      }

	    len = strlen (json_str);
>>>>>>> 3aeddac7

	    err = DB_MAKE_CHAR (target, len, json_str, len, LANG_COERCIBLE_CODESET, LANG_COERCIBLE_COLL);
	    if (err != NO_ERROR)
	      {
		status = DOMAIN_ERROR;
		pr_clear_value (target);
	      }
	    else if (DB_IS_NULL (target))
	      {
		status = DOMAIN_ERROR;
		pr_clear_value (target);
	      }
	    else if (DB_VALUE_PRECISION (target) != TP_FLOATING_PRECISION_VALUE
		     && (DB_GET_STRING_LENGTH (target) > DB_VALUE_PRECISION (target)))
	      {
		status = DOMAIN_OVERFLOW;
		pr_clear_value (target);
	      }
	  }
	  break;

	default:
	  status = DOMAIN_INCOMPATIBLE;
	  break;
	}
      break;

    case DB_TYPE_BLOB:
      switch (original_type)
	{
	case DB_TYPE_BLOB:
	  err = db_value_clone ((DB_VALUE *) src, target);
	  break;
	case DB_TYPE_BIT:
	case DB_TYPE_VARBIT:
	  err = db_bit_to_blob (src, target);
	  break;
	case DB_TYPE_CHAR:
	case DB_TYPE_VARCHAR:
	case DB_TYPE_NCHAR:
	case DB_TYPE_VARNCHAR:
	  err = db_char_to_blob (src, target);
	  break;
	case DB_TYPE_ENUMERATION:
	  {
	    DB_VALUE varchar_val;

	    if (tp_enumeration_to_varchar (src, &varchar_val) != NO_ERROR)
	      {
		status = DOMAIN_ERROR;
		break;
	      }
	    status =
	      tp_value_cast_internal (&varchar_val, target, desired_domain, coercion_mode, do_domain_select, false);
	  }
	  break;
	default:
	  status = DOMAIN_INCOMPATIBLE;
	  break;
	}
      break;

    case DB_TYPE_CLOB:
      switch (original_type)
	{
	case DB_TYPE_CLOB:
	  err = db_value_clone ((DB_VALUE *) src, target);
	  break;
	case DB_TYPE_CHAR:
	case DB_TYPE_VARCHAR:
	  err = db_char_to_clob (src, target);
	  break;
	case DB_TYPE_ENUMERATION:
	  {
	    DB_VALUE varchar_val;
	    if (tp_enumeration_to_varchar (src, &varchar_val) != NO_ERROR)
	      {
		status = DOMAIN_ERROR;
		break;
	      }
	    status =
	      tp_value_cast_internal (&varchar_val, target, desired_domain, coercion_mode, do_domain_select, false);
	    break;
	  }
	default:
	  status = DOMAIN_INCOMPATIBLE;
	  break;
	}
      break;

    case DB_TYPE_ENUMERATION:
      {
	unsigned short val_idx = 0;
	int val_str_size = 0;
	char *val_str = NULL;
	bool exit = false, alloc_string = true;
	DB_VALUE conv_val;

	DB_MAKE_NULL (&conv_val);

	if (src->domain.general_info.is_null)
	  {
	    db_make_null (target);
	    break;
	  }

	switch (original_type)
	  {
	  case DB_TYPE_SHORT:
	    val_idx = (unsigned short) DB_GET_SHORT (src);
	    break;
	  case DB_TYPE_INTEGER:
	    if (OR_CHECK_USHRT_OVERFLOW (DB_GET_INT (src)))
	      {
		status = DOMAIN_INCOMPATIBLE;
	      }
	    else
	      {
		val_idx = (unsigned short) DB_GET_INT (src);
	      }
	    break;
	  case DB_TYPE_BIGINT:
	    if (OR_CHECK_USHRT_OVERFLOW (DB_GET_BIGINT (src)))
	      {
		status = DOMAIN_INCOMPATIBLE;
	      }
	    else
	      {
		val_idx = (unsigned short) DB_GET_BIGINT (src);
	      }
	    break;
	  case DB_TYPE_FLOAT:
	    if (OR_CHECK_USHRT_OVERFLOW (floor (DB_GET_FLOAT (src))))
	      {
		status = DOMAIN_INCOMPATIBLE;
	      }
	    else
	      {
		val_idx = (unsigned short) floor (DB_GET_FLOAT (src));
	      }
	    break;
	  case DB_TYPE_DOUBLE:
	    if (OR_CHECK_USHRT_OVERFLOW (floor (DB_GET_DOUBLE (src))))
	      {
		status = DOMAIN_INCOMPATIBLE;
	      }
	    else
	      {
		val_idx = (unsigned short) floor (DB_GET_DOUBLE (src));
	      }
	    break;
	  case DB_TYPE_NUMERIC:
	    {
	      DB_VALUE val;
	      DB_DATA_STATUS stat = DATA_STATUS_OK;
	      int err = NO_ERROR;

	      DB_MAKE_DOUBLE (&val, 0);
	      err = numeric_db_value_coerce_from_num ((DB_VALUE *) src, &val, &stat);
	      if (err != NO_ERROR)
		{
		  status = DOMAIN_ERROR;
		}
	      else
		{
		  if (OR_CHECK_USHRT_OVERFLOW (floor (DB_GET_DOUBLE (&val))))
		    {
		      status = DOMAIN_INCOMPATIBLE;
		    }
		  else
		    {
		      val_idx = (unsigned short) floor (DB_GET_DOUBLE (&val));
		    }
		}
	      break;
	    }
	  case DB_TYPE_MONETARY:
	    v_money = DB_GET_MONETARY (src);
	    if (OR_CHECK_USHRT_OVERFLOW (floor (v_money->amount)))
	      {
		status = DOMAIN_INCOMPATIBLE;
	      }
	    else
	      {
		val_idx = (unsigned short) floor (v_money->amount);
	      }
	    break;
	  case DB_TYPE_UTIME:
	  case DB_TYPE_TIMESTAMPLTZ:
	  case DB_TYPE_TIMESTAMPTZ:
	  case DB_TYPE_DATETIME:
	  case DB_TYPE_DATETIMETZ:
	  case DB_TYPE_DATETIMELTZ:
	  case DB_TYPE_DATE:
	  case DB_TYPE_TIME:
	  case DB_TYPE_TIMELTZ:
	  case DB_TYPE_TIMETZ:
	  case DB_TYPE_BIT:
	  case DB_TYPE_VARBIT:
	  case DB_TYPE_BLOB:
	  case DB_TYPE_CLOB:
	    {
	      status =
		tp_value_cast_internal (src, &conv_val, tp_domain_resolve_default (DB_TYPE_STRING), coercion_mode,
					do_domain_select, false);
	      if (status == DOMAIN_COMPATIBLE)
		{
		  val_str = DB_GET_STRING (&conv_val);
		  val_str_size = DB_GET_STRING_SIZE (&conv_val);
		}
	    }
	    break;
	  case DB_TYPE_CHAR:
	  case DB_TYPE_VARCHAR:
	    if (DB_GET_STRING_CODESET (src) != TP_DOMAIN_CODESET (desired_domain))
	      {
		DB_DATA_STATUS data_status = DATA_STATUS_OK;

		if (TP_DOMAIN_CODESET (desired_domain) == INTL_CODESET_RAW_BYTES)
		  {
		    /* avoid data truncation when converting to binary charset */
		    db_value_domain_init (&conv_val, DB_VALUE_TYPE (src), DB_GET_STRING_SIZE (src), 0);
		  }
		else
		  {
		    db_value_domain_init (&conv_val, DB_VALUE_TYPE (src), DB_VALUE_PRECISION (src), 0);
		  }

		db_string_put_cs_and_collation (&conv_val, TP_DOMAIN_CODESET (desired_domain),
						TP_DOMAIN_COLLATION (desired_domain));

		if (db_char_string_coerce (src, &conv_val, &data_status) != NO_ERROR || data_status != DATA_STATUS_OK)
		  {
		    status = DOMAIN_ERROR;
		    pr_clear_value (&conv_val);
		  }
		else
		  {
		    val_str = DB_GET_STRING (&conv_val);
		    val_str_size = DB_GET_STRING_SIZE (&conv_val);
		  }
	      }
	    else
	      {
		val_str = DB_GET_STRING (src);
		val_str_size = DB_GET_STRING_SIZE (src);
	      }
	    break;
	  case DB_TYPE_ENUMERATION:
	    if (DOM_GET_ENUM_ELEMS_COUNT (desired_domain) == 0)
	      {
		pr_clone_value (src, target);
		exit = true;
		break;
	      }
	    val_str = DB_GET_ENUM_STRING (src);
	    val_str_size = DB_GET_ENUM_STRING_SIZE (src);
	    if (val_str == NULL)
	      {
		/* src has a short value or a string value or both. We prefer to use the string value when matching
		 * against the desired domain but, if this is not set, we will use the value index */
		val_idx = DB_GET_ENUM_SHORT (src);
	      }
	    else
	      {
		if (DB_GET_ENUM_CODESET (src) != TP_DOMAIN_CODESET (desired_domain))
		  {
		    /* first convert charset of the original value to charset of destination domain */
		    DB_VALUE tmp;
		    DB_DATA_STATUS data_status = DATA_STATUS_OK;

		    /* charset conversion can handle only CHAR/VARCHAR DB_VALUEs, create a STRING value with max
		     * precision (so that no truncation occurs) from the ENUM source string */
		    DB_MAKE_VARCHAR (&tmp, DB_MAX_STRING_LENGTH, val_str, val_str_size, DB_GET_ENUM_CODESET (src),
				     DB_GET_ENUM_COLLATION (src));

		    /* initialize destination value of conversion */
		    db_value_domain_init (&conv_val, DB_TYPE_STRING, DB_MAX_STRING_LENGTH, 0);
		    db_string_put_cs_and_collation (&conv_val, TP_DOMAIN_CODESET (desired_domain),
						    TP_DOMAIN_COLLATION (desired_domain));

		    if (db_char_string_coerce (&tmp, &conv_val, &data_status) != NO_ERROR
			|| data_status != DATA_STATUS_OK)
		      {
			status = DOMAIN_ERROR;
			pr_clear_value (&conv_val);
			val_str = NULL;
			val_idx = 0;
		      }
		    else
		      {
			val_str = DB_GET_STRING (&conv_val);
			val_str_size = DB_GET_STRING_SIZE (&conv_val);
		      }
		    pr_clear_value (&tmp);
		  }
	      }
	    break;
	  default:
	    status = DOMAIN_INCOMPATIBLE;
	    break;
	  }

	if (exit)
	  {
	    break;
	  }

	if (status == DOMAIN_COMPATIBLE)
	  {
	    if (val_str != NULL)
	      {
		/* We have to search through the elements of the desired domain to find the index for val_str. */
		int i, size;
		DB_ENUM_ELEMENT *db_enum = NULL;
		int elem_count = DOM_GET_ENUM_ELEMS_COUNT (desired_domain);

		for (i = 1; i <= elem_count; i++)
		  {
		    db_enum = &DOM_GET_ENUM_ELEM (desired_domain, i);
		    size = DB_GET_ENUM_ELEM_STRING_SIZE (db_enum);

		    /* use collation from the PT_TYPE_ENUMERATION */
		    if (QSTR_COMPARE (desired_domain->collation_id, (const unsigned char *) val_str, val_str_size,
				      (const unsigned char *) DB_GET_ENUM_ELEM_STRING (db_enum), size) == 0)
		      {
			break;
		      }
		  }

		val_idx = i;
		if (i > elem_count)
		  {
		    if (val_str[0] == 0)
		      {
			/* The source value is string with length 0 and can be matched with enum "special error value"
			 * if it's not a valid ENUM value */
			DB_MAKE_ENUMERATION (target, 0, NULL, 0, TP_DOMAIN_CODESET (desired_domain),
					     TP_DOMAIN_COLLATION (desired_domain));
			break;
		      }
		    else
		      {
			status = DOMAIN_INCOMPATIBLE;
		      }
		  }
	      }
	    else
	      {
		/* We have the index, we need to get the actual string value from the desired domain */
		if (val_idx > DOM_GET_ENUM_ELEMS_COUNT (desired_domain))
		  {
		    status = DOMAIN_INCOMPATIBLE;
		  }
		else if (val_idx == 0)
		  {
		    /* ENUM Special error value */
		    DB_MAKE_ENUMERATION (target, 0, NULL, 0, TP_DOMAIN_CODESET (desired_domain),
					 TP_DOMAIN_COLLATION (desired_domain));
		    break;
		  }
		else
		  {
		    val_str_size = DB_GET_ENUM_ELEM_STRING_SIZE (&DOM_GET_ENUM_ELEM (desired_domain, val_idx));
		    val_str = DB_GET_ENUM_ELEM_STRING (&DOM_GET_ENUM_ELEM (desired_domain, val_idx));
		  }
	      }

	    if (status == DOMAIN_COMPATIBLE)
	      {
		char *enum_str;

		assert (val_str != NULL);

		if (!DB_IS_NULL (&conv_val))
		  {
		    /* if charset conversion, than use the converted value buffer to avoid an additional copy */
		    alloc_string = false;
		    conv_val.need_clear = false;
		  }

		if (alloc_string)
		  {
		    enum_str = (char *) db_private_alloc (NULL, val_str_size + 1);
		    if (enum_str == NULL)
		      {
			status = DOMAIN_ERROR;
			pr_clear_value (&conv_val);
			break;
		      }
		    else
		      {
			memcpy (enum_str, val_str, val_str_size);
			enum_str[val_str_size] = 0;
		      }
		  }
		else
		  {
		    enum_str = val_str;
		  }
		DB_MAKE_ENUMERATION (target, val_idx, enum_str, val_str_size, TP_DOMAIN_CODESET (desired_domain),
				     TP_DOMAIN_COLLATION (desired_domain));
		target->need_clear = true;
	      }
	  }
	pr_clear_value (&conv_val);
      }
      break;
    case DB_TYPE_JSON:
      {
	char *str;
	JSON_DOC *doc = db_json_allocate_doc ();

	switch (original_type)
	  {
	  case DB_TYPE_CHAR:
	  case DB_TYPE_VARCHAR:
	  case DB_TYPE_NCHAR:
	  case DB_TYPE_VARNCHAR:
	    db_json_set_string_to_doc (doc, DB_GET_STRING (src));
	    break;
	  case DB_TYPE_INTEGER:
	    db_json_set_int_to_doc (doc, DB_GET_INT (src));
	    break;
	  case DB_TYPE_DOUBLE:
	    db_json_set_double_to_doc (doc, DB_GET_DOUBLE (src));
	    break;
	  case DB_TYPE_NUMERIC:
	    {
	      DB_VALUE double_value;
	      db_value_coerce (src, &double_value, db_type_to_db_domain (DB_TYPE_DOUBLE));
	      db_json_set_double_to_doc (doc, DB_GET_DOUBLE (&double_value));
	      pr_clear_value (&double_value);
	    }
	    break;
	  default:
	    status = DOMAIN_INCOMPATIBLE;
	    break;
	  }
	str = db_json_get_raw_json_body_from_document (doc);
	db_make_json (target, str, doc, true);
      }
      break;
    default:
      status = DOMAIN_INCOMPATIBLE;
      break;
    }

  pr_clear_value (&src_replacement);

  if (err < 0)
    {
      status = DOMAIN_ERROR;
    }

  if (status != DOMAIN_COMPATIBLE)
    {
      if (src != dest)
	{
#if 0				/* TODO - */
	  pr_clear_value (dest);
#endif

	  /* make sure this doesn't have any partial results */
	  if (preserve_domain)
	    {
	      db_value_domain_init (dest, desired_type, desired_domain->precision, desired_domain->scale);
	      db_value_put_null (dest);
	    }
	  else
	    {
	      db_make_null (dest);
	    }
	}
    }
  else if (src == dest)
    {
      /* coercsion successful, transfer the value if src == dest */
      pr_clear_value (dest);
      *dest = temp;
    }

  return status;
}

/*
 * tp_value_cast - Coerce a value into one of another domain.
 *    return: TP_DOMAIN_STATUS
 *    src(in): src DB_VALUE
 *    dest(out): dest DB_VALUE
 *    desired_domain(in):
 *    implicit_coercion(in): flag for the coercion is implicit
 * Note:
 *    This function does select domain from desired_domain
 */
TP_DOMAIN_STATUS
tp_value_cast (const DB_VALUE * src, DB_VALUE * dest, const TP_DOMAIN * desired_domain, bool implicit_coercion)
{
  TP_COERCION_MODE mode;

  mode = (implicit_coercion ? TP_IMPLICIT_COERCION : TP_EXPLICIT_COERCION);
  return tp_value_cast_internal (src, dest, desired_domain, mode, true, false);
}

/*
 * tp_value_cast_preserve_domain - Coerce a value into one of another domain.
 *    return: TP_DOMAIN_STATUS
 *    src(in): src DB_VALUE
 *    dest(out): dest DB_VALUE
 *    desired_domain(in):
 *    implicit_coercion(in): flag for the coercion is implicit
 *    preserve_domain(in): flag to preserve dest's domain
 * Note:
 *    This function dose not change the domain type of dest to a DB_NULL_TYPE.
 */
TP_DOMAIN_STATUS
tp_value_cast_preserve_domain (const DB_VALUE * src, DB_VALUE * dest, const TP_DOMAIN * desired_domain,
			       bool implicit_coercion, bool preserve_domain)
{
  TP_COERCION_MODE mode;

  mode = (implicit_coercion ? TP_IMPLICIT_COERCION : TP_EXPLICIT_COERCION);
  return tp_value_cast_internal (src, dest, desired_domain, mode, true, true);
}

/*
 * tp_value_cast_no_domain_select - Coerce a value into one of another domain.
 *    return: TP_DOMAIN_STATUS
 *    src(in): src DB_VALUE
 *    dest(out): dest DB_VALUE
 *    desired_domain(in):
 *    implicit_coercion(in): flag for the coercion is implicit
 * Note:
 *    This function does not select domain from desired_domain
 */
TP_DOMAIN_STATUS
tp_value_cast_no_domain_select (const DB_VALUE * src, DB_VALUE * dest, const TP_DOMAIN * desired_domain,
				bool implicit_coercion)
{
  TP_COERCION_MODE mode;

  mode = (implicit_coercion ? TP_IMPLICIT_COERCION : TP_EXPLICIT_COERCION);
  return tp_value_cast_internal (src, dest, desired_domain, mode, false, false);
}

/*
 * tp_value_change_coll_and_codeset () - change the collation and codeset of a 
 *                                       value
 *   returns: cast operation result
 *   src(in): source DB_VALUE
 *   dest(in): destination DB_VALUE where src will be copied/adjusted to
 *   coll_id(in): destination collation id
 *   codeset(in): destination codeset
 */
TP_DOMAIN_STATUS
tp_value_change_coll_and_codeset (DB_VALUE * src, DB_VALUE * dest, int coll_id, int codeset)
{
  TP_DOMAIN *temp_domain;

  assert (src != NULL && dest != NULL);
  assert (TP_IS_STRING_TYPE (DB_VALUE_TYPE (src)));

  if (DB_GET_STRING_COLLATION (src) == coll_id && DB_GET_STRING_CODESET (src) == codeset)
    {
      /* early exit scenario */
      return DOMAIN_COMPATIBLE;
    }

  /* create new domain and adjust collation and codeset */
  temp_domain = tp_domain_resolve_value (src, NULL);
  if (temp_domain != NULL && temp_domain->is_cached)
    {
      temp_domain = tp_domain_copy (temp_domain, false);
    }
  if (temp_domain == NULL)
    {
      /* not exactly a relevant error code, but should serve it's purpose */
      assert (false);
      return DOMAIN_ERROR;
    }

  temp_domain->collation_id = coll_id;
  temp_domain->codeset = codeset;

  /* cache domain */
  temp_domain = tp_domain_cache (temp_domain);

  /* cast the value */
  return tp_value_cast (src, dest, temp_domain, true);
}

/*
 * VALUE COMPARISON
 */

/*
 * oidcmp - Compares two OIDs and returns a DB_ style status code.
 *    return: DB_ comparison status code
 *    oid1(in): first oid
 *    oid2(in): second oid
 * Note:
 *    The underlying oid_compare should be using these so we can avoid
 *    an extra level of indirection.
 */
static DB_VALUE_COMPARE_RESULT
oidcmp (OID * oid1, OID * oid2)
{
  DB_VALUE_COMPARE_RESULT status;
  int c;

  c = oid_compare (oid1, oid2);
  if (c < 0)
    {
      status = DB_LT;
    }
  else if (c > 0)
    {
      status = DB_GT;
    }
  else
    {
      status = DB_EQ;
    }

  return status;
}

/*
 * tp_more_general_type - compares two type with respect to generality
 *    return: 0 if same type,
 *           <0 if type1 less general then type2,
 *           >0 otherwise
 *    type1(in): first type
 *    type2(in): second type
 */
int
tp_more_general_type (const DB_TYPE type1, const DB_TYPE type2)
{
  static int rank[DB_TYPE_LAST + 1];
  static int rank_init = 0;
  int i;

  if (type1 == type2)
    {
      return 0;
    }
  if ((unsigned) type1 > DB_TYPE_LAST)
    {
#if defined (CUBRID_DEBUG)
      printf ("tp_more_general_type: DB type 1 out of range: %d\n", type1);
#endif /* CUBRID_DEBUG */
      return 0;
    }
  if ((unsigned) type2 > DB_TYPE_LAST)
    {
#if defined (CUBRID_DEBUG)
      printf ("tp_more_general_type: DB type 2 out of range: %d\n", type2);
#endif /* CUBRID_DEBUG */
      return 0;
    }
  if (!rank_init)
    {
      /* set up rank so we can do fast table lookup */
      for (i = 0; i <= DB_TYPE_LAST; i++)
	{
	  rank[i] = 0;
	}
      for (i = 0; db_type_rank[i] < (DB_TYPE_LAST + 1); i++)
	{
	  rank[db_type_rank[i]] = i;
	}
      rank_init = 1;
    }

  return rank[type1] - rank[type2];
}

/*
 * tp_set_compare - compare two collection
 *    return: zero if equal, <0 if less, >0 if greater
 *    value1(in): first collection value
 *    value2(in): second collection value
 *    do_coercion(in): coercion flag
 *    total_order(in): total order flag
 * Note:
 *    If the total_order flag is set, it will return one of DB_LT, DB_GT, or
 *    SB_SUBSET, DB_SUPERSET, or DB_EQ, it will not return DB_UNK.
 */
DB_VALUE_COMPARE_RESULT
tp_set_compare (const DB_VALUE * value1, const DB_VALUE * value2, int do_coercion, int total_order)
{
  DB_VALUE temp;
  int coercion;
  DB_VALUE *v1, *v2;
  DB_TYPE vtype1, vtype2;
  DB_SET *s1, *s2;
  DB_VALUE_COMPARE_RESULT result = DB_UNK;
  TP_DOMAIN_STATUS status = DOMAIN_COMPATIBLE;

  coercion = 0;
  if (DB_IS_NULL (value1))
    {
      if (DB_IS_NULL (value2))
	{
	  result = (total_order ? DB_EQ : DB_UNK);
	}
      else
	{
	  result = (total_order ? DB_LT : DB_UNK);
	}
    }
  else if (DB_IS_NULL (value2))
    {
      result = (total_order ? DB_GT : DB_UNK);
    }
  else
    {
      v1 = (DB_VALUE *) value1;
      v2 = (DB_VALUE *) value2;

      vtype1 = DB_VALUE_DOMAIN_TYPE (v1);
      vtype2 = DB_VALUE_DOMAIN_TYPE (v2);
      if (vtype1 != DB_TYPE_SET && vtype1 != DB_TYPE_MULTISET && vtype1 != DB_TYPE_SEQUENCE)
	{
	  return DB_NE;
	}

      if (vtype2 != DB_TYPE_SET && vtype2 != DB_TYPE_MULTISET && vtype2 != DB_TYPE_SEQUENCE)
	{
	  return DB_NE;
	}

      if (vtype1 != vtype2)
	{
	  if (!do_coercion)
	    {
	      /* types are not comparable */
	      return DB_NE;
	    }
	  else
	    {
	      DB_MAKE_NULL (&temp);
	      coercion = 1;
	      if (tp_more_general_type (vtype1, vtype2) > 0)
		{
		  /* vtype1 is more general, coerce value 2 */
		  status = tp_value_coerce (v2, &temp, tp_domain_resolve_default (vtype1));
		  if (status != DOMAIN_COMPATIBLE)
		    {
		      /* 
		       * This is arguably an error condition
		       * but Not Equal is as close as we can come
		       * to reporting it.
		       */
		      pr_clear_value (&temp);
		      return DB_NE;
		    }
		  else
		    {
		      v2 = &temp;
		      vtype2 = DB_VALUE_TYPE (v2);
		    }
		}
	      else
		{
		  /* coerce value1 to value2's type */
		  status = tp_value_coerce (v1, &temp, tp_domain_resolve_default (vtype2));
		  if (status != DOMAIN_COMPATIBLE)
		    {
		      /* 
		       * This is arguably an error condition
		       * but Not Equal is as close as we can come
		       * to reporting it.
		       */
		      pr_clear_value (&temp);
		      return DB_NE;
		    }
		  else
		    {
		      v1 = &temp;
		      vtype1 = DB_VALUE_TYPE (v1);
		    }
		}
	    }
	}
      /* Here, we have two collections of the same type */

      s1 = db_get_set (v1);
      s2 = db_get_set (v2);

      /* 
       * there may ba a call for set_compare returning a total
       * ordering some day.
       */
      if (s1 && s2)
	{
	  result = set_compare (s1, s2, do_coercion);
	}
      else
	{
	  result = DB_UNK;
	}

      if (coercion)
	{
	  pr_clear_value (&temp);
	}
    }

  return result;
}

/*
 * tp_value_compare - calls tp_value_compare_with_error, but does not log error
 *    return: zero if equal, <0 if less, >0 if greater
 *    value1(in): first value
 *    value2(in): second value
 *    do_coercion(in): coercion flag
 *    total_order(in): total order flag
 */
DB_VALUE_COMPARE_RESULT
tp_value_compare (const DB_VALUE * value1, const DB_VALUE * value2, int allow_coercion, int total_order)
{
  return tp_value_compare_with_error (value1, value2, allow_coercion, total_order, NULL);
}

/*
 * tp_value_compare_with_error - compares two values
 *    return: zero if equal, <0 if less, >0 if greater
 *    value1(in): first value
 *    value2(in): second value
 *    do_coercion(in): coercion flag
 *    total_order(in): total order flag
 *    can_compare(out): set if values are comparable
 * Note:
 *    There is some implicit conversion going on here, not sure if this
 *    is a good idea because it gives the impression that these have
 *    compatible domains.
 *
 *    If the total_order flag is set, it will return one of DB_LT, DB_GT, or
 *    DB_EQ, it will not return DB_UNK.  For the purposes of the total
 *    ordering, two NULL values are DB_EQ and if only one value is NULL, that
 *    value is less than the non-null value.
 *
 *    If "can_compare" is not null, in the event of incomparable values an
 *    error will be logged and the boolean that is pointed by "can_compare"
 *    will be set to false.
 */
DB_VALUE_COMPARE_RESULT
tp_value_compare_with_error (const DB_VALUE * value1, const DB_VALUE * value2, int do_coercion, int total_order,
			     bool * can_compare)
{
  DB_VALUE temp1, temp2, tmp_char_conv;
  int coercion, char_conv;
  DB_VALUE *v1, *v2;
  DB_TYPE vtype1, vtype2;
#if !defined (SERVER_MODE)
  DB_OBJECT *mop;
  DB_IDENTIFIER *oid1, *oid2;
#endif /* !defined (SERVER_MODE) */
  bool use_collation_of_v1 = false;
  bool use_collation_of_v2 = false;
  DB_VALUE_COMPARE_RESULT result = DB_UNK;
  TP_DOMAIN_STATUS status = DOMAIN_COMPATIBLE;

  coercion = 0;
  char_conv = 0;

  if (can_compare != NULL)
    {
      *can_compare = true;
    }

  if (DB_IS_NULL (value1))
    {
      if (DB_IS_NULL (value2))
	{
	  result = (total_order ? DB_EQ : DB_UNK);
	}
      else
	{
	  result = (total_order ? DB_LT : DB_UNK);
	}
    }
  else if (DB_IS_NULL (value2))
    {
      result = (total_order ? DB_GT : DB_UNK);
    }
  else
    {
      int common_coll = -1;
      v1 = (DB_VALUE *) value1;
      v2 = (DB_VALUE *) value2;

      vtype1 = DB_VALUE_DOMAIN_TYPE (v1);
      vtype2 = DB_VALUE_DOMAIN_TYPE (v2);

      /* 
       * Hack, DB_TYPE_OID & DB_TYPE_OBJECT are logically the same domain
       * although their physical representations are different.
       * If we see a pair of those, handle it up front before we
       * fall in and try to perform coercion.  Avoid "coercion" between
       * OIDs and OBJECTs because we usually try to keep OIDs unswizzled
       * as long as possible.
       */
      if (vtype1 != vtype2)
	{
#if defined (SERVER_MODE)
	  if (vtype1 == DB_TYPE_OBJECT || vtype2 == DB_TYPE_OBJECT)
	    {
	      assert_release (false);
	      return DB_UNK;
	    }
#else /* !defined (SERVER_MODE) */
	  if (vtype1 == DB_TYPE_OBJECT)
	    {
	      if (vtype2 == DB_TYPE_OID)
		{
		  mop = db_get_object (v1);
		  oid1 = mop ? WS_OID (mop) : NULL;
		  oid2 = db_get_oid (v2);
		  if (oid1 && oid2)
		    {
		      return oidcmp (oid1, oid2);
		    }
		  else
		    {
		      return DB_UNK;
		    }
		}
	    }
	  else if (vtype2 == DB_TYPE_OBJECT)
	    {
	      if (vtype1 == DB_TYPE_OID)
		{
		  oid1 = db_get_oid (v1);
		  mop = db_get_object (v2);
		  oid2 = mop ? WS_OID (mop) : NULL;

		  if (oid1 && oid2)
		    {
		      return oidcmp (oid1, oid2);
		    }
		  else
		    {
		      return DB_UNK;
		    }
		}
	    }
#endif /* !defined (SERVER_MODE) */

	  /* 
	   * If value types aren't exact, try coercion.
	   * May need to be using the domain returned by
	   * tp_domain_resolve_value here ?
	   */
	  if (do_coercion && !ARE_COMPARABLE (vtype1, vtype2))
	    {
	      DB_MAKE_NULL (&temp1);
	      DB_MAKE_NULL (&temp2);
	      coercion = 1;

	      if (TP_IS_CHAR_TYPE (vtype1) && TP_IS_NUMERIC_TYPE (vtype2))
		{
		  /* coerce v1 to double */
		  status = tp_value_coerce (v1, &temp1, tp_domain_resolve_default (DB_TYPE_DOUBLE));
		  if (status == DOMAIN_COMPATIBLE)
		    {
		      v1 = &temp1;
		      vtype1 = DB_VALUE_TYPE (v1);

		      if (vtype2 != DB_TYPE_DOUBLE)
			{
			  status = tp_value_coerce (v2, &temp2, tp_domain_resolve_default (DB_TYPE_DOUBLE));

			  if (status == DOMAIN_COMPATIBLE)
			    {
			      v2 = &temp2;
			      vtype2 = DB_VALUE_TYPE (v2);
			    }
			}
		    }
		}
	      else if (TP_IS_NUMERIC_TYPE (vtype1) && TP_IS_CHAR_TYPE (vtype2))
		{
		  /* coerce v2 to double */
		  status = tp_value_coerce (v2, &temp2, tp_domain_resolve_default (DB_TYPE_DOUBLE));
		  if (status == DOMAIN_COMPATIBLE)
		    {
		      v2 = &temp2;
		      vtype2 = DB_VALUE_TYPE (v2);

		      if (vtype1 != DB_TYPE_DOUBLE)
			{
			  status = tp_value_coerce (v1, &temp1, tp_domain_resolve_default (DB_TYPE_DOUBLE));

			  if (status == DOMAIN_COMPATIBLE)
			    {
			      v1 = &temp1;
			      vtype1 = DB_VALUE_TYPE (v1);
			    }
			}
		    }
		}
	      else if (TP_IS_CHAR_TYPE (vtype1) && TP_IS_DATE_OR_TIME_TYPE (vtype2))
		{
		  /* vtype2 is the date or time type, coerce value 1 */
		  TP_DOMAIN *d2 = tp_domain_resolve_default (vtype2);
		  status = tp_value_coerce (v1, &temp1, d2);
		  if (status == DOMAIN_COMPATIBLE)
		    {
		      v1 = &temp1;
		      vtype1 = DB_VALUE_TYPE (v1);
		    }
		}
	      else if (TP_IS_DATE_OR_TIME_TYPE (vtype1) && TP_IS_CHAR_TYPE (vtype2))
		{
		  /* vtype1 is the date or time type, coerce value 2 */
		  TP_DOMAIN *d1 = tp_domain_resolve_default (vtype1);
		  status = tp_value_coerce (v2, &temp2, d1);
		  if (status == DOMAIN_COMPATIBLE)
		    {
		      v2 = &temp2;
		      vtype2 = DB_VALUE_TYPE (v2);
		    }
		}
	      else if (tp_more_general_type (vtype1, vtype2) > 0)
		{
		  /* vtype1 is more general, coerce value 2 */
		  TP_DOMAIN *d1 = tp_domain_resolve_default (vtype1);

		  if (TP_TYPE_HAS_COLLATION (vtype2) && TP_IS_CHAR_TYPE (vtype1))
		    {
		      /* create a new domain with type of v1 */
		      d1 = tp_domain_copy (d1, false);
		      if (TP_IS_CHAR_TYPE (vtype2))
			{
			  /* keep the codeset and collation from original value v2 */
			  d1->codeset = DB_GET_STRING_CODESET (v2);
			  d1->collation_id = DB_GET_STRING_COLLATION (v2);
			}
		      else
			{
			  /* v2 is ENUM, and is coerced to string this should happend when the other operand is a HV;
			   * in this case we remember to use collation and charset from ENUM (v2) */
			  use_collation_of_v2 = true;
			  d1->codeset = DB_GET_ENUM_CODESET (v2);
			  d1->collation_id = DB_GET_ENUM_COLLATION (v2);
			  common_coll = d1->collation_id;
			}

		      d1 = tp_domain_cache (d1);
		    }

		  status = tp_value_coerce (v2, &temp2, d1);
		  if (status != DOMAIN_COMPATIBLE)
		    {
		      /* 
		       * This is arguably an error condition
		       * but Not Equal is as close as we can come
		       * to reporting it.
		       */
		    }
		  else
		    {
		      v2 = &temp2;
		      vtype2 = DB_VALUE_TYPE (v2);
		    }
		}
	      else
		{
		  /* coerce value1 to value2's type */
		  TP_DOMAIN *d2 = tp_domain_resolve_default (vtype2);

		  if (TP_TYPE_HAS_COLLATION (vtype1) && TP_IS_CHAR_TYPE (vtype2))
		    {
		      /* create a new domain with type of v2 */
		      d2 = tp_domain_copy (d2, false);
		      if (TP_IS_CHAR_TYPE (vtype1))
			{
			  /* keep the codeset and collation from original value v1 */
			  d2->codeset = DB_GET_STRING_CODESET (v1);
			  d2->collation_id = DB_GET_STRING_COLLATION (v1);
			}
		      else
			{
			  /* v1 is ENUM, and is coerced to string this should happend when the other operand is a HV;
			   * in this case we remember to use collation and charset from ENUM (v1) */
			  use_collation_of_v1 = true;
			  d2->codeset = DB_GET_ENUM_CODESET (v1);
			  d2->collation_id = DB_GET_ENUM_COLLATION (v1);
			  common_coll = d2->collation_id;
			}

		      d2 = tp_domain_cache (d2);
		    }

		  status = tp_value_coerce (v1, &temp1, d2);
		  if (status != DOMAIN_COMPATIBLE)
		    {
		      /* 
		       * This is arguably an error condition
		       * but Not Equal is as close as we can come
		       * to reporting it.
		       */
		    }
		  else
		    {
		      v1 = &temp1;
		      vtype1 = DB_VALUE_TYPE (v1);
		    }
		}
	    }
	}

      if (!ARE_COMPARABLE (vtype1, vtype2))
	{
	  /* 
	   * Default result for mismatched types.
	   * Not correct but will be consistent.
	   */
	  if (tp_more_general_type (vtype1, vtype2) > 0)
	    {
	      result = DB_GT;
	    }
	  else
	    {
	      result = DB_LT;
	    }

	  /* set incompatibility flag */
	  if (can_compare != NULL)
	    {
	      *can_compare = false;

	      er_set (ER_ERROR_SEVERITY, ARG_FILE_LINE, ER_TP_CANT_COERCE, 2, pr_type_name (vtype1),
		      pr_type_name (vtype2));
	    }
	}
      else
	{
	  PR_TYPE *pr_type;

	  pr_type = PR_TYPE_FROM_ID (vtype1);
	  assert (pr_type != NULL);

	  if (pr_type)
	    {
	      /* Either both arguments are enums, or both are not. If one is enum and one is not, it means that
	       * tp_value_cast_internal failed somewhere */
	      assert ((vtype1 == DB_TYPE_ENUMERATION && vtype1 == vtype2)
		      || (vtype1 != DB_TYPE_ENUMERATION && vtype2 != DB_TYPE_ENUMERATION));

	      if (!TP_IS_CHAR_TYPE (vtype1))
		{
		  common_coll = 0;
		}
	      else if (DB_GET_STRING_COLLATION (v1) == DB_GET_STRING_COLLATION (v2))
		{
		  common_coll = DB_GET_STRING_COLLATION (v1);
		}
	      else if (TP_IS_CHAR_TYPE (vtype1) && (use_collation_of_v1 || use_collation_of_v2))
		{
		  INTL_CODESET codeset;
		  DB_DATA_STATUS data_status;
		  int error_status;

		  DB_MAKE_NULL (&tmp_char_conv);
		  char_conv = 1;

		  if (use_collation_of_v1)
		    {
		      assert (!use_collation_of_v2);
		      common_coll = DB_GET_STRING_COLLATION (v1);
		    }
		  else
		    {
		      assert (use_collation_of_v2 == true);
		      common_coll = DB_GET_STRING_COLLATION (v2);
		    }

		  codeset = lang_get_collation (common_coll)->codeset;

		  if (DB_GET_STRING_CODESET (v1) != codeset)
		    {
		      db_value_domain_init (&tmp_char_conv, vtype1, DB_VALUE_PRECISION (v1), 0);

		      db_string_put_cs_and_collation (&tmp_char_conv, codeset, common_coll);
		      error_status = db_char_string_coerce (v1, &tmp_char_conv, &data_status);

		      if (error_status != NO_ERROR)
			{
			  pr_clear_value (&tmp_char_conv);
			  if (coercion)
			    {
			      pr_clear_value (&temp1);
			      pr_clear_value (&temp2);
			    }
			  return DB_UNK;
			}

		      assert (data_status == DATA_STATUS_OK);

		      v1 = &tmp_char_conv;
		    }
		  else if (DB_GET_STRING_CODESET (v2) != codeset)
		    {
		      db_value_domain_init (&tmp_char_conv, vtype2, DB_VALUE_PRECISION (v2), 0);

		      db_string_put_cs_and_collation (&tmp_char_conv, codeset, common_coll);
		      error_status = db_char_string_coerce (v2, &tmp_char_conv, &data_status);

		      if (error_status != NO_ERROR)
			{
			  pr_clear_value (&tmp_char_conv);
			  if (coercion)
			    {
			      pr_clear_value (&temp1);
			      pr_clear_value (&temp2);
			    }
			  return DB_UNK;
			}

		      assert (data_status == DATA_STATUS_OK);

		      v2 = &tmp_char_conv;
		    }
		}
	      else if (TP_IS_CHAR_TYPE (vtype1) && DB_GET_STRING_CODESET (v1) == DB_GET_STRING_CODESET (v2))
		{
		  LANG_RT_COMMON_COLL (DB_GET_STRING_COLLATION (v1), DB_GET_STRING_COLLATION (v2), common_coll);
		}

	      if (common_coll == -1)
		{
		  result = DB_UNK;
		  er_set (ER_ERROR_SEVERITY, ARG_FILE_LINE, ER_QSTR_INCOMPATIBLE_COLLATIONS, 0);
		  if (can_compare != NULL)
		    {
		      *can_compare = false;
		    }
		}
	      else
		{
		  result = (*(pr_type->cmpval)) (v1, v2, do_coercion, total_order, NULL, common_coll);
		}

	      if (result == DB_UNK)
		{
		  /* safe guard */
		  if (pr_type->id == DB_TYPE_MIDXKEY)
		    {
		      er_set (ER_ERROR_SEVERITY, ARG_FILE_LINE, ER_MR_NULL_DOMAIN, 0);
		      assert (false);
		    }
		}
	    }
	  else
	    {
	      er_set (ER_ERROR_SEVERITY, ARG_FILE_LINE, ER_MR_NULL_DOMAIN, 0);
	      result = DB_UNK;
	    }
	}

      if (coercion)
	{
	  pr_clear_value (&temp1);
	  pr_clear_value (&temp2);
	}
      if (char_conv)
	{
	  pr_clear_value (&tmp_char_conv);
	}
    }

  return result;
}

/*
 * tp_value_equal - compares the contents of two DB_VALUE structures and
 * determines if they are equal
 *    return: non-zero if the values are equal
 *    value1(in): first value
 *    value2(in): second value
 *    do_coercion(): coercion flag
 * Note:
 *    determines if they are equal.  This is a boolean comparison, you
 *    cannot use this for sorting.
 *
 *    This used to be fully implemented, since this got a lot more complicated
 *    with the introduction of parameterized types, and it is doubtfull that
 *    it saved much in performance anyway, it has been reimplemented to simply
 *    call tp_value_compare.  The old function is commented out below in case
 *    this causes problems.  After awhile, it can be removed.
 *
 */
int
tp_value_equal (const DB_VALUE * value1, const DB_VALUE * value2, int do_coercion)
{
  return tp_value_compare (value1, value2, do_coercion, 0) == DB_EQ;
}

/*
 * DOMAIN INFO FUNCTIONS
 */


/*
 * tp_domain_disk_size - Caluclate the disk size necessary to store a value
 * for a particular domain.
 *    return: disk size in bytes. -1 if this is a variable width domain or
 *            floating precision in fixed domain.
 *    domain(in): domain to consider
 * Note:
 *    This is here because it takes a domain handle.
 *    Since this is going to get called a lot, we might want to just add
 *    this to the TP_DOMAIN structure and calculate it internally when
 *    it is cached.
 */
int
tp_domain_disk_size (TP_DOMAIN * domain)
{
  int size;

  if (domain->type->variable_p)
    {
      return -1;
    }

  if (domain->type->data_lengthmem != NULL
      && (domain->type->id == DB_TYPE_CHAR || domain->type->id == DB_TYPE_NCHAR || domain->type->id == DB_TYPE_BIT)
      && domain->precision == TP_FLOATING_PRECISION_VALUE)
    {
      return -1;
    }

  assert (domain->precision != TP_FLOATING_PRECISION_VALUE);

  /* 
   * Use the "lengthmem" function here with a NULL pointer.  The size will
   * not be dependent on the actual value.
   * The decision of whether or not to use the lengthmem function probably
   * should be based on the value of "disksize" ?
   */
  if (domain->type->data_lengthmem != NULL)
    {
      size = (*(domain->type->data_lengthmem)) (NULL, domain, 1);
    }
  else
    {
      size = domain->type->disksize;
    }

  return size;
}


/*
 * tp_domain_memory_size - Calculates the "instance memory" size required
 * to hold a value for a particular domain.
 *    return: bytes size
 *    domain(in): domain to consider
 */
int
tp_domain_memory_size (TP_DOMAIN * domain)
{
  int size;

  if (domain->type->data_lengthmem != NULL
      && (domain->type->id == DB_TYPE_CHAR || domain->type->id == DB_TYPE_NCHAR || domain->type->id == DB_TYPE_BIT)
      && domain->precision == TP_FLOATING_PRECISION_VALUE)
    {
      return -1;
    }

  /* 
   * Use the "lengthmem" function here with a NULL pointer and a "disk"
   * flag of zero.
   * This will cause it to return the instance memory size.
   */
  if (domain->type->data_lengthmem != NULL)
    {
      size = (*(domain->type->data_lengthmem)) (NULL, domain, 0);
    }
  else
    {
      size = domain->type->size;
    }

  return size;
}

/*
 * tp_init_value_domain - initializes the domain information in a DB_VALUE to
 * correspond to the information from a TP_DOMAIN structure.
 *    return: none
 *    domain(out): domain information
 *    value(in): value to initialize
 * Note:
 *    Used primarily by the value unpacking functions.
 *    It uses the "initval" type function.  This needs to be changed
 *    to take a full domain rather than just precision/scale but the
 *    currently behavior will work for now.
 *
 *    Think about the need for "initval" all it really does is call
 *    db_value_domain_init() with the supplied arguments.
 */
void
tp_init_value_domain (TP_DOMAIN * domain, DB_VALUE * value)
{
  if (domain == NULL)
    {
      /* shouldn't happen ? */
      db_value_domain_init (value, DB_TYPE_NULL, DB_DEFAULT_PRECISION, DB_DEFAULT_SCALE);
    }
  else
    {
      (*(domain->type->initval)) (value, domain->precision, domain->scale);
    }
}


/*
 * tp_check_value_size - check a particular variable sized value (e.g.
 * varchar, char, bit) against a destination domain.
 *    return: domain status (ok or overflow)
 *    domain(in): target domain
 *    value(in): value to be assigned
 * Note:
 *    It is assumed that basic domain compatibility has already been
 *    performed and that the supplied domain will match with what is
 *    in the value.
 *    This is used primarily for character data that is allowed to fit
 *    within a domain if the byte size is within tolerance.
 */
TP_DOMAIN_STATUS
tp_check_value_size (TP_DOMAIN * domain, DB_VALUE * value)
{
  TP_DOMAIN_STATUS status;
  int src_precision, src_length;
  DB_TYPE dbtype;
  char *src;

  status = DOMAIN_COMPATIBLE;

  /* if target domain is "floating", its always ok */
  if (domain->precision != TP_FLOATING_PRECISION_VALUE)
    {

      dbtype = TP_DOMAIN_TYPE (domain);
      switch (dbtype)
	{
	case DB_TYPE_CHAR:
	case DB_TYPE_NCHAR:
	case DB_TYPE_BIT:
	  /* 
	   * The compatibility will be determined by the precision.
	   * A floating precision is determined by the length of the string
	   * value.
	   */
	  src = DB_GET_STRING (value);
	  if (src != NULL)
	    {
	      src_precision = db_value_precision (value);
	      if (!TP_IS_BIT_TYPE (dbtype))
		{
		  src_length = db_get_string_length (value);
		  assert (src_length >= 0);
		}
	      else
		{
		  src_length = db_get_string_size (value);
		}

	      /* Check for floating precision. */
	      if (src_precision == TP_FLOATING_PRECISION_VALUE)
		{
		  src_precision = src_length;
		}

	      if (src_precision > domain->precision)
		{
		  status = DOMAIN_OVERFLOW;
		}
	    }
	  break;

	case DB_TYPE_VARCHAR:
	case DB_TYPE_VARNCHAR:
	case DB_TYPE_VARBIT:
	  /* 
	   * The compatibility of the value is always determined by the
	   * actual length of the value, not the destination precision.
	   */
	  src = DB_GET_STRING (value);
	  if (src != NULL)
	    {
	      if (!TP_IS_BIT_TYPE (dbtype))
		{
		  src_length = db_get_string_length (value);
		  assert (src_length >= 0);
		}
	      else
		{
		  src_length = db_get_string_size (value);
		}

	      /* 
	       * Work backwards from the source length into a minimum precision.
	       * This feels like it should be a nice packed utility
	       * function somewhere.
	       */
	      src_precision = src_length;

	      if (src_precision > domain->precision)
		{
		  status = DOMAIN_OVERFLOW;
		}
	    }
	  break;

	default:
	  /* 
	   * None of the other types require this form of value dependent domain
	   * precision checking.
	   */
	  break;
	}
    }

  return status;
}

#if defined(CUBRID_DEBUG)
/*
 * fprint_domain - print information of a domain
 *    return: void
 *    fp(out): FILE pointer
 *    domain(in): domain to print
 */
static void
fprint_domain (FILE * fp, TP_DOMAIN * domain)
{
  TP_DOMAIN *d;

  for (d = domain; d != NULL; d = d->next)
    {

      switch (TP_DOMAIN_TYPE (d))
	{

	case DB_TYPE_OBJECT:
	case DB_TYPE_OID:
	case DB_TYPE_SUB:
	  if (TP_DOMAIN_TYPE (d) == DB_TYPE_SUB)
	    {
	      fprintf (fp, "sub(");
	    }
#if !defined (SERVER_MODE)
	  if (d->class_mop != NULL)
	    {
	      fprintf (fp, "%s", db_get_class_name (d->class_mop));
	    }
	  else if (OID_ISNULL (&d->class_oid))
	    {
	      fprintf (fp, "object");
	    }
	  else
#endif /* !SERVER_MODE */
	    {
	      fprintf (fp, "object(%d,%d,%d)", d->class_oid.volid, d->class_oid.pageid, d->class_oid.slotid);
	    }
	  if (TP_DOMAIN_TYPE (d) == DB_TYPE_SUB)
	    {
	      fprintf (fp, ")");
	    }
	  break;

	case DB_TYPE_VARIABLE:
	  fprintf (fp, "union(");
	  fprint_domain (fp, d->setdomain);
	  fprintf (fp, ")");
	  break;

	case DB_TYPE_SET:
	  fprintf (fp, "set(");
	  fprint_domain (fp, d->setdomain);
	  fprintf (fp, ")");
	  break;
	case DB_TYPE_MULTISET:
	  fprintf (fp, "multiset(");
	  fprint_domain (fp, d->setdomain);
	  fprintf (fp, ")");
	  break;
	case DB_TYPE_SEQUENCE:
	  fprintf (fp, "sequence(");
	  fprint_domain (fp, d->setdomain);
	  fprintf (fp, ")");
	  break;

	case DB_TYPE_BIT:
	case DB_TYPE_VARBIT:
	  fprintf (fp, "%s(%d)", d->type->name, d->precision);
	  break;

	case DB_TYPE_CHAR:
	case DB_TYPE_VARCHAR:
	  fprintf (fp, "%s(%d) collate %s", d->type->name, d->precision, lang_get_collation_name (d->collation_id));
	  break;

	case DB_TYPE_NCHAR:
	case DB_TYPE_VARNCHAR:
	  fprintf (fp, "%s(%d) NATIONAL collate %s", d->type->name, d->precision,
		   lang_get_collation_name (d->collation_id));
	  break;

	case DB_TYPE_NUMERIC:
	  fprintf (fp, "%s(%d,%d)", d->type->name, d->precision, d->scale);
	  break;

	default:
	  fprintf (fp, "%s", d->type->name);
	  break;
	}

      if (d->next != NULL)
	{
	  fprintf (fp, ",");
	}
    }
}

/*
 * tp_dump_domain - fprint_domain to stdout
 *    return: void
 *    domain(in): domain to print
 */
void
tp_dump_domain (TP_DOMAIN * domain)
{
  fprint_domain (stdout, domain);
  fprintf (stdout, "\n");
}

/*
 * tp_domain_print - fprint_domain to stdout
 *    return: void
 *    domain(in): domain to print
 */
void
tp_domain_print (TP_DOMAIN * domain)
{
  fprint_domain (stdout, domain);
}

/*
 * tp_domain_fprint - fprint_domain to stdout
 *    return: void
 *    fp(out): FILE pointer
 *    domain(in): domain to print
 */
void
tp_domain_fprint (FILE * fp, TP_DOMAIN * domain)
{
  fprint_domain (fp, domain);
}
#endif

/*
 * tp_valid_indextype - check for valid index type
 *    return: 1 if type is a valid index type, 0 otherwise.
 *    type(in): a database type constant
 */
int
tp_valid_indextype (DB_TYPE type)
{
  switch (type)
    {
    case DB_TYPE_INTEGER:
    case DB_TYPE_FLOAT:
    case DB_TYPE_DOUBLE:
    case DB_TYPE_STRING:
    case DB_TYPE_OBJECT:
    case DB_TYPE_TIME:
    case DB_TYPE_TIMETZ:
    case DB_TYPE_TIMELTZ:
    case DB_TYPE_TIMESTAMP:
    case DB_TYPE_TIMESTAMPTZ:
    case DB_TYPE_TIMESTAMPLTZ:
    case DB_TYPE_DATETIME:
    case DB_TYPE_DATETIMETZ:
    case DB_TYPE_DATETIMELTZ:
    case DB_TYPE_DATE:
    case DB_TYPE_MONETARY:
    case DB_TYPE_SHORT:
    case DB_TYPE_BIGINT:
    case DB_TYPE_OID:
    case DB_TYPE_NUMERIC:
    case DB_TYPE_BIT:
    case DB_TYPE_VARBIT:
    case DB_TYPE_CHAR:
    case DB_TYPE_NCHAR:
    case DB_TYPE_VARNCHAR:
    case DB_TYPE_ENUMERATION:
      return 1;
    default:
      return 0;
    }
}


/*
 * tp_domain_references_objects - check if domain is an object domain or a
 * collection domain that might include objects.
 *    return: int (true or false)
 *    dom(in): the domain to be inspected
 */
bool
tp_domain_references_objects (const TP_DOMAIN * dom)
{
  switch (TP_DOMAIN_TYPE (dom))
    {
    case DB_TYPE_OBJECT:
    case DB_TYPE_OID:
    case DB_TYPE_VOBJ:
      return true;
    case DB_TYPE_SET:
    case DB_TYPE_MULTISET:
    case DB_TYPE_SEQUENCE:
      dom = dom->setdomain;
      if (dom)
	{
	  /* 
	   * If domains are specified, we can assume that the upper levels
	   * have enforced the rule that no value in the collection has a
	   * domain that isn't included in this list.  If this list has no
	   * object domain, then no collection with this domain can include
	   * an object reference.
	   */
	  for (; dom; dom = dom->next)
	    {
	      if (tp_domain_references_objects (dom))
		{
		  return true;
		}
	    }

	  return false;
	}
      else
	{
	  /* 
	   * We've got hold of one of our fabulous "collection of anything"
	   * attributes.  We've got no choice but to assume that it might
	   * have objects in it.
	   */
	  return true;
	}
    default:
      return false;
    }
}

/*
 * tp_value_auto_cast - Cast a value into one of another domain, returning an
 *			error only
 *    return: TP_DOMAIN_STATUS
 *    src(in): src DB_VALUE
 *    dest(out): dest DB_VALUE
 *    desired_domain(in): destion domain
 *
 *  Note : this function is used at execution stage, by operators performing
 *	   late binding on Host Variables; the automatic cast is a replacement
 *	   for implicit cast performed at type-checking for operators that do
 *	   not require late binding.
 */
TP_DOMAIN_STATUS
tp_value_auto_cast (const DB_VALUE * src, DB_VALUE * dest, const TP_DOMAIN * desired_domain)
{
  TP_DOMAIN_STATUS status;

  status = tp_value_cast (src, dest, desired_domain, false);
  if (status != DOMAIN_COMPATIBLE)
    {
      if (prm_get_bool_value (PRM_ID_RETURN_NULL_ON_FUNCTION_ERRORS) == true)
	{
	  status = DOMAIN_COMPATIBLE;
	  pr_clear_value (dest);
	  DB_MAKE_NULL (dest);
	  er_clear ();
	}
    }

  return status;
}

/*
 * tp_value_str_auto_cast_to_number () - checks if the original value
 *	  is of type string, and cast it to a DOUBLE type domain.
 *   return: error code.
 *   src(in): source DB_VALUE
 *   dest(out): destination DB_VALUE
 *   val_type(in/out): db type of value; modified if the cast is performed
 *
 *  Note : this is a helper function used by arithmetic functions to accept
 *	   string arguments.
 */
int
tp_value_str_auto_cast_to_number (DB_VALUE * src, DB_VALUE * dest, DB_TYPE * val_type)
{
  TP_DOMAIN *cast_dom = NULL;
  TP_DOMAIN_STATUS dom_status;
  int er_status = NO_ERROR;

  assert (src != NULL);
  assert (dest != NULL);
  assert (val_type != NULL);
  assert (TP_IS_CHAR_TYPE (*val_type));
  assert (src != dest);

  DB_MAKE_NULL (dest);

  /* cast string to DOUBLE */
  cast_dom = tp_domain_resolve_default (DB_TYPE_DOUBLE);
  if (cast_dom == NULL)
    {
      return ER_FAILED;
    }

  dom_status = tp_value_auto_cast (src, dest, cast_dom);
  if (dom_status != DOMAIN_COMPATIBLE)
    {
      er_status = tp_domain_status_er_set (dom_status, ARG_FILE_LINE, src, cast_dom);

      pr_clear_value (dest);
      return er_status;
    }

  *val_type = DB_VALUE_DOMAIN_TYPE (dest);

  return NO_ERROR;
}

/*
 * tp_infer_common_domain () -
 *   return:
 *
 *   arg1(in):
 *   arg2(in):
 *
 *  Note :
 */
TP_DOMAIN *
tp_infer_common_domain (TP_DOMAIN * arg1, TP_DOMAIN * arg2)
{
  TP_DOMAIN *target_domain;
  DB_TYPE arg1_type, arg2_type, common_type;
  bool need_to_domain_update = false;

  assert (arg1 && arg2);

  arg1_type = arg1->type->id;
  arg2_type = arg2->type->id;

  if (arg1_type == arg2_type)
    {
      common_type = arg1_type;
      target_domain = tp_domain_copy (arg1, false);
      need_to_domain_update = true;
    }
  else if (arg1_type == DB_TYPE_NULL)
    {
      common_type = arg2_type;
      target_domain = tp_domain_copy (arg2, false);
    }
  else if (arg2_type == DB_TYPE_NULL)
    {
      common_type = arg1_type;
      target_domain = tp_domain_copy (arg1, false);
    }
  else if ((TP_IS_BIT_TYPE (arg1_type) && TP_IS_BIT_TYPE (arg2_type))
	   || (TP_IS_CHAR_TYPE (arg1_type) && TP_IS_CHAR_TYPE (arg2_type))
	   || (TP_IS_DATE_TYPE (arg1_type) && TP_IS_DATE_TYPE (arg2_type))
	   || (TP_IS_SET_TYPE (arg1_type) && TP_IS_SET_TYPE (arg2_type))
	   || (TP_IS_NUMERIC_TYPE (arg1_type) && TP_IS_NUMERIC_TYPE (arg2_type)))
    {
      if (tp_more_general_type (arg1_type, arg2_type) > 0)
	{
	  common_type = arg1_type;
	  target_domain = tp_domain_copy (arg1, false);
	}
      else
	{
	  common_type = arg2_type;
	  target_domain = tp_domain_copy (arg2, false);
	}
      need_to_domain_update = true;
    }
  else
    {
      common_type = DB_TYPE_VARCHAR;
      target_domain = db_type_to_db_domain (common_type);
    }

  if (need_to_domain_update)
    {
      int arg1_prec, arg2_prec, arg1_scale, arg2_scale;

      arg1_prec = arg1->precision;
      arg1_scale = arg1->scale;

      arg2_prec = arg2->precision;
      arg2_scale = arg2->scale;

      if (arg1_prec == TP_FLOATING_PRECISION_VALUE || arg2_prec == TP_FLOATING_PRECISION_VALUE)
	{
	  target_domain->precision = TP_FLOATING_PRECISION_VALUE;
	  target_domain->scale = 0;
	}
      else if (common_type == DB_TYPE_NUMERIC)
	{
	  int integral_digits1, integral_digits2;

	  integral_digits1 = arg1_prec - arg1_scale;
	  integral_digits2 = arg2_prec - arg2_scale;
	  target_domain->scale = MAX (arg1_scale, arg2_scale);
	  target_domain->precision = (target_domain->scale + MAX (integral_digits1, integral_digits2));
	  target_domain->precision = MIN (target_domain->precision, DB_MAX_NUMERIC_PRECISION);
	}
      else
	{
	  target_domain->precision = MAX (arg1_prec, arg2_prec);
	  target_domain->scale = 0;
	}
    }

  target_domain = tp_domain_cache (target_domain);
  return target_domain;
}

/*
 * tp_domain_status_er_set () -
 *   return:
 *
 *  Note :
 */
int
tp_domain_status_er_set (TP_DOMAIN_STATUS status, const char *file_name, const int line_no, const DB_VALUE * src,
			 const TP_DOMAIN * domain)
{
  int error = NO_ERROR;

  assert (src != NULL);
  assert (domain != NULL);

  /* prefer to change error code; hide internal errors from users view */
  if (status == DOMAIN_ERROR)
    {
#if 0				/* TODO */
      assert (er_errid () != NO_ERROR);
#endif
      error = er_errid ();

      if (error == ER_IT_DATA_OVERFLOW)
	{
	  status = DOMAIN_OVERFLOW;
	}
      else
	{
	  status = DOMAIN_INCOMPATIBLE;
	}
    }

  assert (status != DOMAIN_ERROR);

  switch (status)
    {
    case DOMAIN_INCOMPATIBLE:
      error = ER_TP_CANT_COERCE;
      er_set (ER_ERROR_SEVERITY, file_name, line_no, error, 2, pr_type_name (DB_VALUE_DOMAIN_TYPE (src)),
	      pr_type_name (TP_DOMAIN_TYPE (domain)));
      break;

    case DOMAIN_OVERFLOW:
      error = ER_IT_DATA_OVERFLOW;
      er_set (ER_ERROR_SEVERITY, file_name, line_no, error, 1, pr_type_name (TP_DOMAIN_TYPE (domain)));
      break;

    case DOMAIN_ERROR:
      assert (false);		/* is impossible */
      break;

    default:
      assert (false);		/* is impossible */
      break;
    }

  return error;
}

/*
 * tp_digit_number_str_to_bi - Coerce a digit number string to a bigint.
 *    return: NO_ERROR or error code
 *    start(in): string start pos
 *    end(in): string end pos
 *    codeset(in):
 *    is_negative(in):
 *    num_value(out): bigint container
 *    data_stat(out): if overflow is detected, this is set to
 *                    DATA_STATUS_TRUNCATED
 */
int
tp_digit_number_str_to_bi (char *start, char *end, INTL_CODESET codeset, bool is_negative, DB_BIGINT * num_value,
			   DB_DATA_STATUS * data_stat)
{
  char str[64] = { 0 };
  char *p = NULL;
  char *strp = NULL, *stre = NULL;
  size_t n_digits = 0;
  DB_BIGINT bigint = 0;
  bool round = false;
  bool truncated = false;

  assert (start != NULL && end != NULL && num_value != NULL && data_stat != NULL);

  strp = start;
  stre = end;

  /* count number of significant digits */
  p = strp;

  while (p != stre && char_isdigit (*p))
    {
      p++;
    }

  n_digits = p - strp;
  if (n_digits > 62)
    {
      /* more than 62 significant digits in the input number (63 chars with sign) */
      truncated = true;
    }

  /* skip decimal point and the digits after, keep the round flag */
  if (p != stre && *p == '.')
    {
      p++;

      if (p != stre)
	{
	  if (char_isdigit (*p))
	    {
	      if (*p >= '5')
		{
		  round = true;
		}

	      /* skip all digits after decimal point */
	      do
		{
		  p++;
		}
	      while (p != stre && char_isdigit (*p));
	    }
	}
    }

  /* skip trailing whitespace characters */
  p = (char *) intl_skip_spaces (p, stre, codeset);

  if (p != stre)
    {
      /* trailing characters in string */
      return ER_FAILED;
    }

  if (truncated)
    {
      *data_stat = DATA_STATUS_TRUNCATED;
      if (is_negative)
	{
	  bigint = DB_BIGINT_MIN;
	}
      else
	{
	  bigint = DB_BIGINT_MAX;
	}
    }
  else
    {
      /* Copy the number to str, excluding leading spaces and '0's and trailing spaces. Anything other than leading and 
       * trailing spaces already resulted in an error. */
      if (is_negative)
	{
	  str[0] = '-';
	  strncpy (str + 1, strp, n_digits);
	  str[n_digits + 1] = '\0';
	  strp = str;
	}
      else
	{
	  strp = strncpy (str, strp, n_digits);
	  str[n_digits] = '\0';
	}

      errno = 0;
      bigint = strtoll (strp, &p, 10);

      if (errno == ERANGE)
	{
	  *data_stat = DATA_STATUS_TRUNCATED;
	}
      else
	{
	  *data_stat = DATA_STATUS_OK;
	}

      /* round number if a '5' or greater digit was found after the decimal point */
      if (round)
	{
	  if (is_negative)
	    {
	      if (bigint > DB_BIGINT_MIN)
		{
		  bigint--;
		}
	      else
		{
		  *data_stat = DATA_STATUS_TRUNCATED;
		}
	    }
	  else
	    {
	      if (bigint < DB_BIGINT_MAX)
		{
		  bigint++;
		}
	      else
		{
		  *data_stat = DATA_STATUS_TRUNCATED;
		}
	    }
	}
    }

  *num_value = bigint;

  return NO_ERROR;
}

/*
 * tp_hex_str_to_bi - Coerce a hex string to a bigint.
 *    return: NO_ERROR or error code
 *    start(in): string start pos
 *    end(in): string end pos
 *    codeset(in):
 *    is_negative(in):
 *    num_value(out): bigint container
 *    data_stat(out): if overflow is detected, this is set to
 *                    DATA_STATUS_TRUNCATED
 */
int
tp_hex_str_to_bi (char *start, char *end, INTL_CODESET codeset, bool is_negative, DB_BIGINT * num_value,
		  DB_DATA_STATUS * data_stat)
{
#define HIGHEST_4BITS_OF_UBI 0xF000000000000000

  int error = NO_ERROR;
  char *p = NULL;
  size_t n_digits = 0;
  DB_BIGINT bigint = 0;
  UINT64 ubi = 0;
  unsigned int tmp_ui = 0;
  bool round = false;
  bool truncated = false;

  assert (start != NULL && end != NULL && num_value != NULL && data_stat != NULL);

  *data_stat = DATA_STATUS_OK;

  /* convert */
  p = start;
  while (p != end)
    {
      /* convert chars one by one */
      if (char_isdigit (*p))
	{
	  tmp_ui = *p - '0';
	}
      else if (*p >= 'a' && *p <= 'f')
	{
	  tmp_ui = *p - 'a' + 10;
	}
      else if (*p >= 'A' && *p <= 'F')
	{
	  tmp_ui = *p - 'A' + 10;
	}
      else if (*p == '.')
	{
	  if (++p != end)
	    {
	      if (char_isxdigit (*p))
		{
		  if (*p >= '0' && *p < '8')
		    {
		      round = false;
		    }
		  else
		    {
		      round = true;
		    }

		  /* check the rest chars */
		  while (++p != end && char_isxdigit (*p))
		    ;

		  /* skip trailing whitespace characters */
		  p = (char *) intl_skip_spaces (p, end, codeset);
		  if (p != end)
		    {
		      error = ER_FAILED;
		      goto end;
		    }
		}
	      else
		{
		  /* skip trailing whitespace characters */
		  p = (char *) intl_skip_spaces (p, end, codeset);
		  if (p != end)
		    {
		      error = ER_FAILED;
		      goto end;
		    }
		}
	    }

	  break;
	}
      else
	{
	  /* skip trailing whitespace characters */
	  p = (char *) intl_skip_spaces (p, end, codeset);
	  if (p != end)
	    {
	      error = ER_FAILED;
	      goto end;
	    }

	  break;
	}

      if (ubi & HIGHEST_4BITS_OF_UBI)
	{
	  truncated = true;
	  break;
	}

      ubi = ubi << 4;

      /* never overflow */
      ubi += tmp_ui;

      ++p;
    }

  *num_value = tp_ubi_to_bi_with_args (ubi, is_negative, truncated, round, data_stat);

end:

  return error;

#undef HIGHEST_4BITS_OF_UBI
}

/*
 * tp_scientific_str_to_bi - Coerce a scientific string to a bigint.
 *    return: NO_ERROR or error code
 *    start(in): string start pos
 *    end(in): string end pos
 *    codeset(in):
 *    is_negative(in):
 *    num_value(out): bigint container
 *    data_stat(out): if overflow is detected, this is set to
 *                    DATA_STATUS_TRUNCATED
 *
 *    NOTE: format check has been done by caller already
 *          see tp_atobi
 */
int
tp_scientific_str_to_bi (char *start, char *end, INTL_CODESET codeset, bool is_negative, DB_BIGINT * num_value,
			 DB_DATA_STATUS * data_stat)
{
  int error = NO_ERROR;
  double d = 0.0;
  DB_BIGINT bigint = 0;
  UINT64 ubi = 0;
  bool truncated = false;
  bool round = false;
  char *p = NULL;
  char *base_int_start = NULL, *base_int_end = NULL;
  char *base_float_start = NULL, *base_float_end = NULL;
  char *exp_start = NULL, *exp_end = NULL;
  bool is_exp_negative = false;
  int exp = 0;			/* at most 308 */

  assert (start != NULL && end != NULL && num_value != NULL && data_stat != NULL);

  *data_stat = DATA_STATUS_OK;

  base_int_start = start;
  p = base_int_start;
  while (p != end && char_isdigit (*p))
    {
      ++p;
    }

  base_int_end = p;

  /* no int part */
  if (base_int_start == base_int_end)
    {
      base_int_start = NULL;
      base_int_end = NULL;
    }

  if (p != end && *p == '.')
    {
      ++p;
      if (p != end)
	{
	  base_float_start = p;
	  while (p != end && char_isdigit (*p))
	    {
	      ++p;
	    }

	  base_float_end = p;

	  /* no float part */
	  if (base_float_start == base_float_end)
	    {
	      base_float_start = NULL;
	      base_float_end = NULL;
	    }
	}
    }

  /* this is an error */
  if (base_int_start == NULL && base_float_start == NULL)
    {
      error = ER_FAILED;
      goto end;
    }

  if (p != end && (*p == 'e' || *p == 'E'))
    {
      ++p;
      if (p != end)
	{
	  if (*p == '-')
	    {
	      is_exp_negative = true;
	      ++p;
	    }
	  else if (*p == '+')
	    {
	      ++p;
	    }

	  exp_start = p;
	  while (p != end && char_isdigit (*p))
	    {
	      ++p;
	    }

	  exp_end = p;

	  /* no exp part */
	  if (exp_start == exp_end)
	    {
	      error = ER_FAILED;
	      goto end;
	    }
	}
    }

  if (exp_start == NULL)
    {
      error = ER_FAILED;
      goto end;
    }

  /* start to calculate */

  /* exponent */
  p = exp_start;
  while (p != exp_end)
    {
      exp = exp * 10 + (*p - '0');
      if (exp > 308)
	{
	  error = ER_FAILED;
	  goto end;
	}

      ++p;
    }

  if (is_exp_negative)
    {
      exp = -exp;
    }

  /* calculate int part */
  if (base_int_start != NULL)
    {
      assert (base_int_end != NULL);

      if (exp < 0)
	{
	  if (base_int_end - base_int_start >= -exp)
	    {
	      base_int_end += exp;
	    }
	  else
	    {
	      base_int_end = base_int_start - 1;
	    }
	}

      p = base_int_start;
      while (p < base_int_end)
	{
	  ubi = tp_ubi_times_ten (ubi, &truncated);
	  if (truncated)
	    {
	      break;
	    }

	  /* never overflow */
	  ubi = ubi + *p - '0';

	  ++p;
	}

      /* need round ? */
      if (exp < 0 && base_int_end >= base_int_start && *base_int_end >= '5')
	{
	  round = true;
	}
    }

  /* calculate float part */
  if (!truncated)
    {
      if (exp > 0)
	{
	  if (base_float_start != NULL)
	    {
	      assert (base_float_end != NULL);

	      p = base_float_start;
	      while (p != base_float_end && exp > 0)
		{
		  ubi = tp_ubi_times_ten (ubi, &truncated);
		  if (truncated)
		    {
		      break;
		    }

		  /* never overflow */
		  ubi = ubi + *p - '0';

		  ++p;
		  --exp;
		}

	      /* need round ? */
	      if (p != base_float_end && *p >= '5')
		{
		  round = true;
		}
	    }

	  /* exp */
	  if (!truncated)
	    {
	      while (exp > 0)
		{
		  ubi = tp_ubi_times_ten (ubi, &truncated);
		  if (truncated)
		    {
		      break;
		    }

		  --exp;
		}
	    }
	}
      else if (exp == 0 && base_float_start != NULL && *base_float_start >= '5')
	{
	  round = true;
	}
    }


  *num_value = tp_ubi_to_bi_with_args (ubi, is_negative, truncated, round, data_stat);

end:

  return error;
}

/*
 * tp_ubi_to_bi_with_args -
 *    return: bigint
 *    ubi(in): unsigned bigint
 *    is_negative(in):
 *    truncated(in):
 *    round(in):
 *    data_stat(out): if overflow is detected, this is set to
 *                    DATA_STATUS_TRUNCATED
 *
 *    NOTE: This is an internal function for convert string to bigint
 */
DB_BIGINT
tp_ubi_to_bi_with_args (UINT64 ubi, bool is_negative, bool truncated, bool round, DB_DATA_STATUS * data_stat)
{
#define HIGHEST_BIT_OF_UINT64 0x8000000000000000

  DB_BIGINT bigint = 0;

  assert (data_stat != NULL);

  if (!truncated)
    {
      if (is_negative)
	{
	  if (ubi == HIGHEST_BIT_OF_UINT64)
	    {
	      bigint = DB_BIGINT_MIN;
	    }
	  else if (ubi & HIGHEST_BIT_OF_UINT64)
	    {
	      truncated = true;
	    }
	  else
	    {
	      bigint = (DB_BIGINT) ubi;
	      bigint = -bigint;
	    }
	}
      else
	{
	  if (ubi & HIGHEST_BIT_OF_UINT64)
	    {
	      truncated = true;
	    }
	  else
	    {
	      bigint = (DB_BIGINT) ubi;
	    }
	}
    }

  if (truncated)
    {
      *data_stat = DATA_STATUS_TRUNCATED;
      if (is_negative)
	{
	  bigint = DB_BIGINT_MIN;
	}
      else
	{
	  bigint = DB_BIGINT_MAX;
	}
    }
  else if (round)
    {
      if (is_negative)
	{
	  if (bigint > DB_BIGINT_MIN)
	    {
	      --bigint;
	    }
	  else
	    {
	      *data_stat = DATA_STATUS_TRUNCATED;
	      bigint = DB_BIGINT_MIN;
	    }
	}
      else
	{
	  if (bigint < DB_BIGINT_MAX)
	    {
	      ++bigint;
	    }
	  else
	    {
	      *data_stat = DATA_STATUS_TRUNCATED;
	      bigint = DB_BIGINT_MAX;
	    }
	}
    }

  return bigint;

#undef HIGHEST_BIT_OF_UINT64
}

/*
 * tp_ubi_times_ten -
 *    return: bigint
 *    ubi(in): unsigned bigint
 *    truncated(in/out): set to true if truncated
 *
 */
UINT64
tp_ubi_times_ten (UINT64 ubi, bool * truncated)
{
#define HIGHEST_3BITS_OF_UBI 0xE000000000000000

  UINT64 tmp_ubi = 0;

  assert (truncated != NULL);

  if (ubi & HIGHEST_3BITS_OF_UBI)
    {
      *truncated = true;

      goto end;
    }

  /* ubi*10 = ubi*8 + ubi*2 = ubi<<3 + ubi<<1 */
  tmp_ubi = ubi << 3;
  ubi = (ubi << 1) + tmp_ubi;
  if (ubi < tmp_ubi)
    {
      *truncated = true;

      goto end;
    }

end:

  return ubi;

#undef HIGHEST_3BITS_OF_UBI
}<|MERGE_RESOLUTION|>--- conflicted
+++ resolved
@@ -10042,23 +10042,10 @@
 	    const char *json_str;
 	    int len;
 
-<<<<<<< HEAD
 	    json_str = db_json_get_raw_json_body_from_document (DB_GET_JSON_DOCUMENT (src));
+
 	    len = strlen (json_str);
-	    err = DB_MAKE_CHAR (target, len, json_str, len, LANG_COERCIBLE_CODESET, LANG_COERCIBLE_COLL);
 	    target->need_clear = true;
-=======
-	    if (db_json_get_type (DB_GET_JSON_DOCUMENT (src)) == DB_JSON_STRING)
-	      {
-		json_str = db_private_strdup (NULL, db_json_get_string_from_document (DB_GET_JSON_DOCUMENT (src)));
-	      }
-	    else
-	      {
-		json_str = db_json_get_raw_json_body_from_document (DB_GET_JSON_DOCUMENT (src));
-	      }
-
-	    len = strlen (json_str);
->>>>>>> 3aeddac7
 
 	    err = DB_MAKE_CHAR (target, len, json_str, len, LANG_COERCIBLE_CODESET, LANG_COERCIBLE_COLL);
 	    if (err != NO_ERROR)
