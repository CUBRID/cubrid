/*
 *
 * Copyright 2016 CUBRID Corporation
 *
 *  Licensed under the Apache License, Version 2.0 (the "License");
 *  you may not use this file except in compliance with the License.
 *  You may obtain a copy of the License at
 *
 *      http://www.apache.org/licenses/LICENSE-2.0
 *
 *  Unless required by applicable law or agreed to in writing, software
 *  distributed under the License is distributed on an "AS IS" BASIS,
 *  WITHOUT WARRANTIES OR CONDITIONS OF ANY KIND, either express or implied.
 *  See the License for the specific language governing permissions and
 *  limitations under the License.
 *
 */


/*
 * schema_system_catalog.hpp - Declare Main APIs for system catalog modules
 */

#ifndef _SCHEMA_SYSTEM_CATALOG_HPP_
#define _SCHEMA_SYSTEM_CATALOG_HPP_

#include <string_view>

#include "porting.h"

extern EXPORT_IMPORT void catcls_init (void);
extern EXPORT_IMPORT int catcls_install (void);

<<<<<<< HEAD
// test class_name is of system (class/vclass)s for legacy routine
=======
>>>>>>> e4de05c5
extern EXPORT_IMPORT bool sm_check_system_class_by_name (const std::string_view class_name);

extern EXPORT_IMPORT bool sm_is_system_class (const std::string_view name);
extern EXPORT_IMPORT bool sm_is_system_vclass (const std::string_view name);

#if defined (CS_MODE) || defined (SA_MODE)
struct db_object;

extern EXPORT_IMPORT int catcls_add_data_type (struct db_object *class_mop);
extern EXPORT_IMPORT int catcls_add_charsets (struct db_object *class_mop);
extern EXPORT_IMPORT int catcls_add_collations (struct db_object *class_mop);
#endif

#endif /* _SCHEMA_SYSTEM_CATALOG_HPP_ */<|MERGE_RESOLUTION|>--- conflicted
+++ resolved
@@ -31,10 +31,6 @@
 extern EXPORT_IMPORT void catcls_init (void);
 extern EXPORT_IMPORT int catcls_install (void);
 
-<<<<<<< HEAD
-// test class_name is of system (class/vclass)s for legacy routine
-=======
->>>>>>> e4de05c5
 extern EXPORT_IMPORT bool sm_check_system_class_by_name (const std::string_view class_name);
 
 extern EXPORT_IMPORT bool sm_is_system_class (const std::string_view name);
