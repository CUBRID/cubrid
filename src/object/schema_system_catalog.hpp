--- conflicted
+++ resolved
@@ -28,20 +28,15 @@
 
 #include "porting.h"
 
-<<<<<<< HEAD
-=======
 extern EXPORT_IMPORT void catcls_init (void);
 extern EXPORT_IMPORT int catcls_install (void);
 
->>>>>>> 44178227
 // test class_name is of system (class/vclass)s for legacy routine
 extern EXPORT_IMPORT bool sm_check_system_class_by_name (const std::string_view class_name);
 
 extern EXPORT_IMPORT bool sm_is_system_class (const std::string_view name);
 extern EXPORT_IMPORT bool sm_is_system_vclass (const std::string_view name);
 
-<<<<<<< HEAD
-=======
 #if defined (CS_MODE) || defined (SA_MODE)
 struct db_object;
 
@@ -49,6 +44,5 @@
 extern EXPORT_IMPORT int catcls_add_charsets (struct db_object *class_mop);
 extern EXPORT_IMPORT int catcls_add_collations (struct db_object *class_mop);
 #endif
->>>>>>> 44178227
 
 #endif /* _SCHEMA_SYSTEM_CATALOG_HPP_ */