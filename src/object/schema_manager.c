/*
 * Copyright 2008 Search Solution Corporation
 * Copyright 2016 CUBRID Corporation
 *
 *  Licensed under the Apache License, Version 2.0 (the "License");
 *  you may not use this file except in compliance with the License.
 *  You may obtain a copy of the License at
 *
 *      http://www.apache.org/licenses/LICENSE-2.0
 *
 *  Unless required by applicable law or agreed to in writing, software
 *  distributed under the License is distributed on an "AS IS" BASIS,
 *  WITHOUT WARRANTIES OR CONDITIONS OF ANY KIND, either express or implied.
 *  See the License for the specific language governing permissions and
 *  limitations under the License.
 *
 */

/*
 * schema_manager.c - "Schema" (in the SQL standard sense) implementation
 */

#ident "$Id$"

#include "config.h"

#include <stdio.h>
#include <stdlib.h>
#include <string.h>
#include <ctype.h>
#include <assert.h>
#include <unordered_set>

#ifdef HPUX
#include <a.out.h>
#endif /* HPUX */


#include "dbtype.h"
#include "authenticate.h"
#include "string_opfunc.h"
#include "schema_manager.h"
#include "porting.h"
#include "chartype.h"
#if !defined(WINDOWS)
#include "dynamic_load.h"
#endif /* !WINDOWS */
#include "error_manager.h"
#include "work_space.h"
#include "object_primitive.h"
#include "class_object.h"
#include "message_catalog.h"
#include "memory_alloc.h"
#include "environment_variable.h"

#include "language_support.h"
#include "object_representation.h"
#include "object_domain.h"
#include "set_object.h"
#include "virtual_object.h"
#include "transform_cl.h"
#include "locator_cl.h"
#include "statistics.h"
#include "network_interface_cl.h"
#include "parser.h"
#include "trigger_manager.h"
#include "storage_common.h"
#include "transform.h"
#include "system_parameter.h"
#include "object_template.h"
#include "execute_schema.h"
#include "release_string.h"
#include "execute_statement.h"
#include "crypt_opfunc.h"

#include "db.h"
#include "object_accessor.h"
#include "boot_cl.h"

#if defined (SUPPRESS_STRLEN_WARNING)
#define strlen(s1)  ((int) strlen(s1))
#endif /* defined (SUPPRESS_STRLEN_WARNING) */

#define SM_ADD_CONSTRAINT_SAVEPOINT_NAME "aDDcONSTRAINT"
#define SM_ADD_UNIQUE_CONSTRAINT_SAVEPOINT_NAME "aDDuNIQUEcONSTRAINT"
#define SM_DROP_CLASS_MOP_SAVEPOINT_NAME "dELETEcLASSmOP"
#define SM_TRUNCATE_SAVEPOINT_NAME "SmtRUnCATE"

/*
 * SCHEMA_DEFINITION
 *
 * description:
 *    Maintains information about an SQL schema.
 */

/*
   NOTE: This is simple-minded implementation for now since we don't yet
         support CREATE SCHEMA, SET SCHEMA, and associated statements.
 */

typedef struct schema_def
{

  /* This is the default qualifier for class/vclass names */
  char name[DB_MAX_SCHEMA_LENGTH * INTL_UTF8_MAX_CHAR_SIZE + 4];

  /* The only user who can delete this schema. */
  /* But, note that entry level doesn't support DROP SCHEMA anyway */
  MOP owner;

  /* The next three items are currently not used at all. They are simply a reminder of future TODOs. Although entry
   * level SQL leaves out many schema management functions, entry level SQL does include specification of tables,
   * views, and grants as part of CREATE SCHEMA statements. */

  void *tables;			/* unused dummy */
  void *views;			/* unused dummy */
  void *grants;			/* unused dummy */

} SCHEMA_DEF;

/*
 * Current_schema
 *
 * description:
 *    This is the current schema.  The schema name in this structure is the
 *    default qualifier for any class/vclass names which are not
 *    explicitly qualified.
 *    This structure should only be changed with sc_set_current_schema which
 *    currently is called only from AU_SET_USER
 */

static SCHEMA_DEF Current_Schema = { {'\0'}, NULL, NULL, NULL, NULL };





#define WC_PERIOD L'.'

/*
 *    Internal structure for maintaining the global list of static
 *    method linkage information.  This list is built with user supplied
 *    information by calling sm_add_static_method().
 */
typedef struct static_method STATIC_METHOD;

struct static_method
{
  struct static_method *next;

  char *name;
  void (*function) ();

};

/*
 *    Temporary structure used to hold linking state during dynamic linking.
 */
typedef struct method_link METHOD_LINK;

struct method_link
{
  struct method_link *next;

  SM_METHOD *method;
  int namelist_index;

};

/* various states of a domain comparison. */
typedef enum
{

  DC_INCOMPATIBLE,
  DC_EQUAL,
  DC_LESS_SPECIFIC,
  DC_MORE_SPECIFIC
} DOMAIN_COMP;

/*
 *    Structure used internally during the flattening of a class
 *    hierarchy.  This information could be folded in with the
 *    class and method structure definitions but its only used once
 *    and makes it less confusing for the flattener.
 *    For each attribute and method in a class hierarchy, a candidate
 *    structure will be built during flattening.
 */
typedef struct sm_candidate SM_CANDIDATE;

struct sm_candidate
{
  struct sm_candidate *next;

  const char *name;
  const char *alias;
  MOP origin;
  MOP source;
  SM_COMPONENT *obj;		/* actual component structure */
  SM_NAME_SPACE name_space;
  int order;

  unsigned int is_alias:1;	/* expanded alias candidates */
  unsigned int is_requested:1;	/* requested in a resolution specifier */
};

// *INDENT-OFF*
class sm_class_truncator final
{
public:
  using cons_predicate = std::function<bool(const SM_CLASS_CONSTRAINT&)>;
  using saved_cons_predicate = std::function<bool(const SM_CONSTRAINT_INFO&)>;

  int save_constraints (cons_predicate pred, bool remove_instances_if_fail=true);
  int drop_saved_constraints (saved_cons_predicate pred);
  int truncate_heap ();
  int restore_constraints (saved_cons_predicate pred);
  int init_serials ();

  sm_class_truncator (const OID& class_oid);
  sm_class_truncator (sm_class_truncator&& other);
  ~sm_class_truncator ();

  sm_class_truncator (const sm_class_truncator& other) = delete;
  sm_class_truncator& operator=(const sm_class_truncator& other) = delete;

private:
  MOP class_mop;
  SM_CLASS* class_ = NULL;
  SM_CONSTRAINT_INFO* unique_save_info = NULL;
  SM_CONSTRAINT_INFO* fk_save_info = NULL;
  SM_CONSTRAINT_INFO* index_save_info = NULL;
};
// *INDENT-ON*

/*
 * Static_method_table
 *
 * description:
 *    Global list of static method link information.
 */

static STATIC_METHOD *Static_method_table = NULL;

/*
 * Platform specific default extension for method files.
 * These are added automatically if the extension is not found in the schema
 */
#if defined(WINDOWS)
static const char *method_file_extension = ".dll";
#elif defined (HPUX)
static const char *method_file_extension = ".sl";
#elif defined (SOLARIS) || defined(LINUX)
static const char *method_file_extension = ".so";
#elif defined(sun) || defined(AIX)
static const char *method_file_extension = ".o";
#else /* WINDOWS */
#error "Unknown machine type."
#endif /* WINDOWS */

#if !defined(WINDOWS)
#include <nlist.h>
#endif /* !WINDOWS */

#if defined (ENABLE_UNUSED_FUNCTION)	/* to disable TEXT */
const char TEXT_CONSTRAINT_PREFIX[] = "#text_";
#endif /* ENABLE_UNUSED_FUNCTION */
/*
 *    This is the root of the currently active attribute/method descriptors.
 *    These are kept on a list so we can quickly invalidate them during
 *    significant but unusual events like schema changes.
 *    This list is generally short.  If it can be long, consider a
 *    doubly linked list for faster removal.
*/

SM_DESCRIPTOR *sm_Descriptors = NULL;

/* ROOT_CLASS GLOBALS */
/* Global root class structure */
ROOT_CLASS sm_Root_class;

/* Global MOP for the root class object.  Used by the locator */
MOP sm_Root_class_mop = NULL;

/* Name of the root class */
const char *sm_Root_class_name = ROOTCLASS_NAME;

/* Heap file identifier for the root class */
HFID *sm_Root_class_hfid = &sm_Root_class.header.ch_heap;

static unsigned int local_schema_version = 0;
static unsigned int global_schema_version = 0;

static int domain_search (MOP dclass_mop, MOP class_mop);
static int annotate_method_files (MOP classmop, SM_CLASS * class_);
static int alter_trigger_cache (SM_CLASS * class_, const char *attribute, int class_attribute, DB_OBJECT * trigger,
				int drop_it);
static int alter_trigger_hierarchy (DB_OBJECT * classop, const char *attribute, int class_attribute,
				    DB_OBJECT * target_class, DB_OBJECT * trigger, int drop_it);
static int find_attribute_op (MOP op, const char *name, SM_CLASS ** classp, SM_ATTRIBUTE ** attp);
#if defined (ENABLE_UNUSED_FUNCTION)
static int lock_query_subclasses (DB_OBJLIST ** subclasses, MOP op, DB_OBJLIST * exceptions, int update);
#endif

static int fetch_descriptor_class (MOP op, SM_DESCRIPTOR * desc, int for_update, SM_CLASS ** class_);



static STATIC_METHOD *sm_find_static_method (const char *name);
static int sm_count_tokens (const char *string, int *maxcharp);
static int sm_split_loader_commands (const char *string, const char ***command_ptr);
static void sm_free_loader_commands (char **commands);
static void sm_free_method_links (METHOD_LINK * links);
static int sm_link_static_method (SM_METHOD * method, METHOD_LINK ** link_ptr);
static int sm_link_static_methods (SM_CLASS * class_, METHOD_LINK ** links_ptr);
static int sm_expand_method_files (SM_METHOD_FILE * files);
#if !defined(WINDOWS)
static int sm_build_function_nlist (METHOD_LINK * links, struct nlist **nlist_ptr);
static void sm_free_function_nlist (struct nlist *namelist);
#endif /* !WINDOWS */
#if defined (sun) || defined(SOLARIS) || defined(LINUX) || defined(AIX)
#if defined(SOLARIS) || defined(LINUX) || defined(AIX)
static int sm_link_dynamic_methods (METHOD_LINK * links, const char **files);
#else /* SOLARIS || LINUX || AIX */
static int sm_link_dynamic_methods (METHOD_LINK * links, const char **files, const char **commands);
#endif /* SOLARIS || LINUX || AIX */
#elif defined(HPUX)
static int sm_link_dynamic_methods (METHOD_LINK * links, const char **files, const char **commands);
#elif defined(WINDOWS)
static HINSTANCE load_dll (const char *name);
static int sm_link_dynamic_methods (METHOD_LINK * links, const char **files, const char **commands);
#endif /* sun || SOLARIS || LINUX */
static int sm_file_extension (const char *path, const char *ext);
static int sm_dynamic_link_class (SM_CLASS * class_, METHOD_LINK * links);
static int sm_link_methods (SM_CLASS * class_);


static int check_resolution_target (SM_TEMPLATE * template_, SM_RESOLUTION * res, int *valid_ptr);
static const char *template_classname (SM_TEMPLATE * template_);
static const char *candidate_source_name (SM_TEMPLATE * template_, SM_CANDIDATE * candidate);
static int find_superclass (DB_OBJECT * classop, SM_TEMPLATE * temp, DB_OBJECT * super);
static DOMAIN_COMP compare_domains (TP_DOMAIN * d1, TP_DOMAIN * d2);
static SM_METHOD_ARGUMENT *find_argument (SM_METHOD_SIGNATURE * sig, int argnum);
static DOMAIN_COMP compare_argument_domains (SM_METHOD * m1, SM_METHOD * m2);
static DOMAIN_COMP compare_component_domains (SM_COMPONENT * c1, SM_COMPONENT * c2);
static SM_CANDIDATE *make_candidate_from_component (SM_COMPONENT * comp, MOP source);
static void free_candidates (SM_CANDIDATE * candidates);
static SM_CANDIDATE *prune_candidate (SM_CANDIDATE ** clist_pointer);
static void add_candidate (SM_CANDIDATE ** candlist, SM_COMPONENT * comp, int order, MOP source,
			   SM_RESOLUTION * resolutions);
static SM_COMPONENT *make_component_from_candidate (MOP classop, SM_CANDIDATE * cand);
static SM_CANDIDATE *get_candidates (SM_TEMPLATE * def, SM_TEMPLATE * flat, SM_NAME_SPACE name_space);
static int check_attribute_method_overlap (SM_TEMPLATE * template_, SM_CANDIDATE * candidates);
static int check_alias_conflict (SM_TEMPLATE * template_, SM_CANDIDATE * candidates);
static int check_alias_domains (SM_TEMPLATE * template_, SM_CANDIDATE * candidates, SM_CANDIDATE ** most_specific);
static void auto_resolve_conflict (SM_CANDIDATE * candidate, SM_RESOLUTION ** resolutions, SM_NAME_SPACE resspace);
static int resolve_candidates (SM_TEMPLATE * template_, SM_CANDIDATE * candidates, int auto_resolve,
			       SM_CANDIDATE ** winner_return);
static void insert_attribute (SM_ATTRIBUTE ** attlist, SM_ATTRIBUTE * att);
static void insert_method (SM_METHOD ** methlist, SM_METHOD * method);
static int flatten_components (SM_TEMPLATE * def, SM_TEMPLATE * flat, SM_NAME_SPACE name_space, int auto_res);
static int flatten_method_files (SM_TEMPLATE * def, SM_TEMPLATE * flat);
static int flatten_query_spec_lists (SM_TEMPLATE * def, SM_TEMPLATE * flat);
static void filter_component_resolutions (SM_TEMPLATE * template_, const char *name, SM_NAME_SPACE resspace);
static void remove_shadowed_resolutions (SM_TEMPLATE * original, SM_TEMPLATE * flat);
static void filter_reslist (SM_RESOLUTION ** reslist, MOP deleted_class);
static int check_invalid_resolutions (SM_TEMPLATE * template_, SM_RESOLUTION ** resolutions,
				      SM_RESOLUTION * original_list);
static int filter_resolutions (SM_TEMPLATE * def, SM_TEMPLATE * flat, MOP deleted_class);
static SM_ATTRIBUTE *find_matching_att (SM_ATTRIBUTE * list, SM_ATTRIBUTE * att, int idmatch);
static int retain_former_ids (SM_TEMPLATE * flat);
static int flatten_trigger_cache (SM_TEMPLATE * def, SM_TEMPLATE * flat);
static int flatten_properties (SM_TEMPLATE * def, SM_TEMPLATE * flat);
static int flatten_template (SM_TEMPLATE * def, MOP deleted_class, SM_TEMPLATE ** flatp, int auto_res);
static void assign_attribute_id (SM_CLASS * class_, SM_ATTRIBUTE * att, int class_attribute);
static void assign_method_id (SM_CLASS * class_, SM_METHOD * method, bool class_method);
static SM_ATTRIBUTE *order_atts_by_alignment (SM_ATTRIBUTE * atts);
static int build_storage_order (SM_CLASS * class_, SM_TEMPLATE * flat);
static void fixup_component_classes (MOP classop, SM_TEMPLATE * flat);
static void fixup_self_domain (TP_DOMAIN * domain, MOP self);
static void fixup_method_self_domains (SM_METHOD * meth, MOP self);
static void fixup_attribute_self_domain (SM_ATTRIBUTE * att, MOP self);
static void fixup_self_reference_domains (MOP classop, SM_TEMPLATE * flat);
static TP_DOMAIN *construct_index_key_domain (int n_atts, SM_ATTRIBUTE ** atts, const int *asc_desc,
					      const int *prefix_lengths, int func_col_id, TP_DOMAIN * func_domain);
static int collect_hier_class_info (MOP classop, DB_OBJLIST * subclasses, const char *constraint_name, int reverse,
				    int *n_classes, int n_attrs, OID * oids, int *attr_ids, HFID * hfids);
static int allocate_index (MOP classop, SM_CLASS * class_, DB_OBJLIST * subclasses, SM_ATTRIBUTE ** attrs,
			   const int *asc_desc, const int *attrs_prefix_length, int unique_pk, int not_null,
			   int reverse, const char *constraint_name, BTID * index, OID * fk_refcls_oid,
			   BTID * fk_refcls_pk_btid, const char *fk_name, SM_PREDICATE_INFO * filter_index,
			   SM_FUNCTION_INFO * function_index, SM_INDEX_STATUS index_status);
static int deallocate_index (SM_CLASS_CONSTRAINT * cons, BTID * index);
static int rem_class_from_index (OID * oid, BTID * index, HFID * heap);
static int check_fk_validity (MOP classop, SM_CLASS * class_, SM_ATTRIBUTE ** key_attrs, const int *asc_desc,
			      OID * pk_cls_oid, BTID * pk_btid, char *fk_name);
static int update_foreign_key_ref (MOP ref_clsop, SM_FOREIGN_KEY_INFO * fk_info);
static int allocate_unique_constraint (MOP classop, SM_CLASS * class_, SM_CLASS_CONSTRAINT * con,
				       DB_OBJLIST * subclasses, SM_TEMPLATE * template_);
static int allocate_foreign_key (MOP classop, SM_CLASS * class_, SM_CLASS_CONSTRAINT * con, DB_OBJLIST * subclasses);
static int allocate_disk_structures_index (MOP classop, SM_CLASS * class_, SM_CLASS_CONSTRAINT * con,
					   DB_OBJLIST * subclasses, SM_TEMPLATE * template_);
static int allocate_disk_structures (MOP classop, SM_CLASS * class_, DB_OBJLIST * subclasses, SM_TEMPLATE * template_);
static int drop_foreign_key_ref (MOP classop, SM_CLASS * class_, SM_CLASS_CONSTRAINT * flat_cons,
				 SM_CLASS_CONSTRAINT ** cons);
static int drop_foreign_key_ref_internal (MOP classop, SM_CLASS_CONSTRAINT * flat_cons, SM_CLASS_CONSTRAINT * cons);
static bool is_index_owner (MOP classop, SM_CLASS_CONSTRAINT * con);
static int inherit_constraint (MOP classop, SM_CLASS_CONSTRAINT * con);
static int transfer_disk_structures (MOP classop, SM_CLASS * class_, SM_TEMPLATE * flat);
static void save_previous_value (SM_ATTRIBUTE * old, SM_ATTRIBUTE * new_);
static void check_inherited_attributes (MOP classmop, SM_CLASS * class_, SM_TEMPLATE * flat);
static void invalidate_unused_triggers (MOP class_mop, SM_CLASS * class_, SM_TEMPLATE * flat);
static int install_new_representation (MOP classop, SM_CLASS * class_, SM_TEMPLATE * flat);
static int lock_supers (SM_TEMPLATE * def, DB_OBJLIST * current, DB_OBJLIST ** oldlist, DB_OBJLIST ** newlist);
static int update_supers (MOP classop, DB_OBJLIST * oldsupers, DB_OBJLIST * newsupers);
static int lock_supers_drop (DB_OBJLIST * supers);
static int update_supers_drop (MOP classop, DB_OBJLIST * supers);
static int lock_subclasses_internal (SM_TEMPLATE * def, MOP op, DB_OBJLIST * newsupers, DB_OBJLIST ** newsubs);
static int lock_subclasses (SM_TEMPLATE * def, DB_OBJLIST * newsupers, DB_OBJLIST * cursubs, DB_OBJLIST ** newsubs);
static int flatten_subclasses (DB_OBJLIST * subclasses, MOP deleted_class);
static void abort_subclasses (DB_OBJLIST * subclasses);
static int update_subclasses (DB_OBJLIST * subclasses);
static int lockhint_subclasses (SM_TEMPLATE * temp, SM_CLASS * class_);
static int update_class (SM_TEMPLATE * template_, MOP * classmop, int auto_res, DB_AUTH auth,
			 bool needs_hierarchy_lock);
static int remove_class_triggers (MOP classop, SM_CLASS * class_);
static int sm_drop_cascade_foreign_key (SM_CLASS * class_);
static char *sm_default_constraint_name (const char *class_name, DB_CONSTRAINT_TYPE type, const char **att_names,
					 const int *asc_desc);

static int sm_load_online_index (MOP classmop, const char *constraint_name);

static const char *sm_locate_method_file (SM_CLASS * class_, const char *function);

#if defined (WINDOWS)
static void sm_method_final (void);
#endif

static int sm_check_index_exist (MOP classop, char **out_shared_cons_name, DB_CONSTRAINT_TYPE constraint_type,
				 const char *constraint_name, const char **att_names, const int *asc_desc,
				 const SM_PREDICATE_INFO * filter_index, const SM_FUNCTION_INFO * func_info);

static void sm_reset_descriptors (MOP class_);

static bool sm_is_possible_to_recreate_constraint (MOP class_mop, const SM_CLASS * const class_,
						   const SM_CLASS_CONSTRAINT * const constraint);

static bool sm_filter_index_pred_have_invalid_attrs (SM_CLASS_CONSTRAINT * constraint, char *class_name,
						     SM_ATTRIBUTE * old_atts, SM_ATTRIBUTE * new_atts);

// *INDENT-OFF*
static int sm_collect_truncatable_classes (MOP class_mop, std::unordered_set<OID>& trun_classes, bool is_cascade);
static int sm_truncate_class_internal (std::unordered_set<OID>&& trun_classes)
// *INDENT-ON*
static int sm_truncate_using_delete (MOP class_mop);
static int sm_truncate_using_destroy_heap (MOP class_mop);
static int sm_save_nested_view_versions (PARSER_CONTEXT * parser, DB_OBJECT * class_object, SM_CLASS * class_);
static bool sm_is_nested_view_recached (PARSER_CONTEXT * parser);

#if defined(CUBRID_DEBUG)
static void sm_print (MOP classmop);
#endif

#if defined(ENABLE_UNUSED_FUNCTION)
static DB_OBJLIST *sm_get_all_objects (DB_OBJECT * op);
static TP_DOMAIN *sm_get_set_domain (MOP classop, int att_id);
static DB_OBJLIST *sm_query_lock (MOP classop, DB_OBJLIST * exceptions, int only, int update);
static DB_OBJLIST *sm_get_all_classes (int external_list);
static DB_OBJLIST *sm_get_base_classes (int external_list);
static const char *sm_get_class_name_internal (MOP op, bool return_null);
static const char *sm_get_class_name (MOP op);
static const char *sm_get_class_name_not_null (MOP op);
static int sm_update_trigger_cache (DB_OBJECT * class_, const char *attribute, int class_attribute, void *cache);
static const char *sc_current_schema_name (void);
static int sm_object_disk_size (MOP op);
static int sm_has_constraint (MOBJ classobj, SM_ATTRIBUTE_FLAG constraint);
static int sm_get_att_domain (MOP op, const char *name, TP_DOMAIN ** domain);
static const char *sm_type_name (DB_TYPE id);
#endif
static int filter_local_constraints (SM_TEMPLATE * template_, SM_CLASS * super_class);
static int update_fk_ref_partitioned_class (SM_TEMPLATE * ctemplate, SM_FOREIGN_KEY_INFO * fk_info, const BTID * btid,
					    const char *old_name, const char *new_name);
static int flatten_partition_info (SM_TEMPLATE * def, SM_TEMPLATE * flat);
static DB_OBJLIST *sm_fetch_all_objects_internal (DB_OBJECT * op, DB_FETCH_MODE purpose,
						  LC_FETCH_VERSION_TYPE * force_fetch_version_type);
static int sm_flush_and_decache_objects_internal (MOP obj, MOP obj_class_mop, int decache);

static void sm_free_resident_classes_virtual_query_cache (void);

// *INDENT-OFF*
sm_class_truncator::sm_class_truncator (const OID& class_oid)
{
  int error = NO_ERROR;
  class_mop = ws_mop (&class_oid, NULL);
  if (class_mop == NULL)
    {
      assert (er_errid () != NO_ERROR);
      throw er_errid ();
    }

  error = sm_flush_and_decache_objects (class_mop, true);
  if (error != NO_ERROR)
    {
      throw error;
    }

  error = au_fetch_class (class_mop, &class_, AU_FETCH_WRITE, DB_AUTH_ALTER);
  if (error != NO_ERROR || class_ == NULL)
    {
      assert (er_errid () != NO_ERROR);
      error = er_errid ();
      throw error;
    }
}

sm_class_truncator::sm_class_truncator (sm_class_truncator&& other) :
  class_mop (other.class_mop),
  class_ (other.class_),
  unique_save_info (other.unique_save_info),
  fk_save_info (other.fk_save_info),
  index_save_info (other.index_save_info)
{
  other.class_mop = NULL;
  other.class_ = NULL;
  other.unique_save_info = NULL;
  other.fk_save_info = NULL;
  other.index_save_info = NULL;
}

sm_class_truncator::~sm_class_truncator ()
{
  if (unique_save_info != NULL)
  {
    sm_free_constraint_info (&unique_save_info);
  }
  if (fk_save_info != NULL)
  {
    sm_free_constraint_info (&fk_save_info);
  }
  if (index_save_info != NULL)
  {
    sm_free_constraint_info (&index_save_info);
  }
}

int
sm_class_truncator::save_constraints (cons_predicate pred, bool remove_instances_if_fail)
{
  int error = NO_ERROR;
  SM_CLASS_CONSTRAINT *c = NULL;
  for (c = class_->constraints; c; c = c->next)
    {
      if (!pred (*c))
        {
          continue;
        }

      if ((c->type == SM_CONSTRAINT_PRIMARY_KEY && classobj_is_pk_referred (class_mop, c->fk_info, false, NULL))
         || !sm_is_possible_to_recreate_constraint (class_mop, class_, c))
        {
          if (!remove_instances_if_fail)
          {
            continue;
          }
          /*
           * In these cases, We cannot drop and recreate the index as this might be
           * too costly, so we just remove the instances of the current class.
           */
          error = locator_remove_class_from_index (ws_oid (class_mop), &c->index_btid, &class_->header.ch_heap);
          if (error != NO_ERROR)
            {
              return error;
            }
        }
      else
        {
          /* All the OIDs in the index should belong to the current class, so it is safe to drop and create the
           * constraint again. We save the information required to recreate the constraint. */

          if (SM_IS_CONSTRAINT_UNIQUE_FAMILY (c->type))
            {
              if (sm_save_constraint_info (&unique_save_info, c) != NO_ERROR)
                {
                  return error;
                }
            }
          else if (c->type == SM_CONSTRAINT_FOREIGN_KEY)
            {
              if (sm_save_constraint_info (&fk_save_info, c) != NO_ERROR)
                {
                  return error;
                }
            }
          else
            {
              if (sm_save_constraint_info (&index_save_info, c) != NO_ERROR)
                {
                  return error;
                }
            }
        }
    }

  return error;
}

int
sm_class_truncator::drop_saved_constraints (saved_cons_predicate pred)
{
  DB_CTMPL *ctmpl = NULL;
  SM_CONSTRAINT_INFO *saved = NULL;
  int error = NO_ERROR;

  if (fk_save_info != NULL)
    {
      ctmpl = dbt_edit_class (class_mop);
      if (ctmpl == NULL)
        {
          assert (er_errid () != NO_ERROR);
          error = er_errid ();
          return error;
        }

      for (saved = fk_save_info; saved != NULL; saved = saved->next)
        {
          if (!pred (*saved))
            {
              continue;
            }

          error =
            dbt_drop_constraint (ctmpl, saved->constraint_type, saved->name, (const char **) saved->att_names, 0);
          if (error != NO_ERROR)
            {
              dbt_abort_class (ctmpl);
              return error;
            }
        }

      if (dbt_finish_class (ctmpl) == NULL)
        {
          dbt_abort_class (ctmpl);
          assert (er_errid () != NO_ERROR);
          error = er_errid ();
          return error;
        }
    }

  for (saved = unique_save_info; saved != NULL;)
    {
      if (!pred (*saved))
        {
          continue;
        }

      error =
        sm_drop_constraint (class_mop, saved->constraint_type, saved->name, (const char **) saved->att_names, 0,
                            false);
      if (error != NO_ERROR)
        {
          return error;
        }
      saved = saved->next;
    }

  for (saved = index_save_info; saved != NULL; saved = saved->next)
    {
      if (!pred (*saved))
        {
          continue;
        }

      error = sm_drop_index (class_mop, saved->name);
      if (error != NO_ERROR)
        {
          return error;
        }
    }

  return error;
}

int
sm_class_truncator::truncate_heap ()
{
  int error = NO_ERROR;
  if (sm_is_reuse_oid_class (class_mop))
    {
      error = sm_truncate_using_destroy_heap (class_mop);
    }
  else
    {
      error = sm_truncate_using_delete (class_mop);
    }

  return error;
}

int
sm_class_truncator::restore_constraints (saved_cons_predicate pred)
{
  DB_CTMPL *ctmpl = NULL;
  SM_CONSTRAINT_INFO *saved = NULL;
  int error = NO_ERROR;

  /* Normal index must be created earlier than unique constraint or FK, because of shared btree case. */
  for (saved = index_save_info; saved != NULL; saved = saved->next)
    {
      if (!pred(*saved))
        {
          continue;
        }
      error = sm_add_constraint (class_mop, saved->constraint_type, saved->name, (const char **) saved->att_names,
                                 saved->asc_desc, saved->prefix_length, false, saved->filter_predicate,
                                 saved->func_index_info, saved->comment, saved->index_status);
      if (error != NO_ERROR)
        {
          return error;
        }
    }

  /* PK must be created earlier than FK, because of referencing */
  for (saved = unique_save_info; saved != NULL; saved = saved->next)
    {
      if (!pred(*saved))
        {
          continue;
        }
      error = sm_add_constraint (class_mop, saved->constraint_type, saved->name, (const char **) saved->att_names,
                                 saved->asc_desc, saved->prefix_length, false, saved->filter_predicate,
                                 saved->func_index_info, saved->comment, saved->index_status);
      if (error != NO_ERROR)
        {
          return error;
        }
    }

  /* To drop all xasl cache related class, we need to touch class. */
  ctmpl = dbt_edit_class (class_mop);
  if (ctmpl == NULL)
    {
      assert (er_errid () != NO_ERROR);
      error = er_errid ();
      return error;
    }

  for (saved = fk_save_info; saved != NULL; saved = saved->next)
    {
      if (!pred(*saved))
        {
          continue;
        }
      error = dbt_add_foreign_key (ctmpl, saved->name, (const char **) saved->att_names, saved->ref_cls_name,
                                   (const char **) saved->ref_attrs, saved->fk_delete_action,
                                   saved->fk_update_action, saved->comment);

      if (error != NO_ERROR)
        {
          dbt_abort_class (ctmpl);
          return error;
        }
    }

  if (dbt_finish_class (ctmpl) == NULL)
    {
      dbt_abort_class (ctmpl);
      assert (er_errid () != NO_ERROR);
      error = er_errid ();
      return error;
    }

  return error;
}

int
sm_class_truncator::init_serials ()
{
  int au_save = 0;
  SM_ATTRIBUTE *att = NULL;
  int error = NO_ERROR;

  for (att = db_get_attributes (class_mop); att != NULL; att = db_attribute_next (att))
    {
      if (att->auto_increment != NULL)
        {
          AU_DISABLE (au_save);
          error = do_reset_auto_increment_serial (att->auto_increment);
          AU_ENABLE (au_save);

          if (error != NO_ERROR)
            {
              return error;
            }
        }
    }

  return error;
}
// *INDENT-ON*

/*
 * sc_set_current_schema()
 *      return: NO_ERROR if successful
 *              ER_FAILED if any problem extracting name from authorization
 *
 *  user(in) : MOP for authorization (user)
 *
 * Note :
 *    This function is temporary kludge to allow initial implementation
 *    of schema names.  It is to be called from just one place: AU_SET_USER.
 *    Entry level SQL specifies that a schema name is equal to the
 *    <authorization user name>, so this function simply extracts the user
 *    name from the input argument, makes it lower case, and uses that name
 *    as the schema name.
 *
 *
 */

int
sc_set_current_schema (MOP user)
{
  int error = ER_FAILED;
  char *wsp_user_name;

  Current_Schema.name[0] = '\0';
  Current_Schema.owner = user;
  wsp_user_name = au_get_user_name (user);

  if (wsp_user_name == NULL)
    {
      return error;
    }

  /* As near as I can tell, this is the most generalized */
  /* case conversion function on our system.  If it's not */
  /* the most general, change this code accordingly.  */
  if (intl_identifier_lower (wsp_user_name, Current_Schema.name) == 0)
    {
      /* intl_identifier_lower always returns 0.  */
      /* However, someday it might return an error.  */
      error = NO_ERROR;
    }
  ws_free_string (wsp_user_name);

  /* If there's any error, it's not obvious what can be done about it here. */
  /* Probably some code needs to be fixed in the caller: AU_SET_USER */
  return error;
}

#if defined(ENABLE_UNUSED_FUNCTION)
/*
 * sc_current_schema_name() - Returns current schema name which is
 *                            the default qualifier for otherwise
 *                            unqualified class/vclass names
 *      return: pointer to current schema name
 *
 */

static const char *
sc_current_schema_name (void)
{
  return (const char *) &(Current_Schema.name);
}
#endif /* ENABLE_UNUSED_FUNCTION */

/*
 * sm_add_static_method() - Adds an element to the static link table.
 *    The name argument and the name of the function pointed to
 *    are usually the same but this is not mandatory.
 *   return: none
 *   name(in): method function name
 *   function(in): method function pointer
 */
void
sm_add_static_method (const char *name, void (*function) ())
{
  STATIC_METHOD *m, *found, *new_;

  if (name == NULL)
    {
      return;
    }

  found = NULL;
  for (m = Static_method_table; m != NULL && found == NULL; m = m->next)
    {
      if (strcmp (m->name, name) == 0)
	{
	  found = m;
	}
    }
  /* if found, assume we just want to change the function */
  if (found != NULL)
    {
      found->function = function;
    }
  else
    {
      new_ = (STATIC_METHOD *) malloc (sizeof (STATIC_METHOD));
      if (new_ == NULL)
	{
	  er_set (ER_ERROR_SEVERITY, ARG_FILE_LINE, ER_OUT_OF_VIRTUAL_MEMORY, 1, sizeof (STATIC_METHOD));
	  return;
	}

      new_->next = Static_method_table;
      Static_method_table = new_;
      new_->function = function;

      new_->name = (char *) malloc (strlen (name) + 1);
      if (new_->name == NULL)
	{
	  er_set (ER_ERROR_SEVERITY, ARG_FILE_LINE, ER_OUT_OF_VIRTUAL_MEMORY, 1, (size_t) (strlen (name) + 1));
	  free (new_);
	  return;
	}

      strcpy ((char *) new_->name, name);
    }
}

/*
 * sm_delete_static_method() - Removes static link information for
 * 				the named method function
 *   return: none
 *   name(in): method function name
 */
void
sm_delete_static_method (const char *name)
{
  STATIC_METHOD *m, *prev, *found;

  found = NULL;
  prev = NULL;

  for (m = Static_method_table; m != NULL && found == NULL; m = m->next)
    {
      if (strcmp (m->name, name) == 0)
	{
	  found = m;
	}
      else
	{
	  prev = m;
	}
    }

  if (found == NULL)
    {
      return;
    }

  if (prev == NULL)
    {
      Static_method_table = found->next;
    }
  else
    {
      prev->next = found->next;
    }

  free_and_init (found->name);
  free_and_init (found);
}

/*
 * sm_flush_static_methods() - Clear the static method table
 */

void
sm_flush_static_methods ()
{
  STATIC_METHOD *m, *next;

  for (m = Static_method_table, next = NULL; m != NULL; m = next)
    {
      next = m->next;
      free_and_init (m->name);
      free_and_init (m);
    }

  Static_method_table = NULL;
}

/*
 * sm_find_static_method() - Searches the global static method list for
 *                            the named function
 *  return: static method structure
 *  name(in): method function name
 */

static STATIC_METHOD *
sm_find_static_method (const char *name)
{
  STATIC_METHOD *m, *found;

  found = NULL;

  m = Static_method_table;

  while (m != NULL && found == NULL)
    {
      if (strcmp (m->name, name) == 0)
	{
	  found = m;
	}
      m = m->next;
    }

  return found;
}

/*
 * sm_count_tokens() - Work function for split_loader_commands.
 *    A token is defined as any string of characters separated by
 *    whitespace.  Calculate the number of tokens in the string and the
 *    maximum length of all tokens.
 *
 *   return: number of tokens in the command string
 *   string(in): loader command string
 *   maxcharp(out): returned size of maximum token length
 */

static int
sm_count_tokens (const char *string, int *maxcharp)
{
  int tokens, chars, maxchars, i;

  tokens = 0;
  maxchars = 0;

  if (string == NULL)
    {
      return (tokens);
    }

  for (i = 0; i < (int) strlen (string); i++)
    {
      if (char_isspace (string[i]))
	{
	  continue;
	}
      tokens++;

      for (chars = 0; i < (int) strlen (string) && !char_isspace (string[i]); i++, chars++)
	;
      if (chars > maxchars)
	{
	  maxchars = chars;
	}
    }

  if (maxcharp != NULL)
    {
      *maxcharp = maxchars;
    }

  return tokens;
}

/*
 * sm_split_loader_commands() - Takes a string containing loader commands
 *    separated by whitespace and creates an argv style array with
 *    NULL termination. This is required for the dynamic loader.
 *   return: NO_ERROR on success, non-zero for ERROR
 *   string(in): loader command string
 *   command_ptr(out): argv style array with loader commands
 */

static int
sm_split_loader_commands (const char *string, const char ***command_p)
{
  int error = NO_ERROR;
  int tokens, maxchars, i, j;
  char *buf, *ptr;
  const char *new_;
  char **commands;

  commands = NULL;
  tokens = sm_count_tokens (string, &maxchars);
  if (!tokens)
    {
      goto end;
    }

  buf = (char *) db_ws_alloc (sizeof (char) * (maxchars + 1));
  if (buf == NULL)
    {
      assert (er_errid () != NO_ERROR);
      error = er_errid ();
      goto end;
    }

  commands = (char **) db_ws_alloc (sizeof (char *) * (tokens + 1));
  if (commands == NULL)
    {
      assert (er_errid () != NO_ERROR);
      error = er_errid ();
      db_ws_free (buf);
      goto end;
    }

  ptr = (char *) string;
  for (i = 0; i < tokens && error == NO_ERROR; i++)
    {
      for (; *ptr != '\0' && char_isspace (*ptr); ptr++)
	;

      for (j = 0; *ptr != '\0' && !char_isspace (*ptr); ptr++, j++)
	{
	  buf[j] = *ptr;
	}
      buf[j] = '\0';

      new_ = ws_copy_string (buf);
      if (new_ != NULL)
	{
	  commands[i] = (char *) new_;
	}
      else
	{
	  assert (er_errid () != NO_ERROR);
	  error = er_errid ();
	  db_ws_free (commands);
	  db_ws_free (buf);

	  return error;
	}
    }

  commands[i] = NULL;
  db_ws_free (buf);

end:
  if (error == NO_ERROR)
    {
      *command_p = (const char **) commands;
    }

  return error;
}

/*
 * sm_free_loader_commands() - Frees an array of loader commands created with
 * 			    split_loader_commands()
 *   return: none
 *   commands(in): argv style loader command array
 */

static void
sm_free_loader_commands (char **commands)
{
  int i;

  if (commands != NULL)
    {
      for (i = 0; commands[i] != NULL; i++)
	{
	  db_ws_free ((char *) commands[i]);
	}
      db_ws_free (commands);
    }
}

/* STATIC LINKING */
/*
 * sm_free_method_links() - Free a list of temporary method link structures
 *    after dynamic linking has finished
 *   return: none
 *   links(in): list of method link structures
 */

static void
sm_free_method_links (METHOD_LINK * links)
{
  METHOD_LINK *link, *next = NULL;

  for (link = links; link != NULL; link = next)
    {
      next = link->next;
      db_ws_free (link);
    }
}

/*
 * sm_link_static_method() - Attempt to link a single method using the
 *    static method table. If a static link could not be made, construct
 *    and return a method link structure that will be used later during
 *    dynamic linking.
 *    If the method could be statically linked, set up the function
 *    pointer in the method structure and return NULL.
 *   return: NO_ERROR on success, non-zero for ERROR
 *   method(in/out): schema method structure
 *   link_ptr(out): schema method structure
 */

static int
sm_link_static_method (SM_METHOD * method, METHOD_LINK ** link_ptr)
{
  int error = NO_ERROR;
  STATIC_METHOD *m;
  METHOD_LINK *link;

  link = NULL;

  if (method->signatures == NULL)
    {
      goto end;
    }

  m = sm_find_static_method (method->signatures->function_name);
  if (m != NULL)
    {
      /* should check for reasonable type */
      method->signatures->function = (METHOD_FUNCTION) m->function;
      /* put it in the cache as well */
      method->function = (METHOD_FUNCTION) m->function;
    }
  else
    {
      /* couldn't statically link, build dynamic link state */
      link = (METHOD_LINK *) db_ws_alloc (sizeof (METHOD_LINK));
      if (link == NULL)
	{
	  assert (er_errid () != NO_ERROR);
	  error = er_errid ();
	}
      else
	{
	  link->next = NULL;
	  link->method = method;
	  link->namelist_index = -1;
	}
    }
end:
  if (error == NO_ERROR)
    {
      *link_ptr = link;
    }

  return error;
}

/*
 * sm_link_static_methods() - Attempts to statically link all of the methods
 *    in a class. A METHOD_LINK structure is created for every method that
 *    could not be statically linked and returned in a list.  This list
 *    is used later to dynamically link the remaining methods
 *   return: NO_ERROR on success, non-zero for ERROR
 *   class(in): class with methods to be linked
 *   links_ptr(out): list of method link structures
 */

static int
sm_link_static_methods (SM_CLASS * class_, METHOD_LINK ** links_ptr)
{
  int error = NO_ERROR;
  METHOD_LINK *links, *link;
  SM_METHOD *method;

  links = NULL;

  for (method = class_->methods; method != NULL && error == NO_ERROR; method = (SM_METHOD *) method->header.next)
    {
      error = sm_link_static_method (method, &link);
      if (error == NO_ERROR)
	{
	  if (link != NULL)
	    {
	      link->next = links;
	      links = link;
	    }
	}
    }
  for (method = class_->class_methods; method != NULL && error == NO_ERROR; method = (SM_METHOD *) method->header.next)
    {
      error = sm_link_static_method (method, &link);
      if (error == NO_ERROR)
	{
	  if (link != NULL)
	    {
	      link->next = links;
	      links = link;
	    }
	}
    }

  if (error == NO_ERROR)
    {
      *links_ptr = links;
    }

  return error;
}

/* DYNAMIC LINKING */
/*
 * sm_expand_method_files() - This is called prior to dynamic linking to go
 *    through all the method files for a class and expand any environment
 *    variables that may be included in the file pathnames.
 *    This expansion is delayed until link time so that changing the values of
 *    the env variables allow site specific customization of behavior.
 *    When finished, the expanded_name field in the file structures will
 *    be non-NULL if expansions were performed or will be NULL if
 *    no expansion was necessary.  If no error code is returned,
 *    assume all expansions were performed.  If the expansion_name field
 *    is already set, free it and recalculate the expansion.
 *
 *    Changed to automatically supply method file extensions if they have
 *    not been specified in the schema.  This is useful when databases
 *    are used in a heterogeneous environment, eliminating the need to
 *    have multiple versions of the schema for each platform.  This will
 *    handle the most common cases, for really radical platforms, a more
 *    general mechanism may be necessary
 *   return: NO_ERROR on success, non-zero for ERROR
 *   files(in/out): list of method files
 */
static int
sm_expand_method_files (SM_METHOD_FILE * files)
{
  char filebuf[PATH_MAX];
  int error = NO_ERROR;
  SM_METHOD_FILE *f;

  for (f = files; f != NULL && error == NO_ERROR; f = f->next)
    {
      if (f->expanded_name != NULL)
	{
	  ws_free_string (f->expanded_name);
	  f->expanded_name = NULL;
	}
      if (envvar_expand (f->name, filebuf, PATH_MAX) == NO_ERROR)
	{
	  /* check for automatic extensions, this is determined by checking to see if there are no '.' characters in
	   * the name, could be more complicated. Use intl_mbs_chr just in case we need to be dealing with wide
	   * strings. */
	  if (intl_mbs_chr (filebuf, WC_PERIOD) == NULL)
	    {
	      strcat (filebuf, method_file_extension);
	    }

	  /* If the name we've been manipulating is different then the original name, copy it and use it later. */
	  if (strcmp (filebuf, f->name) != 0)
	    {
	      f->expanded_name = ws_copy_string (filebuf);
	      if (f->expanded_name == NULL)
		{
		  assert (er_errid () != NO_ERROR);
		  error = er_errid ();	/* out of memory */
		}
	    }
	}
      else
	{
	  /* could stop at the first one but just go through them all */
	  error = ER_SM_INVALID_METHOD_ENV;
	  er_set (ER_ERROR_SEVERITY, ARG_FILE_LINE, error, 1, filebuf);
	}
    }

  return error;
}

/*
 * sm_build_function_nlist() - Builds an nlist function name array from a list of
 *    method link structures.  The links are filtered so that only unique
 *    names will be in the nlist array.  The links structures are
 *    modified as a side effect so that their namelist_index is set to the
 *    index in the nlist array where the information for that function
 *    will be found.
 *    The nlist array must be freed with free_function_nlist
 *   return: NO_ERROR on success, non-zero for ERROR
 *   links(in): list of method links
 *   nlist_ptr(out): nlist array
 */

#if !defined(WINDOWS)

static int
sm_build_function_nlist (METHOD_LINK * links, struct nlist **nlist_p)
{
  int error = NO_ERROR;
  struct nlist *namelist;
  METHOD_LINK *ml;
  const char **fnames;
  const char *new_;
  int i, nlinks, index;
  char fname[SM_MAX_IDENTIFIER_LENGTH + 2];

  namelist = NULL;
  if (links == NULL)
    {
      goto end;
    }

  /* allocation & initialize an array for building the unique name list */
  nlinks = WS_LIST_LENGTH (links);
  fnames = (const char **) db_ws_alloc (sizeof (char *) * nlinks);
  if (fnames == NULL)
    {
      assert (er_errid () != NO_ERROR);
      error = er_errid ();
    }
  else
    {
      for (i = 0; i < nlinks; i++)
	{
	  fnames[i] = NULL;
	}

      /* populate the unique name array */
      index = 0;
      for (ml = links; ml != NULL && error == NO_ERROR; ml = ml->next)
	{
	  ml->namelist_index = -1;
	  if (ml->method->signatures->function_name != NULL)
	    {
	      /* mangle the name as appropriate, sun wants prepended '_', ibm doesn't */
#if defined(sun) && !defined(SOLARIS)
	      sprintf (fname, "_%s", ml->method->signatures->function_name);
#else /* sun && !SOLARIS */
	      sprintf (fname, "%s", ml->method->signatures->function_name);
#endif /* sun && !SOLARIS */
	      /* see if it is already in the nlist array */
	      for (i = 0; i < index && ml->namelist_index == -1; i++)
		{
		  if (strcmp (fname, fnames[i]) == 0)
		    {
		      ml->namelist_index = i;
		    }
		}
	      /* add it if not already there */
	      if (ml->namelist_index == -1)
		{
		  ml->namelist_index = index;
		  new_ = ws_copy_string ((const char *) fname);
		  if (new_ != NULL)
		    {
		      fnames[index++] = new_;
		    }
		  else
		    {
		      assert (er_errid () != NO_ERROR);
		      error = er_errid ();
		    }
		}
	    }
	}

      if (error == NO_ERROR)
	{
	  /* build an actual nlist structure from the unique name array */
	  namelist = (struct nlist *) db_ws_alloc (sizeof (struct nlist) * (index + 1));
	  if (namelist == NULL)
	    {
	      assert (er_errid () != NO_ERROR);
	      error = er_errid ();
	    }
	  else
	    {
	      for (i = 0; i < index; i++)
		{
		  namelist[i].n_name = (char *) fnames[i];
		}
	      namelist[index].n_name = NULL;

	    }
	}
      /* don't need this anymore */
      db_ws_free (fnames);
    }
end:
  if (error == NO_ERROR)
    {
      *nlist_p = namelist;
    }

  return error;
}

/*
 * sm_free_function_nlist() - Frees an nlist array that was allocated with
 * 			   build_function_nlist()
 *   return: none
 *   namelist(in): nlist array
 */

static void
sm_free_function_nlist (struct nlist *namelist)
{
  int i;

  if (namelist != NULL)
    {
      for (i = 0; namelist[i].n_name != NULL; i++)
	{
	  db_ws_free (namelist[i].n_name);
	}
      db_ws_free (namelist);
    }
}
#endif /* !WINDOWS */

/*
 * sm_link_dynamic_methods() - Call the dynamic linker to resolve any function
 *    references that could not be statically linked.  The static linking phase
 *    produces a list of METHOD_LINK structures for the methods that could
 *    not be linked.  We use this list here to build the control structures
 *    for the dynamic loader.
 *    The files array has the names of the method files specified in the
 *    schema.  The commands array has the loader commands.
 *    This can be used to link methods for several classes
 *   return: NO_ERROR on success, non-zero for ERROR
 *   links(in/out): list of method link structures
 *   files(in): array of method files (NULL terminated)
 *   commands(in): array of loader commands (NULL terminated)
 */

#if defined (sun) || defined(SOLARIS) || defined(LINUX) || defined(AIX)
#if defined(SOLARIS) || defined(LINUX) || defined(AIX)
static int
sm_link_dynamic_methods (METHOD_LINK * links, const char **files)
#else /* SOLARIS || LINUX || AIX */
static int
sm_link_dynamic_methods (METHOD_LINK * links, const char **files, const char **commands)
#endif				/* SOLARIS || LINUX || AIX */
{
  int error = NO_ERROR;
  METHOD_LINK *ml;
  struct nlist *namelist, *nl;
  const char *msg;
  int status;

  error = sm_build_function_nlist (links, &namelist);
  if (error == NO_ERROR && namelist != NULL)
    {
      /* invoke the linker */
#if defined(SOLARIS) || defined(LINUX) || defined(AIX)
      status = dl_load_object_module (files, &msg);
#else /* SOLARIS || LINUX || AIX */
      status = dl_load_object_module (files, &msg, commands);
#endif /* SOLARIS || LINUX || AIX */
      if (status)
	{
	  assert (er_errid () != NO_ERROR);
	  error = er_errid ();
	}
      else
	{
	  /* resolve functions */
	  status = dl_resolve_object_symbol (namelist);
	  if (status == -1)
	    {
	      assert (er_errid () != NO_ERROR);
	      error = er_errid ();
	    }
	  else
	    {
	      /* what does this accomplish ? */
	      if (status)
		{
		  error = ER_SM_UNRESOLVED_METHODS;
		  er_set (ER_ERROR_SEVERITY, ARG_FILE_LINE, error, 1, status);
		}

	      /* now link the methods, signal and return an error when one is encountered but go ahead and try to link
	       * whatever is there */
	      for (ml = links; ml != NULL; ml = ml->next)
		{
		  nl = &namelist[ml->namelist_index];
		  if (nl->n_type == (N_TEXT | N_EXT))
		    {
		      ml->method->signatures->function = (METHOD_FUNCTION) nl->n_value;
		      ml->method->function = (METHOD_FUNCTION) nl->n_value;
		    }
		  else
		    {
		      error = ER_SM_UNRESOLVED_METHOD;
		      er_set (ER_ERROR_SEVERITY, ARG_FILE_LINE, error, 1, nl->n_name);
		    }
		}
	    }
	}
      sm_free_function_nlist (namelist);
    }

  return error;
}

#elif defined(HPUX)
static int
sm_link_dynamic_methods (METHOD_LINK * links, const char **files, const char **commands)
{
  int error = NO_ERROR;
  METHOD_LINK *ml;
  struct nlist *namelist, *nl;
  const char *msg;
  int status;

  error = sm_build_function_nlist (links, &namelist);
  if (error == NO_ERROR && namelist != NULL)
    {

      /* invoke the linker */
      status = dl_load_object_module (files, &msg, commands);
      if (status)
	{
	  assert (er_errid () != NO_ERROR);
	  error = er_errid ();
	}
      else
	{
	  /* resolve functions */
	  status = dl_resolve_object_symbol (namelist);
	  if (status == -1)
	    {
	      assert (er_errid () != NO_ERROR);
	      error = er_errid ();
	    }
	  else
	    {
	      /* what does this accomplish ? */
	      if (status)
		{
		  error = ER_SM_UNRESOLVED_METHODS;
		  er_set (ER_ERROR_SEVERITY, ARG_FILE_LINE, error, 1, status);
		}

	      /* now link the methods, signal and return an error when one is encountered but go ahead and try to link
	       * whatever is there */
	      for (ml = links; ml != NULL; ml = ml->next)
		{
		  nl = &namelist[ml->namelist_index];
		  if (nl->n_type == (ST_ENTRY))
		    {
		      ml->method->signatures->function = (METHOD_FUNCTION) nl->n_value;
		      ml->method->function = (METHOD_FUNCTION) nl->n_value;
		    }
		  else
		    {
		      error = ER_SM_UNRESOLVED_METHOD;
		      er_set (ER_ERROR_SEVERITY, ARG_FILE_LINE, error, 1, nl->n_name);
		    }
		}
	    }
	}
      sm_free_function_nlist (namelist);
    }

  return error;
}
#elif defined(WINDOWS)

/* DYNAMIC LINK LIBRARY MAINTENANCE */
/* Structure that maintains a global list of DLL's that have been opened */
typedef struct pc_dll
{
  struct pc_dll *next;
  HINSTANCE handle;
  char *name;
} PC_DLL;

/* Global list of opened DLL's */
static PC_DLL *pc_dll_list = NULL;

/*
 * load_dll() - This returns a Windows library handle for the named DLL.
 *    It will first look on our list of opened libraries, if one is not found,
 *    it asks windows to load it and adds it to the list.
 *    Only called by the PC version of link_dynamic_methods
 *   return: library handle
 *   name(in): library name
 */

static HINSTANCE
load_dll (const char *name)
{
  PC_DLL *dll;
  HINSTANCE handle;

  handle = NULL;

  /* first see if we've already loaded this */
  for (dll = pc_dll_list; dll != NULL && strcmp (name, dll->name) != 0; dll = dll->next);

  if (dll != NULL)
    {
      handle = dll->handle;
    }
  else
    {
      /* never been loaded, ask windows to go find it */

      handle = LoadLibrary (name);
      if (handle != NULL)
	{
	  /* successfully loaded, add to the list */

	  dll = (PC_DLL *) malloc (sizeof (PC_DLL) + strlen (name) + 2);
	  if (dll == NULL)
	    {
	      /* memory problems */
	      FreeLibrary (handle);
	      handle = NULL;
	    }
	  else
	    {
	      dll->next = pc_dll_list;
	      pc_dll_list = dll;
	      dll->handle = handle;
	      dll->name = (char *) dll + sizeof (PC_DLL);
	      strcpy (dll->name, name);
	    }
	}
    }

  return handle;
}

/*
 * sm_method_final() - Called by sm_final() to clean up state required by
 *    dynamic linking. This goes through the global DLL list and closes all
 *    the DLL's we used during this session
 */

void
sm_method_final (void)
{
  PC_DLL *dll, *next;

  for (dll = pc_dll_list, next = NULL; dll != NULL; dll = next)
    {
      next = dll->next;
      FreeLibrary (dll->handle);
      free_and_init (dll);
    }

  pc_dll_list = NULL;
}

/*
 * link_dynamic_methods()
 *   return: NO_ERROR on success, non-zero for ERROR
 *   links(in):
 *   files(in):
 *   commands(in):
 */
static int
sm_link_dynamic_methods (METHOD_LINK * links, const char **files, const char **commands)
{
  char filebuf[PATH_MAX];
  char fname[SM_MAX_IDENTIFIER_LENGTH + 2];
  int error = NO_ERROR;
  METHOD_LINK *ml;
  const char *file;
  HINSTANCE libhandle;
  FARPROC func;
  int i, j;

  if (links != NULL)
    {
      /* Load the DLL associated with each file in the files array and try to locate each method in them.  If there are
       * errors loading a DLL, could continue assuming that Windows has had a chance to popup a message window. */
      for (i = 0; files[i] != NULL && error == NO_ERROR; i++)
	{
	  file = files[i];
	  /* Should have a "method name too long" error but I don't want to introduce one right now.  If we have
	   * problems with a particular DLL file, just ignore it and attempt to get the methods from the other files. */
	  if (strlen (file) + 3 < PATH_MAX)
	    {
	      /* massage the file extension so that it has .dll */
	      strcpy (filebuf, file);

	      for (j = strlen (file) - 1; j > 0 && filebuf[j] != '.'; j--)
		;

	      if (j > 0)
		{
		  strcpy (&filebuf[j], ".dll");
		}
	      else
		{
		  /* its a file without an extension, hmm, assume that it needs .dll appended to the end */
		  strcat (filebuf, ".dll");
		}

	      /* Ask Windows to open the DLL, example for GetProcAddress uses SetErrorMode to turn off the "file not
	       * found" boxes, we want these though. */
	      libhandle = load_dll (filebuf);
	      if (libhandle != NULL)
		{
		  /* look for each unresolved method in this file */
		  for (ml = links; ml != NULL; ml = ml->next)
		    {
		      /* Formerly only did the GetProcAddress if the signature's function pointer was NULL, this
		       * prevents us from getting new addresses if the DLL changes.  Hopefully this isn't very
		       * expensive. if (ml->method->signatures->function == NULL) { */
		      /* its possible that the name they've given for the function name matches exactly the name in the
		       * export list of the DLL, in that case, always try the given name first, if that fails, assume
		       * that they've left off the initial underscore necessary for DLL function references and add one
		       * automatically. */
		      strcpy (fname, ml->method->signatures->function_name);
		      func = GetProcAddress (libhandle, fname);
		      if (func == NULL)
			{
			  /* before giving up, try prefixing an underscore */
			  strcpy (fname, "_");
			  strcat (fname, ml->method->signatures->function_name);
			  func = GetProcAddress (libhandle, fname);
			}
		      if (func != NULL)
			{
			  /* found one */
			  ml->method->signatures->function = (METHOD_FUNCTION) func;
			  ml->method->function = (METHOD_FUNCTION) func;
			}
		    }
		}
	      /* else, could abort now but lets look in the other files to see if our methods all get resolved */
	    }
	}

      /* now all the files have been processed, check to see if we couldn't resolve any methods */

      for (ml = links; ml != NULL && error == NO_ERROR; ml = ml->next)
	{
	  if (ml->method->function == NULL)
	    {
	      error = ER_SM_UNRESOLVED_METHOD;
	      er_set (ER_ERROR_SEVERITY, ARG_FILE_LINE, error, 1, ml->method->header.name);
	    }
	}

    }

  return (error);
}

#else /* sun || SOLARIS || LINUX */
#error "Unknown machine type for link_dynamic_methods"
#endif /* sun || SOLARIS || LINUX */

/*
 * sm_file_extension() - Hack to check file extensions, used by dynamic_link_class
 *    to sort .a files apart from the method object files
 *   return: non-zero if the path has the given file extension
 *   path(in):
 *   ext(in):
 */

static int
sm_file_extension (const char *path, const char *ext)
{
  DB_C_INT plen, elen;

  plen = strlen (path);
  elen = strlen (ext);

  return (plen > elen) && (strcmp (&(path[plen - elen]), ext) == 0);
}

/*
 * sm_dynamic_link_class() - Perform dynamic linking for a class.
 *    Tries to resolve the methods in the METHOD_LINK list which could not be
 *    resolved through static linking.
 *    Work function for sm_link_methods & sm_link_method.
 *   return: NO_ERROR on success, non-zero for ERROR
 *   class_(in/out): class requiring linking
 *   links(in): unresolved method links
 */

static int
sm_dynamic_link_class (SM_CLASS * class_, METHOD_LINK * links)
{
  int error = NO_ERROR;
  SM_METHOD_FILE *files = NULL, *file = NULL;
  char **names = NULL, **sorted_names = NULL, **commands = NULL;
  int i, nfiles, psn;

  if (links == NULL)
    {
      return error;
    }

  files = class_->method_files;
  nfiles = ws_list_length ((DB_LIST *) files);

  names = (char **) db_ws_alloc (sizeof (char *) * (nfiles + 1));
  if (names == NULL)
    {
      assert (er_errid () != NO_ERROR);
      error = er_errid ();
      return error;
    }

  sorted_names = (char **) db_ws_alloc (sizeof (char *) * (nfiles + 1));
  if (sorted_names == NULL)
    {
      assert (er_errid () != NO_ERROR);
      error = er_errid ();
      db_ws_free (names);
      return error;
    }

  error = sm_expand_method_files (files);
  if (error != NO_ERROR)
    {
      db_ws_free (sorted_names);
      db_ws_free (names);
      return (error);

    }
  for (file = files, i = 0; file != NULL; file = file->next, i++)
    {
      if (file->expanded_name != NULL)
	{
	  names[i] = (char *) file->expanded_name;
	}
      else
	{
	  names[i] = (char *) file->name;
	}
    }
  names[nfiles] = NULL;

  /* Hack, if we have any Unix library (.a) files in the file list, put them at the end.  Useful if libraries are used
   * for method file support, particularly, when inherited.  Try to keep the files int the same order otherwise. */
  psn = 0;
  for (i = 0; i < nfiles; i++)
    {
      if (!sm_file_extension (names[i], ".a"))
	{
	  sorted_names[psn++] = names[i];
	}
    }
  for (i = 0; i < nfiles; i++)
    {
      if (sm_file_extension (names[i], ".a"))
	{
	  sorted_names[psn++] = names[i];
	}
    }
  sorted_names[nfiles] = NULL;
  error = sm_split_loader_commands (class_->loader_commands, (const char ***) &commands);
  if (error == NO_ERROR)
    {
#if defined(SOLARIS) || defined(LINUX) || defined(AIX)
      error = sm_link_dynamic_methods (links, (const char **) sorted_names);
#else /* SOLARIS || LINUX || AIX */
      error = sm_link_dynamic_methods (links, (const char **) sorted_names, (const char **) commands);
#endif /* SOLARIS || LINUX || AIX */
      if (commands != NULL)
	{
	  sm_free_loader_commands (commands);
	}

      /* ONLY set this after we have tried to dynamically link the class */
      if (error == NO_ERROR)
	{
	  class_->methods_loaded = 1;
	}
    }

  db_ws_free (sorted_names);
  db_ws_free (names);

  return error;
}

/*  FUNCTIONS */
/*
 * sm_link_methods() - Links the method functions for a class.
 *    First tries to use static linking and then uses dynamic linking
 *    for the methods that could not be statically linked
 *   return: NO_ERROR on success, non-zero for ERROR
 *   class(in): class with methods to link
 */

static int
sm_link_methods (SM_CLASS * class_)
{
  int error = NO_ERROR;
  METHOD_LINK *links;

  if (class_->methods_loaded)
    {
      return NO_ERROR;
    }

  /* first link through the static table */
  error = sm_link_static_methods (class_, &links);
  if (error == NO_ERROR)
    {
      /* if there are unresolved references, use the dynamic loader */
      if (links != NULL)
	{
	  error = sm_dynamic_link_class (class_, links);
	  sm_free_method_links (links);
	}
    }

  return error;
}

/*
 * sm_link_method() - Link a single method.
 *    This will first try to statically link the method, while we're at it,
 *    statically link all methods.
 *    If the link fails, try dynamic linking.  Note that this is different
 *    than calling sm_link_methods (to link all methods) because it
 *    will only invoke the dynamic loader if the desired method could not
 *    be statically linked.  sm_link_static_methods will dynamic link
 *    if ANY methods in the class could not be statically linked.
 *    Note that this may return an error yet still have linked the
 *    requested function
 *   return: NO_ERROR on success, non-zero for ERROR
 *   class(in): class with method
 *   method(in): method to link
 */

int
sm_link_method (SM_CLASS * class_, SM_METHOD * method)
{
  int error = NO_ERROR;
  METHOD_LINK *links;

  if (class_->methods_loaded)
    {
      return NO_ERROR;
    }

  /* first link through the static table */
  error = sm_link_static_methods (class_, &links);
  if (error == NO_ERROR)
    {
      if (links != NULL)
	{
	  /* only dynamic link if the desired method was not resolved */
	  if (method->function == NULL)
	    {
	      error = sm_dynamic_link_class (class_, links);
	    }
	  sm_free_method_links (links);
	}
    }

  return error;
}

/*
 * sm_force_method_link() - Called to force a method reload for a class.
 *    Note that the class is passed in as an object here
 *   return: NO_ERROR on success, non-zero for ERROR
 *   obj(in): class object
 */

int
sm_force_method_link (MOP obj)
{
  int error = NO_ERROR;
  SM_CLASS *class_;

  if (obj == NULL)
    {
      return NO_ERROR;
    }

  error = au_fetch_class (obj, &class_, AU_FETCH_READ, AU_SELECT);
  if (error == NO_ERROR)
    {
      class_->methods_loaded = 0;
      error = sm_link_methods (class_);
    }

  return error;
}

/*
 * sm_prelink_methods() - Used to link the methods for a set of classes
 *    at one time. Since dynamic linking can be expensive, this avoids repeated
 *    links for each class
 *   return: NO_ERROR on success, non-zero for ERROR
 *   classes(in): list of class objects
 */

int
sm_prelink_methods (DB_OBJLIST * classes)
{
  int error = NO_ERROR;
  DB_OBJLIST *cl;
  SM_METHOD_FILE *f;
  SM_CLASS *class_;
  char **names;
  DB_NAMELIST *filenames, *name;
  int nfiles, i;
  METHOD_LINK *total_links, *links;

  filenames = NULL;
  total_links = NULL;

  /* build link structures for all classes */
  for (cl = classes; cl != NULL && error == NO_ERROR; cl = cl->next)
    {
      /* ignore authorization errors here, what happens if the transaction is aborted ??? */
      if (au_fetch_class (cl->op, &class_, AU_FETCH_READ, AU_EXECUTE) != NO_ERROR)
	{
	  continue;
	}
      /* Ignore this if the class has already been fully linked */

      if (class_->methods_loaded)
	{
	  continue;
	}

      /* first link through the static table */
      error = sm_link_static_methods (class_, &links);
      if (error != NO_ERROR)
	{
	  continue;
	}
      /* if there are unresolved references, use the dynamic loader */
      if (links == NULL)
	{
	  continue;
	}

      error = sm_expand_method_files (class_->method_files);
      if (error != NO_ERROR)
	{
	  continue;
	}

      /* NEED TO BE DETECTING MEMORY ALLOCATION FAILURES IN THE nlist LIBRARY FUNCTIONS ! */

      /* add the files for this class */
      for (f = class_->method_files; f != NULL && !error; f = f->next)
	{
	  if (f->expanded_name != NULL)
	    {
	      error = nlist_append (&filenames, f->expanded_name, NULL, NULL);
	    }
	  else
	    {
	      error = nlist_append (&filenames, f->name, NULL, NULL);
	    }
	}

      if (!error)
	{
	  /* put the links on the combined list */
	  WS_LIST_APPEND (&total_links, links);
	}
      else
	{
	  db_ws_free (links);
	}

      /* will need to have a composite list of loader commands !! */
    }

  /* proceed only if we have references that haven't already been statically linked */
  if (error == NO_ERROR && total_links != NULL)
    {
      /* build a name array for dl_load_object_module */
      nfiles = ws_list_length ((DB_LIST *) filenames);
      names = (char **) db_ws_alloc (sizeof (char *) * (nfiles + 1));
      if (names == NULL)
	{
	  assert (er_errid () != NO_ERROR);
	  error = er_errid ();
	}
      else
	{
	  for (i = 0, name = filenames; name != NULL; name = name->next, i++)
	    {
	      names[i] = (char *) name->name;
	    }
	  names[nfiles] = NULL;

	  /* need to have commands here ! */
#if defined(SOLARIS) || defined(LINUX) || defined(AIX)
	  error = sm_link_dynamic_methods (total_links, (const char **) names);
#else /* SOLARIS || LINUX || AIX */
	  error = sm_link_dynamic_methods (total_links, (const char **) names, NULL);
#endif /* SOLARIS || LINUX || AIX */
	  db_ws_free (names);
	}
    }

  /* mark the classes as loaded, don't do this if there were errors */
  if (error == NO_ERROR)
    {
      for (cl = classes; cl != NULL; cl = cl->next)
	{
	  if (au_fetch_class (cl->op, &class_, AU_FETCH_READ, AU_EXECUTE) == NO_ERROR)
	    {
	      class_->methods_loaded = 1;
	    }
	}
    }

  nlist_free (filenames);
  sm_free_method_links (total_links);

  return error;
}

/*
 * sm_locate_method_file() - Search a class' list of method files and
 *    find which one contains a particular implementation function.
 *    Uses the Sun OS "nlist" facility.  This may not be portable
 *   return: method file name
 *   class(in): class to search
 *   function(in): method function name
 */

const char *
sm_locate_method_file (SM_CLASS * class_, const char *function)
{
  /*
   * DO NOT use nlist() because of installation problems. - elf library linking error on some Linux platform */
  return NULL;
#if 0
#if defined(WINDOWS)
  er_set (ER_ERROR_SEVERITY, ARG_FILE_LINE, ER_PC_UNIMPLEMENTED, 1, "sm_locate_method_file");
  return NULL;
#else /* WINDOWS */
  struct nlist nl[2];
  SM_METHFILE *files;
  const char *found;
  int status;
  char fname[SM_MAX_IDENTIFIER_LENGTH + 2];
  const char *filename;

  found = NULL;

  /* machine dependent name mangling */
#if defined(_AIX)
  sprintf (fname, "%s", function);
#else /* _AIX */
  sprintf (fname, "_%s", function);
#endif /* _AIX */

  nl[0].n_name = fname;
  nl[1].n_name = NULL;

  /* if the class hasn't been dynamically linked, expand the method files */
  if (class->methods_loaded || sm_expand_method_files (class->method_files) == NO_ERROR)
    {

      for (files = class->method_files; files != NULL && found == NULL; files = files->next)
	{
	  if (files->expanded_name != NULL)
	    {
	      filename = files->expanded_name;
	    }
	  else
	    {
	      filename = files->name;
	    }

	  status = nlist (filename, &nl[0]);
	  if (nl[0].n_type != 0)
	    {
	      found = filename;
	    }
	}
    }

  return (found);
#endif /* WINDOWS */
#endif /* 0 */
}

/*
 * sm_get_method_source_file() - This is an experimental function for
 *    the initial browser.  It isn't guaranteed to work in all cases.
 *    It will attempt to locate the .c file that contains the source for
 *    a method implementation.
 *    There isn't any way that this can be determined for certain, what it
 *    does now is find the .o file that contains the implementation function
 *    and assume that a .c file exists in the same directory that contains
 *    the source.  This will be true in almost all of the current cases
 *    but cannot be relied upon.  In the final version, there will need
 *    to be some form of checking/checkout procedure so that the method
 *    source can be stored within the database
 *   return: C string
 *   class(in): class or instance
 *   method(in): method name
 */

char *
sm_get_method_source_file (MOP obj, const char *name)
{
#if defined(WINDOWS)
  er_set (ER_ERROR_SEVERITY, ARG_FILE_LINE, ER_PC_UNIMPLEMENTED, 1, "sm_get_method_source_file");
  return NULL;
#else /* WINDOWS */
  SM_CLASS *class_;
  SM_METHOD *method;
  const char *ofile;
  char *cfile;
  const char *const_cfile;
  int len;

  cfile = NULL;
  if (au_fetch_class (obj, &class_, AU_FETCH_READ, AU_SELECT) != NO_ERROR)
    {
      return NULL;
    }
  method = classobj_find_method (class_, name, 0);

  if (method != NULL && method->signatures != NULL)
    {
      ofile = sm_locate_method_file (class_, method->signatures->function_name);
      if (ofile == NULL)
	{
	  return cfile;
	}

      len = strlen (ofile);
      if (len <= 2)
	{
	  return cfile;
	}
      if (ofile[len - 1] == 'o' && ofile[len - 2] == '.')
	{
	  /* noise to prevent const conversion warnings */
	  const_cfile = ws_copy_string (ofile);
	  cfile = (char *) const_cfile;
	  cfile[len - 1] = 'c';
	}
    }

  return cfile;
#endif /* WINDOWS */
}


/*
 * sm_init() - Called during database restart.
 *    Setup the global variables that contain the root class OID and HFID.
 *    Also initialize the descriptor list
 *   return: none
 *   rootclass_oid(in): OID of root class
 *   rootclass_hfid(in): heap file of root class
 */

void
sm_init (OID * rootclass_oid, HFID * rootclass_hfid)
{
  sm_Root_class_mop = ws_mop (rootclass_oid, NULL);

  COPY_OID (oid_Root_class_oid, ws_oid (sm_Root_class_mop));

  OID_SET_NULL (&(sm_Root_class.header.ch_rep_dir));	/* is dummy */

  sm_Root_class.header.ch_heap.vfid.volid = rootclass_hfid->vfid.volid;
  sm_Root_class.header.ch_heap.vfid.fileid = rootclass_hfid->vfid.fileid;
  sm_Root_class.header.ch_heap.hpgid = rootclass_hfid->hpgid;

  sm_Root_class_hfid = &sm_Root_class.header.ch_heap;

  sm_Descriptors = NULL;
}

/*
 * sm_create_root() - Called when the database is first created.
 *    Sets up the root class globals, used later when the root class
 *    is flushed to disk
 *   return: none
 *   rootclass_oid(in): OID of root class
 *   rootclass_hfid(in): heap file of root class
 */

void
sm_create_root (OID * rootclass_oid, HFID * rootclass_hfid)
{
  sm_Root_class.header.ch_obj_header.chn = 0;
  sm_Root_class.header.ch_type = SM_META_ROOT;
  sm_Root_class.header.ch_name = (char *) sm_Root_class_name;

  OID_SET_NULL (&(sm_Root_class.header.ch_rep_dir));	/* is dummy */

  sm_Root_class.header.ch_heap.vfid.volid = rootclass_hfid->vfid.volid;
  sm_Root_class.header.ch_heap.vfid.fileid = rootclass_hfid->vfid.fileid;
  sm_Root_class.header.ch_heap.hpgid = rootclass_hfid->hpgid;
  sm_Root_class_hfid = &sm_Root_class.header.ch_heap;

  /* Sets up sm_Root_class_mop and Rootclass_oid */
  locator_add_root (rootclass_oid, (MOBJ) (&sm_Root_class));
}

/*
 * sm_free_resident_classes_virtual_query_cache () - free virual query cache of resident classes
 *   return: none
 */
static void
sm_free_resident_classes_virtual_query_cache (void)
{
  SM_CLASS *class_;
  DB_OBJLIST *cl;

  /* go through the resident class list and free anything attached to the class that wasn't allocated in the workspace,
   * this is only the virtual_query_cache at this time */
  for (cl = ws_Resident_classes; cl != NULL; cl = cl->next)
    {
      class_ = (SM_CLASS *) cl->op->object;
      if (class_ != NULL && class_->virtual_query_cache != NULL)
	{
	  mq_free_virtual_query_cache (class_->virtual_query_cache);
	  class_->virtual_query_cache = NULL;
	}
    }
}

/*
 * sm_final() - Called during the shutdown sequence
 */

void
sm_final ()
{
  SM_DESCRIPTOR *d, *next;

#if defined(WINDOWS)
  /* unload any DLL's we may have opened for methods */
  sm_method_final ();
#endif /* WINDOWS */

  /* If there are any remaining descriptors it represents a memory leak in the application. Should be displaying
   * warning messages here ! */

  for (d = sm_Descriptors, next = NULL; d != NULL; d = next)
    {
      next = d->next;
      sm_free_descriptor (d);
    }

  sm_free_resident_classes_virtual_query_cache ();
}

/*
 * sm_transaction_boundary() - This is called by tm_commit() and tm_abort()
 *    to inform the schema manager that a transaction boundary has been crossed.
 *    If the commit-flag is non-zero it indicates that we've committed
 *    the transaction.
 *    We used to call sm_bump_local_schema_version directly from the tm_ functions.
 *    Now that we have more than one thing to do however, start
 *    encapsulating them in a module specific transaction boundary handler
 *    so we don't have to keep modifying transaction_cl.c
 */

void
sm_transaction_boundary (void)
{
  /* reset any outstanding descriptor caches */
  sm_reset_descriptors (NULL);

  /* free view cache */
  sm_free_resident_classes_virtual_query_cache ();

  /* Could be resetting the transaction caches in each class too but the workspace is controlling that */
}

/* UTILITY FUNCTIONS */
/*
 * sm_check_name() - This is made void for ANSI compatibility.
 *      It previously insured that identifiers which were accepted could be
 *      parsed in the language interface.
 *
 *  	ANSI allows any character in an identifier. It also allows reserved
 *  	words. In order to parse identifiers with non-alpha characters
 *  	or that are reserved words, an escape syntax is defined. See the lexer
 *      tokens DELIMITED_ID_NAME, BRACKET_ID_NAME and BACKTICK_ID_NAME for
 *      details on the escaping rules.
 *   return: non-zero if name is ok
 *   name(in): name to check
 */

int
sm_check_name (const char *name)
{
  if (name == NULL || name[0] == '\0')
    {
      er_set (ER_WARNING_SEVERITY, ARG_FILE_LINE, ER_SM_INVALID_NAME, 1, name);
      return 0;
    }
  else
    {
      return 1;
    }
}

/*
 * sm_downcase_name() - This is a kludge to make sure that class names are
 *    always converted to lower case in the API.
 *    This conversion is already done by the parser so we must be consistent.
 *    This is necessarily largely because the eh_ module on the server does not
 *    offer a mode for case insensitive string comparison.
 *    Is there a system function that does this? I couldn't find one
 *   return: none
 *   name(in): class name
 *   buf(out): output buffer
 *   maxlen(in): maximum buffer length
 */

void
sm_downcase_name (const char *name, char *buf, int maxlen)
{
  int name_size;

  name_size = intl_identifier_lower_string_size (name);
  /* the sizes of lower and upper version of an identifier are checked when entering the system */
  assert (name_size < maxlen);

  intl_identifier_lower (name, buf);
}

/*
 * sm_resolution_space() -  This is used to convert a full component
 *    name_space to one of the more constrained resolution namespaces.
 *   return: resolution name_space
 *   name_space(in): component name_space
 */

SM_NAME_SPACE
sm_resolution_space (SM_NAME_SPACE name_space)
{
  SM_NAME_SPACE res_space = ID_INSTANCE;

  if (name_space == ID_CLASS_ATTRIBUTE || name_space == ID_CLASS_METHOD)
    {
      res_space = ID_CLASS;
    }

  return res_space;
}

/* CLASS LOCATION FUNCTIONS */
/*
 * sm_get_class() - This is just a convenience function used to
 *    return a class MOP for any possible MOP.
 *    If this is a class mop return it, if this is  an object MOP,
 *    fetch the class and return its mop.
 *   return: class mop
 *   obj(in): object or class mop
 */

MOP
sm_get_class (MOP obj)
{
  MOP op = NULL;
  int is_class = 0;

  if (obj != NULL)
    {
      is_class = locator_is_class (obj, DB_FETCH_READ);
      if (is_class < 0)
	{
	  return NULL;
	}
      if (is_class)
	{
	  op = obj;
	}
      else
	{
	  if (ws_class_mop (obj) == NULL)
	    {
	      /* force class load through object load */
	      if (au_fetch_class (obj, NULL, AU_FETCH_READ, AU_SELECT) != NO_ERROR)
		{
		  return NULL;
		}
	    }
	  op = ws_class_mop (obj);
	}
    }

  return op;
}

/*
 * sm_fetch_all_classes() - Fetch all classes for a given purpose.
 *    Builds a list of all classes in the system.  Be careful to filter
 *    out the root class since it isn't really a class to the callers.
 *    The external_list flag is set when the object list is to be returned
 *    above the database interface layer (db_ functions) and must therefore
 *    be allocated in storage that will serve as roots to the garbage
 *    collector.
 *   return: object list of class MOPs
 *   external_list(in): non-zero if external list links are to be used
 *   purpose(in): Fetch purpose
 */
DB_OBJLIST *
sm_fetch_all_classes (int external_list, DB_FETCH_MODE purpose)
{
  LIST_MOPS *lmops;
  DB_OBJLIST *objects, *last, *new_;
  int i;

  objects = NULL;
  lmops = NULL;

  if (au_check_user () == NO_ERROR)
    {				/* make sure we have a user */
      last = NULL;
      lmops = locator_get_all_mops (sm_Root_class_mop, purpose, NULL);
      /* probably should make sure we push here because the list could be long */
      if (lmops != NULL)
	{
	  for (i = 0; i < lmops->num; i++)
	    {
	      /* is it necessary to have this check ? */
	      if (!WS_IS_DELETED (lmops->mops[i]) && lmops->mops[i] != sm_Root_class_mop)
		{
		  if (!external_list)
		    {
		      if (ml_append (&objects, lmops->mops[i], NULL))
			{
			  goto memory_error;
			}
		    }
		  else
		    {
		      /* should have a ext_ append function */
		      new_ = ml_ext_alloc_link ();
		      if (new_ == NULL)
			{
			  goto memory_error;
			}
		      new_->op = lmops->mops[i];
		      new_->next = NULL;
		      if (last != NULL)
			{
			  last->next = new_;
			}
		      else
			{
			  objects = new_;
			}
		      last = new_;
		    }
		}
	    }
	  locator_free_list_mops (lmops);
	}
    }

  return objects;

memory_error:
  if (lmops != NULL)
    {
      locator_free_list_mops (lmops);
    }

  if (external_list)
    {
      ml_ext_free (objects);
    }
  else
    {
      ml_free (objects);
    }

  return NULL;
}

/*
 * sm_fetch_base_classes() - Fetch base classes for the given mode.
 *   Returns a list of classes that have no super classes.
 *   return: list of class MOPs
 *   external_list(in): non-zero to create external MOP list
 *   purpose(in): Fetch purpose
 */

DB_OBJLIST *
sm_fetch_all_base_classes (int external_list, DB_FETCH_MODE purpose)
{
  LIST_MOPS *lmops;
  DB_OBJLIST *objects, *last, *new_;
  int i;
  int error;
  SM_CLASS *class_;

  objects = NULL;
  lmops = NULL;
  if (au_check_user () == NO_ERROR)
    {				/* make sure we have a user */
      last = NULL;
      lmops = locator_get_all_mops (sm_Root_class_mop, purpose, NULL);
      /* probably should make sure we push here because the list could be long */
      if (lmops != NULL)
	{
	  for (i = 0; i < lmops->num; i++)
	    {
	      /* is it necessary to have this check ? */
	      if (!WS_IS_DELETED (lmops->mops[i]) && lmops->mops[i] != sm_Root_class_mop)
		{
		  error = au_fetch_class_force (lmops->mops[i], &class_, AU_FETCH_READ);
		  if (error != NO_ERROR)
		    {
		      /* problems accessing the class list, abort */
		      locator_free_list_mops (lmops);
		      ml_ext_free (objects);
		      return NULL;
		    }
		  /* only put classes without supers on the list */
		  else if (class_->inheritance == NULL)
		    {
		      if (!external_list)
			{
			  if (ml_append (&objects, lmops->mops[i], NULL))
			    {
			      goto memory_error;
			    }
			}
		      else
			{
			  /* should have a ext_ append function */
			  new_ = ml_ext_alloc_link ();
			  if (new_ == NULL)
			    {
			      goto memory_error;
			    }
			  new_->op = lmops->mops[i];
			  new_->next = NULL;
			  if (last != NULL)
			    {
			      last->next = new_;
			    }
			  else
			    {
			      objects = new_;
			    }
			  last = new_;
			}
		    }
		}
	    }
	  locator_free_list_mops (lmops);
	}
    }

  return objects;

memory_error:
  if (lmops != NULL)
    {
      locator_free_list_mops (lmops);
    }

  if (external_list)
    {
      ml_ext_free (objects);
    }
  else
    {
      ml_free (objects);
    }

  return NULL;
}

#if defined (ENABLE_UNUSED_FUNCTION)
/*
 * sm_get_all_classes() -  Builds a list of all classes in the system.
 *    Be careful to filter out the root class since it isn't really a class
 *    to the callers. The external_list flag is set when the object list is
 *    to be returned above the database interface layer (db_ functions) and
 *    must therefore be allocated in storage that will serve as roots to
 *    the garbage collector.
 *    Authorization checking is not performed at this level so there may be
 *    MOPs in the list that you can't actually access.
 *   return: object list of class MOPs
 *   external_list(in): non-zero if external list links are to be used
 */

static DB_OBJLIST *
sm_get_all_classes (int external_list)
{
  /* Lock all the classes in shared mode */
  return sm_fetch_all_classes (external_list, DB_FETCH_QUERY_READ);
}				/* sm_get_all_classes */

/*
 * sm_get_base_classes() - Returns a list of classes that have no super classes
 *   return: list of class MOPs
 *   external_list(in): non-zero to create external MOP list
*/
static DB_OBJLIST *
sm_get_base_classes (int external_list)
{
  /* Lock all the classes in shared mode */
  return sm_fetch_all_base_classes (external_list, DB_FETCH_QUERY_READ);
}
#endif

/*
 * sm_fetch_all_objects() -
 *    a general interface function of sm_fetch_all_objects_internal
 *   return: list of objects
 *   op(in): class or instance object
 *   purpose(in): Fetch purpose
 */

DB_OBJLIST *
sm_fetch_all_objects (DB_OBJECT * op, DB_FETCH_MODE purpose)
{
  return sm_fetch_all_objects_internal (op, purpose, NULL);
}

/*
 * sm_fetch_all_objects_of_dirty_version() -
 *      an interface function of sm_fetch_all_objects_internal
 *      It will fetch DIRTY version.
 *      Currently, the only user of this function is au_get_new_auth.
 *   return: list of objects
 *   op(in): class or instance object
 *   purpose(in): Fetch purpose
 */
DB_OBJLIST *
sm_fetch_all_objects_of_dirty_version (DB_OBJECT * op, DB_FETCH_MODE purpose)
{
  LC_FETCH_VERSION_TYPE fetch_version_type = LC_FETCH_DIRTY_VERSION;

  return sm_fetch_all_objects_internal (op, purpose, &fetch_version_type);
}


/* OBJECT LOCATION */
/*
 * sm_fetch_all_objects_internal() - Returns a list of all the instances that
 *    have been created for a class.
 *    This was used early on before query was available, it should not
 *    be heavily used now.  Be careful, this can potentially bring
 *    in lots of objects and overflow the workspace.
 *    This is used in the implementation of a db_ function so it must
 *    allocate an external mop list !
 *   return: list of objects
 *   op(in): class or instance object
 *   purpose(in): Fetch purpose
 *   force_fetch_version_type: fetch version type
 */

static DB_OBJLIST *
sm_fetch_all_objects_internal (DB_OBJECT * op, DB_FETCH_MODE purpose, LC_FETCH_VERSION_TYPE * force_fetch_version_type)
{
  LIST_MOPS *lmops;
  SM_CLASS *class_;
  DB_OBJLIST *objects, *new_;
  MOP classmop;
  SM_CLASS_TYPE ct;
  int i, is_class = 0;

  objects = NULL;
  classmop = NULL;
  lmops = NULL;

  if (op != NULL)
    {
      is_class = locator_is_class (op, purpose);
      if (is_class < 0)
	{
	  return NULL;
	}
      if (is_class)
	{
	  classmop = op;
	}
      else
	{
	  if (ws_class_mop (op) == NULL)
	    {
	      /* force load */
	      (void) au_fetch_class (op, &class_, AU_FETCH_READ, AU_SELECT);
	    }
	  classmop = ws_class_mop (op);
	}
      if (classmop != NULL)
	{
	  class_ = (SM_CLASS *) classmop->object;
	  if (!class_)
	    {
	      (void) au_fetch_class (classmop, &class_, AU_FETCH_READ, AU_SELECT);
	    }
	  if (!class_)
	    {
	      return NULL;
	    }

	  ct = sm_get_class_type (class_);
	  if (ct == SM_CLASS_CT)
	    {
	      lmops = locator_get_all_mops (classmop, purpose, force_fetch_version_type);
	      if (lmops != NULL)
		{
		  for (i = 0; i < lmops->num; i++)
		    {
		      /* is it necessary to have this check ? */
		      if (!WS_IS_DELETED (lmops->mops[i]))
			{
			  new_ = ml_ext_alloc_link ();
			  if (new_ == NULL)
			    {
			      goto memory_error;
			    }

			  new_->op = lmops->mops[i];
			  new_->next = objects;
			  objects = new_;
			}
		    }
		  locator_free_list_mops (lmops);
		}
	    }
	  else
	    {
	      objects = vid_getall_mops (classmop, class_, purpose);
	    }
	}
    }

  return objects;

memory_error:
  if (lmops != NULL)
    {
      locator_free_list_mops (lmops);
    }

  ml_ext_free (objects);

  return NULL;
}

#if defined (ENABLE_UNUSED_FUNCTION)
/*
 * sm_get_all_objects() - Returns a list of all the instances that
 *    have been created for a class.
 *    This was used early on before query was available, it should not
 *    be heavily used now.  Be careful, this can potentially bring
 *    in lots of objects and overflow the workspace.
 *    This is used in the implementation of a db_ function so it must
 *    allocate an external mop list !
 *   return: list of objects
 *   op(in): class or instance object
 */

static DB_OBJLIST *
sm_get_all_objects (DB_OBJECT * op)
{
  return sm_fetch_all_objects (op, DB_FETCH_QUERY_READ);
}
#endif

/* MISC SCHEMA OPERATIONS */
/*
 * sm_rename_class() - This is used to change the name of a class if possible.
 *    It is not part of the smt_ template layer because its a fairly
 *    fundamental change that must be checked early.
 *   return: NO_ERROR on success, non-zero for ERROR
 *   op(in/out): class mop
 *   new_name(in):
 */

int
sm_rename_class (MOP op, const char *new_name)
{
  int error;
  SM_CLASS *class_;
  SM_ATTRIBUTE *att;
  const char *current, *newname;
  char realname[SM_MAX_IDENTIFIER_LENGTH];
  int is_partition = 0;
/*  TR_STATE *trstate; */

  /* make sure this gets into the server table with no capitalization */
  sm_downcase_name (new_name, realname, SM_MAX_IDENTIFIER_LENGTH);

#if defined (ENABLE_UNUSED_FUNCTION)
  if (sm_has_text_domain (db_get_attributes (op), 1))
    {
      /* prevent to rename class */
      ERROR1 (error, ER_REGU_NOT_IMPLEMENTED, rel_major_release_string ());
      return error;
    }
#endif /* ENABLE_UNUSED_FUNCTION */

  error = sm_partitioned_class_type (op, &is_partition, NULL, NULL);
  if (is_partition == DB_PARTITIONED_CLASS)
    {
      error = tran_system_savepoint (UNIQUE_PARTITION_SAVEPOINT_RENAME);
      if (error != NO_ERROR)
	{
	  return error;
	}
    }

  if (!sm_check_name (realname))
    {
      assert (er_errid () != NO_ERROR);
      error = er_errid ();
    }
  else if ((error = au_fetch_class (op, &class_, AU_FETCH_UPDATE, AU_ALTER)) == NO_ERROR)
    {
      /* We need to go ahead and copy the string since prepare_rename uses the address of the string in the hash table. */
      current = sm_ch_name ((MOBJ) class_);
      newname = ws_copy_string (realname);
      if (newname == NULL)
	{
	  assert (er_errid () != NO_ERROR);
	  return er_errid ();
	}

      if (locator_prepare_rename_class (op, current, newname) == NULL)
	{
	  ws_free_string (newname);
	  assert (er_errid () != NO_ERROR);
	  error = er_errid ();
	}
      else
	{
	  class_->header.ch_name = newname;
	  error = sm_flush_objects (op);

	  if (error == NO_ERROR)
	    {
	      /* rename related auto_increment serial obj name */
	      for (att = class_->attributes; att != NULL; att = (SM_ATTRIBUTE *) att->header.next)
		{
		  if (att->auto_increment != NULL)
		    {
		      DB_VALUE name_val;
		      const char *class_name;

		      if (db_get (att->auto_increment, "class_name", &name_val) != NO_ERROR)
			{
			  break;
			}

		      class_name = db_get_string (&name_val);
		      if (class_name != NULL && (strcmp (current, class_name) == 0))
			{
			  int save;
			  AU_DISABLE (save);
			  error =
			    do_update_auto_increment_serial_on_rename (att->auto_increment, newname, att->header.name);
			  AU_ENABLE (save);
			}
		      db_value_clear (&name_val);

		      if (error != NO_ERROR)
			{
			  break;
			}
		    }
		}
	    }
	  ws_free_string (current);
	}
    }

  if (is_partition == DB_PARTITIONED_CLASS)
    {
      if (error == NO_ERROR)
	{
	  error = do_rename_partition (op, realname);
	}

      if (error != NO_ERROR && error != ER_LK_UNILATERALLY_ABORTED)
	{
	  (void) tran_abort_upto_system_savepoint (UNIQUE_PARTITION_SAVEPOINT_RENAME);
	}
    }

  return error;
}

/*
 * sm_mark_system_classes() - Hack used to set the "system class" flag for
 *    all currently resident classes.
 *    This is only to make it more convenient to tell the
 *    difference between CUBRID and user defined classes.  This is intended
 *    to be called after the appropriate CUBRID class initialization function.
 *    Note that authorization is disabled here because these are normally
 *    called on the authorization classes.
 */

void
sm_mark_system_classes (void)
{
  LIST_MOPS *lmops;
  SM_CLASS *class_;
  int i;

  if (au_check_user () == NO_ERROR)
    {
      lmops = locator_get_all_mops (sm_Root_class_mop, DB_FETCH_QUERY_WRITE, NULL);
      if (lmops != NULL)
	{
	  for (i = 0; i < lmops->num; i++)
	    {
	      if (!WS_IS_DELETED (lmops->mops[i]) && lmops->mops[i] != sm_Root_class_mop)
		{
		  if (au_fetch_class_force (lmops->mops[i], &class_, AU_FETCH_UPDATE) == NO_ERROR)
		    {
		      class_->flags |= SM_CLASSFLAG_SYSTEM;
		    }
		}
	    }
	  locator_free_list_mops (lmops);
	}
    }
}

/*
 * sm_mark_system_class() - This turns on or off the system class flag.
 *   This flag is tested by the sm_is_system_class function.
 *   return: NO_ERROR on success, non-zero for ERROR
 *   classop (in): class pointer
 *   on_or_off(in): state of the flag
 */

int
sm_mark_system_class (MOP classop, int on_or_off)
{
  SM_CLASS *class_;
  int error = NO_ERROR;

  if (classop != NULL)
    {
      error = au_fetch_class_force (classop, &class_, AU_FETCH_UPDATE);
      if (error == NO_ERROR)
	{
	  if (on_or_off)
	    {
	      class_->flags |= SM_CLASSFLAG_SYSTEM;
	    }
	  else
	    {
	      class_->flags &= ~SM_CLASSFLAG_SYSTEM;
	    }
	}
    }

  return error;
}

#if defined(ENABLE_UNUSED_FUNCTION)
#ifdef SA_MODE
void
sm_mark_system_class_for_catalog (void)
{
  MOP classmop;
  SM_CLASS *class_;
  int i;

  const char *classes[] = {
    CT_CLASS_NAME, CT_ATTRIBUTE_NAME, CT_DOMAIN_NAME,
    CT_METHOD_NAME, CT_METHSIG_NAME, CT_METHARG_NAME,
    CT_METHFILE_NAME, CT_QUERYSPEC_NAME, CT_INDEX_NAME,
    CT_INDEXKEY_NAME, CT_CLASSAUTH_NAME, CT_DATATYPE_NAME,
    CT_STORED_PROC_NAME, CT_STORED_PROC_ARGS_NAME, CT_PARTITION_NAME,
    CTV_CLASS_NAME, CTV_SUPER_CLASS_NAME, CTV_VCLASS_NAME,
    CTV_ATTRIBUTE_NAME, CTV_ATTR_SD_NAME, CTV_METHOD_NAME,
    CTV_METHARG_NAME, CTV_METHARG_SD_NAME, CTV_METHFILE_NAME,
    CTV_INDEX_NAME, CTV_INDEXKEY_NAME, CTV_AUTH_NAME,
    CTV_TRIGGER_NAME, CTV_STORED_PROC_NAME, CTV_STORED_PROC_ARGS_NAME,
    CTV_PARTITION_NAME, CT_COLLATION_NAME, NULL
  };

  for (i = 0; classes[i] != NULL; i++)
    {
      classmop = locator_find_class (classes[i]);
      if (au_fetch_class_force (classmop, &class_, AU_FETCH_UPDATE) == NO_ERROR)
	{
	  class_->flags |= SM_CLASSFLAG_SYSTEM;
	}
    }
}
#endif /* SA_MODE */
#endif

/*
 * sm_set_class_flag() - This turns on or off the given flag.
 *    The flag may be tested by the sm_get_class_flag function.
 *   return: NO_ERROR on success, non-zero for ERROR
 *   classop (in): class pointer
 *   flag  (in): flag to set or clear
 *   on_or_off(in): 1 to set 0 to clear
 */

int
sm_set_class_flag (MOP classop, SM_CLASS_FLAG flag, int on_or_off)
{
  SM_CLASS *class_;
  int error = NO_ERROR;

  if (classop != NULL)
    {
      error = au_fetch_class_force (classop, &class_, AU_FETCH_UPDATE);
      if (error == NO_ERROR)
	{
	  if (on_or_off)
	    {
	      class_->flags |= flag;
	    }
	  else
	    {
	      class_->flags &= ~flag;
	    }
	}
    }

  return error;
}

/*
 * sm_set_class_tde_algorithm() - This sets the tde encryption algorithm.
 *   return: NO_ERROR on success, non-zero for ERROR
 *   classop (in): class pointer
 *   tde_algo in): encryption algorithm for the class
 */

int
sm_set_class_tde_algorithm (MOP classop, TDE_ALGORITHM tde_algo)
{
  SM_CLASS *class_;
  int error = NO_ERROR;

  assert (tde_algo == TDE_ALGORITHM_NONE || tde_algo == TDE_ALGORITHM_AES || tde_algo == TDE_ALGORITHM_ARIA);

  if (classop != NULL)
    {
      error = au_fetch_class_force (classop, &class_, AU_FETCH_UPDATE);
      if (error == NO_ERROR)
	{
	  class_->tde_algorithm = (int) tde_algo;
	}
    }

  return error;
}

/*
 * sm_get_class_tde_algorithm() - Get the tde algorithm of a class.
 *   return: NO_ERROR on success, negative for ERROR
 *   classop (in): class pointer
 *   tde_algo (out): tde algorithm
 */
int
sm_get_class_tde_algorithm (MOP classop, TDE_ALGORITHM * tde_algo)
{
  SM_CLASS *class_;
  int error = NO_ERROR;

  assert (classop != NULL);
  *tde_algo = TDE_ALGORITHM_NONE;

  error = au_fetch_class_force (classop, &class_, AU_FETCH_READ);
  if (error == NO_ERROR)
    {
      *tde_algo = (TDE_ALGORITHM) class_->tde_algorithm;
    }

  return error;
}

/*
 * sm_set_class_collation() - This sets the table collation.
 *   return: NO_ERROR on success, non-zero for ERROR
 *   classop (in): class pointer
 *   collation_id  (in): collation id to set as default
 */
int
sm_set_class_collation (MOP classop, int collation_id)
{
  SM_CLASS *class_;
  int error = NO_ERROR;

  assert (classop != NULL);

  error = au_fetch_class_force (classop, &class_, AU_FETCH_UPDATE);
  if (error == NO_ERROR)
    {
      class_->collation_id = collation_id;
    }

  return error;
}

/*
 * sm_get_class_collation() - Get the table collation.
 *   return: NO_ERROR on success, negative for ERROR
 *   classop (in): class pointer
 *   collation_id(out): the table's collation
 */
int
sm_get_class_collation (MOP classop, int *collation_id)
{
  SM_CLASS *class_;
  int error = NO_ERROR;

  assert (classop != NULL);
  *collation_id = -1;

  error = au_fetch_class_force (classop, &class_, AU_FETCH_READ);
  if (error == NO_ERROR)
    {
      *collation_id = class_->collation_id;
    }

  return error;
}

/*
 * sm_set_class_comment() - This sets the table comment.
 *   return: NO_ERROR on success, non-zero for ERROR
 *   classop (in): class pointer
 *   comment (in): table comment
 */

int
sm_set_class_comment (MOP classop, const char *comment)
{
  SM_CLASS *class_;
  int error = NO_ERROR;

  assert (classop != NULL);

  error = au_fetch_class_force (classop, &class_, AU_FETCH_UPDATE);
  if (error == NO_ERROR)
    {
      ws_free_string (class_->comment);
      class_->comment = ws_copy_string (comment);
      if (class_->comment == NULL && comment != NULL)
	{
	  error = (er_errid () != NO_ERROR) ? er_errid () : ER_FAILED;
	}
    }

  return error;
}

/*
 * sm_is_system_class() - Tests the system class flag of a class object.
 *   return: non-zero if class is a system defined class
 *   op(in): class object
 */

int
sm_is_system_class (MOP op)
{
  return sm_get_class_flag (op, SM_CLASSFLAG_SYSTEM);
}

/*
 * sm_is_reuse_oid_class() - Tests the reuse OID class flag of a class object.
 *   return: true if class is an OID reusable class. otherwise, false
 *   op(in): class object
 */

bool
sm_is_reuse_oid_class (MOP op)
{
  SM_CLASS *class_;

  if (op != NULL)
    {
      if (au_fetch_class_force (op, &class_, AU_FETCH_READ) == NO_ERROR)
	{
	  return (class_->flags & SM_CLASSFLAG_REUSE_OID);
	}
    }

  return false;
}

/*
 * sm_check_reuse_oid_class() - Tests the reuse OID class flag of a class object.
 *   return: true, false or error with negative value
 *   op(in): class object
 *
 */

int
sm_check_reuse_oid_class (MOP op)
{
  SM_CLASS *class_;
  int error = NO_ERROR;

  if (op != NULL)
    {
      error = au_fetch_class_force (op, &class_, AU_FETCH_READ);
      if (error != NO_ERROR)
	{
	  return error;
	}

      return (class_->flags & SM_CLASSFLAG_REUSE_OID);
    }

  return false;
}

/*
 * sm_is_partitioned_class () - test if this class is partitioned
 * return : < 0 if error, > 0 for partitioned classes, 0 otherwise
 * op (in) : class object
 */
int
sm_is_partitioned_class (MOP op)
{
  SM_CLASS *class_;
  int save, result = 0;

  if (locator_is_root (op))
    {
      return 0;
    }

  if (op != NULL)
    {
      result = locator_is_class (op, DB_FETCH_READ);
      if (result < 0)
	{
	  return result;
	}
    }
  if (result)
    {
      AU_DISABLE (save);
      if (au_fetch_class_force (op, &class_, AU_FETCH_READ) == NO_ERROR)
	{
	  result = (class_->partition != NULL);
	}
      AU_ENABLE (save);
    }

  return result;
}

/*
 * sm_partitioned_class_type () -
 * return : NO_ERROR or error code
 * classop (in)		   :
 * partition_type (in/out) : DB_NOT_PARTITIONED_CLASS, DB_PARTITIONED_CLASS
 *			     OR DB_PARTITION_CLASS
 * keyattr (in/out)	   : if not null, will hold partition key attribute
 *			     name
 * partitions (in/out)	   : if not null, will hold MOP array of partitions
 */
int
sm_partitioned_class_type (DB_OBJECT * classop, int *partition_type, char *keyattr, MOP ** partitions)
{
  DB_OBJLIST *objs;
  SM_CLASS *smclass, *subcls;
  DB_VALUE psize, attrname;
  int au_save, pcnt, i;
  MOP *subobjs = NULL;
  int error;

  assert (classop != NULL);
  assert (partition_type != NULL);

  *partition_type = DB_NOT_PARTITIONED_CLASS;

  AU_DISABLE (au_save);

  error = au_fetch_class (classop, &smclass, AU_FETCH_READ, AU_SELECT);
  if (error != NO_ERROR)
    {
      AU_ENABLE (au_save);
      return error;
    }
  if (!smclass->partition)
    {
      AU_ENABLE (au_save);
      return NO_ERROR;
    }

  if (partitions == NULL && keyattr == NULL)
    {
      /* Only get partition status (partitioned/not partitioned) */
      if (smclass->users == NULL)
	{
	  *partition_type = DB_PARTITION_CLASS;
	}
      else
	{
	  *partition_type = DB_PARTITIONED_CLASS;
	}
      AU_ENABLE (au_save);
      return NO_ERROR;
    }

  db_make_null (&psize);
  db_make_null (&attrname);

  *partition_type = (smclass->partition->pname == NULL ? DB_PARTITIONED_CLASS : DB_PARTITION_CLASS);

  if (keyattr || partitions)
    {
      if (*partition_type == DB_PARTITION_CLASS)
	{
	  /* Fetch the root partition class. Partitions can only inherit from one class which is the partitioned table */
	  MOP root_op = NULL;

	  error = do_get_partition_parent (classop, &root_op);
	  if (error != NO_ERROR || root_op == NULL)
	    {
	      goto partition_failed;
	    }

	  error = au_fetch_class (root_op, &smclass, AU_FETCH_READ, AU_SELECT);

	  if (error != NO_ERROR)
	    {
	      goto partition_failed;
	    }
	}

      if (set_get_element_nocopy (smclass->partition->values, 0, &attrname) != NO_ERROR)
	{
	  goto partition_failed;
	}
      if (set_get_element_nocopy (smclass->partition->values, 1, &psize) != NO_ERROR)
	{
	  goto partition_failed;
	}

      pcnt = psize.data.i;
      if (keyattr)
	{
	  const char *p = NULL;

	  keyattr[0] = 0;
	  if (DB_IS_NULL (&attrname) || (p = db_get_string (&attrname)) == NULL)
	    {
	      goto partition_failed;
	    }
	  strncpy (keyattr, p, DB_MAX_IDENTIFIER_LENGTH);
	  if (strlen (p) < DB_MAX_IDENTIFIER_LENGTH)
	    {
	      keyattr[strlen (p)] = 0;
	    }
	  else
	    {
	      keyattr[DB_MAX_IDENTIFIER_LENGTH] = 0;
	    }
	}

      if (partitions)
	{
	  subobjs = (MOP *) malloc (sizeof (MOP) * (pcnt + 1));
	  if (subobjs == NULL)
	    {
	      goto partition_failed;
	    }
	  memset (subobjs, 0, sizeof (MOP) * (pcnt + 1));

	  for (objs = smclass->users, i = 0; objs && i < pcnt; objs = objs->next)
	    {
	      if (au_fetch_class (objs->op, &subcls, AU_FETCH_READ, AU_SELECT) != NO_ERROR)
		{
		  goto partition_failed;
		}
	      if (subcls->partition == NULL)
		{
		  continue;
		}
	      subobjs[i++] = objs->op;
	    }

	  *partitions = subobjs;
	}
    }

  AU_ENABLE (au_save);

  return NO_ERROR;

partition_failed:
  AU_ENABLE (au_save);
  if (subobjs)
    {
      free_and_init (subobjs);
    }

  er_set (ER_ERROR_SEVERITY, ARG_FILE_LINE, ER_PARTITION_WORK_FAILED, 0);

  return ER_PARTITION_WORK_FAILED;
}

/*
 * sm_get_class_flag() - Tests the class flag of a class object.
 *   return: non-zero if flag set
 *   op(in): class object
 *   flag(in): flag to test
 */

int
sm_get_class_flag (MOP op, SM_CLASS_FLAG flag)
{
  SM_CLASS *class_;
  int result = 0;

  if (op != NULL)
    {
      result = locator_is_class (op, DB_FETCH_READ);
      if (result <= 0)
	{
	  return result;
	}
      result = au_fetch_class_force (op, &class_, AU_FETCH_READ);
      if (result == NO_ERROR)
	{
	  result = class_->flags & flag;
	}
    }

  return result;
}



/*
 * sm_force_write_all_classes()
 *   return: NO_ERROR on success, non-zero for ERROR
 */

int
sm_force_write_all_classes (void)
{
  LIST_MOPS *lmops;
  int i;

  /* get all class objects */
  lmops = locator_get_all_mops (sm_Root_class_mop, DB_FETCH_QUERY_WRITE, NULL);
  if (lmops != NULL)
    {
      for (i = 0; i < lmops->num; i++)
	{
	  ws_dirty (lmops->mops[i]);
	}

      /* insert all class objects into the catalog classes */
      if (locator_flush_all_instances (sm_Root_class_mop, DONT_DECACHE) != NO_ERROR)
	{
	  assert (er_errid () != NO_ERROR);
	  return er_errid ();
	}

      for (i = 0; i < lmops->num; i++)
	{
	  ws_dirty (lmops->mops[i]);
	}

      /* update class hierarchy values for some class objects. the hierarchy makes class/class mutual references so
       * some class objects were inserted with no hierarchy values. */
      if (locator_flush_all_instances (sm_Root_class_mop, DONT_DECACHE) != NO_ERROR)
	{
	  assert (er_errid () != NO_ERROR);
	  return er_errid ();
	}

      locator_free_list_mops (lmops);
    }

  return NO_ERROR;
}

/*
 * sm_destroy_representations() - This is called by the compaction utility
 *    after it has swept through the instances of a class and converted them
 *    all to the latest representation.
 *    Once this is done, the schema manager no longer needs to maintain
 *    the history of old representations. In order for this to become
 *    persistent, the transaction must be committed.
 *   return: NO_ERROR on success, non-zero for ERROR
 *   op(in): class object
 */

int
sm_destroy_representations (MOP op)
{
  int error = NO_ERROR;
  SM_CLASS *class_;

  error = au_fetch_class_force (op, &class_, AU_FETCH_UPDATE);
  if (error == NO_ERROR)
    {
      ws_list_free ((DB_LIST *) class_->representations, (LFREEER) classobj_free_representation);
      class_->representations = NULL;
    }

  return error;
}

/* DOMAIN MAINTENANCE FUNCTIONS */

/*
 * sm_filter_domain() - This removes any invalid domain references from a
 *    domain list.  See description of filter_domain_list for more details.
 *    If the domain list was changed, we could get a write lock on the owning
 *    class to ensure that the change is made persistent.
 *    Making the change persistent doesn't really improve much since we
 *    always have to do a filter pass when the class is fetched.
 *   return: error code
 *   domain(in): domain list for attribute or method arg
 *   changes(out): non-zero if changes were made
 */

int
sm_filter_domain (TP_DOMAIN * domain, int *changes)
{
  int error = NO_ERROR;

  if (domain != NULL)
    {
      error = tp_domain_filter_list (domain, changes);
      /* if changes, could get write lock on owning_class here */
    }

  return error;
}

/*
 * domain_search() - This recursively searches through the class hierarchy
 *    to see if the "class_mop" is equal to or a subclass of "dclass_mop"
 *    in which case it is within the domain of dlcass_mop.
 *    This is essentially the same as sm_is_superclass except that it
 *    doesn't check for authorization.
 *   return: non-zero if the class was valid
 *   dclass_mop(in): domain class
 *   class_mop(in): class in question
 */

static int
domain_search (MOP dclass_mop, MOP class_mop)
{
  DB_OBJLIST *cl;
  SM_CLASS *class_;
  int ok = 0;

  if (dclass_mop == class_mop)
    {
      ok = 1;
    }
  else
    {
      /* ignore authorization for the purposes of domain checking */
      if (au_fetch_class_force (class_mop, &class_, AU_FETCH_READ) == NO_ERROR)
	{
	  for (cl = class_->inheritance; cl != NULL && !ok; cl = cl->next)
	    {
	      ok = domain_search (dclass_mop, cl->op);
	    }
	}
    }

  return ok;
}

/*
 * sm_check_object_domain() - This checks to see if an instance is valid for
 *    a given domain. It checks to see if the instance's class is equal to or
 *    a subclass of the class in the domain.  Also handles the various NULL
 *    conditions.
 *   return: non-zero if object is within the domain
 *   domain(in): domain to examine
 *   object(in): instance
 */

int
sm_check_object_domain (TP_DOMAIN * domain, MOP object)
{
  int ok;

  ok = 0;
  if (domain->type == tp_Type_object)
    {
      /* check for physical and logical NULLness of the MOP, treat it as if it were SQL NULL which is allowed in all
       * domains */
      if (WS_MOP_IS_NULL (object))
	{
	  ok = 1;
	}
      /* check for the wildcard object domain */
      else if (domain->class_mop == NULL)
	{
	  ok = 1;
	}
      else
	{
	  /* fetch the class if it hasn't been cached, should this be a write lock ? don't need to pin, only forcing
	   * the class fetch */
	  if (ws_class_mop (object) == NULL)
	    {
	      au_fetch_instance (object, NULL, AU_FETCH_READ, TM_TRAN_READ_FETCH_VERSION (), AU_SELECT);
	    }

	  /* if its still NULL, assume an authorization error and go on */
	  if (ws_class_mop (object) != NULL)
	    {
	      ok = domain_search (domain->class_mop, ws_class_mop (object));
	    }
	}
    }

  return ok;
}

/*
 * sm_coerce_object_domain() - This checks to see if an instance is valid for
 *    a given domain.
 *    It checks to see if the instance's class is equal to or a subclass
 *    of the class in the domain.  Also handles the various NULL
 *    conditions.
 *    If dest_object is not NULL and the object is a view on a real object,
 *    the real object will be returned.
 *   return: non-zero if object is within the domain
 *   domain(in): domain to examine
 *   object(in): instance
 *   dest_object(out): ptr to instance to coerce object to
 */

int
sm_coerce_object_domain (TP_DOMAIN * domain, MOP object, MOP * dest_object)
{
  int ok;
  MOP object_class_mop;
  SM_CLASS *class_;

  ok = 0;
  if (!dest_object)
    {
      return 0;
    }

  if (domain->type == tp_Type_object)
    {
      /* check for physical and logical NULLness of the MOP, treat it as if it were SQL NULL which is allowed in all
       * domains */
      if (WS_MOP_IS_NULL (object))
	{
	  ok = 1;
	}
      /* check for the wildcard object domain */
      else if (domain->class_mop == NULL)
	{
	  ok = 1;
	}
      else
	{
	  /* fetch the class if it hasn't been cached, should this be a write lock ? don't need to pin, only forcing
	   * the class fetch */
	  if (ws_class_mop (object) == NULL)
	    {
	      au_fetch_instance (object, NULL, AU_FETCH_READ, TM_TRAN_READ_FETCH_VERSION (), AU_SELECT);
	    }

	  /* if its still NULL, assume an authorization error and go on */
	  object_class_mop = ws_class_mop (object);
	  if (object_class_mop != NULL)
	    {
	      if (domain->class_mop == object_class_mop)
		{
		  ok = 1;
		}
	      else
		{
		  if (au_fetch_class_force (object_class_mop, &class_, AU_FETCH_READ) == NO_ERROR)
		    {
		      /* Coerce a view to a real class. */
		      if (class_->class_type == SM_VCLASS_CT)
			{
			  object = vid_get_referenced_mop (object);
			  object_class_mop = ws_class_mop (object);
			  if (object && (au_fetch_class_force (object_class_mop, &class_, AU_FETCH_READ) == NO_ERROR)
			      && (class_->class_type == SM_CLASS_CT))
			    {
			      ok = domain_search (domain->class_mop, object_class_mop);
			    }
			}
		      else
			{
			  ok = domain_search (domain->class_mop, object_class_mop);
			}
		    }
		}
	    }
	}
    }

  if (ok)
    {
      *dest_object = object;
    }

  return ok;
}

/*
 * sm_check_class_domain() - see if a class is within the domain.
 *    It is similar to sm_check_object_domain except that we get
 *    a pointer directly to the class and we don't allow NULL conditions.
 *   return: non-zero if the class is within the domain
 *   domain(in): domain to examine
 *   class(in): class to look for
 */

int
sm_check_class_domain (TP_DOMAIN * domain, MOP class_)
{
  int ok = 0;

  if (domain->type == tp_Type_object && class_ != NULL)
    {
      /* check for domain class deletions and other delayed updates SINCE THIS IS CALLED FOR EVERY ATTRIBUTE UPDATE, WE
       * MUST EITHER CACHE THIS INFORMATION OR PERFORM IT ONCE WHEN THE CLASS IS FETCHED */
      (void) sm_filter_domain (domain, NULL);

      /* wildcard case */
      if (domain->class_mop == NULL)
	{
	  ok = 1;
	}
      else
	{
	  /* recursively check domains for class & super classes for now assume only one possible base class */
	  ok = domain_search (domain->class_mop, class_);
	}
    }

  return ok;
}

#if defined (ENABLE_UNUSED_FUNCTION)
/*
 * sm_get_set_domain() - used only by the set support to get the domain list for
 *    the attribute that owns a set.  Need to be careful that the cached
 *    domain pointer is cleared if the class is ever swapped out.
 *   return: domain list
 *   classop(in): class mop
 *   att_id(in): attribute id
 */

static TP_DOMAIN *
sm_get_set_domain (MOP classop, int att_id)
{
  SM_CLASS *class_;
  SM_ATTRIBUTE *att;
  TP_DOMAIN *domain;

  domain = NULL;
  if (au_fetch_class_force (classop, &class_, AU_FETCH_READ) == NO_ERROR)
    {
      att = NULL;

      /* search the attribute spaces, ids won't overlap */
      for (att = class_->attributes; att != NULL && att->id != att_id; att = (SM_ATTRIBUTE *) att->header.next)
	;

      if (att == NULL)
	{
	  for (att = class_->shared; att != NULL && att->id != att_id; att = (SM_ATTRIBUTE *) att->header.next)
	    ;

	  if (att == NULL)
	    {
	      for (att = class_->class_attributes; att != NULL && att->id != att_id;
		   att = (SM_ATTRIBUTE *) att->header.next)
		;
	    }
	}

      if (att != NULL)
	{
	  domain = att->domain;
	}
    }

  return domain;
}
#endif

/*
 * annotate_method_files() - This is a kludge to work around the fact that
 *    we don't store origin or source classes with method files.
 *    These have inheritance semantics like the other class components.
 *    They can't be deleted if they were not locally defined etc.
 *    The source class needs to be stored in the disk representation but
 *    since we can't change that until 2.0, we have to fake it and compute
 *    the source class after the class has been brought in from disk.
 *    Warning, since the transformer doesn't have the class MOP when it
 *    is building the class structures, it can't call this with a valid
 *    MOP for the actual class.  In this case, we let the class pointer
 *    remain NULL and assume that that "means" this is a local attribute.
 *    If we ever support the db_methfile_source() function, this will
 *    need to be fixed.
 *   return: NO_ERROR on success, non-zero for ERROR
 *   classmop(in):
 *   class(in): class being edited
 */

static int
annotate_method_files (MOP classmop, SM_CLASS * class_)
{
  DB_OBJLIST *cl;
  SM_CLASS *super;
  SM_METHOD_FILE *f;

  if (class_->method_files != NULL)
    {
      /* might want to have the class loop outside and make multiple passes over the method files ? Probably doesn't
       * matter much */

      for (f = class_->method_files; f != NULL; f = f->next)
	{
	  if (f->class_mop == NULL)
	    {
	      for (cl = class_->inheritance; cl != NULL && f->class_mop == NULL; cl = cl->next)
		{
		  if (au_fetch_class_force (cl->op, &super, AU_FETCH_READ) != NO_ERROR)
		    {
		      assert (er_errid () != NO_ERROR);
		      return (er_errid ());
		    }
		  else
		    {
		      if (NLIST_FIND (super->method_files, f->name) != NULL)
			{
			  f->class_mop = cl->op;
			}
		    }
		}

	      /* if its still NULL, assume its defined locally */
	      if (f->class_mop == NULL)
		{
		  f->class_mop = classmop;
		}
	    }
	}
    }

  return NO_ERROR;
}

/*
 * sm_clean_class() - used mainly before constructing a class template but
 *    it could be used in other places as well.  It will walk through the
 *    class structure and prune out any references to deleted objects
 *    in domain lists, etc. and do any other housekeeping tasks that it is
 *    convenient to delay until a major operation is performed.
 *   return: NO_ERROR on success, non-zero for ERROR
 *   classmop(in):
 *   class(in/out): class structure
 */

int
sm_clean_class (MOP classmop, SM_CLASS * class_)
{
  int error = NO_ERROR;
  SM_ATTRIBUTE *att;

  /* we only need to do this once because once we have read locks, the referenced classes can't be deleted */

  for (att = class_->attributes; att != NULL; att = (SM_ATTRIBUTE *) att->header.next)
    {
      error = sm_filter_domain (att->domain, NULL);
      if (error != NO_ERROR)
	{
	  return error;
	}
    }
  for (att = class_->shared; att != NULL; att = (SM_ATTRIBUTE *) att->header.next)
    {
      error = sm_filter_domain (att->domain, NULL);
      if (error != NO_ERROR)
	{
	  return error;
	}
    }
  for (att = class_->class_attributes; att != NULL; att = (SM_ATTRIBUTE *) att->header.next)
    {
      error = sm_filter_domain (att->domain, NULL);
      if (error != NO_ERROR)
	{
	  return error;
	}
    }

  if (!class_->post_load_cleanup)
    {
      /* initialize things that weren't done by the transformer */

      error = annotate_method_files (classmop, class_);

      class_->post_load_cleanup = 1;
    }

  return error;
}

/* CLASS STATISTICS FUNCTIONS */
/*
 * sm_get_class_with_statistics() - Fetches and returns the statistics information for a
 *    class from the system catalog on the server.
 *    Must make sure callers keep the class MOP visible to the garbage
 *    collector so the stat structures don't get reclaimed.
 *    Currently used only by the query optimizer.
 *   return: class object which contains statistics structure
 *   classop(in): class object
 */

SM_CLASS *
sm_get_class_with_statistics (MOP classop)
{
  SM_CLASS *class_ = NULL;
  int is_class = 0;

  /* only try to get statistics if we know the class has been flushed if it has a temporary oid, it isn't flushed and
   * there are no statistics */

  if (classop != NULL)
    {
      is_class = locator_is_class (classop, DB_FETCH_QUERY_READ);
      if (is_class < 0)
	{
	  return NULL;
	}
    }

  if (!is_class || OID_ISTEMP (WS_OID (classop)))
    {
      return NULL;
    }

  if (au_fetch_class (classop, &class_, AU_FETCH_READ, AU_SELECT) != NO_ERROR)
    {
      return NULL;
    }

  if (class_->stats == NULL)
    {
      /* it's first time to get the statistics of this class */
      if (!OID_ISTEMP (WS_OID (classop)))
	{
	  /* make sure the class is flushed before asking for statistics, this handles the case where an index
	   * has been added to the class but the catalog & statistics do not reflect this fact until the class
	   * is flushed.  We might want to flush instances as well but that shouldn't affect the statistics ? */
	  if (locator_flush_class (classop) != NO_ERROR)
	    {
	      return NULL;
	    }
	  int err = stats_get_statistics (WS_OID (classop), 0, &class_->stats);
	  if (err != NO_ERROR)
	    {
	      return NULL;
	    }
	}
    }
  else
    {
      CLASS_STATS *stats;

      /* to get the statistics to be updated, it send timestamp as uninitialized value */
      int err = stats_get_statistics (WS_OID (classop), class_->stats->time_stamp, &stats);
      /* if newly updated statistics are fetched, replace the old one */
      if (stats)
	{
	  stats_free_statistics (class_->stats);
	  class_->stats = stats;
	}
      else if (err != NO_ERROR)
	{
	  return NULL;
	}
    }

  return class_;
}

/*
 * sm_get_statistics_force()
 *   return: class statistics
 *   classop(in):
 */
CLASS_STATS *
sm_get_statistics_force (MOP classop)
{
  SM_CLASS *class_;
  CLASS_STATS *stats = NULL;
  int is_class = 0;

  if (classop != NULL)
    {
      is_class = locator_is_class (classop, DB_FETCH_QUERY_READ);
      if (is_class < 0)
	{
	  return NULL;
	}
    }
  if (is_class && !OID_ISTEMP (WS_OID (classop)))
    {
      if (au_fetch_class (classop, &class_, AU_FETCH_READ, AU_SELECT) == NO_ERROR)
	{
	  if (class_->stats)
	    {
	      stats_free_statistics (class_->stats);
	      class_->stats = NULL;
	    }
	  int err = stats_get_statistics (WS_OID (classop), 0, &stats);
	  if (err == NO_ERROR)
	    {
	      class_->stats = stats;
	    }
	  else
	    {
	      class_->stats = stats = NULL;
	    }
	}
    }

  return stats;
}

/*
 * sm_update_statistics () - Update statistics on the server for the
 *    particular class or index. When finished, fetch the new statistics and
 *    cache them with the class.
 *   return: NO_ERROR on success, non-zero for ERROR
 *   classop(in): class object
 *   with_fullscan(in): true iff WITH FULLSCAN
 *
 * NOTE: We will delay updating statistics until a transaction is committed
 *       when it is requested during other processing, such as
 *       "alter table ..." or "create index ...".
 */
int
sm_update_statistics (MOP classop, bool with_fullscan)
{
  int error = NO_ERROR, is_class = 0;
  SM_CLASS *class_;

  assert_release (classop != NULL);

  /* only try to get statistics if we know the class has been flushed if it has a temporary oid, it isn't flushed and
   * there are no statistics */

  if (classop != NULL && !OID_ISTEMP (WS_OID (classop)))
    {
      is_class = locator_is_class (classop, DB_FETCH_QUERY_READ);
      if (is_class < 0)
	{
	  return is_class;
	}
    }
  if (is_class > 0)
    {

      /* make sure the workspace is flushed before calculating stats */
      if (locator_flush_all_instances (classop, DONT_DECACHE) != NO_ERROR)
	{
	  assert (er_errid () != NO_ERROR);
	  return er_errid ();
	}

      error = stats_update_statistics (WS_OID (classop), (with_fullscan ? 1 : 0));
      if (error == NO_ERROR)
	{
	  /* only recache if the class itself is cached */
	  if (classop->object != NULL)
	    {			/* check cache */
	      /* why are we checking authorization here ? */
	      error = au_fetch_class_force (classop, &class_, AU_FETCH_READ);
	      if (error == NO_ERROR)
		{
		  if (class_->stats != NULL)
		    {
		      stats_free_statistics (class_->stats);
		      class_->stats = NULL;
		    }

		  /* make sure the class is flushed before acquiring stats, see comments above in
		   * sm_get_class_with_statistics */
		  if (locator_flush_class (classop) != NO_ERROR)
		    {
		      assert (er_errid () != NO_ERROR);
		      return (er_errid ());
		    }

		  /* get the new ones, should do this at the same time as the update operation to avoid two server
		   * calls */
		  error = stats_get_statistics (WS_OID (classop), 0, &class_->stats);
		}
	    }
	}
    }

  return error;
}

/*
 * sm_update_all_statistics() - Update the statistics for all classes
 * 			        in the database.
 *   with_fullscan(in): true iff WITH FULLSCAN
 *   return: NO_ERROR on success, non-zero for ERROR
 */

int
sm_update_all_statistics (bool with_fullscan)
{
  int error = NO_ERROR;
  DB_OBJLIST *cl;
  SM_CLASS *class_;

  /* make sure the workspace is flushed before calculating stats */
  if (locator_all_flush () != NO_ERROR)
    {
      assert (er_errid () != NO_ERROR);
      return er_errid ();
    }

  error = stats_update_all_statistics ((with_fullscan ? 1 : 0));
  if (error == NO_ERROR)
    {
      /* Need to reset the statistics cache for all resident classes */
      for (cl = ws_Resident_classes; cl != NULL; cl = cl->next)
	{
	  if (!WS_IS_DELETED (cl->op))
	    {
	      /* uncache statistics only if object is cached - MOP trickery */
	      if (cl->op->object != NULL)
		{
		  class_ = (SM_CLASS *) cl->op->object;
		  if (class_->stats != NULL)
		    {
		      stats_free_statistics (class_->stats);
		      class_->stats = NULL;
		    }
		  /* make sure the class is flushed but quit if an error happens */
		  if (locator_flush_class (cl->op) != NO_ERROR)
		    {
		      assert (er_errid () != NO_ERROR);
		      return (er_errid ());
		    }
		  error = stats_get_statistics (WS_OID (cl->op), 0, &class_->stats);
		}
	    }
	}
    }

  return error;
}

/*
 * sm_update_all_catalog_statistics()
 *   return: NO_ERROR on success, non-zero for ERROR
 *   with_fullscan(in): true iff WITH FULLSCAN
 */

int
sm_update_all_catalog_statistics (bool with_fullscan)
{
  int error = NO_ERROR;
  int i;

  const char *classes[] = {
    CT_CLASS_NAME, CT_ATTRIBUTE_NAME, CT_DOMAIN_NAME,
    CT_METHOD_NAME, CT_METHSIG_NAME, CT_METHARG_NAME,
    CT_METHFILE_NAME, CT_QUERYSPEC_NAME, CT_INDEX_NAME,
    CT_INDEXKEY_NAME, CT_CLASSAUTH_NAME, CT_DATATYPE_NAME,
    CT_COLLATION_NAME, CT_CHARSET_NAME, NULL
  };

  for (i = 0; classes[i] != NULL && error == NO_ERROR; i++)
    {
      error = sm_update_catalog_statistics (classes[i], with_fullscan);
    }

  return error;
}

/*
 * sm_update_catalog_statistics()
 *   return: NO_ERROR on success, non-zero for ERROR
 *   class_name(in):
 *   with_fullscan(in): true iff WITH FULLSCAN
 */

int
sm_update_catalog_statistics (const char *class_name, bool with_fullscan)
{
  int error = NO_ERROR;
  DB_OBJECT *obj;

  obj = db_find_class (class_name);
  if (obj != NULL)
    {
      error = sm_update_statistics (obj, with_fullscan);
    }
  else
    {
      assert (er_errid () != NO_ERROR);
      error = er_errid ();
    }

  return error;
}

/* TRIGGER FUNCTIONS */
/*
 * sm_get_trigger_cache() - used to access a trigger cache within a class object.
 *    It is called by the trigger manager and object manager.
 *    The "attribute" argument may be NULL in which case the class
 *    level trigger cache is returned.  If the "attribute" argument
 *    is set, an attribute level trigger cache is returned.
 *   return: NO_ERROR on success, non-zero for ERROR
 *   classop(in): class object
 *   attribute(in): attribute name
 *   class_attribute(in): flag indicating class attribute name
 *   cache(out): cache pointer (returned)
 */

int
sm_get_trigger_cache (DB_OBJECT * classop, const char *attribute, int class_attribute, void **cache)
{
  int error = NO_ERROR;
  SM_ATTRIBUTE *att;
  SM_CLASS *class_;
  OID *oid;

  oid = WS_OID (classop);
  *cache = NULL;

  error = au_fetch_class (classop, &class_, AU_FETCH_READ, AU_SELECT);
  if (error != NO_ERROR)
    {
      if (WS_IS_DELETED (classop) && er_errid () != ER_HEAP_UNKNOWN_OBJECT)
	{
	  er_set (ER_ERROR_SEVERITY, ARG_FILE_LINE, ER_HEAP_UNKNOWN_OBJECT, 3, oid->volid, oid->pageid, oid->slotid);
	  error = er_errid ();
	}

      return error;
    }

  if (attribute == NULL)
    {
      *cache = class_->triggers;
    }
  else
    {
      att = classobj_find_attribute (class_, attribute, class_attribute);
      if (att != NULL)
	{
	  *cache = att->triggers;
	}
    }

  return NO_ERROR;
}

#if defined(ENABLE_UNUSED_FUNCTION)
/*
 * sm_update_trigger_cache() - This adds or modifies the trigger cache pointer
 *    in the schema.  The class is also marked as dirty so
 *    the updated cache can be stored with the class definition.
 *   return: NO_ERROR on success, non-zero for ERROR
 *   classop(in): class object
 *   attribute(in): attribute name
 *   class_attribute(in): flag indicating class attribute name
 *   cache(in/out): cache to update
 */

static int
sm_update_trigger_cache (DB_OBJECT * classop, const char *attribute, int class_attribute, void *cache)
{
  int error = NO_ERROR;
  SM_CLASS *class_;
  SM_ATTRIBUTE *att;

  error = au_fetch_class (classop, &class_, AU_FETCH_UPDATE, AU_ALTER);

  if (error == NO_ERROR)
    {
      if (attribute == NULL)
	{
	  class_->triggers = cache;
	}
      else
	{
	  att = classobj_find_attribute (class_, attribute, class_attribute);
	  if (att != NULL)
	    {
	      att->triggers = cache;
	    }
	}

      /* turn off the cache validation bits so we have to recalculate them next time */
      class_->triggers_validated = 0;
    }
  return (error);
}
#endif /* ENABLE_UNUSED_FUNCTION */

/*
 * sm_active_triggers() - Quick check to see if the class has active triggers.
 *    Returns <0 if errors were encountered.
 *   return: non-zero if the class has active triggers
 *   class_mop(in): class mop
 *   class(in/out): class structure
 *   event_type(in) : event type of trigger to check.
 */
int
sm_active_triggers (MOP class_mop, SM_CLASS * class_, DB_TRIGGER_EVENT event_type)
{
  SM_ATTRIBUTE *att;
  int status;
  bool has_event_type_triggers = false;
  LC_FETCH_VERSION_TYPE read_fetch_instance_version;

  /* If trigger firing has been disabled we do not want to search for active triggers. */
  if (tr_get_execution_state () != true)
    {
      return (0);
    }

  if (event_type == TR_EVENT_ALL && (class_->triggers_validated))
    {
      return (class_->has_active_triggers);
    }

  /* need locking when fetch in order to get active triggers only */
  read_fetch_instance_version = TM_TRAN_READ_FETCH_VERSION ();
  db_set_read_fetch_instance_version (LC_FETCH_DIRTY_VERSION);
  class_->has_active_triggers = 0;

  status = tr_active_schema_cache (class_mop, class_->triggers, event_type, &has_event_type_triggers);
  if (status < 0)
    {
      db_set_read_fetch_instance_version (read_fetch_instance_version);
      return status;
    }
  else if (status)
    {
      class_->has_active_triggers = 1;
    }

  /* no class level event type triggers, look for attribute level triggers */
  for (att = class_->ordered_attributes; att != NULL && !has_event_type_triggers; att = att->order_link)
    {
      status = tr_active_schema_cache (class_mop, att->triggers, event_type, &has_event_type_triggers);
      if (status < 0)
	{
	  db_set_read_fetch_instance_version (read_fetch_instance_version);
	  return status;
	}
      else if (status)
	{
	  class_->has_active_triggers = 1;
	}
    }

  if (!has_event_type_triggers)
    {
      for (att = class_->class_attributes; att != NULL; att = (SM_ATTRIBUTE *) att->header.next)
	{
	  status = tr_active_schema_cache (class_mop, att->triggers, event_type, &has_event_type_triggers);
	  if (status < 0)
	    {
	      db_set_read_fetch_instance_version (read_fetch_instance_version);
	      return status;
	    }
	  else if (status)
	    {
	      class_->has_active_triggers = 1;
	    }
	}
    }

  /* don't repeat this process again */
  class_->triggers_validated = 1;

  db_set_read_fetch_instance_version (read_fetch_instance_version);
  return ((has_event_type_triggers) ? 1 : 0);
}

/*
 * sm_class_has_triggers() - This function can be used to determine if
 *    there are any triggers defined for a particular class.
 *    This could be used to optimize execution paths for the case where
 *    we know there will be no trigger processing.
 *    It is important that the trigger support not slow down operations
 *    on classes that do not have triggers.
 *   return: NO_ERROR on success, non-zero for ERROR
 *   classop(in): class object
 *   status_ptr(in): return status (non-zero if triggers for the class)
 *   event_type(in): event type of trigger to find.
 */

int
sm_class_has_triggers (DB_OBJECT * classop, int *status_ptr, DB_TRIGGER_EVENT event_type)
{
  int error;
  SM_CLASS *class_;
  int status;

  if (classop == NULL)
    {
      er_set (ER_WARNING_SEVERITY, ARG_FILE_LINE, ER_OBJ_INVALID_ARGUMENTS, 0);
      return ER_OBJ_INVALID_ARGUMENT;
    }

  error = au_fetch_class (classop, &class_, AU_FETCH_READ, AU_SELECT);
  if (error == NO_ERROR)
    {
      status = sm_active_triggers (classop, class_, event_type);
      if (status < 0)
	{
	  assert (er_errid () != NO_ERROR);
	  error = er_errid ();
	}
      else
	{
	  *status_ptr = status;
	}
    }

  return error;
}

/*
 * sm_invalidate_trigger_cache() - This is called by the trigger manager
 *    when a trigger associated with this class has undergone a status change.
 *    When this happens, we need to recalculate the state of the
 *    has_active_triggers flag that is cached in the class structure.
 *   return: NO_ERROR on success, non-zero for ERROR
 *   classop(in): class object
 */

int
sm_invalidate_trigger_cache (DB_OBJECT * classop)
{
  int error;
  SM_CLASS *class_;

  error = au_fetch_class (classop, &class_, AU_FETCH_READ, AU_SELECT);
  if (error == NO_ERROR)
    {
      class_->triggers_validated = 0;
    }

  return error;
}

/*
 * alter_trigger_cache() - This function encapsulates the mechanics of updating
 *    the trigger caches on a class.  It calls out to tr_ functions to perform
 *    the actual modification of the caches.
 *   return: NO_ERROR on success, non-zero for ERROR
 *   class(in/out): class structure
 *   attribute(in): attribute name
 *   class_attribute(in): non-zero if class attribute name
 *   trigger(in/out): trigger object to drop/add
 *   drop_it(in): non-zero if we're dropping the trigger object
 */

static int
alter_trigger_cache (SM_CLASS * class_, const char *attribute, int class_attribute, DB_OBJECT * trigger, int drop_it)
{
  int error = NO_ERROR;
  TR_SCHEMA_CACHE **location = NULL;
  TR_CACHE_TYPE ctype;
  SM_ATTRIBUTE *att;

  /* find the slot containing the appropriate schema cache */
  if (attribute == NULL)
    {
      location = &class_->triggers;
    }
  else
    {
      att = classobj_find_attribute (class_, attribute, class_attribute);
      if (att != NULL)
	{
	  location = &att->triggers;
	}
    }

  if (location != NULL)
    {
      if (drop_it)
	{
	  if (*location != NULL)
	    {
	      error = tr_drop_cache_trigger (*location, trigger);
	    }
	}
      else
	{
	  /* we're adding it, create a cache if one doesn't exist */
	  if (*location == NULL)
	    {
	      ctype = (attribute == NULL) ? TR_CACHE_CLASS : TR_CACHE_ATTRIBUTE;
	      *location = tr_make_schema_cache (ctype, NULL);
	    }
	  if (*location == NULL)
	    {
	      assert (er_errid () != NO_ERROR);
	      error = er_errid ();	/* couldn't allocate one */
	    }
	  else
	    {
	      error = tr_add_cache_trigger (*location, trigger);
	    }
	}
    }

  /* Turn off the cache validation bits so we have to recalculate them next time.  This is VERY important. */
  class_->triggers_validated = 0;

  return error;
}

/*
 * alter_trigger_hierarchy() - This function walks a subclass hierarchy
 *    performing an alteration to the trigger caches.
 *    This can be called in two ways.  If the trigger attribute is NULL,
 *    it will walk the hierarchy obtaining the appropriate write locks
 *    on the subclasses but will not make any changes.
 *    This is used to make sure that we can in fact lock all the affected
 *    subclasses before we try to perform the operation.
 *    When the trigger argument is non-NULL, we walk the hierarchy
 *    in the same way but this time we actually modify the trigger caches.
 *    The recursion stops when we encounter a class that has a local
 *    "shadow" attribute of the given name.  For class triggers,
 *    no shadowing is possible so we go all the way to the bottom.
 *    I'm not sure if this makes sense, we may need to go all the way
 *    for attribute triggers too.
 *   return: NO_ERROR on success, non-zero for ERROR
 *   classop(in): class MOP
 *   attribute(in): target attribute (optional)
 *   class_attribute(in): non-zero if class attribute
 *   target_class(in):
 *   trigger(in/out): trigger object (NULL if just locking the hierarchy)
 *   drop_it(in): non-zero if we're going to drop the trigger
 */

static int
alter_trigger_hierarchy (DB_OBJECT * classop, const char *attribute, int class_attribute, DB_OBJECT * target_class,
			 DB_OBJECT * trigger, int drop_it)
{
  int error = NO_ERROR;
  AU_FETCHMODE mode;
  SM_CLASS *class_;
  SM_ATTRIBUTE *att;
  DB_OBJLIST *u;
  int dive;

  /* fetch the class */
  mode = (trigger == NULL) ? AU_FETCH_WRITE : AU_FETCH_UPDATE;
  error = au_fetch_class_force (classop, &class_, mode);
  if (error != NO_ERROR)
    {
      if (WS_IS_DELETED (classop))
	{
	  error = NO_ERROR;	/* in this case, just ignore the error */
	}
    }
  else
    {
      dive = 1;
      if (attribute != NULL)
	{
	  /* dive only if we don't have a shadow of this attribute */
	  if (classop != target_class)
	    {
	      att = classobj_find_attribute (class_, attribute, class_attribute);
	      if (att == NULL || att->class_mop != target_class)
		{
		  dive = 0;
		}
	    }
	}

      if (dive)
	{
	  /* dive to the bottom */
	  for (u = class_->users; u != NULL && !error; u = u->next)
	    {
	      error = alter_trigger_hierarchy (u->op, attribute, class_attribute, target_class, trigger, drop_it);
	    }
	}

      /* if everything went ok, alter the cache */
      if (!error && trigger != NULL)
	{
	  error = alter_trigger_cache (class_, attribute, class_attribute, trigger, drop_it);
	}
    }
  return (error);
}

/*
 * sm_add_trigger() - This is called by the trigger manager to associate
 *    a trigger object with a class.
 *    The trigger is added to the trigger list for this class and all of
 *    its subclasses.
 *    ALTER authorization is required for the topmost class, the subclasses
 *    are fetched without authorization because the trigger must be added
 *    to them to maintain the "is-a" relationship.
 *    The class and the affected subclasses are marked dirty so the new
 *    trigger will be stored.
 *    This function must create a trigger cache and add the trigger
 *    object by calling back to the trigger manager functions
 *    tr_make_schema_cache, and tr_add_schema_cache at the appropriate times.
 *    This lets the schema manager perform the class hierarchy walk,
 *    while the trigger manager still has control over how the caches
 *    are created and updated.
 *   return: NO_ERROR on success, non-zero for ERROR
 *   classop(in): class on which to add a trigger
 *   attribute(in): attribute name (optional)
 *   class_attribute(in): non-zero if its a class attribute name
 *   trigger (in/out): trigger object to add
 */

int
sm_add_trigger (DB_OBJECT * classop, const char *attribute, int class_attribute, DB_OBJECT * trigger)
{
  int error = NO_ERROR;
  SM_CLASS *class_;

  /* first fetch with authorization on the outer class */
  error = au_fetch_class (classop, &class_, AU_FETCH_UPDATE, AU_ALTER);
  if (error == NO_ERROR)
    {
      /* Make sure all the affected subclasses are accessible. */
      error = alter_trigger_hierarchy (classop, attribute, class_attribute, classop, NULL, 0);
      if (error == NO_ERROR)
	{
	  error = alter_trigger_hierarchy (classop, attribute, class_attribute, classop, trigger, 0);
	}
    }

  return error;
}

/*
 * sm_drop_trigger() - called by the trigger manager when a trigger is dropped.
 *    It will walk the class hierarchy and remove the trigger from
 *    the caches of this class and any subclasses that inherit the trigger.
 *   return: NO_ERROR on success, non-zero for ERROR
 *   classop(in): class object
 *   attribute(in): attribute name
 *   class_attribute(in): non-zero if class attribute
 *   trigger(in/out): trigger object to drop
 */

int
sm_drop_trigger (DB_OBJECT * classop, const char *attribute, int class_attribute, DB_OBJECT * trigger)
{
  int error = NO_ERROR;
  SM_CLASS *class_;

  /* first fetch with authorization on the outer class */
  error = au_fetch_class (classop, &class_, AU_FETCH_UPDATE, AU_ALTER);

  /* if the error is "deleted object", just ignore the request since the trigger will be marked invalid and the class
   * can't possibly be pointing to it */
  if (error == ER_HEAP_UNKNOWN_OBJECT)
    {
      error = NO_ERROR;
    }
  else if (error == NO_ERROR)
    {
      /* Make sure all the affected subclasses are accessible. */
      error = alter_trigger_hierarchy (classop, attribute, class_attribute, classop, NULL, 1);
      if (error == NO_ERROR)
	{
	  error = alter_trigger_hierarchy (classop, attribute, class_attribute, classop, trigger, 1);
	}
    }

  return error;
}

/* MISC INFORMATION FUNCTIONS */
/*
 * sm_get_ch_name() - Returns the name of a class associated with an object.
 *    If the object is a class, its own class name is returned.
 *    If the object is an instance, the name of the instance's class
 *    is returned.
 *    Authorization is ignored for this one case.
 *   return: class name
 *   op(in): class or instance object
 */

const char *
sm_get_ch_name (MOP op)
{
  SM_CLASS *class_;
  const char *name = NULL;

  if (op != NULL)
    {
      if (au_fetch_class_force (op, &class_, AU_FETCH_READ) == NO_ERROR)
	{
	  name = sm_ch_name ((MOBJ) class_);
	}
    }

  return name;
}

#if defined(ENABLE_UNUSED_FUNCTION)
/*
 * sm_get_class_name_internal()
 * sm_get_class_name()
 * sm_get_class_name_not_null() - Returns the name of a class associated with
 *    an object. If the object is a class, its own class name is returned.
 *    If the object is an instance, the name of the instance's class
 *    is returned.
 *    Authorization is ignored for this one case.
 *    This function is lighter than sm_get_ch_name(), and returns not null.
 *   return: class name
 *   op(in): class or instance object
 *   return_null(in):
 */

static const char *
sm_get_class_name_internal (MOP op, bool return_null)
{
  SM_CLASS *class_ = NULL;
  const char *name = NULL;
  int save;

  if (op != NULL)
    {
      AU_DISABLE (save);
      if (au_fetch_class (op, &class_, AU_FETCH_READ, AU_SELECT) == NO_ERROR)
	{
	  if (class_)
	    {
	      name = class_->header.name;
	    }
	}
      AU_ENABLE (save);
    }

  return (name ? name : (return_null ? NULL : ""));
}

static const char *
sm_get_class_name (MOP op)
{
  return sm_get_class_name_internal (op, true);
}

static const char *
sm_get_class_name_not_null (MOP op)
{
  return sm_get_class_name_internal (op, false);
}
#endif /* ENABLE_UNUSED_FUNCTION */

/*
 * sm_is_subclass() - Checks to see if one class is a subclass of another.
 *   return: 1 if classmop is subclass of supermop, 0 if classmop is not
 *	     subclass if supermop, negative for errors.
 *   classmop(in): possible sub class
 *   supermop(in): possible super class
 */

int
sm_is_subclass (MOP classmop, MOP supermop)
{
  DB_OBJLIST *s;
  SM_CLASS *class_;
  int found;

  found = au_fetch_class (classmop, &class_, AU_FETCH_READ, AU_SELECT);
  if (found < 0)
    {
      /* Error. */
      ASSERT_ERROR ();
      return found;
    }

  for (s = class_->inheritance; s != NULL; s = s->next)
    {
      if (s->op == supermop)
	{
	  /* Found super class. */
	  return 1;
	}
    }

  /* Recursive check on super classes. */
  for (s = class_->inheritance; s != NULL; s = s->next)
    {
      found = sm_is_subclass (s->op, supermop);
      if (found != 0)
	{
	  /* Found or error was returned. */
	  assert (found > 0 || er_errid () != NO_ERROR);
	  return found;
	}
      /* Not found, continue searching. */
    }

  /* Not found. */
  return 0;
}

/*
 * sm_is_partition () - Verify if a class is a partition of another class
 * return : > 0 if true, 0 if false, < 0 for error
 * classmop (in) : partition candidate
 * supermop (in) : partitioned class
 */
int
sm_is_partition (MOP classmop, MOP supermop)
{
  SM_CLASS *class_;
  int error;

  error = au_fetch_class (classmop, &class_, AU_FETCH_READ, AU_SELECT);
  if (error != NO_ERROR)
    {
      return error;
    }

  if (class_->partition != NULL && class_->users == NULL)
    {
      if (class_->inheritance != NULL && class_->inheritance->op == supermop)
	{
	  /* Notice we only verify the first superclass in the list. If class_ is a partition, it should only have one
	   * superclass, we're not interested in the rest of the list */
	  return 1;
	}
    }

  return 0;
}

/*
 * sm_object_size_quick() - Calculate the memory size of an instance.
 *    Called only by the workspace statistics functions.
 *    Like sm_object_size but doesn't do any fetches.
 *   return: byte size of instance
 *   class(in): class structure
 *   obj(in): pointer to instance memory
 */

int
sm_object_size_quick (SM_CLASS * class_, MOBJ obj)
{
  SM_ATTRIBUTE *att;
  int size = 0;

  if (class_ != NULL && obj != NULL)
    {
      size = class_->object_size;
      for (att = class_->attributes; att != (void *) 0; att = (SM_ATTRIBUTE *) att->header.next)
	{
	  if (att->type->variable_p)
	    {
	      size += att->type->get_mem_size_of_mem (obj + att->offset);
	    }
	}
    }

  return size;
}

#if defined(ENABLE_UNUSED_FUNCTION)
/*
 * sm_object_disk_size() - Calculates the disk size of an object.
 *    General information function that should be pretty accurate but
 *    not guaranteed to be absolutely accurate.
 *   return: byte size of disk representation of object
 *   op(in): class or instance object
 */

static int
sm_object_disk_size (MOP op)
{
  SM_CLASS *class_;
  MOBJ obj;
  int size, pin;

  size = 0;
  if (au_fetch_class (op->class_mop, &class_, AU_FETCH_READ, AU_SELECT) == NO_ERROR)
    {
      obj = NULL;
      if (locator_is_class (op, DB_FETCH_READ))
	{
	  au_fetch_class (op, (SM_CLASS **) (&obj), AU_FETCH_READ, AU_SELECT);
	  if (obj != NULL)
	    {
	      size = tf_object_size ((MOBJ) class_, obj);
	    }
	}
      else
	{
	  au_fetch_instance (op, &obj, AU_FETCH_READ, AU_SELECT);
	  if (obj != NULL)
	    {
	      /* probably woudn't have to pin here since we don't allocate */
	      pin = ws_pin (op, 1);
	      size = tf_object_size ((MOBJ) class_, obj);
	      (void) ws_pin (op, pin);
	    }
	}
    }

  return size;
}
#endif /* ENABLE_UNUSED_FUNCTION */

#if defined(CUBRID_DEBUG)
/*
 * sm_dump() - Debug function to dump internal information about class objects.
 *   return: none
 *   classmop(in): class object
 */

static void
sm_print (MOP classmop)
{
  SM_CLASS *class_;

  if (au_fetch_class (classmop, &class_, AU_FETCH_READ, AU_SELECT) == NO_ERROR)
    {
      classobj_print (class_);
    }
}
#endif

/* LOCATOR SUPPORT FUNCTIONS */
/*
 * sm_ch_name() - Given a pointer to a class object in memory,
 *    return the name. Used by the transaction locator.
 *   return: class name
 *   classobj(in): class structure
 */

const char *
sm_ch_name (const MOBJ clobj)
{
  SM_CLASS_HEADER *header;
  const char *ch_name = NULL;

  if (clobj != NULL)
    {
      header = (SM_CLASS_HEADER *) clobj;
      ch_name = header->ch_name;

      assert (header->ch_type == SM_META_ROOT || header->ch_type == SM_META_CLASS);
#if !defined(NDEBUG)
      if (header->ch_type == SM_META_CLASS)
	{
	  assert (ch_name != NULL);
	}
#endif
    }

  return ch_name;
}

/*
 * sm_ch_heap() - Support function for the transaction locator.
 *    This returns a pointer to the heap file identifier in a class.
 *    This will work for either classes or the root class.
 *   return: HFID of class
 *   clobj(in): pointer to class structure in memory
 */

HFID *
sm_ch_heap (MOBJ clobj)
{
  SM_CLASS_HEADER *header;
  HFID *ch_heap = NULL;

  if (clobj != NULL)
    {
      header = (SM_CLASS_HEADER *) clobj;
      ch_heap = &(header->ch_heap);
    }

  return ch_heap;
}

/*
 * sm_ch_rep_dir () - Support function for the transaction locator.
 *    This returns a pointer to the oid of representation directory in a class.
 *    This will work for either classes or the root class.
 *   return: oid of representation directory
 *   clobj(in): pointer to class structure in memory
 */

OID *
sm_ch_rep_dir (MOBJ clobj)
{
  SM_CLASS_HEADER *header;
  OID *ch_rep_dir_p = NULL;

  if (clobj != NULL)
    {
      header = (SM_CLASS_HEADER *) clobj;
      ch_rep_dir_p = &(header->ch_rep_dir);
    }

  return ch_rep_dir_p;
}

/*
 * sm_get_ch_heap() - Return the HFID of a class given a MOP.
 *    Like sm_ch_heap but takes a MOP.
 *   return: hfid of class
 *   classmop(in): class object
 */

HFID *
sm_get_ch_heap (MOP classmop)
{
  SM_CLASS *class_ = NULL;
  HFID *ch_heap;

  ch_heap = NULL;
  if (locator_is_class (classmop, DB_FETCH_READ) > 0)
    {
      if (au_fetch_class (classmop, &class_, AU_FETCH_READ, AU_SELECT) == NO_ERROR)
	{
	  ch_heap = sm_ch_heap ((MOBJ) class_);
	}
    }

  return ch_heap;
}

#if 0				/* TODO - do not use */
/*
 * sm_get_ch_rep_dir () - Return the OID of representation directory
                           of a class given a MOP.
 *   return: oid of representation directory
 *   classmop(in): class object
 */

OID *
sm_get_ch_rep_dir (MOP classmop)
{
  SM_CLASS *class_ = NULL;
  OID *ch_rep_dir_p = NULL;

  ch_rep_dir_p = NULL;
  if (locator_is_class (classmop, DB_FETCH_READ))
    {
      if (au_fetch_class (classmop, &class_, AU_FETCH_READ, AU_SELECT) == NO_ERROR)
	{
	  ch_rep_dir_p = sm_ch_rep_dir ((MOBJ) class_);
	}
    }

  return ch_rep_dir_p;
}
#endif

/*
 * sm_has_indexes() - This is used to determine if there are any indexes
 *    associated with a particular class.
 *    Currently, this is used only by the locator so
 *    that when deleted instances are flushed, we can set the appropriate
 *    flags so that the indexes on the server will be updated.  For updated
 *    objects, the "has indexes" flag is returned by tf_mem_to_disk().
 *    Since we don't transform deleted objects however, we need a different
 *    mechanism for determining whether indexes exist.  Probably we should
 *    be using this function for all cases and remove the flag from the
 *    tf_ interface.
 *    This will return an error code if the class could not be fetched for
 *    some reason.  Authorization is NOT checked here.
 *    All of the constraint information is also contained on the class
 *    property list as well as the class constraint cache.  The class
 *    constraint cache is probably easier and faster to search than
 *    scanning over each attribute.  Something that we might want to change
 *    later.
 *   return: Non-zero if there are indexes defined
 *   classmop(in): class pointer
 */

bool
sm_has_indexes (MOBJ classobj)
{
  SM_CLASS *class_;
  SM_CLASS_CONSTRAINT *con;
  bool has_indexes = false;

  class_ = (SM_CLASS *) classobj;
  for (con = class_->constraints; con != NULL; con = con->next)
    {
      if (SM_IS_CONSTRAINT_INDEX_FAMILY (con->type))
	{
	  has_indexes = true;
	  break;
	}
    }

  return has_indexes;
}

#if defined(ENABLE_UNUSED_FUNCTION)
/*
 * sm_has_constraint() - This is used to determine if a constraint is
 *    associated with a particular class.
 *   return: Non-zero if there are constraints defined
 *   classobj(in): class pointer
 *   constraint(in): the constraint to look for
 */

static int
sm_has_constraint (MOBJ classobj, SM_ATTRIBUTE_FLAG constraint)
{
  SM_CLASS *class_;
  SM_ATTRIBUTE *att;
  int has_constraint = 0;

  class_ = (SM_CLASS *) classobj;
  for (att = class_->attributes; att != NULL; att = (SM_ATTRIBUTE *) att->header.next)
    {
      if (att->flags & constraint)
	{
	  has_constraint = 1;
	  break;
	}
    }

  return has_constraint;
}
#endif /* ENABLE_UNUSED_FUNCTION */

/*
 * sm_class_constraints() - Return a pointer to the class constraint cache.
 *    A NULL pointer is returned is an error occurs.
 *   return: class constraint
 *   classop(in): class pointer
 */

SM_CLASS_CONSTRAINT *
sm_class_constraints (MOP classop)
{
  int error = NO_ERROR;
  SM_CLASS *class_;
  SM_CLASS_CONSTRAINT *constraints = NULL;

  error = au_fetch_class (classop, &class_, AU_FETCH_READ, AU_SELECT);
  if (error == NO_ERROR)
    {
      constraints = class_->constraints;
    }

  return constraints;
}

/* INTERPRETER SUPPORT FUNCTIONS */
/*
 * sm_find_class() - Given a class name, return the class object.
 *    All this really does is call locator_find_class but it makes sure the
 *    search is case insensitive.
 *   return: class object
 *   name(in): class name
 */

MOP
sm_find_class (const char *name)
{
  char realname[SM_MAX_IDENTIFIER_LENGTH];

  sm_downcase_name (name, realname, SM_MAX_IDENTIFIER_LENGTH);

  return (locator_find_class (realname));
}

/*
 * sm_find_class_with_purpose() - Given a class name, find the class.
 *    All this really does is call locator_find_class but it makes sure
 *    the search is case insensitive.
 *   return: class object
 *   name(in): class name
 *   for_update(in): true, if search the class for update purpose
 */

MOP
sm_find_class_with_purpose (const char *name, bool for_update)
{
  char realname[SM_MAX_IDENTIFIER_LENGTH];

  sm_downcase_name (name, realname, SM_MAX_IDENTIFIER_LENGTH);

  return (locator_find_class_with_purpose (realname, for_update));
}

/*
 * find_attribute_op() - Given the MOP of an object and an attribute name,
 *    return a pointer to the class structure and a pointer to the
 *    attribute structure with the given name.
 *   return: NO_ERROR on success, non-zero for ERROR
 *   op(in): class or instance MOP
 *   name(in): attribute name
 *   classp(out): return pointer to class
 *   attp(out): return pointer to attribute
 */

static int
find_attribute_op (MOP op, const char *name, SM_CLASS ** classp, SM_ATTRIBUTE ** attp)
{
  int error = NO_ERROR;
  SM_CLASS *class_;
  SM_ATTRIBUTE *att;

  if (!sm_check_name (name))
    {
      assert (er_errid () != NO_ERROR);
      error = er_errid ();
    }
  else
    {
      error = au_fetch_class (op, &class_, AU_FETCH_READ, AU_SELECT);
      if (error == NO_ERROR)
	{
	  att = classobj_find_attribute (class_, name, 0);
	  if (att == NULL)
	    {
	      ERROR1 (error, ER_SM_ATTRIBUTE_NOT_FOUND, name);
	    }
	  else
	    {
	      *classp = class_;
	      *attp = att;
	    }
	}
    }

  return error;
}

#if defined(ENABLE_UNUSED_FUNCTION)
/*
 * sm_get_att_domain() - Get the domain descriptor for an attribute.
 *    This should be replaced with sm_get_att_info.
 *   return: NO_ERROR on success, non-zero for ERROR
 *   op(in): class object
 *   name(in): attribute name
 *   domain(out): returned pointer to domain
 */

static int
sm_get_att_domain (MOP op, const char *name, TP_DOMAIN ** domain)
{
  int error = NO_ERROR;
  SM_ATTRIBUTE *att;
  SM_CLASS *class_;

  if ((error = find_attribute_op (op, name, &class_, &att)) == NO_ERROR)
    {
      sm_filter_domain (att->domain, NULL);
      *domain = att->domain;
    }

  return error;
}
#endif /* ENABLE_UNUSED_FUNCTION */

/*
 * sm_get_att_name() - Get the name of an attribute with its id.
 *   return: attribute name
 *   classop(in): class object
 *   id(in): attribute ID
 */

const char *
sm_get_att_name (MOP classop, int id)
{
  const char *name = NULL;
  int error;
  SM_CLASS *class_;
  SM_ATTRIBUTE *att;

  error = au_fetch_class (classop, &class_, AU_FETCH_READ, AU_SELECT);
  if (error == NO_ERROR)
    {
      att = classobj_find_attribute_id (class_, id, 0);
      if (att != NULL)
	{
	  name = att->header.name;
	}
    }

  return name;
}

/*
 * sm_att_id() - Returns the internal id number assigned to the attribute.
 *   return: attribute id number
 *   classop(in): class object
 *   name(in): attribute
 */

int
sm_att_id (MOP classop, const char *name)
{
  SM_CLASS *class_;
  SM_ATTRIBUTE *att = NULL;
  int id;

  id = -1;
  if (find_attribute_op (classop, name, &class_, &att) == NO_ERROR)
    {
      id = att->id;
    }

  return id;
}

/*
 * sm_att_type_id() - Return the type constant for the basic
 * 		      type of an attribute.
 *   return: type identifier
 *   classop(in): class object
 *   name(in): attribute name
 */

DB_TYPE
sm_att_type_id (MOP classop, const char *name)
{
  SM_CLASS *class_;
  SM_ATTRIBUTE *att = NULL;
  DB_TYPE type;

  type = DB_TYPE_NULL;
  if (find_attribute_op (classop, name, &class_, &att) == NO_ERROR)
    {
      type = att->type->id;
    }

  return type;
}

#if defined(ENABLE_UNUSED_FUNCTION)
/*
 * sm_type_name() - Accesses the primitive type name for a type identifier.
 *    Used by the interpreter for error messages during semantic checking.
 *   return: internal primitive type name
 *   id(in): type identifier
 */

static const char *
sm_type_name (DB_TYPE id)
{
  PR_TYPE *type;

  type = pr_type_from_id (id);
  if (type != NULL)
    {
      return type->name;
    }

  return NULL;
}
#endif /* ENABLE_UNUSED_FUNCTION */

/*
 * sm_att_class() - Returns the domain class of an attribute if its basic type
 *    is DB_TYPE_OBJECT.
 *   return: domain class of attribute
 *   classop(in): class object
 *   name(in): attribute name
 */

MOP
sm_att_class (MOP classop, const char *name)
{
  SM_CLASS *class_;
  SM_ATTRIBUTE *att = NULL;
  MOP attclass;

  attclass = NULL;
  if (find_attribute_op (classop, name, &class_, &att) == NO_ERROR)
    {
      sm_filter_domain (att->domain, NULL);
      if (att->domain != NULL && att->domain->type == tp_Type_object)
	{
	  attclass = att->domain->class_mop;
	}
    }

  return attclass;
}

/*
 * sm_att_info() - Used by the interpreter and query compiler to gather
 *    misc information about an attribute.  Don't set errors
 *    if the attribute was not found, the compiler may use this to
 *    probe classes for information and will handle errors on its own.
 *   return: NO_ERROR on success, non-zero for ERROR
 *   classop(in): class object
 *   name(in): attribute name
 *   idp(out): returned attribute identifier
 *   domainp(out): returned domain structure
 *   sharedp(out): returned flag set if shared attribute
 *   class_attr(in): flag to indicate if you want att info for class attributes
 */

int
sm_att_info (MOP classop, const char *name, int *idp, TP_DOMAIN ** domainp, int *sharedp, int class_attr)
{
  int error = NO_ERROR;
  SM_CLASS *class_;
  SM_ATTRIBUTE *att;

  att = NULL;
  *sharedp = 0;

  error = au_fetch_class (classop, &class_, AU_FETCH_READ, AU_SELECT);
  if (error == NO_ERROR)
    {
      att = classobj_find_attribute (class_, name, class_attr);
      if (att == NULL)
	{
	  /* return error but don't call er_set */
	  error = ER_SM_ATTRIBUTE_NOT_FOUND;
	}

      if (error == NO_ERROR)
	{
	  if (att->header.name_space == ID_SHARED_ATTRIBUTE)
	    {
	      *sharedp = 1;
	    }
	  sm_filter_domain (att->domain, NULL);
	  *idp = att->id;
	  *domainp = att->domain;
	}
    }

  return error;
}

/*
 * sm_find_index()
 *   return: Pointer to B-tree ID variable.
 *   classop(in): class object
 *   att_names(in):
 *   num_atts(in):
 *   skip_prefix_index(in): true, if index with prefix length must be skipped
 *   unique_index_only(in):
 *   btid(out):
 */

BTID *
sm_find_index (MOP classop, char **att_names, int num_atts, bool unique_index_only, bool skip_prefix_index, BTID * btid)
{
  int error = NO_ERROR;
  int i;
  SM_CLASS *class_;
  SM_CLASS_CONSTRAINT *con = NULL;
  SM_ATTRIBUTE *att1, *att2;
  BTID *index = NULL;
  bool force_local_index = false;
  int is_global = 0;

  index = NULL;

  error = au_fetch_class (classop, &class_, AU_FETCH_READ, AU_SELECT);
  if (error != NO_ERROR)
    {
      return NULL;
    }

  if (class_->partition != NULL && class_->users == NULL)
    {
      /* this is a partition, we can only use local indexes */
      force_local_index = true;
    }

  if (unique_index_only)
    {
      /* unique indexes are global indexes on class hierarchies and we cannot use them. The exception is when the class
       * hierarchy is actually a partitioning hierarchy. In this case, we want to use any global/local index if class_
       * points to the partitioned class and only local indexes if class_ points to a partition */
      if ((class_->inheritance || class_->users) && class_->partition == NULL)
	{
	  /* never use an unique index upon a class hierarchy */
	  return NULL;
	}
    }

  for (con = class_->constraints; con != NULL; con = con->next)
    {
      if (!SM_IS_CONSTRAINT_INDEX_FAMILY (con->type))
	{
	  continue;
	}

      if (unique_index_only)
	{
	  if (!SM_IS_CONSTRAINT_UNIQUE_FAMILY (con->type))
	    {
	      continue;
	    }
	  if (sm_is_global_only_constraint (classop, con, &is_global, NULL) != NO_ERROR)
	    {
	      return NULL;
	    }

	  if (force_local_index && is_global)
	    {
	      continue;
	    }
	}

      if (skip_prefix_index && num_atts > 0 && con->attributes[0] != NULL && con->attrs_prefix_length
	  && con->attrs_prefix_length[0] > 0)
	{
	  continue;
	}

      if (num_atts == 0)
	{
	  /* we don't care about attributes, any index is a good one */
	  break;
	}

      for (i = 0; i < num_atts; i++)
	{
	  att1 = con->attributes[i];
	  if (att1 == NULL)
	    {
	      break;
	    }

	  att2 = classobj_find_attribute (class_, att_names[i], 0);
	  if (att2 == NULL || att1->id != att2->id)
	    {
	      break;
	    }
	}

      if ((i == num_atts) && con->attributes[i] == NULL)
	{
	  /* found it */
	  break;
	}
    }

  if (con)
    {
      BTID_COPY (btid, &con->index_btid);
      index = btid;
    }

  return (index);
}

/*
 * sm_att_constrained() - Returns whether the attribute is auto_increment.
 *   classop(in): class object
 *   name(in): attribute
 */

bool
sm_att_auto_increment (MOP classop, const char *name)
{
  SM_CLASS *class_ = NULL;
  SM_ATTRIBUTE *att = NULL;
  bool rc = false;

  if (find_attribute_op (classop, name, &class_, &att) == NO_ERROR)
    {
      rc = att->flags & SM_ATTFLAG_AUTO_INCREMENT ? true : false;
    }

  return rc;
}

/*
 * sm_att_default_value() - Gets the default value of a column.
 *   return: NO_ERROR on success, non-zero for ERROR
 *   classop(in): class object
 *   name(in): attribute
 *   value(out): the default value of the specified attribute
 *   default_expr(out): default expression
 *   on_update_expr(out): on_update default expression
 */

int
sm_att_default_value (MOP classop, const char *name, DB_VALUE * value, DB_DEFAULT_EXPR ** default_expr,
		      DB_DEFAULT_EXPR_TYPE ** on_update_expr)
{
  SM_CLASS *class_ = NULL;
  SM_ATTRIBUTE *att = NULL;
  int error = NO_ERROR;

  assert (value != NULL && default_expr != NULL && on_update_expr != NULL);

  error = db_value_clear (value);
  if (error != NO_ERROR)
    {
      goto error_exit;
    }

  error = find_attribute_op (classop, name, &class_, &att);
  if (error != NO_ERROR)
    {
      goto error_exit;
    }

  error = db_value_clone (&att->default_value.value, value);
  if (error != NO_ERROR)
    {
      goto error_exit;
    }

  *default_expr = &att->default_value.default_expr;
  *on_update_expr = &att->on_update_default_expr;
  return error;

error_exit:
  return error;
}


/*
 * sm_att_constrained() - Returns whether the attribute is constained.
 *   return: whether the attribute is constrained.
 *   classop(in): class object
 *   name(in): attribute
 *   cons(in): constraint
 */

int
sm_att_constrained (MOP classop, const char *name, SM_ATTRIBUTE_FLAG cons)
{
  SM_CLASS *class_;
  SM_ATTRIBUTE *att = NULL;
  int rc;

  rc = 0;
  if (find_attribute_op (classop, name, &class_, &att) == NO_ERROR)
    {
      if (SM_IS_ATTFLAG_INDEX_FAMILY (cons))
	{
	  rc = classobj_get_cached_constraint (att->constraints, SM_MAP_INDEX_ATTFLAG_TO_CONSTRAINT (cons), NULL);
	}
      else
	{
	  rc = att->flags & cons;
	}
    }

  return rc;
}

/*
 * sm_att_fk_constrained() - Returns whether the attribute is foreign key
 *			     constrained.
 *   return: whether the attribute is foreign key constrained.
 *   classop(in): class object
 *   name(in): attribute
 */
int
sm_att_fk_constrained (MOP classop, const char *name)
{
  SM_CLASS *class_;
  SM_ATTRIBUTE *att = NULL;

  if (find_attribute_op (classop, name, &class_, &att) == NO_ERROR)
    {
      return db_attribute_is_foreign_key (att);
    }

  return false;
}

/*
 * sm_class_has_unique_constraint() - Returns whether the class has UNIQUE
 *				      constraint.
 *   return: NO_ERROR on success, non-zero for ERROR
 *   classobj(in): SM_CLASS *
 *   classop(in): class object
 *   check_subclasses(in): true if need to check all hierarchy
 *   has_unique(out): true if has unique constraint, false otherwise.
 */
int
sm_class_has_unique_constraint (MOBJ classobj, MOP classop, bool check_subclasses, bool * has_unique)
{
  int error = NO_ERROR;
  SM_CLASS *class_ = NULL;
  DB_OBJLIST *subclass = NULL;
  bool rc;
  int au_save;

  assert (classobj != NULL || classop != NULL);

  if (classobj != NULL)
    {
      class_ = (SM_CLASS *) classobj;
    }
  else
    {
      AU_DISABLE (au_save);
      error = au_fetch_class_by_classmop (classop, &class_, AU_FETCH_READ, AU_SELECT);
      AU_ENABLE (au_save);

      if (error != NO_ERROR)
	{
	  return error;
	}
    }

  rc = classobj_has_class_unique_constraint (class_->constraints);
  for (subclass = class_->users; !rc && subclass != NULL; subclass = subclass->next)
    {
      error = sm_class_has_unique_constraint (NULL, subclass->op, check_subclasses, &rc);
      if (error != NO_ERROR)
	{
	  return error;
	}
    }

  *has_unique = rc;

  return error;
}

/*
 * sm_att_unique_constrained() - Returns whether the attribute is UNIQUE constained.
 *   return: whether the attribute is UNIQUE constrained.
 *   classop(in): class object
 *   name(in): attribute
 */
int
sm_att_unique_constrained (MOP classop, const char *name)
{
  SM_CLASS *class_;
  SM_ATTRIBUTE *att = NULL;
  int rc;

  rc = 0;
  if (find_attribute_op (classop, name, &class_, &att) == NO_ERROR)
    {
      rc = classobj_has_unique_constraint (att->constraints);
    }

  return rc;
}

/*
 * sm_att_in_unique_filter_constraint_predicate() - Returns whether the
 *						    attribute is inside
 *						    of unique filter
 *						    constraint predicate
 *   return: whether the attribute is inside of unique filter constraint
 *	      predicate
 *   classop(in): class object
 *   name(in): attribute
 */
int
sm_att_in_unique_filter_constraint_predicate (MOP classop, const char *name)
{
  SM_CLASS *class_ = NULL;
  SM_ATTRIBUTE *att = NULL;

  if ((find_attribute_op (classop, name, &class_, &att) == NO_ERROR) && class_ != NULL)
    {
      SM_CLASS_CONSTRAINT *constr = NULL;
      int i;

      for (constr = class_->constraints; constr != NULL; constr = constr->next)
	{
	  if ((constr->type == SM_CONSTRAINT_UNIQUE || constr->type == SM_CONSTRAINT_REVERSE_UNIQUE)
	      && constr->filter_predicate && constr->filter_predicate->att_ids)
	    {
	      assert (constr->filter_predicate->num_attrs > 0);
	      for (i = 0; i < constr->filter_predicate->num_attrs; i++)
		{
		  if (constr->filter_predicate->att_ids[i] == att->id)
		    {
		      return 1;
		    }
		}
	    }
	}
    }

  return 0;
}

/*
 * sm_class_check_uniques() - Returns NO_ERROR if there are no unique constraints
 *    or if none of the unique constraints are violated.
 *    Used by the interpreter to check batched unique constraints.
 *   return: whether class failed unique constraint tests.
 *   classop(in): class object
 */

int
sm_class_check_uniques (MOP classop)
{
  SM_CLASS *class_;
  int error = NO_ERROR;
  OR_ALIGNED_BUF (200) a_buffer;	/* should handle most of the cases */
  char *buffer;
  int buf_size, buf_len = 0, buf_malloced = 0, uniques = 0;
  char *bufp, *buf_start;
  SM_CLASS_CONSTRAINT *con;

  buffer = OR_ALIGNED_BUF_START (a_buffer);
  bufp = buffer;
  buf_start = buffer;
  buf_size = 200;		/* could use OR_ALIGNED_BUF_SIZE */

  error = au_fetch_class (classop, &class_, AU_FETCH_READ, AU_SELECT);
  if (error == NO_ERROR)
    {
      for (con = class_->constraints; con != NULL; con = con->next)
	{
	  if (SM_IS_CONSTRAINT_UNIQUE_FAMILY (con->type))
	    {
	      uniques = 1;

	      /* check if we have space for one more btid */
	      if (buf_len + OR_BTID_ALIGNED_SIZE > buf_size)
		{
		  buf_size = buf_size * 2;
		  if (buf_malloced)
		    {
		      buf_start = (char *) realloc (buf_start, buf_size);
		      if (buf_start == NULL)
			{
			  buf_malloced = 0;
			  error = ER_OUT_OF_VIRTUAL_MEMORY;
			  er_set (ER_ERROR_SEVERITY, ARG_FILE_LINE, ER_OUT_OF_VIRTUAL_MEMORY, 1, buf_size);
			  goto error_class_check_uniques;
			}
		    }
		  else
		    {
		      buf_start = (char *) malloc (buf_size);
		      if (buf_start == NULL)
			{
			  error = ER_OUT_OF_VIRTUAL_MEMORY;
			  er_set (ER_ERROR_SEVERITY, ARG_FILE_LINE, ER_OUT_OF_VIRTUAL_MEMORY, 1, buf_size);
			  goto error_class_check_uniques;
			}
		      memcpy (buf_start, buffer, buf_len);
		    }
		  buf_malloced = 1;
		  bufp = buf_start + buf_len;
		}

	      bufp = or_pack_btid (bufp, &(con->index_btid));
	      buf_len += OR_BTID_ALIGNED_SIZE;
	    }
	}

      if (uniques)
	{
	  error = btree_class_test_unique (buf_start, buf_len);
	}
    }

  if (buf_malloced)
    {
      free_and_init (buf_start);
    }

  return error;

error_class_check_uniques:
  if (buf_malloced)
    {
      free_and_init (buf_start);
    }

  assert (er_errid () != NO_ERROR);
  return er_errid ();
}

/* QUERY PROCESSOR SUPPORT FUNCTIONS */
/*
 * sm_get_class_repid() - Used by the query compiler to tag compiled
 *    queries/views with the representation ids of the involved classes.
 *    This allows it to check for class modifications at a later date and
 *    invalidate the query/view.
 *   return: current representation id if class. Returns -1 if an error ocurred
 *   classop(in): class object
 */

int
sm_get_class_repid (MOP classop)
{
  SM_CLASS *class_;
  int id = -1;

  if (classop != NULL && locator_is_class (classop, DB_FETCH_READ) > 0)
    {
      if (au_fetch_class (classop, &class_, AU_FETCH_READ, AU_SELECT) == NO_ERROR)
	{
	  id = class_->repid;
	}
    }

  return id;
}

#if defined (ENABLE_UNUSED_FUNCTION)
/*
 * lock_query_subclasses()
 *   return: NO_ERROR on success, non-zero for ERROR
 *   subclasses(in):
 *   op(in): root class of query
 *   exceptions(in):  list of exception classes
 *   update(in): set if classes are to be locked for update
 */

static int
lock_query_subclasses (DB_OBJLIST ** subclasses, MOP op, DB_OBJLIST * exceptions, int update)
{
  int error = NO_ERROR;
  DB_OBJLIST *l, *found, *new_, *u;
  SM_CLASS *class_;

  if (!ml_find (exceptions, op))
    {
      /* must be more effecient here */
      if (update)
	{
	  error = au_fetch_class (op, &class_, AU_FETCH_READ, AU_UPDATE);
	}
      else
	{
	  error = au_fetch_class (op, &class_, AU_FETCH_READ, AU_SELECT);
	}

      if (error == NO_ERROR)
	{
	  /* upgrade the lock, MUST change this to be part of the au call */
	  if (update)
	    {
	      class_ = (SM_CLASS *) locator_fetch_class (op, DB_FETCH_QUERY_WRITE);
	    }
	  else
	    {
	      class_ = (SM_CLASS *) locator_fetch_class (op, DB_FETCH_QUERY_READ);
	    }

	  if (class_ == NULL)
	    {
	      assert (er_errid () != NO_ERROR);
	      error = er_errid ();
	    }
	  else
	    {
	      /* dive to the bottom */
	      for (u = class_->users; u != NULL && error == NO_ERROR; u = u->next)
		{
		  error = lock_query_subclasses (subclasses, u->op, exceptions, update);
		}

	      /* push the class on the list */
	      for (l = *subclasses, found = NULL; l != NULL && found == NULL; l = l->next)
		{
		  if (l->op == op)
		    {
		      found = l;
		    }
		}
	      if (found == NULL)
		{
		  new_ = (DB_OBJLIST *) db_ws_alloc (sizeof (DB_OBJLIST));
		  if (new_ == NULL)
		    {
		      assert (er_errid () != NO_ERROR);
		      return er_errid ();
		    }
		  new_->op = op;
		  new_->next = *subclasses;
		  *subclasses = new_;
		}
	    }
	}
    }
  return (error);
}

/*
 * sm_query_lock() - Lock a class hierarchy in preparation for a query.
 *   return: object list
 *   classop(in): root class of query
 *   exceptions(in): list of exception classes
 *   only(in): set if only top level class is locked
 *   update(in): set if classes are to be locked for update
 */

static DB_OBJLIST *
sm_query_lock (MOP classop, DB_OBJLIST * exceptions, int only, int update)
{
  int error;
  DB_OBJLIST *classes, *u;
  SM_CLASS *class_;

  classes = NULL;
  if (classop != NULL)
    {
      if (update)
	{
	  error = au_fetch_class (classop, &class_, AU_FETCH_READ, AU_UPDATE);
	}
      else
	{
	  error = au_fetch_class (classop, &class_, AU_FETCH_READ, AU_SELECT);
	}

      if (error == NO_ERROR)
	{
	  /* upgrade the lock, MUST change this to be part of the au call */
	  if (update)
	    {
	      class_ = (SM_CLASS *) locator_fetch_class (classop, DB_FETCH_QUERY_WRITE);
	    }
	  else
	    {
	      class_ = (SM_CLASS *) locator_fetch_class (classop, DB_FETCH_QUERY_READ);
	    }
	  if (class_ == NULL)
	    {
	      ml_free (classes);
	      return (NULL);
	    }
	  if (!ml_find (exceptions, classop))
	    {
	      if (ml_add (&classes, classop, NULL))
		{
		  ml_free (classes);
		  return NULL;
		}
	    }

	  if (!only)
	    {
	      for (u = class_->users; u != NULL && error == NO_ERROR; u = u->next)
		{
		  error = lock_query_subclasses (&classes, u->op, exceptions, update);
		}
	    }
	}
    }
  else if (!only)
    {
      /* KLUDGE, if the classop is NULL, assume that the domain is "object" and that all classes are available -
       * shouldn't have to do this !!! */
      classes = sm_get_all_classes (0);
    }

  return (classes);
}
#endif

/*
 * sm_flush_objects() - Flush all the instances of a particular class
 *    to the server. Used by the query processor to ensure that all
 *    dirty objects of a class are flushed before attempting to
 *    execute the query.
 *    It is important that the class be flushed as well.
 *   return: NO_ERROR on success, non-zero for ERROR
 *   obj(in): class or instance
 */

int
sm_flush_objects (MOP obj)
{
  return sm_flush_and_decache_objects (obj, false);
}

/*
 * sm_decache_mop() - Decache mop.
 *   return: error code.
 *   mop(in): mop
 *   info(in): additional information, currently not used.
 */
int
sm_decache_mop (MOP mop, void *info)
{
  if (WS_ISVID (mop))
    {
      vid_decache_instance (mop);
    }
  else
    {
      ws_decache (mop);
    }

  return NO_ERROR;
}

/*
 * sm_decache_instances_after_query_executed_with_commit() - Decache class instances after query execution with commit.
 *   return: error code
 *   class_mop(in): class mop
 */
int
sm_decache_instances_after_query_executed_with_commit (MOP class_mop)
{
  SM_CLASS *class_;
  DB_OBJLIST class_list, *obj = NULL;
  MOBJ class_obj;

  assert (class_mop != NULL && !WS_ISDIRTY (class_mop) && !locator_is_root (class_mop));

  class_list.op = class_mop;
  class_list.next = NULL;

  if (ws_find (class_mop, &class_obj) == WS_FIND_MOP_DELETED)
    {
      /* Should not happen. */
      return ER_FAILED;
    }

  if (class_obj == NULL)
    {
      class_obj = locator_fetch_class (class_mop, DB_FETCH_READ);
      if (class_obj == NULL)
	{
	  return ER_FAILED;
	}
    }

  class_ = (SM_CLASS *) class_obj;
  if (class_->partition != NULL && class_->users != NULL)
    {
      class_list.next = class_->users;
    }

  /* Decache instances. */
  for (obj = &class_list; obj != NULL; obj = obj->next)
    {
      if (obj->op == NULL || obj->op->object == NULL || class_->flags & SM_CLASSFLAG_SYSTEM)
	{
	  continue;
	}

      (void) ws_map_class (obj->op, sm_decache_mop, NULL);
    }

  for (obj = &class_list; obj != NULL; obj = obj->next)
    {
      ws_disconnect_deleted_instances (obj->op);
    }

  return NO_ERROR;
}

static int
sm_flush_and_decache_objects_internal (MOP obj, MOP obj_class_mop, int decache)
{
  int error = NO_ERROR;
  SM_CLASS *class_;

  if (locator_flush_class (obj_class_mop) != NO_ERROR)
    {
      ASSERT_ERROR_AND_SET (error);
      return error;
    }

  class_ = (SM_CLASS *) locator_fetch_class (obj, DB_FETCH_READ);
  if (class_ == NULL)
    {
      ERROR0 (error, ER_WS_NO_CLASS_FOR_INSTANCE);
      return error;
    }

  switch (class_->class_type)
    {
    case SM_CLASS_CT:
      if (obj == obj_class_mop && (class_->flags & SM_CLASSFLAG_SYSTEM))
	{
	  /* if system class, flush all dirty class */
	  if (locator_flush_all_instances (sm_Root_class_mop, DONT_DECACHE) != NO_ERROR)
	    {
	      ASSERT_ERROR_AND_SET (error);
	      return error;
	    }
	}

      if (locator_flush_all_instances (obj_class_mop, decache) != NO_ERROR)
	{
	  ASSERT_ERROR_AND_SET (error);
	  return error;
	}
      break;

    case SM_VCLASS_CT:
      if (vid_flush_all_instances (obj, decache) != NO_ERROR)
	{
	  ASSERT_ERROR_AND_SET (error);
	  return error;
	}
      break;

    case SM_ADT_CT:
      /* what to do here?? */
      break;
    }

  return error;
}

/*
 * sm_flush_and_decache_objects() - Flush all the instances of a particular
 *    class to the server. Optionally decache the instances of the class.
 *   return: NO_ERROR on success, non-zero for ERROR
 *   obj(in): class or instance
 *   decache(in): whether to decache the instances of the class.
 */

int
sm_flush_and_decache_objects (MOP obj, int decache)
{
  int error = NO_ERROR, is_class = 0;
  MOP obj_class_mop;

  if (obj == NULL)
    {
      return NO_ERROR;
    }

  is_class = locator_is_class (obj, DB_FETCH_READ);
  if (is_class < 0)
    {
      return is_class;
    }

  if (is_class)
    {
      // class
      return sm_flush_and_decache_objects_internal (obj, obj, decache);
    }
  else
    {
      // instance
      obj_class_mop = ws_class_mop (obj);
      if (obj_class_mop == NULL)
	{
	  MOBJ mem;

	  error = au_fetch_instance (obj, &mem, AU_FETCH_READ, TM_TRAN_READ_FETCH_VERSION (), AU_SELECT);
	  if (error != NO_ERROR)
	    {
	      return error;
	    }

	  /* don't need to pin here, we only wanted to check authorization */
	  obj_class_mop = ws_class_mop (obj);
	  if (obj_class_mop == NULL)
	    {
	      ERROR0 (error, ER_WS_NO_CLASS_FOR_INSTANCE);
	      return error;
	    }
	}

      return sm_flush_and_decache_objects_internal (obj, obj_class_mop, decache);
    }
}

/*
 * sm_flush_for_multi_update() - Flush all the dirty instances of a particular
 *    class to the server.
 *    It is invoked only in case that client updates multiple instances.
 *   return: NO_ERROR on success, non-zero for ERROR
 *   class_mop (in): class MOP
 */

int
sm_flush_for_multi_update (MOP class_mop)
{
  int success = NO_ERROR;

  if (WS_ISVID (class_mop))
    {
      /* The second argument, decache, is false. */
      if (vid_flush_all_instances (class_mop, false) != NO_ERROR)
	{
	  goto error;
	}

      success = sm_class_check_uniques (class_mop);
      return success;
    }

  if (locator_flush_for_multi_update (class_mop) != NO_ERROR)
    {
      goto error;
    }

  return success;

error:
  assert (er_errid () != NO_ERROR);
  return er_errid ();

}

/* WORKSPACE/GARBAGE COLLECTION SUPPORT FUNCTIONS */
/*
 * sm_issystem() - This is called by the workspace manager to see
 *    if a class is a system class.  This avoids having the ws files know about
 *    the class structure and flags.
 *   return: non-zero if class is system class
 */

int
sm_issystem (SM_CLASS * class_)
{
  return (class_->flags & SM_CLASSFLAG_SYSTEM);
}

/*
 * sm_local_schema_version()
 *   return: unsigned int indicating any change in local schema as none
 */

unsigned int
sm_local_schema_version (void)
{
  return local_schema_version;
}

/*
 * sm_bump_local_schema_version()
 *
 */

void
sm_bump_local_schema_version (void)
{
  local_schema_version++;
}

/*
 * sm_global_schema_version()
 *   return: unsigned int indicating any change in global schema as none
 */

unsigned int
sm_global_schema_version (void)
{
  return global_schema_version;
}

/*
 * sm_bump_global_schema_version()
 *
 */

void
sm_bump_global_schema_version (void)
{
  global_schema_version++;
}

/*
 * sm_save_nested_view_versions() --  save nested view versions into view_cache
 *   return:
 *   parser(in): outer parser
 *   class_object(in): the db object of nested view
 *   class_(in): the SM_CLASS of nested view
 */
int
sm_save_nested_view_versions (PARSER_CONTEXT * parser, DB_OBJECT * class_object, SM_CLASS * class_)
{
  VIEW_CACHE_INFO *info;
  NESTED_VIEW_VERSION_INFO *nested_view, *new_nested_view;

  info = (VIEW_CACHE_INFO *) parser->view_cache;
  if (info == NULL)
    {
      /* not in a vlew */
      return NO_ERROR;
    }

  /* avoid duplication */
  for (nested_view = info->nested_views; nested_view != NULL; nested_view = nested_view->next)
    {
      if (nested_view->class_object == class_object)
	{
	  assert_release (nested_view->virtual_cache_local_schema_id == class_->virtual_cache_local_schema_id);
	  assert_release (nested_view->virtual_cache_global_schema_id == class_->virtual_cache_global_schema_id);
	  assert_release (nested_view->virtual_cache_snapshot_version == class_->virtual_cache_snapshot_version);

	  return NO_ERROR;
	}
    }

  new_nested_view = (NESTED_VIEW_VERSION_INFO *) parser_alloc (parser, sizeof (NESTED_VIEW_VERSION_INFO));
  if (new_nested_view == NULL)
    {
      er_set (ER_ERROR_SEVERITY, ARG_FILE_LINE, ER_OUT_OF_VIRTUAL_MEMORY, 1, sizeof (NESTED_VIEW_VERSION_INFO));
      return ER_OUT_OF_VIRTUAL_MEMORY;
    }

  new_nested_view->class_object = class_object;
  new_nested_view->virtual_cache_local_schema_id = class_->virtual_cache_local_schema_id;
  new_nested_view->virtual_cache_global_schema_id = class_->virtual_cache_global_schema_id;
  new_nested_view->virtual_cache_snapshot_version = class_->virtual_cache_snapshot_version;

  new_nested_view->next = info->nested_views;
  info->nested_views = new_nested_view;

  return NO_ERROR;
}

/*
 * sm_is_nested_view_recached() -- check whether the nested view recached or changed.
 *   return: true if one of nested view reached or changed.
 *   parser(in):
 */
static bool
sm_is_nested_view_recached (PARSER_CONTEXT * parser)
{
  VIEW_CACHE_INFO *info;
  NESTED_VIEW_VERSION_INFO *nested_view;
  SM_CLASS *class_;

  info = (VIEW_CACHE_INFO *) parser->view_cache;
  assert_release (info != NULL);

  for (nested_view = info->nested_views; nested_view != NULL; nested_view = nested_view->next)
    {
      if (au_fetch_class_force (nested_view->class_object, &class_, AU_FETCH_READ) != NO_ERROR)
	{
	  return true;
	}

      if (class_->virtual_query_cache == NULL)
	{
	  return true;
	}
      else
	{
	  if ((nested_view->virtual_cache_local_schema_id != class_->virtual_cache_local_schema_id)
	      || (nested_view->virtual_cache_global_schema_id != class_->virtual_cache_global_schema_id)
	      || (nested_view->virtual_cache_snapshot_version != class_->virtual_cache_snapshot_version))
	    {
	      return true;
	    }

	  if (sm_is_nested_view_recached (class_->virtual_query_cache))
	    {
	      return true;
	    }
	}
    }

  return false;
}


/*
 * sm_virtual_queries() - Frees a session for a class.
 *   return: SM_CLASS pointer, with valid virtual query cache a class db_object
 *   parser(in): the outer parser
 *   class_object(in):
 */

struct parser_context *
sm_virtual_queries (PARSER_CONTEXT * parser, DB_OBJECT * class_object)
{
  SM_CLASS *cl;
  PARSER_CONTEXT *cache = NULL, *tmp = NULL, *old_cache = NULL;
  int error = NO_ERROR;
  bool recache = false;

  if (au_fetch_class_force (class_object, &cl, AU_FETCH_READ) != NO_ERROR)
    {
      return NULL;
    }

  (void) ws_pin (class_object, 1);

  if (cl->virtual_query_cache != NULL)
    {
      if (cl->virtual_cache_local_schema_id != sm_local_schema_version ())
	{
	  /* Always recache if current client bumped schema version. */
	  recache = true;
	}
      else if ((cl->virtual_cache_global_schema_id != sm_global_schema_version ())
	       && (cl->virtual_cache_snapshot_version != ws_get_mvcc_snapshot_version ()))
	{
	  /* Recache if somebody else bumped schema version and if we are not protected by current snapshot. We don't
	   * want to recache virtual queries already cached in current statement preparation (most of all, because we
	   * can cause terrible damage). For RR, it also helps keeping cached virtual queries for the entire
	   * transaction. */
	  recache = true;
	}
      else if (sm_is_nested_view_recached (cl->virtual_query_cache))
	{
	  recache = true;
	}
    }

  if (!recache && cl->virtual_query_cache != NULL && cl->virtual_query_cache->view_cache != NULL
      && cl->virtual_query_cache->view_cache->vquery_for_query != NULL)
    {
      er_stack_push ();
      (void) pt_class_pre_fetch (cl->virtual_query_cache, cl->virtual_query_cache->view_cache->vquery_for_query);
      if (er_has_error ())
	{
	  error = er_errid ();
	  /* return NULL when the error is generated by pt_class_pre_fetch(), except when the error is
	   * ER_HEAP_UNKNOWN_OBJECT caused by the inconsistent class cache which should be refetched soon. */
	  if (error != ER_HEAP_UNKNOWN_OBJECT)
	    {
	      return NULL;
	    }
	}
      er_stack_pop ();

      if (pt_has_error (cl->virtual_query_cache))
	{
	  mq_free_virtual_query_cache (cl->virtual_query_cache);
	  cl->virtual_query_cache = NULL;
	}
    }

  if (cl->virtual_query_cache != NULL)
    {
      if (error == ER_HEAP_UNKNOWN_OBJECT)
	{
	  /* Recache (I don't know what the case means. */
	  recache = true;
	}

      if (recache)
	{
	  old_cache = cl->virtual_query_cache;
	  cl->virtual_query_cache = NULL;
	}
    }

  if (cl->class_type != SM_CLASS_CT && cl->virtual_query_cache == NULL)
    {
      /* Okay, this is a bit of a kludge: If there happens to be a cyclic view definition, then the virtual_query_cache
       * will be allocated during the call to mq_virtual_queries. So, we'll assign it to a temp pointer and check it
       * again.  We need to keep the old one and free the new one because the parser assigned originally contains the
       * error message. */
      tmp = mq_virtual_queries (class_object);
      if (tmp == NULL)
	{
	  if (old_cache)
	    {
	      cl->virtual_query_cache = old_cache;
	    }
	  return NULL;
	}

      if (old_cache)
	{
	  mq_free_virtual_query_cache (old_cache);
	}

      if (cl->virtual_query_cache)
	{
	  mq_free_virtual_query_cache (tmp);
	}
      else
	{
	  cl->virtual_query_cache = tmp;
	}

      /* Save local schema ID, global schema ID and snapshot version. They will be used to decide on using current
       * virtual queries or to recache them on next call. */
      cl->virtual_cache_local_schema_id = sm_local_schema_version ();
      cl->virtual_cache_global_schema_id = sm_global_schema_version ();
      cl->virtual_cache_snapshot_version = ws_get_mvcc_snapshot_version ();
    }

  sm_save_nested_view_versions (parser, class_object, cl);

  cache = cl->virtual_query_cache;

  return cache;
}

/*
 * sm_get_attribute_descriptor() - Find the named attribute structure
 *    in the class and return it. Lock the class with the appropriate intent.
 *   return: NO_ERROR on success, non-zero for ERROR
 *   op(in): class or instance
 *   name(in): attribute name
 *   class_attribute(in): non-zero for locating class attributes
 *   for_update(in): non-zero if we're intending to update the attribute
 *   desc_ptr(out): returned attribute descriptor
 */

int
sm_get_attribute_descriptor (DB_OBJECT * op, const char *name, int class_attribute, int for_update,
			     SM_DESCRIPTOR ** desc_ptr)
{
  int error = NO_ERROR;
  SM_CLASS *class_;
  SM_ATTRIBUTE *att;
  SM_DESCRIPTOR *desc;
  MOP classmop;
  DB_FETCH_MODE class_purpose;

  att = NULL;

  if (class_attribute)
    {
      /* looking for class attribute */
      if (for_update)
	{
	  error = au_fetch_class (op, &class_, AU_FETCH_UPDATE, AU_ALTER);
	}
      else
	{
	  error = au_fetch_class (op, &class_, AU_FETCH_READ, AU_SELECT);
	}

      if (error == NO_ERROR)
	{
	  att = classobj_find_attribute (class_, name, 1);
	  if (att == NULL)
	    {
	      ERROR1 (error, ER_OBJ_INVALID_ATTRIBUTE, name);
	    }
	}
    }
  else
    {
      /* looking for an instance attribute */
      error = au_fetch_class (op, &class_, AU_FETCH_READ, AU_SELECT);
      if (error == NO_ERROR)
	{
	  att = classobj_find_attribute (class_, name, 0);
	  if (att == NULL)
	    {
	      ERROR1 (error, ER_OBJ_INVALID_ATTRIBUTE, name);
	    }
	  else if (att->header.name_space == ID_SHARED_ATTRIBUTE)
	    {
	      /* sigh, we didn't know that this was going to be a shared attribute when we checked class authorization
	       * above, we must now upgrade the lock and check for alter access.
	       *
	       * Since this is logically in the name_space of the instance, should we use simple AU_UPDATE
	       * authorization rather than AU_ALTER even though we're technically modifying the class ? */
	      if (for_update)
		{
		  error = au_fetch_class (op, &class_, AU_FETCH_UPDATE, AU_ALTER);
		}
	    }
	}
    }

  if (!error && att != NULL)
    {
      int is_class = 0;

      /* class must have been fetched at this point */
      class_purpose = ((for_update) ? DB_FETCH_CLREAD_INSTWRITE : DB_FETCH_CLREAD_INSTREAD);

      is_class = locator_is_class (op, class_purpose);
      if (is_class < 0)
	{
	  return is_class;
	}
      classmop = (is_class) ? op : ws_class_mop (op);

      desc = classobj_make_descriptor (classmop, class_, (SM_COMPONENT *) att, for_update);
      if (desc == NULL)
	{
	  assert (er_errid () != NO_ERROR);
	  error = er_errid ();
	}
      else
	{
	  desc->next = sm_Descriptors;
	  sm_Descriptors = desc;
	  *desc_ptr = desc;
	}
    }

  return error;
}

/*
 * sm_get_method_desc() - This returns a method descriptor for the named method.
 *    The descriptor can then be used for faster access the method
 *    avoiding the name search.
 *   return: NO_ERROR on success, non-zero for ERROR
 *   op (in): class or instance
 *   name(in): method name
 *   class_method(in): class method name
 *   desc_ptr(out): returned method descirptor
 */

int
sm_get_method_descriptor (DB_OBJECT * op, const char *name, int class_method, SM_DESCRIPTOR ** desc_ptr)
{
  int error = NO_ERROR;
  SM_CLASS *class_;
  SM_METHOD *method = NULL;
  SM_DESCRIPTOR *desc;
  MOP classmop;

  error = au_fetch_class (op, &class_, AU_FETCH_READ, AU_EXECUTE);
  if (error == NO_ERROR)
    {
      method = classobj_find_method (class_, name, class_method);
      if (method == NULL)
	{
	  ERROR1 (error, ER_OBJ_INVALID_METHOD, name);
	}

      /* could do the link here too ? */
    }

  if (!error && method != NULL)
    {
      /* class must have been fetched at this point */
      int is_class = locator_is_class (op, DB_FETCH_READ);
      if (is_class < 0)
	{
	  return error;
	}
      classmop = (is_class) ? op : ws_class_mop (op);

      desc = classobj_make_descriptor (classmop, class_, (SM_COMPONENT *) method, 0);
      if (desc == NULL)
	{
	  assert (er_errid () != NO_ERROR);
	  error = er_errid ();
	}
      else
	{
	  desc->next = sm_Descriptors;
	  sm_Descriptors = desc;
	  *desc_ptr = desc;
	}
    }

  return error;
}

/*
 * sm_free_descriptor() - Free an attribute or method descriptor.
 *    Remember to remove it from the global descriptor list.
 *   return: none
 *   desc(in): descriptor to free
 */

void
sm_free_descriptor (SM_DESCRIPTOR * desc)
{
  SM_DESCRIPTOR *d, *prev;

  for (d = sm_Descriptors, prev = NULL; d != desc; d = d->next)
    {
      prev = d;
    }

  /* if d == NULL, the descriptor wasn't on the global list and is probably a suspect pointer, ignore it */
  if (d != NULL)
    {
      if (prev == NULL)
	{
	  sm_Descriptors = d->next;
	}
      else
	{
	  prev->next = d->next;
	}

      classobj_free_descriptor (d);
    }
}

/*
 * sm_invalidate_descriptors() - This is called whenever a class is edited.
 *    Or when a transaction commits.
 *    We need to mark any descriptors that reference this class as
 *    being invalid since the attribute/method structure pointers contained
 *    in the descriptor are no longer valid.
 *   return: none
 *   class(in): class being modified
 */

void
sm_reset_descriptors (MOP class_)
{
  SM_DESCRIPTOR *d;
  SM_DESCRIPTOR_LIST *dl;

  if (class_ == NULL)
    {
      /* transaction boundary, unconditionally clear all outstanding descriptors */
      for (d = sm_Descriptors; d != NULL; d = d->next)
	{
	  classobj_free_desclist (d->map);
	  d->map = NULL;
	}
    }
  else
    {
      /* Schema change, clear any descriptors that reference the class. Note, the schema manager will call this for
       * EVERY class in the hierarcy. */
      for (d = sm_Descriptors; d != NULL; d = d->next)
	{
	  for (dl = d->map; dl != NULL && dl->classobj != class_; dl = dl->next)
	    ;

	  if (dl != NULL)
	    {
	      /* found one, free the whole list */
	      classobj_free_desclist (d->map);
	      d->map = NULL;
	    }
	}
    }
}

/*
 * fetch_descriptor_class() - Work function for sm_get_descriptor_component.
 *    If the descriptor has been cleared or if we need to fetch the
 *    class and check authorization for some reason, this function obtains
 *    the appropriate locks and checks the necessary authorization.
 *   return: NO_ERROR on success, non-zero for ERROR
 *   op(in): object
 *   desc(in): descriptor
 *   for_update(in): non-zero if we're intending to update the attribute
 *   class(out): returned class pointer
 */

static int
fetch_descriptor_class (MOP op, SM_DESCRIPTOR * desc, int for_update, SM_CLASS ** class_)
{
  int error = NO_ERROR;

  if (for_update)
    {
      if (desc->name_space == ID_CLASS_ATTRIBUTE || desc->name_space == ID_SHARED_ATTRIBUTE)
	{
	  error = au_fetch_class (op, class_, AU_FETCH_UPDATE, AU_ALTER);
	}
      else
	{
	  error = au_fetch_class (op, class_, AU_FETCH_READ, AU_UPDATE);
	}
    }
  else
    {
      if (desc->name_space == ID_METHOD || desc->name_space == ID_CLASS_METHOD)
	{
	  error = au_fetch_class (op, class_, AU_FETCH_READ, AU_EXECUTE);
	}
      else
	{
	  error = au_fetch_class (op, class_, AU_FETCH_READ, AU_SELECT);
	}
    }

  return error;
}

/*
 * sm_get_descriptor_component() - This locates an attribute structure
 *    associated with the class of the supplied object and identified
 *    by the descriptor.
 *    If the attribute has already been cached in the descriptor it is
 *    returned, otherwise, we search the class for the matching component
 *    and add it to the descriptor cache.
 *   return: NO_ERROR on success, non-zero for ERROR
 *   op(in): object
 *   desc(in): descriptor
 *   for_update(in): non-zero if we're intending to update the attribute
 *   class_ptr(out):
 *   comp_ptr(out):
 */

int
sm_get_descriptor_component (MOP op, SM_DESCRIPTOR * desc, int for_update, SM_CLASS ** class_ptr,
			     SM_COMPONENT ** comp_ptr)
{
  int error = NO_ERROR;
  SM_CLASS *class_;
  SM_COMPONENT *comp;
  SM_DESCRIPTOR_LIST *d, *prev, *new_;
  MOP classmop;
  int class_component;

  /* handle common case quickly, allow either an instance MOP or class MOP to be used here */
  if (desc->map != NULL && (desc->map->classobj == op || desc->map->classobj == ws_class_mop (op))
      && (!for_update || desc->map->write_access))
    {
      *comp_ptr = desc->map->comp;
      *class_ptr = desc->map->class_;
    }
  else
    {
      /* this is set when a fetch is performed, try to avoid if possible */
      class_ = NULL;

      /* get the class MOP for this thing, avoid fetching if possible */
      if (ws_class_mop (op) == NULL)
	{
	  if (fetch_descriptor_class (op, desc, for_update, &class_))
	    {
	      assert (er_errid () != NO_ERROR);
	      return er_errid ();
	    }
	}
      classmop = (IS_CLASS_MOP (op)) ? op : ws_class_mop (op);

      /* search the descriptor map for this class */
      for (d = desc->map, prev = NULL; d != NULL && d->classobj != classmop; d = d->next)
	{
	  prev = d;
	}

      if (d != NULL)
	{
	  /* found an existing one, move it to the head of the list */
	  if (prev != NULL)
	    {
	      prev->next = d->next;
	      d->next = desc->map;
	      desc->map = d;
	    }
	  /* check update authorization if we haven't done it yet */
	  if (for_update && !d->write_access)
	    {
	      if (class_ == NULL)
		{
		  if (fetch_descriptor_class (op, desc, for_update, &class_))
		    {
		      assert (er_errid () != NO_ERROR);
		      return er_errid ();
		    }
		}
	      d->write_access = 1;
	    }
	  *comp_ptr = d->comp;
	  *class_ptr = d->class_;
	}
      else
	{
	  /* not on the list, fetch it if we haven't already done so */
	  if (class_ == NULL)
	    {
	      if (fetch_descriptor_class (op, desc, for_update, &class_))
		{
		  assert (er_errid () != NO_ERROR);
		  return er_errid ();
		}
	    }

	  class_component = (desc->name_space == ID_CLASS_ATTRIBUTE || desc->name_space == ID_CLASS_METHOD);
	  comp = classobj_find_component (class_, desc->name, class_component);
	  if (comp == NULL)
	    {
	      if (desc->name_space == ID_METHOD || desc->name_space == ID_CLASS_METHOD)
		{
		  ERROR1 (error, ER_OBJ_INVALID_METHOD, desc->name);
		}
	      else
		{
		  ERROR1 (error, ER_OBJ_INVALID_ATTRIBUTE, desc->name);
		}
	    }
	  else
	    {
	      /* make a new descriptor and add it to the head of the list */
	      new_ = classobj_make_desclist (classmop, class_, comp, for_update);
	      if (new_ == NULL)
		{
		  assert (er_errid () != NO_ERROR);
		  error = er_errid ();
		}
	      else
		{
		  new_->next = desc->map;
		  desc->map = new_;
		  *comp_ptr = comp;
		  *class_ptr = class_;
		}
	    }
	}
    }

  return error;
}

#if defined (ENABLE_UNUSED_FUNCTION)	/* to disable TEXT */
/*
 * sm_has_text_domain() - Check if it is a TEXT typed attribute
 *   return: 1 if it has TEXT or 0
 *   attribute(in): attributes to check a domain
 *   check_all(in): scope to check a domain, 1 if all check, or 0
 */
int
sm_has_text_domain (DB_ATTRIBUTE * attributes, int check_all)
{
  DB_ATTRIBUTE *attr;
  DB_OBJLIST *supers;
  DB_OBJECT *domain;

  attr = attributes;
  while (attr)
    {
      if (db_attribute_type (attr) == DB_TYPE_OBJECT)
	{
	  domain = db_domain_class (db_attribute_domain (attr));
	  if (domain)
	    {
	      supers = db_get_superclasses (domain);
	      if (supers && supers->op && (intl_identifier_casecmp (db_get_class_name (supers->op), "db_text") == 0))
		{
		  return true;
		}
	    }
	}
      if (!check_all)
	{
	  break;
	}
      attr = db_attribute_next (attr);
    }

  return false;
}
#endif /* ENABLE_UNUSED_FUNCTION */


/* NAME SEARCHERS */
/*
 * template_classname() - Shorthand function for calls to er_set.
 *    Get the class name for the class associated with a template.
 *   return: class name
 *   template(in): schema template
 */

static const char *
template_classname (SM_TEMPLATE * template_)
{
  const char *name;

  name = template_->name;
  if (name == NULL && template_->op != NULL)
    {
      name = sm_get_ch_name (template_->op);
    }

  return name;
}

/*
 * candidate_source_name() - Shorthand function to determine the class name
 *    that is the source of the given candidate.
 *   return: class name
 *   template(in): template for class being edited
 *   candidate(in): candidate of interest
 */

static const char *
candidate_source_name (SM_TEMPLATE * template_, SM_CANDIDATE * candidate)
{
  const char *name = NULL;

  if (candidate->source != NULL)
    {
      name = sm_get_ch_name (candidate->source);
    }
  else
    {
      if (template_->name != NULL)
	{
	  name = template_->name;
	}
      else if (template_->op != NULL)
	{
	  name = sm_get_ch_name (template_->op);
	}
    }

  return name;
}

/* DOMAIN COMPARISON */

/*
 * find_superclass() - searches up the class hierarchy looking for a superclass.
 *    If a superclass has a template pending, we use the superclass list
 *    of the template rather than the real superclass list so that we can
 *    recognize domain compatibility in a schema operation that has not
 *    yet been fully applied.
 *   return: non-zero if the superclass was found
 *   classop(in): class object (if passed, temp should be NULL)
 *   temp(in): template (if passed, classop should be NULL)
 *   super(in): super class we're looking for
 */

static int
find_superclass (DB_OBJECT * classop, SM_TEMPLATE * temp, DB_OBJECT * super)
{
  DB_OBJLIST *super_list, *el;
  SM_CLASS *class_;
  int status = 0;

  super_list = NULL;

  if (classop != NULL)
    {
      /* fetch the class and check for a pending template */
      if (au_fetch_class_force (classop, &class_, AU_FETCH_READ) != NO_ERROR)
	{
	  return 0;
	}
      if (class_->new_ != NULL)
	{
	  /* its got a template, use the pending inheritance list */
	  super_list = class_->new_->inheritance;
	}
      else
	{
	  /* no template, use the real inheritance list */
	  super_list = class_->inheritance;
	}
    }
  else if (temp != NULL)
    {
      /* use the inheritance list of the supplied template */
      super_list = temp->inheritance;
    }

  /* search immediate superclasses first */
  for (el = super_list; el != NULL && !status; el = el->next)
    {
      if (el->op == super)
	{
	  status = 1;
	}
    }
  if (!status)
    {
      /* Look all the way up the hierarchy, could be doing this in the previous loop but lets try to make the detection
       * of immediate superclasses fast as it is likely to be the most common. Recurse so we recognize pending
       * templates on the way up. */
      for (el = super_list; el != NULL && !status; el = el->next)
	{
	  status = find_superclass (el->op, NULL, super);
	}
    }

  return status;
}

/*
 * compare_domains() - Compare two domains and calculate the appropriate
 *    comparison code.
 *    The result indicates the state of d1 relative to d2, that is, if the
 *    result is DC_MORE_SPECIFIC it indicates that d1 is more specific
 *    than d2.
 *    If a domain comes in whose type is tp_Type_null, the domain is actually
 *    a tp_Type_object domain for a class that has not yet been created.
 *    In this case, the "class" field of the TP_DOMAIN structure will point
 *    to the template for the new class.
 *   return: domain comparison code
 *   d1(in): domain structure
 *   d2(in): domain structure
 */

static DOMAIN_COMP
compare_domains (TP_DOMAIN * d1, TP_DOMAIN * d2)
{
  DOMAIN_COMP status = DC_INCOMPATIBLE;

  if (d1->type == tp_Type_null || d2->type == tp_Type_null)
    {
      /* domain comparison involving classes that haven't been created yet */
      if (d1->type == d2->type)
	{
	  if (d1->class_mop == d2->class_mop)
	    {
	      status = DC_EQUAL;
	    }
	  /* else, you can't create two different classes in the same template so this can never happen */
	}
      else if (d1->type == tp_Type_null)
	{
	  if (d2->type != tp_Type_object)
	    {
	      status = DC_INCOMPATIBLE;
	    }
	  else if (d2->class_mop == NULL)
	    {
	      status = DC_MORE_SPECIFIC;
	    }
	  else
	    {
	      /* If d2->class is accessible by scanning upwards from the inheritance list of the template, then d1 is
	       * in the process of becoming a subtype of d2 and is therefore more specific. */
	      if (find_superclass (NULL, (SM_TEMPLATE *) (d1->class_mop), d2->class_mop))
		{
		  status = DC_MORE_SPECIFIC;
		}
	    }
	}
      else
	{
	  /* same as previous clause except the polarity is reversed */
	  if (d1->type != tp_Type_object)
	    {
	      status = DC_INCOMPATIBLE;
	    }
	  else if (d1->class_mop == NULL)
	    {
	      status = DC_LESS_SPECIFIC;
	    }
	  else
	    {
	      if (find_superclass (NULL, (SM_TEMPLATE *) (d2->class_mop), d1->class_mop))
		{
		  status = DC_LESS_SPECIFIC;
		}
	    }
	}
    }
  else if (d1->type == d2->type)
    {
      if (d1->type == tp_Type_object)
	{
	  if (d1->class_mop == d2->class_mop)
	    {
	      status = DC_EQUAL;
	    }
	  else if (d1->class_mop == NULL)
	    {
	      status = DC_LESS_SPECIFIC;
	    }
	  else if (d2->class_mop == NULL)
	    {
	      status = DC_MORE_SPECIFIC;
	    }
	  else if (find_superclass (d1->class_mop, NULL, d2->class_mop))
	    {
	      status = DC_MORE_SPECIFIC;
	    }
	  else if (find_superclass (d2->class_mop, NULL, d1->class_mop))
	    {
	      status = DC_LESS_SPECIFIC;
	    }
	  else
	    {
	      status = DC_INCOMPATIBLE;
	    }
	}
      else if (pr_is_set_type (TP_DOMAIN_TYPE (d1)))
	{
	  /* set element domains must be compatible */
	  status = DC_EQUAL;
	}
      else
	{
	  status = DC_EQUAL;
	}
    }

  return status;
}

/*
 * find_argument() - Helper function for compare_argument_domains.
 *    Locate an argument by number.  These need to be stored in
 *    an array for easier lookup.
 *   return: argument structure
 *   sig(in): method signature
 *   argnum(in): argument index
 */

static SM_METHOD_ARGUMENT *
find_argument (SM_METHOD_SIGNATURE * sig, int argnum)
{
  SM_METHOD_ARGUMENT *arg;

  for (arg = sig->args; arg != NULL && arg->index != argnum; arg = arg->next)
    ;

  return arg;
}

/*
 * compare_argument_domains() - This compares the argument lists of two methods
 *    to see if they are compatible.
 *    Currently this is defined so that the arguments must match
 *    exactly.  Eventually this could support the notion of "contravariance"
 *    in the signature.
 *   return: domain comparison code
 *   m1(in): method 1
 *   m2(in): method 2
 */

static DOMAIN_COMP
compare_argument_domains (SM_METHOD * m1, SM_METHOD * m2)
{
  DOMAIN_COMP status, arg_status;
  SM_METHOD_SIGNATURE *sig1, *sig2;
  SM_METHOD_ARGUMENT *arg1, *arg2;
  int i;

  status = DC_EQUAL;

  sig1 = m1->signatures;
  sig2 = m2->signatures;

  /* If both signatures are NULL, assume its ok, this is largely for backward compatibility.  */
  if (sig1 == NULL || sig2 == NULL)
    {
      if (sig1 != sig2)
	{
	  status = DC_INCOMPATIBLE;
	}
    }
  else if (sig1->num_args == sig2->num_args)
    {
      /* Since the arguments aren't set stored in an array, lookup is harder than it should be.  Recall that arg
       * indexes start with 1 */
      for (i = 1; i <= sig1->num_args && status == DC_EQUAL; i++)
	{
	  arg1 = find_argument (sig1, i);
	  arg2 = find_argument (sig2, i);

	  /* if either arg is missing, could assume its a "void" and allow it */
	  if (arg1 == NULL || arg2 == NULL)
	    {
	      if (arg1 != arg2)
		{
		  status = DC_INCOMPATIBLE;
		}
	    }
	  else
	    {
	      arg_status = compare_domains (arg1->domain, arg2->domain);
	      if (arg_status != DC_EQUAL)
		{
		  status = DC_INCOMPATIBLE;
		}
	    }
	}
    }

  return status;
}

/*
 * compare_component_domains() - Compare the domains of two components and
 *    return an appropriate comparison code.
 *    The result of this function indicates the state of c1 relative to
 *    c2, that is, if the result is ER_DOMAIN_LESS_SPECIFIC it means that
 *    c1 is less specific than c2.
 *   return: domain comparison code
 *   c1(in): component
 *   c2(in): component
 */

static DOMAIN_COMP
compare_component_domains (SM_COMPONENT * c1, SM_COMPONENT * c2)
{
  DOMAIN_COMP arg_status, status = DC_INCOMPATIBLE;
  SM_ATTRIBUTE *a1, *a2;
  SM_METHOD *m1, *m2;
  TP_DOMAIN *d1, *d2;

  if (c1->name_space == ID_METHOD || c1->name_space == ID_CLASS_METHOD)
    {
      if (c2->name_space == c1->name_space)
	{
	  /* compare return argument domains, should do full argument signatures as well ! be careful here because
	   * methods don't always have domains specified */
	  m1 = (SM_METHOD *) c1;
	  m2 = (SM_METHOD *) c2;
	  d1 = NULL;
	  d2 = NULL;
	  if (m1->signatures != NULL && m1->signatures->value != NULL)
	    {
	      d1 = m1->signatures->value->domain;
	    }
	  if (m2->signatures != NULL && m2->signatures->value != NULL)
	    {
	      d2 = m2->signatures->value->domain;
	    }

	  if (d1 != NULL && d2 != NULL)
	    {
	      status = compare_domains (d1, d2);
	    }
	  else if (d1 == NULL && d2 == NULL)
	    {
	      /* neither specified, assume the same */
	      status = DC_EQUAL;
	    }
	  else
	    {
	      /* for now, if either method has no domain, assume its ok.  this happens a lot with the multimedia
	       * classes and will happen when using db_add_method before the argument domains are fully specified */
	      status = DC_EQUAL;
	    }

	  if (status != DC_INCOMPATIBLE)
	    {
	      arg_status = compare_argument_domains (m1, m2);
	      if (arg_status != DC_EQUAL)
		{
		  status = DC_INCOMPATIBLE;
		}
	    }
	}
    }
  else
    {
      /* allow combination of instance/shared but not instance/class */
      if (c1->name_space == c2->name_space
	  || (c1->name_space != ID_CLASS_ATTRIBUTE && c2->name_space != ID_CLASS_ATTRIBUTE))
	{
	  /* regular, shared, or class attribute, these must have domains */
	  a1 = (SM_ATTRIBUTE *) c1;
	  a2 = (SM_ATTRIBUTE *) c2;
	  status = compare_domains (a1->domain, a2->domain);
	}
    }

  return status;
}

/* CANDIDATE STRUCTURE MAINTENANCE */

/*
 * make_candidate_from_component() - Construct a candidate structure from
 * 				     a class component.
 *   return: candidate structure
 *   comp(in): component (attribute or method)
 *   source(in): MOP of source class (immediate super class)
 */

static SM_CANDIDATE *
make_candidate_from_component (SM_COMPONENT * comp, MOP source)
{
  SM_CANDIDATE *candidate;

  candidate = (SM_CANDIDATE *) db_ws_alloc (sizeof (SM_CANDIDATE));
  if (candidate != NULL)
    {
      candidate->next = NULL;
      candidate->name = comp->name;
      candidate->alias = NULL;
      candidate->name_space = comp->name_space;
      candidate->source = source;
      candidate->obj = comp;
      candidate->is_alias = 0;
      candidate->is_requested = 0;
      candidate->order = 0;

      if (comp->name_space == ID_METHOD || comp->name_space == ID_CLASS_METHOD)
	{
	  candidate->origin = ((SM_METHOD *) comp)->class_mop;
	}
      else
	{
	  candidate->origin = ((SM_ATTRIBUTE *) comp)->class_mop;
	}
    }

  return (candidate);
}

/*
 * free_candidates() - Free a list of candidates structures
 * 		       when done with schema flattening.
 *   return: none
 *   candidates(in): candidates list
 */

static void
free_candidates (SM_CANDIDATE * candidates)
{
  SM_CANDIDATE *c, *next;

  for (c = candidates, next = NULL; c != NULL; c = next)
    {
      next = c->next;
      db_ws_free (c);
    }
}

/*
 * prune_candidate() - This will remove the first candidate in the list AND
 *    all other candidates in the list that have the same name.  The list of
 *    candidates with the same name as the first candidate as returned.
 *    The source list is destructively modified to remove the pruned
 *    candidates.
 *   return: pruned candidates
 *   clist_pointer (in): source candidates list
 */

static SM_CANDIDATE *
prune_candidate (SM_CANDIDATE ** clist_pointer)
{
  SM_CANDIDATE *candidates, *head;

  candidates = NULL;
  head = *clist_pointer;
  if (head != NULL)
    {
      candidates =
	(SM_CANDIDATE *) nlist_filter ((DB_NAMELIST **) clist_pointer, head->name, (NLSEARCHER) SM_COMPARE_NAMES);
    }

  return candidates;
}

/*
 * add_candidate() - This adds a candidate structure for the component to
 *    the candidates list.
 *    If the component has an alias resolution in the resolution list,
 *    the candidate is marked as being aliased and an additional candidate
 *    is added to the list with the alias name.
 *   return: none
 *   candlist(in/out): pointer to candidate list head
 *   comp(in): component to build a candidate for
 *   order(in): the definition order of this candidate
 *   source(in): the source class of the candidate
 *   resolutions(in): resolution list in effect
 */

static void
add_candidate (SM_CANDIDATE ** candlist, SM_COMPONENT * comp, int order, MOP source, SM_RESOLUTION * resolutions)
{
  SM_CANDIDATE *new_;
  SM_RESOLUTION *res;

  new_ = make_candidate_from_component (comp, source);
  if (new_ == NULL)
    {
      return;
    }

  new_->order = order;
  new_->next = *candlist;
  *candlist = new_;

  /* check the resolution list to see if there are any aliases for this component */
  res = classobj_find_resolution (resolutions, source, comp->name, ID_NULL);
  if (res != NULL)
    {
      if (res->alias == NULL)
	{
	  /* mark the component as being specifically requested */
	  new_->is_requested = 1;
	}
      else
	{
	  /* mark the candidate as having an alias */
	  new_->alias = res->alias;
	  /* make an entry in the candidates list for the alias */
	  new_ = make_candidate_from_component (comp, source);
	  if (new_ == NULL)
	    {
	      return;
	    }
	  new_->name = res->alias;
	  new_->is_alias = 1;
	  new_->order = order;
	  new_->next = *candlist;
	  *candlist = new_;
	}
    }
}

/*
 * make_component_from_candidate() - Called after candidate flattening
 *    to construct an actual class component for a flattened candidate.
 *   return: class component
 *   classop(in): class being defined
 *   cand(in): candidate structure
 */

static SM_COMPONENT *
make_component_from_candidate (MOP classop, SM_CANDIDATE * cand)
{
  SM_COMPONENT *new_;
  SM_ATTRIBUTE *att = NULL;
  SM_METHOD *method = NULL;
  SM_NAME_SPACE space;

  new_ = NULL;

  space = cand->obj->name_space;
  if (space == ID_METHOD || space == ID_CLASS_METHOD)
    {
      method = classobj_copy_method ((SM_METHOD *) cand->obj, NULL);
      if (method == NULL)
	{
	  return NULL;
	}
      new_ = (SM_COMPONENT *) method;
      method->order = cand->order;

      /* if this is an inherited component, clear out certain fields that don't get inherited automatically */
      if (cand->source != NULL && cand->source != classop)
	{
	  method->id = -1;
	}
    }
  else
    {
      att = classobj_copy_attribute ((SM_ATTRIBUTE *) cand->obj, NULL);
      if (att == NULL)
	{
	  return NULL;
	}
      new_ = (SM_COMPONENT *) att;
      att->order = cand->order;

      /* !! ALWAYS CLEAR THIS, ITS A RUN TIME ONLY FLAG AND CAN'T MAKE IT TO DISK */
      att->flags &= ~SM_ATTFLAG_NEW;

      /* if this is an inherited component, clear out certain fields that don't get inherited automatically. We now
       * allow the UNIQUE constraint to be inherited but not INDEX */

      if (cand->source != NULL && cand->source != classop)
	{
	  att->id = -1;		/* must reassign this */
	}
    }

  /* if this is an alias candidate, change the name */
  if (cand->is_alias)
    {
      ws_free_string (new_->name);
      new_->name = ws_copy_string (cand->name);
      if (new_->name == NULL)
	{
	  if (method)
	    {
	      classobj_free_method (method);
	    }

	  if (att)
	    {
	      classobj_free_attribute (att);
	    }
	  new_ = NULL;
	}
    }

  return new_;
}

/* CANDIDATE GATHERING */
/*
 * get_candidates() - This builds a candidates list for either the instance
 *    or class name_space.  The candidates list is the raw flattened list of all
 *    the attribute and method definitions in the name_space.
 *    Each candidate is tagged with an order counter so that the definition
 *    order can be preserved in the resulting class.  Although attributes
 *    and methods are included on the same candidates list, they are ordered
 *    separately.
 *   return: candidates list
 *   def(in): original template
 *   flag(in): flattened template (in progress)
 *   namespace(in): ID_CLASS or ID_INSTANCE
 */

static SM_CANDIDATE *
get_candidates (SM_TEMPLATE * def, SM_TEMPLATE * flat, SM_NAME_SPACE name_space)
{
  SM_COMPONENT *complist, *comp;
  SM_RESOLUTION *reslist;
  SM_ATTRIBUTE *att;
  SM_CANDIDATE *candlist;
  DB_OBJLIST *super;
  SM_CLASS *sclass;
  int att_order, meth_order;

  candlist = NULL;
  /* get appropriate resolution list from the flattened template */
  if (name_space == ID_CLASS)
    {
      reslist = flat->class_resolutions;
    }
  else
    {
      reslist = flat->resolutions;
    }

  /* initialize the component order counters */
  att_order = 0;
  meth_order = 0;

  /* go left to right through the supers adding the components in order */
  for (super = def->inheritance; super != NULL; super = super->next)
    {
      if (au_fetch_class_force (super->op, &sclass, AU_FETCH_READ) != NO_ERROR)
	{
	  continue;
	}

      if (name_space == ID_CLASS)
	{
	  /* add the class attributes */
	  complist =
	    (SM_COMPONENT *) ((sclass->new_ == NULL) ? sclass->class_attributes : sclass->new_->class_attributes);
	  for (comp = complist; comp != NULL; comp = comp->next, att_order++)
	    {
	      add_candidate (&candlist, comp, att_order, super->op, reslist);
	    }

	  /* add the class methods */
	  complist = (SM_COMPONENT *) ((sclass->new_ == NULL) ? sclass->class_methods : sclass->new_->class_methods);
	  for (comp = complist; comp != NULL; comp = comp->next, meth_order++)
	    {
	      add_candidate (&candlist, comp, meth_order, super->op, reslist);
	    }
	}
      else
	{
	  /* add the instance and shared attributes, the template is ordered */
	  if (sclass->new_ != NULL)
	    {
	      for (att = sclass->new_->attributes; att != NULL; att = (SM_ATTRIBUTE *) att->header.next, att_order++)
		{
		  add_candidate (&candlist, (SM_COMPONENT *) att, att_order, super->op, reslist);
		}
	    }
	  else
	    {
	      /* get these from the ordered list ! */
	      for (att = sclass->ordered_attributes; att != NULL; att = att->order_link, att_order++)
		{
		  add_candidate (&candlist, (SM_COMPONENT *) att, att_order, super->op, reslist);
		}
	    }
	  /* add the instance methods */
	  complist = (SM_COMPONENT *) ((sclass->new_ == NULL) ? sclass->methods : sclass->new_->methods);
	  for (comp = complist; comp != NULL; comp = comp->next, meth_order++)
	    {
	      add_candidate (&candlist, comp, meth_order, super->op, reslist);
	    }
	}
    }

  /* get local definition component list */
  if (name_space == ID_CLASS)
    {
      /* add local class attributes */
      complist = (SM_COMPONENT *) def->class_attributes;
      for (comp = complist; comp != NULL; comp = comp->next, att_order++)
	{
	  add_candidate (&candlist, comp, att_order, def->op, NULL);
	}

      /* add local class methods */
      complist = (SM_COMPONENT *) def->class_methods;
      for (comp = complist; comp != NULL; comp = comp->next, meth_order++)
	{
	  add_candidate (&candlist, comp, meth_order, def->op, NULL);
	}
    }
  else
    {
      /* add local attributes */
      complist = (SM_COMPONENT *) def->attributes;
      for (comp = complist; comp != NULL; comp = comp->next, att_order++)
	{
	  add_candidate (&candlist, comp, att_order, def->op, NULL);
	}

      /* add local methods */
      complist = (SM_COMPONENT *) def->methods;
      for (comp = complist; comp != NULL; comp = comp->next, meth_order++)
	{
	  add_candidate (&candlist, comp, meth_order, def->op, NULL);
	}
    }

  return candlist;
}

/*
 * CANDIDATE LIST RULES
 * These functions map over a pruned candidates list checking for various
 * rules of inheritance.  Some rules are checked in the more complex
 * function resolve_candidates(), so that better error messages can
 * be produced.
 */

/*
 * check_attribute_method_overlap() - This checks the candidates in the list
 *    to see if there are any attributes and methods with the same name.
 *   return: NO_ERROR on success, non-zero for ERROR
 *   template(in): template of class being edited (used for class name only)
 *   candidates(in): candidate list
 */

static int
check_attribute_method_overlap (SM_TEMPLATE * template_, SM_CANDIDATE * candidates)
{
  int error = NO_ERROR;
  SM_CANDIDATE *att_cand, *meth_cand, *c;

  att_cand = meth_cand = NULL;

  for (c = candidates; c != NULL && error == NO_ERROR; c = c->next)
    {
      if (c->name_space == ID_METHOD || c->name_space == ID_CLASS_METHOD)
	{
	  meth_cand = c;
	  if (att_cand != NULL)
	    {
	      ERROR3 (error, ER_SM_INCOMPATIBLE_COMPONENTS, c->name, candidate_source_name (template_, att_cand),
		      candidate_source_name (template_, c));
	    }
	}
      else
	{
	  att_cand = c;
	  if (meth_cand != NULL)
	    {
	      ERROR3 (error, ER_SM_INCOMPATIBLE_COMPONENTS, c->name, candidate_source_name (template_, c),
		      candidate_source_name (template_, meth_cand));
	    }
	}
    }

  return error;
}

/*
 * check_alias_conflict() - This checks for candidates that were produced
 *    by aliasing an inherited component. If an alias is defined, there can be
 *    only one component with that name.  Two inherited components cannot
 *    have the same alias and an alias cannot conflict with a "real"
 *    component.
 *   return: NO_ERROR on success, non-zero for ERROR
 *   template(in): class template (used for name only)
 *   candidates(in): candidates list
 */

static int
check_alias_conflict (SM_TEMPLATE * template_, SM_CANDIDATE * candidates)
{
  int error = NO_ERROR;
  SM_CANDIDATE *c, *normal, *alias;

  normal = alias = NULL;

  for (c = candidates; c != NULL && error == NO_ERROR; c = c->next)
    {
      /* ignore candidates that have been aliased to something else */
      if (c->alias == NULL)
	{
	  /* is this candidate using an alias name ? */
	  if (c->is_alias == 0)
	    {
	      /* could be smarter and recognize most specific domains and shadowing in case we get one of the error
	       * conditions below */
	      normal = c;
	    }
	  else
	    {
	      if (alias != NULL)
		{
		  /* Alias name `%1s' is used more than once. */
		  ERROR1 (error, ER_SM_MULTIPLE_ALIAS, alias->name);
		}
	      else
		{
		  alias = c;
		}
	    }
	}
    }

  if (error == NO_ERROR && alias != NULL && normal != NULL)
    {

      if (normal->source == NULL || normal->source == template_->op)
	{
	  /* Can't use "alias" as an alias for inherited component "name", there is already a locally defined component
	   * with that name */
	  ERROR2 (error, ER_SM_ALIAS_COMPONENT_EXISTS, alias->name, alias->obj->name);
	}
      else
	{
	  /* Can't use `%1$s' as an alias for `%2$s' of `%3$s'. A component with that name is already inherited from
	   * `%4s'. */
	  ERROR4 (error, ER_SM_ALIAS_COMPONENT_INHERITED, alias->name, alias->obj->name,
		  candidate_source_name (template_, alias), candidate_source_name (template_, normal));
	}
    }

  return error;
}

/*
 * check_alias_domains() - This checks the domains of all candidates in the
 *    list that have been given aliases.
 *    Candidates with aliases will be ignored during resolution.
 *    The rule is however that if a candidate is aliased,
 *    there must be an appropriate substitute candidate from another class.
 *    This function first checks to make sure that all of the aliased
 *    candidates have compatible domains.
 *    While this check is being done, the alias with the most specific domain
 *    is found.  The domain of the alias substitute must be at least
 *    as specific as the domains of all the candidates that were aliased.
 *    This last test is performed at the end of resolve_candidates().
 *   return: NO_ERROR on success, non-zero for ERROR
 *   template(in): class template (used for name only)
 *   candidates(in): candidates list
 *   most_specific(out): return pointer to most specific aliased candidate
 */

static int
check_alias_domains (SM_TEMPLATE * template_, SM_CANDIDATE * candidates, SM_CANDIDATE ** most_specific)
{
  int error = NO_ERROR;
  SM_CANDIDATE *c, *most;
  DOMAIN_COMP dstate;

  most = NULL;
  for (c = candidates; c != NULL && error == NO_ERROR; c = c->next)
    {
      if (c->alias != NULL)
	{			/* only look at candidates that are aliased */
	  if (most == NULL)
	    {
	      most = c;
	    }
	  else if (c->origin != most->origin)
	    {
	      dstate = compare_component_domains (c->obj, most->obj);
	      switch (dstate)
		{
		case DC_INCOMPATIBLE:
		  ERROR4 (error, ER_SM_INCOMPATIBLE_DOMAINS, c->name, candidate_source_name (template_, most),
			  candidate_source_name (template_, c), template_classname (template_));
		  break;

		case DC_MORE_SPECIFIC:
		  most = c;
		  break;

		case DC_EQUAL:
		case DC_LESS_SPECIFIC:
		  /* ignore it */
		  break;
		}
	    }
	}
    }

  *most_specific = most;
  return error;
}

/* CANDIDATE RESOLUTION */
/*
 * auto_resolve_conflict() - Add (or modify an existing) resolution for
 *    the candidate to a resolution list.
 *   return: none
 *   candiate(in): candidate needing resolution
 *   resolutions(in/out): pointer to resolution list
 *   resspace(in): resolution space (class or instance)
 */

static void
auto_resolve_conflict (SM_CANDIDATE * candidate, SM_RESOLUTION ** resolutions, SM_NAME_SPACE resspace)
{
  SM_RESOLUTION *res, *found;

  found = NULL;
  for (res = *resolutions; res != NULL && found == NULL; res = res->next)
    {
      if (res->name_space == resspace && (SM_COMPARE_NAMES (res->name, candidate->name) == 0))
	{
	  if (res->alias == NULL)
	    {
	      found = res;
	    }
	}
    }
  if (found != NULL)
    {
      /* adjust the existing resolution to point at the new class */
      found->class_mop = candidate->source;
    }
  else
    {
      /* generate a new resolution */
      res = classobj_make_resolution (candidate->source, candidate->name, NULL, resspace);
      if (res)
	{
	  res->next = *resolutions;
	}
      *resolutions = res;
    }
}

/*
 * resolve_candidates() - This is the main function for checking component
 *    combination rules. Given a list of candidates, all of the rules for
 *    compatibility are checked and a winner is determined if there is
 *    more than one possible candidate.
 *    If any of the rules fail, an error code is returned.
 *   return: NO_ERROR on success, non-zero for ERROR
 *   template(in): schema template
 *   candidates(in): candidates list
 *   auto_resolve(in): non-zero to enable auto resolution of conflicts
 *   winner_return(out): returned pointer to winning candidates
 */

static int
resolve_candidates (SM_TEMPLATE * template_, SM_CANDIDATE * candidates, int auto_resolve, SM_CANDIDATE ** winner_return)
{
  int error = NO_ERROR;
  SM_CANDIDATE *winner, *c, *requested, *conflict, *local, *alias;
  SM_NAME_SPACE resspace;
  DOMAIN_COMP dstate;

  winner = NULL;
  alias = NULL;
  requested = NULL;
  local = NULL;
  conflict = NULL;

  /* first check some simple rules */
  if ((error = check_attribute_method_overlap (template_, candidates)))
    {
      return error;
    }

  if ((error = check_alias_conflict (template_, candidates)))
    {
      return error;
    }

  if ((error = check_alias_domains (template_, candidates, &alias)))
    {
      return error;
    }

  /* look for a local & requested component */
  for (c = candidates; c != NULL; c = c->next)
    {
      if (c->source == NULL || c->source == template_->op)
	{
	  /* if local is not NULL here, its technically an error */
	  local = c;
	}
      if (c->is_requested)
	{
	  /* if local is not NULL here, its technically an error */
	  requested = c;
	}
    }

  /* establish an initial winner if possible */
  if (local == NULL)
    {
      winner = requested;
    }
  else
    {
      winner = local;
      /* this means that we found a resolution for an inherited attribute but we also have a local definition, in this
       * case the resolution has no effect and is deleted */
      /* remove_invalid_resolution(template, requested); */
      requested = NULL;
    }

  /* loop through the non-aliases candidates looking for a winner should detect aliases that are ignored because of a
   * local definition and remove them from the resolution list ! - try to handle this during template building */

  for (c = candidates; c != NULL && error == NO_ERROR; c = c->next)
    {
      if (c->alias == NULL)
	{
	  if (winner == NULL)
	    {
	      winner = c;
	    }
	  else if (c != winner && c->origin != winner->origin)
	    {
	      dstate = compare_component_domains (c->obj, winner->obj);
	      switch (dstate)
		{
		case DC_INCOMPATIBLE:
		  if (local == NULL)
		    /* incompatibility between two inherited things */
		    ERROR4 (error, ER_SM_INCOMPATIBLE_DOMAINS, winner->name, candidate_source_name (template_, winner),
			    candidate_source_name (template_, c), template_classname (template_));
		  else
		    {
		      /* incompatiblity between inherited thing and a locally defined thing */
		      ERROR3 (error, ER_SM_INCOMPATIBLE_SHADOW, winner->name, candidate_source_name (template_, c),
			      template_classname (template_));
		    }
		  break;
		case DC_MORE_SPECIFIC:
		  if (local != NULL)
		    {
		      /* trying to shadow an inherited attribute with a more specific domain */
		      ERROR3 (error, ER_SM_INCOMPATIBLE_SHADOW, winner->name, candidate_source_name (template_, c),
			      template_classname (template_));
		    }
		  else
		    {
		      /* must override requested resolution or issue error */
		      if (winner != requested || auto_resolve)
			{
			  winner = c;
			  /* reset conflict when upgrading the domain of the winner */
			  conflict = NULL;
			}
		      else
			{
			  /* can't override resolution on <attname> of <classname> with required attribute from
			   * <classname2> */
			  ERROR4 (error, ER_SM_RESOLUTION_OVERRIDE, winner->name,
				  candidate_source_name (template_, winner), candidate_source_name (template_, c),
				  template_classname (template_));
			}
		    }
		  break;
		case DC_EQUAL:
		  /* remember the conflict for later, it may be ignored if there is another candidate with a more
		   * specific domain */
		  if (local == NULL && winner != requested)
		    conflict = c;
		  break;
		case DC_LESS_SPECIFIC:
		  /* ignore it */
		  break;
		}
	    }
	}
    }

  /* check for compatibility with any aliased components */
  if (error == NO_ERROR && alias != NULL)
    {
      if (winner == NULL)
	{
	  ERROR3 (error, ER_SM_MISSING_ALIAS_SUBSTITUTE, alias->name, candidate_source_name (template_, alias),
		  template_classname (template_));
	}
      else
	{
	  dstate = compare_component_domains (winner->obj, alias->obj);
	  if (dstate == DC_INCOMPATIBLE)
	    {
	      /* we need to differentiate between a local reference conflicting with an alias so that we can give a
	       * better error message. */
	      if (local == winner)
		{
		  ERROR3 (error, ER_SM_INCOMPATIBLE_ALIAS_LOCAL_SUB, winner->name,
			  candidate_source_name (template_, alias), template_classname (template_));
		}
	      else
		{
		  ERROR4 (error, ER_SM_INCOMPATIBLE_ALIAS_SUBSTITUTE, winner->name,
			  candidate_source_name (template_, winner), candidate_source_name (template_, alias),
			  template_classname (template_));
		}
	    }
	  else if (dstate == DC_LESS_SPECIFIC)
	    {
	      ERROR4 (error, ER_SM_LESS_SPECIFIC_ALIAS_SUBSTITUTE, winner->name,
		      candidate_source_name (template_, alias), candidate_source_name (template_, winner),
		      template_classname (template_));
	    }
	}
    }

  /* check for conflicts between two classes of the most specific domains */
  if (error == NO_ERROR && conflict != NULL)
    {
      if (auto_resolve)
	{
	  resspace = sm_resolution_space (winner->name_space);
	  auto_resolve_conflict (winner, &template_->resolutions, resspace);
	}
      else
	{
	  ERROR3 (error, ER_SM_ATTRIBUTE_NAME_CONFLICT, winner->name, candidate_source_name (template_, winner),
		  candidate_source_name (template_, conflict));
	}
    }

  if (error == NO_ERROR)
    {
      *winner_return = winner;
    }
  else
    {
      *winner_return = NULL;
    }

  return error;
}

/* COMPONENT FLATTENING */
/*
 * insert_attribute()
 * insert_method() - This inserts an attribute into a list positioned according
 *    to the "order" field.
 *    This is intended to be used for the ordering of the flattened attribute
 *    list.  As such, we don't use the order_link field here we just use
 *    the regular next field.
 *    Unfortunately we need a separate method version of this since the
 *    order field isn't part of the common header.
 *   return: none
 *   attlist(in/out): pointer to attribte list
 *   att(in): attribute to insert
 */

static void
insert_attribute (SM_ATTRIBUTE ** attlist, SM_ATTRIBUTE * att)
{
  SM_ATTRIBUTE *a, *prev;

  prev = NULL;
  for (a = *attlist; a != NULL && a->order < att->order; a = (SM_ATTRIBUTE *) a->header.next)
    {
      prev = a;
    }

  att->header.next = (SM_COMPONENT *) a;
  if (prev == NULL)
    {
      *attlist = att;
    }
  else
    {
      prev->header.next = (SM_COMPONENT *) att;
    }
}

static void
insert_method (SM_METHOD ** methlist, SM_METHOD * method)
{
  SM_METHOD *m, *prev;

  prev = NULL;
  for (m = *methlist; m != NULL && m->order < method->order; m = (SM_METHOD *) m->header.next)
    {
      prev = m;
    }

  method->header.next = (SM_COMPONENT *) m;
  if (prev == NULL)
    {
      *methlist = method;
    }
  else
    {
      prev->header.next = (SM_COMPONENT *) method;
    }
}

/*
 * flatten_components() - This is used to flatten the components of a template.
 *    The components are first converted into a list of candidates.
 *    The candidates list is then checked for the rules of compatibility
 *    and conflicts are resolved.  The winning candidate for each name
 *    is then converted back to a component and added to the template
 *    on the appropriate list.
 *    NOTE: Formerly we assumed that the candidates would be pruned and
 *    resolved in order.  Although the "order" field in each candidate
 *    will be set correctly we can't assume that the resulting list we
 *    produce is also ordered.  This is important mainly because this
 *    template will be stored on the class and used in the flattening
 *    of any subclasses.  get_candidates assumes that the template
 *    lists of the super classes are ordered.
 *   return: NO_ERROR on success, non-zero for ERROR
 *   def(in): schema template
 *   flat(out): flattened template
 *   namespace(in): component name_space
 *   auto_res(in): non-zero to enable auto resolution of conflicts
 */

static int
flatten_components (SM_TEMPLATE * def, SM_TEMPLATE * flat, SM_NAME_SPACE name_space, int auto_res)
{
  int error = NO_ERROR;
  SM_CANDIDATE *candlist, *candidates, *winner = NULL;
  SM_COMPONENT *comp;

  /* get all of the possible candidates for this name_space (class or instance) */
  candlist = get_candidates (def, flat, name_space);

  /* prune the like named candidates of the list one at a time, check for consistency and resolve any conflicts */

  while (error == NO_ERROR && ((candidates = prune_candidate (&candlist)) != NULL))
    {
      error = resolve_candidates (flat, candidates, auto_res, &winner);

      if (error == NO_ERROR)
	{
	  if (winner != NULL)
	    {
	      /* convert the candidate back to a component */
	      comp = make_component_from_candidate (def->op, winner);
	      if (comp == NULL)
		{
		  assert (er_errid () != NO_ERROR);
		  error = er_errid ();
		  free_candidates (candidates);
		  break;
		}

	      /* add it to the appropriate list */
	      switch (comp->name_space)
		{
		case ID_ATTRIBUTE:
		case ID_SHARED_ATTRIBUTE:
		  insert_attribute (&flat->attributes, (SM_ATTRIBUTE *) comp);
		  break;
		case ID_CLASS_ATTRIBUTE:
		  insert_attribute (&flat->class_attributes, (SM_ATTRIBUTE *) comp);
		  break;
		case ID_METHOD:
		  insert_method (&flat->methods, (SM_METHOD *) comp);
		  break;
		case ID_CLASS_METHOD:
		  insert_method (&flat->class_methods, (SM_METHOD *) comp);
		  break;
		default:
		  db_ws_free (comp);
		  break;
		}
	    }
	}
      free_candidates (candidates);
    }

  /* If an error occurs, the remaining candidates in candlist should be freed */

  if (candlist)
    {
      free_candidates (candlist);
    }

  return error;
}

/*
 * flatten_method_files() - Flatten the method file lists from the template
 *    into the flattened template.
 *   return: NO_ERROR on success, non-zero for ERROR
 *   def(in): schema template
 *   flat(out): flattened template
 */

static int
flatten_method_files (SM_TEMPLATE * def, SM_TEMPLATE * flat)
{
  DB_OBJLIST *super;
  SM_CLASS *class_;
  SM_METHOD_FILE *mfile, *new_mfile;

  /* start by copying the local files to the template */
  if (classobj_copy_methfiles (def->method_files, NULL, &flat->method_files))
    {
      goto memory_error;
    }

  /* collect files from the super classes if we don't already have them */

  for (super = flat->inheritance; super != NULL; super = super->next)
    {
      /* better not be any fetch errors at this point */
      if (au_fetch_class_force (super->op, &class_, AU_FETCH_READ))
	{
	  goto memory_error;	/* may be a deadlock abort !, don't overwrite the error */
	}

      /* if the class is being edited, be sure and get its pending file list */
      if (class_->new_ != NULL)
	{
	  mfile = class_->new_->method_files;
	}
      else
	{
	  mfile = class_->method_files;
	}

      for (; mfile != NULL; mfile = mfile->next)
	{
	  if (!NLIST_FIND (flat->method_files, mfile->name))
	    {
	      new_mfile = classobj_make_method_file (mfile->name);
	      if (new_mfile == NULL)
		{
		  goto memory_error;
		}
	      new_mfile->class_mop = mfile->class_mop;
	      WS_LIST_APPEND (&flat->method_files, new_mfile);
	    }
	}
    }

  return NO_ERROR;

memory_error:
  assert (er_errid () != NO_ERROR);
  return er_errid ();
}

/*
 * flatten_query_spec_lists() - Flatten the query_spec lists.
 *    Note that query_spec lists aren't flattened, we just use the one
 *    currently in the template.
 *   return: NO_ERROR on success, non-zero for ERROR
 *   def(in): schema template
 *   flat(out): flattened template
 */

static int
flatten_query_spec_lists (SM_TEMPLATE * def, SM_TEMPLATE * flat)
{
  /* start by copying the local definitions to the template */
  if (def->query_spec == NULL)
    {
      flat->query_spec = NULL;
    }
  else
    {
      flat->query_spec = classobj_copy_query_spec_list (def->query_spec);
      if (flat->query_spec == NULL)
	{
	  assert (er_errid () != NO_ERROR);
	  return er_errid ();
	}
    }

  /* no need to flatten the query_spec lists */
  return NO_ERROR;
}

/*
 * filter_resolutions() - Work function for check_shadowed_resolutions.
 *    This will search the resolution list for entries that use a particular
 *    name and remove them.  This is used to remove resolution entries
 *    that are invalid because there is a local definition for a class
 *    component (attribute or method) that must use that name.
 *   return: none
 *   template(in/out): class definition template
 *   name(in): component name
 *   resspace(in): component name_space
 */

static void
filter_component_resolutions (SM_TEMPLATE * template_, const char *name, SM_NAME_SPACE resspace)
{
  SM_RESOLUTION **reslist, *res, *prev, *next;
  const char *rname;

  reslist = (resspace == ID_INSTANCE) ? &(template_->resolutions) : &(template_->class_resolutions);

  prev = next = NULL;
  for (res = *reslist; res != NULL; res = next)
    {
      next = res->next;
      if (res->name_space != resspace)
	{
	  prev = res;
	}
      else
	{
	  rname = (res->alias == NULL) ? res->name : res->alias;
	  if (SM_COMPARE_NAMES (rname, name) != 0)
	    {
	      prev = res;
	    }
	  else
	    {
	      if (prev == NULL)
		{
		  *reslist = next;
		}
	      else
		{
		  prev->next = next;
		}
	      res->next = NULL;
	      classobj_free_resolution (res);
	    }
	}
    }
}

/*
 * remove_shadowed_resolutions() - This will make sure that there are
 *    no resolutions in the flattened template that conflict with the names
 *    of any locally defined components.
 *    Since the local components will always take precidence over the
 *    inherited components, resolutions for these inherited components would
 *    make no sense.
 *    Note that since the flattened template hasn't been populated with
 *    components yet, we get the local component list from the original
 *    template but we modify the resolution list on the flattened
 *    template.
 *   return: none
 *   original(in):
 *   flat(in/out):
 */

static void
remove_shadowed_resolutions (SM_TEMPLATE * original, SM_TEMPLATE * flat)
{
  SM_COMPONENT *comp;

  for (comp = (SM_COMPONENT *) original->attributes; comp != NULL; comp = comp->next)
    {
      filter_component_resolutions (flat, comp->name, ID_INSTANCE);
    }

  for (comp = (SM_COMPONENT *) original->methods; comp != NULL; comp = comp->next)
    {
      filter_component_resolutions (flat, comp->name, ID_INSTANCE);
    }

  for (comp = (SM_COMPONENT *) original->class_attributes; comp != NULL; comp = comp->next)
    {
      filter_component_resolutions (flat, comp->name, ID_CLASS);
    }

  for (comp = (SM_COMPONENT *) original->class_methods; comp != NULL; comp = comp->next)
    {
      filter_component_resolutions (flat, comp->name, ID_CLASS);
    }
}

/*
 * filter_reslist() - This removes any resolutions in the list that
 *    reference the deleted class.
 *   return: none
 *   reslist(in/out): resolution list filter
 *   deleted_class(in): class to remove
 */

static void
filter_reslist (SM_RESOLUTION ** reslist, MOP deleted_class)
{
  SM_RESOLUTION *res, *next, *prev;

  /* filter out any resolutions for the deleted class */
  if (deleted_class != NULL)
    {
      for (res = *reslist, prev = NULL, next = NULL; res != NULL; res = next)
	{
	  next = res->next;
	  if (res->class_mop != deleted_class)
	    {
	      prev = res;
	    }
	  else
	    {
	      if (prev == NULL)
		*reslist = next;
	      else
		prev->next = next;
	      classobj_free_resolution (res);
	    }
	}
    }
}

/*
 * check_resolution_target() - This checks to see if a particular resolution
 *    makes sense for a template.  This means that the class specified in the
 *    resolution must be on the inheritance list of the template and that the
 *    component name in the resolution must be a valid component of the
 *    class.
 *    This may be more easily done if we keep track of the resolutions
 *    that were actually used during flattening and then prune the ones
 *    that weren't used.  Think about doing this when we rewrite the
 *    flattening algorithm.
 *    Determination of which list to look on to match the resolution is
 *    kind of brute force, when the flattening structures are redesigned,
 *    Try to maintain them in such a way that this sort of operation is
 *    easier.
 *   return: NO_ERROR on success, non-zero for ERROR
 *   template(in): class template
 *   res(in): resolution to check
 *   valid_ptr(out): set if resolution is valid (returned)
 */

static int
check_resolution_target (SM_TEMPLATE * template_, SM_RESOLUTION * res, int *valid_ptr)
{
  int error = NO_ERROR;
  SM_CLASS *super;
  int valid;

  valid = 0;
  if (ml_find (template_->inheritance, res->class_mop))
    {
      /* the class exists, must check to see if the attribute still exists in the class. Note that since we may be in a
       * subclass of the edited class, we have to look for templates on the superclass. */
      error = au_fetch_class_force (res->class_mop, &super, AU_FETCH_READ);
      if (error == NO_ERROR)
	{
	  if (super->new_ != NULL)
	    {
	      /* its got a template */
	      if (res->name_space == ID_INSTANCE)
		{
		  if (SM_FIND_NAME_IN_COMPONENT_LIST (super->new_->attributes, res->name) != NULL
		      || SM_FIND_NAME_IN_COMPONENT_LIST (super->new_->methods, res->name) != NULL)
		    {
		      valid = 1;
		    }
		}
	      else
		{
		  if (SM_FIND_NAME_IN_COMPONENT_LIST (super->new_->class_attributes, res->name) != NULL
		      || SM_FIND_NAME_IN_COMPONENT_LIST (super->new_->class_methods, res->name) != NULL)
		    {
		      valid = 1;
		    }
		}
	    }
	  else
	    {
	      /* no template, look directly at the class */
	      if (res->name_space == ID_INSTANCE)
		{
		  if (classobj_find_component (super, res->name, 0) != NULL)
		    {
		      valid = 1;
		    }
		}
	      else
		{
		  if (classobj_find_component (super, res->name, 1))
		    {
		      valid = 1;
		    }
		}
	    }
	}
    }

  *valid_ptr = valid;
  return error;
}

/*
 * check_invalid_resolutions() - This checks a new resolution list for
 *    resolutions that don't make any sense. If an invalid resolution appears
 *    in the current definition of a class, it has atrophied as a side affect
 *    of some operation and will be removed silently.
 *    If an invalid resolution does not appear in the current definition,
 *    it was placed in the template by the user in an invalid state and
 *    an error will be generated.
 *   return: NO_ERROR on success, non-zero for ERROR
 *   template(in): class template
 *   resolutions(in): the resolution list to examine
 *   original_list(in): the resolution list in the current class definition
 */

static int
check_invalid_resolutions (SM_TEMPLATE * template_, SM_RESOLUTION ** resolutions, SM_RESOLUTION * original_list)
{
  int error = NO_ERROR;
  SM_RESOLUTION *res, *prev, *next, *original;
  int valid;

  for (res = *resolutions, prev = NULL, next = NULL; res != NULL && error == NO_ERROR; res = next)
    {
      next = res->next;
      error = check_resolution_target (template_, res, &valid);
      if (error == NO_ERROR)
	{
	  if (valid)
	    {
	      prev = res;
	    }
	  else
	    {
	      /* looks bogus try to find it in the original list */
	      original = classobj_find_resolution (original_list, res->class_mop, res->name, res->name_space);
	      if (original != NULL)
		{
		  /* see if the aliases are the same */
		  if (res->alias != original->alias)
		    {
		      if (res->alias != NULL && original->alias != NULL)
			{
			  if (SM_COMPARE_NAMES (res->alias, original->alias) != 0)
			    {
			      original = NULL;	/* aliases different */
			    }
			}
		      else
			{
			  original = NULL;	/* aliases different */
			}
		    }
		}
	      if (original != NULL)
		{
		  /* an old resolution that is no longer valid, remove it */
		  if (prev == NULL)
		    {
		      *resolutions = next;
		    }
		  else
		    {
		      prev->next = next;
		    }
		  classobj_free_resolution (res);
		}
	      else
		{
		  /* a new resolution that is not valid, signal an error */
		  ERROR3 (error, ER_SM_INVALID_RESOLUTION, template_classname (template_), res->name,
			  sm_get_ch_name (res->class_mop));
		}
	    }
	}
    }

  return error;
}

/*
 * flatten_resolutions() - Flatten the resolutions for a template.
 *    This doesn't really flatten, it just cleans up the resolution
 *    lists.
 *    If a class was deleted, remove any references to the deleted class.
 *    Remove resolutions for inherited components that are now shadowed
 *    by local components.
 *    Remove resolutions for non-existent super classes.
 *   return: NO_ERROR on success, non-zero for ERROR
 *   def(in): schema template
 *   flat(in/out): flattened template
 *   deleted_class(in): deleted class object (optional, can be NULL)
 */

static int
filter_resolutions (SM_TEMPLATE * def, SM_TEMPLATE * flat, MOP deleted_class)
{
  int error = NO_ERROR;
  SM_RESOLUTION *original;

  /* no flattening, just get the locally defined resolutions */
  if (classobj_copy_reslist (def->resolutions, ID_INSTANCE, &flat->resolutions))
    {
      assert (er_errid () != NO_ERROR);
      return er_errid ();
    }

  if (classobj_copy_reslist (def->class_resolutions, ID_CLASS, &flat->class_resolutions))
    {
      assert (er_errid () != NO_ERROR);
      return er_errid ();
    }

  /* filter resolutions that are shadowed by local definitions, might consider these error conditions ? */
  remove_shadowed_resolutions (def, flat);

  /* remove all references to the deleted class if any */
  filter_reslist (&flat->resolutions, deleted_class);
  filter_reslist (&flat->class_resolutions, deleted_class);

  /* look for newly added bogus resolutions */
  original = (def->current == NULL) ? NULL : def->current->resolutions;
  error = check_invalid_resolutions (flat, &flat->resolutions, original);
  if (error == NO_ERROR)
    {
      error = check_invalid_resolutions (flat, &flat->class_resolutions, original);
    }

  return error;
}

/*
 * find_matching_att() - This is a work function for retain_former_ids and
 *    others. It performs a very common attribute lookup operation.
 *    An attribute is said to match if the name, source class, and type
 *    are the same.
 *    If idmatch is selected the match is based on the id numbers only.
 *   return: matching attribute
 *   list(in): attribute list to search
 *   att(in): attribute to look for
 *   idmatch(in): flag to cause search based on id rather than name
 */

static SM_ATTRIBUTE *
find_matching_att (SM_ATTRIBUTE * list, SM_ATTRIBUTE * att, int idmatch)
{
  SM_ATTRIBUTE *a, *found;

  found = NULL;
  for (a = list; a != NULL && found == NULL; a = (SM_ATTRIBUTE *) a->header.next)
    {
      if (idmatch)
	{
	  if (a->header.name_space == att->header.name_space && a->id == att->id)
	    {
	      found = a;
	    }
	}
      else
	{
	  if (a->header.name_space == att->header.name_space && SM_COMPARE_NAMES (a->header.name, att->header.name) == 0
	      && a->class_mop == att->class_mop && a->type == att->type)
	    {
	      found = a;
	    }
	}
    }

  return found;
}

/*
 * retain_former_ids() - This is a bit of a kludge because we lost the ids of
 *    the inherited attributes when the template was created.
 *    This is a problem for inherited attributes that have been renamed
 *    in the super class. Since they won't match based on name and the
 *    attribute id is -1, build_storage_order will think the inherited
 *    attribute was dropped and replaced with one of a different name.
 *    Immediately after flattening, we call this to fix the attribute
 *    id assignments for things that are the same.
 *    I think this would be a good place to copy the values of shared
 *    and class attributes as well. We will have the same problem of
 *    name matching.
 *    When shadowing an inherited attribute, we used to think that we should
 *    retain the former attribute ID so that we don't lose access to data
 *    previously stored for that attribute. We now think that this is not
 *    the correct behavior. A shadowed attribute is a "new" attribute and
 *    it should shadow the inherited attribute along with its previously
 *    stored values.
 *   return: error code
 *   flat(in): template
 */

static int
retain_former_ids (SM_TEMPLATE * flat)
{
  SM_ATTRIBUTE *new_att, *found, *super_new, *super_old;
  SM_CLASS *sclass;

  /* Does this class have a previous representation ? */
  if (flat->current != NULL)
    {
      bool is_partition = false;

      if (flat->current->partition)
	{
	  is_partition = (flat->current->partition->pname != NULL);
	}

      /* Check each new inherited class attribute.  These attribute will not have an assigned id and their class MOPs
       * will not match */
      for (new_att = flat->class_attributes; new_att != NULL; new_att = (SM_ATTRIBUTE *) new_att->header.next)
	{
	  /* is this a new attribute ? */
	  if (new_att->id == -1)
	    {
	      /* is it inherited ? */
	      if (new_att->class_mop != NULL && new_att->class_mop != flat->op)
		{
		  /* look for a matching attribute in the existing representation */
		  found = find_matching_att (flat->current->class_attributes, new_att, 0);
		  if (found != NULL)
		    {
		      /* re-use this attribute */
		      new_att->id = found->id;
		    }
		  else
		    {
		      /* couldn't find it, it may have been renamed in the super class though */
		      if (au_fetch_class_force (new_att->class_mop, &sclass, AU_FETCH_READ) == NO_ERROR)
			{
			  /* search the super class' pending attribute list for this name */
			  if (sclass->new_ != NULL)
			    {
			      super_new = find_matching_att (sclass->new_->class_attributes, new_att, 0);
			      if (super_new != NULL)
				{
				  if (is_partition)
				    {
				      /* the current class is a partition it is not necessary to check the ID of
				       * attribute in a the old configuration Also, in case of ALTER .. CHANGE with
				       * attribute rename and/or type change, the old attribute will not be found by
				       * name and type */
				      found = super_new;
				      new_att->id = found->id;
				      continue;
				    }
				  /*
				   * search the supers original attribute list
				   * based on the id of the new one
				   */
				  super_old = find_matching_att (sclass->class_attributes, super_new, 1);
				  if (super_old != NULL)
				    {
				      if (SM_COMPARE_NAMES (super_old->header.name, new_att->header.name) != 0)
					{
					  /* search our old list with the old name */
					  found = find_matching_att (flat->current->class_attributes, super_old, 0);
					  if (found != NULL)
					    {
					      /* found the renamed attribute, reuse id */
					      new_att->id = found->id;
					    }
					}
				    }
				}
			    }
			}
		    }
		}
	    }
	}

      /* Check each new inherited attribute.  These attribute will not have an assigned id and their class MOPs will
       * not match */
      for (new_att = flat->attributes; new_att != NULL; new_att = (SM_ATTRIBUTE *) new_att->header.next)
	{
	  /* is this a new attribute ? */
	  if (new_att->id == -1)
	    {
	      /* is it inherited ? */
	      if (new_att->class_mop != NULL && new_att->class_mop != flat->op)
		{
		  /* look for a matching attribute in the existing representation */
		  found = find_matching_att (flat->current->attributes, new_att, 0);
		  if (found != NULL)
		    {
		      /* re-use this attribute */
		      new_att->id = found->id;
		    }
		  else
		    {
		      /* couldn't find it, it may have been renamed in the super class though */
		      if (au_fetch_class_force (new_att->class_mop, &sclass, AU_FETCH_READ) == NO_ERROR)
			{
			  /* search the super class' pending attribute list for this name */
			  if (sclass->new_ != NULL)
			    {
			      super_new = find_matching_att (sclass->new_->attributes, new_att, 0);
			      if (super_new != NULL)
				{
				  if (is_partition)
				    {
				      /* the current class is a partition it is not necessary to check the ID of
				       * attribute in a the old configuration Also, in case of ALTER .. CHANGE with
				       * attribute rename and/or type change, the old attribute will not be found by
				       * name and type */
				      found = super_new;
				      new_att->id = found->id;
				      continue;
				    }
				  /*
				   * search the supers original attribute list
				   * based on the id of the new one
				   */
				  super_old = find_matching_att (sclass->attributes, super_new, 1);
				  if (super_old != NULL)
				    {
				      if (SM_COMPARE_NAMES (super_old->header.name, new_att->header.name) != 0)
					{
					  /* search our old list with the old name */
					  found = find_matching_att (flat->current->attributes, super_old, 0);
					  if (found != NULL)
					    {
					      /* found the renamed attribute, reuse id */
					      new_att->id = found->id;
					    }
					}
				    }
				}
			    }
			}
		    }
		}

/* As mentioned in the description above, we no longer think that
   it is a good idea to retain the old attribute ID when shadowing
   an inherited attribute.  Since we had thought differently before
   and might think differently again I would rather keep this part
   of the code in here as a reminder. */
#if 0
	      else
		{
		  /* Its a new local attribute.  If we're shadowing a previously inherited attribute, reuse the old id
		   * so we don't lose the previous value.  This is new (12/7/94), does it cause unexpected problems ? */
		  /* look for one in the existing representation */
		  found = classobj_find_attribute_list (flat->current->attributes, new->header.name, -1);
		  /* was it inherited ? */
		  if (found != NULL && found->class != new->class)
		    {
		      /* reuse the attribute id, don't have to worry about type compatibility because that must have
		       * been checked during flattening. */
		      new->id = found->id;
		    }
		  /* else couldn't find it, do we need to deal with the case where the inherited attribute from the
		   * super class has been renamed as is done above ? */
		}
#endif /* 0 */
	    }
	}
    }

  return NO_ERROR;
}


/*
 * flatten_trigger_cache() - This re-flattens the trigger cache for triggers
 *    directly on this class (not associated with an attribute).
 *    The attribute caches are maintained directly on the attributes.
 *   return: NO_ERROR on success, non-zero for ERROR
 *   def(in): schema template
 *   flat(out): flattened template
 */

static int
flatten_trigger_cache (SM_TEMPLATE * def, SM_TEMPLATE * flat)
{
  int error = NO_ERROR;
  TR_SCHEMA_CACHE *flat_triggers = NULL, *super_triggers = NULL;
  DB_OBJLIST *super;
  SM_CLASS *class_;

  /* trigger list in def has been filtered to contain only those triggers defined directly on the class, combine these
   * with those on the current super classes */

  if (def->triggers != NULL)
    {
      flat_triggers = tr_copy_schema_cache ((TR_SCHEMA_CACHE *) def->triggers, NULL);
    }
  else
    {
      flat_triggers = tr_make_schema_cache (TR_CACHE_CLASS, NULL);
    }

  if (flat_triggers == NULL)
    {
      assert (er_errid () != NO_ERROR);
      error = er_errid ();
    }

  for (super = flat->inheritance; ((super != NULL) && (error == NO_ERROR)); super = super->next)
    {
      /* better not be any fetch errors at this point */
      error = au_fetch_class_force (super->op, &class_, AU_FETCH_READ);
      if (error == NO_ERROR)
	{
	  /* if the class is being edited, be sure and get its updated trigger cache */
	  if (class_->new_ != NULL)
	    {
	      super_triggers = (TR_SCHEMA_CACHE *) class_->new_->triggers;
	    }
	  else
	    {
	      super_triggers = class_->triggers;
	    }

	  if (super_triggers != NULL)
	    {
	      error = tr_merge_schema_cache (flat_triggers, super_triggers);
	    }
	}
    }

  if (error)
    {
      if (flat_triggers != NULL)
	{
	  tr_free_schema_cache (flat_triggers);
	}
    }
  else
    {
      if (tr_empty_schema_cache (flat_triggers))
	{
	  tr_free_schema_cache (flat_triggers);
	}
      else
	{
	  flat->triggers = flat_triggers;
	}
    }

  return error;
}

/*
 * flatten_properties() - This combines the interesting properties from the
 *    superclasses into the template property list. This is used mainly for
 *    UNIQUE constraint properties which must be inherited uniformly by
 *    the subclasses.
 *    NOTE: Things will get a lot more complicated here when we start having
 *    to deal with constraints over multiple attributes.
 *    Note that for NEW classes or constraints, the BTID will not have been
 *    allocated at this time, it is allocated in
 *    allocate_disk_structures() call after flattening has finished.
 *    This means that unique constraint info that we inherit may have a NULL
 *    BTID (fields are all -1).  That's ok for now, it will look as if it
 *    was one of our own local unique constraints.  When we get around
 *    to calling allocate_disk_structures() we must always check to see
 *    if the associated attributes were inherited and if so, go back
 *    to the super class to get its real BTID.  It is assumred that the
 *    super class will have the real BTID by this time because the call
 *    to allocate_disk_structures() has been moved to preceed the call
 *    to update_subclasses().
 *    It would be nice if we could allocate the indexes DURING flattening
 *    rather than deferring it until the end.  This would make the whole
 *    think cleaner and less prone to error.
 *   return: NO_ERROR on success, non-zero for ERROR
 *   def(in): original class template
 *   flat(out): flattened template being built
 */

static int
flatten_properties (SM_TEMPLATE * def, SM_TEMPLATE * flat)
{
  DB_OBJLIST *super;
  SM_CLASS *class_;
  DB_SET *props;
  SM_CLASS_CONSTRAINT *constraints, *c;
  SM_ATTRIBUTE *atts, *att;
  int error = NO_ERROR;

  constraints = NULL;

  /* start by copying over any locally defined properties */
  if (def->properties != NULL)
    {
      if (classobj_copy_props (def->properties, NULL, &flat->properties) != NO_ERROR)
	{
	  goto structure_error;	/* should be a memory error */
	}
    }

  /* map over each super class */
  for (super = flat->inheritance; super != NULL; super = super->next)
    {
      /* better not be any fetch errors at this point */
      if (au_fetch_class_force (super->op, &class_, AU_FETCH_READ))
	{
	  goto structure_error;
	}

      /* If the class is being edited, be sure and get its updated property & attribute list. This is going to get
       * really annoying if we have to deal with non-instance attributes. */
      if (class_->new_ != NULL)
	{
	  props = class_->new_->properties;
	  atts = class_->new_->attributes;
	}
      else
	{
	  props = class_->properties;
	  atts = class_->attributes;
	}

      /* For right now, the only thing we're interested in is unique constraint information.  As other inheritable
       * things make their way onto the property list, this function will become more complicated.  Since its so much
       * easier to walk over the SM_CLASS_CONSTRAINT list than the property list, built a transient constraint list. */
      if (classobj_make_class_constraints (props, atts, &constraints))
	{
	  goto structure_error;
	}

      for (c = constraints; c != NULL; c = c->next)
	{
	  /* ignore non-unique for now */
	  if (SM_IS_CONSTRAINT_UNIQUE_FAMILY (c->type) || c->type == SM_CONSTRAINT_FOREIGN_KEY)
	    {
	      SM_ATTRIBUTE **attrs;
	      int found_match;
	      int i;

	      attrs = c->attributes;
	      if (attrs[0] != NULL)
		{
		  /* Loop over each attribute in the constraint */
		  found_match = 1;
		  for (i = 0; ((attrs[i] != NULL) && found_match); i++)
		    {
		      /*
		       * Try to find a corresponding attribute in the flattened template
		       */
		      for (att = flat->attributes; att != NULL; att = (SM_ATTRIBUTE *) att->header.next)
			{
			  if (SM_COMPARE_NAMES (attrs[i]->header.name, att->header.name) == 0)
			    {
			      break;
			    }
			}

		      /*
		       * If we found an attribute with a matching name but from a
		       * different source class, it still isn't a match since it was
		       * inherited from somewhere else.
		       */
		      if ((att == NULL) || (att->class_mop != attrs[i]->class_mop))
			{
			  found_match = 0;
			}
		    }

		  if (found_match)
		    {
		      DB_VALUE cnstr_val;
		      int cnstr_exists = 0;

		      /* Does the constraint exist in the subclass ? */
		      db_make_null (&cnstr_val);
		      cnstr_exists =
			classobj_find_prop_constraint (flat->properties, classobj_map_constraint_to_property (c->type),
						       c->name, &cnstr_val);
		      if (cnstr_exists)
			{
			  DB_SEQ *local_property;
			  DB_VALUE btid_val;
			  BTID btid;
			  int is_global_index = 0;

			  /* Get the BTID from the local constraint */
			  db_make_null (&btid_val);
			  local_property = db_get_set (&cnstr_val);
			  if (set_get_element (local_property, 0, &btid_val))
			    {
			      pr_clear_value (&cnstr_val);
			      goto structure_error;
			    }
			  if (classobj_btid_from_property_value (&btid_val, &btid, NULL))
			    {
			      pr_clear_value (&btid_val);
			      pr_clear_value (&cnstr_val);
			      goto structure_error;
			    }
			  pr_clear_value (&btid_val);

			  /* Raise an error if the B-trees are not equal and the constraint is an unique constraint.
			   * Foreign key constraints do not share the same index so it's expected to have different
			   * btid in this case */
			  if (sm_is_global_only_constraint (super->op, c, &is_global_index, def) != NO_ERROR)
			    {
			      pr_clear_value (&cnstr_val);
			      goto structure_error;
			    }

			  if (is_global_index == 1 && !BTID_IS_EQUAL (&btid, &c->index_btid)
			      && SM_IS_CONSTRAINT_UNIQUE_FAMILY (c->type))
			    {
			      ERROR1 (error, ER_SM_CONSTRAINT_EXISTS, c->name);
			    }
			}
		      else
			{
			  BTID index_btid;
			  int is_global_index = 0;

			  BTID_SET_NULL (&index_btid);
			  if (sm_is_global_only_constraint (super->op, c, &is_global_index, def) != NO_ERROR)
			    {
			      goto structure_error;
			    }

			  if (is_global_index == 1)
			    {
			      /* unique indexes are shared indexes */
			      BTID_COPY (&index_btid, &c->index_btid);
			    }
			  if (classobj_put_index (&flat->properties, c->type, c->name, attrs, c->asc_desc,
						  c->attrs_prefix_length, &index_btid, c->filter_predicate, c->fk_info,
						  NULL, c->func_index_info, c->comment, c->index_status, true)
			      != NO_ERROR)
			    {
			      pr_clear_value (&cnstr_val);
			      goto structure_error;
			    }
			}

		      pr_clear_value (&cnstr_val);
		    }
		}
	    }
	}

      /* make sure we free the transient constraint list */
      classobj_free_class_constraints (constraints);

      if (error != NO_ERROR)
	{
	  break;
	}
      /* drop foreign keys that were dropped in the superclass */
      error = filter_local_constraints (flat, class_);
      if (error != NO_ERROR)
	{
	  break;
	}
    }

  return error;

structure_error:

  classobj_free_class_constraints (constraints);

  /* should have a more appropriate error for this */
  er_set (ER_ERROR_SEVERITY, ARG_FILE_LINE, ER_SM_INVALID_PROPERTY, 0);

  return er_errid ();
}

/*
 * flatten_template() - Flatten a template, checking for all of the various
 *    schema rules.  Returns a flattened template that forms the basis
 *    for a new class representation if all went well.
 *   return: NO_ERROR on success, non-zero for ERROR
 *   def(in): schema template
 *   deleted_class(in): MOP of deleted class (optional, can be NULL)
 *   flatp(out): returned pointer to flattened template
 *   auto_res(in): non-zero to enable auto resolution of conflicts
 */

static int
flatten_template (SM_TEMPLATE * def, MOP deleted_class, SM_TEMPLATE ** flatp, int auto_res)
{
  int error = NO_ERROR;
  SM_TEMPLATE *flat;

  /* start with an empty template */
  flat = classobj_make_template (def->name, def->op, NULL);
  if (flat == NULL)
    {
      goto memory_error;
    }

  /* is this necessary ? */
  flat->class_type = def->class_type;

  /* remember this, CAN'T PASS THIS AS AN ARGUMENT to classobj_make_template */
  flat->current = def->current;

  /* copy the super class list filtering out the deleted class if any */
  if (deleted_class != NULL)
    {
      ml_remove (&def->inheritance, deleted_class);
    }
  if (def->inheritance != NULL)
    {
      flat->inheritance = ml_copy (def->inheritance);
      if (flat->inheritance == NULL)
	{
	  goto memory_error;
	}
    }

  /* merge the method file lists */
  if (flatten_method_files (def, flat))
    {
      goto memory_error;
    }

  /* merge query_spec lists */
  if (flatten_query_spec_lists (def, flat))
    {
      goto memory_error;
    }

  /* merge trigger caches */
  if (flatten_trigger_cache (def, flat))
    {
      goto memory_error;
    }

  /* copy the loader commands, we should be flattening these as well ? */
  if (def->loader_commands != NULL)
    {
      flat->loader_commands = ws_copy_string (def->loader_commands);
      if (flat->loader_commands == NULL)
	{
	  goto memory_error;
	}
    }

  /* filter out any useless resolutions */
  error = filter_resolutions (def, flat, deleted_class);
  if (error == NO_ERROR)
    {
      /* flatten each component list */
      error = flatten_components (def, flat, ID_INSTANCE, auto_res);
      if (error == NO_ERROR)
	{
	  error = flatten_components (def, flat, ID_CLASS, auto_res);
	}
    }

  if (flatten_partition_info (def, flat) != NO_ERROR)
    {
      goto memory_error;
    }

  /* Flatten the properties (primarily for constraints). Do this after the components have been flattened so we can see
   * use this information for selecting constraint properties. */
  if (flatten_properties (def, flat))
    {
      goto memory_error;
    }

  if (error == NO_ERROR)
    {
      /* make sure these get kept */
      error = retain_former_ids (flat);
    }

  /* if errors, throw away the template and abort */
  if (error != NO_ERROR)
    {
      classobj_free_template (flat);
      flat = NULL;
    }

  *flatp = flat;
  return error;

memory_error:
  if (flat != NULL)
    {
      classobj_free_template (flat);
    }

  assert (er_errid () != NO_ERROR);
  return er_errid ();
}

/* PREPARATION FOR NEW REPRESENTATIONS */
/*
 * assign_attribute_id() - Generate an id for a shared or class attribute.
 *    Instance attribute id's are assigned during order_attributes.
 *    Must use an existing attribute id if one exists.
 *    Note that the attribute id counter for all attributes is the same
 *    so the ids can be assumed unique across all attribute
 *    namespaces.
 *   return: none
 *   class(in/out): class structure
 *   att(in/out): attribute needing id
 *   class_attribute(in): non-zero for class name_space
 */

static void
assign_attribute_id (SM_CLASS * class_, SM_ATTRIBUTE * attribute, int class_attribute)
{
  SM_ATTRIBUTE *attr;

  /* if it already has one, just leave it alone */
  if (attribute->id == -1)
    {
      if (class_attribute)
	{
	  attr = class_->class_attributes;
	}
      else
	{
	  attr = class_->shared;
	}

      for (; attr != NULL && attribute->id == -1; attr = (SM_ATTRIBUTE *) attr->header.next)
	{
	  if ((SM_COMPARE_NAMES (attr->header.name, attribute->header.name) == 0)
	      && (attr->class_mop == attribute->class_mop) && (attr->type == attribute->type))
	    {
	      /* reuse old id */
	      attribute->id = attr->id;
	    }
	}

      if (attribute->id)
	{
	  /* couldn't find an existing one, generate a new one */
	  attribute->id = class_->att_ids++;
	}
    }
}

/*
 * assign_method_id() - Generate an id for an instance or class method.
 *    Use the existing id if already present in the class.
 *   return: none
 *   class(in/out): class structure
 *   method(in/out): method needing an id
 *   class_method(in): non-zero for class name_space
 */

static void
assign_method_id (SM_CLASS * class_, SM_METHOD * method, bool class_method)
{
  SM_METHOD *m;

  if (method->id == -1)
    {
      if (class_method)
	{
	  m = class_->class_methods;
	}
      else
	{
	  m = class_->methods;
	}

      for (; m != NULL && method->id == -1; m = (SM_METHOD *) m->header.next)
	{
	  /* need to check return domains here and reassign id ? */
	  if ((SM_COMPARE_NAMES (m->header.name, method->header.name) == 0) && m->class_mop == method->class_mop)
	    {
	      method->id = m->id;
	    }
	}

      if (method->id == -1)
	{
	  method->id = class_->method_ids++;
	}
    }
}

/*
 * order_atts_by_alignment() - Order the attributes by descending order of
 *    alignment needs.  Within the same alignment group, order the attributes
 *    by ascending order of disk size (this is mainly for the char types).
 *    In this way, if the object is too large to fit on one page, we can try to
 *    keep the smaller char types on the same page as the OID and thereby
 *    we might be able to read the attributes we need without reading
 *    the overflow page.
 *    This algorithm is simplistic but these lists are not long.
 *   return: ordered attributes.
 *   atts(in/out): attributes to be ordered
 */
static SM_ATTRIBUTE *
order_atts_by_alignment (SM_ATTRIBUTE * atts)
{
  SM_ATTRIBUTE *newatts, *found, *attr;

  newatts = NULL;

  while (atts != NULL)
    {
      for (found = atts, attr = atts; attr != NULL; attr = (SM_ATTRIBUTE *) attr->header.next)
	{

	  /* the new attr becomes the found attr if it has larger alignment requirements or if it has the same
	   * alignment needs but has smaller disk size. */
	  if ((attr->type->alignment > found->type->alignment)
	      || ((attr->type->alignment == found->type->alignment)
		  && (tp_domain_disk_size (attr->domain) < tp_domain_disk_size (found->domain))))
	    {
	      found = attr;
	    }
	}

      /* move the one we found to the new list */
      WS_LIST_REMOVE (&atts, found);
      found->header.next = NULL;

      WS_LIST_APPEND (&newatts, found);
    }

  return newatts;
}

/*
 * build_storage_order() - Here we take a flattened template and reorder
 *    the attributes to be close to the ordering the class had before editing.
 *    In the process we assign attribute ids. If the current and new attribute
 *    lists turn out to be the same, we can avoid the generation of a
 *    new representation since the disk structure of the objects will
 *    be the same.  If the two attribute lists differ, non-zero is
 *    returned indicating that a new representation must be generated.
 *    At the start, the template has a combined list of instance
 *    and shared attributes in the attributes list.  When this completes,
 *    the attributes list will be NULL and the attributes will have
 *    been split into two lists, ordered_attributes and shared_attributes.
 *    Formerly this function tried to retain ids of attributes that
 *    hadn't changed.  This is now done in retain_former_ids above.
 *    When we get here, this is the state of attribute ids in the
 *    flattened template:
 *      id != -1  : this is a local attribute (possibly renamed) that needs
 *                  to keep its former attribute id.
 *      id == -1  : this is an inherited attribute or new local attribute
 *                  if its new, assign a new id, if it's inherited, look
 *                  in the old attribute list for one that matches and reuse
 *                  the old id.  Searching the old list for matching
 *                  components could be done by make_component_from_candidate?
 *   return: non-zero if new representation is needed
 *   class(in): class being modified
 *   flat(out): new flattened template
 */

static int
build_storage_order (SM_CLASS * class_, SM_TEMPLATE * flat)
{
  SM_ATTRIBUTE *fixed, *variable, *current, *new_att, *found, *next, *newatts;
  int newrep;

  fixed = variable = NULL;
  newrep = 0;

  newatts = (SM_ATTRIBUTE *) classobj_filter_components ((SM_COMPONENT **) (&flat->attributes), ID_ATTRIBUTE);

  for (current = class_->attributes; current != NULL; current = (SM_ATTRIBUTE *) current->header.next)
    {
      found = NULL;
      for (new_att = newatts; new_att != NULL && found == NULL; new_att = (SM_ATTRIBUTE *) new_att->header.next)
	{

	  /* if the ids are the same, use it without looking at the name, this is how rename works */
	  if (new_att->id != -1)
	    {
	      if (new_att->id == current->id)
		{
		  found = new_att;
		  /* ALTER CHANGE column : check if new representation is required */
		  if (!tp_domain_match (current->domain, new_att->domain, TP_EXACT_MATCH))
		    {
		      newrep = 1;
		    }
		}
	    }

	  /* this shouldn't be necessary now that we assume ids have been assigned where there was one before */

	  else if ((SM_COMPARE_NAMES (current->header.name, new_att->header.name) == 0)
		   && (current->class_mop == new_att->class_mop) && (current->type == new_att->type))
	    {
	      found = new_att;
	    }
	}

      if (found == NULL)
	{
	  newrep = 1;		/* attribute was deleted */
	}
      else
	{
	  /* there was a match, either in name or id */
	  if (found->id == -1)
	    {
	      /* name match, reuse the old id */
	      found->id = current->id;
	    }

	  (void) WS_LIST_REMOVE (&newatts, found);
	  found->header.next = NULL;
	  if (found->type->variable_p)
	    {
	      WS_LIST_APPEND (&variable, found);
	    }
	  else
	    {
	      WS_LIST_APPEND (&fixed, found);
	    }
	}
    }

  /* check for new attributes */
  if (newatts != NULL)
    {
      newrep = 1;
      for (new_att = newatts, next = NULL; new_att != NULL; new_att = next)
	{
	  next = (SM_ATTRIBUTE *) new_att->header.next;
	  new_att->header.next = NULL;
	  new_att->id = class_->att_ids++;

	  if (new_att->type->variable_p)
	    {
	      WS_LIST_APPEND (&variable, new_att);
	    }
	  else
	    {
	      WS_LIST_APPEND (&fixed, new_att);
	    }
	}
    }

  /* order the fixed attributes in descending order by alignment needs */
  if (fixed != NULL)
    {
      fixed = order_atts_by_alignment (fixed);
    }

  /* join the two lists */
  if (fixed == NULL)
    {
      newatts = variable;
    }
  else
    {
      newatts = fixed;
      for (new_att = fixed; new_att != NULL && new_att->header.next != NULL;
	   new_att = (SM_ATTRIBUTE *) new_att->header.next)
	;
      new_att->header.next = (SM_COMPONENT *) variable;
    }

  if (flat->partition_parent_atts != NULL)
    {
      /* if partition subclass is created, the class must have the same attributes order and id with its parent class */
      SM_ATTRIBUTE *supatt, *reorder = NULL, *a, *prev;

      for (supatt = flat->partition_parent_atts; supatt != NULL; supatt = (SM_ATTRIBUTE *) supatt->header.next)
	{
	  prev = found = NULL;
	  for (a = newatts; a != NULL; a = (SM_ATTRIBUTE *) a->header.next)
	    {
	      if (SM_COMPARE_NAMES (a->header.name, supatt->header.name) == 0)
		{
		  found = a;
		  found->id = supatt->id;

		  if (prev == NULL)
		    {
		      newatts = (SM_ATTRIBUTE *) newatts->header.next;
		    }
		  else
		    {
		      prev->header.next = found->header.next;
		    }
		  found->header.next = NULL;
		  WS_LIST_APPEND (&reorder, found);

		  break;
		}
	      prev = a;
	    }
	}

      WS_LIST_APPEND (&reorder, newatts);
      newatts = reorder;
    }

  /* now change the template to reflect the divided instance and shared attribute lists */
  flat->instance_attributes = newatts;
  flat->shared_attributes = flat->attributes;
  flat->attributes = NULL;

  return newrep;
}

/*
 * fixup_component_classes() - Work function for install_new_representation.
 *    Now that we're certain that the template can be applied
 *    and we have a MOP for the class being edited, go through and stamp
 *    the attributes and methods of the class with the classmop.  This
 *    makes it easier later for the browsing functions to get the origin
 *    class of attributes.  This is only a problem when the class is
 *    defined for the first time.
 *   return: none
 *   classop(in): class object
 *   flat(out): flattened template
 */

static void
fixup_component_classes (MOP classop, SM_TEMPLATE * flat)
{
  SM_ATTRIBUTE *a;
  SM_METHOD *m;
  SM_METHOD_FILE *f;

  for (a = flat->attributes; a != NULL; a = (SM_ATTRIBUTE *) a->header.next)
    {
      if (a->class_mop == NULL)
	{
	  a->class_mop = classop;
	}
    }

  for (a = flat->class_attributes; a != NULL; a = (SM_ATTRIBUTE *) a->header.next)
    {
      if (a->class_mop == NULL)
	{
	  a->class_mop = classop;
	}
    }

  for (m = flat->methods; m != NULL; m = (SM_METHOD *) m->header.next)
    {
      if (m->class_mop == NULL)
	{
	  m->class_mop = classop;
	}
    }

  for (m = flat->class_methods; m != NULL; m = (SM_METHOD *) m->header.next)
    {
      if (m->class_mop == NULL)
	{
	  m->class_mop = classop;
	}
    }

  for (f = flat->method_files; f != NULL; f = f->next)
    {
      if (f->class_mop == NULL)
	{
	  f->class_mop = classop;
	}
    }
}


/*
 * fixup_self_domain()
 * fixup_method_self_domains()
 * fixup_attribute_self_domain()
 * fixup_self_reference_domains() - Domains that were build for new classes
 *    that need to reference the class being build were constructed in a
 *    special way since the MOP of the class was not available at the time the
 *    domain structure was created.  Once semantic checking has been performed
 *    and the class is created, we not must go through and modify the
 *    temporary domain structures to look like real self-referencing
 *    domains.
 *    We now have a number of last minute fixup functions.  Try to bundle
 *    these into a single function sometime to avoid repeated passes
 *    over the class structures.  Not really that performance critical but
 *    nicer if this isn't spread out all over.
 *   return: none
 *   classop(in): class object
 *   flag(in/out): flattened template
 */

static void
fixup_self_domain (TP_DOMAIN * domain, MOP self)
{
  TP_DOMAIN *d;

  for (d = domain; d != NULL; d = d->next)
    {
      /* PR_TYPE is changeable only for transient domain. */
      assert (d->type != tp_Type_null || !d->is_cached);
      if (d->type == tp_Type_null && !d->is_cached)
	{
	  d->type = tp_Type_object;
	  d->class_mop = self;
	}
      fixup_self_domain (d->setdomain, self);
    }
}

static void
fixup_method_self_domains (SM_METHOD * meth, MOP self)
{
  SM_METHOD_SIGNATURE *sig;
  SM_METHOD_ARGUMENT *arg;

  for (sig = meth->signatures; sig != NULL; sig = sig->next)
    {
      for (arg = sig->value; arg != NULL; arg = arg->next)
	{
	  fixup_self_domain (arg->domain, self);
	  arg->domain = tp_domain_cache (arg->domain);
	}
      for (arg = sig->args; arg != NULL; arg = arg->next)
	{
	  fixup_self_domain (arg->domain, self);
	  arg->domain = tp_domain_cache (arg->domain);
	}
    }
}

static void
fixup_attribute_self_domain (SM_ATTRIBUTE * att, MOP self)
{
  /*
   * Remember that attributes have a type pointer cache as well as a full domain.  BOTH of these need to be updated.
   * This is unfortunate, I think its time to remove the type pointer and rely on the domain structure only. */

  fixup_self_domain (att->domain, self);
  att->domain = tp_domain_cache (att->domain);

  /* get the type cache as well */
  if (att->type == tp_Type_null)
    {
      att->type = tp_Type_object;
    }
}

static void
fixup_self_reference_domains (MOP classop, SM_TEMPLATE * flat)
{
  SM_ATTRIBUTE *a;
  SM_METHOD *m;

  /* should only bother with this if the class is new, can we somehow determine this here ? */

  for (a = flat->attributes; a != NULL; a = (SM_ATTRIBUTE *) a->header.next)
    {
      fixup_attribute_self_domain (a, classop);
    }

  for (a = flat->class_attributes; a != NULL; a = (SM_ATTRIBUTE *) a->header.next)
    {
      fixup_attribute_self_domain (a, classop);
    }

  for (a = flat->shared_attributes; a != NULL; a = (SM_ATTRIBUTE *) a->header.next)
    {
      fixup_attribute_self_domain (a, classop);
    }

  for (m = flat->methods; m != NULL; m = (SM_METHOD *) m->header.next)
    {
      fixup_method_self_domains (m, classop);
    }

  for (m = flat->class_methods; m != NULL; m = (SM_METHOD *) m->header.next)
    {
      fixup_method_self_domains (m, classop);
    }
}

/* DISK STRUCTURE ALLOCATION */
/*
 * construct_index_key_domain()
 *   return:
 *   n_atts(in):
 *   atts(in):
 *   asc_desc(in):
 *   prefix_lengths(in):
 *   func_col_id(in):
 *   func_domain(in):
 */

static TP_DOMAIN *
construct_index_key_domain (int n_atts, SM_ATTRIBUTE ** atts, const int *asc_desc, const int *prefix_lengths,
			    int func_col_id, TP_DOMAIN * func_domain)
{
  int i;
  TP_DOMAIN *head = NULL;
  TP_DOMAIN *current = NULL;
  TP_DOMAIN *set_domain = NULL;
  TP_DOMAIN *new_domain = NULL;
  TP_DOMAIN *cached_domain = NULL;

  if (n_atts == 1 && func_domain == NULL)
    {
      if ((asc_desc && asc_desc[0] == 1)
	  || (prefix_lengths && (*prefix_lengths != -1) && QSTR_IS_ANY_CHAR_OR_BIT (TP_DOMAIN_TYPE (atts[0]->domain))))
	{
	  new_domain = tp_domain_copy (atts[0]->domain, false);
	  if (new_domain == NULL)
	    {
	      goto mem_error;
	    }

	  if (asc_desc && asc_desc[0] == 1)
	    {
	      new_domain->is_desc = true;
	    }
	  else
	    {
	      new_domain->is_desc = false;
	    }

	  if (prefix_lengths && (*prefix_lengths != -1) && QSTR_IS_ANY_CHAR_OR_BIT (TP_DOMAIN_TYPE (atts[0]->domain)))
	    {
	      int scale = (TP_DOMAIN_TYPE (atts[0]->domain) == DB_TYPE_BIT) ? 8 : 1;
	      new_domain->precision = MIN (new_domain->precision, *prefix_lengths * scale);
	    }

	  cached_domain = tp_domain_cache (new_domain);
	}
      else
	{
	  cached_domain = atts[0]->domain;
	}
    }
  else if ((n_atts > 1) || func_domain)
    {
      /* If this is multi column index and a function index, we must construct the domain of the keys accordingly,
       * using the type returned by the function index expression. If it is just a multi column index, the position at
       * which the expression should be found is -1, so it will never be reached. */
      for (i = 0; i < n_atts; i++)
	{
	  if (i == func_col_id)
	    {
	      new_domain = tp_domain_copy (func_domain, false);
	      if (head == NULL)
		{
		  head = new_domain;
		  current = new_domain;
		}
	      else
		{
		  current->next = new_domain;
		  current = new_domain;
		}
	    }

	  new_domain = tp_domain_new (DB_TYPE_NULL);
	  if (new_domain == NULL)
	    {
	      goto mem_error;
	    }

	  new_domain->type = atts[i]->domain->type;
	  new_domain->precision = atts[i]->domain->precision;
	  new_domain->scale = atts[i]->domain->scale;
	  new_domain->codeset = atts[i]->domain->codeset;
	  new_domain->collation_id = atts[i]->domain->collation_id;
	  new_domain->is_parameterized = atts[i]->domain->is_parameterized;

	  if (new_domain->type->id == DB_TYPE_ENUMERATION)
	    {
	      if (tp_domain_copy_enumeration (&DOM_GET_ENUMERATION (new_domain), &DOM_GET_ENUMERATION (atts[i]->domain))
		  != NO_ERROR)
		{
		  goto mem_error;
		}
	    }

	  if (asc_desc && asc_desc[i] == 1)
	    {			/* is descending order */
	      new_domain->is_desc = true;
	    }
	  else
	    {
	      new_domain->is_desc = false;
	    }

	  if (head == NULL)
	    {
	      head = new_domain;
	      current = new_domain;
	    }
	  else
	    {
	      current->next = new_domain;
	      current = new_domain;
	    }
	}

      if (i == func_col_id)
	{
	  new_domain = tp_domain_copy (func_domain, false);
	  if (head == NULL)
	    {
	      head = new_domain;
	      current = new_domain;
	    }
	  else
	    {
	      current->next = new_domain;
	      current = new_domain;
	    }
	}
      set_domain = tp_domain_construct (DB_TYPE_MIDXKEY, NULL, n_atts + (func_domain ? 1 : 0), 0, head);
      if (set_domain == NULL)
	{
	  goto mem_error;
	}

      cached_domain = tp_domain_cache (set_domain);
    }

  return cached_domain;

mem_error:

  if (head != NULL)
    {
      TP_DOMAIN *td, *next;
      for (td = head, next = NULL; td != NULL; td = next)
	{
	  next = td->next;
	  tp_domain_free (td);
	}
    }
  return NULL;
}

/*
 * collect_hier_class_info() - calling this function in which case *n_classes
 *   			       will equal to 1 upon entry.
 *   return: NO_ERROR on success, non-zero for ERROR
 *   classop(in): Class MOP of the base class.
 *   subclasses(in): List of subclasses.
 *   constraint_name(in): Name of UNIQUE or FOREIGN KEY constraint to search
 *			  for.
 *   reverse(in):
 *   n_classes(out): Number of subclasses which inherit the constraint.
 *   n_attrs(in): Number of attributes in constraint.
 *   oids(out): Array of class OID's which inherit the constraint.
 *   attr_ids(out): Array of attribute ID's for each class
 *   hfids(out): Array of heaps for classes whicTraverse the subclasses list
 *               looking for matching constraints.
 */

static int
collect_hier_class_info (MOP classop, DB_OBJLIST * subclasses, const char *constraint_name, int reverse, int *n_classes,
			 int n_attrs, OID * oids, int *attr_ids, HFID * hfids)
{
  DB_OBJLIST *sub;
  SM_CLASS *class_;
  int error = NO_ERROR;

  for (sub = subclasses; ((sub != NULL) && (error == NO_ERROR)); sub = sub->next)
    {
      error = au_fetch_class_force (sub->op, &class_, AU_FETCH_READ);
      if (error == NO_ERROR)
	{
	  SM_TEMPLATE *flat;
	  SM_CLASS_CONSTRAINT *constraints, *found;
	  int *attr_ptr;

	  /* Get flattened template */
	  flat = class_->new_;

	  /* Make transient constraint cache from property list.  At this point in the process, the property list
	   * should be current and include inherited constraints */
	  error = classobj_make_class_constraints (flat->properties, flat->attributes, &constraints);
	  if (error == NO_ERROR)
	    {
	      /* Does this class contain the constraint that we're looking for? Note that we're only interested in
	       * UNIQUE or FOREIGN KEY constraints at this time. */
	      if (reverse)
		{
		  found = classobj_find_class_constraint (constraints, SM_CONSTRAINT_REVERSE_UNIQUE, constraint_name);
		}
	      else
		{
		  found = classobj_find_class_constraint (constraints, SM_CONSTRAINT_UNIQUE, constraint_name);
		  if (!found)
		    {
		      found = classobj_find_class_constraint (constraints, SM_CONSTRAINT_PRIMARY_KEY, constraint_name);
		    }
		}

	      /* If we found a constraint with a matching name, we also need to make sure that the constraint
	       * originated in the class that we're interested in.  If so, then save the class OID, attribute ID's and
	       * HFID.  We attempt to maintain unique constraint names, but it is possible for different constraint to
	       * have the same name. This might happen if a subclass shadows and attribute which invalidates the
	       * constraint and then adds a constraint of the same name.  This might also be possible if a class
	       * inherits from multiple parent which each have constraints of the same name. */
	      if (found && (found->attributes[0]->class_mop == classop))
		{
		  int i;

		  /* Make sure that we have a permanent OID for the class.  This function only processes the
		   * subclasses.  We're assuming that the base class has already been processed. */
		  if (OID_ISTEMP (ws_oid (sub->op)))
		    {
		      if (locator_assign_permanent_oid (sub->op) == NULL)
			{
			  if (er_errid () == NO_ERROR)
			    {
			      er_set (ER_ERROR_SEVERITY, ARG_FILE_LINE, ER_OBJ_CANT_ASSIGN_OID, 0);
			    }

			  classobj_free_class_constraints (constraints);
			  return er_errid ();
			}
		    }

		  COPY_OID (&oids[*n_classes], WS_OID (sub->op));

		  attr_ptr = &attr_ids[(*n_classes) * n_attrs];
		  for (i = 0; i < n_attrs; i++)
		    {
		      attr_ptr[i] = found->attributes[i]->id;
		    }

		  HFID_COPY (&hfids[*n_classes], sm_ch_heap ((MOBJ) class_));
		  (*n_classes)++;
		}

	      classobj_free_class_constraints (constraints);
	    }
	}
    }

  return error;
}

/*
   This done as a post processing pass of sm_update_class to make sure
   that all attributes that were declared to have indexes or unique btids
   tables have the necessary disk structures allocated.

   Logically this should be done before the class is created so if any
   errors occur, we can abort the operation.  Unfortunately, doing this
   accurately requires attribute id's being assigned so it would have
   to go in install_new_representation.  After beta, restructure the
   sequence of operations in sm_update_class and install_new_representation
   (and probably the flattener as well) so we have all the information necessary
   to generate the disk structures before the call to
   install_new_representation and before the class is created.
*/

/*
 * allocate_index() - Allocates an index on disk for an attribute of a class.
 *   return: NO_ERROR on success, non-zero for ERROR
 *   classop(in): class object
 *   class(in): class structure
 *   subclasses(in): List of subclasses
 *   attrs(in): attribute getting the index
 *   asc_desc(in): asc/desc info list
 *   unique_pk(in): non-zeor if were allocating a UNIQUE index. zero otherwise.
 *   not_null(in):
 *   reverse(in):
 *   constraint_name(in): Name of constraint.
 *   index(out): The BTID of the returned index.
 *   fk_refcls_oid(in):
 *   fk_refcls_pk_btid(in):
 *   fk_name(in):
 *   index_status(in):
 */

static int
allocate_index (MOP classop, SM_CLASS * class_, DB_OBJLIST * subclasses, SM_ATTRIBUTE ** attrs, const int *asc_desc,
		const int *attrs_prefix_length, int unique_pk, int not_null, int reverse, const char *constraint_name,
		BTID * index, OID * fk_refcls_oid, BTID * fk_refcls_pk_btid, const char *fk_name,
		SM_PREDICATE_INFO * filter_index, SM_FUNCTION_INFO * function_index, SM_INDEX_STATUS index_status)
{
  int error = NO_ERROR;
  DB_TYPE type;
  int i, n_attrs;
  int *attr_ids = NULL;
  size_t attr_ids_size;
  OID *oids = NULL;
  HFID *hfids = NULL;
  TP_DOMAIN *domain = NULL;
  int max_classes, n_classes, has_instances;
  DB_OBJLIST *sub;

  /* Count the attributes */
  for (i = 0, n_attrs = 0; attrs[i] != NULL; i++, n_attrs++)
    {
      type = attrs[i]->type->id;
      if (!tp_valid_indextype (type))
	{
	  error = ER_SM_INVALID_INDEX_TYPE;
	  er_set (ER_WARNING_SEVERITY, ARG_FILE_LINE, error, 1, pr_type_name (type));
	}
      else if (attrs_prefix_length && attrs_prefix_length[i] >= 0)
	{
	  if (!TP_IS_CHAR_TYPE (type) && !TP_IS_BIT_TYPE (type))
	    {
	      error = ER_SM_INVALID_INDEX_WITH_PREFIX_TYPE;
	      er_set (ER_WARNING_SEVERITY, ARG_FILE_LINE, error, 1, pr_type_name (type));
	    }
	  else if (((long) attrs[i]->domain->precision) < attrs_prefix_length[i])
	    {
	      error = ER_SM_INVALID_PREFIX_LENGTH;
	      er_set (ER_ERROR_SEVERITY, ARG_FILE_LINE, ER_SM_INVALID_PREFIX_LENGTH, 1, attrs_prefix_length[i]);
	    }
	}
    }

  if (error != NO_ERROR)
    {
      return error;
    }

  if (function_index)
    {
      if (function_index->attr_index_start == 0)
	{
	  /* if this is a single column function index, the key domain is actually the domain of the function
	   * result */
	  domain = function_index->fi_domain;
	}
      else
	{
	  domain = construct_index_key_domain (function_index->attr_index_start, attrs, asc_desc, attrs_prefix_length,
					       function_index->col_id, function_index->fi_domain);
	}
    }
  else
    {
      domain = construct_index_key_domain (n_attrs, attrs, asc_desc, attrs_prefix_length, -1, NULL);
    }

  if (domain == NULL)
    {
      ASSERT_ERROR_AND_SET (error);
      return error;
    }

  /* need to have macros for this !! */
  index->vfid.volid = boot_User_volid;

  /* Count maximum possible subclasses */
  max_classes = 1;		/* Start with 1 for the current class */
  for (sub = subclasses; sub != NULL; sub = sub->next)
    {
      max_classes++;
    }

  /* Allocate arrays to hold subclass information */
  attr_ids_size = max_classes * n_attrs * sizeof (int);
  attr_ids = (int *) malloc (attr_ids_size);
  if (attr_ids == NULL)
    {
      er_set (ER_ERROR_SEVERITY, ARG_FILE_LINE, ER_OUT_OF_VIRTUAL_MEMORY, 1, attr_ids_size);
      goto mem_error;
    }

  oids = (OID *) malloc (max_classes * sizeof (OID));
  if (oids == NULL)
    {
      er_set (ER_ERROR_SEVERITY, ARG_FILE_LINE, ER_OUT_OF_VIRTUAL_MEMORY, 1, max_classes * sizeof (OID));
      goto mem_error;
    }

  hfids = (HFID *) malloc (max_classes * sizeof (HFID));
  if (hfids == NULL)
    {
      er_set (ER_ERROR_SEVERITY, ARG_FILE_LINE, ER_OUT_OF_VIRTUAL_MEMORY, 1, max_classes * sizeof (HFID));
      goto mem_error;
    }

  /* Enter the base class information into the arrays */
  n_classes = 0;
  COPY_OID (&oids[n_classes], WS_OID (classop));
  for (i = 0; i < n_attrs; i++)
    {
      attr_ids[i] = attrs[i]->id;
    }
  HFID_COPY (&hfids[n_classes], sm_ch_heap ((MOBJ) class_));
  n_classes++;

  /* If we're creating a UNIQUE B-tree or a FOREIGN KEY, we need to collect information from subclasses which
   * inherit the constraint */
  if (unique_pk || (fk_refcls_oid != NULL && !OID_ISNULL (fk_refcls_oid)))
    {
      error = collect_hier_class_info (classop, subclasses, constraint_name, reverse, &n_classes, n_attrs, oids,
				       attr_ids, hfids);
      if (error != NO_ERROR)
	{
	  goto gen_error;
	}
    }

  /* Are there any populated classes for this index ? */
  has_instances = 0;
  for (i = 0; i < n_classes; i++)
    {
      if (!HFID_IS_NULL (&hfids[i]) && heap_has_instance (&hfids[i], &oids[i], false))
	{
	  /* in case of error and instances exist */
	  has_instances = 1;
	  break;
	}
    }

  /* If there are no instances, then call btree_add_index() to create an empty index, otherwise call
   * btree_load_index () to load all of the instances (including applicable subclasses) into a new B-tree */
  // TODO: optimize has_instances case
  if (!has_instances || index_status == SM_ONLINE_INDEX_BUILDING_IN_PROGRESS)
    {
      error = btree_add_index (index, domain, WS_OID (classop), attrs[0]->id, unique_pk);
    }
  /* If there are instances, load all of them (including applicable subclasses) into the new B-tree */
  else
    {
      if (function_index)
	{
	  error = btree_load_index (index, constraint_name, domain, oids, n_classes, n_attrs, attr_ids,
				    (int *) attrs_prefix_length, hfids, unique_pk, not_null, fk_refcls_oid,
				    fk_refcls_pk_btid, fk_name, SM_GET_FILTER_PRED_STREAM (filter_index),
				    SM_GET_FILTER_PRED_STREAM_SIZE (filter_index), function_index->expr_stream,
				    function_index->expr_stream_size, function_index->col_id,
				    function_index->attr_index_start, index_status);
	}
      else
	{
	  error = btree_load_index (index, constraint_name, domain, oids, n_classes, n_attrs, attr_ids,
				    (int *) attrs_prefix_length, hfids, unique_pk, not_null, fk_refcls_oid,
				    fk_refcls_pk_btid, fk_name, SM_GET_FILTER_PRED_STREAM (filter_index),
				    SM_GET_FILTER_PRED_STREAM_SIZE (filter_index), NULL, -1, -1, -1, index_status);
	}
    }

  free_and_init (attr_ids);
  free_and_init (oids);
  free_and_init (hfids);

  return error;

mem_error:
  ASSERT_ERROR_AND_SET (error);

gen_error:
  if (attr_ids != NULL)
    {
      free_and_init (attr_ids);
    }
  if (oids != NULL)
    {
      free_and_init (oids);
    }
  if (hfids != NULL)
    {
      free_and_init (hfids);
    }

  return error;
}

/*
 * deallocate_index() - Deallocate an index that was previously created for
 * 			an attribute.
 *   return: NO_ERROR on success, non-zero for ERROR
 *   cons(in):
 *   index(in/out): index disk identifier
 */

static int
deallocate_index (SM_CLASS_CONSTRAINT * cons, BTID * index)
{
  int error = NO_ERROR;
  SM_CLASS_CONSTRAINT *con;
  int ref_count = 0;

  for (con = cons; con != NULL; con = con->next)
    {
      if (BTID_IS_EQUAL (index, &con->index_btid))
	{
	  ref_count++;
	}
    }

  if (ref_count == 1)
    {
      error = btree_delete_index (index);
    }

  return error;
}

/*
 * remove_class_from_index() - Remove the class from the B-tree.
 *    This is used when it's necessary to delete instances from a particular
 *    class out of a B-tree while leaving other class instances intact.
 *   return: NO_ERROR on success, non-zero for ERROR
 *   oid(in): Class OID
 *   index(in/out): B-tree index
 *   heap(in/out): Class heap
 */

static int
rem_class_from_index (OID * oid, BTID * index, HFID * heap)
{
  /* If there is no heap, then there cannot be instances to remove. */
  if (HFID_IS_NULL (heap))
    {
      return NO_ERROR;
    }

  return locator_remove_class_from_index (oid, index, heap);
}

/*
 * check_fk_validity()
 *   return: NO_ERROR on success, non-zero for ERROR
 *   classop(in): class object
 *   class(in): class structure
 *   key_attrs(in): attribute getting the index
 *   asc_desc(in): asc/desc info list
 *   pk_cls_oid(in):
 *   pk_btid(in):
 *   fk_name(in):
 */

static int
check_fk_validity (MOP classop, SM_CLASS * class_, SM_ATTRIBUTE ** key_attrs, const int *asc_desc, OID * pk_cls_oid,
		   BTID * pk_btid, char *fk_name)
{
  int error = NO_ERROR;
  int i, n_attrs;
  int *attr_ids = NULL;
  TP_DOMAIN *domain = NULL;
  OID *cls_oid;
  HFID *hfid;

  cls_oid = ws_oid (classop);
  hfid = sm_ch_heap ((MOBJ) class_);

  if (!HFID_IS_NULL (hfid) && heap_has_instance (hfid, cls_oid, 0))
    {
      for (i = 0, n_attrs = 0; key_attrs[i] != NULL; i++, n_attrs++);

      domain = construct_index_key_domain (n_attrs, key_attrs, asc_desc, NULL, -1, NULL);
      if (domain == NULL)
	{
	  assert (er_errid () != NO_ERROR);
	  return er_errid ();
	}

      attr_ids = (int *) malloc (n_attrs * sizeof (int));
      if (attr_ids == NULL)
	{
	  er_set (ER_ERROR_SEVERITY, ARG_FILE_LINE, ER_OUT_OF_VIRTUAL_MEMORY, 1, n_attrs * sizeof (int));
	  return ER_OUT_OF_VIRTUAL_MEMORY;
	}

      for (i = 0; i < n_attrs; i++)
	{
	  attr_ids[i] = key_attrs[i]->id;
	}

      error = locator_check_fk_validity (cls_oid, hfid, domain, n_attrs, attr_ids, pk_cls_oid, pk_btid, fk_name);

      free_and_init (attr_ids);
    }

  return error;
}

/*
 * update_foreign_key_ref() - Update PK referenced by FK
 *   return: NO_ERROR on success, non-zero for ERROR
 *   ref_clsop(in): referenced class by FK
 *   fk_info(in): foreign key info
 */
static int
update_foreign_key_ref (MOP ref_clsop, SM_FOREIGN_KEY_INFO * fk_info)
{
  SM_TEMPLATE *template_;
  SM_CLASS *ref_class_;
  SM_CLASS_CONSTRAINT *pk;
  MOP owner_clsop = NULL;
  int save, error;

  AU_DISABLE (save);

  error = au_fetch_class_force (ref_clsop, &ref_class_, AU_FETCH_READ);
  if (error != NO_ERROR)
    {
      AU_ENABLE (save);
      return error;
    }

  if (ref_class_->inheritance != NULL)
    {
      /* the PK of referenced table may come from.its parent table */
      pk = classobj_find_cons_primary_key (ref_class_->constraints);
      if (pk == NULL)
	{
	  AU_ENABLE (save);
	  er_set (ER_ERROR_SEVERITY, ARG_FILE_LINE, ER_FK_REF_CLASS_HAS_NOT_PK, 1, sm_ch_name ((MOBJ) ref_class_));
	  return ER_FK_REF_CLASS_HAS_NOT_PK;
	}
      owner_clsop = pk->attributes[0]->class_mop;
    }
  else
    {
      owner_clsop = ref_clsop;
    }

  template_ = dbt_edit_class (owner_clsop);
  if (template_ == NULL)
    {
      AU_ENABLE (save);

      assert (er_errid () != NO_ERROR);
      return er_errid ();
    }

  error = update_fk_ref_partitioned_class (template_, fk_info, NULL, NULL, NULL);
  if (error != NO_ERROR)
    {
      dbt_abort_class (template_);
      AU_ENABLE (save);
      return error;
    }

  error = classobj_put_foreign_key_ref (&(template_->properties), fk_info);
  if (error != NO_ERROR)
    {
      dbt_abort_class (template_);
      AU_ENABLE (save);
      return error;
    }

  ref_clsop = dbt_finish_class (template_);
  if (ref_clsop == NULL)
    {
      dbt_abort_class (template_);
      AU_ENABLE (save);

      assert (er_errid () != NO_ERROR);
      return er_errid ();
    }

  AU_ENABLE (save);
  return NO_ERROR;
}

#if defined (ENABLE_RENAME_CONSTRAINT)
/*
 * sm_rename_foreign_key_ref() - Rename constraint name in PK referenced by FK
 *   return: NO_ERROR on success, non-zero for ERROR
 *   ref_clsop(in): referenced class by FK
 *   btid(in): the BTID of the constraint which needs to rename
 *   old_name(in): old constraint name
 *   new_name(in): new constraint name
 */
int
sm_rename_foreign_key_ref (MOP ref_clsop, const BTID * btid, const char *old_name, const char *new_name)
{
  SM_TEMPLATE *template_;
  SM_CLASS *ref_class_;
  SM_CLASS_CONSTRAINT *pk;
  MOP owner_clsop = NULL;
  int save, error;

  AU_DISABLE (save);

  error = au_fetch_class_force (ref_clsop, &ref_class_, AU_FETCH_READ);
  if (error != NO_ERROR)
    {
      AU_ENABLE (save);
      return error;
    }

  if (ref_class_->inheritance != NULL)
    {
      /* the PK of referenced table may come from.its parent table */
      pk = classobj_find_cons_primary_key (ref_class_->constraints);
      if (pk == NULL)
	{
	  AU_ENABLE (save);
	  er_set (ER_ERROR_SEVERITY, ARG_FILE_LINE, ER_FK_REF_CLASS_HAS_NOT_PK, 1, sm_ch_name ((MOBJ) ref_class_));
	  return ER_FK_REF_CLASS_HAS_NOT_PK;
	}
      owner_clsop = pk->attributes[0]->class_mop;
    }
  else
    {
      owner_clsop = ref_clsop;
    }

  template_ = dbt_edit_class (owner_clsop);
  if (template_ == NULL)
    {
      AU_ENABLE (save);
      return (er_errid () != NO_ERROR) ? er_errid () : ER_FAILED;
    }

  error = update_fk_ref_partitioned_class (template_, NULL, btid, old_name, new_name);
  if (error != NO_ERROR)
    {
      dbt_abort_class (template_);
      AU_ENABLE (save);
      return error;
    }

  error = classobj_rename_foreign_key_ref (&(template_->properties), btid, old_name, new_name);
  if (error != NO_ERROR)
    {
      dbt_abort_class (template_);
      AU_ENABLE (save);
      return error;
    }

  ref_clsop = dbt_finish_class (template_);
  if (ref_clsop == NULL)
    {
      dbt_abort_class (template_);
      AU_ENABLE (save);
      return (er_errid () != NO_ERROR) ? er_errid () : ER_FAILED;
    }

  AU_ENABLE (save);
  return NO_ERROR;
}
#endif

/*
 * allocate_unique_constraint() - Allocate index for unique constraints
 *   return: NO_ERROR on success, non-zero for ERROR
 *   classop(in): class object
 *   class(in): class structure
 *   con(in):constraint info
 *   subclasses(in): sub class list
 *   template_(in): template
 */
static int
allocate_unique_constraint (MOP classop, SM_CLASS * class_, SM_CLASS_CONSTRAINT * con, DB_OBJLIST * subclasses,
			    SM_TEMPLATE * template_)
{
  int unique_pk, not_null, reverse;
  SM_CLASS *super_class;
  SM_CLASS_CONSTRAINT *super_con, *shared_con;
  const int *asc_desc;
  int is_global = 0;
  SM_ATTRIBUTE *attr = NULL;
  SM_ATTRIBUTE *key_attr = NULL;
  int i = 0, j = 0;

  /* At this point, we have to distinguish between the following cases: 1. This is a subclass and the constraint is
   * inherited -> just copy the BTID 2. This is a subclass and the constraint is duplicated -> create a new BTID and
   * load it 3. This is the top class in the hierarchy and the constraint is inherited in the subclasses -> create the
   * constraint and load data from this class and all subclasses 4. This is the top class in the hierarchy and the
   * constraint is duplicated in the subclasses -> create the constraint and only load data from this class */

  assert (con->attributes != NULL);

  attr = &class_->attributes[0];
  while (attr != NULL && i < class_->att_count)
    {
      if (attr->flags & SM_ATTFLAG_PARTITION_KEY)
	{
	  /* if the attribute is part of the partitioning key, it must be present in the unique key */
	  j = 0;
	  key_attr = con->attributes[0];
	  while (key_attr != NULL)
	    {
	      if (key_attr->id == attr->id)
		{
		  /* attribute found */
		  break;
		}
	      j++;
	      key_attr = con->attributes[j];
	    }
	  if (key_attr == NULL)
	    {
	      /* attribute not found, raise an error */
	      er_set (ER_ERROR_SEVERITY, ARG_FILE_LINE, ER_SM_INVALID_UNIQUE_IDX_PARTITION, 0);
	      return ER_SM_INVALID_UNIQUE_IDX_PARTITION;
	    }
	}
      i++;
      attr = &class_->attributes[i];
    }

  if (con->attributes[0]->class_mop != classop)
    {
      /* This is an inherited constraint */
      is_global = 1;

      if (sm_is_global_only_constraint (con->attributes[0]->class_mop, con, &is_global, template_) != NO_ERROR)
	{
	  return er_errid ();
	}
    }

  if (is_global == 0)
    {
      /* its local, allocate our very own index */
      DB_OBJLIST *local_subclasses = NULL;
      int is_global_cnst = 0;

      unique_pk = BTREE_CONSTRAINT_UNIQUE;
      if (con->type == SM_CONSTRAINT_PRIMARY_KEY)
	{
	  unique_pk |= BTREE_CONSTRAINT_PRIMARY_KEY;
	}

      if (con->attributes[0]->class_mop == classop)
	{
	  if (sm_is_global_only_constraint (classop, con, &is_global_cnst, template_) != NO_ERROR)
	    {
	      return er_errid ();
	    }
	  if (is_global_cnst)
	    {
	      /* This is an inherited constraint, load subclasses: case 3 */
	      local_subclasses = subclasses;
	    }
	  else
	    {
	      /* This is a duplicated constraint, do not load subclasses: case 4 */
	      local_subclasses = NULL;
	    }
	}

      if (con->shared_cons_name)
	{
	  shared_con = classobj_find_constraint_by_name (class_->constraints, con->shared_cons_name);
	  con->index_btid = shared_con->index_btid;
	}
      else
	{
	  if (con->type == SM_CONSTRAINT_UNIQUE || con->type == SM_CONSTRAINT_REVERSE_UNIQUE
	      || con->type == SM_CONSTRAINT_PRIMARY_KEY)
	    {
	      asc_desc = con->asc_desc;
	    }
	  else
	    {
	      asc_desc = NULL;
	    }

	  reverse = SM_IS_CONSTRAINT_REVERSE_INDEX_FAMILY (con->type);
	  not_null = con->type == SM_CONSTRAINT_PRIMARY_KEY ? true : false;

	  if (allocate_index (classop, class_, local_subclasses, con->attributes, asc_desc, con->attrs_prefix_length,
			      unique_pk, not_null, reverse, con->name, &con->index_btid, NULL, NULL, NULL,
			      con->filter_predicate, con->func_index_info, con->index_status))
	    {
	      assert (er_errid () != NO_ERROR);
	      return er_errid ();
	    }
	}
    }
  else
    {
      if (au_fetch_class_force (con->attributes[0]->class_mop, &super_class, AU_FETCH_READ))
	{
	  assert (er_errid () != NO_ERROR);
	  return er_errid ();
	}

      /* its inherited, go get the btid from the super class */
      super_con = classobj_find_class_constraint (super_class->constraints, con->type, con->name);
      if (super_con != NULL)
	{
	  con->index_btid = super_con->index_btid;
	}
      else
	{
	  /* not supposed to happen, need a better error */
	  er_set (ER_ERROR_SEVERITY, ARG_FILE_LINE, ER_SM_INVALID_PROPERTY, 0);
	  return ER_SM_INVALID_PROPERTY;
	}
    }

  return NO_ERROR;
}

/*
 * allocate_foreign_key() - Allocate index for foreign key
 *   return: NO_ERROR on success, non-zero for ERROR
 *   classop(in): class object
 *   class(in): class structure
 *   con(in): constraint info
 *   subclasses(in): subclasses
 */
static int
allocate_foreign_key (MOP classop, SM_CLASS * class_, SM_CLASS_CONSTRAINT * con, DB_OBJLIST * subclasses)
{
  SM_CLASS_CONSTRAINT *pk, *existing_con;
  MOP ref_clsop;

  if (OID_ISNULL (&con->fk_info->ref_class_oid))
    {
      con->fk_info->ref_class_oid = *(ws_oid (classop));

      pk = classobj_find_cons_primary_key (class_->constraints);
      if (pk == NULL)
	{
	  er_set (ER_ERROR_SEVERITY, ARG_FILE_LINE, ER_FK_REF_CLASS_HAS_NOT_PK, 1, sm_ch_name ((MOBJ) class_));
	  return ER_FK_REF_CLASS_HAS_NOT_PK;
	}
      con->fk_info->ref_class_pk_btid = pk->index_btid;
    }

  if (con->shared_cons_name != NULL)
    {
      existing_con = classobj_find_constraint_by_name (class_->constraints, con->shared_cons_name);
      con->index_btid = existing_con->index_btid;

      assert (existing_con->type == SM_CONSTRAINT_FOREIGN_KEY || existing_con->type == SM_CONSTRAINT_UNIQUE
	      || existing_con->type == SM_CONSTRAINT_PRIMARY_KEY || existing_con->type == SM_CONSTRAINT_INDEX);
      if (existing_con->type != SM_CONSTRAINT_FOREIGN_KEY)
	{
	  if (check_fk_validity (classop, class_, con->attributes, con->asc_desc, &(con->fk_info->ref_class_oid),
				 &(con->fk_info->ref_class_pk_btid), (char *) con->fk_info->name) != NO_ERROR)
	    {
	      assert (er_errid () != NO_ERROR);
	      return er_errid ();
	    }
	}
    }
  else
    {
      if (allocate_index (classop, class_, subclasses, con->attributes, NULL, con->attrs_prefix_length,
			  0 /* unique_pk */ , false, false, con->name, &con->index_btid,
			  &(con->fk_info->ref_class_oid), &(con->fk_info->ref_class_pk_btid), con->fk_info->name,
			  con->filter_predicate, con->func_index_info, con->index_status))
	{
	  assert (er_errid () != NO_ERROR);
	  return er_errid ();
	}
    }

  con->fk_info->self_oid = *(ws_oid (classop));
  con->fk_info->self_btid = con->index_btid;

  ref_clsop = ws_mop (&(con->fk_info->ref_class_oid), NULL);

  if (classop == ref_clsop)
    {
      if (classobj_put_foreign_key_ref (&(class_->properties), con->fk_info) != NO_ERROR)
	{
	  assert (er_errid () != NO_ERROR);
	  return er_errid ();
	}
      class_->recache_constraints = 1;
    }
  else if (!classobj_is_exist_foreign_key_ref (ref_clsop, con->fk_info) || con->shared_cons_name != NULL)
    {
      if (update_foreign_key_ref (ref_clsop, con->fk_info) != NO_ERROR)
	{
	  assert (er_errid () != NO_ERROR);
	  return er_errid ();
	}
    }

  return NO_ERROR;
}

/*
 * allocate_disk_structures_index() - Helper for index allocation
 *   return: NO_ERROR on success, non-zero for ERROR
 *   classop(in): class object
 *   class(in): class structure
 *   con(in):constraint info
 *   subclasses(in): sub class list
 *   template_(in): object template
 */
static int
allocate_disk_structures_index (MOP classop, SM_CLASS * class_, SM_CLASS_CONSTRAINT * con, DB_OBJLIST * subclasses,
				SM_TEMPLATE * template_)
{
  int error = NO_ERROR;
  int reverse;

  if (!SM_IS_CONSTRAINT_INDEX_FAMILY (con->type))
    {
      assert (false);
      return NO_ERROR;
    }

  if (BTID_IS_NULL (&con->index_btid))
    {
      if (SM_IS_CONSTRAINT_UNIQUE_FAMILY (con->type))
	{
	  error = allocate_unique_constraint (classop, class_, con, subclasses, template_);
	}
      else if (con->type == SM_CONSTRAINT_INDEX || con->type == SM_CONSTRAINT_REVERSE_INDEX)
	{
	  reverse = (con->type == SM_CONSTRAINT_INDEX) ? false : true;
	  error = allocate_index (classop, class_, NULL, con->attributes, con->asc_desc, con->attrs_prefix_length,
				  0 /* unique_pk */ , false, reverse, con->name, &con->index_btid, NULL, NULL, NULL,
				  con->filter_predicate, con->func_index_info, con->index_status);
	}
      else if (con->type == SM_CONSTRAINT_FOREIGN_KEY)
	{
	  error = allocate_foreign_key (classop, class_, con, subclasses);
	}

      if (error != NO_ERROR)
	{
	  return error;
	}

      /* check for safe guard */
      if (BTID_IS_NULL (&con->index_btid))
	{
	  return ER_FAILED;	/* unknown error */
	}
    }

  /* Whether we allocated a BTID or not, always write the constraint info back out to the property list.
   * This is where the promotion of attribute name references to ids references happens.
   */
  if (classobj_put_index (&(class_->properties), con->type, con->name, con->attributes, con->asc_desc,
			  con->attrs_prefix_length, &(con->index_btid), con->filter_predicate, con->fk_info, NULL,
			  con->func_index_info, con->comment, con->index_status, false) != NO_ERROR)
    {
      return error;
    }

  return NO_ERROR;
}

/*
 * allocate_disk_structures() - Allocate the necessary disk structures for
 *    a new or modified class. For constraints, be careful to recognize
 *    a place holder for a BTID that hasn't been allocated yet but whose
 *    definition was actually inherited from a super class. When we find these,
 *    go to the super class and use the BTID that will have by now been
 *    allocated in there rather than allocating a new one of our own.
 *   return: The number of indexes of the table on success, non-zero for ERROR
 *   classop(in): class object
 *   class(in): class structure
 *   template_(in): object template
 *   subclasses(in):
 */
static int
allocate_disk_structures (MOP classop, SM_CLASS * class_, DB_OBJLIST * subclasses, SM_TEMPLATE * template_)
{
  SM_CLASS_CONSTRAINT *con;
  int num_indexes = 0;
  int err;
  bool dont_decache_and_flush = false;
  SM_ATTRIBUTE **att, **new_attributes;
  int att_count;

  assert (classop != NULL);

  if (classop == NULL)
    {
      return ER_FAILED;
    }

  /* Allocate_disk_structures may be called twice on the call-stack. Make sure constraints are not decached or recached
   * while they are processed. */
  dont_decache_and_flush = class_->dont_decache_constraints_or_flush;

  if (!dont_decache_and_flush)
    {
      if (classobj_cache_class_constraints (class_) != NO_ERROR)
	{
	  goto structure_error;
	}
      /* be sure that constraints attributes are not decached. This may happen for foreign key, when
       * allocate_disk_structures function may be called second time. */
      for (con = class_->constraints; con != NULL; con = con->next)
	{
	  if (con->type == SM_CONSTRAINT_FOREIGN_KEY && con->attributes[0] != NULL)
	    {
	      /* we are sure that con->attributes points to class attributes */
	      att_count = 0;
	      for (att = con->attributes; *att; att++)
		{
		  att_count++;
		}

	      new_attributes = (SM_ATTRIBUTE **) db_ws_alloc (sizeof (SM_ATTRIBUTE *) * (att_count + 1));
	      if (new_attributes == NULL)
		{
		  assert (er_errid () != NO_ERROR);
		  goto structure_error;
		}

	      att_count = 0;
	      for (att = con->attributes; *att; att++)
		{
		  new_attributes[att_count++] = classobj_copy_attribute (*att, NULL);
		}

	      new_attributes[att_count] = NULL;
	      con->attributes = new_attributes;
	    }
	}
    }
  class_->dont_decache_constraints_or_flush = 1;

  if (OID_ISTEMP (ws_oid (classop)))
    {
      if (locator_assign_permanent_oid (classop) == NULL)
	{
	  if (er_errid () == NO_ERROR)
	    {
	      er_set (ER_ERROR_SEVERITY, ARG_FILE_LINE, ER_OBJ_CANT_ASSIGN_OID, 0);
	    }

	  goto structure_error;
	}
    }

  for (con = class_->constraints; con != NULL; con = con->next)
    {
      /* check for non-shared indexes */
      if (SM_IS_CONSTRAINT_INDEX_FAMILY (con->type) && con->attributes[0] != NULL && con->shared_cons_name == NULL)
	{
	  if (allocate_disk_structures_index (classop, class_, con, subclasses, template_) != NO_ERROR)
	    {
	      goto structure_error;
	    }

	  num_indexes++;
	}
    }

  for (con = class_->constraints; con != NULL; con = con->next)
    {
      /* check for shared indexes */
      if (SM_IS_CONSTRAINT_INDEX_FAMILY (con->type) && con->attributes[0] != NULL && con->shared_cons_name != NULL)
	{
	  if (allocate_disk_structures_index (classop, class_, con, subclasses, template_) != NO_ERROR)
	    {
	      goto structure_error;
	    }

	  num_indexes++;
	}
    }

  if (!dont_decache_and_flush)
    {
      /* Reset dont_decache_constraints_or_flush */
      class_->dont_decache_constraints_or_flush = 0;

      for (con = class_->constraints; con != NULL; con = con->next)
	{
	  if (con->type == SM_CONSTRAINT_FOREIGN_KEY)
	    {
	      /* free attributes to avoid memory leak */
	      for (att = con->attributes; *att; att++)
		{
		  db_ws_free_and_init (*att);
		}

	      if (class_->recache_constraints == 0)
		{
		  /* recache constraints since attributes are not set */
		  class_->recache_constraints = 1;
		}
	    }
	}

      /* recache class constraint for foreign key */
      if (class_->recache_constraints)
	{
	  if (classobj_cache_class_constraints (class_) != NO_ERROR)
	    {
	      goto structure_error;
	    }
	}
      class_->recache_constraints = 0;

      /* when we're done, make sure that each attribute cache is also updated. */
      if (!classobj_cache_constraints (class_))
	{
	  goto structure_error;
	}

      if (locator_update_class (classop) == NULL)
	{
	  goto structure_error;
	}

      if (locator_flush_class (classop) != NO_ERROR)
	{
	  goto structure_error;
	}
    }
  else
    {
      /* Class constraints will be recached, updated and flushed on a previous call. */
    }

  return num_indexes;

structure_error:
  /* the workspace has already been damaged by this point, the caller will have to recognize the error and abort the
   * transaction. */
  ASSERT_ERROR_AND_SET (err);
  return err;
}

/*
 * drop_foreign_key_ref() - The wrap function to drop foreign key reference
 *    and retrieve some data which may have been renewed during the process.
 *   return: NO_ERROR on success, non-zero for ERROR
 *   classop(in): the class object
 *   class_(in):  the class structure
 *   flat_cons(in): the flattened constraint list
 *   cons(in/out): the constraint to drop.
 */
static int
drop_foreign_key_ref (MOP classop, SM_CLASS * class_, SM_CLASS_CONSTRAINT * flat_cons, SM_CLASS_CONSTRAINT ** cons)
{
  int error = NO_ERROR;
  char *saved_name = NULL;
  int name_length = 0;

  assert (class_ != NULL && class_->constraints != NULL && *cons != NULL);

  name_length = strlen ((*cons)->name) + 1;
  saved_name = (char *) malloc (name_length);
  if (saved_name == NULL)
    {
      error = ER_OUT_OF_VIRTUAL_MEMORY;
      er_set (ER_ERROR_SEVERITY, ARG_FILE_LINE, ER_OUT_OF_VIRTUAL_MEMORY, 1, (size_t) name_length);
      goto end;
    }

  strcpy (saved_name, (*cons)->name);

  /* Since the constraints may be reallocated during the following process, we have to mark a special status flag to be
   * used for identifying whether the instance will have been reallocated. */
  class_->constraints->extra_status = SM_FLAG_TO_BE_REINTIALIZED;

  error = drop_foreign_key_ref_internal (classop, flat_cons, *cons);
  if (error != NO_ERROR)
    {
      goto end;
    }

  if (class_->constraints->extra_status == SM_FLAG_NORMALLY_INITIALIZED)
    {
      /* The above function has freed and refetched the class_ together with its constraints list. The 'con' should
       * have been freed also, therefore we have to retrieve the 'con' from the renewed constraints list. */
      *cons = classobj_find_class_constraint (class_->constraints, SM_CONSTRAINT_FOREIGN_KEY, saved_name);
      if (*cons == NULL)
	{
	  /* Normally, it should not reach here. */
	  assert (false);

	  error = ER_GENERIC_ERROR;
	  goto end;
	}
    }

end:

  if (class_->constraints != NULL && class_->constraints->extra_status == SM_FLAG_TO_BE_REINTIALIZED)
    {
      /* Since the constraints have never been reallocated during the above process, just recover the normal status of
       * the constraint. */
      class_->constraints->extra_status = SM_FLAG_NORMALLY_INITIALIZED;
    }

  if (saved_name != NULL)
    {
      free_and_init (saved_name);
    }

  return error;
}

/*
 * drop_foreign_key_ref_internal()
 *   return: NO_ERROR on success, non-zero for ERROR
 *   classop(in):
 *   flat_cons(in):
 *   cons(in):
 */

static int
drop_foreign_key_ref_internal (MOP classop, SM_CLASS_CONSTRAINT * flat_cons, SM_CLASS_CONSTRAINT * cons)
{
  int err = NO_ERROR;
  MOP ref_clsop;
  SM_TEMPLATE *refcls_template;
  int save;
  SM_CLASS_CONSTRAINT *con;
  SM_FOREIGN_KEY_INFO *fk;

  AU_DISABLE (save);

  ref_clsop = ws_mop (&cons->fk_info->ref_class_oid, NULL);

  if (classop == ref_clsop)
    {
      for (con = flat_cons; con != NULL; con = con->next)
	{
	  if (con->type == SM_CONSTRAINT_PRIMARY_KEY)
	    {
	      for (fk = con->fk_info; fk != NULL; fk = fk->next)
		{
		  if (BTID_IS_EQUAL (&fk->self_btid, &cons->index_btid))
		    {
		      fk->is_dropped = true;
		      break;
		    }
		}
	      break;
	    }
	}
    }
  else
    {
      SM_CLASS *ref_class_;
      SM_CLASS_CONSTRAINT *pk;
      MOP owner_clsop;

      err = au_fetch_class_force (ref_clsop, &ref_class_, AU_FETCH_READ);
      if (err != NO_ERROR)
	{
	  AU_ENABLE (save);
	  return err;
	}
      if (ref_class_->inheritance != NULL)
	{
	  /* the PK of referenced table may come from.its parent table */
	  pk = classobj_find_cons_primary_key (ref_class_->constraints);
	  if (pk == NULL)
	    {
	      AU_ENABLE (save);
	      er_set (ER_ERROR_SEVERITY, ARG_FILE_LINE, ER_FK_REF_CLASS_HAS_NOT_PK, 1, sm_ch_name ((MOBJ) ref_class_));
	      return ER_FK_REF_CLASS_HAS_NOT_PK;
	    }
	  owner_clsop = pk->attributes[0]->class_mop;
	}
      else
	{
	  owner_clsop = ref_clsop;
	}

      refcls_template = dbt_edit_class (owner_clsop);
      if (refcls_template == NULL)
	{
	  AU_ENABLE (save);

	  assert (er_errid () != NO_ERROR);
	  return er_errid ();
	}

      err = update_fk_ref_partitioned_class (refcls_template, NULL, &cons->index_btid, cons->name, NULL);
      if (err != NO_ERROR)
	{
	  goto error;
	}

      err = classobj_drop_foreign_key_ref (&refcls_template->properties, &cons->index_btid, cons->name);
      if (err != NO_ERROR)
	{
	  goto error;
	}

      ref_clsop = dbt_finish_class (refcls_template);
      if (ref_clsop == NULL)
	{
	  assert (er_errid () != NO_ERROR);
	  err = er_errid ();
	  goto error;
	}
    }

  AU_ENABLE (save);
  return NO_ERROR;

error:
  dbt_abort_class (refcls_template);
  AU_ENABLE (save);

  return err;
}

/*
 * is_index_owner() - check if class is index owner
 *   return: true if index owner or false
 *   classop(in):
 *   con(in):
 */

static bool
is_index_owner (MOP classop, SM_CLASS_CONSTRAINT * con)
{
  MOP origin_classop;
  int is_global = 0;

  origin_classop = con->attributes[0]->class_mop;

  if (origin_classop == classop)
    {
      return true;
    }

  /* we are not the owner of this index so it belongs to us only if it is not a global constraint */
  if (sm_is_global_only_constraint (classop, con, &is_global, NULL) != NO_ERROR)
    {
      return false;
    }
  return !is_global;
}

/*
 * inherit_constraint() - inherit constraint from super class
 *   return: NO_ERROR on success, non-zero for ERROR
 *   classop(in):
 *   con(in):
 */

static int
inherit_constraint (MOP classop, SM_CLASS_CONSTRAINT * con)
{
  SM_ATTRIBUTE *att;
  SM_CLASS *super_class;
  SM_CLASS_CONSTRAINT *super_con;
  int error = NO_ERROR;

  att = con->attributes[0];
  if (att != NULL && att->class_mop != classop)
    {
      /* its inherited, go get the btid from the super class */

      error = au_fetch_class_force (att->class_mop, &super_class, AU_FETCH_READ);
      if (error == NO_ERROR)
	{
	  super_con = classobj_find_class_constraint (super_class->constraints, con->type, con->name);
	  if (super_con == NULL)
	    {
	      /* not supposed to happen, need a better error */
	      error = ER_SM_INVALID_PROPERTY;
	      er_set (ER_ERROR_SEVERITY, ARG_FILE_LINE, error, 0);
	    }
	  else
	    {
	      /* copy the index */
	      con->index_btid = super_con->index_btid;
	    }
	}
    }

  return error;
}

/*
 * sm_filter_index_pred_have_invalid_attrs() - Check whether filter index
 *						predicate contain invalid
 *						class attributes
 *   return: true if filter index predicate contain invalid (removed)
 *	      attributes, false otherwise
 *   class_name(in): class name
 *   old_atts(in): old class attributes
 *   new_atts(in): new class attributes
 */
bool
sm_filter_index_pred_have_invalid_attrs (SM_CLASS_CONSTRAINT * constraint, char *class_name, SM_ATTRIBUTE * old_atts,
					 SM_ATTRIBUTE * new_atts)
{
  SM_ATTRIBUTE *old_att = NULL;
  int i;

  if (constraint == NULL || old_atts == NULL || new_atts == NULL || constraint->filter_predicate == NULL
      || constraint->filter_predicate->att_ids == NULL)
    {
      return false;
    }

  assert (constraint->filter_predicate->num_attrs > 0);
  for (old_att = old_atts; old_att != NULL; old_att = (SM_ATTRIBUTE *) old_att->header.next)
    {
      if (find_matching_att (new_atts, old_att, 1) == NULL)
	{
	  /* old_att has been removed */
	  for (i = 0; i < constraint->filter_predicate->num_attrs; i++)
	    {
	      if (constraint->filter_predicate->att_ids[i] == old_att->id)
		{
		  return true;
		}
	    }
	}
    }

  return false;
}


/*
 * transfer_disk_structures() - Work function for install_new_representation.
 *    Here we look for any attributes that are being dropped from the
 *    class and remove their associated disk structures (if any).
 *    This also moves the index ids from the existing attribute structures
 *    into the new ones.  It must do this because copying the index
 *    field is not part of the usual copying done by the cl_ functions.
 *    This is because indexes are not inherited and we
 *    must be very careful that they stay only with the class on which
 *    they were defined.
 *    This can also be called for sm_delete_class with a template of
 *    NULL in which case we just free all disk structures we find.
 *    We DO NOT allocate new index structures here, see
 *    allocate_disk_structures to see how that is done.
 *    This is where BTID's for unique & indexes get inherited.
 *   return: NO_ERROR on success, non-zero for ERROR
 *   classop(in): class object
 *   class(in): class structure
 *   flat(out): new flattened template
 */
/*
 * TODO: Think about moving the functionality of allocate_disk_structures
 *       in here, it should be possible to do that and would simplify things.
 */

static int
transfer_disk_structures (MOP classop, SM_CLASS * class_, SM_TEMPLATE * flat)
{
  int error = NO_ERROR;
  SM_CLASS_CONSTRAINT *flat_constraints = NULL, *con, *new_con, *prev, *next;
  SM_ATTRIBUTE *attr = NULL;
  int num_pk;
  bool is_partitioned;
  BTID btid;
  MOP origin_classop;
  int is_global_index = 0;

  /* Get the cached constraint info for the flattened template. Sigh, convert the template property list to a transient
   * constraint cache so we have a prayer of dealing with it. */
  if (flat != NULL)
    {
      error = classobj_make_class_constraints (flat->properties, flat->instance_attributes, &flat_constraints);
      if (error != NO_ERROR)
	{
	  goto end;
	}
    }

  /* loop over each old constraint */
  for (con = class_->constraints; ((con != NULL) && (error == NO_ERROR)); con = con->next)
    {
      if (!SM_IS_CONSTRAINT_INDEX_FAMILY (con->type))
	{
	  continue;
	}

      new_con = classobj_find_class_constraint (flat_constraints, con->type, con->name);
#if defined (ENABLE_RENAME_CONSTRAINT)
      /* TODO: We have to differentiate between the case of rename constraint and dropping a shared index.  For
       * instance, when index is renamed, the foreign key references in primary key are also updated. We don't have to
       * call drop_foreign_key_ref here. */
#endif

      if (new_con != NULL)
	{
	  /* Index still exists. */

	  if (!BTID_IS_EQUAL (&con->index_btid, &new_con->index_btid))
	    {
	      if (BTID_IS_NULL (&(new_con->index_btid)))
		{
		  /* Template index isn't set, transfer the old one Can this happen, it should have been transfered by
		   * now. */
		  new_con->index_btid = con->index_btid;
		}
	      else
		{
		  /* The index in the new template is not the same, I'm not entirely sure what this means or how we can
		   * get here. Possibly if we drop the unique but add it again with the same name but over different
		   * attributes. */
		  if (con->attributes[0] != NULL && is_index_owner (classop, con))
		    {
		      if (con->type == SM_CONSTRAINT_FOREIGN_KEY)
			{
			  error = drop_foreign_key_ref (classop, class_, flat_constraints, &con);
			  if (error != NO_ERROR)
			    {
			      goto end;
			    }
			}

		      error = deallocate_index (class_->constraints, &con->index_btid);
		      if (error != NO_ERROR)
			{
			  goto end;
			}
		      BTID_SET_NULL (&con->index_btid);
		    }
		}
	    }
	  continue;
	}
      /* Index was dropped or renamed. */

      if (con->attributes[0] != NULL)
	{
	  if (con->type == SM_CONSTRAINT_FOREIGN_KEY)
	    {
	      error = drop_foreign_key_ref (classop, class_, flat_constraints, &con);
	      if (error != NO_ERROR)
		{
		  goto end;
		}
	    }
	  /* Does index structure still exist? It is possible if index was renamed or if BTID was shared. */
	  new_con = classobj_find_class_constraint_by_btid (flat_constraints, con->type, con->index_btid);
	  if (new_con == NULL)
	    {
	      /* Index structure doesn't exist. */
	      if (is_index_owner (classop, con))
		{
		  /* destroy the old index but only if we're the owner of it! */
		  error = deallocate_index (class_->constraints, &con->index_btid);
		  if (error != NO_ERROR)
		    {
		      goto end;
		    }
		}
	      else
		{
		  /* If we're not the owner of it, then only remove this class from the B-tree (the B-tree will still
		   * exist). */
		  origin_classop = con->attributes[0]->class_mop;
		  if (sm_exist_index (origin_classop, con->name, &btid) == NO_ERROR)
		    {
		      /* Only do this if the B-tree still exists. If classop is a subclass of the class owning the
		       * index and we're in the middle of a drop index statement, the index has already been dropped. */
		      /* Don't call rem_class_from_index twice in the same index */
		      SM_CLASS_CONSTRAINT *other_con;
		      for (other_con = con->next; other_con != NULL; other_con = other_con->next)
			{
			  if (BTID_IS_EQUAL (&con->index_btid, &other_con->index_btid))
			    {
			      /* Found duplicate index. */
			      break;
			    }
			}
		      if (other_con == NULL)
			{
			  /* No duplicate indexes. */
			  error = rem_class_from_index (WS_OID (classop), &con->index_btid, sm_ch_heap ((MOBJ) class_));
			  if (error != NO_ERROR)
			    {
			      goto end;
			    }
			}
		    }
		}

	      BTID_SET_NULL (&con->index_btid);
	    }
	}
    }

  /* Filter out any constraints that don't have associated attributes, this is normally only the case for old
   * constraints whose attributes have been deleted. */
  for (con = flat_constraints, prev = NULL, next = NULL; con != NULL; con = next)
    {
      next = con->next;
      if (con->attributes[0] != NULL
	  && sm_filter_index_pred_have_invalid_attrs (con, (char *) sm_ch_name ((MOBJ) class_), class_->attributes,
						      flat->instance_attributes) == false)
	{
	  prev = con;
	}
      else
	{
	  if (prev == NULL)
	    {
	      flat_constraints = con->next;
	    }
	  else
	    {
	      prev->next = con->next;
	    }

	  con->next = NULL;
	  if (!BTID_IS_NULL (&con->index_btid))
	    {
	      if (con->type == SM_CONSTRAINT_FOREIGN_KEY)
		{
		  error = drop_foreign_key_ref (classop, class_, flat_constraints, &con);
		  if (error != NO_ERROR)
		    {
		      goto end;
		    }
		}

	      error = deallocate_index (class_->constraints, &con->index_btid);
	      if (error != NO_ERROR)
		{
		  goto end;
		}
	      BTID_SET_NULL (&con->index_btid);
	    }
	  classobj_free_class_constraints (con);
	}
    }

  /* Loop over each new constraint, if we find any without indexes, this must be inherited, go get the real index from
   * the super class. If this is local constraint without an allocated index, we could allocate one here rather than
   * maintaining separate logic in allocate_disk_structures! Think about this. UNIQUE constraints are inheritable but
   * INDEX'es are not. */
  error = sm_is_partitioned_class (classop);
  if (error < 0)
    {
      goto end;
    }
  is_partitioned = (error ? true : false);
  error = NO_ERROR;
  for (con = flat_constraints; ((con != NULL) && (error == NO_ERROR)); con = con->next)
    {
      is_global_index = 0;
      error = sm_is_global_only_constraint (classop, con, &is_global_index, flat);
      if (SM_IS_CONSTRAINT_UNIQUE_FAMILY (con->type) && is_global_index == 1 && BTID_IS_NULL (&(con->index_btid)))
	{
	  error = inherit_constraint (classop, con);
	}
    }

  /* rebuild the unique property list entry based on the modified constraint list */
  if (flat != NULL)
    {
      classobj_drop_prop (flat->properties, SM_PROPERTY_UNIQUE);
      classobj_drop_prop (flat->properties, SM_PROPERTY_INDEX);
      classobj_drop_prop (flat->properties, SM_PROPERTY_REVERSE_UNIQUE);
      classobj_drop_prop (flat->properties, SM_PROPERTY_REVERSE_INDEX);
      classobj_drop_prop (flat->properties, SM_PROPERTY_PRIMARY_KEY);
      classobj_drop_prop (flat->properties, SM_PROPERTY_FOREIGN_KEY);

      num_pk = 0;
      for (con = flat_constraints; ((con != NULL) && (error == NO_ERROR)); con = con->next)
	{
	  if (SM_IS_CONSTRAINT_UNIQUE_FAMILY (con->type) || con->type == SM_CONSTRAINT_FOREIGN_KEY)
	    {
	      if (con->type == SM_CONSTRAINT_PRIMARY_KEY)
		{
		  /* Do not count the primary key from parent when rename primary key for partition class NOTE:
		   * BTID_IS_NULL is used to make sure the btid must be NULL for (local indexed) PK of a partition
		   * table.  See flatten_properties for details */
		  if (num_pk != 0 && (!is_partitioned || !BTID_IS_NULL (&con->index_btid)))
		    {
		      error = ER_SM_PRIMARY_KEY_EXISTS;
		      er_set (ER_ERROR_SEVERITY, ARG_FILE_LINE, error, 2, sm_ch_name ((MOBJ) class_), con->name);
		      break;
		    }
		  ++num_pk;
		}

	      error =
		classobj_put_index (&(flat->properties), con->type, con->name, con->attributes, con->asc_desc,
				    con->attrs_prefix_length, &(con->index_btid), con->filter_predicate,
				    con->fk_info, con->shared_cons_name, con->func_index_info, con->comment,
				    con->index_status, false);
	      if (error != NO_ERROR)
		{
		  error = ER_SM_INVALID_PROPERTY;
		  er_set (ER_ERROR_SEVERITY, ARG_FILE_LINE, error, 0);
		}
	    }
	  else if (con->type == SM_CONSTRAINT_INDEX || con->type == SM_CONSTRAINT_REVERSE_INDEX)
	    {
	      error =
		classobj_put_index (&(flat->properties), con->type, con->name, con->attributes, con->asc_desc,
				    con->attrs_prefix_length, &(con->index_btid), con->filter_predicate, NULL, NULL,
				    con->func_index_info, con->comment, con->index_status, false);
	      if (error != NO_ERROR)
		{
		  error = ER_SM_INVALID_PROPERTY;
		  er_set (ER_ERROR_SEVERITY, ARG_FILE_LINE, error, 0);
		}
	    }
	}
    }

  if (is_partitioned && flat != NULL && flat->partition == NULL)
    {
      /* this class is not partitioned anymore, clear the partitioning key flag from the attribute */
      for (attr = flat->instance_attributes; attr != NULL; attr = (SM_ATTRIBUTE *) attr->header.next)
	{
	  attr->flags &= ~(SM_ATTFLAG_PARTITION_KEY);
	}
    }
end:
  /* This was used only for convenience here, be sure to free it. Eventually, we'll just maintain these directly on the
   * template. */
  if (flat_constraints != NULL)
    {
      classobj_free_class_constraints (flat_constraints);
    }
  return error;
}

/*
 * save_previous_value() - Transfer the value in the old attribute definition
 *    to the new attribute definition.
 *    Work function for check_inherited_attributes.
 *   return: none
 *   old(in): old attribute definition
 *   new(out): new attribute definition
 */

static void
save_previous_value (SM_ATTRIBUTE * old, SM_ATTRIBUTE * new_)
{
  pr_clear_value (&new_->default_value.value);
  pr_clone_value (&old->default_value.value, &new_->default_value.value);

  pr_clear_value (&new_->default_value.original_value);

  /* Transfer the current value to the copied definition. Note that older code copied old->value into
   * new->original_value, I don't think thats, right, I changed it to copy the old->original_value */
  pr_clone_value (&old->default_value.original_value, &new_->default_value.original_value);

  new_->default_value.default_expr = old->default_value.default_expr;
  new_->on_update_default_expr = old->on_update_default_expr;
}

/*
 * check_inherited_attributes() - We maintain a separate copy of the values
 *    for inherited class attributes and shared attributes for each class.
 *    That is, the value of a class/shared attribute is not inherited, only the
 *    definition.  When we have finished re-flattening a class, we must
 *    remember to use the value of the class/shared attribute that is
 *    currently stored in the class NOT the value that came from the
 *    inherited definitions.
 *   return: none
 *   classmop(in): class object
 *   class(in): class structure
 *   flat(in): flattened template
 */

static void
check_inherited_attributes (MOP classmop, SM_CLASS * class_, SM_TEMPLATE * flat)
{
  SM_ATTRIBUTE *old, *att, *new_attr;

  if (flat != NULL)
    {
      for (old = class_->shared; old != NULL; old = (SM_ATTRIBUTE *) old->header.next)
	{
	  new_attr = NULL;
	  for (att = flat->attributes; att != NULL && new_attr == NULL; att = (SM_ATTRIBUTE *) att->header.next)
	    {
	      if (att->header.name_space == ID_SHARED_ATTRIBUTE
		  && SM_COMPARE_NAMES (att->header.name, old->header.name) == 0 && att->class_mop != classmop
		  && att->class_mop == old->class_mop)
		{
		  /* inherited attribute */
		  new_attr = att;
		}
	    }
	  if (new_attr != NULL)
	    {
	      save_previous_value (old, new_attr);
	    }
	}

      for (old = class_->class_attributes; old != NULL; old = (SM_ATTRIBUTE *) old->header.next)
	{
	  new_attr = NULL;
	  for (att = flat->class_attributes; att != NULL && new_attr == NULL; att = (SM_ATTRIBUTE *) att->header.next)
	    {
	      if (SM_COMPARE_NAMES (att->header.name, old->header.name) == 0 && att->class_mop != classmop
		  && att->class_mop == old->class_mop)
		{
		  /* inherited attribute */
		  new_attr = att;
		}
	    }

	  if (new_attr != NULL)
	    {
	      save_previous_value (old, new_attr);
	    }
	}
    }
}

/*
 * invalidate_unused_triggers() - This will invalidate any triggers that are
 *    associated with  attributes that have been deleted.  This is performed
 *    by the function tr_delete_schema_cache which frees the schema cache
 *    but also marks the triggers contained in the cache as invalid.
 *    Note that since a trigger can be referenced by caches throughout
 *    the hierarchy, we only invalidate the trigger if the attribute
 *    being removed was defined directly on this class and not inherited.
 *    We can't invalidate triggers on inherited attributes because the
 *    attribute may still exist in the super class.  tr_delete_schema_cache
 *    must be passed in the MOP of the current class, it will only
 *    invalidate triggers whose target class is the same as this
 *    class.
 *   return: NO_ERROR on success, non-zero for ERROR
 *   class_mop(in): class object
 *   class(in): class structure
 *   flat(in): flattened template
 */

static void
invalidate_unused_triggers (MOP class_mop, SM_CLASS * class_, SM_TEMPLATE * flat)
{
  SM_ATTRIBUTE *old, *new_;

  /* instance level attributes */
  for (old = class_->ordered_attributes; old != NULL; old = old->order_link)
    {
      new_ = NULL;
      if (flat != NULL)
	{
	  for (new_ = flat->instance_attributes; new_ != NULL && new_->id != old->id;
	       new_ = (SM_ATTRIBUTE *) new_->header.next)
	    ;
	}

      if (new_ == NULL)
	{
	  if (old->triggers != NULL)
	    {
	      tr_delete_schema_cache (old->triggers, class_mop);
	      old->triggers = NULL;
	    }
	}
    }

  /* class attributes */
  for (old = class_->class_attributes; old != NULL; old = (SM_ATTRIBUTE *) old->header.next)
    {
      new_ = NULL;
      if (flat != NULL)
	{
	  for (new_ = flat->class_attributes; new_ != NULL && new_->id != old->id;
	       new_ = (SM_ATTRIBUTE *) new_->header.next)
	    ;
	}

      if (new_ == NULL)
	{
	  if (old->triggers != NULL)
	    {
	      tr_delete_schema_cache (old->triggers, class_mop);
	      old->triggers = NULL;
	    }
	}
    }
}

/*
 * install_new_representation() - Final installation of a class template.
 *    It is necessary to guarantee that this is an atomic operation and
 *    the workspace will not change while this executes.
 *    Garbage collection should be disabled while this happens
 *    although we keep MOP cached in structures everywhere so it won't
 *    make a difference.
 *    This is essentially the "commit" operation of a schema modification,
 *    be VERY sure you know what you're doing if you change this
 *    code.
 *   return: NO_ERROR on success, non-zero for ERROR
 *   classop(in): class object
 *   class(in): class structure
 *   flat(out): flattened template
 */

static int
install_new_representation (MOP classop, SM_CLASS * class_, SM_TEMPLATE * flat)
{
  int error = NO_ERROR;
  SM_ATTRIBUTE *a;
  SM_METHOD *m;
  int needrep, newrep;

  assert (classop != NULL);

  if (classop == NULL)
    {
      return ER_FAILED;
    }

  /* now that we're ready, make sure attribute/methods are stamped with the proper class mop */
  fixup_component_classes (classop, flat);

  /* go through and replace kludged "self referencing" domain with a proper domain containing the new class MOP */
  fixup_self_reference_domains (classop, flat);

  /* check for inherited class and shared attributes and make sure we maintain the current value */
  check_inherited_attributes (classop, class_, flat);

  /* assign attribute ids and check for structural representation changes */
  needrep = build_storage_order (class_, flat);

  /* assign identifiers for the shared and class attributes */
  for (a = flat->shared_attributes; a != NULL; a = (SM_ATTRIBUTE *) a->header.next)
    {
      assign_attribute_id (class_, a, 0);
    }
  for (a = flat->class_attributes; a != NULL; a = (SM_ATTRIBUTE *) a->header.next)
    {
      assign_attribute_id (class_, a, 1);
    }

  /* methods don't currently have ids stored persistently but go ahead and assign them anyway in the hopes that someday
   * they'll be stored */
  for (m = flat->methods; m != NULL; m = (SM_METHOD *) m->header.next)
    {
      assign_method_id (class_, m, 0);
    }
  for (m = flat->class_methods; m != NULL; m = (SM_METHOD *) m->header.next)
    {
      assign_method_id (class_, m, 1);
    }

  /* if the representation changed but there have been no objects created with the previous representation, don't
   * create a new one, otherwise, flush all resident instances */
  newrep = 0;
  if (needrep)
    {
      /* check for error on each of the locator functions, an error can happen if we run out of space during flushing. */
      if (!classop->no_objects)
	{
	  switch (class_->class_type)
	    {
	    case SM_CLASS_CT:
	      if (locator_flush_all_instances (classop, DECACHE) != NO_ERROR)
		{
		  assert (er_errid () != NO_ERROR);
		  return (er_errid ());
		}
	      break;

	    case SM_VCLASS_CT:
	      if (vid_flush_all_instances (classop, true) != NO_ERROR)
		{
		  assert (er_errid () != NO_ERROR);
		  return (er_errid ());
		}
	      break;

	    default:
	      break;
	    }

	  /* note that the previous operation will flush the current class representation along with the instances and
	   * clear the dirty bit, this is unnecessary if the class was only marked dirty in preparation for the new
	   * representation. Because the dirty bit is clear however, we must turn it back on after the new
	   * representation is installed so it will be properly flushed, the next time a transaction commits or
	   * locator_flush_all_instances is called */
	  if (locator_update_class (classop) == NULL)
	    {
	      assert (er_errid () != NO_ERROR);
	      return (er_errid ());
	    }

	  /* !!! I've seen some cases where objects are left cached while this flag is on which is illegal.  Not sure
	   * how this happens but leave this trap so we can track it down.  Shouldn't be necessary */
	  if (ws_class_has_cached_objects (classop))
	    {
	      ERROR0 (error, ER_SM_CORRUPTED);
	      return error;
	    }

	  newrep = 1;

	  /* Set the no_objects flag so we know that if no object dependencies are introduced on this representation,
	   * we don't have to generate another one the next time the class is updated. */

	  /* this used to be outside, think about why */
	  WS_SET_NO_OBJECTS (classop);
	}
      else
	{
	  newrep = 1;
	}
    }

  error = transfer_disk_structures (classop, class_, flat);
  if (error != NO_ERROR)
    {
      return error;
    }

  /* Delete the trigger caches associated with attributes that are no longer part of the class.  This will also mark
   * the triggers as invalid since their associated attribute has gone away. */
  invalidate_unused_triggers (classop, class_, flat);

  /* clear any attribute or method descriptor caches that reference this class. */
  sm_reset_descriptors (classop);

  /* install the template, the dirty bit must be on at this point */
  error = classobj_install_template (class_, flat, newrep);
  if (error != NO_ERROR)
    {
      return error;
    }

  /* make absolutely sure this gets marked dirty after the installation, this is usually redundant but the class could
   * get flushed during memory panics so we always must make sure it gets flushed again */
  if (locator_update_class (classop) == NULL)
    {
      assert (er_errid () != NO_ERROR);
      return er_errid ();
    }

  /* If the representation was incremented, invalidate any existing statistics cache.  The next time statistics are
   * requested, we'll go to the server and get them based on the new catalog information. This probably isn't necessary
   * in all cases but let's be safe and waste it unconditionally. */
  if (newrep && class_->stats != NULL)
    {
      stats_free_statistics (class_->stats);
      class_->stats = NULL;
    }

  /* formerly had classop->no_objects = 1 here, why ? */

  /* now that we don't always load methods immediately after editing, must make sure that the methods_loaded flag is
   * cleared so they will be loaded the next time a message is sent */
  class_->methods_loaded = 0;

  return error;
}

/* CLASS DEPENDENCY LOCKING */

/*
 * lock_supers() - Get write locks on any super classes that will need to
 *    have their subclass list updated because of changes in the inheritance
 *    of the class being edited.
 *    As a side effect, this constructs the "oldsupers" and "newsupers" list
 *    by comparing the new super class list with the old definition.
 *    These lists will be used later by update_supers.
 *   return: NO_ERROR on success, non-zero for ERROR
 *   def(in): schema template
 *   current(in): list of current super classes
 *   oldlist(out): returned list of supers being dropped
 *   newlist(out): returned list of supers being added
 */

static int
lock_supers (SM_TEMPLATE * def, DB_OBJLIST * current, DB_OBJLIST ** oldlist, DB_OBJLIST ** newlist)
{
  int error = NO_ERROR;
  DB_OBJLIST *super;
  SM_CLASS *class_;

  /* first check for removals */
  for (super = current; super != NULL; super = super->next)
    {
      if (def != NULL && !ml_find (def->inheritance, super->op))
	{
	  /* Lock for write */
	  error = au_fetch_class (super->op, &class_, AU_FETCH_WRITE, AU_SELECT);
	  if (error != NO_ERROR)
	    {
	      ASSERT_ERROR ();
	      return error;
	    }
	  error = ml_append (oldlist, super->op, NULL);
	  if (error != NO_ERROR)
	    {
	      ASSERT_ERROR ();
	      return error;
	    }
	}
      else
	{
	  /* Lock for read. We want to prevent other from writing the super. */
	  error = au_fetch_class (super->op, &class_, AU_FETCH_READ, AU_SELECT);
	  if (error != NO_ERROR)
	    {
	      ASSERT_ERROR ();
	      return error;
	    }
	}
      /* Recursive super locking. */
      if (class_->inheritance != NULL)
	{
	  error = lock_supers (NULL, class_->inheritance, NULL, NULL);
	  if (error != NO_ERROR)
	    {
	      ASSERT_ERROR ();
	      return error;
	    }
	}
    }

  if (def != NULL)
    {
      /* now check for new supers */
      for (super = def->inheritance; super != NULL; super = super->next)
	{
	  if (!ml_find (current, super->op))
	    {
	      error = au_fetch_class (super->op, &class_, AU_FETCH_WRITE, AU_SELECT);
	      if (error != NO_ERROR)
		{
		  ASSERT_ERROR ();
		  return error;
		}
	      error = ml_append (newlist, super->op, NULL);
	      if (error != NO_ERROR)
		{
		  ASSERT_ERROR ();
		  return error;
		}
	      /* Recursive super locking. */
	      if (class_->inheritance != NULL)
		{
		  error = lock_supers (NULL, class_->inheritance, NULL, NULL);
		  if (error != NO_ERROR)
		    {
		      ASSERT_ERROR ();
		      return error;
		    }
		}
	    }
	}
    }

  /* Success on locking all supers. */
  return NO_ERROR;
}

/*
 * update_supers() - This updates the subclass list on all super classes that
 *    were affected by a class edit.  It uses the lists built by the
 *    lock_supers function.
 *   return: NO_ERROR on success, non-zero for ERROR
 *   classop(in): class being edited
 *   oldsupers(in): supers no longer connected
 *   newsupers(out): supers being added
 */

static int
update_supers (MOP classop, DB_OBJLIST * oldsupers, DB_OBJLIST * newsupers)
{
  int error = NO_ERROR;
  DB_OBJLIST *super;
  SM_CLASS *class_;

  /* removals */
  for (super = oldsupers; ((super != NULL) && (error == NO_ERROR)); super = super->next)
    {
      error = au_fetch_class_force (super->op, &class_, AU_FETCH_UPDATE);
      if (error == NO_ERROR)
	{
	  ml_remove (&class_->users, classop);
	}
    }

  /* additions */
  for (super = newsupers; ((super != NULL) && (error == NO_ERROR)); super = super->next)
    {
      error = au_fetch_class_force (super->op, &class_, AU_FETCH_UPDATE);
      if (error == NO_ERROR)
	{
	  error = ml_append (&class_->users, classop, NULL);
	}
    }

  return error;
}

/*
 * lock_supers_drop() - Lock the super classes in preparation for a drop
 *    operation. All supers in the list will have to be locked.
 *   return: NO_ERROR on success, non-zero for ERROR
 *   supers(in): list of super classes
 */

static int
lock_supers_drop (DB_OBJLIST * supers)
{
  int error = NO_ERROR;
  DB_OBJLIST *super;
  SM_CLASS *class_;

  for (super = supers; super != NULL; super = super->next)
    {
      error = au_fetch_class (super->op, &class_, AU_FETCH_WRITE, AU_SELECT);
      if (error != NO_ERROR)
	{
	  ASSERT_ERROR ();
	  return error;
	}
      /* Recursive super lock. */
      if (class_->inheritance != NULL)
	{
	  error = lock_supers (NULL, class_->inheritance, NULL, NULL);
	  if (error != NO_ERROR)
	    {
	      ASSERT_ERROR ();
	      return error;
	    }
	}
    }

  return NO_ERROR;
}

/*
 * update_supers_drop() - This updates the subclass list on super classes
 *    after a class has been deleted.
 *   return: NO_ERROR on success, non-zero for ERROR
 *   classmop(in): class object being dropped
 *   supers(in): super class list to update
 */

static int
update_supers_drop (MOP classop, DB_OBJLIST * supers)
{
  int error = NO_ERROR;
  DB_OBJLIST *super;
  SM_CLASS *class_;

  for (super = supers; ((super != NULL) && (error == NO_ERROR)); super = super->next)
    {
      error = au_fetch_class_force (super->op, &class_, AU_FETCH_UPDATE);
      if (error == NO_ERROR)
	{
	  ml_remove (&class_->users, classop);
	}
    }

  return error;
}

/*
 * lock_subclasses_internal()
 * lock_subclasses() - Recursively get write locks on all subclasses that
 *    inherit directly or indirectly from the class being edited. Returns zero
 *    if all classes were successfully locked.
 *    NOTE: The order of the list produced here is very important.
 *    We must make sure that the classes are updated BEFORE any other
 *    classes that use them.
 *    As a side effect, a flattened list of all effected subclasses
 *    is build for later use by update_users.
 *    We're also checking for cycles in the class hierarchy here.
 *    If any of the encountered subclasses are in the immediate super class
 *    list of the class being edited, we must abort.  This is the reason
 *    we pass in the immediate super class list.
 *   return: NO_ERROR on success, non-zero for ERROR
 *   def(in): schema template
 *   op(in): MOP of class being edited
 *   newsupers(in): new super class list
 *   newsubs(out): retured list of flattened subclasses
 */
static int
lock_subclasses_internal (SM_TEMPLATE * def, MOP op, DB_OBJLIST * newsupers, DB_OBJLIST ** newsubs)
{
  int error = NO_ERROR;
  DB_OBJLIST *l, *found, *new_, *u;
  SM_CLASS *class_;

  if (ml_find (newsupers, op))
    {
      if (def != NULL)
	{
	  ERROR2 (error, ER_SM_CYCLE_DETECTED, sm_get_ch_name (op), def->name);
	}
      else
	{
	  ERROR0 (error, ER_SM_INVALID_CLASS);
	}
    }
  else
    {
      error = au_fetch_class_force (op, &class_, AU_FETCH_WRITE);
      if (error != NO_ERROR)
	{
	  if (WS_IS_DELETED (op))
	    {
	      /* in this case, just ignore the error */
	      error = NO_ERROR;
	    }
	}
      else
	{
	  /* dive to the bottom */
	  for (u = class_->users; ((u != NULL) && (error == NO_ERROR)); u = u->next)
	    {
	      error = lock_subclasses_internal (def, u->op, newsupers, newsubs);
	    }

	  if (error == NO_ERROR)
	    {
	      /* push the class on the list */
	      for (l = *newsubs, found = NULL; l != NULL && found == NULL; l = l->next)
		{
		  if (l->op == op)
		    {
		      found = l;
		    }
		}

	      if (found == NULL)
		{
		  new_ = (DB_OBJLIST *) db_ws_alloc (sizeof (DB_OBJLIST));
		  if (new_ == NULL)
		    {
		      assert (er_errid () != NO_ERROR);
		      return er_errid ();
		    }
		  new_->op = op;
		  new_->next = *newsubs;
		  *newsubs = new_;
		}
	    }
	}
    }

  return error;
}

static int
lock_subclasses (SM_TEMPLATE * def, DB_OBJLIST * newsupers, DB_OBJLIST * cursubs, DB_OBJLIST ** newsubs)
{
  int error = NO_ERROR;
  DB_OBJLIST *sub;

  for (sub = cursubs; ((sub != NULL) && (error == NO_ERROR)); sub = sub->next)
    {
      error = lock_subclasses_internal (def, sub->op, newsupers, newsubs);
    }

  return error;
}

/*
 * sm_check_catalog_rep_dir () - Checks class representations directory
 *   return: NO_ERROR on success, non-zero for ERROR
 *   classmop(in): class pointer
 *   class_(in/out): class structure, set ch_rep_dir
 *   return: NO_ERROR on success, non-zero for ERROR
 */

int
sm_check_catalog_rep_dir (MOP classmop, SM_CLASS * class_)
{
  OID rep_dir;
  int error = NO_ERROR;
  int status;

  /* if the OID is temporary, then we haven't flushed the class yet and it isn't necessary to check since there will be
   * no existing entries in the catalog */

  if (!OID_ISTEMP (WS_OID (classmop)))
    {
      /* if the oid is permanent, we still may not have flushed the class because the OID could have been assigned
       * during the transformation of another object that referenced this class. In this case, the catalog manager will
       * return ER_HEAP_NODATA_NEWADDRESS because it will have no entries for this class oid. */

      status = catalog_check_rep_dir (WS_OID (classmop), &rep_dir);

      assert (er_errid () != ER_HEAP_NODATA_NEWADDRESS);	/* TODO - */

      if (status != NO_ERROR)
	{
	  assert (er_errid () != NO_ERROR);
	  error = er_errid ();
	  /* ignore if the class hasn't been flushed yet */
	  if (error == ER_HEAP_NODATA_NEWADDRESS)
	    {
	      error = NO_ERROR;
	    }
	}
      else
	{
	  assert (!OID_ISNULL (&rep_dir));
	  assert (OID_ISNULL (&(class_->header.ch_rep_dir)) || OID_EQ (&(class_->header.ch_rep_dir), &rep_dir));

	  if (!OID_ISNULL (&rep_dir))
	    {
	      /* save server-side representation directory oid */
	      COPY_OID (&(class_->header.ch_rep_dir), &rep_dir);
	    }
	}
    }

  return error;
}

/*
 * flatten_subclasses() - Construct a flattened template for every subclass
 *    affected by a class edit (or deletion).  If flattening fails for any
 *    of the subclasses, the entire class edit must be aborted.
 *   return: NO_ERROR on success, non-zero for ERROR
 *   subclasses(in): list of subclasses needing flattening
 *   deleted_class(in): MOP of delete_class (if any, can be NULL)
 */

static int
flatten_subclasses (DB_OBJLIST * subclasses, MOP deleted_class)
{
  int error = NO_ERROR;
  DB_OBJLIST *sub;
  SM_CLASS *class_;
  SM_TEMPLATE *utemplate, *flat;

  for (sub = subclasses; ((sub != NULL) && (error == NO_ERROR)); sub = sub->next)
    {
      error = au_fetch_class_force (sub->op, &class_, AU_FETCH_UPDATE);
      if (error == NO_ERROR)
	{
	  /* make sure the run-time stuff is cached before editing, this is particularly important for the method file
	   * source class kludge */
	  error = sm_clean_class (sub->op, class_);
	  if (error == NO_ERROR)
	    {
	      /* create a template */
	      utemplate = classobj_make_template (sm_ch_name ((MOBJ) class_), sub->op, class_);
	      if (utemplate == NULL)
		{
		  assert (er_errid () != NO_ERROR);
		  error = er_errid ();
		}
	      else
		{
		  /* reflatten it without any local changes (will inherit changes) */
		  error = flatten_template (utemplate, deleted_class, &flat, 1);
		  if (error == NO_ERROR)
		    {
		      class_->new_ = flat;
		    }

		  /* free the definition template */
		  classobj_free_template (utemplate);
		}
	    }
	}
    }

  return error;
}

/*
 * abort_subclasses() - If subclass flattening failed for some reason, must go
 *    through the list and free the temporary templates for those subclasses
 *    that were sucessfully flattened.
 *   return: none
 *   subclasses(in): subclass list
 */

static void
abort_subclasses (DB_OBJLIST * subclasses)
{
  DB_OBJLIST *sub;
  SM_CLASS *class_;

  /* don't stop the loop if we get fetch errors, we're just trying to clean up the templates that are attached to the
   * classes here. */
  for (sub = subclasses; sub != NULL; sub = sub->next)
    {
      if (au_fetch_class_force (sub->op, &class_, AU_FETCH_WRITE) == NO_ERROR)
	{
	  if (class_->new_ != NULL)
	    {
	      classobj_free_template (class_->new_);
	      class_->new_ = NULL;
	    }
	}
    }
}

static bool
sm_constraint_belongs_to_class (const SM_CLASS_CONSTRAINT * const con, MOP const mop)
{
  if (con->attributes[0] == NULL)
    {
      assert (false);
      return true;
    }
  if (con->attributes[0]->class_mop == mop)
    {
      return true;
    }
  return false;
}

/*
 * update_subclasses() - At this point, all subclasses have been successfully
 *    flattened and it is ok to install new representations for each.
 *   return: NO_ERROR on success, non-zero for ERROR
 *   subclasses(in): list of subclasses
 *
 * NOTE:
 * update constraints
 *   update_subclasses():
 *          SM_CONSTRAINT_UNIQUE,
 *          SM_CONSTRAINT_REVERSE_UNIQUE,
 *          SM_CONSTRAINT_PRIMARY_KEY,
 *          SM_CONSTRAINT_FOREIGN_KEY
 *          SM_CONSTRAINT_INDEX,
 *          SM_CONSTRAINT_REVERSE_INDEX,
 *   sm_drop_index():
 *          SM_CONSTRAINT_INDEX,
 *          SM_CONSTRAINT_REVERSE_INDEX,
 */

static int
update_subclasses (DB_OBJLIST * subclasses)
{
  int error = NO_ERROR;
  int num_indexes;
  DB_OBJLIST *sub;
  SM_CLASS *class_;

  for (sub = subclasses; sub != NULL && error == NO_ERROR; sub = sub->next)
    {
      if (au_fetch_class_force (sub->op, &class_, AU_FETCH_UPDATE) == NO_ERROR)
	{
	  if (class_->new_ == NULL)
	    {
	      ERROR0 (error, ER_SM_CORRUPTED);
	    }
	  else
	    {
	      error = install_new_representation (sub->op, class_, class_->new_);
	      if (error == NO_ERROR)
		{
		  /*
		   * currently, install_new_representation, allocate_disk_structures
		   * both increment repr_id.
		   *   NEED MORE CONSIDERATION
		   *   someday later, consider the following:
		   *   modify install_new_representation and
		   *   remove allocated_disk_structures
		   */
		  num_indexes = allocate_disk_structures (sub->op, class_, NULL, NULL);
		  if (num_indexes < 0)
		    {
		      /* an error has happened */
		      error = num_indexes;
		    }
		  else if (!class_->dont_decache_constraints_or_flush && class_->class_type == SM_CLASS_CT)
		    {
		      error = sm_update_statistics (sub->op, STATS_WITH_SAMPLING);
		    }

		  classobj_free_template (class_->new_);
		  class_->new_ = NULL;

		  if (error != NO_ERROR)
		    {
		      return error;
		    }
		}
	    }
	}
    }

  return error;
}

/*
 * lockhint_subclasses() - This is called early during the processing of
 *    sm_update_class. It will use the new subclass lattice locking function
 *    to try to get all the locks we need before we proceed.  This will
 *    be better for deadlock avoidance.
 *    This is done as a "hint" only, if we don't lock everything,
 *    we'll hit them again later and suspend.
 *   return: NO_ERROR on success, non-zero for ERROR
 *   temp(in):
 *   class(in): class structure
 */

static int
lockhint_subclasses (SM_TEMPLATE * temp, SM_CLASS * class_)
{
  int error = NO_ERROR;
  const char *names[1];
  LOCK locks[1];
  int subs[1];
  LC_PREFETCH_FLAGS flags[1];

  if (class_ != NULL)
    {
      names[0] = sm_ch_name ((MOBJ) class_);
      locks[0] = locator_fetch_mode_to_lock (DB_FETCH_WRITE, LC_CLASS, LC_FETCH_CURRENT_VERSION);
      subs[0] = 1;
      flags[0] = LC_PREF_FLAG_LOCK;
      if (locator_lockhint_classes (1, names, locks, subs, flags, 1, NULL_LOCK) == LC_CLASSNAME_ERROR)
	{
	  assert (er_errid () != NO_ERROR);
	  error = er_errid ();
	}
    }
  else if (temp != NULL)
    {
      names[0] = temp->name;
      locks[0] = locator_fetch_mode_to_lock (DB_FETCH_WRITE, LC_CLASS, LC_FETCH_CURRENT_VERSION);
      subs[0] = 1;
      flags[0] = LC_PREF_FLAG_LOCK;
      if (locator_lockhint_classes (1, names, locks, subs, flags, 1, NULL_LOCK) == LC_CLASSNAME_ERROR)
	{
	  assert (er_errid () != NO_ERROR);
	  error = er_errid ();
	}
    }

  return error;
}

/*
 * update_class() - Apply a schema template for a new or existing class.
 *    If there is an error in the local class or any affected subclass
 *    because of a change in the template, none of the changes in the
 *    template will be applied.
 *    Even if there were  no errors detected during the building of the
 *    template, there still may be some outstanding errors detected
 *    during actual flattening that will cause application of the template
 *    to fail.
 *    Locking affected superclasses and subclasses has also been deferred
 *    till now so if locks cannot be obtained, the template cannot be
 *    applied.
 *    If the returned error status is zero, the template application
 *    was successful and the template was freed and can no longer be used.
 *    If the returned error status indicates a problem locking an affected
 *    object, you either abort the template or wait and try again later.
 *    If there is another error in the template, you can either abort
 *    the template or alter the template and try again.
 *   return: NO_ERROR on success, non-zero for ERROR
 *   template(in): schema template
 *   classmop(in): MOP of existing class (NULL if new class)
 *   auto_res(in): non-zero to enable auto-resolution of conflicts
 *   auth(in): the given authorization mode to modify class
 *   needs_hierarchy_lock(in): lock sub/super classes?
 */

/* NOTE: There were some problems when the transaction was unilaterally
 * aborted in the middle of a schema change operation.  What happens is
 * that during flattening, each class structure is given a pointer to
 * the flattened template.  If the transaction is aborted, all of the
 * dirty objects in the workspace would be flushed.  classobj_free_class()
 * would always free an associated template if one was present.  When
 * that happened, we would get back from some function, find and error,
 * but not realize that our template had been freed out from under us.
 *
 * The simplest solution to this problem is to prevent classobj_free_class()
 * from freeing templates.  This is ok in the normal case but in the
 * event of a unilateral abort, we may end up with some memory leaks as
 * the templates that had been attached to the classes will be lost.
 *
 * Fixing this to avoid this leak will be complicated and the likelihood
 * of this problem is very remote.
 */

static int
update_class (SM_TEMPLATE * template_, MOP * classmop, int auto_res, DB_AUTH auth, bool needs_hierarchy_lock)
{
  int error = NO_ERROR;
  int num_indexes;
  SM_CLASS *class_;
  DB_OBJLIST *cursupers, *oldsupers, *newsupers, *cursubs, *newsubs;
  SM_TEMPLATE *flat;

  sm_bump_local_schema_version ();
  class_ = NULL;
  cursupers = NULL;
  oldsupers = NULL;
  newsupers = NULL;
  cursubs = NULL;
  newsubs = NULL;

  assert (template_ != NULL);

  /*
   *  Set a savepoint in the event that we are adding a unique constraint
   *  to a class with instances and the constraint is violated.  In this
   *  situation, we do not want to abort the entire transaction.
   */
  error = tran_system_savepoint (SM_ADD_UNIQUE_CONSTRAINT_SAVEPOINT_NAME);

  if ((error == NO_ERROR) && (template_->op != NULL))
    {
      /* existing class, fetch it */
      error = au_fetch_class (template_->op, &class_, AU_FETCH_UPDATE, auth);
    }

  if (error != NO_ERROR)
    {
      goto end;
    }

  if (needs_hierarchy_lock)
    {
      /* pre-lock subclass lattice to the extent possible */
      error = lockhint_subclasses (template_, class_);
      if (error != NO_ERROR)
	{
	  goto end;
	}

      /* get write locks on all super classes */
      if (class_ != NULL)
	{
	  cursupers = class_->inheritance;
	}

      error = lock_supers (template_, cursupers, &oldsupers, &newsupers);
      if (error != NO_ERROR)
	{
	  goto end;
	}
    }

  /* flatten template, store the pending template in the "new" field of the class in case we need it to make domain
   * comparisons */
  if (class_ != NULL)
    {
      class_->new_ = template_;
    }

  error = flatten_template (template_, NULL, &flat, auto_res);
  if (error != NO_ERROR)
    {
      /* If we aborted the operation (error == ER_LK_UNILATERALLY_ABORTED) then the class may no longer be in the
       * workspace.  So make sure that the class exists before using it.  */
      if (class_ != NULL && error != ER_LK_UNILATERALLY_ABORTED)
	{
	  class_->new_ = NULL;
	}

      goto end;
    }

  if (needs_hierarchy_lock)
    {
      /* get write locks on all subclasses */
      if (class_ != NULL)
	{
	  cursubs = class_->users;
	}

      error = lock_subclasses (template_, newsupers, cursubs, &newsubs);
      if (error != NO_ERROR)
	{
	  classobj_free_template (flat);
	  /* don't touch this class if we aborted ! */
	  if (class_ != NULL && error != ER_LK_UNILATERALLY_ABORTED)
	    {
	      class_->new_ = NULL;
	    }

	  goto end;
	}
    }

  /* put the flattened definition in the class for use during subclass flattening */
  if (class_ != NULL)
    {
      class_->new_ = flat;
    }

  /* flatten all subclasses */
  error = flatten_subclasses (newsubs, NULL);
  if (error != NO_ERROR)
    {
      abort_subclasses (newsubs);
      classobj_free_template (flat);

      /* don't touch this class if we aborted ! */
      if (class_ != NULL && error != ER_LK_UNILATERALLY_ABORTED)
	{
	  class_->new_ = NULL;
	}

      goto end;
    }

  /* now we can assume that every class we need to touch has a write lock - proceed with the installation of the
   * changes */

  /* are we creating a new class ? */
  if (class_ == NULL)
    {
      class_ = classobj_make_class (template_->name);
      if (class_ == NULL)
	{
	  assert (er_errid () != NO_ERROR);
	  error = er_errid ();
	  if (error == NO_ERROR)
	    {
	      error = ER_FAILED;
	    }
	}
      else
	{
	  /* making object relation is not complete, so cannot use sm_is_partition(), sm_partitioned_class_type() */
	  if (template_->inheritance != NULL && template_->partition_parent_atts != NULL)
	    {
	      SM_CLASS *super_class = NULL;
	      int au_save;
	      AU_DISABLE (au_save);
	      error = au_fetch_class (template_->inheritance->op, &super_class, AU_FETCH_READ, AU_SELECT);
	      AU_ENABLE (au_save);

	      if (error != NO_ERROR)
		{
		  abort_subclasses (newsubs);
		  classobj_free_template (flat);
		  classobj_free_class (class_);
		  goto end;
		}
	      class_->owner = super_class->owner;
	    }
	  else
	    {
	      class_->owner = Au_user;	/* remember the owner id */
	    }

	  /* NOTE: Garbage collection can occur in the following function as a result of the allocation of the class
	   * MOP.  We must ensure that there are no object handles in the SM_CLASS structure at this point that don't
	   * have roots elsewhere.  Currently, this is the case since we are simply caching a newly created empty class
	   * structure which will later be populated with install_new_representation.  The template that holds the new
	   * class contents IS already a GC root. */
	  template_->op = locator_add_class ((MOBJ) class_, (char *) sm_ch_name ((MOBJ) class_));
	  if (template_->op == NULL)
	    {
	      /* return locator error code */
	      assert (er_errid () != NO_ERROR);
	      error = er_errid ();
	      abort_subclasses (newsubs);
	      classobj_free_template (flat);
	      classobj_free_class (class_);
	    }
	}
    }

  if (error != NO_ERROR || class_ == NULL)
    {
      goto end;
    }

  /* the next sequence of operations is extremely critical, if any errors are detected, we'll have to abort the current
   * transaction or the database will be left in an inconsistent state. */

  flat->partition_parent_atts = template_->partition_parent_atts;
  error = install_new_representation (template_->op, class_, flat);
  if (error != NO_ERROR)
    {
      goto error_return;
    }

  /* This used to be done toward the end but since the unique btid has to be inherited, the disk structures have to be
   * created before we update the subclasses. We also have to disable updating statistics for now because we haven't
   * finshed modifying the all the classes yet and the code which updates statistics on partitioned classes does not
   * work if partitions and the partitioned class have different schema. */

  num_indexes = allocate_disk_structures (template_->op, class_, newsubs, template_);
  if (num_indexes < 0)
    {
      error = num_indexes;
      goto error_return;
    }

  error = update_supers (template_->op, oldsupers, newsupers);
  if (error != NO_ERROR)
    {
      goto error_return;
    }

  error = update_subclasses (newsubs);
  if (error != NO_ERROR)
    {
      goto error_return;
    }

  /* we're done */
  if (classmop != NULL)
    {
      *classmop = template_->op;
    }
  class_->new_ = NULL;

  /* All objects are updated, now we can update class statistics also. */
  if (template_->class_type == SM_CLASS_CT)
    {
      error = sm_update_statistics (template_->op, STATS_WITH_SAMPLING);
      if (error != NO_ERROR)
	{
	  goto error_return;
	}
    }

  classobj_free_template (flat);
  classobj_free_template (template_);

end:
  ml_free (oldsupers);
  ml_free (newsupers);
  ml_free (newsubs);

  return error;

error_return:

  assert (error != ER_HEAP_NODATA_NEWADDRESS);	/* TODO - */

  classobj_free_template (flat);
  abort_subclasses (newsubs);

  if (error != ER_TM_SERVER_DOWN_UNILATERALLY_ABORTED && error != ER_LK_UNILATERALLY_ABORTED)
    {
      (void) tran_abort_upto_system_savepoint (SM_ADD_UNIQUE_CONSTRAINT_SAVEPOINT_NAME);
    }

  goto end;
}

/*
 * sm_finish_class() - this is called to finish a dbt template,
 *                  don't perform auto resolutions
 *   return: NO_ERROR on success, non-zero for ERROR
 *   template(in): schema template
 *   classmop(in): MOP of existing class (NULL if new class)
 */

int
sm_finish_class (SM_TEMPLATE * template_, MOP * classmop)
{
  return update_class (template_, classmop, 0, AU_ALTER, true);
}

/*
 * sm_update_class() - this is what the interpreter calls,
 *                     don't perform auto resolutions
 *   return: NO_ERROR on success, non-zero for ERROR
 *   template(in): schema template
 *   classmop(in): MOP of existing class (NULL if new class)
 */

int
sm_update_class (SM_TEMPLATE * template_, MOP * classmop)
{
  return update_class (template_, classmop, 0, AU_ALTER, true);
}

int
sm_update_class_with_auth (SM_TEMPLATE * template_, MOP * classmop, DB_AUTH auth, bool needs_hierarchy_lock)
{
  return update_class (template_, classmop, 0, auth, needs_hierarchy_lock);
}

/*
 * sm_update_class_auto() - this is called by the db_ layer,
 *                          perform auto resolution
 *   return: NO_ERROR on success, non-zero for ERROR
 *   template(in): schema template
 *   classmop(in): MOP of existing class (NULL if new class)
 */

int
sm_update_class_auto (SM_TEMPLATE * template_, MOP * classmop)
{
  return update_class (template_, classmop, 1, AU_ALTER, true);
}

/*
 * remove_class_triggers() - Work function for sm_delete_class_mop.
 *    Inform the trigger manager that the class is going away so
 *    it can update the triggers defined for this class.
 *    Need a better strategy for handling errors here.
 *   return: error code
 *   classop(in):
 *   class(in): class structure
 */

static int
remove_class_triggers (MOP classop, SM_CLASS * class_)
{
  SM_ATTRIBUTE *att;
  int error = NO_ERROR;

  /* use tr_delete triggers_for_class() instead of tr_delete_schema_cache so that we physically delete the triggers. */
  for (att = class_->ordered_attributes; att != NULL; att = att->order_link)
    {
      error = tr_delete_triggers_for_class (&att->triggers, classop);
      if (error != NO_ERROR)
	{
	  return error;
	}
      att->triggers = NULL;
    }

  for (att = class_->class_attributes; att != NULL; att = (SM_ATTRIBUTE *) att->header.next)
    {
      error = tr_delete_triggers_for_class (&att->triggers, classop);
      if (error != NO_ERROR)
	{
	  return error;
	}
      att->triggers = NULL;
    }

  error = tr_delete_triggers_for_class (&class_->triggers, classop);
  if (error != NO_ERROR)
    {
      return error;
    }
  class_->triggers = NULL;
  return NO_ERROR;
}

/*
 * drop_cascade_foreign_key() - if table include PK, drop the relative
 *               foreign key constraint.
 *  return : error code
 *  class_(in): class structure
 */
static int
sm_drop_cascade_foreign_key (SM_CLASS * class_)
{
  int error = NO_ERROR;
  SM_CLASS_CONSTRAINT *pk;
  MOP fk_class_mop;
  SM_TEMPLATE *template_;

  assert (class_ != NULL);

  pk = classobj_find_cons_primary_key (class_->constraints);
  while (pk != NULL && pk->fk_info != NULL)
    {
      fk_class_mop = ws_mop (&pk->fk_info->self_oid, sm_Root_class_mop);
      if (fk_class_mop == NULL)
	{
	  assert (er_errid () != NO_ERROR);
	  error = er_errid ();
	  goto end;
	}

      template_ = dbt_edit_class (fk_class_mop);
      if (template_ == NULL)
	{
	  assert (er_errid () != NO_ERROR);
	  error = er_errid ();
	  goto end;
	}

      error = dbt_drop_constraint (template_, DB_CONSTRAINT_FOREIGN_KEY, pk->fk_info->name, NULL, 0);
      if (error != NO_ERROR)
	{
	  dbt_abort_class (template_);
	  goto end;
	}

      if (dbt_finish_class (template_) == NULL)
	{
	  dbt_abort_class (template_);
	  assert (er_errid () != NO_ERROR);
	  error = er_errid ();
	  goto end;
	}

      pk = classobj_find_cons_primary_key (class_->constraints);
    }

end:
  return error;
}

/*
 * sm_delete_class() - This will delete a class from the schema and
 *    delete all instances of the class from the database.  All classes that
 *    inherit from this class will be updated so that inherited components
 *    are removed.
 *   return: NO_ERROR on success, non-zero for ERROR
 *   op(in): class object
 *   is_cascade_constraints(in): whether drop relative FK constrants
 */

int
sm_delete_class_mop (MOP op, bool is_cascade_constraints)
{
  int error = NO_ERROR, is_class = 0;
  DB_OBJLIST *oldsupers, *oldsubs;
  SM_CLASS *class_;
  SM_TEMPLATE *template_;
  SM_ATTRIBUTE *att;
  int is_partition = 0, subdel = 0;
  SM_CLASS_CONSTRAINT *pk;
  char *fk_name = NULL;
  const char *table_name;

  if (op == NULL)
    {
      assert (false);
      return ER_FAILED;
    }

  error = sm_partitioned_class_type (op, &is_partition, NULL, NULL);
  if (error != NO_ERROR)
    {
      return error;
    }

  if (is_partition == DB_PARTITIONED_CLASS)
    {
      error = tran_system_savepoint (UNIQUE_PARTITION_SAVEPOINT_DROP);
      if (error != NO_ERROR)
	{
	  return error;
	}

      error = do_drop_partitioned_class (op, 1, is_cascade_constraints);
      if (error != NO_ERROR)
	{
	  if (error != ER_LK_UNILATERALLY_ABORTED)
	    {
	      tran_abort_upto_system_savepoint (UNIQUE_PARTITION_SAVEPOINT_DROP);
	    }
	  return error;
	}
      subdel = 1;
    }

  oldsubs = NULL;
  oldsupers = NULL;

  /* if the delete fails, we'll need to rollback to savepoint */
  error = tran_system_savepoint (SM_DROP_CLASS_MOP_SAVEPOINT_NAME);
  if (error != NO_ERROR)
    {
      if (subdel == 1 && error != ER_TM_SERVER_DOWN_UNILATERALLY_ABORTED && error != ER_LK_UNILATERALLY_ABORTED)
	{
	  tran_abort_upto_system_savepoint (UNIQUE_PARTITION_SAVEPOINT_DROP);
	}
      return error;
    }

  sm_bump_local_schema_version ();

  /* op should be a class */
  is_class = locator_is_class (op, DB_FETCH_WRITE);
  if (is_class < 0)
    {
      error = is_class;
      goto end;
    }
  if (!is_class)
    {
      ERROR0 (error, ER_OBJ_NOT_A_CLASS);

      goto end;
    }

  /* Authorization + pre-lock subclass lattice to the extent possible */
  error = au_fetch_class (op, &class_, AU_FETCH_WRITE, AU_ALTER);
  if (error != NO_ERROR)
    {
      goto end;
    }

  table_name = sm_get_ch_name (op);
  if (table_name == NULL)
    {
      goto end;
    }

  error = lockhint_subclasses (NULL, class_);
  if (error != NO_ERROR)
    {
      goto end;
    }

  pk = classobj_find_cons_primary_key (class_->constraints);
  if (pk && pk->fk_info && classobj_is_pk_referred (op, pk->fk_info, false, &fk_name))
    {
      if (is_cascade_constraints)
	{
	  error = sm_drop_cascade_foreign_key (class_);
	  if (error != NO_ERROR)
	    {
	      goto end;
	    }
	}
      else
	{
	  ERROR2 (error, ER_FK_CANT_DROP_PK_REFERRED, pk->name, fk_name);
	  goto end;
	}
    }

  /* remove auto_increment serial object if exist */
  for (att = class_->ordered_attributes; att; att = att->order_link)
    {
      if (att->auto_increment != NULL)
	{
	  DB_VALUE name_val;
	  const char *class_name;

	  error = db_get (att->auto_increment, "class_name", &name_val);
	  if (error == NO_ERROR)
	    {
	      class_name = db_get_string (&name_val);
	      if (class_name != NULL && (strcmp (sm_ch_name ((MOBJ) class_), class_name) == 0))
		{
		  int save;
		  OID *oidp, serial_obj_id;

		  oidp = ws_identifier (att->auto_increment);
		  COPY_OID (&serial_obj_id, oidp);

		  AU_DISABLE (save);
		  error = obj_delete (att->auto_increment);
		  AU_ENABLE (save);

		  if (error == NO_ERROR)
		    {
		      (void) serial_decache (&serial_obj_id);
		    }
		}
	      db_value_clear (&name_val);
	    }

	  if (error != NO_ERROR)
	    {
	      goto end;
	    }
	}
    }

  /* we don't really need this but some of the support routines use it */
  template_ = classobj_make_template (NULL, op, class_);
  if (template_ == NULL)
    {
      assert (er_errid () != NO_ERROR);
      error = er_errid ();
      goto end;
    }

  if (class_->inheritance != NULL)
    {
      oldsupers = ml_copy (class_->inheritance);
      if (oldsupers == NULL)
	{
	  assert (er_errid () != NO_ERROR);
	  error = er_errid ();
	  goto end;
	}
    }

  error = lock_supers_drop (oldsupers);
  if (error != NO_ERROR)
    {
      classobj_free_template (template_);

      goto end;
    }

  /* get write locks on all subclasses */
  error = lock_subclasses (template_, NULL, class_->users, &oldsubs);
  if (error != NO_ERROR)
    {
      classobj_free_template (template_);

      goto end;
    }

  /* now we can assume that every class we need to touch has a write lock - attempt to flatten subclasses to reflect
   * the deletion */
  error = flatten_subclasses (oldsubs, op);
  if (error != NO_ERROR)
    {
      abort_subclasses (oldsubs);

      goto end;
    }

  /* mark all instance MOPs as deleted, should the locator be doing this ? */
  ws_mark_instances_deleted (op);

  /* flush all instances of this class */
  switch (class_->class_type)
    {
    case SM_CLASS_CT:
      if (locator_flush_all_instances (op, DECACHE) != NO_ERROR)
	{
	  assert (er_errid () != NO_ERROR);
	  error = er_errid ();
	}
      break;

    case SM_VCLASS_CT:
      if (vid_flush_all_instances (op, true) != NO_ERROR)
	{
	  assert (er_errid () != NO_ERROR);
	  error = er_errid ();
	}
      break;

    default:
      break;
    }

  if (error != NO_ERROR)
    {
      /* we had problems flushing, this may be due to an out of space condition, probably the transaction should be
       * aborted as well */
      abort_subclasses (oldsubs);

      goto end;
    }

  /* this section is critical, if any errors happen here, the workspace will be in an inconsistent state and the
   * transaction will have to be aborted */

  /* now update the supers and users */
  error = update_supers_drop (op, oldsupers);
  if (error != NO_ERROR)
    {
      goto end;
    }
  error = update_subclasses (oldsubs);
  if (error != NO_ERROR)
    {
      goto end;
    }

  /* OLD CODE, here we removed the class from the resident class list, this causes bad problems for GC since the class
   * will be GC'd before instances have been decached. This operation has been moved below with
   * ws_remove_resident_class(). Not sure if this is position dependent. If it doesn't cause any problems remove this
   * comment. */
  /* ml_remove(&ws_Resident_classes, op); */

  /* free any indexes, unique btids, or other associated disk structures */
  error = transfer_disk_structures (op, class_, NULL);
  if (error != NO_ERROR)
    {
      goto end;
    }

  /* now that the class is gone, physically delete all the triggers. Note that this does not just invalidate the
   * triggers, it deletes them forever. */
  error = remove_class_triggers (op, class_);
  if (error != NO_ERROR)
    {
      goto end;
    }

  /* now delete _db_auth tuples refers to the table */
  error = au_delete_auth_of_dropping_table (table_name);
  if (error != NO_ERROR)
    {
      goto end;
    }

  /* This to be maintained as long as the class is cached in the workspace, dirty or not. When the deleted class is
   * flushed, the name is removed. Assuming this doesn't cause problems, remove this comment */
  /* ws_drop_classname((MOBJ) class); */

  /* inform the locator - this will mark the class MOP as deleted so all operations that require the current class
   * object must be done before calling this function */

  error = locator_remove_class (op);
  if (error != NO_ERROR)
    {
      goto end;
    }

  /* make sure this is removed from the resident class list, this will also make the class mop subject to garbage
   * collection. This function will expect that all of the instances of the class have been decached by this point ! */

  ws_remove_resident_class (op);

  classobj_free_template (template_);


end:
  if (oldsupers != NULL)
    {
      ml_free (oldsupers);
    }
  if (oldsubs != NULL)
    {
      ml_free (oldsubs);
    }

  if (error != NO_ERROR && error != ER_TM_SERVER_DOWN_UNILATERALLY_ABORTED && error != ER_LK_UNILATERALLY_ABORTED)
    {
      if (subdel == 1)
	{
	  tran_abort_upto_system_savepoint (UNIQUE_PARTITION_SAVEPOINT_DROP);
	}
      else
	{
	  tran_abort_upto_system_savepoint (SM_DROP_CLASS_MOP_SAVEPOINT_NAME);
	}
    }

  return error;
}

#if defined(ENABLE_UNUSED_FUNCTION)
/*
 * sm_delete_class() - Delete a class by name.
 *   return: NO_ERROR on success, non-zero for ERROR
 *   name(in): class name
 */

int
sm_delete_class (const char *name)
{
  int error = NO_ERROR;
  MOP classop;

  classop = sm_find_class (name);
  if (classop == NULL)
    {
      assert (er_errid () != NO_ERROR);
      error = er_errid ();
    }
  else
    {
      error = sm_delete_class_mop (classop, false);
    }

  return error;
}
#endif /* ENABLE_UNUSED_FUNCTION */

/* INDEX FUNCTIONS */
/*
 * These are in here bacause they share some of the internal
 * allocation/deallocation for indexes.
 * They also play games with the representation id so the
 * catalog gets updated correctly to include the new index.
*/
/*
 * sm_exist_index() - Checks to see if an index exist
 *   return: NO_ERROR on success, non-zero for ERROR
 *   classop(in): class object
 *   idxname(in): index name
 */
int
sm_exist_index (MOP classop, const char *idxname, BTID * btid)
{
  int error = NO_ERROR;
  SM_CLASS *class_;
  SM_CLASS_CONSTRAINT *cons;

  error = au_fetch_class (classop, &class_, AU_FETCH_READ, AU_SELECT);
  if (error == NO_ERROR)
    {
      cons = classobj_find_class_index (class_, idxname);
      if (cons)
	{
	  if (btid)
	    {
	      BTID_COPY (btid, &cons->index_btid);
	    }

	  return NO_ERROR;
	}
    }

  return ER_FAILED;
}

#if 0
// TODO: leave it for reference. Remove it when we complete the task.
/*
 * sm_add_index() - Adds an index to an attribute.
 *   return: NO_ERROR on success, non-zero for ERROR
 *   classop(in): class object
 *   db_constraint_type(in): constraint type
 *   constraint_name(in): Name of constraint.
 *   attname(in): attribute name
 *   asc_desc(in): asc/desc info list
 *   attrs_prefix_length(in): prefix length
 *   filter_predicate(in): expression from
 *   CREATE INDEX idx ON tbl(col1, ...) WHERE filter_predicate
 *   comment(in): index comment
 */

int
sm_add_index (MOP classop, DB_CONSTRAINT_TYPE db_constraint_type, const char *constraint_name, const char **attnames,
	      const int *asc_desc, const int *attrs_prefix_length, SM_PREDICATE_INFO * filter_index,
	      SM_FUNCTION_INFO * function_index, const char *comment)
{
  int error = NO_ERROR;
  SM_CLASS *class_;
  BTID index;
  int i, n_attrs, is_partition = 0, savepoint_index = 0;
  MOP *sub_partitions = NULL;
  SM_ATTRIBUTE **attrs = NULL;
  size_t attrs_size;
  const char *class_name;
  const char *partition_name;
  int use_prefix_length;
  SM_CONSTRAINT_TYPE constraint_type;
  int reverse_index;
  char *out_shared_cons_name = NULL;
  SM_FUNCTION_INFO *new_func_index_info = NULL;
  SM_PREDICATE_INFO *new_filter_index_info = NULL;

  assert (db_constraint_type == DB_CONSTRAINT_INDEX || db_constraint_type == DB_CONSTRAINT_REVERSE_INDEX);

  /* AU_FETCH_EXCLUSIVE_SCAN will set SIX-lock on the table. It will allow other reads but neither a write nor another
   * index builder. */
  error = au_fetch_class_by_classmop (classop, &class_, AU_FETCH_EXCLUSIVE_SCAN, AU_INDEX);
  if (error != NO_ERROR)
    {
      return error;
    }

  error =
    sm_check_index_exist (classop, &out_shared_cons_name, db_constraint_type, constraint_name, attnames, asc_desc,
			  filter_index, function_index);
  if (error != NO_ERROR)
    {
      return error;
    }

  constraint_type = SM_MAP_DB_INDEX_CONSTRAINT_TO_SM_CONSTRAINT (db_constraint_type);
  reverse_index = SM_IS_CONSTRAINT_REVERSE_INDEX_FAMILY (constraint_type);

  error = sm_partitioned_class_type (classop, &is_partition, NULL, &sub_partitions);
  if (error != NO_ERROR)
    {
      goto fail_end;
    }

  if (is_partition == 1)
    {
      if (attrs_prefix_length)
	{
	  /* Count the number of attributes */
	  n_attrs = 0;
	  for (i = 0; attnames[i] != NULL; i++)
	    {
	      n_attrs++;
	    }

	  use_prefix_length = false;
	  for (i = 0; i < n_attrs; i++)
	    {
	      if (attrs_prefix_length[i] != -1)
		{
		  use_prefix_length = true;
		  break;
		}
	    }

	  if (use_prefix_length)
	    {
	      er_set (ER_ERROR_SEVERITY, ARG_FILE_LINE, ER_SM_INDEX_PREFIX_LENGTH_ON_PARTITIONED_CLASS, 0);
	      error = ER_SM_INDEX_PREFIX_LENGTH_ON_PARTITIONED_CLASS;
	      goto fail_end;
	    }
	}
      error = tran_system_savepoint (UNIQUE_PARTITION_SAVEPOINT_INDEX);
      if (error != NO_ERROR)
	{
	  goto fail_end;
	}

      savepoint_index = 1;
      if (function_index)
	{
	  error = sm_save_function_index_info (&new_func_index_info, function_index);
	  if (error != NO_ERROR)
	    {
	      goto fail_end;
	    }
	}
      if (filter_index)
	{
	  error = sm_save_filter_index_info (&new_filter_index_info, filter_index);
	  if (error != NO_ERROR)
	    {
	      goto fail_end;
	    }
	}
      for (i = 0; error == NO_ERROR && sub_partitions[i]; i++)
	{
	  if (sm_exist_index (sub_partitions[i], constraint_name, NULL) == NO_ERROR)
	    {
	      class_name = sm_get_ch_name (sub_partitions[i]);
	      if (class_name)
		{
		  error = ER_SM_INDEX_EXISTS;
		  er_set (ER_ERROR_SEVERITY, ARG_FILE_LINE, error, 2, class_name, constraint_name);
		}
	      else
		{
		  assert (er_errid () != NO_ERROR);
		  error = er_errid ();
		}
	      break;
	    }

	  if (function_index)
	    {
	      class_name = sm_get_ch_name (classop);
	      if (class_name == NULL)
		{
		  assert (er_errid () != NO_ERROR);
		  error = er_errid ();
		  break;
		}

	      partition_name = sm_get_ch_name (sub_partitions[i]);
	      if (partition_name == NULL)
		{
		  assert (er_errid () != NO_ERROR);
		  error = er_errid ();
		  break;
		}

	      /* make sure the expression is compiled using the appropriate name, the partition name */
	      error = do_recreate_func_index_constr (NULL, NULL, new_func_index_info, NULL, class_name, partition_name);
	      if (error != NO_ERROR)
		{
		  goto fail_end;
		}
	    }
	  else
	    {
	      new_func_index_info = NULL;
	    }

	  if (filter_index)
	    {
	      /* make sure the expression is compiled using the appropriate name, the partition name */
	      if (new_filter_index_info->num_attrs > 0)
		{
		  class_name = sm_get_ch_name (classop);
		  if (class_name == NULL)
		    {
		      assert (er_errid () != NO_ERROR);
		      error = er_errid ();
		      break;
		    }

		  partition_name = sm_get_ch_name (sub_partitions[i]);
		  if (partition_name == NULL)
		    {
		      assert (er_errid () != NO_ERROR);
		      error = er_errid ();
		      break;
		    }

		  error =
		    do_recreate_filter_index_constr (NULL, new_filter_index_info, NULL, class_name, partition_name);
		  if (error != NO_ERROR)
		    {
		      goto fail_end;
		    }
		}
	    }
	  else
	    {
	      new_filter_index_info = NULL;
	    }

	  error =
	    sm_add_index (sub_partitions[i], db_constraint_type, constraint_name, attnames, asc_desc, NULL,
			  new_filter_index_info, new_func_index_info, comment);
	}

      if (new_func_index_info)
	{
	  sm_free_function_index_info (new_func_index_info);
	  free_and_init (new_func_index_info);
	}
      if (new_filter_index_info)
	{
	  sm_free_filter_index_info (new_filter_index_info);
	  free_and_init (new_filter_index_info);
	}

      if (error != NO_ERROR)
	{
	  goto fail_end;
	}
    }

  if (sub_partitions)
    {
      free_and_init (sub_partitions);
    }

  /* should be checked before if this index already exist */

  /* Count the number of attributes */
  n_attrs = 0;
  for (i = 0; attnames[i] != NULL; i++)
    {
      n_attrs++;
    }

  /* Allocate memory for the attribute array */
  attrs_size = sizeof (SM_ATTRIBUTE *) * (n_attrs + 1);
  attrs = (SM_ATTRIBUTE **) malloc (attrs_size);
  if (attrs == NULL)
    {
      er_set (ER_ERROR_SEVERITY, ARG_FILE_LINE, ER_OUT_OF_VIRTUAL_MEMORY, 1, attrs_size);
      error = ER_OUT_OF_VIRTUAL_MEMORY;
      goto general_error;
    }

  /* Retrieve all of the attributes */
  for (i = 0; i < n_attrs; i++)
    {
      attrs[i] = classobj_find_attribute (class_, attnames[i], 0);

      if (attrs[i] != NULL && attrs[i]->header.name_space == ID_SHARED_ATTRIBUTE)
	{
	  ERROR1 (error, ER_SM_INDEX_ON_SHARED, attnames[i]);
	  goto general_error;
	}
      if (attrs[i] == NULL || attrs[i]->header.name_space != ID_ATTRIBUTE)
	{
	  ERROR1 (error, ER_SM_ATTRIBUTE_NOT_FOUND, attnames[i]);
	  goto general_error;
	}
#if defined (ENABLE_UNUSED_FUNCTION)	/* to disable TEXT */
      if (sm_has_text_domain (attrs[i], 0))
	{
	  if (strstr (constraint_name, TEXT_CONSTRAINT_PREFIX))
	    {
	      /* prevent to create index on TEXT attribute */
	      ERROR1 (error, ER_REGU_NOT_IMPLEMENTED, rel_major_release_string ());
	      goto general_error;
	    }
	}
#endif /* ENABLE_UNUSED_FUNCTION */
    }
  attrs[n_attrs] = NULL;

  /* Make sure both the class and the instances are flushed before creating the index.  NOTE THAT THIS WILL REMOVE THE
   * DIRTY BIT FROM THE CLASS OBJECT BEFORE THE INDEX HAS ACTUALLY BEEN ATTACHED ! WE NEED TO MAKE SURE THE CLASS IS
   * MARKED DIRTY AGAIN AFTER THE INDEX LOAD. */

  if (locator_flush_class (classop) != NO_ERROR || locator_flush_all_instances (classop, DECACHE) != NO_ERROR)
    {
      goto general_error;
    }

  if (out_shared_cons_name)
    {
      /* only normal index can share with foreign key */
      SM_CLASS_CONSTRAINT *existing_con;
      existing_con = classobj_find_constraint_by_name (class_->constraints, out_shared_cons_name);
      assert (existing_con != NULL);

      BTID_COPY (&index, &existing_con->index_btid);
    }
  else
    {
      /* allocate the index - this will result in a btree load if there are existing instances */
      BTID_SET_NULL (&index);
      error = allocate_index (classop, class_, NULL, attrs, asc_desc, attrs_prefix_length, 0 /* unique_pk */ ,
			      false, reverse_index, constraint_name, &index, NULL, NULL, NULL, filter_index,
			      function_index);
    }

  if (error == NO_ERROR)
    {
      /* promote the class lock as SCH_M lock and mark class as dirty */
      if (locator_update_class (classop) == NULL)
	{
	  ASSERT_ERROR_AND_SET (error);
	  goto severe_error;
	}

      /* modify the class to point at the new index */
      error =
	classobj_put_index (&(class_->properties), constraint_type, constraint_name, attrs, asc_desc,
			    attrs_prefix_length, &index, filter_index, NULL, out_shared_cons_name, function_index,
			    comment, false);
      if (error != NO_ERROR)
	{
	  ASSERT_ERROR ();
	  goto severe_error;
	}

      error = classobj_cache_class_constraints (class_);
      if (error != NO_ERROR)
	{
	  ASSERT_ERROR ();
	  goto severe_error;
	}

      if (!classobj_cache_constraints (class_))
	{
	  ASSERT_ERROR_AND_SET (error);
	  goto severe_error;
	}

      /* now that the index is physically attached to the class, we must flush it again to make sure the catalog is
       * updated correctly. */
      error = locator_flush_class (classop);
      if (error != NO_ERROR)
	{
	  ASSERT_ERROR ();
	  goto severe_error;
	}

      /* since we almost always want to use the index after it has been created, cause the statistics for this class to
       * be updated so that the optimizer is able to make use of the new index.  Recall that the optimizer looks at the
       * statistics structures, not the schema structures. */
      assert_release (!BTID_IS_NULL (&index));
      error = sm_update_statistics (classop, STATS_WITH_SAMPLING);
      if (error != NO_ERROR)
	{
	  ASSERT_ERROR ();
	  goto severe_error;
	}
    }

  free_and_init (attrs);

fail_end:
  if (savepoint_index && error != NO_ERROR && error != ER_LK_UNILATERALLY_ABORTED)
    {
      (void) tran_abort_upto_system_savepoint (UNIQUE_PARTITION_SAVEPOINT_INDEX);
    }
  if (sub_partitions)
    {
      free_and_init (sub_partitions);
    }
  if (out_shared_cons_name)
    {
      free_and_init (out_shared_cons_name);
    }
  if (new_func_index_info)
    {
      sm_free_function_index_info (new_func_index_info);
      free_and_init (new_func_index_info);
    }
  if (new_filter_index_info)
    {
      sm_free_filter_index_info (new_filter_index_info);
      free_and_init (new_filter_index_info);
    }

  return error;

general_error:
  if (attrs != NULL)
    {
      free_and_init (attrs);
    }
  if (out_shared_cons_name)
    {
      free_and_init (out_shared_cons_name);
    }
  if (new_func_index_info)
    {
      sm_free_function_index_info (new_func_index_info);
      free_and_init (new_func_index_info);
    }
  if (new_filter_index_info)
    {
      sm_free_filter_index_info (new_filter_index_info);
      free_and_init (new_filter_index_info);
    }

  return error;

severe_error:

  if (error == NO_ERROR)
    {
      ASSERT_ERROR_AND_SET (error);
    }
  else
    {
      ASSERT_ERROR ();
    }

  /* Something happened at a bad time, the database is in an inconsistent state.  Must abort the transaction. Save the
   * error that caused the problem. We should try to disable error overwriting when we abort so the caller can find out
   * what happened. */
  if (attrs != NULL)
    {
      free_and_init (attrs);
    }
  if (out_shared_cons_name)
    {
      free_and_init (out_shared_cons_name);
    }
  if (new_func_index_info)
    {
      sm_free_function_index_info (new_func_index_info);
      free_and_init (new_func_index_info);
    }
  if (new_filter_index_info)
    {
      sm_free_filter_index_info (new_filter_index_info);
      free_and_init (new_filter_index_info);
    }

  /* Some errors will led ws_abort_mops() be called. mops maybe be decached. In this case, its class_ is invalid and we
   * cannot access it any more. */
  if (!classop->decached)
    {
      classobj_decache_class_constraints (class_);
    }

  (void) tran_unilaterally_abort ();

  return error;
}
#endif

/*
 * sm_drop_index() - Removes an index for an attribute.
 *    Take care to remove the class property list entry for this
 *    index if one has been created.  !! This works now because
 *    sm_drop_index is the only way that we can remove indexes.  If
 *    index add/drop can ever be done during template processing, we'll
 *    have to make that code more aware of this.
 *   return: NO_ERROR on success, non-zero for ERROR
 *   classop(in): class object
 *   constraint_name(in): constraint name
 */

int
sm_drop_index (MOP classop, const char *constraint_name)
{
  int error = NO_ERROR;
  SM_CLASS *class_;
  SM_CLASS_CONSTRAINT *found;
  SM_CONSTRAINT_TYPE ctype;
  int i, is_partition = 0, savepoint_index = 0;
  MOP *sub_partitions = NULL;

  error = au_fetch_class (classop, &class_, AU_FETCH_UPDATE, AU_INDEX);
  if (error != NO_ERROR)
    {
      return error;
    }

  error = sm_partitioned_class_type (classop, &is_partition, NULL, &sub_partitions);
  if (error != NO_ERROR)
    {
      return error;
    }

  if (is_partition == 1)
    {
      error = tran_system_savepoint (UNIQUE_PARTITION_SAVEPOINT_INDEX);
      if (error != NO_ERROR)
	{
	  goto fail_end;
	}

      savepoint_index = 1;
      for (i = 0; sub_partitions[i]; i++)
	{
	  if (sm_exist_index (sub_partitions[i], constraint_name, NULL) != NO_ERROR)
	    {
	      continue;
	    }
	  error = sm_drop_index (sub_partitions[i], constraint_name);
	  if (error != NO_ERROR)
	    {
	      goto fail_end;
	    }
	}
    }

  if (sub_partitions)
    {
      free_and_init (sub_partitions);
    }

  /* Verify that this constraint does exist */
  ctype = SM_CONSTRAINT_INDEX;
  found = classobj_find_class_constraint (class_->constraints, ctype, constraint_name);

  if (found == NULL)
    {
      ctype = SM_CONSTRAINT_REVERSE_INDEX;
      found = classobj_find_class_constraint (class_->constraints, ctype, constraint_name);
    }

  if (found == NULL)
    {
      ERROR1 (error, ER_SM_NO_INDEX, constraint_name);
    }
  else
    {
      /*
       *  Remove the index from the class.  We do this is an awkward
       *  way.  First we remove it from the class constraint cache and
       *  then we back propagate the changes to the class property list.
       *  We do this backwards because it's easier, go figure.
       */
      if (deallocate_index (class_->constraints, &found->index_btid))
	{
	  goto severe_error;
	}

      BTID_SET_NULL (&found->index_btid);
      classobj_remove_class_constraint_node (&class_->constraints, found);
      classobj_free_class_constraints (found);

      error = classobj_populate_class_properties (&class_->properties, class_->constraints, ctype);

      if (classobj_cache_class_constraints (class_) != NO_ERROR)
	{
	  goto severe_error;
	}

      if (!classobj_cache_constraints (class_))
	{
	  goto severe_error;
	}

      /* Make sure the class is now marked dirty and flushed so that the catalog is updated.  Also update statistics so
       * that the optimizer will know that the index no longer exists. */
      if (locator_update_class (classop) == NULL)
	{
	  goto severe_error;
	}

      if (locator_flush_class (classop) != NO_ERROR)
	{
	  goto severe_error;
	}

      if (sm_update_statistics (classop, STATS_WITH_SAMPLING) != NO_ERROR)
	{
	  goto severe_error;
	}
    }

fail_end:
  if (savepoint_index && error != NO_ERROR && error != ER_LK_UNILATERALLY_ABORTED)
    {
      (void) tran_abort_upto_system_savepoint (UNIQUE_PARTITION_SAVEPOINT_INDEX);
    }
  if (sub_partitions)
    {
      free_and_init (sub_partitions);
    }

  return error;

severe_error:
  /* Something happened at a bad time, the database is in an inconsistent state.  Must abort the transaction. Save the
   * error that caused the problem. We should try to disable error overwriting when we abort so the caller can find out
   * what happened. */
  assert (er_errid () != NO_ERROR);
  error = er_errid ();
  (void) tran_unilaterally_abort ();

  return error;
}

/*
 * sm_get_index() - Checks to see if an attribute has an index and if so,
 *    returns the BTID of the index.
 *   return: NO_ERROR on success, non-zero for ERROR
 *   classop(in): class object
 *   attname(in): attribute name
 *   index(out): returned pointer to index
 */

int
sm_get_index (MOP classop, const char *attname, BTID * index)
{
  int error = NO_ERROR;
  SM_CLASS *class_;
  SM_ATTRIBUTE *att;

  /* what happens if we formerly indexed the attribute, revoked index authorization and now want to remove it ? */

  error = au_fetch_class (classop, &class_, AU_FETCH_READ, AU_SELECT);
  if (error == NO_ERROR)
    {
      att = classobj_find_attribute (class_, attname, 0);
      if (att == NULL || att->header.name_space != ID_ATTRIBUTE)
	{
	  ERROR1 (error, ER_SM_ATTRIBUTE_NOT_FOUND, attname);
	}
      else
	{
	  SM_CONSTRAINT *con;
	  int found = 0;

	  /* First look for the index in the attribute constraint cache */
	  for (con = att->constraints; ((con != NULL) && !found); con = con->next)
	    {
	      if (SM_IS_CONSTRAINT_INDEX_FAMILY (con->type))
		{
		  *index = con->index;
		  found = 1;
		}
	    }
	}
    }

  return error;
}

/*
 * sm_default_constraint_name() - Constructs a constraint name based upon
 *    the class and attribute names and names' asc/desc info.
 *    Returns the constraint name or NULL is an error occurred.  The string
 *    should be deallocated with free_and_init() when no longer needed.
 *    The class name is normally obtained from the Class Object.  This is
 *    not always possible, though (for instance at class creation time,
 *    there is no class object and <classop> will be NULL).  Under this
 *    condition, the class name will be taken from the Class Template
 *    <ctmpl>.
 *    The format of the default name is;
 *        X_<class>_att1_att2_... or
 *        X_<class>_att1_d_att2_...  --> _d implies that att1 order is 'desc'
 *    where X indicates the constraint type;
 *          i=INDEX,            u=UNIQUE,       pk=PRIMARY KEY,
 *          fk=FOREIGN KEY,     n=NOT NULL,     ru=REVERSE UNIQUE,
 *          ri=REVERSE INDEX
 *          <class> is the class name
 *          attn is the attribute name
 *    (ex)  If we are generating a default name for
 *              create index on foo (a, b);
 *          It would look like i_foo_a_b
 *    (ex)  If we are generating a default name for
 *              create index on foo (a desc, b);
 *          It would look like i_foo_a_d_b --> use '_d' for 'desc'
 *    (ex)  If we are generating a default name for
 *              create reverse index on foo (a desc, b);
 *          It would look like ri_foo_a_b --> not use '_d' for reverse type
 *   return: constraint name
 *   class_name(in): class name
 *   type(in): Constraint Type
 *   att_names(in): Attribute Names
 *   asc_desc(in): asc/desc info list
 */

static char *
sm_default_constraint_name (const char *class_name, DB_CONSTRAINT_TYPE type, const char **att_names,
			    const int *asc_desc)
{
#define MAX_ATTR_IN_AUTO_GEN_NAME 30
  const char **ptr;
  char *name = NULL;
  int name_length = 0;
  bool do_desc;
  int error = NO_ERROR;
  int n_attrs = 0;
  /*
   *  Construct the constraint name
   */
  if ((class_name == NULL) || (att_names == NULL))
    {
      ERROR0 (error, ER_SM_INVALID_DEF_CONSTRAINT_NAME_PARAMS);
    }
  else
    {
      const char *prefix;
      int i, k;
      int class_name_prefix_size = DB_MAX_IDENTIFIER_LENGTH;
      int att_name_prefix_size = DB_MAX_IDENTIFIER_LENGTH;
      char md5_str[32 + 1] = { '\0' };

      switch (type)
	{
	case DB_CONSTRAINT_INDEX:
	  prefix = "i_";
	  break;
	case DB_CONSTRAINT_UNIQUE:
	  prefix = "u_";
	  break;
	case DB_CONSTRAINT_PRIMARY_KEY:
	  prefix = "pk_";
	  break;
	case DB_CONSTRAINT_FOREIGN_KEY:
	  prefix = "fk_";
	  break;
	case DB_CONSTRAINT_NOT_NULL:
	  prefix = "n_";
	  break;
	case DB_CONSTRAINT_REVERSE_UNIQUE:
	  prefix = "ru_";
	  break;
	case DB_CONSTRAINT_REVERSE_INDEX:
	  prefix = "ri_";
	  break;
	default:
	  assert (false);
	  prefix = "x_";	/* unknown */
	  break;
	}

      /*
       *  Count the number of characters that we'll need for the name
       */
      name_length = strlen (prefix);
      name_length += strlen (class_name);	/* class name */

      for (ptr = att_names; *ptr != NULL; ptr++)
	{
	  n_attrs++;
	}

      i = 0;
      for (ptr = att_names; (*ptr != NULL) && (i < n_attrs); ptr++, i++)
	{
	  int ptr_size = 0;

	  do_desc = false;	/* init */
	  if (asc_desc)
	    {
	      if (!DB_IS_CONSTRAINT_REVERSE_INDEX_FAMILY (type))
		{
		  /* attr is marked as 'desc' in the non-reverse index */
		  if (asc_desc[i] == 1)
		    {
		      do_desc = true;
		    }
		}
	    }

	  ptr_size = intl_identifier_lower_string_size (*ptr);
	  name_length += (1 + ptr_size);	/* separator and attr name */
	  if (do_desc)
	    {
	      name_length += 2;	/* '_d' for 'desc' */
	    }
	}			/* for (ptr = ...) */

      if (name_length >= DB_MAX_IDENTIFIER_LENGTH)
	{
	  /* constraint name will contain a descriptive prefix + prefixes of class name + prefixes of the first
	   * MAX_ATTR_IN_AUTO_GEN_NAME attributes + MD5 of the entire string of concatenated class name and attributes
	   * names */
	  char *name_all = NULL;
	  int size_class_and_attrs = DB_MAX_IDENTIFIER_LENGTH - 1 - strlen (prefix) - 32 - 1;
	  int ec = NO_ERROR;

	  name_all = (char *) malloc (name_length + 1);
	  if (name_all == NULL)
	    {
	      er_set (ER_ERROR_SEVERITY, ARG_FILE_LINE, ER_OUT_OF_VIRTUAL_MEMORY, 1, (size_t) (name_length + 1));
	      goto exit;
	    }
	  strcpy (name_all, class_name);
	  for (ptr = att_names, i = 0; i < n_attrs; ptr++, i++)
	    {
	      strcat (name_all, *ptr);
	      if (asc_desc && !DB_IS_CONSTRAINT_REVERSE_INDEX_FAMILY (type) && asc_desc[i] == 1)
		{
		  strcat (name_all, "d");
		}
	    }

	  ec = crypt_md5_buffer_hex (name_all, strlen (name_all), md5_str);
	  free_and_init (name_all);
	  if (ec != NO_ERROR)
	    {
	      goto exit;
	    }

	  if (n_attrs > MAX_ATTR_IN_AUTO_GEN_NAME)
	    {
	      n_attrs = MAX_ATTR_IN_AUTO_GEN_NAME;
	    }

	  att_name_prefix_size = size_class_and_attrs / (n_attrs + 1);
	  class_name_prefix_size = att_name_prefix_size;

	  if (strlen (class_name) < class_name_prefix_size)
	    {
	      class_name_prefix_size = strlen (class_name);
	    }
	  else
	    {
	      char class_name_trunc[DB_MAX_IDENTIFIER_LENGTH];

	      strncpy (class_name_trunc, class_name, class_name_prefix_size);
	      class_name_trunc[class_name_prefix_size] = '\0';

	      /* make sure last character is not truncated */
	      if (intl_identifier_fix (class_name_trunc, class_name_prefix_size, false) != NO_ERROR)
		{
		  /* this should not happen */
		  assert (false);
		  ERROR0 (error, ER_SM_INVALID_DEF_CONSTRAINT_NAME_PARAMS);
		  name = NULL;
		  goto exit;
		}
	      class_name_prefix_size = strlen (class_name_trunc);
	    }

	  /* includes '_' between attributes */
	  att_name_prefix_size = ((size_class_and_attrs - class_name_prefix_size) / n_attrs) - 1;
	  name_length = DB_MAX_IDENTIFIER_LENGTH;
	}
      /*
       *  Allocate space for the name and construct it
       */
      name = (char *) malloc (name_length + 1);	/* Remember terminating NULL */
      if (name != NULL)
	{
	  /* Constraint Type */
	  strcpy (name, prefix);

	  /* Class name */
	  strncat (name, class_name, class_name_prefix_size);

	  /* separated list of attribute names */
	  k = 0;
	  i = 0;
	  /* n_attrs is already limited to MAX_ATTR_IN_AUTO_GEN_NAME here */
	  for (ptr = att_names; k < n_attrs; ptr++, i++)
	    {
	      do_desc = false;	/* init */
	      if (asc_desc)
		{
		  if (!DB_IS_CONSTRAINT_REVERSE_INDEX_FAMILY (type))
		    {
		      /* attr is marked as 'desc' in the non-reverse index */
		      if (asc_desc[i] == 1)
			{
			  do_desc = true;
			}
		    }
		}

	      strcat (name, "_");

	      if (att_name_prefix_size == DB_MAX_IDENTIFIER_LENGTH)
		{
		  (void) intl_identifier_lower (*ptr, &name[strlen (name)]);

		  /* attr is marked as 'desc' */
		  if (do_desc)
		    {
		      strcat (name, "_d");
		    }
		}
	      else
		{
		  char att_name_trunc[DB_MAX_IDENTIFIER_LENGTH];

		  (void) intl_identifier_lower (*ptr, att_name_trunc);

		  if (do_desc)
		    {
		      /* make sure last character is not truncated */
		      assert (att_name_prefix_size > 2);
		      if (intl_identifier_fix (att_name_trunc, att_name_prefix_size - 2, false) != NO_ERROR)
			{
			  assert (false);
			  ERROR0 (error, ER_SM_INVALID_DEF_CONSTRAINT_NAME_PARAMS);
			  free_and_init (name);
			  goto exit;
			}
		      strcat (att_name_trunc, "_d");
		    }
		  else
		    {
		      if (intl_identifier_fix (att_name_trunc, att_name_prefix_size, false) != NO_ERROR)
			{
			  assert (false);
			  ERROR0 (error, ER_SM_INVALID_DEF_CONSTRAINT_NAME_PARAMS);
			  free_and_init (name);
			  goto exit;
			}
		    }

		  strcat (name, att_name_trunc);
		}
	      k++;
	    }

	  if (att_name_prefix_size != DB_MAX_IDENTIFIER_LENGTH || class_name_prefix_size != DB_MAX_IDENTIFIER_LENGTH)
	    {
	      /* append MD5 */
	      strcat (name, "_");
	      strcat (name, md5_str);

	      assert (strlen (name) <= DB_MAX_IDENTIFIER_LENGTH);
	    }
	}
      else
	{
	  er_set (ER_ERROR_SEVERITY, ARG_FILE_LINE, ER_OUT_OF_VIRTUAL_MEMORY, 1, (size_t) (name_length + 1));
	}
    }

exit:
  return name;

#undef MAX_ATTR_IN_AUTO_GEN_NAME
}

/*
 * sm_produce_constraint_name() - Generate a normalized constraint name.
 *    If a constraint name is given <given_name> != NULL, then this name is
 *    downcased and returned. In this case, the constraint type and attribute
 *    names are not needed.
 *    If a given name is not provided <given_name> == NULL, then a
 *    normalized name is generated using the constraint type and attribute
 *    names.
 *    In either case, the returned name is generated its own memory area
 *    and should be deallocated with by calling free()
 *    when it is no longer needed.
 *    This function differs from sm_produce_constraint_name_mop() in that
 *    the class name is supplied as a parameters and therefore, does not
 *    need to be derived.
 *   return: constraint name
 *   class_name(in): Class Name
 *   constraint_type(in): Constraint Type
 *   att_names(in): Attribute Names
 *   asc_desc(in): asc/desc info list
 *   given_name(in): Optional constraint name.
 */

char *
sm_produce_constraint_name (const char *class_name, DB_CONSTRAINT_TYPE constraint_type, const char **att_names,
			    const int *asc_desc, const char *given_name)
{
  char *name = NULL;
  size_t name_size;

  if (given_name == NULL)
    {
      name = sm_default_constraint_name (class_name, constraint_type, att_names, asc_desc);
    }
  else
    {
      name_size = intl_identifier_lower_string_size (given_name);
      name = (char *) malloc (name_size + 1);
      if (name != NULL)
	{
	  intl_identifier_lower (given_name, name);
	}
      else
	{
	  er_set (ER_ERROR_SEVERITY, ARG_FILE_LINE, ER_OUT_OF_VIRTUAL_MEMORY, 1, name_size + 1);
	}
    }

  return name;
}

/*
 * sm_produce_constraint_name_mop() - This function serves the same
 *    functionality as sm_produce_constraint_name() except that it accepts
 *    a class MOP instead of a class name.
 *   return: constraint name
 *   classop(in): Class Object
 *   constraint_type(in): Constraint Type
 *   att_names(in): Attribute Names
 *   given_name(in): Optional constraint name.
 */

char *
sm_produce_constraint_name_mop (MOP classop, DB_CONSTRAINT_TYPE constraint_type, const char **att_names,
				const int *asc_desc, const char *given_name)
{
  return sm_produce_constraint_name (sm_get_ch_name (classop), constraint_type, att_names, asc_desc, given_name);
}

/*
 * sm_produce_constraint_name_tmpl() - This function serves the same
 *    functionality as sm_produce_constraint_name() except that it accepts
 *    a class template instead of a class name.
 *   return: constraint name
 *   tmpl(in): Class Template
 *   constraint_type(in): Constraint Type
 *   att_names(in): Attribute Names
 *   given_name(in): Optional constraint name.
 */
char *
sm_produce_constraint_name_tmpl (SM_TEMPLATE * tmpl, DB_CONSTRAINT_TYPE constraint_type, const char **att_names,
				 const int *asc_desc, const char *given_name)
{
  return sm_produce_constraint_name (template_classname (tmpl), constraint_type, att_names, asc_desc, given_name);
}

/*
 * sm_check_index_exist() - Check index is duplicated.
 *   return: NO_ERROR on success, non-zero for ERROR
 *   classop(in): class (or instance) pointer
 *   out_shared_cons_name(out):
 *   constraint_type: constraint type
 *   constraint_name(in): Constraint name.
 *   att_names(in): array of attribute names
 *   asc_desc(in): asc/desc info list
 *   filter_index(in): expression from CREATE INDEX idx
 *		       ON tbl(col1, ...) WHERE filter_predicate
 *   func_info(in): function info pointer
 */
static int
sm_check_index_exist (MOP classop, char **out_shared_cons_name, DB_CONSTRAINT_TYPE constraint_type,
		      const char *constraint_name, const char **att_names, const int *asc_desc,
		      const SM_PREDICATE_INFO * filter_index, const SM_FUNCTION_INFO * func_info)
{
  int error = NO_ERROR;
  SM_CLASS *class_;

  if (!DB_IS_CONSTRAINT_INDEX_FAMILY (constraint_type))
    {
      return NO_ERROR;
    }

  error = au_fetch_class (classop, &class_, AU_FETCH_READ, AU_INDEX);
  if (error != NO_ERROR)
    {
      return error;
    }

  return classobj_check_index_exist (class_->constraints, out_shared_cons_name, sm_ch_name ((MOBJ) class_),
				     constraint_type, constraint_name, att_names, asc_desc, filter_index, func_info);
}

static int
sm_add_secondary_index_on_partition (MOP classop, DB_CONSTRAINT_TYPE constraint_type,
				     const char *constraint_name, const char **att_names, const int *asc_desc,
				     const int *attrs_prefix_length, int class_attributes,
				     SM_PREDICATE_INFO * filter_index, SM_FUNCTION_INFO * function_index,
				     const char *comment, SM_INDEX_STATUS index_status, MOP * sub_partitions)
{
  int error, i;
  bool set_savept = false;
  SM_FUNCTION_INFO *new_func_index_info = NULL;
  SM_PREDICATE_INFO *new_filter_index_info = NULL;
  const char *class_name, *partition_name;

  /* TODO: This will not work for online indexes from the point of view of concurrent transactions since the
   * global index will hold the lock until all the partitions finished loading.
   * We need to let the partition loading to also demote the global table as well.
   */

  error = tran_system_savepoint (UNIQUE_PARTITION_SAVEPOINT_INDEX);
  if (error != NO_ERROR)
    {
      goto end;
    }
  set_savept = true;

  if (function_index != NULL)
    {
      error = sm_save_function_index_info (&new_func_index_info, function_index);
      if (error != NO_ERROR)
	{
	  goto end;
	}
    }

  if (filter_index != NULL)
    {
      error = sm_save_filter_index_info (&new_filter_index_info, filter_index);
      if (error != NO_ERROR)
	{
	  goto end;
	}
    }

  for (i = 0; error == NO_ERROR && sub_partitions[i]; i++)
    {
      if (sm_exist_index (sub_partitions[i], constraint_name, NULL) == NO_ERROR)
	{
	  class_name = sm_get_ch_name (sub_partitions[i]);
	  if (class_name == NULL)
	    {
	      ASSERT_ERROR_AND_SET (error);
	    }
	  else
	    {
	      error = ER_SM_INDEX_EXISTS;
	      er_set (ER_ERROR_SEVERITY, ARG_FILE_LINE, error, 2, class_name, constraint_name);
	    }
	  break;
	}

      if (function_index != NULL)
	{
	  class_name = sm_get_ch_name (classop);
	  if (class_name == NULL)
	    {
	      ASSERT_ERROR_AND_SET (error);
	      break;
	    }

	  partition_name = sm_get_ch_name (sub_partitions[i]);
	  if (partition_name == NULL)
	    {
	      ASSERT_ERROR_AND_SET (error);
	      break;
	    }

	  /* make sure the expression is compiled using the appropriate name, the partition name */
	  error = do_recreate_func_index_constr (NULL, NULL, new_func_index_info, NULL, class_name, partition_name);
	  if (error != NO_ERROR)
	    {
	      goto end;
	    }
	}

      if (filter_index != NULL)
	{
	  /* make sure the expression is compiled using the appropriate name, the partition name */
	  if (new_filter_index_info->num_attrs > 0)
	    {
	      class_name = sm_get_ch_name (classop);
	      if (class_name == NULL)
		{
		  ASSERT_ERROR_AND_SET (error);
		  break;
		}

	      partition_name = sm_get_ch_name (sub_partitions[i]);
	      if (partition_name == NULL)
		{
		  ASSERT_ERROR_AND_SET (error);
		  break;
		}

	      error = do_recreate_filter_index_constr (NULL, new_filter_index_info, NULL, class_name, partition_name);
	      if (error != NO_ERROR)
		{
		  goto end;
		}
	    }
	}

      error = sm_add_constraint (sub_partitions[i], constraint_type, constraint_name, att_names, asc_desc,
				 attrs_prefix_length, class_attributes, new_filter_index_info, new_func_index_info,
				 comment, index_status);
    }

end:
  if (set_savept && error != NO_ERROR && error != ER_LK_UNILATERALLY_ABORTED)
    {
      (void) tran_abort_upto_system_savepoint (UNIQUE_PARTITION_SAVEPOINT_INDEX);
    }
  if (new_func_index_info != NULL)
    {
      sm_free_function_index_info (new_func_index_info);
      free_and_init (new_func_index_info);
    }
  if (new_filter_index_info != NULL)
    {
      sm_free_filter_index_info (new_filter_index_info);
      free_and_init (new_filter_index_info);
    }

  return error;
}

/*
 * sm_add_constraint() - Add a constraint to the class.
 *   return: NO_ERROR on success, non-zero for ERROR
 *   classop(in): class (or instance) pointer
 *   constraint_type(in): Type of constraint to add (UNIQUE, NOT NULL or INDEX)
 *   constraint_name(in): What to call the new constraint
 *   att_names(in): Names of attributes to be constrained
 *   asc_desc(in): asc/desc info list
 *   attrs_prefix_length(in): prefix length for each of the index attributes
 *   filter_predicate(in): string with the WHERE expression from
 *		CREATE INDEX idx ON tbl(...) WHERE filter_predicate
 *   class_attributes(in): Flag.  A true value indicates that the names refer to
 *     		class attributes. A false value indicates that the names
 *     		refer to instance attributes.
 *   comment(in): constraint comment
 *   is_online_index(in):
 *
 *  Note: When adding NOT NULL constraint, this function doesn't check the
 *	  existing values of the attribute. To make sure NOT NULL constraint
 *	  checks the existing values, use API function 'db_add_constraint'.
 */
int
sm_add_constraint (MOP classop, DB_CONSTRAINT_TYPE constraint_type, const char *constraint_name, const char **att_names,
		   const int *asc_desc, const int *attrs_prefix_length, int class_attributes,
		   SM_PREDICATE_INFO * filter_index, SM_FUNCTION_INFO * function_index, const char *comment,
		   SM_INDEX_STATUS index_status)
{
  int error = NO_ERROR;
  SM_TEMPLATE *def = NULL;
  MOP newmop = NULL;
  bool needs_hierarchy_lock;
  bool set_savepoint = false;
  int partition_type;
  MOP *sub_partitions = NULL;

  if (att_names == NULL)
    {
      ERROR0 (error, ER_OBJ_INVALID_ARGUMENTS);
      return error;
    }

  switch (constraint_type)
    {
    case DB_CONSTRAINT_INDEX:
    case DB_CONSTRAINT_REVERSE_INDEX:
    case DB_CONSTRAINT_UNIQUE:
    case DB_CONSTRAINT_REVERSE_UNIQUE:
    case DB_CONSTRAINT_PRIMARY_KEY:
      DB_AUTH auth;
      bool is_secondary_index;

      error = tran_system_savepoint (SM_ADD_CONSTRAINT_SAVEPOINT_NAME);
      if (error != NO_ERROR)
	{
	  return error;
	}
      set_savepoint = true;

      is_secondary_index = (constraint_type == DB_CONSTRAINT_INDEX || constraint_type == DB_CONSTRAINT_REVERSE_INDEX);

      if (is_secondary_index)
	{
	  auth = AU_INDEX;
	}
      else
	{
	  auth = AU_ALTER;
	}

#if defined (SA_MODE)
      if (index_status == SM_ONLINE_INDEX_BUILDING_IN_PROGRESS)
	{
	  // We don't allow online index for SA_MODE.
	  index_status = SM_NORMAL_INDEX;
	}
#endif /* SA_MODE */

      if (index_status == SM_ONLINE_INDEX_BUILDING_IN_PROGRESS && classop->lock > IX_LOCK)
	{
	  // if the transaction already hold a lock which is greater than IX,
	  // we don't allow online index creation for transaction consistency.
	  index_status = SM_NORMAL_INDEX;
	}

      def = smt_edit_class_mop (classop, auth);
      if (def == NULL)
	{
	  ASSERT_ERROR_AND_SET (error);
	  goto error_exit;
	}

      if (index_status == SM_ONLINE_INDEX_BUILDING_IN_PROGRESS)
	{
	  /* Check for shared constraints. */
	  char *shared_cons_name = NULL;

	  error = smt_check_index_exist (def, &shared_cons_name, constraint_type, constraint_name, att_names,
					 asc_desc, filter_index, function_index);
	  if (error != NO_ERROR)
	    {
	      smt_quit (def);

	      assert (shared_cons_name == NULL);
	      goto error_exit;
	    }

	  if (shared_cons_name != NULL)
	    {
	      /* If index is shared with another constraint, build it as a normal index. */
	      index_status = SM_NORMAL_INDEX;

	      free_and_init (shared_cons_name);
	    }
	}

      error = sm_partitioned_class_type (classop, &partition_type, NULL, &sub_partitions);
      if (error != NO_ERROR)
	{
	  smt_quit (def);
	  goto error_exit;
	}

      if (index_status == SM_ONLINE_INDEX_BUILDING_IN_PROGRESS)
	{
	  /* We allow online index on hierarchies just for the special case of partitions.
	   * Here ->users denotes the immediate subclass, while ->inheritance is the immediate superclass.
	   */
	  if (partition_type == DB_NOT_PARTITIONED_CLASS
	      && (def->current->users != NULL || def->current->inheritance != NULL))
	    {
	      // Current class is part of a hierarchy stop here and throw an error as we do not support online index
	      // for hierarchies.
	      error = ER_SM_ONLINE_INDEX_ON_HIERARCHY;
	      er_set (ER_ERROR_SEVERITY, ARG_FILE_LINE, error, 0);

	      if (sub_partitions != NULL)
		{
		  free_and_init (sub_partitions);
		}
	      smt_quit (def);
	      goto error_exit;
	    }
	}

      // create local indexes on partitions
      if (is_secondary_index)
	{
	  if (partition_type == DB_PARTITIONED_CLASS)
	    {
	      // prefix index is not allowed on partition
	      for (int i = 0; attrs_prefix_length != NULL && att_names[i] != NULL; i++)
		{
		  if (attrs_prefix_length[i] != -1)
		    {
		      error = ER_SM_INDEX_PREFIX_LENGTH_ON_PARTITIONED_CLASS;
		      er_set (ER_ERROR_SEVERITY, ARG_FILE_LINE, error, 0);

		      if (sub_partitions != NULL)
			{
			  free_and_init (sub_partitions);
			}
		      smt_quit (def);
		      goto error_exit;
		    }
		}

	      error = sm_add_secondary_index_on_partition (classop, constraint_type, constraint_name, att_names,
							   asc_desc, attrs_prefix_length, class_attributes,
							   filter_index, function_index, comment, index_status,
							   sub_partitions);
	      if (error != NO_ERROR)
		{
		  if (sub_partitions != NULL)
		    {
		      free_and_init (sub_partitions);
		    }
		  smt_quit (def);
		  goto error_exit;
		}
	    }
	}

      if (sub_partitions != NULL)
	{
	  free_and_init (sub_partitions);
	}

      error = smt_add_constraint (def, constraint_type, constraint_name, att_names, asc_desc, attrs_prefix_length,
				  class_attributes, NULL, filter_index, function_index, comment, index_status);
      if (error != NO_ERROR)
	{
	  smt_quit (def);
	  goto error_exit;
	}

      needs_hierarchy_lock = DB_IS_CONSTRAINT_UNIQUE_FAMILY (constraint_type);
      /* This one frees the template inside!!! */
      error = sm_update_class_with_auth (def, &newmop, auth, needs_hierarchy_lock);
      if (error != NO_ERROR)
	{
	  smt_quit (def);
	  goto error_exit;
	}

      if (index_status == SM_ONLINE_INDEX_BUILDING_IN_PROGRESS && partition_type != DB_PARTITION_CLASS)
	{
	  // Load index phase.
	  error = sm_load_online_index (newmop, constraint_name);
	  if (error != NO_ERROR)
	    {
	      goto error_exit;
	    }

	  error = sm_update_statistics (newmop, STATS_WITH_SAMPLING);
	  if (error != NO_ERROR)
	    {
	      goto error_exit;
	    }

	  def = smt_edit_class_mop (classop, auth);
	  if (def == NULL)
	    {
	      ASSERT_ERROR_AND_SET (error);
	      goto error_exit;
	    }

	  error = smt_change_constraint_status (def, constraint_name, SM_NORMAL_INDEX);
	  if (error != NO_ERROR)
	    {
	      smt_quit (def);
	      goto error_exit;
	    }

	  /* Update the class now. */
	  /* This one frees the template inside!!! */
	  error = sm_update_class_with_auth (def, &newmop, auth, needs_hierarchy_lock);
	  if (error != NO_ERROR)
	    {
	      smt_quit (def);
	      goto error_exit;
	    }
	}
      break;

    case DB_CONSTRAINT_NOT_NULL:
      def = smt_edit_class_mop (classop, AU_ALTER);
      if (def == NULL)
	{
	  ASSERT_ERROR_AND_SET (error);
	  return error;
	}

      error = smt_add_constraint (def, constraint_type, constraint_name, att_names, asc_desc, attrs_prefix_length,
				  class_attributes, NULL, filter_index, function_index, comment, index_status);
      if (error != NO_ERROR)
	{
	  smt_quit (def);
	  return error;
	}

      error = do_check_fk_constraints (def, NULL);
      if (error != NO_ERROR)
	{
	  smt_quit (def);
	  return error;
	}

      error = sm_update_class (def, NULL);
      if (error != NO_ERROR)
	{
	  smt_quit (def);
	  return error;
	}
      break;

    default:
      break;
    }

  return error;

error_exit:
  if (set_savepoint && error != ER_TM_SERVER_DOWN_UNILATERALLY_ABORTED && error != ER_LK_UNILATERALLY_ABORTED)
    {
      (void) tran_abort_upto_system_savepoint (SM_ADD_CONSTRAINT_SAVEPOINT_NAME);
    }

  return error;
}

/*
 * sm_drop_constraint() - Drops a constraint from a class.
 *   return: NO_ERROR on success, non-zero for ERROR
 *   classop(in): class (or instance) pointer
 *   constraint_type(in): Type of constraint to drop (UNIQUE, PK, NOT NULL or
 *                        INDEX). Foreign keys are not dropped by this
 *                        function. See dbt_drop_constraint instead.
 *   constraint_name(in): The name of the constraint to drop
 *   att_names(in): Names of attributes the constraint is defined on
 *   class_attributes(in): Whether the names in att_names refer to class
 *                         attributes or instance attributes.
 *   mysql_index_name(in): If true and constraint_type is DB_CONSTRAINT_INDEX,
 *                         the function behaves like MySQL and drops the
 *                         constraint with the name given by constraint_name
 *                         even if it has a different type than
 *                         DB_CONSTRAINT_INDEX
 */
int
sm_drop_constraint (MOP classop, DB_CONSTRAINT_TYPE constraint_type, const char *constraint_name,
		    const char **att_names, bool class_attributes, bool mysql_index_name)
{
  int error = NO_ERROR;
  SM_TEMPLATE *def = NULL;

  if (mysql_index_name && constraint_type == DB_CONSTRAINT_INDEX)
    {
      SM_CLASS *smcls = NULL;

      /* MySQL does not differentiate between index types. Therefore MySQL's DROP INDEX idx ON tbl; will drop idx even
       * if it is a UNIQUE index. On MySQL primary keys don't have names - and therefore should not be considered here
       * - while foreign keys need to be dropped in two steps: first the constraint and then the associated index. We
       * don't provide compatibility for foreign keys because CUBRID's behavior makes much more sense and changing it
       * is difficult. */
      if (au_fetch_class (classop, &smcls, AU_FETCH_READ, AU_SELECT) == NO_ERROR)
	{
	  const SM_CLASS_CONSTRAINT *const constraint = classobj_find_class_index (smcls, constraint_name);

	  if (constraint != NULL
	      && (constraint->type == SM_CONSTRAINT_INDEX || constraint->type == SM_CONSTRAINT_REVERSE_INDEX
		  || constraint->type == SM_CONSTRAINT_UNIQUE || constraint->type == SM_CONSTRAINT_REVERSE_UNIQUE))
	    {
	      constraint_type = db_constraint_type (constraint);
	    }
	}
    }

  switch (constraint_type)
    {
    case DB_CONSTRAINT_INDEX:
    case DB_CONSTRAINT_REVERSE_INDEX:
      error = sm_drop_index (classop, constraint_name);
      break;

    case DB_CONSTRAINT_UNIQUE:
    case DB_CONSTRAINT_REVERSE_UNIQUE:
    case DB_CONSTRAINT_PRIMARY_KEY:
      def = smt_edit_class_mop (classop, AU_ALTER);
      if (def == NULL)
	{
	  assert (er_errid () != NO_ERROR);
	  error = er_errid ();
	}
      else
	{
	  error =
	    smt_drop_constraint (def, att_names, constraint_name, class_attributes,
				 SM_MAP_CONSTRAINT_TO_ATTFLAG (constraint_type));

	  if (error == NO_ERROR)
	    {
	      error = sm_update_class (def, NULL);
	    }

	  if (error != NO_ERROR)
	    {
	      smt_quit (def);
	    }
	}
      break;

    case DB_CONSTRAINT_NOT_NULL:
      def = smt_edit_class_mop (classop, AU_ALTER);
      if (def == NULL)
	{
	  assert (er_errid () != NO_ERROR);
	  error = er_errid ();
	}
      else
	{
	  error = smt_drop_constraint (def, att_names, constraint_name, class_attributes, SM_ATTFLAG_NON_NULL);
	  if (error == NO_ERROR)
	    {
	      error = sm_update_class (def, NULL);
	    }

	  if (error != NO_ERROR)
	    {
	      smt_quit (def);
	    }
	}
      break;

    default:
      break;
    }

  return error;
}

/*
 * sm_is_possible_to_recreate_constraint() -
 *   return: Whether it is safe/efficient to drop a constraint on a class and
 *           then recreate it during truncation
 *   class_mop(in): class (or instance) pointer
 *   class_(in): class to be truncated
 *   constraint(in): the constraint to be considered
 * NOTE: If an index can refer to multiple classes (in an inheritance
 *       hierarchy), we choose not to recreate it. If it is a non-unique index
 *       (not involved in inheritance issues) or if the class or constraint
 *       are not involved in inheritance, we are sure that the index will
 *       only contain OIDs of the class being truncated. It is safe to drop
 *       and recreate the index in this scenario.
 */
static bool
sm_is_possible_to_recreate_constraint (MOP class_mop, const SM_CLASS * const class_,
				       const SM_CLASS_CONSTRAINT * const constraint)
{
  if (class_->inheritance == NULL && class_->users == NULL)
    {
      return true;
    }

  if (constraint->type == SM_CONSTRAINT_NOT_NULL || constraint->type == SM_CONSTRAINT_INDEX
      || constraint->type == SM_CONSTRAINT_REVERSE_INDEX)
    {
      return true;
    }

  if (class_->users != NULL)
    {
      if (class_->partition != NULL)
	{
	  /*
	   * partitioned class
	   *
	   * if there is a child class, it can be shared,
	   * but if partitioned, it can't be shared becuase you can't inherit a partitioning table.
	   */
	  return true;
	}
      else
	{
	  return false;
	}
    }

  assert (class_->inheritance != NULL && class_->users == NULL);
  if (sm_constraint_belongs_to_class (constraint, class_mop))
    {
      return true;
    }

  return false;
}

/*
 * sm_free_constraint_info() - Frees a SM_CONSTRAINT_INFO list
 *   save_info(in/out): The list to be freed
 * NOTE: the pointer to the list is set to NULL after the list is freed.
 */
void
sm_free_constraint_info (SM_CONSTRAINT_INFO ** save_info)
{
  SM_CONSTRAINT_INFO *info = NULL;

  if (save_info == NULL || *save_info == NULL)
    {
      return;
    }

  info = *save_info;
  while (info != NULL)
    {
      SM_CONSTRAINT_INFO *next = info->next;
      char **crt_name_p = NULL;

      for (crt_name_p = info->att_names; *crt_name_p != NULL; ++crt_name_p)
	{
	  free_and_init (*crt_name_p);
	}
      free_and_init (info->att_names);

      if (info->ref_attrs != NULL)
	{
	  for (crt_name_p = info->ref_attrs; *crt_name_p != NULL; ++crt_name_p)
	    {
	      free_and_init (*crt_name_p);
	    }
	  free_and_init (info->ref_attrs);
	}

      if (info->name != NULL)
	{
	  free_and_init (info->name);
	}
      if (info->comment != NULL)
	{
	  free_and_init (info->comment);
	}
      free_and_init (info->asc_desc);
      free_and_init (info->prefix_length);

      if (info->func_index_info)
	{
	  sm_free_function_index_info (info->func_index_info);
	  free_and_init (info->func_index_info);
	}

      if (info->filter_predicate)
	{
	  sm_free_filter_index_info (info->filter_predicate);
	  free_and_init (info->filter_predicate);
	}
      free_and_init (info->ref_cls_name);

      free_and_init (info);
      info = next;
    }

  *save_info = NULL;
  return;
}

/*
 * sm_touch_class () - makes sure that the XASL query cache is emptied
 *                     by performing a null operation on a class
 *   return: NO_ERROR on success, non-zero for ERROR
 *   classmop (in): The class to be "touched"
 */

int
sm_touch_class (MOP classmop)
{
  DB_CTMPL *ctmpl = NULL;
  int error = NO_ERROR;

  ctmpl = dbt_edit_class (classmop);
  if (ctmpl == NULL)
    {
      assert (er_errid () != NO_ERROR);
      error = er_errid ();
      goto exit;
    }

  if (dbt_finish_class (ctmpl) == NULL)
    {
      dbt_abort_class (ctmpl);
      assert (er_errid () != NO_ERROR);
      error = er_errid ();
      goto exit;
    }

exit:
  return error;
}

/*
 * sm_save_constraint_info() - Saves the information necessary to recreate a
 *			       constraint
 *   return: NO_ERROR on success, non-zero for ERROR
 *   save_info(in/out): The information saved
 *   c(in): The constraint to be saved
 */
int
sm_save_constraint_info (SM_CONSTRAINT_INFO ** save_info, const SM_CLASS_CONSTRAINT * const c)
{
  int error_code = NO_ERROR;
  SM_CONSTRAINT_INFO *new_constraint = NULL;
  int num_atts = 0;
  int i = 0;
  SM_ATTRIBUTE **crt_att_p = NULL;

  new_constraint = (SM_CONSTRAINT_INFO *) calloc (1, sizeof (SM_CONSTRAINT_INFO));
  if (new_constraint == NULL)
    {
      error_code = ER_OUT_OF_VIRTUAL_MEMORY;
      er_set (ER_ERROR_SEVERITY, ARG_FILE_LINE, error_code, 1, sizeof (SM_CONSTRAINT_INFO));
      goto error_exit;
    }

  new_constraint->constraint_type = db_constraint_type (c);
  new_constraint->name = strdup (c->name);
  if (new_constraint->name == NULL)
    {
      error_code = ER_OUT_OF_VIRTUAL_MEMORY;
      er_set (ER_ERROR_SEVERITY, ARG_FILE_LINE, error_code, 1, (size_t) (strlen (c->name) + 1));
      goto error_exit;
    }

  new_constraint->comment = (c->comment == NULL) ? NULL : strdup (c->comment);
  new_constraint->index_status = c->index_status;

  assert (c->attributes != NULL);
  for (crt_att_p = c->attributes, num_atts = 0; *crt_att_p != NULL; ++crt_att_p)
    {
      ++num_atts;
    }
  assert (num_atts > 0);

  new_constraint->att_names = (char **) calloc (num_atts + 1, sizeof (char *));
  if (new_constraint->att_names == NULL)
    {
      error_code = ER_OUT_OF_VIRTUAL_MEMORY;
      er_set (ER_ERROR_SEVERITY, ARG_FILE_LINE, error_code, 1, (num_atts + 1) * sizeof (char *));
      goto error_exit;
    }

  for (crt_att_p = c->attributes, i = 0; *crt_att_p != NULL; ++crt_att_p, ++i)
    {
      const char *const attr_name = (*crt_att_p)->header.name;

      new_constraint->att_names[i] = strdup (attr_name);
      if (new_constraint->att_names[i] == NULL)
	{
	  error_code = ER_OUT_OF_VIRTUAL_MEMORY;
	  er_set (ER_ERROR_SEVERITY, ARG_FILE_LINE, error_code, 1, (size_t) (strlen (attr_name) + 1));
	  goto error_exit;
	}
    }

  if (c->asc_desc != NULL)
    {
      int i = 0;

      new_constraint->asc_desc = (int *) calloc (num_atts, sizeof (int));
      if (new_constraint->asc_desc == NULL)
	{
	  error_code = ER_OUT_OF_VIRTUAL_MEMORY;
	  er_set (ER_ERROR_SEVERITY, ARG_FILE_LINE, error_code, 1, num_atts * sizeof (int));
	  goto error_exit;
	}
      for (i = 0; i < num_atts; ++i)
	{
	  new_constraint->asc_desc[i] = c->asc_desc[i];
	}
    }

  if (c->attrs_prefix_length != NULL)
    {
      int i = 0;

      new_constraint->prefix_length = (int *) calloc (num_atts, sizeof (int));
      if (new_constraint->prefix_length == NULL)
	{
	  error_code = ER_OUT_OF_VIRTUAL_MEMORY;
	  er_set (ER_ERROR_SEVERITY, ARG_FILE_LINE, error_code, 1, num_atts * sizeof (int));
	  goto error_exit;
	}
      for (i = 0; i < num_atts; ++i)
	{
	  new_constraint->prefix_length[i] = c->attrs_prefix_length[i];
	}
    }

  if (c->filter_predicate != NULL)
    {
      error_code = sm_save_filter_index_info (&new_constraint->filter_predicate, c->filter_predicate);
      if (error_code != NO_ERROR)
	{
	  goto error_exit;
	}
    }
  else
    {
      new_constraint->filter_predicate = NULL;
    }

  if (c->func_index_info != NULL)
    {
      error_code = sm_save_function_index_info (&new_constraint->func_index_info, c->func_index_info);
      if (error_code != NO_ERROR)
	{
	  goto error_exit;
	}
    }
  else
    {
      new_constraint->func_index_info = NULL;
    }

  if (c->type == SM_CONSTRAINT_FOREIGN_KEY)
    {
      MOP ref_clsop = NULL;
      SM_CLASS *ref_cls = NULL;
      SM_CLASS_CONSTRAINT *pk_cons = NULL;

      assert (c->fk_info != NULL);
      assert (c->fk_info->next == NULL);

      ref_clsop = ws_mop (&(c->fk_info->ref_class_oid), NULL);
      if (ref_clsop == NULL)
	{
	  assert (er_errid () != NO_ERROR);
	  error_code = er_errid ();
	  goto error_exit;
	}
      error_code = au_fetch_class_force (ref_clsop, &ref_cls, AU_FETCH_READ);
      if (error_code != NO_ERROR)
	{
	  goto error_exit;
	}
      assert (ref_cls->constraints != NULL);

      new_constraint->ref_cls_name = strdup (sm_ch_name ((MOBJ) ref_cls));
      if (new_constraint->ref_cls_name == NULL)
	{
	  error_code = ER_OUT_OF_VIRTUAL_MEMORY;
	  er_set (ER_ERROR_SEVERITY, ARG_FILE_LINE, error_code, 1, (size_t) (strlen (sm_ch_name ((MOBJ) ref_cls)) + 1));
	  goto error_exit;
	}

      pk_cons = classobj_find_cons_primary_key (ref_cls->constraints);
      if (pk_cons == NULL)
	{
	  assert (false);
	  error_code = ER_FK_REF_CLASS_HAS_NOT_PK;
	  er_set (ER_ERROR_SEVERITY, ARG_FILE_LINE, error_code, 1, sm_ch_name ((MOBJ) ref_cls));
	  goto error_exit;
	}

      new_constraint->ref_attrs = (char **) calloc (num_atts + 1, sizeof (char *));
      if (new_constraint->ref_attrs == NULL)
	{
	  error_code = ER_OUT_OF_VIRTUAL_MEMORY;
	  er_set (ER_ERROR_SEVERITY, ARG_FILE_LINE, error_code, 1, (num_atts + 1) * sizeof (char *));
	  goto error_exit;
	}

      for (crt_att_p = pk_cons->attributes, i = 0; *crt_att_p != NULL; ++crt_att_p, ++i)
	{
	  const char *const attr_name = (*crt_att_p)->header.name;

	  assert (i < num_atts);

	  new_constraint->ref_attrs[i] = strdup (attr_name);
	  if (new_constraint->ref_attrs[i] == NULL)
	    {
	      error_code = ER_OUT_OF_VIRTUAL_MEMORY;
	      er_set (ER_ERROR_SEVERITY, ARG_FILE_LINE, error_code, 1, (size_t) (strlen (attr_name) + 1));
	      goto error_exit;
	    }
	}

      new_constraint->fk_delete_action = c->fk_info->delete_action;
      new_constraint->fk_update_action = c->fk_info->update_action;

      ref_cls = NULL;
      ref_clsop = NULL;
    }

  assert (new_constraint->next == NULL);
  while ((*save_info) != NULL)
    {
      save_info = &((*save_info)->next);
    }
  *save_info = new_constraint;

  return error_code;

error_exit:
  if (new_constraint != NULL)
    {
      sm_free_constraint_info (&new_constraint);
    }
  return error_code;
}

/*
 * sm_save_function_index_info() - Saves the information necessary to recreate
 *			       a function index constraint
 *   return: NO_ERROR on success, non-zero for ERROR
 *   save_info(in/out): The information saved
 *   func_index_info(in): The function index information to be saved
 */
int
sm_save_function_index_info (SM_FUNCTION_INFO ** save_info, SM_FUNCTION_INFO * func_index_info)
{
  int error_code = NO_ERROR;
  SM_FUNCTION_INFO *new_func_index_info = NULL;

  if (func_index_info != NULL)
    {
      int len = strlen (func_index_info->expr_str);

      new_func_index_info = (SM_FUNCTION_INFO *) calloc (1, sizeof (SM_FUNCTION_INFO));
      if (new_func_index_info == NULL)
	{
	  error_code = ER_OUT_OF_VIRTUAL_MEMORY;
	  er_set (ER_ERROR_SEVERITY, ARG_FILE_LINE, error_code, 1, sizeof (SM_FUNCTION_INFO));
	  goto error_exit;
	}

      new_func_index_info->fi_domain = tp_domain_copy (func_index_info->fi_domain, true);
      if (new_func_index_info->fi_domain == NULL)
	{
	  error_code = ER_FAILED;
	  goto error_exit;
	}

      new_func_index_info->expr_str = (char *) calloc (len + 1, sizeof (char));
      if (new_func_index_info->expr_str == NULL)
	{
	  error_code = ER_OUT_OF_VIRTUAL_MEMORY;
	  er_set (ER_ERROR_SEVERITY, ARG_FILE_LINE, error_code, 1, (len + 1) * sizeof (char));
	  goto error_exit;
	}

      memcpy (new_func_index_info->expr_str, func_index_info->expr_str, len);
      new_func_index_info->expr_stream = (char *) calloc (func_index_info->expr_stream_size, sizeof (char));
      if (new_func_index_info->expr_stream == NULL)
	{
	  error_code = ER_OUT_OF_VIRTUAL_MEMORY;
	  er_set (ER_ERROR_SEVERITY, ARG_FILE_LINE, error_code, 1, func_index_info->expr_stream_size * sizeof (char));
	  goto error_exit;
	}
      memcpy (new_func_index_info->expr_stream, func_index_info->expr_stream, func_index_info->expr_stream_size);
      new_func_index_info->expr_stream_size = func_index_info->expr_stream_size;
      new_func_index_info->col_id = func_index_info->col_id;
      new_func_index_info->attr_index_start = func_index_info->attr_index_start;
    }

  *save_info = new_func_index_info;
  return error_code;

error_exit:
  if (new_func_index_info != NULL)
    {
      sm_free_function_index_info (new_func_index_info);
      free_and_init (new_func_index_info);
    }
  return error_code;
}

/*
 * sm_save_filter_index_info() - Saves the information necessary to recreate a
 *			       filter index constraint
 *   return: NO_ERROR on success, non-zero for ERROR
 *   save_info(in/out): The information saved
 *   filter_index_info(in): The filter index information to be saved
 */
int
sm_save_filter_index_info (SM_PREDICATE_INFO ** save_info, SM_PREDICATE_INFO * filter_index_info)
{
  int error_code = NO_ERROR;
  SM_PREDICATE_INFO *new_filter_index_info = NULL;
  int i, len;

  len = strlen (filter_index_info->pred_string);
  new_filter_index_info = (SM_PREDICATE_INFO *) calloc (1, sizeof (SM_PREDICATE_INFO));
  if (new_filter_index_info == NULL)
    {
      error_code = ER_OUT_OF_VIRTUAL_MEMORY;
      er_set (ER_ERROR_SEVERITY, ARG_FILE_LINE, error_code, 1, sizeof (SM_PREDICATE_INFO));
      goto error_exit;
    }

  new_filter_index_info->pred_string = (char *) calloc (len + 1, sizeof (char));
  if (new_filter_index_info->pred_string == NULL)
    {
      error_code = ER_OUT_OF_VIRTUAL_MEMORY;
      er_set (ER_ERROR_SEVERITY, ARG_FILE_LINE, error_code, 1, (len + 1) * sizeof (char));
      goto error_exit;
    }
  memcpy (new_filter_index_info->pred_string, filter_index_info->pred_string, len);

  new_filter_index_info->pred_stream = (char *) calloc (filter_index_info->pred_stream_size, sizeof (char));
  if (new_filter_index_info->pred_stream == NULL)
    {
      error_code = ER_OUT_OF_VIRTUAL_MEMORY;
      er_set (ER_ERROR_SEVERITY, ARG_FILE_LINE, error_code, 1, new_filter_index_info->pred_stream_size * sizeof (char));
      goto error_exit;
    }
  memcpy (new_filter_index_info->pred_stream, filter_index_info->pred_stream, filter_index_info->pred_stream_size);

  new_filter_index_info->pred_stream_size = filter_index_info->pred_stream_size;

  if (filter_index_info->num_attrs == 0)
    {
      new_filter_index_info->att_ids = NULL;
    }
  else
    {
      new_filter_index_info->att_ids = (int *) calloc (filter_index_info->num_attrs, sizeof (int));
      if (new_filter_index_info->att_ids == NULL)
	{
	  error_code = ER_OUT_OF_VIRTUAL_MEMORY;
	  er_set (ER_ERROR_SEVERITY, ARG_FILE_LINE, error_code, 1, filter_index_info->num_attrs * sizeof (int));
	  goto error_exit;
	}
      for (i = 0; i < filter_index_info->num_attrs; i++)
	{
	  new_filter_index_info->att_ids[i] = filter_index_info->att_ids[i];
	}

      new_filter_index_info->num_attrs = filter_index_info->num_attrs;
    }

  *save_info = new_filter_index_info;
  return error_code;

error_exit:
  if (new_filter_index_info != NULL)
    {
      sm_free_filter_index_info (new_filter_index_info);
      free_and_init (new_filter_index_info);
    }
  return error_code;
}

/*
 * sm_truncate_using_delete() -
 *   return: error code
 *   class_mop(in): class (or instance) pointer
 */
static int
sm_truncate_using_delete (MOP class_mop)
{
  DB_SESSION *session = NULL;
  char delete_query[DB_MAX_IDENTIFIER_LENGTH + 64] = { 0 };
  int stmt_id = 0;
  int error = NO_ERROR;
  const char *class_name;
  bool save_tr_state;

  class_name = db_get_class_name (class_mop);
  if (class_name == NULL)
    {
      return ER_FAILED;
    }

  /* We will run a DELETE statement with triggers disabled. */
  save_tr_state = tr_set_execution_state (false);

  (void) snprintf (delete_query, sizeof (delete_query), "DELETE /*+ RECOMPILE */ FROM [%s];", class_name);

  session = db_open_buffer (delete_query);
  if (session == NULL)
    {
      assert (er_errid () != NO_ERROR);
      error = er_errid ();
      goto end;
    }

  if (db_get_errors (session) || db_statement_count (session) != 1)
    {
      assert (er_errid () != NO_ERROR);
      error = er_errid ();
      goto end;
    }

  stmt_id = db_compile_statement (session);
  if (stmt_id != 1)
    {
      assert (er_errid () != NO_ERROR);
      error = er_errid ();
      goto end;
    }

  error = db_execute_statement_local (session, stmt_id, NULL);
  if (error < 0)
    {
      goto end;
    }

  error = NO_ERROR;

end:
  if (session != NULL)
    {
      db_free_query (session);
      db_close_session (session);
    }

  (void) tr_set_execution_state (save_tr_state);

  return error;
}

/*
 * sm_truncate_using_destroy_heap() -
 *   return: error code
 *   class_mop(in): class (or instance) pointer
 */
static int
sm_truncate_using_destroy_heap (MOP class_mop)
{
  HFID *insts_hfid = NULL;
  SM_CLASS *class_ = NULL;
  int error = NO_ERROR;
  bool reuse_oid = false;
  int partition_type = DB_NOT_PARTITIONED_CLASS;
  OID *oid = NULL;
  DB_OBJLIST *subs;

  oid = ws_oid (class_mop);
  assert (!OID_ISTEMP (oid));

  reuse_oid = sm_is_reuse_oid_class (class_mop);

  error = au_fetch_class (class_mop, &class_, AU_FETCH_WRITE, DB_AUTH_ALTER);
  if (error != NO_ERROR || class_ == NULL)
    {
      assert (er_errid () != NO_ERROR);
      return er_errid ();
    }

  error = sm_partitioned_class_type (class_mop, &partition_type, NULL, NULL);
  if (error != NO_ERROR)
    {
      return error;
    }

  if (partition_type == DB_PARTITIONED_CLASS)
    {
      assert (class_->users);
      for (subs = class_->users; subs; subs = subs->next)
	{
	  error = sm_truncate_using_destroy_heap (subs->op);
	  if (error != NO_ERROR)
	    {
	      return error;
	    }
	}
    }

  insts_hfid = sm_ch_heap ((MOBJ) class_);
  assert (!HFID_IS_NULL (insts_hfid));

  /* Destroy the heap */
  error = heap_destroy_newly_created (insts_hfid, oid);
  if (error != NO_ERROR)
    {
      return error;
    }

  HFID_SET_NULL (insts_hfid);
  ws_dirty (class_mop);

  error = locator_flush_class (class_mop);
  if (error != NO_ERROR)
    {
      return error;
    }

  /* Create a new heap */
  error = heap_create (insts_hfid, oid, reuse_oid);
  if (error != NO_ERROR)
    {
      return error;
    }

  ws_dirty (class_mop);
  error = locator_flush_class (class_mop);

  return error;
}

/*
 * sm_collect_truncatable_classes () - Collects OIDs of truncatable classes regarding the CASCADE option
 *   return: NO_ERROR on success, non-zero for ERROR
 *   class_mop(in):
 *   trun_classes(in/out): a hash for skipping checked classes and collecting class OIDs
 *   is_cascade(in): whether to cascade TRUNCATE to FK-referring classes
 */
int
sm_collect_truncatable_classes (MOP class_mop, std::unordered_set < OID > &trun_classes, bool is_cascade)
{
  int error = NO_ERROR;
  SM_CLASS *class_ = NULL;
  SM_CLASS_CONSTRAINT *pk_constraint = NULL;
  SM_FOREIGN_KEY_INFO *fk_ref;
  OID *fk_cls_oid;

  error = au_fetch_class (class_mop, &class_, AU_FETCH_READ, DB_AUTH_ALTER);
  if (error != NO_ERROR || class_ == NULL)
    {
      assert (er_errid () != NO_ERROR);
      return er_errid ();
    }

  trun_classes.emplace (*ws_oid (class_mop));

  pk_constraint = classobj_find_cons_primary_key (class_->constraints);
  if (pk_constraint == NULL || pk_constraint->fk_info == NULL)
    {
      /* if no PK or FK-referred, it can be truncated */
      return NO_ERROR;
    }

  /* Now, there is a PK, and are some FKs-referring to the PK */

  if (!is_cascade)
    {
      er_set (ER_ERROR_SEVERITY, ARG_FILE_LINE, ER_TRUNCATE_PK_REFERRED, 1, pk_constraint->fk_info->name);
      return ER_TRUNCATE_PK_REFERRED;
    }

  /* Find FK-child classes to cascade. */
  for (fk_ref = pk_constraint->fk_info; fk_ref; fk_ref = fk_ref->next)
    {
      if (fk_ref->delete_action == SM_FOREIGN_KEY_CASCADE)
	{
	  if (trun_classes.find (fk_ref->self_oid) != trun_classes.end ())
	    {
	      continue;		/* already checked */
	    }

	  MOP fk_child_mop = ws_mop (&fk_ref->self_oid, NULL);
	  if (fk_child_mop == NULL)
	    {
	      assert (er_errid () != NO_ERROR);
	      return er_errid ();
	    }

	  int partition_type = DB_NOT_PARTITIONED_CLASS;
<<<<<<< HEAD
	  error = sm_partitioned_class_type (class_mop, &partition_type, NULL, NULL);
=======
	  error = sm_partitioned_class_type (fk_child_mop, &partition_type, NULL, NULL);
>>>>>>> b52c7e77
	  if (error != NO_ERROR)
	    {
	      return error;
	    }

	  if (partition_type == DB_PARTITION_CLASS)
	    {
	      /*
	       * FKs of all partition classes refers to a class that the parittioned class of them referes to.
	       * But, partition class will be processed when the partitioned class is done.
	       */
	      continue;
	    }

	  error = sm_collect_truncatable_classes (fk_child_mop, trun_classes, is_cascade);
	  if (error != NO_ERROR)
	    {
	      return error;
	    }
	}
      else
	{
	  er_set (ER_ERROR_SEVERITY, ARG_FILE_LINE, ER_TRUNCATE_CANT_CASCADE, 1, fk_ref->name);
	  return ER_TRUNCATE_CANT_CASCADE;
	}
    }

  return NO_ERROR;
}

/*
 * sm_truncate_class () - truncates a class
 *   return: NO_ERROR on success, non-zero for ERROR
 *   class_mop(in):
 *   is_cascade(in): whether to cascade TRUNCATE to FK-referring classes
 */
int
sm_truncate_class (MOP class_mop, const bool is_cascade)
{
  int error = NO_ERROR;
  // *INDENT-OFF*
  std::unordered_set<OID> trun_classes;
  // *INDENT-ON*

  assert (class_mop != NULL);

  error = tran_system_savepoint (SM_TRUNCATE_SAVEPOINT_NAME);
  if (error != NO_ERROR)
    {
      goto error_exit;
    }

  error = sm_collect_truncatable_classes (class_mop, trun_classes, is_cascade);
  if (error != NO_ERROR)
    {
      goto error_exit;
    }

  // *INDENT-OFF*
  error = sm_truncate_class_internal (std::move(trun_classes));
  if (error != NO_ERROR)
  {
    goto error_exit;
  }
  // *INDENT-ON*

  return NO_ERROR;

error_exit:
  if (error != ER_LK_UNILATERALLY_ABORTED)
    {
      tran_abort_upto_system_savepoint (SM_TRUNCATE_SAVEPOINT_NAME);
    }
  return error;
}

// *INDENT-OFF*
/*
 * sm_truncate_class_internal () - truncates a class
 *   return: NO_ERROR on success, non-zero for ERROR
 *   trun_claases (in): class mops to truncate collected by sm_collect_truncatable_classes()
 */
int
sm_truncate_class_internal (std::unordered_set<OID>&& trun_classes)
{
  int error = NO_ERROR;
  std::vector<sm_class_truncator> truncators;

  for (const auto& class_oid : trun_classes)
  {
    try
    {
      truncators.emplace_back (class_oid);
    }
    catch (int& error)
    {
      // exception from SM_TRUNCATE_CONTEXT cotr
      return error;
    }
  }

  /* Save constraints. Or, remove instances from the constraint if impossible */
  for (auto& truncator : truncators)
    {
      auto cons_predicate = [](const SM_CLASS_CONSTRAINT& cons) -> bool
        {
          return cons.type == SM_CONSTRAINT_FOREIGN_KEY;
        };

      error = truncator.save_constraints(cons_predicate, true);
      if (error != NO_ERROR)
        {
          return error;
        }

      /* FK must be dropped earlier than PK, because of referencing */
      auto saved_cons_predicate = [](const SM_CONSTRAINT_INFO& cons_info) -> bool
        {
          return cons_info.constraint_type == DB_CONSTRAINT_FOREIGN_KEY;
        };

      error = truncator.drop_saved_constraints (saved_cons_predicate);
      if (error != NO_ERROR)
        {
          return error;
        }
    }

  for (auto& truncator : truncators)
    {
      auto cons_predicate = [](const SM_CLASS_CONSTRAINT& cons) -> bool
        {
          if (!SM_IS_CONSTRAINT_INDEX_FAMILY (cons.type))
            {
              assert (cons.type == SM_CONSTRAINT_NOT_NULL);
              return false;
            }
          else if (cons.type == SM_CONSTRAINT_FOREIGN_KEY)
            {
              return false;
            }
          else
            {
              return true;
            }
        };

      error = truncator.save_constraints(cons_predicate, true);
      if (error != NO_ERROR)
      {
        return error;
      }

      auto saved_cons_predicate = [](const SM_CONSTRAINT_INFO& cons_info) -> bool
        {
          return cons_info.constraint_type != DB_CONSTRAINT_FOREIGN_KEY;
        };

      error = truncator.drop_saved_constraints (saved_cons_predicate);
      if (error != NO_ERROR)
        {
          return error;
        }
    }

  /* Destroy heap file. Or, delete instances from the heap if impossible */
  for (auto& truncator : truncators)
    {
      error = truncator.truncate_heap();
      if (error != NO_ERROR)
        {
          return error;
        }
    }

  /* Recreate constraints. NON-FK first, and then FK */
  for (auto& truncator : truncators)
    {
      auto saved_cons_predicate = [](const SM_CONSTRAINT_INFO& cons_info) -> bool
        {
          return cons_info.constraint_type != DB_CONSTRAINT_FOREIGN_KEY;
        };

      error = truncator.restore_constraints (saved_cons_predicate);
      if (error != NO_ERROR)
        {
          return error;
        }
    }

  for (auto& truncator : truncators)
    {
      auto saved_cons_predicate = [](const SM_CONSTRAINT_INFO& cons_info) -> bool
        {
          return cons_info.constraint_type == DB_CONSTRAINT_FOREIGN_KEY;
        };
      error = truncator.restore_constraints (saved_cons_predicate);
      if (error != NO_ERROR)
        {
          return error;
        }
    }

  /* reset auto_increment starting value */
  for (auto& truncator : truncators)
    {
      error = truncator.init_serials ();
      if (error != NO_ERROR)
        {
          return error;
        }
    }

  return error;
}
// *INDENT-ON*

/*
 * sm_has_non_null_attribute () - check if whether there is at least
 *                                one non null constraint in a given
 *                                attribute pointer array
 *   return: 1 if it exists, otherwise 0
 *   attrs(in): null terminated array of SM_ATTRIBUTE *
 */
int
sm_has_non_null_attribute (SM_ATTRIBUTE ** attrs)
{
  int i;

  assert (attrs != NULL);

  for (i = 0; attrs[i] != NULL; i++)
    {
      if (attrs[i]->flags & SM_ATTFLAG_NON_NULL)
	{
	  return 1;
	}
    }

  return 0;
}

/*
 * filter_local_constraints () - filter constrains which were dropped from the
 *				 inherited class
 * return : error code or NO_ERROR
 * template_ (in/out) : class template
 * super_class (in) : superclass
 */
static int
filter_local_constraints (SM_TEMPLATE * template_, SM_CLASS * super_class)
{
  SM_CLASS_CONSTRAINT *old_constraints = NULL, *new_constraints = NULL;
  SM_CLASS_CONSTRAINT *c, *new_con;
  DB_SEQ *seq;
  DB_VALUE oldval, newval;
  int error = NO_ERROR, found = 0;
  int is_global_index = 0;

  assert_release (template_ != NULL);
  assert_release (super_class != NULL);
  if (template_ == NULL || super_class == NULL)
    {
      return ER_FAILED;
    }

  if (super_class->new_ == NULL)
    {
      /* superclass was not edited, nothing to do here */
      return NO_ERROR;
    }

  db_make_null (&oldval);
  db_make_null (&newval);

  /* get old constraints */
  error = classobj_make_class_constraints (super_class->properties, super_class->attributes, &old_constraints);
  if (error != NO_ERROR)
    {
      er_set (ER_ERROR_SEVERITY, ARG_FILE_LINE, ER_SM_INVALID_PROPERTY, 0);
      error = ER_SM_INVALID_PROPERTY;
      goto cleanup;
    }

  /* get new constraints */
  error =
    classobj_make_class_constraints (super_class->new_->properties, super_class->new_->attributes, &new_constraints);
  if (error != NO_ERROR)
    {
      er_set (ER_ERROR_SEVERITY, ARG_FILE_LINE, ER_SM_INVALID_PROPERTY, 0);
      error = ER_SM_INVALID_PROPERTY;
      goto cleanup;
    }

  for (c = old_constraints; c != NULL; c = c->next)
    {
      if (c->type != SM_CONSTRAINT_FOREIGN_KEY && c->type != SM_CONSTRAINT_UNIQUE
	  && c->type != SM_CONSTRAINT_REVERSE_UNIQUE && c->type != SM_CONSTRAINT_PRIMARY_KEY)
	{
	  continue;
	}
      is_global_index = 0;
      error = sm_is_global_only_constraint (template_->op, c, &is_global_index, template_);
      if (error != NO_ERROR)
	{
	  goto cleanup;
	}
      if (c->type != SM_CONSTRAINT_FOREIGN_KEY && is_global_index == 1)
	{
	  continue;
	}

      /* search for this constraint in the new constraints */
      new_con = classobj_find_class_constraint (new_constraints, c->type, c->name);

      if (new_con == NULL)
	{
	  /* drop this constraint from the template since it was dropped from the superclass */
	  found = classobj_get_prop (template_->properties, classobj_map_constraint_to_property (c->type), &oldval);
	  if (found == 0)
	    {
	      ERROR1 (error, ER_SM_CONSTRAINT_NOT_FOUND, c->name);
	      goto cleanup;
	    }

	  seq = db_get_set (&oldval);
	  found = classobj_drop_prop (seq, c->name);
	  if (found == 0)
	    {
	      error = er_errid ();
	      if (error != NO_ERROR)
		{
		  goto cleanup;
		}
	    }

	  db_make_sequence (&newval, seq);

	  classobj_put_prop (template_->properties, classobj_map_constraint_to_property (c->type), &newval);

	  pr_clear_value (&oldval);
	  pr_clear_value (&newval);
	}
    }

cleanup:
  classobj_free_class_constraints (old_constraints);
  classobj_free_class_constraints (new_constraints);

  pr_clear_value (&oldval);
  pr_clear_value (&newval);

  return error;
}

/*
 * sm_free_function_index_info () -
 */
void
sm_free_function_index_info (SM_FUNCTION_INFO * func_index_info)
{
  assert (func_index_info != NULL);

  if (func_index_info->expr_str != NULL)
    {
      free_and_init (func_index_info->expr_str);
    }

  if (func_index_info->expr_stream != NULL)
    {
      free_and_init (func_index_info->expr_stream);
    }

  if (func_index_info->fi_domain != NULL)
    {
      tp_domain_free (func_index_info->fi_domain);
      func_index_info->fi_domain = NULL;
    }
}

/*
 * sm_free_filter_index_info () -
 */
void
sm_free_filter_index_info (SM_PREDICATE_INFO * filter_index_info)
{
  assert (filter_index_info != NULL);

  if (filter_index_info->pred_string)
    {
      free_and_init (filter_index_info->pred_string);
    }
  if (filter_index_info->pred_stream)
    {
      free_and_init (filter_index_info->pred_stream);
    }
  if (filter_index_info->att_ids)
    {
      free_and_init (filter_index_info->att_ids);
    }
}

/*
 * sm_is_global_only_constraint () - verify if this constraint must be global
 *				     across a class hierarchy
 * return : whether is global, local or error code
 * classmop (in) : the class to which this constraint belongs to
 * constraint (in) : constraint
 * Note:
 *  SM_CONSTRAINT_INDEX		  - always local
 *  SM_CONSTRAINT_REVERSE_INDEX	  - always local
 *  SM_CONSTRAINT_FOREIGN_KEY	  - always local
 *  SM_CONSTRAINT_UNIQUE	  - global unless this is a partitioned class
 *  SM_CONSTRAINT_REVERSE_UNIQUE  - same as SM_CONSTRAINT_UNIQUE
 *  SM_CONSTRAINT_PRIMARY_KEY	  - always global unless this is a partitioned
 *				    class
 */
int
sm_is_global_only_constraint (MOP classmop, SM_CLASS_CONSTRAINT * constraint, int *is_global, SM_TEMPLATE * template_)
{
  SM_ATTRIBUTE *attr = NULL;
  int i = 0;
  bool has_partition = false;

  *is_global = 0;

  if (constraint == NULL)
    {
      assert_release (constraint != NULL);
      return 0;
    }

  switch (constraint->type)
    {
    case SM_CONSTRAINT_UNIQUE:
    case SM_CONSTRAINT_REVERSE_UNIQUE:
      /* not enough information yet */
      break;
    case SM_CONSTRAINT_INDEX:
    case SM_CONSTRAINT_REVERSE_INDEX:
    case SM_CONSTRAINT_FOREIGN_KEY:
    case SM_CONSTRAINT_NOT_NULL:
      /* always local */
      *is_global = 0;
      return NO_ERROR;
    case SM_CONSTRAINT_PRIMARY_KEY:
      /* always global */
      break;
    }

  /* the condition for unique indexes on partitions has already been checked during the creation of the B-tree */

  assert (constraint->attributes != NULL);

  attr = constraint->attributes[0];
  i = 0;
  has_partition = false;
  while (attr != NULL)
    {
      if (attr->flags & SM_ATTFLAG_PARTITION_KEY)
	{
	  has_partition = true;
	  break;
	}
      i++;
      attr = constraint->attributes[i];
    }

  if (has_partition == true
      && (template_ == NULL || (template_->inheritance == NULL && template_->partition_parent_atts == NULL)
	  || template_->partition != NULL))
    {
      *is_global = 0;
      return NO_ERROR;
    }

  if (template_ != NULL)
    {
      if (template_->inheritance != NULL && template_->partition_parent_atts != NULL)
	{
	  *is_global = 0;
	  return NO_ERROR;
	}
    }

  *is_global = 1;
  return NO_ERROR;
}

/*
 * sm_find_class_in_hierarchy() - find class in hierarchy
 *
 *   return: error code
 *   hierarchy(in): the hierarchy
 *   classop(in): class to find into hierarchy
 *   found(out): true if founded, false otherwise
 */
int
sm_find_subclass_in_hierarchy (MOP hierarchy, MOP class_mop, bool * found)
{
  SM_CLASS *class_ = NULL;
  DB_OBJLIST *subclass = NULL;
  int error;

  assert (found != NULL && hierarchy != NULL && class_mop != NULL);

  *found = false;

  error = au_fetch_class_by_classmop (hierarchy, &class_, AU_FETCH_READ, AU_SELECT);
  if (error != NO_ERROR)
    {
      return error;
    }

  for (subclass = class_->users; subclass != NULL; subclass = subclass->next)
    {
      if (ws_mop_compare (subclass->op, class_mop) == 0)
	{
	  *found = true;
	  return NO_ERROR;
	}
    }

  for (subclass = class_->users; subclass != NULL; subclass = subclass->next)
    {
      error = sm_find_subclass_in_hierarchy (subclass->op, class_mop, found);
      if (error != NO_ERROR)
	{
	  return error;
	}

      if (*found == true)
	{
	  return NO_ERROR;
	}
    }

  return NO_ERROR;
}

/*
 * update_fk_ref_partitioned_class () - This function renames
 *                   constraints in sub-classes(partition classes).
 *   return: NO_ERROR on success, non-zero for ERROR
 *   ctemplate(in): sm_template of the super class (partition class)
 *   fk_info(in): foreign key reference info of super class (partition class)
 *   btid(in): btid of the foreign key reference
 *   old_name(in):
 *   new_name(in):
 */
static int
update_fk_ref_partitioned_class (SM_TEMPLATE * ctemplate, SM_FOREIGN_KEY_INFO * fk_info, const BTID * btid,
				 const char *old_name, const char *new_name)
{
  int error = NO_ERROR;
  int i, is_partition = 0;
  MOP *sub_partitions = NULL;
  SM_TEMPLATE *sub_ctemplate = NULL;
  SM_CLASS_CONSTRAINT *sm_cons = NULL;
  SM_CLASS_CONSTRAINT *pk = NULL;
  SM_FOREIGN_KEY_INFO *fk = NULL;

  assert (ctemplate != NULL);

  error = sm_partitioned_class_type (ctemplate->op, &is_partition, NULL, &sub_partitions);
  if (error != NO_ERROR)
    {
      goto error_exit;
    }

  if (is_partition == DB_PARTITION_CLASS)
    {
      error = ER_NOT_ALLOWED_ACCESS_TO_PARTITION;
      er_set (ER_ERROR_SEVERITY, ARG_FILE_LINE, error, 0);
      goto error_exit;
    }
  else if (is_partition == DB_NOT_PARTITIONED_CLASS)
    {
      goto end;
    }

  assert (is_partition == DB_PARTITIONED_CLASS);

  for (i = 0; sub_partitions[i] != 0; i++)
    {
      sub_ctemplate = smt_edit_class_mop (sub_partitions[i], AU_INDEX);
      if (sub_ctemplate == NULL)
	{
	  assert (er_errid () != NO_ERROR);
	  error = er_errid ();
	  assert (error != NO_ERROR);
	  goto error_exit;
	}

      /* make a list of constraints that is included in the partitioned class. */
      error = classobj_make_class_constraints (sub_ctemplate->properties, sub_ctemplate->attributes, &sm_cons);
      if (error != NO_ERROR)
	{
	  goto error_exit;
	}

      if (sm_cons == NULL)
	{
	  error = ER_SM_CONSTRAINT_NOT_FOUND;
	  er_set (ER_ERROR_SEVERITY, ARG_FILE_LINE, error, 1, old_name);
	  goto error_exit;
	}

      if (old_name != NULL)
	{
	  pk = classobj_find_cons_primary_key (sm_cons);
	  if (pk == NULL)
	    {
	      assert (false);

	      error = ER_FK_REF_CLASS_HAS_NOT_PK;
	      er_set (ER_ERROR_SEVERITY, ARG_FILE_LINE, error, 1, sm_get_ch_name (ctemplate->op));
	      goto error_exit;
	    }

	  for (fk = pk->fk_info; fk != NULL; fk = fk->next)
	    {
	      if (fk->name != NULL && intl_identifier_casecmp (fk->name, old_name) == 0)
		{
		  break;
		}
	    }

	  if (fk == NULL)
	    {
	      error = ER_SM_CONSTRAINT_NOT_FOUND;
	      er_set (ER_ERROR_SEVERITY, ARG_FILE_LINE, error, 1, old_name);
	      goto error_exit;
	    }
	}

#if defined (ENABLE_RENAME_CONSTRAINT)
      if (old_name != NULL && new_name != NULL)
	{
	  error = classobj_rename_foreign_key_ref (&sub_ctemplate->properties, btid, old_name, new_name);
	  if (error != NO_ERROR)
	    {
	      goto error_exit;
	    }
	}
      else
#endif
	{
	  /* disable rename constraint */
	  assert (new_name == NULL);

	  if (fk_info != NULL)
	    {
	      error = classobj_put_foreign_key_ref (&sub_ctemplate->properties, fk_info);
	      if (error != NO_ERROR)
		{
		  goto error_exit;
		}
	    }
	  else if (btid != NULL)
	    {
	      error = classobj_drop_foreign_key_ref (&sub_ctemplate->properties, btid, old_name);
	      if (error != NO_ERROR)
		{
		  goto error_exit;
		}
	    }
	  else
	    {
	      assert (false);
	    }
	}

      if (sm_cons)
	{
	  classobj_free_class_constraints (sm_cons);
	  sm_cons = NULL;
	}

      /* classobj_free_template() is included in sm_update_class() */
      error = sm_update_class (sub_ctemplate, NULL);
      if (error != NO_ERROR)
	{
	  /* Even though sm_update() did not return NO_ERROR, sub_ctemplate is already freed */
	  sub_ctemplate = NULL;
	  goto error_exit;
	}
    }

end:
  if (sub_partitions != NULL)
    {
      free_and_init (sub_partitions);
    }
  return error;

error_exit:
  if (sm_cons)
    {
      classobj_free_class_constraints (sm_cons);
    }
  if (sub_ctemplate != NULL)
    {
      /* smt_quit() always returns NO_ERROR */
      smt_quit (sub_ctemplate);
    }
  goto end;
}

/*
 * flatten_partition info() - Flatten partition info structure. Currently, it
 *			    can not be a list.
 *   return: NO_ERROR on success, non-zero for ERROR
 *   def(in): schema template
 *   flat(out): flattened template
 */

static int
flatten_partition_info (SM_TEMPLATE * def, SM_TEMPLATE * flat)
{
  if (def->partition == NULL)
    {
      flat->partition = NULL;
    }
  else
    {
      flat->partition = classobj_copy_partition_info (def->partition);
      if (flat->partition == NULL)
	{
	  assert (er_errid () != NO_ERROR);
	  return er_errid ();
	}
    }

  return NO_ERROR;
}

int
sm_load_online_index (MOP classmop, const char *constraint_name)
{
  SM_CLASS *class_ = NULL, *subclass_ = NULL;
  int error = NO_ERROR;
  SM_CLASS_CONSTRAINT *con = NULL;
  TP_DOMAIN *domain;
  int i, n_attrs, n_classes, max_classes;
  DB_TYPE type;
  DB_OBJLIST *subclasses, *sub;
  int *attr_ids = NULL;
  size_t attr_ids_size;
  OID *oids = NULL;
  HFID *hfids = NULL;
  int reverse;
  int unique_pk = 0;
  int not_null = 0;

  /* Fetch the class. */
  error = au_fetch_class (classmop, &class_, AU_FETCH_UPDATE, AU_ALTER);
  if (error != NO_ERROR)
    {
      goto error_return;
    }

  /* Get subclasses. */
  subclasses = class_->users;

  /* Get the constraint on which we want to load the online index. */
  con = classobj_find_constraint_by_name (class_->constraints, constraint_name);
  if (con == NULL)
    {
      /* This should never happen. */
      error = ER_FAILED;
      goto error_return;
    }

  /* Safeguards. */
  assert (con != NULL);
  assert (con->index_status == SM_ONLINE_INDEX_BUILDING_IN_PROGRESS);

  /* We must check if the constraint isn't shared from another one. */
  if (con->shared_cons_name != NULL)
    {
      /*  The BTID already exists and surely it has been loaded. Therefore we can just stop here */
      return NO_ERROR;
    }

  /* Count the attributes */
  for (i = 0, n_attrs = 0; con->attributes[i] != NULL; i++, n_attrs++)
    {
      type = con->attributes[i]->type->id;
      if (!tp_valid_indextype (type))
	{
	  error = ER_SM_INVALID_INDEX_TYPE;
	  er_set (ER_WARNING_SEVERITY, ARG_FILE_LINE, error, 1, pr_type_name (type));
	}
      else if (con->attrs_prefix_length && con->attrs_prefix_length[i] >= 0)
	{
	  if (!TP_IS_CHAR_TYPE (type) && !TP_IS_BIT_TYPE (type))
	    {
	      error = ER_SM_INVALID_INDEX_WITH_PREFIX_TYPE;
	      er_set (ER_WARNING_SEVERITY, ARG_FILE_LINE, error, 1, pr_type_name (type));
	    }
	  else if (((long) con->attributes[i]->domain->precision) < con->attrs_prefix_length[i])
	    {
	      error = ER_SM_INVALID_PREFIX_LENGTH;
	      er_set (ER_ERROR_SEVERITY, ARG_FILE_LINE, ER_SM_INVALID_PREFIX_LENGTH, 1, con->attrs_prefix_length[i]);
	    }
	}
    }

  if (error != NO_ERROR)
    {
      goto error_return;
    }

  if (con->func_index_info)
    {
      if (con->func_index_info->attr_index_start == 0)
	{
	  /* if this is a single column function index, the key domain is actually the domain of the function
	   * result */
	  domain = con->func_index_info->fi_domain;
	}
      else
	{
	  domain =
	    construct_index_key_domain (con->func_index_info->attr_index_start, con->attributes, con->asc_desc,
					con->attrs_prefix_length, con->func_index_info->col_id,
					con->func_index_info->fi_domain);
	}
    }
  else
    {
      domain = construct_index_key_domain (n_attrs, con->attributes, con->asc_desc, con->attrs_prefix_length, -1, NULL);
    }

  /* Count maximum possible subclasses */
  max_classes = 1;		/* Start with 1 for the current class */
  for (sub = subclasses; sub != NULL; sub = sub->next)
    {
      max_classes++;
    }

  /* Allocate arrays to hold subclass information */
  attr_ids_size = max_classes * n_attrs * sizeof (int);
  attr_ids = (int *) malloc (attr_ids_size);
  if (attr_ids == NULL)
    {
      er_set (ER_ERROR_SEVERITY, ARG_FILE_LINE, ER_OUT_OF_VIRTUAL_MEMORY, 1, attr_ids_size);
      goto error_return;
    }

  oids = (OID *) malloc (max_classes * sizeof (OID));
  if (oids == NULL)
    {
      er_set (ER_ERROR_SEVERITY, ARG_FILE_LINE, ER_OUT_OF_VIRTUAL_MEMORY, 1, max_classes * sizeof (OID));
      goto error_return;
    }

  hfids = (HFID *) malloc (max_classes * sizeof (HFID));
  if (hfids == NULL)
    {
      er_set (ER_ERROR_SEVERITY, ARG_FILE_LINE, ER_OUT_OF_VIRTUAL_MEMORY, 1, max_classes * sizeof (HFID));
      goto error_return;
    }

  /* Enter the base class information into the arrays */
  n_classes = 0;
  COPY_OID (&oids[n_classes], WS_OID (classmop));
  for (i = 0; i < n_attrs; i++)
    {
      attr_ids[i] = con->attributes[i]->id;
    }
  HFID_COPY (&hfids[n_classes], sm_ch_heap ((MOBJ) class_));
  n_classes++;

  for (sub = subclasses; sub != NULL; sub = sub->next, n_classes++)
    {
      error = au_fetch_class (sub->op, &subclass_, AU_FETCH_UPDATE, AU_ALTER);
      if (error != NO_ERROR)
	{
	  ASSERT_ERROR ();
	  goto error_return;
	}

      COPY_OID (&oids[n_classes], WS_OID (sub->op));

      for (int j = 0; j < n_attrs; j++)
	{
	  attr_ids[n_classes * n_attrs + j] = con->attributes[j]->id;
	}

      HFID_COPY (&hfids[n_classes], sm_ch_heap ((MOBJ) subclass_));

      subclass_ = NULL;
    }

  if (con->type == SM_CONSTRAINT_REVERSE_INDEX || con->type == SM_CONSTRAINT_REVERSE_UNIQUE)
    {
      reverse = 1;
    }
  else
    {
      reverse = 0;
    }

  if (con->type == SM_CONSTRAINT_UNIQUE || con->type == SM_CONSTRAINT_REVERSE_UNIQUE)
    {
      unique_pk = BTREE_CONSTRAINT_UNIQUE;
      not_null = 0;
    }
  else if (con->type == SM_CONSTRAINT_PRIMARY_KEY)
    {
      unique_pk = BTREE_CONSTRAINT_UNIQUE | BTREE_CONSTRAINT_PRIMARY_KEY;
      not_null = 1;
    }

  if (con->func_index_info)
    {
      error = btree_load_index (&con->index_btid, constraint_name, domain, oids, n_classes, n_attrs, attr_ids,
				(int *) con->attrs_prefix_length, hfids, unique_pk, not_null, NULL,
				NULL, NULL, SM_GET_FILTER_PRED_STREAM (con->filter_predicate),
				SM_GET_FILTER_PRED_STREAM_SIZE (con->filter_predicate),
				con->func_index_info->expr_stream, con->func_index_info->expr_stream_size,
				con->func_index_info->col_id, con->func_index_info->attr_index_start,
				con->index_status);
    }
  else
    {
      error = btree_load_index (&con->index_btid, constraint_name, domain, oids, n_classes, n_attrs, attr_ids,
				(int *) con->attrs_prefix_length, hfids, unique_pk, not_null, NULL,
				NULL, NULL, SM_GET_FILTER_PRED_STREAM (con->filter_predicate),
				SM_GET_FILTER_PRED_STREAM_SIZE (con->filter_predicate), NULL, -1, -1, -1,
				con->index_status);
    }

  if (error != NO_ERROR)
    {
      goto error_return;
    }

  free_and_init (attr_ids);
  free_and_init (oids);
  free_and_init (hfids);

  return error;

error_return:
  if (attr_ids != NULL)
    {
      free_and_init (attr_ids);
    }
  if (oids != NULL)
    {
      free_and_init (oids);
    }
  if (hfids != NULL)
    {
      free_and_init (hfids);
    }

  return error;
}

/*
 * sm_is_index_visible () - Check if the index represented by the BTID is visible.
 * return                 - bool
 * constraint_list (in)   - The list of constraints to look into.
 * btid (in)              - BTID to look for
 */
bool
sm_is_index_visible (SM_CLASS_CONSTRAINT * constraint_list, BTID btid)
{
  int error_code = NO_ERROR;
  SM_CLASS_CONSTRAINT *constr;

  for (constr = constraint_list; constr != NULL; constr = constr->next)
    {
      /* Iterate through all constraints. */
      if (BTID_IS_EQUAL (&constr->index_btid, &btid))
	{
	  break;
	}
    }

  /* We should always find the constraint. */
  if (constr == NULL)
    {
      assert (false);
      return false;
    }
  else
    {
      return (constr->index_status == SM_NORMAL_INDEX);
    }
}

/*
 * sm_domain_free () -
 *   return:
 *   ptr(in)    : pointer to a schema manager domain
 *
 * Note: Free function for SM_DOMAIN using free_and_init.
 */
void
sm_domain_free (SM_DOMAIN * ptr)
{
  if (ptr != NULL)
    {
      sm_domain_free (ptr->next);
      sm_domain_free (ptr->setdomain);
      free_and_init (ptr);
    }
}

SM_DOMAIN *
sm_domain_alloc ()
{
  return (SM_DOMAIN *) malloc (sizeof (SM_DOMAIN));
}

/*
 * sm_domain_copy () -
 *   return: SM_DOMAIN *
 *   ptr(in)    : pointer to a schema manager domain
 *
 * Note: Copy function for SM_DOMAIN.
 */
SM_DOMAIN *
sm_domain_copy (SM_DOMAIN * ptr)
{
  SM_DOMAIN *new_ptr;

  if (ptr == NULL)
    {
      return NULL;
    }

  new_ptr = sm_domain_alloc ();
  if (new_ptr == NULL)
    {
      return NULL;
    }
  *new_ptr = *ptr;

  if (ptr->next != NULL)
    {
      new_ptr->next = sm_domain_copy (ptr->next);
      if (new_ptr->next == NULL)
	{
	  free_and_init (new_ptr);
	  return NULL;
	}
    }

  if (ptr->setdomain != NULL)
    {
      new_ptr->setdomain = sm_domain_copy (ptr->setdomain);
      if (new_ptr->setdomain == NULL)
	{
	  sm_domain_free (new_ptr->next);
	  new_ptr->next = NULL;
	  free_and_init (new_ptr);
	  return NULL;
	}
    }

  return new_ptr;
}<|MERGE_RESOLUTION|>--- conflicted
+++ resolved
@@ -16049,11 +16049,7 @@
 	    }
 
 	  int partition_type = DB_NOT_PARTITIONED_CLASS;
-<<<<<<< HEAD
-	  error = sm_partitioned_class_type (class_mop, &partition_type, NULL, NULL);
-=======
 	  error = sm_partitioned_class_type (fk_child_mop, &partition_type, NULL, NULL);
->>>>>>> b52c7e77
 	  if (error != NO_ERROR)
 	    {
 	      return error;
