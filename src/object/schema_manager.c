--- conflicted
+++ resolved
@@ -16409,10 +16409,7 @@
   OID *oids = NULL;
   HFID *hfids = NULL;
   int reverse;
-<<<<<<< HEAD
   LOCK ex_lock = SCH_M_LOCK;
-=======
->>>>>>> 61313fcc
 
   /* Fetch the class. */
   error = au_fetch_class (template_->op, &class_, AU_FETCH_UPDATE, AU_ALTER);
@@ -16536,7 +16533,6 @@
       reverse = 0;
     }
 
-<<<<<<< HEAD
   /* Demote lock for online index. */
   error = locator_demote_class_lock (&template_->op->oid_info.oid, IX_LOCK, &ex_lock);
   if (error != NO_ERROR)
@@ -16544,8 +16540,6 @@
       goto error_return;
     }
 
-=======
->>>>>>> 61313fcc
   if (con->func_index_info)
     {
       error = btree_load_index (&con->index_btid, constraint_name, domain, oids, n_classes, n_attrs, attr_ids,
@@ -16590,9 +16584,6 @@
       free_and_init (hfids);
     }
 
-<<<<<<< HEAD
-=======
-
->>>>>>> 61313fcc
+
   return error;
 }