--- conflicted
+++ resolved
@@ -1513,12 +1513,8 @@
 get_string (OR_BUF * buf, int length)
 {
   DB_VALUE value;
-<<<<<<< HEAD
+  DB_DOMAIN my_domain;
   const char *string = NULL;
-=======
->>>>>>> f94c766c
-  DB_DOMAIN my_domain;
-  char *string = NULL;
 
   /*
    * Make sure this starts off initialized so "readval" won't try to free
