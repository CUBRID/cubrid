/*
 * Copyright (C) 2008 Search Solution Corporation. All rights reserved by Search Solution.
 *
 *   This program is free software; you can redistribute it and/or modify
 *   it under the terms of the GNU General Public License as published by
 *   the Free Software Foundation; either version 2 of the License, or
 *   (at your option) any later version.
 *
 *  This program is distributed in the hope that it will be useful,
 *  but WITHOUT ANY WARRANTY; without even the implied warranty of
 *  MERCHANTABILITY or FITNESS FOR A PARTICULAR PURPOSE. See the
 *  GNU General Public License for more details.
 *
 *  You should have received a copy of the GNU General Public License
 *  along with this program; if not, write to the Free Software
 *  Foundation, Inc., 51 Franklin Street, Fifth Floor, Boston, MA 02110-1301 USA
 *
 */

/*
 * object_representation.c: Low level functions that manipulate
 *                          the disk representation of
 */

#ident "$Id$"

#include "config.h"

#include <string.h>
#if defined (WINDOWS)
#include <winsock2.h>
#endif /* WINDOWS */
#include <setjmp.h>
#include <assert.h>

#include "object_representation.h"
#include "error_manager.h"
#include "oid.h"
#include "set_object.h"
#include "file_io.h"
#include "regu_var.h"
#include "object_primitive.h"
#include "query_list.h"
#include "db_json.hpp"

/* this must be the last header file included!!! */
#include "dbval.h"

#if defined (SUPPRESS_STRLEN_WARNING)
#define strlen(s1)  ((int) strlen(s1))
#endif /* defined (SUPPRESS_STRLEN_WARNING) */

/* simple macro to calculate minimum bytes to contain given bits */
#define BITS_TO_BYTES(bit_cnt)		(((bit_cnt) + 7) / 8)

/* move the data inside the record */
#define HEAP_MOVE_INSIDE_RECORD(rec, dest_offset, src_offset) \
  do \
    { \
      assert ((rec) != NULL && (dest_offset) >= 0 && (src_offset) >= 0); \
      assert (((rec)->length - (src_offset)) >= 0); \
      assert (((rec)->area_size <= 0) || ((rec)->area_size >= (rec)->length)); \
      assert (((rec)->area_size <= 0) \
              || (((rec)->length + ((dest_offset) - (src_offset))) \
                  <= (rec)->area_size)); \
      if ((dest_offset) != (src_offset)) \
        { \
          memmove ((rec)->data + (dest_offset), (rec)->data + (src_offset), \
                   (rec)->length - (src_offset)); \
          (rec)->length = (rec)->length + ((dest_offset) - (src_offset)); \
        } \
    } \
  while (0)

/*
 * Lookup to compute the MVCC header size faster:
 *    INDEX	    MVCC FLAGS					      SIZE
 *      0	     NO FLAGS				        REP_SIZE + CHN_SIZE
 *	1	      INSID				    REP_SIZE + CHN_SIZE + MVCCID_SIZE
 *	2	      DELID				    REP_SIZE + CHN_SIZE + MVCCID_SIZE
 *	3	   INSID | DELID		        REP_SIZE + CHN_SIZE + MVCCID_SIZE + MVCCID_SIZE
 *	4	    PREV_VERSION			    REP_SIZE + CHN_SIZE + PREV_VERSION_LSA_SIZE
 *	5	  INSID | PREV_VERSION		    REP_SIZE + CHN_SIZE + MVCCID_SIZE + PREV_VERSION_LSA_SIZE
 *      6	  DELID | PREV_VERSION		    REP_SIZE + CHN_SIZE + MVCCID_SIZE + PREV_VERSION_LSA_SIZE
 *      7	INSID | DELID | PREV_VERSION	 REP_SIZE + CHN_SIZE + MVCCID_SIZE + MVCCID_SIZE + PREV_VERSION_LSA_SIZE
 *
 * Note:  In case that the heap record header modifies, mvcc_header_size_lookup must be updated.
 */
int mvcc_header_size_lookup[8] = {
  OR_MVCC_REP_SIZE + OR_CHN_SIZE,
  OR_MVCC_REP_SIZE + OR_CHN_SIZE + OR_MVCCID_SIZE,
  OR_MVCC_REP_SIZE + OR_CHN_SIZE + OR_MVCCID_SIZE,
  OR_MVCC_REP_SIZE + OR_CHN_SIZE + OR_MVCCID_SIZE + OR_MVCCID_SIZE,
  OR_MVCC_REP_SIZE + OR_CHN_SIZE + OR_MVCC_PREV_VERSION_LSA_SIZE,
  OR_MVCC_REP_SIZE + OR_CHN_SIZE + OR_MVCCID_SIZE + OR_MVCC_PREV_VERSION_LSA_SIZE,
  OR_MVCC_REP_SIZE + OR_CHN_SIZE + OR_MVCCID_SIZE + OR_MVCC_PREV_VERSION_LSA_SIZE,
  OR_MVCC_REP_SIZE + OR_CHN_SIZE + OR_MVCCID_SIZE + OR_MVCCID_SIZE + OR_MVCC_PREV_VERSION_LSA_SIZE
};

static TP_DOMAIN *unpack_domain (OR_BUF * buf, int *is_null);
static char *or_pack_method_sig (char *ptr, void *method_sig_ptr);
static char *or_unpack_method_sig (char *ptr, void **method_sig_ptr, int n);
#if defined(ENABLE_UNUSED_FUNCTION)
static char *unpack_str_array (char *buffer, char ***string_array, int count);
#endif
static int or_put_varchar_internal (OR_BUF * buf, char *string, int charlen, int align);
static int or_varbit_length_internal (int bitlen, int align);
static int or_varchar_length_internal (int charlen, int align);
static int or_put_varbit_internal (OR_BUF * buf, char *string, int bitlen, int align);
static char *or_unpack_var_table_internal (char *ptr, int nvars, OR_VARINFO * vars, int offset_size);
static char or_mvcc_get_flag (RECDES * record);
static void or_mvcc_set_flag (RECDES * record, char flags);
static INLINE MVCCID or_mvcc_get_insid (OR_BUF * buf, int mvcc_flags, int *error) __attribute__ ((ALWAYS_INLINE));
static INLINE int or_mvcc_set_insid (OR_BUF * buf, MVCC_REC_HEADER * mvcc_rec_header) __attribute__ ((ALWAYS_INLINE));
static INLINE MVCCID or_mvcc_get_delid (OR_BUF * buf, int mvcc_flags, int *error) __attribute__ ((ALWAYS_INLINE));
static INLINE int or_mvcc_get_chn (OR_BUF * buf, int *error) __attribute__ ((ALWAYS_INLINE));
static INLINE int or_mvcc_set_delid (OR_BUF * buf, MVCC_REC_HEADER * mvcc_rec_header) __attribute__ ((ALWAYS_INLINE));
static INLINE int or_mvcc_set_chn (OR_BUF * buf, MVCC_REC_HEADER * mvcc_rec_header) __attribute__ ((ALWAYS_INLINE));
static INLINE int or_mvcc_set_prev_version_lsa (OR_BUF * buf, MVCC_REC_HEADER * mvcc_rec_header)
  __attribute__ ((ALWAYS_INLINE));
static INLINE int or_mvcc_get_prev_version_lsa (OR_BUF * buf, int mvcc_flags, LOG_LSA * prev_version_lsa)
  __attribute__ ((ALWAYS_INLINE));

/*
 * classobj_get_prop - searches a property list for a value with the given name
 *    return: index of the found property, 0 iff not found
 *    properties(in): property sequence
 *    name(in): property name
 *    pvalue(out): value container for property value
 *
 * Note:
 * Remember to clear the value with pr_clear_value or equivalent.
 */
int
classobj_get_prop (DB_SEQ * properties, const char *name, DB_VALUE * pvalue)
{
  int error;
  int found, max, i;
  DB_VALUE value;
  char *tmp_str;

  error = NO_ERROR;
  found = 0;

  if (properties == NULL || name == NULL || pvalue == NULL)
    {
      goto error;
    }

  max = set_size (properties);

  for (i = 0; i < max && !found && error == NO_ERROR; i += 2)
    {
      error = set_get_element (properties, i, &value);
      if (error != NO_ERROR)
	{
	  continue;
	}

      if (DB_VALUE_TYPE (&value) != DB_TYPE_STRING || DB_GET_STRING (&value) == NULL)
	{
	  error = ER_SM_INVALID_PROPERTY;
	}
      else
	{
	  tmp_str = DB_GET_STRING (&value);
	  if (tmp_str && strcmp (name, tmp_str) == 0)
	    {
	      if ((i + 1) >= max)
		{
		  error = ER_SM_INVALID_PROPERTY;
		}
	      else
		{
		  error = set_get_element (properties, i + 1, pvalue);
		  if (error == NO_ERROR)
		    {
		      found = i + 1;
		    }
		}
	    }
	}
      pr_clear_value (&value);
    }

error:
  if (error)
    {
      er_set (ER_ERROR_SEVERITY, ARG_FILE_LINE, error, 0);
    }

  return found;
}


/*
 * classobj_decompose_property_oid - parse oid string from buffer
 *    return: zero if decompose error, 3 if successful
 *    buffer(in): buffer that contains oid string
 *    volid(out): volumn id
 *    fileid(out): file id
 *    pageid(out): pageid
 *
 */
int
classobj_decompose_property_oid (const char *buffer, int *volid, int *fileid, int *pageid)
{
  char *ptr;
  int result = 0;
  int val;

  if (buffer == NULL)
    {
      return 0;
    }

  result = str_to_int32 (&val, &ptr, buffer, 10);
  *volid = val;
  if (result != 0)
    {
      return 0;
    }
  buffer = ptr + 1;

  result = str_to_int32 (&val, &ptr, buffer, 10);
  *fileid = val;
  if (result != 0)
    {
      return 0;
    }
  buffer = ptr + 1;

  result = str_to_int32 (&val, &ptr, buffer, 10);
  *pageid = val;
  if (result != 0)
    {
      return 0;
    }

  return 3;
}

/*
 * or_Type_sizes
 *    This is used primarily on the server but can be used on the client
 *    as well.  Given a type identifier, return the disk size of values
 *    of this type, if they are fixed size.  A value of -1 indicates that
 *    the values are of variable size.
 *    Must be kept in sync with the DB_TYPE enumeration in orh
 *    This information is duplicated in the PR_TYPE structures
 *    for use on the client.  Should consider using this on the client
 *    side as well to avoid the duplication.
 *
 */
int or_Type_sizes[] = {

  0,				/* null */
  OR_INT_SIZE,			/* integer */
  OR_FLOAT_SIZE,		/* float */
  OR_DOUBLE_SIZE,		/* double */
  -1,				/* string */
  OR_OID_SIZE,			/* object */
  -1,				/* set */
  -1,				/* multiset */
  -1,				/* sequence */
  -1,				/* elo */
  OR_TIME_SIZE,			/* time */
  OR_UTIME_SIZE,		/* utime */
  OR_DATE_SIZE,			/* date */
  OR_MONETARY_SIZE,		/* monetary */
  -1,				/* variable */
  -1,				/* substructure */
  0,				/* pointer */
  0,				/* error */
  OR_INT_SIZE,			/* short */
  -1,				/* virtual obj */
  OR_OID_SIZE,			/* oid */
  0,				/* last */
  -1,				/* numeric */
  -1,				/* bit */
  -1,				/* varbit */
  -1,				/* char */
  -1,				/* nchar */
  -1,				/* varnchar */
};

/*
 * RECDES DECODING FUNCTIONS
 */

/*
 * These are called primarily by the locator to get information
 * about the disk representation of an object stored in a disk
 * record descirptor (RECDES).
 */

/*
 * or_class_name - This is used to extract the class name from the disk
 * representation of a class object
 *    return: class name string pointer inside recode data
 *    record(in): disk record
 *
 * Note:
 *    To avoid a lot of dependencies with the schema code, we make the
 *    assumption that the name field is always maintained as the first
 *    variable attribute of class objects.
 *    This will also be true for the root class.
 *
 *    [PORTABILITY]
 *    This simply returns a pointer into the middle of the record.  We may
 *    need to copy the string out of the record for some architectures
 *    if there are weird alignment or character set problems.
 */
char *
or_class_name (RECDES * record)
{
  char *start, *name;
  int offset, len;

  /* 
   * the first variable attribute for both classes and the rootclass
   * is the name - if this ever changes, we could check the class
   * OID which should be NULL for the root class and special case
   * from there
   */

  offset = OR_VAR_OFFSET (record->data, 0);
  start = &record->data[offset];

  /* 
   * kludge kludge kludge
   * This is now an encoded "varchar" string, we need to skip over the length
   * before returning it.  Note that this also depends on the stored string
   * being NULL terminated.  This interface should be returning either a copy
   * or performing an extraction into a user supplied buffer !
   * Knowledge of the format of packed varchars should be in a different
   * or_ function.
   */
  len = (int) *((unsigned char *) start);
  if (len != 0xFF)
    {
      name = start + 1;
    }
  else
    {
      name = start + 1 + OR_INT_SIZE;
    }

  return name;
}

/*
 * or_rep_id - Extracts the representation id from the disk representation of
 * an object.
 *    return: representation of id of object. or NULL_REPRID for error
 *    record(in): disk record
 */
int
or_rep_id (RECDES * record)
{
  int rep = NULL_REPRID;

  assert (record != NULL && record->data != NULL);

  if (record->length < OR_HEADER_SIZE (record->data))
    {
      er_set (ER_ERROR_SEVERITY, ARG_FILE_LINE, ER_TF_BUFFER_UNDERFLOW, 0);
    }
  else
    {
      rep = OR_GET_MVCC_REPID (record->data);
    }

  return rep;
}

/*
 * or_set_rep_id () - set representation id for record
 * return : error code or NO_ERROR
 * record (in/out): record
 * repid (in)	  : new representation
 *
 * Note: This function changes the representation id of a record. It should
 * only be used in update/insert operations on partitioned tables. Each
 * partition is viewed by the heap/btree operations as a different class
 * and it might have a different representation id than the one of the root
 * table. However, when partitioning a table, we guarantee that the actual
 * disk representation is the same as the one of the root table (even though
 * the actual id might differ). Do not use this function in another context!
 */
int
or_set_rep_id (RECDES * record, int repid)
{
  OR_BUF orep, *buf;
  bool is_bound_bit = false;
  int offset_size = 0;
  unsigned int new_bits = 0;

  if (record->length < OR_HEADER_SIZE (record->data))
    {
      er_set (ER_ERROR_SEVERITY, ARG_FILE_LINE, ER_TF_BUFFER_UNDERFLOW, 0);
      return ER_FAILED;
    }

  OR_BUF_INIT (orep, record->data, record->area_size);
  buf = &orep;

  new_bits = OR_GET_MVCC_REPID_AND_FLAG (record->data);

  /* Remove old repid */
  new_bits &= ~OR_MVCC_REPID_MASK;

  /* Add new repid */
  new_bits |= (repid & OR_MVCC_REPID_MASK);

  /* Set buffer pointer to the right position */
  buf->ptr = buf->buffer + OR_REP_OFFSET;

  /* write new REPR_ID to the record */
  or_put_int (buf, new_bits);

  return NO_ERROR;
}

/*
 * or_replace_rep_id () - replace representation id for record
 * return : error code or NO_ERROR
 * record (in/out): record
 * repid (in)	  : new representation
 *
 * NOTE: This function is similar to or_set_rep_id but it determines
 * the type of record based on MVCC flag and sets rep_id accordingly.
 */
int
or_replace_rep_id (RECDES * record, int repid)
{
  OR_BUF orep, *buf;
  unsigned int new_bits = 0;
  int offset_size = 0;
  char mvcc_flag;
  bool is_bound_bit = false;

  OR_BUF_INIT (orep, record->data, record->area_size);
  buf = &orep;

  mvcc_flag = or_mvcc_get_flag (record);
  if (mvcc_flag == 0)
    {
      /* non-MVCC record */
      /* read REPR_ID flags */
      if (OR_GET_BOUND_BIT_FLAG (record->data))
	{
	  is_bound_bit = true;
	}
      offset_size = OR_GET_OFFSET_SIZE (record->data);

      /* construct new REPR_ID element */
      new_bits = repid;
      if (is_bound_bit)
	{
	  new_bits |= OR_BOUND_BIT_FLAG;
	}
      OR_SET_VAR_OFFSET_SIZE (new_bits, offset_size);
      buf->ptr = buf->buffer + OR_REP_OFFSET;
    }
  else
    {
      /* MVCC record */
      new_bits = OR_GET_MVCC_REPID_AND_FLAG (record->data);

      /* Remove old repid */
      new_bits &= ~OR_MVCC_REPID_MASK;

      /* Add new repid */
      new_bits |= (repid & OR_MVCC_REPID_MASK);

      /* Set buffer pointer to the right position */
      buf->ptr = buf->buffer + OR_REP_OFFSET;
    }

  /* write new REPR_ID to the record */
  or_put_int (buf, new_bits);

  return NO_ERROR;
}

/*
 * or_chn - extracts cache coherency number from the disk representation of an
 * object
 *    return: cache coherency number (chn), or NULL_CHN for error
 *    record(in): disk record
 */
int
or_chn (RECDES * record)
{
  if (record->length < OR_CHN_OFFSET + OR_CHN_SIZE)
    {
      er_set (ER_ERROR_SEVERITY, ARG_FILE_LINE, ER_TF_BUFFER_UNDERFLOW, 0);
      return NULL_CHN;
    }

  return OR_GET_MVCC_CHN (record->data);
}

/*
 * or_replace_chn () -replace chn
 *
 * return	   : error
 * record(in/out)  : record
 * chn(int): chn
 *
 *   NOTE: It determines the type of record based on flag in record not system
 *	   parameter.
 */
int
or_replace_chn (RECDES * record, int chn)
{
  OR_BUF orep, *buf;
  int offset;
  int error;

  OR_BUF_INIT (orep, record->data, record->area_size);
  buf = &orep;

  offset = OR_CHN_OFFSET;
  buf->ptr = buf->buffer + offset;

  error = or_put_int (buf, chn);

  return error;
}

/*
 * or_mvcc_get_repid_and_flags () - Gets MVCC representation id and flags.
 *
 * return	   : MVCC flags.
 * buf (in/out) : or buffer 
 * error(out): NO_ERROR or error code
 */
int
or_mvcc_get_repid_and_flags (OR_BUF * buf, int *error)
{
  ASSERT_ALIGN (buf->ptr, INT_ALIGNMENT);

  if ((buf->ptr + OR_INT_SIZE) > buf->endptr)
    {
      *error = or_underflow (buf);
      return 0;
    }
  else
    {
      int repid_and_flag_bits = 0;
      repid_and_flag_bits = OR_GET_INT (buf->ptr);
      buf->ptr += OR_INT_SIZE;
      *error = NO_ERROR;
      return repid_and_flag_bits;
    }
}

/*
 * or_mvcc_set_repid_and_flags () - Set MVCC representation id and flags.
 *
 * return	   : nothing
 * buf (in/out) : or buffer 
 * bound_bit(in) : bound bit
 * variable_offset_size(in); variable offset size
 * error(out): NO_ERROR or error code
 */
int
or_mvcc_set_repid_and_flags (OR_BUF * buf, int mvcc_flag, int repid, int bound_bit, int variable_offset_size)
{
  int repid_and_flags;

  /* Add repid */
  repid_and_flags = repid;

  /* Set bound bit flag -> unchanged */
  if (bound_bit)
    {
      repid_and_flags |= OR_BOUND_BIT_FLAG;
    }
  OR_SET_VAR_OFFSET_SIZE (repid_and_flags, variable_offset_size);

  repid_and_flags |= (mvcc_flag & OR_MVCC_FLAG_MASK) << OR_MVCC_FLAG_SHIFT_BITS;

  return or_put_int (buf, repid_and_flags);
}

/*
 * or_mvcc_get_flag () - Gets MVCC flags.
 *
 * return	   : MVCC flags.
 * record (in)	   : Record descriptor.
 */
static char
or_mvcc_get_flag (RECDES * record)
{
  assert (record != NULL && record->data != NULL && record->length >= OR_HEADER_SIZE (record->data));

  return (char) (OR_GET_MVCC_FLAG (record->data));
}

/*
 * or_mvcc_set_flag () - Set mvcc flags to record header.
 *
 * return      : Void.
 * record (in) : Record descriptor.
 * flags (in)  : MVCC flags to set.
 */
static void
or_mvcc_set_flag (RECDES * record, char flags)
{
  OR_BUF orep, *buf;
  int mvcc_flag = 1;
  int repid_and_flag = 0;

  assert (record != NULL && record->data != NULL && record->length >= OR_MVCC_REP_SIZE);

  repid_and_flag = OR_GET_INT (record->data + OR_REP_OFFSET);

  /* Remove old mvcc flags */
  repid_and_flag &= ~OR_MVCC_FLAG_MASK;
  /* Set new mvcc flags */
  repid_and_flag += ((flags & OR_MVCC_FLAG_MASK) << OR_MVCC_FLAG_SHIFT_BITS);

  OR_BUF_INIT (orep, record->data, record->area_size);
  buf = &orep;
  buf->ptr = buf->buffer + OR_REP_OFFSET;
  or_put_int (buf, repid_and_flag);
}

/*
 * or_mvcc_get_insid () - Get insert MVCCID from record data.
 *
 * return	   : Insert MVCCID.
 * buf (in/out)	   : or buffer
 * mvcc_falgs(in)  : MVCC flags
 * error(out): NO_ERROR or error code
 */
STATIC_INLINE MVCCID
or_mvcc_get_insid (OR_BUF * buf, int mvcc_flags, int *error)
{
  ASSERT_ALIGN (buf->ptr, INT_ALIGNMENT);

  if (!(mvcc_flags & OR_MVCC_FLAG_VALID_INSID))
    {
      return MVCCID_ALL_VISIBLE;
    }
  else if ((buf->ptr + OR_MVCCID_SIZE) > buf->endptr)
    {
      *error = or_underflow (buf);
      return 0;
    }
  else
    {
      MVCCID insert_id = 0;
      OR_GET_BIGINT (buf->ptr, &insert_id);
      buf->ptr += OR_MVCCID_SIZE;
      *error = NO_ERROR;
      return insert_id;
    }
}

/*
 * or_mvcc_set_insid () - Set insert MVCCID into record data
 *
 * return	   : Insert MVCCID.
 * buf (in/out)	   : or buffer
 * mvcc_rec_header(in) : MVCC record header
 */
STATIC_INLINE int
or_mvcc_set_insid (OR_BUF * buf, MVCC_REC_HEADER * mvcc_rec_header)
{
  ASSERT_ALIGN (buf->ptr, INT_ALIGNMENT);
  if (!(mvcc_rec_header->mvcc_flag & OR_MVCC_FLAG_VALID_INSID))
    {
      return NO_ERROR;
    }

  return or_put_bigint (buf, mvcc_rec_header->mvcc_ins_id);
}

/*
 * or_mvcc_get_delid () - Get MVCC delid
 *
 * return	   : MVCC delid
 * buf (in/out)	   : or buffer
 * mvcc_falgs(in)  : MVCC flags
 * error(out): NO_ERROR or error code
 */
STATIC_INLINE MVCCID
or_mvcc_get_delid (OR_BUF * buf, int mvcc_flags, int *error)
{
  MVCCID delid = MVCCID_NULL;

  assert (buf != NULL && error != NULL);

  ASSERT_ALIGN (buf->ptr, INT_ALIGNMENT);

  *error = NO_ERROR;
  if (mvcc_flags & OR_MVCC_FLAG_VALID_DELID)
    {
      /* MVCC DELID is active */
      if ((buf->ptr + OR_MVCCID_SIZE) > buf->endptr)
	{
	  *error = or_underflow (buf);
	  delid = MVCCID_NULL;
	}
      else
	{
	  OR_GET_BIGINT (buf->ptr, &(delid));
	  buf->ptr += OR_MVCCID_SIZE;
	}
    }
  return delid;
}

/*
 * or_mvcc_get_chn () - Get MVCC chn
 *
 * return	   : MVCC chn
 * buf (in/out)	   : or buffer
 * mvcc_falgs(in)  : MVCC flags
 * error(out): NO_ERROR or error code
 */
STATIC_INLINE int
or_mvcc_get_chn (OR_BUF * buf, int *error)
{
  int chn = NULL_CHN;

  assert (buf != NULL && error != NULL);

  ASSERT_ALIGN (buf->ptr, INT_ALIGNMENT);

  *error = NO_ERROR;

  if ((buf->ptr + OR_INT_SIZE) > buf->endptr)
    {
      *error = or_underflow (buf);
    }
  else
    {
      chn = OR_GET_INT (buf->ptr);
      buf->ptr += OR_INT_SIZE;
    }

  return chn;
}

/*
 * or_mvcc_set_delid () - Set MVCC delete id
 *
 * return	      : error code 
 * buf (in/out)	      : or buffer 
 * mvcc_rec_header(in): MVCC record header
 */
STATIC_INLINE int
or_mvcc_set_delid (OR_BUF * buf, MVCC_REC_HEADER * mvcc_rec_header)
{
  assert (buf != NULL);
  ASSERT_ALIGN (buf->ptr, INT_ALIGNMENT);

  if (!(mvcc_rec_header->mvcc_flag & OR_MVCC_FLAG_VALID_DELID))
    {
      return NO_ERROR;
    }

  return or_put_bigint (buf, mvcc_rec_header->mvcc_del_id);
}

/*
 * or_mvcc_set_chn () - Set MVCC chn
 *
 * return	      : error code 
 * buf (in/out)	      : or buffer 
 * mvcc_rec_header(in): MVCC record header
 */
STATIC_INLINE int
or_mvcc_set_chn (OR_BUF * buf, MVCC_REC_HEADER * mvcc_rec_header)
{
  assert (buf != NULL);
  ASSERT_ALIGN (buf->ptr, INT_ALIGNMENT);

  return or_put_int (buf, mvcc_rec_header->chn);
}

/*
 * or_mvcc_get_header () - Get mvcc record header from record data.
 *
 * return		: Void.
 * record (in)		: Record descriptor.
 * mvcc_header (out)	: MVCC Record header.
 */
int
or_mvcc_get_header (RECDES * record, MVCC_REC_HEADER * mvcc_header)
{
  OR_BUF buf;
  int rc = NO_ERROR;
  int repid_and_flag_bits;

  assert (record != NULL && record->data != NULL && record->length >= OR_MVCC_REP_SIZE && mvcc_header != NULL);

  or_init (&buf, record->data, record->length);

  repid_and_flag_bits = or_mvcc_get_repid_and_flags (&buf, &rc);
  if (rc != NO_ERROR)
    {
      goto exit_on_error;
    }
  mvcc_header->repid = repid_and_flag_bits & OR_MVCC_REPID_MASK;
  mvcc_header->mvcc_flag = (char) ((repid_and_flag_bits >> OR_MVCC_FLAG_SHIFT_BITS) & OR_MVCC_FLAG_MASK);

  mvcc_header->chn = or_mvcc_get_chn (&buf, &rc);
  if (rc != NO_ERROR)
    {
      goto exit_on_error;
    }

  mvcc_header->mvcc_ins_id = or_mvcc_get_insid (&buf, mvcc_header->mvcc_flag, &rc);
  if (rc != NO_ERROR)
    {
      goto exit_on_error;
    }

  mvcc_header->mvcc_del_id = or_mvcc_get_delid (&buf, mvcc_header->mvcc_flag, &rc);
  if (rc != NO_ERROR)
    {
      goto exit_on_error;
    }

  rc = or_mvcc_get_prev_version_lsa (&buf, mvcc_header->mvcc_flag, &(mvcc_header->prev_version_lsa));
  if (rc != NO_ERROR)
    {
      goto exit_on_error;
    }

  return NO_ERROR;

exit_on_error:
  return (rc == NO_ERROR && (rc = er_errid ()) == NO_ERROR) ? ER_FAILED : rc;
}

/*
 * or_mvcc_set_header () - Updates record header
 *
 * return		: Void.
 * record (in/out)	: Record descriptor. 
 * mvcc_rec_header (in) : MVCC Record header.
 *
 *  Note: This function assume that record area size is sufficiently large
 *    to include additional MVCC data that may come from mvcc_rec_header. 
 */
int
or_mvcc_set_header (RECDES * record, MVCC_REC_HEADER * mvcc_rec_header)
{
  OR_BUF orep, *buf;
  int error = NO_ERROR;
  int mvcc_old_flag = 0;
  int repid_and_flag_bits = 0;
  int old_mvcc_size = 0, new_mvcc_size = 0;
  bool is_bigone = false;

  assert (record != NULL && record->data != NULL && record->length != 0 && record->length >= OR_MVCC_MIN_HEADER_SIZE);

  repid_and_flag_bits = OR_GET_MVCC_REPID_AND_FLAG (record->data);

  mvcc_old_flag = (char) ((repid_and_flag_bits >> OR_MVCC_FLAG_SHIFT_BITS) & OR_MVCC_FLAG_MASK);

  old_mvcc_size = mvcc_header_size_lookup[mvcc_old_flag];
  new_mvcc_size = mvcc_header_size_lookup[mvcc_rec_header->mvcc_flag];
  if (old_mvcc_size != new_mvcc_size)
    {
      /* resize MVCC info inside recdes */
      if (record->area_size < (record->length + new_mvcc_size - old_mvcc_size))
	{
	  /* TO DO - er_set */
	  assert (false);
	  goto exit_on_error;
	}

      HEAP_MOVE_INSIDE_RECORD (record, new_mvcc_size, old_mvcc_size);
    }

  OR_BUF_INIT (orep, record->data, record->area_size);
  buf = &orep;

  error =
    or_mvcc_set_repid_and_flags (buf, mvcc_rec_header->mvcc_flag, mvcc_rec_header->repid,
				 repid_and_flag_bits & OR_BOUND_BIT_FLAG, OR_GET_OFFSET_SIZE (record->data));
  if (error != NO_ERROR)
    {
      goto exit_on_error;
    }

  error = or_mvcc_set_chn (buf, mvcc_rec_header);
  if (error != NO_ERROR)
    {
      goto exit_on_error;
    }

  error = or_mvcc_set_insid (buf, mvcc_rec_header);
  if (error != NO_ERROR)
    {
      goto exit_on_error;
    }

  error = or_mvcc_set_delid (buf, mvcc_rec_header);
  if (error != NO_ERROR)
    {
      goto exit_on_error;
    }

  error = or_mvcc_set_prev_version_lsa (buf, mvcc_rec_header);
  if (error != NO_ERROR)
    {
      goto exit_on_error;
    }

  return NO_ERROR;

exit_on_error:
  return (error == NO_ERROR && (error = er_errid ()) == NO_ERROR) ? ER_FAILED : error;
}

/*
 * or_mvcc_add_header () - Add header in record
 *
 * return		: Void.
 * record (in/out)	: Record descriptor. 
 * mvcc_rec_header (in) : MVCC Record header.
 *
 *  Note: This function must be called when the record is build by adding
 *    header and then data. This function will add record header only.
 *    Later, record data must be added. Obvious, the caller must be sure that
 *    the record area size is sufficiently large to include header and data.
 *	  When called, record->length must be 0. When return, record->length
 *    will contain the header size.
 */
int
or_mvcc_add_header (RECDES * record, MVCC_REC_HEADER * mvcc_rec_header, int bound_bit, int variable_offset_size)
{
  OR_BUF orep, *buf;
  int error = NO_ERROR;
  int mvcc_old_flag = 0;
  int repid_and_flag_bits = 0;
  int old_mvcc_size = 0, new_mvcc_size = 0;
  bool is_bigone = false;

  assert (record != NULL && record->data != NULL && record->length == 0);

  OR_BUF_INIT (orep, record->data, record->area_size);
  buf = &orep;

  error =
    or_mvcc_set_repid_and_flags (buf, mvcc_rec_header->mvcc_flag, mvcc_rec_header->repid, bound_bit,
				 variable_offset_size);
  if (error != NO_ERROR)
    {
      goto exit_on_error;
    }

  error = or_mvcc_set_chn (buf, mvcc_rec_header);
  if (error != NO_ERROR)
    {
      goto exit_on_error;
    }

  error = or_mvcc_set_insid (buf, mvcc_rec_header);
  if (error != NO_ERROR)
    {
      goto exit_on_error;
    }

  error = or_mvcc_set_delid (buf, mvcc_rec_header);
  if (error != NO_ERROR)
    {
      goto exit_on_error;
    }

  error = or_mvcc_set_prev_version_lsa (buf, mvcc_rec_header);
  if (error != NO_ERROR)
    {
      goto exit_on_error;
    }

  record->length = CAST_BUFLEN (buf->ptr - buf->buffer);

  return NO_ERROR;

exit_on_error:
  return (error == NO_ERROR && (error = er_errid ()) == NO_ERROR) ? ER_FAILED : error;
}

#if !defined (SERVER_MODE)
/*
 * BOUND BIT FUNCTIONS
 */
/*
 * These manipulate the bound-bit array which can be found in the headers
 * of objects and sets.
 *
 */

#if defined(ENABLE_UNUSED_FUNCTION)
/*
 * or_get_bound_bit - Extracts the bound bit for a particular element.
 *    return: bound bit (0 or 1) for element
 *    bound_bits(in): pointer to bound bits on disk
 *    element(in): index into the bound bit table
 */
int
or_get_bound_bit (char *bound_bits, int element)
{
  return (OR_GET_BOUND_BIT (bound_bits, element));
}

/*
 * or_put_bound_bit - his sets the value of a bound bit
 *    return: void
 *    bound_bits(out): pointer to bound bit array
 *    element(in): bound bit table index
 *    bound(in): value to set in the table
 *
 * Note:
 * It assumes that the bound bit table is in memory format.
 */
void
or_put_bound_bit (char *bound_bits, int element, int bound)
{
  int mask;
  char *byte, value;

  /* this could be a macro, but its getting pretty confusing */
  mask = 1 << (element & 7);
  byte = bound_bits + (element >> 3);
  value = *byte;

  if (bound)
    {
      *byte = value | mask;
    }
  else
    {
      *byte = value & ~mask;
    }
}
#endif /* ENABLE_UNUSED_FUNCTION */
#endif /* !SERVER_MODE */

/*
 * OR_BUF PACK/UNPACK FUNCTIONS
 */

/*
 * or_overflow - called by the or_put_ functions when there is not enough
 * room in the buffer to hold a particular value.
 *    return: ER_TF_BUFFER_OVERFLOW or long jump to buf->error_abort
 *    buf(in): translation state structure
 *
 * Note:
 *    Because of the recursive nature of the translation functions, we may
 *    be several levels deep so we can do a longjmp out to the top level
 *    if the user has supplied a jmpbuf.
 *    Because jmpbuf is not a pointer, we have to keep an additional flag
 *    called "error_abort" in the OR_BUF structure to indicate the validity
 *    of the jmpbuf.
 *    This is a fairly common ocurrence because the locator regularly calls
 *    the transformer with a buffer that is too small.  When overflow
 *    is detected, it allocates a larger one and retries the operation.
 *    Because of this, a system error is not signaled here.
 */
int
or_overflow (OR_BUF * buf)
{
  /* 
   * since this is normal behavior, don't set an error condition, the
   * main transformer functions will need to test the status value
   * for ER_TF_BUFFER_OVERFLOW and know that this isn't an error condition.
   */

  if (buf->error_abort)
    {
      _longjmp (buf->env, ER_TF_BUFFER_OVERFLOW);
    }

  return ER_TF_BUFFER_OVERFLOW;
}

/*
 * or_underflow - This is called by the or_get_ functions when there is
 * not enough data in the buffer to extract a particular value.
 *    return: ER_TF_BUFFER_UNDERFLOW or long jump to buf->env
 *    buf(in): translation state structure
 *
 * Note:
 * Unlike or_overflow this is NOT a common ocurrence and indicates a serious
 * memory or disk corruption problem.
 */
int
or_underflow (OR_BUF * buf)
{
  er_set (ER_ERROR_SEVERITY, ARG_FILE_LINE, ER_TF_BUFFER_UNDERFLOW, 0);

  if (buf->error_abort)
    {
      _longjmp (buf->env, ER_TF_BUFFER_UNDERFLOW);
    }
  return ER_TF_BUFFER_UNDERFLOW;
}

/*
 * or_abort - This is called if there was some fundemtal error
 *    return: void
 *    buf(in): translation state structure
 *
 * Note:
 *    An appropriate error message should have already been set.
 */
void
or_abort (OR_BUF * buf)
{
  /* assume an appropriate error has already been set */
  if (buf->error_abort)
    {
      _longjmp (buf->env, er_errid ());
    }
}

/*
 * or_init - initialize the field of an OR_BUF
 *    return: void
 *    buf(in/out): or buffer to initialize
 *    data(in): buffer data
 *    length(in):  buffer data length
 */
void
or_init (OR_BUF * buf, char *data, int length)
{
  buf->buffer = data;
  buf->ptr = data;

  if (length == 0 || length == -1 || length == DB_INT32_MAX)
    {
      buf->endptr = (char *) OR_INFINITE_POINTER;
    }
  else
    {
      buf->endptr = data + length;
    }

  buf->error_abort = 0;
  buf->fixups = NULL;
}

/*
 * or_put_align32 - pad zero bytes round up to 4 byte bound
 *    return: NO_ERROR or error code
 *    buf(in/out): or buffer
 */
int
or_put_align32 (OR_BUF * buf)
{
  unsigned int bits;
  int rc = NO_ERROR;

  bits = (UINTPTR) buf->ptr & 3;
  if (bits)
    {
      rc = or_pad (buf, 4 - bits);
    }

  return rc;
}

/*
 * or_get_align32 - adnvance or buf pointer to next 4 byte alignment position
 *    return: NO_ERROR or error code
 *    buf(in/out): or buffer
 */
int
or_get_align32 (OR_BUF * buf)
{
  unsigned int bits;
  int rc = NO_ERROR;

  bits = (UINTPTR) (buf->ptr) & 3;
  if (bits)
    {
      rc = or_advance (buf, 4 - bits);
    }

  return rc;
}

/*
 * or_get_align64 - adnvance or buf pointer to next 8 byte alignment position
 *    return: NO_ERROR or error code
 *    buf(in/out): or buffer
 */
int
or_get_align64 (OR_BUF * buf)
{
  unsigned int bits;
  int rc = NO_ERROR;

  bits = (UINTPTR) (buf->ptr) & 7;
  if (bits)
    {
      rc = or_advance (buf, 8 - bits);
    }

  return rc;
}

/*
 * or_get_align - adnvance or buf pointer to next alignment position
 *    return: NO_ERROR or error code
 *    buf(in/out): or buffer
 *    align(in):
 */
int
or_get_align (OR_BUF * buf, int align)
{
  char *ptr;
  int rc = NO_ERROR;

  ptr = PTR_ALIGN (buf->ptr, align);
  if (ptr > buf->endptr)
    {
      return (or_overflow (buf));
    }
  else
    {
      buf->ptr = ptr;
      return NO_ERROR;
    }
}

/*
 * or_packed_varchar_length - returns length of place holder that can contain
 * package varchar length. Also ajust length up to 4 byte boundary.
 *    return: length of placeholder that can contain packed varchar length
 *    charlen(in): varchar length
 */
int
or_packed_varchar_length (int charlen)
{
  return or_varchar_length_internal (charlen, INT_ALIGNMENT);
}

/*
 * or_varchar_length - returns length of place holder that can contain
 * package varchar length.
 *    return: length of place holder that can contain packed varchar length
 *    charlen(in): varchar length
 */
int
or_varchar_length (int charlen)
{
  return or_varchar_length_internal (charlen, CHAR_ALIGNMENT);
}

int
or_packed_recdesc_length (int length)
{
  return OR_INT_SIZE * 2 + or_packed_stream_length (length);
}

static int
or_varchar_length_internal (int charlen, int align)
{
  int len;

  if (charlen < OR_MINIMUM_STRING_LENGTH_FOR_COMPRESSION)
    {
      len = OR_BYTE_SIZE + charlen;
    }
  else
    {
      /* 
       * Regarding the new encoding for VARCHAR and VARNCHAR, the strings stored in buffers have this representation:
       * OR_BYTE_SIZE    : First byte in encoding. If it's 0xFF, the string's length is greater than 255.
       *                 : Otherwise, the first byte states the length of the string.
       * 1st OR_INT_SIZE : string's compressed length
       * 2nd OR_INT_SIZE : string's decompressed length
       * charlen         : string's disk length
       */
      len = OR_BYTE_SIZE + OR_INT_SIZE + OR_INT_SIZE + charlen;
    }

  if (align == INT_ALIGNMENT)
    {
      /* size of NULL terminator */
      len += OR_BYTE_SIZE;

      len = DB_ALIGN (len, INT_ALIGNMENT);
    }

  return len;
}

/*
 * or_put_varchar - put varchar to or buffer
 *    return: NO_ERROR or error code
 *    buf(in/out): or buffer
 *    string(in): string to put into the or buffer
 *    charlen(in): string length
 */
int
or_put_varchar (OR_BUF * buf, char *string, int charlen)
{
  return or_put_varchar_internal (buf, string, charlen, CHAR_ALIGNMENT);
}

/*
 * or_packed_put_varchar - put varchar to or buffer
 *    return: NO_ERROR or error code
 *    buf(in/out): or buffer
 *    string(in): string to put into the or buffer
 *    charlen(in): string length
 */
int
or_packed_put_varchar (OR_BUF * buf, char *string, int charlen)
{
  return or_put_varchar_internal (buf, string, charlen, INT_ALIGNMENT);
}

static int
or_put_varchar_internal (OR_BUF * buf, char *string, int charlen, int align)
{
  int net_charlen = 0;
  char *compressed_string = NULL;
  int rc = NO_ERROR;
  bool compressable = false;
  lzo_uint compressed_length = 0;
  lzo_voidp wrkmem = NULL;
  int error_abort = 0;

  error_abort = buf->error_abort;

  buf->error_abort = 0;

  /* store the size prefix */
  if (charlen < OR_MINIMUM_STRING_LENGTH_FOR_COMPRESSION)
    {
      rc = or_put_byte (buf, charlen);
    }
  else
    {
      rc = or_put_byte (buf, OR_MINIMUM_STRING_LENGTH_FOR_COMPRESSION);
      compressable = true;
    }

  if (rc != NO_ERROR)
    {
      goto cleanup;
    }

  if (compressable == true)
    {
      if (!pr_Enable_string_compression)	/* compression is not set */
	{
	  compressed_length = 0;
	  goto after_compression;
	}
      /* Future optimization : use a preallocated object for wrkmem in thread_entry. */
      /* Alloc memory */
      wrkmem = (lzo_voidp) malloc (LZO1X_1_MEM_COMPRESS);
      if (wrkmem == NULL)
	{
	  er_set (ER_ERROR_SEVERITY, ARG_FILE_LINE, ER_OUT_OF_VIRTUAL_MEMORY, 1, (size_t) LZO1X_1_MEM_COMPRESS);
	  rc = ER_OUT_OF_VIRTUAL_MEMORY;
	  goto cleanup;
	}
      memset (wrkmem, 0x00, LZO1X_1_MEM_COMPRESS);

      /* Alloc memory for the compressed string */
      /* Worst case LZO compression size from their FAQ */
      compressed_string = (char *) malloc (LZO_COMPRESSED_STRING_SIZE (charlen));
      if (compressed_string == NULL)
	{
	  er_set (ER_ERROR_SEVERITY, ARG_FILE_LINE, ER_OUT_OF_VIRTUAL_MEMORY,
		  1, (size_t) (LZO_COMPRESSED_STRING_SIZE (charlen)));
	  rc = ER_OUT_OF_VIRTUAL_MEMORY;
	  goto cleanup;
	}

      /* Compress the string */
      rc = lzo1x_1_compress ((lzo_bytep) string, (lzo_uint) charlen, (lzo_bytep) compressed_string,
			     &compressed_length, wrkmem);
      if (rc != LZO_E_OK)
	{
	  er_set (ER_ERROR_SEVERITY, ARG_FILE_LINE, ER_IO_LZO_COMPRESS_FAIL, 4, FILEIO_ZIP_LZO1X_METHOD,
		  fileio_get_zip_method_string (FILEIO_ZIP_LZO1X_METHOD), FILEIO_ZIP_LZO1X_DEFAULT_LEVEL,
		  fileio_get_zip_level_string (FILEIO_ZIP_LZO1X_DEFAULT_LEVEL));
	  rc = ER_IO_LZO_COMPRESS_FAIL;
	  goto cleanup;
	}

      if (compressed_length >= (lzo_uint) (charlen - 8))
	{
	  /* Compression successful but its length exceeds the original length of the string. */
	  compressed_length = 0;
	}

      /* Store the compression size */
      assert (compressed_length < (lzo_uint) (charlen - 8));
    after_compression:
      OR_PUT_INT (&net_charlen, compressed_length);
      rc = or_put_data (buf, (char *) &net_charlen, OR_INT_SIZE);
      if (rc != NO_ERROR)
	{
	  goto cleanup;
	}

      net_charlen = 0;
      /* Store the uncompressed data size */
      OR_PUT_INT (&net_charlen, charlen);
      rc = or_put_data (buf, (char *) &net_charlen, OR_INT_SIZE);
      if (rc != NO_ERROR)
	{
	  goto cleanup;
	}

      if (compressed_length == 0)
	{
	  /* Compression failed. */
	  /* Store the original string bytes */
	  rc = or_put_data (buf, string, charlen);
	  if (rc != NO_ERROR)
	    {
	      goto cleanup;
	    }
	}
      else
	{
	  /* Store the compressed string bytes */
	  rc = or_put_data (buf, compressed_string, (int) compressed_length);
	  if (rc != NO_ERROR)
	    {
	      goto cleanup;
	    }
	}
    }
  else
    {
      /* No compression needed */
      /* Store the string in its raw form */
      rc = or_put_data (buf, string, charlen);
      if (rc != NO_ERROR)
	{
	  goto cleanup;
	}
    }

  if (align == INT_ALIGNMENT)
    {
      /* kludge, temporary NULL terminator */
      rc = or_put_byte (buf, 0);
      if (rc != NO_ERROR)
	{
	  goto cleanup;
	}

      /* round up to a word boundary */
      rc = or_put_align32 (buf);
    }

cleanup:

  if (compressed_string != NULL)
    {
      free_and_init (compressed_string);
    }

  if (wrkmem != NULL)
    {
      free_and_init (wrkmem);
    }

  buf->error_abort = error_abort;

  if (rc == ER_TF_BUFFER_OVERFLOW)
    {
      return or_overflow (buf);
    }

  return rc;
}

#if defined(ENABLE_UNUSED_FUNCTION)
/*
 * or_get_varchar - get varchar from or buffer
 *    return: varchar pointer read from the or buffer. or NULL for error
 *    buf(in/out): or buffer
 *    length_ptr(out): length of returned string
 */
char *
or_get_varchar (OR_BUF * buf, int *length_ptr)
{
  int rc = NO_ERROR;
  int charlen;
  char *new_;

  charlen = or_get_varchar_length (buf, &rc);

  if (rc != NO_ERROR)
    {
      return NULL;
    }

  /* Allocate storage for the string including the kludge NULL terminator */
  new_ = db_private_alloc (NULL, charlen + 1);

  if (new_ == NULL)
    {
      or_abort (buf);
      return NULL;
    }
  rc = or_get_data (buf, new_, charlen + 1);

  if (rc == NO_ERROR)
    {

      /* return the length */
      if (length_ptr != NULL)
	{
	  *length_ptr = charlen;
	}

      /* round up to a word boundary */
      rc = or_get_align32 (buf);
    }
  if (rc != NO_ERROR)
    {
      db_private_free_and_init (NULL, new_);
      return NULL;
    }
  else
    {
      return new_;
    }
}
#endif /* ENABLE_UNUSED_FUNCTION */

/*
 * or_get_varchar_length - get varchar length from or buffer
 *    return: length of varchar or 0 if error.
 *    buf(in/out): or buffer
 *    rc(out): status code
 */
int
or_get_varchar_length (OR_BUF * buf, int *rc)
{
  int charlen, compressed_length = 0, decompressed_length = 0;

  *rc = or_get_varchar_compression_lengths (buf, &compressed_length, &decompressed_length);

  if (compressed_length > 0)
    {
      charlen = compressed_length;
    }
  else
    {
      charlen = decompressed_length;
    }

  return charlen;
}

/*
 * or_skip_varchar_remainder - skip varchar field of given length
 *    return: NO_ERROR if successful, error code otherwise
 *    buf(in/out): or buffer
 *    charlen(in): length of varchar field to skip
 *    align(in):
 */
int
or_skip_varchar_remainder (OR_BUF * buf, int charlen, int align)
{
  int rc = NO_ERROR;

  if (align == INT_ALIGNMENT)
    {
      rc = or_advance (buf, charlen + 1);
      if (rc == NO_ERROR)
	{
	  rc = or_get_align32 (buf);
	}
    }
  else
    {
      rc = or_advance (buf, charlen);
    }

  return rc;
}

/*
 * or_skip_varchar - skip varchar field (length + data) from or buffer
 *    return: NO_ERROR or error code.
 *    buf(in/out): or buffer
 *    align(in):
 */
int
or_skip_varchar (OR_BUF * buf, int align)
{
  int charlen, rc = NO_ERROR;

  charlen = or_get_varchar_length (buf, &rc);

  if (rc == NO_ERROR)
    {
      return (or_skip_varchar_remainder (buf, charlen, align));
    }

  return rc;
}

/*
 * or_packed_varbit_length - returns packed varbit length of or buffer encoding
 *    return: packed varbit encoding length
 *    bitlen(in): varbit length
 */
int
or_packed_varbit_length (int bitlen)
{
  return or_varbit_length_internal (bitlen, INT_ALIGNMENT);
}

/*
 * or_packed_varbit_length - returns packed varbit length of or buffer encoding
 *    return: varbit encoding length
 *    bitlen(in): varbit length
 */
int
or_varbit_length (int bitlen)
{
  return or_varbit_length_internal (bitlen, CHAR_ALIGNMENT);
}

static int
or_varbit_length_internal (int bitlen, int align)
{
  int len;

  /* calculate size of length prefix */
  if (bitlen < 0xFF)
    {
      len = 1;
    }
  else
    {
      len = 1 + OR_INT_SIZE;
    }

  /* add in the string length in bytes */
  len += ((bitlen + 7) / 8);

  if (align == INT_ALIGNMENT)
    {
      /* round up to a word boundary */
      len = DB_ALIGN (len, INT_ALIGNMENT);
    }
  return len;
}

/*
 * or_put_varbit - put varbit into or buffer
 *    return: NO_ERROR or error code
 *    buf(in/out): or buffer
 *    string(in): string contains varbit value
 *    bitlen(in): length of varbit
 */
int
or_packed_put_varbit (OR_BUF * buf, char *string, int bitlen)
{
  return or_put_varbit_internal (buf, string, bitlen, INT_ALIGNMENT);
}

/*
 * or_put_varbit - put varbit into or buffer
 *    return: NO_ERROR or error code
 *    buf(in/out): or buffer
 *    string(in): string contains varbit value
 *    bitlen(in): length of varbit
 */
int
or_put_varbit (OR_BUF * buf, char *string, int bitlen)
{
  return or_put_varbit_internal (buf, string, bitlen, CHAR_ALIGNMENT);
}

static int
or_put_varbit_internal (OR_BUF * buf, char *string, int bitlen, int align)
{
  int net_bitlen;
  int bytelen;
  char *start;
  int status;
  int valid_buf;
  jmp_buf save_buf;

  if (buf->error_abort)
    {
      memcpy (&save_buf, &buf->env, sizeof (save_buf));
    }

  valid_buf = buf->error_abort;
  buf->error_abort = 1;
  status = _setjmp (buf->env);

  if (status == 0)
    {
      start = buf->ptr;
      bytelen = BITS_TO_BYTES (bitlen);

      /* store the size prefix */
      if (bitlen < 0xFF)
	{
	  or_put_byte (buf, bitlen);
	}
      else
	{
	  or_put_byte (buf, 0xFF);
	  OR_PUT_INT (&net_bitlen, bitlen);
	  or_put_data (buf, (char *) &net_bitlen, OR_INT_SIZE);
	}

      /* store the string bytes */
      or_put_data (buf, string, bytelen);

      if (align == INT_ALIGNMENT)
	{
	  /* round up to a word boundary */
	  or_put_align32 (buf);
	}
    }
  else
    {
      if (valid_buf)
	{
	  memcpy (&buf->env, &save_buf, sizeof (save_buf));
	  _longjmp (buf->env, status);
	}
    }

  if (valid_buf)
    {
      memcpy (&buf->env, &save_buf, sizeof (save_buf));
    }
  else
    {
      buf->error_abort = 0;
    }

  if (status == 0)
    {
      return NO_ERROR;
    }

  return status;

}

int
or_put_offset (OR_BUF * buf, int num)
{
  return or_put_offset_internal (buf, num, BIG_VAR_OFFSET_SIZE);
}

int
or_put_offset_internal (OR_BUF * buf, int num, int offset_size)
{
  if (offset_size == OR_BYTE_SIZE)
    {
      return or_put_byte (buf, num);
    }
  else if (offset_size == OR_SHORT_SIZE)
    {
      return or_put_short (buf, num);
    }
  else
    {
      assert (offset_size == BIG_VAR_OFFSET_SIZE);

      return or_put_int (buf, num);
    }
}

int
or_get_offset (OR_BUF * buf, int *error)
{
  return or_get_offset_internal (buf, error, BIG_VAR_OFFSET_SIZE);
}

int
or_get_offset_internal (OR_BUF * buf, int *error, int offset_size)
{
  if (offset_size == OR_BYTE_SIZE)
    {
      return or_get_byte (buf, error);
    }
  else if (offset_size == OR_SHORT_SIZE)
    {
      return or_get_short (buf, error);
    }
  else
    {
      assert (offset_size == BIG_VAR_OFFSET_SIZE);
      return or_get_int (buf, error);
    }
}

#if defined(ENABLE_UNUSED_FUNCTION)
/*
 * or_get_varbit - get varbit from or buffer
 *    return: NO_ERROR or error code
 *    buf(in/out): or buffer
 *    length_ptr(out): length of varbit read
 */
char *
or_get_varbit (OR_BUF * buf, int *length_ptr)
{
  int bitlen, charlen;
  char *new_ = NULL;
  int rc = NO_ERROR;

  bitlen = or_get_varbit_length (buf, &rc);

  if (rc != NO_ERROR)
    {
      return NULL;
    }

  /* Allocate storage for the string including the kludge NULL terminator */
  charlen = BITS_TO_BYTES (bitlen);
  new_ = db_private_alloc (NULL, charlen + 1);

  if (new_ == NULL)
    {
      or_abort (buf);
      return NULL;
    }
  rc = or_get_data (buf, new_, charlen);

  if (rc == NO_ERROR)
    {
      /* return the length */
      if (length_ptr != NULL)
	{
	  *length_ptr = bitlen;
	}

      /* round up to a word boundary */
      rc = or_get_align32 (buf);
    }
  if (rc != NO_ERROR)
    {
      if (new_)
	{
	  db_private_free_and_init (NULL, new_);
	}
      return NULL;
    }

  return new_;
}
#endif /* ENABLE_UNUSED_FUNCTION */

/*
 * or_get_varbit_length - get varbit length from or buffer
 *    return: length of varbit or 0 if error
 *    buf(in/out): or buffer
 *    rc(out): NO_ERROR or error code
 */
int
or_get_varbit_length (OR_BUF * buf, int *rc)
{
  int net_bitlen = 0, bitlen = 0;

  /* unpack the size prefix */
  bitlen = or_get_byte (buf, rc);

  if (*rc != NO_ERROR)
    {
      return bitlen;
    }

  if (bitlen == 0xFF)
    {
      *rc = or_get_data (buf, (char *) &net_bitlen, OR_INT_SIZE);
      bitlen = OR_GET_INT (&net_bitlen);
    }
  return bitlen;
}

/*
 * or_skip_varbit_remainder - skip varbit field of given length in or buffer
 *    return: NO_ERROR or error code
 *    buf(in/out): or buffer
 *    bitlen(in): bitlen to skip
 *    align(in):
 */
int
or_skip_varbit_remainder (OR_BUF * buf, int bitlen, int align)
{
  int rc = NO_ERROR;

  rc = or_advance (buf, BITS_TO_BYTES (bitlen));
  if (rc == NO_ERROR && align == INT_ALIGNMENT)
    {
      rc = or_get_align32 (buf);
    }
  return rc;
}

/*
 * or_skip_varbit - skip varbit in or buffer
 *    return: NO_ERROR or error code
 *    buf(in/out): or buffer
 *    align(in):
 */
int
or_skip_varbit (OR_BUF * buf, int align)
{
  int bitlen;
  int rc = NO_ERROR;

  bitlen = or_get_varbit_length (buf, &rc);
  if (rc == NO_ERROR)
    {
      return (or_skip_varbit_remainder (buf, bitlen, align));
    }
  return rc;
}

/*
 * NUMERIC DATA TRANSFORMS
 *    This set of functions handles the transformation of the
 *    numeric types byte, short, integer, float, and double.
 *
 */


/*
 * or_put_byte - put a byte to or buffer
 *    return: NO_ERROR or error code
 *    buf(out/out): or buffer
 *    num(in): byte value
 */
int
or_put_byte (OR_BUF * buf, int num)
{
  if ((buf->ptr + OR_BYTE_SIZE) > buf->endptr)
    {
      return (or_overflow (buf));
    }
  else
    {
      OR_PUT_BYTE (buf->ptr, num);
      buf->ptr += OR_BYTE_SIZE;
    }
  return NO_ERROR;
}

/*
 * or_get_byte - read a byte value from or buffer
 *    return: byte value read
 *    buf(in/out): or buffer
 *    error(out): NO_ERROR or error code
 */
int
or_get_byte (OR_BUF * buf, int *error)
{
  int value = 0;

  if ((buf->ptr + OR_BYTE_SIZE) > buf->endptr)
    {
      *error = or_underflow (buf);
      return 0;
    }
  else
    {
      value = OR_GET_BYTE (buf->ptr);
      buf->ptr += OR_BYTE_SIZE;
      *error = NO_ERROR;
    }
  return value;
}

/*
 * or_put_short - put a short value to or buffer
 *    return: NO_ERROR or error code
 *    buf(in/out): or buffer
 *    num(in): short value to put
 */
int
or_put_short (OR_BUF * buf, int num)
{
  ASSERT_ALIGN (buf->ptr, SHORT_ALIGNMENT);

  if ((buf->ptr + OR_SHORT_SIZE) > buf->endptr)
    {
      return (or_overflow (buf));
    }
  else
    {
      OR_PUT_SHORT (buf->ptr, num);
      buf->ptr += OR_SHORT_SIZE;
    }
  return NO_ERROR;
}

/*
 * or_get_short - read a short value from or buffer
 *    return: short value read
 *    buf(in/out): or buffer
 *    error(out): NO_ERROR or error code
 */
int
or_get_short (OR_BUF * buf, int *error)
{
  int value = 0;

  ASSERT_ALIGN (buf->ptr, SHORT_ALIGNMENT);

  if ((buf->ptr + OR_SHORT_SIZE) > buf->endptr)
    {
      *error = or_underflow (buf);
      return 0;
    }
  else
    {
      value = OR_GET_SHORT (buf->ptr);
      buf->ptr += OR_SHORT_SIZE;
    }
  *error = NO_ERROR;
  return value;
}

/*
 * or_put_int - put int value to or buffer
 *    return: NO_ERROR or error code
 *    buf(in/out): or buffer
 *    num(in): int value to put
 */
int
or_put_int (OR_BUF * buf, int num)
{
  ASSERT_ALIGN (buf->ptr, INT_ALIGNMENT);

  if ((buf->ptr + OR_INT_SIZE) > buf->endptr)
    {
      return (or_overflow (buf));
    }
  else
    {
      OR_PUT_INT (buf->ptr, num);
      buf->ptr += OR_INT_SIZE;
    }
  return NO_ERROR;
}

/*
 * or_get_int - get int value from or buffer
 *    return: int value read
 *    buf(in/out): or buffer
 *    error(out): NO_ERROR or error code
 */
int
or_get_int (OR_BUF * buf, int *error)
{
  int value = 0;

  ASSERT_ALIGN (buf->ptr, INT_ALIGNMENT);

  if ((buf->ptr + OR_INT_SIZE) > buf->endptr)
    {
      *error = or_underflow (buf);
    }
  else
    {
      value = OR_GET_INT (buf->ptr);
      buf->ptr += OR_INT_SIZE;
      *error = NO_ERROR;
    }
  return value;
}

/*
 * or_put_bigint - put bigint value to or buffer
 *    return: NO_ERROR or error code
 *    buf(in/out): or buffer
 *    num(in): bigint value to put
 */
int
or_put_bigint (OR_BUF * buf, DB_BIGINT num)
{
  ASSERT_ALIGN (buf->ptr, INT_ALIGNMENT);

  if ((buf->ptr + OR_BIGINT_SIZE) > buf->endptr)
    {
      return (or_overflow (buf));
    }
  else
    {
      OR_PUT_BIGINT (buf->ptr, &num);
      buf->ptr += OR_BIGINT_SIZE;
    }
  return NO_ERROR;
}

/*
 * or_get_bigint - get bigint value from or buffer
 *    return: bigint value read
 *    buf(in/out): or buffer
 *    error(out): NO_ERROR or error code
 */
DB_BIGINT
or_get_bigint (OR_BUF * buf, int *error)
{
  DB_BIGINT value = 0;

  ASSERT_ALIGN (buf->ptr, INT_ALIGNMENT);

  if ((buf->ptr + OR_BIGINT_SIZE) > buf->endptr)
    {
      *error = or_underflow (buf);
    }
  else
    {
      OR_GET_BIGINT (buf->ptr, &value);
      buf->ptr += OR_BIGINT_SIZE;
      *error = NO_ERROR;
    }
  return value;
}

/*
 * or_put_float - put a float value to or buffer
 *    return: NO_ERROR or error code
 *    buf(in/out): or buffer
 *    fnum(in): float value to put
 */
int
or_put_float (OR_BUF * buf, float fnum)
{
  ASSERT_ALIGN (buf->ptr, FLOAT_ALIGNMENT);

  if ((buf->ptr + OR_FLOAT_SIZE) > buf->endptr)
    {
      return (or_overflow (buf));
    }
  else
    {
      OR_PUT_FLOAT (buf->ptr, &fnum);
      buf->ptr += OR_FLOAT_SIZE;
    }
  return NO_ERROR;
}

/*
 * or_get_float - read a float value from or buffer
 *    return: float value read
 *    buf(in/out): or buffer
 *    error(out): NO_ERROR or error code
 */
float
or_get_float (OR_BUF * buf, int *error)
{
  float value = 0.0;

  ASSERT_ALIGN (buf->ptr, FLOAT_ALIGNMENT);

  if ((buf->ptr + OR_FLOAT_SIZE) > buf->endptr)
    {
      *error = or_underflow (buf);
    }
  else
    {
      OR_GET_FLOAT (buf->ptr, &value);
      buf->ptr += OR_FLOAT_SIZE;
      *error = NO_ERROR;
    }
  return value;
}

/*
 * or_put_double - put a double value to or buffer
 *    return: NO_ERROR or error code
 *    buf(in/out): or buffer
 *    dnum(in): double value to put
 */
int
or_put_double (OR_BUF * buf, double dnum)
{
  ASSERT_ALIGN (buf->ptr, INT_ALIGNMENT);

  if ((buf->ptr + OR_DOUBLE_SIZE) > buf->endptr)
    {
      return (or_overflow (buf));
    }
  else
    {
      OR_PUT_DOUBLE (buf->ptr, &dnum);
      buf->ptr += OR_DOUBLE_SIZE;
    }
  return NO_ERROR;
}

/*
 * or_get_double - read a double value from or buffer
 *    return: double value read
 *    buf(in/out): or buffer
 *    error(out): NO_ERROR or error code
 */
double
or_get_double (OR_BUF * buf, int *error)
{
  double value = 0.0;

  ASSERT_ALIGN (buf->ptr, INT_ALIGNMENT);

  if ((buf->ptr + OR_DOUBLE_SIZE) > buf->endptr)
    {
      *error = or_underflow (buf);
    }
  else
    {
      OR_GET_DOUBLE (buf->ptr, &value);
      buf->ptr += OR_DOUBLE_SIZE;
      *error = NO_ERROR;
    }
  return value;
}

/*
 * EXTENDED TYPE TRANSLATORS
 *    This set of functions reads and writes the extended types time,
 *    utime, date, and monetary.
 */

/*
 * or_put_time - write a DB_TIME to or buffer
 *    return: NO_ERROR or error code
 *    buf(in/out): or buffer
 *    timeval(in): time value to write
 */
int
or_put_time (OR_BUF * buf, DB_TIME * timeval)
{
  ASSERT_ALIGN (buf->ptr, INT_ALIGNMENT);

  if ((buf->ptr + OR_TIME_SIZE) > buf->endptr)
    {
      return (or_overflow (buf));
    }
  else
    {
      OR_PUT_TIME (buf->ptr, timeval);
      buf->ptr += OR_TIME_SIZE;
    }
  return NO_ERROR;
}

/*
 * or_get_time - read a  DB_TIME from or buffer
 *    return: NO_ERROR or error code
 *    buf(in/out): or buffer
 *    timeval(out): pointer to DB_TIME value
 */
int
or_get_time (OR_BUF * buf, DB_TIME * timeval)
{
  ASSERT_ALIGN (buf->ptr, INT_ALIGNMENT);

  if ((buf->ptr + OR_TIME_SIZE) > buf->endptr)
    {
      return or_underflow (buf);
    }
  else
    {
      OR_GET_TIME (buf->ptr, timeval);
      buf->ptr += OR_TIME_SIZE;
    }
  return NO_ERROR;
}

/*
 * or_put_timetz - write a DB_TIMETZ to or buffer
 *    return: NO_ERROR or error code
 *    buf(in/out): or buffer
 *    time_tz(in): time value to write
 */
int
or_put_timetz (OR_BUF * buf, DB_TIMETZ * time_tz)
{
  ASSERT_ALIGN (buf->ptr, INT_ALIGNMENT);

  if ((buf->ptr + OR_TIMETZ_SIZE) > buf->endptr)
    {
      return (or_overflow (buf));
    }
  else
    {
      OR_PUT_TIMETZ (buf->ptr, time_tz);
      buf->ptr += OR_TIMETZ_SIZE;
    }
  return NO_ERROR;
}

/*
 * or_get_timetz - read a DB_TIMETZ from or buffer
 *    return: NO_ERROR or error code
 *    buf(in/out): or buffer
 *    time_tz(out): pointer to DB_TIME value
 */
int
or_get_timetz (OR_BUF * buf, DB_TIMETZ * time_tz)
{
  ASSERT_ALIGN (buf->ptr, INT_ALIGNMENT);

  if ((buf->ptr + OR_TIMETZ_SIZE) > buf->endptr)
    {
      return or_underflow (buf);
    }
  else
    {
      OR_GET_TIMETZ (buf->ptr, time_tz);
      buf->ptr += OR_TIMETZ_SIZE;
    }
  return NO_ERROR;
}

/*
 * or_put_utime - write a timestamp value to or buffer
 *    return: NO_ERROR or error code
 *    buf(in/out): or buffer
 *    timeval(in): pointer to timestamp value
 */
int
or_put_utime (OR_BUF * buf, DB_UTIME * timeval)
{
  ASSERT_ALIGN (buf->ptr, INT_ALIGNMENT);

  if ((buf->ptr + OR_UTIME_SIZE) > buf->endptr)
    {
      return (or_overflow (buf));
    }
  else
    {
      OR_PUT_UTIME (buf->ptr, timeval);
      buf->ptr += OR_UTIME_SIZE;
    }
  return NO_ERROR;
}

/*
 * or_get_utime - read a timestamp value from or buffer
 *    return: NO_ERROR or error code
 *    buf(in/out): or buffer
 *    timeval(out): pointer to timestamp value
 */
int
or_get_utime (OR_BUF * buf, DB_UTIME * timeval)
{
  ASSERT_ALIGN (buf->ptr, INT_ALIGNMENT);

  if ((buf->ptr + OR_UTIME_SIZE) > buf->endptr)
    {
      return or_underflow (buf);
    }
  else
    {
      OR_GET_UTIME (buf->ptr, timeval);
      buf->ptr += OR_UTIME_SIZE;
    }
  return NO_ERROR;
}

/*
 * or_put_timestamptz - write a timestamp with tz value to or buffer
 *    return: NO_ERROR or error code
 *    buf(in/out): or buffer
 *    ts_tz(in): pointer to DB_TIMESTAMPTZ value
 */
int
or_put_timestamptz (OR_BUF * buf, DB_TIMESTAMPTZ * ts_tz)
{
  ASSERT_ALIGN (buf->ptr, INT_ALIGNMENT);

  if ((buf->ptr + OR_TIMESTAMPTZ_SIZE) > buf->endptr)
    {
      return (or_overflow (buf));
    }
  else
    {
      OR_PUT_TIMESTAMPTZ (buf->ptr, ts_tz);
      buf->ptr += OR_TIMESTAMPTZ_SIZE;
    }
  return NO_ERROR;
}

/*
 * or_get_timestamptz - read a timestamp with tz value from or buffer
 *    return: NO_ERROR or error code
 *    buf(in/out): or buffer
 *    ts_tz(out): pointer to DB_TIMESTAMPTZ value
 */
int
or_get_timestamptz (OR_BUF * buf, DB_TIMESTAMPTZ * ts_tz)
{
  ASSERT_ALIGN (buf->ptr, INT_ALIGNMENT);

  if ((buf->ptr + OR_TIMESTAMPTZ_SIZE) > buf->endptr)
    {
      return or_underflow (buf);
    }
  else
    {
      OR_GET_TIMESTAMPTZ (buf->ptr, ts_tz);
      buf->ptr += OR_TIMESTAMPTZ_SIZE;
    }
  return NO_ERROR;
}

/*
 * or_put_date - write a DB_DATE value to or_buffer
 *    return: NO_ERROR or error code
 *    buf(in/out): or buffer
 *    date(in): pointer to DB_DATE value
 */
int
or_put_date (OR_BUF * buf, DB_DATE * date)
{
  ASSERT_ALIGN (buf->ptr, INT_ALIGNMENT);

  if ((buf->ptr + OR_DATE_SIZE) > buf->endptr)
    {
      return (or_overflow (buf));
    }
  else
    {
      OR_PUT_DATE (buf->ptr, date);
      buf->ptr += OR_DATE_SIZE;
    }
  return NO_ERROR;
}

/*
 * or_get_date - read a DB_DATE value from or_buffer
 *    return: NO_ERROR or error code
 *    buf(in/out): or buffer
 *    date(out): pointer to DB_DATE value
 */
int
or_get_date (OR_BUF * buf, DB_DATE * date)
{
  ASSERT_ALIGN (buf->ptr, INT_ALIGNMENT);

  if ((buf->ptr + OR_DATE_SIZE) > buf->endptr)
    {
      return or_underflow (buf);
    }
  else
    {
      OR_GET_DATE (buf->ptr, date);
      buf->ptr += OR_DATE_SIZE;
    }
  return NO_ERROR;
}

/*
 * or_put_datetime - write a datetime value to or buffer
 *    return: NO_ERROR or error code
 *    buf(in/out): or buffer
 *    datetimeval(in): pointer to datetime value
 */
int
or_put_datetime (OR_BUF * buf, DB_DATETIME * datetimeval)
{
  ASSERT_ALIGN (buf->ptr, INT_ALIGNMENT);

  if ((buf->ptr + OR_DATETIME_SIZE) > buf->endptr)
    {
      return (or_overflow (buf));
    }
  else
    {
      OR_PUT_DATETIME (buf->ptr, datetimeval);
      buf->ptr += OR_DATETIME_SIZE;
    }
  return NO_ERROR;
}

/*
 * or_get_datetime - read a DB_DATETIME value from or_buffer
 *    return: NO_ERROR or error code
 *    buf(in/out): or buffer
 *    date(out): pointer to DB_DATETIME value
 */
int
or_get_datetime (OR_BUF * buf, DB_DATETIME * datetime)
{
  ASSERT_ALIGN (buf->ptr, INT_ALIGNMENT);

  if ((buf->ptr + OR_DATETIME_SIZE) > buf->endptr)
    {
      return or_underflow (buf);
    }
  else
    {
      OR_GET_DATETIME (buf->ptr, datetime);
      buf->ptr += OR_DATETIME_SIZE;
    }
  return NO_ERROR;
}

/*
 * or_put_datetimetz - write a datetime with tz value to or buffer
 *    return: NO_ERROR or error code
 *    buf(in/out): or buffer
 *    datetimetz(in): pointer to DB_DATETIMETZ value
 */
int
or_put_datetimetz (OR_BUF * buf, DB_DATETIMETZ * datetimetz)
{
  ASSERT_ALIGN (buf->ptr, INT_ALIGNMENT);

  if ((buf->ptr + OR_DATETIMETZ_SIZE) > buf->endptr)
    {
      return (or_overflow (buf));
    }
  else
    {
      OR_PUT_DATETIMETZ (buf->ptr, datetimetz);
      buf->ptr += OR_DATETIMETZ_SIZE;
    }
  return NO_ERROR;
}

/*
 * or_get_datetimetz - read a datetime with tz value from or_buffer
 *    return: NO_ERROR or error code
 *    buf(in/out): or buffer
 *    datetimetz(out): pointer to DB_DATETIMETZ value
 */
int
or_get_datetimetz (OR_BUF * buf, DB_DATETIMETZ * datetimetz)
{
  ASSERT_ALIGN (buf->ptr, INT_ALIGNMENT);

  if ((buf->ptr + OR_DATETIMETZ_SIZE) > buf->endptr)
    {
      return or_underflow (buf);
    }
  else
    {
      OR_GET_DATETIMETZ (buf->ptr, datetimetz);
      buf->ptr += OR_DATETIMETZ_SIZE;
    }
  return NO_ERROR;
}

/*
 * or_put_monetary - write a DB_MONETARY value to or buffer
 *    return: NO_ERROR or error code
 *    buf(in/out): or buffer
 *    monetary(in): pointer to DB_MONETARY value
 */
int
or_put_monetary (OR_BUF * buf, DB_MONETARY * monetary)
{
  int error;

  ASSERT_ALIGN (buf->ptr, INT_ALIGNMENT);

  /* check for valid currency type don't put default case in the switch!!! */
  error = ER_INVALID_CURRENCY_TYPE;
  switch (monetary->type)
    {
    case DB_CURRENCY_DOLLAR:
    case DB_CURRENCY_YEN:
    case DB_CURRENCY_WON:
    case DB_CURRENCY_TL:
    case DB_CURRENCY_BRITISH_POUND:
    case DB_CURRENCY_CAMBODIAN_RIEL:
    case DB_CURRENCY_CHINESE_RENMINBI:
    case DB_CURRENCY_INDIAN_RUPEE:
    case DB_CURRENCY_RUSSIAN_RUBLE:
    case DB_CURRENCY_AUSTRALIAN_DOLLAR:
    case DB_CURRENCY_CANADIAN_DOLLAR:
    case DB_CURRENCY_BRASILIAN_REAL:
    case DB_CURRENCY_ROMANIAN_LEU:
    case DB_CURRENCY_EURO:
    case DB_CURRENCY_SWISS_FRANC:
    case DB_CURRENCY_DANISH_KRONE:
    case DB_CURRENCY_NORWEGIAN_KRONE:
    case DB_CURRENCY_BULGARIAN_LEV:
    case DB_CURRENCY_VIETNAMESE_DONG:
    case DB_CURRENCY_CZECH_KORUNA:
    case DB_CURRENCY_POLISH_ZLOTY:
    case DB_CURRENCY_SWEDISH_KRONA:
    case DB_CURRENCY_CROATIAN_KUNA:
    case DB_CURRENCY_SERBIAN_DINAR:
      error = NO_ERROR;		/* it's a type we expect */
      break;
    default:
      break;
    }

  if (error != NO_ERROR)
    {
      er_set (ER_WARNING_SEVERITY, ARG_FILE_LINE, error, 1, monetary->type);
      return error;
    }

  if ((buf->ptr + OR_MONETARY_SIZE) > buf->endptr)
    {
      return (or_overflow (buf));
    }
  else
    {
      OR_PUT_MONETARY (buf->ptr, monetary);
      buf->ptr += OR_MONETARY_SIZE;
    }

  return error;
}

/*
 * or_get_monetary - read a DB_MONETARY from or buffer
 *    return: NO_ERROR or error code
 *    buf(in/out): or buffer
 *    monetary(out): pointer to DB_MONETARY value
 */
int
or_get_monetary (OR_BUF * buf, DB_MONETARY * monetary)
{
  ASSERT_ALIGN (buf->ptr, INT_ALIGNMENT);

  if ((buf->ptr + OR_MONETARY_SIZE) > buf->endptr)
    {
      return or_underflow (buf);
    }
  else
    {
      OR_GET_MONETARY (buf->ptr, monetary);
      buf->ptr += OR_MONETARY_SIZE;
    }
  return NO_ERROR;
}

/*
 * or_put_oid - write content of an OID structure from or buffer
 *    return: NO_ERROR or error code
 *    buf(in/out): or buffer
 *    oid(in): pointer to OID
 */
int
or_put_oid (OR_BUF * buf, const OID * oid)
{
  ASSERT_ALIGN (buf->ptr, INT_ALIGNMENT);

  if ((buf->ptr + OR_OID_SIZE) > buf->endptr)
    {
      return (or_overflow (buf));
    }
  else
    {
      if (oid == NULL)
	{
	  OR_PUT_NULL_OID (buf->ptr);
	}
      else
	{
	  /* Cannot allow any temp oid's to be written */
	  if (OID_ISTEMP (oid))
	    {
	      er_set (ER_ERROR_SEVERITY, ARG_FILE_LINE, ER_GENERIC_ERROR, 0);
	      or_abort (buf);
	    }
	  OR_PUT_OID (buf->ptr, oid);
	}
      buf->ptr += OR_OID_SIZE;
    }
  return NO_ERROR;
}

/*
 * or_get_oid - read content of an OID structure from or buffer
 *    return: NO_ERROR or error code
 *    buf(in/out): or buffer
 *    oid(out): pointer to OID
 */
int
or_get_oid (OR_BUF * buf, OID * oid)
{
  ASSERT_ALIGN (buf->ptr, INT_ALIGNMENT);

  if ((buf->ptr + OR_OID_SIZE) > buf->endptr)
    {
      return or_underflow (buf);
    }
  else
    {
      OR_GET_OID (buf->ptr, oid);
      buf->ptr += OR_OID_SIZE;
    }
  return NO_ERROR;
}

/*
 * or_put_data - write an array of bytes to or buffer
 *    return: NO_ERROR or error code
 *    buf(in/out): or buffer
 *    data(in): pointer to data
 *    length(in): length in bytes
 */
int
or_put_data (OR_BUF * buf, char *data, int length)
{
  if ((buf->ptr + length) > buf->endptr)
    {
      return (or_overflow (buf));
    }
  else
    {
      (void) memcpy (buf->ptr, data, length);
      buf->ptr += length;
    }
  return NO_ERROR;
}

/*
 * or_get_data - read an array of bytes from or buffer for given length
 *    return: NO_ERROR or error code
 *    buf(in/out): or buffer
 *    data(in): pointer to buffer to read data into
 *    length(in): length of read data
 */
int
or_get_data (OR_BUF * buf, char *data, int length)
{
  if ((buf->ptr + length) > buf->endptr)
    {
      return or_underflow (buf);
    }
  else
    {
      (void) memcpy (data, buf->ptr, length);
      buf->ptr += length;
    }
  return NO_ERROR;
}

/*
 * or_put_string - write string to or buf
 *    return: NO_ERROR or error code
 *    buf(in/out): or buffer
 *    str(in): string to write
 *
 * Note:
 *    Does byte padding on strings to bring them up to 4 byte boundary.
 *
 *    There is no or_get_string since this is the same as or_get_data.
 *    Since the workspace allocator (and most other Unix allocators) will
 *    keep track of the size of allocated blocks (and they will be
 *    in word multiples anyway), we can just include the disk padding
 *    bytes with the string when it is brought in from disk even though
 *    the total length may be more than that returned by strlen.
 */
int
or_put_string_aligned (OR_BUF * buf, char *str)
{
  int len, bits, pad;
  int rc = NO_ERROR;

  if (str == NULL)
    {
      return rc;
    }
  len = strlen (str) + 1;
  rc = or_put_data (buf, str, len);
  if (rc == NO_ERROR)
    {
      /* PAD */
      bits = len & 3;
      if (bits)
	{
	  pad = 4 - bits;
	  rc = or_pad (buf, pad);
	}
    }
  return rc;
}

#if defined(ENABLE_UNUSED_FUNCTION)
/*
 * or_length_string - returns the number of bytes required to hold the disk
 * representation of a string
 *    return: number of bytes needed or 0 for error
 *    string(in): string for calculation
 *
 * Note:
 * This will include any padding bytes up to 4 byte boundary
 */
int
or_length_string (char *string)
{
  int len, bits;

  len = 0;
  if (string != NULL)
    {
      len = strlen (string) + 1;
      bits = len & 3;
      if (bits)
	{
	  len += 4 - bits;
	}
    }
  return len;
}

/*
 * or_put_binary - Writes a binary array into the translation buffer.
 *    return: NO_ERROR or error code
 *    buf(in/out): or buffer
 *    binary(in): binary data
 *
 * Note:
 *    The length of the array is part of the binary data descriptor.
 *    This is similar to or_put_string in that it also must pad out the
 *    binary data to be on a word boundary.
 */
int
or_put_binary (OR_BUF * buf, DB_BINARY * binary)
{
  int header, len, bits, pad;
  int rc = NO_ERROR;

  if (binary != NULL && binary->length < OR_BINARY_MAX_LENGTH)
    {
      len = binary->length + OR_INT_SIZE;
      pad = 0;
      bits = len & 3;
      if (bits)
	{
	  pad = 4 - bits;
	}
      header = binary->length | (pad << OR_BINARY_PAD_SHIFT);
      rc = or_put_int (buf, header);
      if (rc == NO_ERROR)
	{
	  rc = or_put_data (buf, (char *) binary->data, binary->length);
	  if (rc == NO_ERROR)
	    {
	      rc = or_pad (buf, pad);
	    }
	}
    }
  return rc;
}

/*
 * or_length_binary - Calculates the number of bytes required for the disk
 * representaion of binary data.
 *    return: bytes required or 0 for error
 *    binary(in): binary data
 *
 * Note:
 * Included in this number are any padding bytes required to bring the data
 * up to a word boundary.
 */
int
or_length_binary (DB_BINARY * binary)
{
  int len, bits;

  len = 0;
  if (binary != NULL && binary->length < OR_BINARY_MAX_LENGTH)
    {
      len = binary->length + OR_INT_SIZE;	/* always a header word for sizes */
      bits = len & 3;
      if (bits)
	{
	  len += 4 - bits;
	}
    }
  return len;
}
#endif /* ENABLE_UNUSED_FUNCTION */

/*
 * or_pad - This advances the translation pointer and adds bytes of zero.
 *    return: NO_ERROR or error code
 *    buf(in/out): or buffer
 *    length(in): number of bytes to pad
 *
 * Note:
 *    This advances the translation pointer and adds bytes of zero.
 *    This is used add padding bytes to ensure proper alignment of
 *    some data types.
 */
int
or_pad (OR_BUF * buf, int length)
{
  if ((buf->ptr + length) > buf->endptr)
    {
      return (or_overflow (buf));
    }
  else
    {
      (void) memset (buf->ptr, 0, length);
      buf->ptr += length;
    }
  return NO_ERROR;
}

/*
 * or_advance - This advances the translation pointer
 *    return: NO_ERROR or error code
 *    buf(in/out): or buffer
 *    offset(in): number of bytes to skip
 */
int
or_advance (OR_BUF * buf, int offset)
{
  if ((buf->ptr + offset) > buf->endptr)
    {
      return (or_overflow (buf));
    }
  else
    {
      buf->ptr += offset;
      return NO_ERROR;
    }
}

/*
 * or_seek - This sets the translation pointer directly to a certain byte in
 * the buffer.
 *    return: ERROR_SUCCESS or error code
 *    buf(in/out): or buffer
 *    psn(in): position within buffer
 */
int
or_seek (OR_BUF * buf, int psn)
{
  if ((buf->buffer + psn) > buf->endptr)
    {
      return (or_overflow (buf));
    }
  else
    {
      buf->ptr = buf->buffer + psn;
    }
  return NO_ERROR;
}

/*
 * or_align () - Align current buffer pointer to given alignment.
 *
 * return	 : Error code.
 * buf (in/out)	 : Buffer.
 * alignment (in) : Desired alignment.
 */
int
or_align (OR_BUF * buf, int alignment)
{
  char *new_ptr = PTR_ALIGN (buf->ptr, alignment);
  if (new_ptr > buf->endptr)
    {
      return (or_overflow (buf));
    }
  buf->ptr = new_ptr;
  return NO_ERROR;
}

/*
 * or_unpack_var_table - Extracts a variable offset table from the disk
 * representation of an object and converts it into a memory structure
 *    return: advanced buffer pointer
 *    ptr(in): pointer into a disk representation
 *    nvars(in): number of variables expected
 *    vars(out): array of var table info
 *
 * Note:
 *    This is a little easier than dealing with the offset table in its raw
 *    disk format.  It assumes that you know the number of elements
 *    in the table and have previously allocated an array of OR_VARINFO
 *    structures that will be filled in.
 */
char *
or_unpack_var_table (char *ptr, int nvars, OR_VARINFO * vars)
{
  return or_unpack_var_table_internal (ptr, nvars, vars, BIG_VAR_OFFSET_SIZE);
}

/*
 * or_unpack_var_table_internal - Extracts a variable offset table from the disk
 * representation of an object and converts it into a memory structure
 *    return: advanced buffer pointer
 *    ptr(in): pointer into a disk representation
 *    nvars(in): number of variables expected
 *    vars(out): array of var table info
 *
 * Note:
 *    This is a little easier than dealing with the offset table in its raw
 *    disk format.  It assumes that you know the number of elements
 *    in the table and have previously allocated an array of OR_VARINFO
 *    structures that will be filled in.
 */
static char *
or_unpack_var_table_internal (char *ptr, int nvars, OR_VARINFO * vars, int offset_size)
{
  int i, offset, offset2;
  int rc = NO_ERROR;

  ASSERT_ALIGN (ptr, INT_ALIGNMENT);

  if (nvars)
    {
      offset = OR_GET_OFFSET_INTERNAL (ptr, offset_size);
      ptr += offset_size;

      for (i = 0; i < nvars; i++)
	{
	  offset2 = OR_GET_OFFSET_INTERNAL (ptr, offset_size);
	  ptr += offset_size;
	  vars[i].offset = offset;
	  vars[i].length = offset2 - offset;
	  offset = offset2;
	}
      ptr = PTR_ALIGN (ptr, INT_ALIGNMENT);
    }
  return ptr;
}

/*
 * or_get_var_table - Extracts an array of OR_VARINFO structures from a
 * disk variable offset table
 *    return: array of OR_VARINFO structures
 *    buf(in/out): or buffer
 *    nvars(in): expected number of variables
 *    allocator(in): allocator for return value allocation
 */
OR_VARINFO *
or_get_var_table (OR_BUF * buf, int nvars, char *(*allocator) (int))
{
  return or_get_var_table_internal (buf, nvars, allocator, BIG_VAR_OFFSET_SIZE);
}

/*
 * or_get_var_table_internal - Extracts an array of OR_VARINFO structures from a
 * disk variable offset table
 *    return: array of OR_VARINFO structures
 *    buf(in/out): or buffer
 *    nvars(in): expected number of variables
 *    allocator(in): allocator for return value allocation
 */
OR_VARINFO *
or_get_var_table_internal (OR_BUF * buf, int nvars, char *(*allocator) (int), int offset_size)
{
  OR_VARINFO *vars;
  int length;

  vars = NULL;

  if (!nvars)
    {
      return vars;
    }

  length = DB_ALIGN (offset_size * (nvars + 1), INT_ALIGNMENT);

  if ((buf->ptr + length) > buf->endptr)
    {
      or_underflow (buf);
    }
  else
    {
      vars = (OR_VARINFO *) (*allocator) (sizeof (OR_VARINFO) * nvars);
      if (vars == NULL && nvars)
	{
	  or_abort (buf);
	}
      else
	{
	  (void) or_unpack_var_table_internal (buf->ptr, nvars, vars, offset_size);
	}
      buf->ptr += length;
    }
  return vars;
}

/*
 * COMMUNICATION BUFFER PACK/UNPACK FUNCTIONS
 */


/*
 * NUMERIC DATA TYPE TRANSLATORS
 *    Translators for the numeric data types int, short, errcode, lock...
 */

/*
 * or_pack_int - write int value to ptr
 *    return: advanced buffer pointer
 *    ptr(out): out buffer
 *    number(in): int value
 */
char *
or_pack_int (char *ptr, int number)
{
  if (ptr == NULL)
    {
      return NULL;
    }

  ASSERT_ALIGN (ptr, INT_ALIGNMENT);

  OR_PUT_INT (ptr, number);
  return (ptr + OR_INT_SIZE);
}

/*
 * or_unpack_int - read a int value
 *    return: advanced buffer pointer
 *    ptr(in): input buffer
 *    number(out): int value
 */
char *
or_unpack_int (char *ptr, int *number)
{
  if (ptr == NULL)
    {
      *number = 0;
      return NULL;
    }

  ASSERT_ALIGN (ptr, INT_ALIGNMENT);

  *number = OR_GET_INT (ptr);
  return (ptr + OR_INT_SIZE);
}

#if defined(ENABLE_UNUSED_FUNCTION)
/*
 * or_pack_bigint - write bigint value to ptr
 *    return: advanced buffer pointer
 *    ptr(out): out buffer
 *    number(in): bigint value
 */
char *
or_pack_bigint (char *ptr, DB_BIGINT number)
{
  return or_pack_int64 (ptr, number);
}

/*
 * or_unpack_bigint - read a bigint value
 *    return: advanced buffer pointer
 *    ptr(in): input buffer
 *    number(out): bigint value
 */
char *
or_unpack_bigint (char *ptr, DB_BIGINT * number)
{
  return or_unpack_int64 (ptr, number);
}
#endif

/*
 * or_pack_int64 - write INT64 value to ptr
 *    return: advanced buffer pointer
 *    ptr(out): out buffer
 *    number(in): INT64 value
 */
char *
or_pack_int64 (char *ptr, INT64 number)
{
  ptr = PTR_ALIGN (ptr, MAX_ALIGNMENT);

  OR_PUT_INT64 (ptr, &number);
  return (ptr + OR_INT64_SIZE);
}

/*
 * or_unpack_int64 - read a INT64 value
 *    return: advanced buffer pointer
 *    ptr(in): input buffer
 *    number(out): INT64 value
 */
char *
or_unpack_int64 (char *ptr, INT64 * number)
{
  ptr = PTR_ALIGN (ptr, MAX_ALIGNMENT);

  OR_GET_INT64 (ptr, number);
  return (ptr + OR_INT64_SIZE);
}


/*
 * or_pack_short - write a short value
 *    return: advanced buffer pointer
 *    ptr(out): output buffer
 *    number(in): short value
 */
char *
or_pack_short (char *ptr, short number)
{
  ASSERT_ALIGN (ptr, INT_ALIGNMENT);

  OR_PUT_INT (ptr, (int) number);
  return (ptr + OR_INT_SIZE);
}

/*
 * or_unpack_short - read a short value
 *    return: advanced buffer pointer
 *    ptr(in): input buffer
 *    number(out): short value
 */
char *
or_unpack_short (char *ptr, short *number)
{
  ASSERT_ALIGN (ptr, INT_ALIGNMENT);

  *number = (short) OR_GET_INT (ptr);
  return (ptr + OR_INT_SIZE);
}

/*
 * or_pack_errcode - write a errcode value
 *    return: advanced buffer pointer
 *    ptr(out): output buffer
 *    error(in): int value
 */
char *
or_pack_errcode (char *ptr, int error)
{
  ASSERT_ALIGN (ptr, INT_ALIGNMENT);

  OR_PUT_INT (ptr, (int) error);
  return (ptr + OR_INT_SIZE);
}

/*
 * or_unpack_errcode - read a errcode value
 *    return: advanced buffer pointer
 *    ptr(in): input buffer
 *    error(out): int value
 */
char *
or_unpack_errcode (char *ptr, int *error)
{
  ASSERT_ALIGN (ptr, INT_ALIGNMENT);

  *error = (int) OR_GET_INT (ptr);
  return (ptr + OR_INT_SIZE);
}


/*
 * or_pack_lock - write a LOCK value
 *    return: advanced buffer pointer
 *    ptr(out): output buffer
 *    lock(in): LOCK value
 */
char *
or_pack_lock (char *ptr, LOCK lock)
{
  ASSERT_ALIGN (ptr, INT_ALIGNMENT);

  OR_PUT_INT (ptr, (int) lock);
  return (ptr + OR_INT_SIZE);
}

/*
 * or_unpack_lock - read a LOCK value
 *    return: advanced buffer pointer
 *    ptr(in): input buffer
 *    lock(out): LOCK value
 */
char *
or_unpack_lock (char *ptr, LOCK * lock)
{
  ASSERT_ALIGN (ptr, INT_ALIGNMENT);

  *lock = (LOCK) OR_GET_INT (ptr);
  return (ptr + OR_INT_SIZE);
}

/*
 * or_pack_float - write a float value
 *    return: advanced buffer pointer
 *    ptr(out): output buffer
 *    number(in): float value
 */
char *
or_pack_float (char *ptr, float number)
{
  ASSERT_ALIGN (ptr, FLOAT_ALIGNMENT);

  OR_PUT_FLOAT (ptr, &number);
  return (ptr + OR_FLOAT_SIZE);
}

/*
 * or_unpack_float - read a float value
 *    return: advanced buffer pointer
 *    ptr(in): read buffer
 *    number(out): float value
 */
char *
or_unpack_float (char *ptr, float *number)
{
  ASSERT_ALIGN (ptr, FLOAT_ALIGNMENT);

  OR_GET_FLOAT (ptr, number);
  return (ptr + OR_FLOAT_SIZE);
}


/*
 * or_pack_double - write a double value
 *    return: advanced buffer pointer
 *    ptr(out): output buffer
 *    number(in): double value
 */
char *
or_pack_double (char *ptr, double number)
{
  ptr = PTR_ALIGN (ptr, MAX_ALIGNMENT);

  OR_PUT_DOUBLE (ptr, &number);
  return (ptr + OR_DOUBLE_SIZE);
}

/*
 * or_unpack_double - read a double value
 *    return: advanced buffer pointer
 *    ptr(in): input buffer
 *    number(out): double value
 */
char *
or_unpack_double (char *ptr, double *number)
{
  ptr = PTR_ALIGN (ptr, MAX_ALIGNMENT);

  OR_GET_DOUBLE (ptr, number);
  return (ptr + OR_DOUBLE_SIZE);
}

#if defined(ENABLE_UNUSED_FUNCTION)
/*
 * or_pack_time - write a DB_TIME value
 *    return: advanced buffer pointer
 *    ptr(out): output buffer
 *    time(in): DB_TIME value
 */
char *
or_pack_time (char *ptr, DB_TIME time)
{
  ASSERT_ALIGN (ptr, INT_ALIGNMENT);

  OR_PUT_TIME (ptr, &time);
  return (ptr + OR_TIME_SIZE);
}

/*
 * or_unpack_time - read a DB_TIME value
 *    return:  advanced buffer pointer
 *    ptr(in): input buffer
 *    time(out): DB_TIME value
 */
char *
or_unpack_time (char *ptr, DB_TIME * time)
{
  ASSERT_ALIGN (ptr, INT_ALIGNMENT);

  OR_GET_TIME (ptr, time);
  return (ptr + OR_TIME_SIZE);
}

/*
 * or_pack_utime - write a DB_UTIME value
 *    return: advanced buffer pointer
 *    ptr(out): output buffer
 *    utime(in): DB_UTIME value
 */
char *
or_pack_utime (char *ptr, DB_UTIME utime)
{
  ASSERT_ALIGN (ptr, INT_ALIGNMENT);

  OR_PUT_UTIME (ptr, &utime);
  return (ptr + OR_UTIME_SIZE);
}

/*
 * or_unpack_utime - read a DB_UTIME value
 *    return: advanced buffer pointer
 *    ptr(in): input buffer
 *    utime(out): DB_UTIME value
 */
char *
or_unpack_utime (char *ptr, DB_UTIME * utime)
{
  ASSERT_ALIGN (ptr, INT_ALIGNMENT);

  OR_GET_UTIME (ptr, utime);
  return (ptr + OR_UTIME_SIZE);
}

/*
 * or_pack_date - write a DB_DATE value
 *    return: advanced buffer pointer
 *    ptr(out): output buffer
 *    date(in): DB_DATE value
 */
char *
or_pack_date (char *ptr, DB_DATE date)
{
  ASSERT_ALIGN (ptr, INT_ALIGNMENT);

  OR_PUT_DATE (ptr, &date);
  return (ptr + OR_DATE_SIZE);
}

/*
 * or_unpack_date - read a DB_DATE value
 *    return: advanced buffer pointer
 *    ptr(in): input buffer
 *    date(out): DB_DATE value
 */
char *
or_unpack_date (char *ptr, DB_DATE * date)
{
  ASSERT_ALIGN (ptr, INT_ALIGNMENT);

  OR_GET_DATE (ptr, date);
  return (ptr + OR_DATE_SIZE);
}

/*
 * or_pack_monetary - write a DB_MONETARY value
 *    return: advanced buffer pointer
 *    ptr(out): output buffer
 *    money(in): DB_MONETARY value
 */
char *
or_pack_monetary (char *ptr, DB_MONETARY * money)
{
  ASSERT_ALIGN (ptr, INT_ALIGNMENT);

  OR_PUT_MONETARY (ptr, money);
  return (ptr + OR_MONETARY_SIZE);
}

/*
 * or_unpack_monetary - read a DB_MONETARY value
 *    return: advanced buffer pointer
 *    ptr(in): input buffer
 *    money(out): DB_MONETARY value
 */
char *
or_unpack_monetary (char *ptr, DB_MONETARY * money)
{
  ASSERT_ALIGN (ptr, INT_ALIGNMENT);

  OR_GET_MONETARY (ptr, money);
  return (ptr + OR_MONETARY_SIZE);
}
#endif /* ENABLE_UNUSED_FUNCTION */

/*
 * or_unpack_int_array - extracts a array of integers from a buffer
 *    return: advanced buffer pointer
 *    ptr(in): current pointer in buffer
 *    n(in): array length
 *    number_array(out): result array
 */
char *
or_unpack_int_array (char *ptr, int n, int **number_array)
{
  int i;

  *number_array = (int *) db_private_alloc (NULL, (n * sizeof (int)));
  if (*number_array)
    {
      ASSERT_ALIGN (ptr, INT_ALIGNMENT);
      for (i = 0; i < n; i++)
	{
	  ptr = or_unpack_int (ptr, &(*number_array)[i]);
	}
    }
  else
    {
      ptr = NULL;
    }

  return ptr;
}

/*
 * DISK IDENTIFIER TRANSLATORS
 *    Translators for the disk identifiers OID, HFID, BTID, EHID.
 */


/*
 * or_pack_oid - write a OID value
 *    return: advanced buffer pointer
 *    ptr(out): output buffer
 *    oid(in): OID value
 */
char *
or_pack_oid (char *ptr, const OID * oid)
{
  ASSERT_ALIGN (ptr, INT_ALIGNMENT);

  if (oid != NULL)
    {
      OR_PUT_OID (ptr, oid);
    }
  else
    {
      OR_PUT_NULL_OID (ptr);
    }
  return (ptr + OR_OID_SIZE);
}

/*
 * or_pack_oid_array () - Pack an OID array.
 *
 * return    : Pointer in buffer after the packed OID array.
 * ptr (in)  : Pointer in buffer where OID array should be packed.
 * n (in)    : Length of OID array.
 * oids (in) : OID array.
 */
char *
or_pack_oid_array (char *ptr, int n, const OID * oids)
{
  int i;

  ASSERT_ALIGN (ptr, INT_ALIGNMENT);

  if (ptr == NULL)
    {
      return NULL;
    }

  assert (n > 0 && oids != NULL);
  for (i = 0; i < n; i++)
    {
      ptr = or_pack_oid (ptr, &oids[i]);
    }
  return ptr;
}

/*
 * or_unpack_oid - read a OID value
 *    return: advanced buffer pointer
 *    ptr(in): input buffer
 *    oid(out): OID value
 */
char *
or_unpack_oid (char *ptr, OID * oid)
{
  ASSERT_ALIGN (ptr, INT_ALIGNMENT);

  OR_GET_OID (ptr, oid);
  return (ptr + OR_OID_SIZE);
}

/*
 * or_unpack_oid_array - read OID array values
 *    return: advanced buffer pointer
 *    ptr(in): input buffer
 *    n(in): number of OIDs to read
 *    oids(out): OID array
 */
char *
or_unpack_oid_array (char *ptr, int n, OID ** oids)
{
  int i;

  *oids = (OID *) db_private_alloc (NULL, (n * sizeof (OID)));

  if (*oids == NULL)
    {
      ptr = NULL;
      return ptr;
    }

  ASSERT_ALIGN (ptr, INT_ALIGNMENT);

  for (i = 0; i < n; i++)
    {
      OR_GET_OID (ptr, &((*oids)[i]));
      ptr = ptr + OR_OID_SIZE;
    }

  return (ptr);
}

/*
 * or_pack_hfid - write a HFID value
 *    return: advanced buffer pointer
 *    ptr(out): output buffer
 *    hfid(in): HFID value
 */
char *
or_pack_hfid (const char *ptr, const HFID * hfid)
{
  char *new_;

  ASSERT_ALIGN (ptr, INT_ALIGNMENT);

  if (hfid != NULL)
    {
      OR_PUT_HFID (ptr, hfid);
    }
  else
    {
      OR_PUT_NULL_HFID (ptr);
    }

  /* kludge, need to have all of these accept and return const args */
  new_ = (char *) ptr + OR_HFID_SIZE;
  return new_;
}

/*
 * or_unpack_hfid - read a HFID value
 *    return: advanced buffer pointer
 *    ptr(in): input buffer
 *    hfid(out): HFID value
 */
char *
or_unpack_hfid (char *ptr, HFID * hfid)
{
  ASSERT_ALIGN (ptr, INT_ALIGNMENT);

  OR_GET_HFID (ptr, hfid);
  return (ptr + OR_HFID_SIZE);
}

/*
 * or_unpack_hfid_array - read HFID array
 *    return: advanced buffer pointer
 *    ptr(in): input buffer
 *    n(in): number of HFIDs to read
 *    hfids(out): HFID array
 */
char *
or_unpack_hfid_array (char *ptr, int n, HFID ** hfids)
{
  int i = 0;

  *hfids = (HFID *) db_private_alloc (NULL, (n * sizeof (HFID)));

  if (*hfids == NULL)
    {
      ptr = NULL;
      return ptr;
    }

  ASSERT_ALIGN (ptr, INT_ALIGNMENT);

  for (i = 0; i < n; i++)
    {
      OR_GET_HFID (ptr, &((*hfids)[i]));
      ptr = ptr + OR_HFID_SIZE;
    }

  return ptr;
}

/*
 * or_pack_ehid - write a HFID value
 *    return: advanced buffer pointer
 *    ptr(out): output buffer
 *    ehid(in): HFID value
 */
char *
or_pack_ehid (char *ptr, EHID * ehid)
{
  ASSERT_ALIGN (ptr, INT_ALIGNMENT);

  OR_PUT_EHID (ptr, ehid);

  return (ptr + OR_EHID_SIZE);
}

char *
or_pack_recdes (char *buf, RECDES * recdes)
{
  buf = or_pack_int (buf, recdes->length);
  buf = or_pack_short (buf, recdes->type);
  buf = or_pack_stream (buf, recdes->data, recdes->length);
  return buf;
}

/*
 * or_unpack_ehid - read a EHID value
 *    return: advanced buffer pointer
 *    ptr(in): input buffer
 *    ehid(out): EHID value
 */
char *
or_unpack_ehid (char *ptr, EHID * ehid)
{
  ASSERT_ALIGN (ptr, INT_ALIGNMENT);

  OR_GET_EHID (ptr, ehid);

  return (ptr + OR_EHID_SIZE);
}

/*
 * or_pack_btid - write a BTID value
 *    return: advanced buffer pointer
 *    ptr(out): output buffer
 *    btid(in): BTID value
 */
char *
or_pack_btid (char *ptr, const BTID * btid)
{
  ASSERT_ALIGN (ptr, INT_ALIGNMENT);

  if (btid)
    {
      OR_PUT_BTID (ptr, btid);
    }
  else
    {
      OR_PUT_NULL_BTID (ptr);
    }

#if !defined(NDEBUG)
  /* to make valgrind quiet */
  OR_PUT_SHORT (ptr + OR_BTID_SIZE, 0);
#endif

  return (ptr + OR_BTID_ALIGNED_SIZE);
}

/*
 * or_unpack_btid - read a BTID value
 *    return: advanced buffer pointer
 *    ptr(in): input buffer
 *    btid(out): a BTID value
 */
char *
or_unpack_btid (char *ptr, BTID * btid)
{
  ASSERT_ALIGN (ptr, INT_ALIGNMENT);

  OR_GET_BTID (ptr, btid);

  return (ptr + OR_BTID_ALIGNED_SIZE);
}

/*
 * or_pack_log_lsa - write a LOG_LSA value
 *    return: advanced buffer pointer
 *    ptr(out): output buffer
 *    lsa(in): LOG_LSA value
 */
char *
or_pack_log_lsa (const char *ptr, const LOG_LSA * lsa)
{
  char *new_;

  ASSERT_ALIGN (ptr, INT_ALIGNMENT);

  if (lsa != NULL)
    {
      OR_PUT_LOG_LSA (ptr, lsa);
    }
  else
    {
      OR_PUT_NULL_LOG_LSA (ptr);
    }

#if !defined(NDEBUG)
  /* to make valgrind quiet */
  OR_PUT_SHORT (ptr + OR_LOG_LSA_SIZE, 0);
#endif

  /* kludge, need to have all of these accept and return const args */
  new_ = (char *) ptr + OR_LOG_LSA_ALIGNED_SIZE;
  return new_;
}

/*
 * or_unpack_log_lsa - read a LOG_LSA value
 *    return: advanced buffer pointer
 *    ptr(in): input buffer
 *    lsa(out): LOG_LSA value
 */
char *
or_unpack_log_lsa (char *ptr, LOG_LSA * lsa)
{
  ASSERT_ALIGN (ptr, INT_ALIGNMENT);

  OR_GET_LOG_LSA (ptr, lsa);
  return (ptr + OR_LOG_LSA_ALIGNED_SIZE);
}

/*
 * or_unpack_set - read a set
 *    return: advanced buffer pointer
 *    ptr(in): input buffer
 *    set(out): set value
 *    domain(in): domain of the set (can be NULL)
 */
char *
or_unpack_set (char *ptr, SETOBJ ** set, TP_DOMAIN * domain)
{
  OR_BUF orbuf;

  or_init (&orbuf, ptr, 0);
  *set = or_get_set (&orbuf, domain);

  return orbuf.ptr;
}

/*
 * or_unpack_setref - unpack a set and get set reference for the set
 *    return: advanced buffer pointer
 *    ptr(in): input buffer
 *    ref(out): reference for a set
 */
char *
or_unpack_setref (char *ptr, DB_SET ** ref)
{
  SETOBJ *set = NULL;

  ptr = or_unpack_set (ptr, &set, NULL);

  if (set != NULL)
    {
      *ref = setobj_get_reference (set);
    }
  else
    {
      *ref = NULL;
    }

  return ptr;
}


/*
 * or_pack_string - Puts a string into the buffer.
 *    return: advanced buffer pointer
 *    ptr(out): current buffer pointer
 *    string(in): string to pack
 * Note:
 *    The string will be padded with extra bytes so that the ending pointer
 *    is on a word boundary.
 *    NOTE:  This differs from or_put_string in that the length of the string
 *    is stored before the string data.  If the string is NULL the length
 *    is -1.  This is because comm buffers aren't formatted as objects
 *    and therefore don't have an offset table that holds the size
 *    of the string.
 */
char *
or_pack_string (char *ptr, const char *string)
{
  int len, bits, pad;

  ASSERT_ALIGN (ptr, INT_ALIGNMENT);

  if (string == NULL)
    {
      OR_PUT_INT (ptr, -1);
      ptr += OR_INT_SIZE;
    }
  else
    {
      len = strlen (string) + 1;
      bits = len & 3;
      if (bits)
	{
	  pad = 4 - bits;
	}
      else
	{
	  pad = 0;
	}
      OR_PUT_INT (ptr, len + pad);
      ptr += OR_INT_SIZE;
      (void) memcpy (ptr, string, len);
      ptr += len;
      (void) memset (ptr, '\0', pad);
      ptr += pad;
    }
  return ptr;
}


/*
 * or_pack_string_with_null_padding - make stream to string and pack
 *    return: advanced buffer pointer
 *    ptr(out): current buffer pointer
 *    string(in): string to pack
 *    len(in): stream len
 */
char *
or_pack_string_with_null_padding (char *ptr, const char *string, size_t len)
{
  char *ret_ptr;

  ret_ptr = or_pack_stream (ptr, string, len + 1);

  ptr[OR_INT_SIZE + len] = '\0';	/* NULL Padding */

  return ret_ptr;
}

/*
 * or_pack_stream - Puts a stream into the buffer.
 *    return: advanced buffer pointer
 *    ptr(out): current buffer pointer
 *    stream(in): stream to pack
 */
char *
or_pack_stream (char *ptr, const char *stream, size_t len)
{
  int bits, pad;

  ASSERT_ALIGN (ptr, INT_ALIGNMENT);

  if (stream == NULL)
    {
      OR_PUT_INT (ptr, -1);
      ptr += OR_INT_SIZE;
    }
  else
    {
      bits = len & 3;
      if (bits)
	{
	  pad = 4 - bits;
	}
      else
	{
	  pad = 0;
	}
      OR_PUT_INT (ptr, len + pad);
      ptr += OR_INT_SIZE;
      memcpy (ptr, stream, len);
      ptr += len;
      memset (ptr, '\0', pad);
      ptr += pad;
    }
  return ptr;
}

/*
 * or_pack_string_with_length - pack a string at most given length
 *    return: advanced buffer pointer
 *    ptr(out): output buffer
 *    string(in): string
 *    length(in): length
 */
char *
or_pack_string_with_length (char *ptr, const char *string, int length)
{
  int len, bits, pad;

  ASSERT_ALIGN (ptr, INT_ALIGNMENT);

  if (string == NULL)
    {
      OR_PUT_INT (ptr, -1);
      ptr += OR_INT_SIZE;
    }
  else
    {
      len = length + 1;
      bits = len & 3;
      if (bits)
	{
	  pad = 4 - bits;
	}
      else
	{
	  pad = 0;
	}
      OR_PUT_INT (ptr, len + pad);
      ptr += OR_INT_SIZE;
      (void) memcpy (ptr, string, len);
      ptr += len;
      (void) memset (ptr, '\0', pad);
      ptr += pad;
    }

  return ptr;
}

/*
 * or_unpack_string - extracts a string from a buffer.
 *    return: advanced pointer
 *    ptr(in): current pointer
 *    string(out): return pointer
 */
char *
or_unpack_string (char *ptr, char **string)
{
  char *new_;
  int length;

  ASSERT_ALIGN (ptr, INT_ALIGNMENT);

  length = OR_GET_INT (ptr);
  ptr += OR_INT_SIZE;
  if (length == -1)
    {
      *string = NULL;
    }
  else
    {
      new_ = (char *) db_private_alloc (NULL, length);
      /* need to handle allocation errors */
      if (new_ == NULL)
	{
	  ptr += length;
	}
      else
	{
	  (void) memcpy (new_, ptr, length);
	  ptr += length;
	}
      *string = new_;
    }
  return ptr;
}

/*
 * or_unpack_stream - extracts a stream from a buffer.
 *    return: advanced pointer
 *    ptr(in): current pointer
 *    stream(out): return pointer
 */
char *
or_unpack_stream (char *ptr, char *stream, size_t len)
{
  int length;

  ASSERT_ALIGN (ptr, INT_ALIGNMENT);

  length = OR_GET_INT (ptr);
  ptr += OR_INT_SIZE;

  assert_release ((size_t) length >= len);

  memcpy (stream, ptr, len);
  ptr += length;
  return ptr;
}

/*
 * or_unpack_string_alloc - extracts a string from a buffer.
 *    return: advanced pointer
 *    ptr(in): current pointer
 *    string(out): return pointer
 *
 * Note: Unlike or_unpack_string which uses db_private_alloc to allocate
 * memory for the resulting string, this function uses malloc and the string
 * has to be freed using free_and_init.
 */
char *
or_unpack_string_alloc (char *ptr, char **string)
{
  char *new_;
  int length;

  ASSERT_ALIGN (ptr, INT_ALIGNMENT);

  length = OR_GET_INT (ptr);
  ptr += OR_INT_SIZE;
  if (length == -1)
    {
      *string = NULL;
    }
  else
    {
      new_ = (char *) malloc (length * sizeof (char));
      /* need to handle allocation errors */
      if (new_ == NULL)
	{
	  er_set (ER_ERROR_SEVERITY, ARG_FILE_LINE, ER_OUT_OF_VIRTUAL_MEMORY, 1, (length * sizeof (char)));
	  ptr += length;
	}
      else
	{
	  (void) memcpy (new_, ptr, length);
	  ptr += length;
	}
      *string = new_;
    }
  return ptr;
}

/*
 * or_unpack_string_nocopy - extracts a string from a buffer.
 *    return: advanced pointer
 *    ptr(in): current pointer
 *    string(out): return pointer
 */
char *
or_unpack_string_nocopy (char *ptr, char **string)
{
  int length;

  ASSERT_ALIGN (ptr, INT_ALIGNMENT);

  length = OR_GET_INT (ptr);
  ptr += OR_INT_SIZE;
  if (length == -1)
    {
      *string = NULL;
    }
  else
    {
      *string = ptr;
      ptr += length;
    }
  return ptr;
}

/*
 * or_packed_string_length - Determines the number of bytes required to hold
 * the packed representation of a string.
 *    return: length of packed string
 *    string(in): string to examine
 *    strlen(out): strlen(string)
 *
 * Note: This includes padding bytes necessary to bring the length up to a
 * word boundary and also includes a word for the string length which is
 * stored at the top.
 */
int
or_packed_string_length (const char *string, int *strlenp)
{
  int total, len, bits, pad;

  /* always have a length */
  total = OR_INT_SIZE;
  if (string != NULL)
    {
      if (strlenp != NULL)
	{
	  len = (*strlenp = strlen (string)) + 1;
	}
      else
	{
	  len = strlen (string) + 1;
	}
      bits = len & 3;
      if (bits)
	{
	  pad = 4 - bits;
	}
      else
	{
	  pad = 0;
	}
      total += len + pad;
    }
  else
    {
      if (strlenp != NULL)
	{
	  *strlenp = 0;
	}
    }
  return total;
}

/*
 * or_packed_stream_length - Determines the number of bytes required to hold
 * the packed representation of a stream.
 *    return: length of packed stream
 *    len(in): length of stream
 */
int
or_packed_stream_length (size_t len)
{
  int total, bits, pad;

  /* always have a length */
  total = OR_INT_SIZE;
  if (len > 0)
    {
      bits = len & 3;
      if (bits)
	{
	  pad = 4 - bits;
	}
      else
	{
	  pad = 0;
	}
      total += (int) len + pad;
    }
  return total;
}

/*
 * or_pack_bool_array - write a bool array to pointer
 *    return: advanced buffer pointer
 *    ptr(out): out buffer
 *    bools(in): bool array
 *    size(in): size of bool array
 */
char *
or_pack_bool_array (char *ptr, const bool * bools, int size)
{
  int bits, pad;
  if (ptr == NULL)
    {
      return NULL;
    }

  ASSERT_ALIGN (ptr, INT_ALIGNMENT);
  if (bools == NULL)
    {
      OR_PUT_INT (ptr, -1);
      ptr += OR_INT_SIZE;
    }
  else
    {
      bits = size & 3;
      if (bits)
	{
	  pad = 4 - bits;
	}
      else
	{
	  pad = 0;
	}
      OR_PUT_INT (ptr, size + pad);
      ptr += OR_INT_SIZE;
      (void) memcpy (ptr, bools, size);
      ptr += (size + pad);
    }
  return ptr;
}

/*
 * or_unpack_bool_array - read a bool array
 *    return: advanced buffer pointer
 *    ptr(in): input buffer
 *    bools(out): bool array
 */
char *
or_unpack_bool_array (char *ptr, bool ** bools)
{
  bool *new_;
  int length;

  ASSERT_ALIGN (ptr, INT_ALIGNMENT);

  length = OR_GET_INT (ptr);
  ptr += OR_INT_SIZE;
  if (length == -1)
    {
      *bools = NULL;
    }
  else
    {
      new_ = (bool *) db_private_alloc (NULL, length);
      /* need to handle allocation errors */
      if (new_ == NULL)
	{
	  ptr += length;
	}
      else
	{
	  (void) memcpy (new_, ptr, length);
	  ptr += length;
	}
      *bools = new_;
    }

  return ptr;
}

/*
 * or_packed_bool_array_length - Determines the number of bytes required to
 *				 hold the packed representation of a bool
 *				 array.
 *    return: length of packed bool array
 *    bools(in): bool array
 *    size(in): the number of bool values in the array
 *
 * Note: This includes padding bytes necessary to bring the length up to a
 * word boundary and also includes a word for the array length which is
 * stored at the top.
 */
int
or_packed_bool_array_length (const bool * bools, int size)
{
  int total, bits, pad;

  /* always have a length */
  total = OR_INT_SIZE;
  if (bools != NULL)
    {
      bits = size & 3;
      if (bits)
	{
	  pad = 4 - bits;
	}
      else
	{
	  pad = 0;
	}
      total += (size + pad);
    }

  return total;
}

#if defined(ENABLE_UNUSED_FUNCTION)
/*
 * or_align_length - for a given length return aligned length
 *    return: aligned length
 *    length(in): given length
 */
int
or_align_length (int length)
{
  int total, len, bits, pad;

  /* always have a length */
  total = OR_INT_SIZE;

  if (length != 0)
    {
      len = length + 1;
      bits = len & 3;
      if (bits)
	{
	  pad = 4 - bits;
	}
      else
	{
	  pad = 0;
	}
      total += len + pad;
    }

  return total;
}
#endif /* ENABLE_UNUSED_FUNCTION */

/*
 * or_encode - Encodes the source data into the buffer so that only ascii
 * characters appear in the buffer.
 *    return: void
 *    buffer(out): buffer to encode into
 *    source(in): source data
 *    size(in): size of source data
 */
void
or_encode (char *buffer, const char *source, int size)
{
  while (size--)
    {
      *buffer++ = ((*source & 0xf0) >> 4) + '@';
      *buffer++ = ((*source++ & 0xf) + '@');
    }
  *buffer = '\0';
}

/*
 * or_decode - Decodes the data in the buffer to dest.
 *    return:
 *    buffer(in): buffer to decode from
 *    dest(out): destination data
 *    size(in): size of destination data
 * Note: The buffer is assumed to be encoded by or_encode
 */
void
or_decode (const char *buffer, char *dest, int size)
{
  char c1, c2;

  while (size--)
    {
      c1 = ((*buffer++ - '@') << 4) & 0xf0;
      c2 = (*buffer++ - '@') & 0xf;
      *dest++ = c1 | c2;
    }
}

/*
 * DOMAIN PACKING
 */

/*
 * OR_DOMAIN_
 *    Constants used to pick apart the first word of a packed domain.
 */

/* note that this leaves room for only 63 type codes */
#define OR_DOMAIN_TYPE_MASK		(0x3F)
#define OR_DOMAIN_NEXT_FLAG		(0x80)	/* domain following this one */

#define OR_DOMAIN_NULL_FLAG		(0x40)	/* is a tagged NULL value */
#define OR_DOMAIN_DESC_FLAG		(0x40)	/* asc/desc for only index key */

#define OR_DOMAIN_CLASS_OID_FLAG 	(0x100)	/* for object types */
#define OR_DOMAIN_SET_DOMAIN_FLAG	(0x100)	/* for set types */
#define OR_DOMAIN_BUILTIN_FLAG		(0x100)	/* for NULL type only */
#define OR_DOMAIN_ENUMERATION_FLAG	(0x100)	/* for enumeration type only */
#define OR_DOMAIN_ENUM_COLL_FLAG	(0x200)	/* for enumeration type only */
#define OR_DOMAIN_SCHEMA_FLAG		(0x400)	/* for json */

#define OR_DOMAIN_SCALE_MASK		(0xFF00)
#define OR_DOMAIN_SCALE_SHIFT		(8)
#define OR_DOMAIN_SCALE_MAX		(0xFF)

#define OR_DOMAIN_CODSET_MASK		(0xFF00)
#define OR_DOMAIN_CODSET_SHIFT		(8)

#define OR_DOMAIN_PRECISION_MASK	(0xFFFF0000)
#define OR_DOMAIN_PRECISION_SHIFT	(16)
#define OR_DOMAIN_PRECISION_MAX		(0xFFFF)

#define OR_DOMAIN_COLLATION_MASK	(0x000000FF)
#define OR_DOMAIN_COLL_ENFORCE_FLAG	(0x80000000)
#define OR_DOMAIN_COLL_LEAVE_FLAG	(0x40000000)

/*
 * or_packed_domain_size - calcualte the necessary buffer size required
 * to hold a packed representation of a hierarchical domain structure.
 *    return: byte size of the packed domain
 *    domain(in): domain to pack
 *    include_classoids(in): non-zero to include class OIDs in the packing
 *
 * Note: It is generally called before using or_pack_domain() to store the
 *    domain.  The include_classoids flag can be used to selectively decide
 *    whether or not to store the class OIDs with the domain.  You'd better
 *    call this function and or_pack_domain with the same include_classoids
 *    flag value.
 */
int
or_packed_domain_size (TP_DOMAIN * domain, int include_classoids)
{
  TP_DOMAIN *d;
  int size, precision, scale;
  DB_TYPE id;

  size = 0;

  /* hack, if this is a built-in domain, store a single word reference. */
  if (domain->built_in_index)
    {
      return OR_INT_SIZE;
    }

  /* now loop over the domains writing the disk representation */
  for (d = domain; d != NULL; d = d->next)
    {

      /* always have at least one word */
      size += OR_INT_SIZE;

      precision = 0;
      scale = 0;

      id = TP_DOMAIN_TYPE (d);
      switch (id)
	{

	case DB_TYPE_NUMERIC:
	  precision = d->precision;
	  scale = d->scale;
	  /* 
	   * Safe guard for floating precision caused by incorrect type setting
	   */
	  if (precision <= TP_FLOATING_PRECISION_VALUE)
	    {
	      precision = DB_MAX_NUMERIC_PRECISION;
	    }
	  break;

	case DB_TYPE_NCHAR:
	case DB_TYPE_VARNCHAR:
	case DB_TYPE_CHAR:
	case DB_TYPE_VARCHAR:
	  /* collation id */
	  size += OR_INT_SIZE;
	case DB_TYPE_BIT:
	case DB_TYPE_VARBIT:
	  /* 
	   * Hack, if the precision is -1, it is a special value indicating
	   * either the maximum precision for the varying types or a floating
	   * precision for the fixed types.
	   */
	  if (d->precision != TP_FLOATING_PRECISION_VALUE)
	    {
	      precision = d->precision;
	    }

	  /* 
	   * Kludge, for temporary backward compatibility, treat varchar
	   * types with the maximum precision as above. Need to change ourselves
	   * to use -1 consistently for this after which this little
	   * chunk of code can be removed.
	   */
	  if ((id == DB_TYPE_VARCHAR && d->precision == DB_MAX_VARCHAR_PRECISION)
	      || (id == DB_TYPE_VARNCHAR && d->precision == DB_MAX_VARNCHAR_PRECISION)
	      || (id == DB_TYPE_VARBIT && d->precision == DB_MAX_VARBIT_PRECISION))
	    {
	      precision = 0;
	    }
	  break;

	case DB_TYPE_OBJECT:
	  if (include_classoids)
	    {
	      size += OR_OID_SIZE;
	    }
	  break;

	case DB_TYPE_ENUMERATION:
	  /* collation id */
	  if (d->collation_id != LANG_COLL_ISO_BINARY)
	    {
	      size += OR_INT_SIZE;
	    }
	  size += or_packed_enumeration_size (&DOM_GET_ENUMERATION (d));
	  break;

	case DB_TYPE_JSON:
	  if (d->json_validator != NULL)
	    {
	      size += or_packed_string_length (db_json_get_schema_raw_from_validator (d->json_validator), NULL);
	    }
	  break;

	default:
	  break;
	}

      if (precision >= OR_DOMAIN_PRECISION_MAX)
	{
	  size += OR_INT_SIZE;
	}

      if (scale >= OR_DOMAIN_SCALE_MAX)
	{
	  size += OR_INT_SIZE;
	}

      if (d->setdomain != NULL)
	{
	  size += or_packed_domain_size (d->setdomain, include_classoids);
	}
    }

  return size;
}

/*
 * or_put_domain - creates the packed "disk" representation of a domain.
 *    return: NO_ERROR or error code
 *    buf(in/out): packing buffer
 *    domain(in): domain to pack
 *    include_classoids(in): non-zero if we're supposed to save class OIDs
 *    is_null(in): use domain tags for "NULL" value
 * Note:
 *    The is_null flag was added recently to allow domain tags for "NULL"
 *    values without having to store something in addition to the domain
 *    to indicate that the value was NULL.
 *    This should only be on if the domain is being used to tag a value
 *    and the value is logically NULL.
 */
int
or_put_domain (OR_BUF * buf, TP_DOMAIN * domain, int include_classoids, int is_null)
{
  unsigned int carrier, extended_precision, extended_scale;
  int precision, scale;
  int has_oid, has_subdomain, has_enum;
  bool has_schema;
  bool has_collation;
  TP_DOMAIN *d;
  DB_TYPE id;
  int rc = NO_ERROR;
  unsigned int collation_storage;

  /* 
   * Hack, if this is a built-in domain, store a single word reference.
   * This is only allowed for the top level domain.
   * Note that or_unpack_domain is probably not going to do the right
   * thing if we try to pack a builtin domain that is "inside" a hierarchical
   * domain.  This isn't supposed to happen and can't in general because
   * two hierarchical domains are going to have potentially different "next"
   * pointers in the sub-domains.
   */
  if (domain->built_in_index)
    {
      carrier = ((DB_TYPE_NULL & OR_DOMAIN_TYPE_MASK) | OR_DOMAIN_BUILTIN_FLAG
		 | (domain->built_in_index << OR_DOMAIN_PRECISION_SHIFT));
      if (is_null)
	{
	  carrier |= OR_DOMAIN_NULL_FLAG;
	}
      return (or_put_int (buf, carrier));
    }

  /* must pack a full domain description */
  for (d = domain; d != NULL; d = d->next)
    {

      id = TP_DOMAIN_TYPE (d);

      /* 
       * Initial word has type, precision, scale, & codeset to the extent that
       * they will fit.  High bit of the type byte is set if there
       * is another domain following this one. (e.g. for set or union domains).
       */
      carrier = id & OR_DOMAIN_TYPE_MASK;
      if (d->next != NULL)
	{
	  carrier |= OR_DOMAIN_NEXT_FLAG;
	}
      if (d->is_desc)
	{
	  carrier |= OR_DOMAIN_DESC_FLAG;
	}
      if (is_null)
	{
	  carrier |= OR_DOMAIN_NULL_FLAG;
	}

      precision = 0;
      scale = 0;
      extended_precision = 0;
      extended_scale = 0;
      has_oid = 0;
      has_subdomain = 0;
      has_enum = 0;
      has_collation = false;
      has_schema = false;

      switch (id)
	{

	case DB_TYPE_NUMERIC:
	  /* second byte contains scale, third & fourth bytes have precision */

	  /* safe guard for scale */
	  scale = d->scale;
	  if (scale <= DB_DEFAULT_SCALE)
	    {
	      scale = 0;
	    }

	  if (scale < OR_DOMAIN_SCALE_MAX)
	    {
	      carrier |= scale << OR_DOMAIN_SCALE_SHIFT;
	    }
	  else
	    {
	      carrier |= OR_DOMAIN_SCALE_MAX << OR_DOMAIN_SCALE_SHIFT;
	      extended_scale = d->scale;
	    }
	  /* handle all precisions the same way at the end */
	  precision = d->precision;
	  /* 
	   * Safe guard for floating precision caused by incorrect type setting
	   */
	  if (precision <= TP_FLOATING_PRECISION_VALUE)
	    {
	      precision = DB_MAX_NUMERIC_PRECISION;
	    }
	  break;

	case DB_TYPE_NCHAR:
	case DB_TYPE_VARNCHAR:
	case DB_TYPE_CHAR:
	case DB_TYPE_VARCHAR:
	  has_collation = true;
	case DB_TYPE_BIT:
	case DB_TYPE_VARBIT:
	  carrier |= ((int) (d->codeset)) << OR_DOMAIN_CODSET_SHIFT;

	  /* 
	   * Hack, if the precision is our special maximum/floating indicator,
	   * store a zero in the precision field of the carrier.
	   */
	  if (d->precision != TP_FLOATING_PRECISION_VALUE)
	    {
	      precision = d->precision;
	    }

	  /* 
	   * Kludge, for temporary backward compatibility, treat varchar
	   * types with the maximum precision as the -1 case.  See commentary
	   * in or_packed_domain_size above.
	   */
	  if ((id == DB_TYPE_VARCHAR && d->precision == DB_MAX_VARCHAR_PRECISION)
	      || (id == DB_TYPE_VARNCHAR && d->precision == DB_MAX_VARNCHAR_PRECISION)
	      || (id == DB_TYPE_VARBIT && d->precision == DB_MAX_VARBIT_PRECISION))
	    {
	      precision = 0;
	    }
	  break;

	case DB_TYPE_OBJECT:
	case DB_TYPE_OID:
	  /* 
	   * If the include_classoids argument was specified, set a flag in the
	   * disk representation indicating the presence of the class oids.
	   * This isn't necessary when the domain is used for value tagging
	   * since the class OID can always be be gotten from the instance oid.
	   */
	  if (include_classoids)
	    {
	      carrier |= OR_DOMAIN_CLASS_OID_FLAG;
	      has_oid = 1;
	    }
	  break;

	case DB_TYPE_SET:
	case DB_TYPE_MULTISET:
	case DB_TYPE_SEQUENCE:
	case DB_TYPE_TABLE:
	case DB_TYPE_MIDXKEY:
	  /* 
	   * we need to recursively store the sub-domains following this one,
	   * since sets can have empty domains we need a flag to indicate this.
	   */
	  if (d->setdomain != NULL)
	    {
	      carrier |= OR_DOMAIN_SET_DOMAIN_FLAG;
	      has_subdomain = 1;
	    }

	  if (id == DB_TYPE_MIDXKEY)
	    {
	      assert (d->precision > 0 && d->precision == tp_domain_size (d->setdomain));
	      precision = d->precision;
	    }

	  break;

	case DB_TYPE_ENUMERATION:
	  if (d->collation_id != LANG_COLL_ISO_BINARY)
	    {
	      has_collation = true;
	      carrier |= OR_DOMAIN_ENUM_COLL_FLAG;
	    }
	  else
	    {
	      has_collation = false;
	    }
	  if (DOM_GET_ENUM_ELEMENTS (d) != NULL)
	    {
	      carrier |= OR_DOMAIN_ENUMERATION_FLAG;
	      has_enum = 1;
	    }
	  break;

	case DB_TYPE_JSON:
	  if (d->json_validator != NULL)
	    {
	      carrier |= OR_DOMAIN_SCHEMA_FLAG;
	      has_schema = true;
	    }
	  break;

	default:
	  break;
	}

      /* handle the precision if this type wanted one */
      if (precision)
	{
	  if (precision < OR_DOMAIN_PRECISION_MAX)
	    {
	      carrier |= precision << OR_DOMAIN_PRECISION_SHIFT;
	    }
	  else
	    {
	      carrier |= (unsigned int) OR_DOMAIN_PRECISION_MAX << OR_DOMAIN_PRECISION_SHIFT;
	      extended_precision = precision;
	    }
	}

      /* store the first word */
      rc = or_put_int (buf, carrier);
      if (rc != NO_ERROR)
	{
	  return rc;
	}

      if (has_collation)
	{
	  collation_storage = d->collation_id;
	  if (d->collation_flag == TP_DOMAIN_COLL_ENFORCE)
	    {
	      collation_storage |= OR_DOMAIN_COLL_ENFORCE_FLAG;
	    }
	  else if (d->collation_flag == TP_DOMAIN_COLL_LEAVE)
	    {
	      collation_storage |= OR_DOMAIN_COLL_LEAVE_FLAG;
	    }

	  rc = or_put_int (buf, collation_storage);
	  if (rc != NO_ERROR)
	    {
	      return rc;
	    }
	}

      /* do we require any extended precision words ? */
      if (extended_precision)
	{
	  rc = or_put_int (buf, extended_precision);
	  if (rc != NO_ERROR)
	    {
	      return rc;
	    }
	}

      if (extended_scale)
	{
	  rc = or_put_int (buf, extended_scale);
	  if (rc != NO_ERROR)
	    {
	      return rc;
	    }
	}

      /* do we require a class OID ? */
      if (has_oid)
	{
	  rc = or_put_oid (buf, &d->class_oid);
	  if (rc != NO_ERROR)
	    {
	      return rc;
	    }
	}

      if (has_enum)
	{
	  rc = or_put_enumeration (buf, &DOM_GET_ENUMERATION (d));

	  if (rc != NO_ERROR)
	    {
	      return rc;
	    }
	}

      if (has_schema)
	{
	  rc = or_put_json_validator (buf, d->json_validator);
	  if (rc != NO_ERROR)
	    {
	      return rc;
	    }
	}

      /* 
       * Recurse on the sub domains if necessary, note that we don't
       * pass the NULL bit down here because that applies only to the
       * top level domain.
       */
      if (has_subdomain)
	{
	  rc = or_put_domain (buf, d->setdomain, include_classoids, 0);
	  if (rc != NO_ERROR)
	    {
	      return rc;
	    }
	}
    }
  return rc;
}


/*
 * unpack_domain_2 - read a TP_DOMAIN from a buffer
 *    return: TP_DOMAIN read
 *    buf(in): input buffer
 *    is_null(out): set 1 if NULL domain
 */
static TP_DOMAIN *
unpack_domain_2 (OR_BUF * buf, int *is_null)
{
  TP_DOMAIN *domain, *last, *d;
  unsigned int carrier, precision, scale, codeset, has_classoid, has_setdomain, has_enum, collation_id,
    collation_storage;
  bool has_schema;
  bool more, auto_precision, is_desc, has_collation;
  DB_TYPE type;
  int index;
  int rc = NO_ERROR;
  unsigned char collation_flag;

  domain = last = NULL;

  more = true;
  while (more)
    {

      carrier = or_get_int (buf, &rc);
      if (rc != NO_ERROR)
	{
	  goto error;
	}

      type = (DB_TYPE) (carrier & OR_DOMAIN_TYPE_MASK);

      /* check for the special NULL bit */
      if (is_null != NULL)
	{
	  *is_null = ((carrier & OR_DOMAIN_NULL_FLAG) != 0);
	}

      /* Hack, check for references to built-in domains. */
      if (type == DB_TYPE_NULL && (carrier & OR_DOMAIN_BUILTIN_FLAG))
	{
	  index = (carrier & OR_DOMAIN_PRECISION_MASK) >> OR_DOMAIN_PRECISION_SHIFT;
	  /* 
	   * Recall that the builtin domain indexes are 1 based rather
	   * than zero based, must adjust prior to indexing the table.
	   */
	  if (index < 1)
	    {
	      goto error;
	    }
	  domain = tp_domain_resolve_default ((DB_TYPE) (index - 1));
	  /* stop the loop */
	  more = false;
	}
      else
	{
	  /* unpack a real domain */

	  more = (carrier & OR_DOMAIN_NEXT_FLAG) ? true : false;
	  precision = 0;
	  scale = 0;
	  codeset = 0;
	  has_classoid = 0;
	  has_setdomain = 0;
	  has_enum = 0;
	  has_schema = false;
	  auto_precision = false;
	  has_collation = false;

	  if (carrier & OR_DOMAIN_DESC_FLAG)
	    {
	      is_desc = true;
	    }
	  else
	    {
	      is_desc = false;
	    }

	  switch (type)
	    {
	    case DB_TYPE_INTEGER:
	    case DB_TYPE_SHORT:
	    case DB_TYPE_BIGINT:
	    case DB_TYPE_FLOAT:
	    case DB_TYPE_DOUBLE:
	    case DB_TYPE_DATE:
	    case DB_TYPE_TIME:
	    case DB_TYPE_TIMETZ:
	    case DB_TYPE_TIMELTZ:
	    case DB_TYPE_TIMESTAMP:
	    case DB_TYPE_TIMESTAMPTZ:
	    case DB_TYPE_TIMESTAMPLTZ:
	    case DB_TYPE_DATETIME:
	    case DB_TYPE_DATETIMETZ:
	    case DB_TYPE_DATETIMELTZ:
	    case DB_TYPE_MONETARY:
	      precision = tp_get_fixed_precision (type);
	      break;

	    case DB_TYPE_NUMERIC:
	      precision = (carrier & OR_DOMAIN_PRECISION_MASK) >> OR_DOMAIN_PRECISION_SHIFT;
	      scale = (carrier & OR_DOMAIN_SCALE_MASK) >> OR_DOMAIN_SCALE_SHIFT;
	      break;

	    case DB_TYPE_NCHAR:
	    case DB_TYPE_VARNCHAR:
	    case DB_TYPE_CHAR:
	    case DB_TYPE_VARCHAR:
	      has_collation = true;
	    case DB_TYPE_BIT:
	    case DB_TYPE_VARBIT:
	      codeset = (carrier & OR_DOMAIN_CODSET_MASK) >> OR_DOMAIN_CODSET_SHIFT;
	      precision = (carrier & OR_DOMAIN_PRECISION_MASK) >> OR_DOMAIN_PRECISION_SHIFT;

	      if (precision == 0)
		{
		  precision = TP_FLOATING_PRECISION_VALUE;
		  auto_precision = true;

		  if (type == DB_TYPE_VARCHAR)
		    {
		      precision = DB_MAX_VARCHAR_PRECISION;
		    }
		  else if (type == DB_TYPE_VARNCHAR)
		    {
		      precision = DB_MAX_VARNCHAR_PRECISION;
		    }
		  else if (type == DB_TYPE_VARBIT)
		    {
		      precision = DB_MAX_VARBIT_PRECISION;
		    }
		}
	      break;

	    case DB_TYPE_OBJECT:
	      has_classoid = carrier & OR_DOMAIN_CLASS_OID_FLAG;
	      break;

	    case DB_TYPE_SET:
	    case DB_TYPE_MULTISET:
	    case DB_TYPE_SEQUENCE:
	    case DB_TYPE_TABLE:
	    case DB_TYPE_MIDXKEY:
	      has_setdomain = carrier & OR_DOMAIN_SET_DOMAIN_FLAG;
	      if (type == DB_TYPE_MIDXKEY)
		{
		  precision = (carrier & OR_DOMAIN_PRECISION_MASK) >> OR_DOMAIN_PRECISION_SHIFT;
		}
	      break;

	    case DB_TYPE_ENUMERATION:
	      has_enum = carrier & OR_DOMAIN_ENUMERATION_FLAG;
	      has_collation = ((carrier & OR_DOMAIN_ENUM_COLL_FLAG) == OR_DOMAIN_ENUM_COLL_FLAG);
	      break;

	    case DB_TYPE_JSON:
	      has_schema = (carrier & OR_DOMAIN_SCHEMA_FLAG) != 0;
	      break;

	    default:
	      break;
	    }

	  if (has_collation)
	    {
	      collation_storage = or_get_int (buf, &rc);
	      if (rc != NO_ERROR)
		{
		  goto error;
		}
	      collation_id = collation_storage & OR_DOMAIN_COLLATION_MASK;

	      if ((collation_storage & OR_DOMAIN_COLL_ENFORCE_FLAG) == OR_DOMAIN_COLL_ENFORCE_FLAG)
		{
		  collation_flag = TP_DOMAIN_COLL_ENFORCE;
		}
	      else if ((collation_storage & OR_DOMAIN_COLL_LEAVE_FLAG) == OR_DOMAIN_COLL_LEAVE_FLAG)
		{
		  collation_flag = TP_DOMAIN_COLL_LEAVE;
		}
	      else
		{
		  collation_flag = TP_DOMAIN_COLL_NORMAL;
		}
	    }
	  else
	    {
	      collation_id = 0;
	      collation_flag = TP_DOMAIN_COLL_NORMAL;
	    }

	  /* do we have an extra precision word ? */
	  if (precision == OR_DOMAIN_PRECISION_MAX && !auto_precision)
	    {
	      precision = or_get_int (buf, &rc);
	    }

	  if (rc != NO_ERROR)
	    {
	      goto error;
	    }

	  /* do we have an extra scale word ? */
	  if (scale == OR_DOMAIN_SCALE_MAX)
	    {
	      scale = or_get_int (buf, &rc);
	    }

	  if (rc != NO_ERROR)
	    {
	      goto error;
	    }

	  /* start building a transient domain */
	  d = tp_domain_construct (type, NULL, precision, scale, NULL);
	  if (d == NULL)
	    {
	      goto error;
	    }
	  if (last == NULL)
	    {
	      domain = last = d;
	    }
	  else
	    {
	      last->next = d;
	      last = last->next;
	    }

	  /* do we have a class oid */
	  if (has_classoid)
	    {
	      rc = or_get_oid (buf, &d->class_oid);
	      if (rc != NO_ERROR)
		{
		  goto error;
		}
#if !defined (SERVER_MODE)
	      /* swizzle the pointer if we're on the client */
	      d->class_mop = ws_mop (&d->class_oid, NULL);
#endif /* !SERVER_MODE */
	    }

	  /* store the codset if we had one */
	  if (type == DB_TYPE_ENUMERATION)
	    {
	      if (has_collation)
		{
		  /* collation id was read above, determine codeset */
		  LANG_COLLATION *lc;
		  lc = lang_get_collation (collation_id);
		  assert (collation_id != LANG_COLL_ISO_BINARY);
		  assert (lc != NULL);
		  codeset = lc->codeset;
		}
	      else
		{
		  collation_id = LANG_COLL_ISO_BINARY;
		  codeset = INTL_CODESET_ISO88591;
		}

	      d->codeset = codeset;
	      d->collation_id = collation_id;
	      d->enumeration.collation_id = collation_id;
	      d->collation_flag = (TP_DOMAIN_COLL_ACTION) collation_flag;
	    }
	  else
	    {
	      d->codeset = codeset;
	      d->collation_id = collation_id;
	      d->collation_flag = (TP_DOMAIN_COLL_ACTION) collation_flag;
	    }

	  if (has_enum)
	    {
	      rc = or_get_enumeration (buf, &DOM_GET_ENUMERATION (d));
	      if (rc != NO_ERROR)
		{
		  goto error;
		}
	    }

	  if (has_schema)
	    {
	      rc = or_get_json_validator (buf, d->json_validator);
	      if (rc != NO_ERROR)
		{
		  goto error;
		}
	    }

	  /* 
	   * Recurse to get set sub-domains if there are any, note that
	   * we don't pass the is_null flag down here since NULLness only
	   * applies to the top level domain.
	   */
	  if (has_setdomain)
	    {
	      d->setdomain = unpack_domain_2 (buf, NULL);
	      if (d->setdomain == NULL)
		{
		  goto error;
		}
	    }

#if !defined (NDEBUG)
	  if (type == DB_TYPE_MIDXKEY)
	    {
	      assert (d->precision > 0 && d->precision == tp_domain_size (d->setdomain));
	    }
#endif /* NDEBUG */

	  if (is_desc)
	    {
	      d->is_desc = 1;
	    }
	  else
	    {
	      d->is_desc = 0;
	    }
	}
    }

  return domain;

error:
  if (domain != NULL)
    {
      TP_DOMAIN *td, *next;
      for (td = domain, next = NULL; td != NULL; td = next)
	{
	  next = td->next;
	  tp_domain_free (td);
	}
    }
  return NULL;
}


/*
 * unpack_domain - unpack disk representation of domain
 *    return: TP_DOMAIN structure
 *    buf(in/out): or buffer
 *    is_null(out): OR_DOMAIN_NULL_FLAG was on th packed domain?
 * Note:
 *    OR_DOMAIN_NULL_FLAG will normally only be set if this domain was
 *    used as a tag for a packed value.
 */
static TP_DOMAIN *
unpack_domain (OR_BUF * buf, int *is_null)
{
  TP_DOMAIN *domain, *last, *dom;
  TP_DOMAIN *setdomain, *td, *next;
  DB_TYPE type;
  bool more, is_desc;
  unsigned int carrier, index;
  unsigned int precision, scale, codeset = 0, collation_id;
  OID class_oid;
  struct db_object *class_mop = NULL;
  int rc = NO_ERROR;
  int enum_vals_cnt = 0;
  DB_ENUMERATION db_enum = { NULL, 0, 0 };
  unsigned int collation_storage;
  unsigned char collation_flag;

  domain = last = dom = setdomain = NULL;
  precision = scale = 0;

  char *schema_raw = NULL;

  more = true;
  while (more)
    {
      carrier = or_get_int (buf, &rc);
      if (rc != NO_ERROR)
	{
	  goto error;
	}

      type = (DB_TYPE) (carrier & OR_DOMAIN_TYPE_MASK);

      /* check for the special NULL bit */
      if (is_null != NULL)
	{
	  *is_null = ((carrier & OR_DOMAIN_NULL_FLAG) != 0);
	}

      /* Hack, check for references to built-in domains. */
      if (type == DB_TYPE_NULL && (carrier & OR_DOMAIN_BUILTIN_FLAG))
	{
	  index = (carrier & OR_DOMAIN_PRECISION_MASK) >> OR_DOMAIN_PRECISION_SHIFT;
	  /* Recall that the builtin domain indexes are 1 based rather than zero based, must adjust prior to indexing
	   * the table. */
	  domain = tp_domain_resolve_default ((DB_TYPE) (index - 1));
	  if (domain == NULL)
	    {
	      goto error;
	    }

	  /* stop the loop */
	  more = false;
	}
      else
	{
	  /* unpack a real domain */
	  more = (carrier & OR_DOMAIN_NEXT_FLAG) ? true : false;
	  is_desc = (carrier & OR_DOMAIN_DESC_FLAG) ? true : false;

	  collation_id = 0;
	  collation_flag = TP_DOMAIN_COLL_NORMAL;

	  switch (type)		/* try to find */
	    {
	    case DB_TYPE_INTEGER:
	    case DB_TYPE_SHORT:
	    case DB_TYPE_BIGINT:
	    case DB_TYPE_FLOAT:
	    case DB_TYPE_DOUBLE:
	    case DB_TYPE_DATE:
	    case DB_TYPE_TIME:
	    case DB_TYPE_TIMETZ:
	    case DB_TYPE_TIMELTZ:
	    case DB_TYPE_TIMESTAMP:
	    case DB_TYPE_TIMESTAMPTZ:
	    case DB_TYPE_TIMESTAMPLTZ:
	    case DB_TYPE_DATETIME:
	    case DB_TYPE_DATETIMETZ:
	    case DB_TYPE_DATETIMELTZ:
	    case DB_TYPE_MONETARY:
	      precision = tp_get_fixed_precision (type);

	    case DB_TYPE_NULL:
	    case DB_TYPE_BLOB:
	    case DB_TYPE_CLOB:
	      dom = tp_domain_find_noparam (type, is_desc);
	      break;

	    case DB_TYPE_NUMERIC:
	      /* get precision and scale */
	      precision = (carrier & OR_DOMAIN_PRECISION_MASK) >> OR_DOMAIN_PRECISION_SHIFT;
	      scale = (carrier & OR_DOMAIN_SCALE_MASK) >> OR_DOMAIN_SCALE_SHIFT;
	      /* do we have an extra precision word ? */
	      if (precision == OR_DOMAIN_PRECISION_MAX)
		{
		  precision = or_get_int (buf, &rc);
		  if (rc != NO_ERROR)
		    {
		      goto error;
		    }
		}
	      /* do we have an extra scale word ? */
	      if (scale == OR_DOMAIN_SCALE_MAX)
		{
		  scale = or_get_int (buf, &rc);
		  if (rc != NO_ERROR)
		    {
		      goto error;
		    }
		}
	      dom = tp_domain_find_numeric (type, precision, scale, is_desc);
	      break;

	    case DB_TYPE_NCHAR:
	    case DB_TYPE_VARNCHAR:
	    case DB_TYPE_CHAR:
	    case DB_TYPE_VARCHAR:
	      collation_storage = or_get_int (buf, &rc);
	      if (rc != NO_ERROR)
		{
		  goto error;
		}
	      collation_id = collation_storage & OR_DOMAIN_COLLATION_MASK;

	      if ((collation_storage & OR_DOMAIN_COLL_ENFORCE_FLAG) == OR_DOMAIN_COLL_ENFORCE_FLAG)
		{
		  collation_flag = TP_DOMAIN_COLL_ENFORCE;
		}
	      else if ((collation_storage & OR_DOMAIN_COLL_LEAVE_FLAG) == OR_DOMAIN_COLL_LEAVE_FLAG)
		{
		  collation_flag = TP_DOMAIN_COLL_LEAVE;
		}
	      else
		{
		  collation_flag = TP_DOMAIN_COLL_NORMAL;
		}

	    case DB_TYPE_BIT:
	    case DB_TYPE_VARBIT:
	      codeset = ((carrier & OR_DOMAIN_CODSET_MASK) >> OR_DOMAIN_CODSET_SHIFT);
	      precision = ((carrier & OR_DOMAIN_PRECISION_MASK) >> OR_DOMAIN_PRECISION_SHIFT);
	      /* do we have an extra precision word ? */
	      if (precision == OR_DOMAIN_PRECISION_MAX)
		{
		  precision = or_get_int (buf, &rc);
		  if (rc != NO_ERROR)
		    {
		      goto error;
		    }
		}
	      if (precision == 0)
		{
		  /* 
		   * Kludge, restore maximum precision for the types that
		   * aren't yet prepared for a -1.  This can be removed
		   * eventually, see commentary in the or_put_domain.
		   */
		  if (type == DB_TYPE_VARCHAR)
		    {
		      precision = DB_MAX_VARCHAR_PRECISION;
		    }
		  else if (type == DB_TYPE_VARNCHAR)
		    {
		      precision = DB_MAX_VARNCHAR_PRECISION;
		    }
		  else if (type == DB_TYPE_VARBIT)
		    {
		      precision = DB_MAX_VARBIT_PRECISION;
		    }
		  else
		    {
		      precision = TP_FLOATING_PRECISION_VALUE;
		    }
		}
	      dom = tp_domain_find_charbit (type, codeset, collation_id, collation_flag, precision, is_desc);
	      break;

	    case DB_TYPE_OBJECT:
	      if (carrier & OR_DOMAIN_CLASS_OID_FLAG)
		{
		  /* has classoid */
		  rc = or_get_oid (buf, &class_oid);
		  if (rc != NO_ERROR)
		    {
		      goto error;
		    }
#if !defined (SERVER_MODE)
		  /* swizzle the pointer if we're on the client */
		  class_mop = ws_mop (&class_oid, NULL);
#endif /* !SERVER_MODE */
		}
	      else
		{
		  OID_SET_NULL (&class_oid);
		  class_mop = NULL;
		}
	      dom = tp_domain_find_object (type, &class_oid, class_mop, is_desc);
	      break;

	    case DB_TYPE_SET:
	    case DB_TYPE_MULTISET:
	    case DB_TYPE_SEQUENCE:
	    case DB_TYPE_TABLE:
	    case DB_TYPE_MIDXKEY:
	      if (carrier & OR_DOMAIN_SET_DOMAIN_FLAG)
		{
		  /* has setdomain */
		  setdomain = unpack_domain_2 (buf, NULL);
		  if (setdomain == NULL)
		    {
		      goto error;
		    }
		}
	      else
		{
		  goto error;
		}

	      if (type == DB_TYPE_MIDXKEY)
		{
		  precision = (carrier & OR_DOMAIN_PRECISION_MASK) >> OR_DOMAIN_PRECISION_SHIFT;
		}

	      dom = tp_domain_find_set (type, setdomain, is_desc);
	      if (dom)
		{
		  for (td = setdomain, next = NULL; td != NULL; td = next)
		    {
		      next = td->next;
		      tp_domain_free (td);
		    }
		}
	      break;

	    case DB_TYPE_ENUMERATION:
	      {
		if ((carrier & OR_DOMAIN_ENUM_COLL_FLAG) == OR_DOMAIN_ENUM_COLL_FLAG)
		  {
		    LANG_COLLATION *lc;
		    collation_id = or_get_int (buf, &rc);
		    assert (collation_id != LANG_COLL_ISO_BINARY);
		    if (rc != NO_ERROR)
		      {
			goto error;
		      }
		    lc = lang_get_collation (collation_id);
		    assert (lc != NULL);
		    codeset = lc->codeset;
		  }
		else
		  {
		    collation_id = LANG_COLL_ISO_BINARY;
		    codeset = INTL_CODESET_ISO88591;
		  }

		db_enum.collation_id = collation_id;

		if (carrier & OR_DOMAIN_ENUMERATION_FLAG)
		  {
		    rc = or_get_enumeration (buf, &db_enum);
		    if (rc != NO_ERROR)
		      {
			goto error;
		      }
		    dom = tp_domain_find_enumeration (&db_enum, is_desc);
		    if (dom != NULL)
		      {
			/* we have to free the memory allocated for the enum above since we already have it cached */
			tp_domain_clear_enumeration (&db_enum);
		      }
		  }
	      }
	      break;
	    case DB_TYPE_JSON:
	      {
		if ((carrier & OR_DOMAIN_SCHEMA_FLAG) != 0)
		  {
		    rc = or_get_json_schema (buf, schema_raw);
		    if (rc != NO_ERROR)
		      {
			goto error;
		      }
		    or_align (buf, OR_INT_SIZE);
		    assert (er_errid () == NO_ERROR);
		  }

		break;
	      }
	    default:
	      break;
	    }

	  if (dom == NULL)
	    {
	      /* not found. need to construct one */
	      dom = tp_domain_construct (type, NULL, precision, scale, setdomain);
	      if (dom == NULL)
		{
		  goto error;
		}
	      DOM_SET_ENUM_ELEMENTS (dom, db_enum.elements);
	      DOM_SET_ENUM_ELEMS_COUNT (dom, db_enum.count);

	      switch (type)
		{
		case DB_TYPE_JSON:
		  if (schema_raw != NULL)
		    {
		      rc = db_json_load_validator (schema_raw, dom->json_validator);
		      db_private_free (NULL, schema_raw);
		      if (rc != NO_ERROR)
			{
			  ASSERT_ERROR ();
			  goto error;
			}
		    }
		  else
		    {
		      dom->json_validator = NULL;
		    }
		  break;
		case DB_TYPE_NCHAR:
		case DB_TYPE_VARNCHAR:
		case DB_TYPE_CHAR:
		case DB_TYPE_VARCHAR:
		  dom->collation_id = collation_id;
		  dom->collation_flag = (TP_DOMAIN_COLL_ACTION) collation_flag;
		case DB_TYPE_BIT:
		case DB_TYPE_VARBIT:
		  dom->codeset = codeset;
		  break;
		case DB_TYPE_OBJECT:
		  COPY_OID (&dom->class_oid, &class_oid);
#if !defined (SERVER_MODE)
		  dom->class_mop = class_mop;
#endif /* !SERVER_MODE */
		  break;
		case DB_TYPE_ENUMERATION:
		  dom->collation_id = collation_id;
		  dom->enumeration.collation_id = collation_id;
		  dom->codeset = codeset;
		  dom->collation_flag = (TP_DOMAIN_COLL_ACTION) collation_flag;
		default:
		  break;
		}

#if !defined (NDEBUG)
	      if (type == DB_TYPE_MIDXKEY)
		{
		  assert (dom->precision > 0 && dom->precision == tp_domain_size (dom->setdomain));
		}
#endif /* NDEBUG */

	      if (is_desc)
		{
		  dom->is_desc = 1;
		}
	      dom = tp_domain_cache (dom);
	    }

#if !defined (NDEBUG)
	  if (type == DB_TYPE_MIDXKEY)
	    {
	      assert (dom->precision > 0 && dom->precision == tp_domain_size (dom->setdomain));
	    }
#endif /* NDEBUG */

	  if (last == NULL)
	    {
	      domain = last = dom;
	    }
	  else
	    {
	      last->next = dom;
	      last = last->next;
	    }
	}
    }

  return domain;

error:
  if (domain != NULL)
    {
      for (td = domain, next = NULL; td != NULL; td = next)
	{
	  next = td->next;
	  tp_domain_free (td);
	}
    }
  return NULL;
}

/*
 * or_get_domain - unpacks a domain from a buffer and returns a cached domain.
 *    return: cached domain or NULL for error
 *    buf(in/out): or buffer
 *    caller_dom(in):
 *    is_null(out): OR_DOMAIN_NULL_FLAG was on in the packed domain?
 */
TP_DOMAIN *
or_get_domain (OR_BUF * buf, TP_DOMAIN * caller_dom, int *is_null)
{
  TP_DOMAIN *domain;

  if (caller_dom)
    {
      domain = unpack_domain_2 (buf, is_null);
      if (tp_domain_match (domain, caller_dom, TP_SET_MATCH))
	{
	  tp_domain_free (domain);
	  domain = caller_dom;
	}
      else if (domain != NULL && !domain->is_cached)
	{
	  domain = tp_domain_cache (domain);
	}
    }
  else
    {
      domain = unpack_domain (buf, is_null);
      if (domain != NULL && !domain->is_cached)
	{
	  domain = tp_domain_cache (domain);
	}
    }
  return domain;
}

/*
 * or_pack_domain - creates the packed "disk" representation of a domain
 *    return: advanced pointer
 *    ptr(out): output buffer
 *    domain(in): domain to pack
 *    include_classoids(in): non-zero if we're supposed to save class OIDs
 *    is_null(in): use domain tags for "NULL" value
 *
 * Note:
 *    Alternate interface for or_put_domain, see that function
 *    for more information.
 */
char *
or_pack_domain (char *ptr, TP_DOMAIN * domain, int include_classoids, int is_null)
{
  OR_BUF buf;
  int rc = 0;

  or_init (&buf, ptr, 0);
  rc = or_put_domain (&buf, domain, include_classoids, is_null);
  if (rc == NO_ERROR)
    {
      return buf.ptr;
    }
  else
    {
      return NULL;
    }
}

/*
 * or_unpack_domain - alternative interfaceto or_get_domain
 *    return: advanced buffer pointer
 *    ptr(in): pointer to buffer
 *    domain_ptr(out): pointer to domain
 *    is_null(out): use domain tags for "NULL" value
 */
char *
or_unpack_domain (char *ptr, struct tp_domain **domain_ptr, int *is_null)
{
  OR_BUF buf;
  TP_DOMAIN *domain;

  or_init (&buf, ptr, 0);

  domain = or_get_domain (&buf, NULL, is_null);
  if (domain_ptr != NULL)
    {
      *domain_ptr = domain;
    }

  return buf.ptr;
}

/*
 * or_put_sub_domain - put DB_TYPE_SUB field to buffer
 *    return: NO_ERROR or error code
 *    buf(in/out): or buffer
 * Note:
 *    This is a kludge until we have a more general mechanism for dealing
 *    with "substrutcure" domains.
 *    These are used in the disk representation of the class and indicate
 *    the presence of nested instances, similar in theory to the ADT concept.
 *    We've stored classes like this for some time, eventually this can
 *    be replaced by true ADT's when they come on-line but hopefully the
 *    representation will be identical.
 *    We use this function to avoid having to actually create a bunch of
 *    built-in domains for the meta classes though that wouldn't be all that
 *    hard to add to the tp_Domain array.
 */
int
or_put_sub_domain (OR_BUF * buf)
{
  unsigned int carrier;

  carrier = (DB_TYPE_SUB & OR_DOMAIN_TYPE_MASK);
  return (or_put_int (buf, carrier));
}

/*
 *  SET PACKING
 */
/*
 * or_packed_set_info - looks at the domain of the set and determines the
 * close to optimal storage configuration for it.
 *    return: void
 *    set_type(in): basic type of the set
 *    domain(in): full domain of the set (optional)
 *    include_domain(in): non-zero if the caller wants the domain in the set
 *    bound_bits(out): set to 1 if the set is homogeneous
 *    offset_table(out): set to the fixed width element size (-1 if variable)
 *    element_tags(out): set to 1 if bound bits required
 *    element_size(out): set to 1 if offset table is required
 *
 * Note:
 *    This looks at the domain of the set and determines the close to
 *    optimal storage configuration for it.  There is some room for
 *    interpretation here, and in fact, we can completely ignore the
 *    domain and store set in their most general representation all the
 *    time if there seems to be some problem dealing with compressed sets.
 *    This may not need to be a public function, it is only called by
 *    or_put_set and or_packed_set_size.
 */
void
or_packed_set_info (DB_TYPE set_type, TP_DOMAIN * domain, int include_domain, int *bound_bits, int *offset_table,
		    int *element_tags, int *element_size)
{
  TP_DOMAIN *element_domain;
  int homogeneous;


  /* 
   * A set can be of fixed width only if the domain is fully specified and there
   * is only one fixed width data type in the set.
   * Note that for "attached" sets that may be fixed width, the domain must
   * have been assigned by now for us to determine this, if not, we punt
   * and assume its a variable width set.
   */

  /* 
   * might only need bother with offset tables if this is an indexable
   * sequence ?
   */
  homogeneous = 0;
  *element_tags = 1;
  *element_size = -1;
  *bound_bits = 0;
  *offset_table = 0;

  if (domain != NULL)
    {
      element_domain = domain->setdomain;
      if (element_domain != NULL && element_domain->next == NULL)
	{
	  /* set can contain only one type of thing */
	  homogeneous = 1;
	  /* returns -1 if this is a variable width thing */
	  *element_size = tp_domain_disk_size (element_domain);
	}
    }

  if (homogeneous)
    {
      if (*element_size >= 0)
	{
	  *bound_bits = 1;
	}
      else
	{
	  *offset_table = 1;
	}
    }
  else
    {
      *offset_table = 1;
    }

  /* 
   * Determine if we need to tag each value with its domain.
   * Normally, one would tag the elements if the domain is being excluded
   * from the set, but we'll allow it and assume that it will be passed
   * to the or_get_set function.
   */
  *element_tags = !homogeneous;	/* || !include_domain */

  /* 
   * If we have to have element tags, then don't bother with a bound
   * bit array.
   */
  if (*element_tags)
    {
      *bound_bits = 0;
    }
}

/*
 * or_put_set_header - write a set header containing the indicated information.
 *    return: NO_ERROR or return code
 *    buf(in/out): or buffer
 *    set_type(in): basic type of the set
 *    size(in): number of elements in the set
 *    domain(in): non-zero if a domain will be packed
 *    bound_bits(in): non-zero if a bound bit vector will be packed
 *    offset_table(in): non-zero if an offset table will be packed
 *    element_tags(in): non-zero if elements tags will be included
 *    common_sub_header(in): non-zero if substructure tags will be included
 * Note:
 *    This hides basically just hides the implementation of the header
 *    word and flag constants so we can control who gets to see this.
 *    Common sub_header is used only for class objects currently.
 *
 */
int
or_put_set_header (OR_BUF * buf, DB_TYPE set_type, int size, int domain, int bound_bits, int offset_table,
		   int element_tags, int common_sub_header)
{
  unsigned int header;
  int rc = NO_ERROR;

  header = set_type & 0xFF;

  if (offset_table)
    {
      header |= OR_SET_VARIABLE_BIT;
    }
  else if (bound_bits)
    {
      header |= OR_SET_BOUND_BIT;
    }

  if (domain)
    {
      header |= OR_SET_DOMAIN_BIT;
    }
  if (element_tags)
    {
      header |= OR_SET_TAG_BIT;
    }
  if (common_sub_header)
    {
      header |= OR_SET_COMMON_SUB_BIT;
    }
  rc = or_put_int (buf, header);

  if (rc == NO_ERROR)
    {
      rc = or_put_int (buf, size);
    }

  return rc;
}

/*
 * or_get_set_header - get set header from buffer
 *    return: ER_SUCCSSS or error code
 *    buf(in/out): or buffer
 *    set_type(out): set to the basic set type
 *    size(out): set to the element count
 *    domain(out): set non-zero if there will be a domain
 *    bound_bits(out): set non-zero if there will be bound bits
 *    offset_table(out): set non-zero if there will be an offset table
 *    element_tags(out): set non-zero if there will be element tags
 *    common_sub(out): set non-zero if there will be substructure tags
 */
int
or_get_set_header (OR_BUF * buf, DB_TYPE * set_type, int *size, int *domain, int *bound_bits, int *offset_table,
		   int *element_tags, int *common_sub)
{
  unsigned int header;
  int rc = NO_ERROR;

  header = or_get_int (buf, &rc);
  if (rc == NO_ERROR)
    {
      *set_type = (DB_TYPE) (header & OR_SET_TYPE_MASK);
      *domain = ((header & OR_SET_DOMAIN_BIT) != 0);
      *bound_bits = ((header & OR_SET_BOUND_BIT) != 0);
      *offset_table = ((header & OR_SET_VARIABLE_BIT) != 0);
      *element_tags = ((header & OR_SET_TAG_BIT) != 0);
      if (common_sub != NULL)
	{
	  *common_sub = ((header & OR_SET_COMMON_SUB_BIT) != 0);
	}
      *size = or_get_int (buf, &rc);
    }
  return rc;
}

/*
 * or_skip_set_header - skip over the set header
 *    return: number of elements in set
 *    buf(in/out): or buffer
 *
 * Note:
 *    Used only by the class loader since it knows what the type
 *    of the set is.
 */
int
or_skip_set_header (OR_BUF * buf)
{
  DB_TYPE set_type;
  int count, length, rc = NO_ERROR;
  int domain, bound_bits, offset_table, element_tags, sub_header;

  or_get_set_header (buf, &set_type, &count, &domain, &bound_bits, &offset_table, &element_tags, &sub_header);

  if (offset_table)
    {
      or_advance (buf, OR_VAR_TABLE_SIZE (count));
    }

  else if (bound_bits)
    {
      or_advance (buf, OR_BOUND_BIT_BYTES (count));
    }

  if (domain)
    {
      length = or_get_int (buf, &rc);
      or_advance (buf, length);
    }

  if (sub_header)
    {
      or_advance (buf, OR_SUB_HEADER_SIZE);
    }

  return count;
}

/*
 * or_packed_set_length - Calculates the disk size of a set
 *    return: disk length of the set
 *    set(in): pointer to an internal set object (not a set reference)
 *    include_domain(in): non-zero if the caller wants the domain in the set
 *
 *    Note:
 *    the length returned here will match the representation
 *    created by or_put_set() only.  There are some other set packers
 *    floating around that represent sets as arrays of packed DB_VALUES,
 *    these are not necessarily the same size.
 *
 *    The include_domain flag is set if the set is to be packed with a full
 *    domain description.  This is normally off when the set is inside
 *    an object since the domain can be determined from the class.
 *    When "free" sets are packed in list files or as elements of nested
 *    sets, the domain should be included.
 *    This distinction may be somewhat difficult to make in the presence
 *    of nested sets.  Consider instead leaving the domain specified but
 *    don't pack the class OIDs of object domains.
 */
int
or_packed_set_length (SETOBJ * set, int include_domain)
{
  DB_VALUE *value = NULL;
  int len, element_size, bound_bits, offset_table, element_tags, i, bits;
  int set_size;
  TP_DOMAIN *set_domain;
  DB_TYPE set_type;
  int error;

  len = 0;
  if (set == NULL)
    {
      return 0;
    }

  set_size = setobj_size (set);
  set_type = setobj_type (set);
  set_domain = setobj_domain (set);

  /* Determine storage characteristics based on the domain */
  or_packed_set_info (set_type, set_domain, include_domain, &bound_bits, &offset_table, &element_tags, &element_size);

  len = OR_SET_HEADER_SIZE;

  if (offset_table)
    {
      len += OR_VAR_TABLE_SIZE (set_size);
    }
  else if (bound_bits)
    {
      len += OR_BOUND_BIT_BYTES (set_size);
    }

  if (set_domain != NULL && include_domain)
    {
      len += OR_INT_SIZE;
      len += or_packed_domain_size (set_domain, 0);
    }

  /* 
   * If we have a non-tagged fixed width set, can calculate the size without
   * mapping over the values.
   */
  if (bound_bits)
    {
      len += element_size * set_size;
    }
  else
    {

      for (i = 0; i < set_size; i++)
	{
	  error = setobj_get_element_ptr (set, i, &value);

	  /* Second argument indicates whether to "collapse_null" values into nothing.  - can do this only if there is
	   * an offset table. Third argument indicates whether or not to include the domain which - we do if the values 
	   * are tagged. Fourth argument indicates the desire to pack class OIDs which we never do since these are tag
	   * domains. */
	  len += or_packed_value_size (value, offset_table, element_tags, 0);
	  if (offset_table)
	    {
	      bits = len & 3;
	      if (bits)
		{
		  len += (4 - bits);
		}
	    }
	}
    }

  /* always pad out a packed set to a word boundary */
  bits = len & 3;
  if (bits)
    {
      len += (4 - bits);
    }

  return len;
}

/*
 * or_put_set - primary function for building the disk representation
 * of a set.
 *    return: void
 *    buf(in/out): or buffer
 *    set(in): set object to encode
 *    include_domain(in): non-zero to store full set domain too
 */
void
or_put_set (OR_BUF * buf, SETOBJ * set, int include_domain)
{
  DB_VALUE *value = NULL;
  unsigned int bound_word;
  int element_tags, element_size, bound_bits, offset_table;
  char *set_start, *element_start, *offset_ptr, *bound_ptr;
  int i, offset, bit = 0, len, is_null, length, bits;
  TP_DOMAIN *set_domain;
  DB_TYPE set_type;
  int set_size;
  int error;

  if (set == NULL)
    {
      return;
    }

  /* only pay attention to this if we actually have a domain to store */
  set_domain = setobj_domain (set);
  set_type = setobj_type (set);
  set_size = setobj_size (set);

  if (set_domain == NULL)
    {
      include_domain = 0;
    }

  /* determine storage characteristics based on the domain */
  set_start = buf->ptr;
  or_packed_set_info (set_type, set_domain, include_domain, &bound_bits, &offset_table, &element_tags, &element_size);

  or_put_set_header (buf, set_domain ? TP_DOMAIN_TYPE (set_domain) : set_type, set_size, include_domain, bound_bits,
		     offset_table, element_tags, 0);


  /* reserve space for the offset table or bound bit vector if necessary */
  offset_ptr = NULL;
  bound_ptr = NULL;
  bound_word = 0;
  if (set_size)
    {
      if (offset_table)
	{
	  offset_ptr = buf->ptr;
	  len = OR_VAR_TABLE_SIZE (set_size);
	  or_advance (buf, len);
	}
      else if (bound_bits)
	{
	  bound_ptr = buf->ptr;
	  len = OR_BOUND_BIT_BYTES (set_size);
	  or_advance (buf, len);
	}
    }

  /* write the domain if necessary, don't include the class OID */
  if (include_domain)
    {
      or_put_int (buf, or_packed_domain_size (set_domain, 0));
      or_put_domain (buf, set_domain, 0, 0);
    }

  /* stop if we don't have any elements */
  if (set_size)
    {

      /* calculate the offset to the first value (in case we're building an offset table) */
      offset = (int) (buf->ptr - set_start);

      /* iterate over the values */
      for (i = 0; i < set_size; i++)
	{
	  error = setobj_get_element_ptr (set, i, &value);

	  /* 
	   * make an entry in the offset table or bound bit array if we
	   * have them
	   */
	  is_null = 0;
	  if (offset_ptr != NULL)
	    {
	      /* offset table entry */
	      OR_PUT_OFFSET (offset_ptr, offset);
	      offset_ptr += BIG_VAR_OFFSET_SIZE;
	    }
	  else if (bound_ptr != NULL)
	    {
	      bit = i & 0x1F;
	      if (value != NULL && DB_VALUE_TYPE (value) != DB_TYPE_NULL)
		{
		  bound_word |= 1L << bit;
		}
	      else
		{
		  is_null = 1;
		}
	      if (bit == 0x1F)
		{
		  OR_PUT_INT (bound_ptr, bound_word);
		  bound_ptr += OR_INT_SIZE;
		  bound_word = 0;
		}
	    }

	  /* 
	   * Write the value.  Be careful with NULLs in fixed width sets, need
	   * to leave space.
	   */
	  element_start = buf->ptr;

	  if (bound_ptr != NULL && is_null)
	    {
	      /* 
	       * Could just use or_advance here but lets be nice and
	       * zero out the space for debugging.
	       */
	      or_pad (buf, element_size);
	    }
	  else
	    {
	      /* Third argument indicates whether to "collapse_null" values into nothing.  - can do this only if there
	       * is an offset table. Fourth argument indicates whether or not to include the domain which we do if the
	       * values are tagged. Fifth argument indicates the desire to pack class OIDs which we never do since
	       * these are tag domains. */
	      or_put_value (buf, value, offset_table, element_tags, 0);
	    }

	  if (offset_table)
	    {
	      length = CAST_BUFLEN (buf->ptr - element_start);
	      bits = length & 3;
	      if (bits)
		{
		  or_pad (buf, 4 - bits);
		}
	    }

	  offset += (int) (buf->ptr - element_start);
	}

      /* store the ending offset in the table if we're using one */
      if (offset_ptr != NULL)
	{
	  OR_PUT_OFFSET (offset_ptr, offset);
	}

      if (bound_ptr != NULL && bit != 0x1f)
	{
	  OR_PUT_INT (bound_ptr, bound_word);
	}
    }

  /* always pad out a packed set to a word boundary */
  length = CAST_BUFLEN (buf->ptr - set_start);
  bits = length & 3;
  if (bits)
    {
      or_pad (buf, 4 - bits);
    }
}

/*
 * or_get_set - eads the stored representation of a set and builds the
 *    corresponding memory represenation.
 *    return: internal set object
 *    buf(in/out): or buffer
 *    domain(in): expected domain (optional)
 * Note:
 *    The domain argument is required only if the domain set was packed
 *    explicitly without a domain and the elements are not tagged.  In that
 *    case, the supplied domain must be used to interpret the element
 *    format.  It better be right.  This is really only used for the
 *    stored values of attributes since we can always get the correct
 *    domain by looking in the catalog.
 */
SETOBJ *
or_get_set (OR_BUF * buf, TP_DOMAIN * domain)
{
  SETOBJ *set;
  DB_VALUE value;
  TP_DOMAIN *element_domain;
  DB_TYPE set_type;
  int size, fixed_element_size, element_size, offset, offset2, bit, i;
  int length, bits;
  unsigned int bound_word;
  char *offset_ptr, *bound_ptr;
  char *set_start;
  int has_domain, bound_bits, offset_table, element_tags;
  TP_DOMAIN *set_domain;
  int rc = NO_ERROR;

  set_start = buf->ptr;

  /* read the set header and decompose the various flags */
  or_get_set_header (buf, &set_type, &size, &has_domain, &bound_bits, &offset_table, &element_tags, NULL);

  set = setobj_create (set_type, size);
  if (set == NULL)
    {
      or_abort (buf);
      return NULL;
    }

  /* 
   * If a domain was supplied, stick it in the set, probably should do a
   * sanity check in this and the doamin stored in the set.  The domain
   * MUST be passed if the set was packed with the "include_domain" domain
   * flag at zero.
   */
  setobj_put_domain (set, domain);

  /* prepare for an offset table or bound bit array */
  offset_ptr = NULL;
  bound_ptr = NULL;
  offset = 0;
  bound_word = 0;
  if (offset_table)
    {
      offset_ptr = buf->ptr;
      or_advance (buf, OR_VAR_TABLE_SIZE (size));
    }
  else if (bound_bits)
    {
      bound_ptr = buf->ptr;
      or_advance (buf, OR_BOUND_BIT_BYTES (size));
    }

  if (has_domain)
    {
      (void) or_get_int (buf, &rc);	/* skip the domain size */
      /* the domain returned here will be cached */
      setobj_put_domain (set, or_get_domain (buf, domain, NULL));
      /* If this is stored and the caller has supplied one as an argument to this function, they should be the same.
       * Might want to check this here. */
    }

  /* 
   * Calculate the length of the fixed width elements if that's what we have.
   * This looks like it should be a little utilitiy function.
   */
  element_domain = NULL;
  fixed_element_size = -1;
  set_domain = setobj_domain (set);

  if (set_domain != NULL && set_domain->setdomain != NULL && set_domain->setdomain->next == NULL)
    {
      /* we only have one possible element domain */
      fixed_element_size = tp_domain_disk_size (set_domain->setdomain);
      element_domain = set_domain->setdomain;
    }

  if (size)
    {
      /* read the first offset or bound word */
      if (offset_table)
	{
	  offset = OR_GET_OFFSET (offset_ptr);
	  offset_ptr += BIG_VAR_OFFSET_SIZE;
	}
      else if (bound_bits)
	{
	  bound_word = OR_GET_INT (bound_ptr);
	}

      /* loop over each element */
      for (i = 0; i < size; i++)
	{

	  /* determine the length of the element if there is an offset table */
	  element_size = -1;
	  if (offset_ptr != NULL)
	    {
	      offset2 = OR_GET_OFFSET (offset_ptr);
	      offset_ptr += BIG_VAR_OFFSET_SIZE;
	      element_size = offset2 - offset;
	      offset = offset2;
	    }
	  else if (bound_ptr != NULL)
	    {
	      element_size = fixed_element_size;	/* this must be fixed width! */
	      bit = i & 0x1F;
	      if ((bound_word & (1L << bit)) == 0)
		{
		  element_size = 0;	/* its NULL */
		}
	      if (bit == 0x1F)
		{
		  bound_ptr += OR_INT_SIZE;
		  bound_word = OR_GET_INT (bound_ptr);
		}
	    }

	  /* 
	   * 8 element_size will now be 0 if NULL, the true size, or -1 if * variable or unknown. */

	  /* Read the element. */
	  if (element_size == 0)
	    {
	      /* 
	       * we have to initlaize the domain too, since a set can
	       * have several possible domains, just pick the first one.
	       * Actually,for wildcard sets, we won't have a domain to select.
	       * Since I guess the NULL "domain" can logically be a part of all
	       * sets, initialize the domain for NULL.
	       */
	      db_value_domain_init (&value, DB_TYPE_NULL, DB_DEFAULT_PRECISION, DB_DEFAULT_SCALE);
	      db_make_null (&value);
	      /* 
	       * if this is a fixed width element array, skip over the null
	       * data
	       */
	      if (bound_ptr != NULL)
		{
		  or_advance (buf, fixed_element_size);
		}
	    }
	  else
	    {
	      /* 
	       * read a packed value, pass the domain only if the
	       * values are not tagged already tagged.
	       */
	      if (element_tags)
		{
		  or_get_value (buf, &value, NULL, element_size, true);
		}
	      else
		{
		  or_get_value (buf, &value, element_domain, element_size, true);
		}
	    }

	  /* 
	   * This setobj interface function passes "ownership" of the memory
	   * of value to the set. value need not be cleared after this call,
	   * as its internal memory pointers are copied directly to the set
	   * This function should only be used in construction of internal
	   * setobj structure from temporary DB_VALUE's.
	   */
	  if (setobj_put_value (set, i, &value) != NO_ERROR)
	    {
	      /* if value not added to set, clear it */
	      pr_clear_value (&value);
	    }
	}
    }

  /* sets are always paded, cosume the padding */
  length = (int) (buf->ptr - set_start);
  bits = length & 3;
  if (bits)
    {
      or_advance (buf, 4 - bits);
    }

  return set;
}

/*
 * or_disk_set_size - determine set length.
 *    return: set length
 *    buf(in/out): or buffer
 *    set_domain(in/out):
 *    set_type(out): set type
 * Note:
 *    This routine will leave the OR_BUF unaltered (pointing to the beginning
 *    of the set.
 */
int
or_disk_set_size (OR_BUF * buf, TP_DOMAIN * set_domain, DB_TYPE * set_type)
{
  TP_DOMAIN *element_domain;
  DB_TYPE disk_set_type;
  int size, fixed_element_size, element_size, offset, offset2, bit;
  int length, bits, i, total_length;
  unsigned int bound_word;
  char *offset_ptr, *bound_ptr;
  char *set_start;
  int has_domain, bound_bits, offset_table, element_tags;
  int rc = NO_ERROR;

  total_length = 0;
  set_start = buf->ptr;

  /* read the set header and decompose the various flags */
  or_get_set_header (buf, &disk_set_type, &size, &has_domain, &bound_bits, &offset_table, &element_tags, NULL);

  if (set_type)
    {
      *set_type = disk_set_type;
    }

  /* prepare for an offset table or bound bit array */
  offset_ptr = NULL;
  bound_ptr = NULL;
  offset = 0;
  bound_word = 0;

  if (offset_table)
    {
      offset_ptr = buf->ptr;
      or_advance (buf, OR_VAR_TABLE_SIZE (size));
    }
  else if (bound_bits)
    {
      bound_ptr = buf->ptr;
      or_advance (buf, OR_BOUND_BIT_BYTES (size));
    }

  if (has_domain)
    {
      (void) or_get_int (buf, &rc);	/* skip the domain size */
      /* we have to unpack the domain */
      set_domain = or_get_domain (buf, set_domain, NULL);
    }

  /* 
   * Calculate the length of the fixed width elements if that's what we have.
   * This looks like it should be a little utilitiy function.
   */
  element_domain = NULL;
  fixed_element_size = -1;
  if (set_domain != NULL && set_domain->setdomain != NULL && set_domain->setdomain->next == NULL)
    {
      /* we only have one possible element domain */
      fixed_element_size = tp_domain_disk_size (set_domain->setdomain);
      element_domain = set_domain->setdomain;
    }

  if (size)
    {
      /* read the first offset or bound word */
      if (offset_table)
	{
	  offset = OR_GET_OFFSET (offset_ptr);
	  offset_ptr += BIG_VAR_OFFSET_SIZE;
	}
      else if (bound_bits)
	{
	  bound_word = OR_GET_INT (bound_ptr);
	}

      /* loop over each element */
      for (i = 0; i < size; i++)
	{
	  /* determine the length of the element if there is an offset table */
	  element_size = -1;
	  if (offset_ptr != NULL)
	    {
	      offset2 = OR_GET_OFFSET (offset_ptr);
	      offset_ptr += BIG_VAR_OFFSET_SIZE;
	      element_size = offset2 - offset;
	      offset = offset2;
	    }
	  else if (bound_ptr != NULL)
	    {
	      element_size = fixed_element_size;	/* this must be fixed width! */
	      bit = i & 0x1F;
	      if ((bound_word & (1L << bit)) == 0)
		{
		  element_size = 0;	/* its NULL */
		}

	      if (bit == 0x1F)
		{
		  bound_ptr += OR_INT_SIZE;
		  bound_word = OR_GET_INT (bound_ptr);
		}
	    }

	  /* 
	   * element_size will now be 0 if NULL, the true size, or -1 if
	   * variable or unknown.
	   */

	  /* 
	   * Skip the element, we may have to actually unpack the element
	   * to do this (if the size is variable), but no storage should be
	   * allocated.
	   */
	  if (element_size == 0)
	    {
	      /* 
	       * if this is a fixed width element array, skip over the null
	       * data
	       */
	      if (bound_ptr != NULL)
		{
		  or_advance (buf, fixed_element_size);
		}
	    }
	  else if (element_size != -1)
	    {
	      /* in this case we can simply skip the element */
	      or_advance (buf, element_size);
	    }
	  else
	    {
	      /* skip a packed value, pass the domain only if the values are not already tagged.  The NULL db_value
	       * tells the routine to skip the value rather than actually unpack it into a db_value container. */
	      if (element_tags)
		{
		  or_get_value (buf, NULL, NULL, element_size, true);
		}
	      else
		{
		  or_get_value (buf, NULL, element_domain, element_size, true);
		}
	    }
	}
    }

  /* sets are always paded, consume the padding */
  length = (int) (buf->ptr - set_start);
  bits = length & 3;
  if (bits)
    {
      or_advance (buf, 4 - bits);
    }

  total_length = (int) (buf->ptr - set_start);

  /* reset the OR_BUF so that it looks like we didn't do anything */
  buf->ptr = set_start;

  return total_length;
}

/*
 * VALUE PACKING
 */

/*
 * or_packed_value_size - calculating the size of the packed representation of
 * a value.
 *    return: packed size in bytes
 *    value(in): pointer to value
 *    collapse_null(in): non-zero to "collapse" null values
 *    include_domain(in): non-zero to include a domain tag
 *    include_domain_classoids(in): non-zero to include the domain class OIDs
 */
int
or_packed_value_size (DB_VALUE * value, int collapse_null, int include_domain, int include_domain_classoids)
{
  PR_TYPE *type;
  TP_DOMAIN *domain;
  int size = 0, bits;
  DB_TYPE dbval_type;

  if (value == NULL)
    {
      return 0;
    }

  dbval_type = DB_VALUE_DOMAIN_TYPE (value);
  type = PR_TYPE_FROM_ID (dbval_type);

  if (type == NULL)
    {
      return 0;
    }

  /* If the value is NULL, either pack nothing or pack the domain with the special null flag enabled. */
  if (DB_VALUE_TYPE (value) == DB_TYPE_NULL)
    {
      if (!collapse_null || include_domain)
	{
	  domain = tp_domain_resolve_value (value, NULL);
	  if (domain != NULL)
	    {
	      size = or_packed_domain_size (domain, include_domain_classoids);
	    }
	  else
	    {
	      size = or_packed_domain_size (&tp_Null_domain, 0);
	    }
	}
    }
  else
    {
      if (include_domain)
	{
	  domain = tp_domain_resolve_value (value, NULL);
	  if (domain != NULL)
	    {
	      size = or_packed_domain_size (domain, include_domain_classoids);
	    }
	  else
	    {
	      /* shouldn't get here ! */
	      size = or_packed_domain_size (&tp_Null_domain, 0);
	      return size;
	    }
	}
      if (type->data_lengthval == NULL)
	{
	  size += type->disksize;
	}
      else
	{
	  size += (*(type->data_lengthval)) (value, 1);
	}
    }

  /* Values must as a unit be aligned to a word boundary.  We can't do this inside the writeval function because that
   * may be used to place data inside disk structures that don't have alignment requirements. */
  if (include_domain)
    {
      bits = size & 3;
      if (bits)
	{
	  size += (4 - bits);
	}
    }

  return size;
}


/*
 * or_put_value - pack a value
 *    return: error on overflow
 *    buf(out): packing buffer
 *    value(in): value to ponder
 *    collapse_null(in): non-zero to "collapse" null values
 *    include_domain(in): non-zero to include a domain tag
 *    include_domain_classoids(in): non-zero to include the domain class OIDs
 */
int
or_put_value (OR_BUF * buf, DB_VALUE * value, int collapse_null, int include_domain, int include_domain_classoids)
{
  PR_TYPE *type;
  TP_DOMAIN *domain;
  char *start, length, bits;
  int rc = NO_ERROR;
  DB_TYPE dbval_type;

  if (value == NULL)
    {
      return ER_FAILED;
    }

  dbval_type = DB_VALUE_DOMAIN_TYPE (value);
  type = PR_TYPE_FROM_ID (dbval_type);

  if (type == NULL)
    {
      return ER_FAILED;
    }

  start = buf->ptr;

  if (DB_VALUE_TYPE (value) == DB_TYPE_NULL)
    {
      if (!collapse_null || include_domain)
	{
	  domain = tp_domain_resolve_value (value, NULL);
	  if (domain != NULL)
	    {
	      rc = or_put_domain (buf, domain, include_domain_classoids, 1);
	    }
	  else
	    {
	      /* shouldn't get here */
	      rc = or_put_domain (buf, &tp_Null_domain, 0, 1);
	    }
	}
    }
  else
    {
      if (include_domain)
	{
	  domain = tp_domain_resolve_value (value, NULL);
	  if (domain != NULL)
	    {
	      rc = or_put_domain (buf, domain, include_domain_classoids, 0);
	    }
	  else
	    {
	      /* shouldn't get here */
	      rc = or_put_domain (buf, &tp_Null_domain, 0, 1);
	      return NO_ERROR;
	    }
	}
      /* probably should blow off writing the value if we couldn't determine the domain ? */
      if (rc == NO_ERROR)
	{
	  rc = (*(type->data_writeval)) (buf, value);
	}
    }

  /* 
   * Values must as a unit be aligned to a word boundary.  We can't do this
   * inside the writeval function becaue that may be used to place data inside
   * disk structures that don't have alignment requirements.
   */
  if (rc == NO_ERROR)
    {
      if (include_domain)
	{
	  length = (int) (buf->ptr - start);
	  bits = length & 3;
	  if (bits)
	    {
	      rc = or_pad (buf, 4 - bits);
	    }
	}
    }
  return rc;
}


/*
 * or_get_value - extracts a packed DB_VALUE
 *    return: none
 *    buf(in/out): packing buffer
 *    value(out): value to ponder
 *    domain(out): domain to use (optional, only if the value is not tagged)
 *    expected(out): expected size of the value (optional, can be -1)
 *    copy(in):
 * Note:
 *    This extracts a packed DB_VALUE and whetever it contains.
 *    If the value is tagged with its own domain, the domain argument to
 *    this function must be NULL.  If the value is not tagged, the
 *    domain argument must be specified.
 *
 *    The expected size is probably not necessary but its been passed around
 *    for so long, I'm reluctant to yank it right now.  It can be -1 if
 *    we don't know the size but in that case we must be able to determine
 *    the packed size by looking at the domain or by the looking
 *    at the value header.
 *
 *    The value can be NULL, in which case, we will simply advance the
 *    OR_BUF past the current value.
 *
 */
int
or_get_value (OR_BUF * buf, DB_VALUE * value, TP_DOMAIN * domain, int expected, bool copy)
{
  char *start;
  int is_null, total, pad;
  int rc = NO_ERROR;

  is_null = 0;
  start = buf->ptr;

  /* 
   * Always make sure this is properly initialized.
   * If the domain is given here, we could use that for further initialization ?
   */
  if (value)
    {
      db_make_null (value);
    }

  /* If size is zero, this must have been a "collapsed" NULL value. */
  if (expected == 0)
    {
      return NO_ERROR;
    }

  /* 
   * If a domain was supplied, use it to decode the value, otherwise we
   * assume that the vlaues must be tagged.
   */
  if (domain == NULL)
    {
      domain = or_get_domain (buf, NULL, &is_null);
      if (expected >= 0)
	{
	  /* reduce the expected size by the amount consumed with the domain tag */
	  expected -= CAST_BUFLEN (buf->ptr - start);
	  start = buf->ptr;
	}
    }

  if (domain == NULL)
    {
      /* problems decoding the domain */
      er_set (ER_ERROR_SEVERITY, ARG_FILE_LINE, ER_GENERIC_ERROR, 0);
      or_abort (buf);
      return ER_FAILED;
    }
  else
    {
      if (value)
	{
	  tp_init_value_domain (domain, value);
	}

      if (is_null && value)
	{
	  /* this was a tagged NULL value, restore the domain but set the null flag */
	  db_value_put_null (value);
	  if (TP_IS_CHAR_TYPE (TP_DOMAIN_TYPE (domain)))
	    {
	      db_string_put_cs_and_collation (value, TP_DOMAIN_CODESET (domain), TP_DOMAIN_COLLATION (domain));
	    }
	  else if (TP_DOMAIN_TYPE (domain) == DB_TYPE_ENUMERATION)
	    {
	      db_enum_put_cs_and_collation (value, TP_DOMAIN_CODESET (domain), TP_DOMAIN_COLLATION (domain));
	    }
	  else if (TP_DOMAIN_TYPE (domain) == DB_TYPE_JSON)
	    {
	      value->data.json.schema_raw = (domain->json_validator == NULL
					     ? NULL : db_json_get_schema_raw_from_validator (domain->json_validator));
	    }
	}
      else
	{
	  if (value)
	    {
	      (*(domain->type->data_readval)) (buf, value, domain, expected, copy, NULL, 0);
	    }
	  else
	    {
	      /* the NULL value, will cause readval to skip the value */
	      (*(domain->type->data_readval)) (buf, NULL, domain, expected, false, NULL, 0);
	    }

	  if (rc != NO_ERROR)
	    {
	      return rc;
	    }
	}
    }

  /* Consume any padding bytes that may be left over. If the expected size was given, use that to determine the amount
   * of padding, otherwise we'll have to assume that we just need to be brought up to a word boundary. */
  total = (int) (buf->ptr - start);
  pad = 0;
  if (expected > 0)
    {
      pad = expected - total;
    }
  else if (expected < 0)
    {
      if (total & 3)
	pad = 4 - (total & 3);
    }
  if (pad > 0)
    {
      rc = or_advance (buf, pad);
    }
  return rc;
}


/*
 * or_pack_value - alternative interface to or_put_value
 *    return: advanced pointer
 *    buf(out): buffer pointer
 *    value(in): value to store
 * Note:
 *    Alternate interface to or_put_value, see that function for more
 *    information.
 *    Doesn't accept all of the fields required by or_put_value because
 *    I don't think we need that level of control.  May need to add
 *    them later though.
 */
char *
or_pack_value (char *buf, DB_VALUE * value)
{
  OR_BUF orbuf;
  char *aligned_buf;

  aligned_buf = PTR_ALIGN (buf, MAX_ALIGNMENT);

  or_init (&orbuf, aligned_buf, 0);
  /* don't collapse nulls, include the domain, and include domain class oids */
  or_put_value (&orbuf, value, 0, 1, 1);

  return orbuf.ptr;
}

char *
or_pack_mem_value (char *ptr, DB_VALUE * value, int *packed_len_except_alignment)
{
  OR_BUF orbuf, *buf;
  PR_TYPE *type;
  TP_DOMAIN *domain;
  char *start, length, bits;
  char *ptr_to_packed_value;
  int rc = NO_ERROR;
  DB_TYPE dbval_type;

  if (value == NULL)
    {
      return NULL;
    }

  buf = &orbuf;
  or_init (buf, ptr, 0);
  start = buf->ptr;

  or_get_align64 (buf);

  /* notice that it points to real starting ptr to packed value */
  ptr_to_packed_value = buf->ptr;

  dbval_type = DB_VALUE_DOMAIN_TYPE (value);
  type = PR_TYPE_FROM_ID (dbval_type);
  if (type == NULL)
    {
      return NULL;
    }

  if (DB_VALUE_TYPE (value) == DB_TYPE_NULL)
    {
      domain = tp_domain_resolve_value (value, NULL);
      if (domain != NULL)
	{
	  rc = or_put_domain (buf, domain, 1, 1);
	}
      else
	{
	  /* shouldn't get here */
	  rc = or_put_domain (buf, &tp_Null_domain, 0, 1);
	}
    }
  else
    {
      domain = tp_domain_resolve_value (value, NULL);
      if (domain != NULL)
	{
	  rc = or_put_domain (buf, domain, 1, 0);
	}
      else
	{
	  /* shouldn't get here */
	  rc = or_put_domain (buf, &tp_Null_domain, 0, 1);
	  return buf->ptr;
	}

      if (rc == NO_ERROR)
	{
	  or_get_align64 (buf);
	  rc = (*(type->data_writeval)) (buf, value);
	}
    }

  if (rc == NO_ERROR)
    {
      if (packed_len_except_alignment)
	{
	  /* it excludes both leading and trailing alignments */
	  *packed_len_except_alignment = (int) (buf->ptr - ptr_to_packed_value);
	}

      length = (int) (buf->ptr - start);
      bits = length & 3;
      if (bits)
	{
	  rc = or_pad (buf, 4 - bits);
	}

    }

  return buf->ptr;
}


/*
 * or_unpack_value - alternate interface to or_get_value
 *    return: advanced pointer
 *    buf(in): buffer
 *    value(out): value to unpack
 * Note:
 *    Alternate interface to or_get_value, see that function for more
 *    details.
 */
char *
or_unpack_value (char *buf, DB_VALUE * value)
{
  OR_BUF orbuf;

  buf = PTR_ALIGN (buf, MAX_ALIGNMENT);
  or_init (&orbuf, buf, 0);
  or_get_value (&orbuf, value, NULL, -1, true);

  return orbuf.ptr;
}

char *
or_unpack_mem_value (char *ptr, DB_VALUE * value)
{
  OR_BUF orbuf, *buf;
  TP_DOMAIN *domain;
  int is_null, rc = NO_ERROR;
  int total, pad;
  char *start;

  buf = &orbuf;
  or_init (buf, ptr, 0);
  start = buf->ptr;
  is_null = 0;

  or_get_align64 (buf);

  if (value)
    {
      db_make_null (value);
    }

  domain = or_get_domain (buf, NULL, &is_null);
  if (domain == NULL)
    {
      return NULL;
    }
  else if (is_null)
    {
      return buf->ptr;
    }

  or_get_align64 (buf);
  tp_init_value_domain (domain, value);
  if (is_null)
    {
      db_value_put_null (value);
    }
  else
    {
      rc = (*(domain->type->data_readval)) (buf, value, domain, -1, true, NULL, 0);
      if (rc != NO_ERROR)
	{
	  return NULL;
	}
    }

  total = (int) (buf->ptr - start);
  pad = 0;
  if (total & 3)
    {
      pad = 4 - (total & 3);
    }
  if (pad > 0)
    {
      rc = or_advance (buf, pad);
    }

  if (rc != NO_ERROR)
    {
      return NULL;
    }

  return buf->ptr;
}

/*
 * LIST ID PACKING
 */

/*
 * or_pack_listid - packs a QFILE_LIST_ID descriptor
 *    return: advanced buffer pointer
 *    ptr(out): starting pointer
 *    listid_ptr(in): QFILE_LIST_ID pointer
 * Note:
 *    This packs a QFILE_LIST_ID descriptor.  The arguments are passed as void*
 *    so we can avoid unfortunate circular dependencies between query_list.h
 *    and or.h.  query_list.h is included at the top of this file so we have
 *    the information necessary for casting.
 *    The QFILE_LIST_ID doesn't have an OR_PUT macro because it is significantly
 *    more complex than the other types and may be of variable size.
 */
char *
or_pack_listid (char *ptr, void *listid_ptr)
{
  QFILE_LIST_ID *listid;
  int i;

  listid = (QFILE_LIST_ID *) listid_ptr;

  OR_PUT_PTR (ptr, listid->query_id);
  ptr += OR_PTR_SIZE;
  OR_PUT_PTR (ptr, listid->tfile_vfid);
  ptr += OR_PTR_SIZE;

  OR_PUT_INT (ptr, listid->tuple_cnt);
  ptr += OR_INT_SIZE;

  OR_PUT_INT (ptr, listid->page_cnt);
  ptr += OR_INT_SIZE;
  OR_PUT_INT (ptr, listid->first_vpid.pageid);
  ptr += OR_INT_SIZE;
  OR_PUT_INT (ptr, listid->first_vpid.volid);
  ptr += OR_INT_SIZE;

  OR_PUT_INT (ptr, listid->last_vpid.pageid);
  ptr += OR_INT_SIZE;
  OR_PUT_INT (ptr, listid->last_vpid.volid);
  ptr += OR_INT_SIZE;

  OR_PUT_INT (ptr, listid->last_offset);
  ptr += OR_INT_SIZE;
  OR_PUT_INT (ptr, listid->lasttpl_len);
  ptr += OR_INT_SIZE;
  OR_PUT_INT (ptr, listid->type_list.type_cnt);
  ptr += OR_INT_SIZE;

  for (i = 0; i < listid->type_list.type_cnt; i++)
    {
      /* do we want to pack the class oids?? */
      ptr = or_pack_domain (ptr, listid->type_list.domp[i], 0, 0);
    }

  return ptr;
}

char *
or_unpack_recdes (char *buf, RECDES ** recdes)
{
  RECDES *tmp_recdes = NULL;
  int length;

  if (buf == NULL)
    {
      return NULL;
    }

  buf = or_unpack_int (buf, &length);
  tmp_recdes = (RECDES *) malloc (sizeof (RECDES) + length);
  if (tmp_recdes == NULL)
    {
      er_set (ER_ERROR_SEVERITY, ARG_FILE_LINE, ER_OUT_OF_VIRTUAL_MEMORY, 1, sizeof (RECDES) + length);
      return NULL;
    }

  tmp_recdes->area_size = length;
  tmp_recdes->length = length;
  tmp_recdes->data = ((char *) tmp_recdes) + sizeof (RECDES);

  buf = or_unpack_short (buf, &tmp_recdes->type);
  buf = or_unpack_stream (buf, tmp_recdes->data, length);

  *recdes = tmp_recdes;
  return buf;
}

/*
 * or_unpack_listid - This unpacks a QFILE_LIST_ID descriptor from a buffer.
 *    return: advanced buffer pointer
 *    ptr(in): starting pointer
 *    listid_ptr(out):
 * Note:
 *    This unpacks a QFILE_LIST_ID descriptor from a buffer.
 *    Kludge, the arguments are passed in as void* so we can avoid
 *    unfortunate circular dependencies between query_list.h and or.h
 *    query_list.h is included at the top of this file so we have the
 *    information necesary for casting.
 */
char *
or_unpack_listid (char *ptr, void *listid_ptr)
{
  QFILE_LIST_ID *listid;

  listid = (QFILE_LIST_ID *) listid_ptr;

  QFILE_CLEAR_LIST_ID (listid);

  listid->query_id = OR_GET_PTR (ptr);
  ptr += OR_PTR_SIZE;

  listid->tfile_vfid = (struct qmgr_temp_file *) OR_GET_PTR (ptr);
  ptr += OR_PTR_SIZE;

  listid->tuple_cnt = OR_GET_INT (ptr);
  ptr += OR_INT_SIZE;

  listid->page_cnt = OR_GET_INT (ptr);
  ptr += OR_INT_SIZE;

  listid->first_vpid.pageid = OR_GET_INT (ptr);
  ptr += OR_INT_SIZE;
  listid->first_vpid.volid = OR_GET_INT (ptr);
  ptr += OR_INT_SIZE;

  listid->last_vpid.pageid = OR_GET_INT (ptr);
  ptr += OR_INT_SIZE;
  listid->last_vpid.volid = OR_GET_INT (ptr);
  ptr += OR_INT_SIZE;

  listid->last_offset = OR_GET_INT (ptr);
  ptr += OR_INT_SIZE;
  listid->lasttpl_len = OR_GET_INT (ptr);
  ptr += OR_INT_SIZE;
  listid->type_list.type_cnt = OR_GET_INT (ptr);
  ptr += OR_INT_SIZE;

  return ptr;
}

/*
 * or_unpack_unbound_listid - This unpacks a QFILE_LIST_ID descriptor from a buffer.
 *    return: advanced buffer pointer
 *    ptr(in): starting pointer
 *    listid_ptr(out):
 * Note:
 *    This is a malloc used version for or_unpack_listid
 */
char *
or_unpack_unbound_listid (char *ptr, void **listid_ptr)
{
  QFILE_LIST_ID *listid;
  int count, i;

  /* 
   * tuple_cnt 4, vfid.fileid 4, vfid.volid 2, attr_list.oid_flg 2,
   * attr_list.attr_cnt 4, attr_list.attr_id 4 * n
   */

  listid = (QFILE_LIST_ID *) malloc (sizeof (QFILE_LIST_ID));
  if (listid == NULL)
    {
      er_set (ER_ERROR_SEVERITY, ARG_FILE_LINE, ER_OUT_OF_VIRTUAL_MEMORY, 1, sizeof (QFILE_LIST_ID));
      goto error;
    }

  ptr = or_unpack_listid (ptr, listid);

  count = listid->type_list.type_cnt;
  if (count < 0)
    {
      goto error;
    }

  if (count > 0)
    {
      listid->type_list.domp = (TP_DOMAIN **) malloc (sizeof (TP_DOMAIN *) * count);

      if (listid->type_list.domp == NULL)
	{
	  er_set (ER_ERROR_SEVERITY, ARG_FILE_LINE, ER_OUT_OF_VIRTUAL_MEMORY, 1, (sizeof (TP_DOMAIN *) * count));
	  goto error;
	}

      for (i = 0; i < count; i++)
	{
	  ptr = or_unpack_domain (ptr, &listid->type_list.domp[i], NULL);
	}
    }

  *listid_ptr = (void *) listid;
  return ptr;

error:
  if (listid)
    {
      free_and_init (listid);
    }
  return NULL;
}

/*
 * or_listid_length - Calculates the number of bytes required to store the
 * disk/comm representation of a QFILE_LIST_ID structure.
 *    return: length of the list representation in bytes
 *    listid_ptr(in): opaque pointer to QFILE_LIST_ID structure
 * Note:
 *    Calculates the number of bytes required to store the disk/comm
 *    representation of a QFILE_LIST_ID structure.  These are of variable size.
 *    Kludge, the arguments are passed in as void* so we can avoid
 *    unfortunate circular dependencies between query_list.h and or.h
 *    query_list.h is included at the top of this file so we have the
 *    information necesary for casting.
 */
int
or_listid_length (void *listid_ptr)
{
  QFILE_LIST_ID *listid;
  int length = 0;
  int i;

  listid = (QFILE_LIST_ID *) listid_ptr;

  if (listid == NULL)
    {
      return length;
    }

  /* QFILE_LIST_ID 9 fixed item tuple_cnt page_cnt first_vpid.pageid first_vpid.volid last_vpid.pageid last_vpid.volid 
   * last_offset lasttpl_len type_list_type_cnt */
  length = OR_INT_SIZE * 9;

  for (i = 0; i < listid->type_list.type_cnt; i++)
    {
      length += or_packed_domain_size (listid->type_list.domp[i], 0);
    }

  length += OR_PTR_SIZE /* query_id */  + OR_PTR_SIZE;	/* tfile_vfid */
  return length;
}

/*
 * or_pack_method_sig - packs a METHOD_SIG descriptor.
 *    return: advanced buffer pointer
 *    ptr(out): starting pointer
 *    method_sig_ptr(in):  opaque pointer to METHOD_SIG structure
 */
static char *
or_pack_method_sig (char *ptr, void *method_sig_ptr)
{
  METHOD_SIG *method_sig = (METHOD_SIG *) method_sig_ptr;
  int n;

  if (method_sig == (METHOD_SIG *) 0)
    {
      return ptr;
    }

  ptr = or_pack_method_sig (ptr, method_sig->next);
  ptr = or_pack_string (ptr, method_sig->method_name);
  ptr = or_pack_string (ptr, method_sig->class_name);
  ptr = or_pack_int (ptr, method_sig->method_type);
  ptr = or_pack_int (ptr, method_sig->num_method_args);

  for (n = 0; n < method_sig->num_method_args + 1; n++)
    {
      ptr = or_pack_int (ptr, method_sig->method_arg_pos[n]);
    }

  return ptr;
}

/*
 * or_unpack_method_sig - unpacks a METHOD_SIG descriptor from a buffer.
 *    return: advanced buffer pointer
 *    ptr(in): starting pointer
 *    method_sig_ptr(out): method_sig descriptor
 *    n(in):
 */
static char *
or_unpack_method_sig (char *ptr, void **method_sig_ptr, int n)
{
  METHOD_SIG *method_sig;

  if (n == 0)
    {
      *(METHOD_SIG **) method_sig_ptr = (METHOD_SIG *) 0;
      return ptr;
    }
  method_sig = (METHOD_SIG *) db_private_alloc (NULL, sizeof (METHOD_SIG));

  if (method_sig == (METHOD_SIG *) 0)
    {
      return NULL;
    }
  ptr = or_unpack_method_sig (ptr, (void **) &method_sig->next, n - 1);
  ptr = or_unpack_string (ptr, &method_sig->method_name);
  ptr = or_unpack_string (ptr, &method_sig->class_name);
  ptr = or_unpack_int (ptr, (int *) &method_sig->method_type);
  ptr = or_unpack_int (ptr, &method_sig->num_method_args);

  method_sig->method_arg_pos = (int *) db_private_alloc (NULL, sizeof (int) * (method_sig->num_method_args + 1));
  if (method_sig->method_arg_pos == (int *) 0)
    {
      db_private_free_and_init (NULL, method_sig);
      return NULL;
    }

  for (n = 0; n < method_sig->num_method_args + 1; n++)
    {
      ptr = or_unpack_int (ptr, &method_sig->method_arg_pos[n]);
    }

  *(METHOD_SIG **) method_sig_ptr = method_sig;

  return ptr;
}

/*
 * or_pack_method_sig_list - write a method signature list
 *    return: advanced buffer pointer
 *    ptr(out): starting pointer
 *    method_sig_list_ptr(in): method_sig_list descriptor
 * Note:
 *    This packs a METHOD_SIG_LIST descriptor.
 */
char *
or_pack_method_sig_list (char *ptr, void *method_sig_list_ptr)
{
  METHOD_SIG_LIST *method_sig_list = (METHOD_SIG_LIST *) method_sig_list_ptr;

  ptr = or_pack_int (ptr, method_sig_list->num_methods);

#if !defined(NDEBUG)
  {
    int i = 0;
    METHOD_SIG *sig;

    for (sig = method_sig_list->method_sig; sig; sig = sig->next)
      {
	i++;
      }
    assert (method_sig_list->num_methods == i);
  }
#endif

  ptr = or_pack_method_sig (ptr, method_sig_list->method_sig);
  return ptr;
}

/*
 * or_unpack_method_sig_list - read a method signature list
 *    return: advanced buffer pointer
 *    ptr(in): starting pointer
 *    method_sig_list_ptr(out): method_sig_list descriptor
 * Note:
 *    This unpacks a METHOD_SIG_LIST descriptor from a buffer.
 */
char *
or_unpack_method_sig_list (char *ptr, void **method_sig_list_ptr)
{
  METHOD_SIG_LIST *method_sig_list;

  method_sig_list = (METHOD_SIG_LIST *) db_private_alloc (NULL, sizeof (METHOD_SIG_LIST));
  if (method_sig_list == (METHOD_SIG_LIST *) 0)
    {
      return NULL;
    }

  ptr = or_unpack_int (ptr, &method_sig_list->num_methods);
  ptr = or_unpack_method_sig (ptr, (void **) &method_sig_list->method_sig, method_sig_list->num_methods);

#if !defined(NDEBUG)
  {
    int i = 0;
    METHOD_SIG *sig;

    for (sig = method_sig_list->method_sig; sig; sig = sig->next)
      {
	i++;
      }
    assert (method_sig_list->num_methods == i);
  }
#endif

  *(METHOD_SIG_LIST **) method_sig_list_ptr = method_sig_list;

  return ptr;
}

/*
 * or_method_sig_list_length - get the length of  method signature list
 *    return: length of METHOD_SIG_LIST in bytes.
 *    method_sig_list_ptr(in): method_sig_list descriptor
 * Note:
 *    Calculates the number of bytes required to store the disk/comm
 *    representation of a METHOD_SIG_LIST structure.
 */
int
or_method_sig_list_length (void *method_sig_list_ptr)
{
  METHOD_SIG_LIST *method_sig_list = (METHOD_SIG_LIST *) method_sig_list_ptr;
  METHOD_SIG *method_sig;
  int length = OR_INT_SIZE;	/* num_methods */
  int n;

  for (n = 0, method_sig = method_sig_list->method_sig; n < method_sig_list->num_methods;
       ++n, method_sig = method_sig->next)
    {
      length += or_packed_string_length (method_sig->method_name, NULL);
      length += or_packed_string_length (method_sig->class_name, NULL);
      length += OR_INT_SIZE * 2;	/* method_type & num_method_args */
      /* + object ptr */
      length += OR_INT_SIZE * (method_sig->num_method_args + 1);
      /* method_arg_pos */
    }
  return length;
}

/*
 * GENERIC DB_VALUE PACKING
 */

/*
 * or_pack_db_value - write a DB_VALUE
 *    return: advanced buffer pointer
 *    buffer(out): output buffer
 *    var(in): DB_VALUE
 */
char *
or_pack_db_value (char *buffer, DB_VALUE * var)
{
  return or_pack_value (buffer, var);
}

/*
 * or_db_value_size - get the packed size of DB_VALUE
 *    return: packed size
 *    var(in): DB_VALUE
 */
int
or_db_value_size (DB_VALUE * var)
{
  /* don't collapse nulls, include the domain, and include domain class oids */
  return or_packed_value_size (var, 0, 1, 1);
}

/*
 * or_unpack_db_value - read a DB_VALUE
 *    return: advanced buffer pointer
 *    buffer(in): input buffer
 *    val(out): DB_VALUE
 */
char *
or_unpack_db_value (char *buffer, DB_VALUE * val)
{
  /* new interface, hopefully compatible */
  return or_unpack_value (buffer, val);
}

/*
 * or_packed_enumeration_size () - get the packed size of an enumeration
 *    return: packed size
 *    enumeration (in): enumeration
 */
int
or_packed_enumeration_size (const DB_ENUMERATION * enumeration)
{
  int size = 0, idx;
  DB_VALUE value;
  DB_ENUM_ELEMENT *db_enum = NULL;

  if (enumeration->count == 0)
    {
      return 0;
    }
  /* an enumeration is packed as a collection of strings */
  size += OR_SET_HEADER_SIZE;

  for (idx = 0; idx < enumeration->count; idx++)
    {
      db_enum = &enumeration->elements[idx];

      db_make_varchar (&value, TP_FLOATING_PRECISION_VALUE, DB_GET_ENUM_ELEM_STRING (db_enum),
		       DB_GET_ENUM_ELEM_STRING_SIZE (db_enum), DB_GET_ENUM_ELEM_CODESET (db_enum),
		       LANG_GET_BINARY_COLLATION (DB_GET_ENUM_ELEM_CODESET (db_enum)));
      size += (*(tp_String.data_lengthval)) (&value, 1);
      pr_clear_value (&value);
    }

  return size;
}

/*
 * or_put_enumeration () - pack an enumeration
 *    return: error code or NO_ERROR
 *    enumeration (in): enumeration
 */
int
or_put_enumeration (OR_BUF * buf, const DB_ENUMERATION * enumeration)
{
  int rc = NO_ERROR, idx;
  DB_VALUE value;
  DB_ENUM_ELEMENT *db_enum = NULL;

  if (enumeration->count == 0)
    {
      return rc;
    }
  /* an enumeration is packed as a collection of strings */
  rc = or_put_set_header (buf, DB_TYPE_SEQUENCE, enumeration->count, 0, 0, 0, 0, 0);
  if (rc != NO_ERROR)
    {
      return rc;
    }

  for (idx = 0; idx < enumeration->count; idx++)
    {
      db_enum = &enumeration->elements[idx];
      db_make_varchar (&value, TP_FLOATING_PRECISION_VALUE, DB_GET_ENUM_ELEM_STRING (db_enum),
		       DB_GET_ENUM_ELEM_STRING_SIZE (db_enum), DB_GET_ENUM_ELEM_CODESET (db_enum),
		       enumeration->collation_id);
      rc = (*(tp_String.data_writeval)) (buf, &value);
      pr_clear_value (&value);

      if (rc != NO_ERROR)
	{
	  break;
	}
    }

  return rc;
}

/*
 * or_get_enumeration - read enumeration from input buffer
 *    return: NO_ERROR or error code
 *    buf(in): input buffer
 *    enumeration(in/out): pointer to enumeration holder
 */
int
or_get_enumeration (OR_BUF * buf, DB_ENUMERATION * enumeration)
{
  DB_ENUM_ELEMENT *enum_vals = NULL, *db_enum = NULL;
  int idx = 0, count = 0, error = NO_ERROR;
  DB_VALUE value;
  char *enum_str = NULL, *value_str;
  int str_size = 0;
  LANG_COLLATION *lc;

  DB_MAKE_NULL (&value);

  if (enumeration == NULL)
    {
      assert (false);
      return ER_FAILED;
    }

  count = or_skip_set_header (buf);

  if (count <= 0)
    {
      /* set header is not packed if count is 0 so this should never happen */
      enumeration->count = 0;
      enumeration->elements = NULL;
      assert (false);
      return ER_FAILED;
    }

  enum_vals = (DB_ENUM_ELEMENT *) malloc (sizeof (DB_ENUM_ELEMENT) * count);
  if (enum_vals == NULL)
    {
      er_set (ER_ERROR_SEVERITY, ARG_FILE_LINE, ER_OUT_OF_VIRTUAL_MEMORY, 1, sizeof (DB_ENUM_ELEMENT) * count);
      return ER_OUT_OF_VIRTUAL_MEMORY;
    }

  for (idx = 0; idx < count; idx++)
    {
      db_enum = &enum_vals[idx];
      /* enum values are indexed starting with 1 */
      db_enum->short_val = idx + 1;

      /* 
       * Make sure this starts off initialized so "readval" won't try to free
       * any existing contents.
       */
      db_make_null (&value);

      error = (*(tp_String.data_readval)) (buf, &value, NULL, -1, false, NULL, 0);
      if (error != NO_ERROR)
	{
	  goto error_return;
	}

      DB_GET_ENUM_ELEM_DBCHAR (db_enum).info = value.data.ch.info;
      str_size = db_get_string_size (&value);
      enum_str = (char *) malloc (str_size + 1);
      if (enum_str == NULL)
	{
	  er_set (ER_ERROR_SEVERITY, ARG_FILE_LINE, ER_OUT_OF_VIRTUAL_MEMORY, 1,
		  (size_t) (db_get_string_size (&value) + 1));

	  error = ER_OUT_OF_VIRTUAL_MEMORY;
	  goto error_return;
	}
      value_str = db_get_string (&value);
      if (value_str)
	{
	  memcpy (enum_str, value_str, str_size);
	}
      else
	{
	  assert_release (str_size == 0);
	}
      enum_str[str_size] = 0;

      DB_SET_ENUM_ELEM_STRING (db_enum, enum_str);
      DB_SET_ENUM_ELEM_STRING_SIZE (db_enum, str_size);

      lc = lang_get_collation (enumeration->collation_id);
      assert (lc != NULL);
      DB_SET_ENUM_ELEM_CODESET (db_enum, lc->codeset);

      pr_clear_value (&value);
    }

  enumeration->count = count;
  enumeration->elements = enum_vals;

  return NO_ERROR;

error_return:
  if (enum_vals != NULL)
    {
      for (--idx; idx >= 0; idx--)
	{
	  free_and_init (DB_GET_ENUM_ELEM_STRING (&enum_vals[idx]));
	}
      free_and_init (enum_vals);
    }
  pr_clear_value (&value);

  enumeration->count = 0;
  enumeration->elements = NULL;
  return error;
}

/*
 * or_header_size () - Return the record header size.
 *
 * return : header size
 */
int
or_header_size (char *ptr)
{
  return mvcc_header_size_lookup[OR_GET_MVCC_FLAG (ptr)];
}

#if defined(ENABLE_UNUSED_FUNCTION)
/*
 * or_packed_string_array_length - get the amount of space needed to pack an
 * array of strings.
 *    return: packed string array length
 *    count(in): element count
 *    string_array(out): packed string array
 * Note:
 */
int
or_packed_string_array_length (int count, const char **string_array)
{
  int i;
  int size = OR_INT_SIZE;

  for (i = 0; i < count; i++)
    {
      size += or_packed_string_length (string_array[i]);
    }

  return size;
}

/*
 * or_packed_db_value_array_length - get the amount of space needed to pack an
 * array of db_values.
 *    return: packed db value array length
 *    count(in): array size
 *    val(in): DB_VALUE array
 */
int
or_packed_db_value_array_length (int count, DB_VALUE * val)
{
  int i;
  int size = OR_INT_SIZE;

  for (i = 0; i < count; i++)
    {
      size += or_db_value_size (val++);
    }
  return size;
}

/*
 * or_pack_int_array - write a int array
 *    return: advanced buffer pointer
 *    buffer(out): output buffer
 *    count(in): array length
 *    int_array(in): int array
 */
char *
or_pack_int_array (char *buffer, int count, int *int_array)
{
  int i;
  char *ptr;

  if (!int_array)
    {
      /* there are no values to pack, so pack a count of 0 */
      ptr = or_pack_int (buffer, 0);
    }
  else
    {
      /* pack count + that many integers */
      ptr = or_pack_int (buffer, count);
      for (i = 0; i < count; i++)
	{
	  ptr = or_pack_int (ptr, int_array[i]);
	}
    }
  return ptr;
}

/*
 * or_pack_string_array - write a string array
 *    return: advanced buffer pointer
 *    buffer(out): output buffer
 *    count(in): string array length
 *    string_array(in): string array
 */
char *
or_pack_string_array (char *buffer, int count, const char **string_array)
{
  int i;
  char *ptr;

  ptr = or_pack_int (buffer, count);
  for (i = 0; i < count; i++)
    {
      ptr = or_pack_string (ptr, string_array[i]);
    }
  return ptr;
}

/*
 * unpack_str_array - read array of string
 *    return: advanced buffer pointer
 *    buffer(in): input buffer
 *    string_array(out): array of string
 *    count(in): length of array
 */
static char *
unpack_str_array (char *buffer, char ***string_array, int count)
{
  int i;
  char *ptr, **array_p;

  ptr = buffer;
  if (count <= 0)
    {
      if (string_array)
	{
	  *string_array = NULL;
	}
    }
  else
    {
      *string_array = (char **) db_private_alloc (NULL, (sizeof (char *) * count));
      if (*string_array == NULL)
	{
	  ptr = NULL;
	}
      else
	{
	  for (array_p = *string_array, i = 0; i < count; i++, array_p++)
	    {
	      ptr = or_unpack_string (ptr, array_p);
	    }
	}
    }
  return ptr;
}

/*
 * or_unpack_string_array -
 *    return:
 *    buffer():
 *    string_array():
 *    cnt():
 */
char *
or_unpack_string_array (char *buffer, char ***string_array, int *cnt)
{
  char *ptr = or_unpack_int (buffer, cnt);
  return unpack_str_array (ptr, string_array, *cnt);
}

/*
 * or_pack_db_value_array - write a DB_VALUE array
 *    return: advanced buffer pointer
 *    buffer(out): output buffer
 *    count(in): array length
 *    val(in): DB_VALUE array
 */
char *
or_pack_db_value_array (char *buffer, int count, DB_VALUE * val)
{
  int i;
  char *ptr;

  if (!buffer)
    {
      return NULL;
    }

  ptr = or_pack_int (buffer, count);
  for (i = 0; i < count; i++)
    {
      ptr = or_pack_db_value (ptr, val++);
    }
  return ptr;
}

/*
 * or_unpack_db_value_array - write a DB_VALUE array
 *    return: advanced buffer pointer
 *    buffer(in): input buffer
 *    val(out): DB_VALUE array
 *    count(in): array length
 */
char *
or_unpack_db_value_array (char *buffer, DB_VALUE ** val, int *count)
{
  int i;
  char *ptr;
  DB_VALUE *local_val;

  if (!buffer)
    {
      return NULL;
    }

  ptr = or_unpack_int (buffer, count);
  if (*count)
    {
      *val = (DB_VALUE *) db_private_alloc (NULL, sizeof (DB_VALUE) * (*count));
      if (*val == NULL)
	{
	  ptr = NULL;
	}
      else
	{
	  local_val = *val;
	  for (i = 0; i < *count; i++)
	    {
	      ptr = (char *) or_unpack_db_value (ptr, local_val++);
	    }
	}
    }

  return ptr;
}
#endif /* ENABLE_UNUSED_FUNCTION */

/*
 * or_pack_ptr - write pointer value to ptr
 *    return: advanced buffer pointer
 *    ptr(out): out buffer
 *    ptrval(in): pointer value
 */
char *
or_pack_ptr (char *ptr, UINTPTR ptrval)
{
  ptr = PTR_ALIGN (ptr, PTR_ALIGNMENT);

  OR_PUT_PTR (ptr, ptrval);
  return (ptr + OR_PTR_SIZE);
}

/*
 * or_unpack_ptr - read a pointer value
 *    return: advanced buffer pointer
 *    ptr(in): input buffer
 *    ptrval(out): pointer value
 */
char *
or_unpack_ptr (char *ptr, UINTPTR * ptrval)
{
  ptr = PTR_ALIGN (ptr, PTR_ALIGNMENT);

  *ptrval = OR_GET_PTR (ptr);
  return (ptr + OR_PTR_SIZE);
}

/*
 * MVCCID:
 */
/*
 * or_put_mvccid () - Put an MVCCID to OR Buffer.
 *
 * return      : Error code.
 * buf (in)    : OR Buffer
 * mvccid (in) : MVCCID
 */
int
or_put_mvccid (OR_BUF * buf, MVCCID mvccid)
{
  ASSERT_ALIGN (buf->ptr, INT_ALIGNMENT);

  if ((buf->ptr + OR_MVCCID_SIZE) > buf->endptr)
    {
      return (or_overflow (buf));
    }
  else
    {
      OR_PUT_MVCCID (buf->ptr, &mvccid);
      buf->ptr += OR_MVCCID_SIZE;
    }
  return NO_ERROR;
}

/*
 * or_get_mvccid - get bigint value from or buffer
 *    return: bigint value read
 *    buf(in/out): or buffer
 *    error(out): NO_ERROR or error code
 */
/*
 * or_get_mvccid () - Get an MVCCID from OR Buffer.
 *
 * return	: MVCCID
 * buf (in/out) : OR Buffer.
 * error (out)  : Error code.
 */
int
or_get_mvccid (OR_BUF * buf, MVCCID * mvccid)
{
  assert (mvccid != NULL);
  ASSERT_ALIGN (buf->ptr, INT_ALIGNMENT);

  *mvccid = MVCCID_NULL;

  if ((buf->ptr + OR_MVCCID_SIZE) > buf->endptr)
    {
      return or_underflow (buf);
    }
  else
    {
      OR_GET_MVCCID (buf->ptr, mvccid);
      buf->ptr += OR_MVCCID_SIZE;
    }
  return NO_ERROR;
}

/*
 * or_pack_mvccid () - Pack an MVCCID at the give pointer.
 *
 * return      : Pointer after the packed MVCCID.
 * ptr (in)    : Pointer where to pack the MVCCID.
 * mvccid (in) : MVCCID to pack.
 */
char *
or_pack_mvccid (char *ptr, const MVCCID mvccid)
{
  ASSERT_ALIGN (ptr, INT_ALIGNMENT);

  OR_PUT_MVCCID (ptr, &mvccid);
  return (((char *) ptr) + OR_MVCCID_SIZE);
}

/*
 * or_unpack_mvccid () - Unpack an MVCCID from the give pointer.
 *
 * return	: Pointer after the packed MVCCID.
 * ptr (in)	: Pointer where the MVCCID is packed.
 * mvccid (out) : MVCCID value.
 */
char *
or_unpack_mvccid (char *ptr, MVCCID * mvccid)
{
  ASSERT_ALIGN (ptr, INT_ALIGNMENT);
  assert (mvccid != NULL);

  OR_GET_MVCCID (ptr, mvccid);
  return (((char *) ptr) + OR_MVCCID_SIZE);
}

/* SHA-1 */


/*
 * or_pack_sha1 () - Pack SHA-1 hash.
 *
 * return    : Pointer after packed.
 * ptr (in)  : Pointer where to pack.
 * sha1 (in) : Value to pack.
 */
char *
or_pack_sha1 (char *ptr, const SHA1Hash * sha1)
{
  assert (sha1 != NULL);

  if (ptr == NULL)
    {
      return NULL;
    }

  ASSERT_ALIGN (ptr, INT_ALIGNMENT);

  OR_PUT_SHA1 (ptr, sha1);
  return ptr + OR_SHA1_SIZE;
}

/*
 * or_unpack_sha1 () - Unpack SHA-1 hash.
 *
 * return     : Pointer after unpacked.
 * ptr (in)   : Pointer where to unpack.
 * sha1 (out) : Value to unpack.
 */
char *
or_unpack_sha1 (char *ptr, SHA1Hash * sha1)
{
  assert (sha1 != NULL);

  if (ptr == NULL)
    {
      memset (sha1, 0, sizeof (*sha1));
      return NULL;
    }

  ASSERT_ALIGN (ptr, INT_ALIGNMENT);

  OR_GET_SHA1 (ptr, sha1);
  return ptr + OR_SHA1_SIZE;
}

/*
 * or_mvcc_set_prev_version_lsa () - Set MVCC prev version LSA
 *
 * return	      : error code 
 * buf (in/out)	      : or buffer
 * mvcc_rec_header(in): MVCC record header
 */
STATIC_INLINE int
or_mvcc_set_prev_version_lsa (OR_BUF * buf, MVCC_REC_HEADER * mvcc_rec_header)
{
  int error_code = NO_ERROR;

  assert (buf != NULL);

  ASSERT_ALIGN (buf->ptr, INT_ALIGNMENT);
  if (!(mvcc_rec_header->mvcc_flag & OR_MVCC_FLAG_VALID_PREV_VERSION))
    {
      return NO_ERROR;
    }

  if ((buf->ptr + OR_MVCC_PREV_VERSION_LSA_SIZE) > buf->endptr)
    {
      return (or_overflow (buf));
    }

  memcpy (buf->ptr, &mvcc_rec_header->prev_version_lsa, OR_MVCC_PREV_VERSION_LSA_SIZE);
  buf->ptr += OR_MVCC_PREV_VERSION_LSA_SIZE;

  return NO_ERROR;
}

/*
 * or_mvcc_get_prev_version_lsa () - Get MVCC prev version LSA from buffer
 *
 * return	        : error code 
 * buf (in)	        : or buffer
 * mvcc_flags(in)       : header mvcc flags
 * prev_version_lsa(out): the LSA to previous version
 * mvcc_rec_header(in)  : MVCC record header
 */
STATIC_INLINE int
or_mvcc_get_prev_version_lsa (OR_BUF * buf, int mvcc_flags, LOG_LSA * prev_version_lsa)
{
  int error_code = NO_ERROR;
  assert (buf != NULL);

  ASSERT_ALIGN (buf->ptr, INT_ALIGNMENT);
  if (!(mvcc_flags & OR_MVCC_FLAG_VALID_PREV_VERSION))
    {
      LSA_SET_NULL (prev_version_lsa);
      return NO_ERROR;
    }

  if ((buf->ptr + OR_MVCC_PREV_VERSION_LSA_SIZE) > buf->endptr)
    {
      return (or_underflow (buf));
    }

  *prev_version_lsa = *(LOG_LSA *) buf->ptr;
  buf->ptr += OR_MVCC_PREV_VERSION_LSA_SIZE;

  return NO_ERROR;
}

/*
 * or_mvcc_set_log_lsa_to_record () - Sets the previus version LSA in record header. 
 *			    Assumes the previous version lsa is allocated in header
 *
 * return		 : error_code
 * record (in/out)	 : record 
 * lsa (in) : lsa to be set
 */
int
or_mvcc_set_log_lsa_to_record (RECDES * record, LOG_LSA * lsa)
{
  int mvcc_flags = or_mvcc_get_flag (record);
  int lsa_offset = -1;

  if (!(mvcc_flags & OR_MVCC_FLAG_VALID_PREV_VERSION))
    {
      assert (false);
      return ER_FAILED;
    }

  if (record == NULL || lsa == NULL)
    {
      assert (false);
      return ER_FAILED;
    }

  lsa_offset = (OR_REP_OFFSET + OR_MVCC_REP_SIZE + OR_INT_SIZE
		+ (((mvcc_flags) & OR_MVCC_FLAG_VALID_INSID) ? OR_MVCCID_SIZE : 0)
		+ (((mvcc_flags) & OR_MVCC_FLAG_VALID_DELID) ? OR_MVCCID_SIZE : 0));

  memcpy (record->data + lsa_offset, lsa, OR_MVCC_PREV_VERSION_LSA_SIZE);

  return NO_ERROR;
}

/*
 * LITTLE ENDIAN TRANSFORMATION FUNCTIONS
 */

/*
 * little endian support functions.
 * Could just leave these in all the time.
 * Try to speed these up, consider making them inline.
 *
 */
#if OR_BYTE_ORDER == OR_LITTLE_ENDIAN

#if !defined (OR_HAVE_NTOHS)
unsigned short
ntohs (unsigned short from)
{
  unsigned short to;
  char *ptr, *vptr;

  ptr = (char *) &from;
  vptr = (char *) &to;
  vptr[0] = ptr[1];
  vptr[1] = ptr[0];

  return to;
}
#endif /* !OR_HAVE_NTOHS */

#if !defined (OR_HAVE_NTOHL)
unsigned int
ntohl (unsigned int from)
{
  unsigned int to;
  char *ptr, *vptr;

  ptr = (char *) &from;
  vptr = (char *) &to;
  vptr[0] = ptr[3];
  vptr[1] = ptr[2];
  vptr[2] = ptr[1];
  vptr[3] = ptr[0];

  return to;
}
#endif /* !OR_HAVE_NTOHL */

#if !defined (OR_HAVE_NTOHF)
float
ntohf (UINT32 from)
{
  char *ptr, *vptr;
  float to;

  ptr = (char *) &from;
  vptr = (char *) &to;
  vptr[0] = ptr[3];
  vptr[1] = ptr[2];
  vptr[2] = ptr[1];
  vptr[3] = ptr[0];

  return to;
}
#endif /* !OR_HAVE_NTOHF */

#if !defined (OR_HAVE_NTOHD)
double
ntohd (UINT64 from)
{
  char *ptr, *vptr;
  double to;

  ptr = (char *) &from;
  vptr = (char *) &to;
  vptr[0] = ptr[7];
  vptr[1] = ptr[6];
  vptr[2] = ptr[5];
  vptr[3] = ptr[4];
  vptr[4] = ptr[3];
  vptr[5] = ptr[2];
  vptr[6] = ptr[1];
  vptr[7] = ptr[0];

  return to;
}
#endif /* !OR_HAVE_NTOHD */

UINT64
ntohi64 (UINT64 from)
{
  UINT64 to;
  char *ptr, *vptr;

  ptr = (char *) &from;
  vptr = (char *) &to;
  vptr[0] = ptr[7];
  vptr[1] = ptr[6];
  vptr[2] = ptr[5];
  vptr[3] = ptr[4];
  vptr[4] = ptr[3];
  vptr[5] = ptr[2];
  vptr[6] = ptr[1];
  vptr[7] = ptr[0];

  return to;
}

#if !defined (OR_HAVE_HTONS)
unsigned short
htons (unsigned short from)
{
  return ntohs (from);
}
#endif /* !OR_HAVE_HTONS */

#if !defined (OR_HAVE_HTONL)
unsigned int
htonl (unsigned int from)
{
  return ntohl (from);
}
#endif /* !OR_HAVE_HTONL */

UINT64
htoni64 (UINT64 from)
{
  return ntohi64 (from);
}

#if !defined (OR_HAVE_HTONF)
UINT32
htonf (float from)
{
  UINT32 to;
  char *p, *q;

  p = (char *) &from;
  q = (char *) &to;

  q[0] = p[3];
  q[1] = p[2];
  q[2] = p[1];
  q[3] = p[0];

  return to;
}
#endif /* !OR_HAVE_HTONL */

#if !defined (OR_HAVE_HTOND)
UINT64
htond (double from)
{
  UINT64 to;
  char *p, *q;

  p = (char *) &from;
  q = (char *) &to;

  q[0] = p[7];
  q[1] = p[6];
  q[2] = p[5];
  q[3] = p[4];
  q[4] = p[3];
  q[5] = p[2];
  q[6] = p[1];
  q[7] = p[0];

  return to;
}
#endif /* ! OR_HAVE_HTOND */

#endif /* OR_BYTE_ORDER == OR_LITTLE_ENDIAN */

/*
 * or_packed_spacedb_size () - compute the size required to pack all space info
 *
 * return     : total required size
 * all (in)   : aggregated space information
 * vols (in)  : space information for each volume (may be NULL)
 * files (in) : space information for files (may be NULL)
 */
int
or_packed_spacedb_size (const SPACEDB_ALL * all, const SPACEDB_ONEVOL * vols, const SPACEDB_FILES * files)
{
  int size_total = 0;

  /* for each type without any, pack nvols, npage_used, npage_free */
  size_total = SPACEDB_ALL_COUNT * 3 * OR_INT_SIZE;

  if (vols != NULL)
    {
      /* we need to pack information on each volume. */
      int size_onevol = 5 * OR_INT_SIZE;	/* we have 5 int values without the name */
      int i;

      size_total += size_onevol * all[SPACEDB_TOTAL_ALL].nvols;

      /* also volume names */
      for (i = 0; i < all[SPACEDB_TOTAL_ALL].nvols; i++)
	{
	  size_total += or_packed_string_length (vols[i].name, NULL);
	}
    }

  if (files != NULL)
    {
      /* for each type without any, pack nfile, npage_used, npage_ftab and npage_reserved */
      size_total += SPACEDB_FILE_COUNT * 4 * OR_INT_SIZE;
    }

  return size_total;
}

/*
 * or_pack_spacedb () - pack space info
 *
 * return     : new pointer after packed space info
 * ptr (in)   : destination pointer for packed space info
 * all (in)   : aggregated space information
 * vols (in)  : space information for each volume (may be NULL)
 * files (in) : space information for files (may be NULL)
 */
char *
or_pack_spacedb (char *ptr, const SPACEDB_ALL * all, const SPACEDB_ONEVOL * vols, const SPACEDB_FILES * files)
{
  int i;

  /* all */
  for (i = 0; i < SPACEDB_ALL_COUNT; i++)
    {
      ptr = or_pack_int (ptr, (int) all[i].nvols);
      ptr = or_pack_int (ptr, (int) all[i].npage_used);
      ptr = or_pack_int (ptr, (int) all[i].npage_free);
    }

  /* vols */
  if (vols != NULL)
    {
      int iter_vol = 0;
      for (iter_vol = 0; iter_vol < all[SPACEDB_TOTAL_ALL].nvols; iter_vol++)
	{
	  ptr = or_pack_int (ptr, (int) vols[iter_vol].volid);
	  ptr = or_pack_int (ptr, (int) vols[iter_vol].type);
	  ptr = or_pack_int (ptr, (int) vols[iter_vol].purpose);
	  ptr = or_pack_int (ptr, (int) vols[iter_vol].npage_used);
	  ptr = or_pack_int (ptr, (int) vols[iter_vol].npage_free);
	  ptr = or_pack_string (ptr, vols[iter_vol].name);
	}
    }

  if (files != NULL)
    {
      for (i = 0; i < SPACEDB_FILE_COUNT; i++)
	{
	  ptr = or_pack_int (ptr, files[i].nfile);
	  ptr = or_pack_int (ptr, (int) files[i].npage_user);
	  ptr = or_pack_int (ptr, (int) files[i].npage_ftab);
	  ptr = or_pack_int (ptr, (int) files[i].npage_reserved);
	}
    }

  return ptr;
}

/*
 * or_unpack_spacedb () - document me!
 *
 * return :
 * char * ptr (in) :
 * SPACEDB_ALL * all (in) :
 * SPACEDB_ONEVOL * * vols (in) :
 * SPACEDB_FILES * files (in) :
 */
char *
or_unpack_spacedb (char *ptr, SPACEDB_ALL * all, SPACEDB_ONEVOL ** vols, SPACEDB_FILES * files)
{
  int i;
  int unpacked_value;
  char *volname;

  assert (all != NULL);
  assert (vols == NULL || *vols == NULL);

  /* note: for all/files, total values are not packed. we'll compute them here, while unpacking */

  /* all */
  for (i = 0; i < SPACEDB_ALL_COUNT; i++)
    {
      ptr = or_unpack_int (ptr, &unpacked_value);
      all[i].nvols = (DKNVOLS) unpacked_value;
      ptr = or_unpack_int (ptr, &unpacked_value);
      all[i].npage_used = (DKNPAGES) unpacked_value;
      ptr = or_unpack_int (ptr, &unpacked_value);
      all[i].npage_free = (DKNPAGES) unpacked_value;
    }

  /* vols */
  if (vols != NULL)
    {
      int iter_vol = 0;

      *vols = (SPACEDB_ONEVOL *) malloc (all[SPACEDB_TOTAL_ALL].nvols * sizeof (SPACEDB_ONEVOL));
      if (*vols == NULL)
	{
	  er_set (ER_ERROR_SEVERITY, ARG_FILE_LINE, ER_OUT_OF_VIRTUAL_MEMORY, 1,
		  all[SPACEDB_TOTAL_ALL].nvols * sizeof (SPACEDB_ONEVOL));
	  return NULL;
	}

      for (iter_vol = 0; iter_vol < all[SPACEDB_TOTAL_ALL].nvols; iter_vol++)
	{
	  ptr = or_unpack_int (ptr, &unpacked_value);
	  (*vols)[iter_vol].volid = (VOLID) unpacked_value;
	  ptr = or_unpack_int (ptr, &unpacked_value);
	  (*vols)[iter_vol].type = (DB_VOLTYPE) unpacked_value;
	  ptr = or_unpack_int (ptr, &unpacked_value);
	  (*vols)[iter_vol].purpose = (DB_VOLPURPOSE) unpacked_value;
	  ptr = or_unpack_int (ptr, &unpacked_value);
	  (*vols)[iter_vol].npage_used = (DKNPAGES) unpacked_value;
	  ptr = or_unpack_int (ptr, &unpacked_value);
	  (*vols)[iter_vol].npage_free = (DKNSECTS) unpacked_value;
	  ptr = or_unpack_string_nocopy (ptr, &volname);
	  if (volname == NULL)
	    {
	      return NULL;
	    }
	  strncpy ((*vols)[iter_vol].name, volname, DB_MAX_PATH_LENGTH);
	}
    }

  /* files */
  if (files != NULL)
    {
      for (i = 0; i < SPACEDB_FILE_COUNT; i++)
	{
	  ptr = or_unpack_int (ptr, &files[i].nfile);
	  ptr = or_unpack_int (ptr, &unpacked_value);
	  files[i].npage_user = (DKNPAGES) unpacked_value;
	  ptr = or_unpack_int (ptr, &unpacked_value);
	  files[i].npage_ftab = (DKNPAGES) unpacked_value;
	  ptr = or_unpack_int (ptr, &unpacked_value);
	  files[i].npage_reserved = (DKNPAGES) unpacked_value;
	}
    }

  return ptr;
}

/*
 *  this function also adds
 *  the length of the string to the buffer
 */
int
or_put_string_aligned_with_length (OR_BUF * buf, char *str)
{
  int len;
  int rc = NO_ERROR;

  if (str == NULL)
    {
      return rc;
    }
  len = (int) strlen (str) + 1;

  rc = or_put_int (buf, len);
  if (rc != NO_ERROR)
    {
      return rc;
    }

  rc = or_put_data (buf, str, len);
  if (rc == NO_ERROR)
    {
      or_align (buf, OR_INT_SIZE);
    }
  return rc;
}

/*
 * classobj_initialize_default_expr() - Initializes default expression
 *   return: nothing
 *
 *   default_expr(out): default expression
 */
void
classobj_initialize_default_expr (DB_DEFAULT_EXPR * default_expr)
{
  assert (default_expr != NULL);

  default_expr->default_expr_type = DB_DEFAULT_NONE;
  default_expr->default_expr_format = NULL;
  default_expr->default_expr_op = NULL_DEFAULT_EXPRESSION_OPERATOR;
}

int
or_get_json_validator (OR_BUF * buf, REFPTR (JSON_VALIDATOR, validator))
{
  int rc;
<<<<<<< HEAD
  char *str;
=======
  DB_VALUE schema_value;
  char *str = NULL;
>>>>>>> 8bda1c02

  rc = or_get_json_schema (buf, str);
  if (rc != NO_ERROR)
    {
      validator = NULL;
      goto exit;
    }

  if (str == NULL || strlen (str) == 0)
    {
      rc = NO_ERROR;
      validator = NULL;
      goto exit;
    }
  else
    {
      rc = db_json_load_validator (str, validator);
      if (rc != NO_ERROR)
	{
	  assert (validator == NULL);
<<<<<<< HEAD
	  /* TODO: er_set a proper error */
	  return rc;
=======
	  goto exit;
>>>>>>> 8bda1c02
	}
      rc = NO_ERROR;
    }

exit:
  if (str != NULL)
    {
      db_private_free (NULL, str);
      str = NULL;
    }
  return rc;
}

int
or_put_json_validator (OR_BUF * buf, JSON_VALIDATOR * validator)
{
  return or_put_json_schema (buf, db_json_get_schema_raw_from_validator (validator));
}

int
or_get_json_schema (OR_BUF * buf, REFPTR (char, schema))
{
  DB_VALUE schema_value;
  int rc;

  ASSERT_ALIGN (buf->ptr, INT_ALIGNMENT);

  rc = (*(tp_String.data_readval)) (buf, &schema_value, NULL, -1, false, NULL, 0);
  if (rc != NO_ERROR)
    {
      return rc;
    }

  if (DB_GET_STRING_SIZE (&schema_value) == 0)
    {
      schema = NULL;
    }
  else
    {
      schema = db_private_strdup (NULL, DB_PULL_STRING (&schema_value));
    }

  pr_clear_value (&schema_value);
  return NO_ERROR;
}

int
or_put_json_schema (OR_BUF * buf, const char *schema)
{
  int rc;
  DB_VALUE schema_raw;

  ASSERT_ALIGN (buf->ptr, INT_ALIGNMENT);

  if (schema == NULL)
    {
      db_make_string (&schema_raw, "");
    }
  else
    {
      db_make_string (&schema_raw, schema);
    }

  rc = (*(tp_String.data_writeval)) (buf, &schema_raw);
  if (rc != NO_ERROR)
    {
      return rc;
    }

  pr_clear_value (&schema_raw);
  return NO_ERROR;
}<|MERGE_RESOLUTION|>--- conflicted
+++ resolved
@@ -8687,12 +8687,7 @@
 or_get_json_validator (OR_BUF * buf, REFPTR (JSON_VALIDATOR, validator))
 {
   int rc;
-<<<<<<< HEAD
-  char *str;
-=======
-  DB_VALUE schema_value;
   char *str = NULL;
->>>>>>> 8bda1c02
 
   rc = or_get_json_schema (buf, str);
   if (rc != NO_ERROR)
@@ -8713,12 +8708,8 @@
       if (rc != NO_ERROR)
 	{
 	  assert (validator == NULL);
-<<<<<<< HEAD
 	  /* TODO: er_set a proper error */
-	  return rc;
-=======
 	  goto exit;
->>>>>>> 8bda1c02
 	}
       rc = NO_ERROR;
     }
@@ -8726,8 +8717,7 @@
 exit:
   if (str != NULL)
     {
-      db_private_free (NULL, str);
-      str = NULL;
+      db_private_free_and_init (NULL, str);
     }
   return rc;
 }
