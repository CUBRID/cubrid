--- conflicted
+++ resolved
@@ -296,16 +296,12 @@
   int decompressed_length = 0;
   int rc = NO_ERROR;
 
-<<<<<<< HEAD
-  assert (*alloced_string == 0);
-=======
   assert (string != NULL);
   assert (alloced_string != NULL);
 
   /* Initialization */
   *string = NULL;
   *alloced_string == 0;
->>>>>>> 6d5e00ce
 
   /*
    * the first variable attribute for both classes and the rootclass
@@ -339,45 +335,25 @@
       if (rc != NO_ERROR)
 	{
 	  ASSERT_ERROR ();
-<<<<<<< HEAD
-	  *string = NULL;
 	  return rc;
 	}
 
-      assert (*string == NULL);
-=======
-	  return rc;
-	}
-
->>>>>>> 6d5e00ce
       *string = (char *) db_private_alloc (NULL, decompressed_length + 1);
       if (*string == NULL)
 	{
 	  er_set (ER_ERROR_SEVERITY, ARG_FILE_LINE, ER_OUT_OF_VIRTUAL_MEMORY, 1, decompressed_length + 1);
 	  return ER_OUT_OF_VIRTUAL_MEMORY;
 	}
-<<<<<<< HEAD
-      *alloced_string = 1;
-=======
->>>>>>> 6d5e00ce
 
       rc = pr_get_compressed_data_from_buffer (&buffer, *string, compressed_length, decompressed_length);
       if (rc != NO_ERROR)
 	{
 	  ASSERT_ERROR ();
-<<<<<<< HEAD
-	  db_private_free (NULL, *string);
-	  *alloced_string = 0;
-	  *string = NULL;
-	  return rc;
-	}
-=======
 	  db_private_free_and_init (NULL, *string);
 	  return rc;
 	}
 
       *alloced_string = 1;
->>>>>>> 6d5e00ce
     }
 
   return rc;
