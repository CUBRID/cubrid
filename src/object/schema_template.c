--- conflicted
+++ resolved
@@ -4712,7 +4712,6 @@
   goto end;
 }
 
-<<<<<<< HEAD
 static int
 smt_is_change_status_allowed (SM_TEMPLATE * ctemplate, const char *index_name)
 {
@@ -4761,37 +4760,6 @@
     }
 
   return error;
-=======
-static SM_CLASS_CONSTRAINT *
-smt_find_constraint (SM_TEMPLATE * ctemplate, const char *constraint_name)
-{
-  SM_CLASS_CONSTRAINT *cons_list = NULL, *cons = NULL;
-  SM_CLASS *class_;
-
-  assert (ctemplate != NULL && ctemplate->op != NULL);
-
-  if (au_fetch_class (ctemplate->op, &class_, AU_FETCH_READ, AU_INDEX) != NO_ERROR)
-    {
-      ASSERT_ERROR ();
-      return NULL;
-    }
-
-  cons_list = class_->constraints;
-  if (cons_list == NULL)
-    {
-      er_set (ER_ERROR_SEVERITY, ARG_FILE_LINE, ER_SM_CONSTRAINT_NOT_FOUND, 1, constraint_name);
-      return NULL;
-    }
-
-  cons = classobj_find_constraint_by_name (cons_list, constraint_name);
-  if (cons == NULL)
-    {
-      er_set (ER_ERROR_SEVERITY, ARG_FILE_LINE, ER_SM_CONSTRAINT_NOT_FOUND, 1, constraint_name);
-      return NULL;
-    }
-
-  return cons;
->>>>>>> 6fd0534b
 }
 
 int
@@ -4800,39 +4768,12 @@
   SM_CLASS_CONSTRAINT *cons = NULL;
   int error = NO_ERROR;
 
-<<<<<<< HEAD
-  assert (ctemplate != NULL);
+  assert (ctemplate != NULL && ctemplate->op != NULL);
 
   error = smt_is_change_status_allowed (ctemplate, index_name);
   if (error != NO_ERROR)
     {
       goto error_exit;
-=======
-  assert (ctemplate != NULL && ctemplate->op != NULL);
-
-  cons = smt_find_constraint (ctemplate, index_name);
-  if (cons == NULL)
-    {
-      ASSERT_ERROR_AND_SET (error);
-      return error;
-    }
-
-  if (cons->type == SM_CONSTRAINT_PRIMARY_KEY)
-    {
-      error = ER_STATUS_CHANGE_NOT_ALLOWED_ON_PK;
-      er_set (ER_ERROR_SEVERITY, ARG_FILE_LINE, error, 2, sm_ch_name ((MOBJ) ctemplate->current), cons->name);
-      return error;
->>>>>>> 6fd0534b
-    }
-  else if (cons->type == SM_CONSTRAINT_FOREIGN_KEY)
-    {
-      // TODO: set an error
-      return ER_FAILED;
-    }
-  else if (cons->type == SM_CONSTRAINT_NOT_NULL)
-    {
-      // TODO: set an error
-      return ER_FAILED;
     }
 
   error = change_constraints_status_partitioned_class (ctemplate->op, index_name, index_status);
