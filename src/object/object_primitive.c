/*
 * Copyright (C) 2008 Search Solution Corporation. All rights reserved by Search Solution.
 *
 *   This program is free software; you can redistribute it and/or modify
 *   it under the terms of the GNU General Public License as published by
 *   the Free Software Foundation; either version 2 of the License, or
 *   (at your option) any later version.
 *
 *  This program is distributed in the hope that it will be useful,
 *  but WITHOUT ANY WARRANTY; without even the implied warranty of
 *  MERCHANTABILITY or FITNESS FOR A PARTICULAR PURPOSE. See the
 *  GNU General Public License for more details.
 *
 *  You should have received a copy of the GNU General Public License
 *  along with this program; if not, write to the Free Software
 *  Foundation, Inc., 51 Franklin Street, Fifth Floor, Boston, MA 02110-1301 USA
 *
 */

/*
 * object_primitive.c - This file contains code for handling the values of
 *                      primitive types in memory and for conversion between
 *                      the disk representation.
 */

#ident "$Id$"

#include "config.h"


#include <stdlib.h>
#include <string.h>

#include "system_parameter.h"
#include "misc_string.h"
#include "area_alloc.h"
#include "db.h"
#if !defined (SERVER_MODE)
#include "work_space.h"
#include "virtual_object.h"
#endif /* !SERVER_MODE */
#include "object_primitive.h"
#include "object_representation.h"
#include "set_object.h"
#include "elo.h"
#if !defined (SERVER_MODE)
#include "locator_cl.h"
#endif /* !SERVER_MODE */
#include "object_print.h"
#include "memory_alloc.h"
#include "intl_support.h"
#include "language_support.h"
#include "string_opfunc.h"
#include "object_accessor.h"
#if !defined (SERVER_MODE)
#include "transform_cl.h"
#endif /* !SERVER_MODE */
#include "server_interface.h"

#if defined (SERVER_MODE)
#include "thread.h"
#endif

#include "db_elo.h"
#include "tz_support.h"

/* this must be the last header file included!!! */
#include "dbval.h"

#if !defined(SERVER_MODE)
extern unsigned int db_on_server;
#endif

#define MR_CMP(d1, d2)                                     \
     ((d1) < (d2) ? DB_LT : (d1) > (d2) ? DB_GT : DB_EQ)

#define MR_CMP_RETURN_CODE(c)                              \
     ((c) < 0 ? DB_LT : (c) > 0 ? DB_GT : DB_EQ)

/*
 * MR_OID_SIZE
 * Hack so we don't have to conditionalize the type vector.
 * On the server we don't have the structure definition for this.
 */
#if !defined (SERVER_MODE)
#define MR_OID_SIZE sizeof(WS_MEMOID)
#else
#define MR_OID_SIZE 0
#endif

#define VALUE_AREA_COUNT 1024

/*
 * PR_OID_PROMOTION_DEFAULT
 *
 * It is intended to allow some control over whether or not OIDs read
 * by "readval" are automatically promoted to MOPs or not.  This
 * is used to prevent cluttering up the workspace with MOPs when we
 * don't really need them.  When this is enabled, callers of "readval"
 * had better be prepared to see DB_VALUE structures containing unswizzled
 * OIDs rather than MOPs.  Not intended for use by by real applications.
 * Think about this more, this may also be the mechanism by which the server
 * can control reading of object values.
 *
 * Note that this makes sense only for the "readval" function, the "readmem
 * function must be building a workspace instance memory representation
 * and oid promotion cannot be controlled there.
 *
 */
#if defined (SERVER_MODE)
#define PR_INHIBIT_OID_PROMOTION_DEFAULT 1
#else
#define PR_INHIBIT_OID_PROMOTION_DEFAULT 0
#endif

/*
 * These are currently fixed length widets of length DB_NUMERIC_BUF_SIZE.
 * Ultimately they may be of variable size based on the precision and scale,
 * in antipication of that move, use the followign function for copying.
 */
#define OR_NUMERIC_SIZE(precision) DB_NUMERIC_BUF_SIZE
#define MR_NUMERIC_SIZE(precision) DB_NUMERIC_BUF_SIZE

#define STR_SIZE(prec, codeset)                                             \
     (((codeset) == INTL_CODESET_RAW_BITS) ? ((prec+7)/8) :		    \
      INTL_CODESET_MULT (codeset) * (prec))


#define BITS_IN_BYTE			8
#define BITS_TO_BYTES(bit_cnt)		(((bit_cnt) + 7) / 8)

/* left for future extension */
#define DO_CONVERSION_TO_SRVR_STR(codeset)  false
#define DO_CONVERSION_TO_SQLTEXT(codeset)   false

#define DB_DOMAIN_INIT_CHAR(value, precision)			 \
  do {								 \
    (value)->domain.general_info.type = DB_TYPE_CHAR;		 \
    (value)->domain.general_info.is_null = 1;			 \
    (value)->domain.char_info.length =				 \
    (precision) == DB_DEFAULT_PRECISION ?			 \
    TP_FLOATING_PRECISION_VALUE : (precision);			 \
    (value)->need_clear = false;				 \
    (value)->data.ch.info.codeset = LANG_SYS_CODESET;            \
    (value)->domain.char_info.collation_id = LANG_SYS_COLLATION; \
  } while (0)


#define IS_FLOATING_PRECISION(prec) \
  ((prec) == TP_FLOATING_PRECISION_VALUE)

static void mr_initmem_string (void *mem, TP_DOMAIN * domain);
static int mr_setmem_string (void *memptr, TP_DOMAIN * domain, DB_VALUE * value);
static int mr_getmem_string (void *memptr, TP_DOMAIN * domain, DB_VALUE * value, bool copy);
static int mr_data_lengthmem_string (void *memptr, TP_DOMAIN * domain, int disk);
static int mr_index_lengthmem_string (void *memptr, TP_DOMAIN * domain);
static void mr_data_writemem_string (OR_BUF * buf, void *memptr, TP_DOMAIN * domain);
static void mr_data_readmem_string (OR_BUF * buf, void *memptr, TP_DOMAIN * domain, int size);
static void mr_freemem_string (void *memptr);
static void mr_initval_string (DB_VALUE * value, int precision, int scale);
static int mr_setval_string (DB_VALUE * dest, const DB_VALUE * src, bool copy);
static int mr_data_lengthval_string (DB_VALUE * value, int disk);
static int mr_data_writeval_string (OR_BUF * buf, DB_VALUE * value);
static int mr_data_readval_string (OR_BUF * buf, DB_VALUE * value, TP_DOMAIN * domain, int size, bool copy,
				   char *copy_buf, int copy_buf_len);
static int mr_index_lengthval_string (DB_VALUE * value);
static int mr_index_writeval_string (OR_BUF * buf, DB_VALUE * value);
static int mr_index_readval_string (OR_BUF * buf, DB_VALUE * value, TP_DOMAIN * domain, int size, bool copy,
				    char *copy_buf, int copy_buf_len);
static int mr_lengthval_string_internal (DB_VALUE * value, int disk, int align);
static int mr_writeval_string_internal (OR_BUF * buf, DB_VALUE * value, int align);
static int mr_readval_string_internal (OR_BUF * buf, DB_VALUE * value, TP_DOMAIN * domain, int size, bool copy,
				       char *copy_buf, int copy_buf_len, int align);
static int mr_index_cmpdisk_string (void *mem1, void *mem2, TP_DOMAIN * domain, int do_coercion, int total_order,
				    int *start_colp);
static int mr_data_cmpdisk_string (void *mem1, void *mem2, TP_DOMAIN * domain, int do_coercion, int total_order,
				   int *start_colp);
static int mr_cmpval_string (DB_VALUE * value1, DB_VALUE * value2, int do_coercion, int total_order, int *start_colp,
			     int collation);
#if defined (ENABLE_UNUSED_FUNCTION)
static int mr_cmpval_string2 (DB_VALUE * value1, DB_VALUE * value2, int length, int do_coercion, int total_order,
			      int *start_colp);
#endif
static void mr_initmem_char (void *memptr, TP_DOMAIN * domain);
static int mr_setmem_char (void *memptr, TP_DOMAIN * domain, DB_VALUE * value);
static int mr_getmem_char (void *mem, TP_DOMAIN * domain, DB_VALUE * value, bool copy);
static int mr_data_lengthmem_char (void *memptr, TP_DOMAIN * domain, int disk);
static int mr_index_lengthmem_char (void *memptr, TP_DOMAIN * domain);
static void mr_data_writemem_char (OR_BUF * buf, void *mem, TP_DOMAIN * domain);
static void mr_data_readmem_char (OR_BUF * buf, void *mem, TP_DOMAIN * domain, int size);
static void mr_freemem_char (void *memptr);
static void mr_initval_char (DB_VALUE * value, int precision, int scale);
static int mr_setval_char (DB_VALUE * dest, const DB_VALUE * src, bool copy);
static int mr_data_lengthval_char (DB_VALUE * value, int disk);
static int mr_data_writeval_char (OR_BUF * buf, DB_VALUE * value);
static int mr_writeval_char_internal (OR_BUF * buf, DB_VALUE * value, int align);
static int mr_data_readval_char (OR_BUF * buf, DB_VALUE * value, TP_DOMAIN * domain, int disk_size, bool copy,
				 char *copy_buf, int copy_buf_len);
static int mr_readval_char_internal (OR_BUF * buf, DB_VALUE * value, TP_DOMAIN * domain, int disk_size, bool copy,
				     char *copy_buf, int copy_buf_len, int align);
static int mr_index_lengthval_char (DB_VALUE * value);
static int mr_index_writeval_char (OR_BUF * buf, DB_VALUE * value);
static int mr_index_readval_char (OR_BUF * buf, DB_VALUE * value, TP_DOMAIN * domain, int disk_size, bool copy,
				  char *copy_buf, int copy_buf_len);
static int mr_index_cmpdisk_char (void *mem1, void *mem2, TP_DOMAIN * domain, int do_coercion, int total_order,
				  int *start_colp);
static int mr_data_cmpdisk_char (void *mem1, void *mem2, TP_DOMAIN * domain, int do_coercion, int total_order,
				 int *start_colp);
static int mr_cmpval_char (DB_VALUE * value1, DB_VALUE * value2, int do_coercion, int total_order, int *start_colp,
			   int collation);
static int mr_cmpdisk_char_internal (void *mem1, void *mem2, TP_DOMAIN * domain, int do_coercion, int total_order,
				     int *start_colp, int align);
#if defined (ENABLE_UNUSED_FUNCTION)
static int mr_cmpval_char2 (DB_VALUE * value1, DB_VALUE * value2, int length, int do_coercion, int total_order,
			    int *start_colp);
#endif
static void mr_initmem_nchar (void *memptr, TP_DOMAIN * domain);
static int mr_setmem_nchar (void *memptr, TP_DOMAIN * domain, DB_VALUE * value);
static int mr_getmem_nchar (void *mem, TP_DOMAIN * domain, DB_VALUE * value, bool copy);
static int mr_data_lengthmem_nchar (void *memptr, TP_DOMAIN * domain, int disk);
static int mr_index_lengthmem_nchar (void *memptr, TP_DOMAIN * domain);
static void mr_data_writemem_nchar (OR_BUF * buf, void *mem, TP_DOMAIN * domain);
static void mr_data_readmem_nchar (OR_BUF * buf, void *mem, TP_DOMAIN * domain, int size);
static void mr_freemem_nchar (void *memptr);
static void mr_initval_nchar (DB_VALUE * value, int precision, int scale);
static int mr_setval_nchar (DB_VALUE * dest, const DB_VALUE * src, bool copy);
static int mr_data_lengthval_nchar (DB_VALUE * value, int disk);
static int mr_data_writeval_nchar (OR_BUF * buf, DB_VALUE * value);
static int mr_writeval_nchar_internal (OR_BUF * buf, DB_VALUE * value, int align);
static int mr_data_readval_nchar (OR_BUF * buf, DB_VALUE * value, TP_DOMAIN * domain, int disk_size, bool copy,
				  char *copy_buf, int copy_buf_len);
static int mr_readval_nchar_internal (OR_BUF * buf, DB_VALUE * value, TP_DOMAIN * domain, int disk_size, bool copy,
				      char *copy_buf, int copy_buf_len, int align);
static int mr_index_lengthval_nchar (DB_VALUE * value);
static int mr_index_writeval_nchar (OR_BUF * buf, DB_VALUE * value);
static int mr_index_readval_nchar (OR_BUF * buf, DB_VALUE * value, TP_DOMAIN * domain, int disk_size, bool copy,
				   char *copy_buf, int copy_buf_len);
static int mr_index_cmpdisk_nchar (void *mem1, void *mem2, TP_DOMAIN * domain, int do_coercion, int total_order,
				   int *start_colp);
static int mr_data_cmpdisk_nchar (void *mem1, void *mem2, TP_DOMAIN * domain, int do_coercion, int total_order,
				  int *start_colp);
static int mr_cmpdisk_nchar_internal (void *mem1, void *mem2, TP_DOMAIN * domain, int do_coercion, int total_order,
				      int *start_colp, int align);
static int mr_cmpval_nchar (DB_VALUE * value1, DB_VALUE * value2, int do_coercion, int total_order, int *start_colp,
			    int collation);
#if defined (ENABLE_UNUSED_FUNCTION)
static int mr_cmpval_nchar2 (DB_VALUE * value1, DB_VALUE * value2, int length, int do_coercion, int total_order,
			     int *start_colp);
#endif
static void mr_initmem_varnchar (void *mem, TP_DOMAIN * domain);
static int mr_setmem_varnchar (void *memptr, TP_DOMAIN * domain, DB_VALUE * value);
static int mr_getmem_varnchar (void *memptr, TP_DOMAIN * domain, DB_VALUE * value, bool copy);
static int mr_data_lengthmem_varnchar (void *memptr, TP_DOMAIN * domain, int disk);
static int mr_index_lengthmem_varnchar (void *memptr, TP_DOMAIN * domain);
static void mr_data_writemem_varnchar (OR_BUF * buf, void *memptr, TP_DOMAIN * domain);
static void mr_data_readmem_varnchar (OR_BUF * buf, void *memptr, TP_DOMAIN * domain, int size);
static void mr_freemem_varnchar (void *memptr);
static void mr_initval_varnchar (DB_VALUE * value, int precision, int scale);
static int mr_setval_varnchar (DB_VALUE * dest, const DB_VALUE * src, bool copy);
static int mr_data_lengthval_varnchar (DB_VALUE * value, int disk);
static int mr_data_writeval_varnchar (OR_BUF * buf, DB_VALUE * value);
static int mr_data_readval_varnchar (OR_BUF * buf, DB_VALUE * value, TP_DOMAIN * domain, int size, bool copy,
				     char *copy_buf, int copy_buf_len);
static int mr_index_lengthval_varnchar (DB_VALUE * value);
static int mr_index_writeval_varnchar (OR_BUF * buf, DB_VALUE * value);
static int mr_index_readval_varnchar (OR_BUF * buf, DB_VALUE * value, TP_DOMAIN * domain, int size, bool copy,
				      char *copy_buf, int copy_buf_len);
static int mr_lengthval_varnchar_internal (DB_VALUE * value, int disk, int align);
static int mr_writeval_varnchar_internal (OR_BUF * buf, DB_VALUE * value, int align);
static int mr_readval_varnchar_internal (OR_BUF * buf, DB_VALUE * value, TP_DOMAIN * domain, int size, bool copy,
					 char *copy_buf, int copy_buf_len, int align);
static int mr_index_cmpdisk_varnchar (void *mem1, void *mem2, TP_DOMAIN * domain, int do_coercion, int total_order,
				      int *start_colp);
static int mr_data_cmpdisk_varnchar (void *mem1, void *mem2, TP_DOMAIN * domain, int do_coercion, int total_order,
				     int *start_colp);
static int mr_cmpval_varnchar (DB_VALUE * value1, DB_VALUE * value2, int do_coercion, int total_order, int *start_colp,
			       int collation);
#if defined (ENABLE_UNUSED_FUNCTION)
static int mr_cmpval_varnchar2 (DB_VALUE * value1, DB_VALUE * value2, int length, int do_coercion, int total_order,
				int *start_colp);
#endif
static void mr_initmem_bit (void *memptr, TP_DOMAIN * domain);
static int mr_setmem_bit (void *memptr, TP_DOMAIN * domain, DB_VALUE * value);
static int mr_getmem_bit (void *mem, TP_DOMAIN * domain, DB_VALUE * value, bool copy);
static int mr_data_lengthmem_bit (void *memptr, TP_DOMAIN * domain, int disk);
static void mr_data_writemem_bit (OR_BUF * buf, void *mem, TP_DOMAIN * domain);
static void mr_data_readmem_bit (OR_BUF * buf, void *mem, TP_DOMAIN * domain, int size);
static void mr_freemem_bit (void *memptr);
static void mr_initval_bit (DB_VALUE * value, int precision, int scale);
static int mr_setval_bit (DB_VALUE * dest, const DB_VALUE * src, bool copy);
static int mr_data_lengthval_bit (DB_VALUE * value, int disk);
static int mr_data_writeval_bit (OR_BUF * buf, DB_VALUE * value);
static int mr_writeval_bit_internal (OR_BUF * buf, DB_VALUE * value, int align);
static int mr_data_readval_bit (OR_BUF * buf, DB_VALUE * value, TP_DOMAIN * domain, int disk_size, bool copy,
				char *copy_buf, int copy_buf_len);
static int mr_readval_bit_internal (OR_BUF * buf, DB_VALUE * value, TP_DOMAIN * domain, int disk_size, bool copy,
				    char *copy_buf, int copy_buf_len, int align);
static int mr_index_lengthmem_bit (void *memptr, TP_DOMAIN * domain);
static int mr_index_lengthval_bit (DB_VALUE * value);
static int mr_index_writeval_bit (OR_BUF * buf, DB_VALUE * value);
static int mr_index_readval_bit (OR_BUF * buf, DB_VALUE * value, TP_DOMAIN * domain, int disk_size, bool copy,
				 char *copy_buf, int copy_buf_len);
static int mr_index_cmpdisk_bit (void *mem1, void *mem2, TP_DOMAIN * domain, int do_coercion, int total_order,
				 int *start_colp);
static int mr_data_cmpdisk_bit (void *mem1, void *mem2, TP_DOMAIN * domain, int do_coercion, int total_order,
				int *start_colp);
static int mr_cmpdisk_bit_internal (void *mem1, void *mem2, TP_DOMAIN * domain, int do_coercion, int total_order,
				    int *start_colp, int align);
static int mr_cmpval_bit (DB_VALUE * value1, DB_VALUE * value2, int do_coercion, int total_order, int *start_colp,
			  int collation);
static int mr_cmpval_bit2 (DB_VALUE * value1, DB_VALUE * value2, int length, int do_coercion, int total_order,
			   int *start_colp);
static void mr_initmem_varbit (void *mem, TP_DOMAIN * domain);
static int mr_setmem_varbit (void *memptr, TP_DOMAIN * domain, DB_VALUE * value);
static int mr_getmem_varbit (void *memptr, TP_DOMAIN * domain, DB_VALUE * value, bool copy);
static int mr_data_lengthmem_varbit (void *memptr, TP_DOMAIN * domain, int disk);
static int mr_index_lengthmem_varbit (void *memptr, TP_DOMAIN * domain);
static void mr_data_writemem_varbit (OR_BUF * buf, void *memptr, TP_DOMAIN * domain);
static void mr_data_readmem_varbit (OR_BUF * buf, void *memptr, TP_DOMAIN * domain, int size);
static void mr_freemem_varbit (void *memptr);
static void mr_initval_varbit (DB_VALUE * value, int precision, int scale);
static int mr_setval_varbit (DB_VALUE * dest, const DB_VALUE * src, bool copy);
static int mr_data_lengthval_varbit (DB_VALUE * value, int disk);
static int mr_data_writeval_varbit (OR_BUF * buf, DB_VALUE * value);
static int mr_data_readval_varbit (OR_BUF * buf, DB_VALUE * value, TP_DOMAIN * domain, int size, bool copy,
				   char *copy_buf, int copy_buf_len);
static int mr_index_lengthval_varbit (DB_VALUE * value);
static int mr_index_writeval_varbit (OR_BUF * buf, DB_VALUE * value);
static int mr_index_readval_varbit (OR_BUF * buf, DB_VALUE * value, TP_DOMAIN * domain, int size, bool copy,
				    char *copy_buf, int copy_buf_len);
static int mr_lengthval_varbit_internal (DB_VALUE * value, int disk, int align);
static int mr_writeval_varbit_internal (OR_BUF * buf, DB_VALUE * value, int align);
static int mr_readval_varbit_internal (OR_BUF * buf, DB_VALUE * value, TP_DOMAIN * domain, int size, bool copy,
				       char *copy_buf, int copy_buf_len, int align);
static int mr_index_cmpdisk_varbit (void *mem1, void *mem2, TP_DOMAIN * domain, int do_coercion, int total_order,
				    int *start_colp);
static int mr_data_cmpdisk_varbit (void *mem1, void *mem2, TP_DOMAIN * domain, int do_coercion, int total_order,
				   int *start_colp);
static int mr_cmpval_varbit (DB_VALUE * value1, DB_VALUE * value2, int do_coercion, int total_order, int *start_colp,
			     int collation);
static int mr_cmpval_varbit2 (DB_VALUE * value1, DB_VALUE * value2, int length, int do_coercion, int total_order,
			      int *start_colp);

static void mr_initmem_null (void *mem, TP_DOMAIN * domain);
static int mr_setmem_null (void *memptr, TP_DOMAIN * domain, DB_VALUE * value);
static int mr_getmem_null (void *memptr, TP_DOMAIN * domain, DB_VALUE * value, bool copy);
static void mr_data_writemem_null (OR_BUF * buf, void *memptr, TP_DOMAIN * domain);
static void mr_data_readmem_null (OR_BUF * buf, void *memptr, TP_DOMAIN * domain, int size);
static void mr_initval_null (DB_VALUE * value, int precision, int scale);
static int mr_setval_null (DB_VALUE * dest, const DB_VALUE * src, bool copy);
static int mr_data_writeval_null (OR_BUF * buf, DB_VALUE * value);
static int mr_data_readval_null (OR_BUF * buf, DB_VALUE * value, TP_DOMAIN * domain, int size, bool copy,
				 char *copy_buf, int copy_buf_len);
static int mr_data_cmpdisk_null (void *mem1, void *mem2, TP_DOMAIN * domain, int do_coercion, int total_order,
				 int *start_colp);
static int mr_cmpval_null (DB_VALUE * value1, DB_VALUE * value2, int do_coercion, int total_order, int *start_colp,
			   int collation);
static void mr_initmem_int (void *mem, TP_DOMAIN * domain);
static int mr_setmem_int (void *mem, TP_DOMAIN * domain, DB_VALUE * value);
static int mr_getmem_int (void *mem, TP_DOMAIN * domain, DB_VALUE * value, bool copy);
static void mr_data_writemem_int (OR_BUF * buf, void *mem, TP_DOMAIN * domain);
static void mr_data_readmem_int (OR_BUF * buf, void *mem, TP_DOMAIN * domain, int size);
static void mr_initval_int (DB_VALUE * value, int precision, int scale);
static int mr_setval_int (DB_VALUE * dest, const DB_VALUE * src, bool copy);
static int mr_data_writeval_int (OR_BUF * buf, DB_VALUE * value);
static int mr_data_readval_int (OR_BUF * buf, DB_VALUE * value, TP_DOMAIN * domain, int size, bool copy, char *copy_buf,
				int copy_buf_len);
static int mr_index_writeval_int (OR_BUF * buf, DB_VALUE * value);
static int mr_index_readval_int (OR_BUF * buf, DB_VALUE * value, TP_DOMAIN * domain, int size, bool copy,
				 char *copy_buf, int copy_buf_len);
static int mr_index_cmpdisk_int (void *mem1, void *mem2, TP_DOMAIN * domain, int do_coercion, int total_order,
				 int *start_colp);
static int mr_data_cmpdisk_int (void *mem1, void *mem2, TP_DOMAIN * domain, int do_coercion, int total_order,
				int *start_colp);
static int mr_cmpval_int (DB_VALUE * value1, DB_VALUE * value2, int do_coercion, int total_order, int *start_colp,
			  int collation);
static void mr_initmem_short (void *mem, TP_DOMAIN * domain);
static int mr_setmem_short (void *mem, TP_DOMAIN * domain, DB_VALUE * value);
static int mr_getmem_short (void *mem, TP_DOMAIN * domain, DB_VALUE * value, bool copy);
static void mr_data_writemem_short (OR_BUF * buf, void *memptr, TP_DOMAIN * domain);
static void mr_data_readmem_short (OR_BUF * buf, void *mem, TP_DOMAIN * domain, int size);
static void mr_initval_short (DB_VALUE * value, int precision, int scale);
static int mr_setval_short (DB_VALUE * dest, const DB_VALUE * src, bool copy);
static int mr_data_writeval_short (OR_BUF * buf, DB_VALUE * value);
static int mr_data_readval_short (OR_BUF * buf, DB_VALUE * value, TP_DOMAIN * domain, int size, bool copy,
				  char *copy_buf, int copy_buf_len);
static int mr_index_writeval_short (OR_BUF * buf, DB_VALUE * value);
static int mr_index_readval_short (OR_BUF * buf, DB_VALUE * value, TP_DOMAIN * domain, int size, bool copy,
				   char *copy_buf, int copy_buf_len);
static int mr_index_cmpdisk_short (void *mem1, void *mem2, TP_DOMAIN * domain, int do_coercion, int total_order,
				   int *start_colp);
static int mr_data_cmpdisk_short (void *mem1, void *mem2, TP_DOMAIN * domain, int do_coercion, int total_order,
				  int *start_colp);
static int mr_cmpval_short (DB_VALUE * value1, DB_VALUE * value2, int do_coercion, int total_order, int *start_colp,
			    int collation);
static void mr_initmem_bigint (void *mem, TP_DOMAIN * domain);
static int mr_setmem_bigint (void *mem, TP_DOMAIN * domain, DB_VALUE * value);
static int mr_getmem_bigint (void *mem, TP_DOMAIN * domain, DB_VALUE * value, bool copy);
static void mr_data_writemem_bigint (OR_BUF * buf, void *mem, TP_DOMAIN * domain);
static void mr_data_readmem_bigint (OR_BUF * buf, void *mem, TP_DOMAIN * domain, int size);
static void mr_initval_bigint (DB_VALUE * value, int precision, int scale);
static int mr_setval_bigint (DB_VALUE * dest, const DB_VALUE * src, bool copy);
static int mr_data_writeval_bigint (OR_BUF * buf, DB_VALUE * value);
static int mr_data_readval_bigint (OR_BUF * buf, DB_VALUE * value, TP_DOMAIN * domain, int size, bool copy,
				   char *copy_buf, int copy_buf_len);
static int mr_index_writeval_bigint (OR_BUF * buf, DB_VALUE * value);
static int mr_index_readval_bigint (OR_BUF * buf, DB_VALUE * value, TP_DOMAIN * domain, int size, bool copy,
				    char *copy_buf, int copy_buf_len);
static int mr_index_cmpdisk_bigint (void *mem1, void *mem2, TP_DOMAIN * domain, int do_coercion, int total_order,
				    int *start_colp);
static int mr_data_cmpdisk_bigint (void *mem1, void *mem2, TP_DOMAIN * domain, int do_coercion, int total_order,
				   int *start_colp);
static int mr_cmpval_bigint (DB_VALUE * value1, DB_VALUE * value2, int do_coercion, int total_order, int *start_colp,
			     int collation);
static void mr_initmem_float (void *mem, TP_DOMAIN * domain);
static int mr_setmem_float (void *mem, TP_DOMAIN * domain, DB_VALUE * value);
static int mr_getmem_float (void *mem, TP_DOMAIN * domain, DB_VALUE * value, bool copy);
static void mr_data_writemem_float (OR_BUF * buf, void *mem, TP_DOMAIN * domain);
static void mr_data_readmem_float (OR_BUF * buf, void *mem, TP_DOMAIN * domain, int size);
static void mr_initval_float (DB_VALUE * value, int precision, int scale);
static int mr_setval_float (DB_VALUE * dest, const DB_VALUE * src, bool copy);
static int mr_data_writeval_float (OR_BUF * buf, DB_VALUE * value);
static int mr_data_readval_float (OR_BUF * buf, DB_VALUE * value, TP_DOMAIN * domain, int size, bool copy,
				  char *copy_buf, int copy_buf_len);
static int mr_index_writeval_float (OR_BUF * buf, DB_VALUE * value);
static int mr_index_readval_float (OR_BUF * buf, DB_VALUE * value, TP_DOMAIN * domain, int size, bool copy,
				   char *copy_buf, int copy_buf_len);
static int mr_index_cmpdisk_float (void *mem1, void *mem2, TP_DOMAIN * domain, int do_coercion, int total_order,
				   int *start_colp);
static int mr_data_cmpdisk_float (void *mem1, void *mem2, TP_DOMAIN * domain, int do_coercion, int total_order,
				  int *start_colp);
static int mr_cmpval_float (DB_VALUE * value1, DB_VALUE * value2, int do_coercion, int total_order, int *start_colp,
			    int collation);
static void mr_initmem_double (void *mem, TP_DOMAIN * domain);
static int mr_setmem_double (void *mem, TP_DOMAIN * domain, DB_VALUE * value);
static int mr_getmem_double (void *mem, TP_DOMAIN * domain, DB_VALUE * value, bool copy);
static void mr_data_writemem_double (OR_BUF * buf, void *mem, TP_DOMAIN * domain);
static void mr_data_readmem_double (OR_BUF * buf, void *mem, TP_DOMAIN * domain, int size);
static void mr_initval_double (DB_VALUE * value, int precision, int scale);
static int mr_setval_double (DB_VALUE * dest, const DB_VALUE * src, bool copy);
static int mr_data_writeval_double (OR_BUF * buf, DB_VALUE * value);
static int mr_data_readval_double (OR_BUF * buf, DB_VALUE * value, TP_DOMAIN * domain, int size, bool copy,
				   char *copy_buf, int copy_buf_len);
static int mr_index_writeval_double (OR_BUF * buf, DB_VALUE * value);
static int mr_index_readval_double (OR_BUF * buf, DB_VALUE * value, TP_DOMAIN * domain, int size, bool copy,
				    char *copy_buf, int copy_buf_len);
static int mr_index_cmpdisk_double (void *mem1, void *mem2, TP_DOMAIN * domain, int do_coercion, int total_order,
				    int *start_colp);
static int mr_data_cmpdisk_double (void *mem1, void *mem2, TP_DOMAIN * domain, int do_coercion, int total_order,
				   int *start_colp);
static int mr_cmpval_double (DB_VALUE * value1, DB_VALUE * value2, int do_coercion, int total_order, int *start_colp,
			     int collation);
static void mr_initmem_time (void *mem, TP_DOMAIN * domain);
static int mr_setmem_time (void *mem, TP_DOMAIN * domain, DB_VALUE * value);
static int mr_getmem_time (void *mem, TP_DOMAIN * domain, DB_VALUE * value, bool copy);
static int mr_getmem_timeltz (void *mem, TP_DOMAIN * domain, DB_VALUE * value, bool copy);
static void mr_data_writemem_time (OR_BUF * buf, void *mem, TP_DOMAIN * domain);
static void mr_data_readmem_time (OR_BUF * buf, void *mem, TP_DOMAIN * domain, int size);
static void mr_initval_time (DB_VALUE * value, int precision, int scale);
static void mr_initval_timeltz (DB_VALUE * value, int precision, int scale);
static int mr_setval_time (DB_VALUE * dest, const DB_VALUE * src, bool copy);
static int mr_setval_timeltz (DB_VALUE * dest, const DB_VALUE * src, bool copy);
static int mr_data_writeval_time (OR_BUF * buf, DB_VALUE * value);
static int mr_data_readval_time (OR_BUF * buf, DB_VALUE * value, TP_DOMAIN * domain, int size, bool copy,
				 char *copy_buf, int copy_buf_len);
static int mr_data_readval_timeltz (OR_BUF * buf, DB_VALUE * value, TP_DOMAIN * domain, int size, bool copy,
				    char *copy_buf, int copy_buf_len);
static int mr_data_cmpdisk_timeltz (void *mem1, void *mem2, TP_DOMAIN * domain, int do_coercion, int total_order,
				    int *start_colp);
static int mr_index_cmpdisk_timeltz (void *mem1, void *mem2, TP_DOMAIN * domain, int do_coercion, int total_order,
				     int *start_colp);
static int mr_cmpval_timeltz (DB_VALUE * value1, DB_VALUE * value2, int do_coercion, int total_order, int *start_colp,
			      int collation);
static int mr_index_writeval_time (OR_BUF * buf, DB_VALUE * value);
static int mr_index_readval_time (OR_BUF * buf, DB_VALUE * value, TP_DOMAIN * domain, int size, bool copy,
				  char *copy_buf, int copy_buf_len);
static int mr_index_readval_timeltz (OR_BUF * buf, DB_VALUE * value, TP_DOMAIN * domain, int size, bool copy,
				     char *copy_buf, int copy_buf_len);
static int mr_index_cmpdisk_time (void *mem1, void *mem2, TP_DOMAIN * domain, int do_coercion, int total_order,
				  int *start_colp);
static int mr_data_cmpdisk_time (void *mem1, void *mem2, TP_DOMAIN * domain, int do_coercion, int total_order,
				 int *start_colp);
static int mr_cmpval_time (DB_VALUE * value1, DB_VALUE * value2, int do_coercion, int total_order, int *start_colp,
			   int collation);

static void mr_initmem_timetz (void *mem, TP_DOMAIN * domain);
static int mr_setmem_timetz (void *mem, TP_DOMAIN * domain, DB_VALUE * value);
static int mr_getmem_timetz (void *mem, TP_DOMAIN * domain, DB_VALUE * value, bool copy);
static void mr_data_writemem_timetz (OR_BUF * buf, void *mem, TP_DOMAIN * domain);
static void mr_data_readmem_timetz (OR_BUF * buf, void *mem, TP_DOMAIN * domain, int size);
static void mr_initval_timetz (DB_VALUE * value, int precision, int scale);
static int mr_setval_timetz (DB_VALUE * dest, const DB_VALUE * src, bool copy);
static int mr_data_writeval_timetz (OR_BUF * buf, DB_VALUE * value);
static int mr_data_readval_timetz (OR_BUF * buf, DB_VALUE * value, TP_DOMAIN * domain, int size, bool copy,
				   char *copy_buf, int copy_buf_len);
static int mr_index_writeval_timetz (OR_BUF * buf, DB_VALUE * value);
static int mr_index_readval_timetz (OR_BUF * buf, DB_VALUE * value, TP_DOMAIN * domain, int size, bool copy,
				    char *copy_buf, int copy_buf_len);
static int mr_index_cmpdisk_timetz (void *mem1, void *mem2, TP_DOMAIN * domain, int do_coercion, int total_order,
				    int *start_colp);
static int mr_data_cmpdisk_timetz (void *mem1, void *mem2, TP_DOMAIN * domain, int do_coercion, int total_order,
				   int *start_colp);
static int mr_cmpval_timetz (DB_VALUE * value1, DB_VALUE * value2, int do_coercion, int total_order, int *start_colp,
			     int collation);

static void mr_initmem_utime (void *mem, TP_DOMAIN * domain);
static int mr_setmem_utime (void *mem, TP_DOMAIN * domain, DB_VALUE * value);
static int mr_getmem_utime (void *mem, TP_DOMAIN * domain, DB_VALUE * value, bool copy);
static int mr_getmem_timestampltz (void *mem, TP_DOMAIN * domain, DB_VALUE * value, bool copy);
static void mr_data_writemem_utime (OR_BUF * buf, void *mem, TP_DOMAIN * domain);
static void mr_data_readmem_utime (OR_BUF * buf, void *mem, TP_DOMAIN * domain, int size);
static void mr_initval_utime (DB_VALUE * value, int precision, int scale);
static void mr_initval_timestampltz (DB_VALUE * value, int precision, int scale);
static int mr_setval_utime (DB_VALUE * dest, const DB_VALUE * src, bool copy);
static int mr_setval_timestampltz (DB_VALUE * dest, const DB_VALUE * src, bool copy);
static int mr_data_writeval_utime (OR_BUF * buf, DB_VALUE * value);
static int mr_data_readval_utime (OR_BUF * buf, DB_VALUE * value, TP_DOMAIN * domain, int size, bool copy,
				  char *copy_buf, int copy_buf_len);
static int mr_data_readval_timestampltz (OR_BUF * buf, DB_VALUE * value, TP_DOMAIN * domain, int size, bool copy,
					 char *copy_buf, int copy_buf_len);
static int mr_index_writeval_utime (OR_BUF * buf, DB_VALUE * value);
static int mr_index_readval_utime (OR_BUF * buf, DB_VALUE * value, TP_DOMAIN * domain, int size, bool copy,
				   char *copy_buf, int copy_buf_len);
static int mr_index_readval_timestampltz (OR_BUF * buf, DB_VALUE * value, TP_DOMAIN * domain, int size, bool copy,
					  char *copy_buf, int copy_buf_len);
static int mr_index_cmpdisk_utime (void *mem1, void *mem2, TP_DOMAIN * domain, int do_coercion, int total_order,
				   int *start_colp);
static int mr_data_cmpdisk_utime (void *mem1, void *mem2, TP_DOMAIN * domain, int do_coercion, int total_order,
				  int *start_colp);
static int mr_cmpval_utime (DB_VALUE * value1, DB_VALUE * value2, int do_coercion, int total_order, int *start_colp,
			    int collation);

static void mr_initmem_timestamptz (void *mem, TP_DOMAIN * domain);
static int mr_setmem_timestamptz (void *mem, TP_DOMAIN * domain, DB_VALUE * value);
static int mr_getmem_timestamptz (void *mem, TP_DOMAIN * domain, DB_VALUE * value, bool copy);
static void mr_data_writemem_timestamptz (OR_BUF * buf, void *mem, TP_DOMAIN * domain);
static void mr_data_readmem_timestamptz (OR_BUF * buf, void *mem, TP_DOMAIN * domain, int size);
static void mr_initval_timestamptz (DB_VALUE * value, int precision, int scale);
static int mr_setval_timestamptz (DB_VALUE * dest, const DB_VALUE * src, bool copy);
static int mr_data_writeval_timestamptz (OR_BUF * buf, DB_VALUE * value);
static int mr_data_readval_timestamptz (OR_BUF * buf, DB_VALUE * value, TP_DOMAIN * domain, int size, bool copy,
					char *copy_buf, int copy_buf_len);
static int mr_index_writeval_timestamptz (OR_BUF * buf, DB_VALUE * value);
static int mr_index_readval_timestamptz (OR_BUF * buf, DB_VALUE * value, TP_DOMAIN * domain, int size, bool copy,
					 char *copy_buf, int copy_buf_len);
static int mr_index_cmpdisk_timestamptz (void *mem1, void *mem2, TP_DOMAIN * domain, int do_coercion, int total_order,
					 int *start_colp);
static int mr_data_cmpdisk_timestamptz (void *mem1, void *mem2, TP_DOMAIN * domain, int do_coercion, int total_order,
					int *start_colp);
static int mr_cmpval_timestamptz (DB_VALUE * value1, DB_VALUE * value2, int do_coercion, int total_order,
				  int *start_colp, int collation);

static void mr_initmem_datetime (void *memptr, TP_DOMAIN * domain);
static void mr_initval_datetime (DB_VALUE * value, int precision, int scale);
static void mr_initval_datetimeltz (DB_VALUE * value, int precision, int scale);
static int mr_setmem_datetime (void *mem, TP_DOMAIN * domain, DB_VALUE * value);
static int mr_getmem_datetime (void *mem, TP_DOMAIN * domain, DB_VALUE * value, bool copy);
static int mr_getmem_datetimeltz (void *mem, TP_DOMAIN * domain, DB_VALUE * value, bool copy);
static int mr_setval_datetime (DB_VALUE * dest, const DB_VALUE * src, bool copy);
static int mr_setval_datetimeltz (DB_VALUE * dest, const DB_VALUE * src, bool copy);
static void mr_data_writemem_datetime (OR_BUF * buf, void *mem, TP_DOMAIN * domain);
static void mr_data_readmem_datetime (OR_BUF * buf, void *mem, TP_DOMAIN * domain, int size);
static int mr_data_writeval_datetime (OR_BUF * buf, DB_VALUE * value);
static int mr_data_readval_datetime (OR_BUF * buf, DB_VALUE * value, TP_DOMAIN * domain, int size, bool copy,
				     char *copy_buf, int copy_buf_len);
static int mr_data_readval_datetimeltz (OR_BUF * buf, DB_VALUE * value, TP_DOMAIN * domain, int size, bool copy,
					char *copy_buf, int copy_buf_len);
static int mr_index_writeval_datetime (OR_BUF * buf, DB_VALUE * value);
static int mr_index_readval_datetime (OR_BUF * buf, DB_VALUE * value, TP_DOMAIN * domain, int size, bool copy,
				      char *copy_buf, int copy_buf_len);
static int mr_index_readval_datetimeltz (OR_BUF * buf, DB_VALUE * value, TP_DOMAIN * domain, int size, bool copy,
					 char *copy_buf, int copy_buf_len);
static int mr_index_cmpdisk_datetime (void *mem1, void *mem2, TP_DOMAIN * domain, int do_coercion, int total_order,
				      int *start_colp);
static int mr_data_cmpdisk_datetime (void *mem1, void *mem2, TP_DOMAIN * domain, int do_coercion, int total_order,
				     int *start_colp);
static int mr_cmpval_datetime (DB_VALUE * value1, DB_VALUE * value2, int do_coercion, int total_order, int *start_colp,
			       int collation);

static void mr_initmem_datetimetz (void *memptr, TP_DOMAIN * domain);
static void mr_initval_datetimetz (DB_VALUE * value, int precision, int scale);
static int mr_setmem_datetimetz (void *mem, TP_DOMAIN * domain, DB_VALUE * value);
static int mr_getmem_datetimetz (void *mem, TP_DOMAIN * domain, DB_VALUE * value, bool copy);
static int mr_setval_datetimetz (DB_VALUE * dest, const DB_VALUE * src, bool copy);
static void mr_data_writemem_datetimetz (OR_BUF * buf, void *mem, TP_DOMAIN * domain);
static void mr_data_readmem_datetimetz (OR_BUF * buf, void *mem, TP_DOMAIN * domain, int size);
static int mr_data_writeval_datetimetz (OR_BUF * buf, DB_VALUE * value);
static int mr_data_readval_datetimetz (OR_BUF * buf, DB_VALUE * value, TP_DOMAIN * domain, int size, bool copy,
				       char *copy_buf, int copy_buf_len);
static int mr_index_writeval_datetimetz (OR_BUF * buf, DB_VALUE * value);
static int mr_index_readval_datetimetz (OR_BUF * buf, DB_VALUE * value, TP_DOMAIN * domain, int size, bool copy,
					char *copy_buf, int copy_buf_len);
static int mr_index_cmpdisk_datetimetz (void *mem1, void *mem2, TP_DOMAIN * domain, int do_coercion, int total_order,
					int *start_colp);
static int mr_data_cmpdisk_datetimetz (void *mem1, void *mem2, TP_DOMAIN * domain, int do_coercion, int total_order,
				       int *start_colp);
static int mr_cmpval_datetimetz (DB_VALUE * value1, DB_VALUE * value2, int do_coercion, int total_order,
				 int *start_colp, int collation);

static void mr_initmem_money (void *memptr, TP_DOMAIN * domain);
static int mr_setmem_money (void *memptr, TP_DOMAIN * domain, DB_VALUE * value);
static int mr_getmem_money (void *memptr, TP_DOMAIN * domain, DB_VALUE * value, bool copy);
static void mr_data_writemem_money (OR_BUF * buf, void *mem, TP_DOMAIN * domain);
static void mr_data_readmem_money (OR_BUF * buf, void *mem, TP_DOMAIN * domain, int size);
static void mr_initval_money (DB_VALUE * value, int precision, int scale);
static int mr_setval_money (DB_VALUE * dest, const DB_VALUE * src, bool copy);
static int mr_data_writeval_money (OR_BUF * buf, DB_VALUE * value);
static int mr_data_readval_money (OR_BUF * buf, DB_VALUE * value, TP_DOMAIN * domain, int size, bool copy,
				  char *copy_buf, int copy_buf_len);
static int mr_index_writeval_money (OR_BUF * buf, DB_VALUE * value);
static int mr_index_readval_money (OR_BUF * buf, DB_VALUE * value, TP_DOMAIN * domain, int size, bool copy,
				   char *copy_buf, int copy_buf_len);
static int mr_index_cmpdisk_money (void *mem1, void *mem2, TP_DOMAIN * domain, int do_coercion, int total_order,
				   int *start_colp);
static int mr_data_cmpdisk_money (void *mem1, void *mem2, TP_DOMAIN * domain, int do_coercion, int total_order,
				  int *start_colp);
static int mr_cmpval_money (DB_VALUE * value1, DB_VALUE * value2, int do_coercion, int total_order, int *start_colp,
			    int collation);
static void mr_initmem_date (void *mem, TP_DOMAIN * domain);
static int mr_setmem_date (void *mem, TP_DOMAIN * domain, DB_VALUE * value);
static int mr_getmem_date (void *mem, TP_DOMAIN * domain, DB_VALUE * value, bool copy);
static void mr_data_writemem_date (OR_BUF * buf, void *mem, TP_DOMAIN * domain);
static void mr_data_readmem_date (OR_BUF * buf, void *mem, TP_DOMAIN * domain, int size);
static void mr_initval_date (DB_VALUE * value, int precision, int scale);
static int mr_setval_date (DB_VALUE * dest, const DB_VALUE * src, bool copy);
static int mr_data_writeval_date (OR_BUF * buf, DB_VALUE * value);
static int mr_data_readval_date (OR_BUF * buf, DB_VALUE * value, TP_DOMAIN * domain, int size, bool copy,
				 char *copy_buf, int copy_buf_len);
static int mr_index_writeval_date (OR_BUF * buf, DB_VALUE * value);
static int mr_index_readval_date (OR_BUF * buf, DB_VALUE * value, TP_DOMAIN * domain, int size, bool copy,
				  char *copy_buf, int copy_buf_len);
static int mr_index_cmpdisk_date (void *mem1, void *mem2, TP_DOMAIN * domain, int do_coercion, int total_order,
				  int *start_colp);
static int mr_data_cmpdisk_date (void *mem1, void *mem2, TP_DOMAIN * domain, int do_coercion, int total_order,
				 int *start_colp);
static int mr_cmpval_date (DB_VALUE * value1, DB_VALUE * value2, int do_coercion, int total_order, int *start_colp,
			   int collation);
static void mr_null_oid (OID * oid);
static void mr_initmem_object (void *mem, TP_DOMAIN * domain);
static void mr_initval_object (DB_VALUE * value, int precision, int scale);
static int mr_setmem_object (void *memptr, TP_DOMAIN * domain, DB_VALUE * value);
static int mr_getmem_object (void *memptr, TP_DOMAIN * domain, DB_VALUE * value, bool copy);
static int mr_setval_object (DB_VALUE * dest, const DB_VALUE * src, bool copy);
static int mr_data_lengthval_object (DB_VALUE * value, int disk);
static void mr_data_writemem_object (OR_BUF * buf, void *memptr, TP_DOMAIN * domain);
static void mr_data_readmem_object (OR_BUF * buf, void *memptr, TP_DOMAIN * domain, int size);
static int mr_data_writeval_object (OR_BUF * buf, DB_VALUE * value);
static int mr_data_readval_object (OR_BUF * buf, DB_VALUE * value, TP_DOMAIN * domain, int size, bool copy,
				   char *copy_buf, int copy_buf_len);
static int mr_index_writeval_object (OR_BUF * buf, DB_VALUE * value);
static int mr_index_readval_object (OR_BUF * buf, DB_VALUE * value, TP_DOMAIN * domain, int size, bool copy,
				    char *copy_buf, int copy_buf_len);
static int mr_index_cmpdisk_object (void *mem1, void *mem2, TP_DOMAIN * domain, int do_coercion, int total_order,
				    int *start_colp);
static int mr_data_cmpdisk_object (void *mem1, void *mem2, TP_DOMAIN * domain, int do_coercion, int total_order,
				   int *start_colp);
static int mr_cmpval_object (DB_VALUE * value1, DB_VALUE * value2, int do_coercion, int total_order, int *start_colp,
			     int collation);
static void mr_initmem_elo (void *memptr, TP_DOMAIN * domain);
static void mr_initval_elo (DB_VALUE * value, int precision, int scale);
static int mr_setmem_elo (void *memptr, TP_DOMAIN * domain, DB_VALUE * value);
static int mr_setval_elo (DB_VALUE * dest, const DB_VALUE * src, bool copy);
static int mr_data_lengthmem_elo (void *memptr, TP_DOMAIN * domain, int disk);
static void mr_data_writemem_elo (OR_BUF * buf, void *memptr, TP_DOMAIN * domain);
static void mr_data_readmem_elo (OR_BUF * buf, void *memptr, TP_DOMAIN * domain, int size);
static int mr_getmem_elo (void *memptr, TP_DOMAIN * domain, DB_VALUE * value, bool copy);
static int getmem_elo_with_type (void *memptr, TP_DOMAIN * domain, DB_VALUE * value, bool copy, DB_TYPE type);
static void peekmem_elo (OR_BUF * buf, DB_ELO * elo);
static int mr_data_lengthval_elo (DB_VALUE * value, int disk);
static int mr_data_writeval_elo (OR_BUF * buf, DB_VALUE * value);
static int mr_data_readval_elo (OR_BUF * buf, DB_VALUE * value, TP_DOMAIN * domain, int size, bool copy, char *copy_buf,
				int copy_buf_len);
static int setval_elo_with_type (DB_VALUE * dest, const DB_VALUE * src, bool copy, DB_TYPE type);
static int readval_elo_with_type (OR_BUF * buf, DB_VALUE * value, TP_DOMAIN * domain, int size, bool copy,
				  char *copy_buf, int copy_buf_len, DB_TYPE type);
static void mr_freemem_elo (void *memptr);
static int mr_data_cmpdisk_elo (void *mem1, void *mem2, TP_DOMAIN * domain, int do_coercion, int total_order,
				int *start_colp);
static int mr_cmpval_elo (DB_VALUE * value1, DB_VALUE * value2, int do_coercion, int total_order, int *start_colp,
			  int collation);

static void mr_initval_blob (DB_VALUE * value, int precision, int scale);
static int mr_getmem_blob (void *memptr, TP_DOMAIN * domain, DB_VALUE * value, bool copy);
static int mr_setval_blob (DB_VALUE * dest, const DB_VALUE * src, bool copy);
static int mr_data_readval_blob (OR_BUF * buf, DB_VALUE * value, TP_DOMAIN * domain, int size, bool copy,
				 char *copy_buf, int copy_buf_len);

static void mr_initval_clob (DB_VALUE * value, int precision, int scale);
static int mr_getmem_clob (void *memptr, TP_DOMAIN * domain, DB_VALUE * value, bool copy);
static int mr_setval_clob (DB_VALUE * dest, const DB_VALUE * src, bool copy);
static int mr_data_readval_clob (OR_BUF * buf, DB_VALUE * value, TP_DOMAIN * domain, int size, bool copy,
				 char *copy_buf, int copy_buf_len);

static void mr_initval_variable (DB_VALUE * value, int precision, int scale);
static int mr_setval_variable (DB_VALUE * dest, const DB_VALUE * src, bool copy);
static int mr_data_lengthval_variable (DB_VALUE * value, int disk);
static int mr_data_writeval_variable (OR_BUF * buf, DB_VALUE * value);
static int mr_data_readval_variable (OR_BUF * buf, DB_VALUE * value, TP_DOMAIN * domain, int size, bool copy,
				     char *copy_buf, int copy_buf_len);
static int mr_data_cmpdisk_variable (void *mem1, void *mem2, TP_DOMAIN * domain, int do_coercion, int total_order,
				     int *start_colp);
static int mr_cmpval_variable (DB_VALUE * value1, DB_VALUE * value2, int do_coercion, int total_order, int *start_colp,
			       int collation);
static void mr_initmem_sub (void *mem, TP_DOMAIN * domain);
static void mr_initval_sub (DB_VALUE * value, int precision, int scale);
static int mr_setmem_sub (void *mem, TP_DOMAIN * domain, DB_VALUE * value);
static int mr_getmem_sub (void *mem, TP_DOMAIN * domain, DB_VALUE * value, bool copy);
static int mr_setval_sub (DB_VALUE * dest, const DB_VALUE * src, bool copy);
static int mr_data_lengthmem_sub (void *mem, TP_DOMAIN * domain, int disk);
static void mr_data_writemem_sub (OR_BUF * buf, void *mem, TP_DOMAIN * domain);
static void mr_data_readmem_sub (OR_BUF * buf, void *mem, TP_DOMAIN * domain, int size);
static int mr_data_lengthval_sub (DB_VALUE * value, int disk);
static int mr_data_writeval_sub (OR_BUF * buf, DB_VALUE * value);
static int mr_data_readval_sub (OR_BUF * buf, DB_VALUE * value, TP_DOMAIN * domain, int size, bool copy, char *copy_buf,
				int copy_buf_len);
static int mr_data_cmpdisk_sub (void *mem1, void *mem2, TP_DOMAIN * domain, int do_coercion, int total_order,
				int *start_colp);
static int mr_cmpval_sub (DB_VALUE * value1, DB_VALUE * value2, int do_coercion, int total_order, int *start_colp,
			  int collation);
static void mr_initmem_ptr (void *memptr, TP_DOMAIN * domain);
static void mr_initval_ptr (DB_VALUE * value, int precision, int scale);
static int mr_setmem_ptr (void *memptr, TP_DOMAIN * domain, DB_VALUE * value);
static int mr_getmem_ptr (void *memptr, TP_DOMAIN * domain, DB_VALUE * value, bool copy);
static int mr_setval_ptr (DB_VALUE * dest, const DB_VALUE * src, bool copy);
static int mr_data_lengthmem_ptr (void *memptr, TP_DOMAIN * domain, int disk);
static void mr_data_writemem_ptr (OR_BUF * buf, void *memptr, TP_DOMAIN * domain);
static void mr_data_readmem_ptr (OR_BUF * buf, void *memptr, TP_DOMAIN * domain, int size);
static int mr_data_lengthval_ptr (DB_VALUE * value, int disk);
static int mr_data_writeval_ptr (OR_BUF * buf, DB_VALUE * value);
static int mr_data_readval_ptr (OR_BUF * buf, DB_VALUE * value, TP_DOMAIN * domain, int size, bool copy, char *copy_buf,
				int copy_buf_len);
static int mr_data_cmpdisk_ptr (void *mem1, void *mem2, TP_DOMAIN * domain, int do_coercion, int total_order,
				int *start_colp);
static int mr_cmpval_ptr (DB_VALUE * value1, DB_VALUE * value2, int do_coercion, int total_order, int *start_colp,
			  int collation);
static void mr_initmem_error (void *memptr, TP_DOMAIN * domain);
static void mr_initval_error (DB_VALUE * value, int precision, int scale);
static int mr_setmem_error (void *memptr, TP_DOMAIN * domain, DB_VALUE * value);
static int mr_getmem_error (void *memptr, TP_DOMAIN * domain, DB_VALUE * value, bool copy);
static int mr_setval_error (DB_VALUE * dest, const DB_VALUE * src, bool copy);
static int mr_data_lengthmem_error (void *memptr, TP_DOMAIN * domain, int disk);
static int mr_data_lengthval_error (DB_VALUE * value, int disk);
static void mr_data_writemem_error (OR_BUF * buf, void *memptr, TP_DOMAIN * domain);
static void mr_data_readmem_error (OR_BUF * buf, void *memptr, TP_DOMAIN * domain, int size);
static int mr_data_writeval_error (OR_BUF * buf, DB_VALUE * value);
static int mr_data_readval_error (OR_BUF * buf, DB_VALUE * value, TP_DOMAIN * domain, int size, bool copy,
				  char *copy_buf, int copy_buf_len);
static int mr_data_cmpdisk_error (void *mem1, void *mem2, TP_DOMAIN * domain, int do_coercion, int total_order,
				  int *start_colp);
static int mr_cmpval_error (DB_VALUE * value1, DB_VALUE * value2, int do_coercion, int total_order, int *start_colp,
			    int collation);
static void mr_initmem_oid (void *memptr, TP_DOMAIN * domain);
static void mr_initval_oid (DB_VALUE * value, int precision, int scale);
static int mr_setmem_oid (void *memptr, TP_DOMAIN * domain, DB_VALUE * value);
static int mr_getmem_oid (void *memptr, TP_DOMAIN * domain, DB_VALUE * value, bool copy);
static int mr_setval_oid (DB_VALUE * dest, const DB_VALUE * src, bool copy);
static void mr_data_writemem_oid (OR_BUF * buf, void *memptr, TP_DOMAIN * domain);
static void mr_data_readmem_oid (OR_BUF * buf, void *memptr, TP_DOMAIN * domain, int size);
static int mr_data_writeval_oid (OR_BUF * buf, DB_VALUE * value);
static int mr_data_readval_oid (OR_BUF * buf, DB_VALUE * value, TP_DOMAIN * domain, int size, bool copy, char *copy_buf,
				int copy_buf_len);
static int mr_index_writeval_oid (OR_BUF * buf, DB_VALUE * value);
static int mr_index_readval_oid (OR_BUF * buf, DB_VALUE * value, TP_DOMAIN * domain, int size, bool copy,
				 char *copy_buf, int copy_buf_len);
static int mr_index_cmpdisk_oid (void *mem1, void *mem2, TP_DOMAIN * domain, int do_coercion, int total_order,
				 int *start_colp);
static int mr_data_cmpdisk_oid (void *mem1, void *mem2, TP_DOMAIN * domain, int do_coercion, int total_order,
				int *start_colp);
static int mr_cmpval_oid (DB_VALUE * value1, DB_VALUE * value2, int do_coercion, int total_order, int *start_colp,
			  int collation);
static void mr_initmem_set (void *memptr, TP_DOMAIN * domain);
static void mr_initval_set (DB_VALUE * value, int precision, int scale);
static int mr_setmem_set (void *memptr, TP_DOMAIN * domain, DB_VALUE * value);
static int mr_getmem_set (void *memptr, TP_DOMAIN * domain, DB_VALUE * value, bool copy);
static int mr_setval_set_internal (DB_VALUE * dest, const DB_VALUE * src, bool copy, DB_TYPE set_type);
static int mr_setval_set (DB_VALUE * dest, const DB_VALUE * src, bool copy);
static int mr_data_lengthmem_set (void *memptr, TP_DOMAIN * domain, int disk);
static void mr_data_writemem_set (OR_BUF * buf, void *memptr, TP_DOMAIN * domain);
static void mr_data_readmem_set (OR_BUF * buf, void *memptr, TP_DOMAIN * domain, int size);
static int mr_data_lengthval_set (DB_VALUE * value, int disk);
static int mr_data_writeval_set (OR_BUF * buf, DB_VALUE * value);
static int mr_data_readval_set (OR_BUF * buf, DB_VALUE * value, TP_DOMAIN * domain, int size, bool copy, char *copy_buf,
				int copy_buf_len);
static void mr_freemem_set (void *memptr);
static int mr_data_cmpdisk_set (void *mem1, void *mem2, TP_DOMAIN * domain, int do_coercion, int total_order,
				int *start_colp);
static int mr_cmpval_set (DB_VALUE * value1, DB_VALUE * value2, int do_coercion, int total_order, int *start_colp,
			  int collation);
static void mr_initval_multiset (DB_VALUE * value, int precision, int scale);
static int mr_getmem_multiset (void *memptr, TP_DOMAIN * domain, DB_VALUE * value, bool copy);
static int mr_setval_multiset (DB_VALUE * dest, const DB_VALUE * src, bool copy);
static void mr_initval_sequence (DB_VALUE * value, int precision, int scale);
static int mr_getmem_sequence (void *memptr, TP_DOMAIN * domain, DB_VALUE * value, bool copy);
static int mr_setval_sequence (DB_VALUE * dest, const DB_VALUE * src, bool copy);
static int mr_data_cmpdisk_sequence (void *mem1, void *mem2, TP_DOMAIN * domain, int do_coercion, int total_order,
				     int *start_colp);
static int mr_cmpval_sequence (DB_VALUE * value1, DB_VALUE * value2, int do_coercion, int total_order, int *start_colp,
			       int collation);
static void mr_initval_midxkey (DB_VALUE * value, int precision, int scale);
static int mr_setval_midxkey (DB_VALUE * dest, const DB_VALUE * src, bool copy);
static int mr_data_lengthmem_midxkey (void *memptr, TP_DOMAIN * domain, int disk);
static int mr_index_lengthmem_midxkey (void *memptr, TP_DOMAIN * domain);
static int mr_data_lengthval_midxkey (DB_VALUE * value, int disk);
static int mr_index_lengthval_midxkey (DB_VALUE * value);
static int mr_data_writeval_midxkey (OR_BUF * buf, DB_VALUE * value);
static int mr_index_writeval_midxkey (OR_BUF * buf, DB_VALUE * value);
static int mr_data_readval_midxkey (OR_BUF * buf, DB_VALUE * value, TP_DOMAIN * domain, int size, bool copy,
				    char *copy_buf, int copy_buf_len);
static int mr_index_readval_midxkey (OR_BUF * buf, DB_VALUE * value, TP_DOMAIN * domain, int size, bool copy,
				     char *copy_buf, int copy_buf_len);
static int pr_midxkey_compare_element (char *mem1, char *mem2, TP_DOMAIN * dom1, TP_DOMAIN * dom2, int do_coercion,
				       int total_order);
static int mr_index_cmpdisk_midxkey (void *mem1, void *mem2, TP_DOMAIN * domain, int do_coercion, int total_order,
				     int *start_colp);
static int mr_data_cmpdisk_midxkey (void *mem1, void *mem2, TP_DOMAIN * domain, int do_coercion, int total_order,
				    int *start_colp);
static int mr_cmpval_midxkey (DB_VALUE * value1, DB_VALUE * value2, int do_coercion, int total_order, int *start_colp,
			      int collation);
static void mr_initval_vobj (DB_VALUE * value, int precision, int scale);
static int mr_setval_vobj (DB_VALUE * dest, const DB_VALUE * src, bool copy);
static int mr_data_readval_vobj (OR_BUF * buf, DB_VALUE * value, TP_DOMAIN * domain, int size, bool copy,
				 char *copy_buf, int copy_buf_len);
static int mr_data_cmpdisk_vobj (void *mem1, void *mem2, TP_DOMAIN * domain, int do_coercion, int total_order,
				 int *start_colp);
static int mr_cmpval_vobj (DB_VALUE * value1, DB_VALUE * value2, int do_coercion, int total_order, int *start_colp,
			   int collation);
static void mr_initmem_numeric (void *memptr, TP_DOMAIN * domain);
static int mr_setmem_numeric (void *mem, TP_DOMAIN * domain, DB_VALUE * value);
static int mr_getmem_numeric (void *mem, TP_DOMAIN * domain, DB_VALUE * value, bool copy);
static int mr_data_lengthmem_numeric (void *mem, TP_DOMAIN * domain, int disk);
static int mr_index_lengthmem_numeric (void *mem, TP_DOMAIN * domain);
static void mr_data_writemem_numeric (OR_BUF * buf, void *mem, TP_DOMAIN * domain);
static void mr_data_readmem_numeric (OR_BUF * buf, void *mem, TP_DOMAIN * domain, int size);
static void mr_initval_numeric (DB_VALUE * value, int precision, int scale);
static int mr_setval_numeric (DB_VALUE * dest, const DB_VALUE * src, bool copy);
static int mr_data_lengthval_numeric (DB_VALUE * value, int disk);
static int mr_data_writeval_numeric (OR_BUF * buf, DB_VALUE * value);
static int mr_data_readval_numeric (OR_BUF * buf, DB_VALUE * value, TP_DOMAIN * domain, int size, bool copy,
				    char *copy_buf, int copy_buf_len);
static int mr_index_lengthval_numeric (DB_VALUE * value);
static int mr_index_writeval_numeric (OR_BUF * buf, DB_VALUE * value);
static int mr_index_readval_numeric (OR_BUF * buf, DB_VALUE * value, TP_DOMAIN * domain, int size, bool copy,
				     char *copy_buf, int copy_buf_len);
static int mr_index_cmpdisk_numeric (void *mem1, void *mem2, TP_DOMAIN * domain, int do_coercion, int total_order,
				     int *start_colp);
static int mr_data_cmpdisk_numeric (void *mem1, void *mem2, TP_DOMAIN * domain, int do_coercion, int total_order,
				    int *start_colp);
static int mr_cmpval_numeric (DB_VALUE * value1, DB_VALUE * value2, int do_coercion, int total_order, int *start_colp,
			      int collation);
static void pr_init_ordered_mem_sizes (void);
static void mr_initmem_resultset (void *mem, TP_DOMAIN * domain);
static int mr_setmem_resultset (void *mem, TP_DOMAIN * domain, DB_VALUE * value);
static int mr_getmem_resultset (void *mem, TP_DOMAIN * domain, DB_VALUE * value, bool copy);
static void mr_data_writemem_resultset (OR_BUF * buf, void *mem, TP_DOMAIN * domain);
static void mr_data_readmem_resultset (OR_BUF * buf, void *mem, TP_DOMAIN * domain, int size);
static void mr_initval_resultset (DB_VALUE * value, int precision, int scale);
static int mr_setval_resultset (DB_VALUE * dest, const DB_VALUE * src, bool copy);
static int mr_data_writeval_resultset (OR_BUF * buf, DB_VALUE * value);
static int mr_data_readval_resultset (OR_BUF * buf, DB_VALUE * value, TP_DOMAIN * domain, int size, bool copy,
				      char *copy_buf, int copy_buf_len);
static int mr_data_cmpdisk_resultset (void *mem1, void *mem2, TP_DOMAIN * domain, int do_coercion, int total_order,
				      int *start_colp);
static int mr_cmpval_resultset (DB_VALUE * value1, DB_VALUE * value2, int do_coercion, int total_order, int *start_colp,
				int collation);

static int pr_midxkey_get_vals_size (TP_DOMAIN * domains, DB_VALUE * dbvals, int total);
static int pr_midxkey_get_element_internal (const DB_MIDXKEY * midxkey, int index, DB_VALUE * value, bool copy,
					    int *prev_indexp, char **prev_ptrp);
static void mr_initmem_enumeration (void *mem, TP_DOMAIN * domain);
static void mr_initval_enumeration (DB_VALUE * value, int precision, int scale);
static int mr_setmem_enumeration (void *mem, TP_DOMAIN * domain, DB_VALUE * value);
static int mr_getmem_enumeration (void *mem, TP_DOMAIN * domain, DB_VALUE * value, bool copy);
static int mr_setval_enumeration (DB_VALUE * dest, const DB_VALUE * src, bool copy);
static void mr_data_writemem_enumeration (OR_BUF * buf, void *memptr, TP_DOMAIN * domain);
static void mr_data_readmem_enumeration (OR_BUF * buf, void *mem, TP_DOMAIN * domain, int size);
static int mr_setval_enumeration_internal (DB_VALUE * value, TP_DOMAIN * domain, unsigned short index, int size,
					   bool copy, char *copy_buf, int copy_buf_len);
static int mr_data_readval_enumeration (OR_BUF * buf, DB_VALUE * value, TP_DOMAIN * domain, int size, bool copy,
					char *copy_buf, int copy_buf_len);
static int mr_data_writeval_enumeration (OR_BUF * buf, DB_VALUE * value);
static int mr_data_cmpdisk_enumeration (void *mem1, void *mem2, TP_DOMAIN * domain, int do_coercion, int total_order,
					int *start_colp);
static int mr_cmpval_enumeration (DB_VALUE * value1, DB_VALUE * value2, int do_coercion, int total_order,
				  int *start_colp, int collation);
static int mr_index_cmpdisk_enumeration (void *mem1, void *mem2, TP_DOMAIN * domain, int do_coercion, int total_order,
					 int *start_colp);
static int mr_index_writeval_enumeration (OR_BUF * buf, DB_VALUE * value);
static int mr_index_readval_enumeration (OR_BUF * buf, DB_VALUE * value, TP_DOMAIN * domain, int size, bool copy,
					 char *copy_buf, int copy_buf_len);

static int pr_write_compressed_string_to_buffer (OR_BUF * buf, char *compressed_string, int compressed_length,
						 int decompressed_length, int alignment);

/*
 * Value_area
 *    Area used for allocation of value containers that may be given out
 *    to database applications.
 */
static AREA *Value_area = NULL;

int pr_Inhibit_oid_promotion = PR_INHIBIT_OID_PROMOTION_DEFAULT;
/* The sizes of the primitive types in descending order */
int pr_ordered_mem_sizes[PR_TYPE_TOTAL];
/* The number of items in pr_ordered_mem_sizes */
int pr_ordered_mem_size_total = 0;

PR_TYPE tp_Null = {
  "*NULL*", DB_TYPE_NULL, 0, 0, 0, 0,
  help_fprint_value,
  help_sprint_value,
  mr_initmem_null,
  mr_initval_null,
  mr_setmem_null,
  mr_getmem_null,
  mr_setval_null,
  NULL,				/* data_lengthmem */
  NULL,				/* data_lengthval */
  mr_data_writemem_null,
  mr_data_readmem_null,
  mr_data_writeval_null,
  mr_data_readval_null,
  NULL,				/* index_lenghmem */
  NULL,				/* index_lenghval */
  NULL,				/* index_writeval */
  NULL,				/* index_readval */
  NULL,				/* index_cmpdisk */
  NULL,				/* freemem */
  mr_data_cmpdisk_null,
  mr_cmpval_null
};

PR_TYPE *tp_Type_null = &tp_Null;

PR_TYPE tp_Integer = {
  "integer", DB_TYPE_INTEGER, 0, sizeof (int), sizeof (int), 4,
  help_fprint_value,
  help_sprint_value,
  mr_initmem_int,
  mr_initval_int,
  mr_setmem_int,
  mr_getmem_int,
  mr_setval_int,
  NULL,				/* data_lengthmem */
  NULL,				/* data_lengthval */
  mr_data_writemem_int,
  mr_data_readmem_int,
  mr_data_writeval_int,
  mr_data_readval_int,
  NULL,				/* index_lengthmem */
  NULL,				/* index_lengthval */
  mr_index_writeval_int,
  mr_index_readval_int,
  mr_index_cmpdisk_int,
  NULL,				/* freemem */
  mr_data_cmpdisk_int,
  mr_cmpval_int
};

PR_TYPE *tp_Type_integer = &tp_Integer;

PR_TYPE tp_Short = {
  "smallint", DB_TYPE_SHORT, 0, sizeof (short), sizeof (short), 2,
  help_fprint_value,
  help_sprint_value,
  mr_initmem_short,
  mr_initval_short,
  mr_setmem_short,
  mr_getmem_short,
  mr_setval_short,
  NULL,				/* data_lengthmem */
  NULL,				/* data_lengthval */
  mr_data_writemem_short,
  mr_data_readmem_short,
  mr_data_writeval_short,
  mr_data_readval_short,
  NULL,				/* index_lengthmem */
  NULL,				/* index_lengthval */
  mr_index_writeval_short,
  mr_index_readval_short,
  mr_index_cmpdisk_short,
  NULL,				/* freemem */
  mr_data_cmpdisk_short,
  mr_cmpval_short
};

PR_TYPE *tp_Type_short = &tp_Short;

PR_TYPE tp_Bigint = {
  "bigint", DB_TYPE_BIGINT, 0, sizeof (DB_BIGINT), sizeof (DB_BIGINT), 4,
  help_fprint_value,
  help_sprint_value,
  mr_initmem_bigint,
  mr_initval_bigint,
  mr_setmem_bigint,
  mr_getmem_bigint,
  mr_setval_bigint,
  NULL,				/* data_lengthmem */
  NULL,				/* data_lengthval */
  mr_data_writemem_bigint,
  mr_data_readmem_bigint,
  mr_data_writeval_bigint,
  mr_data_readval_bigint,
  NULL,				/* index_lengthmem */
  NULL,				/* index_lengthval */
  mr_index_writeval_bigint,
  mr_index_readval_bigint,
  mr_index_cmpdisk_bigint,
  NULL,				/* freemem */
  mr_data_cmpdisk_bigint,
  mr_cmpval_bigint
};

PR_TYPE *tp_Type_bigint = &tp_Bigint;

PR_TYPE tp_Float = {
  "float", DB_TYPE_FLOAT, 0, sizeof (float), sizeof (float), 4,
  help_fprint_value,
  help_sprint_value,
  mr_initmem_float,
  mr_initval_float,
  mr_setmem_float,
  mr_getmem_float,
  mr_setval_float,
  NULL,				/* data_lengthmem */
  NULL,				/* data_lengthval */
  mr_data_writemem_float,
  mr_data_readmem_float,
  mr_data_writeval_float,
  mr_data_readval_float,
  NULL,				/* index_lengthmem */
  NULL,				/* index_lengthval */
  mr_index_writeval_float,
  mr_index_readval_float,
  mr_index_cmpdisk_float,
  NULL,				/* freemem */
  mr_data_cmpdisk_float,
  mr_cmpval_float
};

PR_TYPE *tp_Type_float = &tp_Float;

PR_TYPE tp_Double = {
  "double", DB_TYPE_DOUBLE, 0, sizeof (double), sizeof (double), 4,
  help_fprint_value,
  help_sprint_value,
  mr_initmem_double,
  mr_initval_double,
  mr_setmem_double,
  mr_getmem_double,
  mr_setval_double,
  NULL,				/* data_lengthmem */
  NULL,				/* data_lenghtval */
  mr_data_writemem_double,
  mr_data_readmem_double,
  mr_data_writeval_double,
  mr_data_readval_double,
  NULL,				/* index_lenghtmem */
  NULL,				/* index_lenghtval */
  mr_index_writeval_double,
  mr_index_readval_double,
  mr_index_cmpdisk_double,
  NULL,				/* freemem */
  mr_data_cmpdisk_double,
  mr_cmpval_double
};

PR_TYPE *tp_Type_double = &tp_Double;

PR_TYPE tp_Time = {
  "time", DB_TYPE_TIME, 0, sizeof (DB_TIME), OR_TIME_SIZE, 4,
  help_fprint_value,
  help_sprint_value,
  mr_initmem_time,
  mr_initval_time,
  mr_setmem_time,
  mr_getmem_time,
  mr_setval_time,
  NULL,				/* data_lengthmem */
  NULL,				/* data_lengthval */
  mr_data_writemem_time,
  mr_data_readmem_time,
  mr_data_writeval_time,
  mr_data_readval_time,
  NULL,				/* index_lenghmem */
  NULL,				/* index_lenghval */
  mr_index_writeval_time,
  mr_index_readval_time,
  mr_index_cmpdisk_time,
  NULL,				/* freemem */
  mr_data_cmpdisk_time,
  mr_cmpval_time
};

PR_TYPE *tp_Type_time = &tp_Time;

PR_TYPE tp_Timetz = {
  "timetz", DB_TYPE_TIMETZ, 0, sizeof (DB_TIMETZ), OR_TIMETZ_SIZE, 4,
  help_fprint_value,
  help_sprint_value,
  mr_initmem_timetz,
  mr_initval_timetz,
  mr_setmem_timetz,
  mr_getmem_timetz,
  mr_setval_timetz,
  NULL,				/* data_lengthmem */
  NULL,				/* data_lengthval */
  mr_data_writemem_timetz,
  mr_data_readmem_timetz,
  mr_data_writeval_timetz,
  mr_data_readval_timetz,
  NULL,				/* index_lenghmem */
  NULL,				/* index_lenghval */
  mr_index_writeval_timetz,
  mr_index_readval_timetz,
  mr_index_cmpdisk_timetz,
  NULL,				/* freemem */
  mr_data_cmpdisk_timetz,
  mr_cmpval_timetz
};

PR_TYPE *tp_Type_timetz = &tp_Timetz;

PR_TYPE tp_Timeltz = {
  "timeltz", DB_TYPE_TIMELTZ, 0, sizeof (DB_TIME), OR_TIME_SIZE, 4,
  help_fprint_value,
  help_sprint_value,
  mr_initmem_time,
  mr_initval_timeltz,
  mr_setmem_time,
  mr_getmem_timeltz,
  mr_setval_timeltz,
  NULL,				/* data_lengthmem */
  NULL,				/* data_lengthval */
  mr_data_writemem_time,
  mr_data_readmem_time,
  mr_data_writeval_time,
  mr_data_readval_timeltz,
  NULL,				/* index_lenghmem */
  NULL,				/* index_lenghval */
  mr_index_writeval_time,
  mr_index_readval_timeltz,
  mr_index_cmpdisk_timeltz,
  NULL,				/* freemem */
  mr_data_cmpdisk_timeltz,
  mr_cmpval_timeltz
};

PR_TYPE *tp_Type_timeltz = &tp_Timeltz;

PR_TYPE tp_Utime = {
  "timestamp", DB_TYPE_UTIME, 0, sizeof (DB_UTIME), OR_UTIME_SIZE, 4,
  help_fprint_value,
  help_sprint_value,
  mr_initmem_utime,
  mr_initval_utime,
  mr_setmem_utime,
  mr_getmem_utime,
  mr_setval_utime,
  NULL,				/* data_lengthmem */
  NULL,				/* data_lengthval */
  mr_data_writemem_utime,
  mr_data_readmem_utime,
  mr_data_writeval_utime,
  mr_data_readval_utime,
  NULL,				/* index_lenghmem */
  NULL,				/* index_lenghval */
  mr_index_writeval_utime,
  mr_index_readval_utime,
  mr_index_cmpdisk_utime,
  NULL,				/* freemem */
  mr_data_cmpdisk_utime,
  mr_cmpval_utime
};

PR_TYPE *tp_Type_utime = &tp_Utime;

PR_TYPE tp_Timestamptz = {
  "timestamptz", DB_TYPE_TIMESTAMPTZ, 0, sizeof (DB_TIMESTAMPTZ),
  OR_TIMESTAMPTZ_SIZE, 4,
  help_fprint_value,
  help_sprint_value,
  mr_initmem_timestamptz,
  mr_initval_timestamptz,
  mr_setmem_timestamptz,
  mr_getmem_timestamptz,
  mr_setval_timestamptz,
  NULL,				/* data_lengthmem */
  NULL,				/* data_lengthval */
  mr_data_writemem_timestamptz,
  mr_data_readmem_timestamptz,
  mr_data_writeval_timestamptz,
  mr_data_readval_timestamptz,
  NULL,				/* index_lenghmem */
  NULL,				/* index_lenghval */
  mr_index_writeval_timestamptz,
  mr_index_readval_timestamptz,
  mr_index_cmpdisk_timestamptz,
  NULL,				/* freemem */
  mr_data_cmpdisk_timestamptz,
  mr_cmpval_timestamptz
};

PR_TYPE *tp_Type_Timestamptz = &tp_Timestamptz;

/* timestamp with locale time zone has the same storage and primitives as
 * (simple) timestamp */
PR_TYPE tp_Timestampltz = {
  "timestampltz", DB_TYPE_TIMESTAMPLTZ, 0, sizeof (DB_UTIME), OR_UTIME_SIZE,
  4,
  help_fprint_value,
  help_sprint_value,
  mr_initmem_utime,
  mr_initval_timestampltz,
  mr_setmem_utime,
  mr_getmem_timestampltz,
  mr_setval_timestampltz,
  NULL,				/* data_lengthmem */
  NULL,				/* data_lengthval */
  mr_data_writemem_utime,
  mr_data_readmem_utime,
  mr_data_writeval_utime,
  mr_data_readval_timestampltz,
  NULL,				/* index_lenghmem */
  NULL,				/* index_lenghval */
  mr_index_writeval_utime,
  mr_index_readval_timestampltz,
  mr_index_cmpdisk_utime,
  NULL,				/* freemem */
  mr_data_cmpdisk_utime,
  mr_cmpval_utime
};

PR_TYPE tp_Datetime = {
  "datetime", DB_TYPE_DATETIME, 0, sizeof (DB_DATETIME), OR_DATETIME_SIZE, 4,
  help_fprint_value,
  help_sprint_value,
  mr_initmem_datetime,
  mr_initval_datetime,
  mr_setmem_datetime,
  mr_getmem_datetime,
  mr_setval_datetime,
  NULL,				/* data_lengthmem */
  NULL,				/* data_lengthval */
  mr_data_writemem_datetime,
  mr_data_readmem_datetime,
  mr_data_writeval_datetime,
  mr_data_readval_datetime,
  NULL,				/* index_lenghmem */
  NULL,				/* index_lenghval */
  mr_index_writeval_datetime,
  mr_index_readval_datetime,
  mr_index_cmpdisk_datetime,
  NULL,				/* freemem */
  mr_data_cmpdisk_datetime,
  mr_cmpval_datetime
};

PR_TYPE *tp_Type_datetime = &tp_Datetime;

PR_TYPE tp_Datetimetz = {
  "datetimetz", DB_TYPE_DATETIMETZ, 0, sizeof (DB_DATETIMETZ),
  OR_DATETIMETZ_SIZE, 4,
  help_fprint_value,
  help_sprint_value,
  mr_initmem_datetimetz,
  mr_initval_datetimetz,
  mr_setmem_datetimetz,
  mr_getmem_datetimetz,
  mr_setval_datetimetz,
  NULL,				/* data_lengthmem */
  NULL,				/* data_lengthval */
  mr_data_writemem_datetimetz,
  mr_data_readmem_datetimetz,
  mr_data_writeval_datetimetz,
  mr_data_readval_datetimetz,
  NULL,				/* index_lenghmem */
  NULL,				/* index_lenghval */
  mr_index_writeval_datetimetz,
  mr_index_readval_datetimetz,
  mr_index_cmpdisk_datetimetz,
  NULL,				/* freemem */
  mr_data_cmpdisk_datetimetz,
  mr_cmpval_datetimetz
};

PR_TYPE *tp_Type_Datetimetz = &tp_Datetimetz;

/* datetime with locale time zone has the same storage and primitives as
 * (simple) datetime */
PR_TYPE tp_Datetimeltz = {
  "datetimeltz", DB_TYPE_DATETIMELTZ, 0, sizeof (DB_DATETIME),
  OR_DATETIME_SIZE, 4,
  help_fprint_value,
  help_sprint_value,
  mr_initmem_datetime,
  mr_initval_datetimeltz,
  mr_setmem_datetime,
  mr_getmem_datetimeltz,
  mr_setval_datetimeltz,
  NULL,				/* data_lengthmem */
  NULL,				/* data_lengthval */
  mr_data_writemem_datetime,
  mr_data_readmem_datetime,
  mr_data_writeval_datetime,
  mr_data_readval_datetimeltz,
  NULL,				/* index_lenghmem */
  NULL,				/* index_lenghval */
  mr_index_writeval_datetime,
  mr_index_readval_datetimeltz,
  mr_index_cmpdisk_datetime,
  NULL,				/* freemem */
  mr_data_cmpdisk_datetime,
  mr_cmpval_datetime
};

PR_TYPE *tp_Type_datetimeltz = &tp_Datetimeltz;

PR_TYPE tp_Monetary = {
  "monetary", DB_TYPE_MONETARY, 0, sizeof (DB_MONETARY), OR_MONETARY_SIZE, 4,
  help_fprint_value,
  help_sprint_value,
  mr_initmem_money,
  mr_initval_money,
  mr_setmem_money,
  mr_getmem_money,
  mr_setval_money,
  NULL,				/* data_lengthmem */
  NULL,				/* data_lengthval */
  mr_data_writemem_money,
  mr_data_readmem_money,
  mr_data_writeval_money,
  mr_data_readval_money,
  NULL,				/* index_lenghmem */
  NULL,				/* index_lenghval */
  mr_index_writeval_money,
  mr_index_readval_money,
  mr_index_cmpdisk_money,
  NULL,				/* freemem */
  mr_data_cmpdisk_money,
  mr_cmpval_money
};

PR_TYPE *tp_Type_monetary = &tp_Monetary;

PR_TYPE tp_Date = {
  "date", DB_TYPE_DATE, 0, sizeof (DB_DATE), OR_DATE_SIZE, 4,
  help_fprint_value,
  help_sprint_value,
  mr_initmem_date,
  mr_initval_date,
  mr_setmem_date,
  mr_getmem_date,
  mr_setval_date,
  NULL,				/* data_lengthmem */
  NULL,				/* data_lengthval */
  mr_data_writemem_date,
  mr_data_readmem_date,
  mr_data_writeval_date,
  mr_data_readval_date,
  NULL,				/* data_lengthmem */
  NULL,				/* data_lengthval */
  mr_index_writeval_date,
  mr_index_readval_date,
  mr_index_cmpdisk_date,
  NULL,				/* freemem */
  mr_data_cmpdisk_date,
  mr_cmpval_date
};

PR_TYPE *tp_Type_date = &tp_Date;

/*
 * tp_Object
 *
 * ALERT!!! We set the alignment for OIDs to 8 even though they only have an
 * int and two shorts.  This is done because the WS_MEMOID has a pointer
 * following the OID and it must be on an 8 byte boundary for the Alpha boxes.
 */

PR_TYPE tp_Object = {
  "object", DB_TYPE_OBJECT, 0, MR_OID_SIZE, OR_OID_SIZE, 4,
  help_fprint_value,
  help_sprint_value,
  mr_initmem_object,
  mr_initval_object,
  mr_setmem_object,
  mr_getmem_object,
  mr_setval_object,
  NULL,				/* data_lengthmem */
  mr_data_lengthval_object,
  mr_data_writemem_object,
  mr_data_readmem_object,
  mr_data_writeval_object,
  mr_data_readval_object,
  NULL,				/* data_lengthmem */
  NULL,				/* data_lengthval */
  mr_index_writeval_object,
  mr_index_readval_object,
  mr_index_cmpdisk_object,
  NULL,				/* freemem */
  mr_data_cmpdisk_object,
  mr_cmpval_object
};

PR_TYPE *tp_Type_object = &tp_Object;

PR_TYPE tp_Elo = {
  "*elo*", DB_TYPE_ELO, 1, sizeof (DB_ELO *), 0, 8,
  help_fprint_value,
  help_sprint_value,
  mr_initmem_elo,
  mr_initval_elo,
  mr_setmem_elo,
  mr_getmem_elo,
  mr_setval_elo,
  mr_data_lengthmem_elo,
  mr_data_lengthval_elo,
  mr_data_writemem_elo,
  mr_data_readmem_elo,
  mr_data_writeval_elo,
  mr_data_readval_elo,
  NULL,				/* index_lengthmem */
  NULL,				/* index_lengthval */
  NULL,				/* index_writeval */
  NULL,				/* index_readval */
  NULL,				/* index_cmpdisk */
  mr_freemem_elo,
  mr_data_cmpdisk_elo,
  mr_cmpval_elo
};

PR_TYPE *tp_Type_elo = &tp_Elo;

PR_TYPE tp_Blob = {
  "blob", DB_TYPE_BLOB, 1, sizeof (DB_ELO *), 0, 8,
  help_fprint_value,
  help_sprint_value,
  mr_initmem_elo,
  mr_initval_blob,
  mr_setmem_elo,
  mr_getmem_blob,
  mr_setval_blob,
  mr_data_lengthmem_elo,
  mr_data_lengthval_elo,
  mr_data_writemem_elo,
  mr_data_readmem_elo,
  mr_data_writeval_elo,
  mr_data_readval_blob,
  NULL,				/* index_lengthmem */
  NULL,				/* index_lengthval */
  NULL,				/* index_writeval */
  NULL,				/* index_readval */
  NULL,				/* index_cmpdisk */
  mr_freemem_elo,
  mr_data_cmpdisk_elo,
  mr_cmpval_elo
};

PR_TYPE *tp_Type_blob = &tp_Blob;

PR_TYPE tp_Clob = {
  "clob", DB_TYPE_CLOB, 1, sizeof (DB_ELO *), 0, 8,
  help_fprint_value,
  help_sprint_value,
  mr_initmem_elo,
  mr_initval_clob,
  mr_setmem_elo,
  mr_getmem_clob,
  mr_setval_clob,
  mr_data_lengthmem_elo,
  mr_data_lengthval_elo,
  mr_data_writemem_elo,
  mr_data_readmem_elo,
  mr_data_writeval_elo,
  mr_data_readval_clob,
  NULL,				/* index_lengthmem */
  NULL,				/* index_lengthval */
  NULL,				/* index_writeval */
  NULL,				/* index_readval */
  NULL,				/* index_cmpdisk */
  mr_freemem_elo,
  mr_data_cmpdisk_elo,
  mr_cmpval_elo
};

PR_TYPE *tp_Type_clob = &tp_Clob;

PR_TYPE tp_Variable = {
  "*variable*", DB_TYPE_VARIABLE, 1, sizeof (DB_VALUE), 0, 4,
  help_fprint_value,
  help_sprint_value,
  NULL,				/* initmem */
  mr_initval_variable,
  NULL,				/* setmem */
  NULL,				/* getmem */
  mr_setval_variable,
  NULL,				/* data_lengthmem */
  mr_data_lengthval_variable,
  NULL,				/* data_writemem */
  NULL,				/* data_readmem */
  mr_data_writeval_variable,
  mr_data_readval_variable,
  NULL,				/* index_lengthmem */
  NULL,				/* index_lengthval */
  NULL,				/* index_writeval */
  NULL,				/* index_readval */
  NULL,				/* index_cmpdisk */
  NULL,				/* freemem */
  mr_data_cmpdisk_variable,
  mr_cmpval_variable
};

PR_TYPE *tp_Type_variable = &tp_Variable;

PR_TYPE tp_Substructure = {
  "*substructure*", DB_TYPE_SUB, 1, sizeof (void *), 0, 8,
  help_fprint_value,
  help_sprint_value,
  mr_initmem_sub,
  mr_initval_sub,
  mr_setmem_sub,
  mr_getmem_sub,
  mr_setval_sub,
  mr_data_lengthmem_sub,
  mr_data_lengthval_sub,
  mr_data_writemem_sub,
  mr_data_readmem_sub,
  mr_data_writeval_sub,
  mr_data_readval_sub,
  NULL,				/* index_lengthmem */
  NULL,				/* index_lengthval */
  NULL,				/* index_writeval */
  NULL,				/* index_readval */
  NULL,				/* index_cmpdisk */
  NULL,				/* freemem */
  mr_data_cmpdisk_sub,
  mr_cmpval_sub
};

PR_TYPE *tp_Type_substructure = &tp_Substructure;

PR_TYPE tp_Pointer = {
  "*pointer*", DB_TYPE_POINTER, 0, sizeof (void *), 0, 4,
  help_fprint_value,
  help_sprint_value,
  mr_initmem_ptr,
  mr_initval_ptr,
  mr_setmem_ptr,
  mr_getmem_ptr,
  mr_setval_ptr,
  mr_data_lengthmem_ptr,
  mr_data_lengthval_ptr,
  mr_data_writemem_ptr,
  mr_data_readmem_ptr,
  mr_data_writeval_ptr,
  mr_data_readval_ptr,
  NULL,				/* index_lengthmem */
  NULL,				/* index_lengthval */
  NULL,				/* index_writeval */
  NULL,				/* index_readval */
  NULL,				/* index_cmpdisk */
  NULL,				/* freeemem */
  mr_data_cmpdisk_ptr,
  mr_cmpval_ptr
};

PR_TYPE *tp_Type_pointer = &tp_Pointer;

PR_TYPE tp_Error = {
  "*error*", DB_TYPE_ERROR, 0, sizeof (int), 0, 4,
  help_fprint_value,
  help_sprint_value,
  mr_initmem_error,
  mr_initval_error,
  mr_setmem_error,
  mr_getmem_error,
  mr_setval_error,
  mr_data_lengthmem_error,
  mr_data_lengthval_error,
  mr_data_writemem_error,
  mr_data_readmem_error,
  mr_data_writeval_error,
  mr_data_readval_error,
  NULL,				/* index_lengthmem */
  NULL,				/* index_lengthval */
  NULL,				/* index_writeval */
  NULL,				/* index_readval */
  NULL,				/* index_cmpdisk */
  NULL,				/* freemem */
  mr_data_cmpdisk_error,
  mr_cmpval_error
};

PR_TYPE *tp_Type_error = &tp_Error;

/*
 * tp_Oid
 *
 * ALERT!!! We set the alignment for OIDs to 8 even though they only have an
 * int and two shorts.  This is done because the WS_MEMOID has a pointer
 * following the OID and it must be on an 8 byte boundary for the Alpha boxes.
 */
PR_TYPE tp_Oid = {
  "*oid*", DB_TYPE_OID, 0, sizeof (OID), OR_OID_SIZE, 4,
  help_fprint_value,
  help_sprint_value,
  mr_initmem_oid,
  mr_initval_oid,
  mr_setmem_oid,
  mr_getmem_oid,
  mr_setval_oid,
  NULL,				/* lengthmem */
  NULL,				/* lengthval */
  mr_data_writemem_oid,
  mr_data_readmem_oid,
  mr_data_writeval_oid,
  mr_data_readval_oid,
  NULL,				/* index_lengthmem */
  NULL,				/* index_lengthval */
  mr_index_writeval_oid,
  mr_index_readval_oid,
  mr_index_cmpdisk_oid,
  NULL,				/* freemem */
  mr_data_cmpdisk_oid,
  mr_cmpval_oid
};

PR_TYPE *tp_Type_oid = &tp_Oid;

PR_TYPE tp_Set = {
  "set", DB_TYPE_SET, 1, sizeof (SETOBJ *), 0, 4,
  help_fprint_value,
  help_sprint_value,
  mr_initmem_set,
  mr_initval_set,
  mr_setmem_set,
  mr_getmem_set,
  mr_setval_set,
  mr_data_lengthmem_set,
  mr_data_lengthval_set,
  mr_data_writemem_set,
  mr_data_readmem_set,
  mr_data_writeval_set,
  mr_data_readval_set,
  NULL,				/* index_lengthmem */
  NULL,				/* index_lengthval */
  NULL,				/* index_writeval */
  NULL,				/* index_readval */
  NULL,				/* index_cmpdisk */
  mr_freemem_set,
  mr_data_cmpdisk_set,
  mr_cmpval_set
};

PR_TYPE *tp_Type_set = &tp_Set;

PR_TYPE tp_Multiset = {
  "multiset", DB_TYPE_MULTISET, 1, sizeof (SETOBJ *), 0, 4,
  help_fprint_value,
  help_sprint_value,
  mr_initmem_set,
  mr_initval_multiset,
  mr_setmem_set,
  mr_getmem_multiset,
  mr_setval_multiset,
  mr_data_lengthmem_set,
  mr_data_lengthval_set,
  mr_data_writemem_set,
  mr_data_readmem_set,
  mr_data_writeval_set,
  mr_data_readval_set,
  NULL,				/* index_lengthmem */
  NULL,				/* index_lengthval */
  NULL,				/* index_writeval */
  NULL,				/* index_readval */
  NULL,				/* index_cmpdisk */
  mr_freemem_set,
  mr_data_cmpdisk_set,
  mr_cmpval_set
};

PR_TYPE *tp_Type_multiset = &tp_Multiset;

PR_TYPE tp_Sequence = {
  "sequence", DB_TYPE_SEQUENCE, 1, sizeof (SETOBJ *), 0, 4,
  help_fprint_value,
  help_sprint_value,
  mr_initmem_set,
  mr_initval_sequence,
  mr_setmem_set,
  mr_getmem_sequence,
  mr_setval_sequence,
  mr_data_lengthmem_set,
  mr_data_lengthval_set,
  mr_data_writemem_set,
  mr_data_readmem_set,
  mr_data_writeval_set,
  mr_data_readval_set,
  NULL,				/* index_lengthmem */
  NULL,				/* index_lengthval */
  NULL,				/* index_writeval */
  NULL,				/* index_readval */
  NULL,				/* index_cmpdisk */
  mr_freemem_set,
  mr_data_cmpdisk_sequence,
  mr_cmpval_sequence
};

PR_TYPE *tp_Type_sequence = &tp_Sequence;

PR_TYPE tp_Midxkey = {
  "midxkey", DB_TYPE_MIDXKEY, 1, 0, 0, 1,
  help_fprint_value,
  help_sprint_value,
  NULL,				/* initmem */
  mr_initval_midxkey,
  NULL,				/* setmem */
  NULL,				/* getmem_midxkey */
  mr_setval_midxkey,
  mr_data_lengthmem_midxkey,
  mr_data_lengthval_midxkey,
  NULL,				/* data_writemem */
  NULL,				/* data_readmem */
  mr_data_writeval_midxkey,
  mr_data_readval_midxkey,
  mr_index_lengthmem_midxkey,
  mr_index_lengthval_midxkey,
  mr_index_writeval_midxkey,
  mr_index_readval_midxkey,
  mr_index_cmpdisk_midxkey,
  NULL,				/* freemem */
  mr_data_cmpdisk_midxkey,
  mr_cmpval_midxkey
};

PR_TYPE *tp_Type_midxkey = &tp_Midxkey;

PR_TYPE tp_Vobj = {
  "*vobj*", DB_TYPE_VOBJ, 1, sizeof (SETOBJ *), 0, 8,
  help_fprint_value,
  help_sprint_value,
  mr_initmem_set,
  mr_initval_vobj,
  mr_setmem_set,
  mr_getmem_sequence,
  mr_setval_vobj,
  mr_data_lengthmem_set,
  mr_data_lengthval_set,
  mr_data_writemem_set,
  mr_data_readmem_set,
  mr_data_writeval_set,
  mr_data_readval_vobj,
  NULL,				/* index_lengthmem */
  NULL,				/* index_lengthval */
  NULL,				/* index_writeval */
  NULL,				/* index_readval */
  NULL,				/* index_cmpdisk */
  mr_freemem_set,
  mr_data_cmpdisk_vobj,
  mr_cmpval_vobj
};

PR_TYPE *tp_Type_vobj = &tp_Vobj;

PR_TYPE tp_Numeric = {
  "numeric", DB_TYPE_NUMERIC, 0, 0, 0, 1,
  help_fprint_value,
  help_sprint_value,
  mr_initmem_numeric,
  mr_initval_numeric,
  mr_setmem_numeric,
  mr_getmem_numeric,
  mr_setval_numeric,
  mr_data_lengthmem_numeric,
  mr_data_lengthval_numeric,
  mr_data_writemem_numeric,
  mr_data_readmem_numeric,
  mr_data_writeval_numeric,
  mr_data_readval_numeric,
  mr_index_lengthmem_numeric,
  mr_index_lengthval_numeric,
  mr_index_writeval_numeric,
  mr_index_readval_numeric,
  mr_index_cmpdisk_numeric,
  NULL,				/* freemem */
  mr_data_cmpdisk_numeric,
  mr_cmpval_numeric
};

PR_TYPE *tp_Type_numeric = &tp_Numeric;

PR_TYPE tp_Enumeration = {
  "enum", DB_TYPE_ENUMERATION, 0, sizeof (unsigned short),
  sizeof (unsigned short), sizeof (unsigned short),
  help_fprint_value,
  help_sprint_value,
  mr_initmem_enumeration,
  mr_initval_enumeration,
  mr_setmem_enumeration,
  mr_getmem_enumeration,
  mr_setval_enumeration,
  NULL,				/* use disksize */
  NULL,				/* use_disksize */
  mr_data_writemem_enumeration,
  mr_data_readmem_enumeration,
  mr_data_writeval_enumeration,
  mr_data_readval_enumeration,
  NULL,				/* use disksize */
  NULL,				/* use disksize */
  mr_index_writeval_enumeration,
  mr_index_readval_enumeration,
  mr_index_cmpdisk_enumeration,
  NULL,				/* free mem not deeded for short */
  mr_data_cmpdisk_enumeration,
  mr_cmpval_enumeration
};

PR_TYPE *tp_Type_enumeration = &tp_Enumeration;


/*
 * tp_Type_id_map
 *    This quickly maps a type identifier to a type structure.
 *    This is dependent on the ordering of the DB_TYPE union so take
 *    care when modifying either of these.  It would be safer to build
 *    this at run time.
 */
PR_TYPE *tp_Type_id_map[] = {
  &tp_Null,
  &tp_Integer,
  &tp_Float,
  &tp_Double,
  &tp_String,
  &tp_Object,
  &tp_Set,
  &tp_Multiset,
  &tp_Sequence,
  &tp_Elo,
  &tp_Time,
  &tp_Utime,
  &tp_Date,
  &tp_Monetary,
  &tp_Variable,
  &tp_Substructure,
  &tp_Pointer,
  &tp_Error,
  &tp_Short,
  &tp_Vobj,
  &tp_Oid,
  &tp_Null,			/* place holder for DB_TYPE_DB_VALUE */
  &tp_Numeric,
  &tp_Bit,
  &tp_VarBit,
  &tp_Char,
  &tp_NChar,
  &tp_VarNChar,
  &tp_ResultSet,
  &tp_Midxkey,
  &tp_Null,
  &tp_Bigint,
  &tp_Datetime,
  &tp_Blob,
  &tp_Clob,
  &tp_Enumeration,
  &tp_Timestamptz,
  &tp_Timestampltz,
  &tp_Datetimetz,
  &tp_Datetimeltz,
  &tp_Timetz,
  &tp_Timeltz
};

PR_TYPE tp_ResultSet = {
  "resultset", DB_TYPE_RESULTSET, 0, sizeof (DB_RESULTSET),
  sizeof (DB_RESULTSET), 4,
  help_fprint_value,
  help_sprint_value,
  mr_initmem_resultset,
  mr_initval_resultset,
  mr_setmem_resultset,
  mr_getmem_resultset,
  mr_setval_resultset,
  NULL,				/* data_lengthmem */
  NULL,				/* data_lengthval */
  mr_data_writemem_resultset,
  mr_data_readmem_resultset,
  mr_data_writeval_resultset,
  mr_data_readval_resultset,
  NULL,				/* index_lengthmem */
  NULL,				/* index_lengthval */
  NULL,				/* index_writeval */
  NULL,				/* index_readval */
  NULL,				/* index_cmpdisk */
  NULL,				/* freemem */
  mr_data_cmpdisk_resultset,
  mr_cmpval_resultset
};

PR_TYPE *tp_Type_resultset = &tp_ResultSet;

/*
 * DB_VALUE MAINTENANCE
 */


/*
 * pr_area_init - Initialize the area for allocation of value containers.
 *    return: NO_ERROR or error code.
 * Note:
 *    This must be called at a suitable point in system initialization.
 */
int
pr_area_init (void)
{
  Value_area = area_create ("Value containers", sizeof (DB_VALUE), VALUE_AREA_COUNT);
  if (Value_area == NULL)
    {
      assert (er_errid () != NO_ERROR);
      return er_errid ();
    }

  pr_init_ordered_mem_sizes ();

  return NO_ERROR;
}

/*
 * pr_area_final - Finalize the area for allocation of value containers.
 *    return: none.
 */
void
pr_area_final (void)
{
  if (Value_area != NULL)
    {
      area_destroy (Value_area);
      Value_area = NULL;
    }
}

/*
 * pr_make_value - create an internal value container
 *    return: new value container
 * Note:
 *    The value is allocated within the main workspace blocks so that
 *    it will not serve as a root for the garbage collector.
 */
DB_VALUE *
pr_make_value (void)
{
  DB_VALUE *value;

  value = db_private_alloc (NULL, sizeof (DB_VALUE));

  if (value != NULL)
    {
      db_value_domain_init (value, DB_TYPE_NULL, DB_DEFAULT_PRECISION, DB_DEFAULT_SCALE);
    }

  return value;
}

/*
 * pr_make_ext_value - creates an external value container suitable for
 * passing beyond the interface layer to application programs.
 *    return: new value container
 * Note:
 *    It is allocated in the special Value_area so that it will serve as
 *    a root to the garbage collector if the value contains a MOP.
 */
DB_VALUE *
pr_make_ext_value (void)
{
  DB_VALUE *value;

  value = (DB_VALUE *) area_alloc (Value_area);
  if (value != NULL)
    {
      db_value_domain_init (value, DB_TYPE_NULL, DB_DEFAULT_PRECISION, DB_DEFAULT_SCALE);
    }
  return value;
}

/*
 * pr_clear_value - clear an internal or external DB_VALUE and
 *                  initialize it to the NULL state.
 *    return: NO_ERROR
 *    value(in/out): value to initialize
 * Note:
 *    Any external allocations (strings, sets, etc) will be freed.
 *
 *    There is too much type specific stuff in here.  We need to create a
 *    "freeval" type vector function to do this work.
 */
int
pr_clear_value (DB_VALUE * value)
{
  unsigned char *data;
  bool need_clear;
  DB_TYPE db_type;

  if (value == NULL)
    {
      return NO_ERROR;		/* do nothing */
    }

  db_type = DB_VALUE_DOMAIN_TYPE (value);

  need_clear = true;

  if (DB_IS_NULL (value))
    {
      need_clear = false;
      if (value->need_clear)
	{
	  if (prm_get_bool_value (PRM_ID_ORACLE_STYLE_EMPTY_STRING))
	    {			/* need to check */
	      if ((QSTR_IS_ANY_CHAR_OR_BIT (db_type) && value->data.ch.medium.buf != NULL)
		  || db_type == DB_TYPE_ENUMERATION)
		{
		  need_clear = true;	/* need to free Empty-string */
		}
	    }
	}
    }

  if (need_clear == false)
    {
      return NO_ERROR;		/* do nothing */
    }

  switch (db_type)
    {
    case DB_TYPE_OBJECT:
      /* we need to be sure to NULL the object pointer so that this db_value does not cause garbage collection problems 
       * by retaining an object pointer. */
      value->data.op = NULL;
      break;

    case DB_TYPE_SET:
    case DB_TYPE_MULTISET:
    case DB_TYPE_SEQUENCE:
    case DB_TYPE_VOBJ:
      set_free (db_get_set (value));
      value->data.set = NULL;
      break;

    case DB_TYPE_MIDXKEY:
      data = (unsigned char *) value->data.midxkey.buf;
      if (data != NULL)
	{
	  if (value->need_clear)
	    {
	      db_private_free_and_init (NULL, data);
	    }
	  /* 
	   * Ack, phfffft!!! why should we have to know about the
	   * internals here?
	   */
	  value->data.midxkey.buf = NULL;
	}
      break;

    case DB_TYPE_VARCHAR:
    case DB_TYPE_CHAR:
    case DB_TYPE_NCHAR:
    case DB_TYPE_VARNCHAR:
    case DB_TYPE_BIT:
    case DB_TYPE_VARBIT:
      data = (unsigned char *) value->data.ch.medium.buf;
      if (data != NULL)
	{
	  if (value->need_clear)
	    {
	      db_private_free_and_init (NULL, data);
	    }
	  /* 
	   * Ack, phfffft!!! why should we have to know about the
	   * internals here?
	   */
	  value->data.ch.medium.buf = NULL;
	}
      break;

    case DB_TYPE_ELO:
    case DB_TYPE_BLOB:
    case DB_TYPE_CLOB:
      if (value->need_clear)
	{
	  elo_free_structure (db_get_elo (value));
	}
      break;

    case DB_TYPE_ENUMERATION:
      if (value->need_clear)
	{
	  if (DB_GET_ENUM_STRING (value) != NULL)
	    {
	      db_private_free_and_init (NULL, DB_GET_ENUM_STRING (value));
	    }
	}
      db_make_enumeration (value, 0, NULL, 0, DB_GET_ENUM_CODESET (value), DB_GET_ENUM_COLLATION (value));
      break;

    default:
      break;
    }

  /* always make sure the value gets cleared */
  PRIM_SET_NULL (value);
  value->need_clear = false;

  return NO_ERROR;
}

/*
 * pr_free_value - free an internval value container any anything that it
 * references
 *    return: NO_ERROR if successful, error code otherwise
 *    value(in/out): value to clear & free
 */
int
pr_free_value (DB_VALUE * value)
{
  int error = NO_ERROR;

  if (value != NULL)
    {
      /* some redundant checking but I want the semantics isolated */
      error = pr_clear_value (value);
      db_private_free_and_init (NULL, value);
    }
  return error;
}

/*
 * pr_free_ext_value - free an external value container and anything that it
 * references.
 *    return:
 *    value(in/out): external value to clear & free
 * Note:
 *    Identical to pr_free_value except that it frees the value to the
 * Value_area instead of to the workspace.
 */
int
pr_free_ext_value (DB_VALUE * value)
{
  int error = NO_ERROR;

  if (value != NULL)
    {
      /* some redundant checking but I want the semantics isolated */
      error = pr_clear_value (value);
      (void) area_free (Value_area, (void *) value);
    }
  return error;
}

/*
 * pr_clone_value - copy the contents of one value container to another.
 *    return: none
 *    src(in): source value
 *    dest(out): destination value
 * Note:
 *    For types that contain external allocations (like strings).
 *    The contents are copied.
 */
int
pr_clone_value (const DB_VALUE * src, DB_VALUE * dest)
{
  PR_TYPE *type;
  DB_TYPE src_dbtype;

  if (dest != NULL)
    {
      if (src == NULL)
	{
	  db_make_null (dest);
	}
      else
	{
	  src_dbtype = DB_VALUE_DOMAIN_TYPE (src);

	  if (DB_IS_NULL (src))
	    {
	      db_value_domain_init (dest, src_dbtype, DB_VALUE_PRECISION (src), DB_VALUE_SCALE (src));
	    }
	  else if (src != dest)
	    {
	      type = PR_TYPE_FROM_ID (src_dbtype);
	      if (type != NULL)
		{
		  /* 
		   * Formerly called "initval" here but that was removed as
		   * "setval" is supposed to properly initialize the
		   * destination domain.  No need to do it twice.
		   * Make sure the COPY flag is set in the setval call.
		   */
		  (*(type->setval)) (dest, src, true);
		}
	      else
		{
		  /* 
		   * can only get here in error conditions, initialize to NULL
		   */
		  db_make_null (dest);
		}
	    }
	}
    }

  return NO_ERROR;
}

/*
 * pr_copy_value - This creates a new internal value container with a copy
 * of the contents of the source container.
 *    return: new value
 *    value(in): value to copy
 */
DB_VALUE *
pr_copy_value (DB_VALUE * value)
{
  DB_VALUE *new_ = NULL;

  if (value != NULL)
    {
      new_ = pr_make_value ();
      if (pr_clone_value (value, new_) != NO_ERROR)
	{
	  /* 
	   * oh well, couldn't allocate storage for the clone.
	   * Note that pr_free_value can only return errors in the
	   * case where the value has been initialized so it won't
	   * stomp on the error code if we call it here
	   */
	  pr_free_value (new_);
	  new_ = NULL;
	}
    }
  return new_;
}

#if defined(ENABLE_UNUSED_FUNCTION)
/*
 * pr_share_value - This is used to copy the contents of one value
 * container to another WITHOUT introducing a new copy of any indirect
 * data (like strings or sets).
 *    return: new value
 *    src(in): source value
 *    dest(out): destination value
 * Note:
 *    However, everything is set up properly so that the dst value
 *    can follow the normal db_value_clear protocol.
 *
 *    WARNING: src will be valid only as long as dst is.  That is, after dst
 *    gets cleared, src will have dangling pointers unless it has also been
 *    cleared.  Use with care.
 */
int
pr_share_value (DB_VALUE * src, DB_VALUE * dst)
{
  if (src && dst && src != dst)
    {
      *dst = *src;
      dst->need_clear = false;
      if (pr_is_set_type (DB_VALUE_DOMAIN_TYPE (src)) && !DB_IS_NULL (src))
	{
	  /* 
	   * This bites... isn't there a function for adding a
	   * reference to a set?
	   */
	  src->data.set->ref_count += 1;
	}
    }
  return NO_ERROR;
}
#endif /* ENABLE_UNUSED_FUNCTION */

#if defined(ENABLE_UNUSED_FUNCTION)
/*
 * pr_copy_string - copy string
 *    return: copied string
 *    str(in): string to copy
 */
char *
pr_copy_string (const char *str)
{
  char *copy;

  copy = NULL;
  if (str != NULL)
    {
      copy = (char *) db_private_alloc (NULL, strlen (str) + 1);
      if (copy != NULL)
	strcpy (copy, str);
    }

  return copy;
}

 /* 
  * pr_free_string - free copied string
  *
  * str(in): copied string
  */
void
pr_free_string (char *str)
{
  if (str != NULL)
    {
      db_private_free (NULL, str);
    }
}
#endif /* ENABLE_UNUSED_FUNCTION */

/*
 * TYPE NULL
 */

/*
 * This is largely a placeholder type that does nothing except assert
 * that the size of a NULL value is zero.
 * The "mem" functions are no-ops since NULL is not a valid domain type.
 * The "value" functions don't do much, they just make sure the value
 * domain is initialized.
 *
 */

/*
 * mr_initmem_null - dummy function
 *    return:
 *    memptr():
 */
static void
mr_initmem_null (void *memptr, TP_DOMAIN * domain)
{
}

/*
 * mr_setmem_null - dummy function
 *    return:
 *    memptr():
 *    domain():
 *    value():
 */
static int
mr_setmem_null (void *memptr, TP_DOMAIN * domain, DB_VALUE * value)
{
  return NO_ERROR;
}

/*
 * mr_getmem_null - dummy function
 *    return:
 *    memptr():
 *    domain():
 *    value():
 *    copy():
 */
static int
mr_getmem_null (void *memptr, TP_DOMAIN * domain, DB_VALUE * value, bool copy)
{
  db_make_null (value);
  return NO_ERROR;
}

/*
 * mr_writemem_null - dummy function
 *    return:
 *    buf():
 *    memptr():
 *    domain():
 */
static void
mr_data_writemem_null (OR_BUF * buf, void *memptr, TP_DOMAIN * domain)
{
}

/*
 * mr_readmem_null - dummy function
 *    return:
 *    buf():
 *    memptr():
 *    domain():
 *    size():
 */
static void
mr_data_readmem_null (OR_BUF * buf, void *memptr, TP_DOMAIN * domain, int size)
{
}

static void
mr_initval_null (DB_VALUE * value, int precision, int scale)
{
  db_value_domain_init (value, DB_TYPE_NULL, precision, scale);
}

/*
 * mr_setval_null - dummy function
 *    return:
 *    dest():
 *    src():
 *    copy():
 */
static int
mr_setval_null (DB_VALUE * dest, const DB_VALUE * src, bool copy)
{
  mr_initval_null (dest, 0, 0);
  return NO_ERROR;
}

/*
 * mr_writeval_null - dummy function
 *    return:
 *    buf():
 *    value():
 */
static int
mr_data_writeval_null (OR_BUF * buf, DB_VALUE * value)
{
  return NO_ERROR;
}

/*
 * mr_readval_null - dummy function
 *    return:
 *    buf():
 *    value():
 *    domain():
 *    size():
 *    copy():
 *    copy_buf():
 *    copy_buf_len():
 */
static int
mr_data_readval_null (OR_BUF * buf, DB_VALUE * value, TP_DOMAIN * domain, int size, bool copy, char *copy_buf,
		      int copy_buf_len)
{
  if (value)
    {
      db_make_null (value);
      value->need_clear = false;
    }
  return NO_ERROR;
}

/*
 * mr_cmpdisk_null - dummy function
 *    return:
 *    mem1():
 *    mem2():
 *    domain():
 *    do_coercion():
 *    total_order():
 *    start_colp():
 */
static int
mr_data_cmpdisk_null (void *mem1, void *mem2, TP_DOMAIN * domain, int do_coercion, int total_order, int *start_colp)
{
  assert (domain != NULL);

  return DB_UNK;
}

/*
 * mr_cmpval_null - dummy function
 *    return:
 *    value1():
 *    value2():
 *    do_coercion():
 *    total_order():
 *    start_colp():
 */
static int
mr_cmpval_null (DB_VALUE * value1, DB_VALUE * value2, int do_coercion, int total_order, int *start_colp, int collation)
{
  return DB_UNK;
}


/*
 * TYPE INTEGER
 *
 * Your basic 32 bit signed integral value.
 * At the storage level, we don't really care whether it is signed or unsigned.
 */

static void
mr_initmem_int (void *mem, TP_DOMAIN * domain)
{
  *(int *) mem = 0;
}

static int
mr_setmem_int (void *mem, TP_DOMAIN * domain, DB_VALUE * value)
{
  if (value != NULL)
    *(int *) mem = db_get_int (value);
  else
    mr_initmem_int (mem, domain);

  return NO_ERROR;
}

static int
mr_getmem_int (void *mem, TP_DOMAIN * domain, DB_VALUE * value, bool copy)
{
  return db_make_int (value, *(int *) mem);
}

static void
mr_data_writemem_int (OR_BUF * buf, void *mem, TP_DOMAIN * domain)
{
  or_put_int (buf, *(int *) mem);
}

static void
mr_data_readmem_int (OR_BUF * buf, void *mem, TP_DOMAIN * domain, int size)
{
  int rc = NO_ERROR;

  if (mem == NULL)
    {
      or_advance (buf, tp_Integer.disksize);
    }
  else
    {
      *(int *) mem = or_get_int (buf, &rc);
    }
}

static void
mr_initval_int (DB_VALUE * value, int precision, int scale)
{
  db_value_domain_init (value, DB_TYPE_INTEGER, precision, scale);
  db_make_int (value, 0);
}

static int
mr_setval_int (DB_VALUE * dest, const DB_VALUE * src, bool copy)
{
  if (src && !DB_IS_NULL (src))
    {
      return db_make_int (dest, db_get_int (src));
    }
  else
    {
      return db_value_domain_init (dest, DB_TYPE_INTEGER, DB_DEFAULT_PRECISION, DB_DEFAULT_SCALE);
    }
}

static int
mr_data_writeval_int (OR_BUF * buf, DB_VALUE * value)
{
  return or_put_int (buf, db_get_int (value));
}

static int
mr_data_readval_int (OR_BUF * buf, DB_VALUE * value, TP_DOMAIN * domain, int size, bool copy, char *copy_buf,
		     int copy_buf_len)
{
  int temp_int, rc = NO_ERROR;

  if (value == NULL)
    {
      rc = or_advance (buf, tp_Integer.disksize);
    }
  else
    {
      temp_int = or_get_int (buf, &rc);
      if (rc == NO_ERROR)
	{
	  db_make_int (value, temp_int);
	}
      value->need_clear = false;
    }
  return rc;
}

static int
mr_index_writeval_int (OR_BUF * buf, DB_VALUE * value)
{
  int i;

  i = db_get_int (value);

  return or_put_data (buf, (char *) (&i), tp_Integer.disksize);
}

static int
mr_index_readval_int (OR_BUF * buf, DB_VALUE * value, TP_DOMAIN * domain, int size, bool copy, char *copy_buf,
		      int copy_buf_len)
{
  int i, rc = NO_ERROR;

  if (value == NULL)
    {
      rc = or_advance (buf, tp_Integer.disksize);
    }
  else
    {
      rc = or_get_data (buf, (char *) (&i), tp_Integer.disksize);
      if (rc == NO_ERROR)
	{
	  db_make_int (value, i);
	}
      value->need_clear = false;
    }
  return rc;
}

static int
mr_index_cmpdisk_int (void *mem1, void *mem2, TP_DOMAIN * domain, int do_coercion, int total_order, int *start_colp)
{
  int i1, i2;

  assert (domain != NULL);

  COPYMEM (int, &i1, mem1);
  COPYMEM (int, &i2, mem2);

  return MR_CMP (i1, i2);
}

static int
mr_data_cmpdisk_int (void *mem1, void *mem2, TP_DOMAIN * domain, int do_coercion, int total_order, int *start_colp)
{
  int i1, i2;

  assert (domain != NULL);

  i1 = OR_GET_INT (mem1);
  i2 = OR_GET_INT (mem2);

  return MR_CMP (i1, i2);
}

static int
mr_cmpval_int (DB_VALUE * value1, DB_VALUE * value2, int do_coercion, int total_order, int *start_colp, int collation)
{
  int i1, i2;

  i1 = DB_GET_INT (value1);
  i2 = DB_GET_INT (value2);

  return MR_CMP (i1, i2);
}

/*
 * TYPE SHORT
 *
 * Your basic 16 bit signed integral value.
 */

static void
mr_initmem_short (void *mem, TP_DOMAIN * domain)
{
  *(short *) mem = 0;
}

static int
mr_setmem_short (void *mem, TP_DOMAIN * domain, DB_VALUE * value)
{
  if (value == NULL)
    mr_initmem_short (mem, domain);
  else
    *(short *) mem = db_get_short (value);

  return NO_ERROR;
}

static int
mr_getmem_short (void *mem, TP_DOMAIN * domain, DB_VALUE * value, bool copy)
{
  return db_make_short (value, *(short *) mem);
}

static void
mr_data_writemem_short (OR_BUF * buf, void *memptr, TP_DOMAIN * domain)
{
  short *mem = (short *) memptr;

  or_put_short (buf, *mem);
}

static void
mr_data_readmem_short (OR_BUF * buf, void *mem, TP_DOMAIN * domain, int size)
{
  int rc = NO_ERROR;

  if (mem == NULL)
    {
      or_advance (buf, tp_Short.disksize);
    }
  else
    {
      *(short *) mem = or_get_short (buf, &rc);
    }
}

static void
mr_initval_short (DB_VALUE * value, int precision, int scale)
{
  db_value_domain_init (value, DB_TYPE_SHORT, precision, scale);
  db_make_short (value, 0);
}

static int
mr_setval_short (DB_VALUE * dest, const DB_VALUE * src, bool copy)
{
  if (src && !DB_IS_NULL (src))
    {
      return db_make_short (dest, db_get_short (src));
    }
  else
    {
      return db_value_domain_init (dest, DB_TYPE_SHORT, DB_DEFAULT_PRECISION, DB_DEFAULT_SCALE);
    }
}

static int
mr_data_writeval_short (OR_BUF * buf, DB_VALUE * value)
{
  return or_put_short (buf, db_get_short (value));
}

static int
mr_data_readval_short (OR_BUF * buf, DB_VALUE * value, TP_DOMAIN * domain, int size, bool copy, char *copy_buf,
		       int copy_buf_len)
{
  int rc = NO_ERROR;
  short s;

  if (value == NULL)
    {
      rc = or_advance (buf, tp_Short.disksize);
    }
  else
    {
      s = (short) or_get_short (buf, &rc);
      if (rc == NO_ERROR)
	{
	  db_make_short (value, s);
	}
      value->need_clear = false;
    }

  return rc;
}

static int
mr_index_writeval_short (OR_BUF * buf, DB_VALUE * value)
{
  short s;

  s = db_get_short (value);

  return or_put_data (buf, (char *) (&s), tp_Short.disksize);
}

static int
mr_index_readval_short (OR_BUF * buf, DB_VALUE * value, TP_DOMAIN * domain, int size, bool copy, char *copy_buf,
			int copy_buf_len)
{
  int rc = NO_ERROR;
  short s;

  if (value == NULL)
    {
      rc = or_advance (buf, tp_Short.disksize);
    }
  else
    {
      rc = or_get_data (buf, (char *) (&s), tp_Short.disksize);
      if (rc == NO_ERROR)
	{
	  db_make_short (value, s);
	}
      value->need_clear = false;
    }

  return rc;
}

static int
mr_index_cmpdisk_short (void *mem1, void *mem2, TP_DOMAIN * domain, int do_coercion, int total_order, int *start_colp)
{
  short s1, s2;

  assert (domain != NULL);

  COPYMEM (short, &s1, mem1);
  COPYMEM (short, &s2, mem2);

  return MR_CMP (s1, s2);
}

static int
mr_data_cmpdisk_short (void *mem1, void *mem2, TP_DOMAIN * domain, int do_coercion, int total_order, int *start_colp)
{
  short s1, s2;

  assert (domain != NULL);

  s1 = OR_GET_SHORT (mem1);
  s2 = OR_GET_SHORT (mem2);

  return MR_CMP (s1, s2);
}

static int
mr_cmpval_short (DB_VALUE * value1, DB_VALUE * value2, int do_coercion, int total_order, int *start_colp, int collation)
{
  short s1, s2;

  s1 = DB_GET_SHORT (value1);
  s2 = DB_GET_SHORT (value2);

  return MR_CMP (s1, s2);
}

/*
 * TYPE BIGINT
 *
 * Your basic 64 bit signed integral value.
 * At the storage level, we don't really care whether it is signed or unsigned.
 */

static void
mr_initmem_bigint (void *mem, TP_DOMAIN * domain)
{
  *(DB_BIGINT *) mem = 0;
}

static int
mr_setmem_bigint (void *mem, TP_DOMAIN * domain, DB_VALUE * value)
{
  if (value != NULL)
    *(DB_BIGINT *) mem = db_get_bigint (value);
  else
    mr_initmem_bigint (mem, domain);

  return NO_ERROR;
}

static int
mr_getmem_bigint (void *mem, TP_DOMAIN * domain, DB_VALUE * value, bool copy)
{
  return db_make_bigint (value, *(DB_BIGINT *) mem);
}

static void
mr_data_writemem_bigint (OR_BUF * buf, void *mem, TP_DOMAIN * domain)
{
  or_put_bigint (buf, *(DB_BIGINT *) mem);
}

static void
mr_data_readmem_bigint (OR_BUF * buf, void *mem, TP_DOMAIN * domain, int size)
{
  int rc = NO_ERROR;

  if (mem == NULL)
    {
      or_advance (buf, tp_Bigint.disksize);
    }
  else
    {
      *(DB_BIGINT *) mem = or_get_bigint (buf, &rc);
    }
}

static void
mr_initval_bigint (DB_VALUE * value, int precision, int scale)
{
  db_value_domain_init (value, DB_TYPE_BIGINT, precision, scale);
  db_make_bigint (value, 0);
}

static int
mr_setval_bigint (DB_VALUE * dest, const DB_VALUE * src, bool copy)
{
  if (src && !DB_IS_NULL (src))
    {
      return db_make_bigint (dest, db_get_bigint (src));
    }
  else
    {
      return db_value_domain_init (dest, DB_TYPE_BIGINT, DB_DEFAULT_PRECISION, DB_DEFAULT_SCALE);
    }
}

static int
mr_data_writeval_bigint (OR_BUF * buf, DB_VALUE * value)
{
  return or_put_bigint (buf, db_get_bigint (value));
}

static int
mr_data_readval_bigint (OR_BUF * buf, DB_VALUE * value, TP_DOMAIN * domain, int size, bool copy, char *copy_buf,
			int copy_buf_len)
{
  int rc = NO_ERROR;
  DB_BIGINT temp_int;

  if (value == NULL)
    {
      rc = or_advance (buf, tp_Bigint.disksize);
    }
  else
    {
      temp_int = or_get_bigint (buf, &rc);
      if (rc == NO_ERROR)
	{
	  db_make_bigint (value, temp_int);
	}
      value->need_clear = false;
    }
  return rc;
}

static int
mr_index_writeval_bigint (OR_BUF * buf, DB_VALUE * value)
{
  DB_BIGINT bi;

  bi = db_get_bigint (value);

  return or_put_data (buf, (char *) (&bi), tp_Bigint.disksize);
}

static int
mr_index_readval_bigint (OR_BUF * buf, DB_VALUE * value, TP_DOMAIN * domain, int size, bool copy, char *copy_buf,
			 int copy_buf_len)
{
  int rc = NO_ERROR;
  DB_BIGINT bi;

  if (value == NULL)
    {
      rc = or_advance (buf, tp_Bigint.disksize);
    }
  else
    {
      rc = or_get_data (buf, (char *) (&bi), tp_Bigint.disksize);
      if (rc == NO_ERROR)
	{
	  db_make_bigint (value, bi);
	}
      value->need_clear = false;
    }

  return rc;
}

static int
mr_index_cmpdisk_bigint (void *mem1, void *mem2, TP_DOMAIN * domain, int do_coercion, int total_order, int *start_colp)
{
  DB_BIGINT i1, i2;

  assert (domain != NULL);

  COPYMEM (DB_BIGINT, &i1, mem1);
  COPYMEM (DB_BIGINT, &i2, mem2);

  return MR_CMP (i1, i2);
}

static int
mr_data_cmpdisk_bigint (void *mem1, void *mem2, TP_DOMAIN * domain, int do_coercion, int total_order, int *start_colp)
{
  DB_BIGINT i1, i2;

  assert (domain != NULL);

  OR_GET_BIGINT (mem1, &i1);
  OR_GET_BIGINT (mem2, &i2);

  return MR_CMP (i1, i2);
}

static int
mr_cmpval_bigint (DB_VALUE * value1, DB_VALUE * value2, int do_coercion, int total_order, int *start_colp,
		  int collation)
{
  DB_BIGINT i1, i2;

  i1 = DB_GET_BIGINT (value1);
  i2 = DB_GET_BIGINT (value2);

  return MR_CMP (i1, i2);
}

/*
 * TYPE FLOAT
 *
 * IEEE single precision floating point values.
 */

static void
mr_initmem_float (void *mem, TP_DOMAIN * domain)
{
  *(float *) mem = 0.0;
}

static int
mr_setmem_float (void *mem, TP_DOMAIN * domain, DB_VALUE * value)
{
  if (value == NULL)
    {
      mr_initmem_float (mem, domain);
    }
  else
    {
      *(float *) mem = db_get_float (value);
    }

  return NO_ERROR;
}

static int
mr_getmem_float (void *mem, TP_DOMAIN * domain, DB_VALUE * value, bool copy)
{
  return db_make_float (value, *(float *) mem);
}

static void
mr_data_writemem_float (OR_BUF * buf, void *mem, TP_DOMAIN * domain)
{
  or_put_float (buf, *(float *) mem);
}

static void
mr_data_readmem_float (OR_BUF * buf, void *mem, TP_DOMAIN * domain, int size)
{
  int rc = NO_ERROR;

  if (mem == NULL)
    {
      or_advance (buf, tp_Float.disksize);
    }
  else
    {
      *(float *) mem = or_get_float (buf, &rc);
    }
}

static void
mr_initval_float (DB_VALUE * value, int precision, int scale)
{
  db_make_float (value, 0.0);
  value->need_clear = false;
}

static int
mr_setval_float (DB_VALUE * dest, const DB_VALUE * src, bool copy)
{
  if (src && !DB_IS_NULL (src))
    {
      return db_make_float (dest, db_get_float (src));
    }
  else
    {
      return db_value_domain_init (dest, DB_TYPE_FLOAT, DB_DEFAULT_PRECISION, DB_DEFAULT_SCALE);
    }
}

static int
mr_data_writeval_float (OR_BUF * buf, DB_VALUE * value)
{
  return or_put_float (buf, db_get_float (value));
}

static int
mr_data_readval_float (OR_BUF * buf, DB_VALUE * value, TP_DOMAIN * domain, int size, bool copy, char *copy_buf,
		       int copy_buf_len)
{
  float temp;
  int rc = NO_ERROR;

  if (value == NULL)
    {
      rc = or_advance (buf, tp_Float.disksize);
    }
  else
    {
      temp = or_get_float (buf, &rc);
      if (rc == NO_ERROR)
	{
	  db_make_float (value, temp);
	}
      value->need_clear = false;
    }
  return rc;
}

static int
mr_index_writeval_float (OR_BUF * buf, DB_VALUE * value)
{
  float f;

  f = db_get_float (value);

  return or_put_data (buf, (char *) (&f), tp_Float.disksize);
}

static int
mr_index_readval_float (OR_BUF * buf, DB_VALUE * value, TP_DOMAIN * domain, int size, bool copy, char *copy_buf,
			int copy_buf_len)
{
  float f;
  int rc = NO_ERROR;

  if (value == NULL)
    {
      rc = or_advance (buf, tp_Float.disksize);
    }
  else
    {
      rc = or_get_data (buf, (char *) (&f), tp_Float.disksize);
      if (rc == NO_ERROR)
	{
	  db_make_float (value, f);
	}
      value->need_clear = false;
    }

  return rc;
}

static int
mr_index_cmpdisk_float (void *mem1, void *mem2, TP_DOMAIN * domain, int do_coercion, int total_order, int *start_colp)
{
  float f1, f2;

  assert (domain != NULL);

  COPYMEM (float, &f1, mem1);
  COPYMEM (float, &f2, mem2);

  return MR_CMP (f1, f2);
}

static int
mr_data_cmpdisk_float (void *mem1, void *mem2, TP_DOMAIN * domain, int do_coercion, int total_order, int *start_colp)
{
  float f1, f2;

  assert (domain != NULL);

  OR_GET_FLOAT (mem1, &f1);
  OR_GET_FLOAT (mem2, &f2);

  return MR_CMP (f1, f2);
}

static int
mr_cmpval_float (DB_VALUE * value1, DB_VALUE * value2, int do_coercion, int total_order, int *start_colp, int collation)
{
  float f1, f2;

  f1 = DB_GET_FLOAT (value1);
  f2 = DB_GET_FLOAT (value2);

  return MR_CMP (f1, f2);
}

/*
 * TYPE DOUBLE
 *
 * IEEE double precision floating vlaues.
 * Remember the pointer here isn't necessarily valid as a "double*"
 * because the value may be packed into the object such that it
 * doesn't fall on a double word boundary.
 *
 */

static void
mr_initmem_double (void *mem, TP_DOMAIN * domain)
{
  double d = 0.0;

  OR_MOVE_DOUBLE (&d, mem);
}

static int
mr_setmem_double (void *mem, TP_DOMAIN * domain, DB_VALUE * value)
{
  double d;

  if (value == NULL)
    mr_initmem_double (mem, domain);
  else
    {
      d = db_get_double (value);
      OR_MOVE_DOUBLE (&d, mem);
    }
  return NO_ERROR;
}

static int
mr_getmem_double (void *mem, TP_DOMAIN * domain, DB_VALUE * value, bool copy)
{
  double d;

  OR_MOVE_DOUBLE (mem, &d);
  return db_make_double (value, d);
}

static void
mr_data_writemem_double (OR_BUF * buf, void *mem, TP_DOMAIN * domain)
{
  double d;

  OR_MOVE_DOUBLE (mem, &d);
  or_put_double (buf, d);
}

static void
mr_data_readmem_double (OR_BUF * buf, void *mem, TP_DOMAIN * domain, int size)
{
  double d;
  int rc = NO_ERROR;

  if (mem == NULL)
    {
      or_advance (buf, tp_Double.disksize);
    }
  else
    {
      d = or_get_double (buf, &rc);
      OR_MOVE_DOUBLE (&d, mem);
    }
}

static void
mr_initval_double (DB_VALUE * value, int precision, int scale)
{
  db_value_domain_init (value, DB_TYPE_DOUBLE, precision, scale);
  db_make_double (value, 0.0);
}

static int
mr_setval_double (DB_VALUE * dest, const DB_VALUE * src, bool copy)
{
  if (src && !DB_IS_NULL (src))
    {
      return db_make_double (dest, db_get_double (src));
    }
  else
    {
      return db_value_domain_init (dest, DB_TYPE_DOUBLE, DB_DEFAULT_PRECISION, DB_DEFAULT_SCALE);
    }
}

static int
mr_data_writeval_double (OR_BUF * buf, DB_VALUE * value)
{
  return or_put_double (buf, db_get_double (value));
}

static int
mr_data_readval_double (OR_BUF * buf, DB_VALUE * value, TP_DOMAIN * domain, int size, bool copy, char *copy_buf,
			int copy_buf_len)
{
  double temp;
  int rc = NO_ERROR;

  if (value == NULL)
    {
      rc = or_advance (buf, tp_Double.disksize);
    }
  else
    {
      temp = or_get_double (buf, &rc);
      if (rc == NO_ERROR)
	{
	  db_make_double (value, temp);
	}
      value->need_clear = false;
    }

  return rc;
}

static int
mr_index_writeval_double (OR_BUF * buf, DB_VALUE * value)
{
  double d;

  d = db_get_double (value);

  return or_put_data (buf, (char *) (&d), tp_Double.disksize);
}

static int
mr_index_readval_double (OR_BUF * buf, DB_VALUE * value, TP_DOMAIN * domain, int size, bool copy, char *copy_buf,
			 int copy_buf_len)
{
  double d;
  int rc = NO_ERROR;

  if (value == NULL)
    {
      rc = or_advance (buf, tp_Double.disksize);
    }
  else
    {
      rc = or_get_data (buf, (char *) (&d), tp_Double.disksize);
      if (rc == NO_ERROR)
	{
	  db_make_double (value, d);
	}
      value->need_clear = false;
    }

  return rc;
}

static int
mr_index_cmpdisk_double (void *mem1, void *mem2, TP_DOMAIN * domain, int do_coercion, int total_order, int *start_colp)
{
  double d1, d2;

  assert (domain != NULL);

  COPYMEM (double, &d1, mem1);
  COPYMEM (double, &d2, mem2);

  return MR_CMP (d1, d2);
}

static int
mr_data_cmpdisk_double (void *mem1, void *mem2, TP_DOMAIN * domain, int do_coercion, int total_order, int *start_colp)
{
  double d1, d2;

  assert (domain != NULL);

  OR_GET_DOUBLE (mem1, &d1);
  OR_GET_DOUBLE (mem2, &d2);

  return MR_CMP (d1, d2);
}

static int
mr_cmpval_double (DB_VALUE * value1, DB_VALUE * value2, int do_coercion, int total_order, int *start_colp,
		  int collation)
{
  double d1, d2;

  d1 = DB_GET_DOUBLE (value1);
  d2 = DB_GET_DOUBLE (value2);

  return MR_CMP (d1, d2);
}

/*
 * TYPE TIME
 *
 * 32 bit seconds counter.  Interpreted as an offset within a given day.
 * Probably not general enough currently to be used an an interval type?
 *
 */

static void
mr_initmem_time (void *mem, TP_DOMAIN * domain)
{
  *(DB_TIME *) mem = 0;
}

static int
mr_setmem_time (void *mem, TP_DOMAIN * domain, DB_VALUE * value)
{
  if (value == NULL)
    mr_initmem_time (mem, domain);
  else
    *(DB_TIME *) mem = *db_get_time (value);

  return NO_ERROR;
}

static int
mr_getmem_time (void *mem, TP_DOMAIN * domain, DB_VALUE * value, bool copy)
{
  (void) db_value_put_encoded_time (value, (DB_TIME *) mem);
  value->need_clear = false;
  return NO_ERROR;
}

static int
mr_getmem_timeltz (void *mem, TP_DOMAIN * domain, DB_VALUE * value, bool copy)
{
  (void) db_make_timeltz (value, (DB_TIME *) mem);
  value->need_clear = false;
  return NO_ERROR;
}

static void
mr_data_writemem_time (OR_BUF * buf, void *mem, TP_DOMAIN * domain)
{
  or_put_time (buf, (DB_TIME *) mem);
}

static void
mr_data_readmem_time (OR_BUF * buf, void *mem, TP_DOMAIN * domain, int size)
{
  if (mem == NULL)
    {
      or_advance (buf, tp_Time.disksize);
    }
  else
    {
      or_get_time (buf, (DB_TIME *) mem);
    }
}

static void
mr_initval_time (DB_VALUE * value, int precision, int scale)
{
  DB_TIME tm = 0;

  db_value_put_encoded_time (value, &tm);
  value->need_clear = false;
}

static void
mr_initval_timeltz (DB_VALUE * value, int precision, int scale)
{
  DB_TIME tm = 0;

  db_make_timeltz (value, &tm);
  value->need_clear = false;
}

static int
mr_setval_time (DB_VALUE * dest, const DB_VALUE * src, bool copy)
{
  int error;

  if (DB_IS_NULL (src))
    {
      error = db_value_domain_init (dest, DB_TYPE_TIME, DB_DEFAULT_PRECISION, DB_DEFAULT_SCALE);
    }
  else
    {
      error = db_value_put_encoded_time (dest, db_get_time (src));
    }
  return error;
}

static int
mr_setval_timeltz (DB_VALUE * dest, const DB_VALUE * src, bool copy)
{
  int error;

  if (DB_IS_NULL (src))
    {
      error = db_value_domain_init (dest, DB_TYPE_TIMELTZ, DB_DEFAULT_PRECISION, DB_DEFAULT_SCALE);
    }
  else
    {
      error = db_make_timeltz (dest, db_get_time (src));
    }
  return error;
}

static int
mr_data_writeval_time (OR_BUF * buf, DB_VALUE * value)
{
  return or_put_time (buf, db_get_time (value));
}

static int
mr_data_readval_time (OR_BUF * buf, DB_VALUE * value, TP_DOMAIN * domain, int size, bool copy, char *copy_buf,
		      int copy_buf_len)
{
  DB_TIME tm;
  int rc = NO_ERROR;

  if (value == NULL)
    {
      rc = or_advance (buf, tp_Time.disksize);
    }
  else
    {
      rc = or_get_time (buf, &tm);
      if (rc == NO_ERROR)
	{
	  db_value_put_encoded_time (value, &tm);
	}
      value->need_clear = false;
    }
  return rc;
}

static int
mr_data_readval_timeltz (OR_BUF * buf, DB_VALUE * value, TP_DOMAIN * domain, int size, bool copy, char *copy_buf,
			 int copy_buf_len)
{
  DB_TIME tm;
  int rc = NO_ERROR;

  if (value == NULL)
    {
      rc = or_advance (buf, tp_Timeltz.disksize);
    }
  else
    {
      rc = or_get_time (buf, &tm);
      db_make_timeltz (value, &tm);
      value->need_clear = false;
    }
  return rc;
}

static int
mr_index_writeval_time (OR_BUF * buf, DB_VALUE * value)
{
  DB_TIME *tm;

  tm = db_get_time (value);

  return or_put_data (buf, (char *) tm, tp_Time.disksize);
}

static int
mr_index_readval_time (OR_BUF * buf, DB_VALUE * value, TP_DOMAIN * domain, int size, bool copy, char *copy_buf,
		       int copy_buf_len)
{
  DB_TIME tm;
  int rc = NO_ERROR;

  if (value == NULL)
    {
      rc = or_advance (buf, tp_Time.disksize);
    }
  else
    {
      rc = or_get_data (buf, (char *) (&tm), tp_Time.disksize);
      if (rc == NO_ERROR)
	{
	  db_value_put_encoded_time (value, &tm);
	}
      value->need_clear = false;
    }

  return rc;
}

static int
mr_index_readval_timeltz (OR_BUF * buf, DB_VALUE * value, TP_DOMAIN * domain, int size, bool copy, char *copy_buf,
			  int copy_buf_len)
{
  DB_TIME tm;
  int rc = NO_ERROR;

  if (value == NULL)
    {
      rc = or_advance (buf, tp_Timeltz.disksize);
    }
  else
    {
      rc = or_get_data (buf, (char *) (&tm), tp_Timeltz.disksize);
      if (rc == NO_ERROR)
	{
	  db_make_timeltz (value, &tm);
	}
      value->need_clear = false;
    }

  return rc;
}

static int
mr_data_cmpdisk_timeltz (void *mem1, void *mem2, TP_DOMAIN * domain, int do_coercion, int total_order, int *start_colp)
{
  DB_TIME t1, t2;
  TZ_ID ses_tz_id1, ses_tz_id2;
  DB_TIME t1_local, t2_local;
  int error = NO_ERROR;

  assert (domain != NULL);

  /* TIME with LTZ compares the same as TIME */
  OR_GET_TIME (mem1, &t1);
  OR_GET_TIME (mem2, &t2);

  error = tz_create_session_tzid_for_time (&t1, true, &ses_tz_id1);
  if (error != NO_ERROR)
    {
      return DB_UNK;
    }

  error = tz_create_session_tzid_for_time (&t2, true, &ses_tz_id2);
  if (error != NO_ERROR)
    {
      return DB_UNK;
    }

  error = tz_utc_timetz_to_local (&t1, &ses_tz_id1, &t1_local);
  if (error != NO_ERROR)
    {
      return DB_UNK;
    }

  error = tz_utc_timetz_to_local (&t2, &ses_tz_id2, &t2_local);
  if (error != NO_ERROR)
    {
      return DB_UNK;
    }

  return MR_CMP (t1_local, t2_local);
}

static int
mr_index_cmpdisk_timeltz (void *mem1, void *mem2, TP_DOMAIN * domain, int do_coercion, int total_order, int *start_colp)
{
  DB_TIME t1, t2;
  TZ_ID ses_tz_id1, ses_tz_id2;
  DB_TIME t1_local, t2_local;
  int error = NO_ERROR;

  assert (domain != NULL);

  COPYMEM (DB_TIME, &t1, mem1);
  COPYMEM (DB_TIME, &t2, mem2);

  error = tz_create_session_tzid_for_time (&t1, true, &ses_tz_id1);
  if (error != NO_ERROR)
    {
      return DB_UNK;
    }

  error = tz_create_session_tzid_for_time (&t2, true, &ses_tz_id2);
  if (error != NO_ERROR)
    {
      return DB_UNK;
    }

  error = tz_utc_timetz_to_local (&t1, &ses_tz_id1, &t1_local);
  if (error != NO_ERROR)
    {
      return DB_UNK;
    }

  error = tz_utc_timetz_to_local (&t2, &ses_tz_id2, &t2_local);
  if (error != NO_ERROR)
    {
      return DB_UNK;
    }

  return MR_CMP (t1_local, t2_local);
}

static int
mr_cmpval_timeltz (DB_VALUE * value1, DB_VALUE * value2, int do_coercion, int total_order, int *start_colp,
		   int collation)
{
  const DB_TIME *t1, *t2;
  TZ_ID ses_tz_id1, ses_tz_id2;
  DB_TIME t1_local, t2_local;
  int error = NO_ERROR;

  t1 = DB_GET_TIME (value1);
  t2 = DB_GET_TIME (value2);

  error = tz_create_session_tzid_for_time (t1, true, &ses_tz_id1);
  if (error != NO_ERROR)
    {
      return DB_UNK;
    }

  error = tz_create_session_tzid_for_time (t2, true, &ses_tz_id2);
  if (error != NO_ERROR)
    {
      return DB_UNK;
    }

  error = tz_utc_timetz_to_local (t1, &ses_tz_id1, &t1_local);
  if (error != NO_ERROR)
    {
      return DB_UNK;
    }

  error = tz_utc_timetz_to_local (t2, &ses_tz_id2, &t2_local);
  if (error != NO_ERROR)
    {
      return DB_UNK;
    }

  return MR_CMP (t1_local, t2_local);
}

static int
mr_index_cmpdisk_time (void *mem1, void *mem2, TP_DOMAIN * domain, int do_coercion, int total_order, int *start_colp)
{
  DB_TIME t1, t2;

  assert (domain != NULL);

  COPYMEM (DB_TIME, &t1, mem1);
  COPYMEM (DB_TIME, &t2, mem2);

  return MR_CMP (t1, t2);
}

static int
mr_data_cmpdisk_time (void *mem1, void *mem2, TP_DOMAIN * domain, int do_coercion, int total_order, int *start_colp)
{
  DB_TIME t1, t2;

  assert (domain != NULL);

  OR_GET_TIME (mem1, &t1);
  OR_GET_TIME (mem2, &t2);

  return MR_CMP (t1, t2);
}

static int
mr_cmpval_time (DB_VALUE * value1, DB_VALUE * value2, int do_coercion, int total_order, int *start_colp, int collation)
{
  const DB_TIME *t1, *t2;

  t1 = DB_GET_TIME (value1);
  t2 = DB_GET_TIME (value2);

  return MR_CMP (*t1, *t2);
}

/*
 * TYPE TIMETZ
 *
 * TIME type with Timezone
 *
 */

static void
mr_initmem_timetz (void *mem, TP_DOMAIN * domain)
{
  DB_TIMETZ *time_tz = (DB_TIMETZ *) mem;

  time_tz->time = 0;
  time_tz->tz_id = 0;
}

static int
mr_setmem_timetz (void *mem, TP_DOMAIN * domain, DB_VALUE * value)
{
  if (value == NULL)
    {
      mr_initmem_time (mem, domain);
    }
  else
    {
      *(DB_TIMETZ *) mem = *db_get_timetz (value);
    }

  return NO_ERROR;
}

static int
mr_getmem_timetz (void *mem, TP_DOMAIN * domain, DB_VALUE * value, bool copy)
{
  (void) db_make_timetz (value, (DB_TIMETZ *) mem);
  value->need_clear = false;
  return NO_ERROR;
}

static void
mr_data_writemem_timetz (OR_BUF * buf, void *mem, TP_DOMAIN * domain)
{
  or_put_timetz (buf, (DB_TIMETZ *) mem);
}

static void
mr_data_readmem_timetz (OR_BUF * buf, void *mem, TP_DOMAIN * domain, int size)
{
  if (mem == NULL)
    {
      or_advance (buf, tp_Timetz.disksize);
    }
  else
    {
      or_get_timetz (buf, (DB_TIMETZ *) mem);
    }
}

static void
mr_initval_timetz (DB_VALUE * value, int precision, int scale)
{
  DB_TIMETZ time_tz;

  mr_initmem_timetz (&time_tz, NULL);
  db_make_timetz (value, &time_tz);
  value->need_clear = false;
}

static int
mr_setval_timetz (DB_VALUE * dest, const DB_VALUE * src, bool copy)
{
  int error;

  if (DB_IS_NULL (src))
    {
      error = db_value_domain_init (dest, DB_TYPE_TIMETZ, DB_DEFAULT_PRECISION, DB_DEFAULT_SCALE);
    }
  else
    {
      error = db_make_timetz (dest, db_get_timetz (src));
    }
  return error;
}

static int
mr_data_writeval_timetz (OR_BUF * buf, DB_VALUE * value)
{
  return or_put_timetz (buf, db_get_timetz (value));
}

static int
mr_data_readval_timetz (OR_BUF * buf, DB_VALUE * value, TP_DOMAIN * domain, int size, bool copy, char *copy_buf,
			int copy_buf_len)
{
  DB_TIMETZ time_tz;
  int rc = NO_ERROR;

  if (value == NULL)
    {
      rc = or_advance (buf, tp_Timetz.disksize);
    }
  else
    {
      rc = or_get_timetz (buf, &time_tz);
      db_make_timetz (value, &time_tz);
    }
  return rc;
}

static int
mr_index_writeval_timetz (OR_BUF * buf, DB_VALUE * value)
{
  DB_TIMETZ *time_tz;

  time_tz = db_get_timetz (value);

  return or_put_data (buf, (char *) time_tz, tp_Timetz.disksize);
}

static int
mr_index_readval_timetz (OR_BUF * buf, DB_VALUE * value, TP_DOMAIN * domain, int size, bool copy, char *copy_buf,
			 int copy_buf_len)
{
  DB_TIMETZ time_tz;
  int rc = NO_ERROR;

  if (value == NULL)
    {
      rc = or_advance (buf, tp_Timetz.disksize);
    }
  else
    {
      rc = or_get_data (buf, (char *) (&time_tz), tp_Timetz.disksize);
      if (rc == NO_ERROR)
	{
	  db_make_timetz (value, &time_tz);
	}
    }

  return rc;
}

static int
mr_index_cmpdisk_timetz (void *mem1, void *mem2, TP_DOMAIN * domain, int do_coercion, int total_order, int *start_colp)
{
  DB_TIMETZ t1, t2;
  int ret_cmp;
  int day1, day2;

  assert (domain != NULL);

  COPYMEM (DB_TIMETZ, &t1, mem1);
  COPYMEM (DB_TIMETZ, &t2, mem2);

  /* TIME with TZ compares as what point in time comes first relative to the current day */

  day1 = get_day_from_timetz (&t1);
  day2 = get_day_from_timetz (&t2);

  /* If we are in the same UTC day we compare UTC times else we compare the days */
  if (day1 == day2)
    {
      ret_cmp = MR_CMP (t1.time, t2.time);
    }
  else
    {
      ret_cmp = MR_CMP (day1, day2);
    }

  return ret_cmp;
}

static int
mr_data_cmpdisk_timetz (void *mem1, void *mem2, TP_DOMAIN * domain, int do_coercion, int total_order, int *start_colp)
{
  DB_TIMETZ t1, t2;
  int ret_cmp;
  int day1, day2;

  assert (domain != NULL);

  OR_GET_TIMETZ (mem1, &t1);
  OR_GET_TIMETZ (mem2, &t2);

  /* TIME with TZ compares as what point in time comes first relative to the current day */

  day1 = get_day_from_timetz (&t1);
  day2 = get_day_from_timetz (&t2);

  /* If we are in the same UTC day we compare UTC times else we compare the days */
  if (day1 == day2)
    {
      ret_cmp = MR_CMP (t1.time, t2.time);
    }
  else
    {
      ret_cmp = MR_CMP (day1, day2);
    }

  return ret_cmp;
}

static int
mr_cmpval_timetz (DB_VALUE * value1, DB_VALUE * value2, int do_coercion, int total_order, int *start_colp,
		  int collation)
{
  const DB_TIMETZ *t1, *t2;
  int ret_cmp;
  int day1, day2;

  t1 = DB_GET_TIMETZ (value1);
  t2 = DB_GET_TIMETZ (value2);

  /* TIME with TZ compares as what point in time comes first relative to the current day */

  day1 = get_day_from_timetz (t1);
  day2 = get_day_from_timetz (t2);

  /* If we are in the same UTC day we compare UTC times else we compare the days */
  if (day1 == day2)
    {
      ret_cmp = MR_CMP (t1->time, t2->time);
    }
  else
    {
      ret_cmp = MR_CMP (day1, day2);
    }

  return ret_cmp;
}

/*
 * TYPE UTIME
 *
 * "Universal" time, more recently known as a "timestamp".
 * These are 32 bit encoded values that contain both a date and time
 * identification.
 * The encoding is the standard Unix "time_t" format.
 */

static void
mr_initmem_utime (void *mem, TP_DOMAIN * domain)
{
  *(DB_UTIME *) mem = 0;
}

static int
mr_setmem_utime (void *mem, TP_DOMAIN * domain, DB_VALUE * value)
{
  if (value == NULL)
    mr_initmem_utime (mem, domain);
  else
    *(DB_UTIME *) mem = *db_get_utime (value);

  return NO_ERROR;
}

static int
mr_getmem_utime (void *mem, TP_DOMAIN * domain, DB_VALUE * value, bool copy)
{
  int error;

  error = db_make_utime (value, *(DB_UTIME *) mem);
  value->need_clear = false;
  return error;
}

static int
mr_getmem_timestampltz (void *mem, TP_DOMAIN * domain, DB_VALUE * value, bool copy)
{
  int error;

  error = db_make_timestampltz (value, *(DB_UTIME *) mem);
  value->need_clear = false;
  return error;
}

static void
mr_data_writemem_utime (OR_BUF * buf, void *mem, TP_DOMAIN * domain)
{
  or_put_utime (buf, (DB_UTIME *) mem);
}

static void
mr_data_readmem_utime (OR_BUF * buf, void *mem, TP_DOMAIN * domain, int size)
{
  if (mem == NULL)
    {
      or_advance (buf, tp_Utime.disksize);
    }
  else
    {
      or_get_utime (buf, (DB_UTIME *) mem);
    }
}

static void
mr_initval_utime (DB_VALUE * value, int precision, int scale)
{
  db_make_utime (value, 0);
  value->need_clear = false;
}

static void
mr_initval_timestampltz (DB_VALUE * value, int precision, int scale)
{
  db_make_timestampltz (value, 0);
  value->need_clear = false;
}

static int
mr_setval_utime (DB_VALUE * dest, const DB_VALUE * src, bool copy)
{
  int error;

  if (DB_IS_NULL (src))
    {
      error = db_value_domain_init (dest, DB_TYPE_UTIME, DB_DEFAULT_PRECISION, DB_DEFAULT_SCALE);
    }
  else
    {
      error = db_make_utime (dest, *db_get_utime (src));
    }
  return error;
}

static int
mr_setval_timestampltz (DB_VALUE * dest, const DB_VALUE * src, bool copy)
{
  int error;

  if (DB_IS_NULL (src))
    {
      error = db_value_domain_init (dest, DB_TYPE_TIMESTAMPLTZ, DB_DEFAULT_PRECISION, DB_DEFAULT_SCALE);
    }
  else
    {
      error = db_make_timestampltz (dest, *db_get_utime (src));
    }
  return error;
}

static int
mr_data_writeval_utime (OR_BUF * buf, DB_VALUE * value)
{
  return or_put_utime (buf, db_get_utime (value));
}

static int
mr_data_readval_utime (OR_BUF * buf, DB_VALUE * value, TP_DOMAIN * domain, int size, bool copy, char *copy_buf,
		       int copy_buf_len)
{
  DB_UTIME utm;
  int rc = NO_ERROR;

  if (value == NULL)
    {
      rc = or_advance (buf, tp_Utime.disksize);
    }
  else
    {
      rc = or_get_utime (buf, &utm);
      if (rc == NO_ERROR)
	{
	  db_make_utime (value, utm);
	}
      value->need_clear = false;
    }
  return rc;
}

static int
mr_data_readval_timestampltz (OR_BUF * buf, DB_VALUE * value, TP_DOMAIN * domain, int size, bool copy, char *copy_buf,
			      int copy_buf_len)
{
  DB_UTIME utm;
  int rc = NO_ERROR;

  if (value == NULL)
    {
      rc = or_advance (buf, tp_Timestampltz.disksize);
    }
  else
    {
      rc = or_get_utime (buf, &utm);
      db_make_timestampltz (value, utm);
      value->need_clear = false;
    }
  return rc;
}

static int
mr_index_writeval_utime (OR_BUF * buf, DB_VALUE * value)
{
  DB_UTIME *utm;

  utm = db_get_utime (value);

  return or_put_data (buf, (char *) utm, tp_Utime.disksize);
}

static int
mr_index_readval_utime (OR_BUF * buf, DB_VALUE * value, TP_DOMAIN * domain, int size, bool copy, char *copy_buf,
			int copy_buf_len)
{
  DB_UTIME utm;
  int rc = NO_ERROR;

  if (value == NULL)
    {
      rc = or_advance (buf, tp_Utime.disksize);
    }
  else
    {
      rc = or_get_data (buf, (char *) (&utm), tp_Utime.disksize);
      if (rc == NO_ERROR)
	{
	  db_make_utime (value, utm);
	}
      value->need_clear = false;
    }

  return rc;
}

static int
mr_index_readval_timestampltz (OR_BUF * buf, DB_VALUE * value, TP_DOMAIN * domain, int size, bool copy, char *copy_buf,
			       int copy_buf_len)
{
  DB_UTIME utm;
  int rc = NO_ERROR;

  if (value == NULL)
    {
      rc = or_advance (buf, tp_Timestampltz.disksize);
    }
  else
    {
      rc = or_get_data (buf, (char *) (&utm), tp_Timestampltz.disksize);
      if (rc == NO_ERROR)
	{
	  db_make_timestampltz (value, utm);
	}
      value->need_clear = false;
    }

  return rc;
}

static int
mr_index_cmpdisk_utime (void *mem1, void *mem2, TP_DOMAIN * domain, int do_coercion, int total_order, int *start_colp)
{
  DB_UTIME utm1, utm2;

  assert (domain != NULL);

  COPYMEM (DB_UTIME, &utm1, mem1);
  COPYMEM (DB_UTIME, &utm2, mem2);

  return MR_CMP (utm1, utm2);
}

static int
mr_data_cmpdisk_utime (void *mem1, void *mem2, TP_DOMAIN * domain, int do_coercion, int total_order, int *start_colp)
{
  DB_TIMESTAMP ts1, ts2;

  assert (domain != NULL);

  OR_GET_UTIME (mem1, &ts1);
  OR_GET_UTIME (mem2, &ts2);

  return MR_CMP (ts1, ts2);
}

static int
mr_cmpval_utime (DB_VALUE * value1, DB_VALUE * value2, int do_coercion, int total_order, int *start_colp, int collation)
{
  const DB_TIMESTAMP *ts1, *ts2;

  ts1 = DB_GET_UTIME (value1);
  ts2 = DB_GET_UTIME (value2);

  return MR_CMP (*ts1, *ts2);
}

/*
 * TYPE TIMESTAMPTZ
 *
 * This stores a TIMESTAMP and a zone identifier
 * The requirement is 4 (TIMESTAMP) + 2 bytes (zone id)
 * The encoding of TIMESTAMP is the standard Unix "time_t" format.
 */

static void
mr_initmem_timestamptz (void *mem, TP_DOMAIN * domain)
{
  DB_TIMESTAMPTZ *ts_tz = (DB_TIMESTAMPTZ *) mem;

  ts_tz->timestamp = 0;
  ts_tz->tz_id = 0;
}

static int
mr_setmem_timestamptz (void *mem, TP_DOMAIN * domain, DB_VALUE * value)
{
  if (value == NULL)
    {
      mr_initmem_timestamptz (mem, domain);
    }
  else
    {
      *(DB_TIMESTAMPTZ *) mem = *db_get_timestamptz (value);
    }

  return NO_ERROR;
}

static int
mr_getmem_timestamptz (void *mem, TP_DOMAIN * domain, DB_VALUE * value, bool copy)
{
  int error;

  error = db_make_timestamptz (value, (DB_TIMESTAMPTZ *) mem);
  return error;
}

static void
mr_data_writemem_timestamptz (OR_BUF * buf, void *mem, TP_DOMAIN * domain)
{
  or_put_timestamptz (buf, (DB_TIMESTAMPTZ *) mem);
}

static void
mr_data_readmem_timestamptz (OR_BUF * buf, void *mem, TP_DOMAIN * domain, int size)
{
  if (mem == NULL)
    {
      or_advance (buf, tp_Timestamptz.disksize);
    }
  else
    {
      or_get_timestamptz (buf, (DB_TIMESTAMPTZ *) mem);
    }
}

static void
mr_initval_timestamptz (DB_VALUE * value, int precision, int scale)
{
  DB_TIMESTAMPTZ ts_tz;

  mr_initmem_timestamptz (&ts_tz, NULL);
  db_make_timestamptz (value, &ts_tz);
}

static int
mr_setval_timestamptz (DB_VALUE * dest, const DB_VALUE * src, bool copy)
{
  int error;

  if (DB_IS_NULL (src))
    {
      error = db_value_domain_init (dest, DB_TYPE_TIMESTAMPTZ, DB_DEFAULT_PRECISION, DB_DEFAULT_SCALE);
    }
  else
    {
      error = db_make_timestamptz (dest, db_get_timestamptz (src));
    }
  return error;
}

static int
mr_data_writeval_timestamptz (OR_BUF * buf, DB_VALUE * value)
{
  return or_put_timestamptz (buf, db_get_timestamptz (value));
}

static int
mr_data_readval_timestamptz (OR_BUF * buf, DB_VALUE * value, TP_DOMAIN * domain, int size, bool copy, char *copy_buf,
			     int copy_buf_len)
{
  DB_TIMESTAMPTZ ts_tz;
  int rc = NO_ERROR;

  if (value == NULL)
    {
      rc = or_advance (buf, tp_Timestamptz.disksize);
    }
  else
    {
      rc = or_get_timestamptz (buf, &ts_tz);
      db_make_timestamptz (value, &ts_tz);
    }
  return rc;
}

static int
mr_index_writeval_timestamptz (OR_BUF * buf, DB_VALUE * value)
{
  DB_TIMESTAMPTZ *ts_tz;
  int rc = NO_ERROR;

  ts_tz = db_get_timestamptz (value);

  assert (tp_Timestamptz.disksize == (tp_Utime.disksize + tp_Integer.disksize));

  rc = or_put_data (buf, (char *) (&ts_tz->timestamp), tp_Utime.disksize);
  if (rc == NO_ERROR)
    {
      rc = or_put_data (buf, (char *) (&ts_tz->tz_id), tp_Integer.disksize);
    }

  return rc;
}

static int
mr_index_readval_timestamptz (OR_BUF * buf, DB_VALUE * value, TP_DOMAIN * domain, int size, bool copy, char *copy_buf,
			      int copy_buf_len)
{
  DB_TIMESTAMPTZ ts_tz;
  int rc = NO_ERROR;

  if (value == NULL)
    {
      rc = or_advance (buf, tp_Timestamptz.disksize);
    }
  else
    {
      rc = or_get_data (buf, (char *) (&ts_tz), tp_Timestamptz.disksize);
      if (rc == NO_ERROR)
	{
	  db_make_timestamptz (value, &ts_tz);
	}
      value->need_clear = false;
    }

  return rc;
}

static int
mr_index_cmpdisk_timestamptz (void *mem1, void *mem2, TP_DOMAIN * domain, int do_coercion, int total_order,
			      int *start_colp)
{
  DB_UTIME utm1, utm2;

  assert (domain != NULL);

  /* TIMESTAMP with TZ compares the same as TIMESTAMP (zone is not taken into account) */
  COPYMEM (DB_UTIME, &utm1, mem1);
  COPYMEM (DB_UTIME, &utm2, mem2);

  return MR_CMP (utm1, utm2);
}

static int
mr_data_cmpdisk_timestamptz (void *mem1, void *mem2, TP_DOMAIN * domain, int do_coercion, int total_order,
			     int *start_colp)
{
  DB_TIMESTAMP ts1, ts2;

  assert (domain != NULL);

  /* TIMESTAMP with TZ compares the same as TIMESTAMP (zone is not taken into account) */
  OR_GET_UTIME (mem1, &ts1);
  OR_GET_UTIME (mem2, &ts2);

  return MR_CMP (ts1, ts2);
}

static int
mr_cmpval_timestamptz (DB_VALUE * value1, DB_VALUE * value2, int do_coercion, int total_order, int *start_colp,
		       int collation)
{
  const DB_TIMESTAMPTZ *ts_tz1, *ts_tz2;

  /* TIMESTAMP with TZ compares the same as TIMESTAMP (zone is not taken into account); the first component of
   * TIMESTAMPTZ is a TIMESTAMP, it is safe to use the TIMESTAMP part of DB_DATA union to read it */
  ts_tz1 = DB_GET_TIMESTAMPTZ (value1);
  ts_tz2 = DB_GET_TIMESTAMPTZ (value2);

  return MR_CMP (ts_tz1->timestamp, ts_tz2->timestamp);
}

/*
 * TYPE DATETIME
 *
 */

static void
mr_initmem_datetime (void *memptr, TP_DOMAIN * domain)
{
  DB_DATETIME *mem = (DB_DATETIME *) memptr;

  mem->date = 0;
  mem->time = 0;
}

static void
mr_initval_datetime (DB_VALUE * value, int precision, int scale)
{
  DB_DATETIME dt;

  mr_initmem_datetime (&dt, NULL);
  db_make_datetime (value, &dt);
  value->need_clear = false;
}

static void
mr_initval_datetimeltz (DB_VALUE * value, int precision, int scale)
{
  DB_DATETIME dt;

  mr_initmem_datetime (&dt, NULL);
  db_make_datetimeltz (value, &dt);
  value->need_clear = false;
}

static int
mr_setmem_datetime (void *mem, TP_DOMAIN * domain, DB_VALUE * value)
{
  if (value == NULL)
    {
      mr_initmem_datetime (mem, domain);
    }
  else
    {
      *(DB_DATETIME *) mem = *db_get_datetime (value);
    }

  return NO_ERROR;
}

static int
mr_getmem_datetime (void *mem, TP_DOMAIN * domain, DB_VALUE * value, bool copy)
{
  return db_make_datetime (value, (DB_DATETIME *) mem);
}

static int
mr_getmem_datetimeltz (void *mem, TP_DOMAIN * domain, DB_VALUE * value, bool copy)
{
  return db_make_datetimeltz (value, (DB_DATETIME *) mem);
}

static int
mr_setval_datetime (DB_VALUE * dest, const DB_VALUE * src, bool copy)
{
  int error;

  if (DB_IS_NULL (src))
    {
      error = db_value_domain_init (dest, DB_TYPE_DATETIME, DB_DEFAULT_PRECISION, DB_DEFAULT_SCALE);
    }
  else
    {
      error = db_make_datetime (dest, db_get_datetime (src));
    }
  return error;
}

static int
mr_setval_datetimeltz (DB_VALUE * dest, const DB_VALUE * src, bool copy)
{
  int error;

  if (DB_IS_NULL (src))
    {
      error = db_value_domain_init (dest, DB_TYPE_DATETIMELTZ, DB_DEFAULT_PRECISION, DB_DEFAULT_SCALE);
    }
  else
    {
      error = db_make_datetimeltz (dest, db_get_datetime (src));
    }
  return error;
}

static void
mr_data_writemem_datetime (OR_BUF * buf, void *mem, TP_DOMAIN * domain)
{
  or_put_datetime (buf, (DB_DATETIME *) mem);
}

static void
mr_data_readmem_datetime (OR_BUF * buf, void *mem, TP_DOMAIN * domain, int size)
{
  if (mem == NULL)
    {
      or_advance (buf, tp_Datetime.disksize);
    }
  else
    {
      or_get_datetime (buf, (DB_DATETIME *) mem);
    }
}

static int
mr_data_writeval_datetime (OR_BUF * buf, DB_VALUE * value)
{
  return or_put_datetime (buf, db_get_datetime (value));
}

static int
mr_data_readval_datetime (OR_BUF * buf, DB_VALUE * value, TP_DOMAIN * domain, int size, bool copy, char *copy_buf,
			  int copy_buf_len)
{
  DB_DATETIME datetime;
  int rc = NO_ERROR;

  if (value == NULL)
    {
      rc = or_advance (buf, tp_Datetime.disksize);
    }
  else
    {
      rc = or_get_datetime (buf, &datetime);
      if (rc == NO_ERROR)
	{
	  db_make_datetime (value, &datetime);
	}
      value->need_clear = false;
    }
  return rc;
}

static int
mr_data_readval_datetimeltz (OR_BUF * buf, DB_VALUE * value, TP_DOMAIN * domain, int size, bool copy, char *copy_buf,
			     int copy_buf_len)
{
  DB_DATETIME datetime;
  int rc = NO_ERROR;

  if (value == NULL)
    {
      rc = or_advance (buf, tp_Datetimeltz.disksize);
    }
  else
    {
      rc = or_get_datetime (buf, &datetime);
      db_make_datetimeltz (value, &datetime);
    }
  return rc;
}

static int
mr_index_writeval_datetime (OR_BUF * buf, DB_VALUE * value)
{
  DB_DATETIME *datetime;
  int rc = NO_ERROR;

  datetime = db_get_datetime (value);

  assert (tp_Datetime.disksize == (tp_Date.disksize + tp_Time.disksize));

  rc = or_put_data (buf, (char *) (&datetime->date), tp_Date.disksize);
  if (rc == NO_ERROR)
    {
      rc = or_put_data (buf, (char *) (&datetime->time), tp_Time.disksize);
    }

  return rc;
}

static int
mr_index_readval_datetime (OR_BUF * buf, DB_VALUE * value, TP_DOMAIN * domain, int size, bool copy, char *copy_buf,
			   int copy_buf_len)
{
  DB_DATETIME datetime;
  int rc = NO_ERROR;

  assert (tp_Datetime.disksize == (tp_Date.disksize + tp_Time.disksize));

  if (value == NULL)
    {
      rc = or_advance (buf, tp_Datetime.disksize);
    }
  else
    {
      rc = or_get_data (buf, (char *) (&datetime.date), tp_Date.disksize);
      if (rc == NO_ERROR)
	{
	  rc = or_get_data (buf, (char *) (&datetime.time), tp_Time.disksize);
	}

      if (rc == NO_ERROR)
	{
	  db_make_datetime (value, &datetime);
	}
      value->need_clear = false;
    }

  return rc;
}

static int
mr_index_readval_datetimeltz (OR_BUF * buf, DB_VALUE * value, TP_DOMAIN * domain, int size, bool copy, char *copy_buf,
			      int copy_buf_len)
{
  DB_DATETIME datetime;
  int rc = NO_ERROR;

  assert (tp_Datetimeltz.disksize == (tp_Date.disksize + tp_Time.disksize));

  if (value == NULL)
    {
      rc = or_advance (buf, tp_Datetimeltz.disksize);
    }
  else
    {
      rc = or_get_data (buf, (char *) (&datetime.date), tp_Date.disksize);
      if (rc == NO_ERROR)
	{
	  rc = or_get_data (buf, (char *) (&datetime.time), tp_Time.disksize);
	}

      if (rc == NO_ERROR)
	{
	  db_make_datetimeltz (value, &datetime);
	}
      value->need_clear = false;
    }

  return rc;
}

static int
mr_index_cmpdisk_datetime (void *mem1, void *mem2, TP_DOMAIN * domain, int do_coercion, int total_order,
			   int *start_colp)
{
  int c;
  DB_DATETIME dt1, dt2;

  assert (domain != NULL);

  if (mem1 == mem2)
    {
      return DB_EQ;
    }

  COPYMEM (unsigned int, &dt1.date, (char *)mem1 + OR_DATETIME_DATE);
  COPYMEM (unsigned int, &dt1.time, (char *) mem1 + OR_DATETIME_TIME);
  COPYMEM (unsigned int, &dt2.date, (char *) mem2 + OR_DATETIME_DATE);
  COPYMEM (unsigned int, &dt2.time, (char *) mem2 + OR_DATETIME_TIME);

  if (dt1.date < dt2.date)
    {
      c = DB_LT;
    }
  else if (dt1.date > dt2.date)
    {
      c = DB_GT;
    }
  else
    {
      if (dt1.time < dt2.time)
	{
	  c = DB_LT;
	}
      else if (dt1.time > dt2.time)
	{
	  c = DB_GT;
	}
      else
	{
	  c = DB_EQ;
	}
    }

  return c;
}

static int
mr_data_cmpdisk_datetime (void *mem1, void *mem2, TP_DOMAIN * domain, int do_coercion, int total_order, int *start_colp)
{
  int c;
  DB_DATETIME dt1, dt2;

  assert (domain != NULL);

  if (mem1 == mem2)
    {
      return DB_EQ;
    }

  OR_GET_DATETIME (mem1, &dt1);
  OR_GET_DATETIME (mem2, &dt2);

  if (dt1.date < dt2.date)
    {
      c = DB_LT;
    }
  else if (dt1.date > dt2.date)
    {
      c = DB_GT;
    }
  else
    {
      if (dt1.time < dt2.time)
	{
	  c = DB_LT;
	}
      else if (dt1.time > dt2.time)
	{
	  c = DB_GT;
	}
      else
	{
	  c = DB_EQ;
	}
    }

  return c;
}

static int
mr_cmpval_datetime (DB_VALUE * value1, DB_VALUE * value2, int do_coercion, int total_order, int *start_colp,
		    int collation)
{
  const DB_DATETIME *dt1, *dt2;
  int c;

  dt1 = DB_GET_DATETIME (value1);
  dt2 = DB_GET_DATETIME (value2);

  if (dt1->date < dt2->date)
    {
      c = DB_LT;
    }
  else if (dt1->date > dt2->date)
    {
      c = DB_GT;
    }
  else
    {
      if (dt1->time < dt2->time)
	{
	  c = DB_LT;
	}
      else if (dt1->time > dt2->time)
	{
	  c = DB_GT;
	}
      else
	{
	  c = DB_EQ;
	}
    }

  return c;
}

/*
 * TYPE DATETIMETZ
 *
 */

static void
mr_initmem_datetimetz (void *memptr, TP_DOMAIN * domain)
{
  DB_DATETIMETZ *mem = (DB_DATETIMETZ *) memptr;

  mem->datetime.date = 0;
  mem->datetime.time = 0;
  mem->tz_id = 0;
}

static void
mr_initval_datetimetz (DB_VALUE * value, int precision, int scale)
{
  DB_DATETIMETZ dt_tz;

  mr_initmem_datetimetz (&dt_tz, NULL);
  db_make_datetimetz (value, &dt_tz);
}

static int
mr_setmem_datetimetz (void *mem, TP_DOMAIN * domain, DB_VALUE * value)
{
  if (value == NULL)
    {
      mr_initmem_datetimetz (mem, NULL);
    }
  else
    {
      *(DB_DATETIMETZ *) mem = *db_get_datetimetz (value);
    }

  return NO_ERROR;
}

static int
mr_getmem_datetimetz (void *mem, TP_DOMAIN * domain, DB_VALUE * value, bool copy)
{
  return db_make_datetimetz (value, (DB_DATETIMETZ *) mem);
}

static int
mr_setval_datetimetz (DB_VALUE * dest, const DB_VALUE * src, bool copy)
{
  int error;

  if (DB_IS_NULL (src))
    {
      error = db_value_domain_init (dest, DB_TYPE_DATETIMETZ, DB_DEFAULT_PRECISION, DB_DEFAULT_SCALE);
    }
  else
    {
      error = db_make_datetimetz (dest, db_get_datetimetz (src));
    }
  return error;
}

static void
mr_data_writemem_datetimetz (OR_BUF * buf, void *mem, TP_DOMAIN * domain)
{
  or_put_datetimetz (buf, (DB_DATETIMETZ *) mem);
}

static void
mr_data_readmem_datetimetz (OR_BUF * buf, void *mem, TP_DOMAIN * domain, int size)
{
  if (mem == NULL)
    {
      or_advance (buf, tp_Datetimetz.disksize);
    }
  else
    {
      or_get_datetimetz (buf, (DB_DATETIMETZ *) mem);
    }
}

static int
mr_data_writeval_datetimetz (OR_BUF * buf, DB_VALUE * value)
{
  return or_put_datetimetz (buf, db_get_datetimetz (value));
}

static int
mr_data_readval_datetimetz (OR_BUF * buf, DB_VALUE * value, TP_DOMAIN * domain, int size, bool copy, char *copy_buf,
			    int copy_buf_len)
{
  DB_DATETIMETZ datetimetz;
  int rc = NO_ERROR;

  if (value == NULL)
    {
      rc = or_advance (buf, tp_Datetimetz.disksize);
    }
  else
    {
      rc = or_get_datetimetz (buf, &datetimetz);
      db_make_datetimetz (value, &datetimetz);
    }
  return rc;
}

static int
mr_index_writeval_datetimetz (OR_BUF * buf, DB_VALUE * value)
{
  DB_DATETIMETZ *datetimetz;
  int rc = NO_ERROR;

  datetimetz = db_get_datetimetz (value);

  assert (tp_Datetimetz.disksize == (tp_Date.disksize + tp_Time.disksize + tp_Integer.disksize));

  rc = or_put_data (buf, (char *) (&datetimetz->datetime.date), tp_Date.disksize);
  if (rc == NO_ERROR)
    {
      rc = or_put_data (buf, (char *) (&datetimetz->datetime.time), tp_Time.disksize);
      if (rc == NO_ERROR)
	{
	  rc = or_put_data (buf, (char *) (&datetimetz->tz_id), tp_Integer.disksize);
	}
    }

  return rc;
}

static int
mr_index_readval_datetimetz (OR_BUF * buf, DB_VALUE * value, TP_DOMAIN * domain, int size, bool copy, char *copy_buf,
			     int copy_buf_len)
{
  DB_DATETIMETZ datetimetz;
  int rc = NO_ERROR;

  assert (tp_Datetimetz.disksize == (tp_Date.disksize + tp_Time.disksize + tp_Integer.disksize));

  if (value == NULL)
    {
      rc = or_advance (buf, tp_Datetimetz.disksize);
    }
  else
    {
      rc = or_get_data (buf, (char *) (&datetimetz.datetime.date), tp_Date.disksize);
      if (rc == NO_ERROR)
	{
	  rc = or_get_data (buf, (char *) (&datetimetz.datetime.time), tp_Time.disksize);
	  if (rc == NO_ERROR)
	    {
	      rc = or_get_data (buf, (char *) (&datetimetz.tz_id), tp_Integer.disksize);
	    }
	}

      if (rc == NO_ERROR)
	{
	  db_make_datetimetz (value, &datetimetz);
	}
      value->need_clear = false;
    }

  return rc;
}

static int
mr_index_cmpdisk_datetimetz (void *mem1, void *mem2, TP_DOMAIN * domain, int do_coercion, int total_order,
			     int *start_colp)
{
  /* DATETIMETZ compares the same as DATETIME (tz_id is ignored) */
  return mr_index_cmpdisk_datetime (mem1, mem2, domain, do_coercion, total_order, start_colp);
}

static int
mr_data_cmpdisk_datetimetz (void *mem1, void *mem2, TP_DOMAIN * domain, int do_coercion, int total_order,
			    int *start_colp)
{
  /* DATETIMETZ compares the same as DATETIME (tz_id is ignored) */
  return mr_data_cmpdisk_datetime (mem1, mem2, domain, do_coercion, total_order, start_colp);
}

static int
mr_cmpval_datetimetz (DB_VALUE * value1, DB_VALUE * value2, int do_coercion, int total_order, int *start_colp,
		      int collation)
{
  const DB_DATETIMETZ *dt_tz1, *dt_tz2;
  const DB_DATETIME *dt1, *dt2;
  int c;

  dt_tz1 = DB_GET_DATETIMETZ (value1);
  dt_tz2 = DB_GET_DATETIMETZ (value2);

  dt1 = &(dt_tz1->datetime);
  dt2 = &(dt_tz2->datetime);

  if (dt1->date < dt2->date)
    {
      c = DB_LT;
    }
  else if (dt1->date > dt2->date)
    {
      c = DB_GT;
    }
  else
    {
      if (dt1->time < dt2->time)
	{
	  c = DB_LT;
	}
      else if (dt1->time > dt2->time)
	{
	  c = DB_GT;
	}
      else
	{
	  c = DB_EQ;
	}
    }

  return c;
}

/*
 * TYPE MONETARY
 *
 * Practically useless combination of an IEEE double with a currency tag.
 * Should consider re-implementing this using fixed precision numerics
 * now that we have them.
 * Because of double allignment problems, never access the amount field
 * with a structure dereference.
 */

static void
mr_initmem_money (void *memptr, TP_DOMAIN * domain)
{
  DB_MONETARY *mem = (DB_MONETARY *) memptr;

  double d = 0.0;

  mem->type = DB_CURRENCY_DEFAULT;
  OR_MOVE_DOUBLE (&d, &mem->amount);
}

static int
mr_setmem_money (void *memptr, TP_DOMAIN * domain, DB_VALUE * value)
{
  DB_MONETARY *mem = (DB_MONETARY *) memptr;
  DB_MONETARY *money;

  if (value == NULL)
    {
      mr_initmem_money (mem, domain);
    }
  else
    {
      money = db_get_monetary (value);
      mem->type = money->type;
      OR_MOVE_DOUBLE (&money->amount, &mem->amount);
    }
  return NO_ERROR;
}

static int
mr_getmem_money (void *memptr, TP_DOMAIN * domain, DB_VALUE * value, bool copy)
{
  int error = NO_ERROR;
  DB_MONETARY *mem = (DB_MONETARY *) memptr;
  double amt;

  OR_MOVE_DOUBLE (&mem->amount, &amt);
  error = db_make_monetary (value, mem->type, amt);
  value->need_clear = false;
  return error;
}

static void
mr_data_writemem_money (OR_BUF * buf, void *mem, TP_DOMAIN * domain)
{
  or_put_monetary (buf, (DB_MONETARY *) mem);
}

static void
mr_data_readmem_money (OR_BUF * buf, void *mem, TP_DOMAIN * domain, int size)
{
  if (mem == NULL)
    {
      or_advance (buf, tp_Monetary.disksize);
    }
  else
    {
      or_get_monetary (buf, (DB_MONETARY *) mem);
    }
}

static void
mr_initval_money (DB_VALUE * value, int precision, int scale)
{
  db_make_monetary (value, DB_CURRENCY_DEFAULT, 0.0);
  value->need_clear = false;
}

static int
mr_setval_money (DB_VALUE * dest, const DB_VALUE * src, bool copy)
{
  int error;
  DB_MONETARY *money;

  if (DB_IS_NULL (src) || ((money = db_get_monetary (src)) == NULL))
    {
      error = db_value_domain_init (dest, DB_TYPE_MONETARY, DB_DEFAULT_PRECISION, DB_DEFAULT_SCALE);
    }
  else
    {
      error = db_make_monetary (dest, money->type, money->amount);
    }
  return error;
}

static int
mr_data_writeval_money (OR_BUF * buf, DB_VALUE * value)
{
  return or_put_monetary (buf, db_get_monetary (value));
}

static int
mr_data_readval_money (OR_BUF * buf, DB_VALUE * value, TP_DOMAIN * domain, int size, bool copy, char *copy_buf,
		       int copy_buf_len)
{
  DB_MONETARY money;
  int rc = NO_ERROR;

  if (value == NULL)
    {
      rc = or_advance (buf, tp_Monetary.disksize);
    }
  else
    {
      rc = or_get_monetary (buf, &money);
      if (rc == NO_ERROR)
	{
	  db_make_monetary (value, money.type, money.amount);
	}
      value->need_clear = false;
    }
  return rc;
}

static int
mr_index_writeval_money (OR_BUF * buf, DB_VALUE * value)
{
  DB_MONETARY *money;
  int rc = NO_ERROR;

  money = db_get_monetary (value);

  rc = or_put_data (buf, (char *) (&money->type), tp_Integer.disksize);
  if (rc == NO_ERROR)
    {
      rc = or_put_data (buf, (char *) (&money->amount), tp_Double.disksize);
    }

  return rc;
}

static int
mr_index_readval_money (OR_BUF * buf, DB_VALUE * value, TP_DOMAIN * domain, int size, bool copy, char *copy_buf,
			int copy_buf_len)
{
  DB_MONETARY money;
  int rc = NO_ERROR;

  if (value == NULL)
    {
      rc = or_advance (buf, tp_Monetary.disksize);
    }
  else
    {
      rc = or_get_data (buf, (char *) (&money.type), tp_Integer.disksize);
      if (rc == NO_ERROR)
	{
	  rc = or_get_data (buf, (char *) (&money.amount), tp_Double.disksize);
	}

      if (rc == NO_ERROR)
	{
	  db_make_monetary (value, money.type, money.amount);
	}
      value->need_clear = false;
    }

  return rc;
}

static int
mr_index_cmpdisk_money (void *mem1, void *mem2, TP_DOMAIN * domain, int do_coercion, int total_order, int *start_colp)
{
  DB_MONETARY m1, m2;

  assert (domain != NULL);

  COPYMEM (double, &m1.amount, (char *) mem1 + tp_Integer.disksize);
  COPYMEM (double, &m2.amount, (char *) mem2 + tp_Integer.disksize);

  return MR_CMP (m1.amount, m2.amount);
}

static int
mr_data_cmpdisk_money (void *mem1, void *mem2, TP_DOMAIN * domain, int do_coercion, int total_order, int *start_colp)
{
  DB_MONETARY m1, m2;

  assert (domain != NULL);

  OR_GET_MONETARY (mem1, &m1);
  OR_GET_MONETARY (mem2, &m2);

  return MR_CMP (m1.amount, m2.amount);
}

static int
mr_cmpval_money (DB_VALUE * value1, DB_VALUE * value2, int do_coercion, int total_order, int *start_colp, int collation)
{
  const DB_MONETARY *m1, *m2;

  m1 = DB_GET_MONETARY (value1);
  m2 = DB_GET_MONETARY (value2);

  return MR_CMP (m1->amount, m2->amount);
}

/*
 * TYPE DATE
 *
 * 32 bit day counter, commonly called a "julian" date.
 */

static void
mr_initmem_date (void *mem, TP_DOMAIN * domain)
{
  *(DB_DATE *) mem = 0;
}

static int
mr_setmem_date (void *mem, TP_DOMAIN * domain, DB_VALUE * value)
{
  if (value == NULL)
    mr_initmem_date (mem, domain);
  else
    *(DB_DATE *) mem = *db_get_date (value);

  return NO_ERROR;
}

static int
mr_getmem_date (void *mem, TP_DOMAIN * domain, DB_VALUE * value, bool copy)
{
  return db_value_put_encoded_date (value, (DB_DATE *) mem);
}

static void
mr_data_writemem_date (OR_BUF * buf, void *mem, TP_DOMAIN * domain)
{
  or_put_date (buf, (DB_DATE *) mem);
}

static void
mr_data_readmem_date (OR_BUF * buf, void *mem, TP_DOMAIN * domain, int size)
{
  if (mem == NULL)
    {
      or_advance (buf, tp_Date.disksize);
    }
  else
    {
      or_get_date (buf, (DB_DATE *) mem);
    }
}

static void
mr_initval_date (DB_VALUE * value, int precision, int scale)
{
  db_value_put_encoded_date (value, 0);
  value->need_clear = false;
}

static int
mr_setval_date (DB_VALUE * dest, const DB_VALUE * src, bool copy)
{
  int error;

  if (DB_IS_NULL (src))
    {
      error = db_value_domain_init (dest, DB_TYPE_DATE, DB_DEFAULT_PRECISION, DB_DEFAULT_SCALE);
    }
  else
    {
      error = db_value_put_encoded_date (dest, db_get_date (src));
    }
  return error;
}

static int
mr_data_writeval_date (OR_BUF * buf, DB_VALUE * value)
{
  return or_put_date (buf, db_get_date (value));
}

static int
mr_data_readval_date (OR_BUF * buf, DB_VALUE * value, TP_DOMAIN * domain, int size, bool copy, char *copy_buf,
		      int copy_buf_len)
{
  DB_DATE dt;
  int rc = NO_ERROR;

  if (value == NULL)
    {
      rc = or_advance (buf, tp_Date.disksize);
    }
  else
    {
      rc = or_get_date (buf, &dt);
      if (rc == NO_ERROR)
	{
	  db_value_put_encoded_date (value, &dt);
	}
      value->need_clear = false;
    }
  return rc;
}

static int
mr_index_writeval_date (OR_BUF * buf, DB_VALUE * value)
{
  DB_DATE *dt;

  dt = db_get_date (value);

  return or_put_data (buf, (char *) dt, tp_Date.disksize);
}

static int
mr_index_readval_date (OR_BUF * buf, DB_VALUE * value, TP_DOMAIN * domain, int size, bool copy, char *copy_buf,
		       int copy_buf_len)
{
  DB_DATE dt;
  int rc = NO_ERROR;

  if (value == NULL)
    {
      rc = or_advance (buf, tp_Date.disksize);
    }
  else
    {
      rc = or_get_data (buf, (char *) (&dt), tp_Date.disksize);
      if (rc == NO_ERROR)
	{
	  db_value_put_encoded_date (value, &dt);
	}
      value->need_clear = false;
    }

  return rc;
}

static int
mr_index_cmpdisk_date (void *mem1, void *mem2, TP_DOMAIN * domain, int do_coercion, int total_order, int *start_colp)
{
  DB_DATE d1, d2;

  assert (domain != NULL);

  COPYMEM (DB_DATE, &d1, mem1);
  COPYMEM (DB_DATE, &d2, mem2);

  return MR_CMP (d1, d2);
}

static int
mr_data_cmpdisk_date (void *mem1, void *mem2, TP_DOMAIN * domain, int do_coercion, int total_order, int *start_colp)
{
  DB_DATE d1, d2;

  assert (domain != NULL);

  OR_GET_DATE (mem1, &d1);
  OR_GET_DATE (mem2, &d2);

  return MR_CMP (d1, d2);
}

static int
mr_cmpval_date (DB_VALUE * value1, DB_VALUE * value2, int do_coercion, int total_order, int *start_colp, int collation)
{
  const DB_DATE *d1, *d2;

  d1 = DB_GET_DATE (value1);
  d2 = DB_GET_DATE (value2);

  return MR_CMP (*d1, *d2);
}

/*
 * TYPE OBJECT
 */

/*
 * This is a bit different than the other primitive types in that the memory
 * value and the DB_VALUE representations are not the same.  The memory value
 * will be represented with a WS_MEMOID structure to avoid creating MOPs until
 * they are actually needed.
 *
 * These types are not available on the server since there is no workspace
 * over there.  Although in standalone mode, we could promote OIDs to MOPs
 * on both sides, use the db_on_server flag to control this so we make
 * both sides behave similarly even though we're in standalone mode.
 * The "mem" functions will in general be commented out since they
 * call things that don't exist on the server.  THe "val" functions will
 * exist so that things tagged as DB_TYPE_OBJECT can be read as OID values.
 *
 */


/*
 * mr_null_oid - This is used to set an OID to the NULL state.
 *    return:  void
 *    oid(out): oid to initialize
 * Note:
 *    SET_OID_NULL does the actual work by setting the volid to -1 but it
 *    leaves garbage in the other fields which can be stored on disk and
 *    generally looks alarming when you encounter it later.  Before
 *    calling SET_OID_NULL, initialize the fields to nice zero values.
 *    Should be an inline function.
 */
static void
mr_null_oid (OID * oid)
{
  oid->pageid = 0;
  oid->volid = 0;
  oid->slotid = 0;

  OID_SET_NULL (oid);
}

static void
mr_initmem_object (void *memptr, TP_DOMAIN * domain)
{
  /* there is no use for initmem on the server */
#if !defined (SERVER_MODE)
  WS_MEMOID *mem = (WS_MEMOID *) memptr;

  mr_null_oid (&mem->oid);
  mem->pointer = NULL;
#endif
}

/*
 * Can get here on the server when dispatching from set element domains.
 * Always represent object values as OIDs on the server.
 */

static void
mr_initval_object (DB_VALUE * value, int precision, int scale)
{
  OID oid;

#if !defined (SERVER_MODE)
  if (db_on_server)
    {
      db_value_domain_init (value, DB_TYPE_OID, precision, scale);
      OID_SET_NULL (&oid);
      db_make_oid (value, &oid);
    }
  else
    {
      db_value_domain_init (value, DB_TYPE_OBJECT, precision, scale);
      db_make_object (value, NULL);
    }
#else /* SERVER_MODE */
  db_value_domain_init (value, DB_TYPE_OID, precision, scale);
  OID_SET_NULL (&oid);
  db_make_oid (value, &oid);
#endif /* !SERVER_MODE */
}

static int
mr_setmem_object (void *memptr, TP_DOMAIN * domain, DB_VALUE * value)
{
  /* there is no need for setmem on the server */
#if !defined (SERVER_MODE)
  WS_MEMOID *mem = (WS_MEMOID *) memptr;
  OID *oid;
  MOP op;

  if (value == NULL)
    {
      mr_null_oid (&mem->oid);
      mem->pointer = NULL;
    }
  else
    {
      op = db_get_object (value);
      if (op == NULL)
	{
	  mr_initmem_object (mem, domain);
	}
      else
	{
	  oid = WS_OID (op);
	  mem->oid.volid = oid->volid;
	  mem->oid.pageid = oid->pageid;
	  mem->oid.slotid = oid->slotid;
	  if (op->is_temp)
	    {
	      mem->pointer = NULL;
	    }
	  else
	    {
	      mem->pointer = op;
	    }
	}
    }
#endif /* !SERVER_MODE */
  return NO_ERROR;
}

static int
mr_getmem_object (void *memptr, TP_DOMAIN * domain, DB_VALUE * value, bool copy)
{
  int error = NO_ERROR;

  /* there is no need for getmem on the server */
#if !defined (SERVER_MODE)
  WS_MEMOID *mem = (WS_MEMOID *) memptr;
  MOP op;

  op = mem->pointer;
  if (op == NULL)
    {
      if (!OID_ISNULL (&mem->oid))
	{
	  op = ws_mop (&mem->oid, NULL);
	  if (op != NULL)
	    {
	      mem->pointer = op;
	      error = db_make_object (value, op);
	    }
	  else
	    {
	      assert (er_errid () != NO_ERROR);
	      error = er_errid ();
	      (void) db_make_object (value, NULL);
	    }
	}
    }
  else
    error = db_make_object (value, op);
#endif /* !SERVER_MODE */

  return error;
}


static int
mr_setval_object (DB_VALUE * dest, const DB_VALUE * src, bool copy)
{
  int error = NO_ERROR;
  OID *oid;

#if !defined (SERVER_MODE)
  if (DB_IS_NULL (src))
    {
      PRIM_SET_NULL (dest);
    }
  /* can get here on the server when dispatching through set element domains */
  else if (DB_VALUE_TYPE (src) == DB_TYPE_OID)
    {
      /* make sure that the target type is set properly */
      db_value_domain_init (dest, DB_TYPE_OID, DB_DEFAULT_PRECISION, DB_DEFAULT_SCALE);
      oid = (OID *) db_get_oid (src);
      error = db_make_oid (dest, oid);
    }
  else if (DB_VALUE_TYPE (src) == DB_TYPE_OBJECT)
    {
      /* If we're logically on the server, we probably shouldn't have gotten here but if we do, don't continue with the 
       * object representation, de-swizzle it back to an OID. */
      if (db_on_server)
	{
	  DB_OBJECT *obj;
	  /* what should this do for ISVID mops? */
	  obj = db_pull_object (src);
	  db_value_domain_init (dest, DB_TYPE_OID, DB_DEFAULT_PRECISION, DB_DEFAULT_SCALE);
	  oid = WS_OID (obj);
	  error = db_make_oid (dest, oid);
	}
      else
	{
	  db_value_domain_init (dest, DB_TYPE_OBJECT, DB_DEFAULT_PRECISION, DB_DEFAULT_SCALE);
	  error = db_make_object (dest, db_get_object (src));
	}
    }
#else /* SERVER_MODE */
  /* 
   * If we're really on the server, we can only get here when dispatching
   * through set element domains.  The value must contain an OID.
   */
  if (DB_IS_NULL (src) || DB_VALUE_TYPE (src) != DB_TYPE_OID)
    {
      PRIM_SET_NULL (dest);
    }
  else
    {
      oid = (OID *) db_get_oid (src);
      error = db_make_oid (dest, oid);
    }
#endif /* !SERVER_MODE */

  return error;
}



static int
mr_index_lengthval_object (DB_VALUE * value)
{
  return tp_Oid.disksize;
}

/*
 * mr_lengthval_object - checks if the object is virtual or not. and returns
 * property type size.
 *    return: If it is virtual object returns calculated the DB_TYPE_VOBJ
 *    packed size. returns DB_TYPE_OID otherwise
 *    value(in): value to get length
 *    disk(in): indicator that it is disk object
 */
static int
mr_data_lengthval_object (DB_VALUE * value, int disk)
{
#if !defined (SERVER_MODE)
  MOP mop;
#endif
  int size;

  if (disk)
    {
      size = OR_OID_SIZE;
    }
  else
    {
      size = MR_OID_SIZE;
    }

#if !defined (SERVER_MODE)
  if (DB_VALUE_TYPE (value) == DB_TYPE_OBJECT && disk)
    {
      mop = db_get_object (value);
      if ((mop == NULL) || (WS_IS_DELETED (mop)))
	{
	  /* The size of a NULL is OR_OID_SIZE, which is already set (from Jeff L.) */
	}
      else if (WS_ISVID (mop))
	{
	  DB_VALUE vmop_seq;
	  int error;

	  error = vid_object_to_vobj (mop, &vmop_seq);
	  if (error >= 0)
	    {
	      size = mr_data_lengthval_set (&vmop_seq, disk);
	      pr_clear_value (&vmop_seq);
	    }
	}
    }
#endif

  return size;
}

static void
mr_data_writemem_object (OR_BUF * buf, void *memptr, TP_DOMAIN * domain)
{
#if !defined (SERVER_MODE)	/* there is no need for writemem on the server */
  WS_MEMOID *mem = (WS_MEMOID *) memptr;
  OID *oidp;

  oidp = NULL;
  if (mem != NULL)
    {
      oidp = &mem->oid;
    }

  if (oidp == NULL)
    {
      /* construct an unbound oid */
      oidp = (OID *) (&oid_Null_oid);
    }
  else if (OID_ISTEMP (oidp))
    {
      /* Temporary oid, must get a permanent one. This should only happen if the MOID has a valid MOP. Check for
       * deletion */
      if ((mem->pointer == NULL) || (WS_IS_DELETED (mem->pointer)))
	{
	  oidp = (OID *) (&oid_Null_oid);
	  er_set (ER_WARNING_SEVERITY, ARG_FILE_LINE, ER_MR_TEMP_OID_WITHOUT_MOP, 0);
	}
      else
	{
	  oidp = WS_OID (mem->pointer);
	  if (OID_ISTEMP (oidp))
	    {
	      /* a MOP with a temporary OID, make an entry in the OID fixup table if we have one, otherwise, stop and
	       * assign a permanent one. */
	      oidp = tf_need_permanent_oid (buf, mem->pointer);
	      if (oidp == NULL)
		{
		  /* normally would have used or_abort by now */
		  oidp = (OID *) (&oid_Null_oid);
		}
	    }
	}
    }
  else
    {
      /* normal OID check for deletion */
      if ((mem->pointer != NULL) && (WS_IS_DELETED (mem->pointer)))
	{
	  oidp = (OID *) (&oid_Null_oid);
	}
    }

  or_put_oid (buf, oidp);

#else /* SERVER_MODE */
  /* should never get here but in case we do, dump a NULL OID into the buffer. */
  printf ("mr_writemem_object: called on the server !\n");
  or_put_oid (buf, (OID *) (&oid_Null_oid));
#endif /* !SERVER_MODE */
}


static void
mr_data_readmem_object (OR_BUF * buf, void *memptr, TP_DOMAIN * domain, int size)
{
#if !defined (SERVER_MODE)	/* there is no need for readmem on the server ??? */
  WS_MEMOID *mem = (WS_MEMOID *) memptr;

  if (mem != NULL)
    {
      or_get_oid (buf, &mem->oid);
      mem->pointer = NULL;
    }
  else
    {
      or_advance (buf, tp_Object.disksize);
    }
#else
  /* shouldn't get here but if we do, just skip over it */
  printf ("mr_readmem_object: called on the server !\n");
  or_advance (buf, tp_Object.disksize);
#endif

}

static int
mr_index_writeval_object (OR_BUF * buf, DB_VALUE * value)
{
  return mr_index_writeval_oid (buf, value);
}

static int
mr_data_writeval_object (OR_BUF * buf, DB_VALUE * value)
{
#if !defined (SERVER_MODE)
  MOP mop;
#endif
  OID *oidp = NULL;
  int rc = NO_ERROR;

#if !defined (SERVER_MODE)
  if (db_on_server || pr_Inhibit_oid_promotion)
    {
      if (DB_VALUE_TYPE (value) == DB_TYPE_OID)
	{
	  oidp = db_get_oid (value);
	  rc = or_put_oid (buf, oidp);
	  return rc;
	}
      else
	{
	  return ER_FAILED;
	}
    }
  if (DB_VALUE_TYPE (value) == DB_TYPE_OBJECT)
    {
      mop = db_get_object (value);
      if ((mop == NULL) || (WS_IS_DELETED (mop)))
	{
	  rc = or_put_oid (buf, (OID *) (&oid_Null_oid));
	}
      else if (WS_ISVID (mop))
	{
	  DB_VALUE vmop_seq;
	  int error;

	  error = vid_object_to_vobj (mop, &vmop_seq);
	  if (error >= 0)
	    {
	      rc = mr_data_writeval_set (buf, &vmop_seq);
	      pr_clear_value (&vmop_seq);
	    }
	  else
	    {
	      rc = ER_FAILED;
	    }
	}
      else
	{
	  oidp = WS_OID (mop);
	  if (OID_ISTEMP (oidp))
	    {
	      /* a MOP with a temporary OID, make an entry in the OID fixup table if we have one, otherwise, stop and
	       * assign a permanent one. */
	      oidp = tf_need_permanent_oid (buf, mop);
	      if (oidp == NULL)
		{
		  /* normally would have used or_abort by now */
		  oidp = (OID *) (&oid_Null_oid);
		}
	    }
	  rc = or_put_oid (buf, oidp);
	}
    }
  else if (DB_VALUE_TYPE (value) == DB_TYPE_OID)
    {
      oidp = db_get_oid (value);
      rc = or_put_oid (buf, oidp);
    }
  else
    {
      /* should never get here ! */
      rc = or_put_oid (buf, (OID *) (&oid_Null_oid));
    }
#else /* SERVER_MODE */
  /* on the server, the value must contain an OID */
  oidp = db_get_oid (value);
  rc = or_put_oid (buf, oidp);
#endif /* !SERVER_MODE */
  return rc;
}



static int
mr_index_readval_object (OR_BUF * buf, DB_VALUE * value, TP_DOMAIN * domain, int size, bool copy, char *copy_buf,
			 int copy_buf_len)
{
  return mr_index_readval_oid (buf, value, domain, size, copy, copy_buf, copy_buf_len);
}

static int
mr_data_readval_object (OR_BUF * buf, DB_VALUE * value, TP_DOMAIN * domain, int size, bool copy, char *copy_buf,
			int copy_buf_len)
{
  OID oid;
  int rc = NO_ERROR;

#if !defined (SERVER_MODE)
  if (value == NULL)
    {
      rc = or_advance (buf, tp_Object.disksize);
    }
  else
    {
      if (db_on_server || pr_Inhibit_oid_promotion)
	{
	  /* basically the same as mr_readval_server_oid, don't promote OIDs */
	  db_value_domain_init (value, DB_TYPE_OID, DB_DEFAULT_PRECISION, DB_DEFAULT_SCALE);
	  rc = or_get_oid (buf, &oid);
	  db_make_oid (value, &oid);
	}
      else
	{
	  db_value_domain_init (value, DB_TYPE_OBJECT, DB_DEFAULT_PRECISION, DB_DEFAULT_SCALE);

	  rc = or_get_oid (buf, &oid);
	  /* 
	   * if the OID is NULL, leave the value with the NULL bit set
	   * and don't bother to put the OID inside.
	   * I added this because it seemed logical, does it break anything ?
	   */
	  if (!OID_ISNULL (&oid))
	    {
	      db_make_object (value, ws_mop (&oid, NULL));
	      if (db_get_object (value) == NULL)
		{
		  or_abort (buf);
		  return ER_FAILED;
		}
	    }
	}
    }
#else /* SERVER_MODE */
  /* on the server, we only read OIDs */
  if (value == NULL)
    {
      rc = or_advance (buf, tp_Object.disksize);
    }
  else
    {
      db_value_domain_init (value, DB_TYPE_OID, DB_DEFAULT_PRECISION, DB_DEFAULT_SCALE);
      rc = or_get_oid (buf, &oid);
      /* should we be checking for the NULL OID here ? */
      db_make_oid (value, &oid);
    }
#endif /* !SERVER_MODE */
  return rc;
}

static int
mr_index_cmpdisk_object (void *mem1, void *mem2, TP_DOMAIN * domain, int do_coercion, int total_order, int *start_colp)
{
  assert (domain != NULL);

  return mr_index_cmpdisk_oid (mem1, mem2, domain, do_coercion, total_order, start_colp);
}

static int
mr_data_cmpdisk_object (void *mem1, void *mem2, TP_DOMAIN * domain, int do_coercion, int total_order, int *start_colp)
{
  int c;
  OID o1, o2;

  assert (domain != NULL);

  OR_GET_OID (mem1, &o1);
  OR_GET_OID (mem2, &o2);
  /* if we ever store virtual objects, this will need to be changed. However, since its known the only disk
   * representation of objects is an OID, this is a valid optimization */

  c = oid_compare (&o1, &o2);
  c = MR_CMP_RETURN_CODE (c);

  return c;
}

static int
mr_cmpval_object (DB_VALUE * value1, DB_VALUE * value2, int do_coercion, int total_order, int *start_colp,
		  int collation)
{
  int c;
#if defined (SERVER_MODE)
  OID *o1, *o2;
  DB_OBJECT *obj;

  /* 
   * we need to be careful here because even though the domain may
   * say object, it may really be an OID (especially on the server).
   */
  if (DB_VALUE_DOMAIN_TYPE (value1) == DB_TYPE_OID)
    {
      o1 = DB_PULL_OID (value1);
    }
  else
    {
      obj = DB_GET_OBJECT (value1);
      o1 = (obj) ? WS_OID (obj) : (OID *) (&oid_Null_oid);
    }

  if (DB_VALUE_DOMAIN_TYPE (value2) == DB_TYPE_OID)
    {
      o2 = DB_PULL_OID (value2);
    }
  else
    {
      obj = DB_GET_OBJECT (value2);
      o2 = (obj) ? WS_OID (obj) : (OID *) (&oid_Null_oid);
    }

  c = oid_compare (o1, o2);
#else /* !SERVER_MODE */
  /* on the client, we must also handle virtual db_object types */
  OID *o1 = NULL, *o2 = NULL;
  DB_OBJECT *mop1 = NULL, *mop2 = NULL, *class1, *class2;
  int virtual_ = 0;
  int nonupdate = 0;
  DB_VALUE keys1, keys2;

  /* 
   * we need to be careful here because even though the domain may
   * say object, it may really be an OID (especially on the server).
   */
  if (DB_VALUE_DOMAIN_TYPE (value1) == DB_TYPE_OID)
    {
      o1 = DB_PULL_OID (value1);
    }
  else
    {
      mop1 = DB_PULL_OBJECT (value1);
      if (WS_ISVID (mop1))
	{
	  if (db_is_updatable_object (mop1))
	    {
	      mop1 = db_real_instance (mop1);
	    }
	  else
	    {
	      nonupdate = 1;
	    }

	  if (mop1 != NULL)
	    {
	      if (WS_ISVID (mop1))
		{
		  /* non updateble object or proxy object */
		  virtual_ = 1;
		}
	      else
		{
		  o1 = WS_OID (mop1);
		}
	    }
	  else
	    {
	      o1 = (OID *) (&oid_Null_oid);
	    }
	}
      else
	{
	  o1 = WS_OID (mop1);
	}
    }

  if (DB_VALUE_DOMAIN_TYPE (value2) == DB_TYPE_OID)
    {
      o2 = DB_PULL_OID (value2);
    }
  else
    {
      mop2 = DB_PULL_OBJECT (value2);
      if (WS_ISVID (mop2))
	{
	  if (db_is_updatable_object (mop2))
	    {
	      mop2 = db_real_instance (mop2);
	    }
	  else
	    {
	      nonupdate += 2;
	    }

	  if (mop2 != NULL)
	    {
	      if (WS_ISVID (mop2))
		{
		  /* non updateble object or proxy object */
		  virtual_ += 2;
		}
	      else
		{
		  o2 = WS_OID (mop2);
		}
	    }
	  else
	    {
	      o2 = (OID *) (&oid_Null_oid);
	    }
	}
      else
	{
	  o2 = WS_OID (mop2);
	}
    }

  if (virtual_ == 0)
    {
      c = oid_compare (o1, o2);
      goto exit_on_end;
    }

  if (mop1 == mop2)
    {
      c = DB_EQ;		/* an optimization */
      goto exit_on_end;
    }

  if (virtual_ == 1)
    {
      c = DB_LT;		/* consistent comparison of oids and */
      goto exit_on_end;
    }
  if (virtual_ == 2)
    {
      c = DB_GT;		/* non-oid based vobjs, they are never equal */
      goto exit_on_end;
    }

  /* 
   * virtual must be 3, impling both the objects are either proxies
   * or non-updatable objects
   */

  if (nonupdate == 1)
    {
      c = DB_LT;		/* again, a consistent comparison */
      goto exit_on_end;
    }

  if (nonupdate == 2)
    {
      c = DB_GT;		/* for proxy mop and non-updatable mop */
      goto exit_on_end;
    }

  if (nonupdate == 0)
    {
      /* 
       * comparing two proxy mops, the must both be from the
       * same proxy class. Compare the proxy classes oids.
       * Note class mops are never virtual mops.
       */
      class1 = db_get_class (mop1);
      class2 = db_get_class (mop2);
      o1 = (class1) ? WS_OID (class1) : (OID *) (&oid_Null_oid);
      o2 = (class2) ? WS_OID (class2) : (OID *) (&oid_Null_oid);
      c = oid_compare (o1, o2);
      /* 
       * as long as the result is not equal, we are done
       * If its equal, we need to continue with a key test below.
       */
      if (c != DB_EQ)
	{
	  goto exit_on_end;
	}
    }

  /* 
   * here, nonupdate must be 3 or 0 and
   * we must have two non-updatable mops, or two proxy mops
   * from the same proxy. Consequently, their keys are comparable
   * to identify the object.
   */
  vid_get_keys (mop1, &keys1);
  vid_get_keys (mop2, &keys2);
  c = tp_value_compare (&keys1, &keys2, do_coercion, total_order);

exit_on_end:
#endif /* SERVER_MODE */

  c = MR_CMP_RETURN_CODE (c);

  return c;
}




#if !defined (SERVER_MODE)

/*
 * pr_write_mop - write an OID to a disk representation buffer given a MOP
 * instead of a WS_MEMOID.
 *    return:
 *    buf(): transformer buffer
 *    mop(): mop to transform
 * Note:
 *    mr_write_object can't be used because it takes a WS_MEMOID as is the
 *    case for object references in instances.
 *    This must stay in sync with mr_write_object above !
 */
void
pr_write_mop (OR_BUF * buf, MOP mop)
{
  DB_VALUE value;

  mr_initval_object (&value, 0, 0);
  db_make_object (&value, mop);
  mr_data_writeval_object (buf, &value);
  mr_setval_object (&value, NULL, false);
}
#endif /* !SERVER_MODE */

static void
mr_initmem_elo (void *memptr, TP_DOMAIN * domain)
{
  if (memptr != NULL)
    {
      *((DB_ELO **) memptr) = NULL;
    }
}

static void
mr_initval_elo (DB_VALUE * value, int precision, int scale)
{
  /* should not be called */
  assert (0);
}

static void
mr_initval_blob (DB_VALUE * value, int precision, int scale)
{
  DB_ELO *null_elo = NULL;
  db_value_domain_init (value, DB_TYPE_BLOB, precision, scale);
  db_make_elo (value, DB_TYPE_BLOB, null_elo);
}

static void
mr_initval_clob (DB_VALUE * value, int precision, int scale)
{
  DB_ELO *null_elo = NULL;
  db_value_domain_init (value, DB_TYPE_CLOB, precision, scale);
  db_make_elo (value, DB_TYPE_CLOB, null_elo);
}

static int
mr_setmem_elo (void *memptr, TP_DOMAIN * domain, DB_VALUE * value)
{
  int rc;
  DB_ELO *elo, *e;

  if (memptr != NULL)
    {
      mr_freemem_elo (memptr);
      mr_initmem_elo (memptr, domain);

      if (value != NULL && (e = db_get_elo (value)) != NULL)
	{
	  elo = db_private_alloc (NULL, sizeof (DB_ELO));
	  if (elo == NULL)
	    {
	      return ((er_errid () == NO_ERROR) ? ER_FAILED : er_errid ());
	    }
	  rc = elo_copy_structure (e, elo);
	  if (rc != NO_ERROR)
	    {
	      if (elo != NULL)
		{
		  db_private_free_and_init (NULL, elo);
		}
	      return rc;
	    }

	  *((DB_ELO **) memptr) = elo;
	}
    }
  else
    {
      assert_release (0);
    }

  return NO_ERROR;
}

static int
getmem_elo_with_type (void *memptr, TP_DOMAIN * domain, DB_VALUE * value, bool copy, DB_TYPE type)
{
  DB_ELO *elo;
  int r = NO_ERROR;

  if (memptr == NULL)
    {
      PRIM_SET_NULL (value);
      return r;
    }

  elo = *((DB_ELO **) memptr);

  if (elo == NULL || elo->size < 0)
    {
      PRIM_SET_NULL (value);
      return r;
    }

  if (copy)
    {
      DB_ELO e;

      r = elo_copy_structure (elo, &e);
      if (r == NO_ERROR)
	{
	  db_make_elo (value, type, &e);
	  value->need_clear = true;
	}
    }
  else
    {
      db_make_elo (value, type, elo);
    }

  return r;
}

static int
mr_getmem_elo (void *memptr, TP_DOMAIN * domain, DB_VALUE * value, bool copy)
{
  /* should not happen */
  assert (0);
  return ER_FAILED;
}

static int
mr_getmem_blob (void *memptr, TP_DOMAIN * domain, DB_VALUE * value, bool copy)
{
  return getmem_elo_with_type (memptr, domain, value, copy, DB_TYPE_BLOB);
}

static int
mr_getmem_clob (void *memptr, TP_DOMAIN * domain, DB_VALUE * value, bool copy)
{
  return getmem_elo_with_type (memptr, domain, value, copy, DB_TYPE_CLOB);
}

static int
setval_elo_with_type (DB_VALUE * dest, const DB_VALUE * src, bool copy, DB_TYPE type)
{
  int r = NO_ERROR;

  if (DB_IS_NULL (src) || db_get_elo (src) == NULL)
    {
      PRIM_SET_NULL (dest);
      return NO_ERROR;
    }

  if (copy)
    {
      DB_ELO elo;
      DB_ELO *e = db_get_elo (src);

      r = elo_copy_structure (e, &elo);
      if (r == NO_ERROR)
	{
	  db_make_elo (dest, type, &elo);
	  dest->need_clear = true;
	}
    }
  else
    {
      db_make_elo (dest, type, db_get_elo (src));
    }

  return r;
}

static int
mr_setval_elo (DB_VALUE * dest, const DB_VALUE * src, bool copy)
{
  assert (0);
  return ER_FAILED;
}

static int
mr_setval_blob (DB_VALUE * dest, const DB_VALUE * src, bool copy)
{
  return setval_elo_with_type (dest, src, copy, DB_TYPE_BLOB);
}

static int
mr_setval_clob (DB_VALUE * dest, const DB_VALUE * src, bool copy)
{
  return setval_elo_with_type (dest, src, copy, DB_TYPE_CLOB);
}

static int
mr_data_lengthmem_elo (void *memptr, TP_DOMAIN * domain, int disk)
{
  int len = 0;

  if (!disk)
    {
      assert (tp_Elo.size == tp_Blob.size);
      assert (tp_Blob.size == tp_Clob.size);
      len = tp_Elo.size;
    }
  else if (memptr != NULL)
    {
      DB_ELO *elo = *((DB_ELO **) memptr);

      if (elo != NULL && elo->type != ELO_NULL)
	{
	  len = (OR_BIGINT_SIZE + OR_LOID_SIZE
		 + or_packed_string_length (elo->locator, NULL) + or_packed_string_length (elo->meta_data, NULL)
		 + OR_INT_SIZE);
	}
    }
  else
    {
      assert_release (0);
    }

  return len;
}

static int
mr_data_lengthval_elo (DB_VALUE * value, int disk)
{
  DB_ELO *elo;

  if (value != NULL)
    {
      elo = db_get_elo (value);
      return mr_data_lengthmem_elo ((void *) &elo, NULL, disk);
    }
  else
    {
      return 0;
    }
}

static void
mr_data_writemem_elo (OR_BUF * buf, void *memptr, TP_DOMAIN * domain)
{
  DB_ELO *elo;

  if (memptr == NULL)
    {
      assert_release (0);
      return;
    }

  elo = *((DB_ELO **) memptr);

  if (elo != NULL && elo->type != ELO_NULL)
    {
      /* size */
      or_put_bigint (buf, elo->size);

      /* loid */
      or_put_loid (buf, &elo->loid);

      /* locator */
      assert (elo->locator != NULL);
      or_put_int (buf, or_packed_string_length (elo->locator, NULL) - OR_INT_SIZE);
      if (elo->locator != NULL)
	{
	  or_put_string (buf, elo->locator);
	}

      /* meta_data */
      or_put_int (buf, or_packed_string_length (elo->meta_data, NULL) - OR_INT_SIZE);
      if (elo->meta_data != NULL)
	{
	  or_put_string (buf, elo->meta_data);
	}

      /* type */
      or_put_int (buf, elo->type);
    }
}

static void
peekmem_elo (OR_BUF * buf, DB_ELO * elo)
{
  int locator_len, meta_data_len;
  int rc = NO_ERROR;

  /* size */
  elo->size = or_get_bigint (buf, &rc);

  if (rc != NO_ERROR)
    {
      assert (false);
      goto error;
    }

  /* loid */
  rc = or_get_loid (buf, &elo->loid);
  if (rc != NO_ERROR)
    {
      assert (false);
      goto error;
    }

  /* locator */
  locator_len = or_get_int (buf, &rc);
  if (rc != NO_ERROR)
    {
      assert (false);
      goto error;
    }
  if (locator_len > 0)
    {
      elo->locator = buf->ptr;
    }
  else
    {
      assert (false);
      goto error;
    }
  rc = or_advance (buf, locator_len);
  if (rc != NO_ERROR)
    {
      assert (false);
      goto error;
    }

  /* meta_data */
  meta_data_len = or_get_int (buf, &rc);
  if (rc != NO_ERROR)
    {
      assert (false);
      goto error;
    }
  if (meta_data_len > 0)
    {
      elo->meta_data = buf->ptr;
    }
  else
    {
      elo->meta_data = NULL;
    }
  rc = or_advance (buf, meta_data_len);
  if (rc != NO_ERROR)
    {
      assert (false);
      goto error;
    }

  /* type */
  elo->type = or_get_int (buf, &rc);
  if (rc != NO_ERROR)
    {
      assert (false);
      goto error;
    }

  return;

error:
  elo->locator = NULL;
  elo->meta_data = NULL;
  elo->size = 0;
  elo->type = ELO_NULL;
}

static void
mr_data_readmem_elo (OR_BUF * buf, void *memptr, TP_DOMAIN * domain, int size)
{
  DB_ELO *elo;
  DB_ELO e;
  int rc = NO_ERROR;

  if (size == 0)
    {
      return;
    }

  if (memptr == NULL)
    {
      or_advance (buf, size);
      return;
    }

  elo = (DB_ELO *) db_private_alloc (NULL, sizeof (DB_ELO));
  if (elo == NULL)
    {
      or_abort (buf);
    }
  else
    {
      peekmem_elo (buf, &e);

      rc = elo_copy_structure (&e, elo);
      if (rc != NO_ERROR)
	{
	  db_private_free_and_init (NULL, elo);
	  or_abort (buf);
	}
    }

  *((DB_ELO **) memptr) = elo;
}

static int
mr_data_writeval_elo (OR_BUF * buf, DB_VALUE * value)
{
  DB_ELO *elo;

  elo = db_get_elo (value);
  mr_data_writemem_elo (buf, (void *) &elo, NULL);
  return NO_ERROR;
}

static int
readval_elo_with_type (OR_BUF * buf, DB_VALUE * value, TP_DOMAIN * domain, int size, bool copy, char *copy_buf,
		       int copy_buf_len, DB_TYPE type)
{
  int rc = NO_ERROR;

  if (value == NULL)
    {
      rc = or_advance (buf, size);
      return rc;
    }

  if (size != 0)
    {
      if (copy)
	{
	  DB_ELO *e = NULL;

	  mr_data_readmem_elo (buf, (void *) &e, NULL, size);
	  /* structure copy - to value->data.elo */
	  rc = db_make_elo (value, type, e);
	  if (e != NULL)
	    {
	      db_private_free_and_init (NULL, e);
	    }

	  value->need_clear = true;
	}
      else
	{
	  DB_ELO elo;

	  peekmem_elo (buf, &elo);
	  /* structure copy - to value->data.elo */
	  rc = db_make_elo (value, type, &elo);
	}
    }

  return rc;
}

static int
mr_data_readval_elo (OR_BUF * buf, DB_VALUE * value, TP_DOMAIN * domain, int size, bool copy, char *copy_buf,
		     int copy_buf_len)
{
  /* should not happen */
  assert (0);
  return ER_FAILED;
}

static int
mr_data_readval_blob (OR_BUF * buf, DB_VALUE * value, TP_DOMAIN * domain, int size, bool copy, char *copy_buf,
		      int copy_buf_len)
{
  return readval_elo_with_type (buf, value, domain, size, copy, copy_buf, copy_buf_len, DB_TYPE_BLOB);
}

static int
mr_data_readval_clob (OR_BUF * buf, DB_VALUE * value, TP_DOMAIN * domain, int size, bool copy, char *copy_buf,
		      int copy_buf_len)
{
  return readval_elo_with_type (buf, value, domain, size, copy, copy_buf, copy_buf_len, DB_TYPE_CLOB);
}

static void
mr_freemem_elo (void *memptr)
{
  DB_ELO *elo;

  if (memptr != NULL)
    {
      elo = *((DB_ELO **) memptr);

      if (elo != NULL)
	{
	  elo_free_structure (elo);
	  db_private_free_and_init (NULL, elo);
	}
    }
}

static int
mr_data_cmpdisk_elo (void *mem1, void *mem2, TP_DOMAIN * domain, int do_coercion, int total_order, int *start_colp)
{
  assert (domain != NULL);

  /* 
   * don't know how to do this since elo's should find their way into
   * listfiles and such.
   */
  return DB_UNK;
}

static int
mr_cmpval_elo (DB_VALUE * value1, DB_VALUE * value2, int do_coercion, int total_order, int *start_colp, int collation)
{
  DB_ELO *elo1, *elo2;

  elo1 = DB_GET_ELO (value1);
  elo2 = DB_GET_ELO (value2);

  /* use address for collating sequence */
  return MR_CMP ((UINTPTR) elo1, (UINTPTR) elo2);
}


/*
 * TYPE VARIABLE
 *
 * Currently this can only be used internally for class objects.  I think
 * this is useful enough to make a general purpose thing.
 * Implemented with the DB_VALUE (like set elements) which means that we
 * will always create MOPs for variable values that are object references.
 * If this gets to be a big deal, will need to define another union
 * like DB_MEMORY_VALUE that has a local OID cache like the attribute
 * values do.
 * These were once just stubs that didn't do anything since the class
 * transformer called the pr_write_va/rtype etc. functions directly.  If
 * they can be regular types for object attributes, we need to support
 * an mr_ interface as well.
 *
 * NOTE: These are still stubs, need to think about other ramifications
 * in the schema level before making these public.
 */

static void
mr_initval_variable (DB_VALUE * value, int precision, int scale)
{
  mr_initval_null (value, precision, scale);
}

static int
mr_setval_variable (DB_VALUE * dest, const DB_VALUE * src, bool copy)
{
  mr_initval_null (dest, 0, 0);
  return NO_ERROR;
}

static int
mr_data_lengthval_variable (DB_VALUE * value, int disk)
{
  return 0;
}

static int
mr_data_writeval_variable (OR_BUF * buf, DB_VALUE * value)
{
  return NO_ERROR;
}

static int
mr_data_readval_variable (OR_BUF * buf, DB_VALUE * value, TP_DOMAIN * domain, int size, bool copy, char *copy_buf,
			  int copy_buf_len)
{
  return NO_ERROR;
}

static int
mr_data_cmpdisk_variable (void *mem1, void *mem2, TP_DOMAIN * domain, int do_coercion, int total_order, int *start_colp)
{
  assert (domain != NULL);

  return DB_UNK;
}

static int
mr_cmpval_variable (DB_VALUE * value1, DB_VALUE * value2, int do_coercion, int total_order, int *start_colp,
		    int collation)
{
  return DB_UNK;
}

/*
 * TYPE SUBSTRUCTURE
 *
 * Only for meta objects.  Might want to extend.
 * This really only serves as a placeholder in the type table.  These
 * functions should never be referenced through the usual channels.
 */

static void
mr_initmem_sub (void *mem, TP_DOMAIN * domain)
{
}

static void
mr_initval_sub (DB_VALUE * value, int precision, int scale)
{
  db_value_domain_init (value, DB_TYPE_SUB, precision, scale);
}

static int
mr_setmem_sub (void *mem, TP_DOMAIN * domain, DB_VALUE * value)
{
  return NO_ERROR;
}

static int
mr_getmem_sub (void *mem, TP_DOMAIN * domain, DB_VALUE * value, bool copy)
{
  return NO_ERROR;
}

static int
mr_setval_sub (DB_VALUE * dest, const DB_VALUE * src, bool copy)
{
  return NO_ERROR;
}

static int
mr_data_lengthmem_sub (void *mem, TP_DOMAIN * domain, int disk)
{
  return 0;
}

static int
mr_data_lengthval_sub (DB_VALUE * value, int disk)
{
  return 0;
}

static void
mr_data_writemem_sub (OR_BUF * buf, void *mem, TP_DOMAIN * domain)
{
}

static void
mr_data_readmem_sub (OR_BUF * buf, void *mem, TP_DOMAIN * domain, int size)
{
}

static int
mr_data_writeval_sub (OR_BUF * buf, DB_VALUE * value)
{
  return NO_ERROR;
}

static int
mr_data_readval_sub (OR_BUF * buf, DB_VALUE * value, TP_DOMAIN * domain, int size, bool copy, char *copy_buf,
		     int copy_buf_len)
{
  return NO_ERROR;
}

static int
mr_data_cmpdisk_sub (void *mem1, void *mem2, TP_DOMAIN * domain, int do_coercion, int total_order, int *start_colp)
{
  assert (domain != NULL);

  return DB_UNK;
}

static int
mr_cmpval_sub (DB_VALUE * value1, DB_VALUE * value2, int do_coercion, int total_order, int *start_colp, int collation)
{
  return DB_UNK;
}

/*
 * TYPE POINTER
 *
 * These exist only so that method arguments can have arbitrary pointer
 * values.  You cannot create an attribute that has a pointer value since
 * these are not persistent values.  Pointer values are used internally
 * by the object templates to keep place holders to other templates
 * that need to be expanded into objects.
 *
 */

static void
mr_initmem_ptr (void *memptr, TP_DOMAIN * domain)
{
  void **mem = (void **) memptr;

  *mem = NULL;
}

static void
mr_initval_ptr (DB_VALUE * value, int precision, int scale)
{
  db_value_domain_init (value, DB_TYPE_POINTER, precision, scale);
  db_make_pointer (value, NULL);
}

static int
mr_setmem_ptr (void *memptr, TP_DOMAIN * domain, DB_VALUE * value)
{
  void **mem = (void **) memptr;

  if (value == NULL)
    {
      mr_initmem_ptr (mem, domain);
    }
  else
    {
      *mem = db_get_pointer (value);
    }
  return NO_ERROR;
}

static int
mr_getmem_ptr (void *memptr, TP_DOMAIN * domain, DB_VALUE * value, bool copy)
{
  void **mem = (void **) memptr;

  return db_make_pointer (value, *mem);
}

static int
mr_setval_ptr (DB_VALUE * dest, const DB_VALUE * src, bool copy)
{
  if (DB_IS_NULL (src))
    {
      PRIM_SET_NULL (dest);
      return NO_ERROR;
    }
  else
    {
      return db_make_pointer (dest, db_get_pointer (src));
    }
}

static int
mr_data_lengthmem_ptr (void *memptr, TP_DOMAIN * domain, int disk)
{
  return 0;
}

static int
mr_data_lengthval_ptr (DB_VALUE * value, int disk)
{
  void *ptr;

  if (value != NULL)
    {
      ptr = db_get_pointer (value);
      return mr_data_lengthmem_ptr (&ptr, NULL, disk);
    }
  else
    {
      return NO_ERROR;
    }
}

static void
mr_data_writemem_ptr (OR_BUF * buf, void *memptr, TP_DOMAIN * domain)
{
}

static void
mr_data_readmem_ptr (OR_BUF * buf, void *memptr, TP_DOMAIN * domain, int size)
{
  void **mem = (void **) memptr;

  *mem = NULL;
}

static int
mr_data_writeval_ptr (OR_BUF * buf, DB_VALUE * value)
{
  return NO_ERROR;
}

static int
mr_data_readval_ptr (OR_BUF * buf, DB_VALUE * value, TP_DOMAIN * domain, int size, bool copy, char *copy_buf,
		     int copy_buf_len)
{
  if (value)
    {
      db_value_domain_init (value, DB_TYPE_POINTER, DB_DEFAULT_PRECISION, DB_DEFAULT_SCALE);
    }
  return NO_ERROR;
}

static int
mr_data_cmpdisk_ptr (void *mem1, void *mem2, TP_DOMAIN * domain, int do_coercion, int total_order, int *start_colp)
{
  assert (domain != NULL);

  /* don't know how to unpack pointers */
  return DB_UNK;
}

static int
mr_cmpval_ptr (DB_VALUE * value1, DB_VALUE * value2, int do_coercion, int total_order, int *start_colp, int collation)
{
  void *p1, *p2;

  p1 = DB_GET_POINTER (value1);
  p2 = DB_GET_POINTER (value2);

  /* use address for collating sequence */
  return MR_CMP ((UINTPTR) p1, (UINTPTR) p2);
}

/*
 * TYPE ERROR
 *
 * This is used only for method arguments, they cannot be attribute values.
 */

static void
mr_initmem_error (void *memptr, TP_DOMAIN * domain)
{
  int *mem = (int *) memptr;

  *mem = NO_ERROR;
}

static void
mr_initval_error (DB_VALUE * value, int precision, int scale)
{
  db_value_domain_init (value, DB_TYPE_ERROR, precision, scale);
  db_make_error (value, NO_ERROR);
}

static int
mr_setmem_error (void *memptr, TP_DOMAIN * domain, DB_VALUE * value)
{
  int *mem = (int *) memptr;

  if (value == NULL)
    {
      mr_initmem_error (mem, domain);
    }
  else
    {
      *mem = db_get_error (value);
    }
  return NO_ERROR;
}

static int
mr_getmem_error (void *memptr, TP_DOMAIN * domain, DB_VALUE * value, bool copy)
{
  int *mem = (int *) memptr;

  return db_make_error (value, *mem);
}

static int
mr_setval_error (DB_VALUE * dest, const DB_VALUE * src, bool copy)
{
  if (DB_IS_NULL (src))
    {
      PRIM_SET_NULL (dest);
      return NO_ERROR;
    }
  else
    {
      return db_make_error (dest, db_get_error (src));
    }
}

static int
mr_data_lengthmem_error (void *memptr, TP_DOMAIN * domain, int disk)
{
  return 0;
}

static int
mr_data_lengthval_error (DB_VALUE * value, int disk)
{
  int error;

  if (value != NULL)
    {
      error = db_get_error (value);
      return mr_data_lengthmem_error (&error, NULL, disk);
    }
  else
    {
      return NO_ERROR;
    }
}

static void
mr_data_writemem_error (OR_BUF * buf, void *memptr, TP_DOMAIN * domain)
{
}

static void
mr_data_readmem_error (OR_BUF * buf, void *memptr, TP_DOMAIN * domain, int size)
{
  int *mem = (int *) memptr;

  *mem = NO_ERROR;
}

static int
mr_data_writeval_error (OR_BUF * buf, DB_VALUE * value)
{
  return NO_ERROR;
}

static int
mr_data_readval_error (OR_BUF * buf, DB_VALUE * value, TP_DOMAIN * domain, int size, bool copy, char *copy_buf,
		       int copy_buf_len)
{
  if (value)
    {
      db_value_domain_init (value, DB_TYPE_ERROR, DB_DEFAULT_PRECISION, DB_DEFAULT_SCALE);
      db_make_error (value, NO_ERROR);
    }
  return NO_ERROR;
}

static int
mr_data_cmpdisk_error (void *mem1, void *mem2, TP_DOMAIN * domain, int do_coercion, int total_order, int *start_colp)
{
  assert (domain != NULL);

  /* don't know how to unpack errors */
  return DB_UNK;
}

static int
mr_cmpval_error (DB_VALUE * value1, DB_VALUE * value2, int do_coercion, int total_order, int *start_colp, int collation)
{
  int e1, e2;

  e1 = DB_GET_ERROR (value1);
  e2 = DB_GET_ERROR (value2);

  return MR_CMP (e1, e2);
}


/*
 * TYPE OID
 *
 * DB_TYPE_OID is not really a "domain" type, it is rather a physical
 * representation of an object domain.  Due to the way we dispatch
 * on DB_TYPE_ codes however, we need a fleshed out type vector
 * for this.
 *
 * This is used by the server where we have no DB_OBJECT handles.
 * It can also be used on the client in places where we defer
 * the "swizzling" of OID references (e.g. inside sets).
 *
 * We don't have to handle the case where values come in with DB_TYPE_OBJECT
 * as we do in the _object handlers, true ?
 *
 */

static void
mr_initmem_oid (void *memptr, TP_DOMAIN * domain)
{
  OID *mem = (OID *) memptr;

  mr_null_oid (mem);
}

static void
mr_initval_oid (DB_VALUE * value, int precision, int scale)
{
  OID oid;

  mr_null_oid (&oid);
  db_value_domain_init (value, DB_TYPE_OID, precision, scale);
  db_make_oid (value, &oid);
}

static int
mr_setmem_oid (void *memptr, TP_DOMAIN * domain, DB_VALUE * value)
{
  OID *mem = (OID *) memptr;
  OID *oid;

  if (value == NULL)
    {
      mr_initmem_oid (mem, domain);
    }
  else
    {
      oid = db_get_oid (value);
      if (oid)
	{
	  mem->volid = oid->volid;
	  mem->pageid = oid->pageid;
	  mem->slotid = oid->slotid;
	}
      else
	{
	  return ER_FAILED;
	}
    }
  return NO_ERROR;
}

static int
mr_getmem_oid (void *memptr, TP_DOMAIN * domain, DB_VALUE * value, bool copy)
{
  OID *mem = (OID *) memptr;
  OID oid;

  oid.volid = mem->volid;
  oid.pageid = mem->pageid;
  oid.slotid = mem->slotid;
  return db_make_oid (value, &oid);
}

static int
mr_setval_oid (DB_VALUE * dest, const DB_VALUE * src, bool copy)
{
  OID *oid;

  if (DB_IS_NULL (src))
    {
      PRIM_SET_NULL (dest);
      return NO_ERROR;
    }
  else
    {
      oid = (OID *) db_get_oid (src);
      return db_make_oid (dest, oid);
    }
}

static void
mr_data_writemem_oid (OR_BUF * buf, void *memptr, TP_DOMAIN * domain)
{
  OID *mem = (OID *) memptr;

  or_put_oid (buf, mem);
}

static void
mr_data_readmem_oid (OR_BUF * buf, void *memptr, TP_DOMAIN * domain, int size)
{
  OID *mem = (OID *) memptr;
  OID oid;

  if (mem != NULL)
    {
      or_get_oid (buf, mem);
    }
  else
    {
      or_get_oid (buf, &oid);	/* skip over it */
    }
}

static int
mr_data_writeval_oid (OR_BUF * buf, DB_VALUE * value)
{
  return (or_put_oid (buf, db_get_oid (value)));
}

static int
mr_data_readval_oid (OR_BUF * buf, DB_VALUE * value, TP_DOMAIN * domain, int size, bool copy, char *copy_buf,
		     int copy_buf_len)
{
  OID oid;
  int rc = NO_ERROR;

  if (value != NULL)
    {
      db_value_domain_init (value, DB_TYPE_OID, DB_DEFAULT_PRECISION, DB_DEFAULT_SCALE);
      rc = or_get_oid (buf, &oid);
      db_make_oid (value, &oid);
    }
  else
    {
      rc = or_advance (buf, tp_Oid.disksize);
    }

  return rc;
}

static int
mr_index_writeval_oid (OR_BUF * buf, DB_VALUE * value)
{
  OID *oidp = NULL;
  int rc = NO_ERROR;

  assert (DB_VALUE_TYPE (value) == DB_TYPE_OID || DB_VALUE_TYPE (value) == DB_TYPE_OBJECT);

  oidp = db_get_oid (value);

  rc = or_put_data (buf, (char *) (&oidp->pageid), tp_Integer.disksize);
  if (rc == NO_ERROR)
    {
      rc = or_put_data (buf, (char *) (&oidp->slotid), tp_Short.disksize);
    }
  if (rc == NO_ERROR)
    {
      rc = or_put_data (buf, (char *) (&oidp->volid), tp_Short.disksize);
    }

  return rc;
}

static int
mr_index_readval_oid (OR_BUF * buf, DB_VALUE * value, TP_DOMAIN * domain, int size, bool copy, char *copy_buf,
		      int copy_buf_len)
{
  OID oid;
  int rc = NO_ERROR;

  if (value == NULL)
    {
      rc = or_advance (buf, tp_Object.disksize);
    }
  else
    {
      rc = or_get_data (buf, (char *) (&oid.pageid), tp_Integer.disksize);
      if (rc == NO_ERROR)
	{
	  rc = or_get_data (buf, (char *) (&oid.slotid), tp_Short.disksize);
	}
      if (rc == NO_ERROR)
	{
	  rc = or_get_data (buf, (char *) (&oid.volid), tp_Short.disksize);
	}

      if (rc == NO_ERROR)
	{
	  db_value_domain_init (value, DB_TYPE_OID, DB_DEFAULT_PRECISION, DB_DEFAULT_SCALE);
	  db_make_oid (value, &oid);
	}
    }

  return rc;
}

static int
mr_index_cmpdisk_oid (void *mem1, void *mem2, TP_DOMAIN * domain, int do_coercion, int total_order, int *start_colp)
{
  int c;
  OID o1, o2;

  assert (domain != NULL);

  COPYMEM (int, &o1.pageid, (char *) mem1 + OR_OID_PAGEID);
  COPYMEM (short, &o1.slotid, (char *) mem1 + OR_OID_SLOTID);
  COPYMEM (short, &o1.volid, (char *) mem1 + OR_OID_VOLID);

  COPYMEM (int, &o2.pageid, (char *) mem2 + OR_OID_PAGEID);
  COPYMEM (short, &o2.slotid, (char *) mem2 + OR_OID_SLOTID);
  COPYMEM (short, &o2.volid, (char *) mem2 + OR_OID_VOLID);

  c = oid_compare (&o1, &o2);
  c = MR_CMP_RETURN_CODE (c);

  return c;
}

static int
mr_data_cmpdisk_oid (void *mem1, void *mem2, TP_DOMAIN * domain, int do_coercion, int total_order, int *start_colp)
{
  int c;
  OID o1, o2;

  assert (domain != NULL);

  OR_GET_OID (mem1, &o1);
  OR_GET_OID (mem2, &o2);

  c = oid_compare (&o1, &o2);
  c = MR_CMP_RETURN_CODE (c);

  return c;
}

static int
mr_cmpval_oid (DB_VALUE * value1, DB_VALUE * value2, int do_coercion, int total_order, int *start_colp, int collation)
{
  int c;
  OID *oid1, *oid2;

  oid1 = DB_GET_OID (value1);
  oid2 = DB_GET_OID (value2);

  if (oid1 == NULL || oid2 == NULL)
    {
      return DB_UNK;
    }

  c = oid_compare (oid1, oid2);
  c = MR_CMP_RETURN_CODE (c);

  return c;
}

/*
 * TYPE SET
 *
 * This is easily the most complicated primitive type.
 * Sets are defined to be owned by an object.
 * They may be checked out of an object and accessed directly through the
 * set structure.  We need to move maintenance of set ownership down
 * from the object layer to this layer.  This will avoid a lot of special
 * cases for sets that now exist in the pr_ and obj_ layers.
 */


static void
mr_initmem_set (void *memptr, TP_DOMAIN * domain)
{
  SETOBJ **mem = (SETOBJ **) memptr;

  *mem = NULL;
}

static void
mr_initval_set (DB_VALUE * value, int precision, int scale)
{
  db_value_domain_init (value, DB_TYPE_SET, precision, scale);
  db_make_set (value, NULL);
}

static int
mr_setmem_set (void *memptr, TP_DOMAIN * domain, DB_VALUE * value)
{
  SETOBJ **mem = (SETOBJ **) memptr;
  int error = NO_ERROR;
  SETOBJ *set;
  SETREF *ref;

  /* 
   * NOTE: assumes ownership info has already been placed
   * in the set reference by the caller
   */
  if ((value != NULL) && ((ref = db_get_set (value)) != NULL))
    {
      set = ref->set;
      if (*mem != set)
	{
	  if (*mem != NULL)
	    {
	      error = setobj_release (*mem);
	    }
	  *mem = set;
	}
    }
  else
    {
      if (*mem != NULL)
	{
	  error = setobj_release (*mem);
	}
      mr_initmem_set (mem, domain);
    }
  return error;
}

static int
mr_getmem_set (void *memptr, TP_DOMAIN * domain, DB_VALUE * value, bool copy)
{
  SETOBJ **mem = (SETOBJ **) memptr;
  int error = NO_ERROR;
  SETOBJ *set;
  SETREF *ref;

  set = *mem;
  if (set == NULL)
    {
      error = db_make_set (value, NULL);
    }
  else
    {
      ref = setobj_get_reference (set);
      if (ref)
	{
	  error = db_make_set (value, ref);
	}
      else
	{
	  assert (er_errid () != NO_ERROR);
	  error = er_errid ();
	  (void) db_make_set (value, NULL);
	}
    }
  /* 
   * NOTE: assumes that ownership info will already have been set or will
   * be set by the caller
   */

  return error;
}

static int
mr_setval_set_internal (DB_VALUE * dest, const DB_VALUE * src, bool copy, DB_TYPE set_type)
{
  int error = NO_ERROR;
  SETREF *src_ref, *ref;

  if (src != NULL && !DB_IS_NULL (src) && ((src_ref = db_get_set (src)) != NULL))
    {
      if (!copy)
	{
	  ref = src_ref;
	  /* must increment the reference count */
	  ref->ref_count++;
	}
      else
	{
	  /* need to check if we have a disk_image, if so we just copy it */
	  if (src_ref->disk_set)
	    {
	      ref = set_make_reference ();
	      if (ref == NULL)
		{
		  goto err_set;
		}
	      else
		{
		  /* Copy the bits into a freshly allocated buffer. */
		  ref->disk_set = (char *) db_private_alloc (NULL, src_ref->disk_size);
		  if (ref->disk_set == NULL)
		    {
		      goto err_set;
		    }
		  else
		    {
		      ref->need_clear = true;
		      ref->disk_size = src_ref->disk_size;
		      ref->disk_domain = src_ref->disk_domain;
		      memcpy (ref->disk_set, src_ref->disk_set, src_ref->disk_size);
		    }
		}
	    }
	  else
	    {
	      ref = set_copy (src_ref);
	      if (ref == NULL)
		{
		  goto err_set;
		}
	    }
	}

      switch (set_type)
	{
	case DB_TYPE_SET:
	  db_make_set (dest, ref);
	  break;
	case DB_TYPE_MULTISET:
	  db_make_multiset (dest, ref);
	  break;
	case DB_TYPE_SEQUENCE:
	  db_make_sequence (dest, ref);
	  break;
	default:
	  break;
	}
    }
  else
    {
      db_value_domain_init (dest, set_type, DB_DEFAULT_PRECISION, DB_DEFAULT_SCALE);
    }
  return error;

err_set:
  /* couldn't allocate storage for set */
  assert (er_errid () != NO_ERROR);
  error = er_errid ();
  switch (set_type)
    {
    case DB_TYPE_SET:
      db_make_set (dest, NULL);
      break;
    case DB_TYPE_MULTISET:
      db_make_multiset (dest, NULL);
      break;
    case DB_TYPE_SEQUENCE:
      db_make_sequence (dest, NULL);
      break;
    default:
      break;
    }
  PRIM_SET_NULL (dest);
  return error;
}

static int
mr_setval_set (DB_VALUE * dest, const DB_VALUE * src, bool copy)
{
  return mr_setval_set_internal (dest, src, copy, DB_TYPE_SET);
}

static int
mr_data_lengthmem_set (void *memptr, TP_DOMAIN * domain, int disk)
{
  int size;

  if (!disk)
    {
      size = tp_Set.size;
    }
  else
    {
      SETOBJ **mem = (SETOBJ **) memptr;

      size = or_packed_set_length (*mem, 0);
    }

  return size;
}

static int
mr_data_lengthval_set (DB_VALUE * value, int disk)
{
  SETREF *ref;
  SETOBJ *set;
  int size;
#if !defined (SERVER_MODE)
  int pin;
#endif

  size = 0;

  if (!disk)
    {
      size = sizeof (DB_SET *);
    }
  else
    {
      ref = db_get_set (value);
      if (ref != NULL)
	{
	  /* should have a set_ function for this ! */
	  if (ref->disk_set)
	    {
	      size = ref->disk_size;
	    }
	  else if (set_get_setobj (ref, &set, 0) == NO_ERROR)
	    {
	      if (set != NULL)
		{
		  /* probably no need to pin here but it can't hurt */
#if !defined (SERVER_MODE)
		  pin = ws_pin (ref->owner, 1);
#endif
		  size = or_packed_set_length (set, 1);
#if !defined (SERVER_MODE)
		  (void) ws_pin (ref->owner, pin);
#endif
		}
	    }
	}
    }
  return size;
}

static void
mr_data_writemem_set (OR_BUF * buf, void *memptr, TP_DOMAIN * domain)
{
  SETOBJ **mem = (SETOBJ **) memptr;

  if (*mem != NULL)
    {
      /* note that we don't have to pin the object here since that will have been handled above this leve. */
      or_put_set (buf, *mem, 0);
    }
}

static int
mr_data_writeval_set (OR_BUF * buf, DB_VALUE * value)
{
  SETREF *ref;
  SETOBJ *set;
  int size;
#if !defined (SERVER_MODE)
  int pin;
#endif
  int rc = NO_ERROR;

  ref = db_get_set (value);
  if (ref != NULL)
    {
      /* If we have a disk image of the set, we can just copy those bits here.  This assumes very careful maintenance
       * of the disk and memory images.  Currently, we only have one or the other.  That is, when we transform the disk 
       * image to memory, we clear the disk image. */
      if (ref->disk_set)
	{
	  /* check for overflow */
	  if ((((ptrdiff_t) (buf->endptr - buf->ptr)) < (ptrdiff_t) ref->disk_size))
	    {
	      return or_overflow (buf);
	    }
	  else
	    {
	      memcpy (buf->ptr, ref->disk_set, ref->disk_size);
	      rc = or_advance (buf, ref->disk_size);
	    }
	}
      else if (set_get_setobj (ref, &set, 0) == NO_ERROR)
	{
	  if (set != NULL)
	    {
	      if (ref->owner == NULL)
		{
		  or_put_set (buf, set, 1);
		}
	      else
		{
#if !defined (SERVER_MODE)
		  pin = ws_pin (ref->owner, 1);
#endif
		  size = or_packed_set_length (set, 1);
		  /* remember the Windows pointer problem ! */
		  if (((ptrdiff_t) (buf->endptr - buf->ptr)) < (ptrdiff_t) size)
		    {
		      /* unpin the owner before we abort ! */
#if !defined (SERVER_MODE)
		      (void) ws_pin (ref->owner, pin);
#endif
		      return or_overflow (buf);
		    }
		  else
		    {
		      /* the buffer is ok, do the transformation */
		      or_put_set (buf, set, 1);
		    }
#if !defined (SERVER_MODE)
		  (void) ws_pin (ref->owner, pin);
#endif
		}
	    }
	}
    }
  return rc;
}

static void
mr_data_readmem_set (OR_BUF * buf, void *memptr, TP_DOMAIN * domain, int size)
{
  SETOBJ **mem = (SETOBJ **) memptr;
  SETOBJ *set;

  if (mem == NULL)
    {
      if (size >= 0)
	{
	  or_advance (buf, size);
	}
      else
	{
	  set = or_get_set (buf, domain);
	  if (set != NULL)
	    {
	      setobj_free (set);
	    }
	}
    }
  else
    {
      if (!size)
	{
	  *mem = NULL;
	}
      else
	{
	  set = or_get_set (buf, domain);
	  if (set != NULL)
	    {
	      *mem = set;
	    }
	  else
	    {
	      or_abort (buf);
	    }
	}
    }
}

static int
mr_data_readval_set (OR_BUF * buf, DB_VALUE * value, TP_DOMAIN * domain, int size, bool copy, char *copy_buf,
		     int copy_buf_len)
{
  SETOBJ *set;
  SETREF *ref;
  int rc = NO_ERROR;

  if (value == NULL)
    {
      if (size == -1)
	{
	  /* don't know the true size, must unpack the set and throw it away */
	  set = or_get_set (buf, domain);
	  if (set != NULL)
	    {
	      setobj_free (set);
	    }
	  else
	    {
	      or_abort (buf);
	      return ER_FAILED;
	    }
	}
      else
	{
	  if (size)
	    {
	      rc = or_advance (buf, size);
	    }
	}
    }
  else
    {
      /* In some cases, like VOBJ reading, the domain passed is NULL here so be careful when initializing the value.
       * If it is NULL, it will be read when the set is unpacked. */
      if (!domain)
	{
	  db_value_domain_init (value, DB_TYPE_SET, DB_DEFAULT_PRECISION, DB_DEFAULT_SCALE);
	}
      else
	{
	  db_value_domain_init (value, TP_DOMAIN_TYPE (domain), domain->precision, domain->scale);
	}

      /* If size is zero, we have nothing to do, if size is -1, just go ahead and unpack the set. */
      if (!size)
	{
	  db_make_set (value, NULL);
	}
      else if (copy)
	{
	  set = or_get_set (buf, domain);
	  if (set == NULL)
	    {
	      or_abort (buf);
	      return ER_FAILED;
	    }
	  else
	    {
	      ref = setobj_get_reference (set);
	      if (ref == NULL)
		{
		  or_abort (buf);
		  return ER_FAILED;
		}
	      else
		{
		  switch (set_get_type (ref))
		    {
		    case DB_TYPE_SET:
		      db_make_set (value, ref);
		      break;
		    case DB_TYPE_MULTISET:
		      db_make_multiset (value, ref);
		      break;
		    case DB_TYPE_SEQUENCE:
		      db_make_sequence (value, ref);
		      break;
		    default:
		      break;
		    }
		}
	    }
	}
      else
	{
	  /* copy == false, which means don't translate it into memory rep */
	  ref = set_make_reference ();
	  if (ref == NULL)
	    {
	      or_abort (buf);
	      return ER_FAILED;
	    }
	  else
	    {
	      int disk_size;
	      DB_TYPE set_type;

	      if (size != -1)
		{
		  char *set_st;
		  int num_elements, has_domain, bound_bits, offset_tbl, el_tags;

		  disk_size = size;

		  /* unfortunately, we still need to look at the header to find out the set type. */
		  set_st = buf->ptr;
		  or_get_set_header (buf, &set_type, &num_elements, &has_domain, &bound_bits, &offset_tbl, &el_tags,
				     NULL);

		  /* reset the OR_BUF */
		  buf->ptr = set_st;
		}
	      else
		{
		  /* we have to go figure the size out */
		  disk_size = or_disk_set_size (buf, domain, &set_type);
		}

	      /* Record the pointer to the disk bits */
	      ref->disk_set = buf->ptr;
	      ref->need_clear = false;
	      ref->disk_size = disk_size;
	      ref->disk_domain = domain;

	      /* advance the buffer as if we had read the set */
	      rc = or_advance (buf, disk_size);

	      switch (set_type)
		{
		case DB_TYPE_SET:
		  db_make_set (value, ref);
		  break;
		case DB_TYPE_MULTISET:
		  db_make_multiset (value, ref);
		  break;
		case DB_TYPE_SEQUENCE:
		  db_make_sequence (value, ref);
		  break;
		default:
		  break;
		}
	    }
	}
    }
  return rc;
}

static void
mr_freemem_set (void *memptr)
{
  /* since we aren't explicitly setting the set to NULL, we must set up the reference structures so they will get the
   * new set when it is brought back in, this is the only primitive type for which the free function is semantically
   * different than using the setmem function with a NULL value */

  SETOBJ **mem = (SETOBJ **) memptr;

  if (*mem != NULL)
    {
      setobj_free (*mem);	/* free storage, NULL references */
    }
}

static int
mr_data_cmpdisk_set (void *mem1, void *mem2, TP_DOMAIN * domain, int do_coercion, int total_order, int *start_colp)
{
  int c;
  SETOBJ *set1 = NULL, *set2 = NULL;

  assert (domain != NULL);

  /* is not index type */
  assert (!domain->is_desc && !tp_valid_indextype (TP_DOMAIN_TYPE (domain)));

  mem1 = or_unpack_set ((char *) mem1, &set1, domain);
  mem2 = or_unpack_set ((char *) mem2, &set2, domain);

  if (set1 == NULL || set2 == NULL)
    {
      return DB_UNK;
    }

  c = setobj_compare_order (set1, set2, do_coercion, total_order);

  setobj_free (set1);
  setobj_free (set2);

  return c;
}

static int
mr_cmpval_set (DB_VALUE * value1, DB_VALUE * value2, int do_coercion, int total_order, int *start_colp, int collation)
{
  int c;

  c = set_compare_order (db_get_set (value1), db_get_set (value2), do_coercion, total_order);

  return c;
}

/*
 * TYPE MULTISET
 */

static void
mr_initval_multiset (DB_VALUE * value, int precision, int scale)
{
  db_value_domain_init (value, DB_TYPE_MULTISET, precision, scale);
  db_make_multiset (value, NULL);
}

static int
mr_getmem_multiset (void *memptr, TP_DOMAIN * domain, DB_VALUE * value, bool copy)
{
  SETOBJ **mem = (SETOBJ **) memptr;
  int error = NO_ERROR;
  SETOBJ *set;
  SETREF *ref;

  set = *mem;
  if (set == NULL)
    {
      error = db_make_multiset (value, NULL);
    }
  else
    {
      ref = setobj_get_reference (set);
      if (ref)
	{
	  error = db_make_multiset (value, ref);
	}
      else
	{
	  assert (er_errid () != NO_ERROR);
	  error = er_errid ();
	  (void) db_make_multiset (value, NULL);
	}
    }
  /* NOTE: assumes that ownership info will already have been set or will be set by the caller */

  return error;
}

static int
mr_setval_multiset (DB_VALUE * dest, const DB_VALUE * src, bool copy)
{
  return mr_setval_set_internal (dest, src, copy, DB_TYPE_MULTISET);
}

/*
 * TYPE SEQUENCE
 */

static void
mr_initval_sequence (DB_VALUE * value, int precision, int scale)
{
  db_value_domain_init (value, DB_TYPE_SEQUENCE, precision, scale);
  db_make_sequence (value, NULL);
}

static int
mr_getmem_sequence (void *memptr, TP_DOMAIN * domain, DB_VALUE * value, bool copy)
{
  SETOBJ **mem = (SETOBJ **) memptr;
  int error = NO_ERROR;
  SETOBJ *set;
  SETREF *ref;

  set = *mem;
  if (set == NULL)
    {
      error = db_make_sequence (value, NULL);
    }
  else
    {
      ref = setobj_get_reference (set);
      if (ref)
	{
	  error = db_make_sequence (value, ref);
	}
      else
	{
	  assert (er_errid () != NO_ERROR);
	  error = er_errid ();
	  (void) db_make_sequence (value, NULL);
	}
    }
  /* 
   * NOTE: assumes that ownership info will already have been set or will
   * be set by the caller
   */

  return error;
}

static int
mr_setval_sequence (DB_VALUE * dest, const DB_VALUE * src, bool copy)
{
  return mr_setval_set_internal (dest, src, copy, DB_TYPE_SEQUENCE);
}

static int
mr_data_cmpdisk_sequence (void *mem1, void *mem2, TP_DOMAIN * domain, int do_coercion, int total_order, int *start_colp)
{
  int c;
  SETOBJ *seq1 = NULL, *seq2 = NULL;

  assert (domain != NULL);

  /* is not index type */
  assert (!domain->is_desc && !tp_valid_indextype (TP_DOMAIN_TYPE (domain)));

  mem1 = or_unpack_set ((char *) mem1, &seq1, domain);
  mem2 = or_unpack_set ((char *) mem2, &seq2, domain);

  if (seq1 == NULL || seq2 == NULL)
    {
      return DB_UNK;
    }

  c = setobj_compare_order (seq1, seq2, do_coercion, total_order);

  setobj_free (seq1);
  setobj_free (seq2);

  return c;
}

static int
mr_cmpval_sequence (DB_VALUE * value1, DB_VALUE * value2, int do_coercion, int total_order, int *start_colp,
		    int collation)
{
  int c;

  c = set_seq_compare (db_get_set (value1), db_get_set (value2), do_coercion, total_order);

  return c;
}

/*
 * TYPE MIDXKEY
 */

static void
mr_initval_midxkey (DB_VALUE * value, int precision, int scale)
{
  DB_MIDXKEY *midxkey = NULL;
  db_value_domain_init (value, DB_TYPE_MIDXKEY, precision, scale);
  db_make_midxkey (value, midxkey);
}

static int
mr_setval_midxkey (DB_VALUE * dest, const DB_VALUE * src, bool copy)
{
  int error = NO_ERROR;
  int src_precision;

  DB_MIDXKEY dst_idx;
  DB_MIDXKEY *src_idx;

  if (DB_IS_NULL (src))
    {
      return db_value_domain_init (dest, DB_TYPE_MIDXKEY, DB_DEFAULT_PRECISION, 0);
    }

  /* Get information from the value. */
  src_idx = DB_GET_MIDXKEY (src);
  src_precision = db_value_precision (src);
  if (src_idx == NULL)
    {
      return db_value_domain_init (dest, DB_TYPE_MIDXKEY, src_precision, 0);
    }

  if (src_idx->size < 0)
    {
      dst_idx.size = strlen (src_idx->buf);
    }
  else
    {
      dst_idx.size = src_idx->size;
    }

  dst_idx.ncolumns = src_idx->ncolumns;

  dst_idx.domain = src_idx->domain;

  dst_idx.min_max_val.position = src_idx->min_max_val.position;
  dst_idx.min_max_val.type = src_idx->min_max_val.type;

  /* should we be paying attention to this? it is extremely dangerous */
  if (!copy)
    {
      dst_idx.buf = src_idx->buf;

      error = db_make_midxkey (dest, &dst_idx);
      dest->need_clear = false;
    }
  else
    {
      dst_idx.buf = db_private_alloc (NULL, dst_idx.size);
      if (dst_idx.buf == NULL)
	{
	  db_value_domain_init (dest, DB_TYPE_MIDXKEY, src_precision, 0);

	  assert (er_errid () != NO_ERROR);
	  return er_errid ();
	}

      memcpy (dst_idx.buf, src_idx->buf, dst_idx.size);
      error = db_make_midxkey (dest, &dst_idx);
      dest->need_clear = true;
    }

  return error;
}

static int
mr_data_writeval_midxkey (OR_BUF * buf, DB_VALUE * value)
{
  return mr_index_writeval_midxkey (buf, value);
}

static int
mr_index_writeval_midxkey (OR_BUF * buf, DB_VALUE * value)
{
  DB_MIDXKEY *midxkey;
  int rc;

  midxkey = DB_GET_MIDXKEY (value);
  if (midxkey == NULL)
    {
      return ER_FAILED;
    }

  rc = or_put_data (buf, (char *) midxkey->buf, midxkey->size);

  return rc;
}

static int
mr_data_readval_midxkey (OR_BUF * buf, DB_VALUE * value, TP_DOMAIN * domain, int size, bool copy, char *copy_buf,
			 int copy_buf_len)
{
  return mr_index_readval_midxkey (buf, value, domain, size, copy, copy_buf, copy_buf_len);
}

static int
mr_index_readval_midxkey (OR_BUF * buf, DB_VALUE * value, TP_DOMAIN * domain, int size, bool copy, char *copy_buf,
			  int copy_buf_len)
{
  char *new_;
  DB_MIDXKEY midxkey;
  int rc = NO_ERROR;
  TP_DOMAIN *dom;

  if (size == -1)
    {				/* unknown size */
      size = mr_index_lengthmem_midxkey (buf->ptr, domain);
    }

  if (size <= 0)
    {
      assert (false);
      return ER_FAILED;
    }

  if (value == NULL)
    {
      return or_advance (buf, size);
    }

  midxkey.size = size;
  midxkey.ncolumns = 0;
  midxkey.domain = domain;
  midxkey.min_max_val.position = -1;
  midxkey.min_max_val.type = MIN_COLUMN;

  for (dom = domain->setdomain; dom; dom = dom->next)
    {
      midxkey.ncolumns += 1;
    }

  if (!copy)
    {
      midxkey.buf = buf->ptr;
      db_make_midxkey (value, &midxkey);
      value->need_clear = false;
      rc = or_advance (buf, size);
    }
  else
    {
      if (copy_buf && copy_buf_len >= size)
	{
	  /* read buf image into the copy_buf */
	  new_ = copy_buf;
	}
      else
	{
	  /* 
	   * Allocate storage for the string
	   * do not include the kludge NULL terminator
	   */
	  new_ = db_private_alloc (NULL, size);
	}

      if (new_ == NULL)
	{
	  /* need to be able to return errors ! */
	  db_value_domain_init (value, TP_DOMAIN_TYPE (domain), TP_FLOATING_PRECISION_VALUE, 0);
	  or_abort (buf);
	  return ER_FAILED;
	}
      else
	{
	  rc = or_get_data (buf, new_, size);
	  if (rc == NO_ERROR)
	    {
	      /* round up to a word boundary */
	      /* rc = or_get_align32 (buf); *//* need ?? */
	    }
	  if (rc != NO_ERROR)
	    {
	      if (new_ != copy_buf)
		{
		  db_private_free_and_init (NULL, new_);
		}
	      return rc;
	    }
	  midxkey.buf = new_;
	  db_make_midxkey (value, &midxkey);
	  value->need_clear = (new_ != copy_buf) ? true : false;
	}
    }

  return rc;
}

static int
pr_midxkey_compare_element (char *mem1, char *mem2, TP_DOMAIN * dom1, TP_DOMAIN * dom2, int do_coercion,
			    int total_order)
{
  int c;
  DB_VALUE val1, val2;
  bool error = false;
  OR_BUF buf_val1, buf_val2;
  bool comparable = true;

  if (dom1->is_desc != dom2->is_desc)
    {
      assert (false);
      return DB_UNK;		/* impossible case */
    }

  OR_BUF_INIT (buf_val1, mem1, -1);
  OR_BUF_INIT (buf_val2, mem2, -1);

  DB_MAKE_NULL (&val1);
  DB_MAKE_NULL (&val2);

  if ((*(dom1->type->index_readval)) (&buf_val1, &val1, dom1, -1, false, NULL, 0) != NO_ERROR)
    {
      error = true;
      goto clean_up;
    }

  if ((*(dom2->type->index_readval)) (&buf_val2, &val2, dom2, -1, false, NULL, 0) != NO_ERROR)
    {
      error = true;
      goto clean_up;
    }

  c = tp_value_compare_with_error (&val1, &val2, do_coercion, total_order, &comparable);

clean_up:
  if (!DB_IS_NULL (&val1) && val1.need_clear == true)
    {
      pr_clear_value (&val1);
    }

  if (!DB_IS_NULL (&val2) && val2.need_clear == true)
    {
      pr_clear_value (&val2);
    }

  if (!comparable || error == true)
    {
      return DB_UNK;
    }

  return c;
}


int
pr_midxkey_compare (DB_MIDXKEY * mul1, DB_MIDXKEY * mul2, int do_coercion, int total_order, int num_index_term,
		    int *start_colp, int *result_size1, int *result_size2, int *diff_column, bool * dom_is_desc,
		    bool * next_dom_is_desc)
{
  int c = DB_UNK;
  int i;
  int adv_size1, adv_size2;
  int size1, size2;
  TP_DOMAIN *dom1, *dom2;
  char *bitptr1, *bitptr2;
  char *mem1, *mem2;
  int last;

  assert (total_order == 1);
  if (total_order == 0)
    {
      /* unknown case */
      return DB_UNK;
    }

  assert (mul1->domain != NULL);
  assert (TP_DOMAIN_TYPE (mul1->domain) == DB_TYPE_MIDXKEY);
  assert (mul1->domain->setdomain != NULL);

  assert (mul2->domain != NULL);
  assert (TP_DOMAIN_TYPE (mul2->domain) == DB_TYPE_MIDXKEY);
  assert (mul2->domain->setdomain != NULL);

  assert (mul1->ncolumns == mul2->ncolumns);
  assert (mul1->domain->precision == mul2->domain->precision);

  /* safe guard */
  if (mul1->domain == NULL || TP_DOMAIN_TYPE (mul1->domain) != DB_TYPE_MIDXKEY || mul1->domain->setdomain == NULL)
    {
      er_set (ER_ERROR_SEVERITY, ARG_FILE_LINE, ER_MR_NULL_DOMAIN, 0);
      return DB_UNK;
    }

  /* safe guard */
  if (mul2->domain == NULL || TP_DOMAIN_TYPE (mul2->domain) != DB_TYPE_MIDXKEY || mul2->domain->setdomain == NULL)
    {
      er_set (ER_ERROR_SEVERITY, ARG_FILE_LINE, ER_MR_NULL_DOMAIN, 0);
      return DB_UNK;
    }

  /* safe guard */
  if (mul1->ncolumns != mul2->ncolumns || mul1->domain->precision != mul2->domain->precision)
    {
      return DB_UNK;
    }

#if !defined(NDEBUG)
  {
    int dom_ncols = 0;		/* init */

    for (dom1 = mul1->domain->setdomain; dom1; dom1 = dom1->next)
      {
	dom_ncols++;
      }

    if (dom_ncols <= 0)
      {
	assert (false);
	return DB_UNK;
      }

    assert (dom_ncols == mul1->domain->precision);
  }
#endif /* NDEBUG */

  size1 = size2 = 0;

  mem1 = bitptr1 = mul1->buf;
  mem2 = bitptr2 = mul2->buf;

  adv_size1 = OR_MULTI_BOUND_BIT_BYTES (mul1->domain->precision);

  mem1 += adv_size1;
  mem2 += adv_size1;
  size1 += adv_size1;
  size2 += adv_size1;

  dom1 = mul1->domain->setdomain;
  dom2 = mul2->domain->setdomain;

  if (num_index_term > 0)
    {
      last = num_index_term;
    }
  else
    {
      last = mul1->ncolumns;
    }

  for (i = 0; start_colp && i < *start_colp; i++, dom1 = dom1->next, dom2 = dom2->next)
    {
      if (dom1 == NULL || dom2 == NULL || dom1->is_desc != dom2->is_desc)
	{
	  assert (false);
	  return DB_UNK;
	}

      if (OR_MULTI_ATT_IS_BOUND (bitptr1, i))
	{
	  adv_size1 = pr_midxkey_element_disk_size (mem1, dom1);
	  mem1 += adv_size1;
	  size1 += adv_size1;
	}

      if (OR_MULTI_ATT_IS_BOUND (bitptr2, i))
	{
	  adv_size2 = pr_midxkey_element_disk_size (mem2, dom2);
	  mem2 += adv_size2;
	  size2 += adv_size2;
	}
    }

  for (c = DB_EQ; i < last; i++, dom1 = dom1->next, dom2 = dom2->next)
    {
      if (dom1 == NULL || dom2 == NULL || dom1->is_desc != dom2->is_desc)
	{
	  assert (false);
	  return DB_UNK;
	}

      if (OR_MULTI_ATT_IS_BOUND (bitptr1, i) && OR_MULTI_ATT_IS_BOUND (bitptr2, i))
	{
	  /* check for val1 and val2 same domain */
	  if (dom1 == dom2 || tp_domain_match (dom1, dom2, TP_EXACT_MATCH))
	    {
	      c = (*(dom1->type->index_cmpdisk)) (mem1, mem2, dom1, do_coercion, total_order, NULL);
	    }
	  else
	    {			/* coercion and comparision */
	      /* val1 and val2 have different domain */
	      c = pr_midxkey_compare_element (mem1, mem2, dom1, dom2, do_coercion, total_order);
	    }
	}
      else
	{
	  if (OR_MULTI_ATT_IS_BOUND (bitptr1, i))
	    {
	      /* val 1 bound, val 2 unbound */
	      if (mul2->min_max_val.position == i)
		{
		  c = mul2->min_max_val.type == MIN_COLUMN ? DB_GT : DB_LT;
		}
	      else
		{
		  c = DB_GT;
		}
	    }
	  else if (OR_MULTI_ATT_IS_BOUND (bitptr2, i))
	    {
	      /* val 1 unbound, val 2 bound */
	      if (mul1->min_max_val.position == i)
		{
		  c = mul1->min_max_val.type == MIN_COLUMN ? DB_LT : DB_GT;
		}
	      else
		{
		  c = DB_LT;
		}
	    }
	  else
	    {
	      /* val 1 unbound, val 2 unbound */
	      /* SPECIAL_COLUMN_MIN > NULL */
	      if (mul1->min_max_val.position == i)
		{
		  if (mul2->min_max_val.position == i)
		    {
		      MIN_MAX_COLUMN_TYPE type1 = mul1->min_max_val.type;
		      MIN_MAX_COLUMN_TYPE type2 = mul2->min_max_val.type;
		      if (type1 == type2)
			{
			  c = DB_EQ;
			}
		      else if (type1 == MIN_COLUMN)
			{
			  c = DB_LT;
			}
		      else
			{
			  c = DB_GT;
			}
		    }
		  else
		    {
		      c = DB_GT;
		    }
		}
	      else if (mul2->min_max_val.position == i)
		{
		  c = DB_LT;
		}
	      else
		{
		  c = DB_EQ;
		}
	    }
	}

      if (c != DB_EQ)
	{
	  break;		/* exit for-loop */
	}

      if (OR_MULTI_ATT_IS_BOUND (bitptr1, i))
	{
	  adv_size1 = pr_midxkey_element_disk_size (mem1, dom1);
	  mem1 += adv_size1;
	  size1 += adv_size1;
	}

      if (OR_MULTI_ATT_IS_BOUND (bitptr2, i))
	{
	  adv_size2 = pr_midxkey_element_disk_size (mem2, dom2);
	  mem2 += adv_size2;
	  size2 += adv_size2;
	}
    }

  if (start_colp != NULL)
    {
      if (c != DB_EQ)
	{
	  /* save the start position of non-equal-value column */
	  *start_colp = i;
	}
    }

  adv_size1 = adv_size2 = 0;
  if (c != DB_EQ)
    {
      if (dom1 != NULL && OR_MULTI_ATT_IS_BOUND (bitptr1, i))
	{
	  adv_size1 = pr_midxkey_element_disk_size (mem1, dom1);
	}

      if (dom2 != NULL && OR_MULTI_ATT_IS_BOUND (bitptr2, i))
	{
	  adv_size2 = pr_midxkey_element_disk_size (mem2, dom2);
	}
    }

  *result_size1 = size1 + adv_size1;
  *result_size2 = size2 + adv_size2;

  *diff_column = i;

  *dom_is_desc = *next_dom_is_desc = false;

  if (dom1)
    {
      if (dom1->is_desc)
	{
	  *dom_is_desc = true;
	}

      if (dom1->next && dom1->next->is_desc)
	{
	  *next_dom_is_desc = true;
	}
    }

  return c;
}

static int
mr_cmpval_midxkey (DB_VALUE * value1, DB_VALUE * value2, int do_coercion, int total_order, int *start_colp,
		   int collation)
{
  int c = DB_UNK;
  DB_MIDXKEY *midxkey1;
  DB_MIDXKEY *midxkey2;
  int dummy_size1, dummy_size2, dummy_diff_column;
  bool dummy_dom_is_desc, dummy_next_dom_is_desc;

  midxkey1 = DB_GET_MIDXKEY (value1);
  midxkey2 = DB_GET_MIDXKEY (value2);

  if (midxkey1 == NULL || midxkey2 == NULL)
    {
      assert_release (false);	/* error */
      return DB_UNK;
    }

  if (midxkey1 == midxkey2)
    {
      if (total_order)
	{
	  return DB_EQ;
	}

      assert_release (false);	/* error */
      return DB_UNK;
    }

  assert_release (midxkey1->domain != NULL);
  assert_release (midxkey1->domain->precision == midxkey1->ncolumns);
  assert_release (midxkey2->domain != NULL);
  assert_release (midxkey2->domain->precision == midxkey2->ncolumns);

  c = pr_midxkey_compare (midxkey1, midxkey2, do_coercion, total_order, -1, start_colp, &dummy_size1, &dummy_size2,
			  &dummy_diff_column, &dummy_dom_is_desc, &dummy_next_dom_is_desc);

  assert_release (c == DB_UNK || (DB_LT <= c && c <= DB_GT));

  return c;
}

static int
mr_data_cmpdisk_midxkey (void *mem1, void *mem2, TP_DOMAIN * domain, int do_coercion, int total_order, int *start_colp)
{
  assert (false);

  assert (domain != NULL);

  return mr_index_cmpdisk_midxkey (mem1, mem2, domain, do_coercion, total_order, start_colp);
}

static int
mr_index_cmpdisk_midxkey (void *mem1, void *mem2, TP_DOMAIN * domain, int do_coercion, int total_order, int *start_colp)
{
  int c = DB_UNK;
  DB_MIDXKEY midxkey1;
  DB_MIDXKEY midxkey2;
  TP_DOMAIN *cmp_dom;
  int n_atts = 0;
  int dummy_size1, dummy_size2, dummy_diff_column;
  bool dummy_dom_is_desc = false, dummy_next_dom_is_desc;

  assert (false);

  assert (domain != NULL && !domain->is_desc);

  assert (mem1 != NULL);
  assert (mem2 != NULL);

  if (mem1 == NULL || mem2 == NULL)
    {
      assert (false);		/* error */
      return DB_UNK;
    }

  if (mem1 == mem2)
    {
      if (total_order)
	{
	  return DB_EQ;
	}

      assert (false);		/* error */
      return DB_UNK;
    }

  midxkey1.buf = (char *) mem1;
  midxkey2.buf = (char *) mem2;

  n_atts = 0;
  for (cmp_dom = domain->setdomain; cmp_dom; cmp_dom = cmp_dom->next)
    {
      n_atts++;
    }

  midxkey1.size = midxkey2.size = -1;	/* is dummy */
  midxkey1.ncolumns = midxkey2.ncolumns = n_atts;
  midxkey1.domain = midxkey2.domain = domain;

  c = pr_midxkey_compare (&midxkey1, &midxkey2, do_coercion, total_order, -1, start_colp, &dummy_size1, &dummy_size2,
			  &dummy_diff_column, &dummy_dom_is_desc, &dummy_next_dom_is_desc);
  assert (c == DB_UNK || (DB_LT <= c && c <= DB_GT));

  return c;
}

static int
mr_data_lengthmem_midxkey (void *memptr, TP_DOMAIN * domain, int disk)
{
  return mr_index_lengthmem_midxkey (memptr, domain);
}

static int
mr_index_lengthmem_midxkey (void *memptr, TP_DOMAIN * domain)
{
  char *buf, *bitptr;
  TP_DOMAIN *dom;
  int idx_ncols = 0, i, adv_size;
  int len;

  /* There is no difference between the disk & memory sizes. */
  buf = (char *) memptr;

  idx_ncols = domain->precision;
  if (idx_ncols <= 0)
    {
      assert (false);
      goto exit_on_error;	/* give up */
    }

#if !defined (NDEBUG)
  {
    int dom_ncols = 0;
    for (dom = domain->setdomain; dom; dom = dom->next)
      {
	dom_ncols++;
      }

    if (dom_ncols <= 0)
      {
	assert (false);
	goto exit_on_error;
      }
    assert (dom_ncols == idx_ncols);
  }
#endif /* NDEBUG */

  adv_size = OR_MULTI_BOUND_BIT_BYTES (idx_ncols);

  bitptr = buf;
  buf += adv_size;
  assert (CAST_BUFLEN (buf - bitptr) > 0);

  for (i = 0, dom = domain->setdomain; i < idx_ncols; i++, dom = dom->next)
    {
      /* check for val is NULL */
      if (OR_MULTI_ATT_IS_UNBOUND (bitptr, i))
	{
	  continue;		/* zero size; go ahead */
	}

      /* at here, val is non-NULL */

      adv_size = pr_midxkey_element_disk_size (buf, dom);
      buf += adv_size;
    }

  /* set buf size */
  len = CAST_BUFLEN (buf - bitptr);

exit_on_end:

  return len;

exit_on_error:

  len = -1;			/* set error */
  goto exit_on_end;
}

static int
mr_data_lengthval_midxkey (DB_VALUE * value, int disk)
{
  return mr_index_lengthval_midxkey (value);
}

static int
mr_index_lengthval_midxkey (DB_VALUE * value)
{
  int len;

  if (DB_IS_NULL (value))
    {
      return 0;
    }
  len = value->data.midxkey.size;

  return len;
}

/*
 * TYPE VOBJ
 *
 * This is used only for virtual object keys in SQL/M.
 * Internal structures identical to sequences.
 */

static void
mr_initval_vobj (DB_VALUE * value, int precision, int scale)
{
  db_value_domain_init (value, DB_TYPE_VOBJ, precision, scale);
}

static int
mr_setval_vobj (DB_VALUE * dest, const DB_VALUE * src, bool copy)
{
  int error;

  error = mr_setval_sequence (dest, src, copy);
  db_value_alter_type (dest, DB_TYPE_VOBJ);

  return error;
}

static int
mr_data_readval_vobj (OR_BUF * buf, DB_VALUE * value, TP_DOMAIN * domain, int size, bool copy, char *copy_buf,
		      int copy_buf_len)
{
  if (mr_data_readval_set (buf, value, &tp_Sequence_domain, size, copy, copy_buf, copy_buf_len) != NO_ERROR)
    {
      return ER_FAILED;
    }

  if (value)
    {
      db_value_alter_type (value, DB_TYPE_VOBJ);
    }
  return NO_ERROR;
}

static int
mr_data_cmpdisk_vobj (void *mem1, void *mem2, TP_DOMAIN * domain, int do_coercion, int total_order, int *start_colp)
{
  int c;
  SETOBJ *seq1 = NULL, *seq2 = NULL;

  assert (domain != NULL);

  /* is not index type */
  assert (!domain->is_desc && !tp_valid_indextype (TP_DOMAIN_TYPE (domain)));

  mem1 = or_unpack_set ((char *) mem1, &seq1, domain);
  mem2 = or_unpack_set ((char *) mem2, &seq2, domain);

  if (seq1 == NULL || seq2 == NULL)
    {
      return DB_UNK;
    }

  c = setvobj_compare (seq1, seq2, do_coercion, total_order);

  setobj_free (seq1);
  setobj_free (seq2);

  return c;
}

static int
mr_cmpval_vobj (DB_VALUE * value1, DB_VALUE * value2, int do_coercion, int total_order, int *start_colp, int collation)
{
  int c;

  c = vobj_compare (db_get_set (value1), db_get_set (value2), do_coercion, total_order);

  return c;
}

/*
 * TYPE NUMERIC
 */

static void
mr_initmem_numeric (void *memptr, TP_DOMAIN * domain)
{
  assert (!IS_FLOATING_PRECISION (domain->precision));

  memset (memptr, 0, MR_NUMERIC_SIZE (domain->precision));
}

/*
 * Due to the "within tolerance" domain comparison used during attribute
 * assignment validation, we may receive a numeric whose precision is less
 * then the actual precision of the attribute.  In that case we should be doing
 * an on-the-fly coercion here.
 */
static int
mr_setmem_numeric (void *mem, TP_DOMAIN * domain, DB_VALUE * value)
{
  int error = NO_ERROR;
  int src_precision, src_scale, byte_size;
  DB_C_NUMERIC num, src_num;

  if (value == NULL)
    {
      mr_initmem_numeric (mem, domain);
    }
  else
    {
      src_num = DB_GET_NUMERIC (value);

      src_precision = db_value_precision (value);
      src_scale = db_value_scale (value);

      /* this should have been handled by now */
      if (src_num == NULL || src_precision != domain->precision || src_scale != domain->scale)
	{
	  error = ER_OBJ_DOMAIN_CONFLICT;
	  er_set (ER_ERROR_SEVERITY, ARG_FILE_LINE, error, 1, "");
	}
      else
	{
	  num = (DB_C_NUMERIC) mem;
	  byte_size = MR_NUMERIC_SIZE (src_precision);
	  memcpy (num, src_num, byte_size);
	}
    }
  return error;
}

static int
mr_getmem_numeric (void *mem, TP_DOMAIN * domain, DB_VALUE * value, bool copy)
{
  int error = NO_ERROR;
  DB_C_NUMERIC num;

  if (value == NULL)
    {
      return error;
    }

  num = (DB_C_NUMERIC) mem;
  error = db_make_numeric (value, num, domain->precision, domain->scale);
  value->need_clear = false;

  return error;
}

static void
mr_data_writemem_numeric (OR_BUF * buf, void *mem, TP_DOMAIN * domain)
{
  int disk_size;

  disk_size = OR_NUMERIC_SIZE (domain->precision);
  or_put_data (buf, (char *) mem, disk_size);
}

static void
mr_data_readmem_numeric (OR_BUF * buf, void *mem, TP_DOMAIN * domain, int size)
{
  /* if stored size is unknown, the domain precision must be set correctly */
  if (size < 0)
    {
      size = OR_NUMERIC_SIZE (domain->precision);
    }

  if (mem == NULL)
    {
      if (size)
	{
	  or_advance (buf, size);
	}
    }
  else if (size)
    {
      if (size != OR_NUMERIC_SIZE (domain->precision))
	{
	  er_set (ER_ERROR_SEVERITY, ARG_FILE_LINE, ER_SM_CORRUPTED, 0);
	  or_abort (buf);
	}
      else
	{
	  or_get_data (buf, (char *) mem, size);
	}
    }
}

static int
mr_index_lengthmem_numeric (void *mem, TP_DOMAIN * domain)
{
  return mr_data_lengthmem_numeric (mem, domain, 1);
}

static int
mr_data_lengthmem_numeric (void *mem, TP_DOMAIN * domain, int disk)
{
  int len;

  /* think about caching this in the domain so we don't have to calculate it */
  if (disk)
    {
      len = OR_NUMERIC_SIZE (domain->precision);
    }
  else
    {
      len = MR_NUMERIC_SIZE (domain->precision);
    }

  return len;
}

static void
mr_initval_numeric (DB_VALUE * value, int precision, int scale)
{
  db_value_domain_init (value, DB_TYPE_NUMERIC, precision, scale);
}

static int
mr_setval_numeric (DB_VALUE * dest, const DB_VALUE * src, bool copy)
{
  int error = NO_ERROR;
  int src_precision, src_scale;
  DB_C_NUMERIC src_numeric;

  if (src == NULL || DB_IS_NULL (src))
    {
      db_value_domain_init (dest, DB_TYPE_NUMERIC, DB_DEFAULT_PRECISION, DB_DEFAULT_SCALE);
    }
  else
    {
      src_precision = db_value_precision (src);
      src_scale = db_value_scale (src);
      src_numeric = (DB_C_NUMERIC) DB_GET_NUMERIC (src);

      if (DB_IS_NULL (src) || src_numeric == NULL)
	{
	  db_value_domain_init (dest, DB_TYPE_NUMERIC, src_precision, src_scale);
	}
      else
	{
	  /* 
	   * Because numerics are stored in an inline buffer, there is no
	   * difference between the copy and non-copy operations, this may
	   * need to change.
	   */
	  error = db_make_numeric (dest, src_numeric, src_precision, src_scale);
	}
    }
  return error;
}

static int
mr_index_lengthval_numeric (DB_VALUE * value)
{
  return mr_data_lengthval_numeric (value, 1);
}

static int
mr_data_lengthval_numeric (DB_VALUE * value, int disk)
{
  int precision, len;

  len = 0;
  if (value != NULL)
    {
      /* better have a non-NULL value by the time writeval is called ! */
      precision = db_value_precision (value);
      if (disk)
	{
	  len = OR_NUMERIC_SIZE (precision);
	}
      else
	{
	  len = MR_NUMERIC_SIZE (precision);
	}
    }
  return len;
}

static int
mr_index_writeval_numeric (OR_BUF * buf, DB_VALUE * value)
{
  return mr_data_writeval_numeric (buf, value);
}

static int
mr_data_writeval_numeric (OR_BUF * buf, DB_VALUE * value)
{
  DB_C_NUMERIC numeric;
  int precision, disk_size;
  int rc = NO_ERROR;

  if (value != NULL)
    {
      numeric = DB_GET_NUMERIC (value);
      if (numeric != NULL)
	{
	  precision = db_value_precision (value);
	  disk_size = OR_NUMERIC_SIZE (precision);
	  rc = or_put_data (buf, (char *) numeric, disk_size);
	}
    }
  return rc;
}

static int
mr_index_readval_numeric (OR_BUF * buf, DB_VALUE * value, TP_DOMAIN * domain, int size, bool copy, char *copy_buf,
			  int copy_buf_len)
{
  return mr_data_readval_numeric (buf, value, domain, size, copy, copy_buf, copy_buf_len);
}

static int
mr_data_readval_numeric (OR_BUF * buf, DB_VALUE * value, TP_DOMAIN * domain, int size, bool copy, char *copy_buf,
			 int copy_buf_len)
{
  int rc = NO_ERROR;

  if (domain == NULL)
    {
      return ER_FAILED;
    }

  /* 
   * If size is -1, the caller doesn't know the size and we must determine
   * it from the domain.
   */
  if (size == -1)
    {
      size = OR_NUMERIC_SIZE (domain->precision);
    }

  if (size == 1)
    {
      size = OR_NUMERIC_SIZE (domain->precision);
    }

  if (value == NULL)
    {
      if (size)
	{
	  rc = or_advance (buf, size);
	}
    }
  else
    {
      /* 
       * the copy and no copy cases are identical because db_make_numeric
       * will copy the bits into its internal buffer.
       */
      (void) db_make_numeric (value, (DB_C_NUMERIC) buf->ptr, domain->precision, domain->scale);
      value->need_clear = false;
      rc = or_advance (buf, size);
    }

  return rc;
}

static int
mr_index_cmpdisk_numeric (void *mem1, void *mem2, TP_DOMAIN * domain, int do_coercion, int total_order, int *start_colp)
{
  assert (domain != NULL);

  return mr_data_cmpdisk_numeric (mem1, mem2, domain, do_coercion, total_order, start_colp);
}

static int
mr_data_cmpdisk_numeric (void *mem1, void *mem2, TP_DOMAIN * domain, int do_coercion, int total_order, int *start_colp)
{
  int c = DB_UNK;
  OR_BUF buf;
  DB_VALUE value1, value2;
  DB_VALUE answer;
  int rc = NO_ERROR;

  assert (domain != NULL);

  or_init (&buf, (char *) mem1, 0);
  rc = mr_data_readval_numeric (&buf, &value1, domain, -1, 0, NULL, 0);
  if (rc != NO_ERROR)
    {
      return DB_UNK;
    }

  or_init (&buf, (char *) mem2, 0);
  rc = mr_data_readval_numeric (&buf, &value2, domain, -1, 0, NULL, 0);
  if (rc != NO_ERROR)
    {
      return DB_UNK;
    }

  rc = numeric_db_value_compare (&value1, &value2, &answer);
  if (rc != NO_ERROR)
    {
      return DB_UNK;
    }

  c = MR_CMP_RETURN_CODE (DB_GET_INT (&answer));

  return c;
}

static int
mr_cmpval_numeric (DB_VALUE * value1, DB_VALUE * value2, int do_coercion, int total_order, int *start_colp,
		   int collation)
{
  int c = DB_UNK;
  DB_VALUE answer;

  if (numeric_db_value_compare (value1, value2, &answer) != NO_ERROR)
    {
      return DB_UNK;
    }

  if (DB_GET_INT (&answer) < 0)
    {
      c = DB_LT;
    }
  else
    {
      if (DB_GET_INT (&answer) > 0)
	{
	  c = DB_GT;
	}
      else
	{
	  c = DB_EQ;
	}
    }

  return c;
}

/*
 * PRIMITIVE TYPE SUPPORT ROUTINES
 */



/*
 * pr_init_ordered_mem_sizes - orders the sizes of primitive types in
 * descending order.
 *    return: void
 */
static void
pr_init_ordered_mem_sizes (void)
{
  int t, last_size, cur_size;

  pr_ordered_mem_size_total = 0;

  last_size = 500;
  while (1)
    {
      cur_size = -1;
      for (t = 0; t < PR_TYPE_TOTAL; ++t)
	{
	  if (tp_Type_id_map[t]->size > cur_size && tp_Type_id_map[t]->size < last_size)
	    {
	      cur_size = tp_Type_id_map[t]->size;
	    }
	}
      pr_ordered_mem_sizes[pr_ordered_mem_size_total++] = last_size = cur_size;
      if (cur_size <= 0)
	{
	  break;
	}
    }
}


/*
 * pr_type_from_id - maps a type identifier such as DB_TYPE_INTEGER into its
 * corresponding primitive type descriptor structures.
 *    return: type descriptor
 *    id(in): type identifier constant
 */
PR_TYPE *
pr_type_from_id (DB_TYPE id)
{
  PR_TYPE *type = NULL;

  if (id <= DB_TYPE_LAST && id != DB_TYPE_TABLE)
    {
      type = tp_Type_id_map[(int) id];
    }

  return type;
}


/*
 * pr_type_name - Returns the string type name associated with a type constant.
 *    return: type name
 *    id(in): type identifier constant
 * Note:
 *    The string must not be freed after use.
 */
const char *
pr_type_name (DB_TYPE id)
{
  const char *name = NULL;
  PR_TYPE *type;

  type = PR_TYPE_FROM_ID (id);

  if (type != NULL)
    {
      name = type->name;
    }

  return name;
}

/*
 * pr_is_set_type - Test to see if a type identifier is one of the set types.
 *    return: non-zero if type is one of the set types
 *    type(in):
 * Note:
 *    Since there is an unfortunate amount of special processing for
 *    the set types, this takes care of comparing against all three types.
 */
int
pr_is_set_type (DB_TYPE type)
{
  int status = 0;

  if (TP_IS_SET_TYPE (type) || type == DB_TYPE_VOBJ)
    {
      status = 1;
    }

  return status;
}

/*
 * pr_is_string_type - Test to see if a type identifier is one of the string
 * types.
 *    return: non-zero if type is one of the string types
 *    type(in):  type to check
 */
int
pr_is_string_type (DB_TYPE type)
{
  int status = 0;

  if (type == DB_TYPE_VARCHAR || type == DB_TYPE_CHAR || type == DB_TYPE_VARNCHAR || type == DB_TYPE_NCHAR
      || type == DB_TYPE_VARBIT || type == DB_TYPE_BIT)
    {
      status = 1;
    }

  return status;
}

/*
 * pr_is_prefix_key_type -
 * types.
 *    return:
 *    type(in):  type to check
 */
int
pr_is_prefix_key_type (DB_TYPE type)
{
  return (type == DB_TYPE_MIDXKEY || pr_is_string_type (type));
}

/*
 * pr_is_variable_type - determine whether or not a type is fixed or variable
 * width on disk.
 *    return: non-zero if this is a variable width type
 *    id(in): type id
 * Note:
 *    With the advent of parameterized types like CHAR(n), NUMERIC(p,s) etc.
 *    this doesn't mean that all values of this type will be the same size,
 *    it means that for any particular attribute of a class, they will all be
 *    the same size and the value will be stored in the "fixed" region of the
 *    disk representation.
 */
int
pr_is_variable_type (DB_TYPE id)
{
  PR_TYPE *type;
  int is_variable = 0;

  type = PR_TYPE_FROM_ID (id);
  if (type != NULL)
    {
      is_variable = type->variable_p;
    }

  return is_variable;
}

/*
 * pr_find_type - Locate a type descriptor given a name.
 *    return: type structure
 *    name(in): type name
 * Note:
 *    Called by the schema manager to map a domain name into a primitive
 *    type.
 *    This now recognizes some alias names for a few of the types.
 *    The aliases should be more centrally defined so the parser can
 *    check for them.
 *
 */
PR_TYPE *
pr_find_type (const char *name)
{
  PR_TYPE *type, *found;
  int i;

  if (name == NULL)
    {
      return NULL;
    }

  found = NULL;
  for (i = DB_TYPE_FIRST; i <= DB_TYPE_LAST && found == NULL; i++)
    {
      type = tp_Type_id_map[i];
      if (type->name != NULL)
	{
	  if (intl_mbs_casecmp (name, type->name) == 0)
	    {
	      found = type;
	    }
	}
    }

  /* alias kludge */
  if (found == NULL)
    {
      if (intl_mbs_casecmp (name, "int") == 0)
	{
	  found = tp_Type_integer;
	}
      else if (intl_mbs_casecmp (name, "multi_set") == 0)
	{
	  found = tp_Type_multiset;
	}

      else if (intl_mbs_casecmp (name, "short") == 0)
	{
	  found = tp_Type_short;
	}

      else if (intl_mbs_casecmp (name, "string") == 0)
	{
	  found = tp_Type_string;
	}
      else if (intl_mbs_casecmp (name, "utime") == 0)
	{
	  found = tp_Type_utime;
	}

      else if (intl_mbs_casecmp (name, "list") == 0)
	{
	  found = tp_Type_sequence;
	}
    }

  return found;
}

/*
 * SIZE CALCULATORS
 * These operation on the instance memory format of data values.
 */


/*
 * pr_mem_size - Determine the number of bytes required for the memory
 * representation of a particular type.
 *    return: memory size of type
 *    type(in): PR_TYPE structure
 * Note:
 *    This only determines the size for an attribute value in contiguous
 *    memory storage for an instance.
 *    It does not include the size of any reference memory (like strings.
 *    For strings, it returns the size of the pointer NOT the length
 *    of the string.
 *
 */
int
pr_mem_size (PR_TYPE * type)
{
  return type->size;
}

#if defined(ENABLE_UNUSED_FUNCTION)
/*
 * pr_disk_size - Determine the number of bytes of disk storage required for
 * a value.
 *    return: disk size of an instance attribute
 *    type(in): type identifier
 *    mem(in): pointer to memory for value
 * Note:
 *    The value must be in instance memory format, NOT DB_VALUE format.
 *    If you have a DB_VALUE, use pr_value_disk_size.
 *    This is called by the transformer when calculating sizes and offset
 *    tables for instances.
 */
int
pr_disk_size (PR_TYPE * type, void *mem)
{
  int size;

  if (type->lengthmem != NULL)
    {
      size = (*type->lengthmem) (mem, NULL, 1);
    }
  else
    {
      size = type->disksize;
    }
  return size;
}
#endif /* ENABLE_UNUSED_FUNCTION */

/*
 * pr_total_mem_size - returns the total amount of storage used for a memory
 * attribute including any external allocatons (for strings etc.).
 *    return: total memory size of type
 *    type(in): type identifier
 *    mem(in): pointer to memory for value
 * Note:
 *    The length function is not defined to accept a DB_VALUE so
 *    this had better be in memory format!
 *    Called by sm_object_size to calculate total size for an object.
 *
 */
int
pr_total_mem_size (PR_TYPE * type, void *mem)
{
  int size;

  if (type->data_lengthmem != NULL)
    {
      size = (*type->data_lengthmem) (mem, NULL, 0);
    }
  else
    {
      size = type->size;
    }

  return size;
}

/*
 * DB_VALUE TRANSFORMERS
 *
 * Used in the storage of class objects.
 * Need to fully extend this into the variabe type above so these can
 * be used at attribute values as well.
 *
 * Predicate processor must be able to understand these if we can issue
 * queries on these.
 *
 * This needs to be merged with the partially implemented support
 * for tp_Type_variable above.
 *
 * These functions will be called with a DB_DATA union NOT a pointer to
 * the memory representation of an attribute.
 */


/*
 * pr_value_mem_size - Returns the amount of storage necessary to hold the
 * contents of a DB_VALUE.
 *    return: byte size used by contents of DB_VALUE
 *    value(in): value to examine
 * Note:
 *    Does not include the amount of space necessary for the DB_VALUE.
 *    Used by some statistics modules that calculate memory sizes of strucures.
 */
int
pr_value_mem_size (DB_VALUE * value)
{
  PR_TYPE *type;
  int size;
  DB_TYPE dbval_type;

  size = 0;
  dbval_type = DB_VALUE_DOMAIN_TYPE (value);
  type = PR_TYPE_FROM_ID (dbval_type);
  if (type != NULL)
    {
      if (type->data_lengthval != NULL)
	{
	  size = (*type->data_lengthval) (value, 0);
	}
      else
	{
	  size = type->size;
	}
    }

  return size;
}

/*
 * pr_midxkey_element_disk_size - returns the number of bytes that will be
 * written by the "index_write" type function for this memory buffer.
 *    return: byte size of disk representation
 *    mem(in): memory buffer
 *    domain(in): type domain
 */
int
pr_midxkey_element_disk_size (char *mem, DB_DOMAIN * domain)
{
  int disk_size = 0;

  /* 
   * variable types except VARCHAR, VARNCHAR, and VARBIT
   * cannot be a member of midxkey
   */
  assert (!(domain->type->variable_p && !QSTR_IS_VARIABLE_LENGTH (TP_DOMAIN_TYPE (domain))));

  if (domain->type->index_lengthmem != NULL)
    {
      disk_size = (*(domain->type->index_lengthmem)) (mem, domain);
    }
  else
    {
      assert (!domain->type->variable_p);

      disk_size = domain->type->disksize;
    }

  return disk_size;
}

/*
 * pr_midxkey_get_vals_size() -
 *      return: int
 *  domains(in) :
 *  dbvals(in) :
 *  total(in) :
 *
 */

static int
pr_midxkey_get_vals_size (TP_DOMAIN * domains, DB_VALUE * dbvals, int total)
{
  TP_DOMAIN *dom;
  int i;

  for (dom = domains, i = 0; dom; dom = dom->next, i++)
    {
      if (DB_IS_NULL (&dbvals[i]))
	{
	  continue;
	}

      total += pr_index_writeval_disk_size (&dbvals[i]);
    }

  return total;
}


/*
 * pr_midxkey_get_element_offset - Returns element offset of midxkey
 *    return: 
 *    midxkey(in):
 *    index(in):
 */
int
pr_midxkey_get_element_offset (const DB_MIDXKEY * midxkey, int index)
{
  int idx_ncols = 0, i;
  int advance_size;
  int error = NO_ERROR;

  TP_DOMAIN *domain;

  OR_BUF buf_space;
  OR_BUF *buf;
  char *bitptr;

  idx_ncols = midxkey->domain->precision;
  if (idx_ncols <= 0)
    {
      assert (false);
      goto exit_on_error;
    }

  if (index >= midxkey->ncolumns)
    {
      assert (false);
      goto exit_on_error;
    }

  /* get bit-mask */
  bitptr = midxkey->buf;
  /* get domain list, attr number */
  domain = midxkey->domain->setdomain;	/* first element's domain */

  buf = &buf_space;
  or_init (buf, midxkey->buf, midxkey->size);

  advance_size = OR_MULTI_BOUND_BIT_BYTES (idx_ncols);
  if (or_advance (buf, advance_size) != NO_ERROR)
    {
      goto exit_on_error;
    }

  for (i = 0; i < index; i++, domain = domain->next)
    {
      /* check for element is NULL */
      if (OR_MULTI_ATT_IS_UNBOUND (bitptr, i))
	{
	  continue;		/* skip and go ahead */
	}

      advance_size = pr_midxkey_element_disk_size (buf->ptr, domain);
      or_advance (buf, advance_size);
    }

  if (error != NO_ERROR)
    {
      goto exit_on_error;
    }

  return CAST_BUFLEN (buf->ptr - buf->buffer);

exit_on_error:

  assert (false);
  return -1;
}

/*
 * pr_midxkey_add_prefix - 
 *
 *    return: 
 *    prefix(in):
 *    postfix(in):
 *    result(out):
 *    n_prefix(in):
 */
int
pr_midxkey_add_prefix (DB_VALUE * result, DB_VALUE * prefix, DB_VALUE * postfix, int n_prefix)
{
  int i, offset_postfix, offset_prefix;
  DB_MIDXKEY *midx_postfix, *midx_prefix;
  DB_MIDXKEY midx_result;

  assert (DB_VALUE_TYPE (prefix) == DB_TYPE_MIDXKEY);
  assert (DB_VALUE_TYPE (postfix) == DB_TYPE_MIDXKEY);

  midx_prefix = DB_PULL_MIDXKEY (prefix);
  midx_postfix = DB_PULL_MIDXKEY (postfix);

  offset_prefix = pr_midxkey_get_element_offset (midx_prefix, n_prefix);
  offset_postfix = pr_midxkey_get_element_offset (midx_postfix, n_prefix);

  midx_result.size = offset_prefix + (midx_postfix->size - offset_postfix);
  midx_result.buf = db_private_alloc (NULL, midx_result.size);
  midx_result.domain = midx_postfix->domain;
  midx_result.ncolumns = midx_postfix->ncolumns;

  memcpy (midx_result.buf, midx_prefix->buf, offset_prefix);

#if !defined(NDEBUG)
  for (i = 0; i < n_prefix; i++)
    {
      assert (!OR_MULTI_ATT_IS_BOUND (midx_postfix->buf, i));
    }
#endif

  for (i = n_prefix; i < midx_result.ncolumns; i++)
    {
      if (OR_MULTI_ATT_IS_BOUND (midx_postfix->buf, i))
	{
	  OR_MULTI_ENABLE_BOUND_BIT (midx_result.buf, i);
	}
      else
	{
	  OR_MULTI_CLEAR_BOUND_BIT (midx_result.buf, i);
	}
    }

  memcpy (midx_result.buf + offset_prefix, midx_postfix->buf + offset_postfix, midx_postfix->size - offset_postfix);

  midx_result.min_max_val.position = -1;
  midx_result.min_max_val.type = MIN_COLUMN;
  DB_MAKE_MIDXKEY (result, &midx_result);
  result->need_clear = true;

  return NO_ERROR;
}

/*
 * pr_midxkey_remove_prefix - 
 *
 *    return: 
 *    key(in):
 *    prefix(in):
 */
int
pr_midxkey_remove_prefix (DB_VALUE * key, int prefix)
{
  DB_MIDXKEY *midx_key;
  int i, start, offset;

  midx_key = DB_PULL_MIDXKEY (key);

  start = pr_midxkey_get_element_offset (midx_key, 0);
  offset = pr_midxkey_get_element_offset (midx_key, prefix);

  memmove (midx_key->buf + start, midx_key->buf + offset, midx_key->size - offset);

  for (i = 0; i < prefix; i++)
    {
      OR_MULTI_CLEAR_BOUND_BIT (midx_key->buf, i);
    }

  midx_key->size = midx_key->size - offset + start;

  return NO_ERROR;
}

/*
 * pr_midxkey_common_prefix - 
 *
 *    return: 
 *    key1(in):
 *    key2(in):
 */
int
pr_midxkey_common_prefix (DB_VALUE * key1, DB_VALUE * key2)
{
  int size1, size2, diff_column, ret;
  bool dom_is_desc = false, next_dom_is_desc = false;
  DB_MIDXKEY *midx_lf_key, *midx_uf_key;

  assert (DB_VALUE_TYPE (key1) == DB_TYPE_MIDXKEY);
  assert (DB_VALUE_TYPE (key2) == DB_TYPE_MIDXKEY);

  diff_column = 0;		/* init */

  midx_lf_key = DB_PULL_MIDXKEY (key1);
  midx_uf_key = DB_PULL_MIDXKEY (key2);

  ret = pr_midxkey_compare (midx_lf_key, midx_uf_key, 0, 1, -1, NULL, &size1, &size2, &diff_column, &dom_is_desc,
			    &next_dom_is_desc);

  if (ret == DB_UNK)
    {
      assert (false);
      diff_column = 0;
    }

  return diff_column;
}

/*
 * pr_midxkey_get_element_internal()
 *      return:
 *  midxkey(in) :
 *  index(in) :
 *  value(in) :
 *  copy(in) :
 *  prev_indexp(in) :
 *  prev_ptrp(in) :
 */

static int
pr_midxkey_get_element_internal (const DB_MIDXKEY * midxkey, int index, DB_VALUE * value, bool copy, int *prev_indexp,
				 char **prev_ptrp)
{
  int idx_ncols = 0, i;
  int advance_size;
  int error = NO_ERROR;

  TP_DOMAIN *domain;

  OR_BUF buf_space;
  OR_BUF *buf;
  char *bitptr;

  idx_ncols = midxkey->domain->precision;
  if (idx_ncols <= 0)
    {
      assert (false);
      goto exit_on_error;
    }

  if (index >= midxkey->ncolumns)
    {
      assert (false);
      goto exit_on_error;
    }

#if !defined (NDEBUG)
  {
    int dom_ncols = 0;

    for (domain = midxkey->domain->setdomain; domain; domain = domain->next)
      {
	dom_ncols++;
      }

    if (dom_ncols <= 0)
      {
	assert (false);
	goto exit_on_error;
      }
    assert (dom_ncols == idx_ncols);
  }
#endif /* NDEBUG */

  /* get bit-mask */
  bitptr = midxkey->buf;
  /* get domain list, attr number */
  domain = midxkey->domain->setdomain;	/* first element's domain */

  if (OR_MULTI_ATT_IS_UNBOUND (bitptr, index))
    {
      DB_MAKE_NULL (value);
    }
  else
    {
      buf = NULL;		/* init */
      i = 0;			/* init */

      /* 1st phase: check for prev info */
      if (prev_indexp && prev_ptrp)
	{
	  int j, offset;

	  j = *prev_indexp;
	  offset = CAST_BUFLEN (*prev_ptrp - midxkey->buf);
	  if (j <= 0 || j > index || offset <= 0)
	    {			/* invalid info */
	      /* nop */
	    }
	  else
	    {
	      buf = &buf_space;
	      or_init (buf, *prev_ptrp, midxkey->size - offset);

	      /* consume prev domain */
	      for (; i < j; i++)
		{
		  domain = domain->next;
		}
	    }
	}

      /* 2nd phase: need to set buf info */
      if (buf == NULL)
	{
	  buf = &buf_space;
	  or_init (buf, midxkey->buf, midxkey->size);

	  advance_size = OR_MULTI_BOUND_BIT_BYTES (idx_ncols);
	  if (or_advance (buf, advance_size) != NO_ERROR)
	    {
	      goto exit_on_error;
	    }
	}

      for (; i < index; i++, domain = domain->next)
	{
	  /* check for element is NULL */
	  if (OR_MULTI_ATT_IS_UNBOUND (bitptr, i))
	    {
	      continue;		/* skip and go ahead */
	    }

	  advance_size = pr_midxkey_element_disk_size (buf->ptr, domain);
	  or_advance (buf, advance_size);
	}

      error = (*(domain->type->index_readval)) (buf, value, domain, -1, copy, NULL, 0);
      if (error != NO_ERROR)
	{
	  goto exit_on_error;
	}

      /* save the next index info */
      if (prev_indexp && prev_ptrp)
	{
	  *prev_indexp = index + 1;
	  *prev_ptrp = buf->ptr;
	}
    }

exit_on_end:

  return error;

exit_on_error:

  if (error == NO_ERROR)
    {
      error = -1;		/* set error */
    }

  goto exit_on_end;
}

/*
 * pr_midxkey_unique_prefix () -
 *      return: NO_ERROR or error code.
 *
 *  db_midxkey1(in) : Left side of compare.
 *  db_midxkey2(in) : Right side of compare.
 *  db_result(out) : midxkey such that > midxkey1, and <= midxkey2.
 *                                  or < midxkey1, and >= midxkey2 (desc)
 *
 * Note:
 *
 */
int
pr_midxkey_unique_prefix (const DB_VALUE * db_midxkey1, const DB_VALUE * db_midxkey2, DB_VALUE * db_result)
{
  int c = DB_UNK;
  int i;
  int size1, size2, diff_column;
  int result_size = 0;
  char *result_buf;
  DB_MIDXKEY *midxkey1, *midxkey2;
  DB_MIDXKEY result_midxkey;
  bool dom_is_desc = false, next_dom_is_desc = false;

  /* Assertions */
  assert (db_midxkey1 != (DB_VALUE *) NULL);
  assert (db_midxkey2 != (DB_VALUE *) NULL);
  assert (db_result != (DB_VALUE *) NULL);

  midxkey1 = DB_PULL_MIDXKEY (db_midxkey1);
  midxkey2 = DB_PULL_MIDXKEY (db_midxkey2);

  assert (midxkey1->size != -1);
  assert (midxkey2->size != -1);
  assert (midxkey1->ncolumns == midxkey2->ncolumns);
  assert (midxkey1->domain == midxkey2->domain);
  assert (midxkey1->domain->setdomain == midxkey2->domain->setdomain);

  c = pr_midxkey_compare (midxkey1, midxkey2, 0, 1, -1, NULL, &size1, &size2, &diff_column, &dom_is_desc,
			  &next_dom_is_desc);
  if (dom_is_desc)
    {
      c = ((c == DB_GT) ? DB_LT : (c == DB_LT) ? DB_GT : c);
    }

  assert (c == DB_LT);
  if (c != DB_LT)
    {
      return (er_errid () == NO_ERROR) ? ER_FAILED : er_errid ();
    }

  if (size1 == midxkey1->size || size2 == midxkey2->size || OR_MULTI_ATT_IS_UNBOUND (midxkey1->buf, diff_column + 1)
      || OR_MULTI_ATT_IS_UNBOUND (midxkey2->buf, diff_column + 1))
    {
      /* not found separator: give up */
      pr_clone_value (db_midxkey2, db_result);
    }
  else
    {
      assert (size1 < midxkey1->size);
      assert (size2 < midxkey2->size);

      if (!next_dom_is_desc)
	{
	  result_buf = midxkey2->buf;
	  result_size = size2;
	}
      else
	{
	  result_buf = midxkey1->buf;
	  result_size = size1;
	}

      result_midxkey.buf = db_private_alloc (NULL, result_size);
      if (result_midxkey.buf == NULL)
	{
	  /* will already be set by memory mgr */
	  assert (er_errid () != NO_ERROR);
	  return er_errid ();
	}

      (void) memcpy (result_midxkey.buf, result_buf, result_size);
      result_midxkey.size = result_size;
      result_midxkey.domain = midxkey2->domain;
      result_midxkey.ncolumns = midxkey2->ncolumns;
      for (i = diff_column + 1; i < result_midxkey.ncolumns; i++)
	{
	  OR_MULTI_CLEAR_BOUND_BIT (result_midxkey.buf, i);
	}

      result_midxkey.min_max_val.position = -1;
      result_midxkey.min_max_val.type = MIN_COLUMN;
      DB_MAKE_MIDXKEY (db_result, &result_midxkey);

      db_result->need_clear = true;

#if !defined(NDEBUG)
      /* midxkey1 < result_midxkey */
      c =
	pr_midxkey_compare (midxkey1, &result_midxkey, 0, 1, -1, NULL, &size1, &size2, &diff_column, &dom_is_desc,
			    &next_dom_is_desc);
      assert (c == DB_UNK || (DB_LT <= c && c <= DB_GT));
      if (dom_is_desc)
	{
	  c = ((c == DB_GT) ? DB_LT : (c == DB_LT) ? DB_GT : c);
	}
      assert (c == DB_LT);

      /* result_midxkey <= midxkey2 */
      c =
	pr_midxkey_compare (&result_midxkey, midxkey2, 0, 1, -1, NULL, &size1, &size2, &diff_column, &dom_is_desc,
			    &next_dom_is_desc);
      assert (c == DB_UNK || (DB_LT <= c && c <= DB_GT));
      if (dom_is_desc)
	{
	  c = ((c == DB_GT) ? DB_LT : (c == DB_LT) ? DB_GT : c);
	}

      assert (c == DB_LT || c == DB_EQ);
#endif
    }

  return NO_ERROR;
}

/*
 * pr_midxkey_get_element_nocopy() -
 *      return: error code
 *  midxkey(in) :
 *  index(in) :
 *  value(in) :
 *  prev_indexp(in) :
 *  prev_ptrp(in) :
 */

int
pr_midxkey_get_element_nocopy (const DB_MIDXKEY * midxkey, int index, DB_VALUE * value, int *prev_indexp,
			       char **prev_ptrp)
{
  return pr_midxkey_get_element_internal (midxkey, index, value, false /* not copy */ ,
					  prev_indexp, prev_ptrp);
}

/*
 * pr_midxkey_init_boundbits() -
 *      return: int
 *  bufptr(in) :
 *  n_atts(in) :
 *
 */

int
pr_midxkey_init_boundbits (char *bufptr, int n_atts)
{
  unsigned char *bits;
  int i, nbytes;

  nbytes = OR_MULTI_BOUND_BIT_BYTES (n_atts);
  bits = (unsigned char *) bufptr;

  for (i = 0; i < nbytes; i++)
    {
      bits[i] = (unsigned char) 0;
    }

  return nbytes;
}

/*
 * pr_midxkey_add_elements() -
 *      return:
 *  keyval(in) :
 *  dbvals(in) :
 *  num_dbvals(in) :
 *  dbvals_domain_list(in) :
 *  domain(in) :
 */

int
pr_midxkey_add_elements (DB_VALUE * keyval, DB_VALUE * dbvals, int num_dbvals, TP_DOMAIN * dbvals_domain_list)
{
  int i;
  TP_DOMAIN *dom;
  DB_MIDXKEY *midxkey;
  int total_size = 0;
  int bitmap_size = 0;
  char *new_IDXbuf;
  char *bound_bits;
  OR_BUF buf;

  /* phase 1: find old */
  midxkey = DB_GET_MIDXKEY (keyval);
  if (midxkey == NULL)
    {
      return ER_FAILED;
    }

  if (midxkey->ncolumns > 0 && midxkey->size > 0)
    {
      /* bitmap is always fully sized */
      bitmap_size = OR_MULTI_BOUND_BIT_BYTES (midxkey->ncolumns);
      total_size = midxkey->size;
    }
  else
    {
      bitmap_size = OR_MULTI_BOUND_BIT_BYTES (num_dbvals);
      total_size = bitmap_size;
    }

  /* phase 2: calculate how many bytes need */
  total_size = pr_midxkey_get_vals_size (dbvals_domain_list, dbvals, total_size);

  /* phase 3: initialize new_IDXbuf */
  new_IDXbuf = db_private_alloc (NULL, total_size);
  if (new_IDXbuf == NULL)
    {
      goto error;
    }

  or_init (&buf, new_IDXbuf, -1);
  bound_bits = buf.ptr;

  /* phase 4: copy new_IDXbuf from old */
  if (midxkey->ncolumns > 0 && midxkey->size > 0)
    {
      or_put_data (&buf, midxkey->buf, midxkey->size);
    }
  else
    {
      /* bound bits */
      (void) pr_midxkey_init_boundbits (bound_bits, bitmap_size);
      or_advance (&buf, bitmap_size);
    }

  for (i = 0, dom = dbvals_domain_list; i < num_dbvals; i++, dom = dom->next)
    {
      /* check for added val is NULL */
      if (DB_IS_NULL (&dbvals[i]))
	{
	  continue;		/* skip and go ahead */
	}

      (*((dom->type)->index_writeval)) (&buf, &dbvals[i]);

      OR_ENABLE_BOUND_BIT (bound_bits, midxkey->ncolumns + i);
    }				/* for (i = 0, ...) */

  assert (total_size == CAST_BUFLEN (buf.ptr - buf.buffer));

  /* phase 5: make new multiIDX */
  if (midxkey->size > 0)
    {
      db_private_free_and_init (NULL, midxkey->buf);
      midxkey->buf = NULL;
    }

  midxkey->buf = buf.buffer;
  midxkey->size = CAST_BUFLEN (buf.ptr - buf.buffer);
  midxkey->ncolumns += num_dbvals;

  return NO_ERROR;

error:

  if (midxkey->buf)
    {
      db_private_free_and_init (NULL, midxkey->buf);
      midxkey->buf = NULL;
    }
  return ER_FAILED;
}

/*
 * pr_data_writeval_disk_size - returns the number of bytes that will be
 * written by the "writeval" type function for this value.
 *    return: byte size of disk representation
 *    value(in): db value
 * Note:
 *    It is generally used prior to writing the value to pre-calculate the
 *    required size.
 *    Formerly called pr_value_disk_size.
 *
 *    Note that "writeval" is used for the construction of disk objects,
 *    and it will leave space for fixed width types that are logically
 *    NULL.  If you need a compressed representation for random values,
 *    look at the or_put_value family of functions.
 */
int
pr_data_writeval_disk_size (DB_VALUE * value)
{
  PR_TYPE *type;
  DB_TYPE dbval_type;

  dbval_type = DB_VALUE_DOMAIN_TYPE (value);
  type = PR_TYPE_FROM_ID (dbval_type);

  assert (type != NULL);

  if (type)
    {
      if (type->data_lengthval == NULL)
	{
	  return type->disksize;
	}
      else
	{
	  return (*(type->data_lengthval)) (value, 1);
	}
    }

  return 0;
}

/*
 * pr_index_writeval_disk_size - returns the number of bytes that will be
 * written by the "index_write" type function for this value.
 *    return: byte size of disk representation
 *    value(in): db value
 * Note:
 */
int
pr_index_writeval_disk_size (DB_VALUE * value)
{
  PR_TYPE *type;
  DB_TYPE dbval_type;

  dbval_type = DB_VALUE_DOMAIN_TYPE (value);
  type = PR_TYPE_FROM_ID (dbval_type);

  assert (type != NULL);

  if (type)
    {
      if (type->index_lengthval == NULL)
	{
	  assert (!type->variable_p);

	  return type->disksize;
	}
      else
	{
	  return (*(type->index_lengthval)) (value);
	}
    }

  return 0;
}

void
pr_data_writeval (OR_BUF * buf, DB_VALUE * value)
{
  PR_TYPE *type;
  DB_TYPE dbval_type;

  dbval_type = DB_VALUE_DOMAIN_TYPE (value);
  type = PR_TYPE_FROM_ID (dbval_type);
  if (type == NULL)
    {
      type = tp_Type_null;	/* handle strange arguments with NULL */
    }
  (*(type->data_writeval)) (buf, value);
}

/*
 * MISCELLANEOUS TYPE-RELATED HELPER FUNCTIONS
 */


/*
 * pr_valstring - Take the value and formats it using the sptrfunc member of
 * the pr_type vector for the appropriate type.
 *    return: a freshly-malloc'ed string with a printed rep of "val" in it
 *    val(in): some DB_VALUE
 * Note:
 *    The caller is responsible for eventually freeing the memory via free_and_init.
 *
 *    This is really just a debugging helper; it probably doesn't do enough
 *    serious formatting for external use.  Use it to get printed DB_VALUE
 *    representations into error messages and the like.
 */
char *
pr_valstring (DB_VALUE * val)
{
  int str_size;
  char *str;
  PR_TYPE *pr_type;
  DB_TYPE dbval_type;

  const char null_str[] = "(null)";
  const char NULL_str[] = "NULL";

  if (val == NULL)
    {
      /* space with terminating NULL */
      str = (char *) malloc (sizeof (null_str) + 1);
      if (str)
	{
	  strcpy (str, null_str);
	}
      return str;
    }

  if (DB_IS_NULL (val))
    {
      /* space with terminating NULL */
      str = (char *) malloc (sizeof (NULL_str) + 1);
      if (str)
	{
	  strcpy (str, NULL_str);
	}
      return str;
    }

  dbval_type = DB_VALUE_DOMAIN_TYPE (val);
  pr_type = PR_TYPE_FROM_ID (dbval_type);

  if (pr_type == NULL)
    {
      return NULL;
    }

  /* 
   * Guess a size; if we're wrong, we'll learn about it later and be told
   * how big to make the actual buffer.  Most things are pretty small, so
   * don't worry about this too much.
   */
  str_size = 32;

  str = (char *) malloc (str_size);
  if (str == NULL)
    {
      return NULL;
    }

  str_size = (*(pr_type->sptrfunc)) (val, str, str_size);
  if (str_size < 0)
    {
      /* 
       * We didn't allocate enough slop.  However, the sprintf function
       * was kind enough to tell us how much room we really needed, so
       * we can reallocate and try again.
       */
      char *old_str;
      old_str = str;
      str_size = -str_size;
      str_size++;		/* for terminating NULL */
      str = (char *) realloc (str, str_size);
      if (str == NULL)
	{
	  free_and_init (old_str);
	  return NULL;
	}
      if ((*pr_type->sptrfunc) (val, str, str_size) < 0)
	{
	  free_and_init (str);
	  return NULL;
	}

      str[str_size - 1] = 0;	/* set terminating NULL */
    }

  return str;
}

/*
 * pr_complete_enum_value - Sets both index and string of a enum value in case
 *    one of them is missing.
 *    return: NO_ERROR or error code.
 *    value(in/out): enumeration value.
 *    domain(in): enumeration domain against which the value is checked. 
 */
int
pr_complete_enum_value (DB_VALUE * value, TP_DOMAIN * domain)
{
  unsigned short short_val;
  char *str_val;
  int enum_count, str_val_size, idx;
  DB_ENUM_ELEMENT *db_elem = 0;

  if (value == NULL || domain == NULL || DB_IS_NULL (value))
    {
      return NO_ERROR;
    }

  if (value->domain.general_info.type != DB_TYPE_ENUMERATION || domain->type->id != DB_TYPE_ENUMERATION)
    {
      return ER_FAILED;
    }

  short_val = DB_GET_ENUM_SHORT (value);
  str_val = DB_GET_ENUM_STRING (value);
  str_val_size = DB_GET_ENUM_STRING_SIZE (value);
  enum_count = DOM_GET_ENUM_ELEMS_COUNT (domain);
  if (short_val > enum_count)
    {
      return ER_FAILED;
    }

  if (short_val > 0)
    {
      db_elem = &DOM_GET_ENUM_ELEM (domain, short_val);
      if (str_val != NULL && DB_GET_ENUM_ELEM_STRING_SIZE (db_elem) == str_val_size
	  && !memcmp (str_val, DB_GET_ENUM_ELEM_STRING (db_elem), str_val_size))
	{
	  DB_MAKE_ENUMERATION (value, short_val, str_val, str_val_size, DB_GET_ENUM_ELEM_CODESET (db_elem),
			       DB_GET_ENUM_COLLATION (value));
	  return NO_ERROR;
	}
      pr_clear_value (value);

      str_val_size = DB_GET_ENUM_ELEM_STRING_SIZE (db_elem);
      str_val = (char *) db_private_alloc (NULL, str_val_size + 1);
      if (str_val == NULL)
	{
	  return ER_OUT_OF_VIRTUAL_MEMORY;
	}
      memcpy (str_val, DB_GET_ENUM_ELEM_STRING (db_elem), str_val_size);
      str_val[str_val_size] = 0;
      DB_MAKE_ENUMERATION (value, short_val, str_val, str_val_size, DB_GET_ENUM_ELEM_CODESET (db_elem),
			   DB_GET_ENUM_COLLATION (value));
      value->need_clear = true;

      return NO_ERROR;
    }
  else if (str_val == NULL)
    {
      /* empty string enum value with index 0 */
      return NO_ERROR;
    }

  for (idx = 0; idx < enum_count; idx++)
    {
      db_elem = &DOM_GET_ENUM_ELEM (domain, idx + 1);
      if (DB_GET_ENUM_ELEM_STRING_SIZE (db_elem) == str_val_size
	  && !memcmp (DB_GET_ENUM_ELEM_STRING (db_elem), str_val, str_val_size))
	{
	  DB_MAKE_ENUMERATION (value, DB_GET_ENUM_ELEM_SHORT (db_elem), str_val, str_val_size,
			       DB_GET_ENUM_ELEM_CODESET (db_elem), DB_GET_ENUM_COLLATION (value));
	  break;
	}
    }

  return NO_ERROR;
}

/*
 * TYPE RESULTSET
 */

static void
mr_initmem_resultset (void *mem, TP_DOMAIN * domain)
{
  *(int *) mem = 0;
}

static int
mr_setmem_resultset (void *mem, TP_DOMAIN * domain, DB_VALUE * value)
{
  if (value != NULL)
    {
      *(int *) mem = db_get_resultset (value);
    }
  else
    {
      mr_initmem_resultset (mem, domain);
    }

  return NO_ERROR;
}

static int
mr_getmem_resultset (void *mem, TP_DOMAIN * domain, DB_VALUE * value, bool copy)
{
  return db_make_resultset (value, *(int *) mem);
}

static void
mr_data_writemem_resultset (OR_BUF * buf, void *mem, TP_DOMAIN * domain)
{
  or_put_int (buf, *(int *) mem);
}

static void
mr_data_readmem_resultset (OR_BUF * buf, void *mem, TP_DOMAIN * domain, int size)
{
  int rc = NO_ERROR;

  if (mem == NULL)
    {
      or_advance (buf, tp_ResultSet.disksize);
    }
  else
    {
      *(int *) mem = or_get_int (buf, &rc);
    }
}

static void
mr_initval_resultset (DB_VALUE * value, int precision, int scale)
{
  db_value_domain_init (value, DB_TYPE_RESULTSET, precision, scale);
  db_make_resultset (value, 0);
}

static int
mr_setval_resultset (DB_VALUE * dest, const DB_VALUE * src, bool copy)
{
  if (src && !DB_IS_NULL (src))
    {
      return db_make_resultset (dest, db_get_resultset (src));
    }
  else
    {
      return db_value_domain_init (dest, DB_TYPE_RESULTSET, DB_DEFAULT_PRECISION, DB_DEFAULT_SCALE);
    }
}

static int
mr_data_writeval_resultset (OR_BUF * buf, DB_VALUE * value)
{
  return or_put_int (buf, db_get_resultset (value));
}

static int
mr_data_readval_resultset (OR_BUF * buf, DB_VALUE * value, TP_DOMAIN * domain, int size, bool copy, char *copy_buf,
			   int copy_buf_len)
{
  int temp_int, rc = NO_ERROR;

  if (value == NULL)
    {
      rc = or_advance (buf, tp_ResultSet.disksize);
    }
  else
    {
      temp_int = or_get_int (buf, &rc);
      db_make_resultset (value, temp_int);
      value->need_clear = false;
    }
  return rc;
}

static int
mr_data_cmpdisk_resultset (void *mem1, void *mem2, TP_DOMAIN * domain, int do_coercion, int total_order,
			   int *start_colp)
{
  int i1, i2;

  assert (domain != NULL);

  /* is not index type */
  assert (!domain->is_desc && !tp_valid_indextype (TP_DOMAIN_TYPE (domain)));

  i1 = OR_GET_INT (mem1);
  i2 = OR_GET_INT (mem2);

  return MR_CMP (i1, i2);
}

static int
mr_cmpval_resultset (DB_VALUE * value1, DB_VALUE * value2, int do_coercion, int total_order, int *start_colp,
		     int collation)
{
  int i1, i2;

  i1 = DB_GET_RESULTSET (value1);
  i2 = DB_GET_RESULTSET (value2);

  return MR_CMP (i1, i2);
}


/*
 * TYPE STRING
 */

static void
mr_initmem_string (void *mem, TP_DOMAIN * domain)
{
  *(char **) mem = NULL;
}


/*
 * The main difference between "memory" strings and "value" strings is that
 * the length tag is stored as an in-line prefix in the memory block allocated
 * to hold the string characters.
 */
static int
mr_setmem_string (void *memptr, TP_DOMAIN * domain, DB_VALUE * value)
{
  int error = NO_ERROR;
  char *src, *cur, *new_, **mem;
  int src_precision, src_length, new_length;

  /* get the current memory contents */
  mem = (char **) memptr;
  cur = *mem;

  if (value == NULL || (src = DB_GET_STRING (value)) == NULL)
    {
      /* remove the current value */
      if (cur != NULL)
	{
	  db_private_free_and_init (NULL, cur);
	  mr_initmem_string (memptr, domain);
	}
    }
  else
    {
      /* 
       * Get information from the value.  Ignore precision for the time being
       * since we really only care about the byte size of the value for varchar.
       * Whether or not the value "fits" should have been checked by now.
       */
      src_precision = DB_GET_STRING_PRECISION (value);
      src_length = DB_GET_STRING_SIZE (value);	/* size in bytes */

      if (src_length < 0)
	{
	  src_length = strlen (src);
	}

      /* Currently we NULL terminate the workspace string. Could try to do the single byte size hack like we have in
       * the disk representation. */
      new_length = src_length + sizeof (int) + 1;
      new_ = (char *) db_private_alloc (NULL, new_length);
      if (new_ == NULL)
	{
	  assert (er_errid () != NO_ERROR);
	  error = er_errid ();
	}
      else
	{
	  if (cur != NULL)
	    {
	      db_private_free_and_init (NULL, cur);
	    }

	  /* pack in the length prefix */
	  *(int *) new_ = src_length;
	  cur = new_ + sizeof (int);
	  /* store the string */
	  memcpy (cur, src, src_length);
	  /* NULL terminate the stored string for safety */
	  cur[src_length] = '\0';
	  *mem = new_;
	}
    }

  return error;
}

static int
mr_getmem_string (void *memptr, TP_DOMAIN * domain, DB_VALUE * value, bool copy)
{
  int error = NO_ERROR;
  int mem_length;
  char **mem, *cur, *new_;

  /* get to the current value */
  mem = (char **) memptr;
  cur = *mem;

  if (cur == NULL)
    {
      db_value_domain_init (value, DB_TYPE_VARCHAR, domain->precision, 0);
      value->need_clear = false;
    }
  else
    {
      /* extract the length prefix and the pointer to the actual string data */
      mem_length = *(int *) cur;
      cur += sizeof (int);

      if (TP_DOMAIN_COLLATION_FLAG (domain) != TP_DOMAIN_COLL_NORMAL)
	{
	  assert (false);
	  return ER_FAILED;
	}

      if (!copy)
	{
	  db_make_varchar (value, domain->precision, cur, mem_length, TP_DOMAIN_CODESET (domain),
			   TP_DOMAIN_COLLATION (domain));
	  value->need_clear = false;
	}
      else
	{
	  /* return it with a NULL terminator */
	  new_ = (char *) db_private_alloc (NULL, mem_length + 1);
	  if (new_ == NULL)
	    {
	      assert (er_errid () != NO_ERROR);
	      error = er_errid ();
	    }
	  else
	    {
	      memcpy (new_, cur, mem_length);
	      new_[mem_length] = '\0';
	      db_make_varchar (value, domain->precision, new_, mem_length, TP_DOMAIN_CODESET (domain),
			       TP_DOMAIN_COLLATION (domain));
	      value->need_clear = true;
	    }
	}
    }
  return error;
}


/*
 * For the disk representation, we may be adding pad bytes to round up to a
 * word boundary.
 *
 * We are currently adding a NULL terminator to the disk representation
 * for some code on the server that still manufactures pointers directly into
 * the disk buffer and assumes it is a NULL terminated string.  This terminator
 * can be removed after the server has been updated.  The logic for maintaining
 * the terminator is actually in the or_put_varchar, family of functions.
 */
static int
mr_data_lengthmem_string (void *memptr, TP_DOMAIN * domain, int disk)
{
  char **mem, *cur;
  int len;

  len = 0;
  if (!disk)
    {
      len = tp_String.size;
    }
  else if (memptr != NULL)
    {
      mem = (char **) memptr;
      cur = *mem;
      if (cur != NULL)
	{
	  len = *(int *) cur;
	  if (len >= PRIM_MINIMUM_STRING_LENGTH_FOR_COMPRESSION)
	    {
	      /* Skip the length of the string */
	      len = pr_get_compression_length ((cur + sizeof (int)), len) + PRIM_TEMPORARY_DISK_SIZE;
	      len = or_packed_varchar_length (len) - PRIM_TEMPORARY_DISK_SIZE;
	    }
	  else
	    {
	      len = or_packed_varchar_length (len);
	    }
	}
    }

  return len;
}

static int
mr_index_lengthmem_string (void *memptr, TP_DOMAIN * domain)
{
  OR_BUF buf;
  int charlen;
  int rc = NO_ERROR, compressed_length = 0, decompressed_length = 0, length = 0;

  /* generally, index key-value is short enough */
  charlen = OR_GET_BYTE (memptr);
  if (charlen < PRIM_MINIMUM_STRING_LENGTH_FOR_COMPRESSION)
    {
      return or_varchar_length (charlen);
    }

  assert (charlen == PRIM_MINIMUM_STRING_LENGTH_FOR_COMPRESSION);

  or_init (&buf, memptr, -1);

  rc = or_get_varchar_compression_lengths (&buf, &compressed_length, &decompressed_length);

  if (compressed_length > 0)
    {
      charlen = compressed_length;
    }
  else
    {
      charlen = decompressed_length;
    }
  /* Temporary disk size in case the length of the current buffer is less than 255.
   * Therefore the or_varchar_length will always add the 8 bytes consisting the compressed_length
   * and decompressed_length stored in buffer.
   */

  charlen += PRIM_TEMPORARY_DISK_SIZE;

  length = or_varchar_length (charlen);

  return length - PRIM_TEMPORARY_DISK_SIZE;
}

static void
mr_data_writemem_string (OR_BUF * buf, void *memptr, TP_DOMAIN * domain)
{
  char **mem, *cur;
  int len;

  mem = (char **) memptr;
  cur = *mem;
  if (cur != NULL)
    {
      len = *(int *) cur;
      cur += sizeof (int);
      or_packed_put_varchar (buf, cur, len);
    }
}


/*
 * The amount of memory requested is currently calculated based on the
 * stored size prefix.  If we ever go to a system where we avoid storing the
 * size, then we could use the size argument passed in to this function but
 * that may also include any padding byte that added to bring us up to a word
 * boundary.
 * Might want some way to determine which bytes at the end of a string are
 * padding.
 */
static void
mr_data_readmem_string (OR_BUF * buf, void *memptr, TP_DOMAIN * domain, int size)
{
  char **mem, *cur, *new_;
  int len;
  int mem_length, pad;
  char *start;
  int rc = NO_ERROR;

  /* 
   * we must have an explicit size here as it can't be determined from the
   * domain
   */
  if (size < 0)
    {
      return;
    }

  if (memptr == NULL)
    {
      if (size)
	{
	  or_advance (buf, size);
	}
    }
  else
    {
      mem = (char **) memptr;
      cur = *mem;
      /* should we be checking for existing strings ? */
#if 0
      if (cur != NULL)
	db_private_free_and_init (NULL, cur);
#endif

      new_ = NULL;
      if (size)
	{
	  start = buf->ptr;

	  /* KLUDGE, we have some knowledge of how the thing is stored here in order have some control over the
	   * conversion between the packed length prefix and the full word memory length prefix. Might want to put this 
	   * in another specialized or_ function. */

	  /* Get just the length prefix. */
	  len = or_get_varchar_length (buf, &rc);

	  /* 
	   * Allocate storage for this string, including our own full word size
	   * prefix and a NULL terminator.
	   */
	  mem_length = len + sizeof (int) + 1;

	  new_ = db_private_alloc (NULL, mem_length);
	  if (new_ == NULL)
	    {
	      or_abort (buf);
	    }
	  else
	    {
	      /* store the length in our memory prefix */
	      *(int *) new_ = len;
	      cur = new_ + sizeof (int);

	      /* 
	       * read the string, INLCUDING the NULL terminator (which is
	       * expected)
	       */
	      or_get_data (buf, cur, len + 1);
	      /* align like or_get_varchar */
	      or_get_align32 (buf);
	    }

	  /* If we were given a size, check to see if for some reason this is larger than the already word aligned
	   * string that we have now extracted.  This shouldn't be the case but since we've got a length, we may as
	   * well obey it. */
	  pad = size - (int) (buf->ptr - start);
	  if (pad > 0)
	    {
	      or_advance (buf, pad);
	    }
	}
      *mem = new_;
    }
}

static void
mr_freemem_string (void *memptr)
{
  char *cur;

  if (memptr != NULL)
    {
      cur = *(char **) memptr;
      if (cur != NULL)
	db_private_free_and_init (NULL, cur);
    }
}

static void
mr_initval_string (DB_VALUE * value, int precision, int scale)
{
  db_make_varchar (value, precision, NULL, 0, LANG_SYS_CODESET, LANG_SYS_COLLATION);
  value->need_clear = false;
}

static int
mr_setval_string (DB_VALUE * dest, const DB_VALUE * src, bool copy)
{
  int error = NO_ERROR;
  int src_precision, src_length;
  char *src_str, *new_;

  if (src == NULL || (DB_IS_NULL (src) && db_value_precision (src) == 0))
    {
      error = db_value_domain_init (dest, DB_TYPE_VARCHAR, DB_DEFAULT_PRECISION, 0);
    }
  else if (DB_IS_NULL (src) || (src_str = db_get_string (src)) == NULL)
    {
      error = db_value_domain_init (dest, DB_TYPE_VARCHAR, db_value_precision (src), 0);
      if (!DB_IS_NULL (src) && src->data.ch.info.is_max_string)
	{
	  dest->data.ch.info.is_max_string = true;
	  dest->domain.general_info.is_null = 0;
	}
    }
  else
    {
      /* Get information from the value. */
      src_precision = db_value_precision (src);
      src_length = db_get_string_size (src);
      if (src_length < 0)
	src_length = strlen (src_str);

      assert (src->data.ch.info.is_max_string == false);

      /* should we be paying attention to this? it is extremely dangerous */
      if (!copy)
	{
	  error =
	    db_make_varchar (dest, src_precision, src_str, src_length, DB_GET_STRING_CODESET (src),
			     DB_GET_STRING_COLLATION (src));
	}
      else
	{
	  new_ = db_private_alloc (NULL, src_length + 1);
	  if (new_ == NULL)
	    {
	      db_value_domain_init (dest, DB_TYPE_VARCHAR, src_precision, 0);
	      assert (er_errid () != NO_ERROR);
	      error = er_errid ();
	    }
	  else
	    {
	      memcpy (new_, src_str, src_length);
	      new_[src_length] = '\0';
	      db_make_varchar (dest, src_precision, new_, src_length, DB_GET_STRING_CODESET (src),
			       DB_GET_STRING_COLLATION (src));
	      dest->need_clear = true;
	    }
	}
    }

  return error;
}

static int
mr_index_lengthval_string (DB_VALUE * value)
{
  return mr_lengthval_string_internal (value, 1, CHAR_ALIGNMENT);
}

static int
mr_index_writeval_string (OR_BUF * buf, DB_VALUE * value)
{
  return mr_writeval_string_internal (buf, value, CHAR_ALIGNMENT);
}

static int
mr_index_readval_string (OR_BUF * buf, DB_VALUE * value, TP_DOMAIN * domain, int size, bool copy, char *copy_buf,
			 int copy_buf_len)
{
  return mr_readval_string_internal (buf, value, domain, size, copy, copy_buf, copy_buf_len, CHAR_ALIGNMENT);
}

static int
mr_data_lengthval_string (DB_VALUE * value, int disk)
{
  return mr_lengthval_string_internal (value, disk, INT_ALIGNMENT);
}

static int
mr_data_writeval_string (OR_BUF * buf, DB_VALUE * value)
{
  return mr_writeval_string_internal (buf, value, INT_ALIGNMENT);
}

static int
mr_data_readval_string (OR_BUF * buf, DB_VALUE * value, TP_DOMAIN * domain, int size, bool copy, char *copy_buf,
			int copy_buf_len)
{
  return mr_readval_string_internal (buf, value, domain, size, copy, copy_buf, copy_buf_len, INT_ALIGNMENT);
}

/*
 * Ignoring precision as byte size is really the only important thing for
 * varchar.
 */
static int
mr_lengthval_string_internal (DB_VALUE * value, int disk, int align)
{
  int len;
  bool compressable = false;
  const char *str;

  if (DB_IS_NULL (value))
    {
      return 0;
    }
  str = value->data.ch.medium.buf;
  len = value->data.ch.medium.size;
  if (!str)
    {
      return 0;
    }
  if (len < 0)
    {
      len = strlen (str);
    }

  if (disk == 0)
    {
      return len;
    }
  else
    {
      if (len >= PRIM_MINIMUM_STRING_LENGTH_FOR_COMPRESSION)
	{
	  len = pr_get_compression_length (str, len) + PRIM_TEMPORARY_DISK_SIZE;
	  compressable = true;
	}

      if (align == INT_ALIGNMENT)
	{
	  len = or_packed_varchar_length (len);
	}
      else
	{
	  len = or_varchar_length (len);
	}

      if (compressable == true)
	{
	  return len - PRIM_TEMPORARY_DISK_SIZE;
	}
      return len;
    }
}


/*
 * Ignoring precision as byte size is really the only important thing for
 * varchar.
 */
static int
mr_writeval_string_internal (OR_BUF * buf, DB_VALUE * value, int align)
{
  int src_length;
  char *str;
  int rc = NO_ERROR;

  if (value != NULL && (str = db_get_string (value)) != NULL)
    {
      src_length = db_get_string_size (value);	/* size in bytes */
      if (src_length < 0)
	{
	  src_length = strlen (str);
	}

      if (align == INT_ALIGNMENT)
	{
	  rc = or_packed_put_varchar (buf, str, src_length);
	}
      else
	{
	  rc = or_put_varchar (buf, str, src_length);
	}
    }
  return rc;
}


static int
mr_readval_string_internal (OR_BUF * buf, DB_VALUE * value, TP_DOMAIN * domain, int size, bool copy, char *copy_buf,
			    int copy_buf_len, int align)
{
  int pad, precision;
  char *new_ = NULL, *start = NULL;
  int str_length;
  int rc = NO_ERROR;
  int compressed_size = 0, decompressed_size = 0;
  char *decompressed_string = NULL, *string = NULL;
  lzo_uint decompression_size = 0;

  if (value == NULL)
    {
      if (size == -1)
	{
	  rc = or_skip_varchar (buf, align);
	}
      else
	{
	  if (size)
	    {
	      rc = or_advance (buf, size);
	    }
	}
    }
  else
    {
      if (domain != NULL)
	{
	  precision = domain->precision;
	}
      else
	{
	  precision = DB_MAX_VARCHAR_PRECISION;
	}

      if (!copy)
	{
	  if (TP_DOMAIN_COLLATION_FLAG (domain) != TP_DOMAIN_COLL_NORMAL)
	    {
	      assert (false);
	      return ER_FAILED;
	    }

	  rc = or_get_varchar_compression_lengths (buf, &compressed_size, &decompressed_size);
	  if (rc != NO_ERROR)
	    {
	      return rc;
	    }

	  if (compressed_size > 0)
	    {
	      str_length = compressed_size;

	      string = db_private_alloc (NULL, decompressed_size + 1);
	      if (string == NULL)
		{
		  er_set (ER_ERROR_SEVERITY, ARG_FILE_LINE, ER_OUT_OF_VIRTUAL_MEMORY, 1,
			  decompressed_size * sizeof (char));
		  rc = ER_OUT_OF_VIRTUAL_MEMORY;
		  goto cleanup;
		}

	      rc = pr_get_compressed_data_from_buffer (buf, string, compressed_size, decompressed_size);
	      if (rc != NO_ERROR)
		{
		  goto cleanup;
		}
	      string[decompressed_size] = '\0';
	      db_make_varchar (value, precision, string, decompressed_size, TP_DOMAIN_CODESET (domain),
			       TP_DOMAIN_COLLATION (domain));
	      value->need_clear = true;
	    }
	  else
	    {
	      assert (compressed_size == 0);

	      str_length = decompressed_size;
	      db_make_varchar (value, precision, buf->ptr, decompressed_size, TP_DOMAIN_CODESET (domain),
			       TP_DOMAIN_COLLATION (domain));
	      value->need_clear = false;
	    }

	  or_skip_varchar_remainder (buf, str_length, align);
	}
      else
	{
	  if (size == 0)
	    {
	      /* its NULL */
	      db_value_domain_init (value, DB_TYPE_VARCHAR, precision, 0);
	    }
	  else
	    {			/* size != 0 */
	      if (size == -1)
		{
		  /* Standard packed varchar with a size prefix */
		  ;		/* do nothing */
		}
	      else
		{		/* size != -1 */
		  /* Standard packed varchar within an area of fixed size, usually this means we're looking at the disk
		   * representation of an attribute. Just like the -1 case except we advance past the additional
		   * padding. */
		  start = buf->ptr;
		}		/* size != -1 */

	      /* Get the length of the string, be it compressed or uncompressed. */
	      rc = or_get_varchar_compression_lengths (buf, &compressed_size, &decompressed_size);
	      if (rc != NO_ERROR)
		{
		  return ER_FAILED;
		}
	      if (compressed_size <= 0)
		{
		  assert (compressed_size == 0);
		  str_length = decompressed_size;
		}
	      else
		{
		  str_length = compressed_size;
		}

	      if (copy_buf && copy_buf_len >= str_length + 1)
		{
		  /* read buf image into the copy_buf */
		  new_ = copy_buf;
		}
	      else
		{
		  /* 
		   * Allocate storage for the string including the kludge
		   * NULL terminator
		   */
		  new_ = db_private_alloc (NULL, str_length + 1);
		}

	      if (new_ == NULL)
		{
		  /* need to be able to return errors ! */
		  if (domain)
		    {
		      db_value_domain_init (value, TP_DOMAIN_TYPE (domain), TP_FLOATING_PRECISION_VALUE, 0);
		    }
		  or_abort (buf);
		  return ER_FAILED;
		}
	      else
		{
		  if (align == INT_ALIGNMENT)
		    {
		      /* read the kludge NULL terminator */
		      rc = or_get_data (buf, new_, str_length + 1);

		      /* round up to a word boundary */
		      if (rc == NO_ERROR)
			{
			  rc = or_get_align32 (buf);
			}
		    }
		  else
		    {
		      rc = or_get_data (buf, new_, str_length);
		    }

		  if (rc != NO_ERROR)
		    {
		      if (new_ != copy_buf)
			{
			  db_private_free_and_init (NULL, new_);
			}
		      return ER_FAILED;
		    }

		  /* Handle decompression if there was any */
		  if (compressed_size > 0)
		    {
		      /* String was compressed */
		      assert (decompressed_size > 0);

		      decompression_size = 0;

		      /* Handle decompression */
		      decompressed_string = db_private_alloc (NULL, decompressed_size + 1);
		      if (decompressed_string == NULL)
			{
			  er_set (ER_ERROR_SEVERITY, ARG_FILE_LINE, ER_OUT_OF_VIRTUAL_MEMORY, 1,
				  (size_t) decompressed_size * sizeof (char));
			  rc = ER_OUT_OF_VIRTUAL_MEMORY;
			  goto cleanup;
			}

		      /* decompressing the string */
		      rc = lzo1x_decompress ((lzo_bytep) new_, (lzo_uint) compressed_size,
					     (lzo_bytep) decompressed_string, &decompression_size, NULL);
		      if (rc != LZO_E_OK)
			{
			  er_set (ER_ERROR_SEVERITY, ARG_FILE_LINE, ER_IO_LZO_DECOMPRESS_FAIL, 0);
			  rc = ER_IO_LZO_DECOMPRESS_FAIL;
			  goto cleanup;
			}
		      if (decompression_size != (lzo_uint) decompressed_size)
			{
			  /* Decompression failed. It shouldn't. */
			  assert (false);
			}

		      if (new_ != NULL && new_ != copy_buf)
			{
			  db_private_free_and_init (NULL, new_);
			}

		      new_ = decompressed_string;
		      str_length = decompressed_size;
		    }

		  new_[str_length] = '\0';	/* append the kludge NULL terminator */
		  if (TP_DOMAIN_COLLATION_FLAG (domain) != TP_DOMAIN_COLL_NORMAL)
		    {
		      rc = ER_FAILED;
		      goto cleanup;
		    }

		  db_make_varchar (value, precision, new_, str_length, TP_DOMAIN_CODESET (domain),
				   TP_DOMAIN_COLLATION (domain));
		  value->need_clear = (new_ != copy_buf) ? true : false;

		  if (size == -1)
		    {
		      /* Standard packed varchar with a size prefix */
		      ;		/* do nothing */
		    }
		  else
		    {		/* size != -1 */
		      /* Standard packed varchar within an area of fixed size, usually this means we're looking at the
		       * disk representation of an attribute. Just like the -1 case except we advance past the
		       * additional padding. */
		      pad = size - (int) (buf->ptr - start);
		      if (pad > 0)
			{
			  rc = or_advance (buf, pad);
			}
		    }		/* size != -1 */
		}		/* else */
	    }			/* size != 0 */
	}
    }

cleanup:
  if (new_ != NULL && new_ != copy_buf && rc != NO_ERROR)
    {
      db_private_free_and_init (NULL, new_);
    }

  if (decompressed_string != NULL && rc != NO_ERROR)
    {
      db_private_free_and_init (NULL, decompressed_string);
    }

  return rc;
}

static int
mr_index_cmpdisk_string (void *mem1, void *mem2, TP_DOMAIN * domain, int do_coercion, int total_order, int *start_colp)
{
  assert (domain != NULL);

  return mr_data_cmpdisk_string (mem1, mem2, domain, do_coercion, total_order, start_colp);
}

static int
mr_data_cmpdisk_string (void *mem1, void *mem2, TP_DOMAIN * domain, int do_coercion, int total_order, int *start_colp)
{
  int c = DB_UNK;
  char *str1, *str2;
  int str_length1, str1_compressed_length = 0, str1_decompressed_length = 0;
  int str_length2, str2_compressed_length = 0, str2_decompressed_length = 0;
  OR_BUF buf1, buf2;
  int rc = NO_ERROR;
  char *string1 = NULL, *string2 = NULL;
  bool alloced_string1 = false, alloced_string2 = false;

  assert (domain != NULL);

  str1 = (char *) mem1;
  str2 = (char *) mem2;

  /* generally, data is short enough */
  str_length1 = OR_GET_BYTE (str1);
  str_length2 = OR_GET_BYTE (str2);
  if (str_length1 < PRIM_MINIMUM_STRING_LENGTH_FOR_COMPRESSION
      && str_length2 < PRIM_MINIMUM_STRING_LENGTH_FOR_COMPRESSION)
    {
      str1 += OR_BYTE_SIZE;
      str2 += OR_BYTE_SIZE;
      c = QSTR_COMPARE (domain->collation_id, (unsigned char *) str1, str_length1, (unsigned char *) str2, str_length2);
      c = MR_CMP_RETURN_CODE (c);
      return c;
    }

  assert (str_length1 == PRIM_MINIMUM_STRING_LENGTH_FOR_COMPRESSION
	  || str_length2 == PRIM_MINIMUM_STRING_LENGTH_FOR_COMPRESSION);

  /* String 1 */
  or_init (&buf1, str1, 0);
  if (str_length1 == PRIM_MINIMUM_STRING_LENGTH_FOR_COMPRESSION)
    {
      rc = or_get_varchar_compression_lengths (&buf1, &str1_compressed_length, &str1_decompressed_length);
      if (rc != NO_ERROR)
	{
	  goto cleanup;
	}

      string1 = db_private_alloc (NULL, str1_decompressed_length + 1);
      if (string1 == NULL)
	{
	  /* Error report */
	  er_set (ER_ERROR_SEVERITY, ARG_FILE_LINE, ER_OUT_OF_VIRTUAL_MEMORY, 1, str1_decompressed_length);
	  goto cleanup;
	}

      alloced_string1 = true;

      rc = pr_get_compressed_data_from_buffer (&buf1, string1, str1_compressed_length, str1_decompressed_length);
      if (rc != NO_ERROR)
	{
	  goto cleanup;
	}

      str_length1 = str1_decompressed_length;
      string1[str_length1] = '\0';
    }
  else
    {
      /* Skip the size byte */
      string1 = buf1.ptr + OR_BYTE_SIZE;
    }

  if (rc != NO_ERROR)
    {
      ASSERT_ERROR ();
      goto cleanup;
    }

  /* String 2 */

  or_init (&buf2, str2, 0);

  if (str_length2 == PRIM_MINIMUM_STRING_LENGTH_FOR_COMPRESSION)
    {
      rc = or_get_varchar_compression_lengths (&buf2, &str2_compressed_length, &str2_decompressed_length);
      if (rc != NO_ERROR)
	{
	  goto cleanup;
	}

      string2 = db_private_alloc (NULL, str2_decompressed_length + 1);
      if (string2 == NULL)
	{
	  /* Error report */
	  er_set (ER_ERROR_SEVERITY, ARG_FILE_LINE, ER_OUT_OF_VIRTUAL_MEMORY, 1, str2_decompressed_length);
	  goto cleanup;
	}

      alloced_string2 = true;

      rc = pr_get_compressed_data_from_buffer (&buf2, string2, str2_compressed_length, str2_decompressed_length);
      if (rc != NO_ERROR)
	{
	  goto cleanup;
	}

      str_length2 = str2_decompressed_length;
      string2[str_length2] = '\0';
    }
  else
    {
      /* Skip the size byte */
      string2 = buf2.ptr + OR_BYTE_SIZE;
    }

  if (rc != NO_ERROR)
    {
      ASSERT_ERROR ();
      goto cleanup;
    }

  /* Compare the strings */

  c =
    QSTR_COMPARE (domain->collation_id, (unsigned char *) string1, str_length1, (unsigned char *) string2, str_length2);
  c = MR_CMP_RETURN_CODE (c);

  /* Clean up the strings */
  if (string1 != NULL && alloced_string1 == true)
    {
      db_private_free_and_init (NULL, string1);
    }

  if (string2 != NULL && alloced_string2 == true)
    {
      db_private_free_and_init (NULL, string2);
    }

  return c;

cleanup:
  if (string1 != NULL && alloced_string1 == true)
    {
      db_private_free_and_init (NULL, string1);
    }

  if (string2 != NULL && alloced_string2 == true)
    {
      db_private_free_and_init (NULL, string2);
    }

  return DB_UNK;
}

static int
mr_cmpval_string (DB_VALUE * value1, DB_VALUE * value2, int do_coercion, int total_order, int *start_colp,
		  int collation)
{
  int c;
  unsigned char *string1, *string2;
  int size1, size2;

  string1 = (unsigned char *) DB_GET_STRING (value1);
  string2 = (unsigned char *) DB_GET_STRING (value2);


  /*
   *  Check if the is_max_string flag set for each DB_VALUE.
   *  If "value1" has the flag set, return 1, meaning that "value2" is Less Than "value1".
   *  If "value2" has the flag set, return -1, meaning that "value1" is Greater Than "value2".
   */

  if (value1->data.ch.info.is_max_string == true)
    {
      if (value2->data.ch.info.is_max_string == true)
	{
	  /* Both strings are max_string. Therefore equal. Even though this should not happen. */
	  assert (false);
	  return DB_EQ;
	}
      return DB_GT;
    }
  else
    {
      if (value2->data.ch.info.is_max_string == true)
	{
	  return DB_LT;
	}
    }

  if (string1 == NULL || string2 == NULL || DB_GET_STRING_CODESET (value1) != DB_GET_STRING_CODESET (value1))
    {
      return DB_UNK;
    }

  size1 = (int) DB_GET_STRING_SIZE (value1);
  size2 = (int) DB_GET_STRING_SIZE (value2);

  if (size1 < 0)
    {
      size1 = strlen ((char *) string1);
    }

  if (size2 < 0)
    {
      size2 = strlen ((char *) string2);
    }

  if (collation == -1)
    {
      assert (false);
      return DB_UNK;
    }

  c = QSTR_COMPARE (collation, string1, size1, string2, size2);
  c = MR_CMP_RETURN_CODE (c);

  return c;
}

#if defined (ENABLE_UNUSED_FUNCTION)
static int
mr_cmpval_string2 (DB_VALUE * value1, DB_VALUE * value2, int length, int do_coercion, int total_order, int *start_colp)
{
  int c;
  unsigned char *string1, *string2;
  int len1, len2, string_size;

  string1 = (unsigned char *) DB_GET_STRING (value1);
  string2 = (unsigned char *) DB_GET_STRING (value2);

  if (string1 == NULL || string2 == NULL)
    {
      return DB_UNK;
    }

  string_size = (int) DB_GET_STRING_SIZE (value1);
  len1 = MIN (string_size, length);
  string_size = (int) DB_GET_STRING_SIZE (value2);
  len2 = MIN (string_size, length);

  c = QSTR_COMPARE (string1, len1, string2, len2);
  c = MR_CMP_RETURN_CODE (c);

  return c;
}
#endif

PR_TYPE tp_String = {
  "character varying", DB_TYPE_STRING, 1, sizeof (const char *), 0, 1,
  help_fprint_value,
  help_sprint_value,
  mr_initmem_string,
  mr_initval_string,
  mr_setmem_string,
  mr_getmem_string,
  mr_setval_string,
  mr_data_lengthmem_string,
  mr_data_lengthval_string,
  mr_data_writemem_string,
  mr_data_readmem_string,
  mr_data_writeval_string,
  mr_data_readval_string,
  mr_index_lengthmem_string,
  mr_index_lengthval_string,
  mr_index_writeval_string,
  mr_index_readval_string,
  mr_index_cmpdisk_string,
  mr_freemem_string,
  mr_data_cmpdisk_string,
  mr_cmpval_string
};

PR_TYPE *tp_Type_string = &tp_String;

/*
 * TYPE CHAR
 */

static void
mr_initmem_char (void *memptr, TP_DOMAIN * domain)
{
#if !defined(NDEBUG)
  int mem_length;

  assert (!IS_FLOATING_PRECISION (domain->precision));

  mem_length = STR_SIZE (domain->precision, TP_DOMAIN_CODESET (domain));
  memset (memptr, 0, mem_length);
#endif
}


/*
 * Note! Due to the "within tolerance" comparison of domains used for
 * assignment validation, we may get values in here whose precision is
 * less than the precision of the actual attribute.   This prevents
 * having to copy a string just to coerce a value into a larger precision.
 * Note that the precision of the source value may also come in as -1 here
 * which is used to mean a "floating" precision that is assumed to be
 * compatible with the destination domain as long as the associated value
 * is within tolerance.  This case is generally only seen for string
 * literals that have been produced by the parser.  These literals will
 * not contain blank padding and strlen() or db_get_string_size() can be
 * used to determine the number of significant characters.
 *
 */
static int
mr_setmem_char (void *memptr, TP_DOMAIN * domain, DB_VALUE * value)
{
  int error = NO_ERROR;
  char *src, *mem;
  int src_precision, src_length, mem_length, pad;

  assert (!IS_FLOATING_PRECISION (domain->precision));

  if (value == NULL)
    {
      return NO_ERROR;
    }

  /* Get information from the value */
  src = DB_GET_STRING (value);
  src_precision = DB_GET_STRING_PRECISION (value);
  src_length = DB_GET_STRING_SIZE (value);	/* size in bytes */

  if (src == NULL)
    {
      return NO_ERROR;
    }

  /* Check for special NTS flag.  This may not be necessary any more. */
  if (src_length < 0)
    {
      src_length = strlen (src);
    }


  /* The only thing we really care about at this point, is the byte length of the string.  The precision could be
   * checked here but it really isn't necessary for this operation. Calculate the maximum number of bytes we have
   * available here. The multiplier is dependent on codeset */
  mem_length = STR_SIZE (domain->precision, TP_DOMAIN_CODESET (domain));

  if (mem_length < src_length)
    {
      /* 
       * should never get here, this is supposed to be caught during domain
       * validation, need a better error message.
       */
      error = ER_OBJ_DOMAIN_CONFLICT;
      er_set (ER_ERROR_SEVERITY, ARG_FILE_LINE, error, 1, "");
    }
  else
    {
      /* copy the value into memory */
      mem = (char *) memptr;
      memcpy (mem, src, src_length);

      /* 
       * Check for space padding, if this were a national string, we would
       * need to be padding with the appropriate space character !
       */
      pad = mem_length - src_length;
      if (pad)
	{
	  int i;

	  for (i = src_length; i < mem_length; i++)
	    {
	      mem[i] = ' ';
	    }
	}
    }
  return error;
}


static int
mr_getmem_char (void *mem, TP_DOMAIN * domain, DB_VALUE * value, bool copy)
{
  int mem_length;
  char *new_;

  assert (!IS_FLOATING_PRECISION (domain->precision));
  if (TP_DOMAIN_COLLATION_FLAG (domain) != TP_DOMAIN_COLL_NORMAL)
    {
      assert (false);
      return ER_FAILED;
    }

  intl_char_size ((unsigned char *) mem, domain->precision, TP_DOMAIN_CODESET (domain), &mem_length);
  if (mem_length == 0)
    {
      mem_length = STR_SIZE (domain->precision, TP_DOMAIN_CODESET (domain));
    }

  if (!copy)
    {
      new_ = (char *) mem;
    }
  else
    {
      new_ = db_private_alloc (NULL, mem_length + 1);
      if (new_ == NULL)
	{
	  assert (er_errid () != NO_ERROR);
	  return er_errid ();
	}
      memcpy (new_, (char *) mem, mem_length);
      /* make sure that all outgoing strings are NULL terminated */
      new_[mem_length] = '\0';
    }

  db_make_char (value, domain->precision, new_, mem_length, TP_DOMAIN_CODESET (domain), TP_DOMAIN_COLLATION (domain));
  if (copy)
    {
      value->need_clear = true;
    }

  return NO_ERROR;
}

static int
mr_data_lengthmem_char (void *memptr, TP_DOMAIN * domain, int disk)
{
  int mem_length;

  assert (!IS_FLOATING_PRECISION (domain->precision));

  mem_length = STR_SIZE (domain->precision, TP_DOMAIN_CODESET (domain));

  return mem_length;
}

static int
mr_index_lengthmem_char (void *memptr, TP_DOMAIN * domain)
{
  int mem_length;

  assert (!(IS_FLOATING_PRECISION (domain->precision) && memptr == NULL));

  if (IS_FLOATING_PRECISION (domain->precision))
    {
      memcpy (&mem_length, memptr, OR_INT_SIZE);
      mem_length += OR_INT_SIZE;
    }
  else
    {
      mem_length = STR_SIZE (domain->precision, TP_DOMAIN_CODESET (domain));
    }

  return mem_length;
}

static void
mr_data_writemem_char (OR_BUF * buf, void *mem, TP_DOMAIN * domain)
{
  int mem_length;

  assert (!IS_FLOATING_PRECISION (domain->precision));

  mem_length = STR_SIZE (domain->precision, TP_DOMAIN_CODESET (domain));

  /* 
   * We simply dump the memory image to disk, it will already have been padded.
   * If this were a national character string, at this point, we'd have to
   * decide now to perform a character set conversion.
   */
  or_put_data (buf, (char *) mem, mem_length);
}

static void
mr_data_readmem_char (OR_BUF * buf, void *mem, TP_DOMAIN * domain, int size)
{
  int mem_length, padding;

  assert (!IS_FLOATING_PRECISION (domain->precision));

  if (mem == NULL)
    {
      /* 
       * If we passed in a size, then use it.  Otherwise, determine the
       * size from the domain.
       */
      if (size > 0)
	{
	  or_advance (buf, size);
	}
      else
	{
	  mem_length = STR_SIZE (domain->precision, TP_DOMAIN_CODESET (domain));
	  or_advance (buf, mem_length);
	}
    }
  else
    {
      mem_length = STR_SIZE (domain->precision, TP_DOMAIN_CODESET (domain));

      if (size != -1 && mem_length > size)
	{
	  er_set (ER_ERROR_SEVERITY, ARG_FILE_LINE, ER_SM_CORRUPTED, 0);
	  or_abort (buf);
	}
      or_get_data (buf, (char *) mem, mem_length);

      /* 
       * We should only see padding if the string is contained within a packed
       * value that had extra padding to ensure alignment.  If we see these,
       * just pop them out of the buffer.  This shouldn't ever happen for the
       * "getmem" function, only for the "getval" function.
       */
      if (size != -1)
	{
	  padding = size - mem_length;
	  if (padding > 0)
	    {
	      or_advance (buf, padding);
	    }
	}
    }
}

static void
mr_freemem_char (void *memptr)
{
}

static void
mr_initval_char (DB_VALUE * value, int precision, int scale)
{
  DB_DOMAIN_INIT_CHAR (value, precision);
}

static int
mr_setval_char (DB_VALUE * dest, const DB_VALUE * src, bool copy)
{
  int error = NO_ERROR;
  int src_precision, src_length;
  char *src_string, *new_;

  if (DB_IS_NULL (src))
    {
      DB_DOMAIN_INIT_CHAR (dest, TP_FLOATING_PRECISION_VALUE);
    }
  else
    {
      src_precision = DB_GET_STRING_PRECISION (src);
      if (src_precision == 0)
	{
	  src_precision = TP_FLOATING_PRECISION_VALUE;
	}
      DB_DOMAIN_INIT_CHAR (dest, src_precision);
      /* Get information from the value */
      src_string = DB_GET_STRING (src);
      src_length = DB_GET_STRING_SIZE (src);	/* size in bytes */

      /* shouldn't see a NULL string at this point, treat as NULL */
      if (src_string != NULL)
	{
	  if (!copy)
	    {
	      db_make_char (dest, src_precision, src_string, src_length, DB_GET_STRING_CODESET (src),
			    DB_GET_STRING_COLLATION (src));
	    }
	  else
	    {
	      /* Check for NTS marker, may not need to do this any more */
	      if (src_length < 0)
		{
		  src_length = strlen (src_string);
		}

	      /* make sure the copy gets a NULL terminator */
	      new_ = db_private_alloc (NULL, src_length + 1);
	      if (new_ == NULL)
		{
		  assert (er_errid () != NO_ERROR);
		  error = er_errid ();
		}
	      else
		{
		  memcpy (new_, src_string, src_length);
		  new_[src_length] = '\0';
		  db_make_char (dest, src_precision, new_, src_length, DB_GET_STRING_CODESET (src),
				DB_GET_STRING_COLLATION (src));
		  dest->need_clear = true;
		}
	    }
	}
    }

  return error;
}

static int
mr_index_lengthval_char (DB_VALUE * value)
{
  return mr_data_lengthval_char (value, 1);
}

/*
 */
static int
mr_data_lengthval_char (DB_VALUE * value, int disk)
{
  int packed_length, src_precision;
  char *src;

  src = db_get_string (value);
  if (src == NULL)
    {
      return 0;
    }

  src_precision = db_value_precision (value);
  if (!IS_FLOATING_PRECISION (src_precision))
    {
      packed_length = STR_SIZE (src_precision, DB_GET_STRING_CODESET (value));
    }
  else
    {
      /* 
       * Precision is "floating", calculate the effective precision based on the
       * string length.
       * Should be rounding this up so it is a proper multiple of the charset
       * width ?
       */
      packed_length = db_get_string_size (value);
      if (packed_length < 0)
	{
	  packed_length = strlen (src);
	}

      /* add in storage for a size prefix on the packed value. */
      packed_length += OR_INT_SIZE;
    }

  /* 
   * NOTE: We do NOT perform padding here, if this is used in the context
   * of a packed value, the or_put_value() family of functions must handle
   * their own padding, this is because "lengthval" and "writeval" can be
   * used to place values into the disk representation of instances and
   * there can be no padding in there.
   */

  return packed_length;
}


static int
mr_index_writeval_char (OR_BUF * buf, DB_VALUE * value)
{
  return mr_writeval_char_internal (buf, value, CHAR_ALIGNMENT);
}

/*
 * See commentary in mr_lengthval_char.
 */
static int
mr_data_writeval_char (OR_BUF * buf, DB_VALUE * value)
{
  return mr_writeval_char_internal (buf, value, INT_ALIGNMENT);
}

static int
mr_writeval_char_internal (OR_BUF * buf, DB_VALUE * value, int align)
{
  int src_precision, src_length, packed_length, pad;
  char *src;
  int rc = NO_ERROR;

  src = db_get_string (value);
  if (src == NULL)
    {
      return rc;
    }

  src_precision = db_value_precision (value);

  if (!IS_FLOATING_PRECISION (src_precision))
    {
      src_length = db_get_string_size (value);	/* size in bytes */

      if (src_length < 0)
	{
	  src_length = strlen (src);
	}

      packed_length = STR_SIZE (src_precision, DB_GET_STRING_CODESET (value));

      if (packed_length < src_length)
	{
	  /* should have caught this by now, truncate silently */
	  rc = or_put_data (buf, src, packed_length);
	}
      else
	{
	  rc = or_put_data (buf, src, src_length);
	  /* 
	   * Check for space padding, if this were a national string, we
	   * would need to be padding with the appropriate space character !
	   */
	  pad = packed_length - src_length;
	  if (pad)
	    {
	      int i;
	      for (i = src_length; i < packed_length; i++)
		{
		  rc = or_put_byte (buf, (int) ' ');
		}
	    }
	}
      if (rc != NO_ERROR)
	{
	  return rc;
	}
    }
  else
    {
      /* 
       * This is a "floating" precision value. Pack what we can based on the
       * string size.  Note that for this to work, this can only be packed as
       * part of a domain tagged value and we must include a length prefix
       * after the domain.
       */
      packed_length = db_get_string_size (value);
      if (packed_length < 0)
	{
	  packed_length = strlen (src);
	}

      /* store the size prefix */
      if (align == INT_ALIGNMENT)
	{
	  rc = or_put_int (buf, packed_length);
	}
      else
	{
	  rc = or_put_data (buf, (char *) (&packed_length), OR_INT_SIZE);
	}
      if (rc == NO_ERROR)
	{
	  /* store the data */
	  rc = or_put_data (buf, src, packed_length);
	  /* there is no blank padding in this case */
	}
    }
  return rc;
}

static int
mr_index_readval_char (OR_BUF * buf, DB_VALUE * value, TP_DOMAIN * domain, int disk_size, bool copy, char *copy_buf,
		       int copy_buf_len)
{
  return mr_readval_char_internal (buf, value, domain, disk_size, copy, copy_buf, copy_buf_len, CHAR_ALIGNMENT);
}

static int
mr_data_readval_char (OR_BUF * buf, DB_VALUE * value, TP_DOMAIN * domain, int disk_size, bool copy, char *copy_buf,
		      int copy_buf_len)
{
  return mr_readval_char_internal (buf, value, domain, disk_size, copy, copy_buf, copy_buf_len, INT_ALIGNMENT);
}

static int
mr_readval_char_internal (OR_BUF * buf, DB_VALUE * value, TP_DOMAIN * domain, int disk_size, bool copy, char *copy_buf,
			  int copy_buf_len, int align)
{
  int mem_length, padding;
  int str_length, precision;
  char *new_;
  int rc = NO_ERROR;
  precision = domain->precision;
  if (TP_DOMAIN_COLLATION_FLAG (domain) != TP_DOMAIN_COLL_NORMAL)
    {
      assert (false);
      return ER_FAILED;
    }

  if (IS_FLOATING_PRECISION (domain->precision))
    {
      if (align == INT_ALIGNMENT)
	{
	  mem_length = or_get_int (buf, &rc);
	}
      else
	{
	  rc = or_get_data (buf, (char *) (&mem_length), OR_INT_SIZE);
	}
      if (rc != NO_ERROR)
	{
	  return rc;
	}

      if (value == NULL)
	{
	  rc = or_advance (buf, mem_length);
	}
      else if (!copy)
	{
	  db_make_char (value, TP_FLOATING_PRECISION_VALUE, buf->ptr, mem_length, TP_DOMAIN_CODESET (domain),
			TP_DOMAIN_COLLATION (domain));
	  value->need_clear = false;
	  rc = or_advance (buf, mem_length);
	}
      else
	{
	  if (copy_buf && copy_buf_len >= mem_length + 1)
	    {
	      /* read buf image into the copy_buf */
	      new_ = copy_buf;
	    }
	  else
	    {
	      /* Allocate storage for the string including the kludge NULL terminator */
	      new_ = db_private_alloc (NULL, mem_length + 1);
	    }

	  if (new_ == NULL)
	    {
	      /* need to be able to return errors ! */
	      db_value_domain_init (value, TP_DOMAIN_TYPE (domain), TP_FLOATING_PRECISION_VALUE, 0);
	      or_abort (buf);

	      return ER_FAILED;
	    }
	  else
	    {
	      rc = or_get_data (buf, new_, mem_length);
	      if (rc != NO_ERROR)
		{
		  if (new_ != copy_buf)
		    {
		      db_private_free_and_init (NULL, new_);
		    }
		  return rc;
		}
	      new_[mem_length] = '\0';	/* append the kludge NULL terminator */
	      db_make_char (value, TP_FLOATING_PRECISION_VALUE, new_, mem_length, TP_DOMAIN_CODESET (domain),
			    TP_DOMAIN_COLLATION (domain));
	      value->need_clear = (new_ != copy_buf) ? true : false;
	    }
	}
    }
  else
    {
      /* 
       * Normal fixed width char(n) whose size can be determined by looking at
       * the domain.
       */
      mem_length = STR_SIZE (domain->precision, TP_DOMAIN_CODESET (domain));

      if (disk_size != -1 && mem_length > disk_size)
	{
	  /* 
	   * If we're low here, we could just read what we have and make a
	   * smaller value.  Still the domain should match at this point.
	   */
	  er_set (ER_ERROR_SEVERITY, ARG_FILE_LINE, ER_SM_CORRUPTED, 0);
	  or_abort (buf);
	  return ER_FAILED;
	}

      if (value == NULL)
	{
	  rc = or_advance (buf, mem_length);
	}
      else if (disk_size == 0)
	{
	  db_value_domain_init (value, DB_TYPE_CHAR, precision, 0);
	}
      else if (!copy)
	{
	  intl_char_size ((unsigned char *) buf->ptr, domain->precision, TP_DOMAIN_CODESET (domain), &str_length);
	  if (str_length == 0)
	    {
	      str_length = mem_length;
	    }
	  db_make_char (value, precision, buf->ptr, str_length, TP_DOMAIN_CODESET (domain),
			TP_DOMAIN_COLLATION (domain));
	  value->need_clear = false;
	  rc = or_advance (buf, mem_length);
	}
      else
	{
	  if (copy_buf && copy_buf_len >= mem_length + 1)
	    {
	      /* read buf image into the copy_buf */
	      new_ = copy_buf;
	    }
	  else
	    {
	      /* 
	       * Allocate storage for the string including the kludge NULL
	       * terminator
	       */
	      new_ = db_private_alloc (NULL, mem_length + 1);
	    }
	  if (new_ == NULL)
	    {
	      /* need to be able to return errors ! */
	      db_value_domain_init (value, TP_DOMAIN_TYPE (domain), domain->precision, 0);
	      or_abort (buf);

	      return ER_FAILED;
	    }
	  else
	    {
	      int actual_size = 0;
	      rc = or_get_data (buf, new_, mem_length);
	      if (rc != NO_ERROR)
		{
		  if (new_ != copy_buf)
		    {
		      db_private_free_and_init (NULL, new_);
		    }
		  return rc;
		}
	      intl_char_size ((unsigned char *) new_, domain->precision, TP_DOMAIN_CODESET (domain), &actual_size);
	      if (actual_size == 0)
		{
		  actual_size = mem_length;
		}
	      new_[actual_size] = '\0';	/* append the kludge NULL terminator */
	      db_make_char (value, domain->precision, new_, actual_size, TP_DOMAIN_CODESET (domain),
			    TP_DOMAIN_COLLATION (domain));
	      value->need_clear = (new_ != copy_buf) ? true : false;
	    }
	}

      if (rc == NO_ERROR)
	{
	  /* 
	   * We should only see padding if the string is contained within a
	   * packed value that had extra padding to ensure alignment.  If we
	   * see these, just pop them out of the buffer.
	   */
	  if (disk_size != -1)
	    {
	      padding = disk_size - mem_length;
	      if (padding > 0)
		{
		  rc = or_advance (buf, padding);
		}
	    }
	}
    }
  return rc;
}

static int
mr_index_cmpdisk_char (void *mem1, void *mem2, TP_DOMAIN * domain, int do_coercion, int total_order, int *start_colp)
{
  assert (domain != NULL);

  return mr_cmpdisk_char_internal (mem1, mem2, domain, do_coercion, total_order, start_colp, CHAR_ALIGNMENT);
}

static int
mr_data_cmpdisk_char (void *mem1, void *mem2, TP_DOMAIN * domain, int do_coercion, int total_order, int *start_colp)
{
  assert (domain != NULL);

  return mr_cmpdisk_char_internal (mem1, mem2, domain, do_coercion, total_order, start_colp, INT_ALIGNMENT);
}

static int
mr_cmpdisk_char_internal (void *mem1, void *mem2, TP_DOMAIN * domain, int do_coercion, int total_order, int *start_colp,
			  int align)
{
  int mem_length1, mem_length2, c;

  if (IS_FLOATING_PRECISION (domain->precision))
    {
      if (align == INT_ALIGNMENT)
	{
	  mem_length1 = OR_GET_INT (mem1);
	  mem_length2 = OR_GET_INT (mem2);
	}
      else
	{
	  memcpy (&mem_length1, mem1, OR_INT_SIZE);
	  memcpy (&mem_length2, mem2, OR_INT_SIZE);
	}
      mem1 = (char *) mem1 + OR_INT_SIZE;
      mem2 = (char *) mem2 + OR_INT_SIZE;
    }
  else
    {
      /* 
       * Normal fixed width char(n) whose size can be determined by looking at
       * the domain.
       * Needs NCHAR work here to separate the dependencies on disk_size and
       * mem_size.
       */
      mem_length1 = mem_length2 = STR_SIZE (domain->precision, TP_DOMAIN_CODESET (domain));
    }

  c = QSTR_CHAR_COMPARE (domain->collation_id, (unsigned char *) mem1, mem_length1, (unsigned char *) mem2,
			 mem_length2);
  c = MR_CMP_RETURN_CODE (c);

  return c;
}

static int
mr_cmpval_char (DB_VALUE * value1, DB_VALUE * value2, int do_coercion, int total_order, int *start_colp, int collation)
{
  int c;
  unsigned char *string1, *string2;

  string1 = (unsigned char *) DB_GET_STRING (value1);
  string2 = (unsigned char *) DB_GET_STRING (value2);

  /*
   *  Check if the is_max_string flag set for each DB_VALUE.
   *  If "value1" has the flag set, return 1, meaning that "value2" is Less Than "value1".
   *  If "value2" has the flag set, return -1, meaning that "value1" is Greater Than "value2".
   */

  if (value1->data.ch.info.is_max_string == true)
    {
      if (value2->data.ch.info.is_max_string == true)
	{
	  /* Both strings are max_string. Therefore equal. Even though this should not happen. */
	  assert (false);
	  return DB_EQ;
	}
      return DB_GT;
    }
  else
    {
      if (value2->data.ch.info.is_max_string == true)
	{
	  return DB_LT;
	}
    }

  if (string1 == NULL || string2 == NULL || DB_GET_STRING_CODESET (value1) != DB_GET_STRING_CODESET (value1))
    {
      return DB_UNK;
    }

  if (collation == -1)
    {
      assert (false);
      return DB_UNK;
    }

  c = QSTR_CHAR_COMPARE (collation, string1, (int) DB_GET_STRING_SIZE (value1), string2,
			 (int) DB_GET_STRING_SIZE (value2));
  c = MR_CMP_RETURN_CODE (c);

  return c;
}

#if defined (ENABLE_UNUSED_FUNCTION)
static int
mr_cmpval_char2 (DB_VALUE * value1, DB_VALUE * value2, int length, int do_coercion, int total_order, int *start_colp)
{
  int c;
  unsigned char *string1, *string2;
  int len1, len2, string_size;

  string1 = (unsigned char *) DB_GET_STRING (value1);
  string2 = (unsigned char *) DB_GET_STRING (value2);

  if (string1 == NULL || string2 == NULL)
    {
      return DB_UNK;
    }

  string_size = (int) DB_GET_STRING_SIZE (value1);
  len1 = MIN (string_size, length);
  string_size = (int) DB_GET_STRING_SIZE (value2);
  len2 = MIN (string_size, length);

  c = QSTR_CHAR_COMPARE (string1, len1, string2, len2);
  c = MR_CMP_RETURN_CODE (c);

  return c;
}
#endif

PR_TYPE tp_Char = {
  "character", DB_TYPE_CHAR, 0, 0, 0, 1,
  help_fprint_value,
  help_sprint_value,
  mr_initmem_char,
  mr_initval_char,
  mr_setmem_char,
  mr_getmem_char,
  mr_setval_char,
  mr_data_lengthmem_char,
  mr_data_lengthval_char,
  mr_data_writemem_char,
  mr_data_readmem_char,
  mr_data_writeval_char,
  mr_data_readval_char,
  mr_index_lengthmem_char,
  mr_index_lengthval_char,
  mr_index_writeval_char,
  mr_index_readval_char,
  mr_index_cmpdisk_char,
  mr_freemem_char,
  mr_data_cmpdisk_char,
  mr_cmpval_char
};

PR_TYPE *tp_Type_char = &tp_Char;

/*
 * TYPE NCHAR
 */

static void
mr_initmem_nchar (void *memptr, TP_DOMAIN * domain)
{
#if !defined(NDEBUG)
  int mem_length;

  assert (!IS_FLOATING_PRECISION (domain->precision));

  mem_length = STR_SIZE (domain->precision, TP_DOMAIN_CODESET (domain));
  memset (memptr, 0, mem_length);
#endif
}


/*
 * Due to the "within tolerance" comparison of domains used for
 * assignment validation, we may get values in here whose precision is
 * less than the precision of the actual attribute.   This prevents
 * having to copy a string just to coerce a value into a larger precision.
 * Note that the precision of the source value may also come in as -1 here
 * which is used to mean a "floating" precision that is assumed to be
 * compatible with the destination domain as long as the associated value
 * is within tolerance.  This case is generally only seen for string
 * literals that have been produced by the parser.  These literals will
 * not contain blank padding and strlen() or db_get_string_size() can be
 * used to determine the number of significant characters.
 */
static int
mr_setmem_nchar (void *memptr, TP_DOMAIN * domain, DB_VALUE * value)
{
  int error = NO_ERROR;
  char *src, *mem;
  int src_precision, src_length, mem_length, pad;

  if (value == NULL)
    {
      return NO_ERROR;
    }

  /* Get information from the value */
  src = db_get_string (value);
  src_precision = db_value_precision (value);
  src_length = db_get_string_size (value);	/* size in bytes */

  if (src == NULL)
    {
      return NO_ERROR;
    }

  /* Check for special NTS flag.  This may not be necessary any more. */
  if (src_length < 0)
    {
      src_length = strlen (src);
    }

  /* 
   * The only thing we really care about at this point, is the byte
   * length of the string.  The precision could be checked here but it
   * really isn't necessary for this operation.
   * Calculate the maximum number of bytes we have available here.
   */
  mem_length = STR_SIZE (domain->precision, TP_DOMAIN_CODESET (domain));

  if (mem_length < src_length)
    {
      /* 
       * should never get here, this is supposed to be caught during domain
       * validation, need a better error message.
       */
      error = ER_OBJ_DOMAIN_CONFLICT;
      er_set (ER_ERROR_SEVERITY, ARG_FILE_LINE, error, 1, "");
    }
  else
    {
      /* copy the value into memory */
      mem = (char *) memptr;
      memcpy (mem, src, src_length);

      /* 
       * Check for space padding, if this were a national string, we would need
       * to be padding with the appropriate space character !
       */
      pad = mem_length - src_length;
      if (pad)
	{
	  int i;

	  for (i = src_length; i < mem_length; i++)
	    {
	      mem[i] = ' ';
	    }
	}
    }

  return error;
}

/*
 * We always ensure that the string returned here is NULL terminated
 * if the copy flag is on.  This technically shouldn't be necessary but there
 * is a lot of code scattered about (especially applications) that assumes
 * NULL termination.
 */
static int
mr_getmem_nchar (void *mem, TP_DOMAIN * domain, DB_VALUE * value, bool copy)
{
  int mem_length;
  char *new_;

  if (TP_DOMAIN_COLLATION_FLAG (domain) != TP_DOMAIN_COLL_NORMAL)
    {
      assert (false);
      return ER_FAILED;
    }
  intl_char_size ((unsigned char *) mem, domain->precision, TP_DOMAIN_CODESET (domain), &mem_length);
  if (mem_length == 0)
    {
      mem_length = STR_SIZE (domain->precision, TP_DOMAIN_CODESET (domain));
    }

  if (!copy)
    {
      new_ = (char *) mem;
    }
  else
    {
      new_ = db_private_alloc (NULL, mem_length + 1);
      if (new_ == NULL)
	{
	  assert (er_errid () != NO_ERROR);
	  return er_errid ();
	}
      memcpy (new_, (char *) mem, mem_length);
      /* make sure that all outgoing strings are NULL terminated */
      new_[mem_length] = '\0';
    }

  if (TP_DOMAIN_COLLATION_FLAG (domain) != TP_DOMAIN_COLL_NORMAL)
    {
      assert (false);
      return ER_FAILED;
    }
  db_make_nchar (value, domain->precision, new_, mem_length, TP_DOMAIN_CODESET (domain), TP_DOMAIN_COLLATION (domain));
  if (copy)
    {
      value->need_clear = true;
    }

  return NO_ERROR;
}

static int
mr_data_lengthmem_nchar (void *memptr, TP_DOMAIN * domain, int disk)
{
  assert (!IS_FLOATING_PRECISION (domain->precision));

  return STR_SIZE (domain->precision, TP_DOMAIN_CODESET (domain));
}

static int
mr_index_lengthmem_nchar (void *memptr, TP_DOMAIN * domain)
{
  int mem_length;

  assert (!(IS_FLOATING_PRECISION (domain->precision) && memptr == NULL));

  if (!IS_FLOATING_PRECISION (domain->precision))
    {
      mem_length = STR_SIZE (domain->precision, TP_DOMAIN_CODESET (domain));
    }
  else
    {
      memcpy (&mem_length, memptr, OR_INT_SIZE);
      mem_length += OR_INT_SIZE;
    }

  return mem_length;
}

static void
mr_data_writemem_nchar (OR_BUF * buf, void *mem, TP_DOMAIN * domain)
{
  int mem_length;

  mem_length = STR_SIZE (domain->precision, TP_DOMAIN_CODESET (domain));

  /* 
   * We simply dump the memory image to disk, it will already have been padded.
   * If this were a national character string, at this point, we'd have to
   * decide now to perform a character set conversion.
   */
  or_put_data (buf, (char *) mem, mem_length);
}

static void
mr_data_readmem_nchar (OR_BUF * buf, void *mem, TP_DOMAIN * domain, int size)
{
  int mem_length, padding;

  if (mem == NULL)
    {
      /* 
       * If we passed in a size, then use it.  Otherwise, determine the
       * size from the domain.
       */
      if (size > 0)
	{
	  or_advance (buf, size);
	}
      else
	{
	  mem_length = STR_SIZE (domain->precision, TP_DOMAIN_CODESET (domain));
	  or_advance (buf, mem_length);
	}
    }
  else
    {
      mem_length = STR_SIZE (domain->precision, TP_DOMAIN_CODESET (domain));

      if (size != -1 && mem_length > size)
	{
	  er_set (ER_ERROR_SEVERITY, ARG_FILE_LINE, ER_SM_CORRUPTED, 0);
	  or_abort (buf);
	}
      or_get_data (buf, (char *) mem, mem_length);

      /* 
       * We should only see padding if the string is contained within a packed
       * value that had extra padding to ensure alignment.  If we see these,
       * just pop them out of the buffer.  This shouldn't ever happen for
       * the "getmem" function, only for the "getval" function.
       */
      if (size != -1)
	{
	  padding = size - mem_length;
	  if (padding > 0)
	    {
	      or_advance (buf, padding);
	    }
	}
    }
}

static void
mr_freemem_nchar (void *memptr)
{
}

static void
mr_initval_nchar (DB_VALUE * value, int precision, int scale)
{
  db_value_domain_init (value, DB_TYPE_NCHAR, precision, scale);
}

static int
mr_setval_nchar (DB_VALUE * dest, const DB_VALUE * src, bool copy)
{
  int error = NO_ERROR;
  int src_precision, src_length;
  char *src_string, *new_;

  if (src == NULL || (DB_IS_NULL (src) && db_value_precision (src) == 0))
    {
      db_value_domain_init (dest, DB_TYPE_NCHAR, TP_FLOATING_PRECISION_VALUE, 0);
    }
  else if (DB_IS_NULL (src))
    {
      db_value_domain_init (dest, DB_TYPE_NCHAR, db_value_precision (src), 0);
    }
  else
    {
      /* Get information from the value */
      src_string = db_get_string (src);
      src_precision = db_value_precision (src);
      src_length = db_get_string_size (src);	/* size in bytes */

      db_value_domain_init (dest, DB_TYPE_NCHAR, src_precision, 0);

      /* shouldn't see a NULL string at this point, treat as NULL */
      if (src_string != NULL)
	{
	  if (!copy)
	    {
	      db_make_nchar (dest, src_precision, src_string, src_length, DB_GET_STRING_CODESET (src),
			     DB_GET_STRING_COLLATION (src));
	    }
	  else
	    {
	      /* Check for NTS marker, may not need to do this any more */
	      if (src_length < 0)
		{
		  src_length = strlen (src_string);
		}

	      /* make sure the copy gets a NULL terminator */
	      new_ = db_private_alloc (NULL, src_length + 1);
	      if (new_ == NULL)
		{
		  assert (er_errid () != NO_ERROR);
		  error = er_errid ();
		}
	      else
		{
		  memcpy (new_, src_string, src_length);
		  new_[src_length] = '\0';
		  db_make_nchar (dest, src_precision, new_, src_length, DB_GET_STRING_CODESET (src),
				 DB_GET_STRING_COLLATION (src));
		  dest->need_clear = true;
		}
	    }
	}
    }
  return error;
}


static int
mr_index_lengthval_nchar (DB_VALUE * value)
{
  return mr_data_lengthval_nchar (value, 1);
}

static int
mr_data_lengthval_nchar (DB_VALUE * value, int disk)
{
  int packed_length, src_precision;
  char *src;
  INTL_CODESET src_codeset = (INTL_CODESET) db_get_string_codeset (value);

  src = db_get_string (value);
  if (src == NULL)
    {
      return 0;
    }

  src_precision = db_value_precision (value);
  if (!IS_FLOATING_PRECISION (src_precision))
    {
      /* Would have to check for charset conversion here ! */
      packed_length = STR_SIZE (src_precision, src_codeset);
    }
  else
    {
      /* Precision is "floating", calculate the effective precision based on the string length. Should be rounding this 
       * up so it is a proper multiple of the charset width ? */
      packed_length = db_get_string_size (value);
      if (packed_length < 0)
	{
	  packed_length = strlen (src);
	}

#if !defined (SERVER_MODE)
      /* 
       * If this is a client side string, and the disk representation length
       * is requested,  Need to return the length of a converted string.
       *
       * Note: This is only done to support the 'floating precision' style of
       * fixed strings.  In this case, the string is treated similarly to a
       * variable length string.
       */
      if (!db_on_server && packed_length > 0 && disk && DO_CONVERSION_TO_SRVR_STR (src_codeset))
	{
	  int unconverted;
	  int char_count = db_get_string_length (value);
	  char *converted_string = db_private_alloc (NULL, STR_SIZE (char_count, src_codeset));

	  intl_convert_charset ((unsigned char *) src, char_count, src_codeset, (unsigned char *) converted_string,
				lang_charset (), &unconverted);

	  if (converted_string)
	    {
	      intl_char_size ((unsigned char *) converted_string, (char_count - unconverted), src_codeset,
			      &packed_length);
	      db_private_free_and_init (NULL, converted_string);
	    }
	}
#endif /* !SERVER_MODE */

      /* add in storage for a size prefix on the packed value. */
      packed_length += OR_INT_SIZE;
    }

  /* 
   * NOTE: We do NOT perform padding here, if this is used in the context
   * of a packed value, the or_put_value() family of functions must handle
   * their own padding, this is because "lengthval" and "writeval" can be
   * used to place values into the disk representation of instances and
   * there can be no padding in there.
   */

  return packed_length;
}


static int
mr_index_writeval_nchar (OR_BUF * buf, DB_VALUE * value)
{
  return mr_writeval_nchar_internal (buf, value, CHAR_ALIGNMENT);
}

/*
 * See commentary in mr_lengthval_nchar.
 */
static int
mr_data_writeval_nchar (OR_BUF * buf, DB_VALUE * value)
{
  return mr_writeval_nchar_internal (buf, value, INT_ALIGNMENT);
}

static int
mr_writeval_nchar_internal (OR_BUF * buf, DB_VALUE * value, int align)
{
  int src_precision, src_size, packed_size, pad;
  char *src;
  INTL_CODESET src_codeset;
  int pad_charsize;
  char pad_char[2];
  char *converted_string = NULL;
  int rc = NO_ERROR;

  src = db_get_string (value);
  if (src == NULL)
    {
      return rc;
    }

  src_precision = db_value_precision (value);
  src_size = db_get_string_size (value);	/* size in bytes */
  src_codeset = (INTL_CODESET) db_get_string_codeset (value);

  if (src_size < 0)
    {
      src_size = strlen (src);
    }

#if !defined (SERVER_MODE)
  if (!db_on_server && src_size > 0 && DO_CONVERSION_TO_SRVR_STR (src_codeset))
    {
      int unconverted;
      int char_count = db_get_string_length (value);

      converted_string = (char *) db_private_alloc (NULL, STR_SIZE (char_count, src_codeset));
      (void) intl_convert_charset ((unsigned char *) src, char_count, src_codeset, (unsigned char *) converted_string,
				   lang_charset (), &unconverted);
      /* Reset the 'src' of the string */
      src = converted_string;
      src_precision = src_precision - unconverted;
      intl_char_size ((unsigned char *) converted_string, (char_count - unconverted), src_codeset, &src_size);
      src_codeset = lang_charset ();
    }
  intl_pad_char (src_codeset, (unsigned char *) pad_char, &pad_charsize);
#else
  /* 
   * (void) lang_srvr_space_char(pad_char, &pad_charsize);
   *
   * Until this is resolved, set the pad character to be an ASCII space.
   */
  pad_charsize = 1;
  pad_char[0] = ' ';
  pad_char[1] = ' ';
#endif

  if (!IS_FLOATING_PRECISION (src_precision))
    {
      packed_size = STR_SIZE (src_precision, src_codeset);

      if (packed_size < src_size)
	{
	  /* should have caught this by now, truncate silently */
	  rc = or_put_data (buf, src, packed_size);
	}
      else
	{
	  if ((rc = or_put_data (buf, src, src_size)) == NO_ERROR)
	    {
	      /* 
	       * Check for space padding, if this were a national string, we
	       * would need to be padding with the appropriate space character!
	       */
	      pad = packed_size - src_size;
	      if (pad)
		{
		  int i;
		  for (i = src_size; i < packed_size; i += pad_charsize)
		    {
		      rc = or_put_byte (buf, pad_char[0]);
		      if (i + 1 < packed_size && pad_charsize == 2)
			{
			  rc = or_put_byte (buf, pad_char[1]);
			}
		    }
		}
	    }
	}
      if (rc != NO_ERROR)
	{
	  goto error;
	}
    }
  else
    {
      /* 
       * This is a "floating" precision value. Pack what we can based on the
       * string size.  Note that for this to work, this can only be packed as
       * part of a domain tagged value and we must include a size prefix after
       * the domain.
       */

      /* store the size prefix */
      if (align == INT_ALIGNMENT)
	{
	  rc = or_put_int (buf, src_size);
	}
      else
	{
	  rc = or_put_data (buf, (char *) (&src_size), OR_INT_SIZE);
	}

      if (rc == NO_ERROR)
	{
	  /* store the data */
	  rc = or_put_data (buf, src, src_size);
	  /* there is no blank padding in this case */
	}
    }

error:
  if (converted_string)
    {
      db_private_free_and_init (NULL, converted_string);
    }

  return rc;
}

static int
mr_index_readval_nchar (OR_BUF * buf, DB_VALUE * value, TP_DOMAIN * domain, int disk_size, bool copy, char *copy_buf,
			int copy_buf_len)
{
  return mr_readval_nchar_internal (buf, value, domain, disk_size, copy, copy_buf, copy_buf_len, CHAR_ALIGNMENT);
}

static int
mr_data_readval_nchar (OR_BUF * buf, DB_VALUE * value, TP_DOMAIN * domain, int disk_size, bool copy, char *copy_buf,
		       int copy_buf_len)
{
  return mr_readval_nchar_internal (buf, value, domain, disk_size, copy, copy_buf, copy_buf_len, INT_ALIGNMENT);
}

static int
mr_readval_nchar_internal (OR_BUF * buf, DB_VALUE * value, TP_DOMAIN * domain, int disk_size, bool copy, char *copy_buf,
			   int copy_buf_len, int align)
{
  int mem_length, padding;
  char *new_;
  int rc = NO_ERROR;

  if (TP_DOMAIN_COLLATION_FLAG (domain) != TP_DOMAIN_COLL_NORMAL)
    {
      assert (false);
      return ER_FAILED;
    }

  if (IS_FLOATING_PRECISION (domain->precision))
    {
      if (align == INT_ALIGNMENT)
	{
	  mem_length = or_get_int (buf, &rc);
	}
      else
	{
	  rc = or_get_data (buf, (char *) (&mem_length), OR_INT_SIZE);
	}
      if (rc != NO_ERROR)
	{
	  return ER_FAILED;
	}

      if (value == NULL)
	{
	  rc = or_advance (buf, mem_length);
	}
      else if (!copy)
	{
	  db_make_nchar (value, TP_FLOATING_PRECISION_VALUE, buf->ptr, mem_length, TP_DOMAIN_CODESET (domain),
			 TP_DOMAIN_COLLATION (domain));
	  value->need_clear = false;
	  rc = or_advance (buf, mem_length);
	}
      else
	{
	  if (copy_buf && copy_buf_len >= mem_length + 1)
	    {
	      /* read buf image into the copy_buf */
	      new_ = copy_buf;
	    }
	  else
	    {
	      /* 
	       * Allocate storage for the string including the kludge NULL
	       * terminator
	       */
	      new_ = db_private_alloc (NULL, mem_length + 1);
	    }

	  if (new_ == NULL)
	    {
	      /* need to be able to return errors ! */
	      db_value_domain_init (value, TP_DOMAIN_TYPE (domain), TP_FLOATING_PRECISION_VALUE, 0);
	      or_abort (buf);

	      return ER_FAILED;
	    }
	  else
	    {
	      rc = or_get_data (buf, new_, mem_length);
	      if (rc != NO_ERROR)
		{
		  if (new_ != copy_buf)
		    {
		      db_private_free_and_init (NULL, new_);
		    }
		  return rc;
		}
	      new_[mem_length] = '\0';	/* append the kludge NULL terminator */
	      db_make_nchar (value, TP_FLOATING_PRECISION_VALUE, new_, mem_length, TP_DOMAIN_CODESET (domain),
			     TP_DOMAIN_COLLATION (domain));
	      value->need_clear = (new_ != copy_buf) ? true : false;
	    }
	}
    }
  else
    {
      mem_length = STR_SIZE (domain->precision, TP_DOMAIN_CODESET (domain));

      if (disk_size != -1 && mem_length > disk_size)
	{
	  /* 
	   * If we're low here, we could just read what we have and make a
	   * smaller value.  Still the domain should match at this point.
	   */
	  er_set (ER_ERROR_SEVERITY, ARG_FILE_LINE, ER_SM_CORRUPTED, 0);
	  or_abort (buf);

	  return ER_FAILED;
	}

      if (value == NULL)
	{
	  rc = or_advance (buf, mem_length);
	}
      else if (!copy)
	{
	  int str_length;

	  intl_char_size ((unsigned char *) buf->ptr, domain->precision, TP_DOMAIN_CODESET (domain), &str_length);
	  if (str_length == 0)
	    {
	      str_length = mem_length;
	    }
	  db_make_nchar (value, domain->precision, buf->ptr, str_length, TP_DOMAIN_CODESET (domain),
			 TP_DOMAIN_COLLATION (domain));
	  value->need_clear = false;
	  rc = or_advance (buf, mem_length);
	}
      else
	{
	  if (copy_buf && copy_buf_len >= mem_length + 1)
	    {
	      /* read buf image into the copy_buf */
	      new_ = copy_buf;
	    }
	  else
	    {
	      /* 
	       * Allocate storage for the string including the kludge NULL
	       * terminator
	       */
	      new_ = db_private_alloc (NULL, mem_length + 1);
	    }

	  if (new_ == NULL)
	    {
	      /* need to be able to return errors ! */
	      db_value_domain_init (value, TP_DOMAIN_TYPE (domain), domain->precision, 0);
	      or_abort (buf);

	      return ER_FAILED;
	    }
	  else
	    {
	      int actual_size = 0;

	      rc = or_get_data (buf, new_, mem_length);
	      if (rc != NO_ERROR)
		{
		  if (new_ != copy_buf)
		    {
		      db_private_free_and_init (NULL, new_);
		    }

		  return rc;
		}
	      intl_char_size ((unsigned char *) new_, domain->precision, TP_DOMAIN_CODESET (domain), &actual_size);
	      if (actual_size == 0)
		{
		  actual_size = mem_length;
		}
	      new_[actual_size] = '\0';	/* append the kludge NULL terminator */
	      db_make_nchar (value, domain->precision, new_, actual_size, TP_DOMAIN_CODESET (domain),
			     TP_DOMAIN_COLLATION (domain));
	      value->need_clear = (new_ != copy_buf) ? true : false;
	    }
	}

      if (rc == NO_ERROR)
	{
	  /* We should only see padding if the string is contained within a packed value that had extra padding to
	   * ensure alignment.  If we see these, just pop them out of the buffer. */
	  if (disk_size != -1)
	    {
	      padding = disk_size - mem_length;
	      if (padding > 0)
		{
		  rc = or_advance (buf, padding);
		}
	    }
	}
    }

  /* Check if conversion needs to be done */
#if !defined (SERVER_MODE)
  if (value && !db_on_server && DO_CONVERSION_TO_SQLTEXT (TP_DOMAIN_CODESET (domain)) && !DB_IS_NULL (value))
    {
      int unconverted;
      int char_count;
      char *temp_string = db_get_nchar (value, &char_count);

      if (char_count > 0)
	{
	  new_ = db_private_alloc (NULL, STR_SIZE (char_count, TP_DOMAIN_CODESET (domain)));
	  (void) intl_convert_charset ((unsigned char *) temp_string, char_count,
				       (INTL_CODESET) TP_DOMAIN_CODESET (domain), (unsigned char *) new_,
				       LANG_SYS_CODESET, &unconverted);
	  db_value_clear (value);
	  db_make_nchar (value, domain->precision, new_, STR_SIZE (char_count, TP_DOMAIN_CODESET (domain)),
			 TP_DOMAIN_CODESET (domain), TP_DOMAIN_COLLATION (domain));
	  value->need_clear = true;
	}
    }
#endif /* !SERVER_MODE */

  return rc;
}

static int
mr_index_cmpdisk_nchar (void *mem1, void *mem2, TP_DOMAIN * domain, int do_coercion, int total_order, int *start_colp)
{
  assert (domain != NULL);

  return mr_cmpdisk_nchar_internal (mem1, mem2, domain, do_coercion, total_order, start_colp, CHAR_ALIGNMENT);
}

static int
mr_data_cmpdisk_nchar (void *mem1, void *mem2, TP_DOMAIN * domain, int do_coercion, int total_order, int *start_colp)
{
  assert (domain != NULL);

  return mr_cmpdisk_nchar_internal (mem1, mem2, domain, do_coercion, total_order, start_colp, INT_ALIGNMENT);
}

static int
mr_cmpdisk_nchar_internal (void *mem1, void *mem2, TP_DOMAIN * domain, int do_coercion, int total_order,
			   int *start_colp, int align)
{
  int mem_length1, mem_length2, c;

  if (IS_FLOATING_PRECISION (domain->precision))
    {
      /* 
       * This is only allowed if we're unpacking a "floating" domain CHAR(n) in
       * which case there will be a byte size prefix.
       */
      if (align == INT_ALIGNMENT)
	{
	  mem_length1 = OR_GET_INT (mem1);
	  mem_length2 = OR_GET_INT (mem2);
	}
      else
	{
	  memcpy (&mem_length1, mem1, OR_INT_SIZE);
	  memcpy (&mem_length2, mem2, OR_INT_SIZE);
	}
      mem1 = (char *) mem1 + OR_INT_SIZE;
      mem2 = (char *) mem2 + OR_INT_SIZE;
    }
  else
    {
      mem_length1 = mem_length2 = STR_SIZE (domain->precision, TP_DOMAIN_CODESET (domain));
    }

  c = QSTR_NCHAR_COMPARE (domain->collation_id, (unsigned char *) mem1, mem_length1, (unsigned char *) mem2,
			  mem_length2, (INTL_CODESET) TP_DOMAIN_CODESET (domain));
  c = MR_CMP_RETURN_CODE (c);

  return c;
}

static int
mr_cmpval_nchar (DB_VALUE * value1, DB_VALUE * value2, int do_coercion, int total_order, int *start_colp, int collation)
{
  int c;
  unsigned char *string1, *string2;

  string1 = (unsigned char *) DB_GET_STRING (value1);
  string2 = (unsigned char *) DB_GET_STRING (value2);

  if (string1 == NULL || string2 == NULL || DB_GET_STRING_CODESET (value1) != DB_GET_STRING_CODESET (value2))
    {
      return DB_UNK;
    }

  if (collation == -1)
    {
      assert (false);
      return DB_UNK;
    }

  c = QSTR_NCHAR_COMPARE (collation, string1, (int) DB_GET_STRING_SIZE (value1), string2,
			  (int) DB_GET_STRING_SIZE (value2), (INTL_CODESET) DB_GET_STRING_CODESET (value2));
  c = MR_CMP_RETURN_CODE (c);

  return c;
}

#if defined (ENABLE_UNUSED_FUNCTION)
static int
mr_cmpval_nchar2 (DB_VALUE * value1, DB_VALUE * value2, int length, int do_coercion, int total_order, int *start_colp)
{
  int c;
  unsigned char *string1, *string2;
  int len1, len2, string_size;

  string1 = (unsigned char *) DB_GET_STRING (value1);
  string2 = (unsigned char *) DB_GET_STRING (value2);

  if (string1 == NULL || string2 == NULL)
    {
      return DB_UNK;
    }

  string_size = (int) DB_GET_STRING_SIZE (value1);
  len1 = MIN (string_size, length);
  string_size = (int) DB_GET_STRING_SIZE (value2);
  len2 = MIN (string_size, length);

  c = nchar_compare (string1, len1, string2, len2, (INTL_CODESET) DB_GET_STRING_CODESET (value2));
  c = MR_CMP_RETURN_CODE (c);

  return c;
}
#endif


PR_TYPE tp_NChar = {
  "national character", DB_TYPE_NCHAR, 0, 0, 0, 1,
  help_fprint_value,
  help_sprint_value,
  mr_initmem_nchar,
  mr_initval_nchar,
  mr_setmem_nchar,
  mr_getmem_nchar,
  mr_setval_nchar,
  mr_data_lengthmem_nchar,
  mr_data_lengthval_nchar,
  mr_data_writemem_nchar,
  mr_data_readmem_nchar,
  mr_data_writeval_nchar,
  mr_data_readval_nchar,
  mr_index_lengthmem_nchar,
  mr_index_lengthval_nchar,
  mr_index_writeval_nchar,
  mr_index_readval_nchar,
  mr_index_cmpdisk_nchar,
  mr_freemem_nchar,
  mr_data_cmpdisk_nchar,
  mr_cmpval_nchar
};

PR_TYPE *tp_Type_nchar = &tp_NChar;

/*
 * TYPE VARNCHAR
 */

static void
mr_initmem_varnchar (void *mem, TP_DOMAIN * domain)
{
  *(char **) mem = NULL;
}


/*
 * The main difference between "memory" strings and "value" strings is that
 * the length tag is stored as an in-line prefix in the memory block allocated
 * to hold the string characters.
 */
static int
mr_setmem_varnchar (void *memptr, TP_DOMAIN * domain, DB_VALUE * value)
{
  int error = NO_ERROR;
  char *src, *cur, *new_, **mem;
  int src_precision, src_length, new_length;

  /* get the current memory contents */
  mem = (char **) memptr;
  cur = *mem;

  if (value == NULL || (src = db_get_string (value)) == NULL)
    {
      /* remove the current value */
      if (cur != NULL)
	{
	  db_private_free_and_init (NULL, cur);
	  mr_initmem_varnchar (memptr, domain);
	}
    }
  else
    {
      /* 
       * Get information from the value.  Ignore precision for the time being
       * since we really only care about the byte size of the value for
       * varnchar.
       * Whether or not the value "fits" should have been checked by now.
       */
      src_precision = db_value_precision (value);
      src_length = db_get_string_size (value);	/* size in bytes */
      if (src_length < 0)
	{
	  src_length = strlen (src);
	}

      /* 
       * Currently we NULL terminate the workspace string.
       * Could try to do the single byte size hack like we have in the
       * disk representation.
       */
      new_length = src_length + sizeof (int) + 1;
      new_ = db_private_alloc (NULL, new_length);
      if (new_ == NULL)
	{
	  assert (er_errid () != NO_ERROR);
	  error = er_errid ();
	}
      else
	{
	  if (cur != NULL)
	    {
	      db_private_free_and_init (NULL, cur);
	    }

	  /* pack in the length prefix */
	  *(int *) new_ = src_length;
	  cur = new_ + sizeof (int);
	  /* store the string */
	  memcpy (cur, src, src_length);
	  /* NULL terminate the stored string for safety */
	  cur[src_length] = '\0';
	  *mem = new_;
	}
    }

  return error;
}

static int
mr_getmem_varnchar (void *memptr, TP_DOMAIN * domain, DB_VALUE * value, bool copy)
{
  int error = NO_ERROR;
  int mem_length;
  char **mem, *cur, *new_;

  /* get to the current value */
  mem = (char **) memptr;
  cur = *mem;

  if (cur == NULL)
    {
      db_value_domain_init (value, DB_TYPE_VARNCHAR, domain->precision, 0);
      value->need_clear = false;
    }
  else
    {
      /* extract the length prefix and the pointer to the actual string data */
      mem_length = *(int *) cur;
      cur += sizeof (int);

      if (TP_DOMAIN_COLLATION_FLAG (domain) != TP_DOMAIN_COLL_NORMAL)
	{
	  assert (false);
	  return ER_FAILED;
	}

      if (!copy)
	{
	  db_make_varnchar (value, domain->precision, cur, mem_length, TP_DOMAIN_CODESET (domain),
			    TP_DOMAIN_COLLATION (domain));
	  value->need_clear = false;
	}
      else
	{
	  /* return it with a NULL terminator */
	  new_ = db_private_alloc (NULL, mem_length + 1);
	  if (new_ == NULL)
	    {
	      assert (er_errid () != NO_ERROR);
	      error = er_errid ();
	    }
	  else
	    {
	      memcpy (new_, cur, mem_length);
	      new_[mem_length] = '\0';
	      db_make_varnchar (value, domain->precision, new_, mem_length, TP_DOMAIN_CODESET (domain),
				TP_DOMAIN_COLLATION (domain));
	      value->need_clear = true;
	    }
	}
    }
  return error;
}


/*
 * For the disk representation, we may be adding pad bytes
 * to round up to a word boundary.
 *
 * NOTE: We are currently adding a NULL terminator to the disk representation
 * for some code on the server that still manufactures pointers directly into
 * the disk buffer and assumes it is a NULL terminated string.  This terminator
 * can be removed after the server has been updated.  The logic for maintaining
 * the terminator is actually in the or_put_varchar, family of functions.
 */
static int
mr_data_lengthmem_varnchar (void *memptr, TP_DOMAIN * domain, int disk)
{
  char **mem, *cur;
  int len;

  len = 0;
  if (!disk)
    {
      len = tp_VarNChar.size;
    }
  else if (memptr != NULL)
    {
      mem = (char **) memptr;
      cur = *mem;
      if (cur != NULL)
	{
	  len = *(int *) cur;
	  len = or_packed_varchar_length (len);
	}
    }

  return len;
}

static int
mr_index_lengthmem_varnchar (void *memptr, TP_DOMAIN * domain)
{
  return mr_index_lengthmem_string (memptr, domain);
}

static void
mr_data_writemem_varnchar (OR_BUF * buf, void *memptr, TP_DOMAIN * domain)
{
  char **mem, *cur;
  int len;

  mem = (char **) memptr;
  cur = *mem;
  if (cur != NULL)
    {
      len = *(int *) cur;
      cur += sizeof (int);
      or_packed_put_varchar (buf, cur, len);
    }
}


/*
 * The amount of memory requested is currently calculated based on the
 * stored size prefix.  If we ever go to a system where we avoid storing
 * the size, then we could use the size argument passed in to this function
 * but that may also include any padding byte that added to bring us up to
 * a word boundary. Might want some way to determine which bytes at the
 * end of a string are padding.
 */
static void
mr_data_readmem_varnchar (OR_BUF * buf, void *memptr, TP_DOMAIN * domain, int size)
{
  char **mem, *cur, *new_;
  int len;
  int mem_length, pad;
  char *start;
  int rc = NO_ERROR;

  /* Must have an explicit size here - can't be determined from the domain */
  if (size < 0)
    {
      return;
    }

  if (memptr == NULL)
    {
      if (size)
	{
	  or_advance (buf, size);
	}
    }
  else
    {
      mem = (char **) memptr;
      cur = *mem;
      /* should we be checking for existing strings ? */
#if 0
      if (cur != NULL)
	db_private_free_and_init (NULL, cur);
#endif

      new_ = NULL;
      if (size)
	{
	  start = buf->ptr;

	  /* KLUDGE, we have some knowledge of how the thing is stored here in order have some control over the
	   * conversion between the packed length prefix and the full word memory length prefix. Might want to put this 
	   * in another specialized or_ function. */

	  /* Get just the length prefix. */
	  len = or_get_varchar_length (buf, &rc);

	  /* 
	   * Allocate storage for this string, including our own full word size
	   * prefix and a NULL terminator.
	   */
	  mem_length = len + sizeof (int) + 1;

	  new_ = db_private_alloc (NULL, mem_length);
	  if (new_ == NULL)
	    {
	      or_abort (buf);
	    }
	  else
	    {
	      /* store the length in our memory prefix */
	      *(int *) new_ = len;
	      cur = new_ + sizeof (int);

	      /* read the string, with the NULL terminator(which is expected) */
	      or_get_data (buf, cur, len + 1);
	      /* align like or_get_varchar */
	      or_get_align32 (buf);
	    }

	  /* 
	   * If we were given a size, check to see if for some reason this is
	   * larger than the already word aligned string that we have now
	   * extracted.  This shouldn't be the case but since we've got a
	   * length, we may as well obey it.
	   */
	  pad = size - (int) (buf->ptr - start);
	  if (pad > 0)
	    {
	      or_advance (buf, pad);
	    }
	}
      *mem = new_;
    }
}

static void
mr_freemem_varnchar (void *memptr)
{
  char *cur;

  if (memptr != NULL)
    {
      cur = *(char **) memptr;
      if (cur != NULL)
	{
	  db_private_free_and_init (NULL, cur);
	}
    }
}

static void
mr_initval_varnchar (DB_VALUE * value, int precision, int scale)
{
  db_make_varnchar (value, precision, NULL, 0, LANG_SYS_CODESET, LANG_SYS_COLLATION);
  value->need_clear = false;
}

static int
mr_setval_varnchar (DB_VALUE * dest, const DB_VALUE * src, bool copy)
{
  int error = NO_ERROR;
  int src_precision, src_length;
  char *src_str, *new_;

  if (src == NULL || (DB_IS_NULL (src) && db_get_string (src) == 0))
    {
      error = db_value_domain_init (dest, DB_TYPE_VARNCHAR, DB_DEFAULT_PRECISION, 0);
    }
  else if (DB_IS_NULL (src) || (src_str = db_get_string (src)) == NULL)
    {
      error = db_value_domain_init (dest, DB_TYPE_VARNCHAR, db_value_precision (src), 0);
    }
  else
    {
      /* Get information from the value. */
      src_precision = db_value_precision (src);
      src_length = db_get_string_size (src);
      if (src_length < 0)
	{
	  src_length = strlen (src_str);
	}

      /* should we be paying attention to this? it is extremely dangerous */
      if (!copy)
	{
	  error = db_make_varnchar (dest, src_precision, src_str, src_length, DB_GET_STRING_CODESET (src),
				    DB_GET_STRING_COLLATION (src));
	}
      else
	{
	  new_ = db_private_alloc (NULL, src_length + 1);
	  if (new_ == NULL)
	    {
	      db_value_domain_init (dest, DB_TYPE_VARNCHAR, src_precision, 0);
	      assert (er_errid () != NO_ERROR);
	      error = er_errid ();
	    }
	  else
	    {
	      memcpy (new_, src_str, src_length);
	      new_[src_length] = '\0';
	      db_make_varnchar (dest, src_precision, new_, src_length, DB_GET_STRING_CODESET (src),
				DB_GET_STRING_COLLATION (src));
	      dest->need_clear = true;
	    }
	}
    }

  return error;
}

static int
mr_index_lengthval_varnchar (DB_VALUE * value)
{
  return mr_lengthval_varnchar_internal (value, 1, CHAR_ALIGNMENT);
}

static int
mr_index_writeval_varnchar (OR_BUF * buf, DB_VALUE * value)
{
  return mr_writeval_varnchar_internal (buf, value, CHAR_ALIGNMENT);
}

static int
mr_index_readval_varnchar (OR_BUF * buf, DB_VALUE * value, TP_DOMAIN * domain, int size, bool copy, char *copy_buf,
			   int copy_buf_len)
{
  return mr_readval_varnchar_internal (buf, value, domain, size, copy, copy_buf, copy_buf_len, CHAR_ALIGNMENT);
}

static int
mr_data_lengthval_varnchar (DB_VALUE * value, int disk)
{
  return mr_lengthval_varnchar_internal (value, disk, INT_ALIGNMENT);
}

static int
mr_data_writeval_varnchar (OR_BUF * buf, DB_VALUE * value)
{
  return mr_writeval_varnchar_internal (buf, value, INT_ALIGNMENT);
}

static int
mr_data_readval_varnchar (OR_BUF * buf, DB_VALUE * value, TP_DOMAIN * domain, int size, bool copy, char *copy_buf,
			  int copy_buf_len)
{
  return mr_readval_varnchar_internal (buf, value, domain, size, copy, copy_buf, copy_buf_len, INT_ALIGNMENT);
}

/*
 * Ignoring precision as byte size is really the only important thing for
 * varnchar.
 */
static int
mr_lengthval_varnchar_internal (DB_VALUE * value, int disk, int align)
{
  int src_length, len, rc = NO_ERROR;
  const char *str;
  bool compressable = false;

#if !defined (SERVER_MODE)
  INTL_CODESET src_codeset;
#endif

  len = 0;
  if (value != NULL && (str = db_get_string (value)) != NULL)
    {
      src_length = db_get_string_size (value);	/* size in bytes */
      if (src_length < 0)
	{
	  src_length = strlen (str);
	}

      if (src_length >= PRIM_MINIMUM_STRING_LENGTH_FOR_COMPRESSION)
	{
	  src_length = pr_get_compression_length (str, src_length) + PRIM_TEMPORARY_DISK_SIZE;
	  compressable = true;
	}

#if !defined (SERVER_MODE)
      src_codeset = (INTL_CODESET) db_get_string_codeset (value);

      /* 
       * If this is a client side string, and the disk representation length
       * is requested,  Need to return the length of a converted string.
       */
      if (!db_on_server && src_length > 0 && disk && DO_CONVERSION_TO_SRVR_STR (src_codeset))
	{
	  int unconverted;
	  int char_count = db_get_string_length (value);
	  char *converted_string = db_private_alloc (NULL, STR_SIZE (char_count, src_codeset));

	  intl_convert_charset ((unsigned char *) str, char_count, src_codeset, (unsigned char *) converted_string,
				lang_charset (), &unconverted);

	  if (converted_string)
	    {
	      intl_char_size ((unsigned char *) converted_string, (char_count - unconverted), src_codeset, &len);
	      db_private_free_and_init (NULL, converted_string);
	    }
	}
#endif
      if (align == INT_ALIGNMENT)
	{
	  len = or_packed_varchar_length (src_length);
	}
      else
	{
	  len = or_varchar_length (src_length);
	}
    }
  if (compressable == true)
    {
      len -= PRIM_TEMPORARY_DISK_SIZE;
    }

  return len;
}

static int
mr_writeval_varnchar_internal (OR_BUF * buf, DB_VALUE * value, int align)
{
  int src_size;
  INTL_CODESET src_codeset;
  char *str;
  int rc = NO_ERROR;

  if (value != NULL && (str = db_get_string (value)) != NULL)
    {
      src_size = db_get_string_size (value);	/* size in bytes */
      if (src_size < 0)
	{
	  src_size = strlen (str);
	}

      src_codeset = (INTL_CODESET) db_get_string_codeset (value);
#if !defined (SERVER_MODE)
      if (!db_on_server && src_size > 0 && DO_CONVERSION_TO_SRVR_STR (src_codeset))
	{
	  int unconverted;
	  int char_count = db_get_string_length (value);
	  char *converted_string = db_private_alloc (NULL, STR_SIZE (char_count, src_codeset));

	  (void) intl_convert_charset ((unsigned char *) str, char_count, src_codeset,
				       (unsigned char *) converted_string, lang_charset (), &unconverted);

	  if (converted_string)
	    {
	      intl_char_size ((unsigned char *) converted_string, (char_count - unconverted), src_codeset, &src_size);
	      if (align == INT_ALIGNMENT)
		{
		  or_packed_put_varchar (buf, converted_string, src_size);
		}
	      else
		{
		  or_put_varchar (buf, converted_string, src_size);
		}
	      db_private_free_and_init (NULL, converted_string);
	    }
	}
      else
	{
	  if (align == INT_ALIGNMENT)
	    {
	      rc = or_packed_put_varchar (buf, str, src_size);
	    }
	  else
	    {
	      rc = or_put_varchar (buf, str, src_size);
	    }
	}
#else /* SERVER_MODE */
      if (align == INT_ALIGNMENT)
	{
	  rc = or_packed_put_varchar (buf, str, src_size);
	}
      else
	{
	  rc = or_put_varchar (buf, str, src_size);
	}
#endif /* !SERVER_MODE */
    }

  return rc;
}

static int
mr_readval_varnchar_internal (OR_BUF * buf, DB_VALUE * value, TP_DOMAIN * domain, int size, bool copy, char *copy_buf,
			      int copy_buf_len, int align)
{
  int pad, precision;
#if !defined (SERVER_MODE)
  INTL_CODESET codeset;
#endif
  char *new_ = NULL, *start = NULL, *string = NULL;
  int str_length, decompressed_size = 0, compressed_size = 0;
  char *decompressed_string = NULL;
  int rc = NO_ERROR;

  if (value == NULL)
    {
      if (size == -1)
	{
	  rc = or_skip_varchar (buf, align);
	}
      else
	{
	  if (size)
	    {
	      rc = or_advance (buf, size);
	    }
	}
    }
  else
    {
      if (domain != NULL)
	{
	  precision = domain->precision;
#if !defined (SERVER_MODE)
	  codeset = (INTL_CODESET) TP_DOMAIN_CODESET (domain);
#endif
	}
      else
	{
	  precision = DB_MAX_VARNCHAR_PRECISION;
#if !defined (SERVER_MODE)
	  codeset = LANG_SYS_CODESET;
#endif
	}

      /* Branch according to convention based on size */
      if (!copy)
	{
	  if (TP_DOMAIN_COLLATION_FLAG (domain) != TP_DOMAIN_COLL_NORMAL)
	    {
	      assert (false);
	      return ER_FAILED;
	    }

	  /* Get the decompressed and compressed size of the string stored in buffer.
	   * If compressed_size is set to -1, then the string is not compressed at all.
	   * If compressed_size is set to 0, the string was attempted to be compressed, however it failed.
	   */
	  rc = or_get_varchar_compression_lengths (buf, &compressed_size, &decompressed_size);
	  if (rc != NO_ERROR)
	    {
	      return rc;
	    }

	  if (compressed_size > 0)
	    {
	      str_length = compressed_size;
	      string = db_private_alloc (NULL, decompressed_size + 1);
	      if (string == NULL)
		{
		  er_set (ER_ERROR_SEVERITY, ARG_FILE_LINE, ER_OUT_OF_VIRTUAL_MEMORY, 1,
			  decompressed_size * sizeof (char));
		  rc = ER_OUT_OF_VIRTUAL_MEMORY;
		  return rc;
		}

	      /* Getting data from the buffer. */
	      rc = pr_get_compressed_data_from_buffer (buf, string, compressed_size, decompressed_size);

	      if (rc != NO_ERROR)
		{
		  goto cleanup;
		}
	      string[decompressed_size] = '\0';
	      db_make_varnchar (value, precision, string, decompressed_size, TP_DOMAIN_CODESET (domain),
				TP_DOMAIN_COLLATION (domain));
	      value->need_clear = true;
	    }
	  else
	    {
	      /* If there is no decompression, then buf->ptr points to the data stored in buffer. */
	      str_length = decompressed_size;
	      db_make_varnchar (value, precision, buf->ptr, decompressed_size, TP_DOMAIN_CODESET (domain),
				TP_DOMAIN_COLLATION (domain));
	      value->need_clear = false;
	    }

	  or_skip_varchar_remainder (buf, str_length, align);
	}
      else
	{
	  if (size == 0)
	    {
	      /* its NULL */
	      db_value_domain_init (value, DB_TYPE_VARNCHAR, precision, 0);
	    }
	  else
	    {			/* size != 0 */
	      if (size == -1)
		{
		  /* Standard packed varnchar with a size prefix */
		  ;		/* do nothing */
		}
	      else
		{		/* size != -1 */
		  /* Standard packed varnchar within an area of fixed size, usually this means we're looking at the
		   * disk representation of an attribute. Just like the -1 case except we advance past the additional
		   * padding. */
		  start = buf->ptr;
		}		/* size != -1 */

	      rc = or_get_varchar_compression_lengths (buf, &compressed_size, &decompressed_size);
	      if (rc != NO_ERROR)
		{
		  return ER_FAILED;
		}

	      if (compressed_size <= 0)
		{
		  assert (compressed_size == 0);
		  str_length = decompressed_size;
		}
	      else
		{
		  str_length = compressed_size;
		}

	      if (copy_buf && copy_buf_len >= str_length + 1)
		{
		  /* read buf image into the copy_buf */
		  new_ = copy_buf;
		}
	      else
		{
		  /* 
		   * Allocate storage for the string including the kludge
		   * NULL terminator
		   */
		  new_ = (char *) db_private_alloc (NULL, str_length + 1);
		}

	      if (new_ == NULL)
		{
		  /* need to be able to return errors ! */
		  if (domain)
		    {
		      db_value_domain_init (value, TP_DOMAIN_TYPE (domain), TP_FLOATING_PRECISION_VALUE, 0);
		    }
		  or_abort (buf);
		  return ER_FAILED;
		}
	      else
		{
		  if (align == INT_ALIGNMENT)
		    {
		      /* read the kludge NULL terminator */
		      rc = or_get_data (buf, new_, str_length + 1);
		      if (rc == NO_ERROR)
			{
			  /* round up to a word boundary */
			  rc = or_get_align32 (buf);
			}
		    }
		  else
		    {
		      rc = or_get_data (buf, new_, str_length);
		    }

		  if (rc != NO_ERROR)
		    {
		      if (new_ != copy_buf)
			{
			  db_private_free_and_init (NULL, new_);
			}
		      return ER_FAILED;
		    }

		  if (compressed_size > 0)
		    {
		      /* String was compressed */
		      lzo_uint decompression_size = 0;

		      assert (decompressed_size > 0);

		      /* Handle decompression */
		      decompressed_string = db_private_alloc (NULL, decompressed_size + 1);

		      if (decompressed_string == NULL)
			{
			  er_set (ER_ERROR_SEVERITY, ARG_FILE_LINE, ER_OUT_OF_VIRTUAL_MEMORY, 1,
				  (size_t) decompressed_size * sizeof (char));
			  rc = ER_OUT_OF_VIRTUAL_MEMORY;
			  goto cleanup;
			}

		      /* decompressing the string */
		      rc = lzo1x_decompress ((lzo_bytep) new_, (lzo_uint) compressed_size,
					     (lzo_bytep) decompressed_string, &decompression_size, NULL);
		      if (rc != LZO_E_OK)
			{
			  er_set (ER_ERROR_SEVERITY, ARG_FILE_LINE, ER_IO_LZO_DECOMPRESS_FAIL, 0);
			  rc = ER_IO_LZO_DECOMPRESS_FAIL;
			  goto cleanup;
			}

		      if (decompression_size != (lzo_uint) decompressed_size)
			{
			  /* Decompression failed. It shouldn't. */
			  assert (false);
			}
		      /* The compressed string stored in buf is now decompressed in decompressed_string
		       * and is needed now to be copied over new_. */
		      if (new_ != NULL && new_ != copy_buf)
			{
			  db_private_free_and_init (NULL, new_);
			}

		      new_ = decompressed_string;
		      str_length = decompressed_size;
		    }

		  if (TP_DOMAIN_COLLATION_FLAG (domain) != TP_DOMAIN_COLL_NORMAL)
		    {
		      rc = ER_FAILED;
		      goto cleanup;
		    }

		  new_[str_length] = '\0';
		  db_make_varnchar (value, precision, new_, str_length, TP_DOMAIN_CODESET (domain),
				    TP_DOMAIN_COLLATION (domain));
		  value->need_clear = (new_ != copy_buf) ? true : false;

		  if (size == -1)
		    {
		      /* Standard packed varnchar with a size prefix */
		      ;		/* do nothing */
		    }
		  else
		    {		/* size != -1 */
		      /* Standard packed varnchar within an area of fixed size, usually this means we're looking at the 
		       * disk representation of an attribute. Just like the -1 case except we advance past the
		       * additional padding. */
		      pad = size - (int) (buf->ptr - start);
		      if (pad > 0)
			{
			  rc = or_advance (buf, pad);
			}
		    }		/* size != -1 */
		}		/* else */
	    }			/* size != 0 */
	}

      /* Check if conversion needs to be done */
#if !defined (SERVER_MODE)
      if (!db_on_server && DO_CONVERSION_TO_SQLTEXT (codeset) && !DB_IS_NULL (value))
	{
	  int unconverted;
	  int char_count;
	  char *temp_string = db_get_nchar (value, &char_count);

	  if (char_count > 0)
	    {
	      new_ = (char *) db_private_alloc (NULL, STR_SIZE (char_count, codeset));
	      (void) intl_convert_charset ((unsigned char *) temp_string, char_count, codeset, (unsigned char *) new_,
					   LANG_SYS_CODESET, &unconverted);
	      db_value_clear (value);
	      if (TP_DOMAIN_COLLATION_FLAG (domain) != TP_DOMAIN_COLL_NORMAL)
		{
		  rc = ER_FAILED;
		  goto cleanup;
		}
	      db_make_varnchar (value, precision, new_, STR_SIZE (char_count, codeset), codeset,
				TP_DOMAIN_COLLATION (domain));
	      value->need_clear = true;
	    }
	}
#endif /* !SERVER_MODE */
    }

cleanup:
  if (decompressed_string != NULL && rc != NO_ERROR)
    {
      db_private_free_and_init (NULL, decompressed_string);
    }

  if (new_ != NULL && new_ != copy_buf && rc != NO_ERROR)
    {
      db_private_free_and_init (NULL, new_);
    }
  return rc;
}

static int
mr_index_cmpdisk_varnchar (void *mem1, void *mem2, TP_DOMAIN * domain, int do_coercion, int total_order,
			   int *start_colp)
{
  assert (domain != NULL);

  return mr_data_cmpdisk_varnchar (mem1, mem2, domain, do_coercion, total_order, start_colp);
}

static int
mr_data_cmpdisk_varnchar (void *mem1, void *mem2, TP_DOMAIN * domain, int do_coercion, int total_order, int *start_colp)
{
  int c = DB_UNK;
  char *str1, *str2;
  int str_length1, str1_compressed_length = 0, str1_decompressed_length = 0;
  int str_length2, str2_compressed_length = 0, str2_decompressed_length = 0;
  OR_BUF buf1, buf2;
  char *string1 = NULL, *string2 = NULL;
  bool alloced_string1 = false, alloced_string2 = false;
  int rc = NO_ERROR;

  assert (domain != NULL);

  str1 = (char *) mem1;
  str2 = (char *) mem2;

  /* generally, data is short enough */
  str_length1 = OR_GET_BYTE (str1);
  str_length2 = OR_GET_BYTE (str2);
  if (str_length1 < PRIM_MINIMUM_STRING_LENGTH_FOR_COMPRESSION
      && str_length2 < PRIM_MINIMUM_STRING_LENGTH_FOR_COMPRESSION)
    {
      str1 += OR_BYTE_SIZE;
      str2 += OR_BYTE_SIZE;
      c = QSTR_NCHAR_COMPARE (domain->collation_id, (unsigned char *) str1, str_length1, (unsigned char *) str2,
			      str_length2, (INTL_CODESET) TP_DOMAIN_CODESET (domain));
      c = MR_CMP_RETURN_CODE (c);
      return c;
    }

  assert (str_length1 == PRIM_MINIMUM_STRING_LENGTH_FOR_COMPRESSION
	  || str_length2 == PRIM_MINIMUM_STRING_LENGTH_FOR_COMPRESSION);

  /* String 1 */
  or_init (&buf1, str1, 0);
  if (str_length1 == PRIM_MINIMUM_STRING_LENGTH_FOR_COMPRESSION)
    {
      rc = or_get_varchar_compression_lengths (&buf1, &str1_compressed_length, &str1_decompressed_length);
      if (rc != NO_ERROR)
	{
	  goto cleanup;
	}

      string1 = db_private_alloc (NULL, str1_decompressed_length + 1);
      if (string1 == NULL)
	{
	  /* Error report */
	  er_set (ER_ERROR_SEVERITY, ARG_FILE_LINE, ER_OUT_OF_VIRTUAL_MEMORY, 1, str1_decompressed_length);
	  goto cleanup;
	}
      alloced_string1 = true;

      rc = pr_get_compressed_data_from_buffer (&buf1, string1, str1_compressed_length, str1_decompressed_length);
      if (rc != NO_ERROR)
	{
	  goto cleanup;
	}

      str_length1 = str1_decompressed_length;
      string1[str_length1] = '\0';
    }
  else
    {
      /* Skip the size byte */
      string1 = buf1.ptr + OR_BYTE_SIZE;
    }

  if (rc != NO_ERROR)
    {
      ASSERT_ERROR ();
      goto cleanup;
    }

  /* String 2 */
  or_init (&buf2, str2, 0);
  if (str_length2 == PRIM_MINIMUM_STRING_LENGTH_FOR_COMPRESSION)
    {
      rc = or_get_varchar_compression_lengths (&buf2, &str2_compressed_length, &str2_decompressed_length);
      if (rc != NO_ERROR)
	{
	  goto cleanup;
	}

      string2 = db_private_alloc (NULL, str2_decompressed_length + 1);
      if (string2 == NULL)
	{
	  /* Error report */
	  er_set (ER_ERROR_SEVERITY, ARG_FILE_LINE, ER_OUT_OF_VIRTUAL_MEMORY, 1, str2_decompressed_length);
	  goto cleanup;
	}

      alloced_string2 = true;

      rc = pr_get_compressed_data_from_buffer (&buf2, string2, str2_compressed_length, str2_decompressed_length);
      if (rc != NO_ERROR)
	{
	  goto cleanup;
	}

      str_length2 = str2_decompressed_length;
      string2[str_length2] = '\0';
    }
  else
    {
      /* Skip the size byte */
      string2 = buf2.ptr + OR_BYTE_SIZE;
    }

  if (rc != NO_ERROR)
    {
      ASSERT_ERROR ();
      goto cleanup;
    }

  /* Compare the strings */
  c = QSTR_NCHAR_COMPARE (domain->collation_id, (unsigned char *) buf1.ptr, str_length1,
			  (unsigned char *) buf2.ptr, str_length2, (INTL_CODESET) TP_DOMAIN_CODESET (domain));
  c = MR_CMP_RETURN_CODE (c);
  /* Clean up the strings */
  if (string1 != NULL && alloced_string1 == true)
    {
      db_private_free_and_init (NULL, string1);
    }

  if (string2 != NULL && alloced_string2 == true)
    {
      db_private_free_and_init (NULL, string2);
    }

  return c;



cleanup:
  if (string1 != NULL && alloced_string1 == true)
    {
      db_private_free_and_init (NULL, string1);
    }

  if (string2 != NULL && alloced_string2 == true)
    {
      db_private_free_and_init (NULL, string2);
    }

  return DB_UNK;
}

static int
mr_cmpval_varnchar (DB_VALUE * value1, DB_VALUE * value2, int do_coercion, int total_order, int *start_colp,
		    int collation)
{
  int c;
  unsigned char *string1, *string2;

  string1 = (unsigned char *) DB_GET_STRING (value1);
  string2 = (unsigned char *) DB_GET_STRING (value2);

  if (string1 == NULL || string2 == NULL || DB_GET_STRING_CODESET (value1) != DB_GET_STRING_CODESET (value1))
    {
      return DB_UNK;
    }

  if (collation == -1)
    {
      assert (false);
      return DB_UNK;
    }

  c = QSTR_NCHAR_COMPARE (collation, string1, (int) DB_GET_STRING_SIZE (value1), string2,
			  (int) DB_GET_STRING_SIZE (value2), (INTL_CODESET) DB_GET_STRING_CODESET (value2));
  c = MR_CMP_RETURN_CODE (c);

  return c;
}

#if defined (ENABLE_UNUSED_FUNCTION)
static int
mr_cmpval_varnchar2 (DB_VALUE * value1, DB_VALUE * value2, int length, int do_coercion, int total_order,
		     int *start_colp)
{
  int c;
  unsigned char *string1, *string2;
  int len1, len2, string_size;

  string1 = (unsigned char *) DB_GET_STRING (value1);
  string2 = (unsigned char *) DB_GET_STRING (value2);

  if (string1 == NULL || string2 == NULL)
    {
      return DB_UNK;
    }

  string_size = (int) DB_GET_STRING_SIZE (value1);
  len1 = MIN (string_size, length);
  string_size = (int) DB_GET_STRING_SIZE (value2);
  len2 = MIN (string_size, length);

  c = varnchar_compare (string1, len1, string2, len2, (INTL_CODESET) DB_GET_STRING_CODESET (value2));
  c = MR_CMP_RETURN_CODE (c);

  return c;
}
#endif

PR_TYPE tp_VarNChar = {
  "national character varying", DB_TYPE_VARNCHAR, 1, sizeof (const char *), 0,
  1,
  help_fprint_value,
  help_sprint_value,
  mr_initmem_varnchar,
  mr_initval_varnchar,
  mr_setmem_varnchar,
  mr_getmem_varnchar,
  mr_setval_varnchar,
  mr_data_lengthmem_varnchar,
  mr_data_lengthval_varnchar,
  mr_data_writemem_varnchar,
  mr_data_readmem_varnchar,
  mr_data_writeval_varnchar,
  mr_data_readval_varnchar,
  mr_index_lengthmem_varnchar,
  mr_index_lengthval_varnchar,
  mr_index_writeval_varnchar,
  mr_index_readval_varnchar,
  mr_index_cmpdisk_varnchar,
  mr_freemem_varnchar,
  mr_data_cmpdisk_varnchar,
  mr_cmpval_varnchar
};

PR_TYPE *tp_Type_varnchar = &tp_VarNChar;

/*
 * TYPE BIT
 */

static void
mr_initmem_bit (void *memptr, TP_DOMAIN * domain)
{
#if !defined(NDEBUG)
  int mem_length;

  assert (!IS_FLOATING_PRECISION (domain->precision));
  assert (TP_DOMAIN_CODESET (domain) == INTL_CODESET_RAW_BITS);

  mem_length = STR_SIZE (domain->precision, TP_DOMAIN_CODESET (domain));
  memset (memptr, 0, mem_length);
#endif
}


/*
 * Due to the "within tolerance" comparison of domains used for
 * assignment validation, we may get values in here whose precision is
 * less than the precision of the actual attribute.   This prevents
 * having to copy a string just to coerce a value into a larger precision.
 * Note that the precision of the source value may also come in as -1 here
 * which is used to mean a "floating" precision that is assumed to be
 * compatible with the destination domain as long as the associated value
 * is within tolerance.  This case is generally only seen for string
 * literals that have been produced by the parser.  These literals will
 * not contain blank padding and strlen() or db_get_string_size() can be
 * used to determine the number of significant characters.
 */
static int
mr_setmem_bit (void *memptr, TP_DOMAIN * domain, DB_VALUE * value)
{
  int error = NO_ERROR;
  char *src, *mem;
  int src_precision, src_length, mem_length, pad;

  if (value == NULL)
    {
      return NO_ERROR;
    }

  /* Get information from the value */
  src = db_get_string (value);
  src_precision = db_value_precision (value);
  src_length = db_get_string_size (value);	/* size in bytes */

  if (src == NULL)
    {
      return NO_ERROR;
    }

  /* 
   * The only thing we really care about at this point, is the byte
   * length of the string.  The precision could be checked here but it
   * really isn't necessary for this operation.
   * Calculate the maximum number of bytes we have available here.
   */
  assert (TP_DOMAIN_CODESET (domain) == INTL_CODESET_RAW_BITS);
  mem_length = STR_SIZE (domain->precision, TP_DOMAIN_CODESET (domain));

  if (mem_length < src_length)
    {
      /* 
       * should never get here, this is supposed to be caught during domain
       * validation, need a better error message.
       */
      error = ER_OBJ_DOMAIN_CONFLICT;
      er_set (ER_ERROR_SEVERITY, ARG_FILE_LINE, error, 1, "");
    }
  else
    {
      /* copy the value into memory */
      mem = (char *) memptr;
      memcpy (mem, src, src_length);

      /* Check for padding */
      pad = mem_length - src_length;
      if (pad)
	{
	  int i;

	  for (i = src_length; i < mem_length; i++)
	    {
	      mem[i] = '\0';
	    }
	}
    }

  return error;
}

static int
mr_getmem_bit (void *mem, TP_DOMAIN * domain, DB_VALUE * value, bool copy)
{
  int mem_length;
  char *new_;

  assert (TP_DOMAIN_CODESET (domain) == INTL_CODESET_RAW_BITS);
  mem_length = STR_SIZE (domain->precision, TP_DOMAIN_CODESET (domain));

  if (!copy)
    {
      new_ = (char *) mem;
    }
  else
    {
      new_ = db_private_alloc (NULL, mem_length + 1);
      if (new_ == NULL)
	{
	  assert (er_errid () != NO_ERROR);
	  return er_errid ();
	}
      memcpy (new_, (char *) mem, mem_length);
    }

  db_make_bit (value, domain->precision, new_, domain->precision);
  if (copy)
    {
      value->need_clear = true;
    }

  return NO_ERROR;
}

static int
mr_data_lengthmem_bit (void *memptr, TP_DOMAIN * domain, int disk)
{
  assert (!IS_FLOATING_PRECISION (domain->precision));
  assert (TP_DOMAIN_CODESET (domain) == INTL_CODESET_RAW_BITS);

  /* There is no difference between the disk & memory sizes. */
  return STR_SIZE (domain->precision, TP_DOMAIN_CODESET (domain));
}

static void
mr_data_writemem_bit (OR_BUF * buf, void *mem, TP_DOMAIN * domain)
{
  int mem_length;

  assert (TP_DOMAIN_CODESET (domain) == INTL_CODESET_RAW_BITS);
  mem_length = STR_SIZE (domain->precision, TP_DOMAIN_CODESET (domain));

  /* 
   * We simply dump the memory image to disk, it will already have been padded.
   * If this were a national character string, at this point, we'd have to
   * decide now to perform a character set conversion.
   */
  or_put_data (buf, (char *) mem, mem_length);
}

static void
mr_data_readmem_bit (OR_BUF * buf, void *mem, TP_DOMAIN * domain, int size)
{
  int mem_length, padding;

  if (mem == NULL)
    {
      /* If we passed in a size, then use it.  Otherwise, determine the size from the domain. */
      if (size > 0)
	{
	  or_advance (buf, size);
	}
      else
	{
	  assert (TP_DOMAIN_CODESET (domain) == INTL_CODESET_RAW_BITS);
	  mem_length = STR_SIZE (domain->precision, TP_DOMAIN_CODESET (domain));
	  or_advance (buf, mem_length);
	}
    }
  else
    {
      assert (TP_DOMAIN_CODESET (domain) == INTL_CODESET_RAW_BITS);
      mem_length = STR_SIZE (domain->precision, TP_DOMAIN_CODESET (domain));
      if (size != -1 && mem_length > size)
	{
	  er_set (ER_ERROR_SEVERITY, ARG_FILE_LINE, ER_SM_CORRUPTED, 0);
	  or_abort (buf);
	}
      or_get_data (buf, (char *) mem, mem_length);

      /* 
       * We should only see padding if the string is contained within a packed
       * value that had extra padding to ensure alignment.  If we see these,
       * just pop them out of the buffer.  This shouldn't ever happen for the
       * "getmem" function, only for the "getval" function.
       */
      if (size != -1)
	{
	  padding = size - mem_length;
	  if (padding > 0)
	    {
	      or_advance (buf, padding);
	    }
	}
    }
}

static void
mr_freemem_bit (void *memptr)
{
}

static void
mr_initval_bit (DB_VALUE * value, int precision, int scale)
{
  db_value_domain_init (value, DB_TYPE_BIT, precision, scale);
}

static int
mr_setval_bit (DB_VALUE * dest, const DB_VALUE * src, bool copy)
{
  int error = NO_ERROR;
  int src_precision, src_length, src_number_of_bits = 0;
  char *src_string, *new_;

  if (src == NULL || (DB_IS_NULL (src) && db_value_precision (src) == 0))
    {
      db_value_domain_init (dest, DB_TYPE_BIT, TP_FLOATING_PRECISION_VALUE, 0);
    }
  else if (DB_IS_NULL (src))
    {
      db_value_domain_init (dest, DB_TYPE_BIT, db_value_precision (src), 0);
    }
  else
    {
      /* Get information from the value */
      src_string = db_get_bit (src, &src_number_of_bits);
      src_precision = db_value_precision (src);
      src_length = db_get_string_size (src);	/* size in bytes */

      db_value_domain_init (dest, DB_TYPE_BIT, src_precision, 0);

      /* shouldn't see a NULL string at this point, treat as NULL */
      if (src_string != NULL)
	{
	  if (!copy)
	    {
	      db_make_bit (dest, src_precision, src_string, src_number_of_bits);
	    }
	  else
	    {

	      /* make sure the copy gets a NULL terminator */
	      new_ = db_private_alloc (NULL, src_length + 1);
	      if (new_ == NULL)
		{
		  assert (er_errid () != NO_ERROR);
		  error = er_errid ();
		}
	      else
		{
		  memcpy (new_, src_string, src_length);
		  db_make_bit (dest, src_precision, new_, src_number_of_bits);
		  dest->need_clear = true;
		}
	    }
	}
    }
  return error;
}

static int
mr_index_lengthmem_bit (void *memptr, TP_DOMAIN * domain)
{
  int mem_length;

  assert (!IS_FLOATING_PRECISION (domain->precision) || memptr != NULL);
  assert (TP_DOMAIN_CODESET (domain) == INTL_CODESET_RAW_BITS);

  if (!IS_FLOATING_PRECISION (domain->precision))
    {
      mem_length = domain->precision;

      return STR_SIZE (mem_length, TP_DOMAIN_CODESET (domain));
    }
  else
    {
      memcpy (&mem_length, memptr, OR_INT_SIZE);

      return STR_SIZE (mem_length, TP_DOMAIN_CODESET (domain)) + OR_INT_SIZE;
    }

}

static int
mr_index_lengthval_bit (DB_VALUE * value)
{
  return mr_data_lengthval_bit (value, 1);
}

static int
mr_data_lengthval_bit (DB_VALUE * value, int disk)
{
  int packed_length, src_precision;
  char *src;

  src = db_get_string (value);
  if (src == NULL)
    {
      return 0;
    }

  src_precision = db_value_precision (value);
  if (!IS_FLOATING_PRECISION (src_precision))
    {
      assert (db_get_string_codeset (value) == INTL_CODESET_RAW_BITS);
      packed_length = STR_SIZE (src_precision, db_get_string_codeset (value));
    }
  else
    {
      /* 
       * Precision is "floating", calculate the effective precision based on the
       * string length.
       */
      packed_length = db_get_string_size (value);

      /* add in storage for a size prefix on the packed value. */
      packed_length += OR_INT_SIZE;
    }

  /* 
   * NOTE: We do NOT perform padding here, if this is used in the context
   * of a packed value, the or_put_value() family of functions must handle
   * their own padding, this is because "lengthval" and "writeval" can be
   * used to place values into the disk representation of instances and
   * there can be no padding in there.
   */

  return packed_length;
}


static int
mr_index_writeval_bit (OR_BUF * buf, DB_VALUE * value)
{
  return mr_writeval_bit_internal (buf, value, CHAR_ALIGNMENT);
}

/*
 * See commentary in mr_data_lengthval_bit.
 */
static int
mr_data_writeval_bit (OR_BUF * buf, DB_VALUE * value)
{
  return mr_writeval_bit_internal (buf, value, INT_ALIGNMENT);
}

static int
mr_writeval_bit_internal (OR_BUF * buf, DB_VALUE * value, int align)
{
  int src_precision, src_length, packed_length, pad;
  char *src;
  int rc = NO_ERROR;

  src = db_get_string (value);
  if (src == NULL)
    {
      return rc;
    }

  src_precision = db_value_precision (value);
  src_length = db_get_string_size (value);	/* size in bytes */

  if (!IS_FLOATING_PRECISION (src_precision))
    {
      assert (db_get_string_codeset (value) == INTL_CODESET_RAW_BITS);
      packed_length = STR_SIZE (src_precision, db_get_string_codeset (value));

      if (packed_length < src_length)
	{
	  /* should have caught this by now, truncate silently */
	  or_put_data (buf, src, packed_length);
	}
      else
	{
	  rc = or_put_data (buf, src, src_length);
	  if (rc == NO_ERROR)
	    {
	      /* Check for padding */
	      pad = packed_length - src_length;
	      if (pad)
		{
		  int i;

		  for (i = src_length; i < packed_length; i++)
		    {
		      rc = or_put_byte (buf, (int) '\0');
		    }
		}
	    }
	}
    }
  else
    {
      /* 
       * This is a "floating" precision value. Pack what we can based on the
       * string size.  Note that for this to work, this can only be packed
       * as part of a domain tagged value and we must include a length
       * prefix after the domain.
       */
      packed_length = db_get_string_length (value);

      /* store the size prefix */
      if (align == INT_ALIGNMENT)
	{
	  rc = or_put_int (buf, packed_length);
	}
      else
	{
	  rc = or_put_data (buf, (char *) (&packed_length), OR_INT_SIZE);
	}

      if (rc == NO_ERROR)
	{
	  /* store the data */
	  rc = or_put_data (buf, src, BITS_TO_BYTES (packed_length));
	  /* there is no blank padding in this case */
	}
    }

  return rc;
}

static int
mr_index_readval_bit (OR_BUF * buf, DB_VALUE * value, TP_DOMAIN * domain, int disk_size, bool copy, char *copy_buf,
		      int copy_buf_len)
{
  return mr_readval_bit_internal (buf, value, domain, disk_size, copy, copy_buf, copy_buf_len, CHAR_ALIGNMENT);
}

static int
mr_data_readval_bit (OR_BUF * buf, DB_VALUE * value, TP_DOMAIN * domain, int disk_size, bool copy, char *copy_buf,
		     int copy_buf_len)
{
  return mr_readval_bit_internal (buf, value, domain, disk_size, copy, copy_buf, copy_buf_len, INT_ALIGNMENT);
}

static int
mr_readval_bit_internal (OR_BUF * buf, DB_VALUE * value, TP_DOMAIN * domain, int disk_size, bool copy, char *copy_buf,
			 int copy_buf_len, int align)
{
  int mem_length, padding;
  int bit_length;
  char *new_;
  int rc = NO_ERROR;

  if (IS_FLOATING_PRECISION (domain->precision))
    {
      if (align == INT_ALIGNMENT)
	{
	  bit_length = or_get_int (buf, &rc);
	}
      else
	{
	  rc = or_get_data (buf, (char *) (&bit_length), OR_INT_SIZE);
	}
      if (rc != NO_ERROR)
	{
	  return ER_FAILED;
	}

      mem_length = BITS_TO_BYTES (bit_length);
      if (value == NULL)
	{
	  rc = or_advance (buf, mem_length);
	}
      else if (!copy)
	{
	  db_make_bit (value, TP_FLOATING_PRECISION_VALUE, buf->ptr, bit_length);
	  value->need_clear = false;
	  rc = or_advance (buf, mem_length);
	}
      else
	{
	  if (copy_buf && copy_buf_len >= mem_length + 1)
	    {
	      /* read buf image into the copy_buf */
	      new_ = copy_buf;
	    }
	  else
	    {
	      /* 
	       * Allocate storage for the string including the kludge NULL
	       * terminator
	       */
	      new_ = db_private_alloc (NULL, mem_length + 1);
	    }

	  if (new_ == NULL)
	    {
	      /* need to be able to return errors ! */
	      db_value_domain_init (value, TP_DOMAIN_TYPE (domain), TP_FLOATING_PRECISION_VALUE, 0);
	      or_abort (buf);

	      return ER_FAILED;
	    }
	  else
	    {
	      rc = or_get_data (buf, new_, mem_length);
	      if (rc != NO_ERROR)
		{
		  if (new_ != copy_buf)
		    {
		      db_private_free_and_init (NULL, new_);
		    }

		  return rc;
		}
	      new_[mem_length] = '\0';	/* append the kludge NULL terminator */
	      db_make_bit (value, TP_FLOATING_PRECISION_VALUE, new_, bit_length);
	      value->need_clear = (new_ != copy_buf) ? true : false;
	    }
	}
    }
  else
    {
      assert (TP_DOMAIN_CODESET (domain) == INTL_CODESET_RAW_BITS);
      mem_length = STR_SIZE (domain->precision, TP_DOMAIN_CODESET (domain));

      if (disk_size != -1 && mem_length > disk_size)
	{
	  /* 
	   * If we're low here, we could just read what we have and make a
	   * smaller value.  Still the domain should match at this point.
	   */
	  er_set (ER_ERROR_SEVERITY, ARG_FILE_LINE, ER_SM_CORRUPTED, 0);
	  or_abort (buf);

	  return ER_FAILED;
	}

      if (value == NULL)
	{
	  rc = or_advance (buf, mem_length);
	}
      else if (!copy)
	{
	  db_make_bit (value, domain->precision, buf->ptr, domain->precision);
	  value->need_clear = false;
	  rc = or_advance (buf, mem_length);
	}
      else
	{
	  if (copy_buf && copy_buf_len >= mem_length + 1)
	    {
	      /* read buf image into the copy_buf */
	      new_ = copy_buf;
	    }
	  else
	    {
	      /* 
	       * Allocate storage for the string including the kludge NULL
	       * terminator
	       */
	      new_ = db_private_alloc (NULL, mem_length + 1);
	    }

	  if (new_ == NULL)
	    {
	      /* need to be able to return errors ! */
	      db_value_domain_init (value, TP_DOMAIN_TYPE (domain), domain->precision, 0);
	      or_abort (buf);

	      return ER_FAILED;
	    }
	  else
	    {
	      rc = or_get_data (buf, new_, mem_length);
	      if (rc != NO_ERROR)
		{
		  if (new_ != copy_buf)
		    {
		      db_private_free_and_init (NULL, new_);
		    }

		  return rc;
		}
	      new_[mem_length] = '\0';	/* append the kludge NULL terminator */
	      db_make_bit (value, domain->precision, new_, domain->precision);
	      value->need_clear = (new_ != copy_buf) ? true : false;
	    }
	}
      if (rc == NO_ERROR)
	{
	  /* 
	   * We should only see padding if the string is contained within a
	   * packed value that had extra padding to ensure alignment.  If we see
	   * these, just pop them out of the buffer.
	   */
	  if (disk_size != -1)
	    {
	      padding = disk_size - mem_length;
	      if (padding > 0)
		{
		  rc = or_advance (buf, padding);
		}
	    }
	}
    }

  return rc;
}

static int
mr_index_cmpdisk_bit (void *mem1, void *mem2, TP_DOMAIN * domain, int do_coercion, int total_order, int *start_colp)
{
  assert (domain != NULL);

  return mr_cmpdisk_bit_internal (mem1, mem2, domain, do_coercion, total_order, start_colp, CHAR_ALIGNMENT);
}

static int
mr_data_cmpdisk_bit (void *mem1, void *mem2, TP_DOMAIN * domain, int do_coercion, int total_order, int *start_colp)
{
  assert (domain != NULL);

  return mr_cmpdisk_bit_internal (mem1, mem2, domain, do_coercion, total_order, start_colp, INT_ALIGNMENT);
}

static int
mr_cmpdisk_bit_internal (void *mem1, void *mem2, TP_DOMAIN * domain, int do_coercion, int total_order, int *start_colp,
			 int align)
{
  int bit_length1, mem_length1, bit_length2, mem_length2, c;

  if (IS_FLOATING_PRECISION (domain->precision))
    {
      if (align == INT_ALIGNMENT)
	{
	  bit_length1 = OR_GET_INT (mem1);
	  bit_length2 = OR_GET_INT (mem2);
	}
      else
	{
	  memcpy (&bit_length1, mem1, OR_INT_SIZE);
	  memcpy (&bit_length2, mem2, OR_INT_SIZE);
	}
      mem1 = (char *) mem1 + OR_INT_SIZE;
      mem_length1 = BITS_TO_BYTES (bit_length1);
      mem2 = (char *) mem2 + OR_INT_SIZE;
      mem_length2 = BITS_TO_BYTES (bit_length2);
    }
  else
    {
      assert (TP_DOMAIN_CODESET (domain) == INTL_CODESET_RAW_BITS);
      mem_length1 = mem_length2 = STR_SIZE (domain->precision, TP_DOMAIN_CODESET (domain));
    }

  c = bit_compare ((unsigned char *) mem1, mem_length1, (unsigned char *) mem2, mem_length2);
  c = MR_CMP_RETURN_CODE (c);

  return c;
}

static int
mr_cmpval_bit (DB_VALUE * value1, DB_VALUE * value2, int do_coercion, int total_order, int *start_colp, int collation)
{
  int c;
  unsigned char *string1, *string2;

  string1 = (unsigned char *) DB_GET_STRING (value1);
  string2 = (unsigned char *) DB_GET_STRING (value2);

  if (string1 == NULL || string2 == NULL)
    {
      return DB_UNK;
    }

  c = bit_compare (string1, (int) DB_GET_STRING_SIZE (value1), string2, (int) DB_GET_STRING_SIZE (value2));
  c = MR_CMP_RETURN_CODE (c);

  return c;
}

static int
mr_cmpval_bit2 (DB_VALUE * value1, DB_VALUE * value2, int length, int do_coercion, int total_order, int *start_colp)
{
  int c;
  unsigned char *string1, *string2;
  int len1, len2, string_size;

  string1 = (unsigned char *) DB_GET_STRING (value1);
  string2 = (unsigned char *) DB_GET_STRING (value2);

  if (string1 == NULL || string2 == NULL)
    {
      return DB_UNK;
    }

  string_size = (int) DB_GET_STRING_SIZE (value1);
  len1 = MIN (string_size, length);
  string_size = (int) DB_GET_STRING_SIZE (value2);
  len2 = MIN (string_size, length);

  c = bit_compare (string1, len1, string2, len2);
  c = MR_CMP_RETURN_CODE (c);

  return c;
}


PR_TYPE tp_Bit = {
  "bit", DB_TYPE_BIT, 0, 0, 0, 1,
  help_fprint_value,
  help_sprint_value,
  mr_initmem_bit,
  mr_initval_bit,
  mr_setmem_bit,
  mr_getmem_bit,
  mr_setval_bit,
  mr_data_lengthmem_bit,
  mr_data_lengthval_bit,
  mr_data_writemem_bit,
  mr_data_readmem_bit,
  mr_data_writeval_bit,
  mr_data_readval_bit,
  mr_index_lengthmem_bit,
  mr_index_lengthval_bit,
  mr_index_writeval_bit,
  mr_index_readval_bit,
  mr_index_cmpdisk_bit,
  mr_freemem_bit,
  mr_data_cmpdisk_bit,
  mr_cmpval_bit
};

PR_TYPE *tp_Type_bit = &tp_Bit;

/*
 * TYPE VARBIT
 */

static void
mr_initmem_varbit (void *mem, TP_DOMAIN * domain)
{
  *(char **) mem = NULL;
}


/*
 * The main difference between "memory" strings and "value" strings is that
 * the length tag is stored as an in-line prefix in the memory block allocated
 * to hold the string characters.
 */
static int
mr_setmem_varbit (void *memptr, TP_DOMAIN * domain, DB_VALUE * value)
{
  int error = NO_ERROR;
  char *src, *cur, *new_, **mem;
  int src_precision, src_length, src_length_bits, new_length;

  /* get the current memory contents */
  mem = (char **) memptr;
  cur = *mem;

  if (value == NULL || (src = db_get_string (value)) == NULL)
    {
      /* remove the current value */
      if (cur != NULL)
	{
	  db_private_free_and_init (NULL, cur);
	  mr_initmem_varbit (memptr, domain);
	}
    }
  else
    {
      /* 
       * Get information from the value.  Ignore precision for the time being
       * since we really only care about the byte size of the value for varbit.
       * Whether or not the value "fits" should have been checked by now.
       */
      src_precision = db_value_precision (value);
      src_length = db_get_string_size (value);	/* size in bytes */
      src_length_bits = db_get_string_length (value);	/* size in bits */

      new_length = src_length + sizeof (int);
      new_ = db_private_alloc (NULL, new_length);
      if (new_ == NULL)
	{
	  assert (er_errid () != NO_ERROR);
	  error = er_errid ();
	}
      else
	{
	  if (cur != NULL)
	    {
	      db_private_free_and_init (NULL, cur);
	    }

	  /* pack in the length prefix */
	  *(int *) new_ = src_length_bits;
	  cur = new_ + sizeof (int);
	  /* store the string */
	  memcpy (cur, src, src_length);
	  *mem = new_;
	}
    }

  return error;
}

static int
mr_getmem_varbit (void *memptr, TP_DOMAIN * domain, DB_VALUE * value, bool copy)
{
  int error = NO_ERROR;
  int mem_bit_length;
  char **mem, *cur, *new_;

  /* get to the current value */
  mem = (char **) memptr;
  cur = *mem;

  if (cur == NULL)
    {
      db_value_domain_init (value, DB_TYPE_VARBIT, domain->precision, 0);
      value->need_clear = false;
    }
  else
    {
      /* extract the length prefix and the pointer to the actual string data */
      mem_bit_length = *(int *) cur;
      cur += sizeof (int);

      if (!copy)
	{
	  db_make_varbit (value, domain->precision, cur, mem_bit_length);
	  value->need_clear = false;
	}
      else
	{
	  /* return it */
	  new_ = (char *) db_private_alloc (NULL, BITS_TO_BYTES (mem_bit_length) + 1);
	  if (new_ == NULL)
	    {
	      assert (er_errid () != NO_ERROR);
	      error = er_errid ();
	    }
	  else
	    {
	      memcpy (new_, cur, BITS_TO_BYTES (mem_bit_length));
	      db_make_varbit (value, domain->precision, new_, mem_bit_length);
	      value->need_clear = true;
	    }
	}
    }

  return error;
}


/*
 * For the disk representation, we may be adding pad bytes
 * to round up to a word boundary.
 */
static int
mr_data_lengthmem_varbit (void *memptr, TP_DOMAIN * domain, int disk)
{
  char **mem, *cur;
  int len;

  len = 0;
  if (!disk)
    {
      len = tp_VarBit.size;
    }
  else if (memptr != NULL)
    {
      mem = (char **) memptr;
      cur = *mem;
      if (cur != NULL)
	{
	  len = *(int *) cur;
	  len = or_packed_varbit_length (len);
	}
    }

  return len;
}

static int
mr_index_lengthmem_varbit (void *memptr, TP_DOMAIN * domain)
{
  OR_BUF buf;
  int bitlen;
  int rc = NO_ERROR;

  or_init (&buf, memptr, -1);

  bitlen = or_get_varbit_length (&buf, &rc);

  return or_varbit_length (bitlen);
}

static void
mr_data_writemem_varbit (OR_BUF * buf, void *memptr, TP_DOMAIN * domain)
{
  char **mem, *cur;
  int bitlen;

  mem = (char **) memptr;
  cur = *mem;
  if (cur != NULL)
    {
      bitlen = *(int *) cur;
      cur += sizeof (int);
      or_packed_put_varbit (buf, cur, bitlen);
    }
}


/*
 * The amount of memory requested is currently calculated based on the
 * stored size prefix.  If we ever go to a system where we avoid storing the
 * size, then we could use the size argument passed in to this function but
 * that may also include any padding byte that added to bring us up to a word
 * boundary. Might want some way to determine which bytes at the end of a
 * string are padding.
 */
static void
mr_data_readmem_varbit (OR_BUF * buf, void *memptr, TP_DOMAIN * domain, int size)
{
  char **mem, *cur, *new_;
  int bit_len;
  int mem_length, pad;
  char *start;
  int rc = NO_ERROR;

  /* Must have an explicit size here - can't be determined from the domain */
  if (size < 0)
    {
      return;
    }

  if (memptr == NULL)
    {
      if (size)
	{
	  or_advance (buf, size);
	}
    }
  else
    {
      mem = (char **) memptr;
      cur = *mem;
      /* should we be checking for existing strings ? */
#if 0
      if (cur != NULL)
	db_private_free_and_init (NULL, cur);
#endif

      new_ = NULL;
      if (size)
	{
	  start = buf->ptr;

	  /* KLUDGE, we have some knowledge of how the thing is stored here in order have some control over the
	   * conversion between the packed length prefix and the full word memory length prefix. Might want to put this 
	   * in another specialized or_ function. */

	  /* Get just the length prefix. */
	  bit_len = or_get_varbit_length (buf, &rc);

	  /* 
	   * Allocate storage for this string, including our own full word size
	   * prefix.
	   */
	  mem_length = BITS_TO_BYTES (bit_len) + sizeof (int);

	  new_ = db_private_alloc (NULL, mem_length);
	  if (new_ == NULL)
	    {
	      or_abort (buf);
	    }
	  else
	    {
	      /* store the length in our memory prefix */
	      *(int *) new_ = bit_len;
	      cur = new_ + sizeof (int);

	      /* read the string */
	      or_get_data (buf, cur, BITS_TO_BYTES (bit_len));
	      /* align like or_get_varchar */
	      or_get_align32 (buf);
	    }

	  /* 
	   * If we were given a size, check to see if for some reason this is
	   * larger than the already word aligned string that we have now
	   * extracted.  This shouldn't be the case but since we've got a
	   * length, we may as well obey it.
	   */
	  pad = size - (int) (buf->ptr - start);
	  if (pad > 0)
	    {
	      or_advance (buf, pad);
	    }
	}
      *mem = new_;
    }
}

static void
mr_freemem_varbit (void *memptr)
{
  char *cur;

  if (memptr != NULL)
    {
      cur = *(char **) memptr;
      if (cur != NULL)
	{
	  db_private_free_and_init (NULL, cur);
	}
    }
}

static void
mr_initval_varbit (DB_VALUE * value, int precision, int scale)
{
  db_make_varbit (value, precision, NULL, 0);
  value->need_clear = false;
}

static int
mr_setval_varbit (DB_VALUE * dest, const DB_VALUE * src, bool copy)
{
  int error = NO_ERROR;
  int src_precision, src_length, src_bit_length;
  char *src_str, *new_;

  if (src == NULL || (DB_IS_NULL (src) && db_value_precision (src) == 0))
    {
      error = db_value_domain_init (dest, DB_TYPE_VARBIT, DB_DEFAULT_PRECISION, 0);
    }
  else if (DB_IS_NULL (src) || (src_str = db_get_string (src)) == NULL)
    {
      error = db_value_domain_init (dest, DB_TYPE_VARBIT, db_value_precision (src), 0);
    }
  else
    {
      /* Get information from the value. */
      src_precision = db_value_precision (src);
      src_length = db_get_string_size (src);
      src_bit_length = db_get_string_length (src);

      /* should we be paying attention to this? it is extremely dangerous */
      if (!copy)
	{
	  error = db_make_varbit (dest, src_precision, src_str, src_bit_length);
	}
      else
	{
	  new_ = db_private_alloc (NULL, src_length + 1);
	  if (new_ == NULL)
	    {
	      db_value_domain_init (dest, DB_TYPE_VARBIT, src_precision, 0);
	      assert (er_errid () != NO_ERROR);
	      error = er_errid ();
	    }
	  else
	    {
	      memcpy (new_, src_str, src_length);
	      db_make_varbit (dest, src_precision, new_, src_bit_length);
	      dest->need_clear = true;
	    }
	}
    }

  return error;
}

static int
mr_index_lengthval_varbit (DB_VALUE * value)
{
  return mr_lengthval_varbit_internal (value, 1, CHAR_ALIGNMENT);
}

static int
mr_index_writeval_varbit (OR_BUF * buf, DB_VALUE * value)
{
  return mr_writeval_varbit_internal (buf, value, CHAR_ALIGNMENT);
}

static int
mr_index_readval_varbit (OR_BUF * buf, DB_VALUE * value, TP_DOMAIN * domain, int size, bool copy, char *copy_buf,
			 int copy_buf_len)
{
  return mr_readval_varbit_internal (buf, value, domain, size, copy, copy_buf, copy_buf_len, CHAR_ALIGNMENT);
}

static int
mr_data_lengthval_varbit (DB_VALUE * value, int disk)
{
  return mr_lengthval_varbit_internal (value, disk, INT_ALIGNMENT);
}

static int
mr_data_writeval_varbit (OR_BUF * buf, DB_VALUE * value)
{
  return mr_writeval_varbit_internal (buf, value, INT_ALIGNMENT);
}

static int
mr_data_readval_varbit (OR_BUF * buf, DB_VALUE * value, TP_DOMAIN * domain, int size, bool copy, char *copy_buf,
			int copy_buf_len)
{
  return mr_readval_varbit_internal (buf, value, domain, size, copy, copy_buf, copy_buf_len, INT_ALIGNMENT);
}

static int
mr_lengthval_varbit_internal (DB_VALUE * value, int disk, int align)
{
  int bit_length, len;
  const char *str;

  len = 0;
  if (value != NULL && (str = db_get_string (value)) != NULL)
    {
      bit_length = db_get_string_length (value);	/* size in bits */

      if (align == INT_ALIGNMENT)
	{
	  len = or_packed_varbit_length (bit_length);
	}
      else
	{
	  len = or_varbit_length (bit_length);
	}
    }

  return len;
}

static int
mr_writeval_varbit_internal (OR_BUF * buf, DB_VALUE * value, int align)
{
  int src_bit_length;
  char *str;
  int rc = NO_ERROR;

  if (value != NULL && (str = db_get_string (value)) != NULL)
    {
      src_bit_length = db_get_string_length (value);	/* size in bits */

      if (align == INT_ALIGNMENT)
	{
	  rc = or_packed_put_varbit (buf, str, src_bit_length);
	}
      else
	{
	  rc = or_put_varbit (buf, str, src_bit_length);
	}
    }

  return rc;
}

/*
 * Size can come in as negative here to create a value with a pointer
 * directly to disk.
 *
 * Note that we have a potential conflict with this as -1 is a valid size
 * to use here when the string has been packed with a domain/length prefix
 * and we can determine the size from there.  In current practice, this
 * isn't a problem because due to word alignment, we'll never get a
 * negative size here that is greater than -4.
 */
static int
mr_readval_varbit_internal (OR_BUF * buf, DB_VALUE * value, TP_DOMAIN * domain, int size, bool copy, char *copy_buf,
			    int copy_buf_len, int align)
{
  int pad, precision;
  int str_bit_length, str_length;
  char *new_, *start = NULL;
  int rc = NO_ERROR;

  if (value == NULL)
    {
      if (size == -1)
	{
	  rc = or_skip_varbit (buf, align);
	}
      else
	{
	  if (size)
	    rc = or_advance (buf, size);
	}
    }
  else
    {
      if (domain != NULL)
	{
	  precision = domain->precision;
	}
      else
	{
	  precision = DB_MAX_VARBIT_PRECISION;
	}

      if (!copy)
	{
	  str_bit_length = or_get_varbit_length (buf, &rc);
	  if (rc == NO_ERROR)
	    {
	      db_make_varbit (value, precision, buf->ptr, str_bit_length);
	      value->need_clear = false;
	      rc = or_skip_varbit_remainder (buf, str_bit_length, align);
	    }
	}
      else
	{
	  if (size == 0)
	    {
	      /* its NULL */
	      db_value_domain_init (value, DB_TYPE_VARBIT, precision, 0);
	    }
	  else
	    {			/* size != 0 */
	      if (size == -1)
		{
		  /* Standard packed varbit with a size prefix */
		  ;		/* do nothing */
		}
	      else
		{		/* size != -1 */
		  /* Standard packed varbit within an area of fixed size, usually this means we're looking at the disk
		   * representation of an attribute. Just like the -1 case except we advance past the additional
		   * padding. */
		  start = buf->ptr;
		}		/* size != -1 */

	      str_bit_length = or_get_varbit_length (buf, &rc);
	      if (rc != NO_ERROR)
		{
		  return ER_FAILED;
		}
	      /* get the string byte length */
	      str_length = BITS_TO_BYTES (str_bit_length);

	      if (copy_buf && copy_buf_len >= str_length + 1)
		{
		  /* read buf image into the copy_buf */
		  new_ = copy_buf;
		}
	      else
		{
		  /* 
		   * Allocate storage for the string including the kludge NULL
		   * terminator
		   */
		  new_ = db_private_alloc (NULL, str_length + 1);
		}

	      if (new_ == NULL)
		{
		  /* need to be able to return errors ! */
		  if (domain)
		    {
		      db_value_domain_init (value, TP_DOMAIN_TYPE (domain), TP_FLOATING_PRECISION_VALUE, 0);
		    }
		  or_abort (buf);
		  return ER_FAILED;
		}
	      else
		{
		  /* do not read the kludge NULL terminator */
		  rc = or_get_data (buf, new_, str_length);
		  if (rc == NO_ERROR && align == INT_ALIGNMENT)
		    {
		      /* round up to a word boundary */
		      rc = or_get_align32 (buf);
		    }

		  if (rc != NO_ERROR)
		    {
		      if (new_ != copy_buf)
			{
			  db_private_free_and_init (NULL, new_);
			}
		      return ER_FAILED;
		    }

		  new_[str_length] = '\0';	/* append the kludge NULL terminator */
		  db_make_varbit (value, precision, new_, str_bit_length);
		  value->need_clear = (new_ != copy_buf) ? true : false;

		  if (size == -1)
		    {
		      /* Standard packed varbit with a size prefix */
		      ;		/* do nothing */
		    }
		  else
		    {		/* size != -1 */
		      /* Standard packed varbit within an area of fixed size, usually this means we're looking at the
		       * disk representation of an attribute. Just like the -1 case except we advance past the
		       * additional padding. */
		      pad = size - (int) (buf->ptr - start);
		      if (pad > 0)
			{
			  rc = or_advance (buf, pad);
			}
		    }		/* size != -1 */
		}		/* else */
	    }			/* size != 0 */
	}

    }
  return rc;
}

static int
mr_index_cmpdisk_varbit (void *mem1, void *mem2, TP_DOMAIN * domain, int do_coercion, int total_order, int *start_colp)
{
  assert (domain != NULL);

  return mr_data_cmpdisk_varbit (mem1, mem2, domain, do_coercion, total_order, start_colp);
}

static int
mr_data_cmpdisk_varbit (void *mem1, void *mem2, TP_DOMAIN * domain, int do_coercion, int total_order, int *start_colp)
{
  int bit_length1, bit_length2;
  int mem_length1, mem_length2, c;
  OR_BUF buf1, buf2;

  assert (domain != NULL);

  or_init (&buf1, (char *) mem1, 0);
  bit_length1 = or_get_varbit_length (&buf1, &c);
  mem_length1 = BITS_TO_BYTES (bit_length1);

  or_init (&buf2, (char *) mem2, 0);
  bit_length2 = or_get_varbit_length (&buf2, &c);
  mem_length2 = BITS_TO_BYTES (bit_length2);

  c = varbit_compare ((unsigned char *) buf1.ptr, mem_length1, (unsigned char *) buf2.ptr, mem_length2);
  c = MR_CMP_RETURN_CODE (c);

  return c;
}

static int
mr_cmpval_varbit (DB_VALUE * value1, DB_VALUE * value2, int do_coercion, int total_order, int *start_colp,
		  int collation)
{
  int c;
  unsigned char *string1, *string2;

  string1 = (unsigned char *) DB_GET_STRING (value1);
  string2 = (unsigned char *) DB_GET_STRING (value2);

  if (string1 == NULL || string2 == NULL)
    {
      return DB_UNK;
    }

  c = varbit_compare (string1, (int) DB_GET_STRING_SIZE (value1), string2, (int) DB_GET_STRING_SIZE (value2));
  c = MR_CMP_RETURN_CODE (c);

  return c;
}

static int
mr_cmpval_varbit2 (DB_VALUE * value1, DB_VALUE * value2, int length, int do_coercion, int total_order, int *start_colp)
{
  int c;
  unsigned char *string1, *string2;
  int len1, len2, string_size;

  string1 = (unsigned char *) DB_GET_STRING (value1);
  string2 = (unsigned char *) DB_GET_STRING (value2);

  if (string1 == NULL || string2 == NULL)
    {
      return DB_UNK;
    }

  string_size = (int) DB_GET_STRING_SIZE (value1);
  len1 = MIN (string_size, length);
  string_size = (int) DB_GET_STRING_SIZE (value2);
  len2 = MIN (string_size, length);

  c = varbit_compare (string1, len1, string2, len2);
  c = MR_CMP_RETURN_CODE (c);

  return c;
}


PR_TYPE tp_VarBit = {
  "bit varying", DB_TYPE_VARBIT, 1, sizeof (const char *), 0, 1,
  help_fprint_value,
  help_sprint_value,
  mr_initmem_varbit,
  mr_initval_varbit,
  mr_setmem_varbit,
  mr_getmem_varbit,
  mr_setval_varbit,
  mr_data_lengthmem_varbit,
  mr_data_lengthval_varbit,
  mr_data_writemem_varbit,
  mr_data_readmem_varbit,
  mr_data_writeval_varbit,
  mr_data_readval_varbit,
  mr_index_lengthmem_varbit,
  mr_index_lengthval_varbit,
  mr_index_writeval_varbit,
  mr_index_readval_varbit,
  mr_index_cmpdisk_varbit,
  mr_freemem_varbit,
  mr_data_cmpdisk_varbit,
  mr_cmpval_varbit
};

PR_TYPE *tp_Type_varbit = &tp_VarBit;


static void
mr_initmem_enumeration (void *mem, TP_DOMAIN * domain)
{
  *(unsigned short *) mem = 0;
}

static void
mr_initval_enumeration (DB_VALUE * value, int precision, int scale)
{
  db_value_domain_init (value, DB_TYPE_ENUMERATION, precision, scale);
  db_make_enumeration (value, 0, NULL, 0, LANG_SYS_CODESET, LANG_SYS_COLLATION);
}

static int
mr_setmem_enumeration (void *mem, TP_DOMAIN * domain, DB_VALUE * value)
{
  if (value == NULL)
    {
      mr_initmem_enumeration (mem, domain);
    }
  else
    {
      *(unsigned short *) mem = DB_GET_ENUM_SHORT (value);
    }

  return NO_ERROR;
}

static int
mr_getmem_enumeration (void *mem, TP_DOMAIN * domain, DB_VALUE * value, bool copy)
{
  unsigned short short_val = 0;
  int str_size = 0;
  char *str_val = NULL, *copy_str = NULL;

  short_val = *(short *) mem;

  return mr_setval_enumeration_internal (value, domain, short_val, 0, copy, NULL, 0);
}

static int
mr_setval_enumeration (DB_VALUE * dest, const DB_VALUE * src, bool copy)
{
  char *str = NULL;
  bool need_clear = false;

  if (src == NULL || DB_IS_NULL (src))
    {
      return db_value_domain_init (dest, DB_TYPE_ENUMERATION, DB_DEFAULT_PRECISION, DB_DEFAULT_SCALE);
    }

  if (DB_GET_ENUM_STRING (src) != NULL)
    {
      if (copy)
	{
	  str = db_private_alloc (NULL, DB_GET_ENUM_STRING_SIZE (src) + 1);
	  if (str == NULL)
	    {
	      assert (er_errid () != NO_ERROR);
	      return er_errid ();
	    }
	  memcpy (str, DB_GET_ENUM_STRING (src), DB_GET_ENUM_STRING_SIZE (src));
	  str[DB_GET_ENUM_STRING_SIZE (src)] = 0;
	  need_clear = true;
	}
      else
	{
	  str = DB_GET_ENUM_STRING (src);
	}
    }

  /* get proper codeset from src */
  db_make_enumeration (dest, DB_GET_ENUM_SHORT (src), str, DB_GET_ENUM_STRING_SIZE (src), DB_GET_ENUM_CODESET (src),
		       DB_GET_ENUM_COLLATION (src));
  dest->need_clear = need_clear;

  return NO_ERROR;
}

static void
mr_data_writemem_enumeration (OR_BUF * buf, void *memptr, TP_DOMAIN * domain)
{
  unsigned short *mem = (unsigned short *) memptr;

  or_put_short (buf, *mem);
}

static void
mr_data_readmem_enumeration (OR_BUF * buf, void *mem, TP_DOMAIN * domain, int size)
{
  int rc = NO_ERROR;
  if (mem == NULL)
    {
      or_advance (buf, tp_Enumeration.disksize);
    }
  else
    {
      *(unsigned short *) mem = (unsigned short) or_get_short (buf, &rc);
    }
}

/*
 * mr_setval_enumeration_internal () - make an enumeration value based on
 *	index and domain.
 * return: NO_ERROR or error code.
 * value(in/out):
 * domain(in):
 * index(in): index of enumeration string
 * size(in):
 * copy(in):
 * copy_buf(in):
 * copy_buf_len(in):
 */
static int
mr_setval_enumeration_internal (DB_VALUE * value, TP_DOMAIN * domain, unsigned short index, int size, bool copy,
				char *copy_buf, int copy_buf_len)
{
  bool need_clear = false;
  int str_size;
  char *str;
  DB_ENUM_ELEMENT *db_elem = NULL;

  if (domain == NULL || DOM_GET_ENUM_ELEMS_COUNT (domain) == 0 || index == 0 || index == DB_ENUM_OVERFLOW_VAL)
    {
      db_make_enumeration (value, index, NULL, 0, TP_DOMAIN_CODESET (domain), TP_DOMAIN_COLLATION (domain));
      value->need_clear = false;
      return NO_ERROR;
    }

  if (index > DOM_GET_ENUM_ELEMS_COUNT (domain) && DOM_GET_ENUM_ELEMS_COUNT (domain) > 0)
    {
      assert (false);
      return ER_FAILED;
    }

  db_elem = &DOM_GET_ENUM_ELEM (domain, index);
  str_size = DB_GET_ENUM_ELEM_STRING_SIZE (db_elem);
  if (!copy)
    {
      str = DB_GET_ENUM_ELEM_STRING (db_elem);
    }
  else
    {
      if (copy_buf && copy_buf_len >= str_size + 1)
	{
	  /* read buf image into the copy_buf */
	  str = copy_buf;
	  need_clear = false;
	}
      else
	{
	  str = db_private_alloc (NULL, str_size + 1);
	  if (str == NULL)
	    {
	      return ER_FAILED;
	    }
	  need_clear = true;
	}
      memcpy (str, DB_GET_ENUM_ELEM_STRING (db_elem), str_size);
      str[str_size] = 0;
    }

  db_make_enumeration (value, index, str, str_size, TP_DOMAIN_CODESET (domain), TP_DOMAIN_COLLATION (domain));
  value->need_clear = need_clear;

  return NO_ERROR;
}

static int
mr_data_readval_enumeration (OR_BUF * buf, DB_VALUE * value, TP_DOMAIN * domain, int size, bool copy, char *copy_buf,
			     int copy_buf_len)
{
  int rc = NO_ERROR;
  unsigned short s;

  if (value == NULL)
    {
      rc = or_advance (buf, tp_Enumeration.disksize);
      return rc;
    }

  s = (unsigned short) or_get_short (buf, &rc);
  if (rc != NO_ERROR)
    {
      return rc;
    }

  return mr_setval_enumeration_internal (value, domain, s, size, copy, copy_buf, copy_buf_len);
}

static int
mr_data_writeval_enumeration (OR_BUF * buf, DB_VALUE * value)
{
  return or_put_short (buf, DB_GET_ENUM_SHORT (value));
}

static int
mr_index_writeval_enumeration (OR_BUF * buf, DB_VALUE * value)
{
  unsigned short s = DB_GET_ENUM_SHORT (value);

  return or_put_data (buf, (char *) (&s), tp_Enumeration.disksize);
}

static int
mr_index_readval_enumeration (OR_BUF * buf, DB_VALUE * value, TP_DOMAIN * domain, int size, bool copy, char *copy_buf,
			      int copy_buf_len)
{
  int rc = NO_ERROR;
  unsigned short s;

  if (value == NULL)
    {
      rc = or_advance (buf, tp_Enumeration.disksize);
      return rc;
    }

  rc = or_get_data (buf, (char *) (&s), tp_Enumeration.disksize);
  if (rc != NO_ERROR)
    {
      return rc;
    }

  return mr_setval_enumeration_internal (value, domain, s, size, copy, copy_buf, copy_buf_len);
}

static int
mr_index_cmpdisk_enumeration (void *mem1, void *mem2, TP_DOMAIN * domain, int do_coercion, int total_order,
			      int *start_colp)
{
  unsigned short s1, s2;

  assert (domain != NULL);

  COPYMEM (unsigned short, &s1, mem1);
  COPYMEM (unsigned short, &s2, mem2);

  return MR_CMP (s1, s2);
}

static int
mr_data_cmpdisk_enumeration (void *mem1, void *mem2, TP_DOMAIN * domain, int do_coercion, int total_order,
			     int *start_colp)
{
  unsigned short s1, s2;

  assert (domain != NULL);

  s1 = (unsigned short) OR_GET_SHORT (mem1);
  s2 = (unsigned short) OR_GET_SHORT (mem2);

  return MR_CMP (s1, s2);
}

static int
mr_cmpval_enumeration (DB_VALUE * value1, DB_VALUE * value2, int do_coercion, int total_order, int *start_colp,
		       int collation)
{
  unsigned short s1, s2;

  s1 = DB_GET_ENUM_SHORT (value1);
  s2 = DB_GET_ENUM_SHORT (value2);

  return MR_CMP (s1, s2);
}

<<<<<<< HEAD
/*
 * pr_get_compressed_data_from_buffer ()	  - Uncompresses a data stored in buffer.
 *
 * return()					  : NO_ERROR or error code.
 * buf(in)					  : The buffer from which is needed decompression.
 * data(out)					  : The result of the decompression. !!! Needs to be alloc'ed !!!
 * compressed_size(in)				  : The compressed data size.
 * decompressed_size(in)			  : The uncompressed data size.
 */
int
pr_get_compressed_data_from_buffer (OR_BUF * buf, char *data, int compressed_size, int decompressed_size)
{
  int rc = NO_ERROR;

  /* Check if the string needs decompression */
  if (compressed_size > 0)
    {
      lzo_uint decompression_size = 0;
      /* Handle decompression */

      /* decompressing the string */
      rc = lzo1x_decompress ((lzo_bytep) buf->ptr, (lzo_uint) compressed_size, (lzo_bytep) data, &decompression_size,
			     NULL);
      if (rc != LZO_E_OK)
	{
	  er_set (ER_ERROR_SEVERITY, ARG_FILE_LINE, ER_IO_LZO_DECOMPRESS_FAIL, 0);
	  return ER_IO_LZO_DECOMPRESS_FAIL;
	}
      if (decompression_size != (lzo_uint) decompressed_size)
	{
	  /* Decompression failed. It shouldn't. */
	  assert (false);
	}
      data[decompressed_size] = '\0';
    }
  else
    {
      /* String is not compressed and buf->ptr is pointing towards an array of chars of length equal to
       * decompressed_size */

      rc = or_get_data (buf, data, decompressed_size);
      data[decompressed_size] = '\0';
    }

  return rc;
}

/* 
 * pr_get_compression_length()		  - Simulate a compression to find its length to be stored on the disk.
 * 
 * return()				  : The length of the compression, based on the new encoding of varchar.
 *					    If the compression fails, then it returns charlen.
 * string(in)				  : The string to be compressed.
 * charlen(in)				  : The length of the string to be compressed.
 */
int
pr_get_compression_length (const char *string, int charlen)
{
  lzo_voidp wrkmem;
  char *compressed_string = NULL;
  lzo_uint compressed_length = 0;
  int rc = NO_ERROR;
  int length = 0;

  length = charlen;

  wrkmem = (lzo_voidp) malloc (LZO1X_1_MEM_COMPRESS);
  if (wrkmem == NULL)
    {
      er_set (ER_ERROR_SEVERITY, ARG_FILE_LINE, ER_OUT_OF_VIRTUAL_MEMORY, 1, (size_t) LZO1X_1_MEM_COMPRESS);
      goto cleanup;
    }

  memset (wrkmem, 0x00, LZO1X_1_MEM_COMPRESS);

  /* Alloc memory for the compressed string */
  /* Worst case LZO compression size from their FAQ */
  compressed_string = malloc (LZO_COMPRESSED_STRING_SIZE (length));
  if (compressed_string == NULL)
    {
      er_set (ER_ERROR_SEVERITY, ARG_FILE_LINE, ER_OUT_OF_VIRTUAL_MEMORY,
	      1, (size_t) (LZO_COMPRESSED_STRING_SIZE (length)));
      goto cleanup;
    }

  /* Compress the string */
  rc = lzo1x_1_compress ((lzo_bytep) string, (lzo_uint) length, (lzo_bytep) compressed_string, &compressed_length,
			 wrkmem);
  if (rc != LZO_E_OK)
    {
      /* We should not be having any kind of errors here. Because if this compression fails, there is not warranty
       * that the compression from putting data into buffer will fail as well. This needs to be checked but for now
       * we leave it as it is.
       */
      er_set (ER_ERROR_SEVERITY, ARG_FILE_LINE, ER_IO_LZO_COMPRESS_FAIL, 4, FILEIO_ZIP_LZO1X_METHOD,
	      fileio_get_zip_method_string (FILEIO_ZIP_LZO1X_METHOD), FILEIO_ZIP_LZO1X_DEFAULT_LEVEL,
	      fileio_get_zip_level_string (FILEIO_ZIP_LZO1X_DEFAULT_LEVEL));
      goto cleanup;
    }

  if (compressed_length < (lzo_uint) (charlen - 8))
    {
      /* Compression successful */
      length = (int) compressed_length;
    }
  else
    {
      /* Compression failed */
      length = charlen;
    }

cleanup:
  /* Free the working memory needed for compression */
  if (wrkmem != NULL)
    {
      free_and_init (wrkmem);
    }

  if (compressed_string != NULL)
    {
      free_and_init (compressed_string);
    }

  return length;
}

/*
 * pr_get_size_and_write_string_to_buffer ()
 *	  			  : Writes a VARCHAR or VARNCHAR to buffer and gets the correct size on the disk.
 *				    
 * buf(out)			  : Buffer to be written to.
 * val_p(in)			  : Memory area to be written to.
 * value(in)			  : DB_VALUE to be written.
 * val_size(out)		  : Disk size of the DB_VALUE.
 * align(in)			  : 
 *
 *  Note:
 *	We use this to avoid double compression when it is required to have the size of the DB_VALUE, previous
 *	to the write of the DB_VALUE in the buffer.
 */
int
pr_get_size_and_write_string_to_buffer (OR_BUF * buf, char *val_p, DB_VALUE * value, int *val_size, int align)
{
  char *compressed_string = NULL, *string = NULL, *str = NULL;
  int rc = NO_ERROR, str_length = 0, length = 0;
  lzo_uint compression_length = 0;
  lzo_bytep wrkmem = NULL;
  bool compressed = false;
  int save_error_abort = 0;

  /* Checks to be sure that we have the correct input */
  assert (DB_VALUE_DOMAIN_TYPE (value) == DB_TYPE_VARNCHAR || DB_VALUE_DOMAIN_TYPE (value) == DB_TYPE_STRING);
  assert (DB_GET_STRING_SIZE (value) >= PRIM_MINIMUM_STRING_LENGTH_FOR_COMPRESSION);

  save_error_abort = buf->error_abort;
  buf->error_abort = 0;

  string = DB_GET_STRING (value);
  str_length = DB_GET_STRING_SIZE (value);
  *val_size = 0;

  /* Step 1 : Compress, if possible, the dbvalue */
  wrkmem = (lzo_voidp) malloc (LZO1X_1_MEM_COMPRESS);
  if (wrkmem == NULL)
    {
      er_set (ER_ERROR_SEVERITY, ARG_FILE_LINE, ER_OUT_OF_VIRTUAL_MEMORY, 1, (size_t) LZO1X_1_MEM_COMPRESS);
      rc = ER_OUT_OF_VIRTUAL_MEMORY;
      goto cleanup;
    }

  memset (wrkmem, 0x00, LZO1X_1_MEM_COMPRESS);

  /* Alloc memory for the compressed string */
  /* Worst case LZO compression size from their FAQ */
  compressed_string = malloc (LZO_COMPRESSED_STRING_SIZE (str_length));
  if (compressed_string == NULL)
    {
      er_set (ER_ERROR_SEVERITY, ARG_FILE_LINE, ER_OUT_OF_VIRTUAL_MEMORY, 1,
	      (size_t) LZO_COMPRESSED_STRING_SIZE (str_length));
      rc = ER_OUT_OF_VIRTUAL_MEMORY;
      goto cleanup;
    }

  /* Compress the string */
  rc = lzo1x_1_compress ((lzo_bytep) string, (lzo_uint) str_length, (lzo_bytep) compressed_string, &compression_length,
			 wrkmem);
  if (rc != LZO_E_OK)
    {
      /* We should not be having any kind of errors here. Because if this compression fails, there is not warranty
       * that the compression from putting data into buffer will fail as well. This needs to be checked but for now
       * we leave it as it is.
       */
      er_set (ER_ERROR_SEVERITY, ARG_FILE_LINE, ER_IO_LZO_COMPRESS_FAIL, 4, FILEIO_ZIP_LZO1X_METHOD,
	      fileio_get_zip_method_string (FILEIO_ZIP_LZO1X_METHOD), FILEIO_ZIP_LZO1X_DEFAULT_LEVEL,
	      fileio_get_zip_level_string (FILEIO_ZIP_LZO1X_DEFAULT_LEVEL));
      rc = ER_IO_LZO_COMPRESS_FAIL;
      goto cleanup;
    }

  if (compression_length < (lzo_uint) (str_length - 8))
    {
      /* Compression successful */
      length = (int) compression_length;
      compressed = true;
      str = compressed_string;
    }
  else
    {
      /* Compression failed */
      length = str_length;
      compression_length = 0;
      str = string;
    }

  /* 
   * Step 2 : Compute the disk size of the dbvalue.
   * We are sure that the initial string length is greater than 255, which means that the new encoding applies.
   */

  switch (DB_VALUE_DOMAIN_TYPE (value))
    {
    case DB_TYPE_VARCHAR:
    case DB_TYPE_VARNCHAR:
      *val_size = or_packed_varchar_length (length + PRIM_TEMPORARY_DISK_SIZE) - PRIM_TEMPORARY_DISK_SIZE;
      break;

    default:
      /* It should not happen */
      assert (false);
      rc = ER_FAILED;
      goto cleanup;
    }

  /* Step 3 : Insert the disk representation of the dbvalue in the buffer */

  switch (DB_VALUE_DOMAIN_TYPE (value))
    {
    case DB_TYPE_VARNCHAR:
    case DB_TYPE_STRING:
      rc = pr_write_compressed_string_to_buffer (buf, str, (int) compression_length, str_length, align);
      break;

    default:
      /* It should not happen. */
      assert (false);
      rc = ER_FAILED;
      goto cleanup;
    }

cleanup:

  buf->error_abort = save_error_abort;

  if (compressed_string != NULL)
    {
      free_and_init (compressed_string);
    }

  if (wrkmem != NULL)
    {
      free_and_init (wrkmem);
    }

  if (rc == ER_TF_BUFFER_OVERFLOW)
    {
      return or_overflow (buf);
    }

  return rc;
}

/* pr_write_compressed_string_to_buffer()	  : Similar function to the previous implementation of 
 *						    or_put_varchar_internal.
 *
 * buf(in/out)					  : Buffer to be written the string.
 * compressed_string(in)			  : The string to be written.
 * compressed_length(in)			  : Compressed length of the string. If it is 0, then no
 *						    compression happened.
 * decompressed_length(in)			  : Decompressed length of the string.
 * align(in)					  :
 */

static int
pr_write_compressed_string_to_buffer (OR_BUF * buf, char *compressed_string, int compressed_length,
				      int decompressed_length, int align)
{
  int storage_length = 0;
  int rc = NO_ERROR;

  assert (decompressed_length >= PRIM_MINIMUM_STRING_LENGTH_FOR_COMPRESSION);

  /* store the size prefix */
  rc = or_put_byte (buf, 0xFF);
  if (rc != NO_ERROR)
    {
      return rc;
    }

  /* Store the compressed size */
  OR_PUT_INT (&storage_length, compressed_length);
  rc = or_put_data (buf, (char *) &storage_length, OR_INT_SIZE);
  if (rc != NO_ERROR)
    {
      return rc;
    }

  /* Store the decompressed size */
  OR_PUT_INT (&storage_length, decompressed_length);
  rc = or_put_data (buf, (char *) &storage_length, OR_INT_SIZE);
  if (rc != NO_ERROR)
    {
      return rc;
    }

  /* Get the string disk size */
  if (compressed_length > 0)
    {
      storage_length = compressed_length;
    }
  else
    {
      storage_length = decompressed_length;
    }

  /* store the string bytes */
  rc = or_put_data (buf, compressed_string, storage_length);
  if (rc != NO_ERROR)
    {
      return rc;
    }

  if (align == INT_ALIGNMENT)
    {
      /* kludge, temporary NULL terminator */
      rc = or_put_byte (buf, 0);
      if (rc != NO_ERROR)
	{
	  return rc;
	}

      /* round up to a word boundary */
      rc = or_put_align32 (buf);
    }

  return rc;
=======
bool
pr_is_overflow_column (DB_VALUE * val)
{
  if (DB_VALUE_TYPE (val) == DB_TYPE_VARCHAR
      && DB_GET_STRING_SIZE (val) > HEAP_OOR_THRESHOLD_SIZE)
    {
      return true;
    }

  return false;
>>>>>>> 6fd2ecfa
}<|MERGE_RESOLUTION|>--- conflicted
+++ resolved
@@ -16252,7 +16252,6 @@
   return MR_CMP (s1, s2);
 }
 
-<<<<<<< HEAD
 /*
  * pr_get_compressed_data_from_buffer ()	  - Uncompresses a data stored in buffer.
  *
@@ -16598,9 +16597,15 @@
     }
 
   return rc;
-=======
+}
+
+/*
+ * pr_is_oor_value (): 
+ *
+ * val(in):
+ */
 bool
-pr_is_overflow_column (DB_VALUE * val)
+pr_is_oor_value (DB_VALUE * val)
 {
   if (DB_VALUE_TYPE (val) == DB_TYPE_VARCHAR
       && DB_GET_STRING_SIZE (val) > HEAP_OOR_THRESHOLD_SIZE)
@@ -16609,5 +16614,4 @@
     }
 
   return false;
->>>>>>> 6fd2ecfa
 }