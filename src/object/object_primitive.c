--- conflicted
+++ resolved
@@ -17278,12 +17278,9 @@
 
   (*(tp_String.data_writeval)) (buf, &json_body);
   (*(tp_String.data_writeval)) (buf, &schema_raw);
-<<<<<<< HEAD
-=======
 
   pr_clear_value (&json_body);
   pr_clear_value (&schema_raw);
->>>>>>> a3d7cf12
 }
 
 static void
