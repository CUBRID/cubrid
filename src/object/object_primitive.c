--- conflicted
+++ resolved
@@ -16808,21 +16808,6 @@
 }
 
 /*
-<<<<<<< HEAD
- * pr_is_oor_value (): 
- *
- * val(in):
- */
-bool
-pr_is_oor_value (DB_VALUE * val)
-{
-  if (TP_IS_OOR_TYPE (DB_VALUE_TYPE (val)) && DB_GET_STRING_SIZE (val) > OBJECT_OOR_THRESHOLD_SIZE)
-    {
-      return true;
-    }
-
-  return false;
-=======
  * pr_write_uncompressed_string_to_buffer()   :-  Writes a string with a size less than
  *						  PRIM_MINIMUM_STRING_LENGTH_FOR_COMPRESSION to buffer.
  * 
@@ -17082,5 +17067,20 @@
     }
 
   return rc;
->>>>>>> 0ca1e089
-}+}
+
+/*
+ * pr_is_oor_value (): 
+ *
+ * val(in):
+ */
+bool
+pr_is_oor_value (DB_VALUE * val)
+{
+  if (TP_IS_OOR_TYPE (DB_VALUE_TYPE (val)) && DB_GET_STRING_SIZE (val) > OBJECT_OOR_THRESHOLD_SIZE)
+    {
+      return true;
+    }
+
+  return false;
+}
