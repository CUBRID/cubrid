/*
 * Copyright 2008 Search Solution Corporation
 * Copyright 2016 CUBRID Corporation
 *
 *  Licensed under the Apache License, Version 2.0 (the "License");
 *  you may not use this file except in compliance with the License.
 *  You may obtain a copy of the License at
 *
 *      http://www.apache.org/licenses/LICENSE-2.0
 *
 *  Unless required by applicable law or agreed to in writing, software
 *  distributed under the License is distributed on an "AS IS" BASIS,
 *  WITHOUT WARRANTIES OR CONDITIONS OF ANY KIND, either express or implied.
 *  See the License for the specific language governing permissions and
 *  limitations under the License.
 *
 */

/*
 * class_object.c - Class Constructors
 */

#ident "$Id$"

#include "config.h"

#include <stdlib.h>
#include <string.h>
#include <assert.h>

#include "language_support.h"
#include "area_alloc.h"
#include "work_space.h"
#include "object_representation.h"
#include "object_primitive.h"
#include "class_object.h"
#include "boot_cl.h"
#include "locator_cl.h"
#include "authenticate.h"
#include "set_object.h"
#include "object_accessor.h"
#include "object_print.h"
#include "parser.h"
#include "trigger_manager.h"
#include "schema_manager.h"
#include "dbi.h"
#if defined(WINDOWS)
#include "misc_string.h"
#endif
#include "dbtype.h"
#include "printer.hpp"

#if defined (SUPPRESS_STRLEN_WARNING)
#define strlen(s1)  ((int) strlen(s1))
#endif /* defined (SUPPRESS_STRLEN_WARNING) */

/* Macro to generate the UNIQUE property string from the components */
#define SM_SPRINTF_UNIQUE_PROPERTY_VALUE(buffer, volid, fileid, pageid) \
  sprintf(buffer, "%d|%d|%d", (int)volid, (int)fileid, (int)pageid)

typedef enum
{
  SM_CREATE_NEW_INDEX = 0,
  SM_SHARE_INDEX = 1,
  SM_NOT_SHARE_INDEX_AND_WARNING = 2,
  SM_NOT_SHARE_PRIMARY_KEY_AND_WARNING = 3
} SM_CONSTRAINT_COMPATIBILITY;

const int SM_MAX_STRING_LENGTH = 1073741823;	/* 0x3fffffff */

static SM_CONSTRAINT_TYPE Constraint_types[] = {
  SM_CONSTRAINT_PRIMARY_KEY,
  SM_CONSTRAINT_UNIQUE,
  SM_CONSTRAINT_REVERSE_UNIQUE,
  SM_CONSTRAINT_INDEX,
  SM_CONSTRAINT_REVERSE_INDEX,
  SM_CONSTRAINT_FOREIGN_KEY,
};

static const char *Constraint_properties[] = {
  SM_PROPERTY_PRIMARY_KEY,
  SM_PROPERTY_UNIQUE,
  SM_PROPERTY_REVERSE_UNIQUE,
  SM_PROPERTY_INDEX,
  SM_PROPERTY_REVERSE_INDEX,
  SM_PROPERTY_FOREIGN_KEY,
};

#define NUM_CONSTRAINT_TYPES            \
  ((int)(sizeof(Constraint_types)/sizeof(Constraint_types[0])))
#define NUM_CONSTRAINT_PROPERTIES       \
  ((int)(sizeof(Constraint_properties)/sizeof(Constraint_properties[0])))

static AREA *Template_area = NULL;

static void classobj_print_props (DB_SEQ * properties);
static DB_SEQ *classobj_make_foreign_key_info_seq (SM_FOREIGN_KEY_INFO * fk_info);
static DB_SEQ *classobj_make_foreign_key_ref_seq (SM_FOREIGN_KEY_INFO * fk_info);
static DB_SEQ *classobj_make_index_attr_prefix_seq (int num_attrs, const int *attrs_prefix_length);
static DB_SEQ *classobj_make_index_filter_pred_seq (SM_PREDICATE_INFO * filter_index_info);
static void classobj_put_value_and_iterate (DB_SEQ * destination, int &index, DB_VALUE & value);
static int classobj_put_seq_and_iterate (DB_SEQ * destination, int &index, DB_SEQ * element);
static int classobj_put_seq_with_name_and_iterate (DB_SEQ * destination, int &index, const char *name, DB_SEQ * seq);
static SM_CONSTRAINT *classobj_make_constraint (const char *name, SM_CONSTRAINT_TYPE type, BTID * id,
						bool has_function_constraint);
static void classobj_free_constraint (SM_CONSTRAINT * constraint);
static int classobj_constraint_size (SM_CONSTRAINT * constraint);
static bool classobj_cache_constraint_entry (const char *name, DB_SEQ * constraint_seq, SM_CLASS * class_,
					     SM_CONSTRAINT_TYPE constraint_type);
static bool classobj_cache_constraint_list (DB_SEQ * seq, SM_CLASS * class_, SM_CONSTRAINT_TYPE constraint_type);
static SM_CLASS_CONSTRAINT *classobj_make_class_constraint (const char *name, SM_CONSTRAINT_TYPE type);
static SM_FOREIGN_KEY_INFO *classobj_make_foreign_key_info (DB_SEQ * fk_seq, const char *cons_name,
							    SM_ATTRIBUTE * attributes);
static SM_FOREIGN_KEY_INFO *classobj_make_foreign_key_ref (DB_SEQ * fk_seq);
static SM_FOREIGN_KEY_INFO *classobj_make_foreign_key_ref_list (DB_SEQ * fk_container);
static int *classobj_make_index_prefix_info (DB_SEQ * prefix_seq, int num_attrs);
static SM_PREDICATE_INFO *classobj_make_index_filter_pred_info (DB_SEQ * pred_seq);
static int classobj_cache_not_null_constraints (const char *class_name, SM_ATTRIBUTE * attributes,
						SM_CLASS_CONSTRAINT ** con_ptr);
static bool classobj_is_possible_constraint (SM_CONSTRAINT_TYPE existed, DB_CONSTRAINT_TYPE new_);
static int classobj_domain_size (TP_DOMAIN * domain);
static void classobj_filter_attribute_props (DB_SEQ * props);
static int classobj_init_attribute (SM_ATTRIBUTE * src, SM_ATTRIBUTE * dest, int copy);
static void classobj_clear_attribute_value (DB_VALUE * value);
static void classobj_clear_attribute (SM_ATTRIBUTE * att);
static int classobj_attribute_size (SM_ATTRIBUTE * att);
static void classobj_free_method_arg (SM_METHOD_ARGUMENT * arg);
static SM_METHOD_ARGUMENT *classobj_copy_method_arg (SM_METHOD_ARGUMENT * src);
static int classobj_method_arg_size (SM_METHOD_ARGUMENT * arg);
static SM_METHOD_SIGNATURE *classobj_copy_method_signature (SM_METHOD_SIGNATURE * sig);
static int classobj_method_signature_size (SM_METHOD_SIGNATURE * sig);
static void classobj_clear_method (SM_METHOD * meth);
static int classobj_init_method (SM_METHOD * src, SM_METHOD * dest, int copy);
static int classobj_copy_methlist (SM_METHOD * methlist, MOP filter_class, SM_METHOD ** copy_ptr);
static int classobj_method_size (SM_METHOD * meth);
static int classobj_resolution_size (SM_RESOLUTION * res);
static SM_METHOD_FILE *classobj_copy_methfile (SM_METHOD_FILE * src);
static int classobj_method_file_size (SM_METHOD_FILE * file);
static void classobj_free_repattribute (SM_REPR_ATTRIBUTE * rat);
static int classobj_repattribute_size (void);
static int classobj_representation_size (SM_REPRESENTATION * rep);
static int classobj_query_spec_size (SM_QUERY_SPEC * query_spec);
static void classobj_insert_ordered_attribute (SM_ATTRIBUTE ** attlist, SM_ATTRIBUTE * att);
static SM_REPRESENTATION *classobj_capture_representation (SM_CLASS * class_);
static void classobj_sort_attlist (SM_ATTRIBUTE ** source);
static void classobj_sort_methlist (SM_METHOD ** source);
static int classobj_copy_attribute_like (DB_CTMPL * ctemplate, SM_ATTRIBUTE * attribute,
					 const char *const like_class_name);
static int classobj_copy_constraint_like (DB_CTMPL * ctemplate, SM_CLASS_CONSTRAINT * constraint,
					  const char *const like_class_name);
static SM_FUNCTION_INFO *classobj_make_function_index_info (DB_SEQ * func_seq);
static DB_SEQ *classobj_make_function_index_info_seq (SM_FUNCTION_INFO * func_index_info);
static SM_CONSTRAINT_COMPATIBILITY classobj_check_index_compatibility (SM_CLASS_CONSTRAINT * constraints,
								       const DB_CONSTRAINT_TYPE constraint_type,
								       const SM_CLASS_CONSTRAINT * existing_con,
								       SM_CLASS_CONSTRAINT ** primary_con);
static int classobj_check_function_constraint_info (DB_SEQ * constraint_seq, bool * has_function_constraint);
static int classobj_partition_info_size (SM_PARTITION * partition_info);

/*
 * classobj_area_init - Initialize the area for schema templates.
 *    return: NO_ERROR or error code.
 */
int
classobj_area_init (void)
{
  Template_area = area_create ("Schema templates", sizeof (SM_TEMPLATE), 4);
  if (Template_area == NULL)
    {
      assert (er_errid () != NO_ERROR);
      return er_errid ();
    }

  return NO_ERROR;
}

/*
 * classobj_area_final - Finalize the area for schema templates.
 *    return: none.
 */
void
classobj_area_final (void)
{
  if (Template_area != NULL)
    {
      area_destroy (Template_area);
      Template_area = NULL;
    }
}

/* THREADED ARRAYS */
/*
 * These are used for the representation of the flattened attribute and
 * method lists.  The structures are maintained contiguously in an array for
 * quick indexing but in addition have a link field at the top so they can be
 * traversed as lists.  This is particularly helpful during class definition
 * and makes it simpler for the class transformer to walk over the structures.
 */

/*
 * classobj_alloc_threaded_array() - Allocates a threaded array and initializes
 * 			       the thread pointers.
 *   return: threaded array
 *   size(in): element size
 *   count(in): number of elements
 */

DB_LIST *
classobj_alloc_threaded_array (int size, int count)
{
  DB_LIST *array, *l;
  char *ptr;
  int i;

  array = NULL;
  if (count)
    {
      array = (DB_LIST *) db_ws_alloc (size * count);
      if (array == NULL)
	{
	  return NULL;
	}

      ptr = (char *) array;
      for (i = 0; i < (count - 1); i++)
	{
	  l = (DB_LIST *) ptr;
	  l->next = (DB_LIST *) (ptr + size);
	  ptr += size;
	}
      l = (DB_LIST *) ptr;
      l->next = NULL;
    }
  return (array);
}

/*
 * classobj_free_threaded_array() - Frees a threaded array and calls a function on
 *    each element to free any storage referenced by the elements.
 *   return: none
 *   array(in): threaded array
 *   clear(in): function to free storage contained in elements
 */

void
classobj_free_threaded_array (DB_LIST * array, LFREEER clear)
{
  DB_LIST *l;

  if (clear != NULL)
    {
      for (l = array; l != NULL; l = l->next)
	{
	  if (clear != NULL)
	    {
	      (*clear) (l);
	    }
	}
    }
  db_ws_free (array);
}

/* PROPERTY LISTS */
/*
 * These are used to maintain random values on class, method, and attribute
 * definitions.  The values are used infrequently so there is a motiviation
 * for not reserving space for them unconditionally in the main
 * structure body.  They are implemented as sequences of name/value pairs.
 */

/*
 * classobj_make_prop() - Creates an empty property list for a class, attribute,
 * 		    or method.
 *   return: an initialized property list
 */

DB_SEQ *
classobj_make_prop ()
{
  return (set_create_sequence (0));
}

/*
 * classobj_free_prop() - Frees a property list for a class, attribute, or method.
 *   return: none
 *   properties(in): a property list
 */

void
classobj_free_prop (DB_SEQ * properties)
{
  if (properties != NULL)
    {
      set_free (properties);
    }
}

/*
 * classobj_put_prop() - This is used to add a new property to a property list.
 *    First the list is searched for a property with the given name.  If the
 *    property already exists, the property value will be replaced with the
 *    new value and a non-zero is returned from the function.
 *    If the property does not exist, it will be added to the end of the
 *    list.
 *   return: index of the replaced property, 0 if not found
 *   properties(in): property list
 *   name(in): property name
 *   pvalue(in): new property value
 */

int
classobj_put_prop (DB_SEQ * properties, const char *name, DB_VALUE * pvalue)
{
  int error;
  int found, max, i;
  DB_VALUE value;
  const char *val_str;

  error = NO_ERROR;
  found = 0;

  if (properties == NULL || name == NULL || pvalue == NULL)
    {
      return found;
    }

  max = set_size (properties);
  for (i = 0; i < max && !found && error == NO_ERROR; i += 2)
    {
      error = set_get_element (properties, i, &value);
      if (error != NO_ERROR)
	{
	  continue;
	}

      if (DB_VALUE_TYPE (&value) != DB_TYPE_STRING || (val_str = db_get_string (&value)) == NULL)
	{
	  error = ER_SM_INVALID_PROPERTY;
	}
      else
	{
	  if (strcmp (name, val_str) == 0)
	    {
	      if ((i + 1) >= max)
		{
		  error = ER_SM_INVALID_PROPERTY;
		}
	      else
		{
		  found = i + 1;
		}
	    }
	}
      pr_clear_value (&value);
    }

  if (error == NO_ERROR)
    {
      if (found)
	{
	  set_put_element (properties, found, pvalue);
	}
      else
	{
	  /* start with the property value to avoid growing the array twice */
	  set_put_element (properties, max + 1, pvalue);
	  db_make_string (&value, name);
	  set_put_element (properties, max, &value);
	  pr_clear_value (&value);
	}
    }

  if (error != NO_ERROR)
    {
      er_set (ER_ERROR_SEVERITY, ARG_FILE_LINE, error, 0);
    }

  return (found);
}

/*
 * classobj_drop_prop() - This removes a property from a property list.
 *    If the property was found, the name and value entries in the sequence
 *    are removed and a non-zero value is returned.  If the property
 *    was not found, the sequence is unchanged and a zero is returned.
 *   return: non-zero if the property was dropped
 *   properties(in): property list
 *   name(in): property name
 */

int
classobj_drop_prop (DB_SEQ * properties, const char *name)
{
  int error;
  int dropped, max, i;
  DB_VALUE value;
  const char *val_str;

  error = NO_ERROR;
  dropped = 0;

  if (properties == NULL || name == NULL)
    {
      goto error;
    }

  max = set_size (properties);
  for (i = 0; i < max && !dropped && error == NO_ERROR; i += 2)
    {
      error = set_get_element (properties, i, &value);
      if (error != NO_ERROR)
	{
	  continue;
	}

      if (DB_VALUE_TYPE (&value) != DB_TYPE_STRING || (val_str = db_get_string (&value)) == NULL)
	{
	  error = ER_SM_INVALID_PROPERTY;
	}
      else
	{
	  if (strcmp (name, val_str) == 0)
	    {
	      if ((i + 1) >= max)
		{
		  error = ER_SM_INVALID_PROPERTY;
		}
	      else
		{
		  dropped = 1;
		  /* drop the two elements at the found position */
		  set_drop_seq_element (properties, i);
		  set_drop_seq_element (properties, i);
		}
	    }
	}
      pr_clear_value (&value);

    }

error:
  if (error)
    {
      er_set (ER_ERROR_SEVERITY, ARG_FILE_LINE, error, 0);
    }

  return (dropped);
}

/*
 * classobj_print_props() - Debug function to dump a property list to standard out.
 *   return: none
 *   properties(in): property list
 */

static void
classobj_print_props (DB_SEQ * properties)
{
  set_print (properties);
  fprintf (stdout, "\n");
#if 0
  DB_VALUE value;
  int max, i;

  if (properties == NULL)
    {
      return;
    }
  max = set_size (properties);
  if (max)
    {
      for (i = 0; i < max; i++)
	{
	  if (set_get_element (properties, i, &value) != NO_ERROR)
	    fprintf (stdout, "*** error *** ");
	  else
	    {
	      help_fprint_value (stdout, &value);
	      pr_clear_value (&value);
	      fprintf (stdout, " ");
	    }
	}
      fprintf (stdout, "\n");
    }

#endif /* 0 */
}


/*
 * classobj_map_constraint_to_property() - Return the SM_PROPERTY type corresponding to
 *    the SM_CONSTRAINT_TYPE. This is necessary since we don't store
 *    SM_CONSTRAINT_TYPE's in the property lists.
 *    A NULL is returned if there is not a corresponding SM_PROPERTY type
 *   return: SM_PROPERTY type
 *   constraint(in): constraint type
 */

const char *
classobj_map_constraint_to_property (SM_CONSTRAINT_TYPE constraint)
{
  const char *property_type = NULL;

  switch (constraint)
    {
    case SM_CONSTRAINT_INDEX:
      property_type = SM_PROPERTY_INDEX;
      break;
    case SM_CONSTRAINT_UNIQUE:
      property_type = SM_PROPERTY_UNIQUE;
      break;
    case SM_CONSTRAINT_NOT_NULL:
      property_type = SM_PROPERTY_NOT_NULL;
      break;
    case SM_CONSTRAINT_REVERSE_INDEX:
      property_type = SM_PROPERTY_REVERSE_INDEX;
      break;
    case SM_CONSTRAINT_REVERSE_UNIQUE:
      property_type = SM_PROPERTY_REVERSE_UNIQUE;
      break;
    case SM_CONSTRAINT_PRIMARY_KEY:
      property_type = SM_PROPERTY_PRIMARY_KEY;
      break;
    case SM_CONSTRAINT_FOREIGN_KEY:
      property_type = SM_PROPERTY_FOREIGN_KEY;
      break;
    default:
      er_set (ER_ERROR_SEVERITY, ARG_FILE_LINE, ER_SM_INVALID_CONSTRAINT, 0);
      break;
    }

  return property_type;
}

/*
 * classobj_copy_props() - Copies a property list.  The filter class is optional and
 *    will cause those properties whose origin is the given class to be copied
 *    and others to be filtered out.  This is useful when we want to filter out
 *    inherited properties.
 *   return: NO_ERROR on success, non-zero for ERROR
 *   properties(in): property list to copy
 *   filter_class(in): optional filter class
 *   new_properties(out): output property list where the properties are copied to
 */

int
classobj_copy_props (DB_SEQ * properties, MOP filter_class, DB_SEQ ** new_properties)
{
  int error = NO_ERROR;
  SM_CLASS_CONSTRAINT *constraints = NULL;

  if (properties == NULL)
    {
      return error;
    }

  *new_properties = set_copy (properties);

  if (*new_properties == NULL)
    {
      assert (er_errid () != NO_ERROR);
      return er_errid ();
    }

  /* Filter out INDEXs and UNIQUE constraints which are inherited */
  if (filter_class != NULL)
    {
      SM_CLASS_CONSTRAINT *c;
      SM_CLASS *class_;
      int is_global = 0;
      error = au_fetch_class_force (filter_class, &class_, AU_FETCH_READ);
      if (error != NO_ERROR)
	{
	  goto error_condition;
	}

      /* Remove all constraints from the property list.  We'll add the locally defined ones bellow.  We can't just
       * start with an empty property list since there might be other properties on it (such as proxy information).
       *
       * We don't know (or care) if the properties already exist so just ignore the return value.  */
      (void) classobj_drop_prop (*new_properties, SM_PROPERTY_UNIQUE);
      (void) classobj_drop_prop (*new_properties, SM_PROPERTY_INDEX);
      (void) classobj_drop_prop (*new_properties, SM_PROPERTY_NOT_NULL);
      (void) classobj_drop_prop (*new_properties, SM_PROPERTY_REVERSE_UNIQUE);
      (void) classobj_drop_prop (*new_properties, SM_PROPERTY_REVERSE_INDEX);
      (void) classobj_drop_prop (*new_properties, SM_PROPERTY_PRIMARY_KEY);
      (void) classobj_drop_prop (*new_properties, SM_PROPERTY_FOREIGN_KEY);

      error = classobj_make_class_constraints (properties, class_->attributes, &constraints);
      if (error != NO_ERROR)
	{
	  goto error_condition;
	}

      for (c = constraints; c != NULL; c = c->next)
	{
	  if (c->attributes == NULL)
	    {
	      error = ER_FAILED;
	      goto error_condition;
	    }

	  if (c->type == SM_CONSTRAINT_INDEX || c->type == SM_CONSTRAINT_REVERSE_INDEX
	      || c->type == SM_CONSTRAINT_FOREIGN_KEY || c->attributes[0]->class_mop == filter_class)
	    {
	      is_global = 0;
	    }
	  else if (SM_IS_CONSTRAINT_UNIQUE_FAMILY (c->type))
	    {
	      SM_CLASS *super_class = NULL;
	      error = au_fetch_class_force (c->attributes[0]->class_mop, &super_class, AU_FETCH_READ);
	      if (error != NO_ERROR)
		{
		  goto error_condition;
		}

	      error = sm_is_global_only_constraint (c->attributes[0]->class_mop, c, &is_global, NULL);
	      if (error != NO_ERROR)
		{
		  goto error_condition;
		}
	    }
	  if (is_global == 0)
	    {
	      if (classobj_put_index (new_properties, c, &(c->index_btid), c->fk_info, c->shared_cons_name, false) !=
		  NO_ERROR)
		{
		  error = ER_SM_INVALID_PROPERTY;
		  er_set (ER_ERROR_SEVERITY, ARG_FILE_LINE, error, 0);
		  goto error_condition;
		}
	    }
	}

      classobj_free_class_constraints (constraints);
    }

  return (error);


  /* Error Handlers */
error_condition:
  if (*new_properties != NULL)
    {
      classobj_free_prop (*new_properties);
    }

  if (constraints != NULL)
    {
      classobj_free_class_constraints (constraints);
    }

  return error;
}

/*
 * classobj_make_foreign_key_info_seq()
 *   return:
 *   fk_info(in):
 */

static DB_SEQ *
classobj_make_foreign_key_info_seq (SM_FOREIGN_KEY_INFO * fk_info)
{
  DB_VALUE value;
  DB_SEQ *fk_seq;
  char pbuf[128];

  fk_seq = set_create_sequence (4);

  if (fk_seq == NULL)
    {
      return NULL;
    }

  sprintf (pbuf, "%d|%d|%d", (int) fk_info->ref_class_oid.pageid, (int) fk_info->ref_class_oid.slotid,
	   (int) fk_info->ref_class_oid.volid);
  db_make_string (&value, pbuf);
  set_put_element (fk_seq, 0, &value);

  sprintf (pbuf, "%d|%d|%d", (int) fk_info->ref_class_pk_btid.vfid.volid, (int) fk_info->ref_class_pk_btid.vfid.fileid,
	   (int) fk_info->ref_class_pk_btid.root_pageid);
  db_make_string (&value, pbuf);
  set_put_element (fk_seq, 1, &value);

  db_make_int (&value, fk_info->delete_action);
  set_put_element (fk_seq, 2, &value);

  db_make_int (&value, fk_info->update_action);
  set_put_element (fk_seq, 3, &value);

  return fk_seq;
}

/*
 * classobj_make_foreign_key_ref_seq()
 *   return:
 *   fk_info(in):
 */

static DB_SEQ *
classobj_make_foreign_key_ref_seq (SM_FOREIGN_KEY_INFO * fk_info)
{
  DB_VALUE value;
  DB_SEQ *fk_seq;
  char pbuf[128];

  fk_seq = set_create_sequence (5);

  if (fk_seq == NULL)
    {
      return NULL;
    }

  sprintf (pbuf, "%d|%d|%d", (int) fk_info->self_oid.pageid, (int) fk_info->self_oid.slotid,
	   (int) fk_info->self_oid.volid);
  db_make_string (&value, pbuf);
  set_put_element (fk_seq, 0, &value);

  sprintf (pbuf, "%d|%d|%d", (int) fk_info->self_btid.vfid.volid, (int) fk_info->self_btid.vfid.fileid,
	   (int) fk_info->self_btid.root_pageid);
  db_make_string (&value, pbuf);
  set_put_element (fk_seq, 1, &value);

  db_make_int (&value, fk_info->delete_action);
  set_put_element (fk_seq, 2, &value);

  db_make_int (&value, fk_info->update_action);
  set_put_element (fk_seq, 3, &value);

  db_make_string (&value, fk_info->name);
  set_put_element (fk_seq, 4, &value);

  return fk_seq;
}

/*
 * classobj_describe_foreign_key_action()
 *   return:
 *   action(in):
 */

char *
classobj_describe_foreign_key_action (SM_FOREIGN_KEY_ACTION action)
{
  switch (action)
    {
    case SM_FOREIGN_KEY_CASCADE:
      return (char *) "CASCADE";
    case SM_FOREIGN_KEY_RESTRICT:
      return (char *) "RESTRICT";
    case SM_FOREIGN_KEY_NO_ACTION:
      return (char *) "NO ACTION";
    case SM_FOREIGN_KEY_SET_NULL:
      return (char *) "SET NULL";
    }

  return (char *) "";
}

/*
 * classobj_make_index_attr_prefix_seq() - Make sequence which contains prefix length
 *   return: sequence
 *   num_attrs(in): key attribute count
 *   attrs_prefix_length(in): array which contains prefix length
 */
static DB_SEQ *
classobj_make_index_attr_prefix_seq (int num_attrs, const int *attrs_prefix_length)
{
  DB_SEQ *prefix_seq;
  DB_VALUE v;
  int i;

  prefix_seq = set_create_sequence (num_attrs);

  if (prefix_seq == NULL)
    {
      return NULL;
    }

  for (i = 0; i < num_attrs; i++)
    {
      if (attrs_prefix_length != NULL)
	{
	  db_make_int (&v, attrs_prefix_length[i]);
	}
      else
	{
	  db_make_int (&v, -1);
	}

      set_put_element (prefix_seq, i, &v);
    }

  return prefix_seq;

}

/*
 * classobj_make_index_attr_prefix_seq() - Make sequence which contains filter predicate
 *   return: sequence
 *   filter_index_info(in): filter predicate
 */
static DB_SEQ *
classobj_make_index_filter_pred_seq (SM_PREDICATE_INFO * filter_index_info)
{
  DB_SEQ *pred_seq = NULL;
  DB_VALUE value;
  DB_SEQ *att_seq = NULL;
  int i;

  if (filter_index_info == NULL)
    {
      return NULL;
    }

  pred_seq = set_create_sequence (3);
  if (pred_seq == NULL)
    {
      return NULL;
    }

  att_seq = set_create_sequence (0);
  if (att_seq == NULL)
    {
      set_free (pred_seq);
      return NULL;
    }

  if (filter_index_info->pred_string)
    {
      db_make_string (&value, filter_index_info->pred_string);
    }
  else
    {
      db_make_null (&value);
    }
  set_put_element (pred_seq, 0, &value);

  if (filter_index_info->pred_stream)
    {
      db_make_char (&value, filter_index_info->pred_stream_size, filter_index_info->pred_stream,
		    filter_index_info->pred_stream_size, LANG_SYS_CODESET, LANG_SYS_COLLATION);
    }
  else
    {
      db_make_null (&value);
    }
  set_put_element (pred_seq, 1, &value);

  /* attribute ids */
  for (i = 0; i < filter_index_info->num_attrs; i++)
    {
      db_make_int (&value, filter_index_info->att_ids[i]);
      set_put_element (att_seq, i, &value);
    }

  db_make_sequence (&value, att_seq);
  set_put_element (pred_seq, 2, &value);
  pr_clear_value (&value);

  return pred_seq;
}

static void
classobj_put_value_and_iterate (DB_SEQ * destination, int &index, DB_VALUE & value)
{
  set_put_element (destination, index, &value);
  pr_clear_value (&value);

  // increment index
  ++index;
}

static int
classobj_put_seq_and_iterate (DB_SEQ * destination, int &index, DB_SEQ * element)
{
  if (element == NULL)
    {
      // assert (false);    // is this acceptable?
      return ER_FAILED;
    }

  DB_VALUE elem_dbval;
  if (db_make_sequence (&elem_dbval, element) != NO_ERROR)
    {
      assert (false);		// should not happen
      return ER_FAILED;
    }

  classobj_put_value_and_iterate (destination, index, elem_dbval);
  return NO_ERROR;
}

static int
classobj_put_seq_with_name_and_iterate (DB_SEQ * destination, int &index, const char *name, DB_SEQ * seq)
{
  // we make a sequence with name and seq and add that to destination
  DB_SEQ *subseq = set_create_sequence (0);
  if (subseq == NULL)
    {
      return ER_FAILED;
    }

  DB_VALUE value;
  int subseq_index = 0;
  int error_code = NO_ERROR;

  db_make_string (&value, name);
  classobj_put_value_and_iterate (subseq, subseq_index, value);

  error_code = classobj_put_seq_and_iterate (subseq, subseq_index, seq);
  if (error_code != NO_ERROR)
    {
      set_free (subseq);
      return error_code;
    }

  // now put built sequence into destination
  error_code = classobj_put_seq_and_iterate (destination, index, subseq);
  if (error_code != NO_ERROR)
    {
      set_free (subseq);
      return error_code;
    }

  return NO_ERROR;
}

/*
 * classobj_put_index() - This is used to put and update indexes on the property list.
 *    The property list is composed of name/value pairs.  For unique
 *    indexes, this will be SM_PROPERTY_UNIQUE/{uniques} where {uniques}
 *    are another property list of unique instances.  The general form
 *    is;
 *        {"*U",
 *          {
 *           "name",
 *            {
 *               "volid|pageid|fileid",
 *               ["attr", asc_desc]+ {fk_info},
 *               "pred_expression",
 *               "comment"
 *             },
 *           "name",
 *            {
 *               "volid|pageid|fileid",
 *               ["attr", asc_desc]+ {fk_info},
 *               "pred_expression",
 *               "comment"
 *            }
 *          }
 *        }
 *    Until we fully support named constraints, use the attribute name as
 *    the constraint name.  Each constraint instance must be uniquely named.
 *    An old value will be overwritten with a new value with the same name.
 *   return: non-zero if property was replaced
 *   properties(out):
 *   type(in):
 *   constraint_name(in):
 *   atts(in): attribute list
 *   asc_desc: asc/desc info list
 *   attr_prefix_length:
 *   id(in): new index value
 *   filter_index_info(in):
 *   fk_info(in):
 *   shared_cons_name(in):
 *   func_index_info(in):
 *   comment(in):
 */
int
classobj_put_index (DB_SEQ ** properties, SM_CLASS_CONSTRAINT * con, const BTID * id, SM_FOREIGN_KEY_INFO * fk_info,
		    char *shared_cons_name, bool attr_name_instead_of_id)
{
  int i;
  const char *prop_name = classobj_map_constraint_to_property (con->type);
  DB_VALUE pvalue, value;
  DB_SEQ *unique_property = NULL, *constraint = NULL;
  int found = 0;
  bool is_new_created = false;	/* Is *properties new created or not */
  char buf[128], *pbuf;
  int constraint_seq_index;
  int num_attrs = 0;

  db_make_null (&pvalue);
  db_make_null (&value);

  /*
   *  If the property pointer is NULL, create an empty property sequence
   */
  if (*properties == NULL)
    {
      *properties = classobj_make_prop ();
      if (*properties == NULL)
	{
	  goto error;
	}

      is_new_created = true;
    }

  /*
   *  Get a copy of the existing UNIQUE property value.  If one
   *  doesn't exist, create a new one.
   */
  found = classobj_get_prop (*properties, prop_name, &pvalue);

  if (found)
    {
      unique_property = db_get_set (&pvalue);
    }
  else
    {
      unique_property = set_create_sequence (0);
      if (unique_property == NULL)
	{
	  goto error;
	}
    }

  /* Create a sequence that will hold a constraint instance
   *    i.e. constraint_name {unique BTID, attribute_name(s)} */
  constraint = set_create_sequence (2);
  if (constraint == NULL)
    {
      goto error;
    }

  constraint_seq_index = 0;	/* init */

  /* Fill the BTID into the sequence */
  if ((id == NULL || BTID_IS_NULL (id)) && shared_cons_name != NULL)
    {
      size_t len = strlen (shared_cons_name) + 10;

      pbuf = (char *) malloc (len);
      if (pbuf)
	{
	  sprintf (pbuf, "SHARED:%s", shared_cons_name);
	}
      else
	{
	  er_set (ER_ERROR_SEVERITY, ARG_FILE_LINE, ER_OUT_OF_VIRTUAL_MEMORY, 1, len);
	  goto error;
	}
    }
  else
    {
      pbuf = &(buf[0]);
      if (id != NULL)
	{
	  sprintf (pbuf, "%d|%d|%d", (int) id->vfid.volid, (int) id->vfid.fileid, (int) id->root_pageid);
	}
      else
	{
	  sprintf (pbuf, "%d|%d|%d", (int) NULL_VOLID, (int) NULL_FILEID, (int) NULL_PAGEID);
	}
    }

  db_make_string (&value, pbuf);
  classobj_put_value_and_iterate (constraint, constraint_seq_index, value);

  if (pbuf && pbuf != &(buf[0]))
    {
      free_and_init (pbuf);
    }

  /* Fill the indexed attributes into the sequence */
  for (i = 0, num_attrs = 0; con->attributes[i] != NULL; i++, num_attrs++)
    {
      if (attr_name_instead_of_id)
	{
	  /* name */
	  db_make_string (&value, con->attributes[i]->header.name);
	}
      else
	{
	  /* id */
	  db_make_int (&value, con->attributes[i]->id);
	}
      classobj_put_value_and_iterate (constraint, constraint_seq_index, value);

      /* asc_desc */
      db_make_int (&value, con->asc_desc ? con->asc_desc[i] : 0);
      classobj_put_value_and_iterate (constraint, constraint_seq_index, value);
    }

  if (con->type == SM_CONSTRAINT_FOREIGN_KEY)
    {
      if (classobj_put_seq_and_iterate (constraint, constraint_seq_index, classobj_make_foreign_key_info_seq (fk_info))
	  != NO_ERROR)
	{
	  goto error;
	}
    }
  else if (con->type == SM_CONSTRAINT_PRIMARY_KEY)
    {
      SM_FOREIGN_KEY_INFO *fk;
      int num_live_fk = 0;

      for (fk = fk_info; fk != NULL; fk = fk->next)
	{
	  if (!fk->is_dropped)
	    {
	      num_live_fk++;
	    }
	}

      if (0 < num_live_fk)
	{
	  // create subset sequence for all foreign key references
	  DB_SEQ *fk_container = set_create_sequence (1);

	  if (fk_container == NULL)
	    {
	      goto error;
	    }

	  int fk_index = 0;
	  for (fk = fk_info; fk; fk = fk->next)
	    {
	      if (fk->is_dropped)
		{
		  continue;
		}

	      if (classobj_put_seq_and_iterate (fk_container, fk_index,
						classobj_make_foreign_key_ref_seq (fk)) != NO_ERROR)
		{
		  set_free (fk_container);
		  goto error;
		}
	    }
	  assert (num_live_fk == fk_index);

	  // put fk sequence into constraint sequence
	  if (classobj_put_seq_and_iterate (constraint, constraint_seq_index, fk_container) != NO_ERROR)
	    {
	      set_free (fk_container);
	      goto error;
	    }
	  fk_container = NULL;
	}
    }
  else
    {
      int *attr_prefix_length = con->attrs_prefix_length;

      if (con->filter_predicate == NULL && con->func_index_info == NULL)
	{
	  /* prefix length */
	  if (classobj_put_seq_and_iterate (constraint, constraint_seq_index,
					    classobj_make_index_attr_prefix_seq (num_attrs,
										 attr_prefix_length)) != NO_ERROR)
	    {
	      goto error;
	    }
	}
      else
	{
	  int seq_index = 0;
	  DB_SEQ *seq = set_create_sequence (0);

	  if (seq == NULL)
	    {
	      goto error;
	    }

	  if (con->filter_predicate != NULL)
	    {
	      if (classobj_put_seq_with_name_and_iterate (seq, seq_index, SM_FILTER_INDEX_ID,
							  classobj_make_index_filter_pred_seq (con->filter_predicate))
		  != NO_ERROR)
		{
		  set_free (seq);
		  goto error;
		}

	      if (classobj_put_seq_with_name_and_iterate (seq, seq_index, SM_PREFIX_INDEX_ID,
							  classobj_make_index_attr_prefix_seq (num_attrs,
											       attr_prefix_length)) !=
		  NO_ERROR)
		{
		  set_free (seq);
		  goto error;
		}
	    }

	  if (con->func_index_info != NULL)
	    {
	      if (classobj_put_seq_with_name_and_iterate (seq, seq_index, SM_FUNCTION_INDEX_ID,
							  classobj_make_function_index_info_seq (con->func_index_info))
		  != NO_ERROR)
		{
		  set_free (seq);
		  goto error;
		}
	    }

	  // now put seq into constraint
	  if (classobj_put_seq_and_iterate (constraint, constraint_seq_index, seq) != NO_ERROR)
	    {
	      set_free (seq);
	      goto error;
	    }
	}
    }

  /* add index status. */
  db_make_int (&value, con->index_status);
  classobj_put_value_and_iterate (constraint, constraint_seq_index, value);

  /* comment */
  db_make_string (&value, con->comment);
  classobj_put_value_and_iterate (constraint, constraint_seq_index, value);

  /* Append the constraint to the unique property sequence */
  db_make_sequence (&value, constraint);
  constraint = NULL;
  classobj_put_prop (unique_property, con->name, &value);
  pr_clear_value (&value);

  /* Put/Replace the unique property */
  db_make_sequence (&value, unique_property);
  unique_property = NULL;
  classobj_put_prop (*properties, prop_name, &value);
  pr_clear_value (&value);

  if (found)
    {
      pr_clear_value (&pvalue);
    }

  /* Just to be sure. */
  pr_clear_value (&value);

  return NO_ERROR;

error:

  if (is_new_created && *properties != NULL)
    {
      set_free (*properties);
    }

  if (found)
    {
      pr_clear_value (&pvalue);
    }
  else
    {
      if (unique_property != NULL)
	{
	  set_free (unique_property);
	}
    }

  if (constraint != NULL)
    {
      set_free (constraint);
    }

  return ER_FAILED;
}

/*
 * classobj_is_exist_foreign_key_ref()
 *   return:
 *   refop(in):
 *   fk_info(in):
 */

bool
classobj_is_exist_foreign_key_ref (MOP refop, SM_FOREIGN_KEY_INFO * fk_info)
{
  SM_CLASS *ref_cls;
  SM_CLASS_CONSTRAINT *pk;
  SM_FOREIGN_KEY_INFO *fk_ref;
  int error = NO_ERROR;

  error = au_fetch_class_force (refop, &ref_cls, AU_FETCH_READ);
  if (error != NO_ERROR)
    {
      return false;
    }

  pk = classobj_find_class_primary_key (ref_cls);
  if (pk == NULL)
    {
      return false;
    }

  for (fk_ref = pk->fk_info; fk_ref; fk_ref = fk_ref->next)
    {
      if (OID_EQ (&fk_ref->self_oid, &fk_info->self_oid))
	{
	  if (BTID_IS_EQUAL (&(fk_ref->self_btid), &(fk_info->self_btid))
	      /* although enough to BTID_IS_EQUAL, check for full match BTID structure */
	      && (fk_ref->self_btid.root_pageid == fk_info->self_btid.root_pageid))
	    {
	      return true;
	    }
	}
    }

  return false;
}


/*
 * classobj_is_pk_refer_other()
 *   return:
 *   clsop(in):
 *   fk_info(in):
 *   include_self_ref(in): include the class where PK is defined
 */

bool
classobj_is_pk_referred (MOP clsop, SM_FOREIGN_KEY_INFO * fk_info, bool include_self_ref, char **fk_name)
{
  if (fk_name != NULL)
    {
      *fk_name = NULL;
    }

  if (include_self_ref)
    {
      if (fk_info != NULL)
	{
	  if (fk_name != NULL)
	    {
	      *fk_name = fk_info->name;
	    }

	  return true;
	}
      else
	{
	  return false;
	}
    }
  else
    {
      SM_FOREIGN_KEY_INFO *fk_ref;
      OID *cls_oid;

      cls_oid = ws_oid (clsop);

      for (fk_ref = fk_info; fk_ref; fk_ref = fk_ref->next)
	{
	  if (!OID_EQ (&fk_ref->self_oid, cls_oid))
	    {
	      if (fk_name != NULL)
		{
		  *fk_name = fk_ref->name;
		}

	      return true;
	    }
	}

      return false;
    }
}

/*
 * classobj_put_foreign_key_ref()
 *   return: NO_ERROR on success, non-zero for ERROR
 *   properties(in/out):
 *   fk_info(in):
 */

int
classobj_put_foreign_key_ref (DB_SEQ ** properties, SM_FOREIGN_KEY_INFO * fk_info)
{
  DB_VALUE prop_val, pk_val, fk_container_val, fk_val;
  DB_SEQ *pk_property, *pk_seq, *fk_container, *fk_seq;
  int size;
  int fk_container_pos, pk_seq_pos;
  int err = NO_ERROR;

  PRIM_SET_NULL (&prop_val);
  PRIM_SET_NULL (&pk_val);
  PRIM_SET_NULL (&fk_container_val);
  PRIM_SET_NULL (&fk_val);

  if (classobj_get_prop (*properties, SM_PROPERTY_PRIMARY_KEY, &prop_val) <= 0)
    {
      assert (er_errid () != NO_ERROR);
      return er_errid ();
    }

  pk_property = db_get_set (&prop_val);
  err = set_get_element (pk_property, 1, &pk_val);
  if (err != NO_ERROR)
    {
      goto end;
    }

  pk_seq = db_get_set (&pk_val);
  size = set_size (pk_seq);

  err = set_get_element (pk_seq, size - 3, &fk_container_val);
  if (err != NO_ERROR)
    {
      goto end;
    }

  if (DB_VALUE_TYPE (&fk_container_val) == DB_TYPE_SEQUENCE)
    {
      fk_container = db_get_set (&fk_container_val);
      fk_container_pos = set_size (fk_container);
      pk_seq_pos = size - 3;
    }
  else
    {
      fk_container = set_create_sequence (1);
      if (fk_container == NULL)
	{
	  goto end;
	}
      db_make_sequence (&fk_container_val, fk_container);
      fk_container_pos = 0;
      pk_seq_pos = size - 2;
    }

  fk_seq = classobj_make_foreign_key_ref_seq (fk_info);
  if (fk_seq == NULL)
    {
      goto end;
    }

  db_make_sequence (&fk_val, fk_seq);
  err = set_put_element (fk_container, fk_container_pos, &fk_val);
  if (err != NO_ERROR)
    {
      goto end;
    }

  if (pk_seq_pos == size - 3)
    {
      err = set_put_element (pk_seq, pk_seq_pos, &fk_container_val);
      if (err != NO_ERROR)
	{
	  goto end;
	}
    }
  else
    {
      /* retrieve the last element */
      DB_VALUE save_last;
      PRIM_SET_NULL (&save_last);
      err = set_get_element (pk_seq, size - 1, &save_last);
      if (err != NO_ERROR)
	{
	  pr_clear_value (&save_last);
	  goto end;
	}

      /* Retrieve status. */
      DB_VALUE save_status;
      PRIM_SET_NULL (&save_status);
      err = set_get_element (pk_seq, size - 2, &save_status);
      if (err != NO_ERROR)
	{
	  pr_clear_value (&save_status);
	  goto end;
	}
      /* put fk_container */
      err = set_put_element (pk_seq, pk_seq_pos, &fk_container_val);
      if (err != NO_ERROR)
	{
	  pr_clear_value (&save_last);
	  goto end;
	}

      /* Put the status now. */
      err = set_put_element (pk_seq, pk_seq_pos + 1, &save_status);
      if (err != NO_ERROR)
	{
	  pr_clear_value (&save_last);
	  goto end;
	}

      /* put the last element to the tail */
      err = set_put_element (pk_seq, pk_seq_pos + 2, &save_last);
      if (err != NO_ERROR)
	{
	  pr_clear_value (&save_last);
	  goto end;
	}
    }

  err = set_put_element (pk_property, 1, &pk_val);
  if (err != NO_ERROR)
    {
      goto end;
    }

  if (classobj_put_prop (*properties, SM_PROPERTY_PRIMARY_KEY, &prop_val) == 0)
    {
      assert (er_errid () != NO_ERROR);
      err = er_errid ();
      goto end;
    }

end:
  pr_clear_value (&prop_val);
  pr_clear_value (&pk_val);
  pr_clear_value (&fk_container_val);
  pr_clear_value (&fk_val);

  return err;
}

#if defined (ENABLE_RENAME_CONSTRAINT)
/*
 * classobj_rename_foreign_key_ref()
 *
 *   return: NO_ERROR on success, non-zero for ERROR
 *   properties(in/out):
 *   btid(in): The BTID of the constraint which needs rename.
 *   old_name(in): The old constraint name.
 *   new_name(in): The new constraint name.
 */
int
classobj_rename_foreign_key_ref (DB_SEQ ** properties, const BTID * btid, const char *old_name, const char *new_name)
{
  DB_VALUE prop_val, pk_val, fk_container_val;
  DB_VALUE fk_val, new_fk_val;
  DB_VALUE name_val, new_name_val;
  DB_VALUE btid_val;
  DB_SEQ *pk_property, *pk_seq, *fk_container, *fk_seq = NULL;
  int size;
  int fk_container_pos, pk_seq_pos;
  int err = NO_ERROR;
  int fk_container_len;
  int i;
  int volid, pageid, fileid;
  char *name = NULL;
  int found = 0;

  PRIM_SET_NULL (&prop_val);
  PRIM_SET_NULL (&pk_val);
  PRIM_SET_NULL (&fk_container_val);
  PRIM_SET_NULL (&fk_val);
  PRIM_SET_NULL (&new_fk_val);
  PRIM_SET_NULL (&new_name_val);

  if (classobj_get_prop (*properties, SM_PROPERTY_PRIMARY_KEY, &prop_val) <= 0)
    {
      err = (er_errid () != NO_ERROR) ? er_errid () : ER_FAILED;
      return err;
    }

  pk_property = db_get_set (&prop_val);
  err = set_get_element (pk_property, 1, &pk_val);
  if (err != NO_ERROR)
    {
      goto end;
    }

  pk_seq = db_get_set (&pk_val);
  size = set_size (pk_seq);

  err = set_get_element (pk_seq, size - 2, &fk_container_val);
  if (err != NO_ERROR)
    {
      goto end;
    }

  if (DB_VALUE_TYPE (&fk_container_val) == DB_TYPE_SEQUENCE)
    {
      fk_container = db_get_set (&fk_container_val);
      fk_container_len = set_size (fk_container);
      pk_seq_pos = size - 2;

      /* find the position of the existing FK ref */
      for (i = 0; i < fk_container_len; i++)
	{
	  PRIM_SET_NULL (&fk_val);
	  PRIM_SET_NULL (&name_val);

	  err = set_get_element (fk_container, i, &fk_val);
	  if (err != NO_ERROR)
	    {
	      goto end;
	    }

	  fk_seq = db_get_set (&fk_val);

	  /* A shallow copy for btid_val is enough. So, no need pr_clear_val(&btid_val). */
	  err = set_get_element_nocopy (fk_seq, 1, &btid_val);
	  if (err != NO_ERROR)
	    {
	      goto end;
	    }

	  if (classobj_decompose_property_oid (db_get_string (&btid_val), &volid, &fileid, &pageid) != 3)
	    {
	      err = ER_SM_INVALID_PROPERTY;
	      er_set (ER_ERROR_SEVERITY, ARG_FILE_LINE, err, 0);
	      goto end;
	    }

	  /* A shallow copy for name_val is enough. So, no need pr_clear_val(&name_val). */
	  err = set_get_element_nocopy (fk_seq, 4, &name_val);
	  if (err != NO_ERROR)
	    {
	      goto end;
	    }

	  if (DB_VALUE_TYPE (&name_val) != DB_TYPE_STRING)
	    {
	      err = ER_SM_INVALID_PROPERTY;
	      er_set (ER_ERROR_SEVERITY, ARG_FILE_LINE, err, 0);
	      goto end;
	    }

	  name = db_get_string (&name_val);

	  if (btid->vfid.volid == volid && btid->vfid.fileid == fileid && btid->root_pageid == pageid
	      && old_name != NULL && name != NULL && SM_COMPARE_NAMES (old_name, name) == 0)
	    {
	      fk_container_pos = i;

	      db_make_string (&new_name_val, new_name);

	      err = set_put_element (fk_seq, 4, &new_name_val);
	      if (err != NO_ERROR)
		{
		  goto end;
		}

	      found = 1;
	      break;
	    }
	  else
	    {
	      /* This fk_val is not the one we need. */
	      pr_clear_value (&fk_val);
	    }
	}
    }

  if (!found)
    {
      assert (false);

      err = ER_SM_INVALID_PROPERTY;
      er_set (ER_ERROR_SEVERITY, ARG_FILE_LINE, err, 0);
      goto end;
    }

  db_make_sequence (&new_fk_val, fk_seq);

  err = set_put_element (fk_container, fk_container_pos, &new_fk_val);
  if (err != NO_ERROR)
    {
      goto end;
    }

  err = set_put_element (pk_seq, pk_seq_pos, &fk_container_val);
  if (err != NO_ERROR)
    {
      goto end;
    }

  err = set_put_element (pk_property, 1, &pk_val);
  if (err != NO_ERROR)
    {
      goto end;
    }

  if (classobj_put_prop (*properties, SM_PROPERTY_PRIMARY_KEY, &prop_val) == 0)
    {
      err = (er_errid () != NO_ERROR) ? er_errid () : ER_FAILED;
      goto end;
    }

end:
  pr_clear_value (&prop_val);
  pr_clear_value (&pk_val);
  pr_clear_value (&fk_container_val);
  pr_clear_value (&fk_val);
  pr_clear_value (&new_fk_val);
  pr_clear_value (&new_name_val);

  return err;
}
#endif

/*
 * classobj_drop_foreign_key_ref()
 *   return: NO_ERROR on success, non-zero for ERROR
 *   properties(in/out):
 *   btid(in): The BTID of the constraint which needs drop.
 *   name(in): The constraint name
 */

int
classobj_drop_foreign_key_ref (DB_SEQ ** properties, const BTID * btid, const char *name)
{
  int i, fk_container_pos, fk_count;
  DB_VALUE prop_val, pk_val, fk_container_val, fk_val, btid_val;
  DB_SEQ *pk_property, *pk_seq, *fk_container, *fk_seq;
  DB_VALUE cons_name_val;
  const char *cons_name = NULL;
  int volid, pageid, fileid;
  int err = NO_ERROR;

  db_make_null (&prop_val);
  db_make_null (&pk_val);
  db_make_null (&fk_container_val);
  db_make_null (&fk_val);
  db_make_null (&btid_val);

  if (classobj_get_prop (*properties, SM_PROPERTY_PRIMARY_KEY, &prop_val) <= 0)
    {
      assert (er_errid () != NO_ERROR);
      return er_errid ();
    }

  pk_property = db_get_set (&prop_val);
  err = set_get_element (pk_property, 1, &pk_val);
  if (err != NO_ERROR)
    {
      goto end;
    }

  pk_seq = db_get_set (&pk_val);
  fk_container_pos = set_size (pk_seq) - 3;

  err = set_get_element (pk_seq, fk_container_pos, &fk_container_val);
  if (err != NO_ERROR)
    {
      goto end;
    }

  if (DB_VALUE_TYPE (&fk_container_val) != DB_TYPE_SEQUENCE)
    {
      err = ER_SM_INVALID_PROPERTY;
      er_set (ER_ERROR_SEVERITY, ARG_FILE_LINE, err, 0);
      goto end;
    }

  fk_container = db_get_set (&fk_container_val);
  fk_count = set_size (fk_container);

  for (i = 0; i < fk_count; i++)
    {
      err = set_get_element (fk_container, i, &fk_val);
      if (err != NO_ERROR)
	{
	  goto end;
	}

      fk_seq = db_get_set (&fk_val);

      err = set_get_element (fk_seq, 1, &btid_val);
      if (err != NO_ERROR)
	{
	  goto end;
	}

      if (classobj_decompose_property_oid (db_get_string (&btid_val), &volid, &fileid, &pageid) != 3)
	{
	  err = ER_SM_INVALID_PROPERTY;
	  er_set (ER_ERROR_SEVERITY, ARG_FILE_LINE, err, 0);
	  goto end;
	}

      /* A shallow copy for cons_name_val is enough. So, no need pr_clear_val(&cons_name_val). */
      err = set_get_element_nocopy (fk_seq, 4, &cons_name_val);
      if (err != NO_ERROR)
	{
	  goto end;
	}

      if (DB_VALUE_TYPE (&cons_name_val) != DB_TYPE_STRING)
	{
	  err = ER_SM_INVALID_PROPERTY;
	  er_set (ER_ERROR_SEVERITY, ARG_FILE_LINE, err, 0);
	  goto end;
	}

      cons_name = db_get_string (&cons_name_val);

      if (btid->vfid.volid == volid && btid->vfid.fileid == fileid && btid->root_pageid == pageid && name != NULL
	  && cons_name != NULL && SM_COMPARE_NAMES (name, cons_name) == 0)
	{
	  err = set_drop_seq_element (fk_container, i);
	  if (err != NO_ERROR)
	    {
	      goto end;
	    }
	  break;
	}

      pr_clear_value (&btid_val);
      /* fk_val should clear after cons_name not be used anymore. */
      pr_clear_value (&fk_val);
    }

  if (set_size (fk_container) < 1)
    {
      err = set_drop_seq_element (pk_seq, fk_container_pos);
      if (err != NO_ERROR)
	{
	  goto end;
	}
    }
  else
    {
      err = set_put_element (pk_seq, fk_container_pos, &fk_container_val);
      if (err != NO_ERROR)
	{
	  goto end;
	}
    }

  err = set_put_element (pk_property, 1, &pk_val);
  if (err != NO_ERROR)
    {
      goto end;
    }

  if (classobj_put_prop (*properties, SM_PROPERTY_PRIMARY_KEY, &prop_val) == 0)
    {
      assert (er_errid () != NO_ERROR);
      err = er_errid ();
      goto end;
    }

end:

  pr_clear_value (&prop_val);
  pr_clear_value (&pk_val);
  pr_clear_value (&fk_container_val);
  pr_clear_value (&fk_val);
  pr_clear_value (&btid_val);

  return err;
}

/*
 * classobj_find_prop_constraint() - This function is used to find and return
 *    a constraint from a class property list.
 *   return: non-zero if property was found
 *   properties(in): Class property list
 *   prop_name(in): Class property name
 *   cnstr_name(in): Class constraint name
 *   cnstr_val(out): Returned class constraint value
 */

int
classobj_find_prop_constraint (DB_SEQ * properties, const char *prop_name, const char *cnstr_name, DB_VALUE * cnstr_val)
{
  DB_VALUE prop_val;
  DB_SEQ *prop_seq;
  int found = 0;

  db_make_null (&prop_val);
  if (classobj_get_prop (properties, prop_name, &prop_val) > 0)
    {
      prop_seq = db_get_set (&prop_val);
      found = classobj_get_prop (prop_seq, cnstr_name, cnstr_val);
    }

  pr_clear_value (&prop_val);
  return found;
}

#if defined (ENABLE_RENAME_CONSTRAINT)
/*
 * classobj_rename_constraint() - This function is used to rename
 *                                a constraint name.
 *   return: NO_ERROR on success, non-zero for ERROR
 *   properties(in): Class property list
 *   prop_name(in): Class property name
 *   old_name(in): old constraint name
 *   new_name(in): new constraint name
 */

int
classobj_rename_constraint (DB_SEQ * properties, const char *prop_name, const char *old_name, const char *new_name)
{
  DB_VALUE prop_val, cnstr_val, new_val;
  DB_SEQ *prop_seq;
  int found = 0;
  int error = NO_ERROR;

  db_make_null (&prop_val);
  db_make_null (&cnstr_val);
  db_make_null (&new_val);

  found = classobj_get_prop (properties, prop_name, &prop_val);
  if (found == 0)
    {
      er_set (ER_ERROR_SEVERITY, ARG_FILE_LINE, ER_SM_INVALID_PROPERTY, 0);
      error = ER_SM_INVALID_PROPERTY;
      goto end;
    }

  prop_seq = db_get_set (&prop_val);
  found = classobj_get_prop (prop_seq, old_name, &cnstr_val);
  if (found == 0)
    {
      er_set (ER_ERROR_SEVERITY, ARG_FILE_LINE, ER_SM_INVALID_PROPERTY, 0);
      error = ER_SM_INVALID_PROPERTY;
      goto end;
    }

  db_make_string (&new_val, new_name);

  /* found - 1 (should be modified.. It seems to be ambiguous.) */
  error = set_put_element (prop_seq, found - 1, &new_val);
  if (error != NO_ERROR)
    {
      goto end;
    }

  found = classobj_put_prop (properties, prop_name, &prop_val);
  if (found == 0)
    {
      er_set (ER_ERROR_SEVERITY, ARG_FILE_LINE, ER_SM_INVALID_PROPERTY, 0);
      error = ER_SM_INVALID_PROPERTY;
      goto end;
    }

end:
  pr_clear_value (&prop_val);
  pr_clear_value (&cnstr_val);
  pr_clear_value (&new_val);
  return error;
}
#endif

/*
 * classobj_change_constraint_comment() - This function is used to change a constraint comment.
 *   return: NO_ERROR on success, non-zero for ERROR
 *   properties(in): Class property list
 *   cons(in): constraint
 *   comment(in): new comment of property
 */
int
classobj_change_constraint_comment (DB_SEQ * properties, SM_CLASS_CONSTRAINT * cons, const char *comment)
{
  DB_VALUE prop_val, cnstr_val, curr_comment, new_comment;
  DB_SEQ *prop_seq, *idx_seq;
  const char *property_type;
  int found = 0;
  int error = NO_ERROR;
  int len = 0;

  assert (properties != NULL && cons != NULL);

  db_make_null (&prop_val);
  db_make_null (&cnstr_val);
  db_make_null (&curr_comment);
  db_make_null (&new_comment);

  property_type = classobj_map_constraint_to_property (cons->type);

  found = classobj_get_prop (properties, property_type, &prop_val);
  if (found == 0)
    {
      er_set (ER_ERROR_SEVERITY, ARG_FILE_LINE, ER_SM_INVALID_PROPERTY, 0);
      error = ER_SM_INVALID_PROPERTY;
      goto end;
    }

  prop_seq = db_get_set (&prop_val);
  found = classobj_get_prop (prop_seq, cons->name, &cnstr_val);
  if (found == 0)
    {
      er_set (ER_ERROR_SEVERITY, ARG_FILE_LINE, ER_SM_INVALID_PROPERTY, 0);
      error = ER_SM_INVALID_PROPERTY;
      goto end;
    }

  idx_seq = db_get_set (&cnstr_val);
  len = set_size (idx_seq);

  /* comment stands at the end of the seq */
  set_get_element (idx_seq, len - 1, &curr_comment);
  if (!DB_IS_NULL (&curr_comment) && DB_VALUE_TYPE (&curr_comment) != DB_TYPE_STRING)
    {
      er_set (ER_ERROR_SEVERITY, ARG_FILE_LINE, ER_SM_INVALID_PROPERTY, 0);
      error = ER_SM_INVALID_PROPERTY;
      goto end;
    }

  db_make_string (&new_comment, comment);
  error = set_put_element (idx_seq, len - 1, &new_comment);
  if (error != NO_ERROR)
    {
      goto end;
    }

  db_make_sequence (&cnstr_val, idx_seq);
  found = classobj_put_prop (prop_seq, cons->name, &cnstr_val);
  if (found == 0)
    {
      er_set (ER_ERROR_SEVERITY, ARG_FILE_LINE, ER_SM_INVALID_PROPERTY, 0);
      error = ER_SM_INVALID_PROPERTY;
      goto end;
    }

  db_make_sequence (&prop_val, prop_seq);
  found = classobj_put_prop (properties, property_type, &prop_val);
  if (found == 0)
    {
      er_set (ER_ERROR_SEVERITY, ARG_FILE_LINE, ER_SM_INVALID_PROPERTY, 0);
      error = ER_SM_INVALID_PROPERTY;
      goto end;
    }

end:
  pr_clear_value (&prop_val);
  pr_clear_value (&cnstr_val);
  pr_clear_value (&curr_comment);
  pr_clear_value (&new_comment);
  return error;
}

/*
 * classobj_btid_from_property_value() - Little helper function to get a btid out of
 *    a DB_VALUE that was obtained from a property list.
 *    Note that it is still up to the caller to clear this value when they're
 *    done with it.
 *   return: NO_ERROR on success, non-zero for ERROR
 *   value(in): value containing btid property
 *   btid(out): btid we extracted
 *   shared_cons_name(out):
 */

int
classobj_btid_from_property_value (DB_VALUE * value, BTID * btid, char **shared_cons_name)
{
  const char *btid_string = NULL;
  int volid, pageid, fileid;
  int args;

  if (DB_VALUE_TYPE (value) != DB_TYPE_STRING)
    {
      goto structure_error;
    }

  btid_string = db_get_string (value);
  if (btid_string == NULL)
    {
      goto structure_error;
    }

  if (strncasecmp ("SHARED:", btid_string, 7) == 0)
    {
      if (shared_cons_name)
	{
	  *shared_cons_name = strdup (btid_string + 7);
	}
    }
  else
    {

      args = classobj_decompose_property_oid (btid_string, &volid, &fileid, &pageid);
      if (args != 3)
	{
	  goto structure_error;
	}

      btid->vfid.volid = (VOLID) volid;
      btid->root_pageid = (PAGEID) pageid;
      btid->vfid.fileid = (FILEID) fileid;
    }

  return NO_ERROR;

structure_error:
  /* should have a more appropriate error for this */
  er_set (ER_ERROR_SEVERITY, ARG_FILE_LINE, ER_SM_INVALID_PROPERTY, 0);
  return er_errid ();
}

/*
 * classobj_oid_from_property_value()
 *   return: NO_ERROR on success, non-zero for ERROR
 *   value(in):
 *   oid(out):
 */

int
classobj_oid_from_property_value (DB_VALUE * value, OID * oid)
{
  const char *oid_string;
  int volid, pageid, slotid;
  int args;

  if (DB_VALUE_TYPE (value) != DB_TYPE_STRING)
    {
      goto structure_error;
    }

  oid_string = db_get_string (value);
  if (oid_string == NULL)
    {
      goto structure_error;
    }
  args = classobj_decompose_property_oid (oid_string, &pageid, &slotid, &volid);

  if (args != 3)
    {
      goto structure_error;
    }

  oid->pageid = (PAGEID) pageid;
  oid->slotid = (PGSLOTID) slotid;
  oid->volid = (VOLID) volid;

  return NO_ERROR;

structure_error:
  /* should have a more appropriate error for this */
  er_set (ER_ERROR_SEVERITY, ARG_FILE_LINE, ER_SM_INVALID_PROPERTY, 0);
  return er_errid ();
}

/*
 * classobj_get_cached_constraint() - This is used to find a constraint of the given
 *    type, and return the ID.  If the constraint list does not contain
 *    a constraint of the requested type, a 0 is returned. Non-zero is returned
 *    if the constraint is found.  The value pointed to by id is only
 *    valid if the function returns non-zero.
 *   return: non-zero if id was found
 *   constraints(in): constraint list
 *   type(in): constraint type
 *   id(out): pointer to ID
 */
int
classobj_get_cached_constraint (SM_CONSTRAINT * constraints, SM_CONSTRAINT_TYPE type, BTID * id)
{
  SM_CONSTRAINT *cnstr;
  int ok = 0;

  for (cnstr = constraints; cnstr != NULL; cnstr = cnstr->next)
    {
      if (cnstr->type != type)
	{
	  continue;
	}

      if (id != NULL)
	{
	  *id = cnstr->index;
	}
      ok = 1;
      break;

    }

  return ok;
}

/*
 * classobj_has_unique_constraint ()
 *   return: true if an unique constraint is contained in the constraint list,
 *           otherwise false.
 *   constraints(in): constraint list
 */
bool
classobj_has_class_unique_constraint (SM_CLASS_CONSTRAINT * constraints)
{
  SM_CLASS_CONSTRAINT *c;

  for (c = constraints; c != NULL; c = c->next)
    {
      if (SM_IS_CONSTRAINT_UNIQUE_FAMILY (c->type))
	{
	  return true;
	}
    }

  return false;
}

/*
 * classobj_has_unique_constraint ()
 *   return: true if an unique constraint is contained in the constraint list,
 *           otherwise false.
 *   constraints(in): constraint list
 */
bool
classobj_has_unique_constraint (SM_CONSTRAINT * constraints)
{
  SM_CONSTRAINT *c;

  for (c = constraints; c != NULL; c = c->next)
    {
      if (SM_IS_CONSTRAINT_UNIQUE_FAMILY (c->type))
	{
	  return true;
	}
    }

  return false;
}

/*
 * classobj_has_function_constraint () - check if has function constraint
 *   return: true if an function constraint is contained in the
 *	      constraint list, otherwise false.
 *   constraints(in): constraint list
 */
bool
classobj_has_function_constraint (SM_CONSTRAINT * constraints)
{
  SM_CONSTRAINT *c;

  for (c = constraints; c != NULL; c = c->next)
    {
      if (c->has_function)
	{
	  return true;
	}
    }

  return false;
}

/* SM_CONSTRAINT */
/*
 * classobj_make_constraint() - Creates a new constraint node.
 *   return: new constraint structure
 *   name(in): Constraint name
 *   type(in): Constraint type
 *   id(in): Unique BTID
 *   has_function_constraint(in): true if is function constraint
 */

static SM_CONSTRAINT *
classobj_make_constraint (const char *name, SM_CONSTRAINT_TYPE type, BTID * id, bool has_function_constraint)
{
  SM_CONSTRAINT *constraint;

  constraint = (SM_CONSTRAINT *) db_ws_alloc (sizeof (SM_CONSTRAINT));

  if (constraint == NULL)
    {
      return NULL;
    }

  constraint->next = NULL;
  constraint->name = ws_copy_string (name);
  constraint->type = type;
  constraint->index = *id;
  constraint->has_function = has_function_constraint;

  if (name && !constraint->name)
    {
      classobj_free_constraint (constraint);
      return NULL;
    }

  return constraint;
}

/*
 * classobj_free_constraint() - Frees an constraint structure and all memory
 *    associated with a constraint node.
 *   return: none
 *   constraint(in): Pointer to constraint node
 */

static void
classobj_free_constraint (SM_CONSTRAINT * constraint)
{
  if (constraint == NULL)
    {
      return;
    }

  if (constraint->next)
    {
      classobj_free_constraint (constraint->next);
    }

  if (constraint->name)
    {
      db_ws_free (constraint->name);
    }

  db_ws_free (constraint);
}

/*
 * classobj_constraint_size() - Calculates the total number of bytes occupied by
 *                     the constraint list.
 *   return: size of constraint list
 *   constraint(in): Pointer to constraint list
 */

static int
classobj_constraint_size (SM_CONSTRAINT * constraint)
{
  return sizeof (SM_CONSTRAINT);
}

/*
 * classobj_cache_constraint_entry() - Cache the constraint entry on the caches of
 *                               the associated attributes.
 *   return: true if constraint entry was cached
 *   name(in): Constraint name
 *   constraint_seq(in): Constraint entry.  This is a sequence of the form:
 *      {
 *	    "B-tree ID",
 *	    [ "att_name", "asc_dsc", ]
 *	    [ "att_name", "asc_dsc", ]
 *	    {fk_info | pk_info | prefix_length}
 *          "filter_predicate",
 *          "comment"
 *	}
 *   class(in): Class pointer.
 *   constraint_type(in):
 */

static bool
classobj_cache_constraint_entry (const char *name, DB_SEQ * constraint_seq, SM_CLASS * class_,
				 SM_CONSTRAINT_TYPE constraint_type)
{
  int error;
  int i, e, info_len, att_cnt;
  BTID id;
  DB_VALUE id_val, att_val;
  SM_ATTRIBUTE *att;
  SM_CONSTRAINT *ptr;
  bool ok = true;
  bool has_function_constraint = false;

  /*
   *  Extract the first element of the sequence which is the
   *  encoded B-tree ID
   */
  info_len = set_size (constraint_seq);
  att_cnt = (info_len - 3) / 2;	/* excludes BTID, status and comment */
  e = 0;

  /* get the btid */
  error = set_get_element (constraint_seq, e++, &id_val);
  if (error != NO_ERROR)
    {
      goto finish;
    }

  if (classobj_btid_from_property_value (&id_val, &id, NULL))
    {
      pr_clear_value (&id_val);
      goto finish;
    }

  /*
   *  Assign the B-tree ID.
   *  Loop over the attribute names in the constraint and cache
   *    the constraint in those attributes.
   */
  for (i = 0; i < att_cnt && ok; i++)
    {
      /* name( or id) */
      error = set_get_element (constraint_seq, e++, &att_val);
      if (error == NO_ERROR)
	{
	  att = NULL;
	  if (DB_VALUE_TYPE (&att_val) == DB_TYPE_STRING && db_get_string (&att_val) != NULL)
	    {
	      att = classobj_find_attribute (class_, db_get_string (&att_val), 0);
	    }
	  else if (DB_VALUE_TYPE (&att_val) == DB_TYPE_INTEGER)
	    {
	      att = classobj_find_attribute_id (class_, db_get_int (&att_val), 0);
	    }
	  if (att != NULL)
	    {
	      if (constraint_type == SM_CONSTRAINT_INDEX || constraint_type == SM_CONSTRAINT_REVERSE_INDEX
		  || constraint_type == SM_CONSTRAINT_UNIQUE || constraint_type == SM_CONSTRAINT_REVERSE_UNIQUE)
		{
		  if (classobj_check_function_constraint_info (constraint_seq, &has_function_constraint) != NO_ERROR)
		    {
		      pr_clear_value (&att_val);
		      pr_clear_value (&id_val);
		      ok = false;
		      goto finish;
		    }
		}

	      /*
	       *  Add a new constraint node to the cache list
	       */
	      ptr = classobj_make_constraint (name, constraint_type, &id, has_function_constraint);
	      if (ptr == NULL)
		{
		  ok = false;
		}
	      else
		{
		  if (att->constraints == NULL)
		    {
		      att->constraints = ptr;
		    }
		  else
		    {
		      ptr->next = att->constraints;
		      att->constraints = ptr;
		    }
		}
	    }
	}

      pr_clear_value (&att_val);

      /* asc_desc */
      e++;
    }

  pr_clear_value (&id_val);

finish:
  return ok;
}


/*
 * classobj_cache_constraint_list() - Cache the constraint list into the appropriate
 *                              attribute caches
 *   return: non-zero if constraint list was cached
 *   seq(in): Unique constraint list.  This is a sequence of constraint
 *        name/ID pairs of the form:
 *	{
 *	    { "name", "filter_predicate", { btid, att_nam(s)..}, ... },
 *	    { "name", "filter_predicate", { btid, att_nam(s)..}, ... },
 *	    {fk_info | pk_info | prefix_length}
 *	    "filter_predicate"
 *	}
 *   class(in): Class pointer
 *   constraint_type(in):
 */

static bool
classobj_cache_constraint_list (DB_SEQ * seq, SM_CLASS * class_, SM_CONSTRAINT_TYPE constraint_type)
{
  int i, max;
  DB_VALUE ids_val, name_val;
  DB_SEQ *ids_seq;

  int error = NO_ERROR;
  bool ok = true;

  /* Make sure that the DB_VALUES are initialized */
  db_make_null (&ids_val);
  db_make_null (&name_val);

  max = set_size (seq);
  for (i = 0; i < max && error == NO_ERROR && ok; i += 2)
    {
      /* Get the constraint name */
      error = set_get_element (seq, i, &name_val);
      if (error != NO_ERROR)
	{
	  continue;
	}
      /* get the constraint value sequence */
      error = set_get_element (seq, i + 1, &ids_val);
      if (error == NO_ERROR)
	{
	  if (DB_VALUE_TYPE (&ids_val) == DB_TYPE_SEQUENCE)
	    {
	      ids_seq = db_get_set (&ids_val);
	      ok = classobj_cache_constraint_entry (db_get_string (&name_val), ids_seq, class_, constraint_type);
	    }
	  pr_clear_value (&ids_val);
	}
      pr_clear_value (&name_val);
    }

  if (error != NO_ERROR)
    {
      goto error;
    }

  return ok;

  /* Error Processing */
error:
  pr_clear_value (&ids_val);
  pr_clear_value (&name_val);
  return 0;
}


/*
 * classobj_cache_constraints() - Cache the constraint properties from the property
 *    list into the attribute's constraint structure for faster retrieval.
 *   return: true if constraint properties were cached
 *   class(in): Pointer to attribute structure
 */

bool
classobj_cache_constraints (SM_CLASS * class_)
{
  SM_ATTRIBUTE *att;
  DB_VALUE un_value;
  DB_SEQ *un_seq;
  int i;
  bool ok = true;
  int num_constraint_types = NUM_CONSTRAINT_TYPES;

  /*
   *  Clear the attribute caches
   */
  for (att = class_->attributes; att != NULL; att = (SM_ATTRIBUTE *) att->header.next)
    {
      if (att->constraints)
	{
	  classobj_free_constraint (att->constraints);
	  att->constraints = NULL;
	}
    }

  /*
   *  Extract the constraint property and process
   */
  if (class_->properties == NULL)
    {
      return ok;
    }

  for (i = 0; i < num_constraint_types && ok; i++)
    {
      if (classobj_get_prop (class_->properties, Constraint_properties[i], &un_value) > 0)
	{
	  if (DB_VALUE_TYPE (&un_value) == DB_TYPE_SEQUENCE)
	    {
	      un_seq = db_get_set (&un_value);
	      ok = classobj_cache_constraint_list (un_seq, class_, Constraint_types[i]);
	    }
	  pr_clear_value (&un_value);
	}
    }

  return ok;
}

/* SM_CLASS_CONSTRAINT */
/*
 * classobj_find_attribute_list() - Alternative to classobj_find_attribute when we're
 *    looking for an attribute on a particular list.
 *   return: attribute structure
 *   attlist(in): list of attributes
 *   name(in): name to look for
 *   id(in): attribute id
 */

static SM_ATTRIBUTE *
classobj_find_attribute_list (SM_ATTRIBUTE * attlist, const char *name, int id)
{
  SM_ATTRIBUTE *att;

  if (name != NULL)
    {
      for (att = attlist; att != NULL; att = (SM_ATTRIBUTE *) att->header.next)
	{
	  if (intl_identifier_casecmp (att->header.name, name) == 0)
	    {
	      return att;
	    }
	}
#if defined(SUPPORT_KEY_DUP_LEVEL)
      if (IS_RESERVED_INDEX_ATTR_NAME (name))
	{
	  return dk_find_sm_reserved_index_attribute (-1, name);
	}
#endif
    }
  else
    {
      for (att = attlist; att != NULL; att = (SM_ATTRIBUTE *) att->header.next)
	{
	  if (att->id == id)
	    {
	      return att;
	    }
	}
#if defined(SUPPORT_KEY_DUP_LEVEL)
      if (IS_RESERVED_INDEX_ATTR_ID (id))
	{
	  return dk_find_sm_reserved_index_attribute (id, NULL);
	}
#endif
    }

  return NULL;
}

/*
 * classobj_make_class_constraint() - Allocate and initialize a new constraint
 *    structure. The supplied name is ours to keep, don't make a copy.
 *   return: new constraint structure
 *   name(in): constraint name
 *   type(in): constraint type
 */

static SM_CLASS_CONSTRAINT *
classobj_make_class_constraint (const char *name, SM_CONSTRAINT_TYPE type)
{
  SM_CLASS_CONSTRAINT *new_;

  /* make a new constraint list entry */
  new_ = (SM_CLASS_CONSTRAINT *) db_ws_alloc (sizeof (SM_CLASS_CONSTRAINT));
  if (new_ == NULL)
    {
      return NULL;
    }

  new_->next = NULL;
  new_->name = name;
  new_->type = type;
  new_->attributes = NULL;
  new_->asc_desc = NULL;
  new_->attrs_prefix_length = NULL;
  BTID_SET_NULL (&new_->index_btid);
  new_->fk_info = NULL;
  new_->shared_cons_name = NULL;
  new_->filter_predicate = NULL;
  new_->func_index_info = NULL;
  new_->comment = NULL;
  new_->extra_status = SM_FLAG_NORMALLY_INITIALIZED;
  new_->index_status = SM_NO_INDEX;

  return new_;
}

/*
 * classobj_free_foreign_key_ref()
 *   return: none
 *   fk_info(in):
 */

void
classobj_free_foreign_key_ref (SM_FOREIGN_KEY_INFO * fk_info)
{
  SM_FOREIGN_KEY_INFO *p, *next;

  for (p = fk_info; p; p = next)
    {
      next = p->next;
      free_and_init (p->name);
      db_ws_free (p);
    }
}

/*
 * classobj_free_class_constraints() - Frees a list of class constraint structures
 *    allocated by classobj_make_class_constraints.
 *    If we ever get into the situation where SM_CONSTRAINT structures
 *    point back to these, we'll need to make sure that the
 *    these are freed LAST.
 *   return: none
 *   constraints(in): constraint list
 */

void
classobj_free_class_constraints (SM_CLASS_CONSTRAINT * constraints)
{
  SM_CLASS_CONSTRAINT *c, *next;

  for (c = constraints, next = NULL; c != NULL; c = next)
    {
      next = c->next;
      ws_free_string (c->name);
      ws_free_string (c->comment);
      db_ws_free (c->attributes);
      db_ws_free (c->asc_desc);
      if (c->attrs_prefix_length)
	{
	  db_ws_free (c->attrs_prefix_length);
	}
      if (c->func_index_info)
	{
	  classobj_free_function_index_ref (c->func_index_info);
	}
      free_and_init (c->shared_cons_name);
      if (c->filter_predicate)
	{
	  if (c->filter_predicate->pred_stream)
	    {
	      db_ws_free (c->filter_predicate->pred_stream);
	    }
	  if (c->filter_predicate->pred_string)
	    {
	      db_ws_free (c->filter_predicate->pred_string);
	    }
	  if (c->filter_predicate->att_ids)
	    {
	      db_ws_free (c->filter_predicate->att_ids);
	    }
	  db_ws_free (c->filter_predicate);
	}

      if (c->fk_info)
	{
	  if (c->type == SM_CONSTRAINT_PRIMARY_KEY)
	    {
	      classobj_free_foreign_key_ref (c->fk_info);
	    }
	  else if (c->type == SM_CONSTRAINT_FOREIGN_KEY)
	    {
	      db_ws_free (c->fk_info);
	    }
	}

      db_ws_free (c);
    }
}

/*
 * classobj_make_foreign_key_info()
 *   return:
 *   fk_seq(in):
 *   cons_name(in):
 *   attributes(in):
 */

static SM_FOREIGN_KEY_INFO *
classobj_make_foreign_key_info (DB_SEQ * fk_seq, const char *cons_name, SM_ATTRIBUTE * attributes)
{
  DB_VALUE fvalue;
  SM_FOREIGN_KEY_INFO *fk_info;

  fk_info = (SM_FOREIGN_KEY_INFO *) db_ws_alloc (sizeof (SM_FOREIGN_KEY_INFO));

  if (fk_info == NULL)
    {
      return NULL;
    }

  if (set_get_element (fk_seq, 0, &fvalue))
    {
      goto error;
    }
  if (classobj_oid_from_property_value (&fvalue, &fk_info->ref_class_oid))
    {
      goto error;
    }
  pr_clear_value (&fvalue);

  if (set_get_element (fk_seq, 1, &fvalue))
    {
      goto error;
    }
  if (classobj_btid_from_property_value (&fvalue, &fk_info->ref_class_pk_btid, NULL))
    {
      goto error;
    }
  pr_clear_value (&fvalue);

  if (set_get_element (fk_seq, 2, &fvalue))
    {
      goto error;
    }
  fk_info->delete_action = (SM_FOREIGN_KEY_ACTION) db_get_int (&fvalue);

  if (set_get_element (fk_seq, 3, &fvalue))
    {
      goto error;
    }
  fk_info->update_action = (SM_FOREIGN_KEY_ACTION) db_get_int (&fvalue);


  fk_info->name = (char *) cons_name;
  fk_info->is_dropped = false;
  fk_info->next = NULL;


  return fk_info;

error:

  if (fk_info)
    {
      db_ws_free (fk_info);
    }

  return NULL;
}

/*
 * classobj_make_foreign_key_ref()
 *   return:
 *   fk_seq(in):
 */

static SM_FOREIGN_KEY_INFO *
classobj_make_foreign_key_ref (DB_SEQ * fk_seq)
{
  DB_VALUE fvalue;
  SM_FOREIGN_KEY_INFO *fk_info;
  const char *val_str;

  fk_info = (SM_FOREIGN_KEY_INFO *) db_ws_alloc (sizeof (SM_FOREIGN_KEY_INFO));
  if (fk_info == NULL)
    {
      return NULL;
    }

  fk_info->next = NULL;

  if (set_get_element (fk_seq, 0, &fvalue))
    {
      goto error;
    }
  if (classobj_oid_from_property_value (&fvalue, &fk_info->self_oid))
    {
      goto error;
    }
  pr_clear_value (&fvalue);

  if (set_get_element (fk_seq, 1, &fvalue))
    {
      goto error;
    }
  if (classobj_btid_from_property_value (&fvalue, &fk_info->self_btid, NULL))
    {
      goto error;
    }
  pr_clear_value (&fvalue);

  if (set_get_element (fk_seq, 2, &fvalue))
    {
      goto error;
    }
  fk_info->delete_action = (SM_FOREIGN_KEY_ACTION) db_get_int (&fvalue);

  if (set_get_element (fk_seq, 3, &fvalue))
    {
      goto error;
    }
  fk_info->update_action = (SM_FOREIGN_KEY_ACTION) db_get_int (&fvalue);

  if (set_get_element (fk_seq, 4, &fvalue))
    {
      goto error;
    }
  val_str = db_get_string (&fvalue);
  if (val_str == NULL)
    {
      goto error;
    }
  fk_info->name = strdup (val_str);
  pr_clear_value (&fvalue);

  fk_info->is_dropped = false;

  return fk_info;
error:

  if (fk_info)
    {
      db_ws_free (fk_info);
    }

  return NULL;
}

/*
 * classobj_make_foreign_key_ref_list()
 *   return:
 *   fk_container(in):
 */

static SM_FOREIGN_KEY_INFO *
classobj_make_foreign_key_ref_list (DB_SEQ * fk_container)
{
  int size, i;
  DB_VALUE fkvalue;
  SM_FOREIGN_KEY_INFO *list = NULL, *fk_info, *cur = NULL;
  DB_SEQ *fk_seq;

  size = set_size (fk_container);

  for (i = 0; i < size; i++)
    {
      if (set_get_element (fk_container, i, &fkvalue))
	{
	  goto error;
	}

      fk_seq = db_get_set (&fkvalue);

      fk_info = classobj_make_foreign_key_ref (fk_seq);
      if (fk_info == NULL)
	{
	  goto error;
	}

      pr_clear_value (&fkvalue);

      if (i == 0)
	{
	  list = fk_info;
	  cur = list;
	}
      else
	{
	  cur->next = fk_info;
	  cur = cur->next;
	}
    }

  return list;

error:
  if (list)
    {
      classobj_free_foreign_key_ref (list);
    }

  return NULL;
}

/*
 * classobj_make_index_prefix_info() - Make array which contains
 *                                     prefix length
 *   return: array
 *   prefix_seq(in): sequence which contains prefix length
 *   num_attrs(in): key attribute count
 */
static int *
classobj_make_index_prefix_info (DB_SEQ * prefix_seq, int num_attrs)
{
  DB_VALUE v;
  int *prefix_length;
  int i;

  assert (prefix_seq != NULL && set_size (prefix_seq) == num_attrs);

  prefix_length = (int *) db_ws_alloc (sizeof (int) * num_attrs);
  if (prefix_length == NULL)
    {
      return NULL;
    }

  for (i = 0; i < num_attrs; i++)
    {
      if (set_get_element_nocopy (prefix_seq, i, &v) != NO_ERROR)
	{
	  db_ws_free (prefix_length);
	  return NULL;
	}

      prefix_length[i] = db_get_int (&v);
    }

  return prefix_length;
}

/*
 * classobj_make_index_filter_pred_info() - Make index filter predicate
 *					    from sequence
 *   return: SM_PREDICATE_INFO *
 *   pred_seq(in): sequence which contains filter predicate
 */
static SM_PREDICATE_INFO *
classobj_make_index_filter_pred_info (DB_SEQ * pred_seq)
{
  SM_PREDICATE_INFO *filter_predicate = NULL;
  DB_VALUE fvalue, avalue, v;
  const char *val_str = NULL;
  size_t val_str_len = 0;
  const char *buffer = NULL;
  int buffer_len = 0;
  DB_SEQ *att_seq = NULL;
  int att_seq_size = 0, i;

  assert (pred_seq != NULL && set_size (pred_seq) == 3);
  db_make_null (&avalue);

  if (set_get_element_nocopy (pred_seq, 0, &fvalue) != NO_ERROR)
    {
      er_set (ER_ERROR_SEVERITY, ARG_FILE_LINE, ER_SM_INVALID_PROPERTY, 0);
      goto error;
    }

  if (DB_VALUE_TYPE (&fvalue) == DB_TYPE_NULL)
    {
      return NULL;
    }
  assert (DB_VALUE_TYPE (&fvalue) == DB_TYPE_STRING);
  if (DB_VALUE_TYPE (&fvalue) != DB_TYPE_STRING)
    {
      assert (false);
      er_set (ER_ERROR_SEVERITY, ARG_FILE_LINE, ER_GENERIC_ERROR, 0);
      goto error;
    }

  val_str = db_get_string (&fvalue);
  val_str_len = db_get_string_size (&fvalue);
  assert (val_str != NULL);

  filter_predicate = (SM_PREDICATE_INFO *) db_ws_alloc (sizeof (SM_PREDICATE_INFO));
  if (filter_predicate == NULL)
    {
      goto error;
    }
  if (val_str_len > 0)
    {
      filter_predicate->pred_string = (char *) db_ws_alloc (val_str_len + 1);
      if (filter_predicate->pred_string == NULL)
	{
	  goto error;
	}
      memset (filter_predicate->pred_string, 0, val_str_len + 1);
      memcpy (filter_predicate->pred_string, (val_str), val_str_len);
    }

  if (set_get_element_nocopy (pred_seq, 1, &fvalue) != NO_ERROR)
    {
      er_set (ER_ERROR_SEVERITY, ARG_FILE_LINE, ER_SM_INVALID_PROPERTY, 0);
      goto error;
    }

  /* since pred string is not null, pred stream should be not null, also */
  if (DB_VALUE_TYPE (&fvalue) != DB_TYPE_CHAR)
    {
      er_set (ER_ERROR_SEVERITY, ARG_FILE_LINE, ER_SM_INVALID_PROPERTY, 0);
      goto error;
    }

  buffer = db_get_string (&fvalue);
  buffer_len = db_get_string_size (&fvalue);
  filter_predicate->pred_stream = (char *) db_ws_alloc (buffer_len * sizeof (char));
  if (filter_predicate->pred_stream == NULL)
    {
      goto error;
    }

  memcpy (filter_predicate->pred_stream, buffer, buffer_len);
  filter_predicate->pred_stream_size = buffer_len;

  if (set_get_element (pred_seq, 2, &avalue) != NO_ERROR)
    {
      er_set (ER_ERROR_SEVERITY, ARG_FILE_LINE, ER_SM_INVALID_PROPERTY, 0);
      goto error;
    }

  if (DB_VALUE_TYPE (&avalue) != DB_TYPE_SEQUENCE)
    {
      er_set (ER_ERROR_SEVERITY, ARG_FILE_LINE, ER_SM_INVALID_PROPERTY, 0);
      goto error;
    }

  att_seq = db_get_set (&avalue);
  filter_predicate->num_attrs = att_seq_size = set_size (att_seq);
  if (att_seq_size == 0)
    {
      filter_predicate->att_ids = NULL;
    }
  else
    {
      filter_predicate->att_ids = (int *) db_ws_alloc (sizeof (int) * att_seq_size);
      if (filter_predicate->att_ids == NULL)
	{
	  goto error;
	}

      for (i = 0; i < att_seq_size; i++)
	{
	  if (set_get_element_nocopy (att_seq, i, &v) != NO_ERROR)
	    {
	      er_set (ER_ERROR_SEVERITY, ARG_FILE_LINE, ER_SM_INVALID_PROPERTY, 0);
	      goto error;
	    }

	  filter_predicate->att_ids[i] = db_get_int (&v);
	}
    }

  pr_clear_value (&avalue);

  return filter_predicate;
error:

  if (filter_predicate)
    {
      if (filter_predicate->pred_string)
	{
	  db_ws_free (filter_predicate->pred_string);
	}

      if (filter_predicate->pred_stream)
	{
	  db_ws_free (filter_predicate->pred_stream);
	}

      if (filter_predicate->att_ids)
	{
	  db_ws_free (filter_predicate->att_ids);
	}

      db_ws_free (filter_predicate);
    }

  pr_clear_value (&avalue);
  return NULL;
}

/*
 * classobj_make_class_constraints() - Walk over a class property list extracting
 *    constraint information. Build up a list of SM_CLASS_CONSTRAINT structures
 *    and return it.
 *    The list must be freed with classobj_free_class_constraints().
 *   return: NO_ERROR on success, non-zero for ERROR
 *   class_props(in): class property list
 *   attributes(in):
 *   con_ptr(out):
 */

int
classobj_make_class_constraints (DB_SET * class_props, SM_ATTRIBUTE * attributes, SM_CLASS_CONSTRAINT ** con_ptr)
{
  SM_ATTRIBUTE *att;
  SM_CLASS_CONSTRAINT *constraints, *last, *new_;
  DB_SET *props, *info, *fk;
  DB_VALUE pvalue, uvalue, bvalue, avalue, fvalue, cvalue, statusval;
  int i, j, k, e, len, info_len, att_cnt;
  int *asc_desc;
  int num_constraint_types = NUM_CONSTRAINT_TYPES;

  if (con_ptr != NULL)
    {
      *con_ptr = NULL;
    }

  /* make sure these are initialized for the error cleanup code */
  db_make_null (&pvalue);
  db_make_null (&uvalue);
  db_make_null (&bvalue);
  db_make_null (&avalue);
  db_make_null (&fvalue);
  db_make_null (&cvalue);
  db_make_null (&statusval);

  constraints = last = NULL;

  /*
   *  Process Index and Unique constraints
   */
  for (k = 0; k < num_constraint_types; k++)
    {
      if (classobj_get_prop (class_props, Constraint_properties[k], &pvalue) > 0)
	{
	  /* get the sequence & its size */
	  if (DB_VALUE_TYPE (&pvalue) != DB_TYPE_SEQUENCE)
	    {
	      goto structure_error;
	    }
	  props = db_get_set (&pvalue);
	  len = set_size (props);

	  /* this sequence is an alternating pair of constraint name & info sequence, as by: { name, { BTID,
	   * [att_name, asc_dsc], {fk_info | pk_info | prefix_length}, filter_predicate, status, comment }, name, { BTID,
	   * [att_name, asc_dsc], {fk_info | pk_info | prefix_length}, filter_predicate, status, comment }, ... } */
	  for (i = 0; i < len; i += 2)
	    {

	      /* get the name */
	      if (set_get_element (props, i, &uvalue))
		{
		  goto other_error;
		}
	      if (DB_VALUE_TYPE (&uvalue) != DB_TYPE_STRING)
		{
		  goto structure_error;
		}

	      /* make a new constraint list node, the string in uvalue will become owned by the constraint so we don't
	       * have to free it. */
	      new_ = classobj_make_class_constraint (db_get_string (&uvalue), Constraint_types[k]);
	      if (new_ == NULL)
		{
		  goto memory_error;
		}
	      if (constraints == NULL)
		{
		  constraints = new_;
		}
	      else
		{
		  last->next = new_;
		}
	      last = new_;

	      /* Get the information sequence, this sequence contains a BTID followed by the names/ids of each
	       * attribute. */
	      if (set_get_element (props, i + 1, &uvalue))
		{
		  goto structure_error;
		}
	      if (DB_VALUE_TYPE (&uvalue) != DB_TYPE_SEQUENCE)
		{
		  goto structure_error;
		}

	      info = db_get_set (&uvalue);
	      info_len = set_size (info);

	      att_cnt = (info_len - 3) / 2;	/* excludes BTID and comment */
	      assert (att_cnt > 0);

	      e = 0;

	      /* get the btid */
	      if (set_get_element (info, e++, &bvalue))
		{
		  goto structure_error;
		}
	      if (classobj_btid_from_property_value (&bvalue, &new_->index_btid, (char **) &new_->shared_cons_name))
		{
		  goto structure_error;
		}
	      pr_clear_value (&bvalue);

	      /* Allocate an array to contain pointers to the attributes involved in this constraint. The array will be
	       * NULL terminated. */
	      new_->attributes = (SM_ATTRIBUTE **) db_ws_alloc (sizeof (SM_ATTRIBUTE *) * (att_cnt + 1));
	      if (new_->attributes == NULL)
		{
		  goto memory_error;
		}

	      new_->asc_desc = (int *) db_ws_alloc (sizeof (int) * att_cnt);
	      if (new_->asc_desc == NULL)
		{
		  goto memory_error;
		}
	      asc_desc = (int *) new_->asc_desc;

	      att = NULL;
	      /* Find each attribute referenced by the constraint. */
	      for (j = 0; j < att_cnt; j++)
		{
		  /* name( or id) */
		  if (set_get_element (info, e++, &avalue))
		    {
		      goto structure_error;
		    }

		  if (DB_VALUE_TYPE (&avalue) == DB_TYPE_SEQUENCE)
		    {
		      new_->attributes[j] = NULL;
		      pr_clear_value (&avalue);
		      break;
		    }

		  if (DB_VALUE_TYPE (&avalue) == DB_TYPE_STRING)
		    {
		      att = classobj_find_attribute_list (attributes, db_get_string (&avalue), -1);
		    }
		  else if (DB_VALUE_TYPE (&avalue) == DB_TYPE_INTEGER)
		    {
		      att = classobj_find_attribute_list (attributes, NULL, db_get_int (&avalue));
		    }
		  else
		    {
		      goto structure_error;
		    }

		  new_->attributes[j] = att;

		  /* clear each attribute name/id value */
		  pr_clear_value (&avalue);

		  if (att == NULL)
		    {
		      /* go to the next element index in "info" */
		      e = 1 + att_cnt * 2;
		      break;
		    }

		  /* asc_desc */
		  if (set_get_element (info, e++, &avalue))
		    {
		      goto structure_error;
		    }

		  if (DB_VALUE_TYPE (&avalue) == DB_TYPE_INTEGER)
		    {
		      asc_desc[j] = db_get_int (&avalue);
		      if (Constraint_types[k] == SM_CONSTRAINT_REVERSE_UNIQUE
			  || Constraint_types[k] == SM_CONSTRAINT_REVERSE_INDEX)
			{
			  asc_desc[j] = 1;	/* Desc */
			}
		    }
		  else
		    {
		      goto structure_error;
		    }

		  /* clear each attribute asc_desc value */
		  pr_clear_value (&avalue);
		}

	      /* If an attribute couldn't be found, then NULL out the entire array. Otherwise (if all attributes were
	       * found), NULL terminate the array . */
	      if (att == NULL)
		{
		  j = 0;
		}

	      for (; j < att_cnt + 1; j++)
		{
		  new_->attributes[j] = NULL;
		}

	      if (Constraint_types[k] == SM_CONSTRAINT_FOREIGN_KEY)
		{
		  if (set_get_element (info, e++, &bvalue))
		    {
		      goto structure_error;
		    }
		  fk = db_get_set (&bvalue);

		  new_->fk_info = classobj_make_foreign_key_info (fk, new_->name, attributes);
		  if (new_->fk_info == NULL)
		    {
		      goto structure_error;
		    }

		  pr_clear_value (&bvalue);
		}
	      else if (Constraint_types[k] == SM_CONSTRAINT_PRIMARY_KEY)
		{
		  if (set_get_element (info, e++, &bvalue))
		    {
		      goto structure_error;
		    }

		  if (DB_VALUE_TYPE (&bvalue) == DB_TYPE_SEQUENCE)
		    {
		      new_->fk_info = classobj_make_foreign_key_ref_list (db_get_set (&bvalue));
		      if (new_->fk_info == NULL)
			{
			  goto structure_error;
			}

		      pr_clear_value (&bvalue);
		    }
		}
	      else
		{
		  if (set_get_element (info, e++, &bvalue))
		    {
		      goto structure_error;
		    }

		  if (DB_VALUE_TYPE (&bvalue) == DB_TYPE_SEQUENCE)
		    {
		      DB_SEQ *seq = db_get_set (&bvalue);
		      if (set_get_element (seq, 0, &fvalue))
			{
			  pr_clear_value (&bvalue);
			  goto structure_error;
			}
		      if (DB_VALUE_TYPE (&fvalue) == DB_TYPE_INTEGER)
			{
			  new_->attrs_prefix_length = classobj_make_index_prefix_info (seq, att_cnt);
			  if (new_->attrs_prefix_length == NULL)
			    {
			      goto structure_error;
			    }
			}
		      else if (DB_VALUE_TYPE (&fvalue) == DB_TYPE_SEQUENCE)
			{
			  DB_SET *seq = db_get_set (&bvalue);
			  DB_SET *child_seq = db_get_set (&fvalue);
			  int seq_size = set_size (seq);
			  int flag;

			  j = 0;
			  while (true)
			    {
			      flag = 0;
			      if (set_get_element (child_seq, 0, &avalue) != NO_ERROR)
				{
				  goto structure_error;
				}

			      if (DB_IS_NULL (&avalue) || DB_VALUE_TYPE (&avalue) != DB_TYPE_STRING)
				{
				  goto structure_error;
				}

			      if (strcmp (db_get_string (&avalue), SM_FILTER_INDEX_ID) == 0)
				{
				  flag = 0x01;
				}
			      else if (strcmp (db_get_string (&avalue), SM_FUNCTION_INDEX_ID) == 0)
				{
				  flag = 0x02;
				}
			      else if (strcmp (db_get_string (&avalue), SM_PREFIX_INDEX_ID) == 0)
				{
				  flag = 0x03;
				}

			      pr_clear_value (&avalue);

			      if (set_get_element (child_seq, 1, &avalue) != NO_ERROR)
				{
				  goto structure_error;
				}

			      if (DB_VALUE_TYPE (&avalue) != DB_TYPE_SEQUENCE)
				{
				  goto structure_error;
				}

			      switch (flag)
				{
				case 0x01:
				  new_->filter_predicate = classobj_make_index_filter_pred_info (db_get_set (&avalue));
				  break;

				case 0x02:
				  new_->func_index_info = classobj_make_function_index_info (db_get_set (&avalue));
				  break;

				case 0x03:
				  new_->attrs_prefix_length =
				    classobj_make_index_prefix_info (db_get_set (&avalue), att_cnt);
				  break;

				default:
				  break;
				}

			      pr_clear_value (&avalue);

			      j++;
			      if (j >= seq_size)
				{
				  break;
				}

			      pr_clear_value (&fvalue);
			      if (set_get_element (seq, j, &fvalue) != NO_ERROR)
				{
				  goto structure_error;
				}

			      if (DB_VALUE_TYPE (&fvalue) != DB_TYPE_SEQUENCE)
				{
				  goto structure_error;
				}

			      child_seq = db_get_set (&fvalue);
			    }

			  if (new_->func_index_info)
			    {
			      /* function index and prefix length not allowed, yet */
			      new_->attrs_prefix_length = (int *) db_ws_alloc (sizeof (int) * att_cnt);
			      if (new_->attrs_prefix_length == NULL)
				{
				  goto structure_error;
				}
			      for (j = 0; j < att_cnt; j++)
				{
				  new_->attrs_prefix_length[j] = -1;
				}
			    }
			}
		      else
			{
			  goto structure_error;
			}

		      pr_clear_value (&bvalue);
		      pr_clear_value (&fvalue);
		    }
		  else
		    {
		      goto structure_error;
		    }
		}

	      /* Get the status. */
	      set_get_element (info, info_len - 2, &statusval);
	      new_->index_status = (SM_INDEX_STATUS) db_get_int (&statusval);

	      if (set_get_element (info, info_len - 1, &cvalue))
		{
		  /* if not exists, set comment to null */
		  new_->comment = NULL;
		}
	      else if (DB_IS_NULL (&cvalue) || DB_VALUE_TYPE (&cvalue) == DB_TYPE_STRING)
		{
		  /* take "cvalue == null" case into account */
		  new_->comment = db_get_string (&cvalue);
		}
	      else
		{
		  goto structure_error;
		}

	      /* clear each unique info sequence value */
	      pr_clear_value (&uvalue);
	    }
	  /* clear the property value */
	  pr_clear_value (&pvalue);
	}
    }

  if (con_ptr == NULL)
    {
      classobj_free_class_constraints (constraints);
    }
  else
    {
      *con_ptr = constraints;
    }

  return NO_ERROR;

  /* ERROR PROCESSING */
structure_error:

  /* should have a more appropriate error for this */
  er_set (ER_ERROR_SEVERITY, ARG_FILE_LINE, ER_SM_INVALID_PROPERTY, 0);

memory_error:
other_error:
  /* clean up our values and return the error that has been set */
  pr_clear_value (&cvalue);
  pr_clear_value (&fvalue);
  pr_clear_value (&avalue);
  pr_clear_value (&bvalue);
  pr_clear_value (&uvalue);
  pr_clear_value (&pvalue);
  pr_clear_value (&statusval);

  classobj_free_class_constraints (constraints);

  assert (er_errid () != NO_ERROR);
  return er_errid ();
}

/*
 * classobj_decache_class_constraints() - Removes any cached constraint information
 *                                  from the class.
 *   return: none
 *   class(in): class to ponder
 */

void
classobj_decache_class_constraints (SM_CLASS * class_)
{
  assert (!class_->dont_decache_constraints_or_flush);
  if (class_->constraints != NULL)
    {
      classobj_free_class_constraints (class_->constraints);
      class_->constraints = NULL;
    }
}


/*
 * classobj_cache_not_null_constraints() - Cache the NOT NULL constraints from
 *    the attribute list into the CLASS constraint cache.
 *   return: NO_ERROR on success, non-zero for ERROR
 *   class_name(in): Class Name
 *   attributes(in): Pointer to an attribute list.  NOT NULL constraints can
 *               be applied to normal, shared and class attributes.
 *   con_ptr(in/out): Pointer to the class constraint cache.
 */

static int
classobj_cache_not_null_constraints (const char *class_name, SM_ATTRIBUTE * attributes, SM_CLASS_CONSTRAINT ** con_ptr)
{
  SM_ATTRIBUTE *att = NULL;
  SM_CLASS_CONSTRAINT *new_ = NULL;
  SM_CLASS_CONSTRAINT *constraints = NULL;
  SM_CLASS_CONSTRAINT *last = NULL;
  const char *att_names[2];
  char *ws_name = NULL;
  char *constraint_name = NULL;

  /* Set constraints to point to the first node of the constraint cache and last to point to the last node. */

  assert (con_ptr != NULL);

  constraints = last = *con_ptr;

  if (last != NULL)
    {
      while (last->next != NULL)
	{
	  last = last->next;
	}
    }

  for (att = attributes; att != NULL; att = (SM_ATTRIBUTE *) att->header.next)
    {
      if (att->flags & SM_ATTFLAG_NON_NULL)
	{

	  /* Construct a default name for the constraint node.  The constraint name is normally allocated from the heap
	   * but we want it stored in the workspace so we'll construct it as usual and then copy it into the workspace
	   * before calling classobj_make_class_constraint(). After the name is copied into the workspace it can be
	   * deallocated from the heap.  The name will be deallocated from the workspace when the constraint node is
	   * destroyed.  */
	  att_names[0] = att->header.name;
	  att_names[1] = NULL;
	  constraint_name = sm_produce_constraint_name (class_name, DB_CONSTRAINT_NOT_NULL, att_names, NULL, NULL);
	  if (constraint_name == NULL)
	    {
	      goto memory_error;
	    }

	  ws_name = ws_copy_string (constraint_name);
	  if (ws_name == NULL)
	    {
	      goto memory_error;
	    }



	  /* Allocate a new class constraint node */
	  new_ = classobj_make_class_constraint (ws_name, SM_CONSTRAINT_NOT_NULL);
	  if (new_ == NULL)
	    {
	      goto memory_error;
	    }

	  /* The constraint node now has a pointer to the workspace name so we'll disassociate our local pointer with
	   * the string. */
	  ws_name = NULL;

	  /* Add the new constraint node to the list */
	  if (constraints == NULL)
	    {
	      constraints = new_;
	    }
	  else
	    {
	      last->next = new_;
	    }

	  last = new_;

	  /* Allocate an array for the attribute involved in the constraint. The array will always contain one
	   * attribute pointer and a terminating NULL pointer. */
	  new_->attributes = (SM_ATTRIBUTE **) db_ws_alloc (sizeof (SM_ATTRIBUTE *) * 2);
	  if (new_->attributes == NULL)
	    {
	      goto memory_error;
	    }

	  new_->attributes[0] = att;
	  new_->attributes[1] = NULL;

	  free_and_init (constraint_name);
	}
    }

  *con_ptr = constraints;

  return NO_ERROR;


  /* ERROR PROCESSING */

memory_error:
  classobj_free_class_constraints (constraints);
  if (constraint_name)
    {
      free_and_init (constraint_name);
    }
  if (ws_name)
    {
      db_ws_free (ws_name);
    }

  assert (er_errid () != NO_ERROR);
  return er_errid ();
}

/*
 * classobj_cache_class_constraints() - Converts the constraint information stored on
 *    the class's property list into the cache SM_CLASS_CONSTRAINT list in
 *    the class structure. This is way more convenient to deal with than
 *    walking through the property list. Note that modifications to the class
 *    do NOT become persistent.
 *    Need to merge this with the earlier code for SM_CONSTRAINT maintenance
 *    above.
 *   return: NO_ERROR on success, non-zero for ERROR
 *   class(in): class to ponder
 */

int
classobj_cache_class_constraints (SM_CLASS * class_)
{
  int error = NO_ERROR;

  classobj_decache_class_constraints (class_);

  /* Cache the Indexes and Unique constraints found in the property list */
  error = classobj_make_class_constraints (class_->properties, class_->attributes, &(class_->constraints));

  /* The NOT NULL constraints are not in the property lists but are instead contained in the SM_ATTRIBUTE structures as
   * flags.  Search through the attributes and cache the NOT NULL constraints found. */
  if (error != NO_ERROR)
    {
      return error;
    }

  error = classobj_cache_not_null_constraints (sm_ch_name ((MOBJ) class_), class_->attributes, &(class_->constraints));
  if (error != NO_ERROR)
    {
      return error;
    }

  error = classobj_cache_not_null_constraints (sm_ch_name ((MOBJ) class_), class_->shared, &(class_->constraints));
  if (error != NO_ERROR)
    {
      return error;
    }

  return classobj_cache_not_null_constraints (sm_ch_name ((MOBJ) class_), class_->class_attributes,
					      &(class_->constraints));
}


/*
 * classobj_find_class_constraint() - Searches a list of class constraint structures
 *    for one with a certain name.  Couldn't we be using nlist for this?
 *   return: constraint
 *   constraints(in): constraint list
 *   type(in):
 *   name(in): name to look for
 */

SM_CLASS_CONSTRAINT *
classobj_find_class_constraint (SM_CLASS_CONSTRAINT * constraints, SM_CONSTRAINT_TYPE type, const char *name)
{
  SM_CLASS_CONSTRAINT *con;

  for (con = constraints; con != NULL; con = con->next)
    {
      if ((con->type == type) && (intl_identifier_casecmp (con->name, name) == 0))
	{
	  break;
	}
    }
  return con;
}

/*
 * classobj_find_class_constraint_by_btid() - Searches a list of class
 *    constraint structures for one with a certain btid. Couldn't we be
 *    using nlist for this?
 *   return: constraint
 *   constraints(in): constraint list
 *   type(in):
 *   btid(in): btid to look for
 */

SM_CLASS_CONSTRAINT *
classobj_find_class_constraint_by_btid (SM_CLASS_CONSTRAINT * constraints, SM_CONSTRAINT_TYPE type, BTID btid)
{
  SM_CLASS_CONSTRAINT *con;

  for (con = constraints; con != NULL; con = con->next)
    {
      if ((con->type == type) && BTID_IS_EQUAL (&btid, &con->index_btid))
	{
	  break;
	}
    }
  return con;
}

/*
 * classobj_find_cons_index()
 *   return: constraint
 *   cons_list(in): constraint list
 *   name(in): name to look for
 */

SM_CLASS_CONSTRAINT *
classobj_find_constraint_by_name (SM_CLASS_CONSTRAINT * cons_list, const char *name)
{
  SM_CLASS_CONSTRAINT *cons;

  for (cons = cons_list; cons; cons = cons->next)
    {
      if ((SM_IS_CONSTRAINT_INDEX_FAMILY (cons->type)) && !SM_COMPARE_NAMES (cons->name, name))
	{
	  break;
	}
    }

  return cons;
}

/*
 * classobj_find_class_index()
 *   return: constraint
 *   class(in):
 *   name(in): name to look for
 */

SM_CLASS_CONSTRAINT *
classobj_find_class_index (SM_CLASS * class_, const char *name)
{
  return classobj_find_constraint_by_name (class_->constraints, name);
}

/*
 * classobj_find_cons_primary_key()
 *   return: constraint
 *   cons_list(in):
 */

SM_CLASS_CONSTRAINT *
classobj_find_cons_primary_key (SM_CLASS_CONSTRAINT * cons_list)
{
  SM_CLASS_CONSTRAINT *cons = NULL;

  for (cons = cons_list; cons; cons = cons->next)
    {
      if (cons->type == SM_CONSTRAINT_PRIMARY_KEY)
	{
	  break;
	}
    }

  return cons;
}

/*
 * classobj_find_class_primary_key()
 *   return: constraint
 *   class(in):
 */

SM_CLASS_CONSTRAINT *
classobj_find_class_primary_key (SM_CLASS * class_)
{
  return classobj_find_cons_primary_key (class_->constraints);
}

#if defined(ENABLE_UNUSED_FUNCTION)
/*
 * classobj_count_class_foreign_key()
 *   return:
 *   class(in):
 */

int
classobj_count_class_foreign_key (SM_CLASS * class_)
{
  SM_CLASS_CONSTRAINT *cons = NULL;
  int count = 0;

  for (cons = class_->constraints; cons; cons = cons->next)
    {
      if (cons->type == SM_CONSTRAINT_FOREIGN_KEY)
	count++;
    }

  return count;
}

/*
 * classobj_count_cons_attributes()
 *   return:
 *   cons(in):
 */

int
classobj_count_cons_attributes (SM_CLASS_CONSTRAINT * cons)
{
  int i = 0;

  for (i = 0; cons->attributes[i]; i++);
  return i;
}
#endif /* ENABLE_UNUSED_FUNCTION */

/*
 * classobj_is_possible_constraint()
 *   return:
 *   existed(in):
 *   new(in):
 */

static bool
classobj_is_possible_constraint (SM_CONSTRAINT_TYPE existed, DB_CONSTRAINT_TYPE new_)
{
  switch (existed)
    {
    case SM_CONSTRAINT_UNIQUE:
    case SM_CONSTRAINT_PRIMARY_KEY:
      switch (new_)
	{
	case DB_CONSTRAINT_UNIQUE:
	case DB_CONSTRAINT_PRIMARY_KEY:
	  return false;
	case DB_CONSTRAINT_INDEX:
	  return false;
	case DB_CONSTRAINT_REVERSE_UNIQUE:
	  return false;
	case DB_CONSTRAINT_REVERSE_INDEX:
	  return true;
	case DB_CONSTRAINT_FOREIGN_KEY:
	  return false;
	default:
	  return true;
	}
    case SM_CONSTRAINT_INDEX:
      switch (new_)
	{
	case DB_CONSTRAINT_UNIQUE:
	case DB_CONSTRAINT_PRIMARY_KEY:
	  return false;
	case DB_CONSTRAINT_INDEX:
	  return false;
	case DB_CONSTRAINT_REVERSE_UNIQUE:
	  return true;
	case DB_CONSTRAINT_REVERSE_INDEX:
	  return true;
	case DB_CONSTRAINT_FOREIGN_KEY:
	  return false;
	default:
	  return true;
	}
    case SM_CONSTRAINT_REVERSE_UNIQUE:
      switch (new_)
	{
	case DB_CONSTRAINT_UNIQUE:
	case DB_CONSTRAINT_PRIMARY_KEY:
	  return false;
	case DB_CONSTRAINT_INDEX:
	  return true;
	case DB_CONSTRAINT_REVERSE_UNIQUE:
	  return false;
	case DB_CONSTRAINT_REVERSE_INDEX:
	  return false;
	case DB_CONSTRAINT_FOREIGN_KEY:
	  return false;
	default:
	  return true;
	}
    case SM_CONSTRAINT_REVERSE_INDEX:
      switch (new_)
	{
	case DB_CONSTRAINT_UNIQUE:
	case DB_CONSTRAINT_PRIMARY_KEY:
	  return true;
	case DB_CONSTRAINT_INDEX:
	  return true;
	case DB_CONSTRAINT_REVERSE_UNIQUE:
	  return false;
	case DB_CONSTRAINT_REVERSE_INDEX:
	  return false;
	case DB_CONSTRAINT_FOREIGN_KEY:
	  return true;
	default:
	  return true;
	}
    case SM_CONSTRAINT_FOREIGN_KEY:
      switch (new_)
	{
	case DB_CONSTRAINT_UNIQUE:
	case DB_CONSTRAINT_PRIMARY_KEY:
	  return false;
	case DB_CONSTRAINT_INDEX:
	  return false;
	case DB_CONSTRAINT_REVERSE_UNIQUE:
	  return false;
	case DB_CONSTRAINT_REVERSE_INDEX:
	  return true;
	case DB_CONSTRAINT_FOREIGN_KEY:
	  return false;
	default:
	  return true;
	}
    default:
      return true;
    }
}

/*
 * classobj_find_cons_index2_col_type_list()
 *   return:
 *   cons(in):
 *   stats(in):
 */

TP_DOMAIN *
classobj_find_cons_index2_col_type_list (SM_CLASS_CONSTRAINT * cons, OID * root_oid)
{
  TP_DOMAIN *key_type = NULL;
  int i, j;
  ATTR_STATS *attr_statsp;
  BTREE_STATS *bt_statsp;
  CLASS_STATS *local_stats = NULL;

  if (!cons)
    {
      return NULL;		/* invalid args */
    }

  if (!SM_IS_CONSTRAINT_INDEX_FAMILY (cons->type))
    {
      return NULL;		/* give up */
    }

  if (OID_ISNULL (root_oid))
    {
      return NULL;
    }

  /* Get local stats including invisible indexes. */
  int err = stats_get_statistics (root_oid, 0, &local_stats);
  if (err != NO_ERROR || local_stats == NULL)
    {
      return NULL;
    }

  attr_statsp = local_stats->attr_stats;
  for (i = 0; i < local_stats->n_attrs && !key_type; i++, attr_statsp++)
    {
      bt_statsp = attr_statsp->bt_stats;
      for (j = 0; j < attr_statsp->n_btstats && !key_type; j++, bt_statsp++)
	{
	  if (BTID_IS_EQUAL (&bt_statsp->btid, &cons->index_btid))
	    {
	      key_type = bt_statsp->key_type;
	    }
	}			/* for ( j = 0; ...) */
    }				/* for ( i = 0; ...) */

  if (TP_DOMAIN_TYPE (key_type) == DB_TYPE_MIDXKEY)
    {
      /* get the column key-type of multi-column index */
      key_type = key_type->setdomain;
    }

  if (local_stats != NULL)
    {
      stats_free_statistics (local_stats);
    }

  return key_type;
}

#if defined(SUPPORT_KEY_DUP_LEVEL)
static void
classobj_check_attr_in_unique_constraint (SM_CLASS_CONSTRAINT * cons_list, DB_CONSTRAINT_TYPE new_cons,
					  char **att_names, int *asc_desc, SM_FUNCTION_INFO * func_index_info)
{
  SM_CLASS_CONSTRAINT *cons;
  SM_ATTRIBUTE **attp;
  char **namep;
  int nnames;

  // If there is a column corresponding to PK among the attributes constituting the index, the reserved_index_column is not added.
  int reserved_index_col_pos = -1;
  for (nnames = 0, namep = att_names; *namep; namep++, nnames++)
    {
      if (IS_RESERVED_INDEX_ATTR_NAME (*namep))
	{
	  reserved_index_col_pos = nnames;
	}
    }

  if (reserved_index_col_pos == -1)
    {
      return;
    }

#if defined(SUPPORT_KEY_DUP_LEVEL_FK)
  /* for foreign key, need to check redundancy first */
  if (new_cons == DB_CONSTRAINT_FOREIGN_KEY)
    {
      ;
    }
#endif

  for (cons = cons_list; cons; cons = cons->next)
    {
      if (SM_IS_CONSTRAINT_UNIQUE_FAMILY (cons->type) == false)
	{
	  continue;
	}

      if (!cons->attributes || !att_names)
	{
	  continue;
	}

      for (attp = cons->attributes; *attp; attp++)
	{
	  for (namep = att_names; *namep; namep++)
	    {
	      if (!intl_identifier_casecmp ((*attp)->header.name, *namep))
		{
		  break;
		}
	    }

	  if (!*namep)
	    {
	      break;
	    }
	}

      if (!*attp)
	{
	  PT_INDEX_INFO idx_info;

	  // For indexes that use prefixes, it does not reach here.
	  idx_info.dupkey_mode = DUP_MODE_NONE;
	  dk_alter_rebuild_index_level_adjust (new_cons, &idx_info, att_names, asc_desc, NULL, func_index_info,
					       &reserved_index_col_pos, nnames,
					       SM_IS_CONSTRAINT_REVERSE_INDEX_FAMILY (cons->type));

	  return;
	}
    }
}
#endif
/*
 * classobj_find_cons_index2()
 *   return:
 *   cons_list(in):
 *   stats(in):
 *   new_cons(in):
 *   att_names(in):
 *   asc_desc(in):
 */
SM_CLASS_CONSTRAINT *
classobj_find_constraint_by_attrs (SM_CLASS_CONSTRAINT * cons_list, DB_CONSTRAINT_TYPE new_cons, const char **att_names,
				   const int *asc_desc, const SM_PREDICATE_INFO * filter_predicate,
				   const SM_FUNCTION_INFO * func_index_info)
{
  SM_CLASS_CONSTRAINT *cons;
  SM_ATTRIBUTE **attp;
  const char **namep;
  int i, len, order;
#if defined(SUPPORT_KEY_DUP_LEVEL)
  int new_len = 0;
#endif

  /* for foreign key, need to check redundancy first */
  if (new_cons == DB_CONSTRAINT_FOREIGN_KEY)
    {
      for (cons = cons_list; cons; cons = cons->next)
	{
	  /* check foreign key only */
	  if (!cons->attributes || cons->type != SM_CONSTRAINT_FOREIGN_KEY)
	    {
	      continue;
	    }

	  attp = cons->attributes;
	  namep = att_names;
	  while (*attp && *namep && !intl_identifier_casecmp ((*attp)->header.name, *namep))
	    {
	      attp++;
	      namep++;
	    }

	  /* not allowed redundant one */
	  if (!*attp && !*namep)
	    {
	      return cons;
	    }
	}
    }

  for (cons = cons_list; cons; cons = cons->next)
    {
      if (SM_IS_CONSTRAINT_INDEX_FAMILY (cons->type) == false)
	{
	  continue;
	}

      attp = cons->attributes;
      namep = att_names;
      if (!attp || !namep)
	{
	  continue;
	}

      len = 0;			/* init */

      while (*attp && *namep && !intl_identifier_casecmp ((*attp)->header.name, *namep))
	{
	  attp++;
	  namep++;
	  len++;		/* increase name number */
	}

#if defined(SUPPORT_KEY_DUP_LEVEL)
      new_len = len;
      if (*attp)
	{
	  if (IS_RESERVED_INDEX_ATTR_NAME ((*attp)->header.name))
	    {
	      if (new_cons == DB_CONSTRAINT_FOREIGN_KEY && cons->type != SM_CONSTRAINT_FOREIGN_KEY)	// ctshim, FK!
		{
		  continue;
		}
	      attp++;
	      len++;
	    }
<<<<<<< HEAD
	}
=======
	  if (((filter_predicate && !cons->filter_predicate) || (!filter_predicate && cons->filter_predicate))
	      || ((func_index_info && !cons->func_index_info) || (!func_index_info && cons->func_index_info)))
	    {
	      continue;
	    }
>>>>>>> ba545efd

      if (*namep)
	{
	  if (IS_RESERVED_INDEX_ATTR_NAME (*namep))
	    {
	      if (cons->type == SM_CONSTRAINT_FOREIGN_KEY && new_cons != DB_CONSTRAINT_FOREIGN_KEY)	// ctshim, FK!
		{
		  continue;
		}
	      namep++;
	      new_len++;
	    }
	}
#endif

<<<<<<< HEAD
      if (!*attp && !*namep && !classobj_is_possible_constraint (cons->type, new_cons))
	{
	  for (i = 0; i < len; i++)
	    {
#if defined(SUPPORT_KEY_DUP_LEVEL)
	      if (i >= new_len)
		{
		  if ((i + 1) == len)
		    {
		      i++;	/* set matched */
		    }
		  break;
		}
#endif
	      /* if not specified, ascending order */
	      order = (asc_desc ? asc_desc[i] : 0);
	      assert (order == 0 || order == 1);

	      if (order != cons->asc_desc[i])
		{
=======
	  if (*attp || *namep || classobj_is_possible_constraint (cons->type, new_cons))
	    {
	      continue;
	    }

	  for (i = 0; i < len; i++)
	    {
	      /* if not specified, ascending order */
	      order = (asc_desc ? asc_desc[i] : 0);
	      assert (order == 0 || order == 1);
	      if (order != cons->asc_desc[i])
		{
>>>>>>> ba545efd
		  break;	/* not match */
		}
	    }

<<<<<<< HEAD
	  if (i == len)
	    {
	      if (filter_predicate)
		{
		  if (!cons->filter_predicate)
		    {
		      continue;
		    }

		  if (!filter_predicate->pred_string || !cons->filter_predicate->pred_string)
		    {
		      continue;
		    }

		  if (strcmp (filter_predicate->pred_string, cons->filter_predicate->pred_string))
		    {
		      continue;
		    }
		}
	      else
		{
		  if (cons->filter_predicate)
		    {
		      continue;
		    }
=======
	  if (i != len)
	    {
	      continue;
	    }

	  if (filter_predicate)
	    {
	      if (!filter_predicate->pred_string || !cons->filter_predicate->pred_string)
		{
		  continue;
		}

	      if (strcmp (filter_predicate->pred_string, cons->filter_predicate->pred_string))
		{
		  continue;
		}
	    }

	  if (func_index_info)
	    {
	      /* expr_str are printed tree, identifiers are already lower case */
	      if ((func_index_info->attr_index_start != cons->func_index_info->attr_index_start)
		  || (func_index_info->col_id != cons->func_index_info->col_id)
		  || (func_index_info->fi_domain->is_desc != cons->func_index_info->fi_domain->is_desc)
		  || (strcmp (func_index_info->expr_str, cons->func_index_info->expr_str) != 0))
		{
		  continue;
>>>>>>> ba545efd
		}

<<<<<<< HEAD
	      return cons;
	    }
=======
	  return cons;
>>>>>>> ba545efd
	}
    }

  return cons;
}

/*
 * cl_remove_class_constraint() - Drop the constraint node from the class
 *                                constraint cache.
 *   return: none
 *   constraints(in): Pointer to class constraint list
 *   node(in): Pointer to a node in the constraint list
 */

void
classobj_remove_class_constraint_node (SM_CLASS_CONSTRAINT ** constraints, SM_CLASS_CONSTRAINT * node)
{
  SM_CLASS_CONSTRAINT *con = NULL, *next = NULL, *prev = NULL;

  for (con = *constraints; con != NULL; con = next)
    {
      next = con->next;
      if (con != node)
	{
	  prev = con;
	}
      else
	{
	  if (prev == NULL)
	    {
	      *constraints = con->next;
	    }
	  else
	    {
	      prev->next = con->next;
	    }

	  con->next = NULL;
	}
    }
}

/*
 * classobj_populate_class_properties() - Populate the property list from the class
 *    constraint cache.  Only the specified constraint type is populated.
 *   return: NO_ERROR on success, non-zero for ERROR
 *   properties(out): Pointer to class properties
 *   constraints(in): Pointer to class constraint list
 *   type(in): Type of constraint
 */

int
classobj_populate_class_properties (DB_SET ** properties, SM_CLASS_CONSTRAINT * constraints, SM_CONSTRAINT_TYPE type)
{
  int error = NO_ERROR;
  SM_CLASS_CONSTRAINT *con;
  const char *property_type;


  /* Map the SM_CONSTRAINT_TYPE to a SM_PROPERTY_TYPE */
  property_type = classobj_map_constraint_to_property (type);
  if (property_type == NULL)
    {
      assert (er_errid () != NO_ERROR);
      error = er_errid ();
    }

  if (error != NO_ERROR)
    {
      return error;
    }
  /* Drop the selected property from the property list */
  classobj_drop_prop (*properties, property_type);

  /* Rebuild the property list entry from the constraint cache */
  for (con = constraints; con != NULL && !error; con = con->next)
    {
      if (con->type != type)
	{
	  continue;
	}
      if (classobj_put_index (properties, con, &(con->index_btid), con->fk_info, con->shared_cons_name, false) !=
	  NO_ERROR)
	{
	  error = ER_SM_INVALID_PROPERTY;
	  er_set (ER_ERROR_SEVERITY, ARG_FILE_LINE, error, 0);
	}

    }


  return error;
}


/*
 * classobj_class_has_indexes() - Searches the class constraints
 *   return: true if the class contains indexes(INDEX or UNIQUE constraints)
 *   class(in): Class
 */

bool
classobj_class_has_indexes (SM_CLASS * class_)
{
  SM_CLASS_CONSTRAINT *con;
  bool has_index = false;

  has_index = false;
  for (con = class_->constraints; (con != NULL && !has_index); con = con->next)
    {
      if (SM_IS_CONSTRAINT_INDEX_FAMILY (con->type))
	{
	  has_index = true;
	}
    }

  return has_index;
}


/* SM_DOMAIN */

/*
 * classobj_domain_size() - Caclassobj_domain_sizee number of bytes of memory required for
 *    a domain list.
 *   return: byte size of domain list
 *   domain(in): domain list
 */

static int
classobj_domain_size (TP_DOMAIN * domain)
{
  int size;

  size = sizeof (TP_DOMAIN);
  size += ws_list_total ((DB_LIST *) domain->setdomain, (LTOTALER) classobj_domain_size);

  return (size);
}

/* SM_ATTRIBUTE */
/*
 * classobj_make_attribute() - Construct a new attribute structure.
 *   return: attribute structure
 *   name(in): attribute name
 *   type(in): primitive type
 *   namespace(in): type of attribute (instance or class )
 */

SM_ATTRIBUTE *
classobj_make_attribute (const char *name, struct pr_type * type, SM_NAME_SPACE name_space)
{
  SM_ATTRIBUTE *att;

  att = (SM_ATTRIBUTE *) db_ws_alloc (sizeof (SM_ATTRIBUTE));
  if (att == NULL)
    {
      return NULL;
    }
  att->header.next = NULL;
  att->header.name = NULL;
  att->header.name_space = name_space;
  att->id = -1;
  /* try to start phasing out att->type and instead use att->domain everywhere - jsl */
  att->type = type;
  att->domain = NULL;
  att->class_mop = NULL;
  att->offset = 0;
  att->flags = 0;
  att->order = 0;
  att->storage_order = 0;
  /* initial values are unbound */
  db_make_null (&att->default_value.original_value);
  db_make_null (&att->default_value.value);
  classobj_initialize_default_expr (&att->default_value.default_expr);
  att->on_update_default_expr = DB_DEFAULT_NONE;

  att->constraints = NULL;
  att->order_link = NULL;
  att->properties = NULL;
  att->triggers = NULL;

  if (name != NULL)
    {
      att->header.name = ws_copy_string (name);
      if (att->header.name == NULL)
	{
	  db_ws_free (att);
	  return NULL;
	}
    }

  att->comment = NULL;

  return (att);
}

/*
 * classobj_filter_attribute_props() - This examines the property list for copied
 *    attribute and removes properties that aren't supposed to be copied as
 *    attributes definitions are flattened.  We could possibly make this
 *    part of classobj_copy_props above.
 *    UNIQUE properties are inheritable but INDEX properties are not.
 *   return: none
 *   properties(in): property list to filter
 */

static void
classobj_filter_attribute_props (DB_SEQ * props)
{
  /* these properties aren't inherited, they must be defined locally */

  classobj_drop_prop (props, SM_PROPERTY_INDEX);
  classobj_drop_prop (props, SM_PROPERTY_REVERSE_INDEX);
}

/*
 * classobj_initialize_attributes() - Initializes attribute
 *
 *   return: nothing
 *   attributes(in): attributes
 */
void
classobj_initialize_attributes (SM_ATTRIBUTE * attributes)
{
  SM_ATTRIBUTE *attr;

  for (attr = attributes; attr != NULL; attr = (SM_ATTRIBUTE *) (attr->header.next))
    {
      attr->constraints = NULL;
      attr->order_link = NULL;
      attr->properties = NULL;
      attr->triggers = NULL;
      attr->header.name = NULL;
      attr->domain = NULL;
      attr->comment = NULL;
      db_value_put_null (&attr->default_value.value);
      db_value_put_null (&attr->default_value.original_value);
      classobj_initialize_default_expr (&attr->default_value.default_expr);
      attr->on_update_default_expr = DB_DEFAULT_NONE;
    }
}

/*
 * classobj_initialize_methods() - Initializes methods
 *
 *   return: nothing
 *   attributes(in): attributes
 */
void
classobj_initialize_methods (SM_METHOD * methods)
{
  SM_METHOD *method;

  for (method = methods; method != NULL; method = (SM_METHOD *) (method->header.next))
    {
      method->properties = NULL;
      method->function = NULL;
      method->signatures = NULL;
      method->header.name = NULL;
    }
}

/*
 * classobj_init_attribute() - Initializes an attribute using the contents of
 *    another attribute. This is used when an attribute list is flattened
 *    during class definition and the attribute lists are converted into
 *    a threaded array of attributes.
 *    NOTE: External allocations like name & domain may be either copied
 *    or simply have their pointers transfered depending on the value
 *    of the copy flag.
 *    NOTE: Be careful not to touch the "next" field here since it may
 *    have been already initialized as part of a threaded array.
 *   return: NO_ERROR on success, non-zero for ERROR
 *   src(in): source attribute
 *   dest(out): destination attribute
 *   copy(in): copy flag (non-zero to copy)
 */

static int
classobj_init_attribute (SM_ATTRIBUTE * src, SM_ATTRIBUTE * dest, int copy)
{
  int error = NO_ERROR;

  assert (src != NULL);
  dest->header.name = NULL;
  dest->header.name_space = src->header.name_space;
  dest->id = src->id;		/* correct ? */
  dest->type = src->type;
  dest->class_mop = src->class_mop;
  dest->offset = src->offset;
  dest->flags = src->flags;
  dest->order = src->order;
  dest->storage_order = src->storage_order;
  dest->order_link = NULL;	/* can never be copied */
  dest->constraints = NULL;
  dest->triggers = NULL;
  dest->domain = NULL;
  dest->properties = NULL;
  dest->auto_increment = src->auto_increment;
  classobj_copy_default_expr (&dest->default_value.default_expr, &src->default_value.default_expr);
  dest->on_update_default_expr = src->on_update_default_expr;
  dest->comment = NULL;

  if (copy)
    {
      if (src->header.name != NULL)
	{
	  dest->header.name = ws_copy_string (src->header.name);
	  if (dest->header.name == NULL)
	    {
	      goto memory_error;
	    }
	}
      if (src->comment != NULL)
	{
	  dest->comment = ws_copy_string (src->comment);
	  if (dest->comment == NULL)
	    {
	      goto memory_error;
	    }
	}
      if (src->domain != NULL)
	{
	  dest->domain = tp_domain_copy (src->domain, true);
	  if (dest->domain == NULL)
	    {
	      goto memory_error;
	    }
	}
      if (src->properties != NULL)
	{
	  error = classobj_copy_props (src->properties, NULL, &dest->properties);
	  if (error != NO_ERROR)
	    {
	      goto memory_error;
	    }
	}
      if (src->triggers != NULL)
	{
	  dest->triggers = tr_copy_schema_cache (src->triggers, NULL);
	  if (dest->triggers == NULL)
	    {
	      goto memory_error;
	    }
	}
      /* remove the properties that can't be inherited */
      classobj_filter_attribute_props (dest->properties);

      if (src->constraints != NULL)
	{
	  /*
	   *  We used to just copy the unique BTID from the source to the
	   *  destination.  We might want to copy the src cache to dest, or
	   *  maybe regenerate the cache for dest since the information is
	   *  already in its property list.  - JB
	   */
	}

      /* make a copy of the default value */
      if (pr_clone_value (&src->default_value.value, &dest->default_value.value))
	{
	  goto memory_error;
	}

      if (pr_clone_value (&src->default_value.original_value, &dest->default_value.original_value))
	{
	  goto memory_error;
	}
    }
  else
    {
      dest->header.name = src->header.name;
      dest->constraints = src->constraints;
      dest->properties = src->properties;
      dest->triggers = src->triggers;
      dest->comment = src->comment;
      src->header.name = NULL;
      src->constraints = NULL;
      src->properties = NULL;
      src->triggers = NULL;
      src->comment = NULL;

      /* Note that we don't clear the source domain here since it must be cached at this point.  We keep the
       * src->domain around until the attribute is freed in case it is needed for something related to the default
       * values, etc. */
      dest->domain = src->domain;

      /*
       * do structure copies on the values and make sure the sources
       * get cleared
       */
      dest->default_value.value = src->default_value.value;
      dest->default_value.original_value = src->default_value.original_value;

      db_value_put_null (&src->default_value.value);
      db_value_put_null (&src->default_value.original_value);
    }

  return NO_ERROR;

memory_error:
  /* Could try to free the partially allocated things.  If we get here then we're out of virtual memory, a few leaks
   * aren't going to matter much. */
  assert (er_errid () != NO_ERROR);
  return er_errid ();
}


/*
 * classobj_copy_attribute() - Copies an attribute.
 *    The alias if provided will override the attribute name.
 *   return: new attribute
 *   src(in): source attribute
 *   alias(in): alias name (can be NULL)
 */
SM_ATTRIBUTE *
classobj_copy_attribute (SM_ATTRIBUTE * src, const char *alias)
{
  SM_ATTRIBUTE *att;

  att = (SM_ATTRIBUTE *) db_ws_alloc (sizeof (SM_ATTRIBUTE));
  if (att == NULL)
    {
      return NULL;
    }
  att->header.next = NULL;

  /* make a unique copy */
  if (classobj_init_attribute (src, att, 1))
    {
      db_ws_free (att);
      return NULL;
    }

  if (alias != NULL)
    {
      ws_free_string (att->header.name);
      att->header.name = ws_copy_string (alias);
      if (att->header.name == NULL)
	{
	  db_ws_free (att);
	  return NULL;
	}
    }

  return (att);
}

/*
 * classobj_copy_attlist() - Copies an attribute list.  This does NOT return a
 *    threaded array. The filter_class is optional and will cause only those
 *    attributes whose origin is the given class to be copied to the result list
 *   return: NO_ERROR on success, non-zero for ERROR
 *   attlist(in): attribute list
 *   filter_class(in): optional filter class
 *   ordered(in):
 *   copy_ptr(out): new attribute list
 */

int
classobj_copy_attlist (SM_ATTRIBUTE * attlist, MOP filter_class, int ordered, SM_ATTRIBUTE ** copy_ptr)
{
  SM_ATTRIBUTE *att, *new_, *first, *last, *next;

  first = last = NULL;

  for (att = attlist, next = NULL; att != NULL; att = next)
    {
      if (ordered)
	{
	  next = att->order_link;
	}
      else
	{
	  next = (SM_ATTRIBUTE *) att->header.next;
	}

      if ((filter_class == NULL) || (filter_class == att->class_mop))
	{
	  new_ = classobj_copy_attribute (att, NULL);
	  if (new_ == NULL)
	    {
	      goto memory_error;
	    }
	  if (first == NULL)
	    {
	      first = new_;
	    }
	  else
	    {
	      last->header.next = (SM_COMPONENT *) new_;
	    }
	  last = new_;
	}
    }
  *copy_ptr = first;
  return NO_ERROR;

memory_error:
  /* Could try to free the previously copied attribute list. We're out of virtual memory at this point.  A few leaks
   * aren't going to matter. */
  assert (er_errid () != NO_ERROR);
  return er_errid ();
}

/*
 * classobj_clear_attribute_value() - This gets rid of storage for a DB_VALUE attached
 *    to a class. This is a kludge primarily for the handling of set handles.
 *    In normal db_value_clear() semantics, we would simply end up calling
 *    set_free() on the set reference.
 *    set_free() checks the ownership if the reference and will not free
 *    the underlying set object if it is owned.  Also, it won't free the
 *    reference or set if the reference count is >1.
 *    Here its a bit different since the class completely in charge of
 *    how the storage for this set is managed.
 *    We go around the usual db_value_clear() rules to make sure the
 *    set gets freed.
 *    As always, the handling of set memory needs to be cleaned up.
 *   return: none
 *   value(in/out): value to clear
 */

static void
classobj_clear_attribute_value (DB_VALUE * value)
{
  SETREF *ref;
  SETOBJ *set;

  if (!DB_IS_NULL (value) && TP_IS_SET_TYPE (DB_VALUE_TYPE (value)))
    {
      /* get directly to the set */
      ref = db_get_set (value);
      if (ref != NULL)
	{
	  set = ref->set;

	  /* always free the underlying set object */
	  if (set != NULL)
	    {
	      setobj_free (set);
	    }

	  /* now free the reference, if the counter goes to zero its freed otherwise, it gets left dangling but at
	   * least we've free the set storage at this point */
	  set_free (ref);
	}
    }
  else
    {
      /* clear it the usual way */
      pr_clear_value (value);
    }
}

/*
 * classobj_clear_attribute() - Deallocate storage associated with an attribute.
 *    Note that this doesn't deallocate the attribute structure itself since
 *    this may be part of a threaded array.
 *   return: none
 *   att(in/out): attribute
 */

static void
classobj_clear_attribute (SM_ATTRIBUTE * att)
{
  if (att == NULL)
    {
      return;
    }
  if (att->header.name != NULL)
    {
      ws_free_string (att->header.name);
      att->header.name = NULL;
    }
  if (att->comment != NULL)
    {
      ws_free_string (att->comment);
      att->comment = NULL;
    }
  if (att->constraints != NULL)
    {
      classobj_free_constraint (att->constraints);
      att->constraints = NULL;
    }
  if (att->properties != NULL)
    {
      classobj_free_prop (att->properties);
      att->properties = NULL;
    }
  if (att->triggers != NULL)
    {
      tr_free_schema_cache (att->triggers);
      att->triggers = NULL;
    }
  classobj_clear_attribute_value (&att->default_value.value);
  classobj_clear_attribute_value (&att->default_value.original_value);

  if (att->default_value.default_expr.default_expr_format)
    {
      ws_free_string (att->default_value.default_expr.default_expr_format);
      att->default_value.default_expr.default_expr_format = NULL;
    }

  att->header.name = NULL;

  /* Do this last in case we needed it for default value maintenance or something. This probably isn't necessary, the
   * domain should have been cached at this point ? */
  if (att->domain != NULL)
    {
      tp_domain_free (att->domain);
      att->domain = NULL;
    }

}

/*
 * classobj_free_attribute() - Frees an attribute structure and all memory
 *    associated with the attribute.
 *   return: none
 *   att(in): attribute
 */

void
classobj_free_attribute (SM_ATTRIBUTE * att)
{
  if (att != NULL)
    {
      classobj_clear_attribute (att);
      db_ws_free (att);
    }
}

/*
 * classobj_attribute_size() - Calculates the number of bytes required for the
 *    memory representation of an attribute.
 *   return: byte size of attribute
 *   att(in): attribute
 */

static int
classobj_attribute_size (SM_ATTRIBUTE * att)
{
  int size;

  size = sizeof (SM_ATTRIBUTE);
  /* this can be NULL only for attributes used in an old representation */
  if (att->header.name != NULL)
    {
      size += strlen (att->header.name) + 1;
    }
  size += ws_list_total ((DB_LIST *) att->domain, (LTOTALER) classobj_domain_size);
  size += pr_value_mem_size (&att->default_value.value);
  size += pr_value_mem_size (&att->default_value.original_value);

  if (att->constraints != NULL)
    {
      size += ws_list_total ((DB_LIST *) att->constraints, (LTOTALER) classobj_constraint_size);
    }

  if (att->comment != NULL)
    {
      size += strlen (att->comment) + 1;
    }

  /* need to add in property set */

  return (size);
}

/* SM_METHOD_ARGUMENT */
/*
 * Initially these were threaded arrays.  I changed them to be simple lists
 * because its easier to maintain and we won't be doing method overloading
 * for awhile (possibly never).
 *
 * When we start doing performance optimization for method dispatching, the
 * arglist should be compiled into an arrays.
*/

/*
 * classobj_make_method_arg() - Creates and initializes a method argument strucutre.
 *   return: new method argument
 *   index(in): argument index
 */

SM_METHOD_ARGUMENT *
classobj_make_method_arg (int index)
{
  SM_METHOD_ARGUMENT *arg;

  arg = (SM_METHOD_ARGUMENT *) db_ws_alloc (sizeof (SM_METHOD_ARGUMENT));
  if (arg != NULL)
    {
      arg->next = NULL;
      arg->index = index;
      arg->type = NULL;
      arg->domain = NULL;
    }
  return (arg);
}

/*
 * classobj_free_method_arg() - Frees memory associated with a method argument.
 *   return: none
 *   arg(in): method argument
 */

static void
classobj_free_method_arg (SM_METHOD_ARGUMENT * arg)
{
  if (arg != NULL)
    {
      if (arg->domain != NULL)
	{
	  tp_domain_free (arg->domain);
	}
      db_ws_free (arg);
    }
}

/*
 * classobj_copy_method_arg() - Copies a method argument structure
 *                     including the domain list.
 *   return: new method argument
 *   src(in): source method argument
 */

static SM_METHOD_ARGUMENT *
classobj_copy_method_arg (SM_METHOD_ARGUMENT * src)
{
  SM_METHOD_ARGUMENT *new_ = NULL;

  if (src == NULL)
    {
      return NULL;
    }

  new_ = classobj_make_method_arg (src->index);
  if (new_ != NULL)
    {
      new_->type = src->type;

      if (src->domain != NULL)
	{
	  new_->domain = tp_domain_copy (src->domain, true);
	  if (new_->domain == NULL)
	    {
	      classobj_free_method_arg (new_);
	      new_ = NULL;
	    }
	}
    }

  return (new_);
}

/*
 * classobj_method_arg_size() - Calculates the number of bytes of storage
 *                     for a method argument.
 *   return: byte size of method argument
 *   arg(in): argument
 */

static int
classobj_method_arg_size (SM_METHOD_ARGUMENT * arg)
{
  int size;

  size = sizeof (SM_METHOD_ARGUMENT);
  size += ws_list_total ((DB_LIST *) arg->domain, (LTOTALER) classobj_domain_size);

  return (size);
}

/*
 * classobj_find_method_arg() - This searches an argument list for an argument with the
 *    given index. If the argument was not found and the create flag is
 *    non-zero, a new argument structure is allocated and added to the list.
 *   return: method argument structure
 *   arglist(in): argument list (possibly modified)
 *   index(in): argument index
 *   create(in): create flag (non-zero to create)
 */

SM_METHOD_ARGUMENT *
classobj_find_method_arg (SM_METHOD_ARGUMENT ** arglist, int index, int create)
{
  SM_METHOD_ARGUMENT *arg, *found;

  found = NULL;
  for (arg = *arglist; arg != NULL && found == NULL; arg = arg->next)
    {
      if (arg->index == index)
	{
	  found = arg;
	}
    }
  if ((found == NULL) && create)
    {
      found = classobj_make_method_arg (index);
      if (found != NULL)
	{
	  found->next = *arglist;
	  *arglist = found;
	}
    }
  return (found);
}

/* SM_METHOD_SIGNATURE */
/* Multiple method signatures are not actually supported in the language but
 * the original implementation supported them so we'll leave them in in case
 * we wish to support them in the future.
 */

/*
 * classobj_make_method_signature() - Makes a method signature.
 *    The name must be the name of the C function that implements this
 *    method.  Two signatures cannot have the same name.
 *   return: new method signature
 *   name(in): implementation name
 */

SM_METHOD_SIGNATURE *
classobj_make_method_signature (const char *name)
{
  SM_METHOD_SIGNATURE *sig;

  sig = (SM_METHOD_SIGNATURE *) db_ws_alloc (sizeof (SM_METHOD_SIGNATURE));

  if (sig == NULL)
    {
      return NULL;
    }

  sig->next = NULL;
  sig->function_name = NULL;
  sig->sql_definition = NULL;
  sig->function = NULL;
  sig->num_args = 0;
  sig->value = NULL;
  sig->args = NULL;

  if (name != NULL)
    {
      sig->function_name = ws_copy_string (name);
      if (sig->function_name == NULL)
	{
	  db_ws_free (sig);
	  sig = NULL;
	}
    }

  return (sig);
}

/*
 * classobj_free_method_signature() - Free a method signature structure and
 * 	                        associated storage.
 *   return: none
 *   sig(in): signature
 */

void
classobj_free_method_signature (SM_METHOD_SIGNATURE * sig)
{
  if (sig != NULL)
    {
      ws_free_string (sig->function_name);
      ws_free_string (sig->sql_definition);
      ws_list_free ((DB_LIST *) sig->value, (LFREEER) classobj_free_method_arg);
      ws_list_free ((DB_LIST *) sig->args, (LFREEER) classobj_free_method_arg);
      db_ws_free (sig);
    }
}

/*
 * classobj_copy_method_signature() - Copy a method signature and all associated
 *                           arguments and domains.
 *   return: new method signature
 *   sig(in): source method signature
 */

static SM_METHOD_SIGNATURE *
classobj_copy_method_signature (SM_METHOD_SIGNATURE * sig)
{
  SM_METHOD_SIGNATURE *new_;

  new_ = classobj_make_method_signature (sig->function_name);
  if (new_ == NULL)
    {
      return NULL;
    }
  new_->value = NULL;
  new_->args = NULL;
  new_->sql_definition = NULL;
  new_->num_args = sig->num_args;
  new_->function = sig->function;	/* should this be reset to NULL ? */

  if (sig->value != NULL)
    {
      new_->value =
	(SM_METHOD_ARGUMENT *) ws_list_copy ((DB_LIST *) sig->value, (LCOPIER) classobj_copy_method_arg,
					     (LFREEER) classobj_free_method_arg);
      if (new_->value == NULL)
	{
	  goto memory_error;
	}
    }
  if (sig->args != NULL)
    {
      new_->args =
	(SM_METHOD_ARGUMENT *) ws_list_copy ((DB_LIST *) sig->args, (LCOPIER) classobj_copy_method_arg,
					     (LFREEER) classobj_free_method_arg);
      if (new_->args == NULL)
	{
	  goto memory_error;
	}
    }
  if (sig->sql_definition != NULL)
    {
      new_->sql_definition = ws_copy_string (sig->sql_definition);
      if (new_->sql_definition == NULL)
	{
	  goto memory_error;
	}
    }

  return (new_);

memory_error:
  if (new_ != NULL)
    {
      classobj_free_method_signature (new_);
    }
  return NULL;
}

/*
 * classobj_method_signature_size() - Calculates the amound of memory used by
 *                           a method signature.
 *   return: byte size of signature
 *   sig(in): signature to examine
 */

static int
classobj_method_signature_size (SM_METHOD_SIGNATURE * sig)
{
  int size;

  size = sizeof (SM_METHOD_SIGNATURE);
  if (sig->function_name != NULL)
    {
      size += strlen (sig->function_name) + 1;
    }
  if (sig->sql_definition != NULL)
    {
      size += strlen (sig->sql_definition) + 1;
    }
  size += ws_list_total ((DB_LIST *) sig->value, (LTOTALER) classobj_method_arg_size);
  size += ws_list_total ((DB_LIST *) sig->args, (LTOTALER) classobj_method_arg_size);

  return (size);
}

/* SM_METHOD */
/*
 * classobj_make_method() - Creates a new method strucutre.
 *   return: new method
 *   name(in): method name
 *   namespace (in): method type (class or instance)
 */

SM_METHOD *
classobj_make_method (const char *name, SM_NAME_SPACE name_space)
{
  SM_METHOD *meth;

  meth = (SM_METHOD *) db_ws_alloc (sizeof (SM_METHOD));

  if (meth == NULL)
    {
      return NULL;
    }

  meth->header.next = NULL;
  meth->header.name = NULL;
  meth->header.name_space = name_space;
  meth->function = NULL;
  meth->class_mop = NULL;
  meth->id = -1;
  meth->signatures = NULL;
  meth->properties = NULL;

  if (name != NULL)
    {
      meth->header.name = ws_copy_string (name);
      if (meth->header.name == NULL)
	{
	  db_ws_free (meth);
	  meth = NULL;
	}
    }
  return (meth);
}

/*
 * classobj_clear_method() - Release storage contained in a method structure.
 *    The method structure itself is not freed.
 *   return: none
 *   meth(in/out): method
 */

static void
classobj_clear_method (SM_METHOD * meth)
{
  if (meth == NULL)
    {
      return;
    }

  if (meth->header.name != NULL)
    {
      ws_free_string (meth->header.name);
      meth->header.name = NULL;
    }

  if (meth->properties != NULL)
    {
      classobj_free_prop (meth->properties);
      meth->properties = NULL;
    }

  if (meth->signatures != NULL)
    {
      ws_list_free ((DB_LIST *) meth->signatures, (LFREEER) classobj_free_method_signature);
      meth->signatures = NULL;
    }

}

/*
 * classobj_init_method() - Initializes a method structure with a copy of another
 *    method structure.  If the copy flag is non-zero, external allocations
 *    like method name and signatures are copied.  If the copy
 *    flag is zero, the pointers to the external allocations are
 *    used directly.
 *   return: NO_ERROR on success, non-zero for ERROR
 *   src(in): source method
 *   dest(out): destination method
 *   copy(in): copy flag (non-zero to copy)
 */

static int
classobj_init_method (SM_METHOD * src, SM_METHOD * dest, int copy)
{
  int error = NO_ERROR;
  dest->header.name = NULL;
  dest->header.name_space = src->header.name_space;
  dest->class_mop = src->class_mop;
  dest->id = src->id;
  dest->function = src->function;	/* reset to NULL ? */
  dest->signatures = NULL;
  dest->properties = NULL;

  if (copy)
    {
      if (src->header.name != NULL)
	{
	  dest->header.name = ws_copy_string (src->header.name);
	  if (dest->header.name == NULL)
	    {
	      goto memory_error;
	    }
	}
      if (src->signatures != NULL)
	{
	  dest->signatures =
	    (SM_METHOD_SIGNATURE *) ws_list_copy ((DB_LIST *) src->signatures, (LCOPIER) classobj_copy_method_signature,
						  (LFREEER) classobj_free_method_signature);
	  if (dest->signatures == NULL)
	    {
	      goto memory_error;
	    }
	}
      if (src->properties != NULL)
	{
	  /* there are no method properties that need to be filtered */
	  error = classobj_copy_props (src->properties, NULL, &dest->properties);
	  if (error != NO_ERROR)
	    {
	      goto memory_error;
	    }
	}
    }
  else
    {
      dest->header.name = src->header.name;
      dest->signatures = src->signatures;
      dest->properties = src->properties;
      src->header.name = NULL;
      src->signatures = NULL;
      src->properties = NULL;
    }

  return NO_ERROR;

memory_error:
  classobj_clear_method (dest);

  assert (er_errid () != NO_ERROR);
  return er_errid ();
}

/*
 * classobj_copy_method() - Copies a method structure.  The alias name is given
 *    will override the method name.
 *   return: new method
 *   src(in): source method
 *   alias(in): alias name (optional)
 */

SM_METHOD *
classobj_copy_method (SM_METHOD * src, const char *alias)
{
  SM_METHOD *meth;

  meth = (SM_METHOD *) db_ws_alloc (sizeof (SM_METHOD));
  if (meth == NULL)
    {
      return NULL;
    }

  meth->header.next = NULL;

  if (classobj_init_method (src, meth, 1))
    {
      db_ws_free (meth);
      return NULL;
    }

  if (alias != NULL)
    {
      ws_free_string (meth->header.name);
      meth->header.name = ws_copy_string (alias);
      if (meth->header.name == NULL)
	{
	  db_ws_free (meth);
	  return NULL;
	}
    }

  return (meth);
}

/*
 * classobj_copy_methlist() - Copies a method list.  This does NOT return a threaded
 *    array. The filter class is optional and if set will copy only those
 *    methods whose origin is the filter class.
 *   return: NO_ERROR on success, non-zero for ERROR
 *   methlist(in): method list
 *   filter_class(in): optional filter class
 *   copy_ptr(out): new method list
 */

static int
classobj_copy_methlist (SM_METHOD * methlist, MOP filter_class, SM_METHOD ** copy_ptr)
{
  SM_METHOD *meth, *new_meth, *first, *last;

  first = last = NULL;

  for (meth = methlist; meth != NULL; meth = (SM_METHOD *) meth->header.next)
    {
      if ((filter_class == NULL) || (meth->class_mop == filter_class))
	{
	  new_meth = classobj_copy_method (meth, NULL);
	  if (new_meth == NULL)
	    {
	      goto memory_error;
	    }

	  if (first == NULL)
	    {
	      first = new_meth;
	    }
	  else
	    {
	      last->header.next = (SM_COMPONENT *) new_meth;
	    }
	  last = new_meth;
	}
    }
  *copy_ptr = first;

  return NO_ERROR;

memory_error:
  /* could free the partially constructed method list */
  assert (er_errid () != NO_ERROR);
  return er_errid ();
}

/*
 * classobj_free_method() - Free a method and any associated storage.
 *   return: none
 *   meth(in): method
 */

void
classobj_free_method (SM_METHOD * meth)
{
  if (meth != NULL)
    {
      classobj_clear_method (meth);
      db_ws_free (meth);
    }
}

/*
 * classobj_method_size() - Calculates the amount of memory used for a method.
 *   return: byte size of method
 *   meth(in): method
 */

static int
classobj_method_size (SM_METHOD * meth)
{
  int size;

  size = sizeof (SM_METHOD);
  size += strlen (meth->header.name) + 1;
  size += ws_list_total ((DB_LIST *) meth->signatures, (LTOTALER) classobj_method_signature_size);

  return (size);
}

/* SM_RESOLUTION */
/*
 * classobj_free_resolution() - Free a resolution structure and any associated memory.
 *   return: none
 *   res(in): resolution
 */

void
classobj_free_resolution (SM_RESOLUTION * res)
{
  if (res != NULL)
    {
      if (res->name != NULL)
	{
	  ws_free_string (res->name);
	}
      if (res->alias != NULL)
	{
	  ws_free_string (res->alias);
	}
      db_ws_free (res);
    }
}

/*
 * classobj_make_resolution() - Builds a new resolution structure.
 *   return: new resolution
 *   class_mop(in): source class
 *   name(in): attribute/method name
 *   alias(in): optional alias
 *   name_space(in): resolution type (class or instance)
 */

SM_RESOLUTION *
classobj_make_resolution (MOP class_mop, const char *name, const char *alias, SM_NAME_SPACE name_space)
{
  SM_RESOLUTION *res;

  res = (SM_RESOLUTION *) db_ws_alloc (sizeof (SM_RESOLUTION));
  if (res == NULL)
    {
      return NULL;
    }
  res->next = NULL;
  res->class_mop = class_mop;
  res->name_space = name_space;
  res->name = NULL;
  res->alias = NULL;

  if (name != NULL)
    {
      res->name = ws_copy_string (name);
      if (res->name == NULL)
	{
	  goto memory_error;
	}
    }
  if (alias != NULL)
    {
      res->alias = ws_copy_string (alias);
      if (res->alias == NULL)
	{
	  goto memory_error;
	}
    }

  return res;

memory_error:
  if (res != NULL)
    {
      classobj_free_resolution (res);
    }

  return NULL;
}

/*
 * classobj_copy_reslist() - Copies a resolution list.
 *    The copy can be filtered by using the resspace argument.
 *    If resspace is ID_INSTANCE, only instance level resolutions
 *    will be copied. If resspace is ID_CLASS, only class level resolutions
 *    will be copied.  If resspace is ID_NULL, all resolutions will be
 *    copied.
 *   return: NO_ERROR on success, non-zero for ERROR
 *   src(in): source resolution list
 *   resspace(in): resolution name_space (ID_NULL if no filtering)
 *   copy_ptr(out): new resolution list
 */

int
classobj_copy_reslist (SM_RESOLUTION * src, SM_NAME_SPACE resspace, SM_RESOLUTION ** copy_ptr)
{
  SM_RESOLUTION *r, *new_resolution, *first, *last;

  first = last = NULL;

  for (r = src; r != NULL; r = r->next)
    {
      if (resspace == ID_NULL || resspace == r->name_space)
	{
	  new_resolution = classobj_make_resolution (r->class_mop, r->name, r->alias, r->name_space);
	  if (new_resolution == NULL)
	    {
	      goto memory_error;
	    }

	  if (first == NULL)
	    {
	      first = new_resolution;
	    }
	  else
	    {
	      last->next = new_resolution;
	    }
	  last = new_resolution;
	}
    }

  *copy_ptr = first;
  return NO_ERROR;

memory_error:
  /* could free the partially constructed resolution list */
  assert (er_errid () != NO_ERROR);
  return er_errid ();
}

/*
 * classobj_resolution_size() - Calculates the amount of memory used by a resolution.
 *   return: byte size of resolution
 *   res(in): resolution
 */

static int
classobj_resolution_size (SM_RESOLUTION * res)
{
  int size;

  size = sizeof (SM_RESOLUTION);
  size += strlen (res->name) + 1;
  if (res->alias != NULL)
    {
      size += strlen (res->alias) + 1;
    }

  return (size);
}

/*
 * classobj_find_resolution() - Searches a resolution list for a resolution
 *    that matches the arguments.
 *   return: resolution structure
 *   reslist(in): list of resolution structures
 *   class_mop(in): source class
 *   name(in): attribute/method name
 *   name_space(in): name_space identifier (class or instance)
 */

SM_RESOLUTION *
classobj_find_resolution (SM_RESOLUTION * reslist, MOP class_mop, const char *name, SM_NAME_SPACE name_space)
{
  SM_RESOLUTION *res, *found = NULL;

  for (res = reslist, found; res != NULL && found == NULL; res = res->next)
    {
      if ((name_space == ID_NULL || name_space == res->name_space) && (class_mop == res->class_mop)
	  && (strcmp (res->name, name) == 0))
	{
	  found = res;
	}
    }

  return found;
}

/* SM_METHOD_FILE */
/*
 * classobj_free_method_file() - Frees a method file and any associated storage.
 *   return: none
 *   file(in): method file structure
 */

void
classobj_free_method_file (SM_METHOD_FILE * file)
{
  if (file != NULL)
    {
      if (file->name != NULL)
	{
	  ws_free_string (file->name);
	}
      if (file->expanded_name != NULL)
	{
	  ws_free_string (file->expanded_name);
	}
      if (file->source_name)
	{
	  ws_free_string (file->source_name);
	}
      db_ws_free (file);
    }
}

/*
 * classobj_make_method_file() - This builds a method file structure.
 *   return: method file structure
 *   name(in): name of the file
 */

SM_METHOD_FILE *
classobj_make_method_file (const char *name)
{
  SM_METHOD_FILE *file;

  file = (SM_METHOD_FILE *) db_ws_alloc (sizeof (SM_METHOD_FILE));
  if (file == NULL)
    {
      return NULL;
    }

  file->next = NULL;
  file->name = NULL;
  file->class_mop = NULL;
  file->expanded_name = NULL;
  file->source_name = NULL;

  if (name != NULL)
    {
      file->name = ws_copy_string (name);
      if (file->name == NULL)
	{
	  db_ws_free (file);
	  file = NULL;
	}
    }

  return (file);
}

/*
 * classobj_copy_methfile() - Copy a method file structure.
 *   return: copied method file
 *   src(in): method file to copy
 */

static SM_METHOD_FILE *
classobj_copy_methfile (SM_METHOD_FILE * src)
{
  SM_METHOD_FILE *new_method_file = NULL;

  if (src == NULL)
    {
      return NULL;
    }

  new_method_file = classobj_make_method_file (src->name);
  if (new_method_file == NULL)
    {
      return NULL;
    }
  new_method_file->class_mop = src->class_mop;
  if (src->expanded_name != NULL)
    {
      new_method_file->expanded_name = ws_copy_string (src->expanded_name);
      if (new_method_file->expanded_name == NULL)
	{
	  goto memory_error;
	}
    }
  if (src->source_name != NULL)
    {
      new_method_file->source_name = ws_copy_string (src->source_name);
      if (new_method_file->source_name == NULL)
	{
	  goto memory_error;
	}
    }

  return new_method_file;

memory_error:
  if (new_method_file != NULL)
    {
      classobj_free_method_file (new_method_file);
    }

  return NULL;
}

/*
 * classobj_copy_methfiles() - Copy a list of method files.
 *   return: NO_ERROR on success, non-zero for ERROR
 *   files(in): method file list
 *   filter_class(in): optional filter class
 *   copy_ptr(out): new method file list
 */

int
classobj_copy_methfiles (SM_METHOD_FILE * files, MOP filter_class, SM_METHOD_FILE ** copy_ptr)
{
  SM_METHOD_FILE *f, *new_method_file, *first, *last;

  first = last = NULL;

  for (f = files; f != NULL; f = f->next)
    {
      if (filter_class == NULL || f->class_mop == NULL || f->class_mop == filter_class)
	{
	  new_method_file = classobj_copy_methfile (f);
	  if (new_method_file == NULL)
	    {
	      goto memory_error;
	    }
	  if (first == NULL)
	    {
	      first = new_method_file;
	    }
	  else
	    {
	      last->next = new_method_file;
	    }
	  last = new_method_file;
	}
    }
  *copy_ptr = first;
  return NO_ERROR;

memory_error:
  assert (er_errid () != NO_ERROR);
  return er_errid ();
}

/*
 * classobj_method_file_size() - Calculates the amount of storage used by a method file.
 *   return: byte size of method file
 *   file(in): method file structure
 */

static int
classobj_method_file_size (SM_METHOD_FILE * method_file)
{
  int size;

  size = sizeof (SM_METHOD_FILE);
  size += strlen (method_file->name) + 1;

  if (method_file->expanded_name != NULL)
    {
      size += strlen (method_file->expanded_name) + 1;
    }

  if (method_file->source_name != NULL)
    {
      size += strlen (method_file->source_name) + 1;
    }

  return (size);
}

/* SM_REPR_ATTRIBUTE */
/*
 * classobj_make_repattribute() - Creates a new representation attribute structure.
 *   return: new repattribute structure
 *   attid(in): attribute id
 *   typeid(in): type id
 *   domain(in):
 */

SM_REPR_ATTRIBUTE *
classobj_make_repattribute (int attid, DB_TYPE type_id, TP_DOMAIN * domain)
{
  SM_REPR_ATTRIBUTE *rat;

  rat = (SM_REPR_ATTRIBUTE *) db_ws_alloc (sizeof (SM_REPR_ATTRIBUTE));

  if (rat == NULL)
    {
      return NULL;
    }
  rat->next = NULL;
  rat->attid = attid;
  rat->typeid_ = type_id;
  /* think about consolidating the typeid & domain fields */
  rat->domain = domain;

  return (rat);
}

/*
 * classobj_free_repattribute() - Frees storage for a representation attribute.
 *   return: none
 *   rat(in): representation attribute
 */

static void
classobj_free_repattribute (SM_REPR_ATTRIBUTE * rat)
{
  if (rat != NULL)
    {
      db_ws_free (rat);
    }
}

/*
 * classobj_repattribute_size() - memory size of a representation attribute.
 *   return: byte size of attribute
 */

static int
classobj_repattribute_size (void)
{
  int size = sizeof (SM_REPR_ATTRIBUTE);

  return (size);
}

/* SM_REPRESENTATION */
/*
 * classobj_make_representation() - Create a new representation structure.
 *   return: new representation
 */

SM_REPRESENTATION *
classobj_make_representation ()
{
  SM_REPRESENTATION *rep;

  rep = (SM_REPRESENTATION *) db_ws_alloc (sizeof (SM_REPRESENTATION));

  if (rep == NULL)
    {
      return NULL;
    }
  rep->next = NULL;
  rep->id = -1;
  rep->fixed_count = 0;
  rep->variable_count = 0;
  rep->attributes = NULL;

  return (rep);
}

/*
 * classobj_free_representation() - Free a representation structure and any
 *                            associated memory.
 *   return: none
 *   rep(in): representation
 */

void
classobj_free_representation (SM_REPRESENTATION * rep)
{
  if (rep != NULL)
    {
      ws_list_free ((DB_LIST *) rep->attributes, (LFREEER) classobj_free_repattribute);
      db_ws_free (rep);
    }
}

/*
 * classobj_representation_size() - memory storage used by a representation.
 *   return: byte size of representation
 *   rep(in): representation strcuture
 */

static int
classobj_representation_size (SM_REPRESENTATION * rep)
{
  SM_REPR_ATTRIBUTE *rat;
  int size;

  size = sizeof (SM_REPRESENTATION);
  for (rat = rep->attributes; rat != NULL; rat = rat->next)
    {
      size += classobj_repattribute_size ();
    }

  return (size);
}

/* SM_QUERY_SPEC */
/*
 * classobj_make_query_spec() - Allocate and initialize a query_spec structure.
 *   return: new query_spec structure
 *   specification(in): query_spec string
 */

SM_QUERY_SPEC *
classobj_make_query_spec (const char *specification)
{
  SM_QUERY_SPEC *query_spec;

  query_spec = (SM_QUERY_SPEC *) db_ws_alloc (sizeof (SM_QUERY_SPEC));

  if (query_spec == NULL)
    {
      return NULL;
    }

  query_spec->next = NULL;
  query_spec->specification = NULL;

  if (specification != NULL)
    {
      query_spec->specification = ws_copy_string (specification);
      if (query_spec->specification == NULL)
	{
	  db_ws_free (query_spec);
	  query_spec = NULL;
	}
    }

  return (query_spec);
}

/*
 * classobj_copy_query_spec_list() - Copy a list of SM_QUERY_SPEC structures.
 *   return: new list
 *   query_spec(in): source list
 */

SM_QUERY_SPEC *
classobj_copy_query_spec_list (SM_QUERY_SPEC * query_spec)
{
  SM_QUERY_SPEC *p, *new_, *first, *last;

  first = last = NULL;
  for (p = query_spec; p != NULL; p = p->next)
    {
      new_ = classobj_make_query_spec (p->specification);
      if (new_ == NULL)
	{
	  goto memory_error;
	}
      if (first == NULL)
	{
	  first = new_;
	}
      else
	{
	  last->next = new_;
	}
      last = new_;
    }
  return (first);

memory_error:
  return NULL;
}

/*
 * classobj_free_query_spec() - Frees storage for a query_spec specification and
 *                        any associated memory.
 *   return: none
 *   query_spec(in): query_spec structure to free
 */

void
classobj_free_query_spec (SM_QUERY_SPEC * query_spec)
{
  if (query_spec != NULL)
    {
      if (query_spec->specification != NULL)
	{
	  ws_free_string (query_spec->specification);
	}
      db_ws_free (query_spec);
    }
}

/*
 * classobj_query_spec_size() - Calculates the amount of storage used by
 *                     a query_spec structure.
 *   return: byte size of query_spec
 *   query_spec(in): query_spec structure
 */

static int
classobj_query_spec_size (SM_QUERY_SPEC * query_spec)
{
  int size;

  size = sizeof (SM_QUERY_SPEC);
  size += strlen (query_spec->specification) + 1;

  return (size);
}

/*
 * classobj_partition_info_size () - Calculates the amount of storage used by
 *                     a sm_partition structure
 *   return: byte size of query_spec
 *   partition_info(in): sm_partition structure
 */

static int
classobj_partition_info_size (SM_PARTITION * partition_info)
{
  int size;
  DB_VALUE val;

  size = sizeof (SM_PARTITION);
  if (partition_info->comment)
    {
      size += strlen (partition_info->comment) + 1;
    }
  if (partition_info->pname)
    {
      size += strlen (partition_info->pname) + 1;
    }
  if (partition_info->expr)
    {
      size += strlen (partition_info->expr) + 1;
    }
  db_make_sequence (&val, partition_info->values);
  size += or_packed_value_size (&val, 1, 1, 0);

  return (size);
}

/* SM_TEMPLATE */
/*
 * classobj_free_template() - Frees a class template and any associated memory.
 *   return: none
 *   template(in): class editing template
 */

void
classobj_free_template (SM_TEMPLATE * template_ptr)
{
  if (template_ptr == NULL)
    {
      return;
    }
  ml_free (template_ptr->inheritance);

  ws_list_free ((DB_LIST *) template_ptr->attributes, (LFREEER) classobj_free_attribute);
  ws_list_free ((DB_LIST *) template_ptr->class_attributes, (LFREEER) classobj_free_attribute);
  ws_list_free ((DB_LIST *) template_ptr->instance_attributes, (LFREEER) classobj_free_attribute);
  ws_list_free ((DB_LIST *) template_ptr->shared_attributes, (LFREEER) classobj_free_attribute);
  ws_list_free ((DB_LIST *) template_ptr->methods, (LFREEER) classobj_free_method);
  ws_list_free ((DB_LIST *) template_ptr->class_methods, (LFREEER) classobj_free_method);
  ws_list_free ((DB_LIST *) template_ptr->resolutions, (LFREEER) classobj_free_resolution);
  ws_list_free ((DB_LIST *) template_ptr->class_resolutions, (LFREEER) classobj_free_resolution);
  ws_list_free ((DB_LIST *) template_ptr->method_files, (LFREEER) classobj_free_method_file);
  ws_list_free ((DB_LIST *) template_ptr->query_spec, (LFREEER) classobj_free_query_spec);
  ws_list_free ((DB_LIST *) template_ptr->partition, (LFREEER) classobj_free_partition_info);
  ws_free_string (template_ptr->loader_commands);
  ws_free_string (template_ptr->name);

  if (template_ptr->super_id_map != NULL)
    {
      db_ws_free (template_ptr->super_id_map);
    }

  classobj_free_prop (template_ptr->properties);

  ml_ext_free (template_ptr->ext_references);

  if (template_ptr->triggers != NULL)
    {
      tr_free_schema_cache ((TR_SCHEMA_CACHE *) template_ptr->triggers);
    }

  (void) area_free (Template_area, template_ptr);

}

/*
 * classobj_make_template() - Allocates and initializes a class editing template.
 *    The class MOP and structure are optional, it supplied the template
 *    will be initialized with the contents of the class.  If not supplied
 *    the template will be empty.
 *   return: new template
 *   name(in): class name
 *   op(in): class MOP
 *   class(in): class structure
 */

SM_TEMPLATE *
classobj_make_template (const char *name, MOP op, SM_CLASS * class_)
{
  SM_TEMPLATE *template_ptr;
  int error = NO_ERROR;

  template_ptr = (SM_TEMPLATE *) area_alloc (Template_area);
  if (template_ptr == NULL)
    {
      return NULL;
    }

  template_ptr->class_type = SM_CLASS_CT;
  template_ptr->op = op;
  template_ptr->current = class_;
  template_ptr->tran_index = tm_Tran_index;
  template_ptr->name = NULL;
  template_ptr->inheritance = NULL;
  template_ptr->attributes = NULL;
  template_ptr->class_attributes = NULL;
  template_ptr->methods = NULL;
  template_ptr->class_methods = NULL;
  template_ptr->resolutions = NULL;
  template_ptr->class_resolutions = NULL;
  template_ptr->method_files = NULL;
  template_ptr->loader_commands = NULL;
  template_ptr->query_spec = NULL;
  template_ptr->instance_attributes = NULL;
  template_ptr->shared_attributes = NULL;
  template_ptr->ext_references = NULL;
  template_ptr->properties = NULL;
  template_ptr->super_id_map = NULL;
  template_ptr->triggers = NULL;
  template_ptr->partition_parent_atts = NULL;
  template_ptr->partition = NULL;

  if (name != NULL)
    {
      template_ptr->name = ws_copy_string (name);
      if (template_ptr->name == NULL)
	{
	  goto memory_error;
	}
    }

  if (class_ != NULL)
    {
      template_ptr->class_type = class_->class_type;

      if (classobj_copy_attlist (class_->ordered_attributes, op, 1, &template_ptr->attributes))
	{
	  goto memory_error;
	}

      if (classobj_copy_attlist (class_->class_attributes, op, 0, &template_ptr->class_attributes))
	{
	  goto memory_error;
	}

      if (classobj_copy_methlist (class_->methods, op, &template_ptr->methods))
	{
	  goto memory_error;
	}

      if (classobj_copy_methlist (class_->class_methods, op, &template_ptr->class_methods))
	{
	  goto memory_error;
	}

      if (classobj_copy_reslist (class_->resolutions, ID_INSTANCE, &template_ptr->resolutions))
	{
	  goto memory_error;
	}

      if (classobj_copy_reslist (class_->resolutions, ID_CLASS, &template_ptr->class_resolutions))
	{
	  goto memory_error;
	}

      if (classobj_copy_methfiles (class_->method_files, op, &template_ptr->method_files))
	{
	  goto memory_error;
	}

      if (class_->inheritance != NULL)
	{
	  template_ptr->inheritance = ml_copy (class_->inheritance);
	  if (template_ptr->inheritance == NULL)
	    {
	      goto memory_error;
	    }
	}
      if (class_->loader_commands != NULL)
	{
	  template_ptr->loader_commands = ws_copy_string (class_->loader_commands);
	  if (template_ptr->loader_commands == NULL)
	    {
	      goto memory_error;
	    }
	}
      if (class_->query_spec)
	{
	  template_ptr->query_spec = classobj_copy_query_spec_list (class_->query_spec);
	  if (template_ptr->query_spec == NULL)
	    {
	      goto memory_error;
	    }
	}
      if (class_->properties != NULL)
	{
	  error = classobj_copy_props (class_->properties, op, &template_ptr->properties);
	  if (error != NO_ERROR)
	    {
	      goto memory_error;
	    }
	}
      if (class_->triggers != NULL)
	{
	  template_ptr->triggers = tr_copy_schema_cache (class_->triggers, op);
	  if (template_ptr->triggers == NULL)
	    {
	      goto memory_error;
	    }
	}
      if (class_->partition != NULL)
	{
	  template_ptr->partition = classobj_copy_partition_info (class_->partition);
	  if (template_ptr->partition == NULL)
	    {
	      goto memory_error;
	    }
	}

      /* Formerly cl_make_id_map(class), forget what that was supposed to do.  This isn't currently used. */
      template_ptr->super_id_map = NULL;
    }

  return (template_ptr);

memory_error:
  if (template_ptr != NULL)
    {
      classobj_free_template (template_ptr);
    }

  return NULL;
}

/*
 * classobj_make_template_like() - Allocates and initializes a class template
 *                                 based on an existing class.
 *    The existing class attributes and constraints are duplicated so that the
 *    new template can be used for the "CREATE LIKE" statement.
 *    Triggers are not duplicated (this is the same as MySQL does).
 *    Indexes cannot be duplicated by this function because class templates
 *    don't allow index creation. The indexes will be duplicated after the class
 *    is created.
 *    Partitions are not yet duplicated by this function.
 *   return: the new template
 *   name(in): the name of the new class
 *   class(in): class structure to duplicate
 */

SM_TEMPLATE *
classobj_make_template_like (const char *name, SM_CLASS * class_)
{
  SM_TEMPLATE *template_ptr;
  const char *existing_name = NULL;
  SM_ATTRIBUTE *a;
  SM_CLASS_CONSTRAINT *c;

  assert (name != NULL);
  assert (class_ != NULL);
  assert (class_->class_type == SM_CLASS_CT);
  assert (class_->query_spec == NULL);

  existing_name = sm_ch_name ((MOBJ) class_);

  if (class_->partition != NULL)
    {
      /* It is possible to support this but the code has not been written yet. */
      er_set (ER_ERROR_SEVERITY, ARG_FILE_LINE, ER_SM_CANT_COPY_WITH_FEATURE, 3, name, existing_name,
	      "CREATE TABLE ... PARTITION BY");
      return NULL;
    }

  if (class_->inheritance != NULL || class_->users != NULL || class_->resolutions != NULL)
    {
      /* Copying a class that is part of an inheritance chain would result in weird situations; we disallow this.
       * MySQL's CREATE LIKE did not need to interact with OO features anyway. */
      er_set (ER_ERROR_SEVERITY, ARG_FILE_LINE, ER_SM_CANT_COPY_WITH_FEATURE, 3, name, existing_name,
	      "CREATE CLASS ... UNDER");
      return NULL;
    }

  if (class_->methods != NULL || class_->class_methods != NULL || class_->method_files != NULL
      || class_->loader_commands != NULL)
    {
      /* It does not make sense to copy the methods that were designed for another class. We could silently ignore the
       * methods but we prefer to flag an error because CREATE LIKE will be used for MySQL type applications mostly and
       * will not interact with CUBRID features too often. */
      er_set (ER_ERROR_SEVERITY, ARG_FILE_LINE, ER_SM_CANT_COPY_WITH_FEATURE, 3, name, existing_name,
	      "CREATE CLASS ... METHOD");
      return NULL;
    }

  template_ptr = smt_def_class (name);
  if (template_ptr == NULL)
    {
      return NULL;
    }

  if (class_->attributes != NULL || class_->shared != NULL)
    {
      for (a = class_->ordered_attributes; a != NULL; a = a->order_link)
	{
	  if (classobj_copy_attribute_like (template_ptr, a, existing_name) != NO_ERROR)
	    {
	      goto error_exit;
	    }
	}
    }

  if (class_->class_attributes != NULL)
    {
      for (a = class_->class_attributes; a != NULL; a = (SM_ATTRIBUTE *) a->header.next)
	{
	  if (classobj_copy_attribute_like (template_ptr, a, existing_name) != NO_ERROR)
	    {
	      goto error_exit;
	    }
	}
    }

  if (class_->constraints != NULL)
    {
      for (c = class_->constraints; c; c = c->next)
	{
	  if (SM_IS_CONSTRAINT_UNIQUE_FAMILY (c->type) || c->type == SM_CONSTRAINT_FOREIGN_KEY)
	    {
	      if (classobj_copy_constraint_like (template_ptr, c, existing_name) != NO_ERROR)
		{
		  goto error_exit;
		}
	    }
	  else
	    {
	      /* NOT NULL have already been copied by classobj_copy_attribute_like. INDEX will be duplicated after the
	       * class is created. */
	      assert (c->type == SM_CONSTRAINT_INDEX || c->type == SM_CONSTRAINT_REVERSE_INDEX
		      || c->type == SM_CONSTRAINT_NOT_NULL);
	    }
	}
    }

  return template_ptr;

error_exit:
  if (template_ptr != NULL)
    {
      classobj_free_template (template_ptr);
    }

  return NULL;
}

/*
 * classobj_copy_attribute_like() - Copies an attribute from an existing class
 *                                  to a new class template.
 *    Potential NOT NULL constraints on the attribute are copied also.
 *   return: NO_ERROR on success, non-zero for ERROR
 *   ctemplate(in): the template to copy to
 *   attribute(in): the attribute to be duplicated
 *   like_class_name(in): the name of the class that is duplicated
 */

static int
classobj_copy_attribute_like (DB_CTMPL * ctemplate, SM_ATTRIBUTE * attribute, const char *const like_class_name)
{
  int error = NO_ERROR;
  const char *names[2];

  assert (like_class_name != NULL);

  if (attribute->flags & SM_ATTFLAG_AUTO_INCREMENT)
    {
      /* It is possible to support this but the code has not been written yet. The fact that CUBRID supports the
       * "AUTO_INCREMENT(start_at, increment)" syntax complicates the duplication of the attribute. */
      er_set (ER_ERROR_SEVERITY, ARG_FILE_LINE, ER_SM_CANT_COPY_WITH_FEATURE, 3, ctemplate->name, like_class_name,
	      "AUTO_INCREMENT");
      return er_errid ();
    }

  error =
    smt_add_attribute_w_dflt (ctemplate, attribute->header.name, NULL, attribute->domain,
			      &attribute->default_value.value, attribute->header.name_space,
			      &attribute->default_value.default_expr,
			      &attribute->on_update_default_expr, attribute->comment);
  if (error != NO_ERROR)
    {
      return error;
    }

  if (attribute->flags & SM_ATTFLAG_NON_NULL)
    {
      names[0] = attribute->header.name;
      names[1] = NULL;
      error =
	dbt_add_constraint (ctemplate, DB_CONSTRAINT_NOT_NULL, NULL, names,
			    attribute->header.name_space == ID_CLASS_ATTRIBUTE ? 1 : 0, NULL);
      if (error != NO_ERROR)
	{
	  return error;
	}
    }

  return error;
}

/*
 * classobj_point_at_att_names() - Allocates a NULL-terminated array of pointers
 *                                 to the names of the attributes referenced in
 *                                 a constraint.
 *   return: the array on success, NULL on error
 *   constraint(in): the constraint
 *   count_ref(out): if supplied, the referenced integer will be modified to
 *                   contain the number of attributes
 */

const char **
classobj_point_at_att_names (SM_CLASS_CONSTRAINT * constraint, int *count_ref)
{
  const char **att_names = NULL;
  SM_ATTRIBUTE **attribute_p = NULL;
  int count;
  int i;

  for (attribute_p = constraint->attributes, count = 0; *attribute_p; ++attribute_p)
    {
      ++count;
    }
  att_names = (const char **) malloc ((count + 1) * sizeof (const char *));
  if (att_names == NULL)
    {
      er_set (ER_ERROR_SEVERITY, ARG_FILE_LINE, ER_OUT_OF_VIRTUAL_MEMORY, 1, (count + 1) * sizeof (const char *));
      return NULL;
    }
  for (attribute_p = constraint->attributes, i = 0; *attribute_p != NULL; ++attribute_p, ++i)
    {
      att_names[i] = (*attribute_p)->header.name;
    }
  att_names[i] = NULL;

  if (count_ref != NULL)
    {
      *count_ref = count;
    }
  return att_names;
}

/*
 * classobj_copy_constraint_like() - Copies a constraint from an existing
 *                                   class to a new class template.
 *    Constraint names are copied as they are, even if they are the defaults
 *    given to unnamed constraints. The default names will be a bit misleading
 *    since they will have the duplicated class name in their contents. MySQL
 *    also copies the default name for indexes.
 *   return: NO_ERROR on success, non-zero for ERROR
 *   ctemplate(in): the template to copy to
 *   constraint(in): the constraint to be duplicated
 *   like_class_name(in): the name of the class that is duplicated
 */

static int
classobj_copy_constraint_like (DB_CTMPL * ctemplate, SM_CLASS_CONSTRAINT * constraint,
			       const char *const like_class_name)
{
  int error = NO_ERROR;
  DB_CONSTRAINT_TYPE constraint_type = db_constraint_type (constraint);
  const char **att_names = NULL;
  const char **ref_attrs = NULL;
  int count = 0;
  int count_ref = 0;
  char *auto_cons_name = NULL;
  char *new_cons_name = NULL;

  assert (like_class_name != NULL);

  /* We are sure this will not be a class constraint (the only possible class constraints are NOT NULL constraints). */
  assert (constraint_type != DB_CONSTRAINT_NOT_NULL);

  /* We are sure this constraint can be processed by dbt_add_constraint (indexes cannot be added to templates). */
  assert (constraint_type != DB_CONSTRAINT_INDEX && constraint_type != DB_CONSTRAINT_REVERSE_INDEX);

  att_names = classobj_point_at_att_names (constraint, &count);
  if (att_names == NULL)
    {
      assert (er_errid () != NO_ERROR);
      return er_errid ();
    }

  auto_cons_name = sm_produce_constraint_name (like_class_name, constraint_type, att_names, constraint->asc_desc, NULL);
  if (auto_cons_name == NULL)
    {
      assert (er_errid () != NO_ERROR);
      error = er_errid ();
      goto error_exit;
    }

  /* check if constraint's name was generated automatically */
  if (strcmp (auto_cons_name, constraint->name) == 0)
    {
      /* regenerate name automatically for new class */
      new_cons_name =
	sm_produce_constraint_name_tmpl (ctemplate, constraint_type, att_names, constraint->asc_desc, NULL);
      if (new_cons_name == NULL)
	{
	  assert (er_errid () != NO_ERROR);
	  error = er_errid ();
	  goto error_exit;
	}
    }
  else
    {
      /* use name given by user */
      new_cons_name = (char *) constraint->name;
    }

  if (auto_cons_name != NULL)
    {
      free_and_init (auto_cons_name);
    }

  if (constraint_type != DB_CONSTRAINT_FOREIGN_KEY)
    {
      error = smt_add_constraint (ctemplate, constraint_type, new_cons_name, att_names,
				  (constraint_type == DB_CONSTRAINT_UNIQUE) ? constraint->asc_desc : NULL, NULL, 0,
				  NULL, constraint->filter_predicate, constraint->func_index_info, constraint->comment,
				  constraint->index_status);
    }
  else
    {
      MOP ref_clsop;
      SM_CLASS *ref_cls;
      SM_CLASS_CONSTRAINT *c;

      assert (constraint->fk_info != NULL);
      ref_clsop = ws_mop (&(constraint->fk_info->ref_class_oid), NULL);
      if (ref_clsop == NULL)
	{
	  assert (er_errid () != NO_ERROR);
	  error = er_errid ();
	  goto error_exit;
	}
      error = au_fetch_class_force (ref_clsop, &ref_cls, AU_FETCH_READ);
      if (error != NO_ERROR)
	{
	  goto error_exit;
	}
      assert (ref_cls->constraints != NULL);

      c = classobj_find_cons_primary_key (ref_cls->constraints);
      if (c != NULL)
	{
	  ref_attrs = classobj_point_at_att_names (c, &count_ref);
	  if (ref_attrs == NULL)
	    {
	      goto error_exit;
	    }
	  assert (count == count_ref);
	}
      else
	{
	  assert (false);
	  error = ER_FK_REF_CLASS_HAS_NOT_PK;
	  er_set (ER_ERROR_SEVERITY, ARG_FILE_LINE, error, 1, sm_ch_name ((MOBJ) ref_cls));
	  goto error_exit;
	}

      error =
	dbt_add_foreign_key (ctemplate, new_cons_name, att_names, sm_ch_name ((MOBJ) ref_cls), ref_attrs,
			     constraint->fk_info->delete_action, constraint->fk_info->update_action,
			     constraint->comment);
      free_and_init (ref_attrs);
    }

  free_and_init (att_names);

  if (new_cons_name != NULL && new_cons_name != constraint->name)
    {
      free_and_init (new_cons_name);
    }

  return error;

error_exit:

  if (att_names != NULL)
    {
      free_and_init (att_names);
    }

  if (ref_attrs != NULL)
    {
      free_and_init (ref_attrs);
    }

  if (new_cons_name != NULL && new_cons_name != constraint->name)
    {
      free_and_init (new_cons_name);
    }

  return error;
}


#if defined(ENABLE_UNUSED_FUNCTION)
/*
 * classobj_add_template_reference() - The template keeps a list of all MOPS that
 *    are placed inside the template in an external objlist format so they will
 *    serve as roots to the garbage collector.  This prevents any MOPs in the
 *    template from being reclaimed.  See the discussion under
 *    Template_area above for more information.
 *   return: NO_ERROR on success, non-zero for ERROR
 *   template(in/out): class editing template
 *   obj(in): MOP to register
 */

int
classobj_add_template_reference (SM_TEMPLATE * template_ptr, MOP obj)
{
  return ml_ext_add (&template_ptr->ext_references, obj, NULL);
}
#endif /* ENABLE_UNUSED_FUNCTION */

/* SM_CLASS */
/*
 * classobj_make_class() - Creates a new class structure.
 *   return: new class structure
 *   name(in): class name
 */

SM_CLASS *
classobj_make_class (const char *name)
{
  SM_CLASS *class_;

  class_ = (SM_CLASS *) db_ws_alloc (sizeof (SM_CLASS));
  if (class_ == NULL)
    {
      return NULL;
    }

  class_->class_type = SM_CLASS_CT;
  class_->header.ch_obj_header.chn = NULL_CHN;	/* start with NULL chn ? */
  class_->header.ch_type = SM_META_CLASS;
  class_->header.ch_name = NULL;
  /* shouldn't know how to initialize these, either need external init function */
  OID_SET_NULL (&(class_->header.ch_rep_dir));
  HFID_SET_NULL (&(class_->header.ch_heap));
  class_->header.ch_heap.vfid.volid = boot_User_volid;

  class_->repid = 0;		/* initial rep is zero */
  class_->users = NULL;
  class_->representations = NULL;
  class_->inheritance = NULL;

  class_->object_size = 0;
  class_->att_count = 0;
  class_->attributes = NULL;
  class_->shared_count = 0;
  class_->shared = NULL;
  class_->class_attribute_count = 0;
  class_->class_attributes = NULL;
  class_->ordered_attributes = NULL;

  class_->method_count = 0;
  class_->methods = NULL;
  class_->class_method_count = 0;
  class_->class_methods = NULL;
  class_->method_files = NULL;
  class_->query_spec = NULL;
  class_->loader_commands = NULL;
  class_->resolutions = NULL;
  class_->partition = NULL;

  class_->fixed_count = 0;
  class_->variable_count = 0;
  class_->fixed_size = 0;

  class_->methods_loaded = 0;
  class_->post_load_cleanup = 0;
  class_->triggers_validated = 0;
  class_->has_active_triggers = 0;
  class_->dont_decache_constraints_or_flush = 0;
  class_->recache_constraints = 0;
  class_->load_index_from_heap = 1;

  class_->att_ids = 0;
  class_->method_ids = 0;

  class_->new_ = NULL;
  class_->stats = NULL;
  class_->owner = NULL;
  class_->collation_id = LANG_SYS_COLLATION;
  class_->auth_cache = NULL;
  class_->flags = 0;

  class_->properties = NULL;
  class_->virtual_cache_local_schema_id = 0;
  class_->virtual_cache_global_schema_id = 0;
  class_->virtual_cache_snapshot_version = 0;
  class_->virtual_query_cache = NULL;
  class_->triggers = NULL;
  class_->constraints = NULL;
  class_->comment = NULL;

  class_->tde_algorithm = (int) TDE_ALGORITHM_NONE;

  if (name != NULL)
    {
      class_->header.ch_name = ws_copy_string (name);
      if (class_->header.ch_name == NULL)
	{
	  db_ws_free (class_);
	  class_ = NULL;
	}
    }

  return (class_);
}

/*
 * classobj_free_class() - Frees a class and any associated memory.
 *   return: none
 *   class(in): class structure
 */

void
classobj_free_class (SM_CLASS * class_)
{
  if (class_ == NULL)
    {
      return;
    }

  ws_free_string_and_init (class_->header.ch_name);
  ws_free_string_and_init (class_->loader_commands);
  ws_free_string_and_init (class_->comment);
  ml_free_and_init (class_->users);
  ml_free_and_init (class_->inheritance);

  ws_list_free_and_init (class_->representations, classobj_free_representation);
  ws_list_free_and_init (class_->method_files, classobj_free_method_file);
  ws_list_free_and_init (class_->query_spec, classobj_free_query_spec);
  ws_list_free_and_init (class_->resolutions, classobj_free_resolution);
  ws_list_free_and_init (class_->partition, classobj_free_partition_info);

  classobj_free_threaded_array_and_init (class_->attributes, classobj_clear_attribute);
  classobj_free_threaded_array_and_init (class_->shared, classobj_clear_attribute);
  classobj_free_threaded_array_and_init (class_->class_attributes, classobj_clear_attribute);
  classobj_free_threaded_array_and_init (class_->methods, classobj_clear_method);
  classobj_free_threaded_array_and_init (class_->class_methods, classobj_clear_method);

  /* this shouldn't happen here ? - make sure we can't GC this away in the middle of an edit. */
#if 0
  if (class_->new_ != NULL)
    {
      classobj_free_template (class_->new_);
    }
#endif /* 0 */

  if (class_->stats != NULL)
    {
      stats_free_statistics_and_init (class_->stats);
    }

  if (class_->properties != NULL)
    {
      classobj_free_prop_and_init (class_->properties);
    }

  if (class_->virtual_query_cache != NULL)
    {
      mq_free_virtual_query_cache_and_init (class_->virtual_query_cache);
    }

  if (class_->triggers != NULL)
    {
      tr_free_schema_cache_and_init (class_->triggers);
    }

  if (class_->auth_cache != NULL)
    {
      au_free_authorization_cache_and_init (class_->auth_cache);
    }

  if (class_->constraints != NULL)
    {
      classobj_free_class_constraints_and_init (class_->constraints);
    }

  db_ws_free_and_init (class_);

}

/*
 * classobj_class_size() - Calculates the amount of memory used by a class structure.
 *   return: byte size of class
 *   class(in): class structure
 */

int
classobj_class_size (SM_CLASS * class_)
{
  SM_ATTRIBUTE *att;
  SM_METHOD *meth;
  int size;

  size = sizeof (SM_CLASS);
  size += strlen (sm_ch_name ((MOBJ) class_)) + 1;
  size += ws_list_total ((DB_LIST *) class_->representations, (LTOTALER) classobj_representation_size);

  size += ml_size (class_->users);
  size += ml_size (class_->inheritance);

  size += ws_list_total ((DB_LIST *) class_->resolutions, (LTOTALER) classobj_resolution_size);
  size += ws_list_total ((DB_LIST *) class_->method_files, (LTOTALER) classobj_method_file_size);
  size += ws_list_total ((DB_LIST *) class_->query_spec, (LTOTALER) classobj_query_spec_size);

  size += ws_list_total ((DB_LIST *) class_->partition, (LTOTALER) classobj_partition_info_size);

  if (class_->loader_commands != NULL)
    {
      size += strlen (class_->loader_commands) + 1;
    }

  if (class_->comment != NULL)
    {
      size += strlen (class_->comment) + 1;
    }

  for (att = class_->attributes; att != NULL; att = (SM_ATTRIBUTE *) att->header.next)
    {
      size += classobj_attribute_size (att);
    }

  for (att = class_->shared; att != NULL; att = (SM_ATTRIBUTE *) att->header.next)
    {
      size += classobj_attribute_size (att);
    }

  for (att = class_->class_attributes; att != NULL; att = (SM_ATTRIBUTE *) att->header.next)
    {
      size += classobj_attribute_size (att);
    }

  for (meth = class_->methods; meth != NULL; meth = (SM_METHOD *) meth->header.next)
    {
      size += classobj_method_size (meth);
    }

  for (meth = class_->class_methods; meth != NULL; meth = (SM_METHOD *) meth->header.next)
    {
      size += classobj_method_size (meth);
    }

  /* should have trigger cache here */
  /* should have constraint cache here */

  return (size);
}

/*
 * classobj_insert_ordered_attribute() - Inserts an attribute in a list ordered by
 *    the "order" field in the attribute.
 *    Work function for classobj_fixup_loaded_class.
 *   return: none
 *   attlist(in/out): pointer to attribute list root
 *   att(in): attribute to insert
 */

static void
classobj_insert_ordered_attribute (SM_ATTRIBUTE ** attlist, SM_ATTRIBUTE * att)
{
  SM_ATTRIBUTE *a, *prev;

  prev = NULL;
  for (a = *attlist; a != NULL && a->order < att->order; a = a->order_link)
    {
      prev = a;
    }

  att->order_link = a;
  if (prev == NULL)
    {
      *attlist = att;
    }
  else
    {
      prev->order_link = att;
    }
}

/*
 * classobj_fixup_loaded_class() - Orders the instance and shared attributes of
 *    a class in a single list according to the order in which the attributes
 *    were defined. This list is not stored with the disk representation of
 *    a class, it is created in memory when the class is loaded.
 *    The actual attribute lists are kept separate in storage order.
 *    The transformer can call this for a newly loaded class or the
 *    schema manager can call this after a class has been edited to
 *    create the ordered list prior to returning control to the user.
 *    This now also goes through and assigns storage_order because this
 *    isn't currently stored as part of the disk representation.
 *   return: none
 *   class(in/out): class to order
 */

void
classobj_fixup_loaded_class (SM_CLASS * class_)
{
  SM_ATTRIBUTE *att;
  SM_METHOD *meth;
  int i, offset, fixed_count;

  class_->ordered_attributes = NULL;

  /* Calculate the number of fixed width attributes, Isn't this already set in the fixed_count field ? */
  fixed_count = 0;
  for (att = class_->attributes; att != NULL; att = (SM_ATTRIBUTE *) att->header.next)
    {
      if (!att->domain->type->variable_p)
	{
	  fixed_count++;
	}
    }

  /* calculate the instance memory offset to the first attribute */
  offset = sizeof (WS_OBJECT_HEADER);

  /* if we have at least one fixed width attribute, then we'll also need a bound bit array. */
  if (fixed_count)
    {
      offset += OBJ_BOUND_BIT_BYTES (fixed_count);
    }

  /* Make sure the first attribute is brought up to a longword alignment. */
  offset = DB_ATT_ALIGN (offset);

  /* set storage order index and calculate memory offsets */
  for (i = 0, att = class_->attributes; att != NULL; i++, att = (SM_ATTRIBUTE *) att->header.next)
    {
      att->storage_order = i;

      /* when we get to the end of the fixed attributes, bring the alignment up to a word boundary. */
      if (i == fixed_count)
	{
	  offset = DB_ATT_ALIGN (offset);
	}

      att->offset = offset;
      offset += tp_domain_memory_size (att->domain);
      classobj_insert_ordered_attribute (&class_->ordered_attributes, att);
    }

  offset = DB_ATT_ALIGN (offset);
  class_->object_size = offset;

  for (i = 0, att = class_->shared; att != NULL; i++, att = (SM_ATTRIBUTE *) att->header.next)
    {
      classobj_insert_ordered_attribute (&class_->ordered_attributes, att);
    }

  /* the list is ordered, since during flattening there may have been "holes" in the order numbers due to conflicts in
   * multiple inheritance, whip through the list and re-number things */

  for (att = class_->ordered_attributes, i = 0; att != NULL; att = att->order_link, i++)
    {
      att->order = i;
    }

  /* for consistency, make sure the other lists are ordered according to definition as well */

  for (att = class_->class_attributes, i = 0; att != NULL; att = (SM_ATTRIBUTE *) att->header.next, i++)
    {
      att->order = i;
    }

  for (meth = class_->methods, i = 0; meth != NULL; meth = (SM_METHOD *) meth->header.next, i++)
    {
      meth->order = i;
    }

  for (meth = class_->class_methods, i = 0; meth != NULL; meth = (SM_METHOD *) meth->header.next, i++)
    {
      meth->order = i;
    }

  if (!class_->dont_decache_constraints_or_flush)
    {
      /* Cache constraints into both the class constraint list & the attribute constraint lists. */
      (void) classobj_cache_class_constraints (class_);
      (void) classobj_cache_constraints (class_);
    }
  else
    {
      class_->recache_constraints = 1;
    }
}

/*
 * classobj_capture_representation() - Builds a representation structure for
 *   the current state of a class.
 *   return: new representation structure
 *   class(in): class structure
 */

static SM_REPRESENTATION *
classobj_capture_representation (SM_CLASS * class_)
{
  SM_REPRESENTATION *rep;
  SM_REPR_ATTRIBUTE *rat, *last;
  SM_ATTRIBUTE *att;

  rep = classobj_make_representation ();
  if (rep == NULL)
    {
      return NULL;
    }
  rep->id = class_->repid;
  rep->fixed_count = class_->fixed_count;
  rep->variable_count = class_->variable_count;
  rep->next = class_->representations;
  rep->attributes = NULL;

  last = NULL;
  for (att = class_->attributes; att != NULL; att = (SM_ATTRIBUTE *) att->header.next)
    {
      rat = classobj_make_repattribute (att->id, TP_DOMAIN_TYPE (att->domain), att->domain);
      if (rat == NULL)
	{
	  goto memory_error;
	}
      if (last == NULL)
	{
	  rep->attributes = rat;
	}
      else
	{
	  last->next = rat;
	}
      last = rat;
    }

  return (rep);

memory_error:
  if (rep != NULL)
    {
      classobj_free_representation (rep);
    }
  return NULL;
}

/*
 * classobj_sort_attlist * classobj_sort_methlist() - Work function for classobj_install_template
 *    Destructively modifies a list so that it is ordered according
 *    to the "order" field.
 *    Rather than have two versions of this for attributes and methods,
 *    can we make this part of the component header ?
 *   return: none
 *   source(in/out): list to sort
 */

static void
classobj_sort_attlist (SM_ATTRIBUTE ** source)
{
  SM_ATTRIBUTE *sorted, *next, *prev, *ins, *att;

  sorted = NULL;
  for (att = *source, next = NULL; att != NULL; att = next)
    {
      next = (SM_ATTRIBUTE *) att->header.next;

      prev = NULL;
      for (ins = sorted; ins != NULL && ins->order < att->order; ins = (SM_ATTRIBUTE *) ins->header.next)
	{
	  prev = ins;
	}

      att->header.next = (SM_COMPONENT *) ins;
      if (prev == NULL)
	{
	  sorted = att;
	}
      else
	{
	  prev->header.next = (SM_COMPONENT *) att;
	}
    }
  *source = sorted;
}

/*
 * classobj_sort_methlist()
 *   return: none
 *   source(in/out): list to sort
 */

static void
classobj_sort_methlist (SM_METHOD ** source)
{
  SM_METHOD *sorted, *next, *prev, *ins, *method;

  sorted = NULL;
  for (method = *source, next = NULL; method != NULL; method = next)
    {
      next = (SM_METHOD *) method->header.next;

      prev = NULL;
      for (ins = sorted; ins != NULL && ins->order < method->order; ins = (SM_METHOD *) ins->header.next)
	{
	  prev = ins;
	}

      method->header.next = (SM_COMPONENT *) ins;
      if (prev == NULL)
	{
	  sorted = method;
	}
      else
	{
	  prev->header.next = (SM_COMPONENT *) method;
	}
    }
  *source = sorted;
}

/*
 * classobj_install_template() - This is called after a template has been flattened
 *    and validated to install the new definitions in the class.  If the newrep
 *    argument is non zero, a representation will be saved from the current
 *    class contents before installing the template.
 *    NOTE: It is extremely important that as fields in the class structure
 *    are being replaced, that the field be set to NULL.
 *    This is particularly important for the attribute lists.
 *    The reason is that garbage collection can happen during the template
 *    installation and the attribute lists that are freed must not be
 *    scanned by the gc class scanner.
 *    It is critical that errors be handled here without damaging the
 *    class structure.  Perform all allocations before the class is touched
 *    so we can make sure that if we return an error, the class is untouched.
 *   return: NO_ERROR on success, non-zero for ERROR
 *   class(in/out): class structure
 *   flat(in/out): flattened template
 *   saverep(in): flag indicating new representation
 */

int
classobj_install_template (SM_CLASS * class_, SM_TEMPLATE * flat, int saverep)
{
  SM_ATTRIBUTE *att, *atts, *shared_atts, *class_atts;
  SM_METHOD *meth, *methods, *class_methods;
  SM_REPRESENTATION *oldrep;
  int fixed_size, fixed_count, variable_count;
  int att_count, shared_count, class_attribute_count;
  int method_count, class_method_count;
  int i;

  /* shapshot the representation if necessary */
  oldrep = NULL;
  if (saverep)
    {
      oldrep = classobj_capture_representation (class_);
      if (oldrep == NULL)
	{
	  goto memory_error;
	}
    }

  atts = NULL;
  shared_atts = NULL;
  class_atts = NULL;
  methods = NULL;
  class_methods = NULL;
  fixed_count = 0;
  variable_count = 0;
  fixed_size = 0;

  att_count = ws_list_length ((DB_LIST *) flat->instance_attributes);
  if (att_count)
    {
      atts = (SM_ATTRIBUTE *) classobj_alloc_threaded_array (sizeof (SM_ATTRIBUTE), att_count);
      if (atts == NULL)
	{
	  goto memory_error;
	}

      /* in order to properly calculate the memory offset, we must make an initial pass and count the number of fixed
       * width attributes */
      for (att = flat->instance_attributes; att != NULL; att = (SM_ATTRIBUTE *) att->header.next)
	{
	  if (!att->domain->type->variable_p)
	    {
	      fixed_count++;
	    }
	  else
	    {
	      variable_count++;
	    }
	}

      /* calculate the disk size of the fixed width attribute block */
      for (att = flat->instance_attributes, i = 0; att != NULL; att = (SM_ATTRIBUTE *) att->header.next, i++)
	{
	  if (classobj_init_attribute (att, &atts[i], 0))
	    {
	      goto memory_error;
	    }
	  /* disk information */
	  if (!att->domain->type->variable_p)
	    {
	      fixed_size += tp_domain_disk_size (att->domain);
	    }
	}
      /* bring the size of the fixed block up to a word boundary */
      fixed_size = DB_ATT_ALIGN (fixed_size);
    }

  /* SHARED ATTRIBUTES */
  shared_count = ws_list_length ((DB_LIST *) flat->shared_attributes);
  if (shared_count)
    {
      shared_atts = (SM_ATTRIBUTE *) classobj_alloc_threaded_array (sizeof (SM_ATTRIBUTE), shared_count);
      if (shared_atts == NULL)
	{
	  goto memory_error;
	}
      classobj_sort_attlist (&flat->shared_attributes);
      for (att = flat->shared_attributes, i = 0; att != NULL; att = (SM_ATTRIBUTE *) att->header.next, i++)
	{
	  if (classobj_init_attribute (att, &shared_atts[i], 0))
	    {
	      goto memory_error;
	    }
	}
    }

  /* CLASS ATTRIBUTES */
  class_attribute_count = ws_list_length ((DB_LIST *) flat->class_attributes);
  if (class_attribute_count)
    {
      class_atts = (SM_ATTRIBUTE *) classobj_alloc_threaded_array (sizeof (SM_ATTRIBUTE), class_attribute_count);
      if (class_atts == NULL)
	{
	  goto memory_error;
	}
      classobj_sort_attlist (&flat->class_attributes);
      for (att = flat->class_attributes, i = 0; att != NULL; att = (SM_ATTRIBUTE *) att->header.next, i++)
	{
	  if (classobj_init_attribute (att, &class_atts[i], 0))
	    {
	      goto memory_error;
	    }
	}
    }

  /* METHODS */
  method_count = ws_list_length ((DB_LIST *) flat->methods);
  if (method_count)
    {
      methods = (SM_METHOD *) classobj_alloc_threaded_array (sizeof (SM_METHOD), method_count);
      if (methods == NULL)
	{
	  goto memory_error;
	}
      classobj_sort_methlist (&flat->methods);
      for (i = 0, meth = flat->methods; meth != NULL; meth = (SM_METHOD *) meth->header.next, i++)
	{
	  if (classobj_init_method (meth, &methods[i], 0))
	    {
	      goto memory_error;
	    }
	}
    }

  /* CLASS METHODS */
  class_method_count = ws_list_length ((DB_LIST *) flat->class_methods);
  if (class_method_count)
    {
      class_methods = (SM_METHOD *) classobj_alloc_threaded_array (sizeof (SM_METHOD), class_method_count);
      if (class_methods == NULL)
	{
	  goto memory_error;
	}
      classobj_sort_methlist (&flat->class_methods);
      for (i = 0, meth = flat->class_methods; meth != NULL; meth = (SM_METHOD *) meth->header.next, i++)
	{
	  if (classobj_init_method (meth, &class_methods[i], 0))
	    {
	      goto memory_error;
	    }
	}
    }

  /* NO ERRORS ARE ALLOWED AFTER THIS POINT ! Modify the class structure to contain the new information. */

  class_->class_type = flat->class_type;
  class_->att_count = att_count;
  class_->shared_count = shared_count;
  class_->class_attribute_count = class_attribute_count;
  class_->method_count = method_count;
  class_->class_method_count = class_method_count;
  class_->fixed_count = fixed_count;
  class_->variable_count = variable_count;
  class_->fixed_size = fixed_size;

  /* install attribute/method lists */
  classobj_free_threaded_array ((DB_LIST *) class_->attributes, (LFREEER) classobj_clear_attribute);
  class_->attributes = atts;
  classobj_free_threaded_array ((DB_LIST *) class_->shared, (LFREEER) classobj_clear_attribute);
  class_->shared = shared_atts;
  classobj_free_threaded_array ((DB_LIST *) class_->class_attributes, (LFREEER) classobj_clear_attribute);
  class_->class_attributes = class_atts;
  classobj_free_threaded_array ((DB_LIST *) class_->methods, (LFREEER) classobj_clear_method);
  class_->methods = methods;
  classobj_free_threaded_array ((DB_LIST *) class_->class_methods, (LFREEER) classobj_clear_method);
  class_->class_methods = class_methods;

  /* build the definition order list from the instance/shared attribute list */
  classobj_fixup_loaded_class (class_);

  /* save the old representation */
  if (oldrep != NULL)
    {
      oldrep->next = class_->representations;
      class_->representations = oldrep;
      class_->repid = class_->repid + 1;
    }

  /* install super class list, subclass list stays the same */
  ml_free (class_->inheritance);
  class_->inheritance = flat->inheritance;
  flat->inheritance = NULL;

  /* install loader commands */
  ws_free_string (class_->loader_commands);
  class_->loader_commands = flat->loader_commands;
  flat->loader_commands = NULL;

  /* install method files */
  ws_list_free ((DB_LIST *) class_->method_files, (LFREEER) classobj_free_method_file);
  class_->method_files = flat->method_files;
  flat->method_files = NULL;

  /* install the query spec */
  ws_list_free ((DB_LIST *) class_->query_spec, (LFREEER) classobj_free_query_spec);
  class_->query_spec = flat->query_spec;
  flat->query_spec = NULL;

  /* install the property list */
  classobj_free_prop (class_->properties);
  class_->properties = flat->properties;
  flat->properties = NULL;

  /* install resolution list, merge the res lists in the class for simplicity */
  ws_list_free ((DB_LIST *) class_->resolutions, (LFREEER) classobj_free_resolution);
  class_->resolutions = (SM_RESOLUTION *) WS_LIST_NCONC (flat->resolutions, flat->class_resolutions);
  flat->resolutions = NULL;
  flat->class_resolutions = NULL;

  /* install trigger cache */
  if (class_->triggers != NULL)
    {
      tr_free_schema_cache (class_->triggers);
    }
  class_->triggers = (tr_schema_cache *) flat->triggers;
  flat->triggers = NULL;

  ws_list_free ((DB_LIST *) class_->partition, (LFREEER) classobj_free_partition_info);
  class_->partition = flat->partition;
  flat->partition = NULL;

  if (!class_->dont_decache_constraints_or_flush)
    {
      /* Cache constraints into both the class constraint list & the attribute constraint lists. */
      if (classobj_cache_class_constraints (class_))
	{
	  goto memory_error;
	}
      if (!classobj_cache_constraints (class_))
	{
	  goto memory_error;
	}
    }
  else
    {
      class_->recache_constraints = 1;
    }

  return NO_ERROR;

memory_error:
  /* This is serious, the caller probably should be prepared to abort the current transaction.  The class state has
   * been preserved but a nested schema update may now be in an inconsistent state. */
  assert (er_errid () != NO_ERROR);
  return er_errid ();
}

/*
 * classobj_find_representation() - This searches a class for a representation
 *    structure with a particular id.  Called by the object transformer when
 *    obsolete objects are encountered.
 *   return: representation
 *   class(in): class structure
 *   id(in): representation id
 */

SM_REPRESENTATION *
classobj_find_representation (SM_CLASS * class_, int id)
{
  SM_REPRESENTATION *rep, *found;

  for (rep = class_->representations, found = NULL; rep != NULL && found == NULL; rep = rep->next)
    {
      if (rep->id == id)
	{
	  found = rep;
	}
    }

  return (found);
}

/*
 * classobj_filter_components() - Extracts components from a list with a
 *    certain name_space and returns a list of the extracted components.
 *    The source list is destructively modified.
 *   return: extracted components
 *   complist(in/out): component list to filter
 *   namespace(in): name_space of elements to remove
 */

SM_COMPONENT *
classobj_filter_components (SM_COMPONENT ** complist, SM_NAME_SPACE name_space)
{
  SM_COMPONENT *filtered, *comp, *next, *prev;

  filtered = NULL;

  prev = NULL;
  for (comp = *complist, next = NULL; comp != NULL; comp = next)
    {
      next = comp->next;
      if (comp->name_space != name_space)
	{
	  prev = comp;
	}
      else
	{
	  if (prev == NULL)
	    {
	      *complist = next;
	    }
	  else
	    {
	      prev->next = next;
	    }
	  comp->next = filtered;
	  filtered = comp;
	}
    }
  return (filtered);
}

#if defined (CUBRID_DEBUG)
/*
 * classobj_print () - This debug function is used for printing out things
 *    that aren't displayed by the help_ level utility functions.
 *   return: none
 *   class(in): class structure
 */

void
classobj_print (SM_CLASS * class_)
{
  SM_ATTRIBUTE *att;
  SM_METHOD *meth;

  if (class_ == NULL)
    {
      return;
    }

  file_print_output output_ctx (stdout);
  output_ctx ("Class : %s\n", sm_ch_name ((MOBJ) class_));

  if (class_->properties != NULL)
    {
      output_ctx ("  Properties : ");
      classobj_print_props (class_->properties);
    }

  if (class_->ordered_attributes != NULL)
    {
      output_ctx ("Attributes\n");
      for (att = class_->ordered_attributes; att != NULL; att = att->order_link)
	{
	  output_ctx ("  Name=%-25s, id=%3d", att->header.name, att->id);
	  if (att->domain != NULL && att->domain->type != NULL)
	    {
	      output_ctx (", pr_type=%-10s", att->domain->type->name);
	    }
	  output_ctx ("\n");
	  output_ctx ("    mem_offset=%3d, order=%3d, storage_order=%3d\n", att->offset, att->order,
		      att->storage_order);

	  if (att->properties != NULL)
	    {
	      output_ctx ("    Properties : ");
	      classobj_print_props (att->properties);
	    }
	  if (att->comment != NULL)
	    {
	      output_ctx ("    ");
	      help_print_describe_comment (output_ctx, att->comment);
	    }
	  output_ctx ("\n");
	}
    }
  if (class_->class_attributes != NULL)
    {
      output_ctx ("Class Attributes\n");
      for (att = class_->class_attributes; att != NULL; att = att->order_link)
	{
	  output_ctx ("  Name=%-25s, id=%3d", att->header.name, att->id);
	  if (att->domain != NULL && att->domain->type != NULL)
	    {
	      output_ctx (", pr_type=%-10s", att->domain->type->name);
	    }
	  output_ctx ("\n");
	  output_ctx ("    mem_offset=%3d, order=%3d, storage_order=%3d\n", att->offset, att->order,
		      att->storage_order);

	  if (att->properties != NULL)
	    {
	      output_ctx ("    Properties : ");
	      classobj_print_props (att->properties);
	    }
	  if (att->comment != NULL)
	    {
	      output_ctx ("    ");
	      help_print_describe_comment (output_ctx, att->comment);
	    }
	  output_ctx ("\n");
	}
    }
  if (class_->methods != NULL)
    {
      output_ctx ("Methods\n");
      for (meth = class_->methods; meth != NULL; meth = (SM_METHOD *) meth->header.next)
	{
	  output_ctx ("  %s\n", meth->header.name);
	  if (meth->properties != NULL)
	    {
	      output_ctx ("    Properties : ");
	      classobj_print_props (meth->properties);
	    }
	}
    }
  if (class_->class_methods != NULL)
    {
      output_ctx ("Class Methods\n");
      for (meth = class_->methods; meth != NULL; meth = (SM_METHOD *) meth->header.next)
	{
	  output_ctx ("  %s\n", meth->header.name);
	  if (meth->properties != NULL)
	    {
	      output_ctx ("    Properties : ");
	      classobj_print_props (meth->properties);
	    }
	}
    }

}
#endif

/* MISC UTILITIES */
/*
 * classobj_find_attribute() - Finds a named attribute within a class structure.
 *   return: attribute descriptor
 *   class(in): class structure
 *   name(in): attribute name
 *   class_attribute(in): non-zero if this is a class attribute
 */

SM_ATTRIBUTE *
classobj_find_attribute (SM_CLASS * class_, const char *name, int class_attribute)
{
  SM_ATTRIBUTE *att;

  if (class_attribute)
    {
      for (att = class_->class_attributes; att != NULL; att = (SM_ATTRIBUTE *) att->header.next)
	{
	  if (intl_identifier_casecmp (att->header.name, name) == 0)
	    {
	      return (att);
	    }
	}
    }
  else
    {
      for (att = class_->attributes; att != NULL; att = (SM_ATTRIBUTE *) att->header.next)
	{
	  if (intl_identifier_casecmp (att->header.name, name) == 0)
	    {
	      return (att);
	    }
	}
      for (att = class_->shared; att != NULL; att = (SM_ATTRIBUTE *) att->header.next)
	{
	  if (intl_identifier_casecmp (att->header.name, name) == 0)
	    {
	      return (att);
	    }
	}
    }
  return (NULL);
}

/*
 * classobj_find_attribute_id() - Finds an attribute within a class structure by id.
 *   return: attribute descriptor
 *   class(in): class structure
 *   id(in): attribute id
 *   class_attribute(in): non-zero if this is a class attribute
 */

SM_ATTRIBUTE *
classobj_find_attribute_id (SM_CLASS * class_, int id, int class_attribute)
{
  SM_ATTRIBUTE *att;

  if (class_attribute)
    {
      for (att = class_->class_attributes; att != NULL; att = (SM_ATTRIBUTE *) att->header.next)
	{
	  if (att->id == id)
	    {
	      return (att);
	    }
	}
    }
  else
    {
      for (att = class_->attributes; att != NULL; att = (SM_ATTRIBUTE *) att->header.next)
	{
	  if (att->id == id)
	    {
	      return (att);
	    }
	}
      for (att = class_->shared; att != NULL; att = (SM_ATTRIBUTE *) att->header.next)
	{
	  if (att->id == id)
	    {
	      return (att);
	    }
	}
    }
  return (NULL);
}

/*
 * classobj_find_method() - Finds a named method within a class structure.
 *   return: method structure
 *   class(in): class structure
 *   name(in): method name
 *   class_method(in): non-zero if this is a class method
 */

SM_METHOD *
classobj_find_method (SM_CLASS * class_, const char *name, int class_method)
{
  SM_METHOD *meth;

  if (class_method)
    {
      for (meth = class_->class_methods; meth != NULL; meth = (SM_METHOD *) meth->header.next)
	{
	  if (intl_identifier_casecmp (meth->header.name, name) == 0)
	    {
	      return (meth);
	    }
	}
    }
  else
    {
      for (meth = class_->methods; meth != NULL; meth = (SM_METHOD *) meth->header.next)
	{
	  if (intl_identifier_casecmp (meth->header.name, name) == 0)
	    {
	      return (meth);
	    }
	}
    }
  return (NULL);
}

/*
 * classobj_find_component() - This locates either an attribute or method with
 *                       the given name.
 *   return: component (NULL if not found)
 *   name(in): component name (attribute or method)
 *   class_component(in): non-zero if looking in the class name_space
 */

SM_COMPONENT *
classobj_find_component (SM_CLASS * class_, const char *name, int class_component)
{
  SM_COMPONENT *comp;

  if (class_component)
    {
      for (comp = (SM_COMPONENT *) class_->class_attributes; comp != NULL; comp = comp->next)
	{
	  if (intl_identifier_casecmp (comp->name, name) == 0)
	    {
	      return (comp);
	    }
	}
      for (comp = (SM_COMPONENT *) class_->class_methods; comp != NULL; comp = comp->next)
	{
	  if (intl_identifier_casecmp (comp->name, name) == 0)
	    {
	      return (comp);
	    }
	}
    }
  else
    {
      for (comp = (SM_COMPONENT *) class_->attributes; comp != NULL; comp = comp->next)
	{
	  if (intl_identifier_casecmp (comp->name, name) == 0)
	    {
	      return (comp);
	    }
	}
      for (comp = (SM_COMPONENT *) class_->shared; comp != NULL; comp = comp->next)
	{
	  if (intl_identifier_casecmp (comp->name, name) == 0)
	    {
	      return (comp);
	    }
	}
      for (comp = (SM_COMPONENT *) class_->methods; comp != NULL; comp = comp->next)
	{
	  if (intl_identifier_casecmp (comp->name, name) == 0)
	    {
	      return (comp);
	    }
	}
    }
  return (NULL);
}

/*
 * classobj_complist_search() - This is used to scan a list of components
 *    using the usual rules for name comparison.
 *   return: component pointer
 *   list(in): list to search
 *   name(in): name to look for
 */

SM_COMPONENT *
classobj_complist_search (SM_COMPONENT * list, const char *name)
{
  SM_COMPONENT *comp;

  for (comp = list; comp != NULL; comp = comp->next)
    {
      if (intl_identifier_casecmp (comp->name, name) == 0)
	{
	  return (comp);
	}
    }
  return (NULL);
}

/* DESCRIPTORS */
/*
 * classobj_make_desclist() - Builds a descriptor list element and initializes
 *                      all the fields.
 *   return: descriptor list element
 *   classobj(in): class MOP
 *   class(in): class structure
 *   comp(in): component pointer (attribute or method)
 *   write_access(in): non-zero if we already have write access
 */

SM_DESCRIPTOR_LIST *
classobj_make_desclist (MOP classobj, SM_CLASS * class_, SM_COMPONENT * comp, int write_access)
{
  SM_DESCRIPTOR_LIST *dl;

  dl = (SM_DESCRIPTOR_LIST *) malloc (sizeof (SM_DESCRIPTOR_LIST));
  if (dl == NULL)
    {
      return NULL;
    }

  dl->next = NULL;
  dl->classobj = classobj;
  dl->class_ = class_;
  dl->comp = comp;
  dl->write_access = write_access;

  return dl;
}

/*
 * classobj_free_desclist() - Frees a descriptor list
 *   return: none
 *   dl(in): descriptor list element
 */

void
classobj_free_desclist (SM_DESCRIPTOR_LIST * dl)
{
  SM_DESCRIPTOR_LIST *next;

  for (next = NULL; dl != NULL; dl = next)
    {
      next = dl->next;

      /* make sure to NULL potential GC roots */
      dl->classobj = NULL;
      free_and_init (dl);
    }
}

/*
 * classobj_free_descriptor() - Frees a descriptor including all the map list entries
 *   return: none
 *   desc(in): descriptor
 */

void
classobj_free_descriptor (SM_DESCRIPTOR * desc)
{
  if (desc == NULL)
    {
      return;
    }
  classobj_free_desclist (desc->map);

  if (desc->name != NULL)
    {
      free_and_init (desc->name);
    }

  if (desc->valid != NULL)
    {
      ml_ext_free (desc->valid->validated_classes);
      free_and_init (desc->valid);
    }

  free_and_init (desc);

}

/*
 * classobj_make_descriptor() - Builds a descriptor structure including an initial
 *    class map entry and initializes it with the supplied information.
 *   return: descriptor structure
 *   class_mop(in): class MOP
 *   classobj(in): class structure
 *   comp(in): component (attribute or method)
 *   write_access(in): non-zero if we already have write access on the class
 */

SM_DESCRIPTOR *
classobj_make_descriptor (MOP class_mop, SM_CLASS * classobj, SM_COMPONENT * comp, int write_access)
{
  SM_DESCRIPTOR *desc;
  SM_VALIDATION *valid;

  desc = (SM_DESCRIPTOR *) malloc (sizeof (SM_DESCRIPTOR));
  if (desc == NULL)
    {
      return NULL;
    }

  desc->next = NULL;
  desc->map = NULL;
  desc->class_mop = class_mop;

  if (comp != NULL)
    {
      /* save the component name so we can rebuild the map cache after schema/transaction changes */
      desc->name = (char *) malloc (strlen (comp->name) + 1);
      if (desc->name == NULL)
	{
	  free_and_init (desc);
	  return NULL;
	}
      strcpy (desc->name, comp->name);
      desc->name_space = comp->name_space;
    }

  /* create the initial map entry if we have the information */
  if (class_mop != NULL)
    {
      desc->map = classobj_make_desclist (class_mop, classobj, comp, write_access);
      if (desc->map == NULL)
	{
	  classobj_free_descriptor (desc);
	  desc = NULL;
	}
    }

  /* go ahead and make a validation cache all the time */
  valid = (SM_VALIDATION *) malloc (sizeof (SM_VALIDATION));
  if (valid == NULL)
    {
      er_set (ER_ERROR_SEVERITY, ARG_FILE_LINE, ER_OUT_OF_VIRTUAL_MEMORY, 1, sizeof (SM_VALIDATION));
      classobj_free_descriptor (desc);
      desc = NULL;
    }
  else
    {
      if (desc == NULL)
	{
	  free_and_init (valid);
	  return desc;
	}
      else
	{
	  desc->valid = valid;
	}

      valid->last_class = NULL;
      valid->validated_classes = NULL;
      valid->last_setdomain = NULL;
      /* don't use DB_TYPE_NULL as the "uninitialized" value here as it can prevent NULL constraint checking from
       * happening correctly. Should have a magic constant somewhere that could be used for this purpose. */
      valid->last_type = DB_TYPE_ERROR;
      valid->last_precision = 0;
      valid->last_scale = 0;
    }

  return desc;
}

/*
 * classobj_check_index_compatibility() - Check whether indexes are compatible.
 *   return: share, not share, create new index.
 *   constraint(in): the constraints list
 *   constraint_type(in): the new constraint type
 *   filter_predicate(in): the new expression from CREATE INDEX idx ON tbl(col1, ...) WHERE filter_predicate
 *   func_index_info (in): the new function index information
 *   existing_con(in): the existed relative constraint
 *   primary_con(out): the reference of existed primary key
 *
 *   There are some rules about index compatibility.
 *      1.There is only one primary key allowed in a table.
 *      2 The Basic rules of index compatibility are defined in below table.
 *          share  : share index with existed index;
 *          new idx: create new index;
 *          error  : not share index and return error msg.
 *      3. filter_predicate and func_index_info were checked in classbj_find_constraint_by_attors().
 *      4. The fact that existing_con is not NULL means that there are the same indexes, 
 *         from the count and order of attributes, order direction, function index composition, and filter conditions.
 * +---------------+-------------------------------------------------------+
 * |               |              Existed constraint or index              |
 * |               +----------+-----------+---------+----------+-----------+
 * |               | PK(asc)  | PK(desc)  |   FK    | Idx(asc) | Idx(desc) |
 * |               | /UK(asc) | /UK(desc) |         |          |  /R-Idx   |
 * |               |          |   /R-UK   |         |          |           |
 * +---+-----------+----------+-----------+---------+----------+-----------+
 * |   |   PK(asc) |  share   |  new idx  |  error  |  error   |  new idx  |
 * | n | /UK(asc): |          |           |         |          |           |
 * | e +-----------+----------+-----------+---------+----------+-----------+
 * | w |  PK(desc) |          |           |         |          |           |
 * |   | /UK(desc) | new idx  |   share   | new idx | new idx  |   error   |
 * | i |    /R-UK: |          |           |         |          |           |
 * | n +-----------+----------+-----------+---------+----------+-----------+
 * | d |       FK: | new idx  |  new idx  |  error  |  share   |   share   |
 * | e +-----------+----------+-----------+---------+----------+-----------+
 * | x | idx(asc): |  error   |  new idx  |  share  |  error   |  new idx  |
 * |   +-----------+----------+-----------+---------+----------+-----------+
 * |   | idx(desc) | new idx  |   error   | new idx | new idx  |   error   |
 * |   |   /R-idx: |          |           |         |          |           |
 * +---+-----------+----------+-----------+---------+----------+-----------+
 */
static SM_CONSTRAINT_COMPATIBILITY
classobj_check_index_compatibility (SM_CLASS_CONSTRAINT * constraints, const DB_CONSTRAINT_TYPE constraint_type,
				    const SM_CLASS_CONSTRAINT * existing_con, SM_CLASS_CONSTRAINT ** primary_con)
{
  SM_CONSTRAINT_COMPATIBILITY ret;

  /* only one primary key is allowed in a table. */
  if (constraint_type == DB_CONSTRAINT_PRIMARY_KEY)
    {
      SM_CLASS_CONSTRAINT *prim_con;
      prim_con = classobj_find_cons_primary_key (constraints);
      if (prim_con != NULL)
	{
	  *primary_con = prim_con;
	  return SM_NOT_SHARE_PRIMARY_KEY_AND_WARNING;
	}
    }

  if (existing_con == NULL)
    {
      return SM_CREATE_NEW_INDEX;
    }

  switch (constraint_type)
    {
    case DB_CONSTRAINT_PRIMARY_KEY:
    case DB_CONSTRAINT_UNIQUE:
    case DB_CONSTRAINT_REVERSE_UNIQUE:
      if (SM_IS_CONSTRAINT_UNIQUE_FAMILY (existing_con->type))
	{
	  return SM_SHARE_INDEX;
	}
      break;

    case DB_CONSTRAINT_FOREIGN_KEY:
      if (SM_IS_CONSTRAINT_UNIQUE_FAMILY (existing_con->type))
	{
	  return SM_CREATE_NEW_INDEX;
	}
      else if (existing_con->type == SM_CONSTRAINT_INDEX || existing_con->type == DB_CONSTRAINT_REVERSE_INDEX)
	{
	  return SM_SHARE_INDEX;
	}
      break;

    case DB_CONSTRAINT_INDEX:
    case DB_CONSTRAINT_REVERSE_INDEX:
      if (existing_con->type == SM_CONSTRAINT_FOREIGN_KEY)
	{
	  return SM_SHARE_INDEX;
	}
      break;

    default:
      break;
    }

  return SM_NOT_SHARE_INDEX_AND_WARNING;
}

/*
 * classobj_check_index_exist() - Check index is duplicated.
 *   return: NO_ERROR on success, non-zero for ERROR
 *   constraint(in): the constraints list
 *   out_shared_cons_name(out):
 *   constraint_type: constraint type
 *   constraint_name(in): Constraint name.
 *   att_names(in): array of attribute names
 *   asc_desc(in): asc/desc info list
 *   filter_index(in): expression from CREATE INDEX idx
 *		       ON tbl(col1, ...) WHERE filter_predicate
 *   func_index_info (in): function index information
 */
int
classobj_check_index_exist (SM_CLASS_CONSTRAINT * constraints, char **out_shared_cons_name, const char *class_name,
			    DB_CONSTRAINT_TYPE constraint_type, const char *constraint_name, const char **att_names,
			    const int *asc_desc, const SM_PREDICATE_INFO * filter_index,
			    const SM_FUNCTION_INFO * func_index_info)
{
  int error = NO_ERROR;
  SM_CLASS_CONSTRAINT *existing_con, *prim_con = NULL;
  SM_CONSTRAINT_COMPATIBILITY compat_state;

  if (constraints == NULL)
    {
      return NO_ERROR;
    }

  /* check index name uniqueness */
  existing_con = classobj_find_constraint_by_name (constraints, constraint_name);
  if (existing_con)
    {
      ERROR2 (error, ER_SM_INDEX_EXISTS, class_name, existing_con->name);
      return error;
    }

<<<<<<< HEAD
#if defined(SUPPORT_KEY_DUP_LEVEL)
  classobj_check_attr_in_unique_constraint (constraints, constraint_type, (char **) att_names, (int *) asc_desc,
					    (SM_FUNCTION_INFO *) func_index_info);
#endif

  existing_con = classobj_find_constraint_by_attrs (constraints, constraint_type, att_names, asc_desc, filter_index);
=======
  existing_con =
    classobj_find_constraint_by_attrs (constraints, constraint_type, att_names, asc_desc, filter_index,
				       func_index_info);
>>>>>>> ba545efd
#if defined (ENABLE_UNUSED_FUNCTION)	/* to disable TEXT */
  if (existing_con != NULL)
    {
      if (existing_con->name && strstr (existing_con->name, TEXT_CONSTRAINT_PREFIX))
	{
	  ERROR1 (error, ER_REGU_NOT_IMPLEMENTED, rel_major_release_string ());
	  return error;
	}
    }
#endif /* ENABLE_UNUSED_FUNCTION */

  compat_state = classobj_check_index_compatibility (constraints, constraint_type, existing_con, &prim_con);
  switch (compat_state)
    {
    case SM_CREATE_NEW_INDEX:
      break;

    case SM_SHARE_INDEX:
      if (out_shared_cons_name != NULL)
	{
	  *out_shared_cons_name = strdup (existing_con->name);
	}
      break;

    case SM_NOT_SHARE_INDEX_AND_WARNING:
      ERROR2 (error, ER_SM_INDEX_EXISTS, class_name, existing_con->name);
      break;

    case SM_NOT_SHARE_PRIMARY_KEY_AND_WARNING:
      assert (prim_con != NULL);
      ERROR2 (error, ER_SM_PRIMARY_KEY_EXISTS, class_name, prim_con->name);
      break;

    default:
      /* not suppose to here */
      assert (false);
    }

  return error;
}

/*
 * classobj_make_function_index_info() -
 *   return:
 *   func_seq(in):
 */
static SM_FUNCTION_INFO *
classobj_make_function_index_info (DB_SEQ * func_seq)
{
  SM_FUNCTION_INFO *fi_info = NULL;
  DB_VALUE val;
  const char *buffer;
  char *ptr;
  int size;

  if (func_seq == NULL)
    {
      return NULL;
    }

  fi_info = (SM_FUNCTION_INFO *) db_ws_alloc (sizeof (SM_FUNCTION_INFO));
  if (fi_info == NULL)
    {
      er_set (ER_ERROR_SEVERITY, ARG_FILE_LINE, ER_OUT_OF_VIRTUAL_MEMORY, 1, sizeof (SM_FUNCTION_INFO));
      goto error;
    }
  memset (fi_info, 0, sizeof (SM_FUNCTION_INFO));

  if (set_get_element_nocopy (func_seq, 0, &val) != NO_ERROR)
    {
      er_set (ER_ERROR_SEVERITY, ARG_FILE_LINE, ER_SM_INVALID_PROPERTY, 0);
      goto error;
    }
  buffer = db_get_string (&val);
  size = db_get_string_size (&val);
  fi_info->expr_str = (char *) db_ws_alloc (size + 1);
  if (fi_info->expr_str == NULL)
    {
      er_set (ER_ERROR_SEVERITY, ARG_FILE_LINE, ER_OUT_OF_VIRTUAL_MEMORY, 1, (size_t) (size + 1));
      goto error;
    }
  memset (fi_info->expr_str, 0, size + 1);
  memcpy (fi_info->expr_str, buffer, size);

  if (set_get_element_nocopy (func_seq, 1, &val) != NO_ERROR)
    {
      er_set (ER_ERROR_SEVERITY, ARG_FILE_LINE, ER_SM_INVALID_PROPERTY, 0);
      goto error;
    }
  buffer = db_get_string (&val);
  fi_info->expr_stream_size = db_get_string_size (&val);
  fi_info->expr_stream = (char *) db_ws_alloc (fi_info->expr_stream_size);
  if (fi_info->expr_stream == NULL)
    {
      goto error;
    }
  memcpy (fi_info->expr_stream, buffer, fi_info->expr_stream_size);

  if (set_get_element_nocopy (func_seq, 2, &val) != NO_ERROR)
    {
      er_set (ER_ERROR_SEVERITY, ARG_FILE_LINE, ER_SM_INVALID_PROPERTY, 0);
      goto error;
    }
  fi_info->col_id = db_get_int (&val);

  if (set_get_element_nocopy (func_seq, 3, &val) != NO_ERROR)
    {
      er_set (ER_ERROR_SEVERITY, ARG_FILE_LINE, ER_SM_INVALID_PROPERTY, 0);
      goto error;
    }
  fi_info->attr_index_start = db_get_int (&val);

  if (set_get_element_nocopy (func_seq, 4, &val) != NO_ERROR)
    {
      er_set (ER_ERROR_SEVERITY, ARG_FILE_LINE, ER_SM_INVALID_PROPERTY, 0);
      goto error;
    }
  buffer = db_get_string (&val);
  // use const_cast since of a limitation of or_unpack_* functions which do not accept const
  ptr = CONST_CAST (char *, buffer);
  ptr = or_unpack_domain (ptr, &(fi_info->fi_domain), NULL);

  return fi_info;

error:

  if (fi_info)
    {
      if (fi_info->expr_str)
	{
	  db_ws_free (fi_info->expr_str);
	}
      if (fi_info->expr_stream)
	{
	  db_ws_free (fi_info->expr_stream);
	}
      db_ws_free (fi_info);
    }

  return NULL;
}

/*
 * classobj_make_function_index_info_seq()
 *   return:
 *   func_index_info(in):
 */
static DB_SEQ *
classobj_make_function_index_info_seq (SM_FUNCTION_INFO * func_index_info)
{
  DB_SEQ *fi_seq;
  DB_VALUE val;
  int fi_domain_size;
  char *fi_domain_buf = NULL, *ptr = NULL;

  if (func_index_info == NULL)
    {
      return NULL;
    }

  fi_domain_size = or_packed_domain_size (func_index_info->fi_domain, 0);
  fi_domain_buf = (char *) malloc (fi_domain_size);
  if (fi_domain_buf == NULL)
    {
      er_set (ER_ERROR_SEVERITY, ARG_FILE_LINE, ER_OUT_OF_VIRTUAL_MEMORY, 1, (size_t) fi_domain_size);
      return NULL;
    }
  ptr = fi_domain_buf;
  ptr = or_pack_domain (ptr, func_index_info->fi_domain, 0, 0);

  fi_seq = set_create_sequence (5);

  db_make_string (&val, func_index_info->expr_str);
  set_put_element (fi_seq, 0, &val);

  db_make_char (&val, func_index_info->expr_stream_size, func_index_info->expr_stream,
		func_index_info->expr_stream_size, LANG_SYS_CODESET, LANG_SYS_COLLATION);
  set_put_element (fi_seq, 1, &val);

  db_make_int (&val, func_index_info->col_id);
  set_put_element (fi_seq, 2, &val);

  db_make_int (&val, func_index_info->attr_index_start);
  set_put_element (fi_seq, 3, &val);

  db_make_char (&val, fi_domain_size, fi_domain_buf, fi_domain_size, LANG_SYS_CODESET, LANG_SYS_COLLATION);
  set_put_element (fi_seq, 4, &val);

  free_and_init (fi_domain_buf);

  return fi_seq;
}

/*
 * classobj_free_function_index_ref()
 *   return: none
 *   func_index_info(in):
 */
void
classobj_free_function_index_ref (SM_FUNCTION_INFO * func_index_info)
{
  ws_free_string (func_index_info->expr_str);
  ws_free_string (func_index_info->expr_stream);
  tp_domain_free (func_index_info->fi_domain);
  func_index_info->expr_str = NULL;
  func_index_info->expr_stream = NULL;
}

/*
 * classobj_check_function_constraint_info() - check function constraint info
 *   return: error code
 *   constraint_seq(in): constraint sequence
 *   has_function_constraint(in): true, if function constraint sequence
 */
static int
classobj_check_function_constraint_info (DB_SEQ * constraint_seq, bool * has_function_constraint)
{
  DB_VALUE bvalue, fvalue, avalue;
  int constraint_seq_len = set_size (constraint_seq);
  int j = 0;

  assert (constraint_seq != NULL && has_function_constraint != NULL);

  /* initializations */
  *has_function_constraint = false;
  db_make_null (&bvalue);
  db_make_null (&avalue);
  db_make_null (&fvalue);

  if (set_get_element (constraint_seq, constraint_seq_len - 3, &bvalue) != NO_ERROR)
    {
      goto structure_error;
    }

  if (DB_VALUE_TYPE (&bvalue) == DB_TYPE_SEQUENCE)
    {
      DB_SEQ *seq = db_get_set (&bvalue);
      if (set_get_element (seq, 0, &fvalue) != NO_ERROR)
	{
	  pr_clear_value (&bvalue);
	  goto structure_error;
	}
      if (DB_VALUE_TYPE (&fvalue) == DB_TYPE_INTEGER)
	{
	  /* don't care about prefix length */
	}
      else if (DB_VALUE_TYPE (&fvalue) == DB_TYPE_SEQUENCE)
	{
	  DB_SET *child_seq = db_get_set (&fvalue);
	  int seq_size = set_size (seq);

	  j = 0;
	  while (true)
	    {
	      if (set_get_element (child_seq, 0, &avalue) != NO_ERROR)
		{
		  goto structure_error;
		}

	      if (DB_IS_NULL (&avalue) || DB_VALUE_TYPE (&avalue) != DB_TYPE_STRING)
		{
		  goto structure_error;
		}

	      if (strcmp (db_get_string (&avalue), SM_FUNCTION_INDEX_ID) == 0)
		{
		  *has_function_constraint = true;
		  pr_clear_value (&avalue);
		  break;
		}

	      pr_clear_value (&avalue);

	      j++;
	      if (j >= seq_size)
		{
		  break;
		}

	      pr_clear_value (&fvalue);
	      if (set_get_element (seq, j, &fvalue) != NO_ERROR)
		{
		  goto structure_error;
		}

	      if (DB_VALUE_TYPE (&fvalue) != DB_TYPE_SEQUENCE)
		{
		  goto structure_error;
		}

	      child_seq = db_get_set (&fvalue);
	    }
	}
      else
	{
	  goto structure_error;
	}

      pr_clear_value (&fvalue);
      pr_clear_value (&bvalue);
    }
  else
    {
      goto structure_error;
    }

  return NO_ERROR;

structure_error:

  er_set (ER_ERROR_SEVERITY, ARG_FILE_LINE, ER_SM_INVALID_PROPERTY, 0);

  /* clean up our values and return the error that has been set */
  pr_clear_value (&fvalue);
  pr_clear_value (&avalue);
  pr_clear_value (&bvalue);

  assert (er_errid () != NO_ERROR);
  return er_errid ();
}

/* SM_PARTITION */
/*
 * classobj_make_partition_info () - Allocate and initialize a sm_partition
 *			      structure.
 *   return: new partition structure
 */

SM_PARTITION *
classobj_make_partition_info (void)
{
  SM_PARTITION *partition_info;

  partition_info = (SM_PARTITION *) db_ws_alloc (sizeof (SM_PARTITION));

  if (partition_info == NULL)
    {
      return NULL;
    }

  partition_info->partition_type = -1;
  partition_info->values = NULL;
  partition_info->pname = NULL;
  partition_info->comment = NULL;
  partition_info->expr = NULL;
  partition_info->next = NULL;

  return (partition_info);
}

/*
 * classobj_free_partition_info () - free a sm_partition structure.
 *   return:
 *   partition_info (in):
 */
void
classobj_free_partition_info (SM_PARTITION * partition_info)
{
  if (partition_info == NULL)
    {
      return;
    }

  if (partition_info->comment != NULL)
    {
      ws_free_string (partition_info->comment);
    }
  if (partition_info->pname != NULL)
    {
      ws_free_string (partition_info->pname);
    }
  if (partition_info->expr != NULL)
    {
      ws_free_string (partition_info->expr);
    }
  if (partition_info->values != NULL)
    {
      set_free (partition_info->values);
    }
  db_ws_free (partition_info);
}

/*
 * classobj_copy_partition_info () - Copy a SM_PARTITION structure.
 *   return: new structure
 *   partition_info(in):
 */

SM_PARTITION *
classobj_copy_partition_info (SM_PARTITION * partition_info)
{
  SM_PARTITION *new_partition_info;

  new_partition_info = classobj_make_partition_info ();
  if (new_partition_info == NULL)
    {
      er_set (ER_ERROR_SEVERITY, ARG_FILE_LINE, ER_OUT_OF_VIRTUAL_MEMORY, 1, sizeof (SM_PARTITION));
      goto error;
    }

  new_partition_info->partition_type = partition_info->partition_type;

  if (partition_info->comment != NULL)
    {
      new_partition_info->comment = ws_copy_string (partition_info->comment);
      if (new_partition_info->comment == NULL)
	{
	  goto error;
	}
    }

  if (partition_info->expr != NULL)
    {
      new_partition_info->expr = ws_copy_string (partition_info->expr);
      if (new_partition_info->expr == NULL)
	{
	  goto error;
	}
    }

  if (partition_info->pname != NULL)
    {
      new_partition_info->pname = ws_copy_string (partition_info->pname);
      if (new_partition_info->pname == NULL)
	{
	  goto error;
	}
    }

  if (partition_info->values != NULL)
    {
      new_partition_info->values = db_seq_copy (partition_info->values);
      if (new_partition_info->values == NULL)
	{
	  goto error;
	}
    }

  return new_partition_info;

error:
  classobj_free_partition_info (new_partition_info);
  return NULL;
}

/*
 * classobj_copy_default_expr() - Copies default expression.
 *    return: error code
 *
 *   dest(out): destination default expression
 *   src(in): source default expression
 */
int
classobj_copy_default_expr (DB_DEFAULT_EXPR * dest, const DB_DEFAULT_EXPR * src)
{
  assert (dest != NULL && src != NULL);

  dest->default_expr_type = src->default_expr_type;
  dest->default_expr_op = src->default_expr_op;
  if (src->default_expr_format)
    {
      dest->default_expr_format = ws_copy_string (src->default_expr_format);
      if (dest->default_expr_format == NULL)
	{
	  er_set (ER_ERROR_SEVERITY, ARG_FILE_LINE, ER_OUT_OF_VIRTUAL_MEMORY, 1, strlen (src->default_expr_format));
	  return ER_OUT_OF_VIRTUAL_MEMORY;
	}
    }
  else
    {
      dest->default_expr_format = NULL;
    }

  return NO_ERROR;
}

int
classobj_change_constraint_status (DB_SEQ * properties, SM_CLASS_CONSTRAINT * cons, SM_INDEX_STATUS index_status)
{
  DB_VALUE prop_val, cnstr_val, curr_status, new_status;
  DB_SEQ *prop_seq, *idx_seq;
  const char *property_type;
  int found = 0;
  int error = NO_ERROR;
  int len = 0;

  assert (properties != NULL && cons != NULL);

  db_make_null (&prop_val);
  db_make_null (&cnstr_val);
  db_make_null (&curr_status);
  db_make_null (&new_status);

  property_type = classobj_map_constraint_to_property (cons->type);

  found = classobj_get_prop (properties, property_type, &prop_val);
  if (found == 0)
    {
      er_set (ER_ERROR_SEVERITY, ARG_FILE_LINE, ER_SM_INVALID_PROPERTY, 0);
      error = ER_SM_INVALID_PROPERTY;
      goto end;
    }

  prop_seq = db_get_set (&prop_val);
  found = classobj_get_prop (prop_seq, cons->name, &cnstr_val);
  if (found == 0)
    {
      er_set (ER_ERROR_SEVERITY, ARG_FILE_LINE, ER_SM_INVALID_PROPERTY, 0);
      error = ER_SM_INVALID_PROPERTY;
      goto end;
    }

  idx_seq = db_get_set (&cnstr_val);
  len = set_size (idx_seq);

  /* status stands at the len - 2 of the seq */
  set_get_element (idx_seq, len - 2, &curr_status);
  if (!DB_IS_NULL (&curr_status) && DB_VALUE_TYPE (&curr_status) != DB_TYPE_INTEGER)
    {
      er_set (ER_ERROR_SEVERITY, ARG_FILE_LINE, ER_SM_INVALID_PROPERTY, 0);
      error = ER_SM_INVALID_PROPERTY;
      goto end;
    }

  db_make_int (&new_status, index_status);
  error = set_put_element (idx_seq, len - 2, &new_status);
  if (error != NO_ERROR)
    {
      goto end;
    }

  db_make_sequence (&cnstr_val, idx_seq);
  found = classobj_put_prop (prop_seq, cons->name, &cnstr_val);
  if (found == 0)
    {
      er_set (ER_ERROR_SEVERITY, ARG_FILE_LINE, ER_SM_INVALID_PROPERTY, 0);
      error = ER_SM_INVALID_PROPERTY;
      goto end;
    }

  db_make_sequence (&prop_val, prop_seq);
  found = classobj_put_prop (properties, property_type, &prop_val);
  if (found == 0)
    {
      er_set (ER_ERROR_SEVERITY, ARG_FILE_LINE, ER_SM_INVALID_PROPERTY, 0);
      error = ER_SM_INVALID_PROPERTY;
      goto end;
    }

end:
  pr_clear_value (&prop_val);
  pr_clear_value (&cnstr_val);
  pr_clear_value (&curr_status);
  pr_clear_value (&new_status);
  return error;
}<|MERGE_RESOLUTION|>--- conflicted
+++ resolved
@@ -4196,6 +4196,12 @@
 	  continue;
 	}
 
+      if (((filter_predicate && !cons->filter_predicate) || (!filter_predicate && cons->filter_predicate))
+	  || ((func_index_info && !cons->func_index_info) || (!func_index_info && cons->func_index_info)))
+	{
+	  continue;
+	}
+
       attp = cons->attributes;
       namep = att_names;
       if (!attp || !namep)
@@ -4225,15 +4231,8 @@
 	      attp++;
 	      len++;
 	    }
-<<<<<<< HEAD
-	}
-=======
-	  if (((filter_predicate && !cons->filter_predicate) || (!filter_predicate && cons->filter_predicate))
-	      || ((func_index_info && !cons->func_index_info) || (!func_index_info && cons->func_index_info)))
-	    {
-	      continue;
-	    }
->>>>>>> ba545efd
+	}
+
 
       if (*namep)
 	{
@@ -4249,108 +4248,62 @@
 	}
 #endif
 
-<<<<<<< HEAD
-      if (!*attp && !*namep && !classobj_is_possible_constraint (cons->type, new_cons))
-	{
-	  for (i = 0; i < len; i++)
-	    {
+      if (*attp || *namep || classobj_is_possible_constraint (cons->type, new_cons))
+	{
+	  continue;
+	}
+
+      for (i = 0; i < len; i++)
+	{
 #if defined(SUPPORT_KEY_DUP_LEVEL)
-	      if (i >= new_len)
+	  if (i >= new_len)
+	    {
+	      if ((i + 1) == len)
 		{
-		  if ((i + 1) == len)
-		    {
-		      i++;	/* set matched */
-		    }
-		  break;
+		  i++;		/* set matched */
 		}
+	      break;
+	    }
 #endif
-	      /* if not specified, ascending order */
-	      order = (asc_desc ? asc_desc[i] : 0);
-	      assert (order == 0 || order == 1);
-
-	      if (order != cons->asc_desc[i])
-		{
-=======
-	  if (*attp || *namep || classobj_is_possible_constraint (cons->type, new_cons))
+	  /* if not specified, ascending order */
+	  order = (asc_desc ? asc_desc[i] : 0);
+	  assert (order == 0 || order == 1);
+	  if (order != cons->asc_desc[i])
+	    {
+	      break;		/* not match */
+	    }
+	}
+
+      if (i != len)
+	{
+	  continue;
+	}
+
+      if (filter_predicate)
+	{
+	  if (!filter_predicate->pred_string || !cons->filter_predicate->pred_string)
 	    {
 	      continue;
 	    }
 
-	  for (i = 0; i < len; i++)
-	    {
-	      /* if not specified, ascending order */
-	      order = (asc_desc ? asc_desc[i] : 0);
-	      assert (order == 0 || order == 1);
-	      if (order != cons->asc_desc[i])
-		{
->>>>>>> ba545efd
-		  break;	/* not match */
-		}
-	    }
-
-<<<<<<< HEAD
-	  if (i == len)
-	    {
-	      if (filter_predicate)
-		{
-		  if (!cons->filter_predicate)
-		    {
-		      continue;
-		    }
-
-		  if (!filter_predicate->pred_string || !cons->filter_predicate->pred_string)
-		    {
-		      continue;
-		    }
-
-		  if (strcmp (filter_predicate->pred_string, cons->filter_predicate->pred_string))
-		    {
-		      continue;
-		    }
-		}
-	      else
-		{
-		  if (cons->filter_predicate)
-		    {
-		      continue;
-		    }
-=======
-	  if (i != len)
+	  if (strcmp (filter_predicate->pred_string, cons->filter_predicate->pred_string))
 	    {
 	      continue;
 	    }
-
-	  if (filter_predicate)
-	    {
-	      if (!filter_predicate->pred_string || !cons->filter_predicate->pred_string)
-		{
-		  continue;
-		}
-
-	      if (strcmp (filter_predicate->pred_string, cons->filter_predicate->pred_string))
-		{
-		  continue;
-		}
-	    }
-
-	  if (func_index_info)
-	    {
-	      /* expr_str are printed tree, identifiers are already lower case */
-	      if ((func_index_info->attr_index_start != cons->func_index_info->attr_index_start)
-		  || (func_index_info->col_id != cons->func_index_info->col_id)
-		  || (func_index_info->fi_domain->is_desc != cons->func_index_info->fi_domain->is_desc)
-		  || (strcmp (func_index_info->expr_str, cons->func_index_info->expr_str) != 0))
-		{
-		  continue;
->>>>>>> ba545efd
-		}
-
-<<<<<<< HEAD
-	      return cons;
-	    }
-=======
+	}
+
+      if (func_index_info)
+	{
+	  /* expr_str are printed tree, identifiers are already lower case */
+	  if ((func_index_info->attr_index_start != cons->func_index_info->attr_index_start)
+	      || (func_index_info->col_id != cons->func_index_info->col_id)
+	      || (func_index_info->fi_domain->is_desc != cons->func_index_info->fi_domain->is_desc)
+	      || (strcmp (func_index_info->expr_str, cons->func_index_info->expr_str) != 0))
+	    {
+	      continue;
+	    }
+
 	  return cons;
->>>>>>> ba545efd
 	}
     }
 
@@ -8262,18 +8215,14 @@
       return error;
     }
 
-<<<<<<< HEAD
 #if defined(SUPPORT_KEY_DUP_LEVEL)
   classobj_check_attr_in_unique_constraint (constraints, constraint_type, (char **) att_names, (int *) asc_desc,
 					    (SM_FUNCTION_INFO *) func_index_info);
 #endif
 
-  existing_con = classobj_find_constraint_by_attrs (constraints, constraint_type, att_names, asc_desc, filter_index);
-=======
   existing_con =
     classobj_find_constraint_by_attrs (constraints, constraint_type, att_names, asc_desc, filter_index,
 				       func_index_info);
->>>>>>> ba545efd
 #if defined (ENABLE_UNUSED_FUNCTION)	/* to disable TEXT */
   if (existing_con != NULL)
     {
