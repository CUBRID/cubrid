--- conflicted
+++ resolved
@@ -73,37 +73,6 @@
 // Instead of using global variables, use authenticate_context's member variables/functions
 
 // Variables
-<<<<<<< HEAD
-#define Au_root         au_ctx->root
-#define Au_user         au_ctx->current_user
-#define Au_dba_user     au_ctx->dba_user
-#define Au_public_user  au_ctx->public_user
-#define Au_disable      au_ctx->disable_auth_check
-
-#define Au_authorizations_class au_ctx->authorizations_class
-#define Au_authorization_class  au_ctx->authorization_class
-#define Au_user_class           au_ctx->user_class
-#define Au_password_class       au_ctx->password_class
-
-#define Au_user_name            au_ctx->user_name
-
-#define Au_user_password au_ctx->user_password
-#define Au_user_password_des_oldstyle au_ctx->user_password_des_oldstyle
-#define Au_user_password_sha1 au_ctx->user_password_sha1
-#define Au_user_password_sha2_512 au_ctx->user_password_sha2_512
-
-#define Au_cache        au_ctx->caches
-
-/* Functions */
-#define au_install      au_ctx->install
-#define au_start        au_ctx->start
-
-#define au_get_public_user_name au_ctx->get_public_user_name
-#define au_get_user_class_name  au_ctx->get_user_class_name
-
-#define au_set_user     au_ctx->set_user
-#define au_set_password au_ctx->set_password
-=======
 #define Au_root                         au_ctx->root
 #define Au_user                         au_ctx->current_user
 #define Au_dba_user                     au_ctx->dba_user
@@ -135,28 +104,14 @@
 #define au_set_password                 au_ctx->set_password
 #define au_set_password_encrypt         au_ctx->set_password
 
->>>>>>> d28b7d08
 
 #define au_disable_passwords            au_ctx->disable_passwords
 
-<<<<<<< HEAD
-#define au_disable_passwords au_ctx->disable_passwords
-
-#define au_get_current_user_name    au_ctx->get_current_user_name
-
-#define au_check_user au_ctx->check_user
-#define au_has_user_name au_ctx->has_user_name
-
-#define au_get_cache_index au_ctx->caches.get_cache_index
-#define au_set_cache_index au_ctx->caches.set_cache_index
-
-=======
 #define au_get_current_user_name        au_ctx->get_current_user_name
 
 #define au_check_user                   au_ctx->check_user
 #define au_has_user_name                au_ctx->has_user_name
 
->>>>>>> d28b7d08
 #define AU_SET_USER     au_set_user
 
 // FIXME: To migrate legacy
@@ -237,10 +192,6 @@
 extern int au_add_member (MOP group, MOP member);
 extern int au_drop_member (MOP group, MOP member);
 extern int au_drop_user (MOP user);
-<<<<<<< HEAD
-=======
-
->>>>>>> d28b7d08
 extern int au_set_user_comment (MOP user, const char *comment);
 //
 
