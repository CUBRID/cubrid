/*
 * Copyright 2008 Search Solution Corporation
 * Copyright 2016 CUBRID Corporation
 *
 *  Licensed under the Apache License, Version 2.0 (the "License");
 *  you may not use this file except in compliance with the License.
 *  You may obtain a copy of the License at
 *
 *      http://www.apache.org/licenses/LICENSE-2.0
 *
 *  Unless required by applicable law or agreed to in writing, software
 *  distributed under the License is distributed on an "AS IS" BASIS,
 *  WITHOUT WARRANTIES OR CONDITIONS OF ANY KIND, either express or implied.
 *  See the License for the specific language governing permissions and
 *  limitations under the License.
 *
 */


/*
 * authenticate.h - Authorization manager
 *
 */

#ifndef _AUTHENTICATE_H_
#define _AUTHENTICATE_H_

#ident "$Id$"

#if defined (SERVER_MODE)
#error Does not belong to server module
#endif /* defined (SERVER_MODE) */

#ifndef __cplusplus
#error Requires C++
#endif // not c++

#include <stdio.h>
#include <stdlib.h>

#include "error_manager.h"
#include "class_object.h"
#include "databases_file.h"
#include "object_fetch.h"
#include "extract_schema.hpp"
#include "schema_system_catalog_constants.h"
#include "set_object.h"
#include "authenticate_constants.h"
#include "authenticate_context.hpp"

class print_output;

/* Backward compatability */
// Instead of using global variables, use authenticate_context's member variables/functions

// Variables
#define Au_root                         au_ctx ()->root
#define Au_user                         au_ctx ()->current_user
#define Au_dba_user                     au_ctx ()->dba_user
#define Au_public_user                  au_ctx ()->public_user
#define Au_disable                      au_ctx ()->disable_auth_check

#define Au_authorizations_class         au_ctx ()->authorizations_class
#define Au_authorization_class          au_ctx ()->authorization_class
#define Au_user_class                   au_ctx ()->user_class
#define Au_password_class               au_ctx ()->password_class

#define Au_user_name                    au_ctx ()->user_name

#define Au_user_password                au_ctx ()->user_password
#define Au_user_password_des_oldstyle   au_ctx ()->user_password_des_oldstyle
#define Au_user_password_sha1           au_ctx ()->user_password_sha1
#define Au_user_password_sha2_512       au_ctx ()->user_password_sha2_512

#define Au_cache                        au_ctx ()->caches

/* Functions */
#define au_init                         au_ctx ()->init_ctx
#define au_final                        au_ctx ()->final_ctx
#define au_install                      au_ctx ()->install
#define au_start                        au_ctx ()->start

#define au_get_public_user_name         au_ctx ()->get_public_user_name
#define au_get_user_class_name          au_ctx ()->get_user_class_name

#define au_set_user                     au_ctx ()->set_user
#define au_set_password_encrypt         au_ctx ()->set_password

#define au_get_current_user_name        au_ctx ()->get_current_user_name

#define au_check_user                   au_ctx ()->check_user
#define au_has_user_name                au_ctx ()->has_user_name

#define AU_SET_USER                     au_set_user

// FIXME: To migrate legacy
// AU_DISABLE_PASSWORDS () is called in serveral places without calling au_init ()
#define AU_DISABLE_PASSWORDS()          au_ctx ()->disable_passwords ();

#define AU_DISABLE(save) \
  do \
    { \
      save = Au_disable ? 1 : 0; \
      Au_disable = true; \
    } \
  while (0)
#define AU_ENABLE(save) \
  do \
    { \
      Au_disable = save; \
    } \
  while (0)
#define AU_SAVE_AND_ENABLE(save) \
  do \
    { \
      save = Au_disable ? 1 : 0; \
      Au_disable = false; \
    } \
  while (0)
#define AU_SAVE_AND_DISABLE(save) \
  do \
    { \
      save = Au_disable ? 1 : 0; \
      Au_disable = true; \
    } \
  while (0)
#define AU_RESTORE(save) \
  do \
    { \
      Au_disable = save; \
    } \
  while (0)

extern EXPORT_IMPORT authenticate_context *au_ctx (void);

extern int au_login (const char *name, const char *password, bool ignore_dba_privilege);

/*
 * GRANT/REVOKE OPERATIONS (authenticate_grant.cpp)
 */

extern int au_grant (MOP user, MOP class_mop, DB_AUTH type, bool grant_option);
extern int au_revoke (MOP user, MOP class_mop, DB_AUTH type);

#if defined (SA_MODE)
extern int au_force_write_new_auth (void);
#endif

// get authenticate info of the given class mop
extern int au_get_class_privilege (DB_OBJECT * mop, unsigned int *auth);

/*
 * USER OPERATIONS (authenticate_access_user.cpp)
 */
extern MOP au_find_user (const char *user_name);
extern int au_find_user_to_drop (const char *user_name, MOP * user);
extern MOP au_add_user (const char *name, int *exists);

/* user/group hierarchy maintenance */
extern int au_add_member (MOP group, MOP member);
extern int au_drop_member (MOP group, MOP member);
extern int au_drop_user (MOP user);
extern int au_set_user_comment (MOP user, const char *comment);

extern char *au_get_user_name (MOP obj);
extern bool au_is_dba_group_member (MOP user);
extern bool au_is_user_group_member (MOP group_user, MOP user);
//

/*
 * CLASS ACCESS OPERATIONS (authenticate_access_class.cpp)
 */
/* class & instance accessors */
extern int au_fetch_class (MOP op, SM_CLASS ** class_ptr, AU_FETCHMODE fetchmode, DB_AUTH type);
extern int au_fetch_class_by_classmop (MOP op, SM_CLASS ** class_ptr, AU_FETCHMODE fetchmode, DB_AUTH type);
extern int au_fetch_class_by_instancemop (MOP op, SM_CLASS ** class_ptr, AU_FETCHMODE fetchmode, DB_AUTH type);
extern int au_fetch_class_force (MOP op, SM_CLASS ** class_, AU_FETCHMODE fetchmode);

extern int au_fetch_instance (MOP op, MOBJ * obj_ptr, AU_FETCHMODE mode, LC_FETCH_VERSION_TYPE fetch_version_type,
			      DB_AUTH type);
extern int au_fetch_instance_force (MOP op, MOBJ * obj_ptr, AU_FETCHMODE fetchmode,
				    LC_FETCH_VERSION_TYPE fetch_version_type);
//

/*
 * CHECK AUTHORIZATION OPERATIONS
 */
extern int au_check_class_authorization (MOP op, DB_AUTH auth);	// legacy name - au_check_authorization
extern int au_check_serial_authorization (MOP serial_object);
extern int au_check_server_authorization (MOP server_object);
extern bool au_is_server_authorized_user (DB_VALUE * owner_val);
//

/*
 * AUTHENTICATE CACHE OPERATIONS (authenticate_cache.cpp)
 */
/* class cache support */
/* free_and_init routine */
#define au_free_authorization_cache_and_init(cache) \
  do \
    { \
      Au_cache.free_authorization_cache ((cache)); \
      (cache) = NULL; \
    } \
  while (0)

#define au_reset_authorization_caches() \
  do \
    { \
      Au_cache.reset_authorization_caches (); \
    } \
  while (0)
//

/*
 * MIGRATION OPERATIONS (authenticate_migration.cpp)
 */
extern int au_export_users (extract_context & ctxt, print_output & output_ctx);
extern int au_export_grants (extract_context & ctxt, print_output & output_ctx, MOP class_mop);
//

/*
 * OWNER OPERATIONS
 */
extern int au_check_owner (DB_VALUE * creator_val);

extern int au_change_owner (MOP class_mop, MOP owner_mop);
extern int au_change_class_owner (MOP class_mop, MOP owner_mop);
extern int au_change_serial_owner (MOP serial_mop, MOP owner_mop, bool by_class_owner_change);
extern int au_change_trigger_owner (MOP trigger_mop, MOP owner_mop);
extern int au_change_sp_owner (MOP sp, MOP owner);
extern MOP au_get_class_owner (MOP classmop);
//

/*
 * DEBUGGING PURPOSE FUNCTIONS
 */
extern void au_dump (void);
extern void au_dump_to_file (FILE * fp);
extern void au_dump_user (MOP user, FILE * fp);
extern void au_dump_auth (FILE * fp);
//

/*
<<<<<<< HEAD
* execution rights
*/
extern int au_perform_push_user (MOP user);
extern int au_perform_pop_user ();

/*
 * Etc
=======
 * SET TYPE OPERATIONS
>>>>>>> 219ce11d
 */
extern int au_get_set (MOP obj, const char *attname, DB_SET ** set);
extern int au_get_object (MOP obj, const char *attname, MOP * mop_ptr);
extern int au_set_get_obj (DB_SET * set, int index, MOP * obj);
//

#endif /* _AUTHENTICATE_H_ */<|MERGE_RESOLUTION|>--- conflicted
+++ resolved
@@ -91,6 +91,10 @@
 #define au_check_user                   au_ctx ()->check_user
 #define au_has_user_name                au_ctx ()->has_user_name
 
+// execution rights
+#define au_perform_push_user            au_ctx ()->push_user
+#define au_perform_pop_user             au_ctx ()->pop_user
+
 #define AU_SET_USER                     au_set_user
 
 // FIXME: To migrate legacy
@@ -242,17 +246,8 @@
 //
 
 /*
-<<<<<<< HEAD
-* execution rights
-*/
-extern int au_perform_push_user (MOP user);
-extern int au_perform_pop_user ();
-
-/*
  * Etc
-=======
  * SET TYPE OPERATIONS
->>>>>>> 219ce11d
  */
 extern int au_get_set (MOP obj, const char *attname, DB_SET ** set);
 extern int au_get_object (MOP obj, const char *attname, MOP * mop_ptr);
