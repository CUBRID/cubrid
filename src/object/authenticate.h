/*
 * Copyright 2008 Search Solution Corporation
 * Copyright 2016 CUBRID Corporation
 *
 *  Licensed under the Apache License, Version 2.0 (the "License");
 *  you may not use this file except in compliance with the License.
 *  You may obtain a copy of the License at
 *
 *      http://www.apache.org/licenses/LICENSE-2.0
 *
 *  Unless required by applicable law or agreed to in writing, software
 *  distributed under the License is distributed on an "AS IS" BASIS,
 *  WITHOUT WARRANTIES OR CONDITIONS OF ANY KIND, either express or implied.
 *  See the License for the specific language governing permissions and
 *  limitations under the License.
 *
 */


/*
 * authenticate.h - Authorization manager
 *
 */

#ifndef _AUTHENTICATE_H_
#define _AUTHENTICATE_H_

#ident "$Id$"

#if defined (SERVER_MODE)
#error Does not belong to server module
#endif /* defined (SERVER_MODE) */

#ifndef __cplusplus
#error Requires C++
#endif // not c++

#include <stdio.h>
#include <stdlib.h>

#include "error_manager.h"
#include "class_object.h"
#include "databases_file.h"
#include "object_fetch.h"
#include "extract_schema.hpp"
#include "schema_system_catalog_constants.h"
#include "set_object.h"
#include "authenticate_constants.h"
#include "authenticate_context.hpp"

class print_output;

<<<<<<< HEAD
extern const char *AU_OBJECT_CLASS_NAME[];

/* 
 * name is user_specified_name.
 * owner_name must be a char array of size DB_MAX_IDENTIFIER_LENGTH to copy user_specified_name.
 * class_name refers to class_name after dot(.).
 */
#define SPLIT_USER_SPECIFIED_NAME(name, owner_name, class_name) \
	do \
	  { \
	    assert (strlen ((name)) < STATIC_CAST (int, sizeof ((owner_name)))); \
	    strcpy ((owner_name), (name)); \
	    (class_name) = strchr ((owner_name), '.'); \
	    *(class_name)++ = '\0'; \
	  } \
	while (0)

extern authenticate_context *au_ctx;

/* Backward compatability */
// Instead of using global variables, use authenticate_context's member variables/functions

// Variables
#define Au_root                         au_ctx->root
#define Au_user                         au_ctx->current_user
#define Au_dba_user                     au_ctx->dba_user
#define Au_public_user                  au_ctx->public_user
#define Au_disable                      au_ctx->disable_auth_check

#define Au_authorizations_class         au_ctx->authorizations_class
#define Au_authorization_class          au_ctx->authorization_class
#define Au_user_class                   au_ctx->user_class
#define Au_password_class               au_ctx->password_class

#define Au_user_name                    au_ctx->user_name

#define Au_user_password                au_ctx->user_password
#define Au_user_password_des_oldstyle   au_ctx->user_password_des_oldstyle
#define Au_user_password_sha1           au_ctx->user_password_sha1
#define Au_user_password_sha2_512       au_ctx->user_password_sha2_512

#define Au_cache                        au_ctx->caches

/* Functions */
#define au_install                      au_ctx->install
#define au_start                        au_ctx->start

#define au_get_public_user_name         au_ctx->get_public_user_name
#define au_get_user_class_name          au_ctx->get_user_class_name

#define au_set_user                     au_ctx->set_user
#define au_set_password                 au_ctx->set_password
#define au_set_password_encrypt         au_ctx->set_password


#define au_disable_passwords            au_ctx->disable_passwords

#define au_get_current_user_name        au_ctx->get_current_user_name

#define au_check_user                   au_ctx->check_user
#define au_has_user_name                au_ctx->has_user_name

#define AU_SET_USER     au_set_user

// FIXME: To migrate legacy
// AU_DISABLE_PASSWORDS () is called in serveral places without calling au_init ()
#define AU_DISABLE_PASSWORDS() \
  do \
    { \
      if (au_ctx == nullptr) \
      { \
        au_init (); \
      } \
      au_disable_passwords (); \
    } \
  while (0)
=======
/* Backward compatability */
// Instead of using global variables, use authenticate_context's member variables/functions

// Variables
#define Au_root                         au_ctx ()->root
#define Au_user                         au_ctx ()->current_user
#define Au_dba_user                     au_ctx ()->dba_user
#define Au_public_user                  au_ctx ()->public_user
#define Au_disable                      au_ctx ()->disable_auth_check

#define Au_authorizations_class         au_ctx ()->authorizations_class
#define Au_authorization_class          au_ctx ()->authorization_class
#define Au_user_class                   au_ctx ()->user_class
#define Au_password_class               au_ctx ()->password_class

#define Au_user_name                    au_ctx ()->user_name

#define Au_user_password                au_ctx ()->user_password
#define Au_user_password_des_oldstyle   au_ctx ()->user_password_des_oldstyle
#define Au_user_password_sha1           au_ctx ()->user_password_sha1
#define Au_user_password_sha2_512       au_ctx ()->user_password_sha2_512

#define Au_cache                        au_ctx ()->caches

/* Functions */
#define au_install                      au_ctx ()->install
#define au_start                        au_ctx ()->start

#define au_get_public_user_name         au_ctx ()->get_public_user_name
#define au_get_user_class_name          au_ctx ()->get_user_class_name

#define au_set_user                     au_ctx ()->set_user
#define au_set_password_encrypt         au_ctx ()->set_password

#define au_get_current_user_name        au_ctx ()->get_current_user_name

#define au_check_user                   au_ctx ()->check_user
#define au_has_user_name                au_ctx ()->has_user_name

#define AU_SET_USER                     au_set_user

// FIXME: To migrate legacy
// AU_DISABLE_PASSWORDS () is called in serveral places without calling au_init ()
#define AU_DISABLE_PASSWORDS()          au_ctx ()->disable_passwords ();
>>>>>>> 7f41dc48

#define AU_DISABLE(save) \
  do \
    { \
      save = Au_disable ? 1 : 0; \
      Au_disable = true; \
    } \
  while (0)
#define AU_ENABLE(save) \
  do \
    { \
      Au_disable = save; \
    } \
  while (0)
#define AU_SAVE_AND_ENABLE(save) \
  do \
    { \
      save = Au_disable ? 1 : 0; \
      Au_disable = false; \
    } \
  while (0)
#define AU_SAVE_AND_DISABLE(save) \
  do \
    { \
      save = Au_disable ? 1 : 0; \
      Au_disable = true; \
    } \
  while (0)
#define AU_RESTORE(save) \
  do \
    { \
      Au_disable = save; \
    } \
  while (0)

<<<<<<< HEAD
=======
extern EXPORT_IMPORT authenticate_context *au_ctx (void);

>>>>>>> 7f41dc48
extern void au_init (void);
extern void au_final (void);
extern int au_login (const char *name, const char *password, bool ignore_dba_privilege);

/*
 * GRANT/REVOKE OPERATIONS (authenticate_grant.cpp)
 */
<<<<<<< HEAD
extern int au_grant (MOP user, MOP class_mop, DB_AUTH type, bool grant_option);
extern int au_revoke (MOP user, MOP class_mop, DB_AUTH type);
extern int au_force_write_new_auth (void);

// get authenticate info of the given class mop
extern int au_get_class_privilege (DB_OBJECT * mop, unsigned int *auth);

// delete _db_auth records refers to the given table
extern int au_delete_auth_of_dropping_table (const char *class_name);
//

extern int au_add_method_check_authorization (void);

/*
 * USER OPERATIONS (authenticate_user_access.cpp)
=======

extern int au_grant (MOP user, MOP class_mop, DB_AUTH type, bool grant_option);
extern int au_revoke (MOP user, MOP class_mop, DB_AUTH type);

#if defined (SA_MODE)
extern int au_force_write_new_auth (void);
#endif

// get authenticate info of the given class mop
extern int au_get_class_privilege (DB_OBJECT * mop, unsigned int *auth);

/*
 * USER OPERATIONS (authenticate_access_user.cpp)
>>>>>>> 7f41dc48
 */
extern MOP au_find_user (const char *user_name);
extern int au_find_user_to_drop (const char *user_name, MOP * user);
extern MOP au_add_user (const char *name, int *exists);

/* user/group hierarchy maintenance */
extern int au_add_member (MOP group, MOP member);
extern int au_drop_member (MOP group, MOP member);
extern int au_drop_user (MOP user);
<<<<<<< HEAD

=======
>>>>>>> 7f41dc48
extern int au_set_user_comment (MOP user, const char *comment);
//

<<<<<<< HEAD
/*
 * CLASS ACCESS OPERATIONS (authenticate_class_access.cpp)
=======
extern char *au_get_user_name (MOP obj);
extern bool au_is_dba_group_member (MOP user);
extern bool au_is_user_group_member (MOP group_user, MOP user);
//

/*
 * CLASS ACCESS OPERATIONS (authenticate_access_class.cpp)
>>>>>>> 7f41dc48
 */
/* class & instance accessors */
extern int au_fetch_class (MOP op, SM_CLASS ** class_ptr, AU_FETCHMODE fetchmode, DB_AUTH type);
extern int au_fetch_class_by_classmop (MOP op, SM_CLASS ** class_ptr, AU_FETCHMODE fetchmode, DB_AUTH type);
extern int au_fetch_class_by_instancemop (MOP op, SM_CLASS ** class_ptr, AU_FETCHMODE fetchmode, DB_AUTH type);
extern int au_fetch_class_force (MOP op, SM_CLASS ** class_, AU_FETCHMODE fetchmode);

extern int au_fetch_instance (MOP op, MOBJ * obj_ptr, AU_FETCHMODE mode, LC_FETCH_VERSION_TYPE fetch_version_type,
			      DB_AUTH type);
extern int au_fetch_instance_force (MOP op, MOBJ * obj_ptr, AU_FETCHMODE fetchmode,
				    LC_FETCH_VERSION_TYPE fetch_version_type);
//

<<<<<<< HEAD
extern int au_check_class_authorization (MOP op, DB_AUTH auth);	// legacy name - au_check_authorization
=======
/*
 * CHECK AUTHORIZATION OPERATIONS
 */
extern int au_check_class_authorization (MOP op, DB_AUTH auth);	// legacy name - au_check_authorization
extern int au_check_serial_authorization (MOP serial_object);
extern int au_check_server_authorization (MOP server_object);
extern bool au_is_server_authorized_user (DB_VALUE * owner_val);
>>>>>>> 7f41dc48
//

/*
 * AUTHENTICATE CACHE OPERATIONS (authenticate_cache.cpp)
 */
/* class cache support */
/* free_and_init routine */
#define au_free_authorization_cache_and_init(cache) \
  do \
    { \
      Au_cache.free_authorization_cache ((cache)); \
      (cache) = NULL; \
    } \
  while (0)

#define au_reset_authorization_caches() \
  do \
    { \
      Au_cache.reset_authorization_caches (); \
    } \
  while (0)
//

/*
 * MIGRATION OPERATIONS (authenticate_migration.cpp)
 */
extern int au_export_users (extract_context & ctxt, print_output & output_ctx);
extern int au_export_grants (extract_context & ctxt, print_output & output_ctx, MOP class_mop);
<<<<<<< HEAD
=======
//

/*
 * OWNER OPERATIONS
 */
extern int au_check_owner (DB_VALUE * creator_val);
>>>>>>> 7f41dc48

extern int au_change_owner (MOP class_mop, MOP owner_mop);
extern int au_change_class_owner (MOP class_mop, MOP owner_mop);
extern int au_change_serial_owner (MOP serial_mop, MOP owner_mop, bool by_class_owner_change);
extern int au_change_trigger_owner (MOP trigger_mop, MOP owner_mop);
extern int au_change_sp_owner (MOP sp, MOP owner);
<<<<<<< HEAD

extern MOP au_get_class_owner (MOP classmop);
extern char *au_get_user_name (MOP obj);
extern bool au_is_dba_group_member (MOP user);
extern bool au_is_user_group_member (MOP group_user, MOP user);
=======
extern MOP au_get_class_owner (MOP classmop);
//
>>>>>>> 7f41dc48

/*
 * DEBUGGING PURPOSE FUNCTIONS
 */
extern void au_dump (void);
extern void au_dump_to_file (FILE * fp);
extern void au_dump_user (MOP user, FILE * fp);
<<<<<<< HEAD
=======
extern void au_dump_auth (FILE * fp);
//
>>>>>>> 7f41dc48

/*
 * SET TYPE OPERATIONS
 */
<<<<<<< HEAD

extern int au_get_set (MOP obj, const char *attname, DB_SET ** set);
extern int au_get_object (MOP obj, const char *attname, MOP * mop_ptr);
extern int au_set_get_obj (DB_SET * set, int index, MOP * obj);


extern void au_dump_auth (FILE * fp);
extern int au_check_serial_authorization (MOP serial_object);
extern int au_check_server_authorization (MOP server_object);
extern bool au_is_server_authorized_user (DB_VALUE * owner_val);
=======
extern int au_get_set (MOP obj, const char *attname, DB_SET ** set);
extern int au_get_object (MOP obj, const char *attname, MOP * mop_ptr);
extern int au_set_get_obj (DB_SET * set, int index, MOP * obj);
//

>>>>>>> 7f41dc48
#endif /* _AUTHENTICATE_H_ */<|MERGE_RESOLUTION|>--- conflicted
+++ resolved
@@ -50,84 +50,6 @@
 
 class print_output;
 
-<<<<<<< HEAD
-extern const char *AU_OBJECT_CLASS_NAME[];
-
-/* 
- * name is user_specified_name.
- * owner_name must be a char array of size DB_MAX_IDENTIFIER_LENGTH to copy user_specified_name.
- * class_name refers to class_name after dot(.).
- */
-#define SPLIT_USER_SPECIFIED_NAME(name, owner_name, class_name) \
-	do \
-	  { \
-	    assert (strlen ((name)) < STATIC_CAST (int, sizeof ((owner_name)))); \
-	    strcpy ((owner_name), (name)); \
-	    (class_name) = strchr ((owner_name), '.'); \
-	    *(class_name)++ = '\0'; \
-	  } \
-	while (0)
-
-extern authenticate_context *au_ctx;
-
-/* Backward compatability */
-// Instead of using global variables, use authenticate_context's member variables/functions
-
-// Variables
-#define Au_root                         au_ctx->root
-#define Au_user                         au_ctx->current_user
-#define Au_dba_user                     au_ctx->dba_user
-#define Au_public_user                  au_ctx->public_user
-#define Au_disable                      au_ctx->disable_auth_check
-
-#define Au_authorizations_class         au_ctx->authorizations_class
-#define Au_authorization_class          au_ctx->authorization_class
-#define Au_user_class                   au_ctx->user_class
-#define Au_password_class               au_ctx->password_class
-
-#define Au_user_name                    au_ctx->user_name
-
-#define Au_user_password                au_ctx->user_password
-#define Au_user_password_des_oldstyle   au_ctx->user_password_des_oldstyle
-#define Au_user_password_sha1           au_ctx->user_password_sha1
-#define Au_user_password_sha2_512       au_ctx->user_password_sha2_512
-
-#define Au_cache                        au_ctx->caches
-
-/* Functions */
-#define au_install                      au_ctx->install
-#define au_start                        au_ctx->start
-
-#define au_get_public_user_name         au_ctx->get_public_user_name
-#define au_get_user_class_name          au_ctx->get_user_class_name
-
-#define au_set_user                     au_ctx->set_user
-#define au_set_password                 au_ctx->set_password
-#define au_set_password_encrypt         au_ctx->set_password
-
-
-#define au_disable_passwords            au_ctx->disable_passwords
-
-#define au_get_current_user_name        au_ctx->get_current_user_name
-
-#define au_check_user                   au_ctx->check_user
-#define au_has_user_name                au_ctx->has_user_name
-
-#define AU_SET_USER     au_set_user
-
-// FIXME: To migrate legacy
-// AU_DISABLE_PASSWORDS () is called in serveral places without calling au_init ()
-#define AU_DISABLE_PASSWORDS() \
-  do \
-    { \
-      if (au_ctx == nullptr) \
-      { \
-        au_init (); \
-      } \
-      au_disable_passwords (); \
-    } \
-  while (0)
-=======
 /* Backward compatability */
 // Instead of using global variables, use authenticate_context's member variables/functions
 
@@ -172,7 +94,6 @@
 // FIXME: To migrate legacy
 // AU_DISABLE_PASSWORDS () is called in serveral places without calling au_init ()
 #define AU_DISABLE_PASSWORDS()          au_ctx ()->disable_passwords ();
->>>>>>> 7f41dc48
 
 #define AU_DISABLE(save) \
   do \
@@ -208,11 +129,8 @@
     } \
   while (0)
 
-<<<<<<< HEAD
-=======
 extern EXPORT_IMPORT authenticate_context *au_ctx (void);
 
->>>>>>> 7f41dc48
 extern void au_init (void);
 extern void au_final (void);
 extern int au_login (const char *name, const char *password, bool ignore_dba_privilege);
@@ -220,23 +138,6 @@
 /*
  * GRANT/REVOKE OPERATIONS (authenticate_grant.cpp)
  */
-<<<<<<< HEAD
-extern int au_grant (MOP user, MOP class_mop, DB_AUTH type, bool grant_option);
-extern int au_revoke (MOP user, MOP class_mop, DB_AUTH type);
-extern int au_force_write_new_auth (void);
-
-// get authenticate info of the given class mop
-extern int au_get_class_privilege (DB_OBJECT * mop, unsigned int *auth);
-
-// delete _db_auth records refers to the given table
-extern int au_delete_auth_of_dropping_table (const char *class_name);
-//
-
-extern int au_add_method_check_authorization (void);
-
-/*
- * USER OPERATIONS (authenticate_user_access.cpp)
-=======
 
 extern int au_grant (MOP user, MOP class_mop, DB_AUTH type, bool grant_option);
 extern int au_revoke (MOP user, MOP class_mop, DB_AUTH type);
@@ -250,7 +151,6 @@
 
 /*
  * USER OPERATIONS (authenticate_access_user.cpp)
->>>>>>> 7f41dc48
  */
 extern MOP au_find_user (const char *user_name);
 extern int au_find_user_to_drop (const char *user_name, MOP * user);
@@ -260,17 +160,8 @@
 extern int au_add_member (MOP group, MOP member);
 extern int au_drop_member (MOP group, MOP member);
 extern int au_drop_user (MOP user);
-<<<<<<< HEAD
-
-=======
->>>>>>> 7f41dc48
 extern int au_set_user_comment (MOP user, const char *comment);
-//
-
-<<<<<<< HEAD
-/*
- * CLASS ACCESS OPERATIONS (authenticate_class_access.cpp)
-=======
+
 extern char *au_get_user_name (MOP obj);
 extern bool au_is_dba_group_member (MOP user);
 extern bool au_is_user_group_member (MOP group_user, MOP user);
@@ -278,7 +169,6 @@
 
 /*
  * CLASS ACCESS OPERATIONS (authenticate_access_class.cpp)
->>>>>>> 7f41dc48
  */
 /* class & instance accessors */
 extern int au_fetch_class (MOP op, SM_CLASS ** class_ptr, AU_FETCHMODE fetchmode, DB_AUTH type);
@@ -292,9 +182,6 @@
 				    LC_FETCH_VERSION_TYPE fetch_version_type);
 //
 
-<<<<<<< HEAD
-extern int au_check_class_authorization (MOP op, DB_AUTH auth);	// legacy name - au_check_authorization
-=======
 /*
  * CHECK AUTHORIZATION OPERATIONS
  */
@@ -302,7 +189,6 @@
 extern int au_check_serial_authorization (MOP serial_object);
 extern int au_check_server_authorization (MOP server_object);
 extern bool au_is_server_authorized_user (DB_VALUE * owner_val);
->>>>>>> 7f41dc48
 //
 
 /*
@@ -331,31 +217,20 @@
  */
 extern int au_export_users (extract_context & ctxt, print_output & output_ctx);
 extern int au_export_grants (extract_context & ctxt, print_output & output_ctx, MOP class_mop);
-<<<<<<< HEAD
-=======
 //
 
 /*
  * OWNER OPERATIONS
  */
 extern int au_check_owner (DB_VALUE * creator_val);
->>>>>>> 7f41dc48
 
 extern int au_change_owner (MOP class_mop, MOP owner_mop);
 extern int au_change_class_owner (MOP class_mop, MOP owner_mop);
 extern int au_change_serial_owner (MOP serial_mop, MOP owner_mop, bool by_class_owner_change);
 extern int au_change_trigger_owner (MOP trigger_mop, MOP owner_mop);
 extern int au_change_sp_owner (MOP sp, MOP owner);
-<<<<<<< HEAD
-
 extern MOP au_get_class_owner (MOP classmop);
-extern char *au_get_user_name (MOP obj);
-extern bool au_is_dba_group_member (MOP user);
-extern bool au_is_user_group_member (MOP group_user, MOP user);
-=======
-extern MOP au_get_class_owner (MOP classmop);
-//
->>>>>>> 7f41dc48
+//
 
 /*
  * DEBUGGING PURPOSE FUNCTIONS
@@ -363,31 +238,15 @@
 extern void au_dump (void);
 extern void au_dump_to_file (FILE * fp);
 extern void au_dump_user (MOP user, FILE * fp);
-<<<<<<< HEAD
-=======
 extern void au_dump_auth (FILE * fp);
 //
->>>>>>> 7f41dc48
 
 /*
  * SET TYPE OPERATIONS
  */
-<<<<<<< HEAD
-
 extern int au_get_set (MOP obj, const char *attname, DB_SET ** set);
 extern int au_get_object (MOP obj, const char *attname, MOP * mop_ptr);
 extern int au_set_get_obj (DB_SET * set, int index, MOP * obj);
-
-
-extern void au_dump_auth (FILE * fp);
-extern int au_check_serial_authorization (MOP serial_object);
-extern int au_check_server_authorization (MOP server_object);
-extern bool au_is_server_authorized_user (DB_VALUE * owner_val);
-=======
-extern int au_get_set (MOP obj, const char *attname, DB_SET ** set);
-extern int au_get_object (MOP obj, const char *attname, MOP * mop_ptr);
-extern int au_set_get_obj (DB_SET * set, int index, MOP * obj);
-//
-
->>>>>>> 7f41dc48
+//
+
 #endif /* _AUTHENTICATE_H_ */