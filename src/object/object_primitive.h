--- conflicted
+++ resolved
@@ -304,6 +304,18 @@
     } \
   while (0)
 
+/* Because of the VARNCHAR and STRING encoding, this one could not be changed for over 255, just lower. */
+#define PRIM_MINIMUM_STRING_LENGTH_FOR_COMPRESSION 255
+
+#define PRIM_TEMPORARY_DISK_SIZE 256
+#define PRIM_COMPRESSION_LENGTH_OFFSET 4
+
+/* 1 size byte, 4 bytes the compressed size, 4 bytes the decompressed size, length and the max alignment */
+#define PRIM_STRING_MAXIMUM_DISK_SIZE(length) (OR_BYTE_SIZE + OR_INT_SIZE + OR_INT_SIZE + (length) + MAX_ALIGNMENT)
+
+/* Worst case scenario for compression from their FAQ */
+#define LZO_COMPRESSED_STRING_SIZE(str_length) ((str_length) + ((str_length) / 16) + 64 + 3)
+
 extern int pr_clear_value (DB_VALUE * var);
 extern int pr_free_value (DB_VALUE * var);
 extern DB_VALUE *pr_make_ext_value (void);
@@ -348,25 +360,9 @@
 extern void pr_area_final (void);
 
 extern int pr_complete_enum_value (DB_VALUE * value, TP_DOMAIN * domain);
-<<<<<<< HEAD
 extern int pr_get_compression_length (const char *string, int charlen);
 extern int pr_get_compressed_data_from_buffer (OR_BUF * buf, char *data, int compressed_size, int decompressed_size);
 extern int pr_get_size_and_write_string_to_buffer (OR_BUF * buf, char *val_p, DB_VALUE * value,
 						   int *val_size, int align);
-
-/* Because of the VARNCHAR and STRING encoding, this one could not be changed for over 255, just lower. */
-#define PRIM_MINIMUM_STRING_LENGTH_FOR_COMPRESSION 255
-
-#define PRIM_TEMPORARY_DISK_SIZE 256
-#define PRIM_COMPRESSION_LENGTH_OFFSET 4
-
-/* 1 size byte, 4 bytes the compressed size, 4 bytes the decompressed size, length and the max alignment */
-#define PRIM_STRING_MAXIMUM_DISK_SIZE(length) (OR_BYTE_SIZE + OR_INT_SIZE + OR_INT_SIZE + (length) + MAX_ALIGNMENT)
-
-/* Worst case scenario for compression from their FAQ */
-#define LZO_COMPRESSED_STRING_SIZE(str_length) ((str_length) + ((str_length) / 16) + 64 + 3)
-=======
-extern bool pr_is_overflow_column (DB_VALUE * val);
->>>>>>> 6fd2ecfa
-
+extern bool pr_is_oor_value (DB_VALUE * val);
 #endif /* _OBJECT_PRIMITIVE_H_ */