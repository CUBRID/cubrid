/*
 * Copyright (C) 2008 Search Solution Corporation. All rights reserved by Search Solution.
 *
 *   This program is free software; you can redistribute it and/or modify
 *   it under the terms of the GNU General Public License as published by
 *   the Free Software Foundation; either version 2 of the License, or
 *   (at your option) any later version.
 *
 *  This program is distributed in the hope that it will be useful,
 *  but WITHOUT ANY WARRANTY; without even the implied warranty of
 *  MERCHANTABILITY or FITNESS FOR A PARTICULAR PURPOSE. See the
 *  GNU General Public License for more details.
 *
 *  You should have received a copy of the GNU General Public License
 *  along with this program; if not, write to the Free Software
 *  Foundation, Inc., 51 Franklin Street, Fifth Floor, Boston, MA 02110-1301 USA
 *
 */


/*
 * object_primitive.h: Definitions related to primitive types.
 */

#ifndef _OBJECT_PRIMITIVE_H_
#define _OBJECT_PRIMITIVE_H_

#ident "$Id$"

#include "config.h"

#include <stdio.h>
#include "error_manager.h"
#include "object_representation.h"
#include "object_domain.h"
#if !defined (SERVER_MODE)
#include "work_space.h"
#endif
#include "thread_compat.hpp"

#ifdef __cplusplus
class string_buffer;
#endif

/*
 * PR_TYPE
 *    This structure defines the information and operations available
 *    for primitive types.
 */
typedef struct pr_type
{
  /* internal identifier name */
  const char *name;
  DB_TYPE id;
  int variable_p;
  int size;
  int disksize;
  int alignment;
  /* print dbvalue to file */
  void (*fptrfunc) (THREAD_ENTRY * thread_p, FILE * fp, const DB_VALUE * value);
  /* print dbvalue to buffer */
#ifdef __cplusplus
  void (*sptrfunc) (const DB_VALUE * value, string_buffer & sb);
#else
  void *sptrfunc;
#endif

  /* initialize memory */
  void (*initmem) (void *memptr, struct tp_domain * domain);
  /* initialize DB_VALUE */
  void (*initval) (DB_VALUE * value, int precision, int scale);
  int (*setmem) (void *memptr, struct tp_domain * domain, DB_VALUE * value);
  /* zero to avoid copying if possible */
  int (*getmem) (void *memptr, struct tp_domain * domain, DB_VALUE * value, bool copy);
  /* set DB_VALUE from DB_VALUE */
  int (*setval) (DB_VALUE * dest, const DB_VALUE * src, bool copy);
  /* return memory size */
  int (*data_lengthmem) (void *memptr, struct tp_domain * domain, int disk);
  /* return DB_VALUE size */
  int (*data_lengthval) (DB_VALUE * value, int disk);
  /* write disk rep from memory */
  void (*data_writemem) (OR_BUF * buf, void *memptr, struct tp_domain * domain);
  /* read disk rep to memory */
  void (*data_readmem) (OR_BUF * buf, void *memptr, struct tp_domain * domain, int size);
  /* write disk rep from DB_VALUE */
  int (*data_writeval) (OR_BUF * buf, DB_VALUE * value);
  /* read disk rep to DB_VALUE */
  int (*data_readval) (OR_BUF * buf, DB_VALUE * value, struct tp_domain * domain, int size, bool copy, char *copy_buf,
		       int copy_buf_len);
  /* btree memory size */
  int (*index_lengthmem) (void *memptr, struct tp_domain * domain);
  /* return DB_VALUE size */
  int (*index_lengthval) (DB_VALUE * value);
  /* write btree rep from DB_VALUE */
  int (*index_writeval) (OR_BUF * buf, DB_VALUE * value);
  /* read btree rep to DB_VALUE */
  int (*index_readval) (OR_BUF * buf, DB_VALUE * value, struct tp_domain * domain, int size, bool copy, char *copy_buf,
			int copy_buf_len);
  /* btree value compare */
    DB_VALUE_COMPARE_RESULT (*index_cmpdisk) (void *memptr1, void *memptr2, struct tp_domain * domain, int do_coercion,
					      int total_order, int *start_colp);
  /* free memory for swap or GC */
  void (*freemem) (void *memptr);
  /* memory value compare */
    DB_VALUE_COMPARE_RESULT (*data_cmpdisk) (void *memptr1, void *memptr2, struct tp_domain * domain, int do_coercion,
					     int total_order, int *start_colp);
  /* db value compare */
    DB_VALUE_COMPARE_RESULT (*cmpval) (DB_VALUE * value, DB_VALUE * value2, int do_coercion, int total_order,
				       int *start_colp, int collation);
} PR_TYPE, *PRIM;


/*
 * PRIMITIVE TYPE STRUCTURES
 */
/* The number of following types */
#define PR_TYPE_TOTAL 32

extern PR_TYPE tp_Null;
extern PR_TYPE tp_Integer;
extern PR_TYPE tp_Short;
extern PR_TYPE tp_Float;
extern PR_TYPE tp_Double;
extern PR_TYPE tp_String;
extern PR_TYPE tp_Set;
extern PR_TYPE tp_Multiset;
extern PR_TYPE tp_Sequence;
extern PR_TYPE tp_Object;
extern PR_TYPE tp_Midxkey;
extern PR_TYPE tp_Time;
extern PR_TYPE tp_Utime;
extern PR_TYPE tp_Date;
extern PR_TYPE tp_Datetime;
extern PR_TYPE tp_Monetary;
extern PR_TYPE tp_Elo;
extern PR_TYPE tp_Blob;
extern PR_TYPE tp_Clob;
extern PR_TYPE tp_Variable;
extern PR_TYPE tp_Substructure;
extern PR_TYPE tp_Pointer;
extern PR_TYPE tp_Error;
extern PR_TYPE tp_Vobj;
extern PR_TYPE tp_Oid;
extern PR_TYPE tp_Numeric;
extern PR_TYPE tp_Bit;
extern PR_TYPE tp_VarBit;
extern PR_TYPE tp_Char;
extern PR_TYPE tp_NChar;
extern PR_TYPE tp_VarNChar;
extern PR_TYPE tp_ResultSet;
extern PR_TYPE tp_Bigint;
extern PR_TYPE tp_Enumeration;
extern PR_TYPE tp_Timestamptz;
extern PR_TYPE tp_Timestampltz;
extern PR_TYPE tp_Datetimetz;
extern PR_TYPE tp_Datetimeltz;
extern PR_TYPE tp_Timetz;
extern PR_TYPE tp_Timeltz;
extern PR_TYPE tp_Json;

extern PR_TYPE *tp_Type_null;
extern PR_TYPE *tp_Type_integer;
extern PR_TYPE *tp_Type_short;
extern PR_TYPE *tp_Type_float;
extern PR_TYPE *tp_Type_double;
extern PR_TYPE *tp_Type_string;
extern PR_TYPE *tp_Type_error;
extern PR_TYPE *tp_Type_pointer;
extern PR_TYPE *tp_Type_oid;
extern PR_TYPE *tp_Type_set;
extern PR_TYPE *tp_Type_multiset;
extern PR_TYPE *tp_Type_sequence;
extern PR_TYPE *tp_Type_object;
extern PR_TYPE *tp_Type_time;
extern PR_TYPE *tp_Type_utime;
extern PR_TYPE *tp_Type_date;
extern PR_TYPE *tp_Type_monetary;
extern PR_TYPE *tp_Type_elo;
extern PR_TYPE *tp_Type_blob;
extern PR_TYPE *tp_Type_clob;
extern PR_TYPE *tp_Type_variable;
extern PR_TYPE *tp_Type_substructure;
extern PR_TYPE *tp_Type_vobj;
extern PR_TYPE *tp_Type_numeric;
extern PR_TYPE *tp_Type_bit;
extern PR_TYPE *tp_Type_varbit;
extern PR_TYPE *tp_Type_char;
extern PR_TYPE *tp_Type_nchar;
extern PR_TYPE *tp_Type_varnchar;
extern PR_TYPE *tp_Type_resultset;
extern PR_TYPE *tp_Type_midxkey;
extern PR_TYPE *tp_Type_bigint;
extern PR_TYPE *tp_Type_datetime;
extern PR_TYPE *tp_Type_json;

extern PR_TYPE *tp_Type_id_map[];

/* The sizes of the primitive types in descending order */
extern int pr_ordered_mem_sizes[PR_TYPE_TOTAL];

/* The number of items in pr_ordered_mem_sizes */
extern int pr_ordered_mem_size_total;


/* PRIMITIVE TYPE MACROS
 *
 * These provide a shell around the calling of primitive type operators
 * so they look nicer.  We used to have "VAL" oriented functions here too
 * but with the new DB_VALUE system, these aren't really necessary any more.
 * It probably wouldn't hurt to phase these out either.
 */

/* PRIM_INITMEM
 *
 * Initialize an attribute value in instance memory
 * For fixed witdh attributes, it tries to zero out the memory.  This isn't a
 * requirement but it makes the object block look cleaner in the debugger.
 * For variable width attributes, it makes sure the pointers are NULL.
 */
#define PRIM_INITMEM(type, mem, domain) (*((type)->initmem))(mem, domain)

/* PRIM_SETMEM
 * Assign a value into instance memory, copy the value.
 */
#define PRIM_SETMEM(type, domain, mem, value) (*((type)->setmem))(mem, domain, value)

/* PRIM_GETMEM
 * Get a value from instance memory, copy the value.
 */
#define PRIM_GETMEM(type, domain, mem, value) \
  (*((type)->getmem))(mem, domain, value, true)

/* PRIM_GETMEM_NOCOPY
 * The "nocopy" option for "getmem" is intended only for internal processes
 * that need to access the values but don't want the overhead of copying,
 * particularly for strings.  The only user of this right now is the UNIQUE
 * register logic.
 */
#define PRIM_GETMEM_NOCOPY(type, domain, mem, value) \
  (*((type)->getmem))(mem, domain, value, false)

/* PRIM_FREEMEM
 * Free any external storage in instance memory that may have been allocated on
 * behalf of a type.
 */
#define PRIM_FREEMEM(type, mem) \
  if (type->freemem != NULL) (*((type)->freemem))(mem)

/* PRIM_READ
 * Read a value from a disk buffer into instance memory.
 */
#define PRIM_READ(type, domain, tr, mem, len) \
  (*((type)->data_readmem))(tr, mem, domain, len)

/* PRIM_WRITE
 * Write a value from instance memory into a disk buffer.
 */
#define PRIM_WRITE(type, domain, tr, mem) (*((type)->data_writemem))(tr, mem, domain)

#define PRIM_WRITEVAL(type, buf, val) (*((type)->writeval))(buf, val)
#define PRIM_LENGTHVAL(type, val, size) (*((type)->lengthval))(val, size)

/* PRIM_SET_NULL
 * set a db_value to NULL
 */
#define PRIM_SET_NULL(db_value_ptr) \
    ((db_value_ptr)->domain.general_info.is_null = 1, \
     (db_value_ptr)->need_clear = false)

/*
 * EXTERNAL FUNCTIONS
 */

/* Type structure accessors */
#define PR_TYPE_FROM_ID(type) ((type) <= DB_TYPE_LAST && (type) != DB_TYPE_TABLE \
                               ? tp_Type_id_map[(int)(type)] : NULL)

extern PR_TYPE *pr_type_from_id (DB_TYPE id);
extern PR_TYPE *pr_find_type (const char *name);
extern const char *pr_type_name (DB_TYPE id);

extern bool pr_is_set_type (DB_TYPE type);
extern int pr_is_string_type (DB_TYPE type);
extern int pr_is_prefix_key_type (DB_TYPE type);
extern int pr_is_variable_type (DB_TYPE type);

/* Size calculators */

#if defined(ENABLE_UNUSED_FUNCTION)
extern int pr_disk_size (PR_TYPE * type, void *mem);
#endif
extern int pr_mem_size (PR_TYPE * type);
extern int pr_total_mem_size (PR_TYPE * type, void *mem);
extern int pr_value_mem_size (DB_VALUE * value);

/* DB_VALUE constructors */

extern DB_VALUE *pr_make_value (void);
extern DB_VALUE *pr_copy_value (DB_VALUE * var);
<<<<<<< HEAD
=======

#ifdef __cplusplus
extern "C"
{
#endif

  extern int pr_clone_value (const DB_VALUE * src, DB_VALUE * dest);

#ifdef __cplusplus
}
#endif

>>>>>>> a405a2c5
#if defined(ENABLE_UNUSED_FUNCTION)
extern int pr_share_value (DB_VALUE * src, DB_VALUE * dest);
#endif
#define PR_SHARE_VALUE(src, dst) \
  do \
    { \
      if (((DB_VALUE *) (src) != NULL) && ((DB_VALUE *) (dst) != NULL) && src != dst) \
	{ \
	  *(dst) = *(src); \
	  (dst)->need_clear = false; \
	  if (db_value_domain_type (src) == DB_TYPE_STRING || db_value_domain_type (src) == DB_TYPE_VARNCHAR) \
	    { \
	      (dst)->data.ch.info.compressed_need_clear = false; \
	    } \
	  if (pr_is_set_type (DB_VALUE_DOMAIN_TYPE(src)) \
	      && !DB_IS_NULL(src)) \
	    { \
	      (src)->data.set->ref_count++; \
	    } \
	} \
    } \
  while (0)

extern int pr_clear_value (DB_VALUE * var);
extern int pr_free_value (DB_VALUE * var);
extern DB_VALUE *pr_make_ext_value (void);
extern int pr_free_ext_value (DB_VALUE * value);

/* Special transformation functions */

extern DB_VALUE_COMPARE_RESULT pr_midxkey_compare (DB_MIDXKEY * mul1, DB_MIDXKEY * mul2, int do_coercion,
						   int total_order, int num_index_term, int *start_colp,
						   int *result_size1, int *result_size2, int *diff_column,
						   bool * dom_is_desc, bool * next_dom_is_desc);
extern int pr_midxkey_element_disk_size (char *mem, DB_DOMAIN * domain);
extern int pr_midxkey_get_element_nocopy (const DB_MIDXKEY * midxkey, int index, DB_VALUE * value, int *prev_indexp,
					  char **prev_ptrp);
extern int pr_midxkey_add_elements (DB_VALUE * keyval, DB_VALUE * dbvals, int num_dbvals,
				    TP_DOMAIN * dbvals_domain_list);
extern int pr_midxkey_init_boundbits (char *bufptr, int n_atts);
extern int pr_index_writeval_disk_size (DB_VALUE * value);
extern int pr_data_writeval_disk_size (DB_VALUE * value);
extern void pr_data_writeval (OR_BUF * buf, DB_VALUE * value);
extern int pr_midxkey_unique_prefix (const DB_VALUE * db_midxkey1, const DB_VALUE * db_midxkey2, DB_VALUE * db_result);
extern int pr_midxkey_get_element_offset (const DB_MIDXKEY * midxkey, int index);
extern int pr_midxkey_add_prefix (DB_VALUE * result, DB_VALUE * prefix, DB_VALUE * postfix, int n_prefix);
extern int pr_midxkey_remove_prefix (DB_VALUE * key, int prefix);
extern int pr_midxkey_common_prefix (DB_VALUE * key1, DB_VALUE * key2);

extern int pr_Inhibit_oid_promotion;

#if !defined (SERVER_MODE)
extern void pr_write_mop (OR_BUF * buf, MOP mop);
#endif
#if defined (ENABLE_UNUSED_FUNCTION)
/* Utility functions */
extern char *pr_copy_string (const char *str);
extern void pr_free_string (char *str);
#endif

#if defined (SERVER_MODE) || defined (SA_MODE)
/* Helper function for DB_VALUE printing; caller must free_and_init result. */
extern char *pr_valstring (THREAD_ENTRY *, DB_VALUE *);
#endif //defined (SERVER_MODE) || defined (SA_MODE)

/* area init */
extern int pr_area_init (void);
extern void pr_area_final (void);

extern int pr_complete_enum_value (DB_VALUE * value, TP_DOMAIN * domain);
extern int pr_get_compression_length (const char *string, int charlen);
extern int pr_get_compressed_data_from_buffer (OR_BUF * buf, char *data, int compressed_size, int decompressed_size);
extern int pr_get_size_and_write_string_to_buffer (OR_BUF * buf, char *val_p, DB_VALUE * value,
						   int *val_size, int align);

extern int pr_data_compress_string (char *string, int str_length, char *compressed_string, int *compressed_length);
extern int pr_clear_compressed_string (DB_VALUE * value);
extern int pr_do_db_value_string_compression (DB_VALUE * value);

#define PRIM_TEMPORARY_DISK_SIZE 256
#define PRIM_COMPRESSION_LENGTH_OFFSET 4

extern int pr_Enable_string_compression;

/* 1 size byte, 4 bytes the compressed size, 4 bytes the decompressed size, length and the max alignment */
#define PRIM_STRING_MAXIMUM_DISK_SIZE(length) (OR_BYTE_SIZE + OR_INT_SIZE + OR_INT_SIZE + (length) + MAX_ALIGNMENT)

/* Worst case scenario for compression from their FAQ */
#define LZO_COMPRESSED_STRING_SIZE(str_length) ((str_length) + ((str_length) / 16) + 64 + 3)

#endif /* _OBJECT_PRIMITIVE_H_ */<|MERGE_RESOLUTION|>--- conflicted
+++ resolved
@@ -297,8 +297,6 @@
 
 extern DB_VALUE *pr_make_value (void);
 extern DB_VALUE *pr_copy_value (DB_VALUE * var);
-<<<<<<< HEAD
-=======
 
 #ifdef __cplusplus
 extern "C"
@@ -311,7 +309,6 @@
 }
 #endif
 
->>>>>>> a405a2c5
 #if defined(ENABLE_UNUSED_FUNCTION)
 extern int pr_share_value (DB_VALUE * src, DB_VALUE * dest);
 #endif
