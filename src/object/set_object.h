--- conflicted
+++ resolved
@@ -99,8 +99,6 @@
   int position;			/* current element index */
 } SET_ITERATOR;
 
-<<<<<<< HEAD
-=======
   /* From set_object.h */
 struct setobj
 {
@@ -131,7 +129,6 @@
   unsigned may_have_temporary_oids:1;
 };
 
->>>>>>> a405a2c5
 /* Creation */
 extern AREA *Set_Ref_Area;	/* Area for allocation of set reference structures */
 extern AREA *Set_Obj_Area;	/* Area for allocation of set object structures */
