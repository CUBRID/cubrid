--- conflicted
+++ resolved
@@ -556,11 +556,7 @@
 	AU_DISABLE (au_save);
 
 	(void) snprintf (select_query, sizeof (select_query),
-<<<<<<< HEAD
-			 "SELECT COUNT(*) FROM [_db_domain] WHERE [data_type]=%d AND ([class_of].[unique_name]='%s' OR [class_of] IS NULL) LIMIT %d",
-=======
-			 "SELECT COUNT(*) FROM [_db_domain] WHERE [data_type]=%d AND ([class_of].[class_name]='%s' OR [class_of] IS NULL) AND ROWNUM <= %d",
->>>>>>> 945cddb3
+			 "SELECT COUNT(*) FROM [_db_domain] WHERE [data_type]=%d AND ([class_of].[unique_name]='%s' OR [class_of] IS NULL) AND ROWNUM <= %d",
 			 DB_TYPE_OBJECT, class_name, CNT_CATCLS_OBJECTS + 1);
 
 	session = db_open_buffer (select_query);
