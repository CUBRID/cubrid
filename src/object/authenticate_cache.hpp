--- conflicted
+++ resolved
@@ -69,13 +69,10 @@
   int index;
 };
 
-<<<<<<< HEAD
-=======
 /*
  * AUTHORIZATION CACHING
  */
 
->>>>>>> 7f41dc48
 class authenticate_cache
 {
   public:
@@ -111,7 +108,6 @@
     int cache_depth = 0;
     int cache_max = 0;
     int cache_increment = 4;
-<<<<<<< HEAD
 
     /*
     * Au_cache_index
@@ -133,29 +129,6 @@
     int get_cache_index ();
     void set_cache_index (int idx);
 
-=======
-
-    /*
-    * Au_cache_index
-    *
-    * This is the current index into the class authorization caches.
-    * It will be maintained in parallel with the current user.
-    * Each user is assigned a particular index, when the user changes,
-    * Au_cache_index is changed as well.
-    */
-    int cache_index;
-
-    authenticate_cache ();
-
-    void init (void);
-    void flush (void);
-    int update (MOP classop, SM_CLASS *sm_class);
-
-    // setter/getter of cache_index
-    int get_cache_index ();
-    void set_cache_index (int idx);
-
->>>>>>> 7f41dc48
     unsigned int *get_cache_bits (SM_CLASS *sm_class);
 
     void free_authorization_cache (void *cache);
