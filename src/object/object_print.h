--- conflicted
+++ resolved
@@ -26,12 +26,8 @@
 
 #ident "$Id$"
 
-<<<<<<< HEAD
 #include "dbtype_def.h"
-=======
-#include "dbtype.h"
 #include "thread_compat.hpp"
->>>>>>> 6210fdce
 
 #if !defined (SERVER_MODE)
 #include "parse_tree.h"
