/*
 * Copyright (C) 2008 Search Solution Corporation. All rights reserved by Search Solution.
 *
 *   This program is free software; you can redistribute it and/or modify
 *   it under the terms of the GNU General Public License as published by
 *   the Free Software Foundation; either version 2 of the License, or
 *   (at your option) any later version.
 *
 *  This program is distributed in the hope that it will be useful,
 *  but WITHOUT ANY WARRANTY; without even the implied warranty of
 *  MERCHANTABILITY or FITNESS FOR A PARTICULAR PURPOSE. See the
 *  GNU General Public License for more details.
 *
 *  You should have received a copy of the GNU General Public License
 *  along with this program; if not, write to the Free Software
 *  Foundation, Inc., 51 Franklin Street, Fifth Floor, Boston, MA 02110-1301 USA
 *
 */

/*
 * load_server_loader.cpp: Loader server definitions. Updated using design from fast loaddb prototype
 */

#include "load_server_loader.hpp"

#include "btree.h"
#include "load_class_registry.hpp"
#include "load_db_value_converter.hpp"
#include "load_driver.hpp"
#include "load_error_handler.hpp"
#include "load_session.hpp"
#include "locator_sr.h"
#include "object_primitive.h"
#include "record_descriptor.hpp"
#include "set_object.h"
#include "string_opfunc.h"
#include "thread_manager.hpp"
#include "xserver_interface.h"

namespace cubload
{

  server_class_installer::server_class_installer (session &session, error_handler &error_handler)
    : m_session (session)
    , m_error_handler (error_handler)
    , m_clsid (NULL_CLASS_ID)
  {
    //
  }

  void
  server_class_installer::set_class_id (class_id clsid)
  {
    m_clsid = clsid;
  }

  void
  server_class_installer::check_class (const char *class_name, int class_id)
  {
    (void) class_id;
    OID class_oid;

    if (locate_class (class_name, class_oid) != LC_CLASSNAME_EXIST)
      {
	m_error_handler.on_failure_with_line (LOADDB_MSG_UNKNOWN_CLASS, class_name);
      }

    m_session.append_log_msg (LOADDB_MSG_CLASS_TITLE, class_name);
  }

  int
  server_class_installer::install_class (const char *class_name)
  {
    (void) class_name;

    register_class_with_attributes (class_name, NULL);

    return NO_ERROR;
  }

  void
  server_class_installer::install_class (string_type *class_name, class_command_spec_type *cmd_spec)
  {
    if (class_name == NULL || class_name->val == NULL)
      {
	return;
      }

    register_class_with_attributes (class_name->val, cmd_spec);
  }

  LC_FIND_CLASSNAME
  server_class_installer::locate_class (const char *class_name, OID &class_oid)
  {
    cubthread::entry &thread_ref = cubthread::get_entry ();
    return xlocator_find_class_oid (&thread_ref, class_name, &class_oid, IX_LOCK);
  }

  void
  server_class_installer::register_class_with_attributes (const char *class_name, class_command_spec_type *cmd_spec)
  {
    OID class_oid;
    recdes recdes;
    heap_scancache scancache;
    heap_cache_attrinfo attrinfo;
    cubthread::entry &thread_ref = cubthread::get_entry ();
    bool is_syntax_check_only = m_session.get_args ().syntax_check;

    assert (m_clsid != NULL_CLASS_ID);
    OID_SET_NULL (&class_oid);

    if (m_session.is_failed ())
      {
	// return in case when class does not exists
	return;
      }

    if (locate_class (class_name, class_oid) != LC_CLASSNAME_EXIST)
      {
	if (is_syntax_check_only)
	  {
	    // We must have the class installed already.
	    // This translates into a syntax error.
	    m_error_handler.on_error_with_line (LOADDB_MSG_UNKNOWN_CLASS, class_name);
	  }
	else
	  {
	    m_error_handler.on_failure_with_line (LOADDB_MSG_UNKNOWN_CLASS, class_name);
	  }
	return;
      }

    int error_code = heap_attrinfo_start (&thread_ref, &class_oid, -1, NULL, &attrinfo);
    assert (attrinfo.num_values != -1);
    if (error_code != NO_ERROR)
      {
	m_error_handler.on_failure_with_line (LOADDB_MSG_LOAD_FAIL);
	return;
      }

    heap_scancache_quick_start_with_class_oid (&thread_ref, &scancache, &class_oid);
    SCAN_CODE scan_code = heap_get_class_record (&thread_ref, &class_oid, &recdes, &scancache, PEEK);
    if (scan_code != S_SUCCESS)
      {
	heap_scancache_end (&thread_ref, &scancache);
	heap_attrinfo_end (&thread_ref, &attrinfo);
	m_error_handler.on_failure_with_line (LOADDB_MSG_LOAD_FAIL);
	return;
      }

    int n_attributes = -1;
    or_attribute *or_attributes = NULL;
    attribute_type attr_type = cmd_spec != NULL ? cmd_spec->attr_type : LDR_ATTRIBUTE_DEFAULT;
    get_class_attributes (attrinfo, attr_type, or_attributes, &n_attributes);

    // collect class attribute names
    std::map<std::string, or_attribute *> attr_map;
    std::vector<const attribute *> attributes;
    attributes.reserve ((std::size_t) n_attributes);

    for (std::size_t attr_index = 0; attr_index < (std::size_t) n_attributes; ++attr_index)
      {
	char *attr_name = NULL;
	int free_attr_name = 0;
	or_attribute *attr_repr = &or_attributes[attr_index];

	error_code = or_get_attrname (&recdes, attr_repr->id, &attr_name, &free_attr_name);
	if (error_code != NO_ERROR)
	  {
	    heap_scancache_end (&thread_ref, &scancache);
	    heap_attrinfo_end (&thread_ref, &attrinfo);
	    m_error_handler.on_failure_with_line (LOADDB_MSG_LOAD_FAIL);
	    return;
	  }

	std::string attr_name_ (attr_name);
	if (cmd_spec == NULL)
	  {
	    // if attr_list is NULL then register attributes in default order
	    assert (attr_repr->domain != NULL);
	    const attribute *attr = new attribute (attr_name_, attr_index, attr_repr);

	    attributes.push_back (attr);
	  }
	else
	  {
	    attr_map.insert (std::make_pair (attr_name_, attr_repr));
	  }

	// free attr_name if it was allocated
	if (attr_name != NULL && free_attr_name == 1)
	  {
	    db_private_free_and_init (&thread_ref, attr_name);
	  }
      }

    // register attributes in specific order required by attr_list
    std::size_t attr_index = 0;
    string_type *str_attr = cmd_spec != NULL ? cmd_spec->attr_list : NULL;
    for (; str_attr != NULL; str_attr = str_attr->next, ++attr_index)
      {
	std::string attr_name_ (str_attr->val);

	auto found = attr_map.find (attr_name_);
	if (found == attr_map.end ())
	  {
	    heap_scancache_end (&thread_ref, &scancache);
	    heap_attrinfo_end (&thread_ref, &attrinfo);
	    m_error_handler.on_failure_with_line (LOADDB_MSG_LOAD_FAIL);
	    return;
	  }

	or_attribute *attr_repr = found->second;

	assert (attr_repr != NULL && attr_repr->domain != NULL);
	const attribute *attr = new attribute (attr_name_, attr_index, attr_repr);

	attributes.push_back (attr);
      }

    m_session.get_class_registry ().register_class (class_name, m_clsid, class_oid, attributes);

    heap_scancache_end (&thread_ref, &scancache);
    heap_attrinfo_end (&thread_ref, &attrinfo);
  }

  void
  server_class_installer::get_class_attributes (heap_cache_attrinfo &attrinfo, attribute_type attr_type,
      or_attribute *&or_attributes, int *n_attributes)
  {
    *n_attributes = -1;
    switch (attr_type)
      {
      case LDR_ATTRIBUTE_CLASS:
	or_attributes = attrinfo.last_classrepr->class_attrs;
	*n_attributes = attrinfo.last_classrepr->n_class_attrs;
	break;
      case LDR_ATTRIBUTE_SHARED:
	or_attributes = attrinfo.last_classrepr->shared_attrs;
	*n_attributes = attrinfo.last_classrepr->n_shared_attrs;
	break;
      case LDR_ATTRIBUTE_ANY:
      case LDR_ATTRIBUTE_DEFAULT:
	or_attributes = attrinfo.last_classrepr->attributes;
	*n_attributes = attrinfo.last_classrepr->n_attributes;
	break;
      default:
	assert (false);
	break;
      }
    assert (*n_attributes >= 0);
  }

  server_object_loader::server_object_loader (session &session, error_handler &error_handler)
    : m_session (session)
    , m_error_handler (error_handler)
    , m_thread_ref (NULL)
    , m_clsid (NULL_CLASS_ID)
    , m_class_entry (NULL)
    , m_attrinfo_started (false)
    , m_attrinfo ()
    , m_db_values ()
    , m_recdes_collected ()
    , m_scancache_started (false)
    , m_scancache ()
  {
    //
  }

  void
  server_object_loader::init (class_id clsid)
  {
    m_clsid = clsid;
    m_thread_ref = &cubthread::get_entry ();

    assert (m_class_entry == NULL);
    m_class_entry = m_session.get_class_registry ().get_class_entry (clsid);
    if (m_class_entry == NULL)
      {
	return;
      }

    const OID &class_oid = m_class_entry->get_class_oid ();

    start_scancache (class_oid);
    start_attrinfo (class_oid);

    // lock class when batch starts, it will be unlocked on transaction commit/abort, see load_worker::execute
    lock_object (m_thread_ref, &class_oid, oid_Root_class_oid, IX_LOCK, LK_UNCOND_LOCK);
  }

  void
  server_object_loader::destroy ()
  {
    stop_attrinfo ();
    stop_scancache ();

    m_recdes_collected.clear ();

    m_clsid = NULL_CLASS_ID;
    m_class_entry = NULL;
    m_thread_ref = NULL;
  }

  void
  server_object_loader::start_line (int object_id)
  {
    (void) object_id;
  }

  void
  server_object_loader::process_line (constant_type *cons)
  {
    if (m_session.is_failed ())
      {
	return;
      }

    std::size_t attr_index = 0;
    std::size_t attr_size = m_class_entry->get_attributes_size ();

    if (cons != NULL && attr_size == 0)
      {
	er_set (ER_ERROR_SEVERITY, ARG_FILE_LINE, ER_LDR_NO_CLASS_OR_NO_ATTRIBUTE, 0);
	m_error_handler.on_syntax_failure ();
	return;
      }

    for (constant_type *c = cons; c != NULL; c = c->next, attr_index++)
      {
	if (attr_index == attr_size)
	  {
	    er_set (ER_ERROR_SEVERITY, ARG_FILE_LINE, ER_LDR_VALUE_OVERFLOW, 1, attr_index);
	    m_error_handler.on_syntax_failure ();
	    return;
	  }

	const attribute &attr = m_class_entry->get_attribute (attr_index);
	int error_code = process_constant (c, attr);
	if (error_code != NO_ERROR)
	  {
	    m_error_handler.on_syntax_failure ();
	    return;
	  }

	db_value &db_val = get_attribute_db_value (attr_index);
	heap_attrinfo_set (&m_class_entry->get_class_oid (), attr.get_repr ().id, &db_val, &m_attrinfo);
      }

    if (attr_index < attr_size)
      {
	er_set (ER_ERROR_SEVERITY, ARG_FILE_LINE, ER_LDR_MISSING_ATTRIBUTES, 2, attr_size, attr_index);
	m_error_handler.on_syntax_failure ();
	return;
      }
  }

  void
  server_object_loader::finish_line ()
  {
    if (m_session.is_failed () || !m_scancache_started)
      {
	return;
      }

    bool is_syntax_check_only = m_session.get_args ().syntax_check;
    if (!is_syntax_check_only)
      {
	// Create the record and add it to the array of collected records.
	record_descriptor new_recdes (cubmem::STANDARD_BLOCK_ALLOCATOR);
	RECDES *old_recdes = NULL;

	if (heap_attrinfo_transform_to_disk (m_thread_ref, &m_attrinfo, old_recdes, &new_recdes) != S_SUCCESS)
	  {
	    m_error_handler.on_failure ();
	    return;
	  }

	// Add the recdes to the collected array.
	m_recdes_collected.push_back (std::move (new_recdes));
      }

    m_session.stats_update_current_line (m_thread_ref->m_loaddb_driver->get_scanner ().lineno () + 1);
    clear_db_values ();
  }

  void
  server_object_loader::flush_records ()
  {
    int force_count = 0;
    int pruning_type = 0;
    int op_type = MULTI_ROW_INSERT;

    // First check if we have any errors set.
    if (m_session.is_failed ())
      {
	return;
      }

    if (m_session.get_args ().syntax_check)
      {
	// Safeguard as we do not need to insert any records during syntax check.
	assert (m_recdes_collected.size () == 0);
	return;
      }

    int error_code = locator_multi_insert_force (m_thread_ref, &m_scancache.node.hfid, &m_scancache.node.class_oid,
		     m_recdes_collected, true, op_type, &m_scancache, &force_count, pruning_type, NULL, NULL,
		     UPDATE_INPLACE_NONE);
    if (error_code != NO_ERROR)
      {
	ASSERT_ERROR ();
	m_error_handler.on_failure ();
      }
  }

  int
  server_object_loader::process_constant (constant_type *cons, const attribute &attr)
  {
    string_type *str = NULL;
    int error_code = NO_ERROR;

    switch (cons->type)
      {
      case LDR_NULL:
      case LDR_INT:
      case LDR_FLOAT:
      case LDR_DOUBLE:
      case LDR_NUMERIC:
      case LDR_DATE:
      case LDR_TIME:
      case LDR_TIMESTAMP:
      case LDR_TIMESTAMPLTZ:
      case LDR_TIMESTAMPTZ:
      case LDR_DATETIME:
      case LDR_DATETIMELTZ:
      case LDR_DATETIMETZ:
      case LDR_STR:
      case LDR_NSTR:
      case LDR_BSTR:
      case LDR_XSTR:
      case LDR_ELO_INT:
      case LDR_ELO_EXT:
	error_code = process_generic_constant (cons, attr);
	break;

      case LDR_MONETARY:
	error_code = process_monetary_constant (cons, attr);
	break;

      case LDR_COLLECTION:
	error_code = process_collection_constant (reinterpret_cast<constant_type *> (cons->val), attr);
	break;

      case LDR_SYS_USER:
      case LDR_SYS_CLASS:
      {
	const char *class_name;
	str = reinterpret_cast<string_type *> (cons->val);

	if (str != NULL && str->val != NULL)
	  {
	    class_name = str->val;
	  }
	else
	  {
	    class_name = cons->type == LDR_SYS_USER ? "db_user" : "*system class*";
	  }

	error_code = ER_FAILED;
	m_error_handler.on_error_with_line (LOADDB_MSG_UNAUTHORIZED_CLASS, class_name);
      }
      break;

      case LDR_OID:
      case LDR_CLASS_OID:
	// Object References and Class Object Reference are not supported by server loaddb implementation
	error_code = ER_FAILED;
	m_error_handler.on_failure_with_line (LOADDB_MSG_OID_NOT_SUPPORTED);
	break;

      default:
	error_code = ER_FAILED;
	break;
      }

    return error_code;
  }

  int
  server_object_loader::process_generic_constant (constant_type *cons, const attribute &attr)
  {
    string_type *str = reinterpret_cast<string_type *> (cons->val);
    char *token = str != NULL ? str->val : NULL;

    db_value &db_val = get_attribute_db_value (attr.get_index ());
    conv_func &func = get_conv_func (cons->type, attr.get_domain ().type->get_id ());

    int error_code = func (token, &attr, &db_val);
    if (error_code == ER_DATE_CONVERSION)
      {
	m_error_handler.log_date_time_conversion_error (token, pr_type_name (attr.get_domain ().type->get_id ()));
      }

    return error_code;
  }

  int
  server_object_loader::process_monetary_constant (constant_type *cons, const attribute &attr)
  {
    int error_code = NO_ERROR;
    monetary_type *mon = reinterpret_cast<monetary_type *> (cons->val);
    string_type *str = mon->amount;

    /* buffer size for monetary : numeric size + grammar currency symbol + string terminator */
    char full_mon_str[NUM_BUF_SIZE + 3 + 1];
    char *full_mon_str_p = full_mon_str;

    /* In Loader grammar always print symbol before value (position of currency symbol is not localized) */
    char *curr_str = intl_get_money_esc_ISO_symbol ((DB_CURRENCY) mon->currency_type);
    size_t full_mon_str_len = (str->size + strlen (curr_str));

    if (full_mon_str_len >= sizeof (full_mon_str))
      {
	full_mon_str_p = new char[full_mon_str_len + 1];
      }

    std::strcpy (full_mon_str_p, curr_str);
    std::strcat (full_mon_str_p, str->val);

    db_value &db_val = get_attribute_db_value (attr.get_index ());
    conv_func &func = get_conv_func (cons->type, attr.get_domain ().type->get_id ());

    error_code = func (full_mon_str_p, &attr, &db_val);
    if (error_code != NO_ERROR)
      {
	return error_code;
      }

    if (full_mon_str_p != full_mon_str)
      {
	delete [] full_mon_str_p;
      }

    delete mon;

    return error_code;
  }

  int
  server_object_loader::process_collection_constant (constant_type *cons, const attribute &attr)
  {
    int error_code = NO_ERROR;
    const tp_domain &domain = attr.get_domain ();

    if (!TP_IS_SET_TYPE (domain.type->get_id ()))
      {
	error_code = ER_LDR_DOMAIN_MISMATCH;
	er_set (ER_ERROR_SEVERITY, ARG_FILE_LINE, error_code, 4, attr.get_name (), m_class_entry->get_class_name (),
		pr_type_name (DB_TYPE_SET), domain.type->get_name ());

	return error_code;
      }

    DB_COLLECTION *set = set_create_with_domain (const_cast<tp_domain *> (&domain), 0);
    if (set == NULL)
      {
	error_code = er_errid ();
	assert (error_code != NO_ERROR);

	return error_code;
      }

    db_value &db_val = get_attribute_db_value (attr.get_index ());
    for (constant_type *c = cons; c != NULL; c = c->next)
      {
	switch (c->type)
	  {
	  case LDR_COLLECTION:
	    error_code = ER_LDR_NESTED_SET;
	    er_set (ER_ERROR_SEVERITY, ARG_FILE_LINE, error_code, 0);
	    break;

	  case LDR_MONETARY:
	    error_code = process_monetary_constant (c, attr);
	    break;

	  case LDR_OID:
	  case LDR_CLASS_OID:
	    // Object References and Class Object Reference are not supported by server loaddb implementation
	    error_code = ER_FAILED;
	    m_error_handler.on_failure_with_line (LOADDB_MSG_OID_NOT_SUPPORTED);
	    break;

	  default:
	    error_code = process_generic_constant (c, attr);
	    break;
	  }

	if (error_code != NO_ERROR)
	  {
	    set_free (set);
	    return error_code;
	  }

	// add element to the set (db_val will be cloned, so it is safe to reuse same variable)
	error_code = set_add_element (set, &db_val);
	if (error_code != NO_ERROR)
	  {
	    set_free (set);
	    return error_code;
	  }
      }

    db_make_collection (&db_val, set);

    return error_code;
  }

  void
  server_object_loader::clear_db_values ()
  {
    size_t n_values = m_db_values.size ();
    if (m_attrinfo.num_values > 0 && m_attrinfo.num_values < (int) m_db_values.size ())
      {
	n_values = (size_t) m_attrinfo.num_values;
      }

    for (size_t i = 0; i < n_values; ++i)
      {
	db_value_clear (&m_db_values[i]);
      }

    heap_attrinfo_clear_dbvalues (&m_attrinfo);
  }

  db_value &
  server_object_loader::get_attribute_db_value (size_t attr_index)
  {
    if (attr_index == m_db_values.size ())
      {
	m_db_values.emplace_back ();
      }

    return m_db_values[attr_index];
  }

  void
  server_object_loader::start_scancache (const OID &class_oid)
  {
    hfid hfid;

    int error_code = heap_get_hfid_from_class_oid (m_thread_ref, &class_oid, &hfid);
    if (error_code != NO_ERROR)
      {
	m_error_handler.on_failure_with_line (LOADDB_MSG_LOAD_FAIL);
	return;
      }

    error_code = heap_scancache_start_modify (m_thread_ref, &m_scancache, &hfid, &class_oid, MULTI_ROW_INSERT, NULL);
    if (error_code != NO_ERROR)
      {
	m_error_handler.on_failure_with_line (LOADDB_MSG_LOAD_FAIL);
	return;
      }

    m_scancache_started = true;
  }

  void
  server_object_loader::stop_scancache ()
  {
    if (!m_scancache_started)
      {
	return;
      }

    if (m_scancache.m_index_stats != NULL)
      {
	for (const auto &it : m_scancache.m_index_stats->get_map ())
	  {
	    if (!it.second.is_unique ())
	      {
<<<<<<< HEAD
	        // We need to throw an error here and abort the load.
                BTREE_SET_UNIQUE_VIOLATION_ERROR (thread_get_thread_entry_info (), NULL, NULL,
                                                  &m_class_entry->get_class_oid (), &it.first, NULL);
                m_error_handler.on_failure ();
                break;
=======
		break;
>>>>>>> 83345096
	      }

	    int error = logtb_tran_update_unique_stats (thread_get_thread_entry_info (), it.first, it.second, true);
	    if (error != NO_ERROR)
	      {
		ASSERT_ERROR ();
		m_error_handler.on_failure ();
	      }
	  }
      }

    heap_scancache_end_modify (m_thread_ref, &m_scancache);
    m_scancache_started = false;
  }

  void
  server_object_loader::start_attrinfo (const OID &class_oid)
  {
    int error_code = heap_attrinfo_start (m_thread_ref, &class_oid, -1, NULL, &m_attrinfo);
    if (error_code != NO_ERROR)
      {
	m_error_handler.on_failure_with_line (LOADDB_MSG_LOAD_FAIL);
	return;
      }

    m_attrinfo_started = true;
  }

  void
  server_object_loader::stop_attrinfo ()
  {
    if (!m_attrinfo_started)
      {
	return;
      }

    heap_attrinfo_end (m_thread_ref, &m_attrinfo);
    m_attrinfo_started = false;
  }

} // namespace cubload<|MERGE_RESOLUTION|>--- conflicted
+++ resolved
@@ -681,15 +681,11 @@
 	  {
 	    if (!it.second.is_unique ())
 	      {
-<<<<<<< HEAD
-	        // We need to throw an error here and abort the load.
-                BTREE_SET_UNIQUE_VIOLATION_ERROR (thread_get_thread_entry_info (), NULL, NULL,
-                                                  &m_class_entry->get_class_oid (), &it.first, NULL);
-                m_error_handler.on_failure ();
-                break;
-=======
+		// We need to throw an error here and abort the load.
+		BTREE_SET_UNIQUE_VIOLATION_ERROR (thread_get_thread_entry_info (), NULL, NULL,
+						  &m_class_entry->get_class_oid (), &it.first, NULL);
+		m_error_handler.on_failure ();
 		break;
->>>>>>> 83345096
 	      }
 
 	    int error = logtb_tran_update_unique_stats (thread_get_thread_entry_info (), it.first, it.second, true);
