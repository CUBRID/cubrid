/*
 * Copyright (C) 2008 Search Solution Corporation. All rights reserved by Search Solution.
 *
 *   This program is free software; you can redistribute it and/or modify
 *   it under the terms of the GNU General Public License as published by
 *   the Free Software Foundation; either version 2 of the License, or
 *   (at your option) any later version.
 *
 *  This program is distributed in the hope that it will be useful,
 *  but WITHOUT ANY WARRANTY; without even the implied warranty of
 *  MERCHANTABILITY or FITNESS FOR A PARTICULAR PURPOSE. See the
 *  GNU General Public License for more details.
 *
 *  You should have received a copy of the GNU General Public License
 *  along with this program; if not, write to the Free Software
 *  Foundation, Inc., 51 Franklin Street, Fifth Floor, Boston, MA 02110-1301 USA
 *
 */

//
// access_json_table.cpp - implementation of structures required to access json table spec type.
//

#include "access_json_table.hpp"

#include "db_json.hpp"
#include "dbtype.h"
#include "error_code.h"
#include "error_manager.h"
#include "object_primitive.h"

#include <cassert>

namespace cubxasl
{
  namespace json_table
  {

    int
    column::trigger_on_error (int error_code, db_value &value_out)
    {
<<<<<<< HEAD
      //assert (error_code != NO_ERROR);

=======
>>>>>>> 7ebff37a
      (void) pr_clear_value (&value_out);
      (void) db_make_null (&value_out);

      switch (m_on_error.m_behavior)
	{
	case JSON_TABLE_RETURN_NULL:
	  er_clear ();
	  return NO_ERROR;

	case JSON_TABLE_THROW_ERROR:
	  // propagate error
	  ASSERT_ERROR ();
	  return error_code;

	case JSON_TABLE_DEFAULT_VALUE:
	  assert (m_on_error.m_default_value != NULL);
	  er_clear ();
	  if (pr_clone_value (m_on_error.m_default_value, &value_out) != NO_ERROR)
	    {
	      assert (false);
	    }
	  return NO_ERROR;

	default:
	  assert (false);
	  return error_code;
	}
    }

    int
    column::trigger_on_empty (db_value &value_out)
    {
      (void) db_make_null (&value_out);

      switch (m_on_empty.m_behavior)
	{
	case JSON_TABLE_RETURN_NULL:
	  return NO_ERROR;

	case JSON_TABLE_THROW_ERROR:
	  // todo: set a proper error
	  er_set (ER_ERROR_SEVERITY, ARG_FILE_LINE, ER_GENERIC_ERROR, 0);
	  return ER_FAILED;

	case JSON_TABLE_DEFAULT_VALUE:
	  assert (m_on_empty.m_default_value != NULL);
	  if (pr_clone_value (m_on_empty.m_default_value, &value_out) != NO_ERROR)
	    {
	      assert (false);
	    }
	  return NO_ERROR;

	default:
	  assert (false);
	  return ER_FAILED;
	}
    }

    column::column (void)
      : m_domain (NULL)
      , m_path ()
      , m_on_error ()
      , m_on_empty ()
      , m_output_value_pointer (NULL)
      , m_function (json_table_column_function::JSON_TABLE_EXTRACT)
    {
      //
    }

    int
    column::evaluate_extract (const JSON_DOC &input)
    {
      int error_code = NO_ERROR;
      JSON_DOC *docp = NULL;
      TP_DOMAIN_STATUS status_cast = TP_DOMAIN_STATUS::DOMAIN_COMPATIBLE;

      error_code = db_json_extract_document_from_path (&input, m_path.c_str(), docp);
      if (error_code != NO_ERROR)
	{
	  ASSERT_ERROR();
	  assert (db_value_is_null (m_output_value_pointer));
	  return ER_FAILED;
	}

      if (docp == NULL)
	{
	  error_code = trigger_on_empty (*m_output_value_pointer);
	  return error_code;
	}

      if (db_make_json (m_output_value_pointer, docp, true) != NO_ERROR)
	{
	  assert (false);
	  return ER_FAILED;
	}

      status_cast = tp_value_cast (m_output_value_pointer, m_output_value_pointer, m_domain, false);
      if (status_cast != TP_DOMAIN_STATUS::DOMAIN_COMPATIBLE)
	{
	  // todo - set error
	  error_code = trigger_on_error (error_code, *m_output_value_pointer);
	  if (error_code != NO_ERROR)
	    {
	      ASSERT_ERROR();
	      return error_code;
	    }
	}

      return error_code;
    }

    int
    column::evaluate_exists (const JSON_DOC &input)
    {
      int error_code = NO_ERROR;
      bool result = false;
      TP_DOMAIN_STATUS status_cast = TP_DOMAIN_STATUS::DOMAIN_COMPATIBLE;

      error_code = db_json_contains_path (&input, m_path.c_str(), result);
      if (error_code != NO_ERROR)
	{
	  ASSERT_ERROR();
	  assert (db_value_is_null (m_output_value_pointer));
	  return ER_FAILED;
	}

      // the result is an integer type (maybe use short)
      db_make_int (m_output_value_pointer, result ? 1 : 0);

      status_cast = tp_value_cast (m_output_value_pointer, m_output_value_pointer, m_domain, false);

      if (status_cast != TP_DOMAIN_STATUS::DOMAIN_COMPATIBLE)
	{
	  return ER_FAILED;
	}

      return error_code;
    }

    int
    column::evaluate_ordinality (size_t ordinality)
    {
      TP_DOMAIN_STATUS status_cast = TP_DOMAIN_STATUS::DOMAIN_COMPATIBLE;

      db_make_int (m_output_value_pointer, ordinality);

      status_cast = tp_value_cast (m_output_value_pointer, m_output_value_pointer, m_domain, false);

      if (status_cast != TP_DOMAIN_STATUS::DOMAIN_COMPATIBLE)
	{
	  return ER_FAILED;
	}

      return NO_ERROR;
    }

    int
    column::evaluate (const JSON_DOC &input, size_t ordinality)
    {
      // todo: should match MySQL behavior

      assert (m_output_value_pointer != NULL);

      pr_clear_value (m_output_value_pointer);
      db_make_null (m_output_value_pointer);

      int error_code = NO_ERROR;

      switch (m_function)
	{
	case json_table_column_function::JSON_TABLE_EXTRACT:
	  error_code = evaluate_extract (input);
	  break;
	case json_table_column_function::JSON_TABLE_EXISTS:
	  error_code = evaluate_exists (input);
	  break;
	case json_table_column_function::JSON_TABLE_ORDINALITY:
	  error_code = evaluate_ordinality (ordinality);
	  break;
	default:
	  return ER_FAILED;
	}

      return NO_ERROR;
    }

    node::node (void)
      : m_ordinality (1)
      , m_predicate_expression (NULL)
      , m_id (0)
    {
      //
    }

    void
    node::clear_columns()
    {
      for (auto &column : m_predicate_columns)
	{
	  (void)pr_clear_value (column.m_output_value_pointer);
	  (void)db_make_null (column.m_output_value_pointer);
	}

      for (auto &column : m_output_columns)
	{
	  (void)pr_clear_value (column.m_output_value_pointer);
	  (void)db_make_null (column.m_output_value_pointer);
	}

      for (node &child : m_nested_nodes)
	{
	  child.clear_columns();
	}
    }

  } // namespace json_table
} // namespace cubxasl<|MERGE_RESOLUTION|>--- conflicted
+++ resolved
@@ -39,11 +39,6 @@
     int
     column::trigger_on_error (int error_code, db_value &value_out)
     {
-<<<<<<< HEAD
-      //assert (error_code != NO_ERROR);
-
-=======
->>>>>>> 7ebff37a
       (void) pr_clear_value (&value_out);
       (void) db_make_null (&value_out);
 
