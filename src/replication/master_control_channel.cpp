--- conflicted
+++ resolved
@@ -57,12 +57,7 @@
   void ack_reader_task::execute (cubthread::entry &thread_ref)
   {
     while (true)
-<<<<<<< HEAD
-      {
-	/* TODO - consider stop */
-=======
       {       
->>>>>>> 2ad93e1c
 	if (!m_chn->is_connection_alive ())
 	  {
 	    return;
