/*
 * Copyright (C) 2008 Search Solution Corporation. All rights reserved by Search Solution.
 *
 *   This program is free software; you can redistribute it and/or modify
 *   it under the terms of the GNU General Public License as published by
 *   the Free Software Foundation; either version 2 of the License, or
 *   (at your option) any later version.
 *
 *  This program is distributed in the hope that it will be useful,
 *  but WITHOUT ANY WARRANTY; without even the implied warranty of
 *  MERCHANTABILITY or FITNESS FOR A PARTICULAR PURPOSE. See the
 *  GNU General Public License for more details.
 *
 *  You should have received a copy of the GNU General Public License
 *  along with this program; if not, write to the Free Software
 *  Foundation, Inc., 51 Franklin Street, Fifth Floor, Boston, MA 02110-1301 USA
 *
 */

/*
 * stream_senders_manager.cpp -
 */

#include "stream_senders_manager.hpp"
#include "replication_common.hpp"

#include <utility>
#include "thread_manager.hpp"
#include "thread_daemon.hpp"

/* TODO : I am not sure we will not need some other functionality specific to replication
 * keep this in replication namespace and folder until it is more clear */
namespace cubreplication
{

  const unsigned int stream_senders_manager::SUPERVISOR_DAEMON_DELAY_MS = 10;
  const unsigned int stream_senders_manager::SUPERVISOR_DAEMON_CHECK_CONN_MS = 5000;

  stream_senders_manager::stream_senders_manager (cubstream::stream &supervised_stream)
    : m_stream (supervised_stream)
    , m_supervisor_daemon (NULL)
  {
    int error_code = NO_ERROR;

    std::string daemon_name = "senders_supervisor_daemon_" + m_stream.name ();
    auto exec_f = std::bind (&stream_senders_manager::execute, this, std::placeholders::_1);
    cubthread::entry_callable_task *task = new cubthread::entry_callable_task (exec_f);
    m_supervisor_daemon =
	    cubthread::get_manager ()->create_daemon (
		    cubthread::looper (std::chrono::milliseconds (SUPERVISOR_DAEMON_DELAY_MS)), task, daemon_name.c_str ());

    error_code = rwlock_initialize (&m_senders_lock, "MASTER_SENDERS_LOCK");
    assert (error_code == NO_ERROR);
  }

  stream_senders_manager::~stream_senders_manager ()
  {
    er_log_debug_replication (ARG_FILE_LINE, "stream_senders_manager::finalize");

    int error_code = NO_ERROR;

    if (m_supervisor_daemon != NULL)
      {
	cubthread::get_manager ()->destroy_daemon (m_supervisor_daemon);
	m_supervisor_daemon = NULL;
      }

    for (cubstream::transfer_sender *sender : m_stream_senders)
      {
	delete sender;
      }
    m_stream_senders.clear ();

    error_code = rwlock_finalize (&m_senders_lock);
    assert (error_code == NO_ERROR);
  }

  void stream_senders_manager::add_stream_sender (cubstream::transfer_sender *sender)
  {
    rwlock_write_lock (&m_senders_lock);
    m_stream_senders.push_back (sender);
    rwlock_write_unlock (&m_senders_lock);
  }

  void stream_senders_manager::wakeup_transfer_senders (cubstream::stream_position desired_position)
  {
    rwlock_read_lock (&m_senders_lock);
    for (cubstream::transfer_sender *sender : m_stream_senders)
      {
<<<<<<< HEAD
	if (sender->get_last_sent_position() < desired_position)
	  {
	    sender->get_daemon()->wakeup();
=======
	if (sender->get_last_sent_position () < desired_position)
	  {
	    sender->get_daemon ()->wakeup ();
>>>>>>> 27048848
	  }
      }
    rwlock_read_unlock (&m_senders_lock);
  }

  void stream_senders_manager::stop_stream_sender (cubstream::transfer_sender *sender)
  {
    rwlock_write_lock (&m_senders_lock);
    for (cubstream::transfer_sender *s : m_stream_senders)
      {
	if (sender == s)
	  {
	    er_log_debug_replication (ARG_FILE_LINE, "stream_senders_manager::stop_stream_sender for channel:%s",
				      s->get_channel ().get_channel_id ().c_str ());
	    s->enter_termination_phase ();
	    break;
	  }
      }
    rwlock_write_unlock (&m_senders_lock);
  }

  bool stream_senders_manager::is_stream_sender_alive (const cubstream::transfer_sender *sender)
  {
    bool found = false;

    rwlock_read_lock (&m_senders_lock);
    for (cubstream::transfer_sender *s : m_stream_senders)
      {
	if (sender == s)
	  {
	    found = true;
	    break;
	  }
      }
    rwlock_read_unlock (&m_senders_lock);

    return found;
  }

  std::size_t stream_senders_manager::get_number_of_stream_senders ()
  {
    std::size_t length = 0;

    rwlock_read_lock (&m_senders_lock);
    length = m_stream_senders.size ();
    rwlock_read_unlock (&m_senders_lock);

    return length;
  }

  void stream_senders_manager::block_until_position_sent (cubstream::stream_position desired_position)
  {
    bool is_position_sent = false;
    const std::chrono::microseconds SLEEP_BETWEEN_SPINS (20);

    while (!is_position_sent)
      {
	is_position_sent = true;

	rwlock_read_lock (&m_senders_lock);
	for (cubstream::transfer_sender *sender : m_stream_senders)
	  {
	    if (sender->get_last_sent_position () < desired_position)
	      {
		is_position_sent = false;
		sender->get_daemon ()->wakeup ();
	      }
	  }
	rwlock_read_unlock (&m_senders_lock);

	std::this_thread::sleep_for (SLEEP_BETWEEN_SPINS);
      }
  }

  void stream_senders_manager::execute (cubthread::entry &context)
  {
    static unsigned int check_conn_delay_counter = 0;
    bool have_write_lock = false;
    int active_senders = 0;
    cubstream::stream_position min_position_send = std::numeric_limits<cubstream::stream_position>::max ();

    if (check_conn_delay_counter > SUPERVISOR_DAEMON_CHECK_CONN_MS / SUPERVISOR_DAEMON_DELAY_MS)
      {
	std::vector<cubstream::transfer_sender *>::iterator it;

	rwlock_read_lock (&m_senders_lock);
	for (it = m_stream_senders.begin (); it != m_stream_senders.end ();)
	  {
	    cubstream::transfer_sender *sender = *it;

	    if (!sender->get_channel ().is_connection_alive ())
	      {
		if (!have_write_lock)
		  {
		    rwlock_read_unlock (&m_senders_lock);

		    rwlock_write_lock (&m_senders_lock);
		    it = m_stream_senders.begin ();

		    have_write_lock = true;
		  }
		else
		  {
		    it = m_stream_senders.erase (it);
		    delete sender;
		  }
	      }
	    else
	      {
		cubstream::stream_position this_sender_pos = sender->get_last_sent_position ();
		min_position_send = std::min (this_sender_pos, min_position_send);
		active_senders++;
		++it;
	      }
	  }

	if (!have_write_lock)
	  {
	    rwlock_read_unlock (&m_senders_lock);
	  }
	else
	  {
	    rwlock_write_unlock (&m_senders_lock);
	  }
	check_conn_delay_counter = 0;

	if (active_senders > 0)
	  {
	    /* TODO : we may choose to force flush of all data, even if was read by all senders */
	    m_stream.set_last_recyclable_pos (min_position_send);
	    m_stream.reset_serial_data_read (min_position_send);

	    er_log_debug_replication (ARG_FILE_LINE, "senders_manager (stream:%s) update_senders_min_position: %llu,\n"
				      " stream_read_pos:%llu, commit_pos:%llu", m_stream.name ().c_str (),
				      min_position_send, m_stream.get_curr_read_position (),
				      m_stream.get_last_committed_pos ());
	  }
      }

    check_conn_delay_counter++;
  }

} /* namespace cubreplication */<|MERGE_RESOLUTION|>--- conflicted
+++ resolved
@@ -87,15 +87,9 @@
     rwlock_read_lock (&m_senders_lock);
     for (cubstream::transfer_sender *sender : m_stream_senders)
       {
-<<<<<<< HEAD
-	if (sender->get_last_sent_position() < desired_position)
-	  {
-	    sender->get_daemon()->wakeup();
-=======
 	if (sender->get_last_sent_position () < desired_position)
 	  {
 	    sender->get_daemon ()->wakeup ();
->>>>>>> 27048848
 	  }
       }
     rwlock_read_unlock (&m_senders_lock);
