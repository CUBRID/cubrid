--- conflicted
+++ resolved
@@ -25,10 +25,6 @@
 
 #include "replication_slave_node.hpp"
 #include "communication_server_channel.hpp"
-<<<<<<< HEAD
-=======
-#include "log_applier.h"
->>>>>>> 4f5e43d7
 #include "log_consumer.hpp"
 #include "log_impl.h"
 #include "multi_thread_stream.hpp"
@@ -67,13 +63,6 @@
     delete m_transfer_receiver;
     m_transfer_receiver = NULL;
 
-<<<<<<< HEAD
-    m_ctrl_sender->stop ();
-    cubthread::get_manager ()->destroy_daemon_without_entry (m_ctrl_sender_daemon);
-
-    delete m_lc;
-    m_lc = NULL;
-=======
     delete m_lc;
     m_lc = NULL;
 
@@ -86,7 +75,6 @@
 	delete m_ctrl_sender;
 	m_ctrl_sender = NULL;
       }
->>>>>>> 4f5e43d7
   }
 
   int slave_node::connect_to_master (const char *master_node_hostname, const int master_node_port_id)
@@ -109,16 +97,10 @@
 	return error;
       }
 
-<<<<<<< HEAD
     // todo: make sure active start position is in hdr (we might have recovered it one, but then we close the system,
     // second startup will not recover the active start position since it was not done during a crash)
     cubstream::stream_position start_position = log_Gl.m_active_start_position;
 
-    m_transfer_receiver = new cubstream::transfer_receiver (std::move (srv_chn), *m_stream,
-	start_position);
-
-=======
->>>>>>> 4f5e43d7
     cubcomm::server_channel control_chn (m_identity.get_hostname ().c_str ());
     error = control_chn.connect (master_node_hostname, master_node_port_id, SERVER_REQUEST_CONNECT_NEW_SLAVE_CONTROL);
     if (error != css_error_code::NO_ERRORS)
@@ -126,32 +108,19 @@
 	return error;
       }
 
-<<<<<<< HEAD
     slave_control_sender *ctrl_sender = new slave_control_sender (std::move (slave_control_channel (std::move (
 		control_chn))));
 
     m_ctrl_sender_daemon = cubthread::get_manager ()->create_daemon_without_entry (cubthread::delta_time (0),
 			   ctrl_sender, "slave_control_sender");
-=======
-    /* TODO[replication] : last position to be retrieved from recovery module */
-    cubstream::stream_position start_position = 0;
 
-    slave_control_sender *sender = new slave_control_sender (std::move (control_chn));
-    m_ctrl_sender_daemon = cubthread::get_manager ()->create_daemon_without_entry (cubthread::delta_time (0),
-			   sender, "slave_control_sender");
-
-    m_ctrl_sender = sender;
+    m_ctrl_sender = ctrl_sender;
     cubstream::stream_file *sf = m_stream_file;
->>>>>>> 4f5e43d7
 
     if ((REPL_SEMISYNC_ACK_MODE) prm_get_integer_value (PRM_ID_REPL_SEMISYNC_ACK_MODE) ==
 	REPL_SEMISYNC_ACK_ON_FLUSH)
       {
-<<<<<<< HEAD
 	m_stream_file->set_sync_notifier ([ctrl_sender] (const cubstream::stream_position & sp)
-=======
-	m_stream_file->set_sync_notifier ([sender] (const cubstream::stream_position & sp)
->>>>>>> 4f5e43d7
 	{
 	  // route produced stream positions to get validated as flushed on disk before sending them
 	  ctrl_sender->set_synced_position (sp);
@@ -164,21 +133,13 @@
       }
     else
       {
-<<<<<<< HEAD
 	m_lc->set_ack_producer ([ctrl_sender] (cubstream::stream_position sp)
-=======
-	m_lc->set_ack_producer ([sender] (cubstream::stream_position sp)
->>>>>>> 4f5e43d7
 	{
 	  ctrl_sender->set_synced_position (sp);
 	});
       }
 
-<<<<<<< HEAD
-    m_ctrl_sender = ctrl_sender;
-=======
     m_transfer_receiver = new cubstream::transfer_receiver (std::move (srv_chn), *m_stream, start_position);
->>>>>>> 4f5e43d7
 
     return NO_ERROR;
   }
