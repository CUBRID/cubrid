--- conflicted
+++ resolved
@@ -43,8 +43,6 @@
 #include "thread_manager.hpp"
 #include "xserver_interface.h"
 
-<<<<<<< HEAD
-
 int xreplication_copy_slave (THREAD_ENTRY * thread_p, const char *source_hostname, const int port_id, 
                              const bool start_replication_after_copy)
 {
@@ -88,8 +86,6 @@
   return error;
 }
 
-=======
->>>>>>> 3dccf2d2
 namespace cubreplication
 {
   slave_node::slave_node (const char *hostname, cubstream::multi_thread_stream *stream,
@@ -283,14 +279,9 @@
 	return error;
       }
 
-<<<<<<< HEAD
     std::string ctrl_sender_daemon_name = "slave_control_sender_" + control_chn.get_channel_id ();
-    /* start transfer receiver */
-    cubreplication::slave_control_sender *sender = new slave_control_sender (std::move (
-=======
     /* Slave control sender is responsible for sending acks through slave_control_channel */
     cubreplication::slave_control_sender *ctrl_sender = new slave_control_sender (std::move (
->>>>>>> 3dccf2d2
 		cubreplication::slave_control_channel (std::move (control_chn))));
 
     m_ctrl_sender_daemon = cubthread::get_manager ()->create_daemon_without_entry (cubthread::delta_time (0),
