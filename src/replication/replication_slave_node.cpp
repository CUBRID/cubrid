/*
 * Copyright (C) 2008 Search Solution Corporation. All rights reserved by Search Solution.
 *
 *   This program is free software; you can redistribute it and/or modify
 *   it under the terms of the GNU General Public License as published by
 *   the Free Software Foundation; either version 2 of the License, or
 *   (at your option) any later version.
 *
 *  This program is distributed in the hope that it will be useful,
 *  but WITHOUT ANY WARRANTY; without even the implied warranty of
 *  MERCHANTABILITY or FITNESS FOR A PARTICULAR PURPOSE. See the
 *  GNU General Public License for more details.
 *
 *  You should have received a copy of the GNU General Public License
 *  along with this program; if not, write to the Free Software
 *  Foundation, Inc., 51 Franklin Street, Fifth Floor, Boston, MA 02110-1301 USA
 *
 */

/*
 * replication_slave_node.cpp
 */

#ident "$Id$"

#include "replication_slave_node.hpp"
#include "communication_server_channel.hpp"
#include "log_applier.h"
#include "log_consumer.hpp"
#include "log_impl.h"
#include "multi_thread_stream.hpp"
#include "replication_common.hpp"
#include "replication_stream_entry.hpp"
#include "slave_control_channel.hpp"
#include "stream_transfer_receiver.hpp"
#include "stream_file.hpp"
#include "system_parameter.h"
#include "thread_entry.hpp"
#include "thread_looper.hpp"
#include "thread_manager.hpp"


namespace cubreplication
{
  slave_node::slave_node (const char *hostname, cubstream::multi_thread_stream *stream,
			  cubstream::stream_file *stream_file)
    : replication_node (hostname)
    , m_lc (NULL)
    , m_master_identity ("")
    , m_transfer_receiver (NULL)
<<<<<<< HEAD
    , m_ctrl_sender_daemon (NULL)
    , m_ctrl_sender (NULL)
    , m_source_min_available_pos (0)
    , m_source_curr_pos (0)
=======
    , m_ctrl_sender (NULL)
    , m_ctrl_sender_daemon (NULL)
>>>>>>> ac50248d
  {
    m_stream = stream;
    m_stream_file = stream_file;
  }

  slave_node::~slave_node ()
  {
    stop_and_destroy_online_repl ();
  }

  int slave_node::setup_protocol (cubcomm::channel &chn)
  {
    UINT64 pos = 0, expected_magic;
    std::size_t max_len = sizeof (UINT64);
    css_error_code comm_error_code;

    comm_error_code = chn.send ((char *) &replication_node::SETUP_REPLICATION_MAGIC, max_len);
    if (comm_error_code != css_error_code::NO_ERRORS)
      {
	er_set (ER_ERROR_SEVERITY, ARG_FILE_LINE, ER_REPLICATION_SETUP, 2, chn.get_channel_id ().c_str (),
		comm_error_code);
	return ER_REPLICATION_SETUP;
      }

    comm_error_code = chn.recv ((char *) &expected_magic, max_len);
    if (comm_error_code != css_error_code::NO_ERRORS)
      {
	er_set (ER_ERROR_SEVERITY, ARG_FILE_LINE, ER_REPLICATION_SETUP, 2, chn.get_channel_id ().c_str (),
		comm_error_code);
	return ER_REPLICATION_SETUP;
      }

    if (expected_magic != replication_node::SETUP_REPLICATION_MAGIC)
      {
	er_set (ER_ERROR_SEVERITY, ARG_FILE_LINE, ER_REPLICATION_SETUP, 2, chn.get_channel_id ().c_str (),
		comm_error_code);
	return ER_REPLICATION_SETUP;
      }

    comm_error_code = chn.recv ((char *) &pos, max_len);
    if (comm_error_code != css_error_code::NO_ERRORS)
      {
	er_set (ER_ERROR_SEVERITY, ARG_FILE_LINE, ER_REPLICATION_SETUP, 2, chn.get_channel_id ().c_str (),
		comm_error_code);
	return ER_REPLICATION_SETUP;
      }
    m_source_min_available_pos = ntohi64 (pos);

    comm_error_code = chn.recv ((char *) &pos, max_len);
    if (comm_error_code != css_error_code::NO_ERRORS)
      {
	er_set (ER_ERROR_SEVERITY, ARG_FILE_LINE, ER_REPLICATION_SETUP, 2, chn.get_channel_id ().c_str (),
		comm_error_code);
	return ER_REPLICATION_SETUP;
      }
    m_source_curr_pos = ntohi64 (pos);

    er_log_debug_replication (ARG_FILE_LINE, "slave_node::setup_protocol available min pos:%llu, curr_pos:%llu",
			      m_source_min_available_pos, m_source_curr_pos);

    return NO_ERROR;
  }

  bool slave_node::need_replication_copy (const cubstream::stream_position start_position) const
  {
    assert (m_source_min_available_pos <= m_source_curr_pos);

    if (start_position > m_source_curr_pos || start_position < m_source_min_available_pos)
      {
	return true;
      }

    if (m_source_curr_pos - start_position > ACCEPTABLE_POS_DIFF_BEFORE_COPY)
      {
	return true;
      }

    return false;
  }

  int slave_node::connect_to_master (const char *master_node_hostname, const int master_node_port_id)
  {
    int error = NO_ERROR;
    css_error_code comm_error_code = css_error_code::NO_ERRORS;

    if (!m_master_identity.get_hostname ().empty () && m_master_identity.get_hostname () != master_node_hostname)
      {
	// master was changed, disconnect from current master and try to connect to new one
	disconnect_from_master ();
      }

    er_log_debug_replication (ARG_FILE_LINE, "slave_node::connect_to_master host:%s, port: %d\n",
			      master_node_hostname, master_node_port_id);

    assert (m_transfer_receiver == NULL);
    assert (m_lc == NULL);

    /* connect to replication master node */
    cubcomm::server_channel srv_chn (m_identity.get_hostname ().c_str ());
    srv_chn.set_channel_name (REPL_ONLINE_CHANNEL_NAME);

    m_master_identity.set_hostname (master_node_hostname);
    m_master_identity.set_port (master_node_port_id);
    comm_error_code = srv_chn.connect (master_node_hostname, master_node_port_id,
				       COMMAND_SERVER_REQUEST_CONNECT_SLAVE);
    if (comm_error_code != css_error_code::NO_ERRORS)
      {
	er_set (ER_ERROR_SEVERITY, ARG_FILE_LINE, ER_REPLICATION_SETUP, 2, srv_chn.get_channel_id ().c_str (),
		comm_error_code);
	return ER_REPLICATION_SETUP;
      }

    error = setup_protocol (srv_chn);
    if (error != NO_ERROR)
      {
	ASSERT_ERROR ();
	return error;
      }

    /* TODO[replication] : last position to be retrieved from recovery module */
    cubstream::stream_position start_position = 0;

    if (need_replication_copy (start_position))
      {
	/* TODO[replication] : replication copy */
	er_set (ER_ERROR_SEVERITY, ARG_FILE_LINE, ER_REPLICATION_SETUP, 2, "", css_error_code::NO_ERRORS);
	return ER_REPLICATION_SETUP;
      }
    else
      {
	error = start_online_replication (srv_chn, start_position);
      }

    return error;
  }

  int slave_node::start_online_replication (cubcomm::server_channel &srv_chn,
      const cubstream::stream_position start_position)
  {
    int error;

    er_log_debug_replication (ARG_FILE_LINE, "slave_node::start_online_replication start_position: %llu\n",
			      start_position);

    assert (m_stream != NULL);
    m_lc = new log_consumer ();
    m_lc->fetch_suspend ();

    m_lc->set_stream (m_stream);

    if ((REPL_SEMISYNC_ACK_MODE) prm_get_integer_value (PRM_ID_REPL_SEMISYNC_ACK_MODE) ==
	REPL_SEMISYNC_ACK_ON_FLUSH)
      {
	// route produced stream positions to get validated as flushed on disk before sending them
	m_lc->set_ack_producer ([this] (cubstream::stream_position ack_sp)
	{
	  m_stream_file->update_sync_position (ack_sp);
	});
      }

    /* start log_consumer daemons and apply thread pool */
    m_lc->start_daemons ();

    cubcomm::server_channel control_chn (m_identity.get_hostname ().c_str ());
    control_chn.set_channel_name (REPL_CONTROL_CHANNEL_NAME);
    error = control_chn.connect (m_master_identity.get_hostname ().c_str (),
				 m_master_identity.get_port (),
				 COMMAND_SERVER_REQUEST_CONNECT_SLAVE_CONTROL);
    if (error != css_error_code::NO_ERRORS)
      {
	return error;
      }

    /* start transfer receiver */
    cubreplication::slave_control_sender *sender = new slave_control_sender (std::move (
		cubreplication::slave_control_channel (std::move (control_chn))));

    std::string ctrl_sender_daemon_name = "slave_control_sender_" + control_chn.get_channel_id ();
    m_ctrl_sender_daemon = cubthread::get_manager ()->create_daemon_without_entry (cubthread::delta_time (0),
			   sender, ctrl_sender_daemon_name.c_str ());

    m_ctrl_sender = sender;

    if ((REPL_SEMISYNC_ACK_MODE) prm_get_integer_value (PRM_ID_REPL_SEMISYNC_ACK_MODE) ==
	REPL_SEMISYNC_ACK_ON_FLUSH)
      {
	m_stream_file->set_sync_notifier ([sender] (const cubstream::stream_position &sp)
	{
	  // route produced stream positions to get validated as flushed on disk before sending them
	  sender->set_synced_position (sp);
	});
      }
    else
      {
	m_lc->set_ack_producer ([sender] (cubstream::stream_position sp)
	{
	  sender->set_synced_position (sp);
	});
      }

    m_transfer_receiver = new cubstream::transfer_receiver (std::move (srv_chn), *m_stream, start_position);

    m_lc->fetch_resume ();

    return NO_ERROR;
  }

  void slave_node::disconnect_from_master ()
  {
    er_log_debug_replication (ARG_FILE_LINE, "slave_node::disconnect_from_master");
    stop_and_destroy_online_repl ();
  }

  void slave_node::stop_and_destroy_online_repl ()
  {
    er_log_debug_replication (ARG_FILE_LINE, "slave_node::stop_and_destroy_online_repl");

    delete m_transfer_receiver;
    m_transfer_receiver = NULL;

    if (m_lc != NULL)
      {
	m_lc->stop ();
	delete m_lc;
	m_lc = NULL;
      }

    m_stream_file->remove_sync_notifier ();

    if (m_ctrl_sender != NULL)
      {
	m_ctrl_sender->stop ();
	cubthread::get_manager ()->destroy_daemon_without_entry (m_ctrl_sender_daemon);
	delete m_ctrl_sender;
	m_ctrl_sender = NULL;
      }
  }
} /* namespace cubreplication */<|MERGE_RESOLUTION|>--- conflicted
+++ resolved
@@ -48,15 +48,10 @@
     , m_lc (NULL)
     , m_master_identity ("")
     , m_transfer_receiver (NULL)
-<<<<<<< HEAD
+    , m_ctrl_sender (NULL)
     , m_ctrl_sender_daemon (NULL)
-    , m_ctrl_sender (NULL)
     , m_source_min_available_pos (0)
     , m_source_curr_pos (0)
-=======
-    , m_ctrl_sender (NULL)
-    , m_ctrl_sender_daemon (NULL)
->>>>>>> ac50248d
   {
     m_stream = stream;
     m_stream_file = stream_file;
