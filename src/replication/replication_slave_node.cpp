--- conflicted
+++ resolved
@@ -92,18 +92,14 @@
 
     g_instance->m_master_identity.set_hostname (master_node_hostname);
     g_instance->m_master_identity.set_port (master_node_port_id);
-<<<<<<< HEAD
-    error = srv_chn.connect_with_command (master_node_hostname, master_node_port_id, SERVER_CONNECT_SLAVE_REPL);
-=======
-    error = srv_chn.connect (master_node_hostname, master_node_port_id, SERVER_REQUEST_CONNECT_NEW_SLAVE);
+    error = srv_chn.connect (master_node_hostname, master_node_port_id, COMMAND_SERVER_REQUEST_CONNECT_SLAVE);
     if (error != css_error_code::NO_ERRORS)
       {
 	return error;
       }
 
     cubcomm::server_channel control_chn (g_instance->m_identity.get_hostname ().c_str ());
-    error = control_chn.connect (master_node_hostname, master_node_port_id, SERVER_REQUEST_CONNECT_NEW_SLAVE_CONTROL);
->>>>>>> 7e28904f
+    error = control_chn.connect (master_node_hostname, master_node_port_id, COMMAND_SERVER_REQUEST_CONNECT_SLAVE_CONTROL);
     if (error != css_error_code::NO_ERRORS)
       {
 	return error;
