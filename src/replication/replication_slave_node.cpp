--- conflicted
+++ resolved
@@ -24,11 +24,7 @@
 #ident "$Id$"
 
 #include "replication_slave_node.hpp"
-<<<<<<< HEAD
 #include "communication_server_channel.hpp"
-=======
-#include "log_applier.h"
->>>>>>> a10fe18b
 #include "log_consumer.hpp"
 #include "log_impl.h"
 #include "multi_thread_stream.hpp"
@@ -67,41 +63,11 @@
     delete m_transfer_receiver;
     m_transfer_receiver = NULL;
 
-<<<<<<< HEAD
+    m_ctrl_sender->stop ();
+    cubthread::get_manager ()->destroy_daemon_without_entry (m_ctrl_sender_daemon);
+
     delete m_lc;
     m_lc = NULL;
-=======
-    /* create stream :*/
-    /* consumer needs only one stream appender (the stream transfer receiver) */
-    assert (instance->m_stream == NULL);
-    instance->m_stream = new cubstream::multi_thread_stream (buffer_size, 2);
-    instance->m_stream->set_name ("repl" + std::string (hostname) + "_replica");
-    instance->m_stream->set_trigger_min_to_read_size (stream_entry::compute_header_size ());
-    instance->m_stream->init (instance->m_start_position);
-
-    /* create stream file */
-    std::string replication_path;
-    replication_node::get_replication_file_path (replication_path);
-    instance->m_stream_file = new cubstream::stream_file (*instance->m_stream, replication_path);
-
-    assert (instance->m_lc == NULL);
-    instance->m_lc = new log_consumer ();
-
-    instance->m_lc->set_stream (instance->m_stream);
-
-    if ((REPL_SEMISYNC_ACK_MODE) prm_get_integer_value (PRM_ID_REPL_SEMISYNC_ACK_MODE) ==
-	REPL_SEMISYNC_ACK_ON_FLUSH)
-      {
-	// route produced stream positions to get validated as flushed on disk before sending them
-	instance->m_lc->set_ack_producer ([instance] (cubstream::stream_position ack_sp)
-	{
-	  instance->m_stream_file->update_sync_position (ack_sp);
-	});
-      }
-
-    /* start log_consumer daemons and apply thread pool */
-    instance->m_lc->start_daemons ();
->>>>>>> a10fe18b
   }
 
   int slave_node::connect_to_master (const char *master_node_hostname, const int master_node_port_id)
@@ -121,67 +87,45 @@
 	return error;
       }
 
+    // todo: make sure active start position is in hdr (we might have recovered it one, but then we close the system,
+    // second startup will not recover the active start position since it was not done during a crash)
+    cubstream::stream_position start_position = log_Gl.m_active_start_position;
+
+    m_transfer_receiver = new cubstream::transfer_receiver (std::move (srv_chn), *m_stream,
+	start_position);
+
     cubcomm::server_channel control_chn (m_identity.get_hostname ().c_str ());
     error = control_chn.connect (master_node_hostname, master_node_port_id, SERVER_REQUEST_CONNECT_NEW_SLAVE_CONTROL);
     if (error != css_error_code::NO_ERRORS)
       {
 	return error;
       }
-    /* start transfer receiver */
-<<<<<<< HEAD
-    assert (m_transfer_receiver == NULL);
-=======
-    assert (g_instance->m_transfer_receiver == NULL);
-    /* TODO[replication] : last position to be retrieved from recovery module */
-    cubstream::stream_position start_position = 0;
 
-    cubreplication::slave_control_sender *sender = new slave_control_sender (std::move (
-		cubreplication::slave_control_channel (std::move (control_chn))));
+    slave_control_sender *ctrl_sender = new slave_control_sender (std::move (slave_control_channel (std::move (
+		control_chn))));
 
-    g_instance->m_ctrl_sender_daemon = cubthread::get_manager ()->create_daemon_without_entry (cubthread::delta_time (0),
-				       sender, "slave_control_sender");
-
-    g_instance->m_ctrl_sender = sender;
+    m_ctrl_sender_daemon = cubthread::get_manager ()->create_daemon_without_entry (cubthread::delta_time (0),
+			   ctrl_sender, "slave_control_sender");
 
     if ((REPL_SEMISYNC_ACK_MODE) prm_get_integer_value (PRM_ID_REPL_SEMISYNC_ACK_MODE) ==
 	REPL_SEMISYNC_ACK_ON_FLUSH)
       {
-	g_instance->m_stream_file->set_sync_notifier ([sender] (const cubstream::stream_position & sp)
+	m_stream_file->set_sync_notifier ([ctrl_sender] (const cubstream::stream_position & sp)
 	{
 	  // route produced stream positions to get validated as flushed on disk before sending them
-	  sender->set_synced_position (sp);
+	  ctrl_sender->set_synced_position (sp);
 	});
       }
     else
       {
-	g_instance->m_lc->set_ack_producer ([sender] (cubstream::stream_position sp)
+	m_lc->set_ack_producer ([ctrl_sender] (cubstream::stream_position sp)
 	{
-	  sender->set_synced_position (sp);
+	  ctrl_sender->set_synced_position (sp);
 	});
       }
 
-    g_instance->m_transfer_receiver = new cubstream::transfer_receiver (std::move (srv_chn), *g_instance->m_stream,
-	start_position);
->>>>>>> a10fe18b
+    m_ctrl_sender = ctrl_sender;
 
-    // todo: make sure active start position is in hdr (we might have recovered it one, but then we close the system,
-    // second startup will not recover the active start position since it was not done during a crash)
-    cubstream::stream_position start_position = log_Gl.m_active_start_position;
-
-    _er_log_debug (ARG_FILE_LINE, "Connect to master requesting stream data starting from stream position: %llu \n",
-		   log_Gl.m_active_start_position);
-
-    m_lc->set_ctrl_chn (new cubreplication::slave_control_channel (std::move (control_chn)));
-
-<<<<<<< HEAD
-    m_transfer_receiver = new cubstream::transfer_receiver (std::move (srv_chn), *m_stream, start_position);
     return NO_ERROR;
-=======
-    g_instance->m_ctrl_sender->stop ();
-    cubthread::get_manager ()->destroy_daemon_without_entry (g_instance->m_ctrl_sender_daemon);
-
-    delete g_instance;
-    g_instance = NULL;
->>>>>>> a10fe18b
   }
 } /* namespace cubreplication */