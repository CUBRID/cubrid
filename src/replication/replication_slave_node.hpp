--- conflicted
+++ resolved
@@ -41,10 +41,7 @@
 namespace cubreplication
 {
   class log_consumer;
-<<<<<<< HEAD
-=======
   class slave_control_sender;
->>>>>>> a10fe18b
 
   class slave_node : public replication_node
   {
@@ -56,19 +53,7 @@
       cubthread::daemon *m_ctrl_sender_daemon;
       slave_control_sender *m_ctrl_sender;
 
-<<<<<<< HEAD
     public:
-=======
-      slave_node (const char *name)
-	: replication_node (name)
-	, m_lc (NULL)
-	, m_master_identity ("")
-	, m_transfer_receiver (NULL)
-	, m_ctrl_sender_daemon (NULL)
-	, m_ctrl_sender (NULL)
-      {
-      }
->>>>>>> a10fe18b
 
       slave_node (const char *hostname, cubstream::multi_thread_stream *stream, cubstream::stream_file *stream_file);
       ~slave_node ();
