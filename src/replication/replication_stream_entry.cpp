/*
 * Copyright (C) 2008 Search Solution Corporation. All rights reserved by Search Solution.
 *
 *   This program is free software; you can redistribute it and/or modify
 *   it under the terms of the GNU General Public License as published by
 *   the Free Software Foundation; either version 2 of the License, or
 *   (at your option) any later version.
 *
 *  This program is distributed in the hope that it will be useful,
 *  but WITHOUT ANY WARRANTY; without even the implied warranty of
 *  MERCHANTABILITY or FITNESS FOR A PARTICULAR PURPOSE. See the
 *  GNU General Public License for more details.
 *
 *  You should have received a copy of the GNU General Public License
 *  along with this program; if not, write to the Free Software
 *  Foundation, Inc., 51 Franklin Street, Fifth Floor, Boston, MA 02110-1301 USA
 *
 */

/*
 * replication_stream_entry.cpp
 */

#ident "$Id$"

#include "replication_stream_entry.hpp"
#include "replication_object.hpp"
#include "replication_common.hpp"
#include "stream_entry.hpp"
#include "error_code.h"
#include "string_buffer.hpp"
#include <algorithm>

namespace cubreplication
{

  const char *
  stream_entry_header::type_string (stream_entry_header::TYPE stream_entry_header_type)
  {
    switch (stream_entry_header_type)
      {
      case ACTIVE:
	return "ACTIVE";
      case GROUP_COMMIT:
	return "GROUP_COMMIT";
      case NEW_MASTER:
	return "NEW_MASTER";
      default:
	break;
      }
    return "UNDEFINED";
  }

  bool
  stream_entry_header::needs_mvccid () const
  {
    return tran_state != TRAN_STATE::GROUP_COMMIT && tran_state != TRAN_STATE::SUBTRAN_COMMIT;
  }

  void
  stream_entry::stringify (string_buffer &sb, const string_dump_mode mode)
  {
    sb ("HEADER : MVCCID:%lld | tran_state:%s | repl_entries_cnt:%d | data_size:%d | data_start_pos:%lld | %p\n",
	m_header.mvccid, stream_entry_header::type_string (m_header.type),
	m_header.count_replication_entries, m_header.data_size, m_data_start_position, this);

    if (mode == detailed_dump)
      {
	for (auto it = m_packable_entries.begin (); it != m_packable_entries.end (); it++)
	  {
	    (*it)->stringify (sb);
	  }
      }
  }

  size_t
  stream_entry::get_data_packed_size (void)
  {
    return m_header.data_size;
  }

  void
  stream_entry::set_header_data_size (const size_t &data_size)
  {
    m_header.data_size = (int) data_size;
  }

  cubstream::entry<replication_object>::packable_factory *
  stream_entry::get_builder ()
  {
    return s_replication_factory_po;
  }

  cubstream::entry<replication_object>::packable_factory *
  stream_entry::create_builder ()
  {
    static cubstream::entry<replication_object>::packable_factory replication_factory_po;
    replication_factory_po.register_creator<sbr_repl_entry> (sbr_repl_entry::PACKING_ID);
    replication_factory_po.register_creator<single_row_repl_entry> (single_row_repl_entry::PACKING_ID);
    replication_factory_po.register_creator<rec_des_row_repl_entry> (rec_des_row_repl_entry::PACKING_ID);
    replication_factory_po.register_creator<changed_attrs_row_repl_entry> (changed_attrs_row_repl_entry::PACKING_ID);
    replication_factory_po.register_creator<repl_gc_info> (repl_gc_info::PACKING_ID);
    replication_factory_po.register_creator<row_object> (row_object::PACKING_ID);
    replication_factory_po.register_creator<savepoint_object> (savepoint_object::PACKING_ID);

    return &replication_factory_po;
  }

  bool
  stream_entry::check_mvccid_is_valid () const
  {
    return !m_header.needs_mvccid () || MVCCID_IS_VALID (m_header.mvccid);
  }

  int
  stream_entry::pack_stream_entry_header ()
  {
    cubpacking::packer *serializator = get_packer ();
    unsigned int count_and_flags;
    unsigned int state_flags;

    assert (check_mvccid_is_valid ());

    assert (!m_header.needs_mvccid () || m_header.mvccid != MVCCID_NULL);

    m_header.count_replication_entries = (int) m_packable_entries.size ();
    serializator->pack_bigint (m_header.prev_record);
    serializator->pack_bigint (m_header.mvccid);
<<<<<<< HEAD

    assert ((m_header.count_replication_entries & stream_entry_header::COUNT_VALUE_MASK)
	    == m_header.count_replication_entries);

    state_flags = m_header.type;
    state_flags = state_flags << (32 - stream_entry_header::TYPE_BITS);

    count_and_flags = m_header.count_replication_entries | state_flags;

    serializator->pack_int (count_and_flags);
=======
    serializator->pack_to_int (m_header.tran_state);
    serializator->pack_to_int (m_header.count_replication_entries);
>>>>>>> ee65bede
    serializator->pack_int (m_header.data_size);

    return NO_ERROR;
  }

  int
  stream_entry::unpack_stream_entry_header ()
  {
    cubpacking::unpacker *serializator = get_unpacker ();
    unsigned int count_and_flags;
    unsigned int type_flags;

    if (prm_get_bool_value (PRM_ID_DEBUG_REPLICATION_DATA))
      {
	string_buffer sb, sb_hex;
	size_t buf_size = serializator->get_buffer_end () - serializator->get_buffer_start ();
	sb.add_bytes (buf_size, serializator->get_buffer_start ());
	sb_hex.hex_dump (sb, buf_size);
	_er_log_debug (ARG_FILE_LINE, "unpack_stream_entry_header: size:%d \n%s", buf_size, sb_hex.get_buffer ());
      }

    serializator->unpack_bigint (m_header.prev_record);
    serializator->unpack_bigint (m_header.mvccid);
<<<<<<< HEAD
    serializator->unpack_int (reinterpret_cast<int &> (count_and_flags)); // is this safe?s

    type_flags = (count_and_flags & stream_entry_header::TYPE_MASK) >> (32 - stream_entry_header::TYPE_BITS);
    m_header.type = (stream_entry_header::TYPE) type_flags;

    m_header.count_replication_entries = count_and_flags & stream_entry_header::COUNT_VALUE_MASK;
=======
    serializator->unpack_from_int (m_header.tran_state);
    assert (m_header.tran_state != stream_entry_header::UNDEFINED);
    serializator->unpack_from_int (m_header.count_replication_entries);
>>>>>>> ee65bede
    serializator->unpack_int (m_header.data_size);

    return NO_ERROR;
  }

  int
  stream_entry::get_packable_entry_count_from_header (void)
  {
    return m_header.count_replication_entries;
  }

  bool
  stream_entry::is_equal (const cubstream::entry<replication_object> *other)
  {
    size_t i;
    const stream_entry *other_t = dynamic_cast <const stream_entry *> (other);

    if (other_t == NULL)
      {
	return false;
      }

    if (m_header.prev_record != other_t->m_header.prev_record
	|| m_header.mvccid != other_t->m_header.mvccid
	|| m_header.data_size != other_t->m_header.data_size
	|| m_header.type != other_t->m_header.type
	|| m_header.count_replication_entries != other_t->m_header.count_replication_entries
	|| m_packable_entries.size () != other_t->m_packable_entries.size ())
      {
	return false;
      }

    for (i = 0; i < m_packable_entries.size (); i++)
      {
	if (m_packable_entries[i]->is_equal (other_t->m_packable_entries[i]) == false)
	  {
	    return false;
	  }
      }

    return true;
  }

  size_t
  stream_entry::compute_header_size (void)
  {
    stream_entry_header e;
    cubpacking::packer serializator;

    size_t stream_entry_header_size = e.get_size (serializator);
    size_t aligned_stream_entry_header_size = DB_ALIGN (stream_entry_header_size, MAX_ALIGNMENT);

    return aligned_stream_entry_header_size;
  }

  void
  stream_entry::move_replication_objects_after_lsa_to_stream (LOG_LSA &start_lsa, stream_entry &entry)
  {
    cubreplication::replication_object *repl_obj;
    LOG_LSA repl_lsa_stamp;
    LOG_LSA highest_repl_lsa_stamp;
    int start_index = 0;
    int i, cnt_entries;

    assert (count_entries () < INT_MAX);
    cnt_entries = (int) count_entries ();
    assert (cnt_entries > 0);

    /* Get the highest lsa stamp. */
    repl_obj = get_object_at ((int) (cnt_entries - 1));
    repl_obj->get_lsa_stamp (highest_repl_lsa_stamp);
    if (LSA_LE (&highest_repl_lsa_stamp, &start_lsa))
      {
	/* No object after this LSA */
	return;
      }

    for (i = cnt_entries - 1; i >= 0; i--)
      {
	repl_obj = get_object_at (i);
	repl_obj->get_lsa_stamp (repl_lsa_stamp);
	if (LSA_LE (&repl_lsa_stamp, &start_lsa))
	  {
	    start_index = i + 1;
	    break;
	  }
      }

    /* Add it to repl_objects_after_lsa. */
    for (i = start_index; i < cnt_entries; i++)
      {
	entry.m_packable_entries.push_back (get_object_at (i));
      }

    /* Remove it from repl_objects_after_lsa. */
    for (i = 0; i < cnt_entries - start_index; i++)
      {
	m_packable_entries.pop_back ();
      }
  }

  void
  stream_entry::destroy_objects_after_lsa (LOG_LSA &start_lsa)
  {
    if (m_packable_entries.size () == 0)
      {
	return;
      }

    if (LSA_ISNULL (&start_lsa))
      {
	destroy_objects ();
      }
    else
      {
	cubreplication::replication_object *repl_obj;
	LOG_LSA repl_lsa_stamp;
	int start_index = 0;

	for (int i = (int) (count_entries () - 1); i >= 0; i--)
	  {
	    repl_obj = m_packable_entries[i];
	    repl_obj->get_lsa_stamp (repl_lsa_stamp);

	    if (LSA_LE (&repl_lsa_stamp, &start_lsa))
	      {
		start_index = i + 1;
		break;
	      }
	  }

	for (unsigned int i = start_index; i < m_packable_entries.size (); i++)
	  {
	    if (m_packable_entries[i] != NULL)
	      {
		delete (m_packable_entries[i]);
	      }
	  }

	m_packable_entries.erase (m_packable_entries.begin () + start_index, m_packable_entries.end ());
      }
  }

  size_t stream_entry::s_header_size = stream_entry::compute_header_size ();

  cubstream::entry<replication_object>::packable_factory *stream_entry::s_replication_factory_po =
	  stream_entry::create_builder ();
} /* namespace cubreplication */<|MERGE_RESOLUTION|>--- conflicted
+++ resolved
@@ -34,13 +34,17 @@
 namespace cubreplication
 {
 
-  const char *
-  stream_entry_header::type_string (stream_entry_header::TYPE stream_entry_header_type)
-  {
-    switch (stream_entry_header_type)
+   const char *
+  stream_entry_header::tran_state_string (stream_entry_header::TRAN_STATE state)
+  {
+    switch (state)
       {
       case ACTIVE:
 	return "ACTIVE";
+      case COMMITTED:
+	return "COMMITTED";
+      case ABORTED:
+	return "ABORTED";
       case GROUP_COMMIT:
 	return "GROUP_COMMIT";
       case NEW_MASTER:
@@ -61,7 +65,7 @@
   stream_entry::stringify (string_buffer &sb, const string_dump_mode mode)
   {
     sb ("HEADER : MVCCID:%lld | tran_state:%s | repl_entries_cnt:%d | data_size:%d | data_start_pos:%lld | %p\n",
-	m_header.mvccid, stream_entry_header::type_string (m_header.type),
+	m_header.mvccid, stream_entry_header::tran_state_string (m_header.tran_state),
 	m_header.count_replication_entries, m_header.data_size, m_data_start_position, this);
 
     if (mode == detailed_dump)
@@ -126,21 +130,8 @@
     m_header.count_replication_entries = (int) m_packable_entries.size ();
     serializator->pack_bigint (m_header.prev_record);
     serializator->pack_bigint (m_header.mvccid);
-<<<<<<< HEAD
-
-    assert ((m_header.count_replication_entries & stream_entry_header::COUNT_VALUE_MASK)
-	    == m_header.count_replication_entries);
-
-    state_flags = m_header.type;
-    state_flags = state_flags << (32 - stream_entry_header::TYPE_BITS);
-
-    count_and_flags = m_header.count_replication_entries | state_flags;
-
-    serializator->pack_int (count_and_flags);
-=======
     serializator->pack_to_int (m_header.tran_state);
     serializator->pack_to_int (m_header.count_replication_entries);
->>>>>>> ee65bede
     serializator->pack_int (m_header.data_size);
 
     return NO_ERROR;
@@ -151,7 +142,7 @@
   {
     cubpacking::unpacker *serializator = get_unpacker ();
     unsigned int count_and_flags;
-    unsigned int type_flags;
+    unsigned int state_flags;
 
     if (prm_get_bool_value (PRM_ID_DEBUG_REPLICATION_DATA))
       {
@@ -164,18 +155,9 @@
 
     serializator->unpack_bigint (m_header.prev_record);
     serializator->unpack_bigint (m_header.mvccid);
-<<<<<<< HEAD
-    serializator->unpack_int (reinterpret_cast<int &> (count_and_flags)); // is this safe?s
-
-    type_flags = (count_and_flags & stream_entry_header::TYPE_MASK) >> (32 - stream_entry_header::TYPE_BITS);
-    m_header.type = (stream_entry_header::TYPE) type_flags;
-
-    m_header.count_replication_entries = count_and_flags & stream_entry_header::COUNT_VALUE_MASK;
-=======
     serializator->unpack_from_int (m_header.tran_state);
     assert (m_header.tran_state != stream_entry_header::UNDEFINED);
     serializator->unpack_from_int (m_header.count_replication_entries);
->>>>>>> ee65bede
     serializator->unpack_int (m_header.data_size);
 
     return NO_ERROR;
@@ -201,7 +183,7 @@
     if (m_header.prev_record != other_t->m_header.prev_record
 	|| m_header.mvccid != other_t->m_header.mvccid
 	|| m_header.data_size != other_t->m_header.data_size
-	|| m_header.type != other_t->m_header.type
+	|| m_header.tran_state != other_t->m_header.tran_state
 	|| m_header.count_replication_entries != other_t->m_header.count_replication_entries
 	|| m_packable_entries.size () != other_t->m_packable_entries.size ())
       {
