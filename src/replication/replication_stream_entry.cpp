/*
 * Copyright (C) 2008 Search Solution Corporation. All rights reserved by Search Solution.
 *
 *   This program is free software; you can redistribute it and/or modify
 *   it under the terms of the GNU General Public License as published by
 *   the Free Software Foundation; either version 2 of the License, or
 *   (at your option) any later version.
 *
 *  This program is distributed in the hope that it will be useful,
 *  but WITHOUT ANY WARRANTY; without even the implied warranty of
 *  MERCHANTABILITY or FITNESS FOR A PARTICULAR PURPOSE. See the
 *  GNU General Public License for more details.
 *
 *  You should have received a copy of the GNU General Public License
 *  along with this program; if not, write to the Free Software
 *  Foundation, Inc., 51 Franklin Street, Fifth Floor, Boston, MA 02110-1301 USA
 *
 */

/*
 * replication_stream_entry.cpp
 */

#ident "$Id$"

#include "replication_stream_entry.hpp"
#include "replication_object.hpp"
#include "replication_common.hpp"
#include "stream_entry.hpp"
#include "error_code.h"
#include "string_buffer.hpp"
#include <algorithm>

namespace cubreplication
{

  const char *
  stream_entry_header::tran_state_string (stream_entry_header::TRAN_STATE state)
  {
    switch (state)
      {
      case ACTIVE:
	return "ACTIVE";
      case COMMITTED:
	return "COMMITTED";
      case ABORTED:
	return "ABORTED";
      case GROUP_COMMIT:
	return "GROUP_COMMIT";
      default:
	break;
      }
    return "UNDEFINED";
  }

  void
  stream_entry::stringify (string_buffer &sb, const string_dump_mode mode)
  {
    sb ("HEADER : MVCCID:%lld | tran_state:%s | repl_entries_cnt:%d | data_size:%d | data_start_pos:%lld | %p\n",
	m_header.mvccid, stream_entry_header::tran_state_string (m_header.tran_state),
	m_header.count_replication_entries, m_header.data_size, m_data_start_position, this);

    if (mode == detailed_dump)
      {
	for (auto it = m_packable_entries.begin (); it != m_packable_entries.end (); it++)
	  {
	    (*it)->stringify (sb);
	  }
      }
  }

  size_t
  stream_entry::get_data_packed_size (void)
  {
    return m_header.data_size;
  }

  void
  stream_entry::set_header_data_size (const size_t &data_size)
  {
    m_header.data_size = (int) data_size;
  }

  cubstream::entry<replication_object>::packable_factory *
  stream_entry::get_builder ()
  {
    return s_replication_factory_po;
  }

  cubstream::entry<replication_object>::packable_factory *
  stream_entry::create_builder ()
  {
    static cubstream::entry<replication_object>::packable_factory replication_factory_po;
    replication_factory_po.register_creator<sbr_repl_entry> (sbr_repl_entry::PACKING_ID);
    replication_factory_po.register_creator<single_row_repl_entry> (single_row_repl_entry::PACKING_ID);
    replication_factory_po.register_creator<rec_des_row_repl_entry> (rec_des_row_repl_entry::PACKING_ID);
    replication_factory_po.register_creator<changed_attrs_row_repl_entry> (changed_attrs_row_repl_entry::PACKING_ID);
    replication_factory_po.register_creator<repl_tran_info> (repl_tran_info::PACKING_ID);

    return &replication_factory_po;
  }

  int
  stream_entry::pack_stream_entry_header ()
  {
    cubpacking::packer *serializator = get_packer ();
    unsigned int count_and_flags;
    unsigned int state_flags;

    assert (m_header.mvccid != MVCCID_NULL);

    m_header.count_replication_entries = (int) m_packable_entries.size ();
    serializator->pack_bigint (m_header.prev_record);
    serializator->pack_bigint (m_header.mvccid);

    assert ((m_header.count_replication_entries & stream_entry_header::COUNT_VALUE_MASK)
	    == m_header.count_replication_entries);

    state_flags = m_header.tran_state;
    state_flags = state_flags << (32 - stream_entry_header::STATE_BITS);

    count_and_flags = m_header.count_replication_entries | state_flags;

    serializator->pack_int (count_and_flags);
    serializator->pack_int (m_header.data_size);

    return NO_ERROR;
  }

  int
  stream_entry::unpack_stream_entry_header ()
  {
    cubpacking::unpacker *serializator = get_unpacker ();
    unsigned int count_and_flags;
    unsigned int state_flags;

    if (prm_get_bool_value (PRM_ID_DEBUG_REPLICATION_DATA))
      {
	string_buffer sb, sb_hex;
	size_t buf_size = serializator->get_buffer_end () - serializator->get_buffer_start ();
	sb.add_bytes (buf_size, serializator->get_buffer_start ());
	sb_hex.hex_dump (sb, buf_size);
	_er_log_debug (ARG_FILE_LINE, "unpack_stream_entry_header: size:%d \n%s", buf_size, sb_hex.get_buffer ());
      }

    serializator->unpack_bigint (m_header.prev_record);
    serializator->unpack_bigint (m_header.mvccid);
    serializator->unpack_int (reinterpret_cast<int &> (count_and_flags)); // is this safe?s

    state_flags = (count_and_flags & stream_entry_header::STATE_MASK) >> (32 - stream_entry_header::STATE_BITS);
    m_header.tran_state = (stream_entry_header::TRAN_STATE) state_flags;

    m_header.count_replication_entries = count_and_flags & stream_entry_header::COUNT_VALUE_MASK;
    serializator->unpack_int (m_header.data_size);

    return NO_ERROR;
  }

  int
  stream_entry::get_packable_entry_count_from_header (void)
  {
    return m_header.count_replication_entries;
  }

  bool
  stream_entry::is_equal (const cubstream::entry<replication_object> *other)
  {
    size_t i;
    const stream_entry *other_t = dynamic_cast <const stream_entry *> (other);

    if (other_t == NULL)
      {
	return false;
      }

    if (m_header.prev_record != other_t->m_header.prev_record
	|| m_header.mvccid != other_t->m_header.mvccid
	|| m_header.data_size != other_t->m_header.data_size
	|| m_header.tran_state != other_t->m_header.tran_state
	|| m_header.count_replication_entries != other_t->m_header.count_replication_entries
	|| m_packable_entries.size () != other_t->m_packable_entries.size ())
      {
	return false;
      }

    for (i = 0; i < m_packable_entries.size (); i++)
      {
	if (m_packable_entries[i]->is_equal (other_t->m_packable_entries[i]) == false)
	  {
	    return false;
	  }
      }

    return true;
  }

  size_t
  stream_entry::compute_header_size (void)
  {
    stream_entry_header e;
    cubpacking::packer serializator;

    size_t stream_entry_header_size = e.get_size (serializator);
    size_t aligned_stream_entry_header_size = DB_ALIGN (stream_entry_header_size, MAX_ALIGNMENT);

    return aligned_stream_entry_header_size;
  }

  void
<<<<<<< HEAD
  stream_entry::add_gc_transactions_info (const tx_group &tx_group)
  {
    for (auto it = tx_group.begin (); it != tx_group.end (); ++it)
      {
	m_packable_entries.push_back (new repl_tran_info (*it));
      }
  }

  void
  stream_entry::move_replication_objects_after_lsa_to_stream (LOG_LSA &lsa, stream_entry &entry)
=======
  stream_entry::move_replication_objects_after_lsa_to_stream (LOG_LSA &start_lsa, stream_entry &entry)
>>>>>>> dbc6022e
  {
    cubreplication::replication_object *repl_obj;
    LOG_LSA repl_lsa_stamp;
    LOG_LSA highest_repl_lsa_stamp;
    int start_index = 0;
    int i, cnt_entries;

    assert (count_entries () < INT_MAX);
    cnt_entries = (int) count_entries ();
    assert (cnt_entries > 0);

    /* Get the highest lsa stamp. */
    repl_obj = get_object_at ((int) (cnt_entries - 1));
    repl_obj->get_lsa_stamp (highest_repl_lsa_stamp);
    if (LSA_LE (&highest_repl_lsa_stamp, &start_lsa))
      {
	/* No object after this LSA */
	return;
      }

    for (i = cnt_entries - 1; i >= 0; i--)
      {
	repl_obj = get_object_at (i);
	repl_obj->get_lsa_stamp (repl_lsa_stamp);
	if (LSA_LE (&repl_lsa_stamp, &start_lsa))
	  {
	    start_index = i + 1;
	    break;
	  }
      }

    /* Add it to repl_objects_after_lsa. */
    for (i = start_index; i < cnt_entries; i++)
      {
	entry.m_packable_entries.push_back (get_object_at (i));
      }

    /* Remove it from repl_objects_after_lsa. */
    for (i = 0; i < cnt_entries - start_index; i++)
      {
	m_packable_entries.pop_back ();
      }
  }

  void
  stream_entry::destroy_objects_after_lsa (LOG_LSA &start_lsa)
  {
    if (m_packable_entries.size () == 0)
      {
	return;
      }

    if (LSA_ISNULL (&start_lsa))
      {
	destroy_objects ();
      }
    else
      {
	cubreplication::replication_object *repl_obj;
	LOG_LSA repl_lsa_stamp;
	int start_index = 0;

	for (int i = (int) (count_entries () - 1); i >= 0; i--)
	  {
	    repl_obj = m_packable_entries[i];
	    repl_obj->get_lsa_stamp (repl_lsa_stamp);

	    if (LSA_LE (&repl_lsa_stamp, &start_lsa))
	      {
		start_index = i + 1;
		break;
	      }
	  }

	for (unsigned int i = start_index; i < m_packable_entries.size (); i++)
	  {
	    if (m_packable_entries[i] != NULL)
	      {
		delete (m_packable_entries[i]);
	      }
	  }

	m_packable_entries.erase (m_packable_entries.begin () + start_index, m_packable_entries.end ());
      }
  }

  size_t stream_entry::s_header_size = stream_entry::compute_header_size ();

  cubstream::entry<replication_object>::packable_factory *stream_entry::s_replication_factory_po =
	  stream_entry::create_builder ();
} /* namespace cubreplication */<|MERGE_RESOLUTION|>--- conflicted
+++ resolved
@@ -207,7 +207,6 @@
   }
 
   void
-<<<<<<< HEAD
   stream_entry::add_gc_transactions_info (const tx_group &tx_group)
   {
     for (auto it = tx_group.begin (); it != tx_group.end (); ++it)
@@ -218,9 +217,6 @@
 
   void
   stream_entry::move_replication_objects_after_lsa_to_stream (LOG_LSA &lsa, stream_entry &entry)
-=======
-  stream_entry::move_replication_objects_after_lsa_to_stream (LOG_LSA &start_lsa, stream_entry &entry)
->>>>>>> dbc6022e
   {
     cubreplication::replication_object *repl_obj;
     LOG_LSA repl_lsa_stamp;
