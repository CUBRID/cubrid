--- conflicted
+++ resolved
@@ -100,15 +100,11 @@
 	    curr_stream_entry = NULL;
 	  }
 
-<<<<<<< HEAD
+	m_repl_stream_entries.clear ();
+
 	/* TODO[replication] : error handling - abort transaction when interrupted or other errors */
 	// TODO[replication] : do not call end_applier_transaction here if apply is changed to on the fly
 	end_applier_transaction (thread_ref, mvccid, true);
-=======
-	m_repl_stream_entries.clear ();
-
-	(void) locator_repl_end_tran (&thread_ref, true);
->>>>>>> 182a58cc
 	m_lc.end_one_task ();
       }
 
