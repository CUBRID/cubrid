/*
 * Copyright (C) 2008 Search Solution Corporation. All rights reserved by Search Solution.
 *
 *   This program is free software; you can redistribute it and/or modify
 *   it under the terms of the GNU General Public License as published by
 *   the Free Software Foundation; either version 2 of the License, or
 *   (at your option) any later version.
 *
 *  This program is distributed in the hope that it will be useful,
 *  but WITHOUT ANY WARRANTY; without even the implied warranty of
 *  MERCHANTABILITY or FITNESS FOR A PARTICULAR PURPOSE. See the
 *  GNU General Public License for more details.
 *
 *  You should have received a copy of the GNU General Public License
 *  along with this program; if not, write to the Free Software
 *  Foundation, Inc., 51 Franklin Street, Fifth Floor, Boston, MA 02110-1301 USA
 *
 */

/*
 * log_consumer.cpp
 */

#ident "$Id$"

#include "log_consumer.hpp"

#include "error_manager.h"
#include "locator_sr.h"
#include "multi_thread_stream.hpp"
#include "replication_common.hpp"
#include "replication_stream_entry.hpp"
#include "replication_subtran_apply.hpp"
#include "stream_entry_fetcher.hpp"
#include "stream_file.hpp"
#include "string_buffer.hpp"
#include "system_parameter.h"
#include "thread_daemon.hpp"
#include "thread_entry_task.hpp"
#include "thread_task.hpp"
#include <unordered_map>

namespace cubreplication
{
  class applier_worker_task : public cubthread::entry_task
  {
    public:
      applier_worker_task (stream_entry *repl_stream_entry, log_consumer &lc)
	: m_lc (lc)
      {
	add_repl_stream_entry (repl_stream_entry);
      }

      ~applier_worker_task ()
      {
	for (stream_entry *&se : m_repl_stream_entries)
	  {
	    delete se;
	    se = NULL;
	  }
      }

      void execute (cubthread::entry &thread_ref) final
      {
	(void) locator_repl_start_tran (&thread_ref, BOOT_CLIENT_LOG_APPLIER);

	for (stream_entry *&curr_stream_entry : m_repl_stream_entries)
	  {
	    curr_stream_entry->unpack ();

	    if (is_debug_detailed_dump_enabled ())
	      {
		string_buffer sb;
		curr_stream_entry->stringify (sb, stream_entry::detailed_dump);
		_er_log_debug (ARG_FILE_LINE, "applier_worker_task execute:\n%s", sb.get_buffer ());
	      }

	    for (int i = 0; i < curr_stream_entry->get_packable_entry_count_from_header (); i++)
	      {
		replication_object *obj = curr_stream_entry->get_object_at (i);

		/* clean error code */
		er_clear ();

		int err = obj->apply ();
		if (err != NO_ERROR)
		  {
		    /* TODO[replication] : error handling */
		  }
	      }

	    delete curr_stream_entry;
	    curr_stream_entry = NULL;
	  }

	m_repl_stream_entries.clear ();

	(void) locator_repl_end_tran (&thread_ref, true);
	m_lc.end_one_task ();
      }

      void add_repl_stream_entry (stream_entry *repl_stream_entry)
      {
	m_repl_stream_entries.push_back (repl_stream_entry);
      }

      bool has_commit (void)
      {
	assert (get_entries_cnt () > 0);
	stream_entry *se = m_repl_stream_entries.back ();

	return se->is_tran_commit ();
      }

      bool has_abort (void)
      {
	assert (get_entries_cnt () > 0);
	stream_entry *se = m_repl_stream_entries.back ();

	return se->is_tran_abort ();
      }

      size_t get_entries_cnt (void)
      {
	return m_repl_stream_entries.size ();
      }

      void stringify (string_buffer &sb)
      {
	sb ("apply_task: stream_entries:%d\n", get_entries_cnt ());
	for (auto it = m_repl_stream_entries.begin (); it != m_repl_stream_entries.end (); it++)
	  {
	    (*it)->stringify (sb, stream_entry::detailed_dump);
	  }
      }

    private:
      std::vector<stream_entry *> m_repl_stream_entries;
      log_consumer &m_lc;
  };

  class dispatch_daemon_task : public cubthread::entry_task
  {
    public:
      dispatch_daemon_task (log_consumer &lc)
	: m_filtered_apply_end (log_Gl.hdr.m_ack_stream_position)
	, m_entry_fetcher (*lc.get_stream ())
	, m_lc (lc)
	, m_stop (false)
      {
      }

      void execute (cubthread::entry &thread_ref) override
      {
	using tasks_map = std::unordered_map <MVCCID, applier_worker_task *>;
	tasks_map repl_tasks;
	tasks_map nonexecutable_repl_tasks;

	m_lc.wait_for_fetch_resume ();

	while (!m_stop)
	  {
	    stream_entry *se = NULL;
	    int err = m_entry_fetcher.fetch_entry (se);
	    if (err != NO_ERROR)
	      {
		if (err == ER_STREAM_NO_MORE_DATA)
		  {
		    ASSERT_ERROR ();
		    m_stop = true;
		    delete se;
		    break;
		  }
		else
		  {
		    ASSERT_ERROR ();
		    // should not happen
		    assert (false);
		    break;
		  }
	      }

	    if (filter_out_stream_entry (se))
	      {
		delete se;
		continue;
	      }

<<<<<<< HEAD
	    if (is_debug_short_dump_enabled ())
=======
	    if (se->is_group_commit ())
	      {
		se->unpack ();
		assert (se->get_stream_entry_end_position () > se->get_stream_entry_start_position ());
		m_lc.ack_produce (se->get_stream_entry_end_position ());
	      }

	    if (prm_get_bool_value (PRM_ID_DEBUG_REPLICATION_DATA))
>>>>>>> 182a58cc
	      {
		string_buffer sb;
		se->stringify (sb, stream_entry::short_dump);
		_er_log_debug (ARG_FILE_LINE, "dispatch_daemon_task execute pop_entry:\n%s", sb.get_buffer ());
	      }

	    /* TODO[replication] : on-the-fly applier & multi-threaded applier */
	    if (se->is_group_commit ())
	      {
		assert (se->get_data_packed_size () == 0);

		/* wait for all started tasks to finish */
		er_log_debug_replication (ARG_FILE_LINE, "dispatch_daemon_task wait for all working tasks to finish\n");
		assert (se->get_stream_entry_start_position () < se->get_stream_entry_end_position ());

		m_lc.wait_for_tasks ();

		// apply all sub-transaction first
		m_lc.get_subtran_applier ().apply ();

		for (tasks_map::iterator it = repl_tasks.begin (); it != repl_tasks.end (); it++)
		  {
		    /* check last stream entry of task */
		    applier_worker_task *my_repl_applier_worker_task = it->second;
		    if (my_repl_applier_worker_task->has_commit ())
		      {
			m_lc.execute_task (it->second);
		      }
		    else if (my_repl_applier_worker_task->has_abort ())
		      {
			/* TODO[replication] : when on-fly apply is active, we need to abort the transaction;
			 * for now, we are sure that no change has been made on slave on behalf of this task,
			 * just drop the task */
			delete it->second;
			it->second = NULL;
		      }
		    else
		      {
			/* tasks without commit or abort are postponed to next group commit */
			assert (it->second->get_entries_cnt () > 0);
			nonexecutable_repl_tasks.insert (std::make_pair (it->first, it->second));
		      }
		  }
		repl_tasks.clear ();
		if (nonexecutable_repl_tasks.size () > 0)
		  {
		    repl_tasks = nonexecutable_repl_tasks;
		    nonexecutable_repl_tasks.clear ();
		  }

		/* delete the group commit stream entry */
		assert (se->is_group_commit ());
		delete se;
	      }
	    else if (se->is_new_master ())
	      {
		for (auto &repl_task : repl_tasks)
		  {
		    delete repl_task.second;
		    repl_task.second = NULL;
		  }
		repl_tasks.clear ();
	      }
	    else if (se->is_subtran_commit ())
	      {
		m_lc.get_subtran_applier ().insert_stream_entry (se);
	      }
	    else
	      {
		MVCCID mvccid = se->get_mvccid ();
		auto it = repl_tasks.find (mvccid);

		if (it != repl_tasks.end ())
		  {
		    /* already a task with same MVCCID, add it to existing task */
		    applier_worker_task *my_repl_applier_worker_task = it->second;
		    my_repl_applier_worker_task->add_repl_stream_entry (se);

		    assert (my_repl_applier_worker_task->get_entries_cnt () > 0);
		  }
		else
		  {
		    applier_worker_task *my_repl_applier_worker_task = new applier_worker_task (se, m_lc);
		    repl_tasks.insert (std::make_pair (mvccid, my_repl_applier_worker_task));

		    assert (my_repl_applier_worker_task->get_entries_cnt () > 0);
		  }

		/* stream entry is deleted by applier task thread */
	      }
	  }

	// delete unapplied tasks
	for (auto &repl_task : repl_tasks)
	  {
	    delete repl_task.second;
	    repl_task.second = NULL;
	  }
	// wait for the applying tasks
	m_lc.wait_for_tasks ();
      }

    private:

      bool is_filtered_apply_segment (cubstream::stream_position stream_entry_end) const
      {
	return stream_entry_end <= m_filtered_apply_end;
      }

      bool filter_out_stream_entry (stream_entry *repl_stream_entry) const
      {
	if (is_filtered_apply_segment (repl_stream_entry->get_stream_entry_end_position ()))
	  {
	    MVCCID mvccid = repl_stream_entry->get_mvccid ();
	    return repl_stream_entry->is_group_commit ()
		   || log_Gl.m_repl_rv.m_active_mvcc_ids.find (mvccid) == log_Gl.m_repl_rv.m_active_mvcc_ids.end ();
	  }

	if (!log_Gl.m_repl_rv.m_active_mvcc_ids.empty ())
	  {
	    log_Gl.m_repl_rv.m_active_mvcc_ids.clear ();
	  }
	return false;
      }

      cubstream::stream_position m_filtered_apply_end;
      stream_entry_fetcher m_entry_fetcher;
      log_consumer &m_lc;
      bool m_stop;
  };

  log_consumer::~log_consumer ()
  {
    stop ();

    if (m_use_daemons)
      {
	cubthread::get_manager ()->destroy_daemon (m_dispatch_daemon);
	cubthread::get_manager ()->destroy_worker_pool (m_applier_workers_pool);
      }

    delete m_subtran_applier; // must be deleted after worker pool

    get_stream ()->start ();
  }

<<<<<<< HEAD
  void log_consumer::push_entry (stream_entry *entry)
  {
    if (is_debug_short_dump_enabled ())
      {
	string_buffer sb;
	entry->stringify (sb, stream_entry::short_dump);
	_er_log_debug (ARG_FILE_LINE, "log_consumer push_entry:\n%s", sb.get_buffer ());
      }

    std::unique_lock<std::mutex> ulock (m_queue_mutex);
    m_stream_entries.push (entry);
    m_apply_task_ready = true;
    ulock.unlock ();
    m_apply_task_cv.notify_one ();
  }

  void log_consumer::pop_entry (stream_entry *&entry, bool &should_stop)
  {
    std::unique_lock<std::mutex> ulock (m_queue_mutex);
    if (m_stream_entries.empty ())
      {
	m_apply_task_ready = false;
	m_apply_task_cv.wait (ulock, [this] { return m_is_stopped || m_apply_task_ready;});
      }

    if (m_is_stopped)
      {
	should_stop = true;
	return;
      }

    assert (m_stream_entries.empty () == false);

    entry = m_stream_entries.front ();
    m_stream_entries.pop ();
  }

  int log_consumer::fetch_stream_entry (stream_entry *&entry)
  {
    int err = NO_ERROR;

    wait_for_fetch_resume ();

    stream_entry *se = new stream_entry (get_stream ());

    err = se->prepare ();
    if (err != NO_ERROR)
      {
	delete se;
	return err;
      }

    entry = se;

    return err;
  }

=======
>>>>>>> 182a58cc
  void log_consumer::start_daemons (void)
  {
    m_subtran_applier = new subtran_applier (*this);

    m_dispatch_daemon = cubthread::get_manager ()->create_daemon (cubthread::delta_time (0),
			new dispatch_daemon_task (*this),
			"apply_stream_entry_daemon");

    m_applier_workers_pool = cubthread::get_manager ()->create_worker_pool (m_applier_worker_threads_count,
			     m_applier_worker_threads_count,
			     "replication_apply_workers",
			     NULL, 1, 1);

    m_use_daemons = true;
  }

  void log_consumer::push_task (cubthread::entry_task *task)
  {
    cubthread::get_manager ()->push_task (m_applier_workers_pool, task);

    m_started_tasks++;
  }

  void log_consumer::execute_task (applier_worker_task *task)
  {
    if (is_debug_detailed_dump_enabled ())
      {
	string_buffer sb;
	task->stringify (sb);
	_er_log_debug (ARG_FILE_LINE, "log_consumer::execute_task:\n%s", sb.get_buffer ());
      }

    push_task (task);
  }

  void log_consumer::wait_for_tasks (void)
  {
    while (m_started_tasks > 0)
      {
	thread_sleep (1);
      }
  }

  void log_consumer::stop (void)
  {
    er_log_debug_replication (ARG_FILE_LINE, "log_consumer::stop");

    /* wakeup fetch daemon to allow it time to detect it is stopped */
    fetch_resume ();

    get_stream ()->stop ();
  }

  void log_consumer::fetch_suspend (void)
  {
    m_fetch_suspend.clear ();
  }

  void log_consumer::fetch_resume (void)
  {
    m_fetch_suspend.set ();
  }

  void log_consumer::wait_for_fetch_resume (void)
  {
    m_fetch_suspend.wait ();
  }

  subtran_applier &log_consumer::get_subtran_applier ()
  {
    return *m_subtran_applier;
  }

} /* namespace cubreplication */<|MERGE_RESOLUTION|>--- conflicted
+++ resolved
@@ -186,9 +186,6 @@
 		continue;
 	      }
 
-<<<<<<< HEAD
-	    if (is_debug_short_dump_enabled ())
-=======
 	    if (se->is_group_commit ())
 	      {
 		se->unpack ();
@@ -196,8 +193,7 @@
 		m_lc.ack_produce (se->get_stream_entry_end_position ());
 	      }
 
-	    if (prm_get_bool_value (PRM_ID_DEBUG_REPLICATION_DATA))
->>>>>>> 182a58cc
+	    if (is_debug_short_dump_enabled ())
 	      {
 		string_buffer sb;
 		se->stringify (sb, stream_entry::short_dump);
@@ -344,66 +340,6 @@
     get_stream ()->start ();
   }
 
-<<<<<<< HEAD
-  void log_consumer::push_entry (stream_entry *entry)
-  {
-    if (is_debug_short_dump_enabled ())
-      {
-	string_buffer sb;
-	entry->stringify (sb, stream_entry::short_dump);
-	_er_log_debug (ARG_FILE_LINE, "log_consumer push_entry:\n%s", sb.get_buffer ());
-      }
-
-    std::unique_lock<std::mutex> ulock (m_queue_mutex);
-    m_stream_entries.push (entry);
-    m_apply_task_ready = true;
-    ulock.unlock ();
-    m_apply_task_cv.notify_one ();
-  }
-
-  void log_consumer::pop_entry (stream_entry *&entry, bool &should_stop)
-  {
-    std::unique_lock<std::mutex> ulock (m_queue_mutex);
-    if (m_stream_entries.empty ())
-      {
-	m_apply_task_ready = false;
-	m_apply_task_cv.wait (ulock, [this] { return m_is_stopped || m_apply_task_ready;});
-      }
-
-    if (m_is_stopped)
-      {
-	should_stop = true;
-	return;
-      }
-
-    assert (m_stream_entries.empty () == false);
-
-    entry = m_stream_entries.front ();
-    m_stream_entries.pop ();
-  }
-
-  int log_consumer::fetch_stream_entry (stream_entry *&entry)
-  {
-    int err = NO_ERROR;
-
-    wait_for_fetch_resume ();
-
-    stream_entry *se = new stream_entry (get_stream ());
-
-    err = se->prepare ();
-    if (err != NO_ERROR)
-      {
-	delete se;
-	return err;
-      }
-
-    entry = se;
-
-    return err;
-  }
-
-=======
->>>>>>> 182a58cc
   void log_consumer::start_daemons (void)
   {
     m_subtran_applier = new subtran_applier (*this);
