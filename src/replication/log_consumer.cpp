--- conflicted
+++ resolved
@@ -63,16 +63,10 @@
 	      {
 		se->unpack ();
 		assert (se->get_stream_entry_end_position () > se->get_stream_entry_start_position ());
-<<<<<<< HEAD
-		m_lc.get_ctrl_chn ()->send_ack (se->get_stream_entry_end_position ());
+
+		m_lc.ack_produce (se->get_stream_entry_end_position ());
 		er_log_debug (ARG_FILE_LINE, "consumer_daemon_task::send ack = %llu\n", se->get_stream_entry_end_position ());
 	      }
-
-=======
-
-		m_lc.ack_produce (se->get_stream_entry_end_position ());
-	      }
->>>>>>> ee65bede
 	    m_lc.push_entry (se);
 	  }
       };
@@ -210,21 +204,14 @@
 		// start wait for workers first, then wait for complete manager.
 		m_lc.wait_for_tasks ();
 
-<<<<<<< HEAD
+		// apply all sub-transaction first
+		m_lc.get_subtran_applier ().apply ();
 		// We need to wait for previous group to complete. Otherwise, we mix transactions from previous and
 		// current groups.
 		m_p_dispatch_consumer->wait_for_complete_stream_position (m_prev_group_stream_position);
 
 		count_expected_transaction = 0;
 		for (tasks_map::iterator it = repl_tasks.begin (); it != repl_tasks.end (); it++)
-=======
-		// apply all sub-transaction first
-		m_lc.get_subtran_applier ().apply ();
-
-		for (tasks_map::iterator it = repl_tasks.begin ();
-		     it != repl_tasks.end ();
-		     it++)
->>>>>>> ee65bede
 		  {
 		    tran_state = TRAN_ACTIVE;
 		    /* Get transaction state. Would be better to include it in a method in tx_group. */
@@ -282,15 +269,11 @@
 	      {
 		repl_tasks.clear ();
 	      }
-<<<<<<< HEAD
+	    else if (se->is_subtran_commit ())
+	      {
+		m_lc.get_subtran_applier ().insert_stream_entry (se);
+	      }	    
 	    else if (se->get_packable_entry_count_from_header () > 0)
-=======
-	    else if (se->is_subtran_commit ())
-	      {
-		m_lc.get_subtran_applier ().insert_stream_entry (se);
-	      }
-	    else
->>>>>>> ee65bede
 	      {
 		MVCCID mvccid = se->get_mvccid ();
 		auto it = repl_tasks.find (mvccid);
@@ -437,15 +420,10 @@
 	task->stringify (sb);
 	_er_log_debug (ARG_FILE_LINE, "log_consumer::execute_task:\n%s", sb.get_buffer ());
       }
-
-<<<<<<< HEAD
     /* Increase m_started_task before starting the task. */
     m_started_tasks++;
 
     cubthread::get_manager ()->push_task (m_applier_workers_pool, task);
-=======
-    push_task (task);
->>>>>>> ee65bede
   }
 
   void log_consumer::wait_for_tasks ()
