/*
 * Copyright (C) 2008 Search Solution Corporation. All rights reserved by Search Solution.
 *
 *   This program is free software; you can redistribute it and/or modify
 *   it under the terms of the GNU General Public License as published by
 *   the Free Software Foundation; either version 2 of the License, or
 *   (at your option) any later version.
 *
 *  This program is distributed in the hope that it will be useful,
 *  but WITHOUT ANY WARRANTY; without even the implied warranty of
 *  MERCHANTABILITY or FITNESS FOR A PARTICULAR PURPOSE. See the
 *  GNU General Public License for more details.
 *
 *  You should have received a copy of the GNU General Public License
 *  along with this program; if not, write to the Free Software
 *  Foundation, Inc., 51 Franklin Street, Fifth Floor, Boston, MA 02110-1301 USA
 *
 */

/*
 * log_consumer.cpp
 */

#ident "$Id$"

#include "log_consumer.hpp"
#include "multi_thread_stream.hpp"
#include "replication_stream_entry.hpp"
#include "system_parameter.h"
#include "thread_daemon.hpp"
#include "thread_entry_task.hpp"
#include "thread_task.hpp"
#include <unordered_map>

namespace cubreplication
{
  class consumer_daemon_task : public cubthread::entry_task
  {
    public:
      consumer_daemon_task (log_consumer &lc)
	: m_lc (lc)
      {
      };

      void execute (cubthread::entry &thread_ref) override
      {
	stream_entry *se = NULL;

	int err = m_lc.fetch_stream_entry (se);
	if (err == NO_ERROR)
	  {
	    m_lc.push_entry (se);
	  }
      };

    private:
      log_consumer &m_lc;
  };

  class applier_worker_task : public cubthread::entry_task
  {
    public:
      applier_worker_task (stream_entry *repl_stream_entry, log_consumer &lc)
	: m_lc (lc)
      {
	add_repl_stream_entry (repl_stream_entry);
      }

      void execute (cubthread::entry &thread_ref) final
      {
<<<<<<< HEAD
	for (std::vector<replication_stream_entry *>::iterator it = m_repl_stream_entries.begin();
	     it != m_repl_stream_entries.end ();
	     it++)
=======
	for (std::vector<stream_entry *>::iterator it = m_repl_stream_entries.begin();
	it != m_repl_stream_entries.end ();
	it++)
>>>>>>> c035a775
	  {
	    stream_entry *curr_stream_entry = *it;

	    curr_stream_entry->unpack ();

	    for (int i = 0; i < curr_stream_entry->get_packable_entry_count_from_header (); i++)
	      {
		replication_object *obj = curr_stream_entry->get_object_at (i);
		int err = obj->apply ();
		if (err != NO_ERROR)
		  {
		    /* TODO */
		  }
	      }

	    delete curr_stream_entry;

	    m_lc.end_one_task ();
	  }
      }

      void add_repl_stream_entry (stream_entry *repl_stream_entry)
      {
	m_repl_stream_entries.push_back (repl_stream_entry);
      }

      bool has_commit (void)
      {
	assert (get_entries_cnt () > 0);
	stream_entry *se = m_repl_stream_entries.back ();

	return se->is_tran_commit ();
      }

      bool has_abort (void)
      {
	assert (get_entries_cnt () > 0);
	stream_entry *se = m_repl_stream_entries.back ();

	return se->is_tran_abort ();
      }

      size_t get_entries_cnt (void)
      {
	return m_repl_stream_entries.size ();
      }

    private:
      std::vector<stream_entry *> m_repl_stream_entries;
      log_consumer &m_lc;
  };

  class dispatch_daemon_task : public cubthread::entry_task
  {
    public:
      dispatch_daemon_task (log_consumer &lc)
	: m_lc (lc)
      {
      }

      void execute (cubthread::entry &thread_ref) override
      {
	stream_entry *se = NULL;
	using tasks_map = std::unordered_map <MVCCID, applier_worker_task *>;
	tasks_map repl_tasks;
	tasks_map nonexecutable_repl_tasks;

	while (true)
	  {
	    bool should_stop = false;
	    m_lc.pop_entry (se, should_stop);

	    if (should_stop)
	      {
		break;
	      }

	    if (se->is_group_commit ())
	      {
		assert (se->get_data_packed_size () == 0);

		/* wait for all started tasks to finish */
		m_lc.wait_for_tasks ();

		for (tasks_map::iterator it = repl_tasks.begin ();
		     it != repl_tasks.end ();
		     it++)
		  {
		    /* check last stream entry of task */
		    applier_worker_task *my_repl_applier_worker_task = it->second;
		    if (my_repl_applier_worker_task->has_commit ())
		      {
			m_lc.execute_task (it->second);
		      }
		    else if (my_repl_applier_worker_task->has_abort ())
		      {
			/* just drop task */
		      }
		    else
		      {
			assert (it->second->get_entries_cnt () > 0);
			nonexecutable_repl_tasks.insert (std::make_pair (it->first, it->second));
		      }
		  }
		repl_tasks.clear ();
		if (nonexecutable_repl_tasks.size () > 0)
		  {
		    repl_tasks = nonexecutable_repl_tasks;
		    nonexecutable_repl_tasks.clear ();
		  }

		/* deleted the group commit stream entry */
		delete se;
	      }
	    else
	      {
		MVCCID mvccid = se->get_mvccid ();
		auto it = repl_tasks.find (mvccid);

		if (it != repl_tasks.end ())
		  {
		    /* already a task with same MVCCID, add it to existing task */
		    applier_worker_task *my_repl_applier_worker_task = it->second;
		    my_repl_applier_worker_task->add_repl_stream_entry (se);

		    assert (my_repl_applier_worker_task->get_entries_cnt () > 0);
		  }
		else
		  {
		    applier_worker_task *my_repl_applier_worker_task = new applier_worker_task (se, m_lc);
		    repl_tasks.insert (std::make_pair (mvccid, my_repl_applier_worker_task));

		    assert (my_repl_applier_worker_task->get_entries_cnt () > 0);
		  }

		/* stream entry is deleted by applier task thread */
	      }
	  }

      }

    private:
      log_consumer &m_lc;
  };

  log_consumer::~log_consumer ()
  {
    assert (this == global_log_consumer);

    global_log_consumer = NULL;

    /* TODO : move to external code (a higher level object) stop & destroy of log_consumer and stream */

    set_stop ();

    if (m_use_daemons)
      {
	cubthread::get_manager ()->destroy_daemon (m_consumer_daemon);
	cubthread::get_manager ()->destroy_daemon (m_dispatch_daemon);
	cubthread::get_manager ()->destroy_worker_pool (m_applier_workers_pool);
      }

    assert (m_stream_entries.empty ());

    delete m_stream;
  }

  void log_consumer::push_entry (stream_entry *entry)
  {
    std::unique_lock<std::mutex> ulock (m_queue_mutex);
    m_stream_entries.push (entry);
    m_apply_task_ready = true;
    ulock.unlock ();
    m_apply_task_cv.notify_one ();
  }

  void log_consumer::pop_entry (stream_entry *&entry, bool &should_stop)
  {
    std::unique_lock<std::mutex> ulock (m_queue_mutex);
    if (m_stream_entries.empty ())
      {
	m_apply_task_ready = false;
	m_apply_task_cv.wait (ulock, [this] { return m_is_stopped || m_apply_task_ready;});
      }

    if (m_is_stopped)
      {
	should_stop = true;
	return;
      }

    assert (m_stream_entries.empty () == false);

    entry = m_stream_entries.front ();
    m_stream_entries.pop ();
  }

  int log_consumer::fetch_stream_entry (stream_entry *&entry)
  {
    int err = NO_ERROR;

    stream_entry *se = new stream_entry (get_stream ());

    err = se->prepare ();
    if (err != NO_ERROR)
      {
	return err;
      }

    entry = se;

    return err;
  }

  void log_consumer::start_daemons (void)
  {
#if defined (SERVER_MODE)
    m_consumer_daemon = cubthread::get_manager ()->create_daemon (cubthread::delta_time (0),
			new consumer_daemon_task (*this),
			"prepare_stream_entry_daemon");

    m_dispatch_daemon = cubthread::get_manager ()->create_daemon (cubthread::delta_time (0),
			new dispatch_daemon_task (*this),
			"apply_stream_entry_daemon");

    m_applier_workers_pool = cubthread::get_manager ()->create_worker_pool (m_applier_worker_threads_count,
			     m_applier_worker_threads_count,
			     "replication_apply_workers",
			     NULL, 1, 1);

    m_use_daemons = true;
#endif /* defined (SERVER_MODE) */
  }

  void log_consumer::execute_task (applier_worker_task *task)
  {
    cubthread::get_manager ()->push_task (m_applier_workers_pool, task);

    m_started_tasks++;
  }

  log_consumer *log_consumer::new_instance (const cubstream::stream_position &start_position, bool use_daemons)
  {
    int error_code = NO_ERROR;

    log_consumer *new_lc = new log_consumer ();

    /* TODO : initializing stream should be performed outside log_consumer (a higher level object which aggregates
     * both stream and log_consumer ; in such case, stream_position is no longer an attribute of log_consumer */
    new_lc->m_start_position = start_position;

    INT64 buffer_size = prm_get_bigint_value (PRM_ID_REPL_CONSUMER_BUFFER_SIZE);

    /* consumer needs only one stream appender */
    new_lc->m_stream = new cubstream::multi_thread_stream (buffer_size, 2);
    new_lc->m_stream->set_trigger_min_to_read_size (stream_entry::compute_header_size ());
    new_lc->m_stream->init (new_lc->m_start_position);

    /* this is the global instance */
    assert (global_log_consumer == NULL);
    global_log_consumer = new_lc;

    if (use_daemons)
      {
	new_lc->start_daemons ();
      }

    return new_lc;
  }

  void log_consumer::wait_for_tasks (void)
  {
    while (m_started_tasks > 0)
      {
	thread_sleep (1);
      }
  }

  void log_consumer::set_stop (void)
  {
    log_consumer::get_stream ()->set_stop ();

    std::unique_lock<std::mutex> ulock (m_queue_mutex);
    m_is_stopped = true;
    ulock.unlock ();
    m_apply_task_cv.notify_one ();
  }

  log_consumer *log_consumer::global_log_consumer = NULL;
} /* namespace cubreplication */<|MERGE_RESOLUTION|>--- conflicted
+++ resolved
@@ -68,15 +68,9 @@
 
       void execute (cubthread::entry &thread_ref) final
       {
-<<<<<<< HEAD
-	for (std::vector<replication_stream_entry *>::iterator it = m_repl_stream_entries.begin();
+	for (std::vector<stream_entry *>::iterator it = m_repl_stream_entries.begin();
 	     it != m_repl_stream_entries.end ();
 	     it++)
-=======
-	for (std::vector<stream_entry *>::iterator it = m_repl_stream_entries.begin();
-	it != m_repl_stream_entries.end ();
-	it++)
->>>>>>> c035a775
 	  {
 	    stream_entry *curr_stream_entry = *it;
 
