--- conflicted
+++ resolved
@@ -162,21 +162,6 @@
 
       subtran_applier &get_subtran_applier ();
   };
-<<<<<<< HEAD
-
-  //
-  // dispatch_consumer is the common interface used by dispatch to control group creation.
-  //
-  class dispatch_consumer
-  {
-    public:
-      virtual void wait_for_complete_stream_position (cubstream::stream_position stream_position) = 0;
-      virtual void set_close_info_for_current_group (cubstream::stream_position stream_position,
-	  int count_expected_transactions) = 0;
-  };
-
-=======
->>>>>>> d86a2bf7
 } /* namespace cubreplication */
 
 #endif /* _LOG_CONSUMER_HPP_ */