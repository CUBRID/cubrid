/*
 * Copyright (C) 2008 Search Solution Corporation. All rights reserved by Search Solution.
 *
 *   This program is free software; you can redistribute it and/or modify
 *   it under the terms of the GNU General Public License as published by
 *   the Free Software Foundation; either version 2 of the License, or
 *   (at your option) any later version.
 *
 *  This program is distributed in the hope that it will be useful,
 *  but WITHOUT ANY WARRANTY; without even the implied warranty of
 *  MERCHANTABILITY or FITNESS FOR A PARTICULAR PURPOSE. See the
 *  GNU General Public License for more details.
 *
 *  You should have received a copy of the GNU General Public License
 *  along with this program; if not, write to the Free Software
 *  Foundation, Inc., 51 Franklin Street, Fifth Floor, Boston, MA 02110-1301 USA
 *
 */

/*
 * log_consumer.hpp
 */

#ident "$Id$"

#ifndef _LOG_CONSUMER_HPP_
#define _LOG_CONSUMER_HPP_

#include "cubstream.hpp"
#include "semaphore.hpp"
#include "stream_entry_fetcher.hpp"
#include "thread_manager.hpp"
#include <cstddef>
#include <memory>

namespace cubthread
{
  class daemon;
}

namespace cubstream
{
  class multi_thread_stream;
}

namespace cubreplication
{
  /*
   * main class for consuming log packing stream entries;
   * it should be created only as a global instance
   */
  class applier_worker_task;
  class stream_entry;
  class subtran_applier;
  using stream_entry_fetcher = cubstream::entry_fetcher<stream_entry>;

  /*
   * log_consumer : class intended as singleton for slave server
   *
   * Data members:
   *  - a pointer to slave stream (currently it also creates it, but future code should have a higher level
   *    object which aggregates both log_consumer and stream)
   *
   * Methods/daemons/threads:
   *  - a dispatch daemon which extracts replication stream entry from stream and builds applier_worker_task
   *    objects; each applier_worker_task contains a list of stream_entries belonging to the same transaction;
   *    when a group commit special stream entry is encoutered by dispatch daemon, all gathered commited
   *    applier_worker_task are pushed to a worker thread pool (m_applier_workers_pool);
   *    the remainder of applier_worker_task objects (not having coommit), are copied to next cycle (until next
   *    group commit) : see dispatch_daemon_task::execute;
   *  - a thread pool for applying applier_worker_task; all replication stream entries are unpacked and then
   *    each replication object from a stream entry is applied
   */
  class log_consumer
  {
    private:
      cubstream::multi_thread_stream *m_stream;

      cubthread::daemon *m_dispatch_daemon;

      cubthread::entry_workpool *m_applier_workers_pool;
      int m_applier_worker_threads_count;

      cubreplication::subtran_applier *m_subtran_applier;

      bool m_use_daemons;

      std::atomic<int> m_started_tasks;
      std::mutex m_join_tasks_mutex;
      std::condition_variable m_join_tasks_cv;

      std::mutex m_join_tasks_mutex;
      std::condition_variable m_join_tasks_cv;

      /* fetch suspend flag : this is required in context of replication with copy phase :
       * while replication copy is running the fetch from online replication must be suspended
       * (although the stream contents are received and stored on local slave node)
       */
      cubsync::event_semaphore m_fetch_suspend;

      bool m_dispatch_finished;
      std::condition_variable m_dispatch_finished_cv;
      std::mutex m_dispatch_finished_mtx;

    public:

      std::function<void (cubstream::stream_position)> ack_produce;

      log_consumer ()
	: m_stream (NULL)
	, m_dispatch_daemon (NULL)
	, m_applier_workers_pool (NULL)
	, m_applier_worker_threads_count (100)
	, m_subtran_applier (NULL)
	, m_use_daemons (false)
	, m_started_tasks (0)
	, m_dispatch_finished (false)
	, ack_produce ([] (cubstream::stream_position)
      {
	assert (false);
      })
      {
	fetch_suspend ();
      };

      ~log_consumer ();

      void start_daemons (void);

      void wait_dispatcher_applied_all ();
      void set_dispatcher_finished ();
      void execute_task (applier_worker_task *task);
      void push_task (cubthread::entry_task *task);

      void set_stream (cubstream::multi_thread_stream *stream)
      {
	m_stream = stream;
      }

      cubstream::multi_thread_stream *get_stream (void)
      {
	return m_stream;
      }

      void end_one_task (void)
      {
	int started_task;
	started_task = --m_started_tasks;

	assert (started_task >= 0);
	if (started_task == 0)
	  {
<<<<<<< HEAD
	    /* Notify all. Currently, there  is only one waiter, but may be added others, later. */
=======
	    /* Notify all. Currently, there  is only one waiter, but may be added others, later.
	     * For safety reason, it is better to notify with mutex acquired in this case.
	     * The alternative is to use wait with timeout.
	     */
>>>>>>> aaa9e994
	    std::unique_lock<std::mutex> ulock (m_join_tasks_mutex);
	    m_join_tasks_cv.notify_all ();
	  }
      }

      void set_ack_producer (const std::function<void (cubstream::stream_position)> &ack_producer)
      {
	ack_produce = ack_producer;
      }


      void stop (void);
<<<<<<< HEAD
      void wait_for_tasks ();
=======
      void wait_for_tasks (void);
>>>>>>> aaa9e994

      void fetch_suspend ();
      void fetch_resume ();
      void wait_for_fetch_resume ();

      subtran_applier &get_subtran_applier ();
  };
<<<<<<< HEAD
=======

  //
  // dispatch_consumer is the common interface used by dispatch to control group creation.
  //
  class dispatch_consumer
  {
    public:
      virtual void wait_for_complete_stream_position (cubstream::stream_position stream_position) = 0;
      virtual void set_close_info_for_current_group (cubstream::stream_position stream_position,
	  int count_expected_transactions) = 0;
  };

>>>>>>> aaa9e994
} /* namespace cubreplication */

#endif /* _LOG_CONSUMER_HPP_ */<|MERGE_RESOLUTION|>--- conflicted
+++ resolved
@@ -86,8 +86,6 @@
       bool m_use_daemons;
 
       std::atomic<int> m_started_tasks;
-      std::mutex m_join_tasks_mutex;
-      std::condition_variable m_join_tasks_cv;
 
       std::mutex m_join_tasks_mutex;
       std::condition_variable m_join_tasks_cv;
@@ -150,14 +148,10 @@
 	assert (started_task >= 0);
 	if (started_task == 0)
 	  {
-<<<<<<< HEAD
-	    /* Notify all. Currently, there  is only one waiter, but may be added others, later. */
-=======
 	    /* Notify all. Currently, there  is only one waiter, but may be added others, later.
 	     * For safety reason, it is better to notify with mutex acquired in this case.
 	     * The alternative is to use wait with timeout.
 	     */
->>>>>>> aaa9e994
 	    std::unique_lock<std::mutex> ulock (m_join_tasks_mutex);
 	    m_join_tasks_cv.notify_all ();
 	  }
@@ -170,11 +164,7 @@
 
 
       void stop (void);
-<<<<<<< HEAD
-      void wait_for_tasks ();
-=======
       void wait_for_tasks (void);
->>>>>>> aaa9e994
 
       void fetch_suspend ();
       void fetch_resume ();
@@ -182,21 +172,6 @@
 
       subtran_applier &get_subtran_applier ();
   };
-<<<<<<< HEAD
-=======
-
-  //
-  // dispatch_consumer is the common interface used by dispatch to control group creation.
-  //
-  class dispatch_consumer
-  {
-    public:
-      virtual void wait_for_complete_stream_position (cubstream::stream_position stream_position) = 0;
-      virtual void set_close_info_for_current_group (cubstream::stream_position stream_position,
-	  int count_expected_transactions) = 0;
-  };
-
->>>>>>> aaa9e994
 } /* namespace cubreplication */
 
 #endif /* _LOG_CONSUMER_HPP_ */