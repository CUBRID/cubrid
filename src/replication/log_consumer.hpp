--- conflicted
+++ resolved
@@ -87,15 +87,6 @@
 
       std::atomic<int> m_started_tasks;
 
-<<<<<<< HEAD
-      std::condition_variable m_apply_task_cv;
-      bool m_apply_task_ready;
-
-      bool m_is_stopped;
-
-
-=======
->>>>>>> 182a58cc
       /* fetch suspend flag : this is required in context of replication with copy phase :
        * while replication copy is running the fetch from online replication must be suspended
        * (although the stream contents are received and stored on local slave node)
@@ -157,11 +148,11 @@
 
       void stop (void);
 
-      subtran_applier &get_subtran_applier ();
-
       void fetch_suspend ();
       void fetch_resume ();
       void wait_for_fetch_resume ();
+
+      subtran_applier &get_subtran_applier ();
   };
 
 } /* namespace cubreplication */
