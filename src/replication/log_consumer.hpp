--- conflicted
+++ resolved
@@ -139,7 +139,10 @@
 	assert (started_task >= 0);
 	if (started_task == 0)
 	  {
-	    /* Notify all. Currently, there  is only one waiter, but may be added others, later. */
+	    /* Notify all. Currently, there  is only one waiter, but may be added others, later.
+	     * For safety reason, it is better to notify with mutex acquired in this case.
+	     * The alternative is to use wait with timeout.
+	     */
 	    std::unique_lock<std::mutex> ulock (m_join_tasks_mutex);
 	    m_join_tasks_cv.notify_all ();
 	  }
@@ -151,15 +154,8 @@
       }
 
 
-<<<<<<< HEAD
-      bool is_stopping (void)
-      {
-	return m_is_stopped;
-      }
-=======
->>>>>>> 72b791f8
       void stop (void);
-      void wait_for_tasks ();
+      void wait_for_tasks (void);
 
       void fetch_suspend ();
       void fetch_resume ();
