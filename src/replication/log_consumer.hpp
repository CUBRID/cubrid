/*
 * Copyright (C) 2008 Search Solution Corporation. All rights reserved by Search Solution.
 *
 *   This program is free software; you can redistribute it and/or modify
 *   it under the terms of the GNU General Public License as published by
 *   the Free Software Foundation; either version 2 of the License, or
 *   (at your option) any later version.
 *
 *  This program is distributed in the hope that it will be useful,
 *  but WITHOUT ANY WARRANTY; without even the implied warranty of
 *  MERCHANTABILITY or FITNESS FOR A PARTICULAR PURPOSE. See the
 *  GNU General Public License for more details.
 *
 *  You should have received a copy of the GNU General Public License
 *  along with this program; if not, write to the Free Software
 *  Foundation, Inc., 51 Franklin Street, Fifth Floor, Boston, MA 02110-1301 USA
 *
 */

/*
 * log_consumer.hpp
 */

#ident "$Id$"

#ifndef _LOG_CONSUMER_HPP_
#define _LOG_CONSUMER_HPP_

#include "cubstream.hpp"
#include "slave_control_channel.hpp"
#include "thread_manager.hpp"
#include <chrono>
#include <condition_variable>
#include <cstddef>
#include <memory>
#include <queue>

namespace cubthread
{
  class daemon;
};

namespace cubstream
{
  class multi_thread_stream;
};

namespace cubreplication
{
  /*
   * main class for consuming log packing stream entries;
   * it should be created only as a global instance
   */
  class applier_worker_task;
  class stream_entry;
  class subtran_applier;

  /*
   * log_consumer : class intended as singleton for slave server
   *
   * Data members:
   *  - a pointer to slave stream (currently it also creates it, but future code should have a higher level
   *    object which aggregates both log_consumer and stream)
   *  - a queue of replication stream entry objects; the queue is protected by a mutex
   *  - m_apply_task_cv : condition variable used with m_queue_mutex to signal between consume daemon and
   *    dispatch daemon (when first adds a new stream entry in the queue)
   *  - m_is_stopped : flag to signal stopping of log_consumer; currently, the stopping is performed
   *    by destructor of log_consumer, but in future code, a higher level objects will handle stopping
   *    and destroy in separate steps;
   *    stopping process needs to wait for daemons and thread pool to stop; consume daemon needs to wait
   *    for stream to unblock from reading (so, we first signal the stop command to stream)
   *
   * Methods/daemons/threads:
   *  - a daemon which "consumes" replication stream entries : create a new replication_stream_entry object,
   *    prepares it (uses stream to receive and unpacks its header), and pushes to the queue
   *  - a dispatch daemon which extracts replication stream entry from queue and builds applier_worker_task
   *    objects; each applier_worker_task contains a list of stream_entries belonging to the same transaction;
   *    when a group commit special stream entry is encoutered by dispatch daemon, all gathered commited
   *    applier_worker_task are pushed to a worker thread pool (m_applier_workers_pool);
   *    the remainder of applier_worker_task objects (not having coommit), are copied to next cycle (until next
   *    group commit) : see dispatch_daemon_task::execute;
   *  - a thread pool for applying applier_worker_task; all replication stream entries are unpacked
   *    (the consumer daemon task is unpacking only the header) and then each replication object from a stream entry
   *    is applied
   */
  class log_consumer
  {
    private:
      std::queue<stream_entry *> m_stream_entries;

      cubstream::multi_thread_stream *m_stream;

      std::mutex m_queue_mutex;

      cubthread::daemon *m_consumer_daemon;

      cubthread::daemon *m_dispatch_daemon;

      cubthread::entry_workpool *m_applier_workers_pool;
      int m_applier_worker_threads_count;

      cubreplication::subtran_applier *m_subtran_applier;

      bool m_use_daemons;

      std::atomic<int> m_started_tasks;

      std::condition_variable m_apply_task_cv;
      bool m_apply_task_ready;

      bool m_is_stopped;

    private:

    public:

      std::function<void (cubstream::stream_position)> ack_produce;

      log_consumer ()
	: m_ctrl_chn (nullptr)
	, m_stream (NULL)
	, m_consumer_daemon (NULL)
	, m_dispatch_daemon (NULL)
	, m_applier_workers_pool (NULL)
	, m_applier_worker_threads_count (100)
	, m_subtran_applier (NULL)
	, m_use_daemons (false)
	, m_started_tasks (0)
	, m_apply_task_ready (false)
	, m_is_stopped (false)
	, ack_produce ([] (cubstream::stream_position)
      {
	assert (false);
      })
      {
      };

      ~log_consumer ();

      void push_entry (stream_entry *entry);

      void pop_entry (stream_entry *&entry, bool &should_stop);

      int fetch_stream_entry (stream_entry *&entry);

      void start_daemons (void);
      void execute_task (applier_worker_task *task);
      void push_task (cubthread::entry_task *task);

      void set_stream (cubstream::multi_thread_stream *stream)
      {
	m_stream = stream;
      }

      cubstream::multi_thread_stream *get_stream (void)
      {
	return m_stream;
      }

      void end_one_task (void)
      {
	m_started_tasks--;
      }

      void set_ack_producer (const std::function<void (cubstream::stream_position)> &ack_producer)
      {
	ack_produce = ack_producer;
      }

      int get_started_task (void)
      {
	return m_started_tasks;
      }

      void wait_for_tasks (void);

      bool is_stopping (void)
      {
	return m_is_stopped;
      }

<<<<<<< HEAD
      void set_stop (void);

      subtran_applier &get_subtran_applier ();
=======
      void stop (void);
>>>>>>> 196ce73d
  };

} /* namespace cubreplication */

#endif /* _LOG_CONSUMER_HPP_ */<|MERGE_RESOLUTION|>--- conflicted
+++ resolved
@@ -179,13 +179,9 @@
 	return m_is_stopped;
       }
 
-<<<<<<< HEAD
-      void set_stop (void);
+      void stop (void);
 
       subtran_applier &get_subtran_applier ();
-=======
-      void stop (void);
->>>>>>> 196ce73d
   };
 
 } /* namespace cubreplication */
