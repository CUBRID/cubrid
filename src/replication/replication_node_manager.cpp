--- conflicted
+++ resolved
@@ -78,11 +78,9 @@
 
     void finalize ()
     {
-<<<<<<< HEAD
       er_log_debug_replication (ARG_FILE_LINE, "replication_node_manager::finalize");
-=======
+
       (void) wait_ha_tasks ();
->>>>>>> 702f5850
 
       g_hostname.clear ();
 
@@ -101,17 +99,8 @@
 
     void start_commute_to_master_state (cubthread::entry *thread_p, bool force)
     {
-<<<<<<< HEAD
       er_log_debug_replication (ARG_FILE_LINE, "replication_node_manager::commute_to_master_state");
 
-      delete g_slave_node;
-      g_slave_node = NULL;
-
-      if (g_master_node == NULL)
-	{
-	  g_master_node = new master_node (g_hostname.c_str (), g_stream, g_stream_file);
-	}
-=======
       std::unique_lock<std::mutex> ul = wait_ha_tasks ();
       inc_ha_tasks_without_lock ();
       ul.unlock ();
@@ -139,21 +128,15 @@
 
       auto wp = cubthread::internal_tasks_worker_pool::get_instance ();
       cubthread::get_manager ()->push_task (wp, promote_task);
->>>>>>> 702f5850
     }
 
     void start_commute_to_slave_state (cubthread::entry *thread_p, bool force)
     {
-<<<<<<< HEAD
       er_log_debug_replication (ARG_FILE_LINE, "replication_node_manager::commute_to_slave_state");
 
-      // todo: remove after master -> slave transitions is properly handled
-      assert (g_master_node == NULL);
-=======
       std::unique_lock<std::mutex> ul = wait_ha_tasks ();
       inc_ha_tasks_without_lock ();
       ul.unlock ();
->>>>>>> 702f5850
 
       auto demote_func = [thread_p, force] (cubthread::entry &context)
       {
