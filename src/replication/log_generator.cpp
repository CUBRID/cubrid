--- conflicted
+++ resolved
@@ -143,16 +143,9 @@
      * all such cases from beginning (before calling the current function). Then, we can simply
      * replace the next logtb_get_current_mvccid call with assert.
      */
-<<<<<<< HEAD
     logtb_get_current_mvccid (&cubthread::get_entry ());
-=======
-    if (m_stream_entry.count_entries () == 0)
-      {
-	logtb_get_current_mvccid (&cubthread::get_entry ());
-      }
 
     assert (MVCCID_IS_VALID (logtb_get_tdes (&cubthread::get_entry ())->mvccinfo.id));
->>>>>>> e2bf84f1
 
     m_stream_entry.add_packable_entry (&object);
 
