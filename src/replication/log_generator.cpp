/*
 * Copyright (C) 2008 Search Solution Corporation. All rights reserved by Search Solution.
 *
 *   This program is free software; you can redistribute it and/or modify
 *   it under the terms of the GNU General Public License as published by
 *   the Free Software Foundation; either version 2 of the License, or
 *   (at your option) any later version.
 *
 *  This program is distributed in the hope that it will be useful,
 *  but WITHOUT ANY WARRANTY; without even the implied warranty of
 *  MERCHANTABILITY or FITNESS FOR A PARTICULAR PURPOSE. See the
 *  GNU General Public License for more details.
 *
 *  You should have received a copy of the GNU General Public License
 *  along with this program; if not, write to the Free Software
 *  Foundation, Inc., 51 Franklin Street, Fifth Floor, Boston, MA 02110-1301 USA
 *
 */

/*
 * log_generator.cpp
 */

#include "log_generator.hpp"

#include "error_manager.h"
#include "heap_file.h"
#include "log_impl.h"
#include "multi_thread_stream.hpp"
#include "replication.h"
#include "replication_common.hpp"
#include "replication_stream_entry.hpp"
#include "string_buffer.hpp"
#include "system_parameter.h"
#include "thread_manager.hpp"

namespace cubreplication
{
  static bool enable_log_generator_logging = true;

  log_generator::~log_generator ()
  {
    m_stream_entry.destroy_objects ();
  }

  void
  log_generator::set_tran_repl_info (stream_entry_header::TRAN_STATE state)
  {
    assert (m_has_stream);
    m_stream_entry.set_state (state);
    m_stream_entry.set_mvccid (stream_entry_header::TRAN_STATE::GROUP_COMMIT ? MVCCID_FIRST : MVCCID_NULL);
  }

  void
  log_generator::add_statement (repl_info_sbr &stmt_info)
  {
    LOG_LSA *p_lsa;
    if (is_replication_disabled ())
      {
	return;
      }

    cubthread::entry *thread_p = &cubthread::get_entry ();
    p_lsa = logtb_find_current_tran_lsa (thread_p);
    assert (p_lsa != NULL);

    sbr_repl_entry *repl_obj =
	    new sbr_repl_entry (stmt_info.stmt_text, stmt_info.db_user, stmt_info.db_password,
				stmt_info.sys_prm_context, *p_lsa);
    append_repl_object (*repl_obj);
  }

  void
  log_generator::add_delete_row (const DB_VALUE &key, const OID &class_oid)
  {
    if (is_row_replication_disabled ())
      {
	return;
      }

    LOG_LSA *p_lsa;
    /* Currently we set last lsa. Later we can adapt it to match the corresponding stream position. */
    char *classname = get_classname (class_oid);
    cubthread::entry *thread_p = &cubthread::get_entry ();
    p_lsa = logtb_find_current_tran_lsa (thread_p);
    assert (p_lsa != NULL);

    single_row_repl_entry *repl_obj = new single_row_repl_entry (REPL_DELETE, classname, *p_lsa);
    repl_obj->set_key_value (key);
    append_repl_object (*repl_obj);

    free (classname);
  }

  void
  log_generator::add_insert_row (const DB_VALUE &key, const OID &class_oid, const RECDES &record)
  {
    if (is_row_replication_disabled ())
      {
	return;
      }

    LOG_LSA *p_lsa;
    char *classname = get_classname (class_oid);
    cubthread::entry *thread_p = &cubthread::get_entry ();
    p_lsa = logtb_find_current_tran_lsa (thread_p);
    assert (p_lsa != NULL);

    rec_des_row_repl_entry *repl_obj = new rec_des_row_repl_entry (REPL_INSERT, classname, record, *p_lsa);
    repl_obj->set_key_value (key);
    append_repl_object (*repl_obj);

    free (classname);
  }

  void
  log_generator::append_repl_object (replication_object &object)
  {
    m_stream_entry.add_packable_entry (&object);

    er_log_repl_obj (&object, "log_generator::append_repl_object");
  }

  /* in case inst_oid is not found, create a new entry and append it to pending,
   * else, add value and col_id to it
   * later, when setting key_dbvalue to it, move it to m_stream_entry
   */
  void
  log_generator::add_attribute_change (const OID &class_oid, const OID &inst_oid, ATTR_ID col_id,
				       const DB_VALUE &value)
  {
    if (is_row_replication_disabled ())
      {
	return;
      }

    changed_attrs_row_repl_entry *entry = NULL;
    char *class_name = NULL;

    for (auto &repl_obj : m_pending_to_be_added)
      {
	if (repl_obj->compare_inst_oid (inst_oid))
	  {
	    entry = repl_obj;
	    break;
	  }
      }

    if (entry != NULL)
      {
	entry->copy_and_add_changed_value (col_id, value);
      }
    else
      {
	LOG_LSA *p_lsa;
	int error_code = NO_ERROR;

	char *class_name = get_classname (class_oid);

	cubthread::entry *thread_p = &cubthread::get_entry ();
	p_lsa = logtb_find_current_tran_lsa (thread_p);
	assert (p_lsa != NULL);
	entry = new changed_attrs_row_repl_entry (cubreplication::repl_entry_type::REPL_UPDATE, class_name, inst_oid, *p_lsa);
	entry->copy_and_add_changed_value (col_id, value);

	m_pending_to_be_added.push_back (entry);

	free (class_name);
      }

    er_log_repl_obj (entry, "log_generator::add_attribute_change");
  }

  void
  log_generator::remove_attribute_change (const OID &class_oid, const OID &inst_oid)
  {
    if (is_row_replication_disabled ())
      {
	return;
      }

    for (auto repl_obj = m_pending_to_be_added.begin (); repl_obj != m_pending_to_be_added.end (); ++repl_obj)
      {
	if ((*repl_obj)->compare_inst_oid (inst_oid))
	  {
	    (void) m_pending_to_be_added.erase (repl_obj);
	    break;
	  }
      }
  }

  /* first fetch the class name, then set key */
  void
  log_generator::add_update_row (const DB_VALUE &key, const OID &inst_oid, const OID &class_oid,
				 const RECDES *optional_recdes)
  {
    if (is_row_replication_disabled ())
      {
	return;
      }

    char *class_name = get_classname (class_oid);
    bool found = false;
    LOG_LSA *p_lsa;
    cubthread::entry *thread_p = &cubthread::get_entry ();

    p_lsa = logtb_find_current_tran_lsa (thread_p);
    assert (p_lsa != NULL);

    for (auto repl_obj_it = m_pending_to_be_added.begin (); repl_obj_it != m_pending_to_be_added.end (); ++repl_obj_it)
      {
	changed_attrs_row_repl_entry *repl_obj = *repl_obj_it;
	if (repl_obj->compare_inst_oid (inst_oid))
	  {
	    repl_obj->set_key_value (key);

	    /* Set the current transaction lsa. It may be rewritten later. */
	    repl_obj->set_lsa_stamp (*p_lsa);

	    append_repl_object (*repl_obj);
	    er_log_repl_obj (repl_obj, "log_generator::set_key_to_repl_object");

	    // remove
	    (void) m_pending_to_be_added.erase (repl_obj_it);

	    found = true;

	    break;
	  }
      }

    if (!found)
      {
	assert (optional_recdes != NULL);

	cubreplication::rec_des_row_repl_entry *entry =
		new cubreplication::rec_des_row_repl_entry (cubreplication::repl_entry_type::REPL_UPDATE, class_name,
		    *optional_recdes, *p_lsa);

	entry->set_key_value (key);

	append_repl_object (*entry);

	er_log_repl_obj (entry, "log_generator::set_key_to_repl_object");
      }

    free (class_name);
  }

  void
  log_generator::update_lsastamp_for_changed_repl_object (const OID &inst_oid)
  {
    if (is_row_replication_disabled ())
      {
	return;
      }

    replication_object *repl_obj;
    cubthread::entry *thread_p = &cubthread::get_entry ();
    bool found = false;
    int count_entries = (int) m_stream_entry.count_entries ();
    LOG_LSA *p_lsa = logtb_find_current_tran_lsa (thread_p);
    assert (p_lsa != NULL);

    for (int i = count_entries - 1; i >= 0; i--)
      {
	repl_obj = m_stream_entry.get_object_at (i);
	if (repl_obj->is_instance_changing_attr (inst_oid))
	  {
	    repl_obj->set_lsa_stamp (*p_lsa);
	    break;
	  }
      }
  }

  char *
  log_generator::get_classname (const OID &class_oid)
  {
    char *classname = NULL;
    cubthread::entry *thread_p = &cubthread::get_entry ();
    bool save = logtb_set_check_interrupt (thread_p, false);
    if (heap_get_class_name (thread_p, &class_oid, &classname) != NO_ERROR || classname == NULL)
      {
	assert (false);
      }
    (void)logtb_set_check_interrupt (thread_p, save);
    return classname;
  }

  /* in case of error, abort all pending replication objects */
  void
  log_generator::abort_pending_repl_objects (void)
  {
    for (changed_attrs_row_repl_entry *entry : m_pending_to_be_added)
      {
	delete entry;
      }
    m_pending_to_be_added.clear ();
  }

  stream_entry *
  log_generator::get_stream_entry (void)
  {
    return &m_stream_entry;
  }

  void
  log_generator::pack_stream_entry (void)
  {
    assert (m_has_stream);
    assert (!m_stream_entry.is_tran_state_undefined ());

    if (prm_get_bool_value (PRM_ID_DEBUG_REPLICATION_DATA))
      {
	string_buffer sb;
	m_stream_entry.stringify (sb, stream_entry::detailed_dump);
	_er_log_debug (ARG_FILE_LINE, "log_generator::pack_stream_entry\n%s\n", sb.get_buffer ());
      }

    m_stream_entry.pack ();
    m_stream_entry.reset ();
  }

  void
  log_generator::pack_group_commit_entry (void)
  {
    set_tran_repl_info (stream_entry_header::GROUP_COMMIT);
    m_stream_entry.pack ();
    m_stream_entry.reset ();
  }

  void
  log_generator::set_global_stream (cubstream::multi_thread_stream *stream)
  {
    for (int i = 0; i < log_Gl.trantable.num_total_indices; i++)
      {
	LOG_TDES *tdes = LOG_FIND_TDES (i);

<<<<<<< HEAD
	log_generator *lg = & (tdes->replication_log_generator);
=======
	log_generator *lg = &tdes->replication_log_generator;
>>>>>>> dbc6022e

	lg->set_stream (stream);
      }
    log_generator::s_stream = stream;
  }

  void
  log_generator::er_log_repl_obj (replication_object *obj, const char *message)
  {
    string_buffer strb;

    if (!enable_log_generator_logging)
      {
	return;
      }

    obj->stringify (strb);

    _er_log_debug (ARG_FILE_LINE, "%s\n%s", message, strb.get_buffer ());
  }

  void
  log_generator::check_commit_end_tran (void)
  {
    /* check there are no pending replication objects */
    assert (m_pending_to_be_added.size () == 0);
  }

  void
  log_generator::on_transaction_finish (stream_entry_header::TRAN_STATE state)
  {
    if (is_replication_disabled () || !MVCCID_IS_VALID (m_stream_entry.get_mvccid ()))
      {
	return;
      }

#if !defined (NDEBUG)
    if (prm_get_bool_value (PRM_ID_REPL_LOG_LOCAL_DEBUG))
      {
	/* Reset stream entry. */
	m_stream_entry.reset();
	return;
      }
#endif

    set_tran_repl_info (state);
    pack_stream_entry ();
    /* TODO[replication] : force a group commit :
     * move this to log_manager group commit when multi-threaded apply is enabled */
    pack_group_commit_entry ();
<<<<<<< HEAD
    // reset state
    set_tran_repl_info (stream_entry_header::ACTIVE);
  }

  void
  log_generator::on_transaction_pre_commit (void)
  {
    check_commit_end_tran ();
    on_transaction_pre_finish ();
  }

  void
  log_generator::on_transaction_pre_abort (void)
  {
    on_transaction_pre_finish ();
  }

  void
  log_generator::on_transaction_pre_finish (void)
  {
    if (is_replication_disabled ())
      {
	return;
      }

    cubthread::entry *thread_p = &cubthread::get_entry ();
    int tran_index = LOG_FIND_THREAD_TRAN_INDEX (thread_p);
    LOG_TDES *tdes = LOG_FIND_TDES (tran_index);

    /* save MVCCID in pre-commit phase, after commit, the MVCCID is cleanup */
    if (MVCCID_IS_VALID (tdes->mvccinfo.id))
      {
	m_stream_entry.set_mvccid (tdes->mvccinfo.id);
      }
=======
>>>>>>> dbc6022e
  }

  void
  log_generator::on_transaction_commit (void)
  {
    assert (m_pending_to_be_added.size () == 0);
    on_transaction_finish (stream_entry_header::TRAN_STATE::COMMITTED);
  }

  void log_generator::on_sysop_commit (LOG_LSA &start_lsa)
  {
    if (m_stream_entry.count_entries () == 0)
      {
	return;
      }

    cubreplication::stream_entry local_stream_entry (m_stream_entry.get_stream ());

    m_stream_entry.move_replication_objects_after_lsa_to_stream (start_lsa, local_stream_entry);
#if !defined (NDEBUG)
    if (prm_get_bool_value (PRM_ID_REPL_LOG_LOCAL_DEBUG))
      {
	/* Reset stream entry. */
	local_stream_entry.reset ();
	return;
      }
#endif

    if (local_stream_entry.count_entries () == 0)
      {
	return;
      }

    local_stream_entry.set_mvccid (m_stream_entry.get_mvccid ());
    local_stream_entry.set_state (stream_entry_header::ACTIVE);

    assert (MVCCID_IS_VALID (local_stream_entry.get_mvccid ()));

    /* Write objects in stream and then destroy them. */
    local_stream_entry.pack ();
    local_stream_entry.reset ();
  }

  void
  log_generator::on_transaction_abort (void)
  {
    on_transaction_finish (stream_entry_header::TRAN_STATE::ABORTED);
  }

  void
  log_generator::on_sysop_abort (LOG_LSA &start_lsa)
  {
    m_stream_entry.destroy_objects_after_lsa (start_lsa);
  }

  void
  log_generator::clear_transaction (void)
  {
    if (is_replication_disabled ())
      {
	return;
      }

    m_is_row_replication_disabled = false;
  }

  bool
  log_generator::is_replication_disabled ()
  {
#if defined (SERVER_MODE)
    return !log_does_allow_replication ();
#else
    return true;
#endif
  }

  bool
  log_generator::is_row_replication_disabled ()
  {
    return is_replication_disabled () || m_is_row_replication_disabled;
  }

  void
  log_generator::set_row_replication_disabled (bool disable_if_true)
  {
    m_is_row_replication_disabled = disable_if_true;
  }

  void
  log_generator::apply_tran_mvccid (void)
  {
    cubthread::entry *thread_p = &cubthread::get_entry ();
    int tran_index = LOG_FIND_THREAD_TRAN_INDEX (thread_p);
    LOG_TDES *tdes = LOG_FIND_TDES (tran_index);

    m_stream_entry.set_mvccid (tdes->mvccinfo.id);
    m_stream_entry.set_state (stream_entry_header::ACTIVE);
  }

#if !defined (NDEBUG) && defined (SERVER_MODE)
  int
  log_generator::abort_sysop_and_simulate_apply_repl_rbr_on_master (LOG_LSA &filter_replication_lsa)
  {
    /* This function is used for debug purpose only. */
    int err_code = NO_ERROR;
    replication_object *repl_obj;
    cubthread::entry *thread_p = &cubthread::get_entry ();
    LOG_TDES *tdes = logtb_get_tdes (&cubthread::get_entry ());
    cubreplication::stream_entry *stream_entry = tdes->replication_log_generator.get_stream_entry ();

    assert (stream_entry->count_entries () > 0);

    /* Save the replication objects, before abort. */
    cubstream::multi_thread_stream *p_multi_thread_stream = get_stream ();
    cubreplication::stream_entry local_stream_entry (p_multi_thread_stream);

    m_stream_entry.move_replication_objects_after_lsa_to_stream (filter_replication_lsa, local_stream_entry);

    if (local_stream_entry.count_entries () == 0)
      {
	log_sysop_attach_to_outer (thread_p);
	return NO_ERROR;
      }

    /* First abort the operation. */
    log_sysop_abort (thread_p);

    /* Disable row replication, while we apply. */
    logtb_get_tdes (thread_p)->replication_log_generator.set_row_replication_disabled (true);

    /* Simulate it again with apply . */
    for (unsigned int i = 0; i < local_stream_entry.count_entries (); i++)
      {
	repl_obj = local_stream_entry.get_object_at (i);
	if (repl_obj != NULL)
	  {
	    /* Debug code, check for SBR, quick fix. */
	    if ((dynamic_cast<sbr_repl_entry *> (repl_obj)) != NULL)
	      {
		continue;
	      }

	    err_code = repl_obj->apply ();
	    if (err_code != NO_ERROR)
	      {
		break;
	      }
	  }
      }

    logtb_get_tdes (thread_p)->replication_log_generator.set_row_replication_disabled (false);

    return err_code;
  }
#endif

#if !defined (NDEBUG) && defined (SERVER_MODE)
  int
  log_generator::abort_partial_and_simulate_apply_sbr_repl_on_master (const char *savepoint_name)
  {
    /* This function is used for debug purpose only. */
    int err_code = NO_ERROR;
    replication_object *repl_obj;
    cubthread::entry *thread_p = &cubthread::get_entry ();
    LOG_TDES *tdes = logtb_get_tdes (&cubthread::get_entry ());
    cubreplication::stream_entry *stream_entry = tdes->replication_log_generator.get_stream_entry ();
    LOG_LSA filter_replication_lsa, savept_lsa;

    assert (stream_entry->count_entries () > 0);

    /* Currently we are testing is only one entry. */
    if (m_stream_entry.count_entries () != 1)
      {
	return NO_ERROR;
      }

    /* Save the replication objects, before abort. */
    cubstream::multi_thread_stream *p_multi_thread_stream = get_stream ();
    cubreplication::stream_entry local_stream_entry (p_multi_thread_stream);

    LSA_SET_NULL (&filter_replication_lsa);
    m_stream_entry.move_replication_objects_after_lsa_to_stream (filter_replication_lsa, local_stream_entry);

    log_abort_partial (thread_p, savepoint_name, &savept_lsa);

    /* Simulate it again with apply. */
    assert (local_stream_entry.count_entries () == 1);

    repl_obj = local_stream_entry.get_object_at (0);
    if (repl_obj != NULL)
      {
	err_code = repl_obj->apply ();
      }

    return err_code;
  }
#endif

  cubstream::multi_thread_stream *log_generator::s_stream = NULL;
} /* namespace cubreplication */<|MERGE_RESOLUTION|>--- conflicted
+++ resolved
@@ -336,11 +336,7 @@
       {
 	LOG_TDES *tdes = LOG_FIND_TDES (i);
 
-<<<<<<< HEAD
-	log_generator *lg = & (tdes->replication_log_generator);
-=======
 	log_generator *lg = &tdes->replication_log_generator;
->>>>>>> dbc6022e
 
 	lg->set_stream (stream);
       }
@@ -391,43 +387,6 @@
     /* TODO[replication] : force a group commit :
      * move this to log_manager group commit when multi-threaded apply is enabled */
     pack_group_commit_entry ();
-<<<<<<< HEAD
-    // reset state
-    set_tran_repl_info (stream_entry_header::ACTIVE);
-  }
-
-  void
-  log_generator::on_transaction_pre_commit (void)
-  {
-    check_commit_end_tran ();
-    on_transaction_pre_finish ();
-  }
-
-  void
-  log_generator::on_transaction_pre_abort (void)
-  {
-    on_transaction_pre_finish ();
-  }
-
-  void
-  log_generator::on_transaction_pre_finish (void)
-  {
-    if (is_replication_disabled ())
-      {
-	return;
-      }
-
-    cubthread::entry *thread_p = &cubthread::get_entry ();
-    int tran_index = LOG_FIND_THREAD_TRAN_INDEX (thread_p);
-    LOG_TDES *tdes = LOG_FIND_TDES (tran_index);
-
-    /* save MVCCID in pre-commit phase, after commit, the MVCCID is cleanup */
-    if (MVCCID_IS_VALID (tdes->mvccinfo.id))
-      {
-	m_stream_entry.set_mvccid (tdes->mvccinfo.id);
-      }
-=======
->>>>>>> dbc6022e
   }
 
   void
