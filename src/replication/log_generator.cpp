/*
 * Copyright (C) 2008 Search Solution Corporation. All rights reserved by Search Solution.
 *
 *   This program is free software; you can redistribute it and/or modify
 *   it under the terms of the GNU General Public License as published by
 *   the Free Software Foundation; either version 2 of the License, or
 *   (at your option) any later version.
 *
 *  This program is distributed in the hope that it will be useful,
 *  but WITHOUT ANY WARRANTY; without even the implied warranty of
 *  MERCHANTABILITY or FITNESS FOR A PARTICULAR PURPOSE. See the
 *  GNU General Public License for more details.
 *
 *  You should have received a copy of the GNU General Public License
 *  along with this program; if not, write to the Free Software
 *  Foundation, Inc., 51 Franklin Street, Fifth Floor, Boston, MA 02110-1301 USA
 *
 */

/*
 * log_generator.cpp
 */

#include "log_generator.hpp"

#include "error_manager.h"
#include "heap_file.h"
#include "log_impl.h"
#include "multi_thread_stream.hpp"
#include "replication.h"
#include "replication_common.hpp"
#include "replication_stream_entry.hpp"
#include "string_buffer.hpp"
#include "system_parameter.h"
#include "thread_manager.hpp"

namespace cubreplication
{
  static bool enable_log_generator_logging = true;

  log_generator::~log_generator ()
  {
    m_stream_entry.destroy_objects ();
  }

<<<<<<< HEAD
  void log_generator::set_tran_repl_info (MVCCID mvccid, stream_entry_header::TRAN_STATE state)
=======
  void
  log_generator::set_tran_repl_info (stream_entry_header::TRAN_STATE state)
>>>>>>> 0257b3ec
  {
    assert (m_has_stream);
    assert (MVCCID_IS_VALID (m_stream_entry.get_mvccid ()));
    m_stream_entry.set_state (state);
  }

  void
  log_generator::add_statement (repl_info_sbr &stmt_info)
  {
    LOG_LSA *p_lsa;
    if (is_replication_disabled ())
      {
	return;
      }

    cubthread::entry *thread_p = &cubthread::get_entry ();
    p_lsa = logtb_find_current_tran_lsa (thread_p);
    assert (p_lsa != NULL);

    sbr_repl_entry *repl_obj =
	    new sbr_repl_entry (stmt_info.stmt_text, stmt_info.db_user, stmt_info.db_password, stmt_info.sys_prm_context, *p_lsa);
    append_repl_object (*repl_obj);
  }

  void
  log_generator::add_delete_row (const DB_VALUE &key, const OID &class_oid)
  {
    if (is_row_replication_disabled ())
      {
	return;
      }

    LOG_LSA *p_lsa;
    /* Currently we set last lsa. Later we can adapt it to match the corresponding stream position. */
    char *classname = get_classname (class_oid);
    cubthread::entry *thread_p = &cubthread::get_entry ();
    p_lsa = logtb_find_current_tran_lsa (thread_p);
    assert (p_lsa != NULL);

    single_row_repl_entry *repl_obj = new single_row_repl_entry (REPL_DELETE, classname, *p_lsa);
    repl_obj->set_key_value (key);
    append_repl_object (*repl_obj);

    free (classname);
  }

  void
  log_generator::add_insert_row (const DB_VALUE &key, const OID &class_oid, const RECDES &record)
  {
    if (is_row_replication_disabled ())
      {
	return;
      }

    LOG_LSA *p_lsa;
    char *classname = get_classname (class_oid);
    cubthread::entry *thread_p = &cubthread::get_entry ();
    p_lsa = logtb_find_current_tran_lsa (thread_p);
    assert (p_lsa != NULL);

    rec_des_row_repl_entry *repl_obj = new rec_des_row_repl_entry (REPL_INSERT, classname, record, *p_lsa);
    repl_obj->set_key_value (key);
    append_repl_object (*repl_obj);

    free (classname);
  }

  void
  log_generator::append_repl_object (replication_object &object)
  {
    m_stream_entry.add_packable_entry (&object);

    er_log_repl_obj (&object, "log_generator::append_repl_object");
  }

  /* in case inst_oid is not found, create a new entry and append it to pending,
   * else, add value and col_id to it
   * later, when setting key_dbvalue to it, move it to m_stream_entry
   */
  void
  log_generator::add_attribute_change (const OID &class_oid, const OID &inst_oid, ATTR_ID col_id,
				       const DB_VALUE &value)
  {
    if (is_row_replication_disabled ())
      {
	return;
      }

    changed_attrs_row_repl_entry *entry = NULL;
    char *class_name = NULL;

    for (auto &repl_obj : m_pending_to_be_added)
      {
	if (repl_obj->compare_inst_oid (inst_oid))
	  {
	    entry = repl_obj;
	    break;
	  }
      }

    if (entry != NULL)
      {
	entry->copy_and_add_changed_value (col_id, value);
      }
    else
      {
	LOG_LSA *p_lsa;
	int error_code = NO_ERROR;

	char *class_name = get_classname (class_oid);

	cubthread::entry *thread_p = &cubthread::get_entry ();
	p_lsa = logtb_find_current_tran_lsa (thread_p);
	assert (p_lsa != NULL);
	entry = new changed_attrs_row_repl_entry (cubreplication::repl_entry_type::REPL_UPDATE, class_name, inst_oid, *p_lsa);
	entry->copy_and_add_changed_value (col_id, value);

	m_pending_to_be_added.push_back (entry);

	free (class_name);
      }

    er_log_repl_obj (entry, "log_generator::add_attribute_change");
  }


  void log_generator::remove_attribute_change (const OID &class_oid, const OID &inst_oid)
  {
    if (is_row_replication_disabled ())
      {
	return;
      }

    for (auto repl_obj = m_pending_to_be_added.begin (); repl_obj != m_pending_to_be_added.end (); ++repl_obj)
      {
	if ((*repl_obj)->compare_inst_oid (inst_oid))
	  {
	    (void)m_pending_to_be_added.erase (repl_obj);
	    break;
	  }
      }
  }

  /* first fetch the class name, then set key */
  void
  log_generator::add_update_row (const DB_VALUE &key, const OID &inst_oid, const OID &class_oid,
				 const RECDES *optional_recdes)
  {
    if (is_row_replication_disabled ())
      {
	return;
      }

    char *class_name = get_classname (class_oid);
    bool found = false;
    LOG_LSA *p_lsa;
    cubthread::entry *thread_p = &cubthread::get_entry ();

    p_lsa = logtb_find_current_tran_lsa (thread_p);
    assert (p_lsa != NULL);

    for (auto repl_obj_it = m_pending_to_be_added.begin (); repl_obj_it != m_pending_to_be_added.end (); ++repl_obj_it)
      {
	changed_attrs_row_repl_entry *repl_obj = *repl_obj_it;
	if (repl_obj->compare_inst_oid (inst_oid))
	  {
	    repl_obj->set_key_value (key);

	    /* Set the current transaction lsa. It may be rewritten later. */
	    repl_obj->set_lsa_stamp (*p_lsa);

	    append_repl_object (*repl_obj);
	    er_log_repl_obj (repl_obj, "log_generator::set_key_to_repl_object");

	    // remove
	    (void)m_pending_to_be_added.erase (repl_obj_it);

	    found = true;

	    break;
	  }
      }

    if (!found)
      {
	assert (optional_recdes != NULL);

	cubreplication::rec_des_row_repl_entry *entry =
		new cubreplication::rec_des_row_repl_entry (cubreplication::repl_entry_type::REPL_UPDATE, class_name,
		    *optional_recdes, *p_lsa);

	entry->set_key_value (key);

	append_repl_object (*entry);

	er_log_repl_obj (entry, "log_generator::set_key_to_repl_object");
      }

    free (class_name);
  }

  void
  log_generator::update_lsastamp_for_changed_repl_object (const OID &inst_oid)
  {
    if (is_row_replication_disabled ())
      {
	return;
      }

    replication_object *repl_obj;
    cubthread::entry *thread_p = &cubthread::get_entry ();
    bool found = false;
    int count_entries = (int) m_stream_entry.count_entries ();
    LOG_LSA *p_lsa = logtb_find_current_tran_lsa (thread_p);
    assert (p_lsa != NULL);

    for (int i = count_entries - 1; i >= 0; i--)
      {
	repl_obj = m_stream_entry.get_object_at (i);
	if (repl_obj->is_instance_changing_attr (inst_oid))
	  {
	    repl_obj->set_lsa_stamp (*p_lsa);
	    break;
	  }
      }
  }

  char *
  log_generator::get_classname (const OID &class_oid)
  {
    char *classname = NULL;
    cubthread::entry *thread_p = &cubthread::get_entry ();
    bool save = logtb_set_check_interrupt (thread_p, false);
    if (heap_get_class_name (thread_p, &class_oid, &classname) != NO_ERROR || classname == NULL)
      {
	assert (false);
      }
    (void)logtb_set_check_interrupt (thread_p, save);
    return classname;
  }

  /* in case of error, abort all pending replication objects */
  void
  log_generator::abort_pending_repl_objects (void)
  {
    for (changed_attrs_row_repl_entry *entry : m_pending_to_be_added)
      {
	delete entry;
      }
    m_pending_to_be_added.clear ();
  }

  stream_entry *log_generator::get_stream_entry (void)
  {
    return &m_stream_entry;
  }

  void
  log_generator::pack_stream_entry (void)
  {
    assert (m_has_stream);
    assert (!m_stream_entry.is_tran_state_undefined ());
    assert (MVCCID_IS_VALID (m_stream_entry.get_mvccid ()));

    if (prm_get_bool_value (PRM_ID_DEBUG_REPLICATION_DATA))
      {
	string_buffer sb;
	m_stream_entry.stringify (sb, stream_entry::detailed_dump);
	_er_log_debug (ARG_FILE_LINE, "log_generator::pack_stream_entry\n%s\n", sb.get_buffer ());
      }

    m_stream_entry.pack ();
    m_stream_entry.reset ();
  }

  void
  log_generator::pack_group_commit_entry (void)
  {
    /* use non-NULL MVCCID to prevent assertion fail on stream packer */
    static stream_entry gc_stream_entry (s_stream, MVCCID_FIRST, stream_entry_header::GROUP_COMMIT);
    gc_stream_entry.pack ();
  }

  void
  log_generator::set_global_stream (cubstream::multi_thread_stream *stream)
  {
    for (int i = 0; i < log_Gl.trantable.num_total_indices; i++)
      {
	LOG_TDES *tdes = LOG_FIND_TDES (i);

	log_generator *lg = & (tdes->replication_log_generator);

	lg->set_stream (stream);
      }
    log_generator::s_stream = stream;
  }

  void
  log_generator::er_log_repl_obj (replication_object *obj, const char *message)
  {
    string_buffer strb;

    if (!enable_log_generator_logging)
      {
	return;
      }

    obj->stringify (strb);

    _er_log_debug (ARG_FILE_LINE, "%s\n%s", message, strb.get_buffer ());
  }

  void
  log_generator::check_commit_end_tran (void)
  {
    /* check there are no pending replication objects */
    assert (m_pending_to_be_added.size () == 0);
  }

  void
  log_generator::on_transaction_finish (stream_entry_header::TRAN_STATE state)
  {
    if (is_replication_disabled () || !MVCCID_IS_VALID (m_stream_entry.get_mvccid ()))
      {
	return;
      }

    set_tran_repl_info (state);
    pack_stream_entry ();
    /* TODO[replication] : force a group commit :
     * move this to log_manager group commit when multi-threaded apply is enabled */
    pack_group_commit_entry ();
    m_stream_entry.set_mvccid (MVCCID_NULL);
    // reset state
    m_stream_entry.set_state (stream_entry_header::ACTIVE);
  }

  void
  log_generator::on_transaction_pre_commit (void)
  {
    check_commit_end_tran ();
    on_transaction_pre_finish ();
  }

  void
  log_generator::on_transaction_pre_abort (void)
  {
    on_transaction_pre_finish ();
  }

  void
  log_generator::on_transaction_pre_finish (void)
  {
    if (is_replication_disabled ())
      {
	return;
      }

    cubthread::entry *thread_p = &cubthread::get_entry ();
    int tran_index = LOG_FIND_THREAD_TRAN_INDEX (thread_p);
    LOG_TDES *tdes = LOG_FIND_TDES (tran_index);

<<<<<<< HEAD
#if !defined (NDEBUG)
    if (prm_get_bool_value (PRM_ID_REPL_LOG_LOCAL_DEBUG))
      {
	/* Reset stream entry. */
	m_stream_entry.reset ();
	return;
      }
#endif

    set_tran_repl_info (tdes->mvccinfo.id, state);
    pack_stream_entry ();
=======
    /* save MVCCID in pre-commit phase, after commit, the MVCCID is cleanup */
    if (MVCCID_IS_VALID (tdes->mvccinfo.id))
      {
	m_stream_entry.set_mvccid (tdes->mvccinfo.id);
      }
>>>>>>> 0257b3ec
  }

  void
  log_generator::on_transaction_commit (void)
  {
    on_transaction_finish (stream_entry_header::TRAN_STATE::COMMITTED);
  }

  void log_generator::on_sysop_commit (LOG_LSA &start_lsa)
  {
    replication_object *repl_obj;
    LOG_LSA highest_repl_lsa_stamp;
    cubstream::multi_thread_stream *p_multi_thread_stream = get_stream ();
    cubreplication::stream_entry local_stream_entry (p_multi_thread_stream);

    if (m_stream_entry.count_entries () == 0)
      {
	return;
      }

    /* Get the highest lsa stamp. */
    repl_obj = m_stream_entry.get_object_at ((int) (m_stream_entry.count_entries () - 1));
    repl_obj->get_lsa_stamp (highest_repl_lsa_stamp);
    if (LSA_LE (&highest_repl_lsa_stamp, &start_lsa))
      {
	/* No object in current sysop. */
	return;
      }

    m_stream_entry.move_replication_objects_after_lsa_to_stream (start_lsa, local_stream_entry);
#if !defined (NDEBUG)
    if (prm_get_bool_value (PRM_ID_REPL_LOG_LOCAL_DEBUG))
      {
	/* Reset stream entry. */
	local_stream_entry.reset ();
	return;
      }
#endif

    cubthread::entry *thread_p = &cubthread::get_entry ();
    int tran_index = LOG_FIND_THREAD_TRAN_INDEX (thread_p);
    LOG_TDES *tdes = LOG_FIND_TDES (tran_index);

    MVCCID mvccid = logtb_find_current_mvccid (&cubthread::get_entry ());
    set_tran_repl_info (mvccid, stream_entry_header::ACTIVE);

    /* Write objects in stream and then destroy them. */
    local_stream_entry.pack ();
    local_stream_entry.reset ();
  }

  void
  log_generator::on_transaction_abort (void)
  {
    on_transaction_finish (stream_entry_header::TRAN_STATE::ABORTED);
  }

  void log_generator::on_sysop_abort (LOG_LSA &start_lsa)
  {
    cubthread::entry *thread_p = &cubthread::get_entry ();
    cubreplication::stream_entry *stream_entry = logtb_get_tdes (thread_p)->replication_log_generator.get_stream_entry ();
    int count_entries = (int) stream_entry->count_entries ();

    if (count_entries == 0)
      {
	return;
      }

    stream_entry->destroy_objects_after_lsa (start_lsa);
  }

  void
  log_generator::clear_transaction (void)
  {
    if (is_replication_disabled ())
      {
	return;
      }

    m_is_row_replication_disabled = false;
  }

  bool
  log_generator::is_replication_disabled ()
  {
#if defined (SERVER_MODE)
    return !log_does_allow_replication ();
#else
    return true;
#endif
  }

  bool
  log_generator::is_row_replication_disabled ()
  {
    return is_replication_disabled () || m_is_row_replication_disabled;
  }

  void
  log_generator::set_row_replication_disabled (bool disable_if_true)
  {
    m_is_row_replication_disabled = disable_if_true;
  }

#if !defined (NDEBUG) && defined (SERVER_MODE)
  int log_generator::abort_sysop_and_simulate_apply_repl_rbr_on_master (LOG_LSA &filter_replication_lsa)
  {
    /* This function is used for debug purpose only. */
    int err_code = NO_ERROR;
    replication_object *repl_obj;
    cubthread::entry *thread_p = &cubthread::get_entry ();
    LOG_TDES *tdes = logtb_get_tdes (&cubthread::get_entry ());
    cubreplication::stream_entry *stream_entry = tdes->replication_log_generator.get_stream_entry ();

    assert (stream_entry->count_entries () > 0);

    /* Save the replication objects, before abort. */
    cubstream::multi_thread_stream *p_multi_thread_stream = get_stream ();
    cubreplication::stream_entry local_stream_entry (p_multi_thread_stream);

    m_stream_entry.move_replication_objects_after_lsa_to_stream (filter_replication_lsa, local_stream_entry);

    if (local_stream_entry.count_entries () == 0)
      {
	log_sysop_attach_to_outer (thread_p);
	return NO_ERROR;
      }

    /* First abort the operation. */
    log_sysop_abort (thread_p);

    /* Disable row replication, while we apply. */
    logtb_get_tdes (thread_p)->replication_log_generator.set_row_replication_disabled (true);

    /* Simulate it again with apply . */
    for (unsigned int i = 0; i < local_stream_entry.count_entries (); i++)
      {
	repl_obj = local_stream_entry.get_object_at (i);
	if (repl_obj != NULL)
	  {
            /* Debug code, check for SBR, quick fix. */
            if ((dynamic_cast<sbr_repl_entry *> (repl_obj)) != NULL)
              {            
                continue;
              }

	    err_code = repl_obj->apply ();
	    if (err_code != NO_ERROR)
	      {
		break;
	      }
	  }
      }

    logtb_get_tdes (thread_p)->replication_log_generator.set_row_replication_disabled (false);

    return err_code;
  }
#endif

#if !defined (NDEBUG) && defined (SERVER_MODE)
  int log_generator::abort_partial_and_simulate_apply_sbr_repl_on_master (const char *savepoint_name)
  {
    /* This function is used for debug purpose only. */
    int err_code = NO_ERROR;
    replication_object *repl_obj;
    cubthread::entry *thread_p = &cubthread::get_entry ();
    LOG_TDES *tdes = logtb_get_tdes (&cubthread::get_entry ());
    cubreplication::stream_entry *stream_entry = tdes->replication_log_generator.get_stream_entry ();
    LOG_LSA filter_replication_lsa, savept_lsa;

    assert (stream_entry->count_entries () > 0);

    /* Currently we are testing is only one entry. */
    if (m_stream_entry.count_entries () != 1)
      {
	return NO_ERROR;
      }

    /* Save the replication objects, before abort. */
    cubstream::multi_thread_stream *p_multi_thread_stream = get_stream ();
    cubreplication::stream_entry local_stream_entry (p_multi_thread_stream);

    LSA_SET_NULL (&filter_replication_lsa);
    m_stream_entry.move_replication_objects_after_lsa_to_stream (filter_replication_lsa, local_stream_entry);

    log_abort_partial (thread_p, savepoint_name, &savept_lsa);

    /* Simulate it again with apply. */
    assert (local_stream_entry.count_entries () == 1);

    repl_obj = local_stream_entry.get_object_at (0);
    if (repl_obj != NULL)
      {
	err_code = repl_obj->apply ();
      }

    return err_code;
  }
#endif

  cubstream::multi_thread_stream *log_generator::s_stream = NULL;
} /* namespace cubreplication */<|MERGE_RESOLUTION|>--- conflicted
+++ resolved
@@ -43,12 +43,8 @@
     m_stream_entry.destroy_objects ();
   }
 
-<<<<<<< HEAD
-  void log_generator::set_tran_repl_info (MVCCID mvccid, stream_entry_header::TRAN_STATE state)
-=======
   void
   log_generator::set_tran_repl_info (stream_entry_header::TRAN_STATE state)
->>>>>>> 0257b3ec
   {
     assert (m_has_stream);
     assert (MVCCID_IS_VALID (m_stream_entry.get_mvccid ()));
@@ -375,6 +371,15 @@
       {
 	return;
       }
+
+#if !defined (NDEBUG)
+    if (prm_get_bool_value(PRM_ID_REPL_LOG_LOCAL_DEBUG))
+    {
+      /* Reset stream entry. */
+      m_stream_entry.reset();
+      return;
+    }
+#endif
 
     set_tran_repl_info (state);
     pack_stream_entry ();
@@ -410,26 +415,12 @@
     cubthread::entry *thread_p = &cubthread::get_entry ();
     int tran_index = LOG_FIND_THREAD_TRAN_INDEX (thread_p);
     LOG_TDES *tdes = LOG_FIND_TDES (tran_index);
-
-<<<<<<< HEAD
-#if !defined (NDEBUG)
-    if (prm_get_bool_value (PRM_ID_REPL_LOG_LOCAL_DEBUG))
-      {
-	/* Reset stream entry. */
-	m_stream_entry.reset ();
-	return;
-      }
-#endif
-
-    set_tran_repl_info (tdes->mvccinfo.id, state);
-    pack_stream_entry ();
-=======
+    
     /* save MVCCID in pre-commit phase, after commit, the MVCCID is cleanup */
     if (MVCCID_IS_VALID (tdes->mvccinfo.id))
       {
 	m_stream_entry.set_mvccid (tdes->mvccinfo.id);
       }
->>>>>>> 0257b3ec
   }
 
   void
@@ -474,7 +465,8 @@
     LOG_TDES *tdes = LOG_FIND_TDES (tran_index);
 
     MVCCID mvccid = logtb_find_current_mvccid (&cubthread::get_entry ());
-    set_tran_repl_info (mvccid, stream_entry_header::ACTIVE);
+    m_stream_entry.set_mvccid(tdes->mvccinfo.id);    
+    set_tran_repl_info (stream_entry_header::ACTIVE);
 
     /* Write objects in stream and then destroy them. */
     local_stream_entry.pack ();
