--- conflicted
+++ resolved
@@ -32,117 +32,6 @@
 namespace cubreplication
 {
 
-<<<<<<< HEAD
-  log_generator *log_generator::global_log_generator = NULL;
-
-  log_generator::~log_generator ()
-  {
-    assert (this == global_log_generator);
-
-    delete m_stream;
-    log_generator::global_log_generator = NULL;
-
-    for (int i = 0; i < m_stream_entries.size (); i++)
-      {
-	delete m_stream_entries[i];
-	m_stream_entries[i] = NULL;
-      }
-  }
-
-  log_generator *log_generator::new_instance (const cubstream::stream_position &start_position)
-  {
-    log_generator *new_lg = new log_generator ();
-
-    new_lg->m_start_append_position = start_position;
-
-    /* create stream only for global instance */
-    /* TODO : sys params */
-    new_lg->m_stream = new cubstream::packing_stream (100 * 1024 * 1024, 1000);
-    new_lg->m_stream->init (new_lg->m_start_append_position);
-
-    /* this is the global instance */
-    assert (global_log_generator == NULL);
-    global_log_generator = new_lg;
-
-    /* TODO[arnia] : actual number of transactions */
-    new_lg->m_stream_entries.resize (1000);
-    for (int i = 0; i < 1000; i++)
-      {
-	new_lg->m_stream_entries[i] = new replication_stream_entry (new_lg->m_stream);
-      }
-
-    return new_lg;
-  }
-
-  replication_stream_entry *log_generator::get_stream_entry (THREAD_ENTRY *th_entry)
-  {
-    int stream_entry_idx;
-
-    if (th_entry == NULL)
-      {
-	stream_entry_idx = 0;
-      }
-    else
-      {
-	stream_entry_idx = th_entry->tran_index;
-      }
-
-    replication_stream_entry *my_stream_entry = m_stream_entries[stream_entry_idx];
-
-    return my_stream_entry;
-  }
-
-  int log_generator::append_repl_entry (THREAD_ENTRY *th_entry, cubpacking::packable_object *repl_entry)
-  {
-    replication_stream_entry *my_stream_entry = get_stream_entry (th_entry);
-
-    my_stream_entry->add_packable_entry (repl_entry);
-
-    return NO_ERROR;
-  }
-
-  void log_generator::set_ready_to_pack (THREAD_ENTRY *th_entry)
-  {
-    if (th_entry == NULL)
-      {
-	int i;
-	/* TODO : this should be used only for testing */
-	for (i = 0; i < m_stream_entries.size (); i++)
-	  {
-	    m_stream_entries[i]->set_packable (true);
-	  }
-      }
-    else
-      {
-	cubstream::entry *my_stream_entry = get_stream_entry (th_entry);
-
-	my_stream_entry->set_packable (true);
-      }
-  }
-
-  int log_generator::pack_stream_entries (THREAD_ENTRY *th_entry)
-  {
-    int i;
-
-    if (th_entry == NULL)
-      {
-	for (i = 0; i < m_stream_entries.size (); i++)
-	  {
-	    m_stream_entries[i]->pack ();
-	    m_stream_entries[i]->reset ();
-	  }
-      }
-    else
-      {
-	cubstream::entry *my_stream_entry = get_stream_entry (th_entry);
-
-	my_stream_entry->pack ();
-	my_stream_entry->reset ();
-      }
-
-    return NO_ERROR;
-  }
-=======
   /* global instances of log_generator template
    * - log_generator<replication_stream_entry> : specialization for replication data stream
    *
@@ -151,6 +40,5 @@
    * - log_generator<data_copy_stream_entry> : specialization for copy database data stream (for replication purpose)
    */
   log_generator<replication_stream_entry> *log_generator<replication_stream_entry>::global_log_generator = NULL;
->>>>>>> 9c7cbef6
 
 } /* namespace cubreplication */