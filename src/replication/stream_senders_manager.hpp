--- conflicted
+++ resolved
@@ -54,11 +54,7 @@
 
       void add_stream_sender (cubstream::transfer_sender *sender);
       void remove_all_senders ();
-      void stop_stream_sender (cubstream::transfer_sender *sender);
-<<<<<<< HEAD
-=======
-      void remove_all_senders ();
->>>>>>> aaa9e994
+      void stop_stream_sender (cubstream::transfer_sender *sender);      
       void wakeup_transfer_senders (cubstream::stream_position desired_position);
       bool is_stream_sender_alive (const cubstream::transfer_sender *sender);
       std::size_t get_number_of_stream_senders ();
