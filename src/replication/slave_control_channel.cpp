/*
 * Copyright (C) 2008 Search Solution Corporation. All rights reserved by Search Solution.
 *
 *   This program is free software; you can redistribute it and/or modify
 *   it under the terms of the GNU General Public License as published by
 *   the Free Software Foundation; either version 2 of the License, or
 *   (at your option) any later version.
 *
 *  This program is distributed in the hope that it will be useful,
 *  but WITHOUT ANY WARRANTY; without even the implied warranty of
 *  MERCHANTABILITY or FITNESS FOR A PARTICULAR PURPOSE. See the
 *  GNU General Public License for more details.
 *
 *  You should have received a copy of the GNU General Public License
 *  along with this program; if not, write to the Free Software
 *  Foundation, Inc., 51 Franklin Street, Fifth Floor, Boston, MA 02110-1301 USA
 *
 */

/*
 * slave_control_channel.cpp - manages slave control channel entries
 */

#include "error_manager.h"
#include "slave_control_channel.hpp"
#include "system_parameter.h"

#include <atomic>
#include <condition_variable>
#include <memory>
#include <mutex>

#include "byte_order.h"
#include "communication_channel.hpp"

namespace cubreplication
{
  slave_control_sender::slave_control_sender (slave_control_channel &&ctrl_chn)
    : m_ctrl_chn (std::move (ctrl_chn))
    , m_stop (false)
    , m_last_stream_pos (0ULL)
    , m_last_sent_stream_pos (0ULL)
    , m_max_wait_time_in_msec (100)
  {
  }

  void slave_control_sender::execute ()
  {
    std::unique_lock<std::mutex> ul (m_mtx);
    if (m_stop)
      {
	return;
      }

    m_cv.wait_for (ul, m_max_wait_time_in_msec);

    if (!m_stop && m_last_sent_stream_pos != m_last_stream_pos)
      {
	assert (m_last_sent_stream_pos <= m_last_stream_pos);
	m_ctrl_chn.send_ack (m_last_stream_pos);
	er_log_debug (ARG_FILE_LINE, "slave_control_sender::execute, send ack = %llu\n",
		      (unsigned long long) m_last_stream_pos);
<<<<<<< HEAD
=======
	m_last_sent_stream_pos = m_last_stream_pos;
>>>>>>> aaa9e994
      }
  }

  void slave_control_sender::retire ()
  {
    // customize destroy daemon to not dealloc resources
  }

  void slave_control_sender::stop ()
  {
    std::unique_lock<std::mutex> ul (m_mtx);
    m_stop = true;
    m_cv.notify_one ();
  }

  void slave_control_sender::set_synced_position (const cubstream::stream_position &sp)
  {
    std::unique_lock<std::mutex> ul (m_mtx);
    m_last_stream_pos = sp;
    m_cv.notify_one ();
  }

  slave_control_channel::slave_control_channel (cubcomm::channel &&chn)
    : m_chn (new cubcomm::channel (std::move (chn)))
  {

  }

  void slave_control_channel::send_ack (cubstream::stream_position sp)
  {
    cubstream::stream_position net_sp = htoni64 (sp);
    m_chn->send ((const char *) &net_sp, sizeof (net_sp));
  }
}
<|MERGE_RESOLUTION|>--- conflicted
+++ resolved
@@ -60,10 +60,7 @@
 	m_ctrl_chn.send_ack (m_last_stream_pos);
 	er_log_debug (ARG_FILE_LINE, "slave_control_sender::execute, send ack = %llu\n",
 		      (unsigned long long) m_last_stream_pos);
-<<<<<<< HEAD
-=======
 	m_last_sent_stream_pos = m_last_stream_pos;
->>>>>>> aaa9e994
       }
   }
 
