--- conflicted
+++ resolved
@@ -25,12 +25,8 @@
 
 #include "replication_master_node.hpp"
 #include "log_impl.h"
-<<<<<<< HEAD
+#include "master_control_channel.hpp"
 #include "log_manager.h"
-#include "replication_common.hpp"
-=======
->>>>>>> ee65bede
-#include "master_control_channel.hpp"
 #include "replication_common.hpp"
 #include "replication_master_senders_manager.hpp"
 #include "server_support.h"
@@ -53,51 +49,12 @@
 
     m_control_channel_manager = new master_ctrl (cubtx::master_group_complete_manager::get_instance ());
 
-<<<<<<< HEAD
-    er_log_debug_replication (ARG_FILE_LINE, "master_node:init replication_path:%s", replication_path.c_str ());
-  }
-
-  void master_node::enable_active (bool new_slave)
-  {
-    std::lock_guard<std::mutex> lg (g_enable_active_mtx);
-    if (css_ha_server_state () == HA_SERVER_STATE_TO_BE_ACTIVE)
-      {
-	/* this is the first slave connecting to this node */
-	cubthread::entry *thread_p = thread_get_thread_entry_info ();
-	css_change_ha_server_state (thread_p, HA_SERVER_STATE_ACTIVE, true, HA_CHANGE_MODE_IMMEDIATELY, true);
-
-	stream_entry fail_over_entry (g_instance->m_stream, MVCCID_FIRST, stream_entry_header::NEW_MASTER);
+    stream_entry fail_over_entry (m_stream, MVCCID_FIRST, stream_entry_header::NEW_MASTER);
 	fail_over_entry.pack ();
-
-        if ((new_slave) || (cubreplication::master_senders_manager::get_number_of_stream_senders () > 0))
-          {
-            logpb_resets_tran_complete_manager (LOG_TRAN_COMPLETE_MANAGER_MASTER_NODE);
-          }
-        else
-          {
-            logpb_resets_tran_complete_manager (LOG_TRAN_COMPLETE_MANAGER_SINGLE_NODE);
-          }
-      }
-=======
-    stream_entry fail_over_entry (m_stream, MVCCID_FIRST, stream_entry_header::NEW_MASTER);
-    fail_over_entry.pack ();
->>>>>>> ee65bede
   }
 
   void master_node::new_slave (int fd)
   {
-<<<<<<< HEAD
-    enable_active (true);
-
-    if (css_ha_server_state () != HA_SERVER_STATE_ACTIVE)
-      {
-	er_log_debug_replication (ARG_FILE_LINE, "new_slave invalid server state :%s",
-				  css_ha_server_state_string (css_ha_server_state ()));
-	return;
-      }
-
-=======
->>>>>>> ee65bede
     cubcomm::channel chn;
 
     css_error_code rc = chn.accept (fd);
