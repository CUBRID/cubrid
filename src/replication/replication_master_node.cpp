--- conflicted
+++ resolved
@@ -81,13 +81,10 @@
 	/* this is the first slave connecting to this node */
 	cubthread::entry *thread_p = thread_get_thread_entry_info ();
 	css_change_ha_server_state (thread_p, HA_SERVER_STATE_ACTIVE, true, HA_CHANGE_MODE_IMMEDIATELY, true);
-<<<<<<< HEAD
-	log_Gl.m_tran_complete_mgr = cubtx::master_group_complete_manager::get_instance ();
-=======
 
 	stream_entry fail_over_entry (g_instance->m_stream, MVCCID_FIRST, stream_entry_header::NEW_MASTER);
 	fail_over_entry.pack ();
->>>>>>> b66c64e7
+	log_Gl.m_tran_complete_mgr = cubtx::master_group_complete_manager::get_instance ();
       }
   }
 
