--- conflicted
+++ resolved
@@ -246,12 +246,9 @@
       const char *buffer, const size_t buf_size)
   {
     assert (id != NULL || id_size == 0);
-<<<<<<< HEAD
     std::string id_str (id, id_size);
     auto it = container.find (id_str);
-=======
-    auto it = container.find (std::string (id, id_size));
->>>>>>> 91e8f0ee
+
     if (it != container.end ())
       {
 	it->second.append (buffer, buf_size);
