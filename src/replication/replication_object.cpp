/*
 * Copyright (C) 2008 Search Solution Corporation. All rights reserved by Search Solution.
 *
 *   This program is free software; you can redistribute it and/or modify
 *   it under the terms of the GNU General Public License as published by
 *   the Free Software Foundation; either version 2 of the License, or
 *   (at your option) any later version.
 *
 *  This program is distributed in the hope that it will be useful,
 *  but WITHOUT ANY WARRANTY; without even the implied warranty of
 *  MERCHANTABILITY or FITNESS FOR A PARTICULAR PURPOSE. See the
 *  GNU General Public License for more details.
 *
 *  You should have received a copy of the GNU General Public License
 *  along with this program; if not, write to the Free Software
 *  Foundation, Inc., 51 Franklin Street, Fifth Floor, Boston, MA 02110-1301 USA
 *
 */

/*
 * replication_object.cpp
 */

#ident "$Id$"

#include "replication_object.hpp"
#include "object_representation.h"
#include "thread_manager.hpp"
#include "memory_alloc.h"
#include "object_primitive.h"
#include "string_buffer.hpp"

#include "locator_sr.h"

namespace cubreplication
{
  static const char *repl_entry_type_str[] = { "update", "insert", "delete" };

  static LC_COPYAREA_OPERATION
  op_type_from_repl_type_and_prunning (repl_entry_type repl_type)
  {
    assert (repl_type == REPL_UPDATE || repl_type == LC_FLUSH_INSERT || LC_FLUSH_DELETE);
    switch (repl_type)
      {
      case REPL_UPDATE:
	return LC_FLUSH_UPDATE;

      case REPL_INSERT:
	return LC_FLUSH_INSERT;

      case REPL_DELETE:
	return LC_FLUSH_DELETE;

      default:
	assert (false);
      }

    return LC_FETCH;
  }

  replication_object::replication_object ()
  {
    LSA_SET_NULL (&m_lsa_stamp);
  }

  replication_object::replication_object (LOG_LSA &lsa_stamp)
  {
    LSA_COPY (&m_lsa_stamp, &lsa_stamp);
  }

  void replication_object::get_lsa_stamp (LOG_LSA &lsa_stamp)
  {
    LSA_COPY (&lsa_stamp, &m_lsa_stamp);
  }

  void replication_object::set_lsa_stamp (const LOG_LSA &lsa_stamp)
  {
    LSA_COPY (&m_lsa_stamp, &lsa_stamp);
  }

  bool replication_object::is_instance_changing_attr (const OID &inst_oid)
  {
    return false;
  }

  single_row_repl_entry::single_row_repl_entry (const repl_entry_type type, const char *class_name, LOG_LSA &lsa_stamp)
    : replication_object (lsa_stamp),
      m_type (type),
      m_class_name (class_name)
  {
    db_make_null (&m_key_value);
  }

  single_row_repl_entry::~single_row_repl_entry ()
  {
<<<<<<< HEAD
    //TODO[arnia] optimize

    if (DB_IS_NULL (&m_key_value))
      {
	return;
      }

=======
    //TODO[replication] optimize
>>>>>>> 0257b3ec
    cubthread::entry *my_thread = thread_get_thread_entry_info ();

    HL_HEAPID save_heapid;
    save_heapid = db_change_private_heap (my_thread, 0);

    pr_clear_value (&m_key_value);

    (void) db_change_private_heap (my_thread, save_heapid);
  }

  int
  single_row_repl_entry::apply (void)
  {
    int err = NO_ERROR;
#if defined (SERVER_MODE)
    assert (m_type == REPL_DELETE);

    LC_COPYAREA_OPERATION op = op_type_from_repl_type_and_prunning (m_type);
    cubthread::entry &my_thread = cubthread::get_entry ();
    std::vector <int> dummy_int_vector;
    std::vector <DB_VALUE> dummy_val_vector;

    err = locator_repl_apply_rbr (&my_thread, op, m_class_name.c_str (), &m_key_value,
				  dummy_int_vector, dummy_val_vector, NULL);
#endif
    return err;
  }

  bool
  single_row_repl_entry::is_equal (const packable_object *other)
  {
    const single_row_repl_entry *other_t = dynamic_cast<const single_row_repl_entry *> (other);

    if (other_t == NULL
	|| m_type != other_t->m_type
	|| m_class_name.compare (other_t->m_class_name) != 0
	|| db_value_compare (&m_key_value, &other_t->m_key_value) != DB_EQ)
      {
	return false;
      }

    return true;
  }

  void
  single_row_repl_entry::set_key_value (const DB_VALUE &db_val)
  {
    HL_HEAPID save_heapid;
    save_heapid = db_change_private_heap (NULL, 0);
    pr_clone_value (&db_val, &m_key_value);
    (void) db_change_private_heap (NULL, save_heapid);
  }

  std::size_t
  single_row_repl_entry::get_packed_size (cubpacking::packer &serializator, std::size_t start_offset) const
  {
    std::size_t entry_size = start_offset;

    /* we assume that offset start has already MAX_ALIGNMENT */

    /* type of RBR entry */
    entry_size += serializator.get_packed_int_size (entry_size);
    entry_size += serializator.get_packed_string_size (m_class_name, entry_size);
    entry_size += serializator.get_packed_db_value_size (m_key_value, entry_size);

    return entry_size;
  }

  void
  single_row_repl_entry::pack (cubpacking::packer &serializator) const
  {
    serializator.pack_int ((int) m_type);
    serializator.pack_string (m_class_name);
    serializator.pack_db_value (m_key_value);
  }

  void
  single_row_repl_entry::unpack (cubpacking::unpacker &deserializator)
  {
    int int_val;
    HL_HEAPID save_heapid;

    save_heapid = db_change_private_heap (NULL, 0);

    /* RBR type */
    deserializator.unpack_int (int_val);
    m_type = (repl_entry_type) int_val;

    deserializator.unpack_string (m_class_name);

    deserializator.unpack_db_value (m_key_value);

    (void) db_change_private_heap (NULL, save_heapid);
  }

  void
  single_row_repl_entry::stringify (string_buffer &str)
  {
    char *key_to_string = pr_valstring (&m_key_value);

    str ("single_row_repl_entry(%s) key_type=%s key_dbvalue=%s table=%s\n", repl_entry_type_str[m_type],
	 pr_type_name (DB_VALUE_TYPE (&m_key_value)), key_to_string,
	 m_class_name.c_str ());

    db_private_free (NULL, key_to_string);
  }

  /////////////////////////////////
  sbr_repl_entry::sbr_repl_entry (const char *statement, const char *user, const char * password, const char *sys_prm_ctx, LOG_LSA &lsa_stamp)
    : replication_object (lsa_stamp),
      m_statement (statement),
      m_db_user (user),
      m_db_password (password ? password : ""),
      m_sys_prm_context (sys_prm_ctx ? sys_prm_ctx : "")
  {
  }

  int
  sbr_repl_entry::apply (void)
  {
    int err = NO_ERROR;
#if defined (SERVER_MODE)
    cubthread::entry &my_thread = cubthread::get_entry ();
    err = locator_repl_apply_sbr (&my_thread, m_db_user.c_str (), m_db_password.c_str(),
				  m_sys_prm_context.empty () ? NULL : m_sys_prm_context.c_str (),
				  m_statement.c_str ());
#endif
    return err;
  }

  bool
  sbr_repl_entry::is_equal (const packable_object *other)
  {
    const sbr_repl_entry *other_t = dynamic_cast<const sbr_repl_entry *> (other);

    if (other_t == NULL
	|| m_statement != other_t->m_statement
	|| m_db_user != other_t->m_db_user      
	|| m_sys_prm_context != other_t->m_sys_prm_context)
      {
	return false;
      }

    assert(m_db_password == other_t->m_db_password);
    return true;
  }

  std::size_t
  sbr_repl_entry::get_packed_size (cubpacking::packer &serializator, std::size_t start_offset) const
  {
    /* we assume that offset start has already MAX_ALIGNMENT */

    /* type of packed object */
    std::size_t entry_size = start_offset;

    entry_size += serializator.get_packed_int_size (0);

    entry_size += serializator.get_packed_string_size (m_statement, entry_size);
    entry_size += serializator.get_packed_string_size (m_db_user, entry_size);
    entry_size += serializator.get_packed_string_size (m_db_password, entry_size);
    entry_size += serializator.get_packed_string_size (m_sys_prm_context, entry_size);

    return entry_size;
  }

  void
  sbr_repl_entry::pack (cubpacking::packer &serializator) const
  {
    serializator.pack_int (sbr_repl_entry::PACKING_ID);
    serializator.pack_string (m_statement);
    serializator.pack_string (m_db_user);
    serializator.pack_string (m_db_password);
    serializator.pack_string (m_sys_prm_context);
  }

  void
  sbr_repl_entry::unpack (cubpacking::unpacker &deserializator)
  {
    int entry_type_not_used;

    deserializator.unpack_int (entry_type_not_used);
    deserializator.unpack_string (m_statement);
    deserializator.unpack_string (m_db_user);
    deserializator.unpack_string (m_db_password);
    deserializator.unpack_string (m_sys_prm_context);
  }

  void
  sbr_repl_entry::stringify (string_buffer &str)
  {
    str ("sbr_repl_entry: statement=%s\nUSER=%s\nSYS_PRM=%s\n",
	 m_statement.c_str (), m_db_user.c_str (), m_sys_prm_context.c_str ());
  }

  changed_attrs_row_repl_entry::~changed_attrs_row_repl_entry ()
  {
    cubthread::entry *my_thread = thread_get_thread_entry_info ();

    HL_HEAPID save_heapid;
    save_heapid = db_change_private_heap (my_thread, 0);

    for (std::vector <DB_VALUE>::iterator it = m_new_values.begin (); it != m_new_values.end (); it++)
      {
	pr_clear_value (& (*it));
      }
    (void) db_change_private_heap (my_thread, save_heapid);
  }

  void
  changed_attrs_row_repl_entry::copy_and_add_changed_value (const ATTR_ID att_id, const DB_VALUE &db_val)
  {
    HL_HEAPID save_heapid;

#if defined(CUBRID_DEBUG)
    std::vector<int>::iterator it;

    it = find (m_changed_attributes.begin (), m_changed_attributes.end (), att_id);
    assert (it == m_changed_attributes.end ());
#endif

    m_new_values.emplace_back ();
    DB_VALUE &last_new_value = m_new_values.back ();

    m_changed_attributes.push_back (att_id);

    save_heapid = db_change_private_heap (NULL, 0);
    pr_clone_value (&db_val, &last_new_value);
    (void) db_change_private_heap (NULL, save_heapid);
  }

  int
  changed_attrs_row_repl_entry::apply (void)
  {
    int err = NO_ERROR;
#if defined (SERVER_MODE)

    LC_COPYAREA_OPERATION op = op_type_from_repl_type_and_prunning (m_type);
    cubthread::entry &my_thread = cubthread::get_entry ();

    err = locator_repl_apply_rbr (&my_thread, op, m_class_name.c_str (), &m_key_value,
				  m_changed_attributes, m_new_values, NULL);
#endif
    return err;
  }

  void
  changed_attrs_row_repl_entry::pack (cubpacking::packer &serializator) const
  {
    serializator.pack_int (changed_attrs_row_repl_entry::PACKING_ID);
    single_row_repl_entry::pack (serializator);
    serializator.pack_int_vector (m_changed_attributes);
    serializator.pack_int ((int) m_new_values.size ());

    for (std::size_t i = 0; i < m_new_values.size (); i++)
      {
	serializator.pack_db_value (m_new_values[i]);
      }
  }

  void
  changed_attrs_row_repl_entry::unpack (cubpacking::unpacker &deserializator)
  {
    int count_new_values = 0;
    int int_val;

    OID_SET_NULL (&m_inst_oid);

#if defined (SERVER_MODE)
    HL_HEAPID save_heapid;

    save_heapid = db_change_private_heap (NULL, 0);
#endif
    /* create id */
    deserializator.unpack_int (int_val);

    single_row_repl_entry::unpack (deserializator);

    deserializator.unpack_int_vector (m_changed_attributes);

    deserializator.unpack_int (count_new_values);

    for (std::size_t i = 0; (int) i < count_new_values; i++)
      {
	m_new_values.emplace_back ();
	DB_VALUE &val = m_new_values.back ();
	deserializator.unpack_db_value (val);
      }

#if defined (SERVER_MODE)
    (void) db_change_private_heap (NULL, save_heapid);
#endif
  }

  std::size_t
  changed_attrs_row_repl_entry::get_packed_size (cubpacking::packer &serializator, std::size_t start_offset) const
  {
    /* we assume that offset start has already MAX_ALIGNMENT */

    /* type of packed object */
    std::size_t entry_size = start_offset;

    entry_size += serializator.get_packed_int_size (0);

    entry_size = single_row_repl_entry::get_packed_size (serializator, entry_size);

    entry_size += serializator.get_packed_int_vector_size (entry_size, (int) m_changed_attributes.size ());
    entry_size += serializator.get_packed_int_size (entry_size);
    for (std::size_t i = 0; i < m_new_values.size (); i++)
      {
	entry_size += serializator.get_packed_db_value_size (m_new_values[i], entry_size);
      }

    return entry_size;
  }

  bool
  changed_attrs_row_repl_entry::is_equal (const packable_object *other)
  {
    std::size_t i;
    bool check = single_row_repl_entry::is_equal (other);
    const changed_attrs_row_repl_entry *other_t = NULL;

    if (!check)
      {
	return false;
      }

    other_t = dynamic_cast<const changed_attrs_row_repl_entry *> (other);

    if (other_t == NULL
	|| m_changed_attributes.size () != other_t->m_changed_attributes.size ()
	|| m_new_values.size () != other_t->m_new_values.size ())
      {
	return false;
      }

    for (i = 0; i < m_changed_attributes.size (); i++)
      {
	if (m_changed_attributes[i] != other_t->m_changed_attributes[i])
	  {
	    return false;
	  }
      }

    for (i = 0; i < m_new_values.size (); i++)
      {
	if (db_value_compare (&m_new_values[i], &other_t->m_new_values[i]) != DB_EQ)
	  {
	    return false;
	  }
      }

    return true;
  }

  void
  changed_attrs_row_repl_entry::stringify (string_buffer &str)
  {
    str ("changed_attrs_row_repl_entry::");
    single_row_repl_entry::stringify (str);

    for (std::size_t i = 0; i < m_changed_attributes.size (); i++)
      {
	char *key_to_string = pr_valstring (&m_new_values[i]);
	assert (key_to_string != NULL);

	str ("\tattr_id=%d type=%s value=%s\n", m_changed_attributes[i], pr_type_name (DB_VALUE_TYPE (&m_new_values[i])),
	     key_to_string);

	db_private_free (NULL, key_to_string);
      }

    str ("inst oid: pageid:%d slotid:%d volid:%d\n", m_inst_oid.pageid, m_inst_oid.slotid, m_inst_oid.volid);
  }

  bool changed_attrs_row_repl_entry::is_instance_changing_attr (const OID &inst_oid)
  {
    if (compare_inst_oid (inst_oid))
      {
	return true;
      }

    return false;
  }

  changed_attrs_row_repl_entry::changed_attrs_row_repl_entry (repl_entry_type type, const char *class_name,
      const OID &inst_oid, LOG_LSA &lsa_stamp)
    : single_row_repl_entry (type, class_name, lsa_stamp)
  {
    m_inst_oid = inst_oid;
  }

  int
  rec_des_row_repl_entry::apply (void)
  {
    int err = NO_ERROR;
#if defined (SERVER_MODE)
    assert (m_type != REPL_DELETE);

    LC_COPYAREA_OPERATION op = op_type_from_repl_type_and_prunning (m_type);
    cubthread::entry &my_thread = cubthread::get_entry ();

    std::vector<int> dummy_int_vector;
    std::vector<DB_VALUE> dummy_val_vector;

    err = locator_repl_apply_rbr (&my_thread, op, m_class_name.c_str (), &m_key_value,
				  dummy_int_vector, dummy_val_vector, &m_rec_des);
#endif
    return err;
  }

  void
  rec_des_row_repl_entry::pack (cubpacking::packer &serializator) const
  {
    serializator.pack_int (rec_des_row_repl_entry::PACKING_ID);
    (void) single_row_repl_entry::pack (serializator);

    m_rec_des.pack (serializator);
  }

  void
  rec_des_row_repl_entry::unpack (cubpacking::unpacker &deserializator)
  {
    int entry_type_not_used;

    deserializator.unpack_int (entry_type_not_used);

    (void) single_row_repl_entry::unpack (deserializator);

    m_rec_des.unpack (deserializator);
  }

  std::size_t
  rec_des_row_repl_entry::get_packed_size (cubpacking::packer &serializator, std::size_t start_offset) const
  {
    /* we assume that offset start has already MAX_ALIGNMENT */

    /* type of packed object */
    std::size_t entry_size = start_offset;

    entry_size += serializator.get_packed_int_size (0);

    entry_size = single_row_repl_entry::get_packed_size (serializator, entry_size);
    entry_size += m_rec_des.get_packed_size (serializator, entry_size);

    return entry_size;
  }

  bool
  rec_des_row_repl_entry::is_equal (const packable_object *other)
  {
    bool check = single_row_repl_entry::is_equal (other);
    const rec_des_row_repl_entry *other_t = NULL;

    if (!check)
      {
	return false;
      }

    other_t = dynamic_cast<const rec_des_row_repl_entry *> (other);

    if (other_t == NULL || m_type != other_t->m_type)
      {
	return false;
      }

    if (m_type == cubreplication::repl_entry_type::REPL_DELETE)
      {
	return true;
      }

    if (m_rec_des.length != other_t->m_rec_des.length
	|| m_rec_des.area_size != other_t->m_rec_des.area_size
	|| m_rec_des.type != other_t->m_rec_des.type
	|| memcmp (m_rec_des.data, other_t->m_rec_des.data, m_rec_des.length) != 0)
      {
	return false;
      }

    return true;
  }

  rec_des_row_repl_entry::rec_des_row_repl_entry (repl_entry_type type, const char *class_name, const RECDES &rec_des,
                                                  LOG_LSA &lsa_stamp)
    : single_row_repl_entry (type, class_name, lsa_stamp)
  {
    m_rec_des.length = rec_des.length;
    m_rec_des.area_size = rec_des.area_size;
    m_rec_des.type = rec_des.type;

    m_rec_des.data = (char *) malloc (m_rec_des.length);
    if (m_rec_des.data == NULL)
      {
	assert (false);
      }
    memcpy (m_rec_des.data, rec_des.data, m_rec_des.length);
  }

  rec_des_row_repl_entry::~rec_des_row_repl_entry ()
  {
    if (m_rec_des.data != NULL)
      {
	free (m_rec_des.data);
      }
  }

  void
  rec_des_row_repl_entry::stringify (string_buffer &str)
  {
    str ("rec_des_row_repl_entry::");
    single_row_repl_entry::stringify (str);

    if (m_rec_des.data != NULL)
      {
	str ("recdes length=%d\n", m_rec_des.length);
      }
  }

} /* namespace cubreplication */<|MERGE_RESOLUTION|>--- conflicted
+++ resolved
@@ -93,17 +93,13 @@
 
   single_row_repl_entry::~single_row_repl_entry ()
   {
-<<<<<<< HEAD
-    //TODO[arnia] optimize
+    //TODO[replication] optimize
 
     if (DB_IS_NULL (&m_key_value))
       {
 	return;
       }
 
-=======
-    //TODO[replication] optimize
->>>>>>> 0257b3ec
     cubthread::entry *my_thread = thread_get_thread_entry_info ();
 
     HL_HEAPID save_heapid;
