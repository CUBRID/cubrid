--- conflicted
+++ resolved
@@ -213,15 +213,6 @@
   }
 
   /////////////////////////////////
-<<<<<<< HEAD
-  sbr_repl_entry::sbr_repl_entry (const char *statement, const char *user, const char *password, const char *sys_prm_ctx,
-				  LOG_LSA &lsa_stamp)
-    : replication_object (lsa_stamp),
-      m_statement (statement),
-      m_db_user (user),
-      m_db_password (password ? password : ""),
-      m_sys_prm_context (sys_prm_ctx ? sys_prm_ctx : "")
-=======
   sbr_repl_entry::sbr_repl_entry (const char *statement, const char *user, const char *password,
 				  const char *sys_prm_ctx, LOG_LSA &lsa_stamp)
     : replication_object (lsa_stamp)
@@ -229,7 +220,6 @@
     , m_db_user (user)
     , m_db_password (password ? password : "")
     , m_sys_prm_context (sys_prm_ctx ? sys_prm_ctx : "")
->>>>>>> 9f67ec0c
   {
   }
 
@@ -259,14 +249,11 @@
       }
 
     assert (m_db_password == other_t->m_db_password);
-<<<<<<< HEAD
     return true;
   }
 
   bool sbr_repl_entry::is_statement_replication ()
   {
-=======
->>>>>>> 9f67ec0c
     return true;
   }
 
