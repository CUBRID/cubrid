--- conflicted
+++ resolved
@@ -35,27 +35,7 @@
 namespace cubreplication
 {
   static const char *repl_entry_type_str[] = { "update", "insert", "delete" };
-
-  replication_object::replication_object()
-  {
-    LSA_SET_NULL (&m_lsa_stamp);
-  }
-
-  replication_object::replication_object (LOG_LSA &lsa_stamp)
-  {
-    LSA_COPY (&m_lsa_stamp, &lsa_stamp);
-  }
-
-  void replication_object::get_lsa_stamp (LOG_LSA &lsa_stamp)
-  {
-    LSA_COPY (&lsa_stamp, &m_lsa_stamp);
-  }
-
-  void replication_object::set_lsa_stamp (const LOG_LSA &lsa_stamp)
-  {
-    LSA_COPY (&m_lsa_stamp, &lsa_stamp);
-  }
-
+ 
   static LC_COPYAREA_OPERATION
   op_type_from_repl_type_and_prunning (repl_entry_type repl_type)
   {
@@ -76,6 +56,26 @@
       }
 
     return LC_FETCH;
+  }
+
+  replication_object::replication_object ()
+  {
+    LSA_SET_NULL(&m_lsa_stamp);
+  }
+
+  replication_object::replication_object (LOG_LSA &lsa_stamp)
+  {
+    LSA_COPY(&m_lsa_stamp, &lsa_stamp);
+  }
+
+  void replication_object::get_lsa_stamp (LOG_LSA &lsa_stamp)
+  {
+    LSA_COPY(&lsa_stamp, &m_lsa_stamp);
+  }
+
+  void replication_object::set_lsa_stamp (const LOG_LSA &lsa_stamp)
+  {
+    LSA_COPY (&m_lsa_stamp, &lsa_stamp);
   }
 
   single_row_repl_entry::single_row_repl_entry (const repl_entry_type type, const char *class_name, LOG_LSA &lsa_stamp)
@@ -321,7 +321,6 @@
     (void) db_change_private_heap (NULL, save_heapid);
   }
 
-<<<<<<< HEAD
   int
   changed_attrs_row_repl_entry::apply (void)
   {
@@ -339,15 +338,9 @@
     return err;
   }
 
-  int
-  changed_attrs_row_repl_entry::pack (cubpacking::packer *serializator)
-=======
   void
   changed_attrs_row_repl_entry::pack (cubpacking::packer &serializator) const
->>>>>>> 83e66e2a
-  {
-    int rc = NO_ERROR;
-
+  {    
     serializator.pack_int (changed_attrs_row_repl_entry::PACKING_ID);
     single_row_repl_entry::pack (serializator);
     serializator.pack_int_vector (m_changed_attributes);
@@ -481,7 +474,6 @@
     m_inst_oid = inst_oid;
   }
 
-<<<<<<< HEAD
   int
   rec_des_row_repl_entry::apply (void)
   {
@@ -502,12 +494,8 @@
     return err;
   }
 
-  int
-  rec_des_row_repl_entry::pack (cubpacking::packer *serializator)
-=======
   void
   rec_des_row_repl_entry::pack (cubpacking::packer &serializator) const
->>>>>>> 83e66e2a
   {
     serializator.pack_int (rec_des_row_repl_entry::PACKING_ID);
     (void) single_row_repl_entry::pack (serializator);
@@ -525,7 +513,7 @@
     (void) single_row_repl_entry::unpack (deserializator);
 
     m_rec_des.unpack (deserializator);
-  }
+      }
 
   std::size_t
   rec_des_row_repl_entry::get_packed_size (cubpacking::packer &serializator, std::size_t start_offset) const
