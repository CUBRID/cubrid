/*
 * Copyright (C) 2008 Search Solution Corporation. All rights reserved by Search Solution.
 *
 *   This program is free software; you can redistribute it and/or modify
 *   it under the terms of the GNU General Public License as published by
 *   the Free Software Foundation; either version 2 of the License, or
 *   (at your option) any later version.
 *
 *  This program is distributed in the hope that it will be useful,
 *  but WITHOUT ANY WARRANTY; without even the implied warranty of
 *  MERCHANTABILITY or FITNESS FOR A PARTICULAR PURPOSE. See the
 *  GNU General Public License for more details.
 *
 *  You should have received a copy of the GNU General Public License
 *  along with this program; if not, write to the Free Software
 *  Foundation, Inc., 51 Franklin Street, Fifth Floor, Boston, MA 02110-1301 USA
 *
 */

/*
 * replication_object.cpp
 */

#ident "$Id$"

#include "replication_object.hpp"

#include "heap_file.h"
#include "locator_sr.h"
#include "log_manager.h"
#include "mem_block.hpp"
#include "memory_alloc.h"
#include "object_primitive.h"
#include "object_representation.h"
#include "replication_row_apply.hpp"
#include "string_buffer.hpp"
#include "thread_manager.hpp"
#include "transaction_group.hpp"

#include <algorithm>
#include <cstring>

namespace cubreplication
{
  static const char *repl_entry_type_str[] = { "update", "insert", "delete" };

  static LC_COPYAREA_OPERATION
  op_type_from_repl_type_and_prunning (repl_entry_type repl_type)
  {
    assert (repl_type == REPL_UPDATE || repl_type == REPL_INSERT || repl_type == REPL_DELETE);

    switch (repl_type)
      {
      case REPL_UPDATE:
	return LC_FLUSH_UPDATE;

      case REPL_INSERT:
	return LC_FLUSH_INSERT;

      case REPL_DELETE:
	return LC_FLUSH_DELETE;

      default:
	assert (false);
      }

    return LC_FETCH;
  }

  replication_object::replication_object ()
  {
    LSA_SET_NULL (&m_lsa_stamp);
  }

  replication_object::replication_object (const LOG_LSA &lsa_stamp)
  {
    LSA_COPY (&m_lsa_stamp, &lsa_stamp);
  }

  void
  replication_object::get_lsa_stamp (LOG_LSA &lsa_stamp)
  {
    LSA_COPY (&lsa_stamp, &m_lsa_stamp);
  }

  void
  replication_object::set_lsa_stamp (const LOG_LSA &lsa_stamp)
  {
    LSA_COPY (&m_lsa_stamp, &lsa_stamp);
  }

  bool
  replication_object::is_instance_changing_attr (const OID &inst_oid)
  {
    return false;
  }

  bool
  replication_object::is_statement_replication ()
  {
    return false;
  }

  repl_gc_info::repl_gc_info (const tx_group &tx_group_node)
  {
    for (const tx_group::node_info &node_info : tx_group_node.get_container ())
      {
	m_gc_trans.emplace_back (tran_info {node_info.m_mvccid, node_info.m_tran_state});
      }
  }

  tx_group
  repl_gc_info::as_tx_group () const
  {
    tx_group res;
    for (const tran_info &ti : m_gc_trans)
      {
	res.add (0, ti.m_mvccid, ti.m_tran_state);
      }
    return std::move (res);
  }

  int repl_gc_info::apply ()
  {
    return 0;
  }

  void repl_gc_info::pack (cubpacking::packer &serializator) const
  {
    serializator.pack_to_int (m_gc_trans.size ());
    for (const tran_info &t : m_gc_trans)
      {
	serializator.pack_to_int (t.m_tran_state);
      }

    for (const tran_info &t : m_gc_trans)
      {
	serializator.pack_bigint (t.m_mvccid);
      }
  }

  void repl_gc_info::unpack (cubpacking::unpacker &deserializator)
  {
    size_t gc_trans_sz;
    deserializator.unpack_from_int (gc_trans_sz);
    m_gc_trans.resize (gc_trans_sz);
    for (size_t i = 0; i < gc_trans_sz; ++i)
      {
	deserializator.unpack_from_int (m_gc_trans[i].m_tran_state);
      }
    for (size_t i = 0; i < gc_trans_sz; ++i)
      {
	deserializator.unpack_bigint (m_gc_trans[i].m_mvccid);
      }
  }

  std::size_t repl_gc_info::get_packed_size (cubpacking::packer &serializator, std::size_t start_offset) const
  {
    std::size_t entry_size = start_offset;
    entry_size += serializator.get_packed_int_vector_size (start_offset, m_gc_trans.size ());
    entry_size += DB_ALIGN (entry_size, MAX_ALIGNMENT) - entry_size;
    entry_size += OR_BIGINT_SIZE * m_gc_trans.size ();

    return entry_size;
  }

  void repl_gc_info::stringify (string_buffer &str)
  {
    str ("repl_gc_info:\n");
    for (size_t i = 0; i< m_gc_trans.size (); ++i)
      {
	str ("\ttraninfo[%d]:: mvccid=%d, tran_state=%d\n", i, m_gc_trans[i].m_mvccid, m_gc_trans[i].m_tran_state);
      }
  }

  single_row_repl_entry::single_row_repl_entry (const repl_entry_type type, const char *class_name,
      const LOG_LSA &lsa_stamp)
    : replication_object (lsa_stamp)
    , m_type (type)
    , m_class_name (class_name)
  {
    db_make_null (&m_key_value);
  }

  single_row_repl_entry::~single_row_repl_entry ()
  {
    //TODO[replication] optimize

    if (DB_IS_NULL (&m_key_value))
      {
	return;
      }

    cubthread::entry *my_thread = thread_get_thread_entry_info ();

    HL_HEAPID save_heapid = db_change_private_heap (my_thread, 0);
    pr_clear_value (&m_key_value);
    db_change_private_heap (my_thread, save_heapid);
  }

  int
  single_row_repl_entry::apply (void)
  {
    int err = NO_ERROR;
#if defined (SERVER_MODE)
    assert (m_type == REPL_DELETE);
    err = row_apply_delete (m_class_name, m_key_value);
    if (err != NO_ERROR)
      {
	ASSERT_ERROR ();
	return err;
      }
#endif
    return err;
  }

  bool
  single_row_repl_entry::is_equal (const packable_object *other)
  {
    const single_row_repl_entry *other_t = dynamic_cast<const single_row_repl_entry *> (other);

    if (other_t == NULL
	|| m_type != other_t->m_type
	|| m_class_name.compare (other_t->m_class_name) != 0
	|| db_value_compare (&m_key_value, &other_t->m_key_value) != DB_EQ)
      {
	return false;
      }

    return true;
  }

<<<<<<< HEAD
  void
  single_row_repl_entry::set_key_value (const DB_VALUE &db_val)
  {
    HL_HEAPID save_heapid = db_change_private_heap (NULL, 0);
    pr_clone_value (&db_val, &m_key_value);
    db_change_private_heap (NULL, save_heapid);
  }
=======
    entry_size += serializator.get_packed_int_vector_size (entry_size, changed_attributes.size ());
>>>>>>> f54b6fab

  void
  single_row_repl_entry::set_class_name (const char *class_name)
  {
    m_class_name = class_name;
  }

  std::size_t
  single_row_repl_entry::get_packed_size (cubpacking::packer &serializator, std::size_t start_offset) const
  {
    std::size_t entry_size = start_offset;

    /* we assume that offset start has already MAX_ALIGNMENT */

    /* type of RBR entry */
    entry_size += serializator.get_packed_int_size (entry_size);
    entry_size += serializator.get_packed_string_size (m_class_name, entry_size);

    HL_HEAPID save_heapid = db_change_private_heap (NULL, 0);
    entry_size += serializator.get_packed_db_value_size (m_key_value, entry_size);
    db_change_private_heap (NULL, save_heapid);

    return entry_size;
  }

  void
  single_row_repl_entry::pack (cubpacking::packer &serializator) const
  {
    serializator.pack_int ((int) m_type);
    serializator.pack_string (m_class_name);

    HL_HEAPID save_heapid = db_change_private_heap (NULL, 0);
    serializator.pack_db_value (m_key_value);
    db_change_private_heap (NULL, save_heapid);
  }

  void
  single_row_repl_entry::unpack (cubpacking::unpacker &deserializator)
  {
    HL_HEAPID save_heapid = db_change_private_heap (NULL, 0);

    /* RBR type */
    int int_val;
    deserializator.unpack_int (int_val);
    m_type = (repl_entry_type) int_val;

    deserializator.unpack_string (m_class_name);
    deserializator.unpack_db_value (m_key_value);

    db_change_private_heap (NULL, save_heapid);
  }

  void
  single_row_repl_entry::stringify (string_buffer &str)
  {
    char *key_to_string = pr_valstring (&m_key_value);

    str ("single_row_repl_entry(%s) key_type=%s key_dbvalue=%s table=%s\n", repl_entry_type_str[m_type],
	 pr_type_name (DB_VALUE_TYPE (&m_key_value)), key_to_string,
	 m_class_name.c_str ());

    db_private_free (NULL, key_to_string);
  }

  /////////////////////////////////
  sbr_repl_entry::sbr_repl_entry (const char *statement, const char *user, const char *password,
				  const char *sys_prm_ctx, LOG_LSA &lsa_stamp)
    : replication_object (lsa_stamp)
    , m_statement (statement)
    , m_db_user (user)
    , m_db_password (password ? password : "")
    , m_sys_prm_context (sys_prm_ctx ? sys_prm_ctx : "")
  {
  }

  int
  sbr_repl_entry::apply (void)
  {
    int err = NO_ERROR;
#if defined (SERVER_MODE)
    cubthread::entry &my_thread = cubthread::get_entry ();
    err = locator_repl_apply_sbr (&my_thread, m_db_user.c_str (), m_db_password.c_str(),
				  m_sys_prm_context.empty () ? NULL : m_sys_prm_context.c_str (),
				  m_statement.c_str ());
#endif
    return err;
  }

  void sbr_repl_entry::set_params (const char *statement, const char *user, const char *password,
				   const char *sys_prm_ctx)
  {
    m_statement = statement;
    m_db_user = user;
    m_db_password = password;
    m_sys_prm_context = sys_prm_ctx;
  }

  void sbr_repl_entry::append_statement (const char *buffer, const size_t buf_size)
  {
    m_statement.append (buffer, buf_size);
  }

  bool
  sbr_repl_entry::is_equal (const packable_object *other)
  {
    const sbr_repl_entry *other_t = dynamic_cast<const sbr_repl_entry *> (other);

    if (other_t == NULL
	|| m_statement != other_t->m_statement
	|| m_db_user != other_t->m_db_user
	|| m_sys_prm_context != other_t->m_sys_prm_context)
      {
	return false;
      }

    assert (m_db_password == other_t->m_db_password);
    return true;
  }

  bool
  sbr_repl_entry::is_statement_replication ()
  {
    return true;
  }

  std::size_t
  sbr_repl_entry::get_packed_size (cubpacking::packer &serializator, std::size_t start_offset) const
  {
    /* we assume that offset start has already MAX_ALIGNMENT */

    /* type of packed object */
    std::size_t entry_size = start_offset;

    entry_size += serializator.get_packed_int_size (0);

    entry_size += serializator.get_packed_string_size (m_statement, entry_size);
    entry_size += serializator.get_packed_string_size (m_db_user, entry_size);
    entry_size += serializator.get_packed_string_size (m_db_password, entry_size);
    entry_size += serializator.get_packed_string_size (m_sys_prm_context, entry_size);

    return entry_size;
  }

  void
  sbr_repl_entry::pack (cubpacking::packer &serializator) const
  {
    serializator.pack_int (sbr_repl_entry::PACKING_ID);
    serializator.pack_string (m_statement);
    serializator.pack_string (m_db_user);
    serializator.pack_string (m_db_password);
    serializator.pack_string (m_sys_prm_context);
  }

  void
  sbr_repl_entry::unpack (cubpacking::unpacker &deserializator)
  {
    int entry_type_not_used;

    deserializator.unpack_int (entry_type_not_used);
    deserializator.unpack_string (m_statement);
    deserializator.unpack_string (m_db_user);
    deserializator.unpack_string (m_db_password);
    deserializator.unpack_string (m_sys_prm_context);
  }

  void
  sbr_repl_entry::stringify (string_buffer &str)
  {
    str ("sbr_repl_entry: statement=%s\nUSER=%s\nSYS_PRM=%s\n",
	 m_statement.c_str (), m_db_user.c_str (), m_sys_prm_context.c_str ());
  }

  changed_attrs_row_repl_entry::~changed_attrs_row_repl_entry ()
  {
    cubthread::entry *my_thread = thread_get_thread_entry_info ();
    HL_HEAPID save_heapid = db_change_private_heap (my_thread, 0);

    for (std::vector<DB_VALUE>::iterator it = m_new_values.begin (); it != m_new_values.end (); ++it)
      {
	pr_clear_value (& (*it));
      }
    db_change_private_heap (my_thread, save_heapid);
  }

  void
  changed_attrs_row_repl_entry::copy_and_add_changed_value (const ATTR_ID att_id, const DB_VALUE &db_val)
  {
    m_new_values.emplace_back ();
    DB_VALUE &last_new_value = m_new_values.back ();

    m_changed_attributes.push_back (att_id);

    HL_HEAPID save_heapid = db_change_private_heap (NULL, 0);
    pr_clone_value (&db_val, &last_new_value);
    db_change_private_heap (NULL, save_heapid);
  }

  int
  changed_attrs_row_repl_entry::apply (void)
  {
    int err = NO_ERROR;

#if defined (SERVER_MODE)
    err = row_apply_update (m_class_name, m_key_value, m_changed_attributes, m_new_values);
    if (err != NO_ERROR)
      {
	ASSERT_ERROR ();
	return err;
      }
#endif

    return err;
  }

  void
  changed_attrs_row_repl_entry::pack (cubpacking::packer &serializator) const
  {
    cubthread::entry &thread_ref = cubthread::get_entry ();
    HL_HEAPID save_heapid = db_change_private_heap (&thread_ref, 0);

    serializator.pack_int (changed_attrs_row_repl_entry::PACKING_ID);
    single_row_repl_entry::pack (serializator);
    serializator.pack_int_vector (m_changed_attributes);
    serializator.pack_int ((int) m_new_values.size ());

    for (std::size_t i = 0; i < m_new_values.size (); i++)
      {
	serializator.pack_db_value (m_new_values[i]);
      }

    db_change_private_heap (&thread_ref, save_heapid);
  }

  void
  changed_attrs_row_repl_entry::unpack (cubpacking::unpacker &deserializator)
  {
    int count_new_values = 0;
    int int_val;

    OID_SET_NULL (&m_inst_oid);

#if defined (SERVER_MODE)
    HL_HEAPID save_heapid = db_change_private_heap (NULL, 0);
#endif
    /* create id */
    deserializator.unpack_int (int_val);

    single_row_repl_entry::unpack (deserializator);

    deserializator.unpack_int_vector (m_changed_attributes);

    deserializator.unpack_int (count_new_values);

    for (std::size_t i = 0; (int) i < count_new_values; i++)
      {
	m_new_values.emplace_back ();
	DB_VALUE &val = m_new_values.back ();
	deserializator.unpack_db_value (val);
      }

#if defined (SERVER_MODE)
    db_change_private_heap (NULL, save_heapid);
#endif
  }

  std::size_t
  changed_attrs_row_repl_entry::get_packed_size (cubpacking::packer &serializator, std::size_t start_offset) const
  {
    /* we assume that offset start has already MAX_ALIGNMENT */

    /* type of packed object */
    cubthread::entry &thread_ref = cubthread::get_entry ();
    HL_HEAPID save_heapid = db_change_private_heap (&thread_ref, 0);

    std::size_t entry_size = start_offset;

    entry_size += serializator.get_packed_int_size (0);

    entry_size = single_row_repl_entry::get_packed_size (serializator, entry_size);

    entry_size += serializator.get_packed_int_vector_size (entry_size, (int) m_changed_attributes.size ());
    entry_size += serializator.get_packed_int_size (entry_size);
    for (std::size_t i = 0; i < m_new_values.size (); i++)
      {
	entry_size += serializator.get_packed_db_value_size (m_new_values[i], entry_size);
      }

    db_change_private_heap (&thread_ref, save_heapid);

    return entry_size;
  }

  bool
  changed_attrs_row_repl_entry::is_equal (const packable_object *other)
  {
    std::size_t i;
    bool check = single_row_repl_entry::is_equal (other);
    const changed_attrs_row_repl_entry *other_t = NULL;

    if (!check)
      {
	return false;
      }

    other_t = dynamic_cast<const changed_attrs_row_repl_entry *> (other);

    if (other_t == NULL
	|| m_changed_attributes.size () != other_t->m_changed_attributes.size ()
	|| m_new_values.size () != other_t->m_new_values.size ())
      {
	return false;
      }

    for (i = 0; i < m_changed_attributes.size (); i++)
      {
	if (m_changed_attributes[i] != other_t->m_changed_attributes[i])
	  {
	    return false;
	  }
      }

    for (i = 0; i < m_new_values.size (); i++)
      {
	if (db_value_compare (&m_new_values[i], &other_t->m_new_values[i]) != DB_EQ)
	  {
	    return false;
	  }
      }

    return true;
  }

  void
  changed_attrs_row_repl_entry::stringify (string_buffer &str)
  {
    str ("changed_attrs_row_repl_entry::");
    single_row_repl_entry::stringify (str);

    for (std::size_t i = 0; i < m_changed_attributes.size (); i++)
      {
	char *key_to_string = pr_valstring (&m_new_values[i]);
	assert (key_to_string != NULL);

	str ("\tattr_id=%d type=%s value=%s\n", m_changed_attributes[i], pr_type_name (DB_VALUE_TYPE (&m_new_values[i])),
	     key_to_string);

	db_private_free (NULL, key_to_string);
      }

    str ("inst oid: pageid:%d slotid:%d volid:%d\n", m_inst_oid.pageid, m_inst_oid.slotid, m_inst_oid.volid);
  }

  bool
  changed_attrs_row_repl_entry::is_instance_changing_attr (const OID &inst_oid)
  {
    if (compare_inst_oid (inst_oid))
      {
	return true;
      }

    return false;
  }

  changed_attrs_row_repl_entry::changed_attrs_row_repl_entry (repl_entry_type type, const char *class_name,
      const OID &inst_oid, const LOG_LSA &lsa_stamp)
    : single_row_repl_entry (type, class_name, lsa_stamp)
    , m_changed_attributes ()
    , m_new_values ()
  {
    m_inst_oid = inst_oid;
  }

  int
  rec_des_row_repl_entry::apply (void)
  {
    int err = NO_ERROR;

#if defined (SERVER_MODE)
    if (m_type == REPL_INSERT)
      {
	err = row_apply_insert (m_class_name, m_rec_des);
	if (err != NO_ERROR)
	  {
	    ASSERT_ERROR ();
	    return err;
	  }
      }
    else if (m_type == REPL_UPDATE)
      {
	err = row_apply_update (m_class_name, m_key_value, m_rec_des);
	if (err != NO_ERROR)
	  {
	    ASSERT_ERROR ();
	    return err;
	  }
      }
    else
      {
	assert (false);
	err = ER_FAILED;
      }
#endif

    return err;
  }

  void
  rec_des_row_repl_entry::pack (cubpacking::packer &serializator) const
  {
    serializator.pack_int (rec_des_row_repl_entry::PACKING_ID);
    (void) single_row_repl_entry::pack (serializator);

    m_rec_des.pack (serializator);
  }

  void
  rec_des_row_repl_entry::unpack (cubpacking::unpacker &deserializator)
  {
    int entry_type_not_used;

    deserializator.unpack_int (entry_type_not_used);

    (void) single_row_repl_entry::unpack (deserializator);

    m_rec_des.resize_buffer ((size_t) DB_PAGESIZE);
    m_rec_des.unpack (deserializator);
    // record may be resized by heap_update_adjust_recdes_header; make sure there is enough space.
    heap_record_reserve_for_adjustments (m_rec_des);
  }

  std::size_t
  rec_des_row_repl_entry::get_packed_size (cubpacking::packer &serializator, std::size_t start_offset) const
  {
    /* we assume that offset start has already MAX_ALIGNMENT */

    /* type of packed object */
    std::size_t entry_size = start_offset;

    entry_size += serializator.get_packed_int_size (0);

    entry_size = single_row_repl_entry::get_packed_size (serializator, entry_size);
    entry_size += m_rec_des.get_packed_size (serializator, entry_size);

    return entry_size;
  }

  bool
  rec_des_row_repl_entry::is_equal (const packable_object *other)
  {
    bool check = single_row_repl_entry::is_equal (other);
    const rec_des_row_repl_entry *other_t = NULL;

    if (!check)
      {
	return false;
      }

    other_t = dynamic_cast<const rec_des_row_repl_entry *> (other);

    if (other_t == NULL || m_type != other_t->m_type)
      {
	return false;
      }

    if (m_type == cubreplication::repl_entry_type::REPL_DELETE)
      {
	return true;
      }

    if (m_rec_des.get_size () != other_t->m_rec_des.get_size ()
	|| m_rec_des.get_recdes().type != other_t->m_rec_des.get_recdes ().type
	|| std::memcmp (m_rec_des.get_recdes ().data, other_t->m_rec_des.get_recdes().data, m_rec_des.get_size ()) != 0)
      {
	return false;
      }

    return true;
  }

  rec_des_row_repl_entry::rec_des_row_repl_entry (repl_entry_type type, const char *class_name, const RECDES &rec_des,
      const LOG_LSA &lsa_stamp)
    : single_row_repl_entry (type, class_name, lsa_stamp)
    , m_rec_des (rec_des, cubmem::STANDARD_BLOCK_ALLOCATOR)
  {
  }

  rec_des_row_repl_entry::~rec_des_row_repl_entry ()
  {
  }

  void
  rec_des_row_repl_entry::stringify (string_buffer &str)
  {
    str ("rec_des_row_repl_entry::");
    single_row_repl_entry::stringify (str);
    str ("recdes length=%zu\n", m_rec_des.get_size ());
  }


  row_object::row_object (const char *class_name)
  {
    m_class_name = class_name;
    m_data_size = 0;
  }

  row_object::~row_object ()
  {
  }

  void row_object::reset (void)
  {
    m_data_size = 0;

    m_rec_des_list.clear ();
  }


  int row_object::apply (void)
  {
    /* TODO[replication] */
    return NO_ERROR;
  }

  void row_object::pack (cubpacking::packer &serializator) const
  {
    serializator.pack_int (row_object::PACKING_ID);
    serializator.pack_string (m_class_name);
    serializator.pack_int ((int) m_rec_des_list.size ());

    for (const record_descriptor &rec : m_rec_des_list)
      {
	rec.pack (serializator);
      }
  }

  void row_object::unpack (cubpacking::unpacker &deserializator)
  {
    int entry_type_not_used;

    deserializator.unpack_int (entry_type_not_used);

    deserializator.unpack_string (m_class_name);
    int rec_des_cnt = 0;

    deserializator.unpack_int (rec_des_cnt);

    for (int i = 0; i < rec_des_cnt; i++)
      {
	m_rec_des_list.emplace_back ();
	record_descriptor &rec = m_rec_des_list.back ();
	rec.unpack (deserializator);
      }
  }

  std::size_t row_object::get_packed_size (cubpacking::packer &serializator, std::size_t start_offset) const
  {
    std::size_t entry_size = start_offset;

    entry_size += serializator.get_packed_int_size (0);

    entry_size += serializator.get_packed_string_size (m_class_name, entry_size);
    entry_size += serializator.get_packed_int_size (entry_size);
    for (const record_descriptor &rec : m_rec_des_list)
      {
	entry_size += rec.get_packed_size (serializator, entry_size);
      }

    return entry_size;
  }


  bool row_object::is_equal (const cubpacking::packable_object *other)
  {
    const row_object *other_t = dynamic_cast<const row_object *> (other);

    if (other_t == NULL)
      {
	return false;
      }

    if (m_class_name.compare (other_t->m_class_name) != 0)
      {
	return false;
      }

    if (m_rec_des_list.size () != other_t->m_rec_des_list.size ())
      {
	return false;
      }

    for (int i = 0; i < m_rec_des_list.size (); i++)
      {
	if (m_rec_des_list[i].get_size () != other_t->m_rec_des_list[i].get_size ())
	  {
	    return false;
	  }

	if (m_rec_des_list[i].get_recdes ().type != other_t->m_rec_des_list[i].get_recdes ().type)
	  {
	    return false;
	  }

	if (std::memcmp (m_rec_des_list[i].get_recdes ().data, other_t->m_rec_des_list[i].get_recdes().data,
			 m_rec_des_list[i].get_size ()) != 0)
	  {
	    return false;
	  }
      }
    return true;
  }

  void row_object::stringify (string_buffer &str)
  {
    str ("row_object::row_object table=%s records_cnt:%d\n", m_class_name.c_str (), m_rec_des_list.size ());
    for (int i = 0; i < m_rec_des_list.size (); i++)
      {
	size_t buf_size = m_rec_des_list[i].get_size ();

	str ("\trecord:%d, size:%d\n", i, buf_size);
	buf_size = std::min (buf_size, (size_t) 256);
	str.hex_dump (m_rec_des_list[i].get_recdes ().data, buf_size);
      }
  }

  void row_object::move_record (record_descriptor &&record)
  {
    size_t rec_size = record.get_recdes ().length;

    m_rec_des_list.push_back (std::move (record));
    m_data_size += rec_size;
  }

  savepoint_object::savepoint_object (const char *savepoint_name, event_type event)
    : m_savepoint_name (savepoint_name)
    , m_event (event)
  {
  }

  int
  savepoint_object::apply ()
  {
    cubthread::entry &thread_ref = cubthread::get_entry ();
    if (m_event == CREATE_SAVEPOINT)
      {
	if (log_append_savepoint (&thread_ref, m_savepoint_name.c_str ()) == NULL)
	  {
	    assert (false);
	    return ER_FAILED;
	  }
      }
    else
      {
	LOG_LSA savept_lsa;
	if (log_abort_partial (&thread_ref, m_savepoint_name.c_str (), &savept_lsa) != TRAN_UNACTIVE_ABORTED)
	  {
	    assert (false);
	    return ER_FAILED;
	  }
      }
    return NO_ERROR;
  }

  void
  savepoint_object::stringify (string_buffer &str)
  {
    if (m_event == CREATE_SAVEPOINT)
      {
	str ("create ");
      }
    else
      {
	str ("rollback to ");
      }
    str ("savepoint ");
    str (m_savepoint_name.c_str ());
  }

  void
  savepoint_object::pack (cubpacking::packer &serializator) const
  {
    serializator.pack_int (PACKING_ID);
    serializator.pack_string (m_savepoint_name);
    serializator.pack_to_int (m_event);
  }

  void
  savepoint_object::unpack (cubpacking::unpacker &deserializator)
  {
    int check_id;
    deserializator.unpack_int (check_id);
    assert (check_id == PACKING_ID);
    deserializator.unpack_string (m_savepoint_name);
    deserializator.unpack_from_int (m_event);
  }

  std::size_t
  savepoint_object::get_packed_size (cubpacking::packer &serializator, std::size_t start_offset) const
  {
    size_t size = 0;
    size += serializator.get_packed_int_size (start_offset + size);
    size += serializator.get_packed_string_size (m_savepoint_name, start_offset + size);
    size += serializator.get_packed_int_size (start_offset + size);
    return size;
  }

} /* namespace cubreplication */<|MERGE_RESOLUTION|>--- conflicted
+++ resolved
@@ -230,7 +230,6 @@
     return true;
   }
 
-<<<<<<< HEAD
   void
   single_row_repl_entry::set_key_value (const DB_VALUE &db_val)
   {
@@ -238,9 +237,6 @@
     pr_clone_value (&db_val, &m_key_value);
     db_change_private_heap (NULL, save_heapid);
   }
-=======
-    entry_size += serializator.get_packed_int_vector_size (entry_size, changed_attributes.size ());
->>>>>>> f54b6fab
 
   void
   single_row_repl_entry::set_class_name (const char *class_name)
@@ -521,7 +517,7 @@
 
     entry_size = single_row_repl_entry::get_packed_size (serializator, entry_size);
 
-    entry_size += serializator.get_packed_int_vector_size (entry_size, (int) m_changed_attributes.size ());
+    entry_size += serializator.get_packed_int_vector_size (entry_size, m_changed_attributes.size ());
     entry_size += serializator.get_packed_int_size (entry_size);
     for (std::size_t i = 0; i < m_new_values.size (); i++)
       {
