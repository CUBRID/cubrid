/*
 * Copyright (C) 2008 Search Solution Corporation. All rights reserved by Search Solution.
 *
 *   This program is free software; you can redistribute it and/or modify
 *   it under the terms of the GNU General Public License as published by
 *   the Free Software Foundation; either version 2 of the License, or
 *   (at your option) any later version.
 *
 *  This program is distributed in the hope that it will be useful,
 *  but WITHOUT ANY WARRANTY; without even the implied warranty of
 *  MERCHANTABILITY or FITNESS FOR A PARTICULAR PURPOSE. See the
 *  GNU General Public License for more details.
 *
 *  You should have received a copy of the GNU General Public License
 *  along with this program; if not, write to the Free Software
 *  Foundation, Inc., 51 Franklin Street, Fifth Floor, Boston, MA 02110-1301 USA
 *
 */

/*
 * replication_object.hpp
 */

#ident "$Id$"

#ifndef _REPLICATION_OBJECT_HPP_
#define _REPLICATION_OBJECT_HPP_

#include "packable_object.hpp"
#include "dbtype.h"
#include "storage_common.h"
#include "dbtype_def.h"

#include <vector>
#include <string>

class string_buffer;

namespace cubreplication
{

  enum repl_entry_type
  {
    REPL_UPDATE = 0,
    REPL_INSERT,
    REPL_DELETE,

    REPL_UNKNOWN
  };

  class replication_object : public cubpacking::packable_object
  {
    public:
      virtual int apply (void) = 0;
      virtual void stringify (string_buffer &str) = 0;
  };

  class sbr_repl_entry : public replication_object
  {
    private:
      std::string m_statement;
      std::string m_db_user;
      std::string m_sys_prm_context;

    public:
      static const int PACKING_ID = 1;

      sbr_repl_entry (const char *statement, const char *user, const char *sys_prm_ctx);

      sbr_repl_entry () = default;
      ~sbr_repl_entry () = default;

      int apply () override;

      bool is_equal (const cubpacking::packable_object *other);

<<<<<<< HEAD
      int pack (cubpacking::packer *serializator);
      int unpack (cubpacking::packer *serializator);

      std::size_t get_packed_size (cubpacking::packer *serializator, std::size_t start_offset = 0);

      void stringify (string_buffer &str) override final;
=======
      void set_statement (const std::string &str)
      {
	m_statement = str;
      };

      void pack (cubpacking::packer &serializator) const;
      void unpack (cubpacking::unpacker &deserializator);

      size_t get_packed_size (cubpacking::packer &serializator) const;
>>>>>>> 6e0edf34
  };

  class single_row_repl_entry : public replication_object
  {
    public:
      static const int PACKING_ID = 2;

      int apply () override;

      virtual bool is_equal (const cubpacking::packable_object *other);

      void set_key_value (const DB_VALUE &db_val);
      single_row_repl_entry (const repl_entry_type type, const char *class_name);
      single_row_repl_entry () = default;

    protected:
      virtual ~single_row_repl_entry ();

      virtual int pack (cubpacking::packer *serializator);
      virtual int unpack (cubpacking::packer *serializator);
      virtual std::size_t get_packed_size (cubpacking::packer *serializator, std::size_t start_offset = 0);

      void stringify (string_buffer &str) override;

      repl_entry_type m_type;
      std::string m_class_name;
      DB_VALUE m_key_value;

    private:
  };

  class rec_des_row_repl_entry : public single_row_repl_entry
  {
    public:
      static const int PACKING_ID = 3;

      rec_des_row_repl_entry (repl_entry_type type, const char *class_name, const RECDES &rec_des);

      rec_des_row_repl_entry () = default;
      ~rec_des_row_repl_entry ();

      virtual int pack (cubpacking::packer *serializator) final;
      virtual int unpack (cubpacking::packer *serializator) final;
      virtual std::size_t get_packed_size (cubpacking::packer *serializator, std::size_t start_offset = 0) final;

      bool is_equal (const cubpacking::packable_object *other) final;
      void stringify (string_buffer &str) final;

    private:
      RECDES m_rec_des;
  };

  class changed_attrs_row_repl_entry : public single_row_repl_entry
  {
    public:
      static const int PACKING_ID = 4;

      changed_attrs_row_repl_entry (repl_entry_type type, const char *class_name, const OID &inst_oid);

      changed_attrs_row_repl_entry () = default;
      ~changed_attrs_row_repl_entry ();

<<<<<<< HEAD
      void copy_and_add_changed_value (const ATTR_ID att_id, const DB_VALUE &db_val);

      virtual int pack (cubpacking::packer *serializator) override final;
      virtual int unpack (cubpacking::packer *serializator) override final;
      virtual std::size_t get_packed_size (cubpacking::packer *serializator, std::size_t start_offset = 0) override final;

      bool is_equal (const cubpacking::packable_object *other) override final;
      void stringify (string_buffer &str) override final;

      inline bool compare_inst_oid (const OID &other)
      {
	return (m_inst_oid.pageid == other.pageid && m_inst_oid.slotid == other.slotid
		&& m_inst_oid.volid == other.volid);
      }

    private:
      std::vector <int> m_changed_attributes;
      std::vector <DB_VALUE> m_new_values;

      OID m_inst_oid;
=======
      void pack (cubpacking::packer &serializator) const;
      void unpack (cubpacking::unpacker &deserializator);

      size_t get_packed_size (cubpacking::packer &serializator) const;
>>>>>>> 6e0edf34
  };

} /* namespace cubreplication */

#endif /* _REPLICATION_OBJECT_HPP_ */<|MERGE_RESOLUTION|>--- conflicted
+++ resolved
@@ -74,24 +74,12 @@
 
       bool is_equal (const cubpacking::packable_object *other);
 
-<<<<<<< HEAD
-      int pack (cubpacking::packer *serializator);
-      int unpack (cubpacking::packer *serializator);
-
-      std::size_t get_packed_size (cubpacking::packer *serializator, std::size_t start_offset = 0);
-
-      void stringify (string_buffer &str) override final;
-=======
-      void set_statement (const std::string &str)
-      {
-	m_statement = str;
-      };
-
       void pack (cubpacking::packer &serializator) const;
       void unpack (cubpacking::unpacker &deserializator);
 
-      size_t get_packed_size (cubpacking::packer &serializator) const;
->>>>>>> 6e0edf34
+      std::size_t get_packed_size (cubpacking::packer &serializator, std::size_t start_offset = 0) const;
+
+      void stringify (string_buffer &str) override final;
   };
 
   class single_row_repl_entry : public replication_object
@@ -110,9 +98,9 @@
     protected:
       virtual ~single_row_repl_entry ();
 
-      virtual int pack (cubpacking::packer *serializator);
-      virtual int unpack (cubpacking::packer *serializator);
-      virtual std::size_t get_packed_size (cubpacking::packer *serializator, std::size_t start_offset = 0);
+      virtual void pack (cubpacking::packer &serializator) const;
+      virtual void unpack (cubpacking::unpacker &deserializator);
+      virtual std::size_t get_packed_size (cubpacking::packer &serializator, std::size_t start_offset = 0) const;
 
       void stringify (string_buffer &str) override;
 
@@ -133,9 +121,9 @@
       rec_des_row_repl_entry () = default;
       ~rec_des_row_repl_entry ();
 
-      virtual int pack (cubpacking::packer *serializator) final;
-      virtual int unpack (cubpacking::packer *serializator) final;
-      virtual std::size_t get_packed_size (cubpacking::packer *serializator, std::size_t start_offset = 0) final;
+      virtual void pack (cubpacking::packer &serializator) const final;
+      virtual void unpack (cubpacking::unpacker &deserializator) final;
+      virtual std::size_t get_packed_size (cubpacking::packer &serializator, std::size_t start_offset = 0) const final;
 
       bool is_equal (const cubpacking::packable_object *other) final;
       void stringify (string_buffer &str) final;
@@ -154,12 +142,11 @@
       changed_attrs_row_repl_entry () = default;
       ~changed_attrs_row_repl_entry ();
 
-<<<<<<< HEAD
       void copy_and_add_changed_value (const ATTR_ID att_id, const DB_VALUE &db_val);
 
-      virtual int pack (cubpacking::packer *serializator) override final;
-      virtual int unpack (cubpacking::packer *serializator) override final;
-      virtual std::size_t get_packed_size (cubpacking::packer *serializator, std::size_t start_offset = 0) override final;
+      virtual void pack (cubpacking::packer &serializator) const override final;
+      virtual void unpack (cubpacking::unpacker &deserializator) override final;
+      virtual std::size_t get_packed_size (cubpacking::packer &serializator, std::size_t start_offset = 0) const override final;
 
       bool is_equal (const cubpacking::packable_object *other) override final;
       void stringify (string_buffer &str) override final;
@@ -175,12 +162,6 @@
       std::vector <DB_VALUE> m_new_values;
 
       OID m_inst_oid;
-=======
-      void pack (cubpacking::packer &serializator) const;
-      void unpack (cubpacking::unpacker &deserializator);
-
-      size_t get_packed_size (cubpacking::packer &serializator) const;
->>>>>>> 6e0edf34
   };
 
 } /* namespace cubreplication */
