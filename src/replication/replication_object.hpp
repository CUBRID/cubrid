/*
 * Copyright (C) 2008 Search Solution Corporation. All rights reserved by Search Solution.
 *
 *   This program is free software; you can redistribute it and/or modify
 *   it under the terms of the GNU General Public License as published by
 *   the Free Software Foundation; either version 2 of the License, or
 *   (at your option) any later version.
 *
 *  This program is distributed in the hope that it will be useful,
 *  but WITHOUT ANY WARRANTY; without even the implied warranty of
 *  MERCHANTABILITY or FITNESS FOR A PARTICULAR PURPOSE. See the
 *  GNU General Public License for more details.
 *
 *  You should have received a copy of the GNU General Public License
 *  along with this program; if not, write to the Free Software
 *  Foundation, Inc., 51 Franklin Street, Fifth Floor, Boston, MA 02110-1301 USA
 *
 */

/*
 * replication_object.hpp
 */

#ident "$Id$"

#ifndef _REPLICATION_OBJECT_HPP_
#define _REPLICATION_OBJECT_HPP_

#include "packable_object.hpp"
#include "dbtype.h"
#include "storage_common.h"
#include "dbtype_def.h"

#include <vector>
#include <string>

class string_buffer;

namespace cubreplication
{

  enum repl_entry_type
  {
    REPL_UPDATE = 0,
    REPL_INSERT,
    REPL_DELETE,

    REPL_UNKNOWN
  };

  class replication_object : public cubpacking::packable_object
  {
    public:
      replication_object ();
      replication_object (LOG_LSA &lsa_stamp);
      virtual int apply (void) = 0;
      virtual void stringify (string_buffer &str) = 0;
      
      void get_lsa_stamp (LOG_LSA &lsa_stamp);
      void set_lsa_stamp (const LOG_LSA &lsa_stamp);

  protected:
    /* Used to detect whether an object was created inside of a sysop. */
    LOG_LSA m_lsa_stamp;
  };

  class sbr_repl_entry : public replication_object
  {
    private:
      std::string m_statement;
      std::string m_db_user;
      std::string m_sys_prm_context;

    public:
      static const int PACKING_ID = 1;

      sbr_repl_entry (const char *statement, const char *user, const char *sys_prm_ctx, LOG_LSA &lsa_stamp);

      sbr_repl_entry () = default;
      ~sbr_repl_entry () = default;

      int apply () override;

      bool is_equal (const cubpacking::packable_object *other);

      void pack (cubpacking::packer &serializator) const;
      void unpack (cubpacking::unpacker &deserializator);

      std::size_t get_packed_size (cubpacking::packer &serializator, std::size_t start_offset = 0) const;

      void stringify (string_buffer &str) override final;
  };

  class single_row_repl_entry : public replication_object
  {
    public:
      static const int PACKING_ID = 2;

      virtual int apply () override;

      virtual bool is_equal (const cubpacking::packable_object *other);

      void set_key_value (const DB_VALUE &db_val);      
      single_row_repl_entry (const repl_entry_type type, const char *class_name, LOG_LSA &lsa_stamp);
      single_row_repl_entry () = default;

    protected:
      virtual ~single_row_repl_entry ();

      virtual void pack (cubpacking::packer &serializator) const;
      virtual void unpack (cubpacking::unpacker &deserializator);
      virtual std::size_t get_packed_size (cubpacking::packer &serializator, std::size_t start_offset = 0) const;

      void stringify (string_buffer &str) override;

      repl_entry_type m_type;
      std::string m_class_name;
      DB_VALUE m_key_value;

    private:
  };

  class rec_des_row_repl_entry : public single_row_repl_entry
  {
    public:
      static const int PACKING_ID = 3;

      rec_des_row_repl_entry (repl_entry_type type, const char *class_name, const RECDES &rec_des, LOG_LSA &lsa_stamp);

      rec_des_row_repl_entry () = default;
      ~rec_des_row_repl_entry ();

<<<<<<< HEAD
      int apply () override;

      virtual int pack (cubpacking::packer *serializator) final;
      virtual int unpack (cubpacking::packer *serializator) final;
      virtual std::size_t get_packed_size (cubpacking::packer *serializator, std::size_t start_offset = 0) final;
=======
      virtual void pack (cubpacking::packer &serializator) const final;
      virtual void unpack (cubpacking::unpacker &deserializator) final;
      virtual std::size_t get_packed_size (cubpacking::packer &serializator, std::size_t start_offset = 0) const final;
>>>>>>> 83e66e2a

      bool is_equal (const cubpacking::packable_object *other) final;
      void stringify (string_buffer &str) final;

    private:
      RECDES m_rec_des;
  };

  class changed_attrs_row_repl_entry : public single_row_repl_entry
  {
    public:
      static const int PACKING_ID = 4;

      changed_attrs_row_repl_entry (repl_entry_type type, const char *class_name, const OID &inst_oid, LOG_LSA &lsa_stamp);

      changed_attrs_row_repl_entry () = default;
      ~changed_attrs_row_repl_entry ();

      void copy_and_add_changed_value (const ATTR_ID att_id, const DB_VALUE &db_val);

<<<<<<< HEAD
      int apply () override;

      virtual int pack (cubpacking::packer *serializator) override final;
      virtual int unpack (cubpacking::packer *serializator) override final;
      virtual std::size_t get_packed_size (cubpacking::packer *serializator, std::size_t start_offset = 0) override final;
=======
      virtual void pack (cubpacking::packer &serializator) const override final;
      virtual void unpack (cubpacking::unpacker &deserializator) override final;
      virtual std::size_t get_packed_size (cubpacking::packer &serializator, std::size_t start_offset = 0) const override final;
>>>>>>> 83e66e2a

      bool is_equal (const cubpacking::packable_object *other) override final;
      void stringify (string_buffer &str) override final;      

      inline bool compare_inst_oid (const OID &other)
      {
	return (m_inst_oid.pageid == other.pageid && m_inst_oid.slotid == other.slotid
		&& m_inst_oid.volid == other.volid);
      }

    private:
      std::vector <int> m_changed_attributes;
      std::vector <DB_VALUE> m_new_values;

      OID m_inst_oid;
  };

} /* namespace cubreplication */

#endif /* _REPLICATION_OBJECT_HPP_ */<|MERGE_RESOLUTION|>--- conflicted
+++ resolved
@@ -130,17 +130,11 @@
       rec_des_row_repl_entry () = default;
       ~rec_des_row_repl_entry ();
 
-<<<<<<< HEAD
       int apply () override;
 
-      virtual int pack (cubpacking::packer *serializator) final;
-      virtual int unpack (cubpacking::packer *serializator) final;
-      virtual std::size_t get_packed_size (cubpacking::packer *serializator, std::size_t start_offset = 0) final;
-=======
       virtual void pack (cubpacking::packer &serializator) const final;
       virtual void unpack (cubpacking::unpacker &deserializator) final;
       virtual std::size_t get_packed_size (cubpacking::packer &serializator, std::size_t start_offset = 0) const final;
->>>>>>> 83e66e2a
 
       bool is_equal (const cubpacking::packable_object *other) final;
       void stringify (string_buffer &str) final;
@@ -161,17 +155,11 @@
 
       void copy_and_add_changed_value (const ATTR_ID att_id, const DB_VALUE &db_val);
 
-<<<<<<< HEAD
       int apply () override;
 
-      virtual int pack (cubpacking::packer *serializator) override final;
-      virtual int unpack (cubpacking::packer *serializator) override final;
-      virtual std::size_t get_packed_size (cubpacking::packer *serializator, std::size_t start_offset = 0) override final;
-=======
       virtual void pack (cubpacking::packer &serializator) const override final;
       virtual void unpack (cubpacking::unpacker &deserializator) override final;
       virtual std::size_t get_packed_size (cubpacking::packer &serializator, std::size_t start_offset = 0) const override final;
->>>>>>> 83e66e2a
 
       bool is_equal (const cubpacking::packable_object *other) override final;
       void stringify (string_buffer &str) override final;      
