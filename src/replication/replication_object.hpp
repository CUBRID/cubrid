--- conflicted
+++ resolved
@@ -116,12 +116,8 @@
       virtual bool is_equal (const cubpacking::packable_object *other);
 
       void set_key_value (const DB_VALUE &db_val);
-<<<<<<< HEAD
+      void set_class_name (const char *class_name);
       single_row_repl_entry (const repl_entry_type type, const char *class_name, const LOG_LSA &lsa_stamp);
-=======
-      void set_class_name (const char *class_name);
-      single_row_repl_entry (const repl_entry_type type, const char *class_name, LOG_LSA &lsa_stamp);
->>>>>>> 2666961b
       single_row_repl_entry () = default;
 
     protected:
