--- conflicted
+++ resolved
@@ -268,7 +268,6 @@
       /* total size of all record_descriptor buffers */
       std::size_t m_data_size;
   };
-<<<<<<< HEAD
 
   class savepoint_object : public replication_object
   {
@@ -296,8 +295,6 @@
       std::string m_savepoint_name;
       event_type m_event;
   };
-=======
->>>>>>> e37f12fb
 
 } /* namespace cubreplication */
 
