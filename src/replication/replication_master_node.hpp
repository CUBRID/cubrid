--- conflicted
+++ resolved
@@ -67,17 +67,11 @@
       master_node (const char *nam, cubstream::multi_thread_stream *stream, cubstream::stream_file *stream_file);
       ~master_node ();
 
-<<<<<<< HEAD
+      void new_slave (SOCKET fd);
+      void wakeup_transfer_senders (cubstream::stream_position desired_position);
+      void add_ctrl_chn (SOCKET fd);
       void new_slave_copy (SOCKET fd);
       void new_slave_copy_task (cubthread::entry &thread_ref, SOCKET fd);
-      void new_slave (SOCKET fd);
-      void add_ctrl_chn (SOCKET fd);
-=======
-      void new_slave (int fd);
-      void wakeup_transfer_senders (cubstream::stream_position desired_position);
-      void add_ctrl_chn (int fd);
-      void update_senders_min_position (const cubstream::stream_position &pos);
->>>>>>> 702f5850
   };
 
 } /* namespace cubreplication */
