/*
 * Copyright (C) 2008 Search Solution Corporation. All rights reserved by Search Solution.
 *
 *   This program is free software; you can redistribute it and/or modify
 *   it under the terms of the GNU General Public License as published by
 *   the Free Software Foundation; either version 2 of the License, or
 *   (at your option) any later version.
 *
 *  This program is distributed in the hope that it will be useful,
 *  but WITHOUT ANY WARRANTY; without even the implied warranty of
 *  MERCHANTABILITY or FITNESS FOR A PARTICULAR PURPOSE. See the
 *  GNU General Public License for more details.
 *
 *  You should have received a copy of the GNU General Public License
 *  along with this program; if not, write to the Free Software
 *  Foundation, Inc., 51 Franklin Street, Fifth Floor, Boston, MA 02110-1301 USA
 *
 */

/*
 * replication_master_node.hpp
 */

#ident "$Id$"

#ifndef _REPLICATION_MASTER_NODE_HPP_
#define _REPLICATION_MASTER_NODE_HPP_

#include "replication_node.hpp"

#include <mutex>

namespace cubreplication
{
  class master_ctrl;

  class master_node : public replication_node
  {
    private:
      static master_node *g_instance;
      static std::mutex g_enable_active_mtx;

      master_node (const char *name)
	: replication_node (name)
      {
      }

    public:
      master_ctrl *m_control_channel_manager;

      static master_node *get_instance (const char *name);

      static void init (const char *name);
      static void new_slave (int fd);
<<<<<<< HEAD
      static void new_slave_copy (int fd);
=======
      static void add_ctrl_chn (int fd);
>>>>>>> 7e28904f
      static void final (void);

      static void enable_active (void);

      static void update_senders_min_position (const cubstream::stream_position &pos);
  };

} /* namespace cubreplication */

#endif /* _REPLICATION_MASTER_NODE_HPP_ */<|MERGE_RESOLUTION|>--- conflicted
+++ resolved
@@ -52,11 +52,8 @@
 
       static void init (const char *name);
       static void new_slave (int fd);
-<<<<<<< HEAD
+      static void add_ctrl_chn (int fd);
       static void new_slave_copy (int fd);
-=======
-      static void add_ctrl_chn (int fd);
->>>>>>> 7e28904f
       static void final (void);
 
       static void enable_active (void);
