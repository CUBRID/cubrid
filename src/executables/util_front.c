/*
 * Copyright 2008 Search Solution Corporation
 * Copyright 2016 CUBRID Corporation
 *
 *  Licensed under the Apache License, Version 2.0 (the "License");
 *  you may not use this file except in compliance with the License.
 *  You may obtain a copy of the License at
 *
 *      http://www.apache.org/licenses/LICENSE-2.0
 *
 *  Unless required by applicable law or agreed to in writing, software
 *  distributed under the License is distributed on an "AS IS" BASIS,
 *  WITHOUT WARRANTIES OR CONDITIONS OF ANY KIND, either express or implied.
 *  See the License for the specific language governing permissions and
 *  limitations under the License.
 *
 */

/*
 * util_front.c : a front-end of old utilities for compatibility
 */

#ident "$Id$"

#include <stdio.h>
#include <string.h>
#include <malloc.h>
#include <errno.h>
#include <unistd.h>
#include "utility.h"
#include "error_code.h"

typedef struct
{
  const char *old_arg;
  const char *long_arg;
} ARG_MAP_TABLE;

static ARG_MAP_TABLE ua_Create_map[] = {
  {"-p", "--" CREATE_PAGES_L},
  {"-c", "--" CREATE_COMMENT_L},
  {"-f", "--" CREATE_FILE_PATH_L},
  {"-l", "--" CREATE_LOG_PATH_L},
  {"-s", "--" CREATE_SERVER_NAME_L},
  {"-r", "--" CREATE_REPLACE_L},
  {"-mv", "--" CREATE_MORE_VOLUME_FILE_L},
  {"-u", "--" CREATE_USER_DEFINITION_FILE_L},
  {"-i", "--" CREATE_CSQL_INITIALIZATION_FILE_L},
  {"-o", "--" CREATE_OUTPUT_FILE_L},
  {"-v", "--" CREATE_VERBOSE_L},
  {"-n", "--" CREATE_CHARSET_L},
  {"-lp", "--" CREATE_LOG_PAGE_COUNT_L},
  {"-ps", "--" CREATE_PAGE_SIZE_L},
  {0, 0}
};

static ARG_MAP_TABLE ua_Rename_map[] = {
  {"-e", "--" RENAME_EXTENTED_VOLUME_PATH_L},
  {"-tf", "--" RENAME_CONTROL_FILE_L},
  {"-f", "--" RENAME_DELETE_BACKUP_L},
  {0, 0}
};

static ARG_MAP_TABLE ua_Copy_map[] = {
  {"-s", "--" COPY_SERVER_NAME_L},
  {"-f", "--" COPY_FILE_PATH_L},
  {"-l", "--" COPY_LOG_PATH_L},
  {"-e", "--" COPY_EXTENTED_VOLUME_PATH_L},
  {"-tf", "--" COPY_CONTROL_FILE_L},
  {"-r", "--" COPY_REPLACE_L},
  {"-m", "--" COPY_DELETE_SOURCE_L},
  {"-B", "--" COPY_LOB_PATH_L},
  {0, 0}
};

static ARG_MAP_TABLE ua_Delete_map[] = {
  {"-o", "--" DELETE_OUTPUT_FILE_L},
  {"-f", "--" DELETE_DELETE_BACKUP_L},
  {0, 0}
};

static ARG_MAP_TABLE ua_Backup_map[] = {
  {"-l", "--" BACKUP_DESTINATION_PATH_L},
  {"-r", "--" BACKUP_REMOVE_ARCHIVE_L},
  {"-lv", "--" BACKUP_LEVEL_L},
  {"-o", "--" BACKUP_OUTPUT_FILE_L},
  {"-sa", "--" BACKUP_SA_MODE_L},
  {"-cs", "--" BACKUP_CS_MODE_L},
  {"-nc", "--" BACKUP_NO_CHECK_L},
  {"-mt", "--" BACKUP_THREAD_COUNT_L},
  {"-zip", "--" BACKUP_COMPRESS_L},
  {"-nozip", "--" BACKUP_NO_COMPRESS_L},
  {"-ni", "--" BACKUP_EXCEPT_ACTIVE_LOG_L},
  {"-c", (char *) -1},
  {0, 0}
};

static ARG_MAP_TABLE ua_Restore_map[] = {
  {"-d", "--" RESTORE_UP_TO_DATE_L},
  {"-t", "--" RESTORE_LIST_L},
  {"-l", "--" RESTORE_BACKUP_FILE_PATH_L},
  {"-lv", "--" RESTORE_LEVEL_L},
  {"-p", "--" RESTORE_PARTIAL_RECOVERY_L},
  {"-o", "--" RESTORE_OUTPUT_FILE_L},
  {"-n", "--" RESTORE_USE_DATABASE_LOCATION_PATH_L},
  {0, 0}
};

static ARG_MAP_TABLE ua_Addvol_map[] = {
  {"-n", "--" ADDVOL_VOLUME_NAME_L},
  {"-f", "--" ADDVOL_FILE_PATH_L},
  {"-c", "--" ADDVOL_COMMENT_L},
  {"-pu", "--" ADDVOL_PURPOSE_L},
  {"-sa", "--" ADDVOL_SA_MODE_L},
  {"-cs", "--" ADDVOL_CS_MODE_L},
  {0, 0}
};

#if 0
static ARG_MAP_TABLE ua_Delvol_map[] = {
  {"-i", "--" DELVOL_VOLUME_ID_L},
  {"-f", "--" DELVOL_FORCE_L},
  {"-c", "--" DELVOL_CLEAR_CACHE_L},
  {"-p", "--" DELVOL_DBA_PASSWORD_L},
  {"-sa", "--" DELVOL_SA_MODE_L},
  {"-cs", "--" DELVOL_CS_MODE_L},
  {0, 0}
};
#endif

static ARG_MAP_TABLE ua_Space_map[] = {
  {"-o", "--" SPACE_OUTPUT_FILE_L},
  {"-sa", "--" SPACE_SA_MODE_L},
  {"-cs", "--" SPACE_CS_MODE_L},
  {0, 0}
};

static ARG_MAP_TABLE ua_Lock_map[] = {
  {"-o", "--" LOCK_OUTPUT_FILE_L},
<<<<<<< HEAD
  {"-a", "--" LOCK_DISPLAY_CONTENTION_L},
=======
  {"-c", "--" LOCK_DISPLAY_CONTENTION_L},
>>>>>>> 4b370022
  {0, 0}
};

static ARG_MAP_TABLE ua_Optimize_map[] = {
  {"-c", "--" OPTIMIZE_CLASS_NAME_L},
  {0, 0}
};

static ARG_MAP_TABLE ua_Install_map[] = {
  {"-s", "--" INSTALL_SERVER_NAME_L},
  {"-f", "--" INSTALL_FILE_PATH_L},
  {"-l", "--" INSTALL_LOG_PATH_L},
  {0, 0}
};

static ARG_MAP_TABLE ua_Diag_map[] = {
  {"-d", "--" DIAG_DUMP_TYPE_L},
  {0, 0}
};

static ARG_MAP_TABLE ua_Check_map[] = {
  {"-sa", "--" CHECK_SA_MODE_L},
  {"-cs", "--" CHECK_CS_MODE_L},
  {"-r", "--" CHECK_REPAIR_L},
  {0, 0}
};

static ARG_MAP_TABLE ua_Tranlist_map[] = {
#if defined(NEED_PRIVILEGE_PASSWORD)
  {"-u", "--" TRANLIST_USER_L},
  {"-p", "--" TRANLIST_PASSWORD_L},
#endif
  {"-s", "--" TRANLIST_SUMMARY_L},
  {"-k", "--" TRANLIST_SORT_KEY_L},
  {"-r", "--" TRANLIST_REVERSE_L},
  {0, 0}
};

static ARG_MAP_TABLE ua_Killtran_map[] = {
  {"-t", "--" KILLTRAN_KILL_TRANSACTION_INDEX_L},
  {"-u", "--" KILLTRAN_KILL_USER_NAME_L},
  {"-h", "--" KILLTRAN_KILL_HOST_NAME_L},
  {"-pg", "--" KILLTRAN_KILL_PROGRAM_NAME_L},
  {"-s", "--" KILLTRAN_KILL_SQL_ID_L},
  {"-p", "--" KILLTRAN_DBA_PASSWORD_L},
  {"-d", "--" KILLTRAN_DISPLAY_INFORMATION_L},
  {"-q", "--" KILLTRAN_DISPLAY_QUERY_INFO_L},
  {"-v", "--" KILLTRAN_FORCE_L},
  {0, 0}
};

static ARG_MAP_TABLE ua_Load_map[] = {
  {"-u", "--" LOAD_USER_L},
  {"-p", "--" LOAD_PASSWORD_L},
  {"-s", "--" LOAD_CHECK_ONLY_L},
  {"-l", "--" LOAD_LOAD_ONLY_L},
  {"-e", "--" LOAD_ESTIMATED_SIZE_L},
  {"-v", "--" LOAD_VERBOSE_L},
  {"-ns", "--" LOAD_NO_STATISTICS_L},
  {"-c", "--" LOAD_PERIODIC_COMMIT_L},
  {"-noref", "--" LOAD_NO_OID_L},
  {"-sf", "--" LOAD_SCHEMA_FILE_L},
  {"-if", "--" LOAD_INDEX_FILE_L},
  {"-tf", "--" LOAD_TRIGGER_FILE_L},
  {"-of", "--" LOAD_DATA_FILE_L},
  {"-ef", "--" LOAD_ERROR_CONTROL_FILE_L},
  {"-nl", "--" LOAD_IGNORE_LOGGING_L},
  {"-vc", (char *) -1},
  {0, 0}
};

static ARG_MAP_TABLE ua_Unload_map[] = {
  {"-i", "--" UNLOAD_INPUT_CLASS_FILE_L},
  {"-ir", "--" UNLOAD_INCLUDE_REFERENCE_L},
  {"-io", "--" UNLOAD_INPUT_CLASS_ONLY_L},
  {"-loc", "--" UNLOAD_LO_COUNT_L},
  {"-e", "--" UNLOAD_ESTIMATED_SIZE_L},
  {"-n", "--" UNLOAD_CACHED_PAGES_L},
  {"-od", "--" UNLOAD_OUTPUT_PATH_L},
  {"-so", "--" UNLOAD_SCHEMA_ONLY_L},
  {"-oo", "--" UNLOAD_DATA_ONLY_L},
  {"-li", "--" UNLOAD_LATEST_IMAGE_L},
  {"-p", "--" UNLOAD_OUTPUT_PREFIX_L},
  {"-f", "--" UNLOAD_HASH_FILE_L},
  {"-v", "--" UNLOAD_VERBOSE_L},
  {"-di", "--" UNLOAD_USE_DELIMITER_L},
  {"-sa", "--" UNLOAD_SA_MODE_L},
  {"-cs", "--" UNLOAD_CS_MODE_L},
  {"-dpc", "--" UNLOAD_DATAFILE_PER_CLASS_L},
  {0, 0}
};

static ARG_MAP_TABLE ua_Compact_map[] = {
  {"-v", "--" COMPACT_VERBOSE_L},
  {0, 0}
};

static ARG_MAP_TABLE ua_Sqlx_map[] = {
  {"-sa", "--" CSQL_SA_MODE_L},
  {"-cs", "--" CSQL_CS_MODE_L},
  {"-u", "--" CSQL_USER_L},
  {"-p", "--" CSQL_PASSWORD_L},
  {"-e", "--" CSQL_ERROR_CONTINUE_L},
  {"-i", "--" CSQL_INPUT_FILE_L},
  {"-o", "--" CSQL_OUTPUT_FILE_L},
  {"-s", "--" CSQL_SINGLE_LINE_L},
  {"-c", "--" CSQL_COMMAND_L},
  {"-lo", "--" CSQL_LINE_OUTPUT_L},
  {"-noac", "--" CSQL_NO_AUTO_COMMIT_L},
  {"-nopager", "--" CSQL_NO_PAGER_L},
  {"-nosl", "--" CSQL_NO_SINGLE_LINE_L},
  {"-co", (char *) -1},
  {0, 0}
};

static ARG_MAP_TABLE us_Commdb_map[] = {
  {"-P", "--" COMMDB_SERVER_LIST_L},
  {"-O", "--" COMMDB_ALL_LIST_L},
  {"-S", "--" COMMDB_SHUTDOWN_SERVER_L},
  {"-I", "--" COMMDB_SHUTDOWN_SERVER_L},
  {"-A", "--" COMMDB_SHUTDOWN_ALL_L},
  {"-h", "--" COMMDB_HOST_L},
  {0, 0}
};

static ARG_MAP_TABLE ua_Acldb_map[] = {
  {"-r", "--" ACLDB_RELOAD_L},
  {0, 0}
};

typedef struct
{
  const char *app_name;
  const char *util_name;
  ARG_MAP_TABLE *match_table;
} UTIL_MAP_TABLE;

UTIL_MAP_TABLE ua_Util_table[] = {
  {"createdb", UTIL_OPTION_CREATEDB, ua_Create_map},
  {"renamedb", UTIL_OPTION_RENAMEDB, ua_Rename_map},
  {"copydb", UTIL_OPTION_COPYDB, ua_Copy_map},
  {"deletedb", UTIL_OPTION_DELETEDB, ua_Delete_map},
  {"backupdb", UTIL_OPTION_BACKUPDB, ua_Backup_map},
  {"restoredb", UTIL_OPTION_RESTOREDB, ua_Restore_map},
  {"addvoldb", UTIL_OPTION_ADDVOLDB, ua_Addvol_map},
#if 0
  {"delvoldb", UTIL_OPTION_DELVOLDB, ua_Delvol_map},
#endif
  {"spacedb", UTIL_OPTION_SPACEDB, ua_Space_map},
  {"lockdb", UTIL_OPTION_LOCKDB, ua_Lock_map},
  {"optimizedb", UTIL_OPTION_OPTIMIZEDB, ua_Optimize_map},
  {"installdb", UTIL_OPTION_INSTALLDB, ua_Install_map},
  {"diagdb", UTIL_OPTION_DIAGDB, ua_Diag_map},
  {"checkdb", UTIL_OPTION_CHECKDB, ua_Check_map},
  {"killtran", UTIL_OPTION_KILLTRAN, ua_Killtran_map},
  {"loaddb", UTIL_OPTION_LOADDB, ua_Load_map},
  {"unloaddb", UTIL_OPTION_UNLOADDB, ua_Unload_map},
  {"compactdb", UTIL_OPTION_COMPACTDB, ua_Compact_map},
  {"acldb", UTIL_OPTION_ACLDB, ua_Acldb_map},
  {"tranlist", UTIL_OPTION_TRANLIST, ua_Tranlist_map},
  {0, 0, 0}
};

/*
 * get_long_arg_by_old_arg() - get new argument with long format
 *   return: argument string with long format
 *   old_arg(in): old argument string
 *   match_table(in): a mapping table of arguments
 */
static char *
get_long_arg_by_old_arg (char *old_arg, ARG_MAP_TABLE * match_table)
{
  int i;
  for (i = 0; match_table[i].old_arg != 0; i++)
    {
      if (strcmp (old_arg, match_table[i].old_arg) == 0)
	{
	  return (char *) match_table[i].long_arg;
	}
    }
  return NULL;
}

/*
 * make_argv() - convert old arguments to new arguments with long format
 *   return:
 *   argc(in): size of the array
 *   argv(out): an array of new arguments
 *   match_table(in): a mapping table of arguments
 */
static int
convert_argv (int argc, char **argv, ARG_MAP_TABLE * match_table)
{
  int i, idx;
  char *new_arg;

  for (i = 0, idx = 0; i < argc && argv[i] != NULL; i++)
    {
      new_arg = get_long_arg_by_old_arg (argv[i], match_table);
      if (new_arg == NULL && argv[i][0] == '-')
	{
	  fprintf (stderr, "invalid option: %s\n", argv[i]);
	  return ER_FAILED;
	}
      else if (new_arg == (char *) -1)
	{
	  continue;
	}
      else if (new_arg != NULL)
	{
	  argv[idx++] = new_arg;
	}
      else
	{
	  argv[idx++] = argv[i];
	}
    }

  argv[idx] = 0;
  return NO_ERROR;
}

/*
 * main() - csql main module.
 *   return: EXIT_SUCCESS or EXIT_FAILURE
 */
int
main (int argc, char **argv)
{
  char *program_name = basename (argv[0]);
  int i, argc_index = 0;
  char **admin_argv = NULL;

  /* validate the number of arguments to avoid klocwork's error message */
  if (argc < 0 || argc > 1024)
    {
      goto failure;
    }

  if (strcmp (program_name, UTIL_SQLX_NAME) == 0)
    {
      admin_argv = (char **) malloc ((argc + 1) * sizeof (char *));
      if (admin_argv == NULL)
	{
	  goto failure;
	}

      memcpy (admin_argv, argv, argc * sizeof (char *));
      if (convert_argv (argc, &admin_argv[1], ua_Sqlx_map) != NO_ERROR)
	{
	  goto failure;
	}

      if (execvp (UTIL_CSQL_NAME, admin_argv) == -1)
	{
	  perror ("execvp");
	}
    }
  else if (strcmp (program_name, UTIL_OLD_COMMDB_NAME) == 0)
    {
      admin_argv = (char **) malloc ((argc + 1) * sizeof (char *));
      if (admin_argv == NULL)
	{
	  goto failure;
	}

      memcpy (admin_argv, argv, argc * sizeof (char *));
      if (convert_argv (argc, &admin_argv[1], us_Commdb_map) != NO_ERROR)
	{
	  goto failure;
	}

      if (execvp (UTIL_COMMDB_NAME, argv) == -1)
	{
	  perror ("execvp");
	}
    }
  else
    {
      for (i = 0; ua_Util_table[i].app_name != 0; i++)
	{
	  if (strcmp (ua_Util_table[i].app_name, program_name) == 0)
	    {
	      admin_argv = (char **) malloc ((argc + 2) * sizeof (char *));
	      if (admin_argv == NULL)
		{
		  goto failure;
		}

	      admin_argv[argc_index++] = (char *) UTIL_CUBRID;
	      admin_argv[argc_index++] = (char *) ua_Util_table[i].util_name;
	      memcpy (&admin_argv[argc_index], &argv[1], (argc - 1) * sizeof (char *));
	      if (convert_argv (argc, &admin_argv[argc_index], ua_Util_table[i].match_table) != NO_ERROR)
		{
		  goto failure;
		}
	      break;
	    }
	}

      if (argc_index == 0)
	{
	  goto failure;
	}

      if (execvp (UTIL_ADMIN_NAME, admin_argv) == -1)
	{
	  perror ("execvp");
	}
    }

  if (admin_argv)
    {
      free (admin_argv);
    }
  return EXIT_SUCCESS;

failure:
  fprintf (stderr, "This utility is deprecated. Use 'cubrid' utility.\n");
  if (admin_argv)
    {
      free (admin_argv);
    }
  return EXIT_FAILURE;
}<|MERGE_RESOLUTION|>--- conflicted
+++ resolved
@@ -137,11 +137,7 @@
 
 static ARG_MAP_TABLE ua_Lock_map[] = {
   {"-o", "--" LOCK_OUTPUT_FILE_L},
-<<<<<<< HEAD
-  {"-a", "--" LOCK_DISPLAY_CONTENTION_L},
-=======
   {"-c", "--" LOCK_DISPLAY_CONTENTION_L},
->>>>>>> 4b370022
   {0, 0}
 };
 
