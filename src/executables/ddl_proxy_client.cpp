--- conflicted
+++ resolved
@@ -61,11 +61,7 @@
     {DDL_PROXY_USER_L, 1, 0, DDL_PROXY_USER_S},
     {DDL_PROXY_OUTPUT_FILE_L, 1, 0, DDL_PROXY_OUTPUT_FILE_S},
     {DDL_PROXY_COMMAND_L, 1, 0, DDL_PROXY_COMMAND_S},
-<<<<<<< HEAD
-    {DDL_PROXY_REQUEST_L, 0, 0, DDL_PROXY_REQUEST_S },
-=======
     {DDL_PROXY_REQUEST_L, 0, 0, DDL_PROXY_REQUEST_S},
->>>>>>> 91e8f0ee
     {DDL_PROXY_EXTRACT_SCHEMA_L, 0, 0, DDL_PROXY_EXTRACT_SCHEMA_S},
     {DDL_PROXY_TRAN_INDEX_L, 1, 0, DDL_PROXY_TRAN_INDEX_S},
     {DDL_PROXY_SYS_PARAM_L, 1, 0, DDL_PROXY_SYS_PARAM_S},
