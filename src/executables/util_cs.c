--- conflicted
+++ resolved
@@ -483,191 +483,6 @@
   return EXIT_FAILURE;
 }
 
-<<<<<<< HEAD
-=======
-#if 0
-/*
- * delvoldb() - delvoldb main routine
- *   return: EXIT_SUCCESS/EXIT_FAILURE
- */
-int
-delvoldb (UTIL_FUNCTION_ARG * arg)
-{
-  UTIL_ARG_MAP *arg_map = arg->arg_map;
-  const char *vol_ids;
-  const char *database_name;
-  const char *dba_password;
-  bool clear_cached_files = false;
-
-  bool start_transaction = false;
-  int i, volid, res;
-  int volid_list[MAX_DELVOL_ID_LIST_NUM];
-  int num_volid;
-  char *end;
-
-  bool ask_verify = true;
-  char reply;
-
-  DB_VOLPURPOSE vol_purpose;
-  VOL_SPACE_INFO space_info;
-  char vol_label[PATH_MAX];
-
-  char num_total_str[64], num_free_str[64];
-
-  database_name = utility_get_option_string_value (arg_map, OPTION_STRING_TABLE, 0);
-  if (database_name == NULL)
-    {
-      goto print_delvol_usage;
-    }
-
-  vol_ids = utility_get_option_string_value (arg_map, DELVOL_VOLUME_ID_S, 0);
-  if (vol_ids == NULL)
-    {
-      goto print_delvol_usage;
-    }
-
-  clear_cached_files = utility_get_option_bool_value (arg_map, DELVOL_CLEAR_CACHE_S);
-
-  if (utility_get_option_bool_value (arg_map, DELVOL_FORCE_S))
-    {
-      ask_verify = false;
-    }
-
-  dba_password = utility_get_option_string_value (arg_map, DELVOL_DBA_PASSWORD_S, 0);
-
-  db_set_client_type (DB_CLIENT_TYPE_ADMIN_UTILITY);
-  if (db_login ("DBA", dba_password) != NO_ERROR)
-    {
-      PRINT_AND_LOG_ERR_MSG ("%s\n", db_error_string (3));
-      goto error_exit;
-    }
-  if (db_restart (arg->command_name, TRUE, database_name) != NO_ERROR)
-    {
-      PRINT_AND_LOG_ERR_MSG ("%s\n", db_error_string (3));
-      goto error_exit;
-    }
-
-  start_transaction = true;
-
-  num_volid = 0;
-  while (*vol_ids != '\0')
-    {
-      res = str_to_int32 (&i, &end, vol_ids, 10);
-      if (res < 0)
-	{
-	  PRINT_AND_LOG_ERR_MSG (msgcat_message
-				 (MSGCAT_CATALOG_UTILS, MSGCAT_UTIL_SET_DELVOLDB, DELVOL_MSG_INVALID_VOLUME_ID),
-				 vol_ids);
-	  goto error_exit;
-	}
-
-      if (i <= 0)
-	{
-	  PRINT_AND_LOG_ERR_MSG (msgcat_message
-				 (MSGCAT_CATALOG_UTILS, MSGCAT_UTIL_SET_DELVOLDB, DELVOLDB_MSG_CANNOT_REMOVE_FIRST_VOL),
-				 i);
-	  goto error_exit;
-	}
-      if (disk_is_volume_exist (i) == false)
-	{
-	  PRINT_AND_LOG_ERR_MSG (msgcat_message
-				 (MSGCAT_CATALOG_UTILS, MSGCAT_UTIL_SET_DELVOLDB, DELVOLDB_MSG_CANNOT_FIND_VOL), i);
-	  goto error_exit;
-	}
-
-      volid_list[num_volid] = i;
-
-      num_volid++;
-      if (num_volid > MAX_DELVOL_ID_LIST_NUM)
-	{
-	  PRINT_AND_LOG_ERR_MSG (msgcat_message
-				 (MSGCAT_CATALOG_UTILS, MSGCAT_UTIL_SET_DELVOLDB, DELVOLDB_MSG_TOO_MANY_VOLID),
-				 MAX_DELVOL_ID_LIST_NUM);
-	  goto error_exit;
-	}
-
-      if (*end == '\0')
-	{
-	  break;
-	}
-
-      vol_ids = end + 1;
-    }
-
-  if (ask_verify)
-    {
-      fprintf (stdout, msgcat_message (MSGCAT_CATALOG_UTILS, MSGCAT_UTIL_SET_DELVOLDB, DELVOLDB_MSG_READY_TO_DEL));
-      fprintf (stdout, msgcat_message (MSGCAT_CATALOG_UTILS, MSGCAT_UTIL_SET_SPACEDB, SPACEDB_OUTPUT_TITLE_SIZE));
-
-      for (i = 0; i < num_volid; i++)
-	{
-	  volid = volid_list[i];
-	  if (disk_get_purpose_and_space_info (volid, &vol_purpose, &space_info) == NULL_VOLID)
-	    {
-	      PRINT_AND_LOG_ERR_MSG ("%s\n", db_error_string (3));
-	      goto error_exit;
-	    }
-
-	  db_vol_label (volid, vol_label);
-	  assert (vol_label != NULL);	/* we confirmed volid is valid */
-
-	  spacedb_get_size_str (num_total_str, (UINT64) space_info.total_pages, SPACEDB_SIZE_UNIT_HUMAN_READABLE);
-	  spacedb_get_size_str (num_free_str, (UINT64) space_info.free_pages, SPACEDB_SIZE_UNIT_HUMAN_READABLE);
-
-	  fprintf (stdout, msgcat_message (MSGCAT_CATALOG_UTILS, MSGCAT_UTIL_SET_SPACEDB, SPACEDB_OUTPUT_FORMAT), volid,
-		   VOL_PURPOSE_STRING (vol_purpose), num_total_str, num_free_str, vol_label);
-	}
-      fprintf (stdout, msgcat_message (MSGCAT_CATALOG_UTILS, MSGCAT_UTIL_SET_DELVOLDB, DELVOLDB_MSG_VERIFY));
-      fflush (stdout);
-
-      reply = getc (stdin);
-      if (reply != 'Y' && reply != 'y')
-	{
-	  db_abort_transaction ();
-	  db_shutdown ();
-
-	  return EXIT_SUCCESS;
-	}
-    }
-
-  for (i = 0; i < num_volid; i++)
-    {
-      volid = volid_list[i];
-      res = db_del_volume_ex ((VOLID) volid, clear_cached_files);
-      if (res != NO_ERROR)
-	{
-	  PRINT_AND_LOG_ERR_MSG ("%s\n", db_error_string (3));
-	  if (res != ER_NOT_A_EMPTY_VOLUME)
-	    {
-	      db_shutdown ();
-	      goto error_exit;
-	    }
-	}
-    }
-
-  db_commit_transaction (DB_QUERY_EXECUTE_WITH_COMMIT_NOT_ALLOWED);
-
-  db_shutdown ();
-
-  return EXIT_SUCCESS;
-
-print_delvol_usage:
-  fprintf (stderr, msgcat_message (MSGCAT_CATALOG_UTILS, MSGCAT_UTIL_SET_DELVOLDB, DELVOLDB_MSG_USAGE),
-	   basename (arg->argv0));
-  util_log_write_errid (MSGCAT_UTIL_GENERIC_INVALID_ARGUMENT);
-error_exit:
-  if (start_transaction)
-    {
-      db_abort_transaction ();
-      db_shutdown ();
-    }
-
-  return EXIT_FAILURE;
-}
-#endif
-
-
->>>>>>> 988ad1a0
 /*
  * util_get_class_oids_and_index_btid() -
  *   return: OID array/NULL
