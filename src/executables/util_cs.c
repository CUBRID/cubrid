/*
 * Copyright 2008 Search Solution Corporation
 * Copyright 2016 CUBRID Corporation
 *
 *  Licensed under the Apache License, Version 2.0 (the "License");
 *  you may not use this file except in compliance with the License.
 *  You may obtain a copy of the License at
 *
 *      http://www.apache.org/licenses/LICENSE-2.0
 *
 *  Unless required by applicable law or agreed to in writing, software
 *  distributed under the License is distributed on an "AS IS" BASIS,
 *  WITHOUT WARRANTIES OR CONDITIONS OF ANY KIND, either express or implied.
 *  See the License for the specific language governing permissions and
 *  limitations under the License.
 *
 */

/*
 * util_cs.c : Implementations of utilities that operate in both
 *             client/server and standalone modes.
 */

#ident "$Id$"

#include "config.h"

#include <stdio.h>
#include <stdlib.h>
#include <string.h>
#include <ctype.h>
#include <signal.h>
#include <errno.h>
#include <assert.h>

#include "utility.h"
#include "error_manager.h"
#include "message_catalog.h"
#include "system_parameter.h"
#include "environment_variable.h"
#include "databases_file.h"
#include "boot_cl.h"
#include "boot_sr.h"
#include "db.h"
#include "authenticate.h"
#include "server_interface.h"
#include "object_representation.h"
#include "transaction_cl.h"
#include "porting.h"
#include "network_interface_cl.h"
#include "connection_defs.h"
#include "log_writer.h"
#include "log_applier.h"
#include "log_lsa.hpp"
#include "schema_manager.h"
#include "locator_cl.h"
#include "dynamic_array.h"
#include "util_func.h"
#include "xasl.h"
#include "log_volids.hpp"
#include "tde.h"
#include "flashback_cl.h"
#if !defined(WINDOWS)
#include "heartbeat.h"
#endif

#define PASSBUF_SIZE 12
#define SPACEDB_NUM_VOL_PURPOSE 2
#define MAX_KILLTRAN_INDEX_LIST_NUM  64
#define MAX_DELVOL_ID_LIST_NUM       64

#define VOL_PURPOSE_STRING(VOL_PURPOSE)		\
	    ((VOL_PURPOSE == DB_PERMANENT_DATA_PURPOSE) ? "PERMANENT DATA"	\
	    : (VOL_PURPOSE == DB_TEMPORARY_DATA_PURPOSE) ? "TEMPORARY DATA"     \
	    : "UNKNOWN")

typedef enum
{
  SPACEDB_SIZE_UNIT_PAGE = 0,
  SPACEDB_SIZE_UNIT_MBYTES,
  SPACEDB_SIZE_UNIT_GBYTES,
  SPACEDB_SIZE_UNIT_TBYTES,
  SPACEDB_SIZE_UNIT_HUMAN_READABLE
} T_SPACEDB_SIZE_UNIT;

typedef enum
{
  TRANDUMP_SUMMARY,
  TRANDUMP_QUERY_INFO,
  TRANDUMP_FULL_INFO
} TRANDUMP_LEVEL;

typedef enum
{
  SORT_COLUMN_TYPE_INT,
  SORT_COLUMN_TYPE_FLOAT,
  SORT_COLUMN_TYPE_STR,
} SORT_COLUMN_TYPE;

static int tranlist_Sort_column = 0;
static bool tranlist_Sort_desc = false;

static bool is_Sigint_caught = false;
#if defined(WINDOWS)
static BOOL WINAPI intr_handler (int sig_no);
#else
static void intr_handler (int sig_no);
#endif

static void backupdb_sig_interrupt_handler (int sig_no);
STATIC_INLINE char *spacedb_get_size_str (char *buf, UINT64 num_pages, T_SPACEDB_SIZE_UNIT size_unit);
static void print_timestamp (FILE * outfp);
static int print_tran_entry (const ONE_TRAN_INFO * tran_info, TRANDUMP_LEVEL dump_level, bool full_sqltext);
static int tranlist_cmp_f (const void *p1, const void *p2);
static OID *util_get_class_oids_and_index_btid (dynamic_array * darray, const char *index_name, BTID * index_btid);

/*
 * backupdb() - backupdb main routine
 *   return: EXIT_SUCCESS/EXIT_FAILURE
 */
int
backupdb (UTIL_FUNCTION_ARG * arg)
{
  UTIL_ARG_MAP *arg_map = arg->arg_map;
  char er_msg_file[PATH_MAX];
  const char *database_name;
  const char *backup_path = NULL;
  bool remove_log_archives = false;
  int backup_level = FILEIO_BACKUP_FULL_LEVEL;
  const char *backup_verbose_file = NULL;
  bool no_check = false;
  bool check = true;
  int backup_num_threads;
  bool no_compress_flag;
  bool sa_mode;
  bool separate_keys;
  FILEIO_ZIP_METHOD backup_zip_method = FILEIO_ZIP_LZ4_METHOD;
  FILEIO_ZIP_LEVEL backup_zip_level = FILEIO_ZIP_LZ4_DEFAULT_LEVEL;
  bool skip_activelog = false;
  int sleep_msecs;
  struct stat st_buf;
  char real_pathbuf[PATH_MAX];
  char verbose_file_realpath[PATH_MAX];

  if (utility_get_option_string_table_size (arg_map) != 1)
    {
      goto print_backup_usage;
    }

  database_name = utility_get_option_string_value (arg_map, OPTION_STRING_TABLE, 0);
  if (database_name == NULL)
    {
      goto print_backup_usage;
    }

  backup_path = utility_get_option_string_value (arg_map, BACKUP_DESTINATION_PATH_S, 0);
  remove_log_archives = utility_get_option_bool_value (arg_map, BACKUP_REMOVE_ARCHIVE_S);
  backup_level = utility_get_option_int_value (arg_map, BACKUP_LEVEL_S);
  backup_verbose_file = utility_get_option_string_value (arg_map, BACKUP_OUTPUT_FILE_S, 0);
  no_check = utility_get_option_bool_value (arg_map, BACKUP_NO_CHECK_S);
  check = !no_check;
  backup_num_threads = utility_get_option_int_value (arg_map, BACKUP_THREAD_COUNT_S);
  no_compress_flag = utility_get_option_bool_value (arg_map, BACKUP_NO_COMPRESS_S);

  // BACKUP_EXCEPT_ACTIVE_LOG_S is obsoleted. This means backup will always include active log.
  skip_activelog = false;

  sleep_msecs = utility_get_option_int_value (arg_map, BACKUP_SLEEP_MSECS_S);
  sa_mode = utility_get_option_bool_value (arg_map, BACKUP_SA_MODE_S);
  separate_keys = utility_get_option_bool_value (arg_map, BACKUP_SEPARATE_KEYS_S);

  /* Range checking of input */
  if (backup_level < 0 || backup_level >= FILEIO_BACKUP_UNDEFINED_LEVEL)
    {
      goto print_backup_usage;
    }

  if (sa_mode && backup_num_threads > 1)
    {
      PRINT_AND_LOG_ERR_MSG (msgcat_message (MSGCAT_CATALOG_UTILS, MSGCAT_UTIL_SET_BACKUPDB,
					     BACKUPDB_INVALID_THREAD_NUM_OPT));
    }

  if (backup_num_threads < FILEIO_BACKUP_NUM_THREADS_AUTO)
    {
      goto print_backup_usage;
    }

  if (sleep_msecs < FILEIO_BACKUP_SLEEP_MSECS_AUTO)
    {
      goto print_backup_usage;
    }

  if (no_compress_flag)
    {
      backup_zip_method = FILEIO_ZIP_NONE_METHOD;
      backup_zip_level = FILEIO_ZIP_NONE_LEVEL;
    }

  /* extra validation */
  if (check_database_name (database_name))
    {
      goto error_exit;
    }

  if (backup_path != NULL)
    {
      memset (real_pathbuf, 0, sizeof (real_pathbuf));
      if (realpath (backup_path, real_pathbuf) != NULL)
	{
	  backup_path = real_pathbuf;
	}

      // accept directory and FIFO (named pipe) file as backup destination.
      if (stat (backup_path, &st_buf) != 0)
	{
	  PRINT_AND_LOG_ERR_MSG (msgcat_message (MSGCAT_CATALOG_UTILS, MSGCAT_UTIL_SET_BACKUPDB,
						 BACKUPDB_INVALID_PATH));
	  goto error_exit;
	}
      else if (!S_ISDIR (st_buf.st_mode))
	{
#if !defined (WINDOWS)
	  // Unfortunately, Windows does not support FIFO file.
	  if (!S_ISFIFO (st_buf.st_mode))
#endif /* !WINDOWS */
	    {
	      PRINT_AND_LOG_ERR_MSG (msgcat_message (MSGCAT_CATALOG_UTILS, MSGCAT_UTIL_SET_BACKUPDB,
						     BACKUPDB_INVALID_PATH));
	      goto error_exit;
	    }
#if !defined (WINDOWS)
	  else if (separate_keys)	/* FIFO file and --separate_keys is exclusive */
	    {
	      PRINT_AND_LOG_ERR_MSG (msgcat_message
				     (MSGCAT_CATALOG_UTILS, MSGCAT_UTIL_SET_BACKUPDB,
				      BACKUPDB_FIFO_KEYS_NOT_SUPPORTED));
	      goto error_exit;
	    }
#endif /* !WINDOWS */
	}
    }

  if (separate_keys)
    {
      util_log_write_warnstr (msgcat_message
			      (MSGCAT_CATALOG_UTILS, MSGCAT_UTIL_SET_BACKUPDB, BACKUPDB_USING_SEPARATE_KEYS));
    }
  else
    {
      util_log_write_warnstr (msgcat_message
			      (MSGCAT_CATALOG_UTILS, MSGCAT_UTIL_SET_BACKUPDB, BACKUPDB_NOT_USING_SEPARATE_KEYS));
    }

  /* error message log file */
  snprintf (er_msg_file, sizeof (er_msg_file) - 1, "%s_%s.err", database_name, arg->command_name);
  er_init (er_msg_file, ER_NEVER_EXIT);

  sysprm_set_force (prm_get_name (PRM_ID_JAVA_STORED_PROCEDURE), "no");

  AU_DISABLE_PASSWORDS ();	/* disable authorization for this operation */
  db_set_client_type (DB_CLIENT_TYPE_ADMIN_UTILITY);
  db_login ("DBA", NULL);

  if (db_restart (arg->command_name, TRUE, database_name) != NO_ERROR)
    {
      PRINT_AND_LOG_ERR_MSG ("%s\n", db_error_string (3));
      goto error_exit;
    }

  if (check)
    {
      int check_flag = 0;

      check_flag |= CHECKDB_FILE_TRACKER_CHECK;
      check_flag |= CHECKDB_HEAP_CHECK_ALLHEAPS;
      check_flag |= CHECKDB_CT_CHECK_CAT_CONSISTENCY;
      check_flag |= CHECKDB_BTREE_CHECK_ALL_BTREES;
      check_flag |= CHECKDB_LC_CHECK_CLASSNAMES;

      if (db_set_isolation (TRAN_READ_COMMITTED) != NO_ERROR
	  || boot_check_db_consistency (check_flag, 0, 0, NULL) != NO_ERROR)
	{
	  const char *tmpname;

	  tmpname = er_get_msglog_filename ();
	  if (tmpname == NULL)
	    {
	      tmpname = "/dev/null";
	    }
	  PRINT_AND_LOG_ERR_MSG (msgcat_message (MSGCAT_CATALOG_UTILS, MSGCAT_UTIL_SET_CHECKDB,
						 CHECKDB_MSG_INCONSISTENT), tmpname);
	  db_shutdown ();
	  goto error_exit;
	}
    }

  /* some other utilities may need interrupt handler too */
  if (os_set_signal_handler (SIGINT, backupdb_sig_interrupt_handler) == SIG_ERR)
    {
      er_set (ER_ERROR_SEVERITY, ARG_FILE_LINE, ER_GENERIC_ERROR, 0);
      PRINT_AND_LOG_ERR_MSG ("%s\n", db_error_string (3));
      db_shutdown ();
      goto error_exit;
    }

  if (backup_verbose_file && *backup_verbose_file && *backup_verbose_file != '/')
    {
      char dirname[PATH_MAX];

      /* resolve relative path */
      if (getcwd (dirname, PATH_MAX) != NULL)
	{
	  if (snprintf (verbose_file_realpath, PATH_MAX - 1, "%s/%s", dirname, backup_verbose_file) < 0)
	    {
	      assert (false);
	      db_shutdown ();
	      goto error_exit;
	    }
	  backup_verbose_file = verbose_file_realpath;
	}
    }

  if (boot_backup (backup_path, (FILEIO_BACKUP_LEVEL) backup_level, remove_log_archives, backup_verbose_file,
		   backup_num_threads, backup_zip_method, backup_zip_level, skip_activelog, sleep_msecs,
		   separate_keys) != NO_ERROR)
    {
      PRINT_AND_LOG_ERR_MSG ("%s\n", db_error_string (3));
      db_shutdown ();
      goto error_exit;
    }

  if (db_commit_transaction () != NO_ERROR)
    {
      PRINT_AND_LOG_ERR_MSG ("%s\n", db_error_string (3));
    }

  db_shutdown ();

  return EXIT_SUCCESS;

print_backup_usage:
  fprintf (stderr, msgcat_message (MSGCAT_CATALOG_UTILS, MSGCAT_UTIL_SET_BACKUPDB, BACKUPDB_MSG_USAGE),
	   basename (arg->argv0));
  util_log_write_errid (MSGCAT_UTIL_GENERIC_INVALID_ARGUMENT);

error_exit:
  return EXIT_FAILURE;
}

/*
 * addvoldb() - addvoldb main routine
 *   return: EXIT_SUCCESS/EXIT_FAILURE
 */
int
addvoldb (UTIL_FUNCTION_ARG * arg)
{
  UTIL_ARG_MAP *arg_map = arg->arg_map;
  char er_msg_file[PATH_MAX];
  const char *database_name;
  UINT64 volext_size;
  UINT64 volext_max_writesize;
  const char *volext_string_purpose = NULL;
  const char *volext_npages_string = NULL;
  const char *volext_size_str = NULL;
  const char *volext_max_writesize_in_sec_str = NULL;
  char real_volext_path_buf[PATH_MAX];
  bool sa_mode;
  DBDEF_VOL_EXT_INFO ext_info;

  ext_info.overwrite = false;
  ext_info.max_npages = 0;
  if (utility_get_option_string_table_size (arg_map) < 1)
    {
      goto print_addvol_usage;
    }

  database_name = utility_get_option_string_value (arg_map, OPTION_STRING_TABLE, 0);
  if (database_name == NULL)
    {
      goto print_addvol_usage;
    }

  volext_npages_string = utility_get_option_string_value (arg_map, OPTION_STRING_TABLE, 1);
  if (volext_npages_string)
    {
      util_print_deprecated ("number-of-pages");
      ext_info.max_npages = atoi (volext_npages_string);
    }

  volext_size = 0;
  volext_size_str = utility_get_option_string_value (arg_map, ADDVOL_VOLUME_SIZE_S, 0);
  if (volext_size_str)
    {
      if (util_size_string_to_byte (&volext_size, volext_size_str) != NO_ERROR)
	{
	  goto print_addvol_usage;
	}
    }

  volext_max_writesize_in_sec_str = utility_get_option_string_value (arg_map, ADDVOL_MAX_WRITESIZE_IN_SEC_S, 0);
  if (volext_max_writesize_in_sec_str)
    {
      if (util_size_string_to_byte (&volext_max_writesize, volext_max_writesize_in_sec_str) != NO_ERROR)
	{
	  goto print_addvol_usage;
	}
      ext_info.max_writesize_in_sec = (int) volext_max_writesize / ONE_K;
    }
  else
    {
      ext_info.max_writesize_in_sec = 0;
    }

  ext_info.name = utility_get_option_string_value (arg_map, ADDVOL_VOLUME_NAME_S, 0);
  ext_info.path = utility_get_option_string_value (arg_map, ADDVOL_FILE_PATH_S, 0);
  if (ext_info.path != NULL)
    {
      memset (real_volext_path_buf, 0, sizeof (real_volext_path_buf));
      if (realpath (ext_info.path, real_volext_path_buf) != NULL)
	{
	  ext_info.path = real_volext_path_buf;
	}
    }
  ext_info.comments = utility_get_option_string_value (arg_map, ADDVOL_COMMENT_S, 0);
  volext_string_purpose = utility_get_option_string_value (arg_map, ADDVOL_PURPOSE_S, 0);
  if (volext_string_purpose == NULL)
    {
      volext_string_purpose = "generic";
    }

  ext_info.purpose = DB_PERMANENT_DATA_PURPOSE;

  if (strcasecmp (volext_string_purpose, "data") == 0)
    {
      ext_info.purpose = DB_PERMANENT_DATA_PURPOSE;
    }
  else if (strcasecmp (volext_string_purpose, "index") == 0)
    {
      ext_info.purpose = DB_PERMANENT_DATA_PURPOSE;
    }
  else if (strcasecmp (volext_string_purpose, "temp") == 0)
    {
      ext_info.purpose = DB_TEMPORARY_DATA_PURPOSE;
    }
  else if (strcasecmp (volext_string_purpose, "generic") == 0)
    {
      ext_info.purpose = DB_PERMANENT_DATA_PURPOSE;
    }
  else
    {
      PRINT_AND_LOG_ERR_MSG (msgcat_message (MSGCAT_CATALOG_UTILS, MSGCAT_UTIL_SET_ADDVOLDB, ADDVOLDB_MSG_BAD_PURPOSE),
			     volext_string_purpose);

      goto error_exit;
    }

  sa_mode = utility_get_option_bool_value (arg_map, ADDVOL_SA_MODE_S);
  if (sa_mode && ext_info.max_writesize_in_sec > 0)
    {
      ext_info.max_writesize_in_sec = 0;
      fprintf (stderr,
	       msgcat_message (MSGCAT_CATALOG_UTILS, MSGCAT_UTIL_SET_ADDVOLDB, ADDVOLDB_INVALID_MAX_WRITESIZE_IN_SEC));
    }

  /* extra validation */
  if (check_database_name (database_name) || check_volume_name (ext_info.name))
    {
      goto error_exit;
    }

  /* error message log file */
  snprintf (er_msg_file, sizeof (er_msg_file) - 1, "%s_%s.err", database_name, arg->command_name);
  er_init (er_msg_file, ER_NEVER_EXIT);

  /* tuning system parameters */
  sysprm_set_force (prm_get_name (PRM_ID_PB_NBUFFERS), "1024");
  sysprm_set_force (prm_get_name (PRM_ID_JAVA_STORED_PROCEDURE), "no");

  AU_DISABLE_PASSWORDS ();
  db_set_client_type (DB_CLIENT_TYPE_ADMIN_UTILITY);
  db_login ("DBA", NULL);
  if (db_restart (arg->command_name, TRUE, database_name) == NO_ERROR)
    {
      if (volext_size == 0)
	{
	  volext_size = prm_get_bigint_value (PRM_ID_DB_VOLUME_SIZE);
	}

      if (ext_info.max_npages == 0)
	{
	  ext_info.max_npages = (int) (volext_size / IO_PAGESIZE);
	}

      if (ext_info.max_npages <= 0)
	{
	  PRINT_AND_LOG_ERR_MSG (msgcat_message (MSGCAT_CATALOG_UTILS, MSGCAT_UTIL_SET_ADDVOLDB,
						 ADDVOLDB_MSG_BAD_NPAGES), ext_info.max_npages);
	  db_shutdown ();
	  goto error_exit;
	}

      if (db_add_volume_ex (&ext_info) == NO_ERROR)
	{
	  db_commit_transaction ();
	}
      else
	{
	  PRINT_AND_LOG_ERR_MSG ("%s\n", db_error_string (3));
	  db_shutdown ();
	  goto error_exit;
	}
      db_shutdown ();
    }
  else
    {
      PRINT_AND_LOG_ERR_MSG ("%s\n", db_error_string (3));
      goto error_exit;
    }

  return EXIT_SUCCESS;

print_addvol_usage:
  fprintf (stderr, msgcat_message (MSGCAT_CATALOG_UTILS, MSGCAT_UTIL_SET_ADDVOLDB, ADDVOLDB_MSG_USAGE),
	   basename (arg->argv0));
  util_log_write_errid (MSGCAT_UTIL_GENERIC_INVALID_ARGUMENT);
error_exit:
  return EXIT_FAILURE;
}

/*
 * util_get_class_oids_and_index_btid() -
 *   return: OID array/NULL
 *   index_name(in)
 *   index_btid(out)
 */
static OID *
util_get_class_oids_and_index_btid (dynamic_array * darray, const char *index_name, BTID * index_btid)
{
  MOP cls_mop;
  OID *oids;
  OID *cls_oid;
  SM_CLASS *cls_sm;
  SM_CLASS_CONSTRAINT *constraint;
  char table[SM_MAX_IDENTIFIER_LENGTH];
  char name[SM_MAX_IDENTIFIER_LENGTH];
  int i;
  int num_tables = da_size (darray);
  MOBJ *obj;

  oids = (OID *) malloc (sizeof (OID) * num_tables);
  if (oids == NULL)
    {
      perror ("malloc");
      util_log_write_errid (MSGCAT_UTIL_GENERIC_NO_MEM);
      return NULL;
    }

  for (i = 0; i < num_tables; i++)
    {
      if (da_get (darray, i, table) != NO_ERROR)
	{
	  free (oids);
	  return NULL;
	}

      OID_SET_NULL (&oids[i]);
      if (table == NULL || table[0] == '\0')
	{
	  continue;
	}

      sm_downcase_name (table, name, SM_MAX_IDENTIFIER_LENGTH);
      cls_mop = locator_find_class (name);

      obj = (MOBJ *) & cls_sm;
      ws_find (cls_mop, obj);
      if (cls_sm == NULL || cls_sm->class_type != SM_CLASS_CT)
	{
	  PRINT_AND_LOG_ERR_MSG (msgcat_message (MSGCAT_CATALOG_UTILS, MSGCAT_UTIL_SET_CHECKDB,
						 CHECKDB_MSG_NO_SUCH_CLASS), table);
	  continue;
	}

      cls_oid = ws_oid (cls_mop);
      if (cls_oid)
	{
	  oids[i] = *cls_oid;
	}
      else
	{
	  PRINT_AND_LOG_ERR_MSG (msgcat_message (MSGCAT_CATALOG_UTILS, MSGCAT_UTIL_SET_CHECKDB,
						 CHECKDB_MSG_NO_SUCH_CLASS), table);
	  continue;
	}

      if (index_name != NULL)
	{
	  constraint = classobj_find_class_index (cls_sm, index_name);
	  if (constraint == NULL)
	    {
	      PRINT_AND_LOG_ERR_MSG (msgcat_message (MSGCAT_CATALOG_UTILS, MSGCAT_UTIL_SET_CHECKDB,
						     CHECKDB_MSG_NO_SUCH_INDEX), index_name, name);
	      free_and_init (oids);
	      return NULL;
	    }

	  db_constraint_index (constraint, index_btid);

	  assert (i == 0);
	}
    }

  return oids;
}

/*
 * checkdb() - checkdb main routine
 *   return: EXIT_SUCCESS/EXIT_FAILURE
 */
int
checkdb (UTIL_FUNCTION_ARG * arg)
{
  UTIL_ARG_MAP *arg_map = arg->arg_map;
  char er_msg_file[PATH_MAX];
  const char *database_name;
  char *fname;
  char *index_name = NULL;
  bool repair = false;
  bool repair_plink = false;
  int flag = 0;
  int i, num_tables;
  OID *oids = NULL;
  BTID index_btid;
  dynamic_array *darray = NULL;

  if (utility_get_option_string_table_size (arg_map) < 1)
    {
      goto print_check_usage;
    }

  database_name = utility_get_option_string_value (arg_map, OPTION_STRING_TABLE, 0);
  if (database_name == NULL)
    {
      goto print_check_usage;
    }

  /* extra validation */
  if (check_database_name (database_name))
    {
      goto error_exit;
    }

  if (utility_get_option_bool_value (arg_map, CHECK_FILE_TRACKER_S))
    {
      flag |= CHECKDB_FILE_TRACKER_CHECK;
    }

  if (utility_get_option_bool_value (arg_map, CHECK_HEAP_ALLHEAPS_S))
    {
      flag |= CHECKDB_HEAP_CHECK_ALLHEAPS;
    }

  if (utility_get_option_bool_value (arg_map, CHECK_CAT_CONSISTENCY_S))
    {
      flag |= CHECKDB_CT_CHECK_CAT_CONSISTENCY;
    }

  if (utility_get_option_bool_value (arg_map, CHECK_BTREE_ALL_BTREES_S))
    {
      flag |= CHECKDB_BTREE_CHECK_ALL_BTREES;
    }

  if (utility_get_option_bool_value (arg_map, CHECK_LC_CLASSNAMES_S))
    {
      flag |= CHECKDB_LC_CHECK_CLASSNAMES;
    }

  if (utility_get_option_bool_value (arg_map, CHECK_LC_ALLENTRIES_OF_ALLBTREES_S))
    {
      flag |= CHECKDB_LC_CHECK_ALLENTRIES_OF_ALLBTREES;
    }

  repair_plink = utility_get_option_bool_value (arg_map, CHECK_REPAIR_PREV_LINK_S);
  if (repair_plink)
    {
      flag |= CHECKDB_REPAIR_PREV_LINK;
    }
  else if (utility_get_option_bool_value (arg_map, CHECK_CHECK_PREV_LINK_S))
    {
      flag |= CHECKDB_CHECK_PREV_LINK;
    }

  if (flag == 0)
    {
      flag = CHECKDB_ALL_CHECK_EXCEPT_PREV_LINK;
    }

  repair = utility_get_option_bool_value (arg_map, CHECK_REPAIR_S);
  if (repair)
    {
      flag |= CHECKDB_REPAIR;
    }

  fname = utility_get_option_string_value (arg_map, CHECK_INPUT_FILE_S, 0);
  index_name = utility_get_option_string_value (arg_map, CHECK_INDEXNAME_S, 0);
  num_tables = utility_get_option_string_table_size (arg_map);
  num_tables -= 1;

  if (index_name != NULL && num_tables != 1)
    {
      PRINT_AND_LOG_ERR_MSG ("Only one table is supported to check specific index.\n");
      goto error_exit;
    }

  darray = da_create (num_tables, SM_MAX_IDENTIFIER_LENGTH);
  if (darray == NULL)
    {
      perror ("calloc");
      util_log_write_errid (MSGCAT_UTIL_GENERIC_NO_MEM);
      goto error_exit;
    }

  if (num_tables > 0)
    {
      char n[SM_MAX_IDENTIFIER_LENGTH];
      char *p;

      for (i = 0; i < num_tables; i++)
	{
	  p = utility_get_option_string_value (arg_map, OPTION_STRING_TABLE, i + 1);
	  if (p == NULL)
	    {
	      continue;
	    }
	  strncpy_bufsize (n, p);
	  if (da_add (darray, n) != NO_ERROR)
	    {
	      util_log_write_errid (MSGCAT_UTIL_GENERIC_NO_MEM);
	      perror ("calloc");
	      goto error_exit;
	    }
	}
    }

  if (fname != NULL)
    {
      if (util_get_table_list_from_file (fname, darray) != NO_ERROR)
	{
	  goto error_exit;
	}
    }

  num_tables = da_size (darray);

  /* error message log file */
  snprintf (er_msg_file, sizeof (er_msg_file) - 1, "%s_%s.err", database_name, arg->command_name);
  er_init (er_msg_file, ER_NEVER_EXIT);

  sysprm_set_force (prm_get_name (PRM_ID_JAVA_STORED_PROCEDURE), "no");

  AU_DISABLE_PASSWORDS ();
  db_set_client_type (DB_CLIENT_TYPE_ADMIN_UTILITY);
  db_login ("DBA", NULL);
  if (db_restart (arg->command_name, TRUE, database_name) == NO_ERROR)
    {
      if (num_tables > 0)
	{
	  BTID_SET_NULL (&index_btid);
	  oids = util_get_class_oids_and_index_btid (darray, index_name, &index_btid);
	  if (oids == NULL)
	    {
	      db_shutdown ();
	      goto error_exit;
	    }
	}

      if (db_set_isolation (TRAN_READ_COMMITTED) != NO_ERROR
	  || boot_check_db_consistency (flag, oids, num_tables, &index_btid) != NO_ERROR)
	{
	  const char *tmpname;

	  if ((tmpname = er_get_msglog_filename ()) == NULL)
	    {
	      tmpname = "/dev/null";
	    }
	  PRINT_AND_LOG_ERR_MSG (msgcat_message (MSGCAT_CATALOG_UTILS, MSGCAT_UTIL_SET_CHECKDB,
						 CHECKDB_MSG_INCONSISTENT), tmpname);

	  if (repair_plink || repair)
	    {
	      db_commit_transaction ();
	    }
	  util_log_write_errstr ("%s\n", db_error_string (3));
	  db_shutdown ();
	  goto error_exit;
	}
      if (repair_plink || repair)
	{
	  db_commit_transaction ();
	}
      db_shutdown ();
    }
  else
    {
      PRINT_AND_LOG_ERR_MSG ("%s\n", db_error_string (3));
      goto error_exit;
    }

  if (darray != NULL)
    {
      da_destroy (darray);
    }
  if (oids != NULL)
    {
      free (oids);
    }

  return EXIT_SUCCESS;

print_check_usage:
  fprintf (stderr, msgcat_message (MSGCAT_CATALOG_UTILS, MSGCAT_UTIL_SET_CHECKDB, CHECKDB_MSG_USAGE),
	   basename (arg->argv0));
  util_log_write_errid (MSGCAT_UTIL_GENERIC_INVALID_ARGUMENT);

error_exit:
  if (darray != NULL)
    {
      da_destroy (darray);
    }
  if (oids != NULL)
    {
      free (oids);
    }

  return EXIT_FAILURE;
}


/*
 * spacedb() - spacedb main routine
 *   return: EXIT_SUCCESS/EXIT_FAILURE
 */
int
spacedb (UTIL_FUNCTION_ARG * arg)
{
#define SPACEDB_TO_SIZE_ARG(no, npage) spacedb_get_size_str (size_str_##no, npage, size_unit_type)

  UTIL_ARG_MAP *arg_map = arg->arg_map;
  char er_msg_file[PATH_MAX];
  const char *database_name;
  const char *output_file = NULL;
  int i;
  const char *size_unit;
  T_SPACEDB_SIZE_UNIT size_unit_type;

  bool summarize, purpose;
  FILE *outfp = NULL;
  char io_size_str[64], log_size_str[64];

  SPACEDB_ALL all[SPACEDB_ALL_COUNT];
  SPACEDB_ONEVOL *vols = NULL;
  SPACEDB_ONEVOL **volsp = NULL;
  SPACEDB_FILES files[SPACEDB_FILE_COUNT];
  SPACEDB_FILES *filesp = NULL;

  char size_str_1[64];
  char size_str_2[64];
  char size_str_3[64];
  char size_str_4[64];

  const char *file_type_strings[] = {
    "INDEX", "HEAP", "SYSTEM", "TEMP", "-"
  };

  /* todo: there is a lot of work to do here */

  if (utility_get_option_string_table_size (arg_map) != 1)
    {
      goto print_space_usage;
    }

  database_name = utility_get_option_string_value (arg_map, OPTION_STRING_TABLE, 0);
  if (database_name == NULL)
    {
      goto print_space_usage;
    }

  output_file = utility_get_option_string_value (arg_map, SPACE_OUTPUT_FILE_S, 0);
  size_unit = utility_get_option_string_value (arg_map, SPACE_SIZE_UNIT_S, 0);
  summarize = utility_get_option_bool_value (arg_map, SPACE_SUMMARIZE_S);
  purpose = utility_get_option_bool_value (arg_map, SPACE_PURPOSE_S);

  size_unit_type = SPACEDB_SIZE_UNIT_HUMAN_READABLE;

  if (size_unit != NULL)
    {
      if (strcasecmp (size_unit, "page") == 0)
	{
	  size_unit_type = SPACEDB_SIZE_UNIT_PAGE;
	}
      else if (strcasecmp (size_unit, "m") == 0)
	{
	  size_unit_type = SPACEDB_SIZE_UNIT_MBYTES;
	}
      else if (strcasecmp (size_unit, "g") == 0)
	{
	  size_unit_type = SPACEDB_SIZE_UNIT_GBYTES;
	}
      else if (strcasecmp (size_unit, "t") == 0)
	{
	  size_unit_type = SPACEDB_SIZE_UNIT_TBYTES;
	}
      else if (strcasecmp (size_unit, "h") != 0)
	{
	  /* invalid option string */
	  goto print_space_usage;
	}
    }

  if (output_file == NULL)
    {
      outfp = stdout;
    }
  else
    {
      outfp = fopen (output_file, "w");
      if (outfp == NULL)
	{
	  PRINT_AND_LOG_ERR_MSG (msgcat_message (MSGCAT_CATALOG_UTILS, MSGCAT_UTIL_SET_SPACEDB, SPACEDB_MSG_BAD_OUTPUT),
				 output_file);
	  goto error_exit;
	}
    }

  if (check_database_name (database_name))
    {
      goto error_exit;
    }

  /* error message log file */
  snprintf (er_msg_file, sizeof (er_msg_file) - 1, "%s_%s.err", database_name, arg->command_name);
  er_init (er_msg_file, ER_NEVER_EXIT);

  /* tuning system parameters */
  sysprm_set_force (prm_get_name (PRM_ID_PB_NBUFFERS), "1024");
  sysprm_set_force (prm_get_name (PRM_ID_JAVA_STORED_PROCEDURE), "no");

  /* should have little copyright herald message ? */
  AU_DISABLE_PASSWORDS ();
  db_set_client_type (DB_CLIENT_TYPE_ADMIN_UTILITY);
  db_login ("DBA", NULL);

  if (db_restart (arg->command_name, TRUE, database_name) != NO_ERROR)
    {
      PRINT_AND_LOG_ERR_MSG ("%s\n", db_error_string (ER_WARNING_SEVERITY));
      goto error_exit;
    }

  util_byte_to_size_string (io_size_str, 64, IO_PAGESIZE);
  util_byte_to_size_string (log_size_str, 64, LOG_PAGESIZE);

  if (!summarize)
    {
      /* we need space info per each volume. set volsp to non-NULL value */
      volsp = &vols;
    }
  if (purpose)
    {
      /* we need detailed space info for file usage. set filesp to non-NULL value */
      filesp = files;
    }

  if (netcl_spacedb (all, volsp, filesp) != NO_ERROR)
    {
      ASSERT_ERROR ();
      PRINT_AND_LOG_ERR_MSG ("%s\n", db_error_string (ER_WARNING_SEVERITY));
      db_shutdown ();
      goto error_exit;
    }

  /* print title */
  fprintf (outfp, msgcat_message (MSGCAT_CATALOG_UTILS, MSGCAT_UTIL_SET_SPACEDB, SPACEDB_OUTPUT_TITLE), database_name,
	   io_size_str, log_size_str);
  fprintf (outfp, "\n");

  /* print aggregated info */
  /* print header */
  if (size_unit_type == SPACEDB_SIZE_UNIT_PAGE)
    {
      fprintf (outfp, msgcat_message (MSGCAT_CATALOG_UTILS, MSGCAT_UTIL_SET_SPACEDB, SPACEDB_MSG_ALL_HEADER_PAGES));
    }
  else
    {
      fprintf (outfp, msgcat_message (MSGCAT_CATALOG_UTILS, MSGCAT_UTIL_SET_SPACEDB, SPACEDB_MSG_ALL_HEADER_SIZE));
    }
  /* print values. the format is:
   * type, purpose, used pages/size, free pages/size, total pages/size */
  /* print perm perm values */
  for (i = 0; i < SPACEDB_ALL_COUNT; i++)
    {
      fprintf (outfp, msgcat_message (MSGCAT_CATALOG_UTILS, MSGCAT_UTIL_SET_SPACEDB, SPACEDB_MSG_PERM_PERM_FORMAT + i),
	       all[i].nvols, SPACEDB_TO_SIZE_ARG (1, all[i].npage_used),
	       SPACEDB_TO_SIZE_ARG (2, all[i].npage_free),
	       SPACEDB_TO_SIZE_ARG (3, all[i].npage_used + all[i].npage_free));
    }
  fprintf (outfp, "\n");

  if (volsp != NULL)
    {
      /* print information on all volumes */
      MSGCAT_SPACEDB_MSG msg_vols_format;

      /* print title */
      fprintf (outfp, msgcat_message (MSGCAT_CATALOG_UTILS, MSGCAT_UTIL_SET_SPACEDB, SPACEDB_MSG_VOLS_TITLE));
      /* print header */
      if (size_unit_type == SPACEDB_SIZE_UNIT_PAGE)
	{
	  fprintf (outfp,
		   msgcat_message (MSGCAT_CATALOG_UTILS, MSGCAT_UTIL_SET_SPACEDB, SPACEDB_MSG_VOLS_HEADER_PAGES));
	}
      else
	{
	  fprintf (outfp, msgcat_message (MSGCAT_CATALOG_UTILS, MSGCAT_UTIL_SET_SPACEDB, SPACEDB_MSG_VOLS_HEADER_SIZE));
	}

      /* print each volume */
      for (i = 0; i < all[SPACEDB_TOTAL_ALL].nvols; i++)
	{
	  if (vols[i].type == DB_PERMANENT_VOLTYPE)
	    {
	      if (vols[i].purpose == DB_PERMANENT_DATA_PURPOSE)
		{
		  msg_vols_format = SPACEDB_MSG_VOLS_PERM_PERM_FORMAT;
		}
	      else
		{
		  msg_vols_format = SPACEDB_MSG_VOLS_PERM_TEMP_FORMAT;
		}
	    }
	  else
	    {
	      msg_vols_format = SPACEDB_MSG_VOLS_TEMP_TEMP_FORMAT;
	    }
	  /* the format is:
	   * volid, type, purpose, used pages/size, free pages/size, total pages/size, volume name */
	  fprintf (outfp, msgcat_message (MSGCAT_CATALOG_UTILS, MSGCAT_UTIL_SET_SPACEDB, msg_vols_format),
		   vols[i].volid, SPACEDB_TO_SIZE_ARG (1, vols[i].npage_used),
		   SPACEDB_TO_SIZE_ARG (2, vols[i].npage_free),
		   SPACEDB_TO_SIZE_ARG (3, vols[i].npage_used + vols[i].npage_free), vols[i].name);
	}
      fprintf (outfp, "\n");
    }

  if (filesp != NULL)
    {
      /* print detailed files information */

      /* print title */
      fprintf (outfp, msgcat_message (MSGCAT_CATALOG_UTILS, MSGCAT_UTIL_SET_SPACEDB, SPACEDB_MSG_FILES_TITLE));
      /* print header */
      if (size_unit_type == SPACEDB_SIZE_UNIT_PAGE)
	{
	  fprintf (outfp,
		   msgcat_message (MSGCAT_CATALOG_UTILS, MSGCAT_UTIL_SET_SPACEDB, SPACEDB_MSG_FILES_HEADER_PAGES));
	}
      else
	{
	  fprintf (outfp,
		   msgcat_message (MSGCAT_CATALOG_UTILS, MSGCAT_UTIL_SET_SPACEDB, SPACEDB_MSG_FILES_HEADER_SIZE));
	}

      /* the format is:
       * data_type, file_count, used pages/size, ftab pages/size, reserved pages/size, total pages/size */
      for (i = 0; i < SPACEDB_FILE_COUNT; i++)
	{
	  fprintf (outfp, msgcat_message (MSGCAT_CATALOG_UTILS, MSGCAT_UTIL_SET_SPACEDB, SPACEDB_MSG_FILES_FORMAT),
		   file_type_strings[i], files[i].nfile,
		   SPACEDB_TO_SIZE_ARG (1, files[i].npage_user), SPACEDB_TO_SIZE_ARG (2, files[i].npage_ftab),
		   SPACEDB_TO_SIZE_ARG (3, files[i].npage_reserved),
		   SPACEDB_TO_SIZE_ARG (4, files[i].npage_user + files[i].npage_ftab + files[i].npage_reserved));
	}
      fprintf (outfp, "\n");
    }

  if (!summarize)
    {
      fprintf (outfp, msgcat_message (MSGCAT_CATALOG_UTILS, MSGCAT_UTIL_SET_SPACEDB, SPACEDB_OUTPUT_TITLE_LOB),
	       boot_get_lob_path ());
    }

  db_shutdown ();
  if (outfp != stdout)
    {
      fclose (outfp);
    }

  if (vols != NULL)
    {
      free_and_init (vols);
    }

  return EXIT_SUCCESS;

print_space_usage:
  fprintf (stderr, msgcat_message (MSGCAT_CATALOG_UTILS, MSGCAT_UTIL_SET_SPACEDB, SPACEDB_MSG_USAGE),
	   basename (arg->argv0));
  util_log_write_errid (MSGCAT_UTIL_GENERIC_INVALID_ARGUMENT);

error_exit:
  if (outfp != stdout && outfp != NULL)
    {
      fclose (outfp);
    }
  if (vols != NULL)
    {
      free_and_init (vols);
    }
  return EXIT_FAILURE;

#undef SPACEDB_TO_SIZE_ARG
}

/*
 * acldb() -
 *   return: EXIT_SUCCESS/EXIT_FAILURE
 */
int
acldb (UTIL_FUNCTION_ARG * arg)
{
#if defined (CS_MODE)
  UTIL_ARG_MAP *arg_map = arg->arg_map;
  char er_msg_file[PATH_MAX];
  const char *database_name;
  bool reload;
  int ret_code = EXIT_SUCCESS;

  if (utility_get_option_string_table_size (arg_map) != 1)
    {
      goto print_acl_usage;
    }

  reload = utility_get_option_bool_value (arg_map, ACLDB_RELOAD_S);

  database_name = utility_get_option_string_value (arg_map, OPTION_STRING_TABLE, 0);
  if (database_name == NULL)
    {
      goto print_acl_usage;
    }

  if (check_database_name (database_name))
    {
      goto error_exit;
    }

  /* error message log file */
  sprintf (er_msg_file, "%s_%s.err", database_name, arg->command_name);
  er_init (er_msg_file, ER_NEVER_EXIT);

  /* should have little copyright herald message ? */
  AU_DISABLE_PASSWORDS ();
  db_set_client_type (DB_CLIENT_TYPE_ADMIN_UTILITY);
  db_login ("DBA", NULL);

  if (db_restart (arg->command_name, TRUE, database_name) != NO_ERROR)
    {
      fprintf (stderr, "%s\n", db_error_string (3));
      goto error_exit;
    }

  if (reload)
    {
      ret_code = acl_reload ();
      if (ret_code != NO_ERROR)
	{
	  fprintf (stderr, "%s\n", db_error_string (3));
	}
    }
  else
    {
      acl_dump (stdout);
    }
  db_shutdown ();

  return ret_code;

print_acl_usage:
  fprintf (stderr, msgcat_message (MSGCAT_CATALOG_UTILS, MSGCAT_UTIL_SET_ACLDB, ACLDB_MSG_USAGE),
	   basename (arg->argv0));
error_exit:
  return EXIT_FAILURE;
#else /* CS_MODE */
  fprintf (stderr, msgcat_message (MSGCAT_CATALOG_UTILS, MSGCAT_UTIL_SET_ACLDB, ACLDB_MSG_NOT_IN_STANDALONE),
	   basename (arg->argv0));
  return EXIT_FAILURE;
#endif /* !CS_MODE */
}

/*
 * lockdb() - lockdb main routine
 *   return: EXIT_SUCCESS/EXIT_FAILURE
 */
int
lockdb (UTIL_FUNCTION_ARG * arg)
{
#if defined (CS_MODE)
  UTIL_ARG_MAP *arg_map = arg->arg_map;
  char er_msg_file[PATH_MAX];
  const char *database_name;
  const char *output_file = NULL;
  FILE *outfp = NULL;

  if (utility_get_option_string_table_size (arg_map) != 1)
    {
      goto print_lock_usage;
    }

  database_name = utility_get_option_string_value (arg_map, OPTION_STRING_TABLE, 0);
  if (database_name == NULL)
    {
      goto print_lock_usage;
    }

  output_file = utility_get_option_string_value (arg_map, LOCK_OUTPUT_FILE_S, 0);
  if (output_file == NULL)
    {
      outfp = stdout;
    }
  else
    {
      outfp = fopen (output_file, "w");
      if (outfp == NULL)
	{
	  PRINT_AND_LOG_ERR_MSG (msgcat_message (MSGCAT_CATALOG_UTILS, MSGCAT_UTIL_SET_LOCKDB, LOCKDB_MSG_BAD_OUTPUT),
				 output_file);
	  goto error_exit;
	}
    }

  if (check_database_name (database_name))
    {
      goto error_exit;
    }

  /* error message log file */
  snprintf (er_msg_file, sizeof (er_msg_file) - 1, "%s_%s.err", database_name, arg->command_name);
  er_init (er_msg_file, ER_NEVER_EXIT);

  /* should have little copyright herald message ? */
  AU_DISABLE_PASSWORDS ();
  db_set_client_type (DB_CLIENT_TYPE_ADMIN_UTILITY);
  db_login ("DBA", NULL);

  if (db_restart (arg->command_name, TRUE, database_name) != NO_ERROR)
    {
      PRINT_AND_LOG_ERR_MSG ("%s\n", db_error_string (3));
      goto error_exit;
    }

  (void) db_set_isolation (TRAN_READ_COMMITTED);

  lock_dump (outfp);
  db_shutdown ();

  if (outfp != stdout)
    {
      fclose (outfp);
    }

  return EXIT_SUCCESS;

print_lock_usage:
  fprintf (stderr, msgcat_message (MSGCAT_CATALOG_UTILS, MSGCAT_UTIL_SET_LOCKDB, LOCKDB_MSG_USAGE),
	   basename (arg->argv0));
  util_log_write_errid (MSGCAT_UTIL_GENERIC_INVALID_ARGUMENT);

error_exit:
  if (outfp != stdout && outfp != NULL)
    {
      fclose (outfp);
    }
  return EXIT_FAILURE;
#else /* CS_MODE */
  fprintf (stderr, msgcat_message (MSGCAT_CATALOG_UTILS, MSGCAT_UTIL_SET_LOCKDB, LOCKDB_MSG_NOT_IN_STANDALONE),
	   basename (arg->argv0));
  return EXIT_FAILURE;
#endif /* !CS_MODE */
}

/*
 * isvalid_transaction() - test if transaction is valid
 *   return: non-zero if valid transaction
 *   tran(in)
 */
static int
isvalid_transaction (const ONE_TRAN_INFO * tran)
{
  int valid;

  valid = (tran != NULL && tran->tran_index != -1 && tran->tran_index != tm_Tran_index);

  return valid;
}

/*
 * doesmatch_transaction() - test if matching transaction
 *   return: non-zero if the information matches this transaction
 *   tran(in)
 *   tran_index_list(in)
 *   index_list_size(in)
 *   user_name(in)
 *   hostname(in)
 *   progname(in)
 */
static bool
doesmatch_transaction (const ONE_TRAN_INFO * tran, int *tran_index_list, int index_list_size, const char *username,
		       const char *hostname, const char *progname, const char *sql_id)
{
  int i;

  if (!isvalid_transaction (tran))
    {
      return false;
    }

  if ((username != NULL && strcmp (tran->login_name, username) == 0)
      || (hostname != NULL && strcmp (tran->host_name, hostname) == 0)
      || (progname != NULL && strcmp (tran->program_name, progname) == 0)
      || (sql_id != NULL && tran->query_exec_info.sql_id != NULL && strcmp (tran->query_exec_info.sql_id, sql_id) == 0))
    {
      return true;
    }

  for (i = 0; i < index_list_size; i++)
    {
      if (tran->tran_index == tran_index_list[i])
	{
	  return true;
	}
    }

  return false;
}

/*
 * dump_trantb() - Displays information about all the currently
 *                 active transactions
 *   return: none
 *   info(in) :
 *   dump_level(in) :
 */
static void
dump_trantb (TRANS_INFO * info, TRANDUMP_LEVEL dump_level, bool full_sqltext)
{
  int i;
  int num_valid = 0;
  MSGCAT_TRANLIST_MSG header = TRANLIST_MSG_SUMMARY_HEADER;
  MSGCAT_TRANLIST_MSG underscore = TRANLIST_MSG_SUMMARY_UNDERSCORE;

  if (dump_level == TRANDUMP_FULL_INFO)
    {
      header = TRANLIST_MSG_FULL_INFO_HEADER;
      underscore = TRANLIST_MSG_FULL_INFO_UNDERSCORE;
    }
  else if (dump_level == TRANDUMP_QUERY_INFO)
    {
      header = TRANLIST_MSG_QUERY_INFO_HEADER;
      underscore = TRANLIST_MSG_QUERY_INFO_UNDERSCORE;
    }

  if (info != NULL && info->num_trans > 0)
    {
      /*
       * remember that we have to print the messages one at a time, mts_
       * reuses the message buffer on each call.
       */
      for (i = 0; i < info->num_trans; i++)
	{
	  /*
	   * Display transactions in transaction table that seems to be valid
	   */
	  if (isvalid_transaction (&info->tran[i]))
	    {
	      if (num_valid == 0)
		{
		  /* Dump table header */
		  fprintf (stdout, msgcat_message (MSGCAT_CATALOG_UTILS, MSGCAT_UTIL_SET_TRANLIST, header));
		  fprintf (stdout, msgcat_message (MSGCAT_CATALOG_UTILS, MSGCAT_UTIL_SET_TRANLIST, underscore));
		}

	      num_valid++;
	      print_tran_entry (&info->tran[i], dump_level, full_sqltext);
	    }
	}
    }

  if (num_valid > 0)
    {
      fprintf (stdout, msgcat_message (MSGCAT_CATALOG_UTILS, MSGCAT_UTIL_SET_TRANLIST, underscore));
    }
  else
    {
      fprintf (stdout,
	       msgcat_message (MSGCAT_CATALOG_UTILS, MSGCAT_UTIL_SET_TRANLIST, TRANLIST_MSG_NONE_TABLE_ENTRIES));
    }

  if (info != NULL && (dump_level == TRANDUMP_QUERY_INFO || dump_level == TRANDUMP_FULL_INFO))
    {
      int j;

      fprintf (stdout, "\n");
      /* print query string info */
      for (i = 0; i < info->num_trans; i++)
	{
	  if (isvalid_transaction (&info->tran[i]) && !XASL_ID_IS_NULL (&info->tran[i].query_exec_info.xasl_id))
	    {
	      fprintf (stdout, msgcat_message (MSGCAT_CATALOG_UTILS, MSGCAT_UTIL_SET_TRANLIST, TRANLIST_MSG_SQL_ID),
		       info->tran[i].query_exec_info.sql_id);
	      fprintf (stdout, msgcat_message (MSGCAT_CATALOG_UTILS, MSGCAT_UTIL_SET_TRANLIST, TRANLIST_MSG_TRAN_INDEX),
		       info->tran[i].tran_index);

	      for (j = i + 1; j < info->num_trans; j++)
		{
		  if (isvalid_transaction (&info->tran[j])
		      && XASL_ID_EQ (&info->tran[i].query_exec_info.xasl_id, &info->tran[j].query_exec_info.xasl_id))
		    {
		      /* same query */
		      fprintf (stdout, ", %d", info->tran[j].tran_index);
		      /* reset xasl to skip in next search */
		      XASL_ID_SET_NULL (&info->tran[j].query_exec_info.xasl_id);
		    }
		}
	      fprintf (stdout, "\n");

	      /* print query statement */
	      fprintf (stdout, "%s\n\n", info->tran[i].query_exec_info.query_stmt);
	    }
	}
    }
}

/*
 * kill_transactions() - kill transaction(s)
 *   return: number of killed transactions
 *   info(in/out)
 *   tran_index(in)
 *   username(in)
 *   hostname(in)
 *   progname(in)
 *   verify(in)
 *
 * Note: Kill one or several transactions identified only one of the
 *       above parameters. If the verification flag is set, the user is
 *       prompted for verification wheheter or not to kill the
 *       transaction(s).
 *
 *       if tran_index_list != NULL && != ""
 *         kill transactions in the tran_index comma list.
 *       else if username != NULL && != ""
 *         kill all transactions associated with given user.
 *       else if hostname != NULL && != ""
 *         kill all transactions associated with given host.
 *       else if progname != NULL && != ""
 *         kill all transactions associated with given program.
 *       else
 *         error.
 *
 *    If verify is set, the transactions are only killed after prompting
 *    for verification.
 */
static int
kill_transactions (TRANS_INFO * info, int *tran_index_list, int list_size, const char *username, const char *hostname,
		   const char *progname, const char *sql_id, bool verify)
{
  int i, ok;
  int nkills = 0, nfailures = 0;
  int ch;
  MSGCAT_TRANLIST_MSG header = TRANLIST_MSG_SUMMARY_HEADER;
  MSGCAT_TRANLIST_MSG underscore = TRANLIST_MSG_SUMMARY_UNDERSCORE;
  TRANDUMP_LEVEL dump_level = TRANDUMP_SUMMARY;

  if (sql_id != NULL)
    {
      /* print --query-exec-info table format */
      header = TRANLIST_MSG_QUERY_INFO_HEADER;
      underscore = TRANLIST_MSG_QUERY_INFO_UNDERSCORE;
      dump_level = TRANDUMP_QUERY_INFO;
    }

  /* see if we have anything do do */
  for (i = 0; i < info->num_trans; i++)
    {
      if (doesmatch_transaction (&info->tran[i], tran_index_list, list_size, username, hostname, progname, sql_id))
	{
	  break;
	}
    }

  if (i >= info->num_trans)
    {
      /*
       * There is not matches
       */
      PRINT_AND_LOG_ERR_MSG (msgcat_message (MSGCAT_CATALOG_UTILS, MSGCAT_UTIL_SET_KILLTRAN, KILLTRAN_MSG_NO_MATCHES));
    }
  else
    {
      if (!verify)
	{
	  ok = 1;
	}
      else
	{
	  ok = 0;
	  /*
	   * display the transactin identifiers that we are about to kill
	   */
	  fprintf (stdout, msgcat_message (MSGCAT_CATALOG_UTILS, MSGCAT_UTIL_SET_KILLTRAN, KILLTRAN_MSG_READY_TO_KILL));

	  fprintf (stdout, msgcat_message (MSGCAT_CATALOG_UTILS, MSGCAT_UTIL_SET_TRANLIST, header));
	  fprintf (stdout, msgcat_message (MSGCAT_CATALOG_UTILS, MSGCAT_UTIL_SET_TRANLIST, underscore));

	  for (i = 0; i < info->num_trans; i++)
	    {
	      if (doesmatch_transaction (&info->tran[i], tran_index_list, list_size, username, hostname, progname,
					 sql_id))
		{
		  print_tran_entry (&info->tran[i], dump_level, false);
		}
	    }
	  fprintf (stdout, msgcat_message (MSGCAT_CATALOG_UTILS, MSGCAT_UTIL_SET_TRANLIST, underscore));

	  fprintf (stdout, msgcat_message (MSGCAT_CATALOG_UTILS, MSGCAT_UTIL_SET_KILLTRAN, KILLTRAN_MSG_VERIFY));
	  fflush (stdout);

	  ch = getc (stdin);
	  if (ch == 'Y' || ch == 'y')
	    {
	      ok = 1;
	    }
	}

      if (ok)
	{
	  for (i = 0; i < info->num_trans; i++)
	    {
	      if (doesmatch_transaction (&info->tran[i], tran_index_list, list_size, username, hostname, progname,
					 sql_id))
		{
		  fprintf (stdout,
			   msgcat_message (MSGCAT_CATALOG_UTILS, MSGCAT_UTIL_SET_KILLTRAN, KILLTRAN_MSG_KILLING),
			   info->tran[i].tran_index);
		  if (thread_kill_tran_index (info->tran[i].tran_index, info->tran[i].db_user, info->tran[i].host_name,
					      info->tran[i].process_id) == NO_ERROR)
		    {
		      info->tran[i].tran_index = -1;	/* Gone */
		      nkills++;
		    }
		  else
		    {
		      /*
		       * Fail to kill the transaction
		       */
		      if (nfailures == 0)
			{
			  fprintf (stdout, msgcat_message (MSGCAT_CATALOG_UTILS, MSGCAT_UTIL_SET_KILLTRAN,
							   KILLTRAN_MSG_KILL_FAILED));
			  fprintf (stdout, msgcat_message (MSGCAT_CATALOG_UTILS, MSGCAT_UTIL_SET_TRANLIST, header));
			  fprintf (stdout, msgcat_message (MSGCAT_CATALOG_UTILS, MSGCAT_UTIL_SET_TRANLIST, underscore));
			}

		      print_tran_entry (&info->tran[i], dump_level, false);

		      if (er_errid () != NO_ERROR)
			{
			  PRINT_AND_LOG_ERR_MSG ("%s\n", db_error_string (3));
			}
		      else	/* probably it is the case of timeout */
			{
			  PRINT_AND_LOG_ERR_MSG (msgcat_message (MSGCAT_CATALOG_UTILS, MSGCAT_UTIL_SET_KILLTRAN,
								 KILLTRAN_MSG_KILL_TIMEOUT));
			}
		      nfailures++;
		    }
		}
	    }

	  if (nfailures > 0)
	    {
	      fprintf (stdout, msgcat_message (MSGCAT_CATALOG_UTILS, MSGCAT_UTIL_SET_TRANLIST, underscore));
	    }
	}
    }

  return nkills;
}

/*
 * print_tran_entry()
 *   return: NO_ERROR
 *   tran_info(in) :
 *   include_query_info(in) :
 */
static int
print_tran_entry (const ONE_TRAN_INFO * tran_info, TRANDUMP_LEVEL dump_level, bool full_sqltext)
{
  char *buf = NULL;
  char *query_buf;
  char tmp_query_buf[32];

  if (tran_info == NULL)
    {
      assert_release (0);
      return ER_FAILED;
    }

  assert_release (dump_level <= TRANDUMP_FULL_INFO);

  if (dump_level == TRANDUMP_FULL_INFO || dump_level == TRANDUMP_QUERY_INFO)
    {
      buf = tran_info->query_exec_info.wait_for_tran_index_string;

      if (tran_info->query_exec_info.query_stmt != NULL)
	{
	  /* print 31 string */
	  if (full_sqltext == true)
	    {
	      query_buf = tran_info->query_exec_info.query_stmt;
	    }
	  else
	    {
	      strncpy (tmp_query_buf, tran_info->query_exec_info.query_stmt, 32);
	      tmp_query_buf[31] = '\0';
	      query_buf = tmp_query_buf;
	    }
	}
    }

  if (dump_level == TRANDUMP_FULL_INFO)
    {
      fprintf (stdout, msgcat_message (MSGCAT_CATALOG_UTILS, MSGCAT_UTIL_SET_TRANLIST, TRANLIST_MSG_FULL_INFO_ENTRY),
	       tran_info->tran_index, tran_get_tranlist_state_name (tran_info->state), tran_info->db_user,
	       tran_info->host_name, tran_info->process_id, tran_info->program_name,
	       tran_info->query_exec_info.query_time, tran_info->query_exec_info.tran_time, (buf == NULL ? "-1" : buf),
	       ((tran_info->query_exec_info.sql_id) ? tran_info->query_exec_info.sql_id : "*** empty ***"),
	       ((tran_info->query_exec_info.query_stmt) ? query_buf : " "));
    }
  else if (dump_level == TRANDUMP_QUERY_INFO)
    {
      fprintf (stdout, msgcat_message (MSGCAT_CATALOG_UTILS, MSGCAT_UTIL_SET_TRANLIST, TRANLIST_MSG_QUERY_INFO_ENTRY),
	       tran_info->tran_index, tran_get_tranlist_state_name (tran_info->state),
	       tran_info->process_id, tran_info->program_name, tran_info->query_exec_info.query_time,
	       tran_info->query_exec_info.tran_time, (buf == NULL ? "-1" : buf),
	       ((tran_info->query_exec_info.sql_id) ? tran_info->query_exec_info.sql_id : "*** empty ***"),
	       ((tran_info->query_exec_info.query_stmt) ? query_buf : " "));
    }
  else
    {
      fprintf (stdout, msgcat_message (MSGCAT_CATALOG_UTILS, MSGCAT_UTIL_SET_TRANLIST, TRANLIST_MSG_SUMMARY_ENTRY),
	       tran_info->tran_index, tran_get_tranlist_state_name (tran_info->state), tran_info->db_user,
	       tran_info->host_name, tran_info->process_id, tran_info->program_name);
    }

  return NO_ERROR;
}


/*
 * tranlist() -
 *   return: EXIT_SUCCESS/EXIT_FAILURE
 */
int
tranlist (UTIL_FUNCTION_ARG * arg)
{
#if defined (CS_MODE)
  UTIL_ARG_MAP *arg_map = arg->arg_map;
  char er_msg_file[PATH_MAX];
  const char *database_name;
#if defined(NEED_PRIVILEGE_PASSWORD)
  const char *username;
  const char *password;
#endif
  char *passbuf = NULL;
  TRANS_INFO *info = NULL;
  int error;
  bool is_summary, include_query_info, full_sqltext = false;
  TRANDUMP_LEVEL dump_level = TRANDUMP_FULL_INFO;

  if (utility_get_option_string_table_size (arg_map) != 1)
    {
      goto print_tranlist_usage;
    }

  database_name = utility_get_option_string_value (arg_map, OPTION_STRING_TABLE, 0);
  if (database_name == NULL)
    {
      goto print_tranlist_usage;
    }

#if defined(NEED_PRIVILEGE_PASSWORD)
  username = utility_get_option_string_value (arg_map, TRANLIST_USER_S, 0);
  password = utility_get_option_string_value (arg_map, TRANLIST_PASSWORD_S, 0);
#endif
  is_summary = utility_get_option_bool_value (arg_map, TRANLIST_SUMMARY_S);
  tranlist_Sort_column = utility_get_option_int_value (arg_map, TRANLIST_SORT_KEY_S);
  tranlist_Sort_desc = utility_get_option_bool_value (arg_map, TRANLIST_REVERSE_S);
  full_sqltext = utility_get_option_bool_value (arg_map, TRANLIST_FULL_SQL_S);

#if defined(NEED_PRIVILEGE_PASSWORD)
  if (username == NULL)
    {
      /* default : DBA user */
      username = "DBA";
    }
#endif

  if (check_database_name (database_name) != NO_ERROR)
    {
      goto error_exit;
    }

  if (tranlist_Sort_column > 10 || tranlist_Sort_column < 0 || (is_summary && tranlist_Sort_column > 5))
    {
      PRINT_AND_LOG_ERR_MSG (msgcat_message (MSGCAT_CATALOG_UTILS, MSGCAT_UTIL_SET_TRANLIST,
					     TRANLIST_MSG_INVALID_SORT_KEY), tranlist_Sort_column);
      goto error_exit;
    }

  /* error message log file */
  snprintf (er_msg_file, sizeof (er_msg_file) - 1, "%s_%s.err", database_name, arg->command_name);
  er_init (er_msg_file, ER_NEVER_EXIT);

#if defined(NEED_PRIVILEGE_PASSWORD)
  error = db_restart_ex (arg->command_name, database_name, username, password, NULL, DB_CLIENT_TYPE_ADMIN_UTILITY);
  if (error != NO_ERROR)
    {
      char msg_buf[64];

      if (error == ER_AU_INVALID_PASSWORD && password == NULL)
	{
	  /*
	   * prompt for a valid password and try again, need a reusable
	   * password prompter so we can use getpass() on platforms that
	   * support it.
	   */
	  snprintf (msg_buf, 64,
		    msgcat_message (MSGCAT_CATALOG_UTILS, MSGCAT_UTIL_SET_TRANLIST, TRANLIST_MSG_USER_PASSWORD),
		    username);

	  passbuf = getpass (msg_buf);

	  if (passbuf[0] == '\0')
	    {
	      passbuf = (char *) NULL;
	    }
	  password = passbuf;

	  error =
	    db_restart_ex (arg->command_name, database_name, username, password, NULL, DB_CLIENT_TYPE_ADMIN_UTILITY);
	}

      if (error != NO_ERROR)
	{
	  PRINT_AND_LOG_ERR_MSG ("%s\n", db_error_string (3));
	  goto error_exit;
	}
    }

  if (!au_is_dba_group_member (Au_user))
    {
      PRINT_AND_LOG_ERR_MSG (msgcat_message (MSGCAT_CATALOG_UTILS, MSGCAT_UTIL_SET_TRANLIST, TRANLIST_MSG_NOT_DBA_USER),
			     username);
      db_shutdown ();
      goto error_exit;
    }
#else
  AU_DISABLE_PASSWORDS ();
  db_set_client_type (DB_CLIENT_TYPE_ADMIN_UTILITY);
  if (db_login ("DBA", NULL) || db_restart (arg->command_name, TRUE, database_name))
    {
      PRINT_AND_LOG_ERR_MSG ("%s: %s. \n\n", arg->command_name, db_error_string (3));
      goto error_exit;
    }
#endif

  /*
   * Get the current state of transaction table information. All the
   * transaction kills are going to be based on this information. The
   * transaction information may be changed back in the server if there
   * are new transactions starting and finishing. We need to do this way
   * since verification is required at this level, and we cannot freeze the
   * state of the server ()transaction table).
   */
  include_query_info = !is_summary;

  info = logtb_get_trans_info (include_query_info);
  if (info == NULL)
    {
      util_log_write_errstr ("%s\n", db_error_string (3));
      db_shutdown ();
      goto error_exit;
    }

  if (is_summary)
    {
      dump_level = TRANDUMP_SUMMARY;
    }

  if (tranlist_Sort_column > 0 || tranlist_Sort_desc == true)
    {
      qsort ((void *) info->tran, info->num_trans, sizeof (ONE_TRAN_INFO), tranlist_cmp_f);
    }

  (void) dump_trantb (info, dump_level, full_sqltext);

  if (info)
    {
      logtb_free_trans_info (info);
    }

  (void) db_shutdown ();
  return EXIT_SUCCESS;

print_tranlist_usage:
  fprintf (stderr, msgcat_message (MSGCAT_CATALOG_UTILS, MSGCAT_UTIL_SET_TRANLIST, TRANLIST_MSG_USAGE),
	   basename (arg->argv0));
  util_log_write_errid (MSGCAT_UTIL_GENERIC_INVALID_ARGUMENT);

error_exit:
  return EXIT_FAILURE;
#else /* CS_MODE */
  PRINT_AND_LOG_ERR_MSG (msgcat_message (MSGCAT_CATALOG_UTILS, MSGCAT_UTIL_SET_TRANLIST,
					 TRANLIST_MSG_NOT_IN_STANDALONE), basename (arg->argv0));
  return EXIT_FAILURE;
#endif /* !CS_MODE */
}

/*
 * killtran() - killtran main routine
 *   return: EXIT_SUCCESS/EXIT_FAILURE
 */
int
killtran (UTIL_FUNCTION_ARG * arg)
{
#if defined (CS_MODE)
  UTIL_ARG_MAP *arg_map = arg->arg_map;
  char er_msg_file[PATH_MAX];
  const char *database_name;
  const char *kill_tran_index;
  const char *kill_progname;
  const char *kill_user;
  const char *kill_host;
  const char *kill_sql_id;
  const char *dba_password;
  bool dump_trantab_flag;
  bool force = true;
  int isbatch;
  char *passbuf = NULL;
  TRANS_INFO *info = NULL;
  int error;
  bool include_query_exec_info;
  int tran_index_list[MAX_KILLTRAN_INDEX_LIST_NUM];
  int list_size = 0;
  int value;
  char delimiter = ',';
  const char *ptr;
  char *tmp;

  if (utility_get_option_string_table_size (arg_map) != 1)
    {
      goto print_killtran_usage;
    }

  database_name = utility_get_option_string_value (arg_map, OPTION_STRING_TABLE, 0);
  if (database_name == NULL)
    {
      goto print_killtran_usage;
    }

  kill_tran_index = utility_get_option_string_value (arg_map, KILLTRAN_KILL_TRANSACTION_INDEX_S, 0);
  kill_user = utility_get_option_string_value (arg_map, KILLTRAN_KILL_USER_NAME_S, 0);
  kill_host = utility_get_option_string_value (arg_map, KILLTRAN_KILL_HOST_NAME_S, 0);
  kill_progname = utility_get_option_string_value (arg_map, KILLTRAN_KILL_PROGRAM_NAME_S, 0);
  kill_sql_id = utility_get_option_string_value (arg_map, KILLTRAN_KILL_SQL_ID_S, 0);

  force = utility_get_option_bool_value (arg_map, KILLTRAN_FORCE_S);
  dba_password = utility_get_option_string_value (arg_map, KILLTRAN_DBA_PASSWORD_S, 0);
  dump_trantab_flag = utility_get_option_bool_value (arg_map, KILLTRAN_DISPLAY_INFORMATION_S);

  include_query_exec_info = utility_get_option_bool_value (arg_map, KILLTRAN_DISPLAY_QUERY_INFO_S);

  if (check_database_name (database_name))
    {
      goto error_exit;
    }

  isbatch = 0;
  if (kill_tran_index != NULL && strlen (kill_tran_index) != 0)
    {
      isbatch++;
    }
  if (kill_user != NULL && strlen (kill_user) != 0)
    {
      isbatch++;
    }
  if (kill_host != NULL && strlen (kill_host) != 0)
    {
      isbatch++;
    }
  if (kill_progname != NULL && strlen (kill_progname) != 0)
    {
      isbatch++;
    }
  if (kill_sql_id != NULL && strlen (kill_sql_id) != 0)
    {
      isbatch++;
    }

  if (isbatch > 1)
    {
      PRINT_AND_LOG_ERR_MSG (msgcat_message (MSGCAT_CATALOG_UTILS, MSGCAT_UTIL_SET_KILLTRAN, KILLTRAN_MSG_MANY_ARGS));
      goto error_exit;
    }

  /* error message log file */
  snprintf (er_msg_file, sizeof (er_msg_file) - 1, "%s_%s.err", database_name, arg->command_name);
  er_init (er_msg_file, ER_NEVER_EXIT);

  /* disable password, if don't use kill option */
  if (isbatch == 0)
    {
      if (dba_password != NULL)
	{
	  goto print_killtran_usage;
	}
      AU_DISABLE_PASSWORDS ();
    }

  db_set_client_type (DB_CLIENT_TYPE_ADMIN_UTILITY);

  if (db_login ("DBA", dba_password) != NO_ERROR)
    {
      PRINT_AND_LOG_ERR_MSG ("%s\n", db_error_string (3));
      goto error_exit;
    }

  /* first try to restart with the password given (possibly none) */
  error = db_restart (arg->command_name, TRUE, database_name);
  if (error)
    {
      if (error == ER_AU_INVALID_PASSWORD && (dba_password == NULL || strlen (dba_password) == 0))
	{
	  /*
	   * prompt for a valid password and try again, need a reusable
	   * password prompter so we can use getpass() on platforms that
	   * support it.
	   */

	  /* get password interactively if interactive mode */
	  passbuf = getpass (msgcat_message (MSGCAT_CATALOG_UTILS, MSGCAT_UTIL_SET_KILLTRAN,
					     KILLTRAN_MSG_DBA_PASSWORD));
	  if (passbuf[0] == '\0')	/* to fit into db_login protocol */
	    {
	      passbuf = (char *) NULL;
	    }
	  dba_password = passbuf;
	  if (db_login ("DBA", dba_password) != NO_ERROR)
	    {
	      PRINT_AND_LOG_ERR_MSG ("%s\n", db_error_string (3));
	      goto error_exit;
	    }
	  else
	    {
	      error = db_restart (arg->command_name, TRUE, database_name);
	    }
	}

      if (error)
	{
	  PRINT_AND_LOG_ERR_MSG ("%s\n", db_error_string (3));
	  goto error_exit;
	}
    }

  /*
   * Get the current state of transaction table information. All the
   * transaction kills are going to be based on this information. The
   * transaction information may be changed back in the server if there
   * are new transactions starting and finishing. We need to do this way
   * since verification is required at this level, and we cannot freeze the
   * state of the server ()transaction table).
   */

  info = logtb_get_trans_info (include_query_exec_info || kill_sql_id);
  if (info == NULL)
    {
      util_log_write_errstr ("%s\n", db_error_string (3));
      db_shutdown ();
      goto error_exit;
    }

  if (dump_trantab_flag || include_query_exec_info
      || ((kill_tran_index == NULL || strlen (kill_tran_index) == 0) && (kill_user == NULL || strlen (kill_user) == 0)
	  && (kill_host == NULL || strlen (kill_host) == 0) && (kill_progname == NULL || strlen (kill_progname) == 0)
	  && (kill_sql_id == NULL || strlen (kill_sql_id) == 0)))
    {
      TRANDUMP_LEVEL dump_level;

      dump_level = (include_query_exec_info) ? TRANDUMP_QUERY_INFO : TRANDUMP_SUMMARY;
      dump_trantb (info, dump_level, false);
    }
  else
    {
      if (kill_tran_index != NULL && strlen (kill_tran_index) > 0)
	{
	  int result;

	  ptr = kill_tran_index;

	  tmp = (char *) strchr (ptr, delimiter);
	  while (*ptr != '\0' && tmp)
	    {
	      if (list_size >= MAX_KILLTRAN_INDEX_LIST_NUM)
		{
		  break;
		}

	      *tmp = '\0';
	      result = parse_int (&value, ptr, 10);
	      if (result != 0 || value <= 0)
		{
		  PRINT_AND_LOG_ERR_MSG (msgcat_message (MSGCAT_CATALOG_UTILS, MSGCAT_UTIL_SET_KILLTRAN,
							 KILLTRAN_MSG_INVALID_TRANINDEX), ptr);
		  if (info)
		    {
		      logtb_free_trans_info (info);
		    }
		  db_shutdown ();
		  goto error_exit;
		}

	      tran_index_list[list_size++] = value;
	      ptr = tmp + 1;
	      tmp = (char *) strchr (ptr, delimiter);
	    }

	  result = parse_int (&value, ptr, 10);
	  if (result != 0 || value <= 0)
	    {
	      PRINT_AND_LOG_ERR_MSG (msgcat_message (MSGCAT_CATALOG_UTILS, MSGCAT_UTIL_SET_KILLTRAN,
						     KILLTRAN_MSG_INVALID_TRANINDEX), ptr);
	      if (info)
		{
		  logtb_free_trans_info (info);
		}
	      db_shutdown ();
	      goto error_exit;
	    }

	  if (list_size < MAX_KILLTRAN_INDEX_LIST_NUM)
	    {
	      tran_index_list[list_size++] = value;
	    }
	}

      /* some piece of transaction identifier was entered, try to use it */
      if (kill_transactions (info, tran_index_list, list_size, kill_user, kill_host, kill_progname, kill_sql_id, !force)
	  <= 0)
	{
	  if (info)
	    {
	      logtb_free_trans_info (info);
	    }
	  db_shutdown ();
	  goto error_exit;
	}
    }

  if (info)
    {
      logtb_free_trans_info (info);
    }

  (void) db_shutdown ();
  return EXIT_SUCCESS;

print_killtran_usage:
  fprintf (stderr, msgcat_message (MSGCAT_CATALOG_UTILS, MSGCAT_UTIL_SET_KILLTRAN, KILLTRAN_MSG_USAGE),
	   basename (arg->argv0));
  util_log_write_errid (MSGCAT_UTIL_GENERIC_INVALID_ARGUMENT);

error_exit:
  return EXIT_FAILURE;
#else /* CS_MODE */
  PRINT_AND_LOG_ERR_MSG (msgcat_message (MSGCAT_CATALOG_UTILS, MSGCAT_UTIL_SET_KILLTRAN,
					 KILLTRAN_MSG_NOT_IN_STANDALONE), basename (arg->argv0));
  return EXIT_FAILURE;
#endif /* !CS_MODE */
}

/*
 * plandump() - plandump main routine
 *   return: EXIT_SUCCESS/EXIT_FAILURE
 */
int
plandump (UTIL_FUNCTION_ARG * arg)
{
#if defined (CS_MODE)
  UTIL_ARG_MAP *arg_map = arg->arg_map;
  char er_msg_file[PATH_MAX];
  const char *database_name;
  const char *output_file = NULL;
  bool drop_flag = false;
  FILE *outfp = NULL;

  database_name = utility_get_option_string_value (arg_map, OPTION_STRING_TABLE, 0);
  if (database_name == NULL)
    {
      goto print_plandump_usage;
    }

  drop_flag = utility_get_option_bool_value (arg_map, PLANDUMP_DROP_S);
  output_file = utility_get_option_string_value (arg_map, PLANDUMP_OUTPUT_FILE_S, 0);

  if (utility_get_option_string_table_size (arg_map) != 1)
    {
      goto print_plandump_usage;
    }

  if (output_file == NULL)
    {
      outfp = stdout;
    }
  else
    {
      outfp = fopen (output_file, "w");
      if (outfp == NULL)
	{
	  PRINT_AND_LOG_ERR_MSG (msgcat_message (MSGCAT_CATALOG_UTILS, MSGCAT_UTIL_SET_PLANDUMP,
						 PLANDUMP_MSG_BAD_OUTPUT), output_file);
	  goto error_exit;
	}
    }

  if (check_database_name (database_name))
    {
      goto error_exit;
    }

  /* error message log file */
  snprintf (er_msg_file, sizeof (er_msg_file) - 1, "%s_%s.err", database_name, arg->command_name);
  er_init (er_msg_file, ER_NEVER_EXIT);

  /* should have little copyright herald message ? */
  AU_DISABLE_PASSWORDS ();
  db_set_client_type (DB_CLIENT_TYPE_ADMIN_UTILITY);
  db_login ("DBA", NULL);

  if (db_restart (arg->command_name, TRUE, database_name) != NO_ERROR)
    {
      PRINT_AND_LOG_ERR_MSG ("%s\n", db_error_string (3));
      goto error_exit;
    }

  qmgr_dump_query_plans (outfp);
  if (drop_flag)
    {
      if (qmgr_drop_all_query_plans () != NO_ERROR)
	{
	  PRINT_AND_LOG_ERR_MSG ("%s\n", db_error_string (3));
	  db_shutdown ();
	  goto error_exit;
	}
    }
  db_shutdown ();

  if (outfp != stdout)
    {
      fclose (outfp);
    }

  return EXIT_SUCCESS;

print_plandump_usage:
  fprintf (stderr, msgcat_message (MSGCAT_CATALOG_UTILS, MSGCAT_UTIL_SET_PLANDUMP, PLANDUMP_MSG_USAGE),
	   basename (arg->argv0));
  util_log_write_errid (MSGCAT_UTIL_GENERIC_INVALID_ARGUMENT);

error_exit:
  if (outfp != stdout && outfp != NULL)
    {
      fclose (outfp);
    }
  return EXIT_FAILURE;
#else /* CS_MODE */
  fprintf (stderr, msgcat_message (MSGCAT_CATALOG_UTILS, MSGCAT_UTIL_SET_PLANDUMP, PLANDUMP_MSG_NOT_IN_STANDALONE),
	   basename (arg->argv0));
  return EXIT_FAILURE;
#endif /* !CS_MODE */
}

/*
 * paramdump() - paramdump main routine
 *   return: EXIT_SUCCESS/EXIT_FAILURE
 */
int
paramdump (UTIL_FUNCTION_ARG * arg)
{
  UTIL_ARG_MAP *arg_map = arg->arg_map;
  char er_msg_file[PATH_MAX];
  const char *database_name;
  const char *output_file = NULL;
  bool both_flag = false;
  FILE *outfp = NULL;

  if (utility_get_option_string_table_size (arg_map) != 1)
    {
      goto print_dumpparam_usage;
    }

  database_name = utility_get_option_string_value (arg_map, OPTION_STRING_TABLE, 0);
  if (database_name == NULL)
    {
      goto print_dumpparam_usage;
    }

  output_file = utility_get_option_string_value (arg_map, PARAMDUMP_OUTPUT_FILE_S, 0);
  both_flag = utility_get_option_bool_value (arg_map, PARAMDUMP_BOTH_S);

  if (output_file == NULL)
    {
      outfp = stdout;
    }
  else
    {
      outfp = fopen (output_file, "w");
      if (outfp == NULL)
	{
	  PRINT_AND_LOG_ERR_MSG (msgcat_message (MSGCAT_CATALOG_UTILS, MSGCAT_UTIL_SET_PARAMDUMP,
						 PARAMDUMP_MSG_BAD_OUTPUT), output_file);
	  goto error_exit;
	}
    }

  if (check_database_name (database_name))
    {
      goto error_exit;
    }

  /* error message log file */
  snprintf (er_msg_file, sizeof (er_msg_file) - 1, "%s_%s.err", database_name, arg->command_name);
  er_init (er_msg_file, ER_NEVER_EXIT);

  sysprm_set_force (prm_get_name (PRM_ID_JAVA_STORED_PROCEDURE), "no");

#if defined (CS_MODE)
  /* should have little copyright herald message ? */
  AU_DISABLE_PASSWORDS ();
  db_set_client_type (DB_CLIENT_TYPE_ADMIN_UTILITY);
  db_login ("DBA", NULL);

  if (db_restart (arg->command_name, TRUE, database_name) != NO_ERROR)
    {
      PRINT_AND_LOG_ERR_MSG ("%s\n", db_error_string (3));
      goto error_exit;
    }

  if (both_flag)
    {
      fprintf (outfp, msgcat_message (MSGCAT_CATALOG_UTILS, MSGCAT_UTIL_SET_PARAMDUMP, PARAMDUMP_MSG_CLIENT_PARAMETER));
      sysprm_dump_parameters (outfp);
      fprintf (outfp, "\n");
    }
  fprintf (outfp, msgcat_message (MSGCAT_CATALOG_UTILS, MSGCAT_UTIL_SET_PARAMDUMP, PARAMDUMP_MSG_SERVER_PARAMETER),
	   database_name);
  sysprm_dump_server_parameters (outfp);
  db_shutdown ();
#else /* CS_MODE */
  fprintf (outfp, msgcat_message (MSGCAT_CATALOG_UTILS, MSGCAT_UTIL_SET_PARAMDUMP, PARAMDUMP_MSG_STANDALONE_PARAMETER));
  if (sysprm_load_and_init (database_name, NULL, SYSPRM_LOAD_ALL) == NO_ERROR)
    {
      sysprm_dump_parameters (outfp);
    }
#endif /* !CS_MODE */

  if (outfp != stdout)
    {
      fclose (outfp);
    }

  return EXIT_SUCCESS;

print_dumpparam_usage:
  fprintf (stderr, msgcat_message (MSGCAT_CATALOG_UTILS, MSGCAT_UTIL_SET_PARAMDUMP, PARAMDUMP_MSG_USAGE),
	   basename (arg->argv0));
  util_log_write_errid (MSGCAT_UTIL_GENERIC_INVALID_ARGUMENT);

error_exit:
  if (outfp != stdout && outfp != NULL)
    {
      fclose (outfp);
    }
  return EXIT_FAILURE;
}

static void
print_timestamp (FILE * outfp)
{
  time_t tloc;
  struct tm tmloc;
  char str[80];

  tloc = time (NULL);
  utility_localtime (&tloc, &tmloc);
  strftime (str, 80, "%a %B %d %H:%M:%S %Z %Y", &tmloc);
  fprintf (outfp, "\n\t%s\n", str);
}

/*
 * statdump() - statdump main routine
 *   return: EXIT_SUCCESS/EXIT_FAILURE
 */
int
statdump (UTIL_FUNCTION_ARG * arg)
{
#if defined (CS_MODE)
  UTIL_ARG_MAP *arg_map = arg->arg_map;
  char er_msg_file[PATH_MAX];
  const char *database_name;
  const char *output_file = NULL;
  int interval;
  bool cumulative;
  const char *substr;
  FILE *outfp = NULL;

  if (utility_get_option_string_table_size (arg_map) != 1)
    {
      goto print_statdump_usage;
    }

  database_name = utility_get_option_string_value (arg_map, OPTION_STRING_TABLE, 0);
  if (database_name == NULL)
    {
      goto print_statdump_usage;
    }

  output_file = utility_get_option_string_value (arg_map, STATDUMP_OUTPUT_FILE_S, 0);
  interval = utility_get_option_int_value (arg_map, STATDUMP_INTERVAL_S);
  if (interval < 0)
    {
      goto print_statdump_usage;
    }
  cumulative = utility_get_option_bool_value (arg_map, STATDUMP_CUMULATIVE_S);
  substr = utility_get_option_string_value (arg_map, STATDUMP_SUBSTR_S, 0);

  if (interval == 0)
    {
      cumulative = true;
    }

  if (output_file == NULL)
    {
      outfp = stdout;
    }
  else
    {
      outfp = fopen (output_file, "w");
      if (outfp == NULL)
	{
	  PRINT_AND_LOG_ERR_MSG (msgcat_message (MSGCAT_CATALOG_UTILS, MSGCAT_UTIL_SET_STATDUMP,
						 STATDUMP_MSG_BAD_OUTPUT), output_file);
	  goto error_exit;
	}
    }

  if (check_database_name (database_name))
    {
      goto error_exit;
    }

  /* error message log file */
  snprintf (er_msg_file, sizeof (er_msg_file) - 1, "%s_%s.err", database_name, arg->command_name);
  er_init (er_msg_file, ER_NEVER_EXIT);

  /* should have little copyright herald message ? */
  AU_DISABLE_PASSWORDS ();
  db_set_client_type (DB_CLIENT_TYPE_ADMIN_UTILITY);
  db_login ("DBA", NULL);

  if (db_restart (arg->command_name, TRUE, database_name) != NO_ERROR)
    {
      PRINT_AND_LOG_ERR_MSG ("%s\n", db_error_string (3));
      goto error_exit;
    }

  if (histo_start (true) != NO_ERROR)
    {
      goto error_exit;
    }

  if (interval > 0)
    {
      is_Sigint_caught = false;
#if defined(WINDOWS)
      SetConsoleCtrlHandler ((PHANDLER_ROUTINE) intr_handler, TRUE);
#else
      os_set_signal_handler (SIGINT, intr_handler);
#endif
    }

  do
    {
      print_timestamp (outfp);
      if (histo_print_global_stats (outfp, cumulative, substr) != NO_ERROR)
	{
	  histo_stop ();
	  goto error_exit;
	}
      fflush (outfp);
      sleep (interval);
    }
  while (interval > 0 && !is_Sigint_caught);

  histo_stop ();

  db_shutdown ();

  if (outfp != stdout)
    {
      fclose (outfp);
    }

  return EXIT_SUCCESS;

print_statdump_usage:
  fprintf (stderr, msgcat_message (MSGCAT_CATALOG_UTILS, MSGCAT_UTIL_SET_STATDUMP, STATDUMP_MSG_USAGE),
	   basename (arg->argv0));
  util_log_write_errid (MSGCAT_UTIL_GENERIC_INVALID_ARGUMENT);

error_exit:
  if (outfp != stdout && outfp != NULL)
    {
      fclose (outfp);
    }
  return EXIT_FAILURE;
#else /* CS_MODE */
  PRINT_AND_LOG_ERR_MSG (msgcat_message (MSGCAT_CATALOG_UTILS, MSGCAT_UTIL_SET_STATDUMP,
					 STATDUMP_MSG_NOT_IN_STANDALONE), basename (arg->argv0));

  return EXIT_FAILURE;
#endif /* !CS_MODE */
}

#if defined (ENABLE_UNUSED_FUNCTION)
/* check ha_mode is turned on in the server */
static int
check_server_ha_mode (void)
{
  char prm_buf[LINE_MAX], *prm_val;

  strcpy (prm_buf, prm_get_name (PRM_ID_HA_MODE));
  if (db_get_system_parameters (prm_buf, LINE_MAX - 1) != NO_ERROR)
    {
      return ER_FAILED;
    }
  prm_val = strchr (prm_buf, '=');
  if (prm_val == NULL)
    {
      return ER_FAILED;
    }
  if (strcmp (prm_val + 1, "y") != 0)
    {
      return ER_FAILED;
    }
  return NO_ERROR;
}
#endif /* ENABLE_UNUSED_FUNCTION */

/*
 * changemode() - changemode main routine
 *   return: EXIT_SUCCESS/EXIT_FAILURE
 *
 * TODO: this is really confusing. changemode utility actually changes HA state and not HA mode. They are two different
 *       things.
 */
int
changemode (UTIL_FUNCTION_ARG * arg)
{
#if defined (WINDOWS)
  PRINT_AND_LOG_ERR_MSG (msgcat_message (MSGCAT_CATALOG_UTILS, MSGCAT_UTIL_SET_CHANGEMODE,
					 CHANGEMODE_MSG_HA_NOT_SUPPORT), basename (arg->argv0));

  return EXIT_FAILURE;
#else /* WINDOWS */
#if defined (CS_MODE)
  UTIL_ARG_MAP *arg_map = arg->arg_map;
  char er_msg_file[PATH_MAX];
  const char *database_name;
  char *mode_name;
  int error;
  HA_SERVER_STATE ha_state = HA_SERVER_STATE_NA;
  bool force;
  int timeout;

  if (utility_get_option_string_table_size (arg_map) != 1)
    {
      goto print_changemode_usage;
    }

  database_name = utility_get_option_string_value (arg_map, OPTION_STRING_TABLE, 0);
  if (database_name == NULL)
    {
      goto print_changemode_usage;
    }

  mode_name = utility_get_option_string_value (arg_map, CHANGEMODE_MODE_S, 0);
  force = utility_get_option_bool_value (arg_map, CHANGEMODE_FORCE_S);
  timeout = utility_get_option_int_value (arg_map, CHANGEMODE_TIMEOUT_S);

  if (timeout == -1)
    {
      timeout = HA_CHANGE_MODE_DEFAULT_TIMEOUT_IN_SECS;
    }

  if (check_database_name (database_name))
    {
      goto error_exit;
    }

  /* check mode_name option argument */
  if (mode_name != NULL)
    {
      int keyval = -1;
      if (changemode_keyword (&keyval, &mode_name) != NO_ERROR)
	{
	  if (sscanf (mode_name, "%d", &keyval) != 1)
	    {
	      PRINT_AND_LOG_ERR_MSG (msgcat_message (MSGCAT_CATALOG_UTILS, MSGCAT_UTIL_SET_CHANGEMODE,
						     CHANGEMODE_MSG_BAD_MODE), mode_name);
	      goto error_exit;
	    }
	}
      ha_state = (HA_SERVER_STATE) keyval;
      if (!(ha_state == HA_SERVER_STATE_ACTIVE || ha_state == HA_SERVER_STATE_STANDBY
	    || ha_state == HA_SERVER_STATE_MAINTENANCE))
	{
	  PRINT_AND_LOG_ERR_MSG (msgcat_message (MSGCAT_CATALOG_UTILS, MSGCAT_UTIL_SET_CHANGEMODE,
						 CHANGEMODE_MSG_BAD_MODE), mode_name);
	  goto error_exit;
	}
    }

  /* error message log file */
  snprintf (er_msg_file, sizeof (er_msg_file) - 1, "%s_%s.err", database_name, arg->command_name);
  er_init (er_msg_file, ER_NEVER_EXIT);

  AU_DISABLE_PASSWORDS ();
  db_set_client_type (DB_CLIENT_TYPE_ADMIN_UTILITY);
  if (db_login ("DBA", NULL) != NO_ERROR)
    {
      PRINT_AND_LOG_ERR_MSG ("%s\n", db_error_string (3));
      goto error_exit;
    }
  error = db_restart (arg->command_name, TRUE, database_name);
  if (error != NO_ERROR)
    {
      PRINT_AND_LOG_ERR_MSG ("%s\n", db_error_string (3));
      goto error_exit;
    }

  if (HA_DISABLED ())
    {
      PRINT_AND_LOG_ERR_MSG (msgcat_message (MSGCAT_CATALOG_UTILS, MSGCAT_UTIL_SET_CHANGEMODE,
					     CHANGEMODE_MSG_NOT_HA_MODE));
      goto error_exit;
    }

  if (mode_name == NULL)
    {
      /* display the value of current ha_state */
      ha_state = boot_change_ha_mode (HA_SERVER_STATE_NA, false, timeout);
    }
  else
    {
      /* change server's HA state */
      ha_state = boot_change_ha_mode (ha_state, force, timeout);
    }
  if (ha_state != HA_SERVER_STATE_NA)
    {
      int keyval = (int) ha_state;
      mode_name = NULL;
      if (changemode_keyword (&keyval, &mode_name) != NO_ERROR)
	{
	  fprintf (stderr, msgcat_message (MSGCAT_CATALOG_UTILS, MSGCAT_UTIL_SET_CHANGEMODE, CHANGEMODE_MSG_BAD_MODE),
		   (mode_name ? mode_name : "unknown"));
	}
      else
	{
	  fprintf (stdout,
		   msgcat_message (MSGCAT_CATALOG_UTILS, MSGCAT_UTIL_SET_CHANGEMODE, CHANGEMODE_MSG_SERVER_MODE),
		   database_name, mode_name);
	}
      ha_state = (HA_SERVER_STATE) keyval;
    }
  else
    {
      PRINT_AND_LOG_ERR_MSG ("%s\n", db_error_string (3));
      goto error_exit;
    }

  (void) db_shutdown ();
  return EXIT_SUCCESS;

print_changemode_usage:
  fprintf (stderr, msgcat_message (MSGCAT_CATALOG_UTILS, MSGCAT_UTIL_SET_CHANGEMODE, CHANGEMODE_MSG_USAGE),
	   basename (arg->argv0));
  util_log_write_errid (MSGCAT_UTIL_GENERIC_INVALID_ARGUMENT);

error_exit:
  return EXIT_FAILURE;
#else /* CS_MODE */
  PRINT_AND_LOG_ERR_MSG (msgcat_message (MSGCAT_CATALOG_UTILS, MSGCAT_UTIL_SET_CHANGEMODE,
					 CHANGEMODE_MSG_NOT_IN_STANDALONE), basename (arg->argv0));
  return EXIT_FAILURE;
#endif /* !CS_MODE */
#endif /* !WINDOWS */
}

/*
 * copylogdb() - copylogdb main routine
 *   return: EXIT_SUCCESS/EXIT_FAILURE
 */
int
copylogdb (UTIL_FUNCTION_ARG * arg)
{
#if defined (WINDOWS)
  PRINT_AND_LOG_ERR_MSG (msgcat_message (MSGCAT_CATALOG_UTILS, MSGCAT_UTIL_SET_COPYLOGDB, COPYLOGDB_MSG_HA_NOT_SUPPORT),
			 basename (arg->argv0));
  return EXIT_FAILURE;
#else /* WINDOWS */
#if defined (CS_MODE)
  UTIL_ARG_MAP *arg_map = arg->arg_map;
  char er_msg_file[PATH_MAX];
  const char *database_name;
  const char *log_path;
  char log_path_buf[PATH_MAX];
  char *mode_name;
  int mode = -1;
  int error = NO_ERROR;
  int retried = 0, sleep_nsecs = 1;
  bool need_er_reinit = false;
  unsigned long num_db_restarted = 0;
#if !defined(WINDOWS)
  char *binary_name;
  char executable_path[PATH_MAX];
#endif
  INT64 start_pageid = 0;

  if (utility_get_option_string_table_size (arg_map) != 1)
    {
      goto print_copylog_usage;
    }

  database_name = utility_get_option_string_value (arg_map, OPTION_STRING_TABLE, 0);
  if (database_name == NULL)
    {
      goto print_copylog_usage;
    }

  log_path = utility_get_option_string_value (arg_map, COPYLOG_LOG_PATH_S, 0);
  mode_name = utility_get_option_string_value (arg_map, COPYLOG_MODE_S, 0);

  if (check_database_name (database_name))
    {
      goto error_exit;
    }
  if (log_path != NULL)
    {
      log_path = realpath (log_path, log_path_buf);
    }
  if (log_path == NULL)
    {
      goto print_copylog_usage;
    }
  /* check mode_name option argument */
  if (mode_name != NULL)
    {
      if (copylogdb_keyword (&mode, &mode_name) != NO_ERROR)
	{
	  if (sscanf (mode_name, "%d", &mode) != 1)
	    {
	      PRINT_AND_LOG_ERR_MSG (msgcat_message (MSGCAT_CATALOG_UTILS, MSGCAT_UTIL_SET_COPYLOGDB,
						     COPYLOGDB_MSG_BAD_MODE), mode_name);
	      goto error_exit;
	    }
	}
      if (!(mode >= LOGWR_MODE_ASYNC && mode <= LOGWR_MODE_SYNC))
	{
	  PRINT_AND_LOG_ERR_MSG (msgcat_message (MSGCAT_CATALOG_UTILS, MSGCAT_UTIL_SET_COPYLOGDB,
						 COPYLOGDB_MSG_BAD_MODE), mode_name);
	  goto error_exit;
	}
    }
  else
    {
      mode = LOGWR_MODE_SYNC;
    }

  /* 'SEMISYNC' is treated as 'SYNC'. */
  if (mode == LOGWR_MODE_SEMISYNC)
    {
      mode = LOGWR_MODE_SYNC;
    }

  start_pageid = utility_get_option_bigint_value (arg_map, COPYLOG_START_PAGEID_S);

#if defined(NDEBUG)
  util_redirect_stdout_to_null ();
#endif

  /* error message log file */
  snprintf (er_msg_file, sizeof (er_msg_file) - 1, "%s_%s.err", database_name, arg->command_name);
  er_init (er_msg_file, ER_NEVER_EXIT);

  AU_DISABLE_PASSWORDS ();
  db_set_client_type (DB_CLIENT_TYPE_LOG_COPIER);
  if (db_login ("DBA", NULL) != NO_ERROR)
    {
      PRINT_AND_LOG_ERR_MSG ("%s\n", db_error_string (3));
      goto error_exit;
    }
#if !defined(WINDOWS)
  /* save executable path */
  binary_name = basename (arg->argv0);
  (void) envvar_bindir_file (executable_path, PATH_MAX, binary_name);

  hb_set_exec_path (executable_path);
  hb_set_argv (arg->argv);

  /* initialize system parameters */
  if (sysprm_load_and_init (database_name, NULL, SYSPRM_LOAD_ALL) != NO_ERROR)
    {
      error = ER_FAILED;
      goto error_exit;
    }

  /*
   * Force error log file system parameter as copylogdb;
   * during a retry loop, `db_restart` will reset the error file name as :
   * er_init (prm_get_string_value (PRM_ID_ER_LOG_FILE), ... ) 
   */
  sysprm_set_force (prm_get_name (PRM_ID_ER_LOG_FILE), er_msg_file);

  if (start_pageid < NULL_PAGEID && !HA_DISABLED ())
    {
      error = hb_process_init (database_name, log_path, HB_PTYPE_COPYLOGDB);
      if (error != NO_ERROR)
	{
	  er_log_debug (ARG_FILE_LINE, "cannot connect to cub_master for heartbeat. \n");
	  if (er_errid () != NO_ERROR)
	    {
	      util_log_write_errstr ("%s\n", db_error_string (3));
	    }

	  return EXIT_FAILURE;
	}
      er_set_ignore_uninit (true);
    }
#endif

retry:
  error = db_restart (arg->command_name, TRUE, database_name);
  if (error != NO_ERROR)
    {
      if (retried % 10 == 0)
	{
	  fprintf (stderr, "%s\n", db_error_string (3));
	}
      goto error_exit;
    }
  num_db_restarted += 1;

  if (need_er_reinit)
    {
      er_init (er_msg_file, ER_NEVER_EXIT);
      need_er_reinit = false;
    }

  /* initialize system parameters */
  if (sysprm_load_and_init (database_name, NULL, SYSPRM_LOAD_ALL) != NO_ERROR)
    {
      (void) db_shutdown ();

      error = ER_FAILED;
      goto error_exit;
    }

  /* PRM_LOG_BACKGROUND_ARCHIVING is always true in CUBRID HA */
  sysprm_set_to_default (prm_get_name (PRM_ID_LOG_BACKGROUND_ARCHIVING), true);

  error = logwr_copy_log_file (database_name, log_path, mode, start_pageid);
  if (error != NO_ERROR)
    {
      fprintf (stderr, "%s\n", db_error_string (3));
      (void) db_shutdown ();
      goto error_exit;
    }

  (void) db_shutdown ();
  return EXIT_SUCCESS;

print_copylog_usage:
  fprintf (stderr, msgcat_message (MSGCAT_CATALOG_UTILS, MSGCAT_UTIL_SET_COPYLOGDB, COPYLOGDB_MSG_USAGE),
	   basename (arg->argv0));
  util_log_write_errid (MSGCAT_UTIL_GENERIC_INVALID_ARGUMENT);

  return EXIT_FAILURE;

error_exit:
#if !defined(WINDOWS)
  if (hb_Proc_shutdown)
    {
      return EXIT_SUCCESS;
    }
#endif

  if (logwr_force_shutdown () == false
      && (error == ER_NET_SERVER_CRASHED || error == ER_NET_CANT_CONNECT_SERVER || error == ER_BO_CONNECT_FAILED
	  || error == ERR_CSS_TCP_CANNOT_CONNECT_TO_MASTER || error == ERR_CSS_TCP_CONNECT_TIMEDOUT))
    {
      (void) sleep (sleep_nsecs);
      /* sleep 1, 2, 4, 8, etc; don't wait for more than 1/2 min */
      if (num_db_restarted > 0)
	{
	  sleep_nsecs *= 2;
	  if (sleep_nsecs > 30)
	    {
	      sleep_nsecs = 1;
	    }
	}

      need_er_reinit = true;
      ++retried;

      er_init (er_msg_file, ER_NEVER_EXIT);
      goto retry;
    }

  return EXIT_FAILURE;
#else /* CS_MODE */
  PRINT_AND_LOG_ERR_MSG (msgcat_message (MSGCAT_CATALOG_UTILS, MSGCAT_UTIL_SET_COPYLOGDB,
					 COPYLOGDB_MSG_NOT_IN_STANDALONE), basename (arg->argv0));
  return EXIT_FAILURE;
#endif /* !CS_MODE */
#endif /* !WINDOWS */
}

/*
 * applylogdb() - applylogdb main routine
 *   return: EXIT_SUCCESS/EXIT_FAILURE
 */
int
applylogdb (UTIL_FUNCTION_ARG * arg)
{
#if defined (WINDOWS)
  PRINT_AND_LOG_ERR_MSG (msgcat_message (MSGCAT_CATALOG_UTILS, MSGCAT_UTIL_SET_APPLYLOGDB,
					 APPLYLOGDB_MSG_HA_NOT_SUPPORT), basename (arg->argv0));

  return EXIT_FAILURE;
#else /* WINDOWS */
#if defined (CS_MODE)
  UTIL_ARG_MAP *arg_map = arg->arg_map;
  char er_msg_file[PATH_MAX];
  const char *database_name = NULL;
  const char *log_path = NULL;
  char log_path_buf[PATH_MAX];
  char *log_path_base;
  int max_mem_size = 0;
  int error = NO_ERROR;
  int retried = 0, sleep_nsecs = 1;
  bool need_er_reinit = false;
  char *replica_time_bound_str;
#if !defined(WINDOWS)
  char *binary_name;
  char executable_path[PATH_MAX];
#endif

  if (utility_get_option_string_table_size (arg_map) != 1)
    {
      goto print_applylog_usage;
    }

  database_name = utility_get_option_string_value (arg_map, OPTION_STRING_TABLE, 0);
  if (database_name == NULL)
    {
      goto print_applylog_usage;
    }

  log_path = utility_get_option_string_value (arg_map, APPLYLOG_LOG_PATH_S, 0);
  max_mem_size = utility_get_option_int_value (arg_map, APPLYLOG_MAX_MEM_SIZE_S);

  if (check_database_name (database_name))
    {
      goto error_exit;
    }
  if (log_path != NULL)
    {
      log_path = realpath (log_path, log_path_buf);
    }
  if (log_path == NULL)
    {
      goto print_applylog_usage;
    }

#if defined(NDEBUG)
  util_redirect_stdout_to_null ();
#endif

  /* error message log file */
  log_path_base = strdup (log_path);
  snprintf (er_msg_file, sizeof (er_msg_file) - 1, "%s_%s_%s.err", database_name, arg->command_name,
	    basename (log_path_base));
  free (log_path_base);
  er_init (er_msg_file, ER_NEVER_EXIT);

  AU_DISABLE_PASSWORDS ();
  db_set_client_type (DB_CLIENT_TYPE_LOG_APPLIER);
  if (db_login ("DBA", NULL) != NO_ERROR)
    {
      PRINT_AND_LOG_ERR_MSG ("%s\n", db_error_string (3));
      goto error_exit;
    }

#if !defined(WINDOWS)
  /* save executable path */
  binary_name = basename (arg->argv0);
  (void) envvar_bindir_file (executable_path, PATH_MAX, binary_name);

  hb_set_exec_path (executable_path);
  hb_set_argv (arg->argv);

  /* initialize system parameters */
  if (sysprm_load_and_init (database_name, NULL, SYSPRM_LOAD_ALL) != NO_ERROR)
    {
      util_log_write_errid (MSGCAT_UTIL_GENERIC_SERVICE_PROPERTY_FAIL);
      error = ER_FAILED;
      goto error_exit;
    }

  if (!HA_DISABLED ())
    {
      /* initialize heartbeat */
      error = hb_process_init (database_name, log_path, HB_PTYPE_APPLYLOGDB);
      if (error != NO_ERROR)
	{
	  er_log_debug (ARG_FILE_LINE, "Cannot connect to cub_master for heartbeat. \n");
	  if (er_errid () != NO_ERROR)
	    {
	      util_log_write_errstr ("%s\n", db_error_string (3));
	    }
	  return EXIT_FAILURE;
	}
      er_set_ignore_uninit (true);
    }

  if (HA_GET_MODE () == HA_MODE_REPLICA)
    {
      replica_time_bound_str = prm_get_string_value (PRM_ID_HA_REPLICA_TIME_BOUND);
      if (replica_time_bound_str != NULL)
	{
	  if (util_str_to_time_since_epoch (replica_time_bound_str) == 0)
	    {
	      PRINT_AND_LOG_ERR_MSG (msgcat_message (MSGCAT_CATALOG_UTILS, MSGCAT_UTIL_SET_GENERIC,
						     MSGCAT_UTIL_GENERIC_INVALID_PARAMETER),
				     prm_get_name (PRM_ID_HA_REPLICA_TIME_BOUND),
				     "(the correct format: YYYY-MM-DD hh:mm:ss)");
	      return EXIT_FAILURE;
	    }
	}
    }
#endif

retry:
  error = db_restart (arg->command_name, TRUE, database_name);
  if (error != NO_ERROR)
    {
      fprintf (stderr, "%s\n", db_error_string (3));
      goto error_exit;
    }

  /* applylogdb should not fire trigger action */
  db_disable_trigger ();

  if (need_er_reinit)
    {
      er_init (er_msg_file, ER_NEVER_EXIT);
      need_er_reinit = false;
    }

  /* set lock timeout to infinite */
  db_set_lock_timeout (-1);

  /* initialize system parameters */
  if (sysprm_load_and_init (database_name, NULL, SYSPRM_LOAD_ALL) != NO_ERROR)
    {
      (void) db_shutdown ();

      error = ER_FAILED;
      goto error_exit;
    }

  if (HA_DISABLED ())
    {
      fprintf (stderr, msgcat_message (MSGCAT_CATALOG_UTILS, MSGCAT_UTIL_SET_APPLYLOGDB, APPLYLOGDB_MSG_NOT_HA_MODE));
      (void) db_shutdown ();
      goto error_exit;
    }

  error = la_apply_log_file (database_name, log_path, max_mem_size);
  if (error != NO_ERROR)
    {
      fprintf (stderr, "%s\n", db_error_string (3));
      (void) db_shutdown ();
      goto error_exit;
    }

  (void) db_shutdown ();
  return EXIT_SUCCESS;

print_applylog_usage:
  fprintf (stderr, msgcat_message (MSGCAT_CATALOG_UTILS, MSGCAT_UTIL_SET_APPLYLOGDB, APPLYLOGDB_MSG_USAGE),
	   basename (arg->argv0));
  util_log_write_errid (MSGCAT_UTIL_GENERIC_INVALID_ARGUMENT);

error_exit:
#if !defined(WINDOWS)
  if (hb_Proc_shutdown)
    {
      return EXIT_SUCCESS;
    }
#endif

  if (la_force_shutdown () == false
      && (error == ER_NET_SERVER_CRASHED || error == ER_NET_CANT_CONNECT_SERVER
	  || error == ERR_CSS_TCP_CANNOT_CONNECT_TO_MASTER || error == ER_BO_CONNECT_FAILED
	  || error == ER_NET_SERVER_COMM_ERROR || error == ER_LC_PARTIALLY_FAILED_TO_FLUSH))
    {
      (void) sleep (sleep_nsecs);
      /* sleep 1, 2, 4, 8, etc; don't wait for more than 10 sec */
      if ((sleep_nsecs *= 2) > 10)
	{
	  sleep_nsecs = 1;
	}
      need_er_reinit = true;
      ++retried;
      goto retry;
    }

  return EXIT_FAILURE;
#else /* CS_MODE */
  PRINT_AND_LOG_ERR_MSG (msgcat_message (MSGCAT_CATALOG_UTILS, MSGCAT_UTIL_SET_APPLYLOGDB,
					 APPLYLOGDB_MSG_NOT_IN_STANDALONE), basename (arg->argv0));

error_exit:
  return EXIT_FAILURE;
#endif /* !CS_MODE */
#endif /* !WINDOWS */
}

/*
 * sig_interrupt() -
 *   return: none
 *   sig_no(in)
 */
static void
backupdb_sig_interrupt_handler (int sig_no)
{
  db_set_interrupt (1);
}

STATIC_INLINE char *
spacedb_get_size_str (char *buf, UINT64 num_pages, T_SPACEDB_SIZE_UNIT size_unit)
{
#define UNIT_STR(un) (((un) == SPACEDB_SIZE_UNIT_MBYTES) ? 'M' : ((un) == SPACEDB_SIZE_UNIT_GBYTES) ? 'G' : 'T')
  int pgsize, i;
  double size;

  assert (buf);

  if (size_unit == SPACEDB_SIZE_UNIT_PAGE)
    {
      sprintf (buf, "%13llu", (long long unsigned int) num_pages);
    }
  else
    {
      pgsize = IO_PAGESIZE / 1024;
      size = pgsize * ((double) num_pages);

      if (size_unit == SPACEDB_SIZE_UNIT_HUMAN_READABLE)
	{
	  for (i = SPACEDB_SIZE_UNIT_MBYTES; i <= SPACEDB_SIZE_UNIT_TBYTES; i++)
	    {
	      size /= 1024;

	      if (size < 1024)
		{
		  break;
		}
	    }
	  sprintf (buf, "%9.1f %c", size, UNIT_STR (i));
	}
      else
	{
	  for (i = size_unit; i > (int) SPACEDB_SIZE_UNIT_PAGE; i--)
	    {
	      size /= 1024;
	    }
	  sprintf (buf, "%9.1f %c", size, UNIT_STR (size_unit));
	}
    }

  return buf;
#undef UNIT_STR
}

/*
 * applyinfo() - ApplyInfo main routine
 *   return: EXIT_SUCCESS/EXIT_FAILURE
 */
int
applyinfo (UTIL_FUNCTION_ARG * arg)
{
#if defined (WINDOWS)
  PRINT_AND_LOG_ERR_MSG (msgcat_message (MSGCAT_CATALOG_UTILS, MSGCAT_UTIL_SET_APPLYINFO, APPLYINFO_MSG_HA_NOT_SUPPORT),
			 basename (arg->argv0));

  return EXIT_FAILURE;
#else /* WINDOWS */
#if defined (CS_MODE)
  UTIL_ARG_MAP *arg_map = arg->arg_map;
  char er_msg_file[PATH_MAX];
  const char *database_name;
  const char *master_node_name;
  char local_database_name[CUB_MAXHOSTNAMELEN];
  char master_database_name[CUB_MAXHOSTNAMELEN];
  bool check_applied_info, check_copied_info;
  bool check_master_info, check_replica_info;
  bool verbose;
  const char *log_path;
  char log_path_buf[PATH_MAX];
  int error = NO_ERROR;
  INT64 pageid = 0;
  int interval;
  float process_rate = 0.0f;
  char *replica_time_bound_str;
  /* log lsa to calculate the estimated delay */
  LOG_LSA master_eof_lsa, applied_final_lsa;
  LOG_LSA copied_append_lsa, copied_eof_lsa;
  LOG_LSA initial_copied_append_lsa, initial_applied_final_lsa;
  time_t start_time, cur_time;

  start_time = time (NULL);

  LSA_SET_NULL (&master_eof_lsa);
  LSA_SET_NULL (&applied_final_lsa);
  LSA_SET_NULL (&copied_append_lsa);
  LSA_SET_NULL (&copied_eof_lsa);
  LSA_SET_NULL (&initial_copied_append_lsa);
  LSA_SET_NULL (&initial_applied_final_lsa);

  if (utility_get_option_string_table_size (arg_map) != 1)
    {
      goto print_applyinfo_usage;
    }

  check_applied_info = check_copied_info = false;
  check_replica_info = check_master_info = false;

  database_name = utility_get_option_string_value (arg_map, OPTION_STRING_TABLE, 0);
  if (database_name == NULL)
    {
      goto print_applyinfo_usage;
    }

  /* initialize system parameters */
  if (sysprm_load_and_init (database_name, NULL, SYSPRM_LOAD_ALL) != NO_ERROR)
    {
      util_log_write_errid (MSGCAT_UTIL_GENERIC_SERVICE_PROPERTY_FAIL);
      return EXIT_FAILURE;
    }

  master_node_name = utility_get_option_string_value (arg_map, APPLYINFO_REMOTE_NAME_S, 0);
  if (master_node_name != NULL)
    {
      check_master_info = true;
    }

  check_applied_info = utility_get_option_bool_value (arg_map, APPLYINFO_APPLIED_INFO_S);
  log_path = utility_get_option_string_value (arg_map, APPLYINFO_COPIED_LOG_PATH_S, 0);
  if (log_path != NULL)
    {
      log_path = realpath (log_path, log_path_buf);
    }
  if (log_path != NULL)
    {
      check_copied_info = true;
    }

  if (check_applied_info && (log_path == NULL))
    {
      goto print_applyinfo_usage;
    }

  check_replica_info = (HA_GET_MODE () == HA_MODE_REPLICA);
  pageid = utility_get_option_bigint_value (arg_map, APPLYINFO_PAGE_S);
  verbose = utility_get_option_bool_value (arg_map, APPLYINFO_VERBOSE_S);

  interval = utility_get_option_int_value (arg_map, APPLYINFO_INTERVAL_S);
  if (interval < 0)
    {
      goto print_applyinfo_usage;
    }

  if (check_replica_info)
    {
      replica_time_bound_str = prm_get_string_value (PRM_ID_HA_REPLICA_TIME_BOUND);
      if (replica_time_bound_str != NULL)
	{
	  if (util_str_to_time_since_epoch (replica_time_bound_str) == 0)
	    {
	      PRINT_AND_LOG_ERR_MSG (msgcat_message (MSGCAT_CATALOG_UTILS, MSGCAT_UTIL_SET_GENERIC,
						     MSGCAT_UTIL_GENERIC_INVALID_PARAMETER),
				     prm_get_name (PRM_ID_HA_REPLICA_TIME_BOUND),
				     "(the correct format: YYYY-MM-DD hh:mm:ss)");
	      return EXIT_FAILURE;
	    }
	}
    }

  AU_DISABLE_PASSWORDS ();
  db_set_client_type (DB_CLIENT_TYPE_ADMIN_UTILITY);

  /* error message log file */
  sprintf (er_msg_file, "%s_%s.err", database_name, arg->command_name);
  er_init (er_msg_file, ER_NEVER_EXIT);

  is_Sigint_caught = false;
#if defined(WINDOWS)
  SetConsoleCtrlHandler ((PHANDLER_ROUTINE) intr_handler, TRUE);
#else
  os_set_signal_handler (SIGINT, intr_handler);
#endif

  do
    {

      if (check_applied_info)
	{
	  memset (local_database_name, 0x00, CUB_MAXHOSTNAMELEN);
	  strcpy (local_database_name, database_name);
	  strcat (local_database_name, "@localhost");

	  db_clear_host_connected ();

	  if (check_database_name (local_database_name))
	    {
	      goto check_applied_info_end;
	    }
	  if (db_login ("DBA", NULL) != NO_ERROR)
	    {
	      goto check_applied_info_end;
	    }
	  error = db_restart (arg->command_name, TRUE, local_database_name);
	  if (error != NO_ERROR)
	    {
	      goto check_applied_info_end;
	    }

	  if (HA_DISABLED ())
	    {
	      PRINT_AND_LOG_ERR_MSG (msgcat_message (MSGCAT_CATALOG_UTILS, MSGCAT_UTIL_SET_APPLYINFO,
						     APPLYINFO_MSG_NOT_HA_MODE));
	      goto check_applied_info_end;
	    }

	  error = la_log_page_check (local_database_name, log_path, pageid, check_applied_info, check_copied_info,
				     check_replica_info, verbose, &copied_eof_lsa, &copied_append_lsa,
				     &applied_final_lsa);
	  (void) db_shutdown ();
	}
      else if (check_copied_info)
	{
	  memset (local_database_name, 0x00, CUB_MAXHOSTNAMELEN);
	  strcpy (local_database_name, database_name);
	  strcat (local_database_name, "@localhost");

	  error = la_log_page_check (local_database_name, log_path, pageid, check_applied_info, check_copied_info,
				     check_replica_info, verbose, &copied_eof_lsa, &copied_append_lsa,
				     &applied_final_lsa);
	}

    check_applied_info_end:
      if (error != NO_ERROR)
	{
	  PRINT_AND_LOG_ERR_MSG ("%s\n", db_error_string (3));
	}
      error = NO_ERROR;

      if (check_master_info)
	{
	  memset (master_database_name, 0x00, CUB_MAXHOSTNAMELEN);
	  strcpy (master_database_name, database_name);
	  strcat (master_database_name, "@");
	  strcat (master_database_name, master_node_name);

	  db_clear_host_connected ();

	  if (check_database_name (master_database_name))
	    {
	      goto check_master_info_end;
	    }

	  if (db_login ("DBA", NULL) != NO_ERROR)
	    {
	      goto check_master_info_end;
	    }

	  error = db_restart (arg->command_name, TRUE, master_database_name);
	  if (error != NO_ERROR)
	    {
	      goto check_master_info_end;
	    }

	  error = logwr_copy_log_header_check (master_database_name, verbose, &master_eof_lsa);
	  if (error != NO_ERROR)
	    {
	      goto check_master_info_end;
	    }

	  (void) db_shutdown ();
	}

    check_master_info_end:
      if (error != NO_ERROR)
	{
	  PRINT_AND_LOG_ERR_MSG ("%s\n", db_error_string (3));
	}
      error = NO_ERROR;

      /* print delay info */
      cur_time = time (NULL);
      if (check_copied_info && check_master_info)
	{
	  if (!LSA_ISNULL (&initial_copied_append_lsa))
	    {
	      process_rate =
		(float) (copied_append_lsa.pageid - initial_copied_append_lsa.pageid) / (cur_time - start_time);
	    }
	  else
	    {
	      initial_copied_append_lsa = copied_append_lsa;
	      process_rate = 0.0f;
	    }

	  printf ("\n *** Delay in Copying Active Log *** \n");
	  la_print_delay_info (copied_append_lsa, master_eof_lsa, process_rate);
	}

      if (check_applied_info)
	{
	  if (!LSA_ISNULL (&initial_applied_final_lsa))
	    {
	      process_rate =
		(float) (applied_final_lsa.pageid - initial_applied_final_lsa.pageid) / (cur_time - start_time);
	    }
	  else
	    {
	      initial_applied_final_lsa = applied_final_lsa;
	      process_rate = 0.0f;
	    }

	  printf ("\n *** Delay in Applying Copied Log *** \n");
	  la_print_delay_info (applied_final_lsa, copied_eof_lsa, process_rate);
	}

      sleep (interval);
    }
  while (interval > 0 && !is_Sigint_caught);

  return EXIT_SUCCESS;

print_applyinfo_usage:
  fprintf (stderr, msgcat_message (MSGCAT_CATALOG_UTILS, MSGCAT_UTIL_SET_APPLYINFO, APPLYINFO_MSG_USAGE),
	   basename (arg->argv0));
  util_log_write_errid (MSGCAT_UTIL_GENERIC_INVALID_ARGUMENT);

  return EXIT_FAILURE;
#else /* CS_MODE */
  fprintf (stderr, msgcat_message (MSGCAT_CATALOG_UTILS, MSGCAT_UTIL_SET_APPLYINFO, APPLYINFO_MSG_NOT_IN_STANDALONE),
	   basename (arg->argv0));
  return EXIT_FAILURE;
#endif /* !CS_MODE */
#endif /* !WINDOWS */
}

/*
 * intr_handler() - Interrupt handler for utility
 *   return: none
 *   sig_no(in)
 */
#if defined(WINDOWS)
static BOOL WINAPI
#else
static void
#endif
intr_handler (int sig_no)
{
  is_Sigint_caught = true;

#if defined(WINDOWS)
  if (sig_no == CTRL_C_EVENT)
    {
      return TRUE;
    }

  return FALSE;
#endif /* WINDOWS */
}

/*
 * tranlist_cmp_f() - qsort compare function used in tranlist().
 *   return:
 */
static int
tranlist_cmp_f (const void *p1, const void *p2)
{
  int ret;
  SORT_COLUMN_TYPE column_type;
  const ONE_TRAN_INFO *info1, *info2;
  const char *str_key1 = NULL, *str_key2 = NULL;
  double number_key1 = 0, number_key2 = 0;

  info1 = (ONE_TRAN_INFO *) p1;
  info2 = (ONE_TRAN_INFO *) p2;

  switch (tranlist_Sort_column)
    {
    case 0:
    case 1:
      number_key1 = info1->tran_index;
      number_key2 = info2->tran_index;
      column_type = SORT_COLUMN_TYPE_INT;
      break;
    case 2:
      str_key1 = info1->db_user;
      str_key2 = info2->db_user;
      column_type = SORT_COLUMN_TYPE_STR;
      break;
    case 3:
      str_key1 = info1->host_name;
      str_key2 = info2->host_name;
      column_type = SORT_COLUMN_TYPE_STR;
      break;
    case 4:
      number_key1 = info1->process_id;
      number_key2 = info2->process_id;
      column_type = SORT_COLUMN_TYPE_INT;
      break;
    case 5:
      str_key1 = info1->program_name;
      str_key2 = info2->program_name;
      column_type = SORT_COLUMN_TYPE_STR;
      break;
    case 6:
      number_key1 = info1->query_exec_info.query_time;
      number_key2 = info2->query_exec_info.query_time;
      column_type = SORT_COLUMN_TYPE_FLOAT;
      break;
    case 7:
      number_key1 = info1->query_exec_info.tran_time;
      number_key2 = info2->query_exec_info.tran_time;
      column_type = SORT_COLUMN_TYPE_FLOAT;
      break;
    case 8:
      str_key1 = info1->query_exec_info.wait_for_tran_index_string;
      str_key2 = info2->query_exec_info.wait_for_tran_index_string;
      column_type = SORT_COLUMN_TYPE_STR;
      break;
    case 9:
      str_key1 = info1->query_exec_info.sql_id;
      str_key2 = info2->query_exec_info.sql_id;
      column_type = SORT_COLUMN_TYPE_STR;
      break;
    case 10:
      str_key1 = info1->query_exec_info.query_stmt;
      str_key2 = info2->query_exec_info.query_stmt;
      column_type = SORT_COLUMN_TYPE_STR;
      break;
    default:
      assert (0);
      return 0;
    }

  switch (column_type)
    {
    case SORT_COLUMN_TYPE_INT:
    case SORT_COLUMN_TYPE_FLOAT:
      {
	if (number_key1 == number_key2)
	  {
	    ret = 0;
	  }
	else if (number_key1 > number_key2)
	  {
	    ret = 1;
	  }
	else
	  {
	    ret = -1;
	  }
      }
      break;
    case SORT_COLUMN_TYPE_STR:
      {
	if (str_key1 == NULL && str_key2 == NULL)
	  {
	    ret = 0;
	  }
	else if (str_key1 == NULL && str_key2 != NULL)
	  {
	    ret = -1;
	  }
	else if (str_key1 != NULL && str_key2 == NULL)
	  {
	    ret = 1;
	  }
	else
	  {
	    ret = strcmp (str_key1, str_key2);
	  }
      }
      break;
    default:
      assert (0);
      ret = 0;
    }

  if (tranlist_Sort_desc == true)
    {
      ret *= (-1);
    }

  return ret;
}

/*
 * vacuumdb() - vacuumdb main routine
 *   return: EXIT_SUCCESS/EXIT_FAILURE
 */
int
vacuumdb (UTIL_FUNCTION_ARG * arg)
{
  UTIL_ARG_MAP *arg_map = arg->arg_map;
  char er_msg_file[PATH_MAX];
  const char *database_name, *output_file = NULL;
  bool dump_flag;
  FILE *outfp = NULL;

  if (utility_get_option_string_table_size (arg_map) < 1)
    {
      goto print_check_usage;
    }

  database_name = utility_get_option_string_value (arg_map, OPTION_STRING_TABLE, 0);
  if (database_name == NULL)
    {
      goto print_check_usage;
    }

  if (check_database_name (database_name))
    {
      goto error_exit;
    }

  dump_flag = utility_get_option_bool_value (arg_map, VACUUM_DUMP_S);

  if (dump_flag)
    {
      output_file = utility_get_option_string_value (arg_map, VACUUM_OUTPUT_FILE_S, 0);
      if (output_file == NULL)
	{
	  outfp = stdout;
	}
      else
	{
	  outfp = fopen (output_file, "w");
	  if (outfp == NULL)
	    {
	      PRINT_AND_LOG_ERR_MSG (msgcat_message
				     (MSGCAT_CATALOG_UTILS, MSGCAT_UTIL_SET_VACUUMDB, VACUUMDB_MSG_BAD_OUTPUT),
				     output_file);
	      goto error_exit;
	    }
	}
    }

#if defined(SA_MODE)
  /* error message log file */
  snprintf (er_msg_file, sizeof (er_msg_file) - 1, "%s_%s.err", database_name, arg->command_name);
  er_init (er_msg_file, ER_NEVER_EXIT);

  sysprm_set_force (prm_get_name (PRM_ID_JAVA_STORED_PROCEDURE), "no");

  AU_DISABLE_PASSWORDS ();
  if (dump_flag)
    {
      db_set_client_type (DB_CLIENT_TYPE_SKIP_VACUUM_ADMIN_CSQL);
    }
  else
    {
      sysprm_set_force (prm_get_name (PRM_ID_DISABLE_VACUUM), "no");
      db_set_client_type (DB_CLIENT_TYPE_ADMIN_UTILITY);
    }
  db_login ("DBA", NULL);
  if (db_restart (arg->command_name, TRUE, database_name) == NO_ERROR)
    {
      (void) db_set_isolation (TRAN_READ_COMMITTED);

      if (dump_flag)
	{
	  vacuum_dump (outfp);

	  if (outfp != stdout)
	    {
	      fclose (outfp);
	    }
	}
      else
	{
	  if (cvacuum () != NO_ERROR)
	    {
	      const char *tmpname;

	      if ((tmpname = er_get_msglog_filename ()) == NULL)
		{
		  tmpname = "/dev/null";
		}
	      PRINT_AND_LOG_ERR_MSG (msgcat_message
				     (MSGCAT_CATALOG_UTILS, MSGCAT_UTIL_SET_VACUUMDB, VACUUMDB_MSG_FAILED), tmpname);

	      util_log_write_errstr ("%s\n", db_error_string (3));
	      db_shutdown ();
	      goto error_exit;
	    }
	}
      db_shutdown ();
    }
  else
    {
      PRINT_AND_LOG_ERR_MSG ("%s\n", db_error_string (3));
      goto error_exit;
    }

  return EXIT_SUCCESS;
#else
  if (dump_flag)
    {
      /* error message log file */
      snprintf (er_msg_file, sizeof (er_msg_file) - 1, "%s_%s.err", database_name, arg->command_name);
      er_init (er_msg_file, ER_NEVER_EXIT);

      AU_DISABLE_PASSWORDS ();
      db_set_client_type (DB_CLIENT_TYPE_ADMIN_UTILITY);
      db_login ("DBA", NULL);

      if (db_restart (arg->command_name, TRUE, database_name) != NO_ERROR)
	{
	  PRINT_AND_LOG_ERR_MSG ("%s\n", db_error_string (3));
	  goto error_exit;
	}

      (void) db_set_isolation (TRAN_READ_COMMITTED);

      vacuum_dump (outfp);
      db_shutdown ();

      if (outfp != stdout)
	{
	  fclose (outfp);
	}
    }
  else
    {
      fprintf (stderr,
	       msgcat_message (MSGCAT_CATALOG_UTILS, MSGCAT_UTIL_SET_VACUUMDB,
			       VACUUMDB_MSG_CLIENT_SERVER_NOT_AVAILABLE), basename (arg->argv0));
      util_log_write_errid (MSGCAT_UTIL_GENERIC_INVALID_ARGUMENT);
    }

  return EXIT_SUCCESS;
#endif
print_check_usage:
  fprintf (stderr, msgcat_message (MSGCAT_CATALOG_UTILS, MSGCAT_UTIL_SET_VACUUMDB, VACUUMDB_MSG_USAGE),
	   basename (arg->argv0));
  util_log_write_errid (MSGCAT_UTIL_GENERIC_INVALID_ARGUMENT);

error_exit:

  return EXIT_FAILURE;
}

/*
 * tde() - tde main routine
 *   return: EXIT_SUCCESS/EXIT_FAILURE
 */
int
tde (UTIL_FUNCTION_ARG * arg)
{
  UTIL_ARG_MAP *arg_map = arg->arg_map;
  char er_msg_file[PATH_MAX];
  char mk_path[PATH_MAX] = { 0, };
  const char *database_name;
  const char *dba_password;
  char *passbuf;
  int error = NO_ERROR;
  int vdes = NULL_VOLDES;
  bool gen_op;
  bool show_op;
  bool print_val;
  int change_op_idx;
  int delete_op_idx;
  int op_cnt = 0;

  if (utility_get_option_string_table_size (arg_map) != 1)
    {
      goto print_tde_usage;
    }

  database_name = utility_get_option_string_value (arg_map, OPTION_STRING_TABLE, 0);
  if (database_name == NULL)
    {
      goto print_tde_usage;
    }

  gen_op = utility_get_option_bool_value (arg_map, TDE_GENERATE_KEY_S);
  show_op = utility_get_option_bool_value (arg_map, TDE_SHOW_KEYS_S);
  change_op_idx = utility_get_option_int_value (arg_map, TDE_CHANGE_KEY_S);
  delete_op_idx = utility_get_option_int_value (arg_map, TDE_DELETE_KEY_S);

  print_val = utility_get_option_bool_value (arg_map, TDE_PRINT_KEY_VALUE_S);
  dba_password = utility_get_option_string_value (arg_map, TDE_DBA_PASSWORD_S, 0);

  if (gen_op)
    {
      op_cnt++;
    }
  if (show_op)
    {
      op_cnt++;
    }
  if (change_op_idx != -1)
    {
      op_cnt++;
    }
  if (delete_op_idx != -1)
    {
      op_cnt++;
    }

  if (op_cnt != 1)
    {
      /* Only one and at least one operation has to be given */
      /* -c -1 -d -1 -n is now allowed, but it's trivial */
      goto print_tde_usage;
    }

  /* Checking input range, -1 means not the operation case */
  if (change_op_idx < -1)
    {
      goto print_tde_usage;
    }
  if (delete_op_idx < -1)
    {
      goto print_tde_usage;
    }

  /* extra validation */
  if (check_database_name (database_name))
    {
      goto error_exit;
    }

  /* error message log file */
  snprintf (er_msg_file, sizeof (er_msg_file) - 1, "%s_%s.err", database_name, arg->command_name);
  er_init (er_msg_file, ER_NEVER_EXIT);

  db_set_client_type (DB_CLIENT_TYPE_ADMIN_UTILITY);
  if (db_login ("DBA", dba_password) != NO_ERROR)
    {
      PRINT_AND_LOG_ERR_MSG ("%s\n", db_error_string (3));
      goto error_exit;
    }

  /* first try to restart with the password given (possibly none) */
  error = db_restart (arg->command_name, TRUE, database_name);
  if (error)
    {
      if (error == ER_AU_INVALID_PASSWORD && (dba_password == NULL || strlen (dba_password) == 0))
	{
	  /*
	   * prompt for a valid password and try again, need a reusable
	   * password prompter so we can use getpass() on platforms that
	   * support it.
	   */

	  /* get password interactively if interactive mode */
	  passbuf = getpass (msgcat_message (MSGCAT_CATALOG_UTILS, MSGCAT_UTIL_SET_TDE, TDE_MSG_DBA_PASSWORD));
	  if (passbuf[0] == '\0')	/* to fit into db_login protocol */
	    {
	      passbuf = (char *) NULL;
	    }
	  dba_password = passbuf;
	  if (db_login ("DBA", dba_password) != NO_ERROR)
	    {
	      PRINT_AND_LOG_ERR_MSG ("%s\n", db_error_string (3));
	      goto error_exit;
	    }
	  else
	    {
	      error = db_restart (arg->command_name, TRUE, database_name);
	    }
	}

      if (error)
	{
	  PRINT_AND_LOG_ERR_MSG ("%s\n", db_error_string (3));
	  goto error_exit;
	}
    }

  if (tde_get_mk_file_path (mk_path) != NO_ERROR)
    {
      PRINT_AND_LOG_ERR_MSG ("%s\n", db_error_string (3));
      db_shutdown ();
      goto error_exit;
    }

  printf ("Key File: %s\n", mk_path);

  /* 
   * The file lock here is necessary to provide exclusiveness with backupdb in the current design.
   */
  vdes = fileio_mount (NULL, database_name, mk_path, LOG_DBTDE_KEYS_VOLID, 1, false);
  if (vdes == NULL_VOLDES)
    {
      PRINT_AND_LOG_ERR_MSG ("%s\n", db_error_string (3));
      db_shutdown ();
      goto error_exit;
    }
  /* 
   * There is no need to call fileio_dismount() for 'vdes' later in this function
   * because it is dismounted in db_shutdown() 
   * */

  printf ("\n");
  if (gen_op)
    {
      unsigned char master_key[TDE_MASTER_KEY_LENGTH];
      int mk_index = -1;
      time_t created_time;
      char ctime_buf[CTIME_MAX];

      if (tde_create_mk (master_key, &created_time) != NO_ERROR)
	{
	  PRINT_AND_LOG_ERR_MSG ("FAILURE: %s\n", db_error_string (3));
	  db_shutdown ();
	  goto error_exit;
	}
      if (tde_add_mk (vdes, master_key, created_time, &mk_index) != NO_ERROR)
	{
	  PRINT_AND_LOG_ERR_MSG ("FAILURE: %s\n", db_error_string (3));
	  db_shutdown ();
	  goto error_exit;
	}
      ctime_r (&created_time, ctime_buf);
      printf ("SUCCESS: ");
      printf (msgcat_message (MSGCAT_CATALOG_UTILS, MSGCAT_UTIL_SET_TDE, TDE_MSG_MK_GENERATED), mk_index, ctime_buf);
      if (print_val)
	{
	  printf ("Key: ");
	  tde_print_mk (master_key);
	  printf ("\n");
	}
    }
  else if (show_op)
    {
      int mk_index;
      time_t created_time, set_time;
      char ctime_buf1[CTIME_MAX];
      char ctime_buf2[CTIME_MAX];

      printf ("The current key set on %s:\n", database_name);
      if (tde_get_mk_info (&mk_index, &created_time, &set_time) == NO_ERROR)
	{
	  ctime_r (&created_time, ctime_buf1);
	  ctime_r (&set_time, ctime_buf2);

	  printf ("Key Index: %d\n", mk_index);
	  printf ("Created on %s", ctime_buf1);
	  printf ("Set     on %s", ctime_buf2);
	}
      else
	{
	  PRINT_AND_LOG_ERR_MSG ("%s\n", db_error_string (3));
	  PRINT_AND_LOG_ERR_MSG (msgcat_message (MSGCAT_CATALOG_UTILS, MSGCAT_UTIL_SET_TDE, TDE_MSG_NO_SET_MK_INFO));
	}
      printf ("\n");
      if (tde_dump_mks (vdes, print_val) != NO_ERROR)
	{
	  PRINT_AND_LOG_ERR_MSG ("%s\n", db_error_string (3));
	  db_shutdown ();
	  goto error_exit;
	}
    }
  else if (change_op_idx != -1)
    {
      int prev_mk_idx;
      time_t created_time, set_time;

      if (tde_get_mk_info (&prev_mk_idx, &created_time, &set_time) != NO_ERROR)
	{
	  PRINT_AND_LOG_ERR_MSG ("FAILURE: %s\n", db_error_string (3));
	  db_shutdown ();
	  goto error_exit;
	}

      printf (msgcat_message (MSGCAT_CATALOG_UTILS, MSGCAT_UTIL_SET_TDE, TDE_MSG_MK_CHANGING), prev_mk_idx,
	      change_op_idx);
      /* no need to check if the previous key exists or not. It is going to be checked on changing on server */
      if (tde_change_mk_on_server (change_op_idx) != NO_ERROR)
	{
	  PRINT_AND_LOG_ERR_MSG ("FAILURE: %s\n", db_error_string (3));
	  db_shutdown ();
	  goto error_exit;
	}

      if (db_commit_transaction () != NO_ERROR)
	{
	  PRINT_AND_LOG_ERR_MSG ("FAILURE: %s\n", db_error_string (3));
	  db_shutdown ();
	  goto error_exit;
	}

      printf ("SUCCESS: ");
      printf (msgcat_message (MSGCAT_CATALOG_UTILS, MSGCAT_UTIL_SET_TDE, TDE_MSG_MK_CHANGED), prev_mk_idx,
	      change_op_idx);
    }
  else if (delete_op_idx != -1)
    {
      int mk_index;
      time_t created_time, set_time;

      if (tde_get_mk_info (&mk_index, &created_time, &set_time) != NO_ERROR)
	{
	  PRINT_AND_LOG_ERR_MSG ("FAILURE: %s\n", db_error_string (3));
	  db_shutdown ();
	  goto error_exit;
	}
      if (mk_index == delete_op_idx)
	{
	  PRINT_AND_LOG_ERR_MSG ("FAILURE: %s",
				 msgcat_message (MSGCAT_CATALOG_UTILS, MSGCAT_UTIL_SET_TDE,
						 TDE_MSG_MK_SET_ON_DATABASE_DELETE));
	  db_shutdown ();
	  goto error_exit;
	}
      if (tde_delete_mk (vdes, delete_op_idx) != NO_ERROR)
	{
	  PRINT_AND_LOG_ERR_MSG ("FAILURE: %s\n", db_error_string (3));
	  db_shutdown ();
	  goto error_exit;
	}
      printf ("SUCCESS: ");
      printf (msgcat_message (MSGCAT_CATALOG_UTILS, MSGCAT_UTIL_SET_TDE, TDE_MSG_MK_DELETED), delete_op_idx);
    }

  db_shutdown ();

  return EXIT_SUCCESS;

print_tde_usage:
  fprintf (stderr, msgcat_message (MSGCAT_CATALOG_UTILS, MSGCAT_UTIL_SET_TDE, TDE_MSG_USAGE), basename (arg->argv0));
  util_log_write_errid (MSGCAT_UTIL_GENERIC_INVALID_ARGUMENT);
error_exit:
  return EXIT_FAILURE;
}

/* TODO : move to flashback_cl.c/h */

static int
get_class_index (int num_class, OID * oidlist, OID classoid)
{
  int idx = 0;

  for (idx = 0; idx < num_class; idx++)
    {
      if (OID_EQ (&oidlist[idx], &classoid))
	{
	  return idx;
	}
    }

  return -1;
}

static int
check_and_resize_sql_memory (char **sql, int req_size, int *max_sql_size)
{
  char *tmp = NULL;

  if (req_size <= *max_sql_size)
    {
      return NO_ERROR;
    }

  while (*max_sql_size < req_size)
    {
      *max_sql_size = *max_sql_size * 2;
    }

  tmp = (char *) realloc (*sql, *max_sql_size);

  if (tmp)
    {
      *sql = tmp;
    }
  else
    {
      util_log_write_errid (MSGCAT_UTIL_GENERIC_NO_MEM);
      return ER_OUT_OF_VIRTUAL_MEMORY;
    }

  return NO_ERROR;
}

#define IS_QOUTES_NEEDED(type)   (type == DB_TYPE_STRING || \
                                  type == DB_TYPE_TIME || \
                                  type == DB_TYPE_TIMESTAMP || \
                                  type == DB_TYPE_TIMESTAMPTZ || \
                                  type == DB_TYPE_TIMESTAMPLTZ || \
                                  type == DB_TYPE_DATE || \
                                  type == DB_TYPE_DATETIME || \
                                  type == DB_TYPE_DATETIMETZ || \
                                  type == DB_TYPE_DATETIMELTZ || \
                                  type == DB_TYPE_CHAR)

typedef enum
{
  PACK_INT = 0,
  PACK_INT64 = 1,
  PACK_FLOAT = 2,
  PACK_DOUBLE = 3,
  PACK_SHORT = 4,
  PACK_STRING = 7
} PACK_FUNC_TYPE;

static int
process_column_data (char **data, char **sql, int *max_sql_size, DB_TYPE type)
{
  char *ptr = *data;

  int error = NO_ERROR;

  int sql_length = strlen (*sql);

  PACK_FUNC_TYPE func_type;

  int i_data;
  double d_data;
  float f_data;
  short sh_data;
  char *s_data;
  INT64 b_data;

  /* maximum length of the string converted from a decimal
   * INT64 represents maximum of 9223372036854775807, and is 20 characters long */
  const int max_decimal_digits_len = 20;

  ptr = or_unpack_int (ptr, (int *) &func_type);

  switch (func_type)
    {
    case PACK_INT:
      ptr = or_unpack_int (ptr, &i_data);
      error = check_and_resize_sql_memory (sql, sql_length + max_decimal_digits_len, max_sql_size);
      if (error != NO_ERROR)
	{
	  return error;
	}

      sprintf (*sql + sql_length, "%d", i_data);
      break;
    case PACK_INT64:
      ptr = or_unpack_int64 (ptr, &b_data);

      error = check_and_resize_sql_memory (sql, sql_length + max_decimal_digits_len, max_sql_size);
      if (error != NO_ERROR)
	{
	  return error;
	}

      sprintf (*sql + sql_length, "%lld", b_data);
      break;
    case PACK_FLOAT:
      ptr = or_unpack_float (ptr, &f_data);
      error = check_and_resize_sql_memory (sql, sql_length + max_decimal_digits_len, max_sql_size);
      if (error != NO_ERROR)
	{
	  return error;
	}

      sprintf (*sql + sql_length, "%f", f_data);
      break;
    case PACK_DOUBLE:
      ptr = or_unpack_double (ptr, &d_data);
      error = check_and_resize_sql_memory (sql, sql_length + max_decimal_digits_len, max_sql_size);
      if (error != NO_ERROR)
	{
	  return error;
	}

      sprintf (*sql + sql_length, "%lf", d_data);
      break;
    case PACK_SHORT:
      ptr = or_unpack_short (ptr, &sh_data);
      error = check_and_resize_sql_memory (sql, sql_length + max_decimal_digits_len, max_sql_size);
      if (error != NO_ERROR)
	{
	  return error;
	}

      sprintf (*sql + sql_length, "%d", sh_data);
      break;
    case PACK_STRING:
      ptr = or_unpack_string_nocopy (ptr, &s_data);

      error = check_and_resize_sql_memory (sql, sql_length + strlen (s_data) + 3, max_sql_size);
      if (error != NO_ERROR)
	{
	  return error;
	}

      if (IS_QOUTES_NEEDED (type))
	{
	  sprintf (*sql + sql_length, "\'%s\'", s_data);
	}
      else
	{
	  sprintf (*sql + sql_length, "%s", s_data);
	}

      break;
    default:
      break;
    }

  *data = ptr;

  return NO_ERROR;
}

static void
print_flashback_detail (int trid, char *user, char *flashback, char *original, FILE * outfp)
{
  fprintf (outfp, "[TRANSACTION ID] %d \n", trid);
  fprintf (outfp, "[USER]           %s \n", user);
  fprintf (outfp, "[ORIGINAL]       %s \n", original);
  fprintf (outfp, "[FLASHBACK]      %s \n", flashback);
}

static int
print_flashback_update (char **loginfo, int trid, char *user, const char *classname, bool is_detail, FILE * outfp)
{
  MOP classop;
  SM_CLASS *class_;
  SM_ATTRIBUTE *attr;

  int error = NO_ERROR;

  char *sql = NULL;
  int max_sql_size = 1024;

  char *cond_sql = NULL;
  int max_cond_sql_size = 1024;

  char *original_sql = NULL;
  int max_original_size = 1024;

  char *start_ptr;
  char *ptr;

  int num_change_col;
  int change_index;

  int num_cond_col;
  int cond_index;

  int i = 0;

  sql = (char *) malloc (max_sql_size);
  if (sql == NULL)
    {
      util_log_write_errid (MSGCAT_UTIL_GENERIC_NO_MEM);
      error = ER_OUT_OF_VIRTUAL_MEMORY;
      goto error;
    }

  cond_sql = (char *) malloc (max_cond_sql_size);
  if (sql == NULL)
    {
      util_log_write_errid (MSGCAT_UTIL_GENERIC_NO_MEM);
      error = ER_OUT_OF_VIRTUAL_MEMORY;
      goto error;
    }

  start_ptr = ptr = *loginfo;

  classop = sm_find_class (classname);
  error = au_fetch_class (classop, &class_, AU_FETCH_READ, AU_SELECT);
  if (error != NO_ERROR)
    {
      goto error;
    }

  sprintf (sql, "update [%s] set ", classname);
  strcpy (cond_sql, " where ");

  ptr = or_unpack_int (ptr, &num_change_col);
  for (i = 0; i < num_change_col; i++)
    {
      ptr = or_unpack_int (ptr, &change_index);
    }

  attr = class_->ordered_attributes;
  for (i = 0; i < num_change_col; i++)
    {
      /* check SQL length
       * cond_sql + column name + length of " = and/limit 1" */
      error =
	check_and_resize_sql_memory (&cond_sql, strlen (cond_sql) + strlen (attr->header.name) + 12,
				     &max_cond_sql_size);
      if (error != NO_ERROR)
	{
	  goto error;
	}

      sprintf (cond_sql + strlen (cond_sql), "%s = ", attr->header.name);

      process_column_data (&ptr, &cond_sql, &max_cond_sql_size, attr->type->id);
      if (i != num_change_col - 1)
	{
	  strcat (cond_sql, " and ");
	}
      else
	{
	  strcat (cond_sql, " limit 1");
	}

      attr = attr->order_link;
    }

  ptr = or_unpack_int (ptr, &num_cond_col);
  for (i = 0; i < num_change_col; i++)
    {
      ptr = or_unpack_int (ptr, &cond_index);
    }

  attr = class_->ordered_attributes;
  for (i = 0; i < num_cond_col; i++)
    {
      /* check SQL length
       * sql + column name + length of " = , " */
      error = check_and_resize_sql_memory (&sql, strlen (sql) + strlen (attr->header.name) + 6, &max_sql_size);
      if (error != NO_ERROR)
	{
	  goto error;
	}

      sprintf (sql + strlen (sql), "%s = ", attr->header.name);

      process_column_data (&ptr, &sql, &max_sql_size, attr->type->id);
      if (i != num_cond_col - 1)
	{
	  strcat (sql, ", ");
	}

      attr = attr->order_link;
    }

  error = check_and_resize_sql_memory (&sql, strlen (sql) + strlen (cond_sql) + 1, &max_sql_size);
  if (error != NO_ERROR)
    {
      goto error;
    }

  strcat (sql, cond_sql);

  if (is_detail)
    {
      ptr = *loginfo;

      original_sql = (char *) malloc (max_original_size);
      if (original_sql == NULL)
	{
	  util_log_write_errid (MSGCAT_UTIL_GENERIC_NO_MEM);
	  error = ER_OUT_OF_VIRTUAL_MEMORY;
	  goto error;
	}

      sprintf (original_sql, "update [%s] set ", classname);

      ptr = or_unpack_int (ptr, &num_change_col);
      for (i = 0; i < num_change_col; i++)
	{
	  ptr = or_unpack_int (ptr, &change_index);
	}

      attr = class_->ordered_attributes;
      for (i = 0; i < num_change_col; i++)
	{
	  /* check SQL length
	   * cond_sql + column name + length of " = , " */
	  error =
	    check_and_resize_sql_memory (&original_sql, strlen (original_sql) + strlen (attr->header.name) + 6,
					 &max_original_size);
	  if (error != NO_ERROR)
	    {
	      goto error;
	    }

	  sprintf (original_sql + strlen (original_sql), "%s = ", attr->header.name);

	  process_column_data (&ptr, &original_sql, &max_original_size, attr->type->id);
	  if (i != num_change_col - 1)
	    {
	      strcat (original_sql, ", ");
	    }

	  attr = attr->order_link;
	}

      /* check SQL length
       * original_sql + length of " where " */
      error = check_and_resize_sql_memory (&original_sql, strlen (original_sql) + 7, &max_original_size);
      if (error != NO_ERROR)
	{
	  goto error;
	}

      strcat (original_sql, " where ");

      ptr = or_unpack_int (ptr, &num_cond_col);
      for (i = 0; i < num_cond_col; i++)
	{
	  ptr = or_unpack_int (ptr, &cond_index);
	}

      attr = class_->ordered_attributes;
      for (i = 0; i < num_cond_col; i++)
	{
	  /* check SQL length
	   * cond_sql + column name + length of " = and/limit 1" */
	  error =
	    check_and_resize_sql_memory (&original_sql, strlen (original_sql) + strlen (attr->header.name) + 12,
					 &max_original_size);
	  if (error != NO_ERROR)
	    {
	      goto error;
	    }

	  sprintf (original_sql + strlen (original_sql), "%s = ", attr->header.name);

	  process_column_data (&ptr, &original_sql, &max_original_size, attr->type->id);
	  if (i != num_cond_col - 1)
	    {
	      strcat (original_sql, " and ");
	    }
	  else
	    {
	      strcat (original_sql, " limit 1");
	    }

	  attr = attr->order_link;
	}
    }

  *loginfo = ptr;

  if (is_detail)
    {
      print_flashback_detail (trid, user, sql, original_sql, outfp);
    }
  else
    {
      fprintf (outfp, "%s\n", sql);
    }

  free_and_init (sql);
  free_and_init (cond_sql);

  if (original_sql != NULL)
    {
      free_and_init (original_sql);
    }

  return NO_ERROR;

error:
  if (sql != NULL)
    {
      free_and_init (sql);
    }

  if (cond_sql != NULL)
    {
      free_and_init (cond_sql);
    }

  if (original_sql != NULL)
    {
      free_and_init (original_sql);
    }

  return error;
}

static int
print_flashback_delete (char **loginfo, int trid, char *user, const char *classname, bool is_detail, FILE * outfp)
{
  MOP classop;
  SM_CLASS *class_;
  SM_ATTRIBUTE *attr;

  int error = NO_ERROR;

  char *sql = NULL;
  int max_sql_size = 1024;

  char *original_sql = NULL;
  int max_original_size = 1024;

  char *ptr;

  int num_change_col;

  int num_cond_col;
  int cond_index;

  int i = 0;

  sql = (char *) malloc (max_sql_size);
  if (sql == NULL)
    {
      util_log_write_errid (MSGCAT_UTIL_GENERIC_NO_MEM);
      error = ER_OUT_OF_VIRTUAL_MEMORY;
      goto error;
    }

  ptr = *loginfo;

  classop = sm_find_class (classname);
  error = au_fetch_class (classop, &class_, AU_FETCH_READ, AU_SELECT);
  if (error != NO_ERROR)
    {
      goto error;
    }

  sprintf (sql, "insert into [%s] values ( ", classname);

  ptr = or_unpack_int (ptr, &num_change_col);
  ptr = or_unpack_int (ptr, &num_cond_col);

  for (i = 0; i < num_cond_col; i++)
    {
      ptr = or_unpack_int (ptr, &cond_index);
    }

  attr = class_->ordered_attributes;
  for (i = 0; i < num_cond_col; i++)
    {
      /* check SQL length
       * sql + length of ", " */
      error = check_and_resize_sql_memory (&sql, strlen (sql) + 3, &max_sql_size);
      if (error != NO_ERROR)
	{
	  goto error;
	}

      process_column_data (&ptr, &sql, &max_sql_size, attr->type->id);
      if (i != num_cond_col - 1)
	{
	  strcat (sql, ", ");
	}
      else
	{
	  strcat (sql, " )");
	}

      attr = attr->order_link;
    }

  if (is_detail)
    {
      ptr = *loginfo;

      original_sql = (char *) malloc (max_original_size);
      if (original_sql == NULL)
	{
	  util_log_write_errid (MSGCAT_UTIL_GENERIC_NO_MEM);
	  error = ER_OUT_OF_VIRTUAL_MEMORY;
	  goto error;
	}
      sprintf (original_sql, "delete from [%s] where ", classname);

      ptr = or_unpack_int (ptr, &num_change_col);
      ptr = or_unpack_int (ptr, &num_cond_col);

      for (i = 0; i < num_cond_col; i++)
	{
	  ptr = or_unpack_int (ptr, &cond_index);
	}

      attr = class_->ordered_attributes;
      for (i = 0; i < num_cond_col; i++)
	{
	  /* check SQL length
	   * cond_sql + column name + length of " = and/limit 1" */
	  error =
	    check_and_resize_sql_memory (&sql, strlen (original_sql) + strlen (attr->header.name) + 12, &max_sql_size);
	  if (error != NO_ERROR)
	    {
	      goto error;
	    }

	  sprintf (original_sql + strlen (original_sql), "%s = ", attr->header.name);

	  process_column_data (&ptr, &original_sql, &max_original_size, attr->type->id);

	  if (i != num_cond_col - 1)
	    {
	      strcat (original_sql, " and ");
	    }
	  else
	    {
	      strcat (original_sql, " limit 1");
	    }

	  attr = attr->order_link;
	}
    }

  *loginfo = ptr;

  if (is_detail)
    {
      print_flashback_detail (trid, user, sql, original_sql, outfp);
    }
  else
    {
      fprintf (outfp, "%s\n", sql);
    }

  free_and_init (sql);
  if (original_sql != NULL)
    {
      free_and_init (original_sql);
    }

  return NO_ERROR;

error:
  if (sql != NULL)
    {
      free_and_init (sql);
    }

  if (original_sql != NULL)
    {
      free_and_init (original_sql);
    }

  return error;
}

static int
print_flashback_insert (char **loginfo, int trid, char *user, const char *classname, bool is_detail, FILE * outfp)
{
  MOP classop;
  SM_CLASS *class_;
  SM_ATTRIBUTE *attr;

  int error = NO_ERROR;

  char *sql = NULL;
  int max_sql_size = 1024;

  char *original_sql = NULL;
  int max_original_size = 1024;

  char *ptr;

  int num_change_col;
  int change_index;

  int num_cond_col;

  int i = 0;

  sql = (char *) malloc (max_sql_size);
  if (sql == NULL)
    {
      util_log_write_errid (MSGCAT_UTIL_GENERIC_NO_MEM);
      error = ER_OUT_OF_VIRTUAL_MEMORY;
      goto error;
    }

  ptr = *loginfo;

  classop = sm_find_class (classname);
  error = au_fetch_class (classop, &class_, AU_FETCH_READ, AU_SELECT);
  if (error != NO_ERROR)
    {
      goto error;
    }

  sprintf (sql, "delete from [%s] where ", classname);

  ptr = or_unpack_int (ptr, &num_change_col);
  for (i = 0; i < num_change_col; i++)
    {
      ptr = or_unpack_int (ptr, &change_index);
    }

  attr = class_->ordered_attributes;
  for (i = 0; i < num_change_col; i++)
    {
      /* check SQL length
       * cond_sql + column name + length of " = and/limit 1" */
      error = check_and_resize_sql_memory (&sql, strlen (sql) + strlen (attr->header.name) + 12, &max_sql_size);
      if (error != NO_ERROR)
	{
	  goto error;
	}

      sprintf (sql + strlen (sql), "%s = ", attr->header.name);

      process_column_data (&ptr, &sql, &max_sql_size, attr->type->id);
      if (i != num_change_col - 1)
	{
	  strcat (sql, " and ");
	}
      else
	{
	  strcat (sql, " limit 1");
	}

      attr = attr->order_link;
    }

  if (is_detail)
    {
      ptr = *loginfo;

      original_sql = (char *) malloc (max_original_size);
      if (original_sql == NULL)
	{
	  util_log_write_errid (MSGCAT_UTIL_GENERIC_NO_MEM);
	  error = ER_OUT_OF_VIRTUAL_MEMORY;
	  goto error;
	}

      sprintf (original_sql, "insert into [%s] values ( ", classname);

      ptr = or_unpack_int (ptr, &num_change_col);
      for (i = 0; i < num_change_col; i++)
	{
	  ptr = or_unpack_int (ptr, &change_index);
	}

      attr = class_->ordered_attributes;
      for (i = 0; i < num_change_col; i++)
	{
	  /* check SQL length
	   * cond_sql + length of ", " */
	  error = check_and_resize_sql_memory (&original_sql, strlen (original_sql) + 3, &max_original_size);
	  if (error != NO_ERROR)
	    {
	      goto error;
	    }

	  process_column_data (&ptr, &original_sql, &max_original_size, attr->type->id);
	  if (i != num_change_col - 1)
	    {
	      strcat (original_sql, ", ");
	    }
	  else
	    {
	      strcat (original_sql, " )");
	    }

	  attr = attr->order_link;
	}
    }

  ptr = or_unpack_int (ptr, &num_cond_col);

  *loginfo = ptr;

  if (is_detail)
    {
      print_flashback_detail (trid, user, sql, original_sql, outfp);
    }
  else
    {
      fprintf (outfp, "%s\n", sql);
    }

  free_and_init (sql);
  if (original_sql != NULL)
    {
      free_and_init (original_sql);
    }

  return NO_ERROR;

error:
  if (sql != NULL)
    {
      free_and_init (sql);
    }

  if (original_sql != NULL)
    {
      free_and_init (original_sql);
    }

  return error;
}

typedef enum
{
  FLASHBACK_INSERT = 0,
  FLASHBACK_UPDATE,
  FLASHBACK_DELETE
} FLASHBACK_DML_TYPE;

static int
print_flashback_info (char *loginfo, int num_item, dynamic_array * classlist, OID * oidlist, bool is_detail,
		      FILE * outfp)
{
  int length;
  TRANID trid;
  char *user;
  int dataitem_type;

  int error = NO_ERROR;

  FLASHBACK_DML_TYPE dml_type;

  INT64 b_classoid;
  OID classoid;
  int class_index = 0;
  char classname[SM_MAX_IDENTIFIER_LENGTH] = "\0";

  char *ptr = loginfo;

  for (int i = 0; i < num_item; i++)
    {
      ptr = PTR_ALIGN (ptr, MAX_ALIGNMENT);
      ptr = or_unpack_int (ptr, &length);
      ptr = or_unpack_int (ptr, &trid);
      ptr = or_unpack_string_nocopy (ptr, &user);
      ptr = or_unpack_int (ptr, &dataitem_type);

      ptr = or_unpack_int (ptr, (int *) &dml_type);
      ptr = or_unpack_int64 (ptr, &b_classoid);
      memcpy (&classoid, &b_classoid, sizeof (OID));

      class_index = get_class_index (da_size (classlist), oidlist, classoid);

      da_get (classlist, class_index, classname);

      switch (dml_type)
	{
	case FLASHBACK_INSERT:
	  error = print_flashback_insert (&ptr, trid, user, classname, is_detail, outfp);
	  break;
	case FLASHBACK_UPDATE:
	  /* UPDATE */
	  error = print_flashback_update (&ptr, trid, user, classname, is_detail, outfp);
	  break;
	case FLASHBACK_DELETE:
	  /* DELETE */
	  error = print_flashback_delete (&ptr, trid, user, classname, is_detail, outfp);
	  break;
	default:
	  assert (false);
	  break;
	}

      if (error != NO_ERROR)
	{
	  return error;
	}
    }

  return NO_ERROR;
}

static time_t
parse_date_string_to_time (char *date_string)
{
  assert (date_string != NULL);

  time_t result = 0;
  struct tm time_data = { };

  if (sscanf
      (date_string, "%d-%d-%d:%d:%d:%d", &time_data.tm_mday, &time_data.tm_mon, &time_data.tm_year, &time_data.tm_hour,
       &time_data.tm_min, &time_data.tm_sec) != 6)
    {
      return 0;
    }

  if (time_data.tm_mday < 1 || time_data.tm_mday > 31
      || time_data.tm_mon < 1 || time_data.tm_mon > 12
      || time_data.tm_year < 1900
      || time_data.tm_hour < 0 || time_data.tm_hour > 23
      || time_data.tm_min < 0 || time_data.tm_min > 59 || time_data.tm_sec < 0 || time_data.tm_sec > 59)
    {
      return 0;
    }

  time_data.tm_mon -= 1;
  time_data.tm_year -= 1900;
  time_data.tm_isdst = -1;

  result = mktime (&time_data);

  return result < 0 ? 0 : result;
}

int
flashback (UTIL_FUNCTION_ARG * arg)
{
  UTIL_ARG_MAP *arg_map = arg->arg_map;
  char er_msg_file[PATH_MAX];

  const char *database_name = NULL;
  int num_tables = 0;
  dynamic_array *darray = NULL;
  int i = 0;
  char table_name_buf[SM_MAX_IDENTIFIER_LENGTH];
  char *table_name;

  OID *oid_list = NULL;

  const char *output_file = NULL;
  FILE *outfp = NULL;
  char *user = NULL;
  const char *dba_password = NULL;

  char *start_date = NULL;
  char *end_date = NULL;
  time_t start_time = 0;
  time_t end_time = 0;

  bool is_detail = false;
  bool is_oldest = false;

  char *passbuf = NULL;
  int error = NO_ERROR;

  int trid = 0;
  int num_item = 0;
  char *loginfo_list;

  FLASHBACK_SUMMARY_INFO_MAP summary_info;
  FLASHBACK_SUMMARY_INFO *summary_entry = NULL;

  bool need_shutdown = false;

  LOG_LSA start_lsa = LSA_INITIALIZER;
  LOG_LSA end_lsa = LSA_INITIALIZER;

  num_tables = utility_get_option_string_table_size (arg_map) - 1;
  if (num_tables < 1)
    {
      /* TODO : error message will be dealt in other issue. Temporarily used fprintf */
      fprintf (stderr, "too less arguments, dbname and table list are required\n");
      goto print_flashback_usage;
    }

  database_name = utility_get_option_string_value (arg_map, OPTION_STRING_TABLE, 0);
  if (database_name == NULL)
    {
      fprintf (stderr, "no database name\n");
      goto print_flashback_usage;
    }

  if (check_database_name (database_name))
    {
      fprintf (stderr, "wrong dbname\n");
      goto error_exit;
    }

  output_file = utility_get_option_string_value (arg_map, FLASHBACK_OUTPUT_S, 0);
  user = utility_get_option_string_value (arg_map, FLASHBACK_USER_S, 0);
  dba_password = utility_get_option_string_value (arg_map, FLASHBACK_DBA_PASSWORD_S, 0);
  start_date = utility_get_option_string_value (arg_map, FLASHBACK_START_DATE_S, 0);
  end_date = utility_get_option_string_value (arg_map, FLASHBACK_END_DATE_S, 0);
  is_detail = utility_get_option_bool_value (arg_map, FLASHBACK_DETAIL_S);
  is_oldest = utility_get_option_bool_value (arg_map, FLASHBACK_OLDEST_S);

  /* create table list */
  /* class existence and classoid will be found at server side. if is checked at utility side, it needs addtional access to the server through locator */
  darray = da_create (num_tables, SM_MAX_IDENTIFIER_LENGTH);
  if (darray == NULL)
    {
      perror ("calloc");
      util_log_write_errid (MSGCAT_UTIL_GENERIC_NO_MEM);
      goto error_exit;
    }

  for (i = 0; i < num_tables; i++)
    {
      table_name = utility_get_option_string_value (arg_map, OPTION_STRING_TABLE, i + 1);

      strncpy_bufsize (table_name_buf, table_name);
      if (da_add (darray, table_name_buf) != NO_ERROR)
	{
	  util_log_write_errid (MSGCAT_UTIL_GENERIC_NO_MEM);
	  goto error_exit;
	}
    }

  /* start date check */
  if (start_date != NULL && strlen (start_date) > 0)
    {
      start_time = parse_date_string_to_time (start_date);
      if (start_time == 0)
	{
	  fprintf (stderr, "start-date error : follow  DATE format (DD-MM-YYYY:hh:MM:ss)\n");
	  goto error_exit;
	}
    }

  /* end date check */
  if (end_date != NULL && strlen (end_date) > 0)
    {
      end_time = parse_date_string_to_time (end_date);
      if (end_time == 0)
	{
	  fprintf (stderr, "end-date error : follow  DATE format (DD-MM-YYYY:hh:MM:ss)\n");
	  goto error_exit;
	}
    }

  /* start time and end time setting.
   * 1. 10 minutes before end time, if only end time is specified
   * 2. 10 minutes after start time, if only start time is specified
   * 3. if no time is specified, then get current execution time for end time */

  if (start_time == 0 && end_time != 0)
    {
      start_time = end_time - 600;
    }
  else if (start_time != 0 && end_time == 0)
    {
      end_time = start_time + 600;
    }
  else if (start_time == 0 && end_time == 0)
    {
      end_time = time (NULL);
      start_time = end_time - 600;
    }

  /* 1. start time < end time
   * 2. start time is required to be set after db_creation time (server side check)
   * 3. start time, and end time are required to be set within the log volume range (server side check) */
  if (start_time >= end_time)
    {
      fprintf (stderr, "start time(%lld) is larger than end time(%lld)\n", start_time, end_time);
      goto error_exit;
    }

  /* output file check */
  if (output_file == NULL)
    {
      outfp = stdout;
    }
  else
    {
      outfp = fopen (output_file, "w");
      if (outfp == NULL)
	{
	  fprintf (stderr, "can not open output file\n");
	  goto error_exit;
	}
    }

  /* error message log file */
  snprintf (er_msg_file, sizeof (er_msg_file) - 1, "%s_%s.err", database_name, arg->command_name);
  er_init (er_msg_file, ER_NEVER_EXIT);

  db_set_client_type (DB_CLIENT_TYPE_ADMIN_UTILITY);
  if (db_login ("DBA", dba_password) != NO_ERROR)
    {
      PRINT_AND_LOG_ERR_MSG ("%s\n", db_error_string (3));
      goto error_exit;
    }

  /* first try to restart with the password given (possibly none) */
  error = db_restart (arg->command_name, TRUE, database_name);
  if (error)
    {
      if (error == ER_AU_INVALID_PASSWORD && (dba_password == NULL || strlen (dba_password) == 0))
	{
	  /*
	   * prompt for a valid password and try again, need a reusable
	   * password prompter so we can use getpass() on platforms that
	   * support it.
	   */

	  /* get password interactively if interactive mode */
	  /* TODO : MSGCAT setting will be dealt in other issue, it temporarily uses TDE MSGCAT value */
	  passbuf = getpass (msgcat_message (MSGCAT_CATALOG_UTILS, MSGCAT_UTIL_SET_TDE, TDE_MSG_DBA_PASSWORD));
	  if (passbuf[0] == '\0')	/* to fit into db_login protocol */
	    {
	      passbuf = (char *) NULL;
	    }
	  dba_password = passbuf;
	  if (db_login ("DBA", dba_password) != NO_ERROR)
	    {
	      PRINT_AND_LOG_ERR_MSG ("%s\n", db_error_string (3));
	      goto error_exit;
	    }
	  else
	    {
	      error = db_restart (arg->command_name, TRUE, database_name);
	    }
	}

      if (error)
	{
	  PRINT_AND_LOG_ERR_MSG ("%s\n", db_error_string (3));
	  goto error_exit;
	}
    }

  need_shutdown = true;

  oid_list = (OID *) malloc (sizeof (OID) * num_tables);
  if (oid_list == NULL)
    {
      util_log_write_errid (MSGCAT_UTIL_GENERIC_NO_MEM);
      goto error_exit;
    }

  error = flashback_get_and_show_summary (darray, user, start_time, end_time, &summary_info, &oid_list);
  if (error != NO_ERROR)
    {
      /* print error message */
      switch (error)
	{
	case ER_FLASHBACK_INVALID_TIME:
	  break;
	case ER_FLASHBACK_INVALID_CLASS:
	  break;
	case ER_FLASHBACK_EXCEED_MAX_NUM_TRAN_TO_SUMMARY:
	  break;
	default:
	  break;
	}

      goto error_exit;
    }

  printf ("Enter transaction id : ");
  scanf ("%d", &trid);


  FLASHBACK_FIND_SUMMARY_ENTRY (trid, summary_info, summary_entry);
  if (summary_entry == NULL)
    {
      /* add message that can not find transaction id */
      goto error_exit;
    }

  do
    {
      error =
	flashback_get_loginfo (trid, user, oid_list, num_tables, &start_lsa, &end_lsa, &num_item, is_oldest,
			       &loginfo_list);
      if (error != NO_ERROR)
	{
	  switch (error)
	    {
	    case ER_FLASHBACK_SCHEMA_CHANGED:
	      break;
	    case ER_FLASHBACK_LOG_NOT_EXIST:
	      break;
	    default:
	      break;
	    }

	  goto error_exit;
	}

      error = print_flashback_info (loginfo_list, num_item, darray, oid_list, is_detail, outfp);
      if (error != NO_ERROR)
	{
	  goto error_exit;
	}

    }
  while (!LSA_ISNULL (&start_lsa) && !LSA_ISNULL (&end_lsa));

  db_shutdown ();

  need_shutdown = false;

  da_destroy (darray);

  free_and_init (oid_list);

  if (loginfo_list != NULL)
    {
      free_and_init (loginfo_list);
    }

  return EXIT_SUCCESS;

print_flashback_usage:
  util_log_write_errid (MSGCAT_UTIL_GENERIC_INVALID_ARGUMENT);
error_exit:

  if (need_shutdown)
    {
      db_shutdown ();
    }

  if (darray != NULL)
    {
      da_destroy (darray);
    }

  if (oid_list != NULL)
    {
      free_and_init (oid_list);
    }

<<<<<<< HEAD
=======
  if (loginfo_list != NULL)
    {
      free_and_init (loginfo_list);
    }

  flashback_cleanup_summary_info (summary_info);

>>>>>>> 6270d131
  return EXIT_FAILURE;
}<|MERGE_RESOLUTION|>--- conflicted
+++ resolved
@@ -4882,7 +4882,7 @@
   int error = NO_ERROR;
 
   int trid = 0;
-  int num_item = 0;
+  int num_item = 5;
   char *loginfo_list;
 
   FLASHBACK_SUMMARY_INFO_MAP summary_info;
@@ -5160,15 +5160,10 @@
       free_and_init (oid_list);
     }
 
-<<<<<<< HEAD
-=======
   if (loginfo_list != NULL)
     {
       free_and_init (loginfo_list);
     }
 
-  flashback_cleanup_summary_info (summary_info);
-
->>>>>>> 6270d131
   return EXIT_FAILURE;
 }