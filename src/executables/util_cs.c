--- conflicted
+++ resolved
@@ -5089,12 +5089,8 @@
 
   if (!prm_get_integer_value (PRM_ID_SUPPLEMENTAL_LOG))
     {
-<<<<<<< HEAD
       PRINT_AND_LOG_ERR_MSG (msgcat_message
 			     (MSGCAT_CATALOG_UTILS, MSGCAT_UTIL_SET_FLASHBACK, FLASHBACK_MSG_NO_SUPPLEMENTAL_LOG));
-=======
->>>>>>> d68b521c
-      fprintf (stderr, "please set \"supplemental_log\" in conf/cubrid.conf\n");
       goto error_exit;
     }
 
@@ -5142,16 +5138,6 @@
       goto error_exit;
     }
 
-<<<<<<< HEAD
-  FLASHBACK_FIND_SUMMARY_ENTRY (trid, summary_info, summary_entry);
-  if (summary_entry == NULL)
-    {
-      PRINT_AND_LOG_ERR_MSG (msgcat_message
-			     (MSGCAT_CATALOG_UTILS, MSGCAT_UTIL_SET_FLASHBACK, FLASHBACK_MSG_INVALID_TRANSACTION),
-			     trid);
-      /* add message that can not find transaction id */
-      goto error_exit;
-=======
   timeout = prm_get_integer_value (PRM_ID_FLASHBACK_TIMEOUT);
 
   while (summary_entry == NULL)
@@ -5165,7 +5151,9 @@
 	}
       else
 	{
-	  // TIMEOUT
+	  PRINT_AND_LOG_ERR_MSG (msgcat_message
+				 (MSGCAT_CATALOG_UTILS, MSGCAT_UTIL_SET_FLASHBACK, FLASHBACK_MSG_TIMEOUT), timeout);
+
 	  goto error_exit;
 	}
 
@@ -5177,11 +5165,13 @@
       FLASHBACK_FIND_SUMMARY_ENTRY (trid, summary_info, summary_entry);
       if (summary_entry == NULL)
 	{
+	  PRINT_AND_LOG_ERR_MSG (msgcat_message
+				 (MSGCAT_CATALOG_UTILS, MSGCAT_UTIL_SET_FLASHBACK, FLASHBACK_MSG_INVALID_TRANSACTION),
+				 trid);
 	  /* add message that can not find transaction id */
 	}
 
       printf ("\n");
->>>>>>> d68b521c
     }
 
   start_lsa = summary_entry->start_lsa;
@@ -5212,23 +5202,6 @@
 				     (MSGCAT_CATALOG_UTILS, MSGCAT_UTIL_SET_FLASHBACK,
 				      FLASHBACK_MSG_LOG_VOLUME_NOT_EXIST));
 	      break;
-<<<<<<< HEAD
-	    case ER_FLASHBACK_TIMEOUT:
-	      {
-		/* if interval between flashback requests exceeds threshold, then archive volume can be removed
-		 * and minimum interval is the value recommended for remove log archives interval */
-		const int minimum_interval = 60;
-		int interval_threshold = prm_get_integer_value (PRM_ID_REMOVE_LOG_ARCHIVES_INTERVAL);
-
-		interval_threshold = interval_threshold < 60 ? 60 : interval_threshold;
-
-		PRINT_AND_LOG_ERR_MSG (msgcat_message
-				       (MSGCAT_CATALOG_UTILS, MSGCAT_UTIL_SET_FLASHBACK, FLASHBACK_MSG_TIMEOUT),
-				       interval_threshold);
-		break;
-	      }
-=======
->>>>>>> d68b521c
 	    default:
 	      break;
 	    }
