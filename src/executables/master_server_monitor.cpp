/*
 *
 * Copyright 2016 CUBRID Corporation
 *
 *  Licensed under the Apache License, Version 2.0 (the "License");
 *  you may not use this file except in compliance with the License.
 *  You may obtain a copy of the License at
 *
 *      http://www.apache.org/licenses/LICENSE-2.0
 *
 *  Unless required by applicable law or agreed to in writing, software
 *  distributed under the License is distributed on an "AS IS" BASIS,
 *  WITHOUT WARRANTIES OR CONDITIONS OF ANY KIND, either express or implied.
 *  See the License for the specific language governing permissions and
 *  limitations under the License.
 *
 */

//
// master_server_monitor.cpp - Server Revive monitoring module
//

#include <sstream>
#include <algorithm>
#include <unistd.h>
#include <signal.h>

#include "master_server_monitor.hpp"

#include "error_manager.h"
#include "system_parameter.h"

std::unique_ptr<server_monitor> master_Server_monitor = nullptr;
bool auto_Restart_server = false;

server_monitor::server_monitor ()
{

  m_server_entry_map = std::unordered_map<std::string, server_entry> ();

  {
    std::lock_guard<std::mutex> lock (m_server_monitor_mutex);
    m_thread_shutdown = false;
  }

  start_monitoring_thread ();
  // 1. 접두어 추가
  // 2. 모든 항목에 pid 추가
  // 3. job consume / produce에는 exec_path 까지 추가.

  er_log_debug (ARG_FILE_LINE, "server monitor - Monitoring thread has been created.\n");
}

// In server_monitor destructor, it should guarentee that
// m_monitoring_thread is terminated before m_monitor_list is deleted.
server_monitor::~server_monitor ()
{
  stop_monitoring_thread ();

<<<<<<< HEAD
  assert (m_server_entry_map.size () == 0);
=======
  fprintf (stdout, "[SERVER_REVIVE_DEBUG] : server_entry_map is deleted. \n");
>>>>>>> 66ac8d0f

  er_log_debug (ARG_FILE_LINE, "server monitor - Monitoring thread has been deleted.\n");
}

void
server_monitor::start_monitoring_thread ()
{
  m_monitoring_thread = std::make_unique<std::thread> (&server_monitor::server_monitor_thread_worker, this);
}

void
server_monitor::stop_monitoring_thread ()
{
  {
    std::lock_guard<std::mutex> lock (m_server_monitor_mutex);
    m_thread_shutdown = true;
  }
  m_monitor_cv_consumer.notify_all();

  m_monitoring_thread->join();
}

void
server_monitor::server_monitor_thread_worker ()
{
  job job;

  while (true)
    {
      {
	std::unique_lock<std::mutex> lock (m_server_monitor_mutex);

	m_monitor_cv_consumer.wait (lock, [this]
	{
	  return !m_job_queue.empty () || m_thread_shutdown;
	});

	if (m_thread_shutdown)
	  {
	    break;
	  }
	else
	  {
	    assert (!m_job_queue.empty ());
	    consume_job (job);
	  }
      }
      process_job (job);
    }
}

void
server_monitor::register_server_entry (int pid, const std::string &exec_path, const std::string &args,
				       const std::string &server_name
				      )
{
  auto entry = m_server_entry_map.find (server_name);

  if (entry != m_server_entry_map.end ())
    {
      entry->second.set_pid (pid);
      entry->second.set_need_revive (false);
      entry->second.set_registered_time (std::chrono::steady_clock::now ());
      er_log_debug (ARG_FILE_LINE,
		    "server monitor - Server entry has been updated in Server monitor. (Server name : %s, pid : %d)\n",
		    server_name.c_str(), pid);
    }
  else
    {
      m_server_entry_map.emplace (std::move (server_name), server_entry (pid, exec_path, args,
				  std::chrono::steady_clock::now ()));

      er_log_debug (ARG_FILE_LINE,
		    "server monitor - Server entry has been registered into Server monitor. : (Server name : %s, pid : %d)\n",
		    server_name.c_str(), pid);
    }
}

void
server_monitor::remove_server_entry (const std::string &server_name)
{
  auto entry = m_server_entry_map.find (server_name);
  assert (entry != m_server_entry_map.end ());

  m_server_entry_map.erase (entry);
  er_log_debug (ARG_FILE_LINE,
		"server monitor - Server entry has been removed from Server monitor. : (Server name : %s, pid : %d)\n",
		server_name.c_str(), entry->second.get_pid());
}

void
server_monitor::revive_server (const std::string &server_name)
{
  int error_code;

  // Unacceptable revive time difference is set to be 120 seconds
  // as the timediff of server restart mechanism of heartbeat.
  constexpr int SERVER_MONITOR_UNACCEPTABLE_REVIVE_TIMEDIFF_IN_SECS = 120;
  std::chrono::steady_clock::time_point tv;
  int out_pid;

  auto entry = m_server_entry_map.find (server_name);

  if (entry != m_server_entry_map.end ())
    {
      entry->second.set_need_revive (true);

      tv = std::chrono::steady_clock::now ();
      auto timediff = std::chrono::duration_cast<std::chrono::seconds> (tv -
		      entry->second.get_registered_time()).count();

      // If the server is abnormally terminated and revived within a short period of time, it is considered as a repeated failure.
      // For HA server, heartbeat handle this case as demoting the server from master to slave and keep trying to revive the server.
      // However, in this case, the server_monitor will not try to revive the server due to following reasons.
      // 1. preventing repeated creation of core files.
      // 2. The service cannot be recovered even if revived if the server abnormally terminates again within a short time.

      // TODO: Consider retry count for repeated failure case, and give up reviving the server after several retries.
      // TODO: The timediff value continues to increase if REVIVE_SERVER handling is repeated. Thus, the if condition will always be
      // true after the first evaluation. Therefore, evaluating the timediff only once when producing the REVIVE_SERVER job is needed.
      // (Currently, it is impossible since registered_time is stored in server_entry, which is not synchronized structure between monitor and main thread.)

      if (timediff > SERVER_MONITOR_UNACCEPTABLE_REVIVE_TIMEDIFF_IN_SECS)
	{
	  out_pid = try_revive_server (entry->second.get_exec_path(), entry->second.get_argv());
	  if (out_pid == -1)
	    {
	      er_log_debug (ARG_FILE_LINE, "server monitor - Failed to execute server. (Server name : %s, pid : %d)\n",
			    entry->first.c_str(), entry->second.get_pid());
	      produce_job_internal (job_type::REVIVE_SERVER, -1, "", "", entry->first);
	    }
	  else
	    {
	      entry->second.set_pid (out_pid);
	      produce_job_internal (job_type::CONFIRM_REVIVE_SERVER, -1, "", "",
				    entry->first);
	    }
	  return;
	}
      else
	{
	  er_log_debug (ARG_FILE_LINE,
			"server monitor - Process failure repeated within a short period of time. (Server name : %s, pid : %d)\n",
			entry->first.c_str(), entry->second.get_pid());
	  m_server_entry_map.erase (entry);
	  return;
	}
    }
}

void
server_monitor::check_server_revived (const std::string &server_name)
{
  int error_code;
  auto entry = m_server_entry_map.find (server_name);
  assert (entry != m_server_entry_map.end ());

  error_code = kill (entry->second.get_pid (), 0);
  if (error_code)
    {
      if (errno == ESRCH)
	{
	  er_log_debug (ARG_FILE_LINE, "server monitor - Can't found revived server process. (Server name : %s, pid : %d)\n",
			entry->first.c_str(), entry->second.get_pid());
	  produce_job_internal (job_type::REVIVE_SERVER, -1, "", "", entry->first);
	}
      else
	{
	  er_log_debug (ARG_FILE_LINE, "server monitor - Server revive failed. (Server name : %s, pid : %d)\n",
			entry->first.c_str(), entry->second.get_pid());
	  kill (entry->second.get_pid (), SIGKILL);
	  m_server_entry_map.erase (entry);
	}
    }
  else if (entry->second.get_need_revive ())
    {
      // Server revive confirm interval is set to be 1 second to avoid busy waiting.
      constexpr int SERVER_MONITOR_CONFIRM_REVIVE_INTERVAL_IN_SECS = 1;

      std::this_thread::sleep_for (std::chrono::seconds (SERVER_MONITOR_CONFIRM_REVIVE_INTERVAL_IN_SECS));
      produce_job_internal (job_type::CONFIRM_REVIVE_SERVER, -1, "", "",
			    entry->first);
    }
  else
    {
      er_log_debug (ARG_FILE_LINE, "Server revive success. (Server name : %s, pid : %d)\n", entry->first.c_str(),
		    entry->second.get_pid());
    }
  return;
}

int
server_monitor::try_revive_server (const std::string &exec_path, char *const *argv)
{
  pid_t pid;

  pid = fork ();
  if (pid < 0)
    {
      return -1;
    }
  else if (pid == 0)
    {
      execv (exec_path.c_str(), argv);
    }
  else
    {
      return pid;
    }
}

void
server_monitor::produce_job_internal (job_type job_type, int pid, const std::string &exec_path,
				      const std::string &args, const std::string &server_name)
{
  std::lock_guard<std::mutex> lock (m_server_monitor_mutex);
  m_job_queue.emplace (job_type, pid, exec_path, args, server_name);
  er_log_debug (ARG_FILE_LINE,
		"Job has been produced into job queue of Server monitor. (Job type : %s, Server name : %s, pid : %d, exec_path : %s)\n",
		m_job_queue.back().get_job_type_str().c_str(), server_name.c_str(), pid, exec_path.c_str());
}

void
server_monitor::produce_job (job_type job_type, int pid, const std::string &exec_path,
			     const std::string &args, const std::string &server_name)
{
  produce_job_internal (job_type, pid, exec_path, args, server_name);
  m_monitor_cv_consumer.notify_all();
}

void
server_monitor::consume_job (job &consume_job)
{
  consume_job = std::move (m_job_queue.front ());
  m_job_queue.pop ();
  er_log_debug (ARG_FILE_LINE,
		"Job has been consumed from job queue of Server monitor. (Job type : %s, Server name : %s, pid : %d, exec_path : %s)\n",
		consume_job.get_job_type_str().c_str(), consume_job.get_server_name().c_str(), consume_job.get_pid(),
		consume_job.get_exec_path().c_str());
}

void
server_monitor::process_job (job &consume_job)
{
  switch (consume_job.get_job_type ())
    {
    case job_type::REGISTER_SERVER:
      register_server_entry (consume_job.get_pid(), consume_job.get_exec_path(), consume_job.get_args(),
			     consume_job.get_server_name());

      break;
    case job_type::UNREGISTER_SERVER:
      remove_server_entry (consume_job.get_server_name());
      break;
    case job_type::REVIVE_SERVER:
      revive_server (consume_job.get_server_name());
      break;
    case job_type::CONFIRM_REVIVE_SERVER:
      check_server_revived (consume_job.get_server_name());
      break;
    case job_type::JOB_MAX:
    default:
      assert (false);
      break;
    }
}

server_monitor::job::
job (job_type job_type, int pid, const std::string &exec_path, const std::string &args,
     const std::string &server_name)
  : m_job_type {job_type}
  , m_pid {pid}
  , m_exec_path {exec_path}
  , m_args {args}
  , m_server_name {server_name}
{
}

server_monitor::job_type
server_monitor::job::get_job_type () const
{
  return m_job_type;
}

int
server_monitor::job::get_pid () const
{
  return m_pid;
}

std::string
server_monitor::job::get_exec_path () const
{
  return m_exec_path;
}

std::string
server_monitor::job::get_args () const
{
  return m_args;
}

std::string
server_monitor::job::get_server_name () const
{
  return m_server_name;
}

std::string
server_monitor::job::get_job_type_str () const
{
  switch (m_job_type)
    {
    case job_type::REGISTER_SERVER:
      return "REGISTER_SERVER";
    case job_type::UNREGISTER_SERVER:
      return "UNREGISTER_SERVER";
    case job_type::REVIVE_SERVER:
      return "REVIVE_SERVER";
    case job_type::CONFIRM_REVIVE_SERVER:
      return "CONFIRM_REVIVE_SERVER";
    case job_type::JOB_MAX:
    default:
      return "JOB_MAX";
    }
}

server_monitor::server_entry::
server_entry (int pid, const std::string &exec_path, const std::string &args,
	      std::chrono::steady_clock::time_point revive_time)
  : m_pid {pid}
  , m_exec_path {exec_path}
  , m_need_revive {false}
  , m_registered_time {revive_time}
{
  if (args.size() > 0)
    {
      proc_make_arg (args);
    }
}

int
server_monitor::server_entry::get_pid () const
{
  return m_pid;
}

std::string
server_monitor::server_entry::get_exec_path () const
{
  return m_exec_path;
}

char *const *
server_monitor::server_entry::get_argv () const
{
  return m_argv.get ();
}

bool
server_monitor::server_entry::get_need_revive () const
{
  return m_need_revive;
}

std::chrono::steady_clock::time_point
server_monitor::server_entry::get_registered_time () const
{
  return m_registered_time;
}

void
server_monitor::server_entry::set_pid (int pid)
{
  m_pid = pid;
}

void
server_monitor::server_entry::set_exec_path (const std::string &exec_path)
{
  m_exec_path = exec_path;
}

void
server_monitor::server_entry::set_need_revive (bool need_revive)
{
  m_need_revive = need_revive;
}

void
server_monitor::server_entry::set_registered_time (std::chrono::steady_clock::time_point revive_time)
{
  m_registered_time = revive_time;
}

void
server_monitor::server_entry::proc_make_arg (const std::string &args)
{
  //argv is type of std::unique_ptr<const char *[]>
  m_argv = std::make_unique<char *[]> (args.size () + 1);
  std::istringstream iss (args);
  std::string arg;
  int i = 0;
  while (std::getline (iss, arg, ' '))
    {
      m_argv[i] = new char[arg.size () + 1];
      std::copy (arg.begin (), arg.end (), m_argv[i]);
      i++;
    }
  m_argv[args.size()] = nullptr;
}<|MERGE_RESOLUTION|>--- conflicted
+++ resolved
@@ -57,11 +57,6 @@
 {
   stop_monitoring_thread ();
 
-<<<<<<< HEAD
-  assert (m_server_entry_map.size () == 0);
-=======
-  fprintf (stdout, "[SERVER_REVIVE_DEBUG] : server_entry_map is deleted. \n");
->>>>>>> 66ac8d0f
 
   er_log_debug (ARG_FILE_LINE, "server monitor - Monitoring thread has been deleted.\n");
 }
