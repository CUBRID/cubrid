/*
 * Copyright 2008 Search Solution Corporation
 * Copyright 2016 CUBRID Corporation
 *
 *  Licensed under the Apache License, Version 2.0 (the "License");
 *  you may not use this file except in compliance with the License.
 *  You may obtain a copy of the License at
 *
 *      http://www.apache.org/licenses/LICENSE-2.0
 *
 *  Unless required by applicable law or agreed to in writing, software
 *  distributed under the License is distributed on an "AS IS" BASIS,
 *  WITHOUT WARRANTIES OR CONDITIONS OF ANY KIND, either express or implied.
 *  See the License for the specific language governing permissions and
 *  limitations under the License.
 *
 */

/*
 * csql.c : csql main module
 */

#ident "$Id$"

#include "config.h"

#include <stdio.h>
#include <fcntl.h>
#include <limits.h>
#include <assert.h>
#if defined(WINDOWS)
#include <direct.h>
#include <io.h>
#include <winsock2.h>
#include <ws2tcpip.h>
#else /* !WINDOWS */
#include <sys/time.h>
#include <sys/errno.h>
#include <signal.h>
#include <wctype.h>
#include <editline/readline.h>
#include <sys/socket.h>
#include <arpa/inet.h>
#include <netdb.h>
#endif /* !WINDOWS */

#include "authenticate.h"
#include "csql.h"
#include "filesys.hpp"
#include "filesys_temp.hpp"
#include "system_parameter.h"
#include "message_catalog.h"
#include "porting.h"
#include "release_string.h"
#include "error_manager.h"
#include "language_support.h"
#include "network.h"
#include "schema_manager.h"
#include "optimizer.h"
#include "environment_variable.h"
#include "tcp.h"
#include "db.h"
#include "parser.h"
#include "network_interface_cl.h"
#include "utility.h"
#include "tsc_timer.h"
#include "dbtype.h"
#include "jsp_cl.h"
#include "api_compat.h"
#include "cas_log.h"
#include "ddl_log.h"

#if defined(WINDOWS)
#include "file_io.h"		/* needed for _wyield() */
#endif /* WINDOWS */

#if defined (SUPPRESS_STRLEN_WARNING)
#define strlen(s1)  ((int) strlen(s1))
#endif /* defined (SUPPRESS_STRLEN_WARNING) */

/* input type specification for csql_execute_statements() */
enum
{
  FILE_INPUT = 0,		/* FILE stream */
  STRING_INPUT = 1,		/* null-terminated string */
  EDITOR_INPUT = 2		/* command buffer */
};

/* the return value of csql_do_session_cmd() */
enum
{
  DO_CMD_SUCCESS = 0,
  DO_CMD_FAILURE = 1,
  DO_CMD_EXIT = 2
};

#define CSQL_SESSION_COMMAND_PREFIX(C)	(((C) == ';') || ((C) == '!'))

/* size of input buffer */
#define LINE_BUFFER_SIZE         (4000)
#define COLUMN_WIDTH_INFO_LIST_INIT_SIZE 24
#define NOT_FOUND -1

#if defined (ENABLE_UNUSED_FUNCTION)
#if !defined(WINDOWS)
/* current max keyword is 16 + nul char + 3 for expansion */

static int csql_Keyword_num;
static KEYWORD_RECORD *csql_Keyword_list;
#endif /* !WINDOWS */
#endif /* ENABLE_UNUSED_FUNCTION */

int (*csql_text_utf8_to_console) (const char *, const int, char **, int *) = NULL;

int (*csql_text_console_to_utf8) (const char *, const int, char **, int *) = NULL;

int csql_Row_count;
int csql_Num_failures;

/* command editor lines */
int csql_Line_lwm = -1;

/* default environment command names */
char csql_Print_cmd[PATH_MAX] = "lpr";
char csql_Pager_cmd[PATH_MAX] = "more";	/* PAGER does not work on WINDOWS */
#if defined(WINDOWS)
char csql_Editor_cmd[PATH_MAX] = "notepad";
#else
char csql_Editor_cmd[PATH_MAX] = "vi";
#endif

#if defined(WINDOWS)
char csql_Shell_cmd[PATH_MAX] = "command.com";
#else
char csql_Shell_cmd[PATH_MAX] = "csh";
#endif

/* tty file stream which is used for conversation with users.
 * In batch mode, this will be set to "/dev/null"
 */
static FILE *csql_Tty_fp = NULL;

/* scratch area to make a message text to be displayed.
 * NOTE: Never put chars more than sizeof(csql_Scratch_text).
 */
char csql_Scratch_text[SCRATCH_TEXT_LEN];

int csql_Error_code = NO_ERROR;

static char csql_Prompt[100];
static char csql_Name[100];

/*
 * Handles for the various files
 */
FILE *csql_Input_fp = NULL;
FILE *csql_Output_fp = NULL;
FILE *csql_Error_fp = NULL;

/*
 * Global longjmp environment to terminate the csql() interpreter in the
 * event of fatal error.  This should be used rather than calling
 * exit(), primarily for the Windows version of the interpreter.
 *
 * Set csql_Exit_status to the numeric status code to be returned from
 * the csql() function after the longjmp has been performed.
 */
static jmp_buf csql_Exit_env;
static int csql_Exit_status = EXIT_SUCCESS;

/* this is non-zero if there is a dangling connection to a database */
static bool csql_Database_connected = false;

static bool csql_Is_interactive = false;
static bool csql_Is_sigint_caught = false;
static bool csql_Is_echo_on = false;
enum
{ HISTO_OFF, HISTO_ON };
static int csql_Is_histo_on = HISTO_OFF;
static bool csql_Is_time_on = true;

static jmp_buf csql_Jmp_buf;

static CSQL_COLUMN_WIDTH_INFO *csql_column_width_info_list = NULL;
static int csql_column_width_info_list_size = 0;
static int csql_column_width_info_list_index = 0;

static bool csql_Query_trace = false;

#if defined (ENABLE_UNUSED_FUNCTION)
#if !defined(WINDOWS)
static char *csql_keyword_generator (const char *text, int state);
static char **csql_cmd_completion_handler (const char *text, int start, int end);
static void init_readline ();
#endif /* ! WINDOWS */
#endif /* ENABLE_UNUSED_FUNCTION */

static void free_csql_column_width_info_list ();
static int initialize_csql_column_width_info_list ();
static int get_column_name_argument (char **column_name, char **val_str, char *argument);
static void csql_pipe_handler (int sig_no);
static void display_buffer (void);
static void start_csql (CSQL_ARGUMENT * csql_arg);
static void csql_read_file (const char *file_name);
static void csql_write_file (const char *file_name, int append_flag);
static void display_error (DB_SESSION * session, int stmt_start_line_no);
static void free_attr_spec (DB_QUERY_TYPE ** attr_spec);
static void csql_print_database (void);
static void csql_set_sys_param (const char *arg_str);
static void csql_get_sys_param (const char *arg_str);
static void csql_set_plan_dump (const char *arg_str);
static void csql_exit_init (void);
static void csql_exit_cleanup (void);
static void csql_print_buffer (void);
static void csql_change_working_directory (const char *dirname);
static void csql_exit_session (int error);

static int csql_execute_statements (const CSQL_ARGUMENT * csql_arg, int type, const void *stream, int line_no);

static char *csql_get_external_command (SESSION_CMD cmd_no);
static int csql_do_session_cmd (char *line_read, CSQL_ARGUMENT * csql_arg);
static void csql_set_trace (const char *arg_str);
static void csql_display_trace (void);
static bool csql_is_auto_commit_requested (const CSQL_ARGUMENT * csql_arg);
static int get_host_ip (unsigned char *ip_addr);

#if defined (ENABLE_UNUSED_FUNCTION)
#if !defined(WINDOWS)
/*
 * for readline keyword completion
 */
/*
 * csql_keyword_generator()
 *   return: char*
 *   text(in)
 *   state(in)
 */
static char *
csql_keyword_generator (const char *text, int state)
{
  static int list_index, len;

  /* If this is a new word to complete, initialize now.  This includes saving the length of TEXT for efficiency, and
   * initializing the index variable to 0. */
  if (!state)
    {
      list_index = 0;
      len = strlen (text);
    }
  if (len == 0)
    {
      return ((char *) NULL);
    }
  if (csql_Keyword_list == NULL)
    {
      return ((char *) NULL);
    }

  /* Return the next name which partially matches from the keyword list. */
  while (list_index < csql_Keyword_num)
    {
      if (strncasecmp ((csql_Keyword_list + list_index)->keyword, text, len) == 0)
	{
	  char *ret_str = strdup ((csql_Keyword_list + list_index)->keyword);
	  list_index++;
	  return ret_str;
	}

      list_index++;
    }

  /* If no keyword matched, then return NULL. */
  return ((char *) NULL);
}

/*
 * csql_cmd_completion_handler()
 *   return: char**
 *   text(in)
 *   start(in)
 *   end(in)
 */
static char **
csql_cmd_completion_handler (const char *text, int start, int end)
{
  char **matches;

  matches = (char **) NULL;
  matches = completion_matches (text, csql_keyword_generator);
  rl_attempted_completion_over = 1;

  return (matches);
}

/*
 * init_readline() - initialize libedit module
 *   return: none
 */
static void
init_readline ()
{
  rl_attempted_completion_function = csql_cmd_completion_handler;
}
#endif /* !WINDOWS */
#endif /* ENABLE_UNUSED_FUNCTION */

/*
 * free_csql_column_width_info_list() - free csql_column_width_info_list
 * return: void
 */
static void
free_csql_column_width_info_list ()
{
  int i;

  if (csql_column_width_info_list == NULL)
    {
      csql_column_width_info_list_size = 0;
      csql_column_width_info_list_index = 0;

      return;
    }

  for (i = 0; i < csql_column_width_info_list_size; i++)
    {
      if (csql_column_width_info_list[i].name != NULL)
	{
	  free_and_init (csql_column_width_info_list[i].name);
	}
    }

  if (csql_column_width_info_list != NULL)
    {
      free_and_init (csql_column_width_info_list);
    }

  csql_column_width_info_list_size = 0;
  csql_column_width_info_list_index = 0;
}

/*
 * initialize_csql_column_width_info_list() - initialize csql_column_width_info_list
 * return: int
 */
static int
initialize_csql_column_width_info_list ()
{
  int i;

  csql_column_width_info_list =
    (CSQL_COLUMN_WIDTH_INFO *) malloc (sizeof (CSQL_COLUMN_WIDTH_INFO) * COLUMN_WIDTH_INFO_LIST_INIT_SIZE);
  if (csql_column_width_info_list == NULL)
    {
      csql_Error_code = CSQL_ERR_NO_MORE_MEMORY;

      return CSQL_FAILURE;
    }

  csql_column_width_info_list_size = COLUMN_WIDTH_INFO_LIST_INIT_SIZE;
  csql_column_width_info_list_index = 0;
  for (i = 0; i < csql_column_width_info_list_size; i++)
    {
      csql_column_width_info_list[i].name = NULL;
      csql_column_width_info_list[i].width = 0;
    }

  return CSQL_SUCCESS;
}

/*
 * csql_display_msg() - displays the given msg to output device
 *   return: none
 *   string(in)
 */
void
csql_display_msg (const char *string)
{
  csql_fputs ("\n", csql_Tty_fp);
  csql_fputs_console_conv (string, csql_Tty_fp);
  csql_fputs ("\n", csql_Tty_fp);
}

/*
 * csql_pipe_handler() generic longjmp'ing signal handler used
 *                   where we need to catch broken pipe.
 *   return: none
 *   sig_no(in)
 */
static void
csql_pipe_handler (int sig_no)
{
  longjmp (csql_Jmp_buf, 1);
}

/*
 * display_buffer() - display command buffer into stdout
 *   return: none
 */
static void
display_buffer (void)
{
  int l = 1;
  FILE *pf;
#if !defined(WINDOWS)
  void (*csql_pipe_save) (int);
#endif /* !WINDOWS */

#if !defined(WINDOWS)
  /* There is no SIGPIPE on WINDOWS */
  csql_pipe_save = os_set_signal_handler (SIGPIPE, &csql_pipe_handler);
#endif /* !WINDOWS */
  if (setjmp (csql_Jmp_buf) == 0)
    {
      char *edit_contents, *p;
      pf = csql_popen (csql_Pager_cmd, csql_Output_fp);

      edit_contents = csql_edit_contents_get ();

      putc ('\n', pf);
      while (edit_contents != NULL && *edit_contents != '\0')
	{
	  fprintf (pf, "%4d  ", l++);
	  p = strchr (edit_contents, '\n');
	  if (p)
	    {
	      fwrite (edit_contents, 1, p - edit_contents, pf);
	      edit_contents = p + 1;
	    }
	  else
	    {
	      fwrite (edit_contents, 1, strlen (edit_contents), pf);
	      edit_contents = NULL;
	    }
	  fprintf (pf, "\n");
	}
      putc ('\n', pf);

      csql_pclose (pf, csql_Output_fp);
    }
#if !defined(WINDOWS)
  (void) os_set_signal_handler (SIGPIPE, csql_pipe_save);
#endif /* !WINDOWS */
}



/*
 * start_csql()
 *   return: none
 *   sql_arg(in/out): CSQL_ARGUMENT structure
 *
 * Note:
 * There are four file pointers associated
 *      stdin     - input source
 *      stdout    - output file stream
 *      stderr    - error message file stream
 *      tty_fp    - conversation terminal file stream.
 *                  either NULL or stderr
 *
 * if -o is given, the output file descriptor is duplicated to STDOU_FILENO.
 * Also, if -i is given, -c is given or stdin is not a tty,
 *      `tty_fp' will be set to NULL. (No conversational messages)
 * Otherwise, `tty_fp' will be set to stderr
 *
 * If `single_line_execution' is true, it attemts to execute as soon as
 * it get a line. There is command buffer associated. This is effective
 * only when INTERACTIVE mode (stdin is tty).
 * If `command' is not NULL, it'll execute the command and exit and
 * `-i' option, preceding pipe (if any), `-s' option had no effect.
 */
static void
start_csql (CSQL_ARGUMENT * csql_arg)
{
  unsigned char line_buf[LINE_BUFFER_SIZE];
  unsigned char utf8_line_buf[INTL_UTF8_MAX_CHAR_SIZE * LINE_BUFFER_SIZE];
  char *line_read = NULL;
  int line_length;
  int line_no;
  char *ptr;			/* loop pointer */
  char *line_read_alloced = NULL;
  bool is_first_read_line = true;
  bool read_whole_line;

  /* check in string block or comment block or identifier block */
  bool is_in_block = false;

  logddl_set_commit_mode (csql_is_auto_commit_requested (csql_arg));
  if (csql_arg->column_output && csql_arg->line_output)
    {
      csql_Error_code = CSQL_ERR_INVALID_ARG_COMBINATION;
      goto fatal_error;
    }

  csql_Output_fp = stdout;

  if (csql_arg->out_file_name != NULL)
    {
      csql_Output_fp = fopen (csql_arg->out_file_name, "w");
      if (csql_Output_fp == NULL)
	{
	  csql_Error_code = CSQL_ERR_OS_ERROR;
	  goto fatal_error;
	}
    }

  if (initialize_csql_column_width_info_list () != CSQL_SUCCESS)
    {
      goto fatal_error;
    }

  /* For batch file input and csql command argument input */
  csql_Tty_fp = NULL;
  if (csql_arg->command)
    {
      /* command input */
      csql_exit_session (csql_execute_statements (csql_arg, STRING_INPUT, csql_arg->command, -1));
    }

  if (!csql_Is_interactive && !csql_arg->single_line_execution)
    {
      csql_exit_session (csql_execute_statements (csql_arg, FILE_INPUT, csql_Input_fp, -1));
    }

  /* Start interactive conversation or single line execution */
  if (csql_Is_interactive)
    {
      csql_Tty_fp = csql_Error_fp;

      if (lang_charset () == INTL_CODESET_UTF8)
	{
	  TEXT_CONVERSION *tc = lang_get_txt_conv ();

	  if (tc != NULL)
	    {
	      csql_text_utf8_to_console = tc->utf8_to_text_func;
	      csql_text_console_to_utf8 = tc->text_to_utf8_func;
	    }
	}
    }

  /* display product title */
  snprintf (csql_Scratch_text, SCRATCH_TEXT_LEN, "\n\t%s\n\n", csql_get_message (CSQL_INITIAL_CSQL_TITLE));
  csql_fputs_console_conv (csql_Scratch_text, csql_Tty_fp);

  snprintf (csql_Scratch_text, SCRATCH_TEXT_LEN, "\n%s\n\n", csql_get_message (CSQL_INITIAL_HELP_MSG));
  csql_fputs_console_conv (csql_Scratch_text, csql_Tty_fp);

#if !defined(WINDOWS)
  if (csql_Is_interactive)
    {
#if defined (ENABLE_UNUSED_FUNCTION)
      init_readline ();
#endif /* ENABLE_UNUSED_FUNCTION */
      stifle_history (prm_get_integer_value (PRM_ID_CSQL_HISTORY_NUM));
      using_history ();
#if defined (ENABLE_UNUSED_FUNCTION)
      csql_Keyword_list = pt_get_keyword_rec (&csql_Keyword_num);
#endif /* ENABLE_UNUSED_FUNCTION */
    }
#endif /* !WINDOWS */

  for (line_no = 1;; line_no++)
    {
      if (db_Connect_status != DB_CONNECTION_STATUS_CONNECTED)
	{
	  csql_Database_connected = false;
	  fputs ("!", csql_Output_fp);
	}

      read_whole_line = false;

      memset (line_buf, 0, LINE_BUFFER_SIZE);
      memset (utf8_line_buf, 0, INTL_UTF8_MAX_CHAR_SIZE * LINE_BUFFER_SIZE);

      if (csql_Is_interactive)
	{
#if defined(WINDOWS)
	  fputs (csql_Prompt, csql_Output_fp);	/* display prompt */
	  line_read = fgets ((char *) line_buf, LINE_BUFFER_SIZE, csql_Input_fp);
#else
	  if ((line_read = readline (csql_Prompt)) != NULL)
	    {
	      if (line_read_alloced != NULL)
		{
		  free (line_read_alloced);
		  line_read_alloced = NULL;
		}

	      line_read_alloced = line_read;

	      /* readline assure whole line user typed is located in returned buffer (but it doesn't contain '\n' in
	       * it) */
	      read_whole_line = true;
	    }
#endif /* WINDOWS */
	}
      else
	{
	  /* If input line exeeds LINE_BUFFER_SIZE, line_buf couldn't contain '\n' character in it. So, read_whole_line
	   * will be remained as false. */
	  line_read = fgets ((char *) line_buf, LINE_BUFFER_SIZE, csql_Input_fp);
	}

      fflush (csql_Output_fp);

      if (line_read == NULL)
	{
	  if (errno == EINTR && !feof (csql_Input_fp))
	    {
	      fprintf (csql_Output_fp, "\n");
	      continue;
	    }

	  /* Normal end condtion (with -i option) */
	  if (line_read_alloced != NULL)
	    {
	      free (line_read_alloced);
	      line_read_alloced = NULL;
	    }
	  csql_edit_contents_finalize ();
	  csql_exit_session (0);
	}

      line_length = strlen (line_read);

      if (csql_Is_interactive)
	{
	  char *utf8_line_read = NULL;

	  if (csql_text_console_to_utf8 != NULL)
	    {
	      int utf8_line_buf_size = sizeof (utf8_line_buf);

	      utf8_line_read = (char *) utf8_line_buf;
	      if ((*csql_text_console_to_utf8) (line_read, line_length, &utf8_line_read, &utf8_line_buf_size) !=
		  NO_ERROR)
		{
		  goto error_continue;
		}
	      if (utf8_line_read != NULL)
		{
		  line_read = utf8_line_read;
		  line_length = strlen (line_read);
		}
	    }
	}

      /* skip UTF-8 BOM if present */
      if (is_first_read_line && intl_is_bom_magic (line_read, line_length))
	{
	  line_read += 3;
	  line_length -= 3;
	}
      is_first_read_line = false;

      for (ptr = line_read + line_length - 1; line_length > 0; ptr--)
	{
	  if (*ptr == '\n')
	    {
	      read_whole_line = true;
	    }

	  if (*ptr == '\n' || *ptr == '\r')
	    {
	      *ptr = '\0';
	      line_length--;
	    }
	  else
	    {
	      break;
	    }
	}

      if (CSQL_SESSION_COMMAND_PREFIX (line_read[0]) && is_in_block == false)
	{
	  int ret;
	  ret = csql_do_session_cmd (line_read, csql_arg);
	  if (ret == DO_CMD_EXIT)
	    {
	      if (line_read_alloced != NULL)
		{
		  free (line_read_alloced);
		  line_read_alloced = NULL;
		}
	      csql_edit_contents_finalize ();
	      csql_exit_session (0);
	    }
	  else if (ret == DO_CMD_FAILURE)
	    {
	      goto error_continue;
	    }

	  if (csql_Is_interactive)
	    {
	      line_no = 0;
	    }
	  continue;
	}
      else
	{
	  bool csql_execute = false;

	  if (csql_edit_contents_append (line_read, read_whole_line) != CSQL_SUCCESS)
	    {
	      goto error_continue;
	    }

	  if (feof (csql_Input_fp))
	    {
	      /* if eof is reached, execute all */
	      csql_execute = true;
	      is_in_block = false;
	    }
	  else
	    {
	      csql_walk_statement (line_read);
	      /* because we don't want to execute session commands in string block or comment block or identifier block */
	      is_in_block = csql_is_statement_in_block ();

	      if (csql_arg->single_line_execution
		  /* read_whole_line == false means that fgets couldn't read whole line (exceeds buffer size) so we
		   * should concat next line before execute it. */
		  && read_whole_line == true && csql_is_statement_complete ())
		{
		  /* if eof is not reached, execute it only on single line execution mode with complete statement */
		  csql_execute = true;
		}
	    }

	  if (csql_execute)
	    {
	      /* single-line-oriented execution */
	      csql_execute_statements (csql_arg, EDITOR_INPUT, NULL, line_no);
	      csql_edit_contents_clear ();
	      if (csql_Is_interactive)
		{
		  line_no = 0;
		}
	    }
	}

      continue;

    error_continue:

      if (csql_Is_interactive)
	{
	  line_no = 0;
	}
      nonscr_display_error (csql_Scratch_text, SCRATCH_TEXT_LEN);
    }

fatal_error:
  csql_edit_contents_finalize ();
  if (histo_is_supported ())
    {
      if (csql_Is_histo_on != HISTO_OFF)
	{
	  csql_Is_histo_on = HISTO_OFF;
	  histo_stop ();
	}
    }

  db_end_session ();
  db_shutdown ();
  csql_Database_connected = false;
  nonscr_display_error (csql_Scratch_text, SCRATCH_TEXT_LEN);
  csql_exit (EXIT_FAILURE);
}

static char *
csql_get_external_command (SESSION_CMD cmd_no)
{
  switch (cmd_no)
    {
    case S_CMD_SHELL_CMD:
      return csql_Shell_cmd;
    case S_CMD_EDIT_CMD:
      return csql_Editor_cmd;
    case S_CMD_PRINT_CMD:
      return csql_Print_cmd;
    case S_CMD_PAGER_CMD:
      return csql_Pager_cmd;
    default:
      assert (false);
      return NULL;
    }
}

static int
csql_do_session_cmd (char *line_read, CSQL_ARGUMENT * csql_arg)
{
  char *ptr;
  char *sess_end = NULL;	/* end pos of session command */
  char sess_end_char = '\0';	/* orginal char in end pos of session command */
  char *sess_cmd;		/* session command pointer */
  char *argument;		/* argument str */
  int cmd_no;			/* session command number */
  char *argument_end = NULL;
  int argument_len = 0;
  int error_code;
#if !defined(WINDOWS)
  HIST_ENTRY *hist_entry;
#endif /* !WINDOWS */

  /* get session command and argument */
  ptr = line_read;
  if (csql_Is_echo_on)
    {
      fprintf (csql_Output_fp, "%s\n", line_read);
    }

  /* 'ptr' points to the prefix char. */
  for (ptr++; *ptr != '\0' && iswspace ((wint_t) (*ptr)); ptr++)
    {
      ;
    }
  sess_cmd = (char *) ptr;
  for (; *ptr != '\0' && !iswspace ((wint_t) (*ptr)); ptr++)
    {
      ;
    }
  if (iswspace ((wint_t) (*ptr)))
    {
      sess_end = ptr;
      sess_end_char = *ptr;
      *ptr++ = '\0';		/* put null-termination */
    }
  else
    {
      sess_end_char = '\0';
    }
  for (; *ptr != '\0' && iswspace ((wint_t) (*ptr)); ptr++)
    {
      ;
    }
  argument = (char *) ptr;

  /* remove the end wide-space of argument */
  argument_len = strlen (argument);
  if (argument_len > 0)
    {
      argument_end = argument + argument_len - 1;
      for (; argument_end != argument && iswspace ((wint_t) (*argument_end)); --argument_end)
	{
	  *argument_end = '\0';
	}
    }

  /* Now, `sess_cmd' points to null-terminated session command name and `argument' points to remaining argument (it may
   * be '\0' if not given). */

  if (*sess_cmd == '\0' && csql_arg->single_line_execution == false)
    {
      return DO_CMD_SUCCESS;
    }

  cmd_no = csql_get_session_cmd_no (sess_cmd);
  if (cmd_no == -1)
    {
      return DO_CMD_FAILURE;
    }

  /* restore line_read string */
  if (sess_end != NULL)
    {
      *sess_end = sess_end_char;
    }

#if !defined(WINDOWS)
  if (csql_Is_interactive)
    {
      add_history (line_read);
    }
#endif /* !WINDOWS */

  er_clear ();

  switch ((SESSION_CMD) cmd_no)
    {
      /* File stuffs */

    case S_CMD_READ:		/* read a file */
      csql_read_file (argument);
      break;

    case S_CMD_WRITE:		/* write to a file */
    case S_CMD_APPEND:		/* append to a file */
      csql_write_file (argument, cmd_no == S_CMD_APPEND);
      break;

    case S_CMD_PRINT:
      csql_print_buffer ();
      break;

    case S_CMD_SHELL:		/* invoke shell */
      csql_invoke_system (csql_Shell_cmd);
      csql_fputs ("\n", csql_Tty_fp);
      break;

    case S_CMD_CD:
      csql_change_working_directory (argument);
      break;

    case S_CMD_EXIT:		/* exit */
      return DO_CMD_EXIT;

      /* Edit stuffs */

    case S_CMD_CLEAR:		/* clear editor buffer */
      csql_edit_contents_clear ();
      break;

    case S_CMD_EDIT:		/* invoke system editor */
      if (csql_invoke_system_editor () != CSQL_SUCCESS)
	{
	  return DO_CMD_FAILURE;
	}
      break;

    case S_CMD_LIST:		/* display buffer */
      display_buffer ();
      break;

      /* Command stuffs */
    case S_CMD_RUN:
      csql_execute_statements (csql_arg, EDITOR_INPUT, NULL, -1);
      break;

    case S_CMD_XRUN:
      csql_execute_statements (csql_arg, EDITOR_INPUT, NULL, -1);
      csql_edit_contents_clear ();
      break;

    case S_CMD_COMMIT:
      if (db_commit_transaction () < 0)
	{
	  csql_display_csql_err (0, 0);
	  csql_check_server_down ();
	}
      else
	{
	  csql_display_msg (csql_get_message (CSQL_STAT_COMMITTED_TEXT));
	  logddl_write_tran_str (LOGDDL_TRAN_TYPE_COMMIT);
	}
      break;

    case S_CMD_ROLLBACK:
      if (db_abort_transaction () < 0)
	{
	  csql_display_csql_err (0, 0);
	  csql_check_server_down ();
	}
      else
	{
	  csql_display_msg (csql_get_message (CSQL_STAT_ROLLBACKED_TEXT));
	  logddl_write_tran_str (LOGDDL_TRAN_TYPE_ROLLBACK);
	}
      break;

    case S_CMD_AUTOCOMMIT:
      if (!strcasecmp (argument, "on"))
	{
	  csql_arg->auto_commit = true;
	}
      else if (!strcasecmp (argument, "off"))
	{
	  csql_arg->auto_commit = false;
	}

      fprintf (csql_Output_fp, "AUTOCOMMIT IS %s\n", (csql_is_auto_commit_requested (csql_arg) ? "ON" : "OFF"));

      logddl_set_commit_mode (csql_is_auto_commit_requested (csql_arg));
      break;

    case S_CMD_CHECKPOINT:
      if (csql_arg->sysadm && au_is_dba_group_member (Au_user))
	{
	  error_code = db_checkpoint ();
	  if (error_code != NO_ERROR)
	    {
	      csql_display_csql_err (0, 0);
	    }
	  else
	    {
	      csql_display_msg (csql_get_message (CSQL_STAT_CHECKPOINT_TEXT));
	    }
	}
      else
	{
	  fprintf (csql_Output_fp, "Checkpointing is only allowed for" " the csql started with --sysadm\n");
	}
      break;

    case S_CMD_KILLTRAN:
      if (csql_arg->sysadm && au_is_dba_group_member (Au_user))
	{
	  csql_killtran ((argument[0] == '\0') ? NULL : argument);
	}
      else
	{
	  fprintf (csql_Output_fp, "Killing transaction is only allowed" " for the csql started with --sysadm\n");
	}
      break;

    case S_CMD_RESTART:
      if (csql_Database_connected)
	{
	  csql_Database_connected = false;
	  db_end_session ();
	  db_shutdown ();
	}
      er_init ("./csql.err", ER_NEVER_EXIT);
      if (db_restart_ex (UTIL_CSQL_NAME, csql_arg->db_name, csql_arg->user_name, csql_arg->passwd, NULL,
			 db_get_client_type ()) != NO_ERROR)
	{
	  csql_Error_code = CSQL_ERR_SQL_ERROR;
	  csql_display_csql_err (0, 0);
	  csql_check_server_down ();
	}
      else
	{
	  if (csql_arg->sysadm && au_is_dba_group_member (Au_user))
	    {
	      au_sysadm_disable ();
	    }
	  csql_Database_connected = true;

	  if (csql_arg->trigger_action_flag == false)
	    {
	      db_disable_trigger ();
	    }

	  csql_display_msg (csql_get_message (CSQL_STAT_RESTART_TEXT));
	}
      break;

      /* Environment stuffs */
    case S_CMD_SHELL_CMD:
    case S_CMD_EDIT_CMD:
    case S_CMD_PRINT_CMD:
    case S_CMD_PAGER_CMD:
      if (*argument == '\0')
	{
	  fprintf (csql_Output_fp, "\n\t%s\n\n", csql_get_external_command ((SESSION_CMD) cmd_no));
	}
      else
	{
	  strncpy (csql_get_external_command ((SESSION_CMD) cmd_no), argument, PATH_MAX - 1);
	}
      break;

    case S_CMD_NOPAGER_CMD:
      csql_Pager_cmd[0] = '\0';
      break;

      /* Help stuffs */
    case S_CMD_HELP:
      csql_help_menu ();
      break;

    case S_CMD_SCHEMA:
      csql_help_schema ((argument[0] == '\0') ? NULL : argument);
      if (csql_is_auto_commit_requested (csql_arg))
	{
	  if (db_commit_transaction () < 0)
	    {
	      csql_display_csql_err (0, 0);
	      csql_check_server_down ();
	    }
	  else
	    {
	      csql_display_msg (csql_get_message (CSQL_STAT_COMMITTED_TEXT));
	    }
	}
      break;

    case S_CMD_TRIGGER:
      csql_help_trigger ((argument[0] == '\0') ? NULL : argument);
      if (csql_is_auto_commit_requested (csql_arg))
	{
	  if (db_commit_transaction () < 0)
	    {
	      csql_display_csql_err (0, 0);
	      csql_check_server_down ();
	    }
	  else
	    {
	      csql_display_msg (csql_get_message (CSQL_STAT_COMMITTED_TEXT));
	    }
	}
      break;

    case S_CMD_INFO:
      csql_help_info ((argument[0] == '\0') ? NULL : argument, csql_is_auto_commit_requested (csql_arg));
      break;

    case S_CMD_DATABASE:
      csql_print_database ();
      break;

    case S_CMD_SET_PARAM:
      csql_set_sys_param (argument);
      break;

    case S_CMD_GET_PARAM:
      csql_get_sys_param (argument);
      break;

    case S_CMD_PLAN_DUMP:
      csql_set_plan_dump ((argument[0] == '\0') ? NULL : argument);
      break;

    case S_CMD_ECHO:
      if (!strcasecmp (argument, "on"))
	{
	  csql_Is_echo_on = true;
	}
      else if (!strcasecmp (argument, "off"))
	{
	  csql_Is_echo_on = false;
	}
      else
	{
	  fprintf (csql_Output_fp, "ECHO IS %s\n", (csql_Is_echo_on ? "ON" : "OFF"));
	}
      break;

    case S_CMD_DATE:
      {
	time_t tloc = time (NULL);
	struct tm tmloc;
	char str[80];
	utility_localtime (&tloc, &tmloc);
	strftime (str, 80, "%a %B %d %H:%M:%S %Z %Y", &tmloc);
	fprintf (csql_Output_fp, "\n\t%s\n", str);
      }
      break;

    case S_CMD_TIME:
      if (!strcasecmp (argument, "on"))
	{
	  csql_Is_time_on = true;
	}
      else if (!strcasecmp (argument, "off"))
	{
	  csql_Is_time_on = false;
	}
      else
	{
	  fprintf (csql_Output_fp, "TIME IS %s\n", (csql_Is_time_on ? "ON" : "OFF"));
	}
      break;

    case S_CMD_LINE_OUTPUT:
      if (strcasecmp (argument, "on") == 0)
	{
	  if (csql_arg->column_output)
	    {
	      csql_Error_code = CSQL_ERR_INVALID_ARG_COMBINATION;
	      nonscr_display_error (csql_Scratch_text, SCRATCH_TEXT_LEN);
	      break;
	    }
	  csql_arg->line_output = true;
	}
      else if (strcasecmp (argument, "off") == 0)
	{
	  csql_arg->line_output = false;
	}
      else
	{
	  fprintf (csql_Output_fp, "LINE_OUTPUT IS %s\n", (csql_arg->line_output ? "ON" : "OFF"));
	}
      break;

    case S_CMD_COLUMN_WIDTH:
      {
	char *column_name = NULL;
	int width = 0, result;

	if (*argument == '\0')
	  {
	    int i;

	    for (i = 0; i < csql_column_width_info_list_size; i++)
	      {
		if (csql_column_width_info_list[i].name == NULL)
		  {
		    break;
		  }

		if (csql_column_width_info_list[i].width <= 0)
		  {
		    continue;
		  }

		fprintf (csql_Output_fp, "COLUMN-WIDTH %s : %d\n", csql_column_width_info_list[i].name,
			 csql_column_width_info_list[i].width);
	      }
	  }
	else
	  {
	    char *val_str = NULL;

	    result = get_column_name_argument (&column_name, &val_str, argument);
	    if (result == CSQL_FAILURE)
	      {
		fprintf (csql_Error_fp, "ERROR: Column name is too long.\n");
		break;
	      }

	    if (val_str == NULL)
	      {
		width = csql_get_column_width (column_name);
		fprintf (csql_Output_fp, "COLUMN-WIDTH %s : %d\n", column_name, width);
	      }
	    else
	      {
		trim (val_str);
		result = parse_int (&width, val_str, 10);
		if (result != 0 || width < 0)
		  {
		    fprintf (csql_Error_fp, "ERROR: Invalid argument(%s).\n", val_str);
		    break;
		  }

		if (csql_set_column_width_info (column_name, width) != CSQL_SUCCESS)
		  {
		    return DO_CMD_FAILURE;
		  }
	      }
	  }
      }
      break;

    case S_CMD_STRING_WIDTH:
      {
	int string_width = 0, result;

	if (*argument != '\0')
	  {
	    trim (argument);

	    result = parse_int (&string_width, argument, 10);

	    if (result != 0 || string_width < 0)
	      {
		fprintf (csql_Error_fp, "ERROR: Invalid string-width(%s).\n", argument);
	      }

	    csql_arg->string_width = string_width;
	  }
	else
	  {
	    fprintf (csql_Output_fp, "STRING-WIDTH : %d\n", csql_arg->string_width);
	  }
      }
      break;

    case S_CMD_HISTO:
      if (histo_is_supported ())
	{
	  if (!strcasecmp (argument, "on"))
	    {
	      if (histo_start (false) == NO_ERROR)
		{
		  csql_Is_histo_on = HISTO_ON;
		}
	      else
		{
		  if (er_errid () == ER_AU_DBA_ONLY)
		    {
		      fprintf (csql_Output_fp, "Histogram is allowed only for DBA\n");
		    }
		  else
		    {
		      fprintf (csql_Output_fp, "Error on .hist command\n");
		    }
		}
	    }
	  else if (!strcasecmp (argument, "off"))
	    {
	      (void) histo_stop ();
	      csql_Is_histo_on = HISTO_OFF;
	    }
	  else
	    {
	      fprintf (csql_Output_fp, ".hist IS %s\n", (csql_Is_histo_on == HISTO_OFF ? "OFF" : "ON"));
	    }
	}
      else
	{
	  fprintf (csql_Output_fp,
		   "Histogram is possible when the csql started with " "`communication_histogram=yes'\n");
	}
      break;

    case S_CMD_CLR_HISTO:
      if (histo_is_supported ())
	{
	  if (csql_Is_histo_on == HISTO_ON)
	    {
	      histo_clear ();
	    }
	  else
	    {
	      fprintf (csql_Output_fp, ".hist IS currently OFF\n");
	    }
	}
      else
	{
	  fprintf (csql_Output_fp,
		   "Histogram on execution statistics " "is only allowed for the csql started "
		   "with `communication_histogram=yes'\n");
	}
      break;

    case S_CMD_DUMP_HISTO:
      if (histo_is_supported ())
	{
	  if (csql_Is_histo_on == HISTO_ON)
	    {
	      if (histo_print (csql_Output_fp) != NO_ERROR)
		{
		  return DO_CMD_FAILURE;
		}
	      fprintf (csql_Output_fp, "\n");
	    }
	  else
	    {
	      fprintf (csql_Output_fp, ".hist IS currently OFF\n");
	    }
	}
      else
	{
	  fprintf (csql_Output_fp,
		   "Histogram on execution statistics " "is only allowed for the csql started "
		   "with `communication_histogram=yes'\n");
	}
      break;

    case S_CMD_DUMP_CLR_HISTO:
      if (histo_is_supported ())
	{
	  if (csql_Is_histo_on == HISTO_ON)
	    {
	      if (histo_print (csql_Output_fp) != NO_ERROR)
		{
		  return DO_CMD_FAILURE;
		}
	      histo_clear ();
	      fprintf (csql_Output_fp, "\n");
	    }
	  else
	    {
	      fprintf (csql_Output_fp, ".hist IS currently OFF\n");
	    }
	}
      else
	{
	  fprintf (csql_Output_fp,
		   "Histogram on execution statistics " "is only allowed for the csql started "
		   "with `communication_histogram=yes'\n");
	}
      break;

    case S_CMD_HISTORY_READ:
#if !defined(WINDOWS)
      if (csql_Is_interactive)
	{
	  if (argument[0] != '\0')
	    {
	      int i = atoi (argument);
	      if (i > 0)
		{
		  HIST_ENTRY *hist;
		  hist = history_get (history_base + i - 1);
		  if (hist != NULL)
		    {
		      if (csql_edit_contents_append (hist->line, true) != CSQL_SUCCESS)
			{
			  return DO_CMD_FAILURE;
			}
		    }
		  else
		    {
		      fprintf (csql_Error_fp, "ERROR: Invalid history number(%s).\n", argument);
		    }
		}
	      else
		{
		  fprintf (csql_Error_fp, "ERROR: Invalid history number\n");
		}
	    }
	  else
	    {
	      fprintf (csql_Error_fp, "ERROR: HISTORYRead {history_number}\n");
	    }
	}
#else
      if (csql_Is_interactive)
	{
	  fprintf (csql_Error_fp,
		   "ERROR: Windows do not support HISTORYList" " and HISTORYRead session commands in csql.\n");
	}
#endif /* !WINDOWS */
      break;

    case S_CMD_HISTORY_LIST:
#if !defined(WINDOWS)
      if (csql_Is_interactive)
	{
	  for (int i = 0; i < history_length; i++)
	    {
	      hist_entry = history_get (i + 1);
	      if (hist_entry != NULL && hist_entry->line != NULL)
		{
		  fprintf (csql_Output_fp, "----< %d >----\n", i + 1);
		  fprintf (csql_Output_fp, "%s\n\n", hist_entry->line);
		}
	    }
	}
#else
      if (csql_Is_interactive)
	{
	  fprintf (csql_Error_fp,
		   "ERROR: Windows do not support HISTORYList" " and HISTORYRead session commands in csql.\n");
	}
#endif /* !WINDOWS */
      break;
    case S_CMD_TRACE:
      if (csql_arg->sa_mode == false)
	{
	  csql_set_trace ((argument[0] == '\0') ? NULL : argument);
	}
      else
	{
	  fprintf (csql_Error_fp, "Auto trace isn't allowed in SA mode.\n");
	}
      break;
    }

  return DO_CMD_SUCCESS;
}

/*
 * csql_read_file() - read a file into command editor
 *   return: none
 *   file_name(in): input file name
 */
static void
csql_read_file (const char *file_name)
{
  static char current_file[PATH_MAX] = "";
  char *p, *q;			/* pointer to string */
  FILE *fp = (FILE *) NULL;	/* file stream */

  p = csql_get_real_path (file_name);	/* get real path name */

  if (p == NULL || p[0] == '\0')
    {
      /*
       * No filename given; use the last one we were given.  If we've
       * never received one before we have a genuine error.
       */
      if (current_file[0] != '\0')
	{
	  p = current_file;
	}
      else
	{
	  csql_Error_code = CSQL_ERR_FILE_NAME_MISSED;
	  goto error;
	}
    }

  for (q = p; *q != '\0' && !iswspace ((wint_t) (*q)); q++)
    ;

  /* trim trailing blanks */
  for (; *q != '\0' && iswspace ((wint_t) (*q)); q++)
    {
      *q = '\0';
    }

  if (*q != '\0')
    {				/* contains more than one file name */
      csql_Error_code = CSQL_ERR_TOO_MANY_FILE_NAMES;
      goto error;
    }

  fp = fopen (p, "r");
  if (fp == NULL)
    {
      csql_Error_code = CSQL_ERR_OS_ERROR;
      goto error;
    }

  /*
   * We've successfully read the file, so remember its name for
   * subsequent reads.
   */
  strncpy_bufsize (current_file, p);

  if (csql_edit_read_file (fp) == CSQL_FAILURE)
    {
      goto error;
    }

  fclose (fp);

  csql_display_msg (csql_get_message (CSQL_STAT_READ_DONE_TEXT));

  return;

error:
  if (fp != NULL)
    {
      fclose (fp);
    }
  nonscr_display_error (csql_Scratch_text, SCRATCH_TEXT_LEN);
}

/*
 * csql_write_file() - write (or append) the current content of editor into
 *                   user specified file
 *   return: none
 *   file_name(in): output file name
 *   append_flag(in): true if append
 */
static void
csql_write_file (const char *file_name, int append_flag)
{
  static char current_file[PATH_MAX] = "";
  /* the name of the last file written */
  char *p, *q;			/* pointer to string */
  FILE *fp = (FILE *) NULL;	/* file stream */

  p = csql_get_real_path (file_name);	/* get real path name */

  if (p == NULL || p[0] == '\0')
    {
      /*
       * No filename given; use the last one we were given.  If we've
       * never received one before we have a genuine error.
       */
      if (current_file[0] != '\0')
	p = current_file;
      else
	{
	  csql_Error_code = CSQL_ERR_FILE_NAME_MISSED;
	  goto error;
	}
    }

  for (q = p; *q != '\0' && !iswspace ((wint_t) (*q)); q++)
    ;

  /* trim trailing blanks */
  for (; *q != '\0' && iswspace ((wint_t) (*q)); q++)
    {
      *q = '\0';
    }

  if (*q != '\0')
    {				/* contains more than one file name */
      csql_Error_code = CSQL_ERR_TOO_MANY_FILE_NAMES;
      goto error;
    }

  fp = fopen (p, (append_flag) ? "a" : "w");
  if (fp == NULL)
    {
      csql_Error_code = CSQL_ERR_OS_ERROR;
      goto error;
    }

  /*
   * We've successfully opened the file, so remember its name for
   * subsequent writes.
   */
  strncpy_bufsize (current_file, p);

  if (csql_edit_write_file (fp) == CSQL_FAILURE)
    {
      goto error;
    }

  fclose (fp);

  csql_display_msg (csql_get_message (CSQL_STAT_EDITOR_SAVED_TEXT));

  return;

error:
  if (fp != NULL)
    {
      fclose (fp);
    }
  nonscr_display_error (csql_Scratch_text, SCRATCH_TEXT_LEN);
}

/*
 * csql_print_buffer()
 *   return: none
 *
 * Note:
 *   copy command editor buffer into temporary file and
 *   invoke the user preferred print command to print
 */
static void
csql_print_buffer (void)
{
  /* create an unique file in tmp folder and open it */
  auto[filename, fileptr] = filesys::open_temp_file ("csql_");

  if (!fileptr)
    {
      csql_Error_code = CSQL_ERR_OS_ERROR;
      nonscr_display_error (csql_Scratch_text, SCRATCH_TEXT_LEN);
      return;
    }
  filesys::auto_delete_file file_del (filename.c_str ());	//deletes file at scope end
  filesys::auto_close_file file (fileptr);	//closes file at scope end (before the above file deleter); forget about fp from now on

  /* write the content of editor to the temp file */
  if (csql_edit_write_file (file.get ()) == CSQL_FAILURE)
    {
      nonscr_display_error (csql_Scratch_text, SCRATCH_TEXT_LEN);
      return;
    }
  fflush (file.get ());

  /* invoke the print command */
  char *cmd = csql_get_tmp_buf (1 + strlen (csql_Print_cmd) + 3 + filename.size ());
  if (cmd == NULL)
    {
      nonscr_display_error (csql_Scratch_text, SCRATCH_TEXT_LEN);
      return;
    }
  /*
   * Parenthesize the print command and supply its input through stdin,
   * just in case it's a pipe or something odd.
   */
  sprintf (cmd, "(%s) <%s", csql_Print_cmd, filename.c_str ());
  csql_invoke_system (cmd);

  csql_display_msg (csql_get_message (CSQL_STAT_EDITOR_PRINTED_TEXT));
}

/*
 * csql_change_working_directory()
 *   return: none
 *   dirname(in)
 *
 * Note:
 *   cd to the named directory; if dirname is NULL, cd to
 *   the home directory.
 */
static void
csql_change_working_directory (const char *dirname)
{
  const char *msg;
  char buf[100 + PATH_MAX];

  msg = csql_get_message (CSQL_STAT_CD_TEXT);

  dirname = csql_get_real_path (dirname);

  if (dirname == NULL)
    {
#if defined (WINDOWS)
      static char home_path[PATH_MAX];

      sprintf (home_path, "%s%s", getenv ("HOMEDRIVE"), getenv ("HOMEPATH"));
      dirname = home_path;
#else
      dirname = getenv ("HOME");
#endif
    }

  if (dirname == NULL || chdir (dirname) == -1)
    {
      csql_Error_code = CSQL_ERR_OS_ERROR;
      nonscr_display_error (csql_Scratch_text, SCRATCH_TEXT_LEN);
    }
  else
    {
      snprintf (buf, sizeof (buf) - 1, "\n%s %s.\n\n", msg, dirname);
      csql_fputs_console_conv (buf, csql_Tty_fp);
    }
}

/*
 * display_error()
 *   return: none
 *   session(in)
 *   stmt_start_line_no(in)
 */
static void
display_error (DB_SESSION * session, int stmt_start_line_no)
{
  if (csql_Error_code == CSQL_ERR_SQL_ERROR)
    {
      csql_display_session_err (session, stmt_start_line_no);
      csql_check_server_down ();
    }
  else
    {
      nonscr_display_error (csql_Scratch_text, SCRATCH_TEXT_LEN);

      /* let users read this message before the next overwrites */
      sleep (3);
    }
}

/*
 * csql_execute_statements() - execute statements
 *   return: >0 if some statement failed, zero otherwise
 *   csql_arg(in)
 *   type(in)
 *   stream(in)
 *
 * Note:
 *   If `type' is STRING_INPUT, it regards `stream' points to command string.
 *   If `type' is FILE_INPUT, it regards `stream' points FILE stream of input
 *   If `type' is EDITOR_INPUT, it attempts to get input string from command
 *   buffer.
 */
static int
csql_execute_statements (const CSQL_ARGUMENT * csql_arg, int type, const void *stream, int line_no)
{
  char *stmts = NULL;		/* statements string */
  int num_stmts = 0;		/* # of stmts executed */
  int stmt_start_line_no = 0;	/* starting line no of each stmt */
  DB_SESSION *session = NULL;	/* query compilation session id */
  DB_QUERY_TYPE *attr_spec = NULL;	/* result attribute spec. */
  int total;			/* number of statements to execute */
  bool do_abort_transaction = false;	/* flag for transaction abort */
  PT_NODE *statement;
  char sql_text[DDL_LOG_BUFFER_SIZE] = { 0 };

  csql_Num_failures = 0;
  er_clear ();
  db_set_interrupt (0);

  if (csql_Is_interactive)
    {
      csql_yyset_lineno (1);
    }

  if (type == FILE_INPUT)
    {				/* FILE * input */
      if (!(session = db_open_file ((FILE *) stream)))
	{
	  csql_Error_code = CSQL_ERR_SQL_ERROR;
	  goto error;
	}
      logddl_set_csql_input_type (CSQL_INPUT_TYPE_FILE);
      logddl_set_load_filename (csql_arg->in_file_name);
    }
  else if (type == STRING_INPUT)
    {				/* string pointer input */
      session = db_open_buffer ((const char *) stream);
      if (!session)
	{
	  csql_Error_code = CSQL_ERR_SQL_ERROR;
	  goto error;
	}
      if (csql_Is_echo_on)
	{
	  fprintf (csql_Output_fp, "%s\n", (char *) stream);
	}
      logddl_set_csql_input_type (CSQL_INPUT_TYPE_STRING);
    }
  else
    {				/* command buffer input */
      stmts = csql_edit_contents_get ();
      session = db_open_buffer (stmts);
      if (!session)
	{
	  csql_Error_code = CSQL_ERR_SQL_ERROR;
	  goto error;
	}
      if (csql_Is_echo_on)
	{
	  fprintf (csql_Output_fp, "%s\n", stmts);
	}
      logddl_set_csql_input_type (CSQL_INPUT_TYPE_EDITOR);
    }

  /*
   * Make sure that there weren't any syntax errors; if there were, the
   * entire concept of "compile next statement" doesn't make sense, and
   * you run the risk of getting stuck in an infinite loop in the
   * following section (especially if the '-e' switch is on).
   */
  if (db_get_errors (session) || er_errid () != NO_ERROR)
    {
      csql_Error_code = CSQL_ERR_SQL_ERROR;
#if !defined(WINDOWS)
      if ((stmts != NULL) && (csql_Is_interactive))
	{
	  add_history (stmts);
	}
#endif /* !WINDOWS */
      goto error;
    }
  else
    {
      total = db_statement_count (session);
#if !defined(WINDOWS)
      if ((total >= 1) && (stmts != NULL) && (csql_Is_interactive))
	{
	  add_history (stmts);
	}
#endif /* !WINDOWS */

      /* It is assumed we must always enter the for loop below */
      total = MAX (total, 1);
    }

  logddl_set_logging_enabled (prm_get_bool_value (PRM_ID_DDL_AUDIT_LOG));
  logddl_set_commit_mode (csql_is_auto_commit_requested (csql_arg));

  /* execute the statements one-by-one */
  for (num_stmts = 0; num_stmts < total; num_stmts++)
    {
      TSC_TICKS start_tick, end_tick, start_commit_tick, end_commit_tick;
      TSCTIMEVAL elapsed_time;

      int stmt_id;
      CUBRID_STMT_TYPE stmt_type;	/* statement type */
      DB_QUERY_RESULT *result = NULL;	/* result pointer */
      int db_error;
      char stmt_msg[LINE_BUFFER_SIZE];

      /* Start the execution of stms */
      stmt_msg[0] = '\0';

      if (csql_Is_time_on)
	{
	  tsc_getticks (&start_tick);
	}
      logddl_set_start_time (NULL);

      stmt_id = db_compile_statement (session);

      if (session->statements)
	{
	  statement = session->statements[num_stmts];
	  if (statement)
	    {
	      logddl_set_stmt_type (statement->node_type);
	      logddl_set_file_line (statement->line_number);

	      if (statement->sql_user_text && strlen (statement->sql_user_text) >= statement->sql_user_text_len)
		{
		  logddl_set_sql_text (statement->sql_user_text, statement->sql_user_text_len);
		}
	    }
	}

      if (stmt_id < 0)
	{
	  /*
	   * Transaction should be aborted if an error occurs during
	   * compilation on auto commit mode.
	   */
	  if (csql_is_auto_commit_requested (csql_arg))
	    {
	      do_abort_transaction = true;
	    }

	  logddl_set_err_code (db_error_code ());
	  if (statement)
	    {
	      logddl_set_file_line (statement->line_number);
	    }

	  /* compilation error */
	  csql_Error_code = CSQL_ERR_SQL_ERROR;
	  /* Do not continue if there are no statments in the buffer */
	  if (csql_arg->continue_on_error && (db_error_code () != ER_IT_EMPTY_STATEMENT))
	    {
	      display_error (session, 0);
	      /* do_abort_transaction() should be called after display_error() because in some cases it deallocates the
	       * parser containing the error message */
	      if (do_abort_transaction)
		{
		  db_abort_transaction ();
		  do_abort_transaction = false;
		  logddl_set_msg (LOGDDL_MSG_AUTO_ROLLBACK);
		  if (logddl_get_jsp_mode ())
		    {
		      logddl_write_tran_str (LOGDDL_TRAN_TYPE_ROLLBACK);
		    }
		}
	      csql_Num_failures += 1;
	      if (logddl_get_jsp_mode () == false)
		{
		  logddl_write_end ();
		}
	      continue;
	    }
	  else
	    {
	      goto error;
	    }
	}

      if (stmt_id == 0)		/* done */
	{
	  break;
	}

      if (line_no == -1)
	{
	  stmt_start_line_no = db_get_start_line (session, stmt_id);
	}
      else
	{
	  stmt_start_line_no = line_no;
	}
      attr_spec = db_get_query_type_list (session, stmt_id);
      stmt_type = (CUBRID_STMT_TYPE) db_get_statement_type (session, stmt_id);
      logddl_set_stmt_type (stmt_type);
      logddl_set_file_line (stmt_start_line_no);

      if (db_set_statement_auto_commit (session, csql_is_auto_commit_requested (csql_arg)) != NO_ERROR)
	{
	  csql_Error_code = CSQL_ERR_SQL_ERROR;
	  goto error;
	}

      db_error = db_execute_statement (session, stmt_id, &result);
      if (db_error < 0)
	{
	  logddl_set_err_code (db_error_code ());
	  csql_Error_code = CSQL_ERR_SQL_ERROR;
	  if (csql_is_auto_commit_requested (csql_arg) && stmt_type != CUBRID_STMT_ROLLBACK_WORK)
	    {
	      do_abort_transaction = true;
	    }
	  if (csql_arg->continue_on_error)
	    {
	      display_error (session, stmt_start_line_no);
	      if (do_abort_transaction)
		{
		  db_abort_transaction ();
		  do_abort_transaction = false;
		  logddl_set_msg (LOGDDL_MSG_AUTO_ROLLBACK);
		  if (logddl_get_jsp_mode ())
		    {
		      logddl_write_tran_str (LOGDDL_TRAN_TYPE_ROLLBACK);
		    }
		}
	      csql_Num_failures += 1;

	      free_attr_spec (&attr_spec);
<<<<<<< HEAD
	      // temporary disabled
	      // jsp_send_destroy_request_all ();
=======
>>>>>>> 3af8963e
	      if (logddl_get_jsp_mode () == false)
		{
		  logddl_write_end ();
		}
	      continue;
	    }
	  goto error;
	}

      snprintf (stmt_msg, LINE_BUFFER_SIZE, "Execute OK.");

      csql_Row_count = 0;
      switch (stmt_type)
	{
	case CUBRID_STMT_SELECT:
	  {
	    const char *msg_p;

	    csql_results (csql_arg, result, attr_spec, stmt_start_line_no, stmt_type);

	    csql_Row_count = db_error;

	    msg_p = ((csql_Row_count > 1) ? csql_get_message (CSQL_ROWS) : csql_get_message (CSQL_ROW));
	    snprintf (stmt_msg, LINE_BUFFER_SIZE, msg_p, csql_Row_count, "selected");
	    break;
	  }

	case CUBRID_STMT_CALL:
	case CUBRID_STMT_EVALUATE:
	  if (result != NULL)
	    {
	      csql_results (csql_arg, result, db_get_query_type_ptr (result), stmt_start_line_no, stmt_type);
	    }
	  break;

	case CUBRID_STMT_GET_ISO_LVL:
	case CUBRID_STMT_GET_TIMEOUT:
	case CUBRID_STMT_GET_OPT_LVL:
	case CUBRID_STMT_GET_TRIGGER:
	case CUBRID_STMT_GET_STATS:
	  if (result != NULL)
	    {
	      csql_results (csql_arg, result, db_get_query_type_ptr (result), stmt_start_line_no, stmt_type);
	    }
	  break;

	case CUBRID_STMT_UPDATE:
	case CUBRID_STMT_DELETE:
	case CUBRID_STMT_INSERT:
	case CUBRID_STMT_MERGE:
	  {
	    const char *msg_p;

	    msg_p = ((db_error > 1) ? csql_get_message (CSQL_ROWS) : csql_get_message (CSQL_ROW));
	    snprintf (stmt_msg, LINE_BUFFER_SIZE, msg_p, db_error, "affected");
	    break;
	  }

	case CUBRID_STMT_KILL:
	  {
	    const char *msg_p;

	    msg_p = ((db_error > 1) ? csql_get_message (CSQL_TRANSACTIONS) : csql_get_message (CSQL_TRANSACTION));
	    snprintf (stmt_msg, LINE_BUFFER_SIZE, msg_p, db_error, "killed");
	    break;
	  }

	default:
	  break;
	}

      free_attr_spec (&attr_spec);

      if (result != NULL)
	{
	  db_query_end (result);
	  result = NULL;
	}
      else
	{
	  /*
	   * Even though there are no results, a query may have been
	   * run implicitly by the statement.  If so, we need to end the
	   * query on the server.
	   */
	  db_free_query (session);
	}

      if (csql_Is_time_on)
	{
	  char time[100];

	  tsc_getticks (&end_tick);
	  tsc_elapsed_time_usec (&elapsed_time, end_tick, start_tick);

	  sprintf (time, " (%ld.%06ld sec) ", elapsed_time.tv_sec, elapsed_time.tv_usec);
	  strncat (stmt_msg, time, sizeof (stmt_msg) - strlen (stmt_msg) - 1);
	}

      if (csql_is_auto_commit_requested (csql_arg) && stmt_type != CUBRID_STMT_COMMIT_WORK
	  && stmt_type != CUBRID_STMT_ROLLBACK_WORK)
	{
	  if (csql_Is_time_on)
	    {
	      tsc_getticks (&start_commit_tick);
	    }
	  db_error = db_commit_transaction ();
	  if (db_error < 0)
	    {
	      logddl_set_err_code (db_error_code ());
	      csql_Error_code = CSQL_ERR_SQL_ERROR;
	      do_abort_transaction = true;

	      if (csql_arg->continue_on_error)
		{
		  display_error (session, stmt_start_line_no);
		  if (do_abort_transaction)
		    {
		      db_abort_transaction ();
		      do_abort_transaction = false;
		      logddl_set_msg (LOGDDL_MSG_AUTO_ROLLBACK);
		      if (logddl_get_jsp_mode ())
			{
			  logddl_write_tran_str (LOGDDL_TRAN_TYPE_ROLLBACK);
			}
		    }
		  csql_Num_failures += 1;
		  if (logddl_get_jsp_mode () == false)
		    {
		      logddl_write_end ();
		    }
		  continue;
		}
	      goto error;
	    }
	  else
	    {
	      strncat (stmt_msg, csql_get_message (CSQL_STAT_COMMITTED_TEXT), LINE_BUFFER_SIZE - 1);
	      if (csql_Is_time_on)
		{
		  char time[100];
		  tsc_getticks (&end_commit_tick);
		  tsc_elapsed_time_usec (&elapsed_time, end_commit_tick, start_commit_tick);
		  sprintf (time, " (%ld.%06ld sec) ", elapsed_time.tv_sec, elapsed_time.tv_usec);
		  strncat (stmt_msg, time, sizeof (stmt_msg) - strlen (stmt_msg) - 1);
		}
	    }
	}

      if (csql_is_auto_commit_requested (csql_arg) == false && (stmt_type == CUBRID_STMT_COMMIT_WORK
								|| stmt_type == CUBRID_STMT_ROLLBACK_WORK))
	{
	  if (stmt_type == CUBRID_STMT_COMMIT_WORK)
	    {
	      (type !=
	       FILE_INPUT) ? logddl_write_tran_str (LOGDDL_TRAN_TYPE_COMMIT) :
	logddl_write_tran_str ("Commit transaction at line %d", stmt_start_line_no);
	    }
	  else if (stmt_type == CUBRID_STMT_ROLLBACK_WORK)
	    {
	      (type !=
	       FILE_INPUT) ? logddl_write_tran_str (LOGDDL_TRAN_TYPE_ROLLBACK) :
	logddl_write_tran_str ("Rollback transaction at line %d", stmt_start_line_no);
	    }
	}

      if (csql_arg->plain_output == false && csql_arg->query_output == false && csql_arg->loaddb_output == false)
	{
	  fprintf (csql_Output_fp, "%s\n", stmt_msg);
	}

      db_drop_statement (session, stmt_id);

      if (type != FILE_INPUT)
	{
	  if (logddl_get_jsp_mode ())
	    {
	      if (csql_is_auto_commit_requested (csql_arg))
		{
		  do_abort_transaction ==
		    true ? logddl_write_tran_str (LOGDDL_TRAN_TYPE_ROLLBACK) :
		    logddl_write_tran_str (LOGDDL_TRAN_TYPE_COMMIT);
		}
	    }
	  else
	    {
	      if (csql_is_auto_commit_requested (csql_arg))
		{
		  logddl_set_msg (LOGDDL_MSG_AUTO_COMMIT);
		}
	      logddl_write_end ();
	    }
	}
    }

  snprintf (csql_Scratch_text, SCRATCH_TEXT_LEN, csql_get_message (CSQL_EXECUTE_END_MSG_FORMAT),
	    num_stmts - csql_Num_failures);
  csql_display_msg (csql_Scratch_text);

  if (type == FILE_INPUT)
    {
      logddl_write_end_for_csql_fileinput ("Total %8d statements executed. %8d statements failed.", total,
					   csql_Num_failures);
    }

  db_close_session (session);

  if (csql_Query_trace == true)
    {
      csql_display_trace ();
    }

  if (csql_is_auto_commit_requested (csql_arg))
    {
      logddl_free (true);
    }
  return csql_Num_failures;

error:
<<<<<<< HEAD
  // temporary disabled
  // jsp_send_destroy_request_all ();
=======
>>>>>>> 3af8963e
  display_error (session, stmt_start_line_no);
  logddl_set_err_code (db_error_code ());
  if (do_abort_transaction)
    {
      db_abort_transaction ();
      do_abort_transaction = false;
      logddl_set_msg (LOGDDL_MSG_AUTO_ROLLBACK);
    }
  else
    {
      (void) db_reset_latest_query_status ();
    }

  /* Finish... */
  snprintf (csql_Scratch_text, SCRATCH_TEXT_LEN, csql_get_message (CSQL_EXECUTE_END_MSG_FORMAT),
	    num_stmts - csql_Num_failures);
  csql_display_msg (csql_Scratch_text);
  if (logddl_get_jsp_mode ())
    {
      logddl_write_tran_str (LOGDDL_TRAN_TYPE_ROLLBACK);
    }
  else
    {
      (type == FILE_INPUT) ? logddl_write_end_for_csql_fileinput ("") : logddl_write_end ();
    }

  if (session)
    {
      db_close_session (session);
    }

  free_attr_spec (&attr_spec);
  if (csql_is_auto_commit_requested (csql_arg))
    {
      logddl_free (true);
    }
  return 1;
}

/*
 * free_attr_spec()
 *   return: none
 *   attr_spec(in/out)
 *
 * Note: Free memory alloced for attr_spec and set pointer to NULL
 */
static void
free_attr_spec (DB_QUERY_TYPE ** attr_spec)
{
  if (*attr_spec != NULL)
    {
      db_query_format_free (*attr_spec);
      *attr_spec = NULL;
    }
}

/*
 * csql_print_database()
 */
static void
csql_print_database (void)
{
  struct sockaddr_in sin;
  const char *db_name, *host_name;
  char *pstr;
  char converted_host_name[CUB_MAXHOSTNAMELEN + 1];
  char ha_state[16];
  int res;

  db_name = db_get_database_name ();
  host_name = db_get_host_connected ();

  if (db_name == NULL || host_name == NULL)
    {
      fprintf (csql_Error_fp, "\n\tNOT CONNECTED\n\n");
    }
  else
    {
      sin.sin_family = AF_INET;
      sin.sin_addr.s_addr = inet_addr (host_name);

      res =
	getnameinfo ((struct sockaddr *) &sin, sizeof (sin), converted_host_name, sizeof (converted_host_name), NULL, 0,
		     NI_NAMEREQD);
      /*
       * if it fails to resolves hostname,
       * it will use db_get_host_connected()'s result.
       */
      if (res != 0)
	{
	  strncpy (converted_host_name, host_name, CUB_MAXHOSTNAMELEN);
	  converted_host_name[CUB_MAXHOSTNAMELEN] = '\0';
	}

      if (strcasecmp (converted_host_name, "localhost") == 0
	  || strcasecmp (converted_host_name, "localhost.localdomain") == 0)
	{
	  if (GETHOSTNAME (converted_host_name, CUB_MAXHOSTNAMELEN) != 0)
	    {
	      strncpy (converted_host_name, host_name, CUB_MAXHOSTNAMELEN);
	    }
	}
      converted_host_name[CUB_MAXHOSTNAMELEN] = '\0';

      /*
       * if there is hostname or ip address in db_name,
       * it will only use db_name except for hostname or ip address.
       */
      pstr = (char *) strchr (db_name, '@');
      if (pstr != NULL)
	{
	  *pstr = '\0';
	}

      if (HA_DISABLED ())
	{
	  fprintf (csql_Output_fp, "\n\t%s@%s\n\n", db_name, converted_host_name);
	}
      else
	{
	  db_get_ha_server_state (ha_state, 16);
	  fprintf (csql_Output_fp, "\n\t%s@%s [%s]\n\n", db_name, converted_host_name, ha_state);
	}

      db_ws_free ((char *) db_name);
    }
}

/*
 * csql_set_sys_param()
 *   return: none
 *   arg_str(in)
 *
 * Note: Parse the arg string to find out what system parameter to
 *       clobber, then clobber it.  Originally introduced to allow us
 *       to fiddle with optimizer parameters.
 */
static void
csql_set_sys_param (const char *arg_str)
{
  char plantype[128];
  char val[128];
  char ans[4096];
  int level;
  int len = sizeof (ans);

  if (arg_str == NULL)
    return;

  if (strncmp (arg_str, "cost", 4) == 0 && sscanf (arg_str, "cost %127s %127s", plantype, val) == 2)
    {
      if (qo_plan_set_cost_fn (plantype, val[0]))
	{
	  snprintf (ans, len - 1, "cost %s: %s", plantype, val);
	}
      else
	{
	  snprintf (ans, len - 1, "error: unknown cost parameter %s", plantype);
	}
    }
  else if (strncmp (arg_str, "level", 5) == 0 && sscanf (arg_str, "level %d", &level) == 1)
    {
      qo_set_optimization_param (NULL, QO_PARAM_LEVEL, level);
      snprintf (ans, len - 1, "level %d", level);
    }
  else
    {
      strncpy (ans, arg_str, len - 1);
      if (db_set_system_parameters (ans) != NO_ERROR)
	{
	  snprintf (ans, len, "error: set %s", arg_str);
	}
    }

  csql_append_more_line (0, ans);
  csql_display_more_lines ("Set Param Input");
  csql_free_more_lines ();
}

/*
 * csql_get_sys_param()
 *   return:
 *   arg_str(in)
 */
static void
csql_get_sys_param (const char *arg_str)
{
  char plantype[128];
  int cost;
  char ans[4096];
  int level;
  int len = sizeof (ans);

  if (arg_str == NULL)
    return;

  if (strncmp (arg_str, "cost", 4) == 0 && sscanf (arg_str, "cost %127s", plantype) == 1)
    {
      cost = qo_plan_get_cost_fn (plantype);
      if (cost == 'u')
	{
	  snprintf (ans, len, "error: unknown cost parameter %s", arg_str);
	}
      else
	{
	  snprintf (ans, len, "cost %s: %c", arg_str, (char) cost);
	}
    }
  else if (strcmp (arg_str, "level") == 0)
    {
      qo_get_optimization_param (&level, QO_PARAM_LEVEL);
      snprintf (ans, len, "level %d", level);
    }
  else
    {
      strncpy (ans, arg_str, len - 1);
      if (db_get_system_parameters (ans, len - 1) != NO_ERROR)
	{
	  snprintf (ans, len - 1, "error: get %s", arg_str);
	}
    }

  csql_append_more_line (0, ans);
  csql_display_more_lines ("Get Param Input");
  csql_free_more_lines ();
}

/*
 * csql_set_plan_dump()
 *   return:
 *   arg_str(in)
 */
static void
csql_set_plan_dump (const char *arg_str)
{
  int level;
  char line[128];

  qo_get_optimization_param (&level, QO_PARAM_LEVEL);

  if (arg_str != NULL)
    {
      if (!strncmp (arg_str, "simple", 6))
	{
	  level &= ~0x200;
	  level |= 0x100;
	  qo_set_optimization_param (NULL, QO_PARAM_LEVEL, level);
	}
      else if (!strncmp (arg_str, "detail", 6))
	{
	  level &= ~0x100;
	  level |= 0x200;
	  qo_set_optimization_param (NULL, QO_PARAM_LEVEL, level);
	}
      else if (!strncmp (arg_str, "off", 3))
	{
	  level &= ~(0x100 | 0x200);
	  qo_set_optimization_param (NULL, QO_PARAM_LEVEL, level);
	}
    }

  if (PLAN_DUMP_ENABLED (level))
    {
      if (SIMPLE_DUMP (level))
	{
	  snprintf (line, 128, "plan simple (opt level %d)", level);
	}
      if (DETAILED_DUMP (level))
	{
	  snprintf (line, 128, "plan detail (opt level %d)", level);
	}
    }
  else
    {
      snprintf (line, 128, "plan off (opt level %d)", level);
    }

  csql_append_more_line (0, line);
  csql_display_more_lines ("Plan Dump");
  csql_free_more_lines ();
}

/*
 * signal_intr() - Interrupt handler for csql
 *   return: none
 *   sig_no(in)
 */
#if defined(WINDOWS)
static BOOL WINAPI
#else /* !WINDOWS */
static void
#endif				/* WINDOWS */
signal_intr (int sig_no)
{
  if (csql_Is_interactive)
    {
      db_set_interrupt (1);
    }
  csql_Is_sigint_caught = true;

#if defined(WINDOWS)
  if (sig_no == CTRL_C_EVENT)
    {
      return TRUE;
    }

  return FALSE;
#endif /* WINDOWS */
}

/*
 * signal_stop()
 *   return: none
 *   sig_no(in)
 *
 * Note: Interrupt handler for ^Z. This is needed since the terminal
 *       must be changed from raw to cooked. After we return, it must
 *       be set back.
 */
static void
signal_stop (int sig_no)
{
  static int cont = 0;

#if defined(WINDOWS)
  /* there is no SIGSTP on NT */
  cont = 1;
#else /* !WINDOWS */
  if (sig_no == SIGTSTP)
    {
      cont = 0;
      (void) os_set_signal_handler (SIGTSTP, SIG_DFL);

      /* send the signal to ourselves */
      os_send_signal (SIGTSTP);

      /* Wait for SIGCONT */
      while (cont == 0)
	{
	  pause ();
	}
      (void) os_set_signal_handler (SIGTSTP, signal_stop);
    }
  else
    {
      /* Continue */
      cont = 1;
    }
#endif /* !WINDOWS */
}

/*
 * csql_exit_session() - handling the default action of the last outstanding
 *                     transaction (i.e., commit or abort)
 *   return:  none
 *   error(in)
 *
 * Note: this function never return.
 */
static void
csql_exit_session (int error)
{
  char line_buf[LINE_BUFFER_SIZE];
  bool commit_on_shutdown = false;
  bool prm_commit_on_shutdown = prm_get_commit_on_shutdown ();

  free_csql_column_width_info_list ();

  if (!db_commit_is_needed ())
    {
      /* when select statements exist only in session, marks end of transaction to flush audit records for those
       * statements */
      db_abort_transaction ();
    }

  if (csql_Is_interactive && !prm_commit_on_shutdown && db_commit_is_needed () && !feof (csql_Input_fp))
    {
      FILE *tf;

      tf = csql_Error_fp;

      /* interactive, default action is abort but there was update */
      fprintf (tf, csql_get_message (CSQL_TRANS_TERMINATE_PROMPT_TEXT));
      fflush (tf);
      for (; fgets (line_buf, LINE_BUFFER_SIZE, csql_Input_fp) != NULL;)
	{
	  if (line_buf[0] == 'y' || line_buf[0] == 'Y')
	    {
	      commit_on_shutdown = true;
	      logddl_write_tran_str (LOGDDL_TRAN_TYPE_COMMIT);
	      break;
	    }
	  if (line_buf[0] == 'n' || line_buf[0] == 'N')
	    {
	      commit_on_shutdown = false;
	      logddl_write_tran_str (LOGDDL_TRAN_TYPE_ROLLBACK);
	      break;
	    }

	  fprintf (tf, csql_get_message (CSQL_TRANS_TERMINATE_PROMPT_RETRY_TEXT));
	  fflush (tf);
	}

      if (commit_on_shutdown && db_commit_transaction () < 0)
	{
	  nonscr_display_error (csql_Scratch_text, SCRATCH_TEXT_LEN);
	  error = 1;
	}
    }

  if (histo_is_supported ())
    {
      if (csql_Is_histo_on != HISTO_OFF)
	{
	  csql_Is_histo_on = HISTO_OFF;
	  histo_stop ();
	}
    }
  db_end_session ();

  if (db_shutdown () < 0)
    {
      csql_Database_connected = false;
      nonscr_display_error (csql_Scratch_text, SCRATCH_TEXT_LEN);
      csql_exit (EXIT_FAILURE);
    }
  else
    {
      csql_Database_connected = false;
      csql_exit (error ? EXIT_FAILURE : EXIT_SUCCESS);
    }
}

/*
 * csql_exit_init()
 *   return: none
 *
 * Note:
 *    Initialize various state variables we keep to let us know what
 *    cleanup operations need to be performed when the csql() function
 *    exits.  This should properly initialize everything that is tested
 *    by the csql_exit_cleanup function.
 */
static void
csql_exit_init (void)
{
  csql_Exit_status = EXIT_SUCCESS;
  csql_Database_connected = false;

  csql_Input_fp = stdin;
  csql_Output_fp = stdout;
  csql_Error_fp = stderr;
}

/*
 * csql_exit_cleanup()
 *   return: none
 *
 * Note:
 *    Called by csql() when the exit longjmp has been taken.
 *    Examine the various state variables we keep and perform any
 *    termination cleanup operations that need to be performed.
 *    For the Windows implementation, it is especially important that the
 *    csql() function return cleanly.
 */
static void
csql_exit_cleanup ()
{
  FILE *oldout;

  if (csql_Input_fp != NULL && csql_Input_fp != stdin)
    {
      (void) fclose (csql_Input_fp);
      csql_Input_fp = NULL;
    }

  oldout = csql_Output_fp;
  if (csql_Output_fp != NULL && csql_Output_fp != stdout)
    {
      (void) fclose (csql_Output_fp);
      csql_Output_fp = NULL;
    }

  if (csql_Error_fp != NULL && csql_Error_fp != oldout && csql_Error_fp != stdout && csql_Error_fp != stderr)
    {
      (void) fclose (csql_Error_fp);
      csql_Error_fp = NULL;
    }

  if (csql_Database_connected)
    {
      if (histo_is_supported ())
	{
	  if (csql_Is_histo_on != HISTO_OFF)
	    {
	      csql_Is_histo_on = HISTO_OFF;
	      histo_stop ();
	    }
	}

      csql_Database_connected = false;
      db_end_session ();
      db_shutdown ();
    }

  /* Note that this closes a global resource, the "kernel" message catalog. This is ok for the Unix implementation as
   * the entire process is about to exit.  For the Windows implementation, it happens to be ok since the test driver
   * application that calls csql() won't use this catalog. If this ever changes however, we'll probably have to
   * maintain some sort of internal reference counter on this catalog so that it won't be freed until all the nested
   * users close it. */
  lang_final ();
}

/*
 * csql_exit()
 *   return:  none
 *   exit_status(in)
 * Note:
 *    This should be called rather than exit() any place that the code wants
 *    to terminate the csql interpreter program.  Rather than exit(), it
 *    will longjmp back to the csql() function which will clean up and
 *    return the status code to the calling function.  Usually the calling
 *    function is main() but under Windows, the caller may be a more complex
 *    application.
 */
void
csql_exit (int exit_status)
{
  csql_Exit_status = exit_status;
  longjmp (csql_Exit_env, 1);
}

/*
 * csql() - "main" interface function for the csql interpreter
 *   return: EXIT_SUCCESS, EXIT_FAILURE
 *   csql_arg(in)
 */
int
csql (const char *argv0, CSQL_ARGUMENT * csql_arg)
{
  char *env;
  int client_type;
  int avail_size;
  char *p = NULL;
  unsigned char ip_addr[16] = { "0" };

  /* Establish a globaly accessible longjmp environment so we can terminate on severe errors without calling exit(). */
  csql_exit_init ();

  if (setjmp (csql_Exit_env))
    {
      /* perform any dangling cleanup operations */
      csql_exit_cleanup ();
      logddl_destroy ();
      return csql_Exit_status;
    }

  /* initialize message catalog for argument parsing and usage() */
  if (utility_initialize () != NO_ERROR)
    {
      csql_exit (EXIT_FAILURE);
    }

  /* set up prompt and message fields. */
  if (csql_arg->sysadm)
    {
      strncpy_bufsize (csql_Prompt, csql_get_message (CSQL_SYSADM_PROMPT));
    }
  else
    {
      strncpy_bufsize (csql_Prompt, csql_get_message (CSQL_PROMPT));
    }
  avail_size = sizeof (csql_Prompt) - strlen (csql_Prompt) - 1;
  if (avail_size > 0)
    {
      strncat (csql_Prompt, " ", avail_size);
    }
  strncpy_bufsize (csql_Name, csql_get_message (CSQL_NAME));

  /* as we must use db_open_file_name() to open the input file, it is necessary to be opening csql_Input_fp at this
   * point */
  if (csql_arg->in_file_name != NULL)
    {
#if defined(WINDOWS)
      csql_Input_fp = fopen (csql_arg->in_file_name, "rb");
#else /* !WINDOWS */
      csql_Input_fp = fopen (csql_arg->in_file_name, "r");
#endif /* WINDOWS */
      if (csql_Input_fp == NULL)
	{
	  csql_Error_code = CSQL_ERR_OS_ERROR;
	  goto error;
	}

#if defined(WINDOWS)
      {
	char tmpchar;		/* open breaks in DLL'S */
	/*
	 * Unless an operation is done on this stream before the DLL
	 * is entered the file descriptor will be invalid.  This is a bug in
	 * MSVC compiler and/or libc.
	 */
	tmpchar = fgetc (csql_Input_fp);
	ungetc (tmpchar, csql_Input_fp);
      }
#endif /* WINDOWS */
    }

  if ((csql_arg->in_file_name == NULL) && isatty (fileno (stdin)))
    {
      csql_Is_interactive = true;
    }

  /* initialize error log file */
  if (er_init ("./csql.err", ER_NEVER_EXIT) != NO_ERROR)
    {
      printf ("Failed to initialize error manager.\n");
      csql_Error_code = CSQL_ERR_OS_ERROR;
      goto error;
    }
  er_set_print_property (ER_PRINT_TO_CONSOLE);

  /*
   * login and restart database
   */
  if (csql_arg->sysadm)
    {
      client_type = DB_CLIENT_TYPE_ADMIN_CSQL;

      if (csql_arg->write_on_standby)
	{
	  client_type = DB_CLIENT_TYPE_ADMIN_CSQL_WOS;
	}
      else if (csql_arg->skip_vacuum)
	{
	  client_type = DB_CLIENT_TYPE_SKIP_VACUUM_ADMIN_CSQL;
	}
    }
  else if (csql_arg->read_only)
    {
      client_type = DB_CLIENT_TYPE_READ_ONLY_CSQL;
    }
  else if (csql_arg->skip_vacuum)
    {
      client_type = DB_CLIENT_TYPE_SKIP_VACUUM_CSQL;
    }
  else
    {
      client_type = DB_CLIENT_TYPE_CSQL;
    }

  if (db_restart_ex (argv0, csql_arg->db_name, csql_arg->user_name, csql_arg->passwd, NULL, client_type) != NO_ERROR)
    {
      if (!csql_Is_interactive || csql_arg->passwd != NULL || db_error_code () != ER_AU_INVALID_PASSWORD)
	{
	  /* not INTERACTIVE mode, or password is given already, or the error code is not password related */
	  csql_Error_code = CSQL_ERR_SQL_ERROR;
	  goto error;
	}

      /* get password interactively if interactive mode */
      p = getpass ((char *) csql_get_message (CSQL_PASSWD_PROMPT_TEXT));
      if (p[0] == '\0')
	{
	  csql_arg->passwd = (char *) NULL;	/* to fit into db_login protocol */
	}
      else
	{
	  csql_arg->passwd = strdup (p);
	}

      /* try again */
      if (db_restart_ex (argv0, csql_arg->db_name, csql_arg->user_name, csql_arg->passwd, NULL, client_type) !=
	  NO_ERROR)
	{
	  csql_Error_code = CSQL_ERR_SQL_ERROR;
	  goto error;
	}
    }

  logddl_init ();
  logddl_set_logging_enabled (prm_get_bool_value (PRM_ID_DDL_AUDIT_LOG));
  logddl_set_app_name (APP_NAME_CSQL);
  if (csql_arg->db_name != NULL)
    {
      logddl_set_db_name (csql_arg->db_name);
    }
  if (csql_arg->user_name != NULL)
    {
      logddl_set_user_name (csql_arg->user_name);
    }
  if (get_host_ip (ip_addr) == 0)
    {
      logddl_set_ip ((char *) ip_addr);
    }
  logddl_set_pid (getpid ());

  if (csql_arg->trigger_action_flag == false)
    {
      db_disable_trigger ();
    }

  if (csql_arg->sysadm && au_is_dba_group_member (Au_user))
    {
      au_sysadm_disable ();
    }

  /* allow environmental setting of the "-s" command line flag to enable automated testing */
  if (prm_get_bool_value (PRM_ID_CSQL_SINGLE_LINE_MODE))
    {
      csql_arg->single_line_execution = true;
    }

  /* record the connection so we know how to clean up on exit */
  csql_Database_connected = true;

#if defined(CSQL_NO_LOGGING)
  if (csql_arg->no_logging && locator_log_force_nologging () != NO_ERROR)
    {
      csql_Error_code = CSQL_ERR_SQL_ERROR;
      goto error;
    }
#endif /* CSQL_NO_LOGGING */

  csql_Editor_cmd[PATH_MAX - 1] = '\0';
  csql_Shell_cmd[PATH_MAX - 1] = '\0';
  csql_Print_cmd[PATH_MAX - 1] = '\0';
  csql_Pager_cmd[PATH_MAX - 1] = '\0';

  env = getenv ("EDITOR");
  if (env)
    {
      strncpy (csql_Editor_cmd, env, PATH_MAX - 1);
    }

  env = getenv ("SHELL");
  if (env)
    {
      strncpy (csql_Shell_cmd, env, PATH_MAX - 1);
    }

  if (csql_arg->nopager)
    {
      csql_Pager_cmd[0] = '\0';
    }

  lang_init_console_txt_conv ();

  if (csql_Is_interactive)
    {
      /* handling Ctrl-C */
#if defined(WINDOWS)
      SetConsoleCtrlHandler ((PHANDLER_ROUTINE) signal_intr, TRUE);
#else
      if (os_set_signal_handler (SIGINT, signal_intr) == SIG_ERR)
	{
	  csql_Error_code = CSQL_ERR_OS_ERROR;
	  goto error;
	}
#endif

#if !defined(WINDOWS)
      if (os_set_signal_handler (SIGQUIT, signal_intr) == SIG_ERR)
	{
	  csql_Error_code = CSQL_ERR_OS_ERROR;
	  goto error;
	}
#endif /* !WINDOWS */
    }

  er_set_print_property (ER_DO_NOT_PRINT);

  start_csql (csql_arg);

  csql_exit (EXIT_SUCCESS);	/* not reachable code, actually */

error:
  nonscr_display_error (csql_Scratch_text, SCRATCH_TEXT_LEN);
  er_final (ER_ALL_FINAL);
  csql_exit (EXIT_FAILURE);
  return EXIT_FAILURE;		/* won't get here really */
}

/*
 * csql_get_message() - get a string of the csql-utility from the catalog
 *   return: message string
 *   message_index(in): an index of the message string
 */
const char *
csql_get_message (int message_index)
{
  return (msgcat_message (MSGCAT_CATALOG_CSQL, MSGCAT_CSQL_SET_CSQL, message_index));
}

/*
 * csql_set_column_width_info() - insert column_name and column_width
 *                                in csql_column_width_info_list
 *   return: int
 *   column_name(in): column_name
 *   column_width(in): column_width
 */
int
csql_set_column_width_info (const char *column_name, int column_width)
{
  CSQL_COLUMN_WIDTH_INFO *temp_list;
  char *temp_name;
  int i, index;

  if (column_name == NULL || column_width < 0)
    {
      csql_Error_code = CSQL_ERR_INVALID_ARG_COMBINATION;

      return CSQL_FAILURE;
    }

  if (csql_column_width_info_list == NULL)
    {
      if (initialize_csql_column_width_info_list () != CSQL_SUCCESS)
	{
	  return CSQL_FAILURE;
	}
    }

  if (csql_column_width_info_list_index >= csql_column_width_info_list_size)
    {
      temp_list =
	(CSQL_COLUMN_WIDTH_INFO *) realloc (csql_column_width_info_list,
					    sizeof (CSQL_COLUMN_WIDTH_INFO) * (csql_column_width_info_list_size * 2));
      if (temp_list == NULL)
	{
	  csql_Error_code = CSQL_ERR_NO_MORE_MEMORY;

	  return CSQL_FAILURE;
	}

      csql_column_width_info_list_size *= 2;
      csql_column_width_info_list = temp_list;
      for (i = csql_column_width_info_list_index; i < csql_column_width_info_list_size; i++)
	{
	  csql_column_width_info_list[i].name = NULL;
	  csql_column_width_info_list[i].width = 0;
	}
    }

  index = NOT_FOUND;
  for (i = 0; i < csql_column_width_info_list_index; i++)
    {
      if (strcasecmp (column_name, csql_column_width_info_list[i].name) == 0)
	{
	  index = i;
	  break;
	}
    }

  if (index == NOT_FOUND)
    {
      index = csql_column_width_info_list_index;
      csql_column_width_info_list_index++;
    }

  if (csql_column_width_info_list[index].name == NULL)
    {
      temp_name = strdup (column_name);
      if (temp_name == NULL)
	{
	  csql_Error_code = CSQL_ERR_NO_MORE_MEMORY;

	  return CSQL_FAILURE;
	}

      csql_column_width_info_list[index].name = temp_name;
      csql_column_width_info_list[index].width = column_width;
    }
  else
    {
      csql_column_width_info_list[index].width = column_width;
    }

  return CSQL_SUCCESS;
}

/*
 * csql_get_column_width() - get column_width related column_name
 *   return: column_width
 *   column_name(in): column_name
 */
int
csql_get_column_width (const char *column_name)
{
  char name_without_space[1024];
  char *result;
  int i;

  if (column_name == NULL)
    {
      return 0;
    }

  if (csql_column_width_info_list == NULL)
    {
      return 0;
    }

  strncpy (name_without_space, column_name, sizeof (name_without_space) - 1);
  name_without_space[sizeof (name_without_space) - 1] = '\0';
  result = trim (name_without_space);
  if (result == NULL)
    {
      return 0;
    }

  for (i = 0; i < csql_column_width_info_list_index; i++)
    {
      if (strcasecmp (result, csql_column_width_info_list[i].name) == 0)
	{
	  return csql_column_width_info_list[i].width;
	}
    }

  return 0;
}

/*
 * get_column_name_argument() - get column_name and value pointer from argument
 *   return: int
 *   column_name(out): column name
 *   val_str(out): value string in argument
 *   argument(in): argument
 */
static int
get_column_name_argument (char **column_name, char **val_str, char *argument)
{
  char *p;

  assert (column_name != NULL && val_str != NULL && argument != NULL);

  *column_name = NULL;
  *val_str = NULL;

  /* argument : "column_name=value" */
  *column_name = argument;

  p = strrchr (*column_name, '=');
  if (p != NULL)
    {
      *p = '\0';
      *val_str = (p + 1);
    }

  trim (*column_name);

  /* max column_name size is 254 */
  if (strlen (*column_name) > 254)
    {
      return CSQL_FAILURE;
    }

  return CSQL_SUCCESS;
}

/*
 * csql_set_trace() - set auto trace on or off
 *   return:
 *   arg_str(in):
 */
static void
csql_set_trace (const char *arg_str)
{
  char line[128];
  char format[128], *p;

  if (arg_str != NULL)
    {
      if (strncmp (arg_str, "on", 2) == 0)
	{
	  prm_set_bool_value (PRM_ID_QUERY_TRACE, true);
	  csql_Query_trace = true;

	  if (sscanf (arg_str, "on %127s", format) == 1)
	    {
	      p = trim (format);

	      if (strncmp (p, "text", 4) == 0)
		{
		  prm_set_integer_value (PRM_ID_QUERY_TRACE_FORMAT, QUERY_TRACE_TEXT);
		}
	      else if (strncmp (p, "json", 4) == 0)
		{
		  prm_set_integer_value (PRM_ID_QUERY_TRACE_FORMAT, QUERY_TRACE_JSON);
		}
	    }
	}
      else if (!strncmp (arg_str, "off", 3))
	{
	  prm_set_bool_value (PRM_ID_QUERY_TRACE, false);
	  csql_Query_trace = false;
	}
    }

  if (prm_get_bool_value (PRM_ID_QUERY_TRACE) == true)
    {
      if (prm_get_integer_value (PRM_ID_QUERY_TRACE_FORMAT) == QUERY_TRACE_JSON)
	{
	  snprintf (line, 128, "trace on json");
	}
      else
	{
	  snprintf (line, 128, "trace on text");
	}
    }
  else
    {
      snprintf (line, 128, "trace off");
    }

  csql_append_more_line (0, line);
  csql_display_more_lines ("Query Trace");
  csql_free_more_lines ();
}

/*
 * csql_display_trace() -
 *   return:
 */
static void
csql_display_trace (void)
{
  const char *stmts = NULL;
  DB_SESSION *session = NULL;
  int stmt_id, dummy, db_error;
  DB_QUERY_RESULT *result = NULL;
  DB_VALUE trace;
  FILE *pf;
  int save_row_count;

  er_clear ();
  db_set_interrupt (0);
  db_make_null (&trace);
  save_row_count = db_get_row_count_cache ();

  stmts = "SHOW TRACE";

  session = db_open_buffer (stmts);
  if (session == NULL)
    {
      return;
    }

  stmt_id = db_compile_statement (session);

  if (stmt_id < 0)
    {
      goto end;
    }

  db_error = db_execute_statement (session, stmt_id, &result);

  if (db_error < 0)
    {
      goto end;
    }

  (void) db_query_set_copy_tplvalue (result, 0 /* peek */ );

  if (db_query_first_tuple (result) < 0)
    {
      goto end;
    }

  if (db_query_get_tuple_value (result, 0, &trace) < 0)
    {
      goto end;
    }

  if (DB_VALUE_TYPE (&trace) == DB_TYPE_STRING)
    {
      pf = csql_popen (csql_Pager_cmd, csql_Output_fp);
      fprintf (pf, "\n=== Auto Trace ===\n");
      fprintf (pf, "%s\n", db_get_char (&trace, &dummy));
      csql_pclose (pf, csql_Output_fp);
    }

end:

  if (result != NULL)
    {
      db_query_end (result);
    }

  if (session != NULL)
    {
      db_close_session (session);
    }

  db_update_row_count_cache (save_row_count);

  return;
}

static bool
csql_is_auto_commit_requested (const CSQL_ARGUMENT * csql_arg)
{
  assert (csql_arg != NULL);
  return csql_arg->auto_commit && prm_get_bool_value (PRM_ID_CSQL_AUTO_COMMIT);
}

static int
get_host_ip (unsigned char *ip_addr)
{
  char hostname[CUB_MAXHOSTNAMELEN];
  struct hostent *hp;
  char *ip;

  if (gethostname (hostname, sizeof (hostname)) < 0)
    {
      return -1;
    }
  if ((hp = gethostbyname (hostname)) == NULL)
    {
      return -1;
    }

  ip = inet_ntoa (*(struct in_addr *) *hp->h_addr_list);
  memcpy (ip_addr, ip, strlen (ip));

  return 0;
}<|MERGE_RESOLUTION|>--- conflicted
+++ resolved
@@ -1958,11 +1958,6 @@
 	      csql_Num_failures += 1;
 
 	      free_attr_spec (&attr_spec);
-<<<<<<< HEAD
-	      // temporary disabled
-	      // jsp_send_destroy_request_all ();
-=======
->>>>>>> 3af8963e
 	      if (logddl_get_jsp_mode () == false)
 		{
 		  logddl_write_end ();
@@ -2182,11 +2177,6 @@
   return csql_Num_failures;
 
 error:
-<<<<<<< HEAD
-  // temporary disabled
-  // jsp_send_destroy_request_all ();
-=======
->>>>>>> 3af8963e
   display_error (session, stmt_start_line_no);
   logddl_set_err_code (db_error_code ());
   if (do_abort_transaction)
