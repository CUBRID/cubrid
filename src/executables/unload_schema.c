/*
 * Copyright (C) 2008 Search Solution Corporation. All rights reserved by Search Solution.
 *
 *   This program is free software; you can redistribute it and/or modify
 *   it under the terms of the GNU General Public License as published by
 *   the Free Software Foundation; either version 2 of the License, or
 *   (at your option) any later version.
 *
 *  This program is distributed in the hope that it will be useful,
 *  but WITHOUT ANY WARRANTY; without even the implied warranty of
 *  MERCHANTABILITY or FITNESS FOR A PARTICULAR PURPOSE. See the
 *  GNU General Public License for more details.
 *
 *  You should have received a copy of the GNU General Public License
 *  along with this program; if not, write to the Free Software
 *  Foundation, Inc., 51 Franklin Street, Fifth Floor, Boston, MA 02110-1301 USA
 *
 */

/*
 * unload_schema.c: Utility that emits database schema definitions
 *                  in interpreter format
 */

#ident "$Id$"

#include "config.h"

#include <stdio.h>
#include <stdlib.h>
#include <errno.h>
#include <string.h>
#if !defined (WINDOWS)
#include <unistd.h>
#endif
#include <sys/types.h>
#include <sys/stat.h>
#include <assert.h>

#include "db.h"
#include "authenticate.h"
#include "schema_manager.h"
#include "trigger_manager.h"
#include "load_object.h"
#include "object_primitive.h"
#include "parser.h"
#include "message_catalog.h"
#include "utility.h"
#include "unloaddb.h"
#include "execute_schema.h"
#include "parser.h"
#include "set_object.h"
#include "jsp_cl.h"
#include "class_object.h"
#include "object_print.h"
#include "dbtype.h"

#define CLASS_NAME_MAX 80

/* suffix names */
#define SCHEMA_SUFFIX "_schema"
#define TRIGGER_SUFFIX "_trigger"
#define INDEX_SUFFIX "_indexes"

#define EX_ERROR_CHECK(c,d,m)                                 \
  do {                                                        \
    if (c) {                                                  \
      if (db_error_code() != NO_ERROR) {                      \
        goto error;                                           \
      }                                                       \
      else {                                                  \
        if (!d) {  /* if it is not db error check only, */    \
          if (m != NULL) {                                    \
            fprintf(stderr, "%s: %s.\n\n",                    \
                            exec_name, m);                    \
          }                                                   \
          else {                                              \
            fprintf(stderr, "%s: Unknown database error occurs but may not be database error.\n\n", \
                            exec_name);                       \
          }                                                   \
          goto error;                                         \
        }                                                     \
      }                                                       \
    }                                                         \
  } while (0)

typedef enum
{
  INSTANCE_ATTRIBUTE,
  SHARED_ATTRIBUTE,
  CLASS_ATTRIBUTE
} ATTRIBUTE_QUALIFIER;

typedef enum
{
  INSTANCE_METHOD,
  CLASS_METHOD
} METHOD_QUALIFIER;

typedef enum
{
  INSTANCE_RESOLUTION,
  CLASS_RESOLUTION
} RESOLUTION_QUALIFIER;

typedef enum
{
  SERIAL_NAME,
  SERIAL_OWNER_NAME,
  SERIAL_CURRENT_VAL,
  SERIAL_INCREMENT_VAL,
  SERIAL_MAX_VAL,
  SERIAL_MIN_VAL,
  SERIAL_CYCLIC,
  SERIAL_STARTED,
  SERIAL_CACHED_NUM,
  SERIAL_COMMENT,

  SERIAL_VALUE_INDEX_MAX
} SERIAL_VALUE_INDEX;

static void filter_system_classes (DB_OBJLIST ** class_list);
static void filter_unrequired_classes (DB_OBJLIST ** class_list);
static int is_dependent_class (DB_OBJECT * class_, DB_OBJLIST * unordered, DB_OBJLIST * ordered);
static int check_domain_dependencies (DB_DOMAIN * domain, DB_OBJECT * this_class, DB_OBJLIST * unordered,
				      DB_OBJLIST * ordered);
static int has_dependencies (DB_OBJECT * class_, DB_OBJLIST * unordered, DB_OBJLIST * ordered, int conservative);
static int order_classes (DB_OBJLIST ** class_list, DB_OBJLIST ** order_list, int conservative);
static void emit_cycle_warning (void);
static void force_one_class (DB_OBJLIST ** class_list, DB_OBJLIST ** order_list);
static DB_OBJLIST *get_ordered_classes (MOP * class_table);
static void emit_class_owner (FILE * fp, MOP class_);
static int export_serial (FILE * outfp);
static int emit_indexes (DB_OBJLIST * classes, int has_indexes, DB_OBJLIST * vclass_list_has_using_index);

static int emit_schema (DB_OBJLIST * classes, int do_auth, DB_OBJLIST ** vclass_list_has_using_index,
			EMIT_STORAGE_ORDER emit_storage_order);
static bool has_vclass_domains (DB_OBJECT * vclass);
static DB_OBJLIST *emit_query_specs (DB_OBJLIST * classes);
static int emit_query_specs_has_using_index (DB_OBJLIST * vclass_list_has_using_index);
static bool emit_superclasses (DB_OBJECT * class_, const char *class_type);
static bool emit_resolutions (DB_OBJECT * class_, const char *class_type);
static void emit_resolution_def (DB_RESOLUTION * resolution, RESOLUTION_QUALIFIER qualifier);
static bool emit_instance_attributes (DB_OBJECT * class_, const char *class_type, int *has_indexes,
				      EMIT_STORAGE_ORDER storage_order);
static bool emit_class_attributes (DB_OBJECT * class_, const char *class_type);
static bool emit_all_attributes (DB_OBJECT * class_, const char *class_type, int *has_indexes,
				 EMIT_STORAGE_ORDER storage_order);
static bool emit_class_meta (DB_OBJECT * table);
static void emit_method_files (DB_OBJECT * class_);
static bool emit_methods (DB_OBJECT * class_, const char *class_type);
static int ex_contains_object_reference (DB_VALUE * value);
static void emit_attribute_def (DB_ATTRIBUTE * attribute, ATTRIBUTE_QUALIFIER qualifier);
static void emit_unique_def (DB_OBJECT * class_);
static void emit_reverse_unique_def (DB_OBJECT * class_);
static void emit_index_def (DB_OBJECT * class_);
static void emit_domain_def (DB_DOMAIN * domains);
static int emit_autoincrement_def (DB_ATTRIBUTE * attribute);
static void emit_method_def (DB_METHOD * method, METHOD_QUALIFIER qualifier);
static void emit_methfile_def (DB_METHFILE * methfile);
static void emit_partition_parts (SM_PARTITION * partition_info, int partcnt);
static void emit_partition_info (MOP clsobj);
static int emit_stored_procedure_args (int arg_cnt, DB_SET * arg_set);
static int emit_stored_procedure (void);
static int emit_foreign_key (DB_OBJLIST * classes);

/*
 * CLASS DEPENDENCY ORDERING
 *
 * This section contains code to calculate an ordered list of classes
 * based on subclass dependencies.  The class definitions must be
 * output in order so that they make sense.
 *
 * Algorithm for dependency checking is pretty dumb.  Speed isn't particularly
 * important however since the number of classes is normally well under 1000.
 *
 * Uses workspace ml_ calls for object list maintenance !
 *
 * THOUGHT:  Now that classes are always defined empty and altered later
 * to add attributes & super classes, I don't believe we can get into
 * a situation where the order of definition is important?  Think
 * about this.  If it is the case then we can skip the dependency ordering
 * step.
 *
 */


/*
 * filter_system_classes - Goes through a class list removing system classes.
 *    return: void
 *    class_list(in): class list to filter
 */
static void
filter_system_classes (DB_OBJLIST ** class_list)
{
  DB_OBJLIST *cl, *prev, *next;

  for (cl = *class_list, prev = NULL, next = NULL; cl != NULL; cl = next)
    {
      next = cl->next;
      if (!db_is_system_class (cl->op))
	{
	  prev = cl;
	}
      else
	{
	  if (prev == NULL)
	    {
	      *class_list = next;
	    }
	  else
	    {
	      prev->next = next;
	    }
	  /* 
	   * class_list links were allocated via ml_ext_alloc_link, so we must
	   * free them via ml_ext_free_link.  Otherwise, we can crash.
	   */
	  ml_ext_free_link (cl);
	}
    }
}

/*
 * filter_unrequired_classes - remove unrequired class from list
 *    return: void
 *    class_list(out): class list
 */
static void
filter_unrequired_classes (DB_OBJLIST ** class_list)
{
  DB_OBJLIST *cl, *prev, *next;

  for (cl = *class_list, prev = NULL, next = NULL; cl != NULL; cl = next)
    {
      next = cl->next;
      if (is_req_class (cl->op))
	{
	  prev = cl;
	}
      else
	{
	  if (prev == NULL)
	    {
	      *class_list = next;
	    }
	  else
	    {
	      prev->next = next;
	    }
	  ml_ext_free_link (cl);
	}
    }
}


/*
 * is_dependent_class - determines if a particular class results in a
 * dependency.
 *    return: non-zero if a dependency exists
 *    class(in): class to ponder
 *    unordered(in): remaining unordered class list
 *    ordered(in): ordered class list
 * Note:
 *    This is determined by seeint if the class is NOT already on the
 *    ordered list AND the class IS on the unordered list.
 *    If the class is not on the unordered list, then we have to
 *    assume that the user is responsible for defining it at the
 *    appropriate time.  This will also handle the case
 *    where we have dependencies on system defined classes since these
 *    won't be in the original class list.
 */
static int
is_dependent_class (DB_OBJECT * class_, DB_OBJLIST * unordered, DB_OBJLIST * ordered)
{
  return (!ml_find (ordered, class_) && ml_find (unordered, class_));
}


/*
 * check_domain_dependencies - checks for dependencies on the classes that are
 * found in a domain specification.
 *    return: non-zero if there are dependencies
 *    domain(in): domain to ponder
 *    this_class(in): class to ckeck
 *    unordered(in): remaining unordered class list
 *    ordered(in): ordered class list
 */
static int
check_domain_dependencies (DB_DOMAIN * domain, DB_OBJECT * this_class, DB_OBJLIST * unordered, DB_OBJLIST * ordered)
{
  DB_DOMAIN *d, *setdomain;
  DB_OBJECT *class_;
  int dependencies;

  dependencies = 0;
  for (d = domain; d != NULL && !dependencies; d = db_domain_next (d))
    {
      setdomain = db_domain_set (d);
      if (setdomain != NULL)
	{
	  dependencies = check_domain_dependencies (setdomain, this_class, unordered, ordered);
	}
      else
	{
	  class_ = db_domain_class (d);
	  if (class_ != NULL && class_ != this_class)
	    {
	      dependencies = is_dependent_class (class_, unordered, ordered);
	    }
	}
    }
  return (dependencies);
}

/*
 * has_dependencies - checks to see if a class has any remaining dependencnes
 *    return: non zero if there are dependencies remaining
 *    mop(in): class to ponder
 *    unordered(in): remaining unordered list
 *    ordered(in): ordered list being built
 *    conservative(in): if set detect a depencency on any class that is used
 *                      as the domain of an attribute in this class.
 */
static int
has_dependencies (DB_OBJECT * mop, DB_OBJLIST * unordered, DB_OBJLIST * ordered, int conservative)
{
  DB_OBJLIST *supers, *su;
  DB_ATTRIBUTE *att;
  DB_DOMAIN *domain;
  int dependencies;

  dependencies = 0;

  supers = db_get_superclasses (mop);
  for (su = supers; su != NULL && !dependencies; su = su->next)
    {
      dependencies = is_dependent_class (su->op, unordered, ordered);
    }

  /* 
   * if we're doing a conservative dependency check, look at the domains
   * of each attribute.
   */
  if (!dependencies && conservative)
    {
      for (att = db_get_attributes (mop); att != NULL && !dependencies; att = db_attribute_next (att))
	{
	  domain = db_attribute_domain (att);
	  dependencies = check_domain_dependencies (domain, mop, unordered, ordered);
	}
    }

  return (dependencies);
}


/*
 * order_classes - transfers class list to ordered list if they have no
 * dependencies
 *    return: number of classes transfered
 *    class_list(in): remaining unordered list
 *    order_list(out): order list we're building
 *    conservative(in): if set detect a depencency on any class that is used
 *                      as the domain of an attribute in this class.
 * Note:
 *    This makes a pass on the unordered class list transfering
 *    classes to the ordered list if they have no dependencies.
 *    We may make many passes over this list but there will be at least
 *    one class moved on each pass.  If a pass is made and no classes
 *    can be moved, in indicates a circular depenency that cannot be
 *    handled by this algorithm.  For normal classes, this would
 *    be an error condition since it indicates a cycle in the class
 *    hierarcy which isn't allowed.
 *    For proxy classes, it indicates circular references between the
 *    attributes that make up the OBJECT_ID which also isn't allowed.
 *    It can also indicate a bug in the dependency algorithm.
 */
static int
order_classes (DB_OBJLIST ** class_list, DB_OBJLIST ** order_list, int conservative)
{
  DB_OBJLIST *cl, *o, *next, *prev, *last;
  int add_count;

  add_count = 0;

  for (cl = *class_list, prev = NULL, next = NULL; cl != NULL; cl = next)
    {
      next = cl->next;

      if (has_dependencies (cl->op, *class_list, *order_list, conservative))
	{
	  prev = cl;
	}
      else
	{
	  /* no dependencies, move it to the other list */
	  if (prev == NULL)
	    {
	      *class_list = next;
	    }
	  else
	    {
	      prev->next = next;
	    }

	  /* append it on the order list */
	  cl->next = NULL;
	  for (o = *order_list, last = NULL; o != NULL; o = o->next)
	    {
	      last = o;
	    }

	  if (last == NULL)
	    {
	      *order_list = cl;
	    }
	  else
	    {
	      last->next = cl;
	    }

	  add_count++;
	}
    }

  return (add_count);
}


/*
 * emit_cycle_warning - emit cyclic dependency warning
 *    return: void
 * Note:
 *    Dump a warning message enclosed in a comment to the output file
 *    indicating that cycles were encountered in the schema that either
 *    represent error conditions or schema we're not prepared
 *    to handle yet.
 */
static void
emit_cycle_warning (void)
{
  fprintf (output_file, "/* Error calculating class dependency order.\n");
  fprintf (output_file, "   This indicates one of the following:\n");
  fprintf (output_file, "     - bug in dependency algorithm\n");
  fprintf (output_file, "     - cycle in class hierarchy\n");
  fprintf (output_file, "     - cycle in proxy attribute used as object ids\n");
  fprintf (output_file, "   The next class may not be in the proper definition order.\n");
  fprintf (output_file, "   Hand editing of the schema may be required before loading.\n");
  fprintf (output_file, "   */\n");
}


/*
 * force_one_class - pick the top class off the 'class_list' and append to
 * the 'order_list'
 *    return: void
 *    class_list(out): remaining unordered classes
 *    order_list(out): ordered class list
 * Note:
 *    This is called when a depencency cycle is detected that we can't
 *    figure out.  So we at least get the full schema dumped to the
 *    output file, pick the top class off the list and hopefully this
 *    will break the cycle.
 *    The user will then have to go in and hand edit the output file
 *    so that it can be loaded.
 */
static void
force_one_class (DB_OBJLIST ** class_list, DB_OBJLIST ** order_list)
{
  DB_OBJLIST *cl, *o, *last;

  emit_cycle_warning ();

  cl = *class_list;
  *class_list = cl->next;

  cl->next = NULL;
  for (o = *order_list, last = NULL; o != NULL; o = o->next)
    {
      last = o;
    }

  if (last == NULL)
    {
      *order_list = cl;
    }
  else
    {
      last->next = cl;
    }
}


/*
 * get_ordered_classes - takes a list of classes to dump and returns a list
 * of classes ordered according to their definition dependencies.
 *    return: ordered class list
 *    class_table(in): classes to dump
 */
static DB_OBJLIST *
get_ordered_classes (MOP * class_table)
{
  DB_OBJLIST *classes, *ordered;
  int count, i;

  ordered = NULL;

  /* 
   * if class_table is passed, use it to initialize the list, otherwise
   * get it from the API.
   */
  if (class_table == NULL)
    {
      classes = sm_fetch_all_classes (1, DB_FETCH_READ);
      if (classes == NULL)
	{
	  return NULL;
	}

      filter_system_classes (&classes);
      if (classes == NULL)
	{			/* no user class */
	  er_set (ER_ERROR_SEVERITY, ARG_FILE_LINE, ER_NODATA_TOBE_UNLOADED, 0);
	  return NULL;
	}

      if (input_filename && required_class_only)
	{
	  filter_unrequired_classes (&classes);
	}
    }
  else
    {
      classes = NULL;
      for (i = 0; class_table[i] != NULL; i++)
	{
	  if (ml_ext_add (&classes, class_table[i], NULL))
	    {
	      /* memory error */
	      ml_ext_free (classes);
	      return NULL;
	    }
	}
    }

  while (classes != NULL)
    {

      count = order_classes (&classes, &ordered, 1);
      if (count == 0)
	{
	  /* 
	   * didn't find any using the conservative ordering, try the
	   * more relaxed one.
	   */
	  count = order_classes (&classes, &ordered, 0);
	  if (count == 0)
	    {
	      force_one_class (&classes, &ordered);
	    }
	}
    }
  return (ordered);
}


/*
 * emit_class_owner - Emits a change_owner statement for a class that has been
 * created.
 *    return:  void
 *    fp(in/out):  FILE pointer
 *    class(in): class MOP
 */
static void
emit_class_owner (FILE * fp, MOP class_)
{
  const char *classname;
  MOP owner;
  DB_VALUE value;

  classname = db_get_class_name (class_);
  if (classname != NULL)
    {
      owner = au_get_class_owner (class_);
      if (owner != NULL)
	{
	  if (db_get (owner, "name", &value) == NO_ERROR)
	    {
	      if (DB_VALUE_TYPE (&value) == DB_TYPE_STRING && DB_GET_STRING (&value) != NULL)
		{
		  fprintf (fp, "call [change_owner]('%s', '%s') on class [db_root];\n", classname,
			   DB_GET_STRING (&value));
		}
	      db_value_clear (&value);
	    }
	}
    }
}

/*
 * export_serial - export db_serial
 *    return: NO_ERROR if successful, error code otherwise
 *    outfp(in/out): out FILE pointer
 */
static int
export_serial (FILE * outfp)
{
  int error = NO_ERROR;
  int i;
  DB_QUERY_RESULT *query_result;
  DB_QUERY_ERROR query_error;
  DB_VALUE values[SERIAL_VALUE_INDEX_MAX], diff_value, answer_value;
  DB_DOMAIN *domain;
  char str_buf[NUMERIC_MAX_STRING_SIZE];

  /* 
   * You must check SERIAL_VALUE_INDEX enum defined on the top of this file
   * when changing the following query. Notice the order of the result.
   */
  const char *query =
    "select [name], [owner].[name], " "[current_val], " "[increment_val], " "[max_val], " "[min_val], " "[cyclic], "
    "[started], " "[cached_num], " "[comment] " "from [db_serial] where [class_name] is null and [att_name] is null";

  DB_MAKE_NULL (&diff_value);
  DB_MAKE_NULL (&answer_value);

  error = db_compile_and_execute_local (query, &query_result, &query_error);
  if (error < 0)
    {
      goto err;
    }

  error = db_query_first_tuple (query_result);
  if (error != DB_CURSOR_SUCCESS)
    {
      goto err;
    }

  do
    {
      for (i = 0; i < SERIAL_VALUE_INDEX_MAX; i++)
	{
	  error = db_query_get_tuple_value (query_result, i, &values[i]);
	  if (error != NO_ERROR)
	    {
	      goto err;
	    }

	  /* Validation of the result value */
	  switch (i)
	    {
	    case SERIAL_OWNER_NAME:
	      {
		if (DB_IS_NULL (&values[i]) || DB_VALUE_TYPE (&values[i]) != DB_TYPE_STRING)
		  {
		    db_make_string (&values[i], "PUBLIC");
		  }
	      }
	      break;

	    case SERIAL_NAME:
	      {
		if (DB_IS_NULL (&values[i]) || DB_VALUE_TYPE (&values[i]) != DB_TYPE_STRING)
		  {
		    er_set (ER_ERROR_SEVERITY, ARG_FILE_LINE, ER_INVALID_SERIAL_VALUE, 0);
		    error = ER_INVALID_SERIAL_VALUE;
		    goto err;
		  }
	      }
	      break;

	    case SERIAL_CURRENT_VAL:
	    case SERIAL_INCREMENT_VAL:
	    case SERIAL_MAX_VAL:
	    case SERIAL_MIN_VAL:
	      {
		if (DB_IS_NULL (&values[i]) || DB_VALUE_TYPE (&values[i]) != DB_TYPE_NUMERIC)
		  {
		    er_set (ER_ERROR_SEVERITY, ARG_FILE_LINE, ER_INVALID_SERIAL_VALUE, 0);
		    error = ER_INVALID_SERIAL_VALUE;
		    goto err;
		  }
	      }
	      break;

	    case SERIAL_CYCLIC:
	    case SERIAL_STARTED:
	    case SERIAL_CACHED_NUM:
	      {
		if (DB_IS_NULL (&values[i]) || DB_VALUE_TYPE (&values[i]) != DB_TYPE_INTEGER)
		  {
		    er_set (ER_ERROR_SEVERITY, ARG_FILE_LINE, ER_INVALID_SERIAL_VALUE, 0);
		    error = ER_INVALID_SERIAL_VALUE;
		    goto err;
		  }
	      }
	      break;

	    case SERIAL_COMMENT:
	      {
		if (DB_IS_NULL (&values[i]) == false && DB_VALUE_TYPE (&values[i]) != DB_TYPE_STRING)
		  {
		    er_set (ER_ERROR_SEVERITY, ARG_FILE_LINE, ER_INVALID_SERIAL_VALUE, 0);
		    error = ER_INVALID_SERIAL_VALUE;
		    goto err;
		  }
	      }
	      break;

	    default:
	      er_set (ER_ERROR_SEVERITY, ARG_FILE_LINE, ER_INVALID_SERIAL_VALUE, 0);
	      error = ER_INVALID_SERIAL_VALUE;
	      goto err;
	    }
	}

      if (DB_GET_INTEGER (&values[SERIAL_STARTED]) == 1)
	{
	  /* Calculate next value of serial */
	  error = numeric_db_value_sub (&values[SERIAL_MAX_VAL], &values[SERIAL_CURRENT_VAL], &diff_value);
	  if (error != NO_ERROR)
	    {
	      goto err;
	    }

	  error = numeric_db_value_compare (&values[SERIAL_INCREMENT_VAL], &diff_value, &answer_value);
	  if (error != NO_ERROR)
	    {
	      goto err;
	    }
	  /* increment > diff */
	  if (DB_GET_INTEGER (&answer_value) > 0)
	    {
	      /* no cyclic case */
	      if (DB_GET_INTEGER (&values[SERIAL_CYCLIC]) == 0)
		{
		  domain = tp_domain_resolve_default (DB_TYPE_NUMERIC);
		  er_set (ER_ERROR_SEVERITY, ARG_FILE_LINE, ER_IT_DATA_OVERFLOW, 1,
			  pr_type_name (TP_DOMAIN_TYPE (domain)));
		  error = ER_IT_DATA_OVERFLOW;
		  goto err;
		}

	      db_value_clear (&values[SERIAL_CURRENT_VAL]);
	      values[SERIAL_CURRENT_VAL] = values[SERIAL_MIN_VAL];
	    }
	  /* increment <= diff */
	  else
	    {
	      error = numeric_db_value_add (&values[SERIAL_CURRENT_VAL], &values[SERIAL_INCREMENT_VAL], &answer_value);
	      if (error != NO_ERROR)
		{
		  goto err;
		}

	      db_value_clear (&values[SERIAL_CURRENT_VAL]);
	      values[SERIAL_CURRENT_VAL] = answer_value;
	    }
	}

      fprintf (outfp, "call [find_user]('%s') on class [db_user] to [auser];\n",
	       db_get_string (&values[SERIAL_OWNER_NAME]));
      fprintf (outfp, "create serial %s%s%s\n", PRINT_IDENTIFIER (db_get_string (&values[SERIAL_NAME])));
      fprintf (outfp, "\t start with %s\n", numeric_db_value_print (&values[SERIAL_CURRENT_VAL], str_buf));
      fprintf (outfp, "\t increment by %s\n", numeric_db_value_print (&values[SERIAL_INCREMENT_VAL], str_buf));
      fprintf (outfp, "\t minvalue %s\n", numeric_db_value_print (&values[SERIAL_MIN_VAL], str_buf));
      fprintf (outfp, "\t maxvalue %s\n", numeric_db_value_print (&values[SERIAL_MAX_VAL], str_buf));
      fprintf (outfp, "\t %scycle\n", (DB_GET_INTEGER (&values[SERIAL_CYCLIC]) == 0 ? "no" : ""));
      if (DB_GET_INTEGER (&values[SERIAL_CACHED_NUM]) <= 1)
	{
	  fprintf (outfp, "\t nocache\n");

	}
      else
	{
	  fprintf (outfp, "\t cache %d\n", DB_GET_INTEGER (&values[SERIAL_CACHED_NUM]));

	}
      if (DB_IS_NULL (&values[SERIAL_COMMENT]) == false)
	{
	  fprintf (outfp, "\t comment ");
	  desc_value_fprint (outfp, &values[SERIAL_COMMENT]);
	}
      fprintf (outfp, ";\n");
      fprintf (outfp, "call [change_serial_owner] ('%s', '%s') on class [db_serial];\n\n",
<<<<<<< HEAD
               db_get_string (&values[SERIAL_NAME]), db_get_string (&values[SERIAL_OWNER_NAME]));
=======
	       db_get_string (&values[SERIAL_NAME]), db_get_string (&values[SERIAL_OWNER_NAME]));
>>>>>>> a405a2c5

      db_value_clear (&diff_value);
      db_value_clear (&answer_value);
      for (i = 0; i < SERIAL_VALUE_INDEX_MAX; i++)
	{
	  db_value_clear (&values[i]);
	}
    }
  while (db_query_next_tuple (query_result) == DB_CURSOR_SUCCESS);

err:
  db_query_end (query_result);
  return error;
}

/*
 * extractschema - exports schema to file
 *    return: 0 if successful, error count otherwise
 *    exec_name(in): utility name
 *    do_auth(in): if set do authorization as well
 * Note:
 *    Always output the entire schema.
 */
int
extractschema (const char *exec_name, int do_auth, EMIT_STORAGE_ORDER storage_order)
{
  char output_filename[PATH_MAX * 2];
  DB_OBJLIST *classes = NULL;
  int has_indexes;
  size_t total;
  DB_OBJLIST *vclass_list_has_using_index = NULL;
  int err_count = 0;

  if (output_dirname == NULL)
    {
      output_dirname = ".";
    }

  total = strlen (output_dirname) + strlen (output_prefix) + strlen (SCHEMA_SUFFIX) + 8;

  if (total > sizeof (output_filename))
    {
      return 1;
    }

  snprintf (output_filename, sizeof (output_filename) - 1, "%s/%s%s", output_dirname, output_prefix, SCHEMA_SUFFIX);
  output_file = fopen_ex (output_filename, "w");
  if (output_file == NULL)
    {
      (void) fprintf (stderr, "%s: %s.\n\n", exec_name, strerror (errno));
      return errno;
    }

  /* 
   * convert the class table into an ordered class list, would be better
   * if we just built the initial list rather than using the table.
   */
  classes = get_ordered_classes (NULL);
  if (classes == NULL)
    {
      if (db_error_code () != NO_ERROR)
	{
	  goto error;
	}
      else
	{
	  fprintf (stderr, "%s: Unknown database error occurs " "but may not be database error.\n\n", exec_name);
	  goto error;
	}
    }

  /* 
   * Schema
   */
  if (!required_class_only && do_auth)
    {
      if (au_export_users (output_file) != NO_ERROR)
	{
	  err_count++;
	}
    }

  if (!required_class_only && export_serial (output_file) < 0)
    {
      fprintf (stderr, "%s", db_error_string (3));
      if (db_error_code () == ER_INVALID_SERIAL_VALUE)
	{
	  fprintf (stderr, " Check the value of db_serial object.\n");
	}
    }

  if (emit_stored_procedure () != NO_ERROR)
    {
      err_count++;
    }

  has_indexes = emit_schema (classes, do_auth, &vclass_list_has_using_index, storage_order);
  if (er_errid () != NO_ERROR)
    {
      err_count++;
    }

  if (emit_foreign_key (classes) != NO_ERROR)
    {
      err_count++;
    }

  fprintf (output_file, "\n");
  fprintf (output_file, "COMMIT WORK;\n");
  fclose (output_file);
  output_file = NULL;

  /* 
   * Trigger
   * emit the triggers last, they will have no mutual dependencies so
   * it doesn't really matter what order they're in.
   */
  total = strlen (output_dirname) + strlen (output_prefix) + strlen (TRIGGER_SUFFIX) + 8;

  if (total > sizeof (output_filename))
    {
      if (vclass_list_has_using_index != NULL)
	{
	  db_objlist_free (vclass_list_has_using_index);
	}

      return 1;
    }

  snprintf (output_filename, sizeof (output_filename) - 1, "%s/%s%s", output_dirname, output_prefix, TRIGGER_SUFFIX);

  output_file = fopen_ex (output_filename, "w");
  if (output_file == NULL)
    {
      if (vclass_list_has_using_index != NULL)
	{
	  db_objlist_free (vclass_list_has_using_index);
	}

      (void) fprintf (stderr, "%s: %s.\n\n", exec_name, strerror (errno));
      return errno;
    }

  if (tr_dump_selective_triggers (output_file, classes) != NO_ERROR)
    {
      err_count++;
    }

  fflush (output_file);

  if (ftell (output_file) == 0)
    {
      /* file is empty (database has no trigger to be emitted) */
      fclose (output_file);
      output_file = NULL;
      remove (output_filename);
    }
  else
    {				/* not empty */
      fprintf (output_file, "\n\n");
      fprintf (output_file, "COMMIT WORK;\n");
      fclose (output_file);
      output_file = NULL;
    }

  /* 
   * Index
   */
  if (emit_indexes (classes, has_indexes, vclass_list_has_using_index) != NO_ERROR)
    {
      err_count++;
    }

  if (vclass_list_has_using_index != NULL)
    {
      db_objlist_free (vclass_list_has_using_index);
    }

  db_objlist_free (classes);

  return err_count;

error:
  if (output_file != NULL)
    {
      fclose (output_file);
    }

  if (vclass_list_has_using_index != NULL)
    {
      db_objlist_free (vclass_list_has_using_index);
    }

  db_objlist_free (classes);

  return 1;
}


/*
 * emit_indexes - Emit SQL statements to define indexes for all attributes
 * that have them.
 *    return:
 *    classes(in):
 *    has_indexes(in):
 *    vclass_list_has_using_index(in):
 */
static int
emit_indexes (DB_OBJLIST * classes, int has_indexes, DB_OBJLIST * vclass_list_has_using_index)
{
  char output_filename[PATH_MAX * 2];
  DB_OBJLIST *cl;
  FILE *fp;
  size_t total;

  if (output_dirname == NULL)
    {
      output_dirname = ".";
    }

  total = strlen (output_dirname) + strlen (output_prefix) + strlen (INDEX_SUFFIX) + 8;

  if (total > sizeof (output_filename))
    {
      return 1;
    }

  snprintf (output_filename, sizeof (output_filename) - 1, "%s/%s%s", output_dirname, output_prefix, INDEX_SUFFIX);

  if (!has_indexes)
    {
      /* 
       * don't have anything to emit but to avoid confusion with old
       * files that might be lying around, make sure that we delete
       * any existing index file
       */
      fp = fopen_ex (output_filename, "r");
      if (fp != NULL)
	{
	  fclose (fp);
	  if (unlink (output_filename))
	    {
	      (void) fprintf (stderr, "%s.\n\n", strerror (errno));
	      return 1;
	    }
	}
    }
  else
    {
      fp = fopen_ex (output_filename, "w");
      if (fp == NULL)
	{
	  (void) fprintf (stderr, "%s.\n\n", strerror (errno));
	  return 1;
	}

      output_file = fp;
      for (cl = classes; cl != NULL; cl = cl->next)
	{
	  /* if its some sort of vclass then it can't have indexes */
	  if (db_is_vclass (cl->op) <= 0)
	    {
	      emit_index_def (cl->op);
	    }
	}

      if (vclass_list_has_using_index != NULL)
	{
	  emit_query_specs_has_using_index (vclass_list_has_using_index);
	}

      fprintf (fp, "\n");
      fprintf (fp, "COMMIT WORK;\n");
      fclose (fp);
    }
  output_file = NULL;
  return 0;
}

/*
 * emit_schema -
 *    return:
 *    classes():
 *    do_auth():
 *    vclass_list_has_using_index():
 */
static int
emit_schema (DB_OBJLIST * classes, int do_auth, DB_OBJLIST ** vclass_list_has_using_index,
	     EMIT_STORAGE_ORDER storage_order)
{
  DB_OBJLIST *cl;
  int is_vclass;
  const char *class_type;
  int has_indexes = 0;
  const char *name;
  int is_partitioned = 0;
  SM_CLASS *class_ = NULL;
  /* 
   * First create all the classes
   */
  for (cl = classes; cl != NULL; cl = cl->next)
    {
      is_vclass = db_is_vclass (cl->op);

      name = db_get_class_name (cl->op);
      if (do_is_partitioned_subclass (&is_partitioned, name, NULL))
	{
	  continue;
	}

      fprintf (output_file, "CREATE %s %s%s%s", is_vclass ? "VCLASS" : "CLASS", PRINT_IDENTIFIER (name));

      if (au_fetch_class_force (cl->op, &class_, AU_FETCH_READ) != NO_ERROR)
	{
	  class_ = NULL;
	}

      if (is_vclass > 0)
	{
	  if (sm_get_class_flag (cl->op, SM_CLASSFLAG_WITHCHECKOPTION) > 0)
	    {
	      fprintf (output_file, " WITH CHECK OPTION");
	    }
	  else if (sm_get_class_flag (cl->op, SM_CLASSFLAG_LOCALCHECKOPTION) > 0)
	    {
	      fprintf (output_file, " WITH LOCAL CHECK OPTION");
	    }
	}
      else
	{
	  if (sm_get_class_flag (cl->op, SM_CLASSFLAG_REUSE_OID) > 0)
	    {
	      fprintf (output_file, " REUSE_OID");
	      if (class_ != NULL)
		{
		  /* for printing collation */
		  fprintf (output_file, ",");
		}
	    }
	  if (class_ != NULL)
	    {
	      fprintf (output_file, " COLLATE %s", lang_get_collation_name (class_->collation_id));
	    }
	}

      if (class_ != NULL && class_->comment != NULL && class_->comment[0] != '\0')
	{
	  fprintf (output_file, " ");
	  help_fprint_describe_comment (output_file, class_->comment);
	}

      fprintf (output_file, ";\n");
      if (is_vclass <= 0 && storage_order == FOLLOW_STORAGE_ORDER)
	{
	  emit_class_meta (cl->op);
	}
      fprintf (output_file, "\n");
    }

  fprintf (output_file, "\n");

  /* emit super classes without resolutions for non-proxies */
  for (cl = classes; cl != NULL; cl = cl->next)
    {
      is_vclass = db_is_vclass (cl->op);
      class_type = (is_vclass > 0) ? "VCLASS" : "CLASS";
      (void) emit_superclasses (cl->op, class_type);
    }

  fprintf (output_file, "\n\n");

  /* 
   * Now fill out the class definitions for the non-proxy classes.
   */
  for (cl = classes; cl != NULL; cl = cl->next)
    {
      bool found = false;

      is_vclass = db_is_vclass (cl->op);
      name = db_get_class_name (cl->op);
      if (do_is_partitioned_subclass (&is_partitioned, name, NULL))
	{
	  continue;
	}

      class_type = (is_vclass > 0) ? "VCLASS" : "CLASS";

      if (emit_all_attributes (cl->op, class_type, &has_indexes, storage_order))
	{
	  found = true;
	}

      if (emit_methods (cl->op, class_type))
	{
	  found = true;
	}

      if (found)
	{
	  (void) fprintf (output_file, "\n");
	}
      if (is_partitioned)
	{
	  emit_partition_info (cl->op);
	}

      /* 
       * change_owner method should be called after adding all columns.
       * If some column has auto_increment attribute, change_owner method
       * will change serial object's owner related to that attribute.
       */
      if (do_auth)
	{
	  emit_class_owner (output_file, cl->op);
	}
    }

  fprintf (output_file, "\n");

  /* emit super class resolutions for non-proxies */
  for (cl = classes; cl != NULL; cl = cl->next)
    {
      is_vclass = db_is_vclass (cl->op);
      class_type = (is_vclass > 0) ? "VCLASS" : "CLASS";
      (void) emit_resolutions (cl->op, class_type);
    }

  /* 
   * do query specs LAST after we're sure that all potentially
   * referenced classes have their full definitions.
   */
  *vclass_list_has_using_index = emit_query_specs (classes);

  /* 
   * Dump authorizations.
   */
  if (do_auth)
    {
      fprintf (output_file, "\n");
      for (cl = classes; cl != NULL; cl = cl->next)
	{
	  name = db_get_class_name (cl->op);
	  if (do_is_partitioned_subclass (&is_partitioned, name, NULL))
	    {
	      continue;
	    }
	  au_export_grants (output_file, cl->op);
	}
    }

  return has_indexes;

}


/*
 * has_vclass_domains -
 *    return: non-zero if the class has vclasses as attribute domains
 *    vclass(in): class MOP
 * Note:
 *    This is a helper function for emit_query_specs().
 *    Look through the attribute list of this class to see if there are
 *    any attributes defined with domsins that are other vclasses.  If so
 *    we have to adjust the way we emit the query spec lists for
 *    this class.
 */
static bool
has_vclass_domains (DB_OBJECT * vclass)
{
  /* 
   * this doesn't seem to be enough, always return 1 so we make two full passes
   * on the query specs of all vclasses
   */
  return 1;
}


/*
 * emit_query_specs - Emit the object ids for a virtual class.
 *    return:
 *    classes(in):
 */
static DB_OBJLIST *
emit_query_specs (DB_OBJLIST * classes)
{
  DB_QUERY_SPEC *specs, *s;
  DB_OBJLIST *cl;
  DB_OBJLIST *vclass_list_has_using_index = NULL;
  PARSER_CONTEXT *parser;
  PT_NODE **query_ptr;
  const char *name;
  const char *null_spec;
  bool has_using_index;
  bool change_vclass_spec;
  int i;

  /* 
   * pass 1, emit NULL spec lists for vclasses that have attribute
   * domains which are other vclasses
   */
  for (cl = classes; cl != NULL; cl = cl->next)
    {
      if (db_is_vclass (cl->op) <= 0)
	{
	  continue;
	}

      name = db_get_class_name (cl->op);
      specs = db_get_query_specs (cl->op);
      if (specs == NULL)
	{
	  continue;
	}

      if (!has_vclass_domains (cl->op))
	{
	  continue;
	}

      has_using_index = false;
      for (s = specs; s && has_using_index == false; s = db_query_spec_next (s))
	{
	  /* 
	   * convert the query spec into one containing NULLs for
	   * each column
	   */
	  parser = parser_create_parser ();
	  if (parser == NULL)
	    {
	      continue;
	    }

	  query_ptr = parser_parse_string (parser, db_query_spec_string (s));
	  if (query_ptr != NULL)
	    {
	      parser_walk_tree (parser, *query_ptr, pt_has_using_index_clause, &has_using_index, NULL, NULL);

	      if (has_using_index == true)
		{
		  /* all view specs should be emitted at index file */
		  ml_append (&vclass_list_has_using_index, cl->op, NULL);
		}
	    }
	  parser_free_parser (parser);
	}

      if (has_using_index == false)
	{
	  for (s = specs; s; s = db_query_spec_next (s))
	    {
	      parser = parser_create_parser ();
	      if (parser == NULL)
		{
		  continue;
		}

	      query_ptr = parser_parse_string (parser, db_query_spec_string (s));
	      if (query_ptr != NULL)
		{
		  null_spec = pt_print_query_spec_no_list (parser, *query_ptr);

		  fprintf (output_file, "ALTER VCLASS %s%s%s ADD QUERY %s ; \n", PRINT_IDENTIFIER (name), null_spec);
		}
	      parser_free_parser (parser);
	    }
	}
    }

  /* 
   * pass 2, emit full spec lists
   */
  for (cl = classes; cl != NULL; cl = cl->next)
    {
      if (db_is_vclass (cl->op) <= 0)
	{
	  continue;
	}

      name = db_get_class_name (cl->op);
      specs = db_get_query_specs (cl->op);
      if (specs == NULL)
	{
	  continue;
	}

      if (ml_find (vclass_list_has_using_index, cl->op))
	{
	  continue;
	}

      change_vclass_spec = has_vclass_domains (cl->op);

      for (s = specs, i = 1; s != NULL; s = db_query_spec_next (s), i++)
	{
	  if (change_vclass_spec)
	    {			/* change the existing spec lists */
	      fprintf (output_file, "ALTER VCLASS %s%s%s CHANGE QUERY %d %s ;\n", PRINT_IDENTIFIER (name), i,
		       db_query_spec_string (s));
	    }
	  else
	    {			/* emit the usual statements */
	      fprintf (output_file, "ALTER VCLASS %s%s%s ADD QUERY %s ;\n", PRINT_IDENTIFIER (name),
		       db_query_spec_string (s));
	    }
	}
    }

  return vclass_list_has_using_index;
}


/*
 * emit_query_specs_has_using_index - Emit the object ids for a virtual class
 *    return:
 *    vclass_list_has_using_index():
 */
static int
emit_query_specs_has_using_index (DB_OBJLIST * vclass_list_has_using_index)
{
  DB_QUERY_SPEC *specs, *s;
  DB_OBJLIST *cl;
  PARSER_CONTEXT *parser;
  PT_NODE **query_ptr;
  const char *name;
  const char *null_spec;
  bool change_vclass_spec;
  int i;

  fprintf (output_file, "\n\n");

  /* 
   * pass 1, emit NULL spec lists for vclasses that have attribute
   * domains which are other vclasses
   */

  for (cl = vclass_list_has_using_index; cl != NULL; cl = cl->next)
    {
      if (db_is_vclass (cl->op) <= 0)
	{
	  continue;
	}

      name = db_get_class_name (cl->op);
      specs = db_get_query_specs (cl->op);
      if (specs == NULL)
	{
	  continue;
	}

      if (!has_vclass_domains (cl->op))
	{
	  continue;
	}

      for (s = specs; s != NULL; s = db_query_spec_next (s))
	{
	  /* 
	   * convert the query spec into one containing NULLs for
	   * each column
	   */
	  parser = parser_create_parser ();
	  if (parser == NULL)
	    {
	      continue;
	    }
	  query_ptr = parser_parse_string (parser, db_query_spec_string (s));
	  if (query_ptr != NULL)
	    {
	      null_spec = pt_print_query_spec_no_list (parser, *query_ptr);
	      fprintf (output_file, "ALTER VCLASS %s%s%s ADD QUERY %s ; \n", PRINT_IDENTIFIER (name), null_spec);
	    }
	  parser_free_parser (parser);
	}
    }

  /* pass 2, emit full spec lists */
  for (cl = vclass_list_has_using_index; cl != NULL; cl = cl->next)
    {
      if (db_is_vclass (cl->op) <= 0)
	{
	  continue;
	}
      name = db_get_class_name (cl->op);
      specs = db_get_query_specs (cl->op);
      if (specs == NULL)
	{
	  continue;
	}

      change_vclass_spec = has_vclass_domains (cl->op);

      for (s = specs, i = 1; s; s = db_query_spec_next (s), i++)
	{
	  if (change_vclass_spec)
	    {			/* change the existing spec lists */
	      fprintf (output_file, "ALTER VCLASS %s%s%s CHANGE QUERY %d %s ;\n", PRINT_IDENTIFIER (name), i,
		       db_query_spec_string (s));
	    }
	  else
	    {			/* emit the usual statements */
	      fprintf (output_file, "ALTER VCLASS %s%s%s ADD QUERY %s ;\n", PRINT_IDENTIFIER (name),
		       db_query_spec_string (s));
	    }
	}
    }

  return NO_ERROR;
}


/*
 * emit_superclasses - emit queries for adding superclass for the class given
 *    return: true if there are any superclasses or conflict resolutions
 *    class(in): the class to emit the superclasses for
 *    class_type(in): CLASS or VCLASS
 */
static bool
emit_superclasses (DB_OBJECT * class_, const char *class_type)
{
  DB_OBJLIST *supers, *s;
  const char *name;

  supers = db_get_superclasses (class_);
  if (supers != NULL)
    {
      /* create class alter string */
      name = db_get_class_name (class_);
      if (do_is_partitioned_subclass (NULL, name, NULL))
	{
	  return (supers != NULL);
	}

      fprintf (output_file, "ALTER %s %s%s%s ADD SUPERCLASS ", class_type, PRINT_IDENTIFIER (name));

      for (s = supers; s != NULL; s = s->next)
	{
	  name = db_get_class_name (s->op);
	  if (s != supers)
	    {
	      fprintf (output_file, ", ");
	    }
	  fprintf (output_file, "%s%s%s", PRINT_IDENTIFIER (name));
	}

      fprintf (output_file, ";\n");

    }

  return (supers != NULL);
}


/*
 * emit_resolutions - emit queries for the resolutions (instance, shared and
 * class) for the class given
 *    return: true if any resolutions are emitted, false otherwise
 *    class(in): the class to emit resolutions for
 *    class_type(in): CLASS or VCLASS
 * Note:
 *     Calls emit_resolution_def for each resolution.  This function will
 *     only emit those resolutions defined in this class and NOT any of the
 *     inherited resolutions.
 */
static bool
emit_resolutions (DB_OBJECT * class_, const char *class_type)
{
  DB_RESOLUTION *resolution_list;
  bool return_value = false;
  const char *name;

  resolution_list = db_get_resolutions (class_);
  if (resolution_list != NULL)
    {
      name = db_get_class_name (class_);
      fprintf (output_file, "ALTER %s %s%s%s INHERIT", class_type, PRINT_IDENTIFIER (name));

      for (; resolution_list != NULL; resolution_list = db_resolution_next (resolution_list))
	{
	  if (return_value == true)
	    {
	      fprintf (output_file, ",\n");
	    }
	  else
	    {
	      fprintf (output_file, "\n");
	      return_value = true;
	    }
	  emit_resolution_def (resolution_list,
			       (db_resolution_isclass (resolution_list) ? CLASS_RESOLUTION : INSTANCE_RESOLUTION));
	}

      fprintf (output_file, ";\n");
    }				/* if */

  return (return_value);
}


/*
 * emit_resolution_def - emit the resolution qualifier
 *    return: void
 *    resolution(in): the resolution
 *    qualifier(in): the qualifier for this resolution (instance or class)
 */
static void
emit_resolution_def (DB_RESOLUTION * resolution, RESOLUTION_QUALIFIER qualifier)
{
  const char *name, *alias, *class_name;
  DB_OBJECT *class_;

  class_ = db_resolution_class (resolution);
  if (class_ == NULL)
    {
      return;
    }

  name = db_resolution_name (resolution);
  if (name == NULL)
    {
      return;
    }

  class_name = db_get_class_name (class_);
  if (class_name == NULL)
    {
      return;
    }

  alias = db_resolution_alias (resolution);

  switch (qualifier)
    {
    case INSTANCE_RESOLUTION:
      {
	fprintf (output_file, "       %s%s%s OF %s%s%s", PRINT_IDENTIFIER (name), PRINT_IDENTIFIER (class_name));
	break;
      }
    case CLASS_RESOLUTION:
      {
	fprintf (output_file, "CLASS  %s%s%s OF %s%s%s", PRINT_IDENTIFIER (name), PRINT_IDENTIFIER (class_name));
	break;
      }
    }

  if (alias != NULL)
    {
      fprintf (output_file, " AS %s%s%s", PRINT_IDENTIFIER (alias));
    }

  class_ = NULL;
}


/*
 * emit_instance_attributes - emit quries for adding the attributes (instance,
 * shared and class) for the class given
 *    return: true if any locally defined attributes are found, false
 *            otherwise
 *    class(in): the class to emit the attributes for
 *    class_type(in):
 *    has_indexes(in):
 * Note:
 *    Calls emit_attribute_def for each attribute.  This function will only
 *    emit those attributes defined in this class and NOT any of the
 *    inherited attributes.
 *
 *    If its a proxy, only dump those attributes whose domains
 *    are other classes, the attributes with primitive type domains will
 *    have been dumped in the main class definition.
 */
static bool
emit_instance_attributes (DB_OBJECT * class_, const char *class_type, int *has_indexes,
			  EMIT_STORAGE_ORDER storage_order)
{
  DB_ATTRIBUTE *attribute_list, *first_attribute, *a;
  int unique_flag = 0;
  int reverse_unique_flag = 0;
  int index_flag = 0;
  DB_VALUE cur_val, started_val, min_val, max_val, inc_val, sr_name;
  const char *name, *start_with;
  char str_buf[NUMERIC_MAX_STRING_SIZE];

  attribute_list = db_get_attributes (class_);

  /* see if we have an index or unique defined on any attribute */
  for (a = attribute_list; a != NULL; a = db_attribute_next (a))
    {
      if (db_attribute_class (a) == class_)
	{
	  if (db_attribute_is_unique (a))
	    {
	      unique_flag = 1;
	    }
	  else if (db_attribute_is_reverse_unique (a))
	    {
	      reverse_unique_flag = 1;
	    }
	}

      if (db_attribute_is_indexed (a))
	{
	  index_flag = 1;
	}

      if (unique_flag && reverse_unique_flag && index_flag)
	{
	  /* Since we already found all, no need to go further. */
	  break;
	}
    }

  /* 
   * We call this function many times, so be careful not to clobber
   * (i.e. overwrite) the has_index parameter
   */
  if (has_indexes != NULL)
    {
      *has_indexes |= index_flag;
    }


  /* see if we have any locally defined components on either list */
  first_attribute = NULL;
  for (a = attribute_list; a != NULL && first_attribute == NULL; a = db_attribute_next (a))
    {
      if (db_attribute_class (a) == class_)
	{
	  first_attribute = a;
	}
    }

  if (first_attribute == NULL)
    {
      return false;
    }

  name = db_get_class_name (class_);
  if (storage_order == FOLLOW_STORAGE_ORDER)
    {
      DB_ATTRIBUTE **ordered_attributes, **storage_attributes;
      int i, j, max_order, shared_pos;
      const char *option, *old_attribute_name;

      max_order = 0;
      for (a = first_attribute; a != NULL; a = db_attribute_next (a))
	{
	  if (db_attribute_class (a) != class_)
	    {
	      continue;
	    }

	  if (a->order > max_order)
	    {
	      max_order = a->order;
	    }
	}
      max_order++;

      ordered_attributes = (DB_ATTRIBUTE **) calloc (max_order * 2, sizeof (DB_ATTRIBUTE *));
      if (ordered_attributes == NULL)
	{
	  return false;
	}
      storage_attributes = &ordered_attributes[max_order];

      shared_pos = 1;
      for (a = first_attribute; a != NULL; a = db_attribute_next (a))
	{
	  if (db_attribute_class (a) != class_)
	    {
	      continue;
	    }

	  if (db_attribute_is_shared (a))
	    {
	      storage_attributes[max_order - shared_pos] = a;
	      shared_pos++;
	    }
	  else
	    {
	      assert (storage_attributes[a->storage_order] == NULL);
	      storage_attributes[a->storage_order] = a;
	    }
	}

      for (i = 0; i < max_order; i++)
	{
	  a = storage_attributes[i];
	  if (a == NULL)
	    {
	      continue;
	    }

	  assert (ordered_attributes[a->order] == NULL);
	  ordered_attributes[a->order] = a;

	  for (j = a->order - 1; j >= 0; j--)
	    {
	      if (ordered_attributes[j])
		{
		  option = "AFTER ";
		  old_attribute_name = db_attribute_name (ordered_attributes[j]);
		  break;
		}
	    }

	  if (j < 0)
	    {
	      option = "FIRST";
	      old_attribute_name = "";
	    }

	  fprintf (output_file, "ALTER %s %s%s%s ADD ATTRIBUTE ", class_type, PRINT_IDENTIFIER (name));
	  if (db_attribute_is_shared (a))
	    {
	      emit_attribute_def (a, SHARED_ATTRIBUTE);
	    }
	  else
	    {
	      emit_attribute_def (a, INSTANCE_ATTRIBUTE);
	    }
	  fprintf (output_file, " %s", option);
	  if (old_attribute_name[0] == '\0')
	    {
	      fprintf (output_file, ";\n");
	    }
	  else
	    {
	      fprintf (output_file, " %s%s%s;\n", PRINT_IDENTIFIER (old_attribute_name));
	    }
	}

      free (ordered_attributes);
    }
  else
    {
      fprintf (output_file, "ALTER %s %s%s%s ADD ATTRIBUTE\n", class_type, PRINT_IDENTIFIER (name));
      for (a = first_attribute; a != NULL; a = db_attribute_next (a))
	{
	  if (db_attribute_class (a) == class_)
	    {
	      if (a != first_attribute)
		{
		  fprintf (output_file, ",\n");
		}

	      if (db_attribute_is_shared (a))
		{
		  emit_attribute_def (a, SHARED_ATTRIBUTE);
		}
	      else
		{
		  emit_attribute_def (a, INSTANCE_ATTRIBUTE);
		}
	    }
	}

      fprintf (output_file, ";\n");
    }

  for (a = first_attribute; a != NULL; a = db_attribute_next (a))
    {
      if (db_attribute_class (a) == class_)
	{
	  /* update attribute's auto increment serial object */
	  if (a->auto_increment != NULL)
	    {
	      int sr_error = NO_ERROR;

	      DB_MAKE_NULL (&sr_name);
	      DB_MAKE_NULL (&cur_val);
	      DB_MAKE_NULL (&started_val);
	      DB_MAKE_NULL (&min_val);
	      DB_MAKE_NULL (&max_val);
	      DB_MAKE_NULL (&inc_val);

	      sr_error = db_get (a->auto_increment, "name", &sr_name);
	      if (sr_error < 0)
		{
		  continue;
		}

	      sr_error = db_get (a->auto_increment, "current_val", &cur_val);
	      if (sr_error < 0)
		{
		  pr_clear_value (&sr_name);
		  continue;
		}

	      sr_error = db_get (a->auto_increment, "increment_val", &inc_val);
	      if (sr_error < 0)
		{
		  pr_clear_value (&sr_name);
		  continue;
		}

	      sr_error = db_get (a->auto_increment, "min_val", &min_val);
	      if (sr_error < 0)
		{
		  pr_clear_value (&sr_name);
		  continue;
		}

	      sr_error = db_get (a->auto_increment, "max_val", &max_val);
	      if (sr_error < 0)
		{
		  pr_clear_value (&sr_name);
		  continue;
		}

	      sr_error = db_get (a->auto_increment, "started", &started_val);
	      if (sr_error < 0)
		{
		  pr_clear_value (&sr_name);
		  continue;
		}

	      if (DB_GET_INTEGER (&started_val) == 1)
		{
		  DB_VALUE diff_val, answer_val;

		  sr_error = numeric_db_value_sub (&max_val, &cur_val, &diff_val);
		  if (sr_error != NO_ERROR)
		    {
		      pr_clear_value (&sr_name);
		      continue;
		    }
		  sr_error = numeric_db_value_compare (&inc_val, &diff_val, &answer_val);
		  if (sr_error != NO_ERROR)
		    {
		      pr_clear_value (&sr_name);
		      continue;
		    }
		  /* auto_increment is always non-cyclic */
		  if (DB_GET_INTEGER (&answer_val) > 0)
		    {
		      pr_clear_value (&sr_name);
		      continue;
		    }

		  sr_error = numeric_db_value_add (&cur_val, &inc_val, &answer_val);
		  if (sr_error != NO_ERROR)
		    {
		      pr_clear_value (&sr_name);
		      continue;
		    }

		  pr_clear_value (&cur_val);
		  cur_val = answer_val;
		}

	      start_with = numeric_db_value_print (&cur_val, str_buf);
	      if (start_with[0] == '\0')
		{
		  start_with = "NULL";
		}

	      fprintf (output_file, "ALTER SERIAL %s%s%s START WITH %s;\n",
		       PRINT_IDENTIFIER (db_get_string (&sr_name)), start_with);

	      pr_clear_value (&sr_name);
	    }
	}
    }

  fprintf (output_file, "\n");
  if (unique_flag)
    {
      name = db_get_class_name (class_);
      fprintf (output_file, "\nALTER %s %s%s%s ADD ATTRIBUTE\n", class_type, PRINT_IDENTIFIER (name));
      emit_unique_def (class_);
    }

  if (reverse_unique_flag)
    {
      emit_reverse_unique_def (class_);
    }

  return true;
}


/*
 * emit_class_attributes - emit ALTER statements for the class attributes
 *    return: non-zero if something was emitted
 *    class(in): class
 *    class_type(in): class type
 */
static bool
emit_class_attributes (DB_OBJECT * class_, const char *class_type)
{
  DB_ATTRIBUTE *class_attribute_list, *first_class_attribute, *a;
  const char *name;

  class_attribute_list = db_get_class_attributes (class_);
  first_class_attribute = NULL;

  for (a = class_attribute_list; a != NULL && first_class_attribute == NULL; a = db_attribute_next (a))
    {
      if (db_attribute_class (a) == class_)
	{
	  first_class_attribute = a;
	}
    }

  if (first_class_attribute != NULL)
    {
      name = db_get_class_name (class_);
      fprintf (output_file, "ALTER %s %s%s%s ADD CLASS ATTRIBUTE \n", class_type, PRINT_IDENTIFIER (name));

      for (a = first_class_attribute; a != NULL; a = db_attribute_next (a))
	{
	  if (db_attribute_class (a) == class_)
	    {
	      if (a != first_class_attribute)
		{
		  fprintf (output_file, ",\n");
		}
	      emit_attribute_def (a, CLASS_ATTRIBUTE);
	    }
	}
      fprintf (output_file, ";\n");
    }

  return (first_class_attribute != NULL);
}

static bool
emit_class_meta (DB_OBJECT * table)
{
  DB_ATTRIBUTE *attribute_list, *a;
  const char *table_name;
  bool first_print = true;

  table_name = db_get_class_name (table);
  fprintf (output_file, "-- !META! %s%s%s:", PRINT_IDENTIFIER (table_name));

  attribute_list = db_get_attributes (table);
  for (a = attribute_list; a != NULL; a = db_attribute_next (a))
    {
      if (db_attribute_class (a) != table)
	{
	  continue;
	}
      if (!first_print)
	{
	  fprintf (output_file, ",");
	}
      fprintf (output_file, "%s%s%s", PRINT_IDENTIFIER (db_attribute_name (a)));
      fprintf (output_file, "(%d)", db_attribute_type (a));
      fprintf (output_file, "(%d)", db_attribute_order (a));
      fprintf (output_file, "(%d)", a->storage_order);
      fprintf (output_file, "(%c)", db_attribute_is_shared (a) ? 'S' : 'I');
      first_print = false;
    }

  fprintf (output_file, "\n");

  return true;
}

/*
 * emit_all_attributes - Emit both the instance and class attributes.
 *    return: non-zero if something was emmitted
 *    class(in): class to dump
 *    class_type(in): class type string
 *    has_indexes(in):
 */
static bool
emit_all_attributes (DB_OBJECT * class_, const char *class_type, int *has_indexes, EMIT_STORAGE_ORDER storage_order)
{
  bool istatus, cstatus;

  istatus = emit_instance_attributes (class_, class_type, has_indexes, storage_order);
  cstatus = emit_class_attributes (class_, class_type);

  return istatus || cstatus;
}


/*
 * emit_method_files - emit all methods files
 *    return: void
 *    class(in): class object
 */
static void
emit_method_files (DB_OBJECT * class_mop)
{
  DB_METHFILE *files, *f;
  bool printed_once = false;

  /* should clean this list ! */
  files = db_get_method_files (class_mop);

  if (files != NULL)
    {
      for (f = files; f != NULL; f = db_methfile_next (f))
	{
	  if (f->class_mop == class_mop)
	    {
	      if (printed_once == false)
		{
		  printed_once = true;
		  fprintf (output_file, "\nFILE");
		}
	      else
		{
		  (void) fprintf (output_file, ",\n");
		}
	      emit_methfile_def (f);
	    }
	}

      if (printed_once)
	{
	  fprintf (output_file, "\n");
	}
    }
}


/*
 * emit_methods - emit quries for adding the methods (instance, shared and
 * class) for the class given
 *    return: true if any locally defined methods are emitted, false
 *            otherwise
 *    class(in): the class to emit the method definitions for
 *    class_type(in): class type
 * Note:
 *    Calls emit_method_def for each method.  This function will only
 *    emit those methods defined in this class and NOT any of the
 *    inherited methods.
 */
static bool
emit_methods (DB_OBJECT * class_, const char *class_type)
{
  DB_METHOD *method_list, *class_method_list, *m;
  DB_METHOD *first_method, *first_class_method;
  const char *name;

  method_list = db_get_methods (class_);
  class_method_list = db_get_class_methods (class_);

  /* see if we have any locally defined components on either list */
  first_method = first_class_method = NULL;
  for (m = method_list; m != NULL && first_method == NULL; m = db_method_next (m))
    {
      if (db_method_class (m) == class_)
	{
	  first_method = m;
	}
    }

  for (m = class_method_list; m != NULL && first_class_method == NULL; m = db_method_next (m))
    {
      if (db_method_class (m) == class_)
	{
	  first_class_method = m;
	}
    }

  if (first_method != NULL)
    {
      name = db_get_class_name (class_);
      fprintf (output_file, "ALTER %s %s%s%s ADD METHOD\n", class_type, PRINT_IDENTIFIER (name));

      for (m = first_method; m != NULL; m = db_method_next (m))
	{
	  if (db_method_class (m) == class_)
	    {
	      if (m != first_method)
		{
		  fprintf (output_file, ",\n");
		}
	      emit_method_def (m, INSTANCE_METHOD);
	    }
	}

      fprintf (output_file, "\n");
      emit_method_files (class_);
      fprintf (output_file, ";\n");
    }

  /* eventually, this may merge with the statement above */
  if (first_class_method != NULL)
    {
      name = db_get_class_name (class_);
      fprintf (output_file, "ALTER %s %s%s%s ADD METHOD\n", class_type, PRINT_IDENTIFIER (name));

      for (m = first_class_method; m != NULL; m = db_method_next (m))
	{
	  if (db_method_class (m) == class_)
	    {
	      if (m != first_class_method)
		{
		  fprintf (output_file, ",\n");
		}
	      emit_method_def (m, CLASS_METHOD);
	    }
	}

      fprintf (output_file, "\n");

      if (first_method == NULL)
	{
	  emit_method_files (class_);
	}
      fprintf (output_file, ";\n");
    }

  return ((first_method != NULL || first_class_method != NULL));
}

/*
 * ex_contains_object_reference - see if a value contains a reference
 * to a database object.
 *    return: non-zero if there is an object reference in the value
 *    value(in): value to examine
 * Note:
 *    This is used during the dumping of the default values for attribute
 *    definitions in the schema file.
 *    When we encounter object references, we don't include them in
 *    the schema file, they must be included in the object file.
 *    This is public so it can be used by unload_object.c to tell when to
 *    dump the values in the object file.
 */
static int
ex_contains_object_reference (DB_VALUE * value)
{
  DB_TYPE type;
  DB_SET *set;
  int error;
  DB_VALUE setval;
  int has_object, size, i;

  has_object = 0;
  if (value != NULL)
    {
      if (DB_VALUE_TYPE (value) == DB_TYPE_OBJECT)
	{
	  has_object = DB_GET_OBJECT (value) != NULL;
	}
      else if (TP_IS_SET_TYPE (DB_VALUE_TYPE (value)))
	{
	  set = DB_GET_SET (value);
	  size = db_set_size (set);
	  type = db_set_type (set);

	  for (i = 0; i < size && !has_object; i++)
	    {
	      if (type == DB_TYPE_SEQUENCE)
		{
		  error = db_seq_get (set, i, &setval);
		}
	      else
		{
		  error = db_set_get (set, i, &setval);
		}

	      if (error)
		{
		  /* 
		   * shouldn't happen, return 1 so we don't try to dump this
		   * value
		   */
		  has_object = 1;
		}
	      else
		{
		  has_object = ex_contains_object_reference (&setval);
		}

	      db_value_clear (&setval);
	    }
	}
    }
  return has_object;
}

/*
 * emit_attribute_def - emit attribute definition
 *    return: void
 *    attribute(in): attribute descriptor
 *    qualifier(in): the qualifier for the attribute (default, class or shared)
 */
static void
emit_attribute_def (DB_ATTRIBUTE * attribute, ATTRIBUTE_QUALIFIER qualifier)
{
  DB_VALUE *default_value;
  const char *name;

  name = db_attribute_name (attribute);
  switch (qualifier)
    {
    case INSTANCE_ATTRIBUTE:
      {
	fprintf (output_file, "       %s%s%s ", PRINT_IDENTIFIER (name));
	break;
      }				/* case INSTANCE_ATTRIBUTE */
    case SHARED_ATTRIBUTE:
      {
	fprintf (output_file, "       %s%s%s ", PRINT_IDENTIFIER (name));
	break;
      }				/* case SHARED_ATTRIBUTE */
    case CLASS_ATTRIBUTE:
      {
	/* 
	 * NOTE: The parser no longer recognizes a CLASS prefix for class
	 * attributes, this will have been encoded in the surrounding
	 * "ADD CLASS ATTRIBUTE" clause
	 */
	fprintf (output_file, "       %s%s%s ", PRINT_IDENTIFIER (name));
	break;
      }				/* case CLASS_ATTRIBUTE */
    }

  emit_domain_def (db_attribute_domain (attribute));

  if (emit_autoincrement_def (attribute) != NO_ERROR)
    {
      ;				/* just continue */
    }

  if (qualifier == SHARED_ATTRIBUTE)
    {
      fprintf (output_file, " SHARED ");
    }

  default_value = db_attribute_default (attribute);
  if ((default_value != NULL && !DB_IS_NULL (default_value))
      || attribute->default_value.default_expr.default_expr_type != DB_DEFAULT_NONE)
    {
      const char *default_expr_type_str;

      if (qualifier != SHARED_ATTRIBUTE)
	{
	  fprintf (output_file, " DEFAULT ");
	}

      if (attribute->default_value.default_expr.default_expr_op == T_TO_CHAR)
	{
	  fprintf (output_file, "TO_CHAR(");
	}

      default_expr_type_str = db_default_expression_string (attribute->default_value.default_expr.default_expr_type);
      if (default_expr_type_str != NULL)
	{
	  fprintf (output_file, default_expr_type_str);
	}
      else
	{
	  /* these are set during the object load phase */
	  if (ex_contains_object_reference (default_value))
	    {
	      fprintf (output_file, "NULL");
	    }
	  else
	    {
	      /* use the desc_ printer, need to have this in a better place */
	      desc_value_fprint (output_file, default_value);
	    }
	}

      if (attribute->default_value.default_expr.default_expr_op == T_TO_CHAR)
	{
	  if (attribute->default_value.default_expr.default_expr_format != NULL)
	    {
	      fprintf (output_file, ", \'");
	      fprintf (output_file, attribute->default_value.default_expr.default_expr_format);
	      fprintf (output_file, "\'");
	    }

	  fprintf (output_file, ")");
	}
    }

  /* emit constraints */
  if (db_attribute_is_non_null (attribute))
    {
      fprintf (output_file, " NOT NULL");
    }

  /* emit comment */
  if (attribute->comment != NULL && attribute->comment[0] != '\0')
    {
      fprintf (output_file, " ");
      help_fprint_describe_comment (output_file, attribute->comment);
    }
}



/*
 * emit_unique_def - emit the unique constraint definitions for this class
 *    return: void
 *    class(in): the class to emit the attributes for
 */
static void
emit_unique_def (DB_OBJECT * class_)
{
  DB_CONSTRAINT *constraint_list, *constraint;
  DB_ATTRIBUTE **atts, **att;
  bool has_inherited_atts;
  int num_printed = 0;
  const char *name;

  constraint_list = db_get_constraints (class_);
  if (constraint_list == NULL)
    {
      return;
    }

  for (constraint = constraint_list; constraint != NULL; constraint = db_constraint_next (constraint))
    {
      if (db_constraint_type (constraint) != DB_CONSTRAINT_UNIQUE
	  && db_constraint_type (constraint) != DB_CONSTRAINT_PRIMARY_KEY)
	{
	  continue;
	}

      atts = db_constraint_attributes (constraint);
      has_inherited_atts = false;

      for (att = atts; *att != NULL; att++)
	{
	  if (db_attribute_class (*att) != class_)
	    {
	      has_inherited_atts = true;
	      break;
	    }
	}

      if (!has_inherited_atts)
	{
	  if (num_printed > 0)
	    {
	      (void) fprintf (output_file, ",\n");
	    }

	  if (constraint->type == SM_CONSTRAINT_PRIMARY_KEY)
	    {
	      (void) fprintf (output_file, "       CONSTRAINT [%s] PRIMARY KEY(", constraint->name);
	    }
	  else
	    {
	      (void) fprintf (output_file, "       CONSTRAINT [%s] UNIQUE(", constraint->name);
	    }

	  for (att = atts; *att != NULL; att++)
	    {
	      name = db_attribute_name (*att);
	      if (att != atts)
		{
		  fprintf (output_file, ", ");
		}

	      fprintf (output_file, "%s%s%s", PRINT_IDENTIFIER (name));
	    }
	  (void) fprintf (output_file, ")");

	  if (constraint->comment != NULL && constraint->comment[0] != '\0')
	    {
	      fprintf (output_file, " ");
	      help_fprint_describe_comment (output_file, constraint->comment);
	    }

	  ++num_printed;
	}
    }

  (void) fprintf (output_file, ";\n");
}

/*
 * emit_reverse_unique_def - emit a reverse unique index definition query part
 *    return: void
 *    class(in): class object
 */
static void
emit_reverse_unique_def (DB_OBJECT * class_)
{
  DB_CONSTRAINT *constraint_list, *constraint;
  DB_ATTRIBUTE **atts, **att;
  bool has_inherited_atts;
  const char *name;

  constraint_list = db_get_constraints (class_);
  if (constraint_list == NULL)
    {
      return;
    }

  for (constraint = constraint_list; constraint != NULL; constraint = db_constraint_next (constraint))
    {
      if (db_constraint_type (constraint) != DB_CONSTRAINT_REVERSE_UNIQUE)
	{
	  continue;
	}

      atts = db_constraint_attributes (constraint);
      has_inherited_atts = false;

      for (att = atts; *att != NULL; att++)
	{
	  if (db_attribute_class (*att) != class_)
	    {
	      has_inherited_atts = true;
	      break;
	    }
	}

      if (!has_inherited_atts)
	{
	  name = db_get_class_name (class_);
	  fprintf (output_file, "CREATE REVERSE UNIQUE INDEX %s%s%s on %s%s%s (", PRINT_IDENTIFIER (constraint->name),
		   PRINT_IDENTIFIER (name));

	  for (att = atts; *att != NULL; att++)
	    {
	      name = db_attribute_name (*att);
	      if (att != atts)
		{
		  fprintf (output_file, ", ");
		}
	      fprintf (output_file, "%s%s%s", PRINT_IDENTIFIER (name));
	    }
	  fprintf (output_file, ");\n");
	}
    }
}


/*
 * emit_index_def - emit the index constraint definitions for this class
 *    return: void
 *    class(in): the class to emit the indexes for
 */
static void
emit_index_def (DB_OBJECT * class_)
{
  DB_CONSTRAINT *constraint_list, *constraint;
  DB_CONSTRAINT_TYPE ctype;
  DB_ATTRIBUTE **atts, **att;
  const char *cls_name, *att_name;
  int partitioned_subclass = 0, au_save;
  SM_CLASS *supclass = NULL;
  const int *asc_desc;
  const int *prefix_length;
  int k, n_attrs = 0;

  constraint_list = db_get_constraints (class_);
  if (constraint_list == NULL)
    {
      return;
    }

  cls_name = db_get_class_name (class_);
  if (cls_name != NULL)
    {
      partitioned_subclass = do_is_partitioned_subclass (NULL, cls_name, NULL);
    }
  else
    {
      cls_name = "";
    }

  if (partitioned_subclass)
    {
      DB_OBJECT *root_op = NULL;
      AU_DISABLE (au_save);
      if (do_get_partition_parent (class_, &root_op) == NO_ERROR)
	{
	  if (au_fetch_class (root_op, &supclass, AU_FETCH_READ, AU_SELECT) != NO_ERROR)
	    {
	      supclass = NULL;
	    }
	}

      AU_ENABLE (au_save);
    }

  for (constraint = constraint_list; constraint != NULL; constraint = db_constraint_next (constraint))
    {
      ctype = db_constraint_type (constraint);
      if (ctype != DB_CONSTRAINT_INDEX && ctype != DB_CONSTRAINT_REVERSE_INDEX)
	{
	  continue;
	}

      if (supclass && classobj_find_class_index (supclass, constraint->name) != NULL)
	{
	  continue;		/* same index skip */
	}

      if (constraint->func_index_info)
	{
	  fprintf (output_file, "CREATE %sINDEX %s%s%s ON %s%s%s (",
		   (ctype == DB_CONSTRAINT_REVERSE_INDEX) ? "REVERSE " : "",
		   PRINT_FUNCTION_INDEX_NAME (constraint->name), PRINT_IDENTIFIER (cls_name));
	}
      else
	{
	  fprintf (output_file, "CREATE %sINDEX %s%s%s ON %s%s%s (",
		   (ctype == DB_CONSTRAINT_REVERSE_INDEX) ? "REVERSE " : "", PRINT_IDENTIFIER (constraint->name),
		   PRINT_IDENTIFIER (cls_name));
	}

      asc_desc = NULL;		/* init */
      prefix_length = NULL;
      if (ctype == DB_CONSTRAINT_INDEX)
	{			/* is not reverse index */
	  /* need to get asc/desc info */
	  asc_desc = db_constraint_asc_desc (constraint);
	  prefix_length = db_constraint_prefix_length (constraint);
	}

      atts = db_constraint_attributes (constraint);

      if (constraint->func_index_info)
	{
	  n_attrs = constraint->func_index_info->attr_index_start + 1;
	}
      else
	{
	  n_attrs = 0;
	  for (att = atts; *att != NULL; att++)
	    {
	      n_attrs++;
	    }
	}
      k = 0;
      for (att = atts; k < n_attrs; att++)
	{
	  if (constraint->func_index_info)
	    {
	      if (k == constraint->func_index_info->col_id)
		{
		  if (k > 0)
		    {
		      fprintf (output_file, ", ");
		    }
		  fprintf (output_file, constraint->func_index_info->expr_str);
		  if (constraint->func_index_info->fi_domain->is_desc)
		    {
		      fprintf (output_file, "%s", " DESC");
		    }

		  k++;
		  if (k == n_attrs)
		    {
		      break;
		    }
		}
	    }
	  att_name = db_attribute_name (*att);
	  if (k > 0)
	    {
	      fprintf (output_file, ", ");
	    }
	  fprintf (output_file, "%s%s%s", PRINT_IDENTIFIER (att_name));

	  if (prefix_length)
	    {
	      if (*prefix_length >= 0)
		{
		  fprintf (output_file, " (%d)", *prefix_length);
		}
	      prefix_length++;
	    }

	  if (asc_desc)
	    {
	      if (*asc_desc == 1)
		{
		  fprintf (output_file, "%s", " DESC");
		}
	      asc_desc++;
	    }
	  k++;
	}
      if (constraint->filter_predicate)
	{
	  if (constraint->filter_predicate->pred_string)
	    {
	      fprintf (output_file, ") where %s", constraint->filter_predicate->pred_string);
	    }
	}
      else
	{
	  fprintf (output_file, ")");
	}
      if (constraint->comment != NULL && constraint->comment[0] != '\0')
	{
	  fprintf (output_file, " ");
	  help_fprint_describe_comment (output_file, constraint->comment);
	}
      fprintf (output_file, ";\n");
    }
}


/*
 * emit_domain_def - emit a domain defintion part
 *    return: void
 *    domains(in): domain list
 */
static void
emit_domain_def (DB_DOMAIN * domains)
{
  DB_TYPE type;
  PR_TYPE *prtype;
  DB_DOMAIN *domain;
  DB_OBJECT *class_;
  int precision;
  int has_collation;
  const char *name;
  const char *json_schema;

  for (domain = domains; domain != NULL; domain = db_domain_next (domain))
    {
      type = TP_DOMAIN_TYPE (domain);
      prtype = PR_TYPE_FROM_ID (type);
      if (prtype == NULL)
	{
	  continue;
	}

      if (type == DB_TYPE_OBJECT)
	{
	  class_ = db_domain_class (domain);
	  if (class_ == NULL)
	    {
	      fprintf (output_file, "%s", prtype->name);
	    }
	  else
	    {
	      name = db_get_class_name (class_);
	      fprintf (output_file, "%s%s%s", PRINT_IDENTIFIER (name));
	    }
	}
      else
	{
	  has_collation = 0;
	  (void) fprintf (output_file, "%s", prtype->name);

	  switch (type)
	    {
	    case DB_TYPE_VARCHAR:
	    case DB_TYPE_CHAR:
	    case DB_TYPE_NCHAR:
	    case DB_TYPE_VARNCHAR:
	      has_collation = 1;
	    case DB_TYPE_BIT:
	    case DB_TYPE_VARBIT:
	      precision = db_domain_precision (domain);
	      fprintf (output_file, "(%d)",
		       precision == TP_FLOATING_PRECISION_VALUE ? DB_MAX_STRING_LENGTH : precision);
	      break;

	    case DB_TYPE_ENUMERATION:
	      {
		int i = 0;
		DB_ENUM_ELEMENT *elem = NULL;
		int count = DOM_GET_ENUM_ELEMS_COUNT (domain);

		if (count == 0)
		  {
		    /* empty enumeration */
		    fprintf (output_file, "()");
		    break;
		  }

		fprintf (output_file, "(");
		for (i = 1; i < count; i++)
		  {
		    elem = &DOM_GET_ENUM_ELEM (domain, i);
		    fprintf (output_file, "'%s', ", DB_GET_ENUM_ELEM_STRING (elem));
		  }
		elem = &DOM_GET_ENUM_ELEM (domain, count);
		fprintf (output_file, "'%s')", DB_GET_ENUM_ELEM_STRING (elem));
		has_collation = 1;
		break;
	      }

	    case DB_TYPE_NUMERIC:
	      fprintf (output_file, "(%d,%d)", db_domain_precision (domain), db_domain_scale (domain));
	      break;

	    case DB_TYPE_SET:
	    case DB_TYPE_MULTISET:
	    case DB_TYPE_SEQUENCE:
	      fprintf (output_file, "(");
	      emit_domain_def (db_domain_set (domain));
	      fprintf (output_file, ")");
	      break;

	    case DB_TYPE_JSON:
	      json_schema = db_domain_raw_json_schema (domain);
	      if (json_schema != NULL)
		{
		  fprintf (output_file, "('%s')", json_schema);
		}
	      break;

	    default:
	      break;
	    }

	  if (has_collation)
	    {
	      (void) fprintf (output_file, " COLLATE %s", lang_get_collation_name (domain->collation_id));
	    }
	}

      if (db_domain_next (domain) != NULL)
	{
	  fprintf (output_file, ",");
	}
    }
}

/*
 * emit_autoincrement_def - emit a auto-increment query part
 *    return: void
 *    attribute(in): attribute to add query part for
 */
static int
emit_autoincrement_def (DB_ATTRIBUTE * attribute)
{
  int error = NO_ERROR;
  DB_VALUE min_val, inc_val;
  char str_buf[NUMERIC_MAX_STRING_SIZE];

  if (attribute->auto_increment != NULL)
    {
      DB_MAKE_NULL (&min_val);
      DB_MAKE_NULL (&inc_val);

      error = db_get (attribute->auto_increment, "min_val", &min_val);
      if (error < 0)
	{
	  return error;
	}

      error = db_get (attribute->auto_increment, "increment_val", &inc_val);
      if (error < 0)
	{
	  pr_clear_value (&min_val);
	  return error;
	}

      fprintf (output_file, " AUTO_INCREMENT(%s", numeric_db_value_print (&min_val, str_buf));
      fprintf (output_file, ", %s)", numeric_db_value_print (&inc_val, str_buf));

      pr_clear_value (&min_val);
      pr_clear_value (&inc_val);
    }

  return error;
}


/*
 * emit_method_def - emit method definitnio query
 *    return: void
 *    method(in): method
 *    qualifier(in): the qualifier for this method (default or class)
 */
static void
emit_method_def (DB_METHOD * method, METHOD_QUALIFIER qualifier)
{
  int arg_count, i;
  DB_DOMAIN *method_return_domain;
  const char *method_function_name;
  const char *name;

  name = db_method_name (method);

  switch (qualifier)
    {
    case INSTANCE_METHOD:
      {
	if (name != NULL)
	  {
	    fprintf (output_file, "       %s%s%s(", PRINT_IDENTIFIER (name));
	  }
	break;
      }				/* case INSTANCE_METHOD */
    case CLASS_METHOD:
      {
	if (name != NULL)
	  {
	    fprintf (output_file, "CLASS  %s%s%s(", PRINT_IDENTIFIER (name));
	  }
	break;
      }				/* case CLASS_METHOD */
    }

  /* 
   * Emit argument type list
   */
  arg_count = db_method_arg_count (method);
  /* recall that arguments are numbered from 1 */
  for (i = 1; i < arg_count; i++)
    {
      emit_domain_def (db_method_arg_domain (method, i));
      fprintf (output_file, ", ");
    }

  if (arg_count)
    {
      emit_domain_def (db_method_arg_domain (method, i));
    }

  fprintf (output_file, ") ");

  /* 
   * Emit method return domain
   */
  method_return_domain = db_method_return_domain (method);
  if (method_return_domain != NULL)
    {
      emit_domain_def (db_method_return_domain (method));
    }

  /* 
   * Emit method function implementation
   */
  method_function_name = db_method_function (method);
  if (method_function_name != NULL)
    {
      name = db_method_function (method);
      if (name != NULL)
	{
	  fprintf (output_file, " FUNCTION %s%s%s", PRINT_IDENTIFIER (name));
	}
    }
}


/*
 * emit_methfile_def - emit method file name
 *    return: nothing
 *    methfile(in): method file
 */
static void
emit_methfile_def (DB_METHFILE * methfile)
{
  (void) fprintf (output_file, "       '%s'", db_methfile_name (methfile));
}

/*
 * emit_partition_parts - emit PARTITION query part
 *    return: void
 *    parts(in): part MOP
 *    partcnt(in): relative position of 'parts'
 */
static void
emit_partition_parts (SM_PARTITION * partition_info, int partcnt)
{
  DB_VALUE ele;
  int setsize, i1;

  if (partition_info == NULL)
    {
      return;
    }

  if (partcnt > 0)
    {
      fprintf (output_file, ",\n ");
    }

  fprintf (output_file, "PARTITION %s%s%s ", PRINT_IDENTIFIER (partition_info->pname));

  switch (partition_info->partition_type)
    {
    case PT_PARTITION_RANGE:
      fprintf (output_file, " VALUES LESS THAN ");
      if (!set_get_element_nocopy (partition_info->values, 1, &ele))
	{			/* 0:MIN, 1:MAX */
	  if (DB_IS_NULL (&ele))
	    {
	      fprintf (output_file, "MAXVALUE");
	    }
	  else
	    {
	      fprintf (output_file, "(");
	      desc_value_fprint (output_file, &ele);
	      fprintf (output_file, ")");
	    }
	}
      break;
    case PT_PARTITION_LIST:
      fprintf (output_file, " VALUES IN (");
      setsize = set_size (partition_info->values);

      for (i1 = 0; i1 < setsize; i1++)
	{
	  if (i1 > 0)
	    {
	      fprintf (output_file, ", ");
	    }

	  if (!set_get_element_nocopy (partition_info->values, i1, &ele))
	    {
	      desc_value_fprint (output_file, &ele);
	    }
	}

      fprintf (output_file, ")");
      break;
    }

  if (partition_info->comment != NULL && partition_info->comment[0] != '\0')
    {
      fprintf (output_file, " ");
      help_fprint_describe_comment (output_file, partition_info->comment);
    }
}

/*
 * emit_partition_info - emit PARTINTION query for a class
 *    return: void
 *    clsobj(in): class object
 */
static void
emit_partition_info (MOP clsobj)
{
  DB_VALUE ele;
  int partcnt = 0;
  char *ptr, *ptr2;
  const char *name;
  SM_CLASS *class_, *subclass;
  DB_OBJLIST *user;

  if (clsobj == NULL)
    {
      return;
    }

  name = db_get_class_name (clsobj);
  if (au_fetch_class (clsobj, &class_, AU_FETCH_READ, AU_SELECT) != NO_ERROR)
    {
      return;
    }

  fprintf (output_file, "\nALTER CLASS %s%s%s ", PRINT_IDENTIFIER (name));
  fprintf (output_file, "\nPARTITION BY ");

  if (class_->partition->expr != NULL)
    {
      switch (class_->partition->partition_type)
	{
	case PT_PARTITION_HASH:
	  fprintf (output_file, "HASH ( ");
	  break;
	case PT_PARTITION_RANGE:
	  fprintf (output_file, "RANGE ( ");
	  break;
	case PT_PARTITION_LIST:
	  fprintf (output_file, "LIST ( ");
	  break;
	}

      ptr = (char *) strstr (class_->partition->expr, "SELECT ");
      if (ptr)
	{
	  ptr2 = strstr (ptr + 7, " FROM ");
	  if (ptr2)
	    {
	      *ptr2 = 0;
	      fprintf (output_file, ptr + 7);
	      fprintf (output_file, " ) \n ");
	    }
	}

      if (class_->partition->partition_type == PT_PARTITION_HASH)
	{
	  if (!set_get_element_nocopy (class_->partition->values, 1, &ele))
	    {
	      fprintf (output_file, " PARTITIONS %d", db_get_int (&ele));
	    }
	}
      else
	{
	  fprintf (output_file, " ( ");
	  for (user = class_->users; user != NULL; user = user->next)
	    {
	      if (au_fetch_class (user->op, &subclass, AU_FETCH_READ, AU_SELECT) == NO_ERROR)
		{
		  if (subclass->partition)
		    {
		      emit_partition_parts (subclass->partition, partcnt);
		      partcnt++;
		    }
		}
	    }
	  fprintf (output_file, " ) ");
	}
    }
  else
    {
      /* FIXME */
    }
  fprintf (output_file, ";\n");
}

/*
 * emit_stored_procedure_args - emit stored procedure arguments
 *    return: 0 if success, error count otherwise
 *    arg_cnt(in): argument count
 *    arg_set(in): set containg argument DB_VALUE
 */
static int
emit_stored_procedure_args (int arg_cnt, DB_SET * arg_set)
{
  MOP arg;
  DB_VALUE arg_val, arg_name_val, arg_mode_val, arg_type_val, arg_comment_val;
  int arg_mode, arg_type, i, save;
  int err;
  int err_count = 0;

  AU_DISABLE (save);

  for (i = 0; i < arg_cnt; i++)
    {
      err = set_get_element (arg_set, i, &arg_val);
      if (err != NO_ERROR)
	{
	  err_count++;
	  continue;
	}

      arg = DB_GET_OBJECT (&arg_val);

      if ((err = db_get (arg, SP_ATTR_ARG_NAME, &arg_name_val)) != NO_ERROR
	  || (err = db_get (arg, SP_ATTR_MODE, &arg_mode_val)) != NO_ERROR
	  || (err = db_get (arg, SP_ATTR_DATA_TYPE, &arg_type_val)) != NO_ERROR
	  || (err = db_get (arg, SP_ATTR_ARG_COMMENT, &arg_comment_val)) != NO_ERROR)
	{
	  err_count++;
	  continue;
	}

      fprintf (output_file, "%s%s%s ", PRINT_IDENTIFIER (db_get_string (&arg_name_val)));

      arg_mode = DB_GET_INT (&arg_mode_val);
      fprintf (output_file, "%s ", arg_mode == SP_MODE_IN ? "IN" : arg_mode == SP_MODE_OUT ? "OUT" : "INOUT");

      arg_type = DB_GET_INT (&arg_type_val);

      if (arg_type == DB_TYPE_RESULTSET)
	{
	  fprintf (output_file, "CURSOR");
	}
      else
	{
	  fprintf (output_file, "%s", db_get_type_name ((DB_TYPE) arg_type));
	}

      if (!DB_IS_NULL (&arg_comment_val))
	{
	  fprintf (output_file, " COMMENT ");
	  desc_value_fprint (output_file, &arg_comment_val);
	}

      if (i < arg_cnt - 1)
	{
	  fprintf (output_file, ", ");
	}

      pr_clear_value (&arg_val);
    }

  AU_ENABLE (save);
  return err_count;
}

/*
 * emit_stored_procedure - emit stored procedure
 *    return: void
 */
static int
emit_stored_procedure (void)
{
  MOP cls, obj, owner;
  DB_OBJLIST *sp_list = NULL, *cur_sp;
  DB_VALUE sp_name_val, sp_type_val, arg_cnt_val, args_val, rtn_type_val, method_val, comment_val;
  DB_VALUE owner_val, owner_name_val;
  int sp_type, rtn_type, arg_cnt, save;
  DB_SET *arg_set;
  int err;
  int err_count = 0;

  AU_DISABLE (save);

  cls = db_find_class (SP_CLASS_NAME);
  if (cls == NULL)
    {
      AU_ENABLE (save);
      return 1;
    }

  sp_list = db_get_all_objects (cls);
  for (cur_sp = sp_list; cur_sp; cur_sp = cur_sp->next)
    {
      obj = cur_sp->op;

      if ((err = db_get (obj, SP_ATTR_SP_TYPE, &sp_type_val)) != NO_ERROR
	  || (err = db_get (obj, SP_ATTR_NAME, &sp_name_val)) != NO_ERROR
	  || (err = db_get (obj, SP_ATTR_ARG_COUNT, &arg_cnt_val)) != NO_ERROR
	  || (err = db_get (obj, SP_ATTR_ARGS, &args_val)) != NO_ERROR
	  || ((err = db_get (obj, SP_ATTR_RETURN_TYPE, &rtn_type_val)) != NO_ERROR)
	  || (err = db_get (obj, SP_ATTR_TARGET, &method_val)) != NO_ERROR
	  || (err = db_get (obj, SP_ATTR_OWNER, &owner_val)) != NO_ERROR
	  || (err = db_get (obj, SP_ATTR_COMMENT, &comment_val)) != NO_ERROR)
	{
	  err_count++;
	  continue;
	}

      sp_type = DB_GET_INT (&sp_type_val);
      fprintf (output_file, "\nCREATE %s", sp_type == SP_TYPE_PROCEDURE ? "PROCEDURE" : "FUNCTION");

      fprintf (output_file, " %s%s%s (", PRINT_IDENTIFIER (db_get_string (&sp_name_val)));

      arg_cnt = DB_GET_INT (&arg_cnt_val);
      arg_set = DB_GET_SET (&args_val);
      if (emit_stored_procedure_args (arg_cnt, arg_set) > 0)
	{
	  err_count++;
	  fprintf (output_file, ";\n");
	  continue;
	}
      fprintf (output_file, ") ");

      if (sp_type == SP_TYPE_FUNCTION)
	{
	  rtn_type = DB_GET_INT (&rtn_type_val);

	  if (rtn_type == DB_TYPE_RESULTSET)
	    {
	      fprintf (output_file, "RETURN CURSOR ");
	    }
	  else
	    {
	      fprintf (output_file, "RETURN %s ", db_get_type_name ((DB_TYPE) rtn_type));
	    }
	}

      fprintf (output_file, "AS LANGUAGE JAVA NAME '%s'", DB_GET_STRING (&method_val));

      if (!DB_IS_NULL (&comment_val))
	{
	  fprintf (output_file, " COMMENT ");
	  desc_value_fprint (output_file, &comment_val);
	}

      fprintf (output_file, ";\n");

      owner = DB_GET_OBJECT (&owner_val);
      err = db_get (owner, "name", &owner_name_val);
      if (err != NO_ERROR)
	{
	  err_count++;
	  continue;
	}

      fprintf (output_file, "call [change_sp_owner]('%s', '%s') on class [db_root];\n", DB_GET_STRING (&sp_name_val),
	       DB_GET_STRING (&owner_name_val));

      db_value_clear (&owner_name_val);
    }

  db_objlist_free (sp_list);
  AU_ENABLE (save);

  return err_count;
}

/*
 * emit_foreign_key - emit foreign key
 *    return: NO_ERROR if successful, error code otherwise
 *    classes(in): MOP list for dump foreign key
 */
static int
emit_foreign_key (DB_OBJLIST * classes)
{
  DB_OBJLIST *cl;
  DB_CONSTRAINT *constraint_list, *constraint;
  DB_ATTRIBUTE **atts, **att;
  bool has_inherited_atts;
  const char *cls_name, *att_name;
  MOP ref_clsop;

  for (cl = classes; cl != NULL; cl = cl->next)
    {
      constraint_list = db_get_constraints (cl->op);
      cls_name = db_get_class_name (cl->op);

      for (constraint = constraint_list; constraint != NULL; constraint = db_constraint_next (constraint))
	{
	  if (db_constraint_type (constraint) != DB_CONSTRAINT_FOREIGN_KEY)
	    {
	      continue;
	    }

	  atts = db_constraint_attributes (constraint);
	  has_inherited_atts = false;
	  for (att = atts; *att != NULL; att++)
	    {
	      if (db_attribute_class (*att) != cl->op)
		{
		  has_inherited_atts = true;
		  break;
		}
	    }

	  if (has_inherited_atts)
	    {
	      continue;
	    }

	  (void) fprintf (output_file, "ALTER CLASS [%s] ADD", cls_name);

	  (void) fprintf (output_file, " CONSTRAINT [%s] FOREIGN KEY(", constraint->name);

	  for (att = atts; *att != NULL; att++)
	    {
	      att_name = db_attribute_name (*att);
	      if (att != atts)
		{
		  fprintf (output_file, ", ");
		}
	      fprintf (output_file, "%s%s%s", PRINT_IDENTIFIER (att_name));
	    }
	  (void) fprintf (output_file, ")");

	  ref_clsop = ws_mop (&(constraint->fk_info->ref_class_oid), NULL);
	  fprintf (output_file, " REFERENCES %s%s%s ", PRINT_IDENTIFIER (db_get_class_name (ref_clsop)));
	  fprintf (output_file, "ON DELETE %s ",
		   classobj_describe_foreign_key_action (constraint->fk_info->delete_action));
	  fprintf (output_file, "ON UPDATE %s ",
		   classobj_describe_foreign_key_action (constraint->fk_info->update_action));

	  if (constraint->comment != NULL && constraint->comment[0] != '\0')
	    {
	      fprintf (output_file, " ");
	      help_fprint_describe_comment (output_file, constraint->comment);
	    }

	  (void) fprintf (output_file, ";\n\n");
	}
    }

  return NO_ERROR;
}<|MERGE_RESOLUTION|>--- conflicted
+++ resolved
@@ -784,11 +784,7 @@
 	}
       fprintf (outfp, ";\n");
       fprintf (outfp, "call [change_serial_owner] ('%s', '%s') on class [db_serial];\n\n",
-<<<<<<< HEAD
-               db_get_string (&values[SERIAL_NAME]), db_get_string (&values[SERIAL_OWNER_NAME]));
-=======
 	       db_get_string (&values[SERIAL_NAME]), db_get_string (&values[SERIAL_OWNER_NAME]));
->>>>>>> a405a2c5
 
       db_value_clear (&diff_value);
       db_value_clear (&answer_value);
