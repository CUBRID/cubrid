--- conflicted
+++ resolved
@@ -392,18 +392,12 @@
 
 	  if (!entry->ha_mode)
 	    {
-<<<<<<< HEAD
 	      if (prm_get_bool_value (PRM_ID_AUTO_RESTART_SERVER))
 		{
                 /* *INDENT-OFF* */
-                master_Server_monitor->make_and_insert_server_entry (proc_register->pid, proc_register->exec_path, proc_register->args, datagram_conn);
+                master_Server_monitor->produce_job (server_monitor::job_type::REGISTER_SERVER, proc_register->pid, proc_register->exec_path, proc_register->args, proc_register->server_name);
                 /* *INDENT-ON* */
 		}
-=======
-              /* *INDENT-OFF* */
-              master_Server_monitor->produce_job (server_monitor::job_type::REGISTER_SERVER, proc_register->pid, proc_register->exec_path, proc_register->args, proc_register->server_name);
-              /* *INDENT-ON* */
->>>>>>> 486754fb
 	    }
 	}
     }
@@ -1018,9 +1012,12 @@
 #endif
 
 #if !defined(WINDOWS)
-		      /* *INDENT-OFF* */
-		      master_Server_monitor->produce_job (server_monitor::job_type::REVIVE_SERVER, -1, "", "", temp->name);
-		      /* *INDENT-ON* */
+		      if (prm_get_bool_value (PRM_ID_AUTO_RESTART_SERVER))
+			{
+                        /* *INDENT-OFF* */
+                        master_Server_monitor->produce_job (server_monitor::job_type::REVIVE_SERVER, -1, "", "", temp->name);
+                        /* *INDENT-ON* */
+			}
 #endif
 		      css_remove_entry_by_conn (temp->conn_ptr, &css_Master_socket_anchor);
 		    }
