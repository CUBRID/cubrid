--- conflicted
+++ resolved
@@ -60,11 +60,7 @@
   auto filedesc = mkostemp (filename, flags);
 #elif WINDOWS
   auto filename = unique_tmp_filename (prefix);
-<<<<<<< HEAD
-  auto filedesc = _open (filename.c_str (), _O_CREAT|_O_EXCL|_O_RDWR|flags);
-=======
   auto filedesc = _open (filename.c_str(), _O_CREAT|_O_EXCL|_O_RDWR|flags, _S_IWRITE);
->>>>>>> 1465f404
 #endif
   return {filename, filedesc};
 }
