--- conflicted
+++ resolved
@@ -1539,19 +1539,15 @@
 #define ER_BUILDVALUE_IN_REC_CTE		    -1195
 #define ER_CTE_MAX_RECURSION_REACHED		    -1196
 
-<<<<<<< HEAD
-#define ER_DWB_DISABLED				    -1197
-
-#define ER_LAST_ERROR                               -1198
-=======
 #define ER_INVALID_JSON                             -1197
 #define ER_NO_JSON_OBJECT_PROVIDED                  -1198
 #define ER_JSON_INVALIDATED_BY_SCHEMA               -1199
 #define ER_JSON_INVALID_PATH                        -1200
 #define ER_JSON_OBJECT_NAME_IS_NULL                 -1201
 
-#define ER_LAST_ERROR                               -1202
->>>>>>> 8b923ef0
+#define ER_DWB_DISABLED				    -1202
+
+#define ER_LAST_ERROR                               -1203
 
 /*
  * CAUTION!
