--- conflicted
+++ resolved
@@ -38,14 +38,10 @@
   { id, name, PSTAT_COMPUTED_RATIO_VALUE, 0, 0, NULL}
 #define PSTAT_METADATA_INIT_COMPLEX(id, name, md_complex) \
   { id, name, PSTAT_COMPLEX_VALUE, 0, 0, md_complex }
-
-<<<<<<< HEAD
+#define PERFMETA_VALNAME_MAX_SIZE 128
+
 static int perfmeta_Stat_count;
-static char (*pstat_Value_names)[STAT_NAME_MAX_SIZE] = NULL;
-=======
-int perfmeta_Stat_count;
 char (*pstat_Value_names)[PERFMETA_VALNAME_MAX_SIZE] = NULL;
->>>>>>> b49dca8d
 
 const PERFBASE_DIM perfbase_Dim_module = {
   "MODULE",
@@ -560,15 +556,9 @@
 /************************************************************************/
 
 static void perfmon_print_timer_to_buffer (char **s, int stat_index, UINT64 * stats_ptr, int *remained_size);
-<<<<<<< HEAD
 static void perfmon_stat_dump_in_file (FILE * stream, PSTAT_METADATA * stat, const UINT64 * stats_ptr, int show_zeroes);
-static void
-perfmon_stat_dump_in_buffer (PSTAT_METADATA * stat, const UINT64 * stats_ptr, char **s, int *remaining_size);
-=======
-static void perfmon_stat_dump_in_file (FILE * stream, PSTAT_METADATA * stat, const UINT64 * stats_ptr);
 static void perfmon_stat_dump_in_buffer (PSTAT_METADATA * stat, const UINT64 * stats_ptr, char **s,
-                                         int *remaining_size);
->>>>>>> b49dca8d
+					 int *remaining_size);
 
 static void perfbase_load_complex_names (char (*names)[PERFMETA_VALNAME_MAX_SIZE], PSTAT_METADATA * metadata);
 static void perfbase_complex_iterator_init (const PERFBASE_COMPLEX * complexp, PERFBASE_COMPLEX_ITERATOR * iterator);
@@ -703,7 +693,8 @@
 	case PSTAT_ACCUMULATE_SINGLE_VALUE:
 	case PSTAT_PEEK_SINGLE_VALUE:
 	case PSTAT_COMPUTED_RATIO_VALUE:
-	  strncpy (pstat_Value_names[pstat_Metadata[i].start_offset], pstat_Metadata[i].stat_name, PERFMETA_VALNAME_MAX_SIZE);
+	  strncpy (pstat_Value_names[pstat_Metadata[i].start_offset], pstat_Metadata[i].stat_name,
+		   PERFMETA_VALNAME_MAX_SIZE);
 	  break;
 
 	case PSTAT_COUNTER_TIMER_VALUE:
@@ -1484,7 +1475,6 @@
   return offset + metada->start_offset;
 }
 
-<<<<<<< HEAD
 UINT64
 perfmeta_get_stat_value_from_name (const char *stat_name, UINT64 * raw_stats)
 {
@@ -1511,15 +1501,10 @@
 
 int
 perfmeta_get_Stat_count ()
-=======
-int
-perfmeta_get_values_count (void)
->>>>>>> b49dca8d
 {
   return perfmeta_Stat_count;
 }
 
-<<<<<<< HEAD
 void
 perfmeta_get_stat_index_and_dimension (const char *stat_name, const char *dimension_name, int *stat_index,
 				       int *fixed_dimension)
@@ -1543,10 +1528,10 @@
 	  break;
 	}
     }
-=======
+}
+
 int
 perfmeta_get_values_memsize (void)
 {
   return perfmeta_get_values_count () * sizeof (UINT64);
->>>>>>> b49dca8d
 }