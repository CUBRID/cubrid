/*
 * Copyright (C) 2008 Search Solution Corporation. All rights reserved by Search Solution.
 *
 *   This program is free software; you can redistribute it and/or modify
 *   it under the terms of the GNU General Public License as published by
 *   the Free Software Foundation; either version 2 of the License, or
 *   (at your option) any later version.
 *
 *  This program is distributed in the hope that it will be useful,
 *  but WITHOUT ANY WARRANTY; without even the implied warranty of
 *  MERCHANTABILITY or FITNESS FOR A PARTICULAR PURPOSE. See the
 *  GNU General Public License for more details.
 *
 *  You should have received a copy of the GNU General Public License
 *  along with this program; if not, write to the Free Software
 *  Foundation, Inc., 51 Franklin Street, Fifth Floor, Boston, MA 02110-1301 USA
 *
 */

/*
 * error_manager.c - Error module (both client & server)
 */

#ident "$Id$"

// fix porting issue _lseek64
#if defined (WINDOWS)
#include <io.h>
#endif /* WINDOWS */

#include "error_manager.h"

#include "chartype.h"
#include "error_context.hpp"
#include "environment_variable.h"
#include "memory_alloc.h"
#include "message_catalog.h"
#if !defined (WINDOWS)
#include "release_string.h"
#endif // not WINDOWS
#include "system_parameter.h"
#if defined (SERVER_MODE)
#include "log_impl.h"
#endif /* !SERVER_MODE */
#if !defined (SERVER_MODE)
#include "transaction_cl.h"
#endif /* !SERVER_MODE */
#include "stack_dump.h"

// c++ headers
#include <cassert>
#include <cstddef>
#include <cstring>

// c headers
#include <errno.h>
#if defined (SOLARIS)
#include <netdb.h>
#endif /* SOLARIS */
#if defined (WINDOWS)
#include <process.h>
#endif // WINDOWS
#if defined (SERVER_MODE) && !defined (WINDOWS)
#include <pthread.h>
#endif /* SERVER_MODE && !WINDOWS */
#include <setjmp.h>
#include <signal.h>
#include <stdarg.h>
#include <stdio.h>
#include <stdlib.h>
#include <string.h>
#if !defined(CS_MODE)
#include <sys/stat.h>
#endif /* !CS_MODE */
#if !defined (WINDOWS)
#include <sys/time.h>
#endif /* !WINDOWS */
#if !defined(CS_MODE)
#include <sys/types.h>
#endif /* !CS_MODE */
#if !defined (WINDOWS)
#include <syslog.h>
#endif /* !WINDOWS */
#include <time.h>
#if !defined (WINDOWS)
#include <unistd.h>
#endif /* !WINDOWS */

// todo: remove me
#if defined (SERVER_MODE)
#include "thread.h"
#endif // SERVER_MODE

#include <mutex>

/*
 * Definition of error message structure. One structure is defined for each
 * thread of execution. Note message areas are stored in the structure for
 * multi-threading purposes.
 */
typedef struct er_copy_area ER_COPY_AREA;
struct er_copy_area
{
  int err_id;			/* error identifier of the current message */
  int severity;			/* warning, error, FATAL error, etc... */
  int length_msg;		/* length of the message */
  char area[1];			/* actually, more than one */
};

typedef struct er_spec ER_SPEC;
struct er_spec
{
  int width;			/* minimum width of field */
  char code;			/* what to retrieve from the va_list int, long, double, long double or char */
  char spec[10];		/* buffer to hold the actual sprintf code */
};

typedef struct er_fmt ER_FMT;
struct er_fmt
{
  int err_id;			/* The int associated with the msg */
  char *fmt;			/* A printf-style format for the msg */
  ER_SPEC *spec;		/* Pointer to real array; points to spec_buf if nspecs < DIM(spec_buf) */
  int fmt_length;		/* The strlen() of fmt */
  int must_free;		/* TRUE if fmt must be free_and_initd */
  int nspecs;			/* The number of format specs in fmt */
  int spec_top;			/* The capacity of spec */
  ER_SPEC spec_buf[16];		/* Array of format specs for args */
};

using namespace cuberr;		// until we add everything under cuberr

#if defined(WINDOWS)
#define LOG_ALERT 0
static int
syslog (long priority, const char *message, ...)
{
  return 0;
}
#endif

// *INDENT-OFF*
std::mutex er_Log_file_mutex;
std::mutex er_Message_cache_mutex;
// *INDENT-ON*

/*
 * These are done via complied constants rather than the message catalog, because they must be available if the message
 * catalog is not available.
 */
static const char *er_severity_string[] = { "FATAL ERROR", "ERROR", "SYNTAX ERROR", "WARNING", "NOTIFICATION" };

static const char *er_unknown_severity = "Unknown severity level";

#define ER_SEVERITY_STRING(severity) \
  (((severity) >= ER_FATAL_ERROR_SEVERITY && (severity) <= ER_MAX_SEVERITY) \
   ? er_severity_string[severity] : er_unknown_severity)

#define ER_ERROR_WARNING_STRING(severity) \
  (((severity) >= ER_FATAL_ERROR_SEVERITY && (severity) < ER_WARNING_SEVERITY) \
   ? er_severity_string[ER_ERROR_SEVERITY] : "")


/*
 * Message sets within the er.msg catalog.  Set #1 comprises the system
 * error messages proper, while set #2 comprises the specific messages
 * that the er_ module uses itself.
 */
#define ER_MSG_SET		1
#define ER_INTERNAL_MSG_SET	2

#define PRM_ER_MSGLEVEL         0

#define ER_MALLOC(size)	er_malloc_helper ((size), __FILE__, __LINE__)

#define SPEC_CODE_LONGLONG ((char)0x88)
#define SPEC_CODE_SIZE_T ((char)0x89)

#define MAX_LINE 4096

/*
 * Default text for messages. These messages are used only when we can't
 * locate a message catalog from which to read their counterparts. There
 * is no need to localize these messages.
 *
 * Make sure that this enumeration remains consistent with the following
 * array of default messages and with the message entries in every
 * message catalog.  If you add a new code, you need to add a new entry
 * to default_internal_msg[] and to every catalog.
 */
enum er_msg_no
{
  /* skip msg no 0 */
  ER_ER_HEADER = 1,
  ER_ER_MISSING_MSG,
  ER_ER_OUT_OF_MEMORY,
  ER_ER_NO_CATALOG,
  ER_ER_LOG_MISSING_MSG,
  ER_ER_EXIT,
  ER_ER_ASK,
  ER_ER_UNKNOWN_FILE,
  ER_ER_SUBSTITUTE_MSG,
  ER_LOG_ASK_VALUE,
  ER_LOG_MSGLOG_WARNING,
  ER_LOG_SUSPECT_FMT,
  ER_LOG_UNKNOWN_CODE,
  ER_LOG_WRAPAROUND,
  ER_LOG_MSG_WRAPPER,
  ER_LOG_SYSLOG_WRAPPER,
  ER_LOG_MSG_WRAPPER_D,
  ER_LOG_SYSLOG_WRAPPER_D,
  ER_LOG_LAST_MSG,
  ER_LOG_DEBUG_NOTIFY,
  ER_STOP_MAIL_SUBJECT,
  ER_STOP_MAIL_BODY,
  ER_STOP_SYSLOG,
  ER_EVENT_HANDLER
};

static const char *er_Builtin_msg[] = {
  /* skip msg no 0 */
  NULL,
  /* ER_ER_HEADER */
  "Error in error subsystem (line %d): ",
  /* 
   * ER_ER_MISSING_MSG
   *
   * It's important that this message have no conversion specs, because
   * it is sometimes used to replace messages in which we have no
   * confidence (e.g., because they're proven not to have the same
   * number of conversion specs as arguments they are given).  In those
   * cases we can't rely on the arguments at all, and we must use a
   * format that won't try to do anything with va_arg().
   */
  "No error message available.",
  /* ER_ER_OUT_OF_MEMORY */
  "Can't allocate %d bytes.",
  /* ER_ER_NO_CATALOG */
  "Can't find message catalog files.",
  /* ER_ER_LOG_MISSING_MSG */
  "Missing message for error code %d.",
  /* ER_ER_EXIT */
  "\n... ABORT/EXIT IMMEDIATELY ...\n",
  /* ER_ER_ASK */
  "Do you want to exit? 1/0 ",
  /* ER_ER_UNKNOWN_FILE */
  "Unknown file",
  /* ER_ER_SUBSTITUTE_MSG */
  "No message available; original message format in error.",
  /* ER_LOG_ASK_VALUE */
  "er_init: *** Incorrect exit_ask value = %d; will assume %s instead. ***\n",
  /* ER_LOG_MSGLOG_WARNING */
  "er_init: *** WARNING: Unable to open message log \"%s\"; will assume stderr instead. ***\n",
  /* ER_LOG_SUSPECT_FMT */
  "er_study_fmt: suspect message for error code %d.",
  /* ER_LOG_UNKNOWN_CODE */
  "er_estimate_size: unknown conversion code (%d).",
  /* ER_LOG_WRAPAROUND */
  "\n\n*** Message log wraparound. Messages will continue at top of the file. ***\n\n",
  /* ER_LOG_MSG_WRAPPER */
  "\nTime: %s - %s *** %s CODE = %d, Tran = %d%s\n%s\n",
  /* ER_LOG_SYSLOG_WRAPPER */
  "CUBRID (pid: %d) *** %s *** %s CODE = %d, Tran = %d, %s",
  /* ER_LOG_MSG_WRAPPER_D */
  "\nTime: %s - %s *** file %s, line %d %s CODE = %d, Tran = %d%s\n%s\n",
  /* ER_LOG_SYSLOG_WRAPPER_D */
  "CUBRID (pid: %d) *** %s *** file %s, line %d, %s CODE = %d, Tran = %d. %s",
  /* ER_LOG_LAST_MSG */
  "\n*** The previous error message is the last one. ***\n\n",
  /* ER_LOG_DEBUG_NOTIFY */
  "\nTime: %s - DEBUG *** file %s, line %d\n",
  /* ER_STOP_MAIL_SUBJECT */
  "Mail -s \"CUBRID has been stopped\" ",
  /* ER_STOP_MAIL_BODY */
  "--->>>\n%s has been stopped at your request when the following error was set:\nerrid = %d, %s\nUser: %s, pid: %d, host: %s, time: %s<<<---",
  /* ER_STOP_SYSLOG */
  "%s has been stopped on errid = %d. User: %s, pid: %d",
  /* ER_EVENT_HANDLER */
  "er_init: cannot install event handler \"%s\""
};

static char *er_Cached_msg[sizeof (er_Builtin_msg) / sizeof (const char *)];
static bool er_Is_cached_msg = false;

/* Error log message file related */
static char er_Msglog_filename_buff[PATH_MAX];
static const char *er_Msglog_filename = NULL;
static FILE *er_Msglog_fh = NULL;

/* Error log message file related */
static char er_Accesslog_filename_buff[PATH_MAX];
static const char *er_Accesslog_filename = NULL;
static FILE *er_Accesslog_fh = NULL;


static ER_FMT er_Fmt_list[(-ER_LAST_ERROR) + 1];
static int er_Fmt_msg_fail_count = -ER_LAST_ERROR;
static int er_Errid_not_initialized = 0;
#if !defined (SERVER_MODE)
<<<<<<< HEAD
static ER_MSG ermsg_Buf = { 0, 0, NULL, 0, 0, NULL, NULL, NULL, 0 };

static ER_MSG *er_Msg = NULL;
static char er_emergency_buf[ER_EMERGENCY_BUF_SIZE];	/* message when all else fails */
=======
>>>>>>> 7d550d98
static er_log_handler_t er_Handler = NULL;
#endif /* !SERVER_MODE */
static unsigned int er_Eid = 0;

/* Event handler related */
static FILE *er_Event_pipe = NULL;
static bool er_Event_started = false;
static jmp_buf er_Event_jmp_buf;
static SIGNAL_HANDLER_FUNCTION saved_Sig_handler;

/* Other supporting global variables */
static bool er_Logfile_opened = false;
static bool er_Hasalready_initiated = false;
static bool er_Has_sticky_init = false;
static bool er_Isa_null_device = false;
static int er_Exit_ask = ER_EXIT_DEFAULT;
static int er_Print_to_console = ER_DO_NOT_PRINT;

#if !defined (SERVER_MODE)
// requires own context
static context *er_Singleton_context_p;
#endif // not SERVER_MODE

static void er_event_sigpipe_handler (int sig);
static void er_event (void);
static int er_event_init (void);
static void er_event_final (void);

static FILE *er_file_open (const char *path);
static bool er_file_isa_null_device (const char *path);
static FILE *er_file_backup (FILE * fp, const char *path);

static void er_call_stack_dump_on_error (int severity, int err_id);
static void er_notify_event_on_error (int err_id);
static int er_set_internal (int severity, const char *file_name, const int line_no, int err_id, int num_args,
			    bool include_os_error, FILE * fp, va_list * ap_ptr);
static void er_log (int err_id);
static void er_stop_on_error (void);

static int er_study_spec (const char *conversion_spec, char *simple_spec, int *position, int *width, int *va_class);
static void er_study_fmt (ER_FMT * fmt);
static size_t er_estimate_size (ER_FMT * fmt, va_list * ap);
static ER_FMT *er_find_fmt (int err_id, int num_args);
static void er_init_fmt (ER_FMT * fmt);
static ER_FMT *er_create_fmt_msg (ER_FMT * fmt, int err_id, const char *msg);
static void er_clear_fmt (ER_FMT * fmt);
static void er_internal_msg (ER_FMT * fmt, int code, int msg_num);
static void *er_malloc_helper (std::size_t size, const char *file, int line);
static void er_emergency (const char *file, int line, const char *fmt, ...);
static int er_vsprintf (er_message * er_entry_p, ER_FMT * fmt, va_list * ap);

static int er_call_stack_init (void);
static int er_fname_free (const void *key, void *data, void *args);
static void er_call_stack_final (void);

static void _er_log_debug_internal (const char *file_name, const int line_no, const char *fmt, va_list * ap);

static bool er_is_error_severity (er_severity severity);

/* vector of functions to call when an error is set */
static PTR_FNERLOG er_Fnlog[ER_MAX_SEVERITY + 1] = {
  er_log,			/* ER_FATAL_ERROR_SEVERITY */
  er_log,			/* ER_ERROR_SEVERITY */
  er_log,			/* ER_SYNTAX_ERROR_SEVERITY */
  er_log,			/* ER_WARNING_SEVERITY */
  er_log			/* ER_NOTIFICATION_SEVERITY */
};

/*
 * er_get_msglog_filename - Find the error message log file name
 *   return: log file name
 */
const char *
er_get_msglog_filename (void)
{
  return er_Msglog_filename;
}

/*
 * er_event_sigpipe_handler
 */
static void
er_event_sigpipe_handler (int sig)
{
  _longjmp (er_Event_jmp_buf, 1);
}

/*
 * er_event - Notify a error event to the handler
 *   return: none
 */
static void
er_event (void)
{
  int err_id, severity, nlevels, line_no;
  const char *file_name, *msg;

  if (er_Event_pipe == NULL || er_Event_started == false)
    {
      return;
    }

  /* Get the most detailed error message available */
  er_all (&err_id, &severity, &nlevels, &line_no, &file_name, &msg);

#if !defined(WINDOWS)
  saved_Sig_handler = os_set_signal_handler (SIGPIPE, er_event_sigpipe_handler);
#endif /* not WINDOWS */
  if (_setjmp (er_Event_jmp_buf) == 0)
    {
      fprintf (er_Event_pipe, "%d %s %s\n", err_id, ER_SEVERITY_STRING (severity), msg);
      fflush (er_Event_pipe);
    }
  else
    {
      er_Event_started = false;
      if (er_Hasalready_initiated)
	{
	  er_set (ER_ERROR_SEVERITY, ARG_FILE_LINE, ER_EV_BROKEN_PIPE, 1, prm_get_string_value (PRM_ID_EVENT_HANDLER));
	}
      if (er_Event_pipe != NULL)
	{
	  fclose (er_Event_pipe);
	  er_Event_pipe = NULL;
	}
    }
#if !defined(WINDOWS)
  os_set_signal_handler (SIGPIPE, saved_Sig_handler);
#endif /* not WINDOWS */
}

/*
 * er_evnet_init
 */
static int
er_event_init (void)
{
  int error = NO_ERROR;
  const char *msg;

#if !defined(WINDOWS)
  saved_Sig_handler = os_set_signal_handler (SIGPIPE, er_event_sigpipe_handler);
#endif /* not WINDOWS */
  if (_setjmp (er_Event_jmp_buf) == 0)
    {
      er_Event_started = false;
      if (er_Event_pipe != NULL)
	{
	  if (er_Hasalready_initiated)
	    {
	      er_set (ER_NOTIFICATION_SEVERITY, ARG_FILE_LINE, ER_EV_STOPPED, 0);
	    }
	  msg = msgcat_message (MSGCAT_CATALOG_CUBRID, MSGCAT_SET_ERROR, -ER_EV_STOPPED);
	  fprintf (er_Event_pipe, "%d %s %s", ER_EV_STOPPED, ER_SEVERITY_STRING (ER_NOTIFICATION_SEVERITY),
		   (msg ? msg : "?"));

	  fflush (er_Event_pipe);
	  pclose (er_Event_pipe);
	  er_Event_pipe = NULL;
	}

      er_Event_pipe = popen (prm_get_string_value (PRM_ID_EVENT_HANDLER), "w");
      if (er_Event_pipe != NULL)
	{
	  if (er_Hasalready_initiated)
	    {
	      er_set (ER_NOTIFICATION_SEVERITY, ARG_FILE_LINE, ER_EV_STARTED, 0);
	    }
	  msg = msgcat_message (MSGCAT_CATALOG_CUBRID, MSGCAT_SET_ERROR, -ER_EV_STARTED);
	  fprintf (er_Event_pipe, "%d %s %s", ER_EV_STARTED, ER_SEVERITY_STRING (ER_NOTIFICATION_SEVERITY),
		   (msg ? msg : "?"));

	  fflush (er_Event_pipe);
	  er_Event_started = true;
	}
      else
	{
	  if (er_Hasalready_initiated)
	    {
	      er_set (ER_ERROR_SEVERITY, ARG_FILE_LINE, ER_EV_CONNECT_HANDLER, 1,
		      prm_get_string_value (PRM_ID_EVENT_HANDLER));
	    }
	  error = ER_EV_CONNECT_HANDLER;
	}
    }
  else
    {
      if (er_Hasalready_initiated)
	{
	  er_set (ER_ERROR_SEVERITY, ARG_FILE_LINE, ER_EV_BROKEN_PIPE, 1, prm_get_string_value (PRM_ID_EVENT_HANDLER));
	}
      if (er_Event_pipe != NULL)
	{
	  fclose (er_Event_pipe);
	  er_Event_pipe = NULL;
	}
      error = ER_EV_BROKEN_PIPE;
    }
#if !defined(WINDOWS)
  os_set_signal_handler (SIGPIPE, saved_Sig_handler);
#endif /* not WINDOWS */

  return error;
}

/*
 * er_event_final
 */
static void
er_event_final (void)
{
  const char *msg;

#if !defined(WINDOWS)
  saved_Sig_handler = os_set_signal_handler (SIGPIPE, er_event_sigpipe_handler);
#endif /* not WINDOWS */
  if (_setjmp (er_Event_jmp_buf) == 0)
    {
      er_Event_started = false;
      if (er_Event_pipe != NULL)
	{
	  if (er_Hasalready_initiated)
	    {
	      er_set (ER_NOTIFICATION_SEVERITY, ARG_FILE_LINE, ER_EV_STOPPED, 0);
	    }
	  msg = msgcat_message (MSGCAT_CATALOG_CUBRID, MSGCAT_SET_ERROR, -ER_EV_STOPPED);
	  fprintf (er_Event_pipe, "%d %s %s", ER_EV_STOPPED, ER_SEVERITY_STRING (ER_NOTIFICATION_SEVERITY),
		   (msg ? msg : "?"));

	  fflush (er_Event_pipe);
	  pclose (er_Event_pipe);
	  er_Event_pipe = NULL;
	}
    }
  else
    {
      if (er_Hasalready_initiated)
	{
	  er_set (ER_ERROR_SEVERITY, ARG_FILE_LINE, ER_EV_BROKEN_PIPE, 1, prm_get_string_value (PRM_ID_EVENT_HANDLER));
	}
      if (er_Event_pipe != NULL)
	{
	  fclose (er_Event_pipe);
	  er_Event_pipe = NULL;
	}
    }
#if !defined(WINDOWS)
  os_set_signal_handler (SIGPIPE, saved_Sig_handler);
#endif /* not WINDOWS */
}

/*
 * er_call_stack_init -
 *   return: error code
 */
static int
er_call_stack_init (void)
{
#if defined(LINUX)
  fname_table = mht_create (0, 100, mht_5strhash, mht_compare_strings_are_equal);
  if (fname_table == NULL)
    {
      return ER_FAILED;
    }
#endif

  return NO_ERROR;
}

/*
 * er_call_stack_final -
 *   return: none
 */
static void
er_call_stack_final (void)
{
#if defined(LINUX)
  if (fname_table == NULL)
    {
      return;
    }

  mht_map (fname_table, er_fname_free, NULL);
  mht_destroy (fname_table);
  fname_table = NULL;
#endif
}

/*
 * er_fname_free -
 *   return: error code
 */
static int
er_fname_free (const void *key, void *data, void *args)
{
  free ((void *) key);
  free (data);

  return NO_ERROR;
}

/*
 * er_init_access_log - Initialize access log
 *   return: NO_ERROR
 */
int
er_init_access_log (void)
{
  char tmp[PATH_MAX];
  std::size_t len;

  if (er_Msglog_filename != NULL)
    {
      len = std::strlen (er_Msglog_filename);

      if (len < 4 || strncmp (&er_Msglog_filename[len - 4], ".err", 4) != 0)
	{
	  snprintf (er_Accesslog_filename_buff, PATH_MAX, "%s.access", er_Msglog_filename);
	  /* ex) server.log => server.log.access */
	}
      else
	{
	  strncpy (tmp, er_Msglog_filename, PATH_MAX);
	  tmp[len - 4] = '\0';
	  snprintf (er_Accesslog_filename_buff, PATH_MAX, "%s.access", tmp);
	  /* ex) server_log.err => server_log.access */
	}

      er_Accesslog_filename = er_Accesslog_filename_buff;

      /* in case of strlen(er_Msglog_filename) > PATH_MAX - 7 */
      if (strnlen (er_Accesslog_filename_buff, PATH_MAX) >= PATH_MAX)
	{
	  er_Accesslog_filename = NULL;
	}
    }
  else
    {
      er_Accesslog_filename = NULL;
    }

  return NO_ERROR;
}

/*
 * er_init - Initialize parameters for message module
 *   return: none
 *   msglog_filename(in): name of message log file
 *   exit_ask(in): define behavior when a sever error is found
 *
 * Note: This function initializes parameters that define the behavior
 *       of the message module (i.e., logging file , and fatal error
 *       exit condition). If the value of msglog_filename is NULL,
 *       error messages are logged/sent to PRM_ER_LOG_FILE. If that
 *       is null, then messages go to stderr. If msglog_filename
 *       is equal to /dev/null, error messages are not logged.
 */
int
er_init (const char *msglog_filename, int exit_ask)
{
  int i;
  const char *msg;
  MSG_CATD msg_catd;

  if (er_Has_sticky_init)
    {
      assert (er_Hasalready_initiated);
      // do not reinitialize
      return NO_ERROR;
    }

  if (er_Hasalready_initiated)
    {
      er_final (ER_ALL_FINAL);
    }

  for (i = 0; i < (int) DIM (er_Builtin_msg); i++)
    {
      if (er_Cached_msg[i] && er_Cached_msg[i] != er_Builtin_msg[i])
	{
	  free_and_init (er_Cached_msg[i]);
	}
      er_Cached_msg[i] = (char *) er_Builtin_msg[i];
    }

  assert (DIM (er_Fmt_list) > abs (ER_LAST_ERROR));

  for (i = 0; i < abs (ER_LAST_ERROR); i++)
    {
      er_init_fmt (&er_Fmt_list[i]);
    }

  msg_catd = msgcat_get_descriptor (MSGCAT_CATALOG_CUBRID);
  if (msg_catd != NULL)
    {
      er_Fmt_msg_fail_count = 0;
      for (i = 2; i < abs (ER_LAST_ERROR); i++)
	{
	  msg = msgcat_gets (msg_catd, MSGCAT_SET_ERROR, i, NULL);
	  if (msg == NULL || msg[0] == '\0')
	    {
	      er_Fmt_msg_fail_count++;
	      continue;
	    }
	  else
	    {
	      if (er_create_fmt_msg (&er_Fmt_list[i], -i, msg) == NULL)
		{
		  er_Fmt_msg_fail_count++;
		}
	    }
	}
    }
  else
    {
      er_Fmt_msg_fail_count = abs (ER_LAST_ERROR) - 2;
    }

  er_Hasalready_initiated = true;
  // quick-fix for reloading error manager issues. the broker generated cas client need to reload error manager with
  // update file name parameter. however, csql and other utilities should keep their initial file name.
  // we need to treat this case properly. for now, I just consider "sticky" initialization when a specific file name
  // is provided as argument. error manager is not reloaded after.
  // for cas case, error manager is first initialized without a specific filename, so it won't be "sticky". It is
  // reloaded during boot_register_client.
  er_Has_sticky_init = (msglog_filename != NULL);

#if !defined (SERVER_MODE)
  // we need to register a context
  er_Singleton_context_p = new context ();
  er_Singleton_context_p->register_thread_local ();
  // SERVER_MODE should have already one
#endif // not SERVER_MODE

  switch (exit_ask)
    {
    case ER_EXIT_ASK:
    case ER_EXIT_DONT_ASK:
    case ER_NEVER_EXIT:
    case ER_ABORT:
      er_Exit_ask = exit_ask;
      break;

    default:
      er_Exit_ask = ER_EXIT_DEFAULT;
      er_log_debug (ARG_FILE_LINE, er_Cached_msg[ER_LOG_ASK_VALUE], exit_ask,
		    ((er_Exit_ask == ER_EXIT_ASK) ? "ER_EXIT_ASK" : "ER_NEVER_EXIT"));
      break;
    }

  /* 
   * Install event handler
   */
  if (prm_get_string_value (PRM_ID_EVENT_HANDLER) != NULL && *prm_get_string_value (PRM_ID_EVENT_HANDLER) != '\0')
    {
      if (er_event_init () != NO_ERROR)
	{
	  er_log_debug (ARG_FILE_LINE, er_Cached_msg[ER_EVENT_HANDLER], prm_get_string_value (PRM_ID_EVENT_HANDLER));
	}
    }

  /* 
   * Remember the name of the message log file
   */
  if (msglog_filename == NULL)
    {
      if (prm_get_string_value (PRM_ID_ER_LOG_FILE))
	{
	  msglog_filename = prm_get_string_value (PRM_ID_ER_LOG_FILE);
	}
    }

  // *INDENT-OFF*
  // protect log file mutex
  std::unique_lock<std::mutex> log_file_lock (er_Log_file_mutex); // mutex is released on destructor
  // *INDENT-ON*

  if (msglog_filename != NULL)
    {
      if (IS_ABS_PATH (msglog_filename) || msglog_filename[0] == PATH_CURRENT)
	{
	  strncpy (er_Msglog_filename_buff, msglog_filename, PATH_MAX - 1);
	}
      else
	{
	  envvar_logdir_file (er_Msglog_filename_buff, PATH_MAX, msglog_filename);
	}

      er_Msglog_filename_buff[PATH_MAX - 1] = '\0';
      er_Msglog_filename = er_Msglog_filename_buff;
    }
  else
    {
      er_Msglog_filename = NULL;
    }

  /* Define message log file */
  if (er_Logfile_opened == false)
    {
      if (er_Msglog_filename)
	{
	  er_Isa_null_device = er_file_isa_null_device (er_Msglog_filename);

	  if (er_Isa_null_device || prm_get_bool_value (PRM_ID_ER_PRODUCTION_MODE))
	    {
	      er_Msglog_fh = er_file_open (er_Msglog_filename);
	    }
	  else
	    {
	      /* want to err on the side of doing production style error logs because this may be getting set at some
	       * naive customer site. */
	      char path[PATH_MAX];

	      sprintf (path, "%s.%d", er_Msglog_filename, getpid ());
	      er_Msglog_fh = er_file_open (path);
	    }

	  if (er_Msglog_fh == NULL)
	    {
	      er_Msglog_fh = stderr;
	      er_log_debug (ARG_FILE_LINE, er_Cached_msg[ER_LOG_MSGLOG_WARNING], er_Msglog_filename);
	    }
	}
      else
	{
	  er_Msglog_fh = stderr;
	}

      if (er_Accesslog_filename)
	{
	  er_Isa_null_device = er_file_isa_null_device (er_Accesslog_filename);

	  if (er_Isa_null_device || prm_get_bool_value (PRM_ID_ER_PRODUCTION_MODE))
	    {
	      er_Accesslog_fh = er_file_open (er_Accesslog_filename);
	    }
	  else
	    {
	      /* want to err on the side of doing production style error logs because this may be getting set at some
	       * naive customer site. */
	      char path[PATH_MAX];

	      sprintf (path, "%s.%d", er_Accesslog_filename, getpid ());
	      er_Accesslog_fh = er_file_open (path);
	    }

	  if (er_Accesslog_fh == NULL)
	    {
	      er_Accesslog_fh = stderr;
	      er_log_debug (ARG_FILE_LINE, er_Cached_msg[ER_LOG_MSGLOG_WARNING], er_Accesslog_filename);
	    }
	}
      else
	{
	  er_Accesslog_fh = stderr;
	}

      er_Logfile_opened = true;
    }

  log_file_lock.unlock ();

  /* 
   * Message catalog may be initialized by msgcat_init() during bootstrap.
   * But, try once more to call msgcat_init() because there could be
   * an exception case that get here before bootstrap.
   */
  int status = NO_ERROR;
  if (msgcat_init () != NO_ERROR)
    {
      // todo
      er_emergency (__FILE__, __LINE__, er_Cached_msg[ER_ER_NO_CATALOG]);
      status = ER_FAILED;
    }
  else if (er_Is_cached_msg == false)
    {
      /* cache the messages */

      /* 
       * Remember, we skip code 0.  If we can't find enough memory to
       * copy the silly message, things are going to be pretty tight
       * anyway, so just use the default version.
       */
      for (i = 1; i < (int) DIM (er_Cached_msg); i++)
	{
	  const char *msg;
	  char *tmp;

	  msg = msgcat_message (MSGCAT_CATALOG_CUBRID, MSGCAT_SET_INTERNAL, i);
	  if (msg && *msg)
	    {
	      tmp = (char *) malloc (std::strlen (msg) + 1);
	      if (tmp)
		{
		  strcpy (tmp, msg);
		  er_Cached_msg[i] = tmp;
		}
	    }
	}

      er_Is_cached_msg = true;
    }

  if (er_call_stack_init () != NO_ERROR)
    {
      status = ER_FAILED;
    }

  return status;
}

/*
 * er_is_initialized () - return if error manager was initialized.
 *
 * return :
 * void (in) :
 */
bool
er_is_initialized (void)
{
  return er_Hasalready_initiated;
}

/*
 * er_set_print_property -
 *   return: void
 *   print_console(in):
 */
void
er_set_print_property (int print_console)
{
  er_Print_to_console = print_console;
}

/*
 * er_file_open - small utility function to open error log file
 *   return: FILE *
 *   path(in): file path
 */
static FILE *
er_file_open (const char *path)
{
  FILE *fp;
  char dir[PATH_MAX], *tpath;

  assert (path != NULL);

  tpath = strdup (path);
  while (1)
    {
      if (cub_dirname_r (tpath, dir, PATH_MAX) > 0 && access (dir, F_OK) < 0)
	{
	  if (mkdir (dir, 0777) < 0 && errno == ENOENT)
	    {
	      free_and_init (tpath);
	      tpath = strdup (dir);
	      continue;
	    }
	}
      break;
    }
  free_and_init (tpath);

  /* note: in "a+" mode, output is always appended */
  fp = fopen (path, "r+");
  if (fp != NULL)
    {
      fseek (fp, 0, SEEK_END);
      if (ftell (fp) > prm_get_integer_value (PRM_ID_ER_LOG_SIZE))
	{
	  /* not a null device file */
	  fp = er_file_backup (fp, path);
	}
    }
  else
    {
      fp = fopen (path, "w");
    }
  return fp;
}

/*
 * er_file_isa_null_device - check if it is a null device
 *    return: true if the path is a null device. false otherwise
 *    path(in): path to the file
 */
static bool
er_file_isa_null_device (const char *path)
{
#if defined(WINDOWS)
  const char *null_dev = "NUL";
#else /* UNIX family */
  const char *null_dev = "/dev/null";
#endif

  if (path != NULL && strcmp (path, null_dev) == 0)
    {
      return true;
    }
  else
    {
      return false;
    }
}

static FILE *
er_file_backup (FILE * fp, const char *path)
{
  char backup_file[PATH_MAX];

  assert (fp != NULL);
  assert (path != NULL);

  fclose (fp);

  sprintf (backup_file, "%s.bak", path);
  (void) unlink (backup_file);
  (void) rename (path, backup_file);

  return fopen (path, "w");
}

/*
 * er_final - Terminate the error message module
 *   return: none
 *   do_global_final(in):
 *   need_csect(in): server_mode only; if true, get ENTER_LOG_FILE critical section
 */
void
er_final (ER_FINAL_CODE do_global_final)
{
  FILE *fh = NULL;
  int i = 0;

  if (!er_Hasalready_initiated)
    {
      // not initialized
      return;
    }

  if (do_global_final == ER_ALL_FINAL)
    {
#if !defined (SERVER_MODE)
      // destroy singleton context
      er_Singleton_context_p->deregister_thread_local ();
      delete er_Singleton_context_p;
      er_Singleton_context_p = NULL;
#endif // not SERVER_MODE

      er_event_final ();

      // *INDENT-OFF*
      // protect log file mutex
      std::unique_lock<std::mutex> log_file_lock (er_Log_file_mutex); // mutex is released on destructor
      // *INDENT-ON*

      if (er_Logfile_opened == true)
	{
	  if (er_Msglog_fh != NULL && er_Msglog_fh != stderr)
	    {
	      fh = er_Msglog_fh;
	      er_Msglog_fh = NULL;
	      (void) fclose (fh);
	    }
	  er_Logfile_opened = false;

	  if (er_Accesslog_fh != NULL && er_Accesslog_fh != stderr)
	    {
	      fh = er_Accesslog_fh;
	      er_Accesslog_fh = NULL;
	      (void) fclose (fh);
	    }
	}

      log_file_lock.unlock ();

      for (i = 0; i < (int) DIM (er_Fmt_list); i++)
	{
	  er_clear_fmt (&er_Fmt_list[i]);
	}

      for (i = 0; i < (int) DIM (er_Cached_msg); i++)
	{
	  if (er_Cached_msg[i] != er_Builtin_msg[i])
	    {
	      free_and_init (er_Cached_msg[i]);
	      er_Cached_msg[i] = (char *) er_Builtin_msg[i];
	    }
	}

      er_call_stack_final ();

      er_Hasalready_initiated = false;
      er_Has_sticky_init = false;
    }
  else
    {
#if defined (SERVER_MODE)
      // todo: remove me; temporary code due to old thread.c
      thread_get_thread_entry_info ()->get_error_context ().deregister_thread_local ();
#endif // SERVER_MODE
    }
}

/*
 * er_clear - Clear any error message
 *   return: none
 *
 * Note: This function is used to ignore an occurred error.
 */
void
er_clear (void)
{
  context::get_thread_local_context ().clear_current_error_level ();
}

/*
 * er_set - Set an error
 *   return: none
 *   severity(in): may exit if severity == ER_FATAL_ERROR_SEVERITY
 *   file_name(in): file name setting the error
 *   line_no(in): line in file where the error is set
 *   err_id(in): the error identifier
 *   num_args(in): number of arguments...
 *   ...(in): variable list of arguments (just like fprintf)
 *
 * Note: The error message associated with the given error identifier
 *       is parsed and the arguments are substituted for later
 *       retrieval. The caller must supply the exact number of
 *       arguments to set all level messages of the error. The error
 *       logging function (if any) associated with the error is called.
 */
void
er_set (int severity, const char *file_name, const int line_no, int err_id, int num_args, ...)
{
  va_list ap;

  va_start (ap, num_args);
  (void) er_set_internal (severity, file_name, line_no, err_id, num_args, false, NULL, &ap);
  va_end (ap);
}

/*
 * er_set_with_file - Set an error and print file contents into
 *                    the error log file
 *   return: none
 *   severity(in): may exit if severity == ER_FATAL_ERROR_SEVERITY
 *   file_name(in): file name setting the error
 *   line_no(in): line in file where the error is set
 *   err_id(in): the error identifier
 *   fp(in): file pointer
 *   num_args(in): number of arguments...
 *   ...(in): variable list of arguments (just like fprintf)
 *
 * Note: The error message associated with the given error identifier
 *       is parsed and the arguments are substituted for later
 *       retrieval. The caller must supply the exact number of
 *       arguments to set all level messages of the error. The error
 *       logging function (if any) associated with the error is called.
 */
void
er_set_with_file (int severity, const char *file_name, const int line_no, int err_id, FILE * fp, int num_args, ...)
{
  va_list ap;

  va_start (ap, num_args);
  (void) er_set_internal (severity, file_name, line_no, err_id, num_args, false, fp, &ap);
  va_end (ap);
}

/*
 * er_set_with_oserror - Set an error and include the OS last error
 *   return: none
 *   severity(in): may exit if severity == ER_FATAL_ERROR_SEVERITY
 *   file_name(in): file name setting the error
 *   line_no(in): line in file where the error is set
 *   err_id(in): the error identifier
 *   num_args(in): number of arguments...
 *   ...(in): variable list of arguments (just like fprintf)
 *
 * Note: This function is the same as er_set + append Unix error message.
 *       The error message associated with the given error identifier
 *       is parsed and the arguments are substituted for later
 *       retrieval. In addition the latest OS error message is appended
 *       in all level messages for the error. The caller must supply
 *       the exact number of arguments to set all level messages of the
 *       error. The log error message function associated with the
 *       error is called.
 */
void
er_set_with_oserror (int severity, const char *file_name, const int line_no, int err_id, int num_args, ...)
{
  va_list ap;

  va_start (ap, num_args);
  (void) er_set_internal (severity, file_name, line_no, err_id, num_args, true, NULL, &ap);
  va_end (ap);
}

/*
 * er_notify_event_on_error - notify event
 *   return: none
 *   err_id(in):
 */
static void
er_notify_event_on_error (int err_id)
{
  assert (err_id != NO_ERROR);

  err_id = abs (err_id);
  if (sysprm_find_err_in_integer_list (PRM_ID_EVENT_ACTIVATION, err_id))
    {
      er_event ();
    }
}

/*
 * er_print_callstack () - Print message with callstack (should help for
 *			   debug).
 *
 * return : 
 * const char * file_name (in) :
 * const int line_no (in) :
 * const char * fmt (in) :
 * ... (in) :
 */
void
er_print_callstack (const char *file_name, const int line_no, const char *fmt, ...)
{
  va_list ap;
  int r = NO_ERROR;

  // *INDENT-OFF*
  // protect log file mutex
  std::unique_lock<std::mutex> log_file_lock (er_Log_file_mutex); // mutex is released on destructor
  // *INDENT-ON*

  va_start (ap, fmt);
  _er_log_debug_internal (file_name, line_no, fmt, &ap);
  va_end (ap);

  FILE *out = (er_Msglog_fh != NULL) ? er_Msglog_fh : stderr;
  er_dump_call_stack (out);
  fprintf (out, "\n");
}

/*
 * er_call_stack_dump_on_error - call stack dump
 *   return: none
 *   severity(in):
 *   err_id(in):
 */
static void
er_call_stack_dump_on_error (int severity, int err_id)
{
  assert (err_id != NO_ERROR);

  err_id = abs (err_id);
  if (severity == ER_FATAL_ERROR_SEVERITY)
    {
      er_dump_call_stack (er_Msglog_fh);
    }
  else if (prm_get_bool_value (PRM_ID_CALL_STACK_DUMP_ON_ERROR))
    {
      if (!sysprm_find_err_in_integer_list (PRM_ID_CALL_STACK_DUMP_DEACTIVATION, err_id))
	{
	  er_dump_call_stack (er_Msglog_fh);
	}
    }
  else
    {
      if (sysprm_find_err_in_integer_list (PRM_ID_CALL_STACK_DUMP_ACTIVATION, err_id))
	{
	  er_dump_call_stack (er_Msglog_fh);
	}
    }
}

/*
 * er_set_internal - Set an error and an optionally the Unix error
 *   return:
 *   severity(in): may exit if severity == ER_FATAL_ERROR_SEVERITY
 *   file_name(in): file name setting the error
 *   line_no(in): line in file where the error is set
 *   err_id(in): the error identifier
 *   num_args(in): number of arguments...
 *   fp(in): file pointer
 *   ...(in): variable list of arguments (just like fprintf)
 *
 * Note:
 */
static int
er_set_internal (int severity, const char *file_name, const int line_no, int err_id, int num_args,
		 bool include_os_error, FILE * fp, va_list * ap_ptr)
{
  va_list ap;
  const char *os_error;
  std::size_t new_size;
  ER_FMT *er_fmt = NULL;
  int ret_val = NO_ERROR;
  bool need_stack_pop = false;

  /* check if not used error code */
  assert (err_id != ER_TP_INCOMPATIBLE_DOMAINS);
  assert (err_id != ER_NUM_OVERFLOW);
  assert (err_id != ER_QPROC_OVERFLOW_COERCION);
  assert (err_id != ER_FK_CANT_ASSIGN_CACHE_ATTR);
  assert (err_id != ER_FK_CANT_DROP_CACHE_ATTR);
  assert (err_id != ER_SM_CATALOG_SPACE);
  assert (err_id != ER_CT_UNKNOWN_CLASSID);
  assert (err_id != ER_CT_REPRCNT_OVERFLOW);

  if (er_Hasalready_initiated == false)
    {
      assert (false);
      er_Errid_not_initialized = err_id;
      return ER_FAILED;
    }

  // *INDENT-OFF*
  context &tl_context = context::get_thread_local_context ();
  // *INDENT-ON*

  /* 
   * Get the UNIX error message if needed. We need to get this as soon
   * as possible to avoid resetting the error.
   */
  os_error = (include_os_error && errno != 0) ? strerror (errno) : NULL;

  memcpy (&ap, ap_ptr, sizeof (ap));

  // *INDENT-OFF*
  // should force error stacking? yes if:
  // 1. this is a notification and an error was already set
  // 2. current error is interrupted error.
  er_message &prev_err = tl_context.get_current_error_level ();
  // *INDENT-ON*

  if ((severity == ER_NOTIFICATION_SEVERITY && prev_err.err_id != NO_ERROR) || (prev_err.err_id == ER_INTERRUPTED))
    {
      tl_context.push_error_stack ();
      need_stack_pop = true;
    }

  // *INDENT-OFF*
  // get current error reference
  er_message &crt_error = tl_context.get_current_error_level ();
  // *INDENT-ON*

  /* Initialize the area... */
  crt_error.set_error (err_id, severity, file_name, line_no);

  /* 
   * Get hold of the compiled format string for this message and get an
   * estimate of the size of the buffer required to print it.
   */
  er_fmt = er_find_fmt (err_id, num_args);
  if (er_fmt == NULL)
    {
      /* 
       * Assumes that er_find_fmt() has already called er_emergency().
       */
      ret_val = ER_FAILED;
      goto end;
    }

  if (err_id >= ER_FAILED || err_id <= ER_LAST_ERROR)
    {
      assert (0);		/* invalid error id */
      err_id = ER_FAILED;	/* invalid error id handling */
    }

  new_size = er_estimate_size (er_fmt, ap_ptr);

  /* Do we need to copy the OS error message? */
  if (os_error)
    {
      new_size += 4 + strlen (os_error);
    }

  /* Do any necessary allocation for the buffer. */
  crt_error.reserve_message_area (new_size + 1);

  /* And now format the silly thing. */
  if (er_vsprintf (&crt_error, er_fmt, ap_ptr) == ER_FAILED)
    {
      ret_val = ER_FAILED;
      goto end;
    }
  if (os_error != NULL)
    {
      strcat (crt_error.msg_area, "... ");
      strcat (crt_error.msg_area, os_error);
    }

  /* Call the logging function if any */
  if (severity <= prm_get_integer_value (PRM_ID_ER_LOG_LEVEL)
      && !(prm_get_bool_value (PRM_ID_ER_LOG_WARNING) == false && severity == ER_WARNING_SEVERITY)
      && er_Fnlog[severity] != NULL)
    {
      // *INDENT-OFF*
      // protect log file mutex
      std::unique_lock<std::mutex> log_file_lock (er_Log_file_mutex); // mutex is released on destructor
      // *INDENT-ON*
      (*er_Fnlog[severity]) (err_id);

      /* call stack dump */
      er_call_stack_dump_on_error (severity, err_id);

      /* event handler */
      er_notify_event_on_error (err_id);

      if (fp != NULL)
	{
	  /* print file contents */
	  if (fseek (fp, 0L, SEEK_SET) == 0)
	    {
	      char buf[MAX_LINE];
	      while (fgets (buf, MAX_LINE, fp) != NULL)
		{
		  fprintf (er_Msglog_fh, "%s", buf);
		}
	      (void) fflush (er_Msglog_fh);
	    }
	}

      log_file_lock.unlock ();

      if (er_Print_to_console && severity <= ER_ERROR_SEVERITY && crt_error.msg_area)
	{
	  fprintf (stderr, "%s\n", crt_error.msg_area);
	}
    }

  /* 
   * Do we want to stop the system on this error ... for debugging purposes?
   */
  if (prm_get_integer_value (PRM_ID_ER_STOP_ON_ERROR) == err_id)
    {
      er_stop_on_error ();
    }

  if (severity == ER_NOTIFICATION_SEVERITY)
    {
      crt_error.clear_error ();
    }

end:

  if (need_stack_pop)
    {
      tl_context.pop_error_stack_and_destroy ();
    }

  return ret_val;
}

/*
 * er_stop_on_error - Stop the system when an error occurs
 *   return: none
 *
 * Note: This feature can be used when debugging a particular error outside the debugger. The user is asked whether or
 *       not to continue.
 */
static void
er_stop_on_error (void)
{
  int exit_requested;

#if !defined (WINDOWS)
  syslog (LOG_ALERT, er_Cached_msg[ER_STOP_SYSLOG], rel_name (), er_errid (), cuserid (NULL), getpid ());
#endif /* !WINDOWS */

  (void) fprintf (stderr, "%s", er_Cached_msg[ER_ER_ASK]);
  if (scanf ("%d", &exit_requested) != 1)
    {
      exit_requested = TRUE;
    }

  if (exit_requested)
    {
      exit (EXIT_FAILURE);
    }
}

/*
 * er_log - Log the error message
 *   return: none
 *
 * Note: The maximum available level of the error is logged into file.
 *       This function is used at the default logging
 *       function to call when error are set. The calling logging
 *       function can be modified by calling the function er_fnerlog.
 */
void
er_log (int err_id)
{
  int severity;
  int nlevels;
  int line_no;
  const char *file_name;
  const char *msg;
  off_t position;
  time_t er_time;
  struct tm er_tm;
  struct tm *er_tm_p = &er_tm;
  struct timeval tv;
  char time_array[256];
  int tran_index;
  char *more_info_p;
  int ret;
  char more_info[MAXHOSTNAMELEN + PATH_MAX + 64];
  const char *log_file_name;
  FILE **log_fh;

  if (er_Accesslog_filename != NULL && err_id == ER_BO_CLIENT_CONNECTED)
    {
      log_file_name = er_Accesslog_filename;
      log_fh = &er_Accesslog_fh;
    }
  else
    {
      log_file_name = er_Msglog_filename;
      log_fh = &er_Msglog_fh;
    }

  /* Check for an invalid output file */
  /* (stderr is not valid under Windows and is set to NULL) */
  if (log_fh == NULL || *log_fh == NULL)
    {
      return;
    }

  /* Make sure that we have a valid error identifier */

  /* Get the most detailed error message available */
  er_all (&err_id, &severity, &nlevels, &line_no, &file_name, &msg);

  /* 
   * Don't let the file of log messages get very long. Backup or go back to the top if need be.
   */
  if (*log_fh != stderr && *log_fh != stdout && ftell (*log_fh) > (int) prm_get_integer_value (PRM_ID_ER_LOG_SIZE))
    {
      (void) fflush (*log_fh);
      (void) fprintf (*log_fh, "%s", er_Cached_msg[ER_LOG_WRAPAROUND]);

      if (!er_Isa_null_device)
	{
	  *log_fh = er_file_backup (*log_fh, log_file_name);

	  if (*log_fh == NULL)
	    {
	      *log_fh = stderr;
	      er_log_debug (ARG_FILE_LINE, er_Cached_msg[ER_LOG_MSGLOG_WARNING], log_file_name);
	    }
	}
      else
	{
	  /* Should be rewinded to avoid repeated limit check hitting */
	  (void) fseek (*log_fh, 0L, SEEK_SET);
	}
    }

  if (*log_fh == stderr || *log_fh == stdout)
    {
      /* 
       * Try to avoid out of sequence stderr & stdout.
       *
       */
      (void) fflush (stderr);
      (void) fflush (stdout);
    }

  /* LOG THE MESSAGE */

  er_time = time (NULL);
  er_tm_p = localtime_r (&er_time, &er_tm);
  if (er_tm_p == NULL)
    {
      strcpy (time_array, "00/00/00 00:00:00.000");
    }
  else
    {
      gettimeofday (&tv, NULL);
      snprintf (time_array + strftime (time_array, 128, "%m/%d/%y %H:%M:%S", er_tm_p), 255, ".%03ld",
		tv.tv_usec / 1000);
    }

  more_info_p = (char *) "";

  if (++er_Eid == 0)
    {
      er_Eid = 1;
    }

#if defined (SERVER_MODE)
  {
    char *prog_name = NULL;
    char *user_name = NULL;
    char *host_name = NULL;
    int pid = 0;

    if (logtb_find_client_tran_name_host_pid (tran_index, &prog_name, &user_name, &host_name, &pid) == NO_ERROR)
      {
	ret = snprintf (more_info, sizeof (more_info), ", CLIENT = %s:%s(%d), EID = %u",
			host_name ? host_name : "unknown", prog_name ? prog_name : "unknown", pid, er_Eid);
	if (ret > 0)
	  {
	    more_info_p = &more_info[0];
	  }
      }
  }
#else /* SERVER_MODE */
  tran_index = TM_TRAN_INDEX ();
  ret = snprintf (more_info, sizeof (more_info), ", EID = %u", er_Eid);
  if (ret > 0)
    {
      more_info_p = &more_info[0];
    }

  if (er_Handler != NULL)
    {
      (*er_Handler) (er_Eid);
    }
#endif /* !SERVER_MODE */

  /* If file is not exist, it will recreate *log_fh file. */
  if ((access (log_file_name, F_OK) == -1) && *log_fh != stderr && *log_fh != stdout)
    {
      (void) fclose (*log_fh);
      *log_fh = er_file_open (log_file_name);

      if (*log_fh == NULL)
	{
	  *log_fh = stderr;
	  er_log_debug (ARG_FILE_LINE, er_Cached_msg[ER_LOG_MSGLOG_WARNING], log_file_name);
	}
    }

  fprintf (*log_fh, er_Cached_msg[ER_LOG_MSG_WRAPPER_D], time_array, ER_SEVERITY_STRING (severity), file_name, line_no,
	   ER_ERROR_WARNING_STRING (severity), err_id, tran_index, more_info_p, msg);
  fflush (*log_fh);

  /* Flush the message so it is printed immediately */
  (void) fflush (*log_fh);

  if (*log_fh != stderr || *log_fh != stdout)
    {
      position = ftell (*log_fh);
      (void) fprintf (*log_fh, "%s", er_Cached_msg[ER_LOG_LAST_MSG]);
      (void) fflush (*log_fh);
      (void) fseek (*log_fh, position, SEEK_SET);
    }

  /* Do we want to exit ? */

  if (severity == ER_FATAL_ERROR_SEVERITY)
    {
      switch (er_Exit_ask)
	{
	case ER_ABORT:
	  abort ();
	  break;

	case ER_EXIT_ASK:
#if defined (NDEBUG)
	  er_stop_on_error ();
	  break;
#endif /* NDEBUG */

	case ER_EXIT_DONT_ASK:
	  (void) fprintf (er_Msglog_fh, "%s", er_Cached_msg[ER_ER_EXIT]);
	  (void) fflush (er_Msglog_fh);
	  er_final (ER_ALL_FINAL);
	  exit (EXIT_FAILURE);
	  break;

	case ER_NEVER_EXIT:
	default:
	  break;
	}
    }
}

er_log_handler_t
er_register_log_handler (er_log_handler_t handler)
{
#if !defined (SERVER_MODE)
  er_log_handler_t prev;

  prev = er_Handler;
  er_Handler = handler;
  return prev;
#else
  assert (0);

  return NULL;
#endif
}

/*
 * er_errid - Retrieve last error identifier set before
 *   return: error identifier
 *
 * Note: In most cases, it is simply enough to know whether or not
 *       there was an error. However, in some cases it is convenient to
 *       design the system and application to anticipate and handle
 *       some errors.
 */
int
er_errid (void)
{
  if (!er_Hasalready_initiated)
    {
      assert (false);
      return er_Errid_not_initialized;
    }

  return context::get_thread_local_error ().err_id;
}

/*
 * er_errid_if_has_error - Retrieve last error identifier set before
 *   return: error identifier
 *
 * Note: The function ignores an error with ER_WARNING_SEVERITY or 
 *       ER_NOTIFICATION_SEVERITY. 
 */
int
er_errid_if_has_error (void)
{
  // *INDENT-OFF*
  er_message &crt_error = context::get_thread_local_error ();
  // *INDENT-ON*

  return er_is_error_severity ((er_severity) crt_error.severity) ? crt_error.err_id : NO_ERROR;
}

/*
 * er_clearid - Clear only error identifier
 *   return: none
 */
void
er_clearid (void)
{
  // todo: is this necessary?
  assert (er_Hasalready_initiated);

  context::get_thread_local_error ().err_id = NO_ERROR;
}

/*
 * er_setid - Set only an error identifier
 *   return: none
 *   err_id(in):
 */
void
er_setid (int err_id)
{
  // todo: is this necessary?
  assert (er_Hasalready_initiated);

  context::get_thread_local_error ().err_id = err_id;
}

/*
 * er_get_severity - Get severity of the last error set before
 *   return: severity
 */
int
er_get_severity (void)
{
  return context::get_thread_local_error ().severity;
}

/*
 * er_has_error -
 *   return: true if it has an actual error, otherwise false.
 *   note: NOTIFICATION and WARNING are not regarded as an actual error.
 */
bool
er_has_error (void)
{
  return er_is_error_severity ((er_severity) context::get_thread_local_error ().severity);
}

/*
 * er_msg - Retrieve current error message
 *   return: a string, at the given level, describing the last error
 *
 * Note: The string returned is overwritten when the next error is set,
 *       so it may be necessary to copy it to a static area if you
 *       need to keep it for some length of time.
 */
const char *
er_msg (void)
{
  if (!er_Hasalready_initiated)
    {
      assert (false);
      return "Not available";	// todo: is this safe?
    }

  // *INDENT-OFF*
  er_message &crt_error = context::get_thread_local_error ();
  // *INDENT-ON*

  if (crt_error.msg_area[0] == '\0')
    {
      std::strncpy (crt_error.msg_area, er_Cached_msg[ER_ER_MISSING_MSG], crt_error.msg_area_size);
      crt_error.msg_area[crt_error.msg_area_size - 1] = '\0';
    }

  return crt_error.msg_area;
}

/*
 * er_all - Return everything about the last error
 *   return: none
 *   err_id(out): error identifier
 *   severity(out): severity of the error
 *   n_levels(out): number of levels of the error
 *   line_no(out): line number in the file where the error was set
 *   file_name(out): file name where the error was set
 *   error_msg(out): the formatted message of the error
 *
 * Note:
 */
void
er_all (int *err_id, int *severity, int *n_levels, int *line_no, const char **file_name, const char **error_msg)
{
  // *INDENT-OFF*
  er_message &crt_error = context::get_thread_local_error ();
  // *INDENT-ON*

  *err_id = crt_error.err_id;
  *severity = crt_error.severity;
  *n_levels = 1;		// is this stack level?
  *line_no = crt_error.line_no;
  *file_name = crt_error.file_name;
  *error_msg = er_msg ();
}

/*
 * _er_log_debug () - Print message to error log file.
 *
 * return	  : Void.
 * file_name (in) : __FILE__
 * line_no (in)	  : __LINE__
 * fmt (in)	  : Formatted message.
 * ... (in)	  : Arguments for formatted message.
 */
void
_er_log_debug (const char *file_name, const int line_no, const char *fmt, ...)
{
  va_list ap;
  int r = NO_ERROR;

  assert (er_Hasalready_initiated);

  // *INDENT-OFF*
  // protect log file mutex
  std::unique_lock<std::mutex> log_file_lock (er_Log_file_mutex); // mutex is released on destructor
  // *INDENT-ON*

  va_start (ap, fmt);
  _er_log_debug_internal (file_name, line_no, fmt, &ap);
  va_end (ap);
}

/*
 * er_log_debug - Print debugging message to the log file
 *   return: none
 *   file_name(in):
 *   line_no(in):
 *   fmt(in):
 *   ap(in):
 *
 * Note:
 */
static void
_er_log_debug_internal (const char *file_name, const int line_no, const char *fmt, va_list * ap)
{
  FILE *out;
  time_t er_time;
  struct tm er_tm;
  struct tm *er_tm_p = &er_tm;
  struct timeval tv;
  char time_array[256];

  if (er_Hasalready_initiated == false)
    {
      /* do not print debug info */
      return;
    }

  out = (er_Msglog_fh != NULL) ? er_Msglog_fh : stderr;

  er_time = time (NULL);

  er_tm_p = localtime_r (&er_time, &er_tm);
  if (er_tm_p == NULL)
    {
      strcpy (time_array, "00/00/00 00:00:00.000");
    }
  else
    {
      gettimeofday (&tv, NULL);
      snprintf (time_array + strftime (time_array, 128, "%m/%d/%y %H:%M:%S", er_tm_p), 255, ".%03ld",
		tv.tv_usec / 1000);
    }

  fprintf (out, er_Cached_msg[ER_LOG_DEBUG_NOTIFY], time_array, file_name, line_no);

  /* Print out remainder of message */
  vfprintf (out, fmt, *ap);
  fflush (out);
}

/*
 * er_get_ermsg_from_area_error -
 *   return: ermsg string from the flatten error area
 *   buffer(in): flatten error area
 */
char *
er_get_ermsg_from_area_error (char *buffer)
{
  assert (buffer != NULL);

  return buffer + (OR_INT_SIZE * 3);
}

/*
 * er_get_area_error - Flatten error information into an area
 *   return: packed error information that can be transmitted to the client
 *   length(out): length of the flatten area (set as a side effect)
 *
 * Note: This function is used for Client/Server transfering of errors.
 */
char *
er_get_area_error (char *buffer, int *length)
{
  std::size_t len, max_msglen;
  char *ptr;
  const char *msg;

  assert (*length > OR_INT_SIZE * 3);

  // *INDENT-OFF*
  er_message &crt_error = context::get_thread_local_error ();
  // *INDENT-ON*

  /* Now copy the information */
  msg = strlen (crt_error.msg_area) != 0 ? crt_error.msg_area : "(null)";

  len = (OR_INT_SIZE * 3) + strlen (msg) + 1;
  len = MIN (len, *length);
  *length = (int) len;
  max_msglen = len - (OR_INT_SIZE * 3) - 1;

  ptr = buffer;
  ASSERT_ALIGN (ptr, INT_ALIGNMENT);

  OR_PUT_INT (ptr, (int) crt_error.err_id);
  ptr += OR_INT_SIZE;

  OR_PUT_INT (ptr, (int) crt_error.severity);
  ptr += OR_INT_SIZE;

  OR_PUT_INT (ptr, len);
  ptr += OR_INT_SIZE;

  strncpy (ptr, msg, max_msglen);
  *(ptr + max_msglen) = '\0';	/* bullet proofing */

  return buffer;
}

/*
 * er_set_area_error - Reset the error information
 *   return: error id which was contained in the given error information
 *   server_area(in): the flatten area with error information
 *
 * Note: Error information is reset with the one provided by the packed area,
 *       which is the last error found in the server.
 */
int
er_set_area_error (char *server_area)
{
  char *ptr;
  int err_id, severity;
  std::size_t length = 0;

  if (server_area == NULL)
    {
      er_clear ();
      return NO_ERROR;
    }

  // *INDENT-OFF*
  er_message &crt_error = context::get_thread_local_error ();
  // *INDENT-ON*

  ptr = server_area;
  ASSERT_ALIGN (ptr, INT_ALIGNMENT);

  err_id = OR_GET_INT (ptr);
  ptr += OR_INT_SIZE;
  assert (err_id <= NO_ERROR && ER_LAST_ERROR < err_id);

  severity = OR_GET_INT (ptr);
  ptr += OR_INT_SIZE;
  assert (ER_FATAL_ERROR_SEVERITY <= severity && severity <= ER_MAX_SEVERITY);

  length = OR_GET_INT (ptr);
  ptr += OR_INT_SIZE;

  crt_error.err_id = ((err_id >= 0 || err_id <= ER_LAST_ERROR) ? -1 : err_id);
  crt_error.severity = severity;
  crt_error.file_name = "Unknown from server";
  crt_error.line_no = -1;

  /* Note, current length is the length of the packet not the string, considering that this is NULL terminated, we
   * don't really need to be sending this. Use the actual string length in the memcpy here! */
  length = strlen (ptr) + 1;

  crt_error.reserve_message_area (length);
  memcpy (crt_error.msg_area, ptr, length);

  /* Call the logging function if any */
  if (severity <= prm_get_integer_value (PRM_ID_ER_LOG_LEVEL)
      && !(prm_get_bool_value (PRM_ID_ER_LOG_WARNING) == false && severity == ER_WARNING_SEVERITY)
      && er_Fnlog[severity] != NULL)
    {
      // *INDENT-OFF*
      // protect log file mutex
      std::unique_lock<std::mutex> log_file_lock (er_Log_file_mutex); // mutex is released on destructor
      // *INDENT-ON*

      (*er_Fnlog[severity]) (err_id);
      log_file_lock.unlock ();

      if (er_Print_to_console && severity <= ER_ERROR_SEVERITY && crt_error.msg_area)
	{
	  fprintf (stderr, "%s\n", crt_error.msg_area);
	}
    }

  return crt_error.err_id;
}

/*
 * er_stack_push - Save the current error onto the stack
 *   return: NO_ERROR or ER_FAILED
 *
 * Note: The current set error information is saved onto a stack.
 *       This function can be used in conjunction with er_stack_pop when
 *       the caller function wants to return the current error message
 *       no matter what other additional errors are set. For example,
 *       a function may detect an error, then call another function to
 *       do some cleanup. If the cleanup function set an error, the
 *       desired error can be lost.
 *       A function that push something should pop or clear the entry,
 *       otherwise, a function doing a pop may not get the right entry.
 */
void
er_stack_push (void)
{
  (void) context::get_thread_local_context ().push_error_stack ();
}

/*
 * er_stack_push_if_exists - Save the last error if exists onto the stack 
 *
 * Note: Please notice the difference from er_stack_push.
 *       This function only pushes when an error was set, while er_stack_push always makes a room 
 *       and pushes the current entry. It will be used in conjunction with er_restore_last_error. 
 */
void
er_stack_push_if_exists (void)
{
  // *INDENT-OFF*
  context &tl_context = context::get_thread_local_context ();
  // *INDENT-ON*

  if (tl_context.get_current_error_level ().err_id == NO_ERROR && !tl_context.has_error_stack ())
    {
      /* If neither an error was set nor pushed, keep using the current error entry.
       *
       * If this is not a base error entry,
       * we have to push one since it means that caller pushed one and latest entry will be soon popped.
       */
      return;
    }

  // push
  (void) tl_context.push_error_stack ();
}

/*
 * er_stack_pop - Restore the previous error from the stack.
 *                The latest saved error is restored in the error area.
 *   return: NO_ERROR or ER_FAILED
 */
void
er_stack_pop (void)
{
  context::get_thread_local_context ().pop_error_stack_and_destroy ();
}

/*
 * er_stack_pop_and_keep_error - Clear the latest saved error message in the stack
 *                  That is, pop without restore.
 *   return: none
 */
void
er_stack_pop_and_keep_error (void)
{
  // *INDENT-OFF*
  context &tl_context = context::get_thread_local_context ();
  // *INDENT-ON*
  er_message top (tl_context.get_logging ());

  if (!tl_context.has_error_stack ())
    {
      // bad pop
      assert (false);
      return;
    }

  tl_context.pop_error_stack (top);
  if (top.err_id != NO_ERROR)
    {
      /* keep the error. push it to current top */
      top.swap (tl_context.get_thread_local_error ());
    }
  else
    {
      // leave as is
    }

  // popped error stack is destroyed
}

/*
 * er_restore_last_error - Restore the last error between the current entry and the pushed one.
 *                         If the current entry has an error, clear the pushed entry which is no longer needed.
 *                         Otherwise, pop the current entry and restore the saved one.
 *
 *   return: none
 *
 * Note: Please see also er_stack_push_if_exists
 */
void
er_restore_last_error (void)
{
  // *INDENT-OFF*
  context &tl_context = context::get_thread_local_context ();
  // *INDENT-ON*

  if (!tl_context.has_error_stack ())
    {
      /* When no pushed entry exists, keep using the current entry. */
      return;
    }

  er_stack_pop_and_keep_error ();
}

/*
 * er_stack_clearall - Clear all saved error messages
 *   return: none
 */
void
er_stack_clearall (void)
{
  // *INDENT-OFF*
  context &tl_context = context::get_thread_local_context ();
  // *INDENT-ON*

  // remove all stacks, but keep last error
  while (tl_context.has_error_stack ())
    {
      er_stack_pop_and_keep_error ();
    }
}


/*
 * er_study_spec -
 *   return: the length of the spec
 *   conversion_spec(in): a single printf() conversion spec, without the '%'
 *   simple_spec(out): a pointer to a buffer to receive a simple version of
 *                     the spec (one without a positional specifier)
 *   position(out): the position of the spec
 *   width(out): the nominal width of the field
 *   va_class(out): a classification of the base (va_list)
 *                  type of the arguments described by the spec
 *
 * Note: Breaks apart the individual components of the conversion spec
 *	 (as described in the Sun man page) and sets the appropriate
 *	 buffers to record that info.
 */
static int
er_study_spec (const char *conversion_spec, char *simple_spec, int *position, int *width, int *va_class)
{
  char *p;
  const char *q;
  int n, code, class_;

  code = 0;
  class_ = 0;

  simple_spec[0] = '%';
  p = &simple_spec[1];
  q = conversion_spec;

  /* 
   * Skip leading flags...
   */

  while (*q == '-' || *q == '+' || *q == ' ' || *q == '#')
    {
      *p++ = *q++;
    }

  /* 
   * Now look for a numeric field.  This could be either a position
   * specifier or a width specifier; we won't know until we find out
   * what follows it.
   */

  n = 0;
  while (char_isdigit (*q))
    {
      n *= 10;
      n += (*q) - '0';
      *p++ = *q++;
    }

  if (*q == '$')
    {
      /* 
       * The number was a position specifier, so record that, skip the
       * '$', and start over depositing conversion spec characters at
       * the beginning of simple_spec.
       */
      q++;

      if (n)
	{
	  *position = n;
	}
      p = &simple_spec[1];

      /* 
       * Look for flags again...
       */
      while (*q == '-' || *q == '+' || *q == ' ' || *q == '#')
	{
	  *p++ = *q++;
	}

      /* 
       * And then look for a width specifier...
       */
      n = 0;
      while (char_isdigit (*q))
	{
	  n *= 10;
	  n += (*q) - '0';
	  *p++ = *q++;
	}
      *width = n;
    }

  /* 
   * Look for an optional precision...
   */
  if (*q == '.')
    {
      *p++ = *q++;
      while (char_isdigit (*q))
	{
	  *p++ = *q++;
	}
    }

  /* 
   * And then for modifier flags...
   */
  if (*q == 'l' && *(q + 1) == 'l')
    {
      /* long long type */
      class_ = SPEC_CODE_LONGLONG;
      *p++ = *q++;
      *p++ = *q++;
    }
  else if (*q == 'z')
    {
      /* size_t type */
      class_ = SPEC_CODE_SIZE_T;
#if defined (WINDOWS)
      *p++ = 'I';
      q++;
#elif defined (__GNUC__)
      *p++ = *q++;
#else
      if (sizeof (size_t) == sizeof (long long int))
	{
	  *p++ = 'l';
	  *p++ = 'l';
	}
      else
	{
	  /* no size modifier */
	}
      q++;
#endif /* WINDOWS */
    }
  else if (*q == 'h')
    {
      /* 
       * Ignore this spec and use the class determined (later) by
       * examining the coversion code.  According to Plauger, the
       * standard dictates that stdarg.h be implemented so that short
       * values are all coerced to int.
       */
      *p++ = *q++;
    }

  /* 
   * Now copy the actual conversion code.
   */
  code = *p++ = *q++;
  *p++ = '\0';

  if (class_ == 0)
    {
      switch (code)
	{
	case 'c':
	case 'd':
	case 'i':
	case 'o':
	case 'u':
	case 'x':
	case 'X':
	  class_ = 'i';
	  break;
	case 'p':
	  class_ = 'p';
	  break;
	case 'e':
	case 'f':
	case 'g':
	case 'E':
	case 'F':
	case 'G':
	  class_ = 'f';
	  break;
	case 's':
	  class_ = 's';
	  break;
	default:
	  assert (0);
	  er_log_debug (ARG_FILE_LINE, er_Cached_msg[ER_LOG_UNKNOWN_CODE], code);
	  break;
	}
    }
  *va_class = class_;

  return CAST_STRLEN (q - conversion_spec);
}

/*
 * er_study_fmt -
 *   return:
 *   fmt(in/out): a pointer to an ER_FMT structure to be initialized
 *
 * Note: Scans the printf format string in fmt->fmt and compiles
 *	 interesting information about the conversion specs in the
 *	 string into the spec[] array.
 */
static void
er_study_fmt (ER_FMT * fmt)
{
  const char *p;
  int width, va_class;
  char buf[10];

  int i, n;

  fmt->nspecs = 0;
  for (p = strchr (fmt->fmt, '%'); p; p = strchr (p, '%'))
    {
      if (p[1] == '%')
	{			/* " ...%%..." ??? */
	  p += 1;
	}
      else
	{
	  /* 
	   * Set up the position parameter off by one so that we can
	   * decrement it without checking later.
	   */
	  n = ++fmt->nspecs;
	  width = 0;
	  va_class = 0;

	  p += er_study_spec (&p[1], buf, &n, &width, &va_class);

	  /* 
	   * 'n' may have been modified by er_study_spec() if we ran
	   * into a conversion spec with a positional component (e.g.,
	   * %3$d).
	   */
	  n -= 1;

	  if (n >= fmt->spec_top)
	    {
	      ER_SPEC *new_spec;
	      int size;

	      /* 
	       * Grow the conversion spec array.
	       */
	      size = (n + 1) * sizeof (ER_SPEC);
	      new_spec = (ER_SPEC *) ER_MALLOC (size);
	      if (new_spec == NULL)
		return;
	      memcpy (new_spec, fmt->spec, fmt->spec_top * sizeof (ER_SPEC));
	      if (fmt->spec != fmt->spec_buf)
		free_and_init (fmt->spec);
	      fmt->spec = new_spec;
	      fmt->spec_top = (n + 1);
	    }

	  strcpy (fmt->spec[n].spec, buf);
	  fmt->spec[n].code = va_class;
	  fmt->spec[n].width = width;
	}
    }

  /* 
   * Make sure that there were no "holes" left in the parameter space
   * (e.g., "%1$d" and "%3$d", but no "%2$d" spec), and that there were
   * no unknown conversion codes.  If there was a problem, we can't
   * count on being able to safely decode the va_list we'll get, and
   * we're better off just printing a generic message that requires no
   * formatting.
   */
  for (i = 0; i < fmt->nspecs; i++)
    {
      if (fmt->spec[i].code == 0)
	{
	  int code;
	  code = fmt->err_id;
	  er_log_debug (ARG_FILE_LINE, er_Cached_msg[ER_LOG_SUSPECT_FMT], code);
	  er_internal_msg (fmt, code, ER_ER_SUBSTITUTE_MSG);
	  break;
	}
    }
}

#define MAX_INT_WIDTH		20
#define MAX_DOUBLE_WIDTH	32
/*
 * er_estimate_size -
 *   return: a byte count
 *   fmt(in/out): a pointer to an already-studied ER_FMT structure
 *   ap(in): a va_list of arguments
 *
 * Note:
 * Uses the arg_spec[] info in *fmt, along with the actual args
 * in ap, to make a conservative guess of how many bytes will be
 * required by vsprintf().
 *
 * If fmt hasn't already been studied by er_study_fmt(), this
 * will yield total garbage, if it doesn't blow up.
 *
 * DOESN'T AFFECT THE CALLER'S VIEW OF THE VA_LIST.
 */
static size_t
er_estimate_size (ER_FMT * fmt, va_list * ap)
{
  int i, width;
  size_t n;
  size_t len;
  va_list args;
  const char *str;

  /* 
   * fmt->fmt can be NULL if something went wrong while studying it.
   */
  if (fmt->fmt == NULL)
    {
      return strlen (er_Cached_msg[ER_ER_SUBSTITUTE_MSG]);
    }

  memcpy (&args, ap, sizeof (args));

  len = fmt->fmt_length;

  for (i = 0; i < fmt->nspecs; i++)
    {
      switch (fmt->spec[i].code)
	{
	case 'i':
	  (void) va_arg (args, int);
	  n = MAX_INT_WIDTH;
	  break;

	case SPEC_CODE_LONGLONG:
	  (void) va_arg (args, long long int);
	  n = MAX_INT_WIDTH;
	  break;

	case SPEC_CODE_SIZE_T:
	  if (sizeof (size_t) == sizeof (long long int))
	    {
	      (void) va_arg (args, long long int);
	    }
	  else
	    {
	      (void) va_arg (args, int);
	    }
	  n = MAX_INT_WIDTH;
	  break;

	case 'p':
	  (void) va_arg (args, void *);
	  n = MAX_INT_WIDTH;
	  break;

	case 'f':
	  (void) va_arg (args, double);
	  n = MAX_DOUBLE_WIDTH;
	  break;

	case 'L':
	  (void) va_arg (args, long double);
	  n = MAX_DOUBLE_WIDTH;
	  break;

	case 's':
	  str = va_arg (args, char *);
	  if (str == NULL)
	    str = "(null)";
	  n = strlen (str);
	  break;

	default:
	  er_log_debug (ARG_FILE_LINE, er_Cached_msg[ER_LOG_UNKNOWN_CODE], fmt->spec[i].code);
	  /* 
	   * Pray for protection...  We really shouldn't be able to get
	   * here, since er_study_fmt() should protect us from it.
	   */
	  n = MAX_DOUBLE_WIDTH;
	  break;
	}
      width = fmt->spec[i].width;
      len += MAX (width, n);
    }

  return len;
}

/*
 * er_find_fmt -
 *   return: error formats
 *   err_id(in): error identifier
 *
 * Note: "er_cache.lock" should have been acquired before calling this function.
 *       And this thread should not release the mutex before return.
 */
static ER_FMT *
er_find_fmt (int err_id, int num_args)
{
  const char *msg;
  ER_FMT *fmt;

  // *INDENT-OFF*
  // protect log file mutex
  std::unique_lock<std::mutex> log_msg_cache (er_Message_cache_mutex, std::defer_lock); // mutex is released on
                                                                                        // destructor
  // *INDENT-ON*

  if (err_id < ER_FAILED && err_id > ER_LAST_ERROR)
    {
      fmt = &er_Fmt_list[-err_id];
    }
  else
    {
      assert (0);
      fmt = &er_Fmt_list[-ER_FAILED];
    }

  if (er_Fmt_msg_fail_count > 0)
    {
      log_msg_cache.lock ();
    }

  if (fmt->fmt == NULL)
    {
      assert (er_Fmt_msg_fail_count > 0);

      msg = msgcat_message (MSGCAT_CATALOG_CUBRID, MSGCAT_SET_ERROR, -err_id);
      if (msg == NULL || msg[0] == '\0')
	{
	  er_log_debug (ARG_FILE_LINE, er_Cached_msg[ER_ER_LOG_MISSING_MSG], err_id);
	  msg = er_Cached_msg[ER_ER_MISSING_MSG];
	}

      fmt = er_create_fmt_msg (fmt, err_id, msg);

      if (fmt != NULL)
	{
	  /* 
	   * Be sure that we have the same number of arguments before calling
	   * er_estimate_size().  Because it uses straight va_arg() and friends
	   * to grab its arguments, it is vulnerable to argument mismatches
	   * (e.g., too few arguments, ints in string positions, etc).  This
	   * won't save us when someone passes an integer argument where the
	   * format says to expect a string, but it will save us if someone
	   * just plain forgets how many args there are.
	   */
	  if (fmt->nspecs != num_args)
	    {
	      er_log_debug (ARG_FILE_LINE, er_Cached_msg[ER_LOG_SUSPECT_FMT], err_id);
	      er_internal_msg (fmt, err_id, ER_ER_SUBSTITUTE_MSG);
	    }
	}
      er_Fmt_msg_fail_count--;
    }

  return fmt;
}

static ER_FMT *
er_create_fmt_msg (ER_FMT * fmt, int err_id, const char *msg)
{
  std::size_t msg_length;

  msg_length = strlen (msg);

  fmt->fmt = (char *) ER_MALLOC (msg_length + 1);
  if (fmt->fmt == NULL)
    {
      er_internal_msg (fmt, err_id, ER_ER_MISSING_MSG);
      return NULL;
    }

  fmt->fmt_length = (int) msg_length;
  fmt->must_free = 1;

  strcpy (fmt->fmt, msg);

  /* 
   * Now study the format specs and squirrel away info about them.
   */
  fmt->err_id = err_id;
  er_study_fmt (fmt);

  return fmt;
}

/*
 * er_init_fmt -
 *   return: none
 *   fmt(in/out):
 */
static void
er_init_fmt (ER_FMT * fmt)
{
  fmt->err_id = 0;
  fmt->fmt = NULL;
  fmt->fmt_length = 0;
  fmt->must_free = 0;
  fmt->nspecs = 0;
  fmt->spec_top = DIM (fmt->spec_buf);
  fmt->spec = fmt->spec_buf;
}

/*
 * er_clear_fmt -
 *   return: none
 *   fmt(in/out):
 */
static void
er_clear_fmt (ER_FMT * fmt)
{
  if (fmt->fmt && fmt->must_free)
    {
      free_and_init (fmt->fmt);
    }
  fmt->fmt = NULL;
  fmt->fmt_length = 0;
  fmt->must_free = 0;

  if (fmt->spec && fmt->spec != fmt->spec_buf)
    {
      free_and_init (fmt->spec);
    }
  fmt->spec = fmt->spec_buf;
  fmt->spec_top = DIM (fmt->spec_buf);
  fmt->nspecs = 0;
}

/*
 * er_internal_msg -
 *   return:
 *   fmt(in/out):
 *   code(in):
 *   msg_num(in):
 */
static void
er_internal_msg (ER_FMT * fmt, int code, int msg_num)
{
  er_clear_fmt (fmt);

  fmt->err_id = code;
  fmt->fmt = (char *) er_Cached_msg[msg_num];
  fmt->fmt_length = (int) strlen (fmt->fmt);
  fmt->must_free = 0;
}

/*
 * er_malloc_helper -
 *   return:
 *   size(in):
 *   file(in):
 *   line(in):
 */
static void *
er_malloc_helper (std::size_t size, const char *file, int line)
{
  void *mem;

  mem = malloc (size);
  if (mem == NULL)
    {
      er_emergency (file, line, er_Cached_msg[ER_ER_OUT_OF_MEMORY], size);
    }

  return mem;
}

/*
 * er_emergency - Does a poor man's sprintf()
 *                which understands only '%s' and '%d'
 *   return: none
 *   file(in):
 *   line(in):
 *   fmt(in):
 *   ...(in):
 *
 * Note: Do not malloc() any memory since this can be called
 *       from low-memory situations
 */
static void
er_emergency (const char *file, int line, const char *fmt, ...)
{
  va_list args;
  const char *str, *p, *q;
  int limit, span;
  char buf[32];

  // *INDENT-OFF*
  er_message &crt_error = context::get_thread_local_error ();
  // *INDENT-ON*

  crt_error.err_id = ER_GENERIC_ERROR;
  crt_error.severity = ER_ERROR_SEVERITY;
  crt_error.file_name = file;
  crt_error.line_no = line;

  /* it is assumed that default message buffer is big enough to hold this */
  sprintf (crt_error.msg_area, er_Cached_msg[ER_ER_HEADER], line);
  limit = (int) (crt_error.msg_area_size - strlen (crt_error.msg_area) - 1);

  va_start (args, fmt);

  p = fmt;
  crt_error.msg_area[0] = '\0';
  while ((q = strchr (p, '%')) && limit > 0)
    {
      /* 
       * Copy the text between the last conversion spec and the next.
       */
      span = CAST_STRLEN (q - p);
      span = MIN (limit, span);
      strncat (crt_error.msg_area, p, span);
      p = q + 2;
      limit -= span;

      /* 
       * Now convert and print the arg.
       */
      switch (q[1])
	{
	case 'd':
	  sprintf (buf, "%d", va_arg (args, int));
	  str = buf;
	  break;
	case 'l':
	  if (q[2] == 'd')
	    {
	      sprintf (buf, "%d", va_arg (args, int));
	      str = buf;
	    }
	  else
	    {
	      str = "???";
	    }
	  break;
	case 's':
	  str = va_arg (args, const char *);
	  if (str == NULL)
	    {
	      str = "(null)";
	    }
	  break;
	case '%':
	  str = "%";
	  break;
	default:
	  str = "???";
	  break;
	}
      strncat (crt_error.msg_area, str, limit);
      limit -= (int) strlen (str);
      limit = MAX (limit, 0);
    }

  va_end (args);

  /* 
   * Now copy the message text following the last conversion spec,
   * making sure that we null-terminate the buffer (since strncat won't
   * do it if it reaches the end of the buffer).
   */
  strncat (crt_error.msg_area, p, limit);
  crt_error.msg_area[crt_error.msg_area_size - 1] = '\0';

  /* Now get it into the log. */
  er_log (crt_error.err_id);
}

/*
 * er_vsprintf -
 *   return:
 *   fmt(in/out):
 *   ap(in):
 */
static int
er_vsprintf (er_message * er_entry_p, ER_FMT * fmt, va_list * ap)
{
  const char *p;		/* The start of the current non-spec part of fmt */
  const char *q;		/* The start of the next conversion spec */
  char *s;			/* The end of the valid part of er_entry_p->msg_area */
  int n;			/* The va_list position of the current arg */
  int i;
  va_list args;

  assert (er_entry_p != NULL);

  /* 
   *                  *** WARNING ***
   *
   * This routine assumes that er_entry_p->msg_area is large enough to
   * receive the message being formatted.  If you haven't done your
   * homework with er_estimate_size() before calling this, you may be
   * in for a bruising.
   */

  /* 
   * If there was trouble with the format for some reason, print out
   * something that seems a little reassuring.
   */
  if (fmt == NULL || fmt->fmt == NULL)
    {
      strncpy (er_entry_p->msg_area, er_Cached_msg[ER_ER_SUBSTITUTE_MSG], er_entry_p->msg_area_size);
      return ER_FAILED;
    }

  memcpy (&args, ap, sizeof (args));

  /* 
   * Make room for the args that we are about to print.  These have to
   * be snatched from the va_list in the proper order and stored in an
   * array so that we can have random access to them in order to
   * support the %<num>$<code> notation in the message, that is, when
   * we're printing the format, we may not have the luxury of printing
   * the arguments in the same order that they appear in the va_list.
   */
  if (er_entry_p->nargs < fmt->nspecs)
    {
      int size;

      er_entry_p->clear_args ();

      size = fmt->nspecs * sizeof (er_va_arg);
      er_entry_p->args = (er_va_arg *) ER_MALLOC (size);
      if (er_entry_p->args == NULL)
	{
	  return ER_FAILED;
	}
      er_entry_p->nargs = fmt->nspecs;
    }

  /* 
   * Now grab the args and put them in er_msg->args.  The work that we
   * did earlier in er_study_fmt() tells us what the base type of each
   * va_list item is, and we use that info here.
   */
  for (i = 0; i < fmt->nspecs; i++)
    {
      switch (fmt->spec[i].code)
	{
	case 'i':
	  er_entry_p->args[i].int_value = va_arg (args, int);
	  break;
	case SPEC_CODE_LONGLONG:
	  er_entry_p->args[i].longlong_value = va_arg (args, long long);
	  break;
	case SPEC_CODE_SIZE_T:
	  if (sizeof (size_t) == sizeof (long long int))
	    {
	      er_entry_p->args[i].longlong_value = va_arg (args, long long);
	    }
	  else
	    {
	      er_entry_p->args[i].int_value = va_arg (args, int);
	    }
	  break;
	case 'p':
	  er_entry_p->args[i].pointer_value = va_arg (args, void *);
	  break;
	case 'f':
	  er_entry_p->args[i].double_value = va_arg (args, double);
	  break;
	case 'L':
	  er_entry_p->args[i].longdouble_value = va_arg (args, long double);
	  break;
	case 's':
	  er_entry_p->args[i].string_value = va_arg (args, char *);
	  if (er_entry_p->args[i].string_value == NULL)
	    {
	      er_entry_p->args[i].string_value = "(null)";
	    }
	  break;
	default:
	  /* 
	   * There should be no way to get in here with any other code;
	   * er_study_fmt() should have protected us from that.  If
	   * we're here, it's likely that memory has been corrupted.
	   */
	  er_emergency (__FILE__, __LINE__, er_Cached_msg[ER_LOG_UNKNOWN_CODE], fmt->spec[i].code);
	  return ER_FAILED;
	}
    }

  /* 
   * Now do the printing.  Use sprintf to do the actual formatting,
   * this time using the simplified conversion specs we saved during
   * er_study_fmt().  This frees us from relying on sprintf (or
   * vsprintf) actually implementing the %<num>$<code> feature, which
   * is evidently unimplemented on some platforms (Sun ANSI C, at
   * least).
   */

  p = fmt->fmt;
  q = p;
  s = er_entry_p->msg_area;
  i = 0;
  while ((q = strchr (p, '%')))
    {
      /* 
       * Copy the text between the last conversion spec and the next
       * and then advance the pointers.
       */
      strncpy (s, p, q - p);
      s += q - p;
      p = q;
      q += 1;

      if (q[0] == '%')
	{
	  *s++ = '%';
	  p = q + 2;
	  i += 1;
	  continue;
	}

      /* 
       * See if we've got a position specifier; it will look like a
       * sequence of digits followed by a '$'.  Anything else is
       * assumed to be part of a conversion spec.  If there is no
       * explicit position specifier, we use the current loop index as
       * the position specifier.
       */
      n = 0;
      while (char_isdigit (*q))
	{
	  n *= 10;
	  n += (*q) - '0';
	  q += 1;
	}
      n = (*q == '$' && n) ? (n - 1) : i;

      /* 
       * Format the specified argument using the simplified
       * (non-positional) conversion spec that we produced earlier.
       */
      switch (fmt->spec[n].code)
	{
	case 'i':
	  sprintf (s, fmt->spec[n].spec, er_entry_p->args[n].int_value);
	  break;
	case SPEC_CODE_LONGLONG:
	  sprintf (s, fmt->spec[n].spec, er_entry_p->args[n].longlong_value);
	  break;
	case SPEC_CODE_SIZE_T:
	  if (sizeof (size_t) == sizeof (long long int))
	    {
	      sprintf (s, fmt->spec[n].spec, er_entry_p->args[n].longlong_value);
	    }
	  else
	    {
	      sprintf (s, fmt->spec[n].spec, er_entry_p->args[n].int_value);
	    }
	  break;
	case 'p':
	  sprintf (s, fmt->spec[n].spec, er_entry_p->args[n].pointer_value);
	  break;
	case 'f':
	  sprintf (s, fmt->spec[n].spec, er_entry_p->args[n].double_value);
	  break;
	case 'L':
	  sprintf (s, fmt->spec[n].spec, er_entry_p->args[n].longdouble_value);
	  break;
	case 's':
	  sprintf (s, fmt->spec[n].spec, er_entry_p->args[n].string_value);
	  break;
	default:
	  /* 
	   * Can't get here.
	   */
	  break;
	}

      /* 
       * Advance the pointers.  The conversion spec has to end with one
       * of the characters in the strcspn() argument, and none of
       * those characters can appear before the end of the spec.
       */
      s += strlen (s);
      p += strcspn (p, "cdiopsuxXefgEFG") + 1;
      i += 1;
    }

  /* 
   * And get the last part of the fmt string after the last conversion
   * spec...
   */
  strcpy (s, p);
  s[strlen (p)] = '\0';

  return NO_ERROR;
}

static bool
er_is_error_severity (er_severity severity)
{
  switch (severity)
    {
    case ER_FATAL_ERROR_SEVERITY:
    case ER_ERROR_SEVERITY:
    case ER_SYNTAX_ERROR_SEVERITY:
      return true;
    case ER_WARNING_SEVERITY:
    case ER_NOTIFICATION_SEVERITY:
      return false;
    default:
      assert (false);
      return false;
    }
}

/* *INDENT-OFF* */
namespace cuberr
{
  manager::manager (const char * msg_file, er_exit_ask exit_arg)
  {
    if (er_init (msg_file, exit_arg) != NO_ERROR)
      {
        assert_release (false);
      }
  }

  manager::~manager (void)
  {
    er_final (ER_ALL_FINAL);
  }
} // namespace cuberr
/* *INDENT-ON* */<|MERGE_RESOLUTION|>--- conflicted
+++ resolved
@@ -297,13 +297,7 @@
 static int er_Fmt_msg_fail_count = -ER_LAST_ERROR;
 static int er_Errid_not_initialized = 0;
 #if !defined (SERVER_MODE)
-<<<<<<< HEAD
-static ER_MSG ermsg_Buf = { 0, 0, NULL, 0, 0, NULL, NULL, NULL, 0 };
-
-static ER_MSG *er_Msg = NULL;
-static char er_emergency_buf[ER_EMERGENCY_BUF_SIZE];	/* message when all else fails */
-=======
->>>>>>> 7d550d98
+
 static er_log_handler_t er_Handler = NULL;
 #endif /* !SERVER_MODE */
 static unsigned int er_Eid = 0;
