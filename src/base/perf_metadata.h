--- conflicted
+++ resolved
@@ -508,10 +508,6 @@
 				 */
 } PSTAT_VALUE_TYPE;
 
-<<<<<<< HEAD
-
-=======
->>>>>>> b49dca8d
 typedef struct perfbase_Dim PERFBASE_DIM;
 struct perfbase_Dim
 {
@@ -585,15 +581,8 @@
   PERF_LOCK_CNT
 } PERF_LOCK;
 
-<<<<<<< HEAD
-=======
-/* todo: do not expose ==> */
-extern int perfmeta_Stat_count;
-#define PERFMETA_VALNAME_MAX_SIZE 128
 extern char (*pstat_Value_names)[];
 /* todo: do not expose <== */
-
->>>>>>> b49dca8d
 extern char *perfmon_pack_stats (char *buf, UINT64 * stats);
 extern char *perfmon_unpack_stats (char *buf, UINT64 * stats);
 
@@ -606,7 +595,6 @@
 extern void perfmeta_final (void);
 extern int perfmeta_complex_cursor_get_offset (PERF_STAT_ID psid, const PERFMETA_COMPLEX_CURSOR * cursor);
 extern int perfmeta_complex_get_offset (PERF_STAT_ID psid, ...);
-<<<<<<< HEAD
 UINT64 perfmeta_get_stat_value_from_name (const char *stat_name, UINT64 * raw_stats);
 void perfmeta_custom_dump_stats_in_table_form (const UINT64 ** stats, int no_of_stats, FILE * stream, int show_complex,
 					       int show_zero);
@@ -614,11 +602,5 @@
 void perfmeta_copy_stats (UINT64 * dst, UINT64 * src);
 void perfmeta_get_stat_index_and_dimension (const char *stat_name, const char *dimension_name, int *stat_index,
 					    int *fixed_dimension);
-#endif //CUBRID_PERFMON_BASE_H
-=======
-
 extern int perfmeta_get_values_count (void);
-extern int perfmeta_get_values_memsize (void);
-
-#endif //_PERF_METADATA_H_
->>>>>>> b49dca8d
+extern int perfmeta_get_values_memsize (void);