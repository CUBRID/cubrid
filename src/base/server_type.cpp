/*
 * Copyright 2008 Search Solution Corporation
 * Copyright 2021 CUBRID Corporation
 *
 *  Licensed under the Apache License, Version 2.0 (the "License");
 *  you may not use this file except in compliance with the License.
 *  You may obtain a copy of the License at
 *
 *      http://www.apache.org/licenses/LICENSE-2.0
 *
 *  Unless required by applicable law or agreed to in writing, software
 *  distributed under the License is distributed on an "AS IS" BASIS,
 *  WITHOUT WARRANTIES OR CONDITIONS OF ANY KIND, either express or implied.
 *  See the License for the specific language governing permissions and
 *  limitations under the License.
 *
 */

#include "server_type.hpp"

#include "active_tran_server.hpp"
#include "communication_server_channel.hpp"
#include "connection_defs.h"
#include "error_manager.h"
#include "page_server.hpp"
#include "system_parameter.h"

#include <string>

static SERVER_TYPE g_server_type;

SERVER_TYPE get_server_type ()
{
  return g_server_type;
}

// SERVER_MODE & SA_MODE have completely different behaviors.
//
// SERVER_MODE allows both transaction & page server types. SERVER_MODE transaction server communicates with the
// SERVER_MODE page server.
//
// SA_MODE is considered a transaction server, but it is different from SERVER_MODE transaction type. It does not
// communicate with the page server. The behavior needs further consideration and may be changed.
//

#if defined (SERVER_MODE)

void init_server_type (const char *db_name)
{
  g_server_type = (SERVER_TYPE) prm_get_integer_value (PRM_ID_SERVER_TYPE);
  if (g_server_type == SERVER_TYPE_TRANSACTION)
    {
      ats_Gl.init_page_server_hosts (db_name);
    }
}

<<<<<<< HEAD
void final_server_type ()
=======
void finalize_server_type ()
>>>>>>> 97cae194
{
  if (get_server_type () == SERVER_TYPE_TRANSACTION)
    {
      ats_Gl.disconnect_page_server ();
    }
  else
    {
      assert (get_server_type () == SERVER_TYPE_PAGE);
      ps_Gl.disconnect_active_tran_server ();
    }
}

#else // !SERVER_MODE = SA_MODE

void init_server_type (const char *)
{
  g_server_type = SERVER_TYPE_TRANSACTION;
}

<<<<<<< HEAD
void final_server_type ()
=======
void finalize_server_type ()
>>>>>>> 97cae194
{
}

#endif // !SERVER_MODE = SA_MODE<|MERGE_RESOLUTION|>--- conflicted
+++ resolved
@@ -54,11 +54,7 @@
     }
 }
 
-<<<<<<< HEAD
-void final_server_type ()
-=======
 void finalize_server_type ()
->>>>>>> 97cae194
 {
   if (get_server_type () == SERVER_TYPE_TRANSACTION)
     {
@@ -78,11 +74,7 @@
   g_server_type = SERVER_TYPE_TRANSACTION;
 }
 
-<<<<<<< HEAD
-void final_server_type ()
-=======
 void finalize_server_type ()
->>>>>>> 97cae194
 {
 }
 
