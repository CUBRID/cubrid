/*
 * Copyright 2008 Search Solution Corporation
 * Copyright 2016 CUBRID Corporation
 *
 *  Licensed under the Apache License, Version 2.0 (the "License");
 *  you may not use this file except in compliance with the License.
 *  You may obtain a copy of the License at
 *
 *      http://www.apache.org/licenses/LICENSE-2.0
 *
 *  Unless required by applicable law or agreed to in writing, software
 *  distributed under the License is distributed on an "AS IS" BASIS,
 *  WITHOUT WARRANTIES OR CONDITIONS OF ANY KIND, either express or implied.
 *  See the License for the specific language governing permissions and
 *  limitations under the License.
 *
 */


/*
 * system_parameter.h - system parameters
 */

#ifndef _SYSTEM_PARAMETER_H_
#define _SYSTEM_PARAMETER_H_

#ident "$Id$"

#include "config.h"

#include <stdio.h>

#include "error_manager.h"
#include "error_code.h"
#include "porting.h"

typedef enum
{
  PRM_ERR_NO_ERROR = NO_ERROR,
  PRM_ERR_NOT_DIRECTORY = 2,
  PRM_ERR_INIT_FILE_NOT_CREATED = 3,
  PRM_ERR_CANT_WRITE = 4,
  PRM_ERR_CANT_ACCESS = 6,
  PRM_ERR_NO_HOME = 7,
  PRM_ERR_NO_VALUE = 8,
  PRM_ERR_CANT_OPEN_INIT = 9,
  PRM_ERR_BAD_LINE = 10,
  PRM_ERR_BAD_ENV_VAR = 11,
  PRM_ERR_UNKNOWN_PARAM = 12,
  PRM_ERR_BAD_VALUE = 13,
  PRM_ERR_NO_MEM_FOR_PRM = 14,
  PRM_ERR_BAD_STRING = 15,
  PRM_ERR_BAD_RANGE = 16,
  PRM_ERR_UNIX_ERROR = 17,
  PRM_ERR_NO_MSG = 18,
  PRM_ERR_RESET_BAD_RANGE = 19,
  PRM_ERR_KEYWROD_INFO_INT = 20,
  PRM_ERR_KEYWORK_INFO_FLOAT = 21,
  PRM_ERR_DEPRICATED = 22,
  PRM_ERR_NOT_BOTH = 23,
  PRM_ERR_CANNOT_CHANGE = 24,
  PRM_ERR_NOT_FOR_CLIENT = 25,
  PRM_ERR_NOT_FOR_SERVER = 26,
  PRM_ERR_NOT_SOLE_TRAN = 27,
  PRM_ERR_COMM_ERR = 28,
  PRM_ERR_FILE_ERR = 29,
  PRM_ERR_NOT_FOR_CLIENT_NO_AUTH = 30,
  PRM_ERR_BAD_PARAM = 31
} SYSPRM_ERR;

enum compat_mode
{
  COMPAT_CUBRID,
  COMPAT_MYSQL,
  COMPAT_ORACLE
    /*
     * COMPAT_ANSI, COMPAT_DB2, COMPAT_MAXDB, COMPAT_MSSQL, COMPAT_POSTGRESQL */
};
typedef enum compat_mode COMPAT_MODE;

enum query_trace_format
{
  QUERY_TRACE_TEXT = 1,
  QUERY_TRACE_JSON
};
typedef enum query_trace_format QUERY_TRACE_FORMAT;

/* NOTE:
 * System parameter ids must respect the order in prm_Def array
 * When adding a new system paramter, insert it before PRM_LAST_ID and change PRM_LAST_ID to it
 */
enum param_id
{
  PRM_FIRST_ID = 0,
  PRM_ID_ER_LOG_DEBUG = 0,
  PRM_ID_ER_BTREE_DEBUG,
  PRM_ID_ER_LOG_LEVEL,
  PRM_ID_ER_LOG_WARNING,
  PRM_ID_ER_EXIT_ASK,
  PRM_ID_ER_LOG_SIZE,
  PRM_ID_ER_LOG_FILE,
  PRM_ID_ACCESS_IP_CONTROL,
  PRM_ID_ACCESS_IP_CONTROL_FILE,
  PRM_ID_IO_LOCKF_ENABLE,
  PRM_ID_SR_NBUFFERS,
  PRM_ID_SORT_BUFFER_SIZE,
  PRM_ID_PB_BUFFER_FLUSH_RATIO,
  PRM_ID_PB_NBUFFERS,
  PRM_ID_PAGE_BUFFER_SIZE,
  PRM_ID_HF_UNFILL_FACTOR,
  PRM_ID_HF_MAX_BESTSPACE_ENTRIES,
  PRM_ID_BT_UNFILL_FACTOR,
  PRM_ID_BT_OID_NBUFFERS,
  PRM_ID_BT_OID_BUFFER_SIZE,
  PRM_ID_BT_INDEX_SCAN_OID_ORDER,
  PRM_ID_BOSR_MAXTMP_PAGES,
  PRM_ID_LK_TIMEOUT_MESSAGE_DUMP_LEVEL,
  PRM_ID_LK_ESCALATION_AT,
  PRM_ID_LK_ROLLBACK_ON_LOCK_ESCALATION,
  PRM_ID_LK_TIMEOUT_SECS,
  PRM_ID_LK_TIMEOUT,
  PRM_ID_LK_RUN_DEADLOCK_INTERVAL,
  PRM_ID_LOG_NBUFFERS,
  PRM_ID_LOG_BUFFER_SIZE,
  PRM_ID_LOG_CHECKPOINT_NPAGES,
  PRM_ID_LOG_CHECKPOINT_SIZE,
  PRM_ID_LOG_CHECKPOINT_INTERVAL_SECS,
  PRM_ID_LOG_CHECKPOINT_INTERVAL,
  PRM_ID_LOG_CHECKPOINT_SLEEP_MSECS,
  PRM_ID_LOG_BACKGROUND_ARCHIVING,
  PRM_ID_LOG_ISOLATION_LEVEL,
  PRM_ID_LOG_MEDIA_FAILURE_SUPPORT,
  PRM_ID_COMMIT_ON_SHUTDOWN,
  PRM_ID_SHUTDOWN_WAIT_TIME_IN_SECS,
  PRM_ID_CSQL_AUTO_COMMIT,
  PRM_ID_LOG_SWEEP_CLEAN,
  PRM_ID_WS_HASHTABLE_SIZE,
  PRM_ID_WS_MEMORY_REPORT,
  PRM_ID_GC_ENABLE,
  PRM_ID_TCP_PORT_ID,
  PRM_ID_TCP_CONNECTION_TIMEOUT,
  PRM_ID_OPTIMIZATION_LEVEL,
  PRM_ID_QO_DUMP,
  PRM_ID_CSS_MAX_CLIENTS,
  PRM_ID_THREAD_STACKSIZE,
  PRM_ID_CFG_DB_HOSTS,
  PRM_ID_RESET_TR_PARSER,
  PRM_ID_IO_BACKUP_NBUFFERS,
  PRM_ID_IO_BACKUP_MAX_VOLUME_SIZE,
  PRM_ID_IO_BACKUP_SLEEP_MSECS,
  PRM_ID_MAX_PAGES_IN_TEMP_FILE_CACHE,
  PRM_ID_MAX_ENTRIES_IN_TEMP_FILE_CACHE,
  PRM_ID_PTHREAD_SCOPE_PROCESS,	/* AIX only */
  PRM_ID_TEMP_MEM_BUFFER_PAGES,
  PRM_ID_INDEX_SCAN_KEY_BUFFER_PAGES,
  PRM_ID_INDEX_SCAN_KEY_BUFFER_SIZE,
  PRM_ID_DONT_REUSE_HEAP_FILE,
  PRM_ID_INSERT_MODE,
  PRM_ID_LK_MAX_SCANID_BIT,
  PRM_ID_HOSTVAR_LATE_BINDING,
  PRM_ID_ENABLE_HISTO,
  PRM_ID_MUTEX_BUSY_WAITING_CNT,
  PRM_ID_PB_NUM_LRU_CHAINS,
  PRM_ID_PAGE_BG_FLUSH_INTERVAL_MSECS,
  PRM_ID_PAGE_BG_FLUSH_INTERVAL,
  PRM_ID_ADAPTIVE_FLUSH_CONTROL,
  PRM_ID_MAX_FLUSH_PAGES_PER_SECOND,
  PRM_ID_MAX_FLUSH_SIZE_PER_SECOND,
  PRM_ID_PB_SYNC_ON_NFLUSH,
  PRM_ID_PB_SYNC_ON_FLUSH_SIZE,
  PRM_ID_PB_DEBUG_PAGE_VALIDATION_LEVEL,
  PRM_ID_ORACLE_STYLE_OUTERJOIN,
  PRM_ID_ANSI_QUOTES,
  PRM_ID_DEFAULT_WEEK_FORMAT,
  PRM_ID_TEST_MODE,
  PRM_ID_ONLY_FULL_GROUP_BY,
  PRM_ID_PIPES_AS_CONCAT,
  PRM_ID_MYSQL_TRIGGER_CORRELATION_NAMES,
  PRM_ID_REQUIRE_LIKE_ESCAPE_CHARACTER,
  PRM_ID_NO_BACKSLASH_ESCAPES,
  PRM_ID_GROUP_CONCAT_MAX_LEN,
  PRM_ID_STRING_MAX_SIZE_BYTES,
  PRM_ID_ADD_COLUMN_UPDATE_HARD_DEFAULT,
  PRM_ID_RETURN_NULL_ON_FUNCTION_ERRORS,
  PRM_ID_ALTER_TABLE_CHANGE_TYPE_STRICT,
  PRM_ID_COMPACTDB_PAGE_RECLAIM_ONLY,
  PRM_ID_PLUS_AS_CONCAT,
  PRM_ID_LIKE_TERM_SELECTIVITY,
  PRM_ID_MAX_OUTER_CARD_OF_IDXJOIN,
  PRM_ID_ORACLE_STYLE_EMPTY_STRING,
  PRM_ID_SUPPRESS_FSYNC,
  PRM_ID_CALL_STACK_DUMP_ON_ERROR,
  PRM_ID_CALL_STACK_DUMP_ACTIVATION,
  PRM_ID_CALL_STACK_DUMP_DEACTIVATION,
  PRM_ID_COMPAT_NUMERIC_DIVISION_SCALE,
  PRM_ID_DBFILES_PROTECT,
  PRM_ID_AUTO_RESTART_SERVER,
  PRM_ID_XASL_CACHE_MAX_ENTRIES,
  PRM_ID_XASL_CACHE_MAX_CLONES,
  PRM_ID_XASL_CACHE_TIMEOUT,
  PRM_ID_XASL_CACHE_LOGGING,
  PRM_ID_FILTER_PRED_MAX_CACHE_ENTRIES,
  PRM_ID_FILTER_PRED_MAX_CACHE_CLONES,
  PRM_ID_LIST_QUERY_CACHE_MODE,
  PRM_ID_LIST_MAX_QUERY_CACHE_ENTRIES,
  PRM_ID_LIST_MAX_QUERY_CACHE_PAGES,
  PRM_ID_USE_ORDERBY_SORT_LIMIT,
  PRM_ID_REPLICATION_MODE,
  PRM_ID_HA_MODE,
  PRM_ID_HA_MODE_FOR_SA_UTILS_ONLY,
  PRM_ID_HA_SERVER_STATE,
  PRM_ID_HA_LOG_APPLIER_STATE,
  PRM_ID_HA_NODE_LIST,
  PRM_ID_HA_REPLICA_LIST,
  PRM_ID_HA_DB_LIST,
  PRM_ID_HA_COPY_LOG_BASE,
  PRM_ID_HA_COPY_SYNC_MODE,
  PRM_ID_HA_APPLY_MAX_MEM_SIZE,
  PRM_ID_HA_PORT_ID,
  PRM_ID_HA_INIT_TIMER_IN_MSECS,
  PRM_ID_HA_HEARTBEAT_INTERVAL_IN_MSECS,
  PRM_ID_HA_CALC_SCORE_INTERVAL_IN_MSECS,
  PRM_ID_HA_FAILOVER_WAIT_TIME_IN_MSECS,
  PRM_ID_HA_PROCESS_START_CONFIRM_INTERVAL_IN_MSECS,
  PRM_ID_HA_PROCESS_DEREG_CONFIRM_INTERVAL_IN_MSECS,
  PRM_ID_HA_MAX_PROCESS_START_CONFIRM,
  PRM_ID_HA_MAX_PROCESS_DEREG_CONFIRM,
  PRM_ID_HA_UNACCEPTABLE_PROC_RESTART_TIMEDIFF_IN_MSECS,
  PRM_ID_HA_CHANGEMODE_INTERVAL_IN_MSECS,
  PRM_ID_HA_MAX_HEARTBEAT_GAP,
  PRM_ID_HA_PING_HOSTS,
  PRM_ID_HA_APPLYLOGDB_RETRY_ERROR_LIST,
  PRM_ID_HA_APPLYLOGDB_IGNORE_ERROR_LIST,
  PRM_ID_HA_APPLYLOGDB_LOG_WAIT_TIME_IN_SECS,
  PRM_ID_HA_SQL_LOGGING,
  PRM_ID_HA_SQL_LOG_MAX_SIZE_IN_MB,
  PRM_ID_HA_COPY_LOG_MAX_ARCHIVES,
  PRM_ID_HA_COPY_LOG_TIMEOUT,
  PRM_ID_HA_REPLICA_DELAY_IN_SECS,
  PRM_ID_HA_REPLICA_TIME_BOUND,
  PRM_ID_HA_DELAY_LIMIT_IN_SECS,
  PRM_ID_HA_DELAY_LIMIT_DELTA_IN_SECS,
  PRM_ID_HA_APPLYLOGDB_MAX_COMMIT_INTERVAL_IN_MSECS,
  PRM_ID_HA_APPLYLOGDB_MAX_COMMIT_INTERVAL,
  PRM_ID_HA_CHECK_DISK_FAILURE_INTERVAL_IN_SECS,
  PRM_ID_GENERAL_RESERVE_01,
  PRM_ID_COMPAT_PRIMARY_KEY,
  PRM_ID_LOG_HEADER_FLUSH_INTERVAL,
  PRM_ID_LOG_ASYNC_COMMIT,
  PRM_ID_LOG_GROUP_COMMIT_INTERVAL_MSECS,
  PRM_ID_LOG_BG_FLUSH_INTERVAL_MSECS,
  PRM_ID_LOG_BG_FLUSH_NUM_PAGES,
  PRM_ID_INTL_MBS_SUPPORT,
  PRM_ID_LOG_COMPRESS,
  PRM_ID_BLOCK_NOWHERE_STATEMENT,
  PRM_ID_BLOCK_DDL_STATEMENT,
#if defined (ENABLE_UNUSED_FUNCTION)
  PRM_ID_SINGLE_BYTE_COMPARE,
#endif
  PRM_ID_CSQL_HISTORY_NUM,
  PRM_ID_LOG_TRACE_DEBUG,
  PRM_ID_DL_FORK,
  PRM_ID_ER_PRODUCTION_MODE,
  PRM_ID_ER_STOP_ON_ERROR,
  PRM_ID_TCP_RCVBUF_SIZE,
  PRM_ID_TCP_SNDBUF_SIZE,
  PRM_ID_TCP_NODELAY,
  PRM_ID_TCP_KEEPALIVE,
  PRM_ID_CSQL_SINGLE_LINE_MODE,
  PRM_ID_XASL_DEBUG_DUMP,
  PRM_ID_LOG_MAX_ARCHIVES,
  PRM_ID_FORCE_REMOVE_LOG_ARCHIVES,
  PRM_ID_REMOVE_LOG_ARCHIVES_INTERVAL,
  PRM_ID_LOG_NO_LOGGING,
  PRM_ID_UNLOADDB_IGNORE_ERROR,
  PRM_ID_UNLOADDB_LOCK_TIMEOUT,
  PRM_ID_LOADDB_FLUSH_INTERVAL,
  PRM_ID_IO_TEMP_VOLUME_PATH,
  PRM_ID_IO_VOLUME_EXT_PATH,
  PRM_ID_UNIQUE_ERROR_KEY_VALUE,
  PRM_ID_USE_SYSTEM_MALLOC,
  PRM_ID_EVENT_HANDLER,
  PRM_ID_EVENT_ACTIVATION,
  PRM_ID_READ_ONLY_MODE,
  PRM_ID_MNT_WAITING_THREAD,
  PRM_ID_MNT_STATS_THRESHOLD,
  PRM_ID_SERVICE_SERVICE_LIST,
  PRM_ID_SERVICE_SERVER_LIST,
  PRM_ID_SESSION_STATE_TIMEOUT,
  PRM_ID_MULTI_RANGE_OPT_LIMIT,
  PRM_ID_INTL_NUMBER_LANG,
  PRM_ID_INTL_DATE_LANG,
  /* All the compound parameters *must* be at the end of the array so that the changes they cause are not overridden by
   * other parameters (for example in sysprm_load_and_init the parameters are set to their default in the order they
   * are found in this array). */
  PRM_ID_COMPAT_MODE,
  PRM_ID_DB_VOLUME_SIZE,
  PRM_ID_LOG_VOLUME_SIZE,
  PRM_ID_UNICODE_INPUT_NORMALIZATION,
  PRM_ID_UNICODE_OUTPUT_NORMALIZATION,
  PRM_ID_INTL_CHECK_INPUT_STRING,
  PRM_ID_CHECK_PEER_ALIVE,
  PRM_ID_SQL_TRACE_SLOW_MSECS,
  PRM_ID_SQL_TRACE_SLOW,
  PRM_ID_SQL_TRACE_EXECUTION_PLAN,
  PRM_ID_LOG_TRACE_FLUSH_TIME_MSECS,
  PRM_ID_INTL_COLLATION,
  PRM_ID_GENERIC_VOL_PREALLOC_SIZE,
  PRM_ID_SORT_LIMIT_MAX_COUNT,
  PRM_ID_SQL_TRACE_IOREADS,
  PRM_ID_QUERY_TRACE,
  PRM_ID_QUERY_TRACE_FORMAT,
  PRM_ID_MAX_RECURSION_SQL_DEPTH,
  PRM_ID_UPDATE_USE_ATTRIBUTE_REFERENCES,
  PRM_ID_PB_AOUT_RATIO,
  PRM_ID_MAX_AGG_HASH_SIZE,
  PRM_ID_AGG_HASH_RESPECT_ORDER,
  PRM_ID_USE_BTREE_FENCE_KEY,
  PRM_ID_OPTIMIZER_ENABLE_MERGE_JOIN,
  PRM_ID_MAX_HASH_LIST_SCAN_SIZE,
  PRM_ID_OPTIMIZER_RESERVE_02,
  PRM_ID_OPTIMIZER_RESERVE_03,
  PRM_ID_OPTIMIZER_RESERVE_04,
  PRM_ID_OPTIMIZER_RESERVE_05,
  PRM_ID_OPTIMIZER_RESERVE_06,
  PRM_ID_OPTIMIZER_RESERVE_07,
  PRM_ID_OPTIMIZER_RESERVE_08,
  PRM_ID_OPTIMIZER_RESERVE_09,
  PRM_ID_OPTIMIZER_RESERVE_10,
  PRM_ID_OPTIMIZER_RESERVE_11,
  PRM_ID_OPTIMIZER_RESERVE_12,
  PRM_ID_OPTIMIZER_RESERVE_13,
  PRM_ID_OPTIMIZER_RESERVE_14,
  PRM_ID_OPTIMIZER_RESERVE_15,
  PRM_ID_OPTIMIZER_RESERVE_16,
  PRM_ID_OPTIMIZER_RESERVE_17,
  PRM_ID_OPTIMIZER_RESERVE_18,
  PRM_ID_OPTIMIZER_RESERVE_19,
  PRM_ID_OPTIMIZER_RESERVE_20,
  PRM_ID_HA_REPL_ENABLE_SERVER_SIDE_UPDATE,
  PRM_ID_PB_LRU_HOT_RATIO,
  PRM_ID_PB_LRU_BUFFER_RATIO,

  PRM_ID_VACUUM_MASTER_WAKEUP_INTERVAL,
  PRM_ID_VACUUM_LOG_BLOCK_PAGES,
  PRM_ID_VACUUM_WORKER_COUNT,
  PRM_ID_ER_LOG_VACUUM,
  PRM_ID_DISABLE_VACUUM,

  /* Debugging system parameter */
  PRM_ID_LOG_BTREE_OPS,

  PRM_ID_OBJECT_PRINT_FORMAT_OID,

  PRM_ID_TIMEZONE,
  PRM_ID_SERVER_TIMEZONE,
  PRM_ID_TZ_LEAP_SECOND_SUPPORT,

  PRM_ID_OPTIMIZER_ENABLE_AGGREGATE_OPTIMIZATION,

  PRM_ID_VACUUM_PREFETCH_LOG_NBUFFERS,	// Obsolete
  PRM_ID_VACUUM_PREFETCH_LOG_BUFFER_SIZE,	// Obsolete
  PRM_ID_VACUUM_PREFETCH_LOG_MODE,	// Obsolete

  PRM_ID_PB_NEIGHBOR_FLUSH_NONDIRTY,
  PRM_ID_PB_NEIGHBOR_FLUSH_PAGES,
  PRM_ID_FAULT_INJECTION_IDS,
  PRM_ID_FAULT_INJECTION_TEST,
  PRM_ID_FAULT_INJECTION_ACTION_PREFER_ABORT_TO_EXIT,

  PRM_ID_HA_REPL_FILTER_TYPE,
  PRM_ID_HA_REPL_FILTER_FILE,

  PRM_ID_COMPENSATE_DEBUG,
  PRM_ID_POSTPONE_DEBUG,

  PRM_ID_CLIENT_CLASS_CACHE_DEBUG,

  PRM_ID_EXAMINE_CLIENT_CACHED_LOCKS,

  PRM_ID_PB_SEQUENTIAL_VICTIM_FLUSH,

  PRM_ID_LOG_UNIQUE_STATS,

  PRM_ID_LOGPB_LOGGING_DEBUG,

  PRM_ID_FORCE_RESTART_TO_SKIP_RECOVERY,

  PRM_ID_EXTENDED_STATISTICS_ACTIVATION,

  PRM_ID_ENABLE_STRING_COMPRESSION,

  PRM_ID_XASL_CACHE_TIME_THRESHOLD_IN_MINUTES,

  PRM_ID_DISK_LOGGING,
  PRM_ID_FILE_LOGGING,

  PRM_ID_PB_NUM_PRIVATE_CHAINS,
  PRM_ID_PB_MONITOR_LOCKS,

  PRM_ID_CTE_MAX_RECURSIONS,

  PRM_ID_JSON_LOG_ALLOCATIONS,
  PRM_ID_JSON_MAX_ARRAY_IDX,

  PRM_ID_CONNECTION_LOGGING,

  PRM_ID_THREAD_LOGGING_FLAG,
  PRM_ID_LOG_QUERY_LISTS,

  PRM_ID_THREAD_CONNECTION_POOLING,
  PRM_ID_THREAD_CONNECTION_TIMEOUT_SECONDS,
  PRM_ID_THREAD_WORKER_POOLING,
  PRM_ID_THREAD_WORKER_TIMEOUT_SECONDS,

  PRM_ID_DWB_SIZE,
  PRM_ID_DWB_BLOCKS,
  PRM_ID_ENABLE_DWB_FLUSH_THREAD,
  PRM_ID_DWB_LOGGING,
  PRM_ID_DATA_FILE_ADVISE,

  PRM_ID_DEBUG_LOG_ARCHIVES,
  PRM_ID_DEBUG_ES,
  PRM_ID_DEBUG_BESTSPACE,
  PRM_ID_DEBUG_LOGWR,
  PRM_ID_DEBUG_AUTOCOMMIT,
  PRM_ID_DEBUG_REPLICATION_DATA,
  PRM_ID_TRACK_REQUESTS,
  PRM_ID_LOG_PGBUF_VICTIM_FLUSH,
  PRM_ID_LOG_CHKPT_DETAILED,
  PRM_ID_IB_TASK_MEMSIZE,
  PRM_ID_STATS_ON,
  PRM_ID_LOADDB_WORKER_COUNT,
  PRM_ID_PERF_TEST_MODE,
  PRM_ID_REPR_CACHE_LOG,

  PRM_ID_ENABLE_NEW_LFHASH,

  PRM_ID_HEAP_INFO_CACHE_LOGGING,

  PRM_ID_TDE_KEYS_FILE_PATH,
  PRM_ID_TDE_DEFAULT_ALGORITHM,
  PRM_ID_ER_LOG_TDE,

  PRM_ID_JAVA_STORED_PROCEDURE,
  PRM_ID_JAVA_STORED_PROCEDURE_PORT,
  PRM_ID_JAVA_STORED_PROCEDURE_JVM_OPTIONS,
  PRM_ID_JAVA_STORED_PROCEDURE_DEBUG,
  PRM_ID_JAVA_STORED_PROCEDURE_UDS,
  PRM_ID_ALLOW_TRUNCATED_STRING,
  PRM_ID_TB_DEFAULT_REUSE_OID,
  PRM_ID_USE_STAT_ESTIMATION,
  PRM_ID_IGNORE_TRAILING_SPACE,
  PRM_ID_DDL_AUDIT_LOG,
  PRM_ID_DDL_AUDIT_LOG_SIZE,

  PRM_ID_PAGE_SERVER_HOSTS,
  PRM_ID_SERVER_TYPE,
  PRM_ID_TRANSACTION_SERVER_TYPE,

  PRM_ID_ER_LOG_PRIOR_TRANSFER,
  PRM_ID_ER_LOG_COMM_REQUEST,
  PRM_ID_ER_LOG_COMM_CHANNEL,
  PRM_ID_ER_LOG_COMMIT_CONFIRM,
  PRM_ID_ER_LOG_READ_LOG_PAGE,
  PRM_ID_ER_LOG_READ_DATA_PAGE,
  PRM_ID_ER_LOG_CALC_REPL_DELAY,
  /* temporary parameter to support passive transaction server replication debugging */
<<<<<<< HEAD
  PRM_ID_ER_LOG_PTS_REPL_DEBUG,	/* actually, used for MVCC replication */
  PRM_ID_ER_LOG_PTS_ATOMIC_REPL_DEBUG,
=======
  PRM_ID_ER_LOG_MVCC_REPL_DEBUG,
>>>>>>> ac23c6a7

  PRM_ID_RECOVERY_PARALLEL_COUNT,
  PRM_ID_RECOVERY_PARALLEL_TASK_DEBUG,
  PRM_ID_REPLICATION_PARALLEL_COUNT,

  PRM_ID_REMOTE_STORAGE,
  PRM_ID_DUMP_FILE_CACHE,

  PRM_ID_SUPPLEMENTAL_LOG,
  PRM_ID_CDC_LOGGING_DEBUG,
  PRM_ID_RECOVERY_PROGRESS_LOGGING_INTERVAL,
  PRM_ID_FIRST_LOG_PAGEID,	/* Except for QA or TEST purposes, never use it. */
  PRM_ID_THREAD_CORE_COUNT,
  PRM_ID_FLASHBACK_TIMEOUT,
  PRM_ID_FLASHBACK_MAX_TRANSACTION,	/* Hidden parameter For QA test */
  PRM_ID_FLASHBACK_WIN_SIZE,	/* Hidden parameter For QA test */
  /* change PRM_LAST_ID when adding new system parameters */
  PRM_LAST_ID = PRM_ID_FLASHBACK_WIN_SIZE
};
typedef enum param_id PARAM_ID;

/*
 *  System parameter data types
 */
typedef enum
{
  PRM_INTEGER = 0,
  PRM_FLOAT,
  PRM_BOOLEAN,
  PRM_KEYWORD,
  PRM_BIGINT,
  PRM_STRING,
  PRM_INTEGER_LIST,

  PRM_NO_TYPE
} SYSPRM_DATATYPE;

typedef union sysprm_value SYSPRM_VALUE;
union sysprm_value
{
  int i;
  bool b;
  float f;
  char *str;
  int *integer_list;
  UINT64 bi;
};

typedef struct session_param SESSION_PARAM;
struct session_param
{
  PARAM_ID prm_id;
  unsigned int flag;
  int datatype;
  SYSPRM_VALUE value;
};

typedef struct sysprm_assign_value SYSPRM_ASSIGN_VALUE;
struct sysprm_assign_value
{
  PARAM_ID prm_id;
  SYSPRM_VALUE value;
  SYSPRM_ASSIGN_VALUE *next;
};

enum sysprm_load_flag
{
  SYSPRM_LOAD_ALL = 0x0,
  SYSPRM_IGNORE_HA = 0x1,
  SYSPRM_IGNORE_INTL_PARAMS = 0x2
};
typedef enum sysprm_load_flag SYSPRM_LOAD_FLAG;

#define SYSPRM_LOAD_IS_IGNORE_HA(flags) ((flags) & SYSPRM_IGNORE_HA)
#define SYSPRM_LOAD_IS_IGNORE_INTL(flags) ((flags) & SYSPRM_IGNORE_INTL_PARAMS)

#ifdef __cplusplus
extern "C"
{
#endif

#if defined (CS_MODE)
/* when system parameters are loaded, session parameters need to be cached for
 * future clients that connect to broker
 */
  extern SESSION_PARAM *cached_session_parameters;
#endif				/* CS_MODE */

  extern const char *prm_get_name (PARAM_ID prm_id);

  extern void *prm_get_value (PARAM_ID prm_id);

  extern int prm_get_integer_value (PARAM_ID prm_id);
  extern float prm_get_float_value (PARAM_ID prm_id);
  extern bool prm_get_bool_value (PARAM_ID prm_id);
  extern char *prm_get_string_value (PARAM_ID prm_id);
  extern int *prm_get_integer_list_value (PARAM_ID prm_id);
  extern UINT64 prm_get_bigint_value (PARAM_ID prm_id);

  extern void prm_set_integer_value (PARAM_ID prm_id, int value);
  extern void prm_set_float_value (PARAM_ID prm_id, float value);
  extern void prm_set_bool_value (PARAM_ID prm_id, bool value);
  extern void prm_set_string_value (PARAM_ID prm_id, char *value);
  extern void prm_set_integer_list_value (PARAM_ID prm_id, int *value);
  extern void prm_set_bigint_value (PARAM_ID prm_id, UINT64 value);

  extern bool sysprm_find_err_in_integer_list (PARAM_ID prm_id, int error_code);
  extern bool sysprm_find_fi_code_in_integer_list (PARAM_ID prm_id, int fi_code);

  extern int sysprm_load_and_init (const char *db_name, const char *conf_file, const int load_flags);
  extern int sysprm_load_and_init_client (const char *db_name, const char *conf_file);
  extern int sysprm_reload_and_init (const char *db_name, const char *conf_file);
  extern void sysprm_final (void);
  extern void sysprm_dump_parameters (FILE * fp);
  extern void sysprm_set_er_log_file (const char *base_db_name);
  extern void sysprm_dump_server_parameters (FILE * fp);
  extern SYSPRM_ERR sysprm_obtain_parameters (char *data, SYSPRM_ASSIGN_VALUE ** prm_values);
  extern SYSPRM_ERR sysprm_change_server_parameters (const SYSPRM_ASSIGN_VALUE * assignments);
  extern SYSPRM_ERR sysprm_obtain_server_parameters (SYSPRM_ASSIGN_VALUE ** prm_values_ptr);
  extern int sysprm_get_force_server_parameters (SYSPRM_ASSIGN_VALUE ** change_values);
  extern void sysprm_tune_client_parameters (void);
  extern void sysprm_free_session_parameters (SESSION_PARAM ** session_parameters);

#if !defined (CS_MODE)
  extern void xsysprm_change_server_parameters (const SYSPRM_ASSIGN_VALUE * assignments);
  extern void xsysprm_obtain_server_parameters (SYSPRM_ASSIGN_VALUE * prm_values);
  extern SYSPRM_ASSIGN_VALUE *xsysprm_get_force_server_parameters (void);
  extern void xsysprm_dump_server_parameters (FILE * fp);
#endif				/* !CS_MODE */

  extern int sysprm_set_force (const char *pname, const char *pvalue);
  extern int sysprm_set_to_default (const char *pname, bool set_to_force);
  extern int sysprm_check_range (const char *pname, void *value);
  extern int sysprm_get_range (const char *pname, void *min, void *max);
  extern int prm_get_master_port_id (void);
  extern bool prm_get_commit_on_shutdown (void);

  extern char *sysprm_pack_session_parameters (char *ptr, SESSION_PARAM * session_parameters);
  extern int sysprm_packed_session_parameters_length (SESSION_PARAM * session_parameters, int offset);
  extern char *sysprm_unpack_session_parameters (char *ptr, SESSION_PARAM ** session_parameters_ptr);
  extern char *sysprm_pack_assign_values (char *ptr, const SYSPRM_ASSIGN_VALUE * assign_values);
  extern int sysprm_packed_assign_values_length (const SYSPRM_ASSIGN_VALUE * assign_values, int offset);
  extern char *sysprm_unpack_assign_values (char *ptr, SYSPRM_ASSIGN_VALUE ** assign_values_ptr);
  extern void sysprm_free_assign_values (SYSPRM_ASSIGN_VALUE ** assign_values_ptr);
  extern void sysprm_change_parameter_values (const SYSPRM_ASSIGN_VALUE * assignments, bool check, bool set_flag);

#if defined (SERVER_MODE)
  extern int sysprm_session_init_session_parameters (SESSION_PARAM ** session_params, int *found_session_parameters);
#endif				/* SERVER_MODE */

#if defined (CS_MODE)
  extern void sysprm_update_client_session_parameters (SESSION_PARAM * session_parameters);
#endif				/* CS_MODE */

#if !defined (SERVER_MODE)
  extern char *sysprm_print_parameters_for_qry_string (void);
  extern char *sysprm_print_parameters_for_ha_repl (void);
  extern SYSPRM_ERR sysprm_validate_change_parameters (const char *data, bool check,
						       SYSPRM_ASSIGN_VALUE ** assignments_ptr);
  extern SYSPRM_ERR sysprm_make_default_values (const char *data, char *default_val_buf, const int buf_size);
  extern int sysprm_init_intl_param (void);
#endif				/* !SERVER_MODE */

  extern int sysprm_print_assign_values (SYSPRM_ASSIGN_VALUE * prm_values, char *buffer, int length);
  extern int sysprm_set_error (SYSPRM_ERR rc, const char *data);
  extern int sysprm_get_session_parameters_count (void);

#ifdef __cplusplus
}
#endif

#endif				/* _SYSTEM_PARAMETER_H_ */<|MERGE_RESOLUTION|>--- conflicted
+++ resolved
@@ -466,12 +466,8 @@
   PRM_ID_ER_LOG_READ_DATA_PAGE,
   PRM_ID_ER_LOG_CALC_REPL_DELAY,
   /* temporary parameter to support passive transaction server replication debugging */
-<<<<<<< HEAD
-  PRM_ID_ER_LOG_PTS_REPL_DEBUG,	/* actually, used for MVCC replication */
+  PRM_ID_ER_LOG_MVCC_REPL_DEBUG,
   PRM_ID_ER_LOG_PTS_ATOMIC_REPL_DEBUG,
-=======
-  PRM_ID_ER_LOG_MVCC_REPL_DEBUG,
->>>>>>> ac23c6a7
 
   PRM_ID_RECOVERY_PARALLEL_COUNT,
   PRM_ID_RECOVERY_PARALLEL_TASK_DEBUG,
