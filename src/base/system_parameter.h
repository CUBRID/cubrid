--- conflicted
+++ resolved
@@ -459,17 +459,11 @@
   PRM_ID_ER_LOG_PRIOR_TRANSFER,
   PRM_ID_ER_LOG_COMM_REQUEST,
   PRM_ID_ER_LOG_COMM_CHANNEL,
-<<<<<<< HEAD
   PRM_ID_ER_LOG_READ_LOG_PAGE,
-
-  /* change PRM_LAST_ID when adding new system parameters */
-  PRM_LAST_ID = PRM_ID_ER_LOG_READ_LOG_PAGE
-=======
   PRM_ID_RECOVERY_PARALLEL_COUNT,
 
   /* change PRM_LAST_ID when adding new system parameters */
   PRM_LAST_ID = PRM_ID_RECOVERY_PARALLEL_COUNT
->>>>>>> e816a36f
 };
 typedef enum param_id PARAM_ID;
 
