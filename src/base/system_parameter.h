--- conflicted
+++ resolved
@@ -456,17 +456,12 @@
   PRM_ID_PAGE_SERVER_HOSTS,
   PRM_ID_SERVER_TYPE,
 
-<<<<<<< HEAD
   PRM_ID_ER_LOG_PRIOR_TRANSFER,
-  /* change PRM_LAST_ID when adding new system parameters */
-  PRM_LAST_ID = PRM_ID_ER_LOG_PRIOR_TRANSFER
-=======
   PRM_ID_ER_LOG_COMM_REQUEST,
   PRM_ID_ER_LOG_COMM_CHANNEL,
 
   /* change PRM_LAST_ID when adding new system parameters */
   PRM_LAST_ID = PRM_ID_ER_LOG_COMM_CHANNEL
->>>>>>> 8a199066
 };
 typedef enum param_id PARAM_ID;
 
