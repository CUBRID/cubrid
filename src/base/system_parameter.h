/*
 * Copyright 2008 Search Solution Corporation
 * Copyright 2016 CUBRID Corporation
 *
 *  Licensed under the Apache License, Version 2.0 (the "License");
 *  you may not use this file except in compliance with the License.
 *  You may obtain a copy of the License at
 *
 *      http://www.apache.org/licenses/LICENSE-2.0
 *
 *  Unless required by applicable law or agreed to in writing, software
 *  distributed under the License is distributed on an "AS IS" BASIS,
 *  WITHOUT WARRANTIES OR CONDITIONS OF ANY KIND, either express or implied.
 *  See the License for the specific language governing permissions and
 *  limitations under the License.
 *
 */


/*
 * system_parameter.h - system parameters
 */

#ifndef _SYSTEM_PARAMETER_H_
#define _SYSTEM_PARAMETER_H_

#ident "$Id$"

#include "config.h"

#include <stdio.h>

#include "error_manager.h"
#include "error_code.h"
#include "porting.h"
#include "porting_inline.hpp"

typedef enum
{
  PRM_ERR_NO_ERROR = NO_ERROR,
  PRM_ERR_NOT_DIRECTORY = 2,
  PRM_ERR_INIT_FILE_NOT_CREATED = 3,
  PRM_ERR_CANT_WRITE = 4,
  PRM_ERR_CANT_ACCESS = 6,
  PRM_ERR_NO_HOME = 7,
  PRM_ERR_NO_VALUE = 8,
  PRM_ERR_CANT_OPEN_INIT = 9,
  PRM_ERR_BAD_LINE = 10,
  PRM_ERR_BAD_ENV_VAR = 11,
  PRM_ERR_UNKNOWN_PARAM = 12,
  PRM_ERR_BAD_VALUE = 13,
  PRM_ERR_NO_MEM_FOR_PRM = 14,
  PRM_ERR_BAD_STRING = 15,
  PRM_ERR_BAD_RANGE = 16,
  PRM_ERR_UNIX_ERROR = 17,
  PRM_ERR_NO_MSG = 18,
  PRM_ERR_RESET_BAD_RANGE = 19,
  PRM_ERR_KEYWROD_INFO_INT = 20,
  PRM_ERR_KEYWORK_INFO_FLOAT = 21,
  PRM_ERR_DEPRICATED = 22,
  PRM_ERR_NOT_BOTH = 23,
  PRM_ERR_CANNOT_CHANGE = 24,
  PRM_ERR_NOT_FOR_CLIENT = 25,
  PRM_ERR_NOT_FOR_SERVER = 26,
  PRM_ERR_NOT_SOLE_TRAN = 27,
  PRM_ERR_COMM_ERR = 28,
  PRM_ERR_FILE_ERR = 29,
  PRM_ERR_NOT_FOR_CLIENT_NO_AUTH = 30,
  PRM_ERR_BAD_PARAM = 31
} SYSPRM_ERR;

enum compat_mode
{
  COMPAT_CUBRID,
  COMPAT_MYSQL,
  COMPAT_ORACLE
    /*
     * COMPAT_ANSI, COMPAT_DB2, COMPAT_MAXDB, COMPAT_MSSQL, COMPAT_POSTGRESQL */
};
typedef enum compat_mode COMPAT_MODE;

enum query_trace_format
{
  QUERY_TRACE_TEXT = 1,
  QUERY_TRACE_JSON
};
typedef enum query_trace_format QUERY_TRACE_FORMAT;

/* NOTE:
 * System parameter ids must respect the order in prm_Def array
 * When adding a new system paramter, insert it before PRM_LAST_ID and change PRM_LAST_ID to it
 */
enum param_id
{
  PRM_FIRST_ID = 0,
  PRM_ID_ER_LOG_DEBUG = 0,
  PRM_ID_ER_BTREE_DEBUG,
  PRM_ID_ER_LOG_LEVEL,
  PRM_ID_ER_LOG_WARNING,
  PRM_ID_ER_EXIT_ASK,
  PRM_ID_ER_LOG_SIZE,
  PRM_ID_ER_LOG_FILE,
  PRM_ID_ACCESS_IP_CONTROL,
  PRM_ID_ACCESS_IP_CONTROL_FILE,
  PRM_ID_IO_LOCKF_ENABLE,
  PRM_ID_SR_NBUFFERS,
  PRM_ID_SORT_BUFFER_SIZE,
  PRM_ID_PB_BUFFER_FLUSH_RATIO,
  PRM_ID_PB_NBUFFERS,
  PRM_ID_PAGE_BUFFER_SIZE,
  PRM_ID_HF_UNFILL_FACTOR,
  PRM_ID_HF_MAX_BESTSPACE_ENTRIES,
  PRM_ID_BT_UNFILL_FACTOR,
  PRM_ID_BT_OID_NBUFFERS,
  PRM_ID_BT_OID_BUFFER_SIZE,
  PRM_ID_BT_INDEX_SCAN_OID_ORDER,
  PRM_ID_BOSR_MAXTMP_PAGES,
  PRM_ID_LK_TIMEOUT_MESSAGE_DUMP_LEVEL,
  PRM_ID_LK_ESCALATION_AT,
  PRM_ID_LK_ROLLBACK_ON_LOCK_ESCALATION,
  PRM_ID_LK_TIMEOUT_SECS,
  PRM_ID_LK_TIMEOUT,
  PRM_ID_LK_RUN_DEADLOCK_INTERVAL,
  PRM_ID_LOG_NBUFFERS,
  PRM_ID_LOG_BUFFER_SIZE,
  PRM_ID_LOG_CHECKPOINT_NPAGES,
  PRM_ID_LOG_CHECKPOINT_SIZE,
  PRM_ID_LOG_CHECKPOINT_INTERVAL_SECS,
  PRM_ID_LOG_CHECKPOINT_INTERVAL,
  PRM_ID_LOG_CHECKPOINT_SLEEP_MSECS,
  PRM_ID_LOG_BACKGROUND_ARCHIVING,
  PRM_ID_LOG_ISOLATION_LEVEL,
  PRM_ID_LOG_MEDIA_FAILURE_SUPPORT,
  PRM_ID_COMMIT_ON_SHUTDOWN,
  PRM_ID_SHUTDOWN_WAIT_TIME_IN_SECS,
  PRM_ID_CSQL_AUTO_COMMIT,
  PRM_ID_LOG_SWEEP_CLEAN,
  PRM_ID_WS_HASHTABLE_SIZE,
  PRM_ID_WS_MEMORY_REPORT,
  PRM_ID_GC_ENABLE,
  PRM_ID_TCP_PORT_ID,
  PRM_ID_TCP_CONNECTION_TIMEOUT,
  PRM_ID_OPTIMIZATION_LEVEL,
  PRM_ID_QO_DUMP,
  PRM_ID_CSS_MAX_CLIENTS,
  PRM_ID_THREAD_STACKSIZE,
  PRM_ID_CFG_DB_HOSTS,
  PRM_ID_RESET_TR_PARSER,
  PRM_ID_IO_BACKUP_NBUFFERS,
  PRM_ID_IO_BACKUP_MAX_VOLUME_SIZE,
  PRM_ID_IO_BACKUP_SLEEP_MSECS,
  PRM_ID_MAX_PAGES_IN_TEMP_FILE_CACHE,
  PRM_ID_MAX_ENTRIES_IN_TEMP_FILE_CACHE,
  PRM_ID_PTHREAD_SCOPE_PROCESS,	/* AIX only */
  PRM_ID_TEMP_MEM_BUFFER_PAGES,
  PRM_ID_INDEX_SCAN_KEY_BUFFER_PAGES,
  PRM_ID_INDEX_SCAN_KEY_BUFFER_SIZE,
  PRM_ID_DONT_REUSE_HEAP_FILE,
  PRM_ID_INSERT_MODE,
  PRM_ID_LK_MAX_SCANID_BIT,
  PRM_ID_HOSTVAR_LATE_BINDING,
  PRM_ID_ENABLE_HISTO,
  PRM_ID_MUTEX_BUSY_WAITING_CNT,
  PRM_ID_PB_NUM_LRU_CHAINS,
  PRM_ID_PAGE_BG_FLUSH_INTERVAL_MSECS,
  PRM_ID_PAGE_BG_FLUSH_INTERVAL,
  PRM_ID_ADAPTIVE_FLUSH_CONTROL,
  PRM_ID_MAX_FLUSH_PAGES_PER_SECOND,
  PRM_ID_MAX_FLUSH_SIZE_PER_SECOND,
  PRM_ID_PB_SYNC_ON_NFLUSH,
  PRM_ID_PB_SYNC_ON_FLUSH_SIZE,
  PRM_ID_PB_DEBUG_PAGE_VALIDATION_LEVEL,
  PRM_ID_ORACLE_STYLE_OUTERJOIN,
  PRM_ID_ANSI_QUOTES,
  PRM_ID_DEFAULT_WEEK_FORMAT,
  PRM_ID_TEST_MODE,
  PRM_ID_ONLY_FULL_GROUP_BY,
  PRM_ID_PIPES_AS_CONCAT,
  PRM_ID_MYSQL_TRIGGER_CORRELATION_NAMES,
  PRM_ID_REQUIRE_LIKE_ESCAPE_CHARACTER,
  PRM_ID_NO_BACKSLASH_ESCAPES,
  PRM_ID_GROUP_CONCAT_MAX_LEN,
  PRM_ID_STRING_MAX_SIZE_BYTES,
  PRM_ID_ADD_COLUMN_UPDATE_HARD_DEFAULT,
  PRM_ID_RETURN_NULL_ON_FUNCTION_ERRORS,
  PRM_ID_ALTER_TABLE_CHANGE_TYPE_STRICT,
  PRM_ID_COMPACTDB_PAGE_RECLAIM_ONLY,
  PRM_ID_PLUS_AS_CONCAT,
  PRM_ID_LIKE_TERM_SELECTIVITY,
  PRM_ID_MAX_OUTER_CARD_OF_IDXJOIN,
  PRM_ID_ORACLE_STYLE_EMPTY_STRING,
  PRM_ID_SUPPRESS_FSYNC,
  PRM_ID_CALL_STACK_DUMP_ON_ERROR,
  PRM_ID_CALL_STACK_DUMP_ACTIVATION,
  PRM_ID_CALL_STACK_DUMP_DEACTIVATION,
  PRM_ID_COMPAT_NUMERIC_DIVISION_SCALE,
  PRM_ID_DBFILES_PROTECT,
  PRM_ID_AUTO_RESTART_SERVER,
  PRM_ID_XASL_CACHE_MAX_ENTRIES,
  PRM_ID_XASL_CACHE_MAX_CLONES,
  PRM_ID_XASL_CACHE_TIMEOUT,
  PRM_ID_XASL_CACHE_LOGGING,
  PRM_ID_FILTER_PRED_MAX_CACHE_ENTRIES,
  PRM_ID_FILTER_PRED_MAX_CACHE_CLONES,
  PRM_ID_LIST_QUERY_CACHE_MODE,
  PRM_ID_LIST_MAX_QUERY_CACHE_ENTRIES,
  PRM_ID_LIST_MAX_QUERY_CACHE_PAGES,
  PRM_ID_USE_ORDERBY_SORT_LIMIT,
  PRM_ID_REPLICATION_MODE,
  PRM_ID_HA_MODE,
  PRM_ID_HA_MODE_FOR_SA_UTILS_ONLY,
  PRM_ID_HA_SERVER_STATE,
  PRM_ID_HA_LOG_APPLIER_STATE,
  PRM_ID_HA_NODE_LIST,
  PRM_ID_HA_REPLICA_LIST,
  PRM_ID_HA_DB_LIST,
  PRM_ID_HA_COPY_LOG_BASE,
  PRM_ID_HA_COPY_SYNC_MODE,
  PRM_ID_HA_APPLY_MAX_MEM_SIZE,
  PRM_ID_HA_PORT_ID,
  PRM_ID_HA_INIT_TIMER_IN_MSECS,
  PRM_ID_HA_HEARTBEAT_INTERVAL_IN_MSECS,
  PRM_ID_HA_CALC_SCORE_INTERVAL_IN_MSECS,
  PRM_ID_HA_FAILOVER_WAIT_TIME_IN_MSECS,
  PRM_ID_HA_PROCESS_START_CONFIRM_INTERVAL_IN_MSECS,
  PRM_ID_HA_PROCESS_DEREG_CONFIRM_INTERVAL_IN_MSECS,
  PRM_ID_HA_MAX_PROCESS_START_CONFIRM,
  PRM_ID_HA_MAX_PROCESS_DEREG_CONFIRM,
  PRM_ID_HA_UNACCEPTABLE_PROC_RESTART_TIMEDIFF_IN_MSECS,
  PRM_ID_HA_CHANGEMODE_INTERVAL_IN_MSECS,
  PRM_ID_HA_MAX_HEARTBEAT_GAP,
  PRM_ID_HA_PING_HOSTS,
  PRM_ID_HA_APPLYLOGDB_RETRY_ERROR_LIST,
  PRM_ID_HA_APPLYLOGDB_IGNORE_ERROR_LIST,
  PRM_ID_HA_APPLYLOGDB_LOG_WAIT_TIME_IN_SECS,
  PRM_ID_HA_SQL_LOGGING,
  PRM_ID_HA_SQL_LOG_MAX_SIZE_IN_MB,
  PRM_ID_HA_COPY_LOG_MAX_ARCHIVES,
  PRM_ID_HA_COPY_LOG_TIMEOUT,
  PRM_ID_HA_REPLICA_DELAY_IN_SECS,
  PRM_ID_HA_REPLICA_TIME_BOUND,
  PRM_ID_HA_DELAY_LIMIT_IN_SECS,
  PRM_ID_HA_DELAY_LIMIT_DELTA_IN_SECS,
  PRM_ID_HA_APPLYLOGDB_MAX_COMMIT_INTERVAL_IN_MSECS,
  PRM_ID_HA_APPLYLOGDB_MAX_COMMIT_INTERVAL,
  PRM_ID_HA_CHECK_DISK_FAILURE_INTERVAL_IN_SECS,
  PRM_ID_GENERAL_RESERVE_01,
  PRM_ID_COMPAT_PRIMARY_KEY,
  PRM_ID_LOG_HEADER_FLUSH_INTERVAL,
  PRM_ID_LOG_ASYNC_COMMIT,
  PRM_ID_LOG_GROUP_COMMIT_INTERVAL_MSECS,
  PRM_ID_LOG_BG_FLUSH_INTERVAL_MSECS,
  PRM_ID_LOG_BG_FLUSH_NUM_PAGES,
  PRM_ID_INTL_MBS_SUPPORT,
  PRM_ID_LOG_COMPRESS,
  PRM_ID_BLOCK_NOWHERE_STATEMENT,
  PRM_ID_BLOCK_DDL_STATEMENT,
#if defined (ENABLE_UNUSED_FUNCTION)
  PRM_ID_SINGLE_BYTE_COMPARE,
#endif
  PRM_ID_CSQL_HISTORY_NUM,
  PRM_ID_LOG_TRACE_DEBUG,
  PRM_ID_DL_FORK,
  PRM_ID_ER_PRODUCTION_MODE,
  PRM_ID_ER_STOP_ON_ERROR,
  PRM_ID_TCP_RCVBUF_SIZE,
  PRM_ID_TCP_SNDBUF_SIZE,
  PRM_ID_TCP_NODELAY,
  PRM_ID_TCP_KEEPALIVE,
  PRM_ID_CSQL_SINGLE_LINE_MODE,
  PRM_ID_XASL_DEBUG_DUMP,
  PRM_ID_LOG_MAX_ARCHIVES,
  PRM_ID_FORCE_REMOVE_LOG_ARCHIVES,
  PRM_ID_REMOVE_LOG_ARCHIVES_INTERVAL,
  PRM_ID_LOG_NO_LOGGING,
  PRM_ID_UNLOADDB_IGNORE_ERROR,
  PRM_ID_UNLOADDB_LOCK_TIMEOUT,
  PRM_ID_LOADDB_FLUSH_INTERVAL,
  PRM_ID_IO_TEMP_VOLUME_PATH,
  PRM_ID_IO_VOLUME_EXT_PATH,
  PRM_ID_UNIQUE_ERROR_KEY_VALUE,
  PRM_ID_USE_SYSTEM_MALLOC,
  PRM_ID_EVENT_HANDLER,
  PRM_ID_EVENT_ACTIVATION,
  PRM_ID_READ_ONLY_MODE,
  PRM_ID_MNT_WAITING_THREAD,
  PRM_ID_MNT_STATS_THRESHOLD,
  PRM_ID_SERVICE_SERVICE_LIST,
  PRM_ID_SERVICE_SERVER_LIST,
  PRM_ID_SESSION_STATE_TIMEOUT,
  PRM_ID_MULTI_RANGE_OPT_LIMIT,
  PRM_ID_INTL_NUMBER_LANG,
  PRM_ID_INTL_DATE_LANG,
  /* All the compound parameters *must* be at the end of the array so that the changes they cause are not overridden by
   * other parameters (for example in sysprm_load_and_init the parameters are set to their default in the order they
   * are found in this array). */
  PRM_ID_COMPAT_MODE,
  PRM_ID_DB_VOLUME_SIZE,
  PRM_ID_LOG_VOLUME_SIZE,
  PRM_ID_UNICODE_INPUT_NORMALIZATION,
  PRM_ID_UNICODE_OUTPUT_NORMALIZATION,
  PRM_ID_INTL_CHECK_INPUT_STRING,
  PRM_ID_CHECK_PEER_ALIVE,
  PRM_ID_SQL_TRACE_SLOW_MSECS,
  PRM_ID_SQL_TRACE_SLOW,
  PRM_ID_SQL_TRACE_EXECUTION_PLAN,
  PRM_ID_LOG_TRACE_FLUSH_TIME_MSECS,
  PRM_ID_INTL_COLLATION,
  PRM_ID_GENERIC_VOL_PREALLOC_SIZE,
  PRM_ID_SORT_LIMIT_MAX_COUNT,
  PRM_ID_SQL_TRACE_IOREADS,
  PRM_ID_QUERY_TRACE,
  PRM_ID_QUERY_TRACE_FORMAT,
  PRM_ID_MAX_RECURSION_SQL_DEPTH,
  PRM_ID_UPDATE_USE_ATTRIBUTE_REFERENCES,
  PRM_ID_PB_AOUT_RATIO,
  PRM_ID_MAX_AGG_HASH_SIZE,
  PRM_ID_AGG_HASH_RESPECT_ORDER,
  PRM_ID_USE_BTREE_FENCE_KEY,
  PRM_ID_OPTIMIZER_ENABLE_MERGE_JOIN,
  PRM_ID_MAX_HASH_LIST_SCAN_SIZE,
  PRM_ID_OPTIMIZER_RESERVE_02,
  PRM_ID_OPTIMIZER_RESERVE_03,
  PRM_ID_OPTIMIZER_RESERVE_04,
  PRM_ID_OPTIMIZER_RESERVE_05,
  PRM_ID_OPTIMIZER_RESERVE_06,
  PRM_ID_OPTIMIZER_RESERVE_07,
  PRM_ID_OPTIMIZER_RESERVE_08,
  PRM_ID_OPTIMIZER_RESERVE_09,
  PRM_ID_OPTIMIZER_RESERVE_10,
  PRM_ID_OPTIMIZER_RESERVE_11,
  PRM_ID_OPTIMIZER_RESERVE_12,
  PRM_ID_OPTIMIZER_RESERVE_13,
  PRM_ID_OPTIMIZER_RESERVE_14,
  PRM_ID_OPTIMIZER_RESERVE_15,
  PRM_ID_OPTIMIZER_RESERVE_16,
  PRM_ID_OPTIMIZER_RESERVE_17,
  PRM_ID_OPTIMIZER_RESERVE_18,
  PRM_ID_OPTIMIZER_RESERVE_19,
  PRM_ID_OPTIMIZER_RESERVE_20,
  PRM_ID_HA_REPL_ENABLE_SERVER_SIDE_UPDATE,
  PRM_ID_PB_LRU_HOT_RATIO,
  PRM_ID_PB_LRU_BUFFER_RATIO,

  PRM_ID_VACUUM_MASTER_WAKEUP_INTERVAL,
  PRM_ID_VACUUM_LOG_BLOCK_PAGES,
  PRM_ID_VACUUM_WORKER_COUNT,
  PRM_ID_ER_LOG_VACUUM,
  PRM_ID_DISABLE_VACUUM,

  /* Debugging system parameter */
  PRM_ID_LOG_BTREE_OPS,

  PRM_ID_OBJECT_PRINT_FORMAT_OID,

  PRM_ID_TIMEZONE,
  PRM_ID_SERVER_TIMEZONE,
  PRM_ID_TZ_LEAP_SECOND_SUPPORT,

  PRM_ID_OPTIMIZER_ENABLE_AGGREGATE_OPTIMIZATION,

  PRM_ID_VACUUM_PREFETCH_LOG_NBUFFERS,	// Obsolete
  PRM_ID_VACUUM_PREFETCH_LOG_BUFFER_SIZE,	// Obsolete
  PRM_ID_VACUUM_PREFETCH_LOG_MODE,	// Obsolete

  PRM_ID_PB_NEIGHBOR_FLUSH_NONDIRTY,
  PRM_ID_PB_NEIGHBOR_FLUSH_PAGES,
  PRM_ID_FAULT_INJECTION_IDS,
  PRM_ID_FAULT_INJECTION_TEST,
  PRM_ID_FAULT_INJECTION_ACTION_PREFER_ABORT_TO_EXIT,

  PRM_ID_HA_REPL_FILTER_TYPE,
  PRM_ID_HA_REPL_FILTER_FILE,

  PRM_ID_COMPENSATE_DEBUG,
  PRM_ID_POSTPONE_DEBUG,

  PRM_ID_CLIENT_CLASS_CACHE_DEBUG,

  PRM_ID_EXAMINE_CLIENT_CACHED_LOCKS,

  PRM_ID_PB_SEQUENTIAL_VICTIM_FLUSH,

  PRM_ID_LOG_UNIQUE_STATS,

  PRM_ID_LOGPB_LOGGING_DEBUG,

  PRM_ID_FORCE_RESTART_TO_SKIP_RECOVERY,

  PRM_ID_EXTENDED_STATISTICS_ACTIVATION,

  PRM_ID_ENABLE_STRING_COMPRESSION,

  PRM_ID_XASL_CACHE_TIME_THRESHOLD_IN_MINUTES,

  PRM_ID_DISK_LOGGING,
  PRM_ID_FILE_LOGGING,

  PRM_ID_PB_NUM_PRIVATE_CHAINS,
  PRM_ID_PB_MONITOR_LOCKS,

  PRM_ID_CTE_MAX_RECURSIONS,

  PRM_ID_JSON_LOG_ALLOCATIONS,
  PRM_ID_JSON_MAX_ARRAY_IDX,

  PRM_ID_CONNECTION_LOGGING,

  PRM_ID_THREAD_LOGGING_FLAG,
  PRM_ID_LOG_QUERY_LISTS,

  PRM_ID_THREAD_CONNECTION_POOLING,
  PRM_ID_THREAD_CONNECTION_TIMEOUT_SECONDS,
  PRM_ID_THREAD_WORKER_POOLING,
  PRM_ID_THREAD_WORKER_TIMEOUT_SECONDS,

  PRM_ID_DWB_SIZE,
  PRM_ID_DWB_BLOCKS,
  PRM_ID_ENABLE_DWB_FLUSH_THREAD,
  PRM_ID_DWB_LOGGING,
  PRM_ID_DATA_FILE_ADVISE,

  PRM_ID_DEBUG_LOG_ARCHIVES,
  PRM_ID_DEBUG_ES,
  PRM_ID_DEBUG_BESTSPACE,
  PRM_ID_DEBUG_LOGWR,
  PRM_ID_DEBUG_AUTOCOMMIT,
  PRM_ID_DEBUG_REPLICATION_DATA,
  PRM_ID_TRACK_REQUESTS,
  PRM_ID_LOG_PGBUF_VICTIM_FLUSH,
  PRM_ID_LOG_CHKPT_DETAILED,
  PRM_ID_IB_TASK_MEMSIZE,
  PRM_ID_STATS_ON,
  PRM_ID_LOADDB_WORKER_COUNT,
  PRM_ID_PERF_TEST_MODE,
  PRM_ID_REPR_CACHE_LOG,

  PRM_ID_ENABLE_NEW_LFHASH,

  PRM_ID_HEAP_INFO_CACHE_LOGGING,

  PRM_ID_TDE_KEYS_FILE_PATH,
  PRM_ID_TDE_DEFAULT_ALGORITHM,
  PRM_ID_ER_LOG_TDE,

  PRM_ID_JAVA_STORED_PROCEDURE,
  PRM_ID_JAVA_STORED_PROCEDURE_PORT,
  PRM_ID_JAVA_STORED_PROCEDURE_JVM_OPTIONS,
  PRM_ID_JAVA_STORED_PROCEDURE_DEBUG,
  PRM_ID_JAVA_STORED_PROCEDURE_UDS,
  PRM_ID_ALLOW_TRUNCATED_STRING,
  PRM_ID_TB_DEFAULT_REUSE_OID,
  PRM_ID_USE_STAT_ESTIMATION,
  PRM_ID_IGNORE_TRAILING_SPACE,
  PRM_ID_DDL_AUDIT_LOG,
  PRM_ID_DDL_AUDIT_LOG_SIZE,
  PRM_ID_SUPPLEMENTAL_LOG,
  PRM_ID_CDC_LOGGING_DEBUG,
  PRM_ID_RECOVERY_PROGRESS_LOGGING_INTERVAL,
  PRM_ID_FIRST_LOG_PAGEID,	/* Except for QA or TEST purposes, never use it. */
  PRM_ID_THREAD_CORE_COUNT,
  PRM_ID_FLASHBACK_TIMEOUT,
  PRM_ID_FLASHBACK_MAX_TRANSACTION,	/* Hidden parameter For QA test */
  PRM_ID_FLASHBACK_WIN_SIZE,	/* Hidden parameter For QA test */
  PRM_ID_USE_USER_HOSTS,
  PRM_ID_QMGR_MAX_QUERY_PER_TRAN,
  PRM_ID_REGEXP_ENGINE,
  PRM_ID_ORACLE_STYLE_NUMBER_RETURN,
  PRM_ID_HA_TCP_PING_HOSTS,
  PRM_ID_HA_PING_TIMEOUT,
  PRM_ID_STATDUMP_FORCE_ADD_INT_MAX,	/* Hidden parameter for QA only */
<<<<<<< HEAD
  PRM_ID_PL_TRANSACTION_CONTROL,
  /* change PRM_LAST_ID when adding new system parameters */
  PRM_LAST_ID = PRM_ID_PL_TRANSACTION_CONTROL
=======
  PRM_ID_HA_SQL_LOG_PATH,
  PRM_ID_HA_SQL_LOG_MAX_COUNT,
  /* change PRM_LAST_ID when adding new system parameters */
  PRM_LAST_ID = PRM_ID_HA_SQL_LOG_MAX_COUNT
>>>>>>> a1c6e2e7
};
typedef enum param_id PARAM_ID;

/*
 *  System parameter data types
 */
typedef enum
{
  PRM_INTEGER = 0,
  PRM_FLOAT,
  PRM_BOOLEAN,
  PRM_KEYWORD,
  PRM_BIGINT,
  PRM_STRING,
  PRM_INTEGER_LIST,

  PRM_NO_TYPE
} SYSPRM_DATATYPE;

typedef union sysprm_value SYSPRM_VALUE;
union sysprm_value
{
  int i;
  bool b;
  float f;
  char *str;
  int *integer_list;
  UINT64 bi;
};

typedef struct session_param SESSION_PARAM;
struct session_param
{
  PARAM_ID prm_id;
  unsigned int flag;
  int datatype;
  SYSPRM_VALUE value;
};

typedef struct sysprm_assign_value SYSPRM_ASSIGN_VALUE;
struct sysprm_assign_value
{
  PARAM_ID prm_id;
  SYSPRM_VALUE value;
  SYSPRM_ASSIGN_VALUE *next;
};

enum sysprm_load_flag
{
  SYSPRM_LOAD_ALL = 0x0,
  SYSPRM_IGNORE_HA = 0x1,
  SYSPRM_IGNORE_INTL_PARAMS = 0x2
};
typedef enum sysprm_load_flag SYSPRM_LOAD_FLAG;

#define SYSPRM_LOAD_IS_IGNORE_HA(flags) ((flags) & SYSPRM_IGNORE_HA)
#define SYSPRM_LOAD_IS_IGNORE_INTL(flags) ((flags) & SYSPRM_IGNORE_INTL_PARAMS)

#ifdef __cplusplus
extern "C"
{
#endif

/*
 * Macros to access bit fields
 */

#define PRM_USER_CAN_CHANGE(x)    (x & PRM_USER_CHANGE)
#define PRM_IS_FOR_CLIENT(x)      (x & PRM_FOR_CLIENT)
#define PRM_IS_FOR_SERVER(x)      (x & PRM_FOR_SERVER)
#define PRM_IS_HIDDEN(x)          (x & PRM_HIDDEN)
#define PRM_IS_RELOADABLE(x)      (x & PRM_RELOADABLE)
#define PRM_IS_COMPOUND(x)        (x & PRM_COMPOUND)
#define PRM_TEST_CHANGE_ONLY(x)   (x & PRM_TEST_CHANGE)
#define PRM_IS_FOR_HA(x)          (x & PRM_FOR_HA)
#define PRM_IS_FOR_SESSION(x)	  (x & PRM_FOR_SESSION)
#define PRM_GET_FROM_SERVER(x)	  (x & PRM_FORCE_SERVER)
#define PRM_IS_FOR_QRY_STRING(x)  (x & PRM_FOR_QRY_STRING)
#define PRM_CLIENT_SESSION_ONLY(x) (x & PRM_CLIENT_SESSION)
#define PRM_HAS_SIZE_UNIT(x)      (x & PRM_SIZE_UNIT)
#define PRM_HAS_TIME_UNIT(x)      (x & PRM_TIME_UNIT)
#define PRM_DIFFERENT_UNIT(x)     (x & PRM_DIFFER_UNIT)
#define PRM_IS_FOR_HA_CONTEXT(x)  (x & PRM_FOR_HA_CONTEXT)
#define PRM_IS_GET_SERVER(x)      (x & PRM_GET_SERVER)
#define PRM_IS_DEPRECATED(x)      (x & PRM_DEPRECATED)
#define PRM_IS_OBSOLETED(x)       (x & PRM_OBSOLETED)

#define PRM_IS_SET(x)             (x & PRM_SET)
#define PRM_IS_ALLOCATED(x)       (x & PRM_ALLOCATED)
#define PRM_DEFAULT_VAL_USED(x)   (x & PRM_DEFAULT_USED)
#define PRM_IS_DIFFERENT(x)	  (x & PRM_DIFFERENT)

/*
 * Static flags
 */
#define PRM_EMPTY_FLAG	    0x00000000	/* empty flag */
#define PRM_USER_CHANGE     0x00000001	/* user can change, not implemented */
#define PRM_FOR_CLIENT      0x00000002	/* is for client parameter */
#define PRM_FOR_SERVER      0x00000004	/* is for server parameter */
#define PRM_HIDDEN          0x00000008	/* is hidden */
#define PRM_RELOADABLE      0x00000010	/* is reloadable */
#define PRM_COMPOUND        0x00000020	/* sets the value of several others */
#define PRM_TEST_CHANGE     0x00000040	/* can only be changed in the test mode */
#define PRM_FOR_HA          0x00000080	/* is for heartbeat */
#define PRM_FOR_SESSION	    0x00000100	/* is a session parameter - all client or client/server parameters that can be
					 * changed on-line */
#define PRM_FORCE_SERVER    0x00000200	/* client should get value from server */
#define PRM_FOR_QRY_STRING  0x00000400	/* if a parameter can affect the plan generation it should be included in the
					 * query string */
#define PRM_CLIENT_SESSION  0x00000800	/* mark those client/server session parameters that should not affect the
					 * server */
#define PRM_SIZE_UNIT       0x00001000	/* has size unit interface */
#define PRM_TIME_UNIT       0x00002000	/* has time unit interface */
#define PRM_DIFFER_UNIT     0x00004000	/* parameter unit need to be changed */
#define PRM_FOR_HA_CONTEXT  0x00008000	/* should be replicated into HA log applier */

#define PRM_GET_SERVER      0x00010000	/* return the value of server parameter from client/server parameter. Note that
					 * this flag only can be set if the parameter has PRM_FOR_CLIENT,
					 * PRM_FOR_SERVER, and PRM_USER_CHANGE flags. */

#define PRM_DEPRECATED      0x40000000	/* is deprecated */
#define PRM_OBSOLETED       0x80000000	/* is obsoleted */

/*
 * Dynamic flags
 */
#define PRM_SET             0x00000001	/* has been set */
#define PRM_ALLOCATED       0x00000002	/* storage has been malloc'd */
#define PRM_DEFAULT_USED    0x00000004	/* Default value has been used */
#define PRM_DIFFERENT	    0x00000008	/* mark those parameters that have values different than their default.
					 * currently used by parameters that should be printed to query string */

/*
 * Macros to manipulate bit fields
 */

#define PRM_CLEAR_BIT(this, here)  (here &= ~this)
#define PRM_SET_BIT(this, here)    (here |= this)

/*
 * Macros to get values
 */

#define PRM_GET_INT(x)      (*((int *) (x)))
#define PRM_GET_FLOAT(x)    (*((float *) (x)))
#define PRM_GET_STRING(x)   (*((char **) (x)))
#define PRM_GET_BOOL(x)     (*((bool *) (x)))
#define PRM_GET_INTEGER_LIST(x) (*((int **) (x)))
#define PRM_GET_BIGINT(x)     (*((UINT64 *) (x)))

/*
 * Macros to get data type
 */
#define PRM_IS_STRING(x)          ((x)->datatype == PRM_STRING)
#define PRM_IS_INTEGER(x)         ((x)->datatype == PRM_INTEGER)
#define PRM_IS_FLOAT(x)           ((x)->datatype == PRM_FLOAT)
#define PRM_IS_BOOLEAN(x)         ((x)->datatype == PRM_BOOLEAN)
#define PRM_IS_KEYWORD(x)         ((x)->datatype == PRM_KEYWORD)
#define PRM_IS_INTEGER_LIST(x)    ((x)->datatype == PRM_INTEGER_LIST)
#define PRM_IS_BIGINT(x)          ((x)->datatype == PRM_BIGINT)

#define NUM_PRM ((int)(sizeof(prm_Def)/sizeof(prm_Def[0])))
#define PARAM_MSG_FMT(msgid) msgcat_message (MSGCAT_CATALOG_CUBRID, MSGCAT_SET_PARAMETERS, (msgid))

#define GET_PRM(id) (&prm_Def[(id)])
#define GET_PRM_STATIC_FLAG(id) ((GET_PRM (id))->static_flag)
#define GET_PRM_DYNAMIC_FLAG(id) ((GET_PRM (id))->dynamic_flag)
#define GET_PRM_DATATYPE(id) ((GET_PRM (id))->datatype)

#if defined (CS_MODE)
#define PRM_PRINT_QRY_STRING(id) (PRM_IS_DIFFERENT (*(GET_PRM_DYNAMIC_FLAG (id))) \
			&& PRM_IS_FOR_QRY_STRING (GET_PRM_STATIC_FLAG (id)))
#else
#define PRM_PRINT_QRY_STRING(id) (PRM_IS_FOR_QRY_STRING (GET_PRM_STATIC_FLAG (id)))
#endif

#define PRM_SERVER_SESSION(id) (PRM_IS_FOR_SESSION (GET_PRM_STATIC_FLAG (id)) \
			&& PRM_IS_FOR_SERVER (GET_PRM_STATIC_FLAG (id)) \
			&& !PRM_CLIENT_SESSION_ONLY (GET_PRM_STATIC_FLAG (id)))

  typedef int (*DUP_PRM_FUNC) (void *, SYSPRM_DATATYPE, void *, SYSPRM_DATATYPE);

  struct sysprm_param
  {
    PARAM_ID id;		/* parameter ID */
    const char *name;		/* the keyword expected */
    unsigned int static_flag;	/* bitmask flag representing status words */
    SYSPRM_DATATYPE datatype;	/* value data type */
    unsigned int *dynamic_flag;	/* shared by both original and duplicated */
    void *default_value;	/* address of (pointer to) default value */
    void *value;		/* address of (pointer to) current value */
    void *upper_limit;		/* highest allowable value */
    void *lower_limit;		/* lowest allowable value */
    char *force_value;		/* address of (pointer to) force value string */
    DUP_PRM_FUNC set_dup;	/* set duplicated value to original value */
    DUP_PRM_FUNC get_dup;	/* get duplicated value from original value */
  };
  typedef struct sysprm_param SYSPRM_PARAM;

  extern SYSPRM_PARAM prm_Def[];

#if defined (CS_MODE)
/* when system parameters are loaded, session parameters need to be cached for
 * future clients that connect to broker
 */
  extern SESSION_PARAM *cached_session_parameters;
#endif				/* CS_MODE */

  extern const char *prm_get_name (PARAM_ID prm_id);

  extern void *prm_get_value (PARAM_ID prm_id);

  extern void prm_set_integer_value (PARAM_ID prm_id, int value);
  extern void prm_set_float_value (PARAM_ID prm_id, float value);
  extern void prm_set_bool_value (PARAM_ID prm_id, bool value);
  extern void prm_set_string_value (PARAM_ID prm_id, char *value);
  extern void prm_set_integer_list_value (PARAM_ID prm_id, int *value);
  extern void prm_set_bigint_value (PARAM_ID prm_id, UINT64 value);

  extern bool sysprm_find_err_in_integer_list (PARAM_ID prm_id, int error_code);
  extern bool sysprm_find_fi_code_in_integer_list (PARAM_ID prm_id, int fi_code);

  extern int sysprm_load_and_init (const char *db_name, const char *conf_file, const int load_flags);
  extern int sysprm_load_and_init_client (const char *db_name, const char *conf_file);
  extern int sysprm_reload_and_init (const char *db_name, const char *conf_file);
  extern void sysprm_final (void);
  extern void sysprm_dump_parameters (FILE * fp);
  extern void sysprm_set_er_log_file (const char *base_db_name);
  extern void sysprm_dump_server_parameters (FILE * fp);
  extern SYSPRM_ERR sysprm_obtain_parameters (char *data, SYSPRM_ASSIGN_VALUE ** prm_values);
  extern SYSPRM_ERR sysprm_change_server_parameters (const SYSPRM_ASSIGN_VALUE * assignments);
  extern SYSPRM_ERR sysprm_obtain_server_parameters (SYSPRM_ASSIGN_VALUE ** prm_values_ptr);
  extern int sysprm_get_force_server_parameters (SYSPRM_ASSIGN_VALUE ** change_values);
  extern void sysprm_tune_client_parameters (void);
  extern void sysprm_free_session_parameters (SESSION_PARAM ** session_parameters);

#if !defined (CS_MODE)
  extern void xsysprm_change_server_parameters (const SYSPRM_ASSIGN_VALUE * assignments);
  extern void xsysprm_obtain_server_parameters (SYSPRM_ASSIGN_VALUE * prm_values);
  extern SYSPRM_ASSIGN_VALUE *xsysprm_get_force_server_parameters (void);
  extern void xsysprm_dump_server_parameters (FILE * fp);
#endif				/* !CS_MODE */

  extern int sysprm_set_force (const char *pname, const char *pvalue);
  extern int sysprm_set_to_default (const char *pname, bool set_to_force);
  extern int sysprm_check_range (const char *pname, void *value);
  extern int sysprm_get_range (const char *pname, void *min, void *max);
  extern int prm_get_master_port_id (void);
  extern bool prm_get_commit_on_shutdown (void);

  extern char *sysprm_pack_session_parameters (char *ptr, SESSION_PARAM * session_parameters);
  extern int sysprm_packed_session_parameters_length (SESSION_PARAM * session_parameters, int offset);
  extern char *sysprm_unpack_session_parameters (char *ptr, SESSION_PARAM ** session_parameters_ptr);
  extern char *sysprm_pack_assign_values (char *ptr, const SYSPRM_ASSIGN_VALUE * assign_values);
  extern int sysprm_packed_assign_values_length (const SYSPRM_ASSIGN_VALUE * assign_values, int offset);
  extern char *sysprm_unpack_assign_values (char *ptr, SYSPRM_ASSIGN_VALUE ** assign_values_ptr);
  extern void sysprm_free_assign_values (SYSPRM_ASSIGN_VALUE ** assign_values_ptr);
  extern void sysprm_change_parameter_values (const SYSPRM_ASSIGN_VALUE * assignments, bool check, bool set_flag);

#if defined (SERVER_MODE)
  extern int sysprm_session_init_session_parameters (SESSION_PARAM ** session_params, int *found_session_parameters);
#endif				/* SERVER_MODE */

#if defined (CS_MODE)
  extern void sysprm_update_client_session_parameters (SESSION_PARAM * session_parameters);
#endif				/* CS_MODE */

#if !defined (SERVER_MODE)
  extern char *sysprm_print_parameters_for_qry_string (void);
  extern char *sysprm_print_parameters_for_ha_repl (void);
  extern SYSPRM_ERR sysprm_validate_change_parameters (const char *data, bool check,
						       SYSPRM_ASSIGN_VALUE ** assignments_ptr);
  extern SYSPRM_ERR sysprm_make_default_values (const char *data, char *default_val_buf, const int buf_size);
  extern int sysprm_init_intl_param (void);
#endif				/* !SERVER_MODE */

  extern int sysprm_print_assign_values (SYSPRM_ASSIGN_VALUE * prm_values, char *buffer, int length);
  extern int sysprm_set_error (SYSPRM_ERR rc, const char *data);
  extern int sysprm_get_session_parameters_count (void);

#if defined (WINDOWS)
  /* FIXME!!! Segmentation fault when using inline function on Window. Temporarily, disable inline functions on Window. */
  extern int prm_get_integer_value (PARAM_ID prm_id);
  extern bool prm_get_bool_value (PARAM_ID prm_id);
  extern float prm_get_float_value (PARAM_ID prm_id);
  extern char *prm_get_string_value (PARAM_ID prm_id);
  extern int *prm_get_integer_list_value (PARAM_ID prm_id);
  extern UINT64 prm_get_bigint_value (PARAM_ID prm_id);
#else				/* window */
  STATIC_INLINE int prm_get_integer_value (PARAM_ID prm_id) __attribute__ ((ALWAYS_INLINE));
  STATIC_INLINE bool prm_get_bool_value (PARAM_ID prm_id) __attribute__ ((ALWAYS_INLINE));
  STATIC_INLINE float prm_get_float_value (PARAM_ID prm_id) __attribute__ ((ALWAYS_INLINE));
  STATIC_INLINE char *prm_get_string_value (PARAM_ID prm_id) __attribute__ ((ALWAYS_INLINE));
  STATIC_INLINE int *prm_get_integer_list_value (PARAM_ID prm_id) __attribute__ ((ALWAYS_INLINE));
  STATIC_INLINE UINT64 prm_get_bigint_value (PARAM_ID prm_id) __attribute__ ((ALWAYS_INLINE));

/*
 * prm_get_integer_value () - get the value of a parameter of type integer
 *
 * return      : value
 * prm_id (in) : parameter id
 *
 * NOTE: keywords are stored as integers
 */
  STATIC_INLINE int prm_get_integer_value (PARAM_ID prm_id)
  {
    assert (prm_id <= PRM_LAST_ID);
    assert (PRM_IS_INTEGER (&prm_Def[prm_id]) || PRM_IS_KEYWORD (&prm_Def[prm_id]));

#if defined (SERVER_MODE)
    if (!PRM_SERVER_SESSION (prm_id))
      {
	return PRM_GET_INT (prm_Def[prm_id].value);
      }

    return PRM_GET_INT (prm_get_value (prm_id));
#else				/* SERVER_MODE */
      return PRM_GET_INT (prm_Def[prm_id].value);
#endif				/* SERVER_MODE */
  }

/*
 * prm_get_bool_value () - get the value of a parameter of type bool
 *
 * return      : value
 * prm_id (in) : parameter id
 */
  STATIC_INLINE bool prm_get_bool_value (PARAM_ID prm_id)
  {
    assert (prm_id <= PRM_LAST_ID);
    assert (PRM_IS_BOOLEAN (&prm_Def[prm_id]));

#if defined (SERVER_MODE)
    if (!PRM_SERVER_SESSION (prm_id))
      {
	return PRM_GET_BOOL (prm_Def[prm_id].value);
      }

    return PRM_GET_BOOL (prm_get_value (prm_id));
#else /* SERVER_MODE */
    return PRM_GET_BOOL (prm_Def[prm_id].value);
#endif /* SERVER_MODE */
  }

/*
 * prm_get_float_value () - get the value of a parameter of type float
 *
 * return      : value
 * prm_id (in) : parameter id
 */
  STATIC_INLINE float prm_get_float_value (PARAM_ID prm_id)
  {
    assert (prm_id <= PRM_LAST_ID);
    assert (PRM_IS_FLOAT (&prm_Def[prm_id]));

#if defined (SERVER_MODE)
    if (!PRM_SERVER_SESSION (prm_id))
      {
	return PRM_GET_FLOAT (prm_Def[prm_id].value);
      }

    return PRM_GET_FLOAT (prm_get_value (prm_id));
#else /* SERVER_MODE */
    return PRM_GET_FLOAT (prm_Def[prm_id].value);
#endif /* SERVER_MODE */
  }

/*
 * prm_get_string_value () - get the value of a parameter of type string
 *
 * return      : value
 * prm_id (in) : parameter id
 */
  STATIC_INLINE char *prm_get_string_value (PARAM_ID prm_id)
  {
    assert (prm_id <= PRM_LAST_ID);
    assert (PRM_IS_STRING (&prm_Def[prm_id]));

#if defined (SERVER_MODE)
    if (!PRM_SERVER_SESSION (prm_id))
      {
	return PRM_GET_STRING (prm_Def[prm_id].value);
      }

    return PRM_GET_STRING (prm_get_value (prm_id));
#else /* SERVER_MODE */
    return PRM_GET_STRING (prm_Def[prm_id].value);
#endif /* SERVER_MODE */
  }

/*
 * prm_get_integer_list_value () - get the value of a parameter of type
 *				   integer list
 *
 * return      : value
 * prm_id (in) : parameter id
 */
  STATIC_INLINE int *prm_get_integer_list_value (PARAM_ID prm_id)
  {
    assert (prm_id <= PRM_LAST_ID);
    assert (PRM_IS_INTEGER_LIST (&prm_Def[prm_id]));

#if defined (SERVER_MODE)
    if (!PRM_SERVER_SESSION (prm_id))
      {
	return PRM_GET_INTEGER_LIST (prm_Def[prm_id].value);
      }

    return PRM_GET_INTEGER_LIST (prm_get_value (prm_id));
#else /* SERVER_MODE */
    return PRM_GET_INTEGER_LIST (prm_Def[prm_id].value);
#endif /* SERVER_MODE */
  }

/*
 * prm_get_bigint_value () - get the value of a parameter of type size
 *
 * return      : value
 * prm_id (in) : parameter id
 */
  STATIC_INLINE UINT64 prm_get_bigint_value (PARAM_ID prm_id)
  {
    assert (prm_id <= PRM_LAST_ID);
    assert (PRM_IS_BIGINT (&prm_Def[prm_id]));

#if defined (SERVER_MODE)
    if (!PRM_SERVER_SESSION (prm_id))
      {
	return PRM_GET_BIGINT (prm_Def[prm_id].value);
      }

    return PRM_GET_BIGINT (prm_get_value (prm_id));
#else /* SERVER_MODE */
    return PRM_GET_BIGINT (prm_Def[prm_id].value);
#endif /* SERVER_MODE */
  }

#endif /* window */

#ifdef __cplusplus
}
#endif



#endif /* _SYSTEM_PARAMETER_H_ */<|MERGE_RESOLUTION|>--- conflicted
+++ resolved
@@ -469,16 +469,11 @@
   PRM_ID_HA_TCP_PING_HOSTS,
   PRM_ID_HA_PING_TIMEOUT,
   PRM_ID_STATDUMP_FORCE_ADD_INT_MAX,	/* Hidden parameter for QA only */
-<<<<<<< HEAD
   PRM_ID_PL_TRANSACTION_CONTROL,
-  /* change PRM_LAST_ID when adding new system parameters */
-  PRM_LAST_ID = PRM_ID_PL_TRANSACTION_CONTROL
-=======
   PRM_ID_HA_SQL_LOG_PATH,
   PRM_ID_HA_SQL_LOG_MAX_COUNT,
   /* change PRM_LAST_ID when adding new system parameters */
   PRM_LAST_ID = PRM_ID_HA_SQL_LOG_MAX_COUNT
->>>>>>> a1c6e2e7
 };
 typedef enum param_id PARAM_ID;
 
