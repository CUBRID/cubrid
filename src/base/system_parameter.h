--- conflicted
+++ resolved
@@ -459,17 +459,10 @@
   PRM_ID_ER_LOG_PRIOR_TRANSFER,
   PRM_ID_ER_LOG_COMM_REQUEST,
   PRM_ID_ER_LOG_COMM_CHANNEL,
-<<<<<<< HEAD
-  PRM_ID_LOG_RECOVERY_REDO_WORKER_COUNT,
-
-  /* change PRM_LAST_ID when adding new system parameters */
-  PRM_LAST_ID = PRM_ID_LOG_RECOVERY_REDO_WORKER_COUNT
-=======
   PRM_ID_RECOVERY_PARALLEL_COUNT,
 
   /* change PRM_LAST_ID when adding new system parameters */
   PRM_LAST_ID = PRM_ID_RECOVERY_PARALLEL_COUNT
->>>>>>> e82356df
 };
 typedef enum param_id PARAM_ID;
 
