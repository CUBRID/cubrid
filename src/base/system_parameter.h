/*
 * Copyright (C) 2008 Search Solution Corporation. All rights reserved by Search Solution.
 *
 *   This program is free software; you can redistribute it and/or modify
 *   it under the terms of the GNU General Public License as published by
 *   the Free Software Foundation; either version 2 of the License, or
 *   (at your option) any later version.
 *
 *  This program is distributed in the hope that it will be useful,
 *  but WITHOUT ANY WARRANTY; without even the implied warranty of
 *  MERCHANTABILITY or FITNESS FOR A PARTICULAR PURPOSE. See the
 *  GNU General Public License for more details.
 *
 *  You should have received a copy of the GNU General Public License
 *  along with this program; if not, write to the Free Software
 *  Foundation, Inc., 51 Franklin Street, Fifth Floor, Boston, MA 02110-1301 USA
 *
 */


/*
 * system_parameter.h - system parameters
 */

#ifndef _SYSTEM_PARAMETER_H_
#define _SYSTEM_PARAMETER_H_

#ident "$Id$"

#include "config.h"

#include <stdio.h>

#include "error_manager.h"
#include "error_code.h"
#include "porting.h"

typedef enum
{
  PRM_ERR_NO_ERROR = NO_ERROR,
  PRM_ERR_NOT_DIRECTORY = 2,
  PRM_ERR_INIT_FILE_NOT_CREATED = 3,
  PRM_ERR_CANT_WRITE = 4,
  PRM_ERR_CANT_ACCESS = 6,
  PRM_ERR_NO_HOME = 7,
  PRM_ERR_NO_VALUE = 8,
  PRM_ERR_CANT_OPEN_INIT = 9,
  PRM_ERR_BAD_LINE = 10,
  PRM_ERR_BAD_ENV_VAR = 11,
  PRM_ERR_UNKNOWN_PARAM = 12,
  PRM_ERR_BAD_VALUE = 13,
  PRM_ERR_NO_MEM_FOR_PRM = 14,
  PRM_ERR_BAD_STRING = 15,
  PRM_ERR_BAD_RANGE = 16,
  PRM_ERR_UNIX_ERROR = 17,
  PRM_ERR_NO_MSG = 18,
  PRM_ERR_RESET_BAD_RANGE = 19,
  PRM_ERR_KEYWROD_INFO_INT = 20,
  PRM_ERR_KEYWORK_INFO_FLOAT = 21,
  PRM_ERR_DEPRICATED = 22,
  PRM_ERR_NOT_BOTH = 23,
  PRM_ERR_CANNOT_CHANGE = 24,
  PRM_ERR_NOT_FOR_CLIENT = 25,
  PRM_ERR_NOT_FOR_SERVER = 26,
  PRM_ERR_NOT_SOLE_TRAN = 27,
  PRM_ERR_COMM_ERR = 28,
  PRM_ERR_FILE_ERR = 29,
  PRM_ERR_NOT_FOR_CLIENT_NO_AUTH = 30,
  PRM_ERR_BAD_PARAM = 31
} SYSPRM_ERR;

enum compat_mode
{
  COMPAT_CUBRID,
  COMPAT_MYSQL,
  COMPAT_ORACLE
    /* 
     * COMPAT_ANSI, COMPAT_DB2, COMPAT_MAXDB, COMPAT_MSSQL, COMPAT_POSTGRESQL */
};
typedef enum compat_mode COMPAT_MODE;

enum query_trace_format
{
  QUERY_TRACE_TEXT = 1,
  QUERY_TRACE_JSON
};
typedef enum query_trace_format QUERY_TRACE_FORMAT;

/* NOTE:
 * System parameter ids must respect the order in prm_Def array
 */
enum param_id
{
  PRM_FIRST_ID = 0,
  PRM_ID_ER_LOG_DEBUG = 0,
  PRM_ID_ER_BTREE_DEBUG,
  PRM_ID_ER_LOG_LEVEL,
  PRM_ID_ER_LOG_WARNING,
  PRM_ID_ER_EXIT_ASK,
  PRM_ID_ER_LOG_SIZE,
  PRM_ID_ER_LOG_FILE,
  PRM_ID_ACCESS_IP_CONTROL,
  PRM_ID_ACCESS_IP_CONTROL_FILE,
  PRM_ID_IO_LOCKF_ENABLE,
  PRM_ID_SR_NBUFFERS,
  PRM_ID_SORT_BUFFER_SIZE,
  PRM_ID_PB_BUFFER_FLUSH_RATIO,
  PRM_ID_PB_NBUFFERS,
  PRM_ID_PAGE_BUFFER_SIZE,
  PRM_ID_HF_UNFILL_FACTOR,
  PRM_ID_HF_MAX_BESTSPACE_ENTRIES,
  PRM_ID_BT_UNFILL_FACTOR,
  PRM_ID_BT_OID_NBUFFERS,
  PRM_ID_BT_OID_BUFFER_SIZE,
  PRM_ID_BT_INDEX_SCAN_OID_ORDER,
  PRM_ID_BOSR_MAXTMP_PAGES,
  PRM_ID_LK_TIMEOUT_MESSAGE_DUMP_LEVEL,
  PRM_ID_LK_ESCALATION_AT,
  PRM_ID_LK_ROLLBACK_ON_LOCK_ESCALATION,
  PRM_ID_LK_TIMEOUT_SECS,
  PRM_ID_LK_TIMEOUT,
  PRM_ID_LK_RUN_DEADLOCK_INTERVAL,
  PRM_ID_LOG_NBUFFERS,
  PRM_ID_LOG_BUFFER_SIZE,
  PRM_ID_LOG_CHECKPOINT_NPAGES,
  PRM_ID_LOG_CHECKPOINT_SIZE,
  PRM_ID_LOG_CHECKPOINT_INTERVAL_SECS,
  PRM_ID_LOG_CHECKPOINT_INTERVAL,
  PRM_ID_LOG_CHECKPOINT_SLEEP_MSECS,
  PRM_ID_LOG_BACKGROUND_ARCHIVING,
  PRM_ID_LOG_ISOLATION_LEVEL,
  PRM_ID_LOG_MEDIA_FAILURE_SUPPORT,
  PRM_ID_COMMIT_ON_SHUTDOWN,
  PRM_ID_SHUTDOWN_WAIT_TIME_IN_SECS,
  PRM_ID_CSQL_AUTO_COMMIT,
  PRM_ID_LOG_SWEEP_CLEAN,
  PRM_ID_WS_HASHTABLE_SIZE,
  PRM_ID_WS_MEMORY_REPORT,
  PRM_ID_GC_ENABLE,
  PRM_ID_TCP_PORT_ID,
  PRM_ID_TCP_CONNECTION_TIMEOUT,
  PRM_ID_OPTIMIZATION_LEVEL,
  PRM_ID_QO_DUMP,
  PRM_ID_CSS_MAX_CLIENTS,
  PRM_ID_THREAD_STACKSIZE,
  PRM_ID_CFG_DB_HOSTS,
  PRM_ID_RESET_TR_PARSER,
  PRM_ID_IO_BACKUP_NBUFFERS,
  PRM_ID_IO_BACKUP_MAX_VOLUME_SIZE,
  PRM_ID_IO_BACKUP_SLEEP_MSECS,
  PRM_ID_MAX_PAGES_IN_TEMP_FILE_CACHE,
  PRM_ID_MAX_ENTRIES_IN_TEMP_FILE_CACHE,
  PRM_ID_PTHREAD_SCOPE_PROCESS,	/* AIX only */
  PRM_ID_TEMP_MEM_BUFFER_PAGES,
  PRM_ID_INDEX_SCAN_KEY_BUFFER_PAGES,
  PRM_ID_INDEX_SCAN_KEY_BUFFER_SIZE,
  PRM_ID_DONT_REUSE_HEAP_FILE,
  PRM_ID_INSERT_MODE,
  PRM_ID_LK_MAX_SCANID_BIT,
  PRM_ID_HOSTVAR_LATE_BINDING,
  PRM_ID_ENABLE_HISTO,
  PRM_ID_MUTEX_BUSY_WAITING_CNT,
  PRM_ID_PB_NUM_LRU_CHAINS,
  PRM_ID_PAGE_BG_FLUSH_INTERVAL_MSECS,
  PRM_ID_PAGE_BG_FLUSH_INTERVAL,
  PRM_ID_ADAPTIVE_FLUSH_CONTROL,
  PRM_ID_MAX_FLUSH_PAGES_PER_SECOND,
  PRM_ID_MAX_FLUSH_SIZE_PER_SECOND,
  PRM_ID_PB_SYNC_ON_NFLUSH,
  PRM_ID_PB_SYNC_ON_FLUSH_SIZE,
  PRM_ID_PB_DEBUG_PAGE_VALIDATION_LEVEL,
  PRM_ID_ORACLE_STYLE_OUTERJOIN,
  PRM_ID_ANSI_QUOTES,
  PRM_ID_DEFAULT_WEEK_FORMAT,
  PRM_ID_TEST_MODE,
  PRM_ID_ONLY_FULL_GROUP_BY,
  PRM_ID_PIPES_AS_CONCAT,
  PRM_ID_MYSQL_TRIGGER_CORRELATION_NAMES,
  PRM_ID_REQUIRE_LIKE_ESCAPE_CHARACTER,
  PRM_ID_NO_BACKSLASH_ESCAPES,
  PRM_ID_GROUP_CONCAT_MAX_LEN,
  PRM_ID_STRING_MAX_SIZE_BYTES,
  PRM_ID_ADD_COLUMN_UPDATE_HARD_DEFAULT,
  PRM_ID_RETURN_NULL_ON_FUNCTION_ERRORS,
  PRM_ID_ALTER_TABLE_CHANGE_TYPE_STRICT,
  PRM_ID_COMPACTDB_PAGE_RECLAIM_ONLY,
  PRM_ID_PLUS_AS_CONCAT,
  PRM_ID_LIKE_TERM_SELECTIVITY,
  PRM_ID_MAX_OUTER_CARD_OF_IDXJOIN,
  PRM_ID_ORACLE_STYLE_EMPTY_STRING,
  PRM_ID_SUPPRESS_FSYNC,
  PRM_ID_CALL_STACK_DUMP_ON_ERROR,
  PRM_ID_CALL_STACK_DUMP_ACTIVATION,
  PRM_ID_CALL_STACK_DUMP_DEACTIVATION,
  PRM_ID_COMPAT_NUMERIC_DIVISION_SCALE,
  PRM_ID_DBFILES_PROTECT,
  PRM_ID_AUTO_RESTART_SERVER,
  PRM_ID_XASL_CACHE_MAX_ENTRIES,
  PRM_ID_XASL_CACHE_MAX_CLONES,
  PRM_ID_XASL_CACHE_TIMEOUT,
  PRM_ID_XASL_CACHE_LOGGING,
  PRM_ID_FILTER_PRED_MAX_CACHE_ENTRIES,
  PRM_ID_FILTER_PRED_MAX_CACHE_CLONES,
  PRM_ID_LIST_QUERY_CACHE_MODE,
  PRM_ID_LIST_MAX_QUERY_CACHE_ENTRIES,
  PRM_ID_LIST_MAX_QUERY_CACHE_PAGES,
  PRM_ID_USE_ORDERBY_SORT_LIMIT,
  PRM_ID_REPLICATION_MODE,
  PRM_ID_HA_MODE,
  PRM_ID_HA_MODE_FOR_SA_UTILS_ONLY,
  PRM_ID_HA_SERVER_STATE,
  PRM_ID_HA_LOG_APPLIER_STATE,
  PRM_ID_HA_NODE_LIST,
  PRM_ID_HA_REPLICA_LIST,
  PRM_ID_HA_DB_LIST,
  PRM_ID_HA_COPY_LOG_BASE,
  PRM_ID_HA_COPY_SYNC_MODE,
  PRM_ID_HA_APPLY_MAX_MEM_SIZE,
  PRM_ID_HA_PORT_ID,
  PRM_ID_HA_INIT_TIMER_IN_MSECS,
  PRM_ID_HA_HEARTBEAT_INTERVAL_IN_MSECS,
  PRM_ID_HA_CALC_SCORE_INTERVAL_IN_MSECS,
  PRM_ID_HA_FAILOVER_WAIT_TIME_IN_MSECS,
  PRM_ID_HA_PROCESS_START_CONFIRM_INTERVAL_IN_MSECS,
  PRM_ID_HA_PROCESS_DEREG_CONFIRM_INTERVAL_IN_MSECS,
  PRM_ID_HA_MAX_PROCESS_START_CONFIRM,
  PRM_ID_HA_MAX_PROCESS_DEREG_CONFIRM,
  PRM_ID_HA_UNACCEPTABLE_PROC_RESTART_TIMEDIFF_IN_MSECS,
  PRM_ID_HA_CHANGEMODE_INTERVAL_IN_MSECS,
  PRM_ID_HA_MAX_HEARTBEAT_GAP,
  PRM_ID_HA_PING_HOSTS,
  PRM_ID_HA_APPLYLOGDB_RETRY_ERROR_LIST,
  PRM_ID_HA_APPLYLOGDB_IGNORE_ERROR_LIST,
  PRM_ID_HA_APPLYLOGDB_LOG_WAIT_TIME_IN_SECS,
  PRM_ID_HA_SQL_LOGGING,
  PRM_ID_HA_SQL_LOG_MAX_SIZE_IN_MB,
  PRM_ID_HA_COPY_LOG_MAX_ARCHIVES,
  PRM_ID_HA_COPY_LOG_TIMEOUT,
  PRM_ID_HA_REPLICA_DELAY_IN_SECS,
  PRM_ID_HA_REPLICA_TIME_BOUND,
  PRM_ID_HA_DELAY_LIMIT_IN_SECS,
  PRM_ID_HA_DELAY_LIMIT_DELTA_IN_SECS,
  PRM_ID_HA_APPLYLOGDB_MAX_COMMIT_INTERVAL_IN_MSECS,
  PRM_ID_HA_APPLYLOGDB_MAX_COMMIT_INTERVAL,
  PRM_ID_HA_CHECK_DISK_FAILURE_INTERVAL_IN_SECS,
  PRM_ID_HA_UPDATE_HOSTNAME_INTERVAL_IN_MSECS,
  PRM_ID_JAVA_STORED_PROCEDURE,
  PRM_ID_COMPAT_PRIMARY_KEY,
  PRM_ID_LOG_HEADER_FLUSH_INTERVAL,
  PRM_ID_LOG_ASYNC_COMMIT,
  PRM_ID_LOG_GROUP_COMMIT_INTERVAL_MSECS,
  PRM_ID_LOG_BG_FLUSH_INTERVAL_MSECS,
  PRM_ID_LOG_BG_FLUSH_NUM_PAGES,
  PRM_ID_INTL_MBS_SUPPORT,
  PRM_ID_LOG_COMPRESS,
  PRM_ID_BLOCK_NOWHERE_STATEMENT,
  PRM_ID_BLOCK_DDL_STATEMENT,
#if defined (ENABLE_UNUSED_FUNCTION)
  PRM_ID_SINGLE_BYTE_COMPARE,
#endif
  PRM_ID_CSQL_HISTORY_NUM,
  PRM_ID_LOG_TRACE_DEBUG,
  PRM_ID_DL_FORK,
  PRM_ID_ER_PRODUCTION_MODE,
  PRM_ID_ER_STOP_ON_ERROR,
  PRM_ID_TCP_RCVBUF_SIZE,
  PRM_ID_TCP_SNDBUF_SIZE,
  PRM_ID_TCP_NODELAY,
  PRM_ID_TCP_KEEPALIVE,
  PRM_ID_CSQL_SINGLE_LINE_MODE,
  PRM_ID_XASL_DEBUG_DUMP,
  PRM_ID_LOG_MAX_ARCHIVES,
  PRM_ID_FORCE_REMOVE_LOG_ARCHIVES,
  PRM_ID_REMOVE_LOG_ARCHIVES_INTERVAL,
  PRM_ID_LOG_NO_LOGGING,
  PRM_ID_UNLOADDB_IGNORE_ERROR,
  PRM_ID_UNLOADDB_LOCK_TIMEOUT,
  PRM_ID_LOADDB_FLUSH_INTERVAL,
  PRM_ID_IO_TEMP_VOLUME_PATH,
  PRM_ID_IO_VOLUME_EXT_PATH,
  PRM_ID_UNIQUE_ERROR_KEY_VALUE,
  PRM_ID_USE_SYSTEM_MALLOC,
  PRM_ID_EVENT_HANDLER,
  PRM_ID_EVENT_ACTIVATION,
  PRM_ID_READ_ONLY_MODE,
  PRM_ID_MNT_WAITING_THREAD,
  PRM_ID_MNT_STATS_THRESHOLD,
  PRM_ID_SERVICE_SERVICE_LIST,
  PRM_ID_SERVICE_SERVER_LIST,
  PRM_ID_SESSION_STATE_TIMEOUT,
  PRM_ID_MULTI_RANGE_OPT_LIMIT,
  PRM_ID_INTL_NUMBER_LANG,
  PRM_ID_INTL_DATE_LANG,
  /* All the compound parameters *must* be at the end of the array so that the changes they cause are not overridden by 
   * other parameters (for example in sysprm_load_and_init the parameters are set to their default in the order they
   * are found in this array). */
  PRM_ID_COMPAT_MODE,
  PRM_ID_DB_VOLUME_SIZE,
  PRM_ID_LOG_VOLUME_SIZE,
  PRM_ID_UNICODE_INPUT_NORMALIZATION,
  PRM_ID_UNICODE_OUTPUT_NORMALIZATION,
  PRM_ID_INTL_CHECK_INPUT_STRING,
  PRM_ID_CHECK_PEER_ALIVE,
  PRM_ID_SQL_TRACE_SLOW_MSECS,
  PRM_ID_SQL_TRACE_SLOW,
  PRM_ID_SQL_TRACE_EXECUTION_PLAN,
  PRM_ID_LOG_TRACE_FLUSH_TIME_MSECS,
  PRM_ID_INTL_COLLATION,
  PRM_ID_GENERIC_VOL_PREALLOC_SIZE,
  PRM_ID_SORT_LIMIT_MAX_COUNT,
  PRM_ID_SQL_TRACE_IOREADS,
  PRM_ID_QUERY_TRACE,
  PRM_ID_QUERY_TRACE_FORMAT,
  PRM_ID_MAX_RECURSION_SQL_DEPTH,
  PRM_ID_UPDATE_USE_ATTRIBUTE_REFERENCES,
  PRM_ID_PB_AOUT_RATIO,
  PRM_ID_MAX_AGG_HASH_SIZE,
  PRM_ID_AGG_HASH_RESPECT_ORDER,
  PRM_ID_USE_BTREE_FENCE_KEY,
  PRM_ID_OPTIMIZER_ENABLE_MERGE_JOIN,
  PRM_ID_OPTIMIZER_RESERVE_01,
  PRM_ID_OPTIMIZER_RESERVE_02,
  PRM_ID_OPTIMIZER_RESERVE_03,
  PRM_ID_OPTIMIZER_RESERVE_04,
  PRM_ID_OPTIMIZER_RESERVE_05,
  PRM_ID_OPTIMIZER_RESERVE_06,
  PRM_ID_OPTIMIZER_RESERVE_07,
  PRM_ID_OPTIMIZER_RESERVE_08,
  PRM_ID_OPTIMIZER_RESERVE_09,
  PRM_ID_OPTIMIZER_RESERVE_10,
  PRM_ID_OPTIMIZER_RESERVE_11,
  PRM_ID_OPTIMIZER_RESERVE_12,
  PRM_ID_OPTIMIZER_RESERVE_13,
  PRM_ID_OPTIMIZER_RESERVE_14,
  PRM_ID_OPTIMIZER_RESERVE_15,
  PRM_ID_OPTIMIZER_RESERVE_16,
  PRM_ID_OPTIMIZER_RESERVE_17,
  PRM_ID_OPTIMIZER_RESERVE_18,
  PRM_ID_OPTIMIZER_RESERVE_19,
  PRM_ID_OPTIMIZER_RESERVE_20,
  PRM_ID_HA_REPL_ENABLE_SERVER_SIDE_UPDATE,
  PRM_ID_PB_LRU_HOT_RATIO,
  PRM_ID_PB_LRU_BUFFER_RATIO,

  PRM_ID_VACUUM_MASTER_WAKEUP_INTERVAL,
  PRM_ID_VACUUM_LOG_BLOCK_PAGES,
  PRM_ID_VACUUM_WORKER_COUNT,
  PRM_ID_ER_LOG_VACUUM,
  PRM_ID_DISABLE_VACUUM,

  /* Debugging system parameter */
  PRM_ID_LOG_BTREE_OPS,

  PRM_ID_OBJECT_PRINT_FORMAT_OID,

  PRM_ID_TIMEZONE,
  PRM_ID_SERVER_TIMEZONE,
  PRM_ID_TZ_LEAP_SECOND_SUPPORT,

  PRM_ID_OPTIMIZER_ENABLE_AGGREGATE_OPTIMIZATION,

  PRM_ID_VACUUM_PREFETCH_LOG_NBUFFERS,	// Obsolete
  PRM_ID_VACUUM_PREFETCH_LOG_BUFFER_SIZE,	// Obsolete
  PRM_ID_VACUUM_PREFETCH_LOG_MODE,	// Obsolete

  PRM_ID_PB_NEIGHBOR_FLUSH_NONDIRTY,
  PRM_ID_PB_NEIGHBOR_FLUSH_PAGES,
  PRM_ID_FAULT_INJECTION_IDS,
  PRM_ID_FAULT_INJECTION_TEST,
  PRM_ID_FAULT_INJECTION_ACTION_PREFER_ABORT_TO_EXIT,

  PRM_ID_HA_REPL_FILTER_TYPE,
  PRM_ID_HA_REPL_FILTER_FILE,

  PRM_ID_COMPENSATE_DEBUG,
  PRM_ID_POSTPONE_DEBUG,

  PRM_ID_CLIENT_CLASS_CACHE_DEBUG,

  PRM_ID_EXAMINE_CLIENT_CACHED_LOCKS,

  PRM_ID_PB_SEQUENTIAL_VICTIM_FLUSH,

  PRM_ID_LOG_UNIQUE_STATS,

  PRM_ID_LOGPB_LOGGING_DEBUG,

  PRM_ID_FORCE_RESTART_TO_SKIP_RECOVERY,

  PRM_ID_EXTENDED_STATISTICS_ACTIVATION,

  PRM_ID_ENABLE_STRING_COMPRESSION,

  PRM_ID_XASL_CACHE_TIME_THRESHOLD_IN_MINUTES,

  PRM_ID_DISK_LOGGING,
  PRM_ID_FILE_LOGGING,

  PRM_ID_PB_NUM_PRIVATE_CHAINS,
  PRM_ID_PB_MONITOR_LOCKS,

  PRM_ID_CTE_MAX_RECURSIONS,

  PRM_ID_JSON_LOG_ALLOCATIONS,

  PRM_ID_CONNECTION_LOGGING,

  PRM_ID_THREAD_LOGGING_FLAG,
  PRM_ID_LOG_QUERY_LISTS,

<<<<<<< HEAD
  PRM_ID_DWB_SIZE,
  PRM_ID_DWB_BLOCKS,
  PRM_ID_ENABLE_DWB_FLUSH_THREAD,
  PRM_ID_ENABLE_DWB_CHECKSUM_THREAD,
  PRM_ID_DWB_LOGGING,

  /* change PRM_LAST_ID when adding new system parameters */
  PRM_LAST_ID = PRM_ID_DWB_LOGGING
=======
  PRM_ID_THREAD_CONNECTION_POOLING,
  PRM_ID_THREAD_CONNECTION_TIMEOUT_SECONDS,
  PRM_ID_THREAD_WORKER_POOLING,
  PRM_ID_THREAD_WORKER_TIMEOUT_SECONDS,

  /* change PRM_LAST_ID when adding new system parameters */
  PRM_LAST_ID = PRM_ID_THREAD_WORKER_TIMEOUT_SECONDS
>>>>>>> 51b0f828
};
typedef enum param_id PARAM_ID;

/*
 *  System parameter data types
 */
typedef enum
{
  PRM_INTEGER = 0,
  PRM_FLOAT,
  PRM_BOOLEAN,
  PRM_KEYWORD,
  PRM_BIGINT,
  PRM_STRING,
  PRM_INTEGER_LIST,

  PRM_NO_TYPE
} SYSPRM_DATATYPE;

typedef union sysprm_value SYSPRM_VALUE;
union sysprm_value
{
  int i;
  bool b;
  float f;
  char *str;
  int *integer_list;
  UINT64 bi;
};

typedef struct session_param SESSION_PARAM;
struct session_param
{
  PARAM_ID prm_id;
  unsigned int flag;
  int datatype;
  SYSPRM_VALUE value;
};

typedef struct sysprm_assign_value SYSPRM_ASSIGN_VALUE;
struct sysprm_assign_value
{
  PARAM_ID prm_id;
  SYSPRM_VALUE value;
  SYSPRM_ASSIGN_VALUE *next;
};

enum sysprm_load_flag
{
  SYSPRM_LOAD_ALL = 0x0,
  SYSPRM_IGNORE_HA = 0x1,
  SYSPRM_IGNORE_INTL_PARAMS = 0x2
};
typedef enum sysprm_load_flag SYSPRM_LOAD_FLAG;

#define SYSPRM_LOAD_IS_IGNORE_HA(flags) ((flags) & SYSPRM_IGNORE_HA)
#define SYSPRM_LOAD_IS_IGNORE_INTL(flags) ((flags) & SYSPRM_IGNORE_INTL_PARAMS)

#ifdef __cplusplus
extern "C"
{
#endif

#if defined (CS_MODE)
/* when system parameters are loaded, session parameters need to be cached for
 * future clients that connect to broker
 */
  extern SESSION_PARAM *cached_session_parameters;
#endif				/* CS_MODE */

  extern const char *prm_get_name (PARAM_ID prm_id);

  extern void *prm_get_value (PARAM_ID prm_id);

  extern int prm_get_integer_value (PARAM_ID prm_id);
  extern float prm_get_float_value (PARAM_ID prm_id);
  extern bool prm_get_bool_value (PARAM_ID prm_id);
  extern char *prm_get_string_value (PARAM_ID prm_id);
  extern int *prm_get_integer_list_value (PARAM_ID prm_id);
  extern UINT64 prm_get_bigint_value (PARAM_ID prm_id);

  extern void prm_set_integer_value (PARAM_ID prm_id, int value);
  extern void prm_set_float_value (PARAM_ID prm_id, float value);
  extern void prm_set_bool_value (PARAM_ID prm_id, bool value);
  extern void prm_set_string_value (PARAM_ID prm_id, char *value);
  extern void prm_set_integer_list_value (PARAM_ID prm_id, int *value);
  extern void prm_set_bigint_value (PARAM_ID prm_id, UINT64 value);

  extern bool sysprm_find_err_in_integer_list (PARAM_ID prm_id, int error_code);
  extern bool sysprm_find_fi_code_in_integer_list (PARAM_ID prm_id, int fi_code);

  extern int sysprm_load_and_init (const char *db_name, const char *conf_file, const int load_flags);
  extern int sysprm_load_and_init_client (const char *db_name, const char *conf_file);
  extern int sysprm_reload_and_init (const char *db_name, const char *conf_file);
  extern void sysprm_final (void);
  extern void sysprm_dump_parameters (FILE * fp);
  extern void sysprm_set_er_log_file (const char *base_db_name);
  extern void sysprm_dump_server_parameters (FILE * fp);
  extern SYSPRM_ERR sysprm_obtain_parameters (char *data, SYSPRM_ASSIGN_VALUE ** prm_values);
  extern SYSPRM_ERR sysprm_change_server_parameters (const SYSPRM_ASSIGN_VALUE * assignments);
  extern SYSPRM_ERR sysprm_obtain_server_parameters (SYSPRM_ASSIGN_VALUE ** prm_values_ptr);
  extern int sysprm_get_force_server_parameters (SYSPRM_ASSIGN_VALUE ** change_values);
  extern void sysprm_tune_client_parameters (void);
  extern void sysprm_free_session_parameters (SESSION_PARAM ** session_parameters);

#if !defined (CS_MODE)
  extern void xsysprm_change_server_parameters (const SYSPRM_ASSIGN_VALUE * assignments);
  extern void xsysprm_obtain_server_parameters (SYSPRM_ASSIGN_VALUE * prm_values);
  extern SYSPRM_ASSIGN_VALUE *xsysprm_get_force_server_parameters (void);
  extern void xsysprm_dump_server_parameters (FILE * fp);
#endif				/* !CS_MODE */

  extern int sysprm_set_force (const char *pname, const char *pvalue);
  extern int sysprm_set_to_default (const char *pname, bool set_to_force);
  extern int sysprm_check_range (const char *pname, void *value);
  extern int sysprm_get_range (const char *pname, void *min, void *max);
  extern int prm_get_master_port_id (void);
  extern bool prm_get_commit_on_shutdown (void);

  extern char *sysprm_pack_session_parameters (char *ptr, SESSION_PARAM * session_parameters);
  extern int sysprm_packed_session_parameters_length (SESSION_PARAM * session_parameters, int offset);
  extern char *sysprm_unpack_session_parameters (char *ptr, SESSION_PARAM ** session_parameters_ptr);
  extern char *sysprm_pack_assign_values (char *ptr, const SYSPRM_ASSIGN_VALUE * assign_values);
  extern int sysprm_packed_assign_values_length (const SYSPRM_ASSIGN_VALUE * assign_values, int offset);
  extern char *sysprm_unpack_assign_values (char *ptr, SYSPRM_ASSIGN_VALUE ** assign_values_ptr);
  extern void sysprm_free_assign_values (SYSPRM_ASSIGN_VALUE ** assign_values_ptr);
  extern void sysprm_change_parameter_values (const SYSPRM_ASSIGN_VALUE * assignments, bool check, bool set_flag);

#if defined (SERVER_MODE)
  extern int sysprm_session_init_session_parameters (SESSION_PARAM ** session_params, int *found_session_parameters);
#endif				/* SERVER_MODE */

#if defined (CS_MODE)
  extern void sysprm_update_client_session_parameters (SESSION_PARAM * session_parameters);
#endif				/* CS_MODE */

#if !defined (SERVER_MODE)
  extern char *sysprm_print_parameters_for_qry_string (void);
  extern char *sysprm_print_parameters_for_ha_repl (void);
  extern SYSPRM_ERR sysprm_validate_change_parameters (const char *data, bool check,
						       SYSPRM_ASSIGN_VALUE ** assignments_ptr);
  extern SYSPRM_ERR sysprm_make_default_values (const char *data, char *default_val_buf, const int buf_size);
  extern int sysprm_init_intl_param (void);
#endif				/* !SERVER_MODE */

  extern int sysprm_print_assign_values (SYSPRM_ASSIGN_VALUE * prm_values, char *buffer, int length);
  extern int sysprm_set_error (SYSPRM_ERR rc, const char *data);
  extern int sysprm_get_session_parameters_count (void);

#ifdef __cplusplus
}
#endif

#endif				/* _SYSTEM_PARAMETER_H_ */<|MERGE_RESOLUTION|>--- conflicted
+++ resolved
@@ -408,7 +408,11 @@
   PRM_ID_THREAD_LOGGING_FLAG,
   PRM_ID_LOG_QUERY_LISTS,
 
-<<<<<<< HEAD
+  PRM_ID_THREAD_CONNECTION_POOLING,
+  PRM_ID_THREAD_CONNECTION_TIMEOUT_SECONDS,
+  PRM_ID_THREAD_WORKER_POOLING,
+  PRM_ID_THREAD_WORKER_TIMEOUT_SECONDS,
+
   PRM_ID_DWB_SIZE,
   PRM_ID_DWB_BLOCKS,
   PRM_ID_ENABLE_DWB_FLUSH_THREAD,
@@ -417,15 +421,6 @@
 
   /* change PRM_LAST_ID when adding new system parameters */
   PRM_LAST_ID = PRM_ID_DWB_LOGGING
-=======
-  PRM_ID_THREAD_CONNECTION_POOLING,
-  PRM_ID_THREAD_CONNECTION_TIMEOUT_SECONDS,
-  PRM_ID_THREAD_WORKER_POOLING,
-  PRM_ID_THREAD_WORKER_TIMEOUT_SECONDS,
-
-  /* change PRM_LAST_ID when adding new system parameters */
-  PRM_LAST_ID = PRM_ID_THREAD_WORKER_TIMEOUT_SECONDS
->>>>>>> 51b0f828
 };
 typedef enum param_id PARAM_ID;
 
