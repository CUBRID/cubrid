--- conflicted
+++ resolved
@@ -434,17 +434,11 @@
   PRM_ID_LOG_CHKPT_DETAILED,
   PRM_ID_IB_TASK_MEMSIZE,
   PRM_ID_STATS_ON,
-<<<<<<< HEAD
   PRM_ID_LOADDB_WORKER_COUNT,
-
-  /* change PRM_LAST_ID when adding new system parameters */
-  PRM_LAST_ID = PRM_ID_LOADDB_WORKER_COUNT
-=======
   PRM_ID_PERF_TEST_MODE,
 
   /* change PRM_LAST_ID when adding new system parameters */
   PRM_LAST_ID = PRM_ID_PERF_TEST_MODE
->>>>>>> 02d0c004
 };
 typedef enum param_id PARAM_ID;
 
