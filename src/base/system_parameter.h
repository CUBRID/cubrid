/*
 * Copyright 2008 Search Solution Corporation
 * Copyright 2016 CUBRID Corporation
 *
 *  Licensed under the Apache License, Version 2.0 (the "License");
 *  you may not use this file except in compliance with the License.
 *  You may obtain a copy of the License at
 *
 *      http://www.apache.org/licenses/LICENSE-2.0
 *
 *  Unless required by applicable law or agreed to in writing, software
 *  distributed under the License is distributed on an "AS IS" BASIS,
 *  WITHOUT WARRANTIES OR CONDITIONS OF ANY KIND, either express or implied.
 *  See the License for the specific language governing permissions and
 *  limitations under the License.
 *
 */


/*
 * system_parameter.h - system parameters
 */

#ifndef _SYSTEM_PARAMETER_H_
#define _SYSTEM_PARAMETER_H_

#ident "$Id$"

#include "config.h"

#include <stdio.h>

#include "error_manager.h"
#include "error_code.h"
#include "porting.h"

typedef enum
{
  PRM_ERR_NO_ERROR = NO_ERROR,
  PRM_ERR_NOT_DIRECTORY = 2,
  PRM_ERR_INIT_FILE_NOT_CREATED = 3,
  PRM_ERR_CANT_WRITE = 4,
  PRM_ERR_CANT_ACCESS = 6,
  PRM_ERR_NO_HOME = 7,
  PRM_ERR_NO_VALUE = 8,
  PRM_ERR_CANT_OPEN_INIT = 9,
  PRM_ERR_BAD_LINE = 10,
  PRM_ERR_BAD_ENV_VAR = 11,
  PRM_ERR_UNKNOWN_PARAM = 12,
  PRM_ERR_BAD_VALUE = 13,
  PRM_ERR_NO_MEM_FOR_PRM = 14,
  PRM_ERR_BAD_STRING = 15,
  PRM_ERR_BAD_RANGE = 16,
  PRM_ERR_UNIX_ERROR = 17,
  PRM_ERR_NO_MSG = 18,
  PRM_ERR_RESET_BAD_RANGE = 19,
  PRM_ERR_KEYWROD_INFO_INT = 20,
  PRM_ERR_KEYWORK_INFO_FLOAT = 21,
  PRM_ERR_DEPRICATED = 22,
  PRM_ERR_NOT_BOTH = 23,
  PRM_ERR_CANNOT_CHANGE = 24,
  PRM_ERR_NOT_FOR_CLIENT = 25,
  PRM_ERR_NOT_FOR_SERVER = 26,
  PRM_ERR_NOT_SOLE_TRAN = 27,
  PRM_ERR_COMM_ERR = 28,
  PRM_ERR_FILE_ERR = 29,
  PRM_ERR_NOT_FOR_CLIENT_NO_AUTH = 30,
  PRM_ERR_BAD_PARAM = 31
} SYSPRM_ERR;

enum compat_mode
{
  COMPAT_CUBRID,
  COMPAT_MYSQL,
  COMPAT_ORACLE
    /*
     * COMPAT_ANSI, COMPAT_DB2, COMPAT_MAXDB, COMPAT_MSSQL, COMPAT_POSTGRESQL */
};
typedef enum compat_mode COMPAT_MODE;

enum query_trace_format
{
  QUERY_TRACE_TEXT = 1,
  QUERY_TRACE_JSON
};
typedef enum query_trace_format QUERY_TRACE_FORMAT;

/* NOTE:
 * System parameter ids must respect the order in prm_Def array
 * When adding a new system paramter, insert it before PRM_LAST_ID and change PRM_LAST_ID to it
 */
enum param_id
{
  PRM_FIRST_ID = 0,
  PRM_ID_ER_LOG_DEBUG = 0,
  PRM_ID_ER_BTREE_DEBUG,
  PRM_ID_ER_LOG_LEVEL,
  PRM_ID_ER_LOG_WARNING,
  PRM_ID_ER_EXIT_ASK,
  PRM_ID_ER_LOG_SIZE,
  PRM_ID_ER_LOG_FILE,
  PRM_ID_ACCESS_IP_CONTROL,
  PRM_ID_ACCESS_IP_CONTROL_FILE,
  PRM_ID_IO_LOCKF_ENABLE,
  PRM_ID_SR_NBUFFERS,
  PRM_ID_SORT_BUFFER_SIZE,
  PRM_ID_PB_BUFFER_FLUSH_RATIO,
  PRM_ID_PB_NBUFFERS,
  PRM_ID_PAGE_BUFFER_SIZE,
  PRM_ID_HF_UNFILL_FACTOR,
  PRM_ID_HF_MAX_BESTSPACE_ENTRIES,
  PRM_ID_BT_UNFILL_FACTOR,
  PRM_ID_BT_OID_NBUFFERS,
  PRM_ID_BT_OID_BUFFER_SIZE,
  PRM_ID_BT_INDEX_SCAN_OID_ORDER,
  PRM_ID_BOSR_MAXTMP_PAGES,
  PRM_ID_LK_TIMEOUT_MESSAGE_DUMP_LEVEL,
  PRM_ID_LK_ESCALATION_AT,
  PRM_ID_LK_ROLLBACK_ON_LOCK_ESCALATION,
  PRM_ID_LK_TIMEOUT_SECS,
  PRM_ID_LK_TIMEOUT,
  PRM_ID_LK_RUN_DEADLOCK_INTERVAL,
  PRM_ID_LOG_NBUFFERS,
  PRM_ID_LOG_BUFFER_SIZE,
  PRM_ID_LOG_CHECKPOINT_NPAGES,
  PRM_ID_LOG_CHECKPOINT_SIZE,
  PRM_ID_LOG_CHECKPOINT_INTERVAL_SECS,
  PRM_ID_LOG_CHECKPOINT_INTERVAL,
  PRM_ID_LOG_CHECKPOINT_SLEEP_MSECS,
  PRM_ID_LOG_BACKGROUND_ARCHIVING,
  PRM_ID_LOG_ISOLATION_LEVEL,
  PRM_ID_LOG_MEDIA_FAILURE_SUPPORT,
  PRM_ID_COMMIT_ON_SHUTDOWN,
  PRM_ID_SHUTDOWN_WAIT_TIME_IN_SECS,
  PRM_ID_CSQL_AUTO_COMMIT,
  PRM_ID_LOG_SWEEP_CLEAN,
  PRM_ID_WS_HASHTABLE_SIZE,
  PRM_ID_WS_MEMORY_REPORT,
  PRM_ID_GC_ENABLE,
  PRM_ID_TCP_PORT_ID,
  PRM_ID_TCP_CONNECTION_TIMEOUT,
  PRM_ID_OPTIMIZATION_LEVEL,
  PRM_ID_QO_DUMP,
  PRM_ID_CSS_MAX_CLIENTS,
  PRM_ID_THREAD_STACKSIZE,
  PRM_ID_CFG_DB_HOSTS,
  PRM_ID_RESET_TR_PARSER,
  PRM_ID_IO_BACKUP_NBUFFERS,
  PRM_ID_IO_BACKUP_MAX_VOLUME_SIZE,
  PRM_ID_IO_BACKUP_SLEEP_MSECS,
  PRM_ID_MAX_PAGES_IN_TEMP_FILE_CACHE,
  PRM_ID_MAX_ENTRIES_IN_TEMP_FILE_CACHE,
  PRM_ID_PTHREAD_SCOPE_PROCESS,	/* AIX only */
  PRM_ID_TEMP_MEM_BUFFER_PAGES,
  PRM_ID_INDEX_SCAN_KEY_BUFFER_PAGES,
  PRM_ID_INDEX_SCAN_KEY_BUFFER_SIZE,
  PRM_ID_DONT_REUSE_HEAP_FILE,
  PRM_ID_INSERT_MODE,
  PRM_ID_LK_MAX_SCANID_BIT,
  PRM_ID_HOSTVAR_LATE_BINDING,
  PRM_ID_ENABLE_HISTO,
  PRM_ID_MUTEX_BUSY_WAITING_CNT,
  PRM_ID_PB_NUM_LRU_CHAINS,
  PRM_ID_PAGE_BG_FLUSH_INTERVAL_MSECS,
  PRM_ID_PAGE_BG_FLUSH_INTERVAL,
  PRM_ID_ADAPTIVE_FLUSH_CONTROL,
  PRM_ID_MAX_FLUSH_PAGES_PER_SECOND,
  PRM_ID_MAX_FLUSH_SIZE_PER_SECOND,
  PRM_ID_PB_SYNC_ON_NFLUSH,
  PRM_ID_PB_SYNC_ON_FLUSH_SIZE,
  PRM_ID_PB_DEBUG_PAGE_VALIDATION_LEVEL,
  PRM_ID_ORACLE_STYLE_OUTERJOIN,
  PRM_ID_ANSI_QUOTES,
  PRM_ID_DEFAULT_WEEK_FORMAT,
  PRM_ID_TEST_MODE,
  PRM_ID_ONLY_FULL_GROUP_BY,
  PRM_ID_PIPES_AS_CONCAT,
  PRM_ID_MYSQL_TRIGGER_CORRELATION_NAMES,
  PRM_ID_REQUIRE_LIKE_ESCAPE_CHARACTER,
  PRM_ID_NO_BACKSLASH_ESCAPES,
  PRM_ID_GROUP_CONCAT_MAX_LEN,
  PRM_ID_STRING_MAX_SIZE_BYTES,
  PRM_ID_ADD_COLUMN_UPDATE_HARD_DEFAULT,
  PRM_ID_RETURN_NULL_ON_FUNCTION_ERRORS,
  PRM_ID_ALTER_TABLE_CHANGE_TYPE_STRICT,
  PRM_ID_COMPACTDB_PAGE_RECLAIM_ONLY,
  PRM_ID_PLUS_AS_CONCAT,
  PRM_ID_LIKE_TERM_SELECTIVITY,
  PRM_ID_MAX_OUTER_CARD_OF_IDXJOIN,
  PRM_ID_ORACLE_STYLE_EMPTY_STRING,
  PRM_ID_SUPPRESS_FSYNC,
  PRM_ID_CALL_STACK_DUMP_ON_ERROR,
  PRM_ID_CALL_STACK_DUMP_ACTIVATION,
  PRM_ID_CALL_STACK_DUMP_DEACTIVATION,
  PRM_ID_COMPAT_NUMERIC_DIVISION_SCALE,
  PRM_ID_DBFILES_PROTECT,
  PRM_ID_AUTO_RESTART_SERVER,
  PRM_ID_XASL_CACHE_MAX_ENTRIES,
  PRM_ID_XASL_CACHE_MAX_CLONES,
  PRM_ID_XASL_CACHE_TIMEOUT,
  PRM_ID_XASL_CACHE_LOGGING,
  PRM_ID_FILTER_PRED_MAX_CACHE_ENTRIES,
  PRM_ID_FILTER_PRED_MAX_CACHE_CLONES,
  PRM_ID_LIST_QUERY_CACHE_MODE,
  PRM_ID_LIST_MAX_QUERY_CACHE_ENTRIES,
  PRM_ID_LIST_MAX_QUERY_CACHE_PAGES,
  PRM_ID_USE_ORDERBY_SORT_LIMIT,
  PRM_ID_REPLICATION_MODE,
  PRM_ID_HA_MODE,
  PRM_ID_HA_MODE_FOR_SA_UTILS_ONLY,
  PRM_ID_HA_SERVER_STATE,
  PRM_ID_HA_LOG_APPLIER_STATE,
  PRM_ID_HA_NODE_LIST,
  PRM_ID_HA_REPLICA_LIST,
  PRM_ID_HA_DB_LIST,
  PRM_ID_HA_COPY_LOG_BASE,
  PRM_ID_HA_COPY_SYNC_MODE,
  PRM_ID_HA_APPLY_MAX_MEM_SIZE,
  PRM_ID_HA_PORT_ID,
  PRM_ID_HA_INIT_TIMER_IN_MSECS,
  PRM_ID_HA_HEARTBEAT_INTERVAL_IN_MSECS,
  PRM_ID_HA_CALC_SCORE_INTERVAL_IN_MSECS,
  PRM_ID_HA_FAILOVER_WAIT_TIME_IN_MSECS,
  PRM_ID_HA_PROCESS_START_CONFIRM_INTERVAL_IN_MSECS,
  PRM_ID_HA_PROCESS_DEREG_CONFIRM_INTERVAL_IN_MSECS,
  PRM_ID_HA_MAX_PROCESS_START_CONFIRM,
  PRM_ID_HA_MAX_PROCESS_DEREG_CONFIRM,
  PRM_ID_HA_UNACCEPTABLE_PROC_RESTART_TIMEDIFF_IN_MSECS,
  PRM_ID_HA_CHANGEMODE_INTERVAL_IN_MSECS,
  PRM_ID_HA_MAX_HEARTBEAT_GAP,
  PRM_ID_HA_PING_HOSTS,
  PRM_ID_HA_APPLYLOGDB_RETRY_ERROR_LIST,
  PRM_ID_HA_APPLYLOGDB_IGNORE_ERROR_LIST,
  PRM_ID_HA_APPLYLOGDB_LOG_WAIT_TIME_IN_SECS,
  PRM_ID_HA_SQL_LOGGING,
  PRM_ID_HA_SQL_LOG_MAX_SIZE_IN_MB,
  PRM_ID_HA_COPY_LOG_MAX_ARCHIVES,
  PRM_ID_HA_COPY_LOG_TIMEOUT,
  PRM_ID_HA_REPLICA_DELAY_IN_SECS,
  PRM_ID_HA_REPLICA_TIME_BOUND,
  PRM_ID_HA_DELAY_LIMIT_IN_SECS,
  PRM_ID_HA_DELAY_LIMIT_DELTA_IN_SECS,
  PRM_ID_HA_APPLYLOGDB_MAX_COMMIT_INTERVAL_IN_MSECS,
  PRM_ID_HA_APPLYLOGDB_MAX_COMMIT_INTERVAL,
  PRM_ID_HA_CHECK_DISK_FAILURE_INTERVAL_IN_SECS,
  PRM_ID_GENERAL_RESERVE_01,
  PRM_ID_COMPAT_PRIMARY_KEY,
  PRM_ID_LOG_HEADER_FLUSH_INTERVAL,
  PRM_ID_LOG_ASYNC_COMMIT,
  PRM_ID_LOG_GROUP_COMMIT_INTERVAL_MSECS,
  PRM_ID_LOG_BG_FLUSH_INTERVAL_MSECS,
  PRM_ID_LOG_BG_FLUSH_NUM_PAGES,
  PRM_ID_INTL_MBS_SUPPORT,
  PRM_ID_LOG_COMPRESS,
  PRM_ID_BLOCK_NOWHERE_STATEMENT,
  PRM_ID_BLOCK_DDL_STATEMENT,
#if defined (ENABLE_UNUSED_FUNCTION)
  PRM_ID_SINGLE_BYTE_COMPARE,
#endif
  PRM_ID_CSQL_HISTORY_NUM,
  PRM_ID_LOG_TRACE_DEBUG,
  PRM_ID_DL_FORK,
  PRM_ID_ER_PRODUCTION_MODE,
  PRM_ID_ER_STOP_ON_ERROR,
  PRM_ID_TCP_RCVBUF_SIZE,
  PRM_ID_TCP_SNDBUF_SIZE,
  PRM_ID_TCP_NODELAY,
  PRM_ID_TCP_KEEPALIVE,
  PRM_ID_CSQL_SINGLE_LINE_MODE,
  PRM_ID_XASL_DEBUG_DUMP,
  PRM_ID_LOG_MAX_ARCHIVES,
  PRM_ID_FORCE_REMOVE_LOG_ARCHIVES,
  PRM_ID_REMOVE_LOG_ARCHIVES_INTERVAL,
  PRM_ID_LOG_NO_LOGGING,
  PRM_ID_UNLOADDB_IGNORE_ERROR,
  PRM_ID_UNLOADDB_LOCK_TIMEOUT,
  PRM_ID_LOADDB_FLUSH_INTERVAL,
  PRM_ID_IO_TEMP_VOLUME_PATH,
  PRM_ID_IO_VOLUME_EXT_PATH,
  PRM_ID_UNIQUE_ERROR_KEY_VALUE,
  PRM_ID_USE_SYSTEM_MALLOC,
  PRM_ID_EVENT_HANDLER,
  PRM_ID_EVENT_ACTIVATION,
  PRM_ID_READ_ONLY_MODE,
  PRM_ID_MNT_WAITING_THREAD,
  PRM_ID_MNT_STATS_THRESHOLD,
  PRM_ID_SERVICE_SERVICE_LIST,
  PRM_ID_SERVICE_SERVER_LIST,
  PRM_ID_SESSION_STATE_TIMEOUT,
  PRM_ID_MULTI_RANGE_OPT_LIMIT,
  PRM_ID_INTL_NUMBER_LANG,
  PRM_ID_INTL_DATE_LANG,
  /* All the compound parameters *must* be at the end of the array so that the changes they cause are not overridden by
   * other parameters (for example in sysprm_load_and_init the parameters are set to their default in the order they
   * are found in this array). */
  PRM_ID_COMPAT_MODE,
  PRM_ID_DB_VOLUME_SIZE,
  PRM_ID_LOG_VOLUME_SIZE,
  PRM_ID_UNICODE_INPUT_NORMALIZATION,
  PRM_ID_UNICODE_OUTPUT_NORMALIZATION,
  PRM_ID_INTL_CHECK_INPUT_STRING,
  PRM_ID_CHECK_PEER_ALIVE,
  PRM_ID_SQL_TRACE_SLOW_MSECS,
  PRM_ID_SQL_TRACE_SLOW,
  PRM_ID_SQL_TRACE_EXECUTION_PLAN,
  PRM_ID_LOG_TRACE_FLUSH_TIME_MSECS,
  PRM_ID_INTL_COLLATION,
  PRM_ID_GENERIC_VOL_PREALLOC_SIZE,
  PRM_ID_SORT_LIMIT_MAX_COUNT,
  PRM_ID_SQL_TRACE_IOREADS,
  PRM_ID_QUERY_TRACE,
  PRM_ID_QUERY_TRACE_FORMAT,
  PRM_ID_MAX_RECURSION_SQL_DEPTH,
  PRM_ID_UPDATE_USE_ATTRIBUTE_REFERENCES,
  PRM_ID_PB_AOUT_RATIO,
  PRM_ID_MAX_AGG_HASH_SIZE,
  PRM_ID_AGG_HASH_RESPECT_ORDER,
  PRM_ID_USE_BTREE_FENCE_KEY,
  PRM_ID_OPTIMIZER_ENABLE_MERGE_JOIN,
  PRM_ID_MAX_HASH_LIST_SCAN_SIZE,
  PRM_ID_OPTIMIZER_RESERVE_02,
  PRM_ID_OPTIMIZER_RESERVE_03,
  PRM_ID_OPTIMIZER_RESERVE_04,
  PRM_ID_OPTIMIZER_RESERVE_05,
  PRM_ID_OPTIMIZER_RESERVE_06,
  PRM_ID_OPTIMIZER_RESERVE_07,
  PRM_ID_OPTIMIZER_RESERVE_08,
  PRM_ID_OPTIMIZER_RESERVE_09,
  PRM_ID_OPTIMIZER_RESERVE_10,
  PRM_ID_OPTIMIZER_RESERVE_11,
  PRM_ID_OPTIMIZER_RESERVE_12,
  PRM_ID_OPTIMIZER_RESERVE_13,
  PRM_ID_OPTIMIZER_RESERVE_14,
  PRM_ID_OPTIMIZER_RESERVE_15,
  PRM_ID_OPTIMIZER_RESERVE_16,
  PRM_ID_OPTIMIZER_RESERVE_17,
  PRM_ID_OPTIMIZER_RESERVE_18,
  PRM_ID_OPTIMIZER_RESERVE_19,
  PRM_ID_OPTIMIZER_RESERVE_20,
  PRM_ID_HA_REPL_ENABLE_SERVER_SIDE_UPDATE,
  PRM_ID_PB_LRU_HOT_RATIO,
  PRM_ID_PB_LRU_BUFFER_RATIO,

  PRM_ID_VACUUM_MASTER_WAKEUP_INTERVAL,
  PRM_ID_VACUUM_LOG_BLOCK_PAGES,
  PRM_ID_VACUUM_WORKER_COUNT,
  PRM_ID_ER_LOG_VACUUM,
  PRM_ID_DISABLE_VACUUM,

  /* Debugging system parameter */
  PRM_ID_LOG_BTREE_OPS,

  PRM_ID_OBJECT_PRINT_FORMAT_OID,

  PRM_ID_TIMEZONE,
  PRM_ID_SERVER_TIMEZONE,
  PRM_ID_TZ_LEAP_SECOND_SUPPORT,

  PRM_ID_OPTIMIZER_ENABLE_AGGREGATE_OPTIMIZATION,

  PRM_ID_VACUUM_PREFETCH_LOG_NBUFFERS,	// Obsolete
  PRM_ID_VACUUM_PREFETCH_LOG_BUFFER_SIZE,	// Obsolete
  PRM_ID_VACUUM_PREFETCH_LOG_MODE,	// Obsolete

  PRM_ID_PB_NEIGHBOR_FLUSH_NONDIRTY,
  PRM_ID_PB_NEIGHBOR_FLUSH_PAGES,
  PRM_ID_FAULT_INJECTION_IDS,
  PRM_ID_FAULT_INJECTION_TEST,
  PRM_ID_FAULT_INJECTION_ACTION_PREFER_ABORT_TO_EXIT,

  PRM_ID_HA_REPL_FILTER_TYPE,
  PRM_ID_HA_REPL_FILTER_FILE,

  PRM_ID_COMPENSATE_DEBUG,
  PRM_ID_POSTPONE_DEBUG,

  PRM_ID_CLIENT_CLASS_CACHE_DEBUG,

  PRM_ID_EXAMINE_CLIENT_CACHED_LOCKS,

  PRM_ID_PB_SEQUENTIAL_VICTIM_FLUSH,

  PRM_ID_LOG_UNIQUE_STATS,

  PRM_ID_LOGPB_LOGGING_DEBUG,

  PRM_ID_FORCE_RESTART_TO_SKIP_RECOVERY,

  PRM_ID_EXTENDED_STATISTICS_ACTIVATION,

  PRM_ID_ENABLE_STRING_COMPRESSION,

  PRM_ID_XASL_CACHE_TIME_THRESHOLD_IN_MINUTES,

  PRM_ID_DISK_LOGGING,
  PRM_ID_FILE_LOGGING,

  PRM_ID_PB_NUM_PRIVATE_CHAINS,
  PRM_ID_PB_MONITOR_LOCKS,

  PRM_ID_CTE_MAX_RECURSIONS,

  PRM_ID_JSON_LOG_ALLOCATIONS,
  PRM_ID_JSON_MAX_ARRAY_IDX,

  PRM_ID_CONNECTION_LOGGING,

  PRM_ID_THREAD_LOGGING_FLAG,
  PRM_ID_LOG_QUERY_LISTS,

  PRM_ID_THREAD_CONNECTION_POOLING,
  PRM_ID_THREAD_CONNECTION_TIMEOUT_SECONDS,
  PRM_ID_THREAD_WORKER_POOLING,
  PRM_ID_THREAD_WORKER_TIMEOUT_SECONDS,

  PRM_ID_DWB_SIZE,
  PRM_ID_DWB_BLOCKS,
  PRM_ID_ENABLE_DWB_FLUSH_THREAD,
  PRM_ID_DWB_LOGGING,
  PRM_ID_DATA_FILE_ADVISE,

  PRM_ID_DEBUG_LOG_ARCHIVES,
  PRM_ID_DEBUG_ES,
  PRM_ID_DEBUG_BESTSPACE,
  PRM_ID_DEBUG_LOGWR,
  PRM_ID_DEBUG_AUTOCOMMIT,
  PRM_ID_DEBUG_REPLICATION_DATA,
  PRM_ID_TRACK_REQUESTS,
  PRM_ID_LOG_PGBUF_VICTIM_FLUSH,
  PRM_ID_LOG_CHKPT_DETAILED,
  PRM_ID_IB_TASK_MEMSIZE,
  PRM_ID_STATS_ON,
  PRM_ID_LOADDB_WORKER_COUNT,
  PRM_ID_PERF_TEST_MODE,
  PRM_ID_REPR_CACHE_LOG,

  PRM_ID_ENABLE_NEW_LFHASH,

  PRM_ID_HEAP_INFO_CACHE_LOGGING,

  PRM_ID_TDE_KEYS_FILE_PATH,
  PRM_ID_TDE_DEFAULT_ALGORITHM,

  PRM_ID_JAVA_STORED_PROCEDURE,
  PRM_ID_JAVA_STORED_PROCEDURE_PORT,
  PRM_ID_JAVA_STORED_PROCEDURE_JVM_OPTIONS,
  PRM_ID_JAVA_STORED_PROCEDURE_DEBUG,
  PRM_ID_JAVA_STORED_PROCEDURE_RESERVE_01,
  PRM_ID_ALLOW_TRUNCATED_STRING,
  PRM_ID_TB_DEFAULT_REUSE_OID,
  PRM_ID_USE_STAT_ESTIMATION,
  PRM_ID_IGNORE_TRAILING_SPACE,
  PRM_ID_DDL_AUDIT_LOG,
  PRM_ID_DDL_AUDIT_LOG_SIZE,

  PRM_ID_PAGE_SERVER_HOSTS,
  PRM_ID_SERVER_TYPE,

<<<<<<< HEAD
  PRM_ID_ER_LOG_COMM_REQUEST,

  /* change PRM_LAST_ID when adding new system parameters */
  PRM_LAST_ID = PRM_ID_ER_LOG_COMM_REQUEST
=======
  PRM_ID_ER_LOG_COMM_CHANNEL,

  /* change PRM_LAST_ID when adding new system parameters */
  PRM_LAST_ID = PRM_ID_ER_LOG_COMM_CHANNEL
>>>>>>> c5dc166d
};
typedef enum param_id PARAM_ID;

/*
 *  System parameter data types
 */
typedef enum
{
  PRM_INTEGER = 0,
  PRM_FLOAT,
  PRM_BOOLEAN,
  PRM_KEYWORD,
  PRM_BIGINT,
  PRM_STRING,
  PRM_INTEGER_LIST,

  PRM_NO_TYPE
} SYSPRM_DATATYPE;

typedef union sysprm_value SYSPRM_VALUE;
union sysprm_value
{
  int i;
  bool b;
  float f;
  char *str;
  int *integer_list;
  UINT64 bi;
};

typedef struct session_param SESSION_PARAM;
struct session_param
{
  PARAM_ID prm_id;
  unsigned int flag;
  int datatype;
  SYSPRM_VALUE value;
};

typedef struct sysprm_assign_value SYSPRM_ASSIGN_VALUE;
struct sysprm_assign_value
{
  PARAM_ID prm_id;
  SYSPRM_VALUE value;
  SYSPRM_ASSIGN_VALUE *next;
};

enum sysprm_load_flag
{
  SYSPRM_LOAD_ALL = 0x0,
  SYSPRM_IGNORE_HA = 0x1,
  SYSPRM_IGNORE_INTL_PARAMS = 0x2
};
typedef enum sysprm_load_flag SYSPRM_LOAD_FLAG;

#define SYSPRM_LOAD_IS_IGNORE_HA(flags) ((flags) & SYSPRM_IGNORE_HA)
#define SYSPRM_LOAD_IS_IGNORE_INTL(flags) ((flags) & SYSPRM_IGNORE_INTL_PARAMS)

#ifdef __cplusplus
extern "C"
{
#endif

#if defined (CS_MODE)
/* when system parameters are loaded, session parameters need to be cached for
 * future clients that connect to broker
 */
  extern SESSION_PARAM *cached_session_parameters;
#endif				/* CS_MODE */

  extern const char *prm_get_name (PARAM_ID prm_id);

  extern void *prm_get_value (PARAM_ID prm_id);

  extern int prm_get_integer_value (PARAM_ID prm_id);
  extern float prm_get_float_value (PARAM_ID prm_id);
  extern bool prm_get_bool_value (PARAM_ID prm_id);
  extern char *prm_get_string_value (PARAM_ID prm_id);
  extern int *prm_get_integer_list_value (PARAM_ID prm_id);
  extern UINT64 prm_get_bigint_value (PARAM_ID prm_id);

  extern void prm_set_integer_value (PARAM_ID prm_id, int value);
  extern void prm_set_float_value (PARAM_ID prm_id, float value);
  extern void prm_set_bool_value (PARAM_ID prm_id, bool value);
  extern void prm_set_string_value (PARAM_ID prm_id, char *value);
  extern void prm_set_integer_list_value (PARAM_ID prm_id, int *value);
  extern void prm_set_bigint_value (PARAM_ID prm_id, UINT64 value);

  extern bool sysprm_find_err_in_integer_list (PARAM_ID prm_id, int error_code);
  extern bool sysprm_find_fi_code_in_integer_list (PARAM_ID prm_id, int fi_code);

  extern int sysprm_load_and_init (const char *db_name, const char *conf_file, const int load_flags);
  extern int sysprm_load_and_init_client (const char *db_name, const char *conf_file);
  extern int sysprm_reload_and_init (const char *db_name, const char *conf_file);
  extern void sysprm_final (void);
  extern void sysprm_dump_parameters (FILE * fp);
  extern void sysprm_set_er_log_file (const char *base_db_name);
  extern void sysprm_dump_server_parameters (FILE * fp);
  extern SYSPRM_ERR sysprm_obtain_parameters (char *data, SYSPRM_ASSIGN_VALUE ** prm_values);
  extern SYSPRM_ERR sysprm_change_server_parameters (const SYSPRM_ASSIGN_VALUE * assignments);
  extern SYSPRM_ERR sysprm_obtain_server_parameters (SYSPRM_ASSIGN_VALUE ** prm_values_ptr);
  extern int sysprm_get_force_server_parameters (SYSPRM_ASSIGN_VALUE ** change_values);
  extern void sysprm_tune_client_parameters (void);
  extern void sysprm_free_session_parameters (SESSION_PARAM ** session_parameters);

#if !defined (CS_MODE)
  extern void xsysprm_change_server_parameters (const SYSPRM_ASSIGN_VALUE * assignments);
  extern void xsysprm_obtain_server_parameters (SYSPRM_ASSIGN_VALUE * prm_values);
  extern SYSPRM_ASSIGN_VALUE *xsysprm_get_force_server_parameters (void);
  extern void xsysprm_dump_server_parameters (FILE * fp);
#endif				/* !CS_MODE */

  extern int sysprm_set_force (const char *pname, const char *pvalue);
  extern int sysprm_set_to_default (const char *pname, bool set_to_force);
  extern int sysprm_check_range (const char *pname, void *value);
  extern int sysprm_get_range (const char *pname, void *min, void *max);
  extern int prm_get_master_port_id (void);
  extern bool prm_get_commit_on_shutdown (void);

  extern char *sysprm_pack_session_parameters (char *ptr, SESSION_PARAM * session_parameters);
  extern int sysprm_packed_session_parameters_length (SESSION_PARAM * session_parameters, int offset);
  extern char *sysprm_unpack_session_parameters (char *ptr, SESSION_PARAM ** session_parameters_ptr);
  extern char *sysprm_pack_assign_values (char *ptr, const SYSPRM_ASSIGN_VALUE * assign_values);
  extern int sysprm_packed_assign_values_length (const SYSPRM_ASSIGN_VALUE * assign_values, int offset);
  extern char *sysprm_unpack_assign_values (char *ptr, SYSPRM_ASSIGN_VALUE ** assign_values_ptr);
  extern void sysprm_free_assign_values (SYSPRM_ASSIGN_VALUE ** assign_values_ptr);
  extern void sysprm_change_parameter_values (const SYSPRM_ASSIGN_VALUE * assignments, bool check, bool set_flag);

#if defined (SERVER_MODE)
  extern int sysprm_session_init_session_parameters (SESSION_PARAM ** session_params, int *found_session_parameters);
#endif				/* SERVER_MODE */

#if defined (CS_MODE)
  extern void sysprm_update_client_session_parameters (SESSION_PARAM * session_parameters);
#endif				/* CS_MODE */

#if !defined (SERVER_MODE)
  extern char *sysprm_print_parameters_for_qry_string (void);
  extern char *sysprm_print_parameters_for_ha_repl (void);
  extern SYSPRM_ERR sysprm_validate_change_parameters (const char *data, bool check,
						       SYSPRM_ASSIGN_VALUE ** assignments_ptr);
  extern SYSPRM_ERR sysprm_make_default_values (const char *data, char *default_val_buf, const int buf_size);
  extern int sysprm_init_intl_param (void);
#endif				/* !SERVER_MODE */

  extern int sysprm_print_assign_values (SYSPRM_ASSIGN_VALUE * prm_values, char *buffer, int length);
  extern int sysprm_set_error (SYSPRM_ERR rc, const char *data);
  extern int sysprm_get_session_parameters_count (void);

#ifdef __cplusplus
}
#endif

#endif				/* _SYSTEM_PARAMETER_H_ */<|MERGE_RESOLUTION|>--- conflicted
+++ resolved
@@ -456,17 +456,11 @@
   PRM_ID_PAGE_SERVER_HOSTS,
   PRM_ID_SERVER_TYPE,
 
-<<<<<<< HEAD
   PRM_ID_ER_LOG_COMM_REQUEST,
-
-  /* change PRM_LAST_ID when adding new system parameters */
-  PRM_LAST_ID = PRM_ID_ER_LOG_COMM_REQUEST
-=======
   PRM_ID_ER_LOG_COMM_CHANNEL,
 
   /* change PRM_LAST_ID when adding new system parameters */
   PRM_LAST_ID = PRM_ID_ER_LOG_COMM_CHANNEL
->>>>>>> c5dc166d
 };
 typedef enum param_id PARAM_ID;
 
