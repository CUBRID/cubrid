--- conflicted
+++ resolved
@@ -392,18 +392,13 @@
 
   PRM_ID_FORCE_RESTART_TO_SKIP_RECOVERY,
 
-<<<<<<< HEAD
+  PRM_ID_EXTENDED_STATISTICS_ACTIVATION,
+
   PRM_ID_DISK_LOGGING,
   PRM_ID_FILE_LOGGING,
 
   /* change PRM_LAST_ID when adding new system parameters */
   PRM_LAST_ID = PRM_ID_FILE_LOGGING
-=======
-  PRM_ID_EXTENDED_STATISTICS_ACTIVATION,
-
-  /* change PRM_LAST_ID when adding new system parameters */
-  PRM_LAST_ID = PRM_ID_EXTENDED_STATISTICS_ACTIVATION
->>>>>>> 059aba13
 };
 
 /*
