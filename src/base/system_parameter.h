--- conflicted
+++ resolved
@@ -408,21 +408,16 @@
   PRM_ID_THREAD_LOGGING_FLAG,
   PRM_ID_LOG_QUERY_LISTS,
 
-<<<<<<< HEAD
-  PRM_ID_REPL_GENERATOR_BUFFER_SIZE,
-  PRM_ID_REPL_CONSUMER_BUFFER_SIZE,
-
-  /* change PRM_LAST_ID when adding new system parameters */
-  PRM_LAST_ID = PRM_ID_REPL_CONSUMER_BUFFER_SIZE
-=======
   PRM_ID_THREAD_CONNECTION_POOLING,
   PRM_ID_THREAD_CONNECTION_TIMEOUT_SECONDS,
   PRM_ID_THREAD_WORKER_POOLING,
   PRM_ID_THREAD_WORKER_TIMEOUT_SECONDS,
 
+  PRM_ID_REPL_GENERATOR_BUFFER_SIZE,
+  PRM_ID_REPL_CONSUMER_BUFFER_SIZE,
+
   /* change PRM_LAST_ID when adding new system parameters */
-  PRM_LAST_ID = PRM_ID_THREAD_WORKER_TIMEOUT_SECONDS
->>>>>>> 51b0f828
+  PRM_LAST_ID = PRM_ID_REPL_CONSUMER_BUFFER_SIZE
 };
 typedef enum param_id PARAM_ID;
 
