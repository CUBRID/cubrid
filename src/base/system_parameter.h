/*
 * Copyright (C) 2008 Search Solution Corporation. All rights reserved by Search Solution.
 *
 *   This program is free software; you can redistribute it and/or modify
 *   it under the terms of the GNU General Public License as published by
 *   the Free Software Foundation; either version 2 of the License, or
 *   (at your option) any later version.
 *
 *  This program is distributed in the hope that it will be useful,
 *  but WITHOUT ANY WARRANTY; without even the implied warranty of
 *  MERCHANTABILITY or FITNESS FOR A PARTICULAR PURPOSE. See the
 *  GNU General Public License for more details.
 *
 *  You should have received a copy of the GNU General Public License
 *  along with this program; if not, write to the Free Software
 *  Foundation, Inc., 51 Franklin Street, Fifth Floor, Boston, MA 02110-1301 USA
 *
 */


/*
 * system_parameter.h - system parameters
 */

#ifndef _SYSTEM_PARAMETER_H_
#define _SYSTEM_PARAMETER_H_

#ident "$Id$"

#include "config.h"

#include <stdio.h>

#include "error_manager.h"
#include "error_code.h"
#include "porting.h"

typedef enum
{
  PRM_ERR_NO_ERROR = NO_ERROR,
  PRM_ERR_NOT_DIRECTORY = 2,
  PRM_ERR_INIT_FILE_NOT_CREATED = 3,
  PRM_ERR_CANT_WRITE = 4,
  PRM_ERR_CANT_ACCESS = 6,
  PRM_ERR_NO_HOME = 7,
  PRM_ERR_NO_VALUE = 8,
  PRM_ERR_CANT_OPEN_INIT = 9,
  PRM_ERR_BAD_LINE = 10,
  PRM_ERR_BAD_ENV_VAR = 11,
  PRM_ERR_UNKNOWN_PARAM = 12,
  PRM_ERR_BAD_VALUE = 13,
  PRM_ERR_NO_MEM_FOR_PRM = 14,
  PRM_ERR_BAD_STRING = 15,
  PRM_ERR_BAD_RANGE = 16,
  PRM_ERR_UNIX_ERROR = 17,
  PRM_ERR_NO_MSG = 18,
  PRM_ERR_RESET_BAD_RANGE = 19,
  PRM_ERR_KEYWROD_INFO_INT = 20,
  PRM_ERR_KEYWORK_INFO_FLOAT = 21,
  PRM_ERR_DEPRICATED = 22,
  PRM_ERR_NOT_BOTH = 23,
  PRM_ERR_CANNOT_CHANGE = 24,
  PRM_ERR_NOT_FOR_CLIENT = 25,
  PRM_ERR_NOT_FOR_SERVER = 26,
  PRM_ERR_NOT_SOLE_TRAN = 27,
  PRM_ERR_COMM_ERR = 28,
  PRM_ERR_FILE_ERR = 29,
  PRM_ERR_NOT_FOR_CLIENT_NO_AUTH = 30,
  PRM_ERR_BAD_PARAM = 31
} SYSPRM_ERR;

enum compat_mode
{
  COMPAT_CUBRID,
  COMPAT_MYSQL,
  COMPAT_ORACLE
    /* 
     * COMPAT_ANSI, COMPAT_DB2, COMPAT_MAXDB, COMPAT_MSSQL, COMPAT_POSTGRESQL */
};
typedef enum compat_mode COMPAT_MODE;

enum query_trace_format
{
  QUERY_TRACE_TEXT = 1,
  QUERY_TRACE_JSON
};
typedef enum query_trace_format QUERY_TRACE_FORMAT;

/* NOTE:
 * System parameter ids must respect the order in prm_Def array
 */
enum param_id
{
  PRM_FIRST_ID = 0,
  PRM_ID_ER_LOG_DEBUG = 0,
  PRM_ID_ER_BTREE_DEBUG,
  PRM_ID_ER_LOG_LEVEL,
  PRM_ID_ER_LOG_WARNING,
  PRM_ID_ER_EXIT_ASK,
  PRM_ID_ER_LOG_SIZE,
  PRM_ID_ER_LOG_FILE,
  PRM_ID_ACCESS_IP_CONTROL,
  PRM_ID_ACCESS_IP_CONTROL_FILE,
  PRM_ID_IO_LOCKF_ENABLE,
  PRM_ID_SR_NBUFFERS,
  PRM_ID_SORT_BUFFER_SIZE,
  PRM_ID_PB_BUFFER_FLUSH_RATIO,
  PRM_ID_PB_NBUFFERS,
  PRM_ID_PAGE_BUFFER_SIZE,
  PRM_ID_HF_UNFILL_FACTOR,
  PRM_ID_HF_MAX_BESTSPACE_ENTRIES,
  PRM_ID_BT_UNFILL_FACTOR,
  PRM_ID_BT_OID_NBUFFERS,
  PRM_ID_BT_OID_BUFFER_SIZE,
  PRM_ID_BT_INDEX_SCAN_OID_ORDER,
  PRM_ID_BOSR_MAXTMP_PAGES,
  PRM_ID_LK_TIMEOUT_MESSAGE_DUMP_LEVEL,
  PRM_ID_LK_ESCALATION_AT,
  PRM_ID_LK_ROLLBACK_ON_LOCK_ESCALATION,
  PRM_ID_LK_TIMEOUT_SECS,
  PRM_ID_LK_TIMEOUT,
  PRM_ID_LK_RUN_DEADLOCK_INTERVAL,
  PRM_ID_LOG_NBUFFERS,
  PRM_ID_LOG_BUFFER_SIZE,
  PRM_ID_LOG_CHECKPOINT_NPAGES,
  PRM_ID_LOG_CHECKPOINT_SIZE,
  PRM_ID_LOG_CHECKPOINT_INTERVAL_SECS,
  PRM_ID_LOG_CHECKPOINT_INTERVAL,
  PRM_ID_LOG_CHECKPOINT_SLEEP_MSECS,
  PRM_ID_LOG_BACKGROUND_ARCHIVING,
  PRM_ID_LOG_ISOLATION_LEVEL,
  PRM_ID_LOG_MEDIA_FAILURE_SUPPORT,
  PRM_ID_COMMIT_ON_SHUTDOWN,
  PRM_ID_SHUTDOWN_WAIT_TIME_IN_SECS,
  PRM_ID_CSQL_AUTO_COMMIT,
  PRM_ID_LOG_SWEEP_CLEAN,
  PRM_ID_WS_HASHTABLE_SIZE,
  PRM_ID_WS_MEMORY_REPORT,
  PRM_ID_GC_ENABLE,
  PRM_ID_TCP_PORT_ID,
  PRM_ID_TCP_CONNECTION_TIMEOUT,
  PRM_ID_OPTIMIZATION_LEVEL,
  PRM_ID_QO_DUMP,
  PRM_ID_CSS_MAX_CLIENTS,
  PRM_ID_THREAD_STACKSIZE,
  PRM_ID_CFG_DB_HOSTS,
  PRM_ID_RESET_TR_PARSER,
  PRM_ID_IO_BACKUP_NBUFFERS,
  PRM_ID_IO_BACKUP_MAX_VOLUME_SIZE,
  PRM_ID_IO_BACKUP_SLEEP_MSECS,
  PRM_ID_MAX_PAGES_IN_TEMP_FILE_CACHE,
  PRM_ID_MAX_ENTRIES_IN_TEMP_FILE_CACHE,
  PRM_ID_PTHREAD_SCOPE_PROCESS,	/* AIX only */
  PRM_ID_TEMP_MEM_BUFFER_PAGES,
  PRM_ID_INDEX_SCAN_KEY_BUFFER_PAGES,
  PRM_ID_INDEX_SCAN_KEY_BUFFER_SIZE,
  PRM_ID_DONT_REUSE_HEAP_FILE,
  PRM_ID_INSERT_MODE,
  PRM_ID_LK_MAX_SCANID_BIT,
  PRM_ID_HOSTVAR_LATE_BINDING,
  PRM_ID_ENABLE_HISTO,
  PRM_ID_MUTEX_BUSY_WAITING_CNT,
  PRM_ID_PB_NUM_LRU_CHAINS,
  PRM_ID_PAGE_BG_FLUSH_INTERVAL_MSECS,
  PRM_ID_PAGE_BG_FLUSH_INTERVAL,
  PRM_ID_ADAPTIVE_FLUSH_CONTROL,
  PRM_ID_MAX_FLUSH_PAGES_PER_SECOND,
  PRM_ID_MAX_FLUSH_SIZE_PER_SECOND,
  PRM_ID_PB_SYNC_ON_NFLUSH,
  PRM_ID_PB_SYNC_ON_FLUSH_SIZE,
  PRM_ID_PB_DEBUG_PAGE_VALIDATION_LEVEL,
  PRM_ID_ORACLE_STYLE_OUTERJOIN,
  PRM_ID_ANSI_QUOTES,
  PRM_ID_DEFAULT_WEEK_FORMAT,
  PRM_ID_TEST_MODE,
  PRM_ID_ONLY_FULL_GROUP_BY,
  PRM_ID_PIPES_AS_CONCAT,
  PRM_ID_MYSQL_TRIGGER_CORRELATION_NAMES,
  PRM_ID_REQUIRE_LIKE_ESCAPE_CHARACTER,
  PRM_ID_NO_BACKSLASH_ESCAPES,
  PRM_ID_GROUP_CONCAT_MAX_LEN,
  PRM_ID_STRING_MAX_SIZE_BYTES,
  PRM_ID_ADD_COLUMN_UPDATE_HARD_DEFAULT,
  PRM_ID_RETURN_NULL_ON_FUNCTION_ERRORS,
  PRM_ID_ALTER_TABLE_CHANGE_TYPE_STRICT,
  PRM_ID_COMPACTDB_PAGE_RECLAIM_ONLY,
  PRM_ID_PLUS_AS_CONCAT,
  PRM_ID_LIKE_TERM_SELECTIVITY,
  PRM_ID_MAX_OUTER_CARD_OF_IDXJOIN,
  PRM_ID_ORACLE_STYLE_EMPTY_STRING,
  PRM_ID_SUPPRESS_FSYNC,
  PRM_ID_CALL_STACK_DUMP_ON_ERROR,
  PRM_ID_CALL_STACK_DUMP_ACTIVATION,
  PRM_ID_CALL_STACK_DUMP_DEACTIVATION,
  PRM_ID_COMPAT_NUMERIC_DIVISION_SCALE,
  PRM_ID_DBFILES_PROTECT,
  PRM_ID_AUTO_RESTART_SERVER,
  PRM_ID_XASL_CACHE_MAX_ENTRIES,
  PRM_ID_XASL_CACHE_MAX_CLONES,
  PRM_ID_XASL_CACHE_TIMEOUT,
  PRM_ID_XASL_CACHE_LOGGING,
  PRM_ID_FILTER_PRED_MAX_CACHE_ENTRIES,
  PRM_ID_FILTER_PRED_MAX_CACHE_CLONES,
  PRM_ID_LIST_QUERY_CACHE_MODE,
  PRM_ID_LIST_MAX_QUERY_CACHE_ENTRIES,
  PRM_ID_LIST_MAX_QUERY_CACHE_PAGES,
  PRM_ID_USE_ORDERBY_SORT_LIMIT,
  PRM_ID_REPLICATION_MODE,
  PRM_ID_HA_MODE,
  PRM_ID_HA_MODE_FOR_SA_UTILS_ONLY,
  PRM_ID_HA_SERVER_STATE,
  PRM_ID_HA_LOG_APPLIER_STATE,
  PRM_ID_HA_NODE_LIST,
  PRM_ID_HA_REPLICA_LIST,
  PRM_ID_HA_DB_LIST,
  PRM_ID_HA_COPY_LOG_BASE,
  PRM_ID_HA_COPY_SYNC_MODE,
  PRM_ID_HA_APPLY_MAX_MEM_SIZE,
  PRM_ID_HA_PORT_ID,
  PRM_ID_HA_INIT_TIMER_IN_MSECS,
  PRM_ID_HA_HEARTBEAT_INTERVAL_IN_MSECS,
  PRM_ID_HA_CALC_SCORE_INTERVAL_IN_MSECS,
  PRM_ID_HA_FAILOVER_WAIT_TIME_IN_MSECS,
  PRM_ID_HA_PROCESS_START_CONFIRM_INTERVAL_IN_MSECS,
  PRM_ID_HA_PROCESS_DEREG_CONFIRM_INTERVAL_IN_MSECS,
  PRM_ID_HA_MAX_PROCESS_START_CONFIRM,
  PRM_ID_HA_MAX_PROCESS_DEREG_CONFIRM,
  PRM_ID_HA_UNACCEPTABLE_PROC_RESTART_TIMEDIFF_IN_MSECS,
  PRM_ID_HA_CHANGEMODE_INTERVAL_IN_MSECS,
  PRM_ID_HA_MAX_HEARTBEAT_GAP,
  PRM_ID_HA_PING_HOSTS,
  PRM_ID_HA_APPLYLOGDB_RETRY_ERROR_LIST,
  PRM_ID_HA_APPLYLOGDB_IGNORE_ERROR_LIST,
  PRM_ID_HA_APPLYLOGDB_LOG_WAIT_TIME_IN_SECS,
  PRM_ID_HA_SQL_LOGGING,
  PRM_ID_HA_SQL_LOG_MAX_SIZE_IN_MB,
  PRM_ID_HA_COPY_LOG_MAX_ARCHIVES,
  PRM_ID_HA_COPY_LOG_TIMEOUT,
  PRM_ID_HA_REPLICA_DELAY_IN_SECS,
  PRM_ID_HA_REPLICA_TIME_BOUND,
  PRM_ID_HA_DELAY_LIMIT_IN_SECS,
  PRM_ID_HA_DELAY_LIMIT_DELTA_IN_SECS,
  PRM_ID_HA_APPLYLOGDB_MAX_COMMIT_INTERVAL_IN_MSECS,
  PRM_ID_HA_APPLYLOGDB_MAX_COMMIT_INTERVAL,
  PRM_ID_HA_CHECK_DISK_FAILURE_INTERVAL_IN_SECS,
  PRM_ID_HA_UPDATE_HOSTNAME_INTERVAL_IN_MSECS,
  PRM_ID_JAVA_STORED_PROCEDURE,
  PRM_ID_COMPAT_PRIMARY_KEY,
  PRM_ID_LOG_HEADER_FLUSH_INTERVAL,
  PRM_ID_LOG_ASYNC_COMMIT,
  PRM_ID_LOG_GROUP_COMMIT_INTERVAL_MSECS,
  PRM_ID_LOG_BG_FLUSH_INTERVAL_MSECS,
  PRM_ID_LOG_BG_FLUSH_NUM_PAGES,
  PRM_ID_INTL_MBS_SUPPORT,
  PRM_ID_LOG_COMPRESS,
  PRM_ID_BLOCK_NOWHERE_STATEMENT,
  PRM_ID_BLOCK_DDL_STATEMENT,
#if defined (ENABLE_UNUSED_FUNCTION)
  PRM_ID_SINGLE_BYTE_COMPARE,
#endif
  PRM_ID_CSQL_HISTORY_NUM,
  PRM_ID_LOG_TRACE_DEBUG,
  PRM_ID_DL_FORK,
  PRM_ID_ER_PRODUCTION_MODE,
  PRM_ID_ER_STOP_ON_ERROR,
  PRM_ID_TCP_RCVBUF_SIZE,
  PRM_ID_TCP_SNDBUF_SIZE,
  PRM_ID_TCP_NODELAY,
  PRM_ID_TCP_KEEPALIVE,
  PRM_ID_CSQL_SINGLE_LINE_MODE,
  PRM_ID_XASL_DEBUG_DUMP,
  PRM_ID_LOG_MAX_ARCHIVES,
  PRM_ID_FORCE_REMOVE_LOG_ARCHIVES,
  PRM_ID_REMOVE_LOG_ARCHIVES_INTERVAL,
  PRM_ID_LOG_NO_LOGGING,
  PRM_ID_UNLOADDB_IGNORE_ERROR,
  PRM_ID_UNLOADDB_LOCK_TIMEOUT,
  PRM_ID_LOADDB_FLUSH_INTERVAL,
  PRM_ID_IO_TEMP_VOLUME_PATH,
  PRM_ID_IO_VOLUME_EXT_PATH,
  PRM_ID_UNIQUE_ERROR_KEY_VALUE,
  PRM_ID_USE_SYSTEM_MALLOC,
  PRM_ID_EVENT_HANDLER,
  PRM_ID_EVENT_ACTIVATION,
  PRM_ID_READ_ONLY_MODE,
  PRM_ID_MNT_WAITING_THREAD,
  PRM_ID_MNT_STATS_THRESHOLD,
  PRM_ID_SERVICE_SERVICE_LIST,
  PRM_ID_SERVICE_SERVER_LIST,
  PRM_ID_SESSION_STATE_TIMEOUT,
  PRM_ID_MULTI_RANGE_OPT_LIMIT,
  PRM_ID_INTL_NUMBER_LANG,
  PRM_ID_INTL_DATE_LANG,
  /* All the compound parameters *must* be at the end of the array so that the changes they cause are not overridden by 
   * other parameters (for example in sysprm_load_and_init the parameters are set to their default in the order they
   * are found in this array). */
  PRM_ID_COMPAT_MODE,
  PRM_ID_DB_VOLUME_SIZE,
  PRM_ID_LOG_VOLUME_SIZE,
  PRM_ID_UNICODE_INPUT_NORMALIZATION,
  PRM_ID_UNICODE_OUTPUT_NORMALIZATION,
  PRM_ID_INTL_CHECK_INPUT_STRING,
  PRM_ID_CHECK_PEER_ALIVE,
  PRM_ID_SQL_TRACE_SLOW_MSECS,
  PRM_ID_SQL_TRACE_SLOW,
  PRM_ID_SQL_TRACE_EXECUTION_PLAN,
  PRM_ID_LOG_TRACE_FLUSH_TIME_MSECS,
  PRM_ID_INTL_COLLATION,
  PRM_ID_GENERIC_VOL_PREALLOC_SIZE,
  PRM_ID_SORT_LIMIT_MAX_COUNT,
  PRM_ID_SQL_TRACE_IOREADS,
  PRM_ID_QUERY_TRACE,
  PRM_ID_QUERY_TRACE_FORMAT,
  PRM_ID_MAX_RECURSION_SQL_DEPTH,
  PRM_ID_UPDATE_USE_ATTRIBUTE_REFERENCES,
  PRM_ID_PB_AOUT_RATIO,
  PRM_ID_MAX_AGG_HASH_SIZE,
  PRM_ID_AGG_HASH_RESPECT_ORDER,
  PRM_ID_USE_BTREE_FENCE_KEY,
  PRM_ID_OPTIMIZER_ENABLE_MERGE_JOIN,
  PRM_ID_OPTIMIZER_RESERVE_01,
  PRM_ID_OPTIMIZER_RESERVE_02,
  PRM_ID_OPTIMIZER_RESERVE_03,
  PRM_ID_OPTIMIZER_RESERVE_04,
  PRM_ID_OPTIMIZER_RESERVE_05,
  PRM_ID_OPTIMIZER_RESERVE_06,
  PRM_ID_OPTIMIZER_RESERVE_07,
  PRM_ID_OPTIMIZER_RESERVE_08,
  PRM_ID_OPTIMIZER_RESERVE_09,
  PRM_ID_OPTIMIZER_RESERVE_10,
  PRM_ID_OPTIMIZER_RESERVE_11,
  PRM_ID_OPTIMIZER_RESERVE_12,
  PRM_ID_OPTIMIZER_RESERVE_13,
  PRM_ID_OPTIMIZER_RESERVE_14,
  PRM_ID_OPTIMIZER_RESERVE_15,
  PRM_ID_OPTIMIZER_RESERVE_16,
  PRM_ID_OPTIMIZER_RESERVE_17,
  PRM_ID_OPTIMIZER_RESERVE_18,
  PRM_ID_OPTIMIZER_RESERVE_19,
  PRM_ID_OPTIMIZER_RESERVE_20,
  PRM_ID_HA_REPL_ENABLE_SERVER_SIDE_UPDATE,
  PRM_ID_PB_LRU_HOT_RATIO,
  PRM_ID_PB_LRU_BUFFER_RATIO,

  PRM_ID_VACUUM_MASTER_WAKEUP_INTERVAL,
  PRM_ID_VACUUM_LOG_BLOCK_PAGES,
  PRM_ID_VACUUM_WORKER_COUNT,
  PRM_ID_ER_LOG_VACUUM,
  PRM_ID_DISABLE_VACUUM,

  /* Debugging system parameter */
  PRM_ID_LOG_BTREE_OPS,

  PRM_ID_OBJECT_PRINT_FORMAT_OID,

  PRM_ID_TIMEZONE,
  PRM_ID_SERVER_TIMEZONE,
  PRM_ID_TZ_LEAP_SECOND_SUPPORT,

  PRM_ID_OPTIMIZER_ENABLE_AGGREGATE_OPTIMIZATION,

  PRM_ID_VACUUM_PREFETCH_LOG_NBUFFERS,	// Obsolete
  PRM_ID_VACUUM_PREFETCH_LOG_BUFFER_SIZE,	// Obsolete
  PRM_ID_VACUUM_PREFETCH_LOG_MODE,	// Obsolete

  PRM_ID_PB_NEIGHBOR_FLUSH_NONDIRTY,
  PRM_ID_PB_NEIGHBOR_FLUSH_PAGES,
  PRM_ID_FAULT_INJECTION_IDS,
  PRM_ID_FAULT_INJECTION_TEST,
  PRM_ID_FAULT_INJECTION_ACTION_PREFER_ABORT_TO_EXIT,

  PRM_ID_HA_REPL_FILTER_TYPE,
  PRM_ID_HA_REPL_FILTER_FILE,

  PRM_ID_COMPENSATE_DEBUG,
  PRM_ID_POSTPONE_DEBUG,

  PRM_ID_CLIENT_CLASS_CACHE_DEBUG,

  PRM_ID_EXAMINE_CLIENT_CACHED_LOCKS,

  PRM_ID_PB_SEQUENTIAL_VICTIM_FLUSH,

  PRM_ID_LOG_UNIQUE_STATS,

  PRM_ID_LOGPB_LOGGING_DEBUG,

  PRM_ID_FORCE_RESTART_TO_SKIP_RECOVERY,

  PRM_ID_EXTENDED_STATISTICS_ACTIVATION,

  PRM_ID_ENABLE_STRING_COMPRESSION,

  PRM_ID_XASL_CACHE_TIME_THRESHOLD_IN_MINUTES,

  PRM_ID_DISK_LOGGING,
  PRM_ID_FILE_LOGGING,

  PRM_ID_PB_NUM_PRIVATE_CHAINS,
  PRM_ID_PB_MONITOR_LOCKS,

  PRM_ID_CTE_MAX_RECURSIONS,

  PRM_ID_JSON_LOG_ALLOCATIONS,

  PRM_ID_CONNECTION_LOGGING,

  PRM_ID_THREAD_LOGGING_FLAG,
  PRM_ID_LOG_QUERY_LISTS,

  PRM_ID_THREAD_CONNECTION_POOLING,
  PRM_ID_THREAD_CONNECTION_TIMEOUT_SECONDS,
  PRM_ID_THREAD_WORKER_POOLING,
  PRM_ID_THREAD_WORKER_TIMEOUT_SECONDS,

<<<<<<< HEAD
  PRM_ID_DWB_SIZE,
  PRM_ID_DWB_BLOCKS,
  PRM_ID_ENABLE_DWB_FLUSH_THREAD,
  PRM_ID_ENABLE_DWB_CHECKSUM_THREAD,
  PRM_ID_DWB_LOGGING,

  /* change PRM_LAST_ID when adding new system parameters */
  PRM_LAST_ID = PRM_ID_DWB_LOGGING
=======
  PRM_ID_REPL_GENERATOR_BUFFER_SIZE,
  PRM_ID_REPL_CONSUMER_BUFFER_SIZE,

  /* change PRM_LAST_ID when adding new system parameters */
  PRM_LAST_ID = PRM_ID_REPL_CONSUMER_BUFFER_SIZE
>>>>>>> 5d0d3040
};
typedef enum param_id PARAM_ID;

/*
 *  System parameter data types
 */
typedef enum
{
  PRM_INTEGER = 0,
  PRM_FLOAT,
  PRM_BOOLEAN,
  PRM_KEYWORD,
  PRM_BIGINT,
  PRM_STRING,
  PRM_INTEGER_LIST,

  PRM_NO_TYPE
} SYSPRM_DATATYPE;

typedef union sysprm_value SYSPRM_VALUE;
union sysprm_value
{
  int i;
  bool b;
  float f;
  char *str;
  int *integer_list;
  UINT64 bi;
};

typedef struct session_param SESSION_PARAM;
struct session_param
{
  PARAM_ID prm_id;
  unsigned int flag;
  int datatype;
  SYSPRM_VALUE value;
};

typedef struct sysprm_assign_value SYSPRM_ASSIGN_VALUE;
struct sysprm_assign_value
{
  PARAM_ID prm_id;
  SYSPRM_VALUE value;
  SYSPRM_ASSIGN_VALUE *next;
};

enum sysprm_load_flag
{
  SYSPRM_LOAD_ALL = 0x0,
  SYSPRM_IGNORE_HA = 0x1,
  SYSPRM_IGNORE_INTL_PARAMS = 0x2
};
typedef enum sysprm_load_flag SYSPRM_LOAD_FLAG;

#define SYSPRM_LOAD_IS_IGNORE_HA(flags) ((flags) & SYSPRM_IGNORE_HA)
#define SYSPRM_LOAD_IS_IGNORE_INTL(flags) ((flags) & SYSPRM_IGNORE_INTL_PARAMS)

#ifdef __cplusplus
extern "C"
{
#endif

#if defined (CS_MODE)
/* when system parameters are loaded, session parameters need to be cached for
 * future clients that connect to broker
 */
  extern SESSION_PARAM *cached_session_parameters;
#endif				/* CS_MODE */

  extern const char *prm_get_name (PARAM_ID prm_id);

  extern void *prm_get_value (PARAM_ID prm_id);

  extern int prm_get_integer_value (PARAM_ID prm_id);
  extern float prm_get_float_value (PARAM_ID prm_id);
  extern bool prm_get_bool_value (PARAM_ID prm_id);
  extern char *prm_get_string_value (PARAM_ID prm_id);
  extern int *prm_get_integer_list_value (PARAM_ID prm_id);
  extern UINT64 prm_get_bigint_value (PARAM_ID prm_id);

  extern void prm_set_integer_value (PARAM_ID prm_id, int value);
  extern void prm_set_float_value (PARAM_ID prm_id, float value);
  extern void prm_set_bool_value (PARAM_ID prm_id, bool value);
  extern void prm_set_string_value (PARAM_ID prm_id, char *value);
  extern void prm_set_integer_list_value (PARAM_ID prm_id, int *value);
  extern void prm_set_bigint_value (PARAM_ID prm_id, UINT64 value);

  extern bool sysprm_find_err_in_integer_list (PARAM_ID prm_id, int error_code);
  extern bool sysprm_find_fi_code_in_integer_list (PARAM_ID prm_id, int fi_code);

  extern int sysprm_load_and_init (const char *db_name, const char *conf_file, const int load_flags);
  extern int sysprm_load_and_init_client (const char *db_name, const char *conf_file);
  extern int sysprm_reload_and_init (const char *db_name, const char *conf_file);
  extern void sysprm_final (void);
  extern void sysprm_dump_parameters (FILE * fp);
  extern void sysprm_set_er_log_file (const char *base_db_name);
  extern void sysprm_dump_server_parameters (FILE * fp);
  extern SYSPRM_ERR sysprm_obtain_parameters (char *data, SYSPRM_ASSIGN_VALUE ** prm_values);
  extern SYSPRM_ERR sysprm_change_server_parameters (const SYSPRM_ASSIGN_VALUE * assignments);
  extern SYSPRM_ERR sysprm_obtain_server_parameters (SYSPRM_ASSIGN_VALUE ** prm_values_ptr);
  extern int sysprm_get_force_server_parameters (SYSPRM_ASSIGN_VALUE ** change_values);
  extern void sysprm_tune_client_parameters (void);
  extern void sysprm_free_session_parameters (SESSION_PARAM ** session_parameters);

#if !defined (CS_MODE)
  extern void xsysprm_change_server_parameters (const SYSPRM_ASSIGN_VALUE * assignments);
  extern void xsysprm_obtain_server_parameters (SYSPRM_ASSIGN_VALUE * prm_values);
  extern SYSPRM_ASSIGN_VALUE *xsysprm_get_force_server_parameters (void);
  extern void xsysprm_dump_server_parameters (FILE * fp);
#endif				/* !CS_MODE */

  extern int sysprm_set_force (const char *pname, const char *pvalue);
  extern int sysprm_set_to_default (const char *pname, bool set_to_force);
  extern int sysprm_check_range (const char *pname, void *value);
  extern int sysprm_get_range (const char *pname, void *min, void *max);
  extern int prm_get_master_port_id (void);
  extern bool prm_get_commit_on_shutdown (void);

  extern char *sysprm_pack_session_parameters (char *ptr, SESSION_PARAM * session_parameters);
  extern int sysprm_packed_session_parameters_length (SESSION_PARAM * session_parameters, int offset);
  extern char *sysprm_unpack_session_parameters (char *ptr, SESSION_PARAM ** session_parameters_ptr);
  extern char *sysprm_pack_assign_values (char *ptr, const SYSPRM_ASSIGN_VALUE * assign_values);
  extern int sysprm_packed_assign_values_length (const SYSPRM_ASSIGN_VALUE * assign_values, int offset);
  extern char *sysprm_unpack_assign_values (char *ptr, SYSPRM_ASSIGN_VALUE ** assign_values_ptr);
  extern void sysprm_free_assign_values (SYSPRM_ASSIGN_VALUE ** assign_values_ptr);
  extern void sysprm_change_parameter_values (const SYSPRM_ASSIGN_VALUE * assignments, bool check, bool set_flag);

#if defined (SERVER_MODE)
  extern int sysprm_session_init_session_parameters (SESSION_PARAM ** session_params, int *found_session_parameters);
#endif				/* SERVER_MODE */

#if defined (CS_MODE)
  extern void sysprm_update_client_session_parameters (SESSION_PARAM * session_parameters);
#endif				/* CS_MODE */

#if !defined (SERVER_MODE)
  extern char *sysprm_print_parameters_for_qry_string (void);
  extern char *sysprm_print_parameters_for_ha_repl (void);
  extern SYSPRM_ERR sysprm_validate_change_parameters (const char *data, bool check,
						       SYSPRM_ASSIGN_VALUE ** assignments_ptr);
  extern SYSPRM_ERR sysprm_make_default_values (const char *data, char *default_val_buf, const int buf_size);
  extern int sysprm_init_intl_param (void);
#endif				/* !SERVER_MODE */

  extern int sysprm_print_assign_values (SYSPRM_ASSIGN_VALUE * prm_values, char *buffer, int length);
  extern int sysprm_set_error (SYSPRM_ERR rc, const char *data);
  extern int sysprm_get_session_parameters_count (void);

#ifdef __cplusplus
}
#endif

#endif				/* _SYSTEM_PARAMETER_H_ */<|MERGE_RESOLUTION|>--- conflicted
+++ resolved
@@ -413,7 +413,9 @@
   PRM_ID_THREAD_WORKER_POOLING,
   PRM_ID_THREAD_WORKER_TIMEOUT_SECONDS,
 
-<<<<<<< HEAD
+  PRM_ID_REPL_GENERATOR_BUFFER_SIZE,
+  PRM_ID_REPL_CONSUMER_BUFFER_SIZE,
+
   PRM_ID_DWB_SIZE,
   PRM_ID_DWB_BLOCKS,
   PRM_ID_ENABLE_DWB_FLUSH_THREAD,
@@ -421,14 +423,7 @@
   PRM_ID_DWB_LOGGING,
 
   /* change PRM_LAST_ID when adding new system parameters */
-  PRM_LAST_ID = PRM_ID_DWB_LOGGING
-=======
-  PRM_ID_REPL_GENERATOR_BUFFER_SIZE,
-  PRM_ID_REPL_CONSUMER_BUFFER_SIZE,
-
-  /* change PRM_LAST_ID when adding new system parameters */
-  PRM_LAST_ID = PRM_ID_REPL_CONSUMER_BUFFER_SIZE
->>>>>>> 5d0d3040
+  PRM_LAST_ID = PRM_ID_DWB_SIZE
 };
 typedef enum param_id PARAM_ID;
 
