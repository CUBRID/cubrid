--- conflicted
+++ resolved
@@ -455,18 +455,14 @@
 
   PRM_ID_PAGE_SERVER_HOSTS,
   PRM_ID_SERVER_TYPE,
-  PRM_ID_LOG_RECOVERY_REDO_WORKER_COUNT,
 
   PRM_ID_ER_LOG_PRIOR_TRANSFER,
   PRM_ID_ER_LOG_COMM_REQUEST,
   PRM_ID_ER_LOG_COMM_CHANNEL,
+  PRM_ID_LOG_RECOVERY_REDO_WORKER_COUNT,
 
   /* change PRM_LAST_ID when adding new system parameters */
-<<<<<<< HEAD
   PRM_LAST_ID = PRM_ID_LOG_RECOVERY_REDO_WORKER_COUNT
-=======
-  PRM_LAST_ID = PRM_ID_ER_LOG_COMM_CHANNEL
->>>>>>> f05e5322
 };
 typedef enum param_id PARAM_ID;
 
