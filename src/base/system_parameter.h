--- conflicted
+++ resolved
@@ -74,7 +74,7 @@
   COMPAT_CUBRID,
   COMPAT_MYSQL,
   COMPAT_ORACLE
-    /*
+    /* 
      * COMPAT_ANSI, COMPAT_DB2, COMPAT_MAXDB, COMPAT_MSSQL, COMPAT_POSTGRESQL */
 };
 typedef enum compat_mode COMPAT_MODE;
@@ -290,7 +290,7 @@
   PRM_ID_MULTI_RANGE_OPT_LIMIT,
   PRM_ID_INTL_NUMBER_LANG,
   PRM_ID_INTL_DATE_LANG,
-  /* All the compound parameters *must* be at the end of the array so that the changes they cause are not overridden by
+  /* All the compound parameters *must* be at the end of the array so that the changes they cause are not overridden by 
    * other parameters (for example in sysprm_load_and_init the parameters are set to their default in the order they
    * are found in this array). */
   PRM_ID_COMPAT_MODE,
@@ -441,11 +441,7 @@
   PRM_ID_LOCK_TRACE_DEBUG,
 
   /* change PRM_LAST_ID when adding new system parameters */
-<<<<<<< HEAD
   PRM_LAST_ID = PRM_ID_LOCK_TRACE_DEBUG
-=======
-  PRM_LAST_ID = PRM_ID_HEAP_INFO_CACHE_LOGGING
->>>>>>> b80bc350
 };
 typedef enum param_id PARAM_ID;
 
