/*
 * Copyright 2008 Search Solution Corporation
 * Copyright 2016 CUBRID Corporation
 *
 *  Licensed under the Apache License, Version 2.0 (the "License");
 *  you may not use this file except in compliance with the License.
 *  You may obtain a copy of the License at
 *
 *      http://www.apache.org/licenses/LICENSE-2.0
 *
 *  Unless required by applicable law or agreed to in writing, software
 *  distributed under the License is distributed on an "AS IS" BASIS,
 *  WITHOUT WARRANTIES OR CONDITIONS OF ANY KIND, either express or implied.
 *  See the License for the specific language governing permissions and
 *  limitations under the License.
 *
 */


/*
 * system_parameter.h - system parameters
 */

#ifndef _SYSTEM_PARAMETER_H_
#define _SYSTEM_PARAMETER_H_

#ident "$Id$"

#include "config.h"

#include <stdio.h>

#include "error_manager.h"
#include "error_code.h"
#include "porting.h"
#include "porting_inline.hpp"

typedef enum
{
  PRM_ERR_NO_ERROR = NO_ERROR,
  PRM_ERR_NOT_DIRECTORY = 2,
  PRM_ERR_INIT_FILE_NOT_CREATED = 3,
  PRM_ERR_CANT_WRITE = 4,
  PRM_ERR_CANT_ACCESS = 6,
  PRM_ERR_NO_HOME = 7,
  PRM_ERR_NO_VALUE = 8,
  PRM_ERR_CANT_OPEN_INIT = 9,
  PRM_ERR_BAD_LINE = 10,
  PRM_ERR_BAD_ENV_VAR = 11,
  PRM_ERR_UNKNOWN_PARAM = 12,
  PRM_ERR_BAD_VALUE = 13,
  PRM_ERR_NO_MEM_FOR_PRM = 14,
  PRM_ERR_BAD_STRING = 15,
  PRM_ERR_BAD_RANGE = 16,
  PRM_ERR_UNIX_ERROR = 17,
  PRM_ERR_NO_MSG = 18,
  PRM_ERR_RESET_BAD_RANGE = 19,
  PRM_ERR_KEYWROD_INFO_INT = 20,
  PRM_ERR_KEYWORK_INFO_FLOAT = 21,
  PRM_ERR_DEPRICATED = 22,
  PRM_ERR_NOT_BOTH = 23,
  PRM_ERR_CANNOT_CHANGE = 24,
  PRM_ERR_NOT_FOR_CLIENT = 25,
  PRM_ERR_NOT_FOR_SERVER = 26,
  PRM_ERR_NOT_SOLE_TRAN = 27,
  PRM_ERR_COMM_ERR = 28,
  PRM_ERR_FILE_ERR = 29,
  PRM_ERR_NOT_FOR_CLIENT_NO_AUTH = 30,
  PRM_ERR_BAD_PARAM = 31
} SYSPRM_ERR;

enum compat_mode
{
  COMPAT_CUBRID,
  COMPAT_MYSQL,
  COMPAT_ORACLE
    /*
     * COMPAT_ANSI, COMPAT_DB2, COMPAT_MAXDB, COMPAT_MSSQL, COMPAT_POSTGRESQL */
};
typedef enum compat_mode COMPAT_MODE;

enum query_trace_format
{
  QUERY_TRACE_TEXT = 1,
  QUERY_TRACE_JSON
};
typedef enum query_trace_format QUERY_TRACE_FORMAT;

/* NOTE:
 * System parameter ids must respect the order in prm_Def array
 * When adding a new system paramter, insert it before PRM_LAST_ID and change PRM_LAST_ID to it
 */
enum param_id
{
  PRM_FIRST_ID = 0,
  PRM_ID_ER_LOG_DEBUG = 0,
  PRM_ID_ER_BTREE_DEBUG,
  PRM_ID_ER_LOG_LEVEL,
  PRM_ID_ER_LOG_WARNING,
  PRM_ID_ER_EXIT_ASK,
  PRM_ID_ER_LOG_SIZE,
  PRM_ID_ER_LOG_FILE,
  PRM_ID_ACCESS_IP_CONTROL,
  PRM_ID_ACCESS_IP_CONTROL_FILE,
  PRM_ID_IO_LOCKF_ENABLE,
  PRM_ID_SR_NBUFFERS,
  PRM_ID_SORT_BUFFER_SIZE,
  PRM_ID_PB_BUFFER_FLUSH_RATIO,
  PRM_ID_PB_NBUFFERS,
  PRM_ID_PAGE_BUFFER_SIZE,
  PRM_ID_HF_UNFILL_FACTOR,
  PRM_ID_HF_MAX_BESTSPACE_ENTRIES,
  PRM_ID_BT_UNFILL_FACTOR,
  PRM_ID_BT_OID_NBUFFERS,
  PRM_ID_BT_OID_BUFFER_SIZE,
  PRM_ID_BT_INDEX_SCAN_OID_ORDER,
  PRM_ID_BOSR_MAXTMP_PAGES,
  PRM_ID_LK_TIMEOUT_MESSAGE_DUMP_LEVEL,
  PRM_ID_LK_ESCALATION_AT,
  PRM_ID_LK_ROLLBACK_ON_LOCK_ESCALATION,
  PRM_ID_LK_TIMEOUT_SECS,
  PRM_ID_LK_TIMEOUT,
  PRM_ID_LK_RUN_DEADLOCK_INTERVAL,
  PRM_ID_LOG_NBUFFERS,
  PRM_ID_LOG_BUFFER_SIZE,
  PRM_ID_LOG_CHECKPOINT_NPAGES,
  PRM_ID_LOG_CHECKPOINT_SIZE,
  PRM_ID_LOG_CHECKPOINT_INTERVAL_SECS,
  PRM_ID_LOG_CHECKPOINT_INTERVAL,
  PRM_ID_LOG_CHECKPOINT_SLEEP_MSECS,
  PRM_ID_LOG_BACKGROUND_ARCHIVING,
  PRM_ID_LOG_ISOLATION_LEVEL,
  PRM_ID_LOG_MEDIA_FAILURE_SUPPORT,
  PRM_ID_COMMIT_ON_SHUTDOWN,
  PRM_ID_SHUTDOWN_WAIT_TIME_IN_SECS,
  PRM_ID_CSQL_AUTO_COMMIT,
  PRM_ID_LOG_SWEEP_CLEAN,
  PRM_ID_WS_HASHTABLE_SIZE,
  PRM_ID_WS_MEMORY_REPORT,
  PRM_ID_GC_ENABLE,
  PRM_ID_TCP_PORT_ID,
  PRM_ID_TCP_CONNECTION_TIMEOUT,
  PRM_ID_OPTIMIZATION_LEVEL,
  PRM_ID_QO_DUMP,
  PRM_ID_CSS_MAX_CLIENTS,
  PRM_ID_THREAD_STACKSIZE,
  PRM_ID_CFG_DB_HOSTS,
  PRM_ID_RESET_TR_PARSER,
  PRM_ID_IO_BACKUP_NBUFFERS,
  PRM_ID_IO_BACKUP_MAX_VOLUME_SIZE,
  PRM_ID_IO_BACKUP_SLEEP_MSECS,
  PRM_ID_MAX_PAGES_IN_TEMP_FILE_CACHE,
  PRM_ID_MAX_ENTRIES_IN_TEMP_FILE_CACHE,
  PRM_ID_PTHREAD_SCOPE_PROCESS,	/* AIX only */
  PRM_ID_TEMP_MEM_BUFFER_PAGES,
  PRM_ID_INDEX_SCAN_KEY_BUFFER_PAGES,
  PRM_ID_INDEX_SCAN_KEY_BUFFER_SIZE,
  PRM_ID_DONT_REUSE_HEAP_FILE,
  PRM_ID_INSERT_MODE,
  PRM_ID_LK_MAX_SCANID_BIT,
  PRM_ID_HOSTVAR_LATE_BINDING,
  PRM_ID_ENABLE_HISTO,
  PRM_ID_MUTEX_BUSY_WAITING_CNT,
  PRM_ID_PB_NUM_LRU_CHAINS,
  PRM_ID_PAGE_BG_FLUSH_INTERVAL_MSECS,
  PRM_ID_PAGE_BG_FLUSH_INTERVAL,
  PRM_ID_ADAPTIVE_FLUSH_CONTROL,
  PRM_ID_MAX_FLUSH_PAGES_PER_SECOND,
  PRM_ID_MAX_FLUSH_SIZE_PER_SECOND,
  PRM_ID_PB_SYNC_ON_NFLUSH,
  PRM_ID_PB_SYNC_ON_FLUSH_SIZE,
  PRM_ID_PB_DEBUG_PAGE_VALIDATION_LEVEL,
  PRM_ID_ORACLE_STYLE_OUTERJOIN,
  PRM_ID_ANSI_QUOTES,
  PRM_ID_DEFAULT_WEEK_FORMAT,
  PRM_ID_TEST_MODE,
  PRM_ID_ONLY_FULL_GROUP_BY,
  PRM_ID_PIPES_AS_CONCAT,
  PRM_ID_MYSQL_TRIGGER_CORRELATION_NAMES,
  PRM_ID_REQUIRE_LIKE_ESCAPE_CHARACTER,
  PRM_ID_NO_BACKSLASH_ESCAPES,
  PRM_ID_GROUP_CONCAT_MAX_LEN,
  PRM_ID_STRING_MAX_SIZE_BYTES,
  PRM_ID_ADD_COLUMN_UPDATE_HARD_DEFAULT,
  PRM_ID_RETURN_NULL_ON_FUNCTION_ERRORS,
  PRM_ID_ALTER_TABLE_CHANGE_TYPE_STRICT,
  PRM_ID_COMPACTDB_PAGE_RECLAIM_ONLY,
  PRM_ID_PLUS_AS_CONCAT,
  PRM_ID_LIKE_TERM_SELECTIVITY,
  PRM_ID_MAX_OUTER_CARD_OF_IDXJOIN,
  PRM_ID_ORACLE_STYLE_EMPTY_STRING,
  PRM_ID_SUPPRESS_FSYNC,
  PRM_ID_CALL_STACK_DUMP_ON_ERROR,
  PRM_ID_CALL_STACK_DUMP_ACTIVATION,
  PRM_ID_CALL_STACK_DUMP_DEACTIVATION,
  PRM_ID_COMPAT_NUMERIC_DIVISION_SCALE,
  PRM_ID_DBFILES_PROTECT,
  PRM_ID_AUTO_RESTART_SERVER,
  PRM_ID_XASL_CACHE_MAX_ENTRIES,
  PRM_ID_XASL_CACHE_MAX_CLONES,
  PRM_ID_XASL_CACHE_TIMEOUT,
  PRM_ID_XASL_CACHE_LOGGING,
  PRM_ID_FILTER_PRED_MAX_CACHE_ENTRIES,
  PRM_ID_FILTER_PRED_MAX_CACHE_CLONES,
  PRM_ID_LIST_QUERY_CACHE_MODE,
  PRM_ID_LIST_MAX_QUERY_CACHE_ENTRIES,
  PRM_ID_LIST_MAX_QUERY_CACHE_PAGES,
  PRM_ID_USE_ORDERBY_SORT_LIMIT,
  PRM_ID_REPLICATION_MODE,
  PRM_ID_HA_MODE,
  PRM_ID_HA_MODE_FOR_SA_UTILS_ONLY,
  PRM_ID_HA_SERVER_STATE,
  PRM_ID_HA_LOG_APPLIER_STATE,
  PRM_ID_HA_NODE_LIST,
  PRM_ID_HA_REPLICA_LIST,
  PRM_ID_HA_DB_LIST,
  PRM_ID_HA_COPY_LOG_BASE,
  PRM_ID_HA_COPY_SYNC_MODE,
  PRM_ID_HA_APPLY_MAX_MEM_SIZE,
  PRM_ID_HA_PORT_ID,
  PRM_ID_HA_INIT_TIMER_IN_MSECS,
  PRM_ID_HA_HEARTBEAT_INTERVAL_IN_MSECS,
  PRM_ID_HA_CALC_SCORE_INTERVAL_IN_MSECS,
  PRM_ID_HA_FAILOVER_WAIT_TIME_IN_MSECS,
  PRM_ID_HA_PROCESS_START_CONFIRM_INTERVAL_IN_MSECS,
  PRM_ID_HA_PROCESS_DEREG_CONFIRM_INTERVAL_IN_MSECS,
  PRM_ID_HA_MAX_PROCESS_START_CONFIRM,
  PRM_ID_HA_MAX_PROCESS_DEREG_CONFIRM,
  PRM_ID_HA_UNACCEPTABLE_PROC_RESTART_TIMEDIFF_IN_MSECS,
  PRM_ID_HA_CHANGEMODE_INTERVAL_IN_MSECS,
  PRM_ID_HA_MAX_HEARTBEAT_GAP,
  PRM_ID_HA_PING_HOSTS,
  PRM_ID_HA_APPLYLOGDB_RETRY_ERROR_LIST,
  PRM_ID_HA_APPLYLOGDB_IGNORE_ERROR_LIST,
  PRM_ID_HA_APPLYLOGDB_LOG_WAIT_TIME_IN_SECS,
  PRM_ID_HA_SQL_LOGGING,
  PRM_ID_HA_SQL_LOG_MAX_SIZE_IN_MB,
  PRM_ID_HA_COPY_LOG_MAX_ARCHIVES,
  PRM_ID_HA_COPY_LOG_TIMEOUT,
  PRM_ID_HA_REPLICA_DELAY_IN_SECS,
  PRM_ID_HA_REPLICA_TIME_BOUND,
  PRM_ID_HA_DELAY_LIMIT_IN_SECS,
  PRM_ID_HA_DELAY_LIMIT_DELTA_IN_SECS,
  PRM_ID_HA_APPLYLOGDB_MAX_COMMIT_INTERVAL_IN_MSECS,
  PRM_ID_HA_APPLYLOGDB_MAX_COMMIT_INTERVAL,
  PRM_ID_HA_CHECK_DISK_FAILURE_INTERVAL_IN_SECS,
  PRM_ID_GENERAL_RESERVE_01,
  PRM_ID_COMPAT_PRIMARY_KEY,
  PRM_ID_LOG_HEADER_FLUSH_INTERVAL,
  PRM_ID_LOG_ASYNC_COMMIT,
  PRM_ID_LOG_GROUP_COMMIT_INTERVAL_MSECS,
  PRM_ID_LOG_BG_FLUSH_INTERVAL_MSECS,
  PRM_ID_LOG_BG_FLUSH_NUM_PAGES,
  PRM_ID_INTL_MBS_SUPPORT,
  PRM_ID_LOG_COMPRESS,
  PRM_ID_BLOCK_NOWHERE_STATEMENT,
  PRM_ID_BLOCK_DDL_STATEMENT,
#if defined (ENABLE_UNUSED_FUNCTION)
  PRM_ID_SINGLE_BYTE_COMPARE,
#endif
  PRM_ID_CSQL_HISTORY_NUM,
  PRM_ID_LOG_TRACE_DEBUG,
  PRM_ID_DL_FORK,
  PRM_ID_ER_PRODUCTION_MODE,
  PRM_ID_ER_STOP_ON_ERROR,
  PRM_ID_TCP_RCVBUF_SIZE,
  PRM_ID_TCP_SNDBUF_SIZE,
  PRM_ID_TCP_NODELAY,
  PRM_ID_TCP_KEEPALIVE,
  PRM_ID_CSQL_SINGLE_LINE_MODE,
  PRM_ID_XASL_DEBUG_DUMP,
  PRM_ID_LOG_MAX_ARCHIVES,
  PRM_ID_FORCE_REMOVE_LOG_ARCHIVES,
  PRM_ID_REMOVE_LOG_ARCHIVES_INTERVAL,
  PRM_ID_LOG_NO_LOGGING,
  PRM_ID_UNLOADDB_IGNORE_ERROR,
  PRM_ID_UNLOADDB_LOCK_TIMEOUT,
  PRM_ID_LOADDB_FLUSH_INTERVAL,
  PRM_ID_IO_TEMP_VOLUME_PATH,
  PRM_ID_IO_VOLUME_EXT_PATH,
  PRM_ID_UNIQUE_ERROR_KEY_VALUE,
  PRM_ID_USE_SYSTEM_MALLOC,
  PRM_ID_EVENT_HANDLER,
  PRM_ID_EVENT_ACTIVATION,
  PRM_ID_READ_ONLY_MODE,
  PRM_ID_MNT_WAITING_THREAD,
  PRM_ID_MNT_STATS_THRESHOLD,
  PRM_ID_SERVICE_SERVICE_LIST,
  PRM_ID_SERVICE_SERVER_LIST,
  PRM_ID_SESSION_STATE_TIMEOUT,
  PRM_ID_MULTI_RANGE_OPT_LIMIT,
  PRM_ID_INTL_NUMBER_LANG,
  PRM_ID_INTL_DATE_LANG,
  /* All the compound parameters *must* be at the end of the array so that the changes they cause are not overridden by
   * other parameters (for example in sysprm_load_and_init the parameters are set to their default in the order they
   * are found in this array). */
  PRM_ID_COMPAT_MODE,
  PRM_ID_DB_VOLUME_SIZE,
  PRM_ID_LOG_VOLUME_SIZE,
  PRM_ID_UNICODE_INPUT_NORMALIZATION,
  PRM_ID_UNICODE_OUTPUT_NORMALIZATION,
  PRM_ID_INTL_CHECK_INPUT_STRING,
  PRM_ID_CHECK_PEER_ALIVE,
  PRM_ID_SQL_TRACE_SLOW_MSECS,
  PRM_ID_SQL_TRACE_SLOW,
  PRM_ID_SQL_TRACE_EXECUTION_PLAN,
  PRM_ID_LOG_TRACE_FLUSH_TIME_MSECS,
  PRM_ID_INTL_COLLATION,
  PRM_ID_GENERIC_VOL_PREALLOC_SIZE,
  PRM_ID_SORT_LIMIT_MAX_COUNT,
  PRM_ID_SQL_TRACE_IOREADS,
  PRM_ID_QUERY_TRACE,
  PRM_ID_QUERY_TRACE_FORMAT,
  PRM_ID_MAX_RECURSION_SQL_DEPTH,
  PRM_ID_UPDATE_USE_ATTRIBUTE_REFERENCES,
  PRM_ID_PB_AOUT_RATIO,
  PRM_ID_MAX_AGG_HASH_SIZE,
  PRM_ID_AGG_HASH_RESPECT_ORDER,
  PRM_ID_USE_BTREE_FENCE_KEY,
  PRM_ID_OPTIMIZER_ENABLE_MERGE_JOIN,
  PRM_ID_MAX_HASH_LIST_SCAN_SIZE,
  PRM_ID_OPTIMIZER_RESERVE_02,
  PRM_ID_OPTIMIZER_RESERVE_03,
  PRM_ID_OPTIMIZER_RESERVE_04,
  PRM_ID_OPTIMIZER_RESERVE_05,
  PRM_ID_OPTIMIZER_RESERVE_06,
  PRM_ID_OPTIMIZER_RESERVE_07,
  PRM_ID_OPTIMIZER_RESERVE_08,
  PRM_ID_OPTIMIZER_RESERVE_09,
  PRM_ID_OPTIMIZER_RESERVE_10,
  PRM_ID_OPTIMIZER_RESERVE_11,
  PRM_ID_OPTIMIZER_RESERVE_12,
  PRM_ID_OPTIMIZER_RESERVE_13,
  PRM_ID_OPTIMIZER_RESERVE_14,
  PRM_ID_OPTIMIZER_RESERVE_15,
  PRM_ID_OPTIMIZER_RESERVE_16,
  PRM_ID_OPTIMIZER_RESERVE_17,
  PRM_ID_OPTIMIZER_RESERVE_18,
  PRM_ID_OPTIMIZER_RESERVE_19,
  PRM_ID_OPTIMIZER_RESERVE_20,
  PRM_ID_HA_REPL_ENABLE_SERVER_SIDE_UPDATE,
  PRM_ID_PB_LRU_HOT_RATIO,
  PRM_ID_PB_LRU_BUFFER_RATIO,

  PRM_ID_VACUUM_MASTER_WAKEUP_INTERVAL,
  PRM_ID_VACUUM_LOG_BLOCK_PAGES,
  PRM_ID_VACUUM_WORKER_COUNT,
  PRM_ID_ER_LOG_VACUUM,
  PRM_ID_DISABLE_VACUUM,

  /* Debugging system parameter */
  PRM_ID_LOG_BTREE_OPS,

  PRM_ID_OBJECT_PRINT_FORMAT_OID,

  PRM_ID_TIMEZONE,
  PRM_ID_SERVER_TIMEZONE,
  PRM_ID_TZ_LEAP_SECOND_SUPPORT,

  PRM_ID_OPTIMIZER_ENABLE_AGGREGATE_OPTIMIZATION,

  PRM_ID_VACUUM_PREFETCH_LOG_NBUFFERS,	// Obsolete
  PRM_ID_VACUUM_PREFETCH_LOG_BUFFER_SIZE,	// Obsolete
  PRM_ID_VACUUM_PREFETCH_LOG_MODE,	// Obsolete

  PRM_ID_PB_NEIGHBOR_FLUSH_NONDIRTY,
  PRM_ID_PB_NEIGHBOR_FLUSH_PAGES,
  PRM_ID_FAULT_INJECTION_IDS,
  PRM_ID_FAULT_INJECTION_TEST,
  PRM_ID_FAULT_INJECTION_ACTION_PREFER_ABORT_TO_EXIT,

  PRM_ID_HA_REPL_FILTER_TYPE,
  PRM_ID_HA_REPL_FILTER_FILE,

  PRM_ID_COMPENSATE_DEBUG,
  PRM_ID_POSTPONE_DEBUG,

  PRM_ID_CLIENT_CLASS_CACHE_DEBUG,

  PRM_ID_EXAMINE_CLIENT_CACHED_LOCKS,

  PRM_ID_PB_SEQUENTIAL_VICTIM_FLUSH,

  PRM_ID_LOG_UNIQUE_STATS,

  PRM_ID_LOGPB_LOGGING_DEBUG,

  PRM_ID_FORCE_RESTART_TO_SKIP_RECOVERY,

  PRM_ID_EXTENDED_STATISTICS_ACTIVATION,

  PRM_ID_ENABLE_STRING_COMPRESSION,

  PRM_ID_XASL_CACHE_TIME_THRESHOLD_IN_MINUTES,

  PRM_ID_DISK_LOGGING,
  PRM_ID_FILE_LOGGING,

  PRM_ID_PB_NUM_PRIVATE_CHAINS,
  PRM_ID_PB_MONITOR_LOCKS,

  PRM_ID_CTE_MAX_RECURSIONS,

  PRM_ID_JSON_LOG_ALLOCATIONS,
  PRM_ID_JSON_MAX_ARRAY_IDX,

  PRM_ID_CONNECTION_LOGGING,

  PRM_ID_THREAD_LOGGING_FLAG,
  PRM_ID_LOG_QUERY_LISTS,

  PRM_ID_THREAD_CONNECTION_POOLING,
  PRM_ID_THREAD_CONNECTION_TIMEOUT_SECONDS,
  PRM_ID_THREAD_WORKER_POOLING,
  PRM_ID_THREAD_WORKER_TIMEOUT_SECONDS,

  PRM_ID_DWB_SIZE,
  PRM_ID_DWB_BLOCKS,
  PRM_ID_ENABLE_DWB_FLUSH_THREAD,
  PRM_ID_DWB_LOGGING,
  PRM_ID_DATA_FILE_ADVISE,

  PRM_ID_DEBUG_LOG_ARCHIVES,
  PRM_ID_DEBUG_ES,
  PRM_ID_DEBUG_BESTSPACE,
  PRM_ID_DEBUG_LOGWR,
  PRM_ID_DEBUG_AUTOCOMMIT,
  PRM_ID_DEBUG_REPLICATION_DATA,
  PRM_ID_TRACK_REQUESTS,
  PRM_ID_LOG_PGBUF_VICTIM_FLUSH,
  PRM_ID_LOG_CHKPT_DETAILED,
  PRM_ID_IB_TASK_MEMSIZE,
  PRM_ID_STATS_ON,
  PRM_ID_LOADDB_WORKER_COUNT,
  PRM_ID_PERF_TEST_MODE,
  PRM_ID_REPR_CACHE_LOG,

  PRM_ID_ENABLE_NEW_LFHASH,

  PRM_ID_HEAP_INFO_CACHE_LOGGING,

  PRM_ID_TDE_KEYS_FILE_PATH,
  PRM_ID_TDE_DEFAULT_ALGORITHM,
  PRM_ID_ER_LOG_TDE,

  PRM_ID_JAVA_STORED_PROCEDURE,
  PRM_ID_JAVA_STORED_PROCEDURE_PORT,
  PRM_ID_JAVA_STORED_PROCEDURE_JVM_OPTIONS,
  PRM_ID_JAVA_STORED_PROCEDURE_DEBUG,
  PRM_ID_JAVA_STORED_PROCEDURE_UDS,
  PRM_ID_ALLOW_TRUNCATED_STRING,
  PRM_ID_TB_DEFAULT_REUSE_OID,
  PRM_ID_USE_STAT_ESTIMATION,
  PRM_ID_IGNORE_TRAILING_SPACE,
  PRM_ID_DDL_AUDIT_LOG,
  PRM_ID_DDL_AUDIT_LOG_SIZE,
  PRM_ID_SUPPLEMENTAL_LOG,
  PRM_ID_CDC_LOGGING_DEBUG,
  PRM_ID_RECOVERY_PROGRESS_LOGGING_INTERVAL,
  PRM_ID_FIRST_LOG_PAGEID,	/* Except for QA or TEST purposes, never use it. */
  PRM_ID_THREAD_CORE_COUNT,
  PRM_ID_FLASHBACK_TIMEOUT,
  PRM_ID_FLASHBACK_MAX_TRANSACTION,	/* Hidden parameter For QA test */
  PRM_ID_FLASHBACK_WIN_SIZE,	/* Hidden parameter For QA test */
  PRM_ID_USE_USER_HOSTS,
  PRM_ID_QMGR_MAX_QUERY_PER_TRAN,
  PRM_ID_REGEXP_ENGINE,
  PRM_ID_ORACLE_COMPAT_NUMBER_BEHAVIOR,
  PRM_ID_HA_TCP_PING_HOSTS,
  PRM_ID_HA_PING_TIMEOUT,
  PRM_ID_STATDUMP_FORCE_ADD_INT_MAX,	/* Hidden parameter for QA only */
  PRM_ID_HA_SQL_LOG_PATH,
#if defined(SUPPORT_DEDUPLICATE_KEY_MODE)
#ifndef NDEBUG
  PRM_ID_USE_DEDUPLICATE_KEY_MODE_OID_TEST,
#endif
  PRM_ID_DEDUPLICATE_MIN_KEYS,
  PRM_ID_DEDUPLICATE_FK_LEVEL,
  PRM_ID_DEDUPLICATE_KEY_LEVEL,
  PRM_ID_DEDUPLICATE_PRINT_LEVEL,
#endif
  PRM_ID_HA_SQL_LOG_MAX_COUNT,
<<<<<<< HEAD
#if defined(SUPPORT_DEDUPLICATE_KEY_MODE)
  PRM_ID_DEDUPLICATE_KEY_LEVEL,
  PRM_ID_WITH_OPTION_PRINT,
#endif
  PRM_ID_ORACLE_STYLE_DIVIDE,
  /* change PRM_LAST_ID when adding new system parameters */
  PRM_LAST_ID = PRM_ID_ORACLE_STYLE_DIVIDE
=======
  /* change PRM_LAST_ID when adding new system parameters */
  PRM_LAST_ID = PRM_ID_HA_SQL_LOG_MAX_COUNT
>>>>>>> 54c2c625
};
typedef enum param_id PARAM_ID;

/*
 *  System parameter data types
 */
typedef enum
{
  PRM_INTEGER = 0,
  PRM_FLOAT,
  PRM_BOOLEAN,
  PRM_KEYWORD,
  PRM_BIGINT,
  PRM_STRING,
  PRM_INTEGER_LIST,

  PRM_NO_TYPE
} SYSPRM_DATATYPE;

typedef union sysprm_value SYSPRM_VALUE;
union sysprm_value
{
  int i;
  bool b;
  float f;
  char *str;
  int *integer_list;
  UINT64 bi;
};

typedef struct session_param SESSION_PARAM;
struct session_param
{
  PARAM_ID prm_id;
  unsigned int flag;
  int datatype;
  SYSPRM_VALUE value;
};

typedef struct sysprm_assign_value SYSPRM_ASSIGN_VALUE;
struct sysprm_assign_value
{
  PARAM_ID prm_id;
  SYSPRM_VALUE value;
  SYSPRM_ASSIGN_VALUE *next;
};

enum sysprm_load_flag
{
  SYSPRM_LOAD_ALL = 0x0,
  SYSPRM_IGNORE_HA = 0x1,
  SYSPRM_IGNORE_INTL_PARAMS = 0x2
};
typedef enum sysprm_load_flag SYSPRM_LOAD_FLAG;

#define SYSPRM_LOAD_IS_IGNORE_HA(flags) ((flags) & SYSPRM_IGNORE_HA)
#define SYSPRM_LOAD_IS_IGNORE_INTL(flags) ((flags) & SYSPRM_IGNORE_INTL_PARAMS)

#ifdef __cplusplus
extern "C"
{
#endif

/*
 * Macros to access bit fields
 */

#define PRM_USER_CAN_CHANGE(x)    (x & PRM_USER_CHANGE)
#define PRM_IS_FOR_CLIENT(x)      (x & PRM_FOR_CLIENT)
#define PRM_IS_FOR_SERVER(x)      (x & PRM_FOR_SERVER)
#define PRM_IS_HIDDEN(x)          (x & PRM_HIDDEN)
#define PRM_IS_RELOADABLE(x)      (x & PRM_RELOADABLE)
#define PRM_IS_COMPOUND(x)        (x & PRM_COMPOUND)
#define PRM_TEST_CHANGE_ONLY(x)   (x & PRM_TEST_CHANGE)
#define PRM_IS_FOR_HA(x)          (x & PRM_FOR_HA)
#define PRM_IS_FOR_SESSION(x)	  (x & PRM_FOR_SESSION)
#define PRM_GET_FROM_SERVER(x)	  (x & PRM_FORCE_SERVER)
#define PRM_IS_FOR_QRY_STRING(x)  (x & PRM_FOR_QRY_STRING)
#define PRM_CLIENT_SESSION_ONLY(x) (x & PRM_CLIENT_SESSION)
#define PRM_HAS_SIZE_UNIT(x)      (x & PRM_SIZE_UNIT)
#define PRM_HAS_TIME_UNIT(x)      (x & PRM_TIME_UNIT)
#define PRM_DIFFERENT_UNIT(x)     (x & PRM_DIFFER_UNIT)
#define PRM_IS_FOR_HA_CONTEXT(x)  (x & PRM_FOR_HA_CONTEXT)
#define PRM_IS_GET_SERVER(x)      (x & PRM_GET_SERVER)
#define PRM_IS_DEPRECATED(x)      (x & PRM_DEPRECATED)
#define PRM_IS_OBSOLETED(x)       (x & PRM_OBSOLETED)

#define PRM_IS_SET(x)             (x & PRM_SET)
#define PRM_IS_ALLOCATED(x)       (x & PRM_ALLOCATED)
#define PRM_DEFAULT_VAL_USED(x)   (x & PRM_DEFAULT_USED)
#define PRM_IS_DIFFERENT(x)	  (x & PRM_DIFFERENT)

/*
 * Static flags
 */
#define PRM_EMPTY_FLAG	    0x00000000	/* empty flag */
#define PRM_USER_CHANGE     0x00000001	/* user can change, not implemented */
#define PRM_FOR_CLIENT      0x00000002	/* is for client parameter */
#define PRM_FOR_SERVER      0x00000004	/* is for server parameter */
#define PRM_HIDDEN          0x00000008	/* is hidden */
#define PRM_RELOADABLE      0x00000010	/* is reloadable */
#define PRM_COMPOUND        0x00000020	/* sets the value of several others */
#define PRM_TEST_CHANGE     0x00000040	/* can only be changed in the test mode */
#define PRM_FOR_HA          0x00000080	/* is for heartbeat */
#define PRM_FOR_SESSION	    0x00000100	/* is a session parameter - all client or client/server parameters that can be
					 * changed on-line */
#define PRM_FORCE_SERVER    0x00000200	/* client should get value from server */
#define PRM_FOR_QRY_STRING  0x00000400	/* if a parameter can affect the plan generation it should be included in the
					 * query string */
#define PRM_CLIENT_SESSION  0x00000800	/* mark those client/server session parameters that should not affect the
					 * server */
#define PRM_SIZE_UNIT       0x00001000	/* has size unit interface */
#define PRM_TIME_UNIT       0x00002000	/* has time unit interface */
#define PRM_DIFFER_UNIT     0x00004000	/* parameter unit need to be changed */
#define PRM_FOR_HA_CONTEXT  0x00008000	/* should be replicated into HA log applier */

#define PRM_GET_SERVER      0x00010000	/* return the value of server parameter from client/server parameter. Note that
					 * this flag only can be set if the parameter has PRM_FOR_CLIENT,
					 * PRM_FOR_SERVER, and PRM_USER_CHANGE flags. */

#define PRM_DEPRECATED      0x40000000	/* is deprecated */
#define PRM_OBSOLETED       0x80000000	/* is obsoleted */

/*
 * Dynamic flags
 */
#define PRM_SET             0x00000001	/* has been set */
#define PRM_ALLOCATED       0x00000002	/* storage has been malloc'd */
#define PRM_DEFAULT_USED    0x00000004	/* Default value has been used */
#define PRM_DIFFERENT	    0x00000008	/* mark those parameters that have values different than their default.
					 * currently used by parameters that should be printed to query string */

/*
 * Macros to manipulate bit fields
 */

#define PRM_CLEAR_BIT(this, here)  (here &= ~this)
#define PRM_SET_BIT(this, here)    (here |= this)

/*
 * Macros to get values
 */

#define PRM_GET_INT(x)      (*((int *) (x)))
#define PRM_GET_FLOAT(x)    (*((float *) (x)))
#define PRM_GET_STRING(x)   (*((char **) (x)))
#define PRM_GET_BOOL(x)     (*((bool *) (x)))
#define PRM_GET_INTEGER_LIST(x) (*((int **) (x)))
#define PRM_GET_BIGINT(x)     (*((UINT64 *) (x)))

/*
 * Macros to get data type
 */
#define PRM_IS_STRING(x)          ((x)->datatype == PRM_STRING)
#define PRM_IS_INTEGER(x)         ((x)->datatype == PRM_INTEGER)
#define PRM_IS_FLOAT(x)           ((x)->datatype == PRM_FLOAT)
#define PRM_IS_BOOLEAN(x)         ((x)->datatype == PRM_BOOLEAN)
#define PRM_IS_KEYWORD(x)         ((x)->datatype == PRM_KEYWORD)
#define PRM_IS_INTEGER_LIST(x)    ((x)->datatype == PRM_INTEGER_LIST)
#define PRM_IS_BIGINT(x)          ((x)->datatype == PRM_BIGINT)

#define NUM_PRM ((int)(sizeof(prm_Def)/sizeof(prm_Def[0])))
#define PARAM_MSG_FMT(msgid) msgcat_message (MSGCAT_CATALOG_CUBRID, MSGCAT_SET_PARAMETERS, (msgid))

#define GET_PRM(id) (&prm_Def[(id)])
#define GET_PRM_STATIC_FLAG(id) ((GET_PRM (id))->static_flag)
#define GET_PRM_DYNAMIC_FLAG(id) ((GET_PRM (id))->dynamic_flag)
#define GET_PRM_DATATYPE(id) ((GET_PRM (id))->datatype)

#if defined (CS_MODE)
#define PRM_PRINT_QRY_STRING(id) (PRM_IS_DIFFERENT (*(GET_PRM_DYNAMIC_FLAG (id))) \
			&& PRM_IS_FOR_QRY_STRING (GET_PRM_STATIC_FLAG (id)))
#else
#define PRM_PRINT_QRY_STRING(id) (PRM_IS_FOR_QRY_STRING (GET_PRM_STATIC_FLAG (id)))
#endif

#define PRM_SERVER_SESSION(id) (PRM_IS_FOR_SESSION (GET_PRM_STATIC_FLAG (id)) \
			&& PRM_IS_FOR_SERVER (GET_PRM_STATIC_FLAG (id)) \
			&& !PRM_CLIENT_SESSION_ONLY (GET_PRM_STATIC_FLAG (id)))

  typedef int (*DUP_PRM_FUNC) (void *, SYSPRM_DATATYPE, void *, SYSPRM_DATATYPE);

  struct sysprm_param
  {
    PARAM_ID id;		/* parameter ID */
    const char *name;		/* the keyword expected */
    unsigned int static_flag;	/* bitmask flag representing status words */
    SYSPRM_DATATYPE datatype;	/* value data type */
    unsigned int *dynamic_flag;	/* shared by both original and duplicated */
    void *default_value;	/* address of (pointer to) default value */
    void *value;		/* address of (pointer to) current value */
    void *upper_limit;		/* highest allowable value */
    void *lower_limit;		/* lowest allowable value */
    char *force_value;		/* address of (pointer to) force value string */
    DUP_PRM_FUNC set_dup;	/* set duplicated value to original value */
    DUP_PRM_FUNC get_dup;	/* get duplicated value from original value */
  };
  typedef struct sysprm_param SYSPRM_PARAM;

  extern SYSPRM_PARAM prm_Def[];

#if defined (CS_MODE)
/* when system parameters are loaded, session parameters need to be cached for
 * future clients that connect to broker
 */
  extern SESSION_PARAM *cached_session_parameters;
#endif				/* CS_MODE */

  extern const char *prm_get_name (PARAM_ID prm_id);

  extern void *prm_get_value (PARAM_ID prm_id);

  extern void prm_set_integer_value (PARAM_ID prm_id, int value);
  extern void prm_set_float_value (PARAM_ID prm_id, float value);
  extern void prm_set_bool_value (PARAM_ID prm_id, bool value);
  extern void prm_set_string_value (PARAM_ID prm_id, char *value);
  extern void prm_set_integer_list_value (PARAM_ID prm_id, int *value);
  extern void prm_set_bigint_value (PARAM_ID prm_id, UINT64 value);

  extern bool sysprm_find_err_in_integer_list (PARAM_ID prm_id, int error_code);
  extern bool sysprm_find_fi_code_in_integer_list (PARAM_ID prm_id, int fi_code);

  extern int sysprm_load_and_init (const char *db_name, const char *conf_file, const int load_flags);
  extern int sysprm_load_and_init_client (const char *db_name, const char *conf_file);
  extern int sysprm_reload_and_init (const char *db_name, const char *conf_file);
  extern void sysprm_final (void);
  extern void sysprm_dump_parameters (FILE * fp);
  extern void sysprm_set_er_log_file (const char *base_db_name);
  extern void sysprm_dump_server_parameters (FILE * fp);
  extern SYSPRM_ERR sysprm_obtain_parameters (char *data, SYSPRM_ASSIGN_VALUE ** prm_values);
  extern SYSPRM_ERR sysprm_change_server_parameters (const SYSPRM_ASSIGN_VALUE * assignments);
  extern SYSPRM_ERR sysprm_obtain_server_parameters (SYSPRM_ASSIGN_VALUE ** prm_values_ptr);
  extern int sysprm_get_force_server_parameters (SYSPRM_ASSIGN_VALUE ** change_values);
  extern void sysprm_tune_client_parameters (void);
  extern void sysprm_free_session_parameters (SESSION_PARAM ** session_parameters);

#if !defined (CS_MODE)
  extern void xsysprm_change_server_parameters (const SYSPRM_ASSIGN_VALUE * assignments);
  extern void xsysprm_obtain_server_parameters (SYSPRM_ASSIGN_VALUE * prm_values);
  extern SYSPRM_ASSIGN_VALUE *xsysprm_get_force_server_parameters (void);
  extern void xsysprm_dump_server_parameters (FILE * fp);
#endif				/* !CS_MODE */

  extern int sysprm_set_force (const char *pname, const char *pvalue);
  extern int sysprm_set_to_default (const char *pname, bool set_to_force);
  extern int sysprm_check_range (const char *pname, void *value);
  extern int sysprm_get_range (const char *pname, void *min, void *max);
  extern int prm_get_master_port_id (void);
  extern bool prm_get_commit_on_shutdown (void);

  extern char *sysprm_pack_session_parameters (char *ptr, SESSION_PARAM * session_parameters);
  extern int sysprm_packed_session_parameters_length (SESSION_PARAM * session_parameters, int offset);
  extern char *sysprm_unpack_session_parameters (char *ptr, SESSION_PARAM ** session_parameters_ptr);
  extern char *sysprm_pack_assign_values (char *ptr, const SYSPRM_ASSIGN_VALUE * assign_values);
  extern int sysprm_packed_assign_values_length (const SYSPRM_ASSIGN_VALUE * assign_values, int offset);
  extern char *sysprm_unpack_assign_values (char *ptr, SYSPRM_ASSIGN_VALUE ** assign_values_ptr);
  extern void sysprm_free_assign_values (SYSPRM_ASSIGN_VALUE ** assign_values_ptr);
  extern void sysprm_change_parameter_values (const SYSPRM_ASSIGN_VALUE * assignments, bool check, bool set_flag);

#if defined (SERVER_MODE)
  extern int sysprm_session_init_session_parameters (SESSION_PARAM ** session_params, int *found_session_parameters);
#endif				/* SERVER_MODE */

#if defined (CS_MODE)
  extern void sysprm_update_client_session_parameters (SESSION_PARAM * session_parameters);
#endif				/* CS_MODE */

#if !defined (SERVER_MODE)
  extern char *sysprm_print_parameters_for_qry_string (void);
  extern char *sysprm_print_parameters_for_ha_repl (void);
  extern SYSPRM_ERR sysprm_validate_change_parameters (const char *data, bool check,
						       SYSPRM_ASSIGN_VALUE ** assignments_ptr);
  extern SYSPRM_ERR sysprm_make_default_values (const char *data, char *default_val_buf, const int buf_size);
  extern int sysprm_init_intl_param (void);
#endif				/* !SERVER_MODE */

  extern int sysprm_print_assign_values (SYSPRM_ASSIGN_VALUE * prm_values, char *buffer, int length);
  extern int sysprm_set_error (SYSPRM_ERR rc, const char *data);
  extern int sysprm_get_session_parameters_count (void);

#if defined (WINDOWS)
  /* FIXME!!! Segmentation fault when using inline function on Window. Temporarily, disable inline functions on Window. */
  extern int prm_get_integer_value (PARAM_ID prm_id);
  extern bool prm_get_bool_value (PARAM_ID prm_id);
  extern float prm_get_float_value (PARAM_ID prm_id);
  extern char *prm_get_string_value (PARAM_ID prm_id);
  extern int *prm_get_integer_list_value (PARAM_ID prm_id);
  extern UINT64 prm_get_bigint_value (PARAM_ID prm_id);
#else				/* window */
  STATIC_INLINE int prm_get_integer_value (PARAM_ID prm_id) __attribute__ ((ALWAYS_INLINE));
  STATIC_INLINE bool prm_get_bool_value (PARAM_ID prm_id) __attribute__ ((ALWAYS_INLINE));
  STATIC_INLINE float prm_get_float_value (PARAM_ID prm_id) __attribute__ ((ALWAYS_INLINE));
  STATIC_INLINE char *prm_get_string_value (PARAM_ID prm_id) __attribute__ ((ALWAYS_INLINE));
  STATIC_INLINE int *prm_get_integer_list_value (PARAM_ID prm_id) __attribute__ ((ALWAYS_INLINE));
  STATIC_INLINE UINT64 prm_get_bigint_value (PARAM_ID prm_id) __attribute__ ((ALWAYS_INLINE));

/*
 * prm_get_integer_value () - get the value of a parameter of type integer
 *
 * return      : value
 * prm_id (in) : parameter id
 *
 * NOTE: keywords are stored as integers
 */
  STATIC_INLINE int prm_get_integer_value (PARAM_ID prm_id)
  {
    assert (prm_id <= PRM_LAST_ID);
    assert (PRM_IS_INTEGER (&prm_Def[prm_id]) || PRM_IS_KEYWORD (&prm_Def[prm_id]));

#if defined (SERVER_MODE)
    if (!PRM_SERVER_SESSION (prm_id))
      {
	return PRM_GET_INT (prm_Def[prm_id].value);
      }

    return PRM_GET_INT (prm_get_value (prm_id));
#else				/* SERVER_MODE */
      return PRM_GET_INT (prm_Def[prm_id].value);
#endif				/* SERVER_MODE */
  }

/*
 * prm_get_bool_value () - get the value of a parameter of type bool
 *
 * return      : value
 * prm_id (in) : parameter id
 */
  STATIC_INLINE bool prm_get_bool_value (PARAM_ID prm_id)
  {
    assert (prm_id <= PRM_LAST_ID);
    assert (PRM_IS_BOOLEAN (&prm_Def[prm_id]));

#if defined (SERVER_MODE)
    if (!PRM_SERVER_SESSION (prm_id))
      {
	return PRM_GET_BOOL (prm_Def[prm_id].value);
      }

    return PRM_GET_BOOL (prm_get_value (prm_id));
#else /* SERVER_MODE */
    return PRM_GET_BOOL (prm_Def[prm_id].value);
#endif /* SERVER_MODE */
  }

/*
 * prm_get_float_value () - get the value of a parameter of type float
 *
 * return      : value
 * prm_id (in) : parameter id
 */
  STATIC_INLINE float prm_get_float_value (PARAM_ID prm_id)
  {
    assert (prm_id <= PRM_LAST_ID);
    assert (PRM_IS_FLOAT (&prm_Def[prm_id]));

#if defined (SERVER_MODE)
    if (!PRM_SERVER_SESSION (prm_id))
      {
	return PRM_GET_FLOAT (prm_Def[prm_id].value);
      }

    return PRM_GET_FLOAT (prm_get_value (prm_id));
#else /* SERVER_MODE */
    return PRM_GET_FLOAT (prm_Def[prm_id].value);
#endif /* SERVER_MODE */
  }

/*
 * prm_get_string_value () - get the value of a parameter of type string
 *
 * return      : value
 * prm_id (in) : parameter id
 */
  STATIC_INLINE char *prm_get_string_value (PARAM_ID prm_id)
  {
    assert (prm_id <= PRM_LAST_ID);
    assert (PRM_IS_STRING (&prm_Def[prm_id]));

#if defined (SERVER_MODE)
    if (!PRM_SERVER_SESSION (prm_id))
      {
	return PRM_GET_STRING (prm_Def[prm_id].value);
      }

    return PRM_GET_STRING (prm_get_value (prm_id));
#else /* SERVER_MODE */
    return PRM_GET_STRING (prm_Def[prm_id].value);
#endif /* SERVER_MODE */
  }

/*
 * prm_get_integer_list_value () - get the value of a parameter of type
 *				   integer list
 *
 * return      : value
 * prm_id (in) : parameter id
 */
  STATIC_INLINE int *prm_get_integer_list_value (PARAM_ID prm_id)
  {
    assert (prm_id <= PRM_LAST_ID);
    assert (PRM_IS_INTEGER_LIST (&prm_Def[prm_id]));

#if defined (SERVER_MODE)
    if (!PRM_SERVER_SESSION (prm_id))
      {
	return PRM_GET_INTEGER_LIST (prm_Def[prm_id].value);
      }

    return PRM_GET_INTEGER_LIST (prm_get_value (prm_id));
#else /* SERVER_MODE */
    return PRM_GET_INTEGER_LIST (prm_Def[prm_id].value);
#endif /* SERVER_MODE */
  }

/*
 * prm_get_bigint_value () - get the value of a parameter of type size
 *
 * return      : value
 * prm_id (in) : parameter id
 */
  STATIC_INLINE UINT64 prm_get_bigint_value (PARAM_ID prm_id)
  {
    assert (prm_id <= PRM_LAST_ID);
    assert (PRM_IS_BIGINT (&prm_Def[prm_id]));

#if defined (SERVER_MODE)
    if (!PRM_SERVER_SESSION (prm_id))
      {
	return PRM_GET_BIGINT (prm_Def[prm_id].value);
      }

    return PRM_GET_BIGINT (prm_get_value (prm_id));
#else /* SERVER_MODE */
    return PRM_GET_BIGINT (prm_Def[prm_id].value);
#endif /* SERVER_MODE */
  }

#endif /* window */

#ifdef __cplusplus
}
#endif



#endif /* _SYSTEM_PARAMETER_H_ */<|MERGE_RESOLUTION|>--- conflicted
+++ resolved
@@ -471,27 +471,12 @@
   PRM_ID_STATDUMP_FORCE_ADD_INT_MAX,	/* Hidden parameter for QA only */
   PRM_ID_HA_SQL_LOG_PATH,
 #if defined(SUPPORT_DEDUPLICATE_KEY_MODE)
-#ifndef NDEBUG
-  PRM_ID_USE_DEDUPLICATE_KEY_MODE_OID_TEST,
-#endif
-  PRM_ID_DEDUPLICATE_MIN_KEYS,
-  PRM_ID_DEDUPLICATE_FK_LEVEL,
-  PRM_ID_DEDUPLICATE_KEY_LEVEL,
-  PRM_ID_DEDUPLICATE_PRINT_LEVEL,
-#endif
-  PRM_ID_HA_SQL_LOG_MAX_COUNT,
-<<<<<<< HEAD
-#if defined(SUPPORT_DEDUPLICATE_KEY_MODE)
   PRM_ID_DEDUPLICATE_KEY_LEVEL,
   PRM_ID_WITH_OPTION_PRINT,
 #endif
-  PRM_ID_ORACLE_STYLE_DIVIDE,
-  /* change PRM_LAST_ID when adding new system parameters */
-  PRM_LAST_ID = PRM_ID_ORACLE_STYLE_DIVIDE
-=======
+  PRM_ID_HA_SQL_LOG_MAX_COUNT,
   /* change PRM_LAST_ID when adding new system parameters */
   PRM_LAST_ID = PRM_ID_HA_SQL_LOG_MAX_COUNT
->>>>>>> 54c2c625
 };
 typedef enum param_id PARAM_ID;
 
