/*
 *
 * Copyright 2016 CUBRID Corporation
 *
 *  Licensed under the Apache License, Version 2.0 (the "License");
 *  you may not use this file except in compliance with the License.
 *  You may obtain a copy of the License at
 *
 *      http://www.apache.org/licenses/LICENSE-2.0
 *
 *  Unless required by applicable law or agreed to in writing, software
 *  distributed under the License is distributed on an "AS IS" BASIS,
 *  WITHOUT WARRANTIES OR CONDITIONS OF ANY KIND, either express or implied.
 *  See the License for the specific language governing permissions and
 *  limitations under the License.
 *
 */

/*
 * memory_monitor_sr.cpp - implementation of memory monitoring manager
 */

#include <cstring>
#include <atomic>
#include <vector>
#include <cassert>

#include "error_manager.h"
#include "system_parameter.h"
#include "perf.hpp"
#include "memory_monitor_sr.hpp"
#include "log_impl.h"

namespace cubperf
{
  class memory_monitor;
  memory_monitor *mmon_Gl = nullptr;

  typedef struct mmon_stat_info
  {
    MMON_STAT_ID id;
    const char *comp_name;
    const char *subcomp_name;
  } MMON_STAT_INFO;

  typedef struct mmon_mem_stat
  {
    std::atomic<uint64_t> init_stat;
    std::atomic<uint64_t> cur_stat;
    std::atomic<uint64_t> peak_stat;
    std::atomic<uint32_t> expand_resize_count;
  } MMON_MEM_STAT;

  class mmon_subcomponent
  {
    public:
      mmon_subcomponent (const char *subcomp_name)
	: m_subcomp_name (subcomp_name) {}
      mmon_subcomponent (const mmon_subcomponent &) = delete;
      mmon_subcomponent (mmon_subcomponent &&) = delete;

      ~mmon_subcomponent () {}

      mmon_subcomponent &operator = (const mmon_subcomponent &) = delete;
      mmon_subcomponent &operator = (mmon_subcomponent &&) = delete;

      const char *get_name ();
      void add_cur_stat (int64_t size);

    private:
      std::string m_subcomp_name;
      std::atomic<uint64_t> m_cur_stat;
  };

  class mmon_component
  {
    public:
      mmon_component (const char *comp_name)
	: m_comp_name (comp_name) {}
      mmon_component (const mmon_component &) = delete;
      mmon_component (mmon_component &&) = delete;

      ~mmon_component () {}

      mmon_component &operator = (const mmon_component &) = delete;
      mmon_component &operator = (mmon_component &&) = delete;

      const char *get_name ();
      void add_stat (int64_t size, int subcomp_idx);
      void add_expand_resize_count ();
      void end_init_phase ();
      int add_subcomponent (const char *name, bool &subcomp_exist);

    private:
      std::string m_comp_name;
      MMON_MEM_STAT m_stat;
      std::vector<std::unique_ptr<mmon_subcomponent>> m_subcomponent;
  };

  class mmon_module
  {
    public:
      /* max index of component or subcomponent is 0x0000FFFF
       * if some stats have max index of component or subcomponent,
       * we don't have to increase it */
      static constexpr int MAX_COMP_IDX = 0x0000FFFF;

    public:
      mmon_module (const char *module_name, const MMON_STAT_INFO *info);
      mmon_module (const mmon_module &) = delete;
      mmon_module (mmon_module &&) = delete;

      virtual ~mmon_module () {}

      mmon_module &operator = (const mmon_module &) = delete;
      mmon_module &operator = (mmon_module &&) = delete;

      virtual int aggregate_stats (const MMON_MODULE_INFO &info);
      void add_stat (MMON_STAT_ID stat_id, int64_t size);
      void add_expand_resize_count (MMON_STAT_ID stat_id);
      void end_init_phase ();
      int add_component (const char *name, bool &comp_exist);

    private:
      void get_comp_and_subcomp_idx (MMON_STAT_ID stat_id, int &comp_idx, int &subcomp_idx) const;
      inline int make_comp_idx_map_val (int comp_idx, int subcomp_idx) const;
      inline int get_comp_map_idx (MMON_STAT_ID stat_id) const;
      inline int get_comp_idx (int comp_idx_map_val) const;
      inline int get_subcomp_idx (int comp_idx_map_val) const;

    private:
      std::string m_module_name;
      MMON_MEM_STAT m_stat;
      std::vector<std::unique_ptr<mmon_component>> m_component;
      std::vector<int> m_comp_idx_map;
  };


  class memory_monitor
  {
    public:
      memory_monitor (const char *server_name)
	: m_aggregater (this), m_server_name (server_name) {}
      memory_monitor (const memory_monitor &) = delete;
      memory_monitor (memory_monitor &&) = delete;

      ~memory_monitor () {}

      memory_monitor &operator = (const memory_monitor &) = delete;
      memory_monitor &operator = (memory_monitor &&) = delete;

      void add_stat (MMON_STAT_ID stat_id, int64_t size);
      void add_tran_stat (THREAD_ENTRY *thread_p, int64_t size);
      void resize_stat (THREAD_ENTRY *thread_p, MMON_STAT_ID stat_id, int64_t old_size, int64_t new_size);
      void move_stat (THREAD_ENTRY *thread_p, MMON_STAT_ID src, MMON_STAT_ID dest, int64_t size);
      void end_init_phase ();
      int aggregate_module_info (MMON_MODULE_INFO *info, int module_index);
      int aggregate_tran_info (MMON_TRAN_INFO *info, int tran_count);

    private:
      inline int get_module_idx (MMON_STAT_ID stat_id) const;

    private:
      class aggregater
      {
	public:
	  aggregater (memory_monitor *mmon);
	  aggregater (const aggregater &) = delete;
	  aggregater (aggregater &&) = delete;

	  ~aggregater () {}

	  aggregater &operator = (const aggregater &) = delete;
	  aggregater &operator = (aggregater &&) = delete;

	  int get_server_info (const MMON_SERVER_INFO &info);
	  int get_module_info (const MMON_MODULE_INFO &info, int module_index);
	  int get_transaction_info (const MMON_TRAN_INFO &info, int tran_count);

	private:
	  memory_monitor *m_mmon;
      };

    private:
      std::string m_server_name;
      std::atomic<uint64_t> m_total_mem_usage;
      aggregater m_aggregater;

      std::unique_ptr<mmon_module> m_module[MMON_MODULE_LAST];
  };

  inline int mmon_module::make_comp_idx_map_val (int comp_idx, int subcomp_idx) const
  {
    return (comp_idx << 16 | subcomp_idx);
  }

  inline int mmon_module::get_comp_map_idx (MMON_STAT_ID stat_id) const
  {
    return (((int) stat_id) & MMON_PARSE_MASK);
  }

  inline int mmon_module::get_comp_idx (int comp_idx_map_val) const
  {
    return (comp_idx_map_val >> 16);
  }

  inline int mmon_module::get_subcomp_idx (int comp_idx_map_val) const
  {
    return (comp_idx_map_val & MMON_PARSE_MASK);
  }

  inline int memory_monitor::get_module_idx (MMON_STAT_ID stat_id) const
  {
    return (((int) stat_id) >> 16);
  }

  const char *mmon_subcomponent::get_name ()
  {
    return m_subcomp_name.c_str ();
  }

  void mmon_subcomponent::add_cur_stat (int64_t size)
  {
    assert ((size >= 0) || (- (size) <= m_cur_stat));

    m_cur_stat += size;
  }

  const char *mmon_component::get_name ()
  {
    return m_comp_name.c_str ();
  }

  void mmon_component::add_stat (int64_t size, int subcomp_idx)
  {
    assert ((size >= 0) || (- (size) <= m_stat.cur_stat));

    m_stat.cur_stat += size;

    if (m_stat.cur_stat > m_stat.peak_stat)
      {
	m_stat.peak_stat = m_stat.cur_stat.load ();
      }

    /* If there is a subcomponent info */
    if (subcomp_idx != mmon_module::MAX_COMP_IDX)
      {
	assert (subcomp_idx < m_subcomponent.size ());
	m_subcomponent[subcomp_idx]->add_cur_stat (size);
      }
  }

  void mmon_component::add_expand_resize_count ()
  {
    m_stat.expand_resize_count++;
  }

  void mmon_component::end_init_phase ()
  {
    assert (m_stat.init_stat == 0);
    m_stat.init_stat = m_stat.cur_stat.load ();
  }

  int mmon_component::add_subcomponent (const char *name, bool &subcomp_exist)
  {
    for (size_t i = 0; i < m_subcomponent.size (); i++)
      {
	if (!strcmp (name, m_subcomponent[i]->get_name ()))
	  {
	    subcomp_exist = true;
	    return i;
	  }
      }

    m_subcomponent.push_back (std::make_unique<mmon_subcomponent> (name));

    return m_subcomponent.size () - 1;
  }

  mmon_module::mmon_module (const char *module_name, const MMON_STAT_INFO *info)
    : m_module_name (module_name)
  {
    /* register component and subcomponent information
     * add component and subcomponent */
    int idx = 0;
    while (info[idx].id != MMON_STAT_LAST)
      {
	bool comp_exist = false;
	bool subcomp_exist = false;
	int comp_idx = mmon_module::MAX_COMP_IDX, subcomp_idx = mmon_module::MAX_COMP_IDX;

	if (info[idx].comp_name)
	  {
	    comp_idx = add_component (info[idx].comp_name, comp_exist);
	    assert (comp_idx < MAX_COMP_IDX);

	    if (info[idx].subcomp_name)
	      {
		subcomp_idx = m_component[comp_idx]->add_subcomponent (info[idx].subcomp_name, subcomp_exist);
		assert (subcomp_idx < MAX_COMP_IDX);
	      }
	  }
	else
	  {
	    assert (info[idx].subcomp_name == NULL);
	  }

	assert ((comp_exist && subcomp_exist) == false);
	m_comp_idx_map.push_back (make_comp_idx_map_val (comp_idx, subcomp_idx));

	idx++;
      }
  }

  int mmon_module::aggregate_stats (const MMON_MODULE_INFO &info)
  {
    int error = NO_ERROR;
    return error;
  }

  void mmon_module::get_comp_and_subcomp_idx (MMON_STAT_ID stat_id, int &comp_idx, int &subcomp_idx) const
  {
    /* 32-bit MMON_STAT_ID: [module_idx: 16 | comp_idx_map_idx: 16]
     * 32-bit mmon_module::m_comp_idx_map[comp_idx_map_idx] value: [comp_idx: 16 | subcomp_idx: 16]
     */
    int comp_map_idx = get_comp_map_idx (stat_id);
    int idx_map_val;

    idx_map_val = m_comp_idx_map[comp_map_idx];
    comp_idx = get_comp_idx (idx_map_val);
    subcomp_idx = get_subcomp_idx (idx_map_val);
  }

  void mmon_module::add_stat (MMON_STAT_ID stat_id, int64_t size)
  {
    int comp_idx, subcomp_idx;

    assert ((size >= 0) || (- (size) <= m_stat.cur_stat));

    get_comp_and_subcomp_idx (stat_id, comp_idx, subcomp_idx);

    m_stat.cur_stat += size;

    if (m_stat.cur_stat > m_stat.peak_stat)
      {
	m_stat.peak_stat = m_stat.cur_stat.load ();
      }

    /* If there is a component info */
    if (comp_idx != mmon_module::MAX_COMP_IDX)
      {
	assert (comp_idx < m_component.size ());
	m_component[comp_idx]->add_stat (size, subcomp_idx);
      }
  }

  void mmon_module::add_expand_resize_count (MMON_STAT_ID stat_id)
  {
    int comp_idx, subcomp_idx;

    m_stat.expand_resize_count++;

    get_comp_and_subcomp_idx (stat_id, comp_idx, subcomp_idx);

    /* If there is a component info */
    if (comp_idx != mmon_module::MAX_COMP_IDX)
      {
	assert (comp_idx < m_component.size ());
	m_component[comp_idx]->add_expand_resize_count ();
      }
  }

  void mmon_module::end_init_phase ()
  {
    assert (m_stat.init_stat == 0);
    m_stat.init_stat = m_stat.cur_stat.load ();

    for (const auto &comp : m_component)
      {
	comp->end_init_phase ();
      }
  }

  int mmon_module::add_component (const char *name, bool &comp_exist)
  {
    for (size_t i = 0; i < m_component.size (); i++)
      {
	if (!strcmp (name, m_component[i]->get_name ()))
	  {
	    comp_exist = true;
	    return i;
	  }
      }

    m_component.push_back (std::make_unique<mmon_component> (name));

    return m_component.size () - 1;
  }

  memory_monitor::aggregater::aggregater (memory_monitor *mmon)
  {
    m_mmon = mmon;
  }

  int memory_monitor::aggregater::get_server_info (const MMON_SERVER_INFO &info)
  {
    return 0;
  }

  int memory_monitor::aggregater::get_module_info (const MMON_MODULE_INFO &info, int module_index)
  {
    return 0;
  }

  int memory_monitor::aggregater::get_transaction_info (const MMON_TRAN_INFO &info, int tran_count)
  {
    return 0;
  }

  void memory_monitor::add_stat (MMON_STAT_ID stat_id, int64_t size)
  {
    int module_idx = get_module_idx (stat_id);

    if (size < 0)
      {
	assert (size < m_total_mem_usage);
      }

    m_total_mem_usage += size;

    m_module[module_idx]->add_stat (stat_id, size);
  }

  void memory_monitor::add_tran_stat (THREAD_ENTRY *thread_p, int64_t size)
  {
    LOG_TDES *tdes = LOG_FIND_CURRENT_TDES (thread_p);

    if (size < 0)
      {
	assert (size <= tdes->cur_mem_usage);
      }

    tdes->cur_mem_usage += size;
  }

  void memory_monitor::resize_stat (THREAD_ENTRY *thread_p, MMON_STAT_ID stat_id, int64_t old_size,
				    int64_t new_size)
  {
    int module_idx = get_module_idx (stat_id);

    add_stat (stat_id, - (old_size));
    add_tran_stat (thread_p, - (old_size));
    add_stat (stat_id, new_size);
    add_tran_stat (thread_p, new_size);
    if (new_size - old_size > 0) /* expand */
      {
	m_module[module_idx]->add_expand_resize_count (stat_id);
      }
  }

  void memory_monitor::move_stat (THREAD_ENTRY *thread_p, MMON_STAT_ID src, MMON_STAT_ID dest, int64_t size)
  {
    add_stat (src, - (size));
    add_stat (dest, size);
  }

  void memory_monitor::end_init_phase ()
  {
    for (int i = 0; i < MMON_MODULE_LAST; i++)
      {
	m_module[i]->end_init_phase ();
      }
  }

  int memory_monitor::aggregate_module_info (MMON_MODULE_INFO *info, int module_index)
  {
    return 0;
  }

  int memory_monitor::aggregate_tran_info (MMON_TRAN_INFO *info, int tran_count)
  {
    return 0;
  }
} // namespace cubperf

/* APIs */
// TODO: API parameter check (after error code setting)
using namespace cubperf;

int mmon_initialize (const char *server_name)
{
  int error = NO_ERROR;

  assert (server_name != NULL);
  assert (mmon_Gl == nullptr);

  if (prm_get_bool_value (PRM_ID_MEMORY_MONITORING))
    {
      mmon_Gl = new memory_monitor (server_name);

      if (mmon_Gl == nullptr)
	{
	  er_set (ER_ERROR_SEVERITY, ARG_FILE_LINE, ER_OUT_OF_VIRTUAL_MEMORY, 1, sizeof (memory_monitor));
	  error = ER_OUT_OF_VIRTUAL_MEMORY;
	}
    }
  return error;
}

void mmon_notify_server_start ()
{
  if (mmon_Gl != nullptr)
    {
      mmon_Gl->end_init_phase ();
    }
}

void mmon_finalize ()
{
  if (mmon_Gl != nullptr)
    {
      delete mmon_Gl;
    }
}

<<<<<<< HEAD
void mmon_add_stat (THREAD_ENTRY *thread_p, MMON_STAT_ID stat_id, uint64_t size)
{
  return;
}

void mmon_sub_stat (THREAD_ENTRY *thread_p, MMON_STAT_ID stat_id, uint64_t size)
{
  return;
}

void mmon_move_stat (THREAD_ENTRY *thread_p, MMON_STAT_ID src, MMON_STAT_ID dest, uint64_t size)
{
  return;
}

void mmon_resize_stat (THREAD_ENTRY *thread_p, MMON_STAT_ID stat_id, uint64_t old_size, uint64_t new_size)
{
  return;
}

void mmon_aggregate_server_info (MMON_SERVER_INFO &info)
{
  return;
}

int mmon_aggregate_module_info (MMON_MODULE_INFO *&info, int module_index)
=======
void mmon_add_stat (THREAD_ENTRY *thread_p, MMON_STAT_ID stat_id, int64_t size)
{
  if (mmon_Gl != nullptr)
    {
      mmon_Gl->add_stat (stat_id, size);
      mmon_Gl->add_tran_stat (thread_p, size);
    }
}

void mmon_sub_stat (THREAD_ENTRY *thread_p, MMON_STAT_ID stat_id, int64_t size)
{
  if (mmon_Gl != nullptr)
    {
      mmon_Gl->add_stat (stat_id, - (size));
      mmon_Gl->add_tran_stat (thread_p, - (size));
    }
}

void mmon_move_stat (THREAD_ENTRY *thread_p, MMON_STAT_ID src, MMON_STAT_ID dest, int64_t size)
{
  if (mmon_Gl != nullptr)
    {
      mmon_Gl->move_stat (thread_p, src, dest, size);
    }
}

void mmon_resize_stat (THREAD_ENTRY *thread_p, MMON_STAT_ID stat_id, int64_t old_size, int64_t new_size)
>>>>>>> c7eb2ac6
{
  if (mmon_Gl != nullptr)
    {
      mmon_Gl->resize_stat (thread_p, stat_id, old_size, new_size);
    }
}

int mmon_aggregate_module_info_summary (MMON_MODULE_INFO *&info, bool sorted_result)
{
  return NO_ERROR;
}

int mmon_aggregate_tran_info (MMON_TRAN_INFO &info, int tran_count)
{
  int error = NO_ERROR;

  return error;
}<|MERGE_RESOLUTION|>--- conflicted
+++ resolved
@@ -523,34 +523,6 @@
     }
 }
 
-<<<<<<< HEAD
-void mmon_add_stat (THREAD_ENTRY *thread_p, MMON_STAT_ID stat_id, uint64_t size)
-{
-  return;
-}
-
-void mmon_sub_stat (THREAD_ENTRY *thread_p, MMON_STAT_ID stat_id, uint64_t size)
-{
-  return;
-}
-
-void mmon_move_stat (THREAD_ENTRY *thread_p, MMON_STAT_ID src, MMON_STAT_ID dest, uint64_t size)
-{
-  return;
-}
-
-void mmon_resize_stat (THREAD_ENTRY *thread_p, MMON_STAT_ID stat_id, uint64_t old_size, uint64_t new_size)
-{
-  return;
-}
-
-void mmon_aggregate_server_info (MMON_SERVER_INFO &info)
-{
-  return;
-}
-
-int mmon_aggregate_module_info (MMON_MODULE_INFO *&info, int module_index)
-=======
 void mmon_add_stat (THREAD_ENTRY *thread_p, MMON_STAT_ID stat_id, int64_t size)
 {
   if (mmon_Gl != nullptr)
@@ -578,12 +550,23 @@
 }
 
 void mmon_resize_stat (THREAD_ENTRY *thread_p, MMON_STAT_ID stat_id, int64_t old_size, int64_t new_size)
->>>>>>> c7eb2ac6
 {
   if (mmon_Gl != nullptr)
     {
       mmon_Gl->resize_stat (thread_p, stat_id, old_size, new_size);
     }
+}
+
+void mmon_aggregate_server_info (MMON_SERVER_INFO &info)
+{
+  return;
+}
+
+int mmon_aggregate_module_info (MMON_MODULE_INFO *&info, int module_index)
+{
+  int error = NO_ERROR;
+  
+  return error;
 }
 
 int mmon_aggregate_module_info_summary (MMON_MODULE_INFO *&info, bool sorted_result)
