/*
 *
 * Copyright 2016 CUBRID Corporation
 *
 *  Licensed under the Apache License, Version 2.0 (the "License");
 *  you may not use this file except in compliance with the License.
 *  You may obtain a copy of the License at
 *
 *      http://www.apache.org/licenses/LICENSE-2.0
 *
 *  Unless required by applicable law or agreed to in writing, software
 *  distributed under the License is distributed on an "AS IS" BASIS,
 *  WITHOUT WARRANTIES OR CONDITIONS OF ANY KIND, either express or implied.
 *  See the License for the specific language governing permissions and
 *  limitations under the License.
 *
 */

/*
 * memory_monitor_sr.cpp - implementation of memory monitoring manager
 */

#include <cstring>
#include <atomic>
#include <cassert>

#include "error_manager.h"
#include "system_parameter.h"
#include "perf.hpp"
#include "memory_monitor_sr.hpp"
#include "log_impl.h"

namespace cubperf
{
  class memory_monitor;
  memory_monitor *mmon_Gl = nullptr;

  typedef struct mmon_stat_info
  {
    MMON_STAT_ID id;
    const char *comp_name;
    const char *subcomp_name;
  } MMON_STAT_INFO;

  typedef struct mmon_mem_stat
  {
    std::atomic<uint64_t> init_stat;
    std::atomic<uint64_t> cur_stat;
    std::atomic<uint64_t> peak_stat;
    std::atomic<uint32_t> expand_resize_count;
  } MMON_MEM_STAT;

  class mmon_subcomponent
  {
    public:
      mmon_subcomponent (const char *subcomp_name)
	: m_subcomp_name (subcomp_name) {}
      mmon_subcomponent (const mmon_subcomponent &) = delete;
      mmon_subcomponent (mmon_subcomponent &&) = delete;

      ~mmon_subcomponent () {}

      mmon_subcomponent &operator = (const mmon_subcomponent &) = delete;
      mmon_subcomponent &operator = (mmon_subcomponent &&) = delete;

      const char *get_name ();
      void add_cur_stat (int64_t size);
      void get_stat (MMON_SUBCOMP_INFO &info) const;

    private:
      std::string m_subcomp_name;
      std::atomic<uint64_t> m_cur_stat;
  };

  class mmon_component
  {
    public:
      mmon_component (const char *comp_name)
	: m_comp_name (comp_name) {}
      mmon_component (const mmon_component &) = delete;
      mmon_component (mmon_component &&) = delete;

      ~mmon_component () {}

      mmon_component &operator = (const mmon_component &) = delete;
      mmon_component &operator = (mmon_component &&) = delete;

      const char *get_name ();
      void add_stat (int subcomp_idx, int64_t size);
      void add_expand_resize_count ();
      void end_init_phase ();
      void get_stat (MMON_COMP_INFO &info) const;
      int add_subcomponent (const char *name, bool &subcomp_exist);

    private:
      std::string m_comp_name;
      MMON_MEM_STAT m_stat;
      std::vector<std::unique_ptr<mmon_subcomponent>> m_subcomponent;
  };

  class mmon_module
  {
    public:
      /* max index of component or subcomponent is 0x0000FFFF
       * if some stats have max index of component or subcomponent,
       * we don't have to increase it */
      static constexpr int MAX_COMP_IDX = 0x0000FFFF;

    public:
      mmon_module (const char *module_name, const MMON_STAT_INFO *info);
      mmon_module (const mmon_module &) = delete;
      mmon_module (mmon_module &&) = delete;

      virtual ~mmon_module () {}

      mmon_module &operator = (const mmon_module &) = delete;
      mmon_module &operator = (mmon_module &&) = delete;

      virtual void aggregate_stats (bool is_summary, MMON_MODULE_INFO &info) const;
      void add_stat (MMON_STAT_ID stat_id, int64_t size);
      void add_expand_resize_count (MMON_STAT_ID stat_id);
      void end_init_phase ();
      int add_component (const char *name, bool &comp_exist);

    private:
      void get_comp_and_subcomp_idx (MMON_STAT_ID stat_id, int &comp_idx, int &subcomp_idx) const;
      inline int make_comp_idx_map_val (int comp_idx, int subcomp_idx) const;
      inline int get_comp_map_idx (MMON_STAT_ID stat_id) const;
      inline int get_comp_idx (int comp_idx_map_val) const;
      inline int get_subcomp_idx (int comp_idx_map_val) const;

    private:
      std::string m_module_name;
      MMON_MEM_STAT m_stat;
      std::vector<std::unique_ptr<mmon_component>> m_component;
      std::vector<int> m_comp_idx_map;
  };


  class memory_monitor
  {
    public:
      memory_monitor (const char *server_name)
	: m_server_name (server_name), m_aggregater (this) {}
      memory_monitor (const memory_monitor &) = delete;
      memory_monitor (memory_monitor &&) = delete;

      ~memory_monitor () {}

      memory_monitor &operator = (const memory_monitor &) = delete;
      memory_monitor &operator = (memory_monitor &&) = delete;

      void add_stat (MMON_STAT_ID stat_id, int64_t size);
      void add_tran_stat (THREAD_ENTRY *thread_p, int64_t size);
      void resize_stat (THREAD_ENTRY *thread_p, MMON_STAT_ID stat_id, int64_t old_size, int64_t new_size);
      void move_stat (THREAD_ENTRY *thread_p, MMON_STAT_ID src, MMON_STAT_ID dest, int64_t size);
      void end_init_phase ();
      void aggregate_server_info (MMON_SERVER_INFO &info) const;
      void aggregate_module_info (int module_index, MMON_MODULE_INFO *info) const;
      void aggregate_module_info_summary (MMON_MODULE_INFO *info) const;
      void aggregate_tran_info (int tran_count, MMON_TRAN_INFO &info) const;

    private:
      inline int get_module_idx (MMON_STAT_ID stat_id) const;

    private:
      class aggregater
      {
	public:
	  aggregater (memory_monitor *mmon);
	  aggregater (const aggregater &) = delete;
	  aggregater (aggregater &&) = delete;

	  ~aggregater () {}

	  aggregater &operator = (const aggregater &) = delete;
	  aggregater &operator = (aggregater &&) = delete;

	  void get_server_info (MMON_SERVER_INFO &info) const;
	  void get_module_info (int module_index, MMON_MODULE_INFO *info) const;
	  void get_module_info_summary (MMON_MODULE_INFO *info) const;
	  void get_transaction_info (int tran_count, MMON_TRAN_INFO &info) const;

	private:
	  memory_monitor *m_mmon;
      };

    private:
      std::string m_server_name;
      std::atomic<uint64_t> m_total_mem_usage;
      aggregater m_aggregater;

      std::unique_ptr<mmon_module> m_module[MMON_MODULE_LAST];
  };

  inline int mmon_module::make_comp_idx_map_val (int comp_idx, int subcomp_idx) const
  {
    return (comp_idx << 16 | subcomp_idx);
  }

  inline int mmon_module::get_comp_map_idx (MMON_STAT_ID stat_id) const
  {
    return (((int) stat_id) & MMON_PARSE_MASK);
  }

  inline int mmon_module::get_comp_idx (int comp_idx_map_val) const
  {
    return (comp_idx_map_val >> 16);
  }

  inline int mmon_module::get_subcomp_idx (int comp_idx_map_val) const
  {
    return (comp_idx_map_val & MMON_PARSE_MASK);
  }

  inline int memory_monitor::get_module_idx (MMON_STAT_ID stat_id) const
  {
    return (((int) stat_id) >> 16);
  }

  const char *mmon_subcomponent::get_name ()
  {
    return m_subcomp_name.c_str ();
  }

  void mmon_subcomponent::add_cur_stat (int64_t size)
  {
    assert ((size >= 0) || ((uint64_t) (-size) <= m_cur_stat));

    m_cur_stat += size;
  }

  void mmon_subcomponent::get_stat (MMON_SUBCOMP_INFO &info) const
  {
    strncpy (info.name, m_subcomp_name.c_str (), m_subcomp_name.size ());
    info.cur_stat = m_cur_stat.load ();
  }

  const char *mmon_component::get_name ()
  {
    return m_comp_name.c_str ();
  }

  void mmon_component::add_stat (int subcomp_idx, int64_t size)
  {
    assert ((size >= 0) || ((uint64_t) (-size) <= m_stat.cur_stat));

    m_stat.cur_stat += size;

    if (m_stat.cur_stat > m_stat.peak_stat)
      {
	m_stat.peak_stat = m_stat.cur_stat.load ();
      }

    /* If there is a subcomponent info */
    if (subcomp_idx != mmon_module::MAX_COMP_IDX)
      {
	assert ((size_t)subcomp_idx < m_subcomponent.size ());
	m_subcomponent[subcomp_idx]->add_cur_stat (size);
      }
  }

  void mmon_component::add_expand_resize_count ()
  {
    m_stat.expand_resize_count++;
  }

  void mmon_component::end_init_phase ()
  {
    assert (m_stat.init_stat == 0);
    m_stat.init_stat = m_stat.cur_stat.load ();
  }

  void mmon_component::get_stat (MMON_COMP_INFO &info) const
  {
    strncpy (info.name, m_comp_name.c_str (), m_comp_name.size ());

    info.stat.init_stat = m_stat.init_stat.load ();
    info.stat.cur_stat = m_stat.cur_stat.load ();
    info.stat.peak_stat = m_stat.peak_stat.load ();
    info.stat.expand_resize_count = m_stat.expand_resize_count.load ();

    info.num_subcomp = m_subcomponent.size ();
    info.subcomp_info.resize (info.num_subcomp);

    for (uint32_t i = 0; i < info.num_subcomp; i++)
      {
	m_subcomponent[i]->get_stat (info.subcomp_info[i]);
      }
  }

  int mmon_component::add_subcomponent (const char *name, bool &subcomp_exist)
  {
    for (size_t i = 0; i < m_subcomponent.size (); i++)
      {
	if (!strcmp (name, m_subcomponent[i]->get_name ()))
	  {
	    subcomp_exist = true;
	    return i;
	  }
      }

    m_subcomponent.push_back (std::make_unique<mmon_subcomponent> (name));

    return m_subcomponent.size () - 1;
  }

  mmon_module::mmon_module (const char *module_name, const MMON_STAT_INFO *info)
    : m_module_name (module_name)
  {
    /* register component and subcomponent information
     * add component and subcomponent */
    int idx = 0;
    while (info[idx].id != MMON_STAT_LAST)
      {
	bool comp_exist = false;
	bool subcomp_exist = false;
	int comp_idx = mmon_module::MAX_COMP_IDX, subcomp_idx = mmon_module::MAX_COMP_IDX;

	if (info[idx].comp_name)
	  {
	    comp_idx = add_component (info[idx].comp_name, comp_exist);
	    assert (comp_idx < MAX_COMP_IDX);

	    if (info[idx].subcomp_name)
	      {
		subcomp_idx = m_component[comp_idx]->add_subcomponent (info[idx].subcomp_name, subcomp_exist);
		assert (subcomp_idx < MAX_COMP_IDX);
	      }
	  }
	else
	  {
	    assert (info[idx].subcomp_name == NULL);
	  }

	assert ((comp_exist && subcomp_exist) == false);
	m_comp_idx_map.push_back (make_comp_idx_map_val (comp_idx, subcomp_idx));

	idx++;
      }
  }

  void mmon_module::aggregate_stats (bool is_summary, MMON_MODULE_INFO &info) const
  {
    int error = NO_ERROR;

    strncpy (info.name, m_module_name.c_str (), m_module_name.size ());

    if (is_summary)
      {
	info.stat.cur_stat = m_stat.cur_stat.load ();
      }
    else
      {
	info.stat.init_stat = m_stat.init_stat.load ();
	info.stat.cur_stat = m_stat.cur_stat.load ();
	info.stat.peak_stat = m_stat.peak_stat.load ();
	info.stat.expand_resize_count = m_stat.expand_resize_count.load ();


	info.num_comp = m_component.size ();
	info.comp_info.resize (info.num_comp);

	for (uint32_t i = 0; i < info.num_comp; i++)
	  {
	    m_component[i]->get_stat (info.comp_info[i]);
	  }
      }
  }

  void mmon_module::get_comp_and_subcomp_idx (MMON_STAT_ID stat_id, int &comp_idx, int &subcomp_idx) const
  {
    /* 32-bit MMON_STAT_ID: [module_idx: 16 | comp_idx_map_idx: 16]
     * 32-bit mmon_module::m_comp_idx_map[comp_idx_map_idx] value: [comp_idx: 16 | subcomp_idx: 16]
     */
    int comp_map_idx = get_comp_map_idx (stat_id);
    int idx_map_val;

    idx_map_val = m_comp_idx_map[comp_map_idx];
    comp_idx = get_comp_idx (idx_map_val);
    subcomp_idx = get_subcomp_idx (idx_map_val);
  }

  void mmon_module::add_stat (MMON_STAT_ID stat_id, int64_t size)
  {
    int comp_idx, subcomp_idx;

    assert ((size >= 0) || ((uint64_t) (-size) <= m_stat.cur_stat));

    get_comp_and_subcomp_idx (stat_id, comp_idx, subcomp_idx);

    m_stat.cur_stat += size;

    if (m_stat.cur_stat > m_stat.peak_stat)
      {
	m_stat.peak_stat = m_stat.cur_stat.load ();
      }

    /* If there is a component info */
    if (comp_idx != mmon_module::MAX_COMP_IDX)
      {
	assert ((size_t)comp_idx < m_component.size ());
	m_component[comp_idx]->add_stat (subcomp_idx, size);
      }
  }

  void mmon_module::add_expand_resize_count (MMON_STAT_ID stat_id)
  {
    int comp_idx, subcomp_idx;

    m_stat.expand_resize_count++;

    get_comp_and_subcomp_idx (stat_id, comp_idx, subcomp_idx);

    /* If there is a component info */
    if (comp_idx != mmon_module::MAX_COMP_IDX)
      {
	assert ((size_t)comp_idx < m_component.size ());
	m_component[comp_idx]->add_expand_resize_count ();
      }
  }

  void mmon_module::end_init_phase ()
  {
    assert (m_stat.init_stat == 0);
    m_stat.init_stat = m_stat.cur_stat.load ();

    for (const auto &comp : m_component)
      {
	comp->end_init_phase ();
      }
  }

  int mmon_module::add_component (const char *name, bool &comp_exist)
  {
    for (size_t i = 0; i < m_component.size (); i++)
      {
	if (!strcmp (name, m_component[i]->get_name ()))
	  {
	    comp_exist = true;
	    return i;
	  }
      }

    m_component.push_back (std::make_unique<mmon_component> (name));

    return m_component.size () - 1;
  }

  memory_monitor::aggregater::aggregater (memory_monitor *mmon)
  {
    m_mmon = mmon;
  }

  void memory_monitor::aggregater::get_server_info (MMON_SERVER_INFO &info) const
  {
    strncpy (info.name, m_mmon->m_server_name.c_str (), m_mmon->m_server_name.size ());
    info.total_mem_usage = m_mmon->m_total_mem_usage.load ();
  }

  void memory_monitor::aggregater::get_module_info (int module_index, MMON_MODULE_INFO *info) const
  {
    if (module_index == -1)
      {
	// aggregate all detail memory information of modules
	for (int idx = 0; idx < MMON_MODULE_LAST; idx++)
	  {
	    m_mmon->m_module[idx]->aggregate_stats (false, info[idx]);
	  }

	const auto &comp = [] (const auto& module_info1, const auto& module_info2)
	{
	  return module_info1.stat.cur_stat > module_info2.stat.cur_stat;
	};
	std::sort (info, info + MMON_MODULE_LAST, comp);
      }
    else
      {
	m_mmon->m_module[module_index]->aggregate_stats (false, info[0]);
      }
  }

  void memory_monitor::aggregater::get_module_info_summary (MMON_MODULE_INFO *info) const
  {
    for (int i = 0; i < MMON_MODULE_LAST; i++)
      {
	m_mmon->m_module[i]->aggregate_stats (true, info[i]);
      }

    const auto &comp = [] (const auto& module_info1, const auto& module_info2)
    {
      return module_info1.stat.cur_stat > module_info2.stat.cur_stat;
    };
    std::sort (info, info + MMON_MODULE_LAST, comp);
  }

  void memory_monitor::aggregater::get_transaction_info (int tran_count, MMON_TRAN_INFO &info) const
  {
    LOG_TRAN_MEM_INFO tran_info;

    logtb_get_tran_memory_info_nolatch (tran_info);

    info.num_tran = std::min (tran_count, (int) tran_info.size ());

    // sort by memory usage in descending order
    const auto &comp = [] (const auto& tran_pair1, const auto& tran_pair2)
    {
      return tran_pair1.second > tran_pair2.second;
    };
    std::sort (tran_info.begin (), tran_info.end (), comp);

    info.tran_stat.resize (info.num_tran);

    for (uint32_t i = 0; i < info.num_tran; i++)
      {
	info.tran_stat[i].tranid = tran_info[i].first;
	info.tran_stat[i].cur_stat = tran_info[i].second;
      }
  }

  void memory_monitor::add_stat (MMON_STAT_ID stat_id, int64_t size)
  {
    int module_idx = get_module_idx (stat_id);

    assert ((size >= 0) || ((uint64_t) (-size) <= m_total_mem_usage));

    m_total_mem_usage += size;

    m_module[module_idx]->add_stat (stat_id, size);
  }

  void memory_monitor::add_tran_stat (THREAD_ENTRY *thread_p, int64_t size)
  {
    LOG_TDES *tdes = LOG_FIND_CURRENT_TDES (thread_p);

    assert ((size >= 0) || ((uint64_t) (-size) <= tdes->cur_mem_usage));

    tdes->cur_mem_usage += size;
  }

  void memory_monitor::resize_stat (THREAD_ENTRY *thread_p, MMON_STAT_ID stat_id, int64_t old_size,
				    int64_t new_size)
  {
    int module_idx = get_module_idx (stat_id);

    add_stat (stat_id, - (old_size));
    add_tran_stat (thread_p, - (old_size));
    add_stat (stat_id, new_size);
    add_tran_stat (thread_p, new_size);
    if (new_size - old_size > 0) /* expand */
      {
	m_module[module_idx]->add_expand_resize_count (stat_id);
      }
  }

  void memory_monitor::move_stat (THREAD_ENTRY *thread_p, MMON_STAT_ID src, MMON_STAT_ID dest, int64_t size)
  {
    add_stat (src, - (size));
    add_stat (dest, size);
  }

  void memory_monitor::end_init_phase ()
  {
    for (int i = 0; i < MMON_MODULE_LAST; i++)
      {
	m_module[i]->end_init_phase ();
      }
  }

  void memory_monitor::aggregate_server_info (MMON_SERVER_INFO &info) const
  {
    m_aggregater.get_server_info (info);
  }

  void memory_monitor::aggregate_module_info (int module_index, MMON_MODULE_INFO *info) const
  {
    // Convert utility module index(1 ~) to server module index(0 ~).
    // If utility module index == 0, it means -a option.
    // It will convert -1 in this case.
    m_aggregater.get_module_info (module_index - 1, info);
  }

  void memory_monitor::aggregate_module_info_summary (MMON_MODULE_INFO *info) const
  {
    m_aggregater.get_module_info_summary (info);
  }

  void memory_monitor::aggregate_tran_info (int tran_count, MMON_TRAN_INFO &info) const
  {
    m_aggregater.get_transaction_info (tran_count, info);
  }
} // namespace cubperf

/* APIs */
// TODO: API parameter check (after error code setting)
using namespace cubperf;

int mmon_initialize (const char *server_name)
{
  int error = NO_ERROR;

  assert (server_name != NULL);
  assert (mmon_Gl == nullptr);

  if (prm_get_bool_value (PRM_ID_MEMORY_MONITORING))
    {
      mmon_Gl = new memory_monitor (server_name);

      if (mmon_Gl == nullptr)
	{
	  er_set (ER_ERROR_SEVERITY, ARG_FILE_LINE, ER_OUT_OF_VIRTUAL_MEMORY, 1, sizeof (memory_monitor));
	  error = ER_OUT_OF_VIRTUAL_MEMORY;
	}
    }
  return error;
}

void mmon_notify_server_start ()
{
  if (mmon_Gl != nullptr)
    {
      mmon_Gl->end_init_phase ();
    }
}

void mmon_finalize ()
{
  if (mmon_Gl != nullptr)
    {
      delete mmon_Gl;
    }
}

void mmon_add_stat (THREAD_ENTRY *thread_p, MMON_STAT_ID stat_id, int64_t size)
{
  if (mmon_Gl != nullptr)
    {
      mmon_Gl->add_stat (stat_id, size);
      mmon_Gl->add_tran_stat (thread_p, size);
    }
}

void mmon_sub_stat (THREAD_ENTRY *thread_p, MMON_STAT_ID stat_id, int64_t size)
{
  if (mmon_Gl != nullptr)
    {
      mmon_Gl->add_stat (stat_id, - (size));
      mmon_Gl->add_tran_stat (thread_p, - (size));
    }
}

void mmon_move_stat (THREAD_ENTRY *thread_p, MMON_STAT_ID src, MMON_STAT_ID dest, int64_t size)
{
  if (mmon_Gl != nullptr)
    {
      mmon_Gl->move_stat (thread_p, src, dest, size);
    }
}

void mmon_resize_stat (THREAD_ENTRY *thread_p, MMON_STAT_ID stat_id, int64_t old_size, int64_t new_size)
{
  if (mmon_Gl != nullptr)
    {
      mmon_Gl->resize_stat (thread_p, stat_id, old_size, new_size);
    }
}

void mmon_aggregate_server_info (MMON_SERVER_INFO &info)
<<<<<<< HEAD
{
  return;
}

int mmon_aggregate_module_info (int module_index, MMON_MODULE_INFO *info)
=======
>>>>>>> 935e0668
{
  assert (mmon_Gl != nullptr);
  mmon_Gl->aggregate_server_info (info);
}

void mmon_aggregate_module_info (int module_index, MMON_MODULE_INFO *info)
{
  assert (mmon_Gl != nullptr);
  assert (module_index < (int)MMON_MODULE_LAST && module_index >= 0);

  mmon_Gl->aggregate_module_info (module_index, info);
}

<<<<<<< HEAD
int mmon_aggregate_module_info_summary (MMON_MODULE_INFO *info)
{
  return NO_ERROR;
}

int mmon_aggregate_tran_info (int tran_count, MMON_TRAN_INFO &info)
=======
void mmon_aggregate_module_info_summary (MMON_MODULE_INFO *info)
>>>>>>> 935e0668
{
  assert (mmon_Gl != nullptr);

  mmon_Gl->aggregate_module_info_summary (info);
}

void mmon_aggregate_tran_info (int tran_count, MMON_TRAN_INFO &info)
{
  assert (mmon_Gl != nullptr);

  mmon_Gl->aggregate_tran_info (tran_count, info);
}<|MERGE_RESOLUTION|>--- conflicted
+++ resolved
@@ -666,14 +666,6 @@
 }
 
 void mmon_aggregate_server_info (MMON_SERVER_INFO &info)
-<<<<<<< HEAD
-{
-  return;
-}
-
-int mmon_aggregate_module_info (int module_index, MMON_MODULE_INFO *info)
-=======
->>>>>>> 935e0668
 {
   assert (mmon_Gl != nullptr);
   mmon_Gl->aggregate_server_info (info);
@@ -687,16 +679,7 @@
   mmon_Gl->aggregate_module_info (module_index, info);
 }
 
-<<<<<<< HEAD
-int mmon_aggregate_module_info_summary (MMON_MODULE_INFO *info)
-{
-  return NO_ERROR;
-}
-
-int mmon_aggregate_tran_info (int tran_count, MMON_TRAN_INFO &info)
-=======
 void mmon_aggregate_module_info_summary (MMON_MODULE_INFO *info)
->>>>>>> 935e0668
 {
   assert (mmon_Gl != nullptr);
 
