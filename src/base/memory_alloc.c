/*
 * Copyright (C) 2008 Search Solution Corporation. All rights reserved by Search Solution.
 *
 *   This program is free software; you can redistribute it and/or modify
 *   it under the terms of the GNU General Public License as published by
 *   the Free Software Foundation; either version 2 of the License, or
 *   (at your option) any later version.
 *
 *  This program is distributed in the hope that it will be useful,
 *  but WITHOUT ANY WARRANTY; without even the implied warranty of
 *  MERCHANTABILITY or FITNESS FOR A PARTICULAR PURPOSE. See the
 *  GNU General Public License for more details.
 *
 *  You should have received a copy of the GNU General Public License
 *  along with this program; if not, write to the Free Software
 *  Foundation, Inc., 51 Franklin Street, Fifth Floor, Boston, MA 02110-1301 USA
 *
 */

/*
 * memory_alloc.c - Memory allocation module
 */

#ident "$Id$"

#include "config.h"

#include <stdlib.h>
#include <string.h>
#include <assert.h>

#include "set_object.h"
#include "misc_string.h"
#include "object_domain.h"
#include "dbtype.h"
#include "memory_alloc.h"
#include "util_func.h"
#include "error_manager.h"
#include "intl_support.h"
#include "resource_tracker.hpp"
#include "customheaps.h"
#if !defined (SERVER_MODE)
#include "quick_fit.h"
#endif /* SERVER_MODE */
#if defined (SERVER_MODE)
#include "thread.h"		// for resource tracker
#endif // SERVER_MODE
#if defined (SERVER_MODE)
#include "thread_entry.hpp"
#endif // SERVER_MODE
#if defined (SERVER_MODE)
#include "thread_manager.hpp"	// for thread_get_thread_entry_info
#endif // SERVER_MODE

#define DEFAULT_OBSTACK_CHUNK_SIZE      32768	/* 1024 x 32 */

#if !defined (SERVER_MODE)
extern unsigned int db_on_server;
HL_HEAPID private_heap_id = 0;
#endif /* SERVER_MODE */

#if defined (SERVER_MODE)
static HL_HEAPID db_private_get_heapid_from_thread (THREAD_ENTRY * thread_p);
#endif // SERVER_MODE

/*
 * ansisql_strcmp - String comparison according to ANSI SQL
 *   return: an integer value which is less than zero
 *           if s is lexicographically less than t,
 *           equal to zero if s is equal to t,
 *           and greater than zero if s is greater than zero.
 *   s(in): first string to be compared
 *   t(in): second string to be compared
 *
 * Note: The contents of the null-terminated string s are compared with
 *       the contents of the null-terminated string t, using the ANSI
 *       SQL semantics. That is, if the lengths of the strings are not
 *       the same, the shorter string is considered to be extended
 *       with the blanks on the right, so that both strings have the
 *       same length.
 */
int
ansisql_strcmp (const char *s, const char *t)
{
  for (; *s == *t; s++, t++)
    {
      if (*s == '\0')
	{
	  return 0;
	}
    }

  if (*s == '\0')
    {
      while (*t != '\0')
	{
	  if (*t++ != ' ')
	    {
	      return -1;
	    }
	}
      return 0;
    }
  else if (*t == '\0')
    {
      while (*s != '\0')
	{
	  if (*s++ != ' ')
	    {
	      return 1;
	    }
	}
      return 0;
    }
  else
    {
      return (*(unsigned const char *) s < *(unsigned const char *) t) ? -1 : 1;
    }
}

/*
 * ansisql_strcasecmp - Case-insensitive string comparison according to ANSI SQL
 *   return: an integer value which is less than zero
 *           if s is lexicographically less than t,
 *           equal to zero if s is equal to t,
 *           and greater than zero if s is greater than zero.
 *   s(in): first string to be compared
 *   t(in): second string to be compared
 *
 * Note: The contents of the null-terminated string s are compared with
 *       the contents of the null-terminated string t, using the ANSI
 *       SQL semantics. That is, if the lengths of the strings are not
 *       the same, the shorter string is considered to be extended
 *       with the blanks on the right, so that both strings have the
 *       same length.
 */
int
ansisql_strcasecmp (const char *s, const char *t)
{
  size_t s_length, t_length, min_length;
  int cmp_val;

  s_length = strlen (s);
  t_length = strlen (t);

  min_length = s_length < t_length ? s_length : t_length;

  cmp_val = intl_identifier_ncasecmp (s, t, (int) min_length);

  /* If not equal for shorter length, return */
  if (cmp_val)
    {
      return cmp_val;
    }

  /* If equal and same size, return */
  if (s_length == t_length)
    {
      return 0;
    }

  /* If equal for shorter length and not same size, look for trailing blanks */
  s += min_length;
  t += min_length;

  if (*s == '\0')
    {
      while (*t != '\0')
	{
	  if (*t++ != ' ')
	    {
	      return -1;
	    }
	}
      return 0;
    }
  else
    {
      while (*s != '\0')
	{
	  if (*s++ != ' ')
	    {
	      return 1;
	    }
	}
      return 0;
    }
}

/*
 * db_alignment () -
 *   return:
 *   n(in):
 */
int
db_alignment (int n)
{
  if (n >= (int) sizeof (double))
    {
      return (int) sizeof (double);
    }
  else if (n >= (int) sizeof (void *))
    {
      return (int) sizeof (void *);
    }
  else if (n >= (int) sizeof (int))
    {
      return (int) sizeof (int);
    }
  else if (n >= (int) sizeof (short))
    {
      return (int) sizeof (short);
    }
  else
    {
      return 1;
    }
}

/*
 * db_align_to () - Return the least multiple of 'alignment' that is greater
 * than or equal to 'n'.
 *   return:
 *   n(in):
 *   alignment(in):
 */
int
db_align_to (int n, int alignment)
{
  /* 
   * Return the least multiple of 'alignment' that is greater than or
   * equal to 'n'.  'alignment' must be a power of 2.
   */
  return (n + alignment - 1) & ~(alignment - 1);
}

/*
 * db_create_ostk_heap () - create an obstack heap
 *   return: memory heap identifier
 *   chunk_size(in):
 */
HL_HEAPID
db_create_ostk_heap (int chunk_size)
{
  return hl_register_ostk_heap (chunk_size);
}

/*
 * db_destroy_ostk_heap () - destroy an obstack heap
 *   return:
 *   heap_id(in): memory heap identifier to destroy
 */
void
db_destroy_ostk_heap (HL_HEAPID heap_id)
{
  hl_unregister_ostk_heap (heap_id);
}

/*
 * db_ostk_alloc () - call allocation function for the obstack heap
 *   return: allocated memory pointer
 *   heap_id(in): memory heap identifier
 *   size(in): size to allocate
 */
void *
db_ostk_alloc (HL_HEAPID heap_id, size_t size)
{
  void *ptr = NULL;
  if (heap_id && size > 0)
    {
      ptr = hl_ostk_alloc (heap_id, size);
    }
  return ptr;
}

#if defined (ENABLE_UNUSED_FUNCTION)
/*
 * db_ostk_free () - call free function for the ostk heap
 *   return:
 *   heap_id(in): memory heap identifier
 *   ptr(in): memory pointer to free
 */
void
db_ostk_free (HL_HEAPID heap_id, void *ptr)
{
  if (heap_id && ptr)
    {
      hl_ostk_free (heap_id, ptr);
    }
}
#endif /* ENABLE_UNUSED_FUNCTION */

/*
 * db_create_private_heap () - create a thread specific heap
 *   return: memory heap identifier
 */
HL_HEAPID
db_create_private_heap (void)
{
  HL_HEAPID heap_id = 0;
#if defined (SERVER_MODE)
  heap_id = hl_register_lea_heap ();
#else /* SERVER_MODE */
  if (db_on_server)
    {
      heap_id = hl_register_lea_heap ();
    }
#endif /* SERVER_MODE */
  return heap_id;
}

/*
 * db_clear_private_heap () - clear a thread specific heap
 *   return:
 *   heap_id(in): memory heap identifier to clear
 */
void
db_clear_private_heap (THREAD_ENTRY * thread_p, HL_HEAPID heap_id)
{
  if (heap_id == 0)
    {
#if defined (SERVER_MODE)
      heap_id = db_private_get_heapid_from_thread (thread_p);
#else /* SERVER_MODE */
      heap_id = private_heap_id;
#endif /* SERVER_MODE */
    }

  if (heap_id)
    {
      hl_clear_lea_heap (heap_id);
    }
}

/*
 * db_change_private_heap () - change private heap
 *    return: old private heap id
 *    heap_id(in): heap id
 */
HL_HEAPID
db_change_private_heap (THREAD_ENTRY * thread_p, HL_HEAPID heap_id)
{
  HL_HEAPID old_heap_id;

#if defined (SERVER_MODE)
  old_heap_id = db_private_set_heapid_to_thread (thread_p, heap_id);
#else /* SERVER_MODE */
  old_heap_id = private_heap_id;
  if (db_on_server)
    {
      private_heap_id = heap_id;
    }
#endif
  return old_heap_id;
}

/*
 * db_replace_private_heap () - replace a thread specific heap
 *   return: old memory heap identifier
 *
 */
HL_HEAPID
db_replace_private_heap (THREAD_ENTRY * thread_p)
{
  HL_HEAPID old_heap_id, heap_id;

#if defined (SERVER_MODE)
  old_heap_id = db_private_get_heapid_from_thread (thread_p);
#else /* SERVER_MODE */
  old_heap_id = private_heap_id;
#endif /* SERVER_MODE */

#if defined (SERVER_MODE)
  heap_id = db_create_private_heap ();
  db_private_set_heapid_to_thread (thread_p, heap_id);
#else /* SERVER_MODE */
  if (db_on_server)
    {
      heap_id = db_create_private_heap ();
      private_heap_id = heap_id;
    }
#endif /* SERVER_MODE */
  return old_heap_id;
}

/*
 * db_destroy_private_heap () - destroy a thread specific heap
 *   return:
 *   heap_id(in): memory heap identifier to destroy
 */
void
db_destroy_private_heap (THREAD_ENTRY * thread_p, HL_HEAPID heap_id)
{
  if (heap_id == 0)
    {
#if defined (SERVER_MODE)
      heap_id = db_private_get_heapid_from_thread (thread_p);
#else /* SERVER_MODE */
      heap_id = private_heap_id;
#endif /* SERVER_MODE */
    }

  if (heap_id)
    {
      hl_unregister_lea_heap (heap_id);
    }
}

/*
 * db_private_alloc () - call allocation function for current private heap
 *   return: allocated memory pointer
 *   thrd(in): thread context if it is available, otherwise NULL; if called
 *             on the server and this parameter is NULL, the function will
 *             determine the appropriate thread context
 *   size(in): size to allocate
 */

/* dummy definition for Windows */
#if defined(WINDOWS)
#if !defined(NDEBUG)
void *
db_private_alloc_release (THREAD_ENTRY * thrd, size_t size, bool rc_track)
{
  return NULL;
}
#else
void *
db_private_alloc_debug (THREAD_ENTRY * thrd, size_t size, bool rc_track, const char *caller_file, int caller_line)
{
  return NULL;
}
#endif
#endif

#if !defined(NDEBUG)
void *
db_private_alloc_debug (THREAD_ENTRY * thrd, size_t size, bool rc_track, const char *caller_file, int caller_line)
#else /* NDEBUG */
void *
db_private_alloc_release (THREAD_ENTRY * thrd, size_t size, bool rc_track)
#endif				/* NDEBUG */
{
#if !defined (CS_MODE)
  void *ptr = NULL;
#endif /* !CS_MODE */

#if defined (SERVER_MODE)
  HL_HEAPID heap_id;
#endif

  assert (size > 0);

#if defined (CS_MODE)
  return db_ws_alloc (size);
#elif defined (SERVER_MODE)
  if (size <= 0)
    {
      return NULL;
    }

<<<<<<< HEAD
  heap_id = (thrd != NULL ? thrd->private_heap_id : css_get_private_heap (NULL));
=======
  heap_id = (thrd ? ((THREAD_ENTRY *) thrd)->private_heap_id : db_private_get_heapid_from_thread (NULL));
>>>>>>> 616b1341

  if (heap_id)
    {
      ptr = hl_lea_alloc (heap_id, size);
    }
  else
    {
      ptr = malloc (size);
      if (ptr == NULL)
	{
	  er_set (ER_ERROR_SEVERITY, ARG_FILE_LINE, ER_OUT_OF_VIRTUAL_MEMORY, 1, size);
	}
    }

#if !defined (NDEBUG)
  if (rc_track)
    {
      if (ptr != NULL)
	{
	  thread_get_thread_entry_info ()->get_alloc_tracker ().increment (caller_file, caller_line, ptr);
	}
    }
#endif /* !NDEBUG */

  return ptr;
#else /* SA_MODE */
  if (!db_on_server)
    {
      return db_ws_alloc (size);
    }
  else
    {
      if (size <= 0)
	{
	  return NULL;
	}

      if (private_heap_id)
	{
	  PRIVATE_MALLOC_HEADER *h = NULL;
	  size_t req_sz;

	  req_sz = private_request_size (size);
	  h = (PRIVATE_MALLOC_HEADER *) hl_lea_alloc (private_heap_id, req_sz);

	  if (h != NULL)
	    {
	      h->magic = PRIVATE_MALLOC_HEADER_MAGIC;
	      h->alloc_type = PRIVATE_ALLOC_TYPE_LEA;
	      return private_hl2user_ptr (h);
	    }
	  else
	    {
	      return NULL;
	    }
	}
      else
	{
	  ptr = malloc (size);
	  if (ptr == NULL)
	    {
	      er_set (ER_ERROR_SEVERITY, ARG_FILE_LINE, ER_OUT_OF_VIRTUAL_MEMORY, 1, size);
	    }
	  return ptr;
	}
    }
#endif /* SA_MODE */
}


/*
 * db_private_realloc () - call re-allocation function for current private heap
 *   return: allocated memory pointer
 *   thrd(in): thread conext if it is server, otherwise NULL
 *   ptr(in): memory pointer to reallocate
 *   size(in): size to allocate
 */
/* dummy definition for Windows */
#if defined(WINDOWS)
#if !defined(NDEBUG)
void *
db_private_realloc_release (THREAD_ENTRY * thrd, void *ptr, size_t size, bool rc_track)
{
  return NULL;
}
#else
void *
db_private_realloc_debug (THREAD_ENTRY * thrd, void *ptr, size_t size, bool rc_track, const char *caller_file,
			  int caller_line)
{
  return NULL;
}
#endif
#endif

#if !defined(NDEBUG)
void *
db_private_realloc_debug (THREAD_ENTRY * thrd, void *ptr, size_t size, bool rc_track, const char *caller_file,
			  int caller_line)
#else /* NDEBUG */
void *
db_private_realloc_release (THREAD_ENTRY * thrd, void *ptr, size_t size, bool rc_track)
#endif				/* NDEBUG */
{
#if !defined (CS_MODE)
  void *new_ptr = NULL;
#endif /* !CS_MODE */

#if defined (SERVER_MODE)
  HL_HEAPID heap_id;
#endif

#if defined (CS_MODE)
  return db_ws_realloc (ptr, size);
#elif defined (SERVER_MODE)
  if (size <= 0)
    {
      return NULL;
    }

  heap_id = (thrd ? ((THREAD_ENTRY *) thrd)->private_heap_id : db_private_get_heapid_from_thread (NULL));

  if (heap_id)
    {
      new_ptr = hl_lea_realloc (heap_id, ptr, size);
    }
  else
    {
      new_ptr = realloc (ptr, size);
      if (new_ptr == NULL)
	{
	  er_set (ER_ERROR_SEVERITY, ARG_FILE_LINE, ER_OUT_OF_VIRTUAL_MEMORY, 1, size);
	}
    }

#if !defined (NDEBUG)
  if (rc_track && new_ptr != ptr)
    {
      /* remove old pointer from track meter */
      if (ptr != NULL)
	{
	  thread_get_thread_entry_info ()->get_alloc_tracker ().decrement (ptr);
	}
      /* add new pointer to track meter */
      if (new_ptr != NULL)
	{
	  thread_get_thread_entry_info ()->get_alloc_tracker ().increment (caller_file, caller_line, new_ptr);
	}
    }
#endif /* !NDEBUG */

  return new_ptr;
#else /* SA_MODE */
  if (ptr == NULL)
    {
      return db_private_alloc (thrd, size);
    }

  if (!db_on_server)
    {
      return db_ws_realloc (ptr, size);
    }
  else
    {
      if (private_heap_id)
	{
	  PRIVATE_MALLOC_HEADER *h;

	  h = private_user2hl_ptr (ptr);
	  if (h->magic != PRIVATE_MALLOC_HEADER_MAGIC)
	    {
	      return NULL;
	    }

	  if (h->alloc_type == PRIVATE_ALLOC_TYPE_LEA)
	    {
	      PRIVATE_MALLOC_HEADER *new_h;
	      size_t req_sz;

	      req_sz = private_request_size (size);
	      new_h = (PRIVATE_MALLOC_HEADER *) hl_lea_realloc (private_heap_id, h, req_sz);
	      if (new_h == NULL)
		{
		  return NULL;
		}
	      return private_hl2user_ptr (new_h);
	    }
	  else if (h->alloc_type == PRIVATE_ALLOC_TYPE_WS)
	    {
	      return db_ws_realloc (ptr, size);
	    }
	  else
	    {
	      return NULL;
	    }
	}
      else
	{
	  new_ptr = realloc (ptr, size);
	  if (new_ptr == NULL)
	    {
	      er_set (ER_ERROR_SEVERITY, ARG_FILE_LINE, ER_OUT_OF_VIRTUAL_MEMORY, 1, size);
	    }
	  return new_ptr;
	}
    }
#endif /* SA_MODE */
}

/*
 * db_private_private_strdup () - duplicate string. memory for the duplicated
 *   string is obtanined by db_private_alloc
 *   return: pointer to duplicated str
 *   thrd(in): thread conext if it is server, otherwise NULL
 *   size(s): source string
 */
char *
db_private_strdup (THREAD_ENTRY * thrd, const char *s)
{
  char *cp;
  int len;

  /* fast return */
  if (s == NULL)
    {
      return NULL;
    }

  len = (int) strlen (s);
  cp = (char *) db_private_alloc (thrd, len + 1);

  if (cp != NULL)
    {
      memcpy (cp, s, len);
      cp[len] = '\0';
    }

  return cp;
}

/*
 * db_private_free () - call free function for current private heap
 *   return:
 *   thrd(in): thread conext if it is server, otherwise NULL
 *   ptr(in): memory pointer to free
 */

/* dummy definition for Windows */
#if defined(WINDOWS)
#if !defined(NDEBUG)
void
db_private_free_release (THREAD_ENTRY * thrd, void *ptr, bool rc_track)
{
  return;
}
#else
void
db_private_free_debug (THREAD_ENTRY * thrd, void *ptr, bool rc_track, const char *caller_file, int caller_line)
{
  return;
}
#endif
#endif

#if !defined(NDEBUG)
void
db_private_free_debug (THREAD_ENTRY * thrd, void *ptr, bool rc_track, const char *caller_file, int caller_line)
#else /* NDEBUG */
void
db_private_free_release (THREAD_ENTRY * thrd, void *ptr, bool rc_track)
#endif				/* NDEBUG */
{
#if defined (SERVER_MODE)
  HL_HEAPID heap_id;
#endif

  if (ptr == NULL)
    {
      return;
    }

#if defined (CS_MODE)
  db_ws_free (ptr);
#elif defined (SERVER_MODE)
  heap_id = (thrd ? ((THREAD_ENTRY *) thrd)->private_heap_id : db_private_get_heapid_from_thread (NULL));

  if (heap_id)
    {
      hl_lea_free (heap_id, ptr);
    }
  else
    {
      free (ptr);
    }

#if !defined (NDEBUG)
  if (rc_track)
    {
      if (ptr != NULL)
	{
	  thrd->get_alloc_tracker ().decrement (ptr);
	}
    }
#endif /* !NDEBUG */

#else /* SA_MODE */

  if (!db_on_server)
    {
      db_ws_free (ptr);
      return;
    }

  if (private_heap_id == 0)
    {
      free (ptr);
    }
  else
    {
      PRIVATE_MALLOC_HEADER *h;

      h = private_user2hl_ptr (ptr);
      if (h->magic != PRIVATE_MALLOC_HEADER_MAGIC)
	{
	  /* assertion point */
	  return;
	}

      if (h->alloc_type == PRIVATE_ALLOC_TYPE_LEA)
	{
	  hl_lea_free (private_heap_id, h);
	}
      else if (h->alloc_type == PRIVATE_ALLOC_TYPE_WS)
	{
	  db_ws_free (ptr);	/* not h */
	}
      else
	{
	  return;
	}
    }
#endif /* SA_MODE */
}


void *
db_private_alloc_external (THREAD_ENTRY * thrd, size_t size)
{
#if !defined(NDEBUG)
  return db_private_alloc_debug (thrd, size, true, __FILE__, __LINE__);
#else /* NDEBUG */
  return db_private_alloc_release (thrd, size, false);
#endif /* NDEBUG */
}


void
db_private_free_external (THREAD_ENTRY * thrd, void *ptr)
{
#if !defined(NDEBUG)
  db_private_free_debug (thrd, ptr, true, __FILE__, __LINE__);
#else /* NDEBUG */
  db_private_free_release (thrd, ptr, false);
#endif /* NDEBUG */
}


void *
db_private_realloc_external (THREAD_ENTRY * thrd, void *ptr, size_t size)
{
#if !defined(NDEBUG)
  return db_private_realloc_debug (thrd, ptr, size, true, __FILE__, __LINE__);
#else /* NDEBUG */
  return db_private_realloc_release (thrd, ptr, size, false);
#endif /* NDEBUG */
}

#if defined (SERVER_MODE)
/*
 * os_malloc () -
 *   return: allocated memory pointer
 *   size(in): size to allocate
 */
#if !defined(NDEBUG)
void *
os_malloc_debug (size_t size, bool rc_track, const char *caller_file, int caller_line)
#else /* NDEBUG */
void *
os_malloc_release (size_t size, bool rc_track)
#endif				/* NDEBUG */
{
  void *ptr = NULL;

  assert (size > 0);

  ptr = malloc (size);
  if (ptr == NULL)
    {
      er_set (ER_ERROR_SEVERITY, ARG_FILE_LINE, ER_OUT_OF_VIRTUAL_MEMORY, 1, size);
    }

#if !defined (NDEBUG)
  if (rc_track)
    {
      if (ptr != NULL)
	{
	  thread_get_thread_entry_info ()->get_alloc_tracker ().increment (caller_file, caller_line, ptr);
	}
    }
#endif /* !NDEBUG */

  return ptr;
}


/*
 * os_calloc () -
 *   return: allocated memory pointer
 *   size(in): size to allocate
 */
#if !defined(NDEBUG)
void *
os_calloc_debug (size_t n, size_t size, bool rc_track, const char *caller_file, int caller_line)
#else /* NDEBUG */
void *
os_calloc_release (size_t n, size_t size, bool rc_track)
#endif				/* NDEBUG */
{
  void *ptr = NULL;

  assert (size > 0);

  ptr = calloc (n, size);
  if (ptr == NULL)
    {
      er_set (ER_ERROR_SEVERITY, ARG_FILE_LINE, ER_OUT_OF_VIRTUAL_MEMORY, 1, size);
    }

#if !defined (NDEBUG)
  if (rc_track)
    {
      if (ptr != NULL)
	{
	  thread_get_thread_entry_info ()->get_alloc_tracker ().increment (caller_file, caller_line, ptr);
	}
    }
#endif /* !NDEBUG */

  return ptr;
}

/*
 * os_free () -
 *   return:
 *   ptr(in): memory pointer to free
 */
#if !defined(NDEBUG)
void
os_free_debug (void *ptr, bool rc_track, const char *caller_file, int caller_line)
#else /* NDEBUG */
void
os_free_release (void *ptr, bool rc_track)
#endif				/* NDEBUG */
{
  free (ptr);

#if !defined (NDEBUG)
  if (rc_track)
    {
      if (ptr != NULL)
	{
	  thread_get_thread_entry_info ()->get_alloc_tracker ().decrement (ptr);
	}
    }
#endif /* !NDEBUG */
}

#if defined (SERVER_MODE)
/*
 * db_private_get_heapid_from_thread () -
 *   return:
 *   thread_p(in):
 */
static HL_HEAPID
db_private_get_heapid_from_thread (THREAD_ENTRY * thread_p)
{
  if (thread_p == NULL)
    {
      thread_p = thread_get_thread_entry_info ();
    }

  assert (thread_p != NULL);

  return thread_p->private_heap_id;
}

/*
 * css_set_private_heap() -
 *   return:
 *   thread_p(in):
 *   heap_id(in):
 */
HL_HEAPID
db_private_set_heapid_to_thread (THREAD_ENTRY * thread_p, HL_HEAPID heap_id)
{
  HL_HEAPID old_heap_id = 0;

  if (thread_p == NULL)
    {
      thread_p = thread_get_thread_entry_info ();
    }

  assert (thread_p != NULL);

  old_heap_id = thread_p->private_heap_id;
  thread_p->private_heap_id = heap_id;

  return old_heap_id;
}
#endif // SERVER_MODE

#endif<|MERGE_RESOLUTION|>--- conflicted
+++ resolved
@@ -458,11 +458,7 @@
       return NULL;
     }
 
-<<<<<<< HEAD
-  heap_id = (thrd != NULL ? thrd->private_heap_id : css_get_private_heap (NULL));
-=======
-  heap_id = (thrd ? ((THREAD_ENTRY *) thrd)->private_heap_id : db_private_get_heapid_from_thread (NULL));
->>>>>>> 616b1341
+  heap_id = (thrd != NULL ? thrd->private_heap_id : db_private_get_heapid_from_thread (NULL));
 
   if (heap_id)
     {
