/*
 * Copyright (C) 2008 Search Solution Corporation. All rights reserved by Search Solution.
 *
 *   This program is free software; you can redistribute it and/or modify
 *   it under the terms of the GNU General Public License as published by
 *   the Free Software Foundation; either version 2 of the License, or
 *   (at your option) any later version.
 *
 *  This program is distributed in the hope that it will be useful,
 *  but WITHOUT ANY WARRANTY; without even the implied warranty of
 *  MERCHANTABILITY or FITNESS FOR A PARTICULAR PURPOSE. See the
 *  GNU General Public License for more details.
 *
 *  You should have received a copy of the GNU General Public License
 *  along with this program; if not, write to the Free Software
 *  Foundation, Inc., 51 Franklin Street, Fifth Floor, Boston, MA 02110-1301 USA
 *
 */


/*
 * porting.h - Functions supporting platform porting
 */

#ifndef _PORTING_H_
#define _PORTING_H_

#ident "$Id$"

#include "config.h"
// #ifdef __cplusplus
// extern "C"
// {
// #endif

#if defined (AIX)
#include <sys/socket.h>
#endif

#if !defined (__GNUC__)
#define __attribute__(X)
#endif

#if defined (__GNUC__) && defined (NDEBUG)
#define ALWAYS_INLINE always_inline
#else
#define ALWAYS_INLINE
#endif

#if defined (__cplusplus) || defined (__GNUC__)
#define STATIC_INLINE static inline
#define INLINE inline
#elif _MSC_VER >= 1000
#define STATIC_INLINE __forceinline static
#define INLINE __forceinline
#else
/* TODO: we have several cases of using INLINE/STATIC_INLINE and adding function definition in headers. This won't
 * work. */
#define STATIC_INLINE static
#define INLINE
#endif

#if defined (__GNUC__) && defined (__GNUC_MINOR__) && defined (__GNUC_PATCHLEVEL__)
#define CUB_GCC_VERSION (__GNUC__ * 10000 \
			 + __GNUC_MINOR__ * 100 \
			 + __GNUC_PATCHLEVEL__)
#endif

#if defined (WINDOWS)
#define IMPORT_VAR 	__declspec(dllimport)
#define EXPORT_VAR 	__declspec(dllexport)
#include <WinBase.h>
#else
#define IMPORT_VAR 	extern
#define EXPORT_VAR
#endif

#if defined (WINDOWS)
#define L_cuserid 9
#else /* WINDOWS */
#ifndef L_cuserid
#define L_cuserid 9
#endif /* !L_cuserid */
#endif /* WINDOWS */

#define ONE_K		1024
#define ONE_M		1048576
#define ONE_G		1073741824
#define ONE_T		1099511627776LL
#define ONE_P		1125899906842624LL

#define ONE_SEC		1000
#define ONE_MIN		60000
#define ONE_HOUR	3600000

#define CTIME_MAX 64

#ifndef LLONG_MAX
#define LLONG_MAX	9223372036854775807LL
#endif
#ifndef LLONG_MIN
#define LLONG_MIN	(-LLONG_MAX - 1LL)
#endif
#ifndef ULLONG_MAX
#define ULLONG_MAX	18446744073709551615ULL
#endif


#define MEM_SIZE_IS_VALID(size) \
  (((long long unsigned) (size) <= ULONG_MAX) \
   || (sizeof (long long unsigned) <= sizeof (size_t)))

#if defined (WINDOWS)
#include <fcntl.h>
#include <direct.h>
#include <process.h>
#include <sys/timeb.h>
#include <time.h>
#include <sys/locking.h>
#include <windows.h>
#include <winbase.h>
#include <sys/types.h>
#include <sys/stat.h>
#include <errno.h>
#include <assert.h>

#if !defined (ENOMSG)
/* not defined errno on Windows */
#define ENOMSG      100
#endif

#if !defined PATH_MAX
#define PATH_MAX	256
#endif
#if !defined NAME_MAX
#define NAME_MAX	256
#endif

#if !defined (_MSC_VER) || _MSC_VER < 1700 || (defined __cplusplus && _MSC_VER == 1700)
#define log2(x)                 (log ((double) x) / log ((double) 2))
#endif /* !_MSC_VER or c before _MSC_VER 1700 or c++ at 1700 */
extern char *realpath (const char *path, char *resolved_path);
#define sleep(sec) Sleep(1000*(sec))
#define usleep(usec) Sleep((usec)/1000)

#define mkdir(dir, mode)        _mkdir(dir)
#define getpid()                _getpid()
#define snprintf                    _sprintf_p
#define strcasecmp(str1, str2)      _stricmp(str1, str2)
#define strncasecmp(str1, str2, size)     _strnicmp(str1, str2, size)
#define lseek(fd, offset, origin)   _lseeki64(fd, offset, origin)
#define fseek(fd, offset, origin)   _fseeki64(fd, offset, origin)
#define ftruncate(fd, size)     _chsize_s(fd, size)
#define strdup(src)                 _strdup(src)
#define getcwd(buffer, length) _getcwd(buffer, length)
#define popen _popen
#define pclose _pclose
#define strtok_r            strtok_s
#define strtoll             _strtoi64
#define strtoull            _strtoui64
#define stat		    _stati64
#define fstat		    _fstati64
#define ftime		    _ftime_s
#define timeb		    _timeb
#define fileno		_fileno
#define vsnprintf	cub_vsnprintf
#define tempnam         _tempnam
#define printf          _printf_p
#define fprintf         _fprintf_p
#define vfprintf        _vfprintf_p
#define vprintf         _vprintf_p
#define strtof		strtof_win
#if defined (_WIN32)
#define mktime         mktime_for_win32
#endif
#if (_WIN32_WINNT < 0x0600)
#define POLLRDNORM  0x0100
#define POLLRDBAND  0x0200
#define POLLIN      (POLLRDNORM | POLLRDBAND)
#define POLLPRI     0x0400

#define POLLWRNORM  0x0010
#define POLLOUT     (POLLWRNORM)
#define POLLWRBAND  0x0020

#define POLLERR     0x0001
#define POLLHUP     0x0002
#define POLLNVAL    0x0004

struct pollfd
{
  SOCKET fd;
  SHORT events;
  SHORT revents;
};
#endif /* (_WIN32_WINNT < 0x0600) */

typedef unsigned long int nfds_t;
extern int poll (struct pollfd *fds, nfds_t nfds, int timeout);

#if 0
#define O_RDONLY                _O_RDONLY
#endif
#define O_SYNC                  0



#undef O_CREAT
#undef O_RDWR
#undef O_RDONLY
#undef O_TRUNC
#undef O_EXCL

#define O_CREAT _O_CREAT|_O_BINARY
#define O_RDWR _O_RDWR|_O_BINARY
#define O_RDONLY _O_RDONLY|_O_BINARY
#define O_TRUNC _O_TRUNC|_O_BINARY
#define O_EXCL _O_EXCL|_O_BINARY

/* Fake up approxomate DOS definitions see sys/stat.h */
/* for umask() stub */
#define S_IRGRP 0
#define S_IWGRP 0
#define S_IROTH 0
#define S_IWOTH 0

/* read, write, execute for owner */
#define S_IRWXU _S_IREAD | _S_IWRITE | _S_IEXEC
/* rwx for group, same as owner since there are no groups in DOS */
#define S_IRWXG S_IRWXU
/* rwx for other, same as owner since there are no groups in DOS */
#define S_IRWXO S_IRWXU

/* access() mode flags */
#define F_OK    0		/* Test for existence.  */
#define W_OK    2		/* Test for write permission.  */
#define R_OK    4		/* Test for read permission.  */

/* definitions for the WINDOWS implementation of lockf() */
#define F_ULOCK     _LK_UNLCK
#define F_LOCK      _LK_LOCK
#define F_TLOCK     _LK_NBLCK
#define F_TEST      -1

/* definitions for the WINDOWS implmentation of pathconf() */
#define _PC_NAME_MAX 4
#define _PC_PATH_MAX 5
#define _PC_NO_TRUNC 8

/*
 * MAXHOSTNAMELEN definition
 * This is defined in sys/param.h on the linux.
 */
#define MAXHOSTNAMELEN 64

typedef char *caddr_t;

typedef SSIZE_T ssize_t;

#if 0
struct stat
{
  _dev_t st_dev;
  _ino_t st_ino;
  unsigned short st_mode;
  short st_nlink;
  short st_uid;
  short st_gid;
  _dev_t st_rdev;
  _off_t st_size;
  time_t st_atime;
  time_t st_mtime;
  time_t st_ctime;
};
extern int stat (const char *path, struct stat *buf);
#endif

extern int gettimeofday (struct timeval *tp, void *tzp);

extern int lockf (int fd, int cmd, long size);

extern char *cuserid (char *string);

extern int getlogin_r (char *buf, size_t bufsize);

extern struct tm *localtime_r (const time_t * time, struct tm *tm_val);

extern char *ctime_r (const time_t * time, char *time_buf);

#if 0
extern int umask (int mask);
#endif
int fsync (int filedes);

long pathconf (char *path, int name);

/*
 * Used by the sigfillset() etc. function in pcio.c
 */
typedef struct sigsettype
{
  unsigned int mask;
  void (*abrt_state) (int);
  void (*fpe_state) (int);
  void (*ill_state) (int);
  void (*int_state) (int);
  void (*term_state) (int);
  void (*sev_state) (int);
} sigset_t;

int sigfillset (sigset_t * set);

int sigprocmask (int how, sigset_t * set, sigset_t * oldset);

/*
 * MS Windows specific operations
 */
extern void pc_init (void);
extern void pc_final (void);
#if defined (ENABLE_UNUSED_FUNCTION)
extern int lock_region (int fd, int cmd, long offset, long size);
#endif
extern int free_space (const char *, int);

#define _longjmp                longjmp
/*
#define _setjmp                 setjmp
*/
#else /* WINDOWS */

#if !defined (HAVE_CTIME_R)
#  error "HAVE_CTIME_R"
#endif

#if !defined (HAVE_LOCALTIME_R)
#  error "HAVE_LOCALTIME_R"
#endif

#if !defined (HAVE_DRAND48_R)
#  error "HAVE_DRAND48_R"
#endif


#endif /* WINDOWS */


#if defined (WINDOWS)
#define PATH_SEPARATOR  '\\'
#else /* WINDOWS */
#define PATH_SEPARATOR  '/'
#endif /* WINDOWS */
#define PATH_CURRENT    '.'

#define IS_PATH_SEPARATOR(c) ((c) == PATH_SEPARATOR)

#if defined (WINDOWS)
#define IS_ABS_PATH(p) IS_PATH_SEPARATOR((p)[0]) \
	|| (isalpha((p)[0]) && (p)[1] == ':' && IS_PATH_SEPARATOR((p)[2]))
#else /* WINDOWS */
#define IS_ABS_PATH(p) IS_PATH_SEPARATOR((p)[0])
#endif /* WINDOWS */

/*
 * Some platforms (e.g., Solaris) evidently don't define _longjmp.  If
 * it's not available, just use regular old longjmp.
 */
#if defined (SOLARIS) || defined (WINDOWS)
#define LONGJMP longjmp
#define SETJMP setjmp
#else
#define LONGJMP _longjmp
#define SETJMP _setjmp
#endif

#if defined (WINDOWS)
#define GETHOSTNAME(p, l) css_gethostname(p, l)
#else /* ! WINDOWS */
#define GETHOSTNAME(p, l) gethostname(p, l)
#endif /* ! WINDOWS */

#if defined (WINDOWS)
#define FINITE(x) _finite(x)
#elif defined (HPUX)
#define FINITE(x) isfinite(x)
#else /* ! WINDOWS && ! HPUX */
#define FINITE(x) finite(x)
#endif

#if defined (WINDOWS)
#define difftime64(time1, time2) _difftime64(time1, time2)
#else /* !WINDOWS */
#define difftime64(time1, time2) difftime(time1, time2)
#endif /* !WINDOWS */

#if defined (WINDOWS)
#ifndef wcswcs
#define wcswcs(ws1, ws2)     wcsstr((ws1), (ws2))
#endif
#define wcsspn(ws1, ws2)     ((int) wcsspn((ws1), (ws2)))
#endif /* WINDOWS */

#if defined (SOLARIS)
#define wcslen(ws)           wslen((ws))
#define wcschr(ws, wc)       wschr((ws), (wc))
#define wcsrchr(ws, wc)      wsrchr((ws), (wc))
#define wcstok(ws1, ws2)     wstok((ws1), (ws2))
#define wcscoll(ws1, ws2)    wscoll((ws1), (ws2))
#define wcsspn(ws1, ws2)     wsspn((ws1), (ws2))
#define wcscspn(ws1, ws2)    wscspn((ws1), (ws2))
#define wcscmp(ws1, ws2)     wscmp((ws1), (ws2))
#define wcsncmp(ws1, ws2, n) wsncmp((ws1), (ws2), (n))
#define wcscpy(ws1, ws2)     wscpy((ws1), (ws2))
#define wcsncpy(ws1, ws2, n) wsncpy((ws1), (ws2), (n))
#endif /* SOLARIS */

#if !defined (HAVE_STRDUP)
extern char *strdup (const char *str);
#endif /* HAVE_STRDUP */

#if !defined (HAVE_VASPRINTF)
extern int vasprintf (char **ptr, const char *format, va_list ap);
#endif /* HAVE_VASPRINTF */
#if !defined (HAVE_ASPRINTF)
extern int asprintf (char **ptr, const char *format, ...);
#endif /* HAVE_ASPRINTF */
#if defined (HAVE_ERR_H)
#include <err.h>
#else
#define err(fd, ...) do { fprintf(stderr, __VA_ARGS__); exit(1); } while (0)
#define errx(fd, ...) do { fprintf(stderr, __VA_ARGS__); exit(1); } while (0)
#endif
extern int cub_dirname_r (const char *path, char *pathbuf, size_t buflen);
#if defined (AIX)
double aix_ceil (double x);
#define ceil(x) aix_ceil(x)
#endif

#if !defined (HAVE_DIRNAME)
char *dirname (const char *path);
#endif /* HAVE_DIRNAME */
extern int basename_r (const char *path, char *pathbuf, size_t buflen);
#if !defined (HAVE_BASENAME)
extern char *basename (const char *path);
#endif /* HAVE_BASENAME */
#if defined (WINDOWS)
#if !defined (HAVE_STRSEP)
extern char *strsep (char **stringp, const char *delim);
#endif
extern char *getpass (const char *prompt);
#endif

#if defined (ENABLE_UNUSED_FUNCTION)
extern int utona (unsigned int u, char *s, size_t n);
extern int itona (int i, char *s, size_t n);
#endif

extern char *stristr (const char *s, const char *find);

#define strlen(s1)  ((int) strlen(s1))
#define CAST_STRLEN (int)
#define CAST_BUFLEN (int)
#if defined(_FILE_OFFSET_BITS) && _FILE_OFFSET_BITS == 32
#define OFF_T_MAX  INT_MAX
#else
#define OFF_T_MAX  LLONG_MAX
#endif

#if defined (WINDOWS)
#define IS_INVALID_SOCKET(socket) ((socket) == INVALID_SOCKET)
typedef int socklen_t;
#else
typedef int SOCKET;
#define INVALID_SOCKET (-1)
#define IS_INVALID_SOCKET(socket) ((socket) < 0)
#endif

/*
 * wrapper for cuserid()
 */
extern char *getuserid (char *string, int size);
/*
 * wrapper for OS dependent operations
 */
extern int os_rename_file (const char *src_path, const char *dest_path);

/* os_send_kill() - send the KILL signal to ourselves */
#if defined (WINDOWS)
#define os_send_kill() os_send_signal(SIGABRT)
#else
#define os_send_kill() os_send_signal(SIGKILL)
#endif
typedef void (*SIGNAL_HANDLER_FUNCTION) (int sig_no);
extern SIGNAL_HANDLER_FUNCTION os_set_signal_handler (const int sig_no, SIGNAL_HANDLER_FUNCTION sig_handler);
extern void os_send_signal (const int sig_no);

#if defined (WINDOWS)
#define atoll(a)	_atoi64((a))
#if !defined(_MSC_VER) || _MSC_VER < 1800
/* ref: https://msdn.microsoft.com/en-us/library/a206stx2.aspx */
#define llabs(a)	_abs64((a))
#endif /* _MSC_VER && _MSC_VER < 1800 */
#endif

#if defined (AIX) && !defined (NAME_MAX)
#define NAME_MAX pathconf("/",_PC_NAME_MAX)
#endif

#if defined (AIX) && !defined (DONT_HOOK_MALLOC)
void *aix_malloc (size_t size);
#define malloc(a) aix_malloc(a)
#endif

#if defined (AIX) && !defined (SOL_TCP)
#define SOL_TCP IPPROTO_TCP
#endif

#if defined (WINDOWS)
int setenv (const char *name, const char *value, int overwrite);
int cub_vsnprintf (char *buffer, size_t count, const char *format, va_list argptr);
#endif

#if defined (WINDOWS)
/* The following structure is used to generate uniformly distributed
 * pseudo-random numbers reentrantly.
 */
struct drand48_data
{
  unsigned short _rand48_seed[3];
};

/* These functions are implemented in rand.c. And rand.c will be included
 * on Windows build.
 */
extern long lrand48 (void);
extern void srand48 (long seed);
extern double drand48 (void);
extern int srand48_r (long int seedval, struct drand48_data *buffer);
extern int lrand48_r (struct drand48_data *buffer, long int *result);
extern int drand48_r (struct drand48_data *buffer, double *result);
extern int rand_r (unsigned int *seedp);

#if !defined(_MSC_VER) || _MSC_VER < 1800
  /* Ref: https://msdn.microsoft.com/en-us/library/dn353646(v=vs.140).aspx */
extern double round (double d);
#endif /* !_MSC_VER || _MSC_VER < 1800 */

typedef struct
{
  CRITICAL_SECTION cs;
  CRITICAL_SECTION *csp;
  UINT32 watermark;
} pthread_mutex_t;

typedef HANDLE pthread_mutexattr_t;

/* Use a large prime as watermark */
#define WATERMARK_MUTEX_INITIALIZED 0x96438AF7

#define PTHREAD_MUTEX_INITIALIZER	{{ NULL, 0, 0, NULL, NULL, 0 }, NULL, 0}

typedef enum
{
  COND_SIGNAL = 0,
  COND_BROADCAST = 1,
  MAX_EVENTS = 2
} EVENTS;
<<<<<<< HEAD

typedef union
{
  CONDITION_VARIABLE native_cond;

  struct
  {
    bool initialized;
    unsigned int waiting;
    CRITICAL_SECTION lock_waiting;
    HANDLE events[MAX_EVENTS];
    HANDLE broadcast_block_event;
  };
} pthread_cond_t;

=======

typedef union
{
  CONDITION_VARIABLE native_cond;

  struct
  {
    bool initialized;
    unsigned int waiting;
    CRITICAL_SECTION lock_waiting;
    HANDLE events[MAX_EVENTS];
    HANDLE broadcast_block_event;
  };
} pthread_cond_t;

>>>>>>> 03644818

typedef HANDLE pthread_condattr_t;

#if !defined (ETIMEDOUT)
#define ETIMEDOUT WAIT_TIMEOUT
#endif
#define PTHREAD_COND_INITIALIZER	{ NULL }

#if defined(_MSC_VER) && _MSC_VER >= 1900 && !defined(_CRT_NO_TIME_T)
#define _TIMESPEC_DEFINED
#endif /* _MSC_VER && _MSC_VER >= 1900 && !_CRT_NO_TIME_T */
#if !defined(_TIMESPEC_DEFINED)
#define _TIMESPEC_DEFINED
struct timespec
{
  int tv_sec;
  int tv_nsec;
};
#endif /* !_TIMESPEC_DEFINED */

extern pthread_mutex_t css_Internal_mutex_for_mutex_initialize;

int pthread_mutex_init (pthread_mutex_t * mutex, pthread_mutexattr_t * attr);
int pthread_mutex_destroy (pthread_mutex_t * mutex);

void port_win_mutex_init_and_lock (pthread_mutex_t * mutex);
int port_win_mutex_init_and_trylock (pthread_mutex_t * mutex);

__inline int
pthread_mutex_lock (pthread_mutex_t * mutex)
{
  if (mutex->csp == &mutex->cs && mutex->watermark == WATERMARK_MUTEX_INITIALIZED)
    {
      EnterCriticalSection (mutex->csp);
    }
  else
    {
      port_win_mutex_init_and_lock (mutex);
    }

  return 0;
}

__inline int
pthread_mutex_unlock (pthread_mutex_t * mutex)
{
  if (mutex->csp->LockCount == -1)
    {
      /* this means unlock mutex which isn't locked */
      assert (0);
      return 0;
    }

  LeaveCriticalSection (mutex->csp);
  return 0;
}

__inline int
pthread_mutex_trylock (pthread_mutex_t * mutex)
{
  if (mutex->csp == &mutex->cs && mutex->watermark == WATERMARK_MUTEX_INITIALIZED)
    {
      if (TryEnterCriticalSection (mutex->csp))
	{
	  if (mutex->csp->RecursionCount > 1)
	    {
	      LeaveCriticalSection (mutex->csp);
	      return EBUSY;
	    }

	  return 0;
	}

      return EBUSY;
    }
  else
    {
      return port_win_mutex_init_and_trylock (mutex);
    }

  return 0;
}

int pthread_mutexattr_init (pthread_mutexattr_t * attr);
int pthread_mutexattr_settype (pthread_mutexattr_t * attr, int type);
int pthread_mutexattr_destroy (pthread_mutexattr_t * attr);

int pthread_cond_init (pthread_cond_t * cond, const pthread_condattr_t * attr);
int pthread_cond_wait (pthread_cond_t * cond, pthread_mutex_t * mutex);
int pthread_cond_timedwait (pthread_cond_t * cond, pthread_mutex_t * mutex, struct timespec *ts);
int pthread_cond_destroy (pthread_cond_t * cond);
int pthread_cond_signal (pthread_cond_t * cond);
int pthread_cond_broadcast (pthread_cond_t * cond);



/* Data Types */
typedef HANDLE pthread_t;
typedef int pthread_attr_t;
typedef int pthread_key_t;

#define THREAD_RET_T unsigned int
#define THREAD_CALLING_CONVENTION __stdcall

int pthread_create (pthread_t * thread, const pthread_attr_t * attr,
		    THREAD_RET_T (THREAD_CALLING_CONVENTION * start_routine) (void *), void *arg);
void pthread_exit (THREAD_RET_T ptr);
pthread_t pthread_self (void);
int pthread_join (pthread_t thread, void **value_ptr);

#define pthread_attr_init(dummy1)	0
#define pthread_attr_destroy(dummy1)	0

int pthread_key_create (pthread_key_t * key, void (*destructor) (void *));
int pthread_key_delete (pthread_key_t key);
int pthread_setspecific (pthread_key_t key, const void *value);
void *pthread_getspecific (pthread_key_t key);

#else /* WINDOWS */

#define THREAD_RET_T void*
#define THREAD_CALLING_CONVENTION

#endif /* WINDOWS */

#if (defined (WINDOWS) || defined (X86))
#define COPYMEM(type,dst,src)   do {		\
  *((type *) (dst)) = *((type *) (src));  	\
}while(0)
#else /* WINDOWS || X86 */
#define COPYMEM(type,dst,src)   do {		\
  memcpy((dst), (src), sizeof(type)); 		\
}while(0)
#endif /* WINDOWS || X86 */

/*
 * Interfaces for atomic operations
 *
 * Developers should check HAVE_ATOMIC_BUILTINS before using atomic builtins
 * as follows.
 *  #if defined (HAVE_ATOMIC_BUILTINS)
 *   ... write codes with atomic builtins ...
 *  #else
 *   ... leave legacy codes or write codes without atomic builtins ...
 *  #endif
 *
 * ATOMIC_TAS_xx (atomic test-and-set) writes new_val into *ptr, and returns
 * the previous contents of *ptr. ATOMIC_CAS_xx (atomic compare-and-swap) returns
 * true if the swap is done. It is only done if *ptr equals to cmp_val.
 * ATOMIC_INC_xx (atomic increment) returns the result of *ptr + amount.
 *
 * Regarding Windows, there are two types of APIs to provide atomic operations.
 * While InterlockedXXX functions handles 32bit values, InterlockedXXX64 handles
 * 64bit values. That is why we define two types of macros.
 */
#ifdef __cplusplus

#if defined (WINDOWS)
#define MEMORY_BARRIER() \
	MemoryBarrier()
#define HAVE_ATOMIC_BUILTINS
#else
#if defined (HAVE_GCC_ATOMIC_BUILTINS)
#define HAVE_ATOMIC_BUILTINS
#if defined (X86) && defined (CUB_GCC_VERSION) && (CUB_GCC_VERSION < 40400)
#define MEMORY_BARRIER() \
        do { \
          asm volatile("mfence" ::: "memory"); \
          __sync_synchronize(); \
        } while (0)
#else
#define MEMORY_BARRIER() \
              __sync_synchronize()
#endif
#endif
#endif //defined (WINDOWS)

#endif //__cplusplus

#if defined(HAVE_ATOMIC_BUILTINS)

#if defined (WINDOWS)

#ifndef _WIN64
/*
 * These functions are used on Windows 32bit OS.
 * InterlockedXXX64 functions are provided by Windows Vista (client)/Windows
 * 2003 (server) or later versions. So, Windows XP 32bit does not have them.
 * We provide the following functions to support atomic operations on all
 * Windows versions.
 */
extern UINT64 win32_compare_exchange64 (UINT64 volatile *val_ptr, UINT64 swap_val, UINT64 cmp_val);
extern UINT64 win32_exchange_add64 (UINT64 volatile *ptr, UINT64 amount);
extern UINT64 win32_exchange64 (UINT64 volatile *ptr, UINT64 new_val);

#endif //!_WIN64
#endif //defined (WINDOWS)

<<<<<<< HEAD
#if !defined(WINDOWS) && __cplusplus < 201103L
#define static_assert(a, b)
#endif

template < typename T, typename V > inline T ATOMIC_INC_32 (volatile T * ptr, V amount)
=======
#if (!defined (WINDOWS) && __cplusplus < 201103L) || (defined (WINDOWS) && _MSC_VER <= 1500)
#define static_assert(a, b)
#endif

/* *INDENT-OFF* */
template <typename T, typename V> inline T ATOMIC_INC_32 (volatile T *ptr, V amount)
>>>>>>> 03644818
{
  static_assert (sizeof (T) == sizeof (UINT32), "Not 32bit");
  static_assert (sizeof (V) == sizeof (UINT32), "Not 32bit");
#if defined (WINDOWS)
<<<<<<< HEAD
  return InterlockedExchangeAdd (reinterpret_cast < volatile UINT32 * >(ptr), amount) +amount;
=======
#if _MSC_VER <= 1500
  return InterlockedExchangeAdd (reinterpret_cast <volatile LONG *>(ptr), amount) + amount;
#else
  return InterlockedExchangeAdd (reinterpret_cast <volatile UINT32 *>(ptr), amount) + amount;
#endif
>>>>>>> 03644818
#else
  return __sync_add_and_fetch (ptr, amount);
#endif
}

<<<<<<< HEAD
template < typename T, typename V1, typename V2 > inline bool ATOMIC_CAS_32 (volatile T * ptr, V1 cmp_val, V2 swap_val)
=======
template <typename T, typename V1, typename V2> inline bool ATOMIC_CAS_32 (volatile T *ptr, V1 cmp_val, V2 swap_val)
>>>>>>> 03644818
{
  static_assert (sizeof (T) == sizeof (UINT32), "Not 32bit");
  static_assert (sizeof (V1) == sizeof (UINT32), "Not 32bit");
  static_assert (sizeof (V2) == sizeof (UINT32), "Not 32bit");
#if defined (WINDOWS)
<<<<<<< HEAD
  return InterlockedCompareExchange (reinterpret_cast < volatile UINT32 * >(ptr), swap_val, cmp_val) == cmp_val;
=======
#if _MSC_VER <= 1500
  return InterlockedCompareExchange (reinterpret_cast <volatile LONG *>(ptr), swap_val, cmp_val) == cmp_val;
#else
  return InterlockedCompareExchange (reinterpret_cast <volatile UINT32 *>(ptr), swap_val, cmp_val) == cmp_val;
#endif
>>>>>>> 03644818
#else
  return __sync_bool_compare_and_swap (ptr, cmp_val, swap_val);
#endif
}

<<<<<<< HEAD
template < typename T, typename V > inline T ATOMIC_TAS_32 (volatile T * ptr, V amount)
=======
template <typename T, typename V> inline T ATOMIC_TAS_32 (volatile T *ptr, V amount)
>>>>>>> 03644818
{
  static_assert (sizeof (T) == sizeof (UINT32), "Not 32bit");
  static_assert (sizeof (V) <= sizeof (UINT32), "Not 32bit");
#if defined (WINDOWS)
<<<<<<< HEAD
  return InterlockedExchange (reinterpret_cast < volatile UINT32 * >(ptr), amount);
=======
#if _MSC_VER <= 1500
  return InterlockedExchange (reinterpret_cast <volatile LONG *>(ptr), amount);
#else
  return InterlockedExchange (reinterpret_cast <volatile UINT32 *>(ptr), amount);
#endif
>>>>>>> 03644818
#else
  return __sync_lock_test_and_set (ptr, amount);
#endif
}

<<<<<<< HEAD
template < typename T, typename V > inline T ATOMIC_INC_64 (volatile T * ptr, V amount)
=======
template <typename T, typename V> inline T ATOMIC_INC_64 (volatile T *ptr, V amount)
>>>>>>> 03644818
{
  static_assert (sizeof (T) == sizeof (UINT64), "Not 64bit");
  //static_assert(sizeof(V) == sizeof(UINT64), "Not 64bit");
#if defined (_WIN64)
<<<<<<< HEAD
  return InterlockedExchangeAdd64 (reinterpret_cast < volatile INT64 * >(ptr), amount) +amount;
#elif defined(WINDOWS)
  return win32_exchange_add64 (reinterpret_cast < volatile UINT64 * >(ptr), amount) +amount;
=======
  return InterlockedExchangeAdd64 (reinterpret_cast <volatile INT64 *>(ptr), amount) + amount;
#elif defined(WINDOWS)
  return win32_exchange_add64 (reinterpret_cast <volatile UINT64 *>(ptr), amount) + amount;
>>>>>>> 03644818
#else
  return __sync_add_and_fetch (ptr, amount);
#endif
}

<<<<<<< HEAD
template < typename T, typename V1, typename V2 > inline bool ATOMIC_CAS_64 (volatile T * ptr, V1 cmp_val, V2 swap_val)
{
  static_assert (sizeof (T) == sizeof (UINT64), "Not 64bit");
#if defined (_WIN64)
  return InterlockedCompareExchange64 (reinterpret_cast < volatile INT64 * >(ptr), swap_val, cmp_val) == cmp_val;
#elif defined(WINDOWS)
  return win32_compare_exchange64 (reinterpret_cast < volatile UINT64 * >(ptr), swap_val, cmp_val) == cmp_val;
=======
template <typename T, typename V1, typename V2> inline bool ATOMIC_CAS_64 (volatile T *ptr, V1 cmp_val, V2 swap_val)
{
  static_assert (sizeof (T) == sizeof (UINT64), "Not 64bit");
#if defined (_WIN64)
  return InterlockedCompareExchange64 (reinterpret_cast <volatile INT64 *>(ptr), swap_val, cmp_val) == cmp_val;
#elif defined(WINDOWS)
  return win32_compare_exchange64 (reinterpret_cast <volatile UINT64 *>(ptr), swap_val, cmp_val) == cmp_val;
>>>>>>> 03644818
#else
  return __sync_bool_compare_and_swap (ptr, cmp_val, swap_val);
#endif
}

<<<<<<< HEAD
template < typename T, typename V > inline T ATOMIC_TAS_64 (volatile T * ptr, V amount)
{
  static_assert (sizeof (T) == sizeof (UINT64), "Not 64bit");
#if defined (_WIN64)
  return InterlockedExchange64 (reinterpret_cast < volatile INT64 * >(ptr), amount);
#elif defined(WINDOWS)
  return win32_exchange64 (reinterpret_cast < volatile UINT64 * >(ptr), amount);
=======
template <typename T, typename V> inline T ATOMIC_TAS_64 (volatile T *ptr, V amount)
{
  static_assert (sizeof (T) == sizeof (UINT64), "Not 64bit");
#if defined (_WIN64)
  return InterlockedExchange64 (reinterpret_cast <volatile INT64 *>(ptr), amount);
#elif defined(WINDOWS)
  return win32_exchange64 (reinterpret_cast <volatile UINT64 *>(ptr), amount);
>>>>>>> 03644818
#else
  return __sync_lock_test_and_set (ptr, amount);
#endif
}

namespace dispatch
{
<<<<<<< HEAD
  template < bool B > struct Bool2Type
  {
    enum
    { value = B };
  };

    template < typename T, typename V1, typename V2 > inline bool atomic_cas (volatile T * ptr, V1 cmp_val, V2 swap_val,
									      Bool2Type < true > /*_is_64_bit*/ )
  {
    return ATOMIC_CAS_64 (ptr, cmp_val, swap_val);
  }

  template < typename T, typename V1, typename V2 > inline bool atomic_cas (volatile T * ptr, V1 cmp_val, V2 swap_val,
									    Bool2Type < false > /*_is_64_bit*/ )
  {
    return ATOMIC_CAS_32 (ptr, cmp_val, swap_val);
  }

  template < typename T, typename V > inline T atomic_tas (volatile T * ptr, V amount,
							   Bool2Type < true > /*_is_64_bit*/ )
  {
    return ATOMIC_TAS_64 (ptr, amount);
  }

  template < typename T, typename V > inline T atomic_tas (volatile T * ptr, V amount,
							   Bool2Type < false > /*_is_64_bit*/ )
  {
    return ATOMIC_TAS_32 (ptr, amount);
  }
}				//namespace dispatch

template < typename T, typename V > inline T ATOMIC_TAS (volatile T * ptr, V amount)
{
  return dispatch::atomic_tas (ptr, amount, dispatch::Bool2Type < sizeof (T) == sizeof (UINT64) > ());
}

template < typename T, typename V1, typename V2 > inline bool ATOMIC_CAS (volatile T * ptr, V1 cmp_val, V2 swap_val)
{
  return dispatch::atomic_cas (ptr, cmp_val, swap_val, dispatch::Bool2Type < sizeof (T) == sizeof (UINT64) > ());
}

template < typename T > inline T * ATOMIC_TAS_ADDR (T * volatile *ptr, T * new_val)
{
#if defined (WINDOWS)
  return static_cast < T * >(InterlockedExchangePointer (reinterpret_cast < volatile PVOID * >(ptr), new_val));
#else
  return __sync_lock_test_and_set (ptr, new_val);
#endif
}

template < typename T > inline bool ATOMIC_CAS_ADDR (T * volatile *ptr, T * cmp_val, T * swap_val)
{
#if defined (WINDOWS)
  return InterlockedCompareExchangePointer (reinterpret_cast < volatile PVOID * >(ptr), swap_val, cmp_val) == cmp_val;
#else
  return __sync_bool_compare_and_swap (ptr, cmp_val, swap_val);
#endif
}

=======
  template <bool B> struct Bool2Type
    {
      enum { value = B };
    };

  template <typename T, typename V1, typename V2> inline bool atomic_cas (volatile T *ptr, V1 cmp_val, V2 swap_val,
									  Bool2Type <true> /*_is_64_bit*/ )
    {
      return ATOMIC_CAS_64 (ptr, cmp_val, swap_val);
    }

  template <typename T, typename V1, typename V2> inline bool atomic_cas (volatile T *ptr, V1 cmp_val, V2 swap_val,
									  Bool2Type <false> /*_is_64_bit*/ )
    {
      return ATOMIC_CAS_32 (ptr, cmp_val, swap_val);
    }

  template <typename T, typename V> inline T atomic_tas (volatile T *ptr, V amount, Bool2Type <true> /*_is_64_bit*/ )
    {
      return ATOMIC_TAS_64 (ptr, amount);
    }

  template <typename T, typename V> inline T atomic_tas (volatile T * ptr, V amount, Bool2Type <false> /*_is_64_bit*/ )
    {
      return ATOMIC_TAS_32 (ptr, amount);
    }
}				//namespace dispatch

template <typename T, typename V> inline T ATOMIC_TAS (volatile T *ptr, V amount)
{
  return dispatch::atomic_tas (ptr, amount, dispatch::Bool2Type <sizeof (T) == sizeof (UINT64)> ());
}

template <typename T, typename V1, typename V2> inline bool ATOMIC_CAS (volatile T *ptr, V1 cmp_val, V2 swap_val)
{
  return dispatch::atomic_cas (ptr, cmp_val, swap_val, dispatch::Bool2Type <sizeof (T) == sizeof (UINT64)> ());
}

template <typename T> inline T *ATOMIC_TAS_ADDR (T * volatile *ptr, T *new_val)
{
#if defined (WINDOWS)
  return static_cast <T *>(InterlockedExchangePointer (reinterpret_cast <volatile PVOID *>(ptr), new_val));
#else
  return __sync_lock_test_and_set (ptr, new_val);
#endif
}

template <typename T> inline bool ATOMIC_CAS_ADDR (T * volatile *ptr, T *cmp_val, T *swap_val)
{
#if defined (WINDOWS)
  return InterlockedCompareExchangePointer (reinterpret_cast <volatile PVOID *>(ptr), swap_val, cmp_val) == cmp_val;
#else
  return __sync_bool_compare_and_swap (ptr, cmp_val, swap_val);
#endif
}
/* *INDENT-ON* */

>>>>>>> 03644818
//#define ATOMIC_LOAD_64(ptr) (*(ptr))
//#define ATOMIC_STORE_64(ptr, val) (*(ptr) = val)

#define ATOMIC_LOAD_64(ptr) ATOMIC_INC_64(ptr, 0)
#define ATOMIC_STORE_64(ptr, val) ATOMIC_TAS(ptr, val)

#endif //defined(HAVE_ATOMIC_BUILTINS)

#if defined (WINDOWS)
extern double strtod_win (const char *str, char **end_ptr);
#define string_to_double(str, end_ptr) strtod_win((str), (end_ptr));
#else
#define string_to_double(str, end_ptr) strtod((str), (end_ptr))
#endif

extern INT64 timeval_diff_in_msec (const struct timeval *end_time, const struct timeval *start_time);
extern int timeval_add_msec (struct timeval *added_time, const struct timeval *start_time, int msec);
extern int timeval_to_timespec (struct timespec *to, const struct timeval *from);

extern FILE *port_open_memstream (char **ptr, size_t * sizeloc);

extern void port_close_memstream (FILE * fp, char **ptr, size_t * sizeloc);

extern char *trim (char *str);

extern int parse_bigint (INT64 * ret_p, const char *str_p, int base);

extern int str_to_int32 (int *ret_p, char **end_p, const char *str_p, int base);
extern int str_to_uint32 (unsigned int *ret_p, char **end_p, const char *str_p, int base);
extern int str_to_int64 (INT64 * ret_p, char **end_p, const char *str_p, int base);
extern int str_to_uint64 (UINT64 * ret_p, char **end_p, const char *str_p, int base);
extern int str_to_double (double *ret_p, char **end_p, const char *str_p);
extern int str_to_float (float *ret_p, char **end_p, const char *str_p);

#if defined (WINDOWS)
extern float strtof_win (const char *nptr, char **endptr);
#endif

#ifndef HAVE_STRLCPY
extern size_t strlcpy (char *, const char *, size_t);
#endif

#if (defined (WINDOWS) && defined (_WIN32))
extern time_t mktime_for_win32 (struct tm *tm);
#endif

#if (defined (WINDOWS) && !defined (PRId64))
#define PRId64 "lld"
#define PRIx64 "llx"
#endif

extern int msleep (const long msec);

#ifdef __cplusplus
extern "C"
{
#endif
  extern int parse_int (int *ret_p, const char *str_p, int base);
#ifdef __cplusplus
}
#endif

#endif				/* _PORTING_H_ */<|MERGE_RESOLUTION|>--- conflicted
+++ resolved
@@ -28,10 +28,6 @@
 #ident "$Id$"
 
 #include "config.h"
-// #ifdef __cplusplus
-// extern "C"
-// {
-// #endif
 
 #if defined (AIX)
 #include <sys/socket.h>
@@ -564,7 +560,6 @@
   COND_BROADCAST = 1,
   MAX_EVENTS = 2
 } EVENTS;
-<<<<<<< HEAD
 
 typedef union
 {
@@ -580,23 +575,6 @@
   };
 } pthread_cond_t;
 
-=======
-
-typedef union
-{
-  CONDITION_VARIABLE native_cond;
-
-  struct
-  {
-    bool initialized;
-    unsigned int waiting;
-    CRITICAL_SECTION lock_waiting;
-    HANDLE events[MAX_EVENTS];
-    HANDLE broadcast_block_event;
-  };
-} pthread_cond_t;
-
->>>>>>> 03644818
 
 typedef HANDLE pthread_condattr_t;
 
@@ -772,9 +750,9 @@
               __sync_synchronize()
 #endif
 #endif
-#endif //defined (WINDOWS)
-
-#endif //__cplusplus
+#endif /* defined (WINDOWS) */
+
+#endif /* __cplusplus */
 
 #if defined(HAVE_ATOMIC_BUILTINS)
 
@@ -792,120 +770,72 @@
 extern UINT64 win32_exchange_add64 (UINT64 volatile *ptr, UINT64 amount);
 extern UINT64 win32_exchange64 (UINT64 volatile *ptr, UINT64 new_val);
 
-#endif //!_WIN64
-#endif //defined (WINDOWS)
-
-<<<<<<< HEAD
-#if !defined(WINDOWS) && __cplusplus < 201103L
-#define static_assert(a, b)
-#endif
-
-template < typename T, typename V > inline T ATOMIC_INC_32 (volatile T * ptr, V amount)
-=======
+#endif /* !_WIN64 */
+#endif /* defined (WINDOWS) */
+
 #if (!defined (WINDOWS) && __cplusplus < 201103L) || (defined (WINDOWS) && _MSC_VER <= 1500)
 #define static_assert(a, b)
 #endif
 
 /* *INDENT-OFF* */
 template <typename T, typename V> inline T ATOMIC_INC_32 (volatile T *ptr, V amount)
->>>>>>> 03644818
 {
   static_assert (sizeof (T) == sizeof (UINT32), "Not 32bit");
   static_assert (sizeof (V) == sizeof (UINT32), "Not 32bit");
 #if defined (WINDOWS)
-<<<<<<< HEAD
-  return InterlockedExchangeAdd (reinterpret_cast < volatile UINT32 * >(ptr), amount) +amount;
-=======
 #if _MSC_VER <= 1500
   return InterlockedExchangeAdd (reinterpret_cast <volatile LONG *>(ptr), amount) + amount;
 #else
   return InterlockedExchangeAdd (reinterpret_cast <volatile UINT32 *>(ptr), amount) + amount;
 #endif
->>>>>>> 03644818
 #else
   return __sync_add_and_fetch (ptr, amount);
 #endif
 }
 
-<<<<<<< HEAD
-template < typename T, typename V1, typename V2 > inline bool ATOMIC_CAS_32 (volatile T * ptr, V1 cmp_val, V2 swap_val)
-=======
 template <typename T, typename V1, typename V2> inline bool ATOMIC_CAS_32 (volatile T *ptr, V1 cmp_val, V2 swap_val)
->>>>>>> 03644818
 {
   static_assert (sizeof (T) == sizeof (UINT32), "Not 32bit");
   static_assert (sizeof (V1) == sizeof (UINT32), "Not 32bit");
   static_assert (sizeof (V2) == sizeof (UINT32), "Not 32bit");
 #if defined (WINDOWS)
-<<<<<<< HEAD
-  return InterlockedCompareExchange (reinterpret_cast < volatile UINT32 * >(ptr), swap_val, cmp_val) == cmp_val;
-=======
 #if _MSC_VER <= 1500
   return InterlockedCompareExchange (reinterpret_cast <volatile LONG *>(ptr), swap_val, cmp_val) == cmp_val;
 #else
   return InterlockedCompareExchange (reinterpret_cast <volatile UINT32 *>(ptr), swap_val, cmp_val) == cmp_val;
 #endif
->>>>>>> 03644818
 #else
   return __sync_bool_compare_and_swap (ptr, cmp_val, swap_val);
 #endif
 }
 
-<<<<<<< HEAD
-template < typename T, typename V > inline T ATOMIC_TAS_32 (volatile T * ptr, V amount)
-=======
 template <typename T, typename V> inline T ATOMIC_TAS_32 (volatile T *ptr, V amount)
->>>>>>> 03644818
 {
   static_assert (sizeof (T) == sizeof (UINT32), "Not 32bit");
   static_assert (sizeof (V) <= sizeof (UINT32), "Not 32bit");
 #if defined (WINDOWS)
-<<<<<<< HEAD
-  return InterlockedExchange (reinterpret_cast < volatile UINT32 * >(ptr), amount);
-=======
 #if _MSC_VER <= 1500
   return InterlockedExchange (reinterpret_cast <volatile LONG *>(ptr), amount);
 #else
   return InterlockedExchange (reinterpret_cast <volatile UINT32 *>(ptr), amount);
 #endif
->>>>>>> 03644818
 #else
   return __sync_lock_test_and_set (ptr, amount);
 #endif
 }
 
-<<<<<<< HEAD
-template < typename T, typename V > inline T ATOMIC_INC_64 (volatile T * ptr, V amount)
-=======
 template <typename T, typename V> inline T ATOMIC_INC_64 (volatile T *ptr, V amount)
->>>>>>> 03644818
 {
   static_assert (sizeof (T) == sizeof (UINT64), "Not 64bit");
-  //static_assert(sizeof(V) == sizeof(UINT64), "Not 64bit");
 #if defined (_WIN64)
-<<<<<<< HEAD
-  return InterlockedExchangeAdd64 (reinterpret_cast < volatile INT64 * >(ptr), amount) +amount;
-#elif defined(WINDOWS)
-  return win32_exchange_add64 (reinterpret_cast < volatile UINT64 * >(ptr), amount) +amount;
-=======
   return InterlockedExchangeAdd64 (reinterpret_cast <volatile INT64 *>(ptr), amount) + amount;
 #elif defined(WINDOWS)
   return win32_exchange_add64 (reinterpret_cast <volatile UINT64 *>(ptr), amount) + amount;
->>>>>>> 03644818
 #else
   return __sync_add_and_fetch (ptr, amount);
 #endif
 }
 
-<<<<<<< HEAD
-template < typename T, typename V1, typename V2 > inline bool ATOMIC_CAS_64 (volatile T * ptr, V1 cmp_val, V2 swap_val)
-{
-  static_assert (sizeof (T) == sizeof (UINT64), "Not 64bit");
-#if defined (_WIN64)
-  return InterlockedCompareExchange64 (reinterpret_cast < volatile INT64 * >(ptr), swap_val, cmp_val) == cmp_val;
-#elif defined(WINDOWS)
-  return win32_compare_exchange64 (reinterpret_cast < volatile UINT64 * >(ptr), swap_val, cmp_val) == cmp_val;
-=======
 template <typename T, typename V1, typename V2> inline bool ATOMIC_CAS_64 (volatile T *ptr, V1 cmp_val, V2 swap_val)
 {
   static_assert (sizeof (T) == sizeof (UINT64), "Not 64bit");
@@ -913,21 +843,11 @@
   return InterlockedCompareExchange64 (reinterpret_cast <volatile INT64 *>(ptr), swap_val, cmp_val) == cmp_val;
 #elif defined(WINDOWS)
   return win32_compare_exchange64 (reinterpret_cast <volatile UINT64 *>(ptr), swap_val, cmp_val) == cmp_val;
->>>>>>> 03644818
 #else
   return __sync_bool_compare_and_swap (ptr, cmp_val, swap_val);
 #endif
 }
 
-<<<<<<< HEAD
-template < typename T, typename V > inline T ATOMIC_TAS_64 (volatile T * ptr, V amount)
-{
-  static_assert (sizeof (T) == sizeof (UINT64), "Not 64bit");
-#if defined (_WIN64)
-  return InterlockedExchange64 (reinterpret_cast < volatile INT64 * >(ptr), amount);
-#elif defined(WINDOWS)
-  return win32_exchange64 (reinterpret_cast < volatile UINT64 * >(ptr), amount);
-=======
 template <typename T, typename V> inline T ATOMIC_TAS_64 (volatile T *ptr, V amount)
 {
   static_assert (sizeof (T) == sizeof (UINT64), "Not 64bit");
@@ -935,7 +855,6 @@
   return InterlockedExchange64 (reinterpret_cast <volatile INT64 *>(ptr), amount);
 #elif defined(WINDOWS)
   return win32_exchange64 (reinterpret_cast <volatile UINT64 *>(ptr), amount);
->>>>>>> 03644818
 #else
   return __sync_lock_test_and_set (ptr, amount);
 #endif
@@ -943,67 +862,6 @@
 
 namespace dispatch
 {
-<<<<<<< HEAD
-  template < bool B > struct Bool2Type
-  {
-    enum
-    { value = B };
-  };
-
-    template < typename T, typename V1, typename V2 > inline bool atomic_cas (volatile T * ptr, V1 cmp_val, V2 swap_val,
-									      Bool2Type < true > /*_is_64_bit*/ )
-  {
-    return ATOMIC_CAS_64 (ptr, cmp_val, swap_val);
-  }
-
-  template < typename T, typename V1, typename V2 > inline bool atomic_cas (volatile T * ptr, V1 cmp_val, V2 swap_val,
-									    Bool2Type < false > /*_is_64_bit*/ )
-  {
-    return ATOMIC_CAS_32 (ptr, cmp_val, swap_val);
-  }
-
-  template < typename T, typename V > inline T atomic_tas (volatile T * ptr, V amount,
-							   Bool2Type < true > /*_is_64_bit*/ )
-  {
-    return ATOMIC_TAS_64 (ptr, amount);
-  }
-
-  template < typename T, typename V > inline T atomic_tas (volatile T * ptr, V amount,
-							   Bool2Type < false > /*_is_64_bit*/ )
-  {
-    return ATOMIC_TAS_32 (ptr, amount);
-  }
-}				//namespace dispatch
-
-template < typename T, typename V > inline T ATOMIC_TAS (volatile T * ptr, V amount)
-{
-  return dispatch::atomic_tas (ptr, amount, dispatch::Bool2Type < sizeof (T) == sizeof (UINT64) > ());
-}
-
-template < typename T, typename V1, typename V2 > inline bool ATOMIC_CAS (volatile T * ptr, V1 cmp_val, V2 swap_val)
-{
-  return dispatch::atomic_cas (ptr, cmp_val, swap_val, dispatch::Bool2Type < sizeof (T) == sizeof (UINT64) > ());
-}
-
-template < typename T > inline T * ATOMIC_TAS_ADDR (T * volatile *ptr, T * new_val)
-{
-#if defined (WINDOWS)
-  return static_cast < T * >(InterlockedExchangePointer (reinterpret_cast < volatile PVOID * >(ptr), new_val));
-#else
-  return __sync_lock_test_and_set (ptr, new_val);
-#endif
-}
-
-template < typename T > inline bool ATOMIC_CAS_ADDR (T * volatile *ptr, T * cmp_val, T * swap_val)
-{
-#if defined (WINDOWS)
-  return InterlockedCompareExchangePointer (reinterpret_cast < volatile PVOID * >(ptr), swap_val, cmp_val) == cmp_val;
-#else
-  return __sync_bool_compare_and_swap (ptr, cmp_val, swap_val);
-#endif
-}
-
-=======
   template <bool B> struct Bool2Type
     {
       enum { value = B };
@@ -1030,7 +888,7 @@
     {
       return ATOMIC_TAS_32 (ptr, amount);
     }
-}				//namespace dispatch
+}				/* namespace dispatch */
 
 template <typename T, typename V> inline T ATOMIC_TAS (volatile T *ptr, V amount)
 {
@@ -1060,15 +918,11 @@
 #endif
 }
 /* *INDENT-ON* */
-
->>>>>>> 03644818
-//#define ATOMIC_LOAD_64(ptr) (*(ptr))
-//#define ATOMIC_STORE_64(ptr, val) (*(ptr) = val)
 
 #define ATOMIC_LOAD_64(ptr) ATOMIC_INC_64(ptr, 0)
 #define ATOMIC_STORE_64(ptr, val) ATOMIC_TAS(ptr, val)
 
-#endif //defined(HAVE_ATOMIC_BUILTINS)
+#endif /* defined(HAVE_ATOMIC_BUILTINS) */
 
 #if defined (WINDOWS)
 extern double strtod_win (const char *str, char **end_ptr);
