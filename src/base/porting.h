--- conflicted
+++ resolved
@@ -986,7 +986,24 @@
 }
 #endif
 
-<<<<<<< HEAD
+#if defined (_MSC_VER) || defined (__GNUC__)
+#define PORTABLE_FUNC_NAME __func__
+#else
+#define PORTABLE_FUNC_NAME "(unknown)"
+#endif
+
+#ifdef __GNUC__
+#define UNUSED(x) UNUSED_ ## x __attribute__((__unused__))
+#else
+#define UNUSED(x) x
+#endif
+
+#ifdef __GNUC__
+#define UNUSED_FUNCTION(x) __attribute__((__unused__)) UNUSED_ ## x
+#else
+#define UNUSED_FUNCTION(x) x
+#endif
+
 /* casts for C++ and C to be used in *.c files; cpp files should use C++ specific syntax. */
 /* todo: we should split porting.h into several files to avoid recompiling whole project every time we change
  *       something. when we do that, we can avoid including dangerous macro's like these in header files.
@@ -1038,24 +1055,5 @@
 #else				/* !REFPTR */
 #define REFPTR(T, name) T *& name
 #endif				/* !REFPTR */
-=======
-#if defined (_MSC_VER) || defined (__GNUC__)
-#define PORTABLE_FUNC_NAME __func__
-#else
-#define PORTABLE_FUNC_NAME "(unknown)"
-#endif
-
-#ifdef __GNUC__
-#  define UNUSED(x) UNUSED_ ## x __attribute__((__unused__))
-#else
-#  define UNUSED(x) x
-#endif
-
-#ifdef __GNUC__
-#  define UNUSED_FUNCTION(x) __attribute__((__unused__)) UNUSED_ ## x
-#else
-#  define UNUSED_FUNCTION(x) x
-#endif
->>>>>>> e87bf584
 
 #endif				/* _PORTING_H_ */