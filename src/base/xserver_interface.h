/*
 * Copyright (C) 2008 Search Solution Corporation. All rights reserved by Search Solution.
 *
 *   This program is free software; you can redistribute it and/or modify
 *   it under the terms of the GNU General Public License as published by
 *   the Free Software Foundation; either version 2 of the License, or
 *   (at your option) any later version.
 *
 *  This program is distributed in the hope that it will be useful,
 *  but WITHOUT ANY WARRANTY; without even the implied warranty of
 *  MERCHANTABILITY or FITNESS FOR A PARTICULAR PURPOSE. See the
 *  GNU General Public License for more details.
 *
 *  You should have received a copy of the GNU General Public License
 *  along with this program; if not, write to the Free Software
 *  Foundation, Inc., 51 Franklin Street, Fifth Floor, Boston, MA 02110-1301 USA
 *
 */


/*
 * xserver_interface.h - Server interface functions
 *
 * Note: This file defines the interface to the server. The client modules that
 * calls any function in the server should include this module instead of the
 * header file of the desired function.
 */

#ifndef _XSERVER_INTERFACE_H_
#define _XSERVER_INTERFACE_H_

#ident "$Id$"

#include "config.h"

#if !defined (SERVER_MODE) && !defined (SA_MODE)
#error Belongs to server module
#endif /* !defined (SERVER_MODE) && !defined (SA_MODE) */

#include "boot.h"
#include "error_manager.h"
#include "file_io.h"
#include "locator.h"
#include "log_comm.h"
#include "query_list.h"
#include "query_manager.h"
#include "perf_monitor.h"
#include "replication.h"
#include "storage_common.h"
#include "thread_compat.hpp"

extern int xboot_initialize_server (const BOOT_CLIENT_CREDENTIAL * client_credential, BOOT_DB_PATH_INFO * db_path_info,
				    bool db_overwrite, const char *file_addmore_vols, volatile DKNPAGES db_npages,
				    PGLENGTH db_desired_pagesize, volatile DKNPAGES xlog_npages,
				    PGLENGTH db_desired_log_page_size, OID * rootclass_oid, HFID * rootclass_hfid,
				    int client_lock_wait, TRAN_ISOLATION client_isolation);
extern const char *xboot_get_server_session_key (void);
extern int xboot_register_client (THREAD_ENTRY * thread_p, BOOT_CLIENT_CREDENTIAL * client_credential,
				  int client_lock_wait, TRAN_ISOLATION client_isolation, TRAN_STATE * tran_state,
				  BOOT_SERVER_CREDENTIAL * server_credential);
extern int xboot_unregister_client (REFPTR (THREAD_ENTRY, thread_p), int tran_index);
extern int xboot_backup (THREAD_ENTRY * thread_p, const char *backup_path, FILEIO_BACKUP_LEVEL backup_level,
			 bool delete_unneeded_logarchives, const char *backup_verbose_file, int num_threads,
			 FILEIO_ZIP_METHOD zip_method, FILEIO_ZIP_LEVEL zip_level, int skip_activelog, int sleep_msecs);
extern DISK_ISVALID xboot_checkdb_table (THREAD_ENTRY * thread_p, int check_flag, OID * oid, BTID * index_btid);
extern int xboot_check_db_consistency (THREAD_ENTRY * thread_p, int check_flag, OID * oids, int num_oids,
				       BTID * index_btid);
extern VOLID xboot_add_volume_extension (THREAD_ENTRY * thread_p, DBDEF_VOL_EXT_INFO * ext_info);
extern int xboot_find_number_permanent_volumes (THREAD_ENTRY * thread_p);
extern int xboot_find_number_temp_volumes (THREAD_ENTRY * thread_p);
extern VOLID xboot_find_last_permanent (THREAD_ENTRY * thread_p);
extern VOLID xboot_peek_last_permanent (THREAD_ENTRY * thread_p);
extern VOLID xboot_find_last_temp (THREAD_ENTRY * thread_p);

extern LC_FIND_CLASSNAME xlocator_reserve_class_names (THREAD_ENTRY * thread_p, const int num_classes,
						       const char **classname, OID * class_oid);
extern int xlocator_get_reserved_class_name_oid (THREAD_ENTRY * thread_p, const char *classname, OID * class_oid);
extern LC_FIND_CLASSNAME xlocator_delete_class_name (THREAD_ENTRY * thread_p, const char *classname);
extern LC_FIND_CLASSNAME xlocator_rename_class_name (THREAD_ENTRY * thread_p, const char *oldname, const char *newname,
						     OID * class_oid);
extern LC_FIND_CLASSNAME xlocator_find_class_oid (THREAD_ENTRY * thread_p, const char *classname, OID * class_oid,
						  LOCK lock);
extern int xlocator_assign_oid (THREAD_ENTRY * thread_p, const HFID * hfid, OID * perm_oid, int expected_length,
				OID * class_oid, const char *classname);
extern int xlocator_fetch (THREAD_ENTRY * thrd, OID * oid, int chn, LOCK lock,
			   LC_FETCH_VERSION_TYPE fetch_version_type, LC_FETCH_VERSION_TYPE initial_fetch_version_type,
			   OID * class_oid, int class_chn, int prefetching, LC_COPYAREA ** fetch_area);
extern int xlocator_get_class (THREAD_ENTRY * thread_p, OID * class_oid, int class_chn, const OID * oid, LOCK lock,
			       int prefetching, LC_COPYAREA ** fetch_area);
extern int xlocator_fetch_all (THREAD_ENTRY * thread_p, const HFID * hfid, LOCK * lock,
			       LC_FETCH_VERSION_TYPE fetch_type, OID * class_oid, int *nobjects, int *nfetched,
			       OID * last_oid, LC_COPYAREA ** fetch_area);
extern int xlocator_lock_and_fetch_all (THREAD_ENTRY * thread_p, const HFID * hfid, LOCK * instance_lock,
					int *instance_lock_timeout, OID * class_oid, LOCK * class_lock, int *nobjects,
					int *nfetched, int *nfailed_instance_locks, OID * last_oid,
					LC_COPYAREA ** fetch_area, MVCC_SNAPSHOT * mvcc_snapshot);
extern int xlocator_fetch_lockset (THREAD_ENTRY * thread_p, LC_LOCKSET * lockset, LC_COPYAREA ** fetch_area);
extern int xlocator_fetch_all_reference_lockset (THREAD_ENTRY * thread_p, OID * oid, int chn, OID * class_oid,
						 int class_chn, LOCK lock, int quit_on_errors, int prune_level,
						 LC_LOCKSET ** lockset, LC_COPYAREA ** fetch_area);
extern LC_FIND_CLASSNAME xlocator_find_lockhint_class_oids (THREAD_ENTRY * thread_p, int num_classes,
							    const char **many_classnames, LOCK * many_locks,
							    int *many_need_subclasses, LC_PREFETCH_FLAGS * many_flags,
							    OID * guessed_class_oids, int *guessed_class_chns,
							    bool quit_on_errors, LC_LOCKHINT ** hlock,
							    LC_COPYAREA ** fetch_area);
extern int xlocator_fetch_lockhint_classes (THREAD_ENTRY * thread_p, LC_LOCKHINT * lockhint, LC_COPYAREA ** fetch_area);
extern int xlocator_does_exist (THREAD_ENTRY * thread_p, OID * oid, int chn, LOCK lock,
				LC_FETCH_VERSION_TYPE fetch_version_type, OID * class_oid, int class_chn,
				int need_fetching, int prefetching, LC_COPYAREA ** fetch_area);
extern int xlocator_force (THREAD_ENTRY * thread_p, LC_COPYAREA * copy_area, int num_ignore_error_list,
			   int *ignore_error_list);
extern int xlocator_repl_force (THREAD_ENTRY * thread_p, LC_COPYAREA * copy_area, LC_COPYAREA ** reply_area);
extern bool xlocator_notify_isolation_incons (THREAD_ENTRY * thread_p, LC_COPYAREA ** synch_area);

extern int xlocator_assign_oid_batch (THREAD_ENTRY * thread_p, LC_OIDSET * oidset);
extern int xlocator_remove_class_from_index (THREAD_ENTRY * thread_p, OID * oid, BTID * btid, HFID * hfid);

extern int xlocator_check_fk_validity (THREAD_ENTRY * thread_p, OID * cls_oid, HFID * hfid, TP_DOMAIN * key_type,
				       int n_attrs, int *attr_ids, OID * pk_cls_oid, BTID * pk_btid, char *fk_name);
extern LOG_LSA *xrepl_log_get_append_lsa (void);
extern int xrepl_set_info (THREAD_ENTRY * thread_p, REPL_INFO * repl_info);

extern int xheap_create (THREAD_ENTRY * thread_p, HFID * hfid, const OID * class_oid, bool reuse_oid);
extern int xheap_destroy (THREAD_ENTRY * thread_p, const HFID * hfid, const OID * class_oid);
extern int xheap_destroy_newly_created (THREAD_ENTRY * thread_p, const HFID * hfid, const OID * class_oid);

extern TRAN_STATE xtran_server_commit (THREAD_ENTRY * thrd, bool retain_lock);
extern TRAN_STATE xtran_server_abort (THREAD_ENTRY * thrd);
extern int xtran_server_start_topop (THREAD_ENTRY * thread_p, LOG_LSA * topop_lsa);
extern TRAN_STATE xtran_server_end_topop (THREAD_ENTRY * thread_p, LOG_RESULT_TOPOP result, LOG_LSA * topop_lsa);
extern int xtran_server_savepoint (THREAD_ENTRY * thread_p, const char *savept_name, LOG_LSA * savept_lsa);
extern TRAN_STATE xtran_server_partial_abort (THREAD_ENTRY * thread_p, const char *savept_name, LOG_LSA * savept_lsa);
extern int xtran_server_set_global_tran_info (THREAD_ENTRY * thread_p, int gtrid, void *info, int size);
extern int xtran_server_get_global_tran_info (THREAD_ENTRY * thread_p, int gtrid, void *buffer, int size);
extern int xtran_server_2pc_start (THREAD_ENTRY * thread_p);
extern TRAN_STATE xtran_server_2pc_prepare (THREAD_ENTRY * thread_p);
extern int xtran_server_2pc_recovery_prepared (THREAD_ENTRY * thread_p, int gtrids[], int size);
extern int xtran_server_2pc_attach_global_tran (THREAD_ENTRY * thread_p, int gtrid);
extern TRAN_STATE xtran_server_2pc_prepare_global_tran (THREAD_ENTRY * thread_p, int gtrid);
extern bool xtran_is_blocked (THREAD_ENTRY * thread_p, int tran_index);
extern bool xtran_server_has_updated (THREAD_ENTRY * thread_p);
extern int xtran_server_is_active_and_has_updated (THREAD_ENTRY * thread_p);
extern int xtran_wait_server_active_trans (THREAD_ENTRY * thrd);
extern int xtran_lock_rep_read (THREAD_ENTRY * thread_p, LOCK lock_rr_tran);

extern void xlogtb_set_interrupt (THREAD_ENTRY * thread_p, int set);
extern void xlogtb_set_suppress_repl_on_transaction (THREAD_ENTRY * thread_p, int set);

extern int xlogtb_reset_wait_msecs (THREAD_ENTRY * thread_p, int wait_msecs);
extern int xlogtb_reset_isolation (THREAD_ENTRY * thread_p, TRAN_ISOLATION isolation);

extern LOG_LSA *log_get_final_restored_lsa (void);
extern float log_get_db_compatibility (void);
extern int log_set_no_logging (void);
extern bool logtb_has_updated (THREAD_ENTRY * thread_p);


extern BTID *xbtree_add_index (THREAD_ENTRY * thread_p, BTID * btid, TP_DOMAIN * key_type, OID * class_oid, int attr_id,
			       int unique_pk, int num_oids, int num_nulls, int num_keys);
extern BTID *xbtree_load_index (THREAD_ENTRY * thread_p, BTID * btid, const char *bt_name, TP_DOMAIN * key_type,
				OID * class_oids, int n_classes, int n_attrs, int *attr_ids, int *attrs_prefix_length,
				HFID * hfids, int unique_pk, int not_null_flag, OID * fk_refcls_oid,
				BTID * fk_refcls_pk_btid, const char *fk_name, char *pred_stream, int pred_stream_size,
				char *expr_stream, int expr_steram_size, int func_col_id, int func_attr_index_start);
extern int xbtree_delete_index (THREAD_ENTRY * thread_p, BTID * btid);
extern BTREE_SEARCH xbtree_find_unique (THREAD_ENTRY * thread_p, BTID * btid, SCAN_OPERATION_TYPE scan_op_type,
					DB_VALUE * key, OID * class_oid, OID * oid, bool is_all_class_srch);
extern int xbtree_class_test_unique (THREAD_ENTRY * thread_p, char *buf, int buf_size);
extern BTREE_SEARCH xbtree_find_multi_uniques (THREAD_ENTRY * thread_p, OID * class_oid, int pruning_type, BTID * btids,
					       DB_VALUE * values, int count, SCAN_OPERATION_TYPE op_type, OID ** oids,
					       int *oids_count);
extern EHID *xehash_create (THREAD_ENTRY * thread_p, EHID * ehid, DB_TYPE key_type, int exp_num_entries,
			    OID * class_oid, int attr_id, bool is_tmp);
extern int xehash_destroy (THREAD_ENTRY * thread_p, EHID * ehid);

extern char *xstats_get_statistics_from_server (THREAD_ENTRY * thread_p, OID * class_id, unsigned int timestamp,
						int *length);
extern int xstats_update_statistics (THREAD_ENTRY * thread_p, OID * classoid, bool with_fullscan);
extern int xstats_update_all_statistics (THREAD_ENTRY * thread_p, bool with_fullscan);

extern DKNPAGES xdisk_get_total_numpages (THREAD_ENTRY * thread_p, VOLID volid);
extern DKNPAGES xdisk_get_free_numpages (THREAD_ENTRY * thread_p, VOLID volid);
extern bool xdisk_is_volume_exist (THREAD_ENTRY * thread_p, VOLID volid);

extern char *xdisk_get_remarks (THREAD_ENTRY * thread_p, VOLID volid);
extern int disk_get_boot_db_charset (THREAD_ENTRY * thread_p, INT16 volid, INTL_CODESET * db_charset);
extern char *xdisk_get_fullname (THREAD_ENTRY * thread_p, VOLID volid, char *vol_fullname);
extern DISK_VOLPURPOSE xdisk_get_purpose (THREAD_ENTRY * thread_p, VOLID volid);
extern int xdisk_get_purpose_and_space_info (THREAD_ENTRY * thread_p, VOLID volid, DISK_VOLPURPOSE * vol_purpose,
					     DISK_VOLUME_SPACE_INFO * space_info);

extern int xqfile_get_list_file_page (THREAD_ENTRY * thread_p, QUERY_ID query_id, VOLID volid, PAGEID pageid,
				      char *page_bufp, int *page_sizep);

/* new query interface */
extern int xqmgr_prepare_query (THREAD_ENTRY * thrd, COMPILE_CONTEXT * ctx, XASL_STREAM * stream);

extern QFILE_LIST_ID *xqmgr_execute_query (THREAD_ENTRY * thrd, const XASL_ID * xasl_id, QUERY_ID * query_idp,
					   int dbval_cnt, void *data, QUERY_FLAG * flagp, CACHE_TIME * clt_cache_time,
					   CACHE_TIME * srv_cache_time, int query_timeout,
					   XASL_CACHE_ENTRY ** ret_cache_entry_p);
extern QFILE_LIST_ID *xqmgr_prepare_and_execute_query (THREAD_ENTRY * thrd, char *xasl_stream, int xasl_stream_size,
						       QUERY_ID * query_id, int dbval_cnt, void *data,
						       QUERY_FLAG * flag, int query_timeout);
extern int xqmgr_end_query (THREAD_ENTRY * thrd, QUERY_ID query_id);
extern int xqmgr_drop_all_query_plans (THREAD_ENTRY * thread_p);
extern void xqmgr_dump_query_plans (THREAD_ENTRY * thread_p, FILE * outfp);
extern void xqmgr_dump_query_cache (THREAD_ENTRY * thread_p, FILE * outfp);

/* server execution statistics */
extern void xperfmon_server_copy_stats (THREAD_ENTRY * thread_p, UINT64 * to_stats);
extern void xperfmon_server_copy_global_stats (UINT64 * to_stats);
/* catalog manager interface */

extern int xcatalog_check_rep_dir (THREAD_ENTRY * thread_p, OID * class_id, OID * rep_dir_p);

extern int xacl_reload (THREAD_ENTRY * thread_p);
extern void xacl_dump (THREAD_ENTRY * thread_p, FILE * outfp);
extern void xlock_dump (THREAD_ENTRY * thread_p, FILE * outfp);

extern int xlogtb_get_pack_tran_table (THREAD_ENTRY * thread_p, char **buffer_p, int *size_p,
				       int include_query_exec_info);

extern LOB_LOCATOR_STATE xlog_find_lob_locator (THREAD_ENTRY * thread_p, const char *locator, char *real_locator);
extern int xlog_add_lob_locator (THREAD_ENTRY * thread_p, const char *locator, LOB_LOCATOR_STATE state);
extern int xlog_change_state_of_locator (THREAD_ENTRY * thread_p, const char *locator, const char *new_locator,
					 LOB_LOCATOR_STATE state);
extern int xlog_drop_lob_locator (THREAD_ENTRY * thread_p, const char *locator);
extern void log_clear_lob_locator_list (THREAD_ENTRY * thread_p, LOG_TDES * tdes, bool at_commit, LOG_LSA * savept_lsa);
extern int xboot_compact_db (THREAD_ENTRY * thread_p, OID * class_oids, int n_classes, int space_to_process,
			     int instance_lock_timeout, int class_lock_timeout, bool delete_old_repr,
			     OID * last_processed_class_oid, OID * last_processed_oid, int *total_objects,
			     int *failed_objects, int *modified_objects, int *big_objects, int *initial_last_repr_id);

extern int xboot_heap_compact (THREAD_ENTRY * thread_p, OID * class_oid);

extern int xboot_compact_start (THREAD_ENTRY * thread_p);
extern int xboot_compact_stop (THREAD_ENTRY * thread_p);

extern int xlocator_upgrade_instances_domain (THREAD_ENTRY * thread_p, OID * class_oid, int att_id);

extern int xsession_create_new (THREAD_ENTRY * thread_p, SESSION_ID * id);
extern int xsession_check_session (THREAD_ENTRY * thread_p, const SESSION_ID id);
extern int xsession_end_session (THREAD_ENTRY * thread, const SESSION_ID id);

extern int xsession_set_row_count (THREAD_ENTRY * thread_p, int row_count);
extern int xsession_get_row_count (THREAD_ENTRY * thread_p, int *row_count);
extern int xsession_set_cur_insert_id (THREAD_ENTRY * thread_p, const DB_VALUE * value, bool force);
extern int xsession_get_last_insert_id (THREAD_ENTRY * thread_p, DB_VALUE * value, bool update_last_insert_id);
extern int xsession_reset_cur_insert_id (THREAD_ENTRY * thread_p);

extern int xsession_create_prepared_statement (THREAD_ENTRY * thread_p, char *name, char *alias_print, SHA1Hash * sha1,
					       char *info, int info_len);
extern int xsession_get_prepared_statement (THREAD_ENTRY * thread_p, const char *name, char **info, int *info_len,
					    XASL_ID * xasl_id, XASL_NODE_HEADER * xasl_header_p);
extern int xsession_delete_prepared_statement (THREAD_ENTRY * thread_p, const char *name);

extern int xlogin_user (THREAD_ENTRY * thread_p, const char *username);

extern int xsession_set_session_variables (THREAD_ENTRY * thread_p, DB_VALUE * values, const int count);
extern int xsession_get_session_variable (THREAD_ENTRY * thread_p, const DB_VALUE * name, DB_VALUE * value);
extern int xsession_get_session_variable_no_copy (THREAD_ENTRY * thread_p, const DB_VALUE * name, DB_VALUE ** value);
extern int xsession_drop_session_variables (THREAD_ENTRY * thread_p, DB_VALUE * values, const int count);
extern void xsession_store_query_entry_info (THREAD_ENTRY * thread_p, QMGR_QUERY_ENTRY * qentry_p);
extern int xsession_load_query_entry_info (THREAD_ENTRY * thread_p, QMGR_QUERY_ENTRY * qentry_p);
extern int xsession_remove_query_entry_info (THREAD_ENTRY * thread_p, const QUERY_ID query_id);
extern int xsession_clear_query_entry_info (THREAD_ENTRY * thread_p, const QUERY_ID query_id);

extern int xchksum_insert_repl_log_and_demote_table_lock (THREAD_ENTRY * thread_p, REPL_INFO * repl_info,
							  const OID * class_oidp);
extern bool xlogtb_does_active_user_exist (THREAD_ENTRY * thread_p, const char *user_name);
<<<<<<< HEAD
extern bool xtran_should_connection_reset (THREAD_ENTRY * thread_p, bool has_updated);
extern int xsession_set_tran_auto_commit (THREAD_ENTRY * thread_p, bool auto_commit);
=======
extern int xlocator_demote_class_lock (THREAD_ENTRY * thread_p, const OID * class_oid, LOCK lock, LOCK * ex_lock);
>>>>>>> 51b0f828
#endif /* _XSERVER_INTERFACE_H_ */<|MERGE_RESOLUTION|>--- conflicted
+++ resolved
@@ -270,10 +270,7 @@
 extern int xchksum_insert_repl_log_and_demote_table_lock (THREAD_ENTRY * thread_p, REPL_INFO * repl_info,
 							  const OID * class_oidp);
 extern bool xlogtb_does_active_user_exist (THREAD_ENTRY * thread_p, const char *user_name);
-<<<<<<< HEAD
+extern int xlocator_demote_class_lock (THREAD_ENTRY * thread_p, const OID * class_oid, LOCK lock, LOCK * ex_lock);
 extern bool xtran_should_connection_reset (THREAD_ENTRY * thread_p, bool has_updated);
 extern int xsession_set_tran_auto_commit (THREAD_ENTRY * thread_p, bool auto_commit);
-=======
-extern int xlocator_demote_class_lock (THREAD_ENTRY * thread_p, const OID * class_oid, LOCK lock, LOCK * ex_lock);
->>>>>>> 51b0f828
 #endif /* _XSERVER_INTERFACE_H_ */