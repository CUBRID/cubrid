--- conflicted
+++ resolved
@@ -64,16 +64,10 @@
   PERFMON_ACTIVATION_FLAG_PB_HASH_ANCHOR = 8,
   PERFMON_ACTIVATION_FLAG_PB_VICTIMIZATION = 16,
   PERFMON_ACTIVATION_FLAG_THREAD = 32,
-<<<<<<< HEAD
-
-  /* must update when adding new conditions */
-  PERFMON_ACTIVATION_FLAG_LAST = PERFMON_ACTIVATION_FLAG_THREAD,
-=======
   PERFMON_ACTIVATION_FLAG_DAEMONS = 64,
 
   /* must update when adding new conditions */
   PERFMON_ACTIVATION_FLAG_LAST = PERFMON_ACTIVATION_FLAG_DAEMONS,
->>>>>>> e1f48cf9
 
   PERFMON_ACTIVATION_FLAG_MAX_VALUE = (PERFMON_ACTIVATION_FLAG_LAST << 1) - 1
 } PERFMON_ACTIVATION_FLAG;
@@ -613,10 +607,7 @@
   PSTAT_MVCC_SNAPSHOT_COUNTERS,
   PSTAT_OBJ_LOCK_TIME_COUNTERS,
   PSTAT_THREAD_STATS,
-<<<<<<< HEAD
-=======
   PSTAT_THREAD_PGBUF_DAEMON_STATS,
->>>>>>> e1f48cf9
 
   PSTAT_COUNT
 } PERF_STAT_ID;
