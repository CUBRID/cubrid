--- conflicted
+++ resolved
@@ -363,7 +363,7 @@
   FC_TOKENS,
 
   /* prior lsa info */
-  PRIOR_LSA_LIST_SIZE,	/* kbytes */
+  PRIOR_LSA_LIST_SIZE,		/* kbytes */
   PRIOR_LSA_LIST_MAXED,
   PRIOR_LSA_LIST_REMOVED,
 
@@ -420,7 +420,6 @@
   HEAP_REL_VACUUMS,
   HEAP_INSID_VACUUMS,
   HEAP_REMOVE_VACUUMS,
-  HEAP_NEXT_VER_VACUUMS,
 
   /* Track heap modify timers. */
   HEAP_INSERT_PREPARE,
@@ -443,14 +442,11 @@
   BT_DELETE_CNT,
   BT_MVCC_DELETE_CNT,
   BT_MARK_DELETE_CNT,
-  BT_UPDATE_SK_CNT,
   BT_UNDO_INSERT_CNT,
   BT_UNDO_DELETE_CNT,
   BT_UNDO_MVCC_DELETE_CNT,
-  BT_UNDO_UPDATE_SK_CNT,
   BT_VACUUM_CNT,
   BT_VACUUM_INSID_CNT,
-  BT_VACUUM_UPDATE_SK_CNT,
   BT_FIX_OVF_OIDS_CNT,
   BT_UNIQUE_RLOCKS_CNT,
   BT_UNIQUE_WLOCKS_CNT,
@@ -462,14 +458,11 @@
   BT_DELETE,
   BT_MVCC_DELETE,
   BT_MARK_DELETE,
-  BT_UPDATE_SK,
   BT_UNDO_INSERT,
   BT_UNDO_DELETE,
   BT_UNDO_MVCC_DELETE,
-  BT_UNDO_UPDATE_SK,
   BT_VACUUM,
   BT_VACUUM_INSID,
-  BT_VACUUM_UPDATE_SK,
 
   /* B-tree traversal timers. */
   BT_TRAVERSE,
@@ -479,14 +472,11 @@
   BT_DELETE_TRAVERSE,
   BT_MVCC_DELETE_TRAVERSE,
   BT_MARK_DELETE_TRAVERSE,
-  BT_UPDATE_SK_TRAVERSE,
   BT_UNDO_INSERT_TRAVERSE,
   BT_UNDO_DELETE_TRAVERSE,
   BT_UNDO_MVCC_DELETE_TRAVERSE,
-  BT_UNDO_UPDATE_SK_TRAVERSE,
   BT_VACUUM_TRAVERSE,
   BT_VACUUM_INSID_TRAVERSE,
-  BT_VACUUM_UPDATE_SK_TRAVERSE,
 
   /* B-tree timers to fix overflow OID's and to lock for unique. */
   BT_FIX_OVF_OIDS,
@@ -630,7 +620,7 @@
 typedef enum t_diag_server_type T_DIAG_SERVER_TYPE;
 
 /* number of fields of MNT_SERVER_EXEC_STATS structure (includes computed stats) */
-#define MNT_COUNT_OF_SERVER_EXEC_SINGLE_STATS 203
+#define MNT_COUNT_OF_SERVER_EXEC_SINGLE_STATS 196	/* TODO: Get rid of this thing! */
 
 /* number of array stats of MNT_SERVER_EXEC_STATS structure */
 #define MNT_COUNT_OF_SERVER_EXEC_ARRAY_STATS 14
@@ -682,22 +672,22 @@
  */
 typedef struct mnt_server_exec_stats MNT_SERVER_EXEC_STATS;
 struct mnt_server_exec_stats
-  {
-    /* Array of performance statistics */
-    UINT64 perf_statistics[MNT_TOTAL_SIZE_EXEC_STATS];
-    bool enable_local_stat;	/* used for local stats */
-  };
+{
+  /* Array of performance statistics */
+  UINT64 perf_statistics[MNT_TOTAL_SIZE_EXEC_STATS];
+  bool enable_local_stat;	/* used for local stats */
+};
 
 typedef struct mnt_metadata_exec_stats MNT_METADATA_EXEC_STATS;
 struct mnt_metadata_exec_stats
-  {
-    /* Gives the number of elements for the statistic */
-    unsigned int statistic_size;
-    /* Gives the start offset in the perf_statistics array */
-    unsigned int statistic_offset;
-    /* Flag that tells if the statistic is accumulative or not */
-    bool accumulative;
-  };
+{
+  /* Gives the number of elements for the statistic */
+  unsigned int statistic_size;
+  /* Gives the start offset in the perf_statistics array */
+  unsigned int statistic_offset;
+  /* Flag that tells if the statistic is accumulative or not */
+  bool accumulative;
+};
 
 #define MNT_SERVER_PBX_FIX_STAT_POSITION \
   (MNT_COUNT_OF_SERVER_EXEC_SINGLE_STATS + 0)
@@ -737,7 +727,7 @@
 
 extern int mnt_calc_diff_stats (MNT_SERVER_EXEC_STATS * stats_diff, MNT_SERVER_EXEC_STATS * new_stats,
 				MNT_SERVER_EXEC_STATS * old_stats);
-extern void build_metadata_exec_stats();
+extern void build_metadata_exec_stats ();
 
 #if defined(CS_MODE) || defined(SA_MODE)
 /* Client execution statistic structure */
@@ -997,337 +987,44 @@
 						       snapshot, \
 						       rec_type, \
 						       visibility)
-<<<<<<< HEAD
-#endif /* PERF_ENABLE_MVCC_SNAPSHOT_STAT */
-#define mnt_snapshot_acquire_time(thread_p,amount) \
-  if (mnt_Num_tran_exec_stats > 0) mnt_x_snapshot_acquire_time(thread_p, \
-							       amount)
-#define mnt_snapshot_retry_counters(thread_p,amount) \
-  if (mnt_Num_tran_exec_stats > 0) mnt_x_snapshot_retry_counters(thread_p, \
-								 amount)
-#define mnt_tran_complete_time(thread_p,amount) \
-  if (mnt_Num_tran_exec_stats > 0) mnt_x_tran_complete_time(thread_p, amount)
-#define mnt_oldest_mvcc_acquire_time(thread_p,amount) \
-  if (mnt_Num_tran_exec_stats > 0) mnt_x_oldest_mvcc_acquire_time(thread_p, \
-								  amount)
-#define mnt_oldest_mvcc_retry_counters(thread_p,amount) \
-  if (mnt_Num_tran_exec_stats > 0) mnt_x_oldest_mvcc_retry_counters(thread_p, \
-								    amount)
-
-#define mnt_heap_home_inserts(thread_p) \
-  if (mnt_Num_tran_exec_stats > 0) mnt_x_heap_home_inserts (thread_p)
-#define mnt_heap_big_inserts(thread_p) \
-  if (mnt_Num_tran_exec_stats > 0) mnt_x_heap_big_inserts (thread_p)
-#define mnt_heap_assign_inserts(thread_p) \
-  if (mnt_Num_tran_exec_stats > 0) mnt_x_heap_assign_inserts (thread_p)
-#define mnt_heap_home_deletes(thread_p) \
-  if (mnt_Num_tran_exec_stats > 0) mnt_x_heap_home_deletes (thread_p)
-#define mnt_heap_home_mvcc_deletes(thread_p) \
-  if (mnt_Num_tran_exec_stats > 0) mnt_x_heap_home_mvcc_deletes (thread_p)
-#define mnt_heap_home_to_rel_deletes(thread_p) \
-  if (mnt_Num_tran_exec_stats > 0) mnt_x_heap_home_to_rel_deletes (thread_p)
-#define mnt_heap_home_to_big_deletes(thread_p) \
-  if (mnt_Num_tran_exec_stats > 0) mnt_x_heap_home_to_big_deletes (thread_p)
-#define mnt_heap_rel_deletes(thread_p) \
-  if (mnt_Num_tran_exec_stats > 0) mnt_x_heap_rel_deletes (thread_p)
-#define mnt_heap_rel_mvcc_deletes(thread_p) \
-  if (mnt_Num_tran_exec_stats > 0) mnt_x_heap_rel_mvcc_deletes (thread_p)
-#define mnt_heap_rel_to_home_deletes(thread_p) \
-  if (mnt_Num_tran_exec_stats > 0) mnt_x_heap_rel_to_home_deletes (thread_p)
-#define mnt_heap_rel_to_big_deletes(thread_p) \
-  if (mnt_Num_tran_exec_stats > 0) mnt_x_heap_rel_to_big_deletes (thread_p)
-#define mnt_heap_rel_to_rel_deletes(thread_p) \
-  if (mnt_Num_tran_exec_stats > 0) mnt_x_heap_rel_to_rel_deletes (thread_p)
-#define mnt_heap_big_deletes(thread_p) \
-  if (mnt_Num_tran_exec_stats > 0) mnt_x_heap_big_deletes (thread_p)
-#define mnt_heap_big_mvcc_deletes(thread_p) \
-  if (mnt_Num_tran_exec_stats > 0) mnt_x_heap_big_mvcc_deletes (thread_p)
-#define mnt_heap_new_ver_inserts(thread_p) \
-  if (mnt_Num_tran_exec_stats > 0) mnt_x_heap_new_ver_inserts (thread_p)
-#define mnt_heap_home_updates(thread_p) \
-  if (mnt_Num_tran_exec_stats > 0) mnt_x_heap_home_updates (thread_p)
-#define mnt_heap_home_to_rel_updates(thread_p) \
-  if (mnt_Num_tran_exec_stats > 0) mnt_x_heap_home_to_rel_updates (thread_p)
-#define mnt_heap_home_to_big_updates(thread_p) \
-  if (mnt_Num_tran_exec_stats > 0) mnt_x_heap_home_to_big_updates (thread_p)
-#define mnt_heap_rel_updates(thread_p) \
-  if (mnt_Num_tran_exec_stats > 0) mnt_x_heap_rel_updates (thread_p)
-#define mnt_heap_rel_to_home_updates(thread_p) \
-  if (mnt_Num_tran_exec_stats > 0) mnt_x_heap_rel_to_home_updates (thread_p)
-#define mnt_heap_rel_to_rel_updates(thread_p) \
-  if (mnt_Num_tran_exec_stats > 0) mnt_x_heap_rel_to_rel_updates (thread_p)
-#define mnt_heap_rel_to_big_updates(thread_p) \
-  if (mnt_Num_tran_exec_stats > 0) mnt_x_heap_rel_to_big_updates (thread_p)
-#define mnt_heap_big_updates(thread_p) \
-  if (mnt_Num_tran_exec_stats > 0) mnt_x_heap_big_updates (thread_p)
-#define mnt_heap_home_vacuums(thread_p) \
-  if (mnt_Num_tran_exec_stats > 0) mnt_x_heap_home_vacuums (thread_p)
-#define mnt_heap_big_vacuums(thread_p) \
-  if (mnt_Num_tran_exec_stats > 0) mnt_x_heap_big_vacuums (thread_p)
-#define mnt_heap_rel_vacuums(thread_p) \
-  if (mnt_Num_tran_exec_stats > 0) mnt_x_heap_rel_vacuums (thread_p)
-#define mnt_heap_insid_vacuums(thread_p) \
-  if (mnt_Num_tran_exec_stats > 0) mnt_x_heap_insid_vacuums (thread_p)
-#define mnt_heap_remove_vacuums(thread_p) \
-  if (mnt_Num_tran_exec_stats > 0) mnt_x_heap_remove_vacuums (thread_p)
-
-#define mnt_heap_insert_prepare_time(thread_p,amount) \
-  if (mnt_Num_tran_exec_stats > 0) \
-    mnt_x_heap_insert_prepare_time (thread_p, amount)
-#define mnt_heap_insert_execute_time(thread_p,amount) \
-  if (mnt_Num_tran_exec_stats > 0) \
-    mnt_x_heap_insert_execute_time (thread_p, amount)
-#define mnt_heap_insert_log_time(thread_p,amount) \
-  if (mnt_Num_tran_exec_stats > 0) \
-    mnt_x_heap_insert_log_time (thread_p, amount)
-#define mnt_heap_delete_prepare_time(thread_p,amount) \
-  if (mnt_Num_tran_exec_stats > 0) \
-    mnt_x_heap_delete_prepare_time (thread_p, amount)
-#define mnt_heap_delete_execute_time(thread_p,amount) \
-  if (mnt_Num_tran_exec_stats > 0) \
-    mnt_x_heap_delete_execute_time (thread_p, amount)
-#define mnt_heap_delete_log_time(thread_p,amount) \
-  if (mnt_Num_tran_exec_stats > 0) \
-    mnt_x_heap_delete_log_time (thread_p, amount)
-#define mnt_heap_update_prepare_time(thread_p,amount) \
-  if (mnt_Num_tran_exec_stats > 0) \
-    mnt_x_heap_update_prepare_time (thread_p, amount)
-#define mnt_heap_update_execute_time(thread_p,amount) \
-  if (mnt_Num_tran_exec_stats > 0) \
-    mnt_x_heap_update_execute_time (thread_p, amount)
-#define mnt_heap_update_log_time(thread_p,amount) \
-  if (mnt_Num_tran_exec_stats > 0) \
-    mnt_x_heap_update_log_time (thread_p, amount)
-#define mnt_heap_vacuum_prepare_time(thread_p,amount) \
-  if (mnt_Num_tran_exec_stats > 0) \
-    mnt_x_heap_vacuum_prepare_time (thread_p, amount)
-#define mnt_heap_vacuum_execute_time(thread_p,amount) \
-  if (mnt_Num_tran_exec_stats > 0) \
-    mnt_x_heap_vacuum_execute_time (thread_p, amount)
-#define mnt_heap_vacuum_log_time(thread_p,amount) \
-  if (mnt_Num_tran_exec_stats > 0) \
-    mnt_x_heap_vacuum_log_time (thread_p, amount)
-
-#define mnt_bt_find_unique_time(thread_p,amount) \
-  if (mnt_Num_tran_exec_stats > 0) \
-    mnt_x_bt_find_unique_time (thread_p, amount)
-#define mnt_bt_range_search_time(thread_p,amount) \
-  if (mnt_Num_tran_exec_stats > 0) \
-    mnt_x_bt_range_search_time (thread_p, amount)
-#define mnt_bt_insert_time(thread_p,amount) \
-  if (mnt_Num_tran_exec_stats > 0) \
-    mnt_x_bt_insert_time (thread_p, amount)
-#define mnt_bt_delete_time(thread_p,amount) \
-  if (mnt_Num_tran_exec_stats > 0) \
-    mnt_x_bt_delete_time (thread_p, amount)
-#define mnt_bt_mvcc_delete_time(thread_p,amount) \
-  if (mnt_Num_tran_exec_stats > 0) \
-    mnt_x_bt_mvcc_delete_time (thread_p, amount)
-#define mnt_bt_mark_delete_time(thread_p,amount) \
-  if (mnt_Num_tran_exec_stats > 0) \
-    mnt_x_bt_mark_delete_time (thread_p, amount)
-#define mnt_bt_undo_insert_time(thread_p,amount) \
-  if (mnt_Num_tran_exec_stats > 0) \
-    mnt_x_bt_undo_insert_time (thread_p, amount)
-#define mnt_bt_undo_delete_time(thread_p,amount) \
-  if (mnt_Num_tran_exec_stats > 0) \
-    mnt_x_bt_undo_delete_time (thread_p, amount)
-#define mnt_bt_undo_mvcc_delete_time(thread_p,amount) \
-  if (mnt_Num_tran_exec_stats > 0) \
-    mnt_x_bt_undo_mvcc_delete_time (thread_p, amount)
-#define mnt_bt_vacuum_time(thread_p,amount) \
-  if (mnt_Num_tran_exec_stats > 0) \
-    mnt_x_bt_vacuum_time (thread_p, amount)
-#define mnt_bt_vacuum_insid_time(thread_p,amount) \
-  if (mnt_Num_tran_exec_stats > 0) \
-    mnt_x_bt_vacuum_insid_time (thread_p, amount)
-#define mnt_bt_traverse_time(thread_p,amount) \
-  if (mnt_Num_tran_exec_stats > 0) \
-    mnt_x_bt_traverse_time (thread_p, amount)
-#define mnt_bt_find_unique_traverse_time(thread_p,amount) \
-  if (mnt_Num_tran_exec_stats > 0) \
-    mnt_x_bt_find_unique_traverse_time (thread_p, amount)
-#define mnt_bt_range_search_traverse_time(thread_p,amount) \
-  if (mnt_Num_tran_exec_stats > 0) \
-    mnt_x_bt_range_search_traverse_time (thread_p, amount)
-#define mnt_bt_insert_traverse_time(thread_p,amount) \
-  if (mnt_Num_tran_exec_stats > 0) \
-    mnt_x_bt_insert_traverse_time (thread_p, amount)
-#define mnt_bt_delete_traverse_time(thread_p,amount) \
-  if (mnt_Num_tran_exec_stats > 0) \
-    mnt_x_bt_delete_traverse_time (thread_p, amount)
-#define mnt_bt_mvcc_delete_traverse_time(thread_p,amount) \
-  if (mnt_Num_tran_exec_stats > 0) \
-    mnt_x_bt_mvcc_delete_traverse_time (thread_p, amount)
-#define mnt_bt_mark_delete_traverse_time(thread_p,amount) \
-  if (mnt_Num_tran_exec_stats > 0) \
-    mnt_x_bt_mark_delete_traverse_time (thread_p, amount)
-#define mnt_bt_undo_insert_traverse_time(thread_p,amount) \
-  if (mnt_Num_tran_exec_stats > 0) \
-    mnt_x_bt_undo_insert_traverse_time (thread_p, amount)
-#define mnt_bt_undo_delete_traverse_time(thread_p,amount) \
-  if (mnt_Num_tran_exec_stats > 0) \
-    mnt_x_bt_undo_delete_traverse_time (thread_p, amount)
-#define mnt_bt_undo_mvcc_delete_traverse_time(thread_p,amount) \
-  if (mnt_Num_tran_exec_stats > 0) \
-    mnt_x_bt_undo_mvcc_delete_traverse_time (thread_p, amount)
-#define mnt_bt_vacuum_traverse_time(thread_p,amount) \
-  if (mnt_Num_tran_exec_stats > 0) \
-    mnt_x_bt_vacuum_traverse_time (thread_p, amount)
-#define mnt_bt_vacuum_insid_traverse_time(thread_p,amount) \
-  if (mnt_Num_tran_exec_stats > 0) \
-    mnt_x_bt_vacuum_insid_traverse_time (thread_p, amount)
-#define mnt_bt_fix_ovf_oids_time(thread_p,amount) \
-  if (mnt_Num_tran_exec_stats > 0) \
-    mnt_x_bt_fix_ovf_oids_time (thread_p, amount)
-#define mnt_bt_unique_rlocks_time(thread_p,amount) \
-  if (mnt_Num_tran_exec_stats > 0) \
-    mnt_x_bt_unique_rlocks_time (thread_p, amount)
-#define mnt_bt_unique_wlocks_time(thread_p,amount) \
-  if (mnt_Num_tran_exec_stats > 0) \
-    mnt_x_bt_unique_wlocks_time (thread_p, amount)
-
-#define mnt_vac_master_time(thread_p,amount) \
-  if (mnt_Num_tran_exec_stats > 0) \
-    mnt_x_vac_master_time (thread_p, amount)
-#define mnt_vac_worker_process_log_time(thread_p,amount) \
-  if (mnt_Num_tran_exec_stats > 0) \
-    mnt_x_vac_worker_process_log_time (thread_p, amount)
-#define mnt_vac_worker_execute_time(thread_p,amount) \
-  if (mnt_Num_tran_exec_stats > 0) \
-    mnt_x_vac_worker_execute_time (thread_p, amount)
-
-=======
 #endif /* PERF_ENABLE_MVCC_SNAPSHOT_STAT * /
 
-#define mnt_heap_update_log_time(thread_p,amount) \
-  if (mnt_Num_tran_exec_stats > 0) \
-    mnt_x_heap_update_log_time (thread_p, amount)
->>>>>>> 426c46a7
-
-extern bool mnt_server_is_stats_on (THREAD_ENTRY * thread_p);
-
-extern int mnt_server_init (int num_tran_indices);
-extern void mnt_server_final (void);
-#if defined(ENABLE_UNUSED_FUNCTION)
-extern void mnt_server_print_stats (THREAD_ENTRY * thread_p, FILE * stream);
-#endif
-extern void mnt_x_add_value_to_statistic (THREAD_ENTRY * thread_p, const int value, const int statistic_id);
-extern void mnt_x_add_value_to_statistic_with_sort_stats_active (THREAD_ENTRY * thread_p, const int value, 
-								 const int statistic_id);
-extern void mnt_x_set_value_to_statistic (THREAD_ENTRY * thread_p, const int value, const int statistic_id);
-extern UINT64 mnt_get_from_statistic (THREAD_ENTRY * thread_p, const int statistic_id);
-extern void mnt_x_add_in_statistics_array (THREAD_ENTRY * thread_p, UINT64 value, const int statistic_id);
-
-extern void mnt_x_lk_waited_time_on_objects (THREAD_ENTRY * thread_p, int lock_mode, UINT64 amount);
-
-extern UINT64 mnt_x_get_stats_and_clear (THREAD_ENTRY * thread_p, const char *stat_name);
-
-extern void mnt_x_pbx_fix (THREAD_ENTRY * thread_p, int page_type, int page_found_mode, int latch_mode, int cond_type);
-extern void mnt_x_pbx_promote (THREAD_ENTRY * thread_p, int page_type, int promote_cond, int holder_latch, int success,
-			       UINT64 amount);
-extern void mnt_x_pbx_unfix (THREAD_ENTRY * thread_p, int page_type, int buf_dirty, int dirtied_by_holder,
-			     int holder_latch);
-extern void mnt_x_pbx_lock_acquire_time (THREAD_ENTRY * thread_p, int page_type, int page_found_mode, int latch_mode,
-					 int cond_type, UINT64 amount);
-extern void mnt_x_pbx_hold_acquire_time (THREAD_ENTRY * thread_p, int page_type, int page_found_mode, int latch_mode,
-					 UINT64 amount);
-extern void mnt_x_pbx_fix_acquire_time (THREAD_ENTRY * thread_p, int page_type, int page_found_mode, int latch_mode,
-					int cond_type, UINT64 amount);
-#if defined(PERF_ENABLE_MVCC_SNAPSHOT_STAT)
-extern void mnt_x_mvcc_snapshot (THREAD_ENTRY * thread_p, int snapshot, int rec_type, int visibility);
-#endif /* PERF_ENABLE_MVCC_SNAPSHOT_STAT */
-<<<<<<< HEAD
-extern void mnt_x_snapshot_acquire_time (THREAD_ENTRY * thread_p, UINT64 amount);
-extern void mnt_x_snapshot_retry_counters (THREAD_ENTRY * thread_p, UINT64 amount);
-extern void mnt_x_tran_complete_time (THREAD_ENTRY * thread_p, UINT64 amount);
-extern void mnt_x_oldest_mvcc_acquire_time (THREAD_ENTRY * thread_p, UINT64 amount);
-extern void mnt_x_oldest_mvcc_retry_counters (THREAD_ENTRY * thread_p, UINT64 amount);
-
-
-
-extern void mnt_x_heap_home_inserts (THREAD_ENTRY * thread_p);
-extern void mnt_x_heap_big_inserts (THREAD_ENTRY * thread_p);
-extern void mnt_x_heap_assign_inserts (THREAD_ENTRY * thread_p);
-extern void mnt_x_heap_home_deletes (THREAD_ENTRY * thread_p);
-extern void mnt_x_heap_home_mvcc_deletes (THREAD_ENTRY * thread_p);
-extern void mnt_x_heap_home_to_rel_deletes (THREAD_ENTRY * thread_p);
-extern void mnt_x_heap_home_to_big_deletes (THREAD_ENTRY * thread_p);
-extern void mnt_x_heap_rel_deletes (THREAD_ENTRY * thread_p);
-extern void mnt_x_heap_rel_mvcc_deletes (THREAD_ENTRY * thread_p);
-extern void mnt_x_heap_rel_to_home_deletes (THREAD_ENTRY * thread_p);
-extern void mnt_x_heap_rel_to_big_deletes (THREAD_ENTRY * thread_p);
-extern void mnt_x_heap_rel_to_rel_deletes (THREAD_ENTRY * thread_p);
-extern void mnt_x_heap_big_deletes (THREAD_ENTRY * thread_p);
-extern void mnt_x_heap_big_mvcc_deletes (THREAD_ENTRY * thread_p);
-extern void mnt_x_heap_new_ver_inserts (THREAD_ENTRY * thread_p);
-extern void mnt_x_heap_home_updates (THREAD_ENTRY * thread_p);
-extern void mnt_x_heap_home_to_rel_updates (THREAD_ENTRY * thread_p);
-extern void mnt_x_heap_home_to_big_updates (THREAD_ENTRY * thread_p);
-extern void mnt_x_heap_rel_updates (THREAD_ENTRY * thread_p);
-extern void mnt_x_heap_rel_to_home_updates (THREAD_ENTRY * thread_p);
-extern void mnt_x_heap_rel_to_rel_updates (THREAD_ENTRY * thread_p);
-extern void mnt_x_heap_rel_to_big_updates (THREAD_ENTRY * thread_p);
-extern void mnt_x_heap_big_updates (THREAD_ENTRY * thread_p);
-extern void mnt_x_heap_home_vacuums (THREAD_ENTRY * thread_p);
-extern void mnt_x_heap_big_vacuums (THREAD_ENTRY * thread_p);
-extern void mnt_x_heap_rel_vacuums (THREAD_ENTRY * thread_p);
-extern void mnt_x_heap_insid_vacuums (THREAD_ENTRY * thread_p);
-extern void mnt_x_heap_remove_vacuums (THREAD_ENTRY * thread_p);
-
-extern void mnt_x_heap_insert_prepare_time (THREAD_ENTRY * thread_p, UINT64 amount);
-extern void mnt_x_heap_insert_execute_time (THREAD_ENTRY * thread_p, UINT64 amount);
-extern void mnt_x_heap_insert_log_time (THREAD_ENTRY * thread_p, UINT64 amount);
-extern void mnt_x_heap_delete_prepare_time (THREAD_ENTRY * thread_p, UINT64 amount);
-extern void mnt_x_heap_delete_execute_time (THREAD_ENTRY * thread_p, UINT64 amount);
-extern void mnt_x_heap_delete_log_time (THREAD_ENTRY * thread_p, UINT64 amount);
-extern void mnt_x_heap_update_prepare_time (THREAD_ENTRY * thread_p, UINT64 amount);
-extern void mnt_x_heap_update_execute_time (THREAD_ENTRY * thread_p, UINT64 amount);
-extern void mnt_x_heap_update_log_time (THREAD_ENTRY * thread_p, UINT64 amount);
-extern void mnt_x_heap_vacuum_prepare_time (THREAD_ENTRY * thread_p, UINT64 amount);
-extern void mnt_x_heap_vacuum_execute_time (THREAD_ENTRY * thread_p, UINT64 amount);
-extern void mnt_x_heap_vacuum_log_time (THREAD_ENTRY * thread_p, UINT64 amount);
-
-extern void mnt_x_bt_find_unique_time (THREAD_ENTRY * thread_p, UINT64 amount);
-extern void mnt_x_bt_range_search_time (THREAD_ENTRY * thread_p, UINT64 amount);
-extern void mnt_x_bt_insert_time (THREAD_ENTRY * thread_p, UINT64 amount);
-extern void mnt_x_bt_delete_time (THREAD_ENTRY * thread_p, UINT64 amount);
-extern void mnt_x_bt_mvcc_delete_time (THREAD_ENTRY * thread_p, UINT64 amount);
-extern void mnt_x_bt_mark_delete_time (THREAD_ENTRY * thread_p, UINT64 amount);
-extern void mnt_x_bt_update_sk_time (THREAD_ENTRY * thread_p, UINT64 amount);
-extern void mnt_x_bt_undo_insert_time (THREAD_ENTRY * thread_p, UINT64 amount);
-extern void mnt_x_bt_undo_delete_time (THREAD_ENTRY * thread_p, UINT64 amount);
-extern void mnt_x_bt_undo_mvcc_delete_time (THREAD_ENTRY * thread_p, UINT64 amount);
-extern void mnt_x_bt_undo_update_sk_time (THREAD_ENTRY * thread_p, UINT64 amount);
-extern void mnt_x_bt_vacuum_time (THREAD_ENTRY * thread_p, UINT64 amount);
-extern void mnt_x_bt_vacuum_insid_time (THREAD_ENTRY * thread_p, UINT64 amount);
-extern void mnt_x_bt_vacuum_update_sk_time (THREAD_ENTRY * thread_p, UINT64 amount);
-
-extern void mnt_x_bt_traverse_time (THREAD_ENTRY * thread_p, UINT64 amount);
-extern void mnt_x_bt_find_unique_traverse_time (THREAD_ENTRY * thread_p, UINT64 amount);
-extern void mnt_x_bt_range_search_traverse_time (THREAD_ENTRY * thread_p, UINT64 amount);
-extern void mnt_x_bt_insert_traverse_time (THREAD_ENTRY * thread_p, UINT64 amount);
-extern void mnt_x_bt_delete_traverse_time (THREAD_ENTRY * thread_p, UINT64 amount);
-extern void mnt_x_bt_mvcc_delete_traverse_time (THREAD_ENTRY * thread_p, UINT64 amount);
-extern void mnt_x_bt_mark_delete_traverse_time (THREAD_ENTRY * thread_p, UINT64 amount);
-extern void mnt_x_bt_update_sk_traverse_time (THREAD_ENTRY * thread_p, UINT64 amount);
-extern void mnt_x_bt_undo_insert_traverse_time (THREAD_ENTRY * thread_p, UINT64 amount);
-extern void mnt_x_bt_undo_delete_traverse_time (THREAD_ENTRY * thread_p, UINT64 amount);
-extern void mnt_x_bt_undo_mvcc_delete_traverse_time (THREAD_ENTRY * thread_p, UINT64 amount);
-extern void mnt_x_bt_undo_update_sk_traverse_time (THREAD_ENTRY * thread_p, UINT64 amount);
-extern void mnt_x_bt_vacuum_traverse_time (THREAD_ENTRY * thread_p, UINT64 amount);
-extern void mnt_x_bt_vacuum_insid_traverse_time (THREAD_ENTRY * thread_p, UINT64 amount);
-extern void mnt_x_bt_vacuum_update_sk_traverse_time (THREAD_ENTRY * thread_p, UINT64 amount);
-
-extern void mnt_x_bt_fix_ovf_oids_time (THREAD_ENTRY * thread_p, UINT64 amount);
-extern void mnt_x_bt_unique_rlocks_time (THREAD_ENTRY * thread_p, UINT64 amount);
-extern void mnt_x_bt_unique_wlocks_time (THREAD_ENTRY * thread_p, UINT64 amount);
-
-extern void mnt_x_vac_master_time (THREAD_ENTRY * thread_p, UINT64 amount);
-extern void mnt_x_vac_worker_process_log_time (THREAD_ENTRY * thread_p, UINT64 amount);
-extern void mnt_x_vac_worker_execute_time (THREAD_ENTRY * thread_p, UINT64 amount);
-=======
->>>>>>> 426c46a7
+          #define mnt_heap_update_log_time(thread_p,amount) \
+          if (mnt_Num_tran_exec_stats > 0) \
+          mnt_x_heap_update_log_time (thread_p, amount)
+
+          extern bool mnt_server_is_stats_on (THREAD_ENTRY * thread_p);
+
+          extern int mnt_server_init (int num_tran_indices);
+          extern void mnt_server_final (void);
+          #if defined(ENABLE_UNUSED_FUNCTION)
+          extern void mnt_server_print_stats (THREAD_ENTRY * thread_p, FILE * stream);
+          #endif
+          extern void mnt_x_add_value_to_statistic (THREAD_ENTRY * thread_p, const int value, const int statistic_id);
+          extern void mnt_x_add_value_to_statistic_with_sort_stats_active (THREAD_ENTRY * thread_p, const int value, 
+          const int statistic_id);
+          extern void mnt_x_set_value_to_statistic (THREAD_ENTRY * thread_p, const int value, const int statistic_id);
+          extern UINT64 mnt_get_from_statistic (THREAD_ENTRY * thread_p, const int statistic_id);
+          extern void mnt_x_add_in_statistics_array (THREAD_ENTRY * thread_p, UINT64 value, const int statistic_id);
+
+          extern void mnt_x_lk_waited_time_on_objects (THREAD_ENTRY * thread_p, int lock_mode, UINT64 amount);
+
+          extern UINT64 mnt_x_get_stats_and_clear (THREAD_ENTRY * thread_p, const char *stat_name);
+
+          extern void mnt_x_pbx_fix (THREAD_ENTRY * thread_p, int page_type, int page_found_mode, int latch_mode, int cond_type);
+          extern void mnt_x_pbx_promote (THREAD_ENTRY * thread_p, int page_type, int promote_cond, int holder_latch, int success,
+          UINT64 amount);
+          extern void mnt_x_pbx_unfix (THREAD_ENTRY * thread_p, int page_type, int buf_dirty, int dirtied_by_holder,
+          int holder_latch);
+          extern void mnt_x_pbx_lock_acquire_time (THREAD_ENTRY * thread_p, int page_type, int page_found_mode, int latch_mode,
+          int cond_type, UINT64 amount);
+          extern void mnt_x_pbx_hold_acquire_time (THREAD_ENTRY * thread_p, int page_type, int page_found_mode, int latch_mode,
+          UINT64 amount);
+          extern void mnt_x_pbx_fix_acquire_time (THREAD_ENTRY * thread_p, int page_type, int page_found_mode, int latch_mode,
+          int cond_type, UINT64 amount);
+          #if defined(PERF_ENABLE_MVCC_SNAPSHOT_STAT)
+          extern void mnt_x_mvcc_snapshot (THREAD_ENTRY * thread_p, int snapshot, int rec_type, int visibility);
+          #endif /* PERF_ENABLE_MVCC_SNAPSHOT_STAT */
 
 #else /* SERVER_MODE || SA_MODE */
 #define mnt_add_value_to_statistic(thread_p, value, statistic_id)
@@ -1348,45 +1045,6 @@
 #endif /* PERF_ENABLE_MVCC_SNAPSHOT_STAT */
 
 #define mnt_heap_update_log_time(thread_p,amount)
-<<<<<<< HEAD
-#define mnt_heap_vacuum_prepare_time(thread_p,amount)
-#define mnt_heap_vacuum_execute_time(thread_p,amount)
-#define mnt_heap_vacuum_log_time(thread_p,amount)
-
-#define mnt_bt_find_unique_time(thread_p,amount)
-#define mnt_bt_range_search_time(thread_p,amount)
-#define mnt_bt_insert_time(thread_p,amount)
-#define mnt_bt_delete_time(thread_p,amount)
-#define mnt_bt_mvcc_delete_time(thread_p,amount)
-#define mnt_bt_mark_delete_time(thread_p,amount)
-#define mnt_bt_undo_insert_time(thread_p,amount)
-#define mnt_bt_undo_delete_time(thread_p,amount)
-#define mnt_bt_undo_mvcc_delete_time(thread_p,amount)
-#define mnt_bt_vacuum_time(thread_p,amount)
-#define mnt_bt_vacuum_insid_time(thread_p,amount)
-
-#define mnt_bt_traverse_time(thread_p,amount)
-#define mnt_bt_find_unique_traverse_time(thread_p,amount)
-#define mnt_bt_range_search_traverse_time(thread_p,amount)
-#define mnt_bt_insert_traverse_time(thread_p,amount)
-#define mnt_bt_delete_traverse_time(thread_p,amount)
-#define mnt_bt_mvcc_delete_traverse_time(thread_p,amount)
-#define mnt_bt_mark_delete_traverse_time(thread_p,amount)
-#define mnt_bt_undo_insert_traverse_time(thread_p,amount)
-#define mnt_bt_undo_delete_traverse_time(thread_p,amount)
-#define mnt_bt_undo_mvcc_delete_traverse_time(thread_p,amount)
-#define mnt_bt_vacuum_traverse_time(thread_p,amount)
-#define mnt_bt_vacuum_insid_traverse_time(thread_p,amount)
-
-#define mnt_bt_fix_ovf_oids_time(thread_p,amount)
-#define mnt_bt_unique_slocks_time(thread_p,amount)
-#define mnt_bt_unique_wlocks_time(thread_p,amount)
-
-#define mnt_vac_master_time(thread_p,amount)
-#define mnt_vac_worker_process_log_time(thread_p,amount)
-#define mnt_vac_worker_execute_time(thread_p,amount)
-=======
->>>>>>> 426c46a7
 
 #endif /* CS_MODE */
 
