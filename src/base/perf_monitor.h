--- conflicted
+++ resolved
@@ -65,23 +65,13 @@
   PERFMON_ACTIVATION_FLAG_PB_VICTIMIZATION = 16,
   PERFMON_ACTIVATION_FLAG_THREAD = 32,
   PERFMON_ACTIVATION_FLAG_DAEMONS = 64,
+  PERFMON_ACTIVATION_FLAG_FLUSHED_BLOCK_VOLUMES = 128,
 
   /* must update when adding new conditions */
-  PERFMON_ACTIVATION_FLAG_LAST = PERFMON_ACTIVATION_FLAG_DAEMONS,
-
-<<<<<<< HEAD
-#define PERFMON_ACTIVE_DEFAULT                    0
-#define PERFMON_ACTIVE_DETAILED_BTREE_PAGE        1
-#define PERFMON_ACTIVE_MVCC_SNAPSHOT              2
-#define PERFMON_ACTIVE_LOCK_OBJECT                4
-#define PERFMON_ACTIVE_PB_HASH_ANCHOR             8
-#define PERFMON_ACTIVE_PB_VICTIMIZATION           16
-#define PERFMON_ACTIVE_FLUSHED_BLOCK_VOLUMES      32
-#define PERFMON_ACTIVE_MAX_VALUE                  63	/* must update when adding new conditions */
-=======
+  PERFMON_ACTIVATION_FLAG_LAST = PERFMON_ACTIVATION_FLAG_FLUSHED_BLOCK_VOLUMES,
+
   PERFMON_ACTIVATION_FLAG_MAX_VALUE = (PERFMON_ACTIVATION_FLAG_LAST << 1) - 1
 } PERFMON_ACTIVATION_FLAG;
->>>>>>> e1f48cf9
 
 /* PERF_MODULE_TYPE x PERF_PAGE_TYPE x PAGE_FETCH_MODE x HOLDER_LATCH_MODE x COND_FIX_TYPE */
 #define PERF_PAGE_FIX_COUNTERS \
@@ -633,17 +623,11 @@
   PSTAT_PBX_FIX_TIME_COUNTERS,
   PSTAT_MVCC_SNAPSHOT_COUNTERS,
   PSTAT_OBJ_LOCK_TIME_COUNTERS,
-<<<<<<< HEAD
-  PSTAT_DWB_FLUSHED_BLOCK_NUM_VOLUMES,
-
-  /* Only complex stats can be added here. The other type of statistics must be inserted before the complex stats. */
-  PSTAT_COUNT = PSTAT_DWB_FLUSHED_BLOCK_NUM_VOLUMES + 1
-=======
   PSTAT_THREAD_STATS,
   PSTAT_THREAD_PGBUF_DAEMON_STATS,
+  PSTAT_DWB_FLUSHED_BLOCK_NUM_VOLUMES,
 
   PSTAT_COUNT
->>>>>>> e1f48cf9
 } PERF_STAT_ID;
 
 /* All globals on statistics will be here. */
