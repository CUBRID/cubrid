--- conflicted
+++ resolved
@@ -198,11 +198,7 @@
   PERF_PAGE_BTREE_GENERIC,	/* b+tree index (uninitialized) */
   PERF_PAGE_LOG,		/* NONE - log page (unused) */
   PERF_PAGE_DROPPED_FILES,	/* Dropped files page.  */
-<<<<<<< HEAD
   PERF_PAGE_VACUUM_DATA,	/* Vacuum data */
-#if defined(PERF_ENABLE_DETAILED_BTREE_PAGE_STAT)
-=======
->>>>>>> 059aba13
   PERF_PAGE_BTREE_ROOT,		/* b+tree root index page */
   PERF_PAGE_BTREE_OVF,		/* b+tree overflow index page */
   PERF_PAGE_BTREE_LEAF,		/* b+tree leaf index page */
