/*
 * Copyright (C) 2008 Search Solution Corporation. All rights reserved by Search Solution.
 *
 *   This program is free software; you can redistribute it and/or modify
 *   it under the terms of the GNU General Public License as published by
 *   the Free Software Foundation; either version 2 of the License, or
 *   (at your option) any later version.
 *
 *  This program is distributed in the hope that it will be useful,
 *  but WITHOUT ANY WARRANTY; without even the implied warranty of
 *  MERCHANTABILITY or FITNESS FOR A PARTICULAR PURPOSE. See the
 *  GNU General Public License for more details.
 *
 *  You should have received a copy of the GNU General Public License
 *  along with this program; if not, write to the Free Software
 *  Foundation, Inc., 51 Franklin Street, Fifth Floor, Boston, MA 02110-1301 USA
 *
 */


/*
 * perf_monitor.h - Monitor execution statistics at Client
 */

#ifndef _PERF_MONITOR_H_
#define _PERF_MONITOR_H_

#ident "$Id$"

#if defined (SERVER_MODE)
#include "connection_defs.h"
#include "dbtype_def.h"
#endif /* SERVER_MODE */
#include "memory_alloc.h"
#include "storage_common.h"
#if defined (SERVER_MODE)
#include "thread.h"
#else
#include "thread_compat.hpp"
#endif
#include "tsc_timer.h"

#include <assert.h>
#include <stdio.h>
#if !defined(WINDOWS)
#include <sys/time.h>
#endif /* WINDOWS */
#include <time.h>

/* EXPORTED GLOBAL DEFINITIONS */
#define MAX_DIAG_DATA_VALUE     0xfffffffffffffLL

#define MAX_SERVER_THREAD_COUNT         500
#define MAX_SERVER_NAMELENGTH           256
#define SH_MODE 0644

/* Statistics activation flags */
typedef enum
{
  PERFMON_ACTIVATION_FLAG_DEFAULT = 0,
  PERFMON_ACTIVATION_FLAG_DETAILED_BTREE_PAGE = 1,
  PERFMON_ACTIVATION_FLAG_MVCC_SNAPSHOT = 2,
  PERFMON_ACTIVATION_FLAG_LOCK_OBJECT = 4,
  PERFMON_ACTIVATION_FLAG_PB_HASH_ANCHOR = 8,
  PERFMON_ACTIVATION_FLAG_PB_VICTIMIZATION = 16,
  PERFMON_ACTIVATION_FLAG_THREAD = 32,
  PERFMON_ACTIVATION_FLAG_DAEMONS = 64,

  /* must update when adding new conditions */
  PERFMON_ACTIVATION_FLAG_LAST = PERFMON_ACTIVATION_FLAG_DAEMONS,

  PERFMON_ACTIVATION_FLAG_MAX_VALUE = (PERFMON_ACTIVATION_FLAG_LAST << 1) - 1
} PERFMON_ACTIVATION_FLAG;

/* PERF_MODULE_TYPE x PERF_PAGE_TYPE x PAGE_FETCH_MODE x HOLDER_LATCH_MODE x COND_FIX_TYPE */
#define PERF_PAGE_FIX_COUNTERS \
  ((PERF_MODULE_CNT) * (PERF_PAGE_CNT) * (PERF_PAGE_MODE_CNT) * (PERF_HOLDER_LATCH_CNT) * (PERF_CONDITIONAL_FIX_CNT))

#define PERF_PAGE_PROMOTE_COUNTERS \
  ((PERF_MODULE_CNT) * (PERF_PAGE_CNT) * (PERF_PROMOTE_CONDITION_CNT) * (PERF_HOLDER_LATCH_CNT) * (2 /* success */))

/* PERF_MODULE_TYPE x PAGE_TYPE x DIRTY_OR_CLEAN x DIRTY_OR_CLEAN x READ_OR_WRITE_OR_MIX */
#define PERF_PAGE_UNFIX_COUNTERS \
  ((PERF_MODULE_CNT) * (PERF_PAGE_CNT) * 2 * 2 * (PERF_HOLDER_LATCH_CNT))

#define PERF_PAGE_LOCK_TIME_COUNTERS PERF_PAGE_FIX_COUNTERS

#define PERF_PAGE_HOLD_TIME_COUNTERS \
  ((PERF_MODULE_CNT) * (PERF_PAGE_CNT) * (PERF_PAGE_MODE_CNT) * (PERF_HOLDER_LATCH_CNT))

#define PERF_PAGE_FIX_TIME_COUNTERS PERF_PAGE_FIX_COUNTERS

#define PERF_PAGE_FIX_STAT_OFFSET(module,page_type,page_found_mode,latch_mode,cond_type) \
  ((module) * (PERF_PAGE_CNT) * (PERF_PAGE_MODE_CNT) * (PERF_HOLDER_LATCH_CNT) * (PERF_CONDITIONAL_FIX_CNT) \
    + (page_type) * (PERF_PAGE_MODE_CNT) * (PERF_HOLDER_LATCH_CNT) * (PERF_CONDITIONAL_FIX_CNT) \
    + (page_found_mode) * (PERF_HOLDER_LATCH_CNT) * (PERF_CONDITIONAL_FIX_CNT) \
    + (latch_mode) * (PERF_CONDITIONAL_FIX_CNT) + (cond_type))

#define PERF_PAGE_PROMOTE_STAT_OFFSET(module,page_type,promote_cond,holder_latch,success) \
  ((module) * (PERF_PAGE_CNT) * (PERF_PROMOTE_CONDITION_CNT) * (PERF_HOLDER_LATCH_CNT) * 2 /* success */ \
    + (page_type) * (PERF_PROMOTE_CONDITION_CNT) * (PERF_HOLDER_LATCH_CNT) * 2 /* success */ \
    + (promote_cond) * (PERF_HOLDER_LATCH_CNT) * 2 /* success */ \
    + (holder_latch) * 2 /* success */ \
    + success)

#define PERF_PAGE_UNFIX_STAT_OFFSET(module,page_type,buf_dirty,dirtied_by_holder,holder_latch) \
  ((module) * (PERF_PAGE_CNT) * 2 * 2 * (PERF_HOLDER_LATCH_CNT) \
   + (page_type) * 2 * 2 * (PERF_HOLDER_LATCH_CNT) \
   + (buf_dirty) * 2 * (PERF_HOLDER_LATCH_CNT) \
   + (dirtied_by_holder) * (PERF_HOLDER_LATCH_CNT) \
   + (holder_latch))

#define PERF_PAGE_LOCK_TIME_OFFSET(module,page_type,page_found_mode,latch_mode,cond_type) \
  PERF_PAGE_FIX_STAT_OFFSET (module, page_type, page_found_mode, latch_mode, cond_type)

#define PERF_PAGE_HOLD_TIME_OFFSET(module,page_type,page_found_mode,latch_mode)\
  ((module) * (PERF_PAGE_CNT) * (PERF_PAGE_MODE_CNT) * (PERF_HOLDER_LATCH_CNT) \
    + (page_type) * (PERF_PAGE_MODE_CNT) * (PERF_HOLDER_LATCH_CNT) \
    + (page_found_mode) * (PERF_HOLDER_LATCH_CNT) \
    + (latch_mode))

#define PERF_PAGE_FIX_TIME_OFFSET(module,page_type,page_found_mode,latch_mode,cond_type) \
  PERF_PAGE_FIX_STAT_OFFSET (module, page_type, page_found_mode, latch_mode, cond_type)

#define PERF_MVCC_SNAPSHOT_COUNTERS \
  (PERF_SNAPSHOT_CNT * PERF_SNAPSHOT_RECORD_TYPE_CNT * PERF_SNAPSHOT_VISIBILITY_CNT)

#define PERF_MVCC_SNAPSHOT_OFFSET(snapshot,rec_type,visibility) \
  ((snapshot) * PERF_SNAPSHOT_RECORD_TYPE_CNT * PERF_SNAPSHOT_VISIBILITY_CNT \
   + (rec_type) * PERF_SNAPSHOT_VISIBILITY_CNT + (visibility))

#define PERF_OBJ_LOCK_STAT_COUNTERS (SCH_M_LOCK + 1)

#define SAFE_DIV(a, b) ((b) == 0 ? 0 : (a) / (b))

/* Count & timer values. */
#define PSTAT_COUNTER_TIMER_COUNT_VALUE(startvalp) (startvalp)
#define PSTAT_COUNTER_TIMER_TOTAL_TIME_VALUE(startvalp) ((startvalp) + 1)
#define PSTAT_COUNTER_TIMER_MAX_TIME_VALUE(startvalp) ((startvalp) + 2)
#define PSTAT_COUNTER_TIMER_AVG_TIME_VALUE(startvalp) ((startvalp) + 3)

#if !defined(SERVER_MODE)
#if !defined(LOG_TRAN_INDEX)
#define LOG_TRAN_INDEX
extern int log_Tran_index;	/* Index onto transaction table for current thread of execution (client) */
#endif /* !LOG_TRAN_INDEX */
#endif /* !SERVER_MODE */

#if defined (SERVER_MODE)
#if !defined(LOG_FIND_THREAD_TRAN_INDEX)
#define LOG_FIND_THREAD_TRAN_INDEX(thrd) \
  ((thrd) ? (thrd)->tran_index : thread_get_current_tran_index())
#endif
#else
#if !defined(LOG_FIND_THREAD_TRAN_INDEX)
#define LOG_FIND_THREAD_TRAN_INDEX(thrd) (log_Tran_index)
#endif
#endif

typedef enum
{
  PERF_MODULE_SYSTEM = 0,
  PERF_MODULE_USER,
  PERF_MODULE_VACUUM,

  PERF_MODULE_CNT
} PERF_MODULE_TYPE;

typedef enum
{
  PERF_HOLDER_LATCH_READ = 0,
  PERF_HOLDER_LATCH_WRITE,
  PERF_HOLDER_LATCH_MIXED,

  PERF_HOLDER_LATCH_CNT
} PERF_HOLDER_LATCH;

typedef enum
{
  PERF_CONDITIONAL_FIX = 0,
  PERF_UNCONDITIONAL_FIX_NO_WAIT,
  PERF_UNCONDITIONAL_FIX_WITH_WAIT,

  PERF_CONDITIONAL_FIX_CNT
} PERF_CONDITIONAL_FIX_TYPE;

typedef enum
{
  PERF_PROMOTE_ONLY_READER,
  PERF_PROMOTE_SHARED_READER,

  PERF_PROMOTE_CONDITION_CNT
} PERF_PROMOTE_CONDITION;

typedef enum
{
  PERF_PAGE_MODE_OLD_LOCK_WAIT = 0,
  PERF_PAGE_MODE_OLD_NO_WAIT,
  PERF_PAGE_MODE_NEW_LOCK_WAIT,
  PERF_PAGE_MODE_NEW_NO_WAIT,
  PERF_PAGE_MODE_OLD_IN_BUFFER,

  PERF_PAGE_MODE_CNT
} PERF_PAGE_MODE;

/* extension of PAGE_TYPE (storage_common.h) - keep value compatibility */
typedef enum
{
  PERF_PAGE_UNKNOWN = 0,	/* used for initialized page */
  PERF_PAGE_FTAB,		/* file allocset table page */
  PERF_PAGE_HEAP,		/* heap page */
  PERF_PAGE_VOLHEADER,		/* volume header page */
  PERF_PAGE_VOLBITMAP,		/* volume bitmap page */
  PERF_PAGE_QRESULT,		/* query result page */
  PERF_PAGE_EHASH,		/* ehash bucket/dir page */
  PERF_PAGE_OVERFLOW,		/* overflow page (with ovf_keyval) */
  PERF_PAGE_AREA,		/* area page */
  PERF_PAGE_CATALOG,		/* catalog page */
  PERF_PAGE_BTREE_GENERIC,	/* b+tree index (uninitialized) */
  PERF_PAGE_LOG,		/* NONE - log page (unused) */
  PERF_PAGE_DROPPED_FILES,	/* Dropped files page.  */
  PERF_PAGE_VACUUM_DATA,	/* Vacuum data */
  PERF_PAGE_BTREE_ROOT,		/* b+tree root index page */
  PERF_PAGE_BTREE_OVF,		/* b+tree overflow index page */
  PERF_PAGE_BTREE_LEAF,		/* b+tree leaf index page */
  PERF_PAGE_BTREE_NONLEAF,	/* b+tree nonleaf index page */
  PERF_PAGE_CNT
} PERF_PAGE_TYPE;

typedef enum
{
  PERF_SNAPSHOT_SATISFIES_DELETE = 0,
  PERF_SNAPSHOT_SATISFIES_DIRTY,
  PERF_SNAPSHOT_SATISFIES_SNAPSHOT,
  PERF_SNAPSHOT_SATISFIES_VACUUM,

  PERF_SNAPSHOT_CNT
} PERF_SNAPSHOT_TYPE;

typedef enum
{
  PERF_SNAPSHOT_RECORD_INSERTED_VACUUMED = 0,	/* already vacuumed */
  PERF_SNAPSHOT_RECORD_INSERTED_CURR_TRAN,	/* needs commit and vacuum */
  PERF_SNAPSHOT_RECORD_INSERTED_OTHER_TRAN,	/* needs commit and vacuum */
  PERF_SNAPSHOT_RECORD_INSERTED_COMMITED,	/* commited, needs vacuum */
  PERF_SNAPSHOT_RECORD_INSERTED_COMMITED_LOST,	/* commited, unvacuumed/lost */

  PERF_SNAPSHOT_RECORD_INSERTED_DELETED,	/* inserted, than deleted */

  PERF_SNAPSHOT_RECORD_DELETED_CURR_TRAN,	/* deleted by current tran */
  PERF_SNAPSHOT_RECORD_DELETED_OTHER_TRAN,	/* deleted by other active tran */
  PERF_SNAPSHOT_RECORD_DELETED_COMMITTED,	/* deleted, and committed */
  PERF_SNAPSHOT_RECORD_DELETED_COMMITTED_LOST,	/* deleted, and committed, unvacuumed/lost */

  PERF_SNAPSHOT_RECORD_TYPE_CNT
} PERF_SNAPSHOT_RECORD_TYPE;

typedef enum
{
  PERF_SNAPSHOT_INVISIBLE = 0,
  PERF_SNAPSHOT_VISIBLE,

  PERF_SNAPSHOT_VISIBILITY_CNT
} PERF_SNAPSHOT_VISIBILITY;

typedef enum
{
  PSTAT_BASE = -1,		/* not a real entry. just to avoid compile warnings */

  /* Execution statistics for the file io */
  PSTAT_FILE_NUM_CREATES = 0,
  PSTAT_FILE_NUM_REMOVES,
  PSTAT_FILE_NUM_IOREADS,
  PSTAT_FILE_NUM_IOWRITES,
  PSTAT_FILE_NUM_IOSYNCHES,
  PSTAT_FILE_IOSYNC_ALL,
  PSTAT_FILE_NUM_PAGE_ALLOCS,
  PSTAT_FILE_NUM_PAGE_DEALLOCS,

  /* Page buffer basic module */
  /* Execution statistics for the page buffer manager */
  PSTAT_PB_NUM_FETCHES,
  PSTAT_PB_NUM_DIRTIES,
  PSTAT_PB_NUM_IOREADS,
  PSTAT_PB_NUM_IOWRITES,
  PSTAT_PB_NUM_FLUSHED,
  /* peeked stats */
  PSTAT_PB_PRIVATE_QUOTA,
  PSTAT_PB_PRIVATE_COUNT,
  PSTAT_PB_FIXED_CNT,
  PSTAT_PB_DIRTY_CNT,
  PSTAT_PB_LRU1_CNT,
  PSTAT_PB_LRU2_CNT,
  PSTAT_PB_LRU3_CNT,
  PSTAT_PB_VICT_CAND,

  /* Execution statistics for the log manager */
  PSTAT_LOG_NUM_FETCHES,
  PSTAT_LOG_NUM_IOREADS,
  PSTAT_LOG_NUM_IOWRITES,
  PSTAT_LOG_NUM_APPENDRECS,
  PSTAT_LOG_NUM_ARCHIVES,
  PSTAT_LOG_NUM_START_CHECKPOINTS,
  PSTAT_LOG_NUM_END_CHECKPOINTS,
  PSTAT_LOG_NUM_WALS,
  PSTAT_LOG_NUM_REPLACEMENTS_IOWRITES,
  PSTAT_LOG_NUM_REPLACEMENTS,

  /* Execution statistics for the lock manager */
  PSTAT_LK_NUM_ACQUIRED_ON_PAGES,
  PSTAT_LK_NUM_ACQUIRED_ON_OBJECTS,
  PSTAT_LK_NUM_CONVERTED_ON_PAGES,	/* obsolete? */
  PSTAT_LK_NUM_CONVERTED_ON_OBJECTS,
  PSTAT_LK_NUM_RE_REQUESTED_ON_PAGES,	/* obsolete? */
  PSTAT_LK_NUM_RE_REQUESTED_ON_OBJECTS,
  PSTAT_LK_NUM_WAITED_ON_PAGES,
  PSTAT_LK_NUM_WAITED_ON_OBJECTS,
  PSTAT_LK_NUM_WAITED_TIME_ON_OBJECTS,	/* include this to avoid client-server compat issue even if extended stats are
					 * disabled */

  /* Execution statistics for transactions */
  PSTAT_TRAN_NUM_COMMITS,
  PSTAT_TRAN_NUM_ROLLBACKS,
  PSTAT_TRAN_NUM_SAVEPOINTS,
  PSTAT_TRAN_NUM_START_TOPOPS,
  PSTAT_TRAN_NUM_END_TOPOPS,
  PSTAT_TRAN_NUM_INTERRUPTS,

  /* Execution statistics for the btree manager */
  PSTAT_BT_NUM_INSERTS,
  PSTAT_BT_NUM_DELETES,
  PSTAT_BT_NUM_UPDATES,
  PSTAT_BT_NUM_COVERED,
  PSTAT_BT_NUM_NONCOVERED,
  PSTAT_BT_NUM_RESUMES,
  PSTAT_BT_NUM_MULTI_RANGE_OPT,
  PSTAT_BT_NUM_SPLITS,
  PSTAT_BT_NUM_MERGES,
  PSTAT_BT_NUM_GET_STATS,

  /* Execution statistics for the heap manager */
  PSTAT_HEAP_NUM_STATS_SYNC_BESTSPACE,

  /* Execution statistics for the query manager */
  PSTAT_QM_NUM_SELECTS,
  PSTAT_QM_NUM_INSERTS,
  PSTAT_QM_NUM_DELETES,
  PSTAT_QM_NUM_UPDATES,
  PSTAT_QM_NUM_SSCANS,
  PSTAT_QM_NUM_ISCANS,
  PSTAT_QM_NUM_LSCANS,
  PSTAT_QM_NUM_SETSCANS,
  PSTAT_QM_NUM_METHSCANS,
  PSTAT_QM_NUM_NLJOINS,
  PSTAT_QM_NUM_MJOINS,
  PSTAT_QM_NUM_OBJFETCHES,
  PSTAT_QM_NUM_HOLDABLE_CURSORS,

  /* Execution statistics for external sort */
  PSTAT_SORT_NUM_IO_PAGES,
  PSTAT_SORT_NUM_DATA_PAGES,

  /* Execution statistics for network communication */
  PSTAT_NET_NUM_REQUESTS,

  /* flush control stat */
  PSTAT_FC_NUM_PAGES,
  PSTAT_FC_NUM_LOG_PAGES,
  PSTAT_FC_TOKENS,

  /* prior lsa info */
  PSTAT_PRIOR_LSA_LIST_SIZE,	/* kbytes */
  PSTAT_PRIOR_LSA_LIST_MAXED,
  PSTAT_PRIOR_LSA_LIST_REMOVED,

  /* best space info */
  PSTAT_HF_NUM_STATS_ENTRIES,
  PSTAT_HF_NUM_STATS_MAXED,

  /* HA replication delay */
  PSTAT_HA_REPL_DELAY,

  /* Execution statistics for Plan cache */
  PSTAT_PC_NUM_ADD,
  PSTAT_PC_NUM_LOOKUP,
  PSTAT_PC_NUM_HIT,
  PSTAT_PC_NUM_MISS,
  PSTAT_PC_NUM_FULL,
  PSTAT_PC_NUM_DELETE,
  PSTAT_PC_NUM_INVALID_XASL_ID,
  PSTAT_PC_NUM_CACHE_ENTRIES,

  PSTAT_VAC_NUM_VACUUMED_LOG_PAGES,
  PSTAT_VAC_NUM_TO_VACUUM_LOG_PAGES,
  PSTAT_VAC_NUM_PREFETCH_REQUESTS_LOG_PAGES,
  PSTAT_VAC_NUM_PREFETCH_HITS_LOG_PAGES,

  /* Track heap modify counters. */
  PSTAT_HEAP_HOME_INSERTS,
  PSTAT_HEAP_BIG_INSERTS,
  PSTAT_HEAP_ASSIGN_INSERTS,
  PSTAT_HEAP_HOME_DELETES,
  PSTAT_HEAP_HOME_MVCC_DELETES,
  PSTAT_HEAP_HOME_TO_REL_DELETES,
  PSTAT_HEAP_HOME_TO_BIG_DELETES,
  PSTAT_HEAP_REL_DELETES,
  PSTAT_HEAP_REL_MVCC_DELETES,
  PSTAT_HEAP_REL_TO_HOME_DELETES,
  PSTAT_HEAP_REL_TO_BIG_DELETES,
  PSTAT_HEAP_REL_TO_REL_DELETES,
  PSTAT_HEAP_BIG_DELETES,
  PSTAT_HEAP_BIG_MVCC_DELETES,
  PSTAT_HEAP_HOME_UPDATES,
  PSTAT_HEAP_HOME_TO_REL_UPDATES,
  PSTAT_HEAP_HOME_TO_BIG_UPDATES,
  PSTAT_HEAP_REL_UPDATES,
  PSTAT_HEAP_REL_TO_HOME_UPDATES,
  PSTAT_HEAP_REL_TO_REL_UPDATES,
  PSTAT_HEAP_REL_TO_BIG_UPDATES,
  PSTAT_HEAP_BIG_UPDATES,
  PSTAT_HEAP_HOME_VACUUMS,
  PSTAT_HEAP_BIG_VACUUMS,
  PSTAT_HEAP_REL_VACUUMS,
  PSTAT_HEAP_INSID_VACUUMS,
  PSTAT_HEAP_REMOVE_VACUUMS,

  /* Track heap modify timers. */
  PSTAT_HEAP_INSERT_PREPARE,
  PSTAT_HEAP_INSERT_EXECUTE,
  PSTAT_HEAP_INSERT_LOG,
  PSTAT_HEAP_DELETE_PREPARE,
  PSTAT_HEAP_DELETE_EXECUTE,
  PSTAT_HEAP_DELETE_LOG,
  PSTAT_HEAP_UPDATE_PREPARE,
  PSTAT_HEAP_UPDATE_EXECUTE,
  PSTAT_HEAP_UPDATE_LOG,
  PSTAT_HEAP_VACUUM_PREPARE,
  PSTAT_HEAP_VACUUM_EXECUTE,
  PSTAT_HEAP_VACUUM_LOG,

  /* B-tree ops detailed statistics. */
  PSTAT_BT_FIX_OVF_OIDS,
  PSTAT_BT_UNIQUE_RLOCKS,
  PSTAT_BT_UNIQUE_WLOCKS,
  PSTAT_BT_LEAF,
  PSTAT_BT_TRAVERSE,
  PSTAT_BT_FIND_UNIQUE,
  PSTAT_BT_FIND_UNIQUE_TRAVERSE,
  PSTAT_BT_RANGE_SEARCH,
  PSTAT_BT_RANGE_SEARCH_TRAVERSE,
  PSTAT_BT_INSERT,
  PSTAT_BT_INSERT_TRAVERSE,
  PSTAT_BT_DELETE,
  PSTAT_BT_DELETE_TRAVERSE,
  PSTAT_BT_MVCC_DELETE,
  PSTAT_BT_MVCC_DELETE_TRAVERSE,
  PSTAT_BT_MARK_DELETE,
  PSTAT_BT_MARK_DELETE_TRAVERSE,
  PSTAT_BT_UNDO_INSERT,
  PSTAT_BT_UNDO_INSERT_TRAVERSE,
  PSTAT_BT_UNDO_DELETE,
  PSTAT_BT_UNDO_DELETE_TRAVERSE,
  PSTAT_BT_UNDO_MVCC_DELETE,
  PSTAT_BT_UNDO_MVCC_DELETE_TRAVERSE,
  PSTAT_BT_VACUUM,
  PSTAT_BT_VACUUM_TRAVERSE,
  PSTAT_BT_VACUUM_INSID,
  PSTAT_BT_VACUUM_INSID_TRAVERSE,

  /* Vacuum master/worker timers. */
  PSTAT_VAC_MASTER,
  PSTAT_VAC_JOB,
  PSTAT_VAC_WORKER_PROCESS_LOG,
  PSTAT_VAC_WORKER_EXECUTE,

  /* Log statistics */
  PSTAT_LOG_SNAPSHOT_TIME_COUNTERS,
  PSTAT_LOG_SNAPSHOT_RETRY_COUNTERS,
  PSTAT_LOG_TRAN_COMPLETE_TIME_COUNTERS,
  PSTAT_LOG_OLDEST_MVCC_TIME_COUNTERS,
  PSTAT_LOG_OLDEST_MVCC_RETRY_COUNTERS,

  /* Computed statistics */
  /* ((pb_num_fetches - pb_num_ioreads) x 100 / pb_num_fetches) x 100 */
  PSTAT_PB_HIT_RATIO,
  /* ((log_num_fetches - log_num_ioreads) x 100 / log_num_fetches) x 100 */
  PSTAT_LOG_HIT_RATIO,
  /* ((fetches of vacuum - fetches of vacuum not found in PB) x 100 / fetches of vacuum) x 100 */
  PSTAT_VACUUM_DATA_HIT_RATIO,
  /* (100 x Number of unfix with of dirty pages of vacuum / total num of unfixes from vacuum) x 100 */
  PSTAT_PB_VACUUM_EFFICIENCY,
  /* (100 x Number of unfix from vacuum / total num of unfix) x 100 */
  PSTAT_PB_VACUUM_FETCH_RATIO,
  /* total time to acquire page lock (stored as 10 usec unit, displayed as miliseconds) */
  PSTAT_PB_PAGE_LOCK_ACQUIRE_TIME_10USEC,
  /* total time to acquire page hold (stored as 10 usec unit, displayed as miliseconds) */
  PSTAT_PB_PAGE_HOLD_ACQUIRE_TIME_10USEC,
  /* total time to acquire page fix (stored as 10 usec unit, displayed as miliseconds) */
  PSTAT_PB_PAGE_FIX_ACQUIRE_TIME_10USEC,
  /* ratio of time required to allocate a buffer for a page : (100 x (fix_time - lock_time - hold_time) / fix_time) x
   * 100 */
  PSTAT_PB_PAGE_ALLOCATE_TIME_RATIO,
  /* total successful promotions */
  PSTAT_PB_PAGE_PROMOTE_SUCCESS,
  /* total failed promotions */
  PSTAT_PB_PAGE_PROMOTE_FAILED,
  /* total promotion time */
  PSTAT_PB_PAGE_PROMOTE_TOTAL_TIME_10USEC,

  /* Page buffer extended */
  /* detailed unfix module */
  PSTAT_PB_UNFIX_VOID_TO_PRIVATE_TOP,
  PSTAT_PB_UNFIX_VOID_TO_PRIVATE_MID,
  PSTAT_PB_UNFIX_VOID_TO_SHARED_MID,
  PSTAT_PB_UNFIX_LRU_ONE_PRV_TO_SHR_MID,
  PSTAT_PB_UNFIX_LRU_TWO_PRV_TO_SHR_MID,
  PSTAT_PB_UNFIX_LRU_THREE_PRV_TO_SHR_MID,
  PSTAT_PB_UNFIX_LRU_TWO_PRV_KEEP,
  PSTAT_PB_UNFIX_LRU_TWO_SHR_KEEP,
  PSTAT_PB_UNFIX_LRU_TWO_PRV_TO_TOP,
  PSTAT_PB_UNFIX_LRU_TWO_SHR_TO_TOP,
  PSTAT_PB_UNFIX_LRU_THREE_PRV_TO_TOP,
  PSTAT_PB_UNFIX_LRU_THREE_SHR_TO_TOP,
  PSTAT_PB_UNFIX_LRU_ONE_PRV_KEEP,
  PSTAT_PB_UNFIX_LRU_ONE_SHR_KEEP,
  /* vacuum */
  PSTAT_PB_UNFIX_VOID_TO_PRIVATE_TOP_VAC,
  PSTAT_PB_UNFIX_LRU_ONE_KEEP_VAC,
  PSTAT_PB_UNFIX_LRU_TWO_KEEP_VAC,
  PSTAT_PB_UNFIX_LRU_THREE_KEEP_VAC,
  /* aout */
  PSTAT_PB_UNFIX_VOID_AOUT_FOUND,
  PSTAT_PB_UNFIX_VOID_AOUT_NOT_FOUND,
  PSTAT_PB_UNFIX_VOID_AOUT_FOUND_VAC,
  PSTAT_PB_UNFIX_VOID_AOUT_NOT_FOUND_VAC,
  /* hash anchor */
  PSTAT_PB_NUM_HASH_ANCHOR_WAITS,
  PSTAT_PB_TIME_HASH_ANCHOR_WAIT,
  /* flushing */
  PSTAT_PB_FLUSH_COLLECT,
  PSTAT_PB_FLUSH_FLUSH,
  PSTAT_PB_FLUSH_SLEEP,
  PSTAT_PB_FLUSH_COLLECT_PER_PAGE,
  PSTAT_PB_FLUSH_FLUSH_PER_PAGE,
  PSTAT_PB_FLUSH_PAGE_FLUSHED,
  PSTAT_PB_FLUSH_SEND_DIRTY_TO_POST_FLUSH,
  PSTAT_PB_NUM_SKIPPED_FLUSH,
  PSTAT_PB_NUM_SKIPPED_NEED_WAL,
  PSTAT_PB_NUM_SKIPPED_ALREADY_FLUSHED,
  PSTAT_PB_NUM_SKIPPED_FIXED_OR_HOT,
  PSTAT_PB_COMPENSATE_FLUSH,
  PSTAT_PB_ASSIGN_DIRECT_BCB,
  PSTAT_PB_WAKE_FLUSH_WAITER,
  /* allocate and victim assignments */
  PSTAT_PB_ALLOC_BCB,
  PSTAT_PB_ALLOC_BCB_SEARCH_VICTIM,
  PSTAT_PB_ALLOC_BCB_COND_WAIT_HIGH_PRIO,
  PSTAT_PB_ALLOC_BCB_COND_WAIT_LOW_PRIO,
  PSTAT_PB_ALLOC_BCB_PRIORITIZE_VACUUM,
  PSTAT_PB_VICTIM_USE_INVALID_BCB,
  /* direct assignments */
  PSTAT_PB_VICTIM_ASSIGN_DIRECT_VACUUM_VOID,
  PSTAT_PB_VICTIM_ASSIGN_DIRECT_VACUUM_LRU,
  PSTAT_PB_VICTIM_ASSIGN_DIRECT_FLUSH,
  PSTAT_PB_VICTIM_ASSIGN_DIRECT_PANIC,
  PSTAT_PB_VICTIM_ASSIGN_DIRECT_ADJUST,
  PSTAT_PB_VICTIM_ASSIGN_DIRECT_ADJUST_TO_VACUUM,
  PSTAT_PB_VICTIM_ASSIGN_DIRECT_SEARCH_FOR_FLUSH,
  /* successful searches */
  PSTAT_PB_VICTIM_SHARED_LRU_SUCCESS,
  PSTAT_PB_OWN_VICTIM_PRIVATE_LRU_SUCCESS,
  PSTAT_PB_VICTIM_OTHER_PRIVATE_LRU_SUCCESS,
  /* failed searches */
  PSTAT_PB_VICTIM_SHARED_LRU_FAIL,
  PSTAT_PB_VICTIM_OWN_PRIVATE_LRU_FAIL,
  PSTAT_PB_VICTIM_OTHER_PRIVATE_LRU_FAIL,
  PSTAT_PB_VICTIM_ALL_LRU_FAIL,
  /* search lru's */
  PSTAT_PB_VICTIM_GET_FROM_LRU,
  PSTAT_PB_VICTIM_GET_FROM_LRU_LIST_WAS_EMPTY,
  PSTAT_PB_VICTIM_GET_FROM_LRU_FAIL,
  PSTAT_PB_VICTIM_GET_FROM_LRU_BAD_HINT,
  /* lock-free circular queues with lru lists having victims */
  PSTAT_PB_LFCQ_LRU_PRV_GET_CALLS,
  PSTAT_PB_LFCQ_LRU_PRV_GET_EMPTY,
  PSTAT_PB_LFCQ_LRU_PRV_GET_BIG,
  PSTAT_PB_LFCQ_LRU_SHR_GET_CALLS,
  PSTAT_PB_LFCQ_LRU_SHR_GET_EMPTY,
  /* peeked stats */
  PSTAT_PB_WAIT_THREADS_HIGH_PRIO,
  PSTAT_PB_WAIT_THREADS_LOW_PRIO,
  PSTAT_PB_FLUSHED_BCBS_WAIT_FOR_ASSIGN,
  PSTAT_PB_LFCQ_BIG_PRV_NUM,
  PSTAT_PB_LFCQ_PRV_NUM,
  PSTAT_PB_LFCQ_SHR_NUM,
  PSTAT_PB_AVOID_DEALLOC_CNT,
  PSTAT_PB_AVOID_VICTIM_CNT,

  /* Complex statistics */
  PSTAT_PBX_FIX_COUNTERS,
  PSTAT_PBX_PROMOTE_COUNTERS,
  PSTAT_PBX_PROMOTE_TIME_COUNTERS,
  PSTAT_PBX_UNFIX_COUNTERS,
  PSTAT_PBX_LOCK_TIME_COUNTERS,
  PSTAT_PBX_HOLD_TIME_COUNTERS,
  PSTAT_PBX_FIX_TIME_COUNTERS,
  PSTAT_MVCC_SNAPSHOT_COUNTERS,
  PSTAT_OBJ_LOCK_TIME_COUNTERS,
  PSTAT_THREAD_STATS,
<<<<<<< HEAD
  PSTAT_THREAD_DAEMON_STATS,
=======
  PSTAT_THREAD_PGBUF_DAEMON_STATS,
>>>>>>> 119f27a3

  PSTAT_COUNT
} PERF_STAT_ID;

/* All globals on statistics will be here. */
typedef struct pstat_global PSTAT_GLOBAL;
struct pstat_global
{
  int n_stat_values;

  UINT64 *global_stats;

  int n_trans;
  UINT64 **tran_stats;

  bool *is_watching;
#if !defined (HAVE_ATOMIC_BUILTINS)
  pthread_mutex_t watch_lock;
#endif				/* !HAVE_ATOMIC_BUILTINS */

  INT32 n_watchers;

  bool initialized;
  int activation_flag;
};

extern PSTAT_GLOBAL pstat_Global;

typedef enum
{
  PSTAT_ACCUMULATE_SINGLE_VALUE,	/* A single accumulator value. */
  PSTAT_PEEK_SINGLE_VALUE,	/* A single value peeked from database. */
  /* TODO: Currently this type of statistics is set by active workers. I think in
   *       most cases we could peek it at "compute". There can be two approaches:
   *       if f_compute is provided, it is read at compute phase. If not, the
   *       existing value is used and it must be set by active workers.
   */
  PSTAT_COUNTER_TIMER_VALUE,	/* A counter/timer. Counter is incremented, timer is accumulated, max time
				 * is compared with all registered timers and average time is computed.
				 */
  PSTAT_COMPUTED_RATIO_VALUE,	/* Value is computed based on other values in statistics. A ratio is obtained
				 * at the end.
				 */
  PSTAT_COMPLEX_VALUE		/* A "complex" value. The creator must handle loading, adding, dumping and
				 * computing values.
				 */
} PSTAT_VALUE_TYPE;

/* PSTAT_METADATA
 * This structure will keep meta-data information on each statistic we are monitoring.
 */
typedef struct pstat_metadata PSTAT_METADATA;

typedef void (*PSTAT_DUMP_IN_FILE_FUNC) (FILE *, const UINT64 * stat_vals);
typedef void (*PSTAT_DUMP_IN_BUFFER_FUNC) (char **, const UINT64 * stat_vals, int *remaining_size);
typedef int (*PSTAT_LOAD_FUNC) (void);

struct pstat_metadata
{
  /* These members must be set. */
  PERF_STAT_ID psid;
  const char *stat_name;
  PSTAT_VALUE_TYPE valtype;

  /* These members are computed at startup. */
  int start_offset;
  int n_vals;

  PSTAT_DUMP_IN_FILE_FUNC f_dump_in_file;
  PSTAT_DUMP_IN_BUFFER_FUNC f_dump_in_buffer;
  PSTAT_LOAD_FUNC f_load;
};

extern PSTAT_METADATA pstat_Metadata[];

typedef struct diag_sys_config DIAG_SYS_CONFIG;
struct diag_sys_config
{
  int Executediag;
  int DiagSM_ID_server;
  int server_long_query_time;	/* min 1 sec */
};

typedef struct t_diag_monitor_db_value T_DIAG_MONITOR_DB_VALUE;
struct t_diag_monitor_db_value
{
  INT64 query_open_page;
  INT64 query_opened_page;
  INT64 query_slow_query;
  INT64 query_full_scan;
  INT64 conn_cli_request;
  INT64 conn_aborted_clients;
  INT64 conn_conn_req;
  INT64 conn_conn_reject;
  INT64 buffer_page_write;
  INT64 buffer_page_read;
  INT64 lock_deadlock;
  INT64 lock_request;
};

typedef struct t_diag_monitor_cas_value T_DIAG_MONITOR_CAS_VALUE;
struct t_diag_monitor_cas_value
{
  INT64 reqs_in_interval;
  INT64 transactions_in_interval;
  INT64 query_in_interval;
  int active_sessions;
};

/* Monitor config related structure */

typedef struct monitor_cas_config MONITOR_CAS_CONFIG;
struct monitor_cas_config
{
  char head;
  char body[2];
};

typedef struct monitor_server_config MONITOR_SERVER_CONFIG;
struct monitor_server_config
{
  char head[2];
  char body[8];
};

typedef struct t_client_monitor_config T_CLIENT_MONITOR_CONFIG;
struct t_client_monitor_config
{
  MONITOR_CAS_CONFIG cas;
  MONITOR_SERVER_CONFIG server;
};

/* Shared memory data struct */

typedef struct t_shm_diag_info_server T_SHM_DIAG_INFO_SERVER;
struct t_shm_diag_info_server
{
  int magic;
  int num_thread;
  int magic_key;
  char servername[MAX_SERVER_NAMELENGTH];
  T_DIAG_MONITOR_DB_VALUE thread[MAX_SERVER_THREAD_COUNT];
};

enum t_diag_shm_mode
{
  DIAG_SHM_MODE_ADMIN = 0,
  DIAG_SHM_MODE_MONITOR = 1
};
typedef enum t_diag_shm_mode T_DIAG_SHM_MODE;

enum t_diag_server_type
{
  DIAG_SERVER_DB = 00000,
  DIAG_SERVER_CAS = 10000,
  DIAG_SERVER_DRIVER = 20000,
  DIAG_SERVER_RESOURCE = 30000
};
typedef enum t_diag_server_type T_DIAG_SERVER_TYPE;

extern void perfmon_server_dump_stats (const UINT64 * stats, FILE * stream, const char *substr);

extern void perfmon_server_dump_stats_to_buffer (const UINT64 * stats, char *buffer, int buf_size, const char *substr);

extern void perfmon_get_current_times (time_t * cpu_usr_time, time_t * cpu_sys_time, time_t * elapsed_time);

extern int perfmon_calc_diff_stats (UINT64 * stats_diff, UINT64 * new_stats, UINT64 * old_stats);
extern int perfmon_initialize (int num_trans);
extern void perfmon_finalize (void);
extern int perfmon_get_number_of_statistic_values (void);
extern UINT64 *perfmon_allocate_values (void);
extern char *perfmon_allocate_packed_values_buffer (void);
extern void perfmon_copy_values (UINT64 * src, UINT64 * dest);

#if defined (SERVER_MODE) || defined (SA_MODE)
extern void perfmon_start_watch (THREAD_ENTRY * thread_p);
extern void perfmon_stop_watch (THREAD_ENTRY * thread_p);
#endif /* SERVER_MODE || SA_MODE */

STATIC_INLINE bool perfmon_is_perf_tracking (void) __attribute__ ((ALWAYS_INLINE));
STATIC_INLINE bool perfmon_is_perf_tracking_and_active (int activation_flag) __attribute__ ((ALWAYS_INLINE));
STATIC_INLINE bool perfmon_is_perf_tracking_force (bool always_collect) __attribute__ ((ALWAYS_INLINE));
STATIC_INLINE void perfmon_add_stat (THREAD_ENTRY * thread_p, PERF_STAT_ID psid, UINT64 amount)
  __attribute__ ((ALWAYS_INLINE));
STATIC_INLINE void perfmon_add_stat_to_global (PERF_STAT_ID psid, UINT64 amount) __attribute__ ((ALWAYS_INLINE));
STATIC_INLINE void perfmon_add_at_offset (THREAD_ENTRY * thread_p, int offset, UINT64 amount)
  __attribute__ ((ALWAYS_INLINE));
STATIC_INLINE void perfmon_inc_stat (THREAD_ENTRY * thread_p, PERF_STAT_ID psid) __attribute__ ((ALWAYS_INLINE));
STATIC_INLINE void perfmon_inc_stat_to_global (PERF_STAT_ID psid) __attribute__ ((ALWAYS_INLINE));
STATIC_INLINE void perfmon_set_stat (THREAD_ENTRY * thread_p, PERF_STAT_ID psid, int statval, bool check_watchers)
  __attribute__ ((ALWAYS_INLINE));
STATIC_INLINE void perfmon_set_at_offset (THREAD_ENTRY * thread_p, int offset, int statval, bool check_watchers)
  __attribute__ ((ALWAYS_INLINE));
STATIC_INLINE void perfmon_add_at_offset_to_global (int offset, UINT64 amount) __attribute__ ((ALWAYS_INLINE));
STATIC_INLINE void perfmon_set_stat_to_global (PERF_STAT_ID psid, int statval) __attribute__ ((ALWAYS_INLINE));
STATIC_INLINE void perfmon_set_at_offset_to_global (int offset, int statval) __attribute__ ((ALWAYS_INLINE));
STATIC_INLINE void perfmon_time_at_offset (THREAD_ENTRY * thread_p, int offset, UINT64 timediff)
  __attribute__ ((ALWAYS_INLINE));
STATIC_INLINE void perfmon_time_bulk_at_offset (THREAD_ENTRY * thread_p, int offset, UINT64 timediff, UINT64 count)
  __attribute__ ((ALWAYS_INLINE));
STATIC_INLINE void perfmon_time_stat (THREAD_ENTRY * thread_p, PERF_STAT_ID psid, UINT64 timediff)
  __attribute__ ((ALWAYS_INLINE));
STATIC_INLINE int perfmon_get_activation_flag (void) __attribute__ ((ALWAYS_INLINE));
extern char *perfmon_pack_stats (char *buf, UINT64 * stats);
extern char *perfmon_unpack_stats (char *buf, UINT64 * stats);

STATIC_INLINE void perfmon_diff_timeval (struct timeval *elapsed, struct timeval *start, struct timeval *end)
  __attribute__ ((ALWAYS_INLINE));
STATIC_INLINE void perfmon_add_timeval (struct timeval *total, struct timeval *start, struct timeval *end)
  __attribute__ ((ALWAYS_INLINE));

#ifdef __cplusplus
/* TODO: it looks ugly now, but it should be fixed with stat tool patch */

/*
 *  Add/set stats section.
 */

/*
 * perfmon_add_stat () - Accumulate amount to statistic.
 *
 * return	 : Void.
 * thread_p (in) : Thread entry.
 * psid (in)	 : Statistic ID.
 * amount (in)	 : Amount to add.
 */
STATIC_INLINE void
perfmon_add_stat (THREAD_ENTRY * thread_p, PERF_STAT_ID psid, UINT64 amount)
{
  assert (PSTAT_BASE < psid && psid < PSTAT_COUNT);

  if (!perfmon_is_perf_tracking ())
    {
      /* No need to collect statistics since no one is interested. */
      return;
    }

  assert (pstat_Metadata[psid].valtype == PSTAT_ACCUMULATE_SINGLE_VALUE);

  /* Update statistics. */
  perfmon_add_at_offset (thread_p, pstat_Metadata[psid].start_offset, amount);
}

/*
 * perfmon_add_stat_to_global () - Accumulate amount only to global statistic.
 *
 * return	 : Void.
 * psid (in)	 : Statistic ID.
 * amount (in)	 : Amount to add.
 */
STATIC_INLINE void
perfmon_add_stat_to_global (PERF_STAT_ID psid, UINT64 amount)
{
  assert (PSTAT_BASE < psid && psid < PSTAT_COUNT);

  if (!pstat_Global.initialized)
    {
      return;
    }

  assert (pstat_Metadata[psid].valtype == PSTAT_ACCUMULATE_SINGLE_VALUE);

  /* Update statistics. */
  perfmon_add_at_offset_to_global (pstat_Metadata[psid].start_offset, amount);
}

/*
 * perfmon_inc_stat () - Increment statistic value by 1.
 *
 * return	 : Void.
 * thread_p (in) : Thread entry.
 * psid (in)	 : Statistic ID.
 */
STATIC_INLINE void
perfmon_inc_stat (THREAD_ENTRY * thread_p, PERF_STAT_ID psid)
{
  perfmon_add_stat (thread_p, psid, 1);
}

/*
 * perfmon_inc_stat_to_global () - Increment global statistic value by 1.
 *
 * return	 : Void.
 * thread_p (in) : Thread entry.
 * psid (in)	 : Statistic ID.
 */
STATIC_INLINE void
perfmon_inc_stat_to_global (PERF_STAT_ID psid)
{
  perfmon_add_stat_to_global (psid, 1);
}

/*
 * perfmon_add_at_offset () - Add amount to statistic in global/local at offset.
 *
 * return	 : Void.
 * thread_p (in) : Thread entry.
 * offset (in)	 : Offset to statistics value.
 * amount (in)	 : Amount to add.
 */
STATIC_INLINE void
perfmon_add_at_offset (THREAD_ENTRY * thread_p, int offset, UINT64 amount)
{
#if defined (SERVER_MODE) || defined (SA_MODE)
  int tran_index;
#endif /* SERVER_MODE || SA_MODE */

  assert (offset >= 0 && offset < pstat_Global.n_stat_values);
  assert (pstat_Global.initialized);

  /* Update global statistic. */
  ATOMIC_INC_64 (&(pstat_Global.global_stats[offset]), amount);

#if defined (SERVER_MODE) || defined (SA_MODE)
  /* Update local statistic */
  tran_index = LOG_FIND_THREAD_TRAN_INDEX (thread_p);
  assert (tran_index >= 0 && tran_index < pstat_Global.n_trans);
  if (pstat_Global.is_watching[tran_index])
    {
      assert (pstat_Global.tran_stats[tran_index] != NULL);
      pstat_Global.tran_stats[tran_index][offset] += amount;
    }
#endif /* SERVER_MODE || SA_MODE */
}

/*
 * perfmon_add_at_offset_to_global () - Add amount to statistic in global
 *
 * return	 : Void.
 * offset (in)	 : Offset to statistics value.
 * amount (in)	 : Amount to add.
 */
STATIC_INLINE void
perfmon_add_at_offset_to_global (int offset, UINT64 amount)
{
  assert (offset >= 0 && offset < pstat_Global.n_stat_values);
  assert (pstat_Global.initialized);

  /* Update global statistic. */
  ATOMIC_INC_64 (&(pstat_Global.global_stats[offset]), amount);
}

/*
 * perfmon_set_stat () - Set statistic value.
 *
 * return	 : Void.
 * thread_p (in) : Thread entry.
 * psid (in)	 : Statistic ID.
 * statval (in)  : New statistic value.
 * always_collect (in): Flag that tells that we should always collect statistics
 */
STATIC_INLINE void
perfmon_set_stat (THREAD_ENTRY * thread_p, PERF_STAT_ID psid, int statval, bool always_collect)
{
  assert (PSTAT_BASE < psid && psid < PSTAT_COUNT);

  if (!perfmon_is_perf_tracking_force (always_collect))
    {
      /* No need to collect statistics since no one is interested. */
      return;
    }

  assert (pstat_Metadata[psid].valtype == PSTAT_PEEK_SINGLE_VALUE);

  perfmon_set_at_offset (thread_p, pstat_Metadata[psid].start_offset, statval, always_collect);
}

/*
 * perfmon_set_at_offset () - Set statistic value in global/local at offset.
 *
 * return	 : Void.
 * thread_p (in) : Thread entry.
 * offset (in)   : Offset to statistic value.
 * statval (in)	 : New statistic value.
 * always_collect (in): Flag that tells that we should always collect statistics
 */
STATIC_INLINE void
perfmon_set_at_offset (THREAD_ENTRY * thread_p, int offset, int statval, bool always_collect)
{
#if defined (SERVER_MODE) || defined (SA_MODE)
  int tran_index;
#endif /* SERVER_MODE || SA_MODE */

  assert (offset >= 0 && offset < pstat_Global.n_stat_values);
  assert (pstat_Global.initialized);

  /* Update global statistic. */
  ATOMIC_TAS_64 (&(pstat_Global.global_stats[offset]), statval);

#if defined (SERVER_MODE) || defined (SA_MODE)
  /* Update local statistic */
  tran_index = LOG_FIND_THREAD_TRAN_INDEX (thread_p);
  assert (tran_index >= 0 && tran_index < pstat_Global.n_trans);
  if (always_collect || pstat_Global.is_watching[tran_index])
    {
      assert (pstat_Global.tran_stats[tran_index] != NULL);
      pstat_Global.tran_stats[tran_index][offset] = statval;
    }
#endif /* SERVER_MODE || SA_MODE */
}

/*
 * perfmon_set_stat_to_global () - Set statistic value only for global statistics
 *
 * return	 : Void.
 * psid (in)	 : Statistic ID.
 * statval (in)  : New statistic value.
 */
STATIC_INLINE void
perfmon_set_stat_to_global (PERF_STAT_ID psid, int statval)
{
  assert (PSTAT_BASE < psid && psid < PSTAT_COUNT);

  if (!pstat_Global.initialized)
    {
      return;
    }

  assert (pstat_Metadata[psid].valtype == PSTAT_PEEK_SINGLE_VALUE);

  perfmon_set_at_offset_to_global (pstat_Metadata[psid].start_offset, statval);
}

/*
 * perfmon_set_at_offset_to_global () - Set statistic value in global offset.
 *
 * return	 : Void.
 * offset (in)   : Offset to statistic value.
 * statval (in)	 : New statistic value.
 */
STATIC_INLINE void
perfmon_set_at_offset_to_global (int offset, int statval)
{
  assert (offset >= 0 && offset < pstat_Global.n_stat_values);
  assert (pstat_Global.initialized);

  /* Update global statistic. */
  ATOMIC_TAS_64 (&(pstat_Global.global_stats[offset]), statval);
}

/*
 * perfmon_time_stat () - Register statistic timer value. Counter, total time and maximum time are updated.
 *
 * return	 : Void.
 * thread_p (in) : Thread entry.
 * psid (in)	 : Statistic ID.
 * timediff (in) : Time difference to register.
 */
STATIC_INLINE void
perfmon_time_stat (THREAD_ENTRY * thread_p, PERF_STAT_ID psid, UINT64 timediff)
{
  assert (pstat_Global.initialized);
  assert (PSTAT_BASE < psid && psid < PSTAT_COUNT);

  assert (pstat_Metadata[psid].valtype == PSTAT_COUNTER_TIMER_VALUE);

  perfmon_time_at_offset (thread_p, pstat_Metadata[psid].start_offset, timediff);
}

/*
 * perfmon_time_at_offset () - Register timer statistics in global/local at offset.
 *
 * return	 : Void.
 * thread_p (in) : Thread entry.
 * offset (in)   : Offset to timer values.
 * timediff (in) : Time difference to add to timer.
 *
 * NOTE: There will be three values modified: counter, total time and max time.
 */
STATIC_INLINE void
perfmon_time_at_offset (THREAD_ENTRY * thread_p, int offset, UINT64 timediff)
{
  /* Update global statistics */
  UINT64 *statvalp = NULL;
  UINT64 max_time;
#if defined (SERVER_MODE) || defined (SA_MODE)
  int tran_index;
#endif /* SERVER_MODE || SA_MODE */

  assert (offset >= 0 && offset < pstat_Global.n_stat_values);
  assert (pstat_Global.initialized);

  /* Update global statistics. */
  statvalp = pstat_Global.global_stats + offset;
  ATOMIC_INC_64 (PSTAT_COUNTER_TIMER_COUNT_VALUE (statvalp), 1ULL);
  ATOMIC_INC_64 (PSTAT_COUNTER_TIMER_TOTAL_TIME_VALUE (statvalp), timediff);
  do
    {
      max_time = ATOMIC_LOAD_64 (PSTAT_COUNTER_TIMER_MAX_TIME_VALUE (statvalp));
      if (max_time >= timediff)
	{
	  /* No need to change max_time. */
	  break;
	}
    }
  while (!ATOMIC_CAS_64 (PSTAT_COUNTER_TIMER_MAX_TIME_VALUE (statvalp), max_time, timediff));
  /* Average is not computed here. */

#if defined (SERVER_MODE) || defined (SA_MODE)
  /* Update local statistic */
  tran_index = LOG_FIND_THREAD_TRAN_INDEX (thread_p);
  assert (tran_index >= 0 && tran_index < pstat_Global.n_trans);
  if (pstat_Global.is_watching[tran_index])
    {
      assert (pstat_Global.tran_stats[tran_index] != NULL);
      statvalp = pstat_Global.tran_stats[tran_index] + offset;
      (*PSTAT_COUNTER_TIMER_COUNT_VALUE (statvalp)) += 1;
      (*PSTAT_COUNTER_TIMER_TOTAL_TIME_VALUE (statvalp)) += timediff;
      max_time = *PSTAT_COUNTER_TIMER_MAX_TIME_VALUE (statvalp);
      if (max_time < timediff)
	{
	  (*PSTAT_COUNTER_TIMER_MAX_TIME_VALUE (statvalp)) = timediff;
	}
    }
#endif /* SERVER_MODE || SA_MODE */
}

/*
 * perfmon_time_bulk_stat () - Register statistic timer value. Counter, total time and maximum time are updated.
 *                             Used to count and time multiple units at once (as opposed to perfmon_time_stat which
 *                             increments count by one).
 *
 * return	 : Void.
 * thread_p (in) : Thread entry.
 * psid (in)	 : Statistic ID.
 * timediff (in) : Time difference to register.
 * count (in)    : Unit count.
 */
STATIC_INLINE void
perfmon_time_bulk_stat (THREAD_ENTRY * thread_p, PERF_STAT_ID psid, UINT64 timediff, UINT64 count)
{
  assert (pstat_Global.initialized);
  assert (PSTAT_BASE < psid && psid < PSTAT_COUNT);

  assert (pstat_Metadata[psid].valtype == PSTAT_COUNTER_TIMER_VALUE);

  perfmon_time_bulk_at_offset (thread_p, pstat_Metadata[psid].start_offset, timediff, count);
}

/*
 * perfmon_time_bulk_at_offset () - Register timer statistics in global/local at offset for multiple units at once.
 *
 * return	 : Void.
 * thread_p (in) : Thread entry.
 * offset (in)   : Offset to timer values.
 * timediff (in) : Time difference to add to timer.
 * count (in)    : Unit count timed at once
 *
 * NOTE: There will be three values modified: counter, total time and max time.
 */
STATIC_INLINE void
perfmon_time_bulk_at_offset (THREAD_ENTRY * thread_p, int offset, UINT64 timediff, UINT64 count)
{
  /* Update global statistics */
  UINT64 *statvalp = NULL;
  UINT64 max_time;
  UINT64 time_per_unit;
#if defined (SERVER_MODE) || defined (SA_MODE)
  int tran_index;
#endif /* SERVER_MODE || SA_MODE */

  assert (offset >= 0 && offset < pstat_Global.n_stat_values);
  assert (pstat_Global.initialized);

  if (count == 0)
    {
      return;
    }
  time_per_unit = timediff / count;

  /* Update global statistics. */
  statvalp = pstat_Global.global_stats + offset;
  ATOMIC_INC_64 (PSTAT_COUNTER_TIMER_COUNT_VALUE (statvalp), count);
  ATOMIC_INC_64 (PSTAT_COUNTER_TIMER_TOTAL_TIME_VALUE (statvalp), timediff);
  do
    {
      max_time = ATOMIC_LOAD_64 (PSTAT_COUNTER_TIMER_MAX_TIME_VALUE (statvalp));
      if (max_time >= time_per_unit)
	{
	  /* No need to change max_time. */
	  break;
	}
    }
  while (!ATOMIC_CAS_64 (PSTAT_COUNTER_TIMER_MAX_TIME_VALUE (statvalp), max_time, time_per_unit));
  /* Average is not computed here. */

#if defined (SERVER_MODE) || defined (SA_MODE)
  /* Update local statistic */
  tran_index = LOG_FIND_THREAD_TRAN_INDEX (thread_p);
  assert (tran_index >= 0 && tran_index < pstat_Global.n_trans);
  if (pstat_Global.is_watching[tran_index])
    {
      assert (pstat_Global.tran_stats[tran_index] != NULL);
      statvalp = pstat_Global.tran_stats[tran_index] + offset;
      (*PSTAT_COUNTER_TIMER_COUNT_VALUE (statvalp)) += count;
      (*PSTAT_COUNTER_TIMER_TOTAL_TIME_VALUE (statvalp)) += timediff;
      max_time = *PSTAT_COUNTER_TIMER_MAX_TIME_VALUE (statvalp);
      if (max_time < time_per_unit)
	{
	  (*PSTAT_COUNTER_TIMER_MAX_TIME_VALUE (statvalp)) = time_per_unit;
	}
    }
#endif /* SERVER_MODE || SA_MODE */
}

/*
 * perfmon_get_activation_flag - Get the activation flag
 *
 * return: int
 */
STATIC_INLINE int
perfmon_get_activation_flag (void)
{
  return pstat_Global.activation_flag;
}

/*
 * perfmon_is_perf_tracking () - Returns true if there are active threads
 *
 * return	 : true or false
 */
STATIC_INLINE bool
perfmon_is_perf_tracking (void)
{
  return pstat_Global.initialized && pstat_Global.n_watchers > 0;
}

/*
 * perfmon_is_perf_tracking_and_active () - Returns true if there are active threads
 *					    and the activation_flag of the extended statistic is activated
 *
 * return	        : true or false
 * activation_flag (in) : activation flag for extended statistic
 *
 */
STATIC_INLINE bool
perfmon_is_perf_tracking_and_active (int activation_flag)
{
  return perfmon_is_perf_tracking () && (activation_flag & pstat_Global.activation_flag);
}


/*
 * perfmon_is_perf_tracking_force () - Skips the check for active threads if the always_collect
 *				       flag is set to true
 *				       
 * return	        : true or false
 * always_collect (in)  : flag that tells that we should always collect statistics
 *
 */
STATIC_INLINE bool
perfmon_is_perf_tracking_force (bool always_collect)
{
  return pstat_Global.initialized && (always_collect || pstat_Global.n_watchers > 0);
}

#endif /* __cplusplus */

#if defined(CS_MODE) || defined(SA_MODE)
/* Client execution statistic structure */
typedef struct perfmon_client_stat_info PERFMON_CLIENT_STAT_INFO;
struct perfmon_client_stat_info
{
  time_t cpu_start_usr_time;
  time_t cpu_start_sys_time;
  time_t elapsed_start_time;
  UINT64 *base_server_stats;
  UINT64 *current_server_stats;
  UINT64 *old_global_stats;
  UINT64 *current_global_stats;
};

extern bool perfmon_Iscollecting_stats;

extern int perfmon_start_stats (bool for_all_trans);
extern int perfmon_stop_stats (void);
extern void perfmon_reset_stats (void);
extern int perfmon_print_stats (FILE * stream);
extern int perfmon_print_global_stats (FILE * stream, bool cumulative, const char *substr);
extern int perfmon_get_stats (void);
extern int perfmon_get_global_stats (void);
#endif /* CS_MODE || SA_MODE */

#if defined (DIAG_DEVEL)
#if defined(SERVER_MODE)

enum t_diag_obj_type
{
  DIAG_OBJ_TYPE_QUERY_OPEN_PAGE = 0,
  DIAG_OBJ_TYPE_QUERY_OPENED_PAGE = 1,
  DIAG_OBJ_TYPE_QUERY_SLOW_QUERY = 2,
  DIAG_OBJ_TYPE_QUERY_FULL_SCAN = 3,
  DIAG_OBJ_TYPE_CONN_CLI_REQUEST = 4,
  DIAG_OBJ_TYPE_CONN_ABORTED_CLIENTS = 5,
  DIAG_OBJ_TYPE_CONN_CONN_REQ = 6,
  DIAG_OBJ_TYPE_CONN_CONN_REJECT = 7,
  DIAG_OBJ_TYPE_BUFFER_PAGE_READ = 8,
  DIAG_OBJ_TYPE_BUFFER_PAGE_WRITE = 9,
  DIAG_OBJ_TYPE_LOCK_DEADLOCK = 10,
  DIAG_OBJ_TYPE_LOCK_REQUEST = 11
};
typedef enum t_diag_obj_type T_DIAG_OBJ_TYPE;

enum t_diag_value_settype
{
  DIAG_VAL_SETTYPE_INC,
  DIAG_VAL_SETTYPE_DEC,
  DIAG_VAL_SETTYPE_SET
};
typedef enum t_diag_value_settype T_DIAG_VALUE_SETTYPE;

typedef int (*T_DO_FUNC) (int value, T_DIAG_VALUE_SETTYPE settype, char *err_buf);

typedef struct t_diag_object_table T_DIAG_OBJECT_TABLE;
struct t_diag_object_table
{
  char typestring[32];
  T_DIAG_OBJ_TYPE type;
  T_DO_FUNC func;
};

STATIC_INLINE void perfmon_diag_set_value (bool diag_exec_flag, T_DIAG_OBJ_TYPE item_type, int value,
					   T_DIAG_VALUE_SETTYPE set_type, char *err_buf)
  __attribute__ ((ALWAYS_INLINE));
STATIC_INLINE void perfmon_diag_set_slow_query (bool diag_exec_flag, struct timeval *start_time,
						struct timeval *end_time, char *err_buf)
  __attribute__ ((ALWAYS_INLINE));
STATIC_INLINE void perfmon_diag_set_full_scan (bool diag_exec_flag, char *err_buf, XASL_NODE * xasl,
					       ACCESS_SPEC_TYPE * spec) __attribute__ ((ALWAYS_INLINE));

STATIC_INLINE void
perfmon_diag_set_value (bool diag_exec_flag, T_DIAG_OBJ_TYPE item_type, int value, T_DIAG_VALUE_SETTYPE set_type,
			char *err_buf)
{
  if (diag_exec_flag == false)
    {
      return;
    }

  set_diag_value (item_type, value, set_type, err_buf);
}

STATIC_INLINE void
perfmon_diag_set_slow_query (bool diag_exec_flag, struct timeval *start_time, struct timeval *end_time, char *err_buf)
{
  struct timeval result = { 0, 0 };

  if (diag_exec_flag == false)
    {
      return;
    }

  perfmon_add_timeval (&result, start_time, end_time);
  if (result.tv_sec >= diag_long_query_time)
    {
      set_diag_value (DIAG_OBJ_TYPE_QUERY_SLOW_QUERY, 1, DIAG_VAL_SETTYPE_INC, err_buf);
    }
}

STATIC_INLINE void
perfmon_diag_set_full_scan (bool diag_exec_flag, char *err_buf, XASL_NODE * xasl, ACCESS_SPEC_TYPE * spec)
{
  if (diag_exec_flag == false)
    {
      return;
    }

  if ((XASL_TYPE (xasl) == BUILDLIST_PROC || XASL_TYPE (xasl) == BUILDVALUE_PROC)
      && ACCESS_SPEC_ACCESS (spec) == SEQUENTIAL)
    {
      set_diag_value (DIAG_OBJ_TYPE_QUERY_FULL_SCAN, 1, DIAG_VAL_SETTYPE_INC, err_buf);
    }
}

extern int diag_long_query_time;
extern bool diag_executediag;

extern bool init_diag_mgr (const char *server_name, int num_thread, char *err_buf);
extern void close_diag_mgr (void);
extern bool set_diag_value (T_DIAG_OBJ_TYPE type, int value, T_DIAG_VALUE_SETTYPE settype, char *err_buf);
#endif /* SERVER_MODE */
#endif /* DIAG_DEVEL */

STATIC_INLINE void
perfmon_diff_timeval (struct timeval *elapsed, struct timeval *start, struct timeval *end)
{
  elapsed->tv_sec = end->tv_sec - start->tv_sec;
  elapsed->tv_usec = end->tv_usec - start->tv_usec;

  if (elapsed->tv_usec < 0)
    {
      elapsed->tv_sec--;
      elapsed->tv_usec += 1000000;
    }
}

STATIC_INLINE void
perfmon_add_timeval (struct timeval *total, struct timeval *start, struct timeval *end)
{
  if (end->tv_usec - start->tv_usec >= 0)
    {
      total->tv_usec += end->tv_usec - start->tv_usec;
      total->tv_sec += end->tv_sec - start->tv_sec;
    }
  else
    {
      total->tv_usec += 1000000 + (end->tv_usec - start->tv_usec);
      total->tv_sec += end->tv_sec - start->tv_sec - 1;
    }

  total->tv_sec += total->tv_usec / 1000000;
  total->tv_usec %= 1000000;
}

#define TO_MSEC(elapsed) \
  ((int)(((elapsed).tv_sec * 1000) + (int) ((elapsed).tv_usec / 1000)))

#if defined (EnableThreadMonitoring)
#define MONITOR_WAITING_THREAD(elapsed) \
    (prm_get_integer_value (PRM_ID_MNT_WAITING_THREAD) > 0 \
     && ((elapsed).tv_sec * 1000 + (elapsed).tv_usec / 1000) \
         > prm_get_integer_value (PRM_ID_MNT_WAITING_THREAD))
#else
#define MONITOR_WAITING_THREAD(elapsed) (0)
#endif

#if defined (SERVER_MODE) || defined (SA_MODE)
typedef struct perf_utime_tracker PERF_UTIME_TRACKER;
struct perf_utime_tracker
{
  bool is_perf_tracking;
  TSC_TICKS start_tick;
  TSC_TICKS end_tick;
};
#define PERF_UTIME_TRACKER_INITIALIZER { false, {0}, {0} }
#define PERF_UTIME_TRACKER_START(thread_p, track) \
  do \
    { \
      (track)->is_perf_tracking = perfmon_is_perf_tracking (); \
      if ((track)->is_perf_tracking) tsc_getticks (&(track)->start_tick); \
    } \
  while (false)
/* Time trackers - perfmon_time_stat is called. */
#define PERF_UTIME_TRACKER_TIME(thread_p, track, psid) \
  do \
    { \
      if (!(track)->is_perf_tracking) break; \
      tsc_getticks (&(track)->end_tick); \
      perfmon_time_stat (thread_p, psid, tsc_elapsed_utime ((track)->end_tick,  (track)->start_tick)); \
    } \
  while (false)
#define PERF_UTIME_TRACKER_TIME_AND_RESTART(thread_p, track, psid) \
  do \
    { \
      if (!(track)->is_perf_tracking) break; \
      tsc_getticks (&(track)->end_tick); \
      perfmon_time_stat (thread_p, psid, tsc_elapsed_utime ((track)->end_tick,  (track)->start_tick)); \
      (track)->start_tick = (track)->end_tick; \
    } \
  while (false)
/* Bulk time trackers - perfmon_time_bulk_stat is called. */
#define PERF_UTIME_TRACKER_BULK_TIME(thread_p, track, psid, count) \
  do \
    { \
      if (!(track)->is_perf_tracking) break; \
      tsc_getticks (&(track)->end_tick); \
      perfmon_time_bulk_stat (thread_p, psid, tsc_elapsed_utime ((track)->end_tick, (track)->start_tick), count); \
    } \
  while (false)
#define PERF_UTIME_TRACKER_BULK_TIME_AND_RESTART(thread_p, track, psid, count) \
  do \
    { \
      if (!(track)->is_perf_tracking) break; \
      tsc_getticks (&(track)->end_tick); \
      perfmon_time_bulk, stat (thread_p, psid, tsc_elapsed_utime ((track)->end_tick,  (track)->start_tick), count); \
      (track)->start_tick = (track)->end_tick; \
    } \
  while (false)

/* Time accumulators only - perfmon_add_stat is called. */
/* todo: PERF_UTIME_TRACKER_ADD_TIME is never used and PERF_UTIME_TRACKER_ADD_TIME_AND_RESTART is similar to
 * PERF_UTIME_TRACKER_TIME_AND_RESTART. they were supposed to collect just timers, but now have changed */
#define PERF_UTIME_TRACKER_ADD_TIME(thread_p, track, psid) \
  do \
    { \
      if (!(track)->is_perf_tracking) break; \
      tsc_getticks (&(track)->end_tick); \
      perfmon_time_stat (thread_p, psid, (int) tsc_elapsed_utime ((track)->end_tick,  (track)->start_tick)); \
    } \
  while (false)
#define PERF_UTIME_TRACKER_ADD_TIME_AND_RESTART(thread_p, track, psid) \
  do \
    { \
      if (!(track)->is_perf_tracking) break; \
      tsc_getticks (&(track)->end_tick); \
      perfmon_time_stat (thread_p, psid, (int) tsc_elapsed_utime ((track)->end_tick,  (track)->start_tick)); \
      (track)->start_tick = (track)->end_tick; \
    } \
  while (false)
#endif /* defined (SERVER_MODE) || defined (SA_MODE) */

#if defined(SERVER_MODE) || defined (SA_MODE)
/*
 * Statistics at file io level
 */
extern bool perfmon_server_is_stats_on (THREAD_ENTRY * thread_p);

extern UINT64 perfmon_get_from_statistic (THREAD_ENTRY * thread_p, const int statistic_id);

extern void perfmon_lk_waited_time_on_objects (THREAD_ENTRY * thread_p, int lock_mode, UINT64 amount);

extern UINT64 perfmon_get_stats_and_clear (THREAD_ENTRY * thread_p, const char *stat_name);

extern void perfmon_pbx_fix (THREAD_ENTRY * thread_p, int page_type, int page_found_mode, int latch_mode,
			     int cond_type);
extern void perfmon_pbx_promote (THREAD_ENTRY * thread_p, int page_type, int promote_cond, int holder_latch,
				 int success, UINT64 amount);
extern void perfmon_pbx_unfix (THREAD_ENTRY * thread_p, int page_type, int buf_dirty, int dirtied_by_holder,
			       int holder_latch);
extern void perfmon_pbx_lock_acquire_time (THREAD_ENTRY * thread_p, int page_type, int page_found_mode, int latch_mode,
					   int cond_type, UINT64 amount);
extern void perfmon_pbx_hold_acquire_time (THREAD_ENTRY * thread_p, int page_type, int page_found_mode, int latch_mode,
					   UINT64 amount);
extern void perfmon_pbx_fix_acquire_time (THREAD_ENTRY * thread_p, int page_type, int page_found_mode, int latch_mode,
					  int cond_type, UINT64 amount);
extern void perfmon_mvcc_snapshot (THREAD_ENTRY * thread_p, int snapshot, int rec_type, int visibility);

#endif /* SERVER_MODE || SA_MODE */

#endif /* _PERF_MONITOR_H_ */<|MERGE_RESOLUTION|>--- conflicted
+++ resolved
@@ -607,11 +607,7 @@
   PSTAT_MVCC_SNAPSHOT_COUNTERS,
   PSTAT_OBJ_LOCK_TIME_COUNTERS,
   PSTAT_THREAD_STATS,
-<<<<<<< HEAD
   PSTAT_THREAD_DAEMON_STATS,
-=======
-  PSTAT_THREAD_PGBUF_DAEMON_STATS,
->>>>>>> 119f27a3
 
   PSTAT_COUNT
 } PERF_STAT_ID;
