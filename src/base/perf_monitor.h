/*
 * Copyright (C) 2008 Search Solution Corporation. All rights reserved by Search Solution.
 *
 *   This program is free software; you can redistribute it and/or modify
 *   it under the terms of the GNU General Public License as published by
 *   the Free Software Foundation; either version 2 of the License, or
 *   (at your option) any later version.
 *
 *  This program is distributed in the hope that it will be useful,
 *  but WITHOUT ANY WARRANTY; without even the implied warranty of
 *  MERCHANTABILITY or FITNESS FOR A PARTICULAR PURPOSE. See the
 *  GNU General Public License for more details.
 *
 *  You should have received a copy of the GNU General Public License
 *  along with this program; if not, write to the Free Software
 *  Foundation, Inc., 51 Franklin Street, Fifth Floor, Boston, MA 02110-1301 USA
 *
 */


/*
 * perf_monitor.h - Monitor execution statistics at Client
 */

#ifndef _PERF_MONITOR_H_
#define _PERF_MONITOR_H_

#ident "$Id$"

#if defined (SERVER_MODE)
#include "connection_defs.h"
#include "dbtype_def.h"
#endif /* SERVER_MODE */
#if defined (SERVER_MODE) || defined (SA_MODE)
#include "log_impl.h"
#endif // SERVER_MODE or SA_MODE
#include "memory_alloc.h"
#include "storage_common.h"
#include "thread_compat.hpp"
#include "tsc_timer.h"

#include <assert.h>
#include <stdio.h>
#if !defined(WINDOWS)
#include <sys/time.h>
#endif /* WINDOWS */
#include <time.h>

/* EXPORTED GLOBAL DEFINITIONS */
#define MAX_DIAG_DATA_VALUE     0xfffffffffffffLL

#define MAX_SERVER_THREAD_COUNT         500
#define MAX_SERVER_NAMELENGTH           256
#define SH_MODE 0644

/* Statistics activation flags */
typedef enum
{
  PERFMON_ACTIVATION_FLAG_DEFAULT = 0,
  PERFMON_ACTIVATION_FLAG_DETAILED_BTREE_PAGE = 1,
  PERFMON_ACTIVATION_FLAG_MVCC_SNAPSHOT = 2,
  PERFMON_ACTIVATION_FLAG_LOCK_OBJECT = 4,
  PERFMON_ACTIVATION_FLAG_PB_HASH_ANCHOR = 8,
  PERFMON_ACTIVATION_FLAG_PB_VICTIMIZATION = 16,
  PERFMON_ACTIVATION_FLAG_THREAD = 32,
  PERFMON_ACTIVATION_FLAG_DAEMONS = 64,
  PERFMON_ACTIVATION_FLAG_FLUSHED_BLOCK_VOLUMES = 128,

  /* must update when adding new conditions */
  PERFMON_ACTIVATION_FLAG_LAST = PERFMON_ACTIVATION_FLAG_FLUSHED_BLOCK_VOLUMES,

  PERFMON_ACTIVATION_FLAG_MAX_VALUE = (PERFMON_ACTIVATION_FLAG_LAST << 1) - 1
} PERFMON_ACTIVATION_FLAG;

/* PERF_MODULE_TYPE x PERF_PAGE_TYPE x PAGE_FETCH_MODE x HOLDER_LATCH_MODE x COND_FIX_TYPE */
#define PERF_PAGE_FIX_COUNTERS \
  ((PERF_MODULE_CNT) * (PERF_PAGE_CNT) * (PERF_PAGE_MODE_CNT) * (PERF_HOLDER_LATCH_CNT) * (PERF_CONDITIONAL_FIX_CNT))

#define PERF_PAGE_PROMOTE_COUNTERS \
  ((PERF_MODULE_CNT) * (PERF_PAGE_CNT) * (PERF_PROMOTE_CONDITION_CNT) * (PERF_HOLDER_LATCH_CNT) * (2 /* success */))

/* PERF_MODULE_TYPE x PAGE_TYPE x DIRTY_OR_CLEAN x DIRTY_OR_CLEAN x READ_OR_WRITE_OR_MIX */
#define PERF_PAGE_UNFIX_COUNTERS \
  ((PERF_MODULE_CNT) * (PERF_PAGE_CNT) * 2 * 2 * (PERF_HOLDER_LATCH_CNT))

#define PERF_PAGE_LOCK_TIME_COUNTERS PERF_PAGE_FIX_COUNTERS

#define PERF_PAGE_HOLD_TIME_COUNTERS \
  ((PERF_MODULE_CNT) * (PERF_PAGE_CNT) * (PERF_PAGE_MODE_CNT) * (PERF_HOLDER_LATCH_CNT))

#define PERF_PAGE_FIX_TIME_COUNTERS PERF_PAGE_FIX_COUNTERS

#define PERF_PAGE_FIX_STAT_OFFSET(module,page_type,page_found_mode,latch_mode,cond_type) \
  ((module) * (PERF_PAGE_CNT) * (PERF_PAGE_MODE_CNT) * (PERF_HOLDER_LATCH_CNT) * (PERF_CONDITIONAL_FIX_CNT) \
    + (page_type) * (PERF_PAGE_MODE_CNT) * (PERF_HOLDER_LATCH_CNT) * (PERF_CONDITIONAL_FIX_CNT) \
    + (page_found_mode) * (PERF_HOLDER_LATCH_CNT) * (PERF_CONDITIONAL_FIX_CNT) \
    + (latch_mode) * (PERF_CONDITIONAL_FIX_CNT) + (cond_type))

#define PERF_PAGE_PROMOTE_STAT_OFFSET(module,page_type,promote_cond,holder_latch,success) \
  ((module) * (PERF_PAGE_CNT) * (PERF_PROMOTE_CONDITION_CNT) * (PERF_HOLDER_LATCH_CNT) * 2 /* success */ \
    + (page_type) * (PERF_PROMOTE_CONDITION_CNT) * (PERF_HOLDER_LATCH_CNT) * 2 /* success */ \
    + (promote_cond) * (PERF_HOLDER_LATCH_CNT) * 2 /* success */ \
    + (holder_latch) * 2 /* success */ \
    + success)

#define PERF_PAGE_UNFIX_STAT_OFFSET(module,page_type,buf_dirty,dirtied_by_holder,holder_latch) \
  ((module) * (PERF_PAGE_CNT) * 2 * 2 * (PERF_HOLDER_LATCH_CNT) \
   + (page_type) * 2 * 2 * (PERF_HOLDER_LATCH_CNT) \
   + (buf_dirty) * 2 * (PERF_HOLDER_LATCH_CNT) \
   + (dirtied_by_holder) * (PERF_HOLDER_LATCH_CNT) \
   + (holder_latch))

#define PERF_PAGE_LOCK_TIME_OFFSET(module,page_type,page_found_mode,latch_mode,cond_type) \
  PERF_PAGE_FIX_STAT_OFFSET (module, page_type, page_found_mode, latch_mode, cond_type)

#define PERF_PAGE_HOLD_TIME_OFFSET(module,page_type,page_found_mode,latch_mode)\
  ((module) * (PERF_PAGE_CNT) * (PERF_PAGE_MODE_CNT) * (PERF_HOLDER_LATCH_CNT) \
    + (page_type) * (PERF_PAGE_MODE_CNT) * (PERF_HOLDER_LATCH_CNT) \
    + (page_found_mode) * (PERF_HOLDER_LATCH_CNT) \
    + (latch_mode))

#define PERF_PAGE_FIX_TIME_OFFSET(module,page_type,page_found_mode,latch_mode,cond_type) \
  PERF_PAGE_FIX_STAT_OFFSET (module, page_type, page_found_mode, latch_mode, cond_type)

#define PERF_MVCC_SNAPSHOT_COUNTERS \
  (PERF_SNAPSHOT_CNT * PERF_SNAPSHOT_RECORD_TYPE_CNT * PERF_SNAPSHOT_VISIBILITY_CNT)

#define PERF_MVCC_SNAPSHOT_OFFSET(snapshot,rec_type,visibility) \
  ((snapshot) * PERF_SNAPSHOT_RECORD_TYPE_CNT * PERF_SNAPSHOT_VISIBILITY_CNT \
   + (rec_type) * PERF_SNAPSHOT_VISIBILITY_CNT + (visibility))

#define PERF_OBJ_LOCK_STAT_COUNTERS (SCH_M_LOCK + 1)
#define PERF_DWB_FLUSHED_BLOCK_VOLUMES_CNT 10

#define SAFE_DIV(a, b) ((b) == 0 ? 0 : (a) / (b))

/* Count & timer values. */
#define PSTAT_COUNTER_TIMER_COUNT_VALUE(startvalp) (startvalp)
#define PSTAT_COUNTER_TIMER_TOTAL_TIME_VALUE(startvalp) ((startvalp) + 1)
#define PSTAT_COUNTER_TIMER_MAX_TIME_VALUE(startvalp) ((startvalp) + 2)
#define PSTAT_COUNTER_TIMER_AVG_TIME_VALUE(startvalp) ((startvalp) + 3)

#if !defined(SERVER_MODE)
#if !defined(LOG_TRAN_INDEX)
#define LOG_TRAN_INDEX
extern int log_Tran_index;	/* Index onto transaction table for current thread of execution (client) */
#endif /* !LOG_TRAN_INDEX */
#endif /* !SERVER_MODE */

#if defined (SERVER_MODE)
#if !defined(LOG_FIND_THREAD_TRAN_INDEX)
#define LOG_FIND_THREAD_TRAN_INDEX(thrd) \
  ((thrd) ? (thrd)->tran_index : logtb_get_current_tran_index())
#endif
#else
#if !defined(LOG_FIND_THREAD_TRAN_INDEX)
#define LOG_FIND_THREAD_TRAN_INDEX(thrd) (log_Tran_index)
#endif
#endif

typedef enum
{
  PERF_MODULE_SYSTEM = 0,
  PERF_MODULE_USER,
  PERF_MODULE_VACUUM,

  PERF_MODULE_CNT
} PERF_MODULE_TYPE;

typedef enum
{
  PERF_HOLDER_LATCH_READ = 0,
  PERF_HOLDER_LATCH_WRITE,
  PERF_HOLDER_LATCH_MIXED,

  PERF_HOLDER_LATCH_CNT
} PERF_HOLDER_LATCH;

typedef enum
{
  PERF_CONDITIONAL_FIX = 0,
  PERF_UNCONDITIONAL_FIX_NO_WAIT,
  PERF_UNCONDITIONAL_FIX_WITH_WAIT,

  PERF_CONDITIONAL_FIX_CNT
} PERF_CONDITIONAL_FIX_TYPE;

typedef enum
{
  PERF_PROMOTE_ONLY_READER,
  PERF_PROMOTE_SHARED_READER,

  PERF_PROMOTE_CONDITION_CNT
} PERF_PROMOTE_CONDITION;

typedef enum
{
  PERF_PAGE_MODE_OLD_LOCK_WAIT = 0,
  PERF_PAGE_MODE_OLD_NO_WAIT,
  PERF_PAGE_MODE_NEW_LOCK_WAIT,
  PERF_PAGE_MODE_NEW_NO_WAIT,
  PERF_PAGE_MODE_OLD_IN_BUFFER,

  PERF_PAGE_MODE_CNT
} PERF_PAGE_MODE;

/* extension of PAGE_TYPE (storage_common.h) - keep value compatibility */
typedef enum
{
  PERF_PAGE_UNKNOWN = 0,	/* used for initialized page */
  PERF_PAGE_FTAB,		/* file allocset table page */
  PERF_PAGE_HEAP,		/* heap page */
  PERF_PAGE_VOLHEADER,		/* volume header page */
  PERF_PAGE_VOLBITMAP,		/* volume bitmap page */
  PERF_PAGE_QRESULT,		/* query result page */
  PERF_PAGE_EHASH,		/* ehash bucket/dir page */
  PERF_PAGE_OVERFLOW,		/* overflow page (with ovf_keyval) */
  PERF_PAGE_AREA,		/* area page */
  PERF_PAGE_CATALOG,		/* catalog page */
  PERF_PAGE_BTREE_GENERIC,	/* b+tree index (uninitialized) */
  PERF_PAGE_LOG,		/* NONE - log page (unused) */
  PERF_PAGE_DROPPED_FILES,	/* Dropped files page.  */
  PERF_PAGE_VACUUM_DATA,	/* Vacuum data */
  PERF_PAGE_BTREE_ROOT,		/* b+tree root index page */
  PERF_PAGE_BTREE_OVF,		/* b+tree overflow index page */
  PERF_PAGE_BTREE_LEAF,		/* b+tree leaf index page */
  PERF_PAGE_BTREE_NONLEAF,	/* b+tree nonleaf index page */
  PERF_PAGE_CNT
} PERF_PAGE_TYPE;

typedef enum
{
  PERF_SNAPSHOT_SATISFIES_DELETE = 0,
  PERF_SNAPSHOT_SATISFIES_DIRTY,
  PERF_SNAPSHOT_SATISFIES_SNAPSHOT,
  PERF_SNAPSHOT_SATISFIES_VACUUM,

  PERF_SNAPSHOT_CNT
} PERF_SNAPSHOT_TYPE;

typedef enum
{
  PERF_SNAPSHOT_RECORD_INSERTED_VACUUMED = 0,	/* already vacuumed */
  PERF_SNAPSHOT_RECORD_INSERTED_CURR_TRAN,	/* needs commit and vacuum */
  PERF_SNAPSHOT_RECORD_INSERTED_OTHER_TRAN,	/* needs commit and vacuum */
  PERF_SNAPSHOT_RECORD_INSERTED_COMMITED,	/* commited, needs vacuum */
  PERF_SNAPSHOT_RECORD_INSERTED_COMMITED_LOST,	/* commited, unvacuumed/lost */

  PERF_SNAPSHOT_RECORD_INSERTED_DELETED,	/* inserted, than deleted */

  PERF_SNAPSHOT_RECORD_DELETED_CURR_TRAN,	/* deleted by current tran */
  PERF_SNAPSHOT_RECORD_DELETED_OTHER_TRAN,	/* deleted by other active tran */
  PERF_SNAPSHOT_RECORD_DELETED_COMMITTED,	/* deleted, and committed */
  PERF_SNAPSHOT_RECORD_DELETED_COMMITTED_LOST,	/* deleted, and committed, unvacuumed/lost */

  PERF_SNAPSHOT_RECORD_TYPE_CNT
} PERF_SNAPSHOT_RECORD_TYPE;

typedef enum
{
  PERF_SNAPSHOT_INVISIBLE = 0,
  PERF_SNAPSHOT_VISIBLE,

  PERF_SNAPSHOT_VISIBILITY_CNT
} PERF_SNAPSHOT_VISIBILITY;

typedef enum
{
  PSTAT_BASE = -1,		/* not a real entry. just to avoid compile warnings */

  /* Execution statistics for the file io */
  PSTAT_FILE_NUM_CREATES = 0,
  PSTAT_FILE_NUM_REMOVES,
  PSTAT_FILE_NUM_IOREADS,
  PSTAT_FILE_NUM_IOWRITES,
  PSTAT_FILE_NUM_IOSYNCHES,
  PSTAT_FILE_IOSYNC_ALL,
  PSTAT_FILE_NUM_PAGE_ALLOCS,
  PSTAT_FILE_NUM_PAGE_DEALLOCS,

  /* Page buffer basic module */
  /* Execution statistics for the page buffer manager */
  PSTAT_PB_NUM_FETCHES,
  PSTAT_PB_NUM_DIRTIES,
  PSTAT_PB_NUM_IOREADS,
  PSTAT_PB_NUM_IOWRITES,
  PSTAT_PB_NUM_FLUSHED,
  /* peeked stats */
  PSTAT_PB_PRIVATE_QUOTA,
  PSTAT_PB_PRIVATE_COUNT,
  PSTAT_PB_FIXED_CNT,
  PSTAT_PB_DIRTY_CNT,
  PSTAT_PB_LRU1_CNT,
  PSTAT_PB_LRU2_CNT,
  PSTAT_PB_LRU3_CNT,
  PSTAT_PB_VICT_CAND,

  /* Execution statistics for the log manager */
  PSTAT_LOG_NUM_FETCHES,
  PSTAT_LOG_NUM_IOREADS,
  PSTAT_LOG_NUM_IOWRITES,
  PSTAT_LOG_NUM_APPENDRECS,
  PSTAT_LOG_NUM_ARCHIVES,
  PSTAT_LOG_NUM_START_CHECKPOINTS,
  PSTAT_LOG_NUM_END_CHECKPOINTS,
  PSTAT_LOG_NUM_WALS,
  PSTAT_LOG_NUM_REPLACEMENTS_IOWRITES,
  PSTAT_LOG_NUM_REPLACEMENTS,

  /* Execution statistics for the lock manager */
  PSTAT_LK_NUM_ACQUIRED_ON_PAGES,
  PSTAT_LK_NUM_ACQUIRED_ON_OBJECTS,
  PSTAT_LK_NUM_CONVERTED_ON_PAGES,	/* obsolete? */
  PSTAT_LK_NUM_CONVERTED_ON_OBJECTS,
  PSTAT_LK_NUM_RE_REQUESTED_ON_PAGES,	/* obsolete? */
  PSTAT_LK_NUM_RE_REQUESTED_ON_OBJECTS,
  PSTAT_LK_NUM_WAITED_ON_PAGES,
  PSTAT_LK_NUM_WAITED_ON_OBJECTS,
  PSTAT_LK_NUM_WAITED_TIME_ON_OBJECTS,	/* include this to avoid client-server compat issue even if extended stats are
					 * disabled */

  /* Execution statistics for transactions */
  PSTAT_TRAN_NUM_COMMITS,
  PSTAT_TRAN_NUM_ROLLBACKS,
  PSTAT_TRAN_NUM_SAVEPOINTS,
  PSTAT_TRAN_NUM_START_TOPOPS,
  PSTAT_TRAN_NUM_END_TOPOPS,
  PSTAT_TRAN_NUM_INTERRUPTS,

  /* Execution statistics for the btree manager */
  PSTAT_BT_NUM_INSERTS,
  PSTAT_BT_NUM_DELETES,
  PSTAT_BT_NUM_UPDATES,
  PSTAT_BT_NUM_COVERED,
  PSTAT_BT_NUM_NONCOVERED,
  PSTAT_BT_NUM_RESUMES,
  PSTAT_BT_NUM_MULTI_RANGE_OPT,
  PSTAT_BT_NUM_SPLITS,
  PSTAT_BT_NUM_MERGES,
  PSTAT_BT_NUM_GET_STATS,

  /* Execution statistics for the heap manager */
  PSTAT_HEAP_NUM_STATS_SYNC_BESTSPACE,

  /* Execution statistics for the query manager */
  PSTAT_QM_NUM_SELECTS,
  PSTAT_QM_NUM_INSERTS,
  PSTAT_QM_NUM_DELETES,
  PSTAT_QM_NUM_UPDATES,
  PSTAT_QM_NUM_SSCANS,
  PSTAT_QM_NUM_ISCANS,
  PSTAT_QM_NUM_LSCANS,
  PSTAT_QM_NUM_SETSCANS,
  PSTAT_QM_NUM_METHSCANS,
  PSTAT_QM_NUM_NLJOINS,
  PSTAT_QM_NUM_MJOINS,
  PSTAT_QM_NUM_OBJFETCHES,
  PSTAT_QM_NUM_HOLDABLE_CURSORS,

  /* Execution statistics for external sort */
  PSTAT_SORT_NUM_IO_PAGES,
  PSTAT_SORT_NUM_DATA_PAGES,

  /* Execution statistics for network communication */
  PSTAT_NET_NUM_REQUESTS,

  /* flush control stat */
  PSTAT_FC_NUM_PAGES,
  PSTAT_FC_NUM_LOG_PAGES,
  PSTAT_FC_TOKENS,

  /* prior lsa info */
  PSTAT_PRIOR_LSA_LIST_SIZE,	/* kbytes */
  PSTAT_PRIOR_LSA_LIST_MAXED,
  PSTAT_PRIOR_LSA_LIST_REMOVED,

  /* best space info */
  PSTAT_HF_NUM_STATS_ENTRIES,
  PSTAT_HF_NUM_STATS_MAXED,

  /* HA replication delay */
  PSTAT_HA_REPL_DELAY,

  /* Execution statistics for Plan cache */
  PSTAT_PC_NUM_ADD,
  PSTAT_PC_NUM_LOOKUP,
  PSTAT_PC_NUM_HIT,
  PSTAT_PC_NUM_MISS,
  PSTAT_PC_NUM_FULL,
  PSTAT_PC_NUM_DELETE,
  PSTAT_PC_NUM_INVALID_XASL_ID,
  PSTAT_PC_NUM_CACHE_ENTRIES,

  PSTAT_VAC_NUM_VACUUMED_LOG_PAGES,
  PSTAT_VAC_NUM_TO_VACUUM_LOG_PAGES,
  PSTAT_VAC_NUM_PREFETCH_REQUESTS_LOG_PAGES,
  PSTAT_VAC_NUM_PREFETCH_HITS_LOG_PAGES,

  /* Track heap modify counters. */
  PSTAT_HEAP_HOME_INSERTS,
  PSTAT_HEAP_BIG_INSERTS,
  PSTAT_HEAP_ASSIGN_INSERTS,
  PSTAT_HEAP_HOME_DELETES,
  PSTAT_HEAP_HOME_MVCC_DELETES,
  PSTAT_HEAP_HOME_TO_REL_DELETES,
  PSTAT_HEAP_HOME_TO_BIG_DELETES,
  PSTAT_HEAP_REL_DELETES,
  PSTAT_HEAP_REL_MVCC_DELETES,
  PSTAT_HEAP_REL_TO_HOME_DELETES,
  PSTAT_HEAP_REL_TO_BIG_DELETES,
  PSTAT_HEAP_REL_TO_REL_DELETES,
  PSTAT_HEAP_BIG_DELETES,
  PSTAT_HEAP_BIG_MVCC_DELETES,
  PSTAT_HEAP_HOME_UPDATES,
  PSTAT_HEAP_HOME_TO_REL_UPDATES,
  PSTAT_HEAP_HOME_TO_BIG_UPDATES,
  PSTAT_HEAP_REL_UPDATES,
  PSTAT_HEAP_REL_TO_HOME_UPDATES,
  PSTAT_HEAP_REL_TO_REL_UPDATES,
  PSTAT_HEAP_REL_TO_BIG_UPDATES,
  PSTAT_HEAP_BIG_UPDATES,
  PSTAT_HEAP_HOME_VACUUMS,
  PSTAT_HEAP_BIG_VACUUMS,
  PSTAT_HEAP_REL_VACUUMS,
  PSTAT_HEAP_INSID_VACUUMS,
  PSTAT_HEAP_REMOVE_VACUUMS,

  /* Track heap modify timers. */
  PSTAT_HEAP_INSERT_PREPARE,
  PSTAT_HEAP_INSERT_EXECUTE,
  PSTAT_HEAP_INSERT_LOG,
  PSTAT_HEAP_DELETE_PREPARE,
  PSTAT_HEAP_DELETE_EXECUTE,
  PSTAT_HEAP_DELETE_LOG,
  PSTAT_HEAP_UPDATE_PREPARE,
  PSTAT_HEAP_UPDATE_EXECUTE,
  PSTAT_HEAP_UPDATE_LOG,
  PSTAT_HEAP_VACUUM_PREPARE,
  PSTAT_HEAP_VACUUM_EXECUTE,
  PSTAT_HEAP_VACUUM_LOG,

  /* B-tree ops detailed statistics. */
  PSTAT_BT_FIX_OVF_OIDS,
  PSTAT_BT_UNIQUE_RLOCKS,
  PSTAT_BT_UNIQUE_WLOCKS,
  PSTAT_BT_LEAF,
  PSTAT_BT_TRAVERSE,
  PSTAT_BT_FIND_UNIQUE,
  PSTAT_BT_FIND_UNIQUE_TRAVERSE,
  PSTAT_BT_RANGE_SEARCH,
  PSTAT_BT_RANGE_SEARCH_TRAVERSE,
  PSTAT_BT_INSERT,
  PSTAT_BT_INSERT_TRAVERSE,
  PSTAT_BT_DELETE,
  PSTAT_BT_DELETE_TRAVERSE,
  PSTAT_BT_MVCC_DELETE,
  PSTAT_BT_MVCC_DELETE_TRAVERSE,
  PSTAT_BT_MARK_DELETE,
  PSTAT_BT_MARK_DELETE_TRAVERSE,
  PSTAT_BT_UNDO_INSERT,
  PSTAT_BT_UNDO_INSERT_TRAVERSE,
  PSTAT_BT_UNDO_DELETE,
  PSTAT_BT_UNDO_DELETE_TRAVERSE,
  PSTAT_BT_UNDO_MVCC_DELETE,
  PSTAT_BT_UNDO_MVCC_DELETE_TRAVERSE,
  PSTAT_BT_VACUUM,
  PSTAT_BT_VACUUM_TRAVERSE,
  PSTAT_BT_VACUUM_INSID,
  PSTAT_BT_VACUUM_INSID_TRAVERSE,

  /* Vacuum master/worker timers. */
  PSTAT_VAC_MASTER,
  PSTAT_VAC_JOB,
  PSTAT_VAC_WORKER_PROCESS_LOG,
  PSTAT_VAC_WORKER_EXECUTE,

  /* Log statistics */
  PSTAT_LOG_SNAPSHOT_TIME_COUNTERS,
  PSTAT_LOG_SNAPSHOT_RETRY_COUNTERS,
  PSTAT_LOG_TRAN_COMPLETE_TIME_COUNTERS,
  PSTAT_LOG_OLDEST_MVCC_TIME_COUNTERS,
  PSTAT_LOG_OLDEST_MVCC_RETRY_COUNTERS,

  /* Computed statistics */
  /* ((pb_num_fetches - pb_num_ioreads) x 100 / pb_num_fetches) x 100 */
  PSTAT_PB_HIT_RATIO,
  /* ((log_num_fetches - log_num_ioreads) x 100 / log_num_fetches) x 100 */
  PSTAT_LOG_HIT_RATIO,
  /* ((fetches of vacuum - fetches of vacuum not found in PB) x 100 / fetches of vacuum) x 100 */
  PSTAT_VACUUM_DATA_HIT_RATIO,
  /* (100 x Number of unfix with of dirty pages of vacuum / total num of unfixes from vacuum) x 100 */
  PSTAT_PB_VACUUM_EFFICIENCY,
  /* (100 x Number of unfix from vacuum / total num of unfix) x 100 */
  PSTAT_PB_VACUUM_FETCH_RATIO,
  /* total time to acquire page lock (stored as 10 usec unit, displayed as miliseconds) */
  PSTAT_PB_PAGE_LOCK_ACQUIRE_TIME_10USEC,
  /* total time to acquire page hold (stored as 10 usec unit, displayed as miliseconds) */
  PSTAT_PB_PAGE_HOLD_ACQUIRE_TIME_10USEC,
  /* total time to acquire page fix (stored as 10 usec unit, displayed as miliseconds) */
  PSTAT_PB_PAGE_FIX_ACQUIRE_TIME_10USEC,
  /* ratio of time required to allocate a buffer for a page : (100 x (fix_time - lock_time - hold_time) / fix_time) x
   * 100 */
  PSTAT_PB_PAGE_ALLOCATE_TIME_RATIO,
  /* total successful promotions */
  PSTAT_PB_PAGE_PROMOTE_SUCCESS,
  /* total failed promotions */
  PSTAT_PB_PAGE_PROMOTE_FAILED,
  /* total promotion time */
  PSTAT_PB_PAGE_PROMOTE_TOTAL_TIME_10USEC,

  /* Page buffer extended */
  /* detailed unfix module */
  PSTAT_PB_UNFIX_VOID_TO_PRIVATE_TOP,
  PSTAT_PB_UNFIX_VOID_TO_PRIVATE_MID,
  PSTAT_PB_UNFIX_VOID_TO_SHARED_MID,
  PSTAT_PB_UNFIX_LRU_ONE_PRV_TO_SHR_MID,
  PSTAT_PB_UNFIX_LRU_TWO_PRV_TO_SHR_MID,
  PSTAT_PB_UNFIX_LRU_THREE_PRV_TO_SHR_MID,
  PSTAT_PB_UNFIX_LRU_TWO_PRV_KEEP,
  PSTAT_PB_UNFIX_LRU_TWO_SHR_KEEP,
  PSTAT_PB_UNFIX_LRU_TWO_PRV_TO_TOP,
  PSTAT_PB_UNFIX_LRU_TWO_SHR_TO_TOP,
  PSTAT_PB_UNFIX_LRU_THREE_PRV_TO_TOP,
  PSTAT_PB_UNFIX_LRU_THREE_SHR_TO_TOP,
  PSTAT_PB_UNFIX_LRU_ONE_PRV_KEEP,
  PSTAT_PB_UNFIX_LRU_ONE_SHR_KEEP,
  /* vacuum */
  PSTAT_PB_UNFIX_VOID_TO_PRIVATE_TOP_VAC,
  PSTAT_PB_UNFIX_LRU_ONE_KEEP_VAC,
  PSTAT_PB_UNFIX_LRU_TWO_KEEP_VAC,
  PSTAT_PB_UNFIX_LRU_THREE_KEEP_VAC,
  /* aout */
  PSTAT_PB_UNFIX_VOID_AOUT_FOUND,
  PSTAT_PB_UNFIX_VOID_AOUT_NOT_FOUND,
  PSTAT_PB_UNFIX_VOID_AOUT_FOUND_VAC,
  PSTAT_PB_UNFIX_VOID_AOUT_NOT_FOUND_VAC,
  /* hash anchor */
  PSTAT_PB_NUM_HASH_ANCHOR_WAITS,
  PSTAT_PB_TIME_HASH_ANCHOR_WAIT,
  /* flushing */
  PSTAT_PB_FLUSH_COLLECT,
  PSTAT_PB_FLUSH_FLUSH,
  PSTAT_PB_FLUSH_SLEEP,
  PSTAT_PB_FLUSH_COLLECT_PER_PAGE,
  PSTAT_PB_FLUSH_FLUSH_PER_PAGE,
  PSTAT_PB_FLUSH_PAGE_FLUSHED,
  PSTAT_PB_FLUSH_SEND_DIRTY_TO_POST_FLUSH,
  PSTAT_PB_NUM_SKIPPED_FLUSH,
  PSTAT_PB_NUM_SKIPPED_NEED_WAL,
  PSTAT_PB_NUM_SKIPPED_ALREADY_FLUSHED,
  PSTAT_PB_NUM_SKIPPED_FIXED_OR_HOT,
  PSTAT_PB_COMPENSATE_FLUSH,
  PSTAT_PB_ASSIGN_DIRECT_BCB,
  PSTAT_PB_WAKE_FLUSH_WAITER,
  /* allocate and victim assignments */
  PSTAT_PB_ALLOC_BCB,
  PSTAT_PB_ALLOC_BCB_SEARCH_VICTIM,
  PSTAT_PB_ALLOC_BCB_COND_WAIT_HIGH_PRIO,
  PSTAT_PB_ALLOC_BCB_COND_WAIT_LOW_PRIO,
  PSTAT_PB_ALLOC_BCB_PRIORITIZE_VACUUM,
  PSTAT_PB_VICTIM_USE_INVALID_BCB,
  /* direct assignments */
  PSTAT_PB_VICTIM_SEARCH_OWN_PRIVATE_LISTS,
  PSTAT_PB_VICTIM_SEARCH_OTHERS_PRIVATE_LISTS,
  PSTAT_PB_VICTIM_SEARCH_SHARED_LISTS,
  PSTAT_PB_VICTIM_ASSIGN_DIRECT_VACUUM_VOID,
  PSTAT_PB_VICTIM_ASSIGN_DIRECT_VACUUM_LRU,
  PSTAT_PB_VICTIM_ASSIGN_DIRECT_FLUSH,
  PSTAT_PB_VICTIM_ASSIGN_DIRECT_PANIC,
  PSTAT_PB_VICTIM_ASSIGN_DIRECT_ADJUST,
  PSTAT_PB_VICTIM_ASSIGN_DIRECT_ADJUST_TO_VACUUM,
  PSTAT_PB_VICTIM_ASSIGN_DIRECT_SEARCH_FOR_FLUSH,
  /* successful searches */
  PSTAT_PB_VICTIM_SHARED_LRU_SUCCESS,
  PSTAT_PB_OWN_VICTIM_PRIVATE_LRU_SUCCESS,
  PSTAT_PB_VICTIM_OTHER_PRIVATE_LRU_SUCCESS,
  /* failed searches */
  PSTAT_PB_VICTIM_SHARED_LRU_FAIL,
  PSTAT_PB_VICTIM_OWN_PRIVATE_LRU_FAIL,
  PSTAT_PB_VICTIM_OTHER_PRIVATE_LRU_FAIL,
  PSTAT_PB_VICTIM_ALL_LRU_FAIL,
  /* search lru's */
  PSTAT_PB_VICTIM_GET_FROM_LRU,
  PSTAT_PB_VICTIM_GET_FROM_LRU_LIST_WAS_EMPTY,
  PSTAT_PB_VICTIM_GET_FROM_LRU_FAIL,
  PSTAT_PB_VICTIM_GET_FROM_LRU_BAD_HINT,
  /* lock-free circular queues with lru lists having victims */
  PSTAT_PB_LFCQ_LRU_PRV_GET_CALLS,
  PSTAT_PB_LFCQ_LRU_PRV_GET_EMPTY,
  PSTAT_PB_LFCQ_LRU_PRV_GET_BIG,
  PSTAT_PB_LFCQ_LRU_SHR_GET_CALLS,
  PSTAT_PB_LFCQ_LRU_SHR_GET_EMPTY,

  /* DWB statistics */
  PSTAT_DWB_FLUSH_BLOCK_TIME_COUNTERS,
  PSTAT_DWB_FLUSH_BLOCK_HELPER_TIME_COUNTERS,
  PSTAT_DWB_FLUSH_BLOCK_COND_WAIT,
  PSTAT_DWB_FLUSH_BLOCK_SORT_TIME_COUNTERS,
  PSTAT_DWB_FLUSH_BLOCK_REMOVE_HASH_ENTRIES,
  PSTAT_DWB_PAGE_CHECKSUM_TIME_COUNTERS,
  PSTAT_DWB_WAIT_FLUSH_BLOCK_TIME_COUNTERS,
  PSTAT_DWB_WAIT_FLUSH_BLOCK_HELPER_TIME_COUNTERS,
  PSTAT_DWB_FLUSH_FORCE_TIME_COUNTERS,

  /* peeked stats */
  PSTAT_PB_WAIT_THREADS_HIGH_PRIO,
  PSTAT_PB_WAIT_THREADS_LOW_PRIO,
  PSTAT_PB_FLUSHED_BCBS_WAIT_FOR_ASSIGN,
  PSTAT_PB_LFCQ_BIG_PRV_NUM,
  PSTAT_PB_LFCQ_PRV_NUM,
  PSTAT_PB_LFCQ_SHR_NUM,
  PSTAT_PB_AVOID_DEALLOC_CNT,
  PSTAT_PB_AVOID_VICTIM_CNT,

  /* Complex statistics */
  PSTAT_PBX_FIX_COUNTERS,
  PSTAT_PBX_PROMOTE_COUNTERS,
  PSTAT_PBX_PROMOTE_TIME_COUNTERS,
  PSTAT_PBX_UNFIX_COUNTERS,
  PSTAT_PBX_LOCK_TIME_COUNTERS,
  PSTAT_PBX_HOLD_TIME_COUNTERS,
  PSTAT_PBX_FIX_TIME_COUNTERS,
  PSTAT_MVCC_SNAPSHOT_COUNTERS,
  PSTAT_OBJ_LOCK_TIME_COUNTERS,
  PSTAT_THREAD_STATS,
<<<<<<< HEAD
  PSTAT_THREAD_PGBUF_DAEMON_STATS,
  PSTAT_DWB_FLUSHED_BLOCK_NUM_VOLUMES,
=======
  PSTAT_THREAD_DAEMON_STATS,
>>>>>>> 616b1341

  PSTAT_COUNT
} PERF_STAT_ID;

/* All globals on statistics will be here. */
typedef struct pstat_global PSTAT_GLOBAL;
struct pstat_global
{
  int n_stat_values;

  UINT64 *global_stats;

  int n_trans;
  UINT64 **tran_stats;

  bool *is_watching;
#if !defined (HAVE_ATOMIC_BUILTINS)
  pthread_mutex_t watch_lock;
#endif				/* !HAVE_ATOMIC_BUILTINS */

  INT32 n_watchers;

  bool initialized;
  int activation_flag;
};

extern PSTAT_GLOBAL pstat_Global;

typedef enum
{
  PSTAT_ACCUMULATE_SINGLE_VALUE,	/* A single accumulator value. */
  PSTAT_PEEK_SINGLE_VALUE,	/* A single value peeked from database. */
  /* TODO: Currently this type of statistics is set by active workers. I think in
   *       most cases we could peek it at "compute". There can be two approaches:
   *       if f_compute is provided, it is read at compute phase. If not, the
   *       existing value is used and it must be set by active workers.
   */
  PSTAT_COUNTER_TIMER_VALUE,	/* A counter/timer. Counter is incremented, timer is accumulated, max time
				 * is compared with all registered timers and average time is computed.
				 */
  PSTAT_COMPUTED_RATIO_VALUE,	/* Value is computed based on other values in statistics. A ratio is obtained
				 * at the end.
				 */
  PSTAT_COMPLEX_VALUE		/* A "complex" value. The creator must handle loading, adding, dumping and
				 * computing values.
				 */
} PSTAT_VALUE_TYPE;

/* PSTAT_METADATA
 * This structure will keep meta-data information on each statistic we are monitoring.
 */
typedef struct pstat_metadata PSTAT_METADATA;

typedef void (*PSTAT_DUMP_IN_FILE_FUNC) (FILE *, const UINT64 * stat_vals);
typedef void (*PSTAT_DUMP_IN_BUFFER_FUNC) (char **, const UINT64 * stat_vals, int *remaining_size);
typedef int (*PSTAT_LOAD_FUNC) (void);

struct pstat_metadata
{
  /* These members must be set. */
  PERF_STAT_ID psid;
  const char *stat_name;
  PSTAT_VALUE_TYPE valtype;

  /* These members are computed at startup. */
  int start_offset;
  int n_vals;

  PSTAT_DUMP_IN_FILE_FUNC f_dump_in_file;
  PSTAT_DUMP_IN_BUFFER_FUNC f_dump_in_buffer;
  PSTAT_LOAD_FUNC f_load;
};

extern PSTAT_METADATA pstat_Metadata[];

typedef struct diag_sys_config DIAG_SYS_CONFIG;
struct diag_sys_config
{
  int Executediag;
  int DiagSM_ID_server;
  int server_long_query_time;	/* min 1 sec */
};

typedef struct t_diag_monitor_db_value T_DIAG_MONITOR_DB_VALUE;
struct t_diag_monitor_db_value
{
  INT64 query_open_page;
  INT64 query_opened_page;
  INT64 query_slow_query;
  INT64 query_full_scan;
  INT64 conn_cli_request;
  INT64 conn_aborted_clients;
  INT64 conn_conn_req;
  INT64 conn_conn_reject;
  INT64 buffer_page_write;
  INT64 buffer_page_read;
  INT64 lock_deadlock;
  INT64 lock_request;
};

typedef struct t_diag_monitor_cas_value T_DIAG_MONITOR_CAS_VALUE;
struct t_diag_monitor_cas_value
{
  INT64 reqs_in_interval;
  INT64 transactions_in_interval;
  INT64 query_in_interval;
  int active_sessions;
};

/* Monitor config related structure */

typedef struct monitor_cas_config MONITOR_CAS_CONFIG;
struct monitor_cas_config
{
  char head;
  char body[2];
};

typedef struct monitor_server_config MONITOR_SERVER_CONFIG;
struct monitor_server_config
{
  char head[2];
  char body[8];
};

typedef struct t_client_monitor_config T_CLIENT_MONITOR_CONFIG;
struct t_client_monitor_config
{
  MONITOR_CAS_CONFIG cas;
  MONITOR_SERVER_CONFIG server;
};

/* Shared memory data struct */

typedef struct t_shm_diag_info_server T_SHM_DIAG_INFO_SERVER;
struct t_shm_diag_info_server
{
  int magic;
  int num_thread;
  int magic_key;
  char servername[MAX_SERVER_NAMELENGTH];
  T_DIAG_MONITOR_DB_VALUE thread[MAX_SERVER_THREAD_COUNT];
};

enum t_diag_shm_mode
{
  DIAG_SHM_MODE_ADMIN = 0,
  DIAG_SHM_MODE_MONITOR = 1
};
typedef enum t_diag_shm_mode T_DIAG_SHM_MODE;

enum t_diag_server_type
{
  DIAG_SERVER_DB = 00000,
  DIAG_SERVER_CAS = 10000,
  DIAG_SERVER_DRIVER = 20000,
  DIAG_SERVER_RESOURCE = 30000
};
typedef enum t_diag_server_type T_DIAG_SERVER_TYPE;

extern void perfmon_server_dump_stats (const UINT64 * stats, FILE * stream, const char *substr);

extern void perfmon_server_dump_stats_to_buffer (const UINT64 * stats, char *buffer, int buf_size, const char *substr);

extern void perfmon_get_current_times (time_t * cpu_usr_time, time_t * cpu_sys_time, time_t * elapsed_time);

extern int perfmon_calc_diff_stats (UINT64 * stats_diff, UINT64 * new_stats, UINT64 * old_stats);
extern int perfmon_initialize (int num_trans);
extern void perfmon_finalize (void);
extern int perfmon_get_number_of_statistic_values (void);
extern UINT64 *perfmon_allocate_values (void);
extern char *perfmon_allocate_packed_values_buffer (void);
extern void perfmon_copy_values (UINT64 * src, UINT64 * dest);

#if defined (SERVER_MODE) || defined (SA_MODE)
extern void perfmon_start_watch (THREAD_ENTRY * thread_p);
extern void perfmon_stop_watch (THREAD_ENTRY * thread_p);
#endif /* SERVER_MODE || SA_MODE */

STATIC_INLINE bool perfmon_is_perf_tracking (void) __attribute__ ((ALWAYS_INLINE));
STATIC_INLINE bool perfmon_is_perf_tracking_and_active (int activation_flag) __attribute__ ((ALWAYS_INLINE));
STATIC_INLINE bool perfmon_is_perf_tracking_force (bool always_collect) __attribute__ ((ALWAYS_INLINE));
STATIC_INLINE void perfmon_add_stat (THREAD_ENTRY * thread_p, PERF_STAT_ID psid, UINT64 amount)
  __attribute__ ((ALWAYS_INLINE));
STATIC_INLINE void perfmon_add_stat_to_global (PERF_STAT_ID psid, UINT64 amount) __attribute__ ((ALWAYS_INLINE));
STATIC_INLINE void perfmon_add_at_offset (THREAD_ENTRY * thread_p, int offset, UINT64 amount)
  __attribute__ ((ALWAYS_INLINE));
STATIC_INLINE void perfmon_inc_stat (THREAD_ENTRY * thread_p, PERF_STAT_ID psid) __attribute__ ((ALWAYS_INLINE));
STATIC_INLINE void perfmon_inc_stat_to_global (PERF_STAT_ID psid) __attribute__ ((ALWAYS_INLINE));
STATIC_INLINE void perfmon_set_stat (THREAD_ENTRY * thread_p, PERF_STAT_ID psid, int statval, bool check_watchers)
  __attribute__ ((ALWAYS_INLINE));
STATIC_INLINE void perfmon_set_at_offset (THREAD_ENTRY * thread_p, int offset, int statval, bool check_watchers)
  __attribute__ ((ALWAYS_INLINE));
STATIC_INLINE void perfmon_add_at_offset_to_global (int offset, UINT64 amount) __attribute__ ((ALWAYS_INLINE));
STATIC_INLINE void perfmon_set_stat_to_global (PERF_STAT_ID psid, int statval) __attribute__ ((ALWAYS_INLINE));
STATIC_INLINE void perfmon_set_at_offset_to_global (int offset, int statval) __attribute__ ((ALWAYS_INLINE));
STATIC_INLINE void perfmon_time_at_offset (THREAD_ENTRY * thread_p, int offset, UINT64 timediff)
  __attribute__ ((ALWAYS_INLINE));
STATIC_INLINE void perfmon_time_bulk_at_offset (THREAD_ENTRY * thread_p, int offset, UINT64 timediff, UINT64 count)
  __attribute__ ((ALWAYS_INLINE));
STATIC_INLINE void perfmon_time_stat (THREAD_ENTRY * thread_p, PERF_STAT_ID psid, UINT64 timediff)
  __attribute__ ((ALWAYS_INLINE));
STATIC_INLINE int perfmon_get_activation_flag (void) __attribute__ ((ALWAYS_INLINE));
extern char *perfmon_pack_stats (char *buf, UINT64 * stats);
extern char *perfmon_unpack_stats (char *buf, UINT64 * stats);

STATIC_INLINE void perfmon_diff_timeval (struct timeval *elapsed, struct timeval *start, struct timeval *end)
  __attribute__ ((ALWAYS_INLINE));
STATIC_INLINE void perfmon_add_timeval (struct timeval *total, struct timeval *start, struct timeval *end)
  __attribute__ ((ALWAYS_INLINE));

#ifdef __cplusplus
/* TODO: it looks ugly now, but it should be fixed with stat tool patch */

/*
 *  Add/set stats section.
 */

/*
 * perfmon_add_stat () - Accumulate amount to statistic.
 *
 * return	 : Void.
 * thread_p (in) : Thread entry.
 * psid (in)	 : Statistic ID.
 * amount (in)	 : Amount to add.
 */
STATIC_INLINE void
perfmon_add_stat (THREAD_ENTRY * thread_p, PERF_STAT_ID psid, UINT64 amount)
{
  assert (PSTAT_BASE < psid && psid < PSTAT_COUNT);

  if (!perfmon_is_perf_tracking ())
    {
      /* No need to collect statistics since no one is interested. */
      return;
    }

  assert (pstat_Metadata[psid].valtype == PSTAT_ACCUMULATE_SINGLE_VALUE);

  /* Update statistics. */
  perfmon_add_at_offset (thread_p, pstat_Metadata[psid].start_offset, amount);
}

/*
 * perfmon_add_stat_to_global () - Accumulate amount only to global statistic.
 *
 * return	 : Void.
 * psid (in)	 : Statistic ID.
 * amount (in)	 : Amount to add.
 */
STATIC_INLINE void
perfmon_add_stat_to_global (PERF_STAT_ID psid, UINT64 amount)
{
  assert (PSTAT_BASE < psid && psid < PSTAT_COUNT);

  if (!pstat_Global.initialized)
    {
      return;
    }

  assert (pstat_Metadata[psid].valtype == PSTAT_ACCUMULATE_SINGLE_VALUE);

  /* Update statistics. */
  perfmon_add_at_offset_to_global (pstat_Metadata[psid].start_offset, amount);
}

/*
 * perfmon_inc_stat () - Increment statistic value by 1.
 *
 * return	 : Void.
 * thread_p (in) : Thread entry.
 * psid (in)	 : Statistic ID.
 */
STATIC_INLINE void
perfmon_inc_stat (THREAD_ENTRY * thread_p, PERF_STAT_ID psid)
{
  perfmon_add_stat (thread_p, psid, 1);
}

/*
 * perfmon_inc_stat_to_global () - Increment global statistic value by 1.
 *
 * return	 : Void.
 * thread_p (in) : Thread entry.
 * psid (in)	 : Statistic ID.
 */
STATIC_INLINE void
perfmon_inc_stat_to_global (PERF_STAT_ID psid)
{
  perfmon_add_stat_to_global (psid, 1);
}

/*
 * perfmon_add_at_offset () - Add amount to statistic in global/local at offset.
 *
 * return	 : Void.
 * thread_p (in) : Thread entry.
 * offset (in)	 : Offset to statistics value.
 * amount (in)	 : Amount to add.
 */
STATIC_INLINE void
perfmon_add_at_offset (THREAD_ENTRY * thread_p, int offset, UINT64 amount)
{
#if defined (SERVER_MODE) || defined (SA_MODE)
  int tran_index;
#endif /* SERVER_MODE || SA_MODE */

  assert (offset >= 0 && offset < pstat_Global.n_stat_values);
  assert (pstat_Global.initialized);

  /* Update global statistic. */
  ATOMIC_INC_64 (&(pstat_Global.global_stats[offset]), amount);

#if defined (SERVER_MODE) || defined (SA_MODE)
  /* Update local statistic */
  tran_index = LOG_FIND_THREAD_TRAN_INDEX (thread_p);
  assert (tran_index >= 0 && tran_index < pstat_Global.n_trans);
  if (pstat_Global.is_watching[tran_index])
    {
      assert (pstat_Global.tran_stats[tran_index] != NULL);
      pstat_Global.tran_stats[tran_index][offset] += amount;
    }
#endif /* SERVER_MODE || SA_MODE */
}

/*
 * perfmon_add_at_offset_to_global () - Add amount to statistic in global
 *
 * return	 : Void.
 * offset (in)	 : Offset to statistics value.
 * amount (in)	 : Amount to add.
 */
STATIC_INLINE void
perfmon_add_at_offset_to_global (int offset, UINT64 amount)
{
  assert (offset >= 0 && offset < pstat_Global.n_stat_values);
  assert (pstat_Global.initialized);

  /* Update global statistic. */
  ATOMIC_INC_64 (&(pstat_Global.global_stats[offset]), amount);
}

/*
 * perfmon_set_stat () - Set statistic value.
 *
 * return	 : Void.
 * thread_p (in) : Thread entry.
 * psid (in)	 : Statistic ID.
 * statval (in)  : New statistic value.
 * always_collect (in): Flag that tells that we should always collect statistics
 */
STATIC_INLINE void
perfmon_set_stat (THREAD_ENTRY * thread_p, PERF_STAT_ID psid, int statval, bool always_collect)
{
  assert (PSTAT_BASE < psid && psid < PSTAT_COUNT);

  if (!perfmon_is_perf_tracking_force (always_collect))
    {
      /* No need to collect statistics since no one is interested. */
      return;
    }

  assert (pstat_Metadata[psid].valtype == PSTAT_PEEK_SINGLE_VALUE);

  perfmon_set_at_offset (thread_p, pstat_Metadata[psid].start_offset, statval, always_collect);
}

/*
 * perfmon_set_at_offset () - Set statistic value in global/local at offset.
 *
 * return	 : Void.
 * thread_p (in) : Thread entry.
 * offset (in)   : Offset to statistic value.
 * statval (in)	 : New statistic value.
 * always_collect (in): Flag that tells that we should always collect statistics
 */
STATIC_INLINE void
perfmon_set_at_offset (THREAD_ENTRY * thread_p, int offset, int statval, bool always_collect)
{
#if defined (SERVER_MODE) || defined (SA_MODE)
  int tran_index;
#endif /* SERVER_MODE || SA_MODE */

  assert (offset >= 0 && offset < pstat_Global.n_stat_values);
  assert (pstat_Global.initialized);

  /* Update global statistic. */
  ATOMIC_TAS_64 (&(pstat_Global.global_stats[offset]), statval);

#if defined (SERVER_MODE) || defined (SA_MODE)
  /* Update local statistic */
  tran_index = LOG_FIND_THREAD_TRAN_INDEX (thread_p);
  assert (tran_index >= 0 && tran_index < pstat_Global.n_trans);
  if (always_collect || pstat_Global.is_watching[tran_index])
    {
      assert (pstat_Global.tran_stats[tran_index] != NULL);
      pstat_Global.tran_stats[tran_index][offset] = statval;
    }
#endif /* SERVER_MODE || SA_MODE */
}

/*
 * perfmon_set_stat_to_global () - Set statistic value only for global statistics
 *
 * return	 : Void.
 * psid (in)	 : Statistic ID.
 * statval (in)  : New statistic value.
 */
STATIC_INLINE void
perfmon_set_stat_to_global (PERF_STAT_ID psid, int statval)
{
  assert (PSTAT_BASE < psid && psid < PSTAT_COUNT);

  if (!pstat_Global.initialized)
    {
      return;
    }

  assert (pstat_Metadata[psid].valtype == PSTAT_PEEK_SINGLE_VALUE);

  perfmon_set_at_offset_to_global (pstat_Metadata[psid].start_offset, statval);
}

/*
 * perfmon_set_at_offset_to_global () - Set statistic value in global offset.
 *
 * return	 : Void.
 * offset (in)   : Offset to statistic value.
 * statval (in)	 : New statistic value.
 */
STATIC_INLINE void
perfmon_set_at_offset_to_global (int offset, int statval)
{
  assert (offset >= 0 && offset < pstat_Global.n_stat_values);
  assert (pstat_Global.initialized);

  /* Update global statistic. */
  ATOMIC_TAS_64 (&(pstat_Global.global_stats[offset]), statval);
}

/*
 * perfmon_time_stat () - Register statistic timer value. Counter, total time and maximum time are updated.
 *
 * return	 : Void.
 * thread_p (in) : Thread entry.
 * psid (in)	 : Statistic ID.
 * timediff (in) : Time difference to register.
 */
STATIC_INLINE void
perfmon_time_stat (THREAD_ENTRY * thread_p, PERF_STAT_ID psid, UINT64 timediff)
{
  assert (pstat_Global.initialized);
  assert (PSTAT_BASE < psid && psid < PSTAT_COUNT);

  assert (pstat_Metadata[psid].valtype == PSTAT_COUNTER_TIMER_VALUE);

  perfmon_time_at_offset (thread_p, pstat_Metadata[psid].start_offset, timediff);
}

/*
 * perfmon_time_at_offset () - Register timer statistics in global/local at offset.
 *
 * return	 : Void.
 * thread_p (in) : Thread entry.
 * offset (in)   : Offset to timer values.
 * timediff (in) : Time difference to add to timer.
 *
 * NOTE: There will be three values modified: counter, total time and max time.
 */
STATIC_INLINE void
perfmon_time_at_offset (THREAD_ENTRY * thread_p, int offset, UINT64 timediff)
{
  /* Update global statistics */
  UINT64 *statvalp = NULL;
  UINT64 max_time;
#if defined (SERVER_MODE) || defined (SA_MODE)
  int tran_index;
#endif /* SERVER_MODE || SA_MODE */

  assert (offset >= 0 && offset < pstat_Global.n_stat_values);
  assert (pstat_Global.initialized);

  /* Update global statistics. */
  statvalp = pstat_Global.global_stats + offset;
  ATOMIC_INC_64 (PSTAT_COUNTER_TIMER_COUNT_VALUE (statvalp), 1ULL);
  ATOMIC_INC_64 (PSTAT_COUNTER_TIMER_TOTAL_TIME_VALUE (statvalp), timediff);
  do
    {
      max_time = ATOMIC_LOAD_64 (PSTAT_COUNTER_TIMER_MAX_TIME_VALUE (statvalp));
      if (max_time >= timediff)
	{
	  /* No need to change max_time. */
	  break;
	}
    }
  while (!ATOMIC_CAS_64 (PSTAT_COUNTER_TIMER_MAX_TIME_VALUE (statvalp), max_time, timediff));
  /* Average is not computed here. */

#if defined (SERVER_MODE) || defined (SA_MODE)
  /* Update local statistic */
  tran_index = LOG_FIND_THREAD_TRAN_INDEX (thread_p);
  assert (tran_index >= 0 && tran_index < pstat_Global.n_trans);
  if (pstat_Global.is_watching[tran_index])
    {
      assert (pstat_Global.tran_stats[tran_index] != NULL);
      statvalp = pstat_Global.tran_stats[tran_index] + offset;
      (*PSTAT_COUNTER_TIMER_COUNT_VALUE (statvalp)) += 1;
      (*PSTAT_COUNTER_TIMER_TOTAL_TIME_VALUE (statvalp)) += timediff;
      max_time = *PSTAT_COUNTER_TIMER_MAX_TIME_VALUE (statvalp);
      if (max_time < timediff)
	{
	  (*PSTAT_COUNTER_TIMER_MAX_TIME_VALUE (statvalp)) = timediff;
	}
    }
#endif /* SERVER_MODE || SA_MODE */
}

/*
 * perfmon_time_bulk_stat () - Register statistic timer value. Counter, total time and maximum time are updated.
 *                             Used to count and time multiple units at once (as opposed to perfmon_time_stat which
 *                             increments count by one).
 *
 * return	 : Void.
 * thread_p (in) : Thread entry.
 * psid (in)	 : Statistic ID.
 * timediff (in) : Time difference to register.
 * count (in)    : Unit count.
 */
STATIC_INLINE void
perfmon_time_bulk_stat (THREAD_ENTRY * thread_p, PERF_STAT_ID psid, UINT64 timediff, UINT64 count)
{
  assert (pstat_Global.initialized);
  assert (PSTAT_BASE < psid && psid < PSTAT_COUNT);

  assert (pstat_Metadata[psid].valtype == PSTAT_COUNTER_TIMER_VALUE);

  perfmon_time_bulk_at_offset (thread_p, pstat_Metadata[psid].start_offset, timediff, count);
}

/*
 * perfmon_time_bulk_at_offset () - Register timer statistics in global/local at offset for multiple units at once.
 *
 * return	 : Void.
 * thread_p (in) : Thread entry.
 * offset (in)   : Offset to timer values.
 * timediff (in) : Time difference to add to timer.
 * count (in)    : Unit count timed at once
 *
 * NOTE: There will be three values modified: counter, total time and max time.
 */
STATIC_INLINE void
perfmon_time_bulk_at_offset (THREAD_ENTRY * thread_p, int offset, UINT64 timediff, UINT64 count)
{
  /* Update global statistics */
  UINT64 *statvalp = NULL;
  UINT64 max_time;
  UINT64 time_per_unit;
#if defined (SERVER_MODE) || defined (SA_MODE)
  int tran_index;
#endif /* SERVER_MODE || SA_MODE */

  assert (offset >= 0 && offset < pstat_Global.n_stat_values);
  assert (pstat_Global.initialized);

  if (count == 0)
    {
      return;
    }
  time_per_unit = timediff / count;

  /* Update global statistics. */
  statvalp = pstat_Global.global_stats + offset;
  ATOMIC_INC_64 (PSTAT_COUNTER_TIMER_COUNT_VALUE (statvalp), count);
  ATOMIC_INC_64 (PSTAT_COUNTER_TIMER_TOTAL_TIME_VALUE (statvalp), timediff);
  do
    {
      max_time = ATOMIC_LOAD_64 (PSTAT_COUNTER_TIMER_MAX_TIME_VALUE (statvalp));
      if (max_time >= time_per_unit)
	{
	  /* No need to change max_time. */
	  break;
	}
    }
  while (!ATOMIC_CAS_64 (PSTAT_COUNTER_TIMER_MAX_TIME_VALUE (statvalp), max_time, time_per_unit));
  /* Average is not computed here. */

#if defined (SERVER_MODE) || defined (SA_MODE)
  /* Update local statistic */
  tran_index = LOG_FIND_THREAD_TRAN_INDEX (thread_p);
  assert (tran_index >= 0 && tran_index < pstat_Global.n_trans);
  if (pstat_Global.is_watching[tran_index])
    {
      assert (pstat_Global.tran_stats[tran_index] != NULL);
      statvalp = pstat_Global.tran_stats[tran_index] + offset;
      (*PSTAT_COUNTER_TIMER_COUNT_VALUE (statvalp)) += count;
      (*PSTAT_COUNTER_TIMER_TOTAL_TIME_VALUE (statvalp)) += timediff;
      max_time = *PSTAT_COUNTER_TIMER_MAX_TIME_VALUE (statvalp);
      if (max_time < time_per_unit)
	{
	  (*PSTAT_COUNTER_TIMER_MAX_TIME_VALUE (statvalp)) = time_per_unit;
	}
    }
#endif /* SERVER_MODE || SA_MODE */
}

/*
 * perfmon_get_activation_flag - Get the activation flag
 *
 * return: int
 */
STATIC_INLINE int
perfmon_get_activation_flag (void)
{
  return pstat_Global.activation_flag;
}

/*
 * perfmon_is_perf_tracking () - Returns true if there are active threads
 *
 * return	 : true or false
 */
STATIC_INLINE bool
perfmon_is_perf_tracking (void)
{
  return pstat_Global.initialized && pstat_Global.n_watchers > 0;
}

/*
 * perfmon_is_perf_tracking_and_active () - Returns true if there are active threads
 *					    and the activation_flag of the extended statistic is activated
 *
 * return	        : true or false
 * activation_flag (in) : activation flag for extended statistic
 *
 */
STATIC_INLINE bool
perfmon_is_perf_tracking_and_active (int activation_flag)
{
  return perfmon_is_perf_tracking () && (activation_flag & pstat_Global.activation_flag);
}


/*
 * perfmon_is_perf_tracking_force () - Skips the check for active threads if the always_collect
 *				       flag is set to true
 *				       
 * return	        : true or false
 * always_collect (in)  : flag that tells that we should always collect statistics
 *
 */
STATIC_INLINE bool
perfmon_is_perf_tracking_force (bool always_collect)
{
  return pstat_Global.initialized && (always_collect || pstat_Global.n_watchers > 0);
}

#endif /* __cplusplus */

#if defined(CS_MODE) || defined(SA_MODE)
/* Client execution statistic structure */
typedef struct perfmon_client_stat_info PERFMON_CLIENT_STAT_INFO;
struct perfmon_client_stat_info
{
  time_t cpu_start_usr_time;
  time_t cpu_start_sys_time;
  time_t elapsed_start_time;
  UINT64 *base_server_stats;
  UINT64 *current_server_stats;
  UINT64 *old_global_stats;
  UINT64 *current_global_stats;
};

extern bool perfmon_Iscollecting_stats;

extern int perfmon_start_stats (bool for_all_trans);
extern int perfmon_stop_stats (void);
extern void perfmon_reset_stats (void);
extern int perfmon_print_stats (FILE * stream);
extern int perfmon_print_global_stats (FILE * stream, bool cumulative, const char *substr);
extern int perfmon_get_stats (void);
extern int perfmon_get_global_stats (void);
#endif /* CS_MODE || SA_MODE */

STATIC_INLINE void
perfmon_diff_timeval (struct timeval *elapsed, struct timeval *start, struct timeval *end)
{
  elapsed->tv_sec = end->tv_sec - start->tv_sec;
  elapsed->tv_usec = end->tv_usec - start->tv_usec;

  if (elapsed->tv_usec < 0)
    {
      elapsed->tv_sec--;
      elapsed->tv_usec += 1000000;
    }
}

STATIC_INLINE void
perfmon_add_timeval (struct timeval *total, struct timeval *start, struct timeval *end)
{
  if (end->tv_usec - start->tv_usec >= 0)
    {
      total->tv_usec += end->tv_usec - start->tv_usec;
      total->tv_sec += end->tv_sec - start->tv_sec;
    }
  else
    {
      total->tv_usec += 1000000 + (end->tv_usec - start->tv_usec);
      total->tv_sec += end->tv_sec - start->tv_sec - 1;
    }

  total->tv_sec += total->tv_usec / 1000000;
  total->tv_usec %= 1000000;
}

#define TO_MSEC(elapsed) \
  ((int)(((elapsed).tv_sec * 1000) + (int) ((elapsed).tv_usec / 1000)))

#if defined (EnableThreadMonitoring)
#define MONITOR_WAITING_THREAD(elapsed) \
    (prm_get_integer_value (PRM_ID_MNT_WAITING_THREAD) > 0 \
     && ((elapsed).tv_sec * 1000 + (elapsed).tv_usec / 1000) \
         > prm_get_integer_value (PRM_ID_MNT_WAITING_THREAD))
#else
#define MONITOR_WAITING_THREAD(elapsed) (0)
#endif

#if defined (SERVER_MODE) || defined (SA_MODE)
typedef struct perf_utime_tracker PERF_UTIME_TRACKER;
struct perf_utime_tracker
{
  bool is_perf_tracking;
  TSC_TICKS start_tick;
  TSC_TICKS end_tick;
};
#define PERF_UTIME_TRACKER_INITIALIZER { false, {0}, {0} }
#define PERF_UTIME_TRACKER_START(thread_p, track) \
  do \
    { \
      (track)->is_perf_tracking = perfmon_is_perf_tracking (); \
      if ((track)->is_perf_tracking) tsc_getticks (&(track)->start_tick); \
    } \
  while (false)
/* Time trackers - perfmon_time_stat is called. */
#define PERF_UTIME_TRACKER_TIME(thread_p, track, psid) \
  do \
    { \
      if (!(track)->is_perf_tracking) break; \
      tsc_getticks (&(track)->end_tick); \
      perfmon_time_stat (thread_p, psid, tsc_elapsed_utime ((track)->end_tick,  (track)->start_tick)); \
    } \
  while (false)
#define PERF_UTIME_TRACKER_TIME_AND_RESTART(thread_p, track, psid) \
  do \
    { \
      if (!(track)->is_perf_tracking) break; \
      tsc_getticks (&(track)->end_tick); \
      perfmon_time_stat (thread_p, psid, tsc_elapsed_utime ((track)->end_tick,  (track)->start_tick)); \
      (track)->start_tick = (track)->end_tick; \
    } \
  while (false)
/* Bulk time trackers - perfmon_time_bulk_stat is called. */
#define PERF_UTIME_TRACKER_BULK_TIME(thread_p, track, psid, count) \
  do \
    { \
      if (!(track)->is_perf_tracking) break; \
      tsc_getticks (&(track)->end_tick); \
      perfmon_time_bulk_stat (thread_p, psid, tsc_elapsed_utime ((track)->end_tick, (track)->start_tick), count); \
    } \
  while (false)
#define PERF_UTIME_TRACKER_BULK_TIME_AND_RESTART(thread_p, track, psid, count) \
  do \
    { \
      if (!(track)->is_perf_tracking) break; \
      tsc_getticks (&(track)->end_tick); \
      perfmon_time_bulk, stat (thread_p, psid, tsc_elapsed_utime ((track)->end_tick,  (track)->start_tick), count); \
      (track)->start_tick = (track)->end_tick; \
    } \
  while (false)

/* Time accumulators only - perfmon_add_stat is called. */
/* todo: PERF_UTIME_TRACKER_ADD_TIME is never used and PERF_UTIME_TRACKER_ADD_TIME_AND_RESTART is similar to
 * PERF_UTIME_TRACKER_TIME_AND_RESTART. they were supposed to collect just timers, but now have changed */
#define PERF_UTIME_TRACKER_ADD_TIME(thread_p, track, psid) \
  do \
    { \
      if (!(track)->is_perf_tracking) break; \
      tsc_getticks (&(track)->end_tick); \
      perfmon_time_stat (thread_p, psid, (int) tsc_elapsed_utime ((track)->end_tick,  (track)->start_tick)); \
    } \
  while (false)
#define PERF_UTIME_TRACKER_ADD_TIME_AND_RESTART(thread_p, track, psid) \
  do \
    { \
      if (!(track)->is_perf_tracking) break; \
      tsc_getticks (&(track)->end_tick); \
      perfmon_time_stat (thread_p, psid, (int) tsc_elapsed_utime ((track)->end_tick,  (track)->start_tick)); \
      (track)->start_tick = (track)->end_tick; \
    } \
  while (false)
#endif /* defined (SERVER_MODE) || defined (SA_MODE) */

#if defined(SERVER_MODE) || defined (SA_MODE)
/*
 * Statistics at file io level
 */
extern bool perfmon_server_is_stats_on (THREAD_ENTRY * thread_p);

extern UINT64 perfmon_get_from_statistic (THREAD_ENTRY * thread_p, const int statistic_id);

extern void perfmon_lk_waited_time_on_objects (THREAD_ENTRY * thread_p, int lock_mode, UINT64 amount);

extern UINT64 perfmon_get_stats_and_clear (THREAD_ENTRY * thread_p, const char *stat_name);

extern void perfmon_pbx_fix (THREAD_ENTRY * thread_p, int page_type, int page_found_mode, int latch_mode,
			     int cond_type);
extern void perfmon_pbx_promote (THREAD_ENTRY * thread_p, int page_type, int promote_cond, int holder_latch,
				 int success, UINT64 amount);
extern void perfmon_pbx_unfix (THREAD_ENTRY * thread_p, int page_type, int buf_dirty, int dirtied_by_holder,
			       int holder_latch);
extern void perfmon_pbx_lock_acquire_time (THREAD_ENTRY * thread_p, int page_type, int page_found_mode, int latch_mode,
					   int cond_type, UINT64 amount);
extern void perfmon_pbx_hold_acquire_time (THREAD_ENTRY * thread_p, int page_type, int page_found_mode, int latch_mode,
					   UINT64 amount);
extern void perfmon_pbx_fix_acquire_time (THREAD_ENTRY * thread_p, int page_type, int page_found_mode, int latch_mode,
					  int cond_type, UINT64 amount);
extern void perfmon_mvcc_snapshot (THREAD_ENTRY * thread_p, int snapshot, int rec_type, int visibility);
extern void perfmon_db_flushed_block_volumes (THREAD_ENTRY * thread_p, int num_volumes);

#endif /* SERVER_MODE || SA_MODE */

#endif /* _PERF_MONITOR_H_ */<|MERGE_RESOLUTION|>--- conflicted
+++ resolved
@@ -623,12 +623,8 @@
   PSTAT_MVCC_SNAPSHOT_COUNTERS,
   PSTAT_OBJ_LOCK_TIME_COUNTERS,
   PSTAT_THREAD_STATS,
-<<<<<<< HEAD
-  PSTAT_THREAD_PGBUF_DAEMON_STATS,
+  PSTAT_THREAD_DAEMON_STATS,
   PSTAT_DWB_FLUSHED_BLOCK_NUM_VOLUMES,
-=======
-  PSTAT_THREAD_DAEMON_STATS,
->>>>>>> 616b1341
 
   PSTAT_COUNT
 } PERF_STAT_ID;
