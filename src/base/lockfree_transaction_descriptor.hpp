--- conflicted
+++ resolved
@@ -67,11 +67,7 @@
 
       private:
 	void cleanup ();
-<<<<<<< HEAD
-	void delete_retired_head ();
-=======
 	void remove_deleted_head ();
->>>>>>> 2c6ac11a
 
 	table *m_table;
 	id m_tranid;
