--- conflicted
+++ resolved
@@ -214,16 +214,15 @@
 	return m_append_position;
       }
 
-<<<<<<< HEAD
       stream_position get_drop_position (void)
       {
 	return m_drop_position;
-=======
+      }
+
       void set_sync_notifier (const stream::notify_send_stream_pos_func_t &sync_done_notify)
       {
 	m_sync_notifier = sync_done_notify;
 	m_notify_on_sync = true;
->>>>>>> 9fa9f16e
       }
 
       void start_flush (const stream_position &start_position, const size_t amount_to_flush);
