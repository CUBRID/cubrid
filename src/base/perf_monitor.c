--- conflicted
+++ resolved
@@ -39,13 +39,9 @@
 #include "server_interface.h"
 #endif /* !SERVER_MODE */
 #include "thread_worker_pool.hpp"
-<<<<<<< HEAD
 #if defined (SERVER_MODE)
 #include "thread_daemon.hpp"
 #endif // SERVER_MODE
-=======
-#include "thread_daemon.hpp"
->>>>>>> 119f27a3
 
 #include <cstring>
 
@@ -181,11 +177,7 @@
 static void perfmon_print_timer_to_buffer (char **s, int stat_index, UINT64 * stats_ptr, int *remained_size);
 
 STATIC_INLINE size_t thread_stats_count (void) __attribute__ ((ALWAYS_INLINE));
-<<<<<<< HEAD
 STATIC_INLINE size_t perfmon_thread_daemon_stats_count (void) __attribute__ ((ALWAYS_INLINE));
-=======
-STATIC_INLINE size_t thread_daemon_stats_count (void) __attribute__ ((ALWAYS_INLINE));
->>>>>>> 119f27a3
 #if defined (SERVER_MODE)
 static void perfmon_peek_thread_daemon_stats (UINT64 * stats);
 #endif // SERVER_MODE
@@ -560,11 +552,7 @@
 			       &f_load_Time_obj_lock_acquire_time),
   PSTAT_METADATA_INIT_COMPLEX (PSTAT_THREAD_STATS, "Thread_stats_counters_timers", &f_dump_in_file_thread_stats,
 			       &f_dump_in_buffer_thread_stats, &f_load_thread_stats),
-<<<<<<< HEAD
   PSTAT_METADATA_INIT_COMPLEX (PSTAT_THREAD_DAEMON_STATS, "Thread_pgbuf_daemon_stats_counters_timers",
-=======
-  PSTAT_METADATA_INIT_COMPLEX (PSTAT_THREAD_PGBUF_DAEMON_STATS, "Thread_pgbuf_daemon_stats_counters_timers",
->>>>>>> 119f27a3
 			       &f_dump_in_file_thread_daemon_stats, &f_dump_in_buffer_thread_daemon_stats,
 			       &f_load_thread_daemon_stats)
 };
@@ -4852,11 +4840,7 @@
 // Thread daemons section
 //////////////////////////////////////////////////////////////////////////
 
-<<<<<<< HEAD
 static const char *perfmon_Portable_daemon_stat_names [] =
-=======
-static const char *perfmon_Thread_daemon_stat_names [] =
->>>>>>> 119f27a3
 {
   // daemon
   "daemon_loop_count",
@@ -4879,18 +4863,17 @@
 
   // todo - probably has to be moved to thread_daemon.hpp
 };
-<<<<<<< HEAD
 static const size_t PERFMON_PORTABLE_DAEMON_STAT_COUNT =
   sizeof (perfmon_Portable_daemon_stat_names) / sizeof (const char *);
 
 static const char *perfmon_Portable_daemon_names [] =
 {
-  "Page flush daemon thread:\n",
-  "Page post flush daemon thread:\n",
-  "Page flush control daemon thread:\n",
-  "Page maintenance daemon thread:\n",
-  "Deadlock detect daemon thread:\n",
-  "Log flush daemon thread:\n",
+  "Page_flush_daemon_thread",
+  "Page_post_flush_daemon_thread",
+  "Page_flush_control_daemon_thread",
+  "Page_maintenance_daemon_thread",
+  "Deadlock_detect_daemon_thread",
+  "Log_flush_daemon_thread",
 };
 static const size_t PERFMON_PORTABLE_DAEMON_COUNT = sizeof (perfmon_Portable_daemon_names) / sizeof (const char *);
 
@@ -4936,42 +4919,16 @@
 {
   assert (index < PERFMON_PORTABLE_DAEMON_STAT_COUNT);
   return perfmon_Portable_daemon_stat_names[index];
-=======
-
-static const char *perfmon_Daemon_names [] =
-{
-  "Page_flush_daemon_thread",
-  "Page_post_flush_daemon_thread",
-  "Page_flush_control_daemon_thread",
-  "Page_maintenance_daemon_thread",
-  "Deadlock_detect_daemon_thread",
-  "Log_flush_daemon_thread",
-};
-static const size_t PERFMON_DAEMON_COUNT = sizeof (perfmon_Daemon_names) / sizeof (const char *);
-
-static size_t
-thread_daemon_stats_count (void)
-{
-  return PERFMON_DAEMON_COUNT * cubthread::daemon::STAT_COUNT;
->>>>>>> 119f27a3
 }
 
 static int
 f_load_thread_daemon_stats (void)
 {
-<<<<<<< HEAD
   return (int) perfmon_thread_daemon_stats_count ();
 }
 
 /*
- * f_dump_in_file_thread_daemon_stats () - Write in file the values for thread statistic
-=======
-  return (int) thread_daemon_stats_count ();
-}
-
-/*
  * f_dump_in_file_thread_daemon_stats () - Write in file the values for daemon statistic
->>>>>>> 119f27a3
  *
  * f (out): File handle
  * stat_vals (in): statistics buffer
@@ -5000,7 +4957,6 @@
 
   assert (stream != NULL);
 
-<<<<<<< HEAD
   for (size_t daemon_it = 0; daemon_it < PERFMON_PORTABLE_DAEMON_COUNT; daemon_it++)
     {
       fprintf (stream, perfmon_Portable_daemon_names[daemon_it]);
@@ -5013,23 +4969,8 @@
 }
 
 /*
- * f_dump_in_buffer_thread_daemon_stats () - Write to a buffer the values for Time_obj_lock_acquire_time
- *						    statistic
-=======
-  for (size_t daemon_it = 0; daemon_it < PERFMON_DAEMON_COUNT; daemon_it++)
-    {
-      for (size_t stat_it = 0; stat_it < cubthread::daemon::STAT_COUNT; stat_it++)
-        {
-          value = stats_ptr[daemon_it * cubthread::daemon::STAT_COUNT + stat_it];
-          fprintf (stream, "%s.%s = %16llu\n", perfmon_Daemon_names[daemon_it],
-		   perfmon_Thread_daemon_stat_names[stat_it], (long long unsigned int) value);
-        }
-    }
-}
-
-/*
- * f_dump_in_buffer_thread_daemon_stats () - Write to a buffer the values for daemon statistic
->>>>>>> 119f27a3
+ * f_dump_in_buffer_thread_daemon_stats () - Write to a buffer the values for daemon statistics
+ *
  * s (out): Buffer to write to
  * stat_vals (in): statistics buffer
  * remaining_size (in): size of input buffer
@@ -5061,7 +5002,6 @@
   assert (s != NULL);
   assert (remaining_size != NULL);
 
-<<<<<<< HEAD
   for (size_t daemon_it = 0; daemon_it < PERFMON_PORTABLE_DAEMON_COUNT; daemon_it++)
     {
       ret = snprintf (*s, *remaining_size, perfmon_Portable_daemon_names[daemon_it]);
@@ -5085,23 +5025,6 @@
 	      return;
 	    }
 	}
-=======
-  for (size_t daemon_it = 0; daemon_it < PERFMON_DAEMON_COUNT; daemon_it++)
-    {
-      for (size_t stat_it = 0; stat_it < cubthread::daemon::STAT_COUNT; stat_it++)
-        {
-          value = stats_ptr[daemon_it * cubthread::daemon::STAT_COUNT + stat_it];
-          ret = snprintf (*s, *remaining_size, "%s.%s = %16llu\n", perfmon_Daemon_names[daemon_it],
-			  perfmon_Thread_daemon_stat_names[stat_it], (long long unsigned int) value);
-
-          *remaining_size -= ret;
-          *s += ret;
-          if (*remaining_size <= 0)
-            {
-              return;
-            }
-        }
->>>>>>> 119f27a3
     }
 }
 
@@ -5109,7 +5032,6 @@
 static void
 perfmon_peek_thread_daemon_stats (UINT64 * stats)
 {
-<<<<<<< HEAD
   UINT64 *statsp = &stats[pstat_Metadata[PSTAT_THREAD_DAEMON_STATS].start_offset];
   pgbuf_daemons_get_stats (statsp);	// 4 x daemons
   statsp += 4 * perfmon_per_daemon_stat_count ();
@@ -5121,19 +5043,6 @@
   // get log flush stats
   log_flush_daemon_get_stats (statsp);
   statsp += perfmon_per_daemon_stat_count ();
-=======
-  UINT64 *statsp = &stats[pstat_Metadata[PSTAT_THREAD_PGBUF_DAEMON_STATS].start_offset];
-  pgbuf_daemons_get_stats (statsp);  // 4 x daemons
-  statsp += 4 * cubthread::daemon::STAT_COUNT;
-
-  // get deadlock stats
-  lock_deadlock_detect_daemon_get_stats (statsp);
-  statsp += cubthread::daemon::STAT_COUNT;
-
-  // get log flush stats
-  log_flush_daemon_get_stats (statsp);
-  statsp += cubthread::daemon::STAT_COUNT;
->>>>>>> 119f27a3
 }
 #endif // SERVER_MODE
 // *INDENT-ON*