/*
 * Copyright (C) 2008 Search Solution Corporation. All rights reserved by Search Solution.
 *
 *   This program is free software; you can redistribute it and/or modify
 *   it under the terms of the GNU General Public License as published by
 *   the Free Software Foundation; either version 2 of the License, or
 *   (at your option) any later version.
 *
 *  This program is distributed in the hope that it will be useful,
 *  but WITHOUT ANY WARRANTY; without even the implied warranty of
 *  MERCHANTABILITY or FITNESS FOR A PARTICULAR PURPOSE. See the
 *  GNU General Public License for more details.
 *
 *  You should have received a copy of the GNU General Public License
 *  along with this program; if not, write to the Free Software
 *  Foundation, Inc., 51 Franklin Street, Fifth Floor, Boston, MA 02110-1301 USA
 *
 */

/*
 * perf_monitor.c - Monitor execution statistics at Client
 * 					Monitor execution statistics
 *                  Monitor execution statistics at Server
 * 					diag server module
 */

#include <stdio.h>
#include <time.h>
#include <assert.h>
#if !defined (WINDOWS)
#include <sys/time.h>
#include <sys/resource.h>
#endif /* WINDOWS */
#include "perf_monitor.h"
#include "error_manager.h"

#if !defined(SERVER_MODE)
#include "memory_alloc.h"
#include "server_interface.h"
#endif /* !SERVER_MODE */
#include "thread_worker_pool.hpp"
#include "thread_daemon.hpp"

#include <cstring>

#if defined(SERVER_MODE)
#include <string.h>
#include <errno.h>
#include <sys/types.h>

#if !defined(WINDOWS)
#include <sys/shm.h>
#include <sys/ipc.h>
#endif /* WINDOWS */

#include <sys/stat.h>
#include "connection_defs.h"
#include "environment_variable.h"
#include "connection_error.h"
#include "databases_file.h"
#endif /* SERVER_MODE */

#if defined (SERVER_MODE) || defined (SA_MODE)
#include <string.h>

#include "thread.h"
#include "log_impl.h"
#include "session.h"
#include "error_manager.h"
#include "log_manager.h"
#include "server_support.h"
#include "system_parameter.h"
#include "xserver_interface.h"
#include "heap_file.h"
#include "vacuum.h"
#include "xasl_cache.h"

#if defined (SERVER_MODE)
#include "connection_error.h"
#endif /* SERVER_MODE */

#if !defined(SERVER_MODE)
#define pthread_mutex_init(a, b)
#define pthread_mutex_destroy(a)
#define pthread_mutex_lock(a)	0
#define pthread_mutex_unlock(a)
static int rv;
#endif /* SERVER_MODE */
#endif /* defined (SERVER_MODE) || defined (SA_MODE) */

#if !defined (SERVER_MODE)
#include "network_interface_cl.h"
#endif /* !defined (SERVER_MODE) */

/* Custom values. */
#define PSTAT_VALUE_CUSTOM	      0x00000001

#define PSTAT_METADATA_INIT_SINGLE_ACC(id, name) { id, name, PSTAT_ACCUMULATE_SINGLE_VALUE, 0, 0, NULL, NULL, NULL }
#define PSTAT_METADATA_INIT_SINGLE_PEEK(id, name) \
  { id, name, PSTAT_PEEK_SINGLE_VALUE, 0, 0, NULL, NULL, NULL }
#define PSTAT_METADATA_INIT_COUNTER_TIMER(id, name) { id, name, PSTAT_COUNTER_TIMER_VALUE, 0, 0, NULL, NULL, NULL }
#define PSTAT_METADATA_INIT_COMPUTED_RATIO(id, name) \
  { id, name, PSTAT_COMPUTED_RATIO_VALUE, 0, 0, NULL, NULL, NULL }
#define PSTAT_METADATA_INIT_COMPLEX(id, name, f_dump_in_file, f_dump_in_buffer, f_load) \
  { id, name, PSTAT_COMPLEX_VALUE, 0, 0, f_dump_in_file, f_dump_in_buffer, f_load }

#define PERFMON_VALUES_MEMSIZE (pstat_Global.n_stat_values * sizeof (UINT64))

static int f_load_Num_data_page_fix_ext (void);
static int f_load_Num_data_page_promote_ext (void);
static int f_load_Num_data_page_promote_time_ext (void);
static int f_load_Num_data_page_unfix_ext (void);
static int f_load_Time_data_page_lock_acquire_time (void);
static int f_load_Time_data_page_hold_acquire_time (void);
static int f_load_Time_data_page_fix_acquire_time (void);
static int f_load_Num_mvcc_snapshot_ext (void);
static int f_load_Time_obj_lock_acquire_time (void);
static int f_load_Num_dwb_flushed_block_volumes (void);
static int f_load_Time_get_snapshot_acquire_time (void);
static int f_load_Count_get_snapshot_retry (void);
static int f_load_Time_tran_complete_time (void);
static int f_load_Time_get_oldest_mvcc_acquire_time (void);
static int f_load_Count_get_oldest_mvcc_retry (void);
static int f_load_thread_stats (void);
static int f_load_thread_daemon_stats (void);

static void f_dump_in_file_Num_data_page_fix_ext (FILE *, const UINT64 * stat_vals);
static void f_dump_in_file_Num_data_page_promote_ext (FILE *, const UINT64 * stat_vals);
static void f_dump_in_file_Num_data_page_promote_time_ext (FILE *, const UINT64 * stat_vals);
static void f_dump_in_file_Num_data_page_unfix_ext (FILE *, const UINT64 * stat_vals);
static void f_dump_in_file_Time_data_page_lock_acquire_time (FILE *, const UINT64 * stat_vals);
static void f_dump_in_file_Time_data_page_hold_acquire_time (FILE *, const UINT64 * stat_vals);
static void f_dump_in_file_Time_data_page_fix_acquire_time (FILE *, const UINT64 * stat_vals);
static void f_dump_in_file_Num_mvcc_snapshot_ext (FILE *, const UINT64 * stat_vals);
static void f_dump_in_file_Time_obj_lock_acquire_time (FILE *, const UINT64 * stat_vals);
<<<<<<< HEAD
static void f_dump_in_file_Num_dwb_flushed_block_volumes (FILE *, const UINT64 * stat_vals);
=======
static void f_dump_in_file_thread_stats (FILE * f, const UINT64 * stat_vals);
static void f_dump_in_file_thread_daemon_stats (FILE * f, const UINT64 * stat_vals);
>>>>>>> e1f48cf9

static void f_dump_in_buffer_Num_data_page_fix_ext (char **, const UINT64 * stat_vals, int *remaining_size);
static void f_dump_in_buffer_Num_data_page_promote_ext (char **, const UINT64 * stat_vals, int *remaining_size);
static void f_dump_in_buffer_Num_data_page_promote_time_ext (char **, const UINT64 * stat_vals, int *remaining_size);
static void f_dump_in_buffer_Num_data_page_unfix_ext (char **, const UINT64 * stat_vals, int *remaining_size);
static void f_dump_in_buffer_Time_data_page_lock_acquire_time (char **, const UINT64 * stat_vals, int *remaining_size);
static void f_dump_in_buffer_Time_data_page_hold_acquire_time (char **, const UINT64 * stat_vals, int *remaining_size);
static void f_dump_in_buffer_Time_data_page_fix_acquire_time (char **, const UINT64 * stat_vals, int *remaining_size);
static void f_dump_in_buffer_Num_mvcc_snapshot_ext (char **, const UINT64 * stat_vals, int *remaining_size);
static void f_dump_in_buffer_Time_obj_lock_acquire_time (char **, const UINT64 * stat_vals, int *remaining_size);
<<<<<<< HEAD
static void f_dump_in_buffer_Num_dwb_flushed_block_volumes (char **s, const UINT64 * stat_vals, int *remaining_size);
=======
static void f_dump_in_buffer_thread_stats (char **s, const UINT64 * stat_vals, int *remaining_size);
static void f_dump_in_buffer_thread_daemon_stats (char **s, const UINT64 * stat_vals, int *remaining_size);
>>>>>>> e1f48cf9

static void perfmon_stat_dump_in_file_fix_page_array_stat (FILE *, const UINT64 * stats_ptr);
static void perfmon_stat_dump_in_file_promote_page_array_stat (FILE *, const UINT64 * stats_ptr);
static void perfmon_stat_dump_in_file_unfix_page_array_stat (FILE *, const UINT64 * stats_ptr);
static void perfmon_stat_dump_in_file_page_lock_time_array_stat (FILE *, const UINT64 * stats_ptr);
static void perfmon_stat_dump_in_file_page_hold_time_array_stat (FILE *, const UINT64 * stats_ptr);
static void perfmon_stat_dump_in_file_page_fix_time_array_stat (FILE *, const UINT64 * stats_ptr);
static void perfmon_stat_dump_in_file_snapshot_array_stat (FILE *, const UINT64 * stats_ptr);
static void perfmon_stat_dump_in_file_thread_stats (FILE * stream, const UINT64 * stats_ptr);
static void perfmon_stat_dump_in_file_thread_daemon_stats (FILE * stream, const UINT64 * stats_ptr);

static void perfmon_stat_dump_in_buffer_fix_page_array_stat (const UINT64 * stats_ptr, char **s, int *remaining_size);
static void perfmon_stat_dump_in_buffer_promote_page_array_stat (const UINT64 * stats_ptr, char **s,
								 int *remaining_size);
static void perfmon_stat_dump_in_buffer_unfix_page_array_stat (const UINT64 * stats_ptr, char **s, int *remaining_size);
static void perfmon_stat_dump_in_buffer_page_lock_time_array_stat (const UINT64 * stats_ptr, char **s,
								   int *remaining_size);
static void perfmon_stat_dump_in_buffer_page_hold_time_array_stat (const UINT64 * stats_ptr, char **s,
								   int *remaining_size);
static void perfmon_stat_dump_in_buffer_page_fix_time_array_stat (const UINT64 * stats_ptr, char **s,
								  int *remaining_size);
static void perfmon_stat_dump_in_buffer_snapshot_array_stat (const UINT64 * stats_ptr, char **s, int *remaining_size);
static void perfmon_stat_dump_in_buffer_thread_stats (const UINT64 * stats_ptr, char **s, int *remaining_size);
static void perfmon_stat_dump_in_buffer_thread_daemon_stats (const UINT64 * stats_ptr, char **s, int *remaining_size);

static void perfmon_print_timer_to_file (FILE * stream, int stat_index, UINT64 * stats_ptr);
static void perfmon_print_timer_to_buffer (char **s, int stat_index, UINT64 * stats_ptr, int *remained_size);

STATIC_INLINE size_t thread_stats_count (void) __attribute__ ((ALWAYS_INLINE));
STATIC_INLINE size_t thread_daemon_stats_count (void) __attribute__ ((ALWAYS_INLINE));
#if defined (SERVER_MODE)
static void perfmon_peek_thread_daemon_stats (UINT64 * stats);
#endif // SERVER_MODE

PSTAT_GLOBAL pstat_Global;

PSTAT_METADATA pstat_Metadata[] = {
  /* Execution statistics for the file io */
  PSTAT_METADATA_INIT_SINGLE_ACC (PSTAT_FILE_NUM_CREATES, "Num_file_creates"),
  PSTAT_METADATA_INIT_SINGLE_ACC (PSTAT_FILE_NUM_REMOVES, "Num_file_removes"),
  PSTAT_METADATA_INIT_SINGLE_ACC (PSTAT_FILE_NUM_IOREADS, "Num_file_ioreads"),
  PSTAT_METADATA_INIT_SINGLE_ACC (PSTAT_FILE_NUM_IOWRITES, "Num_file_iowrites"),
  PSTAT_METADATA_INIT_SINGLE_ACC (PSTAT_FILE_NUM_IOSYNCHES, "Num_file_iosynches"),
  PSTAT_METADATA_INIT_COUNTER_TIMER (PSTAT_FILE_IOSYNC_ALL, "file_iosync_all"),
  PSTAT_METADATA_INIT_SINGLE_ACC (PSTAT_FILE_NUM_PAGE_ALLOCS, "Num_file_page_allocs"),
  PSTAT_METADATA_INIT_SINGLE_ACC (PSTAT_FILE_NUM_PAGE_DEALLOCS, "Num_file_page_deallocs"),

  /* Page buffer basic module */
  /* Execution statistics for the page buffer manager */
  PSTAT_METADATA_INIT_SINGLE_ACC (PSTAT_PB_NUM_FETCHES, "Num_data_page_fetches"),
  PSTAT_METADATA_INIT_SINGLE_ACC (PSTAT_PB_NUM_DIRTIES, "Num_data_page_dirties"),
  PSTAT_METADATA_INIT_SINGLE_ACC (PSTAT_PB_NUM_IOREADS, "Num_data_page_ioreads"),
  PSTAT_METADATA_INIT_SINGLE_ACC (PSTAT_PB_NUM_IOWRITES, "Num_data_page_iowrites"),
  PSTAT_METADATA_INIT_SINGLE_ACC (PSTAT_PB_NUM_FLUSHED, "Num_data_page_flushed"),
  /* peeked stats */
  PSTAT_METADATA_INIT_SINGLE_PEEK (PSTAT_PB_PRIVATE_QUOTA, "Num_data_page_private_quota"),
  PSTAT_METADATA_INIT_SINGLE_PEEK (PSTAT_PB_PRIVATE_COUNT, "Num_data_page_private_count"),
  PSTAT_METADATA_INIT_SINGLE_PEEK (PSTAT_PB_FIXED_CNT, "Num_data_page_fixed"),
  PSTAT_METADATA_INIT_SINGLE_PEEK (PSTAT_PB_DIRTY_CNT, "Num_data_page_dirty"),
  PSTAT_METADATA_INIT_SINGLE_PEEK (PSTAT_PB_LRU1_CNT, "Num_data_page_lru1"),
  PSTAT_METADATA_INIT_SINGLE_PEEK (PSTAT_PB_LRU2_CNT, "Num_data_page_lru2"),
  PSTAT_METADATA_INIT_SINGLE_PEEK (PSTAT_PB_LRU3_CNT, "Num_data_page_lru3"),
  PSTAT_METADATA_INIT_SINGLE_PEEK (PSTAT_PB_VICT_CAND, "Num_data_page_victim_candidate"),

  /* Execution statistics for the log manager */
  PSTAT_METADATA_INIT_SINGLE_ACC (PSTAT_LOG_NUM_FETCHES, "Num_log_page_fetches"),
  PSTAT_METADATA_INIT_SINGLE_ACC (PSTAT_LOG_NUM_IOREADS, "Num_log_page_ioreads"),
  PSTAT_METADATA_INIT_SINGLE_ACC (PSTAT_LOG_NUM_IOWRITES, "Num_log_page_iowrites"),
  PSTAT_METADATA_INIT_SINGLE_ACC (PSTAT_LOG_NUM_APPENDRECS, "Num_log_append_records"),
  PSTAT_METADATA_INIT_SINGLE_ACC (PSTAT_LOG_NUM_ARCHIVES, "Num_log_archives"),
  PSTAT_METADATA_INIT_SINGLE_ACC (PSTAT_LOG_NUM_START_CHECKPOINTS, "Num_log_start_checkpoints"),
  PSTAT_METADATA_INIT_SINGLE_ACC (PSTAT_LOG_NUM_END_CHECKPOINTS, "Num_log_end_checkpoints"),
  PSTAT_METADATA_INIT_SINGLE_ACC (PSTAT_LOG_NUM_WALS, "Num_log_wals"),
  PSTAT_METADATA_INIT_SINGLE_ACC (PSTAT_LOG_NUM_REPLACEMENTS_IOWRITES, "Num_log_page_iowrites_for_replacement"),
  PSTAT_METADATA_INIT_SINGLE_ACC (PSTAT_LOG_NUM_REPLACEMENTS, "Num_log_page_replacements"),

  /* Execution statistics for the lock manager */
  PSTAT_METADATA_INIT_SINGLE_ACC (PSTAT_LK_NUM_ACQUIRED_ON_PAGES, "Num_page_locks_acquired"),
  PSTAT_METADATA_INIT_SINGLE_ACC (PSTAT_LK_NUM_ACQUIRED_ON_OBJECTS, "Num_object_locks_acquired"),
  PSTAT_METADATA_INIT_SINGLE_ACC (PSTAT_LK_NUM_CONVERTED_ON_PAGES, "Num_page_locks_converted"),
  PSTAT_METADATA_INIT_SINGLE_ACC (PSTAT_LK_NUM_CONVERTED_ON_OBJECTS, "Num_object_locks_converted"),
  PSTAT_METADATA_INIT_SINGLE_ACC (PSTAT_LK_NUM_RE_REQUESTED_ON_PAGES, "Num_page_locks_re-requested"),
  PSTAT_METADATA_INIT_SINGLE_ACC (PSTAT_LK_NUM_RE_REQUESTED_ON_OBJECTS, "Num_object_locks_re-requested"),
  /* TODO: Count and timer */
  PSTAT_METADATA_INIT_SINGLE_ACC (PSTAT_LK_NUM_WAITED_ON_PAGES, "Num_page_locks_waits"),
  /* TODO: Count and timer */
  PSTAT_METADATA_INIT_SINGLE_ACC (PSTAT_LK_NUM_WAITED_ON_OBJECTS, "Num_object_locks_waits"),
  PSTAT_METADATA_INIT_SINGLE_ACC (PSTAT_LK_NUM_WAITED_TIME_ON_OBJECTS, "Num_object_locks_time_waited_usec"),

  /* Execution statistics for transactions */
  PSTAT_METADATA_INIT_SINGLE_ACC (PSTAT_TRAN_NUM_COMMITS, "Num_tran_commits"),
  PSTAT_METADATA_INIT_SINGLE_ACC (PSTAT_TRAN_NUM_ROLLBACKS, "Num_tran_rollbacks"),
  PSTAT_METADATA_INIT_SINGLE_ACC (PSTAT_TRAN_NUM_SAVEPOINTS, "Num_tran_savepoints"),
  PSTAT_METADATA_INIT_SINGLE_ACC (PSTAT_TRAN_NUM_START_TOPOPS, "Num_tran_start_topops"),
  PSTAT_METADATA_INIT_SINGLE_ACC (PSTAT_TRAN_NUM_END_TOPOPS, "Num_tran_end_topops"),
  PSTAT_METADATA_INIT_SINGLE_ACC (PSTAT_TRAN_NUM_INTERRUPTS, "Num_tran_interrupts"),

  /* Execution statistics for the btree manager */
  PSTAT_METADATA_INIT_SINGLE_ACC (PSTAT_BT_NUM_INSERTS, "Num_btree_inserts"),
  PSTAT_METADATA_INIT_SINGLE_ACC (PSTAT_BT_NUM_DELETES, "Num_btree_deletes"),
  PSTAT_METADATA_INIT_SINGLE_ACC (PSTAT_BT_NUM_UPDATES, "Num_btree_updates"),
  PSTAT_METADATA_INIT_SINGLE_ACC (PSTAT_BT_NUM_COVERED, "Num_btree_covered"),
  PSTAT_METADATA_INIT_SINGLE_ACC (PSTAT_BT_NUM_NONCOVERED, "Num_btree_noncovered"),
  PSTAT_METADATA_INIT_SINGLE_ACC (PSTAT_BT_NUM_RESUMES, "Num_btree_resumes"),
  PSTAT_METADATA_INIT_SINGLE_ACC (PSTAT_BT_NUM_MULTI_RANGE_OPT, "Num_btree_multirange_optimization"),
  PSTAT_METADATA_INIT_SINGLE_ACC (PSTAT_BT_NUM_SPLITS, "Num_btree_splits"),
  PSTAT_METADATA_INIT_SINGLE_ACC (PSTAT_BT_NUM_MERGES, "Num_btree_merges"),
  PSTAT_METADATA_INIT_SINGLE_ACC (PSTAT_BT_NUM_GET_STATS, "Num_btree_get_stats"),

  /* Execution statistics for the heap manager */
  /* TODO: Move this to heap section. TODO: count and timer. */
  PSTAT_METADATA_INIT_SINGLE_ACC (PSTAT_HEAP_NUM_STATS_SYNC_BESTSPACE, "Num_heap_stats_sync_bestspace"),

  /* Execution statistics for the query manager */
  PSTAT_METADATA_INIT_SINGLE_ACC (PSTAT_QM_NUM_SELECTS, "Num_query_selects"),
  PSTAT_METADATA_INIT_SINGLE_ACC (PSTAT_QM_NUM_INSERTS, "Num_query_inserts"),
  PSTAT_METADATA_INIT_SINGLE_ACC (PSTAT_QM_NUM_DELETES, "Num_query_deletes"),
  PSTAT_METADATA_INIT_SINGLE_ACC (PSTAT_QM_NUM_UPDATES, "Num_query_updates"),
  PSTAT_METADATA_INIT_SINGLE_ACC (PSTAT_QM_NUM_SSCANS, "Num_query_sscans"),
  PSTAT_METADATA_INIT_SINGLE_ACC (PSTAT_QM_NUM_ISCANS, "Num_query_iscans"),
  PSTAT_METADATA_INIT_SINGLE_ACC (PSTAT_QM_NUM_LSCANS, "Num_query_lscans"),
  PSTAT_METADATA_INIT_SINGLE_ACC (PSTAT_QM_NUM_SETSCANS, "Num_query_setscans"),
  PSTAT_METADATA_INIT_SINGLE_ACC (PSTAT_QM_NUM_METHSCANS, "Num_query_methscans"),
  PSTAT_METADATA_INIT_SINGLE_ACC (PSTAT_QM_NUM_NLJOINS, "Num_query_nljoins"),
  PSTAT_METADATA_INIT_SINGLE_ACC (PSTAT_QM_NUM_MJOINS, "Num_query_mjoins"),
  PSTAT_METADATA_INIT_SINGLE_ACC (PSTAT_QM_NUM_OBJFETCHES, "Num_query_objfetches"),
  PSTAT_METADATA_INIT_SINGLE_PEEK (PSTAT_QM_NUM_HOLDABLE_CURSORS, "Num_query_holdable_cursors"),

  /* Execution statistics for external sort */
  PSTAT_METADATA_INIT_SINGLE_ACC (PSTAT_SORT_NUM_IO_PAGES, "Num_sort_io_pages"),
  PSTAT_METADATA_INIT_SINGLE_ACC (PSTAT_SORT_NUM_DATA_PAGES, "Num_sort_data_pages"),

  /* Execution statistics for network communication */
  PSTAT_METADATA_INIT_SINGLE_ACC (PSTAT_NET_NUM_REQUESTS, "Num_network_requests"),

  /* flush control stat */
  PSTAT_METADATA_INIT_SINGLE_ACC (PSTAT_FC_NUM_PAGES, "Num_adaptive_flush_pages"),
  PSTAT_METADATA_INIT_SINGLE_ACC (PSTAT_FC_NUM_LOG_PAGES, "Num_adaptive_flush_log_pages"),
  PSTAT_METADATA_INIT_SINGLE_ACC (PSTAT_FC_TOKENS, "Num_adaptive_flush_max_pages"),

  /* prior lsa info */
  PSTAT_METADATA_INIT_SINGLE_ACC (PSTAT_PRIOR_LSA_LIST_SIZE, "Num_prior_lsa_list_size"),
  PSTAT_METADATA_INIT_SINGLE_ACC (PSTAT_PRIOR_LSA_LIST_MAXED, "Num_prior_lsa_list_maxed"),
  PSTAT_METADATA_INIT_SINGLE_ACC (PSTAT_PRIOR_LSA_LIST_REMOVED, "Num_prior_lsa_list_removed"),

  /* best space info */
  PSTAT_METADATA_INIT_SINGLE_PEEK (PSTAT_HF_NUM_STATS_ENTRIES, "Num_heap_stats_bestspace_entries"),
  PSTAT_METADATA_INIT_SINGLE_ACC (PSTAT_HF_NUM_STATS_MAXED, "Num_heap_stats_bestspace_maxed"),

  /* HA replication delay */
  PSTAT_METADATA_INIT_SINGLE_PEEK (PSTAT_HA_REPL_DELAY, "Time_ha_replication_delay"),

  /* Execution statistics for Plan cache */
  PSTAT_METADATA_INIT_SINGLE_ACC (PSTAT_PC_NUM_ADD, "Num_plan_cache_add"),
  PSTAT_METADATA_INIT_SINGLE_ACC (PSTAT_PC_NUM_LOOKUP, "Num_plan_cache_lookup"),
  PSTAT_METADATA_INIT_SINGLE_ACC (PSTAT_PC_NUM_HIT, "Num_plan_cache_hit"),
  PSTAT_METADATA_INIT_SINGLE_ACC (PSTAT_PC_NUM_MISS, "Num_plan_cache_miss"),
  PSTAT_METADATA_INIT_SINGLE_ACC (PSTAT_PC_NUM_FULL, "Num_plan_cache_full"),
  PSTAT_METADATA_INIT_SINGLE_ACC (PSTAT_PC_NUM_DELETE, "Num_plan_cache_delete"),
  PSTAT_METADATA_INIT_SINGLE_ACC (PSTAT_PC_NUM_INVALID_XASL_ID, "Num_plan_cache_invalid_xasl_id"),
  PSTAT_METADATA_INIT_SINGLE_PEEK (PSTAT_PC_NUM_CACHE_ENTRIES, "Num_plan_cache_entries"),

  /* Vacuum process log section. */
  PSTAT_METADATA_INIT_SINGLE_ACC (PSTAT_VAC_NUM_VACUUMED_LOG_PAGES, "Num_vacuum_log_pages_vacuumed"),
  PSTAT_METADATA_INIT_SINGLE_ACC (PSTAT_VAC_NUM_TO_VACUUM_LOG_PAGES, "Num_vacuum_log_pages_to_vacuum"),
  PSTAT_METADATA_INIT_SINGLE_ACC (PSTAT_VAC_NUM_PREFETCH_REQUESTS_LOG_PAGES, "Num_vacuum_prefetch_requests_log_pages"),
  PSTAT_METADATA_INIT_SINGLE_ACC (PSTAT_VAC_NUM_PREFETCH_HITS_LOG_PAGES, "Num_vacuum_prefetch_hits_log_pages"),

  /* Track heap modify counters. */
  /* Make a complex entry for heap stats */
  PSTAT_METADATA_INIT_SINGLE_ACC (PSTAT_HEAP_HOME_INSERTS, "Num_heap_home_inserts"),
  PSTAT_METADATA_INIT_SINGLE_ACC (PSTAT_HEAP_BIG_INSERTS, "Num_heap_big_inserts"),
  PSTAT_METADATA_INIT_SINGLE_ACC (PSTAT_HEAP_ASSIGN_INSERTS, "Num_heap_assign_inserts"),
  PSTAT_METADATA_INIT_SINGLE_ACC (PSTAT_HEAP_HOME_DELETES, "Num_heap_home_deletes"),
  PSTAT_METADATA_INIT_SINGLE_ACC (PSTAT_HEAP_HOME_MVCC_DELETES, "Num_heap_home_mvcc_deletes"),
  PSTAT_METADATA_INIT_SINGLE_ACC (PSTAT_HEAP_HOME_TO_REL_DELETES, "Num_heap_home_to_rel_deletes"),
  PSTAT_METADATA_INIT_SINGLE_ACC (PSTAT_HEAP_HOME_TO_BIG_DELETES, "Num_heap_home_to_big_deletes"),
  PSTAT_METADATA_INIT_SINGLE_ACC (PSTAT_HEAP_REL_DELETES, "Num_heap_rel_deletes"),
  PSTAT_METADATA_INIT_SINGLE_ACC (PSTAT_HEAP_REL_MVCC_DELETES, "Num_heap_rel_mvcc_deletes"),
  PSTAT_METADATA_INIT_SINGLE_ACC (PSTAT_HEAP_REL_TO_HOME_DELETES, "Num_heap_rel_to_home_deletes"),
  PSTAT_METADATA_INIT_SINGLE_ACC (PSTAT_HEAP_REL_TO_BIG_DELETES, "Num_heap_rel_to_big_deletes"),
  PSTAT_METADATA_INIT_SINGLE_ACC (PSTAT_HEAP_REL_TO_REL_DELETES, "Num_heap_rel_to_rel_deletes"),
  PSTAT_METADATA_INIT_SINGLE_ACC (PSTAT_HEAP_BIG_DELETES, "Num_heap_big_deletes"),
  PSTAT_METADATA_INIT_SINGLE_ACC (PSTAT_HEAP_BIG_MVCC_DELETES, "Num_heap_big_mvcc_deletes"),
  PSTAT_METADATA_INIT_SINGLE_ACC (PSTAT_HEAP_HOME_UPDATES, "Num_heap_home_updates"),
  PSTAT_METADATA_INIT_SINGLE_ACC (PSTAT_HEAP_HOME_TO_REL_UPDATES, "Num_heap_home_to_rel_updates"),
  PSTAT_METADATA_INIT_SINGLE_ACC (PSTAT_HEAP_HOME_TO_BIG_UPDATES, "Num_heap_home_to_big_updates"),
  PSTAT_METADATA_INIT_SINGLE_ACC (PSTAT_HEAP_REL_UPDATES, "Num_heap_rel_updates"),
  PSTAT_METADATA_INIT_SINGLE_ACC (PSTAT_HEAP_REL_TO_HOME_UPDATES, "Num_heap_rel_to_home_updates"),
  PSTAT_METADATA_INIT_SINGLE_ACC (PSTAT_HEAP_REL_TO_REL_UPDATES, "Num_heap_rel_to_rel_updates"),
  PSTAT_METADATA_INIT_SINGLE_ACC (PSTAT_HEAP_REL_TO_BIG_UPDATES, "Num_heap_rel_to_big_updates"),
  PSTAT_METADATA_INIT_SINGLE_ACC (PSTAT_HEAP_BIG_UPDATES, "Num_heap_big_updates"),
  PSTAT_METADATA_INIT_SINGLE_ACC (PSTAT_HEAP_HOME_VACUUMS, "Num_heap_home_vacuums"),
  PSTAT_METADATA_INIT_SINGLE_ACC (PSTAT_HEAP_BIG_VACUUMS, "Num_heap_big_vacuums"),
  PSTAT_METADATA_INIT_SINGLE_ACC (PSTAT_HEAP_REL_VACUUMS, "Num_heap_rel_vacuums"),
  PSTAT_METADATA_INIT_SINGLE_ACC (PSTAT_HEAP_INSID_VACUUMS, "Num_heap_insid_vacuums"),
  PSTAT_METADATA_INIT_SINGLE_ACC (PSTAT_HEAP_REMOVE_VACUUMS, "Num_heap_remove_vacuums"),

  /* Track heap modify timers. */
  PSTAT_METADATA_INIT_COUNTER_TIMER (PSTAT_HEAP_INSERT_PREPARE, "heap_insert_prepare"),
  PSTAT_METADATA_INIT_COUNTER_TIMER (PSTAT_HEAP_INSERT_EXECUTE, "heap_insert_execute"),
  PSTAT_METADATA_INIT_COUNTER_TIMER (PSTAT_HEAP_INSERT_LOG, "heap_insert_log"),
  PSTAT_METADATA_INIT_COUNTER_TIMER (PSTAT_HEAP_DELETE_PREPARE, "heap_delete_prepare"),
  PSTAT_METADATA_INIT_COUNTER_TIMER (PSTAT_HEAP_DELETE_EXECUTE, "heap_delete_execute"),
  PSTAT_METADATA_INIT_COUNTER_TIMER (PSTAT_HEAP_DELETE_LOG, "heap_delete_log"),
  PSTAT_METADATA_INIT_COUNTER_TIMER (PSTAT_HEAP_UPDATE_PREPARE, "heap_update_prepare"),
  PSTAT_METADATA_INIT_COUNTER_TIMER (PSTAT_HEAP_UPDATE_EXECUTE, "heap_update_execute"),
  PSTAT_METADATA_INIT_COUNTER_TIMER (PSTAT_HEAP_UPDATE_LOG, "heap_update_log"),
  PSTAT_METADATA_INIT_COUNTER_TIMER (PSTAT_HEAP_VACUUM_PREPARE, "heap_vacuum_prepare"),
  PSTAT_METADATA_INIT_COUNTER_TIMER (PSTAT_HEAP_VACUUM_EXECUTE, "heap_vacuum_execute"),
  PSTAT_METADATA_INIT_COUNTER_TIMER (PSTAT_HEAP_VACUUM_LOG, "heap_vacuum_log"),

  /* B-tree detailed statistics. */
  PSTAT_METADATA_INIT_COUNTER_TIMER (PSTAT_BT_FIX_OVF_OIDS, "bt_fix_ovf_oids"),
  PSTAT_METADATA_INIT_COUNTER_TIMER (PSTAT_BT_UNIQUE_RLOCKS, "bt_unique_rlocks"),
  PSTAT_METADATA_INIT_COUNTER_TIMER (PSTAT_BT_UNIQUE_WLOCKS, "bt_unique_wlocks"),

  PSTAT_METADATA_INIT_COUNTER_TIMER (PSTAT_BT_LEAF, "bt_leaf"),
  PSTAT_METADATA_INIT_COUNTER_TIMER (PSTAT_BT_TRAVERSE, "bt_traverse"),

  PSTAT_METADATA_INIT_COUNTER_TIMER (PSTAT_BT_FIND_UNIQUE, "bt_find_unique"),
  PSTAT_METADATA_INIT_COUNTER_TIMER (PSTAT_BT_FIND_UNIQUE_TRAVERSE, "bt_find_unique_traverse"),

  PSTAT_METADATA_INIT_COUNTER_TIMER (PSTAT_BT_RANGE_SEARCH, "bt_range_search"),
  PSTAT_METADATA_INIT_COUNTER_TIMER (PSTAT_BT_RANGE_SEARCH_TRAVERSE, "bt_range_search_traverse"),

  PSTAT_METADATA_INIT_COUNTER_TIMER (PSTAT_BT_INSERT, "bt_insert"),
  PSTAT_METADATA_INIT_COUNTER_TIMER (PSTAT_BT_INSERT_TRAVERSE, "bt_insert_traverse"),

  PSTAT_METADATA_INIT_COUNTER_TIMER (PSTAT_BT_DELETE, "bt_delete_obj"),
  PSTAT_METADATA_INIT_COUNTER_TIMER (PSTAT_BT_DELETE_TRAVERSE, "bt_delete_obj_traverse"),

  PSTAT_METADATA_INIT_COUNTER_TIMER (PSTAT_BT_MVCC_DELETE, "bt_mvcc_delete"),
  PSTAT_METADATA_INIT_COUNTER_TIMER (PSTAT_BT_MVCC_DELETE_TRAVERSE, "bt_mvcc_delete_traverse"),

  PSTAT_METADATA_INIT_COUNTER_TIMER (PSTAT_BT_MARK_DELETE, "bt_mark_delete"),
  PSTAT_METADATA_INIT_COUNTER_TIMER (PSTAT_BT_MARK_DELETE_TRAVERSE, "bt_mark_delete_traverse"),

  PSTAT_METADATA_INIT_COUNTER_TIMER (PSTAT_BT_UNDO_INSERT, "bt_undo_insert"),
  PSTAT_METADATA_INIT_COUNTER_TIMER (PSTAT_BT_UNDO_INSERT_TRAVERSE, "bt_undo_insert_traverse"),

  PSTAT_METADATA_INIT_COUNTER_TIMER (PSTAT_BT_UNDO_DELETE, "bt_undo_delete"),
  PSTAT_METADATA_INIT_COUNTER_TIMER (PSTAT_BT_UNDO_DELETE_TRAVERSE, "bt_undo_delete_traverse"),

  PSTAT_METADATA_INIT_COUNTER_TIMER (PSTAT_BT_UNDO_MVCC_DELETE, "bt_undo_mvcc_delete"),
  PSTAT_METADATA_INIT_COUNTER_TIMER (PSTAT_BT_UNDO_MVCC_DELETE_TRAVERSE, "bt_undo_mvcc_delete_traverse"),

  PSTAT_METADATA_INIT_COUNTER_TIMER (PSTAT_BT_VACUUM, "bt_vacuum"),
  PSTAT_METADATA_INIT_COUNTER_TIMER (PSTAT_BT_VACUUM_TRAVERSE, "bt_vacuum_traverse"),

  PSTAT_METADATA_INIT_COUNTER_TIMER (PSTAT_BT_VACUUM_INSID, "bt_vacuum_insid"),
  PSTAT_METADATA_INIT_COUNTER_TIMER (PSTAT_BT_VACUUM_INSID_TRAVERSE, "bt_vacuum_insid_traverse"),

  /* Vacuum master/worker timers. */
  PSTAT_METADATA_INIT_COUNTER_TIMER (PSTAT_VAC_MASTER, "vacuum_master"),
  PSTAT_METADATA_INIT_COUNTER_TIMER (PSTAT_VAC_JOB, "vacuum_job"),
  PSTAT_METADATA_INIT_COUNTER_TIMER (PSTAT_VAC_WORKER_PROCESS_LOG, "vacuum_worker_process_log"),
  PSTAT_METADATA_INIT_COUNTER_TIMER (PSTAT_VAC_WORKER_EXECUTE, "vacuum_worker_execute"),

  PSTAT_METADATA_INIT_SINGLE_ACC (PSTAT_LOG_SNAPSHOT_TIME_COUNTERS, "Time_get_snapshot_acquire_time"),
  PSTAT_METADATA_INIT_SINGLE_ACC (PSTAT_LOG_SNAPSHOT_RETRY_COUNTERS, "Count_get_snapshot_retry"),
  PSTAT_METADATA_INIT_SINGLE_ACC (PSTAT_LOG_TRAN_COMPLETE_TIME_COUNTERS, "Time_tran_complete_time"),
  PSTAT_METADATA_INIT_SINGLE_ACC (PSTAT_LOG_OLDEST_MVCC_TIME_COUNTERS, "Time_get_oldest_mvcc_acquire_time"),
  PSTAT_METADATA_INIT_SINGLE_ACC (PSTAT_LOG_OLDEST_MVCC_RETRY_COUNTERS, "Count_get_oldest_mvcc_retry"),

  /* computed statistics */
  PSTAT_METADATA_INIT_COMPUTED_RATIO (PSTAT_PB_HIT_RATIO, "Data_page_buffer_hit_ratio"),
  PSTAT_METADATA_INIT_COMPUTED_RATIO (PSTAT_LOG_HIT_RATIO, "Log_page_buffer_hit_ratio"),
  PSTAT_METADATA_INIT_COMPUTED_RATIO (PSTAT_VACUUM_DATA_HIT_RATIO, "Vacuum_data_page_buffer_hit_ratio"),
  PSTAT_METADATA_INIT_COMPUTED_RATIO (PSTAT_PB_VACUUM_EFFICIENCY, "Vacuum_page_efficiency_ratio"),
  PSTAT_METADATA_INIT_COMPUTED_RATIO (PSTAT_PB_VACUUM_FETCH_RATIO, "Vacuum_page_fetch_ratio"),

  PSTAT_METADATA_INIT_COMPUTED_RATIO (PSTAT_PB_PAGE_LOCK_ACQUIRE_TIME_10USEC, "Data_page_fix_lock_acquire_time_msec"),
  PSTAT_METADATA_INIT_COMPUTED_RATIO (PSTAT_PB_PAGE_HOLD_ACQUIRE_TIME_10USEC, "Data_page_fix_hold_acquire_time_msec"),
  PSTAT_METADATA_INIT_COMPUTED_RATIO (PSTAT_PB_PAGE_FIX_ACQUIRE_TIME_10USEC, "Data_page_fix_acquire_time_msec"),
  PSTAT_METADATA_INIT_COMPUTED_RATIO (PSTAT_PB_PAGE_ALLOCATE_TIME_RATIO, "Data_page_allocate_time_ratio"),
  PSTAT_METADATA_INIT_COMPUTED_RATIO (PSTAT_PB_PAGE_PROMOTE_SUCCESS, "Data_page_total_promote_success"),
  PSTAT_METADATA_INIT_COMPUTED_RATIO (PSTAT_PB_PAGE_PROMOTE_FAILED, "Data_page_total_promote_fail"),
  PSTAT_METADATA_INIT_COMPUTED_RATIO (PSTAT_PB_PAGE_PROMOTE_TOTAL_TIME_10USEC, "Data_page_total_promote_time_msec"),

  /* Page buffer extended */
  /* detailed unfix module */
  PSTAT_METADATA_INIT_SINGLE_ACC (PSTAT_PB_UNFIX_VOID_TO_PRIVATE_TOP, "Num_unfix_void_to_private_top"),
  PSTAT_METADATA_INIT_SINGLE_ACC (PSTAT_PB_UNFIX_VOID_TO_PRIVATE_MID, "Num_unfix_void_to_private_mid"),
  PSTAT_METADATA_INIT_SINGLE_ACC (PSTAT_PB_UNFIX_VOID_TO_SHARED_MID, "Num_unfix_void_to_shared_mid"),
  PSTAT_METADATA_INIT_SINGLE_ACC (PSTAT_PB_UNFIX_LRU_ONE_PRV_TO_SHR_MID, "Num_unfix_lru1_private_to_shared_mid"),
  PSTAT_METADATA_INIT_SINGLE_ACC (PSTAT_PB_UNFIX_LRU_TWO_PRV_TO_SHR_MID, "Num_unfix_lru2_private_to_shared_mid"),
  PSTAT_METADATA_INIT_SINGLE_ACC (PSTAT_PB_UNFIX_LRU_THREE_PRV_TO_SHR_MID, "Num_unfix_lru3_private_to_shared_mid"),
  PSTAT_METADATA_INIT_SINGLE_ACC (PSTAT_PB_UNFIX_LRU_TWO_PRV_KEEP, "Num_unfix_lru2_private_keep"),
  PSTAT_METADATA_INIT_SINGLE_ACC (PSTAT_PB_UNFIX_LRU_TWO_SHR_KEEP, "Num_unfix_lru2_shared_keep"),
  PSTAT_METADATA_INIT_SINGLE_ACC (PSTAT_PB_UNFIX_LRU_TWO_PRV_TO_TOP, "Num_unfix_lru2_private_to_top"),
  PSTAT_METADATA_INIT_SINGLE_ACC (PSTAT_PB_UNFIX_LRU_TWO_SHR_TO_TOP, "Num_unfix_lru2_shared_to_top"),
  PSTAT_METADATA_INIT_SINGLE_ACC (PSTAT_PB_UNFIX_LRU_THREE_PRV_TO_TOP, "Num_unfix_lru3_private_to_top"),
  PSTAT_METADATA_INIT_SINGLE_ACC (PSTAT_PB_UNFIX_LRU_THREE_SHR_TO_TOP, "Num_unfix_lru3_shared_to_top"),
  PSTAT_METADATA_INIT_SINGLE_ACC (PSTAT_PB_UNFIX_LRU_ONE_PRV_KEEP, "Num_unfix_lru1_private_keep"),
  PSTAT_METADATA_INIT_SINGLE_ACC (PSTAT_PB_UNFIX_LRU_ONE_SHR_KEEP, "Num_unfix_lru1_shared_keep"),
  /* vacuum */
  PSTAT_METADATA_INIT_SINGLE_ACC (PSTAT_PB_UNFIX_VOID_TO_PRIVATE_TOP_VAC, "Num_unfix_void_to_private_mid_vacuum"),
  PSTAT_METADATA_INIT_SINGLE_ACC (PSTAT_PB_UNFIX_LRU_ONE_KEEP_VAC, "Num_unfix_lru1_any_keep_vacuum"),
  PSTAT_METADATA_INIT_SINGLE_ACC (PSTAT_PB_UNFIX_LRU_TWO_KEEP_VAC, "Num_unfix_lru2_any_keep_vacuum"),
  PSTAT_METADATA_INIT_SINGLE_ACC (PSTAT_PB_UNFIX_LRU_THREE_KEEP_VAC, "Num_unfix_lru3_any_keep_vacuum"),
  /* aout */
  PSTAT_METADATA_INIT_SINGLE_ACC (PSTAT_PB_UNFIX_VOID_AOUT_FOUND, "Num_unfix_void_aout_found"),
  PSTAT_METADATA_INIT_SINGLE_ACC (PSTAT_PB_UNFIX_VOID_AOUT_NOT_FOUND, "Num_unfix_void_aout_not_found"),
  PSTAT_METADATA_INIT_SINGLE_ACC (PSTAT_PB_UNFIX_VOID_AOUT_FOUND_VAC, "Num_unfix_void_aout_found_vacuum"),
  PSTAT_METADATA_INIT_SINGLE_ACC (PSTAT_PB_UNFIX_VOID_AOUT_NOT_FOUND_VAC, "Num_unfix_void_aout_not_found_vacuum"),
  /* hash anchor */
  PSTAT_METADATA_INIT_SINGLE_ACC (PSTAT_PB_NUM_HASH_ANCHOR_WAITS, "Num_data_page_hash_anchor_waits"),
  PSTAT_METADATA_INIT_SINGLE_ACC (PSTAT_PB_TIME_HASH_ANCHOR_WAIT, "Time_data_page_hash_anchor_wait"),
  /* flushing */
  PSTAT_METADATA_INIT_COUNTER_TIMER (PSTAT_PB_FLUSH_COLLECT, "flush_collect"),
  PSTAT_METADATA_INIT_COUNTER_TIMER (PSTAT_PB_FLUSH_FLUSH, "flush_flush"),
  PSTAT_METADATA_INIT_COUNTER_TIMER (PSTAT_PB_FLUSH_SLEEP, "flush_sleep"),
  PSTAT_METADATA_INIT_COUNTER_TIMER (PSTAT_PB_FLUSH_COLLECT_PER_PAGE, "flush_collect_per_page"),
  PSTAT_METADATA_INIT_COUNTER_TIMER (PSTAT_PB_FLUSH_FLUSH_PER_PAGE, "flush_flush_per_page"),
  PSTAT_METADATA_INIT_SINGLE_ACC (PSTAT_PB_FLUSH_PAGE_FLUSHED, "Num_data_page_writes"),
  PSTAT_METADATA_INIT_SINGLE_ACC (PSTAT_PB_FLUSH_SEND_DIRTY_TO_POST_FLUSH, "Num_data_page_dirty_to_post_flush"),
  PSTAT_METADATA_INIT_SINGLE_ACC (PSTAT_PB_NUM_SKIPPED_FLUSH, "Num_data_page_skipped_flush"),
  PSTAT_METADATA_INIT_SINGLE_ACC (PSTAT_PB_NUM_SKIPPED_NEED_WAL, "Num_data_page_skipped_flush_need_wal"),
  PSTAT_METADATA_INIT_SINGLE_ACC (PSTAT_PB_NUM_SKIPPED_ALREADY_FLUSHED, "Num_data_page_skipped_flush_already_flushed"),
  PSTAT_METADATA_INIT_SINGLE_ACC (PSTAT_PB_NUM_SKIPPED_FIXED_OR_HOT, "Num_data_page_skipped_flush_fixed_or_hot"),
  PSTAT_METADATA_INIT_COUNTER_TIMER (PSTAT_PB_COMPENSATE_FLUSH, "compensate_flush"),
  PSTAT_METADATA_INIT_COUNTER_TIMER (PSTAT_PB_ASSIGN_DIRECT_BCB, "assign_direct_bcb"),
  PSTAT_METADATA_INIT_COUNTER_TIMER (PSTAT_PB_WAKE_FLUSH_WAITER, "wake_flush_waiter"),
  /* allocate and victim assignments */
  PSTAT_METADATA_INIT_COUNTER_TIMER (PSTAT_PB_ALLOC_BCB, "alloc_bcb"),
  PSTAT_METADATA_INIT_COUNTER_TIMER (PSTAT_PB_ALLOC_BCB_SEARCH_VICTIM, "alloc_bcb_search_victim"),
  PSTAT_METADATA_INIT_COUNTER_TIMER (PSTAT_PB_ALLOC_BCB_COND_WAIT_HIGH_PRIO, "alloc_bcb_cond_wait_high_prio"),
  PSTAT_METADATA_INIT_COUNTER_TIMER (PSTAT_PB_ALLOC_BCB_COND_WAIT_LOW_PRIO, "alloc_bcb_cond_wait_low_prio"),
  PSTAT_METADATA_INIT_SINGLE_ACC (PSTAT_PB_ALLOC_BCB_PRIORITIZE_VACUUM, "Num_alloc_bcb_prioritize_vacuum"),
  PSTAT_METADATA_INIT_SINGLE_ACC (PSTAT_PB_VICTIM_USE_INVALID_BCB, "Num_victim_use_invalid_bcb"),
  /* direct assignments */
  PSTAT_METADATA_INIT_COUNTER_TIMER (PSTAT_PB_VICTIM_SEARCH_OWN_PRIVATE_LISTS,
				     "alloc_bcb_get_victim_search_own_private_list"),
  PSTAT_METADATA_INIT_COUNTER_TIMER (PSTAT_PB_VICTIM_SEARCH_OTHERS_PRIVATE_LISTS,
				     "alloc_bcb_get_victim_search_others_private_list"),
  PSTAT_METADATA_INIT_COUNTER_TIMER (PSTAT_PB_VICTIM_SEARCH_SHARED_LISTS, "alloc_bcb_get_victim_search_shared_list"),
  PSTAT_METADATA_INIT_SINGLE_ACC (PSTAT_PB_VICTIM_ASSIGN_DIRECT_VACUUM_VOID, "Num_victim_assign_direct_vacuum_void"),
  PSTAT_METADATA_INIT_SINGLE_ACC (PSTAT_PB_VICTIM_ASSIGN_DIRECT_VACUUM_LRU, "Num_victim_assign_direct_vacuum_lru"),
  PSTAT_METADATA_INIT_SINGLE_ACC (PSTAT_PB_VICTIM_ASSIGN_DIRECT_FLUSH, "Num_victim_assign_direct_flush"),
  PSTAT_METADATA_INIT_SINGLE_ACC (PSTAT_PB_VICTIM_ASSIGN_DIRECT_PANIC, "Num_victim_assign_direct_panic"),
  PSTAT_METADATA_INIT_SINGLE_ACC (PSTAT_PB_VICTIM_ASSIGN_DIRECT_ADJUST, "Num_victim_assign_direct_adjust_lru"),
  PSTAT_METADATA_INIT_SINGLE_ACC (PSTAT_PB_VICTIM_ASSIGN_DIRECT_ADJUST_TO_VACUUM,
				  "Num_victim_assign_direct_adjust_lru_to_vacuum"),
  PSTAT_METADATA_INIT_SINGLE_ACC (PSTAT_PB_VICTIM_ASSIGN_DIRECT_SEARCH_FOR_FLUSH,
				  "Num_victim_assign_direct_search_for_flush"),
  /* successful searches */
  PSTAT_METADATA_INIT_SINGLE_ACC (PSTAT_PB_VICTIM_SHARED_LRU_SUCCESS, "Num_victim_shared_lru_success"),
  PSTAT_METADATA_INIT_SINGLE_ACC (PSTAT_PB_OWN_VICTIM_PRIVATE_LRU_SUCCESS, "Num_victim_own_private_lru_success"),
  PSTAT_METADATA_INIT_SINGLE_ACC (PSTAT_PB_VICTIM_OTHER_PRIVATE_LRU_SUCCESS, "Num_victim_other_private_lru_success"),
  /* failed searches */
  PSTAT_METADATA_INIT_SINGLE_ACC (PSTAT_PB_VICTIM_SHARED_LRU_FAIL, "Num_victim_shared_lru_fail"),
  PSTAT_METADATA_INIT_SINGLE_ACC (PSTAT_PB_VICTIM_OWN_PRIVATE_LRU_FAIL, "Num_victim_own_private_lru_fail"),
  PSTAT_METADATA_INIT_SINGLE_ACC (PSTAT_PB_VICTIM_OTHER_PRIVATE_LRU_FAIL, "Num_victim_other_private_lru_fail"),
  PSTAT_METADATA_INIT_SINGLE_ACC (PSTAT_PB_VICTIM_ALL_LRU_FAIL, "Num_victim_all_lru_fail"),
  /* search lru's */
  PSTAT_METADATA_INIT_SINGLE_ACC (PSTAT_PB_VICTIM_GET_FROM_LRU, "Num_victim_get_from_lru"),
  PSTAT_METADATA_INIT_SINGLE_ACC (PSTAT_PB_VICTIM_GET_FROM_LRU_LIST_WAS_EMPTY, "Num_victim_get_from_lru_was_empty"),
  PSTAT_METADATA_INIT_SINGLE_ACC (PSTAT_PB_VICTIM_GET_FROM_LRU_FAIL, "Num_victim_get_from_lru_fail"),
  PSTAT_METADATA_INIT_SINGLE_ACC (PSTAT_PB_VICTIM_GET_FROM_LRU_BAD_HINT, "Num_victim_get_from_lru_bad_hint"),
  /* lock-free circular queues with lru lists having victims */
  PSTAT_METADATA_INIT_SINGLE_ACC (PSTAT_PB_LFCQ_LRU_PRV_GET_CALLS, "Num_lfcq_prv_get_total_calls"),
  PSTAT_METADATA_INIT_SINGLE_ACC (PSTAT_PB_LFCQ_LRU_PRV_GET_EMPTY, "Num_lfcq_prv_get_empty"),
  PSTAT_METADATA_INIT_SINGLE_ACC (PSTAT_PB_LFCQ_LRU_PRV_GET_BIG, "Num_lfcq_prv_get_big"),
  PSTAT_METADATA_INIT_SINGLE_ACC (PSTAT_PB_LFCQ_LRU_SHR_GET_CALLS, "Num_lfcq_shr_get_total_calls"),
  PSTAT_METADATA_INIT_SINGLE_ACC (PSTAT_PB_LFCQ_LRU_SHR_GET_EMPTY, "Num_lfcq_shr_get_empty"),

  PSTAT_METADATA_INIT_SINGLE_ACC (PSTAT_DWB_FLUSH_BLOCK_TIME_COUNTERS, "Time_DWB_flush_block_time"),
  PSTAT_METADATA_INIT_SINGLE_ACC (PSTAT_DWB_FLUSH_BLOCK_HELPER_TIME_COUNTERS, "Time_DWB_flush_block_helper_time"),
  PSTAT_METADATA_INIT_SINGLE_ACC (PSTAT_DWB_FLUSH_BLOCK_COND_WAIT, "Time_DWB_flush_block_cond_wait_time"),
  PSTAT_METADATA_INIT_SINGLE_ACC (PSTAT_DWB_FLUSH_BLOCK_SORT_TIME_COUNTERS, "Time_DWB_flush_block_sort_time"),
  PSTAT_METADATA_INIT_SINGLE_ACC (PSTAT_DWB_FLUSH_BLOCK_REMOVE_HASH_ENTRIES, "Time_DWB_flush_remove_hash_entries"),
  PSTAT_METADATA_INIT_SINGLE_ACC (PSTAT_DWB_PAGE_CHECKSUM_TIME_COUNTERS, "Time_DWB_checksum_time"),
  PSTAT_METADATA_INIT_SINGLE_ACC (PSTAT_DWB_WAIT_FLUSH_BLOCK_TIME_COUNTERS, "Time_DWB_wait_flush_block_time"),
  PSTAT_METADATA_INIT_SINGLE_ACC (PSTAT_DWB_WAIT_FLUSH_BLOCK_HELPER_TIME_COUNTERS,
				  "Time_DWB_wait_flush_block_helper_time"),
  PSTAT_METADATA_INIT_SINGLE_ACC (PSTAT_DWB_FLUSH_FORCE_TIME_COUNTERS, "Time_DWB_flush_force_time"),

  /* peeked stats */
  PSTAT_METADATA_INIT_SINGLE_PEEK (PSTAT_PB_WAIT_THREADS_HIGH_PRIO, "Num_alloc_bcb_wait_threads_high_priority"),
  PSTAT_METADATA_INIT_SINGLE_PEEK (PSTAT_PB_WAIT_THREADS_LOW_PRIO, "Num_alloc_bcb_wait_threads_low_priority"),
  PSTAT_METADATA_INIT_SINGLE_PEEK (PSTAT_PB_FLUSHED_BCBS_WAIT_FOR_ASSIGN, "Num_flushed_bcbs_wait_for_direct_victim"),
  PSTAT_METADATA_INIT_SINGLE_PEEK (PSTAT_PB_LFCQ_BIG_PRV_NUM, "Num_lfcq_big_private_lists"),
  PSTAT_METADATA_INIT_SINGLE_PEEK (PSTAT_PB_LFCQ_PRV_NUM, "Num_lfcq_private_lists"),
  PSTAT_METADATA_INIT_SINGLE_PEEK (PSTAT_PB_LFCQ_SHR_NUM, "Num_lfcq_shared_lists"),
  PSTAT_METADATA_INIT_SINGLE_PEEK (PSTAT_PB_AVOID_DEALLOC_CNT, "Num_data_page_avoid_dealloc"),
  PSTAT_METADATA_INIT_SINGLE_PEEK (PSTAT_PB_AVOID_VICTIM_CNT, "Num_data_page_avoid_victim"),

  /* Array type statistics */
  PSTAT_METADATA_INIT_COMPLEX (PSTAT_PBX_FIX_COUNTERS, "Num_data_page_fix_ext", &f_dump_in_file_Num_data_page_fix_ext,
			       &f_dump_in_buffer_Num_data_page_fix_ext, &f_load_Num_data_page_fix_ext),
  PSTAT_METADATA_INIT_COMPLEX (PSTAT_PBX_PROMOTE_COUNTERS, "Num_data_page_promote_ext",
			       &f_dump_in_file_Num_data_page_promote_ext, &f_dump_in_buffer_Num_data_page_promote_ext,
			       &f_load_Num_data_page_promote_ext),
  PSTAT_METADATA_INIT_COMPLEX (PSTAT_PBX_PROMOTE_TIME_COUNTERS, "Num_data_page_promote_time_ext",
			       &f_dump_in_file_Num_data_page_promote_time_ext,
			       &f_dump_in_buffer_Num_data_page_promote_time_ext,
			       &f_load_Num_data_page_promote_time_ext),
  PSTAT_METADATA_INIT_COMPLEX (PSTAT_PBX_UNFIX_COUNTERS, "Num_data_page_unfix_ext",
			       &f_dump_in_file_Num_data_page_unfix_ext, &f_dump_in_buffer_Num_data_page_unfix_ext,
			       &f_load_Num_data_page_unfix_ext),
  PSTAT_METADATA_INIT_COMPLEX (PSTAT_PBX_LOCK_TIME_COUNTERS, "Time_data_page_lock_acquire_time",
			       &f_dump_in_file_Time_data_page_lock_acquire_time,
			       &f_dump_in_buffer_Time_data_page_lock_acquire_time,
			       &f_load_Time_data_page_lock_acquire_time),
  PSTAT_METADATA_INIT_COMPLEX (PSTAT_PBX_HOLD_TIME_COUNTERS, "Time_data_page_hold_acquire_time",
			       &f_dump_in_file_Time_data_page_hold_acquire_time,
			       &f_dump_in_buffer_Time_data_page_hold_acquire_time,
			       &f_load_Time_data_page_hold_acquire_time),
  PSTAT_METADATA_INIT_COMPLEX (PSTAT_PBX_FIX_TIME_COUNTERS, "Time_data_page_fix_acquire_time",
			       &f_dump_in_file_Time_data_page_fix_acquire_time,
			       &f_dump_in_buffer_Time_data_page_fix_acquire_time,
			       &f_load_Time_data_page_fix_acquire_time),
  PSTAT_METADATA_INIT_COMPLEX (PSTAT_MVCC_SNAPSHOT_COUNTERS, "Num_mvcc_snapshot_ext",
			       &f_dump_in_file_Num_mvcc_snapshot_ext, &f_dump_in_buffer_Num_mvcc_snapshot_ext,
			       &f_load_Num_mvcc_snapshot_ext),
  PSTAT_METADATA_INIT_COMPLEX (PSTAT_OBJ_LOCK_TIME_COUNTERS, "Time_obj_lock_acquire_time",
			       &f_dump_in_file_Time_obj_lock_acquire_time, &f_dump_in_buffer_Time_obj_lock_acquire_time,
			       &f_load_Time_obj_lock_acquire_time),
<<<<<<< HEAD
  PSTAT_METADATA_INIT_COMPLEX (PSTAT_DWB_FLUSHED_BLOCK_NUM_VOLUMES, "Num_dwb_flushed_block_volumes",
			       &f_dump_in_file_Num_dwb_flushed_block_volumes,
			       &f_dump_in_buffer_Num_dwb_flushed_block_volumes,
			       &f_load_Num_dwb_flushed_block_volumes)
=======
  PSTAT_METADATA_INIT_COMPLEX (PSTAT_THREAD_STATS, "Thread_stats_counters_timers", &f_dump_in_file_thread_stats,
			       &f_dump_in_buffer_thread_stats, &f_load_thread_stats),
  PSTAT_METADATA_INIT_COMPLEX (PSTAT_THREAD_PGBUF_DAEMON_STATS, "Thread_pgbuf_daemon_stats_counters_timers",
			       &f_dump_in_file_thread_daemon_stats, &f_dump_in_buffer_thread_daemon_stats,
			       &f_load_thread_daemon_stats)
>>>>>>> e1f48cf9
};

STATIC_INLINE void perfmon_add_stat_at_offset (THREAD_ENTRY * thread_p, PERF_STAT_ID psid, const int offset,
					       UINT64 amount) __attribute__ ((ALWAYS_INLINE));

static void perfmon_server_calc_stats (UINT64 * stats);

STATIC_INLINE const char *perfmon_stat_module_name (const int module) __attribute__ ((ALWAYS_INLINE));
#if defined (SERVER_MODE) || defined (SA_MODE)
STATIC_INLINE int perfmon_get_module_type (THREAD_ENTRY * thread_p) __attribute__ ((ALWAYS_INLINE));
#endif
STATIC_INLINE const char *perfmon_stat_page_type_name (const int page_type) __attribute__ ((ALWAYS_INLINE));
STATIC_INLINE const char *perfmon_stat_page_mode_name (const int page_mode) __attribute__ ((ALWAYS_INLINE));
STATIC_INLINE const char *perfmon_stat_holder_latch_name (const int holder_latch) __attribute__ ((ALWAYS_INLINE));
STATIC_INLINE const char *perfmon_stat_cond_type_name (const int cond_type) __attribute__ ((ALWAYS_INLINE));
STATIC_INLINE const char *perfmon_stat_promote_cond_name (const int cond_type) __attribute__ ((ALWAYS_INLINE));
STATIC_INLINE const char *perfmon_stat_snapshot_name (const int snapshot) __attribute__ ((ALWAYS_INLINE));
STATIC_INLINE const char *perfmon_stat_snapshot_record_type (const int rec_type) __attribute__ ((ALWAYS_INLINE));
STATIC_INLINE const char *perfmon_stat_lock_mode_name (const int lock_mode) __attribute__ ((ALWAYS_INLINE));
static void perfmon_stat_thread_stat_name (size_t index, char *name_buf, size_t max_size);

STATIC_INLINE void perfmon_get_peek_stats (UINT64 * stats) __attribute__ ((ALWAYS_INLINE));

#if defined(CS_MODE) || defined(SA_MODE)
bool perfmon_Iscollecting_stats = false;

/* Client execution statistics */
static PERFMON_CLIENT_STAT_INFO perfmon_Stat_info;

/*
 * perfmon_start_stats - Start collecting client execution statistics
 *   return: NO_ERROR or ERROR
 */
int
perfmon_start_stats (bool for_all_trans)
{
  int err = NO_ERROR;

  if (perfmon_Iscollecting_stats == true)
    {
      goto exit;
    }

  perfmon_Stat_info.old_global_stats = NULL;
  perfmon_Stat_info.current_global_stats = NULL;
  perfmon_Stat_info.base_server_stats = NULL;
  perfmon_Stat_info.current_server_stats = NULL;

  err = perfmon_server_start_stats ();
  if (err != NO_ERROR)
    {
      ASSERT_ERROR ();
      goto exit;
    }

  perfmon_Iscollecting_stats = true;

  perfmon_get_current_times (&perfmon_Stat_info.cpu_start_usr_time, &perfmon_Stat_info.cpu_start_sys_time,
			     &perfmon_Stat_info.elapsed_start_time);

  if (for_all_trans)
    {
      perfmon_Stat_info.old_global_stats = perfmon_allocate_values ();
      if (perfmon_Stat_info.old_global_stats == NULL)
	{
	  ASSERT_ERROR ();
	  err = ER_OUT_OF_VIRTUAL_MEMORY;
	  goto exit;
	}
      perfmon_Stat_info.current_global_stats = perfmon_allocate_values ();

      if (perfmon_Stat_info.current_global_stats == NULL)
	{
	  ASSERT_ERROR ();
	  err = ER_OUT_OF_VIRTUAL_MEMORY;
	  goto exit;
	}

      if (perfmon_get_global_stats () == NO_ERROR)
	{
	  perfmon_copy_values (perfmon_Stat_info.old_global_stats, perfmon_Stat_info.current_global_stats);
	}
    }
  else
    {
      perfmon_Stat_info.base_server_stats = perfmon_allocate_values ();
      if (perfmon_Stat_info.base_server_stats == NULL)
	{
	  ASSERT_ERROR ();
	  err = ER_OUT_OF_VIRTUAL_MEMORY;
	  goto exit;
	}
      perfmon_Stat_info.current_server_stats = perfmon_allocate_values ();
      if (perfmon_Stat_info.current_server_stats == NULL)
	{
	  ASSERT_ERROR ();
	  err = ER_OUT_OF_VIRTUAL_MEMORY;
	  goto exit;
	}

      if (perfmon_get_stats () == NO_ERROR)
	{
	  perfmon_copy_values (perfmon_Stat_info.base_server_stats, perfmon_Stat_info.current_server_stats);
	}
    }
exit:
  return err;
}

/*
 * perfmon_stop_stats - Stop collecting client execution statistics
 *   return: NO_ERROR or ER_FAILED
 */
int
perfmon_stop_stats (void)
{
  int err = NO_ERROR;

  if (perfmon_Iscollecting_stats != false)
    {
      err = perfmon_server_stop_stats ();
      perfmon_Iscollecting_stats = false;
    }

  if (perfmon_Stat_info.old_global_stats != NULL)
    {
      free_and_init (perfmon_Stat_info.old_global_stats);
    }
  if (perfmon_Stat_info.current_global_stats != NULL)
    {
      free_and_init (perfmon_Stat_info.current_global_stats);
    }
  if (perfmon_Stat_info.base_server_stats != NULL)
    {
      free_and_init (perfmon_Stat_info.base_server_stats);
    }

  if (perfmon_Stat_info.current_server_stats != NULL)
    {
      free_and_init (perfmon_Stat_info.current_server_stats);
    }

  return err;
}

/*
 * perfmon_reset_stats - Reset client statistics
 *   return: none
 */
void
perfmon_reset_stats (void)
{
  if (perfmon_Iscollecting_stats != false)
    {
      perfmon_get_current_times (&perfmon_Stat_info.cpu_start_usr_time, &perfmon_Stat_info.cpu_start_sys_time,
				 &perfmon_Stat_info.elapsed_start_time);

      if (perfmon_get_stats () == NO_ERROR)
	{
	  perfmon_copy_values (perfmon_Stat_info.base_server_stats, perfmon_Stat_info.current_server_stats);
	}
    }
}

/*
 * perfmon_get_stats - Get the recorded client statistics
 *   return: client statistics
 */
int
perfmon_get_stats (void)
{
  int err = NO_ERROR;

  if (perfmon_Iscollecting_stats != true)
    {
      return ER_FAILED;
    }

  err = perfmon_server_copy_stats (perfmon_Stat_info.current_server_stats);
  return err;
}

/*
 *   perfmon_get_global_stats - Get the recorded client statistics
 *   return: client statistics
 */
int
perfmon_get_global_stats (void)
{
  UINT64 *tmp_stats;
  int err = NO_ERROR;

  if (perfmon_Iscollecting_stats != true)
    {
      return ER_FAILED;
    }

  tmp_stats = perfmon_Stat_info.current_global_stats;
  perfmon_Stat_info.current_global_stats = perfmon_Stat_info.old_global_stats;
  perfmon_Stat_info.old_global_stats = tmp_stats;

  /* Refresh statistics from server */
  err = perfmon_server_copy_global_stats (perfmon_Stat_info.current_global_stats);
  if (err != NO_ERROR)
    {
      ASSERT_ERROR ();
    }

  return err;
}

/*
 *   perfmon_print_stats - Print the current client statistics
 *   return: error or no error
 *   stream(in): if NULL is given, stdout is used
 */
int
perfmon_print_stats (FILE * stream)
{
  time_t cpu_total_usr_time;
  time_t cpu_total_sys_time;
  time_t elapsed_total_time;
  UINT64 *diff_result = NULL;
  int err = NO_ERROR;

  if (perfmon_Iscollecting_stats != true)
    {
      return err;
    }

  diff_result = perfmon_allocate_values ();

  if (diff_result == NULL)
    {
      ASSERT_ERROR ();
      err = ER_OUT_OF_VIRTUAL_MEMORY;
      goto exit;
    }

  if (stream == NULL)
    {
      stream = stdout;
    }

  if (perfmon_get_stats () != NO_ERROR)
    {
      ASSERT_ERROR ();
      goto exit;
    }

  perfmon_get_current_times (&cpu_total_usr_time, &cpu_total_sys_time, &elapsed_total_time);

  fprintf (stream, "\n *** CLIENT EXECUTION STATISTICS ***\n");

  fprintf (stream, "System CPU (sec)              = %10d\n",
	   (int) (cpu_total_sys_time - perfmon_Stat_info.cpu_start_sys_time));
  fprintf (stream, "User CPU (sec)                = %10d\n",
	   (int) (cpu_total_usr_time - perfmon_Stat_info.cpu_start_usr_time));
  fprintf (stream, "Elapsed (sec)                 = %10d\n",
	   (int) (elapsed_total_time - perfmon_Stat_info.elapsed_start_time));

  if (perfmon_calc_diff_stats (diff_result, perfmon_Stat_info.current_server_stats,
			       perfmon_Stat_info.base_server_stats) != NO_ERROR)
    {
      assert (false);
      goto exit;
    }
  perfmon_server_dump_stats (diff_result, stream, NULL);

exit:
  if (diff_result != NULL)
    {
      free_and_init (diff_result);
    }
  return err;
}

/*
 *   perfmon_print_global_stats - Print the global statistics
 *   return: error or no error
 *   stream(in): if NULL is given, stdout is used
 */
int
perfmon_print_global_stats (FILE * stream, bool cumulative, const char *substr)
{
  UINT64 *diff_result = NULL;
  int err = NO_ERROR;

  if (stream == NULL)
    {
      stream = stdout;
    }

  diff_result = perfmon_allocate_values ();

  if (diff_result == NULL)
    {
      ASSERT_ERROR ();
      err = ER_OUT_OF_VIRTUAL_MEMORY;
      goto exit;
    }
  err = perfmon_get_global_stats ();
  if (err != NO_ERROR)
    {
      ASSERT_ERROR ();
      goto exit;
    }

  if (cumulative)
    {
      perfmon_server_dump_stats (perfmon_Stat_info.current_global_stats, stream, substr);
    }
  else
    {
      if (perfmon_calc_diff_stats (diff_result, perfmon_Stat_info.current_global_stats,
				   perfmon_Stat_info.old_global_stats) != NO_ERROR)
	{
	  assert (false);
	  goto exit;
	}
      perfmon_server_dump_stats (diff_result, stream, substr);
    }

exit:
  if (diff_result != NULL)
    {
      free_and_init (diff_result);
    }
  return err;
}

#endif /* CS_MODE || SA_MODE */

#if defined (DIAG_DEVEL)
#if defined(SERVER_MODE)
#if defined(WINDOWS)
#define SERVER_SHM_CREATE(SHM_KEY, SIZE, HANDLE_PTR)    \
        server_shm_create(SHM_KEY, SIZE, HANDLE_PTR)
#define SERVER_SHM_OPEN(SHM_KEY, HANDLE_PTR)            \
        server_shm_open(SHM_KEY, HANDLE_PTR)
#define SERVER_SHM_DETACH(PTR, HMAP)	\
        do {				\
          if (HMAP != NULL) {		\
            UnmapViewOfFile(PTR);	\
            CloseHandle(HMAP);		\
          }				\
        } while (0)
#else /* WINDOWS */
#define SERVER_SHM_CREATE(SHM_KEY, SIZE, HANDLE_PTR)    \
        server_shm_create(SHM_KEY, SIZE)
#define SERVER_SHM_OPEN(SHM_KEY, HANDLE_PTR)            \
        server_shm_open(SHM_KEY)
#define SERVER_SHM_DETACH(PTR, HMAP)    shmdt(PTR)
#endif /* WINDOWS */

#define SERVER_SHM_DESTROY(SHM_KEY)     \
        server_shm_destroy(SHM_KEY)

#define CHECK_DIAG_OBJ_FUNC_THREAD_MGR_INIT(ERR_BUF) \
    do { \
        if (thread_is_manager_initialized() == false) {\
            if (ERR_BUF) strcpy(ERR_BUF, "thread mgr is not initialized");\
            return -1;\
        }\
    } while(0)

#define CHECK_SHM() \
    do { \
        if (g_ShmServer == NULL) return -1; \
    } while(0)

#define CUBRID_KEY_GEN_ID 0x08
#define DIAG_SERVER_MAGIC_NUMBER 07115

/* Global variables */
bool diag_executediag;
int diag_long_query_time;

static int ShmPort;
static T_SHM_DIAG_INFO_SERVER *g_ShmServer = NULL;

#if defined(WINDOWS)
static HANDLE shm_map_object;
#endif /* WINDOWS */

/* Diag value modification function */
static int diag_val_set_query_open_page (int value, T_DIAG_VALUE_SETTYPE settype, char *err_buf);
static int diag_val_set_query_opened_page (int value, T_DIAG_VALUE_SETTYPE settype, char *err_buf);
static int diag_val_set_buffer_page_read (int value, T_DIAG_VALUE_SETTYPE settype, char *err_buf);
static int diag_val_set_buffer_page_write (int value, T_DIAG_VALUE_SETTYPE settype, char *err_buf);
static int diag_val_set_conn_aborted_clients (int value, T_DIAG_VALUE_SETTYPE settype, char *err_buf);
static int diag_val_set_conn_cli_request (int value, T_DIAG_VALUE_SETTYPE settype, char *err_buf);
static int diag_val_set_query_slow_query (int value, T_DIAG_VALUE_SETTYPE settype, char *err_buf);
static int diag_val_set_lock_deadlock (int value, T_DIAG_VALUE_SETTYPE settype, char *err_buf);
static int diag_val_set_lock_request (int value, T_DIAG_VALUE_SETTYPE settype, char *err_buf);
static int diag_val_set_query_full_scan (int value, T_DIAG_VALUE_SETTYPE settype, char *err_buf);
static int diag_val_set_conn_conn_req (int value, T_DIAG_VALUE_SETTYPE settype, char *err_buf);
static int diag_val_set_conn_conn_reject (int value, T_DIAG_VALUE_SETTYPE settype, char *err_buf);

static int server_shm_destroy (int shm_key);
static bool diag_sm_isopened (void);
static bool init_server_diag_value (T_SHM_DIAG_INFO_SERVER * shm_server);
static bool init_diag_sm (const char *server_name, int num_thread, char *err_buf);
static bool rm_diag_sm (void);

static char *trim_line (char *str);
static int create_shm_key_file (int port, char *vol_dir, const char *servername);
static int read_diag_system_config (DIAG_SYS_CONFIG * config, char *err_buf);
static int get_volumedir (char *vol_dir, const char *dbname);
static int get_server_shmid (char *dir, const char *dbname);


#if defined(WINDOWS)
static void shm_key_to_name (int shm_key, char *name_str);
static void *server_shm_create (int shm_key, int size, HANDLE * hOut);
static void *server_shm_open (int shm_key, HANDLE * hOut);
#else /* WINDOWS */
static void *server_shm_create (int shm_key, int size);
static void *server_shm_open (int shm_key);
#endif /* WINDOWS */

T_DIAG_OBJECT_TABLE diag_obj_list[] = {
  {"open_page", DIAG_OBJ_TYPE_QUERY_OPEN_PAGE, diag_val_set_query_open_page},
  {"opened_page", DIAG_OBJ_TYPE_QUERY_OPENED_PAGE, diag_val_set_query_opened_page},
  {"slow_query", DIAG_OBJ_TYPE_QUERY_SLOW_QUERY, diag_val_set_query_slow_query},
  {"full_scan", DIAG_OBJ_TYPE_QUERY_FULL_SCAN, diag_val_set_query_full_scan},
  {"cli_request", DIAG_OBJ_TYPE_CONN_CLI_REQUEST, diag_val_set_conn_cli_request},
  {"aborted_client", DIAG_OBJ_TYPE_CONN_ABORTED_CLIENTS, diag_val_set_conn_aborted_clients},
  {"conn_req", DIAG_OBJ_TYPE_CONN_CONN_REQ, diag_val_set_conn_conn_req},
  {"conn_reject", DIAG_OBJ_TYPE_CONN_CONN_REJECT, diag_val_set_conn_conn_reject},
  {"buffer_page_read", DIAG_OBJ_TYPE_BUFFER_PAGE_READ, diag_val_set_buffer_page_read},
  {"buffer_page_write", DIAG_OBJ_TYPE_BUFFER_PAGE_WRITE, diag_val_set_buffer_page_write},
  {"lock_deadlock", DIAG_OBJ_TYPE_LOCK_DEADLOCK, diag_val_set_lock_deadlock},
  {"lock_request", DIAG_OBJ_TYPE_LOCK_REQUEST, diag_val_set_lock_request}
};

/* function definition */
/*
 * trim_line()
 *    return: char *
 *    str(in):
 */
static char *
trim_line (char *str)
{
  char *p;
  char *s;

  if (str == NULL)
    return (str);

  for (s = str; *s != '\0' && (*s == ' ' || *s == '\t' || *s == '\n' || *s == '\r'); s++)
    ;
  if (*s == '\0')
    {
      *str = '\0';
      return (str);
    }

  /* *s must be a non-white char */
  for (p = s; *p != '\0'; p++)
    ;
  for (p--; *p == ' ' || *p == '\t' || *p == '\n' || *p == '\r'; p--)
    ;
  *++p = '\0';

  if (s != str)
    {
      memcpy (str, s, strlen (s) + 1);
    }

  return (str);
}

/*
 * create_shm_key_file()
 *    return: int
 *    port(in):
 *    vol_dir(in):
 *    servername(in):
 */
static int
create_shm_key_file (int port, char *vol_dir, const char *servername)
{
  FILE *keyfile;
  char keyfilepath[PATH_MAX];

  if (!vol_dir || !servername)
    {
      return -1;
    }

  sprintf (keyfilepath, "%s/%s_shm.key", vol_dir, servername);
  keyfile = fopen (keyfilepath, "w+");
  if (keyfile)
    {
      fprintf (keyfile, "%x", port);
      fclose (keyfile);
      return 1;
    }

  return -1;
}

/*
 * read_diag_system_config()
 *    return: int
 *    config(in):
 *    err_buf(in):
 */
static int
read_diag_system_config (DIAG_SYS_CONFIG * config, char *err_buf)
{
  FILE *conf_file;
  char cbuf[1024], file_path[PATH_MAX];
  char *cubrid_home;
  char ent_name[128], ent_val[128];

  if (config == NULL)
    {
      return -1;
    }

  /* Initialize config data */
  config->Executediag = 0;
  config->server_long_query_time = 0;

  cubrid_home = envvar_root ();

  if (cubrid_home == NULL)
    {
      if (err_buf)
	{
	  strcpy (err_buf, "Environment variable CUBRID is not set.");
	}
      return -1;
    }

  envvar_confdir_file (file_path, PATH_MAX, "cm.conf");

  conf_file = fopen (file_path, "r");

  if (conf_file == NULL)
    {
      if (err_buf)
	{
	  sprintf (err_buf, "File(%s) open error.", file_path);
	}
      return -1;
    }

  while (fgets (cbuf, sizeof (cbuf), conf_file))
    {
      char format[1024];

      trim_line (cbuf);
      if (cbuf[0] == '\0' || cbuf[0] == '#')
	{
	  continue;
	}

      snprintf (format, sizeof (format), "%%%ds %%%ds", (int) sizeof (ent_name), (int) sizeof (ent_val));
      if (sscanf (cbuf, format, ent_name, ent_val) < 2)
	{
	  continue;
	}

      if (strcasecmp (ent_name, "Execute_diag") == 0)
	{
	  if (strcasecmp (ent_val, "ON") == 0)
	    {
	      config->Executediag = 1;
	    }
	  else
	    {
	      config->Executediag = 0;
	    }
	}
      else if (strcasecmp (ent_name, "server_long_query_time") == 0)
	{
	  config->server_long_query_time = atoi (ent_val);
	}
    }

  fclose (conf_file);
  return 1;
}

/*
 * get_volumedir()
 *    return: int
 *    vol_dir(in):
 *    dbname(in):
 *    err_buf(in):
 */
static int
get_volumedir (char *vol_dir, const char *dbname)
{
  FILE *databases_txt;
#if !defined (DO_NOT_USE_CUBRIDENV)
  const char *envpath;
#endif
  char db_txt[PATH_MAX];
  char cbuf[PATH_MAX * 2];
  char volname[MAX_SERVER_NAMELENGTH];

  if (vol_dir == NULL || dbname == NULL)
    {
      return -1;
    }

#if !defined (DO_NOT_USE_CUBRIDENV)
  envpath = envvar_get ("DATABASES");
  if (envpath == NULL || strlen (envpath) == 0)
    {
      return -1;
    }

  sprintf (db_txt, "%s/%s", envpath, DATABASES_FILENAME);
#else
  envvar_vardir_file (db_txt, PATH_MAX, DATABASES_FILENAME);
#endif
  databases_txt = fopen (db_txt, "r");
  if (databases_txt == NULL)
    {
      return -1;
    }

  while (fgets (cbuf, sizeof (cbuf), databases_txt))
    {
      char format[1024];
      snprintf (format, sizeof (format), "%%%ds %%%ds %%*s %%*s", (int) sizeof (volname), PATH_MAX);

      if (sscanf (cbuf, format, volname, vol_dir) < 2)
	continue;

      if (strcmp (volname, dbname) == 0)
	{
	  fclose (databases_txt);
	  return 1;
	}
    }

  fclose (databases_txt);
  return -1;
}

/*
 * get_server_shmid()
 *    return: int
 *    dir(in):
 *    dbname(in):
 */
static int
get_server_shmid (char *dir, const char *dbname)
{
  int shm_key = 0;
  char vol_full_path[PATH_MAX];
  char *p;

  sprintf (vol_full_path, "%s/%s", dir, dbname);
  for (p = vol_full_path; *p; p++)
    {
      shm_key = 31 * shm_key + (*p);
    }
  shm_key &= 0x00ffffff;

  return shm_key;
}

#if defined(WINDOWS)

/*
 * shm_key_to_name()
 *    return: none
 *    shm_key(in):
 *    name_str(in):
 */
static void
shm_key_to_name (int shm_key, char *name_str)
{
  sprintf (name_str, "cubrid_shm_%d", shm_key);
}

/*
 * server_shm_create()
 *    return: void*
 *    shm_key(in):
 *    size(in):
 *    hOut(in):
 */
static void *
server_shm_create (int shm_key, int size, HANDLE * hOut)
{
  LPVOID lpvMem = NULL;
  HANDLE hMapObject = NULL;
  char shm_name[64];

  *hOut = NULL;

  shm_key_to_name (shm_key, shm_name);

  hMapObject = CreateFileMapping (INVALID_HANDLE_VALUE, NULL, PAGE_READWRITE, 0, size, shm_name);
  if (hMapObject == NULL)
    {
      return NULL;
    }

  if (GetLastError () == ERROR_ALREADY_EXISTS)
    {
      CloseHandle (hMapObject);
      return NULL;
    }

  lpvMem = MapViewOfFile (hMapObject, FILE_MAP_WRITE, 0, 0, 0);
  if (lpvMem == NULL)
    {
      CloseHandle (hMapObject);
      return NULL;
    }

  *hOut = hMapObject;
  return lpvMem;
}

/*
 * server_shm_open()
 *    return: void *
 *    shm_key(in):
 *    hOut(in):
 */
static void *
server_shm_open (int shm_key, HANDLE * hOut)
{
  LPVOID lpvMem = NULL;		/* address of shared memory */
  HANDLE hMapObject = NULL;
  char shm_name[64];

  *hOut = NULL;

  shm_key_to_name (shm_key, shm_name);

  hMapObject = OpenFileMapping (FILE_MAP_WRITE,	/* read/write access */
				FALSE,	/* inherit flag */
				shm_name);	/* name of map object */
  if (hMapObject == NULL)
    {
      return NULL;
    }

  /* Get a pointer to the file-mapped shared memory. */
  lpvMem = MapViewOfFile (hMapObject,	/* object to map view of */
			  FILE_MAP_WRITE,	/* read/write access */
			  0,	/* high offset: map from */
			  0,	/* low offset: beginning */
			  0);	/* default: map entire file */
  if (lpvMem == NULL)
    {
      CloseHandle (hMapObject);
      return NULL;
    }

  *hOut = hMapObject;
  return lpvMem;
}

#else /* WINDOWS */

/*
 * server_shm_create()
 *    return: void *
 *    shm_key(in):
 *    size(in):
 */
static void *
server_shm_create (int shm_key, int size)
{
  int mid;
  void *p;

  if (size <= 0 || shm_key <= 0)
    {
      return NULL;
    }

  mid = shmget (shm_key, size, IPC_CREAT | IPC_EXCL | SH_MODE);

  if (mid == -1)
    {
      return NULL;
    }
  p = shmat (mid, (char *) 0, 0);

  if (p == (void *) -1)
    {
      return NULL;
    }

  return p;
}

/*
 * server_shm_open()
 *    return: void *
 *    shm_key(in):
 */
static void *
server_shm_open (int shm_key)
{
  int mid;
  void *p;

  if (shm_key < 0)
    {
      return NULL;
    }
  mid = shmget (shm_key, 0, SHM_RDONLY);

  if (mid == -1)
    return NULL;

  p = shmat (mid, (char *) 0, SHM_RDONLY);

  if (p == (void *) -1)
    {
      return NULL;
    }
  return p;
}
#endif /* WINDOWS */

/*
 * server_shm_destroy() -
 *    return: int
 *    shm_key(in):
 */
static int
server_shm_destroy (int shm_key)
{
#if !defined(WINDOWS)
  int mid;

  mid = shmget (shm_key, 0, SH_MODE);

  if (mid == -1)
    {
      return -1;
    }

  if (shmctl (mid, IPC_RMID, 0) == -1)
    {
      return -1;
    }
#endif /* WINDOWS */
  return 0;
}

/*
 * diag_sm_isopened() -
 *    return : bool
 */
static bool
diag_sm_isopened (void)
{
  return (g_ShmServer == NULL) ? false : true;
}

/*
 * init_server_diag_value() -
 *    return : bool
 *    shm_server(in):
 */
static bool
init_server_diag_value (T_SHM_DIAG_INFO_SERVER * shm_server)
{
  int i, thread_num;

  if (!shm_server)
    return false;

  thread_num = shm_server->num_thread;
  for (i = 0; i < thread_num; i++)
    {
      shm_server->thread[i].query_open_page = 0;
      shm_server->thread[i].query_opened_page = 0;
      shm_server->thread[i].query_slow_query = 0;
      shm_server->thread[i].query_full_scan = 0;
      shm_server->thread[i].conn_cli_request = 0;
      shm_server->thread[i].conn_aborted_clients = 0;
      shm_server->thread[i].conn_conn_req = 0;
      shm_server->thread[i].conn_conn_reject = 0;
      shm_server->thread[i].buffer_page_write = 0;
      shm_server->thread[i].buffer_page_read = 0;
      shm_server->thread[i].lock_deadlock = 0;
      shm_server->thread[i].lock_request = 0;
    }

  return true;
}

/*
 * init_diag_sm()
 *    return: bool
 *    server_name(in):
 *    num_thread(in):
 *    err_buf(in):
 */
static bool
init_diag_sm (const char *server_name, int num_thread, char *err_buf)
{
  DIAG_SYS_CONFIG config_diag;
  char vol_dir[PATH_MAX];
  int i;

  if (server_name == NULL)
    {
      goto init_error;
    }
  if (read_diag_system_config (&config_diag, err_buf) != 1)
    {
      goto init_error;
    }
  if (!config_diag.Executediag)
    {
      goto init_error;
    }
  if (get_volumedir (vol_dir, server_name) == -1)
    {
      goto init_error;
    }

  ShmPort = get_server_shmid (vol_dir, server_name);

  if (ShmPort == -1)
    {
      goto init_error;
    }

  g_ShmServer =
    (T_SHM_DIAG_INFO_SERVER *) SERVER_SHM_CREATE (ShmPort, sizeof (T_SHM_DIAG_INFO_SERVER), &shm_map_object);

  for (i = 0; (i < 5 && !g_ShmServer); i++)
    {
      if (errno == EEXIST)
	{
	  T_SHM_DIAG_INFO_SERVER *shm = (T_SHM_DIAG_INFO_SERVER *) SERVER_SHM_OPEN (ShmPort,
										    &shm_map_object);
	  if (shm != NULL)
	    {
	      if ((shm->magic_key == DIAG_SERVER_MAGIC_NUMBER) && (shm->servername)
		  && strcmp (shm->servername, server_name) == 0)
		{
		  SERVER_SHM_DETACH ((void *) shm, shm_map_object);
		  SERVER_SHM_DESTROY (ShmPort);
		  g_ShmServer =
		    (T_SHM_DIAG_INFO_SERVER *) SERVER_SHM_CREATE (ShmPort, sizeof (T_SHM_DIAG_INFO_SERVER),
								  &shm_map_object);
		  break;
		}
	      else
		SERVER_SHM_DETACH ((void *) shm, shm_map_object);
	    }

	  ShmPort++;
	  g_ShmServer =
	    (T_SHM_DIAG_INFO_SERVER *) SERVER_SHM_CREATE (ShmPort, sizeof (T_SHM_DIAG_INFO_SERVER), &shm_map_object);
	}
      else
	{
	  break;
	}
    }

  if (g_ShmServer == NULL)
    {
      if (err_buf)
	{
	  strcpy (err_buf, strerror (errno));
	}
      goto init_error;
    }

  diag_long_query_time = config_diag.server_long_query_time;
  diag_executediag = (config_diag.Executediag == 0) ? false : true;

  if (diag_long_query_time < 1)
    {
      diag_long_query_time = DB_INT32_MAX;
    }

  strcpy (g_ShmServer->servername, server_name);
  g_ShmServer->num_thread = num_thread;
  g_ShmServer->magic_key = DIAG_SERVER_MAGIC_NUMBER;

  init_server_diag_value (g_ShmServer);

  if (create_shm_key_file (ShmPort, vol_dir, server_name) == -1)
    {
      if (err_buf)
	{
	  strcpy (err_buf, strerror (errno));
	}
      SERVER_SHM_DETACH ((void *) g_ShmServer, shm_map_object);
      SERVER_SHM_DESTROY (ShmPort);
      goto init_error;
    }

  return true;

init_error:
  g_ShmServer = NULL;
  diag_executediag = false;
  diag_long_query_time = DB_INT32_MAX;
  return false;
}

/*
 * rm_diag_sm()
 *    return: bool
 *
 */
static bool
rm_diag_sm (void)
{
  if (diag_sm_isopened () == true)
    {
      SERVER_SHM_DESTROY (ShmPort);
      return true;
    }

  return false;
}

/*
 * diag_val_set_query_open_page()
 *    return: int
 *    value(in):
 *    settype(in):
 *    err_buf(in):
 *
 */
static int
diag_val_set_query_open_page (int value, T_DIAG_VALUE_SETTYPE settype, char *err_buf)
{
  int thread_index;

  CHECK_SHM ();
  CHECK_DIAG_OBJ_FUNC_THREAD_MGR_INIT (err_buf);
  thread_index = THREAD_GET_CURRENT_ENTRY_INDEX (NULL);

  if (settype == DIAG_VAL_SETTYPE_INC)
    {
      g_ShmServer->thread[thread_index].query_open_page += value;
    }
  else if (settype == DIAG_VAL_SETTYPE_SET)
    {
      g_ShmServer->thread[thread_index].query_open_page = value;
    }
  else if (settype == DIAG_VAL_SETTYPE_DEC)
    {
      g_ShmServer->thread[thread_index].query_open_page -= value;
    }

  return 0;
}

/*
 * diag_val_set_query_opened_page()
 *    return: int
 *    value(in):
 *    settype(in):
 *    err_buf(in):
 *
 */
static int
diag_val_set_query_opened_page (int value, T_DIAG_VALUE_SETTYPE settype, char *err_buf)
{
  int thread_index;

  CHECK_SHM ();
  CHECK_DIAG_OBJ_FUNC_THREAD_MGR_INIT (err_buf);
  thread_index = THREAD_GET_CURRENT_ENTRY_INDEX (NULL);

  g_ShmServer->thread[thread_index].query_opened_page += value;

  return 0;
}

/*
 * diag_val_set_buffer_page_read()
 *    return: int
 *    value(in):
 *    settype(in):
 *    err_buf(in):
 *
 */
static int
diag_val_set_buffer_page_read (int value, T_DIAG_VALUE_SETTYPE settype, char *err_buf)
{
  int thread_index;

  CHECK_SHM ();
  CHECK_DIAG_OBJ_FUNC_THREAD_MGR_INIT (err_buf);
  thread_index = THREAD_GET_CURRENT_ENTRY_INDEX (NULL);

  g_ShmServer->thread[thread_index].buffer_page_read += value;

  return 0;
}

/*
 * diag_val_set_buffer_page_write()
 *    return: int
 *    value(in):
 *    settype(in):
 *    err_buf(in):
 *
 */
static int
diag_val_set_buffer_page_write (int value, T_DIAG_VALUE_SETTYPE settype, char *err_buf)
{
  int thread_index;

  CHECK_SHM ();
  CHECK_DIAG_OBJ_FUNC_THREAD_MGR_INIT (err_buf);
  thread_index = THREAD_GET_CURRENT_ENTRY_INDEX (NULL);

  g_ShmServer->thread[thread_index].buffer_page_write += value;

  return 0;
}


/*
 * diag_val_set_conn_aborted_clients()
 *    return: int
 *    value(in):
 *    settype(in):
 *    err_buf(in):
 *
 */
static int
diag_val_set_conn_aborted_clients (int value, T_DIAG_VALUE_SETTYPE settype, char *err_buf)
{
  int thread_index;
  CHECK_SHM ();
  CHECK_DIAG_OBJ_FUNC_THREAD_MGR_INIT (err_buf);
  thread_index = THREAD_GET_CURRENT_ENTRY_INDEX (NULL);

  g_ShmServer->thread[thread_index].conn_aborted_clients += value;

  return 0;
}

/*
 * diag_val_set_conn_cli_request()
 *    return: int
 *    value(in):
 *    settype(in):
 *    err_buf(in):
 *
 */
static int
diag_val_set_conn_cli_request (int value, T_DIAG_VALUE_SETTYPE settype, char *err_buf)
{
  int thread_index;
  CHECK_SHM ();
  CHECK_DIAG_OBJ_FUNC_THREAD_MGR_INIT (err_buf);
  thread_index = THREAD_GET_CURRENT_ENTRY_INDEX (NULL);

  g_ShmServer->thread[thread_index].conn_cli_request += value;

  return 0;
}

/*
 * diag_val_set_query_slow_query()
 *    return: int
 *    value(in):
 *    settype(in):
 *    err_buf(in):
 *
 */
static int
diag_val_set_query_slow_query (int value, T_DIAG_VALUE_SETTYPE settype, char *err_buf)
{
  int thread_index;
  CHECK_SHM ();
  CHECK_DIAG_OBJ_FUNC_THREAD_MGR_INIT (err_buf);
  thread_index = THREAD_GET_CURRENT_ENTRY_INDEX (NULL);

  g_ShmServer->thread[thread_index].query_slow_query += value;

  return 0;
}

/*
 * diag_val_set_lock_deadlock()
 *    return: int
 *    value(in):
 *    settype(in):
 *    err_buf(in):
 *
 */
static int
diag_val_set_lock_deadlock (int value, T_DIAG_VALUE_SETTYPE settype, char *err_buf)
{
  int thread_index;
  CHECK_SHM ();
  CHECK_DIAG_OBJ_FUNC_THREAD_MGR_INIT (err_buf);
  thread_index = THREAD_GET_CURRENT_ENTRY_INDEX (NULL);

  g_ShmServer->thread[thread_index].lock_deadlock += value;

  return 0;
}

/*
 * diag_val_set_lock_request()
 *    return: int
 *    value(in):
 *    settype(in):
 *    err_buf(in):
 */
static int
diag_val_set_lock_request (int value, T_DIAG_VALUE_SETTYPE settype, char *err_buf)
{
  int thread_index;
  CHECK_SHM ();
  CHECK_DIAG_OBJ_FUNC_THREAD_MGR_INIT (err_buf);
  thread_index = THREAD_GET_CURRENT_ENTRY_INDEX (NULL);

  g_ShmServer->thread[thread_index].lock_request += value;

  return 0;
}

/*
 * diag_val_set_query_full_scan()
 *    return: int
 *    value(in):
 *    settype(in):
 *    err_buf(in):
 */
static int
diag_val_set_query_full_scan (int value, T_DIAG_VALUE_SETTYPE settype, char *err_buf)
{
  int thread_index;
  CHECK_SHM ();
  CHECK_DIAG_OBJ_FUNC_THREAD_MGR_INIT (err_buf);
  thread_index = THREAD_GET_CURRENT_ENTRY_INDEX (NULL);

  g_ShmServer->thread[thread_index].query_full_scan += value;

  return 0;
}

/*
 * diag_val_set_conn_conn_req()
 *    return: int
 *    value(in):
 *    settype(in):
 *    err_buf(in):
 */
static int
diag_val_set_conn_conn_req (int value, T_DIAG_VALUE_SETTYPE settype, char *err_buf)
{
  int thread_index;
  CHECK_SHM ();
  CHECK_DIAG_OBJ_FUNC_THREAD_MGR_INIT (err_buf);
  thread_index = THREAD_GET_CURRENT_ENTRY_INDEX (NULL);

  g_ShmServer->thread[thread_index].conn_conn_req += value;

  return 0;
}

/*
 * diag_val_set_conn_conn_reject()
 *    return: int
 *    value(in):
 *    settype(in):
 *    err_buf(in):
 */
static int
diag_val_set_conn_conn_reject (int value, T_DIAG_VALUE_SETTYPE settype, char *err_buf)
{
  int thread_index;
  CHECK_SHM ();
  CHECK_DIAG_OBJ_FUNC_THREAD_MGR_INIT (err_buf);
  thread_index = THREAD_GET_CURRENT_ENTRY_INDEX (NULL);

  g_ShmServer->thread[thread_index].conn_conn_reject += value;

  return 0;
}

/* Interface function */
/*
 * init_diag_mgr()
 *    return: bool
 *    server_name(in):
 *    num_thread(in):
 *    err_buf(in):
 */
bool
init_diag_mgr (const char *server_name, int num_thread, char *err_buf)
{
  if (init_diag_sm (server_name, num_thread, err_buf) == false)
    return false;

  return true;
}

/*
 * close_diag_mgr()
 *    return: none
 */
void
close_diag_mgr (void)
{
  rm_diag_sm ();
}

/*
 * set_diag_value() -
 *    return: bool
 *    type(in):
 *    value(in):
 *    settype(in):
 *    err_buf(in):
 */
bool
set_diag_value (T_DIAG_OBJ_TYPE type, int value, T_DIAG_VALUE_SETTYPE settype, char *err_buf)
{
  T_DO_FUNC task_func;

  if (diag_executediag == false)
    return false;

  task_func = diag_obj_list[type].func;

  if (task_func (value, settype, err_buf) < 0)
    {
      return false;
    }
  else
    {
      return true;
    }
}
#endif /* SERVER_MODE */
#endif /* DIAG_DEVEL */

#if defined(SERVER_MODE) || defined(SA_MODE)

/*
 * perfmon_server_is_stats_on - Is collecting server execution statistics
 *				for the current transaction index
 *   return: bool
 */
bool
perfmon_server_is_stats_on (THREAD_ENTRY * thread_p)
{
  int tran_index;

  tran_index = LOG_FIND_THREAD_TRAN_INDEX (thread_p);
  assert (tran_index >= 0);

  if (tran_index >= pstat_Global.n_trans)
    {
      return false;
    }

  return pstat_Global.is_watching[tran_index];
}

/*
 * perfmon_server_get_stats - Get the recorded server statistics for the current
 *			      transaction index
 */
STATIC_INLINE UINT64 *
perfmon_server_get_stats (THREAD_ENTRY * thread_p)
{
  int tran_index;

  tran_index = LOG_FIND_THREAD_TRAN_INDEX (thread_p);
  assert (tran_index >= 0);

  if (tran_index >= pstat_Global.n_trans)
    {
      return NULL;
    }

  perfmon_get_peek_stats (pstat_Global.tran_stats[tran_index]);
  return pstat_Global.tran_stats[tran_index];
}

/*
 *   xperfmon_server_copy_stats - Copy recorded server statistics for the current
 *				  transaction index
 *   return: none
 *   to_stats(out): buffer to copy
 */
void
xperfmon_server_copy_stats (THREAD_ENTRY * thread_p, UINT64 * to_stats)
{
  UINT64 *from_stats;

  from_stats = perfmon_server_get_stats (thread_p);

  if (from_stats != NULL)
    {
      perfmon_server_calc_stats (from_stats);
      perfmon_copy_values (to_stats, from_stats);
    }
}

/*
 *   xperfmon_server_copy_global_stats - Copy recorded system wide statistics
 *   return: none
 *   to_stats(out): buffer to copy
 */
void
xperfmon_server_copy_global_stats (UINT64 * to_stats)
{
  if (to_stats)
    {
      perfmon_get_peek_stats (pstat_Global.global_stats);
      perfmon_copy_values (to_stats, pstat_Global.global_stats);
      perfmon_server_calc_stats (to_stats);
    }
}

UINT64
perfmon_get_from_statistic (THREAD_ENTRY * thread_p, const int statistic_id)
{
  UINT64 *stats;

  stats = perfmon_server_get_stats (thread_p);
  if (stats != NULL)
    {
      int offset = pstat_Metadata[statistic_id].start_offset;
      return stats[offset];
    }

  return 0;
}

/*
 * perfmon_lk_waited_time_on_objects - Increase lock time wait counter of
 *				       the current transaction index
 *   return: none
 */
void
perfmon_lk_waited_time_on_objects (THREAD_ENTRY * thread_p, int lock_mode, UINT64 amount)
{
  assert (pstat_Global.initialized);

  perfmon_add_stat (thread_p, PSTAT_LK_NUM_WAITED_TIME_ON_OBJECTS, amount);
  assert (lock_mode >= NA_LOCK && lock_mode <= SCH_M_LOCK);
  perfmon_add_stat_at_offset (thread_p, PSTAT_OBJ_LOCK_TIME_COUNTERS, lock_mode, amount);
}

UINT64
perfmon_get_stats_and_clear (THREAD_ENTRY * thread_p, const char *stat_name)
{
  UINT64 *stats;
  int i;
  UINT64 *stats_ptr;
  UINT64 copied = 0;

  stats = perfmon_server_get_stats (thread_p);
  if (stats != NULL)
    {
      stats_ptr = (UINT64 *) stats;
      for (i = 0; i < PSTAT_COUNT; i++)
	{
	  if (strcmp (pstat_Metadata[i].stat_name, stat_name) == 0)
	    {
	      int offset = pstat_Metadata[i].start_offset;

	      switch (pstat_Metadata[i].valtype)
		{
		case PSTAT_ACCUMULATE_SINGLE_VALUE:
		case PSTAT_PEEK_SINGLE_VALUE:
		case PSTAT_COMPUTED_RATIO_VALUE:
		  copied = stats_ptr[offset];
		  stats_ptr[offset] = 0;
		  break;
		case PSTAT_COUNTER_TIMER_VALUE:
		  copied = stats_ptr[PSTAT_COUNTER_TIMER_TOTAL_TIME_VALUE (offset)];
		  stats_ptr[PSTAT_COUNTER_TIMER_COUNT_VALUE (offset)] = 0;
		  stats_ptr[PSTAT_COUNTER_TIMER_TOTAL_TIME_VALUE (offset)] = 0;
		  stats_ptr[PSTAT_COUNTER_TIMER_MAX_TIME_VALUE (offset)] = 0;
		  stats_ptr[PSTAT_COUNTER_TIMER_AVG_TIME_VALUE (offset)] = 0;
		  break;
		case PSTAT_COMPLEX_VALUE:
		default:
		  assert (false);
		  break;
		}
	      return copied;
	    }
	}
    }

  return 0;
}

/*
 *   perfmon_pbx_fix - 
 *   return: none
 */
void
perfmon_pbx_fix (THREAD_ENTRY * thread_p, int page_type, int page_found_mode, int latch_mode, int cond_type)
{
  int module;
  int offset;

  assert (pstat_Global.initialized);

  module = perfmon_get_module_type (thread_p);

  assert (module >= PERF_MODULE_SYSTEM && module < PERF_MODULE_CNT);
  assert (page_type >= PERF_PAGE_UNKNOWN && page_type < PERF_PAGE_CNT);
  assert (page_found_mode >= PERF_PAGE_MODE_OLD_LOCK_WAIT && page_found_mode < PERF_PAGE_MODE_CNT);
  assert (latch_mode >= PERF_HOLDER_LATCH_READ && latch_mode < PERF_HOLDER_LATCH_CNT);
  assert (cond_type >= PERF_CONDITIONAL_FIX && cond_type < PERF_CONDITIONAL_FIX_CNT);

  offset = PERF_PAGE_FIX_STAT_OFFSET (module, page_type, page_found_mode, latch_mode, cond_type);
  assert (offset < PERF_PAGE_FIX_COUNTERS);

  perfmon_add_stat_at_offset (thread_p, PSTAT_PBX_FIX_COUNTERS, offset, 1);
}

/*
 *   perfmon_pbx_promote - 
 *   return: none
 */
void
perfmon_pbx_promote (THREAD_ENTRY * thread_p, int page_type, int promote_cond, int holder_latch, int success,
		     UINT64 amount)
{
  int module;
  int offset;

  assert (pstat_Global.initialized);

  module = perfmon_get_module_type (thread_p);

  assert (module >= PERF_MODULE_SYSTEM && module < PERF_MODULE_CNT);
  assert (page_type >= PERF_PAGE_UNKNOWN && page_type < PERF_PAGE_CNT);
  assert (promote_cond >= PERF_PROMOTE_ONLY_READER && promote_cond < PERF_PROMOTE_CONDITION_CNT);
  assert (holder_latch >= PERF_HOLDER_LATCH_READ && holder_latch < PERF_HOLDER_LATCH_CNT);
  assert (success == 0 || success == 1);

  offset = PERF_PAGE_PROMOTE_STAT_OFFSET (module, page_type, promote_cond, holder_latch, success);
  assert (offset < PERF_PAGE_PROMOTE_COUNTERS);

  perfmon_add_stat_at_offset (thread_p, PSTAT_PBX_PROMOTE_COUNTERS, offset, 1);
  perfmon_add_stat_at_offset (thread_p, PSTAT_PBX_PROMOTE_TIME_COUNTERS, offset, amount);
}

/*
 *   perfmon_pbx_unfix - 
 *   return: none
 *
 * todo: inline
 */
void
perfmon_pbx_unfix (THREAD_ENTRY * thread_p, int page_type, int buf_dirty, int dirtied_by_holder, int holder_latch)
{
  int module;
  int offset;

  assert (pstat_Global.initialized);

  module = perfmon_get_module_type (thread_p);

  assert (module >= PERF_MODULE_SYSTEM && module < PERF_MODULE_CNT);
  assert (page_type >= PERF_PAGE_UNKNOWN && page_type < PERF_PAGE_CNT);
  assert (buf_dirty == 0 || buf_dirty == 1);
  assert (dirtied_by_holder == 0 || dirtied_by_holder == 1);
  assert (holder_latch >= PERF_HOLDER_LATCH_READ && holder_latch < PERF_HOLDER_LATCH_CNT);

  offset = PERF_PAGE_UNFIX_STAT_OFFSET (module, page_type, buf_dirty, dirtied_by_holder, holder_latch);
  assert (offset < PERF_PAGE_UNFIX_COUNTERS);

  perfmon_add_stat_at_offset (thread_p, PSTAT_PBX_UNFIX_COUNTERS, offset, 1);
}

/*
 *   perfmon_pbx_lock_acquire_time - 
 *   return: none
 */
void
perfmon_pbx_lock_acquire_time (THREAD_ENTRY * thread_p, int page_type, int page_found_mode, int latch_mode,
			       int cond_type, UINT64 amount)
{
  int module;
  int offset;

  assert (pstat_Global.initialized);

  module = perfmon_get_module_type (thread_p);

  assert (module >= PERF_MODULE_SYSTEM && module < PERF_MODULE_CNT);
  assert (page_type >= PERF_PAGE_UNKNOWN && page_type < PERF_PAGE_CNT);
  assert (page_found_mode >= PERF_PAGE_MODE_OLD_LOCK_WAIT && page_found_mode < PERF_PAGE_MODE_CNT);
  assert (latch_mode >= PERF_HOLDER_LATCH_READ && latch_mode < PERF_HOLDER_LATCH_CNT);
  assert (cond_type >= PERF_CONDITIONAL_FIX && cond_type < PERF_CONDITIONAL_FIX_CNT);
  assert (amount > 0);

  offset = PERF_PAGE_LOCK_TIME_OFFSET (module, page_type, page_found_mode, latch_mode, cond_type);
  assert (offset < PERF_PAGE_LOCK_TIME_COUNTERS);

  perfmon_add_stat_at_offset (thread_p, PSTAT_PBX_LOCK_TIME_COUNTERS, offset, amount);
}

/*
 *   perfmon_pbx_hold_acquire_time - 
 *   return: none
 */
void
perfmon_pbx_hold_acquire_time (THREAD_ENTRY * thread_p, int page_type, int page_found_mode, int latch_mode,
			       UINT64 amount)
{
  int module;
  int offset;

  assert (pstat_Global.initialized);

  module = perfmon_get_module_type (thread_p);

  assert (module >= PERF_MODULE_SYSTEM && module < PERF_MODULE_CNT);
  assert (page_type >= PERF_PAGE_UNKNOWN && page_type < PERF_PAGE_CNT);
  assert (page_found_mode >= PERF_PAGE_MODE_OLD_LOCK_WAIT && page_found_mode < PERF_PAGE_MODE_CNT);
  assert (latch_mode >= PERF_HOLDER_LATCH_READ && latch_mode < PERF_HOLDER_LATCH_CNT);
  assert (amount > 0);

  offset = PERF_PAGE_HOLD_TIME_OFFSET (module, page_type, page_found_mode, latch_mode);
  assert (offset < PERF_PAGE_HOLD_TIME_COUNTERS);

  perfmon_add_stat_at_offset (thread_p, PSTAT_PBX_HOLD_TIME_COUNTERS, offset, amount);
}

/*
 *   perfmon_pbx_fix_acquire_time - 
 *   return: none
 */
void
perfmon_pbx_fix_acquire_time (THREAD_ENTRY * thread_p, int page_type, int page_found_mode, int latch_mode,
			      int cond_type, UINT64 amount)
{
  int module;
  int offset;

  assert (pstat_Global.initialized);

  module = perfmon_get_module_type (thread_p);

  assert (module >= PERF_MODULE_SYSTEM && module < PERF_MODULE_CNT);
  assert (page_type >= PERF_PAGE_UNKNOWN && page_type < PERF_PAGE_CNT);
  assert (page_found_mode >= PERF_PAGE_MODE_OLD_LOCK_WAIT && page_found_mode < PERF_PAGE_MODE_CNT);
  assert (latch_mode >= PERF_HOLDER_LATCH_READ && latch_mode < PERF_HOLDER_LATCH_CNT);
  assert (cond_type >= PERF_CONDITIONAL_FIX && cond_type < PERF_CONDITIONAL_FIX_CNT);
  assert (amount > 0);

  offset = PERF_PAGE_FIX_TIME_OFFSET (module, page_type, page_found_mode, latch_mode, cond_type);
  assert (offset < PERF_PAGE_FIX_TIME_COUNTERS);

  perfmon_add_stat_at_offset (thread_p, PSTAT_PBX_FIX_TIME_COUNTERS, offset, amount);
}

/*
 *   perfmon_mvcc_snapshot - 
 *   return: none
 */
void
perfmon_mvcc_snapshot (THREAD_ENTRY * thread_p, int snapshot, int rec_type, int visibility)
{
  int offset;

  assert (pstat_Global.initialized);

  assert (snapshot >= PERF_SNAPSHOT_SATISFIES_DELETE && snapshot < PERF_SNAPSHOT_CNT);
  assert (rec_type >= PERF_SNAPSHOT_RECORD_INSERTED_VACUUMED && rec_type < PERF_SNAPSHOT_RECORD_TYPE_CNT);
  assert (visibility >= PERF_SNAPSHOT_INVISIBLE && visibility < PERF_SNAPSHOT_VISIBILITY_CNT);
  offset = PERF_MVCC_SNAPSHOT_OFFSET (snapshot, rec_type, visibility);
  assert (offset < PERF_MVCC_SNAPSHOT_COUNTERS);

  perfmon_add_stat_at_offset (thread_p, PSTAT_MVCC_SNAPSHOT_COUNTERS, offset, 1);
}


/*
 *   perfmon_db_flushed_block_volumes - 
 *   return: none
 */
void
perfmon_db_flushed_block_volumes (THREAD_ENTRY * thread_p, int num_volumes)
{
  int offset;

  assert (num_volumes >= 0);
  if (num_volumes < PERF_DWB_FLUSHED_BLOCK_VOLUMES_CNT)
    {
      offset = num_volumes;
    }
  else
    {
      offset = PERF_DWB_FLUSHED_BLOCK_VOLUMES_CNT - 1;
    }
  perfmon_add_stat_at_offset (thread_p, PSTAT_DWB_FLUSHED_BLOCK_NUM_VOLUMES, offset, 1);
}


#endif /* SERVER_MODE || SA_MODE */

int
perfmon_calc_diff_stats (UINT64 * stats_diff, UINT64 * new_stats, UINT64 * old_stats)
{
  int i, j;
  int offset;

  if (!stats_diff || !new_stats || !old_stats)
    {
      assert (false);
      return ER_FAILED;
    }

  offset = pstat_Metadata[PSTAT_PB_AVOID_VICTIM_CNT].start_offset;
  if (new_stats[offset] >= old_stats[offset])
    {
      stats_diff[offset] = new_stats[offset] - old_stats[offset];
    }
  else
    {
      stats_diff[offset] = 0;
    }

  for (i = 0; i < PSTAT_COUNT; i++)
    {
      switch (pstat_Metadata[i].valtype)
	{
	case PSTAT_ACCUMULATE_SINGLE_VALUE:
	case PSTAT_COUNTER_TIMER_VALUE:
	case PSTAT_COMPLEX_VALUE:
	case PSTAT_COMPUTED_RATIO_VALUE:
	  for (j = pstat_Metadata[i].start_offset; j < pstat_Metadata[i].start_offset + pstat_Metadata[i].n_vals; j++)
	    {
	      if (new_stats[j] >= old_stats[j])
		{
		  stats_diff[j] = new_stats[j] - old_stats[j];
		}
	      else
		{
		  stats_diff[j] = 0;
		}
	    }
	  break;

	case PSTAT_PEEK_SINGLE_VALUE:
	  if (i != PSTAT_PB_AVOID_VICTIM_CNT)
	    {
	      stats_diff[pstat_Metadata[i].start_offset] = new_stats[pstat_Metadata[i].start_offset];
	    }
	  break;
	default:
	  assert (false);
	  break;
	}
    }

  perfmon_server_calc_stats (stats_diff);
  return NO_ERROR;
}

/*
 *   perfmon_server_dump_stats_to_buffer -
 *   return: none
 *   stats(in) server statistics to print
 *   buffer(in):
 *   buf_size(in):
 *   substr(in):
 */
void
perfmon_server_dump_stats_to_buffer (const UINT64 * stats, char *buffer, int buf_size, const char *substr)
{
  int i;
  int ret;
  UINT64 *stats_ptr;
  int remained_size;
  const char *s;
  char *p;

  if (buffer == NULL || buf_size <= 0)
    {
      return;
    }

  p = buffer;
  remained_size = buf_size - 1;
  ret = snprintf (p, remained_size, "\n *** SERVER EXECUTION STATISTICS *** \n");
  remained_size -= ret;
  p += ret;

  if (remained_size <= 0)
    {
      return;
    }

  stats_ptr = (UINT64 *) stats;
  for (i = 0; i < PSTAT_COUNT; i++)
    {
      if (pstat_Metadata[i].valtype == PSTAT_COMPLEX_VALUE)
	{
	  break;
	}

      if (substr != NULL)
	{
	  s = strstr (pstat_Metadata[i].stat_name, substr);
	}
      else
	{
	  s = pstat_Metadata[i].stat_name;
	}

      if (s)
	{
	  int offset = pstat_Metadata[i].start_offset;

	  if (pstat_Metadata[i].valtype != PSTAT_COMPUTED_RATIO_VALUE)
	    {
	      if (pstat_Metadata[i].valtype != PSTAT_COUNTER_TIMER_VALUE)
		{
		  ret = snprintf (p, remained_size, "%-29s = %10llu\n", pstat_Metadata[i].stat_name,
				  (unsigned long long) stats_ptr[offset]);
		}
	      else
		{
		  perfmon_print_timer_to_buffer (&p, i, stats_ptr, &remained_size);
		  ret = 0;
		}
	    }
	  else
	    {
	      ret = snprintf (p, remained_size, "%-29s = %10.2f\n", pstat_Metadata[i].stat_name,
			      (float) stats_ptr[offset] / 100);
	    }
	  remained_size -= ret;
	  p += ret;
	  if (remained_size <= 0)
	    {
	      assert (remained_size == 0);	/* should not overrun the buffer */
	      return;
	    }
	}
    }

  for (; i < PSTAT_COUNT && remained_size > 0; i++)
    {
      if (substr != NULL)
	{
	  s = strstr (pstat_Metadata[i].stat_name, substr);
	}
      else
	{
	  s = pstat_Metadata[i].stat_name;
	}
      if (s == NULL)
	{
	  continue;
	}

      ret = snprintf (p, remained_size, "%s:\n", pstat_Metadata[i].stat_name);
      remained_size -= ret;
      p += ret;
      if (remained_size <= 0)
	{
	  assert (remained_size == 0);	/* should not overrun the buffer */
	  return;
	}
      pstat_Metadata[i].f_dump_in_buffer (&p, &(stats[pstat_Metadata[i].start_offset]), &remained_size);
    }

  buffer[buf_size - 1] = '\0';
}

/*
 *   perfmon_server_dump_stats - Print the given server statistics
 *   return: none
 *   stats(in) server statistics to print
 *   stream(in): if NULL is given, stdout is used
 */
void
perfmon_server_dump_stats (const UINT64 * stats, FILE * stream, const char *substr)
{
  int i;
  UINT64 *stats_ptr;
  const char *s;

  if (stream == NULL)
    {
      stream = stdout;
    }

  fprintf (stream, "\n *** SERVER EXECUTION STATISTICS *** \n");

  stats_ptr = (UINT64 *) stats;
  for (i = 0; i < PSTAT_COUNT; i++)
    {
      if (pstat_Metadata[i].valtype == PSTAT_COMPLEX_VALUE)
	{
	  break;
	}

      if (substr != NULL)
	{
	  s = strstr (pstat_Metadata[i].stat_name, substr);
	}
      else
	{
	  s = pstat_Metadata[i].stat_name;
	}

      if (s)
	{
	  int offset = pstat_Metadata[i].start_offset;

	  if (pstat_Metadata[i].valtype != PSTAT_COMPUTED_RATIO_VALUE)
	    {
	      if (pstat_Metadata[i].valtype != PSTAT_COUNTER_TIMER_VALUE)
		{
		  fprintf (stream, "%-29s = %10llu\n", pstat_Metadata[i].stat_name,
			   (unsigned long long) stats_ptr[offset]);
		}
	      else
		{
		  perfmon_print_timer_to_file (stream, i, stats_ptr);
		}
	    }
	  else
	    {
	      fprintf (stream, "%-29s = %10.2f\n", pstat_Metadata[i].stat_name, (float) stats_ptr[offset] / 100);
	    }
	}
    }

  for (; i < PSTAT_COUNT; i++)
    {
      if (substr != NULL)
	{
	  s = strstr (pstat_Metadata[i].stat_name, substr);
	}
      else
	{
	  s = pstat_Metadata[i].stat_name;
	}
      if (s == NULL)
	{
	  continue;
	}

      fprintf (stream, "%s:\n", pstat_Metadata[i].stat_name);
      pstat_Metadata[i].f_dump_in_file (stream, &(stats[pstat_Metadata[i].start_offset]));
    }
}

/*
 *   perfmon_get_current_times - Get current CPU and elapsed times
 *   return:
 *   cpu_user_time(out):
 *   cpu_sys_time(out):
 *   elapsed_time(out):
 *
 * Note:
 */
void
perfmon_get_current_times (time_t * cpu_user_time, time_t * cpu_sys_time, time_t * elapsed_time)
{
#if defined (WINDOWS)
  *cpu_user_time = 0;
  *cpu_sys_time = 0;
  *elapsed_time = 0;

  *elapsed_time = time (NULL);
#else /* WINDOWS */
  struct rusage rusage;

  *cpu_user_time = 0;
  *cpu_sys_time = 0;
  *elapsed_time = 0;

  *elapsed_time = time (NULL);

  if (getrusage (RUSAGE_SELF, &rusage) == 0)
    {
      *cpu_user_time = rusage.ru_utime.tv_sec;
      *cpu_sys_time = rusage.ru_stime.tv_sec;
    }
#endif /* WINDOWS */
}

/*
 *   perfmon_server_calc_stats - Do post processing of server statistics
 *   return: none
 *   stats(in/out): server statistics block to be processed
 */
static void
perfmon_server_calc_stats (UINT64 * stats)
{
  int page_type;
  int module;
  int offset;
  int buf_dirty;
  int holder_dirty;
  int holder_latch;
  int page_found_mode;
  int cond_type;
  int promote_cond;
  int success;
  UINT64 counter = 0;
  UINT64 total_unfix_vacuum = 0;
  UINT64 total_unfix_vacuum_dirty = 0;
  UINT64 total_unfix = 0;
  UINT64 total_fix_vacuum = 0;
  UINT64 total_fix_vacuum_hit = 0;
  UINT64 fix_time_usec = 0;
  UINT64 lock_time_usec = 0;
  UINT64 hold_time_usec = 0;
  UINT64 total_promote_time = 0;
  int i;

  for (module = PERF_MODULE_SYSTEM; module < PERF_MODULE_CNT; module++)
    {
      for (page_type = PERF_PAGE_UNKNOWN; page_type < PERF_PAGE_CNT; page_type++)
	{
	  for (buf_dirty = 0; buf_dirty <= 1; buf_dirty++)
	    {
	      for (holder_dirty = 0; holder_dirty <= 1; holder_dirty++)
		{
		  for (holder_latch = PERF_HOLDER_LATCH_READ; holder_latch < PERF_HOLDER_LATCH_CNT; holder_latch++)
		    {
		      offset = PERF_PAGE_UNFIX_STAT_OFFSET (module, page_type, buf_dirty, holder_dirty, holder_latch);

		      assert (offset < PERF_PAGE_UNFIX_COUNTERS);
		      counter = stats[pstat_Metadata[PSTAT_PBX_UNFIX_COUNTERS].start_offset + offset];

		      total_unfix += counter;
		      if (module == PERF_MODULE_VACUUM)
			{
			  total_unfix_vacuum += counter;
			  if (holder_dirty == 1)
			    {
			      total_unfix_vacuum_dirty += counter;
			    }
			}
		    }
		}
	    }
	}
    }

  for (module = PERF_MODULE_SYSTEM; module < PERF_MODULE_CNT; module++)
    {
      for (page_type = PERF_PAGE_UNKNOWN; page_type < PERF_PAGE_CNT; page_type++)
	{
	  for (page_found_mode = PERF_PAGE_MODE_OLD_LOCK_WAIT; page_found_mode < PERF_PAGE_MODE_CNT; page_found_mode++)
	    {
	      for (holder_latch = PERF_HOLDER_LATCH_READ; holder_latch < PERF_HOLDER_LATCH_CNT; holder_latch++)
		{
		  offset = PERF_PAGE_HOLD_TIME_OFFSET (module, page_type, page_found_mode, holder_latch);
		  assert (offset < PERF_PAGE_HOLD_TIME_COUNTERS);
		  counter = stats[pstat_Metadata[PSTAT_PBX_HOLD_TIME_COUNTERS].start_offset + offset];

		  if (page_type != PAGE_LOG && counter > 0)
		    {
		      hold_time_usec += counter;
		    }

		  for (cond_type = PERF_CONDITIONAL_FIX; cond_type < PERF_CONDITIONAL_FIX_CNT; cond_type++)
		    {
		      offset = PERF_PAGE_FIX_TIME_OFFSET (module, page_type, page_found_mode, holder_latch, cond_type);
		      assert (offset < PERF_PAGE_FIX_TIME_COUNTERS);
		      counter = stats[pstat_Metadata[PSTAT_PBX_FIX_TIME_COUNTERS].start_offset + offset];
		      /* do not include fix time of log pages */
		      if (page_type != PAGE_LOG && counter > 0)
			{
			  fix_time_usec += counter;
			}

		      offset = PERF_PAGE_LOCK_TIME_OFFSET (module, page_type, page_found_mode, holder_latch, cond_type);
		      assert (offset < PERF_PAGE_LOCK_TIME_COUNTERS);
		      counter = stats[pstat_Metadata[PSTAT_PBX_LOCK_TIME_COUNTERS].start_offset + offset];

		      if (page_type != PAGE_LOG && counter > 0)
			{
			  lock_time_usec += counter;
			}

		      if (module == PERF_MODULE_VACUUM && page_found_mode != PERF_PAGE_MODE_NEW_LOCK_WAIT
			  && page_found_mode != PERF_PAGE_MODE_NEW_NO_WAIT)
			{
			  offset =
			    PERF_PAGE_FIX_STAT_OFFSET (module, page_type, page_found_mode, holder_latch, cond_type);

			  assert (offset < PERF_PAGE_FIX_COUNTERS);
			  counter = stats[pstat_Metadata[PSTAT_PBX_FIX_COUNTERS].start_offset + offset];

			  if (module == PERF_MODULE_VACUUM)
			    {
			      total_fix_vacuum += counter;
			      if (page_found_mode == PERF_PAGE_MODE_OLD_IN_BUFFER)
				{
				  total_fix_vacuum_hit += counter;
				}
			    }
			}
		    }
		}
	    }
	}
    }

  stats[pstat_Metadata[PSTAT_PB_VACUUM_EFFICIENCY].start_offset] =
    SAFE_DIV (total_unfix_vacuum_dirty * 100 * 100, total_unfix_vacuum);

  stats[pstat_Metadata[PSTAT_PB_VACUUM_FETCH_RATIO].start_offset] =
    SAFE_DIV (total_unfix_vacuum * 100 * 100, total_unfix);

  stats[pstat_Metadata[PSTAT_VACUUM_DATA_HIT_RATIO].start_offset] =
    SAFE_DIV (total_fix_vacuum_hit * 100 * 100, total_fix_vacuum);

  stats[pstat_Metadata[PSTAT_PB_HIT_RATIO].start_offset] =
    SAFE_DIV ((stats[pstat_Metadata[PSTAT_PB_NUM_FETCHES].start_offset] -
	       stats[pstat_Metadata[PSTAT_PB_NUM_IOREADS].start_offset]) * 100 * 100,
	      stats[pstat_Metadata[PSTAT_PB_NUM_FETCHES].start_offset]);

  stats[pstat_Metadata[PSTAT_LOG_HIT_RATIO].start_offset] =
    SAFE_DIV ((stats[pstat_Metadata[PSTAT_LOG_NUM_FETCHES].start_offset]
	       - stats[pstat_Metadata[PSTAT_LOG_NUM_IOREADS].start_offset]) * 100 * 100,
	      stats[pstat_Metadata[PSTAT_LOG_NUM_FETCHES].start_offset]);

  stats[pstat_Metadata[PSTAT_PB_PAGE_LOCK_ACQUIRE_TIME_10USEC].start_offset] = 100 * lock_time_usec / 1000;
  stats[pstat_Metadata[PSTAT_PB_PAGE_HOLD_ACQUIRE_TIME_10USEC].start_offset] = 100 * hold_time_usec / 1000;
  stats[pstat_Metadata[PSTAT_PB_PAGE_FIX_ACQUIRE_TIME_10USEC].start_offset] = 100 * fix_time_usec / 1000;

  stats[pstat_Metadata[PSTAT_PB_PAGE_ALLOCATE_TIME_RATIO].start_offset] =
    SAFE_DIV ((stats[pstat_Metadata[PSTAT_PB_PAGE_FIX_ACQUIRE_TIME_10USEC].start_offset] -
	       stats[pstat_Metadata[PSTAT_PB_PAGE_HOLD_ACQUIRE_TIME_10USEC].start_offset] -
	       stats[pstat_Metadata[PSTAT_PB_PAGE_LOCK_ACQUIRE_TIME_10USEC].start_offset]) * 100 * 100,
	      stats[pstat_Metadata[PSTAT_PB_PAGE_FIX_ACQUIRE_TIME_10USEC].start_offset]);

  for (module = PERF_MODULE_SYSTEM; module < PERF_MODULE_CNT; module++)
    {
      for (page_type = PERF_PAGE_UNKNOWN; page_type < PERF_PAGE_CNT; page_type++)
	{
	  for (promote_cond = PERF_PROMOTE_ONLY_READER; promote_cond < PERF_PROMOTE_CONDITION_CNT; promote_cond++)
	    {
	      for (holder_latch = PERF_HOLDER_LATCH_READ; holder_latch < PERF_HOLDER_LATCH_CNT; holder_latch++)
		{
		  for (success = 0; success < 2; success++)
		    {
		      offset = PERF_PAGE_PROMOTE_STAT_OFFSET (module, page_type, promote_cond, holder_latch, success);
		      assert (offset < PERF_PAGE_PROMOTE_COUNTERS);

		      counter = stats[pstat_Metadata[PSTAT_PBX_PROMOTE_TIME_COUNTERS].start_offset + offset];
		      if (counter)
			{
			  total_promote_time += counter;
			}

		      counter = stats[pstat_Metadata[PSTAT_PBX_PROMOTE_COUNTERS].start_offset + offset];
		      if (counter)
			{
			  if (success)
			    {
			      stats[pstat_Metadata[PSTAT_PB_PAGE_PROMOTE_SUCCESS].start_offset] += counter;
			    }
			  else
			    {
			      stats[pstat_Metadata[PSTAT_PB_PAGE_PROMOTE_FAILED].start_offset] += counter;
			    }
			}
		    }
		}
	    }
	}
    }

  stats[pstat_Metadata[PSTAT_PB_PAGE_PROMOTE_TOTAL_TIME_10USEC].start_offset] = 100 * total_promote_time / 1000;
  stats[pstat_Metadata[PSTAT_PB_PAGE_PROMOTE_SUCCESS].start_offset] *= 100;
  stats[pstat_Metadata[PSTAT_PB_PAGE_PROMOTE_FAILED].start_offset] *= 100;

#if defined (SERVER_MODE)
  pgbuf_peek_stats (&(stats[pstat_Metadata[PSTAT_PB_FIXED_CNT].start_offset]),
		    &(stats[pstat_Metadata[PSTAT_PB_DIRTY_CNT].start_offset]),
		    &(stats[pstat_Metadata[PSTAT_PB_LRU1_CNT].start_offset]),
		    &(stats[pstat_Metadata[PSTAT_PB_LRU2_CNT].start_offset]),
		    &(stats[pstat_Metadata[PSTAT_PB_LRU3_CNT].start_offset]),
		    &(stats[pstat_Metadata[PSTAT_PB_VICT_CAND].start_offset]),
		    &(stats[pstat_Metadata[PSTAT_PB_AVOID_DEALLOC_CNT].start_offset]),
		    &(stats[pstat_Metadata[PSTAT_PB_AVOID_VICTIM_CNT].start_offset]),
		    &(stats[pstat_Metadata[PSTAT_PB_PRIVATE_QUOTA].start_offset]),
		    &(stats[pstat_Metadata[PSTAT_PB_PRIVATE_COUNT].start_offset]),
		    &(stats[pstat_Metadata[PSTAT_PB_WAIT_THREADS_HIGH_PRIO].start_offset]),
		    &(stats[pstat_Metadata[PSTAT_PB_WAIT_THREADS_LOW_PRIO].start_offset]),
		    &(stats[pstat_Metadata[PSTAT_PB_FLUSHED_BCBS_WAIT_FOR_ASSIGN].start_offset]),
		    &(stats[pstat_Metadata[PSTAT_PB_LFCQ_BIG_PRV_NUM].start_offset]),
		    &(stats[pstat_Metadata[PSTAT_PB_LFCQ_PRV_NUM].start_offset]),
		    &(stats[pstat_Metadata[PSTAT_PB_LFCQ_SHR_NUM].start_offset]));

  css_get_thread_stats (&stats[pstat_Metadata[PSTAT_THREAD_STATS].start_offset]);
  perfmon_peek_thread_daemon_stats (stats);
#endif // SERVER_MODE

  for (i = 0; i < PSTAT_COUNT; i++)
    {
      if (pstat_Metadata[i].valtype == PSTAT_COUNTER_TIMER_VALUE)
	{
	  int offset = pstat_Metadata[i].start_offset;
	  stats[PSTAT_COUNTER_TIMER_AVG_TIME_VALUE (offset)]
	    = SAFE_DIV (stats[PSTAT_COUNTER_TIMER_TOTAL_TIME_VALUE (offset)],
			stats[PSTAT_COUNTER_TIMER_COUNT_VALUE (offset)]);
	}
    }
}

/*
 * perfmon_stat_module_name () -
 */
STATIC_INLINE const char *
perfmon_stat_module_name (const int module)
{
  switch (module)
    {
    case PERF_MODULE_SYSTEM:
      return "SYSTEM";
    case PERF_MODULE_USER:
      return "WORKER";
    case PERF_MODULE_VACUUM:
      return "VACUUM";
    default:
      break;
    }
  return "ERROR";
}

#if defined (SERVER_MODE) || defined (SA_MODE)
/*
 * perfmon_get_module_type () -
 */
STATIC_INLINE int
perfmon_get_module_type (THREAD_ENTRY * thread_p)
{
#if defined (SERVER_MODE)
  if (thread_p == NULL)
    {
      thread_p = thread_get_thread_entry_info ();
    }

  switch (thread_p->type)
    {
    case TT_WORKER:
      return PERF_MODULE_USER;
    case TT_VACUUM_WORKER:
    case TT_VACUUM_MASTER:
      return PERF_MODULE_VACUUM;
    default:
      return PERF_MODULE_SYSTEM;
    }
#else
  return PERF_MODULE_USER;
#endif
}
#endif /* defined (SERVER_MODE) || defined (SA_MODE) */

/*
 * perf_stat_page_type_name () -
 */
STATIC_INLINE const char *
perfmon_stat_page_type_name (const int page_type)
{
  switch (page_type)
    {
    case PERF_PAGE_UNKNOWN:
      return "PAGE_UNKNOWN";
    case PERF_PAGE_FTAB:
      return "PAGE_FTAB";
    case PERF_PAGE_HEAP:
      return "PAGE_HEAP";
    case PERF_PAGE_VOLHEADER:
      return "PAGE_VOLHEADER";
    case PERF_PAGE_VOLBITMAP:
      return "PAGE_VOLBITMAP";
    case PERF_PAGE_QRESULT:
      return "PAGE_QRESULT";
    case PERF_PAGE_EHASH:
      return "PAGE_EHASH";
    case PERF_PAGE_OVERFLOW:
      return "PAGE_OVERFLOW";
    case PERF_PAGE_AREA:
      return "PAGE_AREA";
    case PERF_PAGE_CATALOG:
      return "PAGE_CATALOG";
    case PERF_PAGE_BTREE_GENERIC:
      return "PAGE_BTREE";
    case PERF_PAGE_LOG:
      return "PAGE_LOG";
    case PERF_PAGE_DROPPED_FILES:
      return "PAGE_DROPPED";
    case PERF_PAGE_VACUUM_DATA:
      return "PAGE_VACUUM_DATA";
    case PERF_PAGE_BTREE_ROOT:
      return "PAGE_BTREE_R";
    case PERF_PAGE_BTREE_OVF:
      return "PAGE_BTREE_O";
    case PERF_PAGE_BTREE_LEAF:
      return "PAGE_BTREE_L";
    case PERF_PAGE_BTREE_NONLEAF:
      return "PAGE_BTREE_N";
    default:
      break;
    }
  return "ERROR";
}

/*
 * perfmon_stat_page_mode_name () -
 */
STATIC_INLINE const char *
perfmon_stat_page_mode_name (const int page_mode)
{
  switch (page_mode)
    {
    case PERF_PAGE_MODE_OLD_LOCK_WAIT:
      return "OLD_WAIT";
    case PERF_PAGE_MODE_OLD_NO_WAIT:
      return "OLD_NO_WAIT";
    case PERF_PAGE_MODE_NEW_LOCK_WAIT:
      return "NEW_WAIT";
    case PERF_PAGE_MODE_NEW_NO_WAIT:
      return "NEW_NO_WAIT";
    case PERF_PAGE_MODE_OLD_IN_BUFFER:
      return "OLD_PAGE_IN_PB";
    default:
      break;
    }
  return "ERROR";
}

/*
 * perfmon_stat_holder_latch_name () -
 */
STATIC_INLINE const char *
perfmon_stat_holder_latch_name (const int holder_latch)
{
  switch (holder_latch)
    {
    case PERF_HOLDER_LATCH_READ:
      return "READ";
    case PERF_HOLDER_LATCH_WRITE:
      return "WRITE";
    case PERF_HOLDER_LATCH_MIXED:
      return "MIXED";
    default:
      break;
    }
  return "ERROR";
}

/*
 * perfmon_stat_cond_type_name () -
 */
STATIC_INLINE const char *
perfmon_stat_cond_type_name (const int cond_type)
{
  switch (cond_type)
    {
    case PERF_CONDITIONAL_FIX:
      return "COND";
    case PERF_UNCONDITIONAL_FIX_NO_WAIT:
      return "UNCOND";
    case PERF_UNCONDITIONAL_FIX_WITH_WAIT:
      return "UNCOND_WAIT";
    default:
      break;
    }
  return "ERROR";
}

/*
 * perfmon_stat_snapshot_name () -
 */
STATIC_INLINE const char *
perfmon_stat_snapshot_name (const int snapshot)
{
  switch (snapshot)
    {
    case PERF_SNAPSHOT_SATISFIES_DELETE:
      return "DELETE";
    case PERF_SNAPSHOT_SATISFIES_DIRTY:
      return "DIRTY";
    case PERF_SNAPSHOT_SATISFIES_SNAPSHOT:
      return "SNAPSHOT";
    case PERF_SNAPSHOT_SATISFIES_VACUUM:
      return "VACUUM";
    default:
      break;
    }
  return "ERROR";
}

/*
 * perfmon_stat_snapshot_record_type () -
 */
STATIC_INLINE const char *
perfmon_stat_snapshot_record_type (const int rec_type)
{
  switch (rec_type)
    {
    case PERF_SNAPSHOT_RECORD_INSERTED_VACUUMED:
      return "INS_VACUUMED";
    case PERF_SNAPSHOT_RECORD_INSERTED_CURR_TRAN:
      return "INS_CURR";
    case PERF_SNAPSHOT_RECORD_INSERTED_OTHER_TRAN:
      return "INS_OTHER";
    case PERF_SNAPSHOT_RECORD_INSERTED_COMMITED:
      return "INS_COMMITTED";
    case PERF_SNAPSHOT_RECORD_INSERTED_COMMITED_LOST:
      return "INS_COMMITTED_L";
    case PERF_SNAPSHOT_RECORD_INSERTED_DELETED:
      return "INS_DELETED";
    case PERF_SNAPSHOT_RECORD_DELETED_CURR_TRAN:
      return "DELETED_CURR";
    case PERF_SNAPSHOT_RECORD_DELETED_OTHER_TRAN:
      return "DELETED_OTHER";
    case PERF_SNAPSHOT_RECORD_DELETED_COMMITTED:
      return "DELETED_COMMITED";
    case PERF_SNAPSHOT_RECORD_DELETED_COMMITTED_LOST:
      return "DELETED_COMMITED_L";
    default:
      break;
    }
  return "ERROR";
}

STATIC_INLINE const char *
perfmon_stat_lock_mode_name (const int lock_mode)
{
  switch (lock_mode)
    {
    case NA_LOCK:
      return "NA_LOCK";
    case INCON_NON_TWO_PHASE_LOCK:
      return "INCON_2PL";
    case NULL_LOCK:
      return "NULL_LOCK";
    case SCH_S_LOCK:
      return "SCH_S_LOCK";
    case IS_LOCK:
      return "IS_LOCK";
    case S_LOCK:
      return "S_LOCK";
    case IX_LOCK:
      return "IX_LOCK";
    case SIX_LOCK:
      return "SIX_LOCK";
    case U_LOCK:
      return "U_LOCK";
    case X_LOCK:
      return "X_LOCK";
    case SCH_M_LOCK:
      return "SCH_M_LOCK";
    default:
      break;
    }
  return "ERROR";
}

/*
 * perfmon_stat_cond_type_name () -
 */
STATIC_INLINE const char *
perfmon_stat_promote_cond_name (const int cond_type)
{
  switch (cond_type)
    {
    case PERF_PROMOTE_ONLY_READER:
      return "ONLY_READER";
    case PERF_PROMOTE_SHARED_READER:
      return "SHARED_READER";
    default:
      break;
    }
  return "ERROR";
}

/*
 * perfmon_stat_dump_in_buffer_fix_page_array_stat () -
 *
 * stats_ptr(in): start of array values
 * s(in/out): output string (NULL if not used)
 * remaining_size(in/out): remaining size in string s (NULL if not used)
 * 
 */
static void
perfmon_stat_dump_in_buffer_fix_page_array_stat (const UINT64 * stats_ptr, char **s, int *remaining_size)
{
  int module;
  int page_type;
  int page_mode;
  int latch_mode;
  int cond_type;
  int offset;
  UINT64 counter = 0;
  int ret;

  assert (remaining_size != NULL);
  assert (s != NULL);
  if (*s != NULL)
    {
      for (module = PERF_MODULE_SYSTEM; module < PERF_MODULE_CNT; module++)
	{
	  for (page_type = PERF_PAGE_UNKNOWN; page_type < PERF_PAGE_CNT; page_type++)
	    {
	      for (page_mode = PERF_PAGE_MODE_OLD_LOCK_WAIT; page_mode < PERF_PAGE_MODE_CNT; page_mode++)
		{
		  for (latch_mode = PERF_HOLDER_LATCH_READ; latch_mode < PERF_HOLDER_LATCH_CNT; latch_mode++)
		    {
		      for (cond_type = PERF_CONDITIONAL_FIX; cond_type < PERF_CONDITIONAL_FIX_CNT; cond_type++)
			{
			  offset = PERF_PAGE_FIX_STAT_OFFSET (module, page_type, page_mode, latch_mode, cond_type);

			  assert (offset < PERF_PAGE_FIX_COUNTERS);

			  counter = stats_ptr[offset];
			  if (counter == 0)
			    {
			      continue;
			    }

			  ret = snprintf (*s, *remaining_size, "%-6s,%-14s,%-18s,%-5s,%-11s = %10llu\n",
					  perfmon_stat_module_name (module), perfmon_stat_page_type_name (page_type),
					  perfmon_stat_page_mode_name (page_mode),
					  perfmon_stat_holder_latch_name (latch_mode),
					  perfmon_stat_cond_type_name (cond_type), (long long unsigned int) counter);
			  *remaining_size -= ret;
			  *s += ret;
			  if (*remaining_size <= 0)
			    {
			      return;
			    }
			}
		    }
		}
	    }
	}
    }
}

/*
 * perfmon_stat_dump_in_file_fix_page_array_stat () -
 *
 * stream(in): output file
 * stats_ptr(in): start of array values
 *
 */
static void
perfmon_stat_dump_in_file_fix_page_array_stat (FILE * stream, const UINT64 * stats_ptr)
{
  int module;
  int page_type;
  int page_mode;
  int latch_mode;
  int cond_type;
  int offset;
  UINT64 counter = 0;

  assert (stream != NULL);
  for (module = PERF_MODULE_SYSTEM; module < PERF_MODULE_CNT; module++)
    {
      for (page_type = PERF_PAGE_UNKNOWN; page_type < PERF_PAGE_CNT; page_type++)
	{
	  for (page_mode = PERF_PAGE_MODE_OLD_LOCK_WAIT; page_mode < PERF_PAGE_MODE_CNT; page_mode++)
	    {
	      for (latch_mode = PERF_HOLDER_LATCH_READ; latch_mode < PERF_HOLDER_LATCH_CNT; latch_mode++)
		{
		  for (cond_type = PERF_CONDITIONAL_FIX; cond_type < PERF_CONDITIONAL_FIX_CNT; cond_type++)
		    {
		      offset = PERF_PAGE_FIX_STAT_OFFSET (module, page_type, page_mode, latch_mode, cond_type);

		      assert (offset < PERF_PAGE_FIX_COUNTERS);
		      counter = stats_ptr[offset];
		      if (counter == 0)
			{
			  continue;
			}

		      fprintf (stream, "%-6s,%-14s,%-18s,%-5s,%-11s = %10llu\n", perfmon_stat_module_name (module),
			       perfmon_stat_page_type_name (page_type), perfmon_stat_page_mode_name (page_mode),
			       perfmon_stat_holder_latch_name (latch_mode), perfmon_stat_cond_type_name (cond_type),
			       (long long unsigned int) counter);
		    }
		}
	    }
	}
    }
}

/*
 * perfmon_stat_dump_in_buffer_promote_page_array_stat () -
 *
 * stats_ptr(in): start of array values
 * s(in/out): output string (NULL if not used)
 * remaining_size(in/out): remaining size in string s (NULL if not used)
 * 
 */
static void
perfmon_stat_dump_in_buffer_promote_page_array_stat (const UINT64 * stats_ptr, char **s, int *remaining_size)
{
  int module;
  int page_type;
  int promote_cond;
  int holder_latch;
  int success;
  int offset;
  UINT64 counter = 0;
  int ret;

  assert (remaining_size != NULL);
  assert (s != NULL);
  if (*s != NULL)
    {
      for (module = PERF_MODULE_SYSTEM; module < PERF_MODULE_CNT; module++)
	{
	  for (page_type = PERF_PAGE_UNKNOWN; page_type < PERF_PAGE_CNT; page_type++)
	    {
	      for (promote_cond = PERF_PROMOTE_ONLY_READER; promote_cond < PERF_PROMOTE_CONDITION_CNT; promote_cond++)
		{
		  for (holder_latch = PERF_HOLDER_LATCH_READ; holder_latch < PERF_HOLDER_LATCH_CNT; holder_latch++)
		    {
		      for (success = 0; success < 2; success++)
			{
			  offset =
			    PERF_PAGE_PROMOTE_STAT_OFFSET (module, page_type, promote_cond, holder_latch, success);

			  assert (offset < PERF_PAGE_PROMOTE_COUNTERS);

			  counter = stats_ptr[offset];
			  if (counter == 0)
			    {
			      continue;
			    }

			  ret = snprintf (*s, *remaining_size, "%-6s,%-14s,%-13s,%-5s,%-7s = %10llu\n",
					  perfmon_stat_module_name (module), perfmon_stat_page_type_name (page_type),
					  perfmon_stat_promote_cond_name (promote_cond),
					  perfmon_stat_holder_latch_name (holder_latch),
					  (success ? "SUCCESS" : "FAILED"), (long long unsigned int) counter);
			  *remaining_size -= ret;
			  *s += ret;
			  if (*remaining_size <= 0)
			    {
			      return;
			    }
			}
		    }
		}
	    }
	}
    }
}

/*
 * perfmon_stat_dump_in_file_promote_page_array_stat () -
 *
 * stream(in): output file
 * stats_ptr(in): start of array values
 * 
 */
static void
perfmon_stat_dump_in_file_promote_page_array_stat (FILE * stream, const UINT64 * stats_ptr)
{
  int module;
  int page_type;
  int promote_cond;
  int holder_latch;
  int success;
  int offset;
  UINT64 counter = 0;

  assert (stream != NULL);
  for (module = PERF_MODULE_SYSTEM; module < PERF_MODULE_CNT; module++)
    {
      for (page_type = PERF_PAGE_UNKNOWN; page_type < PERF_PAGE_CNT; page_type++)
	{
	  for (promote_cond = PERF_PROMOTE_ONLY_READER; promote_cond < PERF_PROMOTE_CONDITION_CNT; promote_cond++)
	    {
	      for (holder_latch = PERF_HOLDER_LATCH_READ; holder_latch < PERF_HOLDER_LATCH_CNT; holder_latch++)
		{
		  for (success = 0; success < 2; success++)
		    {
		      offset = PERF_PAGE_PROMOTE_STAT_OFFSET (module, page_type, promote_cond, holder_latch, success);

		      assert (offset < PERF_PAGE_PROMOTE_COUNTERS);
		      counter = stats_ptr[offset];
		      if (counter == 0)
			{
			  continue;
			}

		      fprintf (stream, "%-6s,%-14s,%-13s,%-5s,%-7s = %10llu\n", perfmon_stat_module_name (module),
			       perfmon_stat_page_type_name (page_type), perfmon_stat_promote_cond_name (promote_cond),
			       perfmon_stat_holder_latch_name (holder_latch), (success ? "SUCCESS" : "FAILED"),
			       (long long unsigned int) counter);
		    }
		}
	    }
	}
    }
}


/*
 * perfmon_stat_dump_in_buffer_unfix_page_array_stat () -
 *
 * stats_ptr(in): start of array values
 * s(in/out): output string (NULL if not used)
 * remaining_size(in/out): remaining size in string s (NULL if not used)
 * 
 */
static void
perfmon_stat_dump_in_buffer_unfix_page_array_stat (const UINT64 * stats_ptr, char **s, int *remaining_size)
{
  int module;
  int page_type;
  int buf_dirty;
  int holder_dirty;
  int holder_latch;
  int offset;
  UINT64 counter = 0;
  int ret;

  assert (remaining_size != NULL);
  assert (s != NULL);
  if (*s != NULL)
    {
      for (module = PERF_MODULE_SYSTEM; module < PERF_MODULE_CNT; module++)
	{
	  for (page_type = PERF_PAGE_UNKNOWN; page_type < PERF_PAGE_CNT; page_type++)
	    {
	      for (buf_dirty = 0; buf_dirty <= 1; buf_dirty++)
		{
		  for (holder_dirty = 0; holder_dirty <= 1; holder_dirty++)
		    {
		      for (holder_latch = PERF_HOLDER_LATCH_READ; holder_latch < PERF_HOLDER_LATCH_CNT; holder_latch++)
			{
			  offset =
			    PERF_PAGE_UNFIX_STAT_OFFSET (module, page_type, buf_dirty, holder_dirty, holder_latch);

			  assert (offset < PERF_PAGE_UNFIX_COUNTERS);
			  counter = stats_ptr[offset];
			  if (counter == 0)
			    {
			      continue;
			    }

			  ret = snprintf (*s, *remaining_size, "%-6s,%-14s,%-13s,%-16s,%-5s = %10llu\n",
					  perfmon_stat_module_name (module), perfmon_stat_page_type_name (page_type),
					  buf_dirty ? "BUF_DIRTY" : "BUF_NON_DIRTY",
					  holder_dirty ? "HOLDER_DIRTY" : "HOLDER_NON_DIRTY",
					  perfmon_stat_holder_latch_name (holder_latch),
					  (long long unsigned int) counter);
			  *remaining_size -= ret;
			  *s += ret;
			  if (*remaining_size <= 0)
			    {
			      return;
			    }
			}
		    }
		}
	    }
	}
    }
}

/*
 * perfmon_stat_dump_in_file_unfix_page_array_stat () -
 *
 * stream(in): output file
 * stats_ptr(in): start of array values
 * 
 */
static void
perfmon_stat_dump_in_file_unfix_page_array_stat (FILE * stream, const UINT64 * stats_ptr)
{
  int module;
  int page_type;
  int buf_dirty;
  int holder_dirty;
  int holder_latch;
  int offset;
  UINT64 counter = 0;

  assert (stream != NULL);
  for (module = PERF_MODULE_SYSTEM; module < PERF_MODULE_CNT; module++)
    {
      for (page_type = PERF_PAGE_UNKNOWN; page_type < PERF_PAGE_CNT; page_type++)
	{
	  for (buf_dirty = 0; buf_dirty <= 1; buf_dirty++)
	    {
	      for (holder_dirty = 0; holder_dirty <= 1; holder_dirty++)
		{
		  for (holder_latch = PERF_HOLDER_LATCH_READ; holder_latch < PERF_HOLDER_LATCH_CNT; holder_latch++)
		    {
		      offset = PERF_PAGE_UNFIX_STAT_OFFSET (module, page_type, buf_dirty, holder_dirty, holder_latch);

		      assert (offset < PERF_PAGE_UNFIX_COUNTERS);
		      counter = stats_ptr[offset];
		      if (counter == 0)
			{
			  continue;
			}

		      fprintf (stream, "%-6s,%-14s,%-13s,%-16s,%-5s = %10llu\n", perfmon_stat_module_name (module),
			       perfmon_stat_page_type_name (page_type), buf_dirty ? "BUF_DIRTY" : "BUF_NON_DIRTY",
			       holder_dirty ? "HOLDER_DIRTY" : "HOLDER_NON_DIRTY",
			       perfmon_stat_holder_latch_name (holder_latch), (long long unsigned int) counter);
		    }
		}
	    }
	}
    }
}

/*
 * perfmon_stat_dump_in_buffer_page_lock_time_array_stat () -
 *
 * stats_ptr(in): start of array values
 * s(in/out): output string (NULL if not used)
 * remaining_size(in/out): remaining size in string s (NULL if not used)
 * 
 */
static void
perfmon_stat_dump_in_buffer_page_lock_time_array_stat (const UINT64 * stats_ptr, char **s, int *remaining_size)
{
  int module;
  int page_type;
  int page_mode;
  int latch_mode;
  int cond_type;
  int offset;
  UINT64 counter = 0;
  int ret;

  assert (remaining_size != NULL);
  assert (s != NULL);
  if (*s != NULL)
    {
      for (module = PERF_MODULE_SYSTEM; module < PERF_MODULE_CNT; module++)
	{
	  for (page_type = PERF_PAGE_UNKNOWN; page_type < PERF_PAGE_CNT; page_type++)
	    {
	      for (page_mode = PERF_PAGE_MODE_OLD_LOCK_WAIT; page_mode < PERF_PAGE_MODE_CNT; page_mode++)
		{
		  for (latch_mode = PERF_HOLDER_LATCH_READ; latch_mode < PERF_HOLDER_LATCH_CNT; latch_mode++)
		    {
		      for (cond_type = PERF_CONDITIONAL_FIX; cond_type < PERF_CONDITIONAL_FIX_CNT; cond_type++)
			{
			  offset = PERF_PAGE_FIX_STAT_OFFSET (module, page_type, page_mode, latch_mode, cond_type);

			  assert (offset < PERF_PAGE_FIX_COUNTERS);
			  counter = stats_ptr[offset];
			  if (counter == 0)
			    {
			      continue;
			    }

			  ret = snprintf (*s, *remaining_size, "%-6s,%-14s,%-18s,%-5s,%-11s = %16llu\n",
					  perfmon_stat_module_name (module), perfmon_stat_page_type_name (page_type),
					  perfmon_stat_page_mode_name (page_mode),
					  perfmon_stat_holder_latch_name (latch_mode),
					  perfmon_stat_cond_type_name (cond_type), (long long unsigned int) counter);
			  *remaining_size -= ret;
			  *s += ret;
			  if (*remaining_size <= 0)
			    {
			      return;
			    }
			}
		    }
		}
	    }
	}
    }
}

/*
 * perfmon_stat_dump_in_file_page_lock_time_array_stat () -
 *
 * stream(in): output file
 * stats_ptr(in): start of array values
 * 
 */
static void
perfmon_stat_dump_in_file_page_lock_time_array_stat (FILE * stream, const UINT64 * stats_ptr)
{
  int module;
  int page_type;
  int page_mode;
  int latch_mode;
  int cond_type;
  int offset;
  UINT64 counter = 0;

  assert (stream != NULL);
  for (module = PERF_MODULE_SYSTEM; module < PERF_MODULE_CNT; module++)
    {
      for (page_type = PERF_PAGE_UNKNOWN; page_type < PERF_PAGE_CNT; page_type++)
	{
	  for (page_mode = PERF_PAGE_MODE_OLD_LOCK_WAIT; page_mode < PERF_PAGE_MODE_CNT; page_mode++)
	    {
	      for (latch_mode = PERF_HOLDER_LATCH_READ; latch_mode < PERF_HOLDER_LATCH_CNT; latch_mode++)
		{
		  for (cond_type = PERF_CONDITIONAL_FIX; cond_type < PERF_CONDITIONAL_FIX_CNT; cond_type++)
		    {
		      offset = PERF_PAGE_FIX_STAT_OFFSET (module, page_type, page_mode, latch_mode, cond_type);

		      assert (offset < PERF_PAGE_FIX_COUNTERS);
		      counter = stats_ptr[offset];
		      if (counter == 0)
			{
			  continue;
			}

		      fprintf (stream, "%-6s,%-14s,%-18s,%-5s,%-11s = %16llu\n", perfmon_stat_module_name (module),
			       perfmon_stat_page_type_name (page_type), perfmon_stat_page_mode_name (page_mode),
			       perfmon_stat_holder_latch_name (latch_mode), perfmon_stat_cond_type_name (cond_type),
			       (long long unsigned int) counter);
		    }
		}
	    }
	}
    }
}

/*
 * perfmon_stat_dump_in_buffer_page_hold_time_array_stat () -
 *
 * stats_ptr(in): start of array values
 * s(in/out): output string (NULL if not used)
 * remaining_size(in/out): remaining size in string s (NULL if not used)
 * 
 */
static void
perfmon_stat_dump_in_buffer_page_hold_time_array_stat (const UINT64 * stats_ptr, char **s, int *remaining_size)
{
  int module;
  int page_type;
  int page_mode;
  int latch_mode;
  int offset;
  UINT64 counter = 0;
  int ret;

  assert (remaining_size != NULL);
  assert (s != NULL);
  if (*s != NULL)
    {
      for (module = PERF_MODULE_SYSTEM; module < PERF_MODULE_CNT; module++)
	{
	  for (page_type = PERF_PAGE_UNKNOWN; page_type < PERF_PAGE_CNT; page_type++)
	    {
	      for (page_mode = PERF_PAGE_MODE_OLD_LOCK_WAIT; page_mode < PERF_PAGE_MODE_CNT; page_mode++)
		{
		  for (latch_mode = PERF_HOLDER_LATCH_READ; latch_mode < PERF_HOLDER_LATCH_CNT; latch_mode++)
		    {
		      offset = PERF_PAGE_HOLD_TIME_OFFSET (module, page_type, page_mode, latch_mode);

		      assert (offset < PERF_PAGE_HOLD_TIME_COUNTERS);
		      counter = stats_ptr[offset];
		      if (counter == 0)
			{
			  continue;
			}

		      ret = snprintf (*s, *remaining_size, "%-6s,%-14s,%-18s,%-5s = %16llu\n",
				      perfmon_stat_module_name (module), perfmon_stat_page_type_name (page_type),
				      perfmon_stat_page_mode_name (page_mode),
				      perfmon_stat_holder_latch_name (latch_mode), (long long unsigned int) counter);
		      *remaining_size -= ret;
		      *s += ret;
		      if (*remaining_size <= 0)
			{
			  return;
			}
		    }
		}
	    }
	}
    }
}

/*
 * perfmon_stat_dump_in_file_page_hold_time_array_stat () -
 *
 * stream(in): output file
 * stats_ptr(in): start of array values
 * 
 */
static void
perfmon_stat_dump_in_file_page_hold_time_array_stat (FILE * stream, const UINT64 * stats_ptr)
{
  int module;
  int page_type;
  int page_mode;
  int latch_mode;
  int offset;
  UINT64 counter = 0;

  assert (stream != NULL);
  for (module = PERF_MODULE_SYSTEM; module < PERF_MODULE_CNT; module++)
    {
      for (page_type = PERF_PAGE_UNKNOWN; page_type < PERF_PAGE_CNT; page_type++)
	{
	  for (page_mode = PERF_PAGE_MODE_OLD_LOCK_WAIT; page_mode < PERF_PAGE_MODE_CNT; page_mode++)
	    {
	      for (latch_mode = PERF_HOLDER_LATCH_READ; latch_mode < PERF_HOLDER_LATCH_CNT; latch_mode++)
		{
		  offset = PERF_PAGE_HOLD_TIME_OFFSET (module, page_type, page_mode, latch_mode);

		  assert (offset < PERF_PAGE_HOLD_TIME_COUNTERS);


		  counter = stats_ptr[offset];
		  if (counter == 0)
		    {
		      continue;
		    }

		  fprintf (stream, "%-6s,%-14s,%-18s,%-5s = %16llu\n", perfmon_stat_module_name (module),
			   perfmon_stat_page_type_name (page_type), perfmon_stat_page_mode_name (page_mode),
			   perfmon_stat_holder_latch_name (latch_mode), (long long unsigned int) counter);
		}
	    }
	}
    }
}

/*
 * perfmon_stat_dump_in_buffer_page_fix_time_array_stat () -
 *
 * stats_ptr(in): start of array values
 * s(in/out): output string (NULL if not used)
 * remaining_size(in/out): remaining size in string s (NULL if not used)
 * 
 */
static void
perfmon_stat_dump_in_buffer_page_fix_time_array_stat (const UINT64 * stats_ptr, char **s, int *remaining_size)
{
  /* the counters partitioning match with page fix statistics */
  perfmon_stat_dump_in_buffer_page_lock_time_array_stat (stats_ptr, s, remaining_size);
}

/*
 * perfmon_stat_dump_in_file_page_fix_time_array_stat () -
 *
 * stream(in): output file
 * stats_ptr(in): start of array values
 * 
 */
static void
perfmon_stat_dump_in_file_page_fix_time_array_stat (FILE * stream, const UINT64 * stats_ptr)
{
  /* the counters partitioning match with page fix statistics */
  perfmon_stat_dump_in_file_page_lock_time_array_stat (stream, stats_ptr);
}

/*
 * perfmon_stat_dump_in_buffer_mvcc_snapshot_array_stat () -
 *
 * stats_ptr(in): start of array values
 * s(in/out): output string (NULL if not used)
 * remaining_size(in/out): remaining size in string s (NULL if not used)
 * 
 */
static void
perfmon_stat_dump_in_buffer_mvcc_snapshot_array_stat (const UINT64 * stats_ptr, char **s, int *remaining_size)
{
  unsigned int snapshot;
  unsigned int rec_type;
  unsigned int visibility;
  int offset;
  UINT64 counter = 0;
  int ret;

  assert (remaining_size != NULL);
  assert (s != NULL);
  if (*s != NULL)
    {
      for (snapshot = (unsigned int) PERF_SNAPSHOT_SATISFIES_DELETE; snapshot < (unsigned int) PERF_SNAPSHOT_CNT;
	   snapshot++)
	{
	  for (rec_type = (unsigned int) PERF_SNAPSHOT_RECORD_INSERTED_VACUUMED;
	       rec_type < (unsigned int) PERF_SNAPSHOT_RECORD_TYPE_CNT; rec_type++)
	    {
	      for (visibility = (unsigned int) PERF_SNAPSHOT_INVISIBLE;
		   visibility < (unsigned int) PERF_SNAPSHOT_VISIBILITY_CNT; visibility++)
		{
		  offset = PERF_MVCC_SNAPSHOT_OFFSET (snapshot, rec_type, visibility);

		  assert (offset < PERF_MVCC_SNAPSHOT_COUNTERS);
		  counter = stats_ptr[offset];
		  if (counter == 0)
		    {
		      continue;
		    }

		  ret =
		    snprintf (*s, *remaining_size, "%-8s,%-18s,%-9s = %16llu\n", perfmon_stat_snapshot_name (snapshot),
			      perfmon_stat_snapshot_record_type (rec_type),
			      (visibility == PERF_SNAPSHOT_INVISIBLE) ? "INVISIBLE" : "VISIBLE",
			      (long long unsigned int) counter);
		  *remaining_size -= ret;
		  *s += ret;
		  if (*remaining_size <= 0)
		    {
		      return;
		    }
		}
	    }
	}
    }
}

/*
 * perf_stat_dump_in_file_mvcc_snapshot_array_stat () -
 *
 * stream(in): output file
 * stats_ptr(in): start of array values
 * 
 */
static void
perfmon_stat_dump_in_file_mvcc_snapshot_array_stat (FILE * stream, const UINT64 * stats_ptr)
{
  unsigned int snapshot;
  unsigned int rec_type;
  unsigned int visibility;
  int offset;
  UINT64 counter = 0;

  assert (stream != NULL);
  for (snapshot = (unsigned int) PERF_SNAPSHOT_SATISFIES_DELETE; snapshot < (unsigned int) PERF_SNAPSHOT_CNT;
       snapshot++)
    {
      for (rec_type = (unsigned int) PERF_SNAPSHOT_RECORD_INSERTED_VACUUMED;
	   rec_type < (unsigned int) PERF_SNAPSHOT_RECORD_TYPE_CNT; rec_type++)
	{
	  for (visibility = (unsigned int) PERF_SNAPSHOT_INVISIBLE;
	       visibility < (unsigned int) PERF_SNAPSHOT_VISIBILITY_CNT; visibility++)
	    {
	      offset = PERF_MVCC_SNAPSHOT_OFFSET (snapshot, rec_type, visibility);

	      assert (offset < PERF_MVCC_SNAPSHOT_COUNTERS);

	      counter = stats_ptr[offset];
	      if (counter == 0)
		{
		  continue;
		}

	      fprintf (stream, "%-8s,%-18s,%-9s = %16llu\n", perfmon_stat_snapshot_name (snapshot),
		       perfmon_stat_snapshot_record_type (rec_type),
		       (visibility == PERF_SNAPSHOT_INVISIBLE) ? "INVISIBLE" : "VISIBLE",
		       (long long unsigned int) counter);
	    }
	}
    }
}

/*
 * perfmon_stat_dump_in_buffer_obj_lock_array_stat () -
 *
 * stats_ptr(in): start of array values
 * s(in/out): output string (NULL if not used)
 * remaining_size(in/out): remaining size in string s (NULL if not used)
 * 
 */
static void
perfmon_stat_dump_in_buffer_obj_lock_array_stat (const UINT64 * stats_ptr, char **s, int *remaining_size)
{
  unsigned int lock_mode;
  UINT64 counter = 0;
  int ret;

  assert (remaining_size != NULL);
  assert (s != NULL);
  if (*s != NULL)
    {
      for (lock_mode = (unsigned int) NA_LOCK; lock_mode <= (unsigned int) SCH_M_LOCK; lock_mode++)
	{
	  counter = stats_ptr[lock_mode];
	  if (counter == 0)
	    {
	      continue;
	    }

	  ret = snprintf (*s, *remaining_size, "%-10s = %16llu\n", perfmon_stat_lock_mode_name (lock_mode),
			  (long long unsigned int) counter);
	  *remaining_size -= ret;
	  *s += ret;
	  if (*remaining_size <= 0)
	    {
	      return;
	    }
	}
    }
}

/*
 * perfmon_stat_dump_in_file_obj_lock_array_stat () -
 *
 * stream(in): output file
 * stats_ptr(in): start of array values
 * 
 */
static void
perfmon_stat_dump_in_file_obj_lock_array_stat (FILE * stream, const UINT64 * stats_ptr)
{
  int lock_mode;
  UINT64 counter = 0;

  assert (stream != NULL);

  for (lock_mode = NA_LOCK; lock_mode <= SCH_M_LOCK; lock_mode++)
    {
      counter = stats_ptr[lock_mode];
      if (counter == 0)
	{
	  continue;
	}

      fprintf (stream, "%-10s = %16llu\n", perfmon_stat_lock_mode_name (lock_mode), (long long unsigned int) counter);
    }
}

/*
 * perfmon_stat_dump_in_buffer_obj_lock_array_stat () -
 *
 * stats_ptr(in): start of array values
 * s(in/out): output string (NULL if not used)
 * remaining_size(in/out): remaining size in string s (NULL if not used)
 * 
 */
static void
perfmon_stat_dump_in_buffer_flushed_block_volumes_array_stat (const UINT64 * stats_ptr, char **s, int *remaining_size)
{
  unsigned int flushed_block_volumes;
  UINT64 counter = 0;
  int ret;
  char buffer[15];

  assert (remaining_size != NULL);
  assert (s != NULL);
  if (*s != NULL)
    {
      for (flushed_block_volumes = (unsigned int) 0;
	   flushed_block_volumes < (unsigned int) PERF_DWB_FLUSHED_BLOCK_VOLUMES_CNT; flushed_block_volumes++)
	{
	  counter = stats_ptr[flushed_block_volumes];
	  if (counter == 0)
	    {
	      continue;
	    }

	  sprintf (buffer, "%d Volumes", flushed_block_volumes);
	  ret = snprintf (*s, *remaining_size, "%-15s = %16llu\n", buffer, (long long unsigned int) counter);
	  *remaining_size -= ret;
	  *s += ret;
	  if (*remaining_size <= 0)
	    {
	      return;
	    }
	}
    }
}

/*
 * perfmon_stat_dump_in_file_flushed_block_volumes_array_stat () -
 *
 * stream(in): output file
 * stats_ptr(in): start of array values
 * 
 */
static void
perfmon_stat_dump_in_file_flushed_block_volumes_array_stat (FILE * stream, const UINT64 * stats_ptr)
{
  int flushed_block_volumes;
  UINT64 counter = 0;
  char buffer[15];

  assert (stream != NULL);

  for (flushed_block_volumes = (unsigned int) 0;
       flushed_block_volumes < (unsigned int) PERF_DWB_FLUSHED_BLOCK_VOLUMES_CNT; flushed_block_volumes++)
    {
      counter = stats_ptr[flushed_block_volumes];
      if (counter == 0)
	{
	  continue;
	}

      sprintf (buffer, "%d Volumes", flushed_block_volumes);
      fprintf (stream, "%-15s = %16llu\n", buffer, (long long unsigned int) counter);
    }
}

/*
 * perfmon_stat_dump_in_buffer_snapshot_array_stat () -
 *
 * stats_ptr(in): start of array values
 * s(in/out): output string (NULL if not used)
 * remaining_size(in/out): remaining size in string s (NULL if not used)
 * 
 */
static void
perfmon_stat_dump_in_buffer_snapshot_array_stat (const UINT64 * stats_ptr, char **s, int *remaining_size)
{
  int module;
  int offset;
  UINT64 counter = 0;
  int ret;

  assert (remaining_size != NULL);
  assert (s != NULL);
  if (*s != NULL)
    {
      for (module = PERF_MODULE_SYSTEM; module < PERF_MODULE_CNT; module++)
	{
	  offset = module;

	  assert (offset < PERF_MODULE_CNT);
	  counter = stats_ptr[offset];
	  if (counter == 0)
	    {
	      continue;
	    }

	  ret = snprintf (*s, *remaining_size, "%-6s = %16llu\n", perfmon_stat_module_name (module),
			  (long long unsigned int) counter);
	  *remaining_size -= ret;
	  *s += ret;
	  if (*remaining_size <= 0)
	    {
	      return;
	    }
	}
    }
}

/*
 * perfmon_stat_dump_in_file_snapshot_array_stat () -
 *
 * stream(in): output file
 * stats_ptr(in): start of array values
 * 
 */
static void
perfmon_stat_dump_in_file_snapshot_array_stat (FILE * stream, const UINT64 * stats_ptr)
{
  int module;
  int offset;
  UINT64 counter = 0;

  assert (stream != NULL);
  for (module = PERF_MODULE_SYSTEM; module < PERF_MODULE_CNT; module++)
    {
      offset = module;

      assert (offset < PERF_MODULE_CNT);
      counter = stats_ptr[offset];
      if (counter == 0)
	{
	  continue;
	}

      fprintf (stream, "%-6s = %16llu\n", perfmon_stat_module_name (module), (long long unsigned int) counter);
    }
}

/*
 * perfmon_initialize () - Computes the metadata values & allocates/initializes global/transaction statistics values.
 *
 * return	  : NO_ERROR or ER_OUT_OF_VIRTUAL_MEMORY.
 * num_trans (in) : For server/stand-alone mode to allocate transactions.
 */
int
perfmon_initialize (int num_trans)
{
  int idx = 0;
#if defined (SERVER_MODE) || defined (SA_MODE)
  int memsize = 0;
#endif

  pstat_Global.n_stat_values = 0;
  pstat_Global.global_stats = NULL;
  pstat_Global.n_trans = 0;
  pstat_Global.tran_stats = NULL;
  pstat_Global.is_watching = NULL;
  pstat_Global.n_watchers = 0;
  pstat_Global.initialized = false;
  pstat_Global.activation_flag = prm_get_integer_value (PRM_ID_EXTENDED_STATISTICS_ACTIVATION);

  for (idx = 0; idx < PSTAT_COUNT; idx++)
    {
      assert (pstat_Metadata[idx].psid == (PERF_STAT_ID) idx);
      pstat_Metadata[idx].start_offset = pstat_Global.n_stat_values;
      switch (pstat_Metadata[idx].valtype)
	{
	case PSTAT_ACCUMULATE_SINGLE_VALUE:
	case PSTAT_PEEK_SINGLE_VALUE:
	  /* Only one value stored. */
	  pstat_Metadata[idx].n_vals = 1;
	  break;
	case PSTAT_COMPUTED_RATIO_VALUE:
	  /* Only one value stored. */
	  pstat_Metadata[idx].n_vals = 1;
	  break;
	case PSTAT_COUNTER_TIMER_VALUE:
	  /* We have:
	   * 1. counter
	   * 2. timer
	   * 3. max time
	   * 4. average time
	   */
	  pstat_Metadata[idx].n_vals = 4;
	  break;
	case PSTAT_COMPLEX_VALUE:
	  /* We should have a load function. */
	  assert (pstat_Metadata[idx].f_load != NULL);
	  pstat_Metadata[idx].n_vals = pstat_Metadata[idx].f_load ();
	  if (pstat_Metadata[idx].n_vals < 0)
	    {
	      /* Error. */
	      ASSERT_ERROR ();
	      return pstat_Metadata[idx].n_vals;
	    }
	  /* Debug check: we should have dump/compute too. */
	  assert (pstat_Metadata[idx].f_dump_in_file != NULL);
	  assert (pstat_Metadata[idx].f_dump_in_buffer != NULL);
	}
      pstat_Global.n_stat_values += pstat_Metadata[idx].n_vals;
    }

#if defined (SERVER_MODE) || defined (SA_MODE)

#if !defined (HAVE_ATOMIC_BUILTINS)
  (void) pthread_mutex_init (&pstat_Global.watch_lock, NULL);
#endif /* !HAVE_ATOMIC_BUILTINS */

  /* Allocate global stats. */
  pstat_Global.global_stats = (UINT64 *) malloc (PERFMON_VALUES_MEMSIZE);
  if (pstat_Global.global_stats == NULL)
    {
      er_set (ER_ERROR_SEVERITY, ARG_FILE_LINE, ER_OUT_OF_VIRTUAL_MEMORY, 1, PERFMON_VALUES_MEMSIZE);
      goto error;
    }
  memset (pstat_Global.global_stats, 0, PERFMON_VALUES_MEMSIZE);

  assert (num_trans > 0);

  pstat_Global.n_trans = num_trans + 1;	/* 1 more for easier indexing with tran_index */
  memsize = pstat_Global.n_trans * sizeof (UINT64 *);
  pstat_Global.tran_stats = (UINT64 **) malloc (memsize);
  if (pstat_Global.tran_stats == NULL)
    {
      er_set (ER_ERROR_SEVERITY, ARG_FILE_LINE, ER_OUT_OF_VIRTUAL_MEMORY, 1, memsize);
      goto error;
    }
  memsize = pstat_Global.n_trans * PERFMON_VALUES_MEMSIZE;
  pstat_Global.tran_stats[0] = (UINT64 *) malloc (memsize);
  if (pstat_Global.tran_stats[0] == NULL)
    {
      er_set (ER_ERROR_SEVERITY, ARG_FILE_LINE, ER_OUT_OF_VIRTUAL_MEMORY, 1, memsize);
      goto error;
    }
  memset (pstat_Global.tran_stats[0], 0, memsize);

  for (idx = 1; idx < pstat_Global.n_trans; idx++)
    {
      pstat_Global.tran_stats[idx] = pstat_Global.tran_stats[0] + pstat_Global.n_stat_values * idx;
    }

  memsize = pstat_Global.n_trans * sizeof (bool);
  pstat_Global.is_watching = (bool *) malloc (memsize);
  if (pstat_Global.is_watching == NULL)
    {
      er_set (ER_ERROR_SEVERITY, ARG_FILE_LINE, ER_OUT_OF_VIRTUAL_MEMORY, 1, memsize);
      goto error;
    }
  memset (pstat_Global.is_watching, 0, memsize);

  pstat_Global.n_watchers = 0;
  pstat_Global.initialized = true;
  return NO_ERROR;

error:
  perfmon_finalize ();
  return ER_OUT_OF_VIRTUAL_MEMORY;
#else
  pstat_Global.initialized = true;
  return NO_ERROR;
#endif /* SERVER_MODE || SA_MODE */
}

/*
 * perfmon_finalize () - Frees all the allocated memory for performance monitor data structures
 *
 * return :
 */

void
perfmon_finalize (void)
{
  if (pstat_Global.tran_stats != NULL)
    {
      if (pstat_Global.tran_stats[0] != NULL)
	{
	  free_and_init (pstat_Global.tran_stats[0]);
	}
      free_and_init (pstat_Global.tran_stats);
    }
  if (pstat_Global.is_watching != NULL)
    {
      free_and_init (pstat_Global.is_watching);
    }
  if (pstat_Global.global_stats != NULL)
    {
      free_and_init (pstat_Global.global_stats);
    }
#if defined (SERVER_MODE) || defined (SA_MODE)
#if !defined (HAVE_ATOMIC_BUILTINS)
  pthread_mutex_destroy (&pstat_Global.watch_lock);
#endif /* !HAVE_ATOMIC_BUILTINS */
#endif /* SERVER_MODE || SA_MODE */
}

/*
 * Watcher section.
 */

#if defined (SERVER_MODE) || defined (SA_MODE)
/*
 * perfmon_start_watch () - Start watching performance statistics.
 *
 * return	 : Void.
 * thread_p (in) : Thread entry.
 */
void
perfmon_start_watch (THREAD_ENTRY * thread_p)
{
  int tran_index;

  assert (pstat_Global.initialized);

  tran_index = LOG_FIND_THREAD_TRAN_INDEX (thread_p);
  assert (tran_index >= 0 && tran_index < pstat_Global.n_trans);

  if (pstat_Global.is_watching[tran_index])
    {
      /* Already watching. */
      return;
    }

#if defined (HAVE_ATOMIC_BUILTINS)
  ATOMIC_INC_32 (&pstat_Global.n_watchers, 1);
#else /* !HAVE_ATOMIC_BUILTINS */
  pthread_mutex_lock (&pstat_Global.watch_lock);
  pstat_Global.n_watchers++;
  pthread_mutex_unlock (&pstat_Global.watch_lock);
#endif /* !HAVE_ATOMIC_BUILTINS */

  memset (pstat_Global.tran_stats[tran_index], 0, PERFMON_VALUES_MEMSIZE);
  pstat_Global.is_watching[tran_index] = true;
}

/*
 * perfmon_stop_watch () - Stop watching performance statistics.
 *
 * return	 : Void.
 * thread_p (in) : Thread entry.
 */
void
perfmon_stop_watch (THREAD_ENTRY * thread_p)
{
  int tran_index;

  assert (pstat_Global.initialized);

  tran_index = LOG_FIND_THREAD_TRAN_INDEX (thread_p);
  assert (tran_index >= 0 && tran_index < pstat_Global.n_trans);

  if (!pstat_Global.is_watching[tran_index])
    {
      /* Not watching. */
      return;
    }

#if defined (HAVE_ATOMIC_BUILTINS)
  ATOMIC_INC_32 (&pstat_Global.n_watchers, -1);
#else /* !HAVE_ATOMIC_BUILTINS */
  pthread_mutex_lock (&pstat_Global.watch_lock);
  pstat_Global.n_watchers--;
  pthread_mutex_unlock (&pstat_Global.watch_lock);
#endif /* !HAVE_ATOMIC_BUILTINS */

  pstat_Global.is_watching[tran_index] = false;
}
#endif /* SERVER_MODE || SA_MODE */

/*
 * perfmon_add_stat_at_offset () - Accumulate amount to statistic.
 *
 * return	 : Void.
 * thread_p (in) : Thread entry.
 * psid (in)	 : Statistic ID.
 * offset (in)   : offset at which to add the amount
 * amount (in)	 : Amount to add.
 */
STATIC_INLINE void
perfmon_add_stat_at_offset (THREAD_ENTRY * thread_p, PERF_STAT_ID psid, const int offset, UINT64 amount)
{
  assert (pstat_Global.initialized);
  assert (PSTAT_BASE < psid && psid < PSTAT_COUNT);

  /* Update statistics. */
  perfmon_add_at_offset (thread_p, pstat_Metadata[psid].start_offset + offset, amount);
}

/*
 * f_load_Num_data_page_fix_ext () - Get the number of values for Num_data_page_fix_ext statistic
 * 
 */
static int
f_load_Num_data_page_fix_ext (void)
{
  return PERF_PAGE_FIX_COUNTERS;
}

/*
 * f_load_Num_data_page_promote_ext () - Get the number of values for Num_data_page_promote_ext statistic
 * 
 */
static int
f_load_Num_data_page_promote_ext (void)
{
  return PERF_PAGE_PROMOTE_COUNTERS;
}

/*
 * f_load_Num_data_page_promote_time_ext () - Get the number of values for Num_data_page_promote_time_ext statistic
 * 
 */
static int
f_load_Num_data_page_promote_time_ext (void)
{
  return PERF_PAGE_PROMOTE_COUNTERS;
}

/*
 * f_load_Num_data_page_unfix_ext () - Get the number of values for Num_data_page_unfix_ext statistic
 * 
 */
static int
f_load_Num_data_page_unfix_ext (void)
{
  return PERF_PAGE_UNFIX_COUNTERS;
}

/*
 * f_load_Time_data_page_lock_acquire_time () - Get the number of values for Time_data_page_lock_acquire_time statistic
 * 
 */
static int
f_load_Time_data_page_lock_acquire_time (void)
{
  return PERF_PAGE_LOCK_TIME_COUNTERS;
}

/*
 * f_load_Time_data_page_hold_acquire_time () - Get the number of values for Time_data_page_hold_acquire_time statistic
 * 
 */
static int
f_load_Time_data_page_hold_acquire_time (void)
{
  return PERF_PAGE_HOLD_TIME_COUNTERS;
}

/*
 * f_load_Time_data_page_fix_acquire_time () - Get the number of values for Time_data_page_fix_acquire_time statistic
 * 
 */
static int
f_load_Time_data_page_fix_acquire_time (void)
{
  return PERF_PAGE_FIX_TIME_COUNTERS;
}

/*
 * f_load_Num_mvcc_snapshot_ext () - Get the number of values for Num_mvcc_snapshot_ext statistic
 * 
 */
static int
f_load_Num_mvcc_snapshot_ext (void)
{
  return PERF_MVCC_SNAPSHOT_COUNTERS;
}

/*
 * f_load_Time_obj_lock_acquire_time () - Get the number of values for Time_obj_lock_acquire_time statistic
 * 
 */
static int
f_load_Time_obj_lock_acquire_time (void)
{
  return PERF_OBJ_LOCK_STAT_COUNTERS;
}

/*
 * f_load_Num_dwb_flushed_block_volumes () - Get the number of values for Num_dwb_flushed_block_volumes statistic
 * 
 */
static int
f_load_Num_dwb_flushed_block_volumes (void)
{
  return PERF_DWB_FLUSHED_BLOCK_VOLUMES_CNT;
}

/*
 * f_load_Time_get_snapshot_acquire_time () - Get the number of values for Time_get_snapshot_acquire_time statistic
 * 
 */
static int
f_load_Time_get_snapshot_acquire_time (void)
{
  return PERF_MODULE_CNT;
}

/*
 * f_load_Count_get_snapshot_retry () - Get the number of values for Count_get_snapshot_retry statistic
 * 
 */
static int
f_load_Count_get_snapshot_retry (void)
{
  return PERF_MODULE_CNT;
}

/*
 * f_load_Time_tran_complete_time () - Get the number of values for Time_tran_complete_time statistic
 * 
 */
static int
f_load_Time_tran_complete_time (void)
{
  return PERF_MODULE_CNT;
}

/*
 * f_load_Time_get_oldest_mvcc_acquire_time () - Get the number of values for Time_get_oldest_mvcc_acquire_time 
 *						 statistic
 * 
 */
static int
f_load_Time_get_oldest_mvcc_acquire_time (void)
{
  return PERF_MODULE_CNT;
}

/*
 * f_load_Count_get_oldest_mvcc_retry () - Get the number of values for Count_get_oldest_mvcc_retry statistic
 * 
 */
static int
f_load_Count_get_oldest_mvcc_retry (void)
{
  return PERF_MODULE_CNT;
}

/*
 * f_dump_in_file_Num_data_page_fix_ext () - Write in file the values for Num_data_page_fix_ext statistic
 * f (out): File handle
 * stat_vals (in): statistics buffer
 * 
 */
static void
f_dump_in_file_Num_data_page_fix_ext (FILE * f, const UINT64 * stat_vals)
{
  perfmon_stat_dump_in_file_fix_page_array_stat (f, stat_vals);
}

/*
 * f_dump_in_file_Num_data_page_promote_ext () - Write in file the values for Num_data_page_promote_ext statistic
 * f (out): File handle
 * stat_vals (in): statistics buffer
 * 
 */
static void
f_dump_in_file_Num_data_page_promote_ext (FILE * f, const UINT64 * stat_vals)
{
  perfmon_stat_dump_in_file_promote_page_array_stat (f, stat_vals);
}

/*
 * f_dump_in_file_Num_data_page_promote_time_ext () - Write in file the values for Num_data_page_promote_time_ext 
 *						      statistic
 * f (out): File handle
 * stat_vals (in): statistics buffer
 * 
 */
static void
f_dump_in_file_Num_data_page_promote_time_ext (FILE * f, const UINT64 * stat_vals)
{
  perfmon_stat_dump_in_file_promote_page_array_stat (f, stat_vals);
}

/*
 * f_dump_in_file_Num_data_page_unfix_ext () - Write in file the values for Num_data_page_unfix_ext 
 *					       statistic
 * f (out): File handle
 * stat_vals (in): statistics buffer
 * 
 */
static void
f_dump_in_file_Num_data_page_unfix_ext (FILE * f, const UINT64 * stat_vals)
{
  perfmon_stat_dump_in_file_unfix_page_array_stat (f, stat_vals);
}

/*
 * f_dump_in_file_Time_data_page_lock_acquire_time () - Write in file the values for Time_data_page_lock_acquire_time 
 *					                statistic
 * f (out): File handle
 * stat_vals (in): statistics buffer
 * 
 */
static void
f_dump_in_file_Time_data_page_lock_acquire_time (FILE * f, const UINT64 * stat_vals)
{
  perfmon_stat_dump_in_file_page_lock_time_array_stat (f, stat_vals);
}

/*
 * f_dump_in_file_Time_data_page_hold_acquire_time () - Write in file the values for Time_data_page_hold_acquire_time 
 *					                statistic
 * f (out): File handle
 * stat_vals (in): statistics buffer
 * 
 */
static void
f_dump_in_file_Time_data_page_hold_acquire_time (FILE * f, const UINT64 * stat_vals)
{
  perfmon_stat_dump_in_file_page_hold_time_array_stat (f, stat_vals);
}

/*
 * f_dump_in_file_Time_data_page_fix_acquire_time () - Write in file the values for Time_data_page_fix_acquire_time 
 *					               statistic
 * f (out): File handle
 * stat_vals (in): statistics buffer
 * 
 */
static void
f_dump_in_file_Time_data_page_fix_acquire_time (FILE * f, const UINT64 * stat_vals)
{
  perfmon_stat_dump_in_file_page_fix_time_array_stat (f, stat_vals);
}

/*
 * f_dump_in_file_Num_mvcc_snapshot_ext () - Write in file the values for Num_mvcc_snapshot_ext
 *					     statistic
 * f (out): File handle
 * stat_vals (in): statistics buffer
 * 
 */
static void
f_dump_in_file_Num_mvcc_snapshot_ext (FILE * f, const UINT64 * stat_vals)
{
  if (pstat_Global.activation_flag & PERFMON_ACTIVATION_FLAG_MVCC_SNAPSHOT)
    {
      perfmon_stat_dump_in_file_mvcc_snapshot_array_stat (f, stat_vals);
    }
}

/*
 * f_dump_in_file_Time_obj_lock_acquire_time () - Write in file the values for Time_obj_lock_acquire_time
 *						  statistic
 * f (out): File handle
 * stat_vals (in): statistics buffer
 * 
 */
static void
f_dump_in_file_Time_obj_lock_acquire_time (FILE * f, const UINT64 * stat_vals)
{
  if (pstat_Global.activation_flag & PERFMON_ACTIVATION_FLAG_LOCK_OBJECT)
    {
      perfmon_stat_dump_in_file_obj_lock_array_stat (f, stat_vals);
    }
}

/*
 * f_dump_in_file_Num_dwb_flushed_block_volumes () - Write in file the values for Num_dwb_flushed_block_volumes
 *						  statistic
 * f (out): File handle
 * stat_vals (in): statistics buffer
 * 
 */
static void
f_dump_in_file_Num_dwb_flushed_block_volumes (FILE * f, const UINT64 * stat_vals)
{
  if (pstat_Global.activation_flag & PERFMON_ACTIVE_FLUSHED_BLOCK_VOLUMES)
    {
      perfmon_stat_dump_in_file_flushed_block_volumes_array_stat (f, stat_vals);
    }
}

/*
 * f_dump_in_buffer_Num_data_page_fix_ext () - Write to a buffer the values for Num_data_page_fix_ext
 *					       statistic
 * s (out): Buffer to write to
 * stat_vals (in): statistics buffer
 * remaining_size (in): size of input buffer
 * 
 */
static void
f_dump_in_buffer_Num_data_page_fix_ext (char **s, const UINT64 * stat_vals, int *remaining_size)
{
  perfmon_stat_dump_in_buffer_fix_page_array_stat (stat_vals, s, remaining_size);
}

/*
 * f_dump_in_buffer_Num_data_page_promote_ext () - Write to a buffer the values for Num_data_page_promote_ext
 *						   statistic
 * s (out): Buffer to write to
 * stat_vals (in): statistics buffer
 * remaining_size (in): size of input buffer
 * 
 */
static void
f_dump_in_buffer_Num_data_page_promote_ext (char **s, const UINT64 * stat_vals, int *remaining_size)
{
  perfmon_stat_dump_in_buffer_promote_page_array_stat (stat_vals, s, remaining_size);
}

/*
 * f_dump_in_buffer_Num_data_page_promote_time_ext () - Write to a buffer the values for Num_data_page_promote_time_ext
 *						        statistic
 * s (out): Buffer to write to
 * stat_vals (in): statistics buffer
 * remaining_size (in): size of input buffer
 * 
 */
static void
f_dump_in_buffer_Num_data_page_promote_time_ext (char **s, const UINT64 * stat_vals, int *remaining_size)
{
  perfmon_stat_dump_in_buffer_promote_page_array_stat (stat_vals, s, remaining_size);
}

/*
 * f_dump_in_buffer_Num_data_page_unfix_ext () - Write to a buffer the values for Num_data_page_unfix_ext
 *						 statistic
 * s (out): Buffer to write to
 * stat_vals (in): statistics buffer
 * remaining_size (in): size of input buffer
 * 
 */
static void
f_dump_in_buffer_Num_data_page_unfix_ext (char **s, const UINT64 * stat_vals, int *remaining_size)
{
  perfmon_stat_dump_in_buffer_unfix_page_array_stat (stat_vals, s, remaining_size);
}

/*
 * f_dump_in_buffer_Time_data_page_lock_acquire_time () - Write to a buffer the values for 
 *							  Time_data_page_lock_acquire_time statistic
 *
 * s (out): Buffer to write to
 * stat_vals (in): statistics buffer
 * remaining_size (in): size of input buffer
 * 
 */
static void
f_dump_in_buffer_Time_data_page_lock_acquire_time (char **s, const UINT64 * stat_vals, int *remaining_size)
{
  perfmon_stat_dump_in_buffer_page_lock_time_array_stat (stat_vals, s, remaining_size);
}

/*
 * f_dump_in_buffer_Time_data_page_hold_acquire_time () - Write to a buffer the values for
 *							  Time_data_page_hold_acquire_time statistic
 *
 * s (out): Buffer to write to
 * stat_vals (in): statistics buffer
 * remaining_size (in): size of input buffer
 * 
 */
static void
f_dump_in_buffer_Time_data_page_hold_acquire_time (char **s, const UINT64 * stat_vals, int *remaining_size)
{
  perfmon_stat_dump_in_buffer_page_hold_time_array_stat (stat_vals, s, remaining_size);
}

/*
 * f_dump_in_buffer_Time_data_page_fix_acquire_time () - Write to a buffer the values for
 *							 Time_data_page_fix_acquire_time statistic
 *
 * s (out): Buffer to write to
 * stat_vals (in): statistics buffer
 * remaining_size (in): size of input buffer
 * 
 */
static void
f_dump_in_buffer_Time_data_page_fix_acquire_time (char **s, const UINT64 * stat_vals, int *remaining_size)
{
  perfmon_stat_dump_in_buffer_page_fix_time_array_stat (stat_vals, s, remaining_size);
}

/*
 * f_dump_in_buffer_Num_mvcc_snapshot_ext () - Write to a buffer the values for Num_mvcc_snapshot_ext
 *					       statistic
 * s (out): Buffer to write to
 * stat_vals (in): statistics buffer
 * remaining_size (in): size of input buffer
 * 
 */
static void
f_dump_in_buffer_Num_mvcc_snapshot_ext (char **s, const UINT64 * stat_vals, int *remaining_size)
{
  if (pstat_Global.activation_flag & PERFMON_ACTIVATION_FLAG_MVCC_SNAPSHOT)
    {
      perfmon_stat_dump_in_buffer_mvcc_snapshot_array_stat (stat_vals, s, remaining_size);
    }
}

/*
 * f_dump_in_buffer_Time_obj_lock_acquire_time () - Write to a buffer the values for Time_obj_lock_acquire_time
 *						    statistic
 * s (out): Buffer to write to
 * stat_vals (in): statistics buffer
 * remaining_size (in): size of input buffer
 * 
 */
static void
f_dump_in_buffer_Time_obj_lock_acquire_time (char **s, const UINT64 * stat_vals, int *remaining_size)
{
  if (pstat_Global.activation_flag & PERFMON_ACTIVATION_FLAG_LOCK_OBJECT)
    {
      perfmon_stat_dump_in_buffer_obj_lock_array_stat (stat_vals, s, remaining_size);
    }
}

/*
 * f_dump_in_buffer_Num_dwb_flushed_block_volumes () - Write to a buffer the values for Num_dwb_flushed_block_volumes
 *					       statistic
 * s (out): Buffer to write to
 * stat_vals (in): statistics buffer
 * remaining_size (in): size of input buffer
 * 
 */
static void
f_dump_in_buffer_Num_dwb_flushed_block_volumes (char **s, const UINT64 * stat_vals, int *remaining_size)
{
  if (pstat_Global.activation_flag & PERFMON_ACTIVE_FLUSHED_BLOCK_VOLUMES)
    {
      perfmon_stat_dump_in_buffer_fix_page_array_stat (stat_vals, s, remaining_size);
    }
}

/*
 * perfmon_get_number_of_statistic_values () - Get the number of entries in the statistic array
 * 
 */
int
perfmon_get_number_of_statistic_values (void)
{
  return pstat_Global.n_stat_values;
}

/*
 * perfmon_allocate_values () - Allocate PERFMON_VALUES_MEMSIZE bytes 
 * 
 */
UINT64 *
perfmon_allocate_values (void)
{
  UINT64 *vals;

  vals = (UINT64 *) malloc (PERFMON_VALUES_MEMSIZE);
  if (vals == NULL)
    {
      er_set (ER_ERROR_SEVERITY, ARG_FILE_LINE, ER_OUT_OF_VIRTUAL_MEMORY, 1, PERFMON_VALUES_MEMSIZE);
    }

  return vals;
}

/*
 * perfmon_allocate_packed_values_buffer () - Allocate PERFMON_VALUES_MEMSIZE bytes and verify alignment
 * 
 */
char *
perfmon_allocate_packed_values_buffer (void)
{
  char *buf;

  buf = (char *) malloc (PERFMON_VALUES_MEMSIZE);
  if (buf == NULL)
    {
      er_set (ER_ERROR_SEVERITY, ARG_FILE_LINE, ER_OUT_OF_VIRTUAL_MEMORY, 1, PERFMON_VALUES_MEMSIZE);
    }
  ASSERT_ALIGN (buf, MAX_ALIGNMENT);

  return buf;
}

/*
 * perfmon_copy_values () -
 *
 * dest (in/out): destination buffer
 * source (in): source buffer
 * 
 */
void
perfmon_copy_values (UINT64 * dest, UINT64 * src)
{
  memcpy (dest, src, PERFMON_VALUES_MEMSIZE);
}

/*
 * perfmon_pack_stats - Pack the statistic values in the buffer
 *
 * return:
 *
 *   buf (in):
 *   stats (in):
 *
 *
 */
char *
perfmon_pack_stats (char *buf, UINT64 * stats)
{
  char *ptr;
  int i;

  ptr = buf;

  for (i = 0; i < pstat_Global.n_stat_values; i++)
    {
      OR_PUT_INT64 (ptr, &(stats[i]));
      ptr += OR_INT64_SIZE;
    }

  return (ptr);
}

/*
 * perfmon_unpack_stats - Unpack the values from the buffer in the statistics array
 *
 * return:
 *
 *   buf (in):
 *   stats (out):
 *
 */
char *
perfmon_unpack_stats (char *buf, UINT64 * stats)
{
  char *ptr;
  int i;

  ptr = buf;

  for (i = 0; i < pstat_Global.n_stat_values; i++)
    {
      OR_GET_INT64 (ptr, &(stats[i]));
      ptr += OR_INT64_SIZE;
    }

  return (ptr);
}

/*
 * perfmon_get_peek_stats - Copy into the statistics array the values of the peek statistics
 *		         
 * return: void
 *
 *   stats (in): statistics array
 */
STATIC_INLINE void
perfmon_get_peek_stats (UINT64 * stats)
{
  /* fixme(rem) - will be fixed in stattool patch */
#if defined (SERVER_MODE) || defined (SA_MODE)
  stats[pstat_Metadata[PSTAT_PC_NUM_CACHE_ENTRIES].start_offset] = xcache_get_entry_count ();
  stats[pstat_Metadata[PSTAT_HF_NUM_STATS_ENTRIES].start_offset] = heap_get_best_space_num_stats_entries ();
  stats[pstat_Metadata[PSTAT_QM_NUM_HOLDABLE_CURSORS].start_offset] = session_get_number_of_holdable_cursors ();
#endif /* defined (SERVER_MODE) || defined (SA_MODE) */
}

/*
 * perfmon_print_timer_to_file - Print in a file the statistic values for a timer type statistic
 *
 * stream (in/out): input file
 * stat_index (in): statistic index
 * stats_ptr (in) : statistic values array
 *
 * return: void
 *
 */
static void
perfmon_print_timer_to_file (FILE * stream, int stat_index, UINT64 * stats_ptr)
{
  int offset = pstat_Metadata[stat_index].start_offset;

  assert (pstat_Metadata[stat_index].valtype == PSTAT_COUNTER_TIMER_VALUE);
  fprintf (stream, "The timer values for %s are:\n", pstat_Metadata[stat_index].stat_name);
  fprintf (stream, "Num_%-25s = %10llu\n", pstat_Metadata[stat_index].stat_name,
	   (unsigned long long) stats_ptr[PSTAT_COUNTER_TIMER_COUNT_VALUE (offset)]);
  fprintf (stream, "Total_time_%-18s = %10llu\n", pstat_Metadata[stat_index].stat_name,
	   (unsigned long long) stats_ptr[PSTAT_COUNTER_TIMER_TOTAL_TIME_VALUE (offset)]);
  fprintf (stream, "Max_time_%-20s = %10llu\n", pstat_Metadata[stat_index].stat_name,
	   (unsigned long long) stats_ptr[PSTAT_COUNTER_TIMER_MAX_TIME_VALUE (offset)]);
  fprintf (stream, "Avg_time_%-20s = %10llu\n", pstat_Metadata[stat_index].stat_name,
	   (unsigned long long) stats_ptr[PSTAT_COUNTER_TIMER_AVG_TIME_VALUE (offset)]);
}

/*
 * perfmon_print_timer_to_buffer - Print in a buffer the statistic values for a timer type statistic
 *
 * s (in/out): input stream
 * stat_index (in): statistic index
 * stats_ptr (in): statistic values array
 * offset (in): offset in the statistics array
 * remained_size (in/out): remained size to write in the buffer 
 *
 * return: void
 *
 */
static void
perfmon_print_timer_to_buffer (char **s, int stat_index, UINT64 * stats_ptr, int *remained_size)
{
  int ret;
  int offset = pstat_Metadata[stat_index].start_offset;

  assert (pstat_Metadata[stat_index].valtype == PSTAT_COUNTER_TIMER_VALUE);
  ret = snprintf (*s, *remained_size, "The timer values for %s are:\n", pstat_Metadata[stat_index].stat_name);
  *remained_size -= ret;
  *s += ret;
  ret = snprintf (*s, *remained_size, "Num_%-25s = %10llu\n", pstat_Metadata[stat_index].stat_name,
		  (unsigned long long) stats_ptr[PSTAT_COUNTER_TIMER_COUNT_VALUE (offset)]);
  *remained_size -= ret;
  *s += ret;
  ret = snprintf (*s, *remained_size, "Total_time_%-18s = %10llu\n", pstat_Metadata[stat_index].stat_name,
		  (unsigned long long) stats_ptr[PSTAT_COUNTER_TIMER_TOTAL_TIME_VALUE (offset)]);
  *remained_size -= ret;
  *s += ret;
  ret = snprintf (*s, *remained_size, "Max_time_%-20s = %10llu\n", pstat_Metadata[stat_index].stat_name,
		  (unsigned long long) stats_ptr[PSTAT_COUNTER_TIMER_MAX_TIME_VALUE (offset)]);
  *remained_size -= ret;
  *s += ret;
  ret = snprintf (*s, *remained_size, "Avg_time_%-20s = %10llu\n", pstat_Metadata[stat_index].stat_name,
		  (unsigned long long) stats_ptr[PSTAT_COUNTER_TIMER_AVG_TIME_VALUE (offset)]);
  *remained_size -= ret;
  *s += ret;
}

// *INDENT-OFF*
static size_t
thread_stats_count (void)
{
  return cubthread::wpstat::STATS_COUNT * 2;
}

static int
f_load_thread_stats (void)
{
  return (int) thread_stats_count ();
}

static void
perfmon_stat_thread_stat_name (size_t index, char * name_buf, size_t max_size)
{
  cubthread::wpstat::id wpstat_id;
  const char *prefixp;
  const char *COUNTER_PREFIX = "Counter_";
  const char *TIMER_PREFIX = "Timer_";

  if (index < cubthread::wpstat::STATS_COUNT)
    {
      wpstat_id = cubthread::wpstat::to_id (index);
      prefixp = COUNTER_PREFIX;
    }
  else
    {
      wpstat_id = cubthread::wpstat::to_id (index - cubthread::wpstat::STATS_COUNT);
      prefixp = TIMER_PREFIX;
    }

  std::strncpy (name_buf, prefixp, max_size);
  max_size -= std::strlen (prefixp);

  std::strncat (name_buf, cubthread::wpstat::get_id_name (wpstat_id), max_size);
}

/*
 * f_dump_in_file_thread_stats () - Write in file the values for thread statistic
 *
 * f (out): File handle
 * stat_vals (in): statistics buffer
 * 
 */
static void
f_dump_in_file_thread_stats (FILE * f, const UINT64 * stat_vals)
{
  if (pstat_Global.activation_flag & PERFMON_ACTIVATION_FLAG_THREAD)
    {
      perfmon_stat_dump_in_file_thread_stats (f, stat_vals);
    }
}

/*
 * perfmon_stat_dump_in_file_thread_stats () -
 *
 * stream(in): output file
 * stats_ptr(in): start of array values
 * 
 */
static void
perfmon_stat_dump_in_file_thread_stats (FILE * stream, const UINT64 * stats_ptr)
{
  UINT64 value = 0;
  const size_t MAX_NAME_SIZE = 64;
  char name_buf[MAX_NAME_SIZE];

  assert (stream != NULL);

  for (size_t it = 0; it < thread_stats_count (); it++)
    {
      value = stats_ptr[it];
      if (value == 0)
	{
	  continue;
	}
      perfmon_stat_thread_stat_name (it, name_buf, MAX_NAME_SIZE);
      fprintf (stream, "%-10s = %16llu\n", name_buf, (long long unsigned int) value);
    }
}

/*
 * f_dump_in_buffer_thread_stats () - Write to a buffer the values for thread statistic
 * s (out): Buffer to write to
 * stat_vals (in): statistics buffer
 * remaining_size (in): size of input buffer
 * 
 */
static void
f_dump_in_buffer_thread_stats (char **s, const UINT64 * stat_vals, int *remaining_size)
{
  if (pstat_Global.activation_flag & PERFMON_ACTIVATION_FLAG_THREAD)
    {
      perfmon_stat_dump_in_buffer_thread_stats (stat_vals, s, remaining_size);
    }
}

/*
 * perfmon_stat_dump_in_buffer_thread_stats () -
 *
 * stats_ptr(in): start of array values
 * s(in/out): output string (NULL if not used)
 * remaining_size(in/out): remaining size in string s (NULL if not used)
 * 
 */
static void
perfmon_stat_dump_in_buffer_thread_stats (const UINT64 * stats_ptr, char **s, int *remaining_size)
{
  UINT64 value = 0;
  const size_t MAX_NAME_SIZE = 64;
  char name_buf[MAX_NAME_SIZE];
  int ret;

  assert (s != NULL);
  assert (remaining_size != NULL);

  for (size_t it = 0; it < thread_stats_count (); it++)
    {
      value = stats_ptr[it];
      if (value == 0)
	{
	  continue;
	}
      perfmon_stat_thread_stat_name (it, name_buf, MAX_NAME_SIZE);
      ret = snprintf (*s, *remaining_size, "%-10s = %16llu\n", name_buf, (long long unsigned int) value);

      *remaining_size -= ret;
      *s += ret;
      if (*remaining_size <= 0)
	{
	  return;
	}
    }
}

//////////////////////////////////////////////////////////////////////////
// Thread daemons section
//////////////////////////////////////////////////////////////////////////

static const char *perfmon_Thread_daemon_stat_names [] =
{
  // daemon
  "daemon_loop_count",
  "daemon_execute_time",
  "daemon_pause_time",

  // looper
  "looper_sleep_count",
  "looper_sleep_time",
  "looper_reset_count",

  // waiter
  "waiter_wakeup_count",
  "waiter_lock_wakeup_count",
  "waiter_awake_count",
  "waiter_sleep_count",
  "waiter_timeout_count",
  "waiter_no_wait_count",
  "waiter_wakeup_delay_time",

  // todo - probably has to be moved to thread_daemon.hpp
};

static const char *perfmon_Daemon_names [] =
{
  "Page_flush_daemon_thread",
  "Page_post_flush_daemon_thread",
  "Page_flush_control_daemon_thread",
  "Page_maintenance_daemon_thread",
  "Deadlock_detect_daemon_thread",
  "Log_flush_daemon_thread",
};
static const size_t PERFMON_DAEMON_COUNT = sizeof (perfmon_Daemon_names) / sizeof (const char *);

static size_t
thread_daemon_stats_count (void)
{
  return PERFMON_DAEMON_COUNT * cubthread::daemon::STAT_COUNT;
}

static int
f_load_thread_daemon_stats (void)
{
  return (int) thread_daemon_stats_count ();
}

/*
 * f_dump_in_file_thread_daemon_stats () - Write in file the values for daemon statistic
 *
 * f (out): File handle
 * stat_vals (in): statistics buffer
 * 
 */
static void
f_dump_in_file_thread_daemon_stats (FILE * f, const UINT64 * stat_vals)
{
  if (pstat_Global.activation_flag & PERFMON_ACTIVATION_FLAG_DAEMONS)
    {
      perfmon_stat_dump_in_file_thread_daemon_stats (f, stat_vals);
    }
}

/*
 * perfmon_stat_dump_in_file_thread_daemon_stats () -
 *
 * stream(in): output file
 * stats_ptr(in): start of array values
 * 
 */
static void
perfmon_stat_dump_in_file_thread_daemon_stats (FILE * stream, const UINT64 * stats_ptr)
{
  UINT64 value = 0;

  assert (stream != NULL);

  for (size_t daemon_it = 0; daemon_it < PERFMON_DAEMON_COUNT; daemon_it++)
    {
      for (size_t stat_it = 0; stat_it < cubthread::daemon::STAT_COUNT; stat_it++)
        {
          value = stats_ptr[daemon_it * cubthread::daemon::STAT_COUNT + stat_it];
          fprintf (stream, "%s.%s = %16llu\n", perfmon_Daemon_names[daemon_it],
		   perfmon_Thread_daemon_stat_names[stat_it], (long long unsigned int) value);
        }
    }
}

/*
 * f_dump_in_buffer_thread_daemon_stats () - Write to a buffer the values for daemon statistic
 * s (out): Buffer to write to
 * stat_vals (in): statistics buffer
 * remaining_size (in): size of input buffer
 * 
 */
static void
f_dump_in_buffer_thread_daemon_stats (char **s, const UINT64 * stat_vals, int *remaining_size)
{
  if (pstat_Global.activation_flag & PERFMON_ACTIVATION_FLAG_DAEMONS)
    {
      perfmon_stat_dump_in_buffer_thread_daemon_stats (stat_vals, s, remaining_size);
    }
}

/*
 * perfmon_stat_dump_in_buffer_thread_daemon_stats () -
 *
 * stats_ptr(in): start of array values
 * s(in/out): output string (NULL if not used)
 * remaining_size(in/out): remaining size in string s (NULL if not used)
 * 
 */
static void
perfmon_stat_dump_in_buffer_thread_daemon_stats (const UINT64 * stats_ptr, char **s, int *remaining_size)
{
  UINT64 value = 0;
  int ret;

  assert (s != NULL);
  assert (remaining_size != NULL);

  for (size_t daemon_it = 0; daemon_it < PERFMON_DAEMON_COUNT; daemon_it++)
    {
      for (size_t stat_it = 0; stat_it < cubthread::daemon::STAT_COUNT; stat_it++)
        {
          value = stats_ptr[daemon_it * cubthread::daemon::STAT_COUNT + stat_it];
          ret = snprintf (*s, *remaining_size, "%s.%s = %16llu\n", perfmon_Daemon_names[daemon_it],
			  perfmon_Thread_daemon_stat_names[stat_it], (long long unsigned int) value);

          *remaining_size -= ret;
          *s += ret;
          if (*remaining_size <= 0)
            {
              return;
            }
        }
    }
}

#if defined (SERVER_MODE)
static void
perfmon_peek_thread_daemon_stats (UINT64 * stats)
{
  UINT64 *statsp = &stats[pstat_Metadata[PSTAT_THREAD_PGBUF_DAEMON_STATS].start_offset];
  pgbuf_daemons_get_stats (statsp);  // 4 x daemons
  statsp += 4 * cubthread::daemon::STAT_COUNT;

  // get deadlock stats
  lock_deadlock_detect_daemon_get_stats (statsp);
  statsp += cubthread::daemon::STAT_COUNT;

  // get log flush stats
  log_flush_daemon_get_stats (statsp);
  statsp += cubthread::daemon::STAT_COUNT;
}
#endif // SERVER_MODE
// *INDENT-ON*<|MERGE_RESOLUTION|>--- conflicted
+++ resolved
@@ -133,12 +133,9 @@
 static void f_dump_in_file_Time_data_page_fix_acquire_time (FILE *, const UINT64 * stat_vals);
 static void f_dump_in_file_Num_mvcc_snapshot_ext (FILE *, const UINT64 * stat_vals);
 static void f_dump_in_file_Time_obj_lock_acquire_time (FILE *, const UINT64 * stat_vals);
-<<<<<<< HEAD
-static void f_dump_in_file_Num_dwb_flushed_block_volumes (FILE *, const UINT64 * stat_vals);
-=======
 static void f_dump_in_file_thread_stats (FILE * f, const UINT64 * stat_vals);
 static void f_dump_in_file_thread_daemon_stats (FILE * f, const UINT64 * stat_vals);
->>>>>>> e1f48cf9
+static void f_dump_in_file_Num_dwb_flushed_block_volumes (FILE *, const UINT64 * stat_vals);
 
 static void f_dump_in_buffer_Num_data_page_fix_ext (char **, const UINT64 * stat_vals, int *remaining_size);
 static void f_dump_in_buffer_Num_data_page_promote_ext (char **, const UINT64 * stat_vals, int *remaining_size);
@@ -149,12 +146,9 @@
 static void f_dump_in_buffer_Time_data_page_fix_acquire_time (char **, const UINT64 * stat_vals, int *remaining_size);
 static void f_dump_in_buffer_Num_mvcc_snapshot_ext (char **, const UINT64 * stat_vals, int *remaining_size);
 static void f_dump_in_buffer_Time_obj_lock_acquire_time (char **, const UINT64 * stat_vals, int *remaining_size);
-<<<<<<< HEAD
-static void f_dump_in_buffer_Num_dwb_flushed_block_volumes (char **s, const UINT64 * stat_vals, int *remaining_size);
-=======
 static void f_dump_in_buffer_thread_stats (char **s, const UINT64 * stat_vals, int *remaining_size);
 static void f_dump_in_buffer_thread_daemon_stats (char **s, const UINT64 * stat_vals, int *remaining_size);
->>>>>>> e1f48cf9
+static void f_dump_in_buffer_Num_dwb_flushed_block_volumes (char **s, const UINT64 * stat_vals, int *remaining_size);
 
 static void perfmon_stat_dump_in_file_fix_page_array_stat (FILE *, const UINT64 * stats_ptr);
 static void perfmon_stat_dump_in_file_promote_page_array_stat (FILE *, const UINT64 * stats_ptr);
@@ -574,18 +568,15 @@
   PSTAT_METADATA_INIT_COMPLEX (PSTAT_OBJ_LOCK_TIME_COUNTERS, "Time_obj_lock_acquire_time",
 			       &f_dump_in_file_Time_obj_lock_acquire_time, &f_dump_in_buffer_Time_obj_lock_acquire_time,
 			       &f_load_Time_obj_lock_acquire_time),
-<<<<<<< HEAD
+  PSTAT_METADATA_INIT_COMPLEX (PSTAT_THREAD_STATS, "Thread_stats_counters_timers", &f_dump_in_file_thread_stats,
+			       &f_dump_in_buffer_thread_stats, &f_load_thread_stats),
+  PSTAT_METADATA_INIT_COMPLEX (PSTAT_THREAD_PGBUF_DAEMON_STATS, "Thread_pgbuf_daemon_stats_counters_timers",
+			       &f_dump_in_file_thread_daemon_stats, &f_dump_in_buffer_thread_daemon_stats,
+			       &f_load_thread_daemon_stats),
   PSTAT_METADATA_INIT_COMPLEX (PSTAT_DWB_FLUSHED_BLOCK_NUM_VOLUMES, "Num_dwb_flushed_block_volumes",
 			       &f_dump_in_file_Num_dwb_flushed_block_volumes,
 			       &f_dump_in_buffer_Num_dwb_flushed_block_volumes,
 			       &f_load_Num_dwb_flushed_block_volumes)
-=======
-  PSTAT_METADATA_INIT_COMPLEX (PSTAT_THREAD_STATS, "Thread_stats_counters_timers", &f_dump_in_file_thread_stats,
-			       &f_dump_in_buffer_thread_stats, &f_load_thread_stats),
-  PSTAT_METADATA_INIT_COMPLEX (PSTAT_THREAD_PGBUF_DAEMON_STATS, "Thread_pgbuf_daemon_stats_counters_timers",
-			       &f_dump_in_file_thread_daemon_stats, &f_dump_in_buffer_thread_daemon_stats,
-			       &f_load_thread_daemon_stats)
->>>>>>> e1f48cf9
 };
 
 STATIC_INLINE void perfmon_add_stat_at_offset (THREAD_ENTRY * thread_p, PERF_STAT_ID psid, const int offset,
@@ -4512,7 +4503,7 @@
 static void
 f_dump_in_file_Num_dwb_flushed_block_volumes (FILE * f, const UINT64 * stat_vals)
 {
-  if (pstat_Global.activation_flag & PERFMON_ACTIVE_FLUSHED_BLOCK_VOLUMES)
+  if (pstat_Global.activation_flag & PERFMON_ACTIVATION_FLAG_FLUSHED_BLOCK_VOLUMES)
     {
       perfmon_stat_dump_in_file_flushed_block_volumes_array_stat (f, stat_vals);
     }
@@ -4664,7 +4655,7 @@
 static void
 f_dump_in_buffer_Num_dwb_flushed_block_volumes (char **s, const UINT64 * stat_vals, int *remaining_size)
 {
-  if (pstat_Global.activation_flag & PERFMON_ACTIVE_FLUSHED_BLOCK_VOLUMES)
+  if (pstat_Global.activation_flag & PERFMON_ACTIVATION_FLAG_FLUSHED_BLOCK_VOLUMES)
     {
       perfmon_stat_dump_in_buffer_fix_page_array_stat (stat_vals, s, remaining_size);
     }
