--- conflicted
+++ resolved
@@ -93,8 +93,6 @@
  * can be accessed or opened.
  */
 #define LANG_ERR_NO_CUBRID "The `%s' environment variable is not set.\n"
-<<<<<<< HEAD
-=======
 
 #define LANG_MAX_LANGNAME       256
 
@@ -122,7 +120,6 @@
   (((c) == INTL_CODESET_KSC5601_EUC) ? LANG_COLL_EUCKR_BINARY :  \
   (((c) == INTL_CODESET_ISO88591) ? LANG_COLL_ISO_BINARY :	 \
     LANG_COLL_BINARY)))
->>>>>>> a405a2c5
 
 
   /* collation and charset do be used by system : */
