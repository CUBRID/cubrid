--- conflicted
+++ resolved
@@ -29,7 +29,7 @@
 
 #include "config.h"
 
-#include "dbtype.h"
+#include "dbtype_def.h"
 #include "thread_compat.hpp"
 
 #include <stdio.h>
@@ -42,12 +42,6 @@
 #include <stdint.h>
 #endif
 
-<<<<<<< HEAD
-#include "thread.h"
-#include "dbtype_def.h"
-
-=======
->>>>>>> 6210fdce
 /* Ceiling of positive division */
 #define CEIL_PTVDIV(dividend, divisor) \
         (((dividend) == 0) ? 0 : (((dividend) - 1) / (divisor)) + 1)
