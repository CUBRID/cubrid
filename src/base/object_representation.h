--- conflicted
+++ resolved
@@ -1121,8 +1121,6 @@
   int attribute;
 };
 
-<<<<<<< HEAD
-=======
   /*
    * SETOBJ
    *    This is the primitive set object header.
@@ -1147,7 +1145,6 @@
   need_clear_type need_clear;
 };
 
->>>>>>> a405a2c5
 #if defined (__cplusplus)
 class JSON_VALIDATOR;
 #endif
