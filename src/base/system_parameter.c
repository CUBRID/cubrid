/*
 * Copyright 2008 Search Solution Corporation
 * Copyright 2016 CUBRID Corporation
 *
 *  Licensed under the Apache License, Version 2.0 (the "License");
 *  you may not use this file except in compliance with the License.
 *  You may obtain a copy of the License at
 *
 *      http://www.apache.org/licenses/LICENSE-2.0
 *
 *  Unless required by applicable law or agreed to in writing, software
 *  distributed under the License is distributed on an "AS IS" BASIS,
 *  WITHOUT WARRANTIES OR CONDITIONS OF ANY KIND, either express or implied.
 *  See the License for the specific language governing permissions and
 *  limitations under the License.
 *
 */

/*
 * system_parameter.c - system parameters
 */

#ident "$Id$"

#include "config.h"

#include <stdio.h>
#include <stdlib.h>
#include <limits.h>
#include <float.h>
#include <errno.h>
#include <time.h>
#if defined (WINDOWS)
#include <io.h>
#include <direct.h>
#else
#include <unistd.h>
#endif /* !WINDOWS */
#include <sys/types.h>
#include <sys/stat.h>
#if !defined(WINDOWS)
#include <sys/param.h>
#endif
#include <assert.h>
#include <ctype.h>

#include "porting.h"
#include "chartype.h"
#include "deduplicate_key.h"
#include "misc_string.h"
#include "error_manager.h"
#include "storage_common.h"
#include "system_parameter.h"
#include "util_func.h"
#include "log_comm.h"
#include "memory_alloc.h"
#include "object_representation.h"
#include "environment_variable.h"
#include "intl_support.h"
#include "message_catalog.h"
#include "language_support.h"
#include "connection_defs.h"
#if defined (SERVER_MODE) || defined (SA_MODE)
#include "server_support.h"
#include "boot_sr.h"
#include "page_buffer.h"
#include "session.h"
#include "vacuum.h"
#include "log_manager.h"
#include "xserver_interface.h"
#include "double_write_buffer.h"
#endif /* SERVER_MODE */
#if defined (LINUX)
#include "stack_dump.h"
#endif
#include "ini_parser.h"
#if defined(WINDOWS)
#include "wintcp.h"
#else /* WINDOWS */
#include "tcp.h"
#endif /* WINDOWS */
#include "heartbeat.h"
#include "log_applier.h"
#include "utility.h"
#include "tz_support.h"
#include "perf_monitor.h"
#include "fault_injection.h"
#include "tde.h"
#if defined (SERVER_MODE)
#include "thread_worker_pool.hpp"	// for cubthread::system_core_count
#include "thread_manager.hpp"	// for thread_get_thread_entry_info
#endif // SERVER_MODE
#include "string_regex.hpp"

#if defined (SUPPRESS_STRLEN_WARNING)
#define strlen(s1)  ((int) strlen(s1))
#endif /* defined (SUPPRESS_STRLEN_WARNING) */

#define ER_LOG_FILE_DIR	"server"
#if !defined (CS_MODE)
static const char sysprm_error_log_file[] = "cub_server.err";
#else /* CS_MODE */
static const char sysprm_error_log_file[] = "cub_client.err";
#endif /* CS_MODE */
static const char sysprm_conf_file_name[] = "cubrid.conf";
static const char sysprm_ha_conf_file_name[] = "cubrid_ha.conf";

/*
 * System variable names
 */

#define PRM_NAME_ER_LOG_DEBUG "er_log_debug"

#define PRM_NAME_ER_BTREE_DEBUG "er_btree_debug"

#define PRM_NAME_ER_LOG_LEVEL "error_log_level"

#define PRM_NAME_ER_LOG_WARNING "error_log_warning"

#define PRM_NAME_ER_EXIT_ASK "inquire_on_exit"

#define PRM_NAME_ER_LOG_SIZE "error_log_size"

#define PRM_NAME_ER_LOG_FILE "error_log"

#define PRM_NAME_IO_LOCKF_ENABLE "file_lock"

#define PRM_NAME_SR_NBUFFERS "sort_buffer_pages"

#define PRM_NAME_SORT_BUFFER_SIZE "sort_buffer_size"

#define PRM_NAME_PB_NBUFFERS "data_buffer_pages"

#define PRM_NAME_PAGE_BUFFER_SIZE "data_buffer_size"

#define PRM_NAME_PB_BUFFER_FLUSH_RATIO "data_buffer_flush_ratio"

#define PRM_NAME_HF_UNFILL_FACTOR "unfill_factor"

#define PRM_NAME_HF_MAX_BESTSPACE_ENTRIES "max_bestspace_entries"

#define PRM_NAME_BT_UNFILL_FACTOR "index_unfill_factor"

#define PRM_NAME_BT_OID_NBUFFERS "index_scan_oid_buffer_pages"

#define PRM_NAME_BT_OID_BUFFER_SIZE "index_scan_oid_buffer_size"

#define PRM_NAME_BT_INDEX_SCAN_OID_ORDER "index_scan_in_oid_order"

#define PRM_NAME_BOSR_MAXTMP_PAGES "temp_file_max_size_in_pages"

#define PRM_NAME_LK_TIMEOUT_MESSAGE_DUMP_LEVEL "lock_timeout_message_type"

#define PRM_NAME_LK_ESCALATION_AT "lock_escalation"

#define PRM_NAME_LK_ROLLBACK_ON_LOCK_ESCALATION "rollback_on_lock_escalation"

#define PRM_NAME_LK_TIMEOUT_SECS "lock_timeout_in_secs"

#define PRM_NAME_LK_TIMEOUT "lock_timeout"

#define PRM_NAME_LK_RUN_DEADLOCK_INTERVAL "deadlock_detection_interval_in_secs"

#define PRM_NAME_LOG_NBUFFERS "log_buffer_pages"

#define PRM_NAME_LOG_BUFFER_SIZE "log_buffer_size"

#define PRM_NAME_LOG_CHECKPOINT_NPAGES "checkpoint_every_npages"

#define PRM_NAME_LOG_CHECKPOINT_SIZE "checkpoint_every_size"

/* This parameter is stored in units of sec. */
#define PRM_NAME_LOG_CHECKPOINT_INTERVAL_SECS "checkpoint_interval_in_mins"

#define PRM_NAME_LOG_CHECKPOINT_INTERVAL "checkpoint_interval"

#define PRM_NAME_LOG_CHECKPOINT_SLEEP_MSECS "checkpoint_sleep_msecs"

#define PRM_NAME_LOG_BACKGROUND_ARCHIVING "background_archiving"

#define PRM_NAME_LOG_ISOLATION_LEVEL "isolation_level"

#define PRM_NAME_LOG_MEDIA_FAILURE_SUPPORT "media_failure_support"

#define PRM_NAME_LOG_SWEEP_CLEAN "log_file_sweep_clean"

#define PRM_NAME_COMMIT_ON_SHUTDOWN "commit_on_shutdown"

#define PRM_NAME_SHUTDOWN_WAIT_TIME_IN_SECS "shutdown_wait_time_in_secs"

#define PRM_NAME_CSQL_AUTO_COMMIT "csql_auto_commit"

#define PRM_NAME_WS_HASHTABLE_SIZE "initial_workspace_table_size"

#define PRM_NAME_WS_MEMORY_REPORT "workspace_memory_report"

#define PRM_NAME_GC_ENABLE "garbage_collection"

#define PRM_NAME_TCP_PORT_ID "cubrid_port_id"

#define PRM_NAME_TCP_CONNECTION_TIMEOUT "connection_timeout"

#define PRM_NAME_OPTIMIZATION_LEVEL "optimization_level"

#define PRM_NAME_QO_DUMP "qo_dump"

#define PRM_NAME_CSS_MAX_CLIENTS "max_clients"

#define PRM_NAME_THREAD_STACKSIZE "thread_stacksize"

#define PRM_NAME_CFG_DB_HOSTS "db_hosts"

#define PRM_NAME_RESET_TR_PARSER "reset_tr_parser_interval"

#define PRM_NAME_IO_BACKUP_NBUFFERS "backup_buffer_pages"

#define PRM_NAME_IO_BACKUP_MAX_VOLUME_SIZE "backup_volume_max_size_bytes"

#define PRM_NAME_IO_BACKUP_SLEEP_MSECS "backup_sleep_msecs"

#define PRM_NAME_MAX_PAGES_IN_TEMP_FILE_CACHE "max_pages_in_temp_file_cache"

#define PRM_NAME_MAX_ENTRIES_IN_TEMP_FILE_CACHE "max_entries_in_temp_file_cache"

#define PRM_NAME_PTHREAD_SCOPE_PROCESS "pthread_scope_process"

#define PRM_NAME_TEMP_MEM_BUFFER_PAGES "temp_file_memory_size_in_pages"

#define PRM_NAME_INDEX_SCAN_KEY_BUFFER_PAGES "index_scan_key_buffer_pages"

#define PRM_NAME_INDEX_SCAN_KEY_BUFFER_SIZE "index_scan_key_buffer_size"

#define PRM_NAME_DONT_REUSE_HEAP_FILE "dont_reuse_heap_file"

#define PRM_NAME_INSERT_MODE "insert_execution_mode"

#define PRM_NAME_LK_MAX_SCANID_BIT "max_index_scan_count"

#define PRM_NAME_HOSTVAR_LATE_BINDING "hostvar_late_binding"

#define PRM_NAME_ENABLE_HISTO "communication_histogram"

#define PRM_NAME_MUTEX_BUSY_WAITING_CNT "mutex_busy_waiting_cnt"

#define PRM_NAME_PB_NUM_LRU_CHAINS "num_LRU_chains"

#define PRM_NAME_PAGE_BG_FLUSH_INTERVAL_MSECS "page_flush_interval_in_msecs"

#define PRM_NAME_PAGE_BG_FLUSH_INTERVAL "page_flush_interval"

#define PRM_NAME_ADAPTIVE_FLUSH_CONTROL "adaptive_flush_control"

#define PRM_NAME_MAX_FLUSH_PAGES_PER_SECOND "max_flush_pages_per_second"

#define PRM_NAME_MAX_FLUSH_SIZE_PER_SECOND "max_flush_size_per_second"

#define PRM_NAME_PB_SYNC_ON_NFLUSH "sync_on_nflush"

#define PRM_NAME_PB_SYNC_ON_FLUSH_SIZE "sync_on_flush_size"

#define PRM_NAME_PB_DEBUG_PAGE_VALIDATION_LEVEL "page_validation_level"

#define PRM_NAME_ORACLE_STYLE_OUTERJOIN "oracle_style_outerjoin"

#define PRM_NAME_COMPAT_MODE "compat_mode"

#define PRM_NAME_ANSI_QUOTES "ansi_quotes"

#define PRM_NAME_DEFAULT_WEEK_FORMAT "default_week_format"

#define PRM_NAME_TEST_MODE "test_mode"

#define PRM_NAME_ONLY_FULL_GROUP_BY "only_full_group_by"

#define PRM_NAME_PIPES_AS_CONCAT "pipes_as_concat"

#define PRM_NAME_MYSQL_TRIGGER_CORRELATION_NAMES "mysql_trigger_correlation_names"

#define PRM_NAME_REQUIRE_LIKE_ESCAPE_CHARACTER "require_like_escape_character"

#define PRM_NAME_NO_BACKSLASH_ESCAPES "no_backslash_escapes"

#define PRM_NAME_GROUP_CONCAT_MAX_LEN "group_concat_max_len"

#define PRM_NAME_STRING_MAX_SIZE_BYTES "string_max_size_bytes"

#define PRM_NAME_ADD_COLUMN_UPDATE_HARD_DEFAULT "add_column_update_hard_default"

#define PRM_NAME_RETURN_NULL_ON_FUNCTION_ERRORS "return_null_on_function_errors"

#define PRM_NAME_PLUS_AS_CONCAT "plus_as_concat"

#define PRM_NAME_ALTER_TABLE_CHANGE_TYPE_STRICT "alter_table_change_type_strict"

#define PRM_NAME_COMPACTDB_PAGE_RECLAIM_ONLY "compactdb_page_reclaim_only"

#define PRM_NAME_LIKE_TERM_SELECTIVITY "like_term_selectivity"

#define PRM_NAME_MAX_OUTER_CARD_OF_IDXJOIN "max_outer_card_of_idxjoin"

#define PRM_NAME_ORACLE_STYLE_EMPTY_STRING "oracle_style_empty_string"

#define PRM_NAME_SUPPRESS_FSYNC "suppress_fsync"

#define PRM_NAME_CALL_STACK_DUMP_ON_ERROR "call_stack_dump_on_error"

#define PRM_NAME_CALL_STACK_DUMP_ACTIVATION "call_stack_dump_activation_list"

#define PRM_NAME_CALL_STACK_DUMP_DEACTIVATION "call_stack_dump_deactivation_list"

#define PRM_NAME_COMPAT_NUMERIC_DIVISION_SCALE "compat_numeric_division_scale"

#define PRM_NAME_DBFILES_PROTECT "dbfiles_protect"

#define PRM_NAME_AUTO_RESTART_SERVER "auto_restart_server"

#define PRM_NAME_XASL_CACHE_MAX_ENTRIES "max_plan_cache_entries"
#define PRM_NAME_XASL_CACHE_MAX_CLONES "max_plan_cache_clones"
#define PRM_NAME_XASL_CACHE_TIMEOUT "plan_cache_timeout"
#define PRM_NAME_XASL_CACHE_LOGGING "plan_cache_logging"

#define PRM_NAME_FILTER_PRED_MAX_CACHE_ENTRIES "max_filter_pred_cache_entries"
#define PRM_NAME_FILTER_PRED_MAX_CACHE_CLONES "max_filter_pred_cache_clones"

#define PRM_NAME_LIST_QUERY_CACHE_MODE "query_cache_mode"

#define PRM_NAME_LIST_MAX_QUERY_CACHE_ENTRIES "max_query_cache_entries"

#define PRM_NAME_LIST_MAX_QUERY_CACHE_PAGES "query_cache_size_in_pages"

#define PRM_NAME_USE_ORDERBY_SORT_LIMIT  "use_orderby_sort_limit"

#define PRM_NAME_REPLICATION_MODE "replication"

#define PRM_NAME_HA_MODE "ha_mode"

#define PRM_NAME_HA_MODE_FOR_SA_UTILS_ONLY "ha_mode_for_sa_utils_only"

#define PRM_NAME_HA_SERVER_STATE "ha_server_state"

#define PRM_NAME_HA_LOG_APPLIER_STATE "ha_log_applier_state"

#define PRM_NAME_HA_NODE_LIST "ha_node_list"

#define PRM_NAME_HA_REPLICA_LIST "ha_replica_list"

#define PRM_NAME_HA_DB_LIST "ha_db_list"

#define PRM_NAME_HA_COPY_LOG_BASE "ha_copy_log_base"

#define PRM_NAME_HA_COPY_SYNC_MODE "ha_copy_sync_mode"

#define PRM_NAME_HA_APPLY_MAX_MEM_SIZE "ha_apply_max_mem_size"

#define PRM_NAME_HA_PORT_ID "ha_port_id"

#define PRM_NAME_HA_INIT_TIMER_IN_MSECS "ha_init_timer_in_msec"

#define PRM_NAME_HA_HEARTBEAT_INTERVAL_IN_MSECS "ha_heartbeat_interval_in_msecs"

#define PRM_NAME_HA_CALC_SCORE_INTERVAL_IN_MSECS "ha_calc_score_interval_in_msecs"

#define PRM_NAME_HA_FAILOVER_WAIT_TIME_IN_MSECS "ha_failover_wait_time_in_msecs"

#define PRM_NAME_HA_PROCESS_START_CONFIRM_INTERVAL_IN_MSECS "ha_process_start_confirm_interval_in_msecs"

#define PRM_NAME_HA_PROCESS_DEREG_CONFIRM_INTERVAL_IN_MSECS "ha_process_dereg_confirm_interval_in_msecs"

#define PRM_NAME_HA_MAX_PROCESS_START_CONFIRM "ha_max_process_start_confirm"

#define PRM_NAME_HA_MAX_PROCESS_DEREG_CONFIRM "ha_max_process_dereg_confirm"

#define PRM_NAME_HA_UNACCEPTABLE_PROC_RESTART_TIMEDIFF "ha_unacceptable_proc_restart_timediff"

#define PRM_NAME_HA_CHANGEMODE_INTERVAL_IN_MSEC "ha_changemode_interval_in_msecs"

#define PRM_NAME_HA_MAX_HEARTBEAT_GAP "ha_max_heartbeat_gap"

#define PRM_NAME_HA_PING_HOSTS "ha_ping_hosts"

#define PRM_NAME_HA_TCP_PING_HOSTS "ha_tcp_ping_hosts"

#define PRM_NAME_HA_PING_TIMEOUT "ha_ping_timeout"

#define PRM_NAME_HA_APPLYLOGDB_RETRY_ERROR_LIST "ha_applylogdb_retry_error_list"

#define PRM_NAME_HA_APPLYLOGDB_IGNORE_ERROR_LIST "ha_applylogdb_ignore_error_list"

#define PRM_NAME_HA_APPLYLOGDB_LOG_WAIT_TIME_IN_SECS "ha_applylogdb_log_wait_time_in_secs"

#define PRM_NAME_HA_SQL_LOGGING "ha_enable_sql_logging"

#define PRM_NAME_HA_SQL_LOG_MAX_SIZE_IN_MB "ha_sql_log_max_size_in_mbytes"

#define PRM_NAME_HA_SQL_LOG_PATH "ha_sql_log_path"

#define PRM_NAME_HA_SQL_LOG_MAX_COUNT "ha_sql_log_max_count"

#define PRM_NAME_HA_COPY_LOG_MAX_ARCHIVES "ha_copy_log_max_archives"

#define PRM_NAME_HA_COPY_LOG_TIMEOUT "ha_copy_log_timeout"

#define PRM_NAME_HA_REPLICA_DELAY "ha_replica_delay"

#define PRM_NAME_HA_REPLICA_TIME_BOUND "ha_replica_time_bound"

#define PRM_NAME_HA_DELAY_LIMIT "ha_delay_limit"

#define PRM_NAME_HA_DELAY_LIMIT_DELTA "ha_delay_limit_delta"

#define PRM_NAME_HA_APPLYLOGDB_MAX_COMMIT_INTERVAL_IN_MSECS "ha_applylogdb_max_commit_interval_in_msecs"

#define PRM_NAME_HA_APPLYLOGDB_MAX_COMMIT_INTERVAL "ha_applylogdb_max_commit_interval"

#define PRM_NAME_HA_CHECK_DISK_FAILURE_INTERVAL_IN_SECS "ha_check_disk_failure_interval"

#define PRM_NAME_JAVA_STORED_PROCEDURE "java_stored_procedure"

#define PRM_NAME_JAVA_STORED_PROCEDURE_PORT "java_stored_procedure_port"

#define PRM_NAME_JAVA_STORED_PROCEDURE_JVM_OPTIONS "java_stored_procedure_jvm_options"

#define PRM_NAME_JAVA_STORED_PROCEDURE_DEBUG "java_stored_procedure_debug"

#define PRM_NAME_JAVA_STORED_PROCEDURE_UDS "java_stored_procedure_uds"

#define PRM_NAME_ALLOW_TRUNCATED_STRING "allow_truncated_string"

#define PRM_NAME_COMPAT_PRIMARY_KEY "compat_primary_key"

#define PRM_NAME_INTL_MBS_SUPPORT "intl_mbs_support"

#define PRM_NAME_LOG_HEADER_FLUSH_INTERVAL "log_header_flush_interval_in_secs"

#define PRM_NAME_LOG_ASYNC_COMMIT "async_commit"

#define PRM_NAME_LOG_GROUP_COMMIT_INTERVAL_MSECS "group_commit_interval_in_msecs"

#define PRM_NAME_LOG_BG_FLUSH_INTERVAL_MSECS "log_flush_interval_in_msecs"

#define PRM_NAME_LOG_BG_FLUSH_NUM_PAGES "log_flush_every_npages"

#define PRM_NAME_LOG_COMPRESS "log_compress"

#define PRM_NAME_BLOCK_NOWHERE_STATEMENT "block_nowhere_statement"

#define PRM_NAME_BLOCK_DDL_STATEMENT "block_ddl_statement"

#define PRM_NAME_SINGLE_BYTE_COMPARE "single_byte_compare"

#define PRM_NAME_CSQL_HISTORY_NUM "csql_history_num"

#define PRM_NAME_LOG_TRACE_DEBUG "log_trace_debug"

#define PRM_NAME_DL_FORK "dl_fork"

#define PRM_NAME_ER_PRODUCTION_MODE "error_log_production_mode"

#define PRM_NAME_ER_STOP_ON_ERROR "stop_on_error"

#define PRM_NAME_TCP_RCVBUF_SIZE "tcp_rcvbuf_size"

#define PRM_NAME_TCP_SNDBUF_SIZE "tcp_sndbuf_size"

#define PRM_NAME_TCP_NODELAY "tcp_nodelay"

#define PRM_NAME_TCP_KEEPALIVE "tcp_keepalive"

#define PRM_NAME_CSQL_SINGLE_LINE_MODE "csql_single_line_mode"

#define PRM_NAME_XASL_DEBUG_DUMP "xasl_debug_dump"

#define PRM_NAME_LOG_MAX_ARCHIVES "log_max_archives"

#define PRM_NAME_FORCE_REMOVE_LOG_ARCHIVES "force_remove_log_archives"

#define PRM_NAME_REMOVE_LOG_ARCHIVES_INTERVAL "remove_log_archive_interval_in_secs"

#define PRM_NAME_LOG_NO_LOGGING "no_logging"

#define PRM_NAME_UNLOADDB_IGNORE_ERROR "unload_ignore_error"

#define PRM_NAME_UNLOADDB_LOCK_TIMEOUT "unload_lock_timeout"

#define PRM_NAME_LOADDB_FLUSH_INTERVAL "load_flush_interval"

#define PRM_NAME_IO_TEMP_VOLUME_PATH "temp_volume_path"

#define PRM_NAME_TDE_KEYS_FILE_PATH "tde_keys_file_path"

#define PRM_NAME_IO_VOLUME_EXT_PATH "volume_extension_path"

#define PRM_NAME_UNIQUE_ERROR_KEY_VALUE "print_key_value_on_unique_error"

#define PRM_NAME_USE_SYSTEM_MALLOC "use_system_malloc"

#define PRM_NAME_EVENT_HANDLER "event_handler"

#define PRM_NAME_EVENT_ACTIVATION "event_activation_list"

#define PRM_NAME_READ_ONLY_MODE "read_only"

#define PRM_NAME_MNT_WAITING_THREAD "monitor_waiting_thread"

#define PRM_NAME_MNT_STATS_THRESHOLD "monitor_stats_threshold"

#define PRM_NAME_SERVICE_SERVICE_LIST "service::service"

#define PRM_NAME_SERVICE_SERVER_LIST "service::server"

#define PRM_NAME_SESSION_STATE_TIMEOUT "session_state_timeout"

#define PRM_NAME_MULTI_RANGE_OPT_LIMIT "multi_range_optimization_limit"

#define PRM_NAME_ACCESS_IP_CONTROL "access_ip_control"

#define PRM_NAME_ACCESS_IP_CONTROL_FILE "access_ip_control_file"

#define PRM_NAME_DB_VOLUME_SIZE "db_volume_size"

#define PRM_NAME_LOG_VOLUME_SIZE "log_volume_size"

#define PRM_NAME_INTL_NUMBER_LANG "intl_number_lang"

#define PRM_NAME_INTL_DATE_LANG "intl_date_lang"

#define PRM_NAME_UNICODE_INPUT_NORMALIZATION "unicode_input_normalization"

#define PRM_NAME_UNICODE_OUTPUT_NORMALIZATION "unicode_output_normalization"

#define PRM_NAME_INTL_CHECK_INPUT_STRING "intl_check_input_string"

#define PRM_NAME_CHECK_PEER_ALIVE "check_peer_alive"

#define PRM_NAME_SQL_TRACE_EXECUTION_PLAN "sql_trace_execution_plan"

#define PRM_NAME_SQL_TRACE_SLOW_MSECS "sql_trace_slow_msecs"

#define PRM_NAME_SQL_TRACE_SLOW "sql_trace_slow"

#define PRM_NAME_LOG_TRACE_FLUSH_TIME "log_trace_flush_time"

#define PRM_NAME_INTL_COLLATION "intl_collation"

#define PRM_NAME_GENERIC_VOL_PREALLOC_SIZE "generic_vol_prealloc_size"

#define PRM_NAME_SORT_LIMIT_MAX_COUNT "sort_limit_max_count"

#define PRM_NAME_SQL_TRACE_IOREADS "sql_trace_ioread_pages"

/* For query profile. Internal use only. */
#define PRM_NAME_QUERY_TRACE "query_trace"
#define PRM_NAME_QUERY_TRACE_FORMAT "query_trace_format"

#define PRM_NAME_MAX_RECURSION_SQL_DEPTH "max_recursion_sql_depth"

#define PRM_NAME_UPDATE_USE_ATTRIBUTE_REFERENCES "update_use_attribute_references"

#define PRM_NAME_PB_AOUT_RATIO "data_aout_ratio"

#define PRM_NAME_MAX_AGG_HASH_SIZE "max_agg_hash_size"
#define PRM_NAME_AGG_HASH_RESPECT_ORDER "agg_hash_respect_order"

#define PRM_NAME_USE_BTREE_FENCE_KEY "use_btree_fence_key"

#define PRM_NAME_OPTIMIZER_ENABLE_MERGE_JOIN "optimizer_enable_merge_join"
#define PRM_NAME_MAX_HASH_LIST_SCAN_SIZE "max_hash_list_scan_size"
#define PRM_NAME_OPTIMIZER_RESERVE_02 "optimizer_reserve_02"
#define PRM_NAME_OPTIMIZER_RESERVE_03 "optimizer_reserve_03"
#define PRM_NAME_OPTIMIZER_RESERVE_04 "optimizer_reserve_04"
#define PRM_NAME_OPTIMIZER_RESERVE_05 "optimizer_reserve_05"
#define PRM_NAME_OPTIMIZER_RESERVE_06 "optimizer_reserve_06"
#define PRM_NAME_OPTIMIZER_RESERVE_07 "optimizer_reserve_07"
#define PRM_NAME_OPTIMIZER_RESERVE_08 "optimizer_reserve_08"
#define PRM_NAME_OPTIMIZER_RESERVE_09 "optimizer_reserve_09"
#define PRM_NAME_OPTIMIZER_RESERVE_10 "optimizer_reserve_10"
#define PRM_NAME_OPTIMIZER_RESERVE_11 "optimizer_reserve_11"
#define PRM_NAME_OPTIMIZER_RESERVE_12 "optimizer_reserve_12"
#define PRM_NAME_OPTIMIZER_RESERVE_13 "optimizer_reserve_13"
#define PRM_NAME_OPTIMIZER_RESERVE_14 "optimizer_reserve_14"
#define PRM_NAME_OPTIMIZER_RESERVE_15 "optimizer_reserve_15"
#define PRM_NAME_OPTIMIZER_RESERVE_16 "optimizer_reserve_16"
#define PRM_NAME_OPTIMIZER_RESERVE_17 "optimizer_reserve_17"
#define PRM_NAME_OPTIMIZER_RESERVE_18 "optimizer_reserve_18"
#define PRM_NAME_OPTIMIZER_RESERVE_19 "optimizer_reserve_19"
#define PRM_NAME_OPTIMIZER_RESERVE_20 "optimizer_reserve_20"

#define PRM_NAME_HA_REPL_ENABLE_SERVER_SIDE_UPDATE "ha_repl_enable_server_side_update"
#define PRM_NAME_PB_LRU_HOT_RATIO "lru_hot_ratio"
#define PRM_NAME_PB_LRU_BUFFER_RATIO "lru_buffer_ratio"

#define PRM_NAME_VACUUM_MASTER_WAKEUP_INTERVAL "vacuum_master_interval_in_msecs"

#define PRM_NAME_VACUUM_LOG_BLOCK_PAGES "vacuum_log_block_pages"
#define PRM_NAME_VACUUM_WORKER_COUNT "vacuum_worker_count"

#define PRM_NAME_DISABLE_VACUUM "vacuum_disable"

#define PRM_NAME_SA_MODE_AUTO_VACUUM "sa_mode_auto_vacuum"

#define PRM_NAME_ER_LOG_VACUUM "er_log_vacuum"

#define PRM_NAME_LOG_BTREE_OPS "log_btree_operations"

#define PRM_NAME_OBJECT_PRINT_FORMAT_OID "print_object_as_oid"

#define PRM_NAME_TIMEZONE "timezone"
#define PRM_NAME_SERVER_TIMEZONE "server_timezone"
#define PRM_NAME_TZ_LEAP_SECOND_SUPPORT "tz_leap_second_support"

#define PRM_NAME_OPTIMIZER_ENABLE_AGGREGATE_OPTIMIZATION "optimizer_enable_aggregate_optimization"

#define PRM_NAME_VACUUM_PREFETCH_LOG_NBUFFERS "vacuum_prefetch_log_pages"
#define PRM_NAME_VACUUM_PREFETCH_LOG_BUFFER_SIZE "vacuum_prefetch_log_buffer_size"
#define PRM_NAME_VACUUM_PREFETCH_LOG_MODE "vacuum_prefetch_log_mode"

#define PRM_NAME_PB_NEIGHBOR_FLUSH_NONDIRTY "data_buffer_neighbor_flush_nondirty"
#define PRM_NAME_PB_NEIGHBOR_FLUSH_PAGES "data_buffer_neighbor_flush_pages"

#define PRM_NAME_FAULT_INJECTION_IDS "fault_injection_ids"
#define PRM_NAME_FAULT_INJECTION_TEST "fault_injection_test"
#define PRM_NAME_FAULT_INJECTION_ACTION_PREFER_ABORT_TO_EXIT "fault_injection_action_prefer_abort_to_exit"

#define PRM_NAME_HA_REPL_FILTER_TYPE "ha_repl_filter_type"
#define PRM_NAME_HA_REPL_FILTER_FILE "ha_repl_filter_file"

#define PRM_NAME_COMPENSATE_DEBUG "compensate_debug"
#define PRM_NAME_POSTPONE_DEBUG "postpone_debug"

#define PRM_NAME_CLIENT_CLASS_CACHE_DEBUG "client_class_cache_debug"

#define PRM_NAME_EXAMINE_CLIENT_CACHED_LOCKS "examine_client_cached_locks"

#define PRM_NAME_PB_SEQUENTIAL_VICTIM_FLUSH "data_buffer_sequential_victim_flush"

#define PRM_NAME_LOG_UNIQUE_STATS "log_unique_stats"

#define PRM_NAME_LOGPB_LOGGING_DEBUG "logpb_logging_debug"

#define PRM_NAME_FORCE_RESTART_TO_SKIP_RECOVERY "force_restart_to_skip_recovery"

#define PRM_NAME_ENABLE_STRING_COMPRESSION "enable_string_compression"

#define PRM_NAME_XASL_CACHE_TIME_THRESHOLD_IN_MINUTES "xasl_cache_time_threshold_in_minutes"

#define PRM_NAME_EXTENDED_STATISTICS_ACTIVATION "extended_statistics_activation"

#define PRM_NAME_DISK_LOGGING "disk_logging_debug"
#define PRM_NAME_FILE_LOGGING "file_logging_debug"

#define PRM_NAME_PB_NUM_PRIVATE_CHAINS "num_private_chains"
#define PRM_NAME_PB_MONITOR_LOCKS "pgbuf_monitor_locks"
#define PRM_NAME_PB_MAX_DEPTH_OF_SEARCHING_FOR_VICTIMS_IN_LRU_LIST "max_depth_of_searching_for_victims_in_lru_list"

#define PRM_NAME_CTE_MAX_RECURSIONS "cte_max_recursions"

#define PRM_NAME_DWB_SIZE "double_write_buffer_size"
#define PRM_NAME_DWB_BLOCKS "double_write_buffer_blocks"
#define PRM_NAME_ENABLE_DWB_FLUSH_THREAD "double_write_buffer_enable_flush_thread"
#define PRM_NAME_DWB_LOGGING "double_write_buffer_logging"

#define PRM_NAME_JSON_LOG_ALLOCATIONS "json_log_allocations"
#define PRM_NAME_JSON_MAX_ARRAY_IDX "json_max_array_idx"

#define PRM_NAME_CONNECTION_LOGGING "connection_logging"

#define PRM_NAME_THREAD_LOGGING_FLAG "thread_logging_flag"

#define PRM_NAME_LOG_QUERY_LISTS "log_query_lists"

#define PRM_NAME_THREAD_CONNECTION_POOLING            "thread_connection_pooling"
#define PRM_NAME_THREAD_CONNECTION_TIMEOUT_SECONDS    "thread_connection_timeout_seconds"
#define PRM_NAME_THREAD_WORKER_POOLING                "thread_worker_pooling"
#define PRM_NAME_THREAD_WORKER_TIMEOUT_SECONDS        "thread_worker_timeout_seconds"

#define PRM_NAME_DATA_FILE_ADVISE "data_file_os_advise"

#define PRM_NAME_DEBUG_LOG_ARCHIVES "debug_log_archives"
#define PRM_NAME_DEBUG_ES "debug_external_storage"
#define PRM_NAME_DEBUG_BESTSPACE "debug_heap_bestspace"
#define PRM_NAME_DEBUG_LOG_WRITER "debug_log_writer"
#define PRM_NAME_DEBUG_AUTOCOMMIT "debug_autocommit"
#define PRM_NAME_DEBUG_REPLICATION_DATA "debug_replication_data"
#define PRM_NAME_TRACK_REQUESTS "track_client_requests"
#define PRM_NAME_LOG_PGBUF_VICTIM_FLUSH "log_pgbuf_victim_flush"
#define PRM_NAME_LOG_CHKPT_DETAILED "detailed_checkpoint_logging"
#define PRM_NAME_IB_TASK_MEMSIZE "index_load_task_memsize"
#define PRM_NAME_STATS_ON "stats_on"
#define PRM_NAME_LOADDB_WORKER_COUNT "loaddb_worker_count"
#define PRM_NAME_PERF_TEST_MODE "perf_test_mode"
#define PRM_NAME_REPR_CACHE_LOG "er_log_repr_cache"
#define PRM_NAME_ENABLE_NEW_LFHASH "new_lfhash"
#define PRM_NAME_HEAP_INFO_CACHE_LOGGING "heap_info_cache_logging"
#define PRM_NAME_TDE_DEFAULT_ALGORITHM "tde_default_algorithm"
#define PRM_NAME_ER_LOG_TDE "er_log_tde"

#define PRM_NAME_GENERAL_RESERVE_01 "general_reserve_01"

#define PRM_NAME_TB_DEFAULT_REUSE_OID "create_table_reuseoid"

#define PRM_NAME_USE_STAT_ESTIMATION "use_stat_estimation"
#define PRM_NAME_IGNORE_TRAILING_SPACE "ignore_trailing_space"

#define PRM_NAME_DDL_AUDIT_LOG "ddl_audit_log"
#define PRM_NAME_DDL_AUDIT_LOG_SIZE "ddl_audit_log_size"

#define PRM_NAME_SUPPLEMENTAL_LOG "supplemental_log"
#define PRM_NAME_CDC_LOGGING_DEBUG "cdc_logging_debug"

#define PRM_NAME_RECOVERY_PROGRESS_LOGGING_INTERVAL "recovery_progress_logging_interval"
#define PRM_NAME_FIRST_LOG_PAGEID "first_log_pageid"

#define PRM_NAME_THREAD_CORE_COUNT "thread_core_count"

#define PRM_NAME_FLASHBACK_TIMEOUT "flashback_timeout"
#define PRM_NAME_FLASHBACK_MAX_TRANSACTION "flashback_max_transaction"
#define PRM_NAME_FLASHBACK_WIN_SIZE "flashback_win_size"
#define PRM_NAME_USE_USER_HOSTS "use_user_hosts"

#define PRM_NAME_QMGR_MAX_QUERY_PER_TRAN "max_query_per_tran"

#define PRM_NAME_REGEXP_ENGINE "regexp_engine"

#define PRM_NAME_ORACLE_STYLE_NUMBER_RETURN "oracle_style_number_return"

#define PRM_VALUE_DEFAULT "DEFAULT"
#define PRM_VALUE_MAX "MAX"
#define PRM_VALUE_MIN "MIN"

#define PRM_NAME_STATDUMP_FORCE_ADD_INT_MAX "statdump_force_add_int_max"

<<<<<<< HEAD
#ifndef NDEBUG
#define PRM_NAME_USE_DEDUPLICATE_KEY_MODE_OID_TEST  "use_deduplicate_key_mode_oid_test"
#endif
#define PRM_NAME_DEDUPLICATE_MIN_KEYS      "deduplicate_min_keys"
#define PRM_NAME_DEDUPLICATE_FK_LEVEL      "deduplicate_fk_level"
#define PRM_NAME_DEDUPLICATE_KEY_LEVEL     "deduplicate_key_level"
=======
#define PRM_NAME_ORACLE_STYLE_DIVIDE "oracle_style_divide"
>>>>>>> 63133ba6

/*
 * Note about ERROR_LIST and INTEGER_LIST type
 * ERROR_LIST type is an array of bool type with the size of -(ER_LAST_ERROR)
 * INTEGER_LIST type is an array of int type where the first element is
 * the size of the array. The max size of INTEGER_LIST is 255.
 */

/*
 * Bit masks for flag representing status words
 */

/*
 * Macros to call functions
 */

#define PRM_ADJUST_FOR_SET_BIGINT_TO_INTEGER(prm,out_val,in_val,err) \
  do \
    { \
      assert ((prm) != NULL && (out_val) != NULL && (in_val) != NULL); \
      assert (sizeof (*(out_val)) == sizeof (int)); \
      assert (sizeof (*(in_val)) == sizeof (UINT64)); \
      *(err) = (SYSPRM_ERR) (*((prm)->set_dup)) ((void *) (out_val), PRM_INTEGER, (void *) (in_val), PRM_BIGINT); \
    } \
  while (0)

#define PRM_ADJUST_FOR_SET_BIGINT_TO_FLOAT(prm,out_val,in_val,err) \
  do \
    { \
      assert ((prm) != NULL && (out_val) != NULL && (in_val) != NULL); \
      assert (sizeof (*(out_val)) == sizeof (float)); \
      assert (sizeof (*(in_val)) == sizeof (UINT64)); \
      *(err) = (SYSPRM_ERR) (*((prm)->set_dup)) ((void *) (out_val), PRM_FLOAT, (void *) (in_val), PRM_BIGINT); \
    } \
  while (0)

#define PRM_ADJUST_FOR_SET_INTEGER_TO_INTEGER(prm,out_val,in_val,err) \
  do \
    { \
      assert ((prm) != NULL && (out_val) != NULL && (in_val) != NULL); \
      assert (sizeof (*(out_val)) == sizeof (int)); \
      assert (sizeof (*(in_val)) == sizeof (int)); \
      *(err) = (SYSPRM_ERR) (*((prm)->set_dup)) ((void *) (out_val), PRM_INTEGER, (void *) (in_val), PRM_INTEGER);\
    } \
  while (0)

#define PRM_ADJUST_FOR_SET_FLOAT_TO_FLOAT(prm,out_val,in_val,err) \
  do \
    { \
      assert ((prm) != NULL && (out_val) != NULL && (in_val) != NULL); \
      assert (sizeof (*(out_val)) == sizeof (float)); \
      assert (sizeof (*(in_val)) == sizeof (float)); \
      *(err) = (SYSPRM_ERR) (*((prm)->set_dup)) ((void *) (out_val), PRM_FLOAT, (void *) (in_val), PRM_FLOAT); \
    } \
  while (0)

#define PRM_ADJUST_FOR_SET_BIGINT_TO_BIGINT(prm,out_val,in_val,err) \
  do \
    { \
      assert ((prm) != NULL && (out_val) != NULL && (in_val) != NULL); \
      assert (sizeof (*(out_val)) == sizeof (UINT64)); \
      assert (sizeof (*(in_val)) == sizeof (UINT64)); \
      *(err) = (*((prm)->set_dup)) ((void *) (out_val), PRM_BIGINT, (void *) (in_val), PRM_BIGINT); \
    } \
  while (0)

#define PRM_ADJUST_FOR_GET_INTEGER_TO_BIGINT(prm,out_val,in_val,err) \
  do \
    { \
      assert ((prm) != NULL && (out_val) != NULL && (in_val) != NULL); \
      assert (sizeof (*(out_val)) == sizeof (UINT64)); \
      assert (sizeof (*(in_val)) == sizeof (int)); \
      *(err) = (SYSPRM_ERR) (*((prm)->get_dup)) ((void *) (out_val), PRM_BIGINT, (void *) (in_val), PRM_INTEGER); \
    } \
  while (0)

#define PRM_ADJUST_FOR_GET_FLOAT_TO_BIGINT(prm,out_val,in_val,err) \
  do \
    { \
      assert ((prm) != NULL && (out_val) != NULL && (in_val) != NULL); \
      assert (sizeof (*(out_val)) == sizeof (UINT64)); \
      assert (sizeof (*(in_val)) == sizeof (float)); \
      *(err) = (SYSPRM_ERR) (*((prm)->get_dup)) ((void *) (out_val), PRM_BIGINT, (void *) (in_val), PRM_FLOAT); \
    } \
  while (0)

#define PRM_ADJUST_FOR_GET_INTEGER_TO_INTEGER(prm,out_val,in_val,err) \
  do \
    { \
      assert ((prm) != NULL && (out_val) != NULL && (in_val) != NULL);\
      assert (sizeof (*(out_val)) == sizeof (int)); \
      assert (sizeof (*(in_val)) == sizeof (int)); \
      *(err) = (SYSPRM_ERR) (*((prm)->get_dup)) ((void *) (out_val), PRM_INTEGER, (void *) (in_val), PRM_INTEGER); \
    } \
  while (0)

#define PRM_ADJUST_FOR_GET_FLOAT_TO_FLOAT(prm,out_val,in_val,err) \
  do \
    { \
      assert ((prm) != NULL && (out_val) != NULL && (in_val) != NULL); \
      assert (sizeof (*(out_val)) == sizeof (float)); \
      assert (sizeof (*(in_val)) == sizeof (float)); \
      *(err) = (SYSPRM_ERR) (*((prm)->get_dup)) ((void *) (out_val), PRM_FLOAT, (void *) (in_val), PRM_FLOAT); \
    } \
  while (0)

#define PRM_ADJUST_FOR_GET_BIGINT_TO_BIGINT(prm,out_val,in_val,err) \
  do \
    { \
      assert ((prm) != NULL && (out_val) != NULL && (in_val) != NULL); \
      assert (sizeof (*(out_val)) == sizeof (UINT64));\
      assert (sizeof (*(in_val)) == sizeof (UINT64)); \
      *(err) = (SYSPRM_ERR) (*((prm)->get_dup)) ((void *) (out_val), PRM_BIGINT, (void *) (in_val), PRM_BIGINT); \
    } \
  while (0)
/*
 * Other macros
 */
#define PRM_DEFAULT_BUFFER_SIZE 256

/* initial error and integer lists */
static int int_list_initial[1] = { 0 };

/*
 * Global variables of parameters' value
 * Default values for the parameters
 * Upper and lower bounds for the parameters
 */
bool PRM_ER_LOG_DEBUG = false;
#if !defined(NDEBUG)
static bool prm_er_log_debug_default = true;
#else /* !NDEBUG */
static bool prm_er_log_debug_default = false;
#endif /* !NDEBUG */
static unsigned int prm_er_log_debug_flag = 0;

int PRM_ER_BTREE_DEBUG = 0;
static int prm_er_btree_debug_default = 0;
static unsigned int prm_er_btree_debug_flag = 0;

int PRM_ER_LOG_LEVEL = ER_NOTIFICATION_SEVERITY;
static int prm_er_log_level_default = ER_NOTIFICATION_SEVERITY;
static int prm_er_log_level_lower = ER_FATAL_ERROR_SEVERITY;
static int prm_er_log_level_upper = ER_NOTIFICATION_SEVERITY;
static unsigned int prm_er_log_level_flag = 0;

bool PRM_ER_LOG_WARNING = false;
static bool prm_er_log_warning_default = false;
static unsigned int prm_er_log_warning_flag = 0;

int PRM_ER_EXIT_ASK = ER_EXIT_DEFAULT;
static int prm_er_exit_ask_default = ER_EXIT_DEFAULT;
static unsigned int prm_er_exit_ask_flag = 0;

int PRM_ER_LOG_SIZE = (512 * 1024 * 1024);
static int prm_er_log_size_default = (512 * 1024 * 1024);	/* 512M */
static int prm_er_log_size_lower = (100 * 80);
static unsigned int prm_er_log_size_flag = 0;

const char *PRM_ER_LOG_FILE = sysprm_error_log_file;
static const char *prm_er_log_file_default = sysprm_error_log_file;
static unsigned int prm_er_log_file_flag = 0;

bool PRM_ACCESS_IP_CONTROL = false;
static bool prm_access_ip_control_default = false;
static unsigned int prm_access_ip_control_flag = 0;

const char *PRM_ACCESS_IP_CONTROL_FILE = "";
static const char *prm_access_ip_control_file_default = "";
static unsigned int prm_access_ip_control_file_flag = 0;

bool PRM_IO_LOCKF_ENABLE = false;
static bool prm_io_lockf_enable_default = true;
static unsigned int prm_io_lockf_enable_flag = 0;

int PRM_SR_NBUFFERS = 128;
static int prm_sr_nbuffers_default = 128;
static int prm_sr_nbuffers_lower = 1;
static unsigned int prm_sr_nbuffers_flag = 0;

int PRM_PB_NBUFFERS = 32768;
static int prm_pb_nbuffers_default = 32768;
static int prm_pb_nbuffers_lower = 1024;
static unsigned int prm_pb_nbuffers_flag = 0;

float PRM_PB_BUFFER_FLUSH_RATIO = 0.01f;
static float prm_pb_buffer_flush_ratio_default = 0.01f;
static float prm_pb_buffer_flush_ratio_lower = 0.01f;
static float prm_pb_buffer_flush_ratio_upper = 0.95f;
static unsigned int prm_pb_buffer_flush_ratio_flag = 0;

float PRM_HF_UNFILL_FACTOR = 0.10f;
static float prm_hf_unfill_factor_default = 0.10f;
static float prm_hf_unfill_factor_lower = 0.0f;
static float prm_hf_unfill_factor_upper = 0.3f;
static unsigned int prm_hf_unfill_factor_flag = 0;

int PRM_HF_MAX_BESTSPACE_ENTRIES = 1000000;
static int prm_hf_max_bestspace_entries_default = 1000000;	/* 110 M */
static unsigned int prm_hf_max_bestspace_entries_flag = 0;

float PRM_BT_UNFILL_FACTOR = 0.05f;
static float prm_bt_unfill_factor_default = 0.05f;
static float prm_bt_unfill_factor_lower = 0.0f;
static float prm_bt_unfill_factor_upper = 0.5f;
static unsigned int prm_bt_unfill_factor_flag = 0;

float PRM_BT_OID_NBUFFERS = 4.0f;
static float prm_bt_oid_nbuffers_default = 4.0f;
static float prm_bt_oid_nbuffers_lower = 0.049999f;
static float prm_bt_oid_nbuffers_upper = 16.0f;
static unsigned int prm_bt_oid_nbuffers_flag = 0;

bool PRM_BT_INDEX_SCAN_OID_ORDER = false;
static bool prm_bt_index_scan_oid_order_default = false;
static unsigned int prm_bt_index_scan_oid_order_flag = 0;

int PRM_BOSR_MAXTMP_PAGES = INT_MIN;
static int prm_bosr_maxtmp_pages = -1;	/* Infinite */
static unsigned int prm_bosr_maxtmp_flag = 0;

int PRM_LK_TIMEOUT_MESSAGE_DUMP_LEVEL = 0;
static unsigned int prm_lk_timeout_message_dump_level_flag = 0;

int PRM_LK_ESCALATION_AT = 100000;
static int prm_lk_escalation_at_default = 100000;
static int prm_lk_escalation_at_lower = 5;
static unsigned int prm_lk_escalation_at_flag = 0;

bool PRM_LK_ROLLBACK_ON_LOCK_ESCALATION = false;
static bool prm_lk_rollback_on_lock_escalation_default = false;
static unsigned int prm_lk_rollback_on_lock_escalation_flag = 0;

int PRM_LK_TIMEOUT_SECS = -1;
static int prm_lk_timeout_secs_default = -1;	/* Infinite */
static int prm_lk_timeout_secs_lower = -1;
static unsigned int prm_lk_timeout_secs_flag = 0;

float PRM_LK_RUN_DEADLOCK_INTERVAL = 1.0f;
static float prm_lk_run_deadlock_interval_default = 1.0f;
static float prm_lk_run_deadlock_interval_lower = 0.1f;
static unsigned int prm_lk_run_deadlock_interval_flag = 0;

#if !defined (SERVER_MODE) && !defined (SA_MODE)
#define LOGPB_BUFFER_NPAGES_LOWER 128
#endif /* !defined (SERVER_MODE) && !defined (SA_MODE) */
int PRM_LOG_NBUFFERS = LOGPB_BUFFER_NPAGES_LOWER;
static int prm_log_nbuffers_default = 16 * ONE_K;	/* 16k pages => 64M / 128M / 256M based on log page size */
static int prm_log_nbuffers_lower = LOGPB_BUFFER_NPAGES_LOWER;
static unsigned int prm_log_nbuffers_flag = 0;

int PRM_LOG_CHECKPOINT_NPAGES = 100000;
static int prm_log_checkpoint_npages_default = 100000;
static int prm_log_checkpoint_npages_lower = 10;
static unsigned int prm_log_checkpoint_npages_flag = 0;

int PRM_LOG_CHECKPOINT_INTERVAL_SECS = 360;
static int prm_log_checkpoint_interval_secs_default = 360;
static int prm_log_checkpoint_interval_secs_lower = 60;
static unsigned int prm_log_checkpoint_interval_secs_flag = 0;

int PRM_LOG_CHECKPOINT_SLEEP_MSECS = 1;
static int prm_log_checkpoint_sleep_msecs_default = 1;
static int prm_log_checkpoint_sleep_msecs_lower = 0;
static unsigned int prm_log_checkpoint_sleep_msecs_flag = 0;

bool PRM_LOG_BACKGROUND_ARCHIVING = true;
static bool prm_log_background_archiving_default = true;
static unsigned int prm_log_background_archiving_flag = 0;

int PRM_LOG_ISOLATION_LEVEL = TRAN_READ_COMMITTED;
static int prm_log_isolation_level_default = TRAN_READ_COMMITTED;
static int prm_log_isolation_level_lower = TRAN_READ_COMMITTED;
static int prm_log_isolation_level_upper = TRAN_SERIALIZABLE;
static unsigned int prm_log_isolation_level_flag = 0;

static unsigned int prm_log_media_failure_support_flag = 0;

bool PRM_COMMIT_ON_SHUTDOWN = false;
static bool prm_commit_on_shutdown_default = false;
static unsigned int prm_commit_on_shutdown_flag = 0;

int PRM_SHUTDOWN_WAIT_TIME_IN_SECS = 600;
static int prm_shutdown_wait_time_in_secs_default = 600;
static int prm_shutdown_wait_time_in_secs_lower = 60;
static unsigned int prm_shutdown_wait_time_in_secs_flag = 0;

bool PRM_CSQL_AUTO_COMMIT = true;
static bool prm_csql_auto_commit_default = true;
static unsigned int prm_csql_auto_commit_flag = 0;

bool PRM_LOG_SWEEP_CLEAN = true;
static bool prm_log_sweep_clean_default = true;
static unsigned int prm_log_sweep_clean_flag = 0;

int PRM_WS_HASHTABLE_SIZE = 4096;
static int prm_ws_hashtable_size_default = 4096;
static int prm_ws_hashtable_size_lower = 1024;
static unsigned int prm_ws_hashtable_size_flag = 0;

bool PRM_WS_MEMORY_REPORT = false;
static bool prm_ws_memory_report_default = false;
static unsigned int prm_ws_memory_report_flag = 0;

bool PRM_GC_ENABLE = false;
static bool prm_gc_enable_default = false;
static unsigned int prm_gc_enable_flag = 0;

int PRM_TCP_PORT_ID = 1523;
static int prm_tcp_port_id_default = 1523;
static unsigned int prm_tcp_port_id_flag = 0;
static int prm_tcp_port_id_upper = USHRT_MAX;
static int prm_tcp_port_id_lower = 1;

int PRM_TCP_CONNECTION_TIMEOUT = 5;
static int prm_tcp_connection_timeout_default = 5;
static int prm_tcp_connection_timeout_lower = -1;
static unsigned int prm_tcp_connection_timeout_flag = 0;

int PRM_OPTIMIZATION_LEVEL = 1;
static int prm_optimization_level_default = 1;
static unsigned int prm_optimization_level_flag = 0;

bool PRM_QO_DUMP = false;
static bool prm_qo_dump_default = false;
static unsigned int prm_qo_dump_flag = 0;

#if !defined (SERVER_MODE) && !defined (SA_MODE)
#define CSS_MAX_CLIENT_COUNT 4000
#endif /* !defined (SERVER_MODE) && !defined (SA_MODE) */
int PRM_CSS_MAX_CLIENTS = 100;
static int prm_css_max_clients_default = 100;
static int prm_css_max_clients_lower = 10;
static int prm_css_max_clients_upper = CSS_MAX_CLIENT_COUNT;
static unsigned int prm_css_max_clients_flag = 0;

UINT64 PRM_THREAD_STACKSIZE = (1024 * 1024);
static UINT64 prm_thread_stacksize_default = (1024 * 1024);
static UINT64 prm_thread_stacksize_lower = 64 * 1024;
static UINT64 prm_thread_stacksize_upper = INT_MAX;
static unsigned int prm_thread_stacksize_flag = 0;

const char *PRM_CFG_DB_HOSTS = "";
static const char *prm_cfg_db_hosts_default = NULL;
static unsigned int prm_cfg_db_hosts_flag = 0;

int PRM_RESET_TR_PARSER = 10;
static int prm_reset_tr_parser_default = 10;
static unsigned int prm_reset_tr_parser_flag = 0;

int PRM_IO_BACKUP_NBUFFERS = 256;
static int prm_io_backup_nbuffers_default = 256;
static int prm_io_backup_nbuffers_lower = 256;
static unsigned int prm_io_backup_nbuffers_flag = 0;

UINT64 PRM_IO_BACKUP_MAX_VOLUME_SIZE = 0;
static UINT64 prm_io_backup_max_volume_size_default = 0;
static UINT64 prm_io_backup_max_volume_size_lower = 1024 * 32;
static UINT64 prm_io_backup_max_volume_size_upper = DB_BIGINT_MAX;
static unsigned int prm_io_backup_max_volume_size_flag = 0;

int PRM_IO_BACKUP_SLEEP_MSECS = 0;
static int prm_io_backup_sleep_msecs_default = 0;
static int prm_io_backup_sleep_msecs_lower = 0;
static unsigned int prm_io_backup_sleep_msecs_flag = 0;

int PRM_MAX_PAGES_IN_TEMP_FILE_CACHE = 1000;
static int prm_max_pages_in_temp_file_cache_default = 1000;	/* pages */
static int prm_max_pages_in_temp_file_cache_lower = 100;
static unsigned int prm_max_pages_in_temp_file_cache_flag = 0;

int PRM_MAX_ENTRIES_IN_TEMP_FILE_CACHE = 512;
static int prm_max_entries_in_temp_file_cache_default = 512;
static int prm_max_entries_in_temp_file_cache_lower = 10;
static unsigned int prm_max_entries_in_temp_file_cache_flag = 0;

bool PRM_PTHREAD_SCOPE_PROCESS = true;
static bool prm_pthread_scope_process_default = true;
static unsigned int prm_pthread_scope_process_flag = 0;

int PRM_TEMP_MEM_BUFFER_PAGES = 4;
static int prm_temp_mem_buffer_pages_default = 4;
static int prm_temp_mem_buffer_pages_lower = 0;
static int prm_temp_mem_buffer_pages_upper = 20;
static unsigned int prm_temp_mem_buffer_pages_flag = 0;

int PRM_INDEX_SCAN_KEY_BUFFER_PAGES = 20;
static int prm_index_scan_key_buffer_pages_default = 20;
static int prm_index_scan_key_buffer_pages_lower = 0;
static unsigned int prm_index_scan_key_buffer_pages_flag = 0;

bool PRM_DONT_REUSE_HEAP_FILE = false;
static bool prm_dont_reuse_heap_file_default = false;
static unsigned int prm_dont_reuse_heap_file_flag = 0;

int PRM_INSERT_MODE = 1 + 2;
static int prm_insert_mode_default = 1 + 2;
static int prm_insert_mode_lower = 0;
static int prm_insert_mode_upper = 31;	/* For backward compatibility */
static unsigned int prm_insert_mode_flag = 0;

int PRM_LK_MAX_SCANID_BIT = 32;
static int prm_lk_max_scanid_bit_default = 32;
static int prm_lk_max_scanid_bit_lower = 32;
static int prm_lk_max_scanid_bit_upper = 128;
static unsigned int prm_lk_max_scanid_bit_flag = 0;

bool PRM_HOSTVAR_LATE_BINDING = false;
static bool prm_hostvar_late_binding_default = false;
static unsigned int prm_hostvar_late_binding_flag = 0;

bool PRM_ENABLE_HISTO = false;
static bool prm_enable_histo_default = false;
static unsigned int prm_enable_histo_flag = 0;

int PRM_MUTEX_BUSY_WAITING_CNT = 0;
static int prm_mutex_busy_waiting_cnt_default = 0;
static unsigned int prm_mutex_busy_waiting_cnt_flag = 0;

int PRM_PB_NUM_LRU_CHAINS = 0;
static int prm_pb_num_LRU_chains_default = 0;	/* system define */
static int prm_pb_num_LRU_chains_lower = 0;
static int prm_pb_num_LRU_chains_upper = 1000;
static unsigned int prm_pb_num_LRU_chains_flag = 0;

int PRM_PAGE_BG_FLUSH_INTERVAL_MSEC = 1000;
static int prm_page_bg_flush_interval_msec_default = 1000;
static int prm_page_bg_flush_interval_msec_lower = -1;
static unsigned int prm_page_bg_flush_interval_msec_flag = 0;

bool PRM_ADAPTIVE_FLUSH_CONTROL = true;
static bool prm_adaptive_flush_control_default = true;
static unsigned int prm_adaptive_flush_control_flag = 0;

int PRM_MAX_FLUSH_PAGES_PER_SECOND = 10000;
static int prm_max_flush_pages_per_second_default = 10000;
static int prm_max_flush_pages_per_second_lower = 1;
static int prm_max_flush_pages_per_second_upper = INT_MAX;
static unsigned int prm_max_flush_pages_per_second_flag = 0;

int PRM_PB_SYNC_ON_NFLUSH = 200;
static int prm_pb_sync_on_nflush_default = 200;
static int prm_pb_sync_on_nflush_lower = 1;
static int prm_pb_sync_on_nflush_upper = INT_MAX;
static unsigned int prm_pb_sync_on_nflush_flag = 0;

#if !defined (SERVER_MODE) && !defined (SA_MODE)
typedef enum
{
  PGBUF_DEBUG_NO_PAGE_VALIDATION,
  PGBUF_DEBUG_PAGE_VALIDATION_FETCH,
  PGBUF_DEBUG_PAGE_VALIDATION_FREE,
  PGBUF_DEBUG_PAGE_VALIDATION_ALL
} PGBUF_DEBUG_PAGE_VALIDATION_LEVEL;
#endif /* !defined (SERVER_MODE) && !defined (SA_MODE) */
int PRM_PB_DEBUG_PAGE_VALIDATION_LEVEL = PGBUF_DEBUG_NO_PAGE_VALIDATION;
#if !defined(NDEBUG)
static int prm_pb_debug_page_validation_level_default = PGBUF_DEBUG_PAGE_VALIDATION_FETCH;
#else /* !NDEBUG */
static int prm_pb_debug_page_validation_level_default = PGBUF_DEBUG_NO_PAGE_VALIDATION;
#endif /* !NDEBUG */
static unsigned int prm_pb_debug_page_validation_level_flag = 0;

bool PRM_ORACLE_STYLE_OUTERJOIN = false;
static bool prm_oracle_style_outerjoin_default = false;
static unsigned int prm_oracle_style_outerjoin_flag = 0;

int PRM_COMPAT_MODE = COMPAT_CUBRID;
static int prm_compat_mode_default = COMPAT_CUBRID;
static int prm_compat_mode_lower = COMPAT_CUBRID;
static int prm_compat_mode_upper = COMPAT_ORACLE;
static unsigned int prm_compat_mode_flag = 0;

bool PRM_ANSI_QUOTES = true;
static bool prm_ansi_quotes_default = true;
static unsigned int prm_ansi_quotes_flag = 0;

#if defined(SUPPORT_DEDUPLICATE_KEY_MODE)
#ifndef NDEBUG
bool PRM_USE_DEDUPLICATE_KEY_MODE_OID = false;
static bool prm_use_deduplicate_key_mode_oid_default = false;
static unsigned int prm_use_deduplicate_key_mode_oid_flag = 0;
#endif


int PRM_DEDUPLICATE_MIN_KEYS = DEDUPLICATE_MIN_KEYS_DFLT;
static int prm_deduplicate_min_keys_default = DEDUPLICATE_MIN_KEYS_DFLT;
static unsigned int prm_deduplicate_min_keys_flag = 0;
static int prm_deduplicate_min_keys_lower = DEDUPLICATE_MIN_KEYS_UNUSE;
static int prm_deduplicate_min_keys_upper = DEDUPLICATE_MIN_KEYS_MAX;

int PRM_DEDUPLICATE_FK_MOD_LEVEL = DEDUPLICATE_FK_LEVEL_DFLT;
static int prm_deduplicate_fk_level_default = DEDUPLICATE_FK_LEVEL_DFLT;
static unsigned int prm_deduplicate_fk_level_flag = 0;
static int prm_deduplicate_fk_level_lower = DEDUPLICATE_KEY_LEVEL_OFF;
static int prm_deduplicate_fk_level_upper = DEDUPLICATE_KEY_LEVEL_MAX;

int PRM_DEDUPLICATE_KEY_MOD_LEVEL = DEDUPLICATE_KEY_LEVEL_DFLT;
static int prm_deduplicate_key_level_default = DEDUPLICATE_KEY_LEVEL_DFLT;
static unsigned int prm_deduplicate_key_level_flag = 0;
static int prm_deduplicate_key_level_lower = DEDUPLICATE_KEY_LEVEL_OFF;
static int prm_deduplicate_key_level_upper = DEDUPLICATE_KEY_LEVEL_MAX;
#endif

int PRM_DEFAULT_WEEK_FORMAT = 0;
static int prm_week_format_default = 0;
static int prm_week_format_lower = 0;
static int prm_week_format_upper = 7;
static unsigned int prm_week_format_flag = 0;

bool PRM_TEST_MODE = false;
static bool prm_test_mode_default = false;
static unsigned int prm_test_mode_flag = 0;

bool PRM_ONLY_FULL_GROUP_BY = false;
static bool prm_only_full_group_by_default = false;
static unsigned int prm_only_full_group_by_flag = 0;

bool PRM_PIPES_AS_CONCAT = true;
static bool prm_pipes_as_concat_default = true;
static unsigned int prm_pipes_as_concat_flag = 0;

bool PRM_MYSQL_TRIGGER_CORRELATION_NAMES = false;
static bool prm_mysql_trigger_correlation_names_default = false;
static unsigned int prm_mysql_trigger_correlation_names_flag = 0;

bool PRM_REQUIRE_LIKE_ESCAPE_CHARACTER = false;
static bool prm_require_like_escape_character_default = false;
static unsigned int prm_require_like_escape_character_flag = 0;

bool PRM_NO_BACKSLASH_ESCAPES = true;
static bool prm_no_backslash_escapes_default = true;
static unsigned int prm_no_backslash_escapes_flag = 0;

UINT64 PRM_GROUP_CONCAT_MAX_LEN = 1024;
static UINT64 prm_group_concat_max_len_default = 1024;
static UINT64 prm_group_concat_max_len_lower = 4;
static UINT64 prm_group_concat_max_len_upper = INT_MAX;
static unsigned int prm_group_concat_max_len_flag = 0;

UINT64 PRM_STRING_MAX_SIZE_BYTES = 1024 * 1024;
static UINT64 prm_string_max_size_bytes_default = 1024 * 1024;
static UINT64 prm_string_max_size_bytes_lower = 64;
static UINT64 prm_string_max_size_bytes_upper = 32 * 1024 * 1024;
static unsigned int prm_string_max_size_bytes_flag = 0;

bool PRM_ADD_COLUMN_UPDATE_HARD_DEFAULT = false;
static bool prm_add_column_update_hard_default_default = false;
static unsigned int prm_add_column_update_hard_default_flag = 0;

bool PRM_RETURN_NULL_ON_FUNCTION_ERRORS = false;
static bool prm_return_null_on_function_errors_default = false;
static unsigned int prm_return_null_on_function_errors_flag = 0;

bool PRM_ALTER_TABLE_CHANGE_TYPE_STRICT = true;
static bool prm_alter_table_change_type_strict_default = true;
static unsigned int prm_alter_table_change_type_strict_flag = 1;

bool PRM_PLUS_AS_CONCAT = true;
static bool prm_plus_as_concat_default = true;
static unsigned int prm_plus_as_concat_flag = 0;

int PRM_COMPACTDB_PAGE_RECLAIM_ONLY = 0;
static int prm_compactdb_page_reclaim_only_default = 0;
static unsigned int prm_compactdb_page_reclaim_only_flag = 0;

float PRM_LIKE_TERM_SELECTIVITY = 0.1f;
static float prm_like_term_selectivity_default = 0.1f;
static float prm_like_term_selectivity_upper = 1.0f;
static float prm_like_term_selectivity_lower = 0.0f;
static unsigned int prm_like_term_selectivity_flag = 0;

int PRM_MAX_OUTER_CARD_OF_IDXJOIN = 0;
static int prm_max_outer_card_of_idxjoin_default = 0;
static int prm_max_outer_card_of_idxjoin_lower = 0;
static unsigned int prm_max_outer_card_of_idxjoin_flag = 0;

bool PRM_ORACLE_STYLE_EMPTY_STRING = false;
static bool prm_oracle_style_empty_string_default = false;
static unsigned int prm_oracle_style_empty_string_flag = 0;

int PRM_SUPPRESS_FSYNC = 0;
static int prm_suppress_fsync_default = 0;
static int prm_suppress_fsync_upper = 100;
static int prm_suppress_fsync_lower = 0;
static unsigned int prm_suppress_fsync_flag = 0;

bool PRM_CALL_STACK_DUMP_ON_ERROR = false;
static bool prm_call_stack_dump_on_error_default = false;
static unsigned int prm_call_stack_dump_on_error_flag = 0;

int *PRM_CALL_STACK_DUMP_ACTIVATION = int_list_initial;
static bool *prm_call_stack_dump_activation_default = NULL;
static unsigned int prm_call_stack_dump_activation_flag = 0;

int *PRM_CALL_STACK_DUMP_DEACTIVATION = int_list_initial;
static bool *prm_call_stack_dump_deactivation_default = NULL;
static unsigned int prm_call_stack_dump_deactivation_flag = 0;

bool PRM_COMPAT_NUMERIC_DIVISION_SCALE = false;
static bool prm_compat_numeric_division_scale_default = false;
static unsigned int prm_compat_numeric_division_scale_flag = 0;

bool PRM_DBFILES_PROTECT = false;
static bool prm_dbfiles_protect_default = false;
static unsigned int prm_dbfiles_protect_flag = 0;

bool PRM_AUTO_RESTART_SERVER = true;
static bool prm_auto_restart_server_default = true;
static unsigned int prm_auto_restart_server_flag = 0;

int PRM_XASL_CACHE_MAX_ENTRIES = 1000;
static int prm_xasl_cache_max_entries_default = 1000;
static unsigned int prm_xasl_cache_max_entries_flag = 0;

int PRM_XASL_CACHE_MAX_CLONES = 1000;
static int prm_xasl_cache_max_clones_default = 1000;
static int prm_xasl_cache_max_clones_lower = 0;
static int prm_xasl_cache_max_clones_upper = 2000;
static unsigned int prm_xasl_cache_max_clones_flag = 0;

int PRM_XASL_CACHE_TIMEOUT = -1;
static int prm_xasl_cache_timeout_default = -1;	/* infinity */
static unsigned int prm_xasl_cache_timeout_flag = 0;

bool PRM_XASL_CACHE_LOGGING = false;
static bool prm_xasl_cache_logging_default = false;
static unsigned int prm_xasl_cache_logging_flag = 0;

int PRM_FILTER_PRED_MAX_CACHE_ENTRIES = 1000;
static int prm_filter_pred_max_cache_entries_default = 1000;
static unsigned int prm_filter_pred_max_cache_entries_flag = 0;

int PRM_FILTER_PRED_MAX_CACHE_CLONES = 10;
static int prm_filter_pred_max_cache_clones_default = 10;
static unsigned int prm_filter_pred_max_cache_clones_flag = 0;

int PRM_LIST_QUERY_CACHE_MODE = 2;
static int prm_list_query_cache_mode_default = 2;
static int prm_list_query_cache_mode_upper = 2;
static int prm_list_query_cache_mode_lower = 2;
static unsigned int prm_list_query_cache_mode_flag = 0;

int PRM_LIST_MAX_QUERY_CACHE_ENTRIES = 0;
static int prm_list_max_query_cache_entries_default = 0;
static int prm_list_max_query_cache_entries_upper = INT_MAX;
static int prm_list_max_query_cache_entries_lower = 0;
static unsigned int prm_list_max_query_cache_entries_flag = 0;

int PRM_LIST_MAX_QUERY_CACHE_PAGES = 0;
static int prm_list_max_query_cache_pages_default = 0;
static int prm_list_max_query_cache_pages_upper = INT_MAX;
static int prm_list_max_query_cache_pages_lower = 0;
static unsigned int prm_list_max_query_cache_pages_flag = 0;

bool PRM_USE_ORDERBY_SORT_LIMIT = true;
static bool prm_use_orderby_sort_limit_default = true;
static unsigned int prm_use_orderby_sort_limit_flag = 0;

static unsigned int prm_replication_mode_flag = 0;

int PRM_HA_MODE = HA_MODE_OFF;
static int prm_ha_mode_default = HA_MODE_OFF;
static int prm_ha_mode_upper = HA_MODE_REPLICA;
static int prm_ha_mode_lower = HA_MODE_OFF;
int PRM_HA_MODE_FOR_SA_UTILS_ONLY = HA_MODE_OFF;
static unsigned int prm_ha_mode_flag = 0;

int PRM_HA_SERVER_STATE = HA_SERVER_STATE_IDLE;
static int prm_ha_server_state_default = HA_SERVER_STATE_IDLE;
static int prm_ha_server_state_upper = HA_SERVER_STATE_DEAD;
static int prm_ha_server_state_lower = HA_SERVER_STATE_IDLE;
static unsigned int prm_ha_server_state_flag = 0;

int PRM_HA_LOG_APPLIER_STATE = HA_LOG_APPLIER_STATE_UNREGISTERED;
static int prm_ha_log_applier_state_default = HA_LOG_APPLIER_STATE_UNREGISTERED;
static int prm_ha_log_applier_state_upper = HA_LOG_APPLIER_STATE_ERROR;
static int prm_ha_log_applier_state_lower = HA_LOG_APPLIER_STATE_UNREGISTERED;
static unsigned int prm_ha_log_applier_state_flag = 0;

const char *PRM_HA_NODE_LIST = "";
static const char *prm_ha_node_list_default = NULL;
static unsigned int prm_ha_node_list_flag = 0;

const char *PRM_HA_REPLICA_LIST = "";
static const char *prm_ha_replica_list_default = NULL;
static unsigned int prm_ha_replica_list_flag = 0;

const char *PRM_HA_DB_LIST = "";
static const char *prm_ha_db_list_default = NULL;
static unsigned int prm_ha_db_list_flag = 0;

const char *PRM_HA_COPY_LOG_BASE = "";
static const char *prm_ha_copy_log_base_default = NULL;
static unsigned int prm_ha_copy_log_base_flag = 0;

const char *PRM_HA_COPY_SYNC_MODE = "";
static const char *prm_ha_copy_sync_mode_default = NULL;
static unsigned int prm_ha_copy_sync_mode_flag = 0;

int PRM_HA_APPLY_MAX_MEM_SIZE = HB_DEFAULT_APPLY_MAX_MEM_SIZE;
static int prm_ha_apply_max_mem_size_default = HB_DEFAULT_APPLY_MAX_MEM_SIZE;
static int prm_ha_apply_max_mem_size_upper = INT_MAX;
static int prm_ha_apply_max_mem_size_lower = 0;
static unsigned int prm_ha_apply_max_mem_size_flag = 0;

int PRM_HA_PORT_ID = HB_DEFAULT_HA_PORT_ID;
static int prm_ha_port_id_default = HB_DEFAULT_HA_PORT_ID;
static unsigned int prm_ha_port_id_flag = 0;
static int prm_ha_port_id_upper = USHRT_MAX;
static int prm_ha_port_id_lower = 1;

int PRM_HA_INIT_TIMER_IN_MSECS = HB_DEFAULT_INIT_TIMER_IN_MSECS;
static int prm_ha_init_timer_im_msecs_default = HB_DEFAULT_INIT_TIMER_IN_MSECS;
static unsigned int prm_ha_init_timer_im_msecs_flag = 0;

int PRM_HA_HEARTBEAT_INTERVAL_IN_MSECS = HB_DEFAULT_HEARTBEAT_INTERVAL_IN_MSECS;
static int prm_ha_heartbeat_interval_in_msecs_default = HB_DEFAULT_HEARTBEAT_INTERVAL_IN_MSECS;
static unsigned int prm_ha_heartbeat_interval_in_msecs_flag = 0;

int PRM_HA_CALC_SCORE_INTERVAL_IN_MSECS = HB_DEFAULT_CALC_SCORE_INTERVAL_IN_MSECS;
static int prm_ha_calc_score_interval_in_msecs_default = HB_DEFAULT_CALC_SCORE_INTERVAL_IN_MSECS;
static unsigned int prm_ha_calc_score_interval_in_msecs_flag = 0;

int PRM_HA_FAILOVER_WAIT_TIME_IN_MSECS = HB_DEFAULT_FAILOVER_WAIT_TIME_IN_MSECS;
static int prm_ha_failover_wait_time_in_msecs_default = HB_DEFAULT_FAILOVER_WAIT_TIME_IN_MSECS;
static unsigned int prm_ha_failover_wait_time_in_msecs_flag = 0;

int PRM_HA_PROCESS_START_CONFIRM_INTERVAL_IN_MSECS = HB_DEFAULT_START_CONFIRM_INTERVAL_IN_MSECS;
static int prm_ha_process_start_confirm_interval_in_msecs_default = HB_DEFAULT_START_CONFIRM_INTERVAL_IN_MSECS;
static unsigned int prm_ha_process_start_confirm_interval_in_msecs_flag = 0;

int PRM_HA_PROCESS_DEREG_CONFIRM_INTERVAL_IN_MSECS = HB_DEFAULT_DEREG_CONFIRM_INTERVAL_IN_MSECS;
static int prm_ha_process_dereg_confirm_interval_in_msecs_default = HB_DEFAULT_DEREG_CONFIRM_INTERVAL_IN_MSECS;
static unsigned int prm_ha_process_dereg_confirm_interval_in_msecs_flag = 0;

int PRM_HA_MAX_PROCESS_START_CONFIRM = HB_DEFAULT_MAX_PROCESS_START_CONFIRM;
static int prm_ha_max_process_start_confirm_default = HB_DEFAULT_MAX_PROCESS_START_CONFIRM;
static unsigned int prm_ha_max_process_start_confirm_flag = 0;

int PRM_HA_MAX_PROCESS_DEREG_CONFIRM = HB_DEFAULT_MAX_PROCESS_DEREG_CONFIRM;
static int prm_ha_max_process_dereg_confirm_default = HB_DEFAULT_MAX_PROCESS_DEREG_CONFIRM;
static unsigned int prm_ha_max_process_dereg_confirm_flag = 0;

int PRM_HA_UNACCEPTABLE_PROC_RESTART_TIMEDIFF = HB_DEFAULT_UNACCEPTABLE_PROC_RESTART_TIMEDIFF_IN_MSECS;
static int prm_ha_unacceptable_proc_restart_timediff_default = HB_DEFAULT_UNACCEPTABLE_PROC_RESTART_TIMEDIFF_IN_MSECS;
static unsigned int prm_ha_unacceptable_proc_restart_timediff_flag = 0;

int PRM_HA_CHANGEMODE_INTERVAL_IN_MSECS = HB_DEFAULT_CHANGEMODE_INTERVAL_IN_MSECS;
static int prm_ha_changemode_interval_in_msecs_default = HB_DEFAULT_CHANGEMODE_INTERVAL_IN_MSECS;
static unsigned int prm_ha_changemode_interval_in_msecs_flag = 0;

int PRM_HA_MAX_HEARTBEAT_GAP = HB_DEFAULT_MAX_HEARTBEAT_GAP;
static int prm_ha_max_heartbeat_gap_default = HB_DEFAULT_MAX_HEARTBEAT_GAP;
static unsigned int prm_ha_max_heartbeat_gap_flag = 0;

const char *PRM_HA_PING_HOSTS = "";
static const char *prm_ha_ping_hosts_default = NULL;
static unsigned int prm_ha_ping_hosts_flag = 0;

const char *PRM_HA_TCP_PING_HOSTS = "";
static const char *prm_ha_tcp_ping_hosts_default = NULL;
static unsigned int prm_ha_tcp_ping_hosts_flag = 0;

int PRM_HA_PING_TIMEOUT = PRM_TCP_CONNECTION_TIMEOUT;
static int prm_ha_ping_timeout_default = prm_tcp_connection_timeout_default;	/* NOTE: It is difficult to determine an accurate default value for TCP connection timeout, so the default value of the connection_time system parameter is followed. */
static int prm_ha_ping_timeout_upper = INT_MAX / 1000;	/* divided by msecs */
static int prm_ha_ping_timeout_lower = 0;
static unsigned int prm_ha_ping_timeout_flag = 0;

int *PRM_HA_APPLYLOGDB_RETRY_ERROR_LIST = int_list_initial;
static bool *prm_ha_applylogdb_retry_error_list_default = NULL;
static unsigned int prm_ha_applylogdb_retry_error_list_flag = 0;

int *PRM_HA_APPLYLOGDB_IGNORE_ERROR_LIST = int_list_initial;
static bool *prm_ha_applylogdb_ignore_error_list_default = NULL;
static unsigned int prm_ha_applylogdb_ignore_error_list_flag = 0;

int PRM_HA_APPLYLOGDB_LOG_WAIT_TIME_IN_SECS = -1;
static int prm_ha_applylogdb_log_wait_time_in_secs_default = -1;
static int prm_ha_applylogdb_log_wait_time_in_secs_lower = -1;
static unsigned int prm_ha_applylogdb_log_wait_time_in_secs_flag = 0;

bool PRM_HA_SQL_LOGGING = false;
static bool prm_ha_sql_logging_default = false;
static unsigned int prm_ha_sql_logging_flag = 0;

const char *PRM_HA_SQL_LOG_PATH = "";
static char *prm_ha_sql_log_path_default = NULL;
static unsigned int prm_ha_sql_log_path_flag = 0;

int PRM_HA_SQL_LOG_MAX_COUNT = 2;
static int prm_ha_sql_log_max_count_default = 2;
static int prm_ha_sql_log_max_count_upper = 5;
static int prm_ha_sql_log_max_count_lower = 2;
static unsigned int prm_ha_sql_log_max_count_flag = 0;

int PRM_HA_SQL_LOG_MAX_SIZE_IN_MB = INT_MIN;
static int prm_ha_sql_log_max_size_in_mb_default = 50;
static int prm_ha_sql_log_max_size_in_mb_upper = 2048;
static int prm_ha_sql_log_max_size_in_mb_lower = 1;
static unsigned int prm_ha_sql_log_max_size_in_mb_flag = 0;

int PRM_HA_COPY_LOG_MAX_ARCHIVES = 1;
static int prm_ha_copy_log_max_archives_default = 1;
static int prm_ha_copy_log_max_archives_upper = INT_MAX;
static int prm_ha_copy_log_max_archives_lower = 0;
static unsigned int prm_ha_copy_log_max_archives_flag = 0;

int PRM_HA_COPY_LOG_TIMEOUT = 5;
static int prm_ha_copy_log_timeout_default = 5;
static int prm_ha_copy_log_timeout_upper = INT_MAX;
static int prm_ha_copy_log_timeout_lower = -1;
static unsigned int prm_ha_copy_log_timeout_flag = 0;

int PRM_HA_REPLICA_DELAY_IN_SECS = 0;
static int prm_ha_replica_delay_in_secs_default = 0;
static int prm_ha_replica_delay_in_secs_upper = INT_MAX;
static int prm_ha_replica_delay_in_secs_lower = 0;
static unsigned int prm_ha_replica_delay_in_secs_flag = 0;

const char *PRM_HA_REPLICA_TIME_BOUND = "";
static const char *prm_ha_replica_time_bound_default = NULL;
static unsigned int prm_ha_replica_time_bound_flag = 0;

int PRM_HA_DELAY_LIMIT_IN_SECS = 0;
static int prm_ha_delay_limit_in_secs_default = 0;
static int prm_ha_delay_limit_in_secs_upper = INT_MAX;
static int prm_ha_delay_limit_in_secs_lower = 0;
static unsigned int prm_ha_delay_limit_in_secs_flag = 0;

int PRM_HA_DELAY_LIMIT_DELTA_IN_SECS = 0;
static int prm_ha_delay_limit_delta_in_secs_default = 0;
static int prm_ha_delay_limit_delta_in_secs_upper = INT_MAX;
static int prm_ha_delay_limit_delta_in_secs_lower = 0;
static unsigned int prm_ha_delay_limit_delta_in_secs_flag = 0;

int PRM_HA_APPLYLOGDB_MAX_COMMIT_INTERVAL_IN_MSECS = 500;
static int prm_ha_applylogdb_max_commit_interval_in_msecs_default = 500;
static int prm_ha_applylogdb_max_commit_interval_in_msecs_upper = INT_MAX;
static int prm_ha_applylogdb_max_commit_interval_in_msecs_lower = 0;
static unsigned int prm_ha_applylogdb_max_commit_interval_in_msecs_flag = 0;

int PRM_HA_CHECK_DISK_FAILURE_INTERVAL_IN_SECS = 15;
static int prm_ha_check_disk_failure_interval_in_secs_default = 15;
static int prm_ha_check_disk_failure_interval_in_secs_upper = INT_MAX;
static int prm_ha_check_disk_failure_interval_in_secs_lower = 0;
static unsigned int prm_ha_check_disk_failure_interval_in_secs_flag = 0;

bool PRM_GENERAL_RESERVE_01 = false;
static bool prm_general_reserve_01_default = false;
static unsigned int prm_general_reserve_01_flag = 0;

bool PRM_COMPAT_PRIMARY_KEY = false;
static bool prm_compat_primary_key_default = false;
static unsigned int prm_compat_primary_key_flag = 0;

static unsigned int prm_log_header_flush_interval_flag = 0;

bool PRM_LOG_ASYNC_COMMIT = false;
static bool prm_log_async_commit_default = false;
static unsigned int prm_log_async_commit_flag = 0;

int PRM_LOG_GROUP_COMMIT_INTERVAL_MSECS = 0;
static int prm_log_group_commit_interval_msecs_default = 0;
static int prm_log_group_commit_interval_msecs_lower = 0;
static unsigned int prm_log_group_commit_interval_msecs_flag = 0;

static unsigned int prm_log_bg_flush_interval_msecs_flag = 0;

static unsigned int prm_log_bg_flush_num_pages_flag = 0;

bool PRM_INTL_MBS_SUPPORT = false;
static bool prm_intl_mbs_support_default = false;
static unsigned int prm_intl_mbs_support_flag = 0;

bool PRM_LOG_COMPRESS = true;
static bool prm_log_compress_default = true;
static unsigned int prm_log_compress_flag = 0;

bool PRM_BLOCK_NOWHERE_STATEMENT = false;
static bool prm_block_nowhere_statement_default = false;
static unsigned int prm_block_nowhere_statement_flag = 0;

bool PRM_BLOCK_DDL_STATEMENT = false;
static bool prm_block_ddl_statement_default = false;
static unsigned int prm_block_ddl_statement_flag = 0;

#if defined (ENABLE_UNUSED_FUNCTION)
bool PRM_SINGLE_BYTE_COMPARE = false;
static bool prm_single_byte_compare_default = false;
static unsigned int prm_single_byte_compare_flag = 0;
#endif

int PRM_CSQL_HISTORY_NUM = 50;
static int prm_csql_history_num_default = 50;
static int prm_csql_history_num_upper = 200;
static int prm_csql_history_num_lower = 1;
static unsigned int prm_csql_history_num_flag = 0;

bool PRM_LOG_TRACE_DEBUG = false;
static bool prm_log_trace_debug_default = false;
static unsigned int prm_log_trace_debug_flag = 0;

const char *PRM_DL_FORK = "";
static const char *prm_dl_fork_default = NULL;
static unsigned int prm_dl_fork_flag = 0;

bool PRM_ER_PRODUCTION_MODE = true;
static bool prm_er_production_mode_default = true;
static unsigned int prm_er_production_mode_flag = 0;

int PRM_ER_STOP_ON_ERROR = 0;
static int prm_er_stop_on_error_default = 0;
static int prm_er_stop_on_error_upper = 0;
static unsigned int prm_er_stop_on_error_flag = 0;

int PRM_TCP_RCVBUF_SIZE = -1;
static int prm_tcp_rcvbuf_size_default = -1;
static unsigned int prm_tcp_rcvbuf_size_flag = 0;

int PRM_TCP_SNDBUF_SIZE = -1;
static int prm_tcp_sndbuf_size_default = -1;
static unsigned int prm_tcp_sndbuf_size_flag = 0;

bool PRM_TCP_NODELAY = false;
static bool prm_tcp_nodelay_default = false;
static unsigned int prm_tcp_nodelay_flag = 0;

bool PRM_TCP_KEEPALIVE = true;
static bool prm_tcp_keepalive_default = true;
static unsigned int prm_tcp_keepalive_flag = 0;

bool PRM_CSQL_SINGLE_LINE_MODE = false;
static bool prm_csql_single_line_mode_default = false;
static unsigned int prm_csql_single_line_mode_flag = 0;

bool PRM_XASL_DEBUG_DUMP = false;
static bool prm_xasl_debug_dump_default = false;
static unsigned int prm_xasl_debug_dump_flag = 0;

int PRM_LOG_MAX_ARCHIVES = INT_MAX;
static int prm_log_max_archives_default = INT_MAX;
static int prm_log_max_archives_lower = 0;
static unsigned int prm_log_max_archives_flag = 0;

bool PRM_FORCE_REMOVE_LOG_ARCHIVES = true;
static bool prm_force_remove_log_archives_default = true;
static unsigned int prm_force_remove_log_archives_flag = 0;

int PRM_REMOVE_LOG_ARCHIVES_INTERVAL = 0;
static int prm_remove_log_archives_interval_default = 0;
static int prm_remove_log_archives_interval_lower = 0;
static unsigned int prm_remove_log_archives_interval_flag = 0;

bool PRM_LOG_NO_LOGGING = false;
static bool prm_log_no_logging_default = false;
static unsigned int prm_log_no_logging_flag = 0;

bool PRM_UNLOADDB_IGNORE_ERROR = false;
static bool prm_unloaddb_ignore_error_default = false;
static unsigned int prm_unloaddb_ignore_error_flag = 0;

int PRM_UNLOADDB_LOCK_TIMEOUT = -1;
static int prm_unloaddb_lock_timeout_default = -1;
static int prm_unloaddb_lock_timeout_lower = -1;
static unsigned int prm_unloaddb_lock_timeout_flag = 0;

int PRM_LOADDB_FLUSH_INTERVAL = 1000;
static int prm_loaddb_flush_interval_default = 1000;
static int prm_loaddb_flush_interval_lower = 0;
static unsigned int prm_loaddb_flush_interval_flag = 0;

const char *PRM_IO_TEMP_VOLUME_PATH = "";
static char *prm_io_temp_volume_path_default = NULL;
static unsigned int prm_io_temp_volume_path_flag = 0;

const char *PRM_TDE_KEYS_FILE_PATH = "";
static char *prm_tde_keys_file_path_default = NULL;
static unsigned int prm_tde_keys_file_path_flag = 0;

const char *PRM_IO_VOLUME_EXT_PATH = "";
static char *prm_io_volume_ext_path_default = NULL;
static unsigned int prm_io_volume_ext_path_flag = 0;

bool PRM_UNIQUE_ERROR_KEY_VALUE = false;
static bool prm_unique_error_key_value_default = false;
static unsigned int prm_unique_error_key_value_flag = 0;

bool PRM_USE_SYSTEM_MALLOC = false;
static bool prm_use_system_malloc_default = false;
static unsigned int prm_use_system_malloc_flag = 0;

const char *PRM_EVENT_HANDLER = "";
static const char *prm_event_handler_default = NULL;
static unsigned int prm_event_handler_flag = 0;

int *PRM_EVENT_ACTIVATION = int_list_initial;
static bool *prm_event_activation_default = NULL;
static unsigned int prm_event_activation_flag = 0;

bool PRM_READ_ONLY_MODE = false;
static bool prm_read_only_mode_default = false;
static unsigned int prm_read_only_mode_flag = 0;

int PRM_MNT_WAITING_THREAD = 0;
static int prm_mnt_waiting_thread_default = 0;
static int prm_mnt_waiting_thread_lower = 0;
static unsigned int prm_mnt_waiting_thread_flag = 0;

int *PRM_MNT_STATS_THRESHOLD = int_list_initial;
static int *prm_mnt_stats_threshold_default = NULL;
static unsigned int prm_mnt_stats_threshold_flag = 0;

const char *PRM_SERVICE_SERVICE_LIST = "";
static const char *prm_service_service_list_default = NULL;
static unsigned int prm_service_service_list_flag = 0;

const char *PRM_SERVICE_SERVER_LIST = "";
static const char *prm_service_server_list_default = NULL;
static unsigned int prm_service_server_list_flag = 0;

int PRM_SESSION_STATE_TIMEOUT = 60 * 60 * 6;	/* 6 hours */
static int prm_session_timeout_default = 60 * 60 * 6;	/* 6 hours */
static int prm_session_timeout_lower = 60;	/* 1 minute */
static int prm_session_timeout_upper = 60 * 60 * 24 * 365;	/* 1 nonleap year */
static unsigned int prm_session_timeout_flag = 0;

int PRM_MULTI_RANGE_OPT_LIMIT = 100;
static int prm_multi_range_opt_limit_default = 100;
static int prm_multi_range_opt_limit_lower = 0;	/* disabled */
static int prm_multi_range_opt_limit_upper = 10000;
static unsigned int prm_multi_range_opt_limit_flag = 0;

UINT64 PRM_DB_VOLUME_SIZE = 536870912ULL;
static UINT64 prm_db_volume_size_default = 536870912ULL;	/* 512M */
static UINT64 prm_db_volume_size_lower = 0;
static UINT64 prm_db_volume_size_upper = 21474836480ULL;	/* 20G */
static unsigned int prm_db_volume_size_flag = 0;

UINT64 PRM_LOG_VOLUME_SIZE = 536870912ULL;
static UINT64 prm_log_volume_size_default = 536870912ULL;	/* 512M */
static UINT64 prm_log_volume_size_lower = 20971520ULL;	/* 20M */
static UINT64 prm_log_volume_size_upper = 4294967296ULL;	/* 4G */
static unsigned int prm_log_volume_size_flag = 0;

char *PRM_INTL_NUMBER_LANG = NULL;
static char *prm_intl_number_lang_default = NULL;
static unsigned int prm_intl_number_lang_flag = 0;

char *PRM_INTL_DATE_LANG = NULL;
static char *prm_intl_date_lang_default = NULL;
static unsigned int prm_intl_date_lang_flag = 0;

bool PRM_UNICODE_INPUT_NORMALIZATION = false;
static bool prm_unicode_input_normalization_default = false;
static unsigned int prm_unicode_input_normalization_flag = 0;

bool PRM_UNICODE_OUTPUT_NORMALIZATION = false;
static bool prm_unicode_output_normalization_default = false;
static unsigned int prm_unicode_output_normalization_flag = 0;

bool PRM_INTL_CHECK_INPUT_STRING = false;
static bool prm_intl_check_input_string_default = false;
static unsigned int prm_intl_check_input_string_flag = 0;

int PRM_CHECK_PEER_ALIVE = CSS_CHECK_PEER_ALIVE_BOTH;
static int prm_check_peer_alive_default = CSS_CHECK_PEER_ALIVE_BOTH;
static unsigned int prm_check_peer_alive_flag = 0;

UINT64 PRM_GENERIC_VOL_PREALLOC_SIZE;
static UINT64 prm_generic_vol_prealloc_size_default = 52428800ULL;	/* 50M */
static UINT64 prm_generic_vol_prealloc_size_lower = 0ULL;
static UINT64 prm_generic_vol_prealloc_size_upper = 21474836480ULL;	/* 20G */
static unsigned int prm_generic_vol_prealloc_size_flag = 0;

int PRM_SQL_TRACE_SLOW_MSECS = -1;
static int prm_sql_trace_slow_msecs_default = -1;
static int prm_sql_trace_slow_msecs_lower = -1;
static int prm_sql_trace_slow_msecs_upper = 1000 * 60 * 60 * 24;	/* 24 hours */
static unsigned int prm_sql_trace_slow_msecs_flag = 0;

bool PRM_SQL_TRACE_EXECUTION_PLAN = false;
static bool prm_sql_trace_execution_plan_default = false;
static unsigned int prm_sql_trace_execution_plan_flag = 0;

int PRM_LOG_TRACE_FLUSH_TIME_MSECS = 0;
static int prm_log_trace_flush_time_msecs_default = 0;
static int prm_log_trace_flush_time_msecs_lower = 0;
static unsigned int prm_log_trace_flush_time_msecs_flag = 0;

char *PRM_INTL_COLLATION = NULL;
static char *prm_intl_collation_default = NULL;
static unsigned int prm_intl_collation_flag = 0;

int PRM_SORT_LIMIT_MAX_COUNT = 1000;
static int prm_sort_limit_max_count_default = 1000;
static int prm_sort_limit_max_count_lower = 0;	/* disabled */
static int prm_sort_limit_max_count_upper = INT_MAX;
static unsigned int prm_sort_limit_max_count_flag = 0;

int PRM_SQL_TRACE_IOREADS = 0;
static int prm_sql_trace_ioreads_default = 0;
static int prm_sql_trace_ioreads_lower = 0;
static unsigned int prm_sql_trace_ioreads_flag = 0;

bool PRM_QUERY_TRACE = false;
static bool prm_query_trace_default = false;
static unsigned int prm_query_trace_flag = 0;

int PRM_QUERY_TRACE_FORMAT = QUERY_TRACE_TEXT;
static int prm_query_trace_format_default = QUERY_TRACE_TEXT;
static int prm_query_trace_format_lower = QUERY_TRACE_TEXT;
static int prm_query_trace_format_upper = QUERY_TRACE_JSON;
static unsigned int prm_query_trace_format_flag = 0;

int PRM_MAX_RECURSION_SQL_DEPTH = 400;
static int prm_max_recursion_sql_depth_default = 400;
static unsigned int prm_max_recursion_sql_depth_flag = 0;

UINT64 PRM_MAX_AGG_HASH_SIZE = 2 * 1024 * 1024;	/* 2 MB */
static UINT64 prm_max_agg_hash_size_default = 2 * 1024 * 1024;	/* 2 MB */
static UINT64 prm_max_agg_hash_size_lower = 32 * 1024;	/* 32 KB */
static UINT64 prm_max_agg_hash_size_upper = 128 * 1024 * 1024;	/* 128 MB */
static unsigned int prm_max_agg_hash_size_flag = 0;

bool PRM_AGG_HASH_RESPECT_ORDER = true;
static bool prm_agg_hash_respect_order_default = true;
static unsigned int prm_agg_hash_respect_order_flag = 0;

bool PRM_USE_BTREE_FENCE_KEY = true;
static bool prm_use_btree_fence_key_default = true;
static unsigned int prm_use_btree_fence_key_flag = 0;

bool PRM_UPDATE_USE_ATTRIBUTE_REFERENCES = false;
static bool prm_update_use_attribute_references_default = false;
static unsigned int prm_update_use_attribute_references_flag = 0;

float PRM_PB_AOUT_RATIO = 0.0f;
static float prm_pb_aout_ratio_default = 0.0f;
static float prm_pb_aout_ratio_upper = 3.0;
static float prm_pb_aout_ratio_lower = 0;
static unsigned int prm_pb_aout_ratio_flag = 0;

bool PRM_OPTIMIZER_ENABLE_MERGE_JOIN = false;
static bool prm_optimizer_enable_merge_join_default = false;
static unsigned int prm_optimizer_enable_merge_join_flag = 0;

UINT64 PRM_MAX_HASH_LIST_SCAN_SIZE = 8 * 1024 * 1024;	/* 8 MB */
static UINT64 prm_max_hash_list_scan_size_default = 8 * 1024 * 1024;	/* 8 MB */
static UINT64 prm_max_hash_list_scan_size_lower = 0;	/* 0 */
static UINT64 prm_max_hash_list_scan_size_upper = 128 * 1024 * 1024;	/* 128 MB */
static unsigned int prm_max_hash_list_scan_size_flag = 0;

bool PRM_OPTIMIZER_RESERVE_02 = false;
static bool prm_optimizer_reserve_02_default = false;
static unsigned int prm_optimizer_reserve_02_flag = 0;

bool PRM_OPTIMIZER_RESERVE_03 = false;
static bool prm_optimizer_reserve_03_default = false;
static unsigned int prm_optimizer_reserve_03_flag = 0;

bool PRM_OPTIMIZER_RESERVE_04 = false;
static bool prm_optimizer_reserve_04_default = false;
static unsigned int prm_optimizer_reserve_04_flag = 0;

bool PRM_OPTIMIZER_RESERVE_05 = false;
static bool prm_optimizer_reserve_05_default = false;
static unsigned int prm_optimizer_reserve_05_flag = 0;

bool PRM_OPTIMIZER_RESERVE_06 = false;
static bool prm_optimizer_reserve_06_default = false;
static unsigned int prm_optimizer_reserve_06_flag = 0;

bool PRM_OPTIMIZER_RESERVE_07 = false;
static bool prm_optimizer_reserve_07_default = false;
static unsigned int prm_optimizer_reserve_07_flag = 0;

bool PRM_OPTIMIZER_RESERVE_08 = false;
static bool prm_optimizer_reserve_08_default = false;
static unsigned int prm_optimizer_reserve_08_flag = 0;

bool PRM_OPTIMIZER_RESERVE_09 = false;
static bool prm_optimizer_reserve_09_default = false;
static unsigned int prm_optimizer_reserve_09_flag = 0;

bool PRM_OPTIMIZER_RESERVE_10 = false;
static bool prm_optimizer_reserve_10_default = false;
static unsigned int prm_optimizer_reserve_10_flag = 0;

bool PRM_OPTIMIZER_RESERVE_11 = false;
static bool prm_optimizer_reserve_11_default = false;
static unsigned int prm_optimizer_reserve_11_flag = 0;

bool PRM_OPTIMIZER_RESERVE_12 = false;
static bool prm_optimizer_reserve_12_default = false;
static unsigned int prm_optimizer_reserve_12_flag = 0;

bool PRM_OPTIMIZER_RESERVE_13 = false;
static bool prm_optimizer_reserve_13_default = false;
static unsigned int prm_optimizer_reserve_13_flag = 0;

bool PRM_OPTIMIZER_RESERVE_14 = false;
static bool prm_optimizer_reserve_14_default = false;
static unsigned int prm_optimizer_reserve_14_flag = 0;

bool PRM_OPTIMIZER_RESERVE_15 = false;
static bool prm_optimizer_reserve_15_default = false;
static unsigned int prm_optimizer_reserve_15_flag = 0;

bool PRM_OPTIMIZER_RESERVE_16 = false;
static bool prm_optimizer_reserve_16_default = false;
static unsigned int prm_optimizer_reserve_16_flag = 0;

bool PRM_OPTIMIZER_RESERVE_17 = false;
static bool prm_optimizer_reserve_17_default = false;
static unsigned int prm_optimizer_reserve_17_flag = 0;

bool PRM_OPTIMIZER_RESERVE_18 = false;
static bool prm_optimizer_reserve_18_default = false;
static unsigned int prm_optimizer_reserve_18_flag = 0;

bool PRM_OPTIMIZER_RESERVE_19 = false;
static bool prm_optimizer_reserve_19_default = false;
static unsigned int prm_optimizer_reserve_19_flag = 0;

bool PRM_OPTIMIZER_RESERVE_20 = false;
static bool prm_optimizer_reserve_20_default = false;
static unsigned int prm_optimizer_reserve_20_flag = 0;

bool PRM_HA_REPL_ENABLE_SERVER_SIDE_UPDATE = false;
static bool prm_ha_repl_enable_server_side_update_default = false;
static unsigned int prm_ha_repl_enable_server_side_update_flag = 0;

float PRM_PB_LRU_HOT_RATIO = 0.4f;
static float prm_pb_lru_hot_ratio_default = 0.4f;
static float prm_pb_lru_hot_ratio_upper = 0.90f;
static float prm_pb_lru_hot_ratio_lower = 0.05f;
static unsigned int prm_pb_lru_hot_ratio_flag = 0;

float PRM_PB_LRU_BUFFER_RATIO = 0.05f;
static float prm_pb_lru_buffer_ratio_default = 0.05f;
static float prm_pb_lru_buffer_ratio_upper = 0.90f;
static float prm_pb_lru_buffer_ratio_lower = 0.05f;
static unsigned int prm_pb_lru_buffer_ratio_flag = 0;

int PRM_VACUUM_MASTER_WAKEUP_INTERVAL = 10;
static int prm_vacuum_master_wakeup_interval_default = 10;
static int prm_vacuum_master_wakeup_interval_lower = 1;
static unsigned int prm_vacuum_master_wakeup_interval_flag = 0;

#if !defined (SERVER_MODE) && !defined (SA_MODE)
#define VACUUM_LOG_BLOCK_PAGES_DEFAULT 0
#define VACUUM_MAX_WORKER_COUNT 0
#endif /* !defined (SERVER_MODE) && !defined (SA_MODE) */
int PRM_VACUUM_LOG_BLOCK_PAGES = VACUUM_LOG_BLOCK_PAGES_DEFAULT;
static int prm_vacuum_log_block_pages_default = VACUUM_LOG_BLOCK_PAGES_DEFAULT;
static int prm_vacuum_log_block_pages_lower = 4;
static int prm_vacuum_log_block_pages_upper = 1024;
static unsigned int prm_vacuum_log_block_pages_flag = 0;

int PRM_VACUUM_WORKER_COUNT = 10;
static int prm_vacuum_worker_count_default = 10;
static int prm_vacuum_worker_count_lower = 1;
static int prm_vacuum_worker_count_upper = VACUUM_MAX_WORKER_COUNT;
static unsigned int prm_vacuum_worker_count_flag = 0;

int PRM_ER_LOG_VACUUM = 1;
static int prm_er_log_vacuum_default = 1;
static unsigned int prm_er_log_vacuum_flag = 0;

bool PRM_DISABLE_VACUUM = false;
static bool prm_disable_vacuum_default = false;
static unsigned int prm_disable_vacuum_flag = 0;

bool PRM_LOG_BTREE_OPS = false;
static bool prm_log_btree_ops_default = false;
static unsigned int prm_log_btree_ops_flag = 0;

bool PRM_OBJECT_PRINT_FORMAT_OID = false;
static bool prm_object_print_format_oid_default = false;
static unsigned int prm_object_print_format_oid_flag = 0;

char *PRM_TIMEZONE = NULL;
static char *prm_timezone_default = NULL;
static unsigned int prm_timezone_flag = 0;

char *PRM_SERVER_TIMEZONE = NULL;
static char *prm_server_timezone_default = NULL;
static unsigned int prm_server_timezone_flag = 0;

bool prm_tz_leap_second_support_default = false;
bool PRM_TZ_LEAP_SECOND_SUPPORT = false;
static unsigned int prm_leap_second_support_flag = 0;

bool PRM_OPTIMIZER_ENABLE_AGGREGATE_OPTIMIZATION = true;
static bool prm_optimizer_enable_aggregate_optimization_default = true;
static unsigned int prm_optimizer_enable_aggregate_optimization_flag = 0;

static unsigned int prm_vacuum_prefetch_log_nbuffers_flag = 0;
static unsigned int prm_vacuum_prefetch_log_mode_flag = 0;	// obsolete; not sure it is needed

bool PRM_PB_NEIGHBOR_FLUSH_NONDIRTY = false;
static unsigned int prm_pb_neighbor_flush_nondirty_flag = 0;
static bool prm_pb_neighbor_flush_nondirty_default = false;

unsigned int PRM_PB_NEIGHBOR_FLUSH_PAGES = 8;
static unsigned int prm_pb_neighbor_flush_pages_flag = 0;
static unsigned int prm_pb_neighbor_flush_pages_default = 8;
static unsigned int prm_pb_neighbor_flush_pages_upper = 32;
static unsigned int prm_pb_neighbor_flush_pages_lower = 0;

int *PRM_FAULT_INJECTION_IDS = int_list_initial;
static int prm_fault_injection_id_flag = 0;
static int *prm_fault_injection_id_default = NULL;

int PRM_FAULT_INJECTION_TEST = FI_GROUP_NONE;
static int prm_fault_injection_test_flag = 0;
static int prm_fault_injection_test_default = FI_GROUP_NONE;
static int prm_fault_injection_test_lower = FI_GROUP_NONE;
static int prm_fault_injection_test_upper = FI_GROUP_MAX;

bool PRM_FAULT_INJECTION_ACTION_PREFER_ABORT_TO_EXIT = true;
static unsigned int prm_fault_injection_action_prefer_abort_to_exit_flag = 0;
static bool prm_fault_injection_action_prefer_abort_to_exit_default = true;

int PRM_HA_REPL_FILTER_TYPE = REPL_FILTER_NONE;
static int prm_ha_repl_filter_type_default = REPL_FILTER_NONE;
static int prm_ha_repl_filter_type_lower = REPL_FILTER_NONE;
static int prm_ha_repl_filter_type_upper = REPL_FILTER_EXCLUDE_TBL;
static unsigned int prm_ha_repl_filter_type_flag = 0;

const char *PRM_HA_REPL_FILTER_FILE = "";
static const char *prm_ha_repl_filter_file_default = "";
static unsigned int prm_ha_repl_filter_file_flag = 0;

bool PRM_COMPENSATE_DEBUG = false;
static const bool prm_compensate_debug_default = false;
static unsigned int prm_compensate_debug_flag = 0;

bool PRM_POSTPONE_DEBUG = false;
static const bool prm_postpone_debug_default = false;
static unsigned int prm_postpone_debug_flag = 0;

bool PRM_CLIENT_CLASS_CACHE_DEBUG = false;
static const bool prm_client_class_cache_debug_default = false;
static unsigned int prm_client_class_cache_debug_flag = 0;

bool PRM_EXAMINE_CLIENT_CACHED_LOCKS = false;
static bool prm_examine_client_cached_locks_default = false;
static unsigned int prm_examine_client_cached_locks_flag = 0;

bool PRM_PB_SEQUENTIAL_VICTIM_FLUSH = true;
static bool prm_pb_sequential_victim_flush_default = true;
static unsigned int prm_pb_sequential_victim_flush_flag = 0;

bool PRM_LOG_UNIQUE_STATS = false;
static bool prm_log_unique_stats_default = false;
static unsigned int prm_log_unique_stats_flag = 0;

bool PRM_LOGPB_LOGGING_DEBUG = false;
static bool prm_logpb_logging_debug_default = false;
static unsigned int prm_logpb_logging_debug_flag = 0;

bool PRM_FORCE_RESTART_TO_SKIP_RECOVERY = false;
static bool prm_force_restart_to_skip_recovery_default = false;
static unsigned int prm_force_restart_to_skip_recovery_flag = 0;

int PRM_EXTENDED_STATISTICS = 15;
static int prm_extended_statistics_default = 15;
static int prm_extended_statistics_lower = 0;
static int prm_extended_statistics_upper = PERFMON_ACTIVATION_FLAG_MAX_VALUE;
static unsigned int prm_extended_statistics_flag = 0;

bool PRM_ENABLE_STRING_COMPRESSION = true;
static bool prm_enable_string_compression_default = true;
static unsigned int prm_enable_string_compression_flag = 0;

int PRM_XASL_CACHE_TIME_THRESHOLD_IN_MINUTES = 360;
static unsigned int prm_xasl_cache_time_threshold_in_minutes_flag = 0;
static int prm_xasl_cache_time_threshold_in_minutes_default = 360;
static int prm_xasl_cache_time_threshold_in_minutes_upper = INT_MAX;
static int prm_xasl_cache_time_threshold_in_minutes_lower = 0;

bool PRM_DISK_LOGGING = false;
static bool prm_disk_logging_default = false;
static unsigned int prm_disk_logging_flag = 0;

bool PRM_FILE_LOGGING = false;
static bool prm_file_logging_default = false;
static unsigned int prm_file_logging_flag = 0;

int PRM_PB_NUM_PRIVATE_CHAINS = -1;
static int prm_pb_num_private_chains_default = -1;
static int prm_pb_num_private_chains_upper = CSS_MAX_CLIENT_COUNT + VACUUM_MAX_WORKER_COUNT;
static int prm_pb_num_private_chains_lower = -1;
static unsigned int prm_pb_num_private_chains_flag = 0;

bool PRM_PB_MONITOR_LOCKS = false;
static bool prm_pb_monitor_locks_default = false;
static unsigned int prm_pb_monitor_locks_flag = 0;

int PRM_CTE_MAX_RECURSIONS = 2000;
static int prm_cte_max_recursions_default = 2000;
static int prm_cte_max_recursions_upper = 1000000;
static int prm_cte_max_recursions_lower = 2;
static unsigned int prm_cte_max_recursions_flag = 0;

bool PRM_JSON_LOG_ALLOCATIONS = false;
static bool prm_json_log_allocations_default = false;
static unsigned int prm_json_log_allocations_flag = 0;

int PRM_JSON_MAX_ARRAY_IDX = 64 * ONE_K;
static int prm_json_max_array_idx_default = 64 * ONE_K;
static unsigned int prm_json_max_array_idx_flag = 0;
static int prm_json_max_array_idx_upper = ONE_M;
static int prm_json_max_array_idx_lower = ONE_K;

bool PRM_CONNECTION_LOGGING = false;
static bool prm_connection_logging_default = false;
static unsigned int prm_connection_logging_flag = 0;

int PRM_THREAD_LOGGING_FLAG = 0;
static int prm_thread_logging_flag_default = 0;
static unsigned int prm_thread_logging_flag_flag = 0;

bool PRM_LOG_QUERY_LISTS = false;
static bool prm_log_query_lists_default = false;
static unsigned int prm_log_query_lists_flag = 0;

bool PRM_THREAD_CONNECTION_POOLING = true;
static bool prm_thread_connection_pooling_default = true;
static unsigned int prm_thread_connection_pooling_flag = 0;

int PRM_THREAD_CONNECTION_TIMEOUT_SECONDS = 300;
static int prm_thread_connection_timeout_seconds_default = 300;
static int prm_thread_connection_timeout_seconds_upper = 60 * 60;	// one hour
static int prm_thread_connection_timeout_seconds_lower = -1;	// infinite
static unsigned int prm_thread_connection_timeout_seconds_flag = 0;

bool PRM_THREAD_WORKER_POOLING = true;
static bool prm_thread_worker_pooling_default = true;
static unsigned int prm_thread_worker_pooling_flag = 0;

int PRM_THREAD_WORKER_TIMEOUT_SECONDS = 300;
static int prm_thread_worker_timeout_seconds_default = 300;
static int prm_thread_worker_timeout_seconds_upper = 60 * 60;	// one hour
static int prm_thread_worker_timeout_seconds_lower = -1;	// infinite
static unsigned int prm_thread_worker_timeout_seconds_flag = 0;

unsigned int PRM_DWB_SIZE = 2 * 1024 * 1024;	/* 2M */
static unsigned int prm_dwb_size_flag = 0;
static unsigned int prm_dwb_size_default = (2 * 1024 * 1024);	/* 2M */
static unsigned int prm_dwb_size_upper = (32 * 1024 * 1024);	/* 32M */
static unsigned int prm_dwb_size_lower = 0;

unsigned int PRM_DWB_BLOCKS = 2;
static unsigned int prm_dwb_blocks_flag = 0;
static unsigned int prm_dwb_blocks_default = 2;
static unsigned int prm_dwb_blocks_upper = 32;
static unsigned int prm_dwb_blocks_lower = 0;

bool PRM_ENABLE_DWB_FLUSH_THREAD = true;
static bool prm_enable_dwb_flush_thread_default = true;
static unsigned int prm_enable_dwb_flush_thread_flag = 0;

bool PRM_DWB_LOGGING = false;
static bool prm_dwb_logging_default = false;
static unsigned int prm_dwb_logging_flag = 0;

int PRM_DATA_FILE_ADVISE = 0;
static int prm_data_file_advise_default = 0;
static unsigned int prm_data_file_advise_flag = 0;
static unsigned int prm_data_file_advise_upper = 6;
static unsigned int prm_data_file_advise_lower = 0;

bool PRM_DEBUG_LOG_ARCHIVES = false;
static bool prm_debug_log_archives_default = false;
static unsigned int prm_debug_log_archives_flag = 0;

bool PRM_DEBUG_ES = false;
static bool prm_debug_es_default = false;
static unsigned int prm_debug_es_flag = 0;

bool PRM_DEBUG_BESTSPACE = false;
static bool prm_debug_bestspace_default = false;
static unsigned int prm_debug_bestspace_flag = 0;

bool PRM_DEBUG_LOGWR = false;
static bool prm_debug_logwr_default = false;
static unsigned int prm_debug_logwr_flag = 0;

bool PRM_DEBUG_AUTOCOMMIT = false;
static bool prm_debug_autocommit_default = false;
static unsigned int prm_debug_autocommit_flag = 0;

bool PRM_DEBUG_REPLICATION_DATA = false;
static bool prm_debug_replication_data_default = false;
static unsigned int prm_debug_replication_data_flag = 0;

bool PRM_TRACK_REQUESTS = false;
static bool prm_track_requests_default = false;
static unsigned int prm_track_requests_flag = 0;

bool PRM_LOG_PGBUF_VICTIM_FLUSH = false;
static bool prm_log_pgbuf_victim_flush_default = false;
static unsigned int prm_log_pgbuf_victim_flush_flag = 0;

bool PRM_LOG_CHKPT_DETAILED = false;
static bool prm_log_chkpt_detailed_default = false;
static unsigned int prm_log_chkpt_detailed_flag = 0;

UINT64 PRM_IB_TASK_MEMSIZE = 16 * ONE_M;
static UINT64 prm_ib_task_memsize_default = 16 * ONE_M;
static UINT64 prm_ib_task_memsize_lower = ONE_K;
static UINT64 prm_ib_task_memsize_upper = 128 * ONE_M;
static unsigned int prm_ib_task_memsize_flag = 0;

bool PRM_STATS_ON = false;
static bool prm_stats_on_default = false;
static unsigned int prm_stats_on_flag = 0;

int PRM_LOADDB_WORKERS = 8;
static int prm_loaddb_workers_default = 8;
static int prm_loaddb_workers_upper = 64;
static int prm_loaddb_workers_lower = 2;
static unsigned int prm_loaddb_workers_flag = 0;

bool PRM_PERF_TEST_MODE = false;
static bool prm_perf_test_mode_default = false;
static unsigned int prm_perf_test_mode_flag = 0;

bool PRM_REPR_CACHE_LOG = false;
static bool prm_repr_cache_log_default = false;
static unsigned int prm_repr_cache_log_flag = 0;

bool PRM_NEW_LFHASH = false;
static bool prm_new_lfhash_default = false;
static unsigned int prm_new_lfhash_flag = 0;

bool PRM_HEAP_INFO_CACHE_LOGGING = false;
static bool prm_heap_info_cache_logging_default = false;
static unsigned int prm_heap_info_cache_logging_flag = 0;

int PRM_TDE_DEFAULT_ALGORITHM = TDE_ALGORITHM_AES;
static int prm_tde_algorithm_default = TDE_ALGORITHM_AES;
static int prm_tde_algorithm_upper = TDE_ALGORITHM_ARIA;
static int prm_tde_algorithm_lower = TDE_ALGORITHM_NONE;
static unsigned int prm_tde_default_algorithm_flag = 0;

int PRM_ER_LOG_TDE = false;
static int prm_er_log_tde_default = false;
static unsigned int prm_er_log_tde_flag = 0;

bool PRM_JAVA_STORED_PROCEDURE = false;
static bool prm_java_stored_procedure_default = false;
static unsigned int prm_java_stored_procedure_flag = 0;

int PRM_JAVA_STORED_PROCEDURE_PORT = 0;
static int prm_java_stored_procedure_port_default = 0;
static int prm_java_stored_procedure_port_upper = 65535;
static int prm_java_stored_procedure_port_lower = 0;
static unsigned int prm_java_stored_procedure_port_flag = 0;

const char *PRM_JAVA_STORED_PROCEDURE_JVM_OPTIONS = "";
static const char *prm_java_stored_procedure_jvm_options_default = "";
static unsigned int prm_java_stored_procedure_jvm_options_flag = 0;

int PRM_JAVA_STORED_PROCEDURE_DEBUG = -1;
static int prm_java_stored_procedure_debug_default = -1;
static int prm_java_stored_procedure_debug_upper = 65535;
static int prm_java_stored_procedure_debug_lower = -1;
static unsigned int prm_java_stored_procedure_debug_flag = 0;

bool PRM_JAVA_STORED_PROCEDURE_UDS = true;
static bool prm_java_stored_procedure_uds_default = true;
static unsigned int prm_java_stored_procedure_uds_flag = 0;

bool PRM_ALLOW_TRUNCATED_STRING = false;
static bool prm_allow_truncated_string_default = false;
static unsigned int prm_allow_truncated_string_flag = 0;

bool PRM_TB_REUSE_OID = true;
static bool prm_create_table_reuseoid_default = true;
static unsigned int prm_create_table_reuseoid = 0;

bool PRM_USE_STAT_ESTIMATION = false;
static bool prm_use_stat_estimation_default = false;
static unsigned int prm_use_stat_estimation_flag = 0;

bool PRM_IGNORE_TRAILING_SPACE = false;
static bool prm_ignore_trailing_space_default = false;
static unsigned int prm_ignore_trailing_space_flag = 0;

bool PRM_DDL_AUDIT_LOG = false;
static bool prm_ddl_audit_log_default = false;
static unsigned int prm_ddl_audit_log_flag = 0;

UINT64 PRM_DDL_AUDIT_LOG_SIZE = 10485760ULL;
static UINT64 prm_ddl_audit_log_size_default = 10485760ULL;	/* 10M */
static UINT64 prm_ddl_audit_log_size_lower = 10485760ULL;	/* 10M */
static UINT64 prm_ddl_audit_log_size_upper = 2147483648ULL;	/* 2G */
static unsigned int prm_ddl_audit_log_size_flag = 0;

int PRM_SUPPLEMENTAL_LOG = 0;
static int prm_supplemental_log_default = 0;
static int prm_supplemental_log_lower = 0;
static int prm_supplemental_log_upper = 2;
static unsigned int prm_supplemental_log_flag = 0;

bool PRM_CDC_LOGGING_DEBUG = false;
static bool prm_cdc_logging_debug_default = false;
static unsigned int prm_cdc_logging_debug_flag = 0;

int PRM_RECOVERY_PROGRESS_LOGGING_INTERVAL = 0;
static int prm_recovery_progress_logging_interval_default = 0;
static int prm_recovery_progress_logging_interval_lower = 0;
static int prm_recovery_progress_logging_interval_upper = 3600;
static unsigned int prm_recovery_progress_logging_interval_flag = 0;

UINT64 PRM_FIRST_LOG_PAGEID = 0LL;
static UINT64 prm_first_log_pageid_default = 0LL;
static UINT64 prm_first_log_pageid_lower = 0LL;
static UINT64 prm_first_log_pageid_upper = LOGPAGEID_MAX;
static unsigned int prm_first_log_pageid_flag = 0;

#if defined (SERVER_MODE)
static int prm_thread_core_count_default = (int) cubthread::system_core_count ();
#else
static int prm_thread_core_count_default = 1;
#endif
static int prm_thread_core_count_lower = 1;
static int prm_thread_core_count_upper = 1024;
int PRM_THREAD_CORE_COUNT = prm_thread_core_count_default;	// this value will be tuned
static unsigned int prm_thread_core_count_flag = 0;

int PRM_FLASHBACK_TIMEOUT = 0;
static int prm_flashback_timeout_default = 300;
static int prm_flashback_timeout_lower = 0;
static int prm_flashback_timeout_upper = 3600;
static unsigned int prm_flashback_timeout_flag = 0;

int PRM_FLASHBACK_MAX_TRANSACTION = INT_MAX;
static int prm_flashback_max_transaction_default = INT_MAX;
static int prm_flashback_max_transaction_lower = 1;
static int prm_flashback_max_transaction_upper = INT_MAX;
static unsigned int prm_flashback_max_transaction_flag = 0;

int PRM_FLASHBACK_WIN_SIZE = INT_MAX;
static int prm_flashback_win_size_default = 0;
static int prm_flashback_win_size_lower = 0;
static int prm_flashback_win_size_upper = INT_MAX;
static unsigned int prm_flashback_win_size_flag = 0;

bool PRM_USE_USER_HOSTS = false;
static bool prm_use_user_hosts_default = false;
static unsigned int prm_use_user_hosts_flag = 0;

int PRM_MAX_QUERY_PER_TRAN_SIZE = INT_MAX;
static int prm_max_query_per_tran_default = 100;
static int prm_max_query_per_tran_lower = 1;
static int prm_max_query_per_tran_upper = SHRT_MAX;
static unsigned int prm_max_query_per_tran_flag = 0;

/* *INDENT-OFF* */
int PRM_REGEXP_ENGINE = cubregex::engine_type::LIB_RE2;
static int prm_regexp_engine_default = cubregex::engine_type::LIB_RE2;
static int prm_regexp_engine_lower = cubregex::engine_type::LIB_CPPSTD;
static int prm_regexp_engine_upper = cubregex::engine_type::LIB_RE2;
static unsigned int prm_regexp_engine_flag = 0;
/* *INDENT-ON* */

bool PRM_ORACLE_STYLE_NUMBER_RETURN = false;
static bool prm_oracle_style_number_return_default = false;
static unsigned int prm_oracle_style_number_return_flag = 0;

bool PRM_STATDUMP_FORCE_ADD_INT_MAX = false;
static bool prm_statdump_force_add_int_max_default = false;
static unsigned int prm_statdump_force_add_int_max_flag = 0;

bool PRM_ORACLE_STYLE_DIVIDE = false;
static bool prm_oracle_style_divide_default = false;
static unsigned int prm_oracle_style_divide_flag = 0;

typedef int (*DUP_PRM_FUNC) (void *, SYSPRM_DATATYPE, void *, SYSPRM_DATATYPE);

static int prm_size_to_io_pages (void *out_val, SYSPRM_DATATYPE out_type, void *in_val, SYSPRM_DATATYPE in_type);
static int prm_io_pages_to_size (void *out_val, SYSPRM_DATATYPE out_type, void *in_val, SYSPRM_DATATYPE in_type);

static int prm_size_to_log_pages (void *out_val, SYSPRM_DATATYPE out_type, void *in_val, SYSPRM_DATATYPE in_type);
static int prm_log_pages_to_size (void *out_val, SYSPRM_DATATYPE out_type, void *in_val, SYSPRM_DATATYPE in_type);

static int prm_msec_to_sec (void *out_val, SYSPRM_DATATYPE out_type, void *in_val, SYSPRM_DATATYPE in_type);
static int prm_sec_to_msec (void *out_val, SYSPRM_DATATYPE out_type, void *in_val, SYSPRM_DATATYPE in_type);

static int prm_sec_to_min (void *out_val, SYSPRM_DATATYPE out_type, void *in_val, SYSPRM_DATATYPE in_type);
static int prm_min_to_sec (void *out_val, SYSPRM_DATATYPE out_type, void *in_val, SYSPRM_DATATYPE in_type);

static int prm_equal_to_ori (void *out_val, SYSPRM_DATATYPE out_type, void *in_val, SYSPRM_DATATYPE in_type);
#if defined(SERVER_MODE)
static void update_session_state_from_sys_params (THREAD_ENTRY * thread_p, SESSION_PARAM * session_params);
#endif

SYSPRM_PARAM prm_Def[] = {
  {PRM_ID_ER_LOG_DEBUG,
   PRM_NAME_ER_LOG_DEBUG,
   (PRM_FOR_SERVER | PRM_USER_CHANGE | PRM_HIDDEN),
   PRM_BOOLEAN,
   &prm_er_log_debug_flag,
   (void *) &prm_er_log_debug_default,
   (void *) &PRM_ER_LOG_DEBUG,
   (void *) NULL, (void *) NULL,
   (char *) NULL,
   (DUP_PRM_FUNC) NULL,
   (DUP_PRM_FUNC) NULL},
  {PRM_ID_ER_BTREE_DEBUG,
   PRM_NAME_ER_BTREE_DEBUG,
   (PRM_FOR_SERVER | PRM_USER_CHANGE | PRM_HIDDEN),
   PRM_INTEGER,
   &prm_er_btree_debug_flag,
   (void *) &prm_er_btree_debug_default,
   (void *) &PRM_ER_BTREE_DEBUG,
   (void *) NULL, (void *) NULL,
   (char *) NULL,
   (DUP_PRM_FUNC) NULL,
   (DUP_PRM_FUNC) NULL},
  {PRM_ID_ER_LOG_LEVEL,
   PRM_NAME_ER_LOG_LEVEL,
   (PRM_FOR_CLIENT | PRM_FOR_SERVER | PRM_USER_CHANGE | PRM_GET_SERVER),
   PRM_KEYWORD,
   &prm_er_log_level_flag,
   (void *) &prm_er_log_level_default,
   (void *) &PRM_ER_LOG_LEVEL,
   (void *) &prm_er_log_level_upper, (void *) &prm_er_log_level_lower,
   (char *) NULL,
   (DUP_PRM_FUNC) NULL,
   (DUP_PRM_FUNC) NULL},
  {PRM_ID_ER_LOG_WARNING,
   PRM_NAME_ER_LOG_WARNING,
   (PRM_FOR_CLIENT | PRM_FOR_SERVER | PRM_USER_CHANGE | PRM_GET_SERVER),
   PRM_BOOLEAN,
   &prm_er_log_warning_flag,
   (void *) &prm_er_log_warning_default,
   (void *) &PRM_ER_LOG_WARNING,
   (void *) NULL, (void *) NULL,
   (char *) NULL,
   (DUP_PRM_FUNC) NULL,
   (DUP_PRM_FUNC) NULL},
  {PRM_ID_ER_EXIT_ASK,
   PRM_NAME_ER_EXIT_ASK,
   (PRM_FOR_CLIENT | PRM_FOR_SERVER | PRM_USER_CHANGE | PRM_HIDDEN),
   PRM_INTEGER,
   &prm_er_exit_ask_flag,
   (void *) &prm_er_exit_ask_default,
   (void *) &PRM_ER_EXIT_ASK,
   (void *) NULL, (void *) NULL,
   (char *) NULL,
   (DUP_PRM_FUNC) NULL,
   (DUP_PRM_FUNC) NULL},
  {PRM_ID_ER_LOG_SIZE,
   PRM_NAME_ER_LOG_SIZE,
   (PRM_FOR_CLIENT | PRM_FOR_SERVER | PRM_USER_CHANGE | PRM_GET_SERVER),
   PRM_INTEGER,
   &prm_er_log_size_flag,
   (void *) &prm_er_log_size_default,
   (void *) &PRM_ER_LOG_SIZE,
   (void *) NULL, (void *) &prm_er_log_size_lower,
   (char *) NULL,
   (DUP_PRM_FUNC) NULL,
   (DUP_PRM_FUNC) NULL},
  {PRM_ID_ER_LOG_FILE,
   PRM_NAME_ER_LOG_FILE,
   (PRM_FOR_CLIENT | PRM_FOR_SERVER),
   PRM_STRING,
   &prm_er_log_file_flag,
   (void *) &prm_er_log_file_default,
   (void *) &PRM_ER_LOG_FILE,
   (void *) NULL, (void *) NULL,
   (char *) NULL,
   (DUP_PRM_FUNC) NULL,
   (DUP_PRM_FUNC) NULL},
  {PRM_ID_ACCESS_IP_CONTROL,
   PRM_NAME_ACCESS_IP_CONTROL,
   (PRM_FOR_SERVER | PRM_USER_CHANGE),
   PRM_BOOLEAN,
   &prm_access_ip_control_flag,
   (void *) &prm_access_ip_control_default,
   (void *) &PRM_ACCESS_IP_CONTROL,
   (void *) NULL, (void *) NULL,
   (char *) NULL,
   (DUP_PRM_FUNC) NULL,
   (DUP_PRM_FUNC) NULL},
  {PRM_ID_ACCESS_IP_CONTROL_FILE,
   PRM_NAME_ACCESS_IP_CONTROL_FILE,
   (PRM_FOR_SERVER | PRM_USER_CHANGE),
   PRM_STRING,
   &prm_access_ip_control_file_flag,
   (void *) &prm_access_ip_control_file_default,
   (void *) &PRM_ACCESS_IP_CONTROL_FILE,
   (void *) NULL, (void *) NULL,
   (char *) NULL,
   (DUP_PRM_FUNC) NULL,
   (DUP_PRM_FUNC) NULL},
  {PRM_ID_IO_LOCKF_ENABLE,
   PRM_NAME_IO_LOCKF_ENABLE,
   (PRM_FOR_SERVER | PRM_HIDDEN),
   PRM_BOOLEAN,
   &prm_io_lockf_enable_flag,
   (void *) &prm_io_lockf_enable_default,
   (void *) &PRM_IO_LOCKF_ENABLE,
   (void *) NULL, (void *) NULL,
   (char *) NULL,
   (DUP_PRM_FUNC) NULL,
   (DUP_PRM_FUNC) NULL},
  {PRM_ID_SR_NBUFFERS,
   PRM_NAME_SR_NBUFFERS,
   (PRM_FOR_SERVER | PRM_DEPRECATED | PRM_RELOADABLE),
   PRM_INTEGER,
   &prm_sr_nbuffers_flag,
   (void *) &prm_sr_nbuffers_default,
   (void *) &PRM_SR_NBUFFERS,
   (void *) NULL, (void *) &prm_sr_nbuffers_lower,
   (char *) NULL,
   (DUP_PRM_FUNC) NULL,
   (DUP_PRM_FUNC) NULL},
  {PRM_ID_SORT_BUFFER_SIZE,
   PRM_NAME_SORT_BUFFER_SIZE,
   (PRM_FOR_SERVER | PRM_USER_CHANGE | PRM_SIZE_UNIT | PRM_DIFFER_UNIT | PRM_RELOADABLE),
   PRM_INTEGER,
   &prm_sr_nbuffers_flag,
   (void *) &prm_sr_nbuffers_default,
   (void *) &PRM_SR_NBUFFERS,
   (void *) NULL, (void *) &prm_sr_nbuffers_lower,
   (char *) NULL,
   (DUP_PRM_FUNC) prm_size_to_io_pages,
   (DUP_PRM_FUNC) prm_io_pages_to_size},
  {PRM_ID_PB_BUFFER_FLUSH_RATIO,
   PRM_NAME_PB_BUFFER_FLUSH_RATIO,
   (PRM_FOR_SERVER | PRM_HIDDEN | PRM_USER_CHANGE),	/* todo: why user change? */
   PRM_FLOAT,
   &prm_pb_buffer_flush_ratio_flag,
   (void *) &prm_pb_buffer_flush_ratio_default,
   (void *) &PRM_PB_BUFFER_FLUSH_RATIO,
   (void *) &prm_pb_buffer_flush_ratio_upper,
   (void *) &prm_pb_buffer_flush_ratio_lower,
   (char *) NULL,
   (DUP_PRM_FUNC) NULL,
   (DUP_PRM_FUNC) NULL},
  {PRM_ID_PB_NBUFFERS,
   PRM_NAME_PB_NBUFFERS,
   (PRM_FOR_SERVER | PRM_DEPRECATED | PRM_RELOADABLE),
   PRM_INTEGER,
   &prm_pb_nbuffers_flag,
   (void *) &prm_pb_nbuffers_default,
   (void *) &PRM_PB_NBUFFERS,
   (void *) NULL, (void *) &prm_pb_nbuffers_lower,
   (char *) NULL,
   (DUP_PRM_FUNC) NULL,
   (DUP_PRM_FUNC) NULL},
  {PRM_ID_PAGE_BUFFER_SIZE,
   PRM_NAME_PAGE_BUFFER_SIZE,
   (PRM_FOR_SERVER | PRM_SIZE_UNIT | PRM_DIFFER_UNIT | PRM_RELOADABLE),
   PRM_INTEGER,
   &prm_pb_nbuffers_flag,
   (void *) &prm_pb_nbuffers_default,
   (void *) &PRM_PB_NBUFFERS,
   (void *) NULL, (void *) &prm_pb_nbuffers_lower,
   (char *) NULL,
   (DUP_PRM_FUNC) prm_size_to_io_pages,
   (DUP_PRM_FUNC) prm_io_pages_to_size},
  {PRM_ID_HF_UNFILL_FACTOR,
   PRM_NAME_HF_UNFILL_FACTOR,
   (PRM_FOR_SERVER | PRM_USER_CHANGE),
   PRM_FLOAT,
   &prm_hf_unfill_factor_flag,
   (void *) &prm_hf_unfill_factor_default,
   (void *) &PRM_HF_UNFILL_FACTOR,
   (void *) &prm_hf_unfill_factor_upper, (void *) &prm_hf_unfill_factor_lower,
   (char *) NULL,
   (DUP_PRM_FUNC) NULL,
   (DUP_PRM_FUNC) NULL},
  {PRM_ID_HF_MAX_BESTSPACE_ENTRIES,
   PRM_NAME_HF_MAX_BESTSPACE_ENTRIES,
   (PRM_FOR_SERVER | PRM_HIDDEN | PRM_USER_CHANGE),
   PRM_INTEGER,
   &prm_hf_max_bestspace_entries_flag,
   (void *) &prm_hf_max_bestspace_entries_default,
   (void *) &PRM_HF_MAX_BESTSPACE_ENTRIES,
   (void *) NULL, (void *) NULL,
   (char *) NULL,
   (DUP_PRM_FUNC) NULL,
   (DUP_PRM_FUNC) NULL},
  {PRM_ID_BT_UNFILL_FACTOR,
   PRM_NAME_BT_UNFILL_FACTOR,
   (PRM_FOR_SERVER | PRM_USER_CHANGE),
   PRM_FLOAT,
   &prm_bt_unfill_factor_flag,
   (void *) &prm_bt_unfill_factor_default,
   (void *) &PRM_BT_UNFILL_FACTOR,
   (void *) &prm_bt_unfill_factor_upper, (void *) &prm_bt_unfill_factor_lower,
   (char *) NULL,
   (DUP_PRM_FUNC) NULL,
   (DUP_PRM_FUNC) NULL},
  {PRM_ID_BT_OID_NBUFFERS,
   PRM_NAME_BT_OID_NBUFFERS,
   (PRM_FOR_SERVER | PRM_DEPRECATED | PRM_RELOADABLE),
   PRM_FLOAT,
   &prm_bt_oid_nbuffers_flag,
   (void *) &prm_bt_oid_nbuffers_default,
   (void *) &PRM_BT_OID_NBUFFERS,
   (void *) &prm_bt_oid_nbuffers_upper, (void *) &prm_bt_oid_nbuffers_lower,
   (char *) NULL,
   (DUP_PRM_FUNC) NULL,
   (DUP_PRM_FUNC) NULL},
  {PRM_ID_BT_OID_BUFFER_SIZE,
   PRM_NAME_BT_OID_BUFFER_SIZE,
   (PRM_FOR_SERVER | PRM_USER_CHANGE | PRM_SIZE_UNIT | PRM_DIFFER_UNIT | PRM_RELOADABLE),
   PRM_FLOAT,
   &prm_bt_oid_nbuffers_flag,
   (void *) &prm_bt_oid_nbuffers_default,
   (void *) &PRM_BT_OID_NBUFFERS,
   (void *) &prm_bt_oid_nbuffers_upper, (void *) &prm_bt_oid_nbuffers_lower,
   (char *) NULL,
   (DUP_PRM_FUNC) prm_size_to_io_pages,
   (DUP_PRM_FUNC) prm_io_pages_to_size},
  {PRM_ID_BT_INDEX_SCAN_OID_ORDER,
   PRM_NAME_BT_INDEX_SCAN_OID_ORDER,
   (PRM_FOR_CLIENT | PRM_USER_CHANGE | PRM_FOR_SESSION),
   PRM_BOOLEAN,
   &prm_bt_index_scan_oid_order_flag,
   (void *) &prm_bt_index_scan_oid_order_default,
   (void *) &PRM_BT_INDEX_SCAN_OID_ORDER,
   (void *) NULL, (void *) NULL,
   (char *) NULL,
   (DUP_PRM_FUNC) NULL,
   (DUP_PRM_FUNC) NULL},
  {PRM_ID_BOSR_MAXTMP_PAGES,
   PRM_NAME_BOSR_MAXTMP_PAGES,	/* todo: change me */
   (PRM_FOR_SERVER),
   PRM_INTEGER,
   &prm_bosr_maxtmp_flag,
   (void *) &prm_bosr_maxtmp_pages,
   (void *) &PRM_BOSR_MAXTMP_PAGES,
   (void *) NULL, (void *) NULL,
   (char *) NULL,
   (DUP_PRM_FUNC) NULL,
   (DUP_PRM_FUNC) NULL},
  {PRM_ID_LK_TIMEOUT_MESSAGE_DUMP_LEVEL,
   PRM_NAME_LK_TIMEOUT_MESSAGE_DUMP_LEVEL,
   (PRM_OBSOLETED),
   PRM_NO_TYPE,
   &prm_lk_timeout_message_dump_level_flag,
   (void *) NULL,
   (void *) NULL,
   (void *) NULL,
   (void *) NULL,
   (char *) NULL,
   (DUP_PRM_FUNC) NULL,
   (DUP_PRM_FUNC) NULL},
  {PRM_ID_LK_ESCALATION_AT,
   PRM_NAME_LK_ESCALATION_AT,
   (PRM_FOR_SERVER | PRM_USER_CHANGE),
   PRM_INTEGER,
   &prm_lk_escalation_at_flag,
   (void *) &prm_lk_escalation_at_default,
   (void *) &PRM_LK_ESCALATION_AT,
   (void *) NULL, (void *) &prm_lk_escalation_at_lower,
   (char *) NULL,
   (DUP_PRM_FUNC) NULL,
   (DUP_PRM_FUNC) NULL},
  {PRM_ID_LK_ROLLBACK_ON_LOCK_ESCALATION,
   PRM_NAME_LK_ROLLBACK_ON_LOCK_ESCALATION,
   (PRM_FOR_SERVER | PRM_USER_CHANGE),
   PRM_BOOLEAN,
   &prm_lk_rollback_on_lock_escalation_flag,
   (void *) &prm_lk_rollback_on_lock_escalation_default,
   (void *) &PRM_LK_ROLLBACK_ON_LOCK_ESCALATION,
   (void *) NULL, (void *) NULL,
   (char *) NULL,
   (DUP_PRM_FUNC) NULL,
   (DUP_PRM_FUNC) NULL},
  {PRM_ID_LK_TIMEOUT_SECS,
   PRM_NAME_LK_TIMEOUT_SECS,
   (PRM_FOR_CLIENT | PRM_USER_CHANGE | PRM_FOR_SESSION | PRM_DEPRECATED),
   PRM_INTEGER,
   &prm_lk_timeout_secs_flag,
   (void *) &prm_lk_timeout_secs_default,
   (void *) &PRM_LK_TIMEOUT_SECS,
   (void *) NULL, (void *) &prm_lk_timeout_secs_lower,
   (char *) NULL,
   (DUP_PRM_FUNC) NULL,
   (DUP_PRM_FUNC) NULL},
  {PRM_ID_LK_TIMEOUT,
   PRM_NAME_LK_TIMEOUT,
   (PRM_FOR_CLIENT | PRM_USER_CHANGE | PRM_FOR_SESSION | PRM_TIME_UNIT | PRM_DIFFER_UNIT),
   PRM_INTEGER,
   &prm_lk_timeout_secs_flag,
   (void *) &prm_lk_timeout_secs_default,
   (void *) &PRM_LK_TIMEOUT_SECS,
   (void *) NULL, (void *) &prm_lk_timeout_secs_lower,
   (char *) NULL,
   (DUP_PRM_FUNC) prm_msec_to_sec,
   (DUP_PRM_FUNC) prm_sec_to_msec},
  {PRM_ID_LK_RUN_DEADLOCK_INTERVAL,
   PRM_NAME_LK_RUN_DEADLOCK_INTERVAL,
   (PRM_FOR_SERVER | PRM_USER_CHANGE),
   PRM_FLOAT,
   &prm_lk_run_deadlock_interval_flag,
   (void *) &prm_lk_run_deadlock_interval_default,
   (void *) &PRM_LK_RUN_DEADLOCK_INTERVAL,
   (void *) NULL, (void *) &prm_lk_run_deadlock_interval_lower,
   (char *) NULL,
   (DUP_PRM_FUNC) NULL,
   (DUP_PRM_FUNC) NULL},
  {PRM_ID_LOG_NBUFFERS,
   PRM_NAME_LOG_NBUFFERS,
   (PRM_FOR_SERVER | PRM_DEPRECATED | PRM_RELOADABLE),
   PRM_INTEGER,
   &prm_log_nbuffers_flag,
   (void *) &prm_log_nbuffers_default,
   (void *) &PRM_LOG_NBUFFERS,
   (void *) NULL, (void *) &prm_log_nbuffers_lower,
   (char *) NULL,
   (DUP_PRM_FUNC) NULL,
   (DUP_PRM_FUNC) NULL},
  {PRM_ID_LOG_BUFFER_SIZE,
   PRM_NAME_LOG_BUFFER_SIZE,
   (PRM_FOR_SERVER | PRM_SIZE_UNIT | PRM_DIFFER_UNIT | PRM_RELOADABLE),
   PRM_INTEGER,
   &prm_log_nbuffers_flag,
   (void *) &prm_log_nbuffers_default,
   (void *) &PRM_LOG_NBUFFERS,
   (void *) NULL, (void *) &prm_log_nbuffers_lower,
   (char *) NULL,
   (DUP_PRM_FUNC) prm_size_to_log_pages,
   (DUP_PRM_FUNC) prm_log_pages_to_size},
  {PRM_ID_LOG_CHECKPOINT_NPAGES,
   PRM_NAME_LOG_CHECKPOINT_NPAGES,
   (PRM_FOR_SERVER | PRM_USER_CHANGE | PRM_DEPRECATED | PRM_RELOADABLE),
   PRM_INTEGER,
   &prm_log_checkpoint_npages_flag,
   (void *) &prm_log_checkpoint_npages_default,
   (void *) &PRM_LOG_CHECKPOINT_NPAGES,
   (void *) NULL, (void *) &prm_log_checkpoint_npages_lower,
   (char *) NULL,
   (DUP_PRM_FUNC) NULL,
   (DUP_PRM_FUNC) NULL},
  {PRM_ID_LOG_CHECKPOINT_SIZE,
   PRM_NAME_LOG_CHECKPOINT_SIZE,
   (PRM_FOR_SERVER | PRM_USER_CHANGE | PRM_SIZE_UNIT | PRM_DIFFER_UNIT | PRM_RELOADABLE),
   PRM_INTEGER,
   &prm_log_checkpoint_npages_flag,
   (void *) &prm_log_checkpoint_npages_default,
   (void *) &PRM_LOG_CHECKPOINT_NPAGES,
   (void *) NULL, (void *) &prm_log_checkpoint_npages_lower,
   (char *) NULL,
   (DUP_PRM_FUNC) prm_size_to_log_pages,
   (DUP_PRM_FUNC) prm_log_pages_to_size},
  {PRM_ID_LOG_CHECKPOINT_INTERVAL_SECS,
   PRM_NAME_LOG_CHECKPOINT_INTERVAL_SECS,
   (PRM_FOR_SERVER | PRM_USER_CHANGE | PRM_DEPRECATED | PRM_DIFFER_UNIT),
   PRM_INTEGER,
   &prm_log_checkpoint_interval_secs_flag,
   (void *) &prm_log_checkpoint_interval_secs_default,
   (void *) &PRM_LOG_CHECKPOINT_INTERVAL_SECS,
   (void *) NULL, (void *) &prm_log_checkpoint_interval_secs_lower,
   (char *) NULL,
   (DUP_PRM_FUNC) prm_min_to_sec,
   (DUP_PRM_FUNC) prm_sec_to_min},
  {PRM_ID_LOG_CHECKPOINT_INTERVAL,
   PRM_NAME_LOG_CHECKPOINT_INTERVAL,
   (PRM_FOR_SERVER | PRM_USER_CHANGE | PRM_TIME_UNIT | PRM_DIFFER_UNIT),
   PRM_INTEGER,
   &prm_log_checkpoint_interval_secs_flag,
   (void *) &prm_log_checkpoint_interval_secs_default,
   (void *) &PRM_LOG_CHECKPOINT_INTERVAL_SECS,
   (void *) NULL, (void *) &prm_log_checkpoint_interval_secs_lower,
   (char *) NULL,
   (DUP_PRM_FUNC) prm_msec_to_sec,
   (DUP_PRM_FUNC) prm_sec_to_msec},
  {PRM_ID_LOG_CHECKPOINT_SLEEP_MSECS,
   PRM_NAME_LOG_CHECKPOINT_SLEEP_MSECS,
   (PRM_FOR_SERVER | PRM_USER_CHANGE | PRM_HIDDEN),
   PRM_INTEGER,
   &prm_log_checkpoint_sleep_msecs_flag,
   (void *) &prm_log_checkpoint_sleep_msecs_default,
   (void *) &PRM_LOG_CHECKPOINT_SLEEP_MSECS,
   (void *) NULL, (void *) &prm_log_checkpoint_sleep_msecs_lower,
   (char *) NULL,
   (DUP_PRM_FUNC) NULL,
   (DUP_PRM_FUNC) NULL},
  {PRM_ID_LOG_BACKGROUND_ARCHIVING,
   PRM_NAME_LOG_BACKGROUND_ARCHIVING,
   (PRM_FOR_SERVER | PRM_USER_CHANGE),
   PRM_BOOLEAN,
   &prm_log_background_archiving_flag,
   (void *) &prm_log_background_archiving_default,
   (void *) &PRM_LOG_BACKGROUND_ARCHIVING,
   (void *) NULL, (void *) NULL,
   (char *) NULL,
   (DUP_PRM_FUNC) NULL,
   (DUP_PRM_FUNC) NULL},
  {PRM_ID_LOG_ISOLATION_LEVEL,
   PRM_NAME_LOG_ISOLATION_LEVEL,
   (PRM_FOR_CLIENT | PRM_USER_CHANGE | PRM_FOR_SESSION),
   PRM_KEYWORD,
   &prm_log_isolation_level_flag,
   (void *) &prm_log_isolation_level_default,
   (void *) &PRM_LOG_ISOLATION_LEVEL,
   (void *) &prm_log_isolation_level_upper,
   (void *) &prm_log_isolation_level_lower,
   (char *) NULL,
   (DUP_PRM_FUNC) NULL,
   (DUP_PRM_FUNC) NULL},
  {PRM_ID_LOG_MEDIA_FAILURE_SUPPORT,
   PRM_NAME_LOG_MEDIA_FAILURE_SUPPORT,
   (PRM_OBSOLETED),
   PRM_NO_TYPE,
   &prm_log_media_failure_support_flag,
   (void *) NULL,
   (void *) NULL,
   (void *) NULL,
   (void *) NULL,
   (char *) NULL,
   (DUP_PRM_FUNC) NULL,
   (DUP_PRM_FUNC) NULL},
  {PRM_ID_COMMIT_ON_SHUTDOWN,
   PRM_NAME_COMMIT_ON_SHUTDOWN,
   (PRM_FOR_CLIENT | PRM_USER_CHANGE | PRM_FOR_SESSION),
   PRM_BOOLEAN,
   &prm_commit_on_shutdown_flag,
   (void *) &prm_commit_on_shutdown_default,
   (void *) &PRM_COMMIT_ON_SHUTDOWN,
   (void *) NULL, (void *) NULL,
   (char *) NULL,
   (DUP_PRM_FUNC) NULL,
   (DUP_PRM_FUNC) NULL},
  {PRM_ID_SHUTDOWN_WAIT_TIME_IN_SECS,
   PRM_NAME_SHUTDOWN_WAIT_TIME_IN_SECS,
   (PRM_FOR_SERVER | PRM_USER_CHANGE | PRM_HIDDEN),
   PRM_INTEGER,
   &prm_shutdown_wait_time_in_secs_flag,
   (void *) &prm_shutdown_wait_time_in_secs_default,
   (void *) &PRM_SHUTDOWN_WAIT_TIME_IN_SECS,
   (void *) NULL, (void *) &prm_shutdown_wait_time_in_secs_lower,
   (char *) NULL,
   (DUP_PRM_FUNC) NULL,
   (DUP_PRM_FUNC) NULL},
  {PRM_ID_CSQL_AUTO_COMMIT,
   PRM_NAME_CSQL_AUTO_COMMIT,
   (PRM_FOR_CLIENT | PRM_USER_CHANGE | PRM_FOR_SESSION),
   PRM_BOOLEAN,
   &prm_csql_auto_commit_flag,
   (void *) &prm_csql_auto_commit_default,
   (void *) &PRM_CSQL_AUTO_COMMIT,
   (void *) NULL, (void *) NULL,
   (char *) NULL,
   (DUP_PRM_FUNC) NULL,
   (DUP_PRM_FUNC) NULL},
  {PRM_ID_LOG_SWEEP_CLEAN,
   PRM_NAME_LOG_SWEEP_CLEAN,
   (PRM_FOR_SERVER | PRM_HIDDEN),
   PRM_BOOLEAN,
   &prm_log_sweep_clean_flag,
   (void *) &prm_log_sweep_clean_default,
   (void *) &PRM_LOG_SWEEP_CLEAN,
   (void *) NULL, (void *) NULL,
   (char *) NULL,
   (DUP_PRM_FUNC) NULL,
   (DUP_PRM_FUNC) NULL},
  {PRM_ID_WS_HASHTABLE_SIZE,
   PRM_NAME_WS_HASHTABLE_SIZE,
   (PRM_FOR_CLIENT | PRM_HIDDEN),
   PRM_INTEGER,
   &prm_ws_hashtable_size_flag,
   (void *) &prm_ws_hashtable_size_default,
   (void *) &PRM_WS_HASHTABLE_SIZE,
   (void *) NULL, (void *) &prm_ws_hashtable_size_lower,
   (char *) NULL,
   (DUP_PRM_FUNC) NULL,
   (DUP_PRM_FUNC) NULL},
  {PRM_ID_WS_MEMORY_REPORT,
   PRM_NAME_WS_MEMORY_REPORT,
   (PRM_FOR_CLIENT | PRM_USER_CHANGE | PRM_HIDDEN),
   PRM_BOOLEAN,
   &prm_ws_memory_report_flag,
   (void *) &prm_ws_memory_report_default,
   (void *) &PRM_WS_MEMORY_REPORT,
   (void *) NULL, (void *) NULL,
   (char *) NULL,
   (DUP_PRM_FUNC) NULL,
   (DUP_PRM_FUNC) NULL},
  {PRM_ID_GC_ENABLE,
   PRM_NAME_GC_ENABLE,
   (PRM_FOR_CLIENT | PRM_USER_CHANGE | PRM_FOR_SESSION | PRM_DEPRECATED),
   PRM_BOOLEAN,
   &prm_gc_enable_flag,
   (void *) &prm_gc_enable_default,
   (void *) &PRM_GC_ENABLE,
   (void *) NULL, (void *) NULL,
   (char *) NULL,
   (DUP_PRM_FUNC) NULL,
   (DUP_PRM_FUNC) NULL},
  {PRM_ID_TCP_PORT_ID,
   PRM_NAME_TCP_PORT_ID,
   (PRM_FOR_CLIENT | PRM_FOR_SERVER),
   PRM_INTEGER,
   &prm_tcp_port_id_flag,
   (void *) &prm_tcp_port_id_default,
   (void *) &PRM_TCP_PORT_ID,
   (void *) &prm_tcp_port_id_upper, (void *) &prm_tcp_port_id_lower,
   (char *) NULL,
   (DUP_PRM_FUNC) NULL,
   (DUP_PRM_FUNC) NULL},
  {PRM_ID_TCP_CONNECTION_TIMEOUT,
   PRM_NAME_TCP_CONNECTION_TIMEOUT,
   (PRM_FOR_CLIENT | PRM_USER_CHANGE | PRM_FOR_SESSION),
   PRM_INTEGER,
   &prm_tcp_connection_timeout_flag,
   (void *) &prm_tcp_connection_timeout_default,
   (void *) &PRM_TCP_CONNECTION_TIMEOUT,
   (void *) NULL, (void *) &prm_tcp_connection_timeout_lower,
   (char *) NULL,
   (DUP_PRM_FUNC) NULL,
   (DUP_PRM_FUNC) NULL},
  {PRM_ID_OPTIMIZATION_LEVEL,
   PRM_NAME_OPTIMIZATION_LEVEL,
   (PRM_FOR_CLIENT | PRM_USER_CHANGE | PRM_FOR_SESSION),
   PRM_INTEGER,
   &prm_optimization_level_flag,
   (void *) &prm_optimization_level_default,
   (void *) &PRM_OPTIMIZATION_LEVEL,
   (void *) NULL, (void *) NULL,
   (char *) NULL,
   (DUP_PRM_FUNC) NULL,
   (DUP_PRM_FUNC) NULL},
  {PRM_ID_QO_DUMP,
   PRM_NAME_QO_DUMP,
   (PRM_FOR_CLIENT | PRM_USER_CHANGE | PRM_HIDDEN),
   PRM_BOOLEAN,
   &prm_qo_dump_flag,
   (void *) &prm_qo_dump_default,
   (void *) &PRM_QO_DUMP,
   (void *) NULL, (void *) NULL,
   (char *) NULL,
   (DUP_PRM_FUNC) NULL,
   (DUP_PRM_FUNC) NULL},
  {PRM_ID_CSS_MAX_CLIENTS,
   PRM_NAME_CSS_MAX_CLIENTS,
   (PRM_FOR_SERVER),
   PRM_INTEGER,
   &prm_css_max_clients_flag,
   (void *) &prm_css_max_clients_default,
   (void *) &PRM_CSS_MAX_CLIENTS,
   (void *) &prm_css_max_clients_upper,
   (void *) &prm_css_max_clients_lower,
   (char *) NULL,
   (DUP_PRM_FUNC) NULL,
   (DUP_PRM_FUNC) NULL},
  {PRM_ID_THREAD_STACKSIZE,
   PRM_NAME_THREAD_STACKSIZE,
   (PRM_FOR_SERVER | PRM_SIZE_UNIT),
   PRM_BIGINT,
   &prm_thread_stacksize_flag,
   (void *) &prm_thread_stacksize_default,
   (void *) &PRM_THREAD_STACKSIZE,
   (void *) &prm_thread_stacksize_upper,
   (void *) &prm_thread_stacksize_lower,
   (char *) NULL,
   (DUP_PRM_FUNC) NULL,
   (DUP_PRM_FUNC) NULL},
  {PRM_ID_CFG_DB_HOSTS,
   PRM_NAME_CFG_DB_HOSTS,
   (PRM_FOR_CLIENT | PRM_USER_CHANGE | PRM_FOR_SESSION),
   PRM_STRING,
   &prm_cfg_db_hosts_flag,
   (void *) &prm_cfg_db_hosts_default,
   (void *) &PRM_CFG_DB_HOSTS,
   (void *) NULL, (void *) NULL,
   (char *) NULL,
   (DUP_PRM_FUNC) NULL,
   (DUP_PRM_FUNC) NULL},
  {PRM_ID_RESET_TR_PARSER,
   PRM_NAME_RESET_TR_PARSER,
   (PRM_FOR_CLIENT | PRM_USER_CHANGE | PRM_HIDDEN),
   PRM_INTEGER,
   &prm_reset_tr_parser_flag,
   (void *) &prm_reset_tr_parser_default,
   (void *) &PRM_RESET_TR_PARSER,
   (void *) NULL, (void *) NULL,
   (char *) NULL,
   (DUP_PRM_FUNC) NULL,
   (DUP_PRM_FUNC) NULL},
  {PRM_ID_IO_BACKUP_NBUFFERS,
   PRM_NAME_IO_BACKUP_NBUFFERS,
   (PRM_FOR_SERVER | PRM_HIDDEN),
   PRM_INTEGER,
   &prm_io_backup_nbuffers_flag,
   (void *) &prm_io_backup_nbuffers_default,
   (void *) &PRM_IO_BACKUP_NBUFFERS,
   (void *) NULL, (void *) &prm_io_backup_nbuffers_lower,
   (char *) NULL,
   (DUP_PRM_FUNC) NULL,
   (DUP_PRM_FUNC) NULL},
  {PRM_ID_IO_BACKUP_MAX_VOLUME_SIZE,
   PRM_NAME_IO_BACKUP_MAX_VOLUME_SIZE,
   (PRM_FOR_SERVER | PRM_SIZE_UNIT),
   PRM_BIGINT,
   &prm_io_backup_max_volume_size_flag,
   (void *) &prm_io_backup_max_volume_size_default,
   (void *) &PRM_IO_BACKUP_MAX_VOLUME_SIZE,
   (void *) &prm_io_backup_max_volume_size_upper,
   (void *) &prm_io_backup_max_volume_size_lower,
   (char *) NULL,
   (DUP_PRM_FUNC) NULL,
   (DUP_PRM_FUNC) NULL},
  {PRM_ID_IO_BACKUP_SLEEP_MSECS,
   PRM_NAME_IO_BACKUP_SLEEP_MSECS,
   (PRM_FOR_SERVER | PRM_USER_CHANGE | PRM_HIDDEN),
   PRM_INTEGER,
   &prm_io_backup_sleep_msecs_flag,
   (void *) &prm_io_backup_sleep_msecs_default,
   (void *) &PRM_IO_BACKUP_SLEEP_MSECS,
   (void *) NULL, (void *) &prm_io_backup_sleep_msecs_lower,
   (char *) NULL,
   (DUP_PRM_FUNC) NULL,
   (DUP_PRM_FUNC) NULL},
  {PRM_ID_MAX_PAGES_IN_TEMP_FILE_CACHE,
   PRM_NAME_MAX_PAGES_IN_TEMP_FILE_CACHE,
   (PRM_FOR_SERVER | PRM_HIDDEN),
   PRM_INTEGER,
   &prm_max_pages_in_temp_file_cache_flag,
   (void *) &prm_max_pages_in_temp_file_cache_default,
   (void *) &PRM_MAX_PAGES_IN_TEMP_FILE_CACHE,
   (void *) NULL, (void *) &prm_max_pages_in_temp_file_cache_lower,
   (char *) NULL,
   (DUP_PRM_FUNC) NULL,
   (DUP_PRM_FUNC) NULL},
  {PRM_ID_MAX_ENTRIES_IN_TEMP_FILE_CACHE,
   PRM_NAME_MAX_ENTRIES_IN_TEMP_FILE_CACHE,
   (PRM_FOR_SERVER | PRM_HIDDEN),
   PRM_INTEGER,
   &prm_max_entries_in_temp_file_cache_flag,
   (void *) &prm_max_entries_in_temp_file_cache_default,
   (void *) &PRM_MAX_ENTRIES_IN_TEMP_FILE_CACHE,
   (void *) NULL, (void *) &prm_max_entries_in_temp_file_cache_lower,
   (char *) NULL,
   (DUP_PRM_FUNC) NULL,
   (DUP_PRM_FUNC) NULL},
  {PRM_ID_PTHREAD_SCOPE_PROCESS,
   PRM_NAME_PTHREAD_SCOPE_PROCESS,	/* AIX only */
   (PRM_FOR_SERVER),
   PRM_BOOLEAN,
   &prm_pthread_scope_process_flag,
   (void *) &prm_pthread_scope_process_default,
   (void *) &PRM_PTHREAD_SCOPE_PROCESS,
   (void *) NULL, (void *) NULL,
   (char *) NULL,
   (DUP_PRM_FUNC) NULL,
   (DUP_PRM_FUNC) NULL},
  {PRM_ID_TEMP_MEM_BUFFER_PAGES,
   PRM_NAME_TEMP_MEM_BUFFER_PAGES,
   (PRM_FOR_SERVER),
   PRM_INTEGER,
   &prm_temp_mem_buffer_pages_flag,
   (void *) &prm_temp_mem_buffer_pages_default,
   (void *) &PRM_TEMP_MEM_BUFFER_PAGES,
   (void *) &prm_temp_mem_buffer_pages_upper,
   (void *) &prm_temp_mem_buffer_pages_lower,
   (char *) NULL,
   (DUP_PRM_FUNC) NULL,
   (DUP_PRM_FUNC) NULL},
  {PRM_ID_INDEX_SCAN_KEY_BUFFER_PAGES,
   PRM_NAME_INDEX_SCAN_KEY_BUFFER_PAGES,
   (PRM_FOR_SERVER | PRM_DEPRECATED | PRM_RELOADABLE),
   PRM_INTEGER,
   &prm_index_scan_key_buffer_pages_flag,
   (void *) &prm_index_scan_key_buffer_pages_default,
   (void *) &PRM_INDEX_SCAN_KEY_BUFFER_PAGES,
   (void *) NULL,
   (void *) &prm_index_scan_key_buffer_pages_lower,
   (char *) NULL,
   (DUP_PRM_FUNC) NULL,
   (DUP_PRM_FUNC) NULL},
  {PRM_ID_INDEX_SCAN_KEY_BUFFER_SIZE,
   PRM_NAME_INDEX_SCAN_KEY_BUFFER_SIZE,
   (PRM_FOR_SERVER | PRM_SIZE_UNIT | PRM_DIFFER_UNIT | PRM_RELOADABLE),
   PRM_INTEGER,
   &prm_index_scan_key_buffer_pages_flag,
   (void *) &prm_index_scan_key_buffer_pages_default,
   (void *) &PRM_INDEX_SCAN_KEY_BUFFER_PAGES,
   (void *) NULL,
   (void *) &prm_index_scan_key_buffer_pages_lower,
   (char *) NULL,
   (DUP_PRM_FUNC) prm_size_to_io_pages,
   (DUP_PRM_FUNC) prm_io_pages_to_size},
  {PRM_ID_DONT_REUSE_HEAP_FILE,
   PRM_NAME_DONT_REUSE_HEAP_FILE,
   (PRM_FOR_SERVER | PRM_USER_CHANGE),
   PRM_BOOLEAN,
   &prm_dont_reuse_heap_file_flag,
   (void *) &prm_dont_reuse_heap_file_default,
   (void *) &PRM_DONT_REUSE_HEAP_FILE,
   (void *) NULL, (void *) NULL,
   (char *) NULL,
   (DUP_PRM_FUNC) NULL,
   (DUP_PRM_FUNC) NULL},
  {PRM_ID_INSERT_MODE,
   PRM_NAME_INSERT_MODE,
   (PRM_FOR_CLIENT | PRM_USER_CHANGE | PRM_HIDDEN),
   PRM_INTEGER,
   &prm_insert_mode_flag,
   (void *) &prm_insert_mode_default,
   (void *) &PRM_INSERT_MODE,
   (void *) &prm_insert_mode_upper,
   (void *) &prm_insert_mode_lower,
   (char *) NULL,
   (DUP_PRM_FUNC) NULL,
   (DUP_PRM_FUNC) NULL},
  {PRM_ID_LK_MAX_SCANID_BIT,
   PRM_NAME_LK_MAX_SCANID_BIT,
   (PRM_OBSOLETED),
   PRM_INTEGER,
   &prm_lk_max_scanid_bit_flag,
   (void *) &prm_lk_max_scanid_bit_default,
   (void *) &PRM_LK_MAX_SCANID_BIT,
   (void *) &prm_lk_max_scanid_bit_upper,
   (void *) &prm_lk_max_scanid_bit_lower,
   (char *) NULL,
   (DUP_PRM_FUNC) NULL,
   (DUP_PRM_FUNC) NULL},
  {PRM_ID_HOSTVAR_LATE_BINDING,
   PRM_NAME_HOSTVAR_LATE_BINDING,
   (PRM_FOR_CLIENT | PRM_USER_CHANGE | PRM_HIDDEN),
   PRM_BOOLEAN,
   &prm_hostvar_late_binding_flag,
   (void *) &prm_hostvar_late_binding_default,
   (void *) &PRM_HOSTVAR_LATE_BINDING,
   (void *) NULL, (void *) NULL,
   (char *) NULL,
   (DUP_PRM_FUNC) NULL,
   (DUP_PRM_FUNC) NULL},
  {PRM_ID_ENABLE_HISTO,
   PRM_NAME_ENABLE_HISTO,
   (PRM_FOR_CLIENT | PRM_USER_CHANGE | PRM_FOR_SESSION),
   PRM_BOOLEAN,
   &prm_enable_histo_flag,
   (void *) &prm_enable_histo_default,
   (void *) &PRM_ENABLE_HISTO,
   (void *) NULL, (void *) NULL,
   (char *) NULL,
   (DUP_PRM_FUNC) NULL,
   (DUP_PRM_FUNC) NULL},
  {PRM_ID_MUTEX_BUSY_WAITING_CNT,
   PRM_NAME_MUTEX_BUSY_WAITING_CNT,
   (PRM_FOR_SERVER | PRM_HIDDEN),
   PRM_INTEGER,
   &prm_mutex_busy_waiting_cnt_flag,
   (void *) &prm_mutex_busy_waiting_cnt_default,
   (void *) &PRM_MUTEX_BUSY_WAITING_CNT,
   (void *) NULL, (void *) NULL,
   (char *) NULL,
   (DUP_PRM_FUNC) NULL,
   (DUP_PRM_FUNC) NULL},
  {PRM_ID_PB_NUM_LRU_CHAINS,
   PRM_NAME_PB_NUM_LRU_CHAINS,
   (PRM_FOR_SERVER | PRM_HIDDEN),
   PRM_INTEGER,
   &prm_pb_num_LRU_chains_flag,
   (void *) &prm_pb_num_LRU_chains_default,
   (void *) &PRM_PB_NUM_LRU_CHAINS,
   (void *) &prm_pb_num_LRU_chains_upper,
   (void *) &prm_pb_num_LRU_chains_lower,
   (char *) NULL,
   (DUP_PRM_FUNC) NULL,
   (DUP_PRM_FUNC) NULL},
  {PRM_ID_PAGE_BG_FLUSH_INTERVAL_MSECS,
   PRM_NAME_PAGE_BG_FLUSH_INTERVAL_MSECS,
   (PRM_FOR_SERVER | PRM_USER_CHANGE | PRM_DEPRECATED),
   PRM_INTEGER,
   &prm_page_bg_flush_interval_msec_flag,
   (void *) &prm_page_bg_flush_interval_msec_default,
   (void *) &PRM_PAGE_BG_FLUSH_INTERVAL_MSEC,
   (void *) NULL, (void *) &prm_page_bg_flush_interval_msec_lower,
   (char *) NULL,
   (DUP_PRM_FUNC) NULL,
   (DUP_PRM_FUNC) NULL},
  {PRM_ID_PAGE_BG_FLUSH_INTERVAL,
   PRM_NAME_PAGE_BG_FLUSH_INTERVAL,
   (PRM_FOR_SERVER | PRM_USER_CHANGE | PRM_TIME_UNIT | PRM_DIFFER_UNIT),
   PRM_INTEGER,
   &prm_page_bg_flush_interval_msec_flag,
   (void *) &prm_page_bg_flush_interval_msec_default,
   (void *) &PRM_PAGE_BG_FLUSH_INTERVAL_MSEC,
   (void *) NULL, (void *) &prm_page_bg_flush_interval_msec_lower,
   (char *) NULL,
   (DUP_PRM_FUNC) prm_equal_to_ori,
   (DUP_PRM_FUNC) prm_equal_to_ori},
  {PRM_ID_ADAPTIVE_FLUSH_CONTROL,
   PRM_NAME_ADAPTIVE_FLUSH_CONTROL,
   (PRM_FOR_SERVER | PRM_USER_CHANGE),
   PRM_BOOLEAN,
   &prm_adaptive_flush_control_flag,
   (void *) &prm_adaptive_flush_control_default,
   (void *) &PRM_ADAPTIVE_FLUSH_CONTROL,
   (void *) NULL,
   (void *) NULL,
   (char *) NULL,
   (DUP_PRM_FUNC) NULL,
   (DUP_PRM_FUNC) NULL},
  {PRM_ID_MAX_FLUSH_PAGES_PER_SECOND,
   PRM_NAME_MAX_FLUSH_PAGES_PER_SECOND,
   (PRM_FOR_SERVER | PRM_USER_CHANGE | PRM_DEPRECATED | PRM_RELOADABLE),
   PRM_INTEGER,
   &prm_max_flush_pages_per_second_flag,
   (void *) &prm_max_flush_pages_per_second_default,
   (void *) &PRM_MAX_FLUSH_PAGES_PER_SECOND,
   (void *) &prm_max_flush_pages_per_second_upper,
   (void *) &prm_max_flush_pages_per_second_lower,
   (char *) NULL,
   (DUP_PRM_FUNC) NULL,
   (DUP_PRM_FUNC) NULL},
  {PRM_ID_MAX_FLUSH_SIZE_PER_SECOND,
   PRM_NAME_MAX_FLUSH_SIZE_PER_SECOND,
   (PRM_FOR_SERVER | PRM_USER_CHANGE | PRM_SIZE_UNIT | PRM_DIFFER_UNIT | PRM_RELOADABLE),
   PRM_INTEGER,
   &prm_max_flush_pages_per_second_flag,
   (void *) &prm_max_flush_pages_per_second_default,
   (void *) &PRM_MAX_FLUSH_PAGES_PER_SECOND,
   (void *) &prm_max_flush_pages_per_second_upper,
   (void *) &prm_max_flush_pages_per_second_lower,
   (char *) NULL,
   (DUP_PRM_FUNC) prm_size_to_io_pages,
   (DUP_PRM_FUNC) prm_io_pages_to_size},
  {PRM_ID_PB_SYNC_ON_NFLUSH,
   PRM_NAME_PB_SYNC_ON_NFLUSH,
   (PRM_FOR_SERVER | PRM_USER_CHANGE | PRM_DEPRECATED | PRM_RELOADABLE),
   PRM_INTEGER,
   &prm_pb_sync_on_nflush_flag,
   (void *) &prm_pb_sync_on_nflush_default,
   (void *) &PRM_PB_SYNC_ON_NFLUSH,
   (void *) &prm_pb_sync_on_nflush_upper,
   (void *) &prm_pb_sync_on_nflush_lower,
   (char *) NULL,
   (DUP_PRM_FUNC) NULL,
   (DUP_PRM_FUNC) NULL},
  {PRM_ID_PB_SYNC_ON_FLUSH_SIZE,
   PRM_NAME_PB_SYNC_ON_FLUSH_SIZE,
   (PRM_FOR_SERVER | PRM_USER_CHANGE | PRM_SIZE_UNIT | PRM_DIFFER_UNIT | PRM_RELOADABLE),
   PRM_INTEGER,
   &prm_pb_sync_on_nflush_flag,
   (void *) &prm_pb_sync_on_nflush_default,
   (void *) &PRM_PB_SYNC_ON_NFLUSH,
   (void *) &prm_pb_sync_on_nflush_upper,
   (void *) &prm_pb_sync_on_nflush_lower,
   (char *) NULL,
   (DUP_PRM_FUNC) prm_size_to_io_pages,
   (DUP_PRM_FUNC) prm_io_pages_to_size},
  {PRM_ID_PB_DEBUG_PAGE_VALIDATION_LEVEL,
   PRM_NAME_PB_DEBUG_PAGE_VALIDATION_LEVEL,
   (PRM_FOR_SERVER | PRM_USER_CHANGE | PRM_HIDDEN),
   PRM_KEYWORD,
   &prm_pb_debug_page_validation_level_flag,
   (void *) &prm_pb_debug_page_validation_level_default,
   (void *) &PRM_PB_DEBUG_PAGE_VALIDATION_LEVEL,
   (void *) NULL,
   (void *) NULL,
   (char *) NULL,
   (DUP_PRM_FUNC) NULL,
   (DUP_PRM_FUNC) NULL},
  {PRM_ID_ORACLE_STYLE_OUTERJOIN,
   PRM_NAME_ORACLE_STYLE_OUTERJOIN,
   (PRM_FOR_CLIENT | PRM_USER_CHANGE | PRM_HIDDEN),
   PRM_BOOLEAN,
   &prm_oracle_style_outerjoin_flag,
   (void *) &prm_oracle_style_outerjoin_default,
   (void *) &PRM_ORACLE_STYLE_OUTERJOIN,
   (void *) NULL, (void *) NULL,
   (char *) NULL,
   (DUP_PRM_FUNC) NULL,
   (DUP_PRM_FUNC) NULL},
  {PRM_ID_ANSI_QUOTES,
   PRM_NAME_ANSI_QUOTES,
   (PRM_FOR_CLIENT | PRM_TEST_CHANGE),
   PRM_BOOLEAN,
   &prm_ansi_quotes_flag,
   (void *) &prm_ansi_quotes_default,
   (void *) &PRM_ANSI_QUOTES,
   (void *) NULL, (void *) NULL,
   (char *) NULL,
   (DUP_PRM_FUNC) NULL,
   (DUP_PRM_FUNC) NULL},
  {PRM_ID_DEFAULT_WEEK_FORMAT,
   PRM_NAME_DEFAULT_WEEK_FORMAT,
   (PRM_FOR_CLIENT | PRM_FOR_SERVER | PRM_USER_CHANGE | PRM_FOR_SESSION | PRM_FOR_HA_CONTEXT),
   PRM_INTEGER,
   &prm_week_format_flag,
   (void *) &prm_week_format_default,
   (void *) &PRM_DEFAULT_WEEK_FORMAT,
   (void *) &prm_week_format_upper,
   (void *) &prm_week_format_lower,
   (char *) NULL,
   (DUP_PRM_FUNC) NULL,
   (DUP_PRM_FUNC) NULL},
  {PRM_ID_TEST_MODE,
   PRM_NAME_TEST_MODE,
   (PRM_FOR_CLIENT | PRM_FOR_SERVER | PRM_HIDDEN),
   PRM_BOOLEAN,
   &prm_test_mode_flag,
   (void *) &prm_test_mode_default,
   (void *) &PRM_TEST_MODE,
   (void *) NULL, (void *) NULL,
   (char *) NULL,
   (DUP_PRM_FUNC) NULL,
   (DUP_PRM_FUNC) NULL},
  {PRM_ID_ONLY_FULL_GROUP_BY,
   PRM_NAME_ONLY_FULL_GROUP_BY,
   (PRM_FOR_CLIENT | PRM_USER_CHANGE | PRM_FOR_SESSION),
   PRM_BOOLEAN,
   &prm_only_full_group_by_flag,
   (void *) &prm_only_full_group_by_default,
   (void *) &PRM_ONLY_FULL_GROUP_BY,
   (void *) NULL, (void *) NULL,
   (char *) NULL,
   (DUP_PRM_FUNC) NULL,
   (DUP_PRM_FUNC) NULL},
  {PRM_ID_PIPES_AS_CONCAT,
   PRM_NAME_PIPES_AS_CONCAT,
   (PRM_FOR_CLIENT | PRM_TEST_CHANGE),
   PRM_BOOLEAN,
   &prm_pipes_as_concat_flag,
   (void *) &prm_pipes_as_concat_default,
   (void *) &PRM_PIPES_AS_CONCAT,
   (void *) NULL, (void *) NULL,
   (char *) NULL,
   (DUP_PRM_FUNC) NULL,
   (DUP_PRM_FUNC) NULL},
  {PRM_ID_MYSQL_TRIGGER_CORRELATION_NAMES,
   PRM_NAME_MYSQL_TRIGGER_CORRELATION_NAMES,
   (PRM_FOR_CLIENT | PRM_TEST_CHANGE),
   PRM_BOOLEAN,
   &prm_mysql_trigger_correlation_names_flag,
   (void *) &prm_mysql_trigger_correlation_names_default,
   (void *) &PRM_MYSQL_TRIGGER_CORRELATION_NAMES,
   (void *) NULL, (void *) NULL,
   (char *) NULL,
   (DUP_PRM_FUNC) NULL,
   (DUP_PRM_FUNC) NULL},
  {PRM_ID_REQUIRE_LIKE_ESCAPE_CHARACTER,
   PRM_NAME_REQUIRE_LIKE_ESCAPE_CHARACTER,
   (PRM_FOR_CLIENT | PRM_TEST_CHANGE | PRM_FOR_QRY_STRING),
   PRM_BOOLEAN,
   &prm_require_like_escape_character_flag,
   (void *) &prm_require_like_escape_character_default,
   (void *) &PRM_REQUIRE_LIKE_ESCAPE_CHARACTER,
   (void *) NULL, (void *) NULL,
   (char *) NULL,
   (DUP_PRM_FUNC) NULL,
   (DUP_PRM_FUNC) NULL},
  {PRM_ID_NO_BACKSLASH_ESCAPES,
   PRM_NAME_NO_BACKSLASH_ESCAPES,
   (PRM_FOR_CLIENT | PRM_FOR_SESSION | PRM_FOR_SERVER | PRM_USER_CHANGE),
   PRM_BOOLEAN,
   &prm_no_backslash_escapes_flag,
   (void *) &prm_no_backslash_escapes_default,
   (void *) &PRM_NO_BACKSLASH_ESCAPES,
   (void *) NULL, (void *) NULL,
   (char *) NULL,
   (DUP_PRM_FUNC) NULL,
   (DUP_PRM_FUNC) NULL},
  {PRM_ID_GROUP_CONCAT_MAX_LEN,
   PRM_NAME_GROUP_CONCAT_MAX_LEN,
   (PRM_USER_CHANGE | PRM_FOR_SERVER | PRM_SIZE_UNIT),
   PRM_BIGINT,
   &prm_group_concat_max_len_flag,
   (void *) &prm_group_concat_max_len_default,
   (void *) &PRM_GROUP_CONCAT_MAX_LEN,
   (void *) &prm_group_concat_max_len_upper,
   (void *) &prm_group_concat_max_len_lower,
   (char *) NULL,
   (DUP_PRM_FUNC) NULL,
   (DUP_PRM_FUNC) NULL},
  {PRM_ID_STRING_MAX_SIZE_BYTES,
   PRM_NAME_STRING_MAX_SIZE_BYTES,
   (PRM_USER_CHANGE | PRM_FOR_SERVER | PRM_FOR_CLIENT | PRM_FOR_SESSION | PRM_SIZE_UNIT | PRM_FOR_HA_CONTEXT),
   PRM_BIGINT,
   &prm_string_max_size_bytes_flag,
   (void *) &prm_string_max_size_bytes_default,
   (void *) &PRM_STRING_MAX_SIZE_BYTES,
   (void *) &prm_string_max_size_bytes_upper,
   (void *) &prm_string_max_size_bytes_lower,
   (char *) NULL,
   (DUP_PRM_FUNC) NULL,
   (DUP_PRM_FUNC) NULL},
  {PRM_ID_ADD_COLUMN_UPDATE_HARD_DEFAULT,
   PRM_NAME_ADD_COLUMN_UPDATE_HARD_DEFAULT,
   (PRM_USER_CHANGE | PRM_FOR_CLIENT | PRM_FOR_SERVER | PRM_FOR_SESSION | PRM_FOR_HA_CONTEXT),
   PRM_BOOLEAN,
   &prm_add_column_update_hard_default_flag,
   (void *) &prm_add_column_update_hard_default_default,
   (void *) &PRM_ADD_COLUMN_UPDATE_HARD_DEFAULT,
   (void *) NULL, (void *) NULL,
   (char *) NULL,
   (DUP_PRM_FUNC) NULL,
   (DUP_PRM_FUNC) NULL},
  {PRM_ID_RETURN_NULL_ON_FUNCTION_ERRORS,
   PRM_NAME_RETURN_NULL_ON_FUNCTION_ERRORS,
   (PRM_FOR_CLIENT | PRM_FOR_SERVER | PRM_USER_CHANGE | PRM_FOR_SESSION | PRM_FOR_QRY_STRING | PRM_FOR_HA_CONTEXT),
   PRM_BOOLEAN,
   &prm_return_null_on_function_errors_flag,
   (void *) &prm_return_null_on_function_errors_default,
   (void *) &PRM_RETURN_NULL_ON_FUNCTION_ERRORS,
   (void *) NULL, (void *) NULL,
   (char *) NULL,
   (DUP_PRM_FUNC) NULL,
   (DUP_PRM_FUNC) NULL},
  {PRM_ID_ALTER_TABLE_CHANGE_TYPE_STRICT,
   PRM_NAME_ALTER_TABLE_CHANGE_TYPE_STRICT,
   (PRM_USER_CHANGE | PRM_FOR_CLIENT | PRM_FOR_SERVER | PRM_FOR_SESSION | PRM_FOR_HA_CONTEXT),
   PRM_BOOLEAN,
   &prm_alter_table_change_type_strict_flag,
   (void *) &prm_alter_table_change_type_strict_default,
   (void *) &PRM_ALTER_TABLE_CHANGE_TYPE_STRICT,
   (void *) NULL, (void *) NULL,
   (char *) NULL,
   (DUP_PRM_FUNC) NULL,
   (DUP_PRM_FUNC) NULL},
  {PRM_ID_COMPACTDB_PAGE_RECLAIM_ONLY,
   PRM_NAME_COMPACTDB_PAGE_RECLAIM_ONLY,
   (PRM_EMPTY_FLAG),
   PRM_INTEGER,
   &prm_compactdb_page_reclaim_only_flag,
   (void *) &prm_compactdb_page_reclaim_only_default,
   (void *) &PRM_COMPACTDB_PAGE_RECLAIM_ONLY,
   (void *) NULL, (void *) NULL,
   (char *) NULL,
   (DUP_PRM_FUNC) NULL,
   (DUP_PRM_FUNC) NULL},
  {PRM_ID_PLUS_AS_CONCAT,
   PRM_NAME_PLUS_AS_CONCAT,
   (PRM_FOR_CLIENT | PRM_FOR_SERVER | PRM_TEST_CHANGE),
   PRM_BOOLEAN,
   &prm_plus_as_concat_flag,
   (void *) &prm_plus_as_concat_default,
   (void *) &PRM_PLUS_AS_CONCAT,
   (void *) NULL, (void *) NULL,
   (char *) NULL,
   (DUP_PRM_FUNC) NULL,
   (DUP_PRM_FUNC) NULL},
  {PRM_ID_LIKE_TERM_SELECTIVITY,
   PRM_NAME_LIKE_TERM_SELECTIVITY,
   (PRM_FOR_CLIENT | PRM_USER_CHANGE | PRM_HIDDEN),
   PRM_FLOAT,
   &prm_like_term_selectivity_flag,
   (void *) &prm_like_term_selectivity_default,
   (void *) &PRM_LIKE_TERM_SELECTIVITY,
   (void *) &prm_like_term_selectivity_upper,
   (void *) &prm_like_term_selectivity_lower,
   (char *) NULL,
   (DUP_PRM_FUNC) NULL,
   (DUP_PRM_FUNC) NULL},
  {PRM_ID_MAX_OUTER_CARD_OF_IDXJOIN,
   PRM_NAME_MAX_OUTER_CARD_OF_IDXJOIN,
   (PRM_FOR_CLIENT | PRM_USER_CHANGE | PRM_HIDDEN),
   PRM_INTEGER,
   &prm_max_outer_card_of_idxjoin_flag,
   (void *) &prm_max_outer_card_of_idxjoin_default,
   (void *) &PRM_MAX_OUTER_CARD_OF_IDXJOIN,
   (void *) NULL,
   (void *) &prm_max_outer_card_of_idxjoin_lower,
   (char *) NULL,
   (DUP_PRM_FUNC) NULL,
   (DUP_PRM_FUNC) NULL},
  {PRM_ID_ORACLE_STYLE_EMPTY_STRING,
   PRM_NAME_ORACLE_STYLE_EMPTY_STRING,
   (PRM_FOR_CLIENT | PRM_FOR_SERVER | PRM_FOR_QRY_STRING | PRM_FORCE_SERVER),
   PRM_BOOLEAN,
   &prm_oracle_style_empty_string_flag,
   (void *) &prm_oracle_style_empty_string_default,
   (void *) &PRM_ORACLE_STYLE_EMPTY_STRING,
   (void *) NULL, (void *) NULL,
   (char *) NULL,
   (DUP_PRM_FUNC) NULL,
   (DUP_PRM_FUNC) NULL},
  {PRM_ID_SUPPRESS_FSYNC,
   PRM_NAME_SUPPRESS_FSYNC,
   (PRM_FOR_SERVER | PRM_USER_CHANGE | PRM_HIDDEN),
   PRM_INTEGER,
   &prm_suppress_fsync_flag,
   (void *) &prm_suppress_fsync_default,
   (void *) &PRM_SUPPRESS_FSYNC,
   (void *) &prm_suppress_fsync_upper,
   (void *) &prm_suppress_fsync_lower,
   (char *) NULL,
   (DUP_PRM_FUNC) NULL,
   (DUP_PRM_FUNC) NULL},
  {PRM_ID_CALL_STACK_DUMP_ON_ERROR,
   PRM_NAME_CALL_STACK_DUMP_ON_ERROR,
   (PRM_FOR_CLIENT | PRM_FOR_SERVER | PRM_USER_CHANGE | PRM_GET_SERVER),
   PRM_BOOLEAN,
   &prm_call_stack_dump_on_error_flag,
   (void *) &prm_call_stack_dump_on_error_default,
   (void *) &PRM_CALL_STACK_DUMP_ON_ERROR,
   (void *) NULL, (void *) NULL,
   (char *) NULL,
   (DUP_PRM_FUNC) NULL,
   (DUP_PRM_FUNC) NULL},
  {PRM_ID_CALL_STACK_DUMP_ACTIVATION,
   PRM_NAME_CALL_STACK_DUMP_ACTIVATION,
   (PRM_FOR_CLIENT | PRM_FOR_SERVER | PRM_USER_CHANGE | PRM_GET_SERVER),
   PRM_INTEGER_LIST,
   &prm_call_stack_dump_activation_flag,
   (void *) &prm_call_stack_dump_activation_default,
   (void *) &PRM_CALL_STACK_DUMP_ACTIVATION,
   (void *) NULL, (void *) NULL,
   (char *) NULL,
   (DUP_PRM_FUNC) NULL,
   (DUP_PRM_FUNC) NULL},
  {PRM_ID_CALL_STACK_DUMP_DEACTIVATION,
   PRM_NAME_CALL_STACK_DUMP_DEACTIVATION,
   (PRM_FOR_CLIENT | PRM_FOR_SERVER | PRM_USER_CHANGE | PRM_GET_SERVER),
   PRM_INTEGER_LIST,
   &prm_call_stack_dump_deactivation_flag,
   (void *) &prm_call_stack_dump_deactivation_default,
   (void *) &PRM_CALL_STACK_DUMP_DEACTIVATION,
   (void *) NULL, (void *) NULL,
   (char *) NULL,
   (DUP_PRM_FUNC) NULL,
   (DUP_PRM_FUNC) NULL},
  {PRM_ID_COMPAT_NUMERIC_DIVISION_SCALE,
   PRM_NAME_COMPAT_NUMERIC_DIVISION_SCALE,
   (PRM_FOR_CLIENT | PRM_FOR_SERVER | PRM_USER_CHANGE | PRM_FOR_SESSION | PRM_FOR_HA_CONTEXT),
   PRM_BOOLEAN,
   &prm_compat_numeric_division_scale_flag,
   (void *) &prm_compat_numeric_division_scale_default,
   (void *) &PRM_COMPAT_NUMERIC_DIVISION_SCALE,
   (void *) NULL, (void *) NULL,
   (char *) NULL,
   (DUP_PRM_FUNC) NULL,
   (DUP_PRM_FUNC) NULL},
  {PRM_ID_DBFILES_PROTECT,
   PRM_NAME_DBFILES_PROTECT,
   (PRM_FOR_SERVER | PRM_HIDDEN),
   PRM_BOOLEAN,
   &prm_dbfiles_protect_flag,
   (void *) &prm_dbfiles_protect_default,
   (void *) &PRM_DBFILES_PROTECT,
   (void *) NULL, (void *) NULL,
   (char *) NULL,
   (DUP_PRM_FUNC) NULL,
   (DUP_PRM_FUNC) NULL},
  {PRM_ID_AUTO_RESTART_SERVER,
   PRM_NAME_AUTO_RESTART_SERVER,
   (PRM_FOR_SERVER | PRM_USER_CHANGE),
   PRM_BOOLEAN,
   &prm_auto_restart_server_flag,
   (void *) &prm_auto_restart_server_default,
   (void *) &PRM_AUTO_RESTART_SERVER,
   (void *) NULL, (void *) NULL,
   (char *) NULL,
   (DUP_PRM_FUNC) NULL,
   (DUP_PRM_FUNC) NULL},
  {PRM_ID_XASL_CACHE_MAX_ENTRIES,
   PRM_NAME_XASL_CACHE_MAX_ENTRIES,
   (PRM_FOR_CLIENT | PRM_FOR_SERVER | PRM_FORCE_SERVER),
   PRM_INTEGER,
   &prm_xasl_cache_max_entries_flag,
   (void *) &prm_xasl_cache_max_entries_default,
   (void *) &PRM_XASL_CACHE_MAX_ENTRIES,
   /* TODO: define a maximum value. We cannot have any size hash table. */
   (void *) NULL, (void *) NULL,
   (char *) NULL,
   (DUP_PRM_FUNC) NULL,
   (DUP_PRM_FUNC) NULL},
  {PRM_ID_XASL_CACHE_MAX_CLONES,
   PRM_NAME_XASL_CACHE_MAX_CLONES,
   (PRM_FOR_SERVER),
   PRM_INTEGER,
   &prm_xasl_cache_max_clones_flag,
   (void *) &prm_xasl_cache_max_clones_default,
   (void *) &PRM_XASL_CACHE_MAX_CLONES,
   (void *) &prm_xasl_cache_max_clones_upper,
   (void *) &prm_xasl_cache_max_clones_lower,
   (char *) NULL,
   (DUP_PRM_FUNC) NULL,
   (DUP_PRM_FUNC) NULL},
  {PRM_ID_XASL_CACHE_TIMEOUT,
   PRM_NAME_XASL_CACHE_TIMEOUT,
   (PRM_FOR_SERVER),
   PRM_INTEGER,
   &prm_xasl_cache_timeout_flag,
   (void *) &prm_xasl_cache_timeout_default,
   (void *) &PRM_XASL_CACHE_TIMEOUT,
   (void *) NULL, (void *) NULL,
   (char *) NULL,
   (DUP_PRM_FUNC) NULL,
   (DUP_PRM_FUNC) NULL},
  {PRM_ID_XASL_CACHE_LOGGING,
   PRM_NAME_XASL_CACHE_LOGGING,
   (PRM_FOR_SERVER),
   PRM_BOOLEAN,
   &prm_xasl_cache_logging_flag,
   (void *) &prm_xasl_cache_logging_default,
   (void *) &PRM_XASL_CACHE_LOGGING,
   (void *) NULL, (void *) NULL,
   (char *) NULL,
   (DUP_PRM_FUNC) NULL,
   (DUP_PRM_FUNC) NULL},
  {PRM_ID_FILTER_PRED_MAX_CACHE_ENTRIES,
   PRM_NAME_FILTER_PRED_MAX_CACHE_ENTRIES,
   (PRM_FOR_CLIENT | PRM_FOR_SERVER),
   PRM_INTEGER,
   &prm_filter_pred_max_cache_entries_flag,
   (void *) &prm_filter_pred_max_cache_entries_default,
   (void *) &PRM_FILTER_PRED_MAX_CACHE_ENTRIES,
   (void *) NULL, (void *) NULL,
   (char *) NULL,
   (DUP_PRM_FUNC) NULL,
   (DUP_PRM_FUNC) NULL},
  {PRM_ID_FILTER_PRED_MAX_CACHE_CLONES,
   PRM_NAME_FILTER_PRED_MAX_CACHE_CLONES,
   (PRM_FOR_SERVER | PRM_HIDDEN),
   PRM_INTEGER,
   &prm_filter_pred_max_cache_clones_flag,
   (void *) &prm_filter_pred_max_cache_clones_default,
   (void *) &PRM_FILTER_PRED_MAX_CACHE_CLONES,
   (void *) NULL, (void *) NULL,
   (char *) NULL,
   (DUP_PRM_FUNC) NULL,
   (DUP_PRM_FUNC) NULL},
  {PRM_ID_LIST_QUERY_CACHE_MODE,
   PRM_NAME_LIST_QUERY_CACHE_MODE,
   (PRM_FOR_SERVER | PRM_HIDDEN),
   PRM_INTEGER,
   &prm_list_query_cache_mode_flag,
   (void *) &prm_list_query_cache_mode_default,
   (void *) &PRM_LIST_QUERY_CACHE_MODE,
   (void *) &prm_list_query_cache_mode_upper,
   (void *) &prm_list_query_cache_mode_lower,
   (char *) NULL,
   (DUP_PRM_FUNC) NULL,
   (DUP_PRM_FUNC) NULL},
  {PRM_ID_LIST_MAX_QUERY_CACHE_ENTRIES,
   PRM_NAME_LIST_MAX_QUERY_CACHE_ENTRIES,
   (PRM_FOR_SERVER | PRM_FORCE_SERVER),
   PRM_INTEGER,
   &prm_list_max_query_cache_entries_flag,
   (void *) &prm_list_max_query_cache_entries_default,
   (void *) &PRM_LIST_MAX_QUERY_CACHE_ENTRIES,
   (void *) &prm_list_max_query_cache_entries_upper,
   (void *) &prm_list_max_query_cache_entries_lower,
   (char *) NULL,
   (DUP_PRM_FUNC) NULL,
   (DUP_PRM_FUNC) NULL},
  {PRM_ID_LIST_MAX_QUERY_CACHE_PAGES,
   PRM_NAME_LIST_MAX_QUERY_CACHE_PAGES,
   (PRM_FOR_SERVER | PRM_FORCE_SERVER),
   PRM_INTEGER,
   &prm_list_max_query_cache_pages_flag,
   (void *) &prm_list_max_query_cache_pages_default,
   (void *) &PRM_LIST_MAX_QUERY_CACHE_PAGES,
   (void *) &prm_list_max_query_cache_pages_upper,
   (void *) &prm_list_max_query_cache_pages_lower,
   (char *) NULL,
   (DUP_PRM_FUNC) NULL,
   (DUP_PRM_FUNC) NULL},
  {PRM_ID_USE_ORDERBY_SORT_LIMIT,
   PRM_NAME_USE_ORDERBY_SORT_LIMIT,
   (PRM_FOR_SERVER | PRM_USER_CHANGE),
   PRM_BOOLEAN,
   &prm_use_orderby_sort_limit_flag,
   (void *) &prm_use_orderby_sort_limit_default,
   (void *) &PRM_USE_ORDERBY_SORT_LIMIT,
   (void *) NULL, (void *) NULL,
   (char *) NULL,
   (DUP_PRM_FUNC) NULL,
   (DUP_PRM_FUNC) NULL},
  {PRM_ID_REPLICATION_MODE,
   PRM_NAME_REPLICATION_MODE,
   (PRM_OBSOLETED),
   PRM_NO_TYPE,
   &prm_replication_mode_flag,
   (void *) NULL,
   (void *) NULL,
   (void *) NULL,
   (void *) NULL,
   (char *) NULL,
   (DUP_PRM_FUNC) NULL,
   (DUP_PRM_FUNC) NULL},
  {PRM_ID_HA_MODE,
   PRM_NAME_HA_MODE,
   (PRM_FOR_SERVER | PRM_FOR_CLIENT | PRM_FOR_HA | PRM_FORCE_SERVER),
   PRM_KEYWORD,
   &prm_ha_mode_flag,
   (void *) &prm_ha_mode_default,
   (void *) &PRM_HA_MODE,
   (void *) &prm_ha_mode_upper,
   (void *) &prm_ha_mode_lower,
   (char *) NULL,
   (DUP_PRM_FUNC) NULL,
   (DUP_PRM_FUNC) NULL},
  {PRM_ID_HA_MODE_FOR_SA_UTILS_ONLY,
   PRM_NAME_HA_MODE_FOR_SA_UTILS_ONLY,
   (PRM_EMPTY_FLAG),
   PRM_KEYWORD,
   &prm_ha_mode_flag,
   (void *) &prm_ha_mode_default,
   (void *) &PRM_HA_MODE_FOR_SA_UTILS_ONLY,
   (void *) &prm_ha_mode_upper,
   (void *) &prm_ha_mode_lower,
   (char *) NULL,
   (DUP_PRM_FUNC) NULL,
   (DUP_PRM_FUNC) NULL},
  {PRM_ID_HA_SERVER_STATE,
   PRM_NAME_HA_SERVER_STATE,
   (PRM_FOR_SERVER | PRM_HIDDEN | PRM_FOR_HA),
   PRM_KEYWORD,
   &prm_ha_server_state_flag,
   (void *) &prm_ha_server_state_default,
   (void *) &PRM_HA_SERVER_STATE,
   (void *) &prm_ha_server_state_upper,
   (void *) &prm_ha_server_state_lower,
   (char *) NULL,
   (DUP_PRM_FUNC) NULL,
   (DUP_PRM_FUNC) NULL},
  {PRM_ID_HA_LOG_APPLIER_STATE,
   PRM_NAME_HA_LOG_APPLIER_STATE,
   (PRM_FOR_SERVER | PRM_USER_CHANGE | PRM_HIDDEN | PRM_FOR_HA),
   PRM_KEYWORD,
   &prm_ha_log_applier_state_flag,
   (void *) &prm_ha_log_applier_state_default,
   (void *) &PRM_HA_LOG_APPLIER_STATE,
   (void *) &prm_ha_log_applier_state_upper,
   (void *) &prm_ha_log_applier_state_lower,
   (char *) NULL,
   (DUP_PRM_FUNC) NULL,
   (DUP_PRM_FUNC) NULL},
  {PRM_ID_HA_NODE_LIST,
   PRM_NAME_HA_NODE_LIST,
   (PRM_FOR_SERVER | PRM_FOR_CLIENT | PRM_USER_CHANGE | PRM_RELOADABLE | PRM_FOR_HA),
   PRM_STRING,
   &prm_ha_node_list_flag,
   (void *) &prm_ha_node_list_default,
   (void *) &PRM_HA_NODE_LIST,
   (void *) NULL, (void *) NULL,
   (char *) NULL,
   (DUP_PRM_FUNC) NULL,
   (DUP_PRM_FUNC) NULL},
  {PRM_ID_HA_REPLICA_LIST,
   PRM_NAME_HA_REPLICA_LIST,
   (PRM_FOR_CLIENT | PRM_USER_CHANGE | PRM_RELOADABLE | PRM_FOR_HA),
   PRM_STRING,
   &prm_ha_replica_list_flag,
   (void *) &prm_ha_replica_list_default,
   (void *) &PRM_HA_REPLICA_LIST,
   (void *) NULL, (void *) NULL,
   (char *) NULL,
   (DUP_PRM_FUNC) NULL,
   (DUP_PRM_FUNC) NULL},
  {PRM_ID_HA_DB_LIST,
   PRM_NAME_HA_DB_LIST,
   (PRM_FOR_CLIENT | PRM_FOR_HA),
   PRM_STRING,
   &prm_ha_db_list_flag,
   (void *) &prm_ha_db_list_default,
   (void *) &PRM_HA_DB_LIST,
   (void *) NULL, (void *) NULL,
   (char *) NULL,
   (DUP_PRM_FUNC) NULL,
   (DUP_PRM_FUNC) NULL},
  {PRM_ID_HA_COPY_LOG_BASE,
   PRM_NAME_HA_COPY_LOG_BASE,
   (PRM_FOR_CLIENT | PRM_FOR_HA),
   PRM_STRING,
   &prm_ha_copy_log_base_flag,
   (void *) &prm_ha_copy_log_base_default,
   (void *) &PRM_HA_COPY_LOG_BASE,
   (void *) NULL, (void *) NULL,
   (char *) NULL,
   (DUP_PRM_FUNC) NULL,
   (DUP_PRM_FUNC) NULL},
  {PRM_ID_HA_COPY_SYNC_MODE,
   PRM_NAME_HA_COPY_SYNC_MODE,
   (PRM_FOR_CLIENT | PRM_FOR_HA),
   PRM_STRING,
   &prm_ha_copy_sync_mode_flag,
   (void *) &prm_ha_copy_sync_mode_default,
   (void *) &PRM_HA_COPY_SYNC_MODE,
   (void *) NULL, (void *) NULL,
   (char *) NULL,
   (DUP_PRM_FUNC) NULL,
   (DUP_PRM_FUNC) NULL},
  {PRM_ID_HA_APPLY_MAX_MEM_SIZE,
   PRM_NAME_HA_APPLY_MAX_MEM_SIZE,
   (PRM_FOR_CLIENT | PRM_FOR_HA),
   PRM_INTEGER,
   &prm_ha_apply_max_mem_size_flag,
   (void *) &prm_ha_apply_max_mem_size_default,
   (void *) &PRM_HA_APPLY_MAX_MEM_SIZE,
   (void *) &prm_ha_apply_max_mem_size_upper, (void *) &prm_ha_apply_max_mem_size_lower,
   (char *) NULL,
   (DUP_PRM_FUNC) NULL,
   (DUP_PRM_FUNC) NULL},
  {PRM_ID_HA_PORT_ID,
   PRM_NAME_HA_PORT_ID,
   (PRM_FOR_CLIENT | PRM_FOR_HA),
   PRM_INTEGER,
   &prm_ha_port_id_flag,
   (void *) &prm_ha_port_id_default,
   (void *) &PRM_HA_PORT_ID,
   (void *) &prm_ha_port_id_upper, (void *) &prm_ha_port_id_lower,
   (char *) NULL,
   (DUP_PRM_FUNC) NULL,
   (DUP_PRM_FUNC) NULL},
  {PRM_ID_HA_INIT_TIMER_IN_MSECS,
   PRM_NAME_HA_INIT_TIMER_IN_MSECS,
   (PRM_FOR_CLIENT | PRM_HIDDEN | PRM_FOR_HA),
   PRM_INTEGER,
   &prm_ha_init_timer_im_msecs_flag,
   (void *) &prm_ha_init_timer_im_msecs_default,
   (void *) &PRM_HA_INIT_TIMER_IN_MSECS,
   (void *) NULL, (void *) NULL,
   (char *) NULL,
   (DUP_PRM_FUNC) NULL,
   (DUP_PRM_FUNC) NULL},
  {PRM_ID_HA_HEARTBEAT_INTERVAL_IN_MSECS,
   PRM_NAME_HA_HEARTBEAT_INTERVAL_IN_MSECS,
   (PRM_FOR_CLIENT | PRM_HIDDEN | PRM_FOR_HA),
   PRM_INTEGER,
   &prm_ha_heartbeat_interval_in_msecs_flag,
   (void *) &prm_ha_heartbeat_interval_in_msecs_default,
   (void *) &PRM_HA_HEARTBEAT_INTERVAL_IN_MSECS,
   (void *) NULL, (void *) NULL,
   (char *) NULL,
   (DUP_PRM_FUNC) NULL,
   (DUP_PRM_FUNC) NULL},
  {PRM_ID_HA_CALC_SCORE_INTERVAL_IN_MSECS,
   PRM_NAME_HA_CALC_SCORE_INTERVAL_IN_MSECS,
   (PRM_FOR_CLIENT | PRM_HIDDEN | PRM_FOR_HA),
   PRM_INTEGER,
   &prm_ha_calc_score_interval_in_msecs_flag,
   (void *) &prm_ha_calc_score_interval_in_msecs_default,
   (void *) &PRM_HA_CALC_SCORE_INTERVAL_IN_MSECS,
   (void *) NULL, (void *) NULL,
   (char *) NULL,
   (DUP_PRM_FUNC) NULL,
   (DUP_PRM_FUNC) NULL},
  {PRM_ID_HA_FAILOVER_WAIT_TIME_IN_MSECS,
   PRM_NAME_HA_FAILOVER_WAIT_TIME_IN_MSECS,
   (PRM_FOR_CLIENT | PRM_HIDDEN | PRM_FOR_HA),
   PRM_INTEGER,
   &prm_ha_failover_wait_time_in_msecs_flag,
   (void *) &prm_ha_failover_wait_time_in_msecs_default,
   (void *) &PRM_HA_FAILOVER_WAIT_TIME_IN_MSECS,
   (void *) NULL, (void *) NULL,
   (char *) NULL,
   (DUP_PRM_FUNC) NULL,
   (DUP_PRM_FUNC) NULL},
  {PRM_ID_HA_PROCESS_START_CONFIRM_INTERVAL_IN_MSECS,
   PRM_NAME_HA_PROCESS_START_CONFIRM_INTERVAL_IN_MSECS,
   (PRM_FOR_CLIENT | PRM_HIDDEN | PRM_FOR_HA),
   PRM_INTEGER,
   &prm_ha_process_start_confirm_interval_in_msecs_flag,
   (void *) &prm_ha_process_start_confirm_interval_in_msecs_default,
   (void *) &PRM_HA_PROCESS_START_CONFIRM_INTERVAL_IN_MSECS,
   (void *) NULL, (void *) NULL,
   (char *) NULL,
   (DUP_PRM_FUNC) NULL,
   (DUP_PRM_FUNC) NULL},
  {PRM_ID_HA_PROCESS_DEREG_CONFIRM_INTERVAL_IN_MSECS,
   PRM_NAME_HA_PROCESS_DEREG_CONFIRM_INTERVAL_IN_MSECS,
   (PRM_FOR_CLIENT | PRM_HIDDEN | PRM_FOR_HA),
   PRM_INTEGER,
   &prm_ha_process_dereg_confirm_interval_in_msecs_flag,
   (void *) &prm_ha_process_dereg_confirm_interval_in_msecs_default,
   (void *) &PRM_HA_PROCESS_DEREG_CONFIRM_INTERVAL_IN_MSECS,
   (void *) NULL, (void *) NULL,
   (char *) NULL,
   (DUP_PRM_FUNC) NULL,
   (DUP_PRM_FUNC) NULL},
  {PRM_ID_HA_MAX_PROCESS_START_CONFIRM,
   PRM_NAME_HA_MAX_PROCESS_START_CONFIRM,
   (PRM_FOR_CLIENT | PRM_HIDDEN | PRM_FOR_HA),
   PRM_INTEGER,
   &prm_ha_max_process_start_confirm_flag,
   (void *) &prm_ha_max_process_start_confirm_default,
   (void *) &PRM_HA_MAX_PROCESS_START_CONFIRM,
   (void *) NULL, (void *) NULL,
   (char *) NULL,
   (DUP_PRM_FUNC) NULL,
   (DUP_PRM_FUNC) NULL},
  {PRM_ID_HA_MAX_PROCESS_DEREG_CONFIRM,
   PRM_NAME_HA_MAX_PROCESS_DEREG_CONFIRM,
   (PRM_FOR_CLIENT | PRM_HIDDEN | PRM_FOR_HA),
   PRM_INTEGER,
   &prm_ha_max_process_dereg_confirm_flag,
   (void *) &prm_ha_max_process_dereg_confirm_default,
   (void *) &PRM_HA_MAX_PROCESS_DEREG_CONFIRM,
   (void *) NULL, (void *) NULL,
   (char *) NULL,
   (DUP_PRM_FUNC) NULL,
   (DUP_PRM_FUNC) NULL},
  {PRM_ID_HA_UNACCEPTABLE_PROC_RESTART_TIMEDIFF_IN_MSECS,
   PRM_NAME_HA_UNACCEPTABLE_PROC_RESTART_TIMEDIFF,
   (PRM_FOR_CLIENT | PRM_FOR_HA | PRM_TIME_UNIT),
   PRM_INTEGER,
   &prm_ha_unacceptable_proc_restart_timediff_flag,
   (void *) &prm_ha_unacceptable_proc_restart_timediff_default,
   (void *) &PRM_HA_UNACCEPTABLE_PROC_RESTART_TIMEDIFF,
   (void *) NULL, (void *) NULL,
   (char *) NULL,
   (DUP_PRM_FUNC) NULL,
   (DUP_PRM_FUNC) NULL},
  {PRM_ID_HA_CHANGEMODE_INTERVAL_IN_MSECS,
   PRM_NAME_HA_CHANGEMODE_INTERVAL_IN_MSEC,
   (PRM_FOR_CLIENT | PRM_HIDDEN | PRM_FOR_HA),
   PRM_INTEGER,
   &prm_ha_changemode_interval_in_msecs_flag,
   (void *) &prm_ha_changemode_interval_in_msecs_default,
   (void *) &PRM_HA_CHANGEMODE_INTERVAL_IN_MSECS,
   (void *) NULL, (void *) NULL,
   (char *) NULL,
   (DUP_PRM_FUNC) NULL,
   (DUP_PRM_FUNC) NULL},
  {PRM_ID_HA_MAX_HEARTBEAT_GAP,
   PRM_NAME_HA_MAX_HEARTBEAT_GAP,
   (PRM_FOR_CLIENT | PRM_HIDDEN | PRM_FOR_HA),
   PRM_INTEGER,
   &prm_ha_max_heartbeat_gap_flag,
   (void *) &prm_ha_max_heartbeat_gap_default,
   (void *) &PRM_HA_MAX_HEARTBEAT_GAP,
   (void *) NULL, (void *) NULL,
   (char *) NULL,
   (DUP_PRM_FUNC) NULL,
   (DUP_PRM_FUNC) NULL},
  {PRM_ID_HA_PING_HOSTS,
   PRM_NAME_HA_PING_HOSTS,
   (PRM_FOR_CLIENT | PRM_RELOADABLE | PRM_FOR_HA),
   PRM_STRING,
   &prm_ha_ping_hosts_flag,
   (void *) &prm_ha_ping_hosts_default,
   (void *) &PRM_HA_PING_HOSTS,
   (void *) NULL, (void *) NULL,
   (char *) NULL,
   (DUP_PRM_FUNC) NULL,
   (DUP_PRM_FUNC) NULL},
  {PRM_ID_HA_APPLYLOGDB_RETRY_ERROR_LIST,
   PRM_NAME_HA_APPLYLOGDB_RETRY_ERROR_LIST,
   (PRM_FOR_CLIENT | PRM_FOR_HA),
   PRM_INTEGER_LIST,
   &prm_ha_applylogdb_retry_error_list_flag,
   (void *) &prm_ha_applylogdb_retry_error_list_default,
   (void *) &PRM_HA_APPLYLOGDB_RETRY_ERROR_LIST,
   (void *) NULL, (void *) NULL,
   (char *) NULL,
   (DUP_PRM_FUNC) NULL,
   (DUP_PRM_FUNC) NULL},
  {PRM_ID_HA_APPLYLOGDB_IGNORE_ERROR_LIST,
   PRM_NAME_HA_APPLYLOGDB_IGNORE_ERROR_LIST,
   (PRM_FOR_CLIENT | PRM_FOR_HA),
   PRM_INTEGER_LIST,
   &prm_ha_applylogdb_ignore_error_list_flag,
   (void *) &prm_ha_applylogdb_ignore_error_list_default,
   (void *) &PRM_HA_APPLYLOGDB_IGNORE_ERROR_LIST,
   (void *) NULL, (void *) NULL,
   (char *) NULL,
   (DUP_PRM_FUNC) NULL,
   (DUP_PRM_FUNC) NULL},
  {PRM_ID_HA_APPLYLOGDB_LOG_WAIT_TIME_IN_SECS,
   PRM_NAME_HA_APPLYLOGDB_LOG_WAIT_TIME_IN_SECS,
   (PRM_FOR_CLIENT | PRM_FOR_HA | PRM_HIDDEN),
   PRM_INTEGER,
   &prm_ha_applylogdb_log_wait_time_in_secs_flag,
   (void *) &prm_ha_applylogdb_log_wait_time_in_secs_default,
   (void *) &PRM_HA_APPLYLOGDB_LOG_WAIT_TIME_IN_SECS,
   (void *) NULL, (void *) &prm_ha_applylogdb_log_wait_time_in_secs_lower,
   (char *) NULL,
   (DUP_PRM_FUNC) NULL,
   (DUP_PRM_FUNC) NULL},
  {PRM_ID_HA_SQL_LOGGING,
   PRM_NAME_HA_SQL_LOGGING,
   (PRM_FOR_CLIENT | PRM_FOR_HA),
   PRM_BOOLEAN,
   &prm_ha_sql_logging_flag,
   (void *) &prm_ha_sql_logging_default,
   (void *) &PRM_HA_SQL_LOGGING,
   (void *) NULL, (void *) NULL,
   (char *) NULL,
   (DUP_PRM_FUNC) NULL,
   (DUP_PRM_FUNC) NULL},
  {PRM_ID_HA_SQL_LOG_MAX_SIZE_IN_MB,
   PRM_NAME_HA_SQL_LOG_MAX_SIZE_IN_MB,
   (PRM_FOR_CLIENT | PRM_FOR_HA),
   PRM_INTEGER,
   &prm_ha_sql_log_max_size_in_mb_flag,
   (void *) &prm_ha_sql_log_max_size_in_mb_default,
   (void *) &PRM_HA_SQL_LOG_MAX_SIZE_IN_MB,
   (void *) &prm_ha_sql_log_max_size_in_mb_upper,
   (void *) &prm_ha_sql_log_max_size_in_mb_lower,
   (char *) NULL,
   (DUP_PRM_FUNC) NULL,
   (DUP_PRM_FUNC) NULL},
  {PRM_ID_HA_COPY_LOG_MAX_ARCHIVES,
   PRM_NAME_HA_COPY_LOG_MAX_ARCHIVES,
   (PRM_FOR_CLIENT | PRM_FOR_HA),
   PRM_INTEGER,
   &prm_ha_copy_log_max_archives_flag,
   (void *) &prm_ha_copy_log_max_archives_default,
   (void *) &PRM_HA_COPY_LOG_MAX_ARCHIVES,
   (void *) &prm_ha_copy_log_max_archives_upper,
   (void *) &prm_ha_copy_log_max_archives_lower,
   (char *) NULL,
   (DUP_PRM_FUNC) NULL,
   (DUP_PRM_FUNC) NULL},
  {PRM_ID_HA_COPY_LOG_TIMEOUT,
   PRM_NAME_HA_COPY_LOG_TIMEOUT,
   (PRM_FOR_SERVER | PRM_FOR_HA | PRM_RELOADABLE),
   PRM_INTEGER,
   &prm_ha_copy_log_timeout_flag,
   (void *) &prm_ha_copy_log_timeout_default,
   (void *) &PRM_HA_COPY_LOG_TIMEOUT,
   (void *) &prm_ha_copy_log_timeout_upper,
   (void *) &prm_ha_copy_log_timeout_lower,
   (char *) NULL,
   (DUP_PRM_FUNC) NULL,
   (DUP_PRM_FUNC) NULL},
  {PRM_ID_HA_REPLICA_DELAY_IN_SECS,
   PRM_NAME_HA_REPLICA_DELAY,
   (PRM_FOR_CLIENT | PRM_FOR_HA | PRM_TIME_UNIT | PRM_DIFFER_UNIT),
   PRM_INTEGER,
   &prm_ha_replica_delay_in_secs_flag,
   (void *) &prm_ha_replica_delay_in_secs_default,
   (void *) &PRM_HA_REPLICA_DELAY_IN_SECS,
   (void *) &prm_ha_replica_delay_in_secs_upper,
   (void *) &prm_ha_replica_delay_in_secs_lower,
   (char *) NULL,
   (DUP_PRM_FUNC) prm_msec_to_sec,
   (DUP_PRM_FUNC) prm_sec_to_msec},
  {PRM_ID_HA_REPLICA_TIME_BOUND,
   PRM_NAME_HA_REPLICA_TIME_BOUND,
   (PRM_FOR_CLIENT | PRM_FOR_HA),
   PRM_STRING,
   &prm_ha_replica_time_bound_flag,
   (void *) &prm_ha_replica_time_bound_default,
   (void *) &PRM_HA_REPLICA_TIME_BOUND,
   (void *) NULL, (void *) NULL,
   (char *) NULL,
   (DUP_PRM_FUNC) NULL,
   (DUP_PRM_FUNC) NULL},
  {PRM_ID_HA_DELAY_LIMIT_IN_SECS,
   PRM_NAME_HA_DELAY_LIMIT,
   (PRM_FOR_SERVER | PRM_FOR_HA | PRM_USER_CHANGE | PRM_TIME_UNIT | PRM_DIFFER_UNIT),
   PRM_INTEGER,
   &prm_ha_delay_limit_in_secs_flag,
   (void *) &prm_ha_delay_limit_in_secs_default,
   (void *) &PRM_HA_DELAY_LIMIT_IN_SECS,
   (void *) &prm_ha_delay_limit_in_secs_upper,
   (void *) &prm_ha_delay_limit_in_secs_lower,
   (char *) NULL,
   (DUP_PRM_FUNC) prm_msec_to_sec,
   (DUP_PRM_FUNC) prm_sec_to_msec},
  {PRM_ID_HA_DELAY_LIMIT_DELTA_IN_SECS,
   PRM_NAME_HA_DELAY_LIMIT_DELTA,
   (PRM_FOR_SERVER | PRM_FOR_HA | PRM_USER_CHANGE | PRM_TIME_UNIT | PRM_DIFFER_UNIT),
   PRM_INTEGER,
   &prm_ha_delay_limit_delta_in_secs_flag,
   (void *) &prm_ha_delay_limit_delta_in_secs_default,
   (void *) &PRM_HA_DELAY_LIMIT_DELTA_IN_SECS,
   (void *) &prm_ha_delay_limit_delta_in_secs_upper,
   (void *) &prm_ha_delay_limit_delta_in_secs_lower,
   (char *) NULL,
   (DUP_PRM_FUNC) prm_msec_to_sec,
   (DUP_PRM_FUNC) prm_sec_to_msec},
  {PRM_ID_HA_APPLYLOGDB_MAX_COMMIT_INTERVAL_IN_MSECS,
   PRM_NAME_HA_APPLYLOGDB_MAX_COMMIT_INTERVAL_IN_MSECS,
   (PRM_FOR_CLIENT | PRM_FOR_HA),
   PRM_INTEGER,
   &prm_ha_applylogdb_max_commit_interval_in_msecs_flag,
   (void *) &prm_ha_applylogdb_max_commit_interval_in_msecs_default,
   (void *) &PRM_HA_APPLYLOGDB_MAX_COMMIT_INTERVAL_IN_MSECS,
   (void *) &prm_ha_applylogdb_max_commit_interval_in_msecs_upper,
   (void *) &prm_ha_applylogdb_max_commit_interval_in_msecs_lower,
   (char *) NULL,
   (DUP_PRM_FUNC) NULL,
   (DUP_PRM_FUNC) NULL},
  {PRM_ID_HA_APPLYLOGDB_MAX_COMMIT_INTERVAL,
   PRM_NAME_HA_APPLYLOGDB_MAX_COMMIT_INTERVAL,
   (PRM_FOR_CLIENT | PRM_FOR_HA | PRM_TIME_UNIT),
   PRM_INTEGER,
   &prm_ha_applylogdb_max_commit_interval_in_msecs_flag,
   (void *) &prm_ha_applylogdb_max_commit_interval_in_msecs_default,
   (void *) &PRM_HA_APPLYLOGDB_MAX_COMMIT_INTERVAL_IN_MSECS,
   (void *) &prm_ha_applylogdb_max_commit_interval_in_msecs_upper,
   (void *) &prm_ha_applylogdb_max_commit_interval_in_msecs_lower,
   (char *) NULL,
   (DUP_PRM_FUNC) NULL,
   (DUP_PRM_FUNC) NULL},
  {PRM_ID_HA_CHECK_DISK_FAILURE_INTERVAL_IN_SECS,
   PRM_NAME_HA_CHECK_DISK_FAILURE_INTERVAL_IN_SECS,
   (PRM_FOR_CLIENT | PRM_FOR_HA | PRM_TIME_UNIT | PRM_DIFFER_UNIT | PRM_RELOADABLE),
   PRM_INTEGER,
   &prm_ha_check_disk_failure_interval_in_secs_flag,
   (void *) &prm_ha_check_disk_failure_interval_in_secs_default,
   (void *) &PRM_HA_CHECK_DISK_FAILURE_INTERVAL_IN_SECS,
   (void *) &prm_ha_check_disk_failure_interval_in_secs_upper,
   (void *) &prm_ha_check_disk_failure_interval_in_secs_lower,
   (char *) NULL,
   (DUP_PRM_FUNC) prm_msec_to_sec,
   (DUP_PRM_FUNC) prm_sec_to_msec},
  {PRM_ID_GENERAL_RESERVE_01,
   PRM_NAME_GENERAL_RESERVE_01,
   (PRM_FOR_SERVER | PRM_HIDDEN),
   PRM_BOOLEAN,
   &prm_general_reserve_01_flag,
   (void *) &prm_general_reserve_01_default,
   (void *) &PRM_GENERAL_RESERVE_01,
   (void *) NULL, (void *) NULL,
   (char *) NULL,
   (DUP_PRM_FUNC) NULL,
   (DUP_PRM_FUNC) NULL},
  {PRM_ID_COMPAT_PRIMARY_KEY,
   PRM_NAME_COMPAT_PRIMARY_KEY,
   (PRM_FOR_CLIENT | PRM_USER_CHANGE | PRM_FOR_SESSION | PRM_FOR_HA_CONTEXT),
   PRM_BOOLEAN,
   &prm_compat_primary_key_flag,
   (void *) &prm_compat_primary_key_default,
   (void *) &PRM_COMPAT_PRIMARY_KEY,
   (void *) NULL, (void *) NULL,
   (char *) NULL,
   (DUP_PRM_FUNC) NULL,
   (DUP_PRM_FUNC) NULL},
  {PRM_ID_LOG_HEADER_FLUSH_INTERVAL,
   PRM_NAME_LOG_HEADER_FLUSH_INTERVAL,
   (PRM_OBSOLETED),
   PRM_NO_TYPE,
   &prm_log_header_flush_interval_flag,
   (void *) NULL,
   (void *) NULL,
   (void *) NULL,
   (void *) NULL,
   (char *) NULL,
   (DUP_PRM_FUNC) NULL,
   (DUP_PRM_FUNC) NULL},
  {PRM_ID_LOG_ASYNC_COMMIT,
   PRM_NAME_LOG_ASYNC_COMMIT,
   (PRM_FOR_SERVER | PRM_USER_CHANGE),
   PRM_BOOLEAN,
   &prm_log_async_commit_flag,
   (void *) &prm_log_async_commit_default,
   (void *) &PRM_LOG_ASYNC_COMMIT,
   (void *) NULL, (void *) NULL,
   (char *) NULL,
   (DUP_PRM_FUNC) NULL,
   (DUP_PRM_FUNC) NULL},
  {PRM_ID_LOG_GROUP_COMMIT_INTERVAL_MSECS,
   PRM_NAME_LOG_GROUP_COMMIT_INTERVAL_MSECS,
   (PRM_FOR_SERVER | PRM_USER_CHANGE),
   PRM_INTEGER,
   &prm_log_group_commit_interval_msecs_flag,
   (void *) &prm_log_group_commit_interval_msecs_default,
   (void *) &PRM_LOG_GROUP_COMMIT_INTERVAL_MSECS,
   (void *) NULL, (void *) &prm_log_group_commit_interval_msecs_lower,
   (char *) NULL,
   (DUP_PRM_FUNC) NULL,
   (DUP_PRM_FUNC) NULL},
  {PRM_ID_LOG_BG_FLUSH_INTERVAL_MSECS,
   PRM_NAME_LOG_BG_FLUSH_INTERVAL_MSECS,
   (PRM_OBSOLETED),
   PRM_NO_TYPE,
   &prm_log_bg_flush_interval_msecs_flag,
   (void *) NULL,
   (void *) NULL,
   (void *) NULL,
   (void *) NULL,
   (char *) NULL,
   (DUP_PRM_FUNC) NULL,
   (DUP_PRM_FUNC) NULL},
  {PRM_ID_LOG_BG_FLUSH_NUM_PAGES,
   PRM_NAME_LOG_BG_FLUSH_NUM_PAGES,
   (PRM_OBSOLETED),
   PRM_NO_TYPE,
   &prm_log_bg_flush_num_pages_flag,
   (void *) NULL,
   (void *) NULL,
   (void *) NULL,
   (void *) NULL,
   (char *) NULL,
   (DUP_PRM_FUNC) NULL,
   (DUP_PRM_FUNC) NULL},
  {PRM_ID_INTL_MBS_SUPPORT,
   PRM_NAME_INTL_MBS_SUPPORT,
   (PRM_FOR_CLIENT),
   PRM_BOOLEAN,
   &prm_intl_mbs_support_flag,
   (void *) &prm_intl_mbs_support_default,
   (void *) &PRM_INTL_MBS_SUPPORT,
   (void *) NULL, (void *) NULL,
   (char *) NULL,
   (DUP_PRM_FUNC) NULL,
   (DUP_PRM_FUNC) NULL},
  {PRM_ID_LOG_COMPRESS,
   PRM_NAME_LOG_COMPRESS,
   (PRM_FOR_SERVER),
   PRM_BOOLEAN,
   &prm_log_compress_flag,
   (void *) &prm_log_compress_default,
   (void *) &PRM_LOG_COMPRESS,
   (void *) NULL, (void *) NULL,
   (char *) NULL,
   (DUP_PRM_FUNC) NULL,
   (DUP_PRM_FUNC) NULL},
  {PRM_ID_BLOCK_NOWHERE_STATEMENT,
   PRM_NAME_BLOCK_NOWHERE_STATEMENT,
   (PRM_FOR_CLIENT | PRM_USER_CHANGE | PRM_FOR_SESSION),
   PRM_BOOLEAN,
   &prm_block_nowhere_statement_flag,
   (void *) &prm_block_nowhere_statement_default,
   (void *) &PRM_BLOCK_NOWHERE_STATEMENT,
   (void *) NULL, (void *) NULL,
   (char *) NULL,
   (DUP_PRM_FUNC) NULL,
   (DUP_PRM_FUNC) NULL},
  {PRM_ID_BLOCK_DDL_STATEMENT,
   PRM_NAME_BLOCK_DDL_STATEMENT,
   (PRM_FOR_CLIENT | PRM_USER_CHANGE | PRM_FOR_SESSION),
   PRM_BOOLEAN,
   &prm_block_ddl_statement_flag,
   (void *) &prm_block_ddl_statement_default,
   (void *) &PRM_BLOCK_DDL_STATEMENT,
   (void *) NULL, (void *) NULL,
   (char *) NULL,
   (DUP_PRM_FUNC) NULL,
   (DUP_PRM_FUNC) NULL},
#if defined (ENABLE_UNUSED_FUNCTION)
  {PRM_ID_SINGLE_BYTE_COMPARE,
   PRM_NAME_SINGLE_BYTE_COMPARE,
   (PRM_FOR_CLIENT | PRM_FOR_SERVER | PRM_FORCE_SERVER),
   PRM_BOOLEAN,
   &prm_single_byte_compare_flag,
   (void *) &prm_single_byte_compare_default,
   (void *) &PRM_SINGLE_BYTE_COMPARE,
   (void *) NULL, (void *) NULL,
   (char *) NULL,
   (DUP_PRM_FUNC) NULL,
   (DUP_PRM_FUNC) NULL},
#endif
  {PRM_ID_CSQL_HISTORY_NUM,
   PRM_NAME_CSQL_HISTORY_NUM,
   (PRM_FOR_CLIENT | PRM_USER_CHANGE | PRM_FOR_SESSION),
   PRM_INTEGER,
   &prm_csql_history_num_flag,
   (void *) &prm_csql_history_num_default,
   (void *) &PRM_CSQL_HISTORY_NUM,
   (void *) &prm_csql_history_num_upper,
   (void *) &prm_csql_history_num_lower,
   (char *) NULL,
   (DUP_PRM_FUNC) NULL,
   (DUP_PRM_FUNC) NULL},
  {PRM_ID_LOG_TRACE_DEBUG,
   PRM_NAME_LOG_TRACE_DEBUG,
   (PRM_FOR_SERVER | PRM_USER_CHANGE | PRM_HIDDEN),
   PRM_BOOLEAN,
   &prm_log_trace_debug_flag,
   (void *) &prm_log_trace_debug_default,
   (void *) &PRM_LOG_TRACE_DEBUG,
   (void *) NULL, (void *) NULL,
   (char *) NULL,
   (DUP_PRM_FUNC) NULL,
   (DUP_PRM_FUNC) NULL},
  {PRM_ID_DL_FORK,
   PRM_NAME_DL_FORK,
   (PRM_FOR_CLIENT | PRM_USER_CHANGE | PRM_HIDDEN),
   PRM_STRING,
   &prm_dl_fork_flag,
   (void *) &prm_dl_fork_default,
   (void *) &PRM_DL_FORK,
   (void *) NULL, (void *) NULL,
   (char *) NULL,
   (DUP_PRM_FUNC) NULL,
   (DUP_PRM_FUNC) NULL},
  {PRM_ID_ER_PRODUCTION_MODE,
   PRM_NAME_ER_PRODUCTION_MODE,
   (PRM_FOR_SERVER | PRM_FOR_CLIENT | PRM_USER_CHANGE | PRM_GET_SERVER),
   PRM_BOOLEAN,
   &prm_er_production_mode_flag,
   (void *) &prm_er_production_mode_default,
   (void *) &PRM_ER_PRODUCTION_MODE,
   (void *) NULL, (void *) NULL,
   (char *) NULL,
   (DUP_PRM_FUNC) NULL,
   (DUP_PRM_FUNC) NULL},
  {PRM_ID_ER_STOP_ON_ERROR,
   PRM_NAME_ER_STOP_ON_ERROR,
   (PRM_FOR_SERVER | PRM_FOR_CLIENT | PRM_USER_CHANGE | PRM_HIDDEN),
   PRM_INTEGER,
   &prm_er_stop_on_error_flag,
   (void *) &prm_er_stop_on_error_default,
   (void *) &PRM_ER_STOP_ON_ERROR,
   (void *) &prm_er_stop_on_error_upper, (void *) NULL,
   (char *) NULL,
   (DUP_PRM_FUNC) NULL,
   (DUP_PRM_FUNC) NULL},
  {PRM_ID_TCP_RCVBUF_SIZE,
   PRM_NAME_TCP_RCVBUF_SIZE,
   (PRM_FOR_SERVER | PRM_FOR_CLIENT | PRM_HIDDEN),
   PRM_INTEGER,
   &prm_tcp_rcvbuf_size_flag,
   (void *) &prm_tcp_rcvbuf_size_default,
   (void *) &PRM_TCP_RCVBUF_SIZE,
   (void *) NULL, (void *) NULL,
   (char *) NULL,
   (DUP_PRM_FUNC) NULL,
   (DUP_PRM_FUNC) NULL},
  {PRM_ID_TCP_SNDBUF_SIZE,
   PRM_NAME_TCP_SNDBUF_SIZE,
   (PRM_FOR_SERVER | PRM_FOR_CLIENT | PRM_HIDDEN),
   PRM_INTEGER,
   &prm_tcp_sndbuf_size_flag,
   (void *) &prm_tcp_sndbuf_size_default,
   (void *) &PRM_TCP_SNDBUF_SIZE,
   (void *) NULL, (void *) NULL,
   (char *) NULL,
   (DUP_PRM_FUNC) NULL,
   (DUP_PRM_FUNC) NULL},
  {PRM_ID_TCP_NODELAY,
   PRM_NAME_TCP_NODELAY,
   (PRM_FOR_SERVER | PRM_FOR_CLIENT | PRM_HIDDEN),
   PRM_BOOLEAN,
   &prm_tcp_nodelay_flag,
   (void *) &prm_tcp_nodelay_default,
   (void *) &PRM_TCP_NODELAY,
   (void *) NULL, (void *) NULL,
   (char *) NULL,
   (DUP_PRM_FUNC) NULL,
   (DUP_PRM_FUNC) NULL},
  {PRM_ID_TCP_KEEPALIVE,
   PRM_NAME_TCP_KEEPALIVE,
   (PRM_FOR_SERVER | PRM_FOR_CLIENT),
   PRM_BOOLEAN,
   &prm_tcp_keepalive_flag,
   (void *) &prm_tcp_keepalive_default,
   (void *) &PRM_TCP_KEEPALIVE,
   (void *) NULL, (void *) NULL,
   (char *) NULL,
   (DUP_PRM_FUNC) NULL,
   (DUP_PRM_FUNC) NULL},
  {PRM_ID_CSQL_SINGLE_LINE_MODE,
   PRM_NAME_CSQL_SINGLE_LINE_MODE,
   (PRM_FOR_CLIENT | PRM_USER_CHANGE | PRM_FOR_SESSION),
   PRM_BOOLEAN,
   &prm_csql_single_line_mode_flag,
   (void *) &prm_csql_single_line_mode_default,
   (void *) &PRM_CSQL_SINGLE_LINE_MODE,
   (void *) NULL, (void *) NULL,
   (char *) NULL,
   (DUP_PRM_FUNC) NULL,
   (DUP_PRM_FUNC) NULL},
  {PRM_ID_XASL_DEBUG_DUMP,
   PRM_NAME_XASL_DEBUG_DUMP,
   (PRM_FOR_CLIENT | PRM_USER_CHANGE | PRM_HIDDEN),
   PRM_BOOLEAN,
   &prm_xasl_debug_dump_flag,
   (void *) &prm_xasl_debug_dump_default,
   (void *) &PRM_XASL_DEBUG_DUMP,
   (void *) NULL, (void *) NULL,
   (char *) NULL,
   (DUP_PRM_FUNC) NULL,
   (DUP_PRM_FUNC) NULL},
  {PRM_ID_LOG_MAX_ARCHIVES,
   PRM_NAME_LOG_MAX_ARCHIVES,
   (PRM_FOR_SERVER | PRM_USER_CHANGE),
   PRM_INTEGER,
   &prm_log_max_archives_flag,
   (void *) &prm_log_max_archives_default,
   (void *) &PRM_LOG_MAX_ARCHIVES,
   (void *) NULL, (void *) &prm_log_max_archives_lower,
   (char *) NULL,
   (DUP_PRM_FUNC) NULL,
   (DUP_PRM_FUNC) NULL},
  {PRM_ID_FORCE_REMOVE_LOG_ARCHIVES,
   PRM_NAME_FORCE_REMOVE_LOG_ARCHIVES,
   (PRM_FOR_SERVER | PRM_USER_CHANGE),
   PRM_BOOLEAN,
   &prm_force_remove_log_archives_flag,
   (void *) &prm_force_remove_log_archives_default,
   (void *) &PRM_FORCE_REMOVE_LOG_ARCHIVES,
   (void *) NULL, (void *) NULL,
   (char *) NULL,
   (DUP_PRM_FUNC) NULL,
   (DUP_PRM_FUNC) NULL},
  {PRM_ID_REMOVE_LOG_ARCHIVES_INTERVAL,
   PRM_NAME_REMOVE_LOG_ARCHIVES_INTERVAL,
   (PRM_FOR_SERVER | PRM_USER_CHANGE | PRM_HIDDEN),
   PRM_INTEGER,
   &prm_remove_log_archives_interval_flag,
   (void *) &prm_remove_log_archives_interval_default,
   (void *) &PRM_REMOVE_LOG_ARCHIVES_INTERVAL,
   (void *) NULL, (void *) &prm_remove_log_archives_interval_lower,
   (char *) NULL,
   (DUP_PRM_FUNC) NULL,
   (DUP_PRM_FUNC) NULL},
  {PRM_ID_LOG_NO_LOGGING,
   PRM_NAME_LOG_NO_LOGGING,
   (PRM_FOR_SERVER | PRM_USER_CHANGE | PRM_HIDDEN),
   PRM_BOOLEAN,
   &prm_log_no_logging_flag,
   (void *) &prm_log_no_logging_default,
   (void *) &PRM_LOG_NO_LOGGING,
   (void *) NULL, (void *) NULL,
   (char *) NULL,
   (DUP_PRM_FUNC) NULL,
   (DUP_PRM_FUNC) NULL},
  {PRM_ID_UNLOADDB_IGNORE_ERROR,
   PRM_NAME_UNLOADDB_IGNORE_ERROR,
   (PRM_USER_CHANGE | PRM_HIDDEN),
   PRM_BOOLEAN,
   &prm_unloaddb_ignore_error_flag,
   (void *) &prm_unloaddb_ignore_error_default,
   (void *) &PRM_UNLOADDB_IGNORE_ERROR,
   (void *) NULL, (void *) NULL,
   (char *) NULL,
   (DUP_PRM_FUNC) NULL,
   (DUP_PRM_FUNC) NULL},
  {PRM_ID_UNLOADDB_LOCK_TIMEOUT,
   PRM_NAME_UNLOADDB_LOCK_TIMEOUT,
   (PRM_USER_CHANGE | PRM_HIDDEN),
   PRM_INTEGER,
   &prm_unloaddb_lock_timeout_flag,
   (void *) &prm_unloaddb_lock_timeout_default,
   (void *) &PRM_UNLOADDB_LOCK_TIMEOUT,
   (void *) NULL, (void *) &prm_unloaddb_lock_timeout_lower,
   (char *) NULL,
   (DUP_PRM_FUNC) NULL,
   (DUP_PRM_FUNC) NULL},
  {PRM_ID_LOADDB_FLUSH_INTERVAL,
   PRM_NAME_LOADDB_FLUSH_INTERVAL,
   (PRM_USER_CHANGE | PRM_HIDDEN),
   PRM_INTEGER,
   &prm_loaddb_flush_interval_flag,
   (void *) &prm_loaddb_flush_interval_default,
   (void *) &PRM_LOADDB_FLUSH_INTERVAL,
   (void *) NULL, (void *) &prm_loaddb_flush_interval_lower,
   (char *) NULL,
   (DUP_PRM_FUNC) NULL,
   (DUP_PRM_FUNC) NULL},
  {PRM_ID_IO_TEMP_VOLUME_PATH,
   PRM_NAME_IO_TEMP_VOLUME_PATH,
   (PRM_FOR_SERVER),
   PRM_STRING,
   &prm_io_temp_volume_path_flag,
   (void *) &prm_io_temp_volume_path_default,
   (void *) &PRM_IO_TEMP_VOLUME_PATH,
   (void *) NULL, (void *) NULL,
   (char *) NULL,
   (DUP_PRM_FUNC) NULL,
   (DUP_PRM_FUNC) NULL},
  {PRM_ID_IO_VOLUME_EXT_PATH,
   PRM_NAME_IO_VOLUME_EXT_PATH,
   (PRM_FOR_SERVER | PRM_USER_CHANGE),
   PRM_STRING,
   &prm_io_volume_ext_path_flag,
   (void *) &prm_io_volume_ext_path_default,
   (void *) &PRM_IO_VOLUME_EXT_PATH,
   (void *) NULL, (void *) NULL,
   (char *) NULL,
   (DUP_PRM_FUNC) NULL,
   (DUP_PRM_FUNC) NULL},
  {PRM_ID_UNIQUE_ERROR_KEY_VALUE,
   PRM_NAME_UNIQUE_ERROR_KEY_VALUE,
   (PRM_FOR_SERVER | PRM_USER_CHANGE | PRM_HIDDEN | PRM_DEPRECATED),
   PRM_BOOLEAN,
   &prm_unique_error_key_value_flag,
   (void *) &prm_unique_error_key_value_default,
   (void *) &PRM_UNIQUE_ERROR_KEY_VALUE,
   (void *) NULL, (void *) NULL,
   (char *) NULL,
   (DUP_PRM_FUNC) NULL,
   (DUP_PRM_FUNC) NULL},
  {PRM_ID_USE_SYSTEM_MALLOC,
   PRM_NAME_USE_SYSTEM_MALLOC,
   (PRM_FOR_CLIENT | PRM_FOR_SERVER | PRM_HIDDEN),
   PRM_BOOLEAN,
   &prm_use_system_malloc_flag,
   (void *) &prm_use_system_malloc_default,
   (void *) &PRM_USE_SYSTEM_MALLOC,
   (void *) NULL, (void *) NULL,
   (char *) NULL,
   (DUP_PRM_FUNC) NULL,
   (DUP_PRM_FUNC) NULL},
  {PRM_ID_EVENT_HANDLER,
   PRM_NAME_EVENT_HANDLER,
   (PRM_FOR_CLIENT | PRM_FOR_SERVER),
   PRM_STRING,
   &prm_event_handler_flag,
   (void *) &prm_event_handler_default,
   (void *) &PRM_EVENT_HANDLER,
   (void *) NULL, (void *) NULL,
   (char *) NULL,
   (DUP_PRM_FUNC) NULL,
   (DUP_PRM_FUNC) NULL},
  {PRM_ID_EVENT_ACTIVATION,
   PRM_NAME_EVENT_ACTIVATION,
   (PRM_FOR_CLIENT | PRM_FOR_SERVER),
   PRM_INTEGER_LIST,
   &prm_event_activation_flag,
   (void *) &prm_event_activation_default,
   (void *) &PRM_EVENT_ACTIVATION,
   (void *) NULL, (void *) NULL,
   (char *) NULL,
   (DUP_PRM_FUNC) NULL,
   (DUP_PRM_FUNC) NULL},
  {PRM_ID_READ_ONLY_MODE,
   PRM_NAME_READ_ONLY_MODE,
   (PRM_FOR_SERVER | PRM_FOR_CLIENT | PRM_HIDDEN),
   PRM_BOOLEAN,
   &prm_read_only_mode_flag,
   (void *) &prm_read_only_mode_default,
   (void *) &PRM_READ_ONLY_MODE,
   (void *) NULL, (void *) NULL,
   (char *) NULL,
   (DUP_PRM_FUNC) NULL,
   (DUP_PRM_FUNC) NULL},
  {PRM_ID_MNT_WAITING_THREAD,
   PRM_NAME_MNT_WAITING_THREAD,
   (PRM_FOR_SERVER | PRM_USER_CHANGE | PRM_HIDDEN),
   PRM_INTEGER,
   &prm_mnt_waiting_thread_flag,
   (void *) &prm_mnt_waiting_thread_default,
   (void *) &PRM_MNT_WAITING_THREAD,
   (void *) NULL, (void *) &prm_mnt_waiting_thread_lower,
   (char *) NULL,
   (DUP_PRM_FUNC) NULL,
   (DUP_PRM_FUNC) NULL},
  {PRM_ID_MNT_STATS_THRESHOLD,
   PRM_NAME_MNT_STATS_THRESHOLD,
   (PRM_FOR_SERVER | PRM_HIDDEN),
   PRM_INTEGER_LIST,
   &prm_mnt_stats_threshold_flag,
   (void *) &prm_mnt_stats_threshold_default,
   (void *) &PRM_MNT_STATS_THRESHOLD,
   (void *) NULL, (void *) NULL,
   (char *) NULL,
   (DUP_PRM_FUNC) NULL,
   (DUP_PRM_FUNC) NULL},
  {PRM_ID_SERVICE_SERVICE_LIST,
   PRM_NAME_SERVICE_SERVICE_LIST,
   (PRM_FOR_SERVER),
   PRM_STRING,
   &prm_service_service_list_flag,
   (void *) &prm_service_service_list_default,
   (void *) &PRM_SERVICE_SERVICE_LIST,
   (void *) NULL, (void *) NULL,
   (char *) NULL,
   (DUP_PRM_FUNC) NULL,
   (DUP_PRM_FUNC) NULL},
  {PRM_ID_SERVICE_SERVER_LIST,
   PRM_NAME_SERVICE_SERVER_LIST,
   (PRM_FOR_SERVER),
   PRM_STRING,
   &prm_service_server_list_flag,
   (void *) &prm_service_server_list_default,
   (void *) &PRM_SERVICE_SERVER_LIST,
   (void *) NULL, (void *) NULL,
   (char *) NULL,
   (DUP_PRM_FUNC) NULL,
   (DUP_PRM_FUNC) NULL},
  {PRM_ID_SESSION_STATE_TIMEOUT,
   PRM_NAME_SESSION_STATE_TIMEOUT,
   (PRM_FOR_SERVER | PRM_TEST_CHANGE),
   PRM_INTEGER,
   &prm_session_timeout_flag,
   (void *) &prm_session_timeout_default,
   (void *) &PRM_SESSION_STATE_TIMEOUT,
   (void *) &prm_session_timeout_upper,
   (void *) &prm_session_timeout_lower,
   (char *) NULL,
   (DUP_PRM_FUNC) NULL,
   (DUP_PRM_FUNC) NULL},
  {PRM_ID_MULTI_RANGE_OPT_LIMIT,
   PRM_NAME_MULTI_RANGE_OPT_LIMIT,
   (PRM_FOR_CLIENT | PRM_USER_CHANGE | PRM_FOR_SESSION | PRM_FOR_QRY_STRING),
   PRM_INTEGER,
   &prm_multi_range_opt_limit_flag,
   (void *) &prm_multi_range_opt_limit_default,
   (void *) &PRM_MULTI_RANGE_OPT_LIMIT,
   (void *) &prm_multi_range_opt_limit_upper,
   (void *) &prm_multi_range_opt_limit_lower,
   (char *) NULL,
   (DUP_PRM_FUNC) NULL,
   (DUP_PRM_FUNC) NULL},
  {PRM_ID_INTL_NUMBER_LANG,
   PRM_NAME_INTL_NUMBER_LANG,
   (PRM_FOR_CLIENT | PRM_USER_CHANGE | PRM_FOR_SESSION | PRM_FOR_QRY_STRING | PRM_FOR_HA_CONTEXT),
   PRM_STRING,
   &prm_intl_number_lang_flag,
   (void *) &prm_intl_number_lang_default,
   (void *) &PRM_INTL_NUMBER_LANG,
   (void *) NULL, (void *) NULL,
   (char *) NULL,
   (DUP_PRM_FUNC) NULL,
   (DUP_PRM_FUNC) NULL},
  {PRM_ID_INTL_DATE_LANG,
   PRM_NAME_INTL_DATE_LANG,
   (PRM_FOR_CLIENT | PRM_USER_CHANGE | PRM_FOR_SESSION | PRM_FOR_QRY_STRING | PRM_FOR_HA_CONTEXT),
   PRM_STRING,
   &prm_intl_date_lang_flag,
   (void *) &prm_intl_date_lang_default,
   (void *) &PRM_INTL_DATE_LANG,
   (void *) NULL, (void *) NULL,
   (char *) NULL,
   (DUP_PRM_FUNC) NULL,
   (DUP_PRM_FUNC) NULL},
  /* All the compound parameters *must* be at the end of the array so that the changes they cause are not overridden by
   * other parameters (for example in sysprm_load_and_init the parameters are set to their default in the order they
   * are found in this array). */
  {PRM_ID_COMPAT_MODE,
   PRM_NAME_COMPAT_MODE,
   (PRM_FOR_CLIENT | PRM_FOR_SERVER | PRM_TEST_CHANGE | PRM_COMPOUND),
   PRM_KEYWORD,
   &prm_compat_mode_flag,
   (void *) &prm_compat_mode_default,
   (void *) &PRM_COMPAT_MODE,
   (void *) &prm_compat_mode_upper, (void *) &prm_compat_mode_lower,
   (char *) NULL,
   (DUP_PRM_FUNC) NULL,
   (DUP_PRM_FUNC) NULL},
  {PRM_ID_DB_VOLUME_SIZE,
   PRM_NAME_DB_VOLUME_SIZE,
   (PRM_SIZE_UNIT),
   PRM_BIGINT,
   &prm_db_volume_size_flag,
   (void *) &prm_db_volume_size_default,
   (void *) &PRM_DB_VOLUME_SIZE,
   (void *) &prm_db_volume_size_upper,
   (void *) &prm_db_volume_size_lower,
   (char *) NULL,
   (DUP_PRM_FUNC) NULL,
   (DUP_PRM_FUNC) NULL},
  {PRM_ID_LOG_VOLUME_SIZE,
   PRM_NAME_LOG_VOLUME_SIZE,
   (PRM_SIZE_UNIT),
   PRM_BIGINT,
   &prm_log_volume_size_flag,
   (void *) &prm_log_volume_size_default,
   (void *) &PRM_LOG_VOLUME_SIZE,
   (void *) &prm_log_volume_size_upper,
   (void *) &prm_log_volume_size_lower,
   (char *) NULL,
   (DUP_PRM_FUNC) NULL,
   (DUP_PRM_FUNC) NULL},
  {PRM_ID_UNICODE_INPUT_NORMALIZATION,
   PRM_NAME_UNICODE_INPUT_NORMALIZATION,
   (PRM_FOR_CLIENT | PRM_TEST_CHANGE),
   PRM_BOOLEAN,
   &prm_unicode_input_normalization_flag,
   (void *) &prm_unicode_input_normalization_default,
   (void *) &PRM_UNICODE_INPUT_NORMALIZATION,
   (void *) NULL, (void *) NULL,
   (char *) NULL,
   (DUP_PRM_FUNC) NULL,
   (DUP_PRM_FUNC) NULL},
  {PRM_ID_UNICODE_OUTPUT_NORMALIZATION,
   PRM_NAME_UNICODE_OUTPUT_NORMALIZATION,
   (PRM_FOR_CLIENT | PRM_TEST_CHANGE),
   PRM_BOOLEAN,
   &prm_unicode_output_normalization_flag,
   (void *) &prm_unicode_output_normalization_default,
   (void *) &PRM_UNICODE_OUTPUT_NORMALIZATION,
   (void *) NULL, (void *) NULL,
   (char *) NULL,
   (DUP_PRM_FUNC) NULL,
   (DUP_PRM_FUNC) NULL},
  {PRM_ID_INTL_CHECK_INPUT_STRING,
   PRM_NAME_INTL_CHECK_INPUT_STRING,
   (PRM_FOR_CLIENT | PRM_FOR_SERVER | PRM_TEST_CHANGE),
   PRM_BOOLEAN,
   &prm_intl_check_input_string_flag,
   (void *) &prm_intl_check_input_string_default,
   (void *) &PRM_INTL_CHECK_INPUT_STRING,
   (void *) NULL, (void *) NULL,
   (char *) NULL,
   (DUP_PRM_FUNC) NULL,
   (DUP_PRM_FUNC) NULL},
  {PRM_ID_CHECK_PEER_ALIVE,
   PRM_NAME_CHECK_PEER_ALIVE,
   (PRM_FOR_CLIENT | PRM_FOR_SERVER | PRM_USER_CHANGE | PRM_FOR_SESSION | PRM_CLIENT_SESSION),
   PRM_KEYWORD,
   &prm_check_peer_alive_flag,
   (void *) &prm_check_peer_alive_default,
   (void *) &PRM_CHECK_PEER_ALIVE,
   (void *) NULL, (void *) NULL,
   (char *) NULL,
   (DUP_PRM_FUNC) NULL,
   (DUP_PRM_FUNC) NULL},
  {PRM_ID_SQL_TRACE_SLOW_MSECS,
   PRM_NAME_SQL_TRACE_SLOW_MSECS,
   (PRM_USER_CHANGE | PRM_FOR_SERVER | PRM_DEPRECATED),
   PRM_INTEGER,
   &prm_sql_trace_slow_msecs_flag,
   (void *) &prm_sql_trace_slow_msecs_default,
   (void *) &PRM_SQL_TRACE_SLOW_MSECS,
   (void *) &prm_sql_trace_slow_msecs_upper,
   (void *) &prm_sql_trace_slow_msecs_lower,
   (char *) NULL,
   (DUP_PRM_FUNC) NULL,
   (DUP_PRM_FUNC) NULL},
  {PRM_ID_SQL_TRACE_SLOW,
   PRM_NAME_SQL_TRACE_SLOW,
   (PRM_USER_CHANGE | PRM_FOR_SERVER | PRM_TIME_UNIT | PRM_DIFFER_UNIT),
   PRM_INTEGER,
   &prm_sql_trace_slow_msecs_flag,
   (void *) &prm_sql_trace_slow_msecs_default,
   (void *) &PRM_SQL_TRACE_SLOW_MSECS,
   (void *) &prm_sql_trace_slow_msecs_upper,
   (void *) &prm_sql_trace_slow_msecs_lower,
   (char *) NULL,
   (DUP_PRM_FUNC) prm_equal_to_ori,
   (DUP_PRM_FUNC) prm_equal_to_ori},
  {PRM_ID_SQL_TRACE_EXECUTION_PLAN,
   PRM_NAME_SQL_TRACE_EXECUTION_PLAN,
   (PRM_USER_CHANGE | PRM_FOR_SERVER),
   PRM_BOOLEAN,
   &prm_sql_trace_execution_plan_flag,
   (void *) &prm_sql_trace_execution_plan_default,
   (void *) &PRM_SQL_TRACE_EXECUTION_PLAN,
   (void *) NULL,
   (void *) NULL,
   (char *) NULL,
   (DUP_PRM_FUNC) NULL,
   (DUP_PRM_FUNC) NULL},
  {PRM_ID_LOG_TRACE_FLUSH_TIME_MSECS,
   PRM_NAME_LOG_TRACE_FLUSH_TIME,
   (PRM_USER_CHANGE | PRM_FOR_SERVER | PRM_TIME_UNIT),
   PRM_INTEGER,
   &prm_log_trace_flush_time_msecs_flag,
   (void *) &prm_log_trace_flush_time_msecs_default,
   (void *) &PRM_LOG_TRACE_FLUSH_TIME_MSECS,
   (void *) NULL,
   (void *) &prm_log_trace_flush_time_msecs_lower,
   (char *) NULL,
   (DUP_PRM_FUNC) NULL,
   (DUP_PRM_FUNC) NULL},
  {PRM_ID_INTL_COLLATION,
   PRM_NAME_INTL_COLLATION,
   (PRM_FOR_CLIENT | PRM_FOR_SESSION | PRM_USER_CHANGE | PRM_FOR_HA_CONTEXT),
   PRM_STRING,
   &prm_intl_collation_flag,
   (void *) &prm_intl_collation_default,
   (void *) &PRM_INTL_COLLATION,
   (void *) NULL, (void *) NULL,
   (char *) NULL,
   (DUP_PRM_FUNC) NULL,
   (DUP_PRM_FUNC) NULL},
  {PRM_ID_GENERIC_VOL_PREALLOC_SIZE,
   PRM_NAME_GENERIC_VOL_PREALLOC_SIZE,
   (PRM_FOR_SERVER | PRM_USER_CHANGE | PRM_SIZE_UNIT | PRM_OBSOLETED),
   PRM_BIGINT,
   &prm_generic_vol_prealloc_size_flag,
   (void *) &prm_generic_vol_prealloc_size_default,
   (void *) &PRM_GENERIC_VOL_PREALLOC_SIZE,
   (void *) &prm_generic_vol_prealloc_size_upper,
   (void *) &prm_generic_vol_prealloc_size_lower,
   (char *) NULL,
   (DUP_PRM_FUNC) NULL,
   (DUP_PRM_FUNC) NULL},
  {PRM_ID_SORT_LIMIT_MAX_COUNT,
   PRM_NAME_SORT_LIMIT_MAX_COUNT,
   (PRM_FOR_CLIENT | PRM_USER_CHANGE | PRM_FOR_SESSION | PRM_FOR_QRY_STRING),
   PRM_INTEGER,
   &prm_sort_limit_max_count_flag,
   (void *) &prm_sort_limit_max_count_default,
   (void *) &PRM_SORT_LIMIT_MAX_COUNT,
   (void *) &prm_sort_limit_max_count_upper,
   (void *) &prm_sort_limit_max_count_lower,
   (char *) NULL,
   (DUP_PRM_FUNC) NULL,
   (DUP_PRM_FUNC) NULL},
  {PRM_ID_SQL_TRACE_IOREADS,
   PRM_NAME_SQL_TRACE_IOREADS,
   (PRM_USER_CHANGE | PRM_FOR_SERVER),
   PRM_INTEGER,
   &prm_sql_trace_ioreads_flag,
   (void *) &prm_sql_trace_ioreads_default,
   (void *) &PRM_SQL_TRACE_IOREADS,
   (void *) NULL,
   (void *) &prm_sql_trace_ioreads_lower,
   (char *) NULL,
   (DUP_PRM_FUNC) NULL,
   (DUP_PRM_FUNC) NULL},
  {PRM_ID_QUERY_TRACE,
   PRM_NAME_QUERY_TRACE,
   (PRM_FOR_CLIENT | PRM_USER_CHANGE | PRM_FOR_SESSION),
   PRM_BOOLEAN,
   &prm_query_trace_flag,
   (void *) &prm_query_trace_default,
   (void *) &PRM_QUERY_TRACE,
   (void *) NULL, (void *) NULL,
   (char *) NULL,
   (DUP_PRM_FUNC) NULL,
   (DUP_PRM_FUNC) NULL},
  {PRM_ID_QUERY_TRACE_FORMAT,
   PRM_NAME_QUERY_TRACE_FORMAT,
   (PRM_FOR_CLIENT | PRM_USER_CHANGE | PRM_FOR_SESSION),
   PRM_KEYWORD,
   &prm_query_trace_format_flag,
   (void *) &prm_query_trace_format_default,
   (void *) &PRM_QUERY_TRACE_FORMAT,
   (void *) &prm_query_trace_format_upper,
   (void *) &prm_query_trace_format_lower,
   (char *) NULL,
   (DUP_PRM_FUNC) NULL,
   (DUP_PRM_FUNC) NULL},
  {PRM_ID_MAX_RECURSION_SQL_DEPTH,
   PRM_NAME_MAX_RECURSION_SQL_DEPTH,
   (PRM_FOR_SERVER | PRM_USER_CHANGE | PRM_HIDDEN),
   PRM_INTEGER,
   &prm_max_recursion_sql_depth_flag,
   (void *) &prm_max_recursion_sql_depth_default,
   (void *) &PRM_MAX_RECURSION_SQL_DEPTH,
   (void *) NULL,
   (void *) NULL,
   (char *) NULL,
   (DUP_PRM_FUNC) NULL,
   (DUP_PRM_FUNC) NULL},
  {PRM_ID_UPDATE_USE_ATTRIBUTE_REFERENCES,
   PRM_NAME_UPDATE_USE_ATTRIBUTE_REFERENCES,
   (PRM_FOR_CLIENT | PRM_USER_CHANGE | PRM_FOR_SESSION),
   PRM_BOOLEAN,
   &prm_update_use_attribute_references_flag,
   (void *) &prm_update_use_attribute_references_default,
   (void *) &PRM_UPDATE_USE_ATTRIBUTE_REFERENCES,
   (void *) NULL,
   (void *) NULL,
   (char *) NULL,
   (DUP_PRM_FUNC) NULL,
   (DUP_PRM_FUNC) NULL},
  {PRM_ID_PB_AOUT_RATIO,
   PRM_NAME_PB_AOUT_RATIO,
   (PRM_FOR_SERVER | PRM_RELOADABLE),
   PRM_FLOAT,
   &prm_pb_aout_ratio_flag,
   (void *) &prm_pb_aout_ratio_default,
   (void *) &PRM_PB_AOUT_RATIO,
   (void *) &prm_pb_aout_ratio_upper,
   (void *) &prm_pb_aout_ratio_lower,
   (char *) NULL,
   (DUP_PRM_FUNC) NULL,
   (DUP_PRM_FUNC) NULL},
  {PRM_ID_MAX_AGG_HASH_SIZE,
   PRM_NAME_MAX_AGG_HASH_SIZE,
   (PRM_FOR_SERVER | PRM_TEST_CHANGE | PRM_SIZE_UNIT),
   PRM_BIGINT,
   &prm_max_agg_hash_size_flag,
   (void *) &prm_max_agg_hash_size_default,
   (void *) &PRM_MAX_AGG_HASH_SIZE,
   (void *) &prm_max_agg_hash_size_upper,
   (void *) &prm_max_agg_hash_size_lower,
   (char *) NULL,
   (DUP_PRM_FUNC) NULL,
   (DUP_PRM_FUNC) NULL},
  {PRM_ID_AGG_HASH_RESPECT_ORDER,
   PRM_NAME_AGG_HASH_RESPECT_ORDER,
   (PRM_FOR_SERVER | PRM_USER_CHANGE),
   PRM_BOOLEAN,
   &prm_agg_hash_respect_order_flag,
   (void *) &prm_agg_hash_respect_order_default,
   (void *) &PRM_AGG_HASH_RESPECT_ORDER,
   (void *) NULL,
   (void *) NULL,
   (char *) NULL,
   (DUP_PRM_FUNC) NULL,
   (DUP_PRM_FUNC) NULL},
  {PRM_ID_USE_BTREE_FENCE_KEY,
   PRM_NAME_USE_BTREE_FENCE_KEY,
   (PRM_FOR_SERVER | PRM_USER_CHANGE | PRM_HIDDEN),
   PRM_BOOLEAN,
   &prm_use_btree_fence_key_flag,
   (void *) &prm_use_btree_fence_key_default,
   (void *) &PRM_USE_BTREE_FENCE_KEY,
   (void *) NULL,
   (void *) NULL,
   (char *) NULL,
   (DUP_PRM_FUNC) NULL,
   (DUP_PRM_FUNC) NULL},
  {PRM_ID_OPTIMIZER_ENABLE_MERGE_JOIN,
   PRM_NAME_OPTIMIZER_ENABLE_MERGE_JOIN,
   (PRM_FOR_CLIENT | PRM_USER_CHANGE | PRM_HIDDEN),
   PRM_BOOLEAN,
   &prm_optimizer_enable_merge_join_flag,
   (void *) &prm_optimizer_enable_merge_join_default,
   (void *) &PRM_OPTIMIZER_ENABLE_MERGE_JOIN,
   (void *) NULL, (void *) NULL,
   (char *) NULL,
   (DUP_PRM_FUNC) NULL,
   (DUP_PRM_FUNC) NULL},
  {PRM_ID_MAX_HASH_LIST_SCAN_SIZE,
   PRM_NAME_MAX_HASH_LIST_SCAN_SIZE,
   (PRM_FOR_SERVER | PRM_USER_CHANGE | PRM_SIZE_UNIT),
   PRM_BIGINT,
   &prm_max_hash_list_scan_size_flag,
   (void *) &prm_max_hash_list_scan_size_default,
   (void *) &PRM_MAX_HASH_LIST_SCAN_SIZE,
   (void *) &prm_max_hash_list_scan_size_upper,
   (void *) &prm_max_hash_list_scan_size_lower,
   (char *) NULL,
   (DUP_PRM_FUNC) NULL,
   (DUP_PRM_FUNC) NULL},
  {PRM_ID_OPTIMIZER_RESERVE_02,
   PRM_NAME_OPTIMIZER_RESERVE_02,
   (PRM_FOR_CLIENT | PRM_USER_CHANGE | PRM_HIDDEN),
   PRM_BOOLEAN,
   &prm_optimizer_reserve_02_flag,
   (void *) &prm_optimizer_reserve_02_default,
   (void *) &PRM_OPTIMIZER_RESERVE_02,
   (void *) NULL, (void *) NULL,
   (char *) NULL,
   (DUP_PRM_FUNC) NULL,
   (DUP_PRM_FUNC) NULL},
  {PRM_ID_OPTIMIZER_RESERVE_03,
   PRM_NAME_OPTIMIZER_RESERVE_03,
   (PRM_FOR_CLIENT | PRM_USER_CHANGE | PRM_HIDDEN),
   PRM_BOOLEAN,
   &prm_optimizer_reserve_03_flag,
   (void *) &prm_optimizer_reserve_03_default,
   (void *) &PRM_OPTIMIZER_RESERVE_03,
   (void *) NULL, (void *) NULL,
   (char *) NULL,
   (DUP_PRM_FUNC) NULL,
   (DUP_PRM_FUNC) NULL},
  {PRM_ID_OPTIMIZER_RESERVE_04,
   PRM_NAME_OPTIMIZER_RESERVE_04,
   (PRM_FOR_CLIENT | PRM_USER_CHANGE | PRM_HIDDEN),
   PRM_BOOLEAN,
   &prm_optimizer_reserve_04_flag,
   (void *) &prm_optimizer_reserve_04_default,
   (void *) &PRM_OPTIMIZER_RESERVE_04,
   (void *) NULL, (void *) NULL,
   (char *) NULL,
   (DUP_PRM_FUNC) NULL,
   (DUP_PRM_FUNC) NULL},
  {PRM_ID_OPTIMIZER_RESERVE_05,
   PRM_NAME_OPTIMIZER_RESERVE_05,
   (PRM_FOR_CLIENT | PRM_USER_CHANGE | PRM_HIDDEN),
   PRM_BOOLEAN,
   &prm_optimizer_reserve_05_flag,
   (void *) &prm_optimizer_reserve_05_default,
   (void *) &PRM_OPTIMIZER_RESERVE_05,
   (void *) NULL, (void *) NULL,
   (char *) NULL,
   (DUP_PRM_FUNC) NULL,
   (DUP_PRM_FUNC) NULL},
  {PRM_ID_OPTIMIZER_RESERVE_06,
   PRM_NAME_OPTIMIZER_RESERVE_06,
   (PRM_FOR_CLIENT | PRM_USER_CHANGE | PRM_HIDDEN),
   PRM_BOOLEAN,
   &prm_optimizer_reserve_06_flag,
   (void *) &prm_optimizer_reserve_06_default,
   (void *) &PRM_OPTIMIZER_RESERVE_06,
   (void *) NULL, (void *) NULL,
   (char *) NULL,
   (DUP_PRM_FUNC) NULL,
   (DUP_PRM_FUNC) NULL},
  {PRM_ID_OPTIMIZER_RESERVE_07,
   PRM_NAME_OPTIMIZER_RESERVE_07,
   (PRM_FOR_CLIENT | PRM_USER_CHANGE | PRM_HIDDEN),
   PRM_BOOLEAN,
   &prm_optimizer_reserve_07_flag,
   (void *) &prm_optimizer_reserve_07_default,
   (void *) &PRM_OPTIMIZER_RESERVE_07,
   (void *) NULL, (void *) NULL,
   (char *) NULL,
   (DUP_PRM_FUNC) NULL,
   (DUP_PRM_FUNC) NULL},
  {PRM_ID_OPTIMIZER_RESERVE_08,
   PRM_NAME_OPTIMIZER_RESERVE_08,
   (PRM_FOR_CLIENT | PRM_USER_CHANGE | PRM_HIDDEN),
   PRM_BOOLEAN,
   &prm_optimizer_reserve_08_flag,
   (void *) &prm_optimizer_reserve_08_default,
   (void *) &PRM_OPTIMIZER_RESERVE_08,
   (void *) NULL, (void *) NULL,
   (char *) NULL,
   (DUP_PRM_FUNC) NULL,
   (DUP_PRM_FUNC) NULL},
  {PRM_ID_OPTIMIZER_RESERVE_09,
   PRM_NAME_OPTIMIZER_RESERVE_09,
   (PRM_FOR_CLIENT | PRM_USER_CHANGE | PRM_HIDDEN),
   PRM_BOOLEAN,
   &prm_optimizer_reserve_09_flag,
   (void *) &prm_optimizer_reserve_09_default,
   (void *) &PRM_OPTIMIZER_RESERVE_09,
   (void *) NULL, (void *) NULL,
   (char *) NULL,
   (DUP_PRM_FUNC) NULL,
   (DUP_PRM_FUNC) NULL},
  {PRM_ID_OPTIMIZER_RESERVE_10,
   PRM_NAME_OPTIMIZER_RESERVE_10,
   (PRM_FOR_CLIENT | PRM_USER_CHANGE | PRM_HIDDEN),
   PRM_BOOLEAN,
   &prm_optimizer_reserve_10_flag,
   (void *) &prm_optimizer_reserve_10_default,
   (void *) &PRM_OPTIMIZER_RESERVE_10,
   (void *) NULL, (void *) NULL,
   (char *) NULL,
   (DUP_PRM_FUNC) NULL,
   (DUP_PRM_FUNC) NULL},
  {PRM_ID_OPTIMIZER_RESERVE_11,
   PRM_NAME_OPTIMIZER_RESERVE_11,
   (PRM_FOR_CLIENT | PRM_USER_CHANGE | PRM_HIDDEN),
   PRM_BOOLEAN,
   &prm_optimizer_reserve_11_flag,
   (void *) &prm_optimizer_reserve_11_default,
   (void *) &PRM_OPTIMIZER_RESERVE_11,
   (void *) NULL, (void *) NULL,
   (char *) NULL,
   (DUP_PRM_FUNC) NULL,
   (DUP_PRM_FUNC) NULL},
  {PRM_ID_OPTIMIZER_RESERVE_12,
   PRM_NAME_OPTIMIZER_RESERVE_12,
   (PRM_FOR_CLIENT | PRM_USER_CHANGE | PRM_HIDDEN),
   PRM_BOOLEAN,
   &prm_optimizer_reserve_12_flag,
   (void *) &prm_optimizer_reserve_12_default,
   (void *) &PRM_OPTIMIZER_RESERVE_12,
   (void *) NULL, (void *) NULL,
   (char *) NULL,
   (DUP_PRM_FUNC) NULL,
   (DUP_PRM_FUNC) NULL},
  {PRM_ID_OPTIMIZER_RESERVE_13,
   PRM_NAME_OPTIMIZER_RESERVE_13,
   (PRM_FOR_CLIENT | PRM_USER_CHANGE | PRM_HIDDEN),
   PRM_BOOLEAN,
   &prm_optimizer_reserve_13_flag,
   (void *) &prm_optimizer_reserve_13_default,
   (void *) &PRM_OPTIMIZER_RESERVE_13,
   (void *) NULL, (void *) NULL,
   (char *) NULL,
   (DUP_PRM_FUNC) NULL,
   (DUP_PRM_FUNC) NULL},
  {PRM_ID_OPTIMIZER_RESERVE_14,
   PRM_NAME_OPTIMIZER_RESERVE_14,
   (PRM_FOR_CLIENT | PRM_USER_CHANGE | PRM_HIDDEN),
   PRM_BOOLEAN,
   &prm_optimizer_reserve_14_flag,
   (void *) &prm_optimizer_reserve_14_default,
   (void *) &PRM_OPTIMIZER_RESERVE_14,
   (void *) NULL, (void *) NULL,
   (char *) NULL,
   (DUP_PRM_FUNC) NULL,
   (DUP_PRM_FUNC) NULL},
  {PRM_ID_OPTIMIZER_RESERVE_15,
   PRM_NAME_OPTIMIZER_RESERVE_15,
   (PRM_FOR_CLIENT | PRM_USER_CHANGE | PRM_HIDDEN),
   PRM_BOOLEAN,
   &prm_optimizer_reserve_15_flag,
   (void *) &prm_optimizer_reserve_15_default,
   (void *) &PRM_OPTIMIZER_RESERVE_15,
   (void *) NULL, (void *) NULL,
   (char *) NULL,
   (DUP_PRM_FUNC) NULL,
   (DUP_PRM_FUNC) NULL},
  {PRM_ID_OPTIMIZER_RESERVE_16,
   PRM_NAME_OPTIMIZER_RESERVE_16,
   (PRM_FOR_CLIENT | PRM_USER_CHANGE | PRM_HIDDEN),
   PRM_BOOLEAN,
   &prm_optimizer_reserve_16_flag,
   (void *) &prm_optimizer_reserve_16_default,
   (void *) &PRM_OPTIMIZER_RESERVE_16,
   (void *) NULL, (void *) NULL,
   (char *) NULL,
   (DUP_PRM_FUNC) NULL,
   (DUP_PRM_FUNC) NULL},
  {PRM_ID_OPTIMIZER_RESERVE_17,
   PRM_NAME_OPTIMIZER_RESERVE_17,
   (PRM_FOR_CLIENT | PRM_USER_CHANGE | PRM_HIDDEN),
   PRM_BOOLEAN,
   &prm_optimizer_reserve_17_flag,
   (void *) &prm_optimizer_reserve_17_default,
   (void *) &PRM_OPTIMIZER_RESERVE_17,
   (void *) NULL, (void *) NULL,
   (char *) NULL,
   (DUP_PRM_FUNC) NULL,
   (DUP_PRM_FUNC) NULL},
  {PRM_ID_OPTIMIZER_RESERVE_18,
   PRM_NAME_OPTIMIZER_RESERVE_18,
   (PRM_FOR_CLIENT | PRM_USER_CHANGE | PRM_HIDDEN),
   PRM_BOOLEAN,
   &prm_optimizer_reserve_18_flag,
   (void *) &prm_optimizer_reserve_18_default,
   (void *) &PRM_OPTIMIZER_RESERVE_18,
   (void *) NULL, (void *) NULL,
   (char *) NULL,
   (DUP_PRM_FUNC) NULL,
   (DUP_PRM_FUNC) NULL},
  {PRM_ID_OPTIMIZER_RESERVE_19,
   PRM_NAME_OPTIMIZER_RESERVE_19,
   (PRM_FOR_CLIENT | PRM_USER_CHANGE | PRM_HIDDEN),
   PRM_BOOLEAN,
   &prm_optimizer_reserve_19_flag,
   (void *) &prm_optimizer_reserve_19_default,
   (void *) &PRM_OPTIMIZER_RESERVE_19,
   (void *) NULL, (void *) NULL,
   (char *) NULL,
   (DUP_PRM_FUNC) NULL,
   (DUP_PRM_FUNC) NULL},
  {PRM_ID_OPTIMIZER_RESERVE_20,
   PRM_NAME_OPTIMIZER_RESERVE_20,
   (PRM_FOR_CLIENT | PRM_USER_CHANGE | PRM_HIDDEN),
   PRM_BOOLEAN,
   &prm_optimizer_reserve_20_flag,
   (void *) &prm_optimizer_reserve_20_default,
   (void *) &PRM_OPTIMIZER_RESERVE_20,
   (void *) NULL, (void *) NULL,
   (char *) NULL,
   (DUP_PRM_FUNC) NULL,
   (DUP_PRM_FUNC) NULL},
  {PRM_ID_HA_REPL_ENABLE_SERVER_SIDE_UPDATE,
   PRM_NAME_HA_REPL_ENABLE_SERVER_SIDE_UPDATE,
   (PRM_FOR_HA | PRM_HIDDEN | PRM_DEPRECATED),
   PRM_BOOLEAN,
   &prm_ha_repl_enable_server_side_update_flag,
   (void *) &prm_ha_repl_enable_server_side_update_default,
   (void *) &PRM_HA_REPL_ENABLE_SERVER_SIDE_UPDATE,
   (void *) NULL,
   (void *) NULL,
   (char *) NULL,
   (DUP_PRM_FUNC) NULL,
   (DUP_PRM_FUNC) NULL},
  {PRM_ID_PB_LRU_HOT_RATIO,
   PRM_NAME_PB_LRU_HOT_RATIO,
   (PRM_FOR_SERVER | PRM_RELOADABLE),
   PRM_FLOAT,
   &prm_pb_lru_hot_ratio_flag,
   (void *) &prm_pb_lru_hot_ratio_default,
   (void *) &PRM_PB_LRU_HOT_RATIO,
   (void *) &prm_pb_lru_hot_ratio_upper,
   (void *) &prm_pb_lru_hot_ratio_lower,
   (char *) NULL,
   (DUP_PRM_FUNC) NULL,
   (DUP_PRM_FUNC) NULL},
  {PRM_ID_PB_LRU_BUFFER_RATIO,
   PRM_NAME_PB_LRU_BUFFER_RATIO,
   (PRM_FOR_SERVER | PRM_RELOADABLE),
   PRM_FLOAT,
   &prm_pb_lru_buffer_ratio_flag,
   (void *) &prm_pb_lru_buffer_ratio_default,
   (void *) &PRM_PB_LRU_BUFFER_RATIO,
   (void *) &prm_pb_lru_buffer_ratio_upper,
   (void *) &prm_pb_lru_buffer_ratio_lower,
   (char *) NULL,
   (DUP_PRM_FUNC) NULL,
   (DUP_PRM_FUNC) NULL},
  {PRM_ID_VACUUM_MASTER_WAKEUP_INTERVAL,
   PRM_NAME_VACUUM_MASTER_WAKEUP_INTERVAL,
   (PRM_FOR_SERVER | PRM_USER_CHANGE),
   PRM_INTEGER,
   &prm_vacuum_master_wakeup_interval_flag,
   (void *) &prm_vacuum_master_wakeup_interval_default,
   (void *) &PRM_VACUUM_MASTER_WAKEUP_INTERVAL,
   (void *) NULL,
   (void *) &prm_vacuum_master_wakeup_interval_lower,
   (char *) NULL,
   (DUP_PRM_FUNC) NULL,
   (DUP_PRM_FUNC) NULL},
  {PRM_ID_VACUUM_LOG_BLOCK_PAGES,
   PRM_NAME_VACUUM_LOG_BLOCK_PAGES,
   (PRM_FOR_SERVER),
   PRM_INTEGER,
   &prm_vacuum_log_block_pages_flag,
   (void *) &prm_vacuum_log_block_pages_default,
   (void *) &PRM_VACUUM_LOG_BLOCK_PAGES,
   (void *) &prm_vacuum_log_block_pages_upper,
   (void *) &prm_vacuum_log_block_pages_lower,
   (char *) NULL,
   (DUP_PRM_FUNC) NULL,
   (DUP_PRM_FUNC) NULL},
  {PRM_ID_VACUUM_WORKER_COUNT,
   PRM_NAME_VACUUM_WORKER_COUNT,
   (PRM_FOR_SERVER),
   PRM_INTEGER,
   &prm_vacuum_worker_count_flag,
   (void *) &prm_vacuum_worker_count_default,
   (void *) &PRM_VACUUM_WORKER_COUNT,
   (void *) &prm_vacuum_worker_count_upper,
   (void *) &prm_vacuum_worker_count_lower,
   (char *) NULL,
   (DUP_PRM_FUNC) NULL,
   (DUP_PRM_FUNC) NULL},
  {PRM_ID_ER_LOG_VACUUM,
   PRM_NAME_ER_LOG_VACUUM,
   (PRM_FOR_SERVER | PRM_HIDDEN),
   PRM_INTEGER,
   &prm_er_log_vacuum_flag,
   (void *) &prm_er_log_vacuum_default,
   (void *) &PRM_ER_LOG_VACUUM,
   (void *) NULL,
   (void *) NULL,
   (char *) NULL,
   (DUP_PRM_FUNC) NULL,
   (DUP_PRM_FUNC) NULL},
  {PRM_ID_DISABLE_VACUUM,
   PRM_NAME_DISABLE_VACUUM,
   (PRM_FOR_SERVER | PRM_HIDDEN),
   PRM_BOOLEAN,
   &prm_disable_vacuum_flag,
   (void *) &prm_disable_vacuum_default,
   (void *) &PRM_DISABLE_VACUUM,
   (void *) NULL,
   (void *) NULL,
   (char *) NULL,
   (DUP_PRM_FUNC) NULL,
   (DUP_PRM_FUNC) NULL},
  {PRM_ID_LOG_BTREE_OPS,
   PRM_NAME_LOG_BTREE_OPS,
   (PRM_FOR_SERVER | PRM_HIDDEN),
   PRM_BOOLEAN,
   &prm_log_btree_ops_flag,
   (void *) &prm_log_btree_ops_default,
   (void *) &PRM_LOG_BTREE_OPS,
   (void *) NULL,
   (void *) NULL,
   (char *) NULL,
   (DUP_PRM_FUNC) NULL,
   (DUP_PRM_FUNC) NULL},
  {PRM_ID_OBJECT_PRINT_FORMAT_OID,
   PRM_NAME_OBJECT_PRINT_FORMAT_OID,
   (PRM_FOR_CLIENT | PRM_USER_CHANGE | PRM_HIDDEN),
   PRM_BOOLEAN,
   &prm_object_print_format_oid_flag,
   (void *) &prm_object_print_format_oid_default,
   (void *) &PRM_OBJECT_PRINT_FORMAT_OID,
   (void *) NULL,
   (void *) NULL,
   (char *) NULL,
   (DUP_PRM_FUNC) NULL,
   (DUP_PRM_FUNC) NULL},
  {PRM_ID_TIMEZONE,
   PRM_NAME_TIMEZONE,
   (PRM_FOR_CLIENT | PRM_FOR_SERVER | PRM_FOR_SESSION | PRM_USER_CHANGE | PRM_FOR_QRY_STRING | PRM_FOR_HA_CONTEXT),
   PRM_STRING,
   &prm_timezone_flag,
   (void *) &prm_timezone_default,
   (void *) &PRM_TIMEZONE,
   (void *) NULL, (void *) NULL,
   (char *) NULL,
   (DUP_PRM_FUNC) NULL,
   (DUP_PRM_FUNC) NULL},
  {PRM_ID_SERVER_TIMEZONE,
   PRM_NAME_SERVER_TIMEZONE,
   (PRM_FOR_CLIENT | PRM_FOR_SERVER | PRM_FORCE_SERVER),
   PRM_STRING,
   &prm_server_timezone_flag,
   (void *) &prm_server_timezone_default,
   (void *) &PRM_SERVER_TIMEZONE,
   (void *) NULL, (void *) NULL,
   (char *) NULL,
   (DUP_PRM_FUNC) NULL,
   (DUP_PRM_FUNC) NULL},
  {PRM_ID_TZ_LEAP_SECOND_SUPPORT,
   PRM_NAME_TZ_LEAP_SECOND_SUPPORT,
   (PRM_FOR_CLIENT | PRM_FOR_SERVER | PRM_FORCE_SERVER | PRM_TEST_CHANGE),
   PRM_BOOLEAN,
   &prm_leap_second_support_flag,
   (void *) &prm_tz_leap_second_support_default,
   (void *) &PRM_TZ_LEAP_SECOND_SUPPORT,
   (void *) NULL, (void *) NULL,
   (char *) NULL,
   (DUP_PRM_FUNC) NULL,
   (DUP_PRM_FUNC) NULL},
  {PRM_ID_OPTIMIZER_ENABLE_AGGREGATE_OPTIMIZATION,
   PRM_NAME_OPTIMIZER_ENABLE_AGGREGATE_OPTIMIZATION,
   (PRM_FOR_SERVER | PRM_TEST_CHANGE | PRM_HIDDEN),
   PRM_BOOLEAN,
   &prm_optimizer_enable_aggregate_optimization_flag,
   (void *) &prm_optimizer_enable_aggregate_optimization_default,
   (void *) &PRM_OPTIMIZER_ENABLE_AGGREGATE_OPTIMIZATION,
   (void *) NULL, (void *) NULL,
   (char *) NULL,
   (DUP_PRM_FUNC) NULL,
   (DUP_PRM_FUNC) NULL},
  {PRM_ID_VACUUM_PREFETCH_LOG_NBUFFERS,
   PRM_NAME_VACUUM_PREFETCH_LOG_NBUFFERS,
   (PRM_FOR_SERVER | PRM_OBSOLETED),
   PRM_INTEGER,
   &prm_vacuum_prefetch_log_nbuffers_flag,
   (void *) NULL,
   (void *) NULL,
   (void *) NULL,
   (void *) NULL,
   (char *) NULL,
   (DUP_PRM_FUNC) NULL,
   (DUP_PRM_FUNC) NULL},
  {PRM_ID_VACUUM_PREFETCH_LOG_BUFFER_SIZE,
   PRM_NAME_VACUUM_PREFETCH_LOG_BUFFER_SIZE,
   (PRM_FOR_SERVER | PRM_OBSOLETED),
   PRM_INTEGER,
   &prm_vacuum_prefetch_log_nbuffers_flag,
   (void *) NULL,
   (void *) NULL,
   (void *) NULL,
   (void *) NULL,
   (char *) NULL,
   (DUP_PRM_FUNC) prm_size_to_log_pages,
   (DUP_PRM_FUNC) prm_log_pages_to_size},
  {PRM_ID_VACUUM_PREFETCH_LOG_MODE,
   PRM_NAME_VACUUM_PREFETCH_LOG_MODE,
   (PRM_FOR_SERVER | PRM_OBSOLETED),
   PRM_INTEGER,
   &prm_vacuum_prefetch_log_mode_flag,
   (void *) NULL,
   (void *) NULL,
   (void *) NULL,
   (void *) NULL,
   (char *) NULL,
   (DUP_PRM_FUNC) NULL,
   (DUP_PRM_FUNC) NULL},
  {PRM_ID_PB_NEIGHBOR_FLUSH_NONDIRTY,
   PRM_NAME_PB_NEIGHBOR_FLUSH_NONDIRTY,
   (PRM_USER_CHANGE | PRM_FOR_SERVER),
   PRM_BOOLEAN,
   &prm_pb_neighbor_flush_nondirty_flag,
   (void *) &prm_pb_neighbor_flush_nondirty_default,
   (void *) &PRM_PB_NEIGHBOR_FLUSH_NONDIRTY,
   (void *) NULL,
   (void *) NULL,
   (char *) NULL,
   (DUP_PRM_FUNC) NULL,
   (DUP_PRM_FUNC) NULL},
  {PRM_ID_PB_NEIGHBOR_FLUSH_PAGES,
   PRM_NAME_PB_NEIGHBOR_FLUSH_PAGES,
   (PRM_USER_CHANGE | PRM_FOR_SERVER),
   PRM_INTEGER,
   &prm_pb_neighbor_flush_pages_flag,
   (void *) &prm_pb_neighbor_flush_pages_default,
   (void *) &PRM_PB_NEIGHBOR_FLUSH_PAGES,
   (void *) &prm_pb_neighbor_flush_pages_upper,
   (void *) &prm_pb_neighbor_flush_pages_lower,
   (char *) NULL,
   (DUP_PRM_FUNC) NULL,
   (DUP_PRM_FUNC) NULL},
  {PRM_ID_FAULT_INJECTION_IDS,
   PRM_NAME_FAULT_INJECTION_IDS,
   (PRM_USER_CHANGE | PRM_FOR_SERVER | PRM_HIDDEN),
   PRM_INTEGER_LIST,
   (unsigned int *) &prm_fault_injection_id_flag,
   (void *) &prm_fault_injection_id_default,
   (void *) &PRM_FAULT_INJECTION_IDS,
   (void *) NULL,
   (void *) NULL,
   (char *) NULL,
   (DUP_PRM_FUNC) NULL,
   (DUP_PRM_FUNC) NULL},
  {PRM_ID_FAULT_INJECTION_TEST,
   PRM_NAME_FAULT_INJECTION_TEST,
   (PRM_FOR_SERVER | PRM_HIDDEN),
   PRM_KEYWORD,
   (unsigned int *) &prm_fault_injection_test_flag,
   (void *) &prm_fault_injection_test_default,
   (void *) &PRM_FAULT_INJECTION_TEST,
   (void *) &prm_fault_injection_test_upper,
   (void *) &prm_fault_injection_test_lower,
   (char *) NULL,
   (DUP_PRM_FUNC) NULL,
   (DUP_PRM_FUNC) NULL},
  {PRM_ID_FAULT_INJECTION_ACTION_PREFER_ABORT_TO_EXIT,
   PRM_NAME_FAULT_INJECTION_ACTION_PREFER_ABORT_TO_EXIT,
   (PRM_FOR_SERVER | PRM_HIDDEN),
   PRM_BOOLEAN,
   &prm_fault_injection_action_prefer_abort_to_exit_flag,
   (void *) &prm_fault_injection_action_prefer_abort_to_exit_default,
   (void *) &PRM_FAULT_INJECTION_ACTION_PREFER_ABORT_TO_EXIT,
   (void *) NULL, (void *) NULL,
   (char *) NULL,
   (DUP_PRM_FUNC) NULL,
   (DUP_PRM_FUNC) NULL},
  {PRM_ID_HA_REPL_FILTER_TYPE,
   PRM_NAME_HA_REPL_FILTER_TYPE,
   (PRM_FOR_CLIENT | PRM_FOR_HA),
   PRM_KEYWORD,
   &prm_ha_repl_filter_type_flag,
   (void *) &prm_ha_repl_filter_type_default,
   (void *) &PRM_HA_REPL_FILTER_TYPE,
   (void *) &prm_ha_repl_filter_type_upper,
   (void *) &prm_ha_repl_filter_type_lower,
   (char *) NULL,
   (DUP_PRM_FUNC) NULL,
   (DUP_PRM_FUNC) NULL},
  {PRM_ID_HA_REPL_FILTER_FILE,
   PRM_NAME_HA_REPL_FILTER_FILE,
   (PRM_FOR_CLIENT | PRM_FOR_HA),
   PRM_STRING,
   &prm_ha_repl_filter_file_flag,
   (void *) &prm_ha_repl_filter_file_default,
   (void *) &PRM_HA_REPL_FILTER_FILE,
   (void *) NULL, (void *) NULL,
   (char *) NULL,
   (DUP_PRM_FUNC) NULL,
   (DUP_PRM_FUNC) NULL},
  {PRM_ID_COMPENSATE_DEBUG,
   PRM_NAME_COMPENSATE_DEBUG,
   (PRM_FOR_SERVER | PRM_HIDDEN),
   PRM_BOOLEAN,
   &prm_compensate_debug_flag,
   (void *) &prm_compensate_debug_default,
   (void *) &PRM_COMPENSATE_DEBUG,
   (void *) NULL, (void *) NULL,
   (char *) NULL,
   (DUP_PRM_FUNC) NULL,
   (DUP_PRM_FUNC) NULL},
  {PRM_ID_POSTPONE_DEBUG,
   PRM_NAME_POSTPONE_DEBUG,
   (PRM_FOR_SERVER | PRM_HIDDEN),
   PRM_BOOLEAN,
   &prm_postpone_debug_flag,
   (void *) &prm_postpone_debug_default,
   (void *) &PRM_POSTPONE_DEBUG,
   (void *) NULL, (void *) NULL,
   (char *) NULL,
   (DUP_PRM_FUNC) NULL,
   (DUP_PRM_FUNC) NULL},
  {PRM_ID_CLIENT_CLASS_CACHE_DEBUG,
   PRM_NAME_CLIENT_CLASS_CACHE_DEBUG,
   (PRM_FOR_CLIENT | PRM_HIDDEN),
   PRM_BOOLEAN,
   &prm_client_class_cache_debug_flag,
   (void *) &prm_client_class_cache_debug_default,
   (void *) &PRM_CLIENT_CLASS_CACHE_DEBUG,
   (void *) NULL, (void *) NULL,
   (char *) NULL,
   (DUP_PRM_FUNC) NULL,
   (DUP_PRM_FUNC) NULL},
  {PRM_ID_EXAMINE_CLIENT_CACHED_LOCKS,
   PRM_NAME_EXAMINE_CLIENT_CACHED_LOCKS,
   (PRM_FOR_CLIENT | PRM_HIDDEN),
   PRM_BOOLEAN,
   &prm_examine_client_cached_locks_flag,
   (void *) &prm_examine_client_cached_locks_default,
   (void *) &PRM_EXAMINE_CLIENT_CACHED_LOCKS,
   (void *) NULL, (void *) NULL,
   (char *) NULL,
   (DUP_PRM_FUNC) NULL,
   (DUP_PRM_FUNC) NULL},
  {PRM_ID_PB_SEQUENTIAL_VICTIM_FLUSH,
   PRM_NAME_PB_SEQUENTIAL_VICTIM_FLUSH,
   (PRM_FOR_SERVER | PRM_USER_CHANGE | PRM_HIDDEN),
   PRM_BOOLEAN,
   &prm_pb_sequential_victim_flush_flag,
   (void *) &prm_pb_sequential_victim_flush_default,
   (void *) &PRM_PB_SEQUENTIAL_VICTIM_FLUSH,
   (void *) NULL, (void *) NULL,
   (char *) NULL,
   (DUP_PRM_FUNC) NULL,
   (DUP_PRM_FUNC) NULL},
  {PRM_ID_LOG_UNIQUE_STATS,
   PRM_NAME_LOG_UNIQUE_STATS,
   (PRM_FOR_SERVER | PRM_HIDDEN),
   PRM_BOOLEAN,
   &prm_log_unique_stats_flag,
   (void *) &prm_log_unique_stats_default,
   (void *) &PRM_LOG_UNIQUE_STATS,
   (void *) NULL, (void *) NULL,
   (char *) NULL,
   (DUP_PRM_FUNC) NULL,
   (DUP_PRM_FUNC) NULL},
  {PRM_ID_LOGPB_LOGGING_DEBUG,
   PRM_NAME_LOGPB_LOGGING_DEBUG,
   (PRM_FOR_SERVER | PRM_HIDDEN),
   PRM_BOOLEAN,
   &prm_logpb_logging_debug_flag,
   (void *) &prm_logpb_logging_debug_default,
   (void *) &PRM_LOGPB_LOGGING_DEBUG,
   (void *) NULL, (void *) NULL,
   (char *) NULL,
   (DUP_PRM_FUNC) NULL,
   (DUP_PRM_FUNC) NULL},
  {PRM_ID_FORCE_RESTART_TO_SKIP_RECOVERY,
   PRM_NAME_FORCE_RESTART_TO_SKIP_RECOVERY,
   (PRM_FOR_SERVER | PRM_HIDDEN),
   PRM_BOOLEAN,
   &prm_force_restart_to_skip_recovery_flag,
   (void *) &prm_force_restart_to_skip_recovery_default,
   (void *) &PRM_FORCE_RESTART_TO_SKIP_RECOVERY,
   (void *) NULL,
   (void *) NULL,
   (char *) NULL,
   (DUP_PRM_FUNC) NULL,
   (DUP_PRM_FUNC) NULL},
  {PRM_ID_EXTENDED_STATISTICS_ACTIVATION,
   PRM_NAME_EXTENDED_STATISTICS_ACTIVATION,
   (PRM_FOR_SERVER | PRM_FOR_CLIENT),
   PRM_INTEGER,
   &prm_extended_statistics_flag,
   (void *) &prm_extended_statistics_default,
   (void *) &PRM_EXTENDED_STATISTICS,
   (void *) &prm_extended_statistics_upper,
   (void *) &prm_extended_statistics_lower,
   (char *) NULL,
   (DUP_PRM_FUNC) NULL,
   (DUP_PRM_FUNC) NULL},
  {PRM_ID_ENABLE_STRING_COMPRESSION,
   PRM_NAME_ENABLE_STRING_COMPRESSION,
   (PRM_FOR_SERVER | PRM_FOR_CLIENT | PRM_FORCE_SERVER),
   PRM_BOOLEAN,
   &prm_enable_string_compression_flag,
   (void *) &prm_enable_string_compression_default,
   (void *) &PRM_ENABLE_STRING_COMPRESSION,
   (void *) NULL, (void *) NULL,
   (char *) NULL,
   (DUP_PRM_FUNC) NULL,
   (DUP_PRM_FUNC) NULL},
  {PRM_ID_XASL_CACHE_TIME_THRESHOLD_IN_MINUTES,
   PRM_NAME_XASL_CACHE_TIME_THRESHOLD_IN_MINUTES,
   (PRM_FOR_SERVER | PRM_FOR_CLIENT),
   PRM_INTEGER,
   &prm_xasl_cache_time_threshold_in_minutes_flag,
   (void *) &prm_xasl_cache_time_threshold_in_minutes_default,
   (void *) &PRM_XASL_CACHE_TIME_THRESHOLD_IN_MINUTES,
   (void *) &prm_xasl_cache_time_threshold_in_minutes_upper,
   (void *) &prm_xasl_cache_time_threshold_in_minutes_lower,
   (char *) NULL,
   (DUP_PRM_FUNC) NULL,
   (DUP_PRM_FUNC) NULL},
  {PRM_ID_DISK_LOGGING,
   PRM_NAME_DISK_LOGGING,
   (PRM_FOR_SERVER | PRM_HIDDEN),
   PRM_BOOLEAN,
   &prm_disk_logging_flag,
   (void *) &prm_disk_logging_default,
   (void *) &PRM_DISK_LOGGING,
   (void *) NULL, (void *) NULL,
   (char *) NULL,
   (DUP_PRM_FUNC) NULL,
   (DUP_PRM_FUNC) NULL},
  {PRM_ID_FILE_LOGGING,
   PRM_NAME_FILE_LOGGING,
   (PRM_FOR_SERVER | PRM_HIDDEN),
   PRM_BOOLEAN,
   &prm_file_logging_flag,
   (void *) &prm_file_logging_default,
   (void *) &PRM_FILE_LOGGING,
   (void *) NULL, (void *) NULL,
   (char *) NULL,
   (DUP_PRM_FUNC) NULL,
   (DUP_PRM_FUNC) NULL},
  {PRM_ID_PB_NUM_PRIVATE_CHAINS,
   PRM_NAME_PB_NUM_PRIVATE_CHAINS,
   (PRM_FOR_SERVER | PRM_RELOADABLE),
   PRM_INTEGER,
   &prm_pb_num_private_chains_flag,
   (void *) &prm_pb_num_private_chains_default,
   (void *) &PRM_PB_NUM_PRIVATE_CHAINS,
   (void *) &prm_pb_num_private_chains_upper,
   (void *) &prm_pb_num_private_chains_lower,
   (char *) NULL,
   (DUP_PRM_FUNC) NULL,
   (DUP_PRM_FUNC) NULL},
  {PRM_ID_PB_MONITOR_LOCKS,
   PRM_NAME_PB_MONITOR_LOCKS,
   (PRM_FOR_SERVER | PRM_HIDDEN),
   PRM_BOOLEAN,
   &prm_pb_monitor_locks_flag,
   (void *) &prm_pb_monitor_locks_default,
   (void *) &PRM_PB_MONITOR_LOCKS,
   (void *) NULL,
   (void *) NULL,
   (char *) NULL,
   (DUP_PRM_FUNC) NULL,
   (DUP_PRM_FUNC) NULL},
  {PRM_ID_CTE_MAX_RECURSIONS,
   PRM_NAME_CTE_MAX_RECURSIONS,
   (PRM_FOR_SERVER | PRM_USER_CHANGE | PRM_FOR_SESSION | PRM_FOR_CLIENT),
   PRM_INTEGER,
   &prm_cte_max_recursions_flag,
   (void *) &prm_cte_max_recursions_default,
   (void *) &PRM_CTE_MAX_RECURSIONS,
   (void *) &prm_cte_max_recursions_upper,
   (void *) &prm_cte_max_recursions_lower,
   (char *) NULL,
   (DUP_PRM_FUNC) NULL,
   (DUP_PRM_FUNC) NULL},
  {PRM_ID_JSON_LOG_ALLOCATIONS,
   PRM_NAME_JSON_LOG_ALLOCATIONS,
   (PRM_FOR_SERVER | PRM_HIDDEN),
   PRM_BOOLEAN,
   &prm_json_log_allocations_flag,
   (void *) &prm_json_log_allocations_default,
   (void *) &PRM_JSON_LOG_ALLOCATIONS,
   (void *) NULL, (void *) NULL,
   (char *) NULL,
   (DUP_PRM_FUNC) NULL,
   (DUP_PRM_FUNC) NULL},
  {PRM_ID_JSON_MAX_ARRAY_IDX,
   PRM_NAME_JSON_MAX_ARRAY_IDX,
   (PRM_FOR_SERVER | PRM_USER_CHANGE),
   PRM_INTEGER,
   &prm_json_max_array_idx_flag,
   (void *) &prm_json_max_array_idx_default,
   (void *) &PRM_JSON_MAX_ARRAY_IDX,
   (void *) &prm_json_max_array_idx_upper,
   (void *) &prm_json_max_array_idx_lower,
   (char *) NULL,
   (DUP_PRM_FUNC) NULL,
   (DUP_PRM_FUNC) NULL},
  {PRM_ID_CONNECTION_LOGGING,
   PRM_NAME_CONNECTION_LOGGING,
   (PRM_FOR_SERVER | PRM_HIDDEN),
   PRM_BOOLEAN,
   &prm_connection_logging_flag,
   (void *) &prm_connection_logging_default,
   (void *) &PRM_CONNECTION_LOGGING,
   (void *) NULL, (void *) NULL,
   (char *) NULL,
   (DUP_PRM_FUNC) NULL,
   (DUP_PRM_FUNC) NULL},
  {PRM_ID_THREAD_LOGGING_FLAG,
   PRM_NAME_THREAD_LOGGING_FLAG,
   (PRM_FOR_SERVER | PRM_HIDDEN),
   PRM_INTEGER,
   &prm_thread_logging_flag_flag,
   (void *) &prm_thread_logging_flag_default,
   (void *) &PRM_THREAD_LOGGING_FLAG,
   (void *) NULL, (void *) NULL,
   (char *) NULL,
   (DUP_PRM_FUNC) NULL,
   (DUP_PRM_FUNC) NULL},
  {PRM_ID_LOG_QUERY_LISTS,
   PRM_NAME_LOG_QUERY_LISTS,
   (PRM_FOR_SERVER | PRM_HIDDEN),
   PRM_BOOLEAN,
   &prm_log_query_lists_flag,
   (void *) &prm_log_query_lists_default,
   (void *) &PRM_LOG_QUERY_LISTS,
   (void *) NULL, (void *) NULL,
   (char *) NULL,
   (DUP_PRM_FUNC) NULL,
   (DUP_PRM_FUNC) NULL},
  {PRM_ID_THREAD_CONNECTION_POOLING,
   PRM_NAME_THREAD_CONNECTION_POOLING,
   (PRM_FOR_SERVER),
   PRM_BOOLEAN,
   &prm_thread_connection_pooling_flag,
   (void *) &prm_thread_connection_pooling_default,
   (void *) &PRM_THREAD_CONNECTION_POOLING,
   (void *) NULL, (void *) NULL,
   (char *) NULL,
   (DUP_PRM_FUNC) NULL,
   (DUP_PRM_FUNC) NULL},
  {PRM_ID_THREAD_CONNECTION_TIMEOUT_SECONDS,
   PRM_NAME_THREAD_CONNECTION_TIMEOUT_SECONDS,
   (PRM_FOR_SERVER),
   PRM_INTEGER,
   &prm_thread_connection_timeout_seconds_flag,
   (void *) &prm_thread_connection_timeout_seconds_default,
   (void *) &PRM_THREAD_CONNECTION_TIMEOUT_SECONDS,
   (void *) &prm_thread_connection_timeout_seconds_upper,
   (void *) &prm_thread_connection_timeout_seconds_lower,
   (char *) NULL,
   (DUP_PRM_FUNC) NULL,
   (DUP_PRM_FUNC) NULL},
  {PRM_ID_THREAD_WORKER_POOLING,
   PRM_NAME_THREAD_WORKER_POOLING,
   (PRM_FOR_SERVER),
   PRM_BOOLEAN,
   &prm_thread_worker_pooling_flag,
   (void *) &prm_thread_worker_pooling_default,
   (void *) &PRM_THREAD_WORKER_POOLING,
   (void *) NULL, (void *) NULL,
   (char *) NULL,
   (DUP_PRM_FUNC) NULL,
   (DUP_PRM_FUNC) NULL},
  {PRM_ID_THREAD_WORKER_TIMEOUT_SECONDS,
   PRM_NAME_THREAD_WORKER_TIMEOUT_SECONDS,
   (PRM_FOR_SERVER),
   PRM_INTEGER,
   &prm_thread_worker_timeout_seconds_flag,
   (void *) &prm_thread_worker_timeout_seconds_default,
   (void *) &PRM_THREAD_WORKER_TIMEOUT_SECONDS,
   (void *) &prm_thread_worker_timeout_seconds_upper,
   (void *) &prm_thread_worker_timeout_seconds_lower,
   (char *) NULL,
   (DUP_PRM_FUNC) NULL,
   (DUP_PRM_FUNC) NULL},
  {PRM_ID_DWB_SIZE,
   PRM_NAME_DWB_SIZE,
   (PRM_FOR_SERVER | PRM_USER_CHANGE),
   PRM_INTEGER,
   &prm_dwb_size_flag,
   (void *) &prm_dwb_size_default,
   (void *) &PRM_DWB_SIZE,
   (void *) &prm_dwb_size_upper,
   (void *) &prm_dwb_size_lower,
   (char *) NULL,
   (DUP_PRM_FUNC) NULL,
   (DUP_PRM_FUNC) NULL},
  {PRM_ID_DWB_BLOCKS,
   PRM_NAME_DWB_BLOCKS,
   (PRM_FOR_SERVER | PRM_USER_CHANGE | PRM_HIDDEN),
   PRM_INTEGER,
   &prm_dwb_blocks_flag,
   (void *) &prm_dwb_blocks_default,
   (void *) &PRM_DWB_BLOCKS,
   (void *) &prm_dwb_blocks_upper,
   (void *) &prm_dwb_blocks_lower,
   (char *) NULL,
   (DUP_PRM_FUNC) NULL,
   (DUP_PRM_FUNC) NULL},
  {PRM_ID_ENABLE_DWB_FLUSH_THREAD,
   PRM_NAME_ENABLE_DWB_FLUSH_THREAD,
   (PRM_FOR_SERVER | PRM_USER_CHANGE | PRM_HIDDEN),
   PRM_BOOLEAN,
   &prm_enable_dwb_flush_thread_flag,
   (void *) &prm_enable_dwb_flush_thread_default,
   (void *) &PRM_ENABLE_DWB_FLUSH_THREAD,
   (void *) NULL, (void *) NULL,
   (char *) NULL,
   (DUP_PRM_FUNC) NULL,
   (DUP_PRM_FUNC) NULL},
  {PRM_ID_DWB_LOGGING,
   PRM_NAME_DWB_LOGGING,
   (PRM_FOR_SERVER | PRM_USER_CHANGE | PRM_HIDDEN),
   PRM_BOOLEAN,
   &prm_dwb_logging_flag,
   (void *) &prm_dwb_logging_default,
   (void *) &PRM_DWB_LOGGING,
   (void *) NULL, (void *) NULL,
   (char *) NULL,
   (DUP_PRM_FUNC) NULL,
   (DUP_PRM_FUNC) NULL},
  {PRM_ID_DATA_FILE_ADVISE,
   PRM_NAME_DATA_FILE_ADVISE,
   (PRM_FOR_SERVER | PRM_USER_CHANGE),
   PRM_INTEGER,
   &prm_data_file_advise_flag,
   (void *) &prm_data_file_advise_default,
   (void *) &PRM_DATA_FILE_ADVISE,
   (void *) &prm_data_file_advise_upper,
   (void *) &prm_data_file_advise_lower,
   (char *) NULL,
   (DUP_PRM_FUNC) NULL,
   (DUP_PRM_FUNC) NULL},
  {PRM_ID_DEBUG_LOG_ARCHIVES,
   PRM_NAME_DEBUG_LOG_ARCHIVES,
   (PRM_FOR_SERVER | PRM_USER_CHANGE | PRM_HIDDEN),
   PRM_BOOLEAN,
   &prm_debug_log_archives_flag,
   (void *) &prm_debug_log_archives_default,
   (void *) &PRM_DEBUG_LOG_ARCHIVES,
   (void *) NULL, (void *) NULL,
   (char *) NULL,
   (DUP_PRM_FUNC) NULL,
   (DUP_PRM_FUNC) NULL},
  {PRM_ID_DEBUG_ES,
   PRM_NAME_DEBUG_ES,
   (PRM_USER_CHANGE | PRM_HIDDEN),
   PRM_BOOLEAN,
   &prm_debug_es_flag,
   (void *) &prm_debug_es_default,
   (void *) &PRM_DEBUG_ES,
   (void *) NULL, (void *) NULL,
   (char *) NULL,
   (DUP_PRM_FUNC) NULL,
   (DUP_PRM_FUNC) NULL},
  {PRM_ID_DEBUG_BESTSPACE,
   PRM_NAME_DEBUG_BESTSPACE,
   (PRM_FOR_SERVER | PRM_USER_CHANGE | PRM_HIDDEN),
   PRM_BOOLEAN,
   &prm_debug_bestspace_flag,
   (void *) &prm_debug_bestspace_default,
   (void *) &PRM_DEBUG_BESTSPACE,
   (void *) NULL, (void *) NULL,
   (char *) NULL,
   (DUP_PRM_FUNC) NULL,
   (DUP_PRM_FUNC) NULL},
  {PRM_ID_DEBUG_LOGWR,
   PRM_NAME_DEBUG_LOG_WRITER,
   (PRM_FOR_SERVER | PRM_FOR_CLIENT | PRM_USER_CHANGE | PRM_HIDDEN),
   PRM_BOOLEAN,
   &prm_debug_logwr_flag,
   (void *) &prm_debug_logwr_default,
   (void *) &PRM_DEBUG_LOGWR,
   (void *) NULL, (void *) NULL,
   (char *) NULL,
   (DUP_PRM_FUNC) NULL,
   (DUP_PRM_FUNC) NULL},
  {PRM_ID_DEBUG_AUTOCOMMIT,
   PRM_NAME_DEBUG_AUTOCOMMIT,
   (PRM_FOR_SERVER | PRM_FOR_CLIENT | PRM_USER_CHANGE | PRM_HIDDEN),
   PRM_BOOLEAN,
   &prm_debug_autocommit_flag,
   (void *) &prm_debug_autocommit_default,
   (void *) &PRM_DEBUG_AUTOCOMMIT,
   (void *) NULL, (void *) NULL,
   (char *) NULL,
   (DUP_PRM_FUNC) NULL,
   (DUP_PRM_FUNC) NULL},
  {PRM_ID_DEBUG_REPLICATION_DATA,
   PRM_NAME_DEBUG_REPLICATION_DATA,
   (PRM_FOR_SERVER | PRM_FOR_CLIENT | PRM_USER_CHANGE | PRM_HIDDEN),
   PRM_BOOLEAN,
   &prm_debug_replication_data_flag,
   (void *) &prm_debug_replication_data_default,
   (void *) &PRM_DEBUG_REPLICATION_DATA,
   (void *) NULL, (void *) NULL,
   (char *) NULL,
   (DUP_PRM_FUNC) NULL,
   (DUP_PRM_FUNC) NULL},
  {PRM_ID_TRACK_REQUESTS,
   PRM_NAME_TRACK_REQUESTS,
   (PRM_FOR_SERVER | PRM_USER_CHANGE | PRM_HIDDEN),
   PRM_BOOLEAN,
   &prm_track_requests_flag,
   (void *) &prm_track_requests_default,
   (void *) &PRM_TRACK_REQUESTS,
   (void *) NULL, (void *) NULL,
   (char *) NULL,
   (DUP_PRM_FUNC) NULL,
   (DUP_PRM_FUNC) NULL},
  {PRM_ID_LOG_PGBUF_VICTIM_FLUSH,
   PRM_NAME_LOG_PGBUF_VICTIM_FLUSH,
   (PRM_FOR_SERVER | PRM_USER_CHANGE | PRM_HIDDEN),
   PRM_BOOLEAN,
   &prm_log_pgbuf_victim_flush_flag,
   (void *) &prm_log_pgbuf_victim_flush_default,
   (void *) &PRM_LOG_PGBUF_VICTIM_FLUSH,
   (void *) NULL, (void *) NULL,
   (char *) NULL,
   (DUP_PRM_FUNC) NULL,
   (DUP_PRM_FUNC) NULL},
  {PRM_ID_LOG_CHKPT_DETAILED,
   PRM_NAME_LOG_CHKPT_DETAILED,
   (PRM_FOR_SERVER | PRM_USER_CHANGE | PRM_HIDDEN),
   PRM_BOOLEAN,
   &prm_log_chkpt_detailed_flag,
   (void *) &prm_log_chkpt_detailed_default,
   (void *) &PRM_LOG_CHKPT_DETAILED,
   (void *) NULL, (void *) NULL,
   (char *) NULL,
   (DUP_PRM_FUNC) NULL,
   (DUP_PRM_FUNC) NULL},
  {PRM_ID_IB_TASK_MEMSIZE,
   PRM_NAME_IB_TASK_MEMSIZE,
   (PRM_FOR_SERVER | PRM_SIZE_UNIT | PRM_HIDDEN),
   PRM_BIGINT,
   &prm_ib_task_memsize_flag,
   (void *) &prm_ib_task_memsize_default,
   (void *) &PRM_IB_TASK_MEMSIZE,
   (void *) &prm_ib_task_memsize_upper, (void *) &prm_ib_task_memsize_lower,
   (char *) NULL,
   (DUP_PRM_FUNC) NULL,
   (DUP_PRM_FUNC) NULL},
  {PRM_ID_STATS_ON,
   PRM_NAME_STATS_ON,
   (PRM_FOR_SERVER | PRM_HIDDEN),
   PRM_BOOLEAN,
   &prm_stats_on_flag,
   (void *) &prm_stats_on_default,
   (void *) &PRM_STATS_ON,
   (void *) NULL, (void *) NULL,
   (char *) NULL,
   (DUP_PRM_FUNC) NULL,
   (DUP_PRM_FUNC) NULL},
  {PRM_ID_LOADDB_WORKER_COUNT,
   PRM_NAME_LOADDB_WORKER_COUNT,
   (PRM_FOR_SERVER | PRM_USER_CHANGE),
   PRM_INTEGER,
   &prm_loaddb_workers_flag,
   (void *) &prm_loaddb_workers_default,
   (void *) &PRM_LOADDB_WORKERS,
   (void *) &prm_loaddb_workers_upper, (void *) &prm_loaddb_workers_lower,
   (char *) NULL,
   (DUP_PRM_FUNC) NULL,
   (DUP_PRM_FUNC) NULL},
  {PRM_ID_PERF_TEST_MODE,
   PRM_NAME_PERF_TEST_MODE,
   (PRM_FOR_SERVER | PRM_HIDDEN),
   PRM_BOOLEAN,
   &prm_perf_test_mode_flag,
   (void *) &prm_perf_test_mode_default,
   (void *) &PRM_PERF_TEST_MODE,
   (void *) NULL, (void *) NULL,
   (char *) NULL,
   (DUP_PRM_FUNC) NULL,
   (DUP_PRM_FUNC) NULL},
  {PRM_ID_REPR_CACHE_LOG,
   PRM_NAME_REPR_CACHE_LOG,
   (PRM_FOR_SERVER | PRM_HIDDEN),
   PRM_BOOLEAN,
   &prm_repr_cache_log_flag,
   (void *) &prm_repr_cache_log_default,
   (void *) &PRM_REPR_CACHE_LOG,
   (void *) NULL, (void *) NULL,
   (char *) NULL,
   (DUP_PRM_FUNC) NULL,
   (DUP_PRM_FUNC) NULL},
  {PRM_ID_ENABLE_NEW_LFHASH,
   PRM_NAME_ENABLE_NEW_LFHASH,
   (PRM_FOR_SERVER | PRM_HIDDEN),
   PRM_BOOLEAN,
   &prm_new_lfhash_flag,
   (void *) &prm_new_lfhash_default,
   (void *) &PRM_NEW_LFHASH,
   (void *) NULL, (void *) NULL,
   (char *) NULL,
   (DUP_PRM_FUNC) NULL,
   (DUP_PRM_FUNC) NULL},
  {PRM_ID_HEAP_INFO_CACHE_LOGGING,
   PRM_NAME_HEAP_INFO_CACHE_LOGGING,
   (PRM_FOR_SERVER | PRM_HIDDEN),
   PRM_BOOLEAN,
   &prm_heap_info_cache_logging_flag,
   (void *) &prm_heap_info_cache_logging_default,
   (void *) &PRM_HEAP_INFO_CACHE_LOGGING,
   (void *) NULL, (void *) NULL,
   (char *) NULL,
   (DUP_PRM_FUNC) NULL,
   (DUP_PRM_FUNC) NULL},
  {PRM_ID_TDE_KEYS_FILE_PATH,
   PRM_NAME_TDE_KEYS_FILE_PATH,
   (PRM_FOR_SERVER | PRM_FOR_CLIENT),
   PRM_STRING,
   &prm_tde_keys_file_path_flag,
   (void *) &prm_tde_keys_file_path_default,
   (void *) &PRM_TDE_KEYS_FILE_PATH,
   (void *) NULL, (void *) NULL,
   (char *) NULL,
   (DUP_PRM_FUNC) NULL,
   (DUP_PRM_FUNC) NULL},
  {PRM_ID_TDE_DEFAULT_ALGORITHM,
   PRM_NAME_TDE_DEFAULT_ALGORITHM,
   (PRM_FOR_CLIENT | PRM_FOR_SERVER),
   PRM_KEYWORD,
   &prm_tde_default_algorithm_flag,
   (void *) &prm_tde_algorithm_default,
   (void *) &PRM_TDE_DEFAULT_ALGORITHM,
   (void *) &prm_tde_algorithm_upper, (void *) &prm_tde_algorithm_lower,
   (char *) NULL,
   (DUP_PRM_FUNC) NULL,
   (DUP_PRM_FUNC) NULL},
  {PRM_ID_ER_LOG_TDE,
   PRM_NAME_ER_LOG_TDE,
   (PRM_FOR_SERVER | PRM_HIDDEN),
   PRM_BOOLEAN,
   &prm_er_log_tde_flag,
   (void *) &prm_er_log_tde_default,
   (void *) &PRM_ER_LOG_TDE,
   (void *) NULL,
   (void *) NULL,
   (char *) NULL,
   (DUP_PRM_FUNC) NULL,
   (DUP_PRM_FUNC) NULL},
  {PRM_ID_JAVA_STORED_PROCEDURE,
   PRM_NAME_JAVA_STORED_PROCEDURE,
   (PRM_FOR_SERVER),
   PRM_BOOLEAN,
   &prm_java_stored_procedure_flag,
   (void *) &prm_java_stored_procedure_default,
   (void *) &PRM_JAVA_STORED_PROCEDURE,
   (void *) NULL, (void *) NULL,
   (char *) NULL,
   (DUP_PRM_FUNC) NULL,
   (DUP_PRM_FUNC) NULL},
  {PRM_ID_JAVA_STORED_PROCEDURE_PORT,
   PRM_NAME_JAVA_STORED_PROCEDURE_PORT,
   (PRM_FOR_SERVER),
   PRM_INTEGER,
   &prm_java_stored_procedure_port_flag,
   (void *) &prm_java_stored_procedure_port_default,
   (void *) &PRM_JAVA_STORED_PROCEDURE_PORT,
   (void *) &prm_java_stored_procedure_port_upper, (void *) &prm_java_stored_procedure_port_lower,
   (char *) NULL,
   (DUP_PRM_FUNC) NULL,
   (DUP_PRM_FUNC) NULL},
  {PRM_ID_JAVA_STORED_PROCEDURE_JVM_OPTIONS,
   PRM_NAME_JAVA_STORED_PROCEDURE_JVM_OPTIONS,
   (PRM_FOR_SERVER),
   PRM_STRING,
   &prm_java_stored_procedure_jvm_options_flag,
   (void *) &prm_java_stored_procedure_jvm_options_default,
   (void *) &PRM_JAVA_STORED_PROCEDURE_JVM_OPTIONS,
   (void *) NULL, (void *) NULL,
   (char *) NULL,
   (DUP_PRM_FUNC) NULL,
   (DUP_PRM_FUNC) NULL},
  {PRM_ID_JAVA_STORED_PROCEDURE_DEBUG,
   PRM_NAME_JAVA_STORED_PROCEDURE_DEBUG,
   (PRM_FOR_SERVER | PRM_HIDDEN),
   PRM_INTEGER,
   &prm_java_stored_procedure_debug_flag,
   (void *) &prm_java_stored_procedure_debug_default,
   (void *) &PRM_JAVA_STORED_PROCEDURE_DEBUG,
   (void *) NULL, (void *) NULL,
   (char *) NULL,
   (DUP_PRM_FUNC) NULL,
   (DUP_PRM_FUNC) NULL},
  {PRM_ID_JAVA_STORED_PROCEDURE_UDS,
   PRM_NAME_JAVA_STORED_PROCEDURE_UDS,
   (PRM_FOR_SERVER),
   PRM_BOOLEAN,
   &prm_java_stored_procedure_uds_flag,
   (void *) &prm_java_stored_procedure_uds_default,
   (void *) &PRM_JAVA_STORED_PROCEDURE_UDS,
   (void *) NULL, (void *) NULL,
   (char *) NULL,
   (DUP_PRM_FUNC) NULL,
   (DUP_PRM_FUNC) NULL},
  {PRM_ID_ALLOW_TRUNCATED_STRING,
   PRM_NAME_ALLOW_TRUNCATED_STRING,
   (PRM_USER_CHANGE | PRM_FOR_CLIENT | PRM_FOR_SERVER | PRM_FOR_SESSION | PRM_FOR_HA_CONTEXT),
   PRM_BOOLEAN,
   &prm_allow_truncated_string_flag,
   (void *) &prm_allow_truncated_string_default,
   (void *) &PRM_ALLOW_TRUNCATED_STRING,
   (void *) NULL, (void *) NULL,
   (char *) NULL,
   (DUP_PRM_FUNC) NULL,
   (DUP_PRM_FUNC) NULL},
  {PRM_ID_TB_DEFAULT_REUSE_OID,
   PRM_NAME_TB_DEFAULT_REUSE_OID,
   (PRM_USER_CHANGE | PRM_FOR_CLIENT | PRM_FOR_SESSION | PRM_FOR_HA_CONTEXT),
   PRM_BOOLEAN,
   &prm_create_table_reuseoid,
   (void *) &prm_create_table_reuseoid_default,
   (void *) &PRM_TB_REUSE_OID,
   (void *) NULL, (void *) NULL,
   (char *) NULL,
   (DUP_PRM_FUNC) NULL,
   (DUP_PRM_FUNC) NULL},
  {PRM_ID_USE_STAT_ESTIMATION,
   PRM_NAME_USE_STAT_ESTIMATION,
   (PRM_FOR_SERVER | PRM_USER_CHANGE),
   PRM_BOOLEAN,
   &prm_use_stat_estimation_flag,
   (void *) &prm_use_stat_estimation_default,
   (void *) &PRM_USE_STAT_ESTIMATION,
   (void *) NULL, (void *) NULL,
   (char *) NULL,
   (DUP_PRM_FUNC) NULL,
   (DUP_PRM_FUNC) NULL},
  {PRM_ID_IGNORE_TRAILING_SPACE,
   PRM_NAME_IGNORE_TRAILING_SPACE,
   (PRM_FOR_SERVER | PRM_FOR_CLIENT | PRM_FORCE_SERVER | PRM_HIDDEN),
   PRM_BOOLEAN,
   &prm_ignore_trailing_space_flag,
   (void *) &prm_ignore_trailing_space_default,
   (void *) &PRM_IGNORE_TRAILING_SPACE,
   (void *) NULL, (void *) NULL,
   (char *) NULL,
   (DUP_PRM_FUNC) NULL,
   (DUP_PRM_FUNC) NULL},
  {PRM_ID_DDL_AUDIT_LOG,
   PRM_NAME_DDL_AUDIT_LOG,
   (PRM_FOR_CLIENT),
   PRM_BOOLEAN,
   &prm_ddl_audit_log_flag,
   (void *) &prm_ddl_audit_log_default,
   (void *) &PRM_DDL_AUDIT_LOG,
   (void *) NULL, (void *) NULL,
   (char *) NULL,
   (DUP_PRM_FUNC) NULL,
   (DUP_PRM_FUNC) NULL},
  {PRM_ID_DDL_AUDIT_LOG_SIZE,
   PRM_NAME_DDL_AUDIT_LOG_SIZE,
   (PRM_SIZE_UNIT),
   PRM_BIGINT,
   &prm_ddl_audit_log_size_flag,
   (void *) &prm_ddl_audit_log_size_default,
   (void *) &PRM_DDL_AUDIT_LOG_SIZE,
   (void *) &prm_ddl_audit_log_size_upper,
   (void *) &prm_ddl_audit_log_size_lower,
   (char *) NULL,
   (DUP_PRM_FUNC) NULL,
   (DUP_PRM_FUNC) NULL},
  {PRM_ID_SUPPLEMENTAL_LOG,
   PRM_NAME_SUPPLEMENTAL_LOG,
   (PRM_FOR_SERVER | PRM_FOR_CLIENT | PRM_FORCE_SERVER),
   PRM_INTEGER,
   &prm_supplemental_log_flag,
   (void *) &prm_supplemental_log_default,
   (void *) &PRM_SUPPLEMENTAL_LOG,
   (void *) &prm_supplemental_log_upper,
   (void *) &prm_supplemental_log_lower,
   (char *) NULL,
   (DUP_PRM_FUNC) NULL,
   (DUP_PRM_FUNC) NULL},
  {PRM_ID_CDC_LOGGING_DEBUG,
   PRM_NAME_CDC_LOGGING_DEBUG,
   (PRM_FOR_SERVER | PRM_HIDDEN),
   PRM_BOOLEAN,
   &prm_cdc_logging_debug_flag,
   (void *) &prm_cdc_logging_debug_default,
   (void *) &PRM_CDC_LOGGING_DEBUG,
   (void *) NULL, (void *) NULL,
   (char *) NULL,
   (DUP_PRM_FUNC) NULL,
   (DUP_PRM_FUNC) NULL},
  {PRM_ID_RECOVERY_PROGRESS_LOGGING_INTERVAL,
   PRM_NAME_RECOVERY_PROGRESS_LOGGING_INTERVAL,
   (PRM_FOR_SERVER),
   PRM_INTEGER,
   &prm_recovery_progress_logging_interval_flag,
   (void *) &prm_recovery_progress_logging_interval_default,
   (void *) &PRM_RECOVERY_PROGRESS_LOGGING_INTERVAL,
   (void *) &prm_recovery_progress_logging_interval_upper,
   (void *) &prm_recovery_progress_logging_interval_lower,
   (char *) NULL,
   (DUP_PRM_FUNC) NULL,
   (DUP_PRM_FUNC) NULL},
  {PRM_ID_FIRST_LOG_PAGEID,	/* Except for QA or TEST purposes, never use it. */
   PRM_NAME_FIRST_LOG_PAGEID,
   (PRM_FOR_SERVER | PRM_HIDDEN),
   PRM_BIGINT,
   &prm_first_log_pageid_flag,
   (void *) &prm_first_log_pageid_default,
   (void *) &PRM_FIRST_LOG_PAGEID,
   (void *) &prm_first_log_pageid_upper,
   (void *) &prm_first_log_pageid_lower,
   (char *) NULL,
   (DUP_PRM_FUNC) NULL,
   (DUP_PRM_FUNC) NULL},
  {PRM_ID_THREAD_CORE_COUNT,
   PRM_NAME_THREAD_CORE_COUNT,
   (PRM_FOR_SERVER),
   PRM_INTEGER,
   &prm_thread_core_count_flag,
   (void *) &prm_thread_core_count_default,
   (void *) &PRM_THREAD_CORE_COUNT,
   (void *) &prm_thread_core_count_upper,
   (void *) &prm_thread_core_count_lower,
   (char *) NULL,
   (DUP_PRM_FUNC) NULL,
   (DUP_PRM_FUNC) NULL},
  {PRM_ID_FLASHBACK_TIMEOUT,
   PRM_NAME_FLASHBACK_TIMEOUT,
   (PRM_FOR_CLIENT),
   PRM_INTEGER,
   &prm_flashback_timeout_flag,
   (void *) &prm_flashback_timeout_default,
   (void *) &PRM_FLASHBACK_TIMEOUT,
   (void *) &prm_flashback_timeout_upper,
   (void *) &prm_flashback_timeout_lower,
   (char *) NULL,
   (DUP_PRM_FUNC) NULL,
   (DUP_PRM_FUNC) NULL},
  {PRM_ID_FLASHBACK_MAX_TRANSACTION,
   PRM_NAME_FLASHBACK_MAX_TRANSACTION,
   (PRM_FOR_SERVER | PRM_HIDDEN),
   PRM_INTEGER,
   &prm_flashback_max_transaction_flag,
   (void *) &prm_flashback_max_transaction_default,
   (void *) &PRM_FLASHBACK_MAX_TRANSACTION,
   (void *) &prm_flashback_max_transaction_upper,
   (void *) &prm_flashback_max_transaction_lower,
   (char *) NULL,
   (DUP_PRM_FUNC) NULL,
   (DUP_PRM_FUNC) NULL},
  {PRM_ID_FLASHBACK_WIN_SIZE,
   PRM_NAME_FLASHBACK_WIN_SIZE,
   (PRM_FOR_CLIENT | PRM_HIDDEN),
   PRM_INTEGER,
   &prm_flashback_win_size_flag,
   (void *) &prm_flashback_win_size_default,
   (void *) &PRM_FLASHBACK_WIN_SIZE,
   (void *) &prm_flashback_win_size_upper,
   (void *) &prm_flashback_win_size_lower,
   (char *) NULL,
   (DUP_PRM_FUNC) NULL,
   (DUP_PRM_FUNC) NULL},
  {PRM_ID_USE_USER_HOSTS,
   PRM_NAME_USE_USER_HOSTS,
   (PRM_FOR_SERVER | PRM_FOR_CLIENT),
   PRM_BOOLEAN,
   &prm_use_user_hosts_flag,
   (void *) &prm_use_user_hosts_default,
   (void *) &PRM_USE_USER_HOSTS,
   (void *) NULL, (void *) NULL,
   (char *) NULL,
   (DUP_PRM_FUNC) NULL,
   (DUP_PRM_FUNC) NULL},
  {PRM_ID_QMGR_MAX_QUERY_PER_TRAN,
   PRM_NAME_QMGR_MAX_QUERY_PER_TRAN,
   (PRM_FOR_SERVER | PRM_FORCE_SERVER),
   PRM_INTEGER,
   &prm_max_query_per_tran_flag,
   (void *) &prm_max_query_per_tran_default,
   (void *) &PRM_MAX_QUERY_PER_TRAN_SIZE,
   (void *) &prm_max_query_per_tran_upper,
   (void *) &prm_max_query_per_tran_lower,
   (char *) NULL,
   (DUP_PRM_FUNC) NULL,
   (DUP_PRM_FUNC) NULL},
  {PRM_ID_REGEXP_ENGINE,
   PRM_NAME_REGEXP_ENGINE,
   (PRM_FOR_CLIENT | PRM_FOR_SERVER | PRM_FORCE_SERVER | PRM_USER_CHANGE | PRM_FOR_SESSION),
   PRM_KEYWORD,
   &prm_regexp_engine_flag,
   (void *) &prm_regexp_engine_default,
   (void *) &PRM_REGEXP_ENGINE,
   (void *) &prm_regexp_engine_upper,
   (void *) &prm_regexp_engine_lower,
   (char *) NULL,
   (DUP_PRM_FUNC) NULL,
   (DUP_PRM_FUNC) NULL},
  {PRM_ID_ORACLE_STYLE_NUMBER_RETURN,
   PRM_NAME_ORACLE_STYLE_NUMBER_RETURN,
   (PRM_FOR_SERVER | PRM_FORCE_SERVER),
   PRM_BOOLEAN,
   &prm_oracle_style_number_return_flag,
   (void *) &prm_oracle_style_number_return_default,
   (void *) &PRM_ORACLE_STYLE_NUMBER_RETURN,
   (void *) NULL, (void *) NULL,
   (char *) NULL,
   (DUP_PRM_FUNC) NULL,
   (DUP_PRM_FUNC) NULL},
  {PRM_ID_HA_TCP_PING_HOSTS,
   PRM_NAME_HA_TCP_PING_HOSTS,
   (PRM_FOR_CLIENT | PRM_RELOADABLE | PRM_FOR_HA),
   PRM_STRING,
   &prm_ha_tcp_ping_hosts_flag,
   (void *) &prm_ha_tcp_ping_hosts_default,
   (void *) &PRM_HA_TCP_PING_HOSTS,
   (void *) NULL, (void *) NULL,
   (char *) NULL,
   (DUP_PRM_FUNC) NULL,
   (DUP_PRM_FUNC) NULL},
  {PRM_ID_HA_PING_TIMEOUT,
   PRM_NAME_HA_PING_TIMEOUT,
   (PRM_FOR_CLIENT | PRM_RELOADABLE | PRM_FOR_HA | PRM_HIDDEN),
   PRM_INTEGER,
   &prm_ha_ping_timeout_flag,
   (void *) &prm_ha_ping_timeout_default,
   (void *) &PRM_HA_PING_TIMEOUT,
   (void *) &prm_ha_ping_timeout_upper,
   (void *) &prm_ha_ping_timeout_lower,
   (char *) NULL,
   (DUP_PRM_FUNC) NULL,
   (DUP_PRM_FUNC) NULL},
  {PRM_ID_STATDUMP_FORCE_ADD_INT_MAX,
   PRM_NAME_STATDUMP_FORCE_ADD_INT_MAX,
   (PRM_FOR_SERVER | PRM_FOR_CLIENT | PRM_HIDDEN),
   PRM_BOOLEAN,
   &prm_statdump_force_add_int_max_flag,
   (void *) &prm_statdump_force_add_int_max_default,
   (void *) &PRM_STATDUMP_FORCE_ADD_INT_MAX,
   (void *) NULL, (void *) NULL,
   (char *) NULL,
   (DUP_PRM_FUNC) NULL,
   (DUP_PRM_FUNC) NULL},
  {PRM_ID_HA_SQL_LOG_PATH,
   PRM_NAME_HA_SQL_LOG_PATH,
   (PRM_FOR_CLIENT | PRM_FOR_HA),
   PRM_STRING,
   &prm_ha_sql_log_path_flag,
   (void *) &prm_ha_sql_log_path_default,
   (void *) &PRM_HA_SQL_LOG_PATH,
   (void *) NULL, (void *) NULL,
   (char *) NULL,
   (DUP_PRM_FUNC) NULL,
   (DUP_PRM_FUNC) NULL},
  {PRM_ID_HA_SQL_LOG_MAX_COUNT,
   PRM_NAME_HA_SQL_LOG_MAX_COUNT,
   (PRM_FOR_CLIENT | PRM_FOR_HA),
   PRM_INTEGER,
   &prm_ha_sql_log_max_count_flag,
   (void *) &prm_ha_sql_log_max_count_default,
   (void *) &PRM_HA_SQL_LOG_MAX_COUNT,
   (void *) &prm_ha_sql_log_max_count_upper,
   (void *) &prm_ha_sql_log_max_count_lower,
   (char *) NULL,
   (DUP_PRM_FUNC) NULL,
   (DUP_PRM_FUNC) NULL},
<<<<<<< HEAD
#if defined(SUPPORT_DEDUPLICATE_KEY_MODE)
#ifndef NDEBUG
  {PRM_ID_USE_DEDUPLICATE_KEY_MODE_OID_TEST,
   PRM_NAME_USE_DEDUPLICATE_KEY_MODE_OID_TEST,
   (PRM_FOR_CLIENT | PRM_HIDDEN),
   PRM_BOOLEAN,
   &prm_use_deduplicate_key_mode_oid_flag,
   (void *) &prm_use_deduplicate_key_mode_oid_default,
   (void *) &PRM_USE_DEDUPLICATE_KEY_MODE_OID,
   (void *) NULL, (void *) NULL,
   (char *) NULL,
   (DUP_PRM_FUNC) NULL,
   (DUP_PRM_FUNC) NULL},
#endif
  {PRM_ID_DEDUPLICATE_MIN_KEYS,
   PRM_NAME_DEDUPLICATE_MIN_KEYS,
   (PRM_FOR_CLIENT | PRM_FOR_SERVER | PRM_FOR_SESSION | PRM_USER_CHANGE | PRM_FOR_HA_CONTEXT),
   PRM_INTEGER,
   &prm_deduplicate_min_keys_flag,
   (void *) &prm_deduplicate_min_keys_default,
   (void *) &PRM_DEDUPLICATE_MIN_KEYS,
   (void *) &prm_deduplicate_min_keys_upper,
   (void *) &prm_deduplicate_min_keys_lower,
   (char *) NULL,
   (DUP_PRM_FUNC) NULL,
   (DUP_PRM_FUNC) NULL},
  {PRM_ID_DEDUPLICATE_FK_LEVEL,
   PRM_NAME_DEDUPLICATE_FK_LEVEL,
   (PRM_FOR_CLIENT | PRM_HIDDEN),
   PRM_INTEGER,
   &prm_deduplicate_fk_level_flag,
   (void *) &prm_deduplicate_fk_level_default,
   (void *) &PRM_DEDUPLICATE_FK_MOD_LEVEL,
   (void *) &prm_deduplicate_fk_level_upper,
   (void *) &prm_deduplicate_fk_level_lower,
   (char *) NULL,
   (DUP_PRM_FUNC) NULL,
   (DUP_PRM_FUNC) NULL},
  {PRM_ID_DEDUPLICATE_KEY_LEVEL,
   PRM_NAME_DEDUPLICATE_KEY_LEVEL,
   (PRM_FOR_CLIENT | PRM_FOR_SERVER | PRM_FOR_SESSION | PRM_USER_CHANGE | PRM_FOR_HA_CONTEXT),
   PRM_INTEGER,
   &prm_deduplicate_key_level_flag,
   (void *) &prm_deduplicate_key_level_default,
   (void *) &PRM_DEDUPLICATE_KEY_MOD_LEVEL,
   (void *) &prm_deduplicate_key_level_upper,
   (void *) &prm_deduplicate_key_level_lower,
   (char *) NULL,
   (DUP_PRM_FUNC) NULL,
   (DUP_PRM_FUNC) NULL},
#endif
=======
  {PRM_ID_ORACLE_STYLE_DIVIDE,
   PRM_NAME_ORACLE_STYLE_DIVIDE,
   (PRM_FOR_SERVER | PRM_FORCE_SERVER),
   PRM_BOOLEAN,
   &prm_oracle_style_divide_flag,
   (void *) &prm_oracle_style_divide_default,
   (void *) &PRM_ORACLE_STYLE_DIVIDE,
   (void *) NULL, (void *) NULL,
   (char *) NULL,
   (DUP_PRM_FUNC) NULL,
   (DUP_PRM_FUNC) NULL}
>>>>>>> 63133ba6
};

static int num_session_parameters = 0;
#define NUM_SESSION_PRM num_session_parameters

#if defined (CS_MODE)
/*
 * Session parameters should be cached with the default values or the values
 * loaded from cubrid.conf file. When a new client connects to CAS, it should
 * reload these parameters (because some may be changed by previous clients)
 */
SESSION_PARAM *cached_session_parameters = NULL;
#endif /* CS_MODE */

/*
 * Keyword searches do a intl_mbs_ncasecmp(), using the LENGTH OF THE TABLE KEY
 * as the limit, so make sure that overlapping keywords are ordered
 * correctly.  For example, make sure that "yes" precedes "y".
 */

typedef struct keyval KEYVAL;
struct keyval
{
  const char *key;
  int val;
};

static KEYVAL boolean_words[] = {
  {"yes", 1},
  {"y", 1},
  {"1", 1},
  {"true", 1},
  {"on", 1},
  {"no", 0},
  {"n", 0},
  {"0", 0},
  {"false", 0},
  {"off", 0}
};

static KEYVAL er_log_level_words[] = {
  {"fatal", ER_FATAL_ERROR_SEVERITY},
  {"error", ER_ERROR_SEVERITY},
  {"syntax", ER_SYNTAX_ERROR_SEVERITY},
  {"warning", ER_WARNING_SEVERITY},
  {"notification", ER_NOTIFICATION_SEVERITY}
};

static KEYVAL isolation_level_words[] = {
  {"tran_serializable", TRAN_SERIALIZABLE},
  {"tran_no_phantom_read", TRAN_SERIALIZABLE},

  {"tran_rep_class_rep_instance", TRAN_REPEATABLE_READ},
  {"tran_rep_read", TRAN_REPEATABLE_READ},
  {"tran_rep_class_commit_instance", TRAN_READ_COMMITTED},
  {"tran_read_committed", TRAN_READ_COMMITTED},
  {"tran_cursor_stability", TRAN_READ_COMMITTED},

  {"serializable", TRAN_SERIALIZABLE},
  {"no_phantom_read", TRAN_SERIALIZABLE},

  {"rep_class_rep_instance", TRAN_REPEATABLE_READ},
  {"rep_read", TRAN_REPEATABLE_READ},
  {"rep_class_commit_instance", TRAN_READ_COMMITTED},
  {"read_committed", TRAN_READ_COMMITTED},
  {"cursor_stability", TRAN_READ_COMMITTED},
};

static KEYVAL pgbuf_debug_page_validation_level_words[] = {
  {"fetch", PGBUF_DEBUG_PAGE_VALIDATION_FETCH},
  {"free", PGBUF_DEBUG_PAGE_VALIDATION_FREE},
  {"all", PGBUF_DEBUG_PAGE_VALIDATION_ALL}
};

static KEYVAL null_words[] = {
  {"null", 0},
  {"0", 0}
};

static KEYVAL ha_mode_words[] = {
  {HA_MODE_OFF_STR, HA_MODE_OFF},
  {"no", HA_MODE_OFF},
  {"n", HA_MODE_OFF},
  {"0", HA_MODE_OFF},
  {"false", HA_MODE_OFF},
  {"off", HA_MODE_OFF},
  {"yes", HA_MODE_FAIL_BACK},
  {"y", HA_MODE_FAIL_BACK},
  {"1", HA_MODE_FAIL_BACK},
  {"true", HA_MODE_FAIL_BACK},
  {"on", HA_MODE_FAIL_BACK},
  /* {HA_MODE_FAIL_OVER_STR, HA_MODE_FAIL_OVER}, *//* unused */
  {HA_MODE_FAIL_BACK_STR, HA_MODE_FAIL_BACK},
  /* {HA_MODE_LAZY_BACK_STR, HA_MODE_LAZY_BACK}, *//* not implemented yet */
  {HA_MODE_ROLE_CHANGE_STR, HA_MODE_ROLE_CHANGE},
  {"r", HA_MODE_REPLICA},
  {"repl", HA_MODE_REPLICA},
  {"replica", HA_MODE_REPLICA},
  {"2", HA_MODE_REPLICA}
};

static KEYVAL ha_server_state_words[] = {
  {HA_SERVER_STATE_IDLE_STR, HA_SERVER_STATE_IDLE},
  {HA_SERVER_STATE_ACTIVE_STR, HA_SERVER_STATE_ACTIVE},
  {HA_SERVER_STATE_TO_BE_ACTIVE_STR, HA_SERVER_STATE_TO_BE_ACTIVE},
  {HA_SERVER_STATE_STANDBY_STR, HA_SERVER_STATE_STANDBY},
  {HA_SERVER_STATE_TO_BE_STANDBY_STR, HA_SERVER_STATE_TO_BE_STANDBY},
  {HA_SERVER_STATE_MAINTENANCE_STR, HA_SERVER_STATE_MAINTENANCE},
  {HA_SERVER_STATE_DEAD_STR, HA_SERVER_STATE_DEAD}
};

static KEYVAL ha_log_applier_state_words[] = {
  {HA_LOG_APPLIER_STATE_UNREGISTERED_STR, HA_LOG_APPLIER_STATE_UNREGISTERED},
  {HA_LOG_APPLIER_STATE_RECOVERING_STR, HA_LOG_APPLIER_STATE_RECOVERING},
  {HA_LOG_APPLIER_STATE_WORKING_STR, HA_LOG_APPLIER_STATE_WORKING},
  {HA_LOG_APPLIER_STATE_DONE_STR, HA_LOG_APPLIER_STATE_DONE},
  {HA_LOG_APPLIER_STATE_ERROR_STR, HA_LOG_APPLIER_STATE_ERROR}
};

static KEYVAL compat_words[] = {
  {"cubrid", COMPAT_CUBRID},
  {"default", COMPAT_CUBRID},
  {"mysql", COMPAT_MYSQL},
  {"oracle", COMPAT_ORACLE}
};

static KEYVAL check_peer_alive_words[] = {
  {"none", CSS_CHECK_PEER_ALIVE_NONE},
  {"server_only", CSS_CHECK_PEER_ALIVE_SERVER_ONLY},
  {"client_only", CSS_CHECK_PEER_ALIVE_CLIENT_ONLY},
  {"both", CSS_CHECK_PEER_ALIVE_BOTH},
};

static KEYVAL query_trace_format_words[] = {
  {"text", QUERY_TRACE_TEXT},
  {"json", QUERY_TRACE_JSON},
};

static KEYVAL fi_test_words[] = {
  {"recovery", FI_GROUP_RECOVERY},
};

static KEYVAL ha_repl_filter_type_words[] = {
  {"none", REPL_FILTER_NONE},
  {"include_table", REPL_FILTER_INCLUDE_TBL},
  {"exclude_table", REPL_FILTER_EXCLUDE_TBL}
};

static KEYVAL tde_algorithm_words[] = {
  /* {"none", TDE_ALGORITHM_NONE}, */
  {"aes", TDE_ALGORITHM_AES},
  {"aria", TDE_ALGORITHM_ARIA}
};

/* *INDENT-OFF* */
using namespace cubregex;
static KEYVAL regexp_engine_words[] = {
  {get_engine_name(engine_type::LIB_CPPSTD), engine_type::LIB_CPPSTD},
  {get_engine_name(engine_type::LIB_RE2), engine_type::LIB_RE2}
};
/* *INDENT-ON* */

static const char *compat_mode_values_PRM_ANSI_QUOTES[COMPAT_ORACLE + 2] = {
  NULL,				/* COMPAT_CUBRID */
  "no",				/* COMPAT_MYSQL */
  NULL,				/* COMPAT_ORACLE */
  PRM_NAME_ANSI_QUOTES
};

static const char *compat_mode_values_PRM_ORACLE_STYLE_EMPTY_STRING[COMPAT_ORACLE + 2] = {
  NULL,				/* COMPAT_CUBRID */
  NULL,				/* COMPAT_MYSQL */
  "yes",			/* COMPAT_ORACLE */
  PRM_NAME_ORACLE_STYLE_EMPTY_STRING
};

static const char *compat_mode_values_PRM_ORACLE_STYLE_OUTERJOIN[COMPAT_ORACLE + 2] = {
  NULL,				/* COMPAT_CUBRID */
  NULL,				/* COMPAT_MYSQL */
  "yes",			/* COMPAT_ORACLE */
  PRM_NAME_ORACLE_STYLE_OUTERJOIN
};

static const char *compat_mode_values_PRM_PIPES_AS_CONCAT[COMPAT_ORACLE + 2] = {
  NULL,				/* COMPAT_CUBRID */
  "no",				/* COMPAT_MYSQL */
  NULL,				/* COMPAT_ORACLE */
  PRM_NAME_PIPES_AS_CONCAT
};

/* Oracle's trigger correlation names are not yet supported. */
static const char *compat_mode_values_PRM_MYSQL_TRIGGER_CORRELATION_NAMES[COMPAT_ORACLE + 2] = {
  NULL,				/* COMPAT_CUBRID */
  "yes",			/* COMPAT_MYSQL */
  NULL,				/* COMPAT_ORACLE */
  PRM_NAME_MYSQL_TRIGGER_CORRELATION_NAMES
};

static const char *compat_mode_values_PRM_REQUIRE_LIKE_ESCAPE_CHARACTER[COMPAT_ORACLE + 2] = {
  NULL,				/* COMPAT_CUBRID */
  "yes",			/* COMPAT_MYSQL */
  NULL,				/* COMPAT_ORACLE */
  PRM_NAME_REQUIRE_LIKE_ESCAPE_CHARACTER
};

static const char *compat_mode_values_PRM_NO_BACKSLASH_ESCAPES[COMPAT_ORACLE + 2] = {
  NULL,				/* COMPAT_CUBRID */
  "no",				/* COMPAT_MYSQL */
  NULL,				/* COMPAT_ORACLE */
  PRM_NAME_NO_BACKSLASH_ESCAPES
};

static const char *compat_mode_values_PRM_ADD_COLUMN_UPDATE_HARD_DEFAULT[COMPAT_ORACLE + 2] = {
  NULL,				/* COMPAT_CUBRID */
  "yes",			/* COMPAT_MYSQL */
  NULL,				/* COMPAT_ORACLE: leave it in cubrid mode for now */
  PRM_NAME_ADD_COLUMN_UPDATE_HARD_DEFAULT
};

static const char *compat_mode_values_PRM_RETURN_NULL_ON_FUNCTION_ERRORS[COMPAT_ORACLE + 2] = {
  NULL,				/* COMPAT_CUBRID */
  "yes",			/* COMPAT_MYSQL */
  NULL,				/* COMPAT_ORACLE */
  PRM_NAME_RETURN_NULL_ON_FUNCTION_ERRORS
};

static const char *compat_mode_values_PRM_PLUS_AS_CONCAT[COMPAT_ORACLE + 2] = {
  "yes",			/* COMPAT_CUBRID */
  "no",				/* COMPAT_MYSQL */
  NULL,				/* COMPAT_ORACLE */
  PRM_NAME_PLUS_AS_CONCAT
};

static const char **compat_mode_values[] = {
  compat_mode_values_PRM_ANSI_QUOTES,
  compat_mode_values_PRM_ORACLE_STYLE_EMPTY_STRING,
  compat_mode_values_PRM_ORACLE_STYLE_OUTERJOIN,
  compat_mode_values_PRM_PIPES_AS_CONCAT,
  compat_mode_values_PRM_MYSQL_TRIGGER_CORRELATION_NAMES,
  compat_mode_values_PRM_REQUIRE_LIKE_ESCAPE_CHARACTER,
  compat_mode_values_PRM_NO_BACKSLASH_ESCAPES,
  compat_mode_values_PRM_ADD_COLUMN_UPDATE_HARD_DEFAULT,
  compat_mode_values_PRM_RETURN_NULL_ON_FUNCTION_ERRORS,
  compat_mode_values_PRM_PLUS_AS_CONCAT
};

static const int call_stack_dump_error_codes[] = {
  ER_GENERIC_ERROR,
  ER_IO_FORMAT_BAD_NPAGES,
  ER_IO_READ,
  ER_IO_WRITE,
  ER_PB_BAD_PAGEID,
  ER_PB_UNFIXED_PAGEPTR,
  ER_DISK_UNKNOWN_SECTOR,
  ER_DISK_UNKNOWN_PAGE,
  ER_SP_BAD_INSERTION_SLOT,
  ER_SP_UNKNOWN_SLOTID,
  ER_HEAP_UNKNOWN_OBJECT,
  ER_HEAP_BAD_RELOCATION_RECORD,
  ER_HEAP_BAD_OBJECT_TYPE,
  ER_HEAP_OVFADDRESS_CORRUPTED,
  ER_LK_PAGE_TIMEOUT,
  ER_LOG_READ,
  ER_LOG_WRITE,
  ER_LOG_PAGE_CORRUPTED,
  ER_LOG_REDO_INTERFACE,
  ER_LOG_MAYNEED_MEDIA_RECOVERY,
  ER_LOG_NOTIN_ARCHIVE,
  ER_TF_BUFFER_UNDERFLOW,
  ER_TF_BUFFER_OVERFLOW,
  ER_BTREE_UNKNOWN_KEY,
  ER_CT_INVALID_CLASSID,
  ER_CT_UNKNOWN_REPRID,
  ER_CT_INVALID_REPRID,
  ER_FILE_ALLOC_NOPAGES,
  ER_FILE_TABLE_CORRUPTED,
  ER_PAGE_LATCH_TIMEDOUT,
  ER_PAGE_LATCH_ABORTED,
  ER_PARTITION_WORK_FAILED,
  ER_PARTITION_NOT_EXIST,
  ER_FILE_TABLE_OVERFLOW,
  ER_HA_GENERIC_ERROR,
  ER_DESC_ISCAN_ABORTED,
  ER_SP_INVALID_HEADER,
  ER_LOG_CHECKPOINT_SKIP_INVALID_PAGE
};

typedef enum
{
  PRM_PRINT_NONE = 0,
  PRM_PRINT_NAME,
  PRM_PRINT_ID
} PRM_PRINT_MODE;

typedef enum
{
  PRM_PRINT_CURR_VAL = 0,
  PRM_PRINT_DEFAULT_VAL
} PRM_PRINT_VALUE_MODE;

static int prm_print (const SYSPRM_PARAM * prm, char *buf, size_t len, PRM_PRINT_MODE print_mode,
		      PRM_PRINT_VALUE_MODE print_value_mode);
static int sysprm_load_and_init_internal (const char *db_name, const char *conf_file, bool reload,
					  const int load_flags);
static void prm_check_environment (void);
static int prm_check_parameters (void);
static SYSPRM_ERR sysprm_validate_escape_char_parameters (const SYSPRM_ASSIGN_VALUE * assignment_list);
static int prm_load_by_section (INI_TABLE * ini, const char *section, bool ignore_section, bool reload,
				const char *file, const int load_flags, bool ignore_case);
static int prm_read_and_parse_ini_file (const char *prm_file_name, const char *db_name, const bool reload,
					const int load_flags);
static void prm_report_bad_entry (const char *key, int line, int err, const char *where);
static SYSPRM_ERR sysprm_get_param_range (SYSPRM_PARAM * prm, void *min, void *max);
static int prm_check_range (SYSPRM_PARAM * prm, void *value);
static int prm_set (SYSPRM_PARAM * prm, const char *value, bool set_flag);
static int prm_set_force (SYSPRM_PARAM * prm, const char *value);
static int prm_set_default (SYSPRM_PARAM * prm);
static SYSPRM_PARAM *prm_find (const char *pname, const char *section);
static const KEYVAL *prm_keyword (int val, const char *name, const KEYVAL * tbl, int dim);
static void prm_tune_parameters (void);
static int prm_compound_has_changed (SYSPRM_PARAM * prm, bool set_flag);
static void prm_set_compound (SYSPRM_PARAM * param, const char **compound_param_values[], const int values_count,
			      bool set_flag);
static int prm_get_next_param_value (char **data, char **prm, char **value);
static PARAM_ID sysprm_get_id (const SYSPRM_PARAM * prm);
static int sysprm_compare_values (void *first_value, void *second_value, unsigned int val_type);
static void sysprm_set_sysprm_value_from_parameter (SYSPRM_VALUE * prm_value, SYSPRM_PARAM * prm);
static SESSION_PARAM *sysprm_alloc_session_parameters (void);
static SYSPRM_ERR sysprm_generate_new_value (SYSPRM_PARAM * prm, const char *value, bool check,
					     SYSPRM_VALUE * new_value);
static int sysprm_set_value (SYSPRM_PARAM * prm, SYSPRM_VALUE value, bool set_flag, bool duplicate);
static void sysprm_set_system_parameter_value (SYSPRM_PARAM * prm, SYSPRM_VALUE value);
static int sysprm_print_sysprm_value (PARAM_ID prm_id, SYSPRM_VALUE value, char *buf, size_t len,
				      PRM_PRINT_MODE print_mode);

static void sysprm_update_flag_different (SYSPRM_PARAM * prm);
static void sysprm_update_flag_allocated (SYSPRM_PARAM * prm);
static void sysprm_update_session_prm_flag_allocated (SESSION_PARAM * prm);

static void sysprm_clear_sysprm_value (SYSPRM_VALUE * value, SYSPRM_DATATYPE datatype);
static char *sysprm_pack_sysprm_value (char *ptr, SYSPRM_VALUE value, SYSPRM_DATATYPE datatype);
static int sysprm_packed_sysprm_value_length (SYSPRM_VALUE value, SYSPRM_DATATYPE datatype, int offset);
static char *sysprm_unpack_sysprm_value (char *ptr, SYSPRM_VALUE * value, SYSPRM_DATATYPE datatype);

#if defined (SERVER_MODE)
static SYSPRM_ERR sysprm_set_session_parameter_value (SESSION_PARAM * session_parameter, int id, SYSPRM_VALUE value);
static SYSPRM_ERR sysprm_set_session_parameter_default (SESSION_PARAM * session_parameter, PARAM_ID prm_id);
#endif /* SERVER_MODE */

#if defined (CS_MODE)
static void sysprm_update_cached_session_param_val (const PARAM_ID prm_id);
#endif

#if defined (SA_MODE) || defined (SERVER_MODE)
static void init_server_timezone_parameter (void);
#endif

/* conf files that have been loaded */
#define MAX_NUM_OF_PRM_FILES_LOADED	10
static struct
{
  char *conf_path;
  char *db_name;
} prm_Files_loaded[MAX_NUM_OF_PRM_FILES_LOADED];

/*
 * prm_file_has_been_loaded - Record the file path that has been loaded
 *   return: none
 *   conf_path(in): path of the conf file to be recorded
 *   db_name(in): db name to be recorded
 */
static void
prm_file_has_been_loaded (const char *conf_path, const char *db_name)
{
  int i;
  assert (conf_path != NULL);

  for (i = 0; i < MAX_NUM_OF_PRM_FILES_LOADED; i++)
    {
      if (prm_Files_loaded[i].conf_path == NULL)
	{
	  prm_Files_loaded[i].conf_path = strdup (conf_path);
	  prm_Files_loaded[i].db_name = db_name ? strdup (db_name) : NULL;
	  return;
	}
    }
}


/*
 * sysprm_dump_parameters - Print out current system parameters
 *   return: none
 *   fp(in):
 */
void
sysprm_dump_parameters (FILE * fp)
{
  char buf[LINE_MAX];
  int i;
  const SYSPRM_PARAM *prm;

  fprintf (fp, "#\n# cubrid.conf\n#\n\n");
  fprintf (fp, "# system parameters were loaded from the files ([@section])\n");
  for (i = 0; i < MAX_NUM_OF_PRM_FILES_LOADED; i++)
    {
      if (prm_Files_loaded[i].conf_path != NULL)
	{
	  fprintf (fp, "# %s", prm_Files_loaded[i].conf_path);
	  if (prm_Files_loaded[i].db_name)
	    {
	      fprintf (fp, " [@%s]\n", prm_Files_loaded[i].db_name);
	    }
	  else
	    {
	      fprintf (fp, "\n");
	    }
	}
    }

  fprintf (fp, "\n# system parameters\n");
  for (i = 0; i < NUM_PRM; i++)
    {
      prm = &prm_Def[i];
      if (PRM_IS_HIDDEN (prm->static_flag) || PRM_IS_OBSOLETED (prm->static_flag))
	{
	  continue;
	}
      prm_print (prm, buf, LINE_MAX, PRM_PRINT_NAME, PRM_PRINT_CURR_VAL);
      fprintf (fp, "%s\n", buf);
    }

  return;
}

/*
 * sysprm_set_er_log_file -
 *   return: void
 *   base_db_name(in): database name
 *
 */
void
sysprm_set_er_log_file (const char *db_name)
{
  char *s, *base_db_name;
  char local_db_name[DB_MAX_IDENTIFIER_LENGTH];
  time_t log_time;
  struct tm log_tm, *log_tm_p = &log_tm;
  char error_log_name[PATH_MAX];
  SYSPRM_PARAM *er_log_file;

  if (db_name == NULL)
    {
      return;
    }

  er_log_file = prm_find (PRM_NAME_ER_LOG_FILE, NULL);
  if (er_log_file == NULL || PRM_IS_SET (*er_log_file->dynamic_flag))
    {
      return;
    }

  strncpy_bufsize (local_db_name, db_name);
  s = strchr (local_db_name, '@');
  if (s)
    {
      *s = '\0';
    }
  base_db_name = basename ((char *) local_db_name);
  if (base_db_name == NULL)
    {
      return;
    }

  log_time = time (NULL);
  log_tm_p = localtime_r (&log_time, &log_tm);
  if (log_tm_p != NULL)
    {
      snprintf (error_log_name, PATH_MAX - 1, "%s%c%s_%04d%02d%02d_%02d%02d.err", ER_LOG_FILE_DIR, PATH_SEPARATOR,
		base_db_name, log_tm_p->tm_year + 1900, log_tm_p->tm_mon + 1, log_tm_p->tm_mday, log_tm_p->tm_hour,
		log_tm_p->tm_min);
      prm_set (er_log_file, error_log_name, true);
    }
}

/*
 * sysprm_load_and_init_internal - Read system parameters from the init files
 *   return: NO_ERROR or ER_FAILED
 *   db_name(in): database name
 *   conf_file(in): config file
 *   reload(in):
 *   load_flags(in):
 *
 * Note: Parameters would be tuned and forced according to the internal rules.
 */
static int
sysprm_load_and_init_internal (const char *db_name, const char *conf_file, bool reload, const int load_flags)
{
  char *base_db_name = NULL;
  char file_being_dealt_with[PATH_MAX];
  char local_db_name[DB_MAX_IDENTIFIER_LENGTH];
  unsigned int i;
  struct stat stat_buf;
  int r = NO_ERROR;
  char *s;
#if defined (CS_MODE)
  SESSION_PARAM *sprm = NULL;
  int num_session_prms;
#endif

  if (reload)
    {
      for (i = 0; i < NUM_PRM; i++)
	{
	  if (PRM_IS_RELOADABLE (prm_Def[i].static_flag))
	    {
	      if (prm_set_default (&prm_Def[i]) != PRM_ERR_NO_ERROR)
		{
		  prm_Def[i].value = (void *) NULL;
		}
	    }
	}
    }

  if (db_name == NULL)
    {
      /* initialize message catalog at here because there could be a code path that did not call msgcat_init() before */
      if (msgcat_init () != NO_ERROR)
	{
	  return ER_FAILED;
	}
      base_db_name = NULL;
    }
  else
    {
      strncpy_bufsize (local_db_name, db_name);
      s = strchr (local_db_name, '@');
      if (s)
	{
	  *s = '\0';
	}
      base_db_name = basename ((char *) local_db_name);
    }

#if !defined (CS_MODE)
  if (base_db_name != NULL && reload == false)
    {
      sysprm_set_er_log_file (base_db_name);
    }
#endif /* !CS_MODE */

  /*
   * Read installation configuration file - $CUBRID/conf/cubrid.conf
   * or use conf_file if exist
   */

  if (conf_file == NULL)
    {
      /* use environment variable's value if exist */
      conf_file = envvar_get ("CONF_FILE");
      if (conf_file != NULL && *conf_file == '\0')
	{
	  conf_file = NULL;
	}
    }

  if (conf_file != NULL)
    {
      /* use user specified config path and file */
      strncpy (file_being_dealt_with, conf_file, sizeof (file_being_dealt_with) - 1);
    }
  else
    {
      envvar_confdir_file (file_being_dealt_with, PATH_MAX, sysprm_conf_file_name);
    }

  if (stat (file_being_dealt_with, &stat_buf) != 0)
    {
      fprintf (stderr, msgcat_message (MSGCAT_CATALOG_CUBRID, MSGCAT_SET_PARAMETERS, PRM_ERR_CANT_ACCESS),
	       file_being_dealt_with, strerror (errno));
    }
  else
    {
      r = prm_read_and_parse_ini_file (file_being_dealt_with, base_db_name, reload, load_flags | SYSPRM_IGNORE_HA);
    }

  if (r != NO_ERROR)
    {
      return r;
    }

  if (PRM_HA_MODE != HA_MODE_OFF)
    {
      /* use environment variable's value if exist */
      conf_file = envvar_get ("HA_CONF_FILE");
      if (conf_file != NULL && conf_file[0] != '\0')
	{
	  strncpy_bufsize (file_being_dealt_with, conf_file);
	}
      else
	{
	  envvar_confdir_file (file_being_dealt_with, PATH_MAX, sysprm_ha_conf_file_name);
	}
      if (stat (file_being_dealt_with, &stat_buf) == 0)
	{
	  r = prm_read_and_parse_ini_file (file_being_dealt_with, NULL, reload, load_flags);
	}
    }

  if (r != NO_ERROR)
    {
      return r;
    }

  /*
   * If a parameter is not given, set it by default
   */
  for (i = 0; i < NUM_PRM; i++)
    {
      if (!PRM_IS_SET (*prm_Def[i].dynamic_flag) && !PRM_IS_OBSOLETED (prm_Def[i].static_flag))
	{
	  if (prm_set_default (&prm_Def[i]) != PRM_ERR_NO_ERROR)
	    {
	      fprintf (stderr, msgcat_message (MSGCAT_CATALOG_CUBRID, MSGCAT_SET_PARAMETERS, PRM_ERR_NO_VALUE),
		       prm_Def[i].name);
	      assert (0);
	      return ER_FAILED;
	    }
	}
    }

#if defined (SA_MODE) || defined (SERVER_MODE)
  init_server_timezone_parameter ();
#endif

  /*
   * Perform system parameter check and tuning.
   */
  prm_check_environment ();
  prm_tune_parameters ();
#if 0
  if (prm_check_parameters () != NO_ERROR)
    {
      return ER_FAILED;
    }
#endif

  /*
   * Perform forced system parameter setting.
   */
  for (i = 0; i < DIM (prm_Def); i++)
    {
      if (prm_Def[i].force_value)
	{
	  prm_set (&prm_Def[i], prm_Def[i].force_value, false);
	}
    }

#if 0
  if (envvar_get ("PARAM_DUMP"))
    {
      sysprm_dump_parameters (stdout);
    }
#endif

  intl_Mbs_support = prm_get_bool_value (PRM_ID_INTL_MBS_SUPPORT);
  intl_String_validation = prm_get_bool_value (PRM_ID_INTL_CHECK_INPUT_STRING);

  /* count the number of session parameters */
  num_session_parameters = 0;
  for (i = 0; i < NUM_PRM; i++)
    {
      if (PRM_IS_FOR_SESSION (prm_Def[i].static_flag))
	{
	  num_session_parameters++;
	}
    }
#if defined (CS_MODE)
  /* cache session parameters */
  if (cached_session_parameters != NULL)
    {
      /* free previous cache */
      sysprm_free_session_parameters (&cached_session_parameters);
    }
  cached_session_parameters = sysprm_alloc_session_parameters ();
  num_session_prms = 0;
  for (i = 0; i < NUM_PRM; i++)
    {
      if (PRM_IS_FOR_SESSION (prm_Def[i].static_flag))
	{
	  sprm = &cached_session_parameters[num_session_prms++];
	  sprm->prm_id = (PARAM_ID) i;
	  sprm->flag = *prm_Def[i].dynamic_flag;
	  sprm->datatype = prm_Def[i].datatype;
	  sysprm_set_sysprm_value_from_parameter (&sprm->value, GET_PRM (i));
	  sysprm_update_session_prm_flag_allocated (sprm);
	}
    }
#endif /* CS_MODE */

#if !defined(NDEBUG)
  /* verify flags are not incorrect or confusing */
  for (i = 0; i < NUM_PRM; i++)
    {
      int flag = prm_Def[i].static_flag;
      if (PRM_IS_FOR_SESSION (flag) && (!PRM_IS_FOR_CLIENT (flag) || !PRM_USER_CAN_CHANGE (flag)))
	{
	  /* session parameters can only be parameters for client that are changeable on-line */
	  assert (0);
	}
      if (PRM_IS_FOR_SESSION (flag) && PRM_IS_HIDDEN (flag))
	{
	  /* hidden parameters are not allowed to use PRM_FOR_SESSION flag */
	  assert (0);
	}
      if (PRM_CLIENT_SESSION_ONLY (flag) && (!PRM_IS_FOR_SERVER (flag) || !PRM_IS_FOR_SESSION (flag)))
	{
	  /* client session only makes sense if the parameter is for session and for server */
	  assert (0);
	}
      if (PRM_USER_CAN_CHANGE (flag) && PRM_TEST_CHANGE_ONLY (flag))
	{
	  /* do not set both parameters: USER_CHANGE: the user can change parameter value on-line TEST_CHANGE: for QA
	   * only */
	  assert (0);
	}
      if (PRM_IS_GET_SERVER (flag) && (PRM_IS_FOR_SESSION (flag) || PRM_IS_HIDDEN (flag)))
	{
	  /* session and hidden parameters are not allowed to use PRM_GET_SERVER flag */
	  assert (0);
	}
      if (PRM_IS_GET_SERVER (flag)
	  && (!PRM_IS_FOR_CLIENT (flag) || !PRM_IS_FOR_SERVER (flag) || !PRM_USER_CAN_CHANGE (flag)))
	{
	  /* Note that PRM_GET_SERVER flag only can be set if the parameter has PRM_FOR_CLIENT, PRM_FOR_SERVER, and
	   * PRM_USER_CHANGE flags. */
	  assert (0);
	}
    }
#endif

  return NO_ERROR;
}

/*
 * sysprm_load_and_init - Read system parameters from the init files
 *   return: NO_ERROR or ER_FAILED
 *   db_name(in): database name
 *   conf_file(in): config file
 *
 */
int
sysprm_load_and_init (const char *db_name, const char *conf_file, const int load_flags)
{
  return sysprm_load_and_init_internal (db_name, conf_file, false, load_flags);
}

/*
 * sysprm_load_and_init_client - Read system parameters from the init files
 *				 (client version)
 *   return: NO_ERROR or ER_FAILED
 *   db_name(in): database name
 *   conf_file(in): config file
 *
 */
int
sysprm_load_and_init_client (const char *db_name, const char *conf_file)
{
  return sysprm_load_and_init_internal (db_name, conf_file, false, SYSPRM_LOAD_ALL);
}

/*
 * sysprm_reload_and_init - Read system parameters from the init files
 *   return: NO_ERROR or ER_FAILED
 *   db_name(in): database name
 *   conf_file(in): config file
 *
 */
int
sysprm_reload_and_init (const char *db_name, const char *conf_file)
{
  return sysprm_load_and_init_internal (db_name, conf_file, true, SYSPRM_LOAD_ALL);
}

/*
 * prm_load_by_section - Set system parameters from a file
 *   return: void
 *   ini(in):
 *   section(in):
 *   ignore_section(in):
 *   reload(in):
 *   file(in):
 *   load_flags(in):
 *   ignore_case(in):
 */
static int
prm_load_by_section (INI_TABLE * ini, const char *section, bool ignore_section, bool reload, const char *file,
		     const int load_flags, bool ignore_case)
{
  int i, error;
  int sec_len;
  const char *sec_p;
  const char *key, *value;
  SYSPRM_PARAM *prm;
  bool on_server = false;
  bool on_client = false;

#if defined(SERVER_MODE)
  on_server = true;
#endif

#if defined(CS_MODE)
  on_client = true;
#endif

  sec_p = (ignore_section) ? NULL : section;

  for (i = 0; i < ini->size; i++)
    {
      if (ini->key[i] == NULL || ini->val[i] == NULL)
	{
	  continue;
	}

      key = ini->key[i];
      value = ini->val[i];

      if (ini_hassec (key))
	{
	  sec_len = ini_seccmp (key, section, ignore_case);
	  if (!sec_len)
	    {
	      continue;
	    }
	  sec_len++;
	}
      else
	{
	  if (ignore_section)
	    {
	      sec_len = 1;
	    }
	  else
	    {
	      continue;
	    }
	}

      prm = prm_find (key + sec_len, sec_p);
      if (prm == NULL)
	{
	  error = PRM_ERR_UNKNOWN_PARAM;
	  prm_report_bad_entry (key + sec_len, ini->lineno[i], error, file);
	  return error;
	}

#if defined (CS_MODE)
      if (PRM_IS_FOR_SERVER (prm->static_flag) && !PRM_IS_FOR_CLIENT (prm->static_flag))
	{
	  /* prm for only server */
	  continue;
	}
#endif /* CS_MODE */

#if defined (SERVER_MODE)
      if (PRM_IS_FOR_CLIENT (prm->static_flag) && !PRM_IS_FOR_SERVER (prm->static_flag))
	{
	  /* prm for only client */
	  continue;
	}
#endif /* SERVER_MODE */

      if (reload && !PRM_IS_RELOADABLE (prm->static_flag))
	{
	  continue;
	}
      if (!SYSPRM_LOAD_IS_IGNORE_HA (load_flags) && !PRM_IS_FOR_HA (prm->static_flag))
	{
	  continue;
	}

      if (PRM_IS_OBSOLETED (prm->static_flag))
	{
	  continue;
	}

      if (PRM_IS_DEPRECATED (prm->static_flag))
	{
	  prm_report_bad_entry (key + sec_len, ini->lineno[i], PRM_ERR_DEPRICATED, file);
	}

      if (on_server && strcmp (prm->name, PRM_NAME_TIMEZONE) == 0)
	{
	  continue;
	}

      if (SYSPRM_LOAD_IS_IGNORE_INTL (load_flags)
	  && (strcmp (prm->name, PRM_NAME_INTL_DATE_LANG) == 0
	      || strcmp (prm->name, PRM_NAME_INTL_NUMBER_LANG) == 0
	      || strcmp (prm->name, PRM_NAME_INTL_CHECK_INPUT_STRING) == 0
	      || strcmp (prm->name, PRM_NAME_INTL_COLLATION) == 0
	      || strcmp (prm->name, PRM_NAME_INTL_MBS_SUPPORT) == 0
	      || strcmp (prm->name, PRM_NAME_SERVER_TIMEZONE) == 0 || strcmp (prm->name, PRM_NAME_TIMEZONE) == 0))
	{
	  continue;
	}

      if (strcmp (prm->name, PRM_NAME_SERVER_TIMEZONE) == 0)
	{
	  TZ_REGION tz_region_system;
	  int er_status = NO_ERROR;

	  if (value != NULL)
	    {
	      /* offset timezone can work without timezone lib */
	      er_status = tz_str_to_region (value, strlen (value), &tz_region_system);
	      if (er_status != NO_ERROR)
		{
		  /* we may have geographic region name, make sure timezone lib is loaded */
		  if (tz_load () != NO_ERROR)
		    {
		      return PRM_ERR_BAD_VALUE;
		    }
		  er_status = tz_str_to_region (value, strlen (value), &tz_region_system);
		}
	      if (er_status != NO_ERROR)
		{
		  error = PRM_ERR_BAD_VALUE;
		  prm_report_bad_entry (key + sec_len, ini->lineno[i], error, file);
		  return error;
		}
	      tz_set_tz_region_system (&tz_region_system);
	    }
	}

      if ((on_server || on_client)
	  && (strcmp (prm->name, PRM_NAME_SERVER_TIMEZONE) == 0 || strcmp (prm->name, PRM_NAME_TIMEZONE) == 0))
	{
	  int er_status = NO_ERROR;

	  if (value != NULL)
	    {
	      /* offset timezone can work without timezone lib */
#if !defined(SERVER_MODE)
	      er_status = tz_str_to_region (value, strlen (value), tz_get_client_tz_region_session ());
#else
	      er_status = tz_str_to_region (value, strlen (value), NULL);
#endif
	      if (er_status != NO_ERROR)
		{
		  /* we may have geographic region name, make sure timezone lib is loaded */
		  if (tz_load () != NO_ERROR)
		    {
		      return PRM_ERR_BAD_VALUE;
		    }
#if !defined(SERVER_MODE)
		  er_status = tz_str_to_region (value, strlen (value), tz_get_client_tz_region_session ());
#else
		  er_status = tz_str_to_region (value, strlen (value), NULL);
#endif
		}
	      if (er_status != NO_ERROR)
		{
		  error = PRM_ERR_BAD_VALUE;
		  prm_report_bad_entry (key + sec_len, ini->lineno[i], error, file);
		  return error;
		}
	    }
	}

      if (strcmp (section, "common") == 0 && strcmp (prm->name, PRM_NAME_JAVA_STORED_PROCEDURE_PORT) == 0)
	{
	  error = PRM_ERR_CANNOT_CHANGE;
	  prm_report_bad_entry (key + sec_len, ini->lineno[i], error, file);
	  return error;
	}

      error = prm_set (prm, value, true);
      if (error != NO_ERROR)
	{
	  prm_report_bad_entry (key + sec_len, ini->lineno[i], error, file);
	  return error;
	}
    }

  return NO_ERROR;
}

/*
 * prm_read_and_parse_ini_file - Set system parameters from a file
 *   return: NO_ERROR or error code defined in enum SYSPRM_ERR
 *   prm_file_name(in):
 *   db_name(in):
 *   reload(in):
 *   load_flags(in):
 */
static int
prm_read_and_parse_ini_file (const char *prm_file_name, const char *db_name, const bool reload, const int load_flags)
{
  INI_TABLE *ini;
  char sec_name[LINE_MAX];
  char host_name[CUB_MAXHOSTNAMELEN];
  char user_name[CUB_MAXHOSTNAMELEN];
  int error;

  ini = ini_parser_load (prm_file_name);
  if (ini == NULL)
    {
      fprintf (stderr, msgcat_message (MSGCAT_CATALOG_CUBRID, MSGCAT_SET_PARAMETERS, PRM_ERR_CANT_OPEN_INIT),
	       prm_file_name, strerror (errno));
      return PRM_ERR_FILE_ERR;
    }

  error = prm_load_by_section (ini, "common", true, reload, prm_file_name, load_flags, true);
  if (error == NO_ERROR && SYSPRM_LOAD_IS_IGNORE_HA (load_flags) && db_name != NULL && *db_name != '\0')
    {
      snprintf (sec_name, LINE_MAX, "@%s", db_name);
      error = prm_load_by_section (ini, sec_name, true, reload, prm_file_name, load_flags, false);
    }

#if defined (SA_MODE)
  if (error == NO_ERROR)
    {
      error = prm_load_by_section (ini, "standalone", true, reload, prm_file_name, load_flags, true);
    }
#endif /* SA_MODE */

  if (error == NO_ERROR && SYSPRM_LOAD_IS_IGNORE_HA (load_flags))
    {
      error = prm_load_by_section (ini, "service", false, reload, prm_file_name, load_flags, true);
    }
  if (error == NO_ERROR && !SYSPRM_LOAD_IS_IGNORE_HA (load_flags) && PRM_HA_MODE != HA_MODE_OFF
      && GETHOSTNAME (host_name, CUB_MAXHOSTNAMELEN) == 0)
    {
      snprintf (sec_name, LINE_MAX, "%%%s|*", host_name);
      error = prm_load_by_section (ini, sec_name, true, reload, prm_file_name, load_flags, true);
      if (error == NO_ERROR && getlogin_r (user_name, CUB_MAXHOSTNAMELEN) == 0)
	{
	  snprintf (sec_name, LINE_MAX, "%%%s|%s", host_name, user_name);
	  error = prm_load_by_section (ini, sec_name, true, reload, prm_file_name, load_flags, true);
	}
    }

  ini_parser_free (ini);

  prm_file_has_been_loaded (prm_file_name, db_name);

  return error;
}

/*
 * prm_size_to_io_pages -
 *   return: value
 */
static int
prm_size_to_io_pages (void *out_val, SYSPRM_DATATYPE out_type, void *in_val, SYSPRM_DATATYPE in_type)
{
  if (out_val == NULL || in_val == NULL)
    {
      return PRM_ERR_BAD_VALUE;
    }

  if (out_type == PRM_INTEGER && in_type == PRM_BIGINT)
    {
      int *page_value = (int *) out_val;
      UINT64 *size_value = (UINT64 *) in_val;
      UINT64 tmp_value;

      tmp_value = *size_value / IO_PAGESIZE;
      if (*size_value % IO_PAGESIZE > 0)
	{
	  tmp_value++;
	}

      if (tmp_value > INT_MAX)
	{
	  return PRM_ERR_BAD_RANGE;
	}
      else
	{
	  *page_value = (int) tmp_value;
	}
    }
  else if (out_type == PRM_FLOAT && in_type == PRM_BIGINT)
    {
      float *page_value = (float *) out_val;
      UINT64 *size_value = (UINT64 *) in_val;
      double tmp_value;

      tmp_value = (double) *size_value / IO_PAGESIZE;

      if (tmp_value > FLT_MAX)
	{
	  return PRM_ERR_BAD_RANGE;
	}
      else
	{
	  *page_value = ceilf ((float) tmp_value * 100) / 100;
	}
    }
  else
    {
      assert_release (false);
      return PRM_ERR_BAD_VALUE;
    }

  return NO_ERROR;
}

/*
 * prm_io_pages_to_size -
 *   return: value
 */
static int
prm_io_pages_to_size (void *out_val, SYSPRM_DATATYPE out_type, void *in_val, SYSPRM_DATATYPE in_type)
{
  if (out_val == NULL || in_val == NULL)
    {
      return PRM_ERR_BAD_VALUE;
    }

  if (out_type == PRM_BIGINT && in_type == PRM_INTEGER)
    {
      UINT64 *size_value = (UINT64 *) out_val;
      UINT64 page_value = *(int *) in_val;

      *size_value = (UINT64) (page_value * IO_PAGESIZE);
    }
  else if (out_type == PRM_BIGINT && in_type == PRM_FLOAT)
    {
      UINT64 *size_value = (UINT64 *) out_val;
      float page_value = *(float *) in_val;

      *size_value = (UINT64) (page_value * IO_PAGESIZE);
    }
  else
    {
      assert_release (false);
      return PRM_ERR_BAD_VALUE;
    }

  return NO_ERROR;
}

/*
 * prm_size_to_log_pages -
 *   return: value
 */
static int
prm_size_to_log_pages (void *out_val, SYSPRM_DATATYPE out_type, void *in_val, SYSPRM_DATATYPE in_type)
{
  if (out_val == NULL || in_val == NULL)
    {
      return PRM_ERR_BAD_VALUE;
    }

  if (out_type == PRM_INTEGER && in_type == PRM_BIGINT)
    {
      int *page_value = (int *) out_val;
      UINT64 *size_value = (UINT64 *) in_val;
      UINT64 tmp_value;

      tmp_value = *size_value / LOG_PAGESIZE;
      if (*size_value % LOG_PAGESIZE)
	{
	  tmp_value++;
	}

      if (tmp_value > INT_MAX)
	{
	  return PRM_ERR_BAD_RANGE;
	}
      else
	{
	  *page_value = (int) tmp_value;
	}
    }
  else if (out_type == PRM_FLOAT && in_type == PRM_BIGINT)
    {
      float *page_value = (float *) out_val;
      UINT64 *size_value = (UINT64 *) in_val;
      double tmp_value;

      tmp_value = (double) *size_value / LOG_PAGESIZE;

      if (tmp_value > FLT_MAX)
	{
	  return PRM_ERR_BAD_RANGE;
	}
      else
	{
	  *page_value = ceilf ((float) tmp_value * 100) / 100;
	}
    }
  else
    {
      assert_release (false);
      return PRM_ERR_BAD_VALUE;
    }

  return NO_ERROR;
}

/*
 * prm_log_pages_to_size -
 *   return: value
 */
static int
prm_log_pages_to_size (void *out_val, SYSPRM_DATATYPE out_type, void *in_val, SYSPRM_DATATYPE in_type)
{
  if (out_val == NULL || in_val == NULL)
    {
      return PRM_ERR_BAD_VALUE;
    }

  if (out_type == PRM_BIGINT && in_type == PRM_INTEGER)
    {
      UINT64 *size_value = (UINT64 *) out_val;
      UINT64 page_value = *(int *) in_val;

      *size_value = (UINT64) (page_value * LOG_PAGESIZE);
    }
  else if (out_type == PRM_BIGINT && in_type == PRM_FLOAT)
    {
      UINT64 *size_value = (UINT64 *) out_val;
      float page_value = *(float *) in_val;

      *size_value = (UINT64) (page_value * LOG_PAGESIZE);
    }
  else if (out_type == PRM_INTEGER && in_type == PRM_INTEGER)
    {
      int *size_value = (int *) out_val;
      int page_value = *(int *) in_val;
      UINT64 t;

      t = ((UINT64) page_value) * LOG_PAGESIZE;
      if (t > INT_MAX)
	{
	  return PRM_ERR_BAD_VALUE;
	}

      *size_value = (int) t;
    }
  else
    {
      assert_release (false);
      return PRM_ERR_BAD_VALUE;
    }

  return NO_ERROR;
}

/*
 * prm_msec_to_sec -
 *   return: value
 */
static int
prm_msec_to_sec (void *out_val, SYSPRM_DATATYPE out_type, void *in_val, SYSPRM_DATATYPE in_type)
{
  if (out_val == NULL || in_val == NULL)
    {
      return PRM_ERR_BAD_VALUE;
    }

  if (out_type == PRM_INTEGER && in_type == PRM_BIGINT)
    {
      int *sec_value = (int *) out_val;
      UINT64 *msec_value = (UINT64 *) in_val;
      UINT64 tmp_value;

      tmp_value = *msec_value / ONE_SEC;

      if (tmp_value > INT_MAX)
	{
	  return PRM_ERR_BAD_RANGE;
	}
      else
	{
	  *sec_value = (int) tmp_value;
	  if (*msec_value % ONE_SEC > 0)
	    {
	      *sec_value = *sec_value + 1;
	    }
	}
    }
  else
    {
      assert_release (false);
      return PRM_ERR_BAD_VALUE;
    }

  return NO_ERROR;
}

/*
 * prm_sec_to_msec -
 *   return: value
 */
static int
prm_sec_to_msec (void *out_val, SYSPRM_DATATYPE out_type, void *in_val, SYSPRM_DATATYPE in_type)
{
  if (out_val == NULL || in_val == NULL)
    {
      return PRM_ERR_BAD_VALUE;
    }

  if (out_type == PRM_BIGINT && in_type == PRM_INTEGER)
    {
      UINT64 *msec_value = (UINT64 *) out_val;
      int sec_value = *(int *) in_val;

      *msec_value = ((UINT64) sec_value) * ONE_SEC;
    }
  else if (out_type == PRM_INTEGER && in_type == PRM_INTEGER)
    {
      int *msec_value = (int *) out_val;
      int sec_value = *(int *) in_val;
      UINT64 t;

      t = ((UINT64) sec_value) * ONE_SEC;
      if (t > INT_MAX)
	{
	  return PRM_ERR_BAD_VALUE;
	}

      *msec_value = (int) t;
    }
  else
    {
      assert_release (false);
      return PRM_ERR_BAD_VALUE;
    }

  return NO_ERROR;
}

/*
 * prm_sec_to_min -
 *   return: value
 */
static int
prm_sec_to_min (void *out_val, SYSPRM_DATATYPE out_type, void *in_val, SYSPRM_DATATYPE in_type)
{
  if (out_val == NULL || in_val == NULL)
    {
      return PRM_ERR_BAD_VALUE;
    }

  if (out_type == PRM_INTEGER && in_type == PRM_INTEGER)
    {
      int *min_value = (int *) out_val;
      int sec_value = *((int *) in_val);

      if (sec_value < 0)
	{
	  *min_value = sec_value;
	}
      else
	{
	  *min_value = sec_value / 60;
	  if (sec_value % 60 > 0)
	    {
	      *min_value = *min_value + 1;
	    }
	}
    }
  else
    {
      assert_release (false);
      return PRM_ERR_BAD_VALUE;
    }

  return NO_ERROR;
}

/*
 * prm_min_to_sec -
 *   return: value
 */
static int
prm_min_to_sec (void *out_val, SYSPRM_DATATYPE out_type, void *in_val, SYSPRM_DATATYPE in_type)
{
  if (out_val == NULL || in_val == NULL)
    {
      return PRM_ERR_BAD_VALUE;
    }

  if (out_type == PRM_INTEGER && in_type == PRM_INTEGER)
    {
      int *sec_value = (int *) out_val;
      int *min_value = (int *) in_val;
      UINT64 tmp_value;

      if (*min_value < 0)
	{
	  *sec_value = *min_value;
	}
      else
	{
	  tmp_value = *min_value * 60;

	  if (tmp_value > INT_MAX)
	    {
	      return PRM_ERR_BAD_RANGE;
	    }
	  else
	    {
	      *sec_value = (int) tmp_value;
	    }
	}
    }
  else
    {
      assert_release (false);
      return PRM_ERR_BAD_VALUE;
    }

  return NO_ERROR;
}

/*
 * prm_equal_to_ori -
 *   return: value
 */
static int
prm_equal_to_ori (void *out_val, SYSPRM_DATATYPE out_type, void *in_val, SYSPRM_DATATYPE in_type)
{
  if (out_val == NULL || in_val == NULL)
    {
      return PRM_ERR_BAD_VALUE;
    }

  if (out_type == PRM_INTEGER && in_type == PRM_INTEGER)
    {
      int *in_value = (int *) in_val;
      int *out_value = (int *) out_val;

      *out_value = *in_value;
    }
  else if (out_type == PRM_FLOAT && in_type == PRM_FLOAT)
    {
      float *in_value = (float *) in_val;
      float *out_value = (float *) out_val;

      *out_value = *in_value;
    }
  else if (out_type == PRM_BIGINT && in_type == PRM_BIGINT)
    {
      UINT64 *in_value = (UINT64 *) in_val;
      UINT64 *out_value = (UINT64 *) out_val;

      *out_value = *in_value;
    }
  else if (out_type == PRM_INTEGER && in_type == PRM_BIGINT)
    {
      UINT64 *in_value = (UINT64 *) in_val;
      int *out_value = (int *) out_val;

      if (*in_value > INT_MAX)
	{
	  return PRM_ERR_BAD_RANGE;
	}

      *out_value = (int) *in_value;
    }
  else if (out_type == PRM_BIGINT && in_type == PRM_INTEGER)
    {
      int *in_value = (int *) in_val;
      UINT64 *out_value = (UINT64 *) out_val;

      *out_value = (UINT64) (*in_value);
    }
  else
    {
      assert_release (false);
      return PRM_ERR_BAD_VALUE;
    }

  return NO_ERROR;
}

/*
 * prm_check_parameters -
 *   return: int
 */
static int
prm_check_parameters (void)
{
  /*
   * ha_node_list and ha_db_list should be not null for ha_mode=yes|replica
   */
  if (PRM_HA_MODE != HA_MODE_OFF)
    {
      if (PRM_HA_NODE_LIST == NULL || PRM_HA_NODE_LIST[0] == 0 || PRM_HA_DB_LIST == NULL || PRM_HA_DB_LIST[0] == 0)
	{
	  fprintf (stderr, msgcat_message (MSGCAT_CATALOG_CUBRID, MSGCAT_SET_PARAMETERS, PRM_ERR_NO_VALUE),
		   PRM_NAME_HA_NODE_LIST);
	  return ER_FAILED;
	}
    }

  return NO_ERROR;
}

/*
 * prm_check_environment -
 *   return: none
 */
static void
prm_check_environment (void)
{
  int i;
  char buf[PRM_DEFAULT_BUFFER_SIZE];

  for (i = 0; i < NUM_PRM; i++)
    {
      SYSPRM_PARAM *prm;
      const char *str;

      prm = &prm_Def[i];
      strncpy (buf, prm->name, sizeof (buf) - 1);
      buf[sizeof (buf) - 1] = '\0';
      ustr_upper (buf);

      str = envvar_get (buf);
      if (str && str[0])
	{
	  int error;
	  error = prm_set (prm, str, true);
	  if (error != 0)
	    {
	      prm_report_bad_entry (prm->name, -1, error, buf);
	    }
	}
    }
}

/*
 * sysprm_validate_escape_char_parameters () - validate escape char setting
 *
 * return                : SYSPRM_ERR
 * assignments_list (in) : list of assignments to validate.
 *
 * NOTE: To validate whether there will be conflictive settings between
 *       PRM_ID_REQUIRE_LIKE_ESCAPE_CHARACTER and PRM_ID_NO_BACKSLASH_ESCAPES.
 *       Since both must not simultaneously be true.
 */
static SYSPRM_ERR
sysprm_validate_escape_char_parameters (const SYSPRM_ASSIGN_VALUE * assignment_list)
{
  SYSPRM_PARAM *prm = NULL;
  const SYSPRM_ASSIGN_VALUE *assignment = NULL;
  bool set_require_like_escape, set_no_backslash_escape;
  bool is_require_like_escape = false, is_no_backslash_escape = false;

  set_require_like_escape = set_no_backslash_escape = false;
  for (assignment = assignment_list; assignment != NULL; assignment = assignment->next)
    {
      if (assignment->prm_id == PRM_ID_REQUIRE_LIKE_ESCAPE_CHARACTER)
	{
	  set_require_like_escape = true;
	  is_require_like_escape = assignment->value.b;
	}
      else if (assignment->prm_id == PRM_ID_NO_BACKSLASH_ESCAPES)
	{
	  set_no_backslash_escape = true;
	  is_no_backslash_escape = assignment->value.b;
	}
    }

  if (!set_require_like_escape && !set_no_backslash_escape)
    {
      return PRM_ERR_NO_ERROR;
    }

  if (!set_no_backslash_escape)
    {
      prm = GET_PRM (PRM_ID_NO_BACKSLASH_ESCAPES);
      is_no_backslash_escape = PRM_GET_BOOL (prm->value);
    }

  if (!set_require_like_escape)
    {
      prm = GET_PRM (PRM_ID_REQUIRE_LIKE_ESCAPE_CHARACTER);
      is_require_like_escape = PRM_GET_BOOL (prm->value);
    }

  if (is_require_like_escape == true && is_no_backslash_escape == true)
    {
      return PRM_ERR_CANNOT_CHANGE;
    }

  return PRM_ERR_NO_ERROR;
}

#if !defined (SERVER_MODE)
/*
 * sysprm_validate_change_parameters () - validate the parameter value changes
 *
 * return		 : SYSPRM_ERR
 * data (in)		 : string containing "parameter = value" assignments
 * check (in)		 : check if user can change parameter and if
 *			   parameter should also change on server. set to
 *			   false if assignments are supposed to be forced and
 *			   not checked.
 * assignments_ptr (out) : list of assignments.
 *
 * NOTE: Data string is parsed entirely and if all changes are valid a list
 *	 of SYSPRM_ASSIGN_VALUEs is generated. If any change is invalid an
 *	 error is returned and no list is generated.
 *	 If changes need to be done on server too PRM_ERR_NOT_FOR_CLIENT or
 *	 PRM_ERR_NOT_FOR_CLIENT_NO_AUTH is returned.
 */
SYSPRM_ERR
sysprm_validate_change_parameters (const char *data, bool check, SYSPRM_ASSIGN_VALUE ** assignments_ptr)
{
  char buf[LINE_MAX], *p = NULL, *name = NULL, *value = NULL;
  SYSPRM_PARAM *prm = NULL;
  SYSPRM_ERR err = PRM_ERR_NO_ERROR;
  SYSPRM_ASSIGN_VALUE *assignments = NULL, *last_assign = NULL;
  SYSPRM_ERR change_error = PRM_ERR_NO_ERROR;

  assert (assignments_ptr != NULL);
  *assignments_ptr = NULL;

  if (!data || *data == '\0')
    {
      return PRM_ERR_BAD_VALUE;
    }

  if (intl_mbs_ncpy (buf, data, sizeof (buf)) == NULL)
    {
      return PRM_ERR_BAD_VALUE;
    }

  p = buf;
  do
    {
      /* parse data */
      SYSPRM_ASSIGN_VALUE *assign = NULL;

      /* get parameter name and value */
      err = (SYSPRM_ERR) prm_get_next_param_value (&p, &name, &value);
      if (err != PRM_ERR_NO_ERROR || name == NULL || value == NULL)
	{
	  break;
	}

      prm = prm_find (name, NULL);
      if (prm == NULL)
	{
	  err = PRM_ERR_UNKNOWN_PARAM;
	  break;
	}

      if (!check || PRM_USER_CAN_CHANGE (prm->static_flag)
	  || (PRM_TEST_CHANGE_ONLY (prm->static_flag) && PRM_TEST_MODE))
	{
	  /* We allow changing the parameter value. */
	}
      else
	{
	  err = PRM_ERR_CANNOT_CHANGE;
	  break;
	}

      /* create a SYSPRM_CHANGE_VAL object */
      assign = (SYSPRM_ASSIGN_VALUE *) malloc (sizeof (SYSPRM_ASSIGN_VALUE));
      if (assign == NULL)
	{
	  er_set (ER_ERROR_SEVERITY, ARG_FILE_LINE, ER_OUT_OF_VIRTUAL_MEMORY, 1, sizeof (SYSPRM_ASSIGN_VALUE));
	  err = PRM_ERR_NO_MEM_FOR_PRM;
	  break;
	}
      err = sysprm_generate_new_value (prm, value, check, &assign->value);
      if (err != PRM_ERR_NO_ERROR)
	{
	  if (err == PRM_ERR_NOT_FOR_CLIENT || err == PRM_ERR_NOT_FOR_CLIENT_NO_AUTH)
	    {
	      /* update change_error */
	      if (change_error != PRM_ERR_NOT_FOR_CLIENT || err != PRM_ERR_NOT_FOR_CLIENT_NO_AUTH)
		{
		  /* do not replace change_error PRM_ERR_NOT_FOR_CLIENT with PRM_ERR_NOT_FOR_CLIENT_NO_AUTH */
		  change_error = err;
		}
	      /* do not invalidate assignments */
	      err = PRM_ERR_NO_ERROR;
	    }
	  else
	    {
	      /* bad value */
	      free_and_init (assign);
	      break;
	    }
	}
      assign->prm_id = sysprm_get_id (prm);
      assign->next = NULL;

      /* append to assignments list */
      if (assignments != NULL)
	{
	  last_assign->next = assign;
	  last_assign = assign;
	}
      else
	{
	  assignments = last_assign = assign;
	}
    }
  while (p);

  if (err == PRM_ERR_NO_ERROR)
    {
      err = sysprm_validate_escape_char_parameters (assignments);
    }

  if (err == PRM_ERR_NO_ERROR)
    {
      /* changes are valid, save assignments list */
      *assignments_ptr = assignments;

      /* return change_error in order to update values on server too */
      return change_error;
    }

  /* changes are not valid, clean up */
  sysprm_free_assign_values (&assignments);
  return err;
}

/*
 * sysprm_make_default_values () -
 *
 * return		 : SYSPRM_ERR
 * data (in)		 : string containing "parameter = value" assignments
 * default_val_buf(out)	 : string containing "parameter = def_value"
 *			   assignments created from data argument
 * buf_size(in)		 : size available in default_val_buf
 *
 */
SYSPRM_ERR
sysprm_make_default_values (const char *data, char *default_val_buf, const int buf_size)
{
  char buf[LINE_MAX], *p = NULL, *out_p = NULL;
  char *name = NULL, *value = NULL;
  int remaining_size, n;
  SYSPRM_ERR err = PRM_ERR_NO_ERROR;
  SYSPRM_PARAM *prm = NULL;

  if (intl_mbs_ncpy (buf, data, sizeof (buf)) == NULL)
    {
      return PRM_ERR_BAD_VALUE;
    }

  p = buf;
  out_p = default_val_buf;
  remaining_size = buf_size - 1;
  do
    {
      /* get parameter name and value */
      err = (SYSPRM_ERR) prm_get_next_param_value (&p, &name, &value);
      if (err != PRM_ERR_NO_ERROR || name == NULL || value == NULL)
	{
	  break;
	}

      prm = prm_find (name, NULL);
      if (prm == NULL)
	{
	  err = PRM_ERR_UNKNOWN_PARAM;
	  break;
	}

      if (PRM_ID_INTL_COLLATION == sysprm_get_id (prm))
	{
	  n = snprintf (out_p, remaining_size, "%s=%s", PRM_NAME_INTL_COLLATION,
			lang_get_collation_name (LANG_GET_BINARY_COLLATION (LANG_SYS_CODESET)));
	}
      else if (PRM_ID_INTL_DATE_LANG == sysprm_get_id (prm))
	{
	  n = snprintf (out_p, remaining_size, "%s=%s", PRM_NAME_INTL_DATE_LANG, lang_get_Lang_name ());
	}
      else if (PRM_ID_INTL_NUMBER_LANG == sysprm_get_id (prm))
	{
	  n = snprintf (out_p, remaining_size, "%s=%s", PRM_NAME_INTL_NUMBER_LANG, lang_get_Lang_name ());
	}
      else if (PRM_ID_TIMEZONE == sysprm_get_id (prm))
	{
	  n = snprintf (out_p, remaining_size, "%s=%s", PRM_NAME_TIMEZONE, tz_get_system_timezone ());
	}
      else
	{
	  n = prm_print (prm, out_p, remaining_size, PRM_PRINT_NAME, PRM_PRINT_DEFAULT_VAL);
	}

      out_p += n;
      remaining_size -= n;

      n = snprintf (out_p, remaining_size, ";");
      out_p += n;
      remaining_size -= n;
    }
  while (p && remaining_size > 0);

  return err;
}
#endif /* !SERVER_MODE */

/*
 * sysprm_change_parameter_values () - update system parameter values
 *
 * return	    : void
 * assignments (in) : list of assignments
 * check (in)	    : check if the parameter belongs to current scope
 * set_flag (in)    : update PRM_SET flag if true
 *
 * NOTE: This function does not check if the new values are valid (e.g. in
 *	 the restricted range). First validate new values before calling this
 *	 function.
 */
void
sysprm_change_parameter_values (const SYSPRM_ASSIGN_VALUE * assignments, bool check, bool set_flag)
{
  SYSPRM_PARAM *prm = NULL;
  for (; assignments != NULL; assignments = assignments->next)
    {
      prm = GET_PRM (assignments->prm_id);
#if defined (CS_MODE)
      if (check)
	{
	  if (!PRM_IS_FOR_CLIENT (prm->static_flag))
	    {
	      /* skip this assignment */
	      continue;
	    }
	}
#endif
#if defined (SERVER_MODE)
      if (check)
	{
	  if (!PRM_IS_FOR_SERVER (prm->static_flag) && !PRM_IS_FOR_SESSION (prm->static_flag))
	    {
	      /* skip this assignment */
	      continue;
	    }
	}
#endif
      sysprm_set_value (prm, assignments->value, set_flag, true);
#if defined (SERVER_MODE)
      if (sysprm_get_id (prm) == PRM_ID_ACCESS_IP_CONTROL)
	{
	  css_set_accessible_ip_info ();
	}
#endif
    }
}

/*
 * prm_print - Print a parameter to the buffer
 *   return: number of chars printed
 *   prm(in): parameter
 *   buf(out): print buffer
 *   len(in): length of the buffer
 *   print_mode(in): print name/id or just value of the parameter
 */
static int
prm_print (const SYSPRM_PARAM * prm, char *buf, size_t len, PRM_PRINT_MODE print_mode,
	   PRM_PRINT_VALUE_MODE print_value_mode)
{
  int n = 0;
  PARAM_ID id;
  int error = NO_ERROR;
  char left_side[PRM_DEFAULT_BUFFER_SIZE];
  void *prm_value;

  if (len == 0)
    {
      /* don't print anything */
      return 0;
    }

  memset (left_side, 0, PRM_DEFAULT_BUFFER_SIZE);

  assert (prm != NULL && buf != NULL && len > 0);

  if (PRM_DIFFERENT_UNIT (prm->static_flag))
    {
      assert (prm->get_dup != NULL);
    }

  if (print_mode == PRM_PRINT_ID)
    {
      id = sysprm_get_id (prm);
      snprintf (left_side, PRM_DEFAULT_BUFFER_SIZE, "%d=", id);
    }
  else if (print_mode == PRM_PRINT_NAME)
    {
      snprintf (left_side, PRM_DEFAULT_BUFFER_SIZE, "%s=", prm->name);
    }

  if (print_value_mode == PRM_PRINT_DEFAULT_VAL)
    {
      prm_value = prm->default_value;
    }
  else
    {
      prm_value = prm->value;
    }

  if (PRM_IS_INTEGER (prm))
    {
      int val = PRM_GET_INT (prm_value);
      int left_side_len = strlen (left_side);

      if (PRM_DIFFERENT_UNIT (prm->static_flag) && !PRM_HAS_SIZE_UNIT (prm->static_flag)
	  && !PRM_HAS_TIME_UNIT (prm->static_flag))
	{
	  PRM_ADJUST_FOR_GET_INTEGER_TO_INTEGER (prm, &val, &val, &error);
	  if (error != NO_ERROR)
	    {
	      assert_release (false);
	      return n;
	    }
	}

      if (PRM_HAS_SIZE_UNIT (prm->static_flag))
	{
	  UINT64 dup_val;
	  val = PRM_GET_INT (prm_value);

	  if (PRM_DIFFERENT_UNIT (prm->static_flag))
	    {
	      PRM_ADJUST_FOR_GET_INTEGER_TO_BIGINT (prm, &dup_val, &val, &error);
	      if (error != NO_ERROR)
		{
		  assert_release (false);
		  return n;
		}
	    }
	  else
	    {
	      assert_release (false);
	    }

	  (void) util_byte_to_size_string (left_side + left_side_len, PRM_DEFAULT_BUFFER_SIZE - left_side_len, dup_val);
	  n = snprintf (buf, len, "%s", left_side);
	}
      else if (PRM_HAS_TIME_UNIT (prm->static_flag))
	{
	  INT64 dup_val;
	  val = PRM_GET_INT (prm_value);

	  if (PRM_DIFFERENT_UNIT (prm->static_flag) && val >= 0)
	    {
	      UINT64 tmp_val;
	      PRM_ADJUST_FOR_GET_INTEGER_TO_BIGINT (prm, &tmp_val, &val, &error);
	      if (error != NO_ERROR)
		{
		  assert_release (false);
		  return n;
		}
	      dup_val = (INT64) tmp_val;
	    }
	  else
	    {
	      dup_val = (INT64) val;
	    }

	  (void) util_msec_to_time_string (left_side + left_side_len, PRM_DEFAULT_BUFFER_SIZE - left_side_len, dup_val);
	  n = snprintf (buf, len, "%s", left_side);
	}
      else
	{
	  n = snprintf (buf, len, "%s%d", left_side, val);
	}
    }
  else if (PRM_IS_BIGINT (prm))
    {
      UINT64 val = PRM_GET_BIGINT (prm_value);
      int left_side_len = strlen (left_side);

      if (PRM_DIFFERENT_UNIT (prm->static_flag))
	{
	  PRM_ADJUST_FOR_GET_BIGINT_TO_BIGINT (prm, &val, &val, &error);
	  if (error != NO_ERROR)
	    {
	      assert_release (false);
	      return n;
	    }
	}

      if (PRM_HAS_SIZE_UNIT (prm->static_flag))
	{
	  (void) util_byte_to_size_string (left_side + left_side_len, PRM_DEFAULT_BUFFER_SIZE - left_side_len, val);
	  n = snprintf (buf, len, "%s", left_side);
	}
      else
	{
	  n = snprintf (buf, len, "%s%lld", left_side, (unsigned long long) val);
	}
    }
  else if (PRM_IS_BOOLEAN (prm))
    {
      n = snprintf (buf, len, "%s%c", left_side, (PRM_GET_BOOL (prm_value) ? 'y' : 'n'));
    }
  else if (PRM_IS_FLOAT (prm))
    {
      float val = PRM_GET_FLOAT (prm_value);
      int left_side_len = strlen (left_side);

      if (PRM_DIFFERENT_UNIT (prm->static_flag) && !PRM_HAS_SIZE_UNIT (prm->static_flag))
	{
	  PRM_ADJUST_FOR_GET_FLOAT_TO_FLOAT (prm, &val, &val, &error);
	  if (error != NO_ERROR)
	    {
	      assert_release (false);
	      return n;
	    }
	}

      if (PRM_HAS_SIZE_UNIT (prm->static_flag))
	{
	  UINT64 dup_val;
	  val = PRM_GET_FLOAT (prm_value);

	  if (PRM_DIFFERENT_UNIT (prm->static_flag))
	    {
	      PRM_ADJUST_FOR_GET_FLOAT_TO_BIGINT (prm, &dup_val, &val, &error);
	      if (error != NO_ERROR)
		{
		  assert_release (false);
		  return n;
		}
	    }
	  else
	    {
	      assert_release (false);
	    }

	  (void) util_byte_to_size_string (left_side + left_side_len, PRM_DEFAULT_BUFFER_SIZE - left_side_len, dup_val);
	  n = snprintf (buf, len, "%s", left_side);
	}
      else
	{
	  n = snprintf (buf, len, "%s%f", left_side, val);
	}
    }
  else if (PRM_IS_STRING (prm))
    {
      n = snprintf (buf, len, "%s\"%s\"", left_side, (PRM_GET_STRING (prm_value) ? PRM_GET_STRING (prm_value) : ""));
    }
  else if (PRM_IS_KEYWORD (prm))
    {
      const KEYVAL *keyvalp = NULL;

      if (intl_mbs_casecmp (prm->name, PRM_NAME_ER_LOG_LEVEL) == 0)
	{
	  keyvalp = prm_keyword (PRM_GET_INT (prm_value), NULL, er_log_level_words, DIM (er_log_level_words));
	}
      else if (intl_mbs_casecmp (prm->name, PRM_NAME_LOG_ISOLATION_LEVEL) == 0)
	{
	  keyvalp = prm_keyword (PRM_GET_INT (prm_value), NULL, isolation_level_words, DIM (isolation_level_words));
	}
      else if (intl_mbs_casecmp (prm->name, PRM_NAME_PB_DEBUG_PAGE_VALIDATION_LEVEL) == 0)
	{
	  keyvalp =
	    prm_keyword (PRM_GET_INT (prm_value), NULL, pgbuf_debug_page_validation_level_words,
			 DIM (pgbuf_debug_page_validation_level_words));
	}
      else if (intl_mbs_casecmp (prm->name, PRM_NAME_HA_MODE) == 0
	       || intl_mbs_casecmp (prm->name, PRM_NAME_HA_MODE_FOR_SA_UTILS_ONLY) == 0)

	{
	  keyvalp = prm_keyword (PRM_GET_INT (prm_value), NULL, ha_mode_words, DIM (ha_mode_words));
	}
      else if (intl_mbs_casecmp (prm->name, PRM_NAME_HA_SERVER_STATE) == 0)
	{
	  keyvalp = prm_keyword (PRM_GET_INT (prm_value), NULL, ha_server_state_words, DIM (ha_server_state_words));
	}
      else if (intl_mbs_casecmp (prm->name, PRM_NAME_HA_LOG_APPLIER_STATE) == 0)
	{
	  keyvalp =
	    prm_keyword (PRM_GET_INT (prm_value), NULL, ha_log_applier_state_words, DIM (ha_log_applier_state_words));
	}
      else if (intl_mbs_casecmp (prm->name, PRM_NAME_COMPAT_MODE) == 0)
	{
	  keyvalp = prm_keyword (PRM_GET_INT (prm_value), NULL, compat_words, DIM (compat_words));
	}
      else if (intl_mbs_casecmp (prm->name, PRM_NAME_CHECK_PEER_ALIVE) == 0)
	{
	  keyvalp = prm_keyword (PRM_GET_INT (prm_value), NULL, check_peer_alive_words, DIM (check_peer_alive_words));
	}
      else if (intl_mbs_casecmp (prm->name, PRM_NAME_QUERY_TRACE_FORMAT) == 0)
	{
	  keyvalp =
	    prm_keyword (PRM_GET_INT (prm_value), NULL, query_trace_format_words, DIM (query_trace_format_words));
	}
      else if (intl_mbs_casecmp (prm->name, PRM_NAME_FAULT_INJECTION_TEST) == 0)
	{
	  keyvalp = prm_keyword (PRM_GET_INT (prm_value), NULL, fi_test_words, DIM (fi_test_words));
	}
      else if (intl_mbs_casecmp (prm->name, PRM_NAME_HA_REPL_FILTER_TYPE) == 0)
	{
	  keyvalp =
	    prm_keyword (PRM_GET_INT (prm->value), NULL, ha_repl_filter_type_words, DIM (ha_repl_filter_type_words));
	}
      else if (intl_mbs_casecmp (prm->name, PRM_NAME_TDE_DEFAULT_ALGORITHM) == 0)
	{
	  keyvalp = prm_keyword (PRM_GET_INT (prm->value), NULL, tde_algorithm_words, DIM (tde_algorithm_words));
	}
      else if (intl_mbs_casecmp (prm->name, PRM_NAME_REGEXP_ENGINE) == 0)
	{
	  keyvalp = prm_keyword (PRM_GET_INT (prm->value), NULL, regexp_engine_words, DIM (regexp_engine_words));
	}
      else
	{
	  assert (false);
	}

      if (keyvalp)
	{
	  n = snprintf (buf, len, "%s\"%s\"", left_side, keyvalp->key);
	}
      else
	{
	  n = snprintf (buf, len, "%s%d", left_side, PRM_GET_INT (prm_value));
	}
    }
  else if (PRM_IS_INTEGER_LIST (prm))
    {
      int *int_list, list_size, i;
      char *s;

      int_list = PRM_GET_INTEGER_LIST (prm_value);
      if (int_list)
	{
	  list_size = int_list[0];
	  s = buf;
	  n = snprintf (s, len, "%s", left_side);
	  s += n;
	  len -= n;

	  for (i = 1; i <= list_size; i++)
	    {
	      n = snprintf (s, len, "%d,", int_list[i]);
	      s += n;
	      len -= n;
	    }

	  if (list_size > 0)
	    {
	      /* remove last "," */
	      s -= 1;
	      len += 1;
	    }
	  if (len > 0)
	    {
	      *s = '\0';
	    }
	  n = strlen (buf);
	}
      else
	{
	  n = snprintf (buf, len, "%s", left_side);
	}
    }
  else
    {
      n = snprintf (buf, len, "%s?", left_side);
    }

  return n;
}

/*
 * sysprm_print_sysprm_value () - print sysprm_value
 *
 * return	   : length of printed string
 * prm_id (in)	   : parameter ID (to which sysprm_value belongs).
 * value (in)	   : printed sysprm_value
 * buf (in/out)	   : printing destination
 * len (in)	   : maximum size of printed string
 * print_mode (in) : PRM_PRINT_MODE
 */
static int
sysprm_print_sysprm_value (PARAM_ID prm_id, SYSPRM_VALUE value, char *buf, size_t len, PRM_PRINT_MODE print_mode)
{
  int n = 0;
  int error = NO_ERROR;
  char left_side[PRM_DEFAULT_BUFFER_SIZE];
  SYSPRM_PARAM *prm = NULL;

  if (len == 0)
    {
      /* don't print anything */
      return 0;
    }

  memset (left_side, 0, PRM_DEFAULT_BUFFER_SIZE);

  assert (buf != NULL && len > 0);
  prm = GET_PRM (prm_id);

  if (PRM_DIFFERENT_UNIT (prm->static_flag))
    {
      assert (prm->get_dup != NULL);
    }

  if (print_mode == PRM_PRINT_ID)
    {
      snprintf (left_side, PRM_DEFAULT_BUFFER_SIZE, "%d=", prm_id);
    }
  else if (print_mode == PRM_PRINT_NAME)
    {
      snprintf (left_side, PRM_DEFAULT_BUFFER_SIZE, "%s=", prm->name);
    }

  if (PRM_IS_INTEGER (prm))
    {
      int val = value.i;
      int left_side_len = strlen (left_side);

      if (PRM_DIFFERENT_UNIT (prm->static_flag) && !PRM_HAS_SIZE_UNIT (prm->static_flag)
	  && !PRM_HAS_TIME_UNIT (prm->static_flag))
	{
	  PRM_ADJUST_FOR_GET_INTEGER_TO_INTEGER (prm, &val, &val, &error);
	  if (error != NO_ERROR)
	    {
	      assert_release (false);
	      return n;
	    }
	}

      if (PRM_HAS_SIZE_UNIT (prm->static_flag))
	{
	  UINT64 dup_val;
	  val = value.i;

	  if (PRM_DIFFERENT_UNIT (prm->static_flag))
	    {
	      PRM_ADJUST_FOR_GET_INTEGER_TO_BIGINT (prm, &dup_val, &val, &error);
	      if (error != NO_ERROR)
		{
		  assert_release (false);
		  return n;
		}
	    }
	  else
	    {
	      assert_release (false);
	    }

	  (void) util_byte_to_size_string (left_side + left_side_len, PRM_DEFAULT_BUFFER_SIZE - left_side_len, dup_val);
	  n = snprintf (buf, len, "%s", left_side);
	}
      else if (PRM_HAS_TIME_UNIT (prm->static_flag))
	{
	  INT64 dup_val;
	  val = value.i;

	  if (PRM_DIFFERENT_UNIT (prm->static_flag) && val >= 0)
	    {
	      UINT64 tmp_val;
	      PRM_ADJUST_FOR_GET_INTEGER_TO_BIGINT (prm, &tmp_val, &val, &error);
	      if (error != NO_ERROR)
		{
		  assert_release (false);
		  return n;
		}
	      dup_val = (INT64) tmp_val;
	    }
	  else
	    {
	      dup_val = (INT64) val;
	    }

	  (void) util_msec_to_time_string (left_side + left_side_len, PRM_DEFAULT_BUFFER_SIZE - left_side_len, dup_val);
	  n = snprintf (buf, len, "%s", left_side);
	}
      else
	{
	  n = snprintf (buf, len, "%s%d", left_side, val);
	}
    }
  else if (PRM_IS_BIGINT (prm))
    {
      UINT64 val = value.bi;
      int left_side_len = strlen (left_side);

      if (PRM_DIFFERENT_UNIT (prm->static_flag))
	{
	  PRM_ADJUST_FOR_GET_BIGINT_TO_BIGINT (prm, &val, &val, &error);
	  if (error != NO_ERROR)
	    {
	      assert_release (false);
	      return n;
	    }
	}

      if (PRM_HAS_SIZE_UNIT (prm->static_flag))
	{
	  (void) util_byte_to_size_string (left_side + left_side_len, PRM_DEFAULT_BUFFER_SIZE - left_side_len, val);
	  n = snprintf (buf, len, "%s", left_side);
	}
      else
	{
	  n = snprintf (buf, len, "%s%lld", left_side, (unsigned long long) val);
	}
    }
  else if (PRM_IS_BOOLEAN (prm))
    {
      n = snprintf (buf, len, "%s%c", left_side, (value.b ? 'y' : 'n'));
    }
  else if (PRM_IS_FLOAT (prm))
    {
      float val = value.f;
      int left_side_len = strlen (left_side);

      if (PRM_DIFFERENT_UNIT (prm->static_flag) && !PRM_HAS_SIZE_UNIT (prm->static_flag))
	{
	  PRM_ADJUST_FOR_GET_FLOAT_TO_FLOAT (prm, &val, &val, &error);
	  if (error != NO_ERROR)
	    {
	      assert_release (false);
	      return n;
	    }
	}

      if (PRM_HAS_SIZE_UNIT (prm->static_flag))
	{
	  UINT64 dup_val;
	  val = value.f;

	  if (PRM_DIFFERENT_UNIT (prm->static_flag))
	    {
	      PRM_ADJUST_FOR_GET_FLOAT_TO_BIGINT (prm, &dup_val, &val, &error);
	      if (error != NO_ERROR)
		{
		  assert_release (false);
		  return n;
		}
	    }
	  else
	    {
	      assert_release (false);
	    }

	  (void) util_byte_to_size_string (left_side + left_side_len, PRM_DEFAULT_BUFFER_SIZE - left_side_len, dup_val);
	  n = snprintf (buf, len, "%s", left_side);
	}
      else
	{
	  n = snprintf (buf, len, "%s%f", left_side, val);
	}
    }
  else if (PRM_IS_STRING (prm))
    {
      n = snprintf (buf, len, "%s\"%s\"", left_side, (value.str != NULL ? value.str : ""));
    }
  else if (PRM_IS_KEYWORD (prm))
    {
      const KEYVAL *keyvalp = NULL;

      if (intl_mbs_casecmp (prm->name, PRM_NAME_ER_LOG_LEVEL) == 0)
	{
	  keyvalp = prm_keyword (value.i, NULL, er_log_level_words, DIM (er_log_level_words));
	}
      else if (intl_mbs_casecmp (prm->name, PRM_NAME_LOG_ISOLATION_LEVEL) == 0)
	{
	  keyvalp = prm_keyword (value.i, NULL, isolation_level_words, DIM (isolation_level_words));
	}
      else if (intl_mbs_casecmp (prm->name, PRM_NAME_PB_DEBUG_PAGE_VALIDATION_LEVEL) == 0)
	{
	  keyvalp =
	    prm_keyword (value.i, NULL, pgbuf_debug_page_validation_level_words,
			 DIM (pgbuf_debug_page_validation_level_words));
	}
      else if (intl_mbs_casecmp (prm->name, PRM_NAME_HA_MODE) == 0
	       || intl_mbs_casecmp (prm->name, PRM_NAME_HA_MODE_FOR_SA_UTILS_ONLY) == 0)
	{
	  keyvalp = prm_keyword (value.i, NULL, ha_mode_words, DIM (ha_mode_words));
	}
      else if (intl_mbs_casecmp (prm->name, PRM_NAME_HA_SERVER_STATE) == 0)
	{
	  keyvalp = prm_keyword (value.i, NULL, ha_server_state_words, DIM (ha_server_state_words));
	}
      else if (intl_mbs_casecmp (prm->name, PRM_NAME_HA_LOG_APPLIER_STATE) == 0)
	{
	  keyvalp = prm_keyword (value.i, NULL, ha_log_applier_state_words, DIM (ha_log_applier_state_words));
	}
      else if (intl_mbs_casecmp (prm->name, PRM_NAME_COMPAT_MODE) == 0)
	{
	  keyvalp = prm_keyword (value.i, NULL, compat_words, DIM (compat_words));
	}
      else if (intl_mbs_casecmp (prm->name, PRM_NAME_CHECK_PEER_ALIVE) == 0)
	{
	  keyvalp = prm_keyword (value.i, NULL, check_peer_alive_words, DIM (check_peer_alive_words));
	}
      else if (intl_mbs_casecmp (prm->name, PRM_NAME_QUERY_TRACE_FORMAT) == 0)
	{
	  keyvalp = prm_keyword (value.i, NULL, query_trace_format_words, DIM (query_trace_format_words));
	}
      else if (intl_mbs_casecmp (prm->name, PRM_NAME_FAULT_INJECTION_TEST) == 0)
	{
	  keyvalp = prm_keyword (value.i, NULL, fi_test_words, DIM (fi_test_words));
	}
      else if (intl_mbs_casecmp (prm->name, PRM_NAME_HA_REPL_FILTER_TYPE) == 0)
	{
	  keyvalp = prm_keyword (value.i, NULL, ha_repl_filter_type_words, DIM (ha_repl_filter_type_words));
	}
      else if (intl_mbs_casecmp (prm->name, PRM_NAME_TDE_DEFAULT_ALGORITHM) == 0)
	{
	  keyvalp = prm_keyword (value.i, NULL, tde_algorithm_words, DIM (tde_algorithm_words));
	}
      else if (intl_mbs_casecmp (prm->name, PRM_NAME_REGEXP_ENGINE) == 0)
	{
	  keyvalp = prm_keyword (value.i, NULL, regexp_engine_words, DIM (regexp_engine_words));
	}
      else
	{
	  assert (false);
	}

      if (keyvalp)
	{
	  n = snprintf (buf, len, "%s\"%s\"", left_side, keyvalp->key);
	}
      else
	{
	  n = snprintf (buf, len, "%s%d", left_side, value.i);
	}
    }
  else if (PRM_IS_INTEGER_LIST (prm))
    {
      int *int_list = NULL, list_size, i;
      char *s = NULL;

      int_list = value.integer_list;
      if (int_list)
	{
	  list_size = int_list[0];
	  s = buf;
	  n = snprintf (s, len, "%s", left_side);
	  s += n;
	  len -= n;

	  for (i = 1; i <= list_size; i++)
	    {
	      n = snprintf (s, len, "%d,", int_list[i]);
	      s += n;
	      len -= n;
	    }

	  if (list_size > 0)
	    {
	      /* remove last "," */
	      s -= 1;
	      len += 1;
	    }
	  if (len > 0)
	    {
	      *s = '\0';
	    }
	  n = strlen (buf);
	}
      else
	{
	  n = snprintf (buf, len, "%s", left_side);
	}
    }
  else
    {
      n = snprintf (buf, len, "%s?", left_side);
    }

  return n;
}

/*
 * sysprm_obtain_parameters () - Get parameter values
 *
 * return		: SYSPRM_ERR code.
 * data (in)	        : string containing the names of parameters.
 * prm_values_ptr (out) : list of ids and values for the parameters read from
 *			  data.
 *
 * NOTE: Multiple parameters can be obtained by providing a string like:
 *	 "param_name1; param_name2; ..."
 *	 If some values must be read from server, PRM_ERR_NOT_FOR_CLIENT is
 *	 returned.
 */
SYSPRM_ERR
sysprm_obtain_parameters (char *data, SYSPRM_ASSIGN_VALUE ** prm_values_ptr)
{
  char buf[LINE_MAX], *p = NULL, *name = NULL;
  SYSPRM_PARAM *prm = NULL;
  SYSPRM_ASSIGN_VALUE *prm_value_list = NULL, *last_prm_value = NULL;
  SYSPRM_ASSIGN_VALUE *prm_value = NULL;
  SYSPRM_ERR error = PRM_ERR_NO_ERROR, scope_error = PRM_ERR_NO_ERROR;

  if (!data || *data == '\0')
    {
      return PRM_ERR_BAD_VALUE;
    }

  if (intl_mbs_ncpy (buf, data, LINE_MAX) == NULL)
    {
      return PRM_ERR_BAD_VALUE;
    }

  assert (prm_values_ptr != NULL);
  *prm_values_ptr = NULL;

  p = buf;
  do
    {
      /* read name */
      while (char_isspace (*p))
	{
	  p++;
	}
      if (*p == '\0')
	{
	  break;
	}
      name = p;

      while (*p && !char_isspace (*p) && *p != ';')
	{
	  p++;
	}

      if (*p)
	{
	  *p++ = '\0';
	  while (char_isspace (*p))
	    {
	      p++;
	    }
	  if (*p == ';')
	    {
	      p++;
	    }
	}

      prm = prm_find (name, NULL);
      if (prm == NULL)
	{
	  error = PRM_ERR_UNKNOWN_PARAM;
	  break;
	}
      else if (prm->value == NULL)
	{
	  error = PRM_ERR_NO_VALUE;
	  break;
	}

#if defined (CS_MODE)
      if (!PRM_IS_FOR_CLIENT (prm->static_flag) && !PRM_IS_FOR_SERVER (prm->static_flag))
	{
	  error = PRM_ERR_CANNOT_CHANGE;
	  break;
	}

      if ((PRM_IS_FOR_SERVER (prm->static_flag) && !PRM_IS_FOR_CLIENT (prm->static_flag))
	  || PRM_IS_GET_SERVER (prm->static_flag))
	{
	  /* have to read the value on server */
	  scope_error = PRM_ERR_NOT_FOR_CLIENT;
	}
#endif /* CS_MODE */

      /* create a SYSPRM_ASSING_VALUE object to store parameter value */
      prm_value = (SYSPRM_ASSIGN_VALUE *) malloc (sizeof (SYSPRM_ASSIGN_VALUE));
      if (prm_value == NULL)
	{
	  error = PRM_ERR_NO_MEM_FOR_PRM;
	  er_set (ER_ERROR_SEVERITY, ARG_FILE_LINE, ER_OUT_OF_VIRTUAL_MEMORY, 1, sizeof (SYSPRM_ASSIGN_VALUE));
	  break;
	}
      prm_value->prm_id = sysprm_get_id (prm);
      prm_value->next = NULL;
#if defined (CS_MODE)
      if (PRM_IS_FOR_CLIENT (prm->static_flag))
	{
	  /* set the value here */
	  sysprm_set_sysprm_value_from_parameter (&prm_value->value, prm);
	}
      else
	{
	  memset (&prm_value->value, 0, sizeof (SYSPRM_VALUE));
	}
#else /* CS_MODE */
      sysprm_set_sysprm_value_from_parameter (&prm_value->value, prm);
#endif /* !CS_MODE */

      /* append prm_value to prm_value_list */
      if (prm_value_list != NULL)
	{
	  last_prm_value->next = prm_value;
	  last_prm_value = prm_value;
	}
      else
	{
	  prm_value_list = last_prm_value = prm_value;
	}
    }
  while (*p);

  if (error == PRM_ERR_NO_ERROR)
    {
      /* all parameter names are valid and values can be obtained */
      *prm_values_ptr = prm_value_list;
      /* update error in order to get values from server too if needed */
      error = scope_error;
    }
  else
    {
      /* error obtaining values, clean up */
      sysprm_free_assign_values (&prm_value_list);
    }

  return error;
}

#if !defined(CS_MODE)
/*
 * xsysprm_change_server_parameters () - changes parameter values on server
 *
 * return	    : void
 * assignments (in) : list of changes
 */
void
xsysprm_change_server_parameters (const SYSPRM_ASSIGN_VALUE * assignments)
{
  sysprm_change_parameter_values (assignments, true, true);
}

/*
 * xsysprm_obtain_server_parameters () - get parameter values from server
 *
 * return	   : void
 * prm_values (in) : list of parameters
 *
 * NOTE: Obtains value for parameters that are for server only. For parameters
 *       that are client/server, values should be obtained from client UNLESS
 *       it has PRM_GET_SERVER flag.
 */
void
xsysprm_obtain_server_parameters (SYSPRM_ASSIGN_VALUE * prm_values)
{
  SYSPRM_PARAM *prm = NULL;

  for (; prm_values != NULL; prm_values = prm_values->next)
    {
      prm = GET_PRM (prm_values->prm_id);

      if ((PRM_IS_FOR_SERVER (prm->static_flag) && !PRM_IS_FOR_CLIENT (prm->static_flag))
	  || PRM_IS_GET_SERVER (prm->static_flag))
	{
	  /* set value */
	  sysprm_set_sysprm_value_from_parameter (&prm_values->value, prm);
	}
    }
}

/*
 * xsysprm_get_force_server_parameters () - obtain values for parameters
 *					    marked as PRM_FORCE_SERVER
 *
 * return : list of values
 *
 * NOTE: This is called after client registers to server.
 */
SYSPRM_ASSIGN_VALUE *
xsysprm_get_force_server_parameters (void)
{
  SYSPRM_ASSIGN_VALUE *force_values = NULL, *last_assign = NULL;
  SYSPRM_PARAM *prm = NULL;
  int i;

  for (i = 0; i < NUM_PRM; i++)
    {
      prm = GET_PRM (i);
      if (PRM_GET_FROM_SERVER (prm->static_flag))
	{
	  SYSPRM_ASSIGN_VALUE *change_val = (SYSPRM_ASSIGN_VALUE *) malloc (sizeof (SYSPRM_ASSIGN_VALUE));
	  if (change_val == NULL)
	    {
	      er_set (ER_ERROR_SEVERITY, ARG_FILE_LINE, ER_OUT_OF_VIRTUAL_MEMORY, 1, sizeof (SYSPRM_ASSIGN_VALUE));
	      goto cleanup;
	    }
	  change_val->prm_id = (PARAM_ID) i;
	  change_val->next = NULL;
	  sysprm_set_sysprm_value_from_parameter (&change_val->value, prm);
	  if (force_values != NULL)
	    {
	      last_assign->next = change_val;
	      last_assign = change_val;
	    }
	  else
	    {
	      force_values = last_assign = change_val;
	    }
	}
    }

  return force_values;

cleanup:
  sysprm_free_assign_values (&force_values);
  return NULL;
}

/*
 * xsysprm_dump_server_parameters -
 *   return: none
 *   fp(in):
 */
void
xsysprm_dump_server_parameters (FILE * outfp)
{
  sysprm_dump_parameters (outfp);
}
#endif /* !CS_MODE */

/*
 * sysprm_get_param_range - returns the minimum and maximum value for a SYSPRM_PARAM
 *   return: error code
 *   prm (in): the parameter for which we want the limits
 *   min (out): the minimum possible value for the parameter
 *   max (out): the maximum possible value for the parameter
 */
static SYSPRM_ERR
sysprm_get_param_range (SYSPRM_PARAM * prm, void *min, void *max)
{
  SYSPRM_ERR error = PRM_ERR_NO_ERROR;
  if (PRM_IS_INTEGER (prm))
    {
      if (prm->lower_limit)
	{
	  *((int *) min) = PRM_GET_INT (prm->lower_limit);
	  if (PRM_DIFFERENT_UNIT (prm->static_flag))
	    {
	      PRM_ADJUST_FOR_GET_INTEGER_TO_INTEGER (prm, (int *) min, (int *) min, &error);
	    }
	}
      else
	{
	  *((int *) min) = INT_MIN;
	}

      if (prm->upper_limit)
	{
	  *((int *) max) = PRM_GET_INT (prm->upper_limit);
	  if (PRM_DIFFERENT_UNIT (prm->static_flag))
	    {
	      PRM_ADJUST_FOR_GET_INTEGER_TO_INTEGER (prm, (int *) max, (int *) max, &error);
	    }
	}
      else
	{
	  *((int *) max) = INT_MAX;
	}
    }
  else if (PRM_IS_FLOAT (prm))
    {
      if (prm->lower_limit)
	{
	  *((float *) min) = PRM_GET_FLOAT (prm->lower_limit);
	  if (PRM_DIFFERENT_UNIT (prm->static_flag))
	    {
	      PRM_ADJUST_FOR_GET_FLOAT_TO_FLOAT (prm, (float *) min, (float *) min, &error);
	    }
	}
      else
	{
	  *((float *) min) = FLT_MIN;
	}

      if (prm->upper_limit)
	{
	  *((float *) max) = PRM_GET_FLOAT (prm->upper_limit);
	  if (PRM_DIFFERENT_UNIT (prm->static_flag))
	    {
	      PRM_ADJUST_FOR_GET_FLOAT_TO_FLOAT (prm, (float *) max, (float *) max, &error);
	    }
	}
      else
	{
	  *((float *) max) = FLT_MAX;
	}
    }
  else if (PRM_IS_BIGINT (prm))
    {
      if (prm->lower_limit)
	{
	  *((UINT64 *) min) = PRM_GET_BIGINT (prm->lower_limit);
	  if (PRM_DIFFERENT_UNIT (prm->static_flag))
	    {
	      PRM_ADJUST_FOR_GET_BIGINT_TO_BIGINT (prm, (UINT64 *) min, (UINT64 *) min, &error);
	    }
	}
      else
	{
	  *((UINT64 *) min) = 0ULL;
	}

      if (prm->upper_limit)
	{
	  *((UINT64 *) max) = PRM_GET_BIGINT (prm->upper_limit);
	  if (PRM_DIFFERENT_UNIT (prm->static_flag))
	    {
	      PRM_ADJUST_FOR_GET_BIGINT_TO_BIGINT (prm, (UINT64 *) max, (UINT64 *) max, &error);
	    }
	}
      else
	{
	  *((UINT64 *) max) = ULLONG_MAX;
	}
    }
  else
    {
      return PRM_ERR_BAD_VALUE;
    }

  if (error != NO_ERROR)
    {
      return PRM_ERR_BAD_VALUE;
    }

  return PRM_ERR_NO_ERROR;
}

/*
 * sysprm_get_range - returns the minimum and maximum value
 *                    for a paramter, given by its name
 *   return: error code
 *   pname (in): parameter name
 *   min (out): the minimum possible value for the parameter
 *   max (out): the maximum possible value for the parameter
 */
int
sysprm_get_range (const char *pname, void *min, void *max)
{
  SYSPRM_PARAM *prm;

  prm = prm_find (pname, NULL);
  if (prm == NULL)
    {
      return PRM_ERR_UNKNOWN_PARAM;
    }

  if (PRM_DIFFERENT_UNIT (prm->static_flag))
    {
      assert (prm->get_dup != NULL);
    }
  return sysprm_get_param_range (prm, min, max);
}

/*
 * sysprm_check_range -
 *   return:
 *   pname (in): parameter name
 *   value (in): parameter value
 */
int
sysprm_check_range (const char *pname, void *value)
{
  int error = 0;
  SYSPRM_PARAM *prm;

  prm = prm_find (pname, NULL);
  if (prm == NULL)
    {
      return PRM_ERR_UNKNOWN_PARAM;
    }

  error = prm_check_range (prm, value);

  return error;
}

/*
 * prm_check_range -
 *   return:
 *   prm(in):
 *   value (in):
 */
static int
prm_check_range (SYSPRM_PARAM * prm, void *value)
{
  int error = NO_ERROR;

  if (PRM_DIFFERENT_UNIT (prm->static_flag))
    {
      assert (prm->set_dup != NULL);
    }

  if (PRM_IS_INTEGER (prm) || PRM_IS_KEYWORD (prm))
    {
      int val;

      if (PRM_DIFFERENT_UNIT (prm->static_flag))
	{
	  if (PRM_HAS_SIZE_UNIT (prm->static_flag))
	    {
	      PRM_ADJUST_FOR_SET_BIGINT_TO_INTEGER (prm, &val, (UINT64 *) value, &error);
	    }
	  else if (PRM_HAS_TIME_UNIT (prm->static_flag))
	    {
	      INT64 *dup_val = (INT64 *) value;

	      if (*dup_val >= 0)
		{
		  UINT64 tmp_val = (UINT64) * dup_val;
		  PRM_ADJUST_FOR_SET_BIGINT_TO_INTEGER (prm, &val, &tmp_val, &error);
		}
	      else
		{
		  val = (int) *dup_val;
		}
	    }
	  else
	    {
	      PRM_ADJUST_FOR_SET_INTEGER_TO_INTEGER (prm, &val, (int *) value, &error);
	    }
	  if (error != NO_ERROR)
	    {
	      return PRM_ERR_BAD_VALUE;
	    }
	}
      else
	{
	  val = *((int *) value);
	}

      if ((prm->upper_limit && PRM_GET_INT (prm->upper_limit) < val)
	  || (prm->lower_limit && PRM_GET_INT (prm->lower_limit) > val))
	{
	  return PRM_ERR_BAD_RANGE;
	}
    }
  else if (PRM_IS_FLOAT (prm))
    {
      float val;
      float lower, upper;

      lower = upper = 0;	/* to make compilers be silent */
      if (PRM_DIFFERENT_UNIT (prm->static_flag))
	{
	  if (PRM_HAS_SIZE_UNIT (prm->static_flag))
	    {
	      PRM_ADJUST_FOR_SET_BIGINT_TO_FLOAT (prm, &val, (UINT64 *) value, &error);
	    }
	  else
	    {
	      PRM_ADJUST_FOR_SET_FLOAT_TO_FLOAT (prm, &val, (float *) value, &error);
	    }
	  if (error != NO_ERROR)
	    {
	      return PRM_ERR_BAD_VALUE;
	    }

	  if (prm->upper_limit)
	    {
	      upper = ceilf (PRM_GET_FLOAT (prm->upper_limit) * 100) / 100;
	    }

	  if (prm->lower_limit)
	    {
	      lower = ceilf (PRM_GET_FLOAT (prm->lower_limit) * 100) / 100;
	    }
	}
      else
	{
	  val = *((float *) value);

	  if (prm->upper_limit)
	    {
	      upper = PRM_GET_FLOAT (prm->upper_limit);
	    }

	  if (prm->lower_limit)
	    {
	      lower = PRM_GET_FLOAT (prm->lower_limit);
	    }
	}

      if ((prm->upper_limit && upper < val) || (prm->lower_limit && lower > val))
	{
	  return PRM_ERR_BAD_RANGE;
	}
    }
  else if (PRM_IS_BIGINT (prm))
    {
      UINT64 val;

      if (PRM_DIFFERENT_UNIT (prm->static_flag))
	{
	  PRM_ADJUST_FOR_SET_BIGINT_TO_BIGINT (prm, &val, (UINT64 *) value, &error);
	  if (error != NO_ERROR)
	    {
	      return PRM_ERR_BAD_VALUE;
	    }
	}
      else
	{
	  val = *((UINT64 *) value);
	}

      if ((prm->upper_limit && PRM_GET_BIGINT (prm->upper_limit) < val)
	  || (prm->lower_limit && PRM_GET_BIGINT (prm->lower_limit) > val))
	{
	  return PRM_ERR_BAD_RANGE;
	}
    }
  else
    {
      return PRM_ERR_BAD_VALUE;
    }

  return PRM_ERR_NO_ERROR;
}

/*
 * sysprm_generate_new_value () - converts string into a system parameter value
 *
 * return	   : SYSPRM_ERR
 * prm (in)	   : target system parameter
 * value (in)	   : parameter value in char * format
 * check (in)	   : check if value can be changed. set to false if value
 *		     should be forced
 * new_value (out) : SYSPRM_VALUE converted from string
 */
static SYSPRM_ERR
sysprm_generate_new_value (SYSPRM_PARAM * prm, const char *value, bool check, SYSPRM_VALUE * new_value)
{
  char *end = NULL;
  int error = NO_ERROR;
  int set_min = 0, set_max = 0, set_default = 0;
  SYSPRM_ERR ret = PRM_ERR_NO_ERROR;
  SYSPRM_VALUE min, max;

  if (prm == NULL)
    {
      return PRM_ERR_UNKNOWN_PARAM;
    }
  if (value == NULL)
    {
      return PRM_ERR_BAD_VALUE;
    }

  assert (new_value != NULL);

  if (PRM_DIFFERENT_UNIT (prm->static_flag))
    {
      assert (prm->set_dup != NULL);
    }

#if defined (CS_MODE)
  if (check)
    {
      /* check the scope of parameter */
      if (PRM_IS_FOR_CLIENT (prm->static_flag))
	{
	  if (PRM_IS_FOR_SESSION (prm->static_flag))
	    {
	      /* the value in session state must also be updated. user doesn't have to be part of DBA group. */
	      ret = PRM_ERR_NOT_FOR_CLIENT_NO_AUTH;
	    }
	  else if (PRM_IS_FOR_SERVER (prm->static_flag))
	    {
	      /* the value has to be changed on server too. user has to be part of DBA group. */
	      ret = PRM_ERR_NOT_FOR_CLIENT;
	    }
	}
      else
	{
	  if (PRM_IS_FOR_SERVER (prm->static_flag))
	    {
	      /* this value is only for server. user has to be DBA. */
	      ret = PRM_ERR_NOT_FOR_CLIENT;
	    }
	  else
	    {
	      /* not for client or server, cannot be changed on-line */
	      return PRM_ERR_CANNOT_CHANGE;
	    }
	}
    }
#endif /* CS_MODE */

#if defined (SERVER_MODE)
  if (check)
    {
      if (!PRM_IS_FOR_SERVER (prm->static_flag) && !PRM_IS_FOR_SESSION (prm->static_flag))
	{
	  return PRM_ERR_NOT_FOR_SERVER;
	}
    }
#endif /* SERVER_MODE */

  if (strcasecmp (value, PRM_VALUE_DEFAULT) == 0)
    {
      set_default = true;
    }
  if (strcasecmp (value, PRM_VALUE_MAX) == 0)
    {
      set_max = true;
    }
  if (strcasecmp (value, PRM_VALUE_MIN) == 0)
    {
      set_min = true;
    }
#if defined(CS_MODE)
  if (!set_default)
    {
      if (strcmp (prm->name, PRM_NAME_INTL_NUMBER_LANG) == 0 || strcmp (prm->name, PRM_NAME_INTL_DATE_LANG) == 0)
	{
	  INTL_LANG dummy;

	  if (lang_get_lang_id_from_name (value, &dummy) != 0)
	    {
	      return PRM_ERR_BAD_VALUE;
	    }
	}
      if (strcmp (prm->name, PRM_NAME_INTL_COLLATION) == 0)
	{
	  LANG_COLLATION *lc = NULL;
	  if (value != NULL)
	    {
	      lc = lang_get_collation_by_name (value);
	    }

	  if (lc == NULL)
	    {
	      return PRM_ERR_BAD_VALUE;
	    }
	}
      if (strcmp (prm->name, PRM_NAME_TIMEZONE) == 0)
	{
	  int er_status = NO_ERROR;

	  if (value != NULL)
	    {
	      er_status = tz_str_to_region (value, strlen (value), NULL);
	      if (er_status != NO_ERROR)
		{
		  return PRM_ERR_BAD_VALUE;
		}
	    }
	}
    }
#endif
  if (set_max || set_min)
    {
      ret = sysprm_get_param_range (prm, &min, &max);
      if (ret != PRM_ERR_NO_ERROR)
	{
	  return PRM_ERR_BAD_VALUE;
	}
      if (set_min)
	{
	  *new_value = min;
	}
      else
	{
	  *new_value = max;
	}
      return PRM_ERR_NO_ERROR;
    }
  switch (prm->datatype)
    {
    case PRM_INTEGER:
      {
	/* convert string to int */
	int val = 0;

	if (set_default)
	  {
	    new_value->i = PRM_GET_INT (prm->default_value);
	    break;
	  }

	if (PRM_HAS_SIZE_UNIT (prm->static_flag))
	  {
	    UINT64 dup_val;
	    if (util_size_string_to_byte (&dup_val, value) != NO_ERROR)
	      {
		return PRM_ERR_BAD_VALUE;
	      }

	    if (prm_check_range (prm, (void *) &dup_val) != NO_ERROR)
	      {
		return PRM_ERR_BAD_RANGE;
	      }

	    if (PRM_DIFFERENT_UNIT (prm->static_flag))
	      {
		PRM_ADJUST_FOR_SET_BIGINT_TO_INTEGER (prm, &val, &dup_val, &error);
		if (error != NO_ERROR)
		  {
		    return PRM_ERR_BAD_VALUE;
		  }
	      }
	    else
	      {
		return PRM_ERR_BAD_VALUE;
	      }
	  }
	else if (PRM_HAS_TIME_UNIT (prm->static_flag))
	  {
	    INT64 dup_val;

	    if (util_time_string_to_msec (&dup_val, (char *) value) != NO_ERROR)
	      {
		return PRM_ERR_BAD_VALUE;
	      }

	    if (prm_check_range (prm, (void *) &dup_val) != NO_ERROR)
	      {
		return PRM_ERR_BAD_RANGE;
	      }

	    if (PRM_DIFFERENT_UNIT (prm->static_flag) && dup_val >= 0)
	      {
		UINT64 tmp_val = (UINT64) dup_val;
		PRM_ADJUST_FOR_SET_BIGINT_TO_INTEGER (prm, &val, &tmp_val, &error);
		if (error != NO_ERROR)
		  {
		    return PRM_ERR_BAD_VALUE;
		  }
	      }
	    else
	      {
		val = (int) dup_val;
	      }
	  }
	else
	  {
	    int result;

	    result = parse_int (&val, value, 10);

	    if (result != 0)
	      {
		return PRM_ERR_BAD_VALUE;
	      }

	    if (prm_check_range (prm, (void *) &val) != NO_ERROR)
	      {
		return PRM_ERR_BAD_RANGE;
	      }

	    if (PRM_DIFFERENT_UNIT (prm->static_flag))
	      {
		PRM_ADJUST_FOR_SET_INTEGER_TO_INTEGER (prm, &val, &val, &error);
		if (error != NO_ERROR)
		  {
		    return PRM_ERR_BAD_VALUE;
		  }
	      }
	  }

	new_value->i = val;
	break;
      }

    case PRM_BIGINT:
      {
	/* convert string to UINT64 */
	int result;
	UINT64 val;
	char *end_p;

	if (set_default)
	  {
	    new_value->bi = PRM_GET_BIGINT (prm->default_value);
	    break;
	  }

	if (PRM_HAS_SIZE_UNIT (prm->static_flag))
	  {
	    if (util_size_string_to_byte (&val, value) != NO_ERROR)
	      {
		return PRM_ERR_BAD_VALUE;
	      }
	  }
	else
	  {
	    result = str_to_uint64 (&val, &end_p, value, 10);
	    if (result != 0)
	      {
		return PRM_ERR_BAD_VALUE;
	      }
	  }

	if (prm_check_range (prm, (void *) &val) != NO_ERROR)
	  {
	    return PRM_ERR_BAD_RANGE;
	  }

	if (PRM_DIFFERENT_UNIT (prm->static_flag))
	  {
	    PRM_ADJUST_FOR_SET_BIGINT_TO_BIGINT (prm, &val, &val, &error);
	    if (error != NO_ERROR)
	      {
		return PRM_ERR_BAD_VALUE;
	      }
	  }

	new_value->bi = val;
	break;
      }

    case PRM_FLOAT:
      {
	/* convert string to float */
	float val = 0.f;

	if (set_default)
	  {
	    new_value->f = PRM_GET_FLOAT (prm->default_value);
	    break;
	  }

	if (PRM_HAS_SIZE_UNIT (prm->static_flag))
	  {
	    UINT64 dup_val;
	    if (util_size_string_to_byte (&dup_val, value) != NO_ERROR)
	      {
		return PRM_ERR_BAD_VALUE;
	      }

	    if (prm_check_range (prm, (void *) &dup_val) != NO_ERROR)
	      {
		return PRM_ERR_BAD_RANGE;
	      }

	    if (PRM_DIFFERENT_UNIT (prm->static_flag))
	      {
		PRM_ADJUST_FOR_SET_BIGINT_TO_FLOAT (prm, &val, &dup_val, &error);
		if (error != NO_ERROR)
		  {
		    return PRM_ERR_BAD_VALUE;
		  }
	      }
	    else
	      {
		return PRM_ERR_BAD_VALUE;
	      }
	  }
	else
	  {
	    val = (float) strtod (value, &end);
	    if (end == value)
	      {
		return PRM_ERR_BAD_VALUE;
	      }
	    else if (*end != '\0')
	      {
		return PRM_ERR_BAD_VALUE;
	      }

	    if (prm_check_range (prm, (void *) &val) != NO_ERROR)
	      {
		return PRM_ERR_BAD_RANGE;
	      }

	    if (PRM_DIFFERENT_UNIT (prm->static_flag))
	      {
		PRM_ADJUST_FOR_SET_FLOAT_TO_FLOAT (prm, &val, &val, &error);
		if (error != NO_ERROR)
		  {
		    return PRM_ERR_BAD_VALUE;
		  }
	      }
	  }

	new_value->f = val;
	break;
      }

    case PRM_BOOLEAN:
      {
	const KEYVAL *keyvalp = NULL;

	if (set_default)
	  {
	    new_value->b = PRM_GET_BOOL (prm->default_value);
	    break;
	  }

	/* convert string to boolean */

	keyvalp = prm_keyword (-1, value, boolean_words, DIM (boolean_words));
	if (keyvalp == NULL)
	  {
	    return PRM_ERR_BAD_VALUE;
	  }

	new_value->b = (bool) keyvalp->val;
	break;
      }

    case PRM_STRING:
      {
	/* duplicate string */
	const char *val = NULL;

	if (set_default)
	  {
	    val = PRM_GET_STRING (prm->default_value);
	    if (val == NULL)
	      {
		switch (sysprm_get_id (prm))
		  {
		  case PRM_ID_INTL_COLLATION:
		    val = lang_get_collation_name (LANG_GET_BINARY_COLLATION (LANG_SYS_CODESET));
		    break;
		  case PRM_ID_INTL_DATE_LANG:
		  case PRM_ID_INTL_NUMBER_LANG:
		    val = lang_get_Lang_name ();
		    break;
		  case PRM_ID_TIMEZONE:
		    val = prm_get_string_value (PRM_ID_SERVER_TIMEZONE);
		    break;
		  default:
		    /* do nothing */
		    break;
		  }
	      }

	    if (val == NULL)
	      {
		new_value->str = NULL;
	      }
	    else
	      {
		new_value->str = strdup (val);
		if (new_value->str == NULL)
		  {
		    er_set (ER_ERROR_SEVERITY, ARG_FILE_LINE, ER_OUT_OF_VIRTUAL_MEMORY, 1, (size_t) (strlen (val)));
		    return PRM_ERR_NO_MEM_FOR_PRM;
		  }
	      }
	    break;
	  }

	/* check if the value is represented as a null keyword */
	if (prm_keyword (-1, value, null_words, DIM (null_words)) != NULL)
	  {
	    new_value->str = NULL;
	  }
	else
	  {
	    new_value->str = strdup (value);
	    if (new_value->str == NULL)
	      {
		er_set (ER_ERROR_SEVERITY, ARG_FILE_LINE, ER_OUT_OF_VIRTUAL_MEMORY, 1, (size_t) (strlen (value)));
		return PRM_ERR_NO_MEM_FOR_PRM;
	      }
	  }
	break;
      }

    case PRM_INTEGER_LIST:
      {
	/* convert string into an array of integers */
	int *val = NULL;

	if (set_default && sysprm_get_id (prm) != PRM_ID_CALL_STACK_DUMP_ACTIVATION)
	  {
	    val = PRM_GET_INTEGER_LIST (prm->default_value);
	    if (val == NULL)
	      {
		new_value->integer_list = NULL;
	      }
	    else
	      {
		size_t size = (size_t) ((val[0] + 1) * sizeof (int));
		new_value->integer_list = (int *) malloc (size);

		if (new_value->integer_list == NULL)
		  {
		    er_set (ER_ERROR_SEVERITY, ARG_FILE_LINE, ER_OUT_OF_VIRTUAL_MEMORY, 1, size);
		    return PRM_ERR_NO_MEM_FOR_PRM;
		  }

		memcpy (new_value->integer_list, val, size);
	      }

	    break;
	  }

	/* check if the value is represented as a null keyword */
	if (prm_keyword (-1, value, null_words, DIM (null_words)) != NULL)
	  {
	    val = NULL;
	  }
	else
	  {
	    char *s, *p;
	    char save;
	    int list_size, tmp;

	    val = (int *) calloc (1024, sizeof (int));	/* max size is 1023 */
	    if (val == NULL)
	      {
		size_t size = 1024 * sizeof (int);
		er_set (ER_ERROR_SEVERITY, ARG_FILE_LINE, ER_OUT_OF_VIRTUAL_MEMORY, 1, size);
		return PRM_ERR_NO_MEM_FOR_PRM;
	      }

	    list_size = 0;
	    s = (char *) value;
	    p = s;

	    while (true)
	      {
		if (*s == ',' || *s == '\0')
		  {
		    save = *s;
		    *s = '\0';
		    if (intl_mbs_casecmp ("default", p) == 0)
		      {
			if (sysprm_get_id (prm) == PRM_ID_CALL_STACK_DUMP_ACTIVATION)
			  {
			    memcpy (&val[list_size + 1], call_stack_dump_error_codes,
				    sizeof (call_stack_dump_error_codes));
			    list_size += DIM (call_stack_dump_error_codes);
			  }
			else
			  {
			    free_and_init (val);
			    return PRM_ERR_BAD_VALUE;
			  }
		      }
		    else
		      {
			int result;

			result = parse_int (&tmp, p, 10);
			if (result != 0)
			  {
			    free_and_init (val);
			    return PRM_ERR_BAD_VALUE;
			  }
			val[++list_size] = tmp;
		      }
		    *s = save;
		    if (*s == '\0')
		      {
			break;
		      }
		    p = s + 1;
		  }
		s++;
	      }
	    /* save size in the first position */
	    val[0] = list_size;
	  }
	new_value->integer_list = val;
	break;
      }

    case PRM_KEYWORD:
      {
	/* check if string can be identified as a keyword */
	int val;
	const KEYVAL *keyvalp = NULL;

	if (set_default)
	  {
	    new_value->i = PRM_GET_INT (prm->default_value);
	    break;
	  }

	if (intl_mbs_casecmp (prm->name, PRM_NAME_ER_LOG_LEVEL) == 0)
	  {
	    keyvalp = prm_keyword (-1, value, er_log_level_words, DIM (er_log_level_words));
	  }
	else if (intl_mbs_casecmp (prm->name, PRM_NAME_LOG_ISOLATION_LEVEL) == 0)
	  {
	    keyvalp = prm_keyword (-1, value, isolation_level_words, DIM (isolation_level_words));
	  }
	else if (intl_mbs_casecmp (prm->name, PRM_NAME_PB_DEBUG_PAGE_VALIDATION_LEVEL) == 0)
	  {
	    keyvalp =
	      prm_keyword (-1, value, pgbuf_debug_page_validation_level_words,
			   DIM (pgbuf_debug_page_validation_level_words));
	  }
	else if (intl_mbs_casecmp (prm->name, PRM_NAME_HA_MODE) == 0
		 || intl_mbs_casecmp (prm->name, PRM_NAME_HA_MODE_FOR_SA_UTILS_ONLY) == 0)
	  {
	    keyvalp = prm_keyword (-1, value, ha_mode_words, DIM (ha_mode_words));
	  }
	else if (intl_mbs_casecmp (prm->name, PRM_NAME_HA_SERVER_STATE) == 0)
	  {
	    keyvalp = prm_keyword (-1, value, ha_server_state_words, DIM (ha_server_state_words));
	  }
	else if (intl_mbs_casecmp (prm->name, PRM_NAME_HA_LOG_APPLIER_STATE) == 0)
	  {
	    keyvalp = prm_keyword (-1, value, ha_log_applier_state_words, DIM (ha_log_applier_state_words));
	  }
	else if (intl_mbs_casecmp (prm->name, PRM_NAME_COMPAT_MODE) == 0)
	  {
	    keyvalp = prm_keyword (-1, value, compat_words, DIM (compat_words));
	  }
	else if (intl_mbs_casecmp (prm->name, PRM_NAME_CHECK_PEER_ALIVE) == 0)
	  {
	    keyvalp = prm_keyword (-1, value, check_peer_alive_words, DIM (check_peer_alive_words));
	  }
	else if (intl_mbs_casecmp (prm->name, PRM_NAME_QUERY_TRACE_FORMAT) == 0)
	  {
	    keyvalp = prm_keyword (-1, value, query_trace_format_words, DIM (query_trace_format_words));
	  }
	else if (intl_mbs_casecmp (prm->name, PRM_NAME_FAULT_INJECTION_TEST) == 0)
	  {
	    keyvalp = prm_keyword (-1, value, fi_test_words, DIM (fi_test_words));
	  }
	else if (intl_mbs_casecmp (prm->name, PRM_NAME_HA_REPL_FILTER_TYPE) == 0)
	  {
	    keyvalp = prm_keyword (-1, value, ha_repl_filter_type_words, DIM (ha_repl_filter_type_words));
	  }
	else if (intl_mbs_casecmp (prm->name, PRM_NAME_TDE_DEFAULT_ALGORITHM) == 0)
	  {
	    keyvalp = prm_keyword (-1, value, tde_algorithm_words, DIM (tde_algorithm_words));
	  }
	else if (intl_mbs_casecmp (prm->name, PRM_NAME_REGEXP_ENGINE) == 0)
	  {
	    keyvalp = prm_keyword (-1, value, regexp_engine_words, DIM (regexp_engine_words));
	  }
	else
	  {
	    assert (false);
	  }

	if (keyvalp)
	  {
	    val = (int) keyvalp->val;
	  }
	else
	  {
	    int result;
	    /* check if string can be converted to an integer */
	    result = parse_int (&val, value, 10);
	    if (result != 0)
	      {
		return PRM_ERR_BAD_VALUE;
	      }
	  }

	if ((prm->upper_limit && PRM_GET_INT (prm->upper_limit) < val)
	    || (prm->lower_limit && PRM_GET_INT (prm->lower_limit) > val))
	  {
	    return PRM_ERR_BAD_RANGE;
	  }
	new_value->i = val;
      }
      break;
    case PRM_NO_TYPE:
      break;

    default:
      assert (false);
    }

  return ret;
}

/*
 * prm_set () - Set a new value for parameter.
 *
 * return	 : SYSPRM_ERR code.
 * prm (in)	 : system parameter that will have its value changed.
 * value (in)	 : new value as string.
 * set_flag (in) : updates PRM_SET flag is true.
 */
static int
prm_set (SYSPRM_PARAM * prm, const char *value, bool set_flag)
{
  SYSPRM_ERR error = PRM_ERR_NO_ERROR;
  SYSPRM_VALUE new_value;

  error = sysprm_generate_new_value (prm, value, false, &new_value);
  if (error != PRM_ERR_NO_ERROR)
    {
      return error;
    }

  return sysprm_set_value (prm, new_value, set_flag, false);
}

/*
 * sysprm_set_value () - Set a new value for parameter.
 *
 * return	  : SYSPRM_ERR code
 * prm (in)       : system parameter that will have its value changed.
 * value (in)     : new values as sysprm_value
 * set_flag (in)  : updates PRM_SET flag.
 * duplicate (in) : duplicate values for data types that need memory
 *		    allocation.
 */
static int
sysprm_set_value (SYSPRM_PARAM * prm, SYSPRM_VALUE value, bool set_flag, bool duplicate)
{
#if defined (SERVER_MODE)
  PARAM_ID id;
  THREAD_ENTRY *thread_p;
#endif
  void *tmp_ptr = NULL;

  if (prm == NULL)
    {
      return PRM_ERR_UNKNOWN_PARAM;
    }

  if (duplicate)
    {
      /* duplicate values for data types that need memory allocation */
      switch (prm->datatype)
	{
	case PRM_STRING:
	  if (value.str != NULL)
	    {
	      tmp_ptr = strdup (value.str);
	      if (tmp_ptr == NULL)
		{
		  er_set (ER_ERROR_SEVERITY, ARG_FILE_LINE, ER_OUT_OF_VIRTUAL_MEMORY, 1,
			  (size_t) (strlen (value.str) + 1));
		  return PRM_ERR_NO_MEM_FOR_PRM;
		}

	      value.str = (char *) tmp_ptr;
	    }
	  break;

	case PRM_INTEGER_LIST:
	  if (value.integer_list != NULL)
	    {
	      int *integer_list = value.integer_list;
	      tmp_ptr = (int *) malloc ((integer_list[0] + 1) * sizeof (int));
	      if (tmp_ptr == NULL)
		{
		  er_set (ER_ERROR_SEVERITY, ARG_FILE_LINE, ER_OUT_OF_VIRTUAL_MEMORY, 1,
			  (integer_list[0] + 1) * sizeof (int));
		  return PRM_ERR_NO_MEM_FOR_PRM;
		}

	      value.integer_list = (int *) tmp_ptr;
	      memcpy (value.integer_list, integer_list, (integer_list[0] + 1) * sizeof (int));
	    }

	default:
	  break;
	}
    }

#if defined (SERVER_MODE)
  if (PRM_IS_FOR_SESSION (prm->static_flag) && BO_IS_SERVER_RESTARTED ())
    {
      SESSION_PARAM *param;
      TZ_REGION *session_tz_region;

      /* update session parameter */
      id = sysprm_get_id (prm);
      thread_p = thread_get_thread_entry_info ();

      param = session_get_session_parameter (thread_p, id);
      if (param == NULL)
	{
	  if (tmp_ptr != NULL)
	    {
	      free (tmp_ptr);
	    }

	  return PRM_ERR_UNKNOWN_PARAM;
	}

      if (id == PRM_ID_TIMEZONE)
	{
	  session_tz_region = session_get_session_tz_region (thread_p);
	  if (session_tz_region != NULL)
	    {
	      tz_str_to_region (value.str, strlen (value.str), session_tz_region);
	    }
	}

      return sysprm_set_session_parameter_value (param, id, value);
    }

  /* if prm is not for session or if session_parameters have not been initialized just set the system parameter stored
   * on server */
#endif /* SERVER_MODE */

  sysprm_set_system_parameter_value (prm, value);

  /* Set the cached parsed system timezone region on the server */
  if (sysprm_get_id (prm) == PRM_ID_SERVER_TIMEZONE)
    {
      TZ_REGION tz_region_system;
      int err_status = 0;

      err_status = tz_str_to_region (value.str, strlen (value.str), &tz_region_system);
      if (err_status != NO_ERROR)
	{
	  return PRM_ERR_BAD_PARAM;
	}
      tz_set_tz_region_system (&tz_region_system);
    }

  /* Set the cached parsed session timezone region on the client */
#if !defined(SERVER_MODE)
  if (sysprm_get_id (prm) == PRM_ID_TIMEZONE)
    {
      int err_status = 0;
      err_status = tz_str_to_region (value.str, strlen (value.str), tz_get_client_tz_region_session ());
      if (err_status != NO_ERROR)
	{
	  return PRM_ERR_BAD_PARAM;
	}
    }
#endif

  if (PRM_IS_COMPOUND (prm->static_flag))
    {
      prm_compound_has_changed (prm, set_flag);
    }

  if (set_flag)
    {
      PRM_SET_BIT (PRM_SET, *prm->dynamic_flag);
      /* Indicate that the default value was not used */
      PRM_CLEAR_BIT (PRM_DEFAULT_USED, *prm->dynamic_flag);
    }

  return PRM_ERR_NO_ERROR;
}

/*
 * sysprm_set_system_parameter_value () - change a parameter value in prm_Def
 *					  array.
 *
 * return     : void.
 * prm (in)   : parameter that needs changed.
 * value (in) : new value.
 */
static void
sysprm_set_system_parameter_value (SYSPRM_PARAM * prm, SYSPRM_VALUE value)
{
  PARAM_ID prm_id = sysprm_get_id (prm);
  switch (prm->datatype)
    {
    case PRM_INTEGER:
    case PRM_KEYWORD:
      prm_set_integer_value (prm_id, value.i);
      break;

    case PRM_FLOAT:
      prm_set_float_value (prm_id, value.f);
      break;

    case PRM_BOOLEAN:
      prm_set_bool_value (prm_id, value.b);
      break;

    case PRM_STRING:
      prm_set_string_value (prm_id, value.str);
      break;

    case PRM_INTEGER_LIST:
      prm_set_integer_list_value (prm_id, value.integer_list);
      break;

    case PRM_BIGINT:
      prm_set_bigint_value (prm_id, value.bi);
      break;

    default:
      assert_release (0);
      break;
    }
}

/*
 * prm_compound_has_changed () - update all affected system parameters if prm
 *				 is a compound.
 *
 * return	 : error code
 * prm (in)	 : system parameter that has changed
 * set_flag (in) : updates PRM_SET flag.
 */
static int
prm_compound_has_changed (SYSPRM_PARAM * prm, bool set_flag)
{
  assert (PRM_IS_COMPOUND (prm->static_flag));

  if (sysprm_get_id (prm) == PRM_ID_COMPAT_MODE)
    {
      prm_set_compound (prm, compat_mode_values, DIM (compat_mode_values), set_flag);
    }
  else
    {
      assert (false);
    }
  return NO_ERROR;
}


/*
 * prm_set_force -
 *   return: NO_ERROR or error code defined in enum SYSPRM_ERR
 *   prm(in):
 *   value(in):
 */
static int
prm_set_force (SYSPRM_PARAM * prm, const char *value)
{
  if (prm->force_value)
    {
      free_and_init (PRM_GET_STRING (&prm->force_value));
    }

  prm->force_value = strdup (value);
  if (prm->force_value == NULL)
    {
      er_set (ER_ERROR_SEVERITY, ARG_FILE_LINE, ER_OUT_OF_VIRTUAL_MEMORY, 1, (size_t) (strlen (value) + 1));
      return PRM_ERR_NO_MEM_FOR_PRM;
    }

  return NO_ERROR;
}

/*
 * prm_set_default -
 *   return: NO_ERROR or error code defined in enum SYSPRM_ERR
 *   prm(in):
 */
static int
prm_set_default (SYSPRM_PARAM * prm)
{
#if defined (SERVER_MODE)
  if (PRM_IS_FOR_SESSION (prm->static_flag) && BO_IS_SERVER_RESTARTED ())
    {
      PARAM_ID id;
      SESSION_PARAM *sprm = NULL;
      THREAD_ENTRY *thread_p = thread_get_thread_entry_info ();

      id = sysprm_get_id (prm);
      sprm = session_get_session_parameter (thread_p, id);
      if (sprm == NULL)
	{
	  return PRM_ERR_UNKNOWN_PARAM;
	}

      return sysprm_set_session_parameter_default (sprm, id);
    }
#endif /* SERVER_MODE */

  if (prm == NULL)
    {
      return ER_FAILED;
    }

  if (PRM_IS_INTEGER (prm) || PRM_IS_KEYWORD (prm))
    {
      int val, *valp;

      val = PRM_GET_INT (prm->default_value);
      valp = (int *) prm->value;
      *valp = val;
    }
  if (PRM_IS_BIGINT (prm))
    {
      UINT64 val, *valp;

      val = PRM_GET_BIGINT (prm->default_value);
      valp = (UINT64 *) prm->value;
      *valp = val;
    }
  else if (PRM_IS_BOOLEAN (prm))
    {
      bool val, *valp;

      val = PRM_GET_BOOL (prm->default_value);
      valp = (bool *) prm->value;
      *valp = val;
    }
  else if (PRM_IS_FLOAT (prm))
    {
      float val, *valp;

      val = PRM_GET_FLOAT (prm->default_value);
      valp = (float *) prm->value;
      *valp = val;
    }
  else if (PRM_IS_STRING (prm))
    {
      char *val, **valp;

      if (PRM_IS_ALLOCATED (*prm->dynamic_flag))
	{
	  char *str = PRM_GET_STRING (prm->value);
	  free_and_init (str);
	  PRM_CLEAR_BIT (PRM_ALLOCATED, *prm->dynamic_flag);
	}

      val = *(char **) prm->default_value;
      valp = (char **) prm->value;
      *valp = val;
    }
  else if (PRM_IS_INTEGER_LIST (prm))
    {
      int *val, **valp;

      if (PRM_IS_ALLOCATED (*prm->dynamic_flag))
	{
	  int *int_list = PRM_GET_INTEGER_LIST (prm->value);

	  free_and_init (int_list);
	  PRM_CLEAR_BIT (PRM_ALLOCATED, *prm->dynamic_flag);
	}

      val = *(int **) prm->default_value;
      valp = (int **) prm->value;
      *valp = val;
    }

  /* Indicate that the default value was used */
  PRM_SET_BIT (PRM_DEFAULT_USED, *prm->dynamic_flag);

  if (PRM_IS_FOR_QRY_STRING (prm->static_flag))
    {
      PRM_CLEAR_BIT (PRM_DIFFERENT, *prm->dynamic_flag);
    }

  return NO_ERROR;
}

/*
 * prm_find -
 *   return: NULL or found parameter
 *   pname(in): parameter name to find
 */
static SYSPRM_PARAM *
prm_find (const char *pname, const char *section)
{
  unsigned int i;
  char *key;
  char buf[4096];

  if (pname == NULL)
    {
      return NULL;
    }

  if (section != NULL)
    {
      snprintf (buf, sizeof (buf) - 1, "%s::%s", section, pname);
      key = buf;
    }
  else
    {
      key = (char *) pname;
    }

  for (i = 0; i < DIM (prm_Def); i++)
    {
      if (intl_mbs_casecmp (prm_Def[i].name, key) == 0)
	{
	  return &prm_Def[i];
	}
    }

  return NULL;
}

/*
 * sysprm_set_force -
 *   return: NO_ERROR or error code
 *   pname(in): parameter name to set
 *   pvalue(in): value to be set to the parameter
 */
int
sysprm_set_force (const char *pname, const char *pvalue)
{
  SYSPRM_PARAM *prm;

  if (pname == NULL || pvalue == NULL)
    {
      return ER_PRM_BAD_VALUE;
    }

  prm = prm_find (pname, NULL);
  if (prm == NULL)
    {
      return ER_PRM_BAD_VALUE;
    }

  if (prm_set_force (prm, pvalue) != NO_ERROR)
    {
      return ER_PRM_CANNOT_CHANGE;
    }

  return NO_ERROR;
}

/*
 * sysprm_set_to_default -
 *   return: NO_ERROR or error code
 *   pname(in): parameter name to set to default value
 */
int
sysprm_set_to_default (const char *pname, bool set_to_force)
{
  SYSPRM_PARAM *prm;
  char val[LINE_MAX];

  if (pname == NULL)
    {
      return ER_PRM_BAD_VALUE;
    }

  prm = prm_find (pname, NULL);
  if (prm == NULL)
    {
      return ER_PRM_BAD_VALUE;
    }

  if (prm_set_default (prm) != NO_ERROR)
    {
      return ER_PRM_CANNOT_CHANGE;
    }

  if (set_to_force)
    {
      prm_print (prm, val, LINE_MAX, PRM_PRINT_NONE, PRM_PRINT_CURR_VAL);
      prm_set_force (prm, val);
    }

  return NO_ERROR;
}

/*
 * prm_keyword - Search a keyword within the keyword table
 *   return: NULL or found keyword
 *   val(in): keyword value
 *   name(in): keyword name
 *   tbl(in): keyword table
 *   dim(in): size of the table
 */
static const KEYVAL *
prm_keyword (int val, const char *name, const KEYVAL * tbl, int dim)
{
  int i;

  if (name != NULL)
    {
      for (i = 0; i < dim; i++)
	{
	  if (intl_mbs_casecmp (name, tbl[i].key) == 0)
	    {
	      return &tbl[i];
	    }
	}
    }
  else
    {
      for (i = 0; i < dim; i++)
	{
	  if (tbl[i].val == val)
	    {
	      return &tbl[i];
	    }
	}
    }

  return NULL;
}

/*
 * prm_report_bad_entry -
 *   return:
 *   line(in):
 *   err(in):
 *   where(in):
 */
static void
prm_report_bad_entry (const char *key, int line, int err, const char *where)
{
  if (line > 0)
    {
      fprintf (stderr, PARAM_MSG_FMT (PRM_ERR_BAD_LINE), key, line, where);
    }
  else if (line == 0)
    {
      fprintf (stderr, PARAM_MSG_FMT (PRM_ERR_BAD_PARAM), key, line, where);
    }
  else
    {
      fprintf (stderr, PARAM_MSG_FMT (PRM_ERR_BAD_ENV_VAR), where);
    }

  if (err > 0)
    {
      switch (err)
	{
	case PRM_ERR_DEPRICATED:
	case PRM_ERR_NO_MEM_FOR_PRM:
	  fprintf (stderr, "%s\n", PARAM_MSG_FMT (err));
	  break;

	case PRM_ERR_UNKNOWN_PARAM:
	  er_set (ER_ERROR_SEVERITY, ARG_FILE_LINE, ER_PRM_UNKNOWN_SYSPRM, 3, key, line, where);
	  fprintf (stderr, "%s\n", PARAM_MSG_FMT (err));
	  break;

	case PRM_ERR_BAD_VALUE:
	case PRM_ERR_BAD_STRING:
	case PRM_ERR_BAD_RANGE:
	case PRM_ERR_RESET_BAD_RANGE:
	  er_set (ER_ERROR_SEVERITY, ARG_FILE_LINE, ER_PRM_BAD_VALUE, 1, key);
	  fprintf (stderr, "%s\n", PARAM_MSG_FMT (err));
	  break;

	default:
	  break;
	}
    }
  else
    {
      fprintf (stderr, PARAM_MSG_FMT (PRM_ERR_UNIX_ERROR), strerror (err));
    }

  fflush (stderr);
}


/*
 * sysprm_final - Clean up the storage allocated during parameter parsing
 *   return: none
 */
void
sysprm_final (void)
{
  SYSPRM_PARAM *prm;
  int i;

  for (i = 0; i < NUM_PRM; i++)
    {
      prm = &prm_Def[i];
      if (PRM_IS_ALLOCATED (*prm->dynamic_flag))
	{
	  switch (prm->datatype)
	    {
	    case PRM_STRING:
	      free_and_init (PRM_GET_STRING (prm->value));
	      PRM_CLEAR_BIT (PRM_ALLOCATED, *prm->dynamic_flag);
	      break;

	    case PRM_INTEGER_LIST:
	      free_and_init (PRM_GET_INTEGER_LIST (prm->value));
	      PRM_CLEAR_BIT (PRM_ALLOCATED, *prm->dynamic_flag);
	      break;

	    default:
	      /* do nothing */
	      break;
	    }
	}

      /* reset all dynamic flags */
      *prm->dynamic_flag = 0;
    }

  for (i = 0; i < MAX_NUM_OF_PRM_FILES_LOADED; i++)
    {
      if (prm_Files_loaded[i].conf_path != NULL)
	{
	  free_and_init (prm_Files_loaded[i].conf_path);
	}
      if (prm_Files_loaded[i].db_name != NULL)
	{
	  free_and_init (prm_Files_loaded[i].db_name);
	}
    }
}

#if defined (SA_MODE) || defined (SERVER_MODE)
static void
init_server_timezone_parameter (void)
{
  SYSPRM_PARAM *prm_server_timezone;

  prm_server_timezone = prm_find (PRM_NAME_SERVER_TIMEZONE, NULL);

  if (prm_server_timezone != NULL && !PRM_IS_SET (*prm_server_timezone->dynamic_flag))
    {
      char timezone_name[TZ_GENERIC_NAME_SIZE + 1];
      int ret;

      if (PRM_GET_STRING (prm_server_timezone->value))
	{
	  free_and_init (PRM_GET_STRING (prm_server_timezone->value));
	}
      PRM_CLEAR_BIT (PRM_ALLOCATED, *prm_server_timezone->dynamic_flag);

      ret = tz_resolve_os_timezone (timezone_name, TZ_GENERIC_NAME_SIZE);
      if (ret < 0)
	{
	  if (tz_get_data () != NULL)
	    {
	      strcpy (timezone_name, "Asia/Seoul");
	    }
	  else
	    {
	      /* IANA timezone data not available, just use offset timezone */
	      strcpy (timezone_name, "+09:00");
	    }
	}
      prm_set (prm_server_timezone, timezone_name, true);
    }
}
#endif

/*
 * prm_tune_parameters - Sets the values of various system parameters
 *                       depending on the value of other parameters
 *   return: none
 *
 * Note: Used for providing a mechanism for tuning various system parameters.
 *       The parameters are only tuned if the user has not set them
 *       explictly, this can be ascertained by checking if the default
 *       value has been used.
 */
#if defined (SA_MODE) || defined (SERVER_MODE)
static void
prm_tune_parameters (void)
{
  SYSPRM_PARAM *pb_aout_ratio_prm;
  SYSPRM_PARAM *max_clients_prm;
  SYSPRM_PARAM *max_plan_cache_entries_prm;
  SYSPRM_PARAM *query_cache_mode_prm;
  SYSPRM_PARAM *max_query_cache_entries_prm;
  SYSPRM_PARAM *query_cache_size_in_pages_prm;
  SYSPRM_PARAM *ha_mode_prm;
  SYSPRM_PARAM *ha_server_state_prm;
  SYSPRM_PARAM *auto_restart_server_prm;
  SYSPRM_PARAM *log_background_archiving_prm;
  SYSPRM_PARAM *ha_node_list_prm;
  SYSPRM_PARAM *max_log_archives_prm;
  SYSPRM_PARAM *force_remove_log_archives_prm;
  SYSPRM_PARAM *call_stack_dump_activation_prm;
  SYSPRM_PARAM *fault_injection_ids_prm;
  SYSPRM_PARAM *fault_injection_test_prm;
  SYSPRM_PARAM *test_mode_prm;
  SYSPRM_PARAM *tz_leap_second_support_prm;
  SYSPRM_PARAM *thread_core_count_prm;

  char newval[LINE_MAX];
  char host_name[CUB_MAXHOSTNAMELEN];
  int max_clients;

  /* Find the parameters that require tuning */
  pb_aout_ratio_prm = prm_find (PRM_NAME_PB_AOUT_RATIO, NULL);
  max_clients_prm = prm_find (PRM_NAME_CSS_MAX_CLIENTS, NULL);
  max_plan_cache_entries_prm = prm_find (PRM_NAME_XASL_CACHE_MAX_ENTRIES, NULL);
  query_cache_mode_prm = prm_find (PRM_NAME_LIST_QUERY_CACHE_MODE, NULL);
  max_query_cache_entries_prm = prm_find (PRM_NAME_LIST_MAX_QUERY_CACHE_ENTRIES, NULL);
  query_cache_size_in_pages_prm = prm_find (PRM_NAME_LIST_MAX_QUERY_CACHE_PAGES, NULL);
  test_mode_prm = prm_find (PRM_NAME_TEST_MODE, NULL);
  tz_leap_second_support_prm = prm_find (PRM_NAME_TZ_LEAP_SECOND_SUPPORT, NULL);

  /* disable AOUT list until we fix CBRD-20741 */
  if (pb_aout_ratio_prm != NULL)
    {
      prm_set (pb_aout_ratio_prm, "0", false);
    }



  ha_mode_prm = prm_find (PRM_NAME_HA_MODE, NULL);
  ha_server_state_prm = prm_find (PRM_NAME_HA_SERVER_STATE, NULL);
  auto_restart_server_prm = prm_find (PRM_NAME_AUTO_RESTART_SERVER, NULL);
  log_background_archiving_prm = prm_find (PRM_NAME_LOG_BACKGROUND_ARCHIVING, NULL);
  ha_node_list_prm = prm_find (PRM_NAME_HA_NODE_LIST, NULL);
  max_log_archives_prm = prm_find (PRM_NAME_LOG_MAX_ARCHIVES, NULL);
  force_remove_log_archives_prm = prm_find (PRM_NAME_FORCE_REMOVE_LOG_ARCHIVES, NULL);

  /* Check that max clients has been set */
  assert (max_clients_prm != NULL);
  if (max_clients_prm == NULL)
    {
      return;
    }

#if 0
  if (!(PRM_IS_SET (*max_clients_prm->dynamic_flag)))
    {
      if (prm_set_default (max_clients_prm) != PRM_ERR_NO_ERROR)
	{
	  fprintf (stderr, msgcat_message (MSGCAT_CATALOG_CUBRID, MSGCAT_SET_PARAMETERS, PRM_ERR_NO_VALUE),
		   max_clients_prm->name);
	  assert (0);
	  return;
	}
    }
  else
#endif
    {
      max_clients = MIN (prm_css_max_clients_upper, css_get_max_socket_fds ());
      if (PRM_GET_INT (max_clients_prm->value) > max_clients)
	{
	  sprintf (newval, "%d", max_clients);
	  (void) prm_set (max_clients_prm, newval, false);
	}

#if defined (SERVER_MODE)
      thread_core_count_prm = prm_find (PRM_NAME_THREAD_CORE_COUNT, NULL);
      int safe_core_count = (css_get_max_workers () / 3);
      int system_cpu_count = cubthread::system_core_count ();
      int core_upper_limit = MIN (safe_core_count, system_cpu_count);
      if (PRM_GET_INT (thread_core_count_prm->value) > core_upper_limit)
	{
	  sprintf (newval, "%d", core_upper_limit);
	  (void) prm_set (thread_core_count_prm, newval, false);
	}
#endif
    }

  /* check Plan Cache and Query Cache parameters */
  assert (max_plan_cache_entries_prm != NULL);
  assert (query_cache_mode_prm != NULL);
  assert (max_query_cache_entries_prm != NULL);
  assert (query_cache_size_in_pages_prm != NULL);

  if (max_plan_cache_entries_prm == NULL || query_cache_mode_prm == NULL || max_query_cache_entries_prm == NULL)
    {
      return;
    }

  if (PRM_GET_INT (max_plan_cache_entries_prm->value) == 0)
    {
      /* 0 means disable plan cache */
      (void) prm_set (max_plan_cache_entries_prm, "-1", false);
    }

  if (PRM_GET_INT (max_plan_cache_entries_prm->value) <= 0)
    {
      /* disable query cache mode by default */
      (void) prm_set (max_query_cache_entries_prm, 0, false);
      (void) prm_set (query_cache_size_in_pages_prm, 0, false);
    }

  /* check HA related parameters */
  assert (ha_mode_prm != NULL);
  assert (auto_restart_server_prm != NULL);
  if (ha_mode_prm == NULL || ha_server_state_prm == NULL || auto_restart_server_prm == NULL)
    {
      return;
    }

#if defined (SA_MODE) || defined (WINDOWS)
  /* we should save original PRM_HA_MODE value before tuning */
  PRM_HA_MODE_FOR_SA_UTILS_ONLY = PRM_HA_MODE;

  /* reset to default 'active mode' */
  (void) prm_set_default (ha_mode_prm);
  (void) prm_set (ha_server_state_prm, HA_SERVER_STATE_ACTIVE_STR, false);

  if (force_remove_log_archives_prm != NULL && !PRM_GET_BOOL (force_remove_log_archives_prm->value))
    {
      (void) prm_set_default (max_log_archives_prm);
    }
#else /* SA_MODE || WINDOWS */
  if (PRM_GET_INT (ha_mode_prm->value) != HA_MODE_OFF)
    {
      if (PRM_DEFAULT_VAL_USED (*ha_server_state_prm->dynamic_flag))
	{
	  sprintf (newval, "%s", HA_SERVER_STATE_STANDBY_STR);
	  prm_set (ha_server_state_prm, newval, false);
	}
      prm_set (auto_restart_server_prm, "no", false);

      if (PRM_GET_INT (ha_mode_prm->value) == HA_MODE_REPLICA)
	{
	  prm_set (force_remove_log_archives_prm, "yes", false);
	}
    }
  else
    {
      sprintf (newval, "%s", HA_SERVER_STATE_ACTIVE_STR);
      prm_set (ha_server_state_prm, newval, false);

      if (force_remove_log_archives_prm != NULL && !PRM_GET_BOOL (force_remove_log_archives_prm->value))
	{
	  (void) prm_set_default (max_log_archives_prm);
	}
    }
#endif /* !SA_MODE && !WINDOWS */
  /* disable them temporarily */

  if (ha_node_list_prm == NULL || PRM_DEFAULT_VAL_USED (*ha_node_list_prm->dynamic_flag))
    {
      if (GETHOSTNAME (host_name, sizeof (host_name)))
	{
	  strncpy (host_name, "localhost", sizeof (host_name) - 1);
	}

      snprintf (newval, sizeof (newval) - 1, "%s@%s", host_name, host_name);
      prm_set (ha_node_list_prm, newval, false);
    }

  call_stack_dump_activation_prm = GET_PRM (PRM_ID_CALL_STACK_DUMP_ACTIVATION);
  if (!PRM_IS_SET (*call_stack_dump_activation_prm->dynamic_flag))
    {
      int dim;
      int *integer_list = NULL;

      if (PRM_IS_ALLOCATED (*call_stack_dump_activation_prm->dynamic_flag))
	{
	  free_and_init (PRM_GET_INTEGER_LIST (call_stack_dump_activation_prm->value));
	}

      dim = DIM (call_stack_dump_error_codes);
      integer_list = (int *) malloc ((dim + 1) * sizeof (int));
      if (integer_list == NULL)
	{
	  er_set (ER_ERROR_SEVERITY, ARG_FILE_LINE, ER_OUT_OF_VIRTUAL_MEMORY, 1, (dim + 1) * sizeof (int));
	  return;
	}

      integer_list[0] = dim;
      memcpy (&integer_list[1], call_stack_dump_error_codes, dim * sizeof (int));
      prm_set_integer_list_value (PRM_ID_CALL_STACK_DUMP_ACTIVATION, integer_list);
      PRM_SET_BIT (PRM_SET, *call_stack_dump_activation_prm->dynamic_flag);
      PRM_CLEAR_BIT (PRM_DEFAULT_USED, *call_stack_dump_activation_prm->dynamic_flag);
    }

#if !defined(NDEBUG)
  fault_injection_ids_prm = GET_PRM (PRM_ID_FAULT_INJECTION_IDS);
  fault_injection_test_prm = GET_PRM (PRM_ID_FAULT_INJECTION_TEST);
  if (PRM_IS_SET (*fault_injection_test_prm->dynamic_flag))
    {
      int group_code;
      int dim;
      int *integer_list = NULL;

      group_code = PRM_GET_INT (fault_injection_test_prm->value);

      if (PRM_IS_ALLOCATED (*fault_injection_ids_prm->dynamic_flag))
	{
	  free_and_init (PRM_GET_INTEGER_LIST (fault_injection_ids_prm->value));
	}

      for (dim = 0; fi_Groups[group_code][dim] != FI_TEST_NONE; dim++)
	{
	  ;
	}

      integer_list = (int *) malloc ((dim + 1) * sizeof (int));
      if (integer_list == NULL)
	{
	  er_set (ER_ERROR_SEVERITY, ARG_FILE_LINE, ER_OUT_OF_VIRTUAL_MEMORY, 1, (dim + 1) * sizeof (int));
	  return;
	}

      integer_list[0] = dim;
      memcpy (&integer_list[1], fi_Groups[group_code], dim * sizeof (int));
      prm_set_integer_list_value (PRM_ID_FAULT_INJECTION_IDS, integer_list);
      PRM_SET_BIT (PRM_SET, *fault_injection_ids_prm->dynamic_flag);
      PRM_CLEAR_BIT (PRM_DEFAULT_USED, *fault_injection_ids_prm->dynamic_flag);
    }
#endif

  if (PRM_GET_BOOL (test_mode_prm->value) == true)
    {
      tz_leap_second_support_prm->static_flag |= PRM_FOR_QRY_STRING;
    }

  return;
}
#else /* SA_MODE || SERVER_MODE */
static void
prm_tune_parameters (void)
{
  SYSPRM_PARAM *max_plan_cache_entries_prm;
  SYSPRM_PARAM *ha_node_list_prm;
  SYSPRM_PARAM *ha_mode_prm;
  SYSPRM_PARAM *ha_process_dereg_confirm_interval_in_msecs_prm;
  SYSPRM_PARAM *ha_max_process_dereg_confirm_prm;
  SYSPRM_PARAM *shutdown_wait_time_in_secs_prm;
  SYSPRM_PARAM *ha_copy_log_timeout_prm;
  SYSPRM_PARAM *ha_check_disk_failure_interval_prm;
  SYSPRM_PARAM *test_mode_prm;
  SYSPRM_PARAM *tz_leap_second_support_prm;

  char newval[LINE_MAX];
  char host_name[CUB_MAXHOSTNAMELEN];

  /* Find the parameters that require tuning */
  max_plan_cache_entries_prm = prm_find (PRM_NAME_XASL_CACHE_MAX_ENTRIES, NULL);
  ha_node_list_prm = prm_find (PRM_NAME_HA_NODE_LIST, NULL);

  ha_mode_prm = prm_find (PRM_NAME_HA_MODE, NULL);
  ha_process_dereg_confirm_interval_in_msecs_prm = prm_find (PRM_NAME_HA_PROCESS_DEREG_CONFIRM_INTERVAL_IN_MSECS, NULL);
  ha_max_process_dereg_confirm_prm = prm_find (PRM_NAME_HA_MAX_PROCESS_DEREG_CONFIRM, NULL);
  shutdown_wait_time_in_secs_prm = prm_find (PRM_NAME_SHUTDOWN_WAIT_TIME_IN_SECS, NULL);
  ha_copy_log_timeout_prm = prm_find (PRM_NAME_HA_COPY_LOG_TIMEOUT, NULL);
  ha_check_disk_failure_interval_prm = prm_find (PRM_NAME_HA_CHECK_DISK_FAILURE_INTERVAL_IN_SECS, NULL);
  test_mode_prm = prm_find (PRM_NAME_TEST_MODE, NULL);
  tz_leap_second_support_prm = prm_find (PRM_NAME_TZ_LEAP_SECOND_SUPPORT, NULL);

  assert (max_plan_cache_entries_prm != NULL);
  if (max_plan_cache_entries_prm == NULL)
    {
      return;
    }

  /* check Plan Cache and Query Cache parameters */
  if (PRM_GET_INT (max_plan_cache_entries_prm->value) == 0)
    {
      /* 0 means disable plan cache */
      (void) prm_set (max_plan_cache_entries_prm, "-1", false);
    }

#if defined (WINDOWS)
  /* reset to default 'active mode' */
  (void) prm_set_default (ha_mode_prm);
#endif

  if (PRM_GET_INT (ha_mode_prm->value) != HA_MODE_OFF)
    {
      int ha_check_disk_failure_interval_value;
      int ha_copy_log_timeout_value;

      ha_check_disk_failure_interval_value = PRM_GET_INT (ha_check_disk_failure_interval_prm->value);
      ha_copy_log_timeout_value = PRM_GET_INT (ha_copy_log_timeout_prm->value);
      if (ha_copy_log_timeout_value == -1)
	{
	  prm_set (ha_check_disk_failure_interval_prm, "0", false);
	}
      else if (ha_check_disk_failure_interval_value - ha_copy_log_timeout_value <
	       HB_MIN_DIFF_CHECK_DISK_FAILURE_INTERVAL_IN_SECS)
	{
	  ha_check_disk_failure_interval_value =
	    ha_copy_log_timeout_value + HB_MIN_DIFF_CHECK_DISK_FAILURE_INTERVAL_IN_SECS;
	  sprintf (newval, "%ds", ha_check_disk_failure_interval_value);
	  prm_set (ha_check_disk_failure_interval_prm, newval, false);
	}
    }

  /* disable them temporarily */

  if (ha_node_list_prm == NULL || PRM_DEFAULT_VAL_USED (*ha_node_list_prm->dynamic_flag))
    {
      if (GETHOSTNAME (host_name, sizeof (host_name)))
	{
	  strncpy (host_name, "localhost", sizeof (host_name) - 1);
	}

      snprintf (newval, sizeof (newval) - 1, "%s@%s", host_name, host_name);
      prm_set (ha_node_list_prm, newval, false);
    }

  assert (ha_mode_prm != NULL);

  if (PRM_GET_BOOL (test_mode_prm->value) == true)
    {
      tz_leap_second_support_prm->static_flag |= PRM_FOR_QRY_STRING;
    }

  return;
}
#endif /* CS_MODE */

#if defined (CS_MODE)
/*
 * sysprm_tune_client_parameters () - Synchronize system parameters marked
 *				      with PRM_FORCE_SERVER flag with server.
 *
 * return : void.
 */
void
sysprm_tune_client_parameters (void)
{
  SYSPRM_ASSIGN_VALUE *force_server_values = NULL;

  /* get values from server */
  if (sysprm_get_force_server_parameters (&force_server_values) == NO_ERROR && force_server_values != NULL)
    {
      /* update system parameters on client */
      sysprm_change_parameter_values (force_server_values, false, true);
    }

  /* free list of assign_values */
  sysprm_free_assign_values (&force_server_values);
}
#endif /* CS_MODE */

int
prm_get_master_port_id (void)
{
  return PRM_TCP_PORT_ID;
}

bool
prm_get_commit_on_shutdown (void)
{
  return PRM_COMMIT_ON_SHUTDOWN;
}

/*
 * prm_set_compound - Sets the values of various system parameters based on
 *                    the value of a "compound" parameter.
 *   return: none
 *   param(in): the compound parameter whose value has changed
 *   compound_param_values(in): an array of arrays that indicate the name of
 *                              the parameter to change and its new value.
 *                              NULL indicates resetting the parameter to its
 *                              default. The name of the parameter is the last
 *                              element of the array, 1 past the upper limit
 *                              of the compound parameter.
 *   values_count(in): the number of elements in the compound_param_values
 *                     array
 */
static void
prm_set_compound (SYSPRM_PARAM * param, const char **compound_param_values[], const int values_count, bool set_flag)
{
  int i = 0;
  const int param_value = *(int *) param->value;
  const int param_upper_limit = *(int *) param->upper_limit;

  assert (PRM_IS_INTEGER (param) || PRM_IS_KEYWORD (param));
  assert (0 == *(int *) param->lower_limit);
  assert (param_value <= param_upper_limit);

  for (i = 0; i < values_count; ++i)
    {
      const char *compound_param_name = compound_param_values[i][param_upper_limit + 1];
      const char *compound_param_value = compound_param_values[i][param_value];

      assert (compound_param_name != NULL);

      if (compound_param_value == NULL)
	{
	  prm_set_default (prm_find (compound_param_name, NULL));
	}
      else
	{
	  prm_set (prm_find (compound_param_name, NULL), compound_param_value, set_flag);
	}
    }
}

/*
 * prm_get_next_param_value - get next param=value token from a string
 *			      containing a "param1=val1;param2=val2..." list
 *   return: NO_ERROR or error code if data format is incorrect
 *   data (in): the string containing the list
 *   prm (out): parameter name
 *   val (out): parameter value
 */
static int
prm_get_next_param_value (char **data, char **prm, char **val)
{
  char *p = *data;
  char *name = NULL;
  char *value = NULL;
  int err = PRM_ERR_NO_ERROR;

  while (char_isspace (*p))
    {
      p++;
    }

  if (*p == '\0')
    {
      /* reached the end of the list */
      err = PRM_ERR_NO_ERROR;
      goto cleanup;
    }

  name = p;
  while (*p && !char_isspace (*p) && *p != '=')
    {
      p++;
    }

  if (*p == '\0')
    {
      err = PRM_ERR_BAD_VALUE;
      goto cleanup;
    }
  else if (*p == '=')
    {
      *p++ = '\0';
    }
  else
    {
      *p++ = '\0';
      while (char_isspace (*p))
	{
	  p++;
	}
      if (*p == '=')
	{
	  p++;
	}
    }

  while (char_isspace (*p))
    {
      p++;
    }
  if (*p == '\0')
    {
      err = PRM_ERR_NO_ERROR;
      goto cleanup;
    }

  value = p;

  if (*p == '"' || *p == '\'')
    {
      char *t, delim;

      delim = *p++;
      value = t = p;
      while (*t && *t != delim)
	{
	  if (*t == '\\')
	    {
	      t++;
	    }
	  *p++ = *t++;
	}
      if (*t != delim)
	{
	  err = PRM_ERR_BAD_STRING;
	  goto cleanup;
	}
    }
  else
    {
      while (*p && !char_isspace (*p) && *p != ';')
	{
	  p++;
	}
    }

  if (*p)
    {
      *p++ = '\0';
      while (char_isspace (*p))
	{
	  p++;
	}
      if (*p == ';')
	{
	  p++;
	}
    }

  *data = p;
  *val = value;
  *prm = name;

  return err;

cleanup:
  *prm = NULL;
  *val = NULL;
  *data = NULL;

  return err;
}

/*
 * prm_get_name () - returns the name of a parameter
 *
 * return      : parameter name
 * prm_id (in) : parameter id
 */
const char *
prm_get_name (PARAM_ID prm_id)
{
  assert (prm_id <= PRM_LAST_ID);

  return prm_Def[prm_id].name;
}

/*
 * prm_get_value () - returns a pointer to the value of a system parameter
 *
 * return      : pointer to value
 * prm_id (in) : parameter id
 *
 * NOTE: for session parameters, in server mode, the value stored in
 *	 conn_entry->session_parameters is returned instead of the value
 *	 from prm_Def array.
 */
void *
prm_get_value (PARAM_ID prm_id)
{
#if defined (SERVER_MODE)
  THREAD_ENTRY *thread_p;

  assert (prm_id <= PRM_LAST_ID);

  if (PRM_SERVER_SESSION (prm_id) && BO_IS_SERVER_RESTARTED ())
    {
      SESSION_PARAM *sprm;
      thread_p = thread_get_thread_entry_info ();
      sprm = session_get_session_parameter (thread_p, prm_id);
      if (sprm)
	{
	  return &(sprm->value);
	}
    }

  return prm_Def[prm_id].value;
#else /* SERVER_MODE */
  assert (prm_id <= PRM_LAST_ID);

  return prm_Def[prm_id].value;
#endif /* SERVER_MODE */
}

/*
 * prm_set_integer_value () - set a new value to a parameter of type integer
 *
 * return      : void
 * prm_id (in) : parameter id
 * value (in)  : new value
 *
 * NOTE: keywords are stored as integers
 */
void
prm_set_integer_value (PARAM_ID prm_id, int value)
{
  assert (prm_id <= PRM_LAST_ID);
  assert (PRM_IS_INTEGER (&prm_Def[prm_id]) || PRM_IS_KEYWORD (&prm_Def[prm_id]));

  PRM_GET_INT (prm_Def[prm_id].value) = value;

  sysprm_update_flag_different (&prm_Def[prm_id]);
}

/*
 * prm_set_bool_value () - set a new value to a parameter of type bool
 *
 * return      : void
 * prm_id (in) : parameter id
 * value (in)  : new value
 */
void
prm_set_bool_value (PARAM_ID prm_id, bool value)
{
  assert (prm_id <= PRM_LAST_ID);
  assert (PRM_IS_BOOLEAN (&prm_Def[prm_id]));

  PRM_GET_BOOL (prm_Def[prm_id].value) = value;

  sysprm_update_flag_different (&prm_Def[prm_id]);
}

/*
 * prm_set_float_value () - set a new value to a parameter of type float
 *
 * return      : void
 * prm_id (in) : parameter id
 * value (in)  : new value
 */
void
prm_set_float_value (PARAM_ID prm_id, float value)
{
  assert (prm_id <= PRM_LAST_ID);
  assert (PRM_IS_FLOAT (&prm_Def[prm_id]));

  PRM_GET_FLOAT (prm_Def[prm_id].value) = value;

  sysprm_update_flag_different (&prm_Def[prm_id]);
}

/*
 * prm_set_string_value () - set a new value to a parameter of type string
 *
 * return      : void
 * prm_id (in) : parameter id
 * value (in)  : new value
 */
void
prm_set_string_value (PARAM_ID prm_id, char *value)
{
  assert (prm_id <= PRM_LAST_ID);
  assert (PRM_IS_STRING (&prm_Def[prm_id]));

  if (PRM_IS_ALLOCATED (*prm_Def[prm_id].dynamic_flag))
    {
      free_and_init (PRM_GET_STRING (prm_Def[prm_id].value));
      PRM_CLEAR_BIT (PRM_ALLOCATED, *prm_Def[prm_id].dynamic_flag);
    }
  PRM_GET_STRING (prm_Def[prm_id].value) = value;
  if (PRM_GET_STRING (prm_Def[prm_id].value) != NULL)
    {
      PRM_SET_BIT (PRM_ALLOCATED, *prm_Def[prm_id].dynamic_flag);
    }

  sysprm_update_flag_different (&prm_Def[prm_id]);
}

/*
 * prm_set_integer_list_value () - set a new value to a parameter of type
 *				   integer list
 *
 * return      : void
 * prm_id (in) : parameter id
 * value (in)  : new value
 */
void
prm_set_integer_list_value (PARAM_ID prm_id, int *value)
{
  assert (prm_id <= PRM_LAST_ID);
  assert (PRM_IS_INTEGER_LIST (&prm_Def[prm_id]));

  if (PRM_IS_ALLOCATED (*prm_Def[prm_id].dynamic_flag))
    {
      free_and_init (PRM_GET_INTEGER_LIST (prm_Def[prm_id].value));
      PRM_CLEAR_BIT (PRM_ALLOCATED, *prm_Def[prm_id].dynamic_flag);
    }
  PRM_GET_INTEGER_LIST (prm_Def[prm_id].value) = value;
  if (PRM_GET_INTEGER_LIST (prm_Def[prm_id].value) != NULL)
    {
      PRM_SET_BIT (PRM_ALLOCATED, *prm_Def[prm_id].dynamic_flag);
    }

  sysprm_update_flag_different (&prm_Def[prm_id]);
}

/*
 * prm_set_bigint_value () - set a new value to a parameter of type size
 *
 * return      : void
 * prm_id (in) : parameter id
 * value (in)  : new value
 */
void
prm_set_bigint_value (PARAM_ID prm_id, UINT64 value)
{
  assert (prm_id <= PRM_LAST_ID);
  assert (PRM_IS_BIGINT (&prm_Def[prm_id]));

  PRM_GET_BIGINT (prm_Def[prm_id].value) = value;

  sysprm_update_flag_different (&prm_Def[prm_id]);
}

/*
 * sysprm_find_err_in_integer_list () - function that searches a error_code in an
 *				     integer list
 *
 * return      : true if error_code is found, false otherwise
 * prm_id (in) : id of the system parameter that contains an integer list
 * error_code (in)  : error_code to look for
 */
bool
sysprm_find_err_in_integer_list (PARAM_ID prm_id, int error_code)
{
  int i;
  int *integer_list = prm_get_integer_list_value (prm_id);

  if (integer_list == NULL)
    {
      return false;
    }

  for (i = 1; i <= integer_list[0]; i++)
    {
      if (integer_list[i] == error_code || integer_list[i] == -error_code)
	{
	  return true;
	}
    }
  return false;
}

/*
 * sysprm_find_fi_code_in_integer_list () - function that searches a FI_TEST_CODE in an
 *                                   integer list
 *
 * return      : true if FI_TEST_CODE is found, false otherwise
 * prm_id (in) : id of the system parameter that contains an integer list
 * fi_code (in)  : FI_TEST_CODE to look for
 */
bool
sysprm_find_fi_code_in_integer_list (PARAM_ID prm_id, int fi_code)
{
  int i;
  int *integer_list = prm_get_integer_list_value (prm_id);

  if (integer_list == NULL)
    {
      return false;
    }

  for (i = 1; i <= integer_list[0]; i++)
    {
      if (integer_list[i] == fi_code)
	{
	  return true;
	}
    }
  return false;
}

/*
 * sysprm_update_flag_different () - updates the PRM_DIFFERENT bit in flag.
 *
 * return   : void
 * prm (in) : system parameter to update
 *
 * NOTE: Should be called whenever a system parameter changes value.
 *	 This only affects parameters on client (there is no use for this flag
 *	 on server side) that are also flagged with PRM_FOR_QRY_STRING.
 */
static void
sysprm_update_flag_different (SYSPRM_PARAM * prm)
{
#if defined (CS_MODE)
  if (!PRM_IS_FOR_QRY_STRING (prm->static_flag) && !PRM_IS_FOR_HA_CONTEXT (prm->static_flag))
    {
      /* nothing to do */
      return;
    }

  /* compare current value with default value and update PRM_DIFFERENT bit */
  if (sysprm_compare_values (prm->value, prm->default_value, prm->datatype) != 0)
    {
      PRM_SET_BIT (PRM_DIFFERENT, *prm->dynamic_flag);
    }
  else
    {
      PRM_CLEAR_BIT (PRM_DIFFERENT, *prm->dynamic_flag);
    }
#endif /* CS_MODE */
}

/*
 * sysprm_update_flag_allocated () - update PRM_ALLOCATED flag. If value is
 *				     NULL, the bit is cleared, if not, the bit
 *				     is set.
 *
 * return   : void.
 * prm (in) : system parameter.
 */
static void
sysprm_update_flag_allocated (SYSPRM_PARAM * prm)
{
  bool allocated;
  switch (prm->datatype)
    {
    case PRM_STRING:
      allocated = PRM_GET_STRING (prm->value) != NULL;
      break;

    case PRM_INTEGER_LIST:
      allocated = PRM_GET_INTEGER_LIST (prm->value) != NULL;
      break;

    default:
      allocated = false;
      break;
    }

  if (allocated)
    {
      PRM_SET_BIT (PRM_ALLOCATED, *prm->dynamic_flag);
    }
  else
    {
      PRM_CLEAR_BIT (PRM_ALLOCATED, *prm->dynamic_flag);
    }
}

/*
 * sysprm_update_session_prm_flag_allocated () - update PRM_ALLOCATED flag for
 *						 session parameters. If the
 *						 value is null, the bit is
 *						 cleared, if not, the bit is
 *						 set.
 *
 * return   : void
 * prm (in) : session parameter
 */
static void
sysprm_update_session_prm_flag_allocated (SESSION_PARAM * prm)
{
  bool allocated;
  switch (prm->datatype)
    {
    case PRM_STRING:
      allocated = prm->value.str != NULL;
      break;

    case PRM_INTEGER_LIST:
      allocated = prm->value.integer_list != NULL;
      break;

    default:
      allocated = false;
      break;
    }

  if (allocated)
    {
      PRM_SET_BIT (PRM_ALLOCATED, prm->flag);
    }
  else
    {
      PRM_CLEAR_BIT (PRM_ALLOCATED, prm->flag);
    }
}

/*
 * sysprm_clear_sysprm_value () - Clears a SYSPRM_VALUE.
 *
 * return	 : void.
 * value (in)	 : value that needs cleared.
 * datatype (in) : data type for value.
 */
static void
sysprm_clear_sysprm_value (SYSPRM_VALUE * value, SYSPRM_DATATYPE datatype)
{
  switch (datatype)
    {
    case PRM_STRING:
      free_and_init (value->str);
      break;

    case PRM_INTEGER_LIST:
      free_and_init (value->integer_list);
      break;

    default:
      /* do nothing */
      break;
    }
}

/*
 * sysprm_alloc_session_parameters () - allocates memory for session
 *					parameters array
 *
 * return : NULL or pointer to array of session parameters
 */
static SESSION_PARAM *
sysprm_alloc_session_parameters (void)
{
  SESSION_PARAM *result = NULL;
  size_t size;

  if (NUM_SESSION_PRM == 0)
    {
      return NULL;
    }
  size = NUM_SESSION_PRM * sizeof (SESSION_PARAM);
  result = (SESSION_PARAM *) malloc (size);
  if (result == NULL)
    {
      er_set (ER_ERROR_SEVERITY, ARG_FILE_LINE, ER_OUT_OF_VIRTUAL_MEMORY, 1, size);
      return NULL;
    }
  memset (result, 0, size);
  return result;
}

/*
 * sysprm_free_session_parameters () - free session parameter array
 *
 * return		       : void
 * session_parameters_ptr (in) : pointer to session parameter array
 */
void
sysprm_free_session_parameters (SESSION_PARAM ** session_parameters_ptr)
{
  int i = 0;
  SESSION_PARAM *sprm = NULL;

  assert (session_parameters_ptr != NULL);

  if (*session_parameters_ptr == NULL)
    {
      return;
    }

  for (i = 0; i < NUM_SESSION_PRM; i++)
    {
      sprm = &((*session_parameters_ptr)[i]);
      sysprm_clear_sysprm_value (&sprm->value, (SYSPRM_DATATYPE) sprm->datatype);
    }

  free_and_init (*session_parameters_ptr);
}

/*
 * sysprm_pack_sysprm_value () - Packs a sysprm_value.
 *
 * return	 : pointer after the packed value.
 * ptr (in)	 : pointer to position where the value should be packed.
 * value (in)	 : sysprm_value to be packed.
 * datatype (in) : value data type.
 */
static char *
sysprm_pack_sysprm_value (char *ptr, SYSPRM_VALUE value, SYSPRM_DATATYPE datatype)
{
  if (ptr == NULL)
    {
      return NULL;
    }

  ASSERT_ALIGN (ptr, INT_ALIGNMENT);

  switch (datatype)
    {
    case PRM_INTEGER:
    case PRM_KEYWORD:
      ptr = or_pack_int (ptr, value.i);
      break;

    case PRM_BOOLEAN:
      ptr = or_pack_int (ptr, value.b);
      break;

    case PRM_FLOAT:
      ptr = or_pack_float (ptr, value.f);
      break;

    case PRM_STRING:
      ptr = or_pack_string (ptr, value.str);
      break;

    case PRM_INTEGER_LIST:
      if (value.integer_list != NULL)
	{
	  int i;
	  ptr = or_pack_int (ptr, value.integer_list[0]);
	  for (i = 1; i <= value.integer_list[0]; i++)
	    {
	      ptr = or_pack_int (ptr, value.integer_list[i]);
	    }
	}
      else
	{
	  ptr = or_pack_int (ptr, -1);
	}
      break;

    case PRM_BIGINT:
      ptr = or_pack_int64 (ptr, value.bi);
      break;
    default:
      assert_release (0);
      break;
    }

  return ptr;
}

/*
 * sysprm_packed_sysprm_value_length () - size of packed sysprm_value.
 *
 * return	 : size of packed sysprm_value.
 * value (in)	 : sysprm_value.
 * datatype (in) : value data type.
 * offset (in)	 : offset to pointer where sysprm_value will be packed
 *		   (required for PRM_BIGINT data type)
 */
static int
sysprm_packed_sysprm_value_length (SYSPRM_VALUE value, SYSPRM_DATATYPE datatype, int offset)
{
  switch (datatype)
    {
    case PRM_INTEGER:
    case PRM_KEYWORD:
    case PRM_BOOLEAN:
      return OR_INT_SIZE;

    case PRM_FLOAT:
      return OR_FLOAT_SIZE;

    case PRM_STRING:
      return or_packed_string_length (value.str, NULL);

    case PRM_INTEGER_LIST:
      if (value.integer_list != NULL)
	{
	  return OR_INT_SIZE * (value.integer_list[0] + 1);
	}
      else
	{
	  return OR_INT_SIZE;
	}

    case PRM_BIGINT:
      /* pointer will be aligned to MAX_ALIGNMENT */
      return DB_ALIGN (offset, MAX_ALIGNMENT) - offset + OR_INT64_SIZE;

    default:
      return 0;
    }
}

/*
 * sysprm_unpack_sysprm_value () - unpacks a sysprm_value.
 *
 * return        : pointer after the unpacked sysprm_value.
 * ptr (in)      : pointer to the position where sysprm_value is packed.
 * value (out)   : pointer to unpacked sysprm_value.
 * datatype (in) : value data type.
 */
static char *
sysprm_unpack_sysprm_value (char *ptr, SYSPRM_VALUE * value, SYSPRM_DATATYPE datatype)
{
  assert (value != NULL);

  if (ptr == NULL)
    {
      return NULL;
    }

  ASSERT_ALIGN (ptr, INT_ALIGNMENT);

  switch (datatype)
    {
    case PRM_INTEGER:
    case PRM_KEYWORD:
      ptr = or_unpack_int (ptr, &value->i);
      break;

    case PRM_BOOLEAN:
      {
	int temp;
	ptr = or_unpack_int (ptr, &temp);
	value->b = temp;
      }
      break;

    case PRM_FLOAT:
      ptr = or_unpack_float (ptr, &value->f);
      break;

    case PRM_STRING:
      {
	char *str = NULL;
	ptr = or_unpack_string_nocopy (ptr, &str);
	if (str != NULL)
	  {
	    value->str = strdup (str);
	    if (value->str == NULL)
	      {
		er_set (ER_ERROR_SEVERITY, ARG_FILE_LINE, ER_OUT_OF_VIRTUAL_MEMORY, 1, (size_t) (strlen (str) + 1));
		return NULL;
	      }
	  }
	else
	  {
	    value->str = NULL;
	  }
      }
      break;

    case PRM_INTEGER_LIST:
      {
	int temp, i;
	ptr = or_unpack_int (ptr, &temp);
	if (temp == -1)
	  {
	    value->integer_list = NULL;
	  }
	else
	  {
	    value->integer_list = (int *) malloc ((temp + 1) * OR_INT_SIZE);
	    if (value->integer_list == NULL)
	      {
		er_set (ER_ERROR_SEVERITY, ARG_FILE_LINE, ER_OUT_OF_VIRTUAL_MEMORY, 1,
			(size_t) ((temp + 1) * OR_INT_SIZE));
		return NULL;
	      }
	    else
	      {
		value->integer_list[0] = temp;
		for (i = 1; i <= temp; i++)
		  {
		    ptr = or_unpack_int (ptr, &value->integer_list[i]);
		  }
	      }
	  }
      }
      break;

    case PRM_BIGINT:
      {
	INT64 size;
	ptr = or_unpack_int64 (ptr, &size);
	value->bi = (UINT64) size;
      }
      break;

    default:
      break;
    }

  return ptr;
}

/*
 * sysprm_pack_session_parameters () - packs the array of session parameters
 *
 * return		   : new position pointer after packing
 * ptr (in)		   : pointer to the position where the packing starts
 * session_parameters (in) : array of session parameters
 */
char *
sysprm_pack_session_parameters (char *ptr, SESSION_PARAM * session_parameters)
{
  SESSION_PARAM *prm = NULL;
  int i = 0;

  if (ptr == NULL)
    {
      return NULL;
    }

  ASSERT_ALIGN (ptr, INT_ALIGNMENT);

  for (i = 0; i < NUM_SESSION_PRM; i++)
    {
      prm = &session_parameters[i];

      ptr = or_pack_int (ptr, prm->prm_id);
      ptr = or_pack_int (ptr, prm->flag);
      ptr = or_pack_int (ptr, prm->datatype);
      ptr = sysprm_pack_sysprm_value (ptr, prm->value, (SYSPRM_DATATYPE) prm->datatype);
    }

  return ptr;
}

/*
 * sysprm_packed_session_parameters_length () - returns the length needed to
 *						pack an array of session
 *						parameters
 *
 * return		   : size of packed data
 * session_parameters (in) : array of session parameters
 * offset (in)		   : the offset to packed session parameters
 */
int
sysprm_packed_session_parameters_length (SESSION_PARAM * session_parameters, int offset)
{
  SESSION_PARAM *prm = NULL;
  int size = 0, i = 0;

  for (i = 0; i < NUM_SESSION_PRM; i++)
    {
      prm = &session_parameters[i];
      size += OR_INT_SIZE;	/* prm_id */
      size += OR_INT_SIZE;	/* flag */
      size += OR_INT_SIZE;	/* datatype */
      size +=			/* value */
	sysprm_packed_sysprm_value_length (session_parameters[i].value, (SYSPRM_DATATYPE) prm->datatype, size + offset);
    }

  return size;
}

/*
 * sysprm_unpack_session_parameters () - unpacks an array of session parameters
 *					 from buffer
 *
 * return			: new pointer position after unpacking
 * ptr (in)			: pointer to position where unpacking starts
 * session_parameters_ptr (out) : pointer to the unpacked list of session
 *				  parameters
 */
char *
sysprm_unpack_session_parameters (char *ptr, SESSION_PARAM ** session_parameters_ptr)
{
  SESSION_PARAM *prm, *session_params = NULL;
  int prm_index, tmp;

  assert (session_parameters_ptr != NULL);
  *session_parameters_ptr = NULL;

  if (ptr == NULL)
    {
      return NULL;
    }

  ASSERT_ALIGN (ptr, INT_ALIGNMENT);

  session_params = sysprm_alloc_session_parameters ();
  if (session_params == NULL)
    {
      er_set (ER_ERROR_SEVERITY, ARG_FILE_LINE, ER_OUT_OF_VIRTUAL_MEMORY, 1, sizeof (SESSION_PARAM));
      goto error;
    }

  for (prm_index = 0; prm_index < NUM_SESSION_PRM; prm_index++)
    {
      int flag;

      prm = &session_params[prm_index];

      ptr = or_unpack_int (ptr, &tmp);
      prm->prm_id = (PARAM_ID) tmp;

      ptr = or_unpack_int (ptr, &flag);
      prm->flag = (unsigned int) flag;

      ptr = or_unpack_int (ptr, &prm->datatype);

      ptr = sysprm_unpack_sysprm_value (ptr, &prm->value, (SYSPRM_DATATYPE) prm->datatype);
      if (ptr == NULL)
	{
	  /* error unpacking value */
	  goto error;
	}
      sysprm_update_session_prm_flag_allocated (prm);
    }

  *session_parameters_ptr = session_params;
  return ptr;

error:
  /* clean up */
  sysprm_free_session_parameters (&session_params);
  return NULL;
}

/*
 * sysprm_pack_assign_values () - packs a list of SYSPRM_ASSIGN_VALUEs.
 *
 * return	      : pointer after the packed list.
 * ptr (in)	      : pointer to position where the list should be packed.
 * assign_values (in) : list of sysprm_assign_values.
 */
char *
sysprm_pack_assign_values (char *ptr, const SYSPRM_ASSIGN_VALUE * assign_values)
{
  char *old_ptr = ptr;
  int count;

  ASSERT_ALIGN (ptr, INT_ALIGNMENT);

  /* skip one int -> size of assign_values */
  ptr += OR_INT_SIZE;

  for (count = 0; assign_values != NULL; assign_values = assign_values->next, count++)
    {
      ptr = or_pack_int (ptr, assign_values->prm_id);
      ptr = sysprm_pack_sysprm_value (ptr, assign_values->value, GET_PRM_DATATYPE (assign_values->prm_id));
    }

  OR_PUT_INT (old_ptr, count);
  return ptr;
}

/*
 * sysprm_packed_assign_values_length () - size of packed list of
 *					   sysprm_assing_values.
 *
 * return	      : size of packed list of sysprm_assing_values.
 * assign_values (in) : list of sysprm_assing_values.
 * offset (in)	      : offset to pointer where assign values will be packed.
 */
int
sysprm_packed_assign_values_length (const SYSPRM_ASSIGN_VALUE * assign_values, int offset)
{
  int size = 0;

  size += OR_INT_SIZE;		/* size of assign_values list */

  for (; assign_values != NULL; assign_values = assign_values->next)
    {
      size += OR_INT_SIZE;	/* prm_id */
      size +=
	sysprm_packed_sysprm_value_length (assign_values->value, GET_PRM_DATATYPE (assign_values->prm_id),
					   size + offset);
    }

  return size;
}

/*
 * sysprm_unpack_assign_values () - Unpacks a list of sysprm_assign_values.
 *
 * return		   : pointer after unpacking sysprm_assing_values.
 * ptr (in)		   : pointer to the position where
 *			     sysprm_assing_values are packed.
 * assign_values_ptr (out) : pointer to the unpacked list of
 *			     sysprm_assing_values.
 */
char *
sysprm_unpack_assign_values (char *ptr, SYSPRM_ASSIGN_VALUE ** assign_values_ptr)
{
  SYSPRM_ASSIGN_VALUE *assign_values = NULL, *last_assign_val = NULL;
  SYSPRM_ASSIGN_VALUE *assign_val = NULL;
  int i = 0, count = 0, tmp;

  assert (assign_values_ptr != NULL);
  *assign_values_ptr = NULL;

  if (ptr == NULL)
    {
      return NULL;
    }

  ASSERT_ALIGN (ptr, INT_ALIGNMENT);

  ptr = or_unpack_int (ptr, &count);
  if (count <= 0)
    {
      return ptr;
    }

  for (i = 0; i < count; i++)
    {
      assign_val = (SYSPRM_ASSIGN_VALUE *) malloc (sizeof (SYSPRM_ASSIGN_VALUE));
      if (assign_val == NULL)
	{
	  er_set (ER_ERROR_SEVERITY, ARG_FILE_LINE, ER_OUT_OF_VIRTUAL_MEMORY, 1, sizeof (SYSPRM_ASSIGN_VALUE));
	  goto error;
	}

      ptr = or_unpack_int (ptr, &tmp);
      assign_val->prm_id = (PARAM_ID) tmp;

      ptr = sysprm_unpack_sysprm_value (ptr, &assign_val->value, GET_PRM_DATATYPE (assign_val->prm_id));
      if (ptr == NULL)
	{
	  free_and_init (assign_val);
	  goto error;
	}
      assign_val->next = NULL;
      if (assign_values != NULL)
	{
	  last_assign_val->next = assign_val;
	  last_assign_val = assign_val;
	}
      else
	{
	  assign_values = last_assign_val = assign_val;
	}
    }

  *assign_values_ptr = assign_values;
  return ptr;

error:
  sysprm_free_assign_values (&assign_values);
  return NULL;
}

/*
 * sysprm_free_assign_values () - free a list of sysprm_assign_values.
 *
 * return		      : void
 * assign_values_ptr (in/out) : pointer to list to free.
 */
void
sysprm_free_assign_values (SYSPRM_ASSIGN_VALUE ** assign_values_ptr)
{
  SYSPRM_ASSIGN_VALUE *assignment = NULL, *save_next = NULL;

  if (assign_values_ptr == NULL || *assign_values_ptr == NULL)
    {
      return;
    }
  assignment = *assign_values_ptr;

  while (assignment != NULL)
    {
      save_next = assignment->next;
      sysprm_clear_sysprm_value (&assignment->value, GET_PRM_DATATYPE (assignment->prm_id));
      free_and_init (assignment);
      assignment = save_next;
    }

  *assign_values_ptr = NULL;
}

/*
 * sysprm_get_id () - returns the id for a system parameter
 *
 * return  : id
 * prm(in) : address for system parameter
 */
static PARAM_ID
sysprm_get_id (const SYSPRM_PARAM * prm)
{
  int id = (int) (prm - prm_Def);

  assert (id >= PRM_FIRST_ID && id <= PRM_LAST_ID);

  return (PARAM_ID) id;
}

#if defined (SERVER_MODE)
/*
 * update_session_state_from_sys_params () - Updates the session state members
 *                                           from session system parameters
 *
 * return		   : void
 * thread_p (in)	   : thread entry
 * session_params (in)     : pointer to session parameters vector
 *
 */
static void
update_session_state_from_sys_params (THREAD_ENTRY * thread_p, SESSION_PARAM * session_params)
{
  TZ_REGION *session_tz_region;
  int i;

  session_tz_region = session_get_session_tz_region (thread_p);
  if (session_tz_region != NULL)
    {
      for (i = 0; i < NUM_SESSION_PRM; i++)
	{
	  if (session_params[i].prm_id == PRM_ID_TIMEZONE)
	    {
	      tz_str_to_region (session_params[i].value.str, strlen (session_params[i].value.str), session_tz_region);
	      break;
	    }
	}
    }
}

/*
 * sysprm_session_init_session_parameters () - adds array of session
 *					       parameters to session state and
 *					       connection entry.
 *
 * return                          : NO_ERROR or error_code
 * session_parameters_ptr (in/out) : array of session parameters sent by
 *				     client while registering to server
 * found_session_parameters (out)  : true if session parameters were found in
 *				     session state, false otherwise
 *
 * NOTE: If the session state already has session parameters, the client must
 *	 have reconnected. The values stored in session state will be used
 *	 instead of the values sent by client (this way the client recovers
 *	 the session parameters changed before disconnecting).
 */
int
sysprm_session_init_session_parameters (SESSION_PARAM ** session_parameters_ptr, int *found_session_parameters)
{
  THREAD_ENTRY *thread_p = thread_get_thread_entry_info ();
  int error_code = NO_ERROR;
  SESSION_PARAM *session_params = NULL;

  assert (found_session_parameters != NULL);
  *found_session_parameters = 0;

  /* first check if there is a list in session state */
  error_code = session_get_session_parameters (thread_p, &session_params);
  if (error_code != NO_ERROR)
    {
      return error_code;
    }

  if (session_params == NULL)
    {
      /* set the parameter values sent by client to session state */
      session_params = *session_parameters_ptr;
      error_code = session_set_session_parameters (thread_p, session_params);
      if (error_code != NO_ERROR)
	{
	  return error_code;
	}
      update_session_state_from_sys_params (thread_p, session_params);
    }
  else
    {
      /* use the values stored in session state and free the session parameters received from client */
      sysprm_free_session_parameters (session_parameters_ptr);
      *session_parameters_ptr = session_params;
      *found_session_parameters = 1;
    }

  return NO_ERROR;
}

/*
 * sysprm_set_session_parameter_value - set a new value for the session
 *					parameter identified by id.
 * return : PRM_ERR_NO_ERROR or error_code
 * session_parameter (in)  : session parameter to set the value of
 * id (in)		   : id for the session parameter that needs changed
 * value (in)		   : new value
 */
static SYSPRM_ERR
sysprm_set_session_parameter_value (SESSION_PARAM * session_parameter, int id, SYSPRM_VALUE value)
{
  switch (session_parameter->datatype)
    {
    case PRM_INTEGER:
    case PRM_KEYWORD:
      session_parameter->value.i = value.i;
      break;

    case PRM_FLOAT:
      session_parameter->value.f = value.f;
      break;

    case PRM_BOOLEAN:
      session_parameter->value.b = value.b;
      break;

    case PRM_STRING:
      if (PRM_IS_ALLOCATED (session_parameter->flag))
	{
	  free_and_init (session_parameter->value.str);
	  PRM_CLEAR_BIT (PRM_ALLOCATED, session_parameter->flag);
	}
      session_parameter->value.str = value.str;
      if (session_parameter->value.str != NULL)
	{
	  PRM_SET_BIT (PRM_ALLOCATED, session_parameter->flag);
	}
      break;

    case PRM_INTEGER_LIST:
      if (PRM_IS_ALLOCATED (session_parameter->flag))
	{
	  free_and_init (session_parameter->value.integer_list);
	  PRM_CLEAR_BIT (PRM_ALLOCATED, session_parameter->flag);
	}
      session_parameter->value.integer_list = value.integer_list;
      if (session_parameter->value.integer_list != NULL)
	{
	  PRM_SET_BIT (PRM_ALLOCATED, session_parameter->flag);
	}
      break;

    case PRM_BIGINT:
      session_parameter->value.bi = value.bi;
      break;
    }

  return PRM_ERR_NO_ERROR;
}

/*
 * sysprm_set_session_parameter_default - set session parameter value to default
 *
 * return		  : PRM_ERR_NO_ERROR or SYSPRM_ERR error code
 * session_parameter(in)  : session parameter
 * prm_id(in)		  : parameter id
 */
static SYSPRM_ERR
sysprm_set_session_parameter_default (SESSION_PARAM * session_parameter, PARAM_ID prm_id)
{
  SYSPRM_PARAM *prm = &prm_Def[prm_id];

  switch (session_parameter->datatype)
    {
    case PRM_INTEGER:
    case PRM_KEYWORD:
      session_parameter->value.i = PRM_GET_INT (prm->default_value);
      break;
    case PRM_FLOAT:
      session_parameter->value.f = PRM_GET_FLOAT (prm->default_value);
      break;
    case PRM_BOOLEAN:
      session_parameter->value.b = PRM_GET_BOOL (prm->default_value);
      break;
    case PRM_BIGINT:
      session_parameter->value.bi = PRM_GET_BIGINT (prm->default_value);
      break;
    case PRM_STRING:
      {
	if (PRM_IS_ALLOCATED (session_parameter->flag))
	  {
	    free_and_init (session_parameter->value.str);
	    PRM_CLEAR_BIT (PRM_ALLOCATED, session_parameter->flag);
	  }
	session_parameter->value.str = PRM_GET_STRING (prm->default_value);
	break;
      }
    case PRM_INTEGER_LIST:
      {
	if (PRM_IS_ALLOCATED (session_parameter->flag))
	  {
	    free_and_init (session_parameter->value.integer_list);
	    PRM_CLEAR_BIT (PRM_ALLOCATED, session_parameter->flag);
	  }
	session_parameter->value.integer_list = PRM_GET_INTEGER_LIST (prm->default_value);
	break;
      }
    }

  return PRM_ERR_NO_ERROR;
}
#endif /* SERVER_MODE */

/*
 * sysprm_compare_values () - compare two system parameter values
 *
 * return	     : comparison result (0 - equal, otherwise - different).
 * first_value (in)  : pointer to first value
 * second_value (in) : pointer to second value
 * val_type (in)     : datatype for values (make sure the values that are
 *		       compared have the same datatype)
 */
static int
sysprm_compare_values (void *first_value, void *second_value, unsigned int val_type)
{
  switch (val_type)
    {
    case PRM_INTEGER:
    case PRM_KEYWORD:
      return (PRM_GET_INT (first_value) != PRM_GET_INT (second_value));

    case PRM_BOOLEAN:
      return (PRM_GET_BOOL (first_value) != PRM_GET_BOOL (second_value));

    case PRM_FLOAT:
      return (PRM_GET_FLOAT (first_value) != PRM_GET_FLOAT (second_value));

    case PRM_STRING:
      {
	char *first_str = PRM_GET_STRING (first_value);
	char *second_str = PRM_GET_STRING (second_value);

	if (first_str == NULL && second_str == NULL)
	  {
	    /* both values are null, return equal */
	    return 0;
	  }

	if (first_str == NULL || second_str == NULL)
	  {
	    /* only one is null, return different */
	    return 1;
	  }

	return intl_mbs_casecmp (first_str, second_str);
      }

    case PRM_BIGINT:
      return (PRM_GET_BIGINT (first_value) != PRM_GET_BIGINT (second_value));

    case PRM_INTEGER_LIST:
      {
	int i;
	int *first_int_list = PRM_GET_INTEGER_LIST (first_value);
	int *second_int_list = PRM_GET_INTEGER_LIST (second_value);

	if (first_int_list == NULL && second_int_list == NULL)
	  {
	    /* both values are null, return equal */
	    return 0;
	  }

	if (second_int_list == NULL || second_int_list == NULL)
	  {
	    /* only one value is null, return different */
	    return 1;
	  }

	if (first_int_list[0] != second_int_list[0])
	  {
	    /* different size for integer lists, return different */
	    return 1;
	  }

	for (i = 1; i <= second_int_list[0]; i++)
	  {
	    if (first_int_list[i] != second_int_list[i])
	      {
		/* found a different integer, return different */
		return 0;
	      }
	  }

	/* all integers are equal, return equal */
	return 1;
      }

    default:
      assert (0);
      break;
    }

  return 0;
}

/*
 * sysprm_set_sysprm_value_from_parameter () - set the value of sysprm_value
 *					       from a system parameter.
 *
 * return	  : void.
 * prm_value (in) : sysprm_value.
 * prm (in)	  : system parameter.
 */
static void
sysprm_set_sysprm_value_from_parameter (SYSPRM_VALUE * prm_value, SYSPRM_PARAM * prm)
{
  size_t size;

  switch (prm->datatype)
    {
    case PRM_INTEGER:
    case PRM_KEYWORD:
      prm_value->i = PRM_GET_INT (prm->value);
      break;
    case PRM_FLOAT:
      prm_value->f = PRM_GET_FLOAT (prm->value);
      break;
    case PRM_BOOLEAN:
      prm_value->b = PRM_GET_BOOL (prm->value);
      break;
    case PRM_BIGINT:
      prm_value->bi = PRM_GET_BIGINT (prm->value);
      break;
    case PRM_STRING:
      if (PRM_GET_STRING (prm->value) != NULL)
	{
	  prm_value->str = strdup (PRM_GET_STRING (prm->value));
	  if (prm_value->str == NULL)
	    {
	      er_set (ER_ERROR_SEVERITY, ARG_FILE_LINE, ER_OUT_OF_VIRTUAL_MEMORY, 1,
		      (size_t) (strlen (PRM_GET_STRING (prm->value)) + 1));
	    }
	}
      else
	{
	  prm_value->str = NULL;
	}
      break;
    case PRM_INTEGER_LIST:
      {
	int *integer_list = PRM_GET_INTEGER_LIST (prm->value);
	if (integer_list != NULL)
	  {
	    size = (integer_list[0] + 1) * sizeof (int);
	    prm_value->integer_list = (int *) malloc (size);
	    if (prm_value->integer_list == NULL)
	      {
		er_set (ER_ERROR_SEVERITY, ARG_FILE_LINE, ER_OUT_OF_VIRTUAL_MEMORY, 1, size);
	      }
	    else
	      {
		memcpy (prm_value->integer_list, integer_list, size);
	      }
	  }
	else
	  {
	    prm_value->integer_list = NULL;
	  }
	break;
      }
    case PRM_NO_TYPE:
      break;
    default:
      assert_release (0);
      break;
    }
}

#if defined (CS_MODE)
/*
 * sysprm_update_client_session_parameters () - update the session parameters
 *						stored on client from array of
 *						session parameters
 *
 * return		   : void
 * session_parameters (in) : array of session parameters
 */
void
sysprm_update_client_session_parameters (SESSION_PARAM * session_parameters)
{
  int i;

  if (session_parameters == NULL)
    {
      /* nothing to do */
      return;
    }

  for (i = 0; i < NUM_SESSION_PRM; i++)
    {
      /* update value */
      sysprm_set_value (GET_PRM (session_parameters[i].prm_id), session_parameters[i].value, true, true);
    }
}
#endif /* CS_MODE */

/*
 * sysprm_print_assign_values () - print list of sysprm_assign_values.
 *
 * return	   : size of printed string.
 * prm_values (in) : list of values that need printing.
 * buffer (in)	   : print destination.
 * length (in)	   : maximum allowed size for printed string.
 */
int
sysprm_print_assign_values (SYSPRM_ASSIGN_VALUE * prm_values, char *buffer, int length)
{
  int n = 0;

  if (length == 0)
    {
      /* don't print anything */
      return 0;
    }

  for (; prm_values != NULL; prm_values = prm_values->next)
    {
      n += sysprm_print_sysprm_value (prm_values->prm_id, prm_values->value, buffer + n, length - n, PRM_PRINT_NAME);
      if (prm_values->next)
	{
	  n += snprintf (buffer + n, length - n, "; ");
	}
    }
  return n;
}

#if !defined (SERVER_MODE)
/*
 * sysprm_print_parameters_for_qry_string () - print parameters for query
 *					       string
 *
 * return : Printed string of system parameters. Only parameters marked with
 *	    both PRM_FOR_QRY_STRING and PRM_DIFFERENT flags are printed.
 */
char *
sysprm_print_parameters_for_qry_string (void)
{
  int i, n, len = LINE_MAX;
  char buf[LINE_MAX];
  char *ptr = NULL, *q = NULL;
  int size;

  memset (buf, 0, LINE_MAX);
  ptr = buf;

  for (i = 0; i < NUM_PRM; i++)
    {
      if (PRM_PRINT_QRY_STRING (i))
	{
	  n = prm_print (GET_PRM (i), ptr, len, PRM_PRINT_ID, PRM_PRINT_CURR_VAL);
	  ptr += n;
	  len -= n;

	  n = snprintf (ptr, len, ";");
	  ptr += n;
	  len -= n;
	}
    }

  /* verify the length of the printed parameters does not exceed LINE_MAX */
  assert (len > 0);

  size = (LINE_MAX - len) * sizeof (char);
  if (size == 0)
    {
      return NULL;
    }

  q = (char *) malloc (size + 1);
  if (q == NULL)
    {
      er_set (ER_ERROR_SEVERITY, ARG_FILE_LINE, ER_OUT_OF_VIRTUAL_MEMORY, 1, size + 1);
      return NULL;
    }

  memcpy (q, buf, size + 1);

  return q;
}

/*
 * sysprm_print_parameters_for_ha_repl () - print parameters for HA
 *					    replication
 *
 * return : Printed string of system parameters which should be reproduced
 *	    in HA log applier context before HA replication
 */
char *
sysprm_print_parameters_for_ha_repl (void)
{
  int i, n, len = LINE_MAX;
  char buf[LINE_MAX];
  char *ptr = NULL, *q = NULL;
  size_t size;

  memset (buf, 0, LINE_MAX);
  ptr = buf;

  for (i = 0; i < NUM_PRM; i++)
    {
      unsigned int flag = GET_PRM_STATIC_FLAG (i);

      if (!PRM_IS_FOR_HA_CONTEXT (flag))
	{
	  continue;
	}

      if (i == PRM_ID_INTL_COLLATION || i == PRM_ID_INTL_DATE_LANG || i == PRM_ID_INTL_NUMBER_LANG)
	{
	  char *val = prm_get_string_value ((PARAM_ID) i);

	  if (val == NULL)
	    {
	      continue;
	    }

	  if (i == PRM_ID_INTL_COLLATION
	      && strcasecmp (val, lang_get_collation_name (LANG_GET_BINARY_COLLATION (LANG_SYS_CODESET))) == 0)
	    {
	      continue;
	    }

	  if ((i == PRM_ID_INTL_DATE_LANG || i == PRM_ID_INTL_NUMBER_LANG)
	      && strcasecmp (val, lang_get_Lang_name ()) == 0)
	    {
	      continue;
	    }
	}
      else if (!PRM_IS_DIFFERENT (*(GET_PRM_DYNAMIC_FLAG (i))))
	{
	  continue;
	}

      n = prm_print (GET_PRM (i), ptr, len, PRM_PRINT_NAME, PRM_PRINT_CURR_VAL);
      ptr += n;
      len -= n;

      n = snprintf (ptr, len, ";");
      ptr += n;
      len -= n;
    }

  /* verify the length of the printed parameters does not exceed LINE_MAX */
  assert (len > 0);

  size = (LINE_MAX - len) * sizeof (char);
  if (size == 0)
    {
      return NULL;
    }

  q = (char *) malloc (size + 1);
  if (q == NULL)
    {
      er_set (ER_ERROR_SEVERITY, ARG_FILE_LINE, ER_OUT_OF_VIRTUAL_MEMORY, 1, size + 1);
      return NULL;
    }

  memcpy (q, buf, size + 1);

  return q;
}

/*
 * sysprm_init_intl_param () -
 *
 * return:
 */
int
sysprm_init_intl_param (void)
{
  SYSPRM_PARAM *prm_date_lang;
  SYSPRM_PARAM *prm_number_lang;
  SYSPRM_PARAM *prm_intl_collation;
  SYSPRM_PARAM *prm_timezone;
  int error = NO_ERROR;

  prm_date_lang = prm_find (PRM_NAME_INTL_DATE_LANG, NULL);
  prm_number_lang = prm_find (PRM_NAME_INTL_NUMBER_LANG, NULL);
  prm_intl_collation = prm_find (PRM_NAME_INTL_COLLATION, NULL);
  prm_timezone = prm_find (PRM_NAME_TIMEZONE, NULL);

  /* intl system parameters are session based and depend on system language; The language is read from DB (and client
   * from server), after the system parameters module was initialized and default values read from configuration file.
   * This function avoids to override any value already read from config. If no values are set from config, then this
   * function sets the values according to the default language. On client (CAS), we set the client copy of the value,
   * and also the cached session parameter value (which is the default starting value, when the existing CAS serves
   * another session) is intialized. */

  if (prm_date_lang != NULL && !PRM_IS_SET (*prm_date_lang->dynamic_flag))
    {
      prm_set (prm_date_lang, lang_get_Lang_name (), true);
#if defined (CS_MODE)
      sysprm_update_cached_session_param_val (PRM_ID_INTL_DATE_LANG);
#endif
    }

  if (prm_number_lang != NULL && !PRM_IS_SET (*prm_number_lang->dynamic_flag))
    {
      prm_set (prm_number_lang, lang_get_Lang_name (), true);
#if defined (CS_MODE)
      sysprm_update_cached_session_param_val (PRM_ID_INTL_NUMBER_LANG);
#endif
    }

  if (prm_intl_collation != NULL && !PRM_IS_SET (*prm_intl_collation->dynamic_flag))
    {
      prm_set (prm_intl_collation, lang_get_collation_name (LANG_GET_BINARY_COLLATION (LANG_SYS_CODESET)), true);
#if defined (CS_MODE)
      sysprm_update_cached_session_param_val (PRM_ID_INTL_COLLATION);
#endif
    }

  if (prm_timezone != NULL && !PRM_IS_SET (*prm_timezone->dynamic_flag))
    {
      prm_set (prm_timezone, prm_get_string_value (PRM_ID_SERVER_TIMEZONE), true);
#if defined (CS_MODE)
      sysprm_update_cached_session_param_val (PRM_ID_TIMEZONE);
#endif
    }

  return error;
}
#endif /* !SERVER_MODE */

/*
 * sysprm_set_error () - sets an error for system parameter errors
 *
 * return    : error code
 * rc (in)   : SYSPRM_ERR error
 * data (in) : data to be printed with error
 */
int
sysprm_set_error (SYSPRM_ERR rc, const char *data)
{
  int error;

  /* first check if error was already set */
  error = er_errid ();
  if (error != NO_ERROR)
    {
      /* already set */
      return error;
    }

  if (rc != PRM_ERR_NO_ERROR)
    {
      switch (rc)
	{
	case PRM_ERR_UNKNOWN_PARAM:
	case PRM_ERR_BAD_VALUE:
	case PRM_ERR_BAD_STRING:
	case PRM_ERR_BAD_RANGE:
	  if (data)
	    {
	      error = ER_PRM_BAD_VALUE;
	      er_set (ER_ERROR_SEVERITY, ARG_FILE_LINE, error, 1, data);
	    }
	  else
	    {
	      error = ER_PRM_BAD_VALUE_NO_DATA;
	      er_set (ER_ERROR_SEVERITY, ARG_FILE_LINE, error, 0);
	    }
	  break;
	case PRM_ERR_CANNOT_CHANGE:
	case PRM_ERR_NOT_FOR_CLIENT:
	case PRM_ERR_NOT_FOR_SERVER:
	  if (data)
	    {
	      error = ER_PRM_CANNOT_CHANGE;
	      er_set (ER_ERROR_SEVERITY, ARG_FILE_LINE, error, 1, data);
	    }
	  else
	    {
	      error = ER_PRM_CANNOT_CHANGE_NO_DATA;
	      er_set (ER_ERROR_SEVERITY, ARG_FILE_LINE, error, 0);
	    }
	  break;
	case PRM_ERR_NOT_SOLE_TRAN:
	  error = ER_NOT_SOLE_TRAN;
	  er_set (ER_ERROR_SEVERITY, ARG_FILE_LINE, error, 0);
	  break;
	case PRM_ERR_COMM_ERR:
	  error = ER_NET_SERVER_COMM_ERROR;
	  er_set (ER_ERROR_SEVERITY, ARG_FILE_LINE, error, 1, "db_set_system_parameters");
	  break;
	case PRM_ERR_NO_MEM_FOR_PRM:
	default:
	  error = ER_GENERIC_ERROR;
	  er_set (ER_ERROR_SEVERITY, ARG_FILE_LINE, error, 0);
	  break;
	}
    }

  return error;
}

/*
 * sysprm_get_session_parameters_count () - get the count of session
 *					    parameters
 * return : count
 */
int
sysprm_get_session_parameters_count (void)
{
  return NUM_SESSION_PRM;
}

#if defined (CS_MODE)
/*
 * sysprm_update_cached_session_param_val () - updates value of a cached
 *		 session parameter
 * prm_id (in) : cached session system paramater id to update
 *
 *  Note : cached session parameters (global cached_session_parameters) are
 *	   default value copies of the system parameters which can be changed
 *	   in a session context; this should be used only during init process
 *	   to alter the default initial value of system parameter for session.
 */
static void
sysprm_update_cached_session_param_val (const PARAM_ID prm_id)
{
  SESSION_PARAM *cached_session_prm;
  SYSPRM_PARAM *sys_prm;
  int i;

  assert (NUM_SESSION_PRM > 0);

  sys_prm = GET_PRM (prm_id);

  for (i = 0; i < NUM_SESSION_PRM; i++)
    {
      cached_session_prm = &cached_session_parameters[i];
      if (cached_session_prm->prm_id != prm_id)
	{
	  continue;
	}

      cached_session_prm->flag = *sys_prm->dynamic_flag;
      sysprm_set_sysprm_value_from_parameter (&cached_session_prm->value, sys_prm);
      sysprm_update_session_prm_flag_allocated (cached_session_prm);
      break;
    }
}
#endif /* CS_MODE */

#if defined (WINDOWS)
/*
 * prm_get_integer_value () - get the value of a parameter of type integer
 *
 * return      : value
 * prm_id (in) : parameter id
 *
 * NOTE: keywords are stored as integers
 */
int
prm_get_integer_value (PARAM_ID prm_id)
{
  assert (prm_id <= PRM_LAST_ID);
  assert (PRM_IS_INTEGER (&prm_Def[prm_id]) || PRM_IS_KEYWORD (&prm_Def[prm_id]));

  return PRM_GET_INT (prm_get_value (prm_id));
}

/*
 * prm_get_bool_value () - get the value of a parameter of type bool
 *
 * return      : value
 * prm_id (in) : parameter id
 */
bool
prm_get_bool_value (PARAM_ID prm_id)
{
  assert (prm_id <= PRM_LAST_ID);
  assert (PRM_IS_BOOLEAN (&prm_Def[prm_id]));

  return PRM_GET_BOOL (prm_get_value (prm_id));
}

/*
 * prm_get_float_value () - get the value of a parameter of type float
 *
 * return      : value
 * prm_id (in) : parameter id
 */
float
prm_get_float_value (PARAM_ID prm_id)
{
  assert (prm_id <= PRM_LAST_ID);
  assert (PRM_IS_FLOAT (&prm_Def[prm_id]));

  return PRM_GET_FLOAT (prm_get_value (prm_id));
}

/*
 * prm_get_string_value () - get the value of a parameter of type string
 *
 * return      : value
 * prm_id (in) : parameter id
 */
char *
prm_get_string_value (PARAM_ID prm_id)
{
  assert (prm_id <= PRM_LAST_ID);
  assert (PRM_IS_STRING (&prm_Def[prm_id]));

  return PRM_GET_STRING (prm_get_value (prm_id));
}

/*
 * prm_get_integer_list_value () - get the value of a parameter of type
 *				   integer list
 *
 * return      : value
 * prm_id (in) : parameter id
 */
int *
prm_get_integer_list_value (PARAM_ID prm_id)
{
  assert (prm_id <= PRM_LAST_ID);
  assert (PRM_IS_INTEGER_LIST (&prm_Def[prm_id]));

  return PRM_GET_INTEGER_LIST (prm_get_value (prm_id));
}

/*
 * prm_get_bigint_value () - get the value of a parameter of type size
 *
 * return      : value
 * prm_id (in) : parameter id
 */
UINT64
prm_get_bigint_value (PARAM_ID prm_id)
{
  assert (prm_id <= PRM_LAST_ID);
  assert (PRM_IS_BIGINT (&prm_Def[prm_id]));

  return PRM_GET_BIGINT (prm_get_value (prm_id));
}
#endif /* window */<|MERGE_RESOLUTION|>--- conflicted
+++ resolved
@@ -729,16 +729,14 @@
 
 #define PRM_NAME_STATDUMP_FORCE_ADD_INT_MAX "statdump_force_add_int_max"
 
-<<<<<<< HEAD
 #ifndef NDEBUG
 #define PRM_NAME_USE_DEDUPLICATE_KEY_MODE_OID_TEST  "use_deduplicate_key_mode_oid_test"
 #endif
 #define PRM_NAME_DEDUPLICATE_MIN_KEYS      "deduplicate_min_keys"
 #define PRM_NAME_DEDUPLICATE_FK_LEVEL      "deduplicate_fk_level"
 #define PRM_NAME_DEDUPLICATE_KEY_LEVEL     "deduplicate_key_level"
-=======
+
 #define PRM_NAME_ORACLE_STYLE_DIVIDE "oracle_style_divide"
->>>>>>> 63133ba6
 
 /*
  * Note about ERROR_LIST and INTEGER_LIST type
@@ -6309,7 +6307,6 @@
    (char *) NULL,
    (DUP_PRM_FUNC) NULL,
    (DUP_PRM_FUNC) NULL},
-<<<<<<< HEAD
 #if defined(SUPPORT_DEDUPLICATE_KEY_MODE)
 #ifndef NDEBUG
   {PRM_ID_USE_DEDUPLICATE_KEY_MODE_OID_TEST,
@@ -6360,8 +6357,7 @@
    (char *) NULL,
    (DUP_PRM_FUNC) NULL,
    (DUP_PRM_FUNC) NULL},
-#endif
-=======
+#endif   
   {PRM_ID_ORACLE_STYLE_DIVIDE,
    PRM_NAME_ORACLE_STYLE_DIVIDE,
    (PRM_FOR_SERVER | PRM_FORCE_SERVER),
@@ -6373,7 +6369,6 @@
    (char *) NULL,
    (DUP_PRM_FUNC) NULL,
    (DUP_PRM_FUNC) NULL}
->>>>>>> 63133ba6
 };
 
 static int num_session_parameters = 0;
