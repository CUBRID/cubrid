--- conflicted
+++ resolved
@@ -2048,10 +2048,7 @@
 int PRM_EXTENDED_STATISTICS = 15;
 static int prm_extended_statistics_default = 15;
 static int prm_extended_statistics_lower = 0;
-<<<<<<< HEAD
 static int prm_extended_statistics_upper = PERFMON_ACTIVE_MAX_VALUE;
-=======
->>>>>>> 3e225563
 static unsigned int prm_extended_statistics_flag = 0;
 
 bool PRM_ENABLE_STRING_COMPRESSION = true;
