--- conflicted
+++ resolved
@@ -2252,7 +2252,10 @@
 static bool prm_perf_test_mode_default = false;
 static unsigned int prm_perf_test_mode_flag = 0;
 
-<<<<<<< HEAD
+bool PRM_REPR_CACHE_LOG = false;
+static bool prm_repr_cache_log_default = false;
+static unsigned int prm_repr_cache_log_flag = 0;
+
 bool PRM_REPL_LOG_GENERATOR_LOGGING = false;
 static bool prm_repl_log_generator_default = false;
 static unsigned int prm_repl_log_generator_flag = 0;
@@ -2272,11 +2275,6 @@
 bool PRM_GROUP_COMPLETE_DEBUG = false;
 static bool prm_group_complete_debug_default = true;	/* TODO - false, after stabilizing group complete issues. */
 static unsigned int prm_group_complete_debug_flag = false;
-=======
-bool PRM_REPR_CACHE_LOG = false;
-static bool prm_repr_cache_log_default = false;
-static unsigned int prm_repr_cache_log_flag = 0;
->>>>>>> a951607a
 
 typedef int (*DUP_PRM_FUNC) (void *, SYSPRM_DATATYPE, void *, SYSPRM_DATATYPE);
 
@@ -5800,7 +5798,17 @@
    (char *) NULL,
    (DUP_PRM_FUNC) NULL,
    (DUP_PRM_FUNC) NULL},
-<<<<<<< HEAD
+  {PRM_ID_REPR_CACHE_LOG,
+   PRM_NAME_REPR_CACHE_LOG,
+   (PRM_FOR_SERVER | PRM_HIDDEN),
+   PRM_BOOLEAN,
+   &prm_repr_cache_log_flag,
+   (void *) &prm_repr_cache_log_default,
+   (void *) &PRM_REPR_CACHE_LOG,
+   (void *) NULL, (void *) NULL,
+   (char *) NULL,
+   (DUP_PRM_FUNC) NULL,
+   (DUP_PRM_FUNC) NULL},
   {PRM_ID_REPL_LOG_GENERATOR_LOGGING,
    PRM_NAME_REPL_LOG_GENERATOR_LOGGING,
    (PRM_FOR_SERVER | PRM_HIDDEN),
@@ -5808,20 +5816,10 @@
    &prm_repl_log_generator_flag,
    (void *) &prm_repl_log_generator_default,
    (void *) &PRM_REPL_LOG_GENERATOR_LOGGING,
-=======
-  {PRM_ID_REPR_CACHE_LOG,
-   PRM_NAME_REPR_CACHE_LOG,
-   (PRM_FOR_SERVER | PRM_HIDDEN),
-   PRM_BOOLEAN,
-   &prm_repr_cache_log_flag,
-   (void *) &prm_repr_cache_log_default,
-   (void *) &PRM_REPR_CACHE_LOG,
->>>>>>> a951607a
-   (void *) NULL, (void *) NULL,
-   (char *) NULL,
-   (DUP_PRM_FUNC) NULL,
-   (DUP_PRM_FUNC) NULL},
-<<<<<<< HEAD
+   (void *) NULL, (void *) NULL,
+   (char *) NULL,
+   (DUP_PRM_FUNC) NULL,
+   (DUP_PRM_FUNC) NULL},
   {PRM_ID_REPL_LOG_LOCAL_DEBUG,
    PRM_NAME_REPL_LOG_LOCAL_DEBUG,
    (PRM_FOR_CLIENT | PRM_FOR_SERVER | PRM_HIDDEN),
@@ -5856,8 +5854,6 @@
    (char *) NULL,
    (DUP_PRM_FUNC) NULL,
    (DUP_PRM_FUNC) NULL}
-=======
->>>>>>> a951607a
 };
 
 #define NUM_PRM ((int)(sizeof(prm_Def)/sizeof(prm_Def[0])))
