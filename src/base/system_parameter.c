/*
 * Copyright (C) 2008 Search Solution Corporation. All rights reserved by Search Solution.
 *
 *   This program is free software; you can redistribute it and/or modify
 *   it under the terms of the GNU General Public License as published by
 *   the Free Software Foundation; either version 2 of the License, or
 *   (at your option) any later version.
 *
 *  This program is distributed in the hope that it will be useful,
 *  but WITHOUT ANY WARRANTY; without even the implied warranty of
 *  MERCHANTABILITY or FITNESS FOR A PARTICULAR PURPOSE. See the
 *  GNU General Public License for more details.
 *
 *  You should have received a copy of the GNU General Public License
 *  along with this program; if not, write to the Free Software
 *  Foundation, Inc., 51 Franklin Street, Fifth Floor, Boston, MA 02110-1301 USA
 *
 */

/*
 * system_parameter.c - system parameters
 */

#ident "$Id$"

#include "config.h"

#include <stdio.h>
#include <stdlib.h>
#include <limits.h>
#include <float.h>
#include <errno.h>
#include <time.h>
#if defined (WINDOWS)
#include <io.h>
#include <direct.h>
#else
#include <unistd.h>
#endif /* !WINDOWS */
#include <sys/types.h>
#include <sys/stat.h>
#if !defined(WINDOWS)
#include <sys/param.h>
#endif
#include <assert.h>
#include <ctype.h>

#include "porting.h"
#include "chartype.h"
#include "misc_string.h"
#include "error_manager.h"
#include "storage_common.h"
#include "system_parameter.h"
#include "xserver_interface.h"
#include "util_func.h"
#include "log_comm.h"
#include "log_impl.h"
#include "memory_alloc.h"
#include "environment_variable.h"
#include "intl_support.h"
#include "log_manager.h"
#include "message_catalog.h"
#include "language_support.h"
#include "connection_defs.h"
#if defined (SERVER_MODE)
#include "server_support.h"
#include "boot_sr.h"
#endif /* SERVER_MODE */
#if defined (LINUX)
#include "stack_dump.h"
#endif
#include "ini_parser.h"
#if defined(WINDOWS)
#include "wintcp.h"
#else /* WINDOWS */
#include "tcp.h"
#endif /* WINDOWS */
#include "heartbeat.h"
#include "log_applier.h"
#include "utility.h"
#include "page_buffer.h"
#if !defined (CS_MODE)
#include "session.h"
#endif
#include "vacuum.h"
#include "tz_support.h"

#include "fault_injection.h"


#define ER_LOG_FILE_DIR	"server"
#if !defined (CS_MODE)
static const char sysprm_error_log_file[] = "cub_server.err";
#else /* CS_MODE */
static const char sysprm_error_log_file[] = "cub_client.err";
#endif /* CS_MODE */
static const char sysprm_conf_file_name[] = "cubrid.conf";
static const char sysprm_ha_conf_file_name[] = "cubrid_ha.conf";

/*
 * System variable names
 */

#define PRM_NAME_ER_LOG_DEBUG "er_log_debug"

#define PRM_NAME_ER_BTREE_DEBUG "er_btree_debug"

#define PRM_NAME_ER_LOG_LEVEL "error_log_level"

#define PRM_NAME_ER_LOG_WARNING "error_log_warning"

#define PRM_NAME_ER_EXIT_ASK "inquire_on_exit"

#define PRM_NAME_ER_LOG_SIZE "error_log_size"

#define PRM_NAME_ER_LOG_FILE "error_log"

#define PRM_NAME_IO_LOCKF_ENABLE "file_lock"

#define PRM_NAME_SR_NBUFFERS "sort_buffer_pages"

#define PRM_NAME_SORT_BUFFER_SIZE "sort_buffer_size"

#define PRM_NAME_PB_NBUFFERS "data_buffer_pages"

#define PRM_NAME_PAGE_BUFFER_SIZE "data_buffer_size"

#define PRM_NAME_PB_BUFFER_FLUSH_RATIO "data_buffer_flush_ratio"

#define PRM_NAME_HF_UNFILL_FACTOR "unfill_factor"

#define PRM_NAME_HF_MAX_BESTSPACE_ENTRIES "max_bestspace_entries"

#define PRM_NAME_BT_UNFILL_FACTOR "index_unfill_factor"

#define PRM_NAME_BT_OID_NBUFFERS "index_scan_oid_buffer_pages"

#define PRM_NAME_BT_OID_BUFFER_SIZE "index_scan_oid_buffer_size"

#define PRM_NAME_BT_INDEX_SCAN_OID_ORDER "index_scan_in_oid_order"

#define PRM_NAME_BOSR_MAXTMP_PAGES "temp_file_max_size_in_pages"

#define PRM_NAME_LK_TIMEOUT_MESSAGE_DUMP_LEVEL "lock_timeout_message_type"

#define PRM_NAME_LK_ESCALATION_AT "lock_escalation"

#define PRM_NAME_LK_ROLLBACK_ON_LOCK_ESCALATION "rollback_on_lock_escalation"

#define PRM_NAME_LK_TIMEOUT_SECS "lock_timeout_in_secs"

#define PRM_NAME_LK_TIMEOUT "lock_timeout"

#define PRM_NAME_LK_RUN_DEADLOCK_INTERVAL "deadlock_detection_interval_in_secs"

#define PRM_NAME_LOG_NBUFFERS "log_buffer_pages"

#define PRM_NAME_LOG_BUFFER_SIZE "log_buffer_size"

#define PRM_NAME_LOG_CHECKPOINT_NPAGES "checkpoint_every_npages"

#define PRM_NAME_LOG_CHECKPOINT_SIZE "checkpoint_every_size"

/* This parameter is stored in units of sec. */
#define PRM_NAME_LOG_CHECKPOINT_INTERVAL_SECS "checkpoint_interval_in_mins"

#define PRM_NAME_LOG_CHECKPOINT_INTERVAL "checkpoint_interval"

#define PRM_NAME_LOG_CHECKPOINT_SLEEP_MSECS "checkpoint_sleep_msecs"

#define PRM_NAME_LOG_BACKGROUND_ARCHIVING "background_archiving"

#define PRM_NAME_LOG_ISOLATION_LEVEL "isolation_level"

#define PRM_NAME_LOG_MEDIA_FAILURE_SUPPORT "media_failure_support"

#define PRM_NAME_LOG_SWEEP_CLEAN "log_file_sweep_clean"

#define PRM_NAME_COMMIT_ON_SHUTDOWN "commit_on_shutdown"

#define PRM_NAME_SHUTDOWN_WAIT_TIME_IN_SECS "shutdown_wait_time_in_secs"

#define PRM_NAME_CSQL_AUTO_COMMIT "csql_auto_commit"

#define PRM_NAME_WS_HASHTABLE_SIZE "initial_workspace_table_size"

#define PRM_NAME_WS_MEMORY_REPORT "workspace_memory_report"

#define PRM_NAME_GC_ENABLE "garbage_collection"

#define PRM_NAME_TCP_PORT_ID "cubrid_port_id"

#define PRM_NAME_TCP_CONNECTION_TIMEOUT "connection_timeout"

#define PRM_NAME_OPTIMIZATION_LEVEL "optimization_level"

#define PRM_NAME_QO_DUMP "qo_dump"

#define PRM_NAME_CSS_MAX_CLIENTS "max_clients"

#define PRM_NAME_THREAD_STACKSIZE "thread_stacksize"

#define PRM_NAME_CFG_DB_HOSTS "db_hosts"

#define PRM_NAME_RESET_TR_PARSER "reset_tr_parser_interval"

#define PRM_NAME_IO_BACKUP_NBUFFERS "backup_buffer_pages"

#define PRM_NAME_IO_BACKUP_MAX_VOLUME_SIZE "backup_volume_max_size_bytes"

#define PRM_NAME_IO_BACKUP_SLEEP_MSECS "backup_sleep_msecs"

#define PRM_NAME_MAX_PAGES_IN_TEMP_FILE_CACHE "max_pages_in_temp_file_cache"

#define PRM_NAME_MAX_ENTRIES_IN_TEMP_FILE_CACHE "max_entries_in_temp_file_cache"

#define PRM_NAME_PTHREAD_SCOPE_PROCESS "pthread_scope_process"

#define PRM_NAME_TEMP_MEM_BUFFER_PAGES "temp_file_memory_size_in_pages"

#define PRM_NAME_INDEX_SCAN_KEY_BUFFER_PAGES "index_scan_key_buffer_pages"

#define PRM_NAME_INDEX_SCAN_KEY_BUFFER_SIZE "index_scan_key_buffer_size"

#define PRM_NAME_DONT_REUSE_HEAP_FILE "dont_reuse_heap_file"

#define PRM_NAME_INSERT_MODE "insert_execution_mode"

#define PRM_NAME_LK_MAX_SCANID_BIT "max_index_scan_count"

#define PRM_NAME_HOSTVAR_LATE_BINDING "hostvar_late_binding"

#define PRM_NAME_ENABLE_HISTO "communication_histogram"

#define PRM_NAME_MUTEX_BUSY_WAITING_CNT "mutex_busy_waiting_cnt"

#define PRM_NAME_PB_NUM_LRU_CHAINS "num_LRU_chains"

#define PRM_NAME_PAGE_BG_FLUSH_INTERVAL_MSECS "page_flush_interval_in_msecs"

#define PRM_NAME_PAGE_BG_FLUSH_INTERVAL "page_flush_interval"

#define PRM_NAME_ADAPTIVE_FLUSH_CONTROL "adaptive_flush_control"

#define PRM_NAME_MAX_FLUSH_PAGES_PER_SECOND "max_flush_pages_per_second"

#define PRM_NAME_MAX_FLUSH_SIZE_PER_SECOND "max_flush_size_per_second"

#define PRM_NAME_PB_SYNC_ON_NFLUSH "sync_on_nflush"

#define PRM_NAME_PB_SYNC_ON_FLUSH_SIZE "sync_on_flush_size"

#define PRM_NAME_PB_DEBUG_PAGE_VALIDATION_LEVEL "page_validation_level"

#define PRM_NAME_ORACLE_STYLE_OUTERJOIN "oracle_style_outerjoin"

#define PRM_NAME_COMPAT_MODE "compat_mode"

#define PRM_NAME_ANSI_QUOTES "ansi_quotes"

#define PRM_NAME_DEFAULT_WEEK_FORMAT "default_week_format"

#define PRM_NAME_TEST_MODE "test_mode"

#define PRM_NAME_ONLY_FULL_GROUP_BY "only_full_group_by"

#define PRM_NAME_PIPES_AS_CONCAT "pipes_as_concat"

#define PRM_NAME_MYSQL_TRIGGER_CORRELATION_NAMES "mysql_trigger_correlation_names"

#define PRM_NAME_REQUIRE_LIKE_ESCAPE_CHARACTER "require_like_escape_character"

#define PRM_NAME_NO_BACKSLASH_ESCAPES "no_backslash_escapes"

#define PRM_NAME_GROUP_CONCAT_MAX_LEN "group_concat_max_len"

#define PRM_NAME_STRING_MAX_SIZE_BYTES "string_max_size_bytes"

#define PRM_NAME_ADD_COLUMN_UPDATE_HARD_DEFAULT "add_column_update_hard_default"

#define PRM_NAME_RETURN_NULL_ON_FUNCTION_ERRORS "return_null_on_function_errors"

#define PRM_NAME_PLUS_AS_CONCAT "plus_as_concat"

#define PRM_NAME_ALTER_TABLE_CHANGE_TYPE_STRICT "alter_table_change_type_strict"

#define PRM_NAME_COMPACTDB_PAGE_RECLAIM_ONLY "compactdb_page_reclaim_only"

#define PRM_NAME_LIKE_TERM_SELECTIVITY "like_term_selectivity"

#define PRM_NAME_MAX_OUTER_CARD_OF_IDXJOIN "max_outer_card_of_idxjoin"

#define PRM_NAME_ORACLE_STYLE_EMPTY_STRING "oracle_style_empty_string"

#define PRM_NAME_SUPPRESS_FSYNC "suppress_fsync"

#define PRM_NAME_CALL_STACK_DUMP_ON_ERROR "call_stack_dump_on_error"

#define PRM_NAME_CALL_STACK_DUMP_ACTIVATION "call_stack_dump_activation_list"

#define PRM_NAME_CALL_STACK_DUMP_DEACTIVATION "call_stack_dump_deactivation_list"

#define PRM_NAME_COMPAT_NUMERIC_DIVISION_SCALE "compat_numeric_division_scale"

#define PRM_NAME_DBFILES_PROTECT "dbfiles_protect"

#define PRM_NAME_AUTO_RESTART_SERVER "auto_restart_server"

#define PRM_NAME_XASL_CACHE_MAX_ENTRIES "max_plan_cache_entries"
#define PRM_NAME_XASL_CACHE_MAX_CLONES "max_plan_cache_clones"
#define PRM_NAME_XASL_CACHE_TIMEOUT "plan_cache_timeout"
#define PRM_NAME_XASL_CACHE_LOGGING "plan_cache_logging"

#define PRM_NAME_FILTER_PRED_MAX_CACHE_ENTRIES "max_filter_pred_cache_entries"
#define PRM_NAME_FILTER_PRED_MAX_CACHE_CLONES "max_filter_pred_cache_clones"

#define PRM_NAME_LIST_QUERY_CACHE_MODE "query_cache_mode"

#define PRM_NAME_LIST_MAX_QUERY_CACHE_ENTRIES "max_query_cache_entries"

#define PRM_NAME_LIST_MAX_QUERY_CACHE_PAGES "query_cache_size_in_pages"

#define PRM_NAME_USE_ORDERBY_SORT_LIMIT  "use_orderby_sort_limit"

#define PRM_NAME_REPLICATION_MODE "replication"

#define PRM_NAME_HA_MODE "ha_mode"

#define PRM_NAME_HA_MODE_FOR_SA_UTILS_ONLY "ha_mode_for_sa_utils_only"

#define PRM_NAME_HA_SERVER_STATE "ha_server_state"

#define PRM_NAME_HA_LOG_APPLIER_STATE "ha_log_applier_state"

#define PRM_NAME_HA_NODE_LIST "ha_node_list"

#define PRM_NAME_HA_REPLICA_LIST "ha_replica_list"

#define PRM_NAME_HA_DB_LIST "ha_db_list"

#define PRM_NAME_HA_COPY_LOG_BASE "ha_copy_log_base"

#define PRM_NAME_HA_COPY_SYNC_MODE "ha_copy_sync_mode"

#define PRM_NAME_HA_APPLY_MAX_MEM_SIZE "ha_apply_max_mem_size"

#define PRM_NAME_HA_PORT_ID "ha_port_id"

#define PRM_NAME_HA_INIT_TIMER_IN_MSECS "ha_init_timer_in_msec"

#define PRM_NAME_HA_HEARTBEAT_INTERVAL_IN_MSECS "ha_heartbeat_interval_in_msecs"

#define PRM_NAME_HA_CALC_SCORE_INTERVAL_IN_MSECS "ha_calc_score_interval_in_msecs"

#define PRM_NAME_HA_FAILOVER_WAIT_TIME_IN_MSECS "ha_failover_wait_time_in_msecs"

#define PRM_NAME_HA_PROCESS_START_CONFIRM_INTERVAL_IN_MSECS "ha_process_start_confirm_interval_in_msecs"

#define PRM_NAME_HA_PROCESS_DEREG_CONFIRM_INTERVAL_IN_MSECS "ha_process_dereg_confirm_interval_in_msecs"

#define PRM_NAME_HA_MAX_PROCESS_START_CONFIRM "ha_max_process_start_confirm"

#define PRM_NAME_HA_MAX_PROCESS_DEREG_CONFIRM "ha_max_process_dereg_confirm"

#define PRM_NAME_HA_UNACCEPTABLE_PROC_RESTART_TIMEDIFF "ha_unacceptable_proc_restart_timediff"

#define PRM_NAME_HA_CHANGEMODE_INTERVAL_IN_MSEC "ha_changemode_interval_in_msecs"

#define PRM_NAME_HA_MAX_HEARTBEAT_GAP "ha_max_heartbeat_gap"

#define PRM_NAME_HA_PING_HOSTS "ha_ping_hosts"

#define PRM_NAME_HA_APPLYLOGDB_RETRY_ERROR_LIST "ha_applylogdb_retry_error_list"

#define PRM_NAME_HA_APPLYLOGDB_IGNORE_ERROR_LIST "ha_applylogdb_ignore_error_list"

#define PRM_NAME_HA_APPLYLOGDB_LOG_WAIT_TIME_IN_SECS "ha_applylogdb_log_wait_time_in_secs"

#define PRM_NAME_HA_SQL_LOGGING "ha_enable_sql_logging"

#define PRM_NAME_HA_SQL_LOG_MAX_SIZE_IN_MB "ha_sql_log_max_size_in_mbytes"

#define PRM_NAME_HA_COPY_LOG_MAX_ARCHIVES "ha_copy_log_max_archives"

#define PRM_NAME_HA_COPY_LOG_TIMEOUT "ha_copy_log_timeout"

#define PRM_NAME_HA_REPLICA_DELAY "ha_replica_delay"

#define PRM_NAME_HA_REPLICA_TIME_BOUND "ha_replica_time_bound"

#define PRM_NAME_HA_DELAY_LIMIT "ha_delay_limit"

#define PRM_NAME_HA_DELAY_LIMIT_DELTA "ha_delay_limit_delta"

#define PRM_NAME_HA_APPLYLOGDB_MAX_COMMIT_INTERVAL_IN_MSECS "ha_applylogdb_max_commit_interval_in_msecs"

#define PRM_NAME_HA_APPLYLOGDB_MAX_COMMIT_INTERVAL "ha_applylogdb_max_commit_interval"

#define PRM_NAME_HA_CHECK_DISK_FAILURE_INTERVAL_IN_SECS "ha_check_disk_failure_interval"

#define PRM_NAME_JAVA_STORED_PROCEDURE "java_stored_procedure"

#define PRM_NAME_COMPAT_PRIMARY_KEY "compat_primary_key"

#define PRM_NAME_INTL_MBS_SUPPORT "intl_mbs_support"

#define PRM_NAME_LOG_HEADER_FLUSH_INTERVAL "log_header_flush_interval_in_secs"

#define PRM_NAME_LOG_ASYNC_COMMIT "async_commit"

#define PRM_NAME_LOG_GROUP_COMMIT_INTERVAL_MSECS "group_commit_interval_in_msecs"

#define PRM_NAME_LOG_BG_FLUSH_INTERVAL_MSECS "log_flush_interval_in_msecs"

#define PRM_NAME_LOG_BG_FLUSH_NUM_PAGES "log_flush_every_npages"

#define PRM_NAME_LOG_COMPRESS "log_compress"

#define PRM_NAME_BLOCK_NOWHERE_STATEMENT "block_nowhere_statement"

#define PRM_NAME_BLOCK_DDL_STATEMENT "block_ddl_statement"

#define PRM_NAME_SINGLE_BYTE_COMPARE "single_byte_compare"

#define PRM_NAME_CSQL_HISTORY_NUM "csql_history_num"

#define PRM_NAME_LOG_TRACE_DEBUG "log_trace_debug"

#define PRM_NAME_DL_FORK "dl_fork"

#define PRM_NAME_ER_PRODUCTION_MODE "error_log_production_mode"

#define PRM_NAME_ER_STOP_ON_ERROR "stop_on_error"

#define PRM_NAME_TCP_RCVBUF_SIZE "tcp_rcvbuf_size"

#define PRM_NAME_TCP_SNDBUF_SIZE "tcp_sndbuf_size"

#define PRM_NAME_TCP_NODELAY "tcp_nodelay"

#define PRM_NAME_TCP_KEEPALIVE "tcp_keepalive"

#define PRM_NAME_CSQL_SINGLE_LINE_MODE "csql_single_line_mode"

#define PRM_NAME_XASL_DEBUG_DUMP "xasl_debug_dump"

#define PRM_NAME_LOG_MAX_ARCHIVES "log_max_archives"

#define PRM_NAME_FORCE_REMOVE_LOG_ARCHIVES "force_remove_log_archives"

#define PRM_NAME_REMOVE_LOG_ARCHIVES_INTERVAL "remove_log_archive_interval_in_secs"

#define PRM_NAME_LOG_NO_LOGGING "no_logging"

#define PRM_NAME_UNLOADDB_IGNORE_ERROR "unload_ignore_error"

#define PRM_NAME_UNLOADDB_LOCK_TIMEOUT "unload_lock_timeout"

#define PRM_NAME_LOADDB_FLUSH_INTERVAL "load_flush_interval"

#define PRM_NAME_IO_TEMP_VOLUME_PATH "temp_volume_path"

#define PRM_NAME_IO_VOLUME_EXT_PATH "volume_extension_path"

#define PRM_NAME_UNIQUE_ERROR_KEY_VALUE "print_key_value_on_unique_error"

#define PRM_NAME_USE_SYSTEM_MALLOC "use_system_malloc"

#define PRM_NAME_EVENT_HANDLER "event_handler"

#define PRM_NAME_EVENT_ACTIVATION "event_activation_list"

#define PRM_NAME_READ_ONLY_MODE "read_only"

#define PRM_NAME_MNT_WAITING_THREAD "monitor_waiting_thread"

#define PRM_NAME_MNT_STATS_THRESHOLD "monitor_stats_threshold"

#define PRM_NAME_SERVICE_SERVICE_LIST "service::service"

#define PRM_NAME_SERVICE_SERVER_LIST "service::server"

#define PRM_NAME_SESSION_STATE_TIMEOUT "session_state_timeout"

#define PRM_NAME_MULTI_RANGE_OPT_LIMIT "multi_range_optimization_limit"

#define PRM_NAME_ACCESS_IP_CONTROL "access_ip_control"

#define PRM_NAME_ACCESS_IP_CONTROL_FILE "access_ip_control_file"

#define PRM_NAME_DB_VOLUME_SIZE "db_volume_size"

#define PRM_NAME_LOG_VOLUME_SIZE "log_volume_size"

#define PRM_NAME_INTL_NUMBER_LANG "intl_number_lang"

#define PRM_NAME_INTL_DATE_LANG "intl_date_lang"

#define PRM_NAME_UNICODE_INPUT_NORMALIZATION "unicode_input_normalization"

#define PRM_NAME_UNICODE_OUTPUT_NORMALIZATION "unicode_output_normalization"

#define PRM_NAME_INTL_CHECK_INPUT_STRING "intl_check_input_string"

#define PRM_NAME_CHECK_PEER_ALIVE "check_peer_alive"

#define PRM_NAME_SQL_TRACE_EXECUTION_PLAN "sql_trace_execution_plan"

#define PRM_NAME_SQL_TRACE_SLOW_MSECS "sql_trace_slow_msecs"

#define PRM_NAME_SQL_TRACE_SLOW "sql_trace_slow"

#define PRM_NAME_LOG_TRACE_FLUSH_TIME "log_trace_flush_time"

#define PRM_NAME_INTL_COLLATION "intl_collation"

#define PRM_NAME_GENERIC_VOL_PREALLOC_SIZE "generic_vol_prealloc_size"

#define PRM_NAME_SORT_LIMIT_MAX_COUNT "sort_limit_max_count"

#define PRM_NAME_SQL_TRACE_IOREADS "sql_trace_ioread_pages"

/* For query profile. Internal use only. */
#define PRM_NAME_QUERY_TRACE "query_trace"
#define PRM_NAME_QUERY_TRACE_FORMAT "query_trace_format"

#define PRM_NAME_MAX_RECURSION_SQL_DEPTH "max_recursion_sql_depth"

#define PRM_NAME_UPDATE_USE_ATTRIBUTE_REFERENCES "update_use_attribute_references"

#define PRM_NAME_PB_AIN_RATIO "data_ain_ratio"
#define PRM_NAME_PB_AOUT_RATIO "data_aout_ratio"

#define PRM_NAME_MAX_AGG_HASH_SIZE "max_agg_hash_size"
#define PRM_NAME_AGG_HASH_RESPECT_ORDER "agg_hash_respect_order"

#define PRM_NAME_USE_BTREE_FENCE_KEY "use_btree_fence_key"

#define PRM_NAME_OPTIMIZER_ENABLE_MERGE_JOIN "optimizer_enable_merge_join"
#define PRM_NAME_OPTIMIZER_RESERVE_01 "optimizer_reserve_01"
#define PRM_NAME_OPTIMIZER_RESERVE_02 "optimizer_reserve_02"
#define PRM_NAME_OPTIMIZER_RESERVE_03 "optimizer_reserve_03"
#define PRM_NAME_OPTIMIZER_RESERVE_04 "optimizer_reserve_04"
#define PRM_NAME_OPTIMIZER_RESERVE_05 "optimizer_reserve_05"
#define PRM_NAME_OPTIMIZER_RESERVE_06 "optimizer_reserve_06"
#define PRM_NAME_OPTIMIZER_RESERVE_07 "optimizer_reserve_07"
#define PRM_NAME_OPTIMIZER_RESERVE_08 "optimizer_reserve_08"
#define PRM_NAME_OPTIMIZER_RESERVE_09 "optimizer_reserve_09"
#define PRM_NAME_OPTIMIZER_RESERVE_10 "optimizer_reserve_10"
#define PRM_NAME_OPTIMIZER_RESERVE_11 "optimizer_reserve_11"
#define PRM_NAME_OPTIMIZER_RESERVE_12 "optimizer_reserve_12"
#define PRM_NAME_OPTIMIZER_RESERVE_13 "optimizer_reserve_13"
#define PRM_NAME_OPTIMIZER_RESERVE_14 "optimizer_reserve_14"
#define PRM_NAME_OPTIMIZER_RESERVE_15 "optimizer_reserve_15"
#define PRM_NAME_OPTIMIZER_RESERVE_16 "optimizer_reserve_16"
#define PRM_NAME_OPTIMIZER_RESERVE_17 "optimizer_reserve_17"
#define PRM_NAME_OPTIMIZER_RESERVE_18 "optimizer_reserve_18"
#define PRM_NAME_OPTIMIZER_RESERVE_19 "optimizer_reserve_19"
#define PRM_NAME_OPTIMIZER_RESERVE_20 "optimizer_reserve_20"

#define PRM_NAME_HA_REPL_ENABLE_SERVER_SIDE_UPDATE "ha_repl_enable_server_side_update"
#define PRM_NAME_PB_LRU_HOT_RATIO "lru_hot_ratio"

#define PRM_NAME_HA_PREFETCHLOGDB_ENABLE "ha_prefetchlogdb_enable"
#define PRM_NAME_HA_PREFETCHLOGDB_MAX_THREAD_COUNT "ha_prefetchlogdb_max_thread_count"
#define PRM_NAME_HA_PREFETCHLOGDB_PAGE_DISTANCE "ha_prefetchlogdb_page_distance"
#define PRM_NAME_HA_PREFETCHLOGDB_MAX_PAGE_COUNT "ha_prefetchlogdb_max_page_count"

#define PRM_NAME_VACUUM_MASTER_WAKEUP_INTERVAL "vacuum_master_interval_in_msecs"

#define PRM_NAME_VACUUM_LOG_BLOCK_PAGES "vacuum_log_block_pages"
#define PRM_NAME_VACUUM_WORKER_COUNT "vacuum_worker_count"

#define PRM_NAME_DISABLE_VACUUM "vacuum_disable"

#define PRM_NAME_SA_MODE_AUTO_VACUUM "sa_mode_auto_vacuum"

#define PRM_NAME_ER_LOG_VACUUM "er_log_vacuum"

#define PRM_NAME_LOG_BTREE_OPS "log_btree_operations"

#define PRM_NAME_OBJECT_PRINT_FORMAT_OID "print_object_as_oid"

#define PRM_NAME_TIMEZONE "timezone"
#define PRM_NAME_SERVER_TIMEZONE "server_timezone"
#define PRM_NAME_TZ_LEAP_SECOND_SUPPORT "tz_leap_second_support"

#define PRM_NAME_OPTIMIZER_ENABLE_AGGREGATE_OPTIMIZATION "optimizer_enable_aggregate_optimization"

#define PRM_NAME_VACUUM_PREFETCH_LOG_NBUFFERS "vacuum_prefetch_log_pages"
#define PRM_NAME_VACUUM_PREFETCH_LOG_BUFFER_SIZE "vacuum_prefetch_log_buffer_size"
#define PRM_NAME_VACUUM_PREFETCH_LOG_MODE "vacuum_prefetch_log_mode"

#define PRM_NAME_PB_NEIGHBOR_FLUSH_NONDIRTY "data_buffer_neighbor_flush_nondirty"
#define PRM_NAME_PB_NEIGHBOR_FLUSH_PAGES "data_buffer_neighbor_flush_pages"

#define PRM_NAME_FAULT_INJECTION_IDS "fault_injection_ids"
#define PRM_NAME_FAULT_INJECTION_TEST "fault_injection_test"
#define PRM_NAME_FAULT_INJECTION_ACTION_PREFER_ABORT_TO_EXIT "fault_injection_action_prefer_abort_to_exit"

#define PRM_NAME_HA_REPL_FILTER_TYPE "ha_repl_filter_type"
#define PRM_NAME_HA_REPL_FILTER_FILE "ha_repl_filter_file"

#define PRM_NAME_COMPENSATE_DEBUG "compensate_debug"
#define PRM_NAME_POSTPONE_DEBUG "postpone_debug"

#define PRM_NAME_CLIENT_CLASS_CACHE_DEBUG "client_class_cache_debug"

#define PRM_NAME_EXAMINE_CLIENT_CACHED_LOCKS "examine_client_cached_locks"

#define PRM_NAME_PB_SEQUENTIAL_VICTIM_FLUSH "data_buffer_sequential_victim_flush"

#define PRM_NAME_LOG_UNIQUE_STATS "log_unique_stats"

#define PRM_NAME_LOGPB_LOGGING_DEBUG "logpb_logging_debug"

#define PRM_NAME_FORCE_RESTART_TO_SKIP_RECOVERY "force_restart_to_skip_recovery"

<<<<<<< HEAD
#define PRM_NAME_DISK_LOGGING "disk_logging_debug"
#define PRM_NAME_FILE_LOGGING "file_logging_debug"
=======
#define PRM_NAME_EXTENDED_STATISTICS_ACTIVATION "extended_statistics_activation"
>>>>>>> 059aba13

#define PRM_VALUE_DEFAULT "DEFAULT"

/*
 * Note about ERROR_LIST and INTEGER_LIST type
 * ERROR_LIST type is an array of bool type with the size of -(ER_LAST_ERROR)
 * INTEGER_LIST type is an array of int type where the first element is
 * the size of the array. The max size of INTEGER_LIST is 255.
 */

/*
 * Bit masks for flag representing status words
 */

/*
 * Static flags
 */
#define PRM_EMPTY_FLAG	    0x00000000	/* empty flag */
#define PRM_USER_CHANGE     0x00000001	/* user can change, not implemented */
#define PRM_FOR_CLIENT      0x00000002	/* is for client parameter */
#define PRM_FOR_SERVER      0x00000004	/* is for server parameter */
#define PRM_HIDDEN          0x00000008	/* is hidden */
#define PRM_RELOADABLE      0x00000010	/* is reloadable */
#define PRM_COMPOUND        0x00000020	/* sets the value of several others */
#define PRM_TEST_CHANGE     0x00000040	/* can only be changed in the test mode */
#define PRM_FOR_HA          0x00000080	/* is for heartbeat */
#define PRM_FOR_SESSION	    0x00000100	/* is a session parameter - all client or client/server parameters that can be
					 * changed on-line */
#define PRM_FORCE_SERVER    0x00000200	/* client should get value from server */
#define PRM_FOR_QRY_STRING  0x00000400	/* if a parameter can affect the plan generation it should be included in the
					 * query string */
#define PRM_CLIENT_SESSION  0x00000800	/* mark those client/server session parameters that should not affect the
					 * server */
#define PRM_SIZE_UNIT       0x00001000	/* has size unit interface */
#define PRM_TIME_UNIT       0x00002000	/* has time unit interface */
#define PRM_DIFFER_UNIT     0x00004000	/* parameter unit need to be changed */
#define PRM_FOR_HA_CONTEXT  0x00008000	/* should be replicated into HA log applier */

#define PRM_GET_SERVER      0x00010000	/* return the value of server parameter from client/server parameter. Note that 
					 * this flag only can be set if the parameter has PRM_FOR_CLIENT,
					 * PRM_FOR_SERVER, and PRM_USER_CHANGE flags. */

#define PRM_DEPRECATED      0x40000000	/* is deprecated */
#define PRM_OBSOLETED       0x80000000	/* is obsoleted */

/*
 * Dynamic flags
 */
#define PRM_SET             0x00000001	/* has been set */
#define PRM_ALLOCATED       0x00000002	/* storage has been malloc'd */
#define PRM_DEFAULT_USED    0x00000004	/* Default value has been used */
#define PRM_DIFFERENT	    0x00000008	/* mark those parameters that have values different than their default.
					 * currently used by parameters that should be printed to query string */

/*
 * Macros to get data type
 */
#define PRM_IS_STRING(x)          ((x)->datatype == PRM_STRING)
#define PRM_IS_INTEGER(x)         ((x)->datatype == PRM_INTEGER)
#define PRM_IS_FLOAT(x)           ((x)->datatype == PRM_FLOAT)
#define PRM_IS_BOOLEAN(x)         ((x)->datatype == PRM_BOOLEAN)
#define PRM_IS_KEYWORD(x)         ((x)->datatype == PRM_KEYWORD)
#define PRM_IS_INTEGER_LIST(x)    ((x)->datatype == PRM_INTEGER_LIST)
#define PRM_IS_BIGINT(x)          ((x)->datatype == PRM_BIGINT)

/*
 * Macros to access bit fields
 */

#define PRM_USER_CAN_CHANGE(x)    (x & PRM_USER_CHANGE)
#define PRM_IS_FOR_CLIENT(x)      (x & PRM_FOR_CLIENT)
#define PRM_IS_FOR_SERVER(x)      (x & PRM_FOR_SERVER)
#define PRM_IS_HIDDEN(x)          (x & PRM_HIDDEN)
#define PRM_IS_RELOADABLE(x)      (x & PRM_RELOADABLE)
#define PRM_IS_COMPOUND(x)        (x & PRM_COMPOUND)
#define PRM_TEST_CHANGE_ONLY(x)   (x & PRM_TEST_CHANGE)
#define PRM_IS_FOR_HA(x)          (x & PRM_FOR_HA)
#define PRM_IS_FOR_SESSION(x)	  (x & PRM_FOR_SESSION)
#define PRM_GET_FROM_SERVER(x)	  (x & PRM_FORCE_SERVER)
#define PRM_IS_FOR_QRY_STRING(x)  (x & PRM_FOR_QRY_STRING)
#define PRM_CLIENT_SESSION_ONLY(x) (x & PRM_CLIENT_SESSION)
#define PRM_HAS_SIZE_UNIT(x)      (x & PRM_SIZE_UNIT)
#define PRM_HAS_TIME_UNIT(x)      (x & PRM_TIME_UNIT)
#define PRM_DIFFERENT_UNIT(x)     (x & PRM_DIFFER_UNIT)
#define PRM_IS_FOR_HA_CONTEXT(x)  (x & PRM_FOR_HA_CONTEXT)
#define PRM_IS_GET_SERVER(x)      (x & PRM_GET_SERVER)
#define PRM_IS_DEPRECATED(x)      (x & PRM_DEPRECATED)
#define PRM_IS_OBSOLETED(x)       (x & PRM_OBSOLETED)

#define PRM_IS_SET(x)             (x & PRM_SET)
#define PRM_IS_ALLOCATED(x)       (x & PRM_ALLOCATED)
#define PRM_DEFAULT_VAL_USED(x)   (x & PRM_DEFAULT_USED)
#define PRM_IS_DIFFERENT(x)	  (x & PRM_DIFFERENT)

/*
 * Macros to manipulate bit fields
 */

#define PRM_CLEAR_BIT(this, here)  (here &= ~this)
#define PRM_SET_BIT(this, here)    (here |= this)

/*
 * Macros to get values
 */

#define PRM_GET_INT(x)      (*((int *) (x)))
#define PRM_GET_FLOAT(x)    (*((float *) (x)))
#define PRM_GET_STRING(x)   (*((char **) (x)))
#define PRM_GET_BOOL(x)     (*((bool *) (x)))
#define PRM_GET_INTEGER_LIST(x) (*((int **) (x)))
#define PRM_GET_BIGINT(x)     (*((UINT64 *) (x)))

/*
 * Macros to call functions
 */

#define PRM_ADJUST_FOR_SET_BIGINT_TO_INTEGER(prm,out_val,in_val,err) do {	\
	assert ((prm) != NULL && (out_val) != NULL && (in_val) != NULL);	\
	assert (sizeof (*(out_val)) == sizeof (int));				\
	assert (sizeof (*(in_val)) == sizeof (UINT64));				\
	*(err) = (*((prm)->set_dup)) ((void *) (out_val), PRM_INTEGER, 		\
				(void *) (in_val), PRM_BIGINT);			\
} while (0)

#define PRM_ADJUST_FOR_SET_BIGINT_TO_FLOAT(prm,out_val,in_val,err) do {		\
	assert ((prm) != NULL && (out_val) != NULL && (in_val) != NULL);	\
	assert (sizeof (*(out_val)) == sizeof (float));				\
	assert (sizeof (*(in_val)) == sizeof (UINT64));				\
	*(err) = (*((prm)->set_dup)) ((void *) (out_val), PRM_FLOAT, 		\
				(void *) (in_val), PRM_BIGINT);			\
} while (0)

#define PRM_ADJUST_FOR_SET_INTEGER_TO_INTEGER(prm,out_val,in_val,err) do {	\
	assert ((prm) != NULL && (out_val) != NULL && (in_val) != NULL);	\
	assert (sizeof (*(out_val)) == sizeof (int));				\
	assert (sizeof (*(in_val)) == sizeof (int));				\
	*(err) = (*((prm)->set_dup)) ((void *) (out_val), PRM_INTEGER, 		\
				(void *) (in_val), PRM_INTEGER);		\
} while (0)

#define PRM_ADJUST_FOR_SET_FLOAT_TO_FLOAT(prm,out_val,in_val,err) do {		\
	assert ((prm) != NULL && (out_val) != NULL && (in_val) != NULL);	\
	assert (sizeof (*(out_val)) == sizeof (float));				\
	assert (sizeof (*(in_val)) == sizeof (float));				\
	*(err) = (*((prm)->set_dup)) ((void *) (out_val), PRM_FLOAT, 		\
				(void *) (in_val), PRM_FLOAT);			\
} while (0)

#define PRM_ADJUST_FOR_SET_BIGINT_TO_BIGINT(prm,out_val,in_val,err) do {	\
	assert ((prm) != NULL && (out_val) != NULL && (in_val) != NULL);	\
	assert (sizeof (*(out_val)) == sizeof (UINT64));			\
	assert (sizeof (*(in_val)) == sizeof (UINT64));				\
	*(err) = (*((prm)->set_dup)) ((void *) (out_val), PRM_BIGINT, 		\
				(void *) (in_val), PRM_BIGINT);			\
} while (0)

#define PRM_ADJUST_FOR_GET_INTEGER_TO_BIGINT(prm,out_val,in_val,err) do {	\
	assert ((prm) != NULL && (out_val) != NULL && (in_val) != NULL);	\
	assert (sizeof (*(out_val)) == sizeof (UINT64));			\
	assert (sizeof (*(in_val)) == sizeof (int));				\
	*(err) = (*((prm)->get_dup)) ((void *) (out_val), PRM_BIGINT, 		\
				(void *) (in_val), PRM_INTEGER);		\
} while (0)

#define PRM_ADJUST_FOR_GET_FLOAT_TO_BIGINT(prm,out_val,in_val,err) do {		\
	assert ((prm) != NULL && (out_val) != NULL && (in_val) != NULL);	\
	assert (sizeof (*(out_val)) == sizeof (UINT64));			\
	assert (sizeof (*(in_val)) == sizeof (float));				\
	*(err) = (*((prm)->get_dup)) ((void *) (out_val), PRM_BIGINT, 		\
				(void *) (in_val), PRM_FLOAT);			\
} while (0)

#define PRM_ADJUST_FOR_GET_INTEGER_TO_INTEGER(prm,out_val,in_val,err) do {	\
	assert ((prm) != NULL && (out_val) != NULL && (in_val) != NULL);	\
	assert (sizeof (*(out_val)) == sizeof (int));				\
	assert (sizeof (*(in_val)) == sizeof (int));				\
	*(err) = (*((prm)->get_dup)) ((void *) (out_val), PRM_INTEGER, 		\
				(void *) (in_val), PRM_INTEGER);		\
} while (0)

#define PRM_ADJUST_FOR_GET_FLOAT_TO_FLOAT(prm,out_val,in_val,err) do {		\
	assert ((prm) != NULL && (out_val) != NULL && (in_val) != NULL);	\
	assert (sizeof (*(out_val)) == sizeof (float));				\
	assert (sizeof (*(in_val)) == sizeof (float));				\
	*(err) = (*((prm)->get_dup)) ((void *) (out_val), PRM_FLOAT, 		\
				(void *) (in_val), PRM_FLOAT);			\
} while (0)

#define PRM_ADJUST_FOR_GET_BIGINT_TO_BIGINT(prm,out_val,in_val,err) do {	\
	assert ((prm) != NULL && (out_val) != NULL && (in_val) != NULL);	\
	assert (sizeof (*(out_val)) == sizeof (UINT64));			\
	assert (sizeof (*(in_val)) == sizeof (UINT64));				\
	*(err) = (*((prm)->get_dup)) ((void *) (out_val), PRM_BIGINT, 		\
				(void *) (in_val), PRM_BIGINT);			\
} while (0)


/*
 * Other macros
 */
#define PRM_DEFAULT_BUFFER_SIZE 256

/* initial error and integer lists */
static int int_list_initial[1] = { 0 };

/*
 * Global variables of parameters' value
 * Default values for the parameters
 * Upper and lower bounds for the parameters
 */
bool PRM_ER_LOG_DEBUG = false;
#if !defined(NDEBUG)
static bool prm_er_log_debug_default = true;
#else /* !NDEBUG */
static bool prm_er_log_debug_default = false;
#endif /* !NDEBUG */
static unsigned int prm_er_log_debug_flag = 0;

int PRM_ER_BTREE_DEBUG = 0;
static int prm_er_btree_debug_default = 0;
static unsigned int prm_er_btree_debug_flag = 0;

int PRM_ER_LOG_LEVEL = ER_SYNTAX_ERROR_SEVERITY;
static int prm_er_log_level_default = ER_SYNTAX_ERROR_SEVERITY;
static int prm_er_log_level_lower = ER_FATAL_ERROR_SEVERITY;
static int prm_er_log_level_upper = ER_NOTIFICATION_SEVERITY;
static unsigned int prm_er_log_level_flag = 0;

bool PRM_ER_LOG_WARNING = false;
static bool prm_er_log_warning_default = false;
static unsigned int prm_er_log_warning_flag = 0;

int PRM_ER_EXIT_ASK = ER_EXIT_DEFAULT;
static int prm_er_exit_ask_default = ER_EXIT_DEFAULT;
static unsigned int prm_er_exit_ask_flag = 0;

int PRM_ER_LOG_SIZE = (100000 * 80L);
static int prm_er_log_size_default = (100000 * 80L);
static int prm_er_log_size_lower = (100 * 80);
static unsigned int prm_er_log_size_flag = 0;

const char *PRM_ER_LOG_FILE = sysprm_error_log_file;
static const char *prm_er_log_file_default = sysprm_error_log_file;
static unsigned int prm_er_log_file_flag = 0;

bool PRM_ACCESS_IP_CONTROL = false;
static bool prm_access_ip_control_default = false;
static unsigned int prm_access_ip_control_flag = 0;

const char *PRM_ACCESS_IP_CONTROL_FILE = "";
static const char *prm_access_ip_control_file_default = "";
static unsigned int prm_access_ip_control_file_flag = 0;

bool PRM_IO_LOCKF_ENABLE = false;
static bool prm_io_lockf_enable_default = true;
static unsigned int prm_io_lockf_enable_flag = 0;

int PRM_SR_NBUFFERS = 128;
static int prm_sr_nbuffers_default = 128;
static int prm_sr_nbuffers_lower = 1;
static unsigned int prm_sr_nbuffers_flag = 0;

int PRM_PB_NBUFFERS = 32768;
static int prm_pb_nbuffers_default = 32768;
static int prm_pb_nbuffers_lower = 1024;
static unsigned int prm_pb_nbuffers_flag = 0;

float PRM_PB_BUFFER_FLUSH_RATIO = 0.01f;
static float prm_pb_buffer_flush_ratio_default = 0.01f;
static float prm_pb_buffer_flush_ratio_lower = 0.01f;
static float prm_pb_buffer_flush_ratio_upper = 0.95f;
static unsigned int prm_pb_buffer_flush_ratio_flag = 0;

float PRM_HF_UNFILL_FACTOR = 0.10f;
static float prm_hf_unfill_factor_default = 0.10f;
static float prm_hf_unfill_factor_lower = 0.0f;
static float prm_hf_unfill_factor_upper = 0.3f;
static unsigned int prm_hf_unfill_factor_flag = 0;

int PRM_HF_MAX_BESTSPACE_ENTRIES = 1000000;
static int prm_hf_max_bestspace_entries_default = 1000000;	/* 110 M */
static unsigned int prm_hf_max_bestspace_entries_flag = 0;

float PRM_BT_UNFILL_FACTOR = 0.05f;
static float prm_bt_unfill_factor_default = 0.05f;
static float prm_bt_unfill_factor_lower = 0.0f;
static float prm_bt_unfill_factor_upper = 0.5f;
static unsigned int prm_bt_unfill_factor_flag = 0;

float PRM_BT_OID_NBUFFERS = 4.0f;
static float prm_bt_oid_nbuffers_default = 4.0f;
static float prm_bt_oid_nbuffers_lower = 0.049999f;
static float prm_bt_oid_nbuffers_upper = 16.0f;
static unsigned int prm_bt_oid_nbuffers_flag = 0;

bool PRM_BT_INDEX_SCAN_OID_ORDER = false;
static bool prm_bt_index_scan_oid_order_default = false;
static unsigned int prm_bt_index_scan_oid_order_flag = 0;

int PRM_BOSR_MAXTMP_PAGES = INT_MIN;
static int prm_bosr_maxtmp_pages = -1;	/* Infinite */
static unsigned int prm_bosr_maxtmp_flag = 0;

int PRM_LK_TIMEOUT_MESSAGE_DUMP_LEVEL = 0;
static unsigned int prm_lk_timeout_message_dump_level_flag = 0;

int PRM_LK_ESCALATION_AT = 100000;
static int prm_lk_escalation_at_default = 100000;
static int prm_lk_escalation_at_lower = 5;
static unsigned int prm_lk_escalation_at_flag = 0;

bool PRM_LK_ROLLBACK_ON_LOCK_ESCALATION = false;
static bool prm_lk_rollback_on_lock_escalation_default = false;
static unsigned int prm_lk_rollback_on_lock_escalation_flag = 0;

int PRM_LK_TIMEOUT_SECS = -1;
static int prm_lk_timeout_secs_default = -1;	/* Infinite */
static int prm_lk_timeout_secs_lower = -1;
static unsigned int prm_lk_timeout_secs_flag = 0;

float PRM_LK_RUN_DEADLOCK_INTERVAL = 1.0f;
static float prm_lk_run_deadlock_interval_default = 1.0f;
static float prm_lk_run_deadlock_interval_lower = 0.1f;
static unsigned int prm_lk_run_deadlock_interval_flag = 0;

int PRM_LOG_NBUFFERS = LOGPB_BUFFER_NPAGES_LOWER;
static int prm_log_nbuffers_default = LOGPB_BUFFER_NPAGES_LOWER;
static int prm_log_nbuffers_lower = LOGPB_BUFFER_NPAGES_LOWER;
static unsigned int prm_log_nbuffers_flag = 0;

int PRM_LOG_CHECKPOINT_NPAGES = 100000;
static int prm_log_checkpoint_npages_default = 100000;
static int prm_log_checkpoint_npages_lower = 10;
static unsigned int prm_log_checkpoint_npages_flag = 0;

int PRM_LOG_CHECKPOINT_INTERVAL_SECS = 360;
static int prm_log_checkpoint_interval_secs_default = 360;
static int prm_log_checkpoint_interval_secs_lower = 60;
static unsigned int prm_log_checkpoint_interval_secs_flag = 0;

int PRM_LOG_CHECKPOINT_SLEEP_MSECS = 1;
static int prm_log_checkpoint_sleep_msecs_default = 1;
static int prm_log_checkpoint_sleep_msecs_lower = 0;
static unsigned int prm_log_checkpoint_sleep_msecs_flag = 0;

bool PRM_LOG_BACKGROUND_ARCHIVING = true;
static bool prm_log_background_archiving_default = true;
static unsigned int prm_log_background_archiving_flag = 0;

int PRM_LOG_ISOLATION_LEVEL = TRAN_READ_COMMITTED;
static int prm_log_isolation_level_default = TRAN_READ_COMMITTED;
static int prm_log_isolation_level_lower = TRAN_READ_COMMITTED;
static int prm_log_isolation_level_upper = TRAN_SERIALIZABLE;
static unsigned int prm_log_isolation_level_flag = 0;

static unsigned int prm_log_media_failure_support_flag = 0;

bool PRM_COMMIT_ON_SHUTDOWN = false;
static bool prm_commit_on_shutdown_default = false;
static unsigned int prm_commit_on_shutdown_flag = 0;

int PRM_SHUTDOWN_WAIT_TIME_IN_SECS = 600;
static int prm_shutdown_wait_time_in_secs_default = 600;
static int prm_shutdown_wait_time_in_secs_lower = 60;
static unsigned int prm_shutdown_wait_time_in_secs_flag = 0;

bool PRM_CSQL_AUTO_COMMIT = true;
static bool prm_csql_auto_commit_default = true;
static unsigned int prm_csql_auto_commit_flag = 0;

bool PRM_LOG_SWEEP_CLEAN = true;
static bool prm_log_sweep_clean_default = true;
static unsigned int prm_log_sweep_clean_flag = 0;

int PRM_WS_HASHTABLE_SIZE = 4096;
static int prm_ws_hashtable_size_default = 4096;
static int prm_ws_hashtable_size_lower = 1024;
static unsigned int prm_ws_hashtable_size_flag = 0;

bool PRM_WS_MEMORY_REPORT = false;
static bool prm_ws_memory_report_default = false;
static unsigned int prm_ws_memory_report_flag = 0;

bool PRM_GC_ENABLE = false;
static bool prm_gc_enable_default = false;
static unsigned int prm_gc_enable_flag = 0;

int PRM_TCP_PORT_ID = 1523;
static int prm_tcp_port_id_default = 1523;
static unsigned int prm_tcp_port_id_flag = 0;
static int prm_tcp_port_id_upper = USHRT_MAX;
static int prm_tcp_port_id_lower = 1;

int PRM_TCP_CONNECTION_TIMEOUT = 5;
static int prm_tcp_connection_timeout_default = 5;
static int prm_tcp_connection_timeout_lower = -1;
static unsigned int prm_tcp_connection_timeout_flag = 0;

int PRM_OPTIMIZATION_LEVEL = 1;
static int prm_optimization_level_default = 1;
static unsigned int prm_optimization_level_flag = 0;

bool PRM_QO_DUMP = false;
static bool prm_qo_dump_default = false;
static unsigned int prm_qo_dump_flag = 0;

int PRM_CSS_MAX_CLIENTS = 100;
static int prm_css_max_clients_default = 100;
static int prm_css_max_clients_lower = 10;
static int prm_css_max_clients_upper = 2000;
static unsigned int prm_css_max_clients_flag = 0;

UINT64 PRM_THREAD_STACKSIZE = (1024 * 1024);
static UINT64 prm_thread_stacksize_default = (1024 * 1024);
static UINT64 prm_thread_stacksize_lower = 64 * 1024;
static UINT64 prm_thread_stacksize_upper = INT_MAX;
static unsigned int prm_thread_stacksize_flag = 0;

const char *PRM_CFG_DB_HOSTS = "";
static const char *prm_cfg_db_hosts_default = NULL;
static unsigned int prm_cfg_db_hosts_flag = 0;

int PRM_RESET_TR_PARSER = 10;
static int prm_reset_tr_parser_default = 10;
static unsigned int prm_reset_tr_parser_flag = 0;

int PRM_IO_BACKUP_NBUFFERS = 256;
static int prm_io_backup_nbuffers_default = 256;
static int prm_io_backup_nbuffers_lower = 256;
static unsigned int prm_io_backup_nbuffers_flag = 0;

UINT64 PRM_IO_BACKUP_MAX_VOLUME_SIZE = 0;
static UINT64 prm_io_backup_max_volume_size_default = 0;
static UINT64 prm_io_backup_max_volume_size_lower = 1024 * 32;
static UINT64 prm_io_backup_max_volume_size_upper = INT_MAX;
static unsigned int prm_io_backup_max_volume_size_flag = 0;

int PRM_IO_BACKUP_SLEEP_MSECS = 0;
static int prm_io_backup_sleep_msecs_default = 0;
static int prm_io_backup_sleep_msecs_lower = 0;
static unsigned int prm_io_backup_sleep_msecs_flag = 0;

int PRM_MAX_PAGES_IN_TEMP_FILE_CACHE = 1000;
static int prm_max_pages_in_temp_file_cache_default = 1000;	/* pages */
static int prm_max_pages_in_temp_file_cache_lower = 100;
static unsigned int prm_max_pages_in_temp_file_cache_flag = 0;

int PRM_MAX_ENTRIES_IN_TEMP_FILE_CACHE = 512;
static int prm_max_entries_in_temp_file_cache_default = 512;
static int prm_max_entries_in_temp_file_cache_lower = 10;
static unsigned int prm_max_entries_in_temp_file_cache_flag = 0;

bool PRM_PTHREAD_SCOPE_PROCESS = true;
static bool prm_pthread_scope_process_default = true;
static unsigned int prm_pthread_scope_process_flag = 0;

int PRM_TEMP_MEM_BUFFER_PAGES = 4;
static int prm_temp_mem_buffer_pages_default = 4;
static int prm_temp_mem_buffer_pages_lower = 0;
static int prm_temp_mem_buffer_pages_upper = 20;
static unsigned int prm_temp_mem_buffer_pages_flag = 0;

int PRM_INDEX_SCAN_KEY_BUFFER_PAGES = 20;
static int prm_index_scan_key_buffer_pages_default = 20;
static int prm_index_scan_key_buffer_pages_lower = 0;
static unsigned int prm_index_scan_key_buffer_pages_flag = 0;

bool PRM_DONT_REUSE_HEAP_FILE = false;
static bool prm_dont_reuse_heap_file_default = false;
static unsigned int prm_dont_reuse_heap_file_flag = 0;

int PRM_INSERT_MODE = 1 + 2;
static int prm_insert_mode_default = 1 + 2;
static int prm_insert_mode_lower = 0;
static int prm_insert_mode_upper = 31;	/* For backward compatibility */
static unsigned int prm_insert_mode_flag = 0;

int PRM_LK_MAX_SCANID_BIT = 32;
static int prm_lk_max_scanid_bit_default = 32;
static int prm_lk_max_scanid_bit_lower = 32;
static int prm_lk_max_scanid_bit_upper = 128;
static unsigned int prm_lk_max_scanid_bit_flag = 0;

bool PRM_HOSTVAR_LATE_BINDING = false;
static bool prm_hostvar_late_binding_default = false;
static unsigned int prm_hostvar_late_binding_flag = 0;

bool PRM_ENABLE_HISTO = false;
static bool prm_enable_histo_default = false;
static unsigned int prm_enable_histo_flag = 0;

int PRM_MUTEX_BUSY_WAITING_CNT = 0;
static int prm_mutex_busy_waiting_cnt_default = 0;
static unsigned int prm_mutex_busy_waiting_cnt_flag = 0;

int PRM_PB_NUM_LRU_CHAINS = 0;
static int prm_pb_num_LRU_chains_default = 0;	/* system define */
static int prm_pb_num_LRU_chains_lower = 0;
static int prm_pb_num_LRU_chains_upper = 1000;
static unsigned int prm_pb_num_LRU_chains_flag = 0;

int PRM_PAGE_BG_FLUSH_INTERVAL_MSEC = 0;
static int prm_page_bg_flush_interval_msec_default = 0;
static int prm_page_bg_flush_interval_msec_lower = -1;
static unsigned int prm_page_bg_flush_interval_msec_flag = 0;

bool PRM_ADAPTIVE_FLUSH_CONTROL = true;
static bool prm_adaptive_flush_control_default = true;
static unsigned int prm_adaptive_flush_control_flag = 0;

int PRM_MAX_FLUSH_PAGES_PER_SECOND = 10000;
static int prm_max_flush_pages_per_second_default = 10000;
static int prm_max_flush_pages_per_second_lower = 1;
static int prm_max_flush_pages_per_second_upper = INT_MAX;
static unsigned int prm_max_flush_pages_per_second_flag = 0;

int PRM_PB_SYNC_ON_NFLUSH = 200;
static int prm_pb_sync_on_nflush_default = 200;
static int prm_pb_sync_on_nflush_lower = 1;
static int prm_pb_sync_on_nflush_upper = INT_MAX;
static unsigned int prm_pb_sync_on_nflush_flag = 0;

int PRM_PB_DEBUG_PAGE_VALIDATION_LEVEL = PGBUF_DEBUG_NO_PAGE_VALIDATION;
#if !defined(NDEBUG)
static int prm_pb_debug_page_validation_level_default = PGBUF_DEBUG_PAGE_VALIDATION_FETCH;
#else /* !NDEBUG */
static int prm_pb_debug_page_validation_level_default = PGBUF_DEBUG_NO_PAGE_VALIDATION;
#endif /* !NDEBUG */
static unsigned int prm_pb_debug_page_validation_level_flag = 0;

bool PRM_ORACLE_STYLE_OUTERJOIN = false;
static bool prm_oracle_style_outerjoin_default = false;
static unsigned int prm_oracle_style_outerjoin_flag = 0;

int PRM_COMPAT_MODE = COMPAT_CUBRID;
static int prm_compat_mode_default = COMPAT_CUBRID;
static int prm_compat_mode_lower = COMPAT_CUBRID;
static int prm_compat_mode_upper = COMPAT_ORACLE;
static unsigned int prm_compat_mode_flag = 0;

bool PRM_ANSI_QUOTES = true;
static bool prm_ansi_quotes_default = true;
static unsigned int prm_ansi_quotes_flag = 0;

int PRM_DEFAULT_WEEK_FORMAT = 0;
static int prm_week_format_default = 0;
static int prm_week_format_lower = 0;
static int prm_week_format_upper = 7;
static unsigned int prm_week_format_flag = 0;

bool PRM_TEST_MODE = false;
static bool prm_test_mode_default = false;
static unsigned int prm_test_mode_flag = 0;

bool PRM_ONLY_FULL_GROUP_BY = false;
static bool prm_only_full_group_by_default = false;
static unsigned int prm_only_full_group_by_flag = 0;

bool PRM_PIPES_AS_CONCAT = true;
static bool prm_pipes_as_concat_default = true;
static unsigned int prm_pipes_as_concat_flag = 0;

bool PRM_MYSQL_TRIGGER_CORRELATION_NAMES = false;
static bool prm_mysql_trigger_correlation_names_default = false;
static unsigned int prm_mysql_trigger_correlation_names_flag = 0;

bool PRM_REQUIRE_LIKE_ESCAPE_CHARACTER = false;
static bool prm_require_like_escape_character_default = false;
static unsigned int prm_require_like_escape_character_flag = 0;

bool PRM_NO_BACKSLASH_ESCAPES = true;
static bool prm_no_backslash_escapes_default = true;
static unsigned int prm_no_backslash_escapes_flag = 0;

UINT64 PRM_GROUP_CONCAT_MAX_LEN = 1024;
static UINT64 prm_group_concat_max_len_default = 1024;
static UINT64 prm_group_concat_max_len_lower = 4;
static UINT64 prm_group_concat_max_len_upper = INT_MAX;
static unsigned int prm_group_concat_max_len_flag = 0;

UINT64 PRM_STRING_MAX_SIZE_BYTES = 1024 * 1024;
static UINT64 prm_string_max_size_bytes_default = 1024 * 1024;
static UINT64 prm_string_max_size_bytes_lower = 64;
static UINT64 prm_string_max_size_bytes_upper = 32 * 1024 * 1024;
static unsigned int prm_string_max_size_bytes_flag = 0;

bool PRM_ADD_COLUMN_UPDATE_HARD_DEFAULT = false;
static bool prm_add_column_update_hard_default_default = false;
static unsigned int prm_add_column_update_hard_default_flag = 0;

bool PRM_RETURN_NULL_ON_FUNCTION_ERRORS = false;
static bool prm_return_null_on_function_errors_default = false;
static unsigned int prm_return_null_on_function_errors_flag = 0;

bool PRM_ALTER_TABLE_CHANGE_TYPE_STRICT = false;
static bool prm_alter_table_change_type_strict_default = false;
static unsigned int prm_alter_table_change_type_strict_flag = 0;

bool PRM_PLUS_AS_CONCAT = true;
static bool prm_plus_as_concat_default = true;
static unsigned int prm_plus_as_concat_flag = 0;

int PRM_COMPACTDB_PAGE_RECLAIM_ONLY = 0;
static int prm_compactdb_page_reclaim_only_default = 0;
static unsigned int prm_compactdb_page_reclaim_only_flag = 0;

float PRM_LIKE_TERM_SELECTIVITY = 0.1f;
static float prm_like_term_selectivity_default = 0.1f;
static float prm_like_term_selectivity_upper = 1.0f;
static float prm_like_term_selectivity_lower = 0.0f;
static unsigned int prm_like_term_selectivity_flag = 0;

int PRM_MAX_OUTER_CARD_OF_IDXJOIN = 0;
static int prm_max_outer_card_of_idxjoin_default = 0;
static int prm_max_outer_card_of_idxjoin_lower = 0;
static unsigned int prm_max_outer_card_of_idxjoin_flag = 0;

bool PRM_ORACLE_STYLE_EMPTY_STRING = false;
static bool prm_oracle_style_empty_string_default = false;
static unsigned int prm_oracle_style_empty_string_flag = 0;

int PRM_SUPPRESS_FSYNC = 0;
static int prm_suppress_fsync_default = 0;
static int prm_suppress_fsync_upper = 100;
static int prm_suppress_fsync_lower = 0;
static unsigned int prm_suppress_fsync_flag = 0;

bool PRM_CALL_STACK_DUMP_ON_ERROR = false;
static bool prm_call_stack_dump_on_error_default = false;
static unsigned int prm_call_stack_dump_on_error_flag = 0;

int *PRM_CALL_STACK_DUMP_ACTIVATION = int_list_initial;
static bool *prm_call_stack_dump_activation_default = NULL;
static unsigned int prm_call_stack_dump_activation_flag = 0;

int *PRM_CALL_STACK_DUMP_DEACTIVATION = int_list_initial;
static bool *prm_call_stack_dump_deactivation_default = NULL;
static unsigned int prm_call_stack_dump_deactivation_flag = 0;

bool PRM_COMPAT_NUMERIC_DIVISION_SCALE = false;
static bool prm_compat_numeric_division_scale_default = false;
static unsigned int prm_compat_numeric_division_scale_flag = 0;

bool PRM_DBFILES_PROTECT = false;
static bool prm_dbfiles_protect_default = false;
static unsigned int prm_dbfiles_protect_flag = 0;

bool PRM_AUTO_RESTART_SERVER = true;
static bool prm_auto_restart_server_default = true;
static unsigned int prm_auto_restart_server_flag = 0;

int PRM_XASL_CACHE_MAX_ENTRIES = 1000;
static int prm_xasl_cache_max_entries_default = 1000;
static unsigned int prm_xasl_cache_max_entries_flag = 0;

int PRM_XASL_CACHE_MAX_CLONES = 1000;
static int prm_xasl_cache_max_clones_default = 0;
static int prm_xasl_cache_max_clones_lower = 0;
static int prm_xasl_cache_max_clones_upper = 2000;
static unsigned int prm_xasl_cache_max_clones_flag = 0;

int PRM_XASL_CACHE_TIMEOUT = -1;
static int prm_xasl_cache_timeout_default = -1;	/* infinity */
static unsigned int prm_xasl_cache_timeout_flag = 0;

bool PRM_XASL_CACHE_LOGGING = false;
static bool prm_xasl_cache_logging_default = false;
static unsigned int prm_xasl_cache_logging_flag = 0;

int PRM_FILTER_PRED_MAX_CACHE_ENTRIES = 1000;
static int prm_filter_pred_max_cache_entries_default = 1000;
static unsigned int prm_filter_pred_max_cache_entries_flag = 0;

int PRM_FILTER_PRED_MAX_CACHE_CLONES = 10;
static int prm_filter_pred_max_cache_clones_default = 10;
static unsigned int prm_filter_pred_max_cache_clones_flag = 0;

int PRM_LIST_QUERY_CACHE_MODE = 0;
static int prm_list_query_cache_mode_default = 0;	/* disabled */
static int prm_list_query_cache_mode_upper = 2;
static int prm_list_query_cache_mode_lower = 0;
static unsigned int prm_list_query_cache_mode_flag = 0;

int PRM_LIST_MAX_QUERY_CACHE_ENTRIES = -1;
static int prm_list_max_query_cache_entries_default = -1;	/* disabled */
static unsigned int prm_list_max_query_cache_entries_flag = 0;

int PRM_LIST_MAX_QUERY_CACHE_PAGES = -1;
static int prm_list_max_query_cache_pages_default = -1;	/* infinity */
static unsigned int prm_list_max_query_cache_pages_flag = 0;

bool PRM_USE_ORDERBY_SORT_LIMIT = true;
static bool prm_use_orderby_sort_limit_default = true;
static unsigned int prm_use_orderby_sort_limit_flag = 0;

static unsigned int prm_replication_mode_flag = 0;

int PRM_HA_MODE = HA_MODE_OFF;
static int prm_ha_mode_default = HA_MODE_OFF;
static int prm_ha_mode_upper = HA_MODE_REPLICA;
static int prm_ha_mode_lower = HA_MODE_OFF;
int PRM_HA_MODE_FOR_SA_UTILS_ONLY = HA_MODE_OFF;
static unsigned int prm_ha_mode_flag = 0;

int PRM_HA_SERVER_STATE = HA_SERVER_STATE_IDLE;
static int prm_ha_server_state_default = HA_SERVER_STATE_IDLE;
static int prm_ha_server_state_upper = HA_SERVER_STATE_DEAD;
static int prm_ha_server_state_lower = HA_SERVER_STATE_IDLE;
static unsigned int prm_ha_server_state_flag = 0;

int PRM_HA_LOG_APPLIER_STATE = HA_LOG_APPLIER_STATE_UNREGISTERED;
static int prm_ha_log_applier_state_default = HA_LOG_APPLIER_STATE_UNREGISTERED;
static int prm_ha_log_applier_state_upper = HA_LOG_APPLIER_STATE_ERROR;
static int prm_ha_log_applier_state_lower = HA_LOG_APPLIER_STATE_UNREGISTERED;
static unsigned int prm_ha_log_applier_state_flag = 0;

const char *PRM_HA_NODE_LIST = "";
static const char *prm_ha_node_list_default = NULL;
static unsigned int prm_ha_node_list_flag = 0;

const char *PRM_HA_REPLICA_LIST = "";
static const char *prm_ha_replica_list_default = NULL;
static unsigned int prm_ha_replica_list_flag = 0;

const char *PRM_HA_DB_LIST = "";
static const char *prm_ha_db_list_default = NULL;
static unsigned int prm_ha_db_list_flag = 0;

const char *PRM_HA_COPY_LOG_BASE = "";
static const char *prm_ha_copy_log_base_default = NULL;
static unsigned int prm_ha_copy_log_base_flag = 0;

const char *PRM_HA_COPY_SYNC_MODE = "";
static const char *prm_ha_copy_sync_mode_default = NULL;
static unsigned int prm_ha_copy_sync_mode_flag = 0;

int PRM_HA_APPLY_MAX_MEM_SIZE = HB_DEFAULT_APPLY_MAX_MEM_SIZE;
static int prm_ha_apply_max_mem_size_default = HB_DEFAULT_APPLY_MAX_MEM_SIZE;
static unsigned int prm_ha_apply_max_mem_size_flag = 0;

int PRM_HA_PORT_ID = HB_DEFAULT_HA_PORT_ID;
static int prm_ha_port_id_default = HB_DEFAULT_HA_PORT_ID;
static unsigned int prm_ha_port_id_flag = 0;
static int prm_ha_port_id_upper = USHRT_MAX;
static int prm_ha_port_id_lower = 1;

int PRM_HA_INIT_TIMER_IN_MSECS = HB_DEFAULT_INIT_TIMER_IN_MSECS;
static int prm_ha_init_timer_im_msecs_default = HB_DEFAULT_INIT_TIMER_IN_MSECS;
static unsigned int prm_ha_init_timer_im_msecs_flag = 0;

int PRM_HA_HEARTBEAT_INTERVAL_IN_MSECS = HB_DEFAULT_HEARTBEAT_INTERVAL_IN_MSECS;
static int prm_ha_heartbeat_interval_in_msecs_default = HB_DEFAULT_HEARTBEAT_INTERVAL_IN_MSECS;
static unsigned int prm_ha_heartbeat_interval_in_msecs_flag = 0;

int PRM_HA_CALC_SCORE_INTERVAL_IN_MSECS = HB_DEFAULT_CALC_SCORE_INTERVAL_IN_MSECS;
static int prm_ha_calc_score_interval_in_msecs_default = HB_DEFAULT_CALC_SCORE_INTERVAL_IN_MSECS;
static unsigned int prm_ha_calc_score_interval_in_msecs_flag = 0;

int PRM_HA_FAILOVER_WAIT_TIME_IN_MSECS = HB_DEFAULT_FAILOVER_WAIT_TIME_IN_MSECS;
static int prm_ha_failover_wait_time_in_msecs_default = HB_DEFAULT_FAILOVER_WAIT_TIME_IN_MSECS;
static unsigned int prm_ha_failover_wait_time_in_msecs_flag = 0;

int PRM_HA_PROCESS_START_CONFIRM_INTERVAL_IN_MSECS = HB_DEFAULT_START_CONFIRM_INTERVAL_IN_MSECS;
static int prm_ha_process_start_confirm_interval_in_msecs_default = HB_DEFAULT_START_CONFIRM_INTERVAL_IN_MSECS;
static unsigned int prm_ha_process_start_confirm_interval_in_msecs_flag = 0;

int PRM_HA_PROCESS_DEREG_CONFIRM_INTERVAL_IN_MSECS = HB_DEFAULT_DEREG_CONFIRM_INTERVAL_IN_MSECS;
static int prm_ha_process_dereg_confirm_interval_in_msecs_default = HB_DEFAULT_DEREG_CONFIRM_INTERVAL_IN_MSECS;
static unsigned int prm_ha_process_dereg_confirm_interval_in_msecs_flag = 0;

int PRM_HA_MAX_PROCESS_START_CONFIRM = HB_DEFAULT_MAX_PROCESS_START_CONFIRM;
static int prm_ha_max_process_start_confirm_default = HB_DEFAULT_MAX_PROCESS_START_CONFIRM;
static unsigned int prm_ha_max_process_start_confirm_flag = 0;

int PRM_HA_MAX_PROCESS_DEREG_CONFIRM = HB_DEFAULT_MAX_PROCESS_DEREG_CONFIRM;
static int prm_ha_max_process_dereg_confirm_default = HB_DEFAULT_MAX_PROCESS_DEREG_CONFIRM;
static unsigned int prm_ha_max_process_dereg_confirm_flag = 0;

int PRM_HA_UNACCEPTABLE_PROC_RESTART_TIMEDIFF = HB_DEFAULT_UNACCEPTABLE_PROC_RESTART_TIMEDIFF_IN_MSECS;
static int prm_ha_unacceptable_proc_restart_timediff_default = HB_DEFAULT_UNACCEPTABLE_PROC_RESTART_TIMEDIFF_IN_MSECS;
static unsigned int prm_ha_unacceptable_proc_restart_timediff_flag = 0;

int PRM_HA_CHANGEMODE_INTERVAL_IN_MSECS = HB_DEFAULT_CHANGEMODE_INTERVAL_IN_MSECS;
static int prm_ha_changemode_interval_in_msecs_default = HB_DEFAULT_CHANGEMODE_INTERVAL_IN_MSECS;
static unsigned int prm_ha_changemode_interval_in_msecs_flag = 0;

int PRM_HA_MAX_HEARTBEAT_GAP = HB_DEFAULT_MAX_HEARTBEAT_GAP;
static int prm_ha_max_heartbeat_gap_default = HB_DEFAULT_MAX_HEARTBEAT_GAP;
static unsigned int prm_ha_max_heartbeat_gap_flag = 0;

const char *PRM_HA_PING_HOSTS = "";
static const char *prm_ha_ping_hosts_default = NULL;
static unsigned int prm_ha_ping_hosts_flag = 0;

int *PRM_HA_APPLYLOGDB_RETRY_ERROR_LIST = int_list_initial;
static bool *prm_ha_applylogdb_retry_error_list_default = NULL;
static unsigned int prm_ha_applylogdb_retry_error_list_flag = 0;

int *PRM_HA_APPLYLOGDB_IGNORE_ERROR_LIST = int_list_initial;
static bool *prm_ha_applylogdb_ignore_error_list_default = NULL;
static unsigned int prm_ha_applylogdb_ignore_error_list_flag = 0;

int PRM_HA_APPLYLOGDB_LOG_WAIT_TIME_IN_SECS = -1;
static int prm_ha_applylogdb_log_wait_time_in_secs_default = -1;
static int prm_ha_applylogdb_log_wait_time_in_secs_lower = -1;
static unsigned int prm_ha_applylogdb_log_wait_time_in_secs_flag = 0;

bool PRM_HA_SQL_LOGGING = false;
static bool prm_ha_sql_logging_default = false;
static unsigned int prm_ha_sql_logging_flag = 0;

int PRM_HA_SQL_LOG_MAX_SIZE_IN_MB = INT_MIN;
static int prm_ha_sql_log_max_size_in_mb_default = 50;
static int prm_ha_sql_log_max_size_in_mb_upper = 2048;
static int prm_ha_sql_log_max_size_in_mb_lower = 1;
static unsigned int prm_ha_sql_log_max_size_in_mb_flag = 0;

int PRM_HA_COPY_LOG_MAX_ARCHIVES = 1;
static int prm_ha_copy_log_max_archives_default = 1;
static int prm_ha_copy_log_max_archives_upper = INT_MAX;
static int prm_ha_copy_log_max_archives_lower = 0;
static unsigned int prm_ha_copy_log_max_archives_flag = 0;

int PRM_HA_COPY_LOG_TIMEOUT = 5;
static int prm_ha_copy_log_timeout_default = 5;
static int prm_ha_copy_log_timeout_upper = INT_MAX;
static int prm_ha_copy_log_timeout_lower = -1;
static unsigned int prm_ha_copy_log_timeout_flag = 0;

int PRM_HA_REPLICA_DELAY_IN_SECS = 0;
static int prm_ha_replica_delay_in_secs_default = 0;
static int prm_ha_replica_delay_in_secs_upper = INT_MAX;
static int prm_ha_replica_delay_in_secs_lower = 0;
static unsigned int prm_ha_replica_delay_in_secs_flag = 0;

const char *PRM_HA_REPLICA_TIME_BOUND = "";
static const char *prm_ha_replica_time_bound_default = NULL;
static unsigned int prm_ha_replica_time_bound_flag = 0;

int PRM_HA_DELAY_LIMIT_IN_SECS = 0;
static int prm_ha_delay_limit_in_secs_default = 0;
static int prm_ha_delay_limit_in_secs_upper = INT_MAX;
static int prm_ha_delay_limit_in_secs_lower = 0;
static unsigned int prm_ha_delay_limit_in_secs_flag = 0;

int PRM_HA_DELAY_LIMIT_DELTA_IN_SECS = 0;
static int prm_ha_delay_limit_delta_in_secs_default = 0;
static int prm_ha_delay_limit_delta_in_secs_upper = INT_MAX;
static int prm_ha_delay_limit_delta_in_secs_lower = 0;
static unsigned int prm_ha_delay_limit_delta_in_secs_flag = 0;

int PRM_HA_APPLYLOGDB_MAX_COMMIT_INTERVAL_IN_MSECS = 500;
static int prm_ha_applylogdb_max_commit_interval_in_msecs_default = 500;
static int prm_ha_applylogdb_max_commit_interval_in_msecs_upper = INT_MAX;
static int prm_ha_applylogdb_max_commit_interval_in_msecs_lower = 0;
static unsigned int prm_ha_applylogdb_max_commit_interval_in_msecs_flag = 0;

int PRM_HA_CHECK_DISK_FAILURE_INTERVAL_IN_SECS = 15;
static int prm_ha_check_disk_failure_interval_in_secs_default = 15;
static int prm_ha_check_disk_failure_interval_in_secs_upper = INT_MAX;
static int prm_ha_check_disk_failure_interval_in_secs_lower = 0;
static unsigned int prm_ha_check_disk_failure_interval_in_secs_flag = 0;

bool PRM_JAVA_STORED_PROCEDURE = false;
static bool prm_java_stored_procedure_default = false;
static unsigned int prm_java_stored_procedure_flag = 0;

bool PRM_COMPAT_PRIMARY_KEY = false;
static bool prm_compat_primary_key_default = false;
static unsigned int prm_compat_primary_key_flag = 0;

static unsigned int prm_log_header_flush_interval_flag = 0;

bool PRM_LOG_ASYNC_COMMIT = false;
static bool prm_log_async_commit_default = false;
static unsigned int prm_log_async_commit_flag = 0;

int PRM_LOG_GROUP_COMMIT_INTERVAL_MSECS = 0;
static int prm_log_group_commit_interval_msecs_default = 0;
static int prm_log_group_commit_interval_msecs_lower = 0;
static unsigned int prm_log_group_commit_interval_msecs_flag = 0;

static unsigned int prm_log_bg_flush_interval_msecs_flag = 0;

static unsigned int prm_log_bg_flush_num_pages_flag = 0;

bool PRM_INTL_MBS_SUPPORT = false;
static bool prm_intl_mbs_support_default = false;
static unsigned int prm_intl_mbs_support_flag = 0;

bool PRM_LOG_COMPRESS = false;
static bool prm_log_compress_default = true;
static unsigned int prm_log_compress_flag = 0;

bool PRM_BLOCK_NOWHERE_STATEMENT = false;
static bool prm_block_nowhere_statement_default = false;
static unsigned int prm_block_nowhere_statement_flag = 0;

bool PRM_BLOCK_DDL_STATEMENT = false;
static bool prm_block_ddl_statement_default = false;
static unsigned int prm_block_ddl_statement_flag = 0;

#if defined (ENABLE_UNUSED_FUNCTION)
bool PRM_SINGLE_BYTE_COMPARE = false;
static bool prm_single_byte_compare_default = false;
static unsigned int prm_single_byte_compare_flag = 0;
#endif

int PRM_CSQL_HISTORY_NUM = 50;
static int prm_csql_history_num_default = 50;
static int prm_csql_history_num_upper = 200;
static int prm_csql_history_num_lower = 1;
static unsigned int prm_csql_history_num_flag = 0;

bool PRM_LOG_TRACE_DEBUG = false;
static bool prm_log_trace_debug_default = false;
static unsigned int prm_log_trace_debug_flag = 0;

const char *PRM_DL_FORK = "";
static const char *prm_dl_fork_default = NULL;
static unsigned int prm_dl_fork_flag = 0;

bool PRM_ER_PRODUCTION_MODE = true;
static bool prm_er_production_mode_default = true;
static unsigned int prm_er_production_mode_flag = 0;

int PRM_ER_STOP_ON_ERROR = 0;
static int prm_er_stop_on_error_default = 0;
static int prm_er_stop_on_error_upper = 0;
static unsigned int prm_er_stop_on_error_flag = 0;

int PRM_TCP_RCVBUF_SIZE = -1;
static int prm_tcp_rcvbuf_size_default = -1;
static unsigned int prm_tcp_rcvbuf_size_flag = 0;

int PRM_TCP_SNDBUF_SIZE = -1;
static int prm_tcp_sndbuf_size_default = -1;
static unsigned int prm_tcp_sndbuf_size_flag = 0;

bool PRM_TCP_NODELAY = false;
static bool prm_tcp_nodelay_default = false;
static unsigned int prm_tcp_nodelay_flag = 0;

bool PRM_TCP_KEEPALIVE = true;
static bool prm_tcp_keepalive_default = true;
static unsigned int prm_tcp_keepalive_flag = 0;

bool PRM_CSQL_SINGLE_LINE_MODE = false;
static bool prm_csql_single_line_mode_default = false;
static unsigned int prm_csql_single_line_mode_flag = 0;

bool PRM_XASL_DEBUG_DUMP = false;
static bool prm_xasl_debug_dump_default = false;
static unsigned int prm_xasl_debug_dump_flag = 0;

int PRM_LOG_MAX_ARCHIVES = INT_MAX;
static int prm_log_max_archives_default = INT_MAX;
static int prm_log_max_archives_lower = 0;
static unsigned int prm_log_max_archives_flag = 0;

bool PRM_FORCE_REMOVE_LOG_ARCHIVES = true;
static bool prm_force_remove_log_archives_default = true;
static unsigned int prm_force_remove_log_archives_flag = 0;

int PRM_REMOVE_LOG_ARCHIVES_INTERVAL = 0;
static int prm_remove_log_archives_interval_default = 0;
static int prm_remove_log_archives_interval_lower = 0;
static unsigned int prm_remove_log_archives_interval_flag = 0;

bool PRM_LOG_NO_LOGGING = false;
static bool prm_log_no_logging_default = false;
static unsigned int prm_log_no_logging_flag = 0;

bool PRM_UNLOADDB_IGNORE_ERROR = false;
static bool prm_unloaddb_ignore_error_default = false;
static unsigned int prm_unloaddb_ignore_error_flag = 0;

int PRM_UNLOADDB_LOCK_TIMEOUT = -1;
static int prm_unloaddb_lock_timeout_default = -1;
static int prm_unloaddb_lock_timeout_lower = -1;
static unsigned int prm_unloaddb_lock_timeout_flag = 0;

int PRM_LOADDB_FLUSH_INTERVAL = 1000;
static int prm_loaddb_flush_interval_default = 1000;
static int prm_loaddb_flush_interval_lower = 0;
static unsigned int prm_loaddb_flush_interval_flag = 0;

const char *PRM_IO_TEMP_VOLUME_PATH = "";
static char *prm_io_temp_volume_path_default = NULL;
static unsigned int prm_io_temp_volume_path_flag = 0;

const char *PRM_IO_VOLUME_EXT_PATH = "";
static char *prm_io_volume_ext_path_default = NULL;
static unsigned int prm_io_volume_ext_path_flag = 0;

bool PRM_UNIQUE_ERROR_KEY_VALUE = false;
static bool prm_unique_error_key_value_default = false;
static unsigned int prm_unique_error_key_value_flag = 0;

bool PRM_USE_SYSTEM_MALLOC = false;
static bool prm_use_system_malloc_default = false;
static unsigned int prm_use_system_malloc_flag = 0;

const char *PRM_EVENT_HANDLER = "";
static const char *prm_event_handler_default = NULL;
static unsigned int prm_event_handler_flag = 0;

int *PRM_EVENT_ACTIVATION = int_list_initial;
static bool *prm_event_activation_default = NULL;
static unsigned int prm_event_activation_flag = 0;

bool PRM_READ_ONLY_MODE = false;
static bool prm_read_only_mode_default = false;
static unsigned int prm_read_only_mode_flag = 0;

int PRM_MNT_WAITING_THREAD = 0;
static int prm_mnt_waiting_thread_default = 0;
static int prm_mnt_waiting_thread_lower = 0;
static unsigned int prm_mnt_waiting_thread_flag = 0;

int *PRM_MNT_STATS_THRESHOLD = int_list_initial;
static int *prm_mnt_stats_threshold_default = NULL;
static unsigned int prm_mnt_stats_threshold_flag = 0;

const char *PRM_SERVICE_SERVICE_LIST = "";
static const char *prm_service_service_list_default = NULL;
static unsigned int prm_service_service_list_flag = 0;

const char *PRM_SERVICE_SERVER_LIST = "";
static const char *prm_service_server_list_default = NULL;
static unsigned int prm_service_server_list_flag = 0;

int PRM_SESSION_STATE_TIMEOUT = 60 * 60 * 6;	/* 6 hours */
static int prm_session_timeout_default = 60 * 60 * 6;	/* 6 hours */
static int prm_session_timeout_lower = 60;	/* 1 minute */
static int prm_session_timeout_upper = 60 * 60 * 24 * 365;	/* 1 nonleap year */
static unsigned int prm_session_timeout_flag = 0;

int PRM_MULTI_RANGE_OPT_LIMIT = 100;
static int prm_multi_range_opt_limit_default = 100;
static int prm_multi_range_opt_limit_lower = 0;	/* disabled */
static int prm_multi_range_opt_limit_upper = 10000;
static unsigned int prm_multi_range_opt_limit_flag = 0;

UINT64 PRM_DB_VOLUME_SIZE = 536870912ULL;
static UINT64 prm_db_volume_size_default = 536870912ULL;	/* 512M */
static UINT64 prm_db_volume_size_lower = 20971520ULL;	/* 20M */
static UINT64 prm_db_volume_size_upper = 21474836480ULL;	/* 20G */
static unsigned int prm_db_volume_size_flag = 0;

UINT64 PRM_LOG_VOLUME_SIZE = 536870912ULL;
static UINT64 prm_log_volume_size_default = 536870912ULL;	/* 512M */
static UINT64 prm_log_volume_size_lower = 20971520ULL;	/* 20M */
static UINT64 prm_log_volume_size_upper = 4294967296ULL;	/* 4G */
static unsigned int prm_log_volume_size_flag = 0;

char *PRM_INTL_NUMBER_LANG = NULL;
static char *prm_intl_number_lang_default = NULL;
static unsigned int prm_intl_number_lang_flag = 0;

char *PRM_INTL_DATE_LANG = NULL;
static char *prm_intl_date_lang_default = NULL;
static unsigned int prm_intl_date_lang_flag = 0;

bool PRM_UNICODE_INPUT_NORMALIZATION = false;
static bool prm_unicode_input_normalization_default = false;
static unsigned int prm_unicode_input_normalization_flag = 0;

bool PRM_UNICODE_OUTPUT_NORMALIZATION = false;
static bool prm_unicode_output_normalization_default = false;
static unsigned int prm_unicode_output_normalization_flag = 0;

bool PRM_INTL_CHECK_INPUT_STRING = false;
static bool prm_intl_check_input_string_default = false;
static unsigned int prm_intl_check_input_string_flag = 0;

int PRM_CHECK_PEER_ALIVE = CSS_CHECK_PEER_ALIVE_BOTH;
static int prm_check_peer_alive_default = CSS_CHECK_PEER_ALIVE_BOTH;
static unsigned int prm_check_peer_alive_flag = 0;

UINT64 PRM_GENERIC_VOL_PREALLOC_SIZE;
static UINT64 prm_generic_vol_prealloc_size_default = 52428800ULL;	/* 50M */
static UINT64 prm_generic_vol_prealloc_size_lower = 0ULL;
static UINT64 prm_generic_vol_prealloc_size_upper = 21474836480ULL;	/* 20G */
static unsigned int prm_generic_vol_prealloc_size_flag = 0;

int PRM_SQL_TRACE_SLOW_MSECS = -1;
static int prm_sql_trace_slow_msecs_default = -1;
static int prm_sql_trace_slow_msecs_lower = -1;
static int prm_sql_trace_slow_msecs_upper = 1000 * 60 * 60 * 24;	/* 24 hours */
static unsigned int prm_sql_trace_slow_msecs_flag = 0;

bool PRM_SQL_TRACE_EXECUTION_PLAN = false;
static bool prm_sql_trace_execution_plan_default = false;
static unsigned int prm_sql_trace_execution_plan_flag = 0;

int PRM_LOG_TRACE_FLUSH_TIME_MSECS = 0;
static int prm_log_trace_flush_time_msecs_default = 0;
static int prm_log_trace_flush_time_msecs_lower = 0;
static unsigned int prm_log_trace_flush_time_msecs_flag = 0;

char *PRM_INTL_COLLATION = NULL;
static char *prm_intl_collation_default = NULL;
static unsigned int prm_intl_collation_flag = 0;

int PRM_SORT_LIMIT_MAX_COUNT = 1000;
static int prm_sort_limit_max_count_default = 1000;
static int prm_sort_limit_max_count_lower = 0;	/* disabled */
static int prm_sort_limit_max_count_upper = INT_MAX;
static unsigned int prm_sort_limit_max_count_flag = 0;

int PRM_SQL_TRACE_IOREADS = 0;
static int prm_sql_trace_ioreads_default = 0;
static int prm_sql_trace_ioreads_lower = 0;
static unsigned int prm_sql_trace_ioreads_flag = 0;

bool PRM_QUERY_TRACE = false;
static bool prm_query_trace_default = false;
static unsigned int prm_query_trace_flag = 0;

int PRM_QUERY_TRACE_FORMAT = QUERY_TRACE_TEXT;
static int prm_query_trace_format_default = QUERY_TRACE_TEXT;
static int prm_query_trace_format_lower = QUERY_TRACE_TEXT;
static int prm_query_trace_format_upper = QUERY_TRACE_JSON;
static unsigned int prm_query_trace_format_flag = 0;

int PRM_MAX_RECURSION_SQL_DEPTH = 400;
static int prm_max_recursion_sql_depth_default = 400;
static unsigned int prm_max_recursion_sql_depth_flag = 0;

UINT64 PRM_MAX_AGG_HASH_SIZE = 2 * 1024 * 1024;	/* 2 MB */
static UINT64 prm_max_agg_hash_size_default = 2 * 1024 * 1024;	/* 2 MB */
static UINT64 prm_max_agg_hash_size_lower = 32 * 1024;	/* 32 KB */
static UINT64 prm_max_agg_hash_size_upper = 128 * 1024 * 1024;	/* 128 MB */
static unsigned int prm_max_agg_hash_size_flag = 0;

bool PRM_AGG_HASH_RESPECT_ORDER = true;
static bool prm_agg_hash_respect_order_default = true;
static unsigned int prm_agg_hash_respect_order_flag = 0;

bool PRM_USE_BTREE_FENCE_KEY = true;
static bool prm_use_btree_fence_key_default = true;
static unsigned int prm_use_btree_fence_key_flag = 0;

bool PRM_UPDATE_USE_ATTRIBUTE_REFERENCES = false;
static bool prm_update_use_attribute_references_default = false;
static unsigned int prm_update_use_attribute_references_flag = 0;

float PRM_PB_AIN_RATIO = 0.25f;
static float prm_pb_ain_ratio_default = 0.25f;
static float prm_pb_ain_ratio_upper = 0.8f;
static float prm_pb_ain_ratio_lower = 0.0f;
static unsigned int prm_pb_ain_ratio_flag = 0;

float PRM_PB_AOUT_RATIO = 0.5f;
static float prm_pb_aout_ratio_default = 0.5f;
static float prm_pb_aout_ratio_upper = 3.0;
static float prm_pb_aout_ratio_lower = 0;
static unsigned int prm_pb_aout_ratio_flag = 0;

bool PRM_OPTIMIZER_ENABLE_MERGE_JOIN = false;
static bool prm_optimizer_enable_merge_join_default = false;
static unsigned int prm_optimizer_enable_merge_join_flag = 0;

bool PRM_OPTIMIZER_RESERVE_01 = false;
static bool prm_optimizer_reserve_01_default = false;
static unsigned int prm_optimizer_reserve_01_flag = 0;

bool PRM_OPTIMIZER_RESERVE_02 = false;
static bool prm_optimizer_reserve_02_default = false;
static unsigned int prm_optimizer_reserve_02_flag = 0;

bool PRM_OPTIMIZER_RESERVE_03 = false;
static bool prm_optimizer_reserve_03_default = false;
static unsigned int prm_optimizer_reserve_03_flag = 0;

bool PRM_OPTIMIZER_RESERVE_04 = false;
static bool prm_optimizer_reserve_04_default = false;
static unsigned int prm_optimizer_reserve_04_flag = 0;

bool PRM_OPTIMIZER_RESERVE_05 = false;
static bool prm_optimizer_reserve_05_default = false;
static unsigned int prm_optimizer_reserve_05_flag = 0;

bool PRM_OPTIMIZER_RESERVE_06 = false;
static bool prm_optimizer_reserve_06_default = false;
static unsigned int prm_optimizer_reserve_06_flag = 0;

bool PRM_OPTIMIZER_RESERVE_07 = false;
static bool prm_optimizer_reserve_07_default = false;
static unsigned int prm_optimizer_reserve_07_flag = 0;

bool PRM_OPTIMIZER_RESERVE_08 = false;
static bool prm_optimizer_reserve_08_default = false;
static unsigned int prm_optimizer_reserve_08_flag = 0;

bool PRM_OPTIMIZER_RESERVE_09 = false;
static bool prm_optimizer_reserve_09_default = false;
static unsigned int prm_optimizer_reserve_09_flag = 0;

bool PRM_OPTIMIZER_RESERVE_10 = false;
static bool prm_optimizer_reserve_10_default = false;
static unsigned int prm_optimizer_reserve_10_flag = 0;

bool PRM_OPTIMIZER_RESERVE_11 = false;
static bool prm_optimizer_reserve_11_default = false;
static unsigned int prm_optimizer_reserve_11_flag = 0;

bool PRM_OPTIMIZER_RESERVE_12 = false;
static bool prm_optimizer_reserve_12_default = false;
static unsigned int prm_optimizer_reserve_12_flag = 0;

bool PRM_OPTIMIZER_RESERVE_13 = false;
static bool prm_optimizer_reserve_13_default = false;
static unsigned int prm_optimizer_reserve_13_flag = 0;

bool PRM_OPTIMIZER_RESERVE_14 = false;
static bool prm_optimizer_reserve_14_default = false;
static unsigned int prm_optimizer_reserve_14_flag = 0;

bool PRM_OPTIMIZER_RESERVE_15 = false;
static bool prm_optimizer_reserve_15_default = false;
static unsigned int prm_optimizer_reserve_15_flag = 0;

bool PRM_OPTIMIZER_RESERVE_16 = false;
static bool prm_optimizer_reserve_16_default = false;
static unsigned int prm_optimizer_reserve_16_flag = 0;

bool PRM_OPTIMIZER_RESERVE_17 = false;
static bool prm_optimizer_reserve_17_default = false;
static unsigned int prm_optimizer_reserve_17_flag = 0;

bool PRM_OPTIMIZER_RESERVE_18 = false;
static bool prm_optimizer_reserve_18_default = false;
static unsigned int prm_optimizer_reserve_18_flag = 0;

bool PRM_OPTIMIZER_RESERVE_19 = false;
static bool prm_optimizer_reserve_19_default = false;
static unsigned int prm_optimizer_reserve_19_flag = 0;

bool PRM_OPTIMIZER_RESERVE_20 = false;
static bool prm_optimizer_reserve_20_default = false;
static unsigned int prm_optimizer_reserve_20_flag = 0;

bool PRM_HA_REPL_ENABLE_SERVER_SIDE_UPDATE = false;
static bool prm_ha_repl_enable_server_side_update_default = false;
static bool prm_ha_repl_enable_server_side_update_flag = 0;

float PRM_PB_LRU_HOT_RATIO = 0.4f;
static float prm_pb_lru_hot_ratio_default = 0.4f;
static float prm_pb_lru_hot_ratio_upper = 0.95f;
static float prm_pb_lru_hot_ratio_lower = 0.05f;
static unsigned int prm_pb_lru_hot_ratio_flag = 0;

bool PRM_HA_PREFETCHLOGDB_ENABLE = false;
static unsigned int prm_ha_prefetchlogdb_enable_flag = 0;
static unsigned int prm_ha_prefetchlogdb_enable_default = false;

unsigned int PRM_HA_PREFETCHLOGDB_MAX_THREAD_COUNT = 4;
static unsigned int prm_ha_prefetchlogdb_max_thread_count_flag = 0;
static unsigned int prm_ha_prefetchlogdb_max_thread_count_default = 4;
static unsigned int prm_ha_prefetchlogdb_max_thread_count_lower = 1;
static unsigned int prm_ha_prefetchlogdb_max_thread_count_upper = INT_MAX;

unsigned int PRM_HA_PREFETCHLOGDB_PAGE_DISTANCE = 200;
static unsigned int prm_ha_prefetchlogdb_page_distance_flag = 0;
static unsigned int prm_ha_prefetchlogdb_page_distance_default = 200;
static unsigned int prm_ha_prefetchlogdb_page_distance_lower = 50;
static unsigned int prm_ha_prefetchlogdb_page_distance_upper = INT_MAX;

unsigned int PRM_HA_PREFETCHLOGDB_MAX_PAGE_COUNT = 1000;
static unsigned int prm_ha_prefetchlogdb_max_page_count_flag = 0;
static unsigned int prm_ha_prefetchlogdb_max_page_count_default = 1000;
static unsigned int prm_ha_prefetchlogdb_max_page_count_lower = 0;
static unsigned int prm_ha_prefetchlogdb_max_page_count_upper = INT_MAX;

int PRM_VACUUM_MASTER_WAKEUP_INTERVAL = 10;
static int prm_vacuum_master_wakeup_interval_default = 10;
static int prm_vacuum_master_wakeup_interval_lower = 1;
static unsigned int prm_vacuum_master_wakeup_interval_flag = 0;

int PRM_VACUUM_LOG_BLOCK_PAGES = VACUUM_LOG_BLOCK_PAGES_DEFAULT;
static int prm_vacuum_log_block_pages_default = VACUUM_LOG_BLOCK_PAGES_DEFAULT;
static int prm_vacuum_log_block_pages_lower = 4;
static int prm_vacuum_log_block_pages_upper = 1024;
static unsigned int prm_vacuum_log_block_pages_flag = 0;

int PRM_VACUUM_WORKER_COUNT = 10;
static int prm_vacuum_worker_count_default = 10;
static int prm_vacuum_worker_count_lower = 1;
static int prm_vacuum_worker_count_upper = VACUUM_MAX_WORKER_COUNT;
static unsigned int prm_vacuum_worker_count_flag = 0;

int PRM_ER_LOG_VACUUM = 1;
static int prm_er_log_vacuum_default = 1;
static unsigned int prm_er_log_vacuum_flag = 0;

bool PRM_DISABLE_VACUUM = false;
static bool prm_disable_vacuum_default = false;
static unsigned int prm_disable_vacuum_flag = 0;

bool PRM_LOG_BTREE_OPS = false;
static bool prm_log_btree_ops_default = false;
static unsigned int prm_log_btree_ops_flag = 0;

bool PRM_OBJECT_PRINT_FORMAT_OID = false;
static bool prm_object_print_format_oid_default = false;
static unsigned int prm_object_print_format_oid_flag = 0;

char *PRM_TIMEZONE = NULL;
static char *prm_timezone_default = NULL;
static unsigned int prm_timezone_flag = 0;

char *PRM_SERVER_TIMEZONE = NULL;
static char *prm_server_timezone_default = NULL;
static unsigned int prm_server_timezone_flag = 0;

bool prm_tz_leap_second_support_default = false;
bool PRM_TZ_LEAP_SECOND_SUPPORT = false;
static unsigned int prm_leap_second_support_flag = 0;

bool PRM_OPTIMIZER_ENABLE_AGGREGATE_OPTIMIZATION = true;
static bool prm_optimizer_enable_aggregate_optimization_default = true;
static unsigned int prm_optimizer_enable_aggregate_optimization_flag = 0;

/* buffer for 2 x maximum vacuum workers, each prefetch buffer block having
 * (PRM_VACUUM_LOG_BLOCK_PAGES + 1) */
int PRM_VACUUM_PREFETCH_LOG_NBUFFERS = 2 * VACUUM_MAX_WORKER_COUNT * (VACUUM_LOG_BLOCK_PAGES_DEFAULT + 1);
static int prm_vacuum_prefetch_log_nbuffers_default =
  2 * VACUUM_MAX_WORKER_COUNT * (VACUUM_LOG_BLOCK_PAGES_DEFAULT + 1);
static unsigned int prm_vacuum_prefetch_log_nbuffers_flag = 0;
/* buffers for all vacuum workers + 1 for job queue */
static int prm_vacuum_prefetch_log_nbuffers_lower =
  (VACUUM_MAX_WORKER_COUNT + 1) * (VACUUM_LOG_BLOCK_PAGES_DEFAULT + 1);

int PRM_VACUUM_PREFETCH_LOG_MODE = VACUUM_PREFETCH_LOG_MODE_WORKERS;
static int prm_vacuum_prefetch_log_mode_default = VACUUM_PREFETCH_LOG_MODE_WORKERS;
static unsigned int prm_vacuum_prefetch_log_mode_flag = 0;
static int prm_vacuum_prefetch_log_mode_lower = VACUUM_PREFETCH_LOG_MODE_MASTER;
static int prm_vacuum_prefetch_log_mode_upper = VACUUM_PREFETCH_LOG_MODE_WORKERS;

bool PRM_PB_NEIGHBOR_FLUSH_NONDIRTY = false;
static unsigned int prm_pb_neighbor_flush_nondirty_flag = 0;
static bool prm_pb_neighbor_flush_nondirty_default = false;

unsigned int PRM_PB_NEIGHBOR_FLUSH_PAGES = 8;
static unsigned int prm_pb_neighbor_flush_pages_flag = 0;
static unsigned int prm_pb_neighbor_flush_pages_default = 8;
static unsigned int prm_pb_neighbor_flush_pages_upper = 32;
static unsigned int prm_pb_neighbor_flush_pages_lower = 0;

int *PRM_FAULT_INJECTION_IDS = int_list_initial;
static int prm_fault_injection_id_flag = 0;
static int *prm_fault_injection_id_default = NULL;

int PRM_FAULT_INJECTION_TEST = FI_GROUP_NONE;
static int prm_fault_injection_test_flag = 0;
static int prm_fault_injection_test_default = FI_GROUP_NONE;
static int prm_fault_injection_test_lower = FI_GROUP_NONE;
static int prm_fault_injection_test_upper = FI_GROUP_MAX;

bool PRM_FAULT_INJECTION_ACTION_PREFER_ABORT_TO_EXIT = true;
static unsigned int prm_fault_injection_action_prefer_abort_to_exit_flag = 0;
static bool prm_fault_injection_action_prefer_abort_to_exit_default = true;

int PRM_HA_REPL_FILTER_TYPE = REPL_FILTER_NONE;
static int prm_ha_repl_filter_type_default = REPL_FILTER_NONE;
static int prm_ha_repl_filter_type_lower = REPL_FILTER_NONE;
static int prm_ha_repl_filter_type_upper = REPL_FILTER_EXCLUDE_TBL;
static unsigned int prm_ha_repl_filter_type_flag = 0;

const char *PRM_HA_REPL_FILTER_FILE = "";
static const char *prm_ha_repl_filter_file_default = "";
static unsigned int prm_ha_repl_filter_file_flag = 0;

bool PRM_COMPENSATE_DEBUG = false;
static const bool prm_compensate_debug_default = false;
static unsigned int prm_compensate_debug_flag = 0;

bool PRM_POSTPONE_DEBUG = false;
static const bool prm_postpone_debug_default = false;
static unsigned int prm_postpone_debug_flag = 0;

bool PRM_CLIENT_CLASS_CACHE_DEBUG = false;
static const bool prm_client_class_cache_debug_default = false;
static unsigned int prm_client_class_cache_debug_flag = 0;

bool PRM_EXAMINE_CLIENT_CACHED_LOCKS = false;
static bool prm_examine_client_cached_locks_default = false;
static bool prm_examine_client_cached_locks_flag = 0;

bool PRM_PB_SEQUENTIAL_VICTIM_FLUSH = false;
static bool prm_pb_sequential_victim_flush_default = false;
static unsigned int prm_pb_sequential_victim_flush_flag = 0;

bool PRM_LOG_UNIQUE_STATS = false;
static bool prm_log_unique_stats_default = false;
static unsigned int prm_log_unique_stats_flag = 0;

bool PRM_LOGPB_LOGGING_DEBUG = false;
static bool prm_logpb_logging_debug_default = false;
static unsigned int prm_logpb_logging_debug_flag = 0;

bool PRM_FORCE_RESTART_TO_SKIP_RECOVERY = false;
static bool prm_force_restart_to_skip_recovery_default = false;
static unsigned int prm_force_restart_to_skip_recovery_flag = 0;

<<<<<<< HEAD
bool PRM_DISK_LOGGING = false;
static bool prm_disk_logging_default = false;
static unsigned int prm_disk_logging_flag = 0;

bool PRM_FILE_LOGGING = false;
static bool prm_file_logging_default = false;
static unsigned int prm_file_logging_flag = 0;
=======
static unsigned int prm_extended_statistics_flag = 0;
static int prm_extended_statistics_default = 15;
int PRM_EXTENDED_STATISTICS = 15;
static int prm_extended_statistics_upper = 15;
static int prm_extended_statistics_lower = 0;

>>>>>>> 059aba13

typedef int (*DUP_PRM_FUNC) (void *, SYSPRM_DATATYPE, void *, SYSPRM_DATATYPE);

static int prm_size_to_io_pages (void *out_val, SYSPRM_DATATYPE out_type, void *in_val, SYSPRM_DATATYPE in_type);
static int prm_io_pages_to_size (void *out_val, SYSPRM_DATATYPE out_type, void *in_val, SYSPRM_DATATYPE in_type);

static int prm_size_to_log_pages (void *out_val, SYSPRM_DATATYPE out_type, void *in_val, SYSPRM_DATATYPE in_type);
static int prm_log_pages_to_size (void *out_val, SYSPRM_DATATYPE out_type, void *in_val, SYSPRM_DATATYPE in_type);

static int prm_msec_to_sec (void *out_val, SYSPRM_DATATYPE out_type, void *in_val, SYSPRM_DATATYPE in_type);
static int prm_sec_to_msec (void *out_val, SYSPRM_DATATYPE out_type, void *in_val, SYSPRM_DATATYPE in_type);

static int prm_sec_to_min (void *out_val, SYSPRM_DATATYPE out_type, void *in_val, SYSPRM_DATATYPE in_type);
static int prm_min_to_sec (void *out_val, SYSPRM_DATATYPE out_type, void *in_val, SYSPRM_DATATYPE in_type);

static int prm_equal_to_ori (void *out_val, SYSPRM_DATATYPE out_type, void *in_val, SYSPRM_DATATYPE in_type);
#if defined(SERVER_MODE)
static void update_session_state_from_sys_params (THREAD_ENTRY * thread_p, SESSION_PARAM * session_params);
#endif

typedef struct sysprm_param SYSPRM_PARAM;
struct sysprm_param
{
  const char *name;		/* the keyword expected */
  unsigned int static_flag;	/* bitmask flag representing status words */
  SYSPRM_DATATYPE datatype;	/* value data type */
  unsigned int *dynamic_flag;	/* shared by both original and duplicated */
  void *default_value;		/* address of (pointer to) default value */
  void *value;			/* address of (pointer to) current value */
  void *upper_limit;		/* highest allowable value */
  void *lower_limit;		/* lowest allowable value */
  char *force_value;		/* address of (pointer to) force value string */
  DUP_PRM_FUNC set_dup;		/* set duplicated value to original value */
  DUP_PRM_FUNC get_dup;		/* get duplicated value from original value */
};

static SYSPRM_PARAM prm_Def[] = {
  {PRM_NAME_ER_LOG_DEBUG,
   (PRM_FOR_SERVER | PRM_USER_CHANGE | PRM_HIDDEN),
   PRM_BOOLEAN,
   (void *) &prm_er_log_debug_flag,
   (void *) &prm_er_log_debug_default,
   (void *) &PRM_ER_LOG_DEBUG,
   (void *) NULL, (void *) NULL,
   (char *) NULL,
   (DUP_PRM_FUNC) NULL,
   (DUP_PRM_FUNC) NULL},
  {PRM_NAME_ER_BTREE_DEBUG,
   (PRM_FOR_SERVER | PRM_USER_CHANGE | PRM_HIDDEN),
   PRM_INTEGER,
   (void *) &prm_er_btree_debug_flag,
   (void *) &prm_er_btree_debug_default,
   (void *) &PRM_ER_BTREE_DEBUG,
   (void *) NULL, (void *) NULL,
   (char *) NULL,
   (DUP_PRM_FUNC) NULL,
   (DUP_PRM_FUNC) NULL},
  {PRM_NAME_ER_LOG_LEVEL,
   (PRM_FOR_CLIENT | PRM_FOR_SERVER | PRM_USER_CHANGE | PRM_GET_SERVER),
   PRM_KEYWORD,
   (void *) &prm_er_log_level_flag,
   (void *) &prm_er_log_level_default,
   (void *) &PRM_ER_LOG_LEVEL,
   (void *) &prm_er_log_level_upper, (void *) &prm_er_log_level_lower,
   (char *) NULL,
   (DUP_PRM_FUNC) NULL,
   (DUP_PRM_FUNC) NULL},
  {PRM_NAME_ER_LOG_WARNING,
   (PRM_FOR_CLIENT | PRM_FOR_SERVER | PRM_USER_CHANGE | PRM_GET_SERVER),
   PRM_BOOLEAN,
   (void *) &prm_er_log_warning_flag,
   (void *) &prm_er_log_warning_default,
   (void *) &PRM_ER_LOG_WARNING,
   (void *) NULL, (void *) NULL,
   (char *) NULL,
   (DUP_PRM_FUNC) NULL,
   (DUP_PRM_FUNC) NULL},
  {PRM_NAME_ER_EXIT_ASK,
   (PRM_FOR_CLIENT | PRM_FOR_SERVER | PRM_USER_CHANGE | PRM_HIDDEN),
   PRM_INTEGER,
   (void *) &prm_er_exit_ask_flag,
   (void *) &prm_er_exit_ask_default,
   (void *) &PRM_ER_EXIT_ASK,
   (void *) NULL, (void *) NULL,
   (char *) NULL,
   (DUP_PRM_FUNC) NULL,
   (DUP_PRM_FUNC) NULL},
  {PRM_NAME_ER_LOG_SIZE,
   (PRM_FOR_CLIENT | PRM_FOR_SERVER | PRM_USER_CHANGE | PRM_GET_SERVER),
   PRM_INTEGER,
   (void *) &prm_er_log_size_flag,
   (void *) &prm_er_log_size_default,
   (void *) &PRM_ER_LOG_SIZE,
   (void *) NULL, (void *) &prm_er_log_size_lower,
   (char *) NULL,
   (DUP_PRM_FUNC) NULL,
   (DUP_PRM_FUNC) NULL},
  {PRM_NAME_ER_LOG_FILE,
   (PRM_FOR_CLIENT | PRM_FOR_SERVER),
   PRM_STRING,
   (void *) &prm_er_log_file_flag,
   (void *) &prm_er_log_file_default,
   (void *) &PRM_ER_LOG_FILE,
   (void *) NULL, (void *) NULL,
   (char *) NULL,
   (DUP_PRM_FUNC) NULL,
   (DUP_PRM_FUNC) NULL},
  {PRM_NAME_ACCESS_IP_CONTROL,
   (PRM_FOR_SERVER | PRM_USER_CHANGE),
   PRM_BOOLEAN,
   (void *) &prm_access_ip_control_flag,
   (void *) &prm_access_ip_control_default,
   (void *) &PRM_ACCESS_IP_CONTROL,
   (void *) NULL, (void *) NULL,
   (char *) NULL,
   (DUP_PRM_FUNC) NULL,
   (DUP_PRM_FUNC) NULL},
  {PRM_NAME_ACCESS_IP_CONTROL_FILE,
   (PRM_FOR_SERVER | PRM_USER_CHANGE),
   PRM_STRING,
   (void *) &prm_access_ip_control_file_flag,
   (void *) &prm_access_ip_control_file_default,
   (void *) &PRM_ACCESS_IP_CONTROL_FILE,
   (void *) NULL, (void *) NULL,
   (char *) NULL,
   (DUP_PRM_FUNC) NULL,
   (DUP_PRM_FUNC) NULL},
  {PRM_NAME_IO_LOCKF_ENABLE,
   (PRM_FOR_SERVER | PRM_HIDDEN),
   PRM_BOOLEAN,
   (void *) &prm_io_lockf_enable_flag,
   (void *) &prm_io_lockf_enable_default,
   (void *) &PRM_IO_LOCKF_ENABLE,
   (void *) NULL, (void *) NULL,
   (char *) NULL,
   (DUP_PRM_FUNC) NULL,
   (DUP_PRM_FUNC) NULL},
  {PRM_NAME_SR_NBUFFERS,
   (PRM_FOR_SERVER | PRM_DEPRECATED | PRM_RELOADABLE),
   PRM_INTEGER,
   (void *) &prm_sr_nbuffers_flag,
   (void *) &prm_sr_nbuffers_default,
   (void *) &PRM_SR_NBUFFERS,
   (void *) NULL, (void *) &prm_sr_nbuffers_lower,
   (char *) NULL,
   (DUP_PRM_FUNC) NULL,
   (DUP_PRM_FUNC) NULL},
  {PRM_NAME_SORT_BUFFER_SIZE,
   (PRM_FOR_SERVER | PRM_USER_CHANGE | PRM_SIZE_UNIT | PRM_DIFFER_UNIT | PRM_RELOADABLE),
   PRM_INTEGER,
   (void *) &prm_sr_nbuffers_flag,
   (void *) &prm_sr_nbuffers_default,
   (void *) &PRM_SR_NBUFFERS,
   (void *) NULL, (void *) &prm_sr_nbuffers_lower,
   (char *) NULL,
   (DUP_PRM_FUNC) prm_size_to_io_pages,
   (DUP_PRM_FUNC) prm_io_pages_to_size},
  {PRM_NAME_PB_BUFFER_FLUSH_RATIO,
   (PRM_FOR_SERVER | PRM_HIDDEN | PRM_USER_CHANGE),
   PRM_FLOAT,
   (void *) &prm_pb_buffer_flush_ratio_flag,
   (void *) &prm_pb_buffer_flush_ratio_default,
   (void *) &PRM_PB_BUFFER_FLUSH_RATIO,
   (void *) &prm_pb_buffer_flush_ratio_upper,
   (void *) &prm_pb_buffer_flush_ratio_lower,
   (char *) NULL,
   (DUP_PRM_FUNC) NULL,
   (DUP_PRM_FUNC) NULL},
  {PRM_NAME_PB_NBUFFERS,
   (PRM_FOR_SERVER | PRM_DEPRECATED | PRM_RELOADABLE),
   PRM_INTEGER,
   (void *) &prm_pb_nbuffers_flag,
   (void *) &prm_pb_nbuffers_default,
   (void *) &PRM_PB_NBUFFERS,
   (void *) NULL, (void *) &prm_pb_nbuffers_lower,
   (char *) NULL,
   (DUP_PRM_FUNC) NULL,
   (DUP_PRM_FUNC) NULL},
  {PRM_NAME_PAGE_BUFFER_SIZE,
   (PRM_FOR_SERVER | PRM_SIZE_UNIT | PRM_DIFFER_UNIT | PRM_RELOADABLE),
   PRM_INTEGER,
   (void *) &prm_pb_nbuffers_flag,
   (void *) &prm_pb_nbuffers_default,
   (void *) &PRM_PB_NBUFFERS,
   (void *) NULL, (void *) &prm_pb_nbuffers_lower,
   (char *) NULL,
   (DUP_PRM_FUNC) prm_size_to_io_pages,
   (DUP_PRM_FUNC) prm_io_pages_to_size},
  {PRM_NAME_HF_UNFILL_FACTOR,
   (PRM_FOR_SERVER | PRM_USER_CHANGE),
   PRM_FLOAT,
   (void *) &prm_hf_unfill_factor_flag,
   (void *) &prm_hf_unfill_factor_default,
   (void *) &PRM_HF_UNFILL_FACTOR,
   (void *) &prm_hf_unfill_factor_upper, (void *) &prm_hf_unfill_factor_lower,
   (char *) NULL,
   (DUP_PRM_FUNC) NULL,
   (DUP_PRM_FUNC) NULL},
  {PRM_NAME_HF_MAX_BESTSPACE_ENTRIES,
   (PRM_FOR_SERVER | PRM_HIDDEN | PRM_USER_CHANGE),
   PRM_INTEGER,
   (void *) &prm_hf_max_bestspace_entries_flag,
   (void *) &prm_hf_max_bestspace_entries_default,
   (void *) &PRM_HF_MAX_BESTSPACE_ENTRIES,
   (void *) NULL, (void *) NULL,
   (char *) NULL,
   (DUP_PRM_FUNC) NULL,
   (DUP_PRM_FUNC) NULL},
  {PRM_NAME_BT_UNFILL_FACTOR,
   (PRM_FOR_SERVER | PRM_USER_CHANGE),
   PRM_FLOAT,
   (void *) &prm_bt_unfill_factor_flag,
   (void *) &prm_bt_unfill_factor_default,
   (void *) &PRM_BT_UNFILL_FACTOR,
   (void *) &prm_bt_unfill_factor_upper, (void *) &prm_bt_unfill_factor_lower,
   (char *) NULL,
   (DUP_PRM_FUNC) NULL,
   (DUP_PRM_FUNC) NULL},
  {PRM_NAME_BT_OID_NBUFFERS,
   (PRM_FOR_SERVER | PRM_DEPRECATED | PRM_RELOADABLE),
   PRM_FLOAT,
   (void *) &prm_bt_oid_nbuffers_flag,
   (void *) &prm_bt_oid_nbuffers_default,
   (void *) &PRM_BT_OID_NBUFFERS,
   (void *) &prm_bt_oid_nbuffers_upper, (void *) &prm_bt_oid_nbuffers_lower,
   (char *) NULL,
   (DUP_PRM_FUNC) NULL,
   (DUP_PRM_FUNC) NULL},
  {PRM_NAME_BT_OID_BUFFER_SIZE,
   (PRM_FOR_SERVER | PRM_USER_CHANGE | PRM_SIZE_UNIT | PRM_DIFFER_UNIT | PRM_RELOADABLE),
   PRM_FLOAT,
   (void *) &prm_bt_oid_nbuffers_flag,
   (void *) &prm_bt_oid_nbuffers_default,
   (void *) &PRM_BT_OID_NBUFFERS,
   (void *) &prm_bt_oid_nbuffers_upper, (void *) &prm_bt_oid_nbuffers_lower,
   (char *) NULL,
   (DUP_PRM_FUNC) prm_size_to_io_pages,
   (DUP_PRM_FUNC) prm_io_pages_to_size},
  {PRM_NAME_BT_INDEX_SCAN_OID_ORDER,
   (PRM_FOR_CLIENT | PRM_USER_CHANGE | PRM_FOR_SESSION),
   PRM_BOOLEAN,
   (void *) &prm_bt_index_scan_oid_order_flag,
   (void *) &prm_bt_index_scan_oid_order_default,
   (void *) &PRM_BT_INDEX_SCAN_OID_ORDER,
   (void *) NULL, (void *) NULL,
   (char *) NULL,
   (DUP_PRM_FUNC) NULL,
   (DUP_PRM_FUNC) NULL},
  {PRM_NAME_BOSR_MAXTMP_PAGES,	/* todo: change me */
   (PRM_FOR_SERVER),
   PRM_INTEGER,
   (void *) &prm_bosr_maxtmp_flag,
   (void *) &prm_bosr_maxtmp_pages,
   (void *) &PRM_BOSR_MAXTMP_PAGES,
   (void *) NULL, (void *) NULL,
   (char *) NULL,
   (DUP_PRM_FUNC) NULL,
   (DUP_PRM_FUNC) NULL},
  {PRM_NAME_LK_TIMEOUT_MESSAGE_DUMP_LEVEL,
   (PRM_OBSOLETED),
   PRM_NO_TYPE,
   (void *) &prm_lk_timeout_message_dump_level_flag,
   (void *) NULL,
   (void *) NULL,
   (void *) NULL,
   (void *) NULL,
   (char *) NULL,
   (DUP_PRM_FUNC) NULL,
   (DUP_PRM_FUNC) NULL},
  {PRM_NAME_LK_ESCALATION_AT,
   (PRM_FOR_SERVER | PRM_USER_CHANGE),
   PRM_INTEGER,
   (void *) &prm_lk_escalation_at_flag,
   (void *) &prm_lk_escalation_at_default,
   (void *) &PRM_LK_ESCALATION_AT,
   (void *) NULL, (void *) &prm_lk_escalation_at_lower,
   (char *) NULL,
   (DUP_PRM_FUNC) NULL,
   (DUP_PRM_FUNC) NULL},
  {PRM_NAME_LK_ROLLBACK_ON_LOCK_ESCALATION,
   (PRM_FOR_SERVER | PRM_USER_CHANGE),
   PRM_BOOLEAN,
   (void *) &prm_lk_rollback_on_lock_escalation_flag,
   (void *) &prm_lk_rollback_on_lock_escalation_default,
   (void *) &PRM_LK_ROLLBACK_ON_LOCK_ESCALATION,
   (void *) NULL, (void *) NULL,
   (char *) NULL,
   (DUP_PRM_FUNC) NULL,
   (DUP_PRM_FUNC) NULL},
  {PRM_NAME_LK_TIMEOUT_SECS,
   (PRM_FOR_CLIENT | PRM_USER_CHANGE | PRM_FOR_SESSION | PRM_DEPRECATED),
   PRM_INTEGER,
   (void *) &prm_lk_timeout_secs_flag,
   (void *) &prm_lk_timeout_secs_default,
   (void *) &PRM_LK_TIMEOUT_SECS,
   (void *) NULL, (void *) &prm_lk_timeout_secs_lower,
   (char *) NULL,
   (DUP_PRM_FUNC) NULL,
   (DUP_PRM_FUNC) NULL},
  {PRM_NAME_LK_TIMEOUT,
   (PRM_FOR_CLIENT | PRM_USER_CHANGE | PRM_FOR_SESSION | PRM_TIME_UNIT | PRM_DIFFER_UNIT),
   PRM_INTEGER,
   (void *) &prm_lk_timeout_secs_flag,
   (void *) &prm_lk_timeout_secs_default,
   (void *) &PRM_LK_TIMEOUT_SECS,
   (void *) NULL, (void *) &prm_lk_timeout_secs_lower,
   (char *) NULL,
   (DUP_PRM_FUNC) prm_msec_to_sec,
   (DUP_PRM_FUNC) prm_sec_to_msec},
  {PRM_NAME_LK_RUN_DEADLOCK_INTERVAL,
   (PRM_FOR_SERVER | PRM_USER_CHANGE),
   PRM_FLOAT,
   (void *) &prm_lk_run_deadlock_interval_flag,
   (void *) &prm_lk_run_deadlock_interval_default,
   (void *) &PRM_LK_RUN_DEADLOCK_INTERVAL,
   (void *) NULL, (void *) &prm_lk_run_deadlock_interval_lower,
   (char *) NULL,
   (DUP_PRM_FUNC) NULL,
   (DUP_PRM_FUNC) NULL},
  {PRM_NAME_LOG_NBUFFERS,
   (PRM_FOR_SERVER | PRM_DEPRECATED | PRM_RELOADABLE),
   PRM_INTEGER,
   (void *) &prm_log_nbuffers_flag,
   (void *) &prm_log_nbuffers_default,
   (void *) &PRM_LOG_NBUFFERS,
   (void *) NULL, (void *) &prm_log_nbuffers_lower,
   (char *) NULL,
   (DUP_PRM_FUNC) NULL,
   (DUP_PRM_FUNC) NULL},
  {PRM_NAME_LOG_BUFFER_SIZE,
   (PRM_FOR_SERVER | PRM_SIZE_UNIT | PRM_DIFFER_UNIT | PRM_RELOADABLE),
   PRM_INTEGER,
   (void *) &prm_log_nbuffers_flag,
   (void *) &prm_log_nbuffers_default,
   (void *) &PRM_LOG_NBUFFERS,
   (void *) NULL, (void *) &prm_log_nbuffers_lower,
   (char *) NULL,
   (DUP_PRM_FUNC) prm_size_to_log_pages,
   (DUP_PRM_FUNC) prm_log_pages_to_size},
  {PRM_NAME_LOG_CHECKPOINT_NPAGES,
   (PRM_FOR_SERVER | PRM_USER_CHANGE | PRM_DEPRECATED | PRM_RELOADABLE),
   PRM_INTEGER,
   (void *) &prm_log_checkpoint_npages_flag,
   (void *) &prm_log_checkpoint_npages_default,
   (void *) &PRM_LOG_CHECKPOINT_NPAGES,
   (void *) NULL, (void *) &prm_log_checkpoint_npages_lower,
   (char *) NULL,
   (DUP_PRM_FUNC) NULL,
   (DUP_PRM_FUNC) NULL},
  {PRM_NAME_LOG_CHECKPOINT_SIZE,
   (PRM_FOR_SERVER | PRM_USER_CHANGE | PRM_SIZE_UNIT | PRM_DIFFER_UNIT | PRM_RELOADABLE),
   PRM_INTEGER,
   (void *) &prm_log_checkpoint_npages_flag,
   (void *) &prm_log_checkpoint_npages_default,
   (void *) &PRM_LOG_CHECKPOINT_NPAGES,
   (void *) NULL, (void *) &prm_log_checkpoint_npages_lower,
   (char *) NULL,
   (DUP_PRM_FUNC) prm_size_to_log_pages,
   (DUP_PRM_FUNC) prm_log_pages_to_size},
  {PRM_NAME_LOG_CHECKPOINT_INTERVAL_SECS,
   (PRM_FOR_SERVER | PRM_USER_CHANGE | PRM_DEPRECATED | PRM_DIFFER_UNIT),
   PRM_INTEGER,
   (void *) &prm_log_checkpoint_interval_secs_flag,
   (void *) &prm_log_checkpoint_interval_secs_default,
   (void *) &PRM_LOG_CHECKPOINT_INTERVAL_SECS,
   (void *) NULL, (void *) &prm_log_checkpoint_interval_secs_lower,
   (char *) NULL,
   (DUP_PRM_FUNC) prm_min_to_sec,
   (DUP_PRM_FUNC) prm_sec_to_min},
  {PRM_NAME_LOG_CHECKPOINT_INTERVAL,
   (PRM_FOR_SERVER | PRM_USER_CHANGE | PRM_TIME_UNIT | PRM_DIFFER_UNIT),
   PRM_INTEGER,
   (void *) &prm_log_checkpoint_interval_secs_flag,
   (void *) &prm_log_checkpoint_interval_secs_default,
   (void *) &PRM_LOG_CHECKPOINT_INTERVAL_SECS,
   (void *) NULL, (void *) &prm_log_checkpoint_interval_secs_lower,
   (char *) NULL,
   (DUP_PRM_FUNC) prm_msec_to_sec,
   (DUP_PRM_FUNC) prm_sec_to_msec},
  {PRM_NAME_LOG_CHECKPOINT_SLEEP_MSECS,
   (PRM_FOR_SERVER | PRM_USER_CHANGE | PRM_HIDDEN),
   PRM_INTEGER,
   (void *) &prm_log_checkpoint_sleep_msecs_flag,
   (void *) &prm_log_checkpoint_sleep_msecs_default,
   (void *) &PRM_LOG_CHECKPOINT_SLEEP_MSECS,
   (void *) NULL, (void *) &prm_log_checkpoint_sleep_msecs_lower,
   (char *) NULL,
   (DUP_PRM_FUNC) NULL,
   (DUP_PRM_FUNC) NULL},
  {PRM_NAME_LOG_BACKGROUND_ARCHIVING,
   (PRM_FOR_SERVER | PRM_USER_CHANGE),
   PRM_BOOLEAN,
   (void *) &prm_log_background_archiving_flag,
   (void *) &prm_log_background_archiving_default,
   (void *) &PRM_LOG_BACKGROUND_ARCHIVING,
   (void *) NULL, (void *) NULL,
   (char *) NULL,
   (DUP_PRM_FUNC) NULL,
   (DUP_PRM_FUNC) NULL},
  {PRM_NAME_LOG_ISOLATION_LEVEL,
   (PRM_FOR_CLIENT | PRM_USER_CHANGE | PRM_FOR_SESSION),
   PRM_KEYWORD,
   (void *) &prm_log_isolation_level_flag,
   (void *) &prm_log_isolation_level_default,
   (void *) &PRM_LOG_ISOLATION_LEVEL,
   (void *) &prm_log_isolation_level_upper,
   (void *) &prm_log_isolation_level_lower,
   (char *) NULL,
   (DUP_PRM_FUNC) NULL,
   (DUP_PRM_FUNC) NULL},
  {PRM_NAME_LOG_MEDIA_FAILURE_SUPPORT,
   (PRM_OBSOLETED),
   PRM_NO_TYPE,
   (void *) &prm_log_media_failure_support_flag,
   (void *) NULL,
   (void *) NULL,
   (void *) NULL,
   (void *) NULL,
   (char *) NULL,
   (DUP_PRM_FUNC) NULL,
   (DUP_PRM_FUNC) NULL},
  {PRM_NAME_COMMIT_ON_SHUTDOWN,
   (PRM_FOR_CLIENT | PRM_USER_CHANGE | PRM_FOR_SESSION),
   PRM_BOOLEAN,
   (void *) &prm_commit_on_shutdown_flag,
   (void *) &prm_commit_on_shutdown_default,
   (void *) &PRM_COMMIT_ON_SHUTDOWN,
   (void *) NULL, (void *) NULL,
   (char *) NULL,
   (DUP_PRM_FUNC) NULL,
   (DUP_PRM_FUNC) NULL},
  {PRM_NAME_SHUTDOWN_WAIT_TIME_IN_SECS,
   (PRM_FOR_SERVER | PRM_USER_CHANGE | PRM_HIDDEN),
   PRM_INTEGER,
   (void *) &prm_shutdown_wait_time_in_secs_flag,
   (void *) &prm_shutdown_wait_time_in_secs_default,
   (void *) &PRM_SHUTDOWN_WAIT_TIME_IN_SECS,
   (void *) NULL, (void *) &prm_shutdown_wait_time_in_secs_lower,
   (char *) NULL,
   (DUP_PRM_FUNC) NULL,
   (DUP_PRM_FUNC) NULL},
  {PRM_NAME_CSQL_AUTO_COMMIT,
   (PRM_FOR_CLIENT | PRM_USER_CHANGE | PRM_FOR_SESSION),
   PRM_BOOLEAN,
   (void *) &prm_csql_auto_commit_flag,
   (void *) &prm_csql_auto_commit_default,
   (void *) &PRM_CSQL_AUTO_COMMIT,
   (void *) NULL, (void *) NULL,
   (char *) NULL,
   (DUP_PRM_FUNC) NULL,
   (DUP_PRM_FUNC) NULL},
  {PRM_NAME_LOG_SWEEP_CLEAN,
   (PRM_FOR_SERVER | PRM_HIDDEN),
   PRM_BOOLEAN,
   (void *) &prm_log_sweep_clean_flag,
   (void *) &prm_log_sweep_clean_default,
   (void *) &PRM_LOG_SWEEP_CLEAN,
   (void *) NULL, (void *) NULL,
   (char *) NULL,
   (DUP_PRM_FUNC) NULL,
   (DUP_PRM_FUNC) NULL},
  {PRM_NAME_WS_HASHTABLE_SIZE,
   (PRM_FOR_CLIENT | PRM_HIDDEN),
   PRM_INTEGER,
   (void *) &prm_ws_hashtable_size_flag,
   (void *) &prm_ws_hashtable_size_default,
   (void *) &PRM_WS_HASHTABLE_SIZE,
   (void *) NULL, (void *) &prm_ws_hashtable_size_lower,
   (char *) NULL,
   (DUP_PRM_FUNC) NULL,
   (DUP_PRM_FUNC) NULL},
  {PRM_NAME_WS_MEMORY_REPORT,
   (PRM_FOR_CLIENT | PRM_USER_CHANGE | PRM_HIDDEN),
   PRM_BOOLEAN,
   (void *) &prm_ws_memory_report_flag,
   (void *) &prm_ws_memory_report_default,
   (void *) &PRM_WS_MEMORY_REPORT,
   (void *) NULL, (void *) NULL,
   (char *) NULL,
   (DUP_PRM_FUNC) NULL,
   (DUP_PRM_FUNC) NULL},
  {PRM_NAME_GC_ENABLE,
   (PRM_FOR_CLIENT | PRM_USER_CHANGE | PRM_FOR_SESSION | PRM_DEPRECATED),
   PRM_BOOLEAN,
   (void *) &prm_gc_enable_flag,
   (void *) &prm_gc_enable_default,
   (void *) &PRM_GC_ENABLE,
   (void *) NULL, (void *) NULL,
   (char *) NULL,
   (DUP_PRM_FUNC) NULL,
   (DUP_PRM_FUNC) NULL},
  {PRM_NAME_TCP_PORT_ID,
   (PRM_FOR_CLIENT | PRM_FOR_SERVER),
   PRM_INTEGER,
   (void *) &prm_tcp_port_id_flag,
   (void *) &prm_tcp_port_id_default,
   (void *) &PRM_TCP_PORT_ID,
   (void *) &prm_tcp_port_id_upper, (void *) &prm_tcp_port_id_lower,
   (char *) NULL,
   (DUP_PRM_FUNC) NULL,
   (DUP_PRM_FUNC) NULL},
  {PRM_NAME_TCP_CONNECTION_TIMEOUT,
   (PRM_FOR_CLIENT | PRM_USER_CHANGE | PRM_FOR_SESSION),
   PRM_INTEGER,
   (void *) &prm_tcp_connection_timeout_flag,
   (void *) &prm_tcp_connection_timeout_default,
   (void *) &PRM_TCP_CONNECTION_TIMEOUT,
   (void *) NULL, (void *) &prm_tcp_connection_timeout_lower,
   (char *) NULL,
   (DUP_PRM_FUNC) NULL,
   (DUP_PRM_FUNC) NULL},
  {PRM_NAME_OPTIMIZATION_LEVEL,
   (PRM_FOR_CLIENT | PRM_USER_CHANGE | PRM_FOR_SESSION),
   PRM_INTEGER,
   (void *) &prm_optimization_level_flag,
   (void *) &prm_optimization_level_default,
   (void *) &PRM_OPTIMIZATION_LEVEL,
   (void *) NULL, (void *) NULL,
   (char *) NULL,
   (DUP_PRM_FUNC) NULL,
   (DUP_PRM_FUNC) NULL},
  {PRM_NAME_QO_DUMP,
   (PRM_FOR_CLIENT | PRM_USER_CHANGE | PRM_HIDDEN),
   PRM_BOOLEAN,
   (void *) &prm_qo_dump_flag,
   (void *) &prm_qo_dump_default,
   (void *) &PRM_QO_DUMP,
   (void *) NULL, (void *) NULL,
   (char *) NULL,
   (DUP_PRM_FUNC) NULL,
   (DUP_PRM_FUNC) NULL},
  {PRM_NAME_CSS_MAX_CLIENTS,
   (PRM_FOR_SERVER),
   PRM_INTEGER,
   (void *) &prm_css_max_clients_flag,
   (void *) &prm_css_max_clients_default,
   (void *) &PRM_CSS_MAX_CLIENTS,
   (void *) NULL, (void *) &prm_css_max_clients_lower,
   (char *) NULL,
   (DUP_PRM_FUNC) NULL,
   (DUP_PRM_FUNC) NULL},
  {PRM_NAME_THREAD_STACKSIZE,
   (PRM_FOR_SERVER | PRM_SIZE_UNIT),
   PRM_BIGINT,
   (void *) &prm_thread_stacksize_flag,
   (void *) &prm_thread_stacksize_default,
   (void *) &PRM_THREAD_STACKSIZE,
   (void *) &prm_thread_stacksize_upper,
   (void *) &prm_thread_stacksize_lower,
   (char *) NULL,
   (DUP_PRM_FUNC) NULL,
   (DUP_PRM_FUNC) NULL},
  {PRM_NAME_CFG_DB_HOSTS,
   (PRM_FOR_CLIENT | PRM_USER_CHANGE | PRM_FOR_SESSION),
   PRM_STRING,
   (void *) &prm_cfg_db_hosts_flag,
   (void *) &prm_cfg_db_hosts_default,
   (void *) &PRM_CFG_DB_HOSTS,
   (void *) NULL, (void *) NULL,
   (char *) NULL,
   (DUP_PRM_FUNC) NULL,
   (DUP_PRM_FUNC) NULL},
  {PRM_NAME_RESET_TR_PARSER,
   (PRM_FOR_CLIENT | PRM_USER_CHANGE | PRM_HIDDEN),
   PRM_INTEGER,
   (void *) &prm_reset_tr_parser_flag,
   (void *) &prm_reset_tr_parser_default,
   (void *) &PRM_RESET_TR_PARSER,
   (void *) NULL, (void *) NULL,
   (char *) NULL,
   (DUP_PRM_FUNC) NULL,
   (DUP_PRM_FUNC) NULL},
  {PRM_NAME_IO_BACKUP_NBUFFERS,
   (PRM_FOR_SERVER | PRM_HIDDEN),
   PRM_INTEGER,
   (void *) &prm_io_backup_nbuffers_flag,
   (void *) &prm_io_backup_nbuffers_default,
   (void *) &PRM_IO_BACKUP_NBUFFERS,
   (void *) NULL, (void *) &prm_io_backup_nbuffers_lower,
   (char *) NULL,
   (DUP_PRM_FUNC) NULL,
   (DUP_PRM_FUNC) NULL},
  {PRM_NAME_IO_BACKUP_MAX_VOLUME_SIZE,
   (PRM_FOR_SERVER | PRM_SIZE_UNIT),
   PRM_BIGINT,
   (void *) &prm_io_backup_max_volume_size_flag,
   (void *) &prm_io_backup_max_volume_size_default,
   (void *) &PRM_IO_BACKUP_MAX_VOLUME_SIZE,
   (void *) &prm_io_backup_max_volume_size_upper,
   (void *) &prm_io_backup_max_volume_size_lower,
   (char *) NULL,
   (DUP_PRM_FUNC) NULL,
   (DUP_PRM_FUNC) NULL},
  {PRM_NAME_IO_BACKUP_SLEEP_MSECS,
   (PRM_FOR_SERVER | PRM_USER_CHANGE | PRM_HIDDEN),
   PRM_INTEGER,
   (void *) &prm_io_backup_sleep_msecs_flag,
   (void *) &prm_io_backup_sleep_msecs_default,
   (void *) &PRM_IO_BACKUP_SLEEP_MSECS,
   (void *) NULL, (void *) &prm_io_backup_sleep_msecs_lower,
   (char *) NULL,
   (DUP_PRM_FUNC) NULL,
   (DUP_PRM_FUNC) NULL},
  {PRM_NAME_MAX_PAGES_IN_TEMP_FILE_CACHE,
   (PRM_FOR_SERVER | PRM_HIDDEN),
   PRM_INTEGER,
   (void *) &prm_max_pages_in_temp_file_cache_flag,
   (void *) &prm_max_pages_in_temp_file_cache_default,
   (void *) &PRM_MAX_PAGES_IN_TEMP_FILE_CACHE,
   (void *) NULL, (void *) &prm_max_pages_in_temp_file_cache_lower,
   (char *) NULL,
   (DUP_PRM_FUNC) NULL,
   (DUP_PRM_FUNC) NULL},
  {PRM_NAME_MAX_ENTRIES_IN_TEMP_FILE_CACHE,
   (PRM_FOR_SERVER | PRM_HIDDEN),
   PRM_INTEGER,
   (void *) &prm_max_entries_in_temp_file_cache_flag,
   (void *) &prm_max_entries_in_temp_file_cache_default,
   (void *) &PRM_MAX_ENTRIES_IN_TEMP_FILE_CACHE,
   (void *) NULL, (void *) &prm_max_entries_in_temp_file_cache_lower,
   (char *) NULL,
   (DUP_PRM_FUNC) NULL,
   (DUP_PRM_FUNC) NULL},
  {PRM_NAME_PTHREAD_SCOPE_PROCESS,	/* AIX only */
   (PRM_FOR_SERVER),
   PRM_BOOLEAN,
   (void *) &prm_pthread_scope_process_flag,
   (void *) &prm_pthread_scope_process_default,
   (void *) &PRM_PTHREAD_SCOPE_PROCESS,
   (void *) NULL, (void *) NULL,
   (char *) NULL,
   (DUP_PRM_FUNC) NULL,
   (DUP_PRM_FUNC) NULL},
  {PRM_NAME_TEMP_MEM_BUFFER_PAGES,
   (PRM_FOR_SERVER),
   PRM_INTEGER,
   (void *) &prm_temp_mem_buffer_pages_flag,
   (void *) &prm_temp_mem_buffer_pages_default,
   (void *) &PRM_TEMP_MEM_BUFFER_PAGES,
   (void *) &prm_temp_mem_buffer_pages_upper,
   (void *) &prm_temp_mem_buffer_pages_lower,
   (char *) NULL,
   (DUP_PRM_FUNC) NULL,
   (DUP_PRM_FUNC) NULL},
  {PRM_NAME_INDEX_SCAN_KEY_BUFFER_PAGES,
   (PRM_FOR_SERVER | PRM_DEPRECATED | PRM_RELOADABLE),
   PRM_INTEGER,
   (void *) &prm_index_scan_key_buffer_pages_flag,
   (void *) &prm_index_scan_key_buffer_pages_default,
   (void *) &PRM_INDEX_SCAN_KEY_BUFFER_PAGES,
   (void *) NULL,
   (void *) &prm_index_scan_key_buffer_pages_lower,
   (char *) NULL,
   (DUP_PRM_FUNC) NULL,
   (DUP_PRM_FUNC) NULL},
  {PRM_NAME_INDEX_SCAN_KEY_BUFFER_SIZE,
   (PRM_FOR_SERVER | PRM_SIZE_UNIT | PRM_DIFFER_UNIT | PRM_RELOADABLE),
   PRM_INTEGER,
   (void *) &prm_index_scan_key_buffer_pages_flag,
   (void *) &prm_index_scan_key_buffer_pages_default,
   (void *) &PRM_INDEX_SCAN_KEY_BUFFER_PAGES,
   (void *) NULL,
   (void *) &prm_index_scan_key_buffer_pages_lower,
   (char *) NULL,
   (DUP_PRM_FUNC) prm_size_to_io_pages,
   (DUP_PRM_FUNC) prm_io_pages_to_size},
  {PRM_NAME_DONT_REUSE_HEAP_FILE,
   (PRM_FOR_SERVER | PRM_USER_CHANGE | PRM_HIDDEN),
   PRM_BOOLEAN,
   (void *) &prm_dont_reuse_heap_file_flag,
   (void *) &prm_dont_reuse_heap_file_default,
   (void *) &PRM_DONT_REUSE_HEAP_FILE,
   (void *) NULL, (void *) NULL,
   (char *) NULL,
   (DUP_PRM_FUNC) NULL,
   (DUP_PRM_FUNC) NULL},
  {PRM_NAME_INSERT_MODE,
   (PRM_FOR_CLIENT | PRM_USER_CHANGE | PRM_HIDDEN),
   PRM_INTEGER,
   (void *) &prm_insert_mode_flag,
   (void *) &prm_insert_mode_default,
   (void *) &PRM_INSERT_MODE,
   (void *) &prm_insert_mode_upper,
   (void *) &prm_insert_mode_lower,
   (char *) NULL,
   (DUP_PRM_FUNC) NULL,
   (DUP_PRM_FUNC) NULL},
  {PRM_NAME_LK_MAX_SCANID_BIT,
   (PRM_OBSOLETED),
   PRM_INTEGER,
   (void *) &prm_lk_max_scanid_bit_flag,
   (void *) &prm_lk_max_scanid_bit_default,
   (void *) &PRM_LK_MAX_SCANID_BIT,
   (void *) &prm_lk_max_scanid_bit_upper,
   (void *) &prm_lk_max_scanid_bit_lower,
   (char *) NULL,
   (DUP_PRM_FUNC) NULL,
   (DUP_PRM_FUNC) NULL},
  {PRM_NAME_HOSTVAR_LATE_BINDING,
   (PRM_FOR_CLIENT | PRM_USER_CHANGE | PRM_HIDDEN),
   PRM_BOOLEAN,
   (void *) &prm_hostvar_late_binding_flag,
   (void *) &prm_hostvar_late_binding_default,
   (void *) &PRM_HOSTVAR_LATE_BINDING,
   (void *) NULL, (void *) NULL,
   (char *) NULL,
   (DUP_PRM_FUNC) NULL,
   (DUP_PRM_FUNC) NULL},
  {PRM_NAME_ENABLE_HISTO,
   (PRM_FOR_CLIENT | PRM_USER_CHANGE | PRM_FOR_SESSION),
   PRM_BOOLEAN,
   (void *) &prm_enable_histo_flag,
   (void *) &prm_enable_histo_default,
   (void *) &PRM_ENABLE_HISTO,
   (void *) NULL, (void *) NULL,
   (char *) NULL,
   (DUP_PRM_FUNC) NULL,
   (DUP_PRM_FUNC) NULL},
  {PRM_NAME_MUTEX_BUSY_WAITING_CNT,
   (PRM_FOR_SERVER | PRM_HIDDEN),
   PRM_INTEGER,
   (void *) &prm_mutex_busy_waiting_cnt_flag,
   (void *) &prm_mutex_busy_waiting_cnt_default,
   (void *) &PRM_MUTEX_BUSY_WAITING_CNT,
   (void *) NULL, (void *) NULL,
   (char *) NULL,
   (DUP_PRM_FUNC) NULL,
   (DUP_PRM_FUNC) NULL},
  {PRM_NAME_PB_NUM_LRU_CHAINS,
   (PRM_FOR_SERVER | PRM_HIDDEN),
   PRM_INTEGER,
   (void *) &prm_pb_num_LRU_chains_flag,
   (void *) &prm_pb_num_LRU_chains_default,
   (void *) &PRM_PB_NUM_LRU_CHAINS,
   (void *) &prm_pb_num_LRU_chains_upper,
   (void *) &prm_pb_num_LRU_chains_lower,
   (char *) NULL,
   (DUP_PRM_FUNC) NULL,
   (DUP_PRM_FUNC) NULL},
  {PRM_NAME_PAGE_BG_FLUSH_INTERVAL_MSECS,
   (PRM_FOR_SERVER | PRM_USER_CHANGE | PRM_DEPRECATED),
   PRM_INTEGER,
   (void *) &prm_page_bg_flush_interval_msec_flag,
   (void *) &prm_page_bg_flush_interval_msec_default,
   (void *) &PRM_PAGE_BG_FLUSH_INTERVAL_MSEC,
   (void *) NULL, (void *) &prm_page_bg_flush_interval_msec_lower,
   (char *) NULL,
   (DUP_PRM_FUNC) NULL,
   (DUP_PRM_FUNC) NULL},
  {PRM_NAME_PAGE_BG_FLUSH_INTERVAL,
   (PRM_FOR_SERVER | PRM_USER_CHANGE | PRM_TIME_UNIT | PRM_DIFFER_UNIT),
   PRM_INTEGER,
   (void *) &prm_page_bg_flush_interval_msec_flag,
   (void *) &prm_page_bg_flush_interval_msec_default,
   (void *) &PRM_PAGE_BG_FLUSH_INTERVAL_MSEC,
   (void *) NULL, (void *) &prm_page_bg_flush_interval_msec_lower,
   (char *) NULL,
   (DUP_PRM_FUNC) prm_equal_to_ori,
   (DUP_PRM_FUNC) prm_equal_to_ori},
  {PRM_NAME_ADAPTIVE_FLUSH_CONTROL,
   (PRM_FOR_SERVER | PRM_USER_CHANGE),
   PRM_BOOLEAN,
   (void *) &prm_adaptive_flush_control_flag,
   (void *) &prm_adaptive_flush_control_default,
   (void *) &PRM_ADAPTIVE_FLUSH_CONTROL,
   (void *) NULL,
   (void *) NULL,
   (char *) NULL,
   (DUP_PRM_FUNC) NULL,
   (DUP_PRM_FUNC) NULL},
  {PRM_NAME_MAX_FLUSH_PAGES_PER_SECOND,
   (PRM_FOR_SERVER | PRM_USER_CHANGE | PRM_DEPRECATED | PRM_RELOADABLE),
   PRM_INTEGER,
   (void *) &prm_max_flush_pages_per_second_flag,
   (void *) &prm_max_flush_pages_per_second_default,
   (void *) &PRM_MAX_FLUSH_PAGES_PER_SECOND,
   (void *) &prm_max_flush_pages_per_second_upper,
   (void *) &prm_max_flush_pages_per_second_lower,
   (char *) NULL,
   (DUP_PRM_FUNC) NULL,
   (DUP_PRM_FUNC) NULL},
  {PRM_NAME_MAX_FLUSH_SIZE_PER_SECOND,
   (PRM_FOR_SERVER | PRM_USER_CHANGE | PRM_SIZE_UNIT | PRM_DIFFER_UNIT | PRM_RELOADABLE),
   PRM_INTEGER,
   (void *) &prm_max_flush_pages_per_second_flag,
   (void *) &prm_max_flush_pages_per_second_default,
   (void *) &PRM_MAX_FLUSH_PAGES_PER_SECOND,
   (void *) &prm_max_flush_pages_per_second_upper,
   (void *) &prm_max_flush_pages_per_second_lower,
   (char *) NULL,
   (DUP_PRM_FUNC) prm_size_to_io_pages,
   (DUP_PRM_FUNC) prm_io_pages_to_size},
  {PRM_NAME_PB_SYNC_ON_NFLUSH,
   (PRM_FOR_SERVER | PRM_USER_CHANGE | PRM_DEPRECATED | PRM_RELOADABLE),
   PRM_INTEGER,
   (void *) &prm_pb_sync_on_nflush_flag,
   (void *) &prm_pb_sync_on_nflush_default,
   (void *) &PRM_PB_SYNC_ON_NFLUSH,
   (void *) &prm_pb_sync_on_nflush_upper,
   (void *) &prm_pb_sync_on_nflush_lower,
   (char *) NULL,
   (DUP_PRM_FUNC) NULL,
   (DUP_PRM_FUNC) NULL},
  {PRM_NAME_PB_SYNC_ON_FLUSH_SIZE,
   (PRM_FOR_SERVER | PRM_USER_CHANGE | PRM_SIZE_UNIT | PRM_DIFFER_UNIT | PRM_RELOADABLE),
   PRM_INTEGER,
   (void *) &prm_pb_sync_on_nflush_flag,
   (void *) &prm_pb_sync_on_nflush_default,
   (void *) &PRM_PB_SYNC_ON_NFLUSH,
   (void *) &prm_pb_sync_on_nflush_upper,
   (void *) &prm_pb_sync_on_nflush_lower,
   (char *) NULL,
   (DUP_PRM_FUNC) prm_size_to_io_pages,
   (DUP_PRM_FUNC) prm_io_pages_to_size},
  {PRM_NAME_PB_DEBUG_PAGE_VALIDATION_LEVEL,
   (PRM_FOR_SERVER | PRM_USER_CHANGE | PRM_HIDDEN),
   PRM_KEYWORD,
   (void *) &prm_pb_debug_page_validation_level_flag,
   (void *) &prm_pb_debug_page_validation_level_default,
   (void *) &PRM_PB_DEBUG_PAGE_VALIDATION_LEVEL,
   (void *) NULL,
   (void *) NULL,
   (char *) NULL,
   (DUP_PRM_FUNC) NULL,
   (DUP_PRM_FUNC) NULL},
  {PRM_NAME_ORACLE_STYLE_OUTERJOIN,
   (PRM_FOR_CLIENT | PRM_USER_CHANGE | PRM_HIDDEN),
   PRM_BOOLEAN,
   (void *) &prm_oracle_style_outerjoin_flag,
   (void *) &prm_oracle_style_outerjoin_default,
   (void *) &PRM_ORACLE_STYLE_OUTERJOIN,
   (void *) NULL, (void *) NULL,
   (char *) NULL,
   (DUP_PRM_FUNC) NULL,
   (DUP_PRM_FUNC) NULL},
  {PRM_NAME_ANSI_QUOTES,
   (PRM_FOR_CLIENT | PRM_TEST_CHANGE),
   PRM_BOOLEAN,
   (void *) &prm_ansi_quotes_flag,
   (void *) &prm_ansi_quotes_default,
   (void *) &PRM_ANSI_QUOTES,
   (void *) NULL, (void *) NULL,
   (char *) NULL,
   (DUP_PRM_FUNC) NULL,
   (DUP_PRM_FUNC) NULL},
  {PRM_NAME_DEFAULT_WEEK_FORMAT,
   (PRM_FOR_CLIENT | PRM_FOR_SERVER | PRM_USER_CHANGE | PRM_FOR_SESSION | PRM_FOR_HA_CONTEXT),
   PRM_INTEGER,
   (void *) &prm_week_format_flag,
   (void *) &prm_week_format_default,
   (void *) &PRM_DEFAULT_WEEK_FORMAT,
   (void *) &prm_week_format_upper,
   (void *) &prm_week_format_lower,
   (char *) NULL,
   (DUP_PRM_FUNC) NULL,
   (DUP_PRM_FUNC) NULL},
  {PRM_NAME_TEST_MODE,
   (PRM_FOR_CLIENT | PRM_FOR_SERVER | PRM_HIDDEN),
   PRM_BOOLEAN,
   (void *) &prm_test_mode_flag,
   (void *) &prm_test_mode_default,
   (void *) &PRM_TEST_MODE,
   (void *) NULL, (void *) NULL,
   (char *) NULL,
   (DUP_PRM_FUNC) NULL,
   (DUP_PRM_FUNC) NULL},
  {PRM_NAME_ONLY_FULL_GROUP_BY,
   (PRM_FOR_CLIENT | PRM_USER_CHANGE | PRM_FOR_SESSION),
   PRM_BOOLEAN,
   (void *) &prm_only_full_group_by_flag,
   (void *) &prm_only_full_group_by_default,
   (void *) &PRM_ONLY_FULL_GROUP_BY,
   (void *) NULL, (void *) NULL,
   (char *) NULL,
   (DUP_PRM_FUNC) NULL,
   (DUP_PRM_FUNC) NULL},
  {PRM_NAME_PIPES_AS_CONCAT,
   (PRM_FOR_CLIENT | PRM_TEST_CHANGE),
   PRM_BOOLEAN,
   (void *) &prm_pipes_as_concat_flag,
   (void *) &prm_pipes_as_concat_default,
   (void *) &PRM_PIPES_AS_CONCAT,
   (void *) NULL, (void *) NULL,
   (char *) NULL,
   (DUP_PRM_FUNC) NULL,
   (DUP_PRM_FUNC) NULL},
  {PRM_NAME_MYSQL_TRIGGER_CORRELATION_NAMES,
   (PRM_FOR_CLIENT | PRM_TEST_CHANGE),
   PRM_BOOLEAN,
   (void *) &prm_mysql_trigger_correlation_names_flag,
   (void *) &prm_mysql_trigger_correlation_names_default,
   (void *) &PRM_MYSQL_TRIGGER_CORRELATION_NAMES,
   (void *) NULL, (void *) NULL,
   (char *) NULL,
   (DUP_PRM_FUNC) NULL,
   (DUP_PRM_FUNC) NULL},
  {PRM_NAME_REQUIRE_LIKE_ESCAPE_CHARACTER,
   (PRM_FOR_CLIENT | PRM_TEST_CHANGE | PRM_FOR_QRY_STRING),
   PRM_BOOLEAN,
   (void *) &prm_require_like_escape_character_flag,
   (void *) &prm_require_like_escape_character_default,
   (void *) &PRM_REQUIRE_LIKE_ESCAPE_CHARACTER,
   (void *) NULL, (void *) NULL,
   (char *) NULL,
   (DUP_PRM_FUNC) NULL,
   (DUP_PRM_FUNC) NULL},
  {PRM_NAME_NO_BACKSLASH_ESCAPES,
   (PRM_FOR_CLIENT | PRM_TEST_CHANGE),
   PRM_BOOLEAN,
   (void *) &prm_no_backslash_escapes_flag,
   (void *) &prm_no_backslash_escapes_default,
   (void *) &PRM_NO_BACKSLASH_ESCAPES,
   (void *) NULL, (void *) NULL,
   (char *) NULL,
   (DUP_PRM_FUNC) NULL,
   (DUP_PRM_FUNC) NULL},
  {PRM_NAME_GROUP_CONCAT_MAX_LEN,
   (PRM_USER_CHANGE | PRM_FOR_SERVER | PRM_SIZE_UNIT),
   PRM_BIGINT,
   (void *) &prm_group_concat_max_len_flag,
   (void *) &prm_group_concat_max_len_default,
   (void *) &PRM_GROUP_CONCAT_MAX_LEN,
   (void *) &prm_group_concat_max_len_upper,
   (void *) &prm_group_concat_max_len_lower,
   (char *) NULL,
   (DUP_PRM_FUNC) NULL,
   (DUP_PRM_FUNC) NULL},
  {PRM_NAME_STRING_MAX_SIZE_BYTES,
   (PRM_USER_CHANGE | PRM_FOR_SERVER | PRM_FOR_CLIENT | PRM_FOR_SESSION | PRM_SIZE_UNIT | PRM_FOR_HA_CONTEXT),
   PRM_BIGINT,
   (void *) &prm_string_max_size_bytes_flag,
   (void *) &prm_string_max_size_bytes_default,
   (void *) &PRM_STRING_MAX_SIZE_BYTES,
   (void *) &prm_string_max_size_bytes_upper,
   (void *) &prm_string_max_size_bytes_lower,
   (char *) NULL,
   (DUP_PRM_FUNC) NULL,
   (DUP_PRM_FUNC) NULL},
  {PRM_NAME_ADD_COLUMN_UPDATE_HARD_DEFAULT,
   (PRM_USER_CHANGE | PRM_FOR_CLIENT | PRM_FOR_SERVER | PRM_FOR_SESSION | PRM_FOR_HA_CONTEXT),
   PRM_BOOLEAN,
   (void *) &prm_add_column_update_hard_default_flag,
   (void *) &prm_add_column_update_hard_default_default,
   (void *) &PRM_ADD_COLUMN_UPDATE_HARD_DEFAULT,
   (void *) NULL, (void *) NULL,
   (char *) NULL,
   (DUP_PRM_FUNC) NULL,
   (DUP_PRM_FUNC) NULL},
  {PRM_NAME_RETURN_NULL_ON_FUNCTION_ERRORS,
   (PRM_FOR_CLIENT | PRM_FOR_SERVER | PRM_USER_CHANGE | PRM_FOR_SESSION | PRM_FOR_QRY_STRING | PRM_FOR_HA_CONTEXT),
   PRM_BOOLEAN,
   (void *) &prm_return_null_on_function_errors_flag,
   (void *) &prm_return_null_on_function_errors_default,
   (void *) &PRM_RETURN_NULL_ON_FUNCTION_ERRORS,
   (void *) NULL, (void *) NULL,
   (char *) NULL,
   (DUP_PRM_FUNC) NULL,
   (DUP_PRM_FUNC) NULL},
  {PRM_NAME_ALTER_TABLE_CHANGE_TYPE_STRICT,
   (PRM_USER_CHANGE | PRM_FOR_CLIENT | PRM_FOR_SERVER | PRM_FOR_SESSION | PRM_FOR_HA_CONTEXT),
   PRM_BOOLEAN,
   (void *) &prm_alter_table_change_type_strict_flag,
   (void *) &prm_alter_table_change_type_strict_default,
   (void *) &PRM_ALTER_TABLE_CHANGE_TYPE_STRICT,
   (void *) NULL, (void *) NULL,
   (char *) NULL,
   (DUP_PRM_FUNC) NULL,
   (DUP_PRM_FUNC) NULL},
  {PRM_NAME_COMPACTDB_PAGE_RECLAIM_ONLY,
   (PRM_EMPTY_FLAG),
   PRM_INTEGER,
   (void *) &prm_compactdb_page_reclaim_only_flag,
   (void *) &prm_compactdb_page_reclaim_only_default,
   (void *) &PRM_COMPACTDB_PAGE_RECLAIM_ONLY,
   (void *) NULL, (void *) NULL,
   (char *) NULL,
   (DUP_PRM_FUNC) NULL,
   (DUP_PRM_FUNC) NULL},
  {PRM_NAME_PLUS_AS_CONCAT,
   (PRM_FOR_CLIENT | PRM_FOR_SERVER | PRM_TEST_CHANGE),
   PRM_BOOLEAN,
   (void *) &prm_plus_as_concat_flag,
   (void *) &prm_plus_as_concat_default,
   (void *) &PRM_PLUS_AS_CONCAT,
   (void *) NULL, (void *) NULL,
   (char *) NULL,
   (DUP_PRM_FUNC) NULL,
   (DUP_PRM_FUNC) NULL},
  {PRM_NAME_LIKE_TERM_SELECTIVITY,
   (PRM_FOR_CLIENT | PRM_USER_CHANGE | PRM_HIDDEN),
   PRM_FLOAT,
   (void *) &prm_like_term_selectivity_flag,
   (void *) &prm_like_term_selectivity_default,
   (void *) &PRM_LIKE_TERM_SELECTIVITY,
   (void *) &prm_like_term_selectivity_upper,
   (void *) &prm_like_term_selectivity_lower,
   (char *) NULL,
   (DUP_PRM_FUNC) NULL,
   (DUP_PRM_FUNC) NULL},
  {PRM_NAME_MAX_OUTER_CARD_OF_IDXJOIN,
   (PRM_FOR_CLIENT | PRM_USER_CHANGE | PRM_HIDDEN),
   PRM_INTEGER,
   (void *) &prm_max_outer_card_of_idxjoin_flag,
   (void *) &prm_max_outer_card_of_idxjoin_default,
   (void *) &PRM_MAX_OUTER_CARD_OF_IDXJOIN,
   (void *) NULL,
   (void *) &prm_max_outer_card_of_idxjoin_lower,
   (char *) NULL,
   (DUP_PRM_FUNC) NULL,
   (DUP_PRM_FUNC) NULL},
  {PRM_NAME_ORACLE_STYLE_EMPTY_STRING,
   (PRM_FOR_CLIENT | PRM_FOR_SERVER | PRM_FOR_QRY_STRING | PRM_FORCE_SERVER),
   PRM_BOOLEAN,
   (void *) &prm_oracle_style_empty_string_flag,
   (void *) &prm_oracle_style_empty_string_default,
   (void *) &PRM_ORACLE_STYLE_EMPTY_STRING,
   (void *) NULL, (void *) NULL,
   (char *) NULL,
   (DUP_PRM_FUNC) NULL,
   (DUP_PRM_FUNC) NULL},
  {PRM_NAME_SUPPRESS_FSYNC,
   (PRM_FOR_SERVER | PRM_USER_CHANGE | PRM_HIDDEN),
   PRM_INTEGER,
   (void *) &prm_suppress_fsync_flag,
   (void *) &prm_suppress_fsync_default,
   (void *) &PRM_SUPPRESS_FSYNC,
   (void *) &prm_suppress_fsync_upper,
   (void *) &prm_suppress_fsync_lower,
   (char *) NULL,
   (DUP_PRM_FUNC) NULL,
   (DUP_PRM_FUNC) NULL},
  {PRM_NAME_CALL_STACK_DUMP_ON_ERROR,
   (PRM_FOR_CLIENT | PRM_FOR_SERVER | PRM_USER_CHANGE | PRM_GET_SERVER),
   PRM_BOOLEAN,
   (void *) &prm_call_stack_dump_on_error_flag,
   (void *) &prm_call_stack_dump_on_error_default,
   (void *) &PRM_CALL_STACK_DUMP_ON_ERROR,
   (void *) NULL, (void *) NULL,
   (char *) NULL,
   (DUP_PRM_FUNC) NULL,
   (DUP_PRM_FUNC) NULL},
  {PRM_NAME_CALL_STACK_DUMP_ACTIVATION,
   (PRM_FOR_CLIENT | PRM_FOR_SERVER | PRM_USER_CHANGE | PRM_GET_SERVER),
   PRM_INTEGER_LIST,
   (void *) &prm_call_stack_dump_activation_flag,
   (void *) &prm_call_stack_dump_activation_default,
   (void *) &PRM_CALL_STACK_DUMP_ACTIVATION,
   (void *) NULL, (void *) NULL,
   (char *) NULL,
   (DUP_PRM_FUNC) NULL,
   (DUP_PRM_FUNC) NULL},
  {PRM_NAME_CALL_STACK_DUMP_DEACTIVATION,
   (PRM_FOR_CLIENT | PRM_FOR_SERVER | PRM_USER_CHANGE | PRM_GET_SERVER),
   PRM_INTEGER_LIST,
   (void *) &prm_call_stack_dump_deactivation_flag,
   (void *) &prm_call_stack_dump_deactivation_default,
   (void *) &PRM_CALL_STACK_DUMP_DEACTIVATION,
   (void *) NULL, (void *) NULL,
   (char *) NULL,
   (DUP_PRM_FUNC) NULL,
   (DUP_PRM_FUNC) NULL},
  {PRM_NAME_COMPAT_NUMERIC_DIVISION_SCALE,
   (PRM_FOR_CLIENT | PRM_FOR_SERVER | PRM_USER_CHANGE | PRM_FOR_SESSION | PRM_FOR_HA_CONTEXT),
   PRM_BOOLEAN,
   (void *) &prm_compat_numeric_division_scale_flag,
   (void *) &prm_compat_numeric_division_scale_default,
   (void *) &PRM_COMPAT_NUMERIC_DIVISION_SCALE,
   (void *) NULL, (void *) NULL,
   (char *) NULL,
   (DUP_PRM_FUNC) NULL,
   (DUP_PRM_FUNC) NULL},
  {PRM_NAME_DBFILES_PROTECT,
   (PRM_FOR_SERVER | PRM_HIDDEN),
   PRM_BOOLEAN,
   (void *) &prm_dbfiles_protect_flag,
   (void *) &prm_dbfiles_protect_default,
   (void *) &PRM_DBFILES_PROTECT,
   (void *) NULL, (void *) NULL,
   (char *) NULL,
   (DUP_PRM_FUNC) NULL,
   (DUP_PRM_FUNC) NULL},
  {PRM_NAME_AUTO_RESTART_SERVER,
   (PRM_FOR_SERVER | PRM_USER_CHANGE),
   PRM_BOOLEAN,
   (void *) &prm_auto_restart_server_flag,
   (void *) &prm_auto_restart_server_default,
   (void *) &PRM_AUTO_RESTART_SERVER,
   (void *) NULL, (void *) NULL,
   (char *) NULL,
   (DUP_PRM_FUNC) NULL,
   (DUP_PRM_FUNC) NULL},
  {PRM_NAME_XASL_CACHE_MAX_ENTRIES,
   (PRM_FOR_CLIENT | PRM_FOR_SERVER | PRM_FORCE_SERVER),
   PRM_INTEGER,
   (void *) &prm_xasl_cache_max_entries_flag,
   (void *) &prm_xasl_cache_max_entries_default,
   (void *) &PRM_XASL_CACHE_MAX_ENTRIES,
   /* TODO: define a maximum value. We cannot have any size hash table. */
   (void *) NULL, (void *) NULL,
   (char *) NULL,
   (DUP_PRM_FUNC) NULL,
   (DUP_PRM_FUNC) NULL},
  {PRM_NAME_XASL_CACHE_MAX_CLONES,
   (PRM_FOR_SERVER),
   PRM_INTEGER,
   (void *) &prm_xasl_cache_max_clones_flag,
   (void *) &prm_xasl_cache_max_clones_default,
   (void *) &PRM_XASL_CACHE_MAX_CLONES,
   (void *) &prm_xasl_cache_max_clones_upper,
   (void *) &prm_xasl_cache_max_clones_lower,
   (char *) NULL,
   (DUP_PRM_FUNC) NULL,
   (DUP_PRM_FUNC) NULL},
  {PRM_NAME_XASL_CACHE_TIMEOUT,
   (PRM_FOR_SERVER),
   PRM_INTEGER,
   (void *) &prm_xasl_cache_timeout_flag,
   (void *) &prm_xasl_cache_timeout_default,
   (void *) &PRM_XASL_CACHE_TIMEOUT,
   (void *) NULL, (void *) NULL,
   (char *) NULL,
   (DUP_PRM_FUNC) NULL,
   (DUP_PRM_FUNC) NULL},
  {PRM_NAME_XASL_CACHE_LOGGING,
   (PRM_FOR_SERVER),
   PRM_BOOLEAN,
   (void *) &prm_xasl_cache_logging_flag,
   (void *) &prm_xasl_cache_logging_default,
   (void *) &PRM_XASL_CACHE_LOGGING,
   (void *) NULL, (void *) NULL,
   (char *) NULL,
   (DUP_PRM_FUNC) NULL,
   (DUP_PRM_FUNC) NULL},
  {PRM_NAME_FILTER_PRED_MAX_CACHE_ENTRIES,
   (PRM_FOR_CLIENT | PRM_FOR_SERVER),
   PRM_INTEGER,
   (void *) &prm_filter_pred_max_cache_entries_flag,
   (void *) &prm_filter_pred_max_cache_entries_default,
   (void *) &PRM_FILTER_PRED_MAX_CACHE_ENTRIES,
   (void *) NULL, (void *) NULL,
   (char *) NULL,
   (DUP_PRM_FUNC) NULL,
   (DUP_PRM_FUNC) NULL},
  {PRM_NAME_FILTER_PRED_MAX_CACHE_CLONES,
   (PRM_FOR_SERVER | PRM_HIDDEN),
   PRM_INTEGER,
   (void *) &prm_filter_pred_max_cache_clones_flag,
   (void *) &prm_filter_pred_max_cache_clones_default,
   (void *) &PRM_FILTER_PRED_MAX_CACHE_CLONES,
   (void *) NULL, (void *) NULL,
   (char *) NULL,
   (DUP_PRM_FUNC) NULL,
   (DUP_PRM_FUNC) NULL},
  {PRM_NAME_LIST_QUERY_CACHE_MODE,
   (PRM_FOR_SERVER),
   PRM_INTEGER,
   (void *) &prm_list_query_cache_mode_flag,
   (void *) &prm_list_query_cache_mode_default,
   (void *) &PRM_LIST_QUERY_CACHE_MODE,
   (void *) &prm_list_query_cache_mode_upper,
   (void *) &prm_list_query_cache_mode_lower,
   (char *) NULL,
   (DUP_PRM_FUNC) NULL,
   (DUP_PRM_FUNC) NULL},
  {PRM_NAME_LIST_MAX_QUERY_CACHE_ENTRIES,
   (PRM_FOR_SERVER),
   PRM_INTEGER,
   (void *) &prm_list_max_query_cache_entries_flag,
   (void *) &prm_list_max_query_cache_entries_default,
   (void *) &PRM_LIST_MAX_QUERY_CACHE_ENTRIES,
   (void *) NULL, (void *) NULL,
   (char *) NULL,
   (DUP_PRM_FUNC) NULL,
   (DUP_PRM_FUNC) NULL},
  {PRM_NAME_LIST_MAX_QUERY_CACHE_PAGES,
   (PRM_FOR_SERVER),
   PRM_INTEGER,
   (void *) &prm_list_max_query_cache_pages_flag,
   (void *) &prm_list_max_query_cache_pages_default,
   (void *) &PRM_LIST_MAX_QUERY_CACHE_PAGES,
   (void *) NULL, (void *) NULL,
   (char *) NULL,
   (DUP_PRM_FUNC) NULL,
   (DUP_PRM_FUNC) NULL},
  {PRM_NAME_USE_ORDERBY_SORT_LIMIT,
   (PRM_FOR_SERVER | PRM_USER_CHANGE),
   PRM_BOOLEAN,
   (void *) &prm_use_orderby_sort_limit_flag,
   (void *) &prm_use_orderby_sort_limit_default,
   (void *) &PRM_USE_ORDERBY_SORT_LIMIT,
   (void *) NULL, (void *) NULL,
   (char *) NULL,
   (DUP_PRM_FUNC) NULL,
   (DUP_PRM_FUNC) NULL},
  {PRM_NAME_REPLICATION_MODE,
   (PRM_OBSOLETED),
   PRM_NO_TYPE,
   (void *) &prm_replication_mode_flag,
   (void *) NULL,
   (void *) NULL,
   (void *) NULL,
   (void *) NULL,
   (char *) NULL,
   (DUP_PRM_FUNC) NULL,
   (DUP_PRM_FUNC) NULL},
  {PRM_NAME_HA_MODE,
   (PRM_FOR_SERVER | PRM_FOR_HA | PRM_FORCE_SERVER),
   PRM_KEYWORD,
   (void *) &prm_ha_mode_flag,
   (void *) &prm_ha_mode_default,
   (void *) &PRM_HA_MODE,
   (void *) &prm_ha_mode_upper,
   (void *) &prm_ha_mode_lower,
   (char *) NULL,
   (DUP_PRM_FUNC) NULL,
   (DUP_PRM_FUNC) NULL},
  {PRM_NAME_HA_MODE_FOR_SA_UTILS_ONLY,
   (PRM_EMPTY_FLAG),
   PRM_KEYWORD,
   (void *) &prm_ha_mode_flag,
   (void *) &prm_ha_mode_default,
   (void *) &PRM_HA_MODE_FOR_SA_UTILS_ONLY,
   (void *) &prm_ha_mode_upper,
   (void *) &prm_ha_mode_lower,
   (char *) NULL,
   (DUP_PRM_FUNC) NULL,
   (DUP_PRM_FUNC) NULL},
  {PRM_NAME_HA_SERVER_STATE,
   (PRM_FOR_SERVER | PRM_HIDDEN | PRM_FOR_HA),
   PRM_KEYWORD,
   (void *) &prm_ha_server_state_flag,
   (void *) &prm_ha_server_state_default,
   (void *) &PRM_HA_SERVER_STATE,
   (void *) &prm_ha_server_state_upper,
   (void *) &prm_ha_server_state_lower,
   (char *) NULL,
   (DUP_PRM_FUNC) NULL,
   (DUP_PRM_FUNC) NULL},
  {PRM_NAME_HA_LOG_APPLIER_STATE,
   (PRM_FOR_SERVER | PRM_USER_CHANGE | PRM_HIDDEN | PRM_FOR_HA),
   PRM_KEYWORD,
   (void *) &prm_ha_log_applier_state_flag,
   (void *) &prm_ha_log_applier_state_default,
   (void *) &PRM_HA_LOG_APPLIER_STATE,
   (void *) &prm_ha_log_applier_state_upper,
   (void *) &prm_ha_log_applier_state_lower,
   (char *) NULL,
   (DUP_PRM_FUNC) NULL,
   (DUP_PRM_FUNC) NULL},
  {PRM_NAME_HA_NODE_LIST,
   (PRM_FOR_SERVER | PRM_FOR_CLIENT | PRM_USER_CHANGE | PRM_RELOADABLE | PRM_FOR_HA),
   PRM_STRING,
   (void *) &prm_ha_node_list_flag,
   (void *) &prm_ha_node_list_default,
   (void *) &PRM_HA_NODE_LIST,
   (void *) NULL, (void *) NULL,
   (char *) NULL,
   (DUP_PRM_FUNC) NULL,
   (DUP_PRM_FUNC) NULL},
  {PRM_NAME_HA_REPLICA_LIST,
   (PRM_FOR_CLIENT | PRM_USER_CHANGE | PRM_RELOADABLE | PRM_FOR_HA),
   PRM_STRING,
   (void *) &prm_ha_replica_list_flag,
   (void *) &prm_ha_replica_list_default,
   (void *) &PRM_HA_REPLICA_LIST,
   (void *) NULL, (void *) NULL,
   (char *) NULL,
   (DUP_PRM_FUNC) NULL,
   (DUP_PRM_FUNC) NULL},
  {PRM_NAME_HA_DB_LIST,
   (PRM_FOR_CLIENT | PRM_FOR_HA),
   PRM_STRING,
   (void *) &prm_ha_db_list_flag,
   (void *) &prm_ha_db_list_default,
   (void *) &PRM_HA_DB_LIST,
   (void *) NULL, (void *) NULL,
   (char *) NULL,
   (DUP_PRM_FUNC) NULL,
   (DUP_PRM_FUNC) NULL},
  {PRM_NAME_HA_COPY_LOG_BASE,
   (PRM_FOR_CLIENT | PRM_FOR_HA),
   PRM_STRING,
   (void *) &prm_ha_copy_log_base_flag,
   (void *) &prm_ha_copy_log_base_default,
   (void *) &PRM_HA_COPY_LOG_BASE,
   (void *) NULL, (void *) NULL,
   (char *) NULL,
   (DUP_PRM_FUNC) NULL,
   (DUP_PRM_FUNC) NULL},
  {PRM_NAME_HA_COPY_SYNC_MODE,
   (PRM_FOR_CLIENT | PRM_FOR_HA),
   PRM_STRING,
   (void *) &prm_ha_copy_sync_mode_flag,
   (void *) &prm_ha_copy_sync_mode_default,
   (void *) &PRM_HA_COPY_SYNC_MODE,
   (void *) NULL, (void *) NULL,
   (char *) NULL,
   (DUP_PRM_FUNC) NULL,
   (DUP_PRM_FUNC) NULL},
  {PRM_NAME_HA_APPLY_MAX_MEM_SIZE,
   (PRM_FOR_CLIENT | PRM_FOR_HA),
   PRM_INTEGER,
   (void *) &prm_ha_apply_max_mem_size_flag,
   (void *) &prm_ha_apply_max_mem_size_default,
   (void *) &PRM_HA_APPLY_MAX_MEM_SIZE,
   (void *) NULL, (void *) NULL,
   (char *) NULL,
   (DUP_PRM_FUNC) NULL,
   (DUP_PRM_FUNC) NULL},
  {PRM_NAME_HA_PORT_ID,
   (PRM_FOR_CLIENT | PRM_FOR_HA),
   PRM_INTEGER,
   (void *) &prm_ha_port_id_flag,
   (void *) &prm_ha_port_id_default,
   (void *) &PRM_HA_PORT_ID,
   (void *) &prm_ha_port_id_upper, (void *) &prm_ha_port_id_lower,
   (char *) NULL,
   (DUP_PRM_FUNC) NULL,
   (DUP_PRM_FUNC) NULL},
  {PRM_NAME_HA_INIT_TIMER_IN_MSECS,
   (PRM_FOR_CLIENT | PRM_HIDDEN | PRM_FOR_HA),
   PRM_INTEGER,
   (void *) &prm_ha_init_timer_im_msecs_flag,
   (void *) &prm_ha_init_timer_im_msecs_default,
   (void *) &PRM_HA_INIT_TIMER_IN_MSECS,
   (void *) NULL, (void *) NULL,
   (char *) NULL,
   (DUP_PRM_FUNC) NULL,
   (DUP_PRM_FUNC) NULL},
  {PRM_NAME_HA_HEARTBEAT_INTERVAL_IN_MSECS,
   (PRM_FOR_CLIENT | PRM_HIDDEN | PRM_FOR_HA),
   PRM_INTEGER,
   (void *) &prm_ha_heartbeat_interval_in_msecs_flag,
   (void *) &prm_ha_heartbeat_interval_in_msecs_default,
   (void *) &PRM_HA_HEARTBEAT_INTERVAL_IN_MSECS,
   (void *) NULL, (void *) NULL,
   (char *) NULL,
   (DUP_PRM_FUNC) NULL,
   (DUP_PRM_FUNC) NULL},
  {PRM_NAME_HA_CALC_SCORE_INTERVAL_IN_MSECS,
   (PRM_FOR_CLIENT | PRM_HIDDEN | PRM_FOR_HA),
   PRM_INTEGER,
   (void *) &prm_ha_calc_score_interval_in_msecs_flag,
   (void *) &prm_ha_calc_score_interval_in_msecs_default,
   (void *) &PRM_HA_CALC_SCORE_INTERVAL_IN_MSECS,
   (void *) NULL, (void *) NULL,
   (char *) NULL,
   (DUP_PRM_FUNC) NULL,
   (DUP_PRM_FUNC) NULL},
  {PRM_NAME_HA_FAILOVER_WAIT_TIME_IN_MSECS,
   (PRM_FOR_CLIENT | PRM_HIDDEN | PRM_FOR_HA),
   PRM_INTEGER,
   (void *) &prm_ha_failover_wait_time_in_msecs_flag,
   (void *) &prm_ha_failover_wait_time_in_msecs_default,
   (void *) &PRM_HA_FAILOVER_WAIT_TIME_IN_MSECS,
   (void *) NULL, (void *) NULL,
   (char *) NULL,
   (DUP_PRM_FUNC) NULL,
   (DUP_PRM_FUNC) NULL},
  {PRM_NAME_HA_PROCESS_START_CONFIRM_INTERVAL_IN_MSECS,
   (PRM_FOR_CLIENT | PRM_HIDDEN | PRM_FOR_HA),
   PRM_INTEGER,
   (void *) &prm_ha_process_start_confirm_interval_in_msecs_flag,
   (void *) &prm_ha_process_start_confirm_interval_in_msecs_default,
   (void *) &PRM_HA_PROCESS_START_CONFIRM_INTERVAL_IN_MSECS,
   (void *) NULL, (void *) NULL,
   (char *) NULL,
   (DUP_PRM_FUNC) NULL,
   (DUP_PRM_FUNC) NULL},
  {PRM_NAME_HA_PROCESS_DEREG_CONFIRM_INTERVAL_IN_MSECS,
   (PRM_FOR_CLIENT | PRM_HIDDEN | PRM_FOR_HA),
   PRM_INTEGER,
   (void *) &prm_ha_process_dereg_confirm_interval_in_msecs_flag,
   (void *) &prm_ha_process_dereg_confirm_interval_in_msecs_default,
   (void *) &PRM_HA_PROCESS_DEREG_CONFIRM_INTERVAL_IN_MSECS,
   (void *) NULL, (void *) NULL,
   (char *) NULL,
   (DUP_PRM_FUNC) NULL,
   (DUP_PRM_FUNC) NULL},
  {PRM_NAME_HA_MAX_PROCESS_START_CONFIRM,
   (PRM_FOR_CLIENT | PRM_HIDDEN | PRM_FOR_HA),
   PRM_INTEGER,
   (void *) &prm_ha_max_process_start_confirm_flag,
   (void *) &prm_ha_max_process_start_confirm_default,
   (void *) &PRM_HA_MAX_PROCESS_START_CONFIRM,
   (void *) NULL, (void *) NULL,
   (char *) NULL,
   (DUP_PRM_FUNC) NULL,
   (DUP_PRM_FUNC) NULL},
  {PRM_NAME_HA_MAX_PROCESS_DEREG_CONFIRM,
   (PRM_FOR_CLIENT | PRM_HIDDEN | PRM_FOR_HA),
   PRM_INTEGER,
   (void *) &prm_ha_max_process_dereg_confirm_flag,
   (void *) &prm_ha_max_process_dereg_confirm_default,
   (void *) &PRM_HA_MAX_PROCESS_DEREG_CONFIRM,
   (void *) NULL, (void *) NULL,
   (char *) NULL,
   (DUP_PRM_FUNC) NULL,
   (DUP_PRM_FUNC) NULL},
  {PRM_NAME_HA_UNACCEPTABLE_PROC_RESTART_TIMEDIFF,
   (PRM_FOR_CLIENT | PRM_FOR_HA | PRM_TIME_UNIT),
   PRM_INTEGER,
   (void *) &prm_ha_unacceptable_proc_restart_timediff_flag,
   (void *) &prm_ha_unacceptable_proc_restart_timediff_default,
   (void *) &PRM_HA_UNACCEPTABLE_PROC_RESTART_TIMEDIFF,
   (void *) NULL, (void *) NULL,
   (char *) NULL,
   (DUP_PRM_FUNC) NULL,
   (DUP_PRM_FUNC) NULL},
  {PRM_NAME_HA_CHANGEMODE_INTERVAL_IN_MSEC,
   (PRM_FOR_CLIENT | PRM_HIDDEN | PRM_FOR_HA),
   PRM_INTEGER,
   (void *) &prm_ha_changemode_interval_in_msecs_flag,
   (void *) &prm_ha_changemode_interval_in_msecs_default,
   (void *) &PRM_HA_CHANGEMODE_INTERVAL_IN_MSECS,
   (void *) NULL, (void *) NULL,
   (char *) NULL,
   (DUP_PRM_FUNC) NULL,
   (DUP_PRM_FUNC) NULL},
  {PRM_NAME_HA_MAX_HEARTBEAT_GAP,
   (PRM_FOR_CLIENT | PRM_HIDDEN | PRM_FOR_HA),
   PRM_INTEGER,
   (void *) &prm_ha_max_heartbeat_gap_flag,
   (void *) &prm_ha_max_heartbeat_gap_default,
   (void *) &PRM_HA_MAX_HEARTBEAT_GAP,
   (void *) NULL, (void *) NULL,
   (char *) NULL,
   (DUP_PRM_FUNC) NULL,
   (DUP_PRM_FUNC) NULL},
  {PRM_NAME_HA_PING_HOSTS,
   (PRM_FOR_CLIENT | PRM_RELOADABLE | PRM_FOR_HA),
   PRM_STRING,
   (void *) &prm_ha_ping_hosts_flag,
   (void *) &prm_ha_ping_hosts_default,
   (void *) &PRM_HA_PING_HOSTS,
   (void *) NULL, (void *) NULL,
   (char *) NULL,
   (DUP_PRM_FUNC) NULL,
   (DUP_PRM_FUNC) NULL},
  {PRM_NAME_HA_APPLYLOGDB_RETRY_ERROR_LIST,
   (PRM_FOR_CLIENT | PRM_FOR_HA),
   PRM_INTEGER_LIST,
   (void *) &prm_ha_applylogdb_retry_error_list_flag,
   (void *) &prm_ha_applylogdb_retry_error_list_default,
   (void *) &PRM_HA_APPLYLOGDB_RETRY_ERROR_LIST,
   (void *) NULL, (void *) NULL,
   (char *) NULL,
   (DUP_PRM_FUNC) NULL,
   (DUP_PRM_FUNC) NULL},
  {PRM_NAME_HA_APPLYLOGDB_IGNORE_ERROR_LIST,
   (PRM_FOR_CLIENT | PRM_FOR_HA),
   PRM_INTEGER_LIST,
   (void *) &prm_ha_applylogdb_ignore_error_list_flag,
   (void *) &prm_ha_applylogdb_ignore_error_list_default,
   (void *) &PRM_HA_APPLYLOGDB_IGNORE_ERROR_LIST,
   (void *) NULL, (void *) NULL,
   (char *) NULL,
   (DUP_PRM_FUNC) NULL,
   (DUP_PRM_FUNC) NULL},
  {PRM_NAME_HA_APPLYLOGDB_LOG_WAIT_TIME_IN_SECS,
   (PRM_FOR_CLIENT | PRM_FOR_HA | PRM_HIDDEN),
   PRM_INTEGER,
   (void *) &prm_ha_applylogdb_log_wait_time_in_secs_flag,
   (void *) &prm_ha_applylogdb_log_wait_time_in_secs_default,
   (void *) &PRM_HA_APPLYLOGDB_LOG_WAIT_TIME_IN_SECS,
   (void *) NULL, (void *) &prm_ha_applylogdb_log_wait_time_in_secs_lower,
   (char *) NULL,
   (DUP_PRM_FUNC) NULL,
   (DUP_PRM_FUNC) NULL},
  {PRM_NAME_HA_SQL_LOGGING,
   (PRM_FOR_CLIENT | PRM_FOR_HA),
   PRM_BOOLEAN,
   (void *) &prm_ha_sql_logging_flag,
   (void *) &prm_ha_sql_logging_default,
   (void *) &PRM_HA_SQL_LOGGING,
   (void *) NULL, (void *) NULL,
   (char *) NULL,
   (DUP_PRM_FUNC) NULL,
   (DUP_PRM_FUNC) NULL},
  {PRM_NAME_HA_SQL_LOG_MAX_SIZE_IN_MB,
   (PRM_FOR_CLIENT | PRM_FOR_HA),
   PRM_INTEGER,
   (void *) &prm_ha_sql_log_max_size_in_mb_flag,
   (void *) &prm_ha_sql_log_max_size_in_mb_default,
   (void *) &PRM_HA_SQL_LOG_MAX_SIZE_IN_MB,
   (void *) &prm_ha_sql_log_max_size_in_mb_upper,
   (void *) &prm_ha_sql_log_max_size_in_mb_lower,
   (char *) NULL,
   (DUP_PRM_FUNC) NULL,
   (DUP_PRM_FUNC) NULL},
  {PRM_NAME_HA_COPY_LOG_MAX_ARCHIVES,
   (PRM_FOR_CLIENT | PRM_FOR_HA),
   PRM_INTEGER,
   (void *) &prm_ha_copy_log_max_archives_flag,
   (void *) &prm_ha_copy_log_max_archives_default,
   (void *) &PRM_HA_COPY_LOG_MAX_ARCHIVES,
   (void *) &prm_ha_copy_log_max_archives_upper,
   (void *) &prm_ha_copy_log_max_archives_lower,
   (char *) NULL,
   (DUP_PRM_FUNC) NULL,
   (DUP_PRM_FUNC) NULL},
  {PRM_NAME_HA_COPY_LOG_TIMEOUT,
   (PRM_FOR_SERVER | PRM_FOR_HA | PRM_RELOADABLE),
   PRM_INTEGER,
   (void *) &prm_ha_copy_log_timeout_flag,
   (void *) &prm_ha_copy_log_timeout_default,
   (void *) &PRM_HA_COPY_LOG_TIMEOUT,
   (void *) &prm_ha_copy_log_timeout_upper,
   (void *) &prm_ha_copy_log_timeout_lower,
   (char *) NULL,
   (DUP_PRM_FUNC) NULL,
   (DUP_PRM_FUNC) NULL},
  {PRM_NAME_HA_REPLICA_DELAY,
   (PRM_FOR_CLIENT | PRM_FOR_HA | PRM_TIME_UNIT | PRM_DIFFER_UNIT),
   PRM_INTEGER,
   (void *) &prm_ha_replica_delay_in_secs_flag,
   (void *) &prm_ha_replica_delay_in_secs_default,
   (void *) &PRM_HA_REPLICA_DELAY_IN_SECS,
   (void *) &prm_ha_replica_delay_in_secs_upper,
   (void *) &prm_ha_replica_delay_in_secs_lower,
   (char *) NULL,
   (DUP_PRM_FUNC) prm_msec_to_sec,
   (DUP_PRM_FUNC) prm_sec_to_msec},
  {PRM_NAME_HA_REPLICA_TIME_BOUND,
   (PRM_FOR_CLIENT | PRM_FOR_HA),
   PRM_STRING,
   (void *) &prm_ha_replica_time_bound_flag,
   (void *) &prm_ha_replica_time_bound_default,
   (void *) &PRM_HA_REPLICA_TIME_BOUND,
   (void *) NULL, (void *) NULL,
   (char *) NULL,
   (DUP_PRM_FUNC) NULL,
   (DUP_PRM_FUNC) NULL},
  {PRM_NAME_HA_DELAY_LIMIT,
   (PRM_FOR_SERVER | PRM_FOR_HA | PRM_USER_CHANGE | PRM_TIME_UNIT | PRM_DIFFER_UNIT),
   PRM_INTEGER,
   (void *) &prm_ha_delay_limit_in_secs_flag,
   (void *) &prm_ha_delay_limit_in_secs_default,
   (void *) &PRM_HA_DELAY_LIMIT_IN_SECS,
   (void *) &prm_ha_delay_limit_in_secs_upper,
   (void *) &prm_ha_delay_limit_in_secs_lower,
   (char *) NULL,
   (DUP_PRM_FUNC) prm_msec_to_sec,
   (DUP_PRM_FUNC) prm_sec_to_msec},
  {PRM_NAME_HA_DELAY_LIMIT_DELTA,
   (PRM_FOR_SERVER | PRM_FOR_HA | PRM_USER_CHANGE | PRM_TIME_UNIT | PRM_DIFFER_UNIT),
   PRM_INTEGER,
   (void *) &prm_ha_delay_limit_delta_in_secs_flag,
   (void *) &prm_ha_delay_limit_delta_in_secs_default,
   (void *) &PRM_HA_DELAY_LIMIT_DELTA_IN_SECS,
   (void *) &prm_ha_delay_limit_delta_in_secs_upper,
   (void *) &prm_ha_delay_limit_delta_in_secs_lower,
   (char *) NULL,
   (DUP_PRM_FUNC) prm_msec_to_sec,
   (DUP_PRM_FUNC) prm_sec_to_msec},
  {PRM_NAME_HA_APPLYLOGDB_MAX_COMMIT_INTERVAL_IN_MSECS,
   (PRM_FOR_CLIENT | PRM_FOR_HA),
   PRM_INTEGER,
   (void *) &prm_ha_applylogdb_max_commit_interval_in_msecs_flag,
   (void *) &prm_ha_applylogdb_max_commit_interval_in_msecs_default,
   (void *) &PRM_HA_APPLYLOGDB_MAX_COMMIT_INTERVAL_IN_MSECS,
   (void *) &prm_ha_applylogdb_max_commit_interval_in_msecs_upper,
   (void *) &prm_ha_applylogdb_max_commit_interval_in_msecs_lower,
   (char *) NULL,
   (DUP_PRM_FUNC) NULL,
   (DUP_PRM_FUNC) NULL},
  {PRM_NAME_HA_APPLYLOGDB_MAX_COMMIT_INTERVAL,
   (PRM_FOR_CLIENT | PRM_FOR_HA | PRM_TIME_UNIT),
   PRM_INTEGER,
   (void *) &prm_ha_applylogdb_max_commit_interval_in_msecs_flag,
   (void *) &prm_ha_applylogdb_max_commit_interval_in_msecs_default,
   (void *) &PRM_HA_APPLYLOGDB_MAX_COMMIT_INTERVAL_IN_MSECS,
   (void *) &prm_ha_applylogdb_max_commit_interval_in_msecs_upper,
   (void *) &prm_ha_applylogdb_max_commit_interval_in_msecs_lower,
   (char *) NULL,
   (DUP_PRM_FUNC) NULL,
   (DUP_PRM_FUNC) NULL},
  {PRM_NAME_HA_CHECK_DISK_FAILURE_INTERVAL_IN_SECS,
   (PRM_FOR_CLIENT | PRM_FOR_HA | PRM_TIME_UNIT | PRM_DIFFER_UNIT | PRM_RELOADABLE),
   PRM_INTEGER,
   (void *) &prm_ha_check_disk_failure_interval_in_secs_flag,
   (void *) &prm_ha_check_disk_failure_interval_in_secs_default,
   (void *) &PRM_HA_CHECK_DISK_FAILURE_INTERVAL_IN_SECS,
   (void *) &prm_ha_check_disk_failure_interval_in_secs_upper,
   (void *) &prm_ha_check_disk_failure_interval_in_secs_lower,
   (char *) NULL,
   (DUP_PRM_FUNC) prm_msec_to_sec,
   (DUP_PRM_FUNC) prm_sec_to_msec},
  {PRM_NAME_JAVA_STORED_PROCEDURE,
   (PRM_FOR_SERVER),
   PRM_BOOLEAN,
   (void *) &prm_java_stored_procedure_flag,
   (void *) &prm_java_stored_procedure_default,
   (void *) &PRM_JAVA_STORED_PROCEDURE,
   (void *) NULL, (void *) NULL,
   (char *) NULL,
   (DUP_PRM_FUNC) NULL,
   (DUP_PRM_FUNC) NULL},
  {PRM_NAME_COMPAT_PRIMARY_KEY,
   (PRM_FOR_CLIENT | PRM_USER_CHANGE | PRM_FOR_SESSION | PRM_FOR_HA_CONTEXT),
   PRM_BOOLEAN,
   (void *) &prm_compat_primary_key_flag,
   (void *) &prm_compat_primary_key_default,
   (void *) &PRM_COMPAT_PRIMARY_KEY,
   (void *) NULL, (void *) NULL,
   (char *) NULL,
   (DUP_PRM_FUNC) NULL,
   (DUP_PRM_FUNC) NULL},
  {PRM_NAME_LOG_HEADER_FLUSH_INTERVAL,
   (PRM_OBSOLETED),
   PRM_NO_TYPE,
   (void *) &prm_log_header_flush_interval_flag,
   (void *) NULL,
   (void *) NULL,
   (void *) NULL,
   (void *) NULL,
   (char *) NULL,
   (DUP_PRM_FUNC) NULL,
   (DUP_PRM_FUNC) NULL},
  {PRM_NAME_LOG_ASYNC_COMMIT,
   (PRM_FOR_SERVER | PRM_USER_CHANGE),
   PRM_BOOLEAN,
   (void *) &prm_log_async_commit_flag,
   (void *) &prm_log_async_commit_default,
   (void *) &PRM_LOG_ASYNC_COMMIT,
   (void *) NULL, (void *) NULL,
   (char *) NULL,
   (DUP_PRM_FUNC) NULL,
   (DUP_PRM_FUNC) NULL},
  {PRM_NAME_LOG_GROUP_COMMIT_INTERVAL_MSECS,
   (PRM_FOR_SERVER | PRM_USER_CHANGE),
   PRM_INTEGER,
   (void *) &prm_log_group_commit_interval_msecs_flag,
   (void *) &prm_log_group_commit_interval_msecs_default,
   (void *) &PRM_LOG_GROUP_COMMIT_INTERVAL_MSECS,
   (void *) NULL, (void *) &prm_log_group_commit_interval_msecs_lower,
   (char *) NULL,
   (DUP_PRM_FUNC) NULL,
   (DUP_PRM_FUNC) NULL},
  {PRM_NAME_LOG_BG_FLUSH_INTERVAL_MSECS,
   (PRM_OBSOLETED),
   PRM_NO_TYPE,
   (void *) &prm_log_bg_flush_interval_msecs_flag,
   (void *) NULL,
   (void *) NULL,
   (void *) NULL,
   (void *) NULL,
   (char *) NULL,
   (DUP_PRM_FUNC) NULL,
   (DUP_PRM_FUNC) NULL},
  {PRM_NAME_LOG_BG_FLUSH_NUM_PAGES,
   (PRM_OBSOLETED),
   PRM_NO_TYPE,
   (void *) &prm_log_bg_flush_num_pages_flag,
   (void *) NULL,
   (void *) NULL,
   (void *) NULL,
   (void *) NULL,
   (char *) NULL,
   (DUP_PRM_FUNC) NULL,
   (DUP_PRM_FUNC) NULL},
  {PRM_NAME_INTL_MBS_SUPPORT,
   (PRM_FOR_CLIENT),
   PRM_BOOLEAN,
   (void *) &prm_intl_mbs_support_flag,
   (void *) &prm_intl_mbs_support_default,
   (void *) &PRM_INTL_MBS_SUPPORT,
   (void *) NULL, (void *) NULL,
   (char *) NULL,
   (DUP_PRM_FUNC) NULL,
   (DUP_PRM_FUNC) NULL},
  {PRM_NAME_LOG_COMPRESS,
   (PRM_FOR_SERVER),
   PRM_BOOLEAN,
   (void *) &prm_log_compress_flag,
   (void *) &prm_log_compress_default,
   (void *) &PRM_LOG_COMPRESS,
   (void *) NULL, (void *) NULL,
   (char *) NULL,
   (DUP_PRM_FUNC) NULL,
   (DUP_PRM_FUNC) NULL},
  {PRM_NAME_BLOCK_NOWHERE_STATEMENT,
   (PRM_FOR_CLIENT | PRM_USER_CHANGE | PRM_FOR_SESSION),
   PRM_BOOLEAN,
   (void *) &prm_block_nowhere_statement_flag,
   (void *) &prm_block_nowhere_statement_default,
   (void *) &PRM_BLOCK_NOWHERE_STATEMENT,
   (void *) NULL, (void *) NULL,
   (char *) NULL,
   (DUP_PRM_FUNC) NULL,
   (DUP_PRM_FUNC) NULL},
  {PRM_NAME_BLOCK_DDL_STATEMENT,
   (PRM_FOR_CLIENT | PRM_USER_CHANGE | PRM_FOR_SESSION),
   PRM_BOOLEAN,
   (void *) &prm_block_ddl_statement_flag,
   (void *) &prm_block_ddl_statement_default,
   (void *) &PRM_BLOCK_DDL_STATEMENT,
   (void *) NULL, (void *) NULL,
   (char *) NULL,
   (DUP_PRM_FUNC) NULL,
   (DUP_PRM_FUNC) NULL},
#if defined (ENABLE_UNUSED_FUNCTION)
  {PRM_NAME_SINGLE_BYTE_COMPARE,
   (PRM_FOR_CLIENT | PRM_FOR_SERVER | PRM_FORCE_SERVER),
   PRM_BOOLEAN,
   (void *) &prm_single_byte_compare_flag,
   (void *) &prm_single_byte_compare_default,
   (void *) &PRM_SINGLE_BYTE_COMPARE,
   (void *) NULL, (void *) NULL,
   (char *) NULL,
   (DUP_PRM_FUNC) NULL,
   (DUP_PRM_FUNC) NULL},
#endif
  {PRM_NAME_CSQL_HISTORY_NUM,
   (PRM_FOR_CLIENT | PRM_USER_CHANGE | PRM_FOR_SESSION),
   PRM_INTEGER,
   (void *) &prm_csql_history_num_flag,
   (void *) &prm_csql_history_num_default,
   (void *) &PRM_CSQL_HISTORY_NUM,
   (void *) &prm_csql_history_num_upper,
   (void *) &prm_csql_history_num_lower,
   (char *) NULL,
   (DUP_PRM_FUNC) NULL,
   (DUP_PRM_FUNC) NULL},
  {PRM_NAME_LOG_TRACE_DEBUG,
   (PRM_FOR_SERVER | PRM_USER_CHANGE | PRM_HIDDEN),
   PRM_BOOLEAN,
   (void *) &prm_log_trace_debug_flag,
   (void *) &prm_log_trace_debug_default,
   (void *) &PRM_LOG_TRACE_DEBUG,
   (void *) NULL, (void *) NULL,
   (char *) NULL,
   (DUP_PRM_FUNC) NULL,
   (DUP_PRM_FUNC) NULL},
  {PRM_NAME_DL_FORK,
   (PRM_FOR_CLIENT | PRM_USER_CHANGE | PRM_HIDDEN),
   PRM_STRING,
   (void *) &prm_dl_fork_flag,
   (void *) &prm_dl_fork_default,
   (void *) &PRM_DL_FORK,
   (void *) NULL, (void *) NULL,
   (char *) NULL,
   (DUP_PRM_FUNC) NULL,
   (DUP_PRM_FUNC) NULL},
  {PRM_NAME_ER_PRODUCTION_MODE,
   (PRM_FOR_SERVER | PRM_FOR_CLIENT | PRM_USER_CHANGE | PRM_GET_SERVER),
   PRM_BOOLEAN,
   (void *) &prm_er_production_mode_flag,
   (void *) &prm_er_production_mode_default,
   (void *) &PRM_ER_PRODUCTION_MODE,
   (void *) NULL, (void *) NULL,
   (char *) NULL,
   (DUP_PRM_FUNC) NULL,
   (DUP_PRM_FUNC) NULL},
  {PRM_NAME_ER_STOP_ON_ERROR,
   (PRM_FOR_SERVER | PRM_FOR_CLIENT | PRM_USER_CHANGE | PRM_HIDDEN),
   PRM_INTEGER,
   (void *) &prm_er_stop_on_error_flag,
   (void *) &prm_er_stop_on_error_default,
   (void *) &PRM_ER_STOP_ON_ERROR,
   (void *) &prm_er_stop_on_error_upper, (void *) NULL,
   (char *) NULL,
   (DUP_PRM_FUNC) NULL,
   (DUP_PRM_FUNC) NULL},
  {PRM_NAME_TCP_RCVBUF_SIZE,
   (PRM_FOR_SERVER | PRM_FOR_CLIENT | PRM_HIDDEN),
   PRM_INTEGER,
   (void *) &prm_tcp_rcvbuf_size_flag,
   (void *) &prm_tcp_rcvbuf_size_default,
   (void *) &PRM_TCP_RCVBUF_SIZE,
   (void *) NULL, (void *) NULL,
   (char *) NULL,
   (DUP_PRM_FUNC) NULL,
   (DUP_PRM_FUNC) NULL},
  {PRM_NAME_TCP_SNDBUF_SIZE,
   (PRM_FOR_SERVER | PRM_FOR_CLIENT | PRM_HIDDEN),
   PRM_INTEGER,
   (void *) &prm_tcp_sndbuf_size_flag,
   (void *) &prm_tcp_sndbuf_size_default,
   (void *) &PRM_TCP_SNDBUF_SIZE,
   (void *) NULL, (void *) NULL,
   (char *) NULL,
   (DUP_PRM_FUNC) NULL,
   (DUP_PRM_FUNC) NULL},
  {PRM_NAME_TCP_NODELAY,
   (PRM_FOR_SERVER | PRM_FOR_CLIENT | PRM_HIDDEN),
   PRM_BOOLEAN,
   (void *) &prm_tcp_nodelay_flag,
   (void *) &prm_tcp_nodelay_default,
   (void *) &PRM_TCP_NODELAY,
   (void *) NULL, (void *) NULL,
   (char *) NULL,
   (DUP_PRM_FUNC) NULL,
   (DUP_PRM_FUNC) NULL},
  {PRM_NAME_TCP_KEEPALIVE,
   (PRM_FOR_SERVER | PRM_FOR_CLIENT),
   PRM_BOOLEAN,
   (void *) &prm_tcp_keepalive_flag,
   (void *) &prm_tcp_keepalive_default,
   (void *) &PRM_TCP_KEEPALIVE,
   (void *) NULL, (void *) NULL,
   (char *) NULL,
   (DUP_PRM_FUNC) NULL,
   (DUP_PRM_FUNC) NULL},
  {PRM_NAME_CSQL_SINGLE_LINE_MODE,
   (PRM_FOR_CLIENT | PRM_USER_CHANGE | PRM_FOR_SESSION),
   PRM_BOOLEAN,
   (void *) &prm_csql_single_line_mode_flag,
   (void *) &prm_csql_single_line_mode_default,
   (void *) &PRM_CSQL_SINGLE_LINE_MODE,
   (void *) NULL, (void *) NULL,
   (char *) NULL,
   (DUP_PRM_FUNC) NULL,
   (DUP_PRM_FUNC) NULL},
  {PRM_NAME_XASL_DEBUG_DUMP,
   (PRM_FOR_CLIENT | PRM_USER_CHANGE | PRM_HIDDEN),
   PRM_BOOLEAN,
   (void *) &prm_xasl_debug_dump_flag,
   (void *) &prm_xasl_debug_dump_default,
   (void *) &PRM_XASL_DEBUG_DUMP,
   (void *) NULL, (void *) NULL,
   (char *) NULL,
   (DUP_PRM_FUNC) NULL,
   (DUP_PRM_FUNC) NULL},
  {PRM_NAME_LOG_MAX_ARCHIVES,
   (PRM_FOR_SERVER | PRM_USER_CHANGE),
   PRM_INTEGER,
   (void *) &prm_log_max_archives_flag,
   (void *) &prm_log_max_archives_default,
   (void *) &PRM_LOG_MAX_ARCHIVES,
   (void *) NULL, (void *) &prm_log_max_archives_lower,
   (char *) NULL,
   (DUP_PRM_FUNC) NULL,
   (DUP_PRM_FUNC) NULL},
  {PRM_NAME_FORCE_REMOVE_LOG_ARCHIVES,
   (PRM_FOR_SERVER | PRM_USER_CHANGE),
   PRM_BOOLEAN,
   (void *) &prm_force_remove_log_archives_flag,
   (void *) &prm_force_remove_log_archives_default,
   (void *) &PRM_FORCE_REMOVE_LOG_ARCHIVES,
   (void *) NULL, (void *) NULL,
   (char *) NULL,
   (DUP_PRM_FUNC) NULL,
   (DUP_PRM_FUNC) NULL},
  {PRM_NAME_REMOVE_LOG_ARCHIVES_INTERVAL,
   (PRM_FOR_SERVER | PRM_USER_CHANGE | PRM_HIDDEN),
   PRM_INTEGER,
   (void *) &prm_remove_log_archives_interval_flag,
   (void *) &prm_remove_log_archives_interval_default,
   (void *) &PRM_REMOVE_LOG_ARCHIVES_INTERVAL,
   (void *) NULL, (void *) &prm_remove_log_archives_interval_lower,
   (char *) NULL,
   (DUP_PRM_FUNC) NULL,
   (DUP_PRM_FUNC) NULL},
  {PRM_NAME_LOG_NO_LOGGING,
   (PRM_FOR_SERVER | PRM_USER_CHANGE | PRM_HIDDEN),
   PRM_BOOLEAN,
   (void *) &prm_log_no_logging_flag,
   (void *) &prm_log_no_logging_default,
   (void *) &PRM_LOG_NO_LOGGING,
   (void *) NULL, (void *) NULL,
   (char *) NULL,
   (DUP_PRM_FUNC) NULL,
   (DUP_PRM_FUNC) NULL},
  {PRM_NAME_UNLOADDB_IGNORE_ERROR,
   (PRM_USER_CHANGE | PRM_HIDDEN),
   PRM_BOOLEAN,
   (void *) &prm_unloaddb_ignore_error_flag,
   (void *) &prm_unloaddb_ignore_error_default,
   (void *) &PRM_UNLOADDB_IGNORE_ERROR,
   (void *) NULL, (void *) NULL,
   (char *) NULL,
   (DUP_PRM_FUNC) NULL,
   (DUP_PRM_FUNC) NULL},
  {PRM_NAME_UNLOADDB_LOCK_TIMEOUT,
   (PRM_USER_CHANGE | PRM_HIDDEN),
   PRM_INTEGER,
   (void *) &prm_unloaddb_lock_timeout_flag,
   (void *) &prm_unloaddb_lock_timeout_default,
   (void *) &PRM_UNLOADDB_LOCK_TIMEOUT,
   (void *) NULL, (void *) &prm_unloaddb_lock_timeout_lower,
   (char *) NULL,
   (DUP_PRM_FUNC) NULL,
   (DUP_PRM_FUNC) NULL},
  {PRM_NAME_LOADDB_FLUSH_INTERVAL,
   (PRM_USER_CHANGE | PRM_HIDDEN),
   PRM_INTEGER,
   (void *) &prm_loaddb_flush_interval_flag,
   (void *) &prm_loaddb_flush_interval_default,
   (void *) &PRM_LOADDB_FLUSH_INTERVAL,
   (void *) NULL, (void *) &prm_loaddb_flush_interval_lower,
   (char *) NULL,
   (DUP_PRM_FUNC) NULL,
   (DUP_PRM_FUNC) NULL},
  {PRM_NAME_IO_TEMP_VOLUME_PATH,
   (PRM_FOR_SERVER),
   PRM_STRING,
   (void *) &prm_io_temp_volume_path_flag,
   (void *) &prm_io_temp_volume_path_default,
   (void *) &PRM_IO_TEMP_VOLUME_PATH,
   (void *) NULL, (void *) NULL,
   (char *) NULL,
   (DUP_PRM_FUNC) NULL,
   (DUP_PRM_FUNC) NULL},
  {PRM_NAME_IO_VOLUME_EXT_PATH,
   (PRM_FOR_SERVER | PRM_USER_CHANGE),
   PRM_STRING,
   (void *) &prm_io_volume_ext_path_flag,
   (void *) &prm_io_volume_ext_path_default,
   (void *) &PRM_IO_VOLUME_EXT_PATH,
   (void *) NULL, (void *) NULL,
   (char *) NULL,
   (DUP_PRM_FUNC) NULL,
   (DUP_PRM_FUNC) NULL},
  {PRM_NAME_UNIQUE_ERROR_KEY_VALUE,
   (PRM_FOR_SERVER | PRM_USER_CHANGE | PRM_HIDDEN | PRM_DEPRECATED),
   PRM_BOOLEAN,
   (void *) &prm_unique_error_key_value_flag,
   (void *) &prm_unique_error_key_value_default,
   (void *) &PRM_UNIQUE_ERROR_KEY_VALUE,
   (void *) NULL, (void *) NULL,
   (char *) NULL,
   (DUP_PRM_FUNC) NULL,
   (DUP_PRM_FUNC) NULL},
  {PRM_NAME_USE_SYSTEM_MALLOC,
   (PRM_FOR_CLIENT | PRM_FOR_SERVER | PRM_HIDDEN),
   PRM_BOOLEAN,
   (void *) &prm_use_system_malloc_flag,
   (void *) &prm_use_system_malloc_default,
   (void *) &PRM_USE_SYSTEM_MALLOC,
   (void *) NULL, (void *) NULL,
   (char *) NULL,
   (DUP_PRM_FUNC) NULL,
   (DUP_PRM_FUNC) NULL},
  {PRM_NAME_EVENT_HANDLER,
   (PRM_FOR_CLIENT | PRM_FOR_SERVER),
   PRM_STRING,
   (void *) &prm_event_handler_flag,
   (void *) &prm_event_handler_default,
   (void *) &PRM_EVENT_HANDLER,
   (void *) NULL, (void *) NULL,
   (char *) NULL,
   (DUP_PRM_FUNC) NULL,
   (DUP_PRM_FUNC) NULL},
  {PRM_NAME_EVENT_ACTIVATION,
   (PRM_FOR_CLIENT | PRM_FOR_SERVER),
   PRM_INTEGER_LIST,
   (void *) &prm_event_activation_flag,
   (void *) &prm_event_activation_default,
   (void *) &PRM_EVENT_ACTIVATION,
   (void *) NULL, (void *) NULL,
   (char *) NULL,
   (DUP_PRM_FUNC) NULL,
   (DUP_PRM_FUNC) NULL},
  {PRM_NAME_READ_ONLY_MODE,
   (PRM_FOR_SERVER | PRM_FOR_CLIENT),
   PRM_BOOLEAN,
   (void *) &prm_read_only_mode_flag,
   (void *) &prm_read_only_mode_default,
   (void *) &PRM_READ_ONLY_MODE,
   (void *) NULL, (void *) NULL,
   (char *) NULL,
   (DUP_PRM_FUNC) NULL,
   (DUP_PRM_FUNC) NULL},
  {PRM_NAME_MNT_WAITING_THREAD,
   (PRM_FOR_SERVER | PRM_USER_CHANGE | PRM_HIDDEN),
   PRM_INTEGER,
   (void *) &prm_mnt_waiting_thread_flag,
   (void *) &prm_mnt_waiting_thread_default,
   (void *) &PRM_MNT_WAITING_THREAD,
   (void *) NULL, (void *) &prm_mnt_waiting_thread_lower,
   (char *) NULL,
   (DUP_PRM_FUNC) NULL,
   (DUP_PRM_FUNC) NULL},
  {PRM_NAME_MNT_STATS_THRESHOLD,
   (PRM_FOR_SERVER | PRM_HIDDEN),
   PRM_INTEGER_LIST,
   (void *) &prm_mnt_stats_threshold_flag,
   (void *) &prm_mnt_stats_threshold_default,
   (void *) &PRM_MNT_STATS_THRESHOLD,
   (void *) NULL, (void *) NULL,
   (char *) NULL,
   (DUP_PRM_FUNC) NULL,
   (DUP_PRM_FUNC) NULL},
  {PRM_NAME_SERVICE_SERVICE_LIST,
   (PRM_FOR_SERVER),
   PRM_STRING,
   (void *) &prm_service_service_list_flag,
   (void *) &prm_service_service_list_default,
   (void *) &PRM_SERVICE_SERVICE_LIST,
   (void *) NULL, (void *) NULL,
   (char *) NULL,
   (DUP_PRM_FUNC) NULL,
   (DUP_PRM_FUNC) NULL},
  {PRM_NAME_SERVICE_SERVER_LIST,
   (PRM_FOR_SERVER),
   PRM_STRING,
   (void *) &prm_service_server_list_flag,
   (void *) &prm_service_server_list_default,
   (void *) &PRM_SERVICE_SERVER_LIST,
   (void *) NULL, (void *) NULL,
   (char *) NULL,
   (DUP_PRM_FUNC) NULL,
   (DUP_PRM_FUNC) NULL},
  {PRM_NAME_SESSION_STATE_TIMEOUT,
   (PRM_FOR_SERVER | PRM_TEST_CHANGE),
   PRM_INTEGER,
   (void *) &prm_session_timeout_flag,
   (void *) &prm_session_timeout_default,
   (void *) &PRM_SESSION_STATE_TIMEOUT,
   (void *) &prm_session_timeout_upper,
   (void *) &prm_session_timeout_lower,
   (char *) NULL,
   (DUP_PRM_FUNC) NULL,
   (DUP_PRM_FUNC) NULL},
  {PRM_NAME_MULTI_RANGE_OPT_LIMIT,
   (PRM_FOR_CLIENT | PRM_USER_CHANGE | PRM_FOR_SESSION | PRM_FOR_QRY_STRING),
   PRM_INTEGER,
   (void *) &prm_multi_range_opt_limit_flag,
   (void *) &prm_multi_range_opt_limit_default,
   (void *) &PRM_MULTI_RANGE_OPT_LIMIT,
   (void *) &prm_multi_range_opt_limit_upper,
   (void *) &prm_multi_range_opt_limit_lower,
   (char *) NULL,
   (DUP_PRM_FUNC) NULL,
   (DUP_PRM_FUNC) NULL},
  {PRM_NAME_INTL_NUMBER_LANG,
   (PRM_FOR_CLIENT | PRM_USER_CHANGE | PRM_FOR_SESSION | PRM_FOR_QRY_STRING | PRM_FOR_HA_CONTEXT),
   PRM_STRING,
   (void *) &prm_intl_number_lang_flag,
   (void *) &prm_intl_number_lang_default,
   (void *) &PRM_INTL_NUMBER_LANG,
   (void *) NULL, (void *) NULL,
   (char *) NULL,
   (DUP_PRM_FUNC) NULL,
   (DUP_PRM_FUNC) NULL},
  {PRM_NAME_INTL_DATE_LANG,
   (PRM_FOR_CLIENT | PRM_USER_CHANGE | PRM_FOR_SESSION | PRM_FOR_QRY_STRING | PRM_FOR_HA_CONTEXT),
   PRM_STRING,
   (void *) &prm_intl_date_lang_flag,
   (void *) &prm_intl_date_lang_default,
   (void *) &PRM_INTL_DATE_LANG,
   (void *) NULL, (void *) NULL,
   (char *) NULL,
   (DUP_PRM_FUNC) NULL,
   (DUP_PRM_FUNC) NULL},
  /* All the compound parameters *must* be at the end of the array so that the changes they cause are not overridden by 
   * other parameters (for example in sysprm_load_and_init the parameters are set to their default in the order they
   * are found in this array). */
  {PRM_NAME_COMPAT_MODE,
   (PRM_FOR_CLIENT | PRM_FOR_SERVER | PRM_TEST_CHANGE | PRM_COMPOUND),
   PRM_KEYWORD,
   (void *) &prm_compat_mode_flag,
   (void *) &prm_compat_mode_default,
   (void *) &PRM_COMPAT_MODE,
   (void *) &prm_compat_mode_upper, (void *) &prm_compat_mode_lower,
   (char *) NULL,
   (DUP_PRM_FUNC) NULL,
   (DUP_PRM_FUNC) NULL},
  {PRM_NAME_DB_VOLUME_SIZE,
   (PRM_SIZE_UNIT),
   PRM_BIGINT,
   (void *) &prm_db_volume_size_flag,
   (void *) &prm_db_volume_size_default,
   (void *) &PRM_DB_VOLUME_SIZE,
   (void *) &prm_db_volume_size_upper,
   (void *) &prm_db_volume_size_lower,
   (char *) NULL,
   (DUP_PRM_FUNC) NULL,
   (DUP_PRM_FUNC) NULL},
  {PRM_NAME_LOG_VOLUME_SIZE,
   (PRM_SIZE_UNIT),
   PRM_BIGINT,
   (void *) &prm_log_volume_size_flag,
   (void *) &prm_log_volume_size_default,
   (void *) &PRM_LOG_VOLUME_SIZE,
   (void *) &prm_log_volume_size_upper,
   (void *) &prm_log_volume_size_lower,
   (char *) NULL,
   (DUP_PRM_FUNC) NULL,
   (DUP_PRM_FUNC) NULL},
  {PRM_NAME_UNICODE_INPUT_NORMALIZATION,
   (PRM_FOR_CLIENT | PRM_TEST_CHANGE),
   PRM_BOOLEAN,
   (void *) &prm_unicode_input_normalization_flag,
   (void *) &prm_unicode_input_normalization_default,
   (void *) &PRM_UNICODE_INPUT_NORMALIZATION,
   (void *) NULL, (void *) NULL,
   (char *) NULL,
   (DUP_PRM_FUNC) NULL,
   (DUP_PRM_FUNC) NULL},
  {PRM_NAME_UNICODE_OUTPUT_NORMALIZATION,
   (PRM_FOR_CLIENT | PRM_TEST_CHANGE),
   PRM_BOOLEAN,
   (void *) &prm_unicode_output_normalization_flag,
   (void *) &prm_unicode_output_normalization_default,
   (void *) &PRM_UNICODE_OUTPUT_NORMALIZATION,
   (void *) NULL, (void *) NULL,
   (char *) NULL,
   (DUP_PRM_FUNC) NULL,
   (DUP_PRM_FUNC) NULL},
  {PRM_NAME_INTL_CHECK_INPUT_STRING,
   (PRM_FOR_CLIENT | PRM_TEST_CHANGE),
   PRM_BOOLEAN,
   (void *) &prm_intl_check_input_string_flag,
   (void *) &prm_intl_check_input_string_default,
   (void *) &PRM_INTL_CHECK_INPUT_STRING,
   (void *) NULL, (void *) NULL,
   (char *) NULL,
   (DUP_PRM_FUNC) NULL,
   (DUP_PRM_FUNC) NULL},
  {PRM_NAME_CHECK_PEER_ALIVE,
   (PRM_FOR_CLIENT | PRM_FOR_SERVER | PRM_USER_CHANGE | PRM_FOR_SESSION | PRM_CLIENT_SESSION),
   PRM_KEYWORD,
   (void *) &prm_check_peer_alive_flag,
   (void *) &prm_check_peer_alive_default,
   (void *) &PRM_CHECK_PEER_ALIVE,
   (void *) NULL, (void *) NULL,
   (char *) NULL,
   (DUP_PRM_FUNC) NULL,
   (DUP_PRM_FUNC) NULL},
  {PRM_NAME_SQL_TRACE_SLOW_MSECS,
   (PRM_USER_CHANGE | PRM_FOR_SERVER | PRM_DEPRECATED),
   PRM_INTEGER,
   (void *) &prm_sql_trace_slow_msecs_flag,
   (void *) &prm_sql_trace_slow_msecs_default,
   (void *) &PRM_SQL_TRACE_SLOW_MSECS,
   (void *) &prm_sql_trace_slow_msecs_upper,
   (void *) &prm_sql_trace_slow_msecs_lower,
   (char *) NULL,
   (DUP_PRM_FUNC) NULL,
   (DUP_PRM_FUNC) NULL},
  {PRM_NAME_SQL_TRACE_SLOW,
   (PRM_USER_CHANGE | PRM_FOR_SERVER | PRM_TIME_UNIT | PRM_DIFFER_UNIT),
   PRM_INTEGER,
   (void *) &prm_sql_trace_slow_msecs_flag,
   (void *) &prm_sql_trace_slow_msecs_default,
   (void *) &PRM_SQL_TRACE_SLOW_MSECS,
   (void *) &prm_sql_trace_slow_msecs_upper,
   (void *) &prm_sql_trace_slow_msecs_lower,
   (char *) NULL,
   (DUP_PRM_FUNC) prm_equal_to_ori,
   (DUP_PRM_FUNC) prm_equal_to_ori},
  {PRM_NAME_SQL_TRACE_EXECUTION_PLAN,
   (PRM_USER_CHANGE | PRM_FOR_SERVER),
   PRM_BOOLEAN,
   (void *) &prm_sql_trace_execution_plan_flag,
   (void *) &prm_sql_trace_execution_plan_default,
   (void *) &PRM_SQL_TRACE_EXECUTION_PLAN,
   (void *) NULL,
   (void *) NULL,
   (char *) NULL,
   (DUP_PRM_FUNC) NULL,
   (DUP_PRM_FUNC) NULL},
  {PRM_NAME_LOG_TRACE_FLUSH_TIME,
   (PRM_USER_CHANGE | PRM_FOR_SERVER | PRM_TIME_UNIT),
   PRM_INTEGER,
   (void *) &prm_log_trace_flush_time_msecs_flag,
   (void *) &prm_log_trace_flush_time_msecs_default,
   (void *) &PRM_LOG_TRACE_FLUSH_TIME_MSECS,
   (void *) NULL,
   (void *) &prm_log_trace_flush_time_msecs_lower,
   (char *) NULL,
   (DUP_PRM_FUNC) NULL,
   (DUP_PRM_FUNC) NULL},
  {PRM_NAME_INTL_COLLATION,
   (PRM_FOR_CLIENT | PRM_FOR_SESSION | PRM_USER_CHANGE | PRM_FOR_HA_CONTEXT),
   PRM_STRING,
   (void *) &prm_intl_collation_flag,
   (void *) &prm_intl_collation_default,
   (void *) &PRM_INTL_COLLATION,
   (void *) NULL, (void *) NULL,
   (char *) NULL,
   (DUP_PRM_FUNC) NULL,
   (DUP_PRM_FUNC) NULL},
  {PRM_NAME_GENERIC_VOL_PREALLOC_SIZE,
   (PRM_FOR_SERVER | PRM_USER_CHANGE | PRM_SIZE_UNIT),
   PRM_BIGINT,
   (void *) &prm_generic_vol_prealloc_size_flag,
   (void *) &prm_generic_vol_prealloc_size_default,
   (void *) &PRM_GENERIC_VOL_PREALLOC_SIZE,
   (void *) &prm_generic_vol_prealloc_size_upper,
   (void *) &prm_generic_vol_prealloc_size_lower,
   (char *) NULL,
   (DUP_PRM_FUNC) NULL,
   (DUP_PRM_FUNC) NULL},
  {PRM_NAME_SORT_LIMIT_MAX_COUNT,
   (PRM_FOR_CLIENT | PRM_USER_CHANGE | PRM_FOR_SESSION | PRM_FOR_QRY_STRING),
   PRM_INTEGER,
   (void *) &prm_sort_limit_max_count_flag,
   (void *) &prm_sort_limit_max_count_default,
   (void *) &PRM_SORT_LIMIT_MAX_COUNT,
   (void *) &prm_sort_limit_max_count_upper,
   (void *) &prm_sort_limit_max_count_lower,
   (char *) NULL,
   (DUP_PRM_FUNC) NULL,
   (DUP_PRM_FUNC) NULL},
  {PRM_NAME_SQL_TRACE_IOREADS,
   (PRM_USER_CHANGE | PRM_FOR_SERVER),
   PRM_INTEGER,
   (void *) &prm_sql_trace_ioreads_flag,
   (void *) &prm_sql_trace_ioreads_default,
   (void *) &PRM_SQL_TRACE_IOREADS,
   (void *) NULL,
   (void *) &prm_sql_trace_ioreads_lower,
   (char *) NULL,
   (DUP_PRM_FUNC) NULL,
   (DUP_PRM_FUNC) NULL},
  {PRM_NAME_QUERY_TRACE,
   (PRM_FOR_CLIENT | PRM_USER_CHANGE | PRM_FOR_SESSION),
   PRM_BOOLEAN,
   (void *) &prm_query_trace_flag,
   (void *) &prm_query_trace_default,
   (void *) &PRM_QUERY_TRACE,
   (void *) NULL, (void *) NULL,
   (char *) NULL,
   (DUP_PRM_FUNC) NULL,
   (DUP_PRM_FUNC) NULL},
  {PRM_NAME_QUERY_TRACE_FORMAT,
   (PRM_FOR_CLIENT | PRM_USER_CHANGE | PRM_FOR_SESSION),
   PRM_KEYWORD,
   (void *) &prm_query_trace_format_flag,
   (void *) &prm_query_trace_format_default,
   (void *) &PRM_QUERY_TRACE_FORMAT,
   (void *) &prm_query_trace_format_upper,
   (void *) &prm_query_trace_format_lower,
   (char *) NULL,
   (DUP_PRM_FUNC) NULL,
   (DUP_PRM_FUNC) NULL},
  {PRM_NAME_MAX_RECURSION_SQL_DEPTH,
   (PRM_FOR_SERVER | PRM_USER_CHANGE | PRM_HIDDEN),
   PRM_INTEGER,
   (void *) &prm_max_recursion_sql_depth_flag,
   (void *) &prm_max_recursion_sql_depth_default,
   (void *) &PRM_MAX_RECURSION_SQL_DEPTH,
   (void *) NULL,
   (void *) NULL,
   (char *) NULL,
   (DUP_PRM_FUNC) NULL,
   (DUP_PRM_FUNC) NULL},
  {PRM_NAME_UPDATE_USE_ATTRIBUTE_REFERENCES,
   (PRM_FOR_CLIENT | PRM_USER_CHANGE | PRM_FOR_SESSION),
   PRM_BOOLEAN,
   (void *) &prm_update_use_attribute_references_flag,
   (void *) &prm_update_use_attribute_references_default,
   (void *) &PRM_UPDATE_USE_ATTRIBUTE_REFERENCES,
   (void *) NULL,
   (void *) NULL,
   (char *) NULL,
   (DUP_PRM_FUNC) NULL,
   (DUP_PRM_FUNC) NULL},
  {PRM_NAME_PB_AIN_RATIO,
   (PRM_FOR_SERVER | PRM_RELOADABLE),
   PRM_FLOAT,
   (void *) &prm_pb_ain_ratio_flag,
   (void *) &prm_pb_ain_ratio_default,
   (void *) &PRM_PB_AIN_RATIO,
   (void *) &prm_pb_ain_ratio_upper,
   (void *) &prm_pb_ain_ratio_lower,
   (char *) NULL,
   (DUP_PRM_FUNC) NULL,
   (DUP_PRM_FUNC) NULL},
  {PRM_NAME_PB_AOUT_RATIO,
   (PRM_FOR_SERVER | PRM_RELOADABLE),
   PRM_FLOAT,
   (void *) &prm_pb_aout_ratio_flag,
   (void *) &prm_pb_aout_ratio_default,
   (void *) &PRM_PB_AOUT_RATIO,
   (void *) &prm_pb_aout_ratio_upper,
   (void *) &prm_pb_aout_ratio_lower,
   (char *) NULL,
   (DUP_PRM_FUNC) NULL,
   (DUP_PRM_FUNC) NULL},
  {PRM_NAME_MAX_AGG_HASH_SIZE,
   (PRM_FOR_SERVER | PRM_TEST_CHANGE | PRM_SIZE_UNIT),
   PRM_BIGINT,
   (void *) &prm_max_agg_hash_size_flag,
   (void *) &prm_max_agg_hash_size_default,
   (void *) &PRM_MAX_AGG_HASH_SIZE,
   (void *) &prm_max_agg_hash_size_upper,
   (void *) &prm_max_agg_hash_size_lower,
   (void *) NULL,
   (DUP_PRM_FUNC) NULL,
   (DUP_PRM_FUNC) NULL},
  {PRM_NAME_AGG_HASH_RESPECT_ORDER,
   (PRM_FOR_SERVER | PRM_USER_CHANGE),
   PRM_BOOLEAN,
   (void *) &prm_agg_hash_respect_order_flag,
   (void *) &prm_agg_hash_respect_order_default,
   (void *) &PRM_AGG_HASH_RESPECT_ORDER,
   (void *) NULL,
   (void *) NULL,
   (void *) NULL,
   (DUP_PRM_FUNC) NULL,
   (DUP_PRM_FUNC) NULL},
  {PRM_NAME_USE_BTREE_FENCE_KEY,
   (PRM_FOR_SERVER | PRM_USER_CHANGE | PRM_HIDDEN),
   PRM_BOOLEAN,
   (void *) &prm_use_btree_fence_key_flag,
   (void *) &prm_use_btree_fence_key_default,
   (void *) &PRM_USE_BTREE_FENCE_KEY,
   (void *) NULL,
   (void *) NULL,
   (void *) NULL,
   (DUP_PRM_FUNC) NULL,
   (DUP_PRM_FUNC) NULL},
  {PRM_NAME_OPTIMIZER_ENABLE_MERGE_JOIN,
   (PRM_FOR_CLIENT | PRM_USER_CHANGE | PRM_HIDDEN),
   PRM_BOOLEAN,
   (void *) &prm_optimizer_enable_merge_join_flag,
   (void *) &prm_optimizer_enable_merge_join_default,
   (void *) &PRM_OPTIMIZER_ENABLE_MERGE_JOIN,
   (void *) NULL, (void *) NULL,
   (char *) NULL,
   (DUP_PRM_FUNC) NULL,
   (DUP_PRM_FUNC) NULL},
  {PRM_NAME_OPTIMIZER_RESERVE_01,
   (PRM_FOR_CLIENT | PRM_USER_CHANGE | PRM_HIDDEN),
   PRM_BOOLEAN,
   (void *) &prm_optimizer_reserve_01_flag,
   (void *) &prm_optimizer_reserve_01_default,
   (void *) &PRM_OPTIMIZER_RESERVE_01,
   (void *) NULL, (void *) NULL,
   (char *) NULL,
   (DUP_PRM_FUNC) NULL,
   (DUP_PRM_FUNC) NULL},
  {PRM_NAME_OPTIMIZER_RESERVE_02,
   (PRM_FOR_CLIENT | PRM_USER_CHANGE | PRM_HIDDEN),
   PRM_BOOLEAN,
   (void *) &prm_optimizer_reserve_02_flag,
   (void *) &prm_optimizer_reserve_02_default,
   (void *) &PRM_OPTIMIZER_RESERVE_02,
   (void *) NULL, (void *) NULL,
   (char *) NULL,
   (DUP_PRM_FUNC) NULL,
   (DUP_PRM_FUNC) NULL},
  {PRM_NAME_OPTIMIZER_RESERVE_03,
   (PRM_FOR_CLIENT | PRM_USER_CHANGE | PRM_HIDDEN),
   PRM_BOOLEAN,
   (void *) &prm_optimizer_reserve_03_flag,
   (void *) &prm_optimizer_reserve_03_default,
   (void *) &PRM_OPTIMIZER_RESERVE_03,
   (void *) NULL, (void *) NULL,
   (char *) NULL,
   (DUP_PRM_FUNC) NULL,
   (DUP_PRM_FUNC) NULL},
  {PRM_NAME_OPTIMIZER_RESERVE_04,
   (PRM_FOR_CLIENT | PRM_USER_CHANGE | PRM_HIDDEN),
   PRM_BOOLEAN,
   (void *) &prm_optimizer_reserve_04_flag,
   (void *) &prm_optimizer_reserve_04_default,
   (void *) &PRM_OPTIMIZER_RESERVE_04,
   (void *) NULL, (void *) NULL,
   (char *) NULL,
   (DUP_PRM_FUNC) NULL,
   (DUP_PRM_FUNC) NULL},
  {PRM_NAME_OPTIMIZER_RESERVE_05,
   (PRM_FOR_CLIENT | PRM_USER_CHANGE | PRM_HIDDEN),
   PRM_BOOLEAN,
   (void *) &prm_optimizer_reserve_05_flag,
   (void *) &prm_optimizer_reserve_05_default,
   (void *) &PRM_OPTIMIZER_RESERVE_05,
   (void *) NULL, (void *) NULL,
   (char *) NULL,
   (DUP_PRM_FUNC) NULL,
   (DUP_PRM_FUNC) NULL},
  {PRM_NAME_OPTIMIZER_RESERVE_06,
   (PRM_FOR_CLIENT | PRM_USER_CHANGE | PRM_HIDDEN),
   PRM_BOOLEAN,
   (void *) &prm_optimizer_reserve_06_flag,
   (void *) &prm_optimizer_reserve_06_default,
   (void *) &PRM_OPTIMIZER_RESERVE_06,
   (void *) NULL, (void *) NULL,
   (char *) NULL,
   (DUP_PRM_FUNC) NULL,
   (DUP_PRM_FUNC) NULL},
  {PRM_NAME_OPTIMIZER_RESERVE_07,
   (PRM_FOR_CLIENT | PRM_USER_CHANGE | PRM_HIDDEN),
   PRM_BOOLEAN,
   (void *) &prm_optimizer_reserve_07_flag,
   (void *) &prm_optimizer_reserve_07_default,
   (void *) &PRM_OPTIMIZER_RESERVE_07,
   (void *) NULL, (void *) NULL,
   (char *) NULL,
   (DUP_PRM_FUNC) NULL,
   (DUP_PRM_FUNC) NULL},
  {PRM_NAME_OPTIMIZER_RESERVE_08,
   (PRM_FOR_CLIENT | PRM_USER_CHANGE | PRM_HIDDEN),
   PRM_BOOLEAN,
   (void *) &prm_optimizer_reserve_08_flag,
   (void *) &prm_optimizer_reserve_08_default,
   (void *) &PRM_OPTIMIZER_RESERVE_08,
   (void *) NULL, (void *) NULL,
   (char *) NULL,
   (DUP_PRM_FUNC) NULL,
   (DUP_PRM_FUNC) NULL},
  {PRM_NAME_OPTIMIZER_RESERVE_09,
   (PRM_FOR_CLIENT | PRM_USER_CHANGE | PRM_HIDDEN),
   PRM_BOOLEAN,
   (void *) &prm_optimizer_reserve_09_flag,
   (void *) &prm_optimizer_reserve_09_default,
   (void *) &PRM_OPTIMIZER_RESERVE_09,
   (void *) NULL, (void *) NULL,
   (char *) NULL,
   (DUP_PRM_FUNC) NULL,
   (DUP_PRM_FUNC) NULL},
  {PRM_NAME_OPTIMIZER_RESERVE_10,
   (PRM_FOR_CLIENT | PRM_USER_CHANGE | PRM_HIDDEN),
   PRM_BOOLEAN,
   (void *) &prm_optimizer_reserve_10_flag,
   (void *) &prm_optimizer_reserve_10_default,
   (void *) &PRM_OPTIMIZER_RESERVE_10,
   (void *) NULL, (void *) NULL,
   (char *) NULL,
   (DUP_PRM_FUNC) NULL,
   (DUP_PRM_FUNC) NULL},
  {PRM_NAME_OPTIMIZER_RESERVE_11,
   (PRM_FOR_CLIENT | PRM_USER_CHANGE | PRM_HIDDEN),
   PRM_BOOLEAN,
   (void *) &prm_optimizer_reserve_11_flag,
   (void *) &prm_optimizer_reserve_11_default,
   (void *) &PRM_OPTIMIZER_RESERVE_11,
   (void *) NULL, (void *) NULL,
   (char *) NULL,
   (DUP_PRM_FUNC) NULL,
   (DUP_PRM_FUNC) NULL},
  {PRM_NAME_OPTIMIZER_RESERVE_12,
   (PRM_FOR_CLIENT | PRM_USER_CHANGE | PRM_HIDDEN),
   PRM_BOOLEAN,
   (void *) &prm_optimizer_reserve_12_flag,
   (void *) &prm_optimizer_reserve_12_default,
   (void *) &PRM_OPTIMIZER_RESERVE_12,
   (void *) NULL, (void *) NULL,
   (char *) NULL,
   (DUP_PRM_FUNC) NULL,
   (DUP_PRM_FUNC) NULL},
  {PRM_NAME_OPTIMIZER_RESERVE_13,
   (PRM_FOR_CLIENT | PRM_USER_CHANGE | PRM_HIDDEN),
   PRM_BOOLEAN,
   (void *) &prm_optimizer_reserve_13_flag,
   (void *) &prm_optimizer_reserve_13_default,
   (void *) &PRM_OPTIMIZER_RESERVE_13,
   (void *) NULL, (void *) NULL,
   (char *) NULL,
   (DUP_PRM_FUNC) NULL,
   (DUP_PRM_FUNC) NULL},
  {PRM_NAME_OPTIMIZER_RESERVE_14,
   (PRM_FOR_CLIENT | PRM_USER_CHANGE | PRM_HIDDEN),
   PRM_BOOLEAN,
   (void *) &prm_optimizer_reserve_14_flag,
   (void *) &prm_optimizer_reserve_14_default,
   (void *) &PRM_OPTIMIZER_RESERVE_14,
   (void *) NULL, (void *) NULL,
   (char *) NULL,
   (DUP_PRM_FUNC) NULL,
   (DUP_PRM_FUNC) NULL},
  {PRM_NAME_OPTIMIZER_RESERVE_15,
   (PRM_FOR_CLIENT | PRM_USER_CHANGE | PRM_HIDDEN),
   PRM_BOOLEAN,
   (void *) &prm_optimizer_reserve_15_flag,
   (void *) &prm_optimizer_reserve_15_default,
   (void *) &PRM_OPTIMIZER_RESERVE_15,
   (void *) NULL, (void *) NULL,
   (char *) NULL,
   (DUP_PRM_FUNC) NULL,
   (DUP_PRM_FUNC) NULL},
  {PRM_NAME_OPTIMIZER_RESERVE_16,
   (PRM_FOR_CLIENT | PRM_USER_CHANGE | PRM_HIDDEN),
   PRM_BOOLEAN,
   (void *) &prm_optimizer_reserve_16_flag,
   (void *) &prm_optimizer_reserve_16_default,
   (void *) &PRM_OPTIMIZER_RESERVE_16,
   (void *) NULL, (void *) NULL,
   (char *) NULL,
   (DUP_PRM_FUNC) NULL,
   (DUP_PRM_FUNC) NULL},
  {PRM_NAME_OPTIMIZER_RESERVE_17,
   (PRM_FOR_CLIENT | PRM_USER_CHANGE | PRM_HIDDEN),
   PRM_BOOLEAN,
   (void *) &prm_optimizer_reserve_17_flag,
   (void *) &prm_optimizer_reserve_17_default,
   (void *) &PRM_OPTIMIZER_RESERVE_17,
   (void *) NULL, (void *) NULL,
   (char *) NULL,
   (DUP_PRM_FUNC) NULL,
   (DUP_PRM_FUNC) NULL},
  {PRM_NAME_OPTIMIZER_RESERVE_18,
   (PRM_FOR_CLIENT | PRM_USER_CHANGE | PRM_HIDDEN),
   PRM_BOOLEAN,
   (void *) &prm_optimizer_reserve_18_flag,
   (void *) &prm_optimizer_reserve_18_default,
   (void *) &PRM_OPTIMIZER_RESERVE_18,
   (void *) NULL, (void *) NULL,
   (char *) NULL,
   (DUP_PRM_FUNC) NULL,
   (DUP_PRM_FUNC) NULL},
  {PRM_NAME_OPTIMIZER_RESERVE_19,
   (PRM_FOR_CLIENT | PRM_USER_CHANGE | PRM_HIDDEN),
   PRM_BOOLEAN,
   (void *) &prm_optimizer_reserve_19_flag,
   (void *) &prm_optimizer_reserve_19_default,
   (void *) &PRM_OPTIMIZER_RESERVE_19,
   (void *) NULL, (void *) NULL,
   (char *) NULL,
   (DUP_PRM_FUNC) NULL,
   (DUP_PRM_FUNC) NULL},
  {PRM_NAME_OPTIMIZER_RESERVE_20,
   (PRM_FOR_CLIENT | PRM_USER_CHANGE | PRM_HIDDEN),
   PRM_BOOLEAN,
   (void *) &prm_optimizer_reserve_20_flag,
   (void *) &prm_optimizer_reserve_20_default,
   (void *) &PRM_OPTIMIZER_RESERVE_20,
   (void *) NULL, (void *) NULL,
   (char *) NULL,
   (DUP_PRM_FUNC) NULL,
   (DUP_PRM_FUNC) NULL},
  {PRM_NAME_HA_REPL_ENABLE_SERVER_SIDE_UPDATE,
   (PRM_FOR_HA | PRM_HIDDEN | PRM_DEPRECATED),
   PRM_BOOLEAN,
   (void *) &prm_ha_repl_enable_server_side_update_flag,
   (void *) &prm_ha_repl_enable_server_side_update_default,
   (void *) &PRM_HA_REPL_ENABLE_SERVER_SIDE_UPDATE,
   (void *) NULL,
   (void *) NULL,
   (void *) NULL,
   (DUP_PRM_FUNC) NULL,
   (DUP_PRM_FUNC) NULL},
  {PRM_NAME_PB_LRU_HOT_RATIO,
   (PRM_FOR_SERVER | PRM_RELOADABLE),
   PRM_FLOAT,
   (void *) &prm_pb_lru_hot_ratio_flag,
   (void *) &prm_pb_lru_hot_ratio_default,
   (void *) &PRM_PB_LRU_HOT_RATIO,
   (void *) &prm_pb_lru_hot_ratio_upper,
   (void *) &prm_pb_lru_hot_ratio_lower,
   (char *) NULL,
   (DUP_PRM_FUNC) NULL,
   (DUP_PRM_FUNC) NULL},
  {PRM_NAME_HA_PREFETCHLOGDB_ENABLE,
   (PRM_FOR_HA | PRM_FOR_CLIENT),
   PRM_BOOLEAN,
   (void *) &prm_ha_prefetchlogdb_enable_flag,
   (void *) &prm_ha_prefetchlogdb_enable_default,
   (void *) &PRM_HA_PREFETCHLOGDB_ENABLE,
   (void *) NULL,
   (void *) NULL,
   (void *) NULL,
   (DUP_PRM_FUNC) NULL,
   (DUP_PRM_FUNC) NULL},
  {PRM_NAME_HA_PREFETCHLOGDB_MAX_THREAD_COUNT,
   (PRM_FOR_HA | PRM_FOR_SERVER),
   PRM_INTEGER,
   (void *) &prm_ha_prefetchlogdb_max_thread_count_flag,
   (void *) &prm_ha_prefetchlogdb_max_thread_count_default,
   (void *) &PRM_HA_PREFETCHLOGDB_MAX_THREAD_COUNT,
   (void *) &prm_ha_prefetchlogdb_max_thread_count_upper,
   (void *) &prm_ha_prefetchlogdb_max_thread_count_lower,
   (void *) NULL,
   (DUP_PRM_FUNC) NULL,
   (DUP_PRM_FUNC) NULL},
  {PRM_NAME_HA_PREFETCHLOGDB_PAGE_DISTANCE,
   (PRM_FOR_HA | PRM_FOR_CLIENT | PRM_HIDDEN),
   PRM_INTEGER,
   (void *) &prm_ha_prefetchlogdb_page_distance_flag,
   (void *) &prm_ha_prefetchlogdb_page_distance_default,
   (void *) &PRM_HA_PREFETCHLOGDB_PAGE_DISTANCE,
   (void *) &prm_ha_prefetchlogdb_page_distance_upper,
   (void *) &prm_ha_prefetchlogdb_page_distance_lower,
   (void *) NULL,
   (DUP_PRM_FUNC) NULL,
   (DUP_PRM_FUNC) NULL},
  {PRM_NAME_HA_PREFETCHLOGDB_MAX_PAGE_COUNT,
   (PRM_FOR_HA | PRM_FOR_CLIENT),
   PRM_INTEGER,
   (void *) &prm_ha_prefetchlogdb_max_page_count_flag,
   (void *) &prm_ha_prefetchlogdb_max_page_count_default,
   (void *) &PRM_HA_PREFETCHLOGDB_MAX_PAGE_COUNT,
   (void *) &prm_ha_prefetchlogdb_max_page_count_upper,
   (void *) &prm_ha_prefetchlogdb_max_page_count_lower,
   (void *) NULL,
   (DUP_PRM_FUNC) NULL,
   (DUP_PRM_FUNC) NULL},
  {PRM_NAME_VACUUM_MASTER_WAKEUP_INTERVAL,
   (PRM_FOR_SERVER | PRM_USER_CHANGE),
   PRM_INTEGER,
   (void *) &prm_vacuum_master_wakeup_interval_flag,
   (void *) &prm_vacuum_master_wakeup_interval_default,
   (void *) &PRM_VACUUM_MASTER_WAKEUP_INTERVAL,
   (void *) NULL,
   (void *) &prm_vacuum_master_wakeup_interval_lower,
   (char *) NULL,
   (DUP_PRM_FUNC) NULL,
   (DUP_PRM_FUNC) NULL},
  {PRM_NAME_VACUUM_LOG_BLOCK_PAGES,
   (PRM_FOR_SERVER),
   PRM_INTEGER,
   (void *) &prm_vacuum_log_block_pages_flag,
   (void *) &prm_vacuum_log_block_pages_default,
   (void *) &PRM_VACUUM_LOG_BLOCK_PAGES,
   (void *) &prm_vacuum_log_block_pages_upper,
   (void *) &prm_vacuum_log_block_pages_lower,
   (char *) NULL,
   (DUP_PRM_FUNC) NULL,
   (DUP_PRM_FUNC) NULL},
  {PRM_NAME_VACUUM_WORKER_COUNT,
   (PRM_FOR_SERVER),
   PRM_INTEGER,
   (void *) &prm_vacuum_worker_count_flag,
   (void *) &prm_vacuum_worker_count_default,
   (void *) &PRM_VACUUM_WORKER_COUNT,
   (void *) &prm_vacuum_worker_count_upper,
   (void *) &prm_vacuum_worker_count_lower,
   (char *) NULL,
   (DUP_PRM_FUNC) NULL,
   (DUP_PRM_FUNC) NULL},
  {PRM_NAME_ER_LOG_VACUUM,
   (PRM_FOR_SERVER),
   PRM_INTEGER,
   (void *) &prm_er_log_vacuum_flag,
   (void *) &prm_er_log_vacuum_default,
   (void *) &PRM_ER_LOG_VACUUM,
   (void *) NULL,
   (void *) NULL,
   (char *) NULL,
   (DUP_PRM_FUNC) NULL,
   (DUP_PRM_FUNC) NULL},
  {PRM_NAME_DISABLE_VACUUM,
   (PRM_FOR_SERVER | PRM_HIDDEN),
   PRM_BOOLEAN,
   (void *) &prm_disable_vacuum_flag,
   (void *) &prm_disable_vacuum_default,
   (void *) &PRM_DISABLE_VACUUM,
   (void *) NULL,
   (void *) NULL,
   (char *) NULL,
   (DUP_PRM_FUNC) NULL,
   (DUP_PRM_FUNC) NULL},
  {PRM_NAME_LOG_BTREE_OPS,
   (PRM_FOR_SERVER | PRM_HIDDEN),
   PRM_BOOLEAN,
   (void *) &prm_log_btree_ops_flag,
   (void *) &prm_log_btree_ops_default,
   (void *) &PRM_LOG_BTREE_OPS,
   (void *) NULL,
   (void *) NULL,
   (char *) NULL,
   (DUP_PRM_FUNC) NULL,
   (DUP_PRM_FUNC) NULL},
  {PRM_NAME_OBJECT_PRINT_FORMAT_OID,
   (PRM_FOR_CLIENT | PRM_USER_CHANGE | PRM_HIDDEN),
   PRM_BOOLEAN,
   (void *) &prm_object_print_format_oid_flag,
   (void *) &prm_object_print_format_oid_default,
   (void *) &PRM_OBJECT_PRINT_FORMAT_OID,
   (void *) NULL,
   (void *) NULL,
   (char *) NULL,
   (DUP_PRM_FUNC) NULL,
   (DUP_PRM_FUNC) NULL},
  {PRM_NAME_TIMEZONE,
   (PRM_FOR_CLIENT | PRM_FOR_SERVER | PRM_FOR_SESSION | PRM_USER_CHANGE | PRM_FOR_QRY_STRING | PRM_FOR_HA_CONTEXT),
   PRM_STRING,
   (void *) &prm_timezone_flag,
   (void *) &prm_timezone_default,
   (void *) &PRM_TIMEZONE,
   (void *) NULL, (void *) NULL,
   (char *) NULL,
   (DUP_PRM_FUNC) NULL,
   (DUP_PRM_FUNC) NULL},
  {PRM_NAME_SERVER_TIMEZONE,
   (PRM_FOR_CLIENT | PRM_FOR_SERVER | PRM_FORCE_SERVER),
   PRM_STRING,
   (void *) &prm_server_timezone_flag,
   (void *) &prm_server_timezone_default,
   (void *) &PRM_SERVER_TIMEZONE,
   (void *) NULL, (void *) NULL,
   (char *) NULL,
   (DUP_PRM_FUNC) NULL,
   (DUP_PRM_FUNC) NULL},
  {PRM_NAME_TZ_LEAP_SECOND_SUPPORT,
   (PRM_FOR_CLIENT | PRM_FOR_SERVER | PRM_FORCE_SERVER | PRM_TEST_CHANGE),
   PRM_BOOLEAN,
   (void *) &prm_leap_second_support_flag,
   (void *) &prm_tz_leap_second_support_default,
   (void *) &PRM_TZ_LEAP_SECOND_SUPPORT,
   (void *) NULL, (void *) NULL,
   (char *) NULL,
   (DUP_PRM_FUNC) NULL,
   (DUP_PRM_FUNC) NULL},
  {PRM_NAME_OPTIMIZER_ENABLE_AGGREGATE_OPTIMIZATION,
   (PRM_FOR_SERVER | PRM_TEST_CHANGE | PRM_HIDDEN),
   PRM_BOOLEAN,
   (void *) &prm_optimizer_enable_aggregate_optimization_flag,
   (void *) &prm_optimizer_enable_aggregate_optimization_default,
   (void *) &PRM_OPTIMIZER_ENABLE_AGGREGATE_OPTIMIZATION,
   (void *) NULL, (void *) NULL,
   (char *) NULL,
   (DUP_PRM_FUNC) NULL,
   (DUP_PRM_FUNC) NULL},
  {PRM_NAME_VACUUM_PREFETCH_LOG_NBUFFERS,
   (PRM_FOR_SERVER | PRM_DEPRECATED | PRM_RELOADABLE),
   PRM_INTEGER,
   (void *) &prm_vacuum_prefetch_log_nbuffers_flag,
   (void *) &prm_vacuum_prefetch_log_nbuffers_default,
   (void *) &PRM_VACUUM_PREFETCH_LOG_NBUFFERS,
   (void *) NULL, (void *) &prm_vacuum_prefetch_log_nbuffers_lower,
   (char *) NULL,
   (DUP_PRM_FUNC) NULL,
   (DUP_PRM_FUNC) NULL},
  {PRM_NAME_VACUUM_PREFETCH_LOG_BUFFER_SIZE,
   (PRM_FOR_SERVER | PRM_SIZE_UNIT | PRM_DIFFER_UNIT | PRM_RELOADABLE),
   PRM_INTEGER,
   (void *) &prm_vacuum_prefetch_log_nbuffers_flag,
   (void *) &prm_vacuum_prefetch_log_nbuffers_default,
   (void *) &PRM_VACUUM_PREFETCH_LOG_NBUFFERS,
   (void *) NULL, (void *) &prm_vacuum_prefetch_log_nbuffers_lower,
   (char *) NULL,
   (DUP_PRM_FUNC) prm_size_to_log_pages,
   (DUP_PRM_FUNC) prm_log_pages_to_size},
  {PRM_NAME_VACUUM_PREFETCH_LOG_MODE,
   (PRM_FOR_SERVER),
   PRM_INTEGER,
   (void *) &prm_vacuum_prefetch_log_mode_flag,
   (void *) &prm_vacuum_prefetch_log_mode_default,
   (void *) &PRM_VACUUM_PREFETCH_LOG_MODE,
   (void *) &prm_vacuum_prefetch_log_mode_upper,
   (void *) &prm_vacuum_prefetch_log_mode_lower,
   (char *) NULL,
   (DUP_PRM_FUNC) NULL,
   (DUP_PRM_FUNC) NULL},
  {PRM_NAME_PB_NEIGHBOR_FLUSH_NONDIRTY,
   (PRM_USER_CHANGE | PRM_FOR_SERVER),
   PRM_BOOLEAN,
   (void *) &prm_pb_neighbor_flush_nondirty_flag,
   (void *) &prm_pb_neighbor_flush_nondirty_default,
   (void *) &PRM_PB_NEIGHBOR_FLUSH_NONDIRTY,
   (void *) NULL,
   (void *) NULL,
   (void *) NULL,
   (DUP_PRM_FUNC) NULL,
   (DUP_PRM_FUNC) NULL},
  {PRM_NAME_PB_NEIGHBOR_FLUSH_PAGES,
   (PRM_USER_CHANGE | PRM_FOR_SERVER),
   PRM_INTEGER,
   (void *) &prm_pb_neighbor_flush_pages_flag,
   (void *) &prm_pb_neighbor_flush_pages_default,
   (void *) &PRM_PB_NEIGHBOR_FLUSH_PAGES,
   (void *) &prm_pb_neighbor_flush_pages_upper,
   (void *) &prm_pb_neighbor_flush_pages_lower,
   (void *) NULL,
   (DUP_PRM_FUNC) NULL,
   (DUP_PRM_FUNC) NULL},
  {PRM_NAME_FAULT_INJECTION_IDS,
   (PRM_USER_CHANGE | PRM_FOR_SERVER | PRM_HIDDEN),
   PRM_INTEGER_LIST,
   (void *) &prm_fault_injection_id_flag,
   (void *) &prm_fault_injection_id_default,
   (void *) &PRM_FAULT_INJECTION_IDS,
   (void *) NULL,
   (void *) NULL,
   (void *) NULL,
   (DUP_PRM_FUNC) NULL,
   (DUP_PRM_FUNC) NULL},
  {PRM_NAME_FAULT_INJECTION_TEST,
   (PRM_FOR_SERVER | PRM_HIDDEN),
   PRM_KEYWORD,
   (void *) &prm_fault_injection_test_flag,
   (void *) &prm_fault_injection_test_default,
   (void *) &PRM_FAULT_INJECTION_TEST,
   (void *) &prm_fault_injection_test_upper,
   (void *) &prm_fault_injection_test_lower,
   (void *) NULL,
   (DUP_PRM_FUNC) NULL,
   (DUP_PRM_FUNC) NULL},
  {PRM_NAME_FAULT_INJECTION_ACTION_PREFER_ABORT_TO_EXIT,
   (PRM_FOR_SERVER | PRM_HIDDEN),
   PRM_BOOLEAN,
   (void *) &prm_fault_injection_action_prefer_abort_to_exit_flag,
   (void *) &prm_fault_injection_action_prefer_abort_to_exit_default,
   (void *) &PRM_FAULT_INJECTION_ACTION_PREFER_ABORT_TO_EXIT,
   (void *) NULL, (void *) NULL,
   (char *) NULL,
   (DUP_PRM_FUNC) NULL,
   (DUP_PRM_FUNC) NULL},
  {PRM_NAME_HA_REPL_FILTER_TYPE,
   (PRM_FOR_CLIENT | PRM_FOR_HA),
   PRM_KEYWORD,
   (void *) &prm_ha_repl_filter_type_flag,
   (void *) &prm_ha_repl_filter_type_default,
   (void *) &PRM_HA_REPL_FILTER_TYPE,
   (void *) &prm_ha_repl_filter_type_upper,
   (void *) &prm_ha_repl_filter_type_lower,
   (char *) NULL,
   (DUP_PRM_FUNC) NULL,
   (DUP_PRM_FUNC) NULL},
  {PRM_NAME_HA_REPL_FILTER_FILE,
   (PRM_FOR_CLIENT | PRM_FOR_HA),
   PRM_STRING,
   (void *) &prm_ha_repl_filter_file_flag,
   (void *) &prm_ha_repl_filter_file_default,
   (void *) &PRM_HA_REPL_FILTER_FILE,
   (void *) NULL, (void *) NULL,
   (char *) NULL,
   (DUP_PRM_FUNC) NULL,
   (DUP_PRM_FUNC) NULL},
  {PRM_NAME_COMPENSATE_DEBUG,
   (PRM_FOR_SERVER | PRM_HIDDEN),
   PRM_BOOLEAN,
   (void *) &prm_compensate_debug_flag,
   (void *) &prm_compensate_debug_default,
   (void *) &PRM_COMPENSATE_DEBUG,
   (void *) NULL, (void *) NULL,
   (char *) NULL,
   (DUP_PRM_FUNC) NULL,
   (DUP_PRM_FUNC) NULL},
  {PRM_NAME_POSTPONE_DEBUG,
   (PRM_FOR_SERVER | PRM_HIDDEN),
   PRM_BOOLEAN,
   (void *) &prm_postpone_debug_flag,
   (void *) &prm_postpone_debug_default,
   (void *) &PRM_POSTPONE_DEBUG,
   (void *) NULL, (void *) NULL,
   (char *) NULL,
   (DUP_PRM_FUNC) NULL,
   (DUP_PRM_FUNC) NULL},
  {PRM_NAME_CLIENT_CLASS_CACHE_DEBUG,
   (PRM_FOR_CLIENT | PRM_HIDDEN),
   PRM_BOOLEAN,
   (void *) &prm_client_class_cache_debug_flag,
   (void *) &prm_client_class_cache_debug_default,
   (void *) &PRM_CLIENT_CLASS_CACHE_DEBUG,
   (void *) NULL, (void *) NULL,
   (char *) NULL,
   (DUP_PRM_FUNC) NULL,
   (DUP_PRM_FUNC) NULL},
  {PRM_NAME_EXAMINE_CLIENT_CACHED_LOCKS,
   (PRM_FOR_CLIENT | PRM_HIDDEN),
   PRM_BOOLEAN,
   (void *) &prm_examine_client_cached_locks_flag,
   (void *) &prm_examine_client_cached_locks_default,
   (void *) &PRM_EXAMINE_CLIENT_CACHED_LOCKS,
   (void *) NULL, (void *) NULL,
   (char *) NULL,
   (DUP_PRM_FUNC) NULL,
   (DUP_PRM_FUNC) NULL},
  {PRM_NAME_PB_SEQUENTIAL_VICTIM_FLUSH,
   (PRM_FOR_SERVER | PRM_USER_CHANGE | PRM_HIDDEN),
   PRM_BOOLEAN,
   (void *) &prm_pb_sequential_victim_flush_flag,
   (void *) &prm_pb_sequential_victim_flush_default,
   (void *) &PRM_PB_SEQUENTIAL_VICTIM_FLUSH,
   (void *) NULL, (void *) NULL,
   (char *) NULL,
   (DUP_PRM_FUNC) NULL,
   (DUP_PRM_FUNC) NULL},
  {PRM_NAME_LOG_UNIQUE_STATS,
   (PRM_FOR_SERVER | PRM_HIDDEN),
   PRM_BOOLEAN,
   (void *) &prm_log_unique_stats_flag,
   (void *) &prm_log_unique_stats_default,
   (void *) &PRM_LOG_UNIQUE_STATS,
   (void *) NULL, (void *) NULL,
   (char *) NULL,
   (DUP_PRM_FUNC) NULL,
   (DUP_PRM_FUNC) NULL},
  {PRM_NAME_LOGPB_LOGGING_DEBUG,
   (PRM_FOR_SERVER | PRM_HIDDEN),
   PRM_BOOLEAN,
   (void *) &prm_logpb_logging_debug_flag,
   (void *) &prm_logpb_logging_debug_default,
   (void *) &PRM_LOGPB_LOGGING_DEBUG,
   (void *) NULL, (void *) NULL,
   (char *) NULL,
   (DUP_PRM_FUNC) NULL,
   (DUP_PRM_FUNC) NULL},
  {PRM_NAME_FORCE_RESTART_TO_SKIP_RECOVERY,
   (PRM_FOR_SERVER | PRM_HIDDEN),
   PRM_BOOLEAN,
   (void *) &prm_force_restart_to_skip_recovery_flag,
   (void *) &prm_force_restart_to_skip_recovery_default,
   (void *) &PRM_FORCE_RESTART_TO_SKIP_RECOVERY,
   (void *) NULL,
   (void *) NULL,
   (char *) NULL,
   (DUP_PRM_FUNC) NULL,
   (DUP_PRM_FUNC) NULL},
<<<<<<< HEAD
  {PRM_NAME_DISK_LOGGING,
   (PRM_FOR_SERVER | PRM_HIDDEN),
   PRM_BOOLEAN,
   (void *) &prm_disk_logging_flag,
   (void *) &prm_disk_logging_default,
   (void *) &PRM_DISK_LOGGING,
   (void *) NULL, (void *) NULL,
   (char *) NULL,
   (DUP_PRM_FUNC) NULL,
   (DUP_PRM_FUNC) NULL},
  {PRM_NAME_FILE_LOGGING,
   (PRM_FOR_SERVER | PRM_HIDDEN),
   PRM_BOOLEAN,
   (void *) &prm_file_logging_flag,
   (void *) &prm_file_logging_default,
   (void *) &PRM_FILE_LOGGING,
   (void *) NULL, (void *) NULL,
   (char *) NULL,
   (DUP_PRM_FUNC) NULL,
   (DUP_PRM_FUNC) NULL},
=======
  {PRM_NAME_EXTENDED_STATISTICS_ACTIVATION,
   (PRM_FOR_SERVER | PRM_FOR_CLIENT),
   PRM_INTEGER,
   (void *) &prm_extended_statistics_flag,
   (void *) &prm_extended_statistics_default,
   (void *) &PRM_EXTENDED_STATISTICS,
   (void *) &prm_extended_statistics_upper,
   (void *) &prm_extended_statistics_lower,
   (char *) NULL,
   (DUP_PRM_FUNC) NULL,
   (DUP_PRM_FUNC) NULL}
>>>>>>> 059aba13
};

#define NUM_PRM ((int)(sizeof(prm_Def)/sizeof(prm_Def[0])))
#define PARAM_MSG_FMT(msgid) msgcat_message (MSGCAT_CATALOG_CUBRID, MSGCAT_SET_PARAMETERS, (msgid))

#define GET_PRM(id) (&prm_Def[(id)])
#define GET_PRM_STATIC_FLAG(id) ((GET_PRM (id))->static_flag)
#define GET_PRM_DYNAMIC_FLAG(id) ((GET_PRM (id))->dynamic_flag)
#define GET_PRM_DATATYPE(id) ((GET_PRM (id))->datatype)

#if defined (CS_MODE)
#define PRM_PRINT_QRY_STRING(id) (PRM_IS_DIFFERENT (*(GET_PRM_DYNAMIC_FLAG (id))) \
			&& PRM_IS_FOR_QRY_STRING (GET_PRM_STATIC_FLAG (id)))
#else
#define PRM_PRINT_QRY_STRING(id) (PRM_IS_FOR_QRY_STRING (GET_PRM_STATIC_FLAG (id)))
#endif

#define PRM_SERVER_SESSION(id) (PRM_IS_FOR_SESSION (GET_PRM_STATIC_FLAG (id)) \
			&& PRM_IS_FOR_SERVER (GET_PRM_STATIC_FLAG (id)) \
			&& !PRM_CLIENT_SESSION_ONLY (GET_PRM_STATIC_FLAG (id)))

static int num_session_parameters = 0;
#define NUM_SESSION_PRM num_session_parameters

#if defined (CS_MODE)
/*
 * Session parameters should be cached with the default values or the values
 * loaded from cubrid.conf file. When a new client connects to CAS, it should
 * reload these parameters (because some may be changed by previous clients)
 */
SESSION_PARAM *cached_session_parameters = NULL;
#endif /* CS_MODE */

/*
 * Keyword searches do a intl_mbs_ncasecmp(), using the LENGTH OF THE TABLE KEY
 * as the limit, so make sure that overlapping keywords are ordered
 * correctly.  For example, make sure that "yes" precedes "y".
 */

typedef struct keyval KEYVAL;
struct keyval
{
  const char *key;
  int val;
};

static KEYVAL boolean_words[] = {
  {"yes", 1},
  {"y", 1},
  {"1", 1},
  {"true", 1},
  {"on", 1},
  {"no", 0},
  {"n", 0},
  {"0", 0},
  {"false", 0},
  {"off", 0}
};

static KEYVAL er_log_level_words[] = {
  {"fatal", ER_FATAL_ERROR_SEVERITY},
  {"error", ER_ERROR_SEVERITY},
  {"syntax", ER_SYNTAX_ERROR_SEVERITY},
  {"warning", ER_WARNING_SEVERITY},
  {"notification", ER_NOTIFICATION_SEVERITY}
};

static KEYVAL isolation_level_words[] = {
  {"tran_serializable", TRAN_SERIALIZABLE},
  {"tran_no_phantom_read", TRAN_SERIALIZABLE},

  {"tran_rep_class_rep_instance", TRAN_REPEATABLE_READ},
  {"tran_rep_read", TRAN_REPEATABLE_READ},
  {"tran_rep_class_commit_instance", TRAN_READ_COMMITTED},
  {"tran_read_committed", TRAN_READ_COMMITTED},
  {"tran_cursor_stability", TRAN_READ_COMMITTED},

  {"serializable", TRAN_SERIALIZABLE},
  {"no_phantom_read", TRAN_SERIALIZABLE},

  {"rep_class_rep_instance", TRAN_REPEATABLE_READ},
  {"rep_read", TRAN_REPEATABLE_READ},
  {"rep_class_commit_instance", TRAN_READ_COMMITTED},
  {"read_committed", TRAN_READ_COMMITTED},
  {"cursor_stability", TRAN_READ_COMMITTED},
};

static KEYVAL pgbuf_debug_page_validation_level_words[] = {
  {"fetch", PGBUF_DEBUG_PAGE_VALIDATION_FETCH},
  {"free", PGBUF_DEBUG_PAGE_VALIDATION_FREE},
  {"all", PGBUF_DEBUG_PAGE_VALIDATION_ALL}
};

static KEYVAL null_words[] = {
  {"null", 0},
  {"0", 0}
};

static KEYVAL ha_mode_words[] = {
  {HA_MODE_OFF_STR, HA_MODE_OFF},
  {"no", HA_MODE_OFF},
  {"n", HA_MODE_OFF},
  {"0", HA_MODE_OFF},
  {"false", HA_MODE_OFF},
  {"off", HA_MODE_OFF},
  {"yes", HA_MODE_FAIL_BACK},
  {"y", HA_MODE_FAIL_BACK},
  {"1", HA_MODE_FAIL_BACK},
  {"true", HA_MODE_FAIL_BACK},
  {"on", HA_MODE_FAIL_BACK},
  /* {HA_MODE_FAIL_OVER_STR, HA_MODE_FAIL_OVER}, *//* unused */
  {HA_MODE_FAIL_BACK_STR, HA_MODE_FAIL_BACK},
  /* {HA_MODE_LAZY_BACK_STR, HA_MODE_LAZY_BACK}, *//* not implemented yet */
  {HA_MODE_ROLE_CHANGE_STR, HA_MODE_ROLE_CHANGE},
  {"r", HA_MODE_REPLICA},
  {"repl", HA_MODE_REPLICA},
  {"replica", HA_MODE_REPLICA},
  {"2", HA_MODE_REPLICA}
};

static KEYVAL ha_server_state_words[] = {
  {HA_SERVER_STATE_IDLE_STR, HA_SERVER_STATE_IDLE},
  {HA_SERVER_STATE_ACTIVE_STR, HA_SERVER_STATE_ACTIVE},
  {HA_SERVER_STATE_TO_BE_ACTIVE_STR, HA_SERVER_STATE_TO_BE_ACTIVE},
  {HA_SERVER_STATE_STANDBY_STR, HA_SERVER_STATE_STANDBY},
  {HA_SERVER_STATE_TO_BE_STANDBY_STR, HA_SERVER_STATE_TO_BE_STANDBY},
  {HA_SERVER_STATE_MAINTENANCE_STR, HA_SERVER_STATE_MAINTENANCE},
  {HA_SERVER_STATE_DEAD_STR, HA_SERVER_STATE_DEAD}
};

static KEYVAL ha_log_applier_state_words[] = {
  {HA_LOG_APPLIER_STATE_UNREGISTERED_STR, HA_LOG_APPLIER_STATE_UNREGISTERED},
  {HA_LOG_APPLIER_STATE_RECOVERING_STR, HA_LOG_APPLIER_STATE_RECOVERING},
  {HA_LOG_APPLIER_STATE_WORKING_STR, HA_LOG_APPLIER_STATE_WORKING},
  {HA_LOG_APPLIER_STATE_DONE_STR, HA_LOG_APPLIER_STATE_DONE},
  {HA_LOG_APPLIER_STATE_ERROR_STR, HA_LOG_APPLIER_STATE_ERROR}
};

static KEYVAL compat_words[] = {
  {"cubrid", COMPAT_CUBRID},
  {"default", COMPAT_CUBRID},
  {"mysql", COMPAT_MYSQL},
  {"oracle", COMPAT_ORACLE}
};

static KEYVAL check_peer_alive_words[] = {
  {"none", CSS_CHECK_PEER_ALIVE_NONE},
  {"server_only", CSS_CHECK_PEER_ALIVE_SERVER_ONLY},
  {"client_only", CSS_CHECK_PEER_ALIVE_CLIENT_ONLY},
  {"both", CSS_CHECK_PEER_ALIVE_BOTH},
};

static KEYVAL query_trace_format_words[] = {
  {"text", QUERY_TRACE_TEXT},
  {"json", QUERY_TRACE_JSON},
};

static KEYVAL fi_test_words[] = {
  {"recovery", FI_GROUP_RECOVERY},
};

static KEYVAL ha_repl_filter_type_words[] = {
  {"none", REPL_FILTER_NONE},
  {"include_table", REPL_FILTER_INCLUDE_TBL},
  {"exclude_table", REPL_FILTER_EXCLUDE_TBL}
};

static const char *compat_mode_values_PRM_ANSI_QUOTES[COMPAT_ORACLE + 2] = {
  NULL,				/* COMPAT_CUBRID */
  "no",				/* COMPAT_MYSQL */
  NULL,				/* COMPAT_ORACLE */
  PRM_NAME_ANSI_QUOTES
};

static const char *compat_mode_values_PRM_ORACLE_STYLE_EMPTY_STRING[COMPAT_ORACLE + 2] = {
  NULL,				/* COMPAT_CUBRID */
  NULL,				/* COMPAT_MYSQL */
  "yes",			/* COMPAT_ORACLE */
  PRM_NAME_ORACLE_STYLE_EMPTY_STRING
};

static const char *compat_mode_values_PRM_ORACLE_STYLE_OUTERJOIN[COMPAT_ORACLE + 2] = {
  NULL,				/* COMPAT_CUBRID */
  NULL,				/* COMPAT_MYSQL */
  "yes",			/* COMPAT_ORACLE */
  PRM_NAME_ORACLE_STYLE_OUTERJOIN
};

static const char *compat_mode_values_PRM_PIPES_AS_CONCAT[COMPAT_ORACLE + 2] = {
  NULL,				/* COMPAT_CUBRID */
  "no",				/* COMPAT_MYSQL */
  NULL,				/* COMPAT_ORACLE */
  PRM_NAME_PIPES_AS_CONCAT
};

/* Oracle's trigger correlation names are not yet supported. */
static const char *compat_mode_values_PRM_MYSQL_TRIGGER_CORRELATION_NAMES[COMPAT_ORACLE + 2] = {
  NULL,				/* COMPAT_CUBRID */
  "yes",			/* COMPAT_MYSQL */
  NULL,				/* COMPAT_ORACLE */
  PRM_NAME_MYSQL_TRIGGER_CORRELATION_NAMES
};

static const char *compat_mode_values_PRM_REQUIRE_LIKE_ESCAPE_CHARACTER[COMPAT_ORACLE + 2] = {
  NULL,				/* COMPAT_CUBRID */
  "yes",			/* COMPAT_MYSQL */
  NULL,				/* COMPAT_ORACLE */
  PRM_NAME_REQUIRE_LIKE_ESCAPE_CHARACTER
};

static const char *compat_mode_values_PRM_NO_BACKSLASH_ESCAPES[COMPAT_ORACLE + 2] = {
  NULL,				/* COMPAT_CUBRID */
  "no",				/* COMPAT_MYSQL */
  NULL,				/* COMPAT_ORACLE */
  PRM_NAME_NO_BACKSLASH_ESCAPES
};

static const char *compat_mode_values_PRM_ADD_COLUMN_UPDATE_HARD_DEFAULT[COMPAT_ORACLE + 2] = {
  NULL,				/* COMPAT_CUBRID */
  "yes",			/* COMPAT_MYSQL */
  NULL,				/* COMPAT_ORACLE: leave it in cubrid mode for now */
  PRM_NAME_ADD_COLUMN_UPDATE_HARD_DEFAULT
};

static const char *compat_mode_values_PRM_RETURN_NULL_ON_FUNCTION_ERRORS[COMPAT_ORACLE + 2] = {
  NULL,				/* COMPAT_CUBRID */
  "yes",			/* COMPAT_MYSQL */
  NULL,				/* COMPAT_ORACLE */
  PRM_NAME_RETURN_NULL_ON_FUNCTION_ERRORS
};

static const char *compat_mode_values_PRM_PLUS_AS_CONCAT[COMPAT_ORACLE + 2] = {
  "yes",			/* COMPAT_CUBRID */
  "no",				/* COMPAT_MYSQL */
  NULL,				/* COMPAT_ORACLE */
  PRM_NAME_PLUS_AS_CONCAT
};

static const char **compat_mode_values[] = {
  compat_mode_values_PRM_ANSI_QUOTES,
  compat_mode_values_PRM_ORACLE_STYLE_EMPTY_STRING,
  compat_mode_values_PRM_ORACLE_STYLE_OUTERJOIN,
  compat_mode_values_PRM_PIPES_AS_CONCAT,
  compat_mode_values_PRM_MYSQL_TRIGGER_CORRELATION_NAMES,
  compat_mode_values_PRM_REQUIRE_LIKE_ESCAPE_CHARACTER,
  compat_mode_values_PRM_NO_BACKSLASH_ESCAPES,
  compat_mode_values_PRM_ADD_COLUMN_UPDATE_HARD_DEFAULT,
  compat_mode_values_PRM_RETURN_NULL_ON_FUNCTION_ERRORS,
  compat_mode_values_PRM_PLUS_AS_CONCAT
};

static const int call_stack_dump_error_codes[] = {
  ER_GENERIC_ERROR,
  ER_IO_FORMAT_BAD_NPAGES,
  ER_IO_READ,
  ER_IO_WRITE,
  ER_PB_BAD_PAGEID,
  ER_PB_UNFIXED_PAGEPTR,
  ER_DISK_UNKNOWN_SECTOR,
  ER_DISK_UNKNOWN_PAGE,
  ER_SP_BAD_INSERTION_SLOT,
  ER_SP_UNKNOWN_SLOTID,
  ER_HEAP_UNKNOWN_OBJECT,
  ER_HEAP_BAD_RELOCATION_RECORD,
  ER_HEAP_BAD_OBJECT_TYPE,
  ER_HEAP_OVFADDRESS_CORRUPTED,
  ER_LK_PAGE_TIMEOUT,
  ER_LOG_READ,
  ER_LOG_WRITE,
  ER_LOG_PAGE_CORRUPTED,
  ER_LOG_REDO_INTERFACE,
  ER_LOG_MAYNEED_MEDIA_RECOVERY,
  ER_LOG_NOTIN_ARCHIVE,
  ER_TF_BUFFER_UNDERFLOW,
  ER_TF_BUFFER_OVERFLOW,
  ER_BTREE_UNKNOWN_KEY,
  ER_CT_INVALID_CLASSID,
  ER_CT_UNKNOWN_REPRID,
  ER_CT_INVALID_REPRID,
  ER_FILE_ALLOC_NOPAGES,
  ER_FILE_TABLE_CORRUPTED,
  ER_PAGE_LATCH_TIMEDOUT,
  ER_PAGE_LATCH_ABORTED,
  ER_PARTITION_WORK_FAILED,
  ER_PARTITION_NOT_EXIST,
  ER_FILE_TABLE_OVERFLOW,
  ER_HA_GENERIC_ERROR,
  ER_DESC_ISCAN_ABORTED,
  ER_SP_INVALID_HEADER,
  ER_LOG_CHECKPOINT_SKIP_INVALID_PAGE
};

typedef enum
{
  PRM_PRINT_NONE = 0,
  PRM_PRINT_NAME,
  PRM_PRINT_ID
} PRM_PRINT_MODE;

typedef enum
{
  PRM_PRINT_CURR_VAL = 0,
  PRM_PRINT_DEFAULT_VAL
} PRM_PRINT_VALUE_MODE;

static void prm_the_file_has_been_loaded (const char *path);
static int prm_print_value (const SYSPRM_PARAM * prm, char *buf, size_t len);
static int prm_print (const SYSPRM_PARAM * prm, char *buf, size_t len, PRM_PRINT_MODE print_mode,
		      PRM_PRINT_VALUE_MODE print_value_mode);
static int sysprm_load_and_init_internal (const char *db_name, const char *conf_file, bool reload,
					  bool check_intl_param);
static void prm_check_environment (void);
static int prm_check_parameters (void);
static SYSPRM_ERR sysprm_validate_escape_char_parameters (const SYSPRM_ASSIGN_VALUE * assignment_list);
static int prm_load_by_section (INI_TABLE * ini, const char *section, bool ignore_section, bool reload,
				const char *file, bool ha, bool check_intl_param);
static int prm_read_and_parse_ini_file (const char *prm_file_name, const char *db_name, const bool reload,
					const bool ha, const bool check_intl_param);
static void prm_report_bad_entry (const char *key, int line, int err, const char *where);
static int prm_check_range (SYSPRM_PARAM * prm, void *value);
static int prm_set (SYSPRM_PARAM * prm, const char *value, bool set_flag);
static int prm_set_force (SYSPRM_PARAM * prm, const char *value);
static int prm_set_default (SYSPRM_PARAM * prm);
static SYSPRM_PARAM *prm_find (const char *pname, const char *section);
static const KEYVAL *prm_keyword (int val, const char *name, const KEYVAL * tbl, int dim);
static void prm_tune_parameters (void);
static int prm_compound_has_changed (SYSPRM_PARAM * prm, bool set_flag);
static void prm_set_compound (SYSPRM_PARAM * param, const char **compound_param_values[], const int values_count,
			      bool set_flag);
static int prm_get_next_param_value (char **data, char **prm, char **value);
static PARAM_ID sysprm_get_id (const SYSPRM_PARAM * prm);
static int sysprm_compare_values (void *first_value, void *second_value, unsigned int val_type);
static void sysprm_set_sysprm_value_from_parameter (SYSPRM_VALUE * prm_value, SYSPRM_PARAM * prm);
static SESSION_PARAM *sysprm_alloc_session_parameters (void);
static SYSPRM_ERR sysprm_generate_new_value (SYSPRM_PARAM * prm, const char *value, bool check, bool set_default,
					     SYSPRM_VALUE * new_value);
static int sysprm_set_value (SYSPRM_PARAM * prm, SYSPRM_VALUE value, bool set_flag, bool duplicate);
static void sysprm_set_system_parameter_value (SYSPRM_PARAM * prm, SYSPRM_VALUE value);
static int sysprm_print_sysprm_value (PARAM_ID prm_id, SYSPRM_VALUE value, char *buf, size_t len,
				      PRM_PRINT_MODE print_mode);

static void sysprm_update_flag_different (SYSPRM_PARAM * prm);
static void sysprm_update_flag_allocated (SYSPRM_PARAM * prm);
static void sysprm_update_session_prm_flag_allocated (SESSION_PARAM * prm);

static void sysprm_clear_sysprm_value (SYSPRM_VALUE * value, SYSPRM_DATATYPE datatype);
static char *sysprm_pack_sysprm_value (char *ptr, SYSPRM_VALUE value, SYSPRM_DATATYPE datatype);
static int sysprm_packed_sysprm_value_length (SYSPRM_VALUE value, SYSPRM_DATATYPE datatype, int offset);
static char *sysprm_unpack_sysprm_value (char *ptr, SYSPRM_VALUE * value, SYSPRM_DATATYPE datatype);

#if defined (SERVER_MODE)
static SYSPRM_ERR sysprm_set_session_parameter_value (SESSION_PARAM * session_parameter, int id, SYSPRM_VALUE value);
static SYSPRM_ERR sysprm_set_session_parameter_default (SESSION_PARAM * session_parameter, PARAM_ID prm_id);
#endif /* SERVER_MODE */

#if defined (CS_MODE)
static void sysprm_update_cached_session_param_val (const PARAM_ID prm_id);
#endif

#if defined (SA_MODE) || defined (SERVER_MODE)
static void init_server_timezone_parameter (void);
#endif

/* conf files that have been loaded */
#define MAX_NUM_OF_PRM_FILES_LOADED	10
static struct
{
  char *conf_path;
  char *db_name;
} prm_Files_loaded[MAX_NUM_OF_PRM_FILES_LOADED];

/*
 * prm_file_has_been_loaded - Record the file path that has been loaded
 *   return: none
 *   conf_path(in): path of the conf file to be recorded
 *   db_name(in): db name to be recorded
 */
static void
prm_file_has_been_loaded (const char *conf_path, const char *db_name)
{
  int i;
  assert (conf_path != NULL);

  for (i = 0; i < MAX_NUM_OF_PRM_FILES_LOADED; i++)
    {
      if (prm_Files_loaded[i].conf_path == NULL)
	{
	  prm_Files_loaded[i].conf_path = strdup (conf_path);
	  prm_Files_loaded[i].db_name = db_name ? strdup (db_name) : NULL;
	  return;
	}
    }
}


/*
 * sysprm_dump_parameters - Print out current system parameters
 *   return: none
 *   fp(in):
 */
void
sysprm_dump_parameters (FILE * fp)
{
  char buf[LINE_MAX];
  int i;
  const SYSPRM_PARAM *prm;

  fprintf (fp, "#\n# cubrid.conf\n#\n\n");
  fprintf (fp, "# system parameters were loaded from the files ([@section])\n");
  for (i = 0; i < MAX_NUM_OF_PRM_FILES_LOADED; i++)
    {
      if (prm_Files_loaded[i].conf_path != NULL)
	{
	  fprintf (fp, "# %s", prm_Files_loaded[i].conf_path);
	  if (prm_Files_loaded[i].db_name)
	    {
	      fprintf (fp, " [@%s]\n", prm_Files_loaded[i].db_name);
	    }
	  else
	    {
	      fprintf (fp, "\n");
	    }
	}
    }

  fprintf (fp, "\n# system parameters\n");
  for (i = 0; i < NUM_PRM; i++)
    {
      prm = &prm_Def[i];
      if (PRM_IS_HIDDEN (prm->static_flag) || PRM_IS_OBSOLETED (prm->static_flag))
	{
	  continue;
	}
      prm_print (prm, buf, LINE_MAX, PRM_PRINT_NAME, PRM_PRINT_CURR_VAL);
      fprintf (fp, "%s\n", buf);
    }

  return;
}

/*
 * sysprm_set_er_log_file -
 *   return: void
 *   base_db_name(in): database name
 *
 */
void
sysprm_set_er_log_file (const char *db_name)
{
  char *s, *base_db_name;
  char local_db_name[DB_MAX_IDENTIFIER_LENGTH];
  time_t log_time;
  struct tm log_tm, *log_tm_p = &log_tm;
  char error_log_name[PATH_MAX];
  SYSPRM_PARAM *er_log_file;

  if (db_name == NULL)
    {
      return;
    }

  er_log_file = prm_find (PRM_NAME_ER_LOG_FILE, NULL);
  if (er_log_file == NULL || PRM_IS_SET (*er_log_file->dynamic_flag))
    {
      return;
    }

  strncpy (local_db_name, db_name, DB_MAX_IDENTIFIER_LENGTH);
  s = strchr (local_db_name, '@');
  if (s)
    {
      *s = '\0';
    }
  base_db_name = basename ((char *) local_db_name);
  if (base_db_name == NULL)
    {
      return;
    }

  log_time = time (NULL);
  log_tm_p = localtime_r (&log_time, &log_tm);
  if (log_tm_p != NULL)
    {
      snprintf (error_log_name, PATH_MAX - 1, "%s%c%s_%04d%02d%02d_%02d%02d.err", ER_LOG_FILE_DIR, PATH_SEPARATOR,
		base_db_name, log_tm_p->tm_year + 1900, log_tm_p->tm_mon + 1, log_tm_p->tm_mday, log_tm_p->tm_hour,
		log_tm_p->tm_min);
      prm_set (er_log_file, error_log_name, true);
    }
}

/*
 * sysprm_load_and_init_internal - Read system parameters from the init files
 *   return: NO_ERROR or ER_FAILED
 *   db_name(in): database name
 *   conf_file(in): config file
 *   reload(in):
 *   check_intl_param(in):
 *
 * Note: Parameters would be tuned and forced according to the internal rules.
 */
static int
sysprm_load_and_init_internal (const char *db_name, const char *conf_file, bool reload, bool check_intl_param)
{
  char *base_db_name = NULL;
  char file_being_dealt_with[PATH_MAX];
  char local_db_name[DB_MAX_IDENTIFIER_LENGTH];
  unsigned int i;
  struct stat stat_buf;
  int r = NO_ERROR;
  char *s;
#if defined (CS_MODE)
  SESSION_PARAM *sprm = NULL;
  int num_session_prms;
#endif

  if (reload)
    {
      for (i = 0; i < NUM_PRM; i++)
	{
	  if (PRM_IS_RELOADABLE (prm_Def[i].static_flag))
	    {
	      if (prm_set_default (&prm_Def[i]) != PRM_ERR_NO_ERROR)
		{
		  prm_Def[i].value = (void *) NULL;
		}
	    }
	}
    }

  if (db_name == NULL)
    {
      /* initialize message catalog at here because there could be a code path that did not call msgcat_init() before */
      if (msgcat_init () != NO_ERROR)
	{
	  return ER_FAILED;
	}
      base_db_name = NULL;
    }
  else
    {
      strncpy (local_db_name, db_name, DB_MAX_IDENTIFIER_LENGTH);
      s = strchr (local_db_name, '@');
      if (s)
	{
	  *s = '\0';
	}
      base_db_name = basename ((char *) local_db_name);
    }

#if !defined (CS_MODE)
  if (base_db_name != NULL && reload == false)
    {
      sysprm_set_er_log_file (base_db_name);
    }
#endif /* !CS_MODE */

  /* 
   * Read installation configuration file - $CUBRID/conf/cubrid.conf
   * or use conf_file if exist
   */

  if (conf_file == NULL)
    {
      /* use environment variable's value if exist */
      conf_file = envvar_get ("CONF_FILE");
      if (conf_file != NULL && *conf_file == '\0')
	{
	  conf_file = NULL;
	}
    }

  if (conf_file != NULL)
    {
      /* use user specified config path and file */
      strncpy (file_being_dealt_with, conf_file, sizeof (file_being_dealt_with) - 1);
    }
  else
    {
      envvar_confdir_file (file_being_dealt_with, PATH_MAX, sysprm_conf_file_name);
    }

  if (stat (file_being_dealt_with, &stat_buf) != 0)
    {
      fprintf (stderr, msgcat_message (MSGCAT_CATALOG_CUBRID, MSGCAT_SET_PARAMETERS, PRM_ERR_CANT_ACCESS),
	       file_being_dealt_with, strerror (errno));
    }
  else
    {
      r = prm_read_and_parse_ini_file (file_being_dealt_with, base_db_name, reload, HA_IGNORE, check_intl_param);
    }

  if (r != NO_ERROR)
    {
      return r;
    }

  if (PRM_HA_MODE != HA_MODE_OFF)
    {
      /* use environment variable's value if exist */
      conf_file = envvar_get ("HA_CONF_FILE");
      if (conf_file != NULL && conf_file[0] != '\0')
	{
	  strncpy (file_being_dealt_with, conf_file, PATH_MAX);
	}
      else
	{
	  envvar_confdir_file (file_being_dealt_with, PATH_MAX, sysprm_ha_conf_file_name);
	}
      if (stat (file_being_dealt_with, &stat_buf) == 0)
	{
	  r = prm_read_and_parse_ini_file (file_being_dealt_with, NULL, reload, HA_READ, check_intl_param);
	}
    }

  if (r != NO_ERROR)
    {
      return r;
    }

  /* 
   * If a parameter is not given, set it by default
   */
  for (i = 0; i < NUM_PRM; i++)
    {
      if (!PRM_IS_SET (*prm_Def[i].dynamic_flag) && !PRM_IS_OBSOLETED (prm_Def[i].static_flag))
	{
	  if (prm_set_default (&prm_Def[i]) != PRM_ERR_NO_ERROR)
	    {
	      fprintf (stderr, msgcat_message (MSGCAT_CATALOG_CUBRID, MSGCAT_SET_PARAMETERS, PRM_ERR_NO_VALUE),
		       prm_Def[i].name);
	      assert (0);
	      return ER_FAILED;
	    }
	}
    }

#if defined (SA_MODE) || defined (SERVER_MODE)
  init_server_timezone_parameter ();
#endif

  /* 
   * Perform system parameter check and tuning.
   */
  prm_check_environment ();
  prm_tune_parameters ();
#if 0
  if (prm_check_parameters () != NO_ERROR)
    {
      return ER_FAILED;
    }
#endif

  /* 
   * Perform forced system parameter setting.
   */
  for (i = 0; i < DIM (prm_Def); i++)
    {
      if (prm_Def[i].force_value)
	{
	  prm_set (&prm_Def[i], prm_Def[i].force_value, false);
	}
    }

#if 0
  if (envvar_get ("PARAM_DUMP"))
    {
      sysprm_dump_parameters (stdout);
    }
#endif

  intl_Mbs_support = prm_get_bool_value (PRM_ID_INTL_MBS_SUPPORT);
#if !defined (SERVER_MODE)
  intl_String_validation = prm_get_bool_value (PRM_ID_INTL_CHECK_INPUT_STRING);
#endif

  /* count the number of session parameters */
  num_session_parameters = 0;
  for (i = 0; i < NUM_PRM; i++)
    {
      if (PRM_IS_FOR_SESSION (prm_Def[i].static_flag))
	{
	  num_session_parameters++;
	}
    }
#if defined (CS_MODE)
  /* cache session parameters */
  if (cached_session_parameters != NULL)
    {
      /* free previous cache */
      sysprm_free_session_parameters (&cached_session_parameters);
    }
  cached_session_parameters = sysprm_alloc_session_parameters ();
  num_session_prms = 0;
  for (i = 0; i < NUM_PRM; i++)
    {
      if (PRM_IS_FOR_SESSION (prm_Def[i].static_flag))
	{
	  sprm = &cached_session_parameters[num_session_prms++];
	  sprm->prm_id = i;
	  sprm->flag = *prm_Def[i].dynamic_flag;
	  sprm->datatype = prm_Def[i].datatype;
	  sysprm_set_sysprm_value_from_parameter (&sprm->value, GET_PRM (i));
	  sysprm_update_session_prm_flag_allocated (sprm);
	}
    }
#endif /* CS_MODE */

#if !defined(NDEBUG)
  /* verify flags are not incorrect or confusing */
  for (i = 0; i < NUM_PRM; i++)
    {
      int flag = prm_Def[i].static_flag;
      if (PRM_IS_FOR_SESSION (flag) && (!PRM_IS_FOR_CLIENT (flag) || !PRM_USER_CAN_CHANGE (flag)))
	{
	  /* session parameters can only be parameters for client that are changeable on-line */
	  assert (0);
	}
      if (PRM_IS_FOR_SESSION (flag) && PRM_IS_HIDDEN (flag))
	{
	  /* hidden parameters are not allowed to use PRM_FOR_SESSION flag */
	  assert (0);
	}
      if (PRM_CLIENT_SESSION_ONLY (flag) && (!PRM_IS_FOR_SERVER (flag) || !PRM_IS_FOR_SESSION (flag)))
	{
	  /* client session only makes sense if the parameter is for session and for server */
	  assert (0);
	}
      if (PRM_USER_CAN_CHANGE (flag) && PRM_TEST_CHANGE_ONLY (flag))
	{
	  /* do not set both parameters: USER_CHANGE: the user can change parameter value on-line TEST_CHANGE: for QA
	   * only */
	  assert (0);
	}
      if (PRM_IS_GET_SERVER (flag) && (PRM_IS_FOR_SESSION (flag) || PRM_IS_HIDDEN (flag)))
	{
	  /* session and hidden parameters are not allowed to use PRM_GET_SERVER flag */
	  assert (0);
	}
      if (PRM_IS_GET_SERVER (flag)
	  && (!PRM_IS_FOR_CLIENT (flag) || !PRM_IS_FOR_SERVER (flag) || !PRM_USER_CAN_CHANGE (flag)))
	{
	  /* Note that PRM_GET_SERVER flag only can be set if the parameter has PRM_FOR_CLIENT, PRM_FOR_SERVER, and
	   * PRM_USER_CHANGE flags. */
	  assert (0);
	}
    }
#endif

  return NO_ERROR;
}

/*
 * sysprm_load_and_init - Read system parameters from the init files
 *   return: NO_ERROR or ER_FAILED
 *   db_name(in): database name
 *   conf_file(in): config file
 *
 */
int
sysprm_load_and_init (const char *db_name, const char *conf_file)
{
  return sysprm_load_and_init_internal (db_name, conf_file, false, false);
}

/*
 * sysprm_load_and_init_client - Read system parameters from the init files
 *				 (client version)
 *   return: NO_ERROR or ER_FAILED
 *   db_name(in): database name
 *   conf_file(in): config file
 *
 */
int
sysprm_load_and_init_client (const char *db_name, const char *conf_file)
{
  return sysprm_load_and_init_internal (db_name, conf_file, false, true);
}

/*
 * sysprm_reload_and_init - Read system parameters from the init files
 *   return: NO_ERROR or ER_FAILED
 *   db_name(in): database name
 *   conf_file(in): config file
 *
 */
int
sysprm_reload_and_init (const char *db_name, const char *conf_file)
{
  return sysprm_load_and_init_internal (db_name, conf_file, true, false);
}

/*
 * prm_load_by_section - Set system parameters from a file
 *   return: void
 *   ini(in):
 *   section(in):
 *   ignore_section(in):
 *   reload(in):
 *   file(in):
 *   ha(in):
 *   check_intl_param(in):
 */
static int
prm_load_by_section (INI_TABLE * ini, const char *section, bool ignore_section, bool reload, const char *file, bool ha,
		     bool check_intl_param)
{
  int i, error;
  int sec_len;
  const char *sec_p;
  const char *key, *value;
  SYSPRM_PARAM *prm;
  bool on_server = false;
  bool on_client = false;

#if defined(SERVER_MODE)
  on_server = true;
#endif

#if defined(CS_MODE)
  on_client = true;
#endif

  sec_p = (ignore_section) ? NULL : section;

  for (i = 0; i < ini->size; i++)
    {
      if (ini->key[i] == NULL || ini->val[i] == NULL)
	{
	  continue;
	}

      key = ini->key[i];
      value = ini->val[i];

      if (ini_hassec (key))
	{
	  sec_len = ini_seccmp (key, section);
	  if (!sec_len)
	    {
	      continue;
	    }
	  sec_len++;
	}
      else
	{
	  if (ignore_section)
	    {
	      sec_len = 1;
	    }
	  else
	    {
	      continue;
	    }
	}

      prm = prm_find (key + sec_len, sec_p);
      if (prm == NULL)
	{
	  error = PRM_ERR_UNKNOWN_PARAM;
	  prm_report_bad_entry (key + sec_len, ini->lineno[i], error, file);
	  return error;
	}

      if (reload && !PRM_IS_RELOADABLE (prm->static_flag))
	{
	  continue;
	}
      if (ha == HA_READ && !PRM_IS_FOR_HA (prm->static_flag))
	{
	  continue;
	}

      if (PRM_IS_OBSOLETED (prm->static_flag))
	{
	  continue;
	}

      if (PRM_IS_DEPRECATED (prm->static_flag))
	{
	  prm_report_bad_entry (key + sec_len, ini->lineno[i], PRM_ERR_DEPRICATED, file);
	}

      if (check_intl_param)
	{
	  if (strcasecmp (PRM_NAME_INTL_DATE_LANG, prm->name) == 0
	      || strcasecmp (PRM_NAME_INTL_NUMBER_LANG, prm->name) == 0)
	    {
	      INTL_LANG dummy;
	      if (value == NULL || lang_get_lang_id_from_name (value, &dummy) != 0)
		{
		  error = PRM_ERR_BAD_VALUE;
		  prm_report_bad_entry (key + sec_len, ini->lineno[i], error, file);
		  return error;
		}
	    }

	  if (strcasecmp (PRM_NAME_INTL_COLLATION, prm->name) == 0)
	    {
	      LANG_COLLATION *lc = NULL;
	      if (value != NULL)
		{
		  lc = lang_get_collation_by_name (value);
		}

	      if (lc == NULL)
		{
		  error = PRM_ERR_BAD_VALUE;
		  prm_report_bad_entry (key + sec_len, ini->lineno[i], error, file);
		  return error;
		}
	    }
	}

      if (strcmp (prm->name, PRM_NAME_TIMEZONE) == 0 && on_server)
	{
	  continue;
	}

      if (strcmp (prm->name, PRM_NAME_SERVER_TIMEZONE) == 0)
	{
	  TZ_REGION tz_region_system;
	  int er_status = NO_ERROR;

	  if (value != NULL)
	    {
	      /* offset timezone can work without timezone lib */
	      er_status = tz_str_to_region (value, strlen (value), &tz_region_system);
	      if (er_status != NO_ERROR)
		{
		  /* we may have geographic region name, make sure timezone lib is loaded */
		  if (tz_load () != NO_ERROR)
		    {
		      return PRM_ERR_BAD_VALUE;
		    }
		  er_status = tz_str_to_region (value, strlen (value), &tz_region_system);
		}
	      if (er_status != NO_ERROR)
		{
		  error = PRM_ERR_BAD_VALUE;
		  prm_report_bad_entry (key + sec_len, ini->lineno[i], error, file);
		  return error;
		}
	      tz_set_tz_region_system (&tz_region_system);
	    }
	}

      if ((on_server || on_client)
	  && (strcmp (prm->name, PRM_NAME_SERVER_TIMEZONE) == 0 || strcmp (prm->name, PRM_NAME_TIMEZONE) == 0))
	{
	  int er_status = NO_ERROR;

	  if (value != NULL)
	    {
	      /* offset timezone can work without timezone lib */
#if !defined(SERVER_MODE)
	      er_status = tz_str_to_region (value, strlen (value), tz_get_client_tz_region_session ());
#else
	      er_status = tz_str_to_region (value, strlen (value), NULL);
#endif
	      if (er_status != NO_ERROR)
		{
		  /* we may have geographic region name, make sure timezone lib is loaded */
		  if (tz_load () != NO_ERROR)
		    {
		      return PRM_ERR_BAD_VALUE;
		    }
#if !defined(SERVER_MODE)
		  er_status = tz_str_to_region (value, strlen (value), tz_get_client_tz_region_session ());
#else
		  er_status = tz_str_to_region (value, strlen (value), NULL);
#endif
		}
	      if (er_status != NO_ERROR)
		{
		  error = PRM_ERR_BAD_VALUE;
		  prm_report_bad_entry (key + sec_len, ini->lineno[i], error, file);
		  return error;
		}
	    }
	}

      error = prm_set (prm, value, true);
      if (error != NO_ERROR)
	{
	  prm_report_bad_entry (key + sec_len, ini->lineno[i], error, file);
	  return error;
	}
    }

  return NO_ERROR;
}

/*
 * prm_read_and_parse_ini_file - Set system parameters from a file
 *   return: NO_ERROR or error code defined in enum SYSPRM_ERR
 *   prm_file_name(in):
 *   db_name(in):
 *   reload(in):
 *   ha(in):
 *   check_intl_param(in):
 */
static int
prm_read_and_parse_ini_file (const char *prm_file_name, const char *db_name, const bool reload, const bool ha,
			     const bool check_intl_param)
{
  INI_TABLE *ini;
  char sec_name[LINE_MAX];
  char host_name[MAXHOSTNAMELEN];
  char user_name[MAXHOSTNAMELEN];
  int error;

  ini = ini_parser_load (prm_file_name);
  if (ini == NULL)
    {
      fprintf (stderr, msgcat_message (MSGCAT_CATALOG_CUBRID, MSGCAT_SET_PARAMETERS, PRM_ERR_CANT_OPEN_INIT),
	       prm_file_name, strerror (errno));
      return PRM_ERR_FILE_ERR;
    }

  error = prm_load_by_section (ini, "common", true, reload, prm_file_name, ha, check_intl_param);
  if (error == NO_ERROR && !ha && db_name != NULL && *db_name != '\0')
    {
      snprintf (sec_name, LINE_MAX, "@%s", db_name);
      error = prm_load_by_section (ini, sec_name, true, reload, prm_file_name, ha, check_intl_param);
    }

#if defined (SA_MODE)
  if (error == NO_ERROR)
    {
      error = prm_load_by_section (ini, "standalone", true, reload, prm_file_name, ha, check_intl_param);
    }
#endif /* SA_MODE */

  if (error == NO_ERROR && !ha)
    {
      error = prm_load_by_section (ini, "service", false, reload, prm_file_name, ha, check_intl_param);
    }
  if (error == NO_ERROR && ha && PRM_HA_MODE != HA_MODE_OFF && GETHOSTNAME (host_name, MAXHOSTNAMELEN) == 0)
    {
      snprintf (sec_name, LINE_MAX, "%%%s|*", host_name);
      error = prm_load_by_section (ini, sec_name, true, reload, prm_file_name, ha, check_intl_param);
      if (error == NO_ERROR && getlogin_r (user_name, MAXHOSTNAMELEN) == 0)
	{
	  snprintf (sec_name, LINE_MAX, "%%%s|%s", host_name, user_name);
	  error = prm_load_by_section (ini, sec_name, true, reload, prm_file_name, ha, check_intl_param);
	}
    }

  ini_parser_free (ini);

  prm_file_has_been_loaded (prm_file_name, db_name);

  return error;
}

/*
 * prm_size_to_io_pages -
 *   return: value
 */
static int
prm_size_to_io_pages (void *out_val, SYSPRM_DATATYPE out_type, void *in_val, SYSPRM_DATATYPE in_type)
{
  if (out_val == NULL || in_val == NULL)
    {
      return PRM_ERR_BAD_VALUE;
    }

  if (out_type == PRM_INTEGER && in_type == PRM_BIGINT)
    {
      int *page_value = (int *) out_val;
      UINT64 *size_value = (UINT64 *) in_val;
      UINT64 tmp_value;

      tmp_value = *size_value / IO_PAGESIZE;
      if (*size_value % IO_PAGESIZE > 0)
	{
	  tmp_value++;
	}

      if (tmp_value > INT_MAX)
	{
	  return PRM_ERR_BAD_RANGE;
	}
      else
	{
	  *page_value = (int) tmp_value;
	}
    }
  else if (out_type == PRM_FLOAT && in_type == PRM_BIGINT)
    {
      float *page_value = (float *) out_val;
      UINT64 *size_value = (UINT64 *) in_val;
      double tmp_value;

      tmp_value = (double) *size_value / IO_PAGESIZE;

      if (tmp_value > FLT_MAX)
	{
	  return PRM_ERR_BAD_RANGE;
	}
      else
	{
	  *page_value = ceilf ((float) tmp_value * 100) / 100;
	}
    }
  else
    {
      assert_release (false);
      return PRM_ERR_BAD_VALUE;
    }

  return NO_ERROR;
}

/*
 * prm_io_pages_to_size -
 *   return: value
 */
static int
prm_io_pages_to_size (void *out_val, SYSPRM_DATATYPE out_type, void *in_val, SYSPRM_DATATYPE in_type)
{
  if (out_val == NULL || in_val == NULL)
    {
      return PRM_ERR_BAD_VALUE;
    }

  if (out_type == PRM_BIGINT && in_type == PRM_INTEGER)
    {
      UINT64 *size_value = (UINT64 *) out_val;
      UINT64 page_value = *(int *) in_val;

      *size_value = (UINT64) (page_value * IO_PAGESIZE);
    }
  else if (out_type == PRM_BIGINT && in_type == PRM_FLOAT)
    {
      UINT64 *size_value = (UINT64 *) out_val;
      float page_value = *(float *) in_val;

      *size_value = (UINT64) (page_value * IO_PAGESIZE);
    }
  else
    {
      assert_release (false);
      return PRM_ERR_BAD_VALUE;
    }

  return NO_ERROR;
}

/*
 * prm_size_to_log_pages -
 *   return: value
 */
static int
prm_size_to_log_pages (void *out_val, SYSPRM_DATATYPE out_type, void *in_val, SYSPRM_DATATYPE in_type)
{
  if (out_val == NULL || in_val == NULL)
    {
      return PRM_ERR_BAD_VALUE;
    }

  if (out_type == PRM_INTEGER && in_type == PRM_BIGINT)
    {
      int *page_value = (int *) out_val;
      UINT64 *size_value = (UINT64 *) in_val;
      UINT64 tmp_value;

      tmp_value = *size_value / LOG_PAGESIZE;
      if (*size_value % LOG_PAGESIZE)
	{
	  tmp_value++;
	}

      if (tmp_value > INT_MAX)
	{
	  return PRM_ERR_BAD_RANGE;
	}
      else
	{
	  *page_value = (int) tmp_value;
	}
    }
  else if (out_type == PRM_FLOAT && in_type == PRM_BIGINT)
    {
      float *page_value = (float *) out_val;
      UINT64 *size_value = (UINT64 *) in_val;
      double tmp_value;

      tmp_value = (double) *size_value / LOG_PAGESIZE;

      if (tmp_value > FLT_MAX)
	{
	  return PRM_ERR_BAD_RANGE;
	}
      else
	{
	  *page_value = ceilf ((float) tmp_value * 100) / 100;
	}
    }
  else
    {
      assert_release (false);
      return PRM_ERR_BAD_VALUE;
    }

  return NO_ERROR;
}

/*
 * prm_log_pages_to_size -
 *   return: value
 */
static int
prm_log_pages_to_size (void *out_val, SYSPRM_DATATYPE out_type, void *in_val, SYSPRM_DATATYPE in_type)
{
  if (out_val == NULL || in_val == NULL)
    {
      return PRM_ERR_BAD_VALUE;
    }

  if (out_type == PRM_BIGINT && in_type == PRM_INTEGER)
    {
      UINT64 *size_value = (UINT64 *) out_val;
      UINT64 page_value = *(int *) in_val;

      *size_value = (UINT64) (page_value * LOG_PAGESIZE);
    }
  else if (out_type == PRM_BIGINT && in_type == PRM_FLOAT)
    {
      UINT64 *size_value = (UINT64 *) out_val;
      float page_value = *(float *) in_val;

      *size_value = (UINT64) (page_value * LOG_PAGESIZE);
    }
  else
    {
      assert_release (false);
      return PRM_ERR_BAD_VALUE;
    }

  return NO_ERROR;
}

/*
 * prm_msec_to_sec -
 *   return: value
 */
static int
prm_msec_to_sec (void *out_val, unsigned int out_type, void *in_val, unsigned int in_type)
{
  if (out_val == NULL || in_val == NULL)
    {
      return PRM_ERR_BAD_VALUE;
    }

  if (out_type == PRM_INTEGER && in_type == PRM_BIGINT)
    {
      int *sec_value = (int *) out_val;
      UINT64 *msec_value = (UINT64 *) in_val;
      UINT64 tmp_value;

      tmp_value = *msec_value / ONE_SEC;

      if (tmp_value > INT_MAX)
	{
	  return PRM_ERR_BAD_RANGE;
	}
      else
	{
	  *sec_value = (int) tmp_value;
	  if (*msec_value % ONE_SEC > 0)
	    {
	      *sec_value = *sec_value + 1;
	    }
	}
    }
  else
    {
      assert_release (false);
      return PRM_ERR_BAD_VALUE;
    }

  return NO_ERROR;
}

/*
 * prm_sec_to_msec -
 *   return: value
 */
static int
prm_sec_to_msec (void *out_val, unsigned int out_type, void *in_val, unsigned int in_type)
{
  if (out_val == NULL || in_val == NULL)
    {
      return PRM_ERR_BAD_VALUE;
    }

  if (out_type == PRM_BIGINT && in_type == PRM_INTEGER)
    {
      UINT64 *msec_value = (UINT64 *) out_val;
      int sec_value = *(int *) in_val;

      *msec_value = (UINT64) sec_value *ONE_SEC;
    }
  else
    {
      assert_release (false);
      return PRM_ERR_BAD_VALUE;
    }

  return NO_ERROR;
}

/*
 * prm_sec_to_min -
 *   return: value
 */
static int
prm_sec_to_min (void *out_val, unsigned int out_type, void *in_val, unsigned int in_type)
{
  if (out_val == NULL || in_val == NULL)
    {
      return PRM_ERR_BAD_VALUE;
    }

  if (out_type == PRM_INTEGER && in_type == PRM_INTEGER)
    {
      int *min_value = (int *) out_val;
      int sec_value = *((int *) in_val);

      if (sec_value < 0)
	{
	  *min_value = sec_value;
	}
      else
	{
	  *min_value = sec_value / 60;
	  if (sec_value % 60 > 0)
	    {
	      *min_value = *min_value + 1;
	    }
	}
    }
  else
    {
      assert_release (false);
      return PRM_ERR_BAD_VALUE;
    }

  return NO_ERROR;
}

/*
 * prm_min_to_sec -
 *   return: value
 */
static int
prm_min_to_sec (void *out_val, unsigned int out_type, void *in_val, unsigned int in_type)
{
  if (out_val == NULL || in_val == NULL)
    {
      return PRM_ERR_BAD_VALUE;
    }

  if (out_type == PRM_INTEGER && in_type == PRM_INTEGER)
    {
      int *sec_value = (int *) out_val;
      int *min_value = (int *) in_val;
      UINT64 tmp_value;

      if (*min_value < 0)
	{
	  *sec_value = *min_value;
	}
      else
	{
	  tmp_value = *min_value * 60;

	  if (tmp_value > INT_MAX)
	    {
	      return PRM_ERR_BAD_RANGE;
	    }
	  else
	    {
	      *sec_value = (int) tmp_value;
	    }
	}
    }
  else
    {
      assert_release (false);
      return PRM_ERR_BAD_VALUE;
    }

  return NO_ERROR;
}

/*
 * prm_equal_to_ori -
 *   return: value
 */
static int
prm_equal_to_ori (void *out_val, unsigned int out_type, void *in_val, unsigned int in_type)
{
  if (out_val == NULL || in_val == NULL)
    {
      return PRM_ERR_BAD_VALUE;
    }

  if (out_type == PRM_INTEGER && in_type == PRM_INTEGER)
    {
      int *in_value = (int *) in_val;
      int *out_value = (int *) out_val;

      *out_value = *in_value;
    }
  else if (out_type == PRM_FLOAT && in_type == PRM_FLOAT)
    {
      float *in_value = (float *) in_val;
      float *out_value = (float *) out_val;

      *out_value = *in_value;
    }
  else if (out_type == PRM_BIGINT && in_type == PRM_BIGINT)
    {
      UINT64 *in_value = (UINT64 *) in_val;
      UINT64 *out_value = (UINT64 *) out_val;

      *out_value = *in_value;
    }
  else if (out_type == PRM_INTEGER && in_type == PRM_BIGINT)
    {
      UINT64 *in_value = (UINT64 *) in_val;
      int *out_value = (int *) out_val;

      if (*in_value > INT_MAX)
	{
	  return PRM_ERR_BAD_RANGE;
	}

      *out_value = (int) *in_value;
    }
  else if (out_type == PRM_BIGINT && in_type == PRM_INTEGER)
    {
      int *in_value = (int *) in_val;
      UINT64 *out_value = (UINT64 *) out_val;

      *out_value = (UINT64) (*in_value);
    }
  else
    {
      assert_release (false);
      return PRM_ERR_BAD_VALUE;
    }

  return NO_ERROR;
}

/*
 * prm_check_parameters -
 *   return: int
 */
static int
prm_check_parameters (void)
{
  /* 
   * ha_node_list and ha_db_list should be not null for ha_mode=yes|replica
   */
  if (PRM_HA_MODE != HA_MODE_OFF)
    {
      if (PRM_HA_NODE_LIST == NULL || PRM_HA_NODE_LIST[0] == 0 || PRM_HA_DB_LIST == NULL || PRM_HA_DB_LIST[0] == 0)
	{
	  fprintf (stderr, msgcat_message (MSGCAT_CATALOG_CUBRID, MSGCAT_SET_PARAMETERS, PRM_ERR_NO_VALUE),
		   PRM_NAME_HA_NODE_LIST);
	  return ER_FAILED;
	}
    }

  return NO_ERROR;
}

/*
 * prm_check_environment -
 *   return: none
 */
static void
prm_check_environment (void)
{
  int i;
  char buf[PRM_DEFAULT_BUFFER_SIZE];

  for (i = 0; i < NUM_PRM; i++)
    {
      SYSPRM_PARAM *prm;
      const char *str;

      prm = &prm_Def[i];
      strncpy (buf, prm->name, sizeof (buf) - 1);
      buf[sizeof (buf) - 1] = '\0';
      ustr_upper (buf);

      str = envvar_get (buf);
      if (str && str[0])
	{
	  int error;
	  error = prm_set (prm, str, true);
	  if (error != 0)
	    {
	      prm_report_bad_entry (prm->name, -1, error, buf);
	    }
	}
    }
}

/*
 * sysprm_validate_escape_char_parameters () - validate escape char setting
 *
 * return                : SYSPRM_ERR
 * assignments_list (in) : list of assignments to validate.
 *
 * NOTE: To validate whether there will be conflictive settings between
 *       PRM_ID_REQUIRE_LIKE_ESCAPE_CHARACTER and PRM_ID_NO_BACKSLASH_ESCAPES.
 *       Since both must not simultaneously be true.
 */
static SYSPRM_ERR
sysprm_validate_escape_char_parameters (const SYSPRM_ASSIGN_VALUE * assignment_list)
{
  SYSPRM_PARAM *prm = NULL;
  const SYSPRM_ASSIGN_VALUE *assignment = NULL;
  bool set_require_like_escape, set_no_backslash_escape;
  bool is_require_like_escape, is_no_backslash_escape;

  set_require_like_escape = set_no_backslash_escape = false;
  for (assignment = assignment_list; assignment != NULL; assignment = assignment->next)
    {
      if (assignment->prm_id == PRM_ID_REQUIRE_LIKE_ESCAPE_CHARACTER)
	{
	  set_require_like_escape = true;
	  is_require_like_escape = assignment->value.b;
	}
      else if (assignment->prm_id == PRM_ID_NO_BACKSLASH_ESCAPES)
	{
	  set_no_backslash_escape = true;
	  is_no_backslash_escape = assignment->value.b;
	}
    }

  if (!set_require_like_escape && !set_no_backslash_escape)
    {
      return PRM_ERR_NO_ERROR;
    }

  if (!set_no_backslash_escape)
    {
      prm = GET_PRM (PRM_ID_NO_BACKSLASH_ESCAPES);
      is_no_backslash_escape = PRM_GET_BOOL (prm->value);
    }

  if (!set_require_like_escape)
    {
      prm = GET_PRM (PRM_ID_REQUIRE_LIKE_ESCAPE_CHARACTER);
      is_require_like_escape = PRM_GET_BOOL (prm->value);
    }

  if (is_require_like_escape == true && is_no_backslash_escape == true)
    {
      return PRM_ERR_CANNOT_CHANGE;
    }

  return PRM_ERR_NO_ERROR;
}

#if !defined (SERVER_MODE)
/*
 * sysprm_validate_change_parameters () - validate the parameter value changes
 *
 * return		 : SYSPRM_ERR
 * data (in)		 : string containing "parameter = value" assignments
 * check (in)		 : check if user can change parameter and if
 *			   parameter should also change on server. set to
 *			   false if assignments are supposed to be forced and
 *			   not checked.
 * assignments_ptr (out) : list of assignments.
 *
 * NOTE: Data string is parsed entirely and if all changes are valid a list
 *	 of SYSPRM_ASSIGN_VALUEs is generated. If any change is invalid an
 *	 error is returned and no list is generated.
 *	 If changes need to be done on server too PRM_ERR_NOT_FOR_CLIENT or
 *	 PRM_ERR_NOT_FOR_CLIENT_NO_AUTH is returned.
 */
SYSPRM_ERR
sysprm_validate_change_parameters (const char *data, bool check, SYSPRM_ASSIGN_VALUE ** assignments_ptr)
{
  char buf[LINE_MAX], *p = NULL, *name = NULL, *value = NULL;
  SYSPRM_PARAM *prm = NULL;
  SYSPRM_ERR err = PRM_ERR_NO_ERROR;
  SYSPRM_ASSIGN_VALUE *assignments = NULL, *last_assign = NULL;
  SYSPRM_ERR change_error = PRM_ERR_NO_ERROR;

  assert (assignments_ptr != NULL);
  *assignments_ptr = NULL;

  if (!data || *data == '\0')
    {
      return PRM_ERR_BAD_VALUE;
    }

  if (intl_mbs_ncpy (buf, data, sizeof (buf)) == NULL)
    {
      return PRM_ERR_BAD_VALUE;
    }

  p = buf;
  do
    {
      /* parse data */
      SYSPRM_ASSIGN_VALUE *assign = NULL;
      bool set_default = false;

      /* get parameter name and value */
      err = prm_get_next_param_value (&p, &name, &value);
      if (err != PRM_ERR_NO_ERROR || name == NULL || value == NULL)
	{
	  break;
	}

      prm = prm_find (name, NULL);
      if (prm == NULL)
	{
	  err = PRM_ERR_UNKNOWN_PARAM;
	  break;
	}

      if (!check || PRM_USER_CAN_CHANGE (prm->static_flag)
	  || (PRM_TEST_CHANGE_ONLY (prm->static_flag) && PRM_TEST_MODE))
	{
	  /* We allow changing the parameter value. */
	}
      else
	{
	  err = PRM_ERR_CANNOT_CHANGE;
	  break;
	}

      if (strlen (value) == 7 && intl_identifier_casecmp (value, PRM_VALUE_DEFAULT) == 0)
	{
	  set_default = true;
	}

      if (check && !set_default)
	{
	  if (strcmp (prm->name, PRM_NAME_INTL_NUMBER_LANG) == 0 || strcmp (prm->name, PRM_NAME_INTL_DATE_LANG) == 0)
	    {
	      INTL_LANG dummy;

	      if (lang_get_lang_id_from_name (value, &dummy) != 0)
		{
		  err = PRM_ERR_BAD_VALUE;
		  break;
		}
	    }
	  if (strcmp (prm->name, PRM_NAME_INTL_COLLATION) == 0)
	    {
	      LANG_COLLATION *lc = NULL;
	      if (value != NULL)
		{
		  lc = lang_get_collation_by_name (value);
		}

	      if (lc == NULL)
		{
		  err = PRM_ERR_BAD_VALUE;
		  break;
		}
	    }
	  if (strcmp (prm->name, PRM_NAME_TIMEZONE) == 0)
	    {
	      int er_status = NO_ERROR;

	      if (value != NULL)
		{
		  er_status = tz_str_to_region (value, strlen (value), NULL);
		  if (er_status != NO_ERROR)
		    {
		      err = PRM_ERR_BAD_VALUE;
		      break;
		    }
		}
	    }
	}

      /* create a SYSPRM_CHANGE_VAL object */
      assign = (SYSPRM_ASSIGN_VALUE *) malloc (sizeof (SYSPRM_ASSIGN_VALUE));
      if (assign == NULL)
	{
	  er_set (ER_ERROR_SEVERITY, ARG_FILE_LINE, ER_OUT_OF_VIRTUAL_MEMORY, 1, sizeof (SYSPRM_ASSIGN_VALUE));
	  err = PRM_ERR_NO_MEM_FOR_PRM;
	  break;
	}
      err = sysprm_generate_new_value (prm, value, check, set_default, &assign->value);
      if (err != PRM_ERR_NO_ERROR)
	{
	  if (err == PRM_ERR_NOT_FOR_CLIENT || err == PRM_ERR_NOT_FOR_CLIENT_NO_AUTH)
	    {
	      /* update change_error */
	      if (change_error != PRM_ERR_NOT_FOR_CLIENT || err != PRM_ERR_NOT_FOR_CLIENT_NO_AUTH)
		{
		  /* do not replace change_error PRM_ERR_NOT_FOR_CLIENT with PRM_ERR_NOT_FOR_CLIENT_NO_AUTH */
		  change_error = err;
		}
	      /* do not invalidate assignments */
	      err = PRM_ERR_NO_ERROR;
	    }
	  else
	    {
	      /* bad value */
	      free_and_init (assign);
	      break;
	    }
	}
      assign->prm_id = sysprm_get_id (prm);
      assign->next = NULL;

      /* append to assignments list */
      if (assignments != NULL)
	{
	  last_assign->next = assign;
	  last_assign = assign;
	}
      else
	{
	  assignments = last_assign = assign;
	}
    }
  while (p);

  if (err == PRM_ERR_NO_ERROR)
    {
      err = sysprm_validate_escape_char_parameters (assignments);
    }

  if (err == PRM_ERR_NO_ERROR)
    {
      /* changes are valid, save assignments list */
      *assignments_ptr = assignments;

      /* return change_error in order to update values on server too */
      return change_error;
    }

  /* changes are not valid, clean up */
  sysprm_free_assign_values (&assignments);
  return err;
}

/*
 * sysprm_make_default_values () -
 *
 * return		 : SYSPRM_ERR
 * data (in)		 : string containing "parameter = value" assignments
 * default_val_buf(out)	 : string containing "parameter = def_value"
 *			   assignments created from data argument
 * buf_size(in)		 : size available in default_val_buf
 *
 */
SYSPRM_ERR
sysprm_make_default_values (const char *data, char *default_val_buf, const int buf_size)
{
  char buf[LINE_MAX], *p = NULL, *out_p = NULL;
  char *name = NULL, *value = NULL;
  int remaining_size, n;
  SYSPRM_ERR err = PRM_ERR_NO_ERROR;
  SYSPRM_PARAM *prm = NULL;

  if (intl_mbs_ncpy (buf, data, sizeof (buf)) == NULL)
    {
      return PRM_ERR_BAD_VALUE;
    }

  p = buf;
  out_p = default_val_buf;
  remaining_size = buf_size - 1;
  do
    {
      /* parse data */
      SYSPRM_ASSIGN_VALUE *assign = NULL;

      /* get parameter name and value */
      err = prm_get_next_param_value (&p, &name, &value);
      if (err != PRM_ERR_NO_ERROR || name == NULL || value == NULL)
	{
	  break;
	}

      prm = prm_find (name, NULL);
      if (prm == NULL)
	{
	  err = PRM_ERR_UNKNOWN_PARAM;
	  break;
	}

      if (PRM_ID_INTL_COLLATION == sysprm_get_id (prm))
	{
	  n =
	    snprintf (out_p, remaining_size, "%s=%s", PRM_NAME_INTL_COLLATION,
		      lang_get_collation_name (LANG_GET_BINARY_COLLATION (LANG_SYS_CODESET)));
	}
      else if (PRM_ID_INTL_DATE_LANG == sysprm_get_id (prm))
	{
	  n = snprintf (out_p, remaining_size, "%s=%s", PRM_NAME_INTL_DATE_LANG, lang_get_Lang_name ());
	}
      else if (PRM_ID_INTL_NUMBER_LANG == sysprm_get_id (prm))
	{
	  n = snprintf (out_p, remaining_size, "%s=%s", PRM_NAME_INTL_NUMBER_LANG, lang_get_Lang_name ());
	}
      else if (PRM_ID_TIMEZONE == sysprm_get_id (prm))
	{
	  n = snprintf (out_p, remaining_size, "%s=%s", PRM_NAME_TIMEZONE, tz_get_system_timezone ());
	}
      else
	{
	  n = prm_print (prm, out_p, remaining_size, PRM_PRINT_NAME, PRM_PRINT_DEFAULT_VAL);
	}

      out_p += n;
      remaining_size -= n;

      n = snprintf (out_p, remaining_size, ";");
      out_p += n;
      remaining_size -= n;
    }
  while (p && remaining_size > 0);

  return err;
}
#endif /* !SERVER_MODE */

/*
 * sysprm_change_parameter_values () - update system parameter values
 *
 * return	    : void
 * assignments (in) : list of assignments
 * check (in)	    : check if the parameter belongs to current scope
 * set_flag (in)    : update PRM_SET flag if true
 *
 * NOTE: This function does not check if the new values are valid (e.g. in
 *	 the restricted range). First validate new values before calling this
 *	 function.
 */
void
sysprm_change_parameter_values (const SYSPRM_ASSIGN_VALUE * assignments, bool check, bool set_flag)
{
  SYSPRM_PARAM *prm = NULL;
  for (; assignments != NULL; assignments = assignments->next)
    {
      prm = GET_PRM (assignments->prm_id);
#if defined (CS_MODE)
      if (check)
	{
	  if (!PRM_IS_FOR_CLIENT (prm->static_flag))
	    {
	      /* skip this assignment */
	      continue;
	    }
	}
#endif
#if defined (SERVER_MODE)
      if (check)
	{
	  if (!PRM_IS_FOR_SERVER (prm->static_flag) && !PRM_IS_FOR_SESSION (prm->static_flag))
	    {
	      /* skip this assignment */
	      continue;
	    }
	}
#endif
      sysprm_set_value (prm, assignments->value, set_flag, true);
#if defined (SERVER_MODE)
      if (sysprm_get_id (prm) == PRM_ID_ACCESS_IP_CONTROL)
	{
	  css_set_accessible_ip_info ();
	}
#endif
    }
}

/*
 * prm_print - Print a parameter to the buffer
 *   return: number of chars printed
 *   prm(in): parameter
 *   buf(out): print buffer
 *   len(in): length of the buffer
 *   print_mode(in): print name/id or just value of the parameter
 */
static int
prm_print (const SYSPRM_PARAM * prm, char *buf, size_t len, PRM_PRINT_MODE print_mode,
	   PRM_PRINT_VALUE_MODE print_value_mode)
{
  int n = 0;
  PARAM_ID id;
  int error = NO_ERROR;
  char left_side[PRM_DEFAULT_BUFFER_SIZE];
  void *prm_value;

  if (len == 0)
    {
      /* don't print anything */
      return 0;
    }

  memset (left_side, 0, PRM_DEFAULT_BUFFER_SIZE);

  assert (prm != NULL && buf != NULL && len > 0);

  if (PRM_DIFFERENT_UNIT (prm->static_flag))
    {
      assert (prm->get_dup != NULL);
    }

  if (print_mode == PRM_PRINT_ID)
    {
      id = sysprm_get_id (prm);
      snprintf (left_side, PRM_DEFAULT_BUFFER_SIZE, "%d=", id);
    }
  else if (print_mode == PRM_PRINT_NAME)
    {
      snprintf (left_side, PRM_DEFAULT_BUFFER_SIZE, "%s=", prm->name);
    }

  if (print_value_mode == PRM_PRINT_DEFAULT_VAL)
    {
      prm_value = prm->default_value;
    }
  else
    {
      prm_value = prm->value;
    }

  if (PRM_IS_INTEGER (prm))
    {
      int val = PRM_GET_INT (prm_value);
      int left_side_len = strlen (left_side);

      if (PRM_DIFFERENT_UNIT (prm->static_flag) && !PRM_HAS_SIZE_UNIT (prm->static_flag)
	  && !PRM_HAS_TIME_UNIT (prm->static_flag))
	{
	  PRM_ADJUST_FOR_GET_INTEGER_TO_INTEGER (prm, &val, &val, &error);
	  if (error != NO_ERROR)
	    {
	      assert_release (false);
	      return n;
	    }
	}

      if (PRM_HAS_SIZE_UNIT (prm->static_flag))
	{
	  UINT64 dup_val;
	  val = PRM_GET_INT (prm_value);

	  if (PRM_DIFFERENT_UNIT (prm->static_flag))
	    {
	      PRM_ADJUST_FOR_GET_INTEGER_TO_BIGINT (prm, &dup_val, &val, &error);
	      if (error != NO_ERROR)
		{
		  assert_release (false);
		  return n;
		}
	    }
	  else
	    {
	      assert_release (false);
	    }

	  (void) util_byte_to_size_string (left_side + left_side_len, PRM_DEFAULT_BUFFER_SIZE - left_side_len, dup_val);
	  n = snprintf (buf, len, "%s", left_side);
	}
      else if (PRM_HAS_TIME_UNIT (prm->static_flag))
	{
	  INT64 dup_val;
	  val = PRM_GET_INT (prm_value);

	  if (PRM_DIFFERENT_UNIT (prm->static_flag) && val >= 0)
	    {
	      UINT64 tmp_val;
	      PRM_ADJUST_FOR_GET_INTEGER_TO_BIGINT (prm, &tmp_val, &val, &error);
	      if (error != NO_ERROR)
		{
		  assert_release (false);
		  return n;
		}
	      dup_val = (INT64) tmp_val;
	    }
	  else
	    {
	      dup_val = (INT64) val;
	    }

	  (void) util_msec_to_time_string (left_side + left_side_len, PRM_DEFAULT_BUFFER_SIZE - left_side_len, dup_val);
	  n = snprintf (buf, len, "%s", left_side);
	}
      else
	{
	  n = snprintf (buf, len, "%s%d", left_side, val);
	}
    }
  else if (PRM_IS_BIGINT (prm))
    {
      UINT64 val = PRM_GET_BIGINT (prm_value);
      int left_side_len = strlen (left_side);

      if (PRM_DIFFERENT_UNIT (prm->static_flag))
	{
	  PRM_ADJUST_FOR_GET_BIGINT_TO_BIGINT (prm, &val, &val, &error);
	  if (error != NO_ERROR)
	    {
	      assert_release (false);
	      return n;
	    }
	}

      if (PRM_HAS_SIZE_UNIT (prm->static_flag))
	{
	  (void) util_byte_to_size_string (left_side + left_side_len, PRM_DEFAULT_BUFFER_SIZE - left_side_len, val);
	  n = snprintf (buf, len, "%s", left_side);
	}
      else
	{
	  n = snprintf (buf, len, "%s%ld", left_side, val);
	}
    }
  else if (PRM_IS_BOOLEAN (prm))
    {
      n = snprintf (buf, len, "%s%c", left_side, (PRM_GET_BOOL (prm_value) ? 'y' : 'n'));
    }
  else if (PRM_IS_FLOAT (prm))
    {
      float val = PRM_GET_FLOAT (prm_value);
      int left_side_len = strlen (left_side);

      if (PRM_DIFFERENT_UNIT (prm->static_flag) && !PRM_HAS_SIZE_UNIT (prm->static_flag))
	{
	  PRM_ADJUST_FOR_GET_FLOAT_TO_FLOAT (prm, &val, &val, &error);
	  if (error != NO_ERROR)
	    {
	      assert_release (false);
	      return n;
	    }
	}

      if (PRM_HAS_SIZE_UNIT (prm->static_flag))
	{
	  UINT64 dup_val;
	  val = PRM_GET_FLOAT (prm_value);

	  if (PRM_DIFFERENT_UNIT (prm->static_flag))
	    {
	      PRM_ADJUST_FOR_GET_FLOAT_TO_BIGINT (prm, &dup_val, &val, &error);
	      if (error != NO_ERROR)
		{
		  assert_release (false);
		  return n;
		}
	    }
	  else
	    {
	      assert_release (false);
	    }

	  (void) util_byte_to_size_string (left_side + left_side_len, PRM_DEFAULT_BUFFER_SIZE - left_side_len, dup_val);
	  n = snprintf (buf, len, "%s", left_side);
	}
      else
	{
	  n = snprintf (buf, len, "%s%f", left_side, val);
	}
    }
  else if (PRM_IS_STRING (prm))
    {
      n = snprintf (buf, len, "%s\"%s\"", left_side, (PRM_GET_STRING (prm_value) ? PRM_GET_STRING (prm_value) : ""));
    }
  else if (PRM_IS_KEYWORD (prm))
    {
      const KEYVAL *keyvalp = NULL;

      if (intl_mbs_casecmp (prm->name, PRM_NAME_ER_LOG_LEVEL) == 0)
	{
	  keyvalp = prm_keyword (PRM_GET_INT (prm_value), NULL, er_log_level_words, DIM (er_log_level_words));
	}
      else if (intl_mbs_casecmp (prm->name, PRM_NAME_LOG_ISOLATION_LEVEL) == 0)
	{
	  keyvalp = prm_keyword (PRM_GET_INT (prm_value), NULL, isolation_level_words, DIM (isolation_level_words));
	}
      else if (intl_mbs_casecmp (prm->name, PRM_NAME_PB_DEBUG_PAGE_VALIDATION_LEVEL) == 0)
	{
	  keyvalp =
	    prm_keyword (PRM_GET_INT (prm_value), NULL, pgbuf_debug_page_validation_level_words,
			 DIM (pgbuf_debug_page_validation_level_words));
	}
      else if (intl_mbs_casecmp (prm->name, PRM_NAME_HA_MODE) == 0
	       || intl_mbs_casecmp (prm->name, PRM_NAME_HA_MODE_FOR_SA_UTILS_ONLY) == 0)

	{
	  keyvalp = prm_keyword (PRM_GET_INT (prm_value), NULL, ha_mode_words, DIM (ha_mode_words));
	}
      else if (intl_mbs_casecmp (prm->name, PRM_NAME_HA_SERVER_STATE) == 0)
	{
	  keyvalp = prm_keyword (PRM_GET_INT (prm_value), NULL, ha_server_state_words, DIM (ha_server_state_words));
	}
      else if (intl_mbs_casecmp (prm->name, PRM_NAME_HA_LOG_APPLIER_STATE) == 0)
	{
	  keyvalp =
	    prm_keyword (PRM_GET_INT (prm_value), NULL, ha_log_applier_state_words, DIM (ha_log_applier_state_words));
	}
      else if (intl_mbs_casecmp (prm->name, PRM_NAME_COMPAT_MODE) == 0)
	{
	  keyvalp = prm_keyword (PRM_GET_INT (prm_value), NULL, compat_words, DIM (compat_words));
	}
      else if (intl_mbs_casecmp (prm->name, PRM_NAME_CHECK_PEER_ALIVE) == 0)
	{
	  keyvalp = prm_keyword (PRM_GET_INT (prm_value), NULL, check_peer_alive_words, DIM (check_peer_alive_words));
	}
      else if (intl_mbs_casecmp (prm->name, PRM_NAME_QUERY_TRACE_FORMAT) == 0)
	{
	  keyvalp =
	    prm_keyword (PRM_GET_INT (prm_value), NULL, query_trace_format_words, DIM (query_trace_format_words));
	}
      else if (intl_mbs_casecmp (prm->name, PRM_NAME_FAULT_INJECTION_TEST) == 0)
	{
	  keyvalp = prm_keyword (PRM_GET_INT (prm_value), NULL, fi_test_words, DIM (fi_test_words));
	}
      else if (intl_mbs_casecmp (prm->name, PRM_NAME_HA_REPL_FILTER_TYPE) == 0)
	{
	  keyvalp =
	    prm_keyword (PRM_GET_INT (prm->value), NULL, ha_repl_filter_type_words, DIM (ha_repl_filter_type_words));
	}
      else
	{
	  assert (false);
	}

      if (keyvalp)
	{
	  n = snprintf (buf, len, "%s\"%s\"", left_side, keyvalp->key);
	}
      else
	{
	  n = snprintf (buf, len, "%s%d", left_side, PRM_GET_INT (prm_value));
	}
    }
  else if (PRM_IS_INTEGER_LIST (prm))
    {
      int *int_list, list_size, i;
      char *s;

      int_list = PRM_GET_INTEGER_LIST (prm_value);
      if (int_list)
	{
	  list_size = int_list[0];
	  s = buf;
	  n = snprintf (s, len, "%s", left_side);
	  s += n;
	  len -= n;

	  for (i = 1; i <= list_size; i++)
	    {
	      n = snprintf (s, len, "%d,", int_list[i]);
	      s += n;
	      len -= n;
	    }

	  if (list_size > 0)
	    {
	      /* remove last "," */
	      s -= 1;
	      len += 1;
	    }
	  if (len > 0)
	    {
	      *s = '\0';
	    }
	  n = strlen (buf);
	}
      else
	{
	  n = snprintf (buf, len, "%s", left_side);
	}
    }
  else
    {
      n = snprintf (buf, len, "%s?", left_side);
    }

  return n;
}

/*
 * sysprm_print_sysprm_value () - print sysprm_value
 *
 * return	   : length of printed string
 * prm_id (in)	   : parameter ID (to which sysprm_value belongs).
 * value (in)	   : printed sysprm_value
 * buf (in/out)	   : printing destination
 * len (in)	   : maximum size of printed string
 * print_mode (in) : PRM_PRINT_MODE
 */
static int
sysprm_print_sysprm_value (PARAM_ID prm_id, SYSPRM_VALUE value, char *buf, size_t len, PRM_PRINT_MODE print_mode)
{
  int n = 0;
  int error = NO_ERROR;
  char left_side[PRM_DEFAULT_BUFFER_SIZE];
  SYSPRM_PARAM *prm = NULL;

  if (len == 0)
    {
      /* don't print anything */
      return 0;
    }

  memset (left_side, 0, PRM_DEFAULT_BUFFER_SIZE);

  assert (buf != NULL && len > 0);
  prm = GET_PRM (prm_id);

  if (PRM_DIFFERENT_UNIT (prm->static_flag))
    {
      assert (prm->get_dup != NULL);
    }

  if (print_mode == PRM_PRINT_ID)
    {
      snprintf (left_side, PRM_DEFAULT_BUFFER_SIZE, "%d=", prm_id);
    }
  else if (print_mode == PRM_PRINT_NAME)
    {
      snprintf (left_side, PRM_DEFAULT_BUFFER_SIZE, "%s=", prm->name);
    }

  if (PRM_IS_INTEGER (prm))
    {
      int val = value.i;
      int left_side_len = strlen (left_side);

      if (PRM_DIFFERENT_UNIT (prm->static_flag) && !PRM_HAS_SIZE_UNIT (prm->static_flag)
	  && !PRM_HAS_TIME_UNIT (prm->static_flag))
	{
	  PRM_ADJUST_FOR_GET_INTEGER_TO_INTEGER (prm, &val, &val, &error);
	  if (error != NO_ERROR)
	    {
	      assert_release (false);
	      return n;
	    }
	}

      if (PRM_HAS_SIZE_UNIT (prm->static_flag))
	{
	  UINT64 dup_val;
	  val = value.i;

	  if (PRM_DIFFERENT_UNIT (prm->static_flag))
	    {
	      PRM_ADJUST_FOR_GET_INTEGER_TO_BIGINT (prm, &dup_val, &val, &error);
	      if (error != NO_ERROR)
		{
		  assert_release (false);
		  return n;
		}
	    }
	  else
	    {
	      assert_release (false);
	    }

	  (void) util_byte_to_size_string (left_side + left_side_len, PRM_DEFAULT_BUFFER_SIZE - left_side_len, dup_val);
	  n = snprintf (buf, len, "%s", left_side);
	}
      else if (PRM_HAS_TIME_UNIT (prm->static_flag))
	{
	  INT64 dup_val;
	  val = value.i;

	  if (PRM_DIFFERENT_UNIT (prm->static_flag) && val >= 0)
	    {
	      UINT64 tmp_val;
	      PRM_ADJUST_FOR_GET_INTEGER_TO_BIGINT (prm, &tmp_val, &val, &error);
	      if (error != NO_ERROR)
		{
		  assert_release (false);
		  return n;
		}
	      dup_val = (INT64) tmp_val;
	    }
	  else
	    {
	      dup_val = (INT64) val;
	    }

	  (void) util_msec_to_time_string (left_side + left_side_len, PRM_DEFAULT_BUFFER_SIZE - left_side_len, dup_val);
	  n = snprintf (buf, len, "%s", left_side);
	}
      else
	{
	  n = snprintf (buf, len, "%s%d", left_side, val);
	}
    }
  else if (PRM_IS_BIGINT (prm))
    {
      UINT64 val = value.bi;
      int left_side_len = strlen (left_side);

      if (PRM_DIFFERENT_UNIT (prm->static_flag))
	{
	  PRM_ADJUST_FOR_GET_BIGINT_TO_BIGINT (prm, &val, &val, &error);
	  if (error != NO_ERROR)
	    {
	      assert_release (false);
	      return n;
	    }
	}

      if (PRM_HAS_SIZE_UNIT (prm->static_flag))
	{
	  (void) util_byte_to_size_string (left_side + left_side_len, PRM_DEFAULT_BUFFER_SIZE - left_side_len, val);
	  n = snprintf (buf, len, "%s", left_side);
	}
      else
	{
	  n = snprintf (buf, len, "%s%ld", left_side, val);
	}
    }
  else if (PRM_IS_BOOLEAN (prm))
    {
      n = snprintf (buf, len, "%s%c", left_side, (value.b ? 'y' : 'n'));
    }
  else if (PRM_IS_FLOAT (prm))
    {
      float val = value.f;
      int left_side_len = strlen (left_side);

      if (PRM_DIFFERENT_UNIT (prm->static_flag) && !PRM_HAS_SIZE_UNIT (prm->static_flag))
	{
	  PRM_ADJUST_FOR_GET_FLOAT_TO_FLOAT (prm, &val, &val, &error);
	  if (error != NO_ERROR)
	    {
	      assert_release (false);
	      return n;
	    }
	}

      if (PRM_HAS_SIZE_UNIT (prm->static_flag))
	{
	  UINT64 dup_val;
	  val = value.f;

	  if (PRM_DIFFERENT_UNIT (prm->static_flag))
	    {
	      PRM_ADJUST_FOR_GET_FLOAT_TO_BIGINT (prm, &dup_val, &val, &error);
	      if (error != NO_ERROR)
		{
		  assert_release (false);
		  return n;
		}
	    }
	  else
	    {
	      assert_release (false);
	    }

	  (void) util_byte_to_size_string (left_side + left_side_len, PRM_DEFAULT_BUFFER_SIZE - left_side_len, dup_val);
	  n = snprintf (buf, len, "%s", left_side);
	}
      else
	{
	  n = snprintf (buf, len, "%s%f", left_side, val);
	}
    }
  else if (PRM_IS_STRING (prm))
    {
      n = snprintf (buf, len, "%s\"%s\"", left_side, (value.str != NULL ? value.str : ""));
    }
  else if (PRM_IS_KEYWORD (prm))
    {
      const KEYVAL *keyvalp = NULL;

      if (intl_mbs_casecmp (prm->name, PRM_NAME_ER_LOG_LEVEL) == 0)
	{
	  keyvalp = prm_keyword (value.i, NULL, er_log_level_words, DIM (er_log_level_words));
	}
      else if (intl_mbs_casecmp (prm->name, PRM_NAME_LOG_ISOLATION_LEVEL) == 0)
	{
	  keyvalp = prm_keyword (value.i, NULL, isolation_level_words, DIM (isolation_level_words));
	}
      else if (intl_mbs_casecmp (prm->name, PRM_NAME_PB_DEBUG_PAGE_VALIDATION_LEVEL) == 0)
	{
	  keyvalp =
	    prm_keyword (value.i, NULL, pgbuf_debug_page_validation_level_words,
			 DIM (pgbuf_debug_page_validation_level_words));
	}
      else if (intl_mbs_casecmp (prm->name, PRM_NAME_HA_MODE) == 0
	       || intl_mbs_casecmp (prm->name, PRM_NAME_HA_MODE_FOR_SA_UTILS_ONLY) == 0)
	{
	  keyvalp = prm_keyword (value.i, NULL, ha_mode_words, DIM (ha_mode_words));
	}
      else if (intl_mbs_casecmp (prm->name, PRM_NAME_HA_SERVER_STATE) == 0)
	{
	  keyvalp = prm_keyword (value.i, NULL, ha_server_state_words, DIM (ha_server_state_words));
	}
      else if (intl_mbs_casecmp (prm->name, PRM_NAME_HA_LOG_APPLIER_STATE) == 0)
	{
	  keyvalp = prm_keyword (value.i, NULL, ha_log_applier_state_words, DIM (ha_log_applier_state_words));
	}
      else if (intl_mbs_casecmp (prm->name, PRM_NAME_COMPAT_MODE) == 0)
	{
	  keyvalp = prm_keyword (value.i, NULL, compat_words, DIM (compat_words));
	}
      else if (intl_mbs_casecmp (prm->name, PRM_NAME_CHECK_PEER_ALIVE) == 0)
	{
	  keyvalp = prm_keyword (value.i, NULL, check_peer_alive_words, DIM (check_peer_alive_words));
	}
      else if (intl_mbs_casecmp (prm->name, PRM_NAME_QUERY_TRACE_FORMAT) == 0)
	{
	  keyvalp = prm_keyword (value.i, NULL, query_trace_format_words, DIM (query_trace_format_words));
	}
      else if (intl_mbs_casecmp (prm->name, PRM_NAME_FAULT_INJECTION_TEST) == 0)
	{
	  keyvalp = prm_keyword (value.i, NULL, fi_test_words, DIM (fi_test_words));
	}
      else if (intl_mbs_casecmp (prm->name, PRM_NAME_HA_REPL_FILTER_TYPE) == 0)
	{
	  keyvalp = prm_keyword (value.i, NULL, ha_repl_filter_type_words, DIM (ha_repl_filter_type_words));
	}
      else
	{
	  assert (false);
	}

      if (keyvalp)
	{
	  n = snprintf (buf, len, "%s\"%s\"", left_side, keyvalp->key);
	}
      else
	{
	  n = snprintf (buf, len, "%s%d", left_side, value.i);
	}
    }
  else if (PRM_IS_INTEGER_LIST (prm))
    {
      int *int_list = NULL, list_size, i;
      char *s = NULL;

      int_list = value.integer_list;
      if (int_list)
	{
	  list_size = int_list[0];
	  s = buf;
	  n = snprintf (s, len, "%s", left_side);
	  s += n;
	  len -= n;

	  for (i = 1; i <= list_size; i++)
	    {
	      n = snprintf (s, len, "%d,", int_list[i]);
	      s += n;
	      len -= n;
	    }

	  if (list_size > 0)
	    {
	      /* remove last "," */
	      s -= 1;
	      len += 1;
	    }
	  if (len > 0)
	    {
	      *s = '\0';
	    }
	  n = strlen (buf);
	}
      else
	{
	  n = snprintf (buf, len, "%s", left_side);
	}
    }
  else
    {
      n = snprintf (buf, len, "%s?", left_side);
    }

  return n;
}

/*
 * sysprm_obtain_parameters () - Get parameter values
 *
 * return		: SYSPRM_ERR code.
 * data (in)	        : string containing the names of parameters.
 * prm_values_ptr (out) : list of ids and values for the parameters read from
 *			  data.
 *
 * NOTE: Multiple parameters can be obtained by providing a string like:
 *	 "param_name1; param_name2; ..."
 *	 If some values must be read from server, PRM_ERR_NOT_FOR_CLIENT is
 *	 returned.
 */
int
sysprm_obtain_parameters (char *data, SYSPRM_ASSIGN_VALUE ** prm_values_ptr)
{
  char buf[LINE_MAX], *p = NULL, *name = NULL;
  SYSPRM_PARAM *prm = NULL;
  SYSPRM_ASSIGN_VALUE *prm_value_list = NULL, *last_prm_value = NULL;
  SYSPRM_ASSIGN_VALUE *prm_value = NULL;
  SYSPRM_ERR error = PRM_ERR_NO_ERROR, scope_error = PRM_ERR_NO_ERROR;

  if (!data || *data == '\0')
    {
      return PRM_ERR_BAD_VALUE;
    }

  if (intl_mbs_ncpy (buf, data, LINE_MAX) == NULL)
    {
      return PRM_ERR_BAD_VALUE;
    }

  assert (prm_values_ptr != NULL);
  *prm_values_ptr = NULL;

  p = buf;
  do
    {
      /* read name */
      while (char_isspace (*p))
	{
	  p++;
	}
      if (*p == '\0')
	{
	  break;
	}
      name = p;

      while (*p && !char_isspace (*p) && *p != ';')
	{
	  p++;
	}

      if (*p)
	{
	  *p++ = '\0';
	  while (char_isspace (*p))
	    {
	      p++;
	    }
	  if (*p == ';')
	    {
	      p++;
	    }
	}

      prm = prm_find (name, NULL);
      if (prm == NULL)
	{
	  error = PRM_ERR_UNKNOWN_PARAM;
	  break;
	}

#if defined (CS_MODE)
      if (!PRM_IS_FOR_CLIENT (prm->static_flag) && !PRM_IS_FOR_SERVER (prm->static_flag))
	{
	  error = PRM_ERR_CANNOT_CHANGE;
	  break;
	}

      if ((PRM_IS_FOR_SERVER (prm->static_flag) && !PRM_IS_FOR_CLIENT (prm->static_flag))
	  || PRM_IS_GET_SERVER (prm->static_flag))
	{
	  /* have to read the value on server */
	  scope_error = PRM_ERR_NOT_FOR_CLIENT;
	}
#endif /* CS_MODE */

      /* create a SYSPRM_ASSING_VALUE object to store parameter value */
      prm_value = (SYSPRM_ASSIGN_VALUE *) malloc (sizeof (SYSPRM_ASSIGN_VALUE));
      if (prm_value == NULL)
	{
	  error = PRM_ERR_NO_MEM_FOR_PRM;
	  er_set (ER_ERROR_SEVERITY, ARG_FILE_LINE, ER_OUT_OF_VIRTUAL_MEMORY, 1, sizeof (SYSPRM_ASSIGN_VALUE));
	  break;
	}
      prm_value->prm_id = sysprm_get_id (prm);
      prm_value->next = NULL;
#if defined (CS_MODE)
      if (PRM_IS_FOR_CLIENT (prm->static_flag))
	{
	  /* set the value here */
	  sysprm_set_sysprm_value_from_parameter (&prm_value->value, prm);
	}
      else
	{
	  memset (&prm_value->value, 0, sizeof (SYSPRM_VALUE));
	}
#else /* CS_MODE */
      sysprm_set_sysprm_value_from_parameter (&prm_value->value, prm);
#endif /* !CS_MODE */

      /* append prm_value to prm_value_list */
      if (prm_value_list != NULL)
	{
	  last_prm_value->next = prm_value;
	  last_prm_value = prm_value;
	}
      else
	{
	  prm_value_list = last_prm_value = prm_value;
	}
    }
  while (*p);

  if (error == PRM_ERR_NO_ERROR)
    {
      /* all parameter names are valid and values can be obtained */
      *prm_values_ptr = prm_value_list;
      /* update error in order to get values from server too if needed */
      error = scope_error;
    }
  else
    {
      /* error obtaining values, clean up */
      sysprm_free_assign_values (&prm_value_list);
    }

  return error;
}

#if !defined(CS_MODE)
/*
 * xsysprm_change_server_parameters () - changes parameter values on server
 *
 * return	    : void
 * assignments (in) : list of changes
 */
void
xsysprm_change_server_parameters (const SYSPRM_ASSIGN_VALUE * assignments)
{
  sysprm_change_parameter_values (assignments, true, true);
}

/*
 * xsysprm_obtain_server_parameters () - get parameter values from server
 *
 * return	   : void
 * prm_values (in) : list of parameters
 *
 * NOTE: Obtains value for parameters that are for server only. For parameters
 *       that are client/server, values should be obtained from client UNLESS
 *       it has PRM_GET_SERVER flag.
 */
void
xsysprm_obtain_server_parameters (SYSPRM_ASSIGN_VALUE * prm_values)
{
  SYSPRM_PARAM *prm = NULL;

  for (; prm_values != NULL; prm_values = prm_values->next)
    {
      prm = GET_PRM (prm_values->prm_id);

      if ((PRM_IS_FOR_SERVER (prm->static_flag) && !PRM_IS_FOR_CLIENT (prm->static_flag))
	  || PRM_IS_GET_SERVER (prm->static_flag))
	{
	  /* set value */
	  sysprm_set_sysprm_value_from_parameter (&prm_values->value, prm);
	}
    }
}

/*
 * xsysprm_get_force_server_parameters () - obtain values for parameters
 *					    marked as PRM_FORCE_SERVER
 *
 * return : list of values
 *
 * NOTE: This is called after client registers to server.
 */
SYSPRM_ASSIGN_VALUE *
xsysprm_get_force_server_parameters (void)
{
  SYSPRM_ASSIGN_VALUE *force_values = NULL, *last_assign = NULL;
  SYSPRM_PARAM *prm = NULL;
  int i;

  for (i = 0; i < NUM_PRM; i++)
    {
      prm = GET_PRM (i);
      if (PRM_GET_FROM_SERVER (prm->static_flag))
	{
	  SYSPRM_ASSIGN_VALUE *change_val = (SYSPRM_ASSIGN_VALUE *) malloc (sizeof (SYSPRM_ASSIGN_VALUE));
	  if (change_val == NULL)
	    {
	      er_set (ER_ERROR_SEVERITY, ARG_FILE_LINE, ER_OUT_OF_VIRTUAL_MEMORY, 1, sizeof (SYSPRM_ASSIGN_VALUE));
	      goto cleanup;
	    }
	  change_val->prm_id = i;
	  change_val->next = NULL;
	  sysprm_set_sysprm_value_from_parameter (&change_val->value, prm);
	  if (force_values != NULL)
	    {
	      last_assign->next = change_val;
	      last_assign = change_val;
	    }
	  else
	    {
	      force_values = last_assign = change_val;
	    }
	}
    }

  return force_values;

cleanup:
  sysprm_free_assign_values (&force_values);
  return NULL;
}

/*
 * xsysprm_dump_server_parameters -
 *   return: none
 *   fp(in):
 */
void
xsysprm_dump_server_parameters (FILE * outfp)
{
  sysprm_dump_parameters (outfp);
}
#endif /* !CS_MODE */

/*
 * sysprm_get_range -
 *   return:
 *   pname (in): parameter name
 *   value (in): parameter value
 */
int
sysprm_get_range (const char *pname, void *min, void *max)
{
  int error = NO_ERROR;
  SYSPRM_PARAM *prm;

  prm = prm_find (pname, NULL);
  if (prm == NULL)
    {
      return PRM_ERR_UNKNOWN_PARAM;
    }

  if (PRM_DIFFERENT_UNIT (prm->static_flag))
    {
      assert (prm->get_dup != NULL);
    }

  if (PRM_IS_INTEGER (prm))
    {
      if (prm->lower_limit)
	{
	  *((int *) min) = PRM_GET_INT (prm->lower_limit);
	  if (PRM_DIFFERENT_UNIT (prm->static_flag))
	    {
	      PRM_ADJUST_FOR_GET_INTEGER_TO_INTEGER (prm, (int *) min, (int *) min, &error);
	    }
	}
      else
	{
	  *((int *) min) = INT_MIN;
	}

      if (prm->upper_limit)
	{
	  *((int *) max) = PRM_GET_INT (prm->upper_limit);
	  if (PRM_DIFFERENT_UNIT (prm->static_flag))
	    {
	      PRM_ADJUST_FOR_GET_INTEGER_TO_INTEGER (prm, (int *) max, (int *) max, &error);
	    }
	}
      else
	{
	  *((int *) max) = INT_MAX;
	}
    }
  else if (PRM_IS_FLOAT (prm))
    {
      if (prm->lower_limit)
	{
	  *((float *) min) = PRM_GET_FLOAT (prm->lower_limit);
	  if (PRM_DIFFERENT_UNIT (prm->static_flag))
	    {
	      PRM_ADJUST_FOR_GET_FLOAT_TO_FLOAT (prm, (float *) min, (float *) min, &error);
	    }
	}
      else
	{
	  *((float *) min) = FLT_MIN;
	}

      if (prm->upper_limit)
	{
	  *((float *) max) = PRM_GET_FLOAT (prm->upper_limit);
	  if (PRM_DIFFERENT_UNIT (prm->static_flag))
	    {
	      PRM_ADJUST_FOR_GET_FLOAT_TO_FLOAT (prm, (float *) max, (float *) max, &error);
	    }
	}
      else
	{
	  *((float *) max) = FLT_MAX;
	}
    }
  else if (PRM_IS_BIGINT (prm))
    {
      if (prm->lower_limit)
	{
	  *((UINT64 *) min) = PRM_GET_BIGINT (prm->lower_limit);
	  if (PRM_DIFFERENT_UNIT (prm->static_flag))
	    {
	      PRM_ADJUST_FOR_GET_BIGINT_TO_BIGINT (prm, (UINT64 *) min, (UINT64 *) min, &error);
	    }
	}
      else
	{
	  *((UINT64 *) min) = 0ULL;
	}

      if (prm->upper_limit)
	{
	  *((UINT64 *) max) = PRM_GET_BIGINT (prm->upper_limit);
	  if (PRM_DIFFERENT_UNIT (prm->static_flag))
	    {
	      PRM_ADJUST_FOR_GET_BIGINT_TO_BIGINT (prm, (UINT64 *) max, (UINT64 *) max, &error);
	    }
	}
      else
	{
	  *((UINT64 *) max) = ULLONG_MAX;
	}
    }
  else
    {
      return PRM_ERR_BAD_VALUE;
    }

  if (error != NO_ERROR)
    {
      return PRM_ERR_BAD_VALUE;
    }

  return PRM_ERR_NO_ERROR;
}

/*
 * sysprm_check_range -
 *   return:
 *   pname (in): parameter name
 *   value (in): parameter value
 */
int
sysprm_check_range (const char *pname, void *value)
{
  int error = 0;
  SYSPRM_PARAM *prm;

  prm = prm_find (pname, NULL);
  if (prm == NULL)
    {
      return PRM_ERR_UNKNOWN_PARAM;
    }

  error = prm_check_range (prm, value);

  return error;
}

/*
 * prm_check_range -
 *   return:
 *   prm(in):
 *   value (in):
 */
static int
prm_check_range (SYSPRM_PARAM * prm, void *value)
{
  int error = NO_ERROR;

  if (PRM_DIFFERENT_UNIT (prm->static_flag))
    {
      assert (prm->set_dup != NULL);
    }

  if (PRM_IS_INTEGER (prm) || PRM_IS_KEYWORD (prm))
    {
      int val;

      if (PRM_DIFFERENT_UNIT (prm->static_flag))
	{
	  if (PRM_HAS_SIZE_UNIT (prm->static_flag))
	    {
	      PRM_ADJUST_FOR_SET_BIGINT_TO_INTEGER (prm, &val, (UINT64 *) value, &error);
	    }
	  else if (PRM_HAS_TIME_UNIT (prm->static_flag))
	    {
	      INT64 *dup_val = (INT64 *) value;

	      if (*dup_val >= 0)
		{
		  UINT64 tmp_val = (UINT64) * dup_val;
		  PRM_ADJUST_FOR_SET_BIGINT_TO_INTEGER (prm, &val, &tmp_val, &error);
		}
	      else
		{
		  val = (int) *dup_val;
		}
	    }
	  else
	    {
	      PRM_ADJUST_FOR_SET_INTEGER_TO_INTEGER (prm, &val, (int *) value, &error);
	    }
	  if (error != NO_ERROR)
	    {
	      return PRM_ERR_BAD_VALUE;
	    }
	}
      else
	{
	  val = *((int *) value);
	}

      if ((prm->upper_limit && PRM_GET_INT (prm->upper_limit) < val)
	  || (prm->lower_limit && PRM_GET_INT (prm->lower_limit) > val))
	{
	  return PRM_ERR_BAD_RANGE;
	}
    }
  else if (PRM_IS_FLOAT (prm))
    {
      float val;
      float lower, upper;

      lower = upper = 0;	/* to make compilers be silent */
      if (PRM_DIFFERENT_UNIT (prm->static_flag))
	{
	  if (PRM_HAS_SIZE_UNIT (prm->static_flag))
	    {
	      PRM_ADJUST_FOR_SET_BIGINT_TO_FLOAT (prm, &val, (UINT64 *) value, &error);
	    }
	  else
	    {
	      PRM_ADJUST_FOR_SET_FLOAT_TO_FLOAT (prm, &val, (float *) value, &error);
	    }
	  if (error != NO_ERROR)
	    {
	      return PRM_ERR_BAD_VALUE;
	    }

	  if (prm->upper_limit)
	    {
	      upper = ceilf (PRM_GET_FLOAT (prm->upper_limit) * 100) / 100;
	    }

	  if (prm->lower_limit)
	    {
	      lower = ceilf (PRM_GET_FLOAT (prm->lower_limit) * 100) / 100;
	    }
	}
      else
	{
	  val = *((float *) value);

	  if (prm->upper_limit)
	    {
	      upper = PRM_GET_FLOAT (prm->upper_limit);
	    }

	  if (prm->lower_limit)
	    {
	      lower = PRM_GET_FLOAT (prm->lower_limit);
	    }
	}

      if ((prm->upper_limit && upper < val) || (prm->lower_limit && lower > val))
	{
	  return PRM_ERR_BAD_RANGE;
	}
    }
  else if (PRM_IS_BIGINT (prm))
    {
      UINT64 val;

      if (PRM_DIFFERENT_UNIT (prm->static_flag))
	{
	  PRM_ADJUST_FOR_SET_BIGINT_TO_BIGINT (prm, &val, (UINT64 *) value, &error);
	  if (error != NO_ERROR)
	    {
	      return PRM_ERR_BAD_VALUE;
	    }
	}
      else
	{
	  val = *((UINT64 *) value);
	}

      if ((prm->upper_limit && PRM_GET_BIGINT (prm->upper_limit) < val)
	  || (prm->lower_limit && PRM_GET_BIGINT (prm->lower_limit) > val))
	{
	  return PRM_ERR_BAD_RANGE;
	}
    }
  else
    {
      return PRM_ERR_BAD_VALUE;
    }

  return PRM_ERR_NO_ERROR;
}

/*
 * sysprm_generate_new_value () - converts string into a system parameter value
 *
 * return	   : SYSPRM_ERR
 * prm (in)	   : target system parameter
 * value (in)	   : parameter value in char * format
 * check (in)	   : check if value can be changed. set to false if value
 *		     should be forced
 * set_default(in) : whether set this sysprm to default value
 * new_value (out) : SYSPRM_VALUE converted from string
 */
static SYSPRM_ERR
sysprm_generate_new_value (SYSPRM_PARAM * prm, const char *value, bool check, bool set_default,
			   SYSPRM_VALUE * new_value)
{
  char *end = NULL;
  int error = NO_ERROR;
  SYSPRM_ERR ret = PRM_ERR_NO_ERROR;

  if (prm == NULL)
    {
      return PRM_ERR_UNKNOWN_PARAM;
    }
  if (value == NULL)
    {
      return PRM_ERR_BAD_VALUE;
    }

  assert (new_value != NULL);

  if (PRM_DIFFERENT_UNIT (prm->static_flag))
    {
      assert (prm->set_dup != NULL);
    }

#if defined (CS_MODE)
  if (check)
    {
      /* check the scope of parameter */
      if (PRM_IS_FOR_CLIENT (prm->static_flag))
	{
	  if (PRM_IS_FOR_SESSION (prm->static_flag))
	    {
	      /* the value in session state must also be updated. user doesn't have to be part of DBA group. */
	      ret = PRM_ERR_NOT_FOR_CLIENT_NO_AUTH;
	    }
	  else if (PRM_IS_FOR_SERVER (prm->static_flag))
	    {
	      /* the value has to be changed on server too. user has to be part of DBA group. */
	      ret = PRM_ERR_NOT_FOR_CLIENT;
	    }
	}
      else
	{
	  if (PRM_IS_FOR_SERVER (prm->static_flag))
	    {
	      /* this value is only for server. user has to be DBA. */
	      ret = PRM_ERR_NOT_FOR_CLIENT;
	    }
	  else
	    {
	      /* not for client or server, cannot be changed on-line */
	      return PRM_ERR_CANNOT_CHANGE;
	    }
	}
    }
#endif /* CS_MODE */

#if defined (SERVER_MODE)
  if (check)
    {
      if (!PRM_IS_FOR_SERVER (prm->static_flag) && !PRM_IS_FOR_SESSION (prm->static_flag))
	{
	  return PRM_ERR_NOT_FOR_SERVER;
	}
    }
#endif /* SERVER_MODE */

  switch (prm->datatype)
    {
    case PRM_INTEGER:
      {
	/* convert string to int */
	int val;

	if (set_default)
	  {
	    new_value->i = PRM_GET_INT (prm->default_value);
	    break;
	  }

	if (PRM_HAS_SIZE_UNIT (prm->static_flag))
	  {
	    UINT64 dup_val;
	    if (util_size_string_to_byte (&dup_val, value) != NO_ERROR)
	      {
		return PRM_ERR_BAD_VALUE;
	      }

	    if (prm_check_range (prm, (void *) &dup_val) != NO_ERROR)
	      {
		return PRM_ERR_BAD_RANGE;
	      }

	    if (PRM_DIFFERENT_UNIT (prm->static_flag))
	      {
		PRM_ADJUST_FOR_SET_BIGINT_TO_INTEGER (prm, &val, &dup_val, &error);
		if (error != NO_ERROR)
		  {
		    return PRM_ERR_BAD_VALUE;
		  }
	      }
	    else
	      {
		return PRM_ERR_BAD_VALUE;
	      }
	  }
	else if (PRM_HAS_TIME_UNIT (prm->static_flag))
	  {
	    INT64 dup_val;

	    if (util_time_string_to_msec (&dup_val, (char *) value) != NO_ERROR)
	      {
		return PRM_ERR_BAD_VALUE;
	      }

	    if (prm_check_range (prm, (void *) &dup_val) != NO_ERROR)
	      {
		return PRM_ERR_BAD_RANGE;
	      }

	    if (PRM_DIFFERENT_UNIT (prm->static_flag) && dup_val >= 0)
	      {
		UINT64 tmp_val = (UINT64) dup_val;
		PRM_ADJUST_FOR_SET_BIGINT_TO_INTEGER (prm, &val, &tmp_val, &error);
		if (error != NO_ERROR)
		  {
		    return PRM_ERR_BAD_VALUE;
		  }
	      }
	    else
	      {
		val = (int) dup_val;
	      }
	  }
	else
	  {
	    int result;

	    result = parse_int (&val, value, 10);

	    if (result != 0)
	      {
		return PRM_ERR_BAD_VALUE;
	      }

	    if (prm_check_range (prm, (void *) &val) != NO_ERROR)
	      {
		return PRM_ERR_BAD_RANGE;
	      }

	    if (PRM_DIFFERENT_UNIT (prm->static_flag))
	      {
		PRM_ADJUST_FOR_SET_INTEGER_TO_INTEGER (prm, &val, &val, &error);
		if (error != NO_ERROR)
		  {
		    return PRM_ERR_BAD_VALUE;
		  }
	      }
	  }

	new_value->i = val;
	break;
      }

    case PRM_BIGINT:
      {
	/* convert string to UINT64 */
	int result;
	UINT64 val;
	char *end_p;

	if (set_default)
	  {
	    new_value->bi = PRM_GET_BIGINT (prm->default_value);
	    break;
	  }

	if (PRM_HAS_SIZE_UNIT (prm->static_flag))
	  {
	    if (util_size_string_to_byte (&val, value) != NO_ERROR)
	      {
		return PRM_ERR_BAD_VALUE;
	      }
	  }
	else
	  {
	    result = str_to_uint64 (&val, &end_p, value, 10);
	    if (result != 0)
	      {
		return PRM_ERR_BAD_VALUE;
	      }
	  }

	if (prm_check_range (prm, (void *) &val) != NO_ERROR)
	  {
	    return PRM_ERR_BAD_RANGE;
	  }

	if (PRM_DIFFERENT_UNIT (prm->static_flag))
	  {
	    PRM_ADJUST_FOR_SET_BIGINT_TO_BIGINT (prm, &val, &val, &error);
	    if (error != NO_ERROR)
	      {
		return PRM_ERR_BAD_VALUE;
	      }
	  }

	new_value->bi = val;
	break;
      }

    case PRM_FLOAT:
      {
	/* convert string to float */
	float val;

	if (set_default)
	  {
	    new_value->f = PRM_GET_FLOAT (prm->default_value);
	    break;
	  }

	if (PRM_HAS_SIZE_UNIT (prm->static_flag))
	  {
	    UINT64 dup_val;
	    if (util_size_string_to_byte (&dup_val, value) != NO_ERROR)
	      {
		return PRM_ERR_BAD_VALUE;
	      }

	    if (prm_check_range (prm, (void *) &dup_val) != NO_ERROR)
	      {
		return PRM_ERR_BAD_RANGE;
	      }

	    if (PRM_DIFFERENT_UNIT (prm->static_flag))
	      {
		PRM_ADJUST_FOR_SET_BIGINT_TO_FLOAT (prm, &val, &dup_val, &error);
		if (error != NO_ERROR)
		  {
		    return PRM_ERR_BAD_VALUE;
		  }
	      }
	    else
	      {
		return PRM_ERR_BAD_VALUE;
	      }
	  }
	else
	  {
	    val = (float) strtod (value, &end);
	    if (end == value)
	      {
		return PRM_ERR_BAD_VALUE;
	      }
	    else if (*end != '\0')
	      {
		return PRM_ERR_BAD_VALUE;
	      }

	    if (prm_check_range (prm, (void *) &val) != NO_ERROR)
	      {
		return PRM_ERR_BAD_RANGE;
	      }

	    if (PRM_DIFFERENT_UNIT (prm->static_flag))
	      {
		PRM_ADJUST_FOR_SET_FLOAT_TO_FLOAT (prm, &val, &val, &error);
		if (error != NO_ERROR)
		  {
		    return PRM_ERR_BAD_VALUE;
		  }
	      }
	  }

	new_value->f = val;
	break;
      }

    case PRM_BOOLEAN:
      {
	const KEYVAL *keyvalp = NULL;

	if (set_default)
	  {
	    new_value->b = PRM_GET_BOOL (prm->default_value);
	    break;
	  }

	/* convert string to boolean */

	keyvalp = prm_keyword (-1, value, boolean_words, DIM (boolean_words));
	if (keyvalp == NULL)
	  {
	    return PRM_ERR_BAD_VALUE;
	  }

	new_value->b = (bool) keyvalp->val;
	break;
      }

    case PRM_STRING:
      {
	/* duplicate string */
	const char *val = NULL;

	if (set_default)
	  {
	    val = PRM_GET_STRING (prm->default_value);
	    if (val == NULL)
	      {
		switch (sysprm_get_id (prm))
		  {
		  case PRM_ID_INTL_COLLATION:
		    val = lang_get_collation_name (LANG_GET_BINARY_COLLATION (LANG_SYS_CODESET));
		    break;
		  case PRM_ID_INTL_DATE_LANG:
		  case PRM_ID_INTL_NUMBER_LANG:
		    val = lang_get_Lang_name ();
		    break;
		  case PRM_ID_TIMEZONE:
		    val = prm_get_string_value (PRM_ID_SERVER_TIMEZONE);
		    break;
		  default:
		    /* do nothing */
		    break;
		  }
	      }

	    if (val == NULL)
	      {
		new_value->str = NULL;
	      }
	    else
	      {
		new_value->str = strdup (val);
		if (new_value->str == NULL)
		  {
		    er_set (ER_ERROR_SEVERITY, ARG_FILE_LINE, ER_OUT_OF_VIRTUAL_MEMORY, 1, (size_t) (strlen (val)));
		    return PRM_ERR_NO_MEM_FOR_PRM;
		  }
	      }
	    break;
	  }

	/* check if the value is represented as a null keyword */
	if (prm_keyword (-1, value, null_words, DIM (null_words)) != NULL)
	  {
	    val = NULL;
	  }
	else
	  {
	    val = strdup (value);
	    if (val == NULL)
	      {
		er_set (ER_ERROR_SEVERITY, ARG_FILE_LINE, ER_OUT_OF_VIRTUAL_MEMORY, 1, (size_t) (strlen (value)));
		return PRM_ERR_NO_MEM_FOR_PRM;
	      }
	  }
	new_value->str = val;
	break;
      }

    case PRM_INTEGER_LIST:
      {
	/* convert string into an array of integers */
	int *val = NULL;

	if (set_default && sysprm_get_id (prm) != PRM_ID_CALL_STACK_DUMP_ACTIVATION)
	  {
	    val = PRM_GET_INTEGER_LIST (prm->default_value);
	    if (val == NULL)
	      {
		new_value->integer_list = NULL;
	      }
	    else
	      {
		size_t size = (size_t) ((val[0] + 1) * sizeof (int));
		new_value->integer_list = (int *) malloc (size);

		if (new_value->integer_list == NULL)
		  {
		    er_set (ER_ERROR_SEVERITY, ARG_FILE_LINE, ER_OUT_OF_VIRTUAL_MEMORY, 1, size);
		    return PRM_ERR_NO_MEM_FOR_PRM;
		  }

		memcpy (new_value->integer_list, val, size);
	      }

	    break;
	  }

	/* check if the value is represented as a null keyword */
	if (prm_keyword (-1, value, null_words, DIM (null_words)) != NULL)
	  {
	    val = NULL;
	  }
	else
	  {
	    char *s, *p;
	    char save;
	    int list_size, tmp;

	    val = calloc (1024, sizeof (int));	/* max size is 1023 */
	    if (val == NULL)
	      {
		size_t size = 1024 * sizeof (int);
		er_set (ER_ERROR_SEVERITY, ARG_FILE_LINE, ER_OUT_OF_VIRTUAL_MEMORY, 1, size);
		return PRM_ERR_NO_MEM_FOR_PRM;
	      }

	    list_size = 0;
	    s = (char *) value;
	    p = s;

	    while (true)
	      {
		if (*s == ',' || *s == '\0')
		  {
		    save = *s;
		    *s = '\0';
		    if (intl_mbs_casecmp ("default", p) == 0)
		      {
			if (sysprm_get_id (prm) == PRM_ID_CALL_STACK_DUMP_ACTIVATION)
			  {
			    memcpy (&val[list_size + 1], call_stack_dump_error_codes,
				    sizeof (call_stack_dump_error_codes));
			    list_size += DIM (call_stack_dump_error_codes);
			  }
			else
			  {
			    free_and_init (val);
			    return PRM_ERR_BAD_VALUE;
			  }
		      }
		    else
		      {
			int result;

			result = parse_int (&tmp, p, 10);
			if (result != 0)
			  {
			    free_and_init (val);
			    return PRM_ERR_BAD_VALUE;
			  }
			val[++list_size] = tmp;
		      }
		    *s = save;
		    if (*s == '\0')
		      {
			break;
		      }
		    p = s + 1;
		  }
		s++;
	      }
	    /* save size in the first position */
	    val[0] = list_size;
	  }
	new_value->integer_list = val;
	break;
      }

    case PRM_KEYWORD:
      {
	/* check if string can be identified as a keyword */
	int val;
	const KEYVAL *keyvalp = NULL;

	if (set_default)
	  {
	    new_value->i = PRM_GET_INT (prm->default_value);
	    break;
	  }

	if (intl_mbs_casecmp (prm->name, PRM_NAME_ER_LOG_LEVEL) == 0)
	  {
	    keyvalp = prm_keyword (-1, value, er_log_level_words, DIM (er_log_level_words));
	  }
	else if (intl_mbs_casecmp (prm->name, PRM_NAME_LOG_ISOLATION_LEVEL) == 0)
	  {
	    keyvalp = prm_keyword (-1, value, isolation_level_words, DIM (isolation_level_words));
	  }
	else if (intl_mbs_casecmp (prm->name, PRM_NAME_PB_DEBUG_PAGE_VALIDATION_LEVEL) == 0)
	  {
	    keyvalp =
	      prm_keyword (-1, value, pgbuf_debug_page_validation_level_words,
			   DIM (pgbuf_debug_page_validation_level_words));
	  }
	else if (intl_mbs_casecmp (prm->name, PRM_NAME_HA_MODE) == 0
		 || intl_mbs_casecmp (prm->name, PRM_NAME_HA_MODE_FOR_SA_UTILS_ONLY) == 0)
	  {
	    keyvalp = prm_keyword (-1, value, ha_mode_words, DIM (ha_mode_words));
	  }
	else if (intl_mbs_casecmp (prm->name, PRM_NAME_HA_SERVER_STATE) == 0)
	  {
	    keyvalp = prm_keyword (-1, value, ha_server_state_words, DIM (ha_server_state_words));
	  }
	else if (intl_mbs_casecmp (prm->name, PRM_NAME_HA_LOG_APPLIER_STATE) == 0)
	  {
	    keyvalp = prm_keyword (-1, value, ha_log_applier_state_words, DIM (ha_log_applier_state_words));
	  }
	else if (intl_mbs_casecmp (prm->name, PRM_NAME_COMPAT_MODE) == 0)
	  {
	    keyvalp = prm_keyword (-1, value, compat_words, DIM (compat_words));
	  }
	else if (intl_mbs_casecmp (prm->name, PRM_NAME_CHECK_PEER_ALIVE) == 0)
	  {
	    keyvalp = prm_keyword (-1, value, check_peer_alive_words, DIM (check_peer_alive_words));
	  }
	else if (intl_mbs_casecmp (prm->name, PRM_NAME_QUERY_TRACE_FORMAT) == 0)
	  {
	    keyvalp = prm_keyword (-1, value, query_trace_format_words, DIM (query_trace_format_words));
	  }
	else if (intl_mbs_casecmp (prm->name, PRM_NAME_FAULT_INJECTION_TEST) == 0)
	  {
	    keyvalp = prm_keyword (-1, value, fi_test_words, DIM (fi_test_words));
	  }
	else if (intl_mbs_casecmp (prm->name, PRM_NAME_HA_REPL_FILTER_TYPE) == 0)
	  {
	    keyvalp = prm_keyword (-1, value, ha_repl_filter_type_words, DIM (ha_repl_filter_type_words));
	  }
	else
	  {
	    assert (false);
	  }

	if (keyvalp)
	  {
	    val = (int) keyvalp->val;
	  }
	else
	  {
	    int result;
	    /* check if string can be converted to an integer */
	    result = parse_int (&val, value, 10);
	    if (result != 0)
	      {
		return PRM_ERR_BAD_VALUE;
	      }
	  }

	if ((prm->upper_limit && PRM_GET_INT (prm->upper_limit) < val)
	    || (prm->lower_limit && PRM_GET_INT (prm->lower_limit) > val))
	  {
	    return PRM_ERR_BAD_RANGE;
	  }
	new_value->i = val;
      }
      break;
    case PRM_NO_TYPE:
      break;

    default:
      assert (false);
    }

  return ret;
}

/*
 * prm_set () - Set a new value for parameter.
 *
 * return	 : SYSPRM_ERR code.
 * prm (in)	 : system parameter that will have its value changed.
 * value (in)	 : new value as string.
 * set_flag (in) : updates PRM_SET flag is true.
 */
static int
prm_set (SYSPRM_PARAM * prm, const char *value, bool set_flag)
{
  SYSPRM_ERR error = PRM_ERR_NO_ERROR;
  SYSPRM_VALUE new_value;

  error = sysprm_generate_new_value (prm, value, false, false, &new_value);
  if (error != PRM_ERR_NO_ERROR)
    {
      return error;
    }

  return sysprm_set_value (prm, new_value, set_flag, false);
}

/*
 * sysprm_set_value () - Set a new value for parameter.
 *
 * return	  : SYSPRM_ERR code
 * prm (in)       : system parameter that will have its value changed.
 * value (in)     : new values as sysprm_value
 * set_flag (in)  : updates PRM_SET flag.
 * duplicate (in) : duplicate values for data types that need memory
 *		    allocation.
 */
static int
sysprm_set_value (SYSPRM_PARAM * prm, SYSPRM_VALUE value, bool set_flag, bool duplicate)
{
#if defined (SERVER_MODE)
  PARAM_ID id;
  THREAD_ENTRY *thread_p;
#endif
  void *tmp_ptr = NULL;

  if (prm == NULL)
    {
      return PRM_ERR_UNKNOWN_PARAM;
    }

  if (duplicate)
    {
      /* duplicate values for data types that need memory allocation */
      switch (prm->datatype)
	{
	case PRM_STRING:
	  if (value.str != NULL)
	    {
	      tmp_ptr = strdup (value.str);
	      if (tmp_ptr == NULL)
		{
		  er_set (ER_ERROR_SEVERITY, ARG_FILE_LINE, ER_OUT_OF_VIRTUAL_MEMORY, 1,
			  (size_t) (strlen (value.str) + 1));
		  return PRM_ERR_NO_MEM_FOR_PRM;
		}

	      value.str = (char *) tmp_ptr;
	    }
	  break;

	case PRM_INTEGER_LIST:
	  if (value.integer_list != NULL)
	    {
	      int *integer_list = value.integer_list;
	      tmp_ptr = (int *) malloc ((integer_list[0] + 1) * sizeof (int));
	      if (tmp_ptr == NULL)
		{
		  er_set (ER_ERROR_SEVERITY, ARG_FILE_LINE, ER_OUT_OF_VIRTUAL_MEMORY, 1,
			  (integer_list[0] + 1) * sizeof (int));
		  return PRM_ERR_NO_MEM_FOR_PRM;
		}

	      value.integer_list = (int *) tmp_ptr;
	      memcpy (value.integer_list, integer_list, (integer_list[0] + 1) * sizeof (int));
	    }

	default:
	  break;
	}
    }

#if defined (SERVER_MODE)
  if (PRM_IS_FOR_SESSION (prm->static_flag) && BO_IS_SERVER_RESTARTED ())
    {
      SESSION_PARAM *param;
      TZ_REGION *session_tz_region;

      /* update session parameter */
      id = sysprm_get_id (prm);
      thread_p = thread_get_thread_entry_info ();

      param = session_get_session_parameter (thread_p, id);
      if (param == NULL)
	{
	  if (tmp_ptr != NULL)
	    {
	      free (tmp_ptr);
	    }

	  return PRM_ERR_UNKNOWN_PARAM;
	}

      if (id == PRM_ID_TIMEZONE)
	{
	  session_tz_region = session_get_session_tz_region (thread_p);
	  if (session_tz_region != NULL)
	    {
	      tz_str_to_region (value.str, strlen (value.str), session_tz_region);
	    }
	}

      return sysprm_set_session_parameter_value (param, id, value);
    }

  /* if prm is not for session or if session_parameters have not been initialized just set the system parameter stored
   * on server */
#endif /* SERVER_MODE */

  sysprm_set_system_parameter_value (prm, value);

  /* Set the cached parsed system timezone region on the server */
  if (sysprm_get_id (prm) == PRM_ID_SERVER_TIMEZONE)
    {
      TZ_REGION tz_region_system;
      int err_status = 0;

      err_status = tz_str_to_region (value.str, strlen (value.str), &tz_region_system);
      if (err_status != NO_ERROR)
	{
	  return PRM_ERR_BAD_PARAM;
	}
      tz_set_tz_region_system (&tz_region_system);
    }
  /* Set the cached parsed session timezone region on the client */
#if !defined(SERVER_MODE)
  if (sysprm_get_id (prm) == PRM_ID_TIMEZONE)
    {
      int err_status = 0;
      err_status = tz_str_to_region (value.str, strlen (value.str), tz_get_client_tz_region_session ());
      if (err_status != NO_ERROR)
	{
	  return PRM_ERR_BAD_PARAM;
	}
    }
#endif

  if (PRM_IS_COMPOUND (prm->static_flag))
    {
      prm_compound_has_changed (prm, set_flag);
    }

  if (set_flag)
    {
      PRM_SET_BIT (PRM_SET, *prm->dynamic_flag);
      /* Indicate that the default value was not used */
      PRM_CLEAR_BIT (PRM_DEFAULT_USED, *prm->dynamic_flag);
    }

  return PRM_ERR_NO_ERROR;
}

/*
 * sysprm_set_system_parameter_value () - change a parameter value in prm_Def
 *					  array.
 *
 * return     : void.
 * prm (in)   : parameter that needs changed.
 * value (in) : new value.
 */
static void
sysprm_set_system_parameter_value (SYSPRM_PARAM * prm, SYSPRM_VALUE value)
{
  PARAM_ID prm_id = sysprm_get_id (prm);
  switch (prm->datatype)
    {
    case PRM_INTEGER:
    case PRM_KEYWORD:
      prm_set_integer_value (prm_id, value.i);
      break;

    case PRM_FLOAT:
      prm_set_float_value (prm_id, value.f);
      break;

    case PRM_BOOLEAN:
      prm_set_bool_value (prm_id, value.b);
      break;

    case PRM_STRING:
      prm_set_string_value (prm_id, value.str);
      break;

    case PRM_INTEGER_LIST:
      prm_set_integer_list_value (prm_id, value.integer_list);
      break;

    case PRM_BIGINT:
      prm_set_bigint_value (prm_id, value.bi);
      break;

    default:
      assert_release (0);
      break;
    }
}

/*
 * prm_compound_has_changed () - update all affected system parameters if prm
 *				 is a compound.
 *
 * return	 : error code
 * prm (in)	 : system parameter that has changed
 * set_flag (in) : updates PRM_SET flag.
 */
static int
prm_compound_has_changed (SYSPRM_PARAM * prm, bool set_flag)
{
  assert (PRM_IS_COMPOUND (prm->static_flag));

  if (sysprm_get_id (prm) == PRM_ID_COMPAT_MODE)
    {
      prm_set_compound (prm, compat_mode_values, DIM (compat_mode_values), set_flag);
    }
  else
    {
      assert (false);
    }
  return NO_ERROR;
}


/*
 * prm_set_force -
 *   return: NO_ERROR or error code defined in enum SYSPRM_ERR
 *   prm(in):
 *   value(in):
 */
static int
prm_set_force (SYSPRM_PARAM * prm, const char *value)
{
  if (prm->force_value)
    {
      free_and_init (PRM_GET_STRING (&prm->force_value));
    }

  prm->force_value = strdup (value);
  if (prm->force_value == NULL)
    {
      er_set (ER_ERROR_SEVERITY, ARG_FILE_LINE, ER_OUT_OF_VIRTUAL_MEMORY, 1, (size_t) (strlen (value) + 1));
      return PRM_ERR_NO_MEM_FOR_PRM;
    }

  return NO_ERROR;
}

/*
 * prm_set_default -
 *   return: NO_ERROR or error code defined in enum SYSPRM_ERR
 *   prm(in):
 */
static int
prm_set_default (SYSPRM_PARAM * prm)
{
#if defined (SERVER_MODE)
  if (PRM_IS_FOR_SESSION (prm->static_flag) && BO_IS_SERVER_RESTARTED ())
    {
      PARAM_ID id;
      SESSION_PARAM *sprm = NULL;
      THREAD_ENTRY *thread_p = thread_get_thread_entry_info ();

      id = sysprm_get_id (prm);
      sprm = session_get_session_parameter (thread_p, id);
      if (sprm == NULL)
	{
	  return PRM_ERR_UNKNOWN_PARAM;
	}

      return sysprm_set_session_parameter_default (sprm, id);
    }
#endif /* SERVER_MODE */

  if (prm == NULL)
    {
      return ER_FAILED;
    }

  if (PRM_IS_INTEGER (prm) || PRM_IS_KEYWORD (prm))
    {
      int val, *valp;

      val = PRM_GET_INT (prm->default_value);
      valp = (int *) prm->value;
      *valp = val;
    }
  if (PRM_IS_BIGINT (prm))
    {
      UINT64 val, *valp;

      val = PRM_GET_BIGINT (prm->default_value);
      valp = (UINT64 *) prm->value;
      *valp = val;
    }
  else if (PRM_IS_BOOLEAN (prm))
    {
      bool val, *valp;

      val = PRM_GET_BOOL (prm->default_value);
      valp = (bool *) prm->value;
      *valp = val;
    }
  else if (PRM_IS_FLOAT (prm))
    {
      float val, *valp;

      val = PRM_GET_FLOAT (prm->default_value);
      valp = (float *) prm->value;
      *valp = val;
    }
  else if (PRM_IS_STRING (prm))
    {
      char *val, **valp;

      if (PRM_IS_ALLOCATED (*prm->dynamic_flag))
	{
	  char *str = PRM_GET_STRING (prm->value);
	  free_and_init (str);
	  PRM_CLEAR_BIT (PRM_ALLOCATED, *prm->dynamic_flag);
	}

      val = *(char **) prm->default_value;
      valp = (char **) prm->value;
      *valp = val;
    }
  else if (PRM_IS_INTEGER_LIST (prm))
    {
      int *val, **valp;

      if (PRM_IS_ALLOCATED (*prm->dynamic_flag))
	{
	  int *int_list = PRM_GET_INTEGER_LIST (prm->value);

	  free_and_init (int_list);
	  PRM_CLEAR_BIT (PRM_ALLOCATED, *prm->dynamic_flag);
	}

      val = *(int **) prm->default_value;
      valp = (int **) prm->value;
      *valp = val;
    }

  /* Indicate that the default value was used */
  PRM_SET_BIT (PRM_DEFAULT_USED, *prm->dynamic_flag);

  if (PRM_IS_FOR_QRY_STRING (prm->static_flag))
    {
      PRM_CLEAR_BIT (PRM_DIFFERENT, *prm->dynamic_flag);
    }

  return NO_ERROR;
}

/*
 * prm_find -
 *   return: NULL or found parameter
 *   pname(in): parameter name to find
 */
static SYSPRM_PARAM *
prm_find (const char *pname, const char *section)
{
  unsigned int i;
  char *key;
  char buf[4096];

  if (pname == NULL)
    {
      return NULL;
    }

  if (section != NULL)
    {
      snprintf (buf, sizeof (buf) - 1, "%s::%s", section, pname);
      key = buf;
    }
  else
    {
      key = (char *) pname;
    }

  for (i = 0; i < DIM (prm_Def); i++)
    {
      if (intl_mbs_casecmp (prm_Def[i].name, key) == 0)
	{
	  return &prm_Def[i];
	}
    }

  return NULL;
}

/*
 * sysprm_set_force -
 *   return: NO_ERROR or error code
 *   pname(in): parameter name to set
 *   pvalue(in): value to be set to the parameter
 */
int
sysprm_set_force (const char *pname, const char *pvalue)
{
  SYSPRM_PARAM *prm;

  if (pname == NULL || pvalue == NULL)
    {
      return ER_PRM_BAD_VALUE;
    }

  prm = prm_find (pname, NULL);
  if (prm == NULL)
    {
      return ER_PRM_BAD_VALUE;
    }

  if (prm_set_force (prm, pvalue) != NO_ERROR)
    {
      return ER_PRM_CANNOT_CHANGE;
    }

  return NO_ERROR;
}

/*
 * sysprm_set_to_default -
 *   return: NO_ERROR or error code
 *   pname(in): parameter name to set to default value
 */
int
sysprm_set_to_default (const char *pname, bool set_to_force)
{
  SYSPRM_PARAM *prm;
  char val[LINE_MAX];

  if (pname == NULL)
    {
      return ER_PRM_BAD_VALUE;
    }

  prm = prm_find (pname, NULL);
  if (prm == NULL)
    {
      return ER_PRM_BAD_VALUE;
    }

  if (prm_set_default (prm) != NO_ERROR)
    {
      return ER_PRM_CANNOT_CHANGE;
    }

  if (set_to_force)
    {
      prm_print (prm, val, LINE_MAX, PRM_PRINT_NONE, PRM_PRINT_CURR_VAL);
      prm_set_force (prm, val);
    }

  return NO_ERROR;
}

/*
 * prm_keyword - Search a keyword within the keyword table
 *   return: NULL or found keyword
 *   val(in): keyword value
 *   name(in): keyword name
 *   tbl(in): keyword table
 *   dim(in): size of the table
 */
static const KEYVAL *
prm_keyword (int val, const char *name, const KEYVAL * tbl, int dim)
{
  int i;

  if (name != NULL)
    {
      for (i = 0; i < dim; i++)
	{
	  if (intl_mbs_casecmp (name, tbl[i].key) == 0)
	    {
	      return &tbl[i];
	    }
	}
    }
  else
    {
      for (i = 0; i < dim; i++)
	{
	  if (tbl[i].val == val)
	    {
	      return &tbl[i];
	    }
	}
    }

  return NULL;
}

/*
 * prm_report_bad_entry -
 *   return:
 *   line(in):
 *   err(in):
 *   where(in):
 */
static void
prm_report_bad_entry (const char *key, int line, int err, const char *where)
{
  if (line > 0)
    {
      fprintf (stderr, PARAM_MSG_FMT (PRM_ERR_BAD_LINE), key, line, where);
    }
  else if (line == 0)
    {
      fprintf (stderr, PARAM_MSG_FMT (PRM_ERR_BAD_PARAM), key, line, where);
    }
  else
    {
      fprintf (stderr, PARAM_MSG_FMT (PRM_ERR_BAD_ENV_VAR), where);
    }

  if (err > 0)
    {
      switch (err)
	{
	case PRM_ERR_DEPRICATED:
	case PRM_ERR_NO_MEM_FOR_PRM:
	  fprintf (stderr, "%s\n", PARAM_MSG_FMT (err));
	  break;

	case PRM_ERR_UNKNOWN_PARAM:
	  er_set (ER_ERROR_SEVERITY, ARG_FILE_LINE, ER_PRM_UNKNOWN_SYSPRM, 3, key, line, where);
	  fprintf (stderr, "%s\n", PARAM_MSG_FMT (err));
	  break;

	case PRM_ERR_BAD_VALUE:
	case PRM_ERR_BAD_STRING:
	case PRM_ERR_BAD_RANGE:
	case PRM_ERR_RESET_BAD_RANGE:
	  er_set (ER_ERROR_SEVERITY, ARG_FILE_LINE, ER_PRM_BAD_VALUE, 1, key);
	  fprintf (stderr, "%s\n", PARAM_MSG_FMT (err));
	  break;

	default:
	  break;
	}
    }
  else
    {
      fprintf (stderr, PARAM_MSG_FMT (PRM_ERR_UNIX_ERROR), strerror (err));
    }

  fflush (stderr);
}


/*
 * sysprm_final - Clean up the storage allocated during parameter parsing
 *   return: none
 */
void
sysprm_final (void)
{
  SYSPRM_PARAM *prm;
  int i;

  for (i = 0; i < NUM_PRM; i++)
    {
      prm = &prm_Def[i];
      if (PRM_IS_ALLOCATED (*prm->dynamic_flag))
	{
	  switch (prm->datatype)
	    {
	    case PRM_STRING:
	      free_and_init (PRM_GET_STRING (prm->value));
	      PRM_CLEAR_BIT (PRM_ALLOCATED, *prm->dynamic_flag);
	      break;

	    case PRM_INTEGER_LIST:
	      free_and_init (PRM_GET_INTEGER_LIST (prm->value));
	      PRM_CLEAR_BIT (PRM_ALLOCATED, *prm->dynamic_flag);
	      break;

	    default:
	      /* do nothing */
	      break;
	    }
	}

      /* reset all dynamic flags */
      *prm->dynamic_flag = 0;
    }

  for (i = 0; i < MAX_NUM_OF_PRM_FILES_LOADED; i++)
    {
      if (prm_Files_loaded[i].conf_path != NULL)
	{
	  free_and_init (prm_Files_loaded[i].conf_path);
	}
      if (prm_Files_loaded[i].db_name != NULL)
	{
	  free_and_init (prm_Files_loaded[i].db_name);
	}
    }
}

#if defined (SA_MODE) || defined (SERVER_MODE)
static void
init_server_timezone_parameter (void)
{
  SYSPRM_PARAM *prm_server_timezone;

  prm_server_timezone = prm_find (PRM_NAME_SERVER_TIMEZONE, NULL);

  if (prm_server_timezone != NULL && !PRM_IS_SET (*prm_server_timezone->dynamic_flag))
    {
      char timezone_name[TZ_GENERIC_NAME_SIZE + 1];
      int ret;

      if (PRM_GET_STRING (prm_server_timezone->value))
	{
	  free_and_init (PRM_GET_STRING (prm_server_timezone->value));
	}
      PRM_CLEAR_BIT (PRM_ALLOCATED, *prm_server_timezone->dynamic_flag);

      ret = tz_resolve_os_timezone (timezone_name, TZ_GENERIC_NAME_SIZE);
      if (ret < 0)
	{
	  if (tz_get_data () != NULL)
	    {
	      strcpy (timezone_name, "Asia/Seoul");
	    }
	  else
	    {
	      /* IANA timezone data not available, just use offset timezone */
	      strcpy (timezone_name, "+09:00");
	    }
	}
      prm_set (prm_server_timezone, timezone_name, true);
    }
}
#endif

/*
 * prm_tune_parameters - Sets the values of various system parameters
 *                       depending on the value of other parameters
 *   return: none
 *
 * Note: Used for providing a mechanism for tuning various system parameters.
 *       The parameters are only tuned if the user has not set them
 *       explictly, this can be ascertained by checking if the default
 *       value has been used.
 */
#if defined (SA_MODE) || defined (SERVER_MODE)
static void
prm_tune_parameters (void)
{
  SYSPRM_PARAM *max_clients_prm;
  SYSPRM_PARAM *max_plan_cache_entries_prm;
  SYSPRM_PARAM *query_cache_mode_prm;
  SYSPRM_PARAM *max_query_cache_entries_prm;
  SYSPRM_PARAM *query_cache_size_in_pages_prm;
  SYSPRM_PARAM *ha_mode_prm;
  SYSPRM_PARAM *ha_server_state_prm;
  SYSPRM_PARAM *auto_restart_server_prm;
  SYSPRM_PARAM *log_background_archiving_prm;
  SYSPRM_PARAM *ha_node_list_prm;
  SYSPRM_PARAM *max_log_archives_prm;
  SYSPRM_PARAM *force_remove_log_archives_prm;
  SYSPRM_PARAM *call_stack_dump_activation_prm;
  SYSPRM_PARAM *ha_prefetchlogdb_enable_prm;
  SYSPRM_PARAM *fault_injection_ids_prm;
  SYSPRM_PARAM *fault_injection_test_prm;
  SYSPRM_PARAM *test_mode_prm;
  SYSPRM_PARAM *tz_leap_second_support_prm;

  char newval[LINE_MAX];
  char host_name[MAXHOSTNAMELEN];
  int max_clients;

  /* Find the parameters that require tuning */
  max_clients_prm = prm_find (PRM_NAME_CSS_MAX_CLIENTS, NULL);
  max_plan_cache_entries_prm = prm_find (PRM_NAME_XASL_CACHE_MAX_ENTRIES, NULL);
  query_cache_mode_prm = prm_find (PRM_NAME_LIST_QUERY_CACHE_MODE, NULL);
  max_query_cache_entries_prm = prm_find (PRM_NAME_LIST_MAX_QUERY_CACHE_ENTRIES, NULL);
  query_cache_size_in_pages_prm = prm_find (PRM_NAME_LIST_MAX_QUERY_CACHE_PAGES, NULL);
  test_mode_prm = prm_find (PRM_NAME_TEST_MODE, NULL);
  tz_leap_second_support_prm = prm_find (PRM_NAME_TZ_LEAP_SECOND_SUPPORT, NULL);

  /* temporarily modifies the query result cache feature to be disabled in RB-8.2.2. because it is not verified on 64
   * bit environment. */
  if (query_cache_mode_prm != NULL)
    {
      prm_set (query_cache_mode_prm, "0", false);
    }

  ha_mode_prm = prm_find (PRM_NAME_HA_MODE, NULL);
  ha_server_state_prm = prm_find (PRM_NAME_HA_SERVER_STATE, NULL);
  auto_restart_server_prm = prm_find (PRM_NAME_AUTO_RESTART_SERVER, NULL);
  log_background_archiving_prm = prm_find (PRM_NAME_LOG_BACKGROUND_ARCHIVING, NULL);
  ha_node_list_prm = prm_find (PRM_NAME_HA_NODE_LIST, NULL);
  max_log_archives_prm = prm_find (PRM_NAME_LOG_MAX_ARCHIVES, NULL);
  force_remove_log_archives_prm = prm_find (PRM_NAME_FORCE_REMOVE_LOG_ARCHIVES, NULL);
  ha_prefetchlogdb_enable_prm = prm_find (PRM_NAME_HA_PREFETCHLOGDB_ENABLE, NULL);

  /* Check that max clients has been set */
  assert (max_clients_prm != NULL);
  if (max_clients_prm == NULL)
    {
      return;
    }

#if 0
  if (!(PRM_IS_SET (*max_clients_prm->dynamic_flag)))
    {
      if (prm_set_default (max_clients_prm) != PRM_ERR_NO_ERROR)
	{
	  fprintf (stderr, msgcat_message (MSGCAT_CATALOG_CUBRID, MSGCAT_SET_PARAMETERS, PRM_ERR_NO_VALUE),
		   max_clients_prm->name);
	  assert (0);
	  return;
	}
    }
  else
#endif
    {
      max_clients = MIN (prm_css_max_clients_upper, css_get_max_socket_fds ());
      if (PRM_GET_INT (max_clients_prm->value) > max_clients)
	{
	  sprintf (newval, "%d", max_clients);
	  (void) prm_set (max_clients_prm, newval, false);
	}
    }

  /* check Plan Cache and Query Cache parameters */
  assert (max_plan_cache_entries_prm != NULL);
  assert (query_cache_mode_prm != NULL);
  assert (max_query_cache_entries_prm != NULL);
  assert (query_cache_size_in_pages_prm != NULL);

  if (max_plan_cache_entries_prm == NULL || query_cache_mode_prm == NULL || max_query_cache_entries_prm == NULL)
    {
      return;
    }

  if (PRM_GET_INT (max_plan_cache_entries_prm->value) == 0)
    {
      /* 0 means disable plan cache */
      (void) prm_set (max_plan_cache_entries_prm, "-1", false);
    }

  if (PRM_GET_INT (max_plan_cache_entries_prm->value) <= 0)
    {
      /* disable all by default */
      (void) prm_set_default (query_cache_mode_prm);
      (void) prm_set_default (max_query_cache_entries_prm);
      (void) prm_set_default (query_cache_size_in_pages_prm);
    }
  else
    {
      if (PRM_GET_INT (query_cache_mode_prm->value) == 0)
	{
	  (void) prm_set_default (max_query_cache_entries_prm);
	  (void) prm_set_default (query_cache_size_in_pages_prm);
	}
      else
	{
	  if (PRM_GET_INT (max_query_cache_entries_prm->value) <= 0)
	    {
	      sprintf (newval, "%d", PRM_GET_INT (max_plan_cache_entries_prm->value));
	      (void) prm_set (max_query_cache_entries_prm, newval, false);
	    }
	}
    }

  /* check HA related parameters */
  assert (ha_mode_prm != NULL);
  assert (auto_restart_server_prm != NULL);
  if (ha_mode_prm == NULL || ha_server_state_prm == NULL || auto_restart_server_prm == NULL)
    {
      return;
    }

#if defined (SA_MODE) || defined (WINDOWS)
  /* we should save original PRM_HA_MODE value before tuning */
  PRM_HA_MODE_FOR_SA_UTILS_ONLY = PRM_HA_MODE;

  /* reset to default 'active mode' */
  (void) prm_set_default (ha_mode_prm);
  (void) prm_set (ha_server_state_prm, HA_SERVER_STATE_ACTIVE_STR, false);

  if (force_remove_log_archives_prm != NULL && !PRM_GET_BOOL (force_remove_log_archives_prm->value))
    {
      (void) prm_set_default (max_log_archives_prm);
    }
#else /* SA_MODE || WINDOWS */
  if (PRM_GET_INT (ha_mode_prm->value) != HA_MODE_OFF)
    {
      if (PRM_DEFAULT_VAL_USED (*ha_server_state_prm->dynamic_flag))
	{
	  sprintf (newval, "%s", HA_SERVER_STATE_STANDBY_STR);
	  prm_set (ha_server_state_prm, newval, false);
	}
      prm_set (auto_restart_server_prm, "no", false);

      if (PRM_GET_INT (ha_mode_prm->value) == HA_MODE_REPLICA)
	{
	  prm_set (force_remove_log_archives_prm, "yes", false);
	}
    }
  else
    {
      sprintf (newval, "%s", HA_SERVER_STATE_ACTIVE_STR);
      prm_set (ha_server_state_prm, newval, false);

      if (force_remove_log_archives_prm != NULL && !PRM_GET_BOOL (force_remove_log_archives_prm->value))
	{
	  (void) prm_set_default (max_log_archives_prm);
	}
    }
#endif /* !SA_MODE && !WINDOWS */
  /* disable them temporarily */
  prm_set (ha_prefetchlogdb_enable_prm, "no", false);

  if (ha_node_list_prm == NULL || PRM_DEFAULT_VAL_USED (*ha_node_list_prm->dynamic_flag))
    {
      if (GETHOSTNAME (host_name, sizeof (host_name)))
	{
	  strncpy (host_name, "localhost", sizeof (host_name) - 1);
	}

      snprintf (newval, sizeof (newval) - 1, "%s@%s", host_name, host_name);
      prm_set (ha_node_list_prm, newval, false);
    }

  call_stack_dump_activation_prm = GET_PRM (PRM_ID_CALL_STACK_DUMP_ACTIVATION);
  if (!PRM_IS_SET (*call_stack_dump_activation_prm->dynamic_flag))
    {
      int dim;
      int *integer_list = NULL;

      if (PRM_IS_ALLOCATED (*call_stack_dump_activation_prm->dynamic_flag))
	{
	  free_and_init (PRM_GET_INTEGER_LIST (call_stack_dump_activation_prm->value));
	}

      dim = DIM (call_stack_dump_error_codes);
      integer_list = (int *) malloc ((dim + 1) * sizeof (int));
      if (integer_list == NULL)
	{
	  er_set (ER_ERROR_SEVERITY, ARG_FILE_LINE, ER_OUT_OF_VIRTUAL_MEMORY, 1, (dim + 1) * sizeof (int));
	  return;
	}

      integer_list[0] = dim;
      memcpy (&integer_list[1], call_stack_dump_error_codes, dim * sizeof (int));
      prm_set_integer_list_value (PRM_ID_CALL_STACK_DUMP_ACTIVATION, integer_list);
      PRM_SET_BIT (PRM_SET, *call_stack_dump_activation_prm->dynamic_flag);
      PRM_CLEAR_BIT (PRM_DEFAULT_USED, *call_stack_dump_activation_prm->dynamic_flag);
    }

#if !defined(NDEBUG)
  fault_injection_ids_prm = GET_PRM (PRM_ID_FAULT_INJECTION_IDS);
  fault_injection_test_prm = GET_PRM (PRM_ID_FAULT_INJECTION_TEST);
  if (PRM_IS_SET (*fault_injection_test_prm->dynamic_flag))
    {
      int group_code;
      int dim;
      int *integer_list = NULL;

      group_code = PRM_GET_INT (fault_injection_test_prm->value);

      if (PRM_IS_ALLOCATED (*fault_injection_ids_prm->dynamic_flag))
	{
	  free_and_init (PRM_GET_INTEGER_LIST (fault_injection_ids_prm->value));
	}

      for (dim = 0; fi_Groups[group_code][dim] != FI_TEST_NONE; dim++)
	{
	  ;
	}

      integer_list = (int *) malloc ((dim + 1) * sizeof (int));
      if (integer_list == NULL)
	{
	  er_set (ER_ERROR_SEVERITY, ARG_FILE_LINE, ER_OUT_OF_VIRTUAL_MEMORY, 1, (dim + 1) * sizeof (int));
	  return;
	}

      integer_list[0] = dim;
      memcpy (&integer_list[1], fi_Groups[group_code], dim * sizeof (int));
      prm_set_integer_list_value (PRM_ID_FAULT_INJECTION_IDS, integer_list);
      PRM_SET_BIT (PRM_SET, *fault_injection_ids_prm->dynamic_flag);
      PRM_CLEAR_BIT (PRM_DEFAULT_USED, *fault_injection_ids_prm->dynamic_flag);
    }
#endif

  if (PRM_GET_BOOL (test_mode_prm->value) == true)
    {
      tz_leap_second_support_prm->static_flag |= PRM_FOR_QRY_STRING;
    }

  return;
}
#else /* SA_MODE || SERVER_MODE */
static void
prm_tune_parameters (void)
{
  SYSPRM_PARAM *max_plan_cache_entries_prm;
  SYSPRM_PARAM *ha_node_list_prm;
  SYSPRM_PARAM *ha_mode_prm;
  SYSPRM_PARAM *ha_process_dereg_confirm_interval_in_msecs_prm;
  SYSPRM_PARAM *ha_max_process_dereg_confirm_prm;
  SYSPRM_PARAM *shutdown_wait_time_in_secs_prm;
  SYSPRM_PARAM *ha_copy_log_timeout_prm;
  SYSPRM_PARAM *ha_check_disk_failure_interval_prm;
  SYSPRM_PARAM *ha_prefetchlogdb_enable_prm;
  SYSPRM_PARAM *test_mode_prm;
  SYSPRM_PARAM *tz_leap_second_support_prm;

  char newval[LINE_MAX];
  char host_name[MAXHOSTNAMELEN];

  /* Find the parameters that require tuning */
  max_plan_cache_entries_prm = prm_find (PRM_NAME_XASL_CACHE_MAX_ENTRIES, NULL);
  ha_node_list_prm = prm_find (PRM_NAME_HA_NODE_LIST, NULL);

  ha_mode_prm = prm_find (PRM_NAME_HA_MODE, NULL);
  ha_process_dereg_confirm_interval_in_msecs_prm = prm_find (PRM_NAME_HA_PROCESS_DEREG_CONFIRM_INTERVAL_IN_MSECS, NULL);
  ha_max_process_dereg_confirm_prm = prm_find (PRM_NAME_HA_MAX_PROCESS_DEREG_CONFIRM, NULL);
  shutdown_wait_time_in_secs_prm = prm_find (PRM_NAME_SHUTDOWN_WAIT_TIME_IN_SECS, NULL);
  ha_copy_log_timeout_prm = prm_find (PRM_NAME_HA_COPY_LOG_TIMEOUT, NULL);
  ha_check_disk_failure_interval_prm = prm_find (PRM_NAME_HA_CHECK_DISK_FAILURE_INTERVAL_IN_SECS, NULL);
  ha_prefetchlogdb_enable_prm = prm_find (PRM_NAME_HA_PREFETCHLOGDB_ENABLE, NULL);
  test_mode_prm = prm_find (PRM_NAME_TEST_MODE, NULL);
  tz_leap_second_support_prm = prm_find (PRM_NAME_TZ_LEAP_SECOND_SUPPORT, NULL);

  assert (max_plan_cache_entries_prm != NULL);
  if (max_plan_cache_entries_prm == NULL)
    {
      return;
    }

  /* check Plan Cache and Query Cache parameters */
  if (PRM_GET_INT (max_plan_cache_entries_prm->value) == 0)
    {
      /* 0 means disable plan cache */
      (void) prm_set (max_plan_cache_entries_prm, "-1", false);
    }

#if defined (WINDOWS)
  /* reset to default 'active mode' */
  (void) prm_set_default (ha_mode_prm);
#endif

  if (PRM_GET_INT (ha_mode_prm->value) != HA_MODE_OFF)
    {
      int ha_check_disk_failure_interval_value;
      int ha_copy_log_timeout_value;

      ha_check_disk_failure_interval_value = PRM_GET_INT (ha_check_disk_failure_interval_prm->value);
      ha_copy_log_timeout_value = PRM_GET_INT (ha_copy_log_timeout_prm->value);
      if (ha_copy_log_timeout_value == -1)
	{
	  prm_set (ha_check_disk_failure_interval_prm, "0", false);
	}
      else if (ha_check_disk_failure_interval_value - ha_copy_log_timeout_value <
	       HB_MIN_DIFF_CHECK_DISK_FAILURE_INTERVAL_IN_SECS)
	{
	  ha_check_disk_failure_interval_value =
	    ha_copy_log_timeout_value + HB_MIN_DIFF_CHECK_DISK_FAILURE_INTERVAL_IN_SECS;
	  sprintf (newval, "%ds", ha_check_disk_failure_interval_value);
	  prm_set (ha_check_disk_failure_interval_prm, newval, false);
	}
    }

  /* disable them temporarily */
  prm_set (ha_prefetchlogdb_enable_prm, "no", false);

  if (ha_node_list_prm == NULL || PRM_DEFAULT_VAL_USED (*ha_node_list_prm->dynamic_flag))
    {
      if (GETHOSTNAME (host_name, sizeof (host_name)))
	{
	  strncpy (host_name, "localhost", sizeof (host_name) - 1);
	}

      snprintf (newval, sizeof (newval) - 1, "%s@%s", host_name, host_name);
      prm_set (ha_node_list_prm, newval, false);
    }

  assert (ha_mode_prm != NULL);

  if (PRM_GET_BOOL (test_mode_prm->value) == true)
    {
      tz_leap_second_support_prm->static_flag |= PRM_FOR_QRY_STRING;
    }

  return;
}
#endif /* CS_MODE */

#if defined (CS_MODE)
/*
 * sysprm_tune_client_parameters () - Synchronize system parameters marked
 *				      with PRM_FORCE_SERVER flag with server.
 *
 * return : void.
 */
void
sysprm_tune_client_parameters (void)
{
  SYSPRM_ASSIGN_VALUE *force_server_values = NULL;

  /* get values from server */
  if (sysprm_get_force_server_parameters (&force_server_values) == NO_ERROR && force_server_values != NULL)
    {
      /* update system parameters on client */
      sysprm_change_parameter_values (force_server_values, false, true);
    }

  /* free list of assign_values */
  sysprm_free_assign_values (&force_server_values);
}
#endif /* CS_MODE */

int
prm_get_master_port_id (void)
{
  return PRM_TCP_PORT_ID;
}

bool
prm_get_commit_on_shutdown (void)
{
  return PRM_COMMIT_ON_SHUTDOWN;
}

/*
 * prm_set_compound - Sets the values of various system parameters based on
 *                    the value of a "compound" parameter.
 *   return: none
 *   param(in): the compound parameter whose value has changed
 *   compound_param_values(in): an array of arrays that indicate the name of
 *                              the parameter to change and its new value.
 *                              NULL indicates resetting the parameter to its
 *                              default. The name of the parameter is the last
 *                              element of the array, 1 past the upper limit
 *                              of the compound parameter.
 *   values_count(in): the number of elements in the compound_param_values
 *                     array
 */
static void
prm_set_compound (SYSPRM_PARAM * param, const char **compound_param_values[], const int values_count, bool set_flag)
{
  int i = 0;
  const int param_value = *(int *) param->value;
  const int param_upper_limit = *(int *) param->upper_limit;

  assert (PRM_IS_INTEGER (param) || PRM_IS_KEYWORD (param));
  assert (0 == *(int *) param->lower_limit);
  assert (param_value <= param_upper_limit);

  for (i = 0; i < values_count; ++i)
    {
      const char *compound_param_name = compound_param_values[i][param_upper_limit + 1];
      const char *compound_param_value = compound_param_values[i][param_value];

      assert (compound_param_name != NULL);

      if (compound_param_value == NULL)
	{
	  prm_set_default (prm_find (compound_param_name, NULL));
	}
      else
	{
	  prm_set (prm_find (compound_param_name, NULL), compound_param_value, set_flag);
	}
    }
}

/*
 * prm_get_next_param_value - get next param=value token from a string
 *			      containing a "param1=val1;param2=val2..." list
 *   return: NO_ERROR or error code if data format is incorrect
 *   data (in): the string containing the list
 *   prm (out): parameter name
 *   val (out): parameter value
 */
static int
prm_get_next_param_value (char **data, char **prm, char **val)
{
  char *p = *data;
  char *name = NULL;
  char *value = NULL;
  int err = PRM_ERR_NO_ERROR;

  while (char_isspace (*p))
    {
      p++;
    }

  if (*p == '\0')
    {
      /* reached the end of the list */
      err = PRM_ERR_NO_ERROR;
      goto cleanup;
    }

  name = p;
  while (*p && !char_isspace (*p) && *p != '=')
    {
      p++;
    }

  if (*p == '\0')
    {
      err = PRM_ERR_BAD_VALUE;
      goto cleanup;
    }
  else if (*p == '=')
    {
      *p++ = '\0';
    }
  else
    {
      *p++ = '\0';
      while (char_isspace (*p))
	{
	  p++;
	}
      if (*p == '=')
	{
	  p++;
	}
    }

  while (char_isspace (*p))
    {
      p++;
    }
  if (*p == '\0')
    {
      err = PRM_ERR_NO_ERROR;
      goto cleanup;
    }

  value = p;

  if (*p == '"' || *p == '\'')
    {
      char *t, delim;

      delim = *p++;
      value = t = p;
      while (*t && *t != delim)
	{
	  if (*t == '\\')
	    {
	      t++;
	    }
	  *p++ = *t++;
	}
      if (*t != delim)
	{
	  err = PRM_ERR_BAD_STRING;
	  goto cleanup;
	}
    }
  else
    {
      while (*p && !char_isspace (*p) && *p != ';')
	{
	  p++;
	}
    }

  if (*p)
    {
      *p++ = '\0';
      while (char_isspace (*p))
	{
	  p++;
	}
      if (*p == ';')
	{
	  p++;
	}
    }

  *data = p;
  *val = value;
  *prm = name;

  return err;

cleanup:
  *prm = NULL;
  *val = NULL;
  *data = NULL;

  return err;
}

/*
 * prm_get_name () - returns the name of a parameter
 *
 * return      : parameter name
 * prm_id (in) : parameter id
 */
const char *
prm_get_name (PARAM_ID prm_id)
{
  assert (prm_id <= PRM_LAST_ID);

  return prm_Def[prm_id].name;
}

/*
 * prm_get_value () - returns a pointer to the value of a system parameter
 *
 * return      : pointer to value
 * prm_id (in) : parameter id
 *
 * NOTE: for session parameters, in server mode, the value stored in
 *	 conn_entry->session_parameters is returned instead of the value
 *	 from prm_Def array.
 */
void *
prm_get_value (PARAM_ID prm_id)
{
#if defined (SERVER_MODE)
  THREAD_ENTRY *thread_p;

  assert (prm_id <= PRM_LAST_ID);

  if (PRM_SERVER_SESSION (prm_id) && BO_IS_SERVER_RESTARTED ())
    {
      SESSION_PARAM *sprm;
      thread_p = thread_get_thread_entry_info ();
      sprm = session_get_session_parameter (thread_p, prm_id);
      if (sprm)
	{
	  return &(sprm->value);
	}
    }

  return prm_Def[prm_id].value;
#else /* SERVER_MODE */
  assert (prm_id <= PRM_LAST_ID);

  return prm_Def[prm_id].value;
#endif /* SERVER_MODE */
}

/*
 * prm_get_integer_value () - get the value of a parameter of type integer
 *
 * return      : value
 * prm_id (in) : parameter id
 *
 * NOTE: keywords are stored as integers
 */
int
prm_get_integer_value (PARAM_ID prm_id)
{
  assert (prm_id <= PRM_LAST_ID);
  assert (PRM_IS_INTEGER (&prm_Def[prm_id]) || PRM_IS_KEYWORD (&prm_Def[prm_id]));

  return PRM_GET_INT (prm_get_value (prm_id));
}

/*
 * prm_get_bool_value () - get the value of a parameter of type bool
 *
 * return      : value
 * prm_id (in) : parameter id
 */
bool
prm_get_bool_value (PARAM_ID prm_id)
{
  assert (prm_id <= PRM_LAST_ID);
  assert (PRM_IS_BOOLEAN (&prm_Def[prm_id]));

  return PRM_GET_BOOL (prm_get_value (prm_id));
}

/*
 * prm_get_float_value () - get the value of a parameter of type float
 *
 * return      : value
 * prm_id (in) : parameter id
 */
float
prm_get_float_value (PARAM_ID prm_id)
{
  assert (prm_id <= PRM_LAST_ID);
  assert (PRM_IS_FLOAT (&prm_Def[prm_id]));

  return PRM_GET_FLOAT (prm_get_value (prm_id));
}

/*
 * prm_get_string_value () - get the value of a parameter of type string
 *
 * return      : value
 * prm_id (in) : parameter id
 */
char *
prm_get_string_value (PARAM_ID prm_id)
{
  assert (prm_id <= PRM_LAST_ID);
  assert (PRM_IS_STRING (&prm_Def[prm_id]));

  return PRM_GET_STRING (prm_get_value (prm_id));
}

/*
 * prm_get_integer_list_value () - get the value of a parameter of type
 *				   integer list
 *
 * return      : value
 * prm_id (in) : parameter id
 */
int *
prm_get_integer_list_value (PARAM_ID prm_id)
{
  assert (prm_id <= PRM_LAST_ID);
  assert (PRM_IS_INTEGER_LIST (&prm_Def[prm_id]));

  return PRM_GET_INTEGER_LIST (prm_get_value (prm_id));
}

/*
 * prm_get_bigint_value () - get the value of a parameter of type size
 *
 * return      : value
 * prm_id (in) : parameter id
 */
UINT64
prm_get_bigint_value (PARAM_ID prm_id)
{
  assert (prm_id <= PRM_LAST_ID);
  assert (PRM_IS_BIGINT (&prm_Def[prm_id]));

  return PRM_GET_BIGINT (prm_get_value (prm_id));
}

/*
 * prm_set_integer_value () - set a new value to a parameter of type integer
 *
 * return      : void
 * prm_id (in) : parameter id
 * value (in)  : new value
 *
 * NOTE: keywords are stored as integers
 */
void
prm_set_integer_value (PARAM_ID prm_id, int value)
{
  assert (prm_id <= PRM_LAST_ID);
  assert (PRM_IS_INTEGER (&prm_Def[prm_id]) || PRM_IS_KEYWORD (&prm_Def[prm_id]));

  PRM_GET_INT (prm_Def[prm_id].value) = value;

  sysprm_update_flag_different (&prm_Def[prm_id]);
}

/*
 * prm_set_bool_value () - set a new value to a parameter of type bool
 *
 * return      : void
 * prm_id (in) : parameter id
 * value (in)  : new value
 */
void
prm_set_bool_value (PARAM_ID prm_id, bool value)
{
  assert (prm_id <= PRM_LAST_ID);
  assert (PRM_IS_BOOLEAN (&prm_Def[prm_id]));

  PRM_GET_BOOL (prm_Def[prm_id].value) = value;

  sysprm_update_flag_different (&prm_Def[prm_id]);
}

/*
 * prm_set_float_value () - set a new value to a parameter of type float
 *
 * return      : void
 * prm_id (in) : parameter id
 * value (in)  : new value
 */
void
prm_set_float_value (PARAM_ID prm_id, float value)
{
  assert (prm_id <= PRM_LAST_ID);
  assert (PRM_IS_FLOAT (&prm_Def[prm_id]));

  PRM_GET_FLOAT (prm_Def[prm_id].value) = value;

  sysprm_update_flag_different (&prm_Def[prm_id]);
}

/*
 * prm_set_string_value () - set a new value to a parameter of type string
 *
 * return      : void
 * prm_id (in) : parameter id
 * value (in)  : new value
 */
void
prm_set_string_value (PARAM_ID prm_id, char *value)
{
  assert (prm_id <= PRM_LAST_ID);
  assert (PRM_IS_STRING (&prm_Def[prm_id]));

  if (PRM_IS_ALLOCATED (*prm_Def[prm_id].dynamic_flag))
    {
      free_and_init (PRM_GET_STRING (prm_Def[prm_id].value));
      PRM_CLEAR_BIT (PRM_ALLOCATED, *prm_Def[prm_id].dynamic_flag);
    }
  PRM_GET_STRING (prm_Def[prm_id].value) = value;
  if (PRM_GET_STRING (prm_Def[prm_id].value) != NULL)
    {
      PRM_SET_BIT (PRM_ALLOCATED, *prm_Def[prm_id].dynamic_flag);
    }

  sysprm_update_flag_different (&prm_Def[prm_id]);
}

/*
 * prm_set_integer_list_value () - set a new value to a parameter of type
 *				   integer list
 *
 * return      : void
 * prm_id (in) : parameter id
 * value (in)  : new value
 */
void
prm_set_integer_list_value (PARAM_ID prm_id, int *value)
{
  assert (prm_id <= PRM_LAST_ID);
  assert (PRM_IS_INTEGER_LIST (&prm_Def[prm_id]));

  if (PRM_IS_ALLOCATED (*prm_Def[prm_id].dynamic_flag))
    {
      free_and_init (PRM_GET_INTEGER_LIST (prm_Def[prm_id].value));
      PRM_CLEAR_BIT (PRM_ALLOCATED, *prm_Def[prm_id].dynamic_flag);
    }
  PRM_GET_INTEGER_LIST (prm_Def[prm_id].value) = value;
  if (PRM_GET_INTEGER_LIST (prm_Def[prm_id].value) != NULL)
    {
      PRM_SET_BIT (PRM_ALLOCATED, *prm_Def[prm_id].dynamic_flag);
    }

  sysprm_update_flag_different (&prm_Def[prm_id]);
}

/*
 * prm_set_bigint_value () - set a new value to a parameter of type size
 *
 * return      : void
 * prm_id (in) : parameter id
 * value (in)  : new value
 */
void
prm_set_bigint_value (PARAM_ID prm_id, UINT64 value)
{
  assert (prm_id <= PRM_LAST_ID);
  assert (PRM_IS_BIGINT (&prm_Def[prm_id]));

  PRM_GET_BIGINT (prm_Def[prm_id].value) = value;

  sysprm_update_flag_different (&prm_Def[prm_id]);
}

/*
 * sysprm_find_err_in_integer_list () - function that searches a error_code in an
 *				     integer list
 *
 * return      : true if error_code is found, false otherwise
 * prm_id (in) : id of the system parameter that contains an integer list
 * error_code (in)  : error_code to look for
 */
bool
sysprm_find_err_in_integer_list (PARAM_ID prm_id, int error_code)
{
  int i;
  int *integer_list = prm_get_integer_list_value (prm_id);

  if (integer_list == NULL)
    {
      return false;
    }

  for (i = 1; i <= integer_list[0]; i++)
    {
      if (integer_list[i] == error_code || integer_list[i] == -error_code)
	{
	  return true;
	}
    }
  return false;
}

/*
 * sysprm_find_fi_code_in_integer_list () - function that searches a FI_TEST_CODE in an
 *                                   integer list
 *
 * return      : true if FI_TEST_CODE is found, false otherwise
 * prm_id (in) : id of the system parameter that contains an integer list
 * fi_code (in)  : FI_TEST_CODE to look for
 */
bool
sysprm_find_fi_code_in_integer_list (PARAM_ID prm_id, int fi_code)
{
  int i;
  int *integer_list = prm_get_integer_list_value (prm_id);

  if (integer_list == NULL)
    {
      return false;
    }

  for (i = 1; i <= integer_list[0]; i++)
    {
      if (integer_list[i] == fi_code)
	{
	  return true;
	}
    }
  return false;
}

/*
 * sysprm_update_flag_different () - updates the PRM_DIFFERENT bit in flag.
 *
 * return   : void
 * prm (in) : system parameter to update
 *
 * NOTE: Should be called whenever a system parameter changes value.
 *	 This only affects parameters on client (there is no use for this flag
 *	 on server side) that are also flagged with PRM_FOR_QRY_STRING.
 */
static void
sysprm_update_flag_different (SYSPRM_PARAM * prm)
{
#if defined (CS_MODE)
  if (!PRM_IS_FOR_QRY_STRING (prm->static_flag) && !PRM_IS_FOR_HA_CONTEXT (prm->static_flag))
    {
      /* nothing to do */
      return;
    }

  /* compare current value with default value and update PRM_DIFFERENT bit */
  if (sysprm_compare_values (prm->value, prm->default_value, prm->datatype) != 0)
    {
      PRM_SET_BIT (PRM_DIFFERENT, *prm->dynamic_flag);
    }
  else
    {
      PRM_CLEAR_BIT (PRM_DIFFERENT, *prm->dynamic_flag);
    }
#endif /* CS_MODE */
}

/*
 * sysprm_update_flag_allocated () - update PRM_ALLOCATED flag. If value is
 *				     NULL, the bit is cleared, if not, the bit
 *				     is set.
 *
 * return   : void.
 * prm (in) : system parameter.
 */
static void
sysprm_update_flag_allocated (SYSPRM_PARAM * prm)
{
  bool allocated;
  switch (prm->datatype)
    {
    case PRM_STRING:
      allocated = PRM_GET_STRING (prm->value) != NULL;
      break;

    case PRM_INTEGER_LIST:
      allocated = PRM_GET_INTEGER_LIST (prm->value) != NULL;
      break;

    default:
      allocated = false;
      break;
    }

  if (allocated)
    {
      PRM_SET_BIT (PRM_ALLOCATED, *prm->dynamic_flag);
    }
  else
    {
      PRM_CLEAR_BIT (PRM_ALLOCATED, *prm->dynamic_flag);
    }
}

/*
 * sysprm_update_session_prm_flag_allocated () - update PRM_ALLOCATED flag for
 *						 session parameters. If the
 *						 value is null, the bit is
 *						 cleared, if not, the bit is
 *						 set.
 *
 * return   : void
 * prm (in) : session parameter
 */
static void
sysprm_update_session_prm_flag_allocated (SESSION_PARAM * prm)
{
  bool allocated;
  switch (prm->datatype)
    {
    case PRM_STRING:
      allocated = prm->value.str != NULL;
      break;

    case PRM_INTEGER_LIST:
      allocated = prm->value.integer_list != NULL;
      break;

    default:
      allocated = false;
      break;
    }

  if (allocated)
    {
      PRM_SET_BIT (PRM_ALLOCATED, prm->flag);
    }
  else
    {
      PRM_CLEAR_BIT (PRM_ALLOCATED, prm->flag);
    }
}

/*
 * sysprm_clear_sysprm_value () - Clears a SYSPRM_VALUE.
 *
 * return	 : void.
 * value (in)	 : value that needs cleared.
 * datatype (in) : data type for value.
 */
static void
sysprm_clear_sysprm_value (SYSPRM_VALUE * value, SYSPRM_DATATYPE datatype)
{
  switch (datatype)
    {
    case PRM_STRING:
      free_and_init (value->str);
      break;

    case PRM_INTEGER_LIST:
      free_and_init (value->integer_list);
      break;

    default:
      /* do nothing */
      break;
    }
}

/*
 * sysprm_alloc_session_parameters () - allocates memory for session
 *					parameters array
 *
 * return : NULL or pointer to array of session parameters
 */
static SESSION_PARAM *
sysprm_alloc_session_parameters (void)
{
  SESSION_PARAM *result = NULL;
  size_t size;

  if (NUM_SESSION_PRM == 0)
    {
      return NULL;
    }
  size = NUM_SESSION_PRM * sizeof (SESSION_PARAM);
  result = (SESSION_PARAM *) malloc (size);
  if (result == NULL)
    {
      er_set (ER_ERROR_SEVERITY, ARG_FILE_LINE, ER_OUT_OF_VIRTUAL_MEMORY, 1, size);
      return NULL;
    }
  memset (result, 0, size);
  return result;
}

/*
 * sysprm_free_session_parameters () - free session parameter array
 *
 * return		       : void
 * session_parameters_ptr (in) : pointer to session parameter array
 */
void
sysprm_free_session_parameters (SESSION_PARAM ** session_parameters_ptr)
{
  int i = 0;
  SESSION_PARAM *sprm = NULL;

  assert (session_parameters_ptr != NULL);

  if (*session_parameters_ptr == NULL)
    {
      return;
    }

  for (i = 0; i < NUM_SESSION_PRM; i++)
    {
      sprm = &((*session_parameters_ptr)[i]);
      sysprm_clear_sysprm_value (&sprm->value, sprm->datatype);
    }

  free_and_init (*session_parameters_ptr);
}

/*
 * sysprm_pack_sysprm_value () - Packs a sysprm_value.
 *
 * return	 : pointer after the packed value.
 * ptr (in)	 : pointer to position where the value should be packed.
 * value (in)	 : sysprm_value to be packed.
 * datatype (in) : value data type.
 */
static char *
sysprm_pack_sysprm_value (char *ptr, SYSPRM_VALUE value, SYSPRM_DATATYPE datatype)
{
  if (ptr == NULL)
    {
      return NULL;
    }

  ASSERT_ALIGN (ptr, INT_ALIGNMENT);

  switch (datatype)
    {
    case PRM_INTEGER:
    case PRM_KEYWORD:
      ptr = or_pack_int (ptr, value.i);
      break;

    case PRM_BOOLEAN:
      ptr = or_pack_int (ptr, value.b);
      break;

    case PRM_FLOAT:
      ptr = or_pack_float (ptr, value.f);
      break;

    case PRM_STRING:
      ptr = or_pack_string (ptr, value.str);
      break;

    case PRM_INTEGER_LIST:
      if (value.integer_list != NULL)
	{
	  int i;
	  ptr = or_pack_int (ptr, value.integer_list[0]);
	  for (i = 1; i <= value.integer_list[0]; i++)
	    {
	      ptr = or_pack_int (ptr, value.integer_list[i]);
	    }
	}
      else
	{
	  ptr = or_pack_int (ptr, -1);
	}
      break;

    case PRM_BIGINT:
      ptr = or_pack_int64 (ptr, value.bi);
      break;
    default:
      assert_release (0);
      break;
    }

  return ptr;
}

/*
 * sysprm_packed_sysprm_value_length () - size of packed sysprm_value.
 *
 * return	 : size of packed sysprm_value.
 * value (in)	 : sysprm_value.
 * datatype (in) : value data type.
 * offset (in)	 : offset to pointer where sysprm_value will be packed
 *		   (required for PRM_BIGINT data type)
 */
static int
sysprm_packed_sysprm_value_length (SYSPRM_VALUE value, SYSPRM_DATATYPE datatype, int offset)
{
  switch (datatype)
    {
    case PRM_INTEGER:
    case PRM_KEYWORD:
    case PRM_BOOLEAN:
      return OR_INT_SIZE;

    case PRM_FLOAT:
      return OR_FLOAT_SIZE;

    case PRM_STRING:
      return or_packed_string_length (value.str, NULL);

    case PRM_INTEGER_LIST:
      if (value.integer_list != NULL)
	{
	  return OR_INT_SIZE * (value.integer_list[0] + 1);
	}
      else
	{
	  return OR_INT_SIZE;
	}

    case PRM_BIGINT:
      /* pointer will be aligned to MAX_ALIGNMENT */
      return DB_ALIGN (offset, MAX_ALIGNMENT) - offset + OR_INT64_SIZE;

    default:
      return 0;
    }
}

/*
 * sysprm_unpack_sysprm_value () - unpacks a sysprm_value.
 *
 * return        : pointer after the unpacked sysprm_value.
 * ptr (in)      : pointer to the position where sysprm_value is packed.
 * value (out)   : pointer to unpacked sysprm_value.
 * datatype (in) : value data type.
 */
static char *
sysprm_unpack_sysprm_value (char *ptr, SYSPRM_VALUE * value, SYSPRM_DATATYPE datatype)
{
  assert (value != NULL);

  if (ptr == NULL)
    {
      return NULL;
    }

  ASSERT_ALIGN (ptr, INT_ALIGNMENT);

  switch (datatype)
    {
    case PRM_INTEGER:
    case PRM_KEYWORD:
      ptr = or_unpack_int (ptr, &value->i);
      break;

    case PRM_BOOLEAN:
      {
	int temp;
	ptr = or_unpack_int (ptr, &temp);
	value->b = temp;
      }
      break;

    case PRM_FLOAT:
      ptr = or_unpack_float (ptr, &value->f);
      break;

    case PRM_STRING:
      {
	char *str = NULL;
	ptr = or_unpack_string_nocopy (ptr, &str);
	if (str != NULL)
	  {
	    value->str = strdup (str);
	    if (value->str == NULL)
	      {
		er_set (ER_ERROR_SEVERITY, ARG_FILE_LINE, ER_OUT_OF_VIRTUAL_MEMORY, 1, (size_t) (strlen (str) + 1));
		return NULL;
	      }
	  }
	else
	  {
	    value->str = NULL;
	  }
      }
      break;

    case PRM_INTEGER_LIST:
      {
	int temp, i;
	ptr = or_unpack_int (ptr, &temp);
	if (temp == -1)
	  {
	    value->integer_list = NULL;
	  }
	else
	  {
	    value->integer_list = (int *) malloc ((temp + 1) * OR_INT_SIZE);
	    if (value->integer_list == NULL)
	      {
		er_set (ER_ERROR_SEVERITY, ARG_FILE_LINE, ER_OUT_OF_VIRTUAL_MEMORY, 1,
			(size_t) ((temp + 1) * OR_INT_SIZE));
		return NULL;
	      }
	    else
	      {
		value->integer_list[0] = temp;
		for (i = 1; i <= temp; i++)
		  {
		    ptr = or_unpack_int (ptr, &value->integer_list[i]);
		  }
	      }
	  }
      }
      break;

    case PRM_BIGINT:
      {
	INT64 size;
	ptr = or_unpack_int64 (ptr, &size);
	value->bi = (UINT64) size;
      }
      break;

    default:
      break;
    }

  return ptr;
}

/*
 * sysprm_pack_session_parameters () - packs the array of session parameters
 *
 * return		   : new position pointer after packing
 * ptr (in)		   : pointer to the position where the packing starts
 * session_parameters (in) : array of session parameters
 */
char *
sysprm_pack_session_parameters (char *ptr, SESSION_PARAM * session_parameters)
{
  SESSION_PARAM *prm = NULL;
  int i = 0;

  if (ptr == NULL)
    {
      return NULL;
    }

  ASSERT_ALIGN (ptr, INT_ALIGNMENT);

  for (i = 0; i < NUM_SESSION_PRM; i++)
    {
      prm = &session_parameters[i];

      ptr = or_pack_int (ptr, prm->prm_id);
      ptr = or_pack_int (ptr, prm->flag);
      ptr = or_pack_int (ptr, prm->datatype);
      ptr = sysprm_pack_sysprm_value (ptr, prm->value, prm->datatype);
    }

  return ptr;
}

/*
 * sysprm_packed_session_parameters_length () - returns the length needed to
 *						pack an array of session
 *						parameters
 *
 * return		   : size of packed data
 * session_parameters (in) : array of session parameters
 * offset (in)		   : the offset to packed session parameters
 */
int
sysprm_packed_session_parameters_length (SESSION_PARAM * session_parameters, int offset)
{
  SESSION_PARAM *prm = NULL;
  int size = 0, i = 0;

  for (i = 0; i < NUM_SESSION_PRM; i++)
    {
      prm = &session_parameters[i];
      size += OR_INT_SIZE;	/* prm_id */
      size += OR_INT_SIZE;	/* flag */
      size += OR_INT_SIZE;	/* datatype */
      size +=			/* value */
	sysprm_packed_sysprm_value_length (session_parameters[i].value, prm->datatype, size + offset);
    }

  return size;
}

/*
 * sysprm_unpack_session_parameters () - unpacks an array of session parameters
 *					 from buffer
 *
 * return			: new pointer position after unpacking
 * ptr (in)			: pointer to position where unpacking starts
 * session_parameters_ptr (out) : pointer to the unpacked list of session
 *				  parameters
 */
char *
sysprm_unpack_session_parameters (char *ptr, SESSION_PARAM ** session_parameters_ptr)
{
  SESSION_PARAM *prm, *session_params = NULL;
  int prm_index, tmp;

  assert (session_parameters_ptr != NULL);
  *session_parameters_ptr = NULL;

  if (ptr == NULL)
    {
      return NULL;
    }

  ASSERT_ALIGN (ptr, INT_ALIGNMENT);

  session_params = sysprm_alloc_session_parameters ();
  if (session_params == NULL)
    {
      er_set (ER_ERROR_SEVERITY, ARG_FILE_LINE, ER_OUT_OF_VIRTUAL_MEMORY, 1, sizeof (SESSION_PARAM));
      goto error;
    }

  for (prm_index = 0; prm_index < NUM_SESSION_PRM; prm_index++)
    {
      int flag;

      prm = &session_params[prm_index];

      ptr = or_unpack_int (ptr, &tmp);
      prm->prm_id = tmp;

      ptr = or_unpack_int (ptr, &flag);
      prm->flag = (unsigned int) flag;

      ptr = or_unpack_int (ptr, &prm->datatype);

      ptr = sysprm_unpack_sysprm_value (ptr, &prm->value, prm->datatype);
      if (ptr == NULL)
	{
	  /* error unpacking value */
	  goto error;
	}
      sysprm_update_session_prm_flag_allocated (prm);
    }

  *session_parameters_ptr = session_params;
  return ptr;

error:
  /* clean up */
  sysprm_free_session_parameters (&session_params);
  return NULL;
}

/*
 * sysprm_pack_assign_values () - packs a list of SYSPRM_ASSIGN_VALUEs.
 *
 * return	      : pointer after the packed list.
 * ptr (in)	      : pointer to position where the list should be packed.
 * assign_values (in) : list of sysprm_assign_values.
 */
char *
sysprm_pack_assign_values (char *ptr, const SYSPRM_ASSIGN_VALUE * assign_values)
{
  char *old_ptr = ptr;
  int count;

  ASSERT_ALIGN (ptr, INT_ALIGNMENT);

  /* skip one int -> size of assign_values */
  ptr += OR_INT_SIZE;

  for (count = 0; assign_values != NULL; assign_values = assign_values->next, count++)
    {
      ptr = or_pack_int (ptr, assign_values->prm_id);
      ptr = sysprm_pack_sysprm_value (ptr, assign_values->value, GET_PRM_DATATYPE (assign_values->prm_id));
    }

  OR_PUT_INT (old_ptr, count);
  return ptr;
}

/*
 * sysprm_packed_assign_values_length () - size of packed list of
 *					   sysprm_assing_values.
 *
 * return	      : size of packed list of sysprm_assing_values.
 * assign_values (in) : list of sysprm_assing_values.
 * offset (in)	      : offset to pointer where assign values will be packed.
 */
int
sysprm_packed_assign_values_length (const SYSPRM_ASSIGN_VALUE * assign_values, int offset)
{
  int size = 0;

  size += OR_INT_SIZE;		/* size of assign_values list */

  for (; assign_values != NULL; assign_values = assign_values->next)
    {
      size += OR_INT_SIZE;	/* prm_id */
      size +=
	sysprm_packed_sysprm_value_length (assign_values->value, GET_PRM_DATATYPE (assign_values->prm_id),
					   size + offset);
    }

  return size;
}

/*
 * sysprm_unpack_assign_values () - Unpacks a list of sysprm_assign_values.
 *
 * return		   : pointer after unpacking sysprm_assing_values.
 * ptr (in)		   : pointer to the position where
 *			     sysprm_assing_values are packed.
 * assign_values_ptr (out) : pointer to the unpacked list of
 *			     sysprm_assing_values.
 */
char *
sysprm_unpack_assign_values (char *ptr, SYSPRM_ASSIGN_VALUE ** assign_values_ptr)
{
  SYSPRM_ASSIGN_VALUE *assign_values = NULL, *last_assign_val = NULL;
  SYSPRM_ASSIGN_VALUE *assign_val = NULL;
  int i = 0, count = 0, tmp;

  assert (assign_values_ptr != NULL);
  *assign_values_ptr = NULL;

  if (ptr == NULL)
    {
      return NULL;
    }

  ASSERT_ALIGN (ptr, INT_ALIGNMENT);

  ptr = or_unpack_int (ptr, &count);
  if (count <= 0)
    {
      return ptr;
    }

  for (i = 0; i < count; i++)
    {
      assign_val = (SYSPRM_ASSIGN_VALUE *) malloc (sizeof (SYSPRM_ASSIGN_VALUE));
      if (assign_val == NULL)
	{
	  er_set (ER_ERROR_SEVERITY, ARG_FILE_LINE, ER_OUT_OF_VIRTUAL_MEMORY, 1, sizeof (SYSPRM_ASSIGN_VALUE));
	  goto error;
	}

      ptr = or_unpack_int (ptr, &tmp);
      assign_val->prm_id = tmp;

      ptr = sysprm_unpack_sysprm_value (ptr, &assign_val->value, GET_PRM_DATATYPE (assign_val->prm_id));
      if (ptr == NULL)
	{
	  free_and_init (assign_val);
	  goto error;
	}
      assign_val->next = NULL;
      if (assign_values != NULL)
	{
	  last_assign_val->next = assign_val;
	  last_assign_val = assign_val;
	}
      else
	{
	  assign_values = last_assign_val = assign_val;
	}
    }

  *assign_values_ptr = assign_values;
  return ptr;

error:
  sysprm_free_assign_values (&assign_values);
  return NULL;
}

/*
 * sysprm_free_assign_values () - free a list of sysprm_assign_values.
 *
 * return		      : void
 * assign_values_ptr (in/out) : pointer to list to free.
 */
void
sysprm_free_assign_values (SYSPRM_ASSIGN_VALUE ** assign_values_ptr)
{
  SYSPRM_ASSIGN_VALUE *assignment = NULL, *save_next = NULL;

  if (assign_values_ptr == NULL || *assign_values_ptr == NULL)
    {
      return;
    }
  assignment = *assign_values_ptr;

  while (assignment != NULL)
    {
      save_next = assignment->next;
      sysprm_clear_sysprm_value (&assignment->value, GET_PRM_DATATYPE (assignment->prm_id));
      free_and_init (assignment);
      assignment = save_next;
    }

  *assign_values_ptr = NULL;
}

/*
 * sysprm_get_id () - returns the id for a system parameter
 *
 * return  : id
 * prm(in) : address for system parameter
 */
static PARAM_ID
sysprm_get_id (const SYSPRM_PARAM * prm)
{
  int id = (int) (prm - prm_Def);

  assert (id >= PRM_FIRST_ID && id <= PRM_LAST_ID);

  return (PARAM_ID) id;
}

#if defined (SERVER_MODE)
/*
 * update_session_state_from_sys_params () - Updates the session state members
 *                                           from session system parameters
 *
 * return		   : void
 * thread_p (in)	   : thread entry
 * session_params (in)     : pointer to session parameters vector
 *
 */
static void
update_session_state_from_sys_params (THREAD_ENTRY * thread_p, SESSION_PARAM * session_params)
{
  TZ_REGION *session_tz_region;
  int i;

  session_tz_region = session_get_session_tz_region (thread_p);
  if (session_tz_region != NULL)
    {
      for (i = 0; i < NUM_SESSION_PRM; i++)
	{
	  if (session_params[i].prm_id == PRM_ID_TIMEZONE)
	    {
	      tz_str_to_region (session_params[i].value.str, strlen (session_params[i].value.str), session_tz_region);
	      break;
	    }
	}
    }
}

/*
 * sysprm_session_init_session_parameters () - adds array of session
 *					       parameters to session state and
 *					       connection entry.
 *
 * return                          : NO_ERROR or error_code
 * session_parameters_ptr (in/out) : array of session parameters sent by
 *				     client while registering to server
 * found_session_parameters (out)  : true if session parameters were found in
 *				     session state, false otherwise
 *
 * NOTE: If the session state already has session parameters, the client must
 *	 have reconnected. The values stored in session state will be used
 *	 instead of the values sent by client (this way the client recovers
 *	 the session parameters changed before disconnecting).
 */
int
sysprm_session_init_session_parameters (SESSION_PARAM ** session_parameters_ptr, int *found_session_parameters)
{
  THREAD_ENTRY *thread_p = thread_get_thread_entry_info ();
  int error_code = NO_ERROR;
  SESSION_PARAM *session_params = NULL, *prm = NULL;

  assert (found_session_parameters != NULL);
  *found_session_parameters = 0;

  /* first check if there is a list in session state */
  error_code = session_get_session_parameters (thread_p, &session_params);
  if (error_code != NO_ERROR)
    {
      return error_code;
    }

  if (session_params == NULL)
    {
      /* set the parameter values sent by client to session state */
      session_params = *session_parameters_ptr;
      error_code = session_set_session_parameters (thread_p, session_params);
      if (error_code != NO_ERROR)
	{
	  return error_code;
	}
      update_session_state_from_sys_params (thread_p, session_params);
    }
  else
    {
      /* use the values stored in session state and free the session parameters received from client */
      sysprm_free_session_parameters (session_parameters_ptr);
      *session_parameters_ptr = session_params;
      *found_session_parameters = 1;
    }

  return NO_ERROR;
}

/*
 * sysprm_set_session_parameter_value - set a new value for the session
 *					parameter identified by id.
 * return : PRM_ERR_NO_ERROR or error_code
 * session_parameter (in)  : session parameter to set the value of
 * id (in)		   : id for the session parameter that needs changed
 * value (in)		   : new value
 */
static SYSPRM_ERR
sysprm_set_session_parameter_value (SESSION_PARAM * session_parameter, int id, SYSPRM_VALUE value)
{
  char *end = NULL;
  SYSPRM_PARAM *prm = &prm_Def[id];

  switch (session_parameter->datatype)
    {
    case PRM_INTEGER:
    case PRM_KEYWORD:
      session_parameter->value.i = value.i;
      break;

    case PRM_FLOAT:
      session_parameter->value.f = value.f;
      break;

    case PRM_BOOLEAN:
      session_parameter->value.b = value.b;
      break;

    case PRM_STRING:
      if (PRM_IS_ALLOCATED (session_parameter->flag))
	{
	  free_and_init (session_parameter->value.str);
	  PRM_CLEAR_BIT (PRM_ALLOCATED, session_parameter->flag);
	}
      session_parameter->value.str = value.str;
      if (session_parameter->value.str != NULL)
	{
	  PRM_SET_BIT (PRM_ALLOCATED, session_parameter->flag);
	}
      break;

    case PRM_INTEGER_LIST:
      if (PRM_IS_ALLOCATED (session_parameter->flag))
	{
	  free_and_init (session_parameter->value.integer_list);
	  PRM_CLEAR_BIT (PRM_ALLOCATED, session_parameter->flag);
	}
      session_parameter->value.integer_list = value.integer_list;
      if (session_parameter->value.integer_list != NULL)
	{
	  PRM_SET_BIT (PRM_ALLOCATED, session_parameter->flag);
	}
      break;

    case PRM_BIGINT:
      session_parameter->value.bi = value.bi;
      break;
    }

  return PRM_ERR_NO_ERROR;
}

/*
 * sysprm_set_session_parameter_default - set session parameter value to default
 *
 * return		  : PRM_ERR_NO_ERROR or SYSPRM_ERR error code
 * session_parameter(in)  : session parameter
 * prm_id(in)		  : parameter id
 */
static SYSPRM_ERR
sysprm_set_session_parameter_default (SESSION_PARAM * session_parameter, PARAM_ID prm_id)
{
  SYSPRM_PARAM *prm = &prm_Def[prm_id];

  switch (session_parameter->datatype)
    {
    case PRM_INTEGER:
    case PRM_KEYWORD:
      session_parameter->value.i = PRM_GET_INT (prm->default_value);
      break;
    case PRM_FLOAT:
      session_parameter->value.f = PRM_GET_FLOAT (prm->default_value);
      break;
    case PRM_BOOLEAN:
      session_parameter->value.b = PRM_GET_BOOL (prm->default_value);
      break;
    case PRM_BIGINT:
      session_parameter->value.bi = PRM_GET_BIGINT (prm->default_value);
      break;
    case PRM_STRING:
      {
	if (PRM_IS_ALLOCATED (session_parameter->flag))
	  {
	    free_and_init (session_parameter->value.str);
	    PRM_CLEAR_BIT (PRM_ALLOCATED, session_parameter->flag);
	  }
	session_parameter->value.str = PRM_GET_STRING (prm->default_value);
	break;
      }
    case PRM_INTEGER_LIST:
      {
	if (PRM_IS_ALLOCATED (session_parameter->flag))
	  {
	    free_and_init (session_parameter->value.integer_list);
	    PRM_CLEAR_BIT (PRM_ALLOCATED, session_parameter->flag);
	  }
	session_parameter->value.integer_list = PRM_GET_INTEGER_LIST (prm->default_value);
	break;
      }
    }

  return PRM_ERR_NO_ERROR;
}
#endif /* SERVER_MODE */

/*
 * sysprm_compare_values () - compare two system parameter values
 *
 * return	     : comparison result (0 - equal, otherwise - different).
 * first_value (in)  : pointer to first value
 * second_value (in) : pointer to second value
 * val_type (in)     : datatype for values (make sure the values that are
 *		       compared have the same datatype)
 */
static int
sysprm_compare_values (void *first_value, void *second_value, unsigned int val_type)
{
  switch (val_type)
    {
    case PRM_INTEGER:
    case PRM_KEYWORD:
      return (PRM_GET_INT (first_value) != PRM_GET_INT (second_value));

    case PRM_BOOLEAN:
      return (PRM_GET_BOOL (first_value) != PRM_GET_BOOL (second_value));

    case PRM_FLOAT:
      return (PRM_GET_FLOAT (first_value) != PRM_GET_FLOAT (second_value));

    case PRM_STRING:
      {
	char *first_str = PRM_GET_STRING (first_value);
	char *second_str = PRM_GET_STRING (second_value);

	if (first_str == NULL && second_str == NULL)
	  {
	    /* both values are null, return equal */
	    return 0;
	  }

	if (first_str == NULL || second_str == NULL)
	  {
	    /* only one is null, return different */
	    return 1;
	  }

	return intl_mbs_casecmp (first_str, second_str);
      }

    case PRM_BIGINT:
      return (PRM_GET_BIGINT (first_value) != PRM_GET_BIGINT (second_value));

    case PRM_INTEGER_LIST:
      {
	int i;
	int *first_int_list = PRM_GET_INTEGER_LIST (first_value);
	int *second_int_list = PRM_GET_INTEGER_LIST (second_value);

	if (first_int_list == NULL && second_int_list == NULL)
	  {
	    /* both values are null, return equal */
	    return 0;
	  }

	if (second_int_list == NULL || second_int_list == NULL)
	  {
	    /* only one value is null, return different */
	    return 1;
	  }

	if (first_int_list[0] != second_int_list[0])
	  {
	    /* different size for integer lists, return different */
	    return 1;
	  }

	for (i = 1; i <= second_int_list[0]; i++)
	  {
	    if (first_int_list[i] != second_int_list[i])
	      {
		/* found a different integer, return different */
		return 0;
	      }
	  }

	/* all integers are equal, return equal */
	return 1;
      }

    default:
      assert (0);
      break;
    }

  return 0;
}

/*
 * sysprm_set_sysprm_value_from_parameter () - set the value of sysprm_value
 *					       from a system parameter.
 *
 * return	  : void.
 * prm_value (in) : sysprm_value.
 * prm (in)	  : system parameter.
 */
static void
sysprm_set_sysprm_value_from_parameter (SYSPRM_VALUE * prm_value, SYSPRM_PARAM * prm)
{
  size_t size;

  switch (prm->datatype)
    {
    case PRM_INTEGER:
    case PRM_KEYWORD:
      prm_value->i = PRM_GET_INT (prm->value);
      break;
    case PRM_FLOAT:
      prm_value->f = PRM_GET_FLOAT (prm->value);
      break;
    case PRM_BOOLEAN:
      prm_value->b = PRM_GET_BOOL (prm->value);
      break;
    case PRM_BIGINT:
      prm_value->bi = PRM_GET_BIGINT (prm->value);
      break;
    case PRM_STRING:
      if (PRM_GET_STRING (prm->value) != NULL)
	{
	  prm_value->str = strdup (PRM_GET_STRING (prm->value));
	  if (prm_value->str == NULL)
	    {
	      er_set (ER_ERROR_SEVERITY, ARG_FILE_LINE, ER_OUT_OF_VIRTUAL_MEMORY, 1,
		      (size_t) (strlen (PRM_GET_STRING (prm->value)) + 1));
	    }
	}
      else
	{
	  prm_value->str = NULL;
	}
      break;
    case PRM_INTEGER_LIST:
      {
	int *integer_list = PRM_GET_INTEGER_LIST (prm->value);
	if (integer_list != NULL)
	  {
	    size = (integer_list[0] + 1) * sizeof (int);
	    prm_value->integer_list = (int *) malloc (size);
	    if (prm_value->integer_list == NULL)
	      {
		er_set (ER_ERROR_SEVERITY, ARG_FILE_LINE, ER_OUT_OF_VIRTUAL_MEMORY, 1, size);
	      }
	    else
	      {
		memcpy (prm_value->integer_list, integer_list, size);
	      }
	  }
	else
	  {
	    prm_value->integer_list = NULL;
	  }
	break;
      }
    case PRM_NO_TYPE:
      break;
    default:
      assert_release (0);
      break;
    }
}

#if defined (CS_MODE)
/*
 * sysprm_update_client_session_parameters () - update the session parameters
 *						stored on client from array of
 *						session parameters
 *
 * return		   : void
 * session_parameters (in) : array of session parameters
 */
void
sysprm_update_client_session_parameters (SESSION_PARAM * session_parameters)
{
  int i;

  if (session_parameters == NULL)
    {
      /* nothing to do */
      return;
    }

  for (i = 0; i < NUM_SESSION_PRM; i++)
    {
      /* update value */
      sysprm_set_value (GET_PRM (session_parameters[i].prm_id), session_parameters[i].value, true, true);
    }
}
#endif /* CS_MODE */

/*
 * sysprm_print_assign_values () - print list of sysprm_assign_values.
 *
 * return	   : size of printed string.
 * prm_values (in) : list of values that need printing.
 * buffer (in)	   : print destination.
 * length (in)	   : maximum allowed size for printed string.
 */
int
sysprm_print_assign_values (SYSPRM_ASSIGN_VALUE * prm_values, char *buffer, int length)
{
  int n = 0;

  if (length == 0)
    {
      /* don't print anything */
      return 0;
    }

  for (; prm_values != NULL; prm_values = prm_values->next)
    {
      n += sysprm_print_sysprm_value (prm_values->prm_id, prm_values->value, buffer + n, length - n, PRM_PRINT_NAME);
      if (prm_values->next)
	{
	  n += snprintf (buffer + n, length - n, "; ");
	}
    }
  return n;
}

#if !defined (SERVER_MODE)
/*
 * sysprm_print_parameters_for_qry_string () - print parameters for query
 *					       string
 *
 * return : Printed string of system parameters. Only parameters marked with
 *	    both PRM_FOR_QRY_STRING and PRM_DIFFERENT flags are printed.
 */
char *
sysprm_print_parameters_for_qry_string (void)
{
  int i, n, len = LINE_MAX;
  char buf[LINE_MAX];
  char *ptr = NULL, *q = NULL;
  int size;

  memset (buf, 0, LINE_MAX);
  ptr = buf;

  for (i = 0; i < NUM_PRM; i++)
    {
      if (PRM_PRINT_QRY_STRING (i))
	{
	  n = prm_print (GET_PRM (i), ptr, len, PRM_PRINT_ID, PRM_PRINT_CURR_VAL);
	  ptr += n;
	  len -= n;

	  n = snprintf (ptr, len, ";");
	  ptr += n;
	  len -= n;
	}
    }

  /* verify the length of the printed parameters does not exceed LINE_MAX */
  assert (len > 0);

  size = (LINE_MAX - len) * sizeof (char);
  if (size == 0)
    {
      return NULL;
    }

  q = (char *) malloc (size + 1);
  if (q == NULL)
    {
      er_set (ER_ERROR_SEVERITY, ARG_FILE_LINE, ER_OUT_OF_VIRTUAL_MEMORY, 1, size + 1);
      return NULL;
    }

  memcpy (q, buf, size + 1);

  return q;
}

/*
 * sysprm_print_parameters_for_ha_repl () - print parameters for HA
 *					    replication
 *
 * return : Printed string of system parameters which should be reproduced
 *	    in HA log applier context before HA replication
 */
char *
sysprm_print_parameters_for_ha_repl (void)
{
  int i, n, len = LINE_MAX;
  char buf[LINE_MAX];
  char *ptr = NULL, *q = NULL;
  size_t size;

  memset (buf, 0, LINE_MAX);
  ptr = buf;

  for (i = 0; i < NUM_PRM; i++)
    {
      unsigned int flag = GET_PRM_STATIC_FLAG (i);

      if (!PRM_IS_FOR_HA_CONTEXT (flag))
	{
	  continue;
	}

      if (i == PRM_ID_INTL_COLLATION || i == PRM_ID_INTL_DATE_LANG || i == PRM_ID_INTL_NUMBER_LANG)
	{
	  char *val = prm_get_string_value (i);

	  if (val == NULL)
	    {
	      continue;
	    }

	  if (i == PRM_ID_INTL_COLLATION
	      && strcasecmp (val, lang_get_collation_name (LANG_GET_BINARY_COLLATION (LANG_SYS_CODESET))) == 0)
	    {
	      continue;
	    }

	  if ((i == PRM_ID_INTL_DATE_LANG || i == PRM_ID_INTL_NUMBER_LANG)
	      && strcasecmp (val, lang_get_Lang_name ()) == 0)
	    {
	      continue;
	    }
	}
      else if (!PRM_IS_DIFFERENT (*(GET_PRM_DYNAMIC_FLAG (i))))
	{
	  continue;
	}

      n = prm_print (GET_PRM (i), ptr, len, PRM_PRINT_NAME, PRM_PRINT_CURR_VAL);
      ptr += n;
      len -= n;

      n = snprintf (ptr, len, ";");
      ptr += n;
      len -= n;
    }

  /* verify the length of the printed parameters does not exceed LINE_MAX */
  assert (len > 0);

  size = (LINE_MAX - len) * sizeof (char);
  if (size == 0)
    {
      return NULL;
    }

  q = (char *) malloc (size + 1);
  if (q == NULL)
    {
      er_set (ER_ERROR_SEVERITY, ARG_FILE_LINE, ER_OUT_OF_VIRTUAL_MEMORY, 1, size + 1);
      return NULL;
    }

  memcpy (q, buf, size + 1);

  return q;
}

/*
 * sysprm_init_intl_param () -
 *
 * return:
 */
int
sysprm_init_intl_param (void)
{
  SYSPRM_PARAM *prm_date_lang;
  SYSPRM_PARAM *prm_number_lang;
  SYSPRM_PARAM *prm_intl_collation;
  SYSPRM_PARAM *prm_timezone;
  int error = NO_ERROR;

  prm_date_lang = prm_find (PRM_NAME_INTL_DATE_LANG, NULL);
  prm_number_lang = prm_find (PRM_NAME_INTL_NUMBER_LANG, NULL);
  prm_intl_collation = prm_find (PRM_NAME_INTL_COLLATION, NULL);
  prm_timezone = prm_find (PRM_NAME_TIMEZONE, NULL);

  /* intl system parameters are session based and depend on system language; The language is read from DB (and client
   * from server), after the system parameters module was initialized and default values read from configuration file.
   * This function avoids to override any value already read from config. If no values are set from config, then this
   * function sets the values according to the default language. On client (CAS), we set the client copy of the value, 
   * and also the cached session parameter value (which is the default starting value, when the existing CAS serves
   * another session) is intialized. */

  if (prm_date_lang != NULL && !PRM_IS_SET (*prm_date_lang->dynamic_flag))
    {
      prm_set (prm_date_lang, lang_get_Lang_name (), true);
#if defined (CS_MODE)
      sysprm_update_cached_session_param_val (PRM_ID_INTL_DATE_LANG);
#endif
    }

  if (prm_number_lang != NULL && !PRM_IS_SET (*prm_number_lang->dynamic_flag))
    {
      prm_set (prm_number_lang, lang_get_Lang_name (), true);
#if defined (CS_MODE)
      sysprm_update_cached_session_param_val (PRM_ID_INTL_NUMBER_LANG);
#endif
    }

  if (prm_intl_collation != NULL && !PRM_IS_SET (*prm_intl_collation->dynamic_flag))
    {
      prm_set (prm_intl_collation, lang_get_collation_name (LANG_GET_BINARY_COLLATION (LANG_SYS_CODESET)), true);
#if defined (CS_MODE)
      sysprm_update_cached_session_param_val (PRM_ID_INTL_COLLATION);
#endif
    }

  if (prm_timezone != NULL && !PRM_IS_SET (*prm_timezone->dynamic_flag))
    {
      prm_set (prm_timezone, prm_get_string_value (PRM_ID_SERVER_TIMEZONE), true);
#if defined (CS_MODE)
      sysprm_update_cached_session_param_val (PRM_ID_TIMEZONE);
#endif
    }

  return error;
}
#endif /* !SERVER_MODE */

/*
 * sysprm_set_error () - sets an error for system parameter errors
 *
 * return    : error code
 * rc (in)   : SYSPRM_ERR error
 * data (in) : data to be printed with error
 */
int
sysprm_set_error (SYSPRM_ERR rc, const char *data)
{
  int error;

  /* first check if error was already set */
  error = er_errid ();
  if (error != NO_ERROR)
    {
      /* already set */
      return error;
    }

  if (rc != PRM_ERR_NO_ERROR)
    {
      switch (rc)
	{
	case PRM_ERR_UNKNOWN_PARAM:
	case PRM_ERR_BAD_VALUE:
	case PRM_ERR_BAD_STRING:
	case PRM_ERR_BAD_RANGE:
	  if (data)
	    {
	      error = ER_PRM_BAD_VALUE;
	      er_set (ER_ERROR_SEVERITY, ARG_FILE_LINE, error, 1, data);
	    }
	  else
	    {
	      error = ER_PRM_BAD_VALUE_NO_DATA;
	      er_set (ER_ERROR_SEVERITY, ARG_FILE_LINE, error, 0);
	    }
	  break;
	case PRM_ERR_CANNOT_CHANGE:
	case PRM_ERR_NOT_FOR_CLIENT:
	case PRM_ERR_NOT_FOR_SERVER:
	  if (data)
	    {
	      error = ER_PRM_CANNOT_CHANGE;
	      er_set (ER_ERROR_SEVERITY, ARG_FILE_LINE, error, 1, data);
	    }
	  else
	    {
	      error = ER_PRM_CANNOT_CHANGE_NO_DATA;
	      er_set (ER_ERROR_SEVERITY, ARG_FILE_LINE, error, 0);
	    }
	  break;
	case PRM_ERR_NOT_SOLE_TRAN:
	  error = ER_NOT_SOLE_TRAN;
	  er_set (ER_ERROR_SEVERITY, ARG_FILE_LINE, error, 0);
	  break;
	case PRM_ERR_COMM_ERR:
	  error = ER_NET_SERVER_COMM_ERROR;
	  er_set (ER_ERROR_SEVERITY, ARG_FILE_LINE, error, 1, "db_set_system_parameters");
	  break;
	case PRM_ERR_NO_MEM_FOR_PRM:
	default:
	  error = ER_GENERIC_ERROR;
	  er_set (ER_ERROR_SEVERITY, ARG_FILE_LINE, error, 0);
	  break;
	}
    }

  return error;
}

/*
 * sysprm_get_session_parameters_count () - get the count of session
 *					    parameters
 * return : count
 */
int
sysprm_get_session_parameters_count (void)
{
  return NUM_SESSION_PRM;
}

#if defined (CS_MODE)
/*
 * sysprm_update_cached_session_param_val () - updates value of a cached
 *		 session parameter
 * prm_id (in) : cached session system paramater id to update
 *
 *  Note : cached session parameters (global cached_session_parameters) are
 *	   default value copies of the system parameters which can be changed
 *	   in a session context; this should be used only during init process
 *	   to alter the default initial value of system parameter for session.
 */
static void
sysprm_update_cached_session_param_val (const PARAM_ID prm_id)
{
  SESSION_PARAM *cached_session_prm;
  SYSPRM_PARAM *sys_prm;
  int i;

  assert (NUM_SESSION_PRM > 0);

  sys_prm = GET_PRM (prm_id);

  for (i = 0; i < NUM_SESSION_PRM; i++)
    {
      cached_session_prm = &cached_session_parameters[i];
      if (cached_session_prm->prm_id != prm_id)
	{
	  continue;
	}

      cached_session_prm->flag = *sys_prm->dynamic_flag;
      sysprm_set_sysprm_value_from_parameter (&cached_session_prm->value, sys_prm);
      sysprm_update_session_prm_flag_allocated (cached_session_prm);
      break;
    }
}
#endif /* CS_MODE */<|MERGE_RESOLUTION|>--- conflicted
+++ resolved
@@ -616,12 +616,10 @@
 
 #define PRM_NAME_FORCE_RESTART_TO_SKIP_RECOVERY "force_restart_to_skip_recovery"
 
-<<<<<<< HEAD
+#define PRM_NAME_EXTENDED_STATISTICS_ACTIVATION "extended_statistics_activation"
+
 #define PRM_NAME_DISK_LOGGING "disk_logging_debug"
 #define PRM_NAME_FILE_LOGGING "file_logging_debug"
-=======
-#define PRM_NAME_EXTENDED_STATISTICS_ACTIVATION "extended_statistics_activation"
->>>>>>> 059aba13
 
 #define PRM_VALUE_DEFAULT "DEFAULT"
 
@@ -2029,7 +2027,12 @@
 static bool prm_force_restart_to_skip_recovery_default = false;
 static unsigned int prm_force_restart_to_skip_recovery_flag = 0;
 
-<<<<<<< HEAD
+int PRM_EXTENDED_STATISTICS = 15;
+static int prm_extended_statistics_default = 15;
+static int prm_extended_statistics_lower = 0;
+static int prm_extended_statistics_upper = 15;
+static unsigned int prm_extended_statistics_flag = 0;
+
 bool PRM_DISK_LOGGING = false;
 static bool prm_disk_logging_default = false;
 static unsigned int prm_disk_logging_flag = 0;
@@ -2037,14 +2040,6 @@
 bool PRM_FILE_LOGGING = false;
 static bool prm_file_logging_default = false;
 static unsigned int prm_file_logging_flag = 0;
-=======
-static unsigned int prm_extended_statistics_flag = 0;
-static int prm_extended_statistics_default = 15;
-int PRM_EXTENDED_STATISTICS = 15;
-static int prm_extended_statistics_upper = 15;
-static int prm_extended_statistics_lower = 0;
-
->>>>>>> 059aba13
 
 typedef int (*DUP_PRM_FUNC) (void *, SYSPRM_DATATYPE, void *, SYSPRM_DATATYPE);
 
@@ -4931,28 +4926,6 @@
    (char *) NULL,
    (DUP_PRM_FUNC) NULL,
    (DUP_PRM_FUNC) NULL},
-<<<<<<< HEAD
-  {PRM_NAME_DISK_LOGGING,
-   (PRM_FOR_SERVER | PRM_HIDDEN),
-   PRM_BOOLEAN,
-   (void *) &prm_disk_logging_flag,
-   (void *) &prm_disk_logging_default,
-   (void *) &PRM_DISK_LOGGING,
-   (void *) NULL, (void *) NULL,
-   (char *) NULL,
-   (DUP_PRM_FUNC) NULL,
-   (DUP_PRM_FUNC) NULL},
-  {PRM_NAME_FILE_LOGGING,
-   (PRM_FOR_SERVER | PRM_HIDDEN),
-   PRM_BOOLEAN,
-   (void *) &prm_file_logging_flag,
-   (void *) &prm_file_logging_default,
-   (void *) &PRM_FILE_LOGGING,
-   (void *) NULL, (void *) NULL,
-   (char *) NULL,
-   (DUP_PRM_FUNC) NULL,
-   (DUP_PRM_FUNC) NULL},
-=======
   {PRM_NAME_EXTENDED_STATISTICS_ACTIVATION,
    (PRM_FOR_SERVER | PRM_FOR_CLIENT),
    PRM_INTEGER,
@@ -4963,8 +4936,27 @@
    (void *) &prm_extended_statistics_lower,
    (char *) NULL,
    (DUP_PRM_FUNC) NULL,
-   (DUP_PRM_FUNC) NULL}
->>>>>>> 059aba13
+   (DUP_PRM_FUNC) NULL},
+  {PRM_NAME_DISK_LOGGING,
+   (PRM_FOR_SERVER | PRM_HIDDEN),
+   PRM_BOOLEAN,
+   (void *) &prm_disk_logging_flag,
+   (void *) &prm_disk_logging_default,
+   (void *) &PRM_DISK_LOGGING,
+   (void *) NULL, (void *) NULL,
+   (char *) NULL,
+   (DUP_PRM_FUNC) NULL,
+   (DUP_PRM_FUNC) NULL},
+  {PRM_NAME_FILE_LOGGING,
+   (PRM_FOR_SERVER | PRM_HIDDEN),
+   PRM_BOOLEAN,
+   (void *) &prm_file_logging_flag,
+   (void *) &prm_file_logging_default,
+   (void *) &PRM_FILE_LOGGING,
+   (void *) NULL, (void *) NULL,
+   (char *) NULL,
+   (DUP_PRM_FUNC) NULL,
+   (DUP_PRM_FUNC) NULL},
 };
 
 #define NUM_PRM ((int)(sizeof(prm_Def)/sizeof(prm_Def[0])))
