--- conflicted
+++ resolved
@@ -696,12 +696,9 @@
 #define PRM_NAME_PAGE_SERVER_HOSTS "page_server_hosts"
 #define PRM_NAME_SERVER_TYPE "server_type"
 
-<<<<<<< HEAD
 #define PRM_NAME_ER_LOG_PRIOR_TRANSFER "er_log_prior_transfer"
-=======
 #define PRM_NAME_ER_LOG_COMM_REQUEST "er_log_comm_request"
 #define PRM_NAME_ER_LOG_COMM_CHANNEL "er_log_comm_channel"
->>>>>>> 8a199066
 
 #define PRM_VALUE_DEFAULT "DEFAULT"
 #define PRM_VALUE_MAX "MAX"
@@ -2365,11 +2362,10 @@
 static int prm_server_type_upper = SERVER_TYPE_PAGE;
 static unsigned int prm_server_type_flag = 0;
 
-<<<<<<< HEAD
 bool PRM_ER_LOG_PRIOR_TRANSFER = false;
 static bool prm_er_log_prior_transfer_default = false;
 static unsigned int prm_er_log_prior_transfer_flag = 0;
-=======
+
 bool PRM_ER_LOG_COMM_REQUEST = false;
 static bool prm_er_log_comm_request_default = false;
 static unsigned int prm_er_log_comm_request_flag = 0;
@@ -2377,7 +2373,6 @@
 bool PRM_ER_LOG_COMM_CHANNEL = false;
 static bool prm_er_log_comm_channel_default = false;
 static unsigned int prm_er_log_comm_channel_flag = 0;
->>>>>>> 8a199066
 
 typedef int (*DUP_PRM_FUNC) (void *, SYSPRM_DATATYPE, void *, SYSPRM_DATATYPE);
 
@@ -6095,7 +6090,6 @@
    (char *) NULL,
    (DUP_PRM_FUNC) NULL,
    (DUP_PRM_FUNC) NULL},
-<<<<<<< HEAD
   {PRM_ID_ER_LOG_PRIOR_TRANSFER,
    PRM_NAME_ER_LOG_PRIOR_TRANSFER,
    (PRM_FOR_SERVER | PRM_HIDDEN),
@@ -6103,7 +6097,11 @@
    &prm_er_log_prior_transfer_flag,
    (void *) &prm_er_log_prior_transfer_default,
    (void *) &PRM_ER_LOG_PRIOR_TRANSFER,
-=======
+   (void *) NULL,
+   (void *) NULL,
+   (char *) NULL,
+   (DUP_PRM_FUNC) NULL,
+   (DUP_PRM_FUNC) NULL},
   {PRM_ID_ER_LOG_COMM_REQUEST,
    PRM_NAME_ER_LOG_COMM_REQUEST,
    (PRM_FOR_SERVER | PRM_HIDDEN),
@@ -6123,7 +6121,6 @@
    &prm_er_log_comm_channel_flag,
    (void *) &prm_er_log_comm_channel_default,
    (void *) &PRM_ER_LOG_COMM_CHANNEL,
->>>>>>> 8a199066
    (void *) NULL,
    (void *) NULL,
    (char *) NULL,
