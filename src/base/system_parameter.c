--- conflicted
+++ resolved
@@ -5837,11 +5837,7 @@
    (void *) NULL, (void *) NULL,
    (char *) NULL,
    (DUP_PRM_FUNC) NULL,
-<<<<<<< HEAD
-   (DUP_PRM_FUNC) NULL},
-=======
    (DUP_PRM_FUNC) NULL}
->>>>>>> 18ef4e10
 };
 
 #define NUM_PRM ((int)(sizeof(prm_Def)/sizeof(prm_Def[0])))
