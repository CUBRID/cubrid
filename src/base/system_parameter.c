/*
 * Copyright (C) 2008 Search Solution Corporation. All rights reserved by Search Solution.
 *
 *   This program is free software; you can redistribute it and/or modify
 *   it under the terms of the GNU General Public License as published by
 *   the Free Software Foundation; either version 2 of the License, or
 *   (at your option) any later version.
 *
 *  This program is distributed in the hope that it will be useful,
 *  but WITHOUT ANY WARRANTY; without even the implied warranty of
 *  MERCHANTABILITY or FITNESS FOR A PARTICULAR PURPOSE. See the
 *  GNU General Public License for more details.
 *
 *  You should have received a copy of the GNU General Public License
 *  along with this program; if not, write to the Free Software
 *  Foundation, Inc., 51 Franklin Street, Fifth Floor, Boston, MA 02110-1301 USA
 *
 */

/*
 * system_parameter.c - system parameters
 */

#ident "$Id$"

#include "config.h"

#include <stdio.h>
#include <stdlib.h>
#include <limits.h>
#include <float.h>
#include <errno.h>
#include <time.h>
#if defined (WINDOWS)
#include <io.h>
#include <direct.h>
#else
#include <unistd.h>
#endif /* !WINDOWS */
#include <sys/types.h>
#include <sys/stat.h>
#if !defined(WINDOWS)
#include <sys/param.h>
#endif
#include <assert.h>
#include <ctype.h>

#include "porting.h"
#include "chartype.h"
#include "misc_string.h"
#include "error_manager.h"
#include "storage_common.h"
#include "system_parameter.h"
#include "util_func.h"
#include "log_comm.h"
#include "memory_alloc.h"
#include "environment_variable.h"
#include "intl_support.h"
#include "message_catalog.h"
#include "language_support.h"
#include "connection_defs.h"
#if defined (SERVER_MODE) || defined (SA_MODE)
#include "server_support.h"
#include "boot_sr.h"
#include "page_buffer.h"
#include "session.h"
#include "vacuum.h"
#include "log_impl.h"
#include "log_manager.h"
#include "xserver_interface.h"
#include "double_write_buffer.h"
#endif /* SERVER_MODE */
#if defined (LINUX)
#include "stack_dump.h"
#endif
#include "ini_parser.h"
#if defined(WINDOWS)
#include "wintcp.h"
#else /* WINDOWS */
#include "tcp.h"
#endif /* WINDOWS */
#include "heartbeat.h"
#include "log_applier.h"
#include "utility.h"
#include "tz_support.h"
#include "perf_monitor.h"

#include "fault_injection.h"

#if defined (SUPPRESS_STRLEN_WARNING)
#define strlen(s1)  ((int) strlen(s1))
#endif /* defined (SUPPRESS_STRLEN_WARNING) */


#define ER_LOG_FILE_DIR	"server"
#if !defined (CS_MODE)
static const char sysprm_error_log_file[] = "cub_server.err";
#else /* CS_MODE */
static const char sysprm_error_log_file[] = "cub_client.err";
#endif /* CS_MODE */
static const char sysprm_conf_file_name[] = "cubrid.conf";
static const char sysprm_ha_conf_file_name[] = "cubrid_ha.conf";

/*
 * System variable names
 */

#define PRM_NAME_ER_LOG_DEBUG "er_log_debug"

#define PRM_NAME_ER_BTREE_DEBUG "er_btree_debug"

#define PRM_NAME_ER_LOG_LEVEL "error_log_level"

#define PRM_NAME_ER_LOG_WARNING "error_log_warning"

#define PRM_NAME_ER_EXIT_ASK "inquire_on_exit"

#define PRM_NAME_ER_LOG_SIZE "error_log_size"

#define PRM_NAME_ER_LOG_FILE "error_log"

#define PRM_NAME_IO_LOCKF_ENABLE "file_lock"

#define PRM_NAME_SR_NBUFFERS "sort_buffer_pages"

#define PRM_NAME_SORT_BUFFER_SIZE "sort_buffer_size"

#define PRM_NAME_PB_NBUFFERS "data_buffer_pages"

#define PRM_NAME_PAGE_BUFFER_SIZE "data_buffer_size"

#define PRM_NAME_PB_BUFFER_FLUSH_RATIO "data_buffer_flush_ratio"

#define PRM_NAME_HF_UNFILL_FACTOR "unfill_factor"

#define PRM_NAME_HF_MAX_BESTSPACE_ENTRIES "max_bestspace_entries"

#define PRM_NAME_BT_UNFILL_FACTOR "index_unfill_factor"

#define PRM_NAME_BT_OID_NBUFFERS "index_scan_oid_buffer_pages"

#define PRM_NAME_BT_OID_BUFFER_SIZE "index_scan_oid_buffer_size"

#define PRM_NAME_BT_INDEX_SCAN_OID_ORDER "index_scan_in_oid_order"

#define PRM_NAME_BOSR_MAXTMP_PAGES "temp_file_max_size_in_pages"

#define PRM_NAME_LK_TIMEOUT_MESSAGE_DUMP_LEVEL "lock_timeout_message_type"

#define PRM_NAME_LK_ESCALATION_AT "lock_escalation"

#define PRM_NAME_LK_ROLLBACK_ON_LOCK_ESCALATION "rollback_on_lock_escalation"

#define PRM_NAME_LK_TIMEOUT_SECS "lock_timeout_in_secs"

#define PRM_NAME_LK_TIMEOUT "lock_timeout"

#define PRM_NAME_LK_RUN_DEADLOCK_INTERVAL "deadlock_detection_interval_in_secs"

#define PRM_NAME_LOG_NBUFFERS "log_buffer_pages"

#define PRM_NAME_LOG_BUFFER_SIZE "log_buffer_size"

#define PRM_NAME_LOG_CHECKPOINT_NPAGES "checkpoint_every_npages"

#define PRM_NAME_LOG_CHECKPOINT_SIZE "checkpoint_every_size"

/* This parameter is stored in units of sec. */
#define PRM_NAME_LOG_CHECKPOINT_INTERVAL_SECS "checkpoint_interval_in_mins"

#define PRM_NAME_LOG_CHECKPOINT_INTERVAL "checkpoint_interval"

#define PRM_NAME_LOG_CHECKPOINT_SLEEP_MSECS "checkpoint_sleep_msecs"

#define PRM_NAME_LOG_BACKGROUND_ARCHIVING "background_archiving"

#define PRM_NAME_LOG_ISOLATION_LEVEL "isolation_level"

#define PRM_NAME_LOG_MEDIA_FAILURE_SUPPORT "media_failure_support"

#define PRM_NAME_LOG_SWEEP_CLEAN "log_file_sweep_clean"

#define PRM_NAME_COMMIT_ON_SHUTDOWN "commit_on_shutdown"

#define PRM_NAME_SHUTDOWN_WAIT_TIME_IN_SECS "shutdown_wait_time_in_secs"

#define PRM_NAME_CSQL_AUTO_COMMIT "csql_auto_commit"

#define PRM_NAME_WS_HASHTABLE_SIZE "initial_workspace_table_size"

#define PRM_NAME_WS_MEMORY_REPORT "workspace_memory_report"

#define PRM_NAME_GC_ENABLE "garbage_collection"

#define PRM_NAME_TCP_PORT_ID "cubrid_port_id"

#define PRM_NAME_TCP_CONNECTION_TIMEOUT "connection_timeout"

#define PRM_NAME_OPTIMIZATION_LEVEL "optimization_level"

#define PRM_NAME_QO_DUMP "qo_dump"

#define PRM_NAME_CSS_MAX_CLIENTS "max_clients"

#define PRM_NAME_THREAD_STACKSIZE "thread_stacksize"

#define PRM_NAME_CFG_DB_HOSTS "db_hosts"

#define PRM_NAME_RESET_TR_PARSER "reset_tr_parser_interval"

#define PRM_NAME_IO_BACKUP_NBUFFERS "backup_buffer_pages"

#define PRM_NAME_IO_BACKUP_MAX_VOLUME_SIZE "backup_volume_max_size_bytes"

#define PRM_NAME_IO_BACKUP_SLEEP_MSECS "backup_sleep_msecs"

#define PRM_NAME_MAX_PAGES_IN_TEMP_FILE_CACHE "max_pages_in_temp_file_cache"

#define PRM_NAME_MAX_ENTRIES_IN_TEMP_FILE_CACHE "max_entries_in_temp_file_cache"

#define PRM_NAME_PTHREAD_SCOPE_PROCESS "pthread_scope_process"

#define PRM_NAME_TEMP_MEM_BUFFER_PAGES "temp_file_memory_size_in_pages"

#define PRM_NAME_INDEX_SCAN_KEY_BUFFER_PAGES "index_scan_key_buffer_pages"

#define PRM_NAME_INDEX_SCAN_KEY_BUFFER_SIZE "index_scan_key_buffer_size"

#define PRM_NAME_DONT_REUSE_HEAP_FILE "dont_reuse_heap_file"

#define PRM_NAME_INSERT_MODE "insert_execution_mode"

#define PRM_NAME_LK_MAX_SCANID_BIT "max_index_scan_count"

#define PRM_NAME_HOSTVAR_LATE_BINDING "hostvar_late_binding"

#define PRM_NAME_ENABLE_HISTO "communication_histogram"

#define PRM_NAME_MUTEX_BUSY_WAITING_CNT "mutex_busy_waiting_cnt"

#define PRM_NAME_PB_NUM_LRU_CHAINS "num_LRU_chains"

#define PRM_NAME_PAGE_BG_FLUSH_INTERVAL_MSECS "page_flush_interval_in_msecs"

#define PRM_NAME_PAGE_BG_FLUSH_INTERVAL "page_flush_interval"

#define PRM_NAME_ADAPTIVE_FLUSH_CONTROL "adaptive_flush_control"

#define PRM_NAME_MAX_FLUSH_PAGES_PER_SECOND "max_flush_pages_per_second"

#define PRM_NAME_MAX_FLUSH_SIZE_PER_SECOND "max_flush_size_per_second"

#define PRM_NAME_PB_SYNC_ON_NFLUSH "sync_on_nflush"

#define PRM_NAME_PB_SYNC_ON_FLUSH_SIZE "sync_on_flush_size"

#define PRM_NAME_PB_DEBUG_PAGE_VALIDATION_LEVEL "page_validation_level"

#define PRM_NAME_ORACLE_STYLE_OUTERJOIN "oracle_style_outerjoin"

#define PRM_NAME_COMPAT_MODE "compat_mode"

#define PRM_NAME_ANSI_QUOTES "ansi_quotes"

#define PRM_NAME_DEFAULT_WEEK_FORMAT "default_week_format"

#define PRM_NAME_TEST_MODE "test_mode"

#define PRM_NAME_ONLY_FULL_GROUP_BY "only_full_group_by"

#define PRM_NAME_PIPES_AS_CONCAT "pipes_as_concat"

#define PRM_NAME_MYSQL_TRIGGER_CORRELATION_NAMES "mysql_trigger_correlation_names"

#define PRM_NAME_REQUIRE_LIKE_ESCAPE_CHARACTER "require_like_escape_character"

#define PRM_NAME_NO_BACKSLASH_ESCAPES "no_backslash_escapes"

#define PRM_NAME_GROUP_CONCAT_MAX_LEN "group_concat_max_len"

#define PRM_NAME_STRING_MAX_SIZE_BYTES "string_max_size_bytes"

#define PRM_NAME_ADD_COLUMN_UPDATE_HARD_DEFAULT "add_column_update_hard_default"

#define PRM_NAME_RETURN_NULL_ON_FUNCTION_ERRORS "return_null_on_function_errors"

#define PRM_NAME_PLUS_AS_CONCAT "plus_as_concat"

#define PRM_NAME_ALTER_TABLE_CHANGE_TYPE_STRICT "alter_table_change_type_strict"

#define PRM_NAME_COMPACTDB_PAGE_RECLAIM_ONLY "compactdb_page_reclaim_only"

#define PRM_NAME_LIKE_TERM_SELECTIVITY "like_term_selectivity"

#define PRM_NAME_MAX_OUTER_CARD_OF_IDXJOIN "max_outer_card_of_idxjoin"

#define PRM_NAME_ORACLE_STYLE_EMPTY_STRING "oracle_style_empty_string"

#define PRM_NAME_SUPPRESS_FSYNC "suppress_fsync"

#define PRM_NAME_CALL_STACK_DUMP_ON_ERROR "call_stack_dump_on_error"

#define PRM_NAME_CALL_STACK_DUMP_ACTIVATION "call_stack_dump_activation_list"

#define PRM_NAME_CALL_STACK_DUMP_DEACTIVATION "call_stack_dump_deactivation_list"

#define PRM_NAME_COMPAT_NUMERIC_DIVISION_SCALE "compat_numeric_division_scale"

#define PRM_NAME_DBFILES_PROTECT "dbfiles_protect"

#define PRM_NAME_AUTO_RESTART_SERVER "auto_restart_server"

#define PRM_NAME_XASL_CACHE_MAX_ENTRIES "max_plan_cache_entries"
#define PRM_NAME_XASL_CACHE_MAX_CLONES "max_plan_cache_clones"
#define PRM_NAME_XASL_CACHE_TIMEOUT "plan_cache_timeout"
#define PRM_NAME_XASL_CACHE_LOGGING "plan_cache_logging"

#define PRM_NAME_FILTER_PRED_MAX_CACHE_ENTRIES "max_filter_pred_cache_entries"
#define PRM_NAME_FILTER_PRED_MAX_CACHE_CLONES "max_filter_pred_cache_clones"

#define PRM_NAME_LIST_QUERY_CACHE_MODE "query_cache_mode"

#define PRM_NAME_LIST_MAX_QUERY_CACHE_ENTRIES "max_query_cache_entries"

#define PRM_NAME_LIST_MAX_QUERY_CACHE_PAGES "query_cache_size_in_pages"

#define PRM_NAME_USE_ORDERBY_SORT_LIMIT  "use_orderby_sort_limit"

#define PRM_NAME_REPLICATION_MODE "replication"

#define PRM_NAME_HA_MODE "ha_mode"

#define PRM_NAME_HA_MODE_FOR_SA_UTILS_ONLY "ha_mode_for_sa_utils_only"

#define PRM_NAME_HA_SERVER_STATE "ha_server_state"

#define PRM_NAME_HA_LOG_APPLIER_STATE "ha_log_applier_state"

#define PRM_NAME_HA_NODE_LIST "ha_node_list"

#define PRM_NAME_HA_REPLICA_LIST "ha_replica_list"

#define PRM_NAME_HA_DB_LIST "ha_db_list"

#define PRM_NAME_HA_COPY_LOG_BASE "ha_copy_log_base"

#define PRM_NAME_HA_COPY_SYNC_MODE "ha_copy_sync_mode"

#define PRM_NAME_HA_APPLY_MAX_MEM_SIZE "ha_apply_max_mem_size"

#define PRM_NAME_HA_PORT_ID "ha_port_id"

#define PRM_NAME_HA_INIT_TIMER_IN_MSECS "ha_init_timer_in_msec"

#define PRM_NAME_HA_HEARTBEAT_INTERVAL_IN_MSECS "ha_heartbeat_interval_in_msecs"

#define PRM_NAME_HA_CALC_SCORE_INTERVAL_IN_MSECS "ha_calc_score_interval_in_msecs"

#define PRM_NAME_HA_FAILOVER_WAIT_TIME_IN_MSECS "ha_failover_wait_time_in_msecs"

#define PRM_NAME_HA_PROCESS_START_CONFIRM_INTERVAL_IN_MSECS "ha_process_start_confirm_interval_in_msecs"

#define PRM_NAME_HA_PROCESS_DEREG_CONFIRM_INTERVAL_IN_MSECS "ha_process_dereg_confirm_interval_in_msecs"

#define PRM_NAME_HA_MAX_PROCESS_START_CONFIRM "ha_max_process_start_confirm"

#define PRM_NAME_HA_MAX_PROCESS_DEREG_CONFIRM "ha_max_process_dereg_confirm"

#define PRM_NAME_HA_UNACCEPTABLE_PROC_RESTART_TIMEDIFF "ha_unacceptable_proc_restart_timediff"

#define PRM_NAME_HA_CHANGEMODE_INTERVAL_IN_MSEC "ha_changemode_interval_in_msecs"

#define PRM_NAME_HA_MAX_HEARTBEAT_GAP "ha_max_heartbeat_gap"

#define PRM_NAME_HA_PING_HOSTS "ha_ping_hosts"

#define PRM_NAME_HA_APPLYLOGDB_RETRY_ERROR_LIST "ha_applylogdb_retry_error_list"

#define PRM_NAME_HA_APPLYLOGDB_IGNORE_ERROR_LIST "ha_applylogdb_ignore_error_list"

#define PRM_NAME_HA_APPLYLOGDB_LOG_WAIT_TIME_IN_SECS "ha_applylogdb_log_wait_time_in_secs"

#define PRM_NAME_HA_SQL_LOGGING "ha_enable_sql_logging"

#define PRM_NAME_HA_SQL_LOG_MAX_SIZE_IN_MB "ha_sql_log_max_size_in_mbytes"

#define PRM_NAME_HA_COPY_LOG_MAX_ARCHIVES "ha_copy_log_max_archives"

#define PRM_NAME_HA_COPY_LOG_TIMEOUT "ha_copy_log_timeout"

#define PRM_NAME_HA_REPLICA_DELAY "ha_replica_delay"

#define PRM_NAME_HA_REPLICA_TIME_BOUND "ha_replica_time_bound"

#define PRM_NAME_HA_DELAY_LIMIT "ha_delay_limit"

#define PRM_NAME_HA_DELAY_LIMIT_DELTA "ha_delay_limit_delta"

#define PRM_NAME_HA_APPLYLOGDB_MAX_COMMIT_INTERVAL_IN_MSECS "ha_applylogdb_max_commit_interval_in_msecs"

#define PRM_NAME_HA_APPLYLOGDB_MAX_COMMIT_INTERVAL "ha_applylogdb_max_commit_interval"

#define PRM_NAME_HA_CHECK_DISK_FAILURE_INTERVAL_IN_SECS "ha_check_disk_failure_interval"

#define PRM_NAME_JAVA_STORED_PROCEDURE "java_stored_procedure"

#define PRM_NAME_COMPAT_PRIMARY_KEY "compat_primary_key"

#define PRM_NAME_INTL_MBS_SUPPORT "intl_mbs_support"

#define PRM_NAME_LOG_HEADER_FLUSH_INTERVAL "log_header_flush_interval_in_secs"

#define PRM_NAME_LOG_ASYNC_COMMIT "async_commit"

#define PRM_NAME_LOG_GROUP_COMMIT_INTERVAL_MSECS "group_commit_interval_in_msecs"

#define PRM_NAME_LOG_BG_FLUSH_INTERVAL_MSECS "log_flush_interval_in_msecs"

#define PRM_NAME_LOG_BG_FLUSH_NUM_PAGES "log_flush_every_npages"

#define PRM_NAME_LOG_COMPRESS "log_compress"

#define PRM_NAME_BLOCK_NOWHERE_STATEMENT "block_nowhere_statement"

#define PRM_NAME_BLOCK_DDL_STATEMENT "block_ddl_statement"

#define PRM_NAME_SINGLE_BYTE_COMPARE "single_byte_compare"

#define PRM_NAME_CSQL_HISTORY_NUM "csql_history_num"

#define PRM_NAME_LOG_TRACE_DEBUG "log_trace_debug"

#define PRM_NAME_DL_FORK "dl_fork"

#define PRM_NAME_ER_PRODUCTION_MODE "error_log_production_mode"

#define PRM_NAME_ER_STOP_ON_ERROR "stop_on_error"

#define PRM_NAME_TCP_RCVBUF_SIZE "tcp_rcvbuf_size"

#define PRM_NAME_TCP_SNDBUF_SIZE "tcp_sndbuf_size"

#define PRM_NAME_TCP_NODELAY "tcp_nodelay"

#define PRM_NAME_TCP_KEEPALIVE "tcp_keepalive"

#define PRM_NAME_CSQL_SINGLE_LINE_MODE "csql_single_line_mode"

#define PRM_NAME_XASL_DEBUG_DUMP "xasl_debug_dump"

#define PRM_NAME_LOG_MAX_ARCHIVES "log_max_archives"

#define PRM_NAME_FORCE_REMOVE_LOG_ARCHIVES "force_remove_log_archives"

#define PRM_NAME_REMOVE_LOG_ARCHIVES_INTERVAL "remove_log_archive_interval_in_secs"

#define PRM_NAME_LOG_NO_LOGGING "no_logging"

#define PRM_NAME_UNLOADDB_IGNORE_ERROR "unload_ignore_error"

#define PRM_NAME_UNLOADDB_LOCK_TIMEOUT "unload_lock_timeout"

#define PRM_NAME_LOADDB_FLUSH_INTERVAL "load_flush_interval"

#define PRM_NAME_IO_TEMP_VOLUME_PATH "temp_volume_path"

#define PRM_NAME_IO_VOLUME_EXT_PATH "volume_extension_path"

#define PRM_NAME_UNIQUE_ERROR_KEY_VALUE "print_key_value_on_unique_error"

#define PRM_NAME_USE_SYSTEM_MALLOC "use_system_malloc"

#define PRM_NAME_EVENT_HANDLER "event_handler"

#define PRM_NAME_EVENT_ACTIVATION "event_activation_list"

#define PRM_NAME_READ_ONLY_MODE "read_only"

#define PRM_NAME_MNT_WAITING_THREAD "monitor_waiting_thread"

#define PRM_NAME_MNT_STATS_THRESHOLD "monitor_stats_threshold"

#define PRM_NAME_SERVICE_SERVICE_LIST "service::service"

#define PRM_NAME_SERVICE_SERVER_LIST "service::server"

#define PRM_NAME_SESSION_STATE_TIMEOUT "session_state_timeout"

#define PRM_NAME_MULTI_RANGE_OPT_LIMIT "multi_range_optimization_limit"

#define PRM_NAME_ACCESS_IP_CONTROL "access_ip_control"

#define PRM_NAME_ACCESS_IP_CONTROL_FILE "access_ip_control_file"

#define PRM_NAME_DB_VOLUME_SIZE "db_volume_size"

#define PRM_NAME_LOG_VOLUME_SIZE "log_volume_size"

#define PRM_NAME_INTL_NUMBER_LANG "intl_number_lang"

#define PRM_NAME_INTL_DATE_LANG "intl_date_lang"

#define PRM_NAME_UNICODE_INPUT_NORMALIZATION "unicode_input_normalization"

#define PRM_NAME_UNICODE_OUTPUT_NORMALIZATION "unicode_output_normalization"

#define PRM_NAME_INTL_CHECK_INPUT_STRING "intl_check_input_string"

#define PRM_NAME_CHECK_PEER_ALIVE "check_peer_alive"

#define PRM_NAME_SQL_TRACE_EXECUTION_PLAN "sql_trace_execution_plan"

#define PRM_NAME_SQL_TRACE_SLOW_MSECS "sql_trace_slow_msecs"

#define PRM_NAME_SQL_TRACE_SLOW "sql_trace_slow"

#define PRM_NAME_LOG_TRACE_FLUSH_TIME "log_trace_flush_time"

#define PRM_NAME_INTL_COLLATION "intl_collation"

#define PRM_NAME_GENERIC_VOL_PREALLOC_SIZE "generic_vol_prealloc_size"

#define PRM_NAME_SORT_LIMIT_MAX_COUNT "sort_limit_max_count"

#define PRM_NAME_SQL_TRACE_IOREADS "sql_trace_ioread_pages"

/* For query profile. Internal use only. */
#define PRM_NAME_QUERY_TRACE "query_trace"
#define PRM_NAME_QUERY_TRACE_FORMAT "query_trace_format"

#define PRM_NAME_MAX_RECURSION_SQL_DEPTH "max_recursion_sql_depth"

#define PRM_NAME_UPDATE_USE_ATTRIBUTE_REFERENCES "update_use_attribute_references"

#define PRM_NAME_PB_AOUT_RATIO "data_aout_ratio"

#define PRM_NAME_MAX_AGG_HASH_SIZE "max_agg_hash_size"
#define PRM_NAME_AGG_HASH_RESPECT_ORDER "agg_hash_respect_order"

#define PRM_NAME_USE_BTREE_FENCE_KEY "use_btree_fence_key"

#define PRM_NAME_OPTIMIZER_ENABLE_MERGE_JOIN "optimizer_enable_merge_join"
#define PRM_NAME_OPTIMIZER_RESERVE_01 "optimizer_reserve_01"
#define PRM_NAME_OPTIMIZER_RESERVE_02 "optimizer_reserve_02"
#define PRM_NAME_OPTIMIZER_RESERVE_03 "optimizer_reserve_03"
#define PRM_NAME_OPTIMIZER_RESERVE_04 "optimizer_reserve_04"
#define PRM_NAME_OPTIMIZER_RESERVE_05 "optimizer_reserve_05"
#define PRM_NAME_OPTIMIZER_RESERVE_06 "optimizer_reserve_06"
#define PRM_NAME_OPTIMIZER_RESERVE_07 "optimizer_reserve_07"
#define PRM_NAME_OPTIMIZER_RESERVE_08 "optimizer_reserve_08"
#define PRM_NAME_OPTIMIZER_RESERVE_09 "optimizer_reserve_09"
#define PRM_NAME_OPTIMIZER_RESERVE_10 "optimizer_reserve_10"
#define PRM_NAME_OPTIMIZER_RESERVE_11 "optimizer_reserve_11"
#define PRM_NAME_OPTIMIZER_RESERVE_12 "optimizer_reserve_12"
#define PRM_NAME_OPTIMIZER_RESERVE_13 "optimizer_reserve_13"
#define PRM_NAME_OPTIMIZER_RESERVE_14 "optimizer_reserve_14"
#define PRM_NAME_OPTIMIZER_RESERVE_15 "optimizer_reserve_15"
#define PRM_NAME_OPTIMIZER_RESERVE_16 "optimizer_reserve_16"
#define PRM_NAME_OPTIMIZER_RESERVE_17 "optimizer_reserve_17"
#define PRM_NAME_OPTIMIZER_RESERVE_18 "optimizer_reserve_18"
#define PRM_NAME_OPTIMIZER_RESERVE_19 "optimizer_reserve_19"
#define PRM_NAME_OPTIMIZER_RESERVE_20 "optimizer_reserve_20"

#define PRM_NAME_HA_REPL_ENABLE_SERVER_SIDE_UPDATE "ha_repl_enable_server_side_update"
#define PRM_NAME_PB_LRU_HOT_RATIO "lru_hot_ratio"
#define PRM_NAME_PB_LRU_BUFFER_RATIO "lru_buffer_ratio"

#define PRM_NAME_VACUUM_MASTER_WAKEUP_INTERVAL "vacuum_master_interval_in_msecs"

#define PRM_NAME_VACUUM_LOG_BLOCK_PAGES "vacuum_log_block_pages"
#define PRM_NAME_VACUUM_WORKER_COUNT "vacuum_worker_count"

#define PRM_NAME_DISABLE_VACUUM "vacuum_disable"

#define PRM_NAME_SA_MODE_AUTO_VACUUM "sa_mode_auto_vacuum"

#define PRM_NAME_ER_LOG_VACUUM "er_log_vacuum"

#define PRM_NAME_LOG_BTREE_OPS "log_btree_operations"

#define PRM_NAME_OBJECT_PRINT_FORMAT_OID "print_object_as_oid"

#define PRM_NAME_TIMEZONE "timezone"
#define PRM_NAME_SERVER_TIMEZONE "server_timezone"
#define PRM_NAME_TZ_LEAP_SECOND_SUPPORT "tz_leap_second_support"

#define PRM_NAME_OPTIMIZER_ENABLE_AGGREGATE_OPTIMIZATION "optimizer_enable_aggregate_optimization"

#define PRM_NAME_VACUUM_PREFETCH_LOG_NBUFFERS "vacuum_prefetch_log_pages"
#define PRM_NAME_VACUUM_PREFETCH_LOG_BUFFER_SIZE "vacuum_prefetch_log_buffer_size"
#define PRM_NAME_VACUUM_PREFETCH_LOG_MODE "vacuum_prefetch_log_mode"

#define PRM_NAME_PB_NEIGHBOR_FLUSH_NONDIRTY "data_buffer_neighbor_flush_nondirty"
#define PRM_NAME_PB_NEIGHBOR_FLUSH_PAGES "data_buffer_neighbor_flush_pages"

#define PRM_NAME_FAULT_INJECTION_IDS "fault_injection_ids"
#define PRM_NAME_FAULT_INJECTION_TEST "fault_injection_test"
#define PRM_NAME_FAULT_INJECTION_ACTION_PREFER_ABORT_TO_EXIT "fault_injection_action_prefer_abort_to_exit"

#define PRM_NAME_HA_REPL_FILTER_TYPE "ha_repl_filter_type"
#define PRM_NAME_HA_REPL_FILTER_FILE "ha_repl_filter_file"

#define PRM_NAME_COMPENSATE_DEBUG "compensate_debug"
#define PRM_NAME_POSTPONE_DEBUG "postpone_debug"

#define PRM_NAME_CLIENT_CLASS_CACHE_DEBUG "client_class_cache_debug"

#define PRM_NAME_EXAMINE_CLIENT_CACHED_LOCKS "examine_client_cached_locks"

#define PRM_NAME_PB_SEQUENTIAL_VICTIM_FLUSH "data_buffer_sequential_victim_flush"

#define PRM_NAME_LOG_UNIQUE_STATS "log_unique_stats"

#define PRM_NAME_LOGPB_LOGGING_DEBUG "logpb_logging_debug"

#define PRM_NAME_FORCE_RESTART_TO_SKIP_RECOVERY "force_restart_to_skip_recovery"

#define PRM_NAME_ENABLE_STRING_COMPRESSION "enable_string_compression"

#define PRM_NAME_XASL_CACHE_TIME_THRESHOLD_IN_MINUTES "xasl_cache_time_threshold_in_minutes"

#define PRM_NAME_EXTENDED_STATISTICS_ACTIVATION "extended_statistics_activation"

#define PRM_NAME_DISK_LOGGING "disk_logging_debug"
#define PRM_NAME_FILE_LOGGING "file_logging_debug"

#define PRM_NAME_PB_NUM_PRIVATE_CHAINS "num_private_chains"
#define PRM_NAME_PB_MONITOR_LOCKS "pgbuf_monitor_locks"
#define PRM_NAME_PB_MAX_DEPTH_OF_SEARCHING_FOR_VICTIMS_IN_LRU_LIST "max_depth_of_searching_for_victims_in_lru_list"

#define PRM_NAME_CTE_MAX_RECURSIONS "cte_max_recursions"
#define PRM_NAME_DWB_SIZE "double_write_buffer_size"
#define PRM_NAME_DWB_BLOCKS "double_write_buffer_blocks"
#define PRM_NAME_ENABLE_DWB_FLUSH_THREAD "double_write_buffer_enable_flush_thread"
#define PRM_NAME_ENABLE_LOG_PAGE_CHECKSUM "enable_log_page_checksum"
#define PRM_NAME_DWB_CHECKSUM_THREADS "double_write_buffer_checksum_threads"
#define PRM_NAME_DWB_ENABLE_LOG "double_write_buffer_enable_log"

#define PRM_NAME_JSON_LOG_ALLOCATIONS "json_log_allocations"

#define PRM_NAME_CONNECTION_LOGGING "connection_logging"

#define PRM_NAME_THREAD_LOGGING_FLAG "thread_logging_flag"

#define PRM_VALUE_DEFAULT "DEFAULT"
#define PRM_VALUE_MAX "MAX"
#define PRM_VALUE_MIN "MIN"

/*
 * Note about ERROR_LIST and INTEGER_LIST type
 * ERROR_LIST type is an array of bool type with the size of -(ER_LAST_ERROR)
 * INTEGER_LIST type is an array of int type where the first element is
 * the size of the array. The max size of INTEGER_LIST is 255.
 */

/*
 * Bit masks for flag representing status words
 */

/*
 * Static flags
 */
#define PRM_EMPTY_FLAG	    0x00000000	/* empty flag */
#define PRM_USER_CHANGE     0x00000001	/* user can change, not implemented */
#define PRM_FOR_CLIENT      0x00000002	/* is for client parameter */
#define PRM_FOR_SERVER      0x00000004	/* is for server parameter */
#define PRM_HIDDEN          0x00000008	/* is hidden */
#define PRM_RELOADABLE      0x00000010	/* is reloadable */
#define PRM_COMPOUND        0x00000020	/* sets the value of several others */
#define PRM_TEST_CHANGE     0x00000040	/* can only be changed in the test mode */
#define PRM_FOR_HA          0x00000080	/* is for heartbeat */
#define PRM_FOR_SESSION	    0x00000100	/* is a session parameter - all client or client/server parameters that can be
					 * changed on-line */
#define PRM_FORCE_SERVER    0x00000200	/* client should get value from server */
#define PRM_FOR_QRY_STRING  0x00000400	/* if a parameter can affect the plan generation it should be included in the
					 * query string */
#define PRM_CLIENT_SESSION  0x00000800	/* mark those client/server session parameters that should not affect the
					 * server */
#define PRM_SIZE_UNIT       0x00001000	/* has size unit interface */
#define PRM_TIME_UNIT       0x00002000	/* has time unit interface */
#define PRM_DIFFER_UNIT     0x00004000	/* parameter unit need to be changed */
#define PRM_FOR_HA_CONTEXT  0x00008000	/* should be replicated into HA log applier */

#define PRM_GET_SERVER      0x00010000	/* return the value of server parameter from client/server parameter. Note that 
					 * this flag only can be set if the parameter has PRM_FOR_CLIENT,
					 * PRM_FOR_SERVER, and PRM_USER_CHANGE flags. */

#define PRM_DEPRECATED      0x40000000	/* is deprecated */
#define PRM_OBSOLETED       0x80000000	/* is obsoleted */

/*
 * Dynamic flags
 */
#define PRM_SET             0x00000001	/* has been set */
#define PRM_ALLOCATED       0x00000002	/* storage has been malloc'd */
#define PRM_DEFAULT_USED    0x00000004	/* Default value has been used */
#define PRM_DIFFERENT	    0x00000008	/* mark those parameters that have values different than their default.
					 * currently used by parameters that should be printed to query string */

/*
 * Macros to get data type
 */
#define PRM_IS_STRING(x)          ((x)->datatype == PRM_STRING)
#define PRM_IS_INTEGER(x)         ((x)->datatype == PRM_INTEGER)
#define PRM_IS_FLOAT(x)           ((x)->datatype == PRM_FLOAT)
#define PRM_IS_BOOLEAN(x)         ((x)->datatype == PRM_BOOLEAN)
#define PRM_IS_KEYWORD(x)         ((x)->datatype == PRM_KEYWORD)
#define PRM_IS_INTEGER_LIST(x)    ((x)->datatype == PRM_INTEGER_LIST)
#define PRM_IS_BIGINT(x)          ((x)->datatype == PRM_BIGINT)

/*
 * Macros to access bit fields
 */

#define PRM_USER_CAN_CHANGE(x)    (x & PRM_USER_CHANGE)
#define PRM_IS_FOR_CLIENT(x)      (x & PRM_FOR_CLIENT)
#define PRM_IS_FOR_SERVER(x)      (x & PRM_FOR_SERVER)
#define PRM_IS_HIDDEN(x)          (x & PRM_HIDDEN)
#define PRM_IS_RELOADABLE(x)      (x & PRM_RELOADABLE)
#define PRM_IS_COMPOUND(x)        (x & PRM_COMPOUND)
#define PRM_TEST_CHANGE_ONLY(x)   (x & PRM_TEST_CHANGE)
#define PRM_IS_FOR_HA(x)          (x & PRM_FOR_HA)
#define PRM_IS_FOR_SESSION(x)	  (x & PRM_FOR_SESSION)
#define PRM_GET_FROM_SERVER(x)	  (x & PRM_FORCE_SERVER)
#define PRM_IS_FOR_QRY_STRING(x)  (x & PRM_FOR_QRY_STRING)
#define PRM_CLIENT_SESSION_ONLY(x) (x & PRM_CLIENT_SESSION)
#define PRM_HAS_SIZE_UNIT(x)      (x & PRM_SIZE_UNIT)
#define PRM_HAS_TIME_UNIT(x)      (x & PRM_TIME_UNIT)
#define PRM_DIFFERENT_UNIT(x)     (x & PRM_DIFFER_UNIT)
#define PRM_IS_FOR_HA_CONTEXT(x)  (x & PRM_FOR_HA_CONTEXT)
#define PRM_IS_GET_SERVER(x)      (x & PRM_GET_SERVER)
#define PRM_IS_DEPRECATED(x)      (x & PRM_DEPRECATED)
#define PRM_IS_OBSOLETED(x)       (x & PRM_OBSOLETED)

#define PRM_IS_SET(x)             (x & PRM_SET)
#define PRM_IS_ALLOCATED(x)       (x & PRM_ALLOCATED)
#define PRM_DEFAULT_VAL_USED(x)   (x & PRM_DEFAULT_USED)
#define PRM_IS_DIFFERENT(x)	  (x & PRM_DIFFERENT)

/*
 * Macros to manipulate bit fields
 */

#define PRM_CLEAR_BIT(this, here)  (here &= ~this)
#define PRM_SET_BIT(this, here)    (here |= this)

/*
 * Macros to get values
 */

#define PRM_GET_INT(x)      (*((int *) (x)))
#define PRM_GET_FLOAT(x)    (*((float *) (x)))
#define PRM_GET_STRING(x)   (*((char **) (x)))
#define PRM_GET_BOOL(x)     (*((bool *) (x)))
#define PRM_GET_INTEGER_LIST(x) (*((int **) (x)))
#define PRM_GET_BIGINT(x)     (*((UINT64 *) (x)))

/*
 * Macros to call functions
 */

#define PRM_ADJUST_FOR_SET_BIGINT_TO_INTEGER(prm,out_val,in_val,err) \
  do \
    { \
      assert ((prm) != NULL && (out_val) != NULL && (in_val) != NULL); \
      assert (sizeof (*(out_val)) == sizeof (int)); \
      assert (sizeof (*(in_val)) == sizeof (UINT64)); \
      *(err) = (SYSPRM_ERR) (*((prm)->set_dup)) ((void *) (out_val), PRM_INTEGER, (void *) (in_val), PRM_BIGINT); \
    } \
  while (0)

#define PRM_ADJUST_FOR_SET_BIGINT_TO_FLOAT(prm,out_val,in_val,err) \
  do \
    { \
      assert ((prm) != NULL && (out_val) != NULL && (in_val) != NULL); \
      assert (sizeof (*(out_val)) == sizeof (float)); \
      assert (sizeof (*(in_val)) == sizeof (UINT64)); \
      *(err) = (SYSPRM_ERR) (*((prm)->set_dup)) ((void *) (out_val), PRM_FLOAT, (void *) (in_val), PRM_BIGINT); \
    } \
  while (0)

#define PRM_ADJUST_FOR_SET_INTEGER_TO_INTEGER(prm,out_val,in_val,err) \
  do \
    { \
      assert ((prm) != NULL && (out_val) != NULL && (in_val) != NULL); \
      assert (sizeof (*(out_val)) == sizeof (int)); \
      assert (sizeof (*(in_val)) == sizeof (int)); \
      *(err) = (SYSPRM_ERR) (*((prm)->set_dup)) ((void *) (out_val), PRM_INTEGER, (void *) (in_val), PRM_INTEGER);\
    } \
  while (0)

#define PRM_ADJUST_FOR_SET_FLOAT_TO_FLOAT(prm,out_val,in_val,err) \
  do \
    { \
      assert ((prm) != NULL && (out_val) != NULL && (in_val) != NULL); \
      assert (sizeof (*(out_val)) == sizeof (float)); \
      assert (sizeof (*(in_val)) == sizeof (float)); \
      *(err) = (SYSPRM_ERR) (*((prm)->set_dup)) ((void *) (out_val), PRM_FLOAT, (void *) (in_val), PRM_FLOAT); \
    } \
  while (0)

#define PRM_ADJUST_FOR_SET_BIGINT_TO_BIGINT(prm,out_val,in_val,err) \
  do \
    { \
      assert ((prm) != NULL && (out_val) != NULL && (in_val) != NULL); \
      assert (sizeof (*(out_val)) == sizeof (UINT64)); \
      assert (sizeof (*(in_val)) == sizeof (UINT64)); \
      *(err) = (*((prm)->set_dup)) ((void *) (out_val), PRM_BIGINT, (void *) (in_val), PRM_BIGINT); \
    } \
  while (0)

#define PRM_ADJUST_FOR_GET_INTEGER_TO_BIGINT(prm,out_val,in_val,err) \
  do \
    { \
      assert ((prm) != NULL && (out_val) != NULL && (in_val) != NULL); \
      assert (sizeof (*(out_val)) == sizeof (UINT64)); \
      assert (sizeof (*(in_val)) == sizeof (int)); \
      *(err) = (SYSPRM_ERR) (*((prm)->get_dup)) ((void *) (out_val), PRM_BIGINT, (void *) (in_val), PRM_INTEGER); \
    } \
  while (0)

#define PRM_ADJUST_FOR_GET_FLOAT_TO_BIGINT(prm,out_val,in_val,err) \
  do \
    { \
      assert ((prm) != NULL && (out_val) != NULL && (in_val) != NULL); \
      assert (sizeof (*(out_val)) == sizeof (UINT64)); \
      assert (sizeof (*(in_val)) == sizeof (float)); \
      *(err) = (SYSPRM_ERR) (*((prm)->get_dup)) ((void *) (out_val), PRM_BIGINT, (void *) (in_val), PRM_FLOAT); \
    } \
  while (0)

#define PRM_ADJUST_FOR_GET_INTEGER_TO_INTEGER(prm,out_val,in_val,err) \
  do \
    { \
      assert ((prm) != NULL && (out_val) != NULL && (in_val) != NULL);\
      assert (sizeof (*(out_val)) == sizeof (int)); \
      assert (sizeof (*(in_val)) == sizeof (int)); \
      *(err) = (SYSPRM_ERR) (*((prm)->get_dup)) ((void *) (out_val), PRM_INTEGER, (void *) (in_val), PRM_INTEGER); \
    } \
  while (0)

#define PRM_ADJUST_FOR_GET_FLOAT_TO_FLOAT(prm,out_val,in_val,err) \
  do \
    { \
      assert ((prm) != NULL && (out_val) != NULL && (in_val) != NULL); \
      assert (sizeof (*(out_val)) == sizeof (float)); \
      assert (sizeof (*(in_val)) == sizeof (float)); \
      *(err) = (SYSPRM_ERR) (*((prm)->get_dup)) ((void *) (out_val), PRM_FLOAT, (void *) (in_val), PRM_FLOAT); \
    } \
  while (0)

#define PRM_ADJUST_FOR_GET_BIGINT_TO_BIGINT(prm,out_val,in_val,err) \
  do \
    { \
      assert ((prm) != NULL && (out_val) != NULL && (in_val) != NULL); \
      assert (sizeof (*(out_val)) == sizeof (UINT64));\
      assert (sizeof (*(in_val)) == sizeof (UINT64)); \
      *(err) = (SYSPRM_ERR) (*((prm)->get_dup)) ((void *) (out_val), PRM_BIGINT, (void *) (in_val), PRM_BIGINT); \
    } \
  while (0)
/*
 * Other macros
 */
#define PRM_DEFAULT_BUFFER_SIZE 256

/* initial error and integer lists */
static int int_list_initial[1] = { 0 };

/*
 * Global variables of parameters' value
 * Default values for the parameters
 * Upper and lower bounds for the parameters
 */
bool PRM_ER_LOG_DEBUG = false;
#if !defined(NDEBUG)
static bool prm_er_log_debug_default = true;
#else /* !NDEBUG */
static bool prm_er_log_debug_default = false;
#endif /* !NDEBUG */
static unsigned int prm_er_log_debug_flag = 0;

int PRM_ER_BTREE_DEBUG = 0;
static int prm_er_btree_debug_default = 0;
static unsigned int prm_er_btree_debug_flag = 0;

int PRM_ER_LOG_LEVEL = ER_NOTIFICATION_SEVERITY;
static int prm_er_log_level_default = ER_NOTIFICATION_SEVERITY;
static int prm_er_log_level_lower = ER_FATAL_ERROR_SEVERITY;
static int prm_er_log_level_upper = ER_NOTIFICATION_SEVERITY;
static unsigned int prm_er_log_level_flag = 0;

bool PRM_ER_LOG_WARNING = false;
static bool prm_er_log_warning_default = false;
static unsigned int prm_er_log_warning_flag = 0;

int PRM_ER_EXIT_ASK = ER_EXIT_DEFAULT;
static int prm_er_exit_ask_default = ER_EXIT_DEFAULT;
static unsigned int prm_er_exit_ask_flag = 0;

int PRM_ER_LOG_SIZE = (512 * 1024 * 1024);
static int prm_er_log_size_default = (512 * 1024 * 1024);	/* 512M */
static int prm_er_log_size_lower = (100 * 80);
static unsigned int prm_er_log_size_flag = 0;

const char *PRM_ER_LOG_FILE = sysprm_error_log_file;
static const char *prm_er_log_file_default = sysprm_error_log_file;
static unsigned int prm_er_log_file_flag = 0;

bool PRM_ACCESS_IP_CONTROL = false;
static bool prm_access_ip_control_default = false;
static unsigned int prm_access_ip_control_flag = 0;

const char *PRM_ACCESS_IP_CONTROL_FILE = "";
static const char *prm_access_ip_control_file_default = "";
static unsigned int prm_access_ip_control_file_flag = 0;

bool PRM_IO_LOCKF_ENABLE = false;
static bool prm_io_lockf_enable_default = true;
static unsigned int prm_io_lockf_enable_flag = 0;

int PRM_SR_NBUFFERS = 128;
static int prm_sr_nbuffers_default = 128;
static int prm_sr_nbuffers_lower = 1;
static unsigned int prm_sr_nbuffers_flag = 0;

int PRM_PB_NBUFFERS = 32768;
static int prm_pb_nbuffers_default = 32768;
static int prm_pb_nbuffers_lower = 1024;
static unsigned int prm_pb_nbuffers_flag = 0;

float PRM_PB_BUFFER_FLUSH_RATIO = 0.01f;
static float prm_pb_buffer_flush_ratio_default = 0.01f;
static float prm_pb_buffer_flush_ratio_lower = 0.01f;
static float prm_pb_buffer_flush_ratio_upper = 0.95f;
static unsigned int prm_pb_buffer_flush_ratio_flag = 0;

float PRM_HF_UNFILL_FACTOR = 0.10f;
static float prm_hf_unfill_factor_default = 0.10f;
static float prm_hf_unfill_factor_lower = 0.0f;
static float prm_hf_unfill_factor_upper = 0.3f;
static unsigned int prm_hf_unfill_factor_flag = 0;

int PRM_HF_MAX_BESTSPACE_ENTRIES = 1000000;
static int prm_hf_max_bestspace_entries_default = 1000000;	/* 110 M */
static unsigned int prm_hf_max_bestspace_entries_flag = 0;

float PRM_BT_UNFILL_FACTOR = 0.05f;
static float prm_bt_unfill_factor_default = 0.05f;
static float prm_bt_unfill_factor_lower = 0.0f;
static float prm_bt_unfill_factor_upper = 0.5f;
static unsigned int prm_bt_unfill_factor_flag = 0;

float PRM_BT_OID_NBUFFERS = 4.0f;
static float prm_bt_oid_nbuffers_default = 4.0f;
static float prm_bt_oid_nbuffers_lower = 0.049999f;
static float prm_bt_oid_nbuffers_upper = 16.0f;
static unsigned int prm_bt_oid_nbuffers_flag = 0;

bool PRM_BT_INDEX_SCAN_OID_ORDER = false;
static bool prm_bt_index_scan_oid_order_default = false;
static unsigned int prm_bt_index_scan_oid_order_flag = 0;

int PRM_BOSR_MAXTMP_PAGES = INT_MIN;
static int prm_bosr_maxtmp_pages = -1;	/* Infinite */
static unsigned int prm_bosr_maxtmp_flag = 0;

int PRM_LK_TIMEOUT_MESSAGE_DUMP_LEVEL = 0;
static unsigned int prm_lk_timeout_message_dump_level_flag = 0;

int PRM_LK_ESCALATION_AT = 100000;
static int prm_lk_escalation_at_default = 100000;
static int prm_lk_escalation_at_lower = 5;
static unsigned int prm_lk_escalation_at_flag = 0;

bool PRM_LK_ROLLBACK_ON_LOCK_ESCALATION = false;
static bool prm_lk_rollback_on_lock_escalation_default = false;
static unsigned int prm_lk_rollback_on_lock_escalation_flag = 0;

int PRM_LK_TIMEOUT_SECS = -1;
static int prm_lk_timeout_secs_default = -1;	/* Infinite */
static int prm_lk_timeout_secs_lower = -1;
static unsigned int prm_lk_timeout_secs_flag = 0;

float PRM_LK_RUN_DEADLOCK_INTERVAL = 1.0f;
static float prm_lk_run_deadlock_interval_default = 1.0f;
static float prm_lk_run_deadlock_interval_lower = 0.1f;
static unsigned int prm_lk_run_deadlock_interval_flag = 0;

#if !defined (SERVER_MODE) && !defined (SA_MODE)
#define LOGPB_BUFFER_NPAGES_LOWER 128
#endif /* !defined (SERVER_MODE) && !defined (SA_MODE) */
int PRM_LOG_NBUFFERS = LOGPB_BUFFER_NPAGES_LOWER;
static int prm_log_nbuffers_default = 16 * ONE_K;	/* 16k pages => 64M / 128M / 256M based on log page size */
static int prm_log_nbuffers_lower = LOGPB_BUFFER_NPAGES_LOWER;
static unsigned int prm_log_nbuffers_flag = 0;

int PRM_LOG_CHECKPOINT_NPAGES = 100000;
static int prm_log_checkpoint_npages_default = 100000;
static int prm_log_checkpoint_npages_lower = 10;
static unsigned int prm_log_checkpoint_npages_flag = 0;

int PRM_LOG_CHECKPOINT_INTERVAL_SECS = 360;
static int prm_log_checkpoint_interval_secs_default = 360;
static int prm_log_checkpoint_interval_secs_lower = 60;
static unsigned int prm_log_checkpoint_interval_secs_flag = 0;

int PRM_LOG_CHECKPOINT_SLEEP_MSECS = 1;
static int prm_log_checkpoint_sleep_msecs_default = 1;
static int prm_log_checkpoint_sleep_msecs_lower = 0;
static unsigned int prm_log_checkpoint_sleep_msecs_flag = 0;

bool PRM_LOG_BACKGROUND_ARCHIVING = true;
static bool prm_log_background_archiving_default = true;
static unsigned int prm_log_background_archiving_flag = 0;

int PRM_LOG_ISOLATION_LEVEL = TRAN_READ_COMMITTED;
static int prm_log_isolation_level_default = TRAN_READ_COMMITTED;
static int prm_log_isolation_level_lower = TRAN_READ_COMMITTED;
static int prm_log_isolation_level_upper = TRAN_SERIALIZABLE;
static unsigned int prm_log_isolation_level_flag = 0;

static unsigned int prm_log_media_failure_support_flag = 0;

bool PRM_COMMIT_ON_SHUTDOWN = false;
static bool prm_commit_on_shutdown_default = false;
static unsigned int prm_commit_on_shutdown_flag = 0;

int PRM_SHUTDOWN_WAIT_TIME_IN_SECS = 600;
static int prm_shutdown_wait_time_in_secs_default = 600;
static int prm_shutdown_wait_time_in_secs_lower = 60;
static unsigned int prm_shutdown_wait_time_in_secs_flag = 0;

bool PRM_CSQL_AUTO_COMMIT = true;
static bool prm_csql_auto_commit_default = true;
static unsigned int prm_csql_auto_commit_flag = 0;

bool PRM_LOG_SWEEP_CLEAN = true;
static bool prm_log_sweep_clean_default = true;
static unsigned int prm_log_sweep_clean_flag = 0;

int PRM_WS_HASHTABLE_SIZE = 4096;
static int prm_ws_hashtable_size_default = 4096;
static int prm_ws_hashtable_size_lower = 1024;
static unsigned int prm_ws_hashtable_size_flag = 0;

bool PRM_WS_MEMORY_REPORT = false;
static bool prm_ws_memory_report_default = false;
static unsigned int prm_ws_memory_report_flag = 0;

bool PRM_GC_ENABLE = false;
static bool prm_gc_enable_default = false;
static unsigned int prm_gc_enable_flag = 0;

int PRM_TCP_PORT_ID = 1523;
static int prm_tcp_port_id_default = 1523;
static unsigned int prm_tcp_port_id_flag = 0;
static int prm_tcp_port_id_upper = USHRT_MAX;
static int prm_tcp_port_id_lower = 1;

int PRM_TCP_CONNECTION_TIMEOUT = 5;
static int prm_tcp_connection_timeout_default = 5;
static int prm_tcp_connection_timeout_lower = -1;
static unsigned int prm_tcp_connection_timeout_flag = 0;

int PRM_OPTIMIZATION_LEVEL = 1;
static int prm_optimization_level_default = 1;
static unsigned int prm_optimization_level_flag = 0;

bool PRM_QO_DUMP = false;
static bool prm_qo_dump_default = false;
static unsigned int prm_qo_dump_flag = 0;

#if !defined (SERVER_MODE) && !defined (SA_MODE)
#define CSS_MAX_CLIENT_COUNT 2000
#endif /* !defined (SERVER_MODE) && !defined (SA_MODE) */
int PRM_CSS_MAX_CLIENTS = 100;
static int prm_css_max_clients_default = 100;
static int prm_css_max_clients_lower = 10;
static int prm_css_max_clients_upper = CSS_MAX_CLIENT_COUNT;
static unsigned int prm_css_max_clients_flag = 0;

UINT64 PRM_THREAD_STACKSIZE = (1024 * 1024);
static UINT64 prm_thread_stacksize_default = (1024 * 1024);
static UINT64 prm_thread_stacksize_lower = 64 * 1024;
static UINT64 prm_thread_stacksize_upper = INT_MAX;
static unsigned int prm_thread_stacksize_flag = 0;

const char *PRM_CFG_DB_HOSTS = "";
static const char *prm_cfg_db_hosts_default = NULL;
static unsigned int prm_cfg_db_hosts_flag = 0;

int PRM_RESET_TR_PARSER = 10;
static int prm_reset_tr_parser_default = 10;
static unsigned int prm_reset_tr_parser_flag = 0;

int PRM_IO_BACKUP_NBUFFERS = 256;
static int prm_io_backup_nbuffers_default = 256;
static int prm_io_backup_nbuffers_lower = 256;
static unsigned int prm_io_backup_nbuffers_flag = 0;

UINT64 PRM_IO_BACKUP_MAX_VOLUME_SIZE = 0;
static UINT64 prm_io_backup_max_volume_size_default = 0;
static UINT64 prm_io_backup_max_volume_size_lower = 1024 * 32;
static UINT64 prm_io_backup_max_volume_size_upper = INT_MAX;
static unsigned int prm_io_backup_max_volume_size_flag = 0;

int PRM_IO_BACKUP_SLEEP_MSECS = 0;
static int prm_io_backup_sleep_msecs_default = 0;
static int prm_io_backup_sleep_msecs_lower = 0;
static unsigned int prm_io_backup_sleep_msecs_flag = 0;

int PRM_MAX_PAGES_IN_TEMP_FILE_CACHE = 1000;
static int prm_max_pages_in_temp_file_cache_default = 1000;	/* pages */
static int prm_max_pages_in_temp_file_cache_lower = 100;
static unsigned int prm_max_pages_in_temp_file_cache_flag = 0;

int PRM_MAX_ENTRIES_IN_TEMP_FILE_CACHE = 512;
static int prm_max_entries_in_temp_file_cache_default = 512;
static int prm_max_entries_in_temp_file_cache_lower = 10;
static unsigned int prm_max_entries_in_temp_file_cache_flag = 0;

bool PRM_PTHREAD_SCOPE_PROCESS = true;
static bool prm_pthread_scope_process_default = true;
static unsigned int prm_pthread_scope_process_flag = 0;

int PRM_TEMP_MEM_BUFFER_PAGES = 4;
static int prm_temp_mem_buffer_pages_default = 4;
static int prm_temp_mem_buffer_pages_lower = 0;
static int prm_temp_mem_buffer_pages_upper = 20;
static unsigned int prm_temp_mem_buffer_pages_flag = 0;

int PRM_INDEX_SCAN_KEY_BUFFER_PAGES = 20;
static int prm_index_scan_key_buffer_pages_default = 20;
static int prm_index_scan_key_buffer_pages_lower = 0;
static unsigned int prm_index_scan_key_buffer_pages_flag = 0;

bool PRM_DONT_REUSE_HEAP_FILE = false;
static bool prm_dont_reuse_heap_file_default = false;
static unsigned int prm_dont_reuse_heap_file_flag = 0;

int PRM_INSERT_MODE = 1 + 2;
static int prm_insert_mode_default = 1 + 2;
static int prm_insert_mode_lower = 0;
static int prm_insert_mode_upper = 31;	/* For backward compatibility */
static unsigned int prm_insert_mode_flag = 0;

int PRM_LK_MAX_SCANID_BIT = 32;
static int prm_lk_max_scanid_bit_default = 32;
static int prm_lk_max_scanid_bit_lower = 32;
static int prm_lk_max_scanid_bit_upper = 128;
static unsigned int prm_lk_max_scanid_bit_flag = 0;

bool PRM_HOSTVAR_LATE_BINDING = false;
static bool prm_hostvar_late_binding_default = false;
static unsigned int prm_hostvar_late_binding_flag = 0;

bool PRM_ENABLE_HISTO = false;
static bool prm_enable_histo_default = false;
static unsigned int prm_enable_histo_flag = 0;

int PRM_MUTEX_BUSY_WAITING_CNT = 0;
static int prm_mutex_busy_waiting_cnt_default = 0;
static unsigned int prm_mutex_busy_waiting_cnt_flag = 0;

int PRM_PB_NUM_LRU_CHAINS = 0;
static int prm_pb_num_LRU_chains_default = 0;	/* system define */
static int prm_pb_num_LRU_chains_lower = 0;
static int prm_pb_num_LRU_chains_upper = 1000;
static unsigned int prm_pb_num_LRU_chains_flag = 0;

int PRM_PAGE_BG_FLUSH_INTERVAL_MSEC = 1000;
static int prm_page_bg_flush_interval_msec_default = 1000;
static int prm_page_bg_flush_interval_msec_lower = -1;
static unsigned int prm_page_bg_flush_interval_msec_flag = 0;

bool PRM_ADAPTIVE_FLUSH_CONTROL = true;
static bool prm_adaptive_flush_control_default = true;
static unsigned int prm_adaptive_flush_control_flag = 0;

int PRM_MAX_FLUSH_PAGES_PER_SECOND = 10000;
static int prm_max_flush_pages_per_second_default = 10000;
static int prm_max_flush_pages_per_second_lower = 1;
static int prm_max_flush_pages_per_second_upper = INT_MAX;
static unsigned int prm_max_flush_pages_per_second_flag = 0;

int PRM_PB_SYNC_ON_NFLUSH = 200;
static int prm_pb_sync_on_nflush_default = 200;
static int prm_pb_sync_on_nflush_lower = 1;
static int prm_pb_sync_on_nflush_upper = INT_MAX;
static unsigned int prm_pb_sync_on_nflush_flag = 0;

#if !defined (SERVER_MODE) && !defined (SA_MODE)
typedef enum
{
  PGBUF_DEBUG_NO_PAGE_VALIDATION,
  PGBUF_DEBUG_PAGE_VALIDATION_FETCH,
  PGBUF_DEBUG_PAGE_VALIDATION_FREE,
  PGBUF_DEBUG_PAGE_VALIDATION_ALL
} PGBUF_DEBUG_PAGE_VALIDATION_LEVEL;
#endif /* !defined (SERVER_MODE) && !defined (SA_MODE) */
int PRM_PB_DEBUG_PAGE_VALIDATION_LEVEL = PGBUF_DEBUG_NO_PAGE_VALIDATION;
#if !defined(NDEBUG)
static int prm_pb_debug_page_validation_level_default = PGBUF_DEBUG_PAGE_VALIDATION_FETCH;
#else /* !NDEBUG */
static int prm_pb_debug_page_validation_level_default = PGBUF_DEBUG_NO_PAGE_VALIDATION;
#endif /* !NDEBUG */
static unsigned int prm_pb_debug_page_validation_level_flag = 0;

bool PRM_ORACLE_STYLE_OUTERJOIN = false;
static bool prm_oracle_style_outerjoin_default = false;
static unsigned int prm_oracle_style_outerjoin_flag = 0;

int PRM_COMPAT_MODE = COMPAT_CUBRID;
static int prm_compat_mode_default = COMPAT_CUBRID;
static int prm_compat_mode_lower = COMPAT_CUBRID;
static int prm_compat_mode_upper = COMPAT_ORACLE;
static unsigned int prm_compat_mode_flag = 0;

bool PRM_ANSI_QUOTES = true;
static bool prm_ansi_quotes_default = true;
static unsigned int prm_ansi_quotes_flag = 0;

int PRM_DEFAULT_WEEK_FORMAT = 0;
static int prm_week_format_default = 0;
static int prm_week_format_lower = 0;
static int prm_week_format_upper = 7;
static unsigned int prm_week_format_flag = 0;

bool PRM_TEST_MODE = false;
static bool prm_test_mode_default = false;
static unsigned int prm_test_mode_flag = 0;

bool PRM_ONLY_FULL_GROUP_BY = false;
static bool prm_only_full_group_by_default = false;
static unsigned int prm_only_full_group_by_flag = 0;

bool PRM_PIPES_AS_CONCAT = true;
static bool prm_pipes_as_concat_default = true;
static unsigned int prm_pipes_as_concat_flag = 0;

bool PRM_MYSQL_TRIGGER_CORRELATION_NAMES = false;
static bool prm_mysql_trigger_correlation_names_default = false;
static unsigned int prm_mysql_trigger_correlation_names_flag = 0;

bool PRM_REQUIRE_LIKE_ESCAPE_CHARACTER = false;
static bool prm_require_like_escape_character_default = false;
static unsigned int prm_require_like_escape_character_flag = 0;

bool PRM_NO_BACKSLASH_ESCAPES = true;
static bool prm_no_backslash_escapes_default = true;
static unsigned int prm_no_backslash_escapes_flag = 0;

UINT64 PRM_GROUP_CONCAT_MAX_LEN = 1024;
static UINT64 prm_group_concat_max_len_default = 1024;
static UINT64 prm_group_concat_max_len_lower = 4;
static UINT64 prm_group_concat_max_len_upper = INT_MAX;
static unsigned int prm_group_concat_max_len_flag = 0;

UINT64 PRM_STRING_MAX_SIZE_BYTES = 1024 * 1024;
static UINT64 prm_string_max_size_bytes_default = 1024 * 1024;
static UINT64 prm_string_max_size_bytes_lower = 64;
static UINT64 prm_string_max_size_bytes_upper = 32 * 1024 * 1024;
static unsigned int prm_string_max_size_bytes_flag = 0;

bool PRM_ADD_COLUMN_UPDATE_HARD_DEFAULT = false;
static bool prm_add_column_update_hard_default_default = false;
static unsigned int prm_add_column_update_hard_default_flag = 0;

bool PRM_RETURN_NULL_ON_FUNCTION_ERRORS = false;
static bool prm_return_null_on_function_errors_default = false;
static unsigned int prm_return_null_on_function_errors_flag = 0;

bool PRM_ALTER_TABLE_CHANGE_TYPE_STRICT = false;
static bool prm_alter_table_change_type_strict_default = false;
static unsigned int prm_alter_table_change_type_strict_flag = 0;

bool PRM_PLUS_AS_CONCAT = true;
static bool prm_plus_as_concat_default = true;
static unsigned int prm_plus_as_concat_flag = 0;

int PRM_COMPACTDB_PAGE_RECLAIM_ONLY = 0;
static int prm_compactdb_page_reclaim_only_default = 0;
static unsigned int prm_compactdb_page_reclaim_only_flag = 0;

float PRM_LIKE_TERM_SELECTIVITY = 0.1f;
static float prm_like_term_selectivity_default = 0.1f;
static float prm_like_term_selectivity_upper = 1.0f;
static float prm_like_term_selectivity_lower = 0.0f;
static unsigned int prm_like_term_selectivity_flag = 0;

int PRM_MAX_OUTER_CARD_OF_IDXJOIN = 0;
static int prm_max_outer_card_of_idxjoin_default = 0;
static int prm_max_outer_card_of_idxjoin_lower = 0;
static unsigned int prm_max_outer_card_of_idxjoin_flag = 0;

bool PRM_ORACLE_STYLE_EMPTY_STRING = false;
static bool prm_oracle_style_empty_string_default = false;
static unsigned int prm_oracle_style_empty_string_flag = 0;

int PRM_SUPPRESS_FSYNC = 0;
static int prm_suppress_fsync_default = 0;
static int prm_suppress_fsync_upper = 100;
static int prm_suppress_fsync_lower = 0;
static unsigned int prm_suppress_fsync_flag = 0;

bool PRM_CALL_STACK_DUMP_ON_ERROR = false;
static bool prm_call_stack_dump_on_error_default = false;
static unsigned int prm_call_stack_dump_on_error_flag = 0;

int *PRM_CALL_STACK_DUMP_ACTIVATION = int_list_initial;
static bool *prm_call_stack_dump_activation_default = NULL;
static unsigned int prm_call_stack_dump_activation_flag = 0;

int *PRM_CALL_STACK_DUMP_DEACTIVATION = int_list_initial;
static bool *prm_call_stack_dump_deactivation_default = NULL;
static unsigned int prm_call_stack_dump_deactivation_flag = 0;

bool PRM_COMPAT_NUMERIC_DIVISION_SCALE = false;
static bool prm_compat_numeric_division_scale_default = false;
static unsigned int prm_compat_numeric_division_scale_flag = 0;

bool PRM_DBFILES_PROTECT = false;
static bool prm_dbfiles_protect_default = false;
static unsigned int prm_dbfiles_protect_flag = 0;

bool PRM_AUTO_RESTART_SERVER = true;
static bool prm_auto_restart_server_default = true;
static unsigned int prm_auto_restart_server_flag = 0;

int PRM_XASL_CACHE_MAX_ENTRIES = 1000;
static int prm_xasl_cache_max_entries_default = 1000;
static unsigned int prm_xasl_cache_max_entries_flag = 0;

int PRM_XASL_CACHE_MAX_CLONES = 1000;
static int prm_xasl_cache_max_clones_default = 1000;
static int prm_xasl_cache_max_clones_lower = 0;
static int prm_xasl_cache_max_clones_upper = 2000;
static unsigned int prm_xasl_cache_max_clones_flag = 0;

int PRM_XASL_CACHE_TIMEOUT = -1;
static int prm_xasl_cache_timeout_default = -1;	/* infinity */
static unsigned int prm_xasl_cache_timeout_flag = 0;

bool PRM_XASL_CACHE_LOGGING = false;
static bool prm_xasl_cache_logging_default = false;
static unsigned int prm_xasl_cache_logging_flag = 0;

int PRM_FILTER_PRED_MAX_CACHE_ENTRIES = 1000;
static int prm_filter_pred_max_cache_entries_default = 1000;
static unsigned int prm_filter_pred_max_cache_entries_flag = 0;

int PRM_FILTER_PRED_MAX_CACHE_CLONES = 10;
static int prm_filter_pred_max_cache_clones_default = 10;
static unsigned int prm_filter_pred_max_cache_clones_flag = 0;

int PRM_LIST_QUERY_CACHE_MODE = 0;
static int prm_list_query_cache_mode_default = 0;	/* disabled */
static int prm_list_query_cache_mode_upper = 2;
static int prm_list_query_cache_mode_lower = 0;
static unsigned int prm_list_query_cache_mode_flag = 0;

int PRM_LIST_MAX_QUERY_CACHE_ENTRIES = -1;
static int prm_list_max_query_cache_entries_default = -1;	/* disabled */
static unsigned int prm_list_max_query_cache_entries_flag = 0;

int PRM_LIST_MAX_QUERY_CACHE_PAGES = -1;
static int prm_list_max_query_cache_pages_default = -1;	/* infinity */
static unsigned int prm_list_max_query_cache_pages_flag = 0;

bool PRM_USE_ORDERBY_SORT_LIMIT = true;
static bool prm_use_orderby_sort_limit_default = true;
static unsigned int prm_use_orderby_sort_limit_flag = 0;

static unsigned int prm_replication_mode_flag = 0;

int PRM_HA_MODE = HA_MODE_OFF;
static int prm_ha_mode_default = HA_MODE_OFF;
static int prm_ha_mode_upper = HA_MODE_REPLICA;
static int prm_ha_mode_lower = HA_MODE_OFF;
int PRM_HA_MODE_FOR_SA_UTILS_ONLY = HA_MODE_OFF;
static unsigned int prm_ha_mode_flag = 0;

int PRM_HA_SERVER_STATE = HA_SERVER_STATE_IDLE;
static int prm_ha_server_state_default = HA_SERVER_STATE_IDLE;
static int prm_ha_server_state_upper = HA_SERVER_STATE_DEAD;
static int prm_ha_server_state_lower = HA_SERVER_STATE_IDLE;
static unsigned int prm_ha_server_state_flag = 0;

int PRM_HA_LOG_APPLIER_STATE = HA_LOG_APPLIER_STATE_UNREGISTERED;
static int prm_ha_log_applier_state_default = HA_LOG_APPLIER_STATE_UNREGISTERED;
static int prm_ha_log_applier_state_upper = HA_LOG_APPLIER_STATE_ERROR;
static int prm_ha_log_applier_state_lower = HA_LOG_APPLIER_STATE_UNREGISTERED;
static unsigned int prm_ha_log_applier_state_flag = 0;

const char *PRM_HA_NODE_LIST = "";
static const char *prm_ha_node_list_default = NULL;
static unsigned int prm_ha_node_list_flag = 0;

const char *PRM_HA_REPLICA_LIST = "";
static const char *prm_ha_replica_list_default = NULL;
static unsigned int prm_ha_replica_list_flag = 0;

const char *PRM_HA_DB_LIST = "";
static const char *prm_ha_db_list_default = NULL;
static unsigned int prm_ha_db_list_flag = 0;

const char *PRM_HA_COPY_LOG_BASE = "";
static const char *prm_ha_copy_log_base_default = NULL;
static unsigned int prm_ha_copy_log_base_flag = 0;

const char *PRM_HA_COPY_SYNC_MODE = "";
static const char *prm_ha_copy_sync_mode_default = NULL;
static unsigned int prm_ha_copy_sync_mode_flag = 0;

int PRM_HA_APPLY_MAX_MEM_SIZE = HB_DEFAULT_APPLY_MAX_MEM_SIZE;
static int prm_ha_apply_max_mem_size_default = HB_DEFAULT_APPLY_MAX_MEM_SIZE;
static unsigned int prm_ha_apply_max_mem_size_flag = 0;

int PRM_HA_PORT_ID = HB_DEFAULT_HA_PORT_ID;
static int prm_ha_port_id_default = HB_DEFAULT_HA_PORT_ID;
static unsigned int prm_ha_port_id_flag = 0;
static int prm_ha_port_id_upper = USHRT_MAX;
static int prm_ha_port_id_lower = 1;

int PRM_HA_INIT_TIMER_IN_MSECS = HB_DEFAULT_INIT_TIMER_IN_MSECS;
static int prm_ha_init_timer_im_msecs_default = HB_DEFAULT_INIT_TIMER_IN_MSECS;
static unsigned int prm_ha_init_timer_im_msecs_flag = 0;

int PRM_HA_HEARTBEAT_INTERVAL_IN_MSECS = HB_DEFAULT_HEARTBEAT_INTERVAL_IN_MSECS;
static int prm_ha_heartbeat_interval_in_msecs_default = HB_DEFAULT_HEARTBEAT_INTERVAL_IN_MSECS;
static unsigned int prm_ha_heartbeat_interval_in_msecs_flag = 0;

int PRM_HA_CALC_SCORE_INTERVAL_IN_MSECS = HB_DEFAULT_CALC_SCORE_INTERVAL_IN_MSECS;
static int prm_ha_calc_score_interval_in_msecs_default = HB_DEFAULT_CALC_SCORE_INTERVAL_IN_MSECS;
static unsigned int prm_ha_calc_score_interval_in_msecs_flag = 0;

int PRM_HA_FAILOVER_WAIT_TIME_IN_MSECS = HB_DEFAULT_FAILOVER_WAIT_TIME_IN_MSECS;
static int prm_ha_failover_wait_time_in_msecs_default = HB_DEFAULT_FAILOVER_WAIT_TIME_IN_MSECS;
static unsigned int prm_ha_failover_wait_time_in_msecs_flag = 0;

int PRM_HA_PROCESS_START_CONFIRM_INTERVAL_IN_MSECS = HB_DEFAULT_START_CONFIRM_INTERVAL_IN_MSECS;
static int prm_ha_process_start_confirm_interval_in_msecs_default = HB_DEFAULT_START_CONFIRM_INTERVAL_IN_MSECS;
static unsigned int prm_ha_process_start_confirm_interval_in_msecs_flag = 0;

int PRM_HA_PROCESS_DEREG_CONFIRM_INTERVAL_IN_MSECS = HB_DEFAULT_DEREG_CONFIRM_INTERVAL_IN_MSECS;
static int prm_ha_process_dereg_confirm_interval_in_msecs_default = HB_DEFAULT_DEREG_CONFIRM_INTERVAL_IN_MSECS;
static unsigned int prm_ha_process_dereg_confirm_interval_in_msecs_flag = 0;

int PRM_HA_MAX_PROCESS_START_CONFIRM = HB_DEFAULT_MAX_PROCESS_START_CONFIRM;
static int prm_ha_max_process_start_confirm_default = HB_DEFAULT_MAX_PROCESS_START_CONFIRM;
static unsigned int prm_ha_max_process_start_confirm_flag = 0;

int PRM_HA_MAX_PROCESS_DEREG_CONFIRM = HB_DEFAULT_MAX_PROCESS_DEREG_CONFIRM;
static int prm_ha_max_process_dereg_confirm_default = HB_DEFAULT_MAX_PROCESS_DEREG_CONFIRM;
static unsigned int prm_ha_max_process_dereg_confirm_flag = 0;

int PRM_HA_UNACCEPTABLE_PROC_RESTART_TIMEDIFF = HB_DEFAULT_UNACCEPTABLE_PROC_RESTART_TIMEDIFF_IN_MSECS;
static int prm_ha_unacceptable_proc_restart_timediff_default = HB_DEFAULT_UNACCEPTABLE_PROC_RESTART_TIMEDIFF_IN_MSECS;
static unsigned int prm_ha_unacceptable_proc_restart_timediff_flag = 0;

int PRM_HA_CHANGEMODE_INTERVAL_IN_MSECS = HB_DEFAULT_CHANGEMODE_INTERVAL_IN_MSECS;
static int prm_ha_changemode_interval_in_msecs_default = HB_DEFAULT_CHANGEMODE_INTERVAL_IN_MSECS;
static unsigned int prm_ha_changemode_interval_in_msecs_flag = 0;

int PRM_HA_MAX_HEARTBEAT_GAP = HB_DEFAULT_MAX_HEARTBEAT_GAP;
static int prm_ha_max_heartbeat_gap_default = HB_DEFAULT_MAX_HEARTBEAT_GAP;
static unsigned int prm_ha_max_heartbeat_gap_flag = 0;

const char *PRM_HA_PING_HOSTS = "";
static const char *prm_ha_ping_hosts_default = NULL;
static unsigned int prm_ha_ping_hosts_flag = 0;

int *PRM_HA_APPLYLOGDB_RETRY_ERROR_LIST = int_list_initial;
static bool *prm_ha_applylogdb_retry_error_list_default = NULL;
static unsigned int prm_ha_applylogdb_retry_error_list_flag = 0;

int *PRM_HA_APPLYLOGDB_IGNORE_ERROR_LIST = int_list_initial;
static bool *prm_ha_applylogdb_ignore_error_list_default = NULL;
static unsigned int prm_ha_applylogdb_ignore_error_list_flag = 0;

int PRM_HA_APPLYLOGDB_LOG_WAIT_TIME_IN_SECS = -1;
static int prm_ha_applylogdb_log_wait_time_in_secs_default = -1;
static int prm_ha_applylogdb_log_wait_time_in_secs_lower = -1;
static unsigned int prm_ha_applylogdb_log_wait_time_in_secs_flag = 0;

bool PRM_HA_SQL_LOGGING = false;
static bool prm_ha_sql_logging_default = false;
static unsigned int prm_ha_sql_logging_flag = 0;

int PRM_HA_SQL_LOG_MAX_SIZE_IN_MB = INT_MIN;
static int prm_ha_sql_log_max_size_in_mb_default = 50;
static int prm_ha_sql_log_max_size_in_mb_upper = 2048;
static int prm_ha_sql_log_max_size_in_mb_lower = 1;
static unsigned int prm_ha_sql_log_max_size_in_mb_flag = 0;

int PRM_HA_COPY_LOG_MAX_ARCHIVES = 1;
static int prm_ha_copy_log_max_archives_default = 1;
static int prm_ha_copy_log_max_archives_upper = INT_MAX;
static int prm_ha_copy_log_max_archives_lower = 0;
static unsigned int prm_ha_copy_log_max_archives_flag = 0;

int PRM_HA_COPY_LOG_TIMEOUT = 5;
static int prm_ha_copy_log_timeout_default = 5;
static int prm_ha_copy_log_timeout_upper = INT_MAX;
static int prm_ha_copy_log_timeout_lower = -1;
static unsigned int prm_ha_copy_log_timeout_flag = 0;

int PRM_HA_REPLICA_DELAY_IN_SECS = 0;
static int prm_ha_replica_delay_in_secs_default = 0;
static int prm_ha_replica_delay_in_secs_upper = INT_MAX;
static int prm_ha_replica_delay_in_secs_lower = 0;
static unsigned int prm_ha_replica_delay_in_secs_flag = 0;

const char *PRM_HA_REPLICA_TIME_BOUND = "";
static const char *prm_ha_replica_time_bound_default = NULL;
static unsigned int prm_ha_replica_time_bound_flag = 0;

int PRM_HA_DELAY_LIMIT_IN_SECS = 0;
static int prm_ha_delay_limit_in_secs_default = 0;
static int prm_ha_delay_limit_in_secs_upper = INT_MAX;
static int prm_ha_delay_limit_in_secs_lower = 0;
static unsigned int prm_ha_delay_limit_in_secs_flag = 0;

int PRM_HA_DELAY_LIMIT_DELTA_IN_SECS = 0;
static int prm_ha_delay_limit_delta_in_secs_default = 0;
static int prm_ha_delay_limit_delta_in_secs_upper = INT_MAX;
static int prm_ha_delay_limit_delta_in_secs_lower = 0;
static unsigned int prm_ha_delay_limit_delta_in_secs_flag = 0;

int PRM_HA_APPLYLOGDB_MAX_COMMIT_INTERVAL_IN_MSECS = 500;
static int prm_ha_applylogdb_max_commit_interval_in_msecs_default = 500;
static int prm_ha_applylogdb_max_commit_interval_in_msecs_upper = INT_MAX;
static int prm_ha_applylogdb_max_commit_interval_in_msecs_lower = 0;
static unsigned int prm_ha_applylogdb_max_commit_interval_in_msecs_flag = 0;

int PRM_HA_CHECK_DISK_FAILURE_INTERVAL_IN_SECS = 15;
static int prm_ha_check_disk_failure_interval_in_secs_default = 15;
static int prm_ha_check_disk_failure_interval_in_secs_upper = INT_MAX;
static int prm_ha_check_disk_failure_interval_in_secs_lower = 0;
static unsigned int prm_ha_check_disk_failure_interval_in_secs_flag = 0;

bool PRM_JAVA_STORED_PROCEDURE = false;
static bool prm_java_stored_procedure_default = false;
static unsigned int prm_java_stored_procedure_flag = 0;

bool PRM_COMPAT_PRIMARY_KEY = false;
static bool prm_compat_primary_key_default = false;
static unsigned int prm_compat_primary_key_flag = 0;

static unsigned int prm_log_header_flush_interval_flag = 0;

bool PRM_LOG_ASYNC_COMMIT = false;
static bool prm_log_async_commit_default = false;
static unsigned int prm_log_async_commit_flag = 0;

int PRM_LOG_GROUP_COMMIT_INTERVAL_MSECS = 0;
static int prm_log_group_commit_interval_msecs_default = 0;
static int prm_log_group_commit_interval_msecs_lower = 0;
static unsigned int prm_log_group_commit_interval_msecs_flag = 0;

static unsigned int prm_log_bg_flush_interval_msecs_flag = 0;

static unsigned int prm_log_bg_flush_num_pages_flag = 0;

bool PRM_INTL_MBS_SUPPORT = false;
static bool prm_intl_mbs_support_default = false;
static unsigned int prm_intl_mbs_support_flag = 0;

bool PRM_LOG_COMPRESS = true;
static bool prm_log_compress_default = true;
static unsigned int prm_log_compress_flag = 0;

bool PRM_BLOCK_NOWHERE_STATEMENT = false;
static bool prm_block_nowhere_statement_default = false;
static unsigned int prm_block_nowhere_statement_flag = 0;

bool PRM_BLOCK_DDL_STATEMENT = false;
static bool prm_block_ddl_statement_default = false;
static unsigned int prm_block_ddl_statement_flag = 0;

#if defined (ENABLE_UNUSED_FUNCTION)
bool PRM_SINGLE_BYTE_COMPARE = false;
static bool prm_single_byte_compare_default = false;
static unsigned int prm_single_byte_compare_flag = 0;
#endif

int PRM_CSQL_HISTORY_NUM = 50;
static int prm_csql_history_num_default = 50;
static int prm_csql_history_num_upper = 200;
static int prm_csql_history_num_lower = 1;
static unsigned int prm_csql_history_num_flag = 0;

bool PRM_LOG_TRACE_DEBUG = false;
static bool prm_log_trace_debug_default = false;
static unsigned int prm_log_trace_debug_flag = 0;

const char *PRM_DL_FORK = "";
static const char *prm_dl_fork_default = NULL;
static unsigned int prm_dl_fork_flag = 0;

bool PRM_ER_PRODUCTION_MODE = true;
static bool prm_er_production_mode_default = true;
static unsigned int prm_er_production_mode_flag = 0;

int PRM_ER_STOP_ON_ERROR = 0;
static int prm_er_stop_on_error_default = 0;
static int prm_er_stop_on_error_upper = 0;
static unsigned int prm_er_stop_on_error_flag = 0;

int PRM_TCP_RCVBUF_SIZE = -1;
static int prm_tcp_rcvbuf_size_default = -1;
static unsigned int prm_tcp_rcvbuf_size_flag = 0;

int PRM_TCP_SNDBUF_SIZE = -1;
static int prm_tcp_sndbuf_size_default = -1;
static unsigned int prm_tcp_sndbuf_size_flag = 0;

bool PRM_TCP_NODELAY = false;
static bool prm_tcp_nodelay_default = false;
static unsigned int prm_tcp_nodelay_flag = 0;

bool PRM_TCP_KEEPALIVE = true;
static bool prm_tcp_keepalive_default = true;
static unsigned int prm_tcp_keepalive_flag = 0;

bool PRM_CSQL_SINGLE_LINE_MODE = false;
static bool prm_csql_single_line_mode_default = false;
static unsigned int prm_csql_single_line_mode_flag = 0;

bool PRM_XASL_DEBUG_DUMP = false;
static bool prm_xasl_debug_dump_default = false;
static unsigned int prm_xasl_debug_dump_flag = 0;

int PRM_LOG_MAX_ARCHIVES = INT_MAX;
static int prm_log_max_archives_default = INT_MAX;
static int prm_log_max_archives_lower = 0;
static unsigned int prm_log_max_archives_flag = 0;

bool PRM_FORCE_REMOVE_LOG_ARCHIVES = true;
static bool prm_force_remove_log_archives_default = true;
static unsigned int prm_force_remove_log_archives_flag = 0;

int PRM_REMOVE_LOG_ARCHIVES_INTERVAL = 0;
static int prm_remove_log_archives_interval_default = 0;
static int prm_remove_log_archives_interval_lower = 0;
static unsigned int prm_remove_log_archives_interval_flag = 0;

bool PRM_LOG_NO_LOGGING = false;
static bool prm_log_no_logging_default = false;
static unsigned int prm_log_no_logging_flag = 0;

bool PRM_UNLOADDB_IGNORE_ERROR = false;
static bool prm_unloaddb_ignore_error_default = false;
static unsigned int prm_unloaddb_ignore_error_flag = 0;

int PRM_UNLOADDB_LOCK_TIMEOUT = -1;
static int prm_unloaddb_lock_timeout_default = -1;
static int prm_unloaddb_lock_timeout_lower = -1;
static unsigned int prm_unloaddb_lock_timeout_flag = 0;

int PRM_LOADDB_FLUSH_INTERVAL = 1000;
static int prm_loaddb_flush_interval_default = 1000;
static int prm_loaddb_flush_interval_lower = 0;
static unsigned int prm_loaddb_flush_interval_flag = 0;

const char *PRM_IO_TEMP_VOLUME_PATH = "";
static char *prm_io_temp_volume_path_default = NULL;
static unsigned int prm_io_temp_volume_path_flag = 0;

const char *PRM_IO_VOLUME_EXT_PATH = "";
static char *prm_io_volume_ext_path_default = NULL;
static unsigned int prm_io_volume_ext_path_flag = 0;

bool PRM_UNIQUE_ERROR_KEY_VALUE = false;
static bool prm_unique_error_key_value_default = false;
static unsigned int prm_unique_error_key_value_flag = 0;

bool PRM_USE_SYSTEM_MALLOC = false;
static bool prm_use_system_malloc_default = false;
static unsigned int prm_use_system_malloc_flag = 0;

const char *PRM_EVENT_HANDLER = "";
static const char *prm_event_handler_default = NULL;
static unsigned int prm_event_handler_flag = 0;

int *PRM_EVENT_ACTIVATION = int_list_initial;
static bool *prm_event_activation_default = NULL;
static unsigned int prm_event_activation_flag = 0;

bool PRM_READ_ONLY_MODE = false;
static bool prm_read_only_mode_default = false;
static unsigned int prm_read_only_mode_flag = 0;

int PRM_MNT_WAITING_THREAD = 0;
static int prm_mnt_waiting_thread_default = 0;
static int prm_mnt_waiting_thread_lower = 0;
static unsigned int prm_mnt_waiting_thread_flag = 0;

int *PRM_MNT_STATS_THRESHOLD = int_list_initial;
static int *prm_mnt_stats_threshold_default = NULL;
static unsigned int prm_mnt_stats_threshold_flag = 0;

const char *PRM_SERVICE_SERVICE_LIST = "";
static const char *prm_service_service_list_default = NULL;
static unsigned int prm_service_service_list_flag = 0;

const char *PRM_SERVICE_SERVER_LIST = "";
static const char *prm_service_server_list_default = NULL;
static unsigned int prm_service_server_list_flag = 0;

int PRM_SESSION_STATE_TIMEOUT = 60 * 60 * 6;	/* 6 hours */
static int prm_session_timeout_default = 60 * 60 * 6;	/* 6 hours */
static int prm_session_timeout_lower = 60;	/* 1 minute */
static int prm_session_timeout_upper = 60 * 60 * 24 * 365;	/* 1 nonleap year */
static unsigned int prm_session_timeout_flag = 0;

int PRM_MULTI_RANGE_OPT_LIMIT = 100;
static int prm_multi_range_opt_limit_default = 100;
static int prm_multi_range_opt_limit_lower = 0;	/* disabled */
static int prm_multi_range_opt_limit_upper = 10000;
static unsigned int prm_multi_range_opt_limit_flag = 0;

UINT64 PRM_DB_VOLUME_SIZE = 536870912ULL;
static UINT64 prm_db_volume_size_default = 536870912ULL;	/* 512M */
static UINT64 prm_db_volume_size_lower = 0;
static UINT64 prm_db_volume_size_upper = 21474836480ULL;	/* 20G */
static unsigned int prm_db_volume_size_flag = 0;

UINT64 PRM_LOG_VOLUME_SIZE = 536870912ULL;
static UINT64 prm_log_volume_size_default = 536870912ULL;	/* 512M */
static UINT64 prm_log_volume_size_lower = 20971520ULL;	/* 20M */
static UINT64 prm_log_volume_size_upper = 4294967296ULL;	/* 4G */
static unsigned int prm_log_volume_size_flag = 0;

char *PRM_INTL_NUMBER_LANG = NULL;
static char *prm_intl_number_lang_default = NULL;
static unsigned int prm_intl_number_lang_flag = 0;

char *PRM_INTL_DATE_LANG = NULL;
static char *prm_intl_date_lang_default = NULL;
static unsigned int prm_intl_date_lang_flag = 0;

bool PRM_UNICODE_INPUT_NORMALIZATION = false;
static bool prm_unicode_input_normalization_default = false;
static unsigned int prm_unicode_input_normalization_flag = 0;

bool PRM_UNICODE_OUTPUT_NORMALIZATION = false;
static bool prm_unicode_output_normalization_default = false;
static unsigned int prm_unicode_output_normalization_flag = 0;

bool PRM_INTL_CHECK_INPUT_STRING = false;
static bool prm_intl_check_input_string_default = false;
static unsigned int prm_intl_check_input_string_flag = 0;

int PRM_CHECK_PEER_ALIVE = CSS_CHECK_PEER_ALIVE_BOTH;
static int prm_check_peer_alive_default = CSS_CHECK_PEER_ALIVE_BOTH;
static unsigned int prm_check_peer_alive_flag = 0;

UINT64 PRM_GENERIC_VOL_PREALLOC_SIZE;
static UINT64 prm_generic_vol_prealloc_size_default = 52428800ULL;	/* 50M */
static UINT64 prm_generic_vol_prealloc_size_lower = 0ULL;
static UINT64 prm_generic_vol_prealloc_size_upper = 21474836480ULL;	/* 20G */
static unsigned int prm_generic_vol_prealloc_size_flag = 0;

int PRM_SQL_TRACE_SLOW_MSECS = -1;
static int prm_sql_trace_slow_msecs_default = -1;
static int prm_sql_trace_slow_msecs_lower = -1;
static int prm_sql_trace_slow_msecs_upper = 1000 * 60 * 60 * 24;	/* 24 hours */
static unsigned int prm_sql_trace_slow_msecs_flag = 0;

bool PRM_SQL_TRACE_EXECUTION_PLAN = false;
static bool prm_sql_trace_execution_plan_default = false;
static unsigned int prm_sql_trace_execution_plan_flag = 0;

int PRM_LOG_TRACE_FLUSH_TIME_MSECS = 0;
static int prm_log_trace_flush_time_msecs_default = 0;
static int prm_log_trace_flush_time_msecs_lower = 0;
static unsigned int prm_log_trace_flush_time_msecs_flag = 0;

char *PRM_INTL_COLLATION = NULL;
static char *prm_intl_collation_default = NULL;
static unsigned int prm_intl_collation_flag = 0;

int PRM_SORT_LIMIT_MAX_COUNT = 1000;
static int prm_sort_limit_max_count_default = 1000;
static int prm_sort_limit_max_count_lower = 0;	/* disabled */
static int prm_sort_limit_max_count_upper = INT_MAX;
static unsigned int prm_sort_limit_max_count_flag = 0;

int PRM_SQL_TRACE_IOREADS = 0;
static int prm_sql_trace_ioreads_default = 0;
static int prm_sql_trace_ioreads_lower = 0;
static unsigned int prm_sql_trace_ioreads_flag = 0;

bool PRM_QUERY_TRACE = false;
static bool prm_query_trace_default = false;
static unsigned int prm_query_trace_flag = 0;

int PRM_QUERY_TRACE_FORMAT = QUERY_TRACE_TEXT;
static int prm_query_trace_format_default = QUERY_TRACE_TEXT;
static int prm_query_trace_format_lower = QUERY_TRACE_TEXT;
static int prm_query_trace_format_upper = QUERY_TRACE_JSON;
static unsigned int prm_query_trace_format_flag = 0;

int PRM_MAX_RECURSION_SQL_DEPTH = 400;
static int prm_max_recursion_sql_depth_default = 400;
static unsigned int prm_max_recursion_sql_depth_flag = 0;

UINT64 PRM_MAX_AGG_HASH_SIZE = 2 * 1024 * 1024;	/* 2 MB */
static UINT64 prm_max_agg_hash_size_default = 2 * 1024 * 1024;	/* 2 MB */
static UINT64 prm_max_agg_hash_size_lower = 32 * 1024;	/* 32 KB */
static UINT64 prm_max_agg_hash_size_upper = 128 * 1024 * 1024;	/* 128 MB */
static unsigned int prm_max_agg_hash_size_flag = 0;

bool PRM_AGG_HASH_RESPECT_ORDER = true;
static bool prm_agg_hash_respect_order_default = true;
static unsigned int prm_agg_hash_respect_order_flag = 0;

bool PRM_USE_BTREE_FENCE_KEY = true;
static bool prm_use_btree_fence_key_default = true;
static unsigned int prm_use_btree_fence_key_flag = 0;

bool PRM_UPDATE_USE_ATTRIBUTE_REFERENCES = false;
static bool prm_update_use_attribute_references_default = false;
static unsigned int prm_update_use_attribute_references_flag = 0;

float PRM_PB_AOUT_RATIO = 0.0f;
static float prm_pb_aout_ratio_default = 0.0f;
static float prm_pb_aout_ratio_upper = 3.0;
static float prm_pb_aout_ratio_lower = 0;
static unsigned int prm_pb_aout_ratio_flag = 0;

bool PRM_OPTIMIZER_ENABLE_MERGE_JOIN = false;
static bool prm_optimizer_enable_merge_join_default = false;
static unsigned int prm_optimizer_enable_merge_join_flag = 0;

bool PRM_OPTIMIZER_RESERVE_01 = false;
static bool prm_optimizer_reserve_01_default = false;
static unsigned int prm_optimizer_reserve_01_flag = 0;

bool PRM_OPTIMIZER_RESERVE_02 = false;
static bool prm_optimizer_reserve_02_default = false;
static unsigned int prm_optimizer_reserve_02_flag = 0;

bool PRM_OPTIMIZER_RESERVE_03 = false;
static bool prm_optimizer_reserve_03_default = false;
static unsigned int prm_optimizer_reserve_03_flag = 0;

bool PRM_OPTIMIZER_RESERVE_04 = false;
static bool prm_optimizer_reserve_04_default = false;
static unsigned int prm_optimizer_reserve_04_flag = 0;

bool PRM_OPTIMIZER_RESERVE_05 = false;
static bool prm_optimizer_reserve_05_default = false;
static unsigned int prm_optimizer_reserve_05_flag = 0;

bool PRM_OPTIMIZER_RESERVE_06 = false;
static bool prm_optimizer_reserve_06_default = false;
static unsigned int prm_optimizer_reserve_06_flag = 0;

bool PRM_OPTIMIZER_RESERVE_07 = false;
static bool prm_optimizer_reserve_07_default = false;
static unsigned int prm_optimizer_reserve_07_flag = 0;

bool PRM_OPTIMIZER_RESERVE_08 = false;
static bool prm_optimizer_reserve_08_default = false;
static unsigned int prm_optimizer_reserve_08_flag = 0;

bool PRM_OPTIMIZER_RESERVE_09 = false;
static bool prm_optimizer_reserve_09_default = false;
static unsigned int prm_optimizer_reserve_09_flag = 0;

bool PRM_OPTIMIZER_RESERVE_10 = false;
static bool prm_optimizer_reserve_10_default = false;
static unsigned int prm_optimizer_reserve_10_flag = 0;

bool PRM_OPTIMIZER_RESERVE_11 = false;
static bool prm_optimizer_reserve_11_default = false;
static unsigned int prm_optimizer_reserve_11_flag = 0;

bool PRM_OPTIMIZER_RESERVE_12 = false;
static bool prm_optimizer_reserve_12_default = false;
static unsigned int prm_optimizer_reserve_12_flag = 0;

bool PRM_OPTIMIZER_RESERVE_13 = false;
static bool prm_optimizer_reserve_13_default = false;
static unsigned int prm_optimizer_reserve_13_flag = 0;

bool PRM_OPTIMIZER_RESERVE_14 = false;
static bool prm_optimizer_reserve_14_default = false;
static unsigned int prm_optimizer_reserve_14_flag = 0;

bool PRM_OPTIMIZER_RESERVE_15 = false;
static bool prm_optimizer_reserve_15_default = false;
static unsigned int prm_optimizer_reserve_15_flag = 0;

bool PRM_OPTIMIZER_RESERVE_16 = false;
static bool prm_optimizer_reserve_16_default = false;
static unsigned int prm_optimizer_reserve_16_flag = 0;

bool PRM_OPTIMIZER_RESERVE_17 = false;
static bool prm_optimizer_reserve_17_default = false;
static unsigned int prm_optimizer_reserve_17_flag = 0;

bool PRM_OPTIMIZER_RESERVE_18 = false;
static bool prm_optimizer_reserve_18_default = false;
static unsigned int prm_optimizer_reserve_18_flag = 0;

bool PRM_OPTIMIZER_RESERVE_19 = false;
static bool prm_optimizer_reserve_19_default = false;
static unsigned int prm_optimizer_reserve_19_flag = 0;

bool PRM_OPTIMIZER_RESERVE_20 = false;
static bool prm_optimizer_reserve_20_default = false;
static unsigned int prm_optimizer_reserve_20_flag = 0;

bool PRM_HA_REPL_ENABLE_SERVER_SIDE_UPDATE = false;
static bool prm_ha_repl_enable_server_side_update_default = false;
static unsigned int prm_ha_repl_enable_server_side_update_flag = 0;

float PRM_PB_LRU_HOT_RATIO = 0.4f;
static float prm_pb_lru_hot_ratio_default = 0.4f;
static float prm_pb_lru_hot_ratio_upper = 0.90f;
static float prm_pb_lru_hot_ratio_lower = 0.05f;
static unsigned int prm_pb_lru_hot_ratio_flag = 0;

float PRM_PB_LRU_BUFFER_RATIO = 0.05f;
static float prm_pb_lru_buffer_ratio_default = 0.05f;
static float prm_pb_lru_buffer_ratio_upper = 0.90f;
static float prm_pb_lru_buffer_ratio_lower = 0.05f;
static unsigned int prm_pb_lru_buffer_ratio_flag = 0;

int PRM_VACUUM_MASTER_WAKEUP_INTERVAL = 10;
static int prm_vacuum_master_wakeup_interval_default = 10;
static int prm_vacuum_master_wakeup_interval_lower = 1;
static unsigned int prm_vacuum_master_wakeup_interval_flag = 0;

#if !defined (SERVER_MODE) && !defined (SA_MODE)
#define VACUUM_LOG_BLOCK_PAGES_DEFAULT 0
#define VACUUM_MAX_WORKER_COUNT 0
#endif /* !defined (SERVER_MODE) && !defined (SA_MODE) */
int PRM_VACUUM_LOG_BLOCK_PAGES = VACUUM_LOG_BLOCK_PAGES_DEFAULT;
static int prm_vacuum_log_block_pages_default = VACUUM_LOG_BLOCK_PAGES_DEFAULT;
static int prm_vacuum_log_block_pages_lower = 4;
static int prm_vacuum_log_block_pages_upper = 1024;
static unsigned int prm_vacuum_log_block_pages_flag = 0;

int PRM_VACUUM_WORKER_COUNT = 10;
static int prm_vacuum_worker_count_default = 10;
static int prm_vacuum_worker_count_lower = 1;
static int prm_vacuum_worker_count_upper = VACUUM_MAX_WORKER_COUNT;
static unsigned int prm_vacuum_worker_count_flag = 0;

int PRM_ER_LOG_VACUUM = 1;
static int prm_er_log_vacuum_default = 1;
static unsigned int prm_er_log_vacuum_flag = 0;

bool PRM_DISABLE_VACUUM = false;
static bool prm_disable_vacuum_default = false;
static unsigned int prm_disable_vacuum_flag = 0;

bool PRM_LOG_BTREE_OPS = false;
static bool prm_log_btree_ops_default = false;
static unsigned int prm_log_btree_ops_flag = 0;

bool PRM_OBJECT_PRINT_FORMAT_OID = false;
static bool prm_object_print_format_oid_default = false;
static unsigned int prm_object_print_format_oid_flag = 0;

char *PRM_TIMEZONE = NULL;
static char *prm_timezone_default = NULL;
static unsigned int prm_timezone_flag = 0;

char *PRM_SERVER_TIMEZONE = NULL;
static char *prm_server_timezone_default = NULL;
static unsigned int prm_server_timezone_flag = 0;

bool prm_tz_leap_second_support_default = false;
bool PRM_TZ_LEAP_SECOND_SUPPORT = false;
static unsigned int prm_leap_second_support_flag = 0;

bool PRM_OPTIMIZER_ENABLE_AGGREGATE_OPTIMIZATION = true;
static bool prm_optimizer_enable_aggregate_optimization_default = true;
static unsigned int prm_optimizer_enable_aggregate_optimization_flag = 0;

/* buffer for 2 x maximum vacuum workers, each prefetch buffer block having
 * (PRM_VACUUM_LOG_BLOCK_PAGES + 1) */
int PRM_VACUUM_PREFETCH_LOG_NBUFFERS = 2 * VACUUM_MAX_WORKER_COUNT * (VACUUM_LOG_BLOCK_PAGES_DEFAULT + 1);
static int prm_vacuum_prefetch_log_nbuffers_default =
  2 * VACUUM_MAX_WORKER_COUNT * (VACUUM_LOG_BLOCK_PAGES_DEFAULT + 1);
static unsigned int prm_vacuum_prefetch_log_nbuffers_flag = 0;
/* buffers for all vacuum workers + 1 for job queue */
static int prm_vacuum_prefetch_log_nbuffers_lower =
  (VACUUM_MAX_WORKER_COUNT + 1) * (VACUUM_LOG_BLOCK_PAGES_DEFAULT + 1);

#if !defined (SERVER_MODE) && !defined (SA_MODE)
#define VACUUM_PREFETCH_LOG_MODE_MASTER 0
#define VACUUM_PREFETCH_LOG_MODE_WORKERS 1
#endif /* !defined (SERVER_MODE) && !defined (SA_MODE) */
int PRM_VACUUM_PREFETCH_LOG_MODE = VACUUM_PREFETCH_LOG_MODE_WORKERS;
static int prm_vacuum_prefetch_log_mode_default = VACUUM_PREFETCH_LOG_MODE_WORKERS;
static unsigned int prm_vacuum_prefetch_log_mode_flag = 0;
static int prm_vacuum_prefetch_log_mode_lower = VACUUM_PREFETCH_LOG_MODE_MASTER;
static int prm_vacuum_prefetch_log_mode_upper = VACUUM_PREFETCH_LOG_MODE_WORKERS;

bool PRM_PB_NEIGHBOR_FLUSH_NONDIRTY = false;
static unsigned int prm_pb_neighbor_flush_nondirty_flag = 0;
static bool prm_pb_neighbor_flush_nondirty_default = false;

unsigned int PRM_PB_NEIGHBOR_FLUSH_PAGES = 8;
static unsigned int prm_pb_neighbor_flush_pages_flag = 0;
static unsigned int prm_pb_neighbor_flush_pages_default = 8;
static unsigned int prm_pb_neighbor_flush_pages_upper = 32;
static unsigned int prm_pb_neighbor_flush_pages_lower = 0;

int *PRM_FAULT_INJECTION_IDS = int_list_initial;
static int prm_fault_injection_id_flag = 0;
static int *prm_fault_injection_id_default = NULL;

int PRM_FAULT_INJECTION_TEST = FI_GROUP_NONE;
static int prm_fault_injection_test_flag = 0;
static int prm_fault_injection_test_default = FI_GROUP_NONE;
static int prm_fault_injection_test_lower = FI_GROUP_NONE;
static int prm_fault_injection_test_upper = FI_GROUP_MAX;

bool PRM_FAULT_INJECTION_ACTION_PREFER_ABORT_TO_EXIT = true;
static unsigned int prm_fault_injection_action_prefer_abort_to_exit_flag = 0;
static bool prm_fault_injection_action_prefer_abort_to_exit_default = true;

int PRM_HA_REPL_FILTER_TYPE = REPL_FILTER_NONE;
static int prm_ha_repl_filter_type_default = REPL_FILTER_NONE;
static int prm_ha_repl_filter_type_lower = REPL_FILTER_NONE;
static int prm_ha_repl_filter_type_upper = REPL_FILTER_EXCLUDE_TBL;
static unsigned int prm_ha_repl_filter_type_flag = 0;

const char *PRM_HA_REPL_FILTER_FILE = "";
static const char *prm_ha_repl_filter_file_default = "";
static unsigned int prm_ha_repl_filter_file_flag = 0;

bool PRM_COMPENSATE_DEBUG = false;
static const bool prm_compensate_debug_default = false;
static unsigned int prm_compensate_debug_flag = 0;

bool PRM_POSTPONE_DEBUG = false;
static const bool prm_postpone_debug_default = false;
static unsigned int prm_postpone_debug_flag = 0;

bool PRM_CLIENT_CLASS_CACHE_DEBUG = false;
static const bool prm_client_class_cache_debug_default = false;
static unsigned int prm_client_class_cache_debug_flag = 0;

bool PRM_EXAMINE_CLIENT_CACHED_LOCKS = false;
static bool prm_examine_client_cached_locks_default = false;
static unsigned int prm_examine_client_cached_locks_flag = 0;

bool PRM_PB_SEQUENTIAL_VICTIM_FLUSH = true;
static bool prm_pb_sequential_victim_flush_default = true;
static unsigned int prm_pb_sequential_victim_flush_flag = 0;

bool PRM_LOG_UNIQUE_STATS = false;
static bool prm_log_unique_stats_default = false;
static unsigned int prm_log_unique_stats_flag = 0;

bool PRM_LOGPB_LOGGING_DEBUG = false;
static bool prm_logpb_logging_debug_default = false;
static unsigned int prm_logpb_logging_debug_flag = 0;

bool PRM_FORCE_RESTART_TO_SKIP_RECOVERY = false;
static bool prm_force_restart_to_skip_recovery_default = false;
static unsigned int prm_force_restart_to_skip_recovery_flag = 0;

int PRM_EXTENDED_STATISTICS = 15;
static int prm_extended_statistics_default = 15;
static int prm_extended_statistics_lower = 0;
static int prm_extended_statistics_upper = PERFMON_ACTIVE_MAX_VALUE;
static unsigned int prm_extended_statistics_flag = 0;

bool PRM_ENABLE_STRING_COMPRESSION = true;
static bool prm_enable_string_compression_default = true;
static unsigned int prm_enable_string_compression_flag = 0;

int PRM_XASL_CACHE_TIME_THRESHOLD_IN_MINUTES = 360;
static unsigned int prm_xasl_cache_time_threshold_in_minutes_flag = 0;
static int prm_xasl_cache_time_threshold_in_minutes_default = 360;
static int prm_xasl_cache_time_threshold_in_minutes_upper = INT_MAX;
static int prm_xasl_cache_time_threshold_in_minutes_lower = 0;

bool PRM_DISK_LOGGING = false;
static bool prm_disk_logging_default = false;
static unsigned int prm_disk_logging_flag = 0;

bool PRM_FILE_LOGGING = false;
static bool prm_file_logging_default = false;
static unsigned int prm_file_logging_flag = 0;

int PRM_PB_NUM_PRIVATE_CHAINS = -1;
static int prm_pb_num_private_chains_default = -1;
static int prm_pb_num_private_chains_upper = CSS_MAX_CLIENT_COUNT + VACUUM_MAX_WORKER_COUNT;
static int prm_pb_num_private_chains_lower = -1;
static unsigned int prm_pb_num_private_chains_flag = 0;

int PRM_PB_MAX_DEPTH_OF_SEARCHING_VICTIMS_IN_LRU_LIST = 20;
static int prm_pb_max_depth_of_searching_for_victims_in_lru_list_default = 20;
static int prm_pb_max_depth_of_searching_for_victims_in_lru_list_upper = 1000;
static int prm_pb_max_depth_of_searching_for_victims_in_lru_list_lower = 1;
static unsigned int prm_pb_max_depth_of_searching_for_victims_in_lru_list_flag = 0;

bool PRM_PB_MONITOR_LOCKS = false;
static bool prm_pb_monitor_locks_default = false;
static unsigned int prm_pb_monitor_locks_flag = 0;

int PRM_CTE_MAX_RECURSIONS = 2000;
static int prm_cte_max_recursions_default = 2000;
static int prm_cte_max_recursions_upper = 1000000;
static int prm_cte_max_recursions_lower = 2;
static unsigned int prm_cte_max_recursions_flag = 0;

<<<<<<< HEAD
unsigned int PRM_DWB_SIZE = 2 * 1024 * 1024;	/* 2M */
static unsigned int prm_dwb_size_flag = 0;
static unsigned int prm_dwb_size_default = (2 * 1024 * 1024);	/* 2M */
static unsigned int prm_dwb_size_upper = (32 * 1024 * 1024);	/* 32M */
static unsigned int prm_dwb_size_lower = 0;

unsigned int PRM_DWB_BLOCKS = 2;
static unsigned int prm_dwb_blocks_flag = 0;
static unsigned int prm_dwb_blocks_default = 2;
static unsigned int prm_dwb_blocks_upper = 32;
static unsigned int prm_dwb_blocks_lower = 0;

bool PRM_ENABLE_DWB_FLUSH_THREAD = true;
static bool prm_enable_dwb_flush_thread_default = true;
static unsigned int prm_enable_dwb_flush_thread_flag = 0;

unsigned int PRM_DWB_CHECKSUM_THREADS = 1;
static unsigned int prm_dwb_checksum_threads_flag = 0;
static unsigned int prm_dwb_checksum_threads_default = 1;
static unsigned int prm_dwb_checksum_threads_upper = 2;
static unsigned int prm_dwb_checksum_threads_lower = 0;

bool PRM_ENABLE_LOG_PAGE_CHECKSUM = true;
static bool prm_enable_log_page_checksum_default = true;
static unsigned int prm_enable_log_page_checksum_flag = 0;

bool PRM_ENABLE_DWB_LOG = false;
static bool prm_enable_dwb_log_default = false;
static unsigned int prm_enable_dwb_log_flag = 0;
=======
bool PRM_JSON_LOG_ALLOCATIONS = false;
static bool prm_json_log_allocations_default = false;
static unsigned int prm_json_log_allocations_flag = 0;

bool PRM_CONNECTION_LOGGING = false;
static bool prm_connection_logging_default = false;
static unsigned int prm_connection_logging_flag = 0;

int PRM_THREAD_LOGGING_FLAG = 0;
static int prm_thread_logging_flag_default = 0;
static unsigned int prm_thread_logging_flag_flag = 0;
>>>>>>> 8b923ef0

typedef int (*DUP_PRM_FUNC) (void *, SYSPRM_DATATYPE, void *, SYSPRM_DATATYPE);

static int prm_size_to_io_pages (void *out_val, SYSPRM_DATATYPE out_type, void *in_val, SYSPRM_DATATYPE in_type);
static int prm_io_pages_to_size (void *out_val, SYSPRM_DATATYPE out_type, void *in_val, SYSPRM_DATATYPE in_type);

static int prm_size_to_log_pages (void *out_val, SYSPRM_DATATYPE out_type, void *in_val, SYSPRM_DATATYPE in_type);
static int prm_log_pages_to_size (void *out_val, SYSPRM_DATATYPE out_type, void *in_val, SYSPRM_DATATYPE in_type);

static int prm_msec_to_sec (void *out_val, SYSPRM_DATATYPE out_type, void *in_val, SYSPRM_DATATYPE in_type);
static int prm_sec_to_msec (void *out_val, SYSPRM_DATATYPE out_type, void *in_val, SYSPRM_DATATYPE in_type);

static int prm_sec_to_min (void *out_val, SYSPRM_DATATYPE out_type, void *in_val, SYSPRM_DATATYPE in_type);
static int prm_min_to_sec (void *out_val, SYSPRM_DATATYPE out_type, void *in_val, SYSPRM_DATATYPE in_type);

static int prm_equal_to_ori (void *out_val, SYSPRM_DATATYPE out_type, void *in_val, SYSPRM_DATATYPE in_type);
#if defined(SERVER_MODE)
static void update_session_state_from_sys_params (THREAD_ENTRY * thread_p, SESSION_PARAM * session_params);
#endif

struct sysprm_param
{
  PARAM_ID id;			/* parameter ID */
  const char *name;		/* the keyword expected */
  unsigned int static_flag;	/* bitmask flag representing status words */
  SYSPRM_DATATYPE datatype;	/* value data type */
  unsigned int *dynamic_flag;	/* shared by both original and duplicated */
  void *default_value;		/* address of (pointer to) default value */
  void *value;			/* address of (pointer to) current value */
  void *upper_limit;		/* highest allowable value */
  void *lower_limit;		/* lowest allowable value */
  char *force_value;		/* address of (pointer to) force value string */
  DUP_PRM_FUNC set_dup;		/* set duplicated value to original value */
  DUP_PRM_FUNC get_dup;		/* get duplicated value from original value */
};
typedef struct sysprm_param SYSPRM_PARAM;

static SYSPRM_PARAM prm_Def[] = {
  {PRM_ID_ER_LOG_DEBUG,
   PRM_NAME_ER_LOG_DEBUG,
   (PRM_FOR_SERVER | PRM_USER_CHANGE | PRM_HIDDEN),
   PRM_BOOLEAN,
   &prm_er_log_debug_flag,
   (void *) &prm_er_log_debug_default,
   (void *) &PRM_ER_LOG_DEBUG,
   (void *) NULL, (void *) NULL,
   (char *) NULL,
   (DUP_PRM_FUNC) NULL,
   (DUP_PRM_FUNC) NULL},
  {PRM_ID_ER_BTREE_DEBUG,
   PRM_NAME_ER_BTREE_DEBUG,
   (PRM_FOR_SERVER | PRM_USER_CHANGE | PRM_HIDDEN),
   PRM_INTEGER,
   &prm_er_btree_debug_flag,
   (void *) &prm_er_btree_debug_default,
   (void *) &PRM_ER_BTREE_DEBUG,
   (void *) NULL, (void *) NULL,
   (char *) NULL,
   (DUP_PRM_FUNC) NULL,
   (DUP_PRM_FUNC) NULL},
  {PRM_ID_ER_LOG_LEVEL,
   PRM_NAME_ER_LOG_LEVEL,
   (PRM_FOR_CLIENT | PRM_FOR_SERVER | PRM_USER_CHANGE | PRM_GET_SERVER),
   PRM_KEYWORD,
   &prm_er_log_level_flag,
   (void *) &prm_er_log_level_default,
   (void *) &PRM_ER_LOG_LEVEL,
   (void *) &prm_er_log_level_upper, (void *) &prm_er_log_level_lower,
   (char *) NULL,
   (DUP_PRM_FUNC) NULL,
   (DUP_PRM_FUNC) NULL},
  {PRM_ID_ER_LOG_WARNING,
   PRM_NAME_ER_LOG_WARNING,
   (PRM_FOR_CLIENT | PRM_FOR_SERVER | PRM_USER_CHANGE | PRM_GET_SERVER),
   PRM_BOOLEAN,
   &prm_er_log_warning_flag,
   (void *) &prm_er_log_warning_default,
   (void *) &PRM_ER_LOG_WARNING,
   (void *) NULL, (void *) NULL,
   (char *) NULL,
   (DUP_PRM_FUNC) NULL,
   (DUP_PRM_FUNC) NULL},
  {PRM_ID_ER_EXIT_ASK,
   PRM_NAME_ER_EXIT_ASK,
   (PRM_FOR_CLIENT | PRM_FOR_SERVER | PRM_USER_CHANGE | PRM_HIDDEN),
   PRM_INTEGER,
   &prm_er_exit_ask_flag,
   (void *) &prm_er_exit_ask_default,
   (void *) &PRM_ER_EXIT_ASK,
   (void *) NULL, (void *) NULL,
   (char *) NULL,
   (DUP_PRM_FUNC) NULL,
   (DUP_PRM_FUNC) NULL},
  {PRM_ID_ER_LOG_SIZE,
   PRM_NAME_ER_LOG_SIZE,
   (PRM_FOR_CLIENT | PRM_FOR_SERVER | PRM_USER_CHANGE | PRM_GET_SERVER),
   PRM_INTEGER,
   &prm_er_log_size_flag,
   (void *) &prm_er_log_size_default,
   (void *) &PRM_ER_LOG_SIZE,
   (void *) NULL, (void *) &prm_er_log_size_lower,
   (char *) NULL,
   (DUP_PRM_FUNC) NULL,
   (DUP_PRM_FUNC) NULL},
  {PRM_ID_ER_LOG_FILE,
   PRM_NAME_ER_LOG_FILE,
   (PRM_FOR_CLIENT | PRM_FOR_SERVER),
   PRM_STRING,
   &prm_er_log_file_flag,
   (void *) &prm_er_log_file_default,
   (void *) &PRM_ER_LOG_FILE,
   (void *) NULL, (void *) NULL,
   (char *) NULL,
   (DUP_PRM_FUNC) NULL,
   (DUP_PRM_FUNC) NULL},
  {PRM_ID_ACCESS_IP_CONTROL,
   PRM_NAME_ACCESS_IP_CONTROL,
   (PRM_FOR_SERVER | PRM_USER_CHANGE),
   PRM_BOOLEAN,
   &prm_access_ip_control_flag,
   (void *) &prm_access_ip_control_default,
   (void *) &PRM_ACCESS_IP_CONTROL,
   (void *) NULL, (void *) NULL,
   (char *) NULL,
   (DUP_PRM_FUNC) NULL,
   (DUP_PRM_FUNC) NULL},
  {PRM_ID_ACCESS_IP_CONTROL_FILE,
   PRM_NAME_ACCESS_IP_CONTROL_FILE,
   (PRM_FOR_SERVER | PRM_USER_CHANGE),
   PRM_STRING,
   &prm_access_ip_control_file_flag,
   (void *) &prm_access_ip_control_file_default,
   (void *) &PRM_ACCESS_IP_CONTROL_FILE,
   (void *) NULL, (void *) NULL,
   (char *) NULL,
   (DUP_PRM_FUNC) NULL,
   (DUP_PRM_FUNC) NULL},
  {PRM_ID_IO_LOCKF_ENABLE,
   PRM_NAME_IO_LOCKF_ENABLE,
   (PRM_FOR_SERVER | PRM_HIDDEN),
   PRM_BOOLEAN,
   &prm_io_lockf_enable_flag,
   (void *) &prm_io_lockf_enable_default,
   (void *) &PRM_IO_LOCKF_ENABLE,
   (void *) NULL, (void *) NULL,
   (char *) NULL,
   (DUP_PRM_FUNC) NULL,
   (DUP_PRM_FUNC) NULL},
  {PRM_ID_SR_NBUFFERS,
   PRM_NAME_SR_NBUFFERS,
   (PRM_FOR_SERVER | PRM_DEPRECATED | PRM_RELOADABLE),
   PRM_INTEGER,
   &prm_sr_nbuffers_flag,
   (void *) &prm_sr_nbuffers_default,
   (void *) &PRM_SR_NBUFFERS,
   (void *) NULL, (void *) &prm_sr_nbuffers_lower,
   (char *) NULL,
   (DUP_PRM_FUNC) NULL,
   (DUP_PRM_FUNC) NULL},
  {PRM_ID_SORT_BUFFER_SIZE,
   PRM_NAME_SORT_BUFFER_SIZE,
   (PRM_FOR_SERVER | PRM_USER_CHANGE | PRM_SIZE_UNIT | PRM_DIFFER_UNIT | PRM_RELOADABLE),
   PRM_INTEGER,
   &prm_sr_nbuffers_flag,
   (void *) &prm_sr_nbuffers_default,
   (void *) &PRM_SR_NBUFFERS,
   (void *) NULL, (void *) &prm_sr_nbuffers_lower,
   (char *) NULL,
   (DUP_PRM_FUNC) prm_size_to_io_pages,
   (DUP_PRM_FUNC) prm_io_pages_to_size},
  {PRM_ID_PB_BUFFER_FLUSH_RATIO,
   PRM_NAME_PB_BUFFER_FLUSH_RATIO,
   (PRM_FOR_SERVER | PRM_HIDDEN | PRM_USER_CHANGE),	/* todo: why user change? */
   PRM_FLOAT,
   &prm_pb_buffer_flush_ratio_flag,
   (void *) &prm_pb_buffer_flush_ratio_default,
   (void *) &PRM_PB_BUFFER_FLUSH_RATIO,
   (void *) &prm_pb_buffer_flush_ratio_upper,
   (void *) &prm_pb_buffer_flush_ratio_lower,
   (char *) NULL,
   (DUP_PRM_FUNC) NULL,
   (DUP_PRM_FUNC) NULL},
  {PRM_ID_PB_NBUFFERS,
   PRM_NAME_PB_NBUFFERS,
   (PRM_FOR_SERVER | PRM_DEPRECATED | PRM_RELOADABLE),
   PRM_INTEGER,
   &prm_pb_nbuffers_flag,
   (void *) &prm_pb_nbuffers_default,
   (void *) &PRM_PB_NBUFFERS,
   (void *) NULL, (void *) &prm_pb_nbuffers_lower,
   (char *) NULL,
   (DUP_PRM_FUNC) NULL,
   (DUP_PRM_FUNC) NULL},
  {PRM_ID_PAGE_BUFFER_SIZE,
   PRM_NAME_PAGE_BUFFER_SIZE,
   (PRM_FOR_SERVER | PRM_SIZE_UNIT | PRM_DIFFER_UNIT | PRM_RELOADABLE),
   PRM_INTEGER,
   &prm_pb_nbuffers_flag,
   (void *) &prm_pb_nbuffers_default,
   (void *) &PRM_PB_NBUFFERS,
   (void *) NULL, (void *) &prm_pb_nbuffers_lower,
   (char *) NULL,
   (DUP_PRM_FUNC) prm_size_to_io_pages,
   (DUP_PRM_FUNC) prm_io_pages_to_size},
  {PRM_ID_HF_UNFILL_FACTOR,
   PRM_NAME_HF_UNFILL_FACTOR,
   (PRM_FOR_SERVER | PRM_USER_CHANGE),
   PRM_FLOAT,
   &prm_hf_unfill_factor_flag,
   (void *) &prm_hf_unfill_factor_default,
   (void *) &PRM_HF_UNFILL_FACTOR,
   (void *) &prm_hf_unfill_factor_upper, (void *) &prm_hf_unfill_factor_lower,
   (char *) NULL,
   (DUP_PRM_FUNC) NULL,
   (DUP_PRM_FUNC) NULL},
  {PRM_ID_HF_MAX_BESTSPACE_ENTRIES,
   PRM_NAME_HF_MAX_BESTSPACE_ENTRIES,
   (PRM_FOR_SERVER | PRM_HIDDEN | PRM_USER_CHANGE),
   PRM_INTEGER,
   &prm_hf_max_bestspace_entries_flag,
   (void *) &prm_hf_max_bestspace_entries_default,
   (void *) &PRM_HF_MAX_BESTSPACE_ENTRIES,
   (void *) NULL, (void *) NULL,
   (char *) NULL,
   (DUP_PRM_FUNC) NULL,
   (DUP_PRM_FUNC) NULL},
  {PRM_ID_BT_UNFILL_FACTOR,
   PRM_NAME_BT_UNFILL_FACTOR,
   (PRM_FOR_SERVER | PRM_USER_CHANGE),
   PRM_FLOAT,
   &prm_bt_unfill_factor_flag,
   (void *) &prm_bt_unfill_factor_default,
   (void *) &PRM_BT_UNFILL_FACTOR,
   (void *) &prm_bt_unfill_factor_upper, (void *) &prm_bt_unfill_factor_lower,
   (char *) NULL,
   (DUP_PRM_FUNC) NULL,
   (DUP_PRM_FUNC) NULL},
  {PRM_ID_BT_OID_NBUFFERS,
   PRM_NAME_BT_OID_NBUFFERS,
   (PRM_FOR_SERVER | PRM_DEPRECATED | PRM_RELOADABLE),
   PRM_FLOAT,
   &prm_bt_oid_nbuffers_flag,
   (void *) &prm_bt_oid_nbuffers_default,
   (void *) &PRM_BT_OID_NBUFFERS,
   (void *) &prm_bt_oid_nbuffers_upper, (void *) &prm_bt_oid_nbuffers_lower,
   (char *) NULL,
   (DUP_PRM_FUNC) NULL,
   (DUP_PRM_FUNC) NULL},
  {PRM_ID_BT_OID_BUFFER_SIZE,
   PRM_NAME_BT_OID_BUFFER_SIZE,
   (PRM_FOR_SERVER | PRM_USER_CHANGE | PRM_SIZE_UNIT | PRM_DIFFER_UNIT | PRM_RELOADABLE),
   PRM_FLOAT,
   &prm_bt_oid_nbuffers_flag,
   (void *) &prm_bt_oid_nbuffers_default,
   (void *) &PRM_BT_OID_NBUFFERS,
   (void *) &prm_bt_oid_nbuffers_upper, (void *) &prm_bt_oid_nbuffers_lower,
   (char *) NULL,
   (DUP_PRM_FUNC) prm_size_to_io_pages,
   (DUP_PRM_FUNC) prm_io_pages_to_size},
  {PRM_ID_BT_INDEX_SCAN_OID_ORDER,
   PRM_NAME_BT_INDEX_SCAN_OID_ORDER,
   (PRM_FOR_CLIENT | PRM_USER_CHANGE | PRM_FOR_SESSION),
   PRM_BOOLEAN,
   &prm_bt_index_scan_oid_order_flag,
   (void *) &prm_bt_index_scan_oid_order_default,
   (void *) &PRM_BT_INDEX_SCAN_OID_ORDER,
   (void *) NULL, (void *) NULL,
   (char *) NULL,
   (DUP_PRM_FUNC) NULL,
   (DUP_PRM_FUNC) NULL},
  {PRM_ID_BOSR_MAXTMP_PAGES,
   PRM_NAME_BOSR_MAXTMP_PAGES,	/* todo: change me */
   (PRM_FOR_SERVER),
   PRM_INTEGER,
   &prm_bosr_maxtmp_flag,
   (void *) &prm_bosr_maxtmp_pages,
   (void *) &PRM_BOSR_MAXTMP_PAGES,
   (void *) NULL, (void *) NULL,
   (char *) NULL,
   (DUP_PRM_FUNC) NULL,
   (DUP_PRM_FUNC) NULL},
  {PRM_ID_LK_TIMEOUT_MESSAGE_DUMP_LEVEL,
   PRM_NAME_LK_TIMEOUT_MESSAGE_DUMP_LEVEL,
   (PRM_OBSOLETED),
   PRM_NO_TYPE,
   &prm_lk_timeout_message_dump_level_flag,
   (void *) NULL,
   (void *) NULL,
   (void *) NULL,
   (void *) NULL,
   (char *) NULL,
   (DUP_PRM_FUNC) NULL,
   (DUP_PRM_FUNC) NULL},
  {PRM_ID_LK_ESCALATION_AT,
   PRM_NAME_LK_ESCALATION_AT,
   (PRM_FOR_SERVER | PRM_USER_CHANGE),
   PRM_INTEGER,
   &prm_lk_escalation_at_flag,
   (void *) &prm_lk_escalation_at_default,
   (void *) &PRM_LK_ESCALATION_AT,
   (void *) NULL, (void *) &prm_lk_escalation_at_lower,
   (char *) NULL,
   (DUP_PRM_FUNC) NULL,
   (DUP_PRM_FUNC) NULL},
  {PRM_ID_LK_ROLLBACK_ON_LOCK_ESCALATION,
   PRM_NAME_LK_ROLLBACK_ON_LOCK_ESCALATION,
   (PRM_FOR_SERVER | PRM_USER_CHANGE),
   PRM_BOOLEAN,
   &prm_lk_rollback_on_lock_escalation_flag,
   (void *) &prm_lk_rollback_on_lock_escalation_default,
   (void *) &PRM_LK_ROLLBACK_ON_LOCK_ESCALATION,
   (void *) NULL, (void *) NULL,
   (char *) NULL,
   (DUP_PRM_FUNC) NULL,
   (DUP_PRM_FUNC) NULL},
  {PRM_ID_LK_TIMEOUT_SECS,
   PRM_NAME_LK_TIMEOUT_SECS,
   (PRM_FOR_CLIENT | PRM_USER_CHANGE | PRM_FOR_SESSION | PRM_DEPRECATED),
   PRM_INTEGER,
   &prm_lk_timeout_secs_flag,
   (void *) &prm_lk_timeout_secs_default,
   (void *) &PRM_LK_TIMEOUT_SECS,
   (void *) NULL, (void *) &prm_lk_timeout_secs_lower,
   (char *) NULL,
   (DUP_PRM_FUNC) NULL,
   (DUP_PRM_FUNC) NULL},
  {PRM_ID_LK_TIMEOUT,
   PRM_NAME_LK_TIMEOUT,
   (PRM_FOR_CLIENT | PRM_USER_CHANGE | PRM_FOR_SESSION | PRM_TIME_UNIT | PRM_DIFFER_UNIT),
   PRM_INTEGER,
   &prm_lk_timeout_secs_flag,
   (void *) &prm_lk_timeout_secs_default,
   (void *) &PRM_LK_TIMEOUT_SECS,
   (void *) NULL, (void *) &prm_lk_timeout_secs_lower,
   (char *) NULL,
   (DUP_PRM_FUNC) prm_msec_to_sec,
   (DUP_PRM_FUNC) prm_sec_to_msec},
  {PRM_ID_LK_RUN_DEADLOCK_INTERVAL,
   PRM_NAME_LK_RUN_DEADLOCK_INTERVAL,
   (PRM_FOR_SERVER | PRM_USER_CHANGE),
   PRM_FLOAT,
   &prm_lk_run_deadlock_interval_flag,
   (void *) &prm_lk_run_deadlock_interval_default,
   (void *) &PRM_LK_RUN_DEADLOCK_INTERVAL,
   (void *) NULL, (void *) &prm_lk_run_deadlock_interval_lower,
   (char *) NULL,
   (DUP_PRM_FUNC) NULL,
   (DUP_PRM_FUNC) NULL},
  {PRM_ID_LOG_NBUFFERS,
   PRM_NAME_LOG_NBUFFERS,
   (PRM_FOR_SERVER | PRM_DEPRECATED | PRM_RELOADABLE),
   PRM_INTEGER,
   &prm_log_nbuffers_flag,
   (void *) &prm_log_nbuffers_default,
   (void *) &PRM_LOG_NBUFFERS,
   (void *) NULL, (void *) &prm_log_nbuffers_lower,
   (char *) NULL,
   (DUP_PRM_FUNC) NULL,
   (DUP_PRM_FUNC) NULL},
  {PRM_ID_LOG_BUFFER_SIZE,
   PRM_NAME_LOG_BUFFER_SIZE,
   (PRM_FOR_SERVER | PRM_SIZE_UNIT | PRM_DIFFER_UNIT | PRM_RELOADABLE),
   PRM_INTEGER,
   &prm_log_nbuffers_flag,
   (void *) &prm_log_nbuffers_default,
   (void *) &PRM_LOG_NBUFFERS,
   (void *) NULL, (void *) &prm_log_nbuffers_lower,
   (char *) NULL,
   (DUP_PRM_FUNC) prm_size_to_log_pages,
   (DUP_PRM_FUNC) prm_log_pages_to_size},
  {PRM_ID_LOG_CHECKPOINT_NPAGES,
   PRM_NAME_LOG_CHECKPOINT_NPAGES,
   (PRM_FOR_SERVER | PRM_USER_CHANGE | PRM_DEPRECATED | PRM_RELOADABLE),
   PRM_INTEGER,
   &prm_log_checkpoint_npages_flag,
   (void *) &prm_log_checkpoint_npages_default,
   (void *) &PRM_LOG_CHECKPOINT_NPAGES,
   (void *) NULL, (void *) &prm_log_checkpoint_npages_lower,
   (char *) NULL,
   (DUP_PRM_FUNC) NULL,
   (DUP_PRM_FUNC) NULL},
  {PRM_ID_LOG_CHECKPOINT_SIZE,
   PRM_NAME_LOG_CHECKPOINT_SIZE,
   (PRM_FOR_SERVER | PRM_USER_CHANGE | PRM_SIZE_UNIT | PRM_DIFFER_UNIT | PRM_RELOADABLE),
   PRM_INTEGER,
   &prm_log_checkpoint_npages_flag,
   (void *) &prm_log_checkpoint_npages_default,
   (void *) &PRM_LOG_CHECKPOINT_NPAGES,
   (void *) NULL, (void *) &prm_log_checkpoint_npages_lower,
   (char *) NULL,
   (DUP_PRM_FUNC) prm_size_to_log_pages,
   (DUP_PRM_FUNC) prm_log_pages_to_size},
  {PRM_ID_LOG_CHECKPOINT_INTERVAL_SECS,
   PRM_NAME_LOG_CHECKPOINT_INTERVAL_SECS,
   (PRM_FOR_SERVER | PRM_USER_CHANGE | PRM_DEPRECATED | PRM_DIFFER_UNIT),
   PRM_INTEGER,
   &prm_log_checkpoint_interval_secs_flag,
   (void *) &prm_log_checkpoint_interval_secs_default,
   (void *) &PRM_LOG_CHECKPOINT_INTERVAL_SECS,
   (void *) NULL, (void *) &prm_log_checkpoint_interval_secs_lower,
   (char *) NULL,
   (DUP_PRM_FUNC) prm_min_to_sec,
   (DUP_PRM_FUNC) prm_sec_to_min},
  {PRM_ID_LOG_CHECKPOINT_INTERVAL,
   PRM_NAME_LOG_CHECKPOINT_INTERVAL,
   (PRM_FOR_SERVER | PRM_USER_CHANGE | PRM_TIME_UNIT | PRM_DIFFER_UNIT),
   PRM_INTEGER,
   &prm_log_checkpoint_interval_secs_flag,
   (void *) &prm_log_checkpoint_interval_secs_default,
   (void *) &PRM_LOG_CHECKPOINT_INTERVAL_SECS,
   (void *) NULL, (void *) &prm_log_checkpoint_interval_secs_lower,
   (char *) NULL,
   (DUP_PRM_FUNC) prm_msec_to_sec,
   (DUP_PRM_FUNC) prm_sec_to_msec},
  {PRM_ID_LOG_CHECKPOINT_SLEEP_MSECS,
   PRM_NAME_LOG_CHECKPOINT_SLEEP_MSECS,
   (PRM_FOR_SERVER | PRM_USER_CHANGE | PRM_HIDDEN),
   PRM_INTEGER,
   &prm_log_checkpoint_sleep_msecs_flag,
   (void *) &prm_log_checkpoint_sleep_msecs_default,
   (void *) &PRM_LOG_CHECKPOINT_SLEEP_MSECS,
   (void *) NULL, (void *) &prm_log_checkpoint_sleep_msecs_lower,
   (char *) NULL,
   (DUP_PRM_FUNC) NULL,
   (DUP_PRM_FUNC) NULL},
  {PRM_ID_LOG_BACKGROUND_ARCHIVING,
   PRM_NAME_LOG_BACKGROUND_ARCHIVING,
   (PRM_FOR_SERVER | PRM_USER_CHANGE),
   PRM_BOOLEAN,
   &prm_log_background_archiving_flag,
   (void *) &prm_log_background_archiving_default,
   (void *) &PRM_LOG_BACKGROUND_ARCHIVING,
   (void *) NULL, (void *) NULL,
   (char *) NULL,
   (DUP_PRM_FUNC) NULL,
   (DUP_PRM_FUNC) NULL},
  {PRM_ID_LOG_ISOLATION_LEVEL,
   PRM_NAME_LOG_ISOLATION_LEVEL,
   (PRM_FOR_CLIENT | PRM_USER_CHANGE | PRM_FOR_SESSION),
   PRM_KEYWORD,
   &prm_log_isolation_level_flag,
   (void *) &prm_log_isolation_level_default,
   (void *) &PRM_LOG_ISOLATION_LEVEL,
   (void *) &prm_log_isolation_level_upper,
   (void *) &prm_log_isolation_level_lower,
   (char *) NULL,
   (DUP_PRM_FUNC) NULL,
   (DUP_PRM_FUNC) NULL},
  {PRM_ID_LOG_MEDIA_FAILURE_SUPPORT,
   PRM_NAME_LOG_MEDIA_FAILURE_SUPPORT,
   (PRM_OBSOLETED),
   PRM_NO_TYPE,
   &prm_log_media_failure_support_flag,
   (void *) NULL,
   (void *) NULL,
   (void *) NULL,
   (void *) NULL,
   (char *) NULL,
   (DUP_PRM_FUNC) NULL,
   (DUP_PRM_FUNC) NULL},
  {PRM_ID_COMMIT_ON_SHUTDOWN,
   PRM_NAME_COMMIT_ON_SHUTDOWN,
   (PRM_FOR_CLIENT | PRM_USER_CHANGE | PRM_FOR_SESSION),
   PRM_BOOLEAN,
   &prm_commit_on_shutdown_flag,
   (void *) &prm_commit_on_shutdown_default,
   (void *) &PRM_COMMIT_ON_SHUTDOWN,
   (void *) NULL, (void *) NULL,
   (char *) NULL,
   (DUP_PRM_FUNC) NULL,
   (DUP_PRM_FUNC) NULL},
  {PRM_ID_SHUTDOWN_WAIT_TIME_IN_SECS,
   PRM_NAME_SHUTDOWN_WAIT_TIME_IN_SECS,
   (PRM_FOR_SERVER | PRM_USER_CHANGE | PRM_HIDDEN),
   PRM_INTEGER,
   &prm_shutdown_wait_time_in_secs_flag,
   (void *) &prm_shutdown_wait_time_in_secs_default,
   (void *) &PRM_SHUTDOWN_WAIT_TIME_IN_SECS,
   (void *) NULL, (void *) &prm_shutdown_wait_time_in_secs_lower,
   (char *) NULL,
   (DUP_PRM_FUNC) NULL,
   (DUP_PRM_FUNC) NULL},
  {PRM_ID_CSQL_AUTO_COMMIT,
   PRM_NAME_CSQL_AUTO_COMMIT,
   (PRM_FOR_CLIENT | PRM_USER_CHANGE | PRM_FOR_SESSION),
   PRM_BOOLEAN,
   &prm_csql_auto_commit_flag,
   (void *) &prm_csql_auto_commit_default,
   (void *) &PRM_CSQL_AUTO_COMMIT,
   (void *) NULL, (void *) NULL,
   (char *) NULL,
   (DUP_PRM_FUNC) NULL,
   (DUP_PRM_FUNC) NULL},
  {PRM_ID_LOG_SWEEP_CLEAN,
   PRM_NAME_LOG_SWEEP_CLEAN,
   (PRM_FOR_SERVER | PRM_HIDDEN),
   PRM_BOOLEAN,
   &prm_log_sweep_clean_flag,
   (void *) &prm_log_sweep_clean_default,
   (void *) &PRM_LOG_SWEEP_CLEAN,
   (void *) NULL, (void *) NULL,
   (char *) NULL,
   (DUP_PRM_FUNC) NULL,
   (DUP_PRM_FUNC) NULL},
  {PRM_ID_WS_HASHTABLE_SIZE,
   PRM_NAME_WS_HASHTABLE_SIZE,
   (PRM_FOR_CLIENT | PRM_HIDDEN),
   PRM_INTEGER,
   &prm_ws_hashtable_size_flag,
   (void *) &prm_ws_hashtable_size_default,
   (void *) &PRM_WS_HASHTABLE_SIZE,
   (void *) NULL, (void *) &prm_ws_hashtable_size_lower,
   (char *) NULL,
   (DUP_PRM_FUNC) NULL,
   (DUP_PRM_FUNC) NULL},
  {PRM_ID_WS_MEMORY_REPORT,
   PRM_NAME_WS_MEMORY_REPORT,
   (PRM_FOR_CLIENT | PRM_USER_CHANGE | PRM_HIDDEN),
   PRM_BOOLEAN,
   &prm_ws_memory_report_flag,
   (void *) &prm_ws_memory_report_default,
   (void *) &PRM_WS_MEMORY_REPORT,
   (void *) NULL, (void *) NULL,
   (char *) NULL,
   (DUP_PRM_FUNC) NULL,
   (DUP_PRM_FUNC) NULL},
  {PRM_ID_GC_ENABLE,
   PRM_NAME_GC_ENABLE,
   (PRM_FOR_CLIENT | PRM_USER_CHANGE | PRM_FOR_SESSION | PRM_DEPRECATED),
   PRM_BOOLEAN,
   &prm_gc_enable_flag,
   (void *) &prm_gc_enable_default,
   (void *) &PRM_GC_ENABLE,
   (void *) NULL, (void *) NULL,
   (char *) NULL,
   (DUP_PRM_FUNC) NULL,
   (DUP_PRM_FUNC) NULL},
  {PRM_ID_TCP_PORT_ID,
   PRM_NAME_TCP_PORT_ID,
   (PRM_FOR_CLIENT | PRM_FOR_SERVER),
   PRM_INTEGER,
   &prm_tcp_port_id_flag,
   (void *) &prm_tcp_port_id_default,
   (void *) &PRM_TCP_PORT_ID,
   (void *) &prm_tcp_port_id_upper, (void *) &prm_tcp_port_id_lower,
   (char *) NULL,
   (DUP_PRM_FUNC) NULL,
   (DUP_PRM_FUNC) NULL},
  {PRM_ID_TCP_CONNECTION_TIMEOUT,
   PRM_NAME_TCP_CONNECTION_TIMEOUT,
   (PRM_FOR_CLIENT | PRM_USER_CHANGE | PRM_FOR_SESSION),
   PRM_INTEGER,
   &prm_tcp_connection_timeout_flag,
   (void *) &prm_tcp_connection_timeout_default,
   (void *) &PRM_TCP_CONNECTION_TIMEOUT,
   (void *) NULL, (void *) &prm_tcp_connection_timeout_lower,
   (char *) NULL,
   (DUP_PRM_FUNC) NULL,
   (DUP_PRM_FUNC) NULL},
  {PRM_ID_OPTIMIZATION_LEVEL,
   PRM_NAME_OPTIMIZATION_LEVEL,
   (PRM_FOR_CLIENT | PRM_USER_CHANGE | PRM_FOR_SESSION),
   PRM_INTEGER,
   &prm_optimization_level_flag,
   (void *) &prm_optimization_level_default,
   (void *) &PRM_OPTIMIZATION_LEVEL,
   (void *) NULL, (void *) NULL,
   (char *) NULL,
   (DUP_PRM_FUNC) NULL,
   (DUP_PRM_FUNC) NULL},
  {PRM_ID_QO_DUMP,
   PRM_NAME_QO_DUMP,
   (PRM_FOR_CLIENT | PRM_USER_CHANGE | PRM_HIDDEN),
   PRM_BOOLEAN,
   &prm_qo_dump_flag,
   (void *) &prm_qo_dump_default,
   (void *) &PRM_QO_DUMP,
   (void *) NULL, (void *) NULL,
   (char *) NULL,
   (DUP_PRM_FUNC) NULL,
   (DUP_PRM_FUNC) NULL},
  {PRM_ID_CSS_MAX_CLIENTS,
   PRM_NAME_CSS_MAX_CLIENTS,
   (PRM_FOR_SERVER),
   PRM_INTEGER,
   &prm_css_max_clients_flag,
   (void *) &prm_css_max_clients_default,
   (void *) &PRM_CSS_MAX_CLIENTS,
   (void *) NULL, (void *) &prm_css_max_clients_lower,
   (char *) NULL,
   (DUP_PRM_FUNC) NULL,
   (DUP_PRM_FUNC) NULL},
  {PRM_ID_THREAD_STACKSIZE,
   PRM_NAME_THREAD_STACKSIZE,
   (PRM_FOR_SERVER | PRM_SIZE_UNIT),
   PRM_BIGINT,
   &prm_thread_stacksize_flag,
   (void *) &prm_thread_stacksize_default,
   (void *) &PRM_THREAD_STACKSIZE,
   (void *) &prm_thread_stacksize_upper,
   (void *) &prm_thread_stacksize_lower,
   (char *) NULL,
   (DUP_PRM_FUNC) NULL,
   (DUP_PRM_FUNC) NULL},
  {PRM_ID_CFG_DB_HOSTS,
   PRM_NAME_CFG_DB_HOSTS,
   (PRM_FOR_CLIENT | PRM_USER_CHANGE | PRM_FOR_SESSION),
   PRM_STRING,
   &prm_cfg_db_hosts_flag,
   (void *) &prm_cfg_db_hosts_default,
   (void *) &PRM_CFG_DB_HOSTS,
   (void *) NULL, (void *) NULL,
   (char *) NULL,
   (DUP_PRM_FUNC) NULL,
   (DUP_PRM_FUNC) NULL},
  {PRM_ID_RESET_TR_PARSER,
   PRM_NAME_RESET_TR_PARSER,
   (PRM_FOR_CLIENT | PRM_USER_CHANGE | PRM_HIDDEN),
   PRM_INTEGER,
   &prm_reset_tr_parser_flag,
   (void *) &prm_reset_tr_parser_default,
   (void *) &PRM_RESET_TR_PARSER,
   (void *) NULL, (void *) NULL,
   (char *) NULL,
   (DUP_PRM_FUNC) NULL,
   (DUP_PRM_FUNC) NULL},
  {PRM_ID_IO_BACKUP_NBUFFERS,
   PRM_NAME_IO_BACKUP_NBUFFERS,
   (PRM_FOR_SERVER | PRM_HIDDEN),
   PRM_INTEGER,
   &prm_io_backup_nbuffers_flag,
   (void *) &prm_io_backup_nbuffers_default,
   (void *) &PRM_IO_BACKUP_NBUFFERS,
   (void *) NULL, (void *) &prm_io_backup_nbuffers_lower,
   (char *) NULL,
   (DUP_PRM_FUNC) NULL,
   (DUP_PRM_FUNC) NULL},
  {PRM_ID_IO_BACKUP_MAX_VOLUME_SIZE,
   PRM_NAME_IO_BACKUP_MAX_VOLUME_SIZE,
   (PRM_FOR_SERVER | PRM_SIZE_UNIT),
   PRM_BIGINT,
   &prm_io_backup_max_volume_size_flag,
   (void *) &prm_io_backup_max_volume_size_default,
   (void *) &PRM_IO_BACKUP_MAX_VOLUME_SIZE,
   (void *) &prm_io_backup_max_volume_size_upper,
   (void *) &prm_io_backup_max_volume_size_lower,
   (char *) NULL,
   (DUP_PRM_FUNC) NULL,
   (DUP_PRM_FUNC) NULL},
  {PRM_ID_IO_BACKUP_SLEEP_MSECS,
   PRM_NAME_IO_BACKUP_SLEEP_MSECS,
   (PRM_FOR_SERVER | PRM_USER_CHANGE | PRM_HIDDEN),
   PRM_INTEGER,
   &prm_io_backup_sleep_msecs_flag,
   (void *) &prm_io_backup_sleep_msecs_default,
   (void *) &PRM_IO_BACKUP_SLEEP_MSECS,
   (void *) NULL, (void *) &prm_io_backup_sleep_msecs_lower,
   (char *) NULL,
   (DUP_PRM_FUNC) NULL,
   (DUP_PRM_FUNC) NULL},
  {PRM_ID_MAX_PAGES_IN_TEMP_FILE_CACHE,
   PRM_NAME_MAX_PAGES_IN_TEMP_FILE_CACHE,
   (PRM_FOR_SERVER | PRM_HIDDEN),
   PRM_INTEGER,
   &prm_max_pages_in_temp_file_cache_flag,
   (void *) &prm_max_pages_in_temp_file_cache_default,
   (void *) &PRM_MAX_PAGES_IN_TEMP_FILE_CACHE,
   (void *) NULL, (void *) &prm_max_pages_in_temp_file_cache_lower,
   (char *) NULL,
   (DUP_PRM_FUNC) NULL,
   (DUP_PRM_FUNC) NULL},
  {PRM_ID_MAX_ENTRIES_IN_TEMP_FILE_CACHE,
   PRM_NAME_MAX_ENTRIES_IN_TEMP_FILE_CACHE,
   (PRM_FOR_SERVER | PRM_HIDDEN),
   PRM_INTEGER,
   &prm_max_entries_in_temp_file_cache_flag,
   (void *) &prm_max_entries_in_temp_file_cache_default,
   (void *) &PRM_MAX_ENTRIES_IN_TEMP_FILE_CACHE,
   (void *) NULL, (void *) &prm_max_entries_in_temp_file_cache_lower,
   (char *) NULL,
   (DUP_PRM_FUNC) NULL,
   (DUP_PRM_FUNC) NULL},
  {PRM_ID_PTHREAD_SCOPE_PROCESS,
   PRM_NAME_PTHREAD_SCOPE_PROCESS,	/* AIX only */
   (PRM_FOR_SERVER),
   PRM_BOOLEAN,
   &prm_pthread_scope_process_flag,
   (void *) &prm_pthread_scope_process_default,
   (void *) &PRM_PTHREAD_SCOPE_PROCESS,
   (void *) NULL, (void *) NULL,
   (char *) NULL,
   (DUP_PRM_FUNC) NULL,
   (DUP_PRM_FUNC) NULL},
  {PRM_ID_TEMP_MEM_BUFFER_PAGES,
   PRM_NAME_TEMP_MEM_BUFFER_PAGES,
   (PRM_FOR_SERVER),
   PRM_INTEGER,
   &prm_temp_mem_buffer_pages_flag,
   (void *) &prm_temp_mem_buffer_pages_default,
   (void *) &PRM_TEMP_MEM_BUFFER_PAGES,
   (void *) &prm_temp_mem_buffer_pages_upper,
   (void *) &prm_temp_mem_buffer_pages_lower,
   (char *) NULL,
   (DUP_PRM_FUNC) NULL,
   (DUP_PRM_FUNC) NULL},
  {PRM_ID_INDEX_SCAN_KEY_BUFFER_PAGES,
   PRM_NAME_INDEX_SCAN_KEY_BUFFER_PAGES,
   (PRM_FOR_SERVER | PRM_DEPRECATED | PRM_RELOADABLE),
   PRM_INTEGER,
   &prm_index_scan_key_buffer_pages_flag,
   (void *) &prm_index_scan_key_buffer_pages_default,
   (void *) &PRM_INDEX_SCAN_KEY_BUFFER_PAGES,
   (void *) NULL,
   (void *) &prm_index_scan_key_buffer_pages_lower,
   (char *) NULL,
   (DUP_PRM_FUNC) NULL,
   (DUP_PRM_FUNC) NULL},
  {PRM_ID_INDEX_SCAN_KEY_BUFFER_SIZE,
   PRM_NAME_INDEX_SCAN_KEY_BUFFER_SIZE,
   (PRM_FOR_SERVER | PRM_SIZE_UNIT | PRM_DIFFER_UNIT | PRM_RELOADABLE),
   PRM_INTEGER,
   &prm_index_scan_key_buffer_pages_flag,
   (void *) &prm_index_scan_key_buffer_pages_default,
   (void *) &PRM_INDEX_SCAN_KEY_BUFFER_PAGES,
   (void *) NULL,
   (void *) &prm_index_scan_key_buffer_pages_lower,
   (char *) NULL,
   (DUP_PRM_FUNC) prm_size_to_io_pages,
   (DUP_PRM_FUNC) prm_io_pages_to_size},
  {PRM_ID_DONT_REUSE_HEAP_FILE,
   PRM_NAME_DONT_REUSE_HEAP_FILE,
   (PRM_FOR_SERVER | PRM_USER_CHANGE | PRM_HIDDEN),
   PRM_BOOLEAN,
   &prm_dont_reuse_heap_file_flag,
   (void *) &prm_dont_reuse_heap_file_default,
   (void *) &PRM_DONT_REUSE_HEAP_FILE,
   (void *) NULL, (void *) NULL,
   (char *) NULL,
   (DUP_PRM_FUNC) NULL,
   (DUP_PRM_FUNC) NULL},
  {PRM_ID_INSERT_MODE,
   PRM_NAME_INSERT_MODE,
   (PRM_FOR_CLIENT | PRM_USER_CHANGE | PRM_HIDDEN),
   PRM_INTEGER,
   &prm_insert_mode_flag,
   (void *) &prm_insert_mode_default,
   (void *) &PRM_INSERT_MODE,
   (void *) &prm_insert_mode_upper,
   (void *) &prm_insert_mode_lower,
   (char *) NULL,
   (DUP_PRM_FUNC) NULL,
   (DUP_PRM_FUNC) NULL},
  {PRM_ID_LK_MAX_SCANID_BIT,
   PRM_NAME_LK_MAX_SCANID_BIT,
   (PRM_OBSOLETED),
   PRM_INTEGER,
   &prm_lk_max_scanid_bit_flag,
   (void *) &prm_lk_max_scanid_bit_default,
   (void *) &PRM_LK_MAX_SCANID_BIT,
   (void *) &prm_lk_max_scanid_bit_upper,
   (void *) &prm_lk_max_scanid_bit_lower,
   (char *) NULL,
   (DUP_PRM_FUNC) NULL,
   (DUP_PRM_FUNC) NULL},
  {PRM_ID_HOSTVAR_LATE_BINDING,
   PRM_NAME_HOSTVAR_LATE_BINDING,
   (PRM_FOR_CLIENT | PRM_USER_CHANGE | PRM_HIDDEN),
   PRM_BOOLEAN,
   &prm_hostvar_late_binding_flag,
   (void *) &prm_hostvar_late_binding_default,
   (void *) &PRM_HOSTVAR_LATE_BINDING,
   (void *) NULL, (void *) NULL,
   (char *) NULL,
   (DUP_PRM_FUNC) NULL,
   (DUP_PRM_FUNC) NULL},
  {PRM_ID_ENABLE_HISTO,
   PRM_NAME_ENABLE_HISTO,
   (PRM_FOR_CLIENT | PRM_USER_CHANGE | PRM_FOR_SESSION),
   PRM_BOOLEAN,
   &prm_enable_histo_flag,
   (void *) &prm_enable_histo_default,
   (void *) &PRM_ENABLE_HISTO,
   (void *) NULL, (void *) NULL,
   (char *) NULL,
   (DUP_PRM_FUNC) NULL,
   (DUP_PRM_FUNC) NULL},
  {PRM_ID_MUTEX_BUSY_WAITING_CNT,
   PRM_NAME_MUTEX_BUSY_WAITING_CNT,
   (PRM_FOR_SERVER | PRM_HIDDEN),
   PRM_INTEGER,
   &prm_mutex_busy_waiting_cnt_flag,
   (void *) &prm_mutex_busy_waiting_cnt_default,
   (void *) &PRM_MUTEX_BUSY_WAITING_CNT,
   (void *) NULL, (void *) NULL,
   (char *) NULL,
   (DUP_PRM_FUNC) NULL,
   (DUP_PRM_FUNC) NULL},
  {PRM_ID_PB_NUM_LRU_CHAINS,
   PRM_NAME_PB_NUM_LRU_CHAINS,
   (PRM_FOR_SERVER | PRM_HIDDEN),
   PRM_INTEGER,
   &prm_pb_num_LRU_chains_flag,
   (void *) &prm_pb_num_LRU_chains_default,
   (void *) &PRM_PB_NUM_LRU_CHAINS,
   (void *) &prm_pb_num_LRU_chains_upper,
   (void *) &prm_pb_num_LRU_chains_lower,
   (char *) NULL,
   (DUP_PRM_FUNC) NULL,
   (DUP_PRM_FUNC) NULL},
  {PRM_ID_PAGE_BG_FLUSH_INTERVAL_MSECS,
   PRM_NAME_PAGE_BG_FLUSH_INTERVAL_MSECS,
   (PRM_FOR_SERVER | PRM_USER_CHANGE | PRM_DEPRECATED),
   PRM_INTEGER,
   &prm_page_bg_flush_interval_msec_flag,
   (void *) &prm_page_bg_flush_interval_msec_default,
   (void *) &PRM_PAGE_BG_FLUSH_INTERVAL_MSEC,
   (void *) NULL, (void *) &prm_page_bg_flush_interval_msec_lower,
   (char *) NULL,
   (DUP_PRM_FUNC) NULL,
   (DUP_PRM_FUNC) NULL},
  {PRM_ID_PAGE_BG_FLUSH_INTERVAL,
   PRM_NAME_PAGE_BG_FLUSH_INTERVAL,
   (PRM_FOR_SERVER | PRM_USER_CHANGE | PRM_TIME_UNIT | PRM_DIFFER_UNIT),
   PRM_INTEGER,
   &prm_page_bg_flush_interval_msec_flag,
   (void *) &prm_page_bg_flush_interval_msec_default,
   (void *) &PRM_PAGE_BG_FLUSH_INTERVAL_MSEC,
   (void *) NULL, (void *) &prm_page_bg_flush_interval_msec_lower,
   (char *) NULL,
   (DUP_PRM_FUNC) prm_equal_to_ori,
   (DUP_PRM_FUNC) prm_equal_to_ori},
  {PRM_ID_ADAPTIVE_FLUSH_CONTROL,
   PRM_NAME_ADAPTIVE_FLUSH_CONTROL,
   (PRM_FOR_SERVER | PRM_USER_CHANGE),
   PRM_BOOLEAN,
   &prm_adaptive_flush_control_flag,
   (void *) &prm_adaptive_flush_control_default,
   (void *) &PRM_ADAPTIVE_FLUSH_CONTROL,
   (void *) NULL,
   (void *) NULL,
   (char *) NULL,
   (DUP_PRM_FUNC) NULL,
   (DUP_PRM_FUNC) NULL},
  {PRM_ID_MAX_FLUSH_PAGES_PER_SECOND,
   PRM_NAME_MAX_FLUSH_PAGES_PER_SECOND,
   (PRM_FOR_SERVER | PRM_USER_CHANGE | PRM_DEPRECATED | PRM_RELOADABLE),
   PRM_INTEGER,
   &prm_max_flush_pages_per_second_flag,
   (void *) &prm_max_flush_pages_per_second_default,
   (void *) &PRM_MAX_FLUSH_PAGES_PER_SECOND,
   (void *) &prm_max_flush_pages_per_second_upper,
   (void *) &prm_max_flush_pages_per_second_lower,
   (char *) NULL,
   (DUP_PRM_FUNC) NULL,
   (DUP_PRM_FUNC) NULL},
  {PRM_ID_MAX_FLUSH_SIZE_PER_SECOND,
   PRM_NAME_MAX_FLUSH_SIZE_PER_SECOND,
   (PRM_FOR_SERVER | PRM_USER_CHANGE | PRM_SIZE_UNIT | PRM_DIFFER_UNIT | PRM_RELOADABLE),
   PRM_INTEGER,
   &prm_max_flush_pages_per_second_flag,
   (void *) &prm_max_flush_pages_per_second_default,
   (void *) &PRM_MAX_FLUSH_PAGES_PER_SECOND,
   (void *) &prm_max_flush_pages_per_second_upper,
   (void *) &prm_max_flush_pages_per_second_lower,
   (char *) NULL,
   (DUP_PRM_FUNC) prm_size_to_io_pages,
   (DUP_PRM_FUNC) prm_io_pages_to_size},
  {PRM_ID_PB_SYNC_ON_NFLUSH,
   PRM_NAME_PB_SYNC_ON_NFLUSH,
   (PRM_FOR_SERVER | PRM_USER_CHANGE | PRM_DEPRECATED | PRM_RELOADABLE),
   PRM_INTEGER,
   &prm_pb_sync_on_nflush_flag,
   (void *) &prm_pb_sync_on_nflush_default,
   (void *) &PRM_PB_SYNC_ON_NFLUSH,
   (void *) &prm_pb_sync_on_nflush_upper,
   (void *) &prm_pb_sync_on_nflush_lower,
   (char *) NULL,
   (DUP_PRM_FUNC) NULL,
   (DUP_PRM_FUNC) NULL},
  {PRM_ID_PB_SYNC_ON_FLUSH_SIZE,
   PRM_NAME_PB_SYNC_ON_FLUSH_SIZE,
   (PRM_FOR_SERVER | PRM_USER_CHANGE | PRM_SIZE_UNIT | PRM_DIFFER_UNIT | PRM_RELOADABLE),
   PRM_INTEGER,
   &prm_pb_sync_on_nflush_flag,
   (void *) &prm_pb_sync_on_nflush_default,
   (void *) &PRM_PB_SYNC_ON_NFLUSH,
   (void *) &prm_pb_sync_on_nflush_upper,
   (void *) &prm_pb_sync_on_nflush_lower,
   (char *) NULL,
   (DUP_PRM_FUNC) prm_size_to_io_pages,
   (DUP_PRM_FUNC) prm_io_pages_to_size},
  {PRM_ID_PB_DEBUG_PAGE_VALIDATION_LEVEL,
   PRM_NAME_PB_DEBUG_PAGE_VALIDATION_LEVEL,
   (PRM_FOR_SERVER | PRM_USER_CHANGE | PRM_HIDDEN),
   PRM_KEYWORD,
   &prm_pb_debug_page_validation_level_flag,
   (void *) &prm_pb_debug_page_validation_level_default,
   (void *) &PRM_PB_DEBUG_PAGE_VALIDATION_LEVEL,
   (void *) NULL,
   (void *) NULL,
   (char *) NULL,
   (DUP_PRM_FUNC) NULL,
   (DUP_PRM_FUNC) NULL},
  {PRM_ID_ORACLE_STYLE_OUTERJOIN,
   PRM_NAME_ORACLE_STYLE_OUTERJOIN,
   (PRM_FOR_CLIENT | PRM_USER_CHANGE | PRM_HIDDEN),
   PRM_BOOLEAN,
   &prm_oracle_style_outerjoin_flag,
   (void *) &prm_oracle_style_outerjoin_default,
   (void *) &PRM_ORACLE_STYLE_OUTERJOIN,
   (void *) NULL, (void *) NULL,
   (char *) NULL,
   (DUP_PRM_FUNC) NULL,
   (DUP_PRM_FUNC) NULL},
  {PRM_ID_ANSI_QUOTES,
   PRM_NAME_ANSI_QUOTES,
   (PRM_FOR_CLIENT | PRM_TEST_CHANGE),
   PRM_BOOLEAN,
   &prm_ansi_quotes_flag,
   (void *) &prm_ansi_quotes_default,
   (void *) &PRM_ANSI_QUOTES,
   (void *) NULL, (void *) NULL,
   (char *) NULL,
   (DUP_PRM_FUNC) NULL,
   (DUP_PRM_FUNC) NULL},
  {PRM_ID_DEFAULT_WEEK_FORMAT,
   PRM_NAME_DEFAULT_WEEK_FORMAT,
   (PRM_FOR_CLIENT | PRM_FOR_SERVER | PRM_USER_CHANGE | PRM_FOR_SESSION | PRM_FOR_HA_CONTEXT),
   PRM_INTEGER,
   &prm_week_format_flag,
   (void *) &prm_week_format_default,
   (void *) &PRM_DEFAULT_WEEK_FORMAT,
   (void *) &prm_week_format_upper,
   (void *) &prm_week_format_lower,
   (char *) NULL,
   (DUP_PRM_FUNC) NULL,
   (DUP_PRM_FUNC) NULL},
  {PRM_ID_TEST_MODE,
   PRM_NAME_TEST_MODE,
   (PRM_FOR_CLIENT | PRM_FOR_SERVER | PRM_HIDDEN),
   PRM_BOOLEAN,
   &prm_test_mode_flag,
   (void *) &prm_test_mode_default,
   (void *) &PRM_TEST_MODE,
   (void *) NULL, (void *) NULL,
   (char *) NULL,
   (DUP_PRM_FUNC) NULL,
   (DUP_PRM_FUNC) NULL},
  {PRM_ID_ONLY_FULL_GROUP_BY,
   PRM_NAME_ONLY_FULL_GROUP_BY,
   (PRM_FOR_CLIENT | PRM_USER_CHANGE | PRM_FOR_SESSION),
   PRM_BOOLEAN,
   &prm_only_full_group_by_flag,
   (void *) &prm_only_full_group_by_default,
   (void *) &PRM_ONLY_FULL_GROUP_BY,
   (void *) NULL, (void *) NULL,
   (char *) NULL,
   (DUP_PRM_FUNC) NULL,
   (DUP_PRM_FUNC) NULL},
  {PRM_ID_PIPES_AS_CONCAT,
   PRM_NAME_PIPES_AS_CONCAT,
   (PRM_FOR_CLIENT | PRM_TEST_CHANGE),
   PRM_BOOLEAN,
   &prm_pipes_as_concat_flag,
   (void *) &prm_pipes_as_concat_default,
   (void *) &PRM_PIPES_AS_CONCAT,
   (void *) NULL, (void *) NULL,
   (char *) NULL,
   (DUP_PRM_FUNC) NULL,
   (DUP_PRM_FUNC) NULL},
  {PRM_ID_MYSQL_TRIGGER_CORRELATION_NAMES,
   PRM_NAME_MYSQL_TRIGGER_CORRELATION_NAMES,
   (PRM_FOR_CLIENT | PRM_TEST_CHANGE),
   PRM_BOOLEAN,
   &prm_mysql_trigger_correlation_names_flag,
   (void *) &prm_mysql_trigger_correlation_names_default,
   (void *) &PRM_MYSQL_TRIGGER_CORRELATION_NAMES,
   (void *) NULL, (void *) NULL,
   (char *) NULL,
   (DUP_PRM_FUNC) NULL,
   (DUP_PRM_FUNC) NULL},
  {PRM_ID_REQUIRE_LIKE_ESCAPE_CHARACTER,
   PRM_NAME_REQUIRE_LIKE_ESCAPE_CHARACTER,
   (PRM_FOR_CLIENT | PRM_TEST_CHANGE | PRM_FOR_QRY_STRING),
   PRM_BOOLEAN,
   &prm_require_like_escape_character_flag,
   (void *) &prm_require_like_escape_character_default,
   (void *) &PRM_REQUIRE_LIKE_ESCAPE_CHARACTER,
   (void *) NULL, (void *) NULL,
   (char *) NULL,
   (DUP_PRM_FUNC) NULL,
   (DUP_PRM_FUNC) NULL},
  {PRM_ID_NO_BACKSLASH_ESCAPES,
   PRM_NAME_NO_BACKSLASH_ESCAPES,
   (PRM_FOR_CLIENT | PRM_TEST_CHANGE),
   PRM_BOOLEAN,
   &prm_no_backslash_escapes_flag,
   (void *) &prm_no_backslash_escapes_default,
   (void *) &PRM_NO_BACKSLASH_ESCAPES,
   (void *) NULL, (void *) NULL,
   (char *) NULL,
   (DUP_PRM_FUNC) NULL,
   (DUP_PRM_FUNC) NULL},
  {PRM_ID_GROUP_CONCAT_MAX_LEN,
   PRM_NAME_GROUP_CONCAT_MAX_LEN,
   (PRM_USER_CHANGE | PRM_FOR_SERVER | PRM_SIZE_UNIT),
   PRM_BIGINT,
   &prm_group_concat_max_len_flag,
   (void *) &prm_group_concat_max_len_default,
   (void *) &PRM_GROUP_CONCAT_MAX_LEN,
   (void *) &prm_group_concat_max_len_upper,
   (void *) &prm_group_concat_max_len_lower,
   (char *) NULL,
   (DUP_PRM_FUNC) NULL,
   (DUP_PRM_FUNC) NULL},
  {PRM_ID_STRING_MAX_SIZE_BYTES,
   PRM_NAME_STRING_MAX_SIZE_BYTES,
   (PRM_USER_CHANGE | PRM_FOR_SERVER | PRM_FOR_CLIENT | PRM_FOR_SESSION | PRM_SIZE_UNIT | PRM_FOR_HA_CONTEXT),
   PRM_BIGINT,
   &prm_string_max_size_bytes_flag,
   (void *) &prm_string_max_size_bytes_default,
   (void *) &PRM_STRING_MAX_SIZE_BYTES,
   (void *) &prm_string_max_size_bytes_upper,
   (void *) &prm_string_max_size_bytes_lower,
   (char *) NULL,
   (DUP_PRM_FUNC) NULL,
   (DUP_PRM_FUNC) NULL},
  {PRM_ID_ADD_COLUMN_UPDATE_HARD_DEFAULT,
   PRM_NAME_ADD_COLUMN_UPDATE_HARD_DEFAULT,
   (PRM_USER_CHANGE | PRM_FOR_CLIENT | PRM_FOR_SERVER | PRM_FOR_SESSION | PRM_FOR_HA_CONTEXT),
   PRM_BOOLEAN,
   &prm_add_column_update_hard_default_flag,
   (void *) &prm_add_column_update_hard_default_default,
   (void *) &PRM_ADD_COLUMN_UPDATE_HARD_DEFAULT,
   (void *) NULL, (void *) NULL,
   (char *) NULL,
   (DUP_PRM_FUNC) NULL,
   (DUP_PRM_FUNC) NULL},
  {PRM_ID_RETURN_NULL_ON_FUNCTION_ERRORS,
   PRM_NAME_RETURN_NULL_ON_FUNCTION_ERRORS,
   (PRM_FOR_CLIENT | PRM_FOR_SERVER | PRM_USER_CHANGE | PRM_FOR_SESSION | PRM_FOR_QRY_STRING | PRM_FOR_HA_CONTEXT),
   PRM_BOOLEAN,
   &prm_return_null_on_function_errors_flag,
   (void *) &prm_return_null_on_function_errors_default,
   (void *) &PRM_RETURN_NULL_ON_FUNCTION_ERRORS,
   (void *) NULL, (void *) NULL,
   (char *) NULL,
   (DUP_PRM_FUNC) NULL,
   (DUP_PRM_FUNC) NULL},
  {PRM_ID_ALTER_TABLE_CHANGE_TYPE_STRICT,
   PRM_NAME_ALTER_TABLE_CHANGE_TYPE_STRICT,
   (PRM_USER_CHANGE | PRM_FOR_CLIENT | PRM_FOR_SERVER | PRM_FOR_SESSION | PRM_FOR_HA_CONTEXT),
   PRM_BOOLEAN,
   &prm_alter_table_change_type_strict_flag,
   (void *) &prm_alter_table_change_type_strict_default,
   (void *) &PRM_ALTER_TABLE_CHANGE_TYPE_STRICT,
   (void *) NULL, (void *) NULL,
   (char *) NULL,
   (DUP_PRM_FUNC) NULL,
   (DUP_PRM_FUNC) NULL},
  {PRM_ID_COMPACTDB_PAGE_RECLAIM_ONLY,
   PRM_NAME_COMPACTDB_PAGE_RECLAIM_ONLY,
   (PRM_EMPTY_FLAG),
   PRM_INTEGER,
   &prm_compactdb_page_reclaim_only_flag,
   (void *) &prm_compactdb_page_reclaim_only_default,
   (void *) &PRM_COMPACTDB_PAGE_RECLAIM_ONLY,
   (void *) NULL, (void *) NULL,
   (char *) NULL,
   (DUP_PRM_FUNC) NULL,
   (DUP_PRM_FUNC) NULL},
  {PRM_ID_PLUS_AS_CONCAT,
   PRM_NAME_PLUS_AS_CONCAT,
   (PRM_FOR_CLIENT | PRM_FOR_SERVER | PRM_TEST_CHANGE),
   PRM_BOOLEAN,
   &prm_plus_as_concat_flag,
   (void *) &prm_plus_as_concat_default,
   (void *) &PRM_PLUS_AS_CONCAT,
   (void *) NULL, (void *) NULL,
   (char *) NULL,
   (DUP_PRM_FUNC) NULL,
   (DUP_PRM_FUNC) NULL},
  {PRM_ID_LIKE_TERM_SELECTIVITY,
   PRM_NAME_LIKE_TERM_SELECTIVITY,
   (PRM_FOR_CLIENT | PRM_USER_CHANGE | PRM_HIDDEN),
   PRM_FLOAT,
   &prm_like_term_selectivity_flag,
   (void *) &prm_like_term_selectivity_default,
   (void *) &PRM_LIKE_TERM_SELECTIVITY,
   (void *) &prm_like_term_selectivity_upper,
   (void *) &prm_like_term_selectivity_lower,
   (char *) NULL,
   (DUP_PRM_FUNC) NULL,
   (DUP_PRM_FUNC) NULL},
  {PRM_ID_MAX_OUTER_CARD_OF_IDXJOIN,
   PRM_NAME_MAX_OUTER_CARD_OF_IDXJOIN,
   (PRM_FOR_CLIENT | PRM_USER_CHANGE | PRM_HIDDEN),
   PRM_INTEGER,
   &prm_max_outer_card_of_idxjoin_flag,
   (void *) &prm_max_outer_card_of_idxjoin_default,
   (void *) &PRM_MAX_OUTER_CARD_OF_IDXJOIN,
   (void *) NULL,
   (void *) &prm_max_outer_card_of_idxjoin_lower,
   (char *) NULL,
   (DUP_PRM_FUNC) NULL,
   (DUP_PRM_FUNC) NULL},
  {PRM_ID_ORACLE_STYLE_EMPTY_STRING,
   PRM_NAME_ORACLE_STYLE_EMPTY_STRING,
   (PRM_FOR_CLIENT | PRM_FOR_SERVER | PRM_FOR_QRY_STRING | PRM_FORCE_SERVER),
   PRM_BOOLEAN,
   &prm_oracle_style_empty_string_flag,
   (void *) &prm_oracle_style_empty_string_default,
   (void *) &PRM_ORACLE_STYLE_EMPTY_STRING,
   (void *) NULL, (void *) NULL,
   (char *) NULL,
   (DUP_PRM_FUNC) NULL,
   (DUP_PRM_FUNC) NULL},
  {PRM_ID_SUPPRESS_FSYNC,
   PRM_NAME_SUPPRESS_FSYNC,
   (PRM_FOR_SERVER | PRM_USER_CHANGE | PRM_HIDDEN),
   PRM_INTEGER,
   &prm_suppress_fsync_flag,
   (void *) &prm_suppress_fsync_default,
   (void *) &PRM_SUPPRESS_FSYNC,
   (void *) &prm_suppress_fsync_upper,
   (void *) &prm_suppress_fsync_lower,
   (char *) NULL,
   (DUP_PRM_FUNC) NULL,
   (DUP_PRM_FUNC) NULL},
  {PRM_ID_CALL_STACK_DUMP_ON_ERROR,
   PRM_NAME_CALL_STACK_DUMP_ON_ERROR,
   (PRM_FOR_CLIENT | PRM_FOR_SERVER | PRM_USER_CHANGE | PRM_GET_SERVER),
   PRM_BOOLEAN,
   &prm_call_stack_dump_on_error_flag,
   (void *) &prm_call_stack_dump_on_error_default,
   (void *) &PRM_CALL_STACK_DUMP_ON_ERROR,
   (void *) NULL, (void *) NULL,
   (char *) NULL,
   (DUP_PRM_FUNC) NULL,
   (DUP_PRM_FUNC) NULL},
  {PRM_ID_CALL_STACK_DUMP_ACTIVATION,
   PRM_NAME_CALL_STACK_DUMP_ACTIVATION,
   (PRM_FOR_CLIENT | PRM_FOR_SERVER | PRM_USER_CHANGE | PRM_GET_SERVER),
   PRM_INTEGER_LIST,
   &prm_call_stack_dump_activation_flag,
   (void *) &prm_call_stack_dump_activation_default,
   (void *) &PRM_CALL_STACK_DUMP_ACTIVATION,
   (void *) NULL, (void *) NULL,
   (char *) NULL,
   (DUP_PRM_FUNC) NULL,
   (DUP_PRM_FUNC) NULL},
  {PRM_ID_CALL_STACK_DUMP_DEACTIVATION,
   PRM_NAME_CALL_STACK_DUMP_DEACTIVATION,
   (PRM_FOR_CLIENT | PRM_FOR_SERVER | PRM_USER_CHANGE | PRM_GET_SERVER),
   PRM_INTEGER_LIST,
   &prm_call_stack_dump_deactivation_flag,
   (void *) &prm_call_stack_dump_deactivation_default,
   (void *) &PRM_CALL_STACK_DUMP_DEACTIVATION,
   (void *) NULL, (void *) NULL,
   (char *) NULL,
   (DUP_PRM_FUNC) NULL,
   (DUP_PRM_FUNC) NULL},
  {PRM_ID_COMPAT_NUMERIC_DIVISION_SCALE,
   PRM_NAME_COMPAT_NUMERIC_DIVISION_SCALE,
   (PRM_FOR_CLIENT | PRM_FOR_SERVER | PRM_USER_CHANGE | PRM_FOR_SESSION | PRM_FOR_HA_CONTEXT),
   PRM_BOOLEAN,
   &prm_compat_numeric_division_scale_flag,
   (void *) &prm_compat_numeric_division_scale_default,
   (void *) &PRM_COMPAT_NUMERIC_DIVISION_SCALE,
   (void *) NULL, (void *) NULL,
   (char *) NULL,
   (DUP_PRM_FUNC) NULL,
   (DUP_PRM_FUNC) NULL},
  {PRM_ID_DBFILES_PROTECT,
   PRM_NAME_DBFILES_PROTECT,
   (PRM_FOR_SERVER | PRM_HIDDEN),
   PRM_BOOLEAN,
   &prm_dbfiles_protect_flag,
   (void *) &prm_dbfiles_protect_default,
   (void *) &PRM_DBFILES_PROTECT,
   (void *) NULL, (void *) NULL,
   (char *) NULL,
   (DUP_PRM_FUNC) NULL,
   (DUP_PRM_FUNC) NULL},
  {PRM_ID_AUTO_RESTART_SERVER,
   PRM_NAME_AUTO_RESTART_SERVER,
   (PRM_FOR_SERVER | PRM_USER_CHANGE),
   PRM_BOOLEAN,
   &prm_auto_restart_server_flag,
   (void *) &prm_auto_restart_server_default,
   (void *) &PRM_AUTO_RESTART_SERVER,
   (void *) NULL, (void *) NULL,
   (char *) NULL,
   (DUP_PRM_FUNC) NULL,
   (DUP_PRM_FUNC) NULL},
  {PRM_ID_XASL_CACHE_MAX_ENTRIES,
   PRM_NAME_XASL_CACHE_MAX_ENTRIES,
   (PRM_FOR_CLIENT | PRM_FOR_SERVER | PRM_FORCE_SERVER),
   PRM_INTEGER,
   &prm_xasl_cache_max_entries_flag,
   (void *) &prm_xasl_cache_max_entries_default,
   (void *) &PRM_XASL_CACHE_MAX_ENTRIES,
   /* TODO: define a maximum value. We cannot have any size hash table. */
   (void *) NULL, (void *) NULL,
   (char *) NULL,
   (DUP_PRM_FUNC) NULL,
   (DUP_PRM_FUNC) NULL},
  {PRM_ID_XASL_CACHE_MAX_CLONES,
   PRM_NAME_XASL_CACHE_MAX_CLONES,
   (PRM_FOR_SERVER),
   PRM_INTEGER,
   &prm_xasl_cache_max_clones_flag,
   (void *) &prm_xasl_cache_max_clones_default,
   (void *) &PRM_XASL_CACHE_MAX_CLONES,
   (void *) &prm_xasl_cache_max_clones_upper,
   (void *) &prm_xasl_cache_max_clones_lower,
   (char *) NULL,
   (DUP_PRM_FUNC) NULL,
   (DUP_PRM_FUNC) NULL},
  {PRM_ID_XASL_CACHE_TIMEOUT,
   PRM_NAME_XASL_CACHE_TIMEOUT,
   (PRM_FOR_SERVER),
   PRM_INTEGER,
   &prm_xasl_cache_timeout_flag,
   (void *) &prm_xasl_cache_timeout_default,
   (void *) &PRM_XASL_CACHE_TIMEOUT,
   (void *) NULL, (void *) NULL,
   (char *) NULL,
   (DUP_PRM_FUNC) NULL,
   (DUP_PRM_FUNC) NULL},
  {PRM_ID_XASL_CACHE_LOGGING,
   PRM_NAME_XASL_CACHE_LOGGING,
   (PRM_FOR_SERVER),
   PRM_BOOLEAN,
   &prm_xasl_cache_logging_flag,
   (void *) &prm_xasl_cache_logging_default,
   (void *) &PRM_XASL_CACHE_LOGGING,
   (void *) NULL, (void *) NULL,
   (char *) NULL,
   (DUP_PRM_FUNC) NULL,
   (DUP_PRM_FUNC) NULL},
  {PRM_ID_FILTER_PRED_MAX_CACHE_ENTRIES,
   PRM_NAME_FILTER_PRED_MAX_CACHE_ENTRIES,
   (PRM_FOR_CLIENT | PRM_FOR_SERVER),
   PRM_INTEGER,
   &prm_filter_pred_max_cache_entries_flag,
   (void *) &prm_filter_pred_max_cache_entries_default,
   (void *) &PRM_FILTER_PRED_MAX_CACHE_ENTRIES,
   (void *) NULL, (void *) NULL,
   (char *) NULL,
   (DUP_PRM_FUNC) NULL,
   (DUP_PRM_FUNC) NULL},
  {PRM_ID_FILTER_PRED_MAX_CACHE_CLONES,
   PRM_NAME_FILTER_PRED_MAX_CACHE_CLONES,
   (PRM_FOR_SERVER | PRM_HIDDEN),
   PRM_INTEGER,
   &prm_filter_pred_max_cache_clones_flag,
   (void *) &prm_filter_pred_max_cache_clones_default,
   (void *) &PRM_FILTER_PRED_MAX_CACHE_CLONES,
   (void *) NULL, (void *) NULL,
   (char *) NULL,
   (DUP_PRM_FUNC) NULL,
   (DUP_PRM_FUNC) NULL},
  {PRM_ID_LIST_QUERY_CACHE_MODE,
   PRM_NAME_LIST_QUERY_CACHE_MODE,
   (PRM_FOR_SERVER),
   PRM_INTEGER,
   &prm_list_query_cache_mode_flag,
   (void *) &prm_list_query_cache_mode_default,
   (void *) &PRM_LIST_QUERY_CACHE_MODE,
   (void *) &prm_list_query_cache_mode_upper,
   (void *) &prm_list_query_cache_mode_lower,
   (char *) NULL,
   (DUP_PRM_FUNC) NULL,
   (DUP_PRM_FUNC) NULL},
  {PRM_ID_LIST_MAX_QUERY_CACHE_ENTRIES,
   PRM_NAME_LIST_MAX_QUERY_CACHE_ENTRIES,
   (PRM_FOR_SERVER),
   PRM_INTEGER,
   &prm_list_max_query_cache_entries_flag,
   (void *) &prm_list_max_query_cache_entries_default,
   (void *) &PRM_LIST_MAX_QUERY_CACHE_ENTRIES,
   (void *) NULL, (void *) NULL,
   (char *) NULL,
   (DUP_PRM_FUNC) NULL,
   (DUP_PRM_FUNC) NULL},
  {PRM_ID_LIST_MAX_QUERY_CACHE_PAGES,
   PRM_NAME_LIST_MAX_QUERY_CACHE_PAGES,
   (PRM_FOR_SERVER),
   PRM_INTEGER,
   &prm_list_max_query_cache_pages_flag,
   (void *) &prm_list_max_query_cache_pages_default,
   (void *) &PRM_LIST_MAX_QUERY_CACHE_PAGES,
   (void *) NULL, (void *) NULL,
   (char *) NULL,
   (DUP_PRM_FUNC) NULL,
   (DUP_PRM_FUNC) NULL},
  {PRM_ID_USE_ORDERBY_SORT_LIMIT,
   PRM_NAME_USE_ORDERBY_SORT_LIMIT,
   (PRM_FOR_SERVER | PRM_USER_CHANGE),
   PRM_BOOLEAN,
   &prm_use_orderby_sort_limit_flag,
   (void *) &prm_use_orderby_sort_limit_default,
   (void *) &PRM_USE_ORDERBY_SORT_LIMIT,
   (void *) NULL, (void *) NULL,
   (char *) NULL,
   (DUP_PRM_FUNC) NULL,
   (DUP_PRM_FUNC) NULL},
  {PRM_ID_REPLICATION_MODE,
   PRM_NAME_REPLICATION_MODE,
   (PRM_OBSOLETED),
   PRM_NO_TYPE,
   &prm_replication_mode_flag,
   (void *) NULL,
   (void *) NULL,
   (void *) NULL,
   (void *) NULL,
   (char *) NULL,
   (DUP_PRM_FUNC) NULL,
   (DUP_PRM_FUNC) NULL},
  {PRM_ID_HA_MODE,
   PRM_NAME_HA_MODE,
   (PRM_FOR_SERVER | PRM_FOR_CLIENT | PRM_FOR_HA | PRM_FORCE_SERVER),
   PRM_KEYWORD,
   &prm_ha_mode_flag,
   (void *) &prm_ha_mode_default,
   (void *) &PRM_HA_MODE,
   (void *) &prm_ha_mode_upper,
   (void *) &prm_ha_mode_lower,
   (char *) NULL,
   (DUP_PRM_FUNC) NULL,
   (DUP_PRM_FUNC) NULL},
  {PRM_ID_HA_MODE_FOR_SA_UTILS_ONLY,
   PRM_NAME_HA_MODE_FOR_SA_UTILS_ONLY,
   (PRM_EMPTY_FLAG),
   PRM_KEYWORD,
   &prm_ha_mode_flag,
   (void *) &prm_ha_mode_default,
   (void *) &PRM_HA_MODE_FOR_SA_UTILS_ONLY,
   (void *) &prm_ha_mode_upper,
   (void *) &prm_ha_mode_lower,
   (char *) NULL,
   (DUP_PRM_FUNC) NULL,
   (DUP_PRM_FUNC) NULL},
  {PRM_ID_HA_SERVER_STATE,
   PRM_NAME_HA_SERVER_STATE,
   (PRM_FOR_SERVER | PRM_HIDDEN | PRM_FOR_HA),
   PRM_KEYWORD,
   &prm_ha_server_state_flag,
   (void *) &prm_ha_server_state_default,
   (void *) &PRM_HA_SERVER_STATE,
   (void *) &prm_ha_server_state_upper,
   (void *) &prm_ha_server_state_lower,
   (char *) NULL,
   (DUP_PRM_FUNC) NULL,
   (DUP_PRM_FUNC) NULL},
  {PRM_ID_HA_LOG_APPLIER_STATE,
   PRM_NAME_HA_LOG_APPLIER_STATE,
   (PRM_FOR_SERVER | PRM_USER_CHANGE | PRM_HIDDEN | PRM_FOR_HA),
   PRM_KEYWORD,
   &prm_ha_log_applier_state_flag,
   (void *) &prm_ha_log_applier_state_default,
   (void *) &PRM_HA_LOG_APPLIER_STATE,
   (void *) &prm_ha_log_applier_state_upper,
   (void *) &prm_ha_log_applier_state_lower,
   (char *) NULL,
   (DUP_PRM_FUNC) NULL,
   (DUP_PRM_FUNC) NULL},
  {PRM_ID_HA_NODE_LIST,
   PRM_NAME_HA_NODE_LIST,
   (PRM_FOR_SERVER | PRM_FOR_CLIENT | PRM_USER_CHANGE | PRM_RELOADABLE | PRM_FOR_HA),
   PRM_STRING,
   &prm_ha_node_list_flag,
   (void *) &prm_ha_node_list_default,
   (void *) &PRM_HA_NODE_LIST,
   (void *) NULL, (void *) NULL,
   (char *) NULL,
   (DUP_PRM_FUNC) NULL,
   (DUP_PRM_FUNC) NULL},
  {PRM_ID_HA_REPLICA_LIST,
   PRM_NAME_HA_REPLICA_LIST,
   (PRM_FOR_CLIENT | PRM_USER_CHANGE | PRM_RELOADABLE | PRM_FOR_HA),
   PRM_STRING,
   &prm_ha_replica_list_flag,
   (void *) &prm_ha_replica_list_default,
   (void *) &PRM_HA_REPLICA_LIST,
   (void *) NULL, (void *) NULL,
   (char *) NULL,
   (DUP_PRM_FUNC) NULL,
   (DUP_PRM_FUNC) NULL},
  {PRM_ID_HA_DB_LIST,
   PRM_NAME_HA_DB_LIST,
   (PRM_FOR_CLIENT | PRM_FOR_HA),
   PRM_STRING,
   &prm_ha_db_list_flag,
   (void *) &prm_ha_db_list_default,
   (void *) &PRM_HA_DB_LIST,
   (void *) NULL, (void *) NULL,
   (char *) NULL,
   (DUP_PRM_FUNC) NULL,
   (DUP_PRM_FUNC) NULL},
  {PRM_ID_HA_COPY_LOG_BASE,
   PRM_NAME_HA_COPY_LOG_BASE,
   (PRM_FOR_CLIENT | PRM_FOR_HA),
   PRM_STRING,
   &prm_ha_copy_log_base_flag,
   (void *) &prm_ha_copy_log_base_default,
   (void *) &PRM_HA_COPY_LOG_BASE,
   (void *) NULL, (void *) NULL,
   (char *) NULL,
   (DUP_PRM_FUNC) NULL,
   (DUP_PRM_FUNC) NULL},
  {PRM_ID_HA_COPY_SYNC_MODE,
   PRM_NAME_HA_COPY_SYNC_MODE,
   (PRM_FOR_CLIENT | PRM_FOR_HA),
   PRM_STRING,
   &prm_ha_copy_sync_mode_flag,
   (void *) &prm_ha_copy_sync_mode_default,
   (void *) &PRM_HA_COPY_SYNC_MODE,
   (void *) NULL, (void *) NULL,
   (char *) NULL,
   (DUP_PRM_FUNC) NULL,
   (DUP_PRM_FUNC) NULL},
  {PRM_ID_HA_APPLY_MAX_MEM_SIZE,
   PRM_NAME_HA_APPLY_MAX_MEM_SIZE,
   (PRM_FOR_CLIENT | PRM_FOR_HA),
   PRM_INTEGER,
   &prm_ha_apply_max_mem_size_flag,
   (void *) &prm_ha_apply_max_mem_size_default,
   (void *) &PRM_HA_APPLY_MAX_MEM_SIZE,
   (void *) NULL, (void *) NULL,
   (char *) NULL,
   (DUP_PRM_FUNC) NULL,
   (DUP_PRM_FUNC) NULL},
  {PRM_ID_HA_PORT_ID,
   PRM_NAME_HA_PORT_ID,
   (PRM_FOR_CLIENT | PRM_FOR_HA),
   PRM_INTEGER,
   &prm_ha_port_id_flag,
   (void *) &prm_ha_port_id_default,
   (void *) &PRM_HA_PORT_ID,
   (void *) &prm_ha_port_id_upper, (void *) &prm_ha_port_id_lower,
   (char *) NULL,
   (DUP_PRM_FUNC) NULL,
   (DUP_PRM_FUNC) NULL},
  {PRM_ID_HA_INIT_TIMER_IN_MSECS,
   PRM_NAME_HA_INIT_TIMER_IN_MSECS,
   (PRM_FOR_CLIENT | PRM_HIDDEN | PRM_FOR_HA),
   PRM_INTEGER,
   &prm_ha_init_timer_im_msecs_flag,
   (void *) &prm_ha_init_timer_im_msecs_default,
   (void *) &PRM_HA_INIT_TIMER_IN_MSECS,
   (void *) NULL, (void *) NULL,
   (char *) NULL,
   (DUP_PRM_FUNC) NULL,
   (DUP_PRM_FUNC) NULL},
  {PRM_ID_HA_HEARTBEAT_INTERVAL_IN_MSECS,
   PRM_NAME_HA_HEARTBEAT_INTERVAL_IN_MSECS,
   (PRM_FOR_CLIENT | PRM_HIDDEN | PRM_FOR_HA),
   PRM_INTEGER,
   &prm_ha_heartbeat_interval_in_msecs_flag,
   (void *) &prm_ha_heartbeat_interval_in_msecs_default,
   (void *) &PRM_HA_HEARTBEAT_INTERVAL_IN_MSECS,
   (void *) NULL, (void *) NULL,
   (char *) NULL,
   (DUP_PRM_FUNC) NULL,
   (DUP_PRM_FUNC) NULL},
  {PRM_ID_HA_CALC_SCORE_INTERVAL_IN_MSECS,
   PRM_NAME_HA_CALC_SCORE_INTERVAL_IN_MSECS,
   (PRM_FOR_CLIENT | PRM_HIDDEN | PRM_FOR_HA),
   PRM_INTEGER,
   &prm_ha_calc_score_interval_in_msecs_flag,
   (void *) &prm_ha_calc_score_interval_in_msecs_default,
   (void *) &PRM_HA_CALC_SCORE_INTERVAL_IN_MSECS,
   (void *) NULL, (void *) NULL,
   (char *) NULL,
   (DUP_PRM_FUNC) NULL,
   (DUP_PRM_FUNC) NULL},
  {PRM_ID_HA_FAILOVER_WAIT_TIME_IN_MSECS,
   PRM_NAME_HA_FAILOVER_WAIT_TIME_IN_MSECS,
   (PRM_FOR_CLIENT | PRM_HIDDEN | PRM_FOR_HA),
   PRM_INTEGER,
   &prm_ha_failover_wait_time_in_msecs_flag,
   (void *) &prm_ha_failover_wait_time_in_msecs_default,
   (void *) &PRM_HA_FAILOVER_WAIT_TIME_IN_MSECS,
   (void *) NULL, (void *) NULL,
   (char *) NULL,
   (DUP_PRM_FUNC) NULL,
   (DUP_PRM_FUNC) NULL},
  {PRM_ID_HA_PROCESS_START_CONFIRM_INTERVAL_IN_MSECS,
   PRM_NAME_HA_PROCESS_START_CONFIRM_INTERVAL_IN_MSECS,
   (PRM_FOR_CLIENT | PRM_HIDDEN | PRM_FOR_HA),
   PRM_INTEGER,
   &prm_ha_process_start_confirm_interval_in_msecs_flag,
   (void *) &prm_ha_process_start_confirm_interval_in_msecs_default,
   (void *) &PRM_HA_PROCESS_START_CONFIRM_INTERVAL_IN_MSECS,
   (void *) NULL, (void *) NULL,
   (char *) NULL,
   (DUP_PRM_FUNC) NULL,
   (DUP_PRM_FUNC) NULL},
  {PRM_ID_HA_PROCESS_DEREG_CONFIRM_INTERVAL_IN_MSECS,
   PRM_NAME_HA_PROCESS_DEREG_CONFIRM_INTERVAL_IN_MSECS,
   (PRM_FOR_CLIENT | PRM_HIDDEN | PRM_FOR_HA),
   PRM_INTEGER,
   &prm_ha_process_dereg_confirm_interval_in_msecs_flag,
   (void *) &prm_ha_process_dereg_confirm_interval_in_msecs_default,
   (void *) &PRM_HA_PROCESS_DEREG_CONFIRM_INTERVAL_IN_MSECS,
   (void *) NULL, (void *) NULL,
   (char *) NULL,
   (DUP_PRM_FUNC) NULL,
   (DUP_PRM_FUNC) NULL},
  {PRM_ID_HA_MAX_PROCESS_START_CONFIRM,
   PRM_NAME_HA_MAX_PROCESS_START_CONFIRM,
   (PRM_FOR_CLIENT | PRM_HIDDEN | PRM_FOR_HA),
   PRM_INTEGER,
   &prm_ha_max_process_start_confirm_flag,
   (void *) &prm_ha_max_process_start_confirm_default,
   (void *) &PRM_HA_MAX_PROCESS_START_CONFIRM,
   (void *) NULL, (void *) NULL,
   (char *) NULL,
   (DUP_PRM_FUNC) NULL,
   (DUP_PRM_FUNC) NULL},
  {PRM_ID_HA_MAX_PROCESS_DEREG_CONFIRM,
   PRM_NAME_HA_MAX_PROCESS_DEREG_CONFIRM,
   (PRM_FOR_CLIENT | PRM_HIDDEN | PRM_FOR_HA),
   PRM_INTEGER,
   &prm_ha_max_process_dereg_confirm_flag,
   (void *) &prm_ha_max_process_dereg_confirm_default,
   (void *) &PRM_HA_MAX_PROCESS_DEREG_CONFIRM,
   (void *) NULL, (void *) NULL,
   (char *) NULL,
   (DUP_PRM_FUNC) NULL,
   (DUP_PRM_FUNC) NULL},
  {PRM_ID_HA_UNACCEPTABLE_PROC_RESTART_TIMEDIFF_IN_MSECS,
   PRM_NAME_HA_UNACCEPTABLE_PROC_RESTART_TIMEDIFF,
   (PRM_FOR_CLIENT | PRM_FOR_HA | PRM_TIME_UNIT),
   PRM_INTEGER,
   &prm_ha_unacceptable_proc_restart_timediff_flag,
   (void *) &prm_ha_unacceptable_proc_restart_timediff_default,
   (void *) &PRM_HA_UNACCEPTABLE_PROC_RESTART_TIMEDIFF,
   (void *) NULL, (void *) NULL,
   (char *) NULL,
   (DUP_PRM_FUNC) NULL,
   (DUP_PRM_FUNC) NULL},
  {PRM_ID_HA_CHANGEMODE_INTERVAL_IN_MSECS,
   PRM_NAME_HA_CHANGEMODE_INTERVAL_IN_MSEC,
   (PRM_FOR_CLIENT | PRM_HIDDEN | PRM_FOR_HA),
   PRM_INTEGER,
   &prm_ha_changemode_interval_in_msecs_flag,
   (void *) &prm_ha_changemode_interval_in_msecs_default,
   (void *) &PRM_HA_CHANGEMODE_INTERVAL_IN_MSECS,
   (void *) NULL, (void *) NULL,
   (char *) NULL,
   (DUP_PRM_FUNC) NULL,
   (DUP_PRM_FUNC) NULL},
  {PRM_ID_HA_MAX_HEARTBEAT_GAP,
   PRM_NAME_HA_MAX_HEARTBEAT_GAP,
   (PRM_FOR_CLIENT | PRM_HIDDEN | PRM_FOR_HA),
   PRM_INTEGER,
   &prm_ha_max_heartbeat_gap_flag,
   (void *) &prm_ha_max_heartbeat_gap_default,
   (void *) &PRM_HA_MAX_HEARTBEAT_GAP,
   (void *) NULL, (void *) NULL,
   (char *) NULL,
   (DUP_PRM_FUNC) NULL,
   (DUP_PRM_FUNC) NULL},
  {PRM_ID_HA_PING_HOSTS,
   PRM_NAME_HA_PING_HOSTS,
   (PRM_FOR_CLIENT | PRM_RELOADABLE | PRM_FOR_HA),
   PRM_STRING,
   &prm_ha_ping_hosts_flag,
   (void *) &prm_ha_ping_hosts_default,
   (void *) &PRM_HA_PING_HOSTS,
   (void *) NULL, (void *) NULL,
   (char *) NULL,
   (DUP_PRM_FUNC) NULL,
   (DUP_PRM_FUNC) NULL},
  {PRM_ID_HA_APPLYLOGDB_RETRY_ERROR_LIST,
   PRM_NAME_HA_APPLYLOGDB_RETRY_ERROR_LIST,
   (PRM_FOR_CLIENT | PRM_FOR_HA),
   PRM_INTEGER_LIST,
   &prm_ha_applylogdb_retry_error_list_flag,
   (void *) &prm_ha_applylogdb_retry_error_list_default,
   (void *) &PRM_HA_APPLYLOGDB_RETRY_ERROR_LIST,
   (void *) NULL, (void *) NULL,
   (char *) NULL,
   (DUP_PRM_FUNC) NULL,
   (DUP_PRM_FUNC) NULL},
  {PRM_ID_HA_APPLYLOGDB_IGNORE_ERROR_LIST,
   PRM_NAME_HA_APPLYLOGDB_IGNORE_ERROR_LIST,
   (PRM_FOR_CLIENT | PRM_FOR_HA),
   PRM_INTEGER_LIST,
   &prm_ha_applylogdb_ignore_error_list_flag,
   (void *) &prm_ha_applylogdb_ignore_error_list_default,
   (void *) &PRM_HA_APPLYLOGDB_IGNORE_ERROR_LIST,
   (void *) NULL, (void *) NULL,
   (char *) NULL,
   (DUP_PRM_FUNC) NULL,
   (DUP_PRM_FUNC) NULL},
  {PRM_ID_HA_APPLYLOGDB_LOG_WAIT_TIME_IN_SECS,
   PRM_NAME_HA_APPLYLOGDB_LOG_WAIT_TIME_IN_SECS,
   (PRM_FOR_CLIENT | PRM_FOR_HA | PRM_HIDDEN),
   PRM_INTEGER,
   &prm_ha_applylogdb_log_wait_time_in_secs_flag,
   (void *) &prm_ha_applylogdb_log_wait_time_in_secs_default,
   (void *) &PRM_HA_APPLYLOGDB_LOG_WAIT_TIME_IN_SECS,
   (void *) NULL, (void *) &prm_ha_applylogdb_log_wait_time_in_secs_lower,
   (char *) NULL,
   (DUP_PRM_FUNC) NULL,
   (DUP_PRM_FUNC) NULL},
  {PRM_ID_HA_SQL_LOGGING,
   PRM_NAME_HA_SQL_LOGGING,
   (PRM_FOR_CLIENT | PRM_FOR_HA),
   PRM_BOOLEAN,
   &prm_ha_sql_logging_flag,
   (void *) &prm_ha_sql_logging_default,
   (void *) &PRM_HA_SQL_LOGGING,
   (void *) NULL, (void *) NULL,
   (char *) NULL,
   (DUP_PRM_FUNC) NULL,
   (DUP_PRM_FUNC) NULL},
  {PRM_ID_HA_SQL_LOG_MAX_SIZE_IN_MB,
   PRM_NAME_HA_SQL_LOG_MAX_SIZE_IN_MB,
   (PRM_FOR_CLIENT | PRM_FOR_HA),
   PRM_INTEGER,
   &prm_ha_sql_log_max_size_in_mb_flag,
   (void *) &prm_ha_sql_log_max_size_in_mb_default,
   (void *) &PRM_HA_SQL_LOG_MAX_SIZE_IN_MB,
   (void *) &prm_ha_sql_log_max_size_in_mb_upper,
   (void *) &prm_ha_sql_log_max_size_in_mb_lower,
   (char *) NULL,
   (DUP_PRM_FUNC) NULL,
   (DUP_PRM_FUNC) NULL},
  {PRM_ID_HA_COPY_LOG_MAX_ARCHIVES,
   PRM_NAME_HA_COPY_LOG_MAX_ARCHIVES,
   (PRM_FOR_CLIENT | PRM_FOR_HA),
   PRM_INTEGER,
   &prm_ha_copy_log_max_archives_flag,
   (void *) &prm_ha_copy_log_max_archives_default,
   (void *) &PRM_HA_COPY_LOG_MAX_ARCHIVES,
   (void *) &prm_ha_copy_log_max_archives_upper,
   (void *) &prm_ha_copy_log_max_archives_lower,
   (char *) NULL,
   (DUP_PRM_FUNC) NULL,
   (DUP_PRM_FUNC) NULL},
  {PRM_ID_HA_COPY_LOG_TIMEOUT,
   PRM_NAME_HA_COPY_LOG_TIMEOUT,
   (PRM_FOR_SERVER | PRM_FOR_HA | PRM_RELOADABLE),
   PRM_INTEGER,
   &prm_ha_copy_log_timeout_flag,
   (void *) &prm_ha_copy_log_timeout_default,
   (void *) &PRM_HA_COPY_LOG_TIMEOUT,
   (void *) &prm_ha_copy_log_timeout_upper,
   (void *) &prm_ha_copy_log_timeout_lower,
   (char *) NULL,
   (DUP_PRM_FUNC) NULL,
   (DUP_PRM_FUNC) NULL},
  {PRM_ID_HA_REPLICA_DELAY_IN_SECS,
   PRM_NAME_HA_REPLICA_DELAY,
   (PRM_FOR_CLIENT | PRM_FOR_HA | PRM_TIME_UNIT | PRM_DIFFER_UNIT),
   PRM_INTEGER,
   &prm_ha_replica_delay_in_secs_flag,
   (void *) &prm_ha_replica_delay_in_secs_default,
   (void *) &PRM_HA_REPLICA_DELAY_IN_SECS,
   (void *) &prm_ha_replica_delay_in_secs_upper,
   (void *) &prm_ha_replica_delay_in_secs_lower,
   (char *) NULL,
   (DUP_PRM_FUNC) prm_msec_to_sec,
   (DUP_PRM_FUNC) prm_sec_to_msec},
  {PRM_ID_HA_REPLICA_TIME_BOUND,
   PRM_NAME_HA_REPLICA_TIME_BOUND,
   (PRM_FOR_CLIENT | PRM_FOR_HA),
   PRM_STRING,
   &prm_ha_replica_time_bound_flag,
   (void *) &prm_ha_replica_time_bound_default,
   (void *) &PRM_HA_REPLICA_TIME_BOUND,
   (void *) NULL, (void *) NULL,
   (char *) NULL,
   (DUP_PRM_FUNC) NULL,
   (DUP_PRM_FUNC) NULL},
  {PRM_ID_HA_DELAY_LIMIT_IN_SECS,
   PRM_NAME_HA_DELAY_LIMIT,
   (PRM_FOR_SERVER | PRM_FOR_HA | PRM_USER_CHANGE | PRM_TIME_UNIT | PRM_DIFFER_UNIT),
   PRM_INTEGER,
   &prm_ha_delay_limit_in_secs_flag,
   (void *) &prm_ha_delay_limit_in_secs_default,
   (void *) &PRM_HA_DELAY_LIMIT_IN_SECS,
   (void *) &prm_ha_delay_limit_in_secs_upper,
   (void *) &prm_ha_delay_limit_in_secs_lower,
   (char *) NULL,
   (DUP_PRM_FUNC) prm_msec_to_sec,
   (DUP_PRM_FUNC) prm_sec_to_msec},
  {PRM_ID_HA_DELAY_LIMIT_DELTA_IN_SECS,
   PRM_NAME_HA_DELAY_LIMIT_DELTA,
   (PRM_FOR_SERVER | PRM_FOR_HA | PRM_USER_CHANGE | PRM_TIME_UNIT | PRM_DIFFER_UNIT),
   PRM_INTEGER,
   &prm_ha_delay_limit_delta_in_secs_flag,
   (void *) &prm_ha_delay_limit_delta_in_secs_default,
   (void *) &PRM_HA_DELAY_LIMIT_DELTA_IN_SECS,
   (void *) &prm_ha_delay_limit_delta_in_secs_upper,
   (void *) &prm_ha_delay_limit_delta_in_secs_lower,
   (char *) NULL,
   (DUP_PRM_FUNC) prm_msec_to_sec,
   (DUP_PRM_FUNC) prm_sec_to_msec},
  {PRM_ID_HA_APPLYLOGDB_MAX_COMMIT_INTERVAL_IN_MSECS,
   PRM_NAME_HA_APPLYLOGDB_MAX_COMMIT_INTERVAL_IN_MSECS,
   (PRM_FOR_CLIENT | PRM_FOR_HA),
   PRM_INTEGER,
   &prm_ha_applylogdb_max_commit_interval_in_msecs_flag,
   (void *) &prm_ha_applylogdb_max_commit_interval_in_msecs_default,
   (void *) &PRM_HA_APPLYLOGDB_MAX_COMMIT_INTERVAL_IN_MSECS,
   (void *) &prm_ha_applylogdb_max_commit_interval_in_msecs_upper,
   (void *) &prm_ha_applylogdb_max_commit_interval_in_msecs_lower,
   (char *) NULL,
   (DUP_PRM_FUNC) NULL,
   (DUP_PRM_FUNC) NULL},
  {PRM_ID_HA_APPLYLOGDB_MAX_COMMIT_INTERVAL,
   PRM_NAME_HA_APPLYLOGDB_MAX_COMMIT_INTERVAL,
   (PRM_FOR_CLIENT | PRM_FOR_HA | PRM_TIME_UNIT),
   PRM_INTEGER,
   &prm_ha_applylogdb_max_commit_interval_in_msecs_flag,
   (void *) &prm_ha_applylogdb_max_commit_interval_in_msecs_default,
   (void *) &PRM_HA_APPLYLOGDB_MAX_COMMIT_INTERVAL_IN_MSECS,
   (void *) &prm_ha_applylogdb_max_commit_interval_in_msecs_upper,
   (void *) &prm_ha_applylogdb_max_commit_interval_in_msecs_lower,
   (char *) NULL,
   (DUP_PRM_FUNC) NULL,
   (DUP_PRM_FUNC) NULL},
  {PRM_ID_HA_CHECK_DISK_FAILURE_INTERVAL_IN_SECS,
   PRM_NAME_HA_CHECK_DISK_FAILURE_INTERVAL_IN_SECS,
   (PRM_FOR_CLIENT | PRM_FOR_HA | PRM_TIME_UNIT | PRM_DIFFER_UNIT | PRM_RELOADABLE),
   PRM_INTEGER,
   &prm_ha_check_disk_failure_interval_in_secs_flag,
   (void *) &prm_ha_check_disk_failure_interval_in_secs_default,
   (void *) &PRM_HA_CHECK_DISK_FAILURE_INTERVAL_IN_SECS,
   (void *) &prm_ha_check_disk_failure_interval_in_secs_upper,
   (void *) &prm_ha_check_disk_failure_interval_in_secs_lower,
   (char *) NULL,
   (DUP_PRM_FUNC) prm_msec_to_sec,
   (DUP_PRM_FUNC) prm_sec_to_msec},
  {PRM_ID_JAVA_STORED_PROCEDURE,
   PRM_NAME_JAVA_STORED_PROCEDURE,
   (PRM_FOR_SERVER),
   PRM_BOOLEAN,
   &prm_java_stored_procedure_flag,
   (void *) &prm_java_stored_procedure_default,
   (void *) &PRM_JAVA_STORED_PROCEDURE,
   (void *) NULL, (void *) NULL,
   (char *) NULL,
   (DUP_PRM_FUNC) NULL,
   (DUP_PRM_FUNC) NULL},
  {PRM_ID_COMPAT_PRIMARY_KEY,
   PRM_NAME_COMPAT_PRIMARY_KEY,
   (PRM_FOR_CLIENT | PRM_USER_CHANGE | PRM_FOR_SESSION | PRM_FOR_HA_CONTEXT),
   PRM_BOOLEAN,
   &prm_compat_primary_key_flag,
   (void *) &prm_compat_primary_key_default,
   (void *) &PRM_COMPAT_PRIMARY_KEY,
   (void *) NULL, (void *) NULL,
   (char *) NULL,
   (DUP_PRM_FUNC) NULL,
   (DUP_PRM_FUNC) NULL},
  {PRM_ID_LOG_HEADER_FLUSH_INTERVAL,
   PRM_NAME_LOG_HEADER_FLUSH_INTERVAL,
   (PRM_OBSOLETED),
   PRM_NO_TYPE,
   &prm_log_header_flush_interval_flag,
   (void *) NULL,
   (void *) NULL,
   (void *) NULL,
   (void *) NULL,
   (char *) NULL,
   (DUP_PRM_FUNC) NULL,
   (DUP_PRM_FUNC) NULL},
  {PRM_ID_LOG_ASYNC_COMMIT,
   PRM_NAME_LOG_ASYNC_COMMIT,
   (PRM_FOR_SERVER | PRM_USER_CHANGE),
   PRM_BOOLEAN,
   &prm_log_async_commit_flag,
   (void *) &prm_log_async_commit_default,
   (void *) &PRM_LOG_ASYNC_COMMIT,
   (void *) NULL, (void *) NULL,
   (char *) NULL,
   (DUP_PRM_FUNC) NULL,
   (DUP_PRM_FUNC) NULL},
  {PRM_ID_LOG_GROUP_COMMIT_INTERVAL_MSECS,
   PRM_NAME_LOG_GROUP_COMMIT_INTERVAL_MSECS,
   (PRM_FOR_SERVER | PRM_USER_CHANGE),
   PRM_INTEGER,
   &prm_log_group_commit_interval_msecs_flag,
   (void *) &prm_log_group_commit_interval_msecs_default,
   (void *) &PRM_LOG_GROUP_COMMIT_INTERVAL_MSECS,
   (void *) NULL, (void *) &prm_log_group_commit_interval_msecs_lower,
   (char *) NULL,
   (DUP_PRM_FUNC) NULL,
   (DUP_PRM_FUNC) NULL},
  {PRM_ID_LOG_BG_FLUSH_INTERVAL_MSECS,
   PRM_NAME_LOG_BG_FLUSH_INTERVAL_MSECS,
   (PRM_OBSOLETED),
   PRM_NO_TYPE,
   &prm_log_bg_flush_interval_msecs_flag,
   (void *) NULL,
   (void *) NULL,
   (void *) NULL,
   (void *) NULL,
   (char *) NULL,
   (DUP_PRM_FUNC) NULL,
   (DUP_PRM_FUNC) NULL},
  {PRM_ID_LOG_BG_FLUSH_NUM_PAGES,
   PRM_NAME_LOG_BG_FLUSH_NUM_PAGES,
   (PRM_OBSOLETED),
   PRM_NO_TYPE,
   &prm_log_bg_flush_num_pages_flag,
   (void *) NULL,
   (void *) NULL,
   (void *) NULL,
   (void *) NULL,
   (char *) NULL,
   (DUP_PRM_FUNC) NULL,
   (DUP_PRM_FUNC) NULL},
  {PRM_ID_INTL_MBS_SUPPORT,
   PRM_NAME_INTL_MBS_SUPPORT,
   (PRM_FOR_CLIENT),
   PRM_BOOLEAN,
   &prm_intl_mbs_support_flag,
   (void *) &prm_intl_mbs_support_default,
   (void *) &PRM_INTL_MBS_SUPPORT,
   (void *) NULL, (void *) NULL,
   (char *) NULL,
   (DUP_PRM_FUNC) NULL,
   (DUP_PRM_FUNC) NULL},
  {PRM_ID_LOG_COMPRESS,
   PRM_NAME_LOG_COMPRESS,
   (PRM_FOR_SERVER),
   PRM_BOOLEAN,
   &prm_log_compress_flag,
   (void *) &prm_log_compress_default,
   (void *) &PRM_LOG_COMPRESS,
   (void *) NULL, (void *) NULL,
   (char *) NULL,
   (DUP_PRM_FUNC) NULL,
   (DUP_PRM_FUNC) NULL},
  {PRM_ID_BLOCK_NOWHERE_STATEMENT,
   PRM_NAME_BLOCK_NOWHERE_STATEMENT,
   (PRM_FOR_CLIENT | PRM_USER_CHANGE | PRM_FOR_SESSION),
   PRM_BOOLEAN,
   &prm_block_nowhere_statement_flag,
   (void *) &prm_block_nowhere_statement_default,
   (void *) &PRM_BLOCK_NOWHERE_STATEMENT,
   (void *) NULL, (void *) NULL,
   (char *) NULL,
   (DUP_PRM_FUNC) NULL,
   (DUP_PRM_FUNC) NULL},
  {PRM_ID_BLOCK_DDL_STATEMENT,
   PRM_NAME_BLOCK_DDL_STATEMENT,
   (PRM_FOR_CLIENT | PRM_USER_CHANGE | PRM_FOR_SESSION),
   PRM_BOOLEAN,
   &prm_block_ddl_statement_flag,
   (void *) &prm_block_ddl_statement_default,
   (void *) &PRM_BLOCK_DDL_STATEMENT,
   (void *) NULL, (void *) NULL,
   (char *) NULL,
   (DUP_PRM_FUNC) NULL,
   (DUP_PRM_FUNC) NULL},
#if defined (ENABLE_UNUSED_FUNCTION)
  {PRM_ID_SINGLE_BYTE_COMPARE,
   PRM_NAME_SINGLE_BYTE_COMPARE,
   (PRM_FOR_CLIENT | PRM_FOR_SERVER | PRM_FORCE_SERVER),
   PRM_BOOLEAN,
   &prm_single_byte_compare_flag,
   (void *) &prm_single_byte_compare_default,
   (void *) &PRM_SINGLE_BYTE_COMPARE,
   (void *) NULL, (void *) NULL,
   (char *) NULL,
   (DUP_PRM_FUNC) NULL,
   (DUP_PRM_FUNC) NULL},
#endif
  {PRM_ID_CSQL_HISTORY_NUM,
   PRM_NAME_CSQL_HISTORY_NUM,
   (PRM_FOR_CLIENT | PRM_USER_CHANGE | PRM_FOR_SESSION),
   PRM_INTEGER,
   &prm_csql_history_num_flag,
   (void *) &prm_csql_history_num_default,
   (void *) &PRM_CSQL_HISTORY_NUM,
   (void *) &prm_csql_history_num_upper,
   (void *) &prm_csql_history_num_lower,
   (char *) NULL,
   (DUP_PRM_FUNC) NULL,
   (DUP_PRM_FUNC) NULL},
  {PRM_ID_LOG_TRACE_DEBUG,
   PRM_NAME_LOG_TRACE_DEBUG,
   (PRM_FOR_SERVER | PRM_USER_CHANGE | PRM_HIDDEN),
   PRM_BOOLEAN,
   &prm_log_trace_debug_flag,
   (void *) &prm_log_trace_debug_default,
   (void *) &PRM_LOG_TRACE_DEBUG,
   (void *) NULL, (void *) NULL,
   (char *) NULL,
   (DUP_PRM_FUNC) NULL,
   (DUP_PRM_FUNC) NULL},
  {PRM_ID_DL_FORK,
   PRM_NAME_DL_FORK,
   (PRM_FOR_CLIENT | PRM_USER_CHANGE | PRM_HIDDEN),
   PRM_STRING,
   &prm_dl_fork_flag,
   (void *) &prm_dl_fork_default,
   (void *) &PRM_DL_FORK,
   (void *) NULL, (void *) NULL,
   (char *) NULL,
   (DUP_PRM_FUNC) NULL,
   (DUP_PRM_FUNC) NULL},
  {PRM_ID_ER_PRODUCTION_MODE,
   PRM_NAME_ER_PRODUCTION_MODE,
   (PRM_FOR_SERVER | PRM_FOR_CLIENT | PRM_USER_CHANGE | PRM_GET_SERVER),
   PRM_BOOLEAN,
   &prm_er_production_mode_flag,
   (void *) &prm_er_production_mode_default,
   (void *) &PRM_ER_PRODUCTION_MODE,
   (void *) NULL, (void *) NULL,
   (char *) NULL,
   (DUP_PRM_FUNC) NULL,
   (DUP_PRM_FUNC) NULL},
  {PRM_ID_ER_STOP_ON_ERROR,
   PRM_NAME_ER_STOP_ON_ERROR,
   (PRM_FOR_SERVER | PRM_FOR_CLIENT | PRM_USER_CHANGE | PRM_HIDDEN),
   PRM_INTEGER,
   &prm_er_stop_on_error_flag,
   (void *) &prm_er_stop_on_error_default,
   (void *) &PRM_ER_STOP_ON_ERROR,
   (void *) &prm_er_stop_on_error_upper, (void *) NULL,
   (char *) NULL,
   (DUP_PRM_FUNC) NULL,
   (DUP_PRM_FUNC) NULL},
  {PRM_ID_TCP_RCVBUF_SIZE,
   PRM_NAME_TCP_RCVBUF_SIZE,
   (PRM_FOR_SERVER | PRM_FOR_CLIENT | PRM_HIDDEN),
   PRM_INTEGER,
   &prm_tcp_rcvbuf_size_flag,
   (void *) &prm_tcp_rcvbuf_size_default,
   (void *) &PRM_TCP_RCVBUF_SIZE,
   (void *) NULL, (void *) NULL,
   (char *) NULL,
   (DUP_PRM_FUNC) NULL,
   (DUP_PRM_FUNC) NULL},
  {PRM_ID_TCP_SNDBUF_SIZE,
   PRM_NAME_TCP_SNDBUF_SIZE,
   (PRM_FOR_SERVER | PRM_FOR_CLIENT | PRM_HIDDEN),
   PRM_INTEGER,
   &prm_tcp_sndbuf_size_flag,
   (void *) &prm_tcp_sndbuf_size_default,
   (void *) &PRM_TCP_SNDBUF_SIZE,
   (void *) NULL, (void *) NULL,
   (char *) NULL,
   (DUP_PRM_FUNC) NULL,
   (DUP_PRM_FUNC) NULL},
  {PRM_ID_TCP_NODELAY,
   PRM_NAME_TCP_NODELAY,
   (PRM_FOR_SERVER | PRM_FOR_CLIENT | PRM_HIDDEN),
   PRM_BOOLEAN,
   &prm_tcp_nodelay_flag,
   (void *) &prm_tcp_nodelay_default,
   (void *) &PRM_TCP_NODELAY,
   (void *) NULL, (void *) NULL,
   (char *) NULL,
   (DUP_PRM_FUNC) NULL,
   (DUP_PRM_FUNC) NULL},
  {PRM_ID_TCP_KEEPALIVE,
   PRM_NAME_TCP_KEEPALIVE,
   (PRM_FOR_SERVER | PRM_FOR_CLIENT),
   PRM_BOOLEAN,
   &prm_tcp_keepalive_flag,
   (void *) &prm_tcp_keepalive_default,
   (void *) &PRM_TCP_KEEPALIVE,
   (void *) NULL, (void *) NULL,
   (char *) NULL,
   (DUP_PRM_FUNC) NULL,
   (DUP_PRM_FUNC) NULL},
  {PRM_ID_CSQL_SINGLE_LINE_MODE,
   PRM_NAME_CSQL_SINGLE_LINE_MODE,
   (PRM_FOR_CLIENT | PRM_USER_CHANGE | PRM_FOR_SESSION),
   PRM_BOOLEAN,
   &prm_csql_single_line_mode_flag,
   (void *) &prm_csql_single_line_mode_default,
   (void *) &PRM_CSQL_SINGLE_LINE_MODE,
   (void *) NULL, (void *) NULL,
   (char *) NULL,
   (DUP_PRM_FUNC) NULL,
   (DUP_PRM_FUNC) NULL},
  {PRM_ID_XASL_DEBUG_DUMP,
   PRM_NAME_XASL_DEBUG_DUMP,
   (PRM_FOR_CLIENT | PRM_USER_CHANGE | PRM_HIDDEN),
   PRM_BOOLEAN,
   &prm_xasl_debug_dump_flag,
   (void *) &prm_xasl_debug_dump_default,
   (void *) &PRM_XASL_DEBUG_DUMP,
   (void *) NULL, (void *) NULL,
   (char *) NULL,
   (DUP_PRM_FUNC) NULL,
   (DUP_PRM_FUNC) NULL},
  {PRM_ID_LOG_MAX_ARCHIVES,
   PRM_NAME_LOG_MAX_ARCHIVES,
   (PRM_FOR_SERVER | PRM_USER_CHANGE),
   PRM_INTEGER,
   &prm_log_max_archives_flag,
   (void *) &prm_log_max_archives_default,
   (void *) &PRM_LOG_MAX_ARCHIVES,
   (void *) NULL, (void *) &prm_log_max_archives_lower,
   (char *) NULL,
   (DUP_PRM_FUNC) NULL,
   (DUP_PRM_FUNC) NULL},
  {PRM_ID_FORCE_REMOVE_LOG_ARCHIVES,
   PRM_NAME_FORCE_REMOVE_LOG_ARCHIVES,
   (PRM_FOR_SERVER | PRM_USER_CHANGE),
   PRM_BOOLEAN,
   &prm_force_remove_log_archives_flag,
   (void *) &prm_force_remove_log_archives_default,
   (void *) &PRM_FORCE_REMOVE_LOG_ARCHIVES,
   (void *) NULL, (void *) NULL,
   (char *) NULL,
   (DUP_PRM_FUNC) NULL,
   (DUP_PRM_FUNC) NULL},
  {PRM_ID_REMOVE_LOG_ARCHIVES_INTERVAL,
   PRM_NAME_REMOVE_LOG_ARCHIVES_INTERVAL,
   (PRM_FOR_SERVER | PRM_USER_CHANGE | PRM_HIDDEN),
   PRM_INTEGER,
   &prm_remove_log_archives_interval_flag,
   (void *) &prm_remove_log_archives_interval_default,
   (void *) &PRM_REMOVE_LOG_ARCHIVES_INTERVAL,
   (void *) NULL, (void *) &prm_remove_log_archives_interval_lower,
   (char *) NULL,
   (DUP_PRM_FUNC) NULL,
   (DUP_PRM_FUNC) NULL},
  {PRM_ID_LOG_NO_LOGGING,
   PRM_NAME_LOG_NO_LOGGING,
   (PRM_FOR_SERVER | PRM_USER_CHANGE | PRM_HIDDEN),
   PRM_BOOLEAN,
   &prm_log_no_logging_flag,
   (void *) &prm_log_no_logging_default,
   (void *) &PRM_LOG_NO_LOGGING,
   (void *) NULL, (void *) NULL,
   (char *) NULL,
   (DUP_PRM_FUNC) NULL,
   (DUP_PRM_FUNC) NULL},
  {PRM_ID_UNLOADDB_IGNORE_ERROR,
   PRM_NAME_UNLOADDB_IGNORE_ERROR,
   (PRM_USER_CHANGE | PRM_HIDDEN),
   PRM_BOOLEAN,
   &prm_unloaddb_ignore_error_flag,
   (void *) &prm_unloaddb_ignore_error_default,
   (void *) &PRM_UNLOADDB_IGNORE_ERROR,
   (void *) NULL, (void *) NULL,
   (char *) NULL,
   (DUP_PRM_FUNC) NULL,
   (DUP_PRM_FUNC) NULL},
  {PRM_ID_UNLOADDB_LOCK_TIMEOUT,
   PRM_NAME_UNLOADDB_LOCK_TIMEOUT,
   (PRM_USER_CHANGE | PRM_HIDDEN),
   PRM_INTEGER,
   &prm_unloaddb_lock_timeout_flag,
   (void *) &prm_unloaddb_lock_timeout_default,
   (void *) &PRM_UNLOADDB_LOCK_TIMEOUT,
   (void *) NULL, (void *) &prm_unloaddb_lock_timeout_lower,
   (char *) NULL,
   (DUP_PRM_FUNC) NULL,
   (DUP_PRM_FUNC) NULL},
  {PRM_ID_LOADDB_FLUSH_INTERVAL,
   PRM_NAME_LOADDB_FLUSH_INTERVAL,
   (PRM_USER_CHANGE | PRM_HIDDEN),
   PRM_INTEGER,
   &prm_loaddb_flush_interval_flag,
   (void *) &prm_loaddb_flush_interval_default,
   (void *) &PRM_LOADDB_FLUSH_INTERVAL,
   (void *) NULL, (void *) &prm_loaddb_flush_interval_lower,
   (char *) NULL,
   (DUP_PRM_FUNC) NULL,
   (DUP_PRM_FUNC) NULL},
  {PRM_ID_IO_TEMP_VOLUME_PATH,
   PRM_NAME_IO_TEMP_VOLUME_PATH,
   (PRM_FOR_SERVER),
   PRM_STRING,
   &prm_io_temp_volume_path_flag,
   (void *) &prm_io_temp_volume_path_default,
   (void *) &PRM_IO_TEMP_VOLUME_PATH,
   (void *) NULL, (void *) NULL,
   (char *) NULL,
   (DUP_PRM_FUNC) NULL,
   (DUP_PRM_FUNC) NULL},
  {PRM_ID_IO_VOLUME_EXT_PATH,
   PRM_NAME_IO_VOLUME_EXT_PATH,
   (PRM_FOR_SERVER | PRM_USER_CHANGE),
   PRM_STRING,
   &prm_io_volume_ext_path_flag,
   (void *) &prm_io_volume_ext_path_default,
   (void *) &PRM_IO_VOLUME_EXT_PATH,
   (void *) NULL, (void *) NULL,
   (char *) NULL,
   (DUP_PRM_FUNC) NULL,
   (DUP_PRM_FUNC) NULL},
  {PRM_ID_UNIQUE_ERROR_KEY_VALUE,
   PRM_NAME_UNIQUE_ERROR_KEY_VALUE,
   (PRM_FOR_SERVER | PRM_USER_CHANGE | PRM_HIDDEN | PRM_DEPRECATED),
   PRM_BOOLEAN,
   &prm_unique_error_key_value_flag,
   (void *) &prm_unique_error_key_value_default,
   (void *) &PRM_UNIQUE_ERROR_KEY_VALUE,
   (void *) NULL, (void *) NULL,
   (char *) NULL,
   (DUP_PRM_FUNC) NULL,
   (DUP_PRM_FUNC) NULL},
  {PRM_ID_USE_SYSTEM_MALLOC,
   PRM_NAME_USE_SYSTEM_MALLOC,
   (PRM_FOR_CLIENT | PRM_FOR_SERVER | PRM_HIDDEN),
   PRM_BOOLEAN,
   &prm_use_system_malloc_flag,
   (void *) &prm_use_system_malloc_default,
   (void *) &PRM_USE_SYSTEM_MALLOC,
   (void *) NULL, (void *) NULL,
   (char *) NULL,
   (DUP_PRM_FUNC) NULL,
   (DUP_PRM_FUNC) NULL},
  {PRM_ID_EVENT_HANDLER,
   PRM_NAME_EVENT_HANDLER,
   (PRM_FOR_CLIENT | PRM_FOR_SERVER),
   PRM_STRING,
   &prm_event_handler_flag,
   (void *) &prm_event_handler_default,
   (void *) &PRM_EVENT_HANDLER,
   (void *) NULL, (void *) NULL,
   (char *) NULL,
   (DUP_PRM_FUNC) NULL,
   (DUP_PRM_FUNC) NULL},
  {PRM_ID_EVENT_ACTIVATION,
   PRM_NAME_EVENT_ACTIVATION,
   (PRM_FOR_CLIENT | PRM_FOR_SERVER),
   PRM_INTEGER_LIST,
   &prm_event_activation_flag,
   (void *) &prm_event_activation_default,
   (void *) &PRM_EVENT_ACTIVATION,
   (void *) NULL, (void *) NULL,
   (char *) NULL,
   (DUP_PRM_FUNC) NULL,
   (DUP_PRM_FUNC) NULL},
  {PRM_ID_READ_ONLY_MODE,
   PRM_NAME_READ_ONLY_MODE,
   (PRM_FOR_SERVER | PRM_FOR_CLIENT),
   PRM_BOOLEAN,
   &prm_read_only_mode_flag,
   (void *) &prm_read_only_mode_default,
   (void *) &PRM_READ_ONLY_MODE,
   (void *) NULL, (void *) NULL,
   (char *) NULL,
   (DUP_PRM_FUNC) NULL,
   (DUP_PRM_FUNC) NULL},
  {PRM_ID_MNT_WAITING_THREAD,
   PRM_NAME_MNT_WAITING_THREAD,
   (PRM_FOR_SERVER | PRM_USER_CHANGE | PRM_HIDDEN),
   PRM_INTEGER,
   &prm_mnt_waiting_thread_flag,
   (void *) &prm_mnt_waiting_thread_default,
   (void *) &PRM_MNT_WAITING_THREAD,
   (void *) NULL, (void *) &prm_mnt_waiting_thread_lower,
   (char *) NULL,
   (DUP_PRM_FUNC) NULL,
   (DUP_PRM_FUNC) NULL},
  {PRM_ID_MNT_STATS_THRESHOLD,
   PRM_NAME_MNT_STATS_THRESHOLD,
   (PRM_FOR_SERVER | PRM_HIDDEN),
   PRM_INTEGER_LIST,
   &prm_mnt_stats_threshold_flag,
   (void *) &prm_mnt_stats_threshold_default,
   (void *) &PRM_MNT_STATS_THRESHOLD,
   (void *) NULL, (void *) NULL,
   (char *) NULL,
   (DUP_PRM_FUNC) NULL,
   (DUP_PRM_FUNC) NULL},
  {PRM_ID_SERVICE_SERVICE_LIST,
   PRM_NAME_SERVICE_SERVICE_LIST,
   (PRM_FOR_SERVER),
   PRM_STRING,
   &prm_service_service_list_flag,
   (void *) &prm_service_service_list_default,
   (void *) &PRM_SERVICE_SERVICE_LIST,
   (void *) NULL, (void *) NULL,
   (char *) NULL,
   (DUP_PRM_FUNC) NULL,
   (DUP_PRM_FUNC) NULL},
  {PRM_ID_SERVICE_SERVER_LIST,
   PRM_NAME_SERVICE_SERVER_LIST,
   (PRM_FOR_SERVER),
   PRM_STRING,
   &prm_service_server_list_flag,
   (void *) &prm_service_server_list_default,
   (void *) &PRM_SERVICE_SERVER_LIST,
   (void *) NULL, (void *) NULL,
   (char *) NULL,
   (DUP_PRM_FUNC) NULL,
   (DUP_PRM_FUNC) NULL},
  {PRM_ID_SESSION_STATE_TIMEOUT,
   PRM_NAME_SESSION_STATE_TIMEOUT,
   (PRM_FOR_SERVER | PRM_TEST_CHANGE),
   PRM_INTEGER,
   &prm_session_timeout_flag,
   (void *) &prm_session_timeout_default,
   (void *) &PRM_SESSION_STATE_TIMEOUT,
   (void *) &prm_session_timeout_upper,
   (void *) &prm_session_timeout_lower,
   (char *) NULL,
   (DUP_PRM_FUNC) NULL,
   (DUP_PRM_FUNC) NULL},
  {PRM_ID_MULTI_RANGE_OPT_LIMIT,
   PRM_NAME_MULTI_RANGE_OPT_LIMIT,
   (PRM_FOR_CLIENT | PRM_USER_CHANGE | PRM_FOR_SESSION | PRM_FOR_QRY_STRING),
   PRM_INTEGER,
   &prm_multi_range_opt_limit_flag,
   (void *) &prm_multi_range_opt_limit_default,
   (void *) &PRM_MULTI_RANGE_OPT_LIMIT,
   (void *) &prm_multi_range_opt_limit_upper,
   (void *) &prm_multi_range_opt_limit_lower,
   (char *) NULL,
   (DUP_PRM_FUNC) NULL,
   (DUP_PRM_FUNC) NULL},
  {PRM_ID_INTL_NUMBER_LANG,
   PRM_NAME_INTL_NUMBER_LANG,
   (PRM_FOR_CLIENT | PRM_USER_CHANGE | PRM_FOR_SESSION | PRM_FOR_QRY_STRING | PRM_FOR_HA_CONTEXT),
   PRM_STRING,
   &prm_intl_number_lang_flag,
   (void *) &prm_intl_number_lang_default,
   (void *) &PRM_INTL_NUMBER_LANG,
   (void *) NULL, (void *) NULL,
   (char *) NULL,
   (DUP_PRM_FUNC) NULL,
   (DUP_PRM_FUNC) NULL},
  {PRM_ID_INTL_DATE_LANG,
   PRM_NAME_INTL_DATE_LANG,
   (PRM_FOR_CLIENT | PRM_USER_CHANGE | PRM_FOR_SESSION | PRM_FOR_QRY_STRING | PRM_FOR_HA_CONTEXT),
   PRM_STRING,
   &prm_intl_date_lang_flag,
   (void *) &prm_intl_date_lang_default,
   (void *) &PRM_INTL_DATE_LANG,
   (void *) NULL, (void *) NULL,
   (char *) NULL,
   (DUP_PRM_FUNC) NULL,
   (DUP_PRM_FUNC) NULL},
  /* All the compound parameters *must* be at the end of the array so that the changes they cause are not overridden by 
   * other parameters (for example in sysprm_load_and_init the parameters are set to their default in the order they
   * are found in this array). */
  {PRM_ID_COMPAT_MODE,
   PRM_NAME_COMPAT_MODE,
   (PRM_FOR_CLIENT | PRM_FOR_SERVER | PRM_TEST_CHANGE | PRM_COMPOUND),
   PRM_KEYWORD,
   &prm_compat_mode_flag,
   (void *) &prm_compat_mode_default,
   (void *) &PRM_COMPAT_MODE,
   (void *) &prm_compat_mode_upper, (void *) &prm_compat_mode_lower,
   (char *) NULL,
   (DUP_PRM_FUNC) NULL,
   (DUP_PRM_FUNC) NULL},
  {PRM_ID_DB_VOLUME_SIZE,
   PRM_NAME_DB_VOLUME_SIZE,
   (PRM_SIZE_UNIT),
   PRM_BIGINT,
   &prm_db_volume_size_flag,
   (void *) &prm_db_volume_size_default,
   (void *) &PRM_DB_VOLUME_SIZE,
   (void *) &prm_db_volume_size_upper,
   (void *) &prm_db_volume_size_lower,
   (char *) NULL,
   (DUP_PRM_FUNC) NULL,
   (DUP_PRM_FUNC) NULL},
  {PRM_ID_LOG_VOLUME_SIZE,
   PRM_NAME_LOG_VOLUME_SIZE,
   (PRM_SIZE_UNIT),
   PRM_BIGINT,
   &prm_log_volume_size_flag,
   (void *) &prm_log_volume_size_default,
   (void *) &PRM_LOG_VOLUME_SIZE,
   (void *) &prm_log_volume_size_upper,
   (void *) &prm_log_volume_size_lower,
   (char *) NULL,
   (DUP_PRM_FUNC) NULL,
   (DUP_PRM_FUNC) NULL},
  {PRM_ID_UNICODE_INPUT_NORMALIZATION,
   PRM_NAME_UNICODE_INPUT_NORMALIZATION,
   (PRM_FOR_CLIENT | PRM_TEST_CHANGE),
   PRM_BOOLEAN,
   &prm_unicode_input_normalization_flag,
   (void *) &prm_unicode_input_normalization_default,
   (void *) &PRM_UNICODE_INPUT_NORMALIZATION,
   (void *) NULL, (void *) NULL,
   (char *) NULL,
   (DUP_PRM_FUNC) NULL,
   (DUP_PRM_FUNC) NULL},
  {PRM_ID_UNICODE_OUTPUT_NORMALIZATION,
   PRM_NAME_UNICODE_OUTPUT_NORMALIZATION,
   (PRM_FOR_CLIENT | PRM_TEST_CHANGE),
   PRM_BOOLEAN,
   &prm_unicode_output_normalization_flag,
   (void *) &prm_unicode_output_normalization_default,
   (void *) &PRM_UNICODE_OUTPUT_NORMALIZATION,
   (void *) NULL, (void *) NULL,
   (char *) NULL,
   (DUP_PRM_FUNC) NULL,
   (DUP_PRM_FUNC) NULL},
  {PRM_ID_INTL_CHECK_INPUT_STRING,
   PRM_NAME_INTL_CHECK_INPUT_STRING,
   (PRM_FOR_CLIENT | PRM_TEST_CHANGE),
   PRM_BOOLEAN,
   &prm_intl_check_input_string_flag,
   (void *) &prm_intl_check_input_string_default,
   (void *) &PRM_INTL_CHECK_INPUT_STRING,
   (void *) NULL, (void *) NULL,
   (char *) NULL,
   (DUP_PRM_FUNC) NULL,
   (DUP_PRM_FUNC) NULL},
  {PRM_ID_CHECK_PEER_ALIVE,
   PRM_NAME_CHECK_PEER_ALIVE,
   (PRM_FOR_CLIENT | PRM_FOR_SERVER | PRM_USER_CHANGE | PRM_FOR_SESSION | PRM_CLIENT_SESSION),
   PRM_KEYWORD,
   &prm_check_peer_alive_flag,
   (void *) &prm_check_peer_alive_default,
   (void *) &PRM_CHECK_PEER_ALIVE,
   (void *) NULL, (void *) NULL,
   (char *) NULL,
   (DUP_PRM_FUNC) NULL,
   (DUP_PRM_FUNC) NULL},
  {PRM_ID_SQL_TRACE_SLOW_MSECS,
   PRM_NAME_SQL_TRACE_SLOW_MSECS,
   (PRM_USER_CHANGE | PRM_FOR_SERVER | PRM_DEPRECATED),
   PRM_INTEGER,
   &prm_sql_trace_slow_msecs_flag,
   (void *) &prm_sql_trace_slow_msecs_default,
   (void *) &PRM_SQL_TRACE_SLOW_MSECS,
   (void *) &prm_sql_trace_slow_msecs_upper,
   (void *) &prm_sql_trace_slow_msecs_lower,
   (char *) NULL,
   (DUP_PRM_FUNC) NULL,
   (DUP_PRM_FUNC) NULL},
  {PRM_ID_SQL_TRACE_SLOW,
   PRM_NAME_SQL_TRACE_SLOW,
   (PRM_USER_CHANGE | PRM_FOR_SERVER | PRM_TIME_UNIT | PRM_DIFFER_UNIT),
   PRM_INTEGER,
   &prm_sql_trace_slow_msecs_flag,
   (void *) &prm_sql_trace_slow_msecs_default,
   (void *) &PRM_SQL_TRACE_SLOW_MSECS,
   (void *) &prm_sql_trace_slow_msecs_upper,
   (void *) &prm_sql_trace_slow_msecs_lower,
   (char *) NULL,
   (DUP_PRM_FUNC) prm_equal_to_ori,
   (DUP_PRM_FUNC) prm_equal_to_ori},
  {PRM_ID_SQL_TRACE_EXECUTION_PLAN,
   PRM_NAME_SQL_TRACE_EXECUTION_PLAN,
   (PRM_USER_CHANGE | PRM_FOR_SERVER),
   PRM_BOOLEAN,
   &prm_sql_trace_execution_plan_flag,
   (void *) &prm_sql_trace_execution_plan_default,
   (void *) &PRM_SQL_TRACE_EXECUTION_PLAN,
   (void *) NULL,
   (void *) NULL,
   (char *) NULL,
   (DUP_PRM_FUNC) NULL,
   (DUP_PRM_FUNC) NULL},
  {PRM_ID_LOG_TRACE_FLUSH_TIME_MSECS,
   PRM_NAME_LOG_TRACE_FLUSH_TIME,
   (PRM_USER_CHANGE | PRM_FOR_SERVER | PRM_TIME_UNIT),
   PRM_INTEGER,
   &prm_log_trace_flush_time_msecs_flag,
   (void *) &prm_log_trace_flush_time_msecs_default,
   (void *) &PRM_LOG_TRACE_FLUSH_TIME_MSECS,
   (void *) NULL,
   (void *) &prm_log_trace_flush_time_msecs_lower,
   (char *) NULL,
   (DUP_PRM_FUNC) NULL,
   (DUP_PRM_FUNC) NULL},
  {PRM_ID_INTL_COLLATION,
   PRM_NAME_INTL_COLLATION,
   (PRM_FOR_CLIENT | PRM_FOR_SESSION | PRM_USER_CHANGE | PRM_FOR_HA_CONTEXT),
   PRM_STRING,
   &prm_intl_collation_flag,
   (void *) &prm_intl_collation_default,
   (void *) &PRM_INTL_COLLATION,
   (void *) NULL, (void *) NULL,
   (char *) NULL,
   (DUP_PRM_FUNC) NULL,
   (DUP_PRM_FUNC) NULL},
  {PRM_ID_GENERIC_VOL_PREALLOC_SIZE,
   PRM_NAME_GENERIC_VOL_PREALLOC_SIZE,
   (PRM_FOR_SERVER | PRM_USER_CHANGE | PRM_SIZE_UNIT | PRM_OBSOLETED),
   PRM_BIGINT,
   &prm_generic_vol_prealloc_size_flag,
   (void *) &prm_generic_vol_prealloc_size_default,
   (void *) &PRM_GENERIC_VOL_PREALLOC_SIZE,
   (void *) &prm_generic_vol_prealloc_size_upper,
   (void *) &prm_generic_vol_prealloc_size_lower,
   (char *) NULL,
   (DUP_PRM_FUNC) NULL,
   (DUP_PRM_FUNC) NULL},
  {PRM_ID_SORT_LIMIT_MAX_COUNT,
   PRM_NAME_SORT_LIMIT_MAX_COUNT,
   (PRM_FOR_CLIENT | PRM_USER_CHANGE | PRM_FOR_SESSION | PRM_FOR_QRY_STRING),
   PRM_INTEGER,
   &prm_sort_limit_max_count_flag,
   (void *) &prm_sort_limit_max_count_default,
   (void *) &PRM_SORT_LIMIT_MAX_COUNT,
   (void *) &prm_sort_limit_max_count_upper,
   (void *) &prm_sort_limit_max_count_lower,
   (char *) NULL,
   (DUP_PRM_FUNC) NULL,
   (DUP_PRM_FUNC) NULL},
  {PRM_ID_SQL_TRACE_IOREADS,
   PRM_NAME_SQL_TRACE_IOREADS,
   (PRM_USER_CHANGE | PRM_FOR_SERVER),
   PRM_INTEGER,
   &prm_sql_trace_ioreads_flag,
   (void *) &prm_sql_trace_ioreads_default,
   (void *) &PRM_SQL_TRACE_IOREADS,
   (void *) NULL,
   (void *) &prm_sql_trace_ioreads_lower,
   (char *) NULL,
   (DUP_PRM_FUNC) NULL,
   (DUP_PRM_FUNC) NULL},
  {PRM_ID_QUERY_TRACE,
   PRM_NAME_QUERY_TRACE,
   (PRM_FOR_CLIENT | PRM_USER_CHANGE | PRM_FOR_SESSION),
   PRM_BOOLEAN,
   &prm_query_trace_flag,
   (void *) &prm_query_trace_default,
   (void *) &PRM_QUERY_TRACE,
   (void *) NULL, (void *) NULL,
   (char *) NULL,
   (DUP_PRM_FUNC) NULL,
   (DUP_PRM_FUNC) NULL},
  {PRM_ID_QUERY_TRACE_FORMAT,
   PRM_NAME_QUERY_TRACE_FORMAT,
   (PRM_FOR_CLIENT | PRM_USER_CHANGE | PRM_FOR_SESSION),
   PRM_KEYWORD,
   &prm_query_trace_format_flag,
   (void *) &prm_query_trace_format_default,
   (void *) &PRM_QUERY_TRACE_FORMAT,
   (void *) &prm_query_trace_format_upper,
   (void *) &prm_query_trace_format_lower,
   (char *) NULL,
   (DUP_PRM_FUNC) NULL,
   (DUP_PRM_FUNC) NULL},
  {PRM_ID_MAX_RECURSION_SQL_DEPTH,
   PRM_NAME_MAX_RECURSION_SQL_DEPTH,
   (PRM_FOR_SERVER | PRM_USER_CHANGE | PRM_HIDDEN),
   PRM_INTEGER,
   &prm_max_recursion_sql_depth_flag,
   (void *) &prm_max_recursion_sql_depth_default,
   (void *) &PRM_MAX_RECURSION_SQL_DEPTH,
   (void *) NULL,
   (void *) NULL,
   (char *) NULL,
   (DUP_PRM_FUNC) NULL,
   (DUP_PRM_FUNC) NULL},
  {PRM_ID_UPDATE_USE_ATTRIBUTE_REFERENCES,
   PRM_NAME_UPDATE_USE_ATTRIBUTE_REFERENCES,
   (PRM_FOR_CLIENT | PRM_USER_CHANGE | PRM_FOR_SESSION),
   PRM_BOOLEAN,
   &prm_update_use_attribute_references_flag,
   (void *) &prm_update_use_attribute_references_default,
   (void *) &PRM_UPDATE_USE_ATTRIBUTE_REFERENCES,
   (void *) NULL,
   (void *) NULL,
   (char *) NULL,
   (DUP_PRM_FUNC) NULL,
   (DUP_PRM_FUNC) NULL},
  {PRM_ID_PB_AOUT_RATIO,
   PRM_NAME_PB_AOUT_RATIO,
   (PRM_FOR_SERVER | PRM_RELOADABLE),
   PRM_FLOAT,
   &prm_pb_aout_ratio_flag,
   (void *) &prm_pb_aout_ratio_default,
   (void *) &PRM_PB_AOUT_RATIO,
   (void *) &prm_pb_aout_ratio_upper,
   (void *) &prm_pb_aout_ratio_lower,
   (char *) NULL,
   (DUP_PRM_FUNC) NULL,
   (DUP_PRM_FUNC) NULL},
  {PRM_ID_MAX_AGG_HASH_SIZE,
   PRM_NAME_MAX_AGG_HASH_SIZE,
   (PRM_FOR_SERVER | PRM_TEST_CHANGE | PRM_SIZE_UNIT),
   PRM_BIGINT,
   &prm_max_agg_hash_size_flag,
   (void *) &prm_max_agg_hash_size_default,
   (void *) &PRM_MAX_AGG_HASH_SIZE,
   (void *) &prm_max_agg_hash_size_upper,
   (void *) &prm_max_agg_hash_size_lower,
   (char *) NULL,
   (DUP_PRM_FUNC) NULL,
   (DUP_PRM_FUNC) NULL},
  {PRM_ID_AGG_HASH_RESPECT_ORDER,
   PRM_NAME_AGG_HASH_RESPECT_ORDER,
   (PRM_FOR_SERVER | PRM_USER_CHANGE),
   PRM_BOOLEAN,
   &prm_agg_hash_respect_order_flag,
   (void *) &prm_agg_hash_respect_order_default,
   (void *) &PRM_AGG_HASH_RESPECT_ORDER,
   (void *) NULL,
   (void *) NULL,
   (char *) NULL,
   (DUP_PRM_FUNC) NULL,
   (DUP_PRM_FUNC) NULL},
  {PRM_ID_USE_BTREE_FENCE_KEY,
   PRM_NAME_USE_BTREE_FENCE_KEY,
   (PRM_FOR_SERVER | PRM_USER_CHANGE | PRM_HIDDEN),
   PRM_BOOLEAN,
   &prm_use_btree_fence_key_flag,
   (void *) &prm_use_btree_fence_key_default,
   (void *) &PRM_USE_BTREE_FENCE_KEY,
   (void *) NULL,
   (void *) NULL,
   (char *) NULL,
   (DUP_PRM_FUNC) NULL,
   (DUP_PRM_FUNC) NULL},
  {PRM_ID_OPTIMIZER_ENABLE_MERGE_JOIN,
   PRM_NAME_OPTIMIZER_ENABLE_MERGE_JOIN,
   (PRM_FOR_CLIENT | PRM_USER_CHANGE | PRM_HIDDEN),
   PRM_BOOLEAN,
   &prm_optimizer_enable_merge_join_flag,
   (void *) &prm_optimizer_enable_merge_join_default,
   (void *) &PRM_OPTIMIZER_ENABLE_MERGE_JOIN,
   (void *) NULL, (void *) NULL,
   (char *) NULL,
   (DUP_PRM_FUNC) NULL,
   (DUP_PRM_FUNC) NULL},
  {PRM_ID_OPTIMIZER_RESERVE_01,
   PRM_NAME_OPTIMIZER_RESERVE_01,
   (PRM_FOR_CLIENT | PRM_USER_CHANGE | PRM_HIDDEN),
   PRM_BOOLEAN,
   &prm_optimizer_reserve_01_flag,
   (void *) &prm_optimizer_reserve_01_default,
   (void *) &PRM_OPTIMIZER_RESERVE_01,
   (void *) NULL, (void *) NULL,
   (char *) NULL,
   (DUP_PRM_FUNC) NULL,
   (DUP_PRM_FUNC) NULL},
  {PRM_ID_OPTIMIZER_RESERVE_02,
   PRM_NAME_OPTIMIZER_RESERVE_02,
   (PRM_FOR_CLIENT | PRM_USER_CHANGE | PRM_HIDDEN),
   PRM_BOOLEAN,
   &prm_optimizer_reserve_02_flag,
   (void *) &prm_optimizer_reserve_02_default,
   (void *) &PRM_OPTIMIZER_RESERVE_02,
   (void *) NULL, (void *) NULL,
   (char *) NULL,
   (DUP_PRM_FUNC) NULL,
   (DUP_PRM_FUNC) NULL},
  {PRM_ID_OPTIMIZER_RESERVE_03,
   PRM_NAME_OPTIMIZER_RESERVE_03,
   (PRM_FOR_CLIENT | PRM_USER_CHANGE | PRM_HIDDEN),
   PRM_BOOLEAN,
   &prm_optimizer_reserve_03_flag,
   (void *) &prm_optimizer_reserve_03_default,
   (void *) &PRM_OPTIMIZER_RESERVE_03,
   (void *) NULL, (void *) NULL,
   (char *) NULL,
   (DUP_PRM_FUNC) NULL,
   (DUP_PRM_FUNC) NULL},
  {PRM_ID_OPTIMIZER_RESERVE_04,
   PRM_NAME_OPTIMIZER_RESERVE_04,
   (PRM_FOR_CLIENT | PRM_USER_CHANGE | PRM_HIDDEN),
   PRM_BOOLEAN,
   &prm_optimizer_reserve_04_flag,
   (void *) &prm_optimizer_reserve_04_default,
   (void *) &PRM_OPTIMIZER_RESERVE_04,
   (void *) NULL, (void *) NULL,
   (char *) NULL,
   (DUP_PRM_FUNC) NULL,
   (DUP_PRM_FUNC) NULL},
  {PRM_ID_OPTIMIZER_RESERVE_05,
   PRM_NAME_OPTIMIZER_RESERVE_05,
   (PRM_FOR_CLIENT | PRM_USER_CHANGE | PRM_HIDDEN),
   PRM_BOOLEAN,
   &prm_optimizer_reserve_05_flag,
   (void *) &prm_optimizer_reserve_05_default,
   (void *) &PRM_OPTIMIZER_RESERVE_05,
   (void *) NULL, (void *) NULL,
   (char *) NULL,
   (DUP_PRM_FUNC) NULL,
   (DUP_PRM_FUNC) NULL},
  {PRM_ID_OPTIMIZER_RESERVE_06,
   PRM_NAME_OPTIMIZER_RESERVE_06,
   (PRM_FOR_CLIENT | PRM_USER_CHANGE | PRM_HIDDEN),
   PRM_BOOLEAN,
   &prm_optimizer_reserve_06_flag,
   (void *) &prm_optimizer_reserve_06_default,
   (void *) &PRM_OPTIMIZER_RESERVE_06,
   (void *) NULL, (void *) NULL,
   (char *) NULL,
   (DUP_PRM_FUNC) NULL,
   (DUP_PRM_FUNC) NULL},
  {PRM_ID_OPTIMIZER_RESERVE_07,
   PRM_NAME_OPTIMIZER_RESERVE_07,
   (PRM_FOR_CLIENT | PRM_USER_CHANGE | PRM_HIDDEN),
   PRM_BOOLEAN,
   &prm_optimizer_reserve_07_flag,
   (void *) &prm_optimizer_reserve_07_default,
   (void *) &PRM_OPTIMIZER_RESERVE_07,
   (void *) NULL, (void *) NULL,
   (char *) NULL,
   (DUP_PRM_FUNC) NULL,
   (DUP_PRM_FUNC) NULL},
  {PRM_ID_OPTIMIZER_RESERVE_08,
   PRM_NAME_OPTIMIZER_RESERVE_08,
   (PRM_FOR_CLIENT | PRM_USER_CHANGE | PRM_HIDDEN),
   PRM_BOOLEAN,
   &prm_optimizer_reserve_08_flag,
   (void *) &prm_optimizer_reserve_08_default,
   (void *) &PRM_OPTIMIZER_RESERVE_08,
   (void *) NULL, (void *) NULL,
   (char *) NULL,
   (DUP_PRM_FUNC) NULL,
   (DUP_PRM_FUNC) NULL},
  {PRM_ID_OPTIMIZER_RESERVE_09,
   PRM_NAME_OPTIMIZER_RESERVE_09,
   (PRM_FOR_CLIENT | PRM_USER_CHANGE | PRM_HIDDEN),
   PRM_BOOLEAN,
   &prm_optimizer_reserve_09_flag,
   (void *) &prm_optimizer_reserve_09_default,
   (void *) &PRM_OPTIMIZER_RESERVE_09,
   (void *) NULL, (void *) NULL,
   (char *) NULL,
   (DUP_PRM_FUNC) NULL,
   (DUP_PRM_FUNC) NULL},
  {PRM_ID_OPTIMIZER_RESERVE_10,
   PRM_NAME_OPTIMIZER_RESERVE_10,
   (PRM_FOR_CLIENT | PRM_USER_CHANGE | PRM_HIDDEN),
   PRM_BOOLEAN,
   &prm_optimizer_reserve_10_flag,
   (void *) &prm_optimizer_reserve_10_default,
   (void *) &PRM_OPTIMIZER_RESERVE_10,
   (void *) NULL, (void *) NULL,
   (char *) NULL,
   (DUP_PRM_FUNC) NULL,
   (DUP_PRM_FUNC) NULL},
  {PRM_ID_OPTIMIZER_RESERVE_11,
   PRM_NAME_OPTIMIZER_RESERVE_11,
   (PRM_FOR_CLIENT | PRM_USER_CHANGE | PRM_HIDDEN),
   PRM_BOOLEAN,
   &prm_optimizer_reserve_11_flag,
   (void *) &prm_optimizer_reserve_11_default,
   (void *) &PRM_OPTIMIZER_RESERVE_11,
   (void *) NULL, (void *) NULL,
   (char *) NULL,
   (DUP_PRM_FUNC) NULL,
   (DUP_PRM_FUNC) NULL},
  {PRM_ID_OPTIMIZER_RESERVE_12,
   PRM_NAME_OPTIMIZER_RESERVE_12,
   (PRM_FOR_CLIENT | PRM_USER_CHANGE | PRM_HIDDEN),
   PRM_BOOLEAN,
   &prm_optimizer_reserve_12_flag,
   (void *) &prm_optimizer_reserve_12_default,
   (void *) &PRM_OPTIMIZER_RESERVE_12,
   (void *) NULL, (void *) NULL,
   (char *) NULL,
   (DUP_PRM_FUNC) NULL,
   (DUP_PRM_FUNC) NULL},
  {PRM_ID_OPTIMIZER_RESERVE_13,
   PRM_NAME_OPTIMIZER_RESERVE_13,
   (PRM_FOR_CLIENT | PRM_USER_CHANGE | PRM_HIDDEN),
   PRM_BOOLEAN,
   &prm_optimizer_reserve_13_flag,
   (void *) &prm_optimizer_reserve_13_default,
   (void *) &PRM_OPTIMIZER_RESERVE_13,
   (void *) NULL, (void *) NULL,
   (char *) NULL,
   (DUP_PRM_FUNC) NULL,
   (DUP_PRM_FUNC) NULL},
  {PRM_ID_OPTIMIZER_RESERVE_14,
   PRM_NAME_OPTIMIZER_RESERVE_14,
   (PRM_FOR_CLIENT | PRM_USER_CHANGE | PRM_HIDDEN),
   PRM_BOOLEAN,
   &prm_optimizer_reserve_14_flag,
   (void *) &prm_optimizer_reserve_14_default,
   (void *) &PRM_OPTIMIZER_RESERVE_14,
   (void *) NULL, (void *) NULL,
   (char *) NULL,
   (DUP_PRM_FUNC) NULL,
   (DUP_PRM_FUNC) NULL},
  {PRM_ID_OPTIMIZER_RESERVE_15,
   PRM_NAME_OPTIMIZER_RESERVE_15,
   (PRM_FOR_CLIENT | PRM_USER_CHANGE | PRM_HIDDEN),
   PRM_BOOLEAN,
   &prm_optimizer_reserve_15_flag,
   (void *) &prm_optimizer_reserve_15_default,
   (void *) &PRM_OPTIMIZER_RESERVE_15,
   (void *) NULL, (void *) NULL,
   (char *) NULL,
   (DUP_PRM_FUNC) NULL,
   (DUP_PRM_FUNC) NULL},
  {PRM_ID_OPTIMIZER_RESERVE_16,
   PRM_NAME_OPTIMIZER_RESERVE_16,
   (PRM_FOR_CLIENT | PRM_USER_CHANGE | PRM_HIDDEN),
   PRM_BOOLEAN,
   &prm_optimizer_reserve_16_flag,
   (void *) &prm_optimizer_reserve_16_default,
   (void *) &PRM_OPTIMIZER_RESERVE_16,
   (void *) NULL, (void *) NULL,
   (char *) NULL,
   (DUP_PRM_FUNC) NULL,
   (DUP_PRM_FUNC) NULL},
  {PRM_ID_OPTIMIZER_RESERVE_17,
   PRM_NAME_OPTIMIZER_RESERVE_17,
   (PRM_FOR_CLIENT | PRM_USER_CHANGE | PRM_HIDDEN),
   PRM_BOOLEAN,
   &prm_optimizer_reserve_17_flag,
   (void *) &prm_optimizer_reserve_17_default,
   (void *) &PRM_OPTIMIZER_RESERVE_17,
   (void *) NULL, (void *) NULL,
   (char *) NULL,
   (DUP_PRM_FUNC) NULL,
   (DUP_PRM_FUNC) NULL},
  {PRM_ID_OPTIMIZER_RESERVE_18,
   PRM_NAME_OPTIMIZER_RESERVE_18,
   (PRM_FOR_CLIENT | PRM_USER_CHANGE | PRM_HIDDEN),
   PRM_BOOLEAN,
   &prm_optimizer_reserve_18_flag,
   (void *) &prm_optimizer_reserve_18_default,
   (void *) &PRM_OPTIMIZER_RESERVE_18,
   (void *) NULL, (void *) NULL,
   (char *) NULL,
   (DUP_PRM_FUNC) NULL,
   (DUP_PRM_FUNC) NULL},
  {PRM_ID_OPTIMIZER_RESERVE_19,
   PRM_NAME_OPTIMIZER_RESERVE_19,
   (PRM_FOR_CLIENT | PRM_USER_CHANGE | PRM_HIDDEN),
   PRM_BOOLEAN,
   &prm_optimizer_reserve_19_flag,
   (void *) &prm_optimizer_reserve_19_default,
   (void *) &PRM_OPTIMIZER_RESERVE_19,
   (void *) NULL, (void *) NULL,
   (char *) NULL,
   (DUP_PRM_FUNC) NULL,
   (DUP_PRM_FUNC) NULL},
  {PRM_ID_OPTIMIZER_RESERVE_20,
   PRM_NAME_OPTIMIZER_RESERVE_20,
   (PRM_FOR_CLIENT | PRM_USER_CHANGE | PRM_HIDDEN),
   PRM_BOOLEAN,
   &prm_optimizer_reserve_20_flag,
   (void *) &prm_optimizer_reserve_20_default,
   (void *) &PRM_OPTIMIZER_RESERVE_20,
   (void *) NULL, (void *) NULL,
   (char *) NULL,
   (DUP_PRM_FUNC) NULL,
   (DUP_PRM_FUNC) NULL},
  {PRM_ID_HA_REPL_ENABLE_SERVER_SIDE_UPDATE,
   PRM_NAME_HA_REPL_ENABLE_SERVER_SIDE_UPDATE,
   (PRM_FOR_HA | PRM_HIDDEN | PRM_DEPRECATED),
   PRM_BOOLEAN,
   &prm_ha_repl_enable_server_side_update_flag,
   (void *) &prm_ha_repl_enable_server_side_update_default,
   (void *) &PRM_HA_REPL_ENABLE_SERVER_SIDE_UPDATE,
   (void *) NULL,
   (void *) NULL,
   (char *) NULL,
   (DUP_PRM_FUNC) NULL,
   (DUP_PRM_FUNC) NULL},
  {PRM_ID_PB_LRU_HOT_RATIO,
   PRM_NAME_PB_LRU_HOT_RATIO,
   (PRM_FOR_SERVER | PRM_RELOADABLE),
   PRM_FLOAT,
   &prm_pb_lru_hot_ratio_flag,
   (void *) &prm_pb_lru_hot_ratio_default,
   (void *) &PRM_PB_LRU_HOT_RATIO,
   (void *) &prm_pb_lru_hot_ratio_upper,
   (void *) &prm_pb_lru_hot_ratio_lower,
   (char *) NULL,
   (DUP_PRM_FUNC) NULL,
   (DUP_PRM_FUNC) NULL},
  {PRM_ID_PB_LRU_BUFFER_RATIO,
   PRM_NAME_PB_LRU_BUFFER_RATIO,
   (PRM_FOR_SERVER | PRM_RELOADABLE),
   PRM_FLOAT,
   &prm_pb_lru_buffer_ratio_flag,
   (void *) &prm_pb_lru_buffer_ratio_default,
   (void *) &PRM_PB_LRU_BUFFER_RATIO,
   (void *) &prm_pb_lru_buffer_ratio_upper,
   (void *) &prm_pb_lru_buffer_ratio_lower,
   (char *) NULL,
   (DUP_PRM_FUNC) NULL,
   (DUP_PRM_FUNC) NULL},
  {PRM_ID_VACUUM_MASTER_WAKEUP_INTERVAL,
   PRM_NAME_VACUUM_MASTER_WAKEUP_INTERVAL,
   (PRM_FOR_SERVER | PRM_USER_CHANGE),
   PRM_INTEGER,
   &prm_vacuum_master_wakeup_interval_flag,
   (void *) &prm_vacuum_master_wakeup_interval_default,
   (void *) &PRM_VACUUM_MASTER_WAKEUP_INTERVAL,
   (void *) NULL,
   (void *) &prm_vacuum_master_wakeup_interval_lower,
   (char *) NULL,
   (DUP_PRM_FUNC) NULL,
   (DUP_PRM_FUNC) NULL},
  {PRM_ID_VACUUM_LOG_BLOCK_PAGES,
   PRM_NAME_VACUUM_LOG_BLOCK_PAGES,
   (PRM_FOR_SERVER),
   PRM_INTEGER,
   &prm_vacuum_log_block_pages_flag,
   (void *) &prm_vacuum_log_block_pages_default,
   (void *) &PRM_VACUUM_LOG_BLOCK_PAGES,
   (void *) &prm_vacuum_log_block_pages_upper,
   (void *) &prm_vacuum_log_block_pages_lower,
   (char *) NULL,
   (DUP_PRM_FUNC) NULL,
   (DUP_PRM_FUNC) NULL},
  {PRM_ID_VACUUM_WORKER_COUNT,
   PRM_NAME_VACUUM_WORKER_COUNT,
   (PRM_FOR_SERVER),
   PRM_INTEGER,
   &prm_vacuum_worker_count_flag,
   (void *) &prm_vacuum_worker_count_default,
   (void *) &PRM_VACUUM_WORKER_COUNT,
   (void *) &prm_vacuum_worker_count_upper,
   (void *) &prm_vacuum_worker_count_lower,
   (char *) NULL,
   (DUP_PRM_FUNC) NULL,
   (DUP_PRM_FUNC) NULL},
  {PRM_ID_ER_LOG_VACUUM,
   PRM_NAME_ER_LOG_VACUUM,
   (PRM_FOR_SERVER),
   PRM_INTEGER,
   &prm_er_log_vacuum_flag,
   (void *) &prm_er_log_vacuum_default,
   (void *) &PRM_ER_LOG_VACUUM,
   (void *) NULL,
   (void *) NULL,
   (char *) NULL,
   (DUP_PRM_FUNC) NULL,
   (DUP_PRM_FUNC) NULL},
  {PRM_ID_DISABLE_VACUUM,
   PRM_NAME_DISABLE_VACUUM,
   (PRM_FOR_SERVER | PRM_HIDDEN),
   PRM_BOOLEAN,
   &prm_disable_vacuum_flag,
   (void *) &prm_disable_vacuum_default,
   (void *) &PRM_DISABLE_VACUUM,
   (void *) NULL,
   (void *) NULL,
   (char *) NULL,
   (DUP_PRM_FUNC) NULL,
   (DUP_PRM_FUNC) NULL},
  {PRM_ID_LOG_BTREE_OPS,
   PRM_NAME_LOG_BTREE_OPS,
   (PRM_FOR_SERVER | PRM_HIDDEN),
   PRM_BOOLEAN,
   &prm_log_btree_ops_flag,
   (void *) &prm_log_btree_ops_default,
   (void *) &PRM_LOG_BTREE_OPS,
   (void *) NULL,
   (void *) NULL,
   (char *) NULL,
   (DUP_PRM_FUNC) NULL,
   (DUP_PRM_FUNC) NULL},
  {PRM_ID_OBJECT_PRINT_FORMAT_OID,
   PRM_NAME_OBJECT_PRINT_FORMAT_OID,
   (PRM_FOR_CLIENT | PRM_USER_CHANGE | PRM_HIDDEN),
   PRM_BOOLEAN,
   &prm_object_print_format_oid_flag,
   (void *) &prm_object_print_format_oid_default,
   (void *) &PRM_OBJECT_PRINT_FORMAT_OID,
   (void *) NULL,
   (void *) NULL,
   (char *) NULL,
   (DUP_PRM_FUNC) NULL,
   (DUP_PRM_FUNC) NULL},
  {PRM_ID_TIMEZONE,
   PRM_NAME_TIMEZONE,
   (PRM_FOR_CLIENT | PRM_FOR_SERVER | PRM_FOR_SESSION | PRM_USER_CHANGE | PRM_FOR_QRY_STRING | PRM_FOR_HA_CONTEXT),
   PRM_STRING,
   &prm_timezone_flag,
   (void *) &prm_timezone_default,
   (void *) &PRM_TIMEZONE,
   (void *) NULL, (void *) NULL,
   (char *) NULL,
   (DUP_PRM_FUNC) NULL,
   (DUP_PRM_FUNC) NULL},
  {PRM_ID_SERVER_TIMEZONE,
   PRM_NAME_SERVER_TIMEZONE,
   (PRM_FOR_CLIENT | PRM_FOR_SERVER | PRM_FORCE_SERVER),
   PRM_STRING,
   &prm_server_timezone_flag,
   (void *) &prm_server_timezone_default,
   (void *) &PRM_SERVER_TIMEZONE,
   (void *) NULL, (void *) NULL,
   (char *) NULL,
   (DUP_PRM_FUNC) NULL,
   (DUP_PRM_FUNC) NULL},
  {PRM_ID_TZ_LEAP_SECOND_SUPPORT,
   PRM_NAME_TZ_LEAP_SECOND_SUPPORT,
   (PRM_FOR_CLIENT | PRM_FOR_SERVER | PRM_FORCE_SERVER | PRM_TEST_CHANGE),
   PRM_BOOLEAN,
   &prm_leap_second_support_flag,
   (void *) &prm_tz_leap_second_support_default,
   (void *) &PRM_TZ_LEAP_SECOND_SUPPORT,
   (void *) NULL, (void *) NULL,
   (char *) NULL,
   (DUP_PRM_FUNC) NULL,
   (DUP_PRM_FUNC) NULL},
  {PRM_ID_OPTIMIZER_ENABLE_AGGREGATE_OPTIMIZATION,
   PRM_NAME_OPTIMIZER_ENABLE_AGGREGATE_OPTIMIZATION,
   (PRM_FOR_SERVER | PRM_TEST_CHANGE | PRM_HIDDEN),
   PRM_BOOLEAN,
   &prm_optimizer_enable_aggregate_optimization_flag,
   (void *) &prm_optimizer_enable_aggregate_optimization_default,
   (void *) &PRM_OPTIMIZER_ENABLE_AGGREGATE_OPTIMIZATION,
   (void *) NULL, (void *) NULL,
   (char *) NULL,
   (DUP_PRM_FUNC) NULL,
   (DUP_PRM_FUNC) NULL},
  {PRM_ID_VACUUM_PREFETCH_LOG_NBUFFERS,
   PRM_NAME_VACUUM_PREFETCH_LOG_NBUFFERS,
   (PRM_FOR_SERVER | PRM_DEPRECATED | PRM_RELOADABLE),
   PRM_INTEGER,
   &prm_vacuum_prefetch_log_nbuffers_flag,
   (void *) &prm_vacuum_prefetch_log_nbuffers_default,
   (void *) &PRM_VACUUM_PREFETCH_LOG_NBUFFERS,
   (void *) NULL, (void *) &prm_vacuum_prefetch_log_nbuffers_lower,
   (char *) NULL,
   (DUP_PRM_FUNC) NULL,
   (DUP_PRM_FUNC) NULL},
  {PRM_ID_VACUUM_PREFETCH_LOG_BUFFER_SIZE,
   PRM_NAME_VACUUM_PREFETCH_LOG_BUFFER_SIZE,
   (PRM_FOR_SERVER | PRM_SIZE_UNIT | PRM_DIFFER_UNIT | PRM_RELOADABLE),
   PRM_INTEGER,
   &prm_vacuum_prefetch_log_nbuffers_flag,
   (void *) &prm_vacuum_prefetch_log_nbuffers_default,
   (void *) &PRM_VACUUM_PREFETCH_LOG_NBUFFERS,
   (void *) NULL, (void *) &prm_vacuum_prefetch_log_nbuffers_lower,
   (char *) NULL,
   (DUP_PRM_FUNC) prm_size_to_log_pages,
   (DUP_PRM_FUNC) prm_log_pages_to_size},
  {PRM_ID_VACUUM_PREFETCH_LOG_MODE,
   PRM_NAME_VACUUM_PREFETCH_LOG_MODE,
   (PRM_FOR_SERVER),
   PRM_INTEGER,
   &prm_vacuum_prefetch_log_mode_flag,
   (void *) &prm_vacuum_prefetch_log_mode_default,
   (void *) &PRM_VACUUM_PREFETCH_LOG_MODE,
   (void *) &prm_vacuum_prefetch_log_mode_upper,
   (void *) &prm_vacuum_prefetch_log_mode_lower,
   (char *) NULL,
   (DUP_PRM_FUNC) NULL,
   (DUP_PRM_FUNC) NULL},
  {PRM_ID_PB_NEIGHBOR_FLUSH_NONDIRTY,
   PRM_NAME_PB_NEIGHBOR_FLUSH_NONDIRTY,
   (PRM_USER_CHANGE | PRM_FOR_SERVER),
   PRM_BOOLEAN,
   &prm_pb_neighbor_flush_nondirty_flag,
   (void *) &prm_pb_neighbor_flush_nondirty_default,
   (void *) &PRM_PB_NEIGHBOR_FLUSH_NONDIRTY,
   (void *) NULL,
   (void *) NULL,
   (char *) NULL,
   (DUP_PRM_FUNC) NULL,
   (DUP_PRM_FUNC) NULL},
  {PRM_ID_PB_NEIGHBOR_FLUSH_PAGES,
   PRM_NAME_PB_NEIGHBOR_FLUSH_PAGES,
   (PRM_USER_CHANGE | PRM_FOR_SERVER),
   PRM_INTEGER,
   &prm_pb_neighbor_flush_pages_flag,
   (void *) &prm_pb_neighbor_flush_pages_default,
   (void *) &PRM_PB_NEIGHBOR_FLUSH_PAGES,
   (void *) &prm_pb_neighbor_flush_pages_upper,
   (void *) &prm_pb_neighbor_flush_pages_lower,
   (char *) NULL,
   (DUP_PRM_FUNC) NULL,
   (DUP_PRM_FUNC) NULL},
  {PRM_ID_FAULT_INJECTION_IDS,
   PRM_NAME_FAULT_INJECTION_IDS,
   (PRM_USER_CHANGE | PRM_FOR_SERVER | PRM_HIDDEN),
   PRM_INTEGER_LIST,
   (unsigned int *) &prm_fault_injection_id_flag,
   (void *) &prm_fault_injection_id_default,
   (void *) &PRM_FAULT_INJECTION_IDS,
   (void *) NULL,
   (void *) NULL,
   (char *) NULL,
   (DUP_PRM_FUNC) NULL,
   (DUP_PRM_FUNC) NULL},
  {PRM_ID_FAULT_INJECTION_TEST,
   PRM_NAME_FAULT_INJECTION_TEST,
   (PRM_FOR_SERVER | PRM_HIDDEN),
   PRM_KEYWORD,
   (unsigned int *) &prm_fault_injection_test_flag,
   (void *) &prm_fault_injection_test_default,
   (void *) &PRM_FAULT_INJECTION_TEST,
   (void *) &prm_fault_injection_test_upper,
   (void *) &prm_fault_injection_test_lower,
   (char *) NULL,
   (DUP_PRM_FUNC) NULL,
   (DUP_PRM_FUNC) NULL},
  {PRM_ID_FAULT_INJECTION_ACTION_PREFER_ABORT_TO_EXIT,
   PRM_NAME_FAULT_INJECTION_ACTION_PREFER_ABORT_TO_EXIT,
   (PRM_FOR_SERVER | PRM_HIDDEN),
   PRM_BOOLEAN,
   &prm_fault_injection_action_prefer_abort_to_exit_flag,
   (void *) &prm_fault_injection_action_prefer_abort_to_exit_default,
   (void *) &PRM_FAULT_INJECTION_ACTION_PREFER_ABORT_TO_EXIT,
   (void *) NULL, (void *) NULL,
   (char *) NULL,
   (DUP_PRM_FUNC) NULL,
   (DUP_PRM_FUNC) NULL},
  {PRM_ID_HA_REPL_FILTER_TYPE,
   PRM_NAME_HA_REPL_FILTER_TYPE,
   (PRM_FOR_CLIENT | PRM_FOR_HA),
   PRM_KEYWORD,
   &prm_ha_repl_filter_type_flag,
   (void *) &prm_ha_repl_filter_type_default,
   (void *) &PRM_HA_REPL_FILTER_TYPE,
   (void *) &prm_ha_repl_filter_type_upper,
   (void *) &prm_ha_repl_filter_type_lower,
   (char *) NULL,
   (DUP_PRM_FUNC) NULL,
   (DUP_PRM_FUNC) NULL},
  {PRM_ID_HA_REPL_FILTER_FILE,
   PRM_NAME_HA_REPL_FILTER_FILE,
   (PRM_FOR_CLIENT | PRM_FOR_HA),
   PRM_STRING,
   &prm_ha_repl_filter_file_flag,
   (void *) &prm_ha_repl_filter_file_default,
   (void *) &PRM_HA_REPL_FILTER_FILE,
   (void *) NULL, (void *) NULL,
   (char *) NULL,
   (DUP_PRM_FUNC) NULL,
   (DUP_PRM_FUNC) NULL},
  {PRM_ID_COMPENSATE_DEBUG,
   PRM_NAME_COMPENSATE_DEBUG,
   (PRM_FOR_SERVER | PRM_HIDDEN),
   PRM_BOOLEAN,
   &prm_compensate_debug_flag,
   (void *) &prm_compensate_debug_default,
   (void *) &PRM_COMPENSATE_DEBUG,
   (void *) NULL, (void *) NULL,
   (char *) NULL,
   (DUP_PRM_FUNC) NULL,
   (DUP_PRM_FUNC) NULL},
  {PRM_ID_POSTPONE_DEBUG,
   PRM_NAME_POSTPONE_DEBUG,
   (PRM_FOR_SERVER | PRM_HIDDEN),
   PRM_BOOLEAN,
   &prm_postpone_debug_flag,
   (void *) &prm_postpone_debug_default,
   (void *) &PRM_POSTPONE_DEBUG,
   (void *) NULL, (void *) NULL,
   (char *) NULL,
   (DUP_PRM_FUNC) NULL,
   (DUP_PRM_FUNC) NULL},
  {PRM_ID_CLIENT_CLASS_CACHE_DEBUG,
   PRM_NAME_CLIENT_CLASS_CACHE_DEBUG,
   (PRM_FOR_CLIENT | PRM_HIDDEN),
   PRM_BOOLEAN,
   &prm_client_class_cache_debug_flag,
   (void *) &prm_client_class_cache_debug_default,
   (void *) &PRM_CLIENT_CLASS_CACHE_DEBUG,
   (void *) NULL, (void *) NULL,
   (char *) NULL,
   (DUP_PRM_FUNC) NULL,
   (DUP_PRM_FUNC) NULL},
  {PRM_ID_EXAMINE_CLIENT_CACHED_LOCKS,
   PRM_NAME_EXAMINE_CLIENT_CACHED_LOCKS,
   (PRM_FOR_CLIENT | PRM_HIDDEN),
   PRM_BOOLEAN,
   &prm_examine_client_cached_locks_flag,
   (void *) &prm_examine_client_cached_locks_default,
   (void *) &PRM_EXAMINE_CLIENT_CACHED_LOCKS,
   (void *) NULL, (void *) NULL,
   (char *) NULL,
   (DUP_PRM_FUNC) NULL,
   (DUP_PRM_FUNC) NULL},
  {PRM_ID_PB_SEQUENTIAL_VICTIM_FLUSH,
   PRM_NAME_PB_SEQUENTIAL_VICTIM_FLUSH,
   (PRM_FOR_SERVER | PRM_USER_CHANGE | PRM_HIDDEN),
   PRM_BOOLEAN,
   &prm_pb_sequential_victim_flush_flag,
   (void *) &prm_pb_sequential_victim_flush_default,
   (void *) &PRM_PB_SEQUENTIAL_VICTIM_FLUSH,
   (void *) NULL, (void *) NULL,
   (char *) NULL,
   (DUP_PRM_FUNC) NULL,
   (DUP_PRM_FUNC) NULL},
  {PRM_ID_LOG_UNIQUE_STATS,
   PRM_NAME_LOG_UNIQUE_STATS,
   (PRM_FOR_SERVER | PRM_HIDDEN),
   PRM_BOOLEAN,
   &prm_log_unique_stats_flag,
   (void *) &prm_log_unique_stats_default,
   (void *) &PRM_LOG_UNIQUE_STATS,
   (void *) NULL, (void *) NULL,
   (char *) NULL,
   (DUP_PRM_FUNC) NULL,
   (DUP_PRM_FUNC) NULL},
  {PRM_ID_LOGPB_LOGGING_DEBUG,
   PRM_NAME_LOGPB_LOGGING_DEBUG,
   (PRM_FOR_SERVER | PRM_HIDDEN),
   PRM_BOOLEAN,
   &prm_logpb_logging_debug_flag,
   (void *) &prm_logpb_logging_debug_default,
   (void *) &PRM_LOGPB_LOGGING_DEBUG,
   (void *) NULL, (void *) NULL,
   (char *) NULL,
   (DUP_PRM_FUNC) NULL,
   (DUP_PRM_FUNC) NULL},
  {PRM_ID_FORCE_RESTART_TO_SKIP_RECOVERY,
   PRM_NAME_FORCE_RESTART_TO_SKIP_RECOVERY,
   (PRM_FOR_SERVER | PRM_HIDDEN),
   PRM_BOOLEAN,
   &prm_force_restart_to_skip_recovery_flag,
   (void *) &prm_force_restart_to_skip_recovery_default,
   (void *) &PRM_FORCE_RESTART_TO_SKIP_RECOVERY,
   (void *) NULL,
   (void *) NULL,
   (char *) NULL,
   (DUP_PRM_FUNC) NULL,
   (DUP_PRM_FUNC) NULL},
  {PRM_ID_EXTENDED_STATISTICS_ACTIVATION,
   PRM_NAME_EXTENDED_STATISTICS_ACTIVATION,
   (PRM_FOR_SERVER | PRM_FOR_CLIENT),
   PRM_INTEGER,
   &prm_extended_statistics_flag,
   (void *) &prm_extended_statistics_default,
   (void *) &PRM_EXTENDED_STATISTICS,
   (void *) &prm_extended_statistics_upper,
   (void *) &prm_extended_statistics_lower,
   (char *) NULL,
   (DUP_PRM_FUNC) NULL,
   (DUP_PRM_FUNC) NULL},
  {PRM_ID_ENABLE_STRING_COMPRESSION,
   PRM_NAME_ENABLE_STRING_COMPRESSION,
   (PRM_FOR_SERVER | PRM_FOR_CLIENT | PRM_FORCE_SERVER),
   PRM_BOOLEAN,
   &prm_enable_string_compression_flag,
   (void *) &prm_enable_string_compression_default,
   (void *) &PRM_ENABLE_STRING_COMPRESSION,
   (void *) NULL, (void *) NULL,
   (char *) NULL,
   (DUP_PRM_FUNC) NULL,
   (DUP_PRM_FUNC) NULL},
  {PRM_ID_XASL_CACHE_TIME_THRESHOLD_IN_MINUTES,
   PRM_NAME_XASL_CACHE_TIME_THRESHOLD_IN_MINUTES,
   (PRM_FOR_SERVER | PRM_FOR_CLIENT),
   PRM_INTEGER,
   &prm_xasl_cache_time_threshold_in_minutes_flag,
   (void *) &prm_xasl_cache_time_threshold_in_minutes_default,
   (void *) &PRM_XASL_CACHE_TIME_THRESHOLD_IN_MINUTES,
   (void *) &prm_xasl_cache_time_threshold_in_minutes_upper,
   (void *) &prm_xasl_cache_time_threshold_in_minutes_lower,
   (char *) NULL,
   (DUP_PRM_FUNC) NULL,
   (DUP_PRM_FUNC) NULL},
  {PRM_ID_DISK_LOGGING,
   PRM_NAME_DISK_LOGGING,
   (PRM_FOR_SERVER | PRM_HIDDEN),
   PRM_BOOLEAN,
   &prm_disk_logging_flag,
   (void *) &prm_disk_logging_default,
   (void *) &PRM_DISK_LOGGING,
   (void *) NULL, (void *) NULL,
   (char *) NULL,
   (DUP_PRM_FUNC) NULL,
   (DUP_PRM_FUNC) NULL},
  {PRM_ID_FILE_LOGGING,
   PRM_NAME_FILE_LOGGING,
   (PRM_FOR_SERVER | PRM_HIDDEN),
   PRM_BOOLEAN,
   &prm_file_logging_flag,
   (void *) &prm_file_logging_default,
   (void *) &PRM_FILE_LOGGING,
   (void *) NULL, (void *) NULL,
   (char *) NULL,
   (DUP_PRM_FUNC) NULL,
   (DUP_PRM_FUNC) NULL},
  {PRM_ID_PB_NUM_PRIVATE_CHAINS,
   PRM_NAME_PB_NUM_PRIVATE_CHAINS,
   (PRM_FOR_SERVER | PRM_RELOADABLE),
   PRM_INTEGER,
   &prm_pb_num_private_chains_flag,
   (void *) &prm_pb_num_private_chains_default,
   (void *) &PRM_PB_NUM_PRIVATE_CHAINS,
   (void *) &prm_pb_num_private_chains_upper,
   (void *) &prm_pb_num_private_chains_lower,
   (char *) NULL,
   (DUP_PRM_FUNC) NULL,
   (DUP_PRM_FUNC) NULL},
  {PRM_ID_PB_MAX_DEPTH_OF_SEARCHING_VICTIMS_IN_LRU_LIST,
   PRM_NAME_PB_MAX_DEPTH_OF_SEARCHING_FOR_VICTIMS_IN_LRU_LIST,
   (PRM_FOR_SERVER),
   PRM_INTEGER,
   &prm_pb_max_depth_of_searching_for_victims_in_lru_list_flag,
   (void *) &prm_pb_max_depth_of_searching_for_victims_in_lru_list_default,
   (void *) &PRM_PB_MAX_DEPTH_OF_SEARCHING_VICTIMS_IN_LRU_LIST,
   (void *) &prm_pb_max_depth_of_searching_for_victims_in_lru_list_upper,
   (void *) &prm_pb_max_depth_of_searching_for_victims_in_lru_list_lower,
   (char *) NULL,
   (DUP_PRM_FUNC) NULL,
   (DUP_PRM_FUNC) NULL},
  {PRM_ID_PB_MONITOR_LOCKS,
   PRM_NAME_PB_MONITOR_LOCKS,
   (PRM_FOR_SERVER | PRM_HIDDEN),
   PRM_BOOLEAN,
   &prm_pb_monitor_locks_flag,
   (void *) &prm_pb_monitor_locks_default,
   (void *) &PRM_PB_MONITOR_LOCKS,
   (void *) NULL,
   (void *) NULL,
   (char *) NULL,
   (DUP_PRM_FUNC) NULL,
   (DUP_PRM_FUNC) NULL},
  {PRM_ID_CTE_MAX_RECURSIONS,
   PRM_NAME_CTE_MAX_RECURSIONS,
   (PRM_FOR_SERVER | PRM_USER_CHANGE | PRM_FOR_SESSION | PRM_FOR_CLIENT),
   PRM_INTEGER,
   &prm_cte_max_recursions_flag,
   (void *) &prm_cte_max_recursions_default,
   (void *) &PRM_CTE_MAX_RECURSIONS,
   (void *) &prm_cte_max_recursions_upper,
   (void *) &prm_cte_max_recursions_lower,
   (char *) NULL,
   (DUP_PRM_FUNC) NULL,
   (DUP_PRM_FUNC) NULL},
<<<<<<< HEAD
  {PRM_ID_DWB_SIZE,
   PRM_NAME_DWB_SIZE,
   (PRM_FOR_SERVER | PRM_USER_CHANGE),
   PRM_INTEGER,
   &prm_dwb_size_flag,
   (void *) &prm_dwb_size_default,
   (void *) &PRM_DWB_SIZE,
   (void *) &prm_dwb_size_upper,
   (void *) &prm_dwb_size_lower,
   (char *) NULL,
   (DUP_PRM_FUNC) NULL,
   (DUP_PRM_FUNC) NULL},
  {PRM_ID_DWB_BLOCKS,
   PRM_NAME_DWB_BLOCKS,
   (PRM_FOR_SERVER | PRM_USER_CHANGE),
   PRM_INTEGER,
   &prm_dwb_blocks_flag,
   (void *) &prm_dwb_blocks_default,
   (void *) &PRM_DWB_BLOCKS,
   (void *) &prm_dwb_blocks_upper,
   (void *) &prm_dwb_blocks_lower,
   (char *) NULL,
   (DUP_PRM_FUNC) NULL,
   (DUP_PRM_FUNC) NULL},
  {PRM_ID_ENABLE_DWB_FLUSH_THREAD,
   PRM_NAME_ENABLE_DWB_FLUSH_THREAD,
   (PRM_FOR_SERVER | PRM_USER_CHANGE),
   PRM_BOOLEAN,
   &prm_enable_dwb_flush_thread_flag,
   (void *) &prm_enable_dwb_flush_thread_default,
   (void *) &PRM_ENABLE_DWB_FLUSH_THREAD,
=======
  {PRM_ID_JSON_LOG_ALLOCATIONS,
   PRM_NAME_JSON_LOG_ALLOCATIONS,
   (PRM_FOR_SERVER | PRM_HIDDEN),
   PRM_BOOLEAN,
   &prm_json_log_allocations_flag,
   (void *) &prm_json_log_allocations_default,
   (void *) &PRM_JSON_LOG_ALLOCATIONS,
>>>>>>> 8b923ef0
   (void *) NULL, (void *) NULL,
   (char *) NULL,
   (DUP_PRM_FUNC) NULL,
   (DUP_PRM_FUNC) NULL},
<<<<<<< HEAD
  {PRM_ID_DWB_CHECKSUM_THREADS,
   PRM_NAME_DWB_CHECKSUM_THREADS,
   (PRM_FOR_SERVER | PRM_USER_CHANGE),
   PRM_INTEGER,
   &prm_dwb_checksum_threads_flag,
   (void *) &prm_dwb_checksum_threads_default,
   (void *) &PRM_DWB_CHECKSUM_THREADS,
   (void *) &prm_dwb_checksum_threads_upper,
   (void *) &prm_dwb_checksum_threads_lower,
   (char *) NULL,
   (DUP_PRM_FUNC) NULL,
   (DUP_PRM_FUNC) NULL},
  {PRM_ID_ENABLE_LOG_PAGE_CHECKSUM,
   PRM_NAME_ENABLE_LOG_PAGE_CHECKSUM,
   (PRM_FOR_SERVER | PRM_USER_CHANGE),
   PRM_BOOLEAN,
   &prm_enable_log_page_checksum_flag,
   (void *) &prm_enable_log_page_checksum_default,
   (void *) &PRM_ENABLE_LOG_PAGE_CHECKSUM,
=======
  {PRM_ID_CONNECTION_LOGGING,
   PRM_NAME_CONNECTION_LOGGING,
   (PRM_FOR_SERVER | PRM_HIDDEN),
   PRM_BOOLEAN,
   &prm_connection_logging_flag,
   (void *) &prm_connection_logging_default,
   (void *) &PRM_CONNECTION_LOGGING,
>>>>>>> 8b923ef0
   (void *) NULL, (void *) NULL,
   (char *) NULL,
   (DUP_PRM_FUNC) NULL,
   (DUP_PRM_FUNC) NULL},
<<<<<<< HEAD
  {PRM_ID_DWB_ENABLE_LOG,
   PRM_NAME_DWB_ENABLE_LOG,
   (PRM_FOR_SERVER),
   PRM_BOOLEAN,
   &prm_enable_dwb_log_flag,
   (void *) &prm_enable_dwb_log_default,
   (void *) &PRM_ENABLE_DWB_LOG,
=======
  {PRM_ID_THREAD_LOGGING_FLAG,
   PRM_NAME_THREAD_LOGGING_FLAG,
   (PRM_FOR_SERVER | PRM_HIDDEN),
   PRM_INTEGER,
   &prm_thread_logging_flag_flag,
   (void *) &prm_thread_logging_flag_default,
   (void *) &PRM_THREAD_LOGGING_FLAG,
>>>>>>> 8b923ef0
   (void *) NULL, (void *) NULL,
   (char *) NULL,
   (DUP_PRM_FUNC) NULL,
   (DUP_PRM_FUNC) NULL},
<<<<<<< HEAD

=======
>>>>>>> 8b923ef0
};

#define NUM_PRM ((int)(sizeof(prm_Def)/sizeof(prm_Def[0])))
#define PARAM_MSG_FMT(msgid) msgcat_message (MSGCAT_CATALOG_CUBRID, MSGCAT_SET_PARAMETERS, (msgid))

#define GET_PRM(id) (&prm_Def[(id)])
#define GET_PRM_STATIC_FLAG(id) ((GET_PRM (id))->static_flag)
#define GET_PRM_DYNAMIC_FLAG(id) ((GET_PRM (id))->dynamic_flag)
#define GET_PRM_DATATYPE(id) ((GET_PRM (id))->datatype)

#if defined (CS_MODE)
#define PRM_PRINT_QRY_STRING(id) (PRM_IS_DIFFERENT (*(GET_PRM_DYNAMIC_FLAG (id))) \
			&& PRM_IS_FOR_QRY_STRING (GET_PRM_STATIC_FLAG (id)))
#else
#define PRM_PRINT_QRY_STRING(id) (PRM_IS_FOR_QRY_STRING (GET_PRM_STATIC_FLAG (id)))
#endif

#define PRM_SERVER_SESSION(id) (PRM_IS_FOR_SESSION (GET_PRM_STATIC_FLAG (id)) \
			&& PRM_IS_FOR_SERVER (GET_PRM_STATIC_FLAG (id)) \
			&& !PRM_CLIENT_SESSION_ONLY (GET_PRM_STATIC_FLAG (id)))

static int num_session_parameters = 0;
#define NUM_SESSION_PRM num_session_parameters

#if defined (CS_MODE)
/*
 * Session parameters should be cached with the default values or the values
 * loaded from cubrid.conf file. When a new client connects to CAS, it should
 * reload these parameters (because some may be changed by previous clients)
 */
SESSION_PARAM *cached_session_parameters = NULL;
#endif /* CS_MODE */

/*
 * Keyword searches do a intl_mbs_ncasecmp(), using the LENGTH OF THE TABLE KEY
 * as the limit, so make sure that overlapping keywords are ordered
 * correctly.  For example, make sure that "yes" precedes "y".
 */

typedef struct keyval KEYVAL;
struct keyval
{
  const char *key;
  int val;
};

static KEYVAL boolean_words[] = {
  {"yes", 1},
  {"y", 1},
  {"1", 1},
  {"true", 1},
  {"on", 1},
  {"no", 0},
  {"n", 0},
  {"0", 0},
  {"false", 0},
  {"off", 0}
};

static KEYVAL er_log_level_words[] = {
  {"fatal", ER_FATAL_ERROR_SEVERITY},
  {"error", ER_ERROR_SEVERITY},
  {"syntax", ER_SYNTAX_ERROR_SEVERITY},
  {"warning", ER_WARNING_SEVERITY},
  {"notification", ER_NOTIFICATION_SEVERITY}
};

static KEYVAL isolation_level_words[] = {
  {"tran_serializable", TRAN_SERIALIZABLE},
  {"tran_no_phantom_read", TRAN_SERIALIZABLE},

  {"tran_rep_class_rep_instance", TRAN_REPEATABLE_READ},
  {"tran_rep_read", TRAN_REPEATABLE_READ},
  {"tran_rep_class_commit_instance", TRAN_READ_COMMITTED},
  {"tran_read_committed", TRAN_READ_COMMITTED},
  {"tran_cursor_stability", TRAN_READ_COMMITTED},

  {"serializable", TRAN_SERIALIZABLE},
  {"no_phantom_read", TRAN_SERIALIZABLE},

  {"rep_class_rep_instance", TRAN_REPEATABLE_READ},
  {"rep_read", TRAN_REPEATABLE_READ},
  {"rep_class_commit_instance", TRAN_READ_COMMITTED},
  {"read_committed", TRAN_READ_COMMITTED},
  {"cursor_stability", TRAN_READ_COMMITTED},
};

static KEYVAL pgbuf_debug_page_validation_level_words[] = {
  {"fetch", PGBUF_DEBUG_PAGE_VALIDATION_FETCH},
  {"free", PGBUF_DEBUG_PAGE_VALIDATION_FREE},
  {"all", PGBUF_DEBUG_PAGE_VALIDATION_ALL}
};

static KEYVAL null_words[] = {
  {"null", 0},
  {"0", 0}
};

static KEYVAL ha_mode_words[] = {
  {HA_MODE_OFF_STR, HA_MODE_OFF},
  {"no", HA_MODE_OFF},
  {"n", HA_MODE_OFF},
  {"0", HA_MODE_OFF},
  {"false", HA_MODE_OFF},
  {"off", HA_MODE_OFF},
  {"yes", HA_MODE_FAIL_BACK},
  {"y", HA_MODE_FAIL_BACK},
  {"1", HA_MODE_FAIL_BACK},
  {"true", HA_MODE_FAIL_BACK},
  {"on", HA_MODE_FAIL_BACK},
  /* {HA_MODE_FAIL_OVER_STR, HA_MODE_FAIL_OVER}, *//* unused */
  {HA_MODE_FAIL_BACK_STR, HA_MODE_FAIL_BACK},
  /* {HA_MODE_LAZY_BACK_STR, HA_MODE_LAZY_BACK}, *//* not implemented yet */
  {HA_MODE_ROLE_CHANGE_STR, HA_MODE_ROLE_CHANGE},
  {"r", HA_MODE_REPLICA},
  {"repl", HA_MODE_REPLICA},
  {"replica", HA_MODE_REPLICA},
  {"2", HA_MODE_REPLICA}
};

static KEYVAL ha_server_state_words[] = {
  {HA_SERVER_STATE_IDLE_STR, HA_SERVER_STATE_IDLE},
  {HA_SERVER_STATE_ACTIVE_STR, HA_SERVER_STATE_ACTIVE},
  {HA_SERVER_STATE_TO_BE_ACTIVE_STR, HA_SERVER_STATE_TO_BE_ACTIVE},
  {HA_SERVER_STATE_STANDBY_STR, HA_SERVER_STATE_STANDBY},
  {HA_SERVER_STATE_TO_BE_STANDBY_STR, HA_SERVER_STATE_TO_BE_STANDBY},
  {HA_SERVER_STATE_MAINTENANCE_STR, HA_SERVER_STATE_MAINTENANCE},
  {HA_SERVER_STATE_DEAD_STR, HA_SERVER_STATE_DEAD}
};

static KEYVAL ha_log_applier_state_words[] = {
  {HA_LOG_APPLIER_STATE_UNREGISTERED_STR, HA_LOG_APPLIER_STATE_UNREGISTERED},
  {HA_LOG_APPLIER_STATE_RECOVERING_STR, HA_LOG_APPLIER_STATE_RECOVERING},
  {HA_LOG_APPLIER_STATE_WORKING_STR, HA_LOG_APPLIER_STATE_WORKING},
  {HA_LOG_APPLIER_STATE_DONE_STR, HA_LOG_APPLIER_STATE_DONE},
  {HA_LOG_APPLIER_STATE_ERROR_STR, HA_LOG_APPLIER_STATE_ERROR}
};

static KEYVAL compat_words[] = {
  {"cubrid", COMPAT_CUBRID},
  {"default", COMPAT_CUBRID},
  {"mysql", COMPAT_MYSQL},
  {"oracle", COMPAT_ORACLE}
};

static KEYVAL check_peer_alive_words[] = {
  {"none", CSS_CHECK_PEER_ALIVE_NONE},
  {"server_only", CSS_CHECK_PEER_ALIVE_SERVER_ONLY},
  {"client_only", CSS_CHECK_PEER_ALIVE_CLIENT_ONLY},
  {"both", CSS_CHECK_PEER_ALIVE_BOTH},
};

static KEYVAL query_trace_format_words[] = {
  {"text", QUERY_TRACE_TEXT},
  {"json", QUERY_TRACE_JSON},
};

static KEYVAL fi_test_words[] = {
  {"recovery", FI_GROUP_RECOVERY},
};

static KEYVAL ha_repl_filter_type_words[] = {
  {"none", REPL_FILTER_NONE},
  {"include_table", REPL_FILTER_INCLUDE_TBL},
  {"exclude_table", REPL_FILTER_EXCLUDE_TBL}
};

static const char *compat_mode_values_PRM_ANSI_QUOTES[COMPAT_ORACLE + 2] = {
  NULL,				/* COMPAT_CUBRID */
  "no",				/* COMPAT_MYSQL */
  NULL,				/* COMPAT_ORACLE */
  PRM_NAME_ANSI_QUOTES
};

static const char *compat_mode_values_PRM_ORACLE_STYLE_EMPTY_STRING[COMPAT_ORACLE + 2] = {
  NULL,				/* COMPAT_CUBRID */
  NULL,				/* COMPAT_MYSQL */
  "yes",			/* COMPAT_ORACLE */
  PRM_NAME_ORACLE_STYLE_EMPTY_STRING
};

static const char *compat_mode_values_PRM_ORACLE_STYLE_OUTERJOIN[COMPAT_ORACLE + 2] = {
  NULL,				/* COMPAT_CUBRID */
  NULL,				/* COMPAT_MYSQL */
  "yes",			/* COMPAT_ORACLE */
  PRM_NAME_ORACLE_STYLE_OUTERJOIN
};

static const char *compat_mode_values_PRM_PIPES_AS_CONCAT[COMPAT_ORACLE + 2] = {
  NULL,				/* COMPAT_CUBRID */
  "no",				/* COMPAT_MYSQL */
  NULL,				/* COMPAT_ORACLE */
  PRM_NAME_PIPES_AS_CONCAT
};

/* Oracle's trigger correlation names are not yet supported. */
static const char *compat_mode_values_PRM_MYSQL_TRIGGER_CORRELATION_NAMES[COMPAT_ORACLE + 2] = {
  NULL,				/* COMPAT_CUBRID */
  "yes",			/* COMPAT_MYSQL */
  NULL,				/* COMPAT_ORACLE */
  PRM_NAME_MYSQL_TRIGGER_CORRELATION_NAMES
};

static const char *compat_mode_values_PRM_REQUIRE_LIKE_ESCAPE_CHARACTER[COMPAT_ORACLE + 2] = {
  NULL,				/* COMPAT_CUBRID */
  "yes",			/* COMPAT_MYSQL */
  NULL,				/* COMPAT_ORACLE */
  PRM_NAME_REQUIRE_LIKE_ESCAPE_CHARACTER
};

static const char *compat_mode_values_PRM_NO_BACKSLASH_ESCAPES[COMPAT_ORACLE + 2] = {
  NULL,				/* COMPAT_CUBRID */
  "no",				/* COMPAT_MYSQL */
  NULL,				/* COMPAT_ORACLE */
  PRM_NAME_NO_BACKSLASH_ESCAPES
};

static const char *compat_mode_values_PRM_ADD_COLUMN_UPDATE_HARD_DEFAULT[COMPAT_ORACLE + 2] = {
  NULL,				/* COMPAT_CUBRID */
  "yes",			/* COMPAT_MYSQL */
  NULL,				/* COMPAT_ORACLE: leave it in cubrid mode for now */
  PRM_NAME_ADD_COLUMN_UPDATE_HARD_DEFAULT
};

static const char *compat_mode_values_PRM_RETURN_NULL_ON_FUNCTION_ERRORS[COMPAT_ORACLE + 2] = {
  NULL,				/* COMPAT_CUBRID */
  "yes",			/* COMPAT_MYSQL */
  NULL,				/* COMPAT_ORACLE */
  PRM_NAME_RETURN_NULL_ON_FUNCTION_ERRORS
};

static const char *compat_mode_values_PRM_PLUS_AS_CONCAT[COMPAT_ORACLE + 2] = {
  "yes",			/* COMPAT_CUBRID */
  "no",				/* COMPAT_MYSQL */
  NULL,				/* COMPAT_ORACLE */
  PRM_NAME_PLUS_AS_CONCAT
};

static const char **compat_mode_values[] = {
  compat_mode_values_PRM_ANSI_QUOTES,
  compat_mode_values_PRM_ORACLE_STYLE_EMPTY_STRING,
  compat_mode_values_PRM_ORACLE_STYLE_OUTERJOIN,
  compat_mode_values_PRM_PIPES_AS_CONCAT,
  compat_mode_values_PRM_MYSQL_TRIGGER_CORRELATION_NAMES,
  compat_mode_values_PRM_REQUIRE_LIKE_ESCAPE_CHARACTER,
  compat_mode_values_PRM_NO_BACKSLASH_ESCAPES,
  compat_mode_values_PRM_ADD_COLUMN_UPDATE_HARD_DEFAULT,
  compat_mode_values_PRM_RETURN_NULL_ON_FUNCTION_ERRORS,
  compat_mode_values_PRM_PLUS_AS_CONCAT
};

static const int call_stack_dump_error_codes[] = {
  ER_GENERIC_ERROR,
  ER_IO_FORMAT_BAD_NPAGES,
  ER_IO_READ,
  ER_IO_WRITE,
  ER_PB_BAD_PAGEID,
  ER_PB_UNFIXED_PAGEPTR,
  ER_DISK_UNKNOWN_SECTOR,
  ER_DISK_UNKNOWN_PAGE,
  ER_SP_BAD_INSERTION_SLOT,
  ER_SP_UNKNOWN_SLOTID,
  ER_HEAP_UNKNOWN_OBJECT,
  ER_HEAP_BAD_RELOCATION_RECORD,
  ER_HEAP_BAD_OBJECT_TYPE,
  ER_HEAP_OVFADDRESS_CORRUPTED,
  ER_LK_PAGE_TIMEOUT,
  ER_LOG_READ,
  ER_LOG_WRITE,
  ER_LOG_PAGE_CORRUPTED,
  ER_LOG_REDO_INTERFACE,
  ER_LOG_MAYNEED_MEDIA_RECOVERY,
  ER_LOG_NOTIN_ARCHIVE,
  ER_TF_BUFFER_UNDERFLOW,
  ER_TF_BUFFER_OVERFLOW,
  ER_BTREE_UNKNOWN_KEY,
  ER_CT_INVALID_CLASSID,
  ER_CT_UNKNOWN_REPRID,
  ER_CT_INVALID_REPRID,
  ER_FILE_ALLOC_NOPAGES,
  ER_FILE_TABLE_CORRUPTED,
  ER_PAGE_LATCH_TIMEDOUT,
  ER_PAGE_LATCH_ABORTED,
  ER_PARTITION_WORK_FAILED,
  ER_PARTITION_NOT_EXIST,
  ER_FILE_TABLE_OVERFLOW,
  ER_HA_GENERIC_ERROR,
  ER_DESC_ISCAN_ABORTED,
  ER_SP_INVALID_HEADER,
  ER_LOG_CHECKPOINT_SKIP_INVALID_PAGE
};

typedef enum
{
  PRM_PRINT_NONE = 0,
  PRM_PRINT_NAME,
  PRM_PRINT_ID
} PRM_PRINT_MODE;

typedef enum
{
  PRM_PRINT_CURR_VAL = 0,
  PRM_PRINT_DEFAULT_VAL
} PRM_PRINT_VALUE_MODE;

static int prm_print (const SYSPRM_PARAM * prm, char *buf, size_t len, PRM_PRINT_MODE print_mode,
		      PRM_PRINT_VALUE_MODE print_value_mode);
static int sysprm_load_and_init_internal (const char *db_name, const char *conf_file, bool reload,
					  const int load_flags);
static void prm_check_environment (void);
static int prm_check_parameters (void);
static SYSPRM_ERR sysprm_validate_escape_char_parameters (const SYSPRM_ASSIGN_VALUE * assignment_list);
static int prm_load_by_section (INI_TABLE * ini, const char *section, bool ignore_section, bool reload,
				const char *file, const int load_flags);
static int prm_read_and_parse_ini_file (const char *prm_file_name, const char *db_name, const bool reload,
					const int load_flags);
static void prm_report_bad_entry (const char *key, int line, int err, const char *where);
static SYSPRM_ERR sysprm_get_param_range (SYSPRM_PARAM * prm, void *min, void *max);
static int prm_check_range (SYSPRM_PARAM * prm, void *value);
static int prm_set (SYSPRM_PARAM * prm, const char *value, bool set_flag);
static int prm_set_force (SYSPRM_PARAM * prm, const char *value);
static int prm_set_default (SYSPRM_PARAM * prm);
static SYSPRM_PARAM *prm_find (const char *pname, const char *section);
static const KEYVAL *prm_keyword (int val, const char *name, const KEYVAL * tbl, int dim);
static void prm_tune_parameters (void);
static int prm_compound_has_changed (SYSPRM_PARAM * prm, bool set_flag);
static void prm_set_compound (SYSPRM_PARAM * param, const char **compound_param_values[], const int values_count,
			      bool set_flag);
static int prm_get_next_param_value (char **data, char **prm, char **value);
static PARAM_ID sysprm_get_id (const SYSPRM_PARAM * prm);
static int sysprm_compare_values (void *first_value, void *second_value, unsigned int val_type);
static void sysprm_set_sysprm_value_from_parameter (SYSPRM_VALUE * prm_value, SYSPRM_PARAM * prm);
static SESSION_PARAM *sysprm_alloc_session_parameters (void);
static SYSPRM_ERR sysprm_generate_new_value (SYSPRM_PARAM * prm, const char *value, bool check,
					     SYSPRM_VALUE * new_value);
static int sysprm_set_value (SYSPRM_PARAM * prm, SYSPRM_VALUE value, bool set_flag, bool duplicate);
static void sysprm_set_system_parameter_value (SYSPRM_PARAM * prm, SYSPRM_VALUE value);
static int sysprm_print_sysprm_value (PARAM_ID prm_id, SYSPRM_VALUE value, char *buf, size_t len,
				      PRM_PRINT_MODE print_mode);

static void sysprm_update_flag_different (SYSPRM_PARAM * prm);
static void sysprm_update_flag_allocated (SYSPRM_PARAM * prm);
static void sysprm_update_session_prm_flag_allocated (SESSION_PARAM * prm);

static void sysprm_clear_sysprm_value (SYSPRM_VALUE * value, SYSPRM_DATATYPE datatype);
static char *sysprm_pack_sysprm_value (char *ptr, SYSPRM_VALUE value, SYSPRM_DATATYPE datatype);
static int sysprm_packed_sysprm_value_length (SYSPRM_VALUE value, SYSPRM_DATATYPE datatype, int offset);
static char *sysprm_unpack_sysprm_value (char *ptr, SYSPRM_VALUE * value, SYSPRM_DATATYPE datatype);

#if defined (SERVER_MODE)
static SYSPRM_ERR sysprm_set_session_parameter_value (SESSION_PARAM * session_parameter, int id, SYSPRM_VALUE value);
static SYSPRM_ERR sysprm_set_session_parameter_default (SESSION_PARAM * session_parameter, PARAM_ID prm_id);
#endif /* SERVER_MODE */

#if defined (CS_MODE)
static void sysprm_update_cached_session_param_val (const PARAM_ID prm_id);
#endif

#if defined (SA_MODE) || defined (SERVER_MODE)
static void init_server_timezone_parameter (void);
#endif

/* conf files that have been loaded */
#define MAX_NUM_OF_PRM_FILES_LOADED	10
static struct
{
  char *conf_path;
  char *db_name;
} prm_Files_loaded[MAX_NUM_OF_PRM_FILES_LOADED];

/*
 * prm_file_has_been_loaded - Record the file path that has been loaded
 *   return: none
 *   conf_path(in): path of the conf file to be recorded
 *   db_name(in): db name to be recorded
 */
static void
prm_file_has_been_loaded (const char *conf_path, const char *db_name)
{
  int i;
  assert (conf_path != NULL);

  for (i = 0; i < MAX_NUM_OF_PRM_FILES_LOADED; i++)
    {
      if (prm_Files_loaded[i].conf_path == NULL)
	{
	  prm_Files_loaded[i].conf_path = strdup (conf_path);
	  prm_Files_loaded[i].db_name = db_name ? strdup (db_name) : NULL;
	  return;
	}
    }
}


/*
 * sysprm_dump_parameters - Print out current system parameters
 *   return: none
 *   fp(in):
 */
void
sysprm_dump_parameters (FILE * fp)
{
  char buf[LINE_MAX];
  int i;
  const SYSPRM_PARAM *prm;

  fprintf (fp, "#\n# cubrid.conf\n#\n\n");
  fprintf (fp, "# system parameters were loaded from the files ([@section])\n");
  for (i = 0; i < MAX_NUM_OF_PRM_FILES_LOADED; i++)
    {
      if (prm_Files_loaded[i].conf_path != NULL)
	{
	  fprintf (fp, "# %s", prm_Files_loaded[i].conf_path);
	  if (prm_Files_loaded[i].db_name)
	    {
	      fprintf (fp, " [@%s]\n", prm_Files_loaded[i].db_name);
	    }
	  else
	    {
	      fprintf (fp, "\n");
	    }
	}
    }

  fprintf (fp, "\n# system parameters\n");
  for (i = 0; i < NUM_PRM; i++)
    {
      prm = &prm_Def[i];
      if (PRM_IS_HIDDEN (prm->static_flag) || PRM_IS_OBSOLETED (prm->static_flag))
	{
	  continue;
	}
      prm_print (prm, buf, LINE_MAX, PRM_PRINT_NAME, PRM_PRINT_CURR_VAL);
      fprintf (fp, "%s\n", buf);
    }

  return;
}

/*
 * sysprm_set_er_log_file -
 *   return: void
 *   base_db_name(in): database name
 *
 */
void
sysprm_set_er_log_file (const char *db_name)
{
  char *s, *base_db_name;
  char local_db_name[DB_MAX_IDENTIFIER_LENGTH];
  time_t log_time;
  struct tm log_tm, *log_tm_p = &log_tm;
  char error_log_name[PATH_MAX];
  SYSPRM_PARAM *er_log_file;

  if (db_name == NULL)
    {
      return;
    }

  er_log_file = prm_find (PRM_NAME_ER_LOG_FILE, NULL);
  if (er_log_file == NULL || PRM_IS_SET (*er_log_file->dynamic_flag))
    {
      return;
    }

  strncpy (local_db_name, db_name, DB_MAX_IDENTIFIER_LENGTH);
  s = strchr (local_db_name, '@');
  if (s)
    {
      *s = '\0';
    }
  base_db_name = basename ((char *) local_db_name);
  if (base_db_name == NULL)
    {
      return;
    }

  log_time = time (NULL);
  log_tm_p = localtime_r (&log_time, &log_tm);
  if (log_tm_p != NULL)
    {
      snprintf (error_log_name, PATH_MAX - 1, "%s%c%s_%04d%02d%02d_%02d%02d.err", ER_LOG_FILE_DIR, PATH_SEPARATOR,
		base_db_name, log_tm_p->tm_year + 1900, log_tm_p->tm_mon + 1, log_tm_p->tm_mday, log_tm_p->tm_hour,
		log_tm_p->tm_min);
      prm_set (er_log_file, error_log_name, true);
    }
}

/*
 * sysprm_load_and_init_internal - Read system parameters from the init files
 *   return: NO_ERROR or ER_FAILED
 *   db_name(in): database name
 *   conf_file(in): config file
 *   reload(in):
 *   load_flags(in):
 *
 * Note: Parameters would be tuned and forced according to the internal rules.
 */
static int
sysprm_load_and_init_internal (const char *db_name, const char *conf_file, bool reload, const int load_flags)
{
  char *base_db_name = NULL;
  char file_being_dealt_with[PATH_MAX];
  char local_db_name[DB_MAX_IDENTIFIER_LENGTH];
  unsigned int i;
  struct stat stat_buf;
  int r = NO_ERROR;
  char *s;
#if defined (CS_MODE)
  SESSION_PARAM *sprm = NULL;
  int num_session_prms;
#endif

  if (reload)
    {
      for (i = 0; i < NUM_PRM; i++)
	{
	  if (PRM_IS_RELOADABLE (prm_Def[i].static_flag))
	    {
	      if (prm_set_default (&prm_Def[i]) != PRM_ERR_NO_ERROR)
		{
		  prm_Def[i].value = (void *) NULL;
		}
	    }
	}
    }

  if (db_name == NULL)
    {
      /* initialize message catalog at here because there could be a code path that did not call msgcat_init() before */
      if (msgcat_init () != NO_ERROR)
	{
	  return ER_FAILED;
	}
      base_db_name = NULL;
    }
  else
    {
      strncpy (local_db_name, db_name, DB_MAX_IDENTIFIER_LENGTH);
      s = strchr (local_db_name, '@');
      if (s)
	{
	  *s = '\0';
	}
      base_db_name = basename ((char *) local_db_name);
    }

#if !defined (CS_MODE)
  if (base_db_name != NULL && reload == false)
    {
      sysprm_set_er_log_file (base_db_name);
    }
#endif /* !CS_MODE */

  /* 
   * Read installation configuration file - $CUBRID/conf/cubrid.conf
   * or use conf_file if exist
   */

  if (conf_file == NULL)
    {
      /* use environment variable's value if exist */
      conf_file = envvar_get ("CONF_FILE");
      if (conf_file != NULL && *conf_file == '\0')
	{
	  conf_file = NULL;
	}
    }

  if (conf_file != NULL)
    {
      /* use user specified config path and file */
      strncpy (file_being_dealt_with, conf_file, sizeof (file_being_dealt_with) - 1);
    }
  else
    {
      envvar_confdir_file (file_being_dealt_with, PATH_MAX, sysprm_conf_file_name);
    }

  if (stat (file_being_dealt_with, &stat_buf) != 0)
    {
      fprintf (stderr, msgcat_message (MSGCAT_CATALOG_CUBRID, MSGCAT_SET_PARAMETERS, PRM_ERR_CANT_ACCESS),
	       file_being_dealt_with, strerror (errno));
    }
  else
    {
      r = prm_read_and_parse_ini_file (file_being_dealt_with, base_db_name, reload, load_flags | SYSPRM_IGNORE_HA);
    }

  if (r != NO_ERROR)
    {
      return r;
    }

  if (PRM_HA_MODE != HA_MODE_OFF)
    {
      /* use environment variable's value if exist */
      conf_file = envvar_get ("HA_CONF_FILE");
      if (conf_file != NULL && conf_file[0] != '\0')
	{
	  strncpy (file_being_dealt_with, conf_file, PATH_MAX);
	}
      else
	{
	  envvar_confdir_file (file_being_dealt_with, PATH_MAX, sysprm_ha_conf_file_name);
	}
      if (stat (file_being_dealt_with, &stat_buf) == 0)
	{
	  r = prm_read_and_parse_ini_file (file_being_dealt_with, NULL, reload, load_flags);
	}
    }

  if (r != NO_ERROR)
    {
      return r;
    }

  /* 
   * If a parameter is not given, set it by default
   */
  for (i = 0; i < NUM_PRM; i++)
    {
      if (!PRM_IS_SET (*prm_Def[i].dynamic_flag) && !PRM_IS_OBSOLETED (prm_Def[i].static_flag))
	{
	  if (prm_set_default (&prm_Def[i]) != PRM_ERR_NO_ERROR)
	    {
	      fprintf (stderr, msgcat_message (MSGCAT_CATALOG_CUBRID, MSGCAT_SET_PARAMETERS, PRM_ERR_NO_VALUE),
		       prm_Def[i].name);
	      assert (0);
	      return ER_FAILED;
	    }
	}
    }

#if defined (SA_MODE) || defined (SERVER_MODE)
  init_server_timezone_parameter ();
#endif

  /* 
   * Perform system parameter check and tuning.
   */
  prm_check_environment ();
  prm_tune_parameters ();
#if 0
  if (prm_check_parameters () != NO_ERROR)
    {
      return ER_FAILED;
    }
#endif

  /* 
   * Perform forced system parameter setting.
   */
  for (i = 0; i < DIM (prm_Def); i++)
    {
      if (prm_Def[i].force_value)
	{
	  prm_set (&prm_Def[i], prm_Def[i].force_value, false);
	}
    }

#if 0
  if (envvar_get ("PARAM_DUMP"))
    {
      sysprm_dump_parameters (stdout);
    }
#endif

  intl_Mbs_support = prm_get_bool_value (PRM_ID_INTL_MBS_SUPPORT);
#if !defined (SERVER_MODE)
  intl_String_validation = prm_get_bool_value (PRM_ID_INTL_CHECK_INPUT_STRING);
#endif

  /* count the number of session parameters */
  num_session_parameters = 0;
  for (i = 0; i < NUM_PRM; i++)
    {
      if (PRM_IS_FOR_SESSION (prm_Def[i].static_flag))
	{
	  num_session_parameters++;
	}
    }
#if defined (CS_MODE)
  /* cache session parameters */
  if (cached_session_parameters != NULL)
    {
      /* free previous cache */
      sysprm_free_session_parameters (&cached_session_parameters);
    }
  cached_session_parameters = sysprm_alloc_session_parameters ();
  num_session_prms = 0;
  for (i = 0; i < NUM_PRM; i++)
    {
      if (PRM_IS_FOR_SESSION (prm_Def[i].static_flag))
	{
	  sprm = &cached_session_parameters[num_session_prms++];
	  sprm->prm_id = (PARAM_ID) i;
	  sprm->flag = *prm_Def[i].dynamic_flag;
	  sprm->datatype = prm_Def[i].datatype;
	  sysprm_set_sysprm_value_from_parameter (&sprm->value, GET_PRM (i));
	  sysprm_update_session_prm_flag_allocated (sprm);
	}
    }
#endif /* CS_MODE */

#if !defined(NDEBUG)
  /* verify flags are not incorrect or confusing */
  for (i = 0; i < NUM_PRM; i++)
    {
      int flag = prm_Def[i].static_flag;
      if (PRM_IS_FOR_SESSION (flag) && (!PRM_IS_FOR_CLIENT (flag) || !PRM_USER_CAN_CHANGE (flag)))
	{
	  /* session parameters can only be parameters for client that are changeable on-line */
	  assert (0);
	}
      if (PRM_IS_FOR_SESSION (flag) && PRM_IS_HIDDEN (flag))
	{
	  /* hidden parameters are not allowed to use PRM_FOR_SESSION flag */
	  assert (0);
	}
      if (PRM_CLIENT_SESSION_ONLY (flag) && (!PRM_IS_FOR_SERVER (flag) || !PRM_IS_FOR_SESSION (flag)))
	{
	  /* client session only makes sense if the parameter is for session and for server */
	  assert (0);
	}
      if (PRM_USER_CAN_CHANGE (flag) && PRM_TEST_CHANGE_ONLY (flag))
	{
	  /* do not set both parameters: USER_CHANGE: the user can change parameter value on-line TEST_CHANGE: for QA
	   * only */
	  assert (0);
	}
      if (PRM_IS_GET_SERVER (flag) && (PRM_IS_FOR_SESSION (flag) || PRM_IS_HIDDEN (flag)))
	{
	  /* session and hidden parameters are not allowed to use PRM_GET_SERVER flag */
	  assert (0);
	}
      if (PRM_IS_GET_SERVER (flag)
	  && (!PRM_IS_FOR_CLIENT (flag) || !PRM_IS_FOR_SERVER (flag) || !PRM_USER_CAN_CHANGE (flag)))
	{
	  /* Note that PRM_GET_SERVER flag only can be set if the parameter has PRM_FOR_CLIENT, PRM_FOR_SERVER, and
	   * PRM_USER_CHANGE flags. */
	  assert (0);
	}
    }
#endif

  return NO_ERROR;
}

/*
 * sysprm_load_and_init - Read system parameters from the init files
 *   return: NO_ERROR or ER_FAILED
 *   db_name(in): database name
 *   conf_file(in): config file
 *
 */
int
sysprm_load_and_init (const char *db_name, const char *conf_file, const int load_flags)
{
  return sysprm_load_and_init_internal (db_name, conf_file, false, load_flags);
}

/*
 * sysprm_load_and_init_client - Read system parameters from the init files
 *				 (client version)
 *   return: NO_ERROR or ER_FAILED
 *   db_name(in): database name
 *   conf_file(in): config file
 *
 */
int
sysprm_load_and_init_client (const char *db_name, const char *conf_file)
{
  return sysprm_load_and_init_internal (db_name, conf_file, false, SYSPRM_LOAD_ALL);
}

/*
 * sysprm_reload_and_init - Read system parameters from the init files
 *   return: NO_ERROR or ER_FAILED
 *   db_name(in): database name
 *   conf_file(in): config file
 *
 */
int
sysprm_reload_and_init (const char *db_name, const char *conf_file)
{
  return sysprm_load_and_init_internal (db_name, conf_file, true, SYSPRM_LOAD_ALL);
}

/*
 * prm_load_by_section - Set system parameters from a file
 *   return: void
 *   ini(in):
 *   section(in):
 *   ignore_section(in):
 *   reload(in):
 *   file(in):
 *   load_flags(in):
 */
static int
prm_load_by_section (INI_TABLE * ini, const char *section, bool ignore_section, bool reload, const char *file,
		     const int load_flags)
{
  int i, error;
  int sec_len;
  const char *sec_p;
  const char *key, *value;
  SYSPRM_PARAM *prm;
  bool on_server = false;
  bool on_client = false;

#if defined(SERVER_MODE)
  on_server = true;
#endif

#if defined(CS_MODE)
  on_client = true;
#endif

  sec_p = (ignore_section) ? NULL : section;

  for (i = 0; i < ini->size; i++)
    {
      if (ini->key[i] == NULL || ini->val[i] == NULL)
	{
	  continue;
	}

      key = ini->key[i];
      value = ini->val[i];

      if (ini_hassec (key))
	{
	  sec_len = ini_seccmp (key, section);
	  if (!sec_len)
	    {
	      continue;
	    }
	  sec_len++;
	}
      else
	{
	  if (ignore_section)
	    {
	      sec_len = 1;
	    }
	  else
	    {
	      continue;
	    }
	}

      prm = prm_find (key + sec_len, sec_p);
      if (prm == NULL)
	{
	  error = PRM_ERR_UNKNOWN_PARAM;
	  prm_report_bad_entry (key + sec_len, ini->lineno[i], error, file);
	  return error;
	}

#if defined (CS_MODE)
      if (PRM_IS_FOR_SERVER (prm->static_flag) && !PRM_IS_FOR_CLIENT (prm->static_flag))
	{
	  /* prm for only server */
	  continue;
	}
#endif /* CS_MODE */

#if defined (SERVER_MODE)
      if (PRM_IS_FOR_CLIENT (prm->static_flag) && !PRM_IS_FOR_SERVER (prm->static_flag))
	{
	  /* prm for only client */
	  continue;
	}
#endif /* SERVER_MODE */

      if (reload && !PRM_IS_RELOADABLE (prm->static_flag))
	{
	  continue;
	}
      if (!SYSPRM_LOAD_IS_IGNORE_HA (load_flags) && !PRM_IS_FOR_HA (prm->static_flag))
	{
	  continue;
	}

      if (PRM_IS_OBSOLETED (prm->static_flag))
	{
	  continue;
	}

      if (PRM_IS_DEPRECATED (prm->static_flag))
	{
	  prm_report_bad_entry (key + sec_len, ini->lineno[i], PRM_ERR_DEPRICATED, file);
	}

      if (on_server && strcmp (prm->name, PRM_NAME_TIMEZONE) == 0)
	{
	  continue;
	}

      if (SYSPRM_LOAD_IS_IGNORE_INTL (load_flags)
	  && (strcmp (prm->name, PRM_NAME_INTL_DATE_LANG) == 0
	      || strcmp (prm->name, PRM_NAME_INTL_NUMBER_LANG) == 0
	      || strcmp (prm->name, PRM_NAME_INTL_CHECK_INPUT_STRING) == 0
	      || strcmp (prm->name, PRM_NAME_INTL_COLLATION) == 0
	      || strcmp (prm->name, PRM_NAME_INTL_MBS_SUPPORT) == 0
	      || strcmp (prm->name, PRM_NAME_SERVER_TIMEZONE) == 0 || strcmp (prm->name, PRM_NAME_TIMEZONE) == 0))
	{
	  continue;
	}

      if (strcmp (prm->name, PRM_NAME_SERVER_TIMEZONE) == 0)
	{
	  TZ_REGION tz_region_system;
	  int er_status = NO_ERROR;

	  if (value != NULL)
	    {
	      /* offset timezone can work without timezone lib */
	      er_status = tz_str_to_region (value, strlen (value), &tz_region_system);
	      if (er_status != NO_ERROR)
		{
		  /* we may have geographic region name, make sure timezone lib is loaded */
		  if (tz_load () != NO_ERROR)
		    {
		      return PRM_ERR_BAD_VALUE;
		    }
		  er_status = tz_str_to_region (value, strlen (value), &tz_region_system);
		}
	      if (er_status != NO_ERROR)
		{
		  error = PRM_ERR_BAD_VALUE;
		  prm_report_bad_entry (key + sec_len, ini->lineno[i], error, file);
		  return error;
		}
	      tz_set_tz_region_system (&tz_region_system);
	    }
	}

      if ((on_server || on_client)
	  && (strcmp (prm->name, PRM_NAME_SERVER_TIMEZONE) == 0 || strcmp (prm->name, PRM_NAME_TIMEZONE) == 0))
	{
	  int er_status = NO_ERROR;

	  if (value != NULL)
	    {
	      /* offset timezone can work without timezone lib */
#if !defined(SERVER_MODE)
	      er_status = tz_str_to_region (value, strlen (value), tz_get_client_tz_region_session ());
#else
	      er_status = tz_str_to_region (value, strlen (value), NULL);
#endif
	      if (er_status != NO_ERROR)
		{
		  /* we may have geographic region name, make sure timezone lib is loaded */
		  if (tz_load () != NO_ERROR)
		    {
		      return PRM_ERR_BAD_VALUE;
		    }
#if !defined(SERVER_MODE)
		  er_status = tz_str_to_region (value, strlen (value), tz_get_client_tz_region_session ());
#else
		  er_status = tz_str_to_region (value, strlen (value), NULL);
#endif
		}
	      if (er_status != NO_ERROR)
		{
		  error = PRM_ERR_BAD_VALUE;
		  prm_report_bad_entry (key + sec_len, ini->lineno[i], error, file);
		  return error;
		}
	    }
	}

      error = prm_set (prm, value, true);
      if (error != NO_ERROR)
	{
	  prm_report_bad_entry (key + sec_len, ini->lineno[i], error, file);
	  return error;
	}
    }

  return NO_ERROR;
}

/*
 * prm_read_and_parse_ini_file - Set system parameters from a file
 *   return: NO_ERROR or error code defined in enum SYSPRM_ERR
 *   prm_file_name(in):
 *   db_name(in):
 *   reload(in):
 *   load_flags(in):
 */
static int
prm_read_and_parse_ini_file (const char *prm_file_name, const char *db_name, const bool reload, const int load_flags)
{
  INI_TABLE *ini;
  char sec_name[LINE_MAX];
  char host_name[MAXHOSTNAMELEN];
  char user_name[MAXHOSTNAMELEN];
  int error;

  ini = ini_parser_load (prm_file_name);
  if (ini == NULL)
    {
      fprintf (stderr, msgcat_message (MSGCAT_CATALOG_CUBRID, MSGCAT_SET_PARAMETERS, PRM_ERR_CANT_OPEN_INIT),
	       prm_file_name, strerror (errno));
      return PRM_ERR_FILE_ERR;
    }

  error = prm_load_by_section (ini, "common", true, reload, prm_file_name, load_flags);
  if (error == NO_ERROR && SYSPRM_LOAD_IS_IGNORE_HA (load_flags) && db_name != NULL && *db_name != '\0')
    {
      snprintf (sec_name, LINE_MAX, "@%s", db_name);
      error = prm_load_by_section (ini, sec_name, true, reload, prm_file_name, load_flags);
    }

#if defined (SA_MODE)
  if (error == NO_ERROR)
    {
      error = prm_load_by_section (ini, "standalone", true, reload, prm_file_name, load_flags);
    }
#endif /* SA_MODE */

  if (error == NO_ERROR && SYSPRM_LOAD_IS_IGNORE_HA (load_flags))
    {
      error = prm_load_by_section (ini, "service", false, reload, prm_file_name, load_flags);
    }
  if (error == NO_ERROR && !SYSPRM_LOAD_IS_IGNORE_HA (load_flags) && PRM_HA_MODE != HA_MODE_OFF
      && GETHOSTNAME (host_name, MAXHOSTNAMELEN) == 0)
    {
      snprintf (sec_name, LINE_MAX, "%%%s|*", host_name);
      error = prm_load_by_section (ini, sec_name, true, reload, prm_file_name, load_flags);
      if (error == NO_ERROR && getlogin_r (user_name, MAXHOSTNAMELEN) == 0)
	{
	  snprintf (sec_name, LINE_MAX, "%%%s|%s", host_name, user_name);
	  error = prm_load_by_section (ini, sec_name, true, reload, prm_file_name, load_flags);
	}
    }

  ini_parser_free (ini);

  prm_file_has_been_loaded (prm_file_name, db_name);

  return error;
}

/*
 * prm_size_to_io_pages -
 *   return: value
 */
static int
prm_size_to_io_pages (void *out_val, SYSPRM_DATATYPE out_type, void *in_val, SYSPRM_DATATYPE in_type)
{
  if (out_val == NULL || in_val == NULL)
    {
      return PRM_ERR_BAD_VALUE;
    }

  if (out_type == PRM_INTEGER && in_type == PRM_BIGINT)
    {
      int *page_value = (int *) out_val;
      UINT64 *size_value = (UINT64 *) in_val;
      UINT64 tmp_value;

      tmp_value = *size_value / IO_PAGESIZE;
      if (*size_value % IO_PAGESIZE > 0)
	{
	  tmp_value++;
	}

      if (tmp_value > INT_MAX)
	{
	  return PRM_ERR_BAD_RANGE;
	}
      else
	{
	  *page_value = (int) tmp_value;
	}
    }
  else if (out_type == PRM_FLOAT && in_type == PRM_BIGINT)
    {
      float *page_value = (float *) out_val;
      UINT64 *size_value = (UINT64 *) in_val;
      double tmp_value;

      tmp_value = (double) *size_value / IO_PAGESIZE;

      if (tmp_value > FLT_MAX)
	{
	  return PRM_ERR_BAD_RANGE;
	}
      else
	{
	  *page_value = ceilf ((float) tmp_value * 100) / 100;
	}
    }
  else
    {
      assert_release (false);
      return PRM_ERR_BAD_VALUE;
    }

  return NO_ERROR;
}

/*
 * prm_io_pages_to_size -
 *   return: value
 */
static int
prm_io_pages_to_size (void *out_val, SYSPRM_DATATYPE out_type, void *in_val, SYSPRM_DATATYPE in_type)
{
  if (out_val == NULL || in_val == NULL)
    {
      return PRM_ERR_BAD_VALUE;
    }

  if (out_type == PRM_BIGINT && in_type == PRM_INTEGER)
    {
      UINT64 *size_value = (UINT64 *) out_val;
      UINT64 page_value = *(int *) in_val;

      *size_value = (UINT64) (page_value * IO_PAGESIZE);
    }
  else if (out_type == PRM_BIGINT && in_type == PRM_FLOAT)
    {
      UINT64 *size_value = (UINT64 *) out_val;
      float page_value = *(float *) in_val;

      *size_value = (UINT64) (page_value * IO_PAGESIZE);
    }
  else
    {
      assert_release (false);
      return PRM_ERR_BAD_VALUE;
    }

  return NO_ERROR;
}

/*
 * prm_size_to_log_pages -
 *   return: value
 */
static int
prm_size_to_log_pages (void *out_val, SYSPRM_DATATYPE out_type, void *in_val, SYSPRM_DATATYPE in_type)
{
  if (out_val == NULL || in_val == NULL)
    {
      return PRM_ERR_BAD_VALUE;
    }

  if (out_type == PRM_INTEGER && in_type == PRM_BIGINT)
    {
      int *page_value = (int *) out_val;
      UINT64 *size_value = (UINT64 *) in_val;
      UINT64 tmp_value;

      tmp_value = *size_value / LOG_PAGESIZE;
      if (*size_value % LOG_PAGESIZE)
	{
	  tmp_value++;
	}

      if (tmp_value > INT_MAX)
	{
	  return PRM_ERR_BAD_RANGE;
	}
      else
	{
	  *page_value = (int) tmp_value;
	}
    }
  else if (out_type == PRM_FLOAT && in_type == PRM_BIGINT)
    {
      float *page_value = (float *) out_val;
      UINT64 *size_value = (UINT64 *) in_val;
      double tmp_value;

      tmp_value = (double) *size_value / LOG_PAGESIZE;

      if (tmp_value > FLT_MAX)
	{
	  return PRM_ERR_BAD_RANGE;
	}
      else
	{
	  *page_value = ceilf ((float) tmp_value * 100) / 100;
	}
    }
  else
    {
      assert_release (false);
      return PRM_ERR_BAD_VALUE;
    }

  return NO_ERROR;
}

/*
 * prm_log_pages_to_size -
 *   return: value
 */
static int
prm_log_pages_to_size (void *out_val, SYSPRM_DATATYPE out_type, void *in_val, SYSPRM_DATATYPE in_type)
{
  if (out_val == NULL || in_val == NULL)
    {
      return PRM_ERR_BAD_VALUE;
    }

  if (out_type == PRM_BIGINT && in_type == PRM_INTEGER)
    {
      UINT64 *size_value = (UINT64 *) out_val;
      UINT64 page_value = *(int *) in_val;

      *size_value = (UINT64) (page_value * LOG_PAGESIZE);
    }
  else if (out_type == PRM_BIGINT && in_type == PRM_FLOAT)
    {
      UINT64 *size_value = (UINT64 *) out_val;
      float page_value = *(float *) in_val;

      *size_value = (UINT64) (page_value * LOG_PAGESIZE);
    }
  else
    {
      assert_release (false);
      return PRM_ERR_BAD_VALUE;
    }

  return NO_ERROR;
}

/*
 * prm_msec_to_sec -
 *   return: value
 */
static int
prm_msec_to_sec (void *out_val, SYSPRM_DATATYPE out_type, void *in_val, SYSPRM_DATATYPE in_type)
{
  if (out_val == NULL || in_val == NULL)
    {
      return PRM_ERR_BAD_VALUE;
    }

  if (out_type == PRM_INTEGER && in_type == PRM_BIGINT)
    {
      int *sec_value = (int *) out_val;
      UINT64 *msec_value = (UINT64 *) in_val;
      UINT64 tmp_value;

      tmp_value = *msec_value / ONE_SEC;

      if (tmp_value > INT_MAX)
	{
	  return PRM_ERR_BAD_RANGE;
	}
      else
	{
	  *sec_value = (int) tmp_value;
	  if (*msec_value % ONE_SEC > 0)
	    {
	      *sec_value = *sec_value + 1;
	    }
	}
    }
  else
    {
      assert_release (false);
      return PRM_ERR_BAD_VALUE;
    }

  return NO_ERROR;
}

/*
 * prm_sec_to_msec -
 *   return: value
 */
static int
prm_sec_to_msec (void *out_val, SYSPRM_DATATYPE out_type, void *in_val, SYSPRM_DATATYPE in_type)
{
  if (out_val == NULL || in_val == NULL)
    {
      return PRM_ERR_BAD_VALUE;
    }

  if (out_type == PRM_BIGINT && in_type == PRM_INTEGER)
    {
      UINT64 *msec_value = (UINT64 *) out_val;
      int sec_value = *(int *) in_val;

      *msec_value = (UINT64) sec_value *ONE_SEC;
    }
  else
    {
      assert_release (false);
      return PRM_ERR_BAD_VALUE;
    }

  return NO_ERROR;
}

/*
 * prm_sec_to_min -
 *   return: value
 */
static int
prm_sec_to_min (void *out_val, SYSPRM_DATATYPE out_type, void *in_val, SYSPRM_DATATYPE in_type)
{
  if (out_val == NULL || in_val == NULL)
    {
      return PRM_ERR_BAD_VALUE;
    }

  if (out_type == PRM_INTEGER && in_type == PRM_INTEGER)
    {
      int *min_value = (int *) out_val;
      int sec_value = *((int *) in_val);

      if (sec_value < 0)
	{
	  *min_value = sec_value;
	}
      else
	{
	  *min_value = sec_value / 60;
	  if (sec_value % 60 > 0)
	    {
	      *min_value = *min_value + 1;
	    }
	}
    }
  else
    {
      assert_release (false);
      return PRM_ERR_BAD_VALUE;
    }

  return NO_ERROR;
}

/*
 * prm_min_to_sec -
 *   return: value
 */
static int
prm_min_to_sec (void *out_val, SYSPRM_DATATYPE out_type, void *in_val, SYSPRM_DATATYPE in_type)
{
  if (out_val == NULL || in_val == NULL)
    {
      return PRM_ERR_BAD_VALUE;
    }

  if (out_type == PRM_INTEGER && in_type == PRM_INTEGER)
    {
      int *sec_value = (int *) out_val;
      int *min_value = (int *) in_val;
      UINT64 tmp_value;

      if (*min_value < 0)
	{
	  *sec_value = *min_value;
	}
      else
	{
	  tmp_value = *min_value * 60;

	  if (tmp_value > INT_MAX)
	    {
	      return PRM_ERR_BAD_RANGE;
	    }
	  else
	    {
	      *sec_value = (int) tmp_value;
	    }
	}
    }
  else
    {
      assert_release (false);
      return PRM_ERR_BAD_VALUE;
    }

  return NO_ERROR;
}

/*
 * prm_equal_to_ori -
 *   return: value
 */
static int
prm_equal_to_ori (void *out_val, SYSPRM_DATATYPE out_type, void *in_val, SYSPRM_DATATYPE in_type)
{
  if (out_val == NULL || in_val == NULL)
    {
      return PRM_ERR_BAD_VALUE;
    }

  if (out_type == PRM_INTEGER && in_type == PRM_INTEGER)
    {
      int *in_value = (int *) in_val;
      int *out_value = (int *) out_val;

      *out_value = *in_value;
    }
  else if (out_type == PRM_FLOAT && in_type == PRM_FLOAT)
    {
      float *in_value = (float *) in_val;
      float *out_value = (float *) out_val;

      *out_value = *in_value;
    }
  else if (out_type == PRM_BIGINT && in_type == PRM_BIGINT)
    {
      UINT64 *in_value = (UINT64 *) in_val;
      UINT64 *out_value = (UINT64 *) out_val;

      *out_value = *in_value;
    }
  else if (out_type == PRM_INTEGER && in_type == PRM_BIGINT)
    {
      UINT64 *in_value = (UINT64 *) in_val;
      int *out_value = (int *) out_val;

      if (*in_value > INT_MAX)
	{
	  return PRM_ERR_BAD_RANGE;
	}

      *out_value = (int) *in_value;
    }
  else if (out_type == PRM_BIGINT && in_type == PRM_INTEGER)
    {
      int *in_value = (int *) in_val;
      UINT64 *out_value = (UINT64 *) out_val;

      *out_value = (UINT64) (*in_value);
    }
  else
    {
      assert_release (false);
      return PRM_ERR_BAD_VALUE;
    }

  return NO_ERROR;
}

/*
 * prm_check_parameters -
 *   return: int
 */
static int
prm_check_parameters (void)
{
  /* 
   * ha_node_list and ha_db_list should be not null for ha_mode=yes|replica
   */
  if (PRM_HA_MODE != HA_MODE_OFF)
    {
      if (PRM_HA_NODE_LIST == NULL || PRM_HA_NODE_LIST[0] == 0 || PRM_HA_DB_LIST == NULL || PRM_HA_DB_LIST[0] == 0)
	{
	  fprintf (stderr, msgcat_message (MSGCAT_CATALOG_CUBRID, MSGCAT_SET_PARAMETERS, PRM_ERR_NO_VALUE),
		   PRM_NAME_HA_NODE_LIST);
	  return ER_FAILED;
	}
    }

  return NO_ERROR;
}

/*
 * prm_check_environment -
 *   return: none
 */
static void
prm_check_environment (void)
{
  int i;
  char buf[PRM_DEFAULT_BUFFER_SIZE];

  for (i = 0; i < NUM_PRM; i++)
    {
      SYSPRM_PARAM *prm;
      const char *str;

      prm = &prm_Def[i];
      strncpy (buf, prm->name, sizeof (buf) - 1);
      buf[sizeof (buf) - 1] = '\0';
      ustr_upper (buf);

      str = envvar_get (buf);
      if (str && str[0])
	{
	  int error;
	  error = prm_set (prm, str, true);
	  if (error != 0)
	    {
	      prm_report_bad_entry (prm->name, -1, error, buf);
	    }
	}
    }
}

/*
 * sysprm_validate_escape_char_parameters () - validate escape char setting
 *
 * return                : SYSPRM_ERR
 * assignments_list (in) : list of assignments to validate.
 *
 * NOTE: To validate whether there will be conflictive settings between
 *       PRM_ID_REQUIRE_LIKE_ESCAPE_CHARACTER and PRM_ID_NO_BACKSLASH_ESCAPES.
 *       Since both must not simultaneously be true.
 */
static SYSPRM_ERR
sysprm_validate_escape_char_parameters (const SYSPRM_ASSIGN_VALUE * assignment_list)
{
  SYSPRM_PARAM *prm = NULL;
  const SYSPRM_ASSIGN_VALUE *assignment = NULL;
  bool set_require_like_escape, set_no_backslash_escape;
  bool is_require_like_escape, is_no_backslash_escape;

  set_require_like_escape = set_no_backslash_escape = false;
  for (assignment = assignment_list; assignment != NULL; assignment = assignment->next)
    {
      if (assignment->prm_id == PRM_ID_REQUIRE_LIKE_ESCAPE_CHARACTER)
	{
	  set_require_like_escape = true;
	  is_require_like_escape = assignment->value.b;
	}
      else if (assignment->prm_id == PRM_ID_NO_BACKSLASH_ESCAPES)
	{
	  set_no_backslash_escape = true;
	  is_no_backslash_escape = assignment->value.b;
	}
    }

  if (!set_require_like_escape && !set_no_backslash_escape)
    {
      return PRM_ERR_NO_ERROR;
    }

  if (!set_no_backslash_escape)
    {
      prm = GET_PRM (PRM_ID_NO_BACKSLASH_ESCAPES);
      is_no_backslash_escape = PRM_GET_BOOL (prm->value);
    }

  if (!set_require_like_escape)
    {
      prm = GET_PRM (PRM_ID_REQUIRE_LIKE_ESCAPE_CHARACTER);
      is_require_like_escape = PRM_GET_BOOL (prm->value);
    }

  if (is_require_like_escape == true && is_no_backslash_escape == true)
    {
      return PRM_ERR_CANNOT_CHANGE;
    }

  return PRM_ERR_NO_ERROR;
}

#if !defined (SERVER_MODE)
/*
 * sysprm_validate_change_parameters () - validate the parameter value changes
 *
 * return		 : SYSPRM_ERR
 * data (in)		 : string containing "parameter = value" assignments
 * check (in)		 : check if user can change parameter and if
 *			   parameter should also change on server. set to
 *			   false if assignments are supposed to be forced and
 *			   not checked.
 * assignments_ptr (out) : list of assignments.
 *
 * NOTE: Data string is parsed entirely and if all changes are valid a list
 *	 of SYSPRM_ASSIGN_VALUEs is generated. If any change is invalid an
 *	 error is returned and no list is generated.
 *	 If changes need to be done on server too PRM_ERR_NOT_FOR_CLIENT or
 *	 PRM_ERR_NOT_FOR_CLIENT_NO_AUTH is returned.
 */
SYSPRM_ERR
sysprm_validate_change_parameters (const char *data, bool check, SYSPRM_ASSIGN_VALUE ** assignments_ptr)
{
  char buf[LINE_MAX], *p = NULL, *name = NULL, *value = NULL;
  SYSPRM_PARAM *prm = NULL;
  SYSPRM_ERR err = PRM_ERR_NO_ERROR;
  SYSPRM_ASSIGN_VALUE *assignments = NULL, *last_assign = NULL;
  SYSPRM_ERR change_error = PRM_ERR_NO_ERROR;

  assert (assignments_ptr != NULL);
  *assignments_ptr = NULL;

  if (!data || *data == '\0')
    {
      return PRM_ERR_BAD_VALUE;
    }

  if (intl_mbs_ncpy (buf, data, sizeof (buf)) == NULL)
    {
      return PRM_ERR_BAD_VALUE;
    }

  p = buf;
  do
    {
      /* parse data */
      SYSPRM_ASSIGN_VALUE *assign = NULL;

      /* get parameter name and value */
      err = (SYSPRM_ERR) prm_get_next_param_value (&p, &name, &value);
      if (err != PRM_ERR_NO_ERROR || name == NULL || value == NULL)
	{
	  break;
	}

      prm = prm_find (name, NULL);
      if (prm == NULL)
	{
	  err = PRM_ERR_UNKNOWN_PARAM;
	  break;
	}

      if (!check || PRM_USER_CAN_CHANGE (prm->static_flag)
	  || (PRM_TEST_CHANGE_ONLY (prm->static_flag) && PRM_TEST_MODE))
	{
	  /* We allow changing the parameter value. */
	}
      else
	{
	  err = PRM_ERR_CANNOT_CHANGE;
	  break;
	}

      /* create a SYSPRM_CHANGE_VAL object */
      assign = (SYSPRM_ASSIGN_VALUE *) malloc (sizeof (SYSPRM_ASSIGN_VALUE));
      if (assign == NULL)
	{
	  er_set (ER_ERROR_SEVERITY, ARG_FILE_LINE, ER_OUT_OF_VIRTUAL_MEMORY, 1, sizeof (SYSPRM_ASSIGN_VALUE));
	  err = PRM_ERR_NO_MEM_FOR_PRM;
	  break;
	}
      err = sysprm_generate_new_value (prm, value, check, &assign->value);
      if (err != PRM_ERR_NO_ERROR)
	{
	  if (err == PRM_ERR_NOT_FOR_CLIENT || err == PRM_ERR_NOT_FOR_CLIENT_NO_AUTH)
	    {
	      /* update change_error */
	      if (change_error != PRM_ERR_NOT_FOR_CLIENT || err != PRM_ERR_NOT_FOR_CLIENT_NO_AUTH)
		{
		  /* do not replace change_error PRM_ERR_NOT_FOR_CLIENT with PRM_ERR_NOT_FOR_CLIENT_NO_AUTH */
		  change_error = err;
		}
	      /* do not invalidate assignments */
	      err = PRM_ERR_NO_ERROR;
	    }
	  else
	    {
	      /* bad value */
	      free_and_init (assign);
	      break;
	    }
	}
      assign->prm_id = sysprm_get_id (prm);
      assign->next = NULL;

      /* append to assignments list */
      if (assignments != NULL)
	{
	  last_assign->next = assign;
	  last_assign = assign;
	}
      else
	{
	  assignments = last_assign = assign;
	}
    }
  while (p);

  if (err == PRM_ERR_NO_ERROR)
    {
      err = sysprm_validate_escape_char_parameters (assignments);
    }

  if (err == PRM_ERR_NO_ERROR)
    {
      /* changes are valid, save assignments list */
      *assignments_ptr = assignments;

      /* return change_error in order to update values on server too */
      return change_error;
    }

  /* changes are not valid, clean up */
  sysprm_free_assign_values (&assignments);
  return err;
}

/*
 * sysprm_make_default_values () -
 *
 * return		 : SYSPRM_ERR
 * data (in)		 : string containing "parameter = value" assignments
 * default_val_buf(out)	 : string containing "parameter = def_value"
 *			   assignments created from data argument
 * buf_size(in)		 : size available in default_val_buf
 *
 */
SYSPRM_ERR
sysprm_make_default_values (const char *data, char *default_val_buf, const int buf_size)
{
  char buf[LINE_MAX], *p = NULL, *out_p = NULL;
  char *name = NULL, *value = NULL;
  int remaining_size, n;
  SYSPRM_ERR err = PRM_ERR_NO_ERROR;
  SYSPRM_PARAM *prm = NULL;

  if (intl_mbs_ncpy (buf, data, sizeof (buf)) == NULL)
    {
      return PRM_ERR_BAD_VALUE;
    }

  p = buf;
  out_p = default_val_buf;
  remaining_size = buf_size - 1;
  do
    {
      /* get parameter name and value */
      err = (SYSPRM_ERR) prm_get_next_param_value (&p, &name, &value);
      if (err != PRM_ERR_NO_ERROR || name == NULL || value == NULL)
	{
	  break;
	}

      prm = prm_find (name, NULL);
      if (prm == NULL)
	{
	  err = PRM_ERR_UNKNOWN_PARAM;
	  break;
	}

      if (PRM_ID_INTL_COLLATION == sysprm_get_id (prm))
	{
	  n = snprintf (out_p, remaining_size, "%s=%s", PRM_NAME_INTL_COLLATION,
			lang_get_collation_name (LANG_GET_BINARY_COLLATION (LANG_SYS_CODESET)));
	}
      else if (PRM_ID_INTL_DATE_LANG == sysprm_get_id (prm))
	{
	  n = snprintf (out_p, remaining_size, "%s=%s", PRM_NAME_INTL_DATE_LANG, lang_get_Lang_name ());
	}
      else if (PRM_ID_INTL_NUMBER_LANG == sysprm_get_id (prm))
	{
	  n = snprintf (out_p, remaining_size, "%s=%s", PRM_NAME_INTL_NUMBER_LANG, lang_get_Lang_name ());
	}
      else if (PRM_ID_TIMEZONE == sysprm_get_id (prm))
	{
	  n = snprintf (out_p, remaining_size, "%s=%s", PRM_NAME_TIMEZONE, tz_get_system_timezone ());
	}
      else
	{
	  n = prm_print (prm, out_p, remaining_size, PRM_PRINT_NAME, PRM_PRINT_DEFAULT_VAL);
	}

      out_p += n;
      remaining_size -= n;

      n = snprintf (out_p, remaining_size, ";");
      out_p += n;
      remaining_size -= n;
    }
  while (p && remaining_size > 0);

  return err;
}
#endif /* !SERVER_MODE */

/*
 * sysprm_change_parameter_values () - update system parameter values
 *
 * return	    : void
 * assignments (in) : list of assignments
 * check (in)	    : check if the parameter belongs to current scope
 * set_flag (in)    : update PRM_SET flag if true
 *
 * NOTE: This function does not check if the new values are valid (e.g. in
 *	 the restricted range). First validate new values before calling this
 *	 function.
 */
void
sysprm_change_parameter_values (const SYSPRM_ASSIGN_VALUE * assignments, bool check, bool set_flag)
{
  SYSPRM_PARAM *prm = NULL;
  for (; assignments != NULL; assignments = assignments->next)
    {
      prm = GET_PRM (assignments->prm_id);
#if defined (CS_MODE)
      if (check)
	{
	  if (!PRM_IS_FOR_CLIENT (prm->static_flag))
	    {
	      /* skip this assignment */
	      continue;
	    }
	}
#endif
#if defined (SERVER_MODE)
      if (check)
	{
	  if (!PRM_IS_FOR_SERVER (prm->static_flag) && !PRM_IS_FOR_SESSION (prm->static_flag))
	    {
	      /* skip this assignment */
	      continue;
	    }
	}
#endif
      sysprm_set_value (prm, assignments->value, set_flag, true);
#if defined (SERVER_MODE)
      if (sysprm_get_id (prm) == PRM_ID_ACCESS_IP_CONTROL)
	{
	  css_set_accessible_ip_info ();
	}
#endif
    }
}

/*
 * prm_print - Print a parameter to the buffer
 *   return: number of chars printed
 *   prm(in): parameter
 *   buf(out): print buffer
 *   len(in): length of the buffer
 *   print_mode(in): print name/id or just value of the parameter
 */
static int
prm_print (const SYSPRM_PARAM * prm, char *buf, size_t len, PRM_PRINT_MODE print_mode,
	   PRM_PRINT_VALUE_MODE print_value_mode)
{
  int n = 0;
  PARAM_ID id;
  int error = NO_ERROR;
  char left_side[PRM_DEFAULT_BUFFER_SIZE];
  void *prm_value;

  if (len == 0)
    {
      /* don't print anything */
      return 0;
    }

  memset (left_side, 0, PRM_DEFAULT_BUFFER_SIZE);

  assert (prm != NULL && buf != NULL && len > 0);

  if (PRM_DIFFERENT_UNIT (prm->static_flag))
    {
      assert (prm->get_dup != NULL);
    }

  if (print_mode == PRM_PRINT_ID)
    {
      id = sysprm_get_id (prm);
      snprintf (left_side, PRM_DEFAULT_BUFFER_SIZE, "%d=", id);
    }
  else if (print_mode == PRM_PRINT_NAME)
    {
      snprintf (left_side, PRM_DEFAULT_BUFFER_SIZE, "%s=", prm->name);
    }

  if (print_value_mode == PRM_PRINT_DEFAULT_VAL)
    {
      prm_value = prm->default_value;
    }
  else
    {
      prm_value = prm->value;
    }

  if (PRM_IS_INTEGER (prm))
    {
      int val = PRM_GET_INT (prm_value);
      int left_side_len = strlen (left_side);

      if (PRM_DIFFERENT_UNIT (prm->static_flag) && !PRM_HAS_SIZE_UNIT (prm->static_flag)
	  && !PRM_HAS_TIME_UNIT (prm->static_flag))
	{
	  PRM_ADJUST_FOR_GET_INTEGER_TO_INTEGER (prm, &val, &val, &error);
	  if (error != NO_ERROR)
	    {
	      assert_release (false);
	      return n;
	    }
	}

      if (PRM_HAS_SIZE_UNIT (prm->static_flag))
	{
	  UINT64 dup_val;
	  val = PRM_GET_INT (prm_value);

	  if (PRM_DIFFERENT_UNIT (prm->static_flag))
	    {
	      PRM_ADJUST_FOR_GET_INTEGER_TO_BIGINT (prm, &dup_val, &val, &error);
	      if (error != NO_ERROR)
		{
		  assert_release (false);
		  return n;
		}
	    }
	  else
	    {
	      assert_release (false);
	    }

	  (void) util_byte_to_size_string (left_side + left_side_len, PRM_DEFAULT_BUFFER_SIZE - left_side_len, dup_val);
	  n = snprintf (buf, len, "%s", left_side);
	}
      else if (PRM_HAS_TIME_UNIT (prm->static_flag))
	{
	  INT64 dup_val;
	  val = PRM_GET_INT (prm_value);

	  if (PRM_DIFFERENT_UNIT (prm->static_flag) && val >= 0)
	    {
	      UINT64 tmp_val;
	      PRM_ADJUST_FOR_GET_INTEGER_TO_BIGINT (prm, &tmp_val, &val, &error);
	      if (error != NO_ERROR)
		{
		  assert_release (false);
		  return n;
		}
	      dup_val = (INT64) tmp_val;
	    }
	  else
	    {
	      dup_val = (INT64) val;
	    }

	  (void) util_msec_to_time_string (left_side + left_side_len, PRM_DEFAULT_BUFFER_SIZE - left_side_len, dup_val);
	  n = snprintf (buf, len, "%s", left_side);
	}
      else
	{
	  n = snprintf (buf, len, "%s%d", left_side, val);
	}
    }
  else if (PRM_IS_BIGINT (prm))
    {
      UINT64 val = PRM_GET_BIGINT (prm_value);
      int left_side_len = strlen (left_side);

      if (PRM_DIFFERENT_UNIT (prm->static_flag))
	{
	  PRM_ADJUST_FOR_GET_BIGINT_TO_BIGINT (prm, &val, &val, &error);
	  if (error != NO_ERROR)
	    {
	      assert_release (false);
	      return n;
	    }
	}

      if (PRM_HAS_SIZE_UNIT (prm->static_flag))
	{
	  (void) util_byte_to_size_string (left_side + left_side_len, PRM_DEFAULT_BUFFER_SIZE - left_side_len, val);
	  n = snprintf (buf, len, "%s", left_side);
	}
      else
	{
	  n = snprintf (buf, len, "%s%lld", left_side, (unsigned long long) val);
	}
    }
  else if (PRM_IS_BOOLEAN (prm))
    {
      n = snprintf (buf, len, "%s%c", left_side, (PRM_GET_BOOL (prm_value) ? 'y' : 'n'));
    }
  else if (PRM_IS_FLOAT (prm))
    {
      float val = PRM_GET_FLOAT (prm_value);
      int left_side_len = strlen (left_side);

      if (PRM_DIFFERENT_UNIT (prm->static_flag) && !PRM_HAS_SIZE_UNIT (prm->static_flag))
	{
	  PRM_ADJUST_FOR_GET_FLOAT_TO_FLOAT (prm, &val, &val, &error);
	  if (error != NO_ERROR)
	    {
	      assert_release (false);
	      return n;
	    }
	}

      if (PRM_HAS_SIZE_UNIT (prm->static_flag))
	{
	  UINT64 dup_val;
	  val = PRM_GET_FLOAT (prm_value);

	  if (PRM_DIFFERENT_UNIT (prm->static_flag))
	    {
	      PRM_ADJUST_FOR_GET_FLOAT_TO_BIGINT (prm, &dup_val, &val, &error);
	      if (error != NO_ERROR)
		{
		  assert_release (false);
		  return n;
		}
	    }
	  else
	    {
	      assert_release (false);
	    }

	  (void) util_byte_to_size_string (left_side + left_side_len, PRM_DEFAULT_BUFFER_SIZE - left_side_len, dup_val);
	  n = snprintf (buf, len, "%s", left_side);
	}
      else
	{
	  n = snprintf (buf, len, "%s%f", left_side, val);
	}
    }
  else if (PRM_IS_STRING (prm))
    {
      n = snprintf (buf, len, "%s\"%s\"", left_side, (PRM_GET_STRING (prm_value) ? PRM_GET_STRING (prm_value) : ""));
    }
  else if (PRM_IS_KEYWORD (prm))
    {
      const KEYVAL *keyvalp = NULL;

      if (intl_mbs_casecmp (prm->name, PRM_NAME_ER_LOG_LEVEL) == 0)
	{
	  keyvalp = prm_keyword (PRM_GET_INT (prm_value), NULL, er_log_level_words, DIM (er_log_level_words));
	}
      else if (intl_mbs_casecmp (prm->name, PRM_NAME_LOG_ISOLATION_LEVEL) == 0)
	{
	  keyvalp = prm_keyword (PRM_GET_INT (prm_value), NULL, isolation_level_words, DIM (isolation_level_words));
	}
      else if (intl_mbs_casecmp (prm->name, PRM_NAME_PB_DEBUG_PAGE_VALIDATION_LEVEL) == 0)
	{
	  keyvalp =
	    prm_keyword (PRM_GET_INT (prm_value), NULL, pgbuf_debug_page_validation_level_words,
			 DIM (pgbuf_debug_page_validation_level_words));
	}
      else if (intl_mbs_casecmp (prm->name, PRM_NAME_HA_MODE) == 0
	       || intl_mbs_casecmp (prm->name, PRM_NAME_HA_MODE_FOR_SA_UTILS_ONLY) == 0)

	{
	  keyvalp = prm_keyword (PRM_GET_INT (prm_value), NULL, ha_mode_words, DIM (ha_mode_words));
	}
      else if (intl_mbs_casecmp (prm->name, PRM_NAME_HA_SERVER_STATE) == 0)
	{
	  keyvalp = prm_keyword (PRM_GET_INT (prm_value), NULL, ha_server_state_words, DIM (ha_server_state_words));
	}
      else if (intl_mbs_casecmp (prm->name, PRM_NAME_HA_LOG_APPLIER_STATE) == 0)
	{
	  keyvalp =
	    prm_keyword (PRM_GET_INT (prm_value), NULL, ha_log_applier_state_words, DIM (ha_log_applier_state_words));
	}
      else if (intl_mbs_casecmp (prm->name, PRM_NAME_COMPAT_MODE) == 0)
	{
	  keyvalp = prm_keyword (PRM_GET_INT (prm_value), NULL, compat_words, DIM (compat_words));
	}
      else if (intl_mbs_casecmp (prm->name, PRM_NAME_CHECK_PEER_ALIVE) == 0)
	{
	  keyvalp = prm_keyword (PRM_GET_INT (prm_value), NULL, check_peer_alive_words, DIM (check_peer_alive_words));
	}
      else if (intl_mbs_casecmp (prm->name, PRM_NAME_QUERY_TRACE_FORMAT) == 0)
	{
	  keyvalp =
	    prm_keyword (PRM_GET_INT (prm_value), NULL, query_trace_format_words, DIM (query_trace_format_words));
	}
      else if (intl_mbs_casecmp (prm->name, PRM_NAME_FAULT_INJECTION_TEST) == 0)
	{
	  keyvalp = prm_keyword (PRM_GET_INT (prm_value), NULL, fi_test_words, DIM (fi_test_words));
	}
      else if (intl_mbs_casecmp (prm->name, PRM_NAME_HA_REPL_FILTER_TYPE) == 0)
	{
	  keyvalp =
	    prm_keyword (PRM_GET_INT (prm->value), NULL, ha_repl_filter_type_words, DIM (ha_repl_filter_type_words));
	}
      else
	{
	  assert (false);
	}

      if (keyvalp)
	{
	  n = snprintf (buf, len, "%s\"%s\"", left_side, keyvalp->key);
	}
      else
	{
	  n = snprintf (buf, len, "%s%d", left_side, PRM_GET_INT (prm_value));
	}
    }
  else if (PRM_IS_INTEGER_LIST (prm))
    {
      int *int_list, list_size, i;
      char *s;

      int_list = PRM_GET_INTEGER_LIST (prm_value);
      if (int_list)
	{
	  list_size = int_list[0];
	  s = buf;
	  n = snprintf (s, len, "%s", left_side);
	  s += n;
	  len -= n;

	  for (i = 1; i <= list_size; i++)
	    {
	      n = snprintf (s, len, "%d,", int_list[i]);
	      s += n;
	      len -= n;
	    }

	  if (list_size > 0)
	    {
	      /* remove last "," */
	      s -= 1;
	      len += 1;
	    }
	  if (len > 0)
	    {
	      *s = '\0';
	    }
	  n = strlen (buf);
	}
      else
	{
	  n = snprintf (buf, len, "%s", left_side);
	}
    }
  else
    {
      n = snprintf (buf, len, "%s?", left_side);
    }

  return n;
}

/*
 * sysprm_print_sysprm_value () - print sysprm_value
 *
 * return	   : length of printed string
 * prm_id (in)	   : parameter ID (to which sysprm_value belongs).
 * value (in)	   : printed sysprm_value
 * buf (in/out)	   : printing destination
 * len (in)	   : maximum size of printed string
 * print_mode (in) : PRM_PRINT_MODE
 */
static int
sysprm_print_sysprm_value (PARAM_ID prm_id, SYSPRM_VALUE value, char *buf, size_t len, PRM_PRINT_MODE print_mode)
{
  int n = 0;
  int error = NO_ERROR;
  char left_side[PRM_DEFAULT_BUFFER_SIZE];
  SYSPRM_PARAM *prm = NULL;

  if (len == 0)
    {
      /* don't print anything */
      return 0;
    }

  memset (left_side, 0, PRM_DEFAULT_BUFFER_SIZE);

  assert (buf != NULL && len > 0);
  prm = GET_PRM (prm_id);

  if (PRM_DIFFERENT_UNIT (prm->static_flag))
    {
      assert (prm->get_dup != NULL);
    }

  if (print_mode == PRM_PRINT_ID)
    {
      snprintf (left_side, PRM_DEFAULT_BUFFER_SIZE, "%d=", prm_id);
    }
  else if (print_mode == PRM_PRINT_NAME)
    {
      snprintf (left_side, PRM_DEFAULT_BUFFER_SIZE, "%s=", prm->name);
    }

  if (PRM_IS_INTEGER (prm))
    {
      int val = value.i;
      int left_side_len = strlen (left_side);

      if (PRM_DIFFERENT_UNIT (prm->static_flag) && !PRM_HAS_SIZE_UNIT (prm->static_flag)
	  && !PRM_HAS_TIME_UNIT (prm->static_flag))
	{
	  PRM_ADJUST_FOR_GET_INTEGER_TO_INTEGER (prm, &val, &val, &error);
	  if (error != NO_ERROR)
	    {
	      assert_release (false);
	      return n;
	    }
	}

      if (PRM_HAS_SIZE_UNIT (prm->static_flag))
	{
	  UINT64 dup_val;
	  val = value.i;

	  if (PRM_DIFFERENT_UNIT (prm->static_flag))
	    {
	      PRM_ADJUST_FOR_GET_INTEGER_TO_BIGINT (prm, &dup_val, &val, &error);
	      if (error != NO_ERROR)
		{
		  assert_release (false);
		  return n;
		}
	    }
	  else
	    {
	      assert_release (false);
	    }

	  (void) util_byte_to_size_string (left_side + left_side_len, PRM_DEFAULT_BUFFER_SIZE - left_side_len, dup_val);
	  n = snprintf (buf, len, "%s", left_side);
	}
      else if (PRM_HAS_TIME_UNIT (prm->static_flag))
	{
	  INT64 dup_val;
	  val = value.i;

	  if (PRM_DIFFERENT_UNIT (prm->static_flag) && val >= 0)
	    {
	      UINT64 tmp_val;
	      PRM_ADJUST_FOR_GET_INTEGER_TO_BIGINT (prm, &tmp_val, &val, &error);
	      if (error != NO_ERROR)
		{
		  assert_release (false);
		  return n;
		}
	      dup_val = (INT64) tmp_val;
	    }
	  else
	    {
	      dup_val = (INT64) val;
	    }

	  (void) util_msec_to_time_string (left_side + left_side_len, PRM_DEFAULT_BUFFER_SIZE - left_side_len, dup_val);
	  n = snprintf (buf, len, "%s", left_side);
	}
      else
	{
	  n = snprintf (buf, len, "%s%d", left_side, val);
	}
    }
  else if (PRM_IS_BIGINT (prm))
    {
      UINT64 val = value.bi;
      int left_side_len = strlen (left_side);

      if (PRM_DIFFERENT_UNIT (prm->static_flag))
	{
	  PRM_ADJUST_FOR_GET_BIGINT_TO_BIGINT (prm, &val, &val, &error);
	  if (error != NO_ERROR)
	    {
	      assert_release (false);
	      return n;
	    }
	}

      if (PRM_HAS_SIZE_UNIT (prm->static_flag))
	{
	  (void) util_byte_to_size_string (left_side + left_side_len, PRM_DEFAULT_BUFFER_SIZE - left_side_len, val);
	  n = snprintf (buf, len, "%s", left_side);
	}
      else
	{
	  n = snprintf (buf, len, "%s%lld", left_side, (unsigned long long) val);
	}
    }
  else if (PRM_IS_BOOLEAN (prm))
    {
      n = snprintf (buf, len, "%s%c", left_side, (value.b ? 'y' : 'n'));
    }
  else if (PRM_IS_FLOAT (prm))
    {
      float val = value.f;
      int left_side_len = strlen (left_side);

      if (PRM_DIFFERENT_UNIT (prm->static_flag) && !PRM_HAS_SIZE_UNIT (prm->static_flag))
	{
	  PRM_ADJUST_FOR_GET_FLOAT_TO_FLOAT (prm, &val, &val, &error);
	  if (error != NO_ERROR)
	    {
	      assert_release (false);
	      return n;
	    }
	}

      if (PRM_HAS_SIZE_UNIT (prm->static_flag))
	{
	  UINT64 dup_val;
	  val = value.f;

	  if (PRM_DIFFERENT_UNIT (prm->static_flag))
	    {
	      PRM_ADJUST_FOR_GET_FLOAT_TO_BIGINT (prm, &dup_val, &val, &error);
	      if (error != NO_ERROR)
		{
		  assert_release (false);
		  return n;
		}
	    }
	  else
	    {
	      assert_release (false);
	    }

	  (void) util_byte_to_size_string (left_side + left_side_len, PRM_DEFAULT_BUFFER_SIZE - left_side_len, dup_val);
	  n = snprintf (buf, len, "%s", left_side);
	}
      else
	{
	  n = snprintf (buf, len, "%s%f", left_side, val);
	}
    }
  else if (PRM_IS_STRING (prm))
    {
      n = snprintf (buf, len, "%s\"%s\"", left_side, (value.str != NULL ? value.str : ""));
    }
  else if (PRM_IS_KEYWORD (prm))
    {
      const KEYVAL *keyvalp = NULL;

      if (intl_mbs_casecmp (prm->name, PRM_NAME_ER_LOG_LEVEL) == 0)
	{
	  keyvalp = prm_keyword (value.i, NULL, er_log_level_words, DIM (er_log_level_words));
	}
      else if (intl_mbs_casecmp (prm->name, PRM_NAME_LOG_ISOLATION_LEVEL) == 0)
	{
	  keyvalp = prm_keyword (value.i, NULL, isolation_level_words, DIM (isolation_level_words));
	}
      else if (intl_mbs_casecmp (prm->name, PRM_NAME_PB_DEBUG_PAGE_VALIDATION_LEVEL) == 0)
	{
	  keyvalp =
	    prm_keyword (value.i, NULL, pgbuf_debug_page_validation_level_words,
			 DIM (pgbuf_debug_page_validation_level_words));
	}
      else if (intl_mbs_casecmp (prm->name, PRM_NAME_HA_MODE) == 0
	       || intl_mbs_casecmp (prm->name, PRM_NAME_HA_MODE_FOR_SA_UTILS_ONLY) == 0)
	{
	  keyvalp = prm_keyword (value.i, NULL, ha_mode_words, DIM (ha_mode_words));
	}
      else if (intl_mbs_casecmp (prm->name, PRM_NAME_HA_SERVER_STATE) == 0)
	{
	  keyvalp = prm_keyword (value.i, NULL, ha_server_state_words, DIM (ha_server_state_words));
	}
      else if (intl_mbs_casecmp (prm->name, PRM_NAME_HA_LOG_APPLIER_STATE) == 0)
	{
	  keyvalp = prm_keyword (value.i, NULL, ha_log_applier_state_words, DIM (ha_log_applier_state_words));
	}
      else if (intl_mbs_casecmp (prm->name, PRM_NAME_COMPAT_MODE) == 0)
	{
	  keyvalp = prm_keyword (value.i, NULL, compat_words, DIM (compat_words));
	}
      else if (intl_mbs_casecmp (prm->name, PRM_NAME_CHECK_PEER_ALIVE) == 0)
	{
	  keyvalp = prm_keyword (value.i, NULL, check_peer_alive_words, DIM (check_peer_alive_words));
	}
      else if (intl_mbs_casecmp (prm->name, PRM_NAME_QUERY_TRACE_FORMAT) == 0)
	{
	  keyvalp = prm_keyword (value.i, NULL, query_trace_format_words, DIM (query_trace_format_words));
	}
      else if (intl_mbs_casecmp (prm->name, PRM_NAME_FAULT_INJECTION_TEST) == 0)
	{
	  keyvalp = prm_keyword (value.i, NULL, fi_test_words, DIM (fi_test_words));
	}
      else if (intl_mbs_casecmp (prm->name, PRM_NAME_HA_REPL_FILTER_TYPE) == 0)
	{
	  keyvalp = prm_keyword (value.i, NULL, ha_repl_filter_type_words, DIM (ha_repl_filter_type_words));
	}
      else
	{
	  assert (false);
	}

      if (keyvalp)
	{
	  n = snprintf (buf, len, "%s\"%s\"", left_side, keyvalp->key);
	}
      else
	{
	  n = snprintf (buf, len, "%s%d", left_side, value.i);
	}
    }
  else if (PRM_IS_INTEGER_LIST (prm))
    {
      int *int_list = NULL, list_size, i;
      char *s = NULL;

      int_list = value.integer_list;
      if (int_list)
	{
	  list_size = int_list[0];
	  s = buf;
	  n = snprintf (s, len, "%s", left_side);
	  s += n;
	  len -= n;

	  for (i = 1; i <= list_size; i++)
	    {
	      n = snprintf (s, len, "%d,", int_list[i]);
	      s += n;
	      len -= n;
	    }

	  if (list_size > 0)
	    {
	      /* remove last "," */
	      s -= 1;
	      len += 1;
	    }
	  if (len > 0)
	    {
	      *s = '\0';
	    }
	  n = strlen (buf);
	}
      else
	{
	  n = snprintf (buf, len, "%s", left_side);
	}
    }
  else
    {
      n = snprintf (buf, len, "%s?", left_side);
    }

  return n;
}

/*
 * sysprm_obtain_parameters () - Get parameter values
 *
 * return		: SYSPRM_ERR code.
 * data (in)	        : string containing the names of parameters.
 * prm_values_ptr (out) : list of ids and values for the parameters read from
 *			  data.
 *
 * NOTE: Multiple parameters can be obtained by providing a string like:
 *	 "param_name1; param_name2; ..."
 *	 If some values must be read from server, PRM_ERR_NOT_FOR_CLIENT is
 *	 returned.
 */
SYSPRM_ERR
sysprm_obtain_parameters (char *data, SYSPRM_ASSIGN_VALUE ** prm_values_ptr)
{
  char buf[LINE_MAX], *p = NULL, *name = NULL;
  SYSPRM_PARAM *prm = NULL;
  SYSPRM_ASSIGN_VALUE *prm_value_list = NULL, *last_prm_value = NULL;
  SYSPRM_ASSIGN_VALUE *prm_value = NULL;
  SYSPRM_ERR error = PRM_ERR_NO_ERROR, scope_error = PRM_ERR_NO_ERROR;

  if (!data || *data == '\0')
    {
      return PRM_ERR_BAD_VALUE;
    }

  if (intl_mbs_ncpy (buf, data, LINE_MAX) == NULL)
    {
      return PRM_ERR_BAD_VALUE;
    }

  assert (prm_values_ptr != NULL);
  *prm_values_ptr = NULL;

  p = buf;
  do
    {
      /* read name */
      while (char_isspace (*p))
	{
	  p++;
	}
      if (*p == '\0')
	{
	  break;
	}
      name = p;

      while (*p && !char_isspace (*p) && *p != ';')
	{
	  p++;
	}

      if (*p)
	{
	  *p++ = '\0';
	  while (char_isspace (*p))
	    {
	      p++;
	    }
	  if (*p == ';')
	    {
	      p++;
	    }
	}

      prm = prm_find (name, NULL);
      if (prm == NULL)
	{
	  error = PRM_ERR_UNKNOWN_PARAM;
	  break;
	}

#if defined (CS_MODE)
      if (!PRM_IS_FOR_CLIENT (prm->static_flag) && !PRM_IS_FOR_SERVER (prm->static_flag))
	{
	  error = PRM_ERR_CANNOT_CHANGE;
	  break;
	}

      if ((PRM_IS_FOR_SERVER (prm->static_flag) && !PRM_IS_FOR_CLIENT (prm->static_flag))
	  || PRM_IS_GET_SERVER (prm->static_flag))
	{
	  /* have to read the value on server */
	  scope_error = PRM_ERR_NOT_FOR_CLIENT;
	}
#endif /* CS_MODE */

      /* create a SYSPRM_ASSING_VALUE object to store parameter value */
      prm_value = (SYSPRM_ASSIGN_VALUE *) malloc (sizeof (SYSPRM_ASSIGN_VALUE));
      if (prm_value == NULL)
	{
	  error = PRM_ERR_NO_MEM_FOR_PRM;
	  er_set (ER_ERROR_SEVERITY, ARG_FILE_LINE, ER_OUT_OF_VIRTUAL_MEMORY, 1, sizeof (SYSPRM_ASSIGN_VALUE));
	  break;
	}
      prm_value->prm_id = sysprm_get_id (prm);
      prm_value->next = NULL;
#if defined (CS_MODE)
      if (PRM_IS_FOR_CLIENT (prm->static_flag))
	{
	  /* set the value here */
	  sysprm_set_sysprm_value_from_parameter (&prm_value->value, prm);
	}
      else
	{
	  memset (&prm_value->value, 0, sizeof (SYSPRM_VALUE));
	}
#else /* CS_MODE */
      sysprm_set_sysprm_value_from_parameter (&prm_value->value, prm);
#endif /* !CS_MODE */

      /* append prm_value to prm_value_list */
      if (prm_value_list != NULL)
	{
	  last_prm_value->next = prm_value;
	  last_prm_value = prm_value;
	}
      else
	{
	  prm_value_list = last_prm_value = prm_value;
	}
    }
  while (*p);

  if (error == PRM_ERR_NO_ERROR)
    {
      /* all parameter names are valid and values can be obtained */
      *prm_values_ptr = prm_value_list;
      /* update error in order to get values from server too if needed */
      error = scope_error;
    }
  else
    {
      /* error obtaining values, clean up */
      sysprm_free_assign_values (&prm_value_list);
    }

  return error;
}

#if !defined(CS_MODE)
/*
 * xsysprm_change_server_parameters () - changes parameter values on server
 *
 * return	    : void
 * assignments (in) : list of changes
 */
void
xsysprm_change_server_parameters (const SYSPRM_ASSIGN_VALUE * assignments)
{
  sysprm_change_parameter_values (assignments, true, true);
}

/*
 * xsysprm_obtain_server_parameters () - get parameter values from server
 *
 * return	   : void
 * prm_values (in) : list of parameters
 *
 * NOTE: Obtains value for parameters that are for server only. For parameters
 *       that are client/server, values should be obtained from client UNLESS
 *       it has PRM_GET_SERVER flag.
 */
void
xsysprm_obtain_server_parameters (SYSPRM_ASSIGN_VALUE * prm_values)
{
  SYSPRM_PARAM *prm = NULL;

  for (; prm_values != NULL; prm_values = prm_values->next)
    {
      prm = GET_PRM (prm_values->prm_id);

      if ((PRM_IS_FOR_SERVER (prm->static_flag) && !PRM_IS_FOR_CLIENT (prm->static_flag))
	  || PRM_IS_GET_SERVER (prm->static_flag))
	{
	  /* set value */
	  sysprm_set_sysprm_value_from_parameter (&prm_values->value, prm);
	}
    }
}

/*
 * xsysprm_get_force_server_parameters () - obtain values for parameters
 *					    marked as PRM_FORCE_SERVER
 *
 * return : list of values
 *
 * NOTE: This is called after client registers to server.
 */
SYSPRM_ASSIGN_VALUE *
xsysprm_get_force_server_parameters (void)
{
  SYSPRM_ASSIGN_VALUE *force_values = NULL, *last_assign = NULL;
  SYSPRM_PARAM *prm = NULL;
  int i;

  for (i = 0; i < NUM_PRM; i++)
    {
      prm = GET_PRM (i);
      if (PRM_GET_FROM_SERVER (prm->static_flag))
	{
	  SYSPRM_ASSIGN_VALUE *change_val = (SYSPRM_ASSIGN_VALUE *) malloc (sizeof (SYSPRM_ASSIGN_VALUE));
	  if (change_val == NULL)
	    {
	      er_set (ER_ERROR_SEVERITY, ARG_FILE_LINE, ER_OUT_OF_VIRTUAL_MEMORY, 1, sizeof (SYSPRM_ASSIGN_VALUE));
	      goto cleanup;
	    }
	  change_val->prm_id = (PARAM_ID) i;
	  change_val->next = NULL;
	  sysprm_set_sysprm_value_from_parameter (&change_val->value, prm);
	  if (force_values != NULL)
	    {
	      last_assign->next = change_val;
	      last_assign = change_val;
	    }
	  else
	    {
	      force_values = last_assign = change_val;
	    }
	}
    }

  return force_values;

cleanup:
  sysprm_free_assign_values (&force_values);
  return NULL;
}

/*
 * xsysprm_dump_server_parameters -
 *   return: none
 *   fp(in):
 */
void
xsysprm_dump_server_parameters (FILE * outfp)
{
  sysprm_dump_parameters (outfp);
}
#endif /* !CS_MODE */

/*
 * sysprm_get_param_range - returns the minimum and maximum value for a SYSPRM_PARAM
 *   return: error code
 *   prm (in): the parameter for which we want the limits
 *   min (out): the minimum possible value for the parameter
 *   max (out): the maximum possible value for the parameter
 */
static SYSPRM_ERR
sysprm_get_param_range (SYSPRM_PARAM * prm, void *min, void *max)
{
  SYSPRM_ERR error = PRM_ERR_NO_ERROR;
  if (PRM_IS_INTEGER (prm))
    {
      if (prm->lower_limit)
	{
	  *((int *) min) = PRM_GET_INT (prm->lower_limit);
	  if (PRM_DIFFERENT_UNIT (prm->static_flag))
	    {
	      PRM_ADJUST_FOR_GET_INTEGER_TO_INTEGER (prm, (int *) min, (int *) min, &error);
	    }
	}
      else
	{
	  *((int *) min) = INT_MIN;
	}

      if (prm->upper_limit)
	{
	  *((int *) max) = PRM_GET_INT (prm->upper_limit);
	  if (PRM_DIFFERENT_UNIT (prm->static_flag))
	    {
	      PRM_ADJUST_FOR_GET_INTEGER_TO_INTEGER (prm, (int *) max, (int *) max, &error);
	    }
	}
      else
	{
	  *((int *) max) = INT_MAX;
	}
    }
  else if (PRM_IS_FLOAT (prm))
    {
      if (prm->lower_limit)
	{
	  *((float *) min) = PRM_GET_FLOAT (prm->lower_limit);
	  if (PRM_DIFFERENT_UNIT (prm->static_flag))
	    {
	      PRM_ADJUST_FOR_GET_FLOAT_TO_FLOAT (prm, (float *) min, (float *) min, &error);
	    }
	}
      else
	{
	  *((float *) min) = FLT_MIN;
	}

      if (prm->upper_limit)
	{
	  *((float *) max) = PRM_GET_FLOAT (prm->upper_limit);
	  if (PRM_DIFFERENT_UNIT (prm->static_flag))
	    {
	      PRM_ADJUST_FOR_GET_FLOAT_TO_FLOAT (prm, (float *) max, (float *) max, &error);
	    }
	}
      else
	{
	  *((float *) max) = FLT_MAX;
	}
    }
  else if (PRM_IS_BIGINT (prm))
    {
      if (prm->lower_limit)
	{
	  *((UINT64 *) min) = PRM_GET_BIGINT (prm->lower_limit);
	  if (PRM_DIFFERENT_UNIT (prm->static_flag))
	    {
	      PRM_ADJUST_FOR_GET_BIGINT_TO_BIGINT (prm, (UINT64 *) min, (UINT64 *) min, &error);
	    }
	}
      else
	{
	  *((UINT64 *) min) = 0ULL;
	}

      if (prm->upper_limit)
	{
	  *((UINT64 *) max) = PRM_GET_BIGINT (prm->upper_limit);
	  if (PRM_DIFFERENT_UNIT (prm->static_flag))
	    {
	      PRM_ADJUST_FOR_GET_BIGINT_TO_BIGINT (prm, (UINT64 *) max, (UINT64 *) max, &error);
	    }
	}
      else
	{
	  *((UINT64 *) max) = ULLONG_MAX;
	}
    }
  else
    {
      return PRM_ERR_BAD_VALUE;
    }

  if (error != NO_ERROR)
    {
      return PRM_ERR_BAD_VALUE;
    }

  return PRM_ERR_NO_ERROR;
}

/*
 * sysprm_get_range - returns the minimum and maximum value
 *                    for a paramter, given by its name 
 *   return: error code
 *   pname (in): parameter name
 *   min (out): the minimum possible value for the parameter
 *   max (out): the maximum possible value for the parameter
 */
int
sysprm_get_range (const char *pname, void *min, void *max)
{
  SYSPRM_PARAM *prm;

  prm = prm_find (pname, NULL);
  if (prm == NULL)
    {
      return PRM_ERR_UNKNOWN_PARAM;
    }

  if (PRM_DIFFERENT_UNIT (prm->static_flag))
    {
      assert (prm->get_dup != NULL);
    }
  return sysprm_get_param_range (prm, min, max);
}

/*
 * sysprm_check_range -
 *   return:
 *   pname (in): parameter name
 *   value (in): parameter value
 */
int
sysprm_check_range (const char *pname, void *value)
{
  int error = 0;
  SYSPRM_PARAM *prm;

  prm = prm_find (pname, NULL);
  if (prm == NULL)
    {
      return PRM_ERR_UNKNOWN_PARAM;
    }

  error = prm_check_range (prm, value);

  return error;
}

/*
 * prm_check_range -
 *   return:
 *   prm(in):
 *   value (in):
 */
static int
prm_check_range (SYSPRM_PARAM * prm, void *value)
{
  int error = NO_ERROR;

  if (PRM_DIFFERENT_UNIT (prm->static_flag))
    {
      assert (prm->set_dup != NULL);
    }

  if (PRM_IS_INTEGER (prm) || PRM_IS_KEYWORD (prm))
    {
      int val;

      if (PRM_DIFFERENT_UNIT (prm->static_flag))
	{
	  if (PRM_HAS_SIZE_UNIT (prm->static_flag))
	    {
	      PRM_ADJUST_FOR_SET_BIGINT_TO_INTEGER (prm, &val, (UINT64 *) value, &error);
	    }
	  else if (PRM_HAS_TIME_UNIT (prm->static_flag))
	    {
	      INT64 *dup_val = (INT64 *) value;

	      if (*dup_val >= 0)
		{
		  UINT64 tmp_val = (UINT64) * dup_val;
		  PRM_ADJUST_FOR_SET_BIGINT_TO_INTEGER (prm, &val, &tmp_val, &error);
		}
	      else
		{
		  val = (int) *dup_val;
		}
	    }
	  else
	    {
	      PRM_ADJUST_FOR_SET_INTEGER_TO_INTEGER (prm, &val, (int *) value, &error);
	    }
	  if (error != NO_ERROR)
	    {
	      return PRM_ERR_BAD_VALUE;
	    }
	}
      else
	{
	  val = *((int *) value);
	}

      if ((prm->upper_limit && PRM_GET_INT (prm->upper_limit) < val)
	  || (prm->lower_limit && PRM_GET_INT (prm->lower_limit) > val))
	{
	  return PRM_ERR_BAD_RANGE;
	}
    }
  else if (PRM_IS_FLOAT (prm))
    {
      float val;
      float lower, upper;

      lower = upper = 0;	/* to make compilers be silent */
      if (PRM_DIFFERENT_UNIT (prm->static_flag))
	{
	  if (PRM_HAS_SIZE_UNIT (prm->static_flag))
	    {
	      PRM_ADJUST_FOR_SET_BIGINT_TO_FLOAT (prm, &val, (UINT64 *) value, &error);
	    }
	  else
	    {
	      PRM_ADJUST_FOR_SET_FLOAT_TO_FLOAT (prm, &val, (float *) value, &error);
	    }
	  if (error != NO_ERROR)
	    {
	      return PRM_ERR_BAD_VALUE;
	    }

	  if (prm->upper_limit)
	    {
	      upper = ceilf (PRM_GET_FLOAT (prm->upper_limit) * 100) / 100;
	    }

	  if (prm->lower_limit)
	    {
	      lower = ceilf (PRM_GET_FLOAT (prm->lower_limit) * 100) / 100;
	    }
	}
      else
	{
	  val = *((float *) value);

	  if (prm->upper_limit)
	    {
	      upper = PRM_GET_FLOAT (prm->upper_limit);
	    }

	  if (prm->lower_limit)
	    {
	      lower = PRM_GET_FLOAT (prm->lower_limit);
	    }
	}

      if ((prm->upper_limit && upper < val) || (prm->lower_limit && lower > val))
	{
	  return PRM_ERR_BAD_RANGE;
	}
    }
  else if (PRM_IS_BIGINT (prm))
    {
      UINT64 val;

      if (PRM_DIFFERENT_UNIT (prm->static_flag))
	{
	  PRM_ADJUST_FOR_SET_BIGINT_TO_BIGINT (prm, &val, (UINT64 *) value, &error);
	  if (error != NO_ERROR)
	    {
	      return PRM_ERR_BAD_VALUE;
	    }
	}
      else
	{
	  val = *((UINT64 *) value);
	}

      if ((prm->upper_limit && PRM_GET_BIGINT (prm->upper_limit) < val)
	  || (prm->lower_limit && PRM_GET_BIGINT (prm->lower_limit) > val))
	{
	  return PRM_ERR_BAD_RANGE;
	}
    }
  else
    {
      return PRM_ERR_BAD_VALUE;
    }

  return PRM_ERR_NO_ERROR;
}

/*
 * sysprm_generate_new_value () - converts string into a system parameter value
 *
 * return	   : SYSPRM_ERR
 * prm (in)	   : target system parameter
 * value (in)	   : parameter value in char * format
 * check (in)	   : check if value can be changed. set to false if value
 *		     should be forced
 * new_value (out) : SYSPRM_VALUE converted from string
 */
static SYSPRM_ERR
sysprm_generate_new_value (SYSPRM_PARAM * prm, const char *value, bool check, SYSPRM_VALUE * new_value)
{
  char *end = NULL;
  int error = NO_ERROR;
  int set_min = 0, set_max = 0, set_default = 0;
  SYSPRM_ERR ret = PRM_ERR_NO_ERROR;
  SYSPRM_VALUE min, max;

  if (prm == NULL)
    {
      return PRM_ERR_UNKNOWN_PARAM;
    }
  if (value == NULL)
    {
      return PRM_ERR_BAD_VALUE;
    }

  assert (new_value != NULL);

  if (PRM_DIFFERENT_UNIT (prm->static_flag))
    {
      assert (prm->set_dup != NULL);
    }

#if defined (CS_MODE)
  if (check)
    {
      /* check the scope of parameter */
      if (PRM_IS_FOR_CLIENT (prm->static_flag))
	{
	  if (PRM_IS_FOR_SESSION (prm->static_flag))
	    {
	      /* the value in session state must also be updated. user doesn't have to be part of DBA group. */
	      ret = PRM_ERR_NOT_FOR_CLIENT_NO_AUTH;
	    }
	  else if (PRM_IS_FOR_SERVER (prm->static_flag))
	    {
	      /* the value has to be changed on server too. user has to be part of DBA group. */
	      ret = PRM_ERR_NOT_FOR_CLIENT;
	    }
	}
      else
	{
	  if (PRM_IS_FOR_SERVER (prm->static_flag))
	    {
	      /* this value is only for server. user has to be DBA. */
	      ret = PRM_ERR_NOT_FOR_CLIENT;
	    }
	  else
	    {
	      /* not for client or server, cannot be changed on-line */
	      return PRM_ERR_CANNOT_CHANGE;
	    }
	}
    }
#endif /* CS_MODE */

#if defined (SERVER_MODE)
  if (check)
    {
      if (!PRM_IS_FOR_SERVER (prm->static_flag) && !PRM_IS_FOR_SESSION (prm->static_flag))
	{
	  return PRM_ERR_NOT_FOR_SERVER;
	}
    }
#endif /* SERVER_MODE */

  if (strcasecmp (value, PRM_VALUE_DEFAULT) == 0)
    {
      set_default = true;
    }
  if (strcasecmp (value, PRM_VALUE_MAX) == 0)
    {
      set_max = true;
    }
  if (strcasecmp (value, PRM_VALUE_MIN) == 0)
    {
      set_min = true;
    }
#if defined(CS_MODE)
  if (!set_default)
    {
      if (strcmp (prm->name, PRM_NAME_INTL_NUMBER_LANG) == 0 || strcmp (prm->name, PRM_NAME_INTL_DATE_LANG) == 0)
	{
	  INTL_LANG dummy;

	  if (lang_get_lang_id_from_name (value, &dummy) != 0)
	    {
	      return PRM_ERR_BAD_VALUE;
	    }
	}
      if (strcmp (prm->name, PRM_NAME_INTL_COLLATION) == 0)
	{
	  LANG_COLLATION *lc = NULL;
	  if (value != NULL)
	    {
	      lc = lang_get_collation_by_name (value);
	    }

	  if (lc == NULL)
	    {
	      return PRM_ERR_BAD_VALUE;
	    }
	}
      if (strcmp (prm->name, PRM_NAME_TIMEZONE) == 0)
	{
	  int er_status = NO_ERROR;

	  if (value != NULL)
	    {
	      er_status = tz_str_to_region (value, strlen (value), NULL);
	      if (er_status != NO_ERROR)
		{
		  return PRM_ERR_BAD_VALUE;
		}
	    }
	}
    }
#endif
  if (set_max || set_min)
    {
      ret = sysprm_get_param_range (prm, &min, &max);
      if (ret != PRM_ERR_NO_ERROR)
	{
	  return PRM_ERR_BAD_VALUE;
	}
      if (set_min)
	{
	  *new_value = min;
	}
      else
	{
	  *new_value = max;
	}
      return PRM_ERR_NO_ERROR;
    }
  switch (prm->datatype)
    {
    case PRM_INTEGER:
      {
	/* convert string to int */
	int val;

	if (set_default)
	  {
	    new_value->i = PRM_GET_INT (prm->default_value);
	    break;
	  }

	if (PRM_HAS_SIZE_UNIT (prm->static_flag))
	  {
	    UINT64 dup_val;
	    if (util_size_string_to_byte (&dup_val, value) != NO_ERROR)
	      {
		return PRM_ERR_BAD_VALUE;
	      }

	    if (prm_check_range (prm, (void *) &dup_val) != NO_ERROR)
	      {
		return PRM_ERR_BAD_RANGE;
	      }

	    if (PRM_DIFFERENT_UNIT (prm->static_flag))
	      {
		PRM_ADJUST_FOR_SET_BIGINT_TO_INTEGER (prm, &val, &dup_val, &error);
		if (error != NO_ERROR)
		  {
		    return PRM_ERR_BAD_VALUE;
		  }
	      }
	    else
	      {
		return PRM_ERR_BAD_VALUE;
	      }
	  }
	else if (PRM_HAS_TIME_UNIT (prm->static_flag))
	  {
	    INT64 dup_val;

	    if (util_time_string_to_msec (&dup_val, (char *) value) != NO_ERROR)
	      {
		return PRM_ERR_BAD_VALUE;
	      }

	    if (prm_check_range (prm, (void *) &dup_val) != NO_ERROR)
	      {
		return PRM_ERR_BAD_RANGE;
	      }

	    if (PRM_DIFFERENT_UNIT (prm->static_flag) && dup_val >= 0)
	      {
		UINT64 tmp_val = (UINT64) dup_val;
		PRM_ADJUST_FOR_SET_BIGINT_TO_INTEGER (prm, &val, &tmp_val, &error);
		if (error != NO_ERROR)
		  {
		    return PRM_ERR_BAD_VALUE;
		  }
	      }
	    else
	      {
		val = (int) dup_val;
	      }
	  }
	else
	  {
	    int result;

	    result = parse_int (&val, value, 10);

	    if (result != 0)
	      {
		return PRM_ERR_BAD_VALUE;
	      }

	    if (prm_check_range (prm, (void *) &val) != NO_ERROR)
	      {
		return PRM_ERR_BAD_RANGE;
	      }

	    if (PRM_DIFFERENT_UNIT (prm->static_flag))
	      {
		PRM_ADJUST_FOR_SET_INTEGER_TO_INTEGER (prm, &val, &val, &error);
		if (error != NO_ERROR)
		  {
		    return PRM_ERR_BAD_VALUE;
		  }
	      }
	  }

	new_value->i = val;
	break;
      }

    case PRM_BIGINT:
      {
	/* convert string to UINT64 */
	int result;
	UINT64 val;
	char *end_p;

	if (set_default)
	  {
	    new_value->bi = PRM_GET_BIGINT (prm->default_value);
	    break;
	  }

	if (PRM_HAS_SIZE_UNIT (prm->static_flag))
	  {
	    if (util_size_string_to_byte (&val, value) != NO_ERROR)
	      {
		return PRM_ERR_BAD_VALUE;
	      }
	  }
	else
	  {
	    result = str_to_uint64 (&val, &end_p, value, 10);
	    if (result != 0)
	      {
		return PRM_ERR_BAD_VALUE;
	      }
	  }

	if (prm_check_range (prm, (void *) &val) != NO_ERROR)
	  {
	    return PRM_ERR_BAD_RANGE;
	  }

	if (PRM_DIFFERENT_UNIT (prm->static_flag))
	  {
	    PRM_ADJUST_FOR_SET_BIGINT_TO_BIGINT (prm, &val, &val, &error);
	    if (error != NO_ERROR)
	      {
		return PRM_ERR_BAD_VALUE;
	      }
	  }

	new_value->bi = val;
	break;
      }

    case PRM_FLOAT:
      {
	/* convert string to float */
	float val;

	if (set_default)
	  {
	    new_value->f = PRM_GET_FLOAT (prm->default_value);
	    break;
	  }

	if (PRM_HAS_SIZE_UNIT (prm->static_flag))
	  {
	    UINT64 dup_val;
	    if (util_size_string_to_byte (&dup_val, value) != NO_ERROR)
	      {
		return PRM_ERR_BAD_VALUE;
	      }

	    if (prm_check_range (prm, (void *) &dup_val) != NO_ERROR)
	      {
		return PRM_ERR_BAD_RANGE;
	      }

	    if (PRM_DIFFERENT_UNIT (prm->static_flag))
	      {
		PRM_ADJUST_FOR_SET_BIGINT_TO_FLOAT (prm, &val, &dup_val, &error);
		if (error != NO_ERROR)
		  {
		    return PRM_ERR_BAD_VALUE;
		  }
	      }
	    else
	      {
		return PRM_ERR_BAD_VALUE;
	      }
	  }
	else
	  {
	    val = (float) strtod (value, &end);
	    if (end == value)
	      {
		return PRM_ERR_BAD_VALUE;
	      }
	    else if (*end != '\0')
	      {
		return PRM_ERR_BAD_VALUE;
	      }

	    if (prm_check_range (prm, (void *) &val) != NO_ERROR)
	      {
		return PRM_ERR_BAD_RANGE;
	      }

	    if (PRM_DIFFERENT_UNIT (prm->static_flag))
	      {
		PRM_ADJUST_FOR_SET_FLOAT_TO_FLOAT (prm, &val, &val, &error);
		if (error != NO_ERROR)
		  {
		    return PRM_ERR_BAD_VALUE;
		  }
	      }
	  }

	new_value->f = val;
	break;
      }

    case PRM_BOOLEAN:
      {
	const KEYVAL *keyvalp = NULL;

	if (set_default)
	  {
	    new_value->b = PRM_GET_BOOL (prm->default_value);
	    break;
	  }

	/* convert string to boolean */

	keyvalp = prm_keyword (-1, value, boolean_words, DIM (boolean_words));
	if (keyvalp == NULL)
	  {
	    return PRM_ERR_BAD_VALUE;
	  }

	new_value->b = (bool) keyvalp->val;
	break;
      }

    case PRM_STRING:
      {
	/* duplicate string */
	const char *val = NULL;

	if (set_default)
	  {
	    val = PRM_GET_STRING (prm->default_value);
	    if (val == NULL)
	      {
		switch (sysprm_get_id (prm))
		  {
		  case PRM_ID_INTL_COLLATION:
		    val = lang_get_collation_name (LANG_GET_BINARY_COLLATION (LANG_SYS_CODESET));
		    break;
		  case PRM_ID_INTL_DATE_LANG:
		  case PRM_ID_INTL_NUMBER_LANG:
		    val = lang_get_Lang_name ();
		    break;
		  case PRM_ID_TIMEZONE:
		    val = prm_get_string_value (PRM_ID_SERVER_TIMEZONE);
		    break;
		  default:
		    /* do nothing */
		    break;
		  }
	      }

	    if (val == NULL)
	      {
		new_value->str = NULL;
	      }
	    else
	      {
		new_value->str = strdup (val);
		if (new_value->str == NULL)
		  {
		    er_set (ER_ERROR_SEVERITY, ARG_FILE_LINE, ER_OUT_OF_VIRTUAL_MEMORY, 1, (size_t) (strlen (val)));
		    return PRM_ERR_NO_MEM_FOR_PRM;
		  }
	      }
	    break;
	  }

	/* check if the value is represented as a null keyword */
	if (prm_keyword (-1, value, null_words, DIM (null_words)) != NULL)
	  {
	    new_value->str = NULL;
	  }
	else
	  {
	    new_value->str = strdup (value);
	    if (new_value->str == NULL)
	      {
		er_set (ER_ERROR_SEVERITY, ARG_FILE_LINE, ER_OUT_OF_VIRTUAL_MEMORY, 1, (size_t) (strlen (value)));
		return PRM_ERR_NO_MEM_FOR_PRM;
	      }
	  }
	break;
      }

    case PRM_INTEGER_LIST:
      {
	/* convert string into an array of integers */
	int *val = NULL;

	if (set_default && sysprm_get_id (prm) != PRM_ID_CALL_STACK_DUMP_ACTIVATION)
	  {
	    val = PRM_GET_INTEGER_LIST (prm->default_value);
	    if (val == NULL)
	      {
		new_value->integer_list = NULL;
	      }
	    else
	      {
		size_t size = (size_t) ((val[0] + 1) * sizeof (int));
		new_value->integer_list = (int *) malloc (size);

		if (new_value->integer_list == NULL)
		  {
		    er_set (ER_ERROR_SEVERITY, ARG_FILE_LINE, ER_OUT_OF_VIRTUAL_MEMORY, 1, size);
		    return PRM_ERR_NO_MEM_FOR_PRM;
		  }

		memcpy (new_value->integer_list, val, size);
	      }

	    break;
	  }

	/* check if the value is represented as a null keyword */
	if (prm_keyword (-1, value, null_words, DIM (null_words)) != NULL)
	  {
	    val = NULL;
	  }
	else
	  {
	    char *s, *p;
	    char save;
	    int list_size, tmp;

	    val = (int *) calloc (1024, sizeof (int));	/* max size is 1023 */
	    if (val == NULL)
	      {
		size_t size = 1024 * sizeof (int);
		er_set (ER_ERROR_SEVERITY, ARG_FILE_LINE, ER_OUT_OF_VIRTUAL_MEMORY, 1, size);
		return PRM_ERR_NO_MEM_FOR_PRM;
	      }

	    list_size = 0;
	    s = (char *) value;
	    p = s;

	    while (true)
	      {
		if (*s == ',' || *s == '\0')
		  {
		    save = *s;
		    *s = '\0';
		    if (intl_mbs_casecmp ("default", p) == 0)
		      {
			if (sysprm_get_id (prm) == PRM_ID_CALL_STACK_DUMP_ACTIVATION)
			  {
			    memcpy (&val[list_size + 1], call_stack_dump_error_codes,
				    sizeof (call_stack_dump_error_codes));
			    list_size += DIM (call_stack_dump_error_codes);
			  }
			else
			  {
			    free_and_init (val);
			    return PRM_ERR_BAD_VALUE;
			  }
		      }
		    else
		      {
			int result;

			result = parse_int (&tmp, p, 10);
			if (result != 0)
			  {
			    free_and_init (val);
			    return PRM_ERR_BAD_VALUE;
			  }
			val[++list_size] = tmp;
		      }
		    *s = save;
		    if (*s == '\0')
		      {
			break;
		      }
		    p = s + 1;
		  }
		s++;
	      }
	    /* save size in the first position */
	    val[0] = list_size;
	  }
	new_value->integer_list = val;
	break;
      }

    case PRM_KEYWORD:
      {
	/* check if string can be identified as a keyword */
	int val;
	const KEYVAL *keyvalp = NULL;

	if (set_default)
	  {
	    new_value->i = PRM_GET_INT (prm->default_value);
	    break;
	  }

	if (intl_mbs_casecmp (prm->name, PRM_NAME_ER_LOG_LEVEL) == 0)
	  {
	    keyvalp = prm_keyword (-1, value, er_log_level_words, DIM (er_log_level_words));
	  }
	else if (intl_mbs_casecmp (prm->name, PRM_NAME_LOG_ISOLATION_LEVEL) == 0)
	  {
	    keyvalp = prm_keyword (-1, value, isolation_level_words, DIM (isolation_level_words));
	  }
	else if (intl_mbs_casecmp (prm->name, PRM_NAME_PB_DEBUG_PAGE_VALIDATION_LEVEL) == 0)
	  {
	    keyvalp =
	      prm_keyword (-1, value, pgbuf_debug_page_validation_level_words,
			   DIM (pgbuf_debug_page_validation_level_words));
	  }
	else if (intl_mbs_casecmp (prm->name, PRM_NAME_HA_MODE) == 0
		 || intl_mbs_casecmp (prm->name, PRM_NAME_HA_MODE_FOR_SA_UTILS_ONLY) == 0)
	  {
	    keyvalp = prm_keyword (-1, value, ha_mode_words, DIM (ha_mode_words));
	  }
	else if (intl_mbs_casecmp (prm->name, PRM_NAME_HA_SERVER_STATE) == 0)
	  {
	    keyvalp = prm_keyword (-1, value, ha_server_state_words, DIM (ha_server_state_words));
	  }
	else if (intl_mbs_casecmp (prm->name, PRM_NAME_HA_LOG_APPLIER_STATE) == 0)
	  {
	    keyvalp = prm_keyword (-1, value, ha_log_applier_state_words, DIM (ha_log_applier_state_words));
	  }
	else if (intl_mbs_casecmp (prm->name, PRM_NAME_COMPAT_MODE) == 0)
	  {
	    keyvalp = prm_keyword (-1, value, compat_words, DIM (compat_words));
	  }
	else if (intl_mbs_casecmp (prm->name, PRM_NAME_CHECK_PEER_ALIVE) == 0)
	  {
	    keyvalp = prm_keyword (-1, value, check_peer_alive_words, DIM (check_peer_alive_words));
	  }
	else if (intl_mbs_casecmp (prm->name, PRM_NAME_QUERY_TRACE_FORMAT) == 0)
	  {
	    keyvalp = prm_keyword (-1, value, query_trace_format_words, DIM (query_trace_format_words));
	  }
	else if (intl_mbs_casecmp (prm->name, PRM_NAME_FAULT_INJECTION_TEST) == 0)
	  {
	    keyvalp = prm_keyword (-1, value, fi_test_words, DIM (fi_test_words));
	  }
	else if (intl_mbs_casecmp (prm->name, PRM_NAME_HA_REPL_FILTER_TYPE) == 0)
	  {
	    keyvalp = prm_keyword (-1, value, ha_repl_filter_type_words, DIM (ha_repl_filter_type_words));
	  }
	else
	  {
	    assert (false);
	  }

	if (keyvalp)
	  {
	    val = (int) keyvalp->val;
	  }
	else
	  {
	    int result;
	    /* check if string can be converted to an integer */
	    result = parse_int (&val, value, 10);
	    if (result != 0)
	      {
		return PRM_ERR_BAD_VALUE;
	      }
	  }

	if ((prm->upper_limit && PRM_GET_INT (prm->upper_limit) < val)
	    || (prm->lower_limit && PRM_GET_INT (prm->lower_limit) > val))
	  {
	    return PRM_ERR_BAD_RANGE;
	  }
	new_value->i = val;
      }
      break;
    case PRM_NO_TYPE:
      break;

    default:
      assert (false);
    }

  return ret;
}

/*
 * prm_set () - Set a new value for parameter.
 *
 * return	 : SYSPRM_ERR code.
 * prm (in)	 : system parameter that will have its value changed.
 * value (in)	 : new value as string.
 * set_flag (in) : updates PRM_SET flag is true.
 */
static int
prm_set (SYSPRM_PARAM * prm, const char *value, bool set_flag)
{
  SYSPRM_ERR error = PRM_ERR_NO_ERROR;
  SYSPRM_VALUE new_value;

  error = sysprm_generate_new_value (prm, value, false, &new_value);
  if (error != PRM_ERR_NO_ERROR)
    {
      return error;
    }

  return sysprm_set_value (prm, new_value, set_flag, false);
}

/*
 * sysprm_set_value () - Set a new value for parameter.
 *
 * return	  : SYSPRM_ERR code
 * prm (in)       : system parameter that will have its value changed.
 * value (in)     : new values as sysprm_value
 * set_flag (in)  : updates PRM_SET flag.
 * duplicate (in) : duplicate values for data types that need memory
 *		    allocation.
 */
static int
sysprm_set_value (SYSPRM_PARAM * prm, SYSPRM_VALUE value, bool set_flag, bool duplicate)
{
#if defined (SERVER_MODE)
  PARAM_ID id;
  THREAD_ENTRY *thread_p;
#endif
  void *tmp_ptr = NULL;

  if (prm == NULL)
    {
      return PRM_ERR_UNKNOWN_PARAM;
    }

  if (duplicate)
    {
      /* duplicate values for data types that need memory allocation */
      switch (prm->datatype)
	{
	case PRM_STRING:
	  if (value.str != NULL)
	    {
	      tmp_ptr = strdup (value.str);
	      if (tmp_ptr == NULL)
		{
		  er_set (ER_ERROR_SEVERITY, ARG_FILE_LINE, ER_OUT_OF_VIRTUAL_MEMORY, 1,
			  (size_t) (strlen (value.str) + 1));
		  return PRM_ERR_NO_MEM_FOR_PRM;
		}

	      value.str = (char *) tmp_ptr;
	    }
	  break;

	case PRM_INTEGER_LIST:
	  if (value.integer_list != NULL)
	    {
	      int *integer_list = value.integer_list;
	      tmp_ptr = (int *) malloc ((integer_list[0] + 1) * sizeof (int));
	      if (tmp_ptr == NULL)
		{
		  er_set (ER_ERROR_SEVERITY, ARG_FILE_LINE, ER_OUT_OF_VIRTUAL_MEMORY, 1,
			  (integer_list[0] + 1) * sizeof (int));
		  return PRM_ERR_NO_MEM_FOR_PRM;
		}

	      value.integer_list = (int *) tmp_ptr;
	      memcpy (value.integer_list, integer_list, (integer_list[0] + 1) * sizeof (int));
	    }

	default:
	  break;
	}
    }

#if defined (SERVER_MODE)
  if (PRM_IS_FOR_SESSION (prm->static_flag) && BO_IS_SERVER_RESTARTED ())
    {
      SESSION_PARAM *param;
      TZ_REGION *session_tz_region;

      /* update session parameter */
      id = sysprm_get_id (prm);
      thread_p = thread_get_thread_entry_info ();

      param = session_get_session_parameter (thread_p, id);
      if (param == NULL)
	{
	  if (tmp_ptr != NULL)
	    {
	      free (tmp_ptr);
	    }

	  return PRM_ERR_UNKNOWN_PARAM;
	}

      if (id == PRM_ID_TIMEZONE)
	{
	  session_tz_region = session_get_session_tz_region (thread_p);
	  if (session_tz_region != NULL)
	    {
	      tz_str_to_region (value.str, strlen (value.str), session_tz_region);
	    }
	}

      return sysprm_set_session_parameter_value (param, id, value);
    }

  /* if prm is not for session or if session_parameters have not been initialized just set the system parameter stored
   * on server */
#endif /* SERVER_MODE */

  sysprm_set_system_parameter_value (prm, value);

  /* Set the cached parsed system timezone region on the server */
  if (sysprm_get_id (prm) == PRM_ID_SERVER_TIMEZONE)
    {
      TZ_REGION tz_region_system;
      int err_status = 0;

      err_status = tz_str_to_region (value.str, strlen (value.str), &tz_region_system);
      if (err_status != NO_ERROR)
	{
	  return PRM_ERR_BAD_PARAM;
	}
      tz_set_tz_region_system (&tz_region_system);
    }

#if 0
#if defined(SERVER_MODE)
  if (sysprm_get_id (prm) == PRM_ID_DWB_SIZE || sysprm_get_id (prm) == PRM_ID_DWB_BLOCKS)
    {
      int err_status = 0;
      err_status = dwb_recreate (NULL);
      if (err_status != NO_ERROR)
	{
	  return PRM_ERR_BAD_PARAM;
	}
    }
#endif
#endif

  /* Set the cached parsed session timezone region on the client */
#if !defined(SERVER_MODE)
  if (sysprm_get_id (prm) == PRM_ID_TIMEZONE)
    {
      int err_status = 0;
      err_status = tz_str_to_region (value.str, strlen (value.str), tz_get_client_tz_region_session ());
      if (err_status != NO_ERROR)
	{
	  return PRM_ERR_BAD_PARAM;
	}
    }
#endif

  if (PRM_IS_COMPOUND (prm->static_flag))
    {
      prm_compound_has_changed (prm, set_flag);
    }

  if (set_flag)
    {
      PRM_SET_BIT (PRM_SET, *prm->dynamic_flag);
      /* Indicate that the default value was not used */
      PRM_CLEAR_BIT (PRM_DEFAULT_USED, *prm->dynamic_flag);
    }

  return PRM_ERR_NO_ERROR;
}

/*
 * sysprm_set_system_parameter_value () - change a parameter value in prm_Def
 *					  array.
 *
 * return     : void.
 * prm (in)   : parameter that needs changed.
 * value (in) : new value.
 */
static void
sysprm_set_system_parameter_value (SYSPRM_PARAM * prm, SYSPRM_VALUE value)
{
  PARAM_ID prm_id = sysprm_get_id (prm);
  switch (prm->datatype)
    {
    case PRM_INTEGER:
    case PRM_KEYWORD:
      prm_set_integer_value (prm_id, value.i);
      break;

    case PRM_FLOAT:
      prm_set_float_value (prm_id, value.f);
      break;

    case PRM_BOOLEAN:
      prm_set_bool_value (prm_id, value.b);
      break;

    case PRM_STRING:
      prm_set_string_value (prm_id, value.str);
      break;

    case PRM_INTEGER_LIST:
      prm_set_integer_list_value (prm_id, value.integer_list);
      break;

    case PRM_BIGINT:
      prm_set_bigint_value (prm_id, value.bi);
      break;

    default:
      assert_release (0);
      break;
    }
}

/*
 * prm_compound_has_changed () - update all affected system parameters if prm
 *				 is a compound.
 *
 * return	 : error code
 * prm (in)	 : system parameter that has changed
 * set_flag (in) : updates PRM_SET flag.
 */
static int
prm_compound_has_changed (SYSPRM_PARAM * prm, bool set_flag)
{
  assert (PRM_IS_COMPOUND (prm->static_flag));

  if (sysprm_get_id (prm) == PRM_ID_COMPAT_MODE)
    {
      prm_set_compound (prm, compat_mode_values, DIM (compat_mode_values), set_flag);
    }
  else
    {
      assert (false);
    }
  return NO_ERROR;
}


/*
 * prm_set_force -
 *   return: NO_ERROR or error code defined in enum SYSPRM_ERR
 *   prm(in):
 *   value(in):
 */
static int
prm_set_force (SYSPRM_PARAM * prm, const char *value)
{
  if (prm->force_value)
    {
      free_and_init (PRM_GET_STRING (&prm->force_value));
    }

  prm->force_value = strdup (value);
  if (prm->force_value == NULL)
    {
      er_set (ER_ERROR_SEVERITY, ARG_FILE_LINE, ER_OUT_OF_VIRTUAL_MEMORY, 1, (size_t) (strlen (value) + 1));
      return PRM_ERR_NO_MEM_FOR_PRM;
    }

  return NO_ERROR;
}

/*
 * prm_set_default -
 *   return: NO_ERROR or error code defined in enum SYSPRM_ERR
 *   prm(in):
 */
static int
prm_set_default (SYSPRM_PARAM * prm)
{
#if defined (SERVER_MODE)
  if (PRM_IS_FOR_SESSION (prm->static_flag) && BO_IS_SERVER_RESTARTED ())
    {
      PARAM_ID id;
      SESSION_PARAM *sprm = NULL;
      THREAD_ENTRY *thread_p = thread_get_thread_entry_info ();

      id = sysprm_get_id (prm);
      sprm = session_get_session_parameter (thread_p, id);
      if (sprm == NULL)
	{
	  return PRM_ERR_UNKNOWN_PARAM;
	}

      return sysprm_set_session_parameter_default (sprm, id);
    }
#endif /* SERVER_MODE */

  if (prm == NULL)
    {
      return ER_FAILED;
    }

  if (PRM_IS_INTEGER (prm) || PRM_IS_KEYWORD (prm))
    {
      int val, *valp;

      val = PRM_GET_INT (prm->default_value);
      valp = (int *) prm->value;
      *valp = val;
    }
  if (PRM_IS_BIGINT (prm))
    {
      UINT64 val, *valp;

      val = PRM_GET_BIGINT (prm->default_value);
      valp = (UINT64 *) prm->value;
      *valp = val;
    }
  else if (PRM_IS_BOOLEAN (prm))
    {
      bool val, *valp;

      val = PRM_GET_BOOL (prm->default_value);
      valp = (bool *) prm->value;
      *valp = val;
    }
  else if (PRM_IS_FLOAT (prm))
    {
      float val, *valp;

      val = PRM_GET_FLOAT (prm->default_value);
      valp = (float *) prm->value;
      *valp = val;
    }
  else if (PRM_IS_STRING (prm))
    {
      char *val, **valp;

      if (PRM_IS_ALLOCATED (*prm->dynamic_flag))
	{
	  char *str = PRM_GET_STRING (prm->value);
	  free_and_init (str);
	  PRM_CLEAR_BIT (PRM_ALLOCATED, *prm->dynamic_flag);
	}

      val = *(char **) prm->default_value;
      valp = (char **) prm->value;
      *valp = val;
    }
  else if (PRM_IS_INTEGER_LIST (prm))
    {
      int *val, **valp;

      if (PRM_IS_ALLOCATED (*prm->dynamic_flag))
	{
	  int *int_list = PRM_GET_INTEGER_LIST (prm->value);

	  free_and_init (int_list);
	  PRM_CLEAR_BIT (PRM_ALLOCATED, *prm->dynamic_flag);
	}

      val = *(int **) prm->default_value;
      valp = (int **) prm->value;
      *valp = val;
    }

  /* Indicate that the default value was used */
  PRM_SET_BIT (PRM_DEFAULT_USED, *prm->dynamic_flag);

  if (PRM_IS_FOR_QRY_STRING (prm->static_flag))
    {
      PRM_CLEAR_BIT (PRM_DIFFERENT, *prm->dynamic_flag);
    }

  return NO_ERROR;
}

/*
 * prm_find -
 *   return: NULL or found parameter
 *   pname(in): parameter name to find
 */
static SYSPRM_PARAM *
prm_find (const char *pname, const char *section)
{
  unsigned int i;
  char *key;
  char buf[4096];

  if (pname == NULL)
    {
      return NULL;
    }

  if (section != NULL)
    {
      snprintf (buf, sizeof (buf) - 1, "%s::%s", section, pname);
      key = buf;
    }
  else
    {
      key = (char *) pname;
    }

  for (i = 0; i < DIM (prm_Def); i++)
    {
      if (intl_mbs_casecmp (prm_Def[i].name, key) == 0)
	{
	  return &prm_Def[i];
	}
    }

  return NULL;
}

/*
 * sysprm_set_force -
 *   return: NO_ERROR or error code
 *   pname(in): parameter name to set
 *   pvalue(in): value to be set to the parameter
 */
int
sysprm_set_force (const char *pname, const char *pvalue)
{
  SYSPRM_PARAM *prm;

  if (pname == NULL || pvalue == NULL)
    {
      return ER_PRM_BAD_VALUE;
    }

  prm = prm_find (pname, NULL);
  if (prm == NULL)
    {
      return ER_PRM_BAD_VALUE;
    }

  if (prm_set_force (prm, pvalue) != NO_ERROR)
    {
      return ER_PRM_CANNOT_CHANGE;
    }

  return NO_ERROR;
}

/*
 * sysprm_set_to_default -
 *   return: NO_ERROR or error code
 *   pname(in): parameter name to set to default value
 */
int
sysprm_set_to_default (const char *pname, bool set_to_force)
{
  SYSPRM_PARAM *prm;
  char val[LINE_MAX];

  if (pname == NULL)
    {
      return ER_PRM_BAD_VALUE;
    }

  prm = prm_find (pname, NULL);
  if (prm == NULL)
    {
      return ER_PRM_BAD_VALUE;
    }

  if (prm_set_default (prm) != NO_ERROR)
    {
      return ER_PRM_CANNOT_CHANGE;
    }

  if (set_to_force)
    {
      prm_print (prm, val, LINE_MAX, PRM_PRINT_NONE, PRM_PRINT_CURR_VAL);
      prm_set_force (prm, val);
    }

  return NO_ERROR;
}

/*
 * prm_keyword - Search a keyword within the keyword table
 *   return: NULL or found keyword
 *   val(in): keyword value
 *   name(in): keyword name
 *   tbl(in): keyword table
 *   dim(in): size of the table
 */
static const KEYVAL *
prm_keyword (int val, const char *name, const KEYVAL * tbl, int dim)
{
  int i;

  if (name != NULL)
    {
      for (i = 0; i < dim; i++)
	{
	  if (intl_mbs_casecmp (name, tbl[i].key) == 0)
	    {
	      return &tbl[i];
	    }
	}
    }
  else
    {
      for (i = 0; i < dim; i++)
	{
	  if (tbl[i].val == val)
	    {
	      return &tbl[i];
	    }
	}
    }

  return NULL;
}

/*
 * prm_report_bad_entry -
 *   return:
 *   line(in):
 *   err(in):
 *   where(in):
 */
static void
prm_report_bad_entry (const char *key, int line, int err, const char *where)
{
  if (line > 0)
    {
      fprintf (stderr, PARAM_MSG_FMT (PRM_ERR_BAD_LINE), key, line, where);
    }
  else if (line == 0)
    {
      fprintf (stderr, PARAM_MSG_FMT (PRM_ERR_BAD_PARAM), key, line, where);
    }
  else
    {
      fprintf (stderr, PARAM_MSG_FMT (PRM_ERR_BAD_ENV_VAR), where);
    }

  if (err > 0)
    {
      switch (err)
	{
	case PRM_ERR_DEPRICATED:
	case PRM_ERR_NO_MEM_FOR_PRM:
	  fprintf (stderr, "%s\n", PARAM_MSG_FMT (err));
	  break;

	case PRM_ERR_UNKNOWN_PARAM:
	  er_set (ER_ERROR_SEVERITY, ARG_FILE_LINE, ER_PRM_UNKNOWN_SYSPRM, 3, key, line, where);
	  fprintf (stderr, "%s\n", PARAM_MSG_FMT (err));
	  break;

	case PRM_ERR_BAD_VALUE:
	case PRM_ERR_BAD_STRING:
	case PRM_ERR_BAD_RANGE:
	case PRM_ERR_RESET_BAD_RANGE:
	  er_set (ER_ERROR_SEVERITY, ARG_FILE_LINE, ER_PRM_BAD_VALUE, 1, key);
	  fprintf (stderr, "%s\n", PARAM_MSG_FMT (err));
	  break;

	default:
	  break;
	}
    }
  else
    {
      fprintf (stderr, PARAM_MSG_FMT (PRM_ERR_UNIX_ERROR), strerror (err));
    }

  fflush (stderr);
}


/*
 * sysprm_final - Clean up the storage allocated during parameter parsing
 *   return: none
 */
void
sysprm_final (void)
{
  SYSPRM_PARAM *prm;
  int i;

  for (i = 0; i < NUM_PRM; i++)
    {
      prm = &prm_Def[i];
      if (PRM_IS_ALLOCATED (*prm->dynamic_flag))
	{
	  switch (prm->datatype)
	    {
	    case PRM_STRING:
	      free_and_init (PRM_GET_STRING (prm->value));
	      PRM_CLEAR_BIT (PRM_ALLOCATED, *prm->dynamic_flag);
	      break;

	    case PRM_INTEGER_LIST:
	      free_and_init (PRM_GET_INTEGER_LIST (prm->value));
	      PRM_CLEAR_BIT (PRM_ALLOCATED, *prm->dynamic_flag);
	      break;

	    default:
	      /* do nothing */
	      break;
	    }
	}

      /* reset all dynamic flags */
      *prm->dynamic_flag = 0;
    }

  for (i = 0; i < MAX_NUM_OF_PRM_FILES_LOADED; i++)
    {
      if (prm_Files_loaded[i].conf_path != NULL)
	{
	  free_and_init (prm_Files_loaded[i].conf_path);
	}
      if (prm_Files_loaded[i].db_name != NULL)
	{
	  free_and_init (prm_Files_loaded[i].db_name);
	}
    }
}

#if defined (SA_MODE) || defined (SERVER_MODE)
static void
init_server_timezone_parameter (void)
{
  SYSPRM_PARAM *prm_server_timezone;

  prm_server_timezone = prm_find (PRM_NAME_SERVER_TIMEZONE, NULL);

  if (prm_server_timezone != NULL && !PRM_IS_SET (*prm_server_timezone->dynamic_flag))
    {
      char timezone_name[TZ_GENERIC_NAME_SIZE + 1];
      int ret;

      if (PRM_GET_STRING (prm_server_timezone->value))
	{
	  free_and_init (PRM_GET_STRING (prm_server_timezone->value));
	}
      PRM_CLEAR_BIT (PRM_ALLOCATED, *prm_server_timezone->dynamic_flag);

      ret = tz_resolve_os_timezone (timezone_name, TZ_GENERIC_NAME_SIZE);
      if (ret < 0)
	{
	  if (tz_get_data () != NULL)
	    {
	      strcpy (timezone_name, "Asia/Seoul");
	    }
	  else
	    {
	      /* IANA timezone data not available, just use offset timezone */
	      strcpy (timezone_name, "+09:00");
	    }
	}
      prm_set (prm_server_timezone, timezone_name, true);
    }
}
#endif

/*
 * prm_tune_parameters - Sets the values of various system parameters
 *                       depending on the value of other parameters
 *   return: none
 *
 * Note: Used for providing a mechanism for tuning various system parameters.
 *       The parameters are only tuned if the user has not set them
 *       explictly, this can be ascertained by checking if the default
 *       value has been used.
 */
#if defined (SA_MODE) || defined (SERVER_MODE)
static void
prm_tune_parameters (void)
{
  SYSPRM_PARAM *pb_aout_ratio_prm;
  SYSPRM_PARAM *max_clients_prm;
  SYSPRM_PARAM *max_plan_cache_entries_prm;
  SYSPRM_PARAM *query_cache_mode_prm;
  SYSPRM_PARAM *max_query_cache_entries_prm;
  SYSPRM_PARAM *query_cache_size_in_pages_prm;
  SYSPRM_PARAM *ha_mode_prm;
  SYSPRM_PARAM *ha_server_state_prm;
  SYSPRM_PARAM *auto_restart_server_prm;
  SYSPRM_PARAM *log_background_archiving_prm;
  SYSPRM_PARAM *ha_node_list_prm;
  SYSPRM_PARAM *max_log_archives_prm;
  SYSPRM_PARAM *force_remove_log_archives_prm;
  SYSPRM_PARAM *call_stack_dump_activation_prm;
  SYSPRM_PARAM *fault_injection_ids_prm;
  SYSPRM_PARAM *fault_injection_test_prm;
  SYSPRM_PARAM *test_mode_prm;
  SYSPRM_PARAM *tz_leap_second_support_prm;

  char newval[LINE_MAX];
  char host_name[MAXHOSTNAMELEN];
  int max_clients;

  /* Find the parameters that require tuning */
  pb_aout_ratio_prm = prm_find (PRM_NAME_PB_AOUT_RATIO, NULL);
  max_clients_prm = prm_find (PRM_NAME_CSS_MAX_CLIENTS, NULL);
  max_plan_cache_entries_prm = prm_find (PRM_NAME_XASL_CACHE_MAX_ENTRIES, NULL);
  query_cache_mode_prm = prm_find (PRM_NAME_LIST_QUERY_CACHE_MODE, NULL);
  max_query_cache_entries_prm = prm_find (PRM_NAME_LIST_MAX_QUERY_CACHE_ENTRIES, NULL);
  query_cache_size_in_pages_prm = prm_find (PRM_NAME_LIST_MAX_QUERY_CACHE_PAGES, NULL);
  test_mode_prm = prm_find (PRM_NAME_TEST_MODE, NULL);
  tz_leap_second_support_prm = prm_find (PRM_NAME_TZ_LEAP_SECOND_SUPPORT, NULL);

  /* disable AOUT list until we fix CBRD-20741 */
  if (pb_aout_ratio_prm != NULL)
    {
      prm_set (pb_aout_ratio_prm, "0", false);
    }

  /* temporarily modifies the query result cache feature to be disabled in RB-8.2.2. because it is not verified on 64
   * bit environment. */
  if (query_cache_mode_prm != NULL)
    {
      prm_set (query_cache_mode_prm, "0", false);
    }

  ha_mode_prm = prm_find (PRM_NAME_HA_MODE, NULL);
  ha_server_state_prm = prm_find (PRM_NAME_HA_SERVER_STATE, NULL);
  auto_restart_server_prm = prm_find (PRM_NAME_AUTO_RESTART_SERVER, NULL);
  log_background_archiving_prm = prm_find (PRM_NAME_LOG_BACKGROUND_ARCHIVING, NULL);
  ha_node_list_prm = prm_find (PRM_NAME_HA_NODE_LIST, NULL);
  max_log_archives_prm = prm_find (PRM_NAME_LOG_MAX_ARCHIVES, NULL);
  force_remove_log_archives_prm = prm_find (PRM_NAME_FORCE_REMOVE_LOG_ARCHIVES, NULL);

  /* Check that max clients has been set */
  assert (max_clients_prm != NULL);
  if (max_clients_prm == NULL)
    {
      return;
    }

#if 0
  if (!(PRM_IS_SET (*max_clients_prm->dynamic_flag)))
    {
      if (prm_set_default (max_clients_prm) != PRM_ERR_NO_ERROR)
	{
	  fprintf (stderr, msgcat_message (MSGCAT_CATALOG_CUBRID, MSGCAT_SET_PARAMETERS, PRM_ERR_NO_VALUE),
		   max_clients_prm->name);
	  assert (0);
	  return;
	}
    }
  else
#endif
    {
      max_clients = MIN (prm_css_max_clients_upper, css_get_max_socket_fds ());
      if (PRM_GET_INT (max_clients_prm->value) > max_clients)
	{
	  sprintf (newval, "%d", max_clients);
	  (void) prm_set (max_clients_prm, newval, false);
	}
    }

  /* check Plan Cache and Query Cache parameters */
  assert (max_plan_cache_entries_prm != NULL);
  assert (query_cache_mode_prm != NULL);
  assert (max_query_cache_entries_prm != NULL);
  assert (query_cache_size_in_pages_prm != NULL);

  if (max_plan_cache_entries_prm == NULL || query_cache_mode_prm == NULL || max_query_cache_entries_prm == NULL)
    {
      return;
    }

  if (PRM_GET_INT (max_plan_cache_entries_prm->value) == 0)
    {
      /* 0 means disable plan cache */
      (void) prm_set (max_plan_cache_entries_prm, "-1", false);
    }

  if (PRM_GET_INT (max_plan_cache_entries_prm->value) <= 0)
    {
      /* disable all by default */
      (void) prm_set_default (query_cache_mode_prm);
      (void) prm_set_default (max_query_cache_entries_prm);
      (void) prm_set_default (query_cache_size_in_pages_prm);
    }
  else
    {
      if (PRM_GET_INT (query_cache_mode_prm->value) == 0)
	{
	  (void) prm_set_default (max_query_cache_entries_prm);
	  (void) prm_set_default (query_cache_size_in_pages_prm);
	}
      else
	{
	  if (PRM_GET_INT (max_query_cache_entries_prm->value) <= 0)
	    {
	      sprintf (newval, "%d", PRM_GET_INT (max_plan_cache_entries_prm->value));
	      (void) prm_set (max_query_cache_entries_prm, newval, false);
	    }
	}
    }

  /* check HA related parameters */
  assert (ha_mode_prm != NULL);
  assert (auto_restart_server_prm != NULL);
  if (ha_mode_prm == NULL || ha_server_state_prm == NULL || auto_restart_server_prm == NULL)
    {
      return;
    }

#if defined (SA_MODE) || defined (WINDOWS)
  /* we should save original PRM_HA_MODE value before tuning */
  PRM_HA_MODE_FOR_SA_UTILS_ONLY = PRM_HA_MODE;

  /* reset to default 'active mode' */
  (void) prm_set_default (ha_mode_prm);
  (void) prm_set (ha_server_state_prm, HA_SERVER_STATE_ACTIVE_STR, false);

  if (force_remove_log_archives_prm != NULL && !PRM_GET_BOOL (force_remove_log_archives_prm->value))
    {
      (void) prm_set_default (max_log_archives_prm);
    }
#else /* SA_MODE || WINDOWS */
  if (PRM_GET_INT (ha_mode_prm->value) != HA_MODE_OFF)
    {
      if (PRM_DEFAULT_VAL_USED (*ha_server_state_prm->dynamic_flag))
	{
	  sprintf (newval, "%s", HA_SERVER_STATE_STANDBY_STR);
	  prm_set (ha_server_state_prm, newval, false);
	}
      prm_set (auto_restart_server_prm, "no", false);

      if (PRM_GET_INT (ha_mode_prm->value) == HA_MODE_REPLICA)
	{
	  prm_set (force_remove_log_archives_prm, "yes", false);
	}
    }
  else
    {
      sprintf (newval, "%s", HA_SERVER_STATE_ACTIVE_STR);
      prm_set (ha_server_state_prm, newval, false);

      if (force_remove_log_archives_prm != NULL && !PRM_GET_BOOL (force_remove_log_archives_prm->value))
	{
	  (void) prm_set_default (max_log_archives_prm);
	}
    }
#endif /* !SA_MODE && !WINDOWS */
  /* disable them temporarily */

  if (ha_node_list_prm == NULL || PRM_DEFAULT_VAL_USED (*ha_node_list_prm->dynamic_flag))
    {
      if (GETHOSTNAME (host_name, sizeof (host_name)))
	{
	  strncpy (host_name, "localhost", sizeof (host_name) - 1);
	}

      snprintf (newval, sizeof (newval) - 1, "%s@%s", host_name, host_name);
      prm_set (ha_node_list_prm, newval, false);
    }

  call_stack_dump_activation_prm = GET_PRM (PRM_ID_CALL_STACK_DUMP_ACTIVATION);
  if (!PRM_IS_SET (*call_stack_dump_activation_prm->dynamic_flag))
    {
      int dim;
      int *integer_list = NULL;

      if (PRM_IS_ALLOCATED (*call_stack_dump_activation_prm->dynamic_flag))
	{
	  free_and_init (PRM_GET_INTEGER_LIST (call_stack_dump_activation_prm->value));
	}

      dim = DIM (call_stack_dump_error_codes);
      integer_list = (int *) malloc ((dim + 1) * sizeof (int));
      if (integer_list == NULL)
	{
	  er_set (ER_ERROR_SEVERITY, ARG_FILE_LINE, ER_OUT_OF_VIRTUAL_MEMORY, 1, (dim + 1) * sizeof (int));
	  return;
	}

      integer_list[0] = dim;
      memcpy (&integer_list[1], call_stack_dump_error_codes, dim * sizeof (int));
      prm_set_integer_list_value (PRM_ID_CALL_STACK_DUMP_ACTIVATION, integer_list);
      PRM_SET_BIT (PRM_SET, *call_stack_dump_activation_prm->dynamic_flag);
      PRM_CLEAR_BIT (PRM_DEFAULT_USED, *call_stack_dump_activation_prm->dynamic_flag);
    }

#if !defined(NDEBUG)
  fault_injection_ids_prm = GET_PRM (PRM_ID_FAULT_INJECTION_IDS);
  fault_injection_test_prm = GET_PRM (PRM_ID_FAULT_INJECTION_TEST);
  if (PRM_IS_SET (*fault_injection_test_prm->dynamic_flag))
    {
      int group_code;
      int dim;
      int *integer_list = NULL;

      group_code = PRM_GET_INT (fault_injection_test_prm->value);

      if (PRM_IS_ALLOCATED (*fault_injection_ids_prm->dynamic_flag))
	{
	  free_and_init (PRM_GET_INTEGER_LIST (fault_injection_ids_prm->value));
	}

      for (dim = 0; fi_Groups[group_code][dim] != FI_TEST_NONE; dim++)
	{
	  ;
	}

      integer_list = (int *) malloc ((dim + 1) * sizeof (int));
      if (integer_list == NULL)
	{
	  er_set (ER_ERROR_SEVERITY, ARG_FILE_LINE, ER_OUT_OF_VIRTUAL_MEMORY, 1, (dim + 1) * sizeof (int));
	  return;
	}

      integer_list[0] = dim;
      memcpy (&integer_list[1], fi_Groups[group_code], dim * sizeof (int));
      prm_set_integer_list_value (PRM_ID_FAULT_INJECTION_IDS, integer_list);
      PRM_SET_BIT (PRM_SET, *fault_injection_ids_prm->dynamic_flag);
      PRM_CLEAR_BIT (PRM_DEFAULT_USED, *fault_injection_ids_prm->dynamic_flag);
    }
#endif

  if (PRM_GET_BOOL (test_mode_prm->value) == true)
    {
      tz_leap_second_support_prm->static_flag |= PRM_FOR_QRY_STRING;
    }

  return;
}
#else /* SA_MODE || SERVER_MODE */
static void
prm_tune_parameters (void)
{
  SYSPRM_PARAM *max_plan_cache_entries_prm;
  SYSPRM_PARAM *ha_node_list_prm;
  SYSPRM_PARAM *ha_mode_prm;
  SYSPRM_PARAM *ha_process_dereg_confirm_interval_in_msecs_prm;
  SYSPRM_PARAM *ha_max_process_dereg_confirm_prm;
  SYSPRM_PARAM *shutdown_wait_time_in_secs_prm;
  SYSPRM_PARAM *ha_copy_log_timeout_prm;
  SYSPRM_PARAM *ha_check_disk_failure_interval_prm;
  SYSPRM_PARAM *test_mode_prm;
  SYSPRM_PARAM *tz_leap_second_support_prm;

  char newval[LINE_MAX];
  char host_name[MAXHOSTNAMELEN];

  /* Find the parameters that require tuning */
  max_plan_cache_entries_prm = prm_find (PRM_NAME_XASL_CACHE_MAX_ENTRIES, NULL);
  ha_node_list_prm = prm_find (PRM_NAME_HA_NODE_LIST, NULL);

  ha_mode_prm = prm_find (PRM_NAME_HA_MODE, NULL);
  ha_process_dereg_confirm_interval_in_msecs_prm = prm_find (PRM_NAME_HA_PROCESS_DEREG_CONFIRM_INTERVAL_IN_MSECS, NULL);
  ha_max_process_dereg_confirm_prm = prm_find (PRM_NAME_HA_MAX_PROCESS_DEREG_CONFIRM, NULL);
  shutdown_wait_time_in_secs_prm = prm_find (PRM_NAME_SHUTDOWN_WAIT_TIME_IN_SECS, NULL);
  ha_copy_log_timeout_prm = prm_find (PRM_NAME_HA_COPY_LOG_TIMEOUT, NULL);
  ha_check_disk_failure_interval_prm = prm_find (PRM_NAME_HA_CHECK_DISK_FAILURE_INTERVAL_IN_SECS, NULL);
  test_mode_prm = prm_find (PRM_NAME_TEST_MODE, NULL);
  tz_leap_second_support_prm = prm_find (PRM_NAME_TZ_LEAP_SECOND_SUPPORT, NULL);

  assert (max_plan_cache_entries_prm != NULL);
  if (max_plan_cache_entries_prm == NULL)
    {
      return;
    }

  /* check Plan Cache and Query Cache parameters */
  if (PRM_GET_INT (max_plan_cache_entries_prm->value) == 0)
    {
      /* 0 means disable plan cache */
      (void) prm_set (max_plan_cache_entries_prm, "-1", false);
    }

#if defined (WINDOWS)
  /* reset to default 'active mode' */
  (void) prm_set_default (ha_mode_prm);
#endif

  if (PRM_GET_INT (ha_mode_prm->value) != HA_MODE_OFF)
    {
      int ha_check_disk_failure_interval_value;
      int ha_copy_log_timeout_value;

      ha_check_disk_failure_interval_value = PRM_GET_INT (ha_check_disk_failure_interval_prm->value);
      ha_copy_log_timeout_value = PRM_GET_INT (ha_copy_log_timeout_prm->value);
      if (ha_copy_log_timeout_value == -1)
	{
	  prm_set (ha_check_disk_failure_interval_prm, "0", false);
	}
      else if (ha_check_disk_failure_interval_value - ha_copy_log_timeout_value <
	       HB_MIN_DIFF_CHECK_DISK_FAILURE_INTERVAL_IN_SECS)
	{
	  ha_check_disk_failure_interval_value =
	    ha_copy_log_timeout_value + HB_MIN_DIFF_CHECK_DISK_FAILURE_INTERVAL_IN_SECS;
	  sprintf (newval, "%ds", ha_check_disk_failure_interval_value);
	  prm_set (ha_check_disk_failure_interval_prm, newval, false);
	}
    }

  /* disable them temporarily */

  if (ha_node_list_prm == NULL || PRM_DEFAULT_VAL_USED (*ha_node_list_prm->dynamic_flag))
    {
      if (GETHOSTNAME (host_name, sizeof (host_name)))
	{
	  strncpy (host_name, "localhost", sizeof (host_name) - 1);
	}

      snprintf (newval, sizeof (newval) - 1, "%s@%s", host_name, host_name);
      prm_set (ha_node_list_prm, newval, false);
    }

  assert (ha_mode_prm != NULL);

  if (PRM_GET_BOOL (test_mode_prm->value) == true)
    {
      tz_leap_second_support_prm->static_flag |= PRM_FOR_QRY_STRING;
    }

  return;
}
#endif /* CS_MODE */

#if defined (CS_MODE)
/*
 * sysprm_tune_client_parameters () - Synchronize system parameters marked
 *				      with PRM_FORCE_SERVER flag with server.
 *
 * return : void.
 */
void
sysprm_tune_client_parameters (void)
{
  SYSPRM_ASSIGN_VALUE *force_server_values = NULL;

  /* get values from server */
  if (sysprm_get_force_server_parameters (&force_server_values) == NO_ERROR && force_server_values != NULL)
    {
      /* update system parameters on client */
      sysprm_change_parameter_values (force_server_values, false, true);
    }

  /* free list of assign_values */
  sysprm_free_assign_values (&force_server_values);
}
#endif /* CS_MODE */

int
prm_get_master_port_id (void)
{
  return PRM_TCP_PORT_ID;
}

bool
prm_get_commit_on_shutdown (void)
{
  return PRM_COMMIT_ON_SHUTDOWN;
}

/*
 * prm_set_compound - Sets the values of various system parameters based on
 *                    the value of a "compound" parameter.
 *   return: none
 *   param(in): the compound parameter whose value has changed
 *   compound_param_values(in): an array of arrays that indicate the name of
 *                              the parameter to change and its new value.
 *                              NULL indicates resetting the parameter to its
 *                              default. The name of the parameter is the last
 *                              element of the array, 1 past the upper limit
 *                              of the compound parameter.
 *   values_count(in): the number of elements in the compound_param_values
 *                     array
 */
static void
prm_set_compound (SYSPRM_PARAM * param, const char **compound_param_values[], const int values_count, bool set_flag)
{
  int i = 0;
  const int param_value = *(int *) param->value;
  const int param_upper_limit = *(int *) param->upper_limit;

  assert (PRM_IS_INTEGER (param) || PRM_IS_KEYWORD (param));
  assert (0 == *(int *) param->lower_limit);
  assert (param_value <= param_upper_limit);

  for (i = 0; i < values_count; ++i)
    {
      const char *compound_param_name = compound_param_values[i][param_upper_limit + 1];
      const char *compound_param_value = compound_param_values[i][param_value];

      assert (compound_param_name != NULL);

      if (compound_param_value == NULL)
	{
	  prm_set_default (prm_find (compound_param_name, NULL));
	}
      else
	{
	  prm_set (prm_find (compound_param_name, NULL), compound_param_value, set_flag);
	}
    }
}

/*
 * prm_get_next_param_value - get next param=value token from a string
 *			      containing a "param1=val1;param2=val2..." list
 *   return: NO_ERROR or error code if data format is incorrect
 *   data (in): the string containing the list
 *   prm (out): parameter name
 *   val (out): parameter value
 */
static int
prm_get_next_param_value (char **data, char **prm, char **val)
{
  char *p = *data;
  char *name = NULL;
  char *value = NULL;
  int err = PRM_ERR_NO_ERROR;

  while (char_isspace (*p))
    {
      p++;
    }

  if (*p == '\0')
    {
      /* reached the end of the list */
      err = PRM_ERR_NO_ERROR;
      goto cleanup;
    }

  name = p;
  while (*p && !char_isspace (*p) && *p != '=')
    {
      p++;
    }

  if (*p == '\0')
    {
      err = PRM_ERR_BAD_VALUE;
      goto cleanup;
    }
  else if (*p == '=')
    {
      *p++ = '\0';
    }
  else
    {
      *p++ = '\0';
      while (char_isspace (*p))
	{
	  p++;
	}
      if (*p == '=')
	{
	  p++;
	}
    }

  while (char_isspace (*p))
    {
      p++;
    }
  if (*p == '\0')
    {
      err = PRM_ERR_NO_ERROR;
      goto cleanup;
    }

  value = p;

  if (*p == '"' || *p == '\'')
    {
      char *t, delim;

      delim = *p++;
      value = t = p;
      while (*t && *t != delim)
	{
	  if (*t == '\\')
	    {
	      t++;
	    }
	  *p++ = *t++;
	}
      if (*t != delim)
	{
	  err = PRM_ERR_BAD_STRING;
	  goto cleanup;
	}
    }
  else
    {
      while (*p && !char_isspace (*p) && *p != ';')
	{
	  p++;
	}
    }

  if (*p)
    {
      *p++ = '\0';
      while (char_isspace (*p))
	{
	  p++;
	}
      if (*p == ';')
	{
	  p++;
	}
    }

  *data = p;
  *val = value;
  *prm = name;

  return err;

cleanup:
  *prm = NULL;
  *val = NULL;
  *data = NULL;

  return err;
}

/*
 * prm_get_name () - returns the name of a parameter
 *
 * return      : parameter name
 * prm_id (in) : parameter id
 */
const char *
prm_get_name (PARAM_ID prm_id)
{
  assert (prm_id <= PRM_LAST_ID);

  return prm_Def[prm_id].name;
}

/*
 * prm_get_value () - returns a pointer to the value of a system parameter
 *
 * return      : pointer to value
 * prm_id (in) : parameter id
 *
 * NOTE: for session parameters, in server mode, the value stored in
 *	 conn_entry->session_parameters is returned instead of the value
 *	 from prm_Def array.
 */
void *
prm_get_value (PARAM_ID prm_id)
{
#if defined (SERVER_MODE)
  THREAD_ENTRY *thread_p;

  assert (prm_id <= PRM_LAST_ID);

  if (PRM_SERVER_SESSION (prm_id) && BO_IS_SERVER_RESTARTED ())
    {
      SESSION_PARAM *sprm;
      thread_p = thread_get_thread_entry_info ();
      sprm = session_get_session_parameter (thread_p, prm_id);
      if (sprm)
	{
	  return &(sprm->value);
	}
    }

  return prm_Def[prm_id].value;
#else /* SERVER_MODE */
  assert (prm_id <= PRM_LAST_ID);

  return prm_Def[prm_id].value;
#endif /* SERVER_MODE */
}

/*
 * prm_get_integer_value () - get the value of a parameter of type integer
 *
 * return      : value
 * prm_id (in) : parameter id
 *
 * NOTE: keywords are stored as integers
 */
int
prm_get_integer_value (PARAM_ID prm_id)
{
  assert (prm_id <= PRM_LAST_ID);
  assert (PRM_IS_INTEGER (&prm_Def[prm_id]) || PRM_IS_KEYWORD (&prm_Def[prm_id]));

  return PRM_GET_INT (prm_get_value (prm_id));
}

/*
 * prm_get_bool_value () - get the value of a parameter of type bool
 *
 * return      : value
 * prm_id (in) : parameter id
 */
bool
prm_get_bool_value (PARAM_ID prm_id)
{
  assert (prm_id <= PRM_LAST_ID);
  assert (PRM_IS_BOOLEAN (&prm_Def[prm_id]));

  return PRM_GET_BOOL (prm_get_value (prm_id));
}

/*
 * prm_get_float_value () - get the value of a parameter of type float
 *
 * return      : value
 * prm_id (in) : parameter id
 */
float
prm_get_float_value (PARAM_ID prm_id)
{
  assert (prm_id <= PRM_LAST_ID);
  assert (PRM_IS_FLOAT (&prm_Def[prm_id]));

  return PRM_GET_FLOAT (prm_get_value (prm_id));
}

/*
 * prm_get_string_value () - get the value of a parameter of type string
 *
 * return      : value
 * prm_id (in) : parameter id
 */
char *
prm_get_string_value (PARAM_ID prm_id)
{
  assert (prm_id <= PRM_LAST_ID);
  assert (PRM_IS_STRING (&prm_Def[prm_id]));

  return PRM_GET_STRING (prm_get_value (prm_id));
}

/*
 * prm_get_integer_list_value () - get the value of a parameter of type
 *				   integer list
 *
 * return      : value
 * prm_id (in) : parameter id
 */
int *
prm_get_integer_list_value (PARAM_ID prm_id)
{
  assert (prm_id <= PRM_LAST_ID);
  assert (PRM_IS_INTEGER_LIST (&prm_Def[prm_id]));

  return PRM_GET_INTEGER_LIST (prm_get_value (prm_id));
}

/*
 * prm_get_bigint_value () - get the value of a parameter of type size
 *
 * return      : value
 * prm_id (in) : parameter id
 */
UINT64
prm_get_bigint_value (PARAM_ID prm_id)
{
  assert (prm_id <= PRM_LAST_ID);
  assert (PRM_IS_BIGINT (&prm_Def[prm_id]));

  return PRM_GET_BIGINT (prm_get_value (prm_id));
}

/*
 * prm_set_integer_value () - set a new value to a parameter of type integer
 *
 * return      : void
 * prm_id (in) : parameter id
 * value (in)  : new value
 *
 * NOTE: keywords are stored as integers
 */
void
prm_set_integer_value (PARAM_ID prm_id, int value)
{
  assert (prm_id <= PRM_LAST_ID);
  assert (PRM_IS_INTEGER (&prm_Def[prm_id]) || PRM_IS_KEYWORD (&prm_Def[prm_id]));

  PRM_GET_INT (prm_Def[prm_id].value) = value;

  sysprm_update_flag_different (&prm_Def[prm_id]);
}

/*
 * prm_set_bool_value () - set a new value to a parameter of type bool
 *
 * return      : void
 * prm_id (in) : parameter id
 * value (in)  : new value
 */
void
prm_set_bool_value (PARAM_ID prm_id, bool value)
{
  assert (prm_id <= PRM_LAST_ID);
  assert (PRM_IS_BOOLEAN (&prm_Def[prm_id]));

  PRM_GET_BOOL (prm_Def[prm_id].value) = value;

  sysprm_update_flag_different (&prm_Def[prm_id]);
}

/*
 * prm_set_float_value () - set a new value to a parameter of type float
 *
 * return      : void
 * prm_id (in) : parameter id
 * value (in)  : new value
 */
void
prm_set_float_value (PARAM_ID prm_id, float value)
{
  assert (prm_id <= PRM_LAST_ID);
  assert (PRM_IS_FLOAT (&prm_Def[prm_id]));

  PRM_GET_FLOAT (prm_Def[prm_id].value) = value;

  sysprm_update_flag_different (&prm_Def[prm_id]);
}

/*
 * prm_set_string_value () - set a new value to a parameter of type string
 *
 * return      : void
 * prm_id (in) : parameter id
 * value (in)  : new value
 */
void
prm_set_string_value (PARAM_ID prm_id, char *value)
{
  assert (prm_id <= PRM_LAST_ID);
  assert (PRM_IS_STRING (&prm_Def[prm_id]));

  if (PRM_IS_ALLOCATED (*prm_Def[prm_id].dynamic_flag))
    {
      free_and_init (PRM_GET_STRING (prm_Def[prm_id].value));
      PRM_CLEAR_BIT (PRM_ALLOCATED, *prm_Def[prm_id].dynamic_flag);
    }
  PRM_GET_STRING (prm_Def[prm_id].value) = value;
  if (PRM_GET_STRING (prm_Def[prm_id].value) != NULL)
    {
      PRM_SET_BIT (PRM_ALLOCATED, *prm_Def[prm_id].dynamic_flag);
    }

  sysprm_update_flag_different (&prm_Def[prm_id]);
}

/*
 * prm_set_integer_list_value () - set a new value to a parameter of type
 *				   integer list
 *
 * return      : void
 * prm_id (in) : parameter id
 * value (in)  : new value
 */
void
prm_set_integer_list_value (PARAM_ID prm_id, int *value)
{
  assert (prm_id <= PRM_LAST_ID);
  assert (PRM_IS_INTEGER_LIST (&prm_Def[prm_id]));

  if (PRM_IS_ALLOCATED (*prm_Def[prm_id].dynamic_flag))
    {
      free_and_init (PRM_GET_INTEGER_LIST (prm_Def[prm_id].value));
      PRM_CLEAR_BIT (PRM_ALLOCATED, *prm_Def[prm_id].dynamic_flag);
    }
  PRM_GET_INTEGER_LIST (prm_Def[prm_id].value) = value;
  if (PRM_GET_INTEGER_LIST (prm_Def[prm_id].value) != NULL)
    {
      PRM_SET_BIT (PRM_ALLOCATED, *prm_Def[prm_id].dynamic_flag);
    }

  sysprm_update_flag_different (&prm_Def[prm_id]);
}

/*
 * prm_set_bigint_value () - set a new value to a parameter of type size
 *
 * return      : void
 * prm_id (in) : parameter id
 * value (in)  : new value
 */
void
prm_set_bigint_value (PARAM_ID prm_id, UINT64 value)
{
  assert (prm_id <= PRM_LAST_ID);
  assert (PRM_IS_BIGINT (&prm_Def[prm_id]));

  PRM_GET_BIGINT (prm_Def[prm_id].value) = value;

  sysprm_update_flag_different (&prm_Def[prm_id]);
}

/*
 * sysprm_find_err_in_integer_list () - function that searches a error_code in an
 *				     integer list
 *
 * return      : true if error_code is found, false otherwise
 * prm_id (in) : id of the system parameter that contains an integer list
 * error_code (in)  : error_code to look for
 */
bool
sysprm_find_err_in_integer_list (PARAM_ID prm_id, int error_code)
{
  int i;
  int *integer_list = prm_get_integer_list_value (prm_id);

  if (integer_list == NULL)
    {
      return false;
    }

  for (i = 1; i <= integer_list[0]; i++)
    {
      if (integer_list[i] == error_code || integer_list[i] == -error_code)
	{
	  return true;
	}
    }
  return false;
}

/*
 * sysprm_find_fi_code_in_integer_list () - function that searches a FI_TEST_CODE in an
 *                                   integer list
 *
 * return      : true if FI_TEST_CODE is found, false otherwise
 * prm_id (in) : id of the system parameter that contains an integer list
 * fi_code (in)  : FI_TEST_CODE to look for
 */
bool
sysprm_find_fi_code_in_integer_list (PARAM_ID prm_id, int fi_code)
{
  int i;
  int *integer_list = prm_get_integer_list_value (prm_id);

  if (integer_list == NULL)
    {
      return false;
    }

  for (i = 1; i <= integer_list[0]; i++)
    {
      if (integer_list[i] == fi_code)
	{
	  return true;
	}
    }
  return false;
}

/*
 * sysprm_update_flag_different () - updates the PRM_DIFFERENT bit in flag.
 *
 * return   : void
 * prm (in) : system parameter to update
 *
 * NOTE: Should be called whenever a system parameter changes value.
 *	 This only affects parameters on client (there is no use for this flag
 *	 on server side) that are also flagged with PRM_FOR_QRY_STRING.
 */
static void
sysprm_update_flag_different (SYSPRM_PARAM * prm)
{
#if defined (CS_MODE)
  if (!PRM_IS_FOR_QRY_STRING (prm->static_flag) && !PRM_IS_FOR_HA_CONTEXT (prm->static_flag))
    {
      /* nothing to do */
      return;
    }

  /* compare current value with default value and update PRM_DIFFERENT bit */
  if (sysprm_compare_values (prm->value, prm->default_value, prm->datatype) != 0)
    {
      PRM_SET_BIT (PRM_DIFFERENT, *prm->dynamic_flag);
    }
  else
    {
      PRM_CLEAR_BIT (PRM_DIFFERENT, *prm->dynamic_flag);
    }
#endif /* CS_MODE */
}

/*
 * sysprm_update_flag_allocated () - update PRM_ALLOCATED flag. If value is
 *				     NULL, the bit is cleared, if not, the bit
 *				     is set.
 *
 * return   : void.
 * prm (in) : system parameter.
 */
static void
sysprm_update_flag_allocated (SYSPRM_PARAM * prm)
{
  bool allocated;
  switch (prm->datatype)
    {
    case PRM_STRING:
      allocated = PRM_GET_STRING (prm->value) != NULL;
      break;

    case PRM_INTEGER_LIST:
      allocated = PRM_GET_INTEGER_LIST (prm->value) != NULL;
      break;

    default:
      allocated = false;
      break;
    }

  if (allocated)
    {
      PRM_SET_BIT (PRM_ALLOCATED, *prm->dynamic_flag);
    }
  else
    {
      PRM_CLEAR_BIT (PRM_ALLOCATED, *prm->dynamic_flag);
    }
}

/*
 * sysprm_update_session_prm_flag_allocated () - update PRM_ALLOCATED flag for
 *						 session parameters. If the
 *						 value is null, the bit is
 *						 cleared, if not, the bit is
 *						 set.
 *
 * return   : void
 * prm (in) : session parameter
 */
static void
sysprm_update_session_prm_flag_allocated (SESSION_PARAM * prm)
{
  bool allocated;
  switch (prm->datatype)
    {
    case PRM_STRING:
      allocated = prm->value.str != NULL;
      break;

    case PRM_INTEGER_LIST:
      allocated = prm->value.integer_list != NULL;
      break;

    default:
      allocated = false;
      break;
    }

  if (allocated)
    {
      PRM_SET_BIT (PRM_ALLOCATED, prm->flag);
    }
  else
    {
      PRM_CLEAR_BIT (PRM_ALLOCATED, prm->flag);
    }
}

/*
 * sysprm_clear_sysprm_value () - Clears a SYSPRM_VALUE.
 *
 * return	 : void.
 * value (in)	 : value that needs cleared.
 * datatype (in) : data type for value.
 */
static void
sysprm_clear_sysprm_value (SYSPRM_VALUE * value, SYSPRM_DATATYPE datatype)
{
  switch (datatype)
    {
    case PRM_STRING:
      free_and_init (value->str);
      break;

    case PRM_INTEGER_LIST:
      free_and_init (value->integer_list);
      break;

    default:
      /* do nothing */
      break;
    }
}

/*
 * sysprm_alloc_session_parameters () - allocates memory for session
 *					parameters array
 *
 * return : NULL or pointer to array of session parameters
 */
static SESSION_PARAM *
sysprm_alloc_session_parameters (void)
{
  SESSION_PARAM *result = NULL;
  size_t size;

  if (NUM_SESSION_PRM == 0)
    {
      return NULL;
    }
  size = NUM_SESSION_PRM * sizeof (SESSION_PARAM);
  result = (SESSION_PARAM *) malloc (size);
  if (result == NULL)
    {
      er_set (ER_ERROR_SEVERITY, ARG_FILE_LINE, ER_OUT_OF_VIRTUAL_MEMORY, 1, size);
      return NULL;
    }
  memset (result, 0, size);
  return result;
}

/*
 * sysprm_free_session_parameters () - free session parameter array
 *
 * return		       : void
 * session_parameters_ptr (in) : pointer to session parameter array
 */
void
sysprm_free_session_parameters (SESSION_PARAM ** session_parameters_ptr)
{
  int i = 0;
  SESSION_PARAM *sprm = NULL;

  assert (session_parameters_ptr != NULL);

  if (*session_parameters_ptr == NULL)
    {
      return;
    }

  for (i = 0; i < NUM_SESSION_PRM; i++)
    {
      sprm = &((*session_parameters_ptr)[i]);
      sysprm_clear_sysprm_value (&sprm->value, (SYSPRM_DATATYPE) sprm->datatype);
    }

  free_and_init (*session_parameters_ptr);
}

/*
 * sysprm_pack_sysprm_value () - Packs a sysprm_value.
 *
 * return	 : pointer after the packed value.
 * ptr (in)	 : pointer to position where the value should be packed.
 * value (in)	 : sysprm_value to be packed.
 * datatype (in) : value data type.
 */
static char *
sysprm_pack_sysprm_value (char *ptr, SYSPRM_VALUE value, SYSPRM_DATATYPE datatype)
{
  if (ptr == NULL)
    {
      return NULL;
    }

  ASSERT_ALIGN (ptr, INT_ALIGNMENT);

  switch (datatype)
    {
    case PRM_INTEGER:
    case PRM_KEYWORD:
      ptr = or_pack_int (ptr, value.i);
      break;

    case PRM_BOOLEAN:
      ptr = or_pack_int (ptr, value.b);
      break;

    case PRM_FLOAT:
      ptr = or_pack_float (ptr, value.f);
      break;

    case PRM_STRING:
      ptr = or_pack_string (ptr, value.str);
      break;

    case PRM_INTEGER_LIST:
      if (value.integer_list != NULL)
	{
	  int i;
	  ptr = or_pack_int (ptr, value.integer_list[0]);
	  for (i = 1; i <= value.integer_list[0]; i++)
	    {
	      ptr = or_pack_int (ptr, value.integer_list[i]);
	    }
	}
      else
	{
	  ptr = or_pack_int (ptr, -1);
	}
      break;

    case PRM_BIGINT:
      ptr = or_pack_int64 (ptr, value.bi);
      break;
    default:
      assert_release (0);
      break;
    }

  return ptr;
}

/*
 * sysprm_packed_sysprm_value_length () - size of packed sysprm_value.
 *
 * return	 : size of packed sysprm_value.
 * value (in)	 : sysprm_value.
 * datatype (in) : value data type.
 * offset (in)	 : offset to pointer where sysprm_value will be packed
 *		   (required for PRM_BIGINT data type)
 */
static int
sysprm_packed_sysprm_value_length (SYSPRM_VALUE value, SYSPRM_DATATYPE datatype, int offset)
{
  switch (datatype)
    {
    case PRM_INTEGER:
    case PRM_KEYWORD:
    case PRM_BOOLEAN:
      return OR_INT_SIZE;

    case PRM_FLOAT:
      return OR_FLOAT_SIZE;

    case PRM_STRING:
      return or_packed_string_length (value.str, NULL);

    case PRM_INTEGER_LIST:
      if (value.integer_list != NULL)
	{
	  return OR_INT_SIZE * (value.integer_list[0] + 1);
	}
      else
	{
	  return OR_INT_SIZE;
	}

    case PRM_BIGINT:
      /* pointer will be aligned to MAX_ALIGNMENT */
      return DB_ALIGN (offset, MAX_ALIGNMENT) - offset + OR_INT64_SIZE;

    default:
      return 0;
    }
}

/*
 * sysprm_unpack_sysprm_value () - unpacks a sysprm_value.
 *
 * return        : pointer after the unpacked sysprm_value.
 * ptr (in)      : pointer to the position where sysprm_value is packed.
 * value (out)   : pointer to unpacked sysprm_value.
 * datatype (in) : value data type.
 */
static char *
sysprm_unpack_sysprm_value (char *ptr, SYSPRM_VALUE * value, SYSPRM_DATATYPE datatype)
{
  assert (value != NULL);

  if (ptr == NULL)
    {
      return NULL;
    }

  ASSERT_ALIGN (ptr, INT_ALIGNMENT);

  switch (datatype)
    {
    case PRM_INTEGER:
    case PRM_KEYWORD:
      ptr = or_unpack_int (ptr, &value->i);
      break;

    case PRM_BOOLEAN:
      {
	int temp;
	ptr = or_unpack_int (ptr, &temp);
	value->b = temp;
      }
      break;

    case PRM_FLOAT:
      ptr = or_unpack_float (ptr, &value->f);
      break;

    case PRM_STRING:
      {
	char *str = NULL;
	ptr = or_unpack_string_nocopy (ptr, &str);
	if (str != NULL)
	  {
	    value->str = strdup (str);
	    if (value->str == NULL)
	      {
		er_set (ER_ERROR_SEVERITY, ARG_FILE_LINE, ER_OUT_OF_VIRTUAL_MEMORY, 1, (size_t) (strlen (str) + 1));
		return NULL;
	      }
	  }
	else
	  {
	    value->str = NULL;
	  }
      }
      break;

    case PRM_INTEGER_LIST:
      {
	int temp, i;
	ptr = or_unpack_int (ptr, &temp);
	if (temp == -1)
	  {
	    value->integer_list = NULL;
	  }
	else
	  {
	    value->integer_list = (int *) malloc ((temp + 1) * OR_INT_SIZE);
	    if (value->integer_list == NULL)
	      {
		er_set (ER_ERROR_SEVERITY, ARG_FILE_LINE, ER_OUT_OF_VIRTUAL_MEMORY, 1,
			(size_t) ((temp + 1) * OR_INT_SIZE));
		return NULL;
	      }
	    else
	      {
		value->integer_list[0] = temp;
		for (i = 1; i <= temp; i++)
		  {
		    ptr = or_unpack_int (ptr, &value->integer_list[i]);
		  }
	      }
	  }
      }
      break;

    case PRM_BIGINT:
      {
	INT64 size;
	ptr = or_unpack_int64 (ptr, &size);
	value->bi = (UINT64) size;
      }
      break;

    default:
      break;
    }

  return ptr;
}

/*
 * sysprm_pack_session_parameters () - packs the array of session parameters
 *
 * return		   : new position pointer after packing
 * ptr (in)		   : pointer to the position where the packing starts
 * session_parameters (in) : array of session parameters
 */
char *
sysprm_pack_session_parameters (char *ptr, SESSION_PARAM * session_parameters)
{
  SESSION_PARAM *prm = NULL;
  int i = 0;

  if (ptr == NULL)
    {
      return NULL;
    }

  ASSERT_ALIGN (ptr, INT_ALIGNMENT);

  for (i = 0; i < NUM_SESSION_PRM; i++)
    {
      prm = &session_parameters[i];

      ptr = or_pack_int (ptr, prm->prm_id);
      ptr = or_pack_int (ptr, prm->flag);
      ptr = or_pack_int (ptr, prm->datatype);
      ptr = sysprm_pack_sysprm_value (ptr, prm->value, (SYSPRM_DATATYPE) prm->datatype);
    }

  return ptr;
}

/*
 * sysprm_packed_session_parameters_length () - returns the length needed to
 *						pack an array of session
 *						parameters
 *
 * return		   : size of packed data
 * session_parameters (in) : array of session parameters
 * offset (in)		   : the offset to packed session parameters
 */
int
sysprm_packed_session_parameters_length (SESSION_PARAM * session_parameters, int offset)
{
  SESSION_PARAM *prm = NULL;
  int size = 0, i = 0;

  for (i = 0; i < NUM_SESSION_PRM; i++)
    {
      prm = &session_parameters[i];
      size += OR_INT_SIZE;	/* prm_id */
      size += OR_INT_SIZE;	/* flag */
      size += OR_INT_SIZE;	/* datatype */
      size +=			/* value */
	sysprm_packed_sysprm_value_length (session_parameters[i].value, (SYSPRM_DATATYPE) prm->datatype, size + offset);
    }

  return size;
}

/*
 * sysprm_unpack_session_parameters () - unpacks an array of session parameters
 *					 from buffer
 *
 * return			: new pointer position after unpacking
 * ptr (in)			: pointer to position where unpacking starts
 * session_parameters_ptr (out) : pointer to the unpacked list of session
 *				  parameters
 */
char *
sysprm_unpack_session_parameters (char *ptr, SESSION_PARAM ** session_parameters_ptr)
{
  SESSION_PARAM *prm, *session_params = NULL;
  int prm_index, tmp;

  assert (session_parameters_ptr != NULL);
  *session_parameters_ptr = NULL;

  if (ptr == NULL)
    {
      return NULL;
    }

  ASSERT_ALIGN (ptr, INT_ALIGNMENT);

  session_params = sysprm_alloc_session_parameters ();
  if (session_params == NULL)
    {
      er_set (ER_ERROR_SEVERITY, ARG_FILE_LINE, ER_OUT_OF_VIRTUAL_MEMORY, 1, sizeof (SESSION_PARAM));
      goto error;
    }

  for (prm_index = 0; prm_index < NUM_SESSION_PRM; prm_index++)
    {
      int flag;

      prm = &session_params[prm_index];

      ptr = or_unpack_int (ptr, &tmp);
      prm->prm_id = (PARAM_ID) tmp;

      ptr = or_unpack_int (ptr, &flag);
      prm->flag = (unsigned int) flag;

      ptr = or_unpack_int (ptr, &prm->datatype);

      ptr = sysprm_unpack_sysprm_value (ptr, &prm->value, (SYSPRM_DATATYPE) prm->datatype);
      if (ptr == NULL)
	{
	  /* error unpacking value */
	  goto error;
	}
      sysprm_update_session_prm_flag_allocated (prm);
    }

  *session_parameters_ptr = session_params;
  return ptr;

error:
  /* clean up */
  sysprm_free_session_parameters (&session_params);
  return NULL;
}

/*
 * sysprm_pack_assign_values () - packs a list of SYSPRM_ASSIGN_VALUEs.
 *
 * return	      : pointer after the packed list.
 * ptr (in)	      : pointer to position where the list should be packed.
 * assign_values (in) : list of sysprm_assign_values.
 */
char *
sysprm_pack_assign_values (char *ptr, const SYSPRM_ASSIGN_VALUE * assign_values)
{
  char *old_ptr = ptr;
  int count;

  ASSERT_ALIGN (ptr, INT_ALIGNMENT);

  /* skip one int -> size of assign_values */
  ptr += OR_INT_SIZE;

  for (count = 0; assign_values != NULL; assign_values = assign_values->next, count++)
    {
      ptr = or_pack_int (ptr, assign_values->prm_id);
      ptr = sysprm_pack_sysprm_value (ptr, assign_values->value, GET_PRM_DATATYPE (assign_values->prm_id));
    }

  OR_PUT_INT (old_ptr, count);
  return ptr;
}

/*
 * sysprm_packed_assign_values_length () - size of packed list of
 *					   sysprm_assing_values.
 *
 * return	      : size of packed list of sysprm_assing_values.
 * assign_values (in) : list of sysprm_assing_values.
 * offset (in)	      : offset to pointer where assign values will be packed.
 */
int
sysprm_packed_assign_values_length (const SYSPRM_ASSIGN_VALUE * assign_values, int offset)
{
  int size = 0;

  size += OR_INT_SIZE;		/* size of assign_values list */

  for (; assign_values != NULL; assign_values = assign_values->next)
    {
      size += OR_INT_SIZE;	/* prm_id */
      size +=
	sysprm_packed_sysprm_value_length (assign_values->value, GET_PRM_DATATYPE (assign_values->prm_id),
					   size + offset);
    }

  return size;
}

/*
 * sysprm_unpack_assign_values () - Unpacks a list of sysprm_assign_values.
 *
 * return		   : pointer after unpacking sysprm_assing_values.
 * ptr (in)		   : pointer to the position where
 *			     sysprm_assing_values are packed.
 * assign_values_ptr (out) : pointer to the unpacked list of
 *			     sysprm_assing_values.
 */
char *
sysprm_unpack_assign_values (char *ptr, SYSPRM_ASSIGN_VALUE ** assign_values_ptr)
{
  SYSPRM_ASSIGN_VALUE *assign_values = NULL, *last_assign_val = NULL;
  SYSPRM_ASSIGN_VALUE *assign_val = NULL;
  int i = 0, count = 0, tmp;

  assert (assign_values_ptr != NULL);
  *assign_values_ptr = NULL;

  if (ptr == NULL)
    {
      return NULL;
    }

  ASSERT_ALIGN (ptr, INT_ALIGNMENT);

  ptr = or_unpack_int (ptr, &count);
  if (count <= 0)
    {
      return ptr;
    }

  for (i = 0; i < count; i++)
    {
      assign_val = (SYSPRM_ASSIGN_VALUE *) malloc (sizeof (SYSPRM_ASSIGN_VALUE));
      if (assign_val == NULL)
	{
	  er_set (ER_ERROR_SEVERITY, ARG_FILE_LINE, ER_OUT_OF_VIRTUAL_MEMORY, 1, sizeof (SYSPRM_ASSIGN_VALUE));
	  goto error;
	}

      ptr = or_unpack_int (ptr, &tmp);
      assign_val->prm_id = (PARAM_ID) tmp;

      ptr = sysprm_unpack_sysprm_value (ptr, &assign_val->value, GET_PRM_DATATYPE (assign_val->prm_id));
      if (ptr == NULL)
	{
	  free_and_init (assign_val);
	  goto error;
	}
      assign_val->next = NULL;
      if (assign_values != NULL)
	{
	  last_assign_val->next = assign_val;
	  last_assign_val = assign_val;
	}
      else
	{
	  assign_values = last_assign_val = assign_val;
	}
    }

  *assign_values_ptr = assign_values;
  return ptr;

error:
  sysprm_free_assign_values (&assign_values);
  return NULL;
}

/*
 * sysprm_free_assign_values () - free a list of sysprm_assign_values.
 *
 * return		      : void
 * assign_values_ptr (in/out) : pointer to list to free.
 */
void
sysprm_free_assign_values (SYSPRM_ASSIGN_VALUE ** assign_values_ptr)
{
  SYSPRM_ASSIGN_VALUE *assignment = NULL, *save_next = NULL;

  if (assign_values_ptr == NULL || *assign_values_ptr == NULL)
    {
      return;
    }
  assignment = *assign_values_ptr;

  while (assignment != NULL)
    {
      save_next = assignment->next;
      sysprm_clear_sysprm_value (&assignment->value, GET_PRM_DATATYPE (assignment->prm_id));
      free_and_init (assignment);
      assignment = save_next;
    }

  *assign_values_ptr = NULL;
}

/*
 * sysprm_get_id () - returns the id for a system parameter
 *
 * return  : id
 * prm(in) : address for system parameter
 */
static PARAM_ID
sysprm_get_id (const SYSPRM_PARAM * prm)
{
  int id = (int) (prm - prm_Def);

  assert (id >= PRM_FIRST_ID && id <= PRM_LAST_ID);

  return (PARAM_ID) id;
}

#if defined (SERVER_MODE)
/*
 * update_session_state_from_sys_params () - Updates the session state members
 *                                           from session system parameters
 *
 * return		   : void
 * thread_p (in)	   : thread entry
 * session_params (in)     : pointer to session parameters vector
 *
 */
static void
update_session_state_from_sys_params (THREAD_ENTRY * thread_p, SESSION_PARAM * session_params)
{
  TZ_REGION *session_tz_region;
  int i;

  session_tz_region = session_get_session_tz_region (thread_p);
  if (session_tz_region != NULL)
    {
      for (i = 0; i < NUM_SESSION_PRM; i++)
	{
	  if (session_params[i].prm_id == PRM_ID_TIMEZONE)
	    {
	      tz_str_to_region (session_params[i].value.str, strlen (session_params[i].value.str), session_tz_region);
	      break;
	    }
	}
    }
}

/*
 * sysprm_session_init_session_parameters () - adds array of session
 *					       parameters to session state and
 *					       connection entry.
 *
 * return                          : NO_ERROR or error_code
 * session_parameters_ptr (in/out) : array of session parameters sent by
 *				     client while registering to server
 * found_session_parameters (out)  : true if session parameters were found in
 *				     session state, false otherwise
 *
 * NOTE: If the session state already has session parameters, the client must
 *	 have reconnected. The values stored in session state will be used
 *	 instead of the values sent by client (this way the client recovers
 *	 the session parameters changed before disconnecting).
 */
int
sysprm_session_init_session_parameters (SESSION_PARAM ** session_parameters_ptr, int *found_session_parameters)
{
  THREAD_ENTRY *thread_p = thread_get_thread_entry_info ();
  int error_code = NO_ERROR;
  SESSION_PARAM *session_params = NULL;

  assert (found_session_parameters != NULL);
  *found_session_parameters = 0;

  /* first check if there is a list in session state */
  error_code = session_get_session_parameters (thread_p, &session_params);
  if (error_code != NO_ERROR)
    {
      return error_code;
    }

  if (session_params == NULL)
    {
      /* set the parameter values sent by client to session state */
      session_params = *session_parameters_ptr;
      error_code = session_set_session_parameters (thread_p, session_params);
      if (error_code != NO_ERROR)
	{
	  return error_code;
	}
      update_session_state_from_sys_params (thread_p, session_params);
    }
  else
    {
      /* use the values stored in session state and free the session parameters received from client */
      sysprm_free_session_parameters (session_parameters_ptr);
      *session_parameters_ptr = session_params;
      *found_session_parameters = 1;
    }

  return NO_ERROR;
}

/*
 * sysprm_set_session_parameter_value - set a new value for the session
 *					parameter identified by id.
 * return : PRM_ERR_NO_ERROR or error_code
 * session_parameter (in)  : session parameter to set the value of
 * id (in)		   : id for the session parameter that needs changed
 * value (in)		   : new value
 */
static SYSPRM_ERR
sysprm_set_session_parameter_value (SESSION_PARAM * session_parameter, int id, SYSPRM_VALUE value)
{
  switch (session_parameter->datatype)
    {
    case PRM_INTEGER:
    case PRM_KEYWORD:
      session_parameter->value.i = value.i;
      break;

    case PRM_FLOAT:
      session_parameter->value.f = value.f;
      break;

    case PRM_BOOLEAN:
      session_parameter->value.b = value.b;
      break;

    case PRM_STRING:
      if (PRM_IS_ALLOCATED (session_parameter->flag))
	{
	  free_and_init (session_parameter->value.str);
	  PRM_CLEAR_BIT (PRM_ALLOCATED, session_parameter->flag);
	}
      session_parameter->value.str = value.str;
      if (session_parameter->value.str != NULL)
	{
	  PRM_SET_BIT (PRM_ALLOCATED, session_parameter->flag);
	}
      break;

    case PRM_INTEGER_LIST:
      if (PRM_IS_ALLOCATED (session_parameter->flag))
	{
	  free_and_init (session_parameter->value.integer_list);
	  PRM_CLEAR_BIT (PRM_ALLOCATED, session_parameter->flag);
	}
      session_parameter->value.integer_list = value.integer_list;
      if (session_parameter->value.integer_list != NULL)
	{
	  PRM_SET_BIT (PRM_ALLOCATED, session_parameter->flag);
	}
      break;

    case PRM_BIGINT:
      session_parameter->value.bi = value.bi;
      break;
    }

  return PRM_ERR_NO_ERROR;
}

/*
 * sysprm_set_session_parameter_default - set session parameter value to default
 *
 * return		  : PRM_ERR_NO_ERROR or SYSPRM_ERR error code
 * session_parameter(in)  : session parameter
 * prm_id(in)		  : parameter id
 */
static SYSPRM_ERR
sysprm_set_session_parameter_default (SESSION_PARAM * session_parameter, PARAM_ID prm_id)
{
  SYSPRM_PARAM *prm = &prm_Def[prm_id];

  switch (session_parameter->datatype)
    {
    case PRM_INTEGER:
    case PRM_KEYWORD:
      session_parameter->value.i = PRM_GET_INT (prm->default_value);
      break;
    case PRM_FLOAT:
      session_parameter->value.f = PRM_GET_FLOAT (prm->default_value);
      break;
    case PRM_BOOLEAN:
      session_parameter->value.b = PRM_GET_BOOL (prm->default_value);
      break;
    case PRM_BIGINT:
      session_parameter->value.bi = PRM_GET_BIGINT (prm->default_value);
      break;
    case PRM_STRING:
      {
	if (PRM_IS_ALLOCATED (session_parameter->flag))
	  {
	    free_and_init (session_parameter->value.str);
	    PRM_CLEAR_BIT (PRM_ALLOCATED, session_parameter->flag);
	  }
	session_parameter->value.str = PRM_GET_STRING (prm->default_value);
	break;
      }
    case PRM_INTEGER_LIST:
      {
	if (PRM_IS_ALLOCATED (session_parameter->flag))
	  {
	    free_and_init (session_parameter->value.integer_list);
	    PRM_CLEAR_BIT (PRM_ALLOCATED, session_parameter->flag);
	  }
	session_parameter->value.integer_list = PRM_GET_INTEGER_LIST (prm->default_value);
	break;
      }
    }

  return PRM_ERR_NO_ERROR;
}
#endif /* SERVER_MODE */

/*
 * sysprm_compare_values () - compare two system parameter values
 *
 * return	     : comparison result (0 - equal, otherwise - different).
 * first_value (in)  : pointer to first value
 * second_value (in) : pointer to second value
 * val_type (in)     : datatype for values (make sure the values that are
 *		       compared have the same datatype)
 */
static int
sysprm_compare_values (void *first_value, void *second_value, unsigned int val_type)
{
  switch (val_type)
    {
    case PRM_INTEGER:
    case PRM_KEYWORD:
      return (PRM_GET_INT (first_value) != PRM_GET_INT (second_value));

    case PRM_BOOLEAN:
      return (PRM_GET_BOOL (first_value) != PRM_GET_BOOL (second_value));

    case PRM_FLOAT:
      return (PRM_GET_FLOAT (first_value) != PRM_GET_FLOAT (second_value));

    case PRM_STRING:
      {
	char *first_str = PRM_GET_STRING (first_value);
	char *second_str = PRM_GET_STRING (second_value);

	if (first_str == NULL && second_str == NULL)
	  {
	    /* both values are null, return equal */
	    return 0;
	  }

	if (first_str == NULL || second_str == NULL)
	  {
	    /* only one is null, return different */
	    return 1;
	  }

	return intl_mbs_casecmp (first_str, second_str);
      }

    case PRM_BIGINT:
      return (PRM_GET_BIGINT (first_value) != PRM_GET_BIGINT (second_value));

    case PRM_INTEGER_LIST:
      {
	int i;
	int *first_int_list = PRM_GET_INTEGER_LIST (first_value);
	int *second_int_list = PRM_GET_INTEGER_LIST (second_value);

	if (first_int_list == NULL && second_int_list == NULL)
	  {
	    /* both values are null, return equal */
	    return 0;
	  }

	if (second_int_list == NULL || second_int_list == NULL)
	  {
	    /* only one value is null, return different */
	    return 1;
	  }

	if (first_int_list[0] != second_int_list[0])
	  {
	    /* different size for integer lists, return different */
	    return 1;
	  }

	for (i = 1; i <= second_int_list[0]; i++)
	  {
	    if (first_int_list[i] != second_int_list[i])
	      {
		/* found a different integer, return different */
		return 0;
	      }
	  }

	/* all integers are equal, return equal */
	return 1;
      }

    default:
      assert (0);
      break;
    }

  return 0;
}

/*
 * sysprm_set_sysprm_value_from_parameter () - set the value of sysprm_value
 *					       from a system parameter.
 *
 * return	  : void.
 * prm_value (in) : sysprm_value.
 * prm (in)	  : system parameter.
 */
static void
sysprm_set_sysprm_value_from_parameter (SYSPRM_VALUE * prm_value, SYSPRM_PARAM * prm)
{
  size_t size;

  switch (prm->datatype)
    {
    case PRM_INTEGER:
    case PRM_KEYWORD:
      prm_value->i = PRM_GET_INT (prm->value);
      break;
    case PRM_FLOAT:
      prm_value->f = PRM_GET_FLOAT (prm->value);
      break;
    case PRM_BOOLEAN:
      prm_value->b = PRM_GET_BOOL (prm->value);
      break;
    case PRM_BIGINT:
      prm_value->bi = PRM_GET_BIGINT (prm->value);
      break;
    case PRM_STRING:
      if (PRM_GET_STRING (prm->value) != NULL)
	{
	  prm_value->str = strdup (PRM_GET_STRING (prm->value));
	  if (prm_value->str == NULL)
	    {
	      er_set (ER_ERROR_SEVERITY, ARG_FILE_LINE, ER_OUT_OF_VIRTUAL_MEMORY, 1,
		      (size_t) (strlen (PRM_GET_STRING (prm->value)) + 1));
	    }
	}
      else
	{
	  prm_value->str = NULL;
	}
      break;
    case PRM_INTEGER_LIST:
      {
	int *integer_list = PRM_GET_INTEGER_LIST (prm->value);
	if (integer_list != NULL)
	  {
	    size = (integer_list[0] + 1) * sizeof (int);
	    prm_value->integer_list = (int *) malloc (size);
	    if (prm_value->integer_list == NULL)
	      {
		er_set (ER_ERROR_SEVERITY, ARG_FILE_LINE, ER_OUT_OF_VIRTUAL_MEMORY, 1, size);
	      }
	    else
	      {
		memcpy (prm_value->integer_list, integer_list, size);
	      }
	  }
	else
	  {
	    prm_value->integer_list = NULL;
	  }
	break;
      }
    case PRM_NO_TYPE:
      break;
    default:
      assert_release (0);
      break;
    }
}

#if defined (CS_MODE)
/*
 * sysprm_update_client_session_parameters () - update the session parameters
 *						stored on client from array of
 *						session parameters
 *
 * return		   : void
 * session_parameters (in) : array of session parameters
 */
void
sysprm_update_client_session_parameters (SESSION_PARAM * session_parameters)
{
  int i;

  if (session_parameters == NULL)
    {
      /* nothing to do */
      return;
    }

  for (i = 0; i < NUM_SESSION_PRM; i++)
    {
      /* update value */
      sysprm_set_value (GET_PRM (session_parameters[i].prm_id), session_parameters[i].value, true, true);
    }
}
#endif /* CS_MODE */

/*
 * sysprm_print_assign_values () - print list of sysprm_assign_values.
 *
 * return	   : size of printed string.
 * prm_values (in) : list of values that need printing.
 * buffer (in)	   : print destination.
 * length (in)	   : maximum allowed size for printed string.
 */
int
sysprm_print_assign_values (SYSPRM_ASSIGN_VALUE * prm_values, char *buffer, int length)
{
  int n = 0;

  if (length == 0)
    {
      /* don't print anything */
      return 0;
    }

  for (; prm_values != NULL; prm_values = prm_values->next)
    {
      n += sysprm_print_sysprm_value (prm_values->prm_id, prm_values->value, buffer + n, length - n, PRM_PRINT_NAME);
      if (prm_values->next)
	{
	  n += snprintf (buffer + n, length - n, "; ");
	}
    }
  return n;
}

#if !defined (SERVER_MODE)
/*
 * sysprm_print_parameters_for_qry_string () - print parameters for query
 *					       string
 *
 * return : Printed string of system parameters. Only parameters marked with
 *	    both PRM_FOR_QRY_STRING and PRM_DIFFERENT flags are printed.
 */
char *
sysprm_print_parameters_for_qry_string (void)
{
  int i, n, len = LINE_MAX;
  char buf[LINE_MAX];
  char *ptr = NULL, *q = NULL;
  int size;

  memset (buf, 0, LINE_MAX);
  ptr = buf;

  for (i = 0; i < NUM_PRM; i++)
    {
      if (PRM_PRINT_QRY_STRING (i))
	{
	  n = prm_print (GET_PRM (i), ptr, len, PRM_PRINT_ID, PRM_PRINT_CURR_VAL);
	  ptr += n;
	  len -= n;

	  n = snprintf (ptr, len, ";");
	  ptr += n;
	  len -= n;
	}
    }

  /* verify the length of the printed parameters does not exceed LINE_MAX */
  assert (len > 0);

  size = (LINE_MAX - len) * sizeof (char);
  if (size == 0)
    {
      return NULL;
    }

  q = (char *) malloc (size + 1);
  if (q == NULL)
    {
      er_set (ER_ERROR_SEVERITY, ARG_FILE_LINE, ER_OUT_OF_VIRTUAL_MEMORY, 1, size + 1);
      return NULL;
    }

  memcpy (q, buf, size + 1);

  return q;
}

/*
 * sysprm_print_parameters_for_ha_repl () - print parameters for HA
 *					    replication
 *
 * return : Printed string of system parameters which should be reproduced
 *	    in HA log applier context before HA replication
 */
char *
sysprm_print_parameters_for_ha_repl (void)
{
  int i, n, len = LINE_MAX;
  char buf[LINE_MAX];
  char *ptr = NULL, *q = NULL;
  size_t size;

  memset (buf, 0, LINE_MAX);
  ptr = buf;

  for (i = 0; i < NUM_PRM; i++)
    {
      unsigned int flag = GET_PRM_STATIC_FLAG (i);

      if (!PRM_IS_FOR_HA_CONTEXT (flag))
	{
	  continue;
	}

      if (i == PRM_ID_INTL_COLLATION || i == PRM_ID_INTL_DATE_LANG || i == PRM_ID_INTL_NUMBER_LANG)
	{
	  char *val = prm_get_string_value ((PARAM_ID) i);

	  if (val == NULL)
	    {
	      continue;
	    }

	  if (i == PRM_ID_INTL_COLLATION
	      && strcasecmp (val, lang_get_collation_name (LANG_GET_BINARY_COLLATION (LANG_SYS_CODESET))) == 0)
	    {
	      continue;
	    }

	  if ((i == PRM_ID_INTL_DATE_LANG || i == PRM_ID_INTL_NUMBER_LANG)
	      && strcasecmp (val, lang_get_Lang_name ()) == 0)
	    {
	      continue;
	    }
	}
      else if (!PRM_IS_DIFFERENT (*(GET_PRM_DYNAMIC_FLAG (i))))
	{
	  continue;
	}

      n = prm_print (GET_PRM (i), ptr, len, PRM_PRINT_NAME, PRM_PRINT_CURR_VAL);
      ptr += n;
      len -= n;

      n = snprintf (ptr, len, ";");
      ptr += n;
      len -= n;
    }

  /* verify the length of the printed parameters does not exceed LINE_MAX */
  assert (len > 0);

  size = (LINE_MAX - len) * sizeof (char);
  if (size == 0)
    {
      return NULL;
    }

  q = (char *) malloc (size + 1);
  if (q == NULL)
    {
      er_set (ER_ERROR_SEVERITY, ARG_FILE_LINE, ER_OUT_OF_VIRTUAL_MEMORY, 1, size + 1);
      return NULL;
    }

  memcpy (q, buf, size + 1);

  return q;
}

/*
 * sysprm_init_intl_param () -
 *
 * return:
 */
int
sysprm_init_intl_param (void)
{
  SYSPRM_PARAM *prm_date_lang;
  SYSPRM_PARAM *prm_number_lang;
  SYSPRM_PARAM *prm_intl_collation;
  SYSPRM_PARAM *prm_timezone;
  int error = NO_ERROR;

  prm_date_lang = prm_find (PRM_NAME_INTL_DATE_LANG, NULL);
  prm_number_lang = prm_find (PRM_NAME_INTL_NUMBER_LANG, NULL);
  prm_intl_collation = prm_find (PRM_NAME_INTL_COLLATION, NULL);
  prm_timezone = prm_find (PRM_NAME_TIMEZONE, NULL);

  /* intl system parameters are session based and depend on system language; The language is read from DB (and client
   * from server), after the system parameters module was initialized and default values read from configuration file.
   * This function avoids to override any value already read from config. If no values are set from config, then this
   * function sets the values according to the default language. On client (CAS), we set the client copy of the value, 
   * and also the cached session parameter value (which is the default starting value, when the existing CAS serves
   * another session) is intialized. */

  if (prm_date_lang != NULL && !PRM_IS_SET (*prm_date_lang->dynamic_flag))
    {
      prm_set (prm_date_lang, lang_get_Lang_name (), true);
#if defined (CS_MODE)
      sysprm_update_cached_session_param_val (PRM_ID_INTL_DATE_LANG);
#endif
    }

  if (prm_number_lang != NULL && !PRM_IS_SET (*prm_number_lang->dynamic_flag))
    {
      prm_set (prm_number_lang, lang_get_Lang_name (), true);
#if defined (CS_MODE)
      sysprm_update_cached_session_param_val (PRM_ID_INTL_NUMBER_LANG);
#endif
    }

  if (prm_intl_collation != NULL && !PRM_IS_SET (*prm_intl_collation->dynamic_flag))
    {
      prm_set (prm_intl_collation, lang_get_collation_name (LANG_GET_BINARY_COLLATION (LANG_SYS_CODESET)), true);
#if defined (CS_MODE)
      sysprm_update_cached_session_param_val (PRM_ID_INTL_COLLATION);
#endif
    }

  if (prm_timezone != NULL && !PRM_IS_SET (*prm_timezone->dynamic_flag))
    {
      prm_set (prm_timezone, prm_get_string_value (PRM_ID_SERVER_TIMEZONE), true);
#if defined (CS_MODE)
      sysprm_update_cached_session_param_val (PRM_ID_TIMEZONE);
#endif
    }

  return error;
}
#endif /* !SERVER_MODE */

/*
 * sysprm_set_error () - sets an error for system parameter errors
 *
 * return    : error code
 * rc (in)   : SYSPRM_ERR error
 * data (in) : data to be printed with error
 */
int
sysprm_set_error (SYSPRM_ERR rc, const char *data)
{
  int error;

  /* first check if error was already set */
  error = er_errid ();
  if (error != NO_ERROR)
    {
      /* already set */
      return error;
    }

  if (rc != PRM_ERR_NO_ERROR)
    {
      switch (rc)
	{
	case PRM_ERR_UNKNOWN_PARAM:
	case PRM_ERR_BAD_VALUE:
	case PRM_ERR_BAD_STRING:
	case PRM_ERR_BAD_RANGE:
	  if (data)
	    {
	      error = ER_PRM_BAD_VALUE;
	      er_set (ER_ERROR_SEVERITY, ARG_FILE_LINE, error, 1, data);
	    }
	  else
	    {
	      error = ER_PRM_BAD_VALUE_NO_DATA;
	      er_set (ER_ERROR_SEVERITY, ARG_FILE_LINE, error, 0);
	    }
	  break;
	case PRM_ERR_CANNOT_CHANGE:
	case PRM_ERR_NOT_FOR_CLIENT:
	case PRM_ERR_NOT_FOR_SERVER:
	  if (data)
	    {
	      error = ER_PRM_CANNOT_CHANGE;
	      er_set (ER_ERROR_SEVERITY, ARG_FILE_LINE, error, 1, data);
	    }
	  else
	    {
	      error = ER_PRM_CANNOT_CHANGE_NO_DATA;
	      er_set (ER_ERROR_SEVERITY, ARG_FILE_LINE, error, 0);
	    }
	  break;
	case PRM_ERR_NOT_SOLE_TRAN:
	  error = ER_NOT_SOLE_TRAN;
	  er_set (ER_ERROR_SEVERITY, ARG_FILE_LINE, error, 0);
	  break;
	case PRM_ERR_COMM_ERR:
	  error = ER_NET_SERVER_COMM_ERROR;
	  er_set (ER_ERROR_SEVERITY, ARG_FILE_LINE, error, 1, "db_set_system_parameters");
	  break;
	case PRM_ERR_NO_MEM_FOR_PRM:
	default:
	  error = ER_GENERIC_ERROR;
	  er_set (ER_ERROR_SEVERITY, ARG_FILE_LINE, error, 0);
	  break;
	}
    }

  return error;
}

/*
 * sysprm_get_session_parameters_count () - get the count of session
 *					    parameters
 * return : count
 */
int
sysprm_get_session_parameters_count (void)
{
  return NUM_SESSION_PRM;
}

#if defined (CS_MODE)
/*
 * sysprm_update_cached_session_param_val () - updates value of a cached
 *		 session parameter
 * prm_id (in) : cached session system paramater id to update
 *
 *  Note : cached session parameters (global cached_session_parameters) are
 *	   default value copies of the system parameters which can be changed
 *	   in a session context; this should be used only during init process
 *	   to alter the default initial value of system parameter for session.
 */
static void
sysprm_update_cached_session_param_val (const PARAM_ID prm_id)
{
  SESSION_PARAM *cached_session_prm;
  SYSPRM_PARAM *sys_prm;
  int i;

  assert (NUM_SESSION_PRM > 0);

  sys_prm = GET_PRM (prm_id);

  for (i = 0; i < NUM_SESSION_PRM; i++)
    {
      cached_session_prm = &cached_session_parameters[i];
      if (cached_session_prm->prm_id != prm_id)
	{
	  continue;
	}

      cached_session_prm->flag = *sys_prm->dynamic_flag;
      sysprm_set_sysprm_value_from_parameter (&cached_session_prm->value, sys_prm);
      sysprm_update_session_prm_flag_allocated (cached_session_prm);
      break;
    }
}
#endif /* CS_MODE */<|MERGE_RESOLUTION|>--- conflicted
+++ resolved
@@ -91,7 +91,6 @@
 #define strlen(s1)  ((int) strlen(s1))
 #endif /* defined (SUPPRESS_STRLEN_WARNING) */
 
-
 #define ER_LOG_FILE_DIR	"server"
 #if !defined (CS_MODE)
 static const char sysprm_error_log_file[] = "cub_server.err";
@@ -2115,7 +2114,17 @@
 static int prm_cte_max_recursions_lower = 2;
 static unsigned int prm_cte_max_recursions_flag = 0;
 
-<<<<<<< HEAD
+bool PRM_JSON_LOG_ALLOCATIONS = false;
+static bool prm_json_log_allocations_default = false;
+static unsigned int prm_json_log_allocations_flag = 0;
+
+bool PRM_CONNECTION_LOGGING = false;
+static bool prm_connection_logging_default = false;
+static unsigned int prm_connection_logging_flag = 0;
+
+int PRM_THREAD_LOGGING_FLAG = 0;
+static int prm_thread_logging_flag_default = 0;
+static unsigned int prm_thread_logging_flag_flag = 0;
 unsigned int PRM_DWB_SIZE = 2 * 1024 * 1024;	/* 2M */
 static unsigned int prm_dwb_size_flag = 0;
 static unsigned int prm_dwb_size_default = (2 * 1024 * 1024);	/* 2M */
@@ -2145,19 +2154,6 @@
 bool PRM_ENABLE_DWB_LOG = false;
 static bool prm_enable_dwb_log_default = false;
 static unsigned int prm_enable_dwb_log_flag = 0;
-=======
-bool PRM_JSON_LOG_ALLOCATIONS = false;
-static bool prm_json_log_allocations_default = false;
-static unsigned int prm_json_log_allocations_flag = 0;
-
-bool PRM_CONNECTION_LOGGING = false;
-static bool prm_connection_logging_default = false;
-static unsigned int prm_connection_logging_flag = 0;
-
-int PRM_THREAD_LOGGING_FLAG = 0;
-static int prm_thread_logging_flag_default = 0;
-static unsigned int prm_thread_logging_flag_flag = 0;
->>>>>>> 8b923ef0
 
 typedef int (*DUP_PRM_FUNC) (void *, SYSPRM_DATATYPE, void *, SYSPRM_DATATYPE);
 
@@ -5378,7 +5374,39 @@
    (char *) NULL,
    (DUP_PRM_FUNC) NULL,
    (DUP_PRM_FUNC) NULL},
-<<<<<<< HEAD
+  {PRM_ID_JSON_LOG_ALLOCATIONS,
+   PRM_NAME_JSON_LOG_ALLOCATIONS,
+   (PRM_FOR_SERVER | PRM_HIDDEN),
+   PRM_BOOLEAN,
+   &prm_json_log_allocations_flag,
+   (void *) &prm_json_log_allocations_default,
+   (void *) &PRM_JSON_LOG_ALLOCATIONS,
+   (void *) NULL, (void *) NULL,
+   (char *) NULL,
+   (DUP_PRM_FUNC) NULL,
+   (DUP_PRM_FUNC) NULL},
+  {PRM_ID_CONNECTION_LOGGING,
+   PRM_NAME_CONNECTION_LOGGING,
+   (PRM_FOR_SERVER | PRM_HIDDEN),
+   PRM_BOOLEAN,
+   &prm_connection_logging_flag,
+   (void *) &prm_connection_logging_default,
+   (void *) &PRM_CONNECTION_LOGGING,
+   (void *) NULL, (void *) NULL,
+   (char *) NULL,
+   (DUP_PRM_FUNC) NULL,
+   (DUP_PRM_FUNC) NULL},
+  {PRM_ID_THREAD_LOGGING_FLAG,
+   PRM_NAME_THREAD_LOGGING_FLAG,
+   (PRM_FOR_SERVER | PRM_HIDDEN),
+   PRM_INTEGER,
+   &prm_thread_logging_flag_flag,
+   (void *) &prm_thread_logging_flag_default,
+   (void *) &PRM_THREAD_LOGGING_FLAG,
+   (void *) NULL, (void *) NULL,
+   (char *) NULL,
+   (DUP_PRM_FUNC) NULL,
+   (DUP_PRM_FUNC) NULL},
   {PRM_ID_DWB_SIZE,
    PRM_NAME_DWB_SIZE,
    (PRM_FOR_SERVER | PRM_USER_CHANGE),
@@ -5410,20 +5438,10 @@
    &prm_enable_dwb_flush_thread_flag,
    (void *) &prm_enable_dwb_flush_thread_default,
    (void *) &PRM_ENABLE_DWB_FLUSH_THREAD,
-=======
-  {PRM_ID_JSON_LOG_ALLOCATIONS,
-   PRM_NAME_JSON_LOG_ALLOCATIONS,
-   (PRM_FOR_SERVER | PRM_HIDDEN),
-   PRM_BOOLEAN,
-   &prm_json_log_allocations_flag,
-   (void *) &prm_json_log_allocations_default,
-   (void *) &PRM_JSON_LOG_ALLOCATIONS,
->>>>>>> 8b923ef0
-   (void *) NULL, (void *) NULL,
-   (char *) NULL,
-   (DUP_PRM_FUNC) NULL,
-   (DUP_PRM_FUNC) NULL},
-<<<<<<< HEAD
+   (void *) NULL, (void *) NULL,
+   (char *) NULL,
+   (DUP_PRM_FUNC) NULL,
+   (DUP_PRM_FUNC) NULL},
   {PRM_ID_DWB_CHECKSUM_THREADS,
    PRM_NAME_DWB_CHECKSUM_THREADS,
    (PRM_FOR_SERVER | PRM_USER_CHANGE),
@@ -5443,20 +5461,10 @@
    &prm_enable_log_page_checksum_flag,
    (void *) &prm_enable_log_page_checksum_default,
    (void *) &PRM_ENABLE_LOG_PAGE_CHECKSUM,
-=======
-  {PRM_ID_CONNECTION_LOGGING,
-   PRM_NAME_CONNECTION_LOGGING,
-   (PRM_FOR_SERVER | PRM_HIDDEN),
-   PRM_BOOLEAN,
-   &prm_connection_logging_flag,
-   (void *) &prm_connection_logging_default,
-   (void *) &PRM_CONNECTION_LOGGING,
->>>>>>> 8b923ef0
-   (void *) NULL, (void *) NULL,
-   (char *) NULL,
-   (DUP_PRM_FUNC) NULL,
-   (DUP_PRM_FUNC) NULL},
-<<<<<<< HEAD
+   (void *) NULL, (void *) NULL,
+   (char *) NULL,
+   (DUP_PRM_FUNC) NULL,
+   (DUP_PRM_FUNC) NULL},
   {PRM_ID_DWB_ENABLE_LOG,
    PRM_NAME_DWB_ENABLE_LOG,
    (PRM_FOR_SERVER),
@@ -5464,23 +5472,11 @@
    &prm_enable_dwb_log_flag,
    (void *) &prm_enable_dwb_log_default,
    (void *) &PRM_ENABLE_DWB_LOG,
-=======
-  {PRM_ID_THREAD_LOGGING_FLAG,
-   PRM_NAME_THREAD_LOGGING_FLAG,
-   (PRM_FOR_SERVER | PRM_HIDDEN),
-   PRM_INTEGER,
-   &prm_thread_logging_flag_flag,
-   (void *) &prm_thread_logging_flag_default,
-   (void *) &PRM_THREAD_LOGGING_FLAG,
->>>>>>> 8b923ef0
-   (void *) NULL, (void *) NULL,
-   (char *) NULL,
-   (DUP_PRM_FUNC) NULL,
-   (DUP_PRM_FUNC) NULL},
-<<<<<<< HEAD
-
-=======
->>>>>>> 8b923ef0
+   (void *) NULL, (void *) NULL,
+   (char *) NULL,
+   (DUP_PRM_FUNC) NULL,
+   (DUP_PRM_FUNC) NULL},
+
 };
 
 #define NUM_PRM ((int)(sizeof(prm_Def)/sizeof(prm_Def[0])))
