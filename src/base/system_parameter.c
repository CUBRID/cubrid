/*
 * Copyright 2008 Search Solution Corporation
 * Copyright 2016 CUBRID Corporation
 *
 *  Licensed under the Apache License, Version 2.0 (the "License");
 *  you may not use this file except in compliance with the License.
 *  You may obtain a copy of the License at
 *
 *      http://www.apache.org/licenses/LICENSE-2.0
 *
 *  Unless required by applicable law or agreed to in writing, software
 *  distributed under the License is distributed on an "AS IS" BASIS,
 *  WITHOUT WARRANTIES OR CONDITIONS OF ANY KIND, either express or implied.
 *  See the License for the specific language governing permissions and
 *  limitations under the License.
 *
 */

/*
 * system_parameter.c - system parameters
 */

#ident "$Id$"

#include "config.h"

#include <stdio.h>
#include <stdlib.h>
#include <limits.h>
#include <float.h>
#include <errno.h>
#include <time.h>
#if defined (WINDOWS)
#include <io.h>
#include <direct.h>
#else
#include <unistd.h>
#endif /* !WINDOWS */
#include <sys/types.h>
#include <sys/stat.h>
#if !defined(WINDOWS)
#include <sys/param.h>
#endif
#include <assert.h>
#include <ctype.h>

#include "porting.h"
#include "chartype.h"
#include "misc_string.h"
#include "error_manager.h"
#include "storage_common.h"
#include "system_parameter.h"
#include "util_func.h"
#include "log_comm.h"
#include "memory_alloc.h"
#include "object_representation.h"
#include "environment_variable.h"
#include "intl_support.h"
#include "message_catalog.h"
#include "language_support.h"
#include "connection_defs.h"
#if defined (SERVER_MODE) || defined (SA_MODE)
#include "server_support.h"
#include "boot_sr.h"
#include "page_buffer.h"
#include "session.h"
#include "vacuum.h"
#include "log_manager.h"
#include "xserver_interface.h"
#include "double_write_buffer.h"
#endif /* SERVER_MODE */
#if defined (LINUX)
#include "stack_dump.h"
#endif
#include "ini_parser.h"
#if defined(WINDOWS)
#include "wintcp.h"
#else /* WINDOWS */
#include "tcp.h"
#endif /* WINDOWS */
#include "heartbeat.h"
#include "log_applier.h"
#include "utility.h"
#include "tz_support.h"
#include "perf_monitor.h"
#include "fault_injection.h"
#include "server_type.hpp"
#include "tde.h"
#if defined (SERVER_MODE)
#include "thread_manager.hpp"	// for thread_get_thread_entry_info
#endif // SERVER_MODE

#if defined (SUPPRESS_STRLEN_WARNING)
#define strlen(s1)  ((int) strlen(s1))
#endif /* defined (SUPPRESS_STRLEN_WARNING) */

#define ER_LOG_FILE_DIR	"server"
#if !defined (CS_MODE)
static const char sysprm_error_log_file[] = "cub_server.err";
#else /* CS_MODE */
static const char sysprm_error_log_file[] = "cub_client.err";
#endif /* CS_MODE */
static const char sysprm_conf_file_name[] = "cubrid.conf";
static const char sysprm_ha_conf_file_name[] = "cubrid_ha.conf";

/*
 * System variable names
 */

#define PRM_NAME_ER_LOG_DEBUG "er_log_debug"

#define PRM_NAME_ER_BTREE_DEBUG "er_btree_debug"

#define PRM_NAME_ER_LOG_LEVEL "error_log_level"

#define PRM_NAME_ER_LOG_WARNING "error_log_warning"

#define PRM_NAME_ER_EXIT_ASK "inquire_on_exit"

#define PRM_NAME_ER_LOG_SIZE "error_log_size"

#define PRM_NAME_ER_LOG_FILE "error_log"

#define PRM_NAME_IO_LOCKF_ENABLE "file_lock"

#define PRM_NAME_SR_NBUFFERS "sort_buffer_pages"

#define PRM_NAME_SORT_BUFFER_SIZE "sort_buffer_size"

#define PRM_NAME_PB_NBUFFERS "data_buffer_pages"

#define PRM_NAME_PAGE_BUFFER_SIZE "data_buffer_size"

#define PRM_NAME_PB_BUFFER_FLUSH_RATIO "data_buffer_flush_ratio"

#define PRM_NAME_HF_UNFILL_FACTOR "unfill_factor"

#define PRM_NAME_HF_MAX_BESTSPACE_ENTRIES "max_bestspace_entries"

#define PRM_NAME_BT_UNFILL_FACTOR "index_unfill_factor"

#define PRM_NAME_BT_OID_NBUFFERS "index_scan_oid_buffer_pages"

#define PRM_NAME_BT_OID_BUFFER_SIZE "index_scan_oid_buffer_size"

#define PRM_NAME_BT_INDEX_SCAN_OID_ORDER "index_scan_in_oid_order"

#define PRM_NAME_BOSR_MAXTMP_PAGES "temp_file_max_size_in_pages"

#define PRM_NAME_LK_TIMEOUT_MESSAGE_DUMP_LEVEL "lock_timeout_message_type"

#define PRM_NAME_LK_ESCALATION_AT "lock_escalation"

#define PRM_NAME_LK_ROLLBACK_ON_LOCK_ESCALATION "rollback_on_lock_escalation"

#define PRM_NAME_LK_TIMEOUT_SECS "lock_timeout_in_secs"

#define PRM_NAME_LK_TIMEOUT "lock_timeout"

#define PRM_NAME_LK_RUN_DEADLOCK_INTERVAL "deadlock_detection_interval_in_secs"

#define PRM_NAME_LOG_NBUFFERS "log_buffer_pages"

#define PRM_NAME_LOG_BUFFER_SIZE "log_buffer_size"

#define PRM_NAME_LOG_CHECKPOINT_NPAGES "checkpoint_every_npages"

#define PRM_NAME_LOG_CHECKPOINT_SIZE "checkpoint_every_size"

/* This parameter is stored in units of sec. */
#define PRM_NAME_LOG_CHECKPOINT_INTERVAL_SECS "checkpoint_interval_in_mins"

#define PRM_NAME_LOG_CHECKPOINT_INTERVAL "checkpoint_interval"

#define PRM_NAME_LOG_CHECKPOINT_SLEEP_MSECS "checkpoint_sleep_msecs"

#define PRM_NAME_LOG_BACKGROUND_ARCHIVING "background_archiving"

#define PRM_NAME_LOG_ISOLATION_LEVEL "isolation_level"

#define PRM_NAME_LOG_MEDIA_FAILURE_SUPPORT "media_failure_support"

#define PRM_NAME_LOG_SWEEP_CLEAN "log_file_sweep_clean"

#define PRM_NAME_COMMIT_ON_SHUTDOWN "commit_on_shutdown"

#define PRM_NAME_SHUTDOWN_WAIT_TIME_IN_SECS "shutdown_wait_time_in_secs"

#define PRM_NAME_CSQL_AUTO_COMMIT "csql_auto_commit"

#define PRM_NAME_WS_HASHTABLE_SIZE "initial_workspace_table_size"

#define PRM_NAME_WS_MEMORY_REPORT "workspace_memory_report"

#define PRM_NAME_GC_ENABLE "garbage_collection"

#define PRM_NAME_TCP_PORT_ID "cubrid_port_id"

#define PRM_NAME_TCP_CONNECTION_TIMEOUT "connection_timeout"

#define PRM_NAME_OPTIMIZATION_LEVEL "optimization_level"

#define PRM_NAME_QO_DUMP "qo_dump"

#define PRM_NAME_CSS_MAX_CLIENTS "max_clients"

#define PRM_NAME_THREAD_STACKSIZE "thread_stacksize"

#define PRM_NAME_CFG_DB_HOSTS "db_hosts"

#define PRM_NAME_RESET_TR_PARSER "reset_tr_parser_interval"

#define PRM_NAME_IO_BACKUP_NBUFFERS "backup_buffer_pages"

#define PRM_NAME_IO_BACKUP_MAX_VOLUME_SIZE "backup_volume_max_size_bytes"

#define PRM_NAME_IO_BACKUP_SLEEP_MSECS "backup_sleep_msecs"

#define PRM_NAME_MAX_PAGES_IN_TEMP_FILE_CACHE "max_pages_in_temp_file_cache"

#define PRM_NAME_MAX_ENTRIES_IN_TEMP_FILE_CACHE "max_entries_in_temp_file_cache"

#define PRM_NAME_PTHREAD_SCOPE_PROCESS "pthread_scope_process"

#define PRM_NAME_TEMP_MEM_BUFFER_PAGES "temp_file_memory_size_in_pages"

#define PRM_NAME_INDEX_SCAN_KEY_BUFFER_PAGES "index_scan_key_buffer_pages"

#define PRM_NAME_INDEX_SCAN_KEY_BUFFER_SIZE "index_scan_key_buffer_size"

#define PRM_NAME_DONT_REUSE_HEAP_FILE "dont_reuse_heap_file"

#define PRM_NAME_INSERT_MODE "insert_execution_mode"

#define PRM_NAME_LK_MAX_SCANID_BIT "max_index_scan_count"

#define PRM_NAME_HOSTVAR_LATE_BINDING "hostvar_late_binding"

#define PRM_NAME_ENABLE_HISTO "communication_histogram"

#define PRM_NAME_MUTEX_BUSY_WAITING_CNT "mutex_busy_waiting_cnt"

#define PRM_NAME_PB_NUM_LRU_CHAINS "num_LRU_chains"

#define PRM_NAME_PAGE_BG_FLUSH_INTERVAL_MSECS "page_flush_interval_in_msecs"

#define PRM_NAME_PAGE_BG_FLUSH_INTERVAL "page_flush_interval"

#define PRM_NAME_ADAPTIVE_FLUSH_CONTROL "adaptive_flush_control"

#define PRM_NAME_MAX_FLUSH_PAGES_PER_SECOND "max_flush_pages_per_second"

#define PRM_NAME_MAX_FLUSH_SIZE_PER_SECOND "max_flush_size_per_second"

#define PRM_NAME_PB_SYNC_ON_NFLUSH "sync_on_nflush"

#define PRM_NAME_PB_SYNC_ON_FLUSH_SIZE "sync_on_flush_size"

#define PRM_NAME_PB_DEBUG_PAGE_VALIDATION_LEVEL "page_validation_level"

#define PRM_NAME_ORACLE_STYLE_OUTERJOIN "oracle_style_outerjoin"

#define PRM_NAME_COMPAT_MODE "compat_mode"

#define PRM_NAME_ANSI_QUOTES "ansi_quotes"

#define PRM_NAME_DEFAULT_WEEK_FORMAT "default_week_format"

#define PRM_NAME_TEST_MODE "test_mode"

#define PRM_NAME_ONLY_FULL_GROUP_BY "only_full_group_by"

#define PRM_NAME_PIPES_AS_CONCAT "pipes_as_concat"

#define PRM_NAME_MYSQL_TRIGGER_CORRELATION_NAMES "mysql_trigger_correlation_names"

#define PRM_NAME_REQUIRE_LIKE_ESCAPE_CHARACTER "require_like_escape_character"

#define PRM_NAME_NO_BACKSLASH_ESCAPES "no_backslash_escapes"

#define PRM_NAME_GROUP_CONCAT_MAX_LEN "group_concat_max_len"

#define PRM_NAME_STRING_MAX_SIZE_BYTES "string_max_size_bytes"

#define PRM_NAME_ADD_COLUMN_UPDATE_HARD_DEFAULT "add_column_update_hard_default"

#define PRM_NAME_RETURN_NULL_ON_FUNCTION_ERRORS "return_null_on_function_errors"

#define PRM_NAME_PLUS_AS_CONCAT "plus_as_concat"

#define PRM_NAME_ALTER_TABLE_CHANGE_TYPE_STRICT "alter_table_change_type_strict"

#define PRM_NAME_COMPACTDB_PAGE_RECLAIM_ONLY "compactdb_page_reclaim_only"

#define PRM_NAME_LIKE_TERM_SELECTIVITY "like_term_selectivity"

#define PRM_NAME_MAX_OUTER_CARD_OF_IDXJOIN "max_outer_card_of_idxjoin"

#define PRM_NAME_ORACLE_STYLE_EMPTY_STRING "oracle_style_empty_string"

#define PRM_NAME_SUPPRESS_FSYNC "suppress_fsync"

#define PRM_NAME_CALL_STACK_DUMP_ON_ERROR "call_stack_dump_on_error"

#define PRM_NAME_CALL_STACK_DUMP_ACTIVATION "call_stack_dump_activation_list"

#define PRM_NAME_CALL_STACK_DUMP_DEACTIVATION "call_stack_dump_deactivation_list"

#define PRM_NAME_COMPAT_NUMERIC_DIVISION_SCALE "compat_numeric_division_scale"

#define PRM_NAME_DBFILES_PROTECT "dbfiles_protect"

#define PRM_NAME_AUTO_RESTART_SERVER "auto_restart_server"

#define PRM_NAME_XASL_CACHE_MAX_ENTRIES "max_plan_cache_entries"
#define PRM_NAME_XASL_CACHE_MAX_CLONES "max_plan_cache_clones"
#define PRM_NAME_XASL_CACHE_TIMEOUT "plan_cache_timeout"
#define PRM_NAME_XASL_CACHE_LOGGING "plan_cache_logging"

#define PRM_NAME_FILTER_PRED_MAX_CACHE_ENTRIES "max_filter_pred_cache_entries"
#define PRM_NAME_FILTER_PRED_MAX_CACHE_CLONES "max_filter_pred_cache_clones"

#define PRM_NAME_LIST_QUERY_CACHE_MODE "query_cache_mode"

#define PRM_NAME_LIST_MAX_QUERY_CACHE_ENTRIES "max_query_cache_entries"

#define PRM_NAME_LIST_MAX_QUERY_CACHE_PAGES "query_cache_size_in_pages"

#define PRM_NAME_USE_ORDERBY_SORT_LIMIT  "use_orderby_sort_limit"

#define PRM_NAME_REPLICATION_MODE "replication"

#define PRM_NAME_HA_MODE "ha_mode"

#define PRM_NAME_HA_MODE_FOR_SA_UTILS_ONLY "ha_mode_for_sa_utils_only"

#define PRM_NAME_HA_SERVER_STATE "ha_server_state"

#define PRM_NAME_HA_LOG_APPLIER_STATE "ha_log_applier_state"

#define PRM_NAME_HA_NODE_LIST "ha_node_list"

#define PRM_NAME_HA_REPLICA_LIST "ha_replica_list"

#define PRM_NAME_HA_DB_LIST "ha_db_list"

#define PRM_NAME_HA_COPY_LOG_BASE "ha_copy_log_base"

#define PRM_NAME_HA_COPY_SYNC_MODE "ha_copy_sync_mode"

#define PRM_NAME_HA_APPLY_MAX_MEM_SIZE "ha_apply_max_mem_size"

#define PRM_NAME_HA_PORT_ID "ha_port_id"

#define PRM_NAME_HA_INIT_TIMER_IN_MSECS "ha_init_timer_in_msec"

#define PRM_NAME_HA_HEARTBEAT_INTERVAL_IN_MSECS "ha_heartbeat_interval_in_msecs"

#define PRM_NAME_HA_CALC_SCORE_INTERVAL_IN_MSECS "ha_calc_score_interval_in_msecs"

#define PRM_NAME_HA_FAILOVER_WAIT_TIME_IN_MSECS "ha_failover_wait_time_in_msecs"

#define PRM_NAME_HA_PROCESS_START_CONFIRM_INTERVAL_IN_MSECS "ha_process_start_confirm_interval_in_msecs"

#define PRM_NAME_HA_PROCESS_DEREG_CONFIRM_INTERVAL_IN_MSECS "ha_process_dereg_confirm_interval_in_msecs"

#define PRM_NAME_HA_MAX_PROCESS_START_CONFIRM "ha_max_process_start_confirm"

#define PRM_NAME_HA_MAX_PROCESS_DEREG_CONFIRM "ha_max_process_dereg_confirm"

#define PRM_NAME_HA_UNACCEPTABLE_PROC_RESTART_TIMEDIFF "ha_unacceptable_proc_restart_timediff"

#define PRM_NAME_HA_CHANGEMODE_INTERVAL_IN_MSEC "ha_changemode_interval_in_msecs"

#define PRM_NAME_HA_MAX_HEARTBEAT_GAP "ha_max_heartbeat_gap"

#define PRM_NAME_HA_PING_HOSTS "ha_ping_hosts"

#define PRM_NAME_HA_APPLYLOGDB_RETRY_ERROR_LIST "ha_applylogdb_retry_error_list"

#define PRM_NAME_HA_APPLYLOGDB_IGNORE_ERROR_LIST "ha_applylogdb_ignore_error_list"

#define PRM_NAME_HA_APPLYLOGDB_LOG_WAIT_TIME_IN_SECS "ha_applylogdb_log_wait_time_in_secs"

#define PRM_NAME_HA_SQL_LOGGING "ha_enable_sql_logging"

#define PRM_NAME_HA_SQL_LOG_MAX_SIZE_IN_MB "ha_sql_log_max_size_in_mbytes"

#define PRM_NAME_HA_COPY_LOG_MAX_ARCHIVES "ha_copy_log_max_archives"

#define PRM_NAME_HA_COPY_LOG_TIMEOUT "ha_copy_log_timeout"

#define PRM_NAME_HA_REPLICA_DELAY "ha_replica_delay"

#define PRM_NAME_HA_REPLICA_TIME_BOUND "ha_replica_time_bound"

#define PRM_NAME_HA_DELAY_LIMIT "ha_delay_limit"

#define PRM_NAME_HA_DELAY_LIMIT_DELTA "ha_delay_limit_delta"

#define PRM_NAME_HA_APPLYLOGDB_MAX_COMMIT_INTERVAL_IN_MSECS "ha_applylogdb_max_commit_interval_in_msecs"

#define PRM_NAME_HA_APPLYLOGDB_MAX_COMMIT_INTERVAL "ha_applylogdb_max_commit_interval"

#define PRM_NAME_HA_CHECK_DISK_FAILURE_INTERVAL_IN_SECS "ha_check_disk_failure_interval"

#define PRM_NAME_JAVA_STORED_PROCEDURE "java_stored_procedure"

#define PRM_NAME_JAVA_STORED_PROCEDURE_PORT "java_stored_procedure_port"

#define PRM_NAME_JAVA_STORED_PROCEDURE_JVM_OPTIONS "java_stored_procedure_jvm_options"

#define PRM_NAME_JAVA_STORED_PROCEDURE_DEBUG "java_stored_procedure_debug"

#define PRM_NAME_JAVA_STORED_PROCEDURE_RESERVE_01 "java_stored_procedure_reserve_01"

#define PRM_NAME_ALLOW_TRUNCATED_STRING "allow_truncated_string"

#define PRM_NAME_COMPAT_PRIMARY_KEY "compat_primary_key"

#define PRM_NAME_INTL_MBS_SUPPORT "intl_mbs_support"

#define PRM_NAME_LOG_HEADER_FLUSH_INTERVAL "log_header_flush_interval_in_secs"

#define PRM_NAME_LOG_ASYNC_COMMIT "async_commit"

#define PRM_NAME_LOG_GROUP_COMMIT_INTERVAL_MSECS "group_commit_interval_in_msecs"

#define PRM_NAME_LOG_BG_FLUSH_INTERVAL_MSECS "log_flush_interval_in_msecs"

#define PRM_NAME_LOG_BG_FLUSH_NUM_PAGES "log_flush_every_npages"

#define PRM_NAME_LOG_COMPRESS "log_compress"

#define PRM_NAME_BLOCK_NOWHERE_STATEMENT "block_nowhere_statement"

#define PRM_NAME_BLOCK_DDL_STATEMENT "block_ddl_statement"

#define PRM_NAME_SINGLE_BYTE_COMPARE "single_byte_compare"

#define PRM_NAME_CSQL_HISTORY_NUM "csql_history_num"

#define PRM_NAME_LOG_TRACE_DEBUG "log_trace_debug"

#define PRM_NAME_DL_FORK "dl_fork"

#define PRM_NAME_ER_PRODUCTION_MODE "error_log_production_mode"

#define PRM_NAME_ER_STOP_ON_ERROR "stop_on_error"

#define PRM_NAME_TCP_RCVBUF_SIZE "tcp_rcvbuf_size"

#define PRM_NAME_TCP_SNDBUF_SIZE "tcp_sndbuf_size"

#define PRM_NAME_TCP_NODELAY "tcp_nodelay"

#define PRM_NAME_TCP_KEEPALIVE "tcp_keepalive"

#define PRM_NAME_CSQL_SINGLE_LINE_MODE "csql_single_line_mode"

#define PRM_NAME_XASL_DEBUG_DUMP "xasl_debug_dump"

#define PRM_NAME_LOG_MAX_ARCHIVES "log_max_archives"

#define PRM_NAME_FORCE_REMOVE_LOG_ARCHIVES "force_remove_log_archives"

#define PRM_NAME_REMOVE_LOG_ARCHIVES_INTERVAL "remove_log_archive_interval_in_secs"

#define PRM_NAME_LOG_NO_LOGGING "no_logging"

#define PRM_NAME_UNLOADDB_IGNORE_ERROR "unload_ignore_error"

#define PRM_NAME_UNLOADDB_LOCK_TIMEOUT "unload_lock_timeout"

#define PRM_NAME_LOADDB_FLUSH_INTERVAL "load_flush_interval"

#define PRM_NAME_IO_TEMP_VOLUME_PATH "temp_volume_path"

#define PRM_NAME_TDE_KEYS_FILE_PATH "tde_keys_file_path"

#define PRM_NAME_IO_VOLUME_EXT_PATH "volume_extension_path"

#define PRM_NAME_UNIQUE_ERROR_KEY_VALUE "print_key_value_on_unique_error"

#define PRM_NAME_USE_SYSTEM_MALLOC "use_system_malloc"

#define PRM_NAME_EVENT_HANDLER "event_handler"

#define PRM_NAME_EVENT_ACTIVATION "event_activation_list"

#define PRM_NAME_READ_ONLY_MODE "read_only"

#define PRM_NAME_MNT_WAITING_THREAD "monitor_waiting_thread"

#define PRM_NAME_MNT_STATS_THRESHOLD "monitor_stats_threshold"

#define PRM_NAME_SERVICE_SERVICE_LIST "service::service"

#define PRM_NAME_SERVICE_SERVER_LIST "service::server"

#define PRM_NAME_SESSION_STATE_TIMEOUT "session_state_timeout"

#define PRM_NAME_MULTI_RANGE_OPT_LIMIT "multi_range_optimization_limit"

#define PRM_NAME_ACCESS_IP_CONTROL "access_ip_control"

#define PRM_NAME_ACCESS_IP_CONTROL_FILE "access_ip_control_file"

#define PRM_NAME_DB_VOLUME_SIZE "db_volume_size"

#define PRM_NAME_LOG_VOLUME_SIZE "log_volume_size"

#define PRM_NAME_INTL_NUMBER_LANG "intl_number_lang"

#define PRM_NAME_INTL_DATE_LANG "intl_date_lang"

#define PRM_NAME_UNICODE_INPUT_NORMALIZATION "unicode_input_normalization"

#define PRM_NAME_UNICODE_OUTPUT_NORMALIZATION "unicode_output_normalization"

#define PRM_NAME_INTL_CHECK_INPUT_STRING "intl_check_input_string"

#define PRM_NAME_CHECK_PEER_ALIVE "check_peer_alive"

#define PRM_NAME_SQL_TRACE_EXECUTION_PLAN "sql_trace_execution_plan"

#define PRM_NAME_SQL_TRACE_SLOW_MSECS "sql_trace_slow_msecs"

#define PRM_NAME_SQL_TRACE_SLOW "sql_trace_slow"

#define PRM_NAME_LOG_TRACE_FLUSH_TIME "log_trace_flush_time"

#define PRM_NAME_INTL_COLLATION "intl_collation"

#define PRM_NAME_GENERIC_VOL_PREALLOC_SIZE "generic_vol_prealloc_size"

#define PRM_NAME_SORT_LIMIT_MAX_COUNT "sort_limit_max_count"

#define PRM_NAME_SQL_TRACE_IOREADS "sql_trace_ioread_pages"

/* For query profile. Internal use only. */
#define PRM_NAME_QUERY_TRACE "query_trace"
#define PRM_NAME_QUERY_TRACE_FORMAT "query_trace_format"

#define PRM_NAME_MAX_RECURSION_SQL_DEPTH "max_recursion_sql_depth"

#define PRM_NAME_UPDATE_USE_ATTRIBUTE_REFERENCES "update_use_attribute_references"

#define PRM_NAME_PB_AOUT_RATIO "data_aout_ratio"

#define PRM_NAME_MAX_AGG_HASH_SIZE "max_agg_hash_size"
#define PRM_NAME_AGG_HASH_RESPECT_ORDER "agg_hash_respect_order"

#define PRM_NAME_USE_BTREE_FENCE_KEY "use_btree_fence_key"

#define PRM_NAME_OPTIMIZER_ENABLE_MERGE_JOIN "optimizer_enable_merge_join"
#define PRM_NAME_MAX_HASH_LIST_SCAN_SIZE "max_hash_list_scan_size"
#define PRM_NAME_OPTIMIZER_RESERVE_02 "optimizer_reserve_02"
#define PRM_NAME_OPTIMIZER_RESERVE_03 "optimizer_reserve_03"
#define PRM_NAME_OPTIMIZER_RESERVE_04 "optimizer_reserve_04"
#define PRM_NAME_OPTIMIZER_RESERVE_05 "optimizer_reserve_05"
#define PRM_NAME_OPTIMIZER_RESERVE_06 "optimizer_reserve_06"
#define PRM_NAME_OPTIMIZER_RESERVE_07 "optimizer_reserve_07"
#define PRM_NAME_OPTIMIZER_RESERVE_08 "optimizer_reserve_08"
#define PRM_NAME_OPTIMIZER_RESERVE_09 "optimizer_reserve_09"
#define PRM_NAME_OPTIMIZER_RESERVE_10 "optimizer_reserve_10"
#define PRM_NAME_OPTIMIZER_RESERVE_11 "optimizer_reserve_11"
#define PRM_NAME_OPTIMIZER_RESERVE_12 "optimizer_reserve_12"
#define PRM_NAME_OPTIMIZER_RESERVE_13 "optimizer_reserve_13"
#define PRM_NAME_OPTIMIZER_RESERVE_14 "optimizer_reserve_14"
#define PRM_NAME_OPTIMIZER_RESERVE_15 "optimizer_reserve_15"
#define PRM_NAME_OPTIMIZER_RESERVE_16 "optimizer_reserve_16"
#define PRM_NAME_OPTIMIZER_RESERVE_17 "optimizer_reserve_17"
#define PRM_NAME_OPTIMIZER_RESERVE_18 "optimizer_reserve_18"
#define PRM_NAME_OPTIMIZER_RESERVE_19 "optimizer_reserve_19"
#define PRM_NAME_OPTIMIZER_RESERVE_20 "optimizer_reserve_20"

#define PRM_NAME_HA_REPL_ENABLE_SERVER_SIDE_UPDATE "ha_repl_enable_server_side_update"
#define PRM_NAME_PB_LRU_HOT_RATIO "lru_hot_ratio"
#define PRM_NAME_PB_LRU_BUFFER_RATIO "lru_buffer_ratio"

#define PRM_NAME_VACUUM_MASTER_WAKEUP_INTERVAL "vacuum_master_interval_in_msecs"

#define PRM_NAME_VACUUM_LOG_BLOCK_PAGES "vacuum_log_block_pages"
#define PRM_NAME_VACUUM_WORKER_COUNT "vacuum_worker_count"

#define PRM_NAME_DISABLE_VACUUM "vacuum_disable"

#define PRM_NAME_SA_MODE_AUTO_VACUUM "sa_mode_auto_vacuum"

#define PRM_NAME_ER_LOG_VACUUM "er_log_vacuum"

#define PRM_NAME_LOG_BTREE_OPS "log_btree_operations"

#define PRM_NAME_OBJECT_PRINT_FORMAT_OID "print_object_as_oid"

#define PRM_NAME_TIMEZONE "timezone"
#define PRM_NAME_SERVER_TIMEZONE "server_timezone"
#define PRM_NAME_TZ_LEAP_SECOND_SUPPORT "tz_leap_second_support"

#define PRM_NAME_OPTIMIZER_ENABLE_AGGREGATE_OPTIMIZATION "optimizer_enable_aggregate_optimization"

#define PRM_NAME_VACUUM_PREFETCH_LOG_NBUFFERS "vacuum_prefetch_log_pages"
#define PRM_NAME_VACUUM_PREFETCH_LOG_BUFFER_SIZE "vacuum_prefetch_log_buffer_size"
#define PRM_NAME_VACUUM_PREFETCH_LOG_MODE "vacuum_prefetch_log_mode"

#define PRM_NAME_PB_NEIGHBOR_FLUSH_NONDIRTY "data_buffer_neighbor_flush_nondirty"
#define PRM_NAME_PB_NEIGHBOR_FLUSH_PAGES "data_buffer_neighbor_flush_pages"

#define PRM_NAME_FAULT_INJECTION_IDS "fault_injection_ids"
#define PRM_NAME_FAULT_INJECTION_TEST "fault_injection_test"
#define PRM_NAME_FAULT_INJECTION_ACTION_PREFER_ABORT_TO_EXIT "fault_injection_action_prefer_abort_to_exit"

#define PRM_NAME_HA_REPL_FILTER_TYPE "ha_repl_filter_type"
#define PRM_NAME_HA_REPL_FILTER_FILE "ha_repl_filter_file"

#define PRM_NAME_COMPENSATE_DEBUG "compensate_debug"
#define PRM_NAME_POSTPONE_DEBUG "postpone_debug"

#define PRM_NAME_CLIENT_CLASS_CACHE_DEBUG "client_class_cache_debug"

#define PRM_NAME_EXAMINE_CLIENT_CACHED_LOCKS "examine_client_cached_locks"

#define PRM_NAME_PB_SEQUENTIAL_VICTIM_FLUSH "data_buffer_sequential_victim_flush"

#define PRM_NAME_LOG_UNIQUE_STATS "log_unique_stats"

#define PRM_NAME_LOGPB_LOGGING_DEBUG "logpb_logging_debug"

#define PRM_NAME_FORCE_RESTART_TO_SKIP_RECOVERY "force_restart_to_skip_recovery"

#define PRM_NAME_ENABLE_STRING_COMPRESSION "enable_string_compression"

#define PRM_NAME_XASL_CACHE_TIME_THRESHOLD_IN_MINUTES "xasl_cache_time_threshold_in_minutes"

#define PRM_NAME_EXTENDED_STATISTICS_ACTIVATION "extended_statistics_activation"

#define PRM_NAME_DISK_LOGGING "disk_logging_debug"
#define PRM_NAME_FILE_LOGGING "file_logging_debug"

#define PRM_NAME_PB_NUM_PRIVATE_CHAINS "num_private_chains"
#define PRM_NAME_PB_MONITOR_LOCKS "pgbuf_monitor_locks"
#define PRM_NAME_PB_MAX_DEPTH_OF_SEARCHING_FOR_VICTIMS_IN_LRU_LIST "max_depth_of_searching_for_victims_in_lru_list"

#define PRM_NAME_CTE_MAX_RECURSIONS "cte_max_recursions"

#define PRM_NAME_DWB_SIZE "double_write_buffer_size"
#define PRM_NAME_DWB_BLOCKS "double_write_buffer_blocks"
#define PRM_NAME_ENABLE_DWB_FLUSH_THREAD "double_write_buffer_enable_flush_thread"
#define PRM_NAME_DWB_LOGGING "double_write_buffer_logging"

#define PRM_NAME_JSON_LOG_ALLOCATIONS "json_log_allocations"
#define PRM_NAME_JSON_MAX_ARRAY_IDX "json_max_array_idx"

#define PRM_NAME_CONNECTION_LOGGING "connection_logging"

#define PRM_NAME_THREAD_LOGGING_FLAG "thread_logging_flag"

#define PRM_NAME_LOG_QUERY_LISTS "log_query_lists"

#define PRM_NAME_THREAD_CONNECTION_POOLING            "thread_connection_pooling"
#define PRM_NAME_THREAD_CONNECTION_TIMEOUT_SECONDS    "thread_connection_timeout_seconds"
#define PRM_NAME_THREAD_WORKER_POOLING                "thread_worker_pooling"
#define PRM_NAME_THREAD_WORKER_TIMEOUT_SECONDS        "thread_worker_timeout_seconds"

#define PRM_NAME_DATA_FILE_ADVISE "data_file_os_advise"

#define PRM_NAME_DEBUG_LOG_ARCHIVES "debug_log_archives"
#define PRM_NAME_DEBUG_ES "debug_external_storage"
#define PRM_NAME_DEBUG_BESTSPACE "debug_heap_bestspace"
#define PRM_NAME_DEBUG_LOG_WRITER "debug_log_writer"
#define PRM_NAME_DEBUG_AUTOCOMMIT "debug_autocommit"
#define PRM_NAME_DEBUG_REPLICATION_DATA "debug_replication_data"
#define PRM_NAME_TRACK_REQUESTS "track_client_requests"
#define PRM_NAME_LOG_PGBUF_VICTIM_FLUSH "log_pgbuf_victim_flush"
#define PRM_NAME_LOG_CHKPT_DETAILED "detailed_checkpoint_logging"
#define PRM_NAME_IB_TASK_MEMSIZE "index_load_task_memsize"
#define PRM_NAME_STATS_ON "stats_on"
#define PRM_NAME_LOADDB_WORKER_COUNT "loaddb_worker_count"
#define PRM_NAME_PERF_TEST_MODE "perf_test_mode"
#define PRM_NAME_REPR_CACHE_LOG "er_log_repr_cache"
#define PRM_NAME_ENABLE_NEW_LFHASH "new_lfhash"
#define PRM_NAME_HEAP_INFO_CACHE_LOGGING "heap_info_cache_logging"
#define PRM_NAME_TDE_DEFAULT_ALGORITHM "tde_default_algorithm"

#define PRM_NAME_GENERAL_RESERVE_01 "general_reserve_01"

#define PRM_NAME_TB_DEFAULT_REUSE_OID "create_table_reuseoid"

#define PRM_NAME_USE_STAT_ESTIMATION "use_stat_estimation"
#define PRM_NAME_IGNORE_TRAILING_SPACE "ignore_trailing_space"

#define PRM_NAME_DDL_AUDIT_LOG "ddl_audit_log"
#define PRM_NAME_DDL_AUDIT_LOG_SIZE "ddl_audit_log_size"

#define PRM_NAME_PAGE_SERVER_HOSTS "page_server_hosts"
#define PRM_NAME_SERVER_TYPE "server_type"

<<<<<<< HEAD
#define PRM_NAME_ER_LOG_COMM_REQUEST "er_log_comm_request"
=======
#define PRM_NAME_ER_LOG_COMM_CHANNEL "er_log_comm_channel"
>>>>>>> c5dc166d

#define PRM_VALUE_DEFAULT "DEFAULT"
#define PRM_VALUE_MAX "MAX"
#define PRM_VALUE_MIN "MIN"

/*
 * Note about ERROR_LIST and INTEGER_LIST type
 * ERROR_LIST type is an array of bool type with the size of -(ER_LAST_ERROR)
 * INTEGER_LIST type is an array of int type where the first element is
 * the size of the array. The max size of INTEGER_LIST is 255.
 */

/*
 * Bit masks for flag representing status words
 */

/*
 * Static flags
 */
#define PRM_EMPTY_FLAG	    0x00000000	/* empty flag */
#define PRM_USER_CHANGE     0x00000001	/* user can change, not implemented */
#define PRM_FOR_CLIENT      0x00000002	/* is for client parameter */
#define PRM_FOR_SERVER      0x00000004	/* is for server parameter */
#define PRM_HIDDEN          0x00000008	/* is hidden */
#define PRM_RELOADABLE      0x00000010	/* is reloadable */
#define PRM_COMPOUND        0x00000020	/* sets the value of several others */
#define PRM_TEST_CHANGE     0x00000040	/* can only be changed in the test mode */
#define PRM_FOR_HA          0x00000080	/* is for heartbeat */
#define PRM_FOR_SESSION	    0x00000100	/* is a session parameter - all client or client/server parameters that can be
					 * changed on-line */
#define PRM_FORCE_SERVER    0x00000200	/* client should get value from server */
#define PRM_FOR_QRY_STRING  0x00000400	/* if a parameter can affect the plan generation it should be included in the
					 * query string */
#define PRM_CLIENT_SESSION  0x00000800	/* mark those client/server session parameters that should not affect the
					 * server */
#define PRM_SIZE_UNIT       0x00001000	/* has size unit interface */
#define PRM_TIME_UNIT       0x00002000	/* has time unit interface */
#define PRM_DIFFER_UNIT     0x00004000	/* parameter unit need to be changed */
#define PRM_FOR_HA_CONTEXT  0x00008000	/* should be replicated into HA log applier */

#define PRM_GET_SERVER      0x00010000	/* return the value of server parameter from client/server parameter. Note that
					 * this flag only can be set if the parameter has PRM_FOR_CLIENT,
					 * PRM_FOR_SERVER, and PRM_USER_CHANGE flags. */

#define PRM_DEPRECATED      0x40000000	/* is deprecated */
#define PRM_OBSOLETED       0x80000000	/* is obsoleted */

/*
 * Dynamic flags
 */
#define PRM_SET             0x00000001	/* has been set */
#define PRM_ALLOCATED       0x00000002	/* storage has been malloc'd */
#define PRM_DEFAULT_USED    0x00000004	/* Default value has been used */
#define PRM_DIFFERENT	    0x00000008	/* mark those parameters that have values different than their default.
					 * currently used by parameters that should be printed to query string */

/*
 * Macros to get data type
 */
#define PRM_IS_STRING(x)          ((x)->datatype == PRM_STRING)
#define PRM_IS_INTEGER(x)         ((x)->datatype == PRM_INTEGER)
#define PRM_IS_FLOAT(x)           ((x)->datatype == PRM_FLOAT)
#define PRM_IS_BOOLEAN(x)         ((x)->datatype == PRM_BOOLEAN)
#define PRM_IS_KEYWORD(x)         ((x)->datatype == PRM_KEYWORD)
#define PRM_IS_INTEGER_LIST(x)    ((x)->datatype == PRM_INTEGER_LIST)
#define PRM_IS_BIGINT(x)          ((x)->datatype == PRM_BIGINT)

/*
 * Macros to access bit fields
 */

#define PRM_USER_CAN_CHANGE(x)    (x & PRM_USER_CHANGE)
#define PRM_IS_FOR_CLIENT(x)      (x & PRM_FOR_CLIENT)
#define PRM_IS_FOR_SERVER(x)      (x & PRM_FOR_SERVER)
#define PRM_IS_HIDDEN(x)          (x & PRM_HIDDEN)
#define PRM_IS_RELOADABLE(x)      (x & PRM_RELOADABLE)
#define PRM_IS_COMPOUND(x)        (x & PRM_COMPOUND)
#define PRM_TEST_CHANGE_ONLY(x)   (x & PRM_TEST_CHANGE)
#define PRM_IS_FOR_HA(x)          (x & PRM_FOR_HA)
#define PRM_IS_FOR_SESSION(x)	  (x & PRM_FOR_SESSION)
#define PRM_GET_FROM_SERVER(x)	  (x & PRM_FORCE_SERVER)
#define PRM_IS_FOR_QRY_STRING(x)  (x & PRM_FOR_QRY_STRING)
#define PRM_CLIENT_SESSION_ONLY(x) (x & PRM_CLIENT_SESSION)
#define PRM_HAS_SIZE_UNIT(x)      (x & PRM_SIZE_UNIT)
#define PRM_HAS_TIME_UNIT(x)      (x & PRM_TIME_UNIT)
#define PRM_DIFFERENT_UNIT(x)     (x & PRM_DIFFER_UNIT)
#define PRM_IS_FOR_HA_CONTEXT(x)  (x & PRM_FOR_HA_CONTEXT)
#define PRM_IS_GET_SERVER(x)      (x & PRM_GET_SERVER)
#define PRM_IS_DEPRECATED(x)      (x & PRM_DEPRECATED)
#define PRM_IS_OBSOLETED(x)       (x & PRM_OBSOLETED)

#define PRM_IS_SET(x)             (x & PRM_SET)
#define PRM_IS_ALLOCATED(x)       (x & PRM_ALLOCATED)
#define PRM_DEFAULT_VAL_USED(x)   (x & PRM_DEFAULT_USED)
#define PRM_IS_DIFFERENT(x)	  (x & PRM_DIFFERENT)

/*
 * Macros to manipulate bit fields
 */

#define PRM_CLEAR_BIT(this, here)  (here &= ~this)
#define PRM_SET_BIT(this, here)    (here |= this)

/*
 * Macros to get values
 */

#define PRM_GET_INT(x)      (*((int *) (x)))
#define PRM_GET_FLOAT(x)    (*((float *) (x)))
#define PRM_GET_STRING(x)   (*((char **) (x)))
#define PRM_GET_BOOL(x)     (*((bool *) (x)))
#define PRM_GET_INTEGER_LIST(x) (*((int **) (x)))
#define PRM_GET_BIGINT(x)     (*((UINT64 *) (x)))

/*
 * Macros to call functions
 */

#define PRM_ADJUST_FOR_SET_BIGINT_TO_INTEGER(prm,out_val,in_val,err) \
  do \
    { \
      assert ((prm) != NULL && (out_val) != NULL && (in_val) != NULL); \
      assert (sizeof (*(out_val)) == sizeof (int)); \
      assert (sizeof (*(in_val)) == sizeof (UINT64)); \
      *(err) = (SYSPRM_ERR) (*((prm)->set_dup)) ((void *) (out_val), PRM_INTEGER, (void *) (in_val), PRM_BIGINT); \
    } \
  while (0)

#define PRM_ADJUST_FOR_SET_BIGINT_TO_FLOAT(prm,out_val,in_val,err) \
  do \
    { \
      assert ((prm) != NULL && (out_val) != NULL && (in_val) != NULL); \
      assert (sizeof (*(out_val)) == sizeof (float)); \
      assert (sizeof (*(in_val)) == sizeof (UINT64)); \
      *(err) = (SYSPRM_ERR) (*((prm)->set_dup)) ((void *) (out_val), PRM_FLOAT, (void *) (in_val), PRM_BIGINT); \
    } \
  while (0)

#define PRM_ADJUST_FOR_SET_INTEGER_TO_INTEGER(prm,out_val,in_val,err) \
  do \
    { \
      assert ((prm) != NULL && (out_val) != NULL && (in_val) != NULL); \
      assert (sizeof (*(out_val)) == sizeof (int)); \
      assert (sizeof (*(in_val)) == sizeof (int)); \
      *(err) = (SYSPRM_ERR) (*((prm)->set_dup)) ((void *) (out_val), PRM_INTEGER, (void *) (in_val), PRM_INTEGER);\
    } \
  while (0)

#define PRM_ADJUST_FOR_SET_FLOAT_TO_FLOAT(prm,out_val,in_val,err) \
  do \
    { \
      assert ((prm) != NULL && (out_val) != NULL && (in_val) != NULL); \
      assert (sizeof (*(out_val)) == sizeof (float)); \
      assert (sizeof (*(in_val)) == sizeof (float)); \
      *(err) = (SYSPRM_ERR) (*((prm)->set_dup)) ((void *) (out_val), PRM_FLOAT, (void *) (in_val), PRM_FLOAT); \
    } \
  while (0)

#define PRM_ADJUST_FOR_SET_BIGINT_TO_BIGINT(prm,out_val,in_val,err) \
  do \
    { \
      assert ((prm) != NULL && (out_val) != NULL && (in_val) != NULL); \
      assert (sizeof (*(out_val)) == sizeof (UINT64)); \
      assert (sizeof (*(in_val)) == sizeof (UINT64)); \
      *(err) = (*((prm)->set_dup)) ((void *) (out_val), PRM_BIGINT, (void *) (in_val), PRM_BIGINT); \
    } \
  while (0)

#define PRM_ADJUST_FOR_GET_INTEGER_TO_BIGINT(prm,out_val,in_val,err) \
  do \
    { \
      assert ((prm) != NULL && (out_val) != NULL && (in_val) != NULL); \
      assert (sizeof (*(out_val)) == sizeof (UINT64)); \
      assert (sizeof (*(in_val)) == sizeof (int)); \
      *(err) = (SYSPRM_ERR) (*((prm)->get_dup)) ((void *) (out_val), PRM_BIGINT, (void *) (in_val), PRM_INTEGER); \
    } \
  while (0)

#define PRM_ADJUST_FOR_GET_FLOAT_TO_BIGINT(prm,out_val,in_val,err) \
  do \
    { \
      assert ((prm) != NULL && (out_val) != NULL && (in_val) != NULL); \
      assert (sizeof (*(out_val)) == sizeof (UINT64)); \
      assert (sizeof (*(in_val)) == sizeof (float)); \
      *(err) = (SYSPRM_ERR) (*((prm)->get_dup)) ((void *) (out_val), PRM_BIGINT, (void *) (in_val), PRM_FLOAT); \
    } \
  while (0)

#define PRM_ADJUST_FOR_GET_INTEGER_TO_INTEGER(prm,out_val,in_val,err) \
  do \
    { \
      assert ((prm) != NULL && (out_val) != NULL && (in_val) != NULL);\
      assert (sizeof (*(out_val)) == sizeof (int)); \
      assert (sizeof (*(in_val)) == sizeof (int)); \
      *(err) = (SYSPRM_ERR) (*((prm)->get_dup)) ((void *) (out_val), PRM_INTEGER, (void *) (in_val), PRM_INTEGER); \
    } \
  while (0)

#define PRM_ADJUST_FOR_GET_FLOAT_TO_FLOAT(prm,out_val,in_val,err) \
  do \
    { \
      assert ((prm) != NULL && (out_val) != NULL && (in_val) != NULL); \
      assert (sizeof (*(out_val)) == sizeof (float)); \
      assert (sizeof (*(in_val)) == sizeof (float)); \
      *(err) = (SYSPRM_ERR) (*((prm)->get_dup)) ((void *) (out_val), PRM_FLOAT, (void *) (in_val), PRM_FLOAT); \
    } \
  while (0)

#define PRM_ADJUST_FOR_GET_BIGINT_TO_BIGINT(prm,out_val,in_val,err) \
  do \
    { \
      assert ((prm) != NULL && (out_val) != NULL && (in_val) != NULL); \
      assert (sizeof (*(out_val)) == sizeof (UINT64));\
      assert (sizeof (*(in_val)) == sizeof (UINT64)); \
      *(err) = (SYSPRM_ERR) (*((prm)->get_dup)) ((void *) (out_val), PRM_BIGINT, (void *) (in_val), PRM_BIGINT); \
    } \
  while (0)
/*
 * Other macros
 */
#define PRM_DEFAULT_BUFFER_SIZE 256

/* initial error and integer lists */
static int int_list_initial[1] = { 0 };

/*
 * Global variables of parameters' value
 * Default values for the parameters
 * Upper and lower bounds for the parameters
 */
bool PRM_ER_LOG_DEBUG = false;
#if !defined(NDEBUG)
static bool prm_er_log_debug_default = true;
#else /* !NDEBUG */
static bool prm_er_log_debug_default = false;
#endif /* !NDEBUG */
static unsigned int prm_er_log_debug_flag = 0;

int PRM_ER_BTREE_DEBUG = 0;
static int prm_er_btree_debug_default = 0;
static unsigned int prm_er_btree_debug_flag = 0;

int PRM_ER_LOG_LEVEL = ER_NOTIFICATION_SEVERITY;
static int prm_er_log_level_default = ER_NOTIFICATION_SEVERITY;
static int prm_er_log_level_lower = ER_FATAL_ERROR_SEVERITY;
static int prm_er_log_level_upper = ER_NOTIFICATION_SEVERITY;
static unsigned int prm_er_log_level_flag = 0;

bool PRM_ER_LOG_WARNING = false;
static bool prm_er_log_warning_default = false;
static unsigned int prm_er_log_warning_flag = 0;

int PRM_ER_EXIT_ASK = ER_EXIT_DEFAULT;
static int prm_er_exit_ask_default = ER_EXIT_DEFAULT;
static unsigned int prm_er_exit_ask_flag = 0;

int PRM_ER_LOG_SIZE = (512 * 1024 * 1024);
static int prm_er_log_size_default = (512 * 1024 * 1024);	/* 512M */
static int prm_er_log_size_lower = (100 * 80);
static unsigned int prm_er_log_size_flag = 0;

const char *PRM_ER_LOG_FILE = sysprm_error_log_file;
static const char *prm_er_log_file_default = sysprm_error_log_file;
static unsigned int prm_er_log_file_flag = 0;

bool PRM_ACCESS_IP_CONTROL = false;
static bool prm_access_ip_control_default = false;
static unsigned int prm_access_ip_control_flag = 0;

const char *PRM_ACCESS_IP_CONTROL_FILE = "";
static const char *prm_access_ip_control_file_default = "";
static unsigned int prm_access_ip_control_file_flag = 0;

bool PRM_IO_LOCKF_ENABLE = false;
static bool prm_io_lockf_enable_default = true;
static unsigned int prm_io_lockf_enable_flag = 0;

int PRM_SR_NBUFFERS = 128;
static int prm_sr_nbuffers_default = 128;
static int prm_sr_nbuffers_lower = 1;
static unsigned int prm_sr_nbuffers_flag = 0;

int PRM_PB_NBUFFERS = 32768;
static int prm_pb_nbuffers_default = 32768;
static int prm_pb_nbuffers_lower = 1024;
static unsigned int prm_pb_nbuffers_flag = 0;

float PRM_PB_BUFFER_FLUSH_RATIO = 0.01f;
static float prm_pb_buffer_flush_ratio_default = 0.01f;
static float prm_pb_buffer_flush_ratio_lower = 0.01f;
static float prm_pb_buffer_flush_ratio_upper = 0.95f;
static unsigned int prm_pb_buffer_flush_ratio_flag = 0;

float PRM_HF_UNFILL_FACTOR = 0.10f;
static float prm_hf_unfill_factor_default = 0.10f;
static float prm_hf_unfill_factor_lower = 0.0f;
static float prm_hf_unfill_factor_upper = 0.3f;
static unsigned int prm_hf_unfill_factor_flag = 0;

int PRM_HF_MAX_BESTSPACE_ENTRIES = 1000000;
static int prm_hf_max_bestspace_entries_default = 1000000;	/* 110 M */
static unsigned int prm_hf_max_bestspace_entries_flag = 0;

float PRM_BT_UNFILL_FACTOR = 0.05f;
static float prm_bt_unfill_factor_default = 0.05f;
static float prm_bt_unfill_factor_lower = 0.0f;
static float prm_bt_unfill_factor_upper = 0.5f;
static unsigned int prm_bt_unfill_factor_flag = 0;

float PRM_BT_OID_NBUFFERS = 4.0f;
static float prm_bt_oid_nbuffers_default = 4.0f;
static float prm_bt_oid_nbuffers_lower = 0.049999f;
static float prm_bt_oid_nbuffers_upper = 16.0f;
static unsigned int prm_bt_oid_nbuffers_flag = 0;

bool PRM_BT_INDEX_SCAN_OID_ORDER = false;
static bool prm_bt_index_scan_oid_order_default = false;
static unsigned int prm_bt_index_scan_oid_order_flag = 0;

int PRM_BOSR_MAXTMP_PAGES = INT_MIN;
static int prm_bosr_maxtmp_pages = -1;	/* Infinite */
static unsigned int prm_bosr_maxtmp_flag = 0;

int PRM_LK_TIMEOUT_MESSAGE_DUMP_LEVEL = 0;
static unsigned int prm_lk_timeout_message_dump_level_flag = 0;

int PRM_LK_ESCALATION_AT = 100000;
static int prm_lk_escalation_at_default = 100000;
static int prm_lk_escalation_at_lower = 5;
static unsigned int prm_lk_escalation_at_flag = 0;

bool PRM_LK_ROLLBACK_ON_LOCK_ESCALATION = false;
static bool prm_lk_rollback_on_lock_escalation_default = false;
static unsigned int prm_lk_rollback_on_lock_escalation_flag = 0;

int PRM_LK_TIMEOUT_SECS = -1;
static int prm_lk_timeout_secs_default = -1;	/* Infinite */
static int prm_lk_timeout_secs_lower = -1;
static unsigned int prm_lk_timeout_secs_flag = 0;

float PRM_LK_RUN_DEADLOCK_INTERVAL = 1.0f;
static float prm_lk_run_deadlock_interval_default = 1.0f;
static float prm_lk_run_deadlock_interval_lower = 0.1f;
static unsigned int prm_lk_run_deadlock_interval_flag = 0;

#if !defined (SERVER_MODE) && !defined (SA_MODE)
#define LOGPB_BUFFER_NPAGES_LOWER 128
#endif /* !defined (SERVER_MODE) && !defined (SA_MODE) */
int PRM_LOG_NBUFFERS = LOGPB_BUFFER_NPAGES_LOWER;
static int prm_log_nbuffers_default = 16 * ONE_K;	/* 16k pages => 64M / 128M / 256M based on log page size */
static int prm_log_nbuffers_lower = LOGPB_BUFFER_NPAGES_LOWER;
static unsigned int prm_log_nbuffers_flag = 0;

int PRM_LOG_CHECKPOINT_NPAGES = 100000;
static int prm_log_checkpoint_npages_default = 100000;
static int prm_log_checkpoint_npages_lower = 10;
static unsigned int prm_log_checkpoint_npages_flag = 0;

int PRM_LOG_CHECKPOINT_INTERVAL_SECS = 360;
static int prm_log_checkpoint_interval_secs_default = 360;
static int prm_log_checkpoint_interval_secs_lower = 60;
static unsigned int prm_log_checkpoint_interval_secs_flag = 0;

int PRM_LOG_CHECKPOINT_SLEEP_MSECS = 1;
static int prm_log_checkpoint_sleep_msecs_default = 1;
static int prm_log_checkpoint_sleep_msecs_lower = 0;
static unsigned int prm_log_checkpoint_sleep_msecs_flag = 0;

bool PRM_LOG_BACKGROUND_ARCHIVING = true;
static bool prm_log_background_archiving_default = true;
static unsigned int prm_log_background_archiving_flag = 0;

int PRM_LOG_ISOLATION_LEVEL = TRAN_READ_COMMITTED;
static int prm_log_isolation_level_default = TRAN_READ_COMMITTED;
static int prm_log_isolation_level_lower = TRAN_READ_COMMITTED;
static int prm_log_isolation_level_upper = TRAN_SERIALIZABLE;
static unsigned int prm_log_isolation_level_flag = 0;

static unsigned int prm_log_media_failure_support_flag = 0;

bool PRM_COMMIT_ON_SHUTDOWN = false;
static bool prm_commit_on_shutdown_default = false;
static unsigned int prm_commit_on_shutdown_flag = 0;

int PRM_SHUTDOWN_WAIT_TIME_IN_SECS = 600;
static int prm_shutdown_wait_time_in_secs_default = 600;
static int prm_shutdown_wait_time_in_secs_lower = 60;
static unsigned int prm_shutdown_wait_time_in_secs_flag = 0;

bool PRM_CSQL_AUTO_COMMIT = true;
static bool prm_csql_auto_commit_default = true;
static unsigned int prm_csql_auto_commit_flag = 0;

bool PRM_LOG_SWEEP_CLEAN = true;
static bool prm_log_sweep_clean_default = true;
static unsigned int prm_log_sweep_clean_flag = 0;

int PRM_WS_HASHTABLE_SIZE = 4096;
static int prm_ws_hashtable_size_default = 4096;
static int prm_ws_hashtable_size_lower = 1024;
static unsigned int prm_ws_hashtable_size_flag = 0;

bool PRM_WS_MEMORY_REPORT = false;
static bool prm_ws_memory_report_default = false;
static unsigned int prm_ws_memory_report_flag = 0;

bool PRM_GC_ENABLE = false;
static bool prm_gc_enable_default = false;
static unsigned int prm_gc_enable_flag = 0;

int PRM_TCP_PORT_ID = 1523;
static int prm_tcp_port_id_default = 1523;
static unsigned int prm_tcp_port_id_flag = 0;
static int prm_tcp_port_id_upper = USHRT_MAX;
static int prm_tcp_port_id_lower = 1;

int PRM_TCP_CONNECTION_TIMEOUT = 5;
static int prm_tcp_connection_timeout_default = 5;
static int prm_tcp_connection_timeout_lower = -1;
static unsigned int prm_tcp_connection_timeout_flag = 0;

int PRM_OPTIMIZATION_LEVEL = 1;
static int prm_optimization_level_default = 1;
static unsigned int prm_optimization_level_flag = 0;

bool PRM_QO_DUMP = false;
static bool prm_qo_dump_default = false;
static unsigned int prm_qo_dump_flag = 0;

#if !defined (SERVER_MODE) && !defined (SA_MODE)
#define CSS_MAX_CLIENT_COUNT 4000
#endif /* !defined (SERVER_MODE) && !defined (SA_MODE) */
int PRM_CSS_MAX_CLIENTS = 100;
static int prm_css_max_clients_default = 100;
static int prm_css_max_clients_lower = 10;
static int prm_css_max_clients_upper = CSS_MAX_CLIENT_COUNT;
static unsigned int prm_css_max_clients_flag = 0;

UINT64 PRM_THREAD_STACKSIZE = (1024 * 1024);
static UINT64 prm_thread_stacksize_default = (1024 * 1024);
static UINT64 prm_thread_stacksize_lower = 64 * 1024;
static UINT64 prm_thread_stacksize_upper = INT_MAX;
static unsigned int prm_thread_stacksize_flag = 0;

const char *PRM_CFG_DB_HOSTS = "";
static const char *prm_cfg_db_hosts_default = NULL;
static unsigned int prm_cfg_db_hosts_flag = 0;

int PRM_RESET_TR_PARSER = 10;
static int prm_reset_tr_parser_default = 10;
static unsigned int prm_reset_tr_parser_flag = 0;

int PRM_IO_BACKUP_NBUFFERS = 256;
static int prm_io_backup_nbuffers_default = 256;
static int prm_io_backup_nbuffers_lower = 256;
static unsigned int prm_io_backup_nbuffers_flag = 0;

UINT64 PRM_IO_BACKUP_MAX_VOLUME_SIZE = 0;
static UINT64 prm_io_backup_max_volume_size_default = 0;
static UINT64 prm_io_backup_max_volume_size_lower = 1024 * 32;
static UINT64 prm_io_backup_max_volume_size_upper = DB_BIGINT_MAX;
static unsigned int prm_io_backup_max_volume_size_flag = 0;

int PRM_IO_BACKUP_SLEEP_MSECS = 0;
static int prm_io_backup_sleep_msecs_default = 0;
static int prm_io_backup_sleep_msecs_lower = 0;
static unsigned int prm_io_backup_sleep_msecs_flag = 0;

int PRM_MAX_PAGES_IN_TEMP_FILE_CACHE = 1000;
static int prm_max_pages_in_temp_file_cache_default = 1000;	/* pages */
static int prm_max_pages_in_temp_file_cache_lower = 100;
static unsigned int prm_max_pages_in_temp_file_cache_flag = 0;

int PRM_MAX_ENTRIES_IN_TEMP_FILE_CACHE = 512;
static int prm_max_entries_in_temp_file_cache_default = 512;
static int prm_max_entries_in_temp_file_cache_lower = 10;
static unsigned int prm_max_entries_in_temp_file_cache_flag = 0;

bool PRM_PTHREAD_SCOPE_PROCESS = true;
static bool prm_pthread_scope_process_default = true;
static unsigned int prm_pthread_scope_process_flag = 0;

int PRM_TEMP_MEM_BUFFER_PAGES = 4;
static int prm_temp_mem_buffer_pages_default = 4;
static int prm_temp_mem_buffer_pages_lower = 0;
static int prm_temp_mem_buffer_pages_upper = 20;
static unsigned int prm_temp_mem_buffer_pages_flag = 0;

int PRM_INDEX_SCAN_KEY_BUFFER_PAGES = 20;
static int prm_index_scan_key_buffer_pages_default = 20;
static int prm_index_scan_key_buffer_pages_lower = 0;
static unsigned int prm_index_scan_key_buffer_pages_flag = 0;

bool PRM_DONT_REUSE_HEAP_FILE = false;
static bool prm_dont_reuse_heap_file_default = false;
static unsigned int prm_dont_reuse_heap_file_flag = 0;

int PRM_INSERT_MODE = 1 + 2;
static int prm_insert_mode_default = 1 + 2;
static int prm_insert_mode_lower = 0;
static int prm_insert_mode_upper = 31;	/* For backward compatibility */
static unsigned int prm_insert_mode_flag = 0;

int PRM_LK_MAX_SCANID_BIT = 32;
static int prm_lk_max_scanid_bit_default = 32;
static int prm_lk_max_scanid_bit_lower = 32;
static int prm_lk_max_scanid_bit_upper = 128;
static unsigned int prm_lk_max_scanid_bit_flag = 0;

bool PRM_HOSTVAR_LATE_BINDING = false;
static bool prm_hostvar_late_binding_default = false;
static unsigned int prm_hostvar_late_binding_flag = 0;

bool PRM_ENABLE_HISTO = false;
static bool prm_enable_histo_default = false;
static unsigned int prm_enable_histo_flag = 0;

int PRM_MUTEX_BUSY_WAITING_CNT = 0;
static int prm_mutex_busy_waiting_cnt_default = 0;
static unsigned int prm_mutex_busy_waiting_cnt_flag = 0;

int PRM_PB_NUM_LRU_CHAINS = 0;
static int prm_pb_num_LRU_chains_default = 0;	/* system define */
static int prm_pb_num_LRU_chains_lower = 0;
static int prm_pb_num_LRU_chains_upper = 1000;
static unsigned int prm_pb_num_LRU_chains_flag = 0;

int PRM_PAGE_BG_FLUSH_INTERVAL_MSEC = 1000;
static int prm_page_bg_flush_interval_msec_default = 1000;
static int prm_page_bg_flush_interval_msec_lower = -1;
static unsigned int prm_page_bg_flush_interval_msec_flag = 0;

bool PRM_ADAPTIVE_FLUSH_CONTROL = true;
static bool prm_adaptive_flush_control_default = true;
static unsigned int prm_adaptive_flush_control_flag = 0;

int PRM_MAX_FLUSH_PAGES_PER_SECOND = 10000;
static int prm_max_flush_pages_per_second_default = 10000;
static int prm_max_flush_pages_per_second_lower = 1;
static int prm_max_flush_pages_per_second_upper = INT_MAX;
static unsigned int prm_max_flush_pages_per_second_flag = 0;

int PRM_PB_SYNC_ON_NFLUSH = 200;
static int prm_pb_sync_on_nflush_default = 200;
static int prm_pb_sync_on_nflush_lower = 1;
static int prm_pb_sync_on_nflush_upper = INT_MAX;
static unsigned int prm_pb_sync_on_nflush_flag = 0;

#if !defined (SERVER_MODE) && !defined (SA_MODE)
typedef enum
{
  PGBUF_DEBUG_NO_PAGE_VALIDATION,
  PGBUF_DEBUG_PAGE_VALIDATION_FETCH,
  PGBUF_DEBUG_PAGE_VALIDATION_FREE,
  PGBUF_DEBUG_PAGE_VALIDATION_ALL
} PGBUF_DEBUG_PAGE_VALIDATION_LEVEL;
#endif /* !defined (SERVER_MODE) && !defined (SA_MODE) */
int PRM_PB_DEBUG_PAGE_VALIDATION_LEVEL = PGBUF_DEBUG_NO_PAGE_VALIDATION;
#if !defined(NDEBUG)
static int prm_pb_debug_page_validation_level_default = PGBUF_DEBUG_PAGE_VALIDATION_FETCH;
#else /* !NDEBUG */
static int prm_pb_debug_page_validation_level_default = PGBUF_DEBUG_NO_PAGE_VALIDATION;
#endif /* !NDEBUG */
static unsigned int prm_pb_debug_page_validation_level_flag = 0;

bool PRM_ORACLE_STYLE_OUTERJOIN = false;
static bool prm_oracle_style_outerjoin_default = false;
static unsigned int prm_oracle_style_outerjoin_flag = 0;

int PRM_COMPAT_MODE = COMPAT_CUBRID;
static int prm_compat_mode_default = COMPAT_CUBRID;
static int prm_compat_mode_lower = COMPAT_CUBRID;
static int prm_compat_mode_upper = COMPAT_ORACLE;
static unsigned int prm_compat_mode_flag = 0;

bool PRM_ANSI_QUOTES = true;
static bool prm_ansi_quotes_default = true;
static unsigned int prm_ansi_quotes_flag = 0;

int PRM_DEFAULT_WEEK_FORMAT = 0;
static int prm_week_format_default = 0;
static int prm_week_format_lower = 0;
static int prm_week_format_upper = 7;
static unsigned int prm_week_format_flag = 0;

bool PRM_TEST_MODE = false;
static bool prm_test_mode_default = false;
static unsigned int prm_test_mode_flag = 0;

bool PRM_ONLY_FULL_GROUP_BY = false;
static bool prm_only_full_group_by_default = false;
static unsigned int prm_only_full_group_by_flag = 0;

bool PRM_PIPES_AS_CONCAT = true;
static bool prm_pipes_as_concat_default = true;
static unsigned int prm_pipes_as_concat_flag = 0;

bool PRM_MYSQL_TRIGGER_CORRELATION_NAMES = false;
static bool prm_mysql_trigger_correlation_names_default = false;
static unsigned int prm_mysql_trigger_correlation_names_flag = 0;

bool PRM_REQUIRE_LIKE_ESCAPE_CHARACTER = false;
static bool prm_require_like_escape_character_default = false;
static unsigned int prm_require_like_escape_character_flag = 0;

bool PRM_NO_BACKSLASH_ESCAPES = true;
static bool prm_no_backslash_escapes_default = true;
static unsigned int prm_no_backslash_escapes_flag = 0;

UINT64 PRM_GROUP_CONCAT_MAX_LEN = 1024;
static UINT64 prm_group_concat_max_len_default = 1024;
static UINT64 prm_group_concat_max_len_lower = 4;
static UINT64 prm_group_concat_max_len_upper = INT_MAX;
static unsigned int prm_group_concat_max_len_flag = 0;

UINT64 PRM_STRING_MAX_SIZE_BYTES = 1024 * 1024;
static UINT64 prm_string_max_size_bytes_default = 1024 * 1024;
static UINT64 prm_string_max_size_bytes_lower = 64;
static UINT64 prm_string_max_size_bytes_upper = 32 * 1024 * 1024;
static unsigned int prm_string_max_size_bytes_flag = 0;

bool PRM_ADD_COLUMN_UPDATE_HARD_DEFAULT = false;
static bool prm_add_column_update_hard_default_default = false;
static unsigned int prm_add_column_update_hard_default_flag = 0;

bool PRM_RETURN_NULL_ON_FUNCTION_ERRORS = false;
static bool prm_return_null_on_function_errors_default = false;
static unsigned int prm_return_null_on_function_errors_flag = 0;

bool PRM_ALTER_TABLE_CHANGE_TYPE_STRICT = true;
static bool prm_alter_table_change_type_strict_default = true;
static unsigned int prm_alter_table_change_type_strict_flag = 1;

bool PRM_PLUS_AS_CONCAT = true;
static bool prm_plus_as_concat_default = true;
static unsigned int prm_plus_as_concat_flag = 0;

int PRM_COMPACTDB_PAGE_RECLAIM_ONLY = 0;
static int prm_compactdb_page_reclaim_only_default = 0;
static unsigned int prm_compactdb_page_reclaim_only_flag = 0;

float PRM_LIKE_TERM_SELECTIVITY = 0.1f;
static float prm_like_term_selectivity_default = 0.1f;
static float prm_like_term_selectivity_upper = 1.0f;
static float prm_like_term_selectivity_lower = 0.0f;
static unsigned int prm_like_term_selectivity_flag = 0;

int PRM_MAX_OUTER_CARD_OF_IDXJOIN = 0;
static int prm_max_outer_card_of_idxjoin_default = 0;
static int prm_max_outer_card_of_idxjoin_lower = 0;
static unsigned int prm_max_outer_card_of_idxjoin_flag = 0;

bool PRM_ORACLE_STYLE_EMPTY_STRING = false;
static bool prm_oracle_style_empty_string_default = false;
static unsigned int prm_oracle_style_empty_string_flag = 0;

int PRM_SUPPRESS_FSYNC = 0;
static int prm_suppress_fsync_default = 0;
static int prm_suppress_fsync_upper = 100;
static int prm_suppress_fsync_lower = 0;
static unsigned int prm_suppress_fsync_flag = 0;

bool PRM_CALL_STACK_DUMP_ON_ERROR = false;
static bool prm_call_stack_dump_on_error_default = false;
static unsigned int prm_call_stack_dump_on_error_flag = 0;

int *PRM_CALL_STACK_DUMP_ACTIVATION = int_list_initial;
static bool *prm_call_stack_dump_activation_default = NULL;
static unsigned int prm_call_stack_dump_activation_flag = 0;

int *PRM_CALL_STACK_DUMP_DEACTIVATION = int_list_initial;
static bool *prm_call_stack_dump_deactivation_default = NULL;
static unsigned int prm_call_stack_dump_deactivation_flag = 0;

bool PRM_COMPAT_NUMERIC_DIVISION_SCALE = false;
static bool prm_compat_numeric_division_scale_default = false;
static unsigned int prm_compat_numeric_division_scale_flag = 0;

bool PRM_DBFILES_PROTECT = false;
static bool prm_dbfiles_protect_default = false;
static unsigned int prm_dbfiles_protect_flag = 0;

bool PRM_AUTO_RESTART_SERVER = true;
static bool prm_auto_restart_server_default = true;
static unsigned int prm_auto_restart_server_flag = 0;

int PRM_XASL_CACHE_MAX_ENTRIES = 1000;
static int prm_xasl_cache_max_entries_default = 1000;
static unsigned int prm_xasl_cache_max_entries_flag = 0;

int PRM_XASL_CACHE_MAX_CLONES = 1000;
static int prm_xasl_cache_max_clones_default = 1000;
static int prm_xasl_cache_max_clones_lower = 0;
static int prm_xasl_cache_max_clones_upper = 2000;
static unsigned int prm_xasl_cache_max_clones_flag = 0;

int PRM_XASL_CACHE_TIMEOUT = -1;
static int prm_xasl_cache_timeout_default = -1;	/* infinity */
static unsigned int prm_xasl_cache_timeout_flag = 0;

bool PRM_XASL_CACHE_LOGGING = false;
static bool prm_xasl_cache_logging_default = false;
static unsigned int prm_xasl_cache_logging_flag = 0;

int PRM_FILTER_PRED_MAX_CACHE_ENTRIES = 1000;
static int prm_filter_pred_max_cache_entries_default = 1000;
static unsigned int prm_filter_pred_max_cache_entries_flag = 0;

int PRM_FILTER_PRED_MAX_CACHE_CLONES = 10;
static int prm_filter_pred_max_cache_clones_default = 10;
static unsigned int prm_filter_pred_max_cache_clones_flag = 0;

int PRM_LIST_QUERY_CACHE_MODE = 2;
static int prm_list_query_cache_mode_default = 2;
static int prm_list_query_cache_mode_upper = 2;
static int prm_list_query_cache_mode_lower = 2;
static unsigned int prm_list_query_cache_mode_flag = 0;

int PRM_LIST_MAX_QUERY_CACHE_ENTRIES = 0;
static int prm_list_max_query_cache_entries_default = 0;
static int prm_list_max_query_cache_entries_upper = INT_MAX;
static int prm_list_max_query_cache_entries_lower = 0;
static unsigned int prm_list_max_query_cache_entries_flag = 0;

int PRM_LIST_MAX_QUERY_CACHE_PAGES = 0;
static int prm_list_max_query_cache_pages_default = 0;
static int prm_list_max_query_cache_pages_upper = INT_MAX;
static int prm_list_max_query_cache_pages_lower = 0;
static unsigned int prm_list_max_query_cache_pages_flag = 0;

bool PRM_USE_ORDERBY_SORT_LIMIT = true;
static bool prm_use_orderby_sort_limit_default = true;
static unsigned int prm_use_orderby_sort_limit_flag = 0;

static unsigned int prm_replication_mode_flag = 0;

int PRM_HA_MODE = HA_MODE_OFF;
static int prm_ha_mode_default = HA_MODE_OFF;
static int prm_ha_mode_upper = HA_MODE_REPLICA;
static int prm_ha_mode_lower = HA_MODE_OFF;
int PRM_HA_MODE_FOR_SA_UTILS_ONLY = HA_MODE_OFF;
static unsigned int prm_ha_mode_flag = 0;

int PRM_HA_SERVER_STATE = HA_SERVER_STATE_IDLE;
static int prm_ha_server_state_default = HA_SERVER_STATE_IDLE;
static int prm_ha_server_state_upper = HA_SERVER_STATE_DEAD;
static int prm_ha_server_state_lower = HA_SERVER_STATE_IDLE;
static unsigned int prm_ha_server_state_flag = 0;

int PRM_HA_LOG_APPLIER_STATE = HA_LOG_APPLIER_STATE_UNREGISTERED;
static int prm_ha_log_applier_state_default = HA_LOG_APPLIER_STATE_UNREGISTERED;
static int prm_ha_log_applier_state_upper = HA_LOG_APPLIER_STATE_ERROR;
static int prm_ha_log_applier_state_lower = HA_LOG_APPLIER_STATE_UNREGISTERED;
static unsigned int prm_ha_log_applier_state_flag = 0;

const char *PRM_HA_NODE_LIST = "";
static const char *prm_ha_node_list_default = NULL;
static unsigned int prm_ha_node_list_flag = 0;

const char *PRM_HA_REPLICA_LIST = "";
static const char *prm_ha_replica_list_default = NULL;
static unsigned int prm_ha_replica_list_flag = 0;

const char *PRM_HA_DB_LIST = "";
static const char *prm_ha_db_list_default = NULL;
static unsigned int prm_ha_db_list_flag = 0;

const char *PRM_HA_COPY_LOG_BASE = "";
static const char *prm_ha_copy_log_base_default = NULL;
static unsigned int prm_ha_copy_log_base_flag = 0;

const char *PRM_HA_COPY_SYNC_MODE = "";
static const char *prm_ha_copy_sync_mode_default = NULL;
static unsigned int prm_ha_copy_sync_mode_flag = 0;

int PRM_HA_APPLY_MAX_MEM_SIZE = HB_DEFAULT_APPLY_MAX_MEM_SIZE;
static int prm_ha_apply_max_mem_size_default = HB_DEFAULT_APPLY_MAX_MEM_SIZE;
static int prm_ha_apply_max_mem_size_upper = INT_MAX;
static int prm_ha_apply_max_mem_size_lower = 0;
static unsigned int prm_ha_apply_max_mem_size_flag = 0;

int PRM_HA_PORT_ID = HB_DEFAULT_HA_PORT_ID;
static int prm_ha_port_id_default = HB_DEFAULT_HA_PORT_ID;
static unsigned int prm_ha_port_id_flag = 0;
static int prm_ha_port_id_upper = USHRT_MAX;
static int prm_ha_port_id_lower = 1;

int PRM_HA_INIT_TIMER_IN_MSECS = HB_DEFAULT_INIT_TIMER_IN_MSECS;
static int prm_ha_init_timer_im_msecs_default = HB_DEFAULT_INIT_TIMER_IN_MSECS;
static unsigned int prm_ha_init_timer_im_msecs_flag = 0;

int PRM_HA_HEARTBEAT_INTERVAL_IN_MSECS = HB_DEFAULT_HEARTBEAT_INTERVAL_IN_MSECS;
static int prm_ha_heartbeat_interval_in_msecs_default = HB_DEFAULT_HEARTBEAT_INTERVAL_IN_MSECS;
static unsigned int prm_ha_heartbeat_interval_in_msecs_flag = 0;

int PRM_HA_CALC_SCORE_INTERVAL_IN_MSECS = HB_DEFAULT_CALC_SCORE_INTERVAL_IN_MSECS;
static int prm_ha_calc_score_interval_in_msecs_default = HB_DEFAULT_CALC_SCORE_INTERVAL_IN_MSECS;
static unsigned int prm_ha_calc_score_interval_in_msecs_flag = 0;

int PRM_HA_FAILOVER_WAIT_TIME_IN_MSECS = HB_DEFAULT_FAILOVER_WAIT_TIME_IN_MSECS;
static int prm_ha_failover_wait_time_in_msecs_default = HB_DEFAULT_FAILOVER_WAIT_TIME_IN_MSECS;
static unsigned int prm_ha_failover_wait_time_in_msecs_flag = 0;

int PRM_HA_PROCESS_START_CONFIRM_INTERVAL_IN_MSECS = HB_DEFAULT_START_CONFIRM_INTERVAL_IN_MSECS;
static int prm_ha_process_start_confirm_interval_in_msecs_default = HB_DEFAULT_START_CONFIRM_INTERVAL_IN_MSECS;
static unsigned int prm_ha_process_start_confirm_interval_in_msecs_flag = 0;

int PRM_HA_PROCESS_DEREG_CONFIRM_INTERVAL_IN_MSECS = HB_DEFAULT_DEREG_CONFIRM_INTERVAL_IN_MSECS;
static int prm_ha_process_dereg_confirm_interval_in_msecs_default = HB_DEFAULT_DEREG_CONFIRM_INTERVAL_IN_MSECS;
static unsigned int prm_ha_process_dereg_confirm_interval_in_msecs_flag = 0;

int PRM_HA_MAX_PROCESS_START_CONFIRM = HB_DEFAULT_MAX_PROCESS_START_CONFIRM;
static int prm_ha_max_process_start_confirm_default = HB_DEFAULT_MAX_PROCESS_START_CONFIRM;
static unsigned int prm_ha_max_process_start_confirm_flag = 0;

int PRM_HA_MAX_PROCESS_DEREG_CONFIRM = HB_DEFAULT_MAX_PROCESS_DEREG_CONFIRM;
static int prm_ha_max_process_dereg_confirm_default = HB_DEFAULT_MAX_PROCESS_DEREG_CONFIRM;
static unsigned int prm_ha_max_process_dereg_confirm_flag = 0;

int PRM_HA_UNACCEPTABLE_PROC_RESTART_TIMEDIFF = HB_DEFAULT_UNACCEPTABLE_PROC_RESTART_TIMEDIFF_IN_MSECS;
static int prm_ha_unacceptable_proc_restart_timediff_default = HB_DEFAULT_UNACCEPTABLE_PROC_RESTART_TIMEDIFF_IN_MSECS;
static unsigned int prm_ha_unacceptable_proc_restart_timediff_flag = 0;

int PRM_HA_CHANGEMODE_INTERVAL_IN_MSECS = HB_DEFAULT_CHANGEMODE_INTERVAL_IN_MSECS;
static int prm_ha_changemode_interval_in_msecs_default = HB_DEFAULT_CHANGEMODE_INTERVAL_IN_MSECS;
static unsigned int prm_ha_changemode_interval_in_msecs_flag = 0;

int PRM_HA_MAX_HEARTBEAT_GAP = HB_DEFAULT_MAX_HEARTBEAT_GAP;
static int prm_ha_max_heartbeat_gap_default = HB_DEFAULT_MAX_HEARTBEAT_GAP;
static unsigned int prm_ha_max_heartbeat_gap_flag = 0;

const char *PRM_HA_PING_HOSTS = "";
static const char *prm_ha_ping_hosts_default = NULL;
static unsigned int prm_ha_ping_hosts_flag = 0;

int *PRM_HA_APPLYLOGDB_RETRY_ERROR_LIST = int_list_initial;
static bool *prm_ha_applylogdb_retry_error_list_default = NULL;
static unsigned int prm_ha_applylogdb_retry_error_list_flag = 0;

int *PRM_HA_APPLYLOGDB_IGNORE_ERROR_LIST = int_list_initial;
static bool *prm_ha_applylogdb_ignore_error_list_default = NULL;
static unsigned int prm_ha_applylogdb_ignore_error_list_flag = 0;

int PRM_HA_APPLYLOGDB_LOG_WAIT_TIME_IN_SECS = -1;
static int prm_ha_applylogdb_log_wait_time_in_secs_default = -1;
static int prm_ha_applylogdb_log_wait_time_in_secs_lower = -1;
static unsigned int prm_ha_applylogdb_log_wait_time_in_secs_flag = 0;

bool PRM_HA_SQL_LOGGING = false;
static bool prm_ha_sql_logging_default = false;
static unsigned int prm_ha_sql_logging_flag = 0;

int PRM_HA_SQL_LOG_MAX_SIZE_IN_MB = INT_MIN;
static int prm_ha_sql_log_max_size_in_mb_default = 50;
static int prm_ha_sql_log_max_size_in_mb_upper = 2048;
static int prm_ha_sql_log_max_size_in_mb_lower = 1;
static unsigned int prm_ha_sql_log_max_size_in_mb_flag = 0;

int PRM_HA_COPY_LOG_MAX_ARCHIVES = 1;
static int prm_ha_copy_log_max_archives_default = 1;
static int prm_ha_copy_log_max_archives_upper = INT_MAX;
static int prm_ha_copy_log_max_archives_lower = 0;
static unsigned int prm_ha_copy_log_max_archives_flag = 0;

int PRM_HA_COPY_LOG_TIMEOUT = 5;
static int prm_ha_copy_log_timeout_default = 5;
static int prm_ha_copy_log_timeout_upper = INT_MAX;
static int prm_ha_copy_log_timeout_lower = -1;
static unsigned int prm_ha_copy_log_timeout_flag = 0;

int PRM_HA_REPLICA_DELAY_IN_SECS = 0;
static int prm_ha_replica_delay_in_secs_default = 0;
static int prm_ha_replica_delay_in_secs_upper = INT_MAX;
static int prm_ha_replica_delay_in_secs_lower = 0;
static unsigned int prm_ha_replica_delay_in_secs_flag = 0;

const char *PRM_HA_REPLICA_TIME_BOUND = "";
static const char *prm_ha_replica_time_bound_default = NULL;
static unsigned int prm_ha_replica_time_bound_flag = 0;

int PRM_HA_DELAY_LIMIT_IN_SECS = 0;
static int prm_ha_delay_limit_in_secs_default = 0;
static int prm_ha_delay_limit_in_secs_upper = INT_MAX;
static int prm_ha_delay_limit_in_secs_lower = 0;
static unsigned int prm_ha_delay_limit_in_secs_flag = 0;

int PRM_HA_DELAY_LIMIT_DELTA_IN_SECS = 0;
static int prm_ha_delay_limit_delta_in_secs_default = 0;
static int prm_ha_delay_limit_delta_in_secs_upper = INT_MAX;
static int prm_ha_delay_limit_delta_in_secs_lower = 0;
static unsigned int prm_ha_delay_limit_delta_in_secs_flag = 0;

int PRM_HA_APPLYLOGDB_MAX_COMMIT_INTERVAL_IN_MSECS = 500;
static int prm_ha_applylogdb_max_commit_interval_in_msecs_default = 500;
static int prm_ha_applylogdb_max_commit_interval_in_msecs_upper = INT_MAX;
static int prm_ha_applylogdb_max_commit_interval_in_msecs_lower = 0;
static unsigned int prm_ha_applylogdb_max_commit_interval_in_msecs_flag = 0;

int PRM_HA_CHECK_DISK_FAILURE_INTERVAL_IN_SECS = 15;
static int prm_ha_check_disk_failure_interval_in_secs_default = 15;
static int prm_ha_check_disk_failure_interval_in_secs_upper = INT_MAX;
static int prm_ha_check_disk_failure_interval_in_secs_lower = 0;
static unsigned int prm_ha_check_disk_failure_interval_in_secs_flag = 0;

bool PRM_GENERAL_RESERVE_01 = false;
static bool prm_general_reserve_01_default = false;
static unsigned int prm_general_reserve_01_flag = 0;

bool PRM_COMPAT_PRIMARY_KEY = false;
static bool prm_compat_primary_key_default = false;
static unsigned int prm_compat_primary_key_flag = 0;

static unsigned int prm_log_header_flush_interval_flag = 0;

bool PRM_LOG_ASYNC_COMMIT = false;
static bool prm_log_async_commit_default = false;
static unsigned int prm_log_async_commit_flag = 0;

int PRM_LOG_GROUP_COMMIT_INTERVAL_MSECS = 0;
static int prm_log_group_commit_interval_msecs_default = 0;
static int prm_log_group_commit_interval_msecs_lower = 0;
static unsigned int prm_log_group_commit_interval_msecs_flag = 0;

static unsigned int prm_log_bg_flush_interval_msecs_flag = 0;

static unsigned int prm_log_bg_flush_num_pages_flag = 0;

bool PRM_INTL_MBS_SUPPORT = false;
static bool prm_intl_mbs_support_default = false;
static unsigned int prm_intl_mbs_support_flag = 0;

bool PRM_LOG_COMPRESS = true;
static bool prm_log_compress_default = true;
static unsigned int prm_log_compress_flag = 0;

bool PRM_BLOCK_NOWHERE_STATEMENT = false;
static bool prm_block_nowhere_statement_default = false;
static unsigned int prm_block_nowhere_statement_flag = 0;

bool PRM_BLOCK_DDL_STATEMENT = false;
static bool prm_block_ddl_statement_default = false;
static unsigned int prm_block_ddl_statement_flag = 0;

#if defined (ENABLE_UNUSED_FUNCTION)
bool PRM_SINGLE_BYTE_COMPARE = false;
static bool prm_single_byte_compare_default = false;
static unsigned int prm_single_byte_compare_flag = 0;
#endif

int PRM_CSQL_HISTORY_NUM = 50;
static int prm_csql_history_num_default = 50;
static int prm_csql_history_num_upper = 200;
static int prm_csql_history_num_lower = 1;
static unsigned int prm_csql_history_num_flag = 0;

bool PRM_LOG_TRACE_DEBUG = false;
static bool prm_log_trace_debug_default = false;
static unsigned int prm_log_trace_debug_flag = 0;

const char *PRM_DL_FORK = "";
static const char *prm_dl_fork_default = NULL;
static unsigned int prm_dl_fork_flag = 0;

bool PRM_ER_PRODUCTION_MODE = true;
static bool prm_er_production_mode_default = true;
static unsigned int prm_er_production_mode_flag = 0;

int PRM_ER_STOP_ON_ERROR = 0;
static int prm_er_stop_on_error_default = 0;
static int prm_er_stop_on_error_upper = 0;
static unsigned int prm_er_stop_on_error_flag = 0;

int PRM_TCP_RCVBUF_SIZE = -1;
static int prm_tcp_rcvbuf_size_default = -1;
static unsigned int prm_tcp_rcvbuf_size_flag = 0;

int PRM_TCP_SNDBUF_SIZE = -1;
static int prm_tcp_sndbuf_size_default = -1;
static unsigned int prm_tcp_sndbuf_size_flag = 0;

bool PRM_TCP_NODELAY = false;
static bool prm_tcp_nodelay_default = false;
static unsigned int prm_tcp_nodelay_flag = 0;

bool PRM_TCP_KEEPALIVE = true;
static bool prm_tcp_keepalive_default = true;
static unsigned int prm_tcp_keepalive_flag = 0;

bool PRM_CSQL_SINGLE_LINE_MODE = false;
static bool prm_csql_single_line_mode_default = false;
static unsigned int prm_csql_single_line_mode_flag = 0;

bool PRM_XASL_DEBUG_DUMP = false;
static bool prm_xasl_debug_dump_default = false;
static unsigned int prm_xasl_debug_dump_flag = 0;

int PRM_LOG_MAX_ARCHIVES = INT_MAX;
static int prm_log_max_archives_default = INT_MAX;
static int prm_log_max_archives_lower = 0;
static unsigned int prm_log_max_archives_flag = 0;

bool PRM_FORCE_REMOVE_LOG_ARCHIVES = true;
static bool prm_force_remove_log_archives_default = true;
static unsigned int prm_force_remove_log_archives_flag = 0;

int PRM_REMOVE_LOG_ARCHIVES_INTERVAL = 0;
static int prm_remove_log_archives_interval_default = 0;
static int prm_remove_log_archives_interval_lower = 0;
static unsigned int prm_remove_log_archives_interval_flag = 0;

bool PRM_LOG_NO_LOGGING = false;
static bool prm_log_no_logging_default = false;
static unsigned int prm_log_no_logging_flag = 0;

bool PRM_UNLOADDB_IGNORE_ERROR = false;
static bool prm_unloaddb_ignore_error_default = false;
static unsigned int prm_unloaddb_ignore_error_flag = 0;

int PRM_UNLOADDB_LOCK_TIMEOUT = -1;
static int prm_unloaddb_lock_timeout_default = -1;
static int prm_unloaddb_lock_timeout_lower = -1;
static unsigned int prm_unloaddb_lock_timeout_flag = 0;

int PRM_LOADDB_FLUSH_INTERVAL = 1000;
static int prm_loaddb_flush_interval_default = 1000;
static int prm_loaddb_flush_interval_lower = 0;
static unsigned int prm_loaddb_flush_interval_flag = 0;

const char *PRM_IO_TEMP_VOLUME_PATH = "";
static char *prm_io_temp_volume_path_default = NULL;
static unsigned int prm_io_temp_volume_path_flag = 0;

const char *PRM_TDE_KEYS_FILE_PATH = "";
static char *prm_tde_keys_file_path_default = NULL;
static unsigned int prm_tde_keys_file_path_flag = 0;

const char *PRM_IO_VOLUME_EXT_PATH = "";
static char *prm_io_volume_ext_path_default = NULL;
static unsigned int prm_io_volume_ext_path_flag = 0;

bool PRM_UNIQUE_ERROR_KEY_VALUE = false;
static bool prm_unique_error_key_value_default = false;
static unsigned int prm_unique_error_key_value_flag = 0;

bool PRM_USE_SYSTEM_MALLOC = false;
static bool prm_use_system_malloc_default = false;
static unsigned int prm_use_system_malloc_flag = 0;

const char *PRM_EVENT_HANDLER = "";
static const char *prm_event_handler_default = NULL;
static unsigned int prm_event_handler_flag = 0;

int *PRM_EVENT_ACTIVATION = int_list_initial;
static bool *prm_event_activation_default = NULL;
static unsigned int prm_event_activation_flag = 0;

bool PRM_READ_ONLY_MODE = false;
static bool prm_read_only_mode_default = false;
static unsigned int prm_read_only_mode_flag = 0;

int PRM_MNT_WAITING_THREAD = 0;
static int prm_mnt_waiting_thread_default = 0;
static int prm_mnt_waiting_thread_lower = 0;
static unsigned int prm_mnt_waiting_thread_flag = 0;

int *PRM_MNT_STATS_THRESHOLD = int_list_initial;
static int *prm_mnt_stats_threshold_default = NULL;
static unsigned int prm_mnt_stats_threshold_flag = 0;

const char *PRM_SERVICE_SERVICE_LIST = "";
static const char *prm_service_service_list_default = NULL;
static unsigned int prm_service_service_list_flag = 0;

const char *PRM_SERVICE_SERVER_LIST = "";
static const char *prm_service_server_list_default = NULL;
static unsigned int prm_service_server_list_flag = 0;

int PRM_SESSION_STATE_TIMEOUT = 60 * 60 * 6;	/* 6 hours */
static int prm_session_timeout_default = 60 * 60 * 6;	/* 6 hours */
static int prm_session_timeout_lower = 60;	/* 1 minute */
static int prm_session_timeout_upper = 60 * 60 * 24 * 365;	/* 1 nonleap year */
static unsigned int prm_session_timeout_flag = 0;

int PRM_MULTI_RANGE_OPT_LIMIT = 100;
static int prm_multi_range_opt_limit_default = 100;
static int prm_multi_range_opt_limit_lower = 0;	/* disabled */
static int prm_multi_range_opt_limit_upper = 10000;
static unsigned int prm_multi_range_opt_limit_flag = 0;

UINT64 PRM_DB_VOLUME_SIZE = 536870912ULL;
static UINT64 prm_db_volume_size_default = 536870912ULL;	/* 512M */
static UINT64 prm_db_volume_size_lower = 0;
static UINT64 prm_db_volume_size_upper = 21474836480ULL;	/* 20G */
static unsigned int prm_db_volume_size_flag = 0;

UINT64 PRM_LOG_VOLUME_SIZE = 536870912ULL;
static UINT64 prm_log_volume_size_default = 536870912ULL;	/* 512M */
static UINT64 prm_log_volume_size_lower = 20971520ULL;	/* 20M */
static UINT64 prm_log_volume_size_upper = 4294967296ULL;	/* 4G */
static unsigned int prm_log_volume_size_flag = 0;

char *PRM_INTL_NUMBER_LANG = NULL;
static char *prm_intl_number_lang_default = NULL;
static unsigned int prm_intl_number_lang_flag = 0;

char *PRM_INTL_DATE_LANG = NULL;
static char *prm_intl_date_lang_default = NULL;
static unsigned int prm_intl_date_lang_flag = 0;

bool PRM_UNICODE_INPUT_NORMALIZATION = false;
static bool prm_unicode_input_normalization_default = false;
static unsigned int prm_unicode_input_normalization_flag = 0;

bool PRM_UNICODE_OUTPUT_NORMALIZATION = false;
static bool prm_unicode_output_normalization_default = false;
static unsigned int prm_unicode_output_normalization_flag = 0;

bool PRM_INTL_CHECK_INPUT_STRING = false;
static bool prm_intl_check_input_string_default = false;
static unsigned int prm_intl_check_input_string_flag = 0;

int PRM_CHECK_PEER_ALIVE = CSS_CHECK_PEER_ALIVE_BOTH;
static int prm_check_peer_alive_default = CSS_CHECK_PEER_ALIVE_BOTH;
static unsigned int prm_check_peer_alive_flag = 0;

UINT64 PRM_GENERIC_VOL_PREALLOC_SIZE;
static UINT64 prm_generic_vol_prealloc_size_default = 52428800ULL;	/* 50M */
static UINT64 prm_generic_vol_prealloc_size_lower = 0ULL;
static UINT64 prm_generic_vol_prealloc_size_upper = 21474836480ULL;	/* 20G */
static unsigned int prm_generic_vol_prealloc_size_flag = 0;

int PRM_SQL_TRACE_SLOW_MSECS = -1;
static int prm_sql_trace_slow_msecs_default = -1;
static int prm_sql_trace_slow_msecs_lower = -1;
static int prm_sql_trace_slow_msecs_upper = 1000 * 60 * 60 * 24;	/* 24 hours */
static unsigned int prm_sql_trace_slow_msecs_flag = 0;

bool PRM_SQL_TRACE_EXECUTION_PLAN = false;
static bool prm_sql_trace_execution_plan_default = false;
static unsigned int prm_sql_trace_execution_plan_flag = 0;

int PRM_LOG_TRACE_FLUSH_TIME_MSECS = 0;
static int prm_log_trace_flush_time_msecs_default = 0;
static int prm_log_trace_flush_time_msecs_lower = 0;
static unsigned int prm_log_trace_flush_time_msecs_flag = 0;

char *PRM_INTL_COLLATION = NULL;
static char *prm_intl_collation_default = NULL;
static unsigned int prm_intl_collation_flag = 0;

int PRM_SORT_LIMIT_MAX_COUNT = 1000;
static int prm_sort_limit_max_count_default = 1000;
static int prm_sort_limit_max_count_lower = 0;	/* disabled */
static int prm_sort_limit_max_count_upper = INT_MAX;
static unsigned int prm_sort_limit_max_count_flag = 0;

int PRM_SQL_TRACE_IOREADS = 0;
static int prm_sql_trace_ioreads_default = 0;
static int prm_sql_trace_ioreads_lower = 0;
static unsigned int prm_sql_trace_ioreads_flag = 0;

bool PRM_QUERY_TRACE = false;
static bool prm_query_trace_default = false;
static unsigned int prm_query_trace_flag = 0;

int PRM_QUERY_TRACE_FORMAT = QUERY_TRACE_TEXT;
static int prm_query_trace_format_default = QUERY_TRACE_TEXT;
static int prm_query_trace_format_lower = QUERY_TRACE_TEXT;
static int prm_query_trace_format_upper = QUERY_TRACE_JSON;
static unsigned int prm_query_trace_format_flag = 0;

int PRM_MAX_RECURSION_SQL_DEPTH = 400;
static int prm_max_recursion_sql_depth_default = 400;
static unsigned int prm_max_recursion_sql_depth_flag = 0;

UINT64 PRM_MAX_AGG_HASH_SIZE = 2 * 1024 * 1024;	/* 2 MB */
static UINT64 prm_max_agg_hash_size_default = 2 * 1024 * 1024;	/* 2 MB */
static UINT64 prm_max_agg_hash_size_lower = 32 * 1024;	/* 32 KB */
static UINT64 prm_max_agg_hash_size_upper = 128 * 1024 * 1024;	/* 128 MB */
static unsigned int prm_max_agg_hash_size_flag = 0;

bool PRM_AGG_HASH_RESPECT_ORDER = true;
static bool prm_agg_hash_respect_order_default = true;
static unsigned int prm_agg_hash_respect_order_flag = 0;

bool PRM_USE_BTREE_FENCE_KEY = true;
static bool prm_use_btree_fence_key_default = true;
static unsigned int prm_use_btree_fence_key_flag = 0;

bool PRM_UPDATE_USE_ATTRIBUTE_REFERENCES = false;
static bool prm_update_use_attribute_references_default = false;
static unsigned int prm_update_use_attribute_references_flag = 0;

float PRM_PB_AOUT_RATIO = 0.0f;
static float prm_pb_aout_ratio_default = 0.0f;
static float prm_pb_aout_ratio_upper = 3.0;
static float prm_pb_aout_ratio_lower = 0;
static unsigned int prm_pb_aout_ratio_flag = 0;

bool PRM_OPTIMIZER_ENABLE_MERGE_JOIN = false;
static bool prm_optimizer_enable_merge_join_default = false;
static unsigned int prm_optimizer_enable_merge_join_flag = 0;

UINT64 PRM_MAX_HASH_LIST_SCAN_SIZE = 4 * 1024 * 1024;	/* 4 MB */
static UINT64 prm_max_hash_list_scan_size_default = 4 * 1024 * 1024;	/* 4 MB */
static UINT64 prm_max_hash_list_scan_size_lower = 0;	/* 0 */
static UINT64 prm_max_hash_list_scan_size_upper = 128 * 1024 * 1024;	/* 128 MB */
static unsigned int prm_max_hash_list_scan_size_flag = 0;

bool PRM_OPTIMIZER_RESERVE_02 = false;
static bool prm_optimizer_reserve_02_default = false;
static unsigned int prm_optimizer_reserve_02_flag = 0;

bool PRM_OPTIMIZER_RESERVE_03 = false;
static bool prm_optimizer_reserve_03_default = false;
static unsigned int prm_optimizer_reserve_03_flag = 0;

bool PRM_OPTIMIZER_RESERVE_04 = false;
static bool prm_optimizer_reserve_04_default = false;
static unsigned int prm_optimizer_reserve_04_flag = 0;

bool PRM_OPTIMIZER_RESERVE_05 = false;
static bool prm_optimizer_reserve_05_default = false;
static unsigned int prm_optimizer_reserve_05_flag = 0;

bool PRM_OPTIMIZER_RESERVE_06 = false;
static bool prm_optimizer_reserve_06_default = false;
static unsigned int prm_optimizer_reserve_06_flag = 0;

bool PRM_OPTIMIZER_RESERVE_07 = false;
static bool prm_optimizer_reserve_07_default = false;
static unsigned int prm_optimizer_reserve_07_flag = 0;

bool PRM_OPTIMIZER_RESERVE_08 = false;
static bool prm_optimizer_reserve_08_default = false;
static unsigned int prm_optimizer_reserve_08_flag = 0;

bool PRM_OPTIMIZER_RESERVE_09 = false;
static bool prm_optimizer_reserve_09_default = false;
static unsigned int prm_optimizer_reserve_09_flag = 0;

bool PRM_OPTIMIZER_RESERVE_10 = false;
static bool prm_optimizer_reserve_10_default = false;
static unsigned int prm_optimizer_reserve_10_flag = 0;

bool PRM_OPTIMIZER_RESERVE_11 = false;
static bool prm_optimizer_reserve_11_default = false;
static unsigned int prm_optimizer_reserve_11_flag = 0;

bool PRM_OPTIMIZER_RESERVE_12 = false;
static bool prm_optimizer_reserve_12_default = false;
static unsigned int prm_optimizer_reserve_12_flag = 0;

bool PRM_OPTIMIZER_RESERVE_13 = false;
static bool prm_optimizer_reserve_13_default = false;
static unsigned int prm_optimizer_reserve_13_flag = 0;

bool PRM_OPTIMIZER_RESERVE_14 = false;
static bool prm_optimizer_reserve_14_default = false;
static unsigned int prm_optimizer_reserve_14_flag = 0;

bool PRM_OPTIMIZER_RESERVE_15 = false;
static bool prm_optimizer_reserve_15_default = false;
static unsigned int prm_optimizer_reserve_15_flag = 0;

bool PRM_OPTIMIZER_RESERVE_16 = false;
static bool prm_optimizer_reserve_16_default = false;
static unsigned int prm_optimizer_reserve_16_flag = 0;

bool PRM_OPTIMIZER_RESERVE_17 = false;
static bool prm_optimizer_reserve_17_default = false;
static unsigned int prm_optimizer_reserve_17_flag = 0;

bool PRM_OPTIMIZER_RESERVE_18 = false;
static bool prm_optimizer_reserve_18_default = false;
static unsigned int prm_optimizer_reserve_18_flag = 0;

bool PRM_OPTIMIZER_RESERVE_19 = false;
static bool prm_optimizer_reserve_19_default = false;
static unsigned int prm_optimizer_reserve_19_flag = 0;

bool PRM_OPTIMIZER_RESERVE_20 = false;
static bool prm_optimizer_reserve_20_default = false;
static unsigned int prm_optimizer_reserve_20_flag = 0;

bool PRM_HA_REPL_ENABLE_SERVER_SIDE_UPDATE = false;
static bool prm_ha_repl_enable_server_side_update_default = false;
static unsigned int prm_ha_repl_enable_server_side_update_flag = 0;

float PRM_PB_LRU_HOT_RATIO = 0.4f;
static float prm_pb_lru_hot_ratio_default = 0.4f;
static float prm_pb_lru_hot_ratio_upper = 0.90f;
static float prm_pb_lru_hot_ratio_lower = 0.05f;
static unsigned int prm_pb_lru_hot_ratio_flag = 0;

float PRM_PB_LRU_BUFFER_RATIO = 0.05f;
static float prm_pb_lru_buffer_ratio_default = 0.05f;
static float prm_pb_lru_buffer_ratio_upper = 0.90f;
static float prm_pb_lru_buffer_ratio_lower = 0.05f;
static unsigned int prm_pb_lru_buffer_ratio_flag = 0;

int PRM_VACUUM_MASTER_WAKEUP_INTERVAL = 10;
static int prm_vacuum_master_wakeup_interval_default = 10;
static int prm_vacuum_master_wakeup_interval_lower = 1;
static unsigned int prm_vacuum_master_wakeup_interval_flag = 0;

#if !defined (SERVER_MODE) && !defined (SA_MODE)
#define VACUUM_LOG_BLOCK_PAGES_DEFAULT 0
#define VACUUM_MAX_WORKER_COUNT 0
#endif /* !defined (SERVER_MODE) && !defined (SA_MODE) */
int PRM_VACUUM_LOG_BLOCK_PAGES = VACUUM_LOG_BLOCK_PAGES_DEFAULT;
static int prm_vacuum_log_block_pages_default = VACUUM_LOG_BLOCK_PAGES_DEFAULT;
static int prm_vacuum_log_block_pages_lower = 4;
static int prm_vacuum_log_block_pages_upper = 1024;
static unsigned int prm_vacuum_log_block_pages_flag = 0;

int PRM_VACUUM_WORKER_COUNT = 10;
static int prm_vacuum_worker_count_default = 10;
static int prm_vacuum_worker_count_lower = 1;
static int prm_vacuum_worker_count_upper = VACUUM_MAX_WORKER_COUNT;
static unsigned int prm_vacuum_worker_count_flag = 0;

int PRM_ER_LOG_VACUUM = 1;
static int prm_er_log_vacuum_default = 1;
static unsigned int prm_er_log_vacuum_flag = 0;

bool PRM_DISABLE_VACUUM = false;
static bool prm_disable_vacuum_default = false;
static unsigned int prm_disable_vacuum_flag = 0;

bool PRM_LOG_BTREE_OPS = false;
static bool prm_log_btree_ops_default = false;
static unsigned int prm_log_btree_ops_flag = 0;

bool PRM_OBJECT_PRINT_FORMAT_OID = false;
static bool prm_object_print_format_oid_default = false;
static unsigned int prm_object_print_format_oid_flag = 0;

char *PRM_TIMEZONE = NULL;
static char *prm_timezone_default = NULL;
static unsigned int prm_timezone_flag = 0;

char *PRM_SERVER_TIMEZONE = NULL;
static char *prm_server_timezone_default = NULL;
static unsigned int prm_server_timezone_flag = 0;

bool prm_tz_leap_second_support_default = false;
bool PRM_TZ_LEAP_SECOND_SUPPORT = false;
static unsigned int prm_leap_second_support_flag = 0;

bool PRM_OPTIMIZER_ENABLE_AGGREGATE_OPTIMIZATION = true;
static bool prm_optimizer_enable_aggregate_optimization_default = true;
static unsigned int prm_optimizer_enable_aggregate_optimization_flag = 0;

static unsigned int prm_vacuum_prefetch_log_nbuffers_flag = 0;
static unsigned int prm_vacuum_prefetch_log_mode_flag = 0;	// obsolete; not sure it is needed

bool PRM_PB_NEIGHBOR_FLUSH_NONDIRTY = false;
static unsigned int prm_pb_neighbor_flush_nondirty_flag = 0;
static bool prm_pb_neighbor_flush_nondirty_default = false;

unsigned int PRM_PB_NEIGHBOR_FLUSH_PAGES = 8;
static unsigned int prm_pb_neighbor_flush_pages_flag = 0;
static unsigned int prm_pb_neighbor_flush_pages_default = 8;
static unsigned int prm_pb_neighbor_flush_pages_upper = 32;
static unsigned int prm_pb_neighbor_flush_pages_lower = 0;

int *PRM_FAULT_INJECTION_IDS = int_list_initial;
static int prm_fault_injection_id_flag = 0;
static int *prm_fault_injection_id_default = NULL;

int PRM_FAULT_INJECTION_TEST = FI_GROUP_NONE;
static int prm_fault_injection_test_flag = 0;
static int prm_fault_injection_test_default = FI_GROUP_NONE;
static int prm_fault_injection_test_lower = FI_GROUP_NONE;
static int prm_fault_injection_test_upper = FI_GROUP_MAX;

bool PRM_FAULT_INJECTION_ACTION_PREFER_ABORT_TO_EXIT = true;
static unsigned int prm_fault_injection_action_prefer_abort_to_exit_flag = 0;
static bool prm_fault_injection_action_prefer_abort_to_exit_default = true;

int PRM_HA_REPL_FILTER_TYPE = REPL_FILTER_NONE;
static int prm_ha_repl_filter_type_default = REPL_FILTER_NONE;
static int prm_ha_repl_filter_type_lower = REPL_FILTER_NONE;
static int prm_ha_repl_filter_type_upper = REPL_FILTER_EXCLUDE_TBL;
static unsigned int prm_ha_repl_filter_type_flag = 0;

const char *PRM_HA_REPL_FILTER_FILE = "";
static const char *prm_ha_repl_filter_file_default = "";
static unsigned int prm_ha_repl_filter_file_flag = 0;

bool PRM_COMPENSATE_DEBUG = false;
static const bool prm_compensate_debug_default = false;
static unsigned int prm_compensate_debug_flag = 0;

bool PRM_POSTPONE_DEBUG = false;
static const bool prm_postpone_debug_default = false;
static unsigned int prm_postpone_debug_flag = 0;

bool PRM_CLIENT_CLASS_CACHE_DEBUG = false;
static const bool prm_client_class_cache_debug_default = false;
static unsigned int prm_client_class_cache_debug_flag = 0;

bool PRM_EXAMINE_CLIENT_CACHED_LOCKS = false;
static bool prm_examine_client_cached_locks_default = false;
static unsigned int prm_examine_client_cached_locks_flag = 0;

bool PRM_PB_SEQUENTIAL_VICTIM_FLUSH = true;
static bool prm_pb_sequential_victim_flush_default = true;
static unsigned int prm_pb_sequential_victim_flush_flag = 0;

bool PRM_LOG_UNIQUE_STATS = false;
static bool prm_log_unique_stats_default = false;
static unsigned int prm_log_unique_stats_flag = 0;

bool PRM_LOGPB_LOGGING_DEBUG = false;
static bool prm_logpb_logging_debug_default = false;
static unsigned int prm_logpb_logging_debug_flag = 0;

bool PRM_FORCE_RESTART_TO_SKIP_RECOVERY = false;
static bool prm_force_restart_to_skip_recovery_default = false;
static unsigned int prm_force_restart_to_skip_recovery_flag = 0;

int PRM_EXTENDED_STATISTICS = 15;
static int prm_extended_statistics_default = 15;
static int prm_extended_statistics_lower = 0;
static int prm_extended_statistics_upper = PERFMON_ACTIVATION_FLAG_MAX_VALUE;
static unsigned int prm_extended_statistics_flag = 0;

bool PRM_ENABLE_STRING_COMPRESSION = true;
static bool prm_enable_string_compression_default = true;
static unsigned int prm_enable_string_compression_flag = 0;

int PRM_XASL_CACHE_TIME_THRESHOLD_IN_MINUTES = 360;
static unsigned int prm_xasl_cache_time_threshold_in_minutes_flag = 0;
static int prm_xasl_cache_time_threshold_in_minutes_default = 360;
static int prm_xasl_cache_time_threshold_in_minutes_upper = INT_MAX;
static int prm_xasl_cache_time_threshold_in_minutes_lower = 0;

bool PRM_DISK_LOGGING = false;
static bool prm_disk_logging_default = false;
static unsigned int prm_disk_logging_flag = 0;

bool PRM_FILE_LOGGING = false;
static bool prm_file_logging_default = false;
static unsigned int prm_file_logging_flag = 0;

int PRM_PB_NUM_PRIVATE_CHAINS = -1;
static int prm_pb_num_private_chains_default = -1;
static int prm_pb_num_private_chains_upper = CSS_MAX_CLIENT_COUNT + VACUUM_MAX_WORKER_COUNT;
static int prm_pb_num_private_chains_lower = -1;
static unsigned int prm_pb_num_private_chains_flag = 0;

bool PRM_PB_MONITOR_LOCKS = false;
static bool prm_pb_monitor_locks_default = false;
static unsigned int prm_pb_monitor_locks_flag = 0;

int PRM_CTE_MAX_RECURSIONS = 2000;
static int prm_cte_max_recursions_default = 2000;
static int prm_cte_max_recursions_upper = 1000000;
static int prm_cte_max_recursions_lower = 2;
static unsigned int prm_cte_max_recursions_flag = 0;

bool PRM_JSON_LOG_ALLOCATIONS = false;
static bool prm_json_log_allocations_default = false;
static unsigned int prm_json_log_allocations_flag = 0;

int PRM_JSON_MAX_ARRAY_IDX = 64 * ONE_K;
static int prm_json_max_array_idx_default = 64 * ONE_K;
static unsigned int prm_json_max_array_idx_flag = 0;
static int prm_json_max_array_idx_upper = ONE_M;
static int prm_json_max_array_idx_lower = ONE_K;

bool PRM_CONNECTION_LOGGING = false;
static bool prm_connection_logging_default = false;
static unsigned int prm_connection_logging_flag = 0;

int PRM_THREAD_LOGGING_FLAG = 0;
static int prm_thread_logging_flag_default = 0;
static unsigned int prm_thread_logging_flag_flag = 0;

bool PRM_LOG_QUERY_LISTS = false;
static bool prm_log_query_lists_default = false;
static unsigned int prm_log_query_lists_flag = 0;

bool PRM_THREAD_CONNECTION_POOLING = true;
static bool prm_thread_connection_pooling_default = true;
static unsigned int prm_thread_connection_pooling_flag = 0;

int PRM_THREAD_CONNECTION_TIMEOUT_SECONDS = 300;
static int prm_thread_connection_timeout_seconds_default = 300;
static int prm_thread_connection_timeout_seconds_upper = 60 * 60;	// one hour
static int prm_thread_connection_timeout_seconds_lower = -1;	// infinite
static unsigned int prm_thread_connection_timeout_seconds_flag = 0;

bool PRM_THREAD_WORKER_POOLING = true;
static bool prm_thread_worker_pooling_default = true;
static unsigned int prm_thread_worker_pooling_flag = 0;

int PRM_THREAD_WORKER_TIMEOUT_SECONDS = 300;
static int prm_thread_worker_timeout_seconds_default = 300;
static int prm_thread_worker_timeout_seconds_upper = 60 * 60;	// one hour
static int prm_thread_worker_timeout_seconds_lower = -1;	// infinite
static unsigned int prm_thread_worker_timeout_seconds_flag = 0;

unsigned int PRM_DWB_SIZE = 2 * 1024 * 1024;	/* 2M */
static unsigned int prm_dwb_size_flag = 0;
static unsigned int prm_dwb_size_default = (2 * 1024 * 1024);	/* 2M */
static unsigned int prm_dwb_size_upper = (32 * 1024 * 1024);	/* 32M */
static unsigned int prm_dwb_size_lower = 0;

unsigned int PRM_DWB_BLOCKS = 2;
static unsigned int prm_dwb_blocks_flag = 0;
static unsigned int prm_dwb_blocks_default = 2;
static unsigned int prm_dwb_blocks_upper = 32;
static unsigned int prm_dwb_blocks_lower = 0;

bool PRM_ENABLE_DWB_FLUSH_THREAD = true;
static bool prm_enable_dwb_flush_thread_default = true;
static unsigned int prm_enable_dwb_flush_thread_flag = 0;

bool PRM_DWB_LOGGING = false;
static bool prm_dwb_logging_default = false;
static unsigned int prm_dwb_logging_flag = 0;

int PRM_DATA_FILE_ADVISE = 0;
static int prm_data_file_advise_default = 0;
static unsigned int prm_data_file_advise_flag = 0;
static unsigned int prm_data_file_advise_upper = 6;
static unsigned int prm_data_file_advise_lower = 0;

bool PRM_DEBUG_LOG_ARCHIVES = false;
static bool prm_debug_log_archives_default = false;
static unsigned int prm_debug_log_archives_flag = 0;

bool PRM_DEBUG_ES = false;
static bool prm_debug_es_default = false;
static unsigned int prm_debug_es_flag = 0;

bool PRM_DEBUG_BESTSPACE = false;
static bool prm_debug_bestspace_default = false;
static unsigned int prm_debug_bestspace_flag = 0;

bool PRM_DEBUG_LOGWR = false;
static bool prm_debug_logwr_default = false;
static unsigned int prm_debug_logwr_flag = 0;

bool PRM_DEBUG_AUTOCOMMIT = false;
static bool prm_debug_autocommit_default = false;
static unsigned int prm_debug_autocommit_flag = 0;

bool PRM_DEBUG_REPLICATION_DATA = false;
static bool prm_debug_replication_data_default = false;
static unsigned int prm_debug_replication_data_flag = 0;

bool PRM_TRACK_REQUESTS = false;
static bool prm_track_requests_default = false;
static unsigned int prm_track_requests_flag = 0;

bool PRM_LOG_PGBUF_VICTIM_FLUSH = false;
static bool prm_log_pgbuf_victim_flush_default = false;
static unsigned int prm_log_pgbuf_victim_flush_flag = 0;

bool PRM_LOG_CHKPT_DETAILED = false;
static bool prm_log_chkpt_detailed_default = false;
static unsigned int prm_log_chkpt_detailed_flag = 0;

UINT64 PRM_IB_TASK_MEMSIZE = 16 * ONE_M;
static UINT64 prm_ib_task_memsize_default = 16 * ONE_M;
static UINT64 prm_ib_task_memsize_lower = ONE_K;
static UINT64 prm_ib_task_memsize_upper = 128 * ONE_M;
static unsigned int prm_ib_task_memsize_flag = 0;

bool PRM_STATS_ON = false;
static bool prm_stats_on_default = false;
static unsigned int prm_stats_on_flag = 0;

int PRM_LOADDB_WORKERS = 8;
static int prm_loaddb_workers_default = 8;
static int prm_loaddb_workers_upper = 64;
static int prm_loaddb_workers_lower = 2;
static unsigned int prm_loaddb_workers_flag = 0;

bool PRM_PERF_TEST_MODE = false;
static bool prm_perf_test_mode_default = false;
static unsigned int prm_perf_test_mode_flag = 0;

bool PRM_REPR_CACHE_LOG = false;
static bool prm_repr_cache_log_default = false;
static unsigned int prm_repr_cache_log_flag = 0;

bool PRM_NEW_LFHASH = false;
static bool prm_new_lfhash_default = false;
static unsigned int prm_new_lfhash_flag = 0;

bool PRM_HEAP_INFO_CACHE_LOGGING = false;
static bool prm_heap_info_cache_logging_default = false;
static unsigned int prm_heap_info_cache_logging_flag = 0;

int PRM_TDE_DEFAULT_ALGORITHM = TDE_ALGORITHM_AES;
static int prm_tde_default_algorithm = TDE_ALGORITHM_AES;
static unsigned int prm_tde_default_algorithm_flag = 0;

bool PRM_JAVA_STORED_PROCEDURE = false;
static bool prm_java_stored_procedure_default = false;
static unsigned int prm_java_stored_procedure_flag = 0;

int PRM_JAVA_STORED_PROCEDURE_PORT = 0;
static int prm_java_stored_procedure_port_default = 0;
static int prm_java_stored_procedure_port_upper = 65535;
static int prm_java_stored_procedure_port_lower = 0;
static unsigned int prm_java_stored_procedure_port_flag = 0;

const char *PRM_JAVA_STORED_PROCEDURE_JVM_OPTIONS = "";
static const char *prm_java_stored_procedure_jvm_options_default = "";
static unsigned int prm_java_stored_procedure_jvm_options_flag = 0;

int PRM_JAVA_STORED_PROCEDURE_DEBUG = -1;
static int prm_java_stored_procedure_debug_default = -1;
static int prm_java_stored_procedure_debug_upper = 65535;
static int prm_java_stored_procedure_debug_lower = -1;
static unsigned int prm_java_stored_procedure_debug_flag = 0;

bool PRM_JAVA_STORED_PROCEDURE_RESERVE_01 = false;
static bool prm_java_stored_procedure_reserve_01_default = false;
static unsigned int prm_java_stored_procedure_reserve_01_flag = 0;

bool PRM_ALLOW_TRUNCATED_STRING = false;
static bool prm_allow_truncated_string_default = false;
static unsigned int prm_allow_truncated_string_flag = 0;

bool PRM_TB_REUSE_OID = true;
static bool prm_create_table_reuseoid_default = true;
static unsigned int prm_create_table_reuseoid = 0;

bool PRM_USE_STAT_ESTIMATION = false;
static bool prm_use_stat_estimation_default = false;
static unsigned int prm_use_stat_estimation_flag = 0;

bool PRM_IGNORE_TRAILING_SPACE = false;
static bool prm_ignore_trailing_space_default = false;
static unsigned int prm_ignore_trailing_space_flag = 0;

bool PRM_DDL_AUDIT_LOG = false;
static bool prm_ddl_audit_log_default = false;
static unsigned int prm_ddl_audit_log_flag = 0;

UINT64 PRM_DDL_AUDIT_LOG_SIZE = 10485760ULL;
static UINT64 prm_ddl_audit_log_size_default = 10485760ULL;	/* 10M */
static UINT64 prm_ddl_audit_log_size_lower = 10485760ULL;	/* 10M */
static UINT64 prm_ddl_audit_log_size_upper = 2147483648ULL;	/* 2G */
static unsigned int prm_ddl_audit_log_size_flag = 0;

char *PRM_PAGE_SERVER_HOST = NULL;
static char *prm_page_server_host_default = "";
static unsigned int prm_page_server_host_flag = 0;

int PRM_SERVER_TYPE = SERVER_TYPE_TRANSACTION;
static int prm_server_type_default = SERVER_TYPE_TRANSACTION;
static int prm_server_type_lower = SERVER_TYPE_TRANSACTION;
static int prm_server_type_upper = SERVER_TYPE_PAGE;
static unsigned int prm_server_type_flag = 0;

<<<<<<< HEAD
bool PRM_ER_LOG_COMM_REQUEST = false;
static bool prm_er_log_comm_request_default = false;
static unsigned int prm_er_log_comm_request_flag = 0;
=======
bool PRM_ER_LOG_COMM_CHANNEL = false;
static bool prm_er_log_comm_channel_default = false;
static unsigned int prm_er_log_comm_channel_flag = 0;
>>>>>>> c5dc166d

typedef int (*DUP_PRM_FUNC) (void *, SYSPRM_DATATYPE, void *, SYSPRM_DATATYPE);

static int prm_size_to_io_pages (void *out_val, SYSPRM_DATATYPE out_type, void *in_val, SYSPRM_DATATYPE in_type);
static int prm_io_pages_to_size (void *out_val, SYSPRM_DATATYPE out_type, void *in_val, SYSPRM_DATATYPE in_type);

static int prm_size_to_log_pages (void *out_val, SYSPRM_DATATYPE out_type, void *in_val, SYSPRM_DATATYPE in_type);
static int prm_log_pages_to_size (void *out_val, SYSPRM_DATATYPE out_type, void *in_val, SYSPRM_DATATYPE in_type);

static int prm_msec_to_sec (void *out_val, SYSPRM_DATATYPE out_type, void *in_val, SYSPRM_DATATYPE in_type);
static int prm_sec_to_msec (void *out_val, SYSPRM_DATATYPE out_type, void *in_val, SYSPRM_DATATYPE in_type);

static int prm_sec_to_min (void *out_val, SYSPRM_DATATYPE out_type, void *in_val, SYSPRM_DATATYPE in_type);
static int prm_min_to_sec (void *out_val, SYSPRM_DATATYPE out_type, void *in_val, SYSPRM_DATATYPE in_type);

static int prm_equal_to_ori (void *out_val, SYSPRM_DATATYPE out_type, void *in_val, SYSPRM_DATATYPE in_type);
#if defined(SERVER_MODE)
static void update_session_state_from_sys_params (THREAD_ENTRY * thread_p, SESSION_PARAM * session_params);
#endif

struct sysprm_param
{
  PARAM_ID id;			/* parameter ID */
  const char *name;		/* the keyword expected */
  unsigned int static_flag;	/* bitmask flag representing status words */
  SYSPRM_DATATYPE datatype;	/* value data type */
  unsigned int *dynamic_flag;	/* shared by both original and duplicated */
  void *default_value;		/* address of (pointer to) default value */
  void *value;			/* address of (pointer to) current value */
  void *upper_limit;		/* highest allowable value */
  void *lower_limit;		/* lowest allowable value */
  char *force_value;		/* address of (pointer to) force value string */
  DUP_PRM_FUNC set_dup;		/* set duplicated value to original value */
  DUP_PRM_FUNC get_dup;		/* get duplicated value from original value */
};
typedef struct sysprm_param SYSPRM_PARAM;

static SYSPRM_PARAM prm_Def[] = {
  {PRM_ID_ER_LOG_DEBUG,
   PRM_NAME_ER_LOG_DEBUG,
   (PRM_FOR_SERVER | PRM_USER_CHANGE | PRM_HIDDEN),
   PRM_BOOLEAN,
   &prm_er_log_debug_flag,
   (void *) &prm_er_log_debug_default,
   (void *) &PRM_ER_LOG_DEBUG,
   (void *) NULL, (void *) NULL,
   (char *) NULL,
   (DUP_PRM_FUNC) NULL,
   (DUP_PRM_FUNC) NULL},
  {PRM_ID_ER_BTREE_DEBUG,
   PRM_NAME_ER_BTREE_DEBUG,
   (PRM_FOR_SERVER | PRM_USER_CHANGE | PRM_HIDDEN),
   PRM_INTEGER,
   &prm_er_btree_debug_flag,
   (void *) &prm_er_btree_debug_default,
   (void *) &PRM_ER_BTREE_DEBUG,
   (void *) NULL, (void *) NULL,
   (char *) NULL,
   (DUP_PRM_FUNC) NULL,
   (DUP_PRM_FUNC) NULL},
  {PRM_ID_ER_LOG_LEVEL,
   PRM_NAME_ER_LOG_LEVEL,
   (PRM_FOR_CLIENT | PRM_FOR_SERVER | PRM_USER_CHANGE | PRM_GET_SERVER),
   PRM_KEYWORD,
   &prm_er_log_level_flag,
   (void *) &prm_er_log_level_default,
   (void *) &PRM_ER_LOG_LEVEL,
   (void *) &prm_er_log_level_upper, (void *) &prm_er_log_level_lower,
   (char *) NULL,
   (DUP_PRM_FUNC) NULL,
   (DUP_PRM_FUNC) NULL},
  {PRM_ID_ER_LOG_WARNING,
   PRM_NAME_ER_LOG_WARNING,
   (PRM_FOR_CLIENT | PRM_FOR_SERVER | PRM_USER_CHANGE | PRM_GET_SERVER),
   PRM_BOOLEAN,
   &prm_er_log_warning_flag,
   (void *) &prm_er_log_warning_default,
   (void *) &PRM_ER_LOG_WARNING,
   (void *) NULL, (void *) NULL,
   (char *) NULL,
   (DUP_PRM_FUNC) NULL,
   (DUP_PRM_FUNC) NULL},
  {PRM_ID_ER_EXIT_ASK,
   PRM_NAME_ER_EXIT_ASK,
   (PRM_FOR_CLIENT | PRM_FOR_SERVER | PRM_USER_CHANGE | PRM_HIDDEN),
   PRM_INTEGER,
   &prm_er_exit_ask_flag,
   (void *) &prm_er_exit_ask_default,
   (void *) &PRM_ER_EXIT_ASK,
   (void *) NULL, (void *) NULL,
   (char *) NULL,
   (DUP_PRM_FUNC) NULL,
   (DUP_PRM_FUNC) NULL},
  {PRM_ID_ER_LOG_SIZE,
   PRM_NAME_ER_LOG_SIZE,
   (PRM_FOR_CLIENT | PRM_FOR_SERVER | PRM_USER_CHANGE | PRM_GET_SERVER),
   PRM_INTEGER,
   &prm_er_log_size_flag,
   (void *) &prm_er_log_size_default,
   (void *) &PRM_ER_LOG_SIZE,
   (void *) NULL, (void *) &prm_er_log_size_lower,
   (char *) NULL,
   (DUP_PRM_FUNC) NULL,
   (DUP_PRM_FUNC) NULL},
  {PRM_ID_ER_LOG_FILE,
   PRM_NAME_ER_LOG_FILE,
   (PRM_FOR_CLIENT | PRM_FOR_SERVER),
   PRM_STRING,
   &prm_er_log_file_flag,
   (void *) &prm_er_log_file_default,
   (void *) &PRM_ER_LOG_FILE,
   (void *) NULL, (void *) NULL,
   (char *) NULL,
   (DUP_PRM_FUNC) NULL,
   (DUP_PRM_FUNC) NULL},
  {PRM_ID_ACCESS_IP_CONTROL,
   PRM_NAME_ACCESS_IP_CONTROL,
   (PRM_FOR_SERVER | PRM_USER_CHANGE),
   PRM_BOOLEAN,
   &prm_access_ip_control_flag,
   (void *) &prm_access_ip_control_default,
   (void *) &PRM_ACCESS_IP_CONTROL,
   (void *) NULL, (void *) NULL,
   (char *) NULL,
   (DUP_PRM_FUNC) NULL,
   (DUP_PRM_FUNC) NULL},
  {PRM_ID_ACCESS_IP_CONTROL_FILE,
   PRM_NAME_ACCESS_IP_CONTROL_FILE,
   (PRM_FOR_SERVER | PRM_USER_CHANGE),
   PRM_STRING,
   &prm_access_ip_control_file_flag,
   (void *) &prm_access_ip_control_file_default,
   (void *) &PRM_ACCESS_IP_CONTROL_FILE,
   (void *) NULL, (void *) NULL,
   (char *) NULL,
   (DUP_PRM_FUNC) NULL,
   (DUP_PRM_FUNC) NULL},
  {PRM_ID_IO_LOCKF_ENABLE,
   PRM_NAME_IO_LOCKF_ENABLE,
   (PRM_FOR_SERVER | PRM_HIDDEN),
   PRM_BOOLEAN,
   &prm_io_lockf_enable_flag,
   (void *) &prm_io_lockf_enable_default,
   (void *) &PRM_IO_LOCKF_ENABLE,
   (void *) NULL, (void *) NULL,
   (char *) NULL,
   (DUP_PRM_FUNC) NULL,
   (DUP_PRM_FUNC) NULL},
  {PRM_ID_SR_NBUFFERS,
   PRM_NAME_SR_NBUFFERS,
   (PRM_FOR_SERVER | PRM_DEPRECATED | PRM_RELOADABLE),
   PRM_INTEGER,
   &prm_sr_nbuffers_flag,
   (void *) &prm_sr_nbuffers_default,
   (void *) &PRM_SR_NBUFFERS,
   (void *) NULL, (void *) &prm_sr_nbuffers_lower,
   (char *) NULL,
   (DUP_PRM_FUNC) NULL,
   (DUP_PRM_FUNC) NULL},
  {PRM_ID_SORT_BUFFER_SIZE,
   PRM_NAME_SORT_BUFFER_SIZE,
   (PRM_FOR_SERVER | PRM_USER_CHANGE | PRM_SIZE_UNIT | PRM_DIFFER_UNIT | PRM_RELOADABLE),
   PRM_INTEGER,
   &prm_sr_nbuffers_flag,
   (void *) &prm_sr_nbuffers_default,
   (void *) &PRM_SR_NBUFFERS,
   (void *) NULL, (void *) &prm_sr_nbuffers_lower,
   (char *) NULL,
   (DUP_PRM_FUNC) prm_size_to_io_pages,
   (DUP_PRM_FUNC) prm_io_pages_to_size},
  {PRM_ID_PB_BUFFER_FLUSH_RATIO,
   PRM_NAME_PB_BUFFER_FLUSH_RATIO,
   (PRM_FOR_SERVER | PRM_HIDDEN | PRM_USER_CHANGE),	/* todo: why user change? */
   PRM_FLOAT,
   &prm_pb_buffer_flush_ratio_flag,
   (void *) &prm_pb_buffer_flush_ratio_default,
   (void *) &PRM_PB_BUFFER_FLUSH_RATIO,
   (void *) &prm_pb_buffer_flush_ratio_upper,
   (void *) &prm_pb_buffer_flush_ratio_lower,
   (char *) NULL,
   (DUP_PRM_FUNC) NULL,
   (DUP_PRM_FUNC) NULL},
  {PRM_ID_PB_NBUFFERS,
   PRM_NAME_PB_NBUFFERS,
   (PRM_FOR_SERVER | PRM_DEPRECATED | PRM_RELOADABLE),
   PRM_INTEGER,
   &prm_pb_nbuffers_flag,
   (void *) &prm_pb_nbuffers_default,
   (void *) &PRM_PB_NBUFFERS,
   (void *) NULL, (void *) &prm_pb_nbuffers_lower,
   (char *) NULL,
   (DUP_PRM_FUNC) NULL,
   (DUP_PRM_FUNC) NULL},
  {PRM_ID_PAGE_BUFFER_SIZE,
   PRM_NAME_PAGE_BUFFER_SIZE,
   (PRM_FOR_SERVER | PRM_SIZE_UNIT | PRM_DIFFER_UNIT | PRM_RELOADABLE),
   PRM_INTEGER,
   &prm_pb_nbuffers_flag,
   (void *) &prm_pb_nbuffers_default,
   (void *) &PRM_PB_NBUFFERS,
   (void *) NULL, (void *) &prm_pb_nbuffers_lower,
   (char *) NULL,
   (DUP_PRM_FUNC) prm_size_to_io_pages,
   (DUP_PRM_FUNC) prm_io_pages_to_size},
  {PRM_ID_HF_UNFILL_FACTOR,
   PRM_NAME_HF_UNFILL_FACTOR,
   (PRM_FOR_SERVER | PRM_USER_CHANGE),
   PRM_FLOAT,
   &prm_hf_unfill_factor_flag,
   (void *) &prm_hf_unfill_factor_default,
   (void *) &PRM_HF_UNFILL_FACTOR,
   (void *) &prm_hf_unfill_factor_upper, (void *) &prm_hf_unfill_factor_lower,
   (char *) NULL,
   (DUP_PRM_FUNC) NULL,
   (DUP_PRM_FUNC) NULL},
  {PRM_ID_HF_MAX_BESTSPACE_ENTRIES,
   PRM_NAME_HF_MAX_BESTSPACE_ENTRIES,
   (PRM_FOR_SERVER | PRM_HIDDEN | PRM_USER_CHANGE),
   PRM_INTEGER,
   &prm_hf_max_bestspace_entries_flag,
   (void *) &prm_hf_max_bestspace_entries_default,
   (void *) &PRM_HF_MAX_BESTSPACE_ENTRIES,
   (void *) NULL, (void *) NULL,
   (char *) NULL,
   (DUP_PRM_FUNC) NULL,
   (DUP_PRM_FUNC) NULL},
  {PRM_ID_BT_UNFILL_FACTOR,
   PRM_NAME_BT_UNFILL_FACTOR,
   (PRM_FOR_SERVER | PRM_USER_CHANGE),
   PRM_FLOAT,
   &prm_bt_unfill_factor_flag,
   (void *) &prm_bt_unfill_factor_default,
   (void *) &PRM_BT_UNFILL_FACTOR,
   (void *) &prm_bt_unfill_factor_upper, (void *) &prm_bt_unfill_factor_lower,
   (char *) NULL,
   (DUP_PRM_FUNC) NULL,
   (DUP_PRM_FUNC) NULL},
  {PRM_ID_BT_OID_NBUFFERS,
   PRM_NAME_BT_OID_NBUFFERS,
   (PRM_FOR_SERVER | PRM_DEPRECATED | PRM_RELOADABLE),
   PRM_FLOAT,
   &prm_bt_oid_nbuffers_flag,
   (void *) &prm_bt_oid_nbuffers_default,
   (void *) &PRM_BT_OID_NBUFFERS,
   (void *) &prm_bt_oid_nbuffers_upper, (void *) &prm_bt_oid_nbuffers_lower,
   (char *) NULL,
   (DUP_PRM_FUNC) NULL,
   (DUP_PRM_FUNC) NULL},
  {PRM_ID_BT_OID_BUFFER_SIZE,
   PRM_NAME_BT_OID_BUFFER_SIZE,
   (PRM_FOR_SERVER | PRM_USER_CHANGE | PRM_SIZE_UNIT | PRM_DIFFER_UNIT | PRM_RELOADABLE),
   PRM_FLOAT,
   &prm_bt_oid_nbuffers_flag,
   (void *) &prm_bt_oid_nbuffers_default,
   (void *) &PRM_BT_OID_NBUFFERS,
   (void *) &prm_bt_oid_nbuffers_upper, (void *) &prm_bt_oid_nbuffers_lower,
   (char *) NULL,
   (DUP_PRM_FUNC) prm_size_to_io_pages,
   (DUP_PRM_FUNC) prm_io_pages_to_size},
  {PRM_ID_BT_INDEX_SCAN_OID_ORDER,
   PRM_NAME_BT_INDEX_SCAN_OID_ORDER,
   (PRM_FOR_CLIENT | PRM_USER_CHANGE | PRM_FOR_SESSION),
   PRM_BOOLEAN,
   &prm_bt_index_scan_oid_order_flag,
   (void *) &prm_bt_index_scan_oid_order_default,
   (void *) &PRM_BT_INDEX_SCAN_OID_ORDER,
   (void *) NULL, (void *) NULL,
   (char *) NULL,
   (DUP_PRM_FUNC) NULL,
   (DUP_PRM_FUNC) NULL},
  {PRM_ID_BOSR_MAXTMP_PAGES,
   PRM_NAME_BOSR_MAXTMP_PAGES,	/* todo: change me */
   (PRM_FOR_SERVER),
   PRM_INTEGER,
   &prm_bosr_maxtmp_flag,
   (void *) &prm_bosr_maxtmp_pages,
   (void *) &PRM_BOSR_MAXTMP_PAGES,
   (void *) NULL, (void *) NULL,
   (char *) NULL,
   (DUP_PRM_FUNC) NULL,
   (DUP_PRM_FUNC) NULL},
  {PRM_ID_LK_TIMEOUT_MESSAGE_DUMP_LEVEL,
   PRM_NAME_LK_TIMEOUT_MESSAGE_DUMP_LEVEL,
   (PRM_OBSOLETED),
   PRM_NO_TYPE,
   &prm_lk_timeout_message_dump_level_flag,
   (void *) NULL,
   (void *) NULL,
   (void *) NULL,
   (void *) NULL,
   (char *) NULL,
   (DUP_PRM_FUNC) NULL,
   (DUP_PRM_FUNC) NULL},
  {PRM_ID_LK_ESCALATION_AT,
   PRM_NAME_LK_ESCALATION_AT,
   (PRM_FOR_SERVER | PRM_USER_CHANGE),
   PRM_INTEGER,
   &prm_lk_escalation_at_flag,
   (void *) &prm_lk_escalation_at_default,
   (void *) &PRM_LK_ESCALATION_AT,
   (void *) NULL, (void *) &prm_lk_escalation_at_lower,
   (char *) NULL,
   (DUP_PRM_FUNC) NULL,
   (DUP_PRM_FUNC) NULL},
  {PRM_ID_LK_ROLLBACK_ON_LOCK_ESCALATION,
   PRM_NAME_LK_ROLLBACK_ON_LOCK_ESCALATION,
   (PRM_FOR_SERVER | PRM_USER_CHANGE),
   PRM_BOOLEAN,
   &prm_lk_rollback_on_lock_escalation_flag,
   (void *) &prm_lk_rollback_on_lock_escalation_default,
   (void *) &PRM_LK_ROLLBACK_ON_LOCK_ESCALATION,
   (void *) NULL, (void *) NULL,
   (char *) NULL,
   (DUP_PRM_FUNC) NULL,
   (DUP_PRM_FUNC) NULL},
  {PRM_ID_LK_TIMEOUT_SECS,
   PRM_NAME_LK_TIMEOUT_SECS,
   (PRM_FOR_CLIENT | PRM_USER_CHANGE | PRM_FOR_SESSION | PRM_DEPRECATED),
   PRM_INTEGER,
   &prm_lk_timeout_secs_flag,
   (void *) &prm_lk_timeout_secs_default,
   (void *) &PRM_LK_TIMEOUT_SECS,
   (void *) NULL, (void *) &prm_lk_timeout_secs_lower,
   (char *) NULL,
   (DUP_PRM_FUNC) NULL,
   (DUP_PRM_FUNC) NULL},
  {PRM_ID_LK_TIMEOUT,
   PRM_NAME_LK_TIMEOUT,
   (PRM_FOR_CLIENT | PRM_USER_CHANGE | PRM_FOR_SESSION | PRM_TIME_UNIT | PRM_DIFFER_UNIT),
   PRM_INTEGER,
   &prm_lk_timeout_secs_flag,
   (void *) &prm_lk_timeout_secs_default,
   (void *) &PRM_LK_TIMEOUT_SECS,
   (void *) NULL, (void *) &prm_lk_timeout_secs_lower,
   (char *) NULL,
   (DUP_PRM_FUNC) prm_msec_to_sec,
   (DUP_PRM_FUNC) prm_sec_to_msec},
  {PRM_ID_LK_RUN_DEADLOCK_INTERVAL,
   PRM_NAME_LK_RUN_DEADLOCK_INTERVAL,
   (PRM_FOR_SERVER | PRM_USER_CHANGE),
   PRM_FLOAT,
   &prm_lk_run_deadlock_interval_flag,
   (void *) &prm_lk_run_deadlock_interval_default,
   (void *) &PRM_LK_RUN_DEADLOCK_INTERVAL,
   (void *) NULL, (void *) &prm_lk_run_deadlock_interval_lower,
   (char *) NULL,
   (DUP_PRM_FUNC) NULL,
   (DUP_PRM_FUNC) NULL},
  {PRM_ID_LOG_NBUFFERS,
   PRM_NAME_LOG_NBUFFERS,
   (PRM_FOR_SERVER | PRM_DEPRECATED | PRM_RELOADABLE),
   PRM_INTEGER,
   &prm_log_nbuffers_flag,
   (void *) &prm_log_nbuffers_default,
   (void *) &PRM_LOG_NBUFFERS,
   (void *) NULL, (void *) &prm_log_nbuffers_lower,
   (char *) NULL,
   (DUP_PRM_FUNC) NULL,
   (DUP_PRM_FUNC) NULL},
  {PRM_ID_LOG_BUFFER_SIZE,
   PRM_NAME_LOG_BUFFER_SIZE,
   (PRM_FOR_SERVER | PRM_SIZE_UNIT | PRM_DIFFER_UNIT | PRM_RELOADABLE),
   PRM_INTEGER,
   &prm_log_nbuffers_flag,
   (void *) &prm_log_nbuffers_default,
   (void *) &PRM_LOG_NBUFFERS,
   (void *) NULL, (void *) &prm_log_nbuffers_lower,
   (char *) NULL,
   (DUP_PRM_FUNC) prm_size_to_log_pages,
   (DUP_PRM_FUNC) prm_log_pages_to_size},
  {PRM_ID_LOG_CHECKPOINT_NPAGES,
   PRM_NAME_LOG_CHECKPOINT_NPAGES,
   (PRM_FOR_SERVER | PRM_USER_CHANGE | PRM_DEPRECATED | PRM_RELOADABLE),
   PRM_INTEGER,
   &prm_log_checkpoint_npages_flag,
   (void *) &prm_log_checkpoint_npages_default,
   (void *) &PRM_LOG_CHECKPOINT_NPAGES,
   (void *) NULL, (void *) &prm_log_checkpoint_npages_lower,
   (char *) NULL,
   (DUP_PRM_FUNC) NULL,
   (DUP_PRM_FUNC) NULL},
  {PRM_ID_LOG_CHECKPOINT_SIZE,
   PRM_NAME_LOG_CHECKPOINT_SIZE,
   (PRM_FOR_SERVER | PRM_USER_CHANGE | PRM_SIZE_UNIT | PRM_DIFFER_UNIT | PRM_RELOADABLE),
   PRM_INTEGER,
   &prm_log_checkpoint_npages_flag,
   (void *) &prm_log_checkpoint_npages_default,
   (void *) &PRM_LOG_CHECKPOINT_NPAGES,
   (void *) NULL, (void *) &prm_log_checkpoint_npages_lower,
   (char *) NULL,
   (DUP_PRM_FUNC) prm_size_to_log_pages,
   (DUP_PRM_FUNC) prm_log_pages_to_size},
  {PRM_ID_LOG_CHECKPOINT_INTERVAL_SECS,
   PRM_NAME_LOG_CHECKPOINT_INTERVAL_SECS,
   (PRM_FOR_SERVER | PRM_USER_CHANGE | PRM_DEPRECATED | PRM_DIFFER_UNIT),
   PRM_INTEGER,
   &prm_log_checkpoint_interval_secs_flag,
   (void *) &prm_log_checkpoint_interval_secs_default,
   (void *) &PRM_LOG_CHECKPOINT_INTERVAL_SECS,
   (void *) NULL, (void *) &prm_log_checkpoint_interval_secs_lower,
   (char *) NULL,
   (DUP_PRM_FUNC) prm_min_to_sec,
   (DUP_PRM_FUNC) prm_sec_to_min},
  {PRM_ID_LOG_CHECKPOINT_INTERVAL,
   PRM_NAME_LOG_CHECKPOINT_INTERVAL,
   (PRM_FOR_SERVER | PRM_USER_CHANGE | PRM_TIME_UNIT | PRM_DIFFER_UNIT),
   PRM_INTEGER,
   &prm_log_checkpoint_interval_secs_flag,
   (void *) &prm_log_checkpoint_interval_secs_default,
   (void *) &PRM_LOG_CHECKPOINT_INTERVAL_SECS,
   (void *) NULL, (void *) &prm_log_checkpoint_interval_secs_lower,
   (char *) NULL,
   (DUP_PRM_FUNC) prm_msec_to_sec,
   (DUP_PRM_FUNC) prm_sec_to_msec},
  {PRM_ID_LOG_CHECKPOINT_SLEEP_MSECS,
   PRM_NAME_LOG_CHECKPOINT_SLEEP_MSECS,
   (PRM_FOR_SERVER | PRM_USER_CHANGE | PRM_HIDDEN),
   PRM_INTEGER,
   &prm_log_checkpoint_sleep_msecs_flag,
   (void *) &prm_log_checkpoint_sleep_msecs_default,
   (void *) &PRM_LOG_CHECKPOINT_SLEEP_MSECS,
   (void *) NULL, (void *) &prm_log_checkpoint_sleep_msecs_lower,
   (char *) NULL,
   (DUP_PRM_FUNC) NULL,
   (DUP_PRM_FUNC) NULL},
  {PRM_ID_LOG_BACKGROUND_ARCHIVING,
   PRM_NAME_LOG_BACKGROUND_ARCHIVING,
   (PRM_FOR_SERVER | PRM_USER_CHANGE),
   PRM_BOOLEAN,
   &prm_log_background_archiving_flag,
   (void *) &prm_log_background_archiving_default,
   (void *) &PRM_LOG_BACKGROUND_ARCHIVING,
   (void *) NULL, (void *) NULL,
   (char *) NULL,
   (DUP_PRM_FUNC) NULL,
   (DUP_PRM_FUNC) NULL},
  {PRM_ID_LOG_ISOLATION_LEVEL,
   PRM_NAME_LOG_ISOLATION_LEVEL,
   (PRM_FOR_CLIENT | PRM_USER_CHANGE | PRM_FOR_SESSION),
   PRM_KEYWORD,
   &prm_log_isolation_level_flag,
   (void *) &prm_log_isolation_level_default,
   (void *) &PRM_LOG_ISOLATION_LEVEL,
   (void *) &prm_log_isolation_level_upper,
   (void *) &prm_log_isolation_level_lower,
   (char *) NULL,
   (DUP_PRM_FUNC) NULL,
   (DUP_PRM_FUNC) NULL},
  {PRM_ID_LOG_MEDIA_FAILURE_SUPPORT,
   PRM_NAME_LOG_MEDIA_FAILURE_SUPPORT,
   (PRM_OBSOLETED),
   PRM_NO_TYPE,
   &prm_log_media_failure_support_flag,
   (void *) NULL,
   (void *) NULL,
   (void *) NULL,
   (void *) NULL,
   (char *) NULL,
   (DUP_PRM_FUNC) NULL,
   (DUP_PRM_FUNC) NULL},
  {PRM_ID_COMMIT_ON_SHUTDOWN,
   PRM_NAME_COMMIT_ON_SHUTDOWN,
   (PRM_FOR_CLIENT | PRM_USER_CHANGE | PRM_FOR_SESSION),
   PRM_BOOLEAN,
   &prm_commit_on_shutdown_flag,
   (void *) &prm_commit_on_shutdown_default,
   (void *) &PRM_COMMIT_ON_SHUTDOWN,
   (void *) NULL, (void *) NULL,
   (char *) NULL,
   (DUP_PRM_FUNC) NULL,
   (DUP_PRM_FUNC) NULL},
  {PRM_ID_SHUTDOWN_WAIT_TIME_IN_SECS,
   PRM_NAME_SHUTDOWN_WAIT_TIME_IN_SECS,
   (PRM_FOR_SERVER | PRM_USER_CHANGE | PRM_HIDDEN),
   PRM_INTEGER,
   &prm_shutdown_wait_time_in_secs_flag,
   (void *) &prm_shutdown_wait_time_in_secs_default,
   (void *) &PRM_SHUTDOWN_WAIT_TIME_IN_SECS,
   (void *) NULL, (void *) &prm_shutdown_wait_time_in_secs_lower,
   (char *) NULL,
   (DUP_PRM_FUNC) NULL,
   (DUP_PRM_FUNC) NULL},
  {PRM_ID_CSQL_AUTO_COMMIT,
   PRM_NAME_CSQL_AUTO_COMMIT,
   (PRM_FOR_CLIENT | PRM_USER_CHANGE | PRM_FOR_SESSION),
   PRM_BOOLEAN,
   &prm_csql_auto_commit_flag,
   (void *) &prm_csql_auto_commit_default,
   (void *) &PRM_CSQL_AUTO_COMMIT,
   (void *) NULL, (void *) NULL,
   (char *) NULL,
   (DUP_PRM_FUNC) NULL,
   (DUP_PRM_FUNC) NULL},
  {PRM_ID_LOG_SWEEP_CLEAN,
   PRM_NAME_LOG_SWEEP_CLEAN,
   (PRM_FOR_SERVER | PRM_HIDDEN),
   PRM_BOOLEAN,
   &prm_log_sweep_clean_flag,
   (void *) &prm_log_sweep_clean_default,
   (void *) &PRM_LOG_SWEEP_CLEAN,
   (void *) NULL, (void *) NULL,
   (char *) NULL,
   (DUP_PRM_FUNC) NULL,
   (DUP_PRM_FUNC) NULL},
  {PRM_ID_WS_HASHTABLE_SIZE,
   PRM_NAME_WS_HASHTABLE_SIZE,
   (PRM_FOR_CLIENT | PRM_HIDDEN),
   PRM_INTEGER,
   &prm_ws_hashtable_size_flag,
   (void *) &prm_ws_hashtable_size_default,
   (void *) &PRM_WS_HASHTABLE_SIZE,
   (void *) NULL, (void *) &prm_ws_hashtable_size_lower,
   (char *) NULL,
   (DUP_PRM_FUNC) NULL,
   (DUP_PRM_FUNC) NULL},
  {PRM_ID_WS_MEMORY_REPORT,
   PRM_NAME_WS_MEMORY_REPORT,
   (PRM_FOR_CLIENT | PRM_USER_CHANGE | PRM_HIDDEN),
   PRM_BOOLEAN,
   &prm_ws_memory_report_flag,
   (void *) &prm_ws_memory_report_default,
   (void *) &PRM_WS_MEMORY_REPORT,
   (void *) NULL, (void *) NULL,
   (char *) NULL,
   (DUP_PRM_FUNC) NULL,
   (DUP_PRM_FUNC) NULL},
  {PRM_ID_GC_ENABLE,
   PRM_NAME_GC_ENABLE,
   (PRM_FOR_CLIENT | PRM_USER_CHANGE | PRM_FOR_SESSION | PRM_DEPRECATED),
   PRM_BOOLEAN,
   &prm_gc_enable_flag,
   (void *) &prm_gc_enable_default,
   (void *) &PRM_GC_ENABLE,
   (void *) NULL, (void *) NULL,
   (char *) NULL,
   (DUP_PRM_FUNC) NULL,
   (DUP_PRM_FUNC) NULL},
  {PRM_ID_TCP_PORT_ID,
   PRM_NAME_TCP_PORT_ID,
   (PRM_FOR_CLIENT | PRM_FOR_SERVER),
   PRM_INTEGER,
   &prm_tcp_port_id_flag,
   (void *) &prm_tcp_port_id_default,
   (void *) &PRM_TCP_PORT_ID,
   (void *) &prm_tcp_port_id_upper, (void *) &prm_tcp_port_id_lower,
   (char *) NULL,
   (DUP_PRM_FUNC) NULL,
   (DUP_PRM_FUNC) NULL},
  {PRM_ID_TCP_CONNECTION_TIMEOUT,
   PRM_NAME_TCP_CONNECTION_TIMEOUT,
   (PRM_FOR_CLIENT | PRM_USER_CHANGE | PRM_FOR_SESSION),
   PRM_INTEGER,
   &prm_tcp_connection_timeout_flag,
   (void *) &prm_tcp_connection_timeout_default,
   (void *) &PRM_TCP_CONNECTION_TIMEOUT,
   (void *) NULL, (void *) &prm_tcp_connection_timeout_lower,
   (char *) NULL,
   (DUP_PRM_FUNC) NULL,
   (DUP_PRM_FUNC) NULL},
  {PRM_ID_OPTIMIZATION_LEVEL,
   PRM_NAME_OPTIMIZATION_LEVEL,
   (PRM_FOR_CLIENT | PRM_USER_CHANGE | PRM_FOR_SESSION),
   PRM_INTEGER,
   &prm_optimization_level_flag,
   (void *) &prm_optimization_level_default,
   (void *) &PRM_OPTIMIZATION_LEVEL,
   (void *) NULL, (void *) NULL,
   (char *) NULL,
   (DUP_PRM_FUNC) NULL,
   (DUP_PRM_FUNC) NULL},
  {PRM_ID_QO_DUMP,
   PRM_NAME_QO_DUMP,
   (PRM_FOR_CLIENT | PRM_USER_CHANGE | PRM_HIDDEN),
   PRM_BOOLEAN,
   &prm_qo_dump_flag,
   (void *) &prm_qo_dump_default,
   (void *) &PRM_QO_DUMP,
   (void *) NULL, (void *) NULL,
   (char *) NULL,
   (DUP_PRM_FUNC) NULL,
   (DUP_PRM_FUNC) NULL},
  {PRM_ID_CSS_MAX_CLIENTS,
   PRM_NAME_CSS_MAX_CLIENTS,
   (PRM_FOR_SERVER),
   PRM_INTEGER,
   &prm_css_max_clients_flag,
   (void *) &prm_css_max_clients_default,
   (void *) &PRM_CSS_MAX_CLIENTS,
   (void *) &prm_css_max_clients_upper,
   (void *) &prm_css_max_clients_lower,
   (char *) NULL,
   (DUP_PRM_FUNC) NULL,
   (DUP_PRM_FUNC) NULL},
  {PRM_ID_THREAD_STACKSIZE,
   PRM_NAME_THREAD_STACKSIZE,
   (PRM_FOR_SERVER | PRM_SIZE_UNIT),
   PRM_BIGINT,
   &prm_thread_stacksize_flag,
   (void *) &prm_thread_stacksize_default,
   (void *) &PRM_THREAD_STACKSIZE,
   (void *) &prm_thread_stacksize_upper,
   (void *) &prm_thread_stacksize_lower,
   (char *) NULL,
   (DUP_PRM_FUNC) NULL,
   (DUP_PRM_FUNC) NULL},
  {PRM_ID_CFG_DB_HOSTS,
   PRM_NAME_CFG_DB_HOSTS,
   (PRM_FOR_CLIENT | PRM_USER_CHANGE | PRM_FOR_SESSION),
   PRM_STRING,
   &prm_cfg_db_hosts_flag,
   (void *) &prm_cfg_db_hosts_default,
   (void *) &PRM_CFG_DB_HOSTS,
   (void *) NULL, (void *) NULL,
   (char *) NULL,
   (DUP_PRM_FUNC) NULL,
   (DUP_PRM_FUNC) NULL},
  {PRM_ID_RESET_TR_PARSER,
   PRM_NAME_RESET_TR_PARSER,
   (PRM_FOR_CLIENT | PRM_USER_CHANGE | PRM_HIDDEN),
   PRM_INTEGER,
   &prm_reset_tr_parser_flag,
   (void *) &prm_reset_tr_parser_default,
   (void *) &PRM_RESET_TR_PARSER,
   (void *) NULL, (void *) NULL,
   (char *) NULL,
   (DUP_PRM_FUNC) NULL,
   (DUP_PRM_FUNC) NULL},
  {PRM_ID_IO_BACKUP_NBUFFERS,
   PRM_NAME_IO_BACKUP_NBUFFERS,
   (PRM_FOR_SERVER | PRM_HIDDEN),
   PRM_INTEGER,
   &prm_io_backup_nbuffers_flag,
   (void *) &prm_io_backup_nbuffers_default,
   (void *) &PRM_IO_BACKUP_NBUFFERS,
   (void *) NULL, (void *) &prm_io_backup_nbuffers_lower,
   (char *) NULL,
   (DUP_PRM_FUNC) NULL,
   (DUP_PRM_FUNC) NULL},
  {PRM_ID_IO_BACKUP_MAX_VOLUME_SIZE,
   PRM_NAME_IO_BACKUP_MAX_VOLUME_SIZE,
   (PRM_FOR_SERVER | PRM_SIZE_UNIT),
   PRM_BIGINT,
   &prm_io_backup_max_volume_size_flag,
   (void *) &prm_io_backup_max_volume_size_default,
   (void *) &PRM_IO_BACKUP_MAX_VOLUME_SIZE,
   (void *) &prm_io_backup_max_volume_size_upper,
   (void *) &prm_io_backup_max_volume_size_lower,
   (char *) NULL,
   (DUP_PRM_FUNC) NULL,
   (DUP_PRM_FUNC) NULL},
  {PRM_ID_IO_BACKUP_SLEEP_MSECS,
   PRM_NAME_IO_BACKUP_SLEEP_MSECS,
   (PRM_FOR_SERVER | PRM_USER_CHANGE | PRM_HIDDEN),
   PRM_INTEGER,
   &prm_io_backup_sleep_msecs_flag,
   (void *) &prm_io_backup_sleep_msecs_default,
   (void *) &PRM_IO_BACKUP_SLEEP_MSECS,
   (void *) NULL, (void *) &prm_io_backup_sleep_msecs_lower,
   (char *) NULL,
   (DUP_PRM_FUNC) NULL,
   (DUP_PRM_FUNC) NULL},
  {PRM_ID_MAX_PAGES_IN_TEMP_FILE_CACHE,
   PRM_NAME_MAX_PAGES_IN_TEMP_FILE_CACHE,
   (PRM_FOR_SERVER | PRM_HIDDEN),
   PRM_INTEGER,
   &prm_max_pages_in_temp_file_cache_flag,
   (void *) &prm_max_pages_in_temp_file_cache_default,
   (void *) &PRM_MAX_PAGES_IN_TEMP_FILE_CACHE,
   (void *) NULL, (void *) &prm_max_pages_in_temp_file_cache_lower,
   (char *) NULL,
   (DUP_PRM_FUNC) NULL,
   (DUP_PRM_FUNC) NULL},
  {PRM_ID_MAX_ENTRIES_IN_TEMP_FILE_CACHE,
   PRM_NAME_MAX_ENTRIES_IN_TEMP_FILE_CACHE,
   (PRM_FOR_SERVER | PRM_HIDDEN),
   PRM_INTEGER,
   &prm_max_entries_in_temp_file_cache_flag,
   (void *) &prm_max_entries_in_temp_file_cache_default,
   (void *) &PRM_MAX_ENTRIES_IN_TEMP_FILE_CACHE,
   (void *) NULL, (void *) &prm_max_entries_in_temp_file_cache_lower,
   (char *) NULL,
   (DUP_PRM_FUNC) NULL,
   (DUP_PRM_FUNC) NULL},
  {PRM_ID_PTHREAD_SCOPE_PROCESS,
   PRM_NAME_PTHREAD_SCOPE_PROCESS,	/* AIX only */
   (PRM_FOR_SERVER),
   PRM_BOOLEAN,
   &prm_pthread_scope_process_flag,
   (void *) &prm_pthread_scope_process_default,
   (void *) &PRM_PTHREAD_SCOPE_PROCESS,
   (void *) NULL, (void *) NULL,
   (char *) NULL,
   (DUP_PRM_FUNC) NULL,
   (DUP_PRM_FUNC) NULL},
  {PRM_ID_TEMP_MEM_BUFFER_PAGES,
   PRM_NAME_TEMP_MEM_BUFFER_PAGES,
   (PRM_FOR_SERVER),
   PRM_INTEGER,
   &prm_temp_mem_buffer_pages_flag,
   (void *) &prm_temp_mem_buffer_pages_default,
   (void *) &PRM_TEMP_MEM_BUFFER_PAGES,
   (void *) &prm_temp_mem_buffer_pages_upper,
   (void *) &prm_temp_mem_buffer_pages_lower,
   (char *) NULL,
   (DUP_PRM_FUNC) NULL,
   (DUP_PRM_FUNC) NULL},
  {PRM_ID_INDEX_SCAN_KEY_BUFFER_PAGES,
   PRM_NAME_INDEX_SCAN_KEY_BUFFER_PAGES,
   (PRM_FOR_SERVER | PRM_DEPRECATED | PRM_RELOADABLE),
   PRM_INTEGER,
   &prm_index_scan_key_buffer_pages_flag,
   (void *) &prm_index_scan_key_buffer_pages_default,
   (void *) &PRM_INDEX_SCAN_KEY_BUFFER_PAGES,
   (void *) NULL,
   (void *) &prm_index_scan_key_buffer_pages_lower,
   (char *) NULL,
   (DUP_PRM_FUNC) NULL,
   (DUP_PRM_FUNC) NULL},
  {PRM_ID_INDEX_SCAN_KEY_BUFFER_SIZE,
   PRM_NAME_INDEX_SCAN_KEY_BUFFER_SIZE,
   (PRM_FOR_SERVER | PRM_SIZE_UNIT | PRM_DIFFER_UNIT | PRM_RELOADABLE),
   PRM_INTEGER,
   &prm_index_scan_key_buffer_pages_flag,
   (void *) &prm_index_scan_key_buffer_pages_default,
   (void *) &PRM_INDEX_SCAN_KEY_BUFFER_PAGES,
   (void *) NULL,
   (void *) &prm_index_scan_key_buffer_pages_lower,
   (char *) NULL,
   (DUP_PRM_FUNC) prm_size_to_io_pages,
   (DUP_PRM_FUNC) prm_io_pages_to_size},
  {PRM_ID_DONT_REUSE_HEAP_FILE,
   PRM_NAME_DONT_REUSE_HEAP_FILE,
   (PRM_FOR_SERVER | PRM_USER_CHANGE | PRM_HIDDEN),
   PRM_BOOLEAN,
   &prm_dont_reuse_heap_file_flag,
   (void *) &prm_dont_reuse_heap_file_default,
   (void *) &PRM_DONT_REUSE_HEAP_FILE,
   (void *) NULL, (void *) NULL,
   (char *) NULL,
   (DUP_PRM_FUNC) NULL,
   (DUP_PRM_FUNC) NULL},
  {PRM_ID_INSERT_MODE,
   PRM_NAME_INSERT_MODE,
   (PRM_FOR_CLIENT | PRM_USER_CHANGE | PRM_HIDDEN),
   PRM_INTEGER,
   &prm_insert_mode_flag,
   (void *) &prm_insert_mode_default,
   (void *) &PRM_INSERT_MODE,
   (void *) &prm_insert_mode_upper,
   (void *) &prm_insert_mode_lower,
   (char *) NULL,
   (DUP_PRM_FUNC) NULL,
   (DUP_PRM_FUNC) NULL},
  {PRM_ID_LK_MAX_SCANID_BIT,
   PRM_NAME_LK_MAX_SCANID_BIT,
   (PRM_OBSOLETED),
   PRM_INTEGER,
   &prm_lk_max_scanid_bit_flag,
   (void *) &prm_lk_max_scanid_bit_default,
   (void *) &PRM_LK_MAX_SCANID_BIT,
   (void *) &prm_lk_max_scanid_bit_upper,
   (void *) &prm_lk_max_scanid_bit_lower,
   (char *) NULL,
   (DUP_PRM_FUNC) NULL,
   (DUP_PRM_FUNC) NULL},
  {PRM_ID_HOSTVAR_LATE_BINDING,
   PRM_NAME_HOSTVAR_LATE_BINDING,
   (PRM_FOR_CLIENT | PRM_USER_CHANGE | PRM_HIDDEN),
   PRM_BOOLEAN,
   &prm_hostvar_late_binding_flag,
   (void *) &prm_hostvar_late_binding_default,
   (void *) &PRM_HOSTVAR_LATE_BINDING,
   (void *) NULL, (void *) NULL,
   (char *) NULL,
   (DUP_PRM_FUNC) NULL,
   (DUP_PRM_FUNC) NULL},
  {PRM_ID_ENABLE_HISTO,
   PRM_NAME_ENABLE_HISTO,
   (PRM_FOR_CLIENT | PRM_USER_CHANGE | PRM_FOR_SESSION),
   PRM_BOOLEAN,
   &prm_enable_histo_flag,
   (void *) &prm_enable_histo_default,
   (void *) &PRM_ENABLE_HISTO,
   (void *) NULL, (void *) NULL,
   (char *) NULL,
   (DUP_PRM_FUNC) NULL,
   (DUP_PRM_FUNC) NULL},
  {PRM_ID_MUTEX_BUSY_WAITING_CNT,
   PRM_NAME_MUTEX_BUSY_WAITING_CNT,
   (PRM_FOR_SERVER | PRM_HIDDEN),
   PRM_INTEGER,
   &prm_mutex_busy_waiting_cnt_flag,
   (void *) &prm_mutex_busy_waiting_cnt_default,
   (void *) &PRM_MUTEX_BUSY_WAITING_CNT,
   (void *) NULL, (void *) NULL,
   (char *) NULL,
   (DUP_PRM_FUNC) NULL,
   (DUP_PRM_FUNC) NULL},
  {PRM_ID_PB_NUM_LRU_CHAINS,
   PRM_NAME_PB_NUM_LRU_CHAINS,
   (PRM_FOR_SERVER | PRM_HIDDEN),
   PRM_INTEGER,
   &prm_pb_num_LRU_chains_flag,
   (void *) &prm_pb_num_LRU_chains_default,
   (void *) &PRM_PB_NUM_LRU_CHAINS,
   (void *) &prm_pb_num_LRU_chains_upper,
   (void *) &prm_pb_num_LRU_chains_lower,
   (char *) NULL,
   (DUP_PRM_FUNC) NULL,
   (DUP_PRM_FUNC) NULL},
  {PRM_ID_PAGE_BG_FLUSH_INTERVAL_MSECS,
   PRM_NAME_PAGE_BG_FLUSH_INTERVAL_MSECS,
   (PRM_FOR_SERVER | PRM_USER_CHANGE | PRM_DEPRECATED),
   PRM_INTEGER,
   &prm_page_bg_flush_interval_msec_flag,
   (void *) &prm_page_bg_flush_interval_msec_default,
   (void *) &PRM_PAGE_BG_FLUSH_INTERVAL_MSEC,
   (void *) NULL, (void *) &prm_page_bg_flush_interval_msec_lower,
   (char *) NULL,
   (DUP_PRM_FUNC) NULL,
   (DUP_PRM_FUNC) NULL},
  {PRM_ID_PAGE_BG_FLUSH_INTERVAL,
   PRM_NAME_PAGE_BG_FLUSH_INTERVAL,
   (PRM_FOR_SERVER | PRM_USER_CHANGE | PRM_TIME_UNIT | PRM_DIFFER_UNIT),
   PRM_INTEGER,
   &prm_page_bg_flush_interval_msec_flag,
   (void *) &prm_page_bg_flush_interval_msec_default,
   (void *) &PRM_PAGE_BG_FLUSH_INTERVAL_MSEC,
   (void *) NULL, (void *) &prm_page_bg_flush_interval_msec_lower,
   (char *) NULL,
   (DUP_PRM_FUNC) prm_equal_to_ori,
   (DUP_PRM_FUNC) prm_equal_to_ori},
  {PRM_ID_ADAPTIVE_FLUSH_CONTROL,
   PRM_NAME_ADAPTIVE_FLUSH_CONTROL,
   (PRM_FOR_SERVER | PRM_USER_CHANGE),
   PRM_BOOLEAN,
   &prm_adaptive_flush_control_flag,
   (void *) &prm_adaptive_flush_control_default,
   (void *) &PRM_ADAPTIVE_FLUSH_CONTROL,
   (void *) NULL,
   (void *) NULL,
   (char *) NULL,
   (DUP_PRM_FUNC) NULL,
   (DUP_PRM_FUNC) NULL},
  {PRM_ID_MAX_FLUSH_PAGES_PER_SECOND,
   PRM_NAME_MAX_FLUSH_PAGES_PER_SECOND,
   (PRM_FOR_SERVER | PRM_USER_CHANGE | PRM_DEPRECATED | PRM_RELOADABLE),
   PRM_INTEGER,
   &prm_max_flush_pages_per_second_flag,
   (void *) &prm_max_flush_pages_per_second_default,
   (void *) &PRM_MAX_FLUSH_PAGES_PER_SECOND,
   (void *) &prm_max_flush_pages_per_second_upper,
   (void *) &prm_max_flush_pages_per_second_lower,
   (char *) NULL,
   (DUP_PRM_FUNC) NULL,
   (DUP_PRM_FUNC) NULL},
  {PRM_ID_MAX_FLUSH_SIZE_PER_SECOND,
   PRM_NAME_MAX_FLUSH_SIZE_PER_SECOND,
   (PRM_FOR_SERVER | PRM_USER_CHANGE | PRM_SIZE_UNIT | PRM_DIFFER_UNIT | PRM_RELOADABLE),
   PRM_INTEGER,
   &prm_max_flush_pages_per_second_flag,
   (void *) &prm_max_flush_pages_per_second_default,
   (void *) &PRM_MAX_FLUSH_PAGES_PER_SECOND,
   (void *) &prm_max_flush_pages_per_second_upper,
   (void *) &prm_max_flush_pages_per_second_lower,
   (char *) NULL,
   (DUP_PRM_FUNC) prm_size_to_io_pages,
   (DUP_PRM_FUNC) prm_io_pages_to_size},
  {PRM_ID_PB_SYNC_ON_NFLUSH,
   PRM_NAME_PB_SYNC_ON_NFLUSH,
   (PRM_FOR_SERVER | PRM_USER_CHANGE | PRM_DEPRECATED | PRM_RELOADABLE),
   PRM_INTEGER,
   &prm_pb_sync_on_nflush_flag,
   (void *) &prm_pb_sync_on_nflush_default,
   (void *) &PRM_PB_SYNC_ON_NFLUSH,
   (void *) &prm_pb_sync_on_nflush_upper,
   (void *) &prm_pb_sync_on_nflush_lower,
   (char *) NULL,
   (DUP_PRM_FUNC) NULL,
   (DUP_PRM_FUNC) NULL},
  {PRM_ID_PB_SYNC_ON_FLUSH_SIZE,
   PRM_NAME_PB_SYNC_ON_FLUSH_SIZE,
   (PRM_FOR_SERVER | PRM_USER_CHANGE | PRM_SIZE_UNIT | PRM_DIFFER_UNIT | PRM_RELOADABLE),
   PRM_INTEGER,
   &prm_pb_sync_on_nflush_flag,
   (void *) &prm_pb_sync_on_nflush_default,
   (void *) &PRM_PB_SYNC_ON_NFLUSH,
   (void *) &prm_pb_sync_on_nflush_upper,
   (void *) &prm_pb_sync_on_nflush_lower,
   (char *) NULL,
   (DUP_PRM_FUNC) prm_size_to_io_pages,
   (DUP_PRM_FUNC) prm_io_pages_to_size},
  {PRM_ID_PB_DEBUG_PAGE_VALIDATION_LEVEL,
   PRM_NAME_PB_DEBUG_PAGE_VALIDATION_LEVEL,
   (PRM_FOR_SERVER | PRM_USER_CHANGE | PRM_HIDDEN),
   PRM_KEYWORD,
   &prm_pb_debug_page_validation_level_flag,
   (void *) &prm_pb_debug_page_validation_level_default,
   (void *) &PRM_PB_DEBUG_PAGE_VALIDATION_LEVEL,
   (void *) NULL,
   (void *) NULL,
   (char *) NULL,
   (DUP_PRM_FUNC) NULL,
   (DUP_PRM_FUNC) NULL},
  {PRM_ID_ORACLE_STYLE_OUTERJOIN,
   PRM_NAME_ORACLE_STYLE_OUTERJOIN,
   (PRM_FOR_CLIENT | PRM_USER_CHANGE | PRM_HIDDEN),
   PRM_BOOLEAN,
   &prm_oracle_style_outerjoin_flag,
   (void *) &prm_oracle_style_outerjoin_default,
   (void *) &PRM_ORACLE_STYLE_OUTERJOIN,
   (void *) NULL, (void *) NULL,
   (char *) NULL,
   (DUP_PRM_FUNC) NULL,
   (DUP_PRM_FUNC) NULL},
  {PRM_ID_ANSI_QUOTES,
   PRM_NAME_ANSI_QUOTES,
   (PRM_FOR_CLIENT | PRM_TEST_CHANGE),
   PRM_BOOLEAN,
   &prm_ansi_quotes_flag,
   (void *) &prm_ansi_quotes_default,
   (void *) &PRM_ANSI_QUOTES,
   (void *) NULL, (void *) NULL,
   (char *) NULL,
   (DUP_PRM_FUNC) NULL,
   (DUP_PRM_FUNC) NULL},
  {PRM_ID_DEFAULT_WEEK_FORMAT,
   PRM_NAME_DEFAULT_WEEK_FORMAT,
   (PRM_FOR_CLIENT | PRM_FOR_SERVER | PRM_USER_CHANGE | PRM_FOR_SESSION | PRM_FOR_HA_CONTEXT),
   PRM_INTEGER,
   &prm_week_format_flag,
   (void *) &prm_week_format_default,
   (void *) &PRM_DEFAULT_WEEK_FORMAT,
   (void *) &prm_week_format_upper,
   (void *) &prm_week_format_lower,
   (char *) NULL,
   (DUP_PRM_FUNC) NULL,
   (DUP_PRM_FUNC) NULL},
  {PRM_ID_TEST_MODE,
   PRM_NAME_TEST_MODE,
   (PRM_FOR_CLIENT | PRM_FOR_SERVER | PRM_HIDDEN),
   PRM_BOOLEAN,
   &prm_test_mode_flag,
   (void *) &prm_test_mode_default,
   (void *) &PRM_TEST_MODE,
   (void *) NULL, (void *) NULL,
   (char *) NULL,
   (DUP_PRM_FUNC) NULL,
   (DUP_PRM_FUNC) NULL},
  {PRM_ID_ONLY_FULL_GROUP_BY,
   PRM_NAME_ONLY_FULL_GROUP_BY,
   (PRM_FOR_CLIENT | PRM_USER_CHANGE | PRM_FOR_SESSION),
   PRM_BOOLEAN,
   &prm_only_full_group_by_flag,
   (void *) &prm_only_full_group_by_default,
   (void *) &PRM_ONLY_FULL_GROUP_BY,
   (void *) NULL, (void *) NULL,
   (char *) NULL,
   (DUP_PRM_FUNC) NULL,
   (DUP_PRM_FUNC) NULL},
  {PRM_ID_PIPES_AS_CONCAT,
   PRM_NAME_PIPES_AS_CONCAT,
   (PRM_FOR_CLIENT | PRM_TEST_CHANGE),
   PRM_BOOLEAN,
   &prm_pipes_as_concat_flag,
   (void *) &prm_pipes_as_concat_default,
   (void *) &PRM_PIPES_AS_CONCAT,
   (void *) NULL, (void *) NULL,
   (char *) NULL,
   (DUP_PRM_FUNC) NULL,
   (DUP_PRM_FUNC) NULL},
  {PRM_ID_MYSQL_TRIGGER_CORRELATION_NAMES,
   PRM_NAME_MYSQL_TRIGGER_CORRELATION_NAMES,
   (PRM_FOR_CLIENT | PRM_TEST_CHANGE),
   PRM_BOOLEAN,
   &prm_mysql_trigger_correlation_names_flag,
   (void *) &prm_mysql_trigger_correlation_names_default,
   (void *) &PRM_MYSQL_TRIGGER_CORRELATION_NAMES,
   (void *) NULL, (void *) NULL,
   (char *) NULL,
   (DUP_PRM_FUNC) NULL,
   (DUP_PRM_FUNC) NULL},
  {PRM_ID_REQUIRE_LIKE_ESCAPE_CHARACTER,
   PRM_NAME_REQUIRE_LIKE_ESCAPE_CHARACTER,
   (PRM_FOR_CLIENT | PRM_TEST_CHANGE | PRM_FOR_QRY_STRING),
   PRM_BOOLEAN,
   &prm_require_like_escape_character_flag,
   (void *) &prm_require_like_escape_character_default,
   (void *) &PRM_REQUIRE_LIKE_ESCAPE_CHARACTER,
   (void *) NULL, (void *) NULL,
   (char *) NULL,
   (DUP_PRM_FUNC) NULL,
   (DUP_PRM_FUNC) NULL},
  {PRM_ID_NO_BACKSLASH_ESCAPES,
   PRM_NAME_NO_BACKSLASH_ESCAPES,
   (PRM_FOR_CLIENT | PRM_FOR_SESSION | PRM_FOR_SERVER | PRM_USER_CHANGE),
   PRM_BOOLEAN,
   &prm_no_backslash_escapes_flag,
   (void *) &prm_no_backslash_escapes_default,
   (void *) &PRM_NO_BACKSLASH_ESCAPES,
   (void *) NULL, (void *) NULL,
   (char *) NULL,
   (DUP_PRM_FUNC) NULL,
   (DUP_PRM_FUNC) NULL},
  {PRM_ID_GROUP_CONCAT_MAX_LEN,
   PRM_NAME_GROUP_CONCAT_MAX_LEN,
   (PRM_USER_CHANGE | PRM_FOR_SERVER | PRM_SIZE_UNIT),
   PRM_BIGINT,
   &prm_group_concat_max_len_flag,
   (void *) &prm_group_concat_max_len_default,
   (void *) &PRM_GROUP_CONCAT_MAX_LEN,
   (void *) &prm_group_concat_max_len_upper,
   (void *) &prm_group_concat_max_len_lower,
   (char *) NULL,
   (DUP_PRM_FUNC) NULL,
   (DUP_PRM_FUNC) NULL},
  {PRM_ID_STRING_MAX_SIZE_BYTES,
   PRM_NAME_STRING_MAX_SIZE_BYTES,
   (PRM_USER_CHANGE | PRM_FOR_SERVER | PRM_FOR_CLIENT | PRM_FOR_SESSION | PRM_SIZE_UNIT | PRM_FOR_HA_CONTEXT),
   PRM_BIGINT,
   &prm_string_max_size_bytes_flag,
   (void *) &prm_string_max_size_bytes_default,
   (void *) &PRM_STRING_MAX_SIZE_BYTES,
   (void *) &prm_string_max_size_bytes_upper,
   (void *) &prm_string_max_size_bytes_lower,
   (char *) NULL,
   (DUP_PRM_FUNC) NULL,
   (DUP_PRM_FUNC) NULL},
  {PRM_ID_ADD_COLUMN_UPDATE_HARD_DEFAULT,
   PRM_NAME_ADD_COLUMN_UPDATE_HARD_DEFAULT,
   (PRM_USER_CHANGE | PRM_FOR_CLIENT | PRM_FOR_SERVER | PRM_FOR_SESSION | PRM_FOR_HA_CONTEXT),
   PRM_BOOLEAN,
   &prm_add_column_update_hard_default_flag,
   (void *) &prm_add_column_update_hard_default_default,
   (void *) &PRM_ADD_COLUMN_UPDATE_HARD_DEFAULT,
   (void *) NULL, (void *) NULL,
   (char *) NULL,
   (DUP_PRM_FUNC) NULL,
   (DUP_PRM_FUNC) NULL},
  {PRM_ID_RETURN_NULL_ON_FUNCTION_ERRORS,
   PRM_NAME_RETURN_NULL_ON_FUNCTION_ERRORS,
   (PRM_FOR_CLIENT | PRM_FOR_SERVER | PRM_USER_CHANGE | PRM_FOR_SESSION | PRM_FOR_QRY_STRING | PRM_FOR_HA_CONTEXT),
   PRM_BOOLEAN,
   &prm_return_null_on_function_errors_flag,
   (void *) &prm_return_null_on_function_errors_default,
   (void *) &PRM_RETURN_NULL_ON_FUNCTION_ERRORS,
   (void *) NULL, (void *) NULL,
   (char *) NULL,
   (DUP_PRM_FUNC) NULL,
   (DUP_PRM_FUNC) NULL},
  {PRM_ID_ALTER_TABLE_CHANGE_TYPE_STRICT,
   PRM_NAME_ALTER_TABLE_CHANGE_TYPE_STRICT,
   (PRM_USER_CHANGE | PRM_FOR_CLIENT | PRM_FOR_SERVER | PRM_FOR_SESSION | PRM_FOR_HA_CONTEXT),
   PRM_BOOLEAN,
   &prm_alter_table_change_type_strict_flag,
   (void *) &prm_alter_table_change_type_strict_default,
   (void *) &PRM_ALTER_TABLE_CHANGE_TYPE_STRICT,
   (void *) NULL, (void *) NULL,
   (char *) NULL,
   (DUP_PRM_FUNC) NULL,
   (DUP_PRM_FUNC) NULL},
  {PRM_ID_COMPACTDB_PAGE_RECLAIM_ONLY,
   PRM_NAME_COMPACTDB_PAGE_RECLAIM_ONLY,
   (PRM_EMPTY_FLAG),
   PRM_INTEGER,
   &prm_compactdb_page_reclaim_only_flag,
   (void *) &prm_compactdb_page_reclaim_only_default,
   (void *) &PRM_COMPACTDB_PAGE_RECLAIM_ONLY,
   (void *) NULL, (void *) NULL,
   (char *) NULL,
   (DUP_PRM_FUNC) NULL,
   (DUP_PRM_FUNC) NULL},
  {PRM_ID_PLUS_AS_CONCAT,
   PRM_NAME_PLUS_AS_CONCAT,
   (PRM_FOR_CLIENT | PRM_FOR_SERVER | PRM_TEST_CHANGE),
   PRM_BOOLEAN,
   &prm_plus_as_concat_flag,
   (void *) &prm_plus_as_concat_default,
   (void *) &PRM_PLUS_AS_CONCAT,
   (void *) NULL, (void *) NULL,
   (char *) NULL,
   (DUP_PRM_FUNC) NULL,
   (DUP_PRM_FUNC) NULL},
  {PRM_ID_LIKE_TERM_SELECTIVITY,
   PRM_NAME_LIKE_TERM_SELECTIVITY,
   (PRM_FOR_CLIENT | PRM_USER_CHANGE | PRM_HIDDEN),
   PRM_FLOAT,
   &prm_like_term_selectivity_flag,
   (void *) &prm_like_term_selectivity_default,
   (void *) &PRM_LIKE_TERM_SELECTIVITY,
   (void *) &prm_like_term_selectivity_upper,
   (void *) &prm_like_term_selectivity_lower,
   (char *) NULL,
   (DUP_PRM_FUNC) NULL,
   (DUP_PRM_FUNC) NULL},
  {PRM_ID_MAX_OUTER_CARD_OF_IDXJOIN,
   PRM_NAME_MAX_OUTER_CARD_OF_IDXJOIN,
   (PRM_FOR_CLIENT | PRM_USER_CHANGE | PRM_HIDDEN),
   PRM_INTEGER,
   &prm_max_outer_card_of_idxjoin_flag,
   (void *) &prm_max_outer_card_of_idxjoin_default,
   (void *) &PRM_MAX_OUTER_CARD_OF_IDXJOIN,
   (void *) NULL,
   (void *) &prm_max_outer_card_of_idxjoin_lower,
   (char *) NULL,
   (DUP_PRM_FUNC) NULL,
   (DUP_PRM_FUNC) NULL},
  {PRM_ID_ORACLE_STYLE_EMPTY_STRING,
   PRM_NAME_ORACLE_STYLE_EMPTY_STRING,
   (PRM_FOR_CLIENT | PRM_FOR_SERVER | PRM_FOR_QRY_STRING | PRM_FORCE_SERVER),
   PRM_BOOLEAN,
   &prm_oracle_style_empty_string_flag,
   (void *) &prm_oracle_style_empty_string_default,
   (void *) &PRM_ORACLE_STYLE_EMPTY_STRING,
   (void *) NULL, (void *) NULL,
   (char *) NULL,
   (DUP_PRM_FUNC) NULL,
   (DUP_PRM_FUNC) NULL},
  {PRM_ID_SUPPRESS_FSYNC,
   PRM_NAME_SUPPRESS_FSYNC,
   (PRM_FOR_SERVER | PRM_USER_CHANGE | PRM_HIDDEN),
   PRM_INTEGER,
   &prm_suppress_fsync_flag,
   (void *) &prm_suppress_fsync_default,
   (void *) &PRM_SUPPRESS_FSYNC,
   (void *) &prm_suppress_fsync_upper,
   (void *) &prm_suppress_fsync_lower,
   (char *) NULL,
   (DUP_PRM_FUNC) NULL,
   (DUP_PRM_FUNC) NULL},
  {PRM_ID_CALL_STACK_DUMP_ON_ERROR,
   PRM_NAME_CALL_STACK_DUMP_ON_ERROR,
   (PRM_FOR_CLIENT | PRM_FOR_SERVER | PRM_USER_CHANGE | PRM_GET_SERVER),
   PRM_BOOLEAN,
   &prm_call_stack_dump_on_error_flag,
   (void *) &prm_call_stack_dump_on_error_default,
   (void *) &PRM_CALL_STACK_DUMP_ON_ERROR,
   (void *) NULL, (void *) NULL,
   (char *) NULL,
   (DUP_PRM_FUNC) NULL,
   (DUP_PRM_FUNC) NULL},
  {PRM_ID_CALL_STACK_DUMP_ACTIVATION,
   PRM_NAME_CALL_STACK_DUMP_ACTIVATION,
   (PRM_FOR_CLIENT | PRM_FOR_SERVER | PRM_USER_CHANGE | PRM_GET_SERVER),
   PRM_INTEGER_LIST,
   &prm_call_stack_dump_activation_flag,
   (void *) &prm_call_stack_dump_activation_default,
   (void *) &PRM_CALL_STACK_DUMP_ACTIVATION,
   (void *) NULL, (void *) NULL,
   (char *) NULL,
   (DUP_PRM_FUNC) NULL,
   (DUP_PRM_FUNC) NULL},
  {PRM_ID_CALL_STACK_DUMP_DEACTIVATION,
   PRM_NAME_CALL_STACK_DUMP_DEACTIVATION,
   (PRM_FOR_CLIENT | PRM_FOR_SERVER | PRM_USER_CHANGE | PRM_GET_SERVER),
   PRM_INTEGER_LIST,
   &prm_call_stack_dump_deactivation_flag,
   (void *) &prm_call_stack_dump_deactivation_default,
   (void *) &PRM_CALL_STACK_DUMP_DEACTIVATION,
   (void *) NULL, (void *) NULL,
   (char *) NULL,
   (DUP_PRM_FUNC) NULL,
   (DUP_PRM_FUNC) NULL},
  {PRM_ID_COMPAT_NUMERIC_DIVISION_SCALE,
   PRM_NAME_COMPAT_NUMERIC_DIVISION_SCALE,
   (PRM_FOR_CLIENT | PRM_FOR_SERVER | PRM_USER_CHANGE | PRM_FOR_SESSION | PRM_FOR_HA_CONTEXT),
   PRM_BOOLEAN,
   &prm_compat_numeric_division_scale_flag,
   (void *) &prm_compat_numeric_division_scale_default,
   (void *) &PRM_COMPAT_NUMERIC_DIVISION_SCALE,
   (void *) NULL, (void *) NULL,
   (char *) NULL,
   (DUP_PRM_FUNC) NULL,
   (DUP_PRM_FUNC) NULL},
  {PRM_ID_DBFILES_PROTECT,
   PRM_NAME_DBFILES_PROTECT,
   (PRM_FOR_SERVER | PRM_HIDDEN),
   PRM_BOOLEAN,
   &prm_dbfiles_protect_flag,
   (void *) &prm_dbfiles_protect_default,
   (void *) &PRM_DBFILES_PROTECT,
   (void *) NULL, (void *) NULL,
   (char *) NULL,
   (DUP_PRM_FUNC) NULL,
   (DUP_PRM_FUNC) NULL},
  {PRM_ID_AUTO_RESTART_SERVER,
   PRM_NAME_AUTO_RESTART_SERVER,
   (PRM_FOR_SERVER | PRM_USER_CHANGE),
   PRM_BOOLEAN,
   &prm_auto_restart_server_flag,
   (void *) &prm_auto_restart_server_default,
   (void *) &PRM_AUTO_RESTART_SERVER,
   (void *) NULL, (void *) NULL,
   (char *) NULL,
   (DUP_PRM_FUNC) NULL,
   (DUP_PRM_FUNC) NULL},
  {PRM_ID_XASL_CACHE_MAX_ENTRIES,
   PRM_NAME_XASL_CACHE_MAX_ENTRIES,
   (PRM_FOR_CLIENT | PRM_FOR_SERVER | PRM_FORCE_SERVER),
   PRM_INTEGER,
   &prm_xasl_cache_max_entries_flag,
   (void *) &prm_xasl_cache_max_entries_default,
   (void *) &PRM_XASL_CACHE_MAX_ENTRIES,
   /* TODO: define a maximum value. We cannot have any size hash table. */
   (void *) NULL, (void *) NULL,
   (char *) NULL,
   (DUP_PRM_FUNC) NULL,
   (DUP_PRM_FUNC) NULL},
  {PRM_ID_XASL_CACHE_MAX_CLONES,
   PRM_NAME_XASL_CACHE_MAX_CLONES,
   (PRM_FOR_SERVER),
   PRM_INTEGER,
   &prm_xasl_cache_max_clones_flag,
   (void *) &prm_xasl_cache_max_clones_default,
   (void *) &PRM_XASL_CACHE_MAX_CLONES,
   (void *) &prm_xasl_cache_max_clones_upper,
   (void *) &prm_xasl_cache_max_clones_lower,
   (char *) NULL,
   (DUP_PRM_FUNC) NULL,
   (DUP_PRM_FUNC) NULL},
  {PRM_ID_XASL_CACHE_TIMEOUT,
   PRM_NAME_XASL_CACHE_TIMEOUT,
   (PRM_FOR_SERVER),
   PRM_INTEGER,
   &prm_xasl_cache_timeout_flag,
   (void *) &prm_xasl_cache_timeout_default,
   (void *) &PRM_XASL_CACHE_TIMEOUT,
   (void *) NULL, (void *) NULL,
   (char *) NULL,
   (DUP_PRM_FUNC) NULL,
   (DUP_PRM_FUNC) NULL},
  {PRM_ID_XASL_CACHE_LOGGING,
   PRM_NAME_XASL_CACHE_LOGGING,
   (PRM_FOR_SERVER),
   PRM_BOOLEAN,
   &prm_xasl_cache_logging_flag,
   (void *) &prm_xasl_cache_logging_default,
   (void *) &PRM_XASL_CACHE_LOGGING,
   (void *) NULL, (void *) NULL,
   (char *) NULL,
   (DUP_PRM_FUNC) NULL,
   (DUP_PRM_FUNC) NULL},
  {PRM_ID_FILTER_PRED_MAX_CACHE_ENTRIES,
   PRM_NAME_FILTER_PRED_MAX_CACHE_ENTRIES,
   (PRM_FOR_CLIENT | PRM_FOR_SERVER),
   PRM_INTEGER,
   &prm_filter_pred_max_cache_entries_flag,
   (void *) &prm_filter_pred_max_cache_entries_default,
   (void *) &PRM_FILTER_PRED_MAX_CACHE_ENTRIES,
   (void *) NULL, (void *) NULL,
   (char *) NULL,
   (DUP_PRM_FUNC) NULL,
   (DUP_PRM_FUNC) NULL},
  {PRM_ID_FILTER_PRED_MAX_CACHE_CLONES,
   PRM_NAME_FILTER_PRED_MAX_CACHE_CLONES,
   (PRM_FOR_SERVER | PRM_HIDDEN),
   PRM_INTEGER,
   &prm_filter_pred_max_cache_clones_flag,
   (void *) &prm_filter_pred_max_cache_clones_default,
   (void *) &PRM_FILTER_PRED_MAX_CACHE_CLONES,
   (void *) NULL, (void *) NULL,
   (char *) NULL,
   (DUP_PRM_FUNC) NULL,
   (DUP_PRM_FUNC) NULL},
  {PRM_ID_LIST_QUERY_CACHE_MODE,
   PRM_NAME_LIST_QUERY_CACHE_MODE,
   (PRM_FOR_SERVER | PRM_HIDDEN),
   PRM_INTEGER,
   &prm_list_query_cache_mode_flag,
   (void *) &prm_list_query_cache_mode_default,
   (void *) &PRM_LIST_QUERY_CACHE_MODE,
   (void *) &prm_list_query_cache_mode_upper,
   (void *) &prm_list_query_cache_mode_lower,
   (char *) NULL,
   (DUP_PRM_FUNC) NULL,
   (DUP_PRM_FUNC) NULL},
  {PRM_ID_LIST_MAX_QUERY_CACHE_ENTRIES,
   PRM_NAME_LIST_MAX_QUERY_CACHE_ENTRIES,
   (PRM_FOR_SERVER | PRM_FORCE_SERVER),
   PRM_INTEGER,
   &prm_list_max_query_cache_entries_flag,
   (void *) &prm_list_max_query_cache_entries_default,
   (void *) &PRM_LIST_MAX_QUERY_CACHE_ENTRIES,
   (void *) &prm_list_max_query_cache_entries_upper,
   (void *) &prm_list_max_query_cache_entries_lower,
   (char *) NULL,
   (DUP_PRM_FUNC) NULL,
   (DUP_PRM_FUNC) NULL},
  {PRM_ID_LIST_MAX_QUERY_CACHE_PAGES,
   PRM_NAME_LIST_MAX_QUERY_CACHE_PAGES,
   (PRM_FOR_SERVER | PRM_FORCE_SERVER),
   PRM_INTEGER,
   &prm_list_max_query_cache_pages_flag,
   (void *) &prm_list_max_query_cache_pages_default,
   (void *) &PRM_LIST_MAX_QUERY_CACHE_PAGES,
   (void *) &prm_list_max_query_cache_pages_upper,
   (void *) &prm_list_max_query_cache_pages_lower,
   (char *) NULL,
   (DUP_PRM_FUNC) NULL,
   (DUP_PRM_FUNC) NULL},
  {PRM_ID_USE_ORDERBY_SORT_LIMIT,
   PRM_NAME_USE_ORDERBY_SORT_LIMIT,
   (PRM_FOR_SERVER | PRM_USER_CHANGE),
   PRM_BOOLEAN,
   &prm_use_orderby_sort_limit_flag,
   (void *) &prm_use_orderby_sort_limit_default,
   (void *) &PRM_USE_ORDERBY_SORT_LIMIT,
   (void *) NULL, (void *) NULL,
   (char *) NULL,
   (DUP_PRM_FUNC) NULL,
   (DUP_PRM_FUNC) NULL},
  {PRM_ID_REPLICATION_MODE,
   PRM_NAME_REPLICATION_MODE,
   (PRM_OBSOLETED),
   PRM_NO_TYPE,
   &prm_replication_mode_flag,
   (void *) NULL,
   (void *) NULL,
   (void *) NULL,
   (void *) NULL,
   (char *) NULL,
   (DUP_PRM_FUNC) NULL,
   (DUP_PRM_FUNC) NULL},
  {PRM_ID_HA_MODE,
   PRM_NAME_HA_MODE,
   (PRM_FOR_SERVER | PRM_FOR_CLIENT | PRM_FOR_HA | PRM_FORCE_SERVER),
   PRM_KEYWORD,
   &prm_ha_mode_flag,
   (void *) &prm_ha_mode_default,
   (void *) &PRM_HA_MODE,
   (void *) &prm_ha_mode_upper,
   (void *) &prm_ha_mode_lower,
   (char *) NULL,
   (DUP_PRM_FUNC) NULL,
   (DUP_PRM_FUNC) NULL},
  {PRM_ID_HA_MODE_FOR_SA_UTILS_ONLY,
   PRM_NAME_HA_MODE_FOR_SA_UTILS_ONLY,
   (PRM_EMPTY_FLAG),
   PRM_KEYWORD,
   &prm_ha_mode_flag,
   (void *) &prm_ha_mode_default,
   (void *) &PRM_HA_MODE_FOR_SA_UTILS_ONLY,
   (void *) &prm_ha_mode_upper,
   (void *) &prm_ha_mode_lower,
   (char *) NULL,
   (DUP_PRM_FUNC) NULL,
   (DUP_PRM_FUNC) NULL},
  {PRM_ID_HA_SERVER_STATE,
   PRM_NAME_HA_SERVER_STATE,
   (PRM_FOR_SERVER | PRM_HIDDEN | PRM_FOR_HA),
   PRM_KEYWORD,
   &prm_ha_server_state_flag,
   (void *) &prm_ha_server_state_default,
   (void *) &PRM_HA_SERVER_STATE,
   (void *) &prm_ha_server_state_upper,
   (void *) &prm_ha_server_state_lower,
   (char *) NULL,
   (DUP_PRM_FUNC) NULL,
   (DUP_PRM_FUNC) NULL},
  {PRM_ID_HA_LOG_APPLIER_STATE,
   PRM_NAME_HA_LOG_APPLIER_STATE,
   (PRM_FOR_SERVER | PRM_USER_CHANGE | PRM_HIDDEN | PRM_FOR_HA),
   PRM_KEYWORD,
   &prm_ha_log_applier_state_flag,
   (void *) &prm_ha_log_applier_state_default,
   (void *) &PRM_HA_LOG_APPLIER_STATE,
   (void *) &prm_ha_log_applier_state_upper,
   (void *) &prm_ha_log_applier_state_lower,
   (char *) NULL,
   (DUP_PRM_FUNC) NULL,
   (DUP_PRM_FUNC) NULL},
  {PRM_ID_HA_NODE_LIST,
   PRM_NAME_HA_NODE_LIST,
   (PRM_FOR_SERVER | PRM_FOR_CLIENT | PRM_USER_CHANGE | PRM_RELOADABLE | PRM_FOR_HA),
   PRM_STRING,
   &prm_ha_node_list_flag,
   (void *) &prm_ha_node_list_default,
   (void *) &PRM_HA_NODE_LIST,
   (void *) NULL, (void *) NULL,
   (char *) NULL,
   (DUP_PRM_FUNC) NULL,
   (DUP_PRM_FUNC) NULL},
  {PRM_ID_HA_REPLICA_LIST,
   PRM_NAME_HA_REPLICA_LIST,
   (PRM_FOR_CLIENT | PRM_USER_CHANGE | PRM_RELOADABLE | PRM_FOR_HA),
   PRM_STRING,
   &prm_ha_replica_list_flag,
   (void *) &prm_ha_replica_list_default,
   (void *) &PRM_HA_REPLICA_LIST,
   (void *) NULL, (void *) NULL,
   (char *) NULL,
   (DUP_PRM_FUNC) NULL,
   (DUP_PRM_FUNC) NULL},
  {PRM_ID_HA_DB_LIST,
   PRM_NAME_HA_DB_LIST,
   (PRM_FOR_CLIENT | PRM_FOR_HA),
   PRM_STRING,
   &prm_ha_db_list_flag,
   (void *) &prm_ha_db_list_default,
   (void *) &PRM_HA_DB_LIST,
   (void *) NULL, (void *) NULL,
   (char *) NULL,
   (DUP_PRM_FUNC) NULL,
   (DUP_PRM_FUNC) NULL},
  {PRM_ID_HA_COPY_LOG_BASE,
   PRM_NAME_HA_COPY_LOG_BASE,
   (PRM_FOR_CLIENT | PRM_FOR_HA),
   PRM_STRING,
   &prm_ha_copy_log_base_flag,
   (void *) &prm_ha_copy_log_base_default,
   (void *) &PRM_HA_COPY_LOG_BASE,
   (void *) NULL, (void *) NULL,
   (char *) NULL,
   (DUP_PRM_FUNC) NULL,
   (DUP_PRM_FUNC) NULL},
  {PRM_ID_HA_COPY_SYNC_MODE,
   PRM_NAME_HA_COPY_SYNC_MODE,
   (PRM_FOR_CLIENT | PRM_FOR_HA),
   PRM_STRING,
   &prm_ha_copy_sync_mode_flag,
   (void *) &prm_ha_copy_sync_mode_default,
   (void *) &PRM_HA_COPY_SYNC_MODE,
   (void *) NULL, (void *) NULL,
   (char *) NULL,
   (DUP_PRM_FUNC) NULL,
   (DUP_PRM_FUNC) NULL},
  {PRM_ID_HA_APPLY_MAX_MEM_SIZE,
   PRM_NAME_HA_APPLY_MAX_MEM_SIZE,
   (PRM_FOR_CLIENT | PRM_FOR_HA),
   PRM_INTEGER,
   &prm_ha_apply_max_mem_size_flag,
   (void *) &prm_ha_apply_max_mem_size_default,
   (void *) &PRM_HA_APPLY_MAX_MEM_SIZE,
   (void *) &prm_ha_apply_max_mem_size_upper, (void *) &prm_ha_apply_max_mem_size_lower,
   (char *) NULL,
   (DUP_PRM_FUNC) NULL,
   (DUP_PRM_FUNC) NULL},
  {PRM_ID_HA_PORT_ID,
   PRM_NAME_HA_PORT_ID,
   (PRM_FOR_CLIENT | PRM_FOR_HA),
   PRM_INTEGER,
   &prm_ha_port_id_flag,
   (void *) &prm_ha_port_id_default,
   (void *) &PRM_HA_PORT_ID,
   (void *) &prm_ha_port_id_upper, (void *) &prm_ha_port_id_lower,
   (char *) NULL,
   (DUP_PRM_FUNC) NULL,
   (DUP_PRM_FUNC) NULL},
  {PRM_ID_HA_INIT_TIMER_IN_MSECS,
   PRM_NAME_HA_INIT_TIMER_IN_MSECS,
   (PRM_FOR_CLIENT | PRM_HIDDEN | PRM_FOR_HA),
   PRM_INTEGER,
   &prm_ha_init_timer_im_msecs_flag,
   (void *) &prm_ha_init_timer_im_msecs_default,
   (void *) &PRM_HA_INIT_TIMER_IN_MSECS,
   (void *) NULL, (void *) NULL,
   (char *) NULL,
   (DUP_PRM_FUNC) NULL,
   (DUP_PRM_FUNC) NULL},
  {PRM_ID_HA_HEARTBEAT_INTERVAL_IN_MSECS,
   PRM_NAME_HA_HEARTBEAT_INTERVAL_IN_MSECS,
   (PRM_FOR_CLIENT | PRM_HIDDEN | PRM_FOR_HA),
   PRM_INTEGER,
   &prm_ha_heartbeat_interval_in_msecs_flag,
   (void *) &prm_ha_heartbeat_interval_in_msecs_default,
   (void *) &PRM_HA_HEARTBEAT_INTERVAL_IN_MSECS,
   (void *) NULL, (void *) NULL,
   (char *) NULL,
   (DUP_PRM_FUNC) NULL,
   (DUP_PRM_FUNC) NULL},
  {PRM_ID_HA_CALC_SCORE_INTERVAL_IN_MSECS,
   PRM_NAME_HA_CALC_SCORE_INTERVAL_IN_MSECS,
   (PRM_FOR_CLIENT | PRM_HIDDEN | PRM_FOR_HA),
   PRM_INTEGER,
   &prm_ha_calc_score_interval_in_msecs_flag,
   (void *) &prm_ha_calc_score_interval_in_msecs_default,
   (void *) &PRM_HA_CALC_SCORE_INTERVAL_IN_MSECS,
   (void *) NULL, (void *) NULL,
   (char *) NULL,
   (DUP_PRM_FUNC) NULL,
   (DUP_PRM_FUNC) NULL},
  {PRM_ID_HA_FAILOVER_WAIT_TIME_IN_MSECS,
   PRM_NAME_HA_FAILOVER_WAIT_TIME_IN_MSECS,
   (PRM_FOR_CLIENT | PRM_HIDDEN | PRM_FOR_HA),
   PRM_INTEGER,
   &prm_ha_failover_wait_time_in_msecs_flag,
   (void *) &prm_ha_failover_wait_time_in_msecs_default,
   (void *) &PRM_HA_FAILOVER_WAIT_TIME_IN_MSECS,
   (void *) NULL, (void *) NULL,
   (char *) NULL,
   (DUP_PRM_FUNC) NULL,
   (DUP_PRM_FUNC) NULL},
  {PRM_ID_HA_PROCESS_START_CONFIRM_INTERVAL_IN_MSECS,
   PRM_NAME_HA_PROCESS_START_CONFIRM_INTERVAL_IN_MSECS,
   (PRM_FOR_CLIENT | PRM_HIDDEN | PRM_FOR_HA),
   PRM_INTEGER,
   &prm_ha_process_start_confirm_interval_in_msecs_flag,
   (void *) &prm_ha_process_start_confirm_interval_in_msecs_default,
   (void *) &PRM_HA_PROCESS_START_CONFIRM_INTERVAL_IN_MSECS,
   (void *) NULL, (void *) NULL,
   (char *) NULL,
   (DUP_PRM_FUNC) NULL,
   (DUP_PRM_FUNC) NULL},
  {PRM_ID_HA_PROCESS_DEREG_CONFIRM_INTERVAL_IN_MSECS,
   PRM_NAME_HA_PROCESS_DEREG_CONFIRM_INTERVAL_IN_MSECS,
   (PRM_FOR_CLIENT | PRM_HIDDEN | PRM_FOR_HA),
   PRM_INTEGER,
   &prm_ha_process_dereg_confirm_interval_in_msecs_flag,
   (void *) &prm_ha_process_dereg_confirm_interval_in_msecs_default,
   (void *) &PRM_HA_PROCESS_DEREG_CONFIRM_INTERVAL_IN_MSECS,
   (void *) NULL, (void *) NULL,
   (char *) NULL,
   (DUP_PRM_FUNC) NULL,
   (DUP_PRM_FUNC) NULL},
  {PRM_ID_HA_MAX_PROCESS_START_CONFIRM,
   PRM_NAME_HA_MAX_PROCESS_START_CONFIRM,
   (PRM_FOR_CLIENT | PRM_HIDDEN | PRM_FOR_HA),
   PRM_INTEGER,
   &prm_ha_max_process_start_confirm_flag,
   (void *) &prm_ha_max_process_start_confirm_default,
   (void *) &PRM_HA_MAX_PROCESS_START_CONFIRM,
   (void *) NULL, (void *) NULL,
   (char *) NULL,
   (DUP_PRM_FUNC) NULL,
   (DUP_PRM_FUNC) NULL},
  {PRM_ID_HA_MAX_PROCESS_DEREG_CONFIRM,
   PRM_NAME_HA_MAX_PROCESS_DEREG_CONFIRM,
   (PRM_FOR_CLIENT | PRM_HIDDEN | PRM_FOR_HA),
   PRM_INTEGER,
   &prm_ha_max_process_dereg_confirm_flag,
   (void *) &prm_ha_max_process_dereg_confirm_default,
   (void *) &PRM_HA_MAX_PROCESS_DEREG_CONFIRM,
   (void *) NULL, (void *) NULL,
   (char *) NULL,
   (DUP_PRM_FUNC) NULL,
   (DUP_PRM_FUNC) NULL},
  {PRM_ID_HA_UNACCEPTABLE_PROC_RESTART_TIMEDIFF_IN_MSECS,
   PRM_NAME_HA_UNACCEPTABLE_PROC_RESTART_TIMEDIFF,
   (PRM_FOR_CLIENT | PRM_FOR_HA | PRM_TIME_UNIT),
   PRM_INTEGER,
   &prm_ha_unacceptable_proc_restart_timediff_flag,
   (void *) &prm_ha_unacceptable_proc_restart_timediff_default,
   (void *) &PRM_HA_UNACCEPTABLE_PROC_RESTART_TIMEDIFF,
   (void *) NULL, (void *) NULL,
   (char *) NULL,
   (DUP_PRM_FUNC) NULL,
   (DUP_PRM_FUNC) NULL},
  {PRM_ID_HA_CHANGEMODE_INTERVAL_IN_MSECS,
   PRM_NAME_HA_CHANGEMODE_INTERVAL_IN_MSEC,
   (PRM_FOR_CLIENT | PRM_HIDDEN | PRM_FOR_HA),
   PRM_INTEGER,
   &prm_ha_changemode_interval_in_msecs_flag,
   (void *) &prm_ha_changemode_interval_in_msecs_default,
   (void *) &PRM_HA_CHANGEMODE_INTERVAL_IN_MSECS,
   (void *) NULL, (void *) NULL,
   (char *) NULL,
   (DUP_PRM_FUNC) NULL,
   (DUP_PRM_FUNC) NULL},
  {PRM_ID_HA_MAX_HEARTBEAT_GAP,
   PRM_NAME_HA_MAX_HEARTBEAT_GAP,
   (PRM_FOR_CLIENT | PRM_HIDDEN | PRM_FOR_HA),
   PRM_INTEGER,
   &prm_ha_max_heartbeat_gap_flag,
   (void *) &prm_ha_max_heartbeat_gap_default,
   (void *) &PRM_HA_MAX_HEARTBEAT_GAP,
   (void *) NULL, (void *) NULL,
   (char *) NULL,
   (DUP_PRM_FUNC) NULL,
   (DUP_PRM_FUNC) NULL},
  {PRM_ID_HA_PING_HOSTS,
   PRM_NAME_HA_PING_HOSTS,
   (PRM_FOR_CLIENT | PRM_RELOADABLE | PRM_FOR_HA),
   PRM_STRING,
   &prm_ha_ping_hosts_flag,
   (void *) &prm_ha_ping_hosts_default,
   (void *) &PRM_HA_PING_HOSTS,
   (void *) NULL, (void *) NULL,
   (char *) NULL,
   (DUP_PRM_FUNC) NULL,
   (DUP_PRM_FUNC) NULL},
  {PRM_ID_HA_APPLYLOGDB_RETRY_ERROR_LIST,
   PRM_NAME_HA_APPLYLOGDB_RETRY_ERROR_LIST,
   (PRM_FOR_CLIENT | PRM_FOR_HA),
   PRM_INTEGER_LIST,
   &prm_ha_applylogdb_retry_error_list_flag,
   (void *) &prm_ha_applylogdb_retry_error_list_default,
   (void *) &PRM_HA_APPLYLOGDB_RETRY_ERROR_LIST,
   (void *) NULL, (void *) NULL,
   (char *) NULL,
   (DUP_PRM_FUNC) NULL,
   (DUP_PRM_FUNC) NULL},
  {PRM_ID_HA_APPLYLOGDB_IGNORE_ERROR_LIST,
   PRM_NAME_HA_APPLYLOGDB_IGNORE_ERROR_LIST,
   (PRM_FOR_CLIENT | PRM_FOR_HA),
   PRM_INTEGER_LIST,
   &prm_ha_applylogdb_ignore_error_list_flag,
   (void *) &prm_ha_applylogdb_ignore_error_list_default,
   (void *) &PRM_HA_APPLYLOGDB_IGNORE_ERROR_LIST,
   (void *) NULL, (void *) NULL,
   (char *) NULL,
   (DUP_PRM_FUNC) NULL,
   (DUP_PRM_FUNC) NULL},
  {PRM_ID_HA_APPLYLOGDB_LOG_WAIT_TIME_IN_SECS,
   PRM_NAME_HA_APPLYLOGDB_LOG_WAIT_TIME_IN_SECS,
   (PRM_FOR_CLIENT | PRM_FOR_HA | PRM_HIDDEN),
   PRM_INTEGER,
   &prm_ha_applylogdb_log_wait_time_in_secs_flag,
   (void *) &prm_ha_applylogdb_log_wait_time_in_secs_default,
   (void *) &PRM_HA_APPLYLOGDB_LOG_WAIT_TIME_IN_SECS,
   (void *) NULL, (void *) &prm_ha_applylogdb_log_wait_time_in_secs_lower,
   (char *) NULL,
   (DUP_PRM_FUNC) NULL,
   (DUP_PRM_FUNC) NULL},
  {PRM_ID_HA_SQL_LOGGING,
   PRM_NAME_HA_SQL_LOGGING,
   (PRM_FOR_CLIENT | PRM_FOR_HA),
   PRM_BOOLEAN,
   &prm_ha_sql_logging_flag,
   (void *) &prm_ha_sql_logging_default,
   (void *) &PRM_HA_SQL_LOGGING,
   (void *) NULL, (void *) NULL,
   (char *) NULL,
   (DUP_PRM_FUNC) NULL,
   (DUP_PRM_FUNC) NULL},
  {PRM_ID_HA_SQL_LOG_MAX_SIZE_IN_MB,
   PRM_NAME_HA_SQL_LOG_MAX_SIZE_IN_MB,
   (PRM_FOR_CLIENT | PRM_FOR_HA),
   PRM_INTEGER,
   &prm_ha_sql_log_max_size_in_mb_flag,
   (void *) &prm_ha_sql_log_max_size_in_mb_default,
   (void *) &PRM_HA_SQL_LOG_MAX_SIZE_IN_MB,
   (void *) &prm_ha_sql_log_max_size_in_mb_upper,
   (void *) &prm_ha_sql_log_max_size_in_mb_lower,
   (char *) NULL,
   (DUP_PRM_FUNC) NULL,
   (DUP_PRM_FUNC) NULL},
  {PRM_ID_HA_COPY_LOG_MAX_ARCHIVES,
   PRM_NAME_HA_COPY_LOG_MAX_ARCHIVES,
   (PRM_FOR_CLIENT | PRM_FOR_HA),
   PRM_INTEGER,
   &prm_ha_copy_log_max_archives_flag,
   (void *) &prm_ha_copy_log_max_archives_default,
   (void *) &PRM_HA_COPY_LOG_MAX_ARCHIVES,
   (void *) &prm_ha_copy_log_max_archives_upper,
   (void *) &prm_ha_copy_log_max_archives_lower,
   (char *) NULL,
   (DUP_PRM_FUNC) NULL,
   (DUP_PRM_FUNC) NULL},
  {PRM_ID_HA_COPY_LOG_TIMEOUT,
   PRM_NAME_HA_COPY_LOG_TIMEOUT,
   (PRM_FOR_SERVER | PRM_FOR_HA | PRM_RELOADABLE),
   PRM_INTEGER,
   &prm_ha_copy_log_timeout_flag,
   (void *) &prm_ha_copy_log_timeout_default,
   (void *) &PRM_HA_COPY_LOG_TIMEOUT,
   (void *) &prm_ha_copy_log_timeout_upper,
   (void *) &prm_ha_copy_log_timeout_lower,
   (char *) NULL,
   (DUP_PRM_FUNC) NULL,
   (DUP_PRM_FUNC) NULL},
  {PRM_ID_HA_REPLICA_DELAY_IN_SECS,
   PRM_NAME_HA_REPLICA_DELAY,
   (PRM_FOR_CLIENT | PRM_FOR_HA | PRM_TIME_UNIT | PRM_DIFFER_UNIT),
   PRM_INTEGER,
   &prm_ha_replica_delay_in_secs_flag,
   (void *) &prm_ha_replica_delay_in_secs_default,
   (void *) &PRM_HA_REPLICA_DELAY_IN_SECS,
   (void *) &prm_ha_replica_delay_in_secs_upper,
   (void *) &prm_ha_replica_delay_in_secs_lower,
   (char *) NULL,
   (DUP_PRM_FUNC) prm_msec_to_sec,
   (DUP_PRM_FUNC) prm_sec_to_msec},
  {PRM_ID_HA_REPLICA_TIME_BOUND,
   PRM_NAME_HA_REPLICA_TIME_BOUND,
   (PRM_FOR_CLIENT | PRM_FOR_HA),
   PRM_STRING,
   &prm_ha_replica_time_bound_flag,
   (void *) &prm_ha_replica_time_bound_default,
   (void *) &PRM_HA_REPLICA_TIME_BOUND,
   (void *) NULL, (void *) NULL,
   (char *) NULL,
   (DUP_PRM_FUNC) NULL,
   (DUP_PRM_FUNC) NULL},
  {PRM_ID_HA_DELAY_LIMIT_IN_SECS,
   PRM_NAME_HA_DELAY_LIMIT,
   (PRM_FOR_SERVER | PRM_FOR_HA | PRM_USER_CHANGE | PRM_TIME_UNIT | PRM_DIFFER_UNIT),
   PRM_INTEGER,
   &prm_ha_delay_limit_in_secs_flag,
   (void *) &prm_ha_delay_limit_in_secs_default,
   (void *) &PRM_HA_DELAY_LIMIT_IN_SECS,
   (void *) &prm_ha_delay_limit_in_secs_upper,
   (void *) &prm_ha_delay_limit_in_secs_lower,
   (char *) NULL,
   (DUP_PRM_FUNC) prm_msec_to_sec,
   (DUP_PRM_FUNC) prm_sec_to_msec},
  {PRM_ID_HA_DELAY_LIMIT_DELTA_IN_SECS,
   PRM_NAME_HA_DELAY_LIMIT_DELTA,
   (PRM_FOR_SERVER | PRM_FOR_HA | PRM_USER_CHANGE | PRM_TIME_UNIT | PRM_DIFFER_UNIT),
   PRM_INTEGER,
   &prm_ha_delay_limit_delta_in_secs_flag,
   (void *) &prm_ha_delay_limit_delta_in_secs_default,
   (void *) &PRM_HA_DELAY_LIMIT_DELTA_IN_SECS,
   (void *) &prm_ha_delay_limit_delta_in_secs_upper,
   (void *) &prm_ha_delay_limit_delta_in_secs_lower,
   (char *) NULL,
   (DUP_PRM_FUNC) prm_msec_to_sec,
   (DUP_PRM_FUNC) prm_sec_to_msec},
  {PRM_ID_HA_APPLYLOGDB_MAX_COMMIT_INTERVAL_IN_MSECS,
   PRM_NAME_HA_APPLYLOGDB_MAX_COMMIT_INTERVAL_IN_MSECS,
   (PRM_FOR_CLIENT | PRM_FOR_HA),
   PRM_INTEGER,
   &prm_ha_applylogdb_max_commit_interval_in_msecs_flag,
   (void *) &prm_ha_applylogdb_max_commit_interval_in_msecs_default,
   (void *) &PRM_HA_APPLYLOGDB_MAX_COMMIT_INTERVAL_IN_MSECS,
   (void *) &prm_ha_applylogdb_max_commit_interval_in_msecs_upper,
   (void *) &prm_ha_applylogdb_max_commit_interval_in_msecs_lower,
   (char *) NULL,
   (DUP_PRM_FUNC) NULL,
   (DUP_PRM_FUNC) NULL},
  {PRM_ID_HA_APPLYLOGDB_MAX_COMMIT_INTERVAL,
   PRM_NAME_HA_APPLYLOGDB_MAX_COMMIT_INTERVAL,
   (PRM_FOR_CLIENT | PRM_FOR_HA | PRM_TIME_UNIT),
   PRM_INTEGER,
   &prm_ha_applylogdb_max_commit_interval_in_msecs_flag,
   (void *) &prm_ha_applylogdb_max_commit_interval_in_msecs_default,
   (void *) &PRM_HA_APPLYLOGDB_MAX_COMMIT_INTERVAL_IN_MSECS,
   (void *) &prm_ha_applylogdb_max_commit_interval_in_msecs_upper,
   (void *) &prm_ha_applylogdb_max_commit_interval_in_msecs_lower,
   (char *) NULL,
   (DUP_PRM_FUNC) NULL,
   (DUP_PRM_FUNC) NULL},
  {PRM_ID_HA_CHECK_DISK_FAILURE_INTERVAL_IN_SECS,
   PRM_NAME_HA_CHECK_DISK_FAILURE_INTERVAL_IN_SECS,
   (PRM_FOR_CLIENT | PRM_FOR_HA | PRM_TIME_UNIT | PRM_DIFFER_UNIT | PRM_RELOADABLE),
   PRM_INTEGER,
   &prm_ha_check_disk_failure_interval_in_secs_flag,
   (void *) &prm_ha_check_disk_failure_interval_in_secs_default,
   (void *) &PRM_HA_CHECK_DISK_FAILURE_INTERVAL_IN_SECS,
   (void *) &prm_ha_check_disk_failure_interval_in_secs_upper,
   (void *) &prm_ha_check_disk_failure_interval_in_secs_lower,
   (char *) NULL,
   (DUP_PRM_FUNC) prm_msec_to_sec,
   (DUP_PRM_FUNC) prm_sec_to_msec},
  {PRM_ID_GENERAL_RESERVE_01,
   PRM_NAME_GENERAL_RESERVE_01,
   (PRM_FOR_SERVER | PRM_HIDDEN),
   PRM_BOOLEAN,
   &prm_general_reserve_01_flag,
   (void *) &prm_general_reserve_01_default,
   (void *) &PRM_GENERAL_RESERVE_01,
   (void *) NULL, (void *) NULL,
   (char *) NULL,
   (DUP_PRM_FUNC) NULL,
   (DUP_PRM_FUNC) NULL},
  {PRM_ID_COMPAT_PRIMARY_KEY,
   PRM_NAME_COMPAT_PRIMARY_KEY,
   (PRM_FOR_CLIENT | PRM_USER_CHANGE | PRM_FOR_SESSION | PRM_FOR_HA_CONTEXT),
   PRM_BOOLEAN,
   &prm_compat_primary_key_flag,
   (void *) &prm_compat_primary_key_default,
   (void *) &PRM_COMPAT_PRIMARY_KEY,
   (void *) NULL, (void *) NULL,
   (char *) NULL,
   (DUP_PRM_FUNC) NULL,
   (DUP_PRM_FUNC) NULL},
  {PRM_ID_LOG_HEADER_FLUSH_INTERVAL,
   PRM_NAME_LOG_HEADER_FLUSH_INTERVAL,
   (PRM_OBSOLETED),
   PRM_NO_TYPE,
   &prm_log_header_flush_interval_flag,
   (void *) NULL,
   (void *) NULL,
   (void *) NULL,
   (void *) NULL,
   (char *) NULL,
   (DUP_PRM_FUNC) NULL,
   (DUP_PRM_FUNC) NULL},
  {PRM_ID_LOG_ASYNC_COMMIT,
   PRM_NAME_LOG_ASYNC_COMMIT,
   (PRM_FOR_SERVER | PRM_USER_CHANGE),
   PRM_BOOLEAN,
   &prm_log_async_commit_flag,
   (void *) &prm_log_async_commit_default,
   (void *) &PRM_LOG_ASYNC_COMMIT,
   (void *) NULL, (void *) NULL,
   (char *) NULL,
   (DUP_PRM_FUNC) NULL,
   (DUP_PRM_FUNC) NULL},
  {PRM_ID_LOG_GROUP_COMMIT_INTERVAL_MSECS,
   PRM_NAME_LOG_GROUP_COMMIT_INTERVAL_MSECS,
   (PRM_FOR_SERVER | PRM_USER_CHANGE),
   PRM_INTEGER,
   &prm_log_group_commit_interval_msecs_flag,
   (void *) &prm_log_group_commit_interval_msecs_default,
   (void *) &PRM_LOG_GROUP_COMMIT_INTERVAL_MSECS,
   (void *) NULL, (void *) &prm_log_group_commit_interval_msecs_lower,
   (char *) NULL,
   (DUP_PRM_FUNC) NULL,
   (DUP_PRM_FUNC) NULL},
  {PRM_ID_LOG_BG_FLUSH_INTERVAL_MSECS,
   PRM_NAME_LOG_BG_FLUSH_INTERVAL_MSECS,
   (PRM_OBSOLETED),
   PRM_NO_TYPE,
   &prm_log_bg_flush_interval_msecs_flag,
   (void *) NULL,
   (void *) NULL,
   (void *) NULL,
   (void *) NULL,
   (char *) NULL,
   (DUP_PRM_FUNC) NULL,
   (DUP_PRM_FUNC) NULL},
  {PRM_ID_LOG_BG_FLUSH_NUM_PAGES,
   PRM_NAME_LOG_BG_FLUSH_NUM_PAGES,
   (PRM_OBSOLETED),
   PRM_NO_TYPE,
   &prm_log_bg_flush_num_pages_flag,
   (void *) NULL,
   (void *) NULL,
   (void *) NULL,
   (void *) NULL,
   (char *) NULL,
   (DUP_PRM_FUNC) NULL,
   (DUP_PRM_FUNC) NULL},
  {PRM_ID_INTL_MBS_SUPPORT,
   PRM_NAME_INTL_MBS_SUPPORT,
   (PRM_FOR_CLIENT),
   PRM_BOOLEAN,
   &prm_intl_mbs_support_flag,
   (void *) &prm_intl_mbs_support_default,
   (void *) &PRM_INTL_MBS_SUPPORT,
   (void *) NULL, (void *) NULL,
   (char *) NULL,
   (DUP_PRM_FUNC) NULL,
   (DUP_PRM_FUNC) NULL},
  {PRM_ID_LOG_COMPRESS,
   PRM_NAME_LOG_COMPRESS,
   (PRM_FOR_SERVER),
   PRM_BOOLEAN,
   &prm_log_compress_flag,
   (void *) &prm_log_compress_default,
   (void *) &PRM_LOG_COMPRESS,
   (void *) NULL, (void *) NULL,
   (char *) NULL,
   (DUP_PRM_FUNC) NULL,
   (DUP_PRM_FUNC) NULL},
  {PRM_ID_BLOCK_NOWHERE_STATEMENT,
   PRM_NAME_BLOCK_NOWHERE_STATEMENT,
   (PRM_FOR_CLIENT | PRM_USER_CHANGE | PRM_FOR_SESSION),
   PRM_BOOLEAN,
   &prm_block_nowhere_statement_flag,
   (void *) &prm_block_nowhere_statement_default,
   (void *) &PRM_BLOCK_NOWHERE_STATEMENT,
   (void *) NULL, (void *) NULL,
   (char *) NULL,
   (DUP_PRM_FUNC) NULL,
   (DUP_PRM_FUNC) NULL},
  {PRM_ID_BLOCK_DDL_STATEMENT,
   PRM_NAME_BLOCK_DDL_STATEMENT,
   (PRM_FOR_CLIENT | PRM_USER_CHANGE | PRM_FOR_SESSION),
   PRM_BOOLEAN,
   &prm_block_ddl_statement_flag,
   (void *) &prm_block_ddl_statement_default,
   (void *) &PRM_BLOCK_DDL_STATEMENT,
   (void *) NULL, (void *) NULL,
   (char *) NULL,
   (DUP_PRM_FUNC) NULL,
   (DUP_PRM_FUNC) NULL},
#if defined (ENABLE_UNUSED_FUNCTION)
  {PRM_ID_SINGLE_BYTE_COMPARE,
   PRM_NAME_SINGLE_BYTE_COMPARE,
   (PRM_FOR_CLIENT | PRM_FOR_SERVER | PRM_FORCE_SERVER),
   PRM_BOOLEAN,
   &prm_single_byte_compare_flag,
   (void *) &prm_single_byte_compare_default,
   (void *) &PRM_SINGLE_BYTE_COMPARE,
   (void *) NULL, (void *) NULL,
   (char *) NULL,
   (DUP_PRM_FUNC) NULL,
   (DUP_PRM_FUNC) NULL},
#endif
  {PRM_ID_CSQL_HISTORY_NUM,
   PRM_NAME_CSQL_HISTORY_NUM,
   (PRM_FOR_CLIENT | PRM_USER_CHANGE | PRM_FOR_SESSION),
   PRM_INTEGER,
   &prm_csql_history_num_flag,
   (void *) &prm_csql_history_num_default,
   (void *) &PRM_CSQL_HISTORY_NUM,
   (void *) &prm_csql_history_num_upper,
   (void *) &prm_csql_history_num_lower,
   (char *) NULL,
   (DUP_PRM_FUNC) NULL,
   (DUP_PRM_FUNC) NULL},
  {PRM_ID_LOG_TRACE_DEBUG,
   PRM_NAME_LOG_TRACE_DEBUG,
   (PRM_FOR_SERVER | PRM_USER_CHANGE | PRM_HIDDEN),
   PRM_BOOLEAN,
   &prm_log_trace_debug_flag,
   (void *) &prm_log_trace_debug_default,
   (void *) &PRM_LOG_TRACE_DEBUG,
   (void *) NULL, (void *) NULL,
   (char *) NULL,
   (DUP_PRM_FUNC) NULL,
   (DUP_PRM_FUNC) NULL},
  {PRM_ID_DL_FORK,
   PRM_NAME_DL_FORK,
   (PRM_FOR_CLIENT | PRM_USER_CHANGE | PRM_HIDDEN),
   PRM_STRING,
   &prm_dl_fork_flag,
   (void *) &prm_dl_fork_default,
   (void *) &PRM_DL_FORK,
   (void *) NULL, (void *) NULL,
   (char *) NULL,
   (DUP_PRM_FUNC) NULL,
   (DUP_PRM_FUNC) NULL},
  {PRM_ID_ER_PRODUCTION_MODE,
   PRM_NAME_ER_PRODUCTION_MODE,
   (PRM_FOR_SERVER | PRM_FOR_CLIENT | PRM_USER_CHANGE | PRM_GET_SERVER),
   PRM_BOOLEAN,
   &prm_er_production_mode_flag,
   (void *) &prm_er_production_mode_default,
   (void *) &PRM_ER_PRODUCTION_MODE,
   (void *) NULL, (void *) NULL,
   (char *) NULL,
   (DUP_PRM_FUNC) NULL,
   (DUP_PRM_FUNC) NULL},
  {PRM_ID_ER_STOP_ON_ERROR,
   PRM_NAME_ER_STOP_ON_ERROR,
   (PRM_FOR_SERVER | PRM_FOR_CLIENT | PRM_USER_CHANGE | PRM_HIDDEN),
   PRM_INTEGER,
   &prm_er_stop_on_error_flag,
   (void *) &prm_er_stop_on_error_default,
   (void *) &PRM_ER_STOP_ON_ERROR,
   (void *) &prm_er_stop_on_error_upper, (void *) NULL,
   (char *) NULL,
   (DUP_PRM_FUNC) NULL,
   (DUP_PRM_FUNC) NULL},
  {PRM_ID_TCP_RCVBUF_SIZE,
   PRM_NAME_TCP_RCVBUF_SIZE,
   (PRM_FOR_SERVER | PRM_FOR_CLIENT | PRM_HIDDEN),
   PRM_INTEGER,
   &prm_tcp_rcvbuf_size_flag,
   (void *) &prm_tcp_rcvbuf_size_default,
   (void *) &PRM_TCP_RCVBUF_SIZE,
   (void *) NULL, (void *) NULL,
   (char *) NULL,
   (DUP_PRM_FUNC) NULL,
   (DUP_PRM_FUNC) NULL},
  {PRM_ID_TCP_SNDBUF_SIZE,
   PRM_NAME_TCP_SNDBUF_SIZE,
   (PRM_FOR_SERVER | PRM_FOR_CLIENT | PRM_HIDDEN),
   PRM_INTEGER,
   &prm_tcp_sndbuf_size_flag,
   (void *) &prm_tcp_sndbuf_size_default,
   (void *) &PRM_TCP_SNDBUF_SIZE,
   (void *) NULL, (void *) NULL,
   (char *) NULL,
   (DUP_PRM_FUNC) NULL,
   (DUP_PRM_FUNC) NULL},
  {PRM_ID_TCP_NODELAY,
   PRM_NAME_TCP_NODELAY,
   (PRM_FOR_SERVER | PRM_FOR_CLIENT | PRM_HIDDEN),
   PRM_BOOLEAN,
   &prm_tcp_nodelay_flag,
   (void *) &prm_tcp_nodelay_default,
   (void *) &PRM_TCP_NODELAY,
   (void *) NULL, (void *) NULL,
   (char *) NULL,
   (DUP_PRM_FUNC) NULL,
   (DUP_PRM_FUNC) NULL},
  {PRM_ID_TCP_KEEPALIVE,
   PRM_NAME_TCP_KEEPALIVE,
   (PRM_FOR_SERVER | PRM_FOR_CLIENT),
   PRM_BOOLEAN,
   &prm_tcp_keepalive_flag,
   (void *) &prm_tcp_keepalive_default,
   (void *) &PRM_TCP_KEEPALIVE,
   (void *) NULL, (void *) NULL,
   (char *) NULL,
   (DUP_PRM_FUNC) NULL,
   (DUP_PRM_FUNC) NULL},
  {PRM_ID_CSQL_SINGLE_LINE_MODE,
   PRM_NAME_CSQL_SINGLE_LINE_MODE,
   (PRM_FOR_CLIENT | PRM_USER_CHANGE | PRM_FOR_SESSION),
   PRM_BOOLEAN,
   &prm_csql_single_line_mode_flag,
   (void *) &prm_csql_single_line_mode_default,
   (void *) &PRM_CSQL_SINGLE_LINE_MODE,
   (void *) NULL, (void *) NULL,
   (char *) NULL,
   (DUP_PRM_FUNC) NULL,
   (DUP_PRM_FUNC) NULL},
  {PRM_ID_XASL_DEBUG_DUMP,
   PRM_NAME_XASL_DEBUG_DUMP,
   (PRM_FOR_CLIENT | PRM_USER_CHANGE | PRM_HIDDEN),
   PRM_BOOLEAN,
   &prm_xasl_debug_dump_flag,
   (void *) &prm_xasl_debug_dump_default,
   (void *) &PRM_XASL_DEBUG_DUMP,
   (void *) NULL, (void *) NULL,
   (char *) NULL,
   (DUP_PRM_FUNC) NULL,
   (DUP_PRM_FUNC) NULL},
  {PRM_ID_LOG_MAX_ARCHIVES,
   PRM_NAME_LOG_MAX_ARCHIVES,
   (PRM_FOR_SERVER | PRM_USER_CHANGE),
   PRM_INTEGER,
   &prm_log_max_archives_flag,
   (void *) &prm_log_max_archives_default,
   (void *) &PRM_LOG_MAX_ARCHIVES,
   (void *) NULL, (void *) &prm_log_max_archives_lower,
   (char *) NULL,
   (DUP_PRM_FUNC) NULL,
   (DUP_PRM_FUNC) NULL},
  {PRM_ID_FORCE_REMOVE_LOG_ARCHIVES,
   PRM_NAME_FORCE_REMOVE_LOG_ARCHIVES,
   (PRM_FOR_SERVER | PRM_USER_CHANGE),
   PRM_BOOLEAN,
   &prm_force_remove_log_archives_flag,
   (void *) &prm_force_remove_log_archives_default,
   (void *) &PRM_FORCE_REMOVE_LOG_ARCHIVES,
   (void *) NULL, (void *) NULL,
   (char *) NULL,
   (DUP_PRM_FUNC) NULL,
   (DUP_PRM_FUNC) NULL},
  {PRM_ID_REMOVE_LOG_ARCHIVES_INTERVAL,
   PRM_NAME_REMOVE_LOG_ARCHIVES_INTERVAL,
   (PRM_FOR_SERVER | PRM_USER_CHANGE | PRM_HIDDEN),
   PRM_INTEGER,
   &prm_remove_log_archives_interval_flag,
   (void *) &prm_remove_log_archives_interval_default,
   (void *) &PRM_REMOVE_LOG_ARCHIVES_INTERVAL,
   (void *) NULL, (void *) &prm_remove_log_archives_interval_lower,
   (char *) NULL,
   (DUP_PRM_FUNC) NULL,
   (DUP_PRM_FUNC) NULL},
  {PRM_ID_LOG_NO_LOGGING,
   PRM_NAME_LOG_NO_LOGGING,
   (PRM_FOR_SERVER | PRM_USER_CHANGE | PRM_HIDDEN),
   PRM_BOOLEAN,
   &prm_log_no_logging_flag,
   (void *) &prm_log_no_logging_default,
   (void *) &PRM_LOG_NO_LOGGING,
   (void *) NULL, (void *) NULL,
   (char *) NULL,
   (DUP_PRM_FUNC) NULL,
   (DUP_PRM_FUNC) NULL},
  {PRM_ID_UNLOADDB_IGNORE_ERROR,
   PRM_NAME_UNLOADDB_IGNORE_ERROR,
   (PRM_USER_CHANGE | PRM_HIDDEN),
   PRM_BOOLEAN,
   &prm_unloaddb_ignore_error_flag,
   (void *) &prm_unloaddb_ignore_error_default,
   (void *) &PRM_UNLOADDB_IGNORE_ERROR,
   (void *) NULL, (void *) NULL,
   (char *) NULL,
   (DUP_PRM_FUNC) NULL,
   (DUP_PRM_FUNC) NULL},
  {PRM_ID_UNLOADDB_LOCK_TIMEOUT,
   PRM_NAME_UNLOADDB_LOCK_TIMEOUT,
   (PRM_USER_CHANGE | PRM_HIDDEN),
   PRM_INTEGER,
   &prm_unloaddb_lock_timeout_flag,
   (void *) &prm_unloaddb_lock_timeout_default,
   (void *) &PRM_UNLOADDB_LOCK_TIMEOUT,
   (void *) NULL, (void *) &prm_unloaddb_lock_timeout_lower,
   (char *) NULL,
   (DUP_PRM_FUNC) NULL,
   (DUP_PRM_FUNC) NULL},
  {PRM_ID_LOADDB_FLUSH_INTERVAL,
   PRM_NAME_LOADDB_FLUSH_INTERVAL,
   (PRM_USER_CHANGE | PRM_HIDDEN),
   PRM_INTEGER,
   &prm_loaddb_flush_interval_flag,
   (void *) &prm_loaddb_flush_interval_default,
   (void *) &PRM_LOADDB_FLUSH_INTERVAL,
   (void *) NULL, (void *) &prm_loaddb_flush_interval_lower,
   (char *) NULL,
   (DUP_PRM_FUNC) NULL,
   (DUP_PRM_FUNC) NULL},
  {PRM_ID_IO_TEMP_VOLUME_PATH,
   PRM_NAME_IO_TEMP_VOLUME_PATH,
   (PRM_FOR_SERVER),
   PRM_STRING,
   &prm_io_temp_volume_path_flag,
   (void *) &prm_io_temp_volume_path_default,
   (void *) &PRM_IO_TEMP_VOLUME_PATH,
   (void *) NULL, (void *) NULL,
   (char *) NULL,
   (DUP_PRM_FUNC) NULL,
   (DUP_PRM_FUNC) NULL},
  {PRM_ID_IO_VOLUME_EXT_PATH,
   PRM_NAME_IO_VOLUME_EXT_PATH,
   (PRM_FOR_SERVER | PRM_USER_CHANGE),
   PRM_STRING,
   &prm_io_volume_ext_path_flag,
   (void *) &prm_io_volume_ext_path_default,
   (void *) &PRM_IO_VOLUME_EXT_PATH,
   (void *) NULL, (void *) NULL,
   (char *) NULL,
   (DUP_PRM_FUNC) NULL,
   (DUP_PRM_FUNC) NULL},
  {PRM_ID_UNIQUE_ERROR_KEY_VALUE,
   PRM_NAME_UNIQUE_ERROR_KEY_VALUE,
   (PRM_FOR_SERVER | PRM_USER_CHANGE | PRM_HIDDEN | PRM_DEPRECATED),
   PRM_BOOLEAN,
   &prm_unique_error_key_value_flag,
   (void *) &prm_unique_error_key_value_default,
   (void *) &PRM_UNIQUE_ERROR_KEY_VALUE,
   (void *) NULL, (void *) NULL,
   (char *) NULL,
   (DUP_PRM_FUNC) NULL,
   (DUP_PRM_FUNC) NULL},
  {PRM_ID_USE_SYSTEM_MALLOC,
   PRM_NAME_USE_SYSTEM_MALLOC,
   (PRM_FOR_CLIENT | PRM_FOR_SERVER | PRM_HIDDEN),
   PRM_BOOLEAN,
   &prm_use_system_malloc_flag,
   (void *) &prm_use_system_malloc_default,
   (void *) &PRM_USE_SYSTEM_MALLOC,
   (void *) NULL, (void *) NULL,
   (char *) NULL,
   (DUP_PRM_FUNC) NULL,
   (DUP_PRM_FUNC) NULL},
  {PRM_ID_EVENT_HANDLER,
   PRM_NAME_EVENT_HANDLER,
   (PRM_FOR_CLIENT | PRM_FOR_SERVER),
   PRM_STRING,
   &prm_event_handler_flag,
   (void *) &prm_event_handler_default,
   (void *) &PRM_EVENT_HANDLER,
   (void *) NULL, (void *) NULL,
   (char *) NULL,
   (DUP_PRM_FUNC) NULL,
   (DUP_PRM_FUNC) NULL},
  {PRM_ID_EVENT_ACTIVATION,
   PRM_NAME_EVENT_ACTIVATION,
   (PRM_FOR_CLIENT | PRM_FOR_SERVER),
   PRM_INTEGER_LIST,
   &prm_event_activation_flag,
   (void *) &prm_event_activation_default,
   (void *) &PRM_EVENT_ACTIVATION,
   (void *) NULL, (void *) NULL,
   (char *) NULL,
   (DUP_PRM_FUNC) NULL,
   (DUP_PRM_FUNC) NULL},
  {PRM_ID_READ_ONLY_MODE,
   PRM_NAME_READ_ONLY_MODE,
   (PRM_FOR_SERVER | PRM_FOR_CLIENT),
   PRM_BOOLEAN,
   &prm_read_only_mode_flag,
   (void *) &prm_read_only_mode_default,
   (void *) &PRM_READ_ONLY_MODE,
   (void *) NULL, (void *) NULL,
   (char *) NULL,
   (DUP_PRM_FUNC) NULL,
   (DUP_PRM_FUNC) NULL},
  {PRM_ID_MNT_WAITING_THREAD,
   PRM_NAME_MNT_WAITING_THREAD,
   (PRM_FOR_SERVER | PRM_USER_CHANGE | PRM_HIDDEN),
   PRM_INTEGER,
   &prm_mnt_waiting_thread_flag,
   (void *) &prm_mnt_waiting_thread_default,
   (void *) &PRM_MNT_WAITING_THREAD,
   (void *) NULL, (void *) &prm_mnt_waiting_thread_lower,
   (char *) NULL,
   (DUP_PRM_FUNC) NULL,
   (DUP_PRM_FUNC) NULL},
  {PRM_ID_MNT_STATS_THRESHOLD,
   PRM_NAME_MNT_STATS_THRESHOLD,
   (PRM_FOR_SERVER | PRM_HIDDEN),
   PRM_INTEGER_LIST,
   &prm_mnt_stats_threshold_flag,
   (void *) &prm_mnt_stats_threshold_default,
   (void *) &PRM_MNT_STATS_THRESHOLD,
   (void *) NULL, (void *) NULL,
   (char *) NULL,
   (DUP_PRM_FUNC) NULL,
   (DUP_PRM_FUNC) NULL},
  {PRM_ID_SERVICE_SERVICE_LIST,
   PRM_NAME_SERVICE_SERVICE_LIST,
   (PRM_FOR_SERVER),
   PRM_STRING,
   &prm_service_service_list_flag,
   (void *) &prm_service_service_list_default,
   (void *) &PRM_SERVICE_SERVICE_LIST,
   (void *) NULL, (void *) NULL,
   (char *) NULL,
   (DUP_PRM_FUNC) NULL,
   (DUP_PRM_FUNC) NULL},
  {PRM_ID_SERVICE_SERVER_LIST,
   PRM_NAME_SERVICE_SERVER_LIST,
   (PRM_FOR_SERVER),
   PRM_STRING,
   &prm_service_server_list_flag,
   (void *) &prm_service_server_list_default,
   (void *) &PRM_SERVICE_SERVER_LIST,
   (void *) NULL, (void *) NULL,
   (char *) NULL,
   (DUP_PRM_FUNC) NULL,
   (DUP_PRM_FUNC) NULL},
  {PRM_ID_SESSION_STATE_TIMEOUT,
   PRM_NAME_SESSION_STATE_TIMEOUT,
   (PRM_FOR_SERVER | PRM_TEST_CHANGE),
   PRM_INTEGER,
   &prm_session_timeout_flag,
   (void *) &prm_session_timeout_default,
   (void *) &PRM_SESSION_STATE_TIMEOUT,
   (void *) &prm_session_timeout_upper,
   (void *) &prm_session_timeout_lower,
   (char *) NULL,
   (DUP_PRM_FUNC) NULL,
   (DUP_PRM_FUNC) NULL},
  {PRM_ID_MULTI_RANGE_OPT_LIMIT,
   PRM_NAME_MULTI_RANGE_OPT_LIMIT,
   (PRM_FOR_CLIENT | PRM_USER_CHANGE | PRM_FOR_SESSION | PRM_FOR_QRY_STRING),
   PRM_INTEGER,
   &prm_multi_range_opt_limit_flag,
   (void *) &prm_multi_range_opt_limit_default,
   (void *) &PRM_MULTI_RANGE_OPT_LIMIT,
   (void *) &prm_multi_range_opt_limit_upper,
   (void *) &prm_multi_range_opt_limit_lower,
   (char *) NULL,
   (DUP_PRM_FUNC) NULL,
   (DUP_PRM_FUNC) NULL},
  {PRM_ID_INTL_NUMBER_LANG,
   PRM_NAME_INTL_NUMBER_LANG,
   (PRM_FOR_CLIENT | PRM_USER_CHANGE | PRM_FOR_SESSION | PRM_FOR_QRY_STRING | PRM_FOR_HA_CONTEXT),
   PRM_STRING,
   &prm_intl_number_lang_flag,
   (void *) &prm_intl_number_lang_default,
   (void *) &PRM_INTL_NUMBER_LANG,
   (void *) NULL, (void *) NULL,
   (char *) NULL,
   (DUP_PRM_FUNC) NULL,
   (DUP_PRM_FUNC) NULL},
  {PRM_ID_INTL_DATE_LANG,
   PRM_NAME_INTL_DATE_LANG,
   (PRM_FOR_CLIENT | PRM_USER_CHANGE | PRM_FOR_SESSION | PRM_FOR_QRY_STRING | PRM_FOR_HA_CONTEXT),
   PRM_STRING,
   &prm_intl_date_lang_flag,
   (void *) &prm_intl_date_lang_default,
   (void *) &PRM_INTL_DATE_LANG,
   (void *) NULL, (void *) NULL,
   (char *) NULL,
   (DUP_PRM_FUNC) NULL,
   (DUP_PRM_FUNC) NULL},
  /* All the compound parameters *must* be at the end of the array so that the changes they cause are not overridden by
   * other parameters (for example in sysprm_load_and_init the parameters are set to their default in the order they
   * are found in this array). */
  {PRM_ID_COMPAT_MODE,
   PRM_NAME_COMPAT_MODE,
   (PRM_FOR_CLIENT | PRM_FOR_SERVER | PRM_TEST_CHANGE | PRM_COMPOUND),
   PRM_KEYWORD,
   &prm_compat_mode_flag,
   (void *) &prm_compat_mode_default,
   (void *) &PRM_COMPAT_MODE,
   (void *) &prm_compat_mode_upper, (void *) &prm_compat_mode_lower,
   (char *) NULL,
   (DUP_PRM_FUNC) NULL,
   (DUP_PRM_FUNC) NULL},
  {PRM_ID_DB_VOLUME_SIZE,
   PRM_NAME_DB_VOLUME_SIZE,
   (PRM_SIZE_UNIT),
   PRM_BIGINT,
   &prm_db_volume_size_flag,
   (void *) &prm_db_volume_size_default,
   (void *) &PRM_DB_VOLUME_SIZE,
   (void *) &prm_db_volume_size_upper,
   (void *) &prm_db_volume_size_lower,
   (char *) NULL,
   (DUP_PRM_FUNC) NULL,
   (DUP_PRM_FUNC) NULL},
  {PRM_ID_LOG_VOLUME_SIZE,
   PRM_NAME_LOG_VOLUME_SIZE,
   (PRM_SIZE_UNIT),
   PRM_BIGINT,
   &prm_log_volume_size_flag,
   (void *) &prm_log_volume_size_default,
   (void *) &PRM_LOG_VOLUME_SIZE,
   (void *) &prm_log_volume_size_upper,
   (void *) &prm_log_volume_size_lower,
   (char *) NULL,
   (DUP_PRM_FUNC) NULL,
   (DUP_PRM_FUNC) NULL},
  {PRM_ID_UNICODE_INPUT_NORMALIZATION,
   PRM_NAME_UNICODE_INPUT_NORMALIZATION,
   (PRM_FOR_CLIENT | PRM_TEST_CHANGE),
   PRM_BOOLEAN,
   &prm_unicode_input_normalization_flag,
   (void *) &prm_unicode_input_normalization_default,
   (void *) &PRM_UNICODE_INPUT_NORMALIZATION,
   (void *) NULL, (void *) NULL,
   (char *) NULL,
   (DUP_PRM_FUNC) NULL,
   (DUP_PRM_FUNC) NULL},
  {PRM_ID_UNICODE_OUTPUT_NORMALIZATION,
   PRM_NAME_UNICODE_OUTPUT_NORMALIZATION,
   (PRM_FOR_CLIENT | PRM_TEST_CHANGE),
   PRM_BOOLEAN,
   &prm_unicode_output_normalization_flag,
   (void *) &prm_unicode_output_normalization_default,
   (void *) &PRM_UNICODE_OUTPUT_NORMALIZATION,
   (void *) NULL, (void *) NULL,
   (char *) NULL,
   (DUP_PRM_FUNC) NULL,
   (DUP_PRM_FUNC) NULL},
  {PRM_ID_INTL_CHECK_INPUT_STRING,
   PRM_NAME_INTL_CHECK_INPUT_STRING,
   (PRM_FOR_CLIENT | PRM_FOR_SERVER | PRM_TEST_CHANGE),
   PRM_BOOLEAN,
   &prm_intl_check_input_string_flag,
   (void *) &prm_intl_check_input_string_default,
   (void *) &PRM_INTL_CHECK_INPUT_STRING,
   (void *) NULL, (void *) NULL,
   (char *) NULL,
   (DUP_PRM_FUNC) NULL,
   (DUP_PRM_FUNC) NULL},
  {PRM_ID_CHECK_PEER_ALIVE,
   PRM_NAME_CHECK_PEER_ALIVE,
   (PRM_FOR_CLIENT | PRM_FOR_SERVER | PRM_USER_CHANGE | PRM_FOR_SESSION | PRM_CLIENT_SESSION),
   PRM_KEYWORD,
   &prm_check_peer_alive_flag,
   (void *) &prm_check_peer_alive_default,
   (void *) &PRM_CHECK_PEER_ALIVE,
   (void *) NULL, (void *) NULL,
   (char *) NULL,
   (DUP_PRM_FUNC) NULL,
   (DUP_PRM_FUNC) NULL},
  {PRM_ID_SQL_TRACE_SLOW_MSECS,
   PRM_NAME_SQL_TRACE_SLOW_MSECS,
   (PRM_USER_CHANGE | PRM_FOR_SERVER | PRM_DEPRECATED),
   PRM_INTEGER,
   &prm_sql_trace_slow_msecs_flag,
   (void *) &prm_sql_trace_slow_msecs_default,
   (void *) &PRM_SQL_TRACE_SLOW_MSECS,
   (void *) &prm_sql_trace_slow_msecs_upper,
   (void *) &prm_sql_trace_slow_msecs_lower,
   (char *) NULL,
   (DUP_PRM_FUNC) NULL,
   (DUP_PRM_FUNC) NULL},
  {PRM_ID_SQL_TRACE_SLOW,
   PRM_NAME_SQL_TRACE_SLOW,
   (PRM_USER_CHANGE | PRM_FOR_SERVER | PRM_TIME_UNIT | PRM_DIFFER_UNIT),
   PRM_INTEGER,
   &prm_sql_trace_slow_msecs_flag,
   (void *) &prm_sql_trace_slow_msecs_default,
   (void *) &PRM_SQL_TRACE_SLOW_MSECS,
   (void *) &prm_sql_trace_slow_msecs_upper,
   (void *) &prm_sql_trace_slow_msecs_lower,
   (char *) NULL,
   (DUP_PRM_FUNC) prm_equal_to_ori,
   (DUP_PRM_FUNC) prm_equal_to_ori},
  {PRM_ID_SQL_TRACE_EXECUTION_PLAN,
   PRM_NAME_SQL_TRACE_EXECUTION_PLAN,
   (PRM_USER_CHANGE | PRM_FOR_SERVER),
   PRM_BOOLEAN,
   &prm_sql_trace_execution_plan_flag,
   (void *) &prm_sql_trace_execution_plan_default,
   (void *) &PRM_SQL_TRACE_EXECUTION_PLAN,
   (void *) NULL,
   (void *) NULL,
   (char *) NULL,
   (DUP_PRM_FUNC) NULL,
   (DUP_PRM_FUNC) NULL},
  {PRM_ID_LOG_TRACE_FLUSH_TIME_MSECS,
   PRM_NAME_LOG_TRACE_FLUSH_TIME,
   (PRM_USER_CHANGE | PRM_FOR_SERVER | PRM_TIME_UNIT),
   PRM_INTEGER,
   &prm_log_trace_flush_time_msecs_flag,
   (void *) &prm_log_trace_flush_time_msecs_default,
   (void *) &PRM_LOG_TRACE_FLUSH_TIME_MSECS,
   (void *) NULL,
   (void *) &prm_log_trace_flush_time_msecs_lower,
   (char *) NULL,
   (DUP_PRM_FUNC) NULL,
   (DUP_PRM_FUNC) NULL},
  {PRM_ID_INTL_COLLATION,
   PRM_NAME_INTL_COLLATION,
   (PRM_FOR_CLIENT | PRM_FOR_SESSION | PRM_USER_CHANGE | PRM_FOR_HA_CONTEXT),
   PRM_STRING,
   &prm_intl_collation_flag,
   (void *) &prm_intl_collation_default,
   (void *) &PRM_INTL_COLLATION,
   (void *) NULL, (void *) NULL,
   (char *) NULL,
   (DUP_PRM_FUNC) NULL,
   (DUP_PRM_FUNC) NULL},
  {PRM_ID_GENERIC_VOL_PREALLOC_SIZE,
   PRM_NAME_GENERIC_VOL_PREALLOC_SIZE,
   (PRM_FOR_SERVER | PRM_USER_CHANGE | PRM_SIZE_UNIT | PRM_OBSOLETED),
   PRM_BIGINT,
   &prm_generic_vol_prealloc_size_flag,
   (void *) &prm_generic_vol_prealloc_size_default,
   (void *) &PRM_GENERIC_VOL_PREALLOC_SIZE,
   (void *) &prm_generic_vol_prealloc_size_upper,
   (void *) &prm_generic_vol_prealloc_size_lower,
   (char *) NULL,
   (DUP_PRM_FUNC) NULL,
   (DUP_PRM_FUNC) NULL},
  {PRM_ID_SORT_LIMIT_MAX_COUNT,
   PRM_NAME_SORT_LIMIT_MAX_COUNT,
   (PRM_FOR_CLIENT | PRM_USER_CHANGE | PRM_FOR_SESSION | PRM_FOR_QRY_STRING),
   PRM_INTEGER,
   &prm_sort_limit_max_count_flag,
   (void *) &prm_sort_limit_max_count_default,
   (void *) &PRM_SORT_LIMIT_MAX_COUNT,
   (void *) &prm_sort_limit_max_count_upper,
   (void *) &prm_sort_limit_max_count_lower,
   (char *) NULL,
   (DUP_PRM_FUNC) NULL,
   (DUP_PRM_FUNC) NULL},
  {PRM_ID_SQL_TRACE_IOREADS,
   PRM_NAME_SQL_TRACE_IOREADS,
   (PRM_USER_CHANGE | PRM_FOR_SERVER),
   PRM_INTEGER,
   &prm_sql_trace_ioreads_flag,
   (void *) &prm_sql_trace_ioreads_default,
   (void *) &PRM_SQL_TRACE_IOREADS,
   (void *) NULL,
   (void *) &prm_sql_trace_ioreads_lower,
   (char *) NULL,
   (DUP_PRM_FUNC) NULL,
   (DUP_PRM_FUNC) NULL},
  {PRM_ID_QUERY_TRACE,
   PRM_NAME_QUERY_TRACE,
   (PRM_FOR_CLIENT | PRM_USER_CHANGE | PRM_FOR_SESSION),
   PRM_BOOLEAN,
   &prm_query_trace_flag,
   (void *) &prm_query_trace_default,
   (void *) &PRM_QUERY_TRACE,
   (void *) NULL, (void *) NULL,
   (char *) NULL,
   (DUP_PRM_FUNC) NULL,
   (DUP_PRM_FUNC) NULL},
  {PRM_ID_QUERY_TRACE_FORMAT,
   PRM_NAME_QUERY_TRACE_FORMAT,
   (PRM_FOR_CLIENT | PRM_USER_CHANGE | PRM_FOR_SESSION),
   PRM_KEYWORD,
   &prm_query_trace_format_flag,
   (void *) &prm_query_trace_format_default,
   (void *) &PRM_QUERY_TRACE_FORMAT,
   (void *) &prm_query_trace_format_upper,
   (void *) &prm_query_trace_format_lower,
   (char *) NULL,
   (DUP_PRM_FUNC) NULL,
   (DUP_PRM_FUNC) NULL},
  {PRM_ID_MAX_RECURSION_SQL_DEPTH,
   PRM_NAME_MAX_RECURSION_SQL_DEPTH,
   (PRM_FOR_SERVER | PRM_USER_CHANGE | PRM_HIDDEN),
   PRM_INTEGER,
   &prm_max_recursion_sql_depth_flag,
   (void *) &prm_max_recursion_sql_depth_default,
   (void *) &PRM_MAX_RECURSION_SQL_DEPTH,
   (void *) NULL,
   (void *) NULL,
   (char *) NULL,
   (DUP_PRM_FUNC) NULL,
   (DUP_PRM_FUNC) NULL},
  {PRM_ID_UPDATE_USE_ATTRIBUTE_REFERENCES,
   PRM_NAME_UPDATE_USE_ATTRIBUTE_REFERENCES,
   (PRM_FOR_CLIENT | PRM_USER_CHANGE | PRM_FOR_SESSION),
   PRM_BOOLEAN,
   &prm_update_use_attribute_references_flag,
   (void *) &prm_update_use_attribute_references_default,
   (void *) &PRM_UPDATE_USE_ATTRIBUTE_REFERENCES,
   (void *) NULL,
   (void *) NULL,
   (char *) NULL,
   (DUP_PRM_FUNC) NULL,
   (DUP_PRM_FUNC) NULL},
  {PRM_ID_PB_AOUT_RATIO,
   PRM_NAME_PB_AOUT_RATIO,
   (PRM_FOR_SERVER | PRM_RELOADABLE),
   PRM_FLOAT,
   &prm_pb_aout_ratio_flag,
   (void *) &prm_pb_aout_ratio_default,
   (void *) &PRM_PB_AOUT_RATIO,
   (void *) &prm_pb_aout_ratio_upper,
   (void *) &prm_pb_aout_ratio_lower,
   (char *) NULL,
   (DUP_PRM_FUNC) NULL,
   (DUP_PRM_FUNC) NULL},
  {PRM_ID_MAX_AGG_HASH_SIZE,
   PRM_NAME_MAX_AGG_HASH_SIZE,
   (PRM_FOR_SERVER | PRM_TEST_CHANGE | PRM_SIZE_UNIT),
   PRM_BIGINT,
   &prm_max_agg_hash_size_flag,
   (void *) &prm_max_agg_hash_size_default,
   (void *) &PRM_MAX_AGG_HASH_SIZE,
   (void *) &prm_max_agg_hash_size_upper,
   (void *) &prm_max_agg_hash_size_lower,
   (char *) NULL,
   (DUP_PRM_FUNC) NULL,
   (DUP_PRM_FUNC) NULL},
  {PRM_ID_AGG_HASH_RESPECT_ORDER,
   PRM_NAME_AGG_HASH_RESPECT_ORDER,
   (PRM_FOR_SERVER | PRM_USER_CHANGE),
   PRM_BOOLEAN,
   &prm_agg_hash_respect_order_flag,
   (void *) &prm_agg_hash_respect_order_default,
   (void *) &PRM_AGG_HASH_RESPECT_ORDER,
   (void *) NULL,
   (void *) NULL,
   (char *) NULL,
   (DUP_PRM_FUNC) NULL,
   (DUP_PRM_FUNC) NULL},
  {PRM_ID_USE_BTREE_FENCE_KEY,
   PRM_NAME_USE_BTREE_FENCE_KEY,
   (PRM_FOR_SERVER | PRM_USER_CHANGE | PRM_HIDDEN),
   PRM_BOOLEAN,
   &prm_use_btree_fence_key_flag,
   (void *) &prm_use_btree_fence_key_default,
   (void *) &PRM_USE_BTREE_FENCE_KEY,
   (void *) NULL,
   (void *) NULL,
   (char *) NULL,
   (DUP_PRM_FUNC) NULL,
   (DUP_PRM_FUNC) NULL},
  {PRM_ID_OPTIMIZER_ENABLE_MERGE_JOIN,
   PRM_NAME_OPTIMIZER_ENABLE_MERGE_JOIN,
   (PRM_FOR_CLIENT | PRM_USER_CHANGE | PRM_HIDDEN),
   PRM_BOOLEAN,
   &prm_optimizer_enable_merge_join_flag,
   (void *) &prm_optimizer_enable_merge_join_default,
   (void *) &PRM_OPTIMIZER_ENABLE_MERGE_JOIN,
   (void *) NULL, (void *) NULL,
   (char *) NULL,
   (DUP_PRM_FUNC) NULL,
   (DUP_PRM_FUNC) NULL},
  {PRM_ID_MAX_HASH_LIST_SCAN_SIZE,
   PRM_NAME_MAX_HASH_LIST_SCAN_SIZE,
   (PRM_FOR_SERVER | PRM_USER_CHANGE | PRM_SIZE_UNIT),
   PRM_BIGINT,
   &prm_max_hash_list_scan_size_flag,
   (void *) &prm_max_hash_list_scan_size_default,
   (void *) &PRM_MAX_HASH_LIST_SCAN_SIZE,
   (void *) &prm_max_hash_list_scan_size_upper,
   (void *) &prm_max_hash_list_scan_size_lower,
   (char *) NULL,
   (DUP_PRM_FUNC) NULL,
   (DUP_PRM_FUNC) NULL},
  {PRM_ID_OPTIMIZER_RESERVE_02,
   PRM_NAME_OPTIMIZER_RESERVE_02,
   (PRM_FOR_CLIENT | PRM_USER_CHANGE | PRM_HIDDEN),
   PRM_BOOLEAN,
   &prm_optimizer_reserve_02_flag,
   (void *) &prm_optimizer_reserve_02_default,
   (void *) &PRM_OPTIMIZER_RESERVE_02,
   (void *) NULL, (void *) NULL,
   (char *) NULL,
   (DUP_PRM_FUNC) NULL,
   (DUP_PRM_FUNC) NULL},
  {PRM_ID_OPTIMIZER_RESERVE_03,
   PRM_NAME_OPTIMIZER_RESERVE_03,
   (PRM_FOR_CLIENT | PRM_USER_CHANGE | PRM_HIDDEN),
   PRM_BOOLEAN,
   &prm_optimizer_reserve_03_flag,
   (void *) &prm_optimizer_reserve_03_default,
   (void *) &PRM_OPTIMIZER_RESERVE_03,
   (void *) NULL, (void *) NULL,
   (char *) NULL,
   (DUP_PRM_FUNC) NULL,
   (DUP_PRM_FUNC) NULL},
  {PRM_ID_OPTIMIZER_RESERVE_04,
   PRM_NAME_OPTIMIZER_RESERVE_04,
   (PRM_FOR_CLIENT | PRM_USER_CHANGE | PRM_HIDDEN),
   PRM_BOOLEAN,
   &prm_optimizer_reserve_04_flag,
   (void *) &prm_optimizer_reserve_04_default,
   (void *) &PRM_OPTIMIZER_RESERVE_04,
   (void *) NULL, (void *) NULL,
   (char *) NULL,
   (DUP_PRM_FUNC) NULL,
   (DUP_PRM_FUNC) NULL},
  {PRM_ID_OPTIMIZER_RESERVE_05,
   PRM_NAME_OPTIMIZER_RESERVE_05,
   (PRM_FOR_CLIENT | PRM_USER_CHANGE | PRM_HIDDEN),
   PRM_BOOLEAN,
   &prm_optimizer_reserve_05_flag,
   (void *) &prm_optimizer_reserve_05_default,
   (void *) &PRM_OPTIMIZER_RESERVE_05,
   (void *) NULL, (void *) NULL,
   (char *) NULL,
   (DUP_PRM_FUNC) NULL,
   (DUP_PRM_FUNC) NULL},
  {PRM_ID_OPTIMIZER_RESERVE_06,
   PRM_NAME_OPTIMIZER_RESERVE_06,
   (PRM_FOR_CLIENT | PRM_USER_CHANGE | PRM_HIDDEN),
   PRM_BOOLEAN,
   &prm_optimizer_reserve_06_flag,
   (void *) &prm_optimizer_reserve_06_default,
   (void *) &PRM_OPTIMIZER_RESERVE_06,
   (void *) NULL, (void *) NULL,
   (char *) NULL,
   (DUP_PRM_FUNC) NULL,
   (DUP_PRM_FUNC) NULL},
  {PRM_ID_OPTIMIZER_RESERVE_07,
   PRM_NAME_OPTIMIZER_RESERVE_07,
   (PRM_FOR_CLIENT | PRM_USER_CHANGE | PRM_HIDDEN),
   PRM_BOOLEAN,
   &prm_optimizer_reserve_07_flag,
   (void *) &prm_optimizer_reserve_07_default,
   (void *) &PRM_OPTIMIZER_RESERVE_07,
   (void *) NULL, (void *) NULL,
   (char *) NULL,
   (DUP_PRM_FUNC) NULL,
   (DUP_PRM_FUNC) NULL},
  {PRM_ID_OPTIMIZER_RESERVE_08,
   PRM_NAME_OPTIMIZER_RESERVE_08,
   (PRM_FOR_CLIENT | PRM_USER_CHANGE | PRM_HIDDEN),
   PRM_BOOLEAN,
   &prm_optimizer_reserve_08_flag,
   (void *) &prm_optimizer_reserve_08_default,
   (void *) &PRM_OPTIMIZER_RESERVE_08,
   (void *) NULL, (void *) NULL,
   (char *) NULL,
   (DUP_PRM_FUNC) NULL,
   (DUP_PRM_FUNC) NULL},
  {PRM_ID_OPTIMIZER_RESERVE_09,
   PRM_NAME_OPTIMIZER_RESERVE_09,
   (PRM_FOR_CLIENT | PRM_USER_CHANGE | PRM_HIDDEN),
   PRM_BOOLEAN,
   &prm_optimizer_reserve_09_flag,
   (void *) &prm_optimizer_reserve_09_default,
   (void *) &PRM_OPTIMIZER_RESERVE_09,
   (void *) NULL, (void *) NULL,
   (char *) NULL,
   (DUP_PRM_FUNC) NULL,
   (DUP_PRM_FUNC) NULL},
  {PRM_ID_OPTIMIZER_RESERVE_10,
   PRM_NAME_OPTIMIZER_RESERVE_10,
   (PRM_FOR_CLIENT | PRM_USER_CHANGE | PRM_HIDDEN),
   PRM_BOOLEAN,
   &prm_optimizer_reserve_10_flag,
   (void *) &prm_optimizer_reserve_10_default,
   (void *) &PRM_OPTIMIZER_RESERVE_10,
   (void *) NULL, (void *) NULL,
   (char *) NULL,
   (DUP_PRM_FUNC) NULL,
   (DUP_PRM_FUNC) NULL},
  {PRM_ID_OPTIMIZER_RESERVE_11,
   PRM_NAME_OPTIMIZER_RESERVE_11,
   (PRM_FOR_CLIENT | PRM_USER_CHANGE | PRM_HIDDEN),
   PRM_BOOLEAN,
   &prm_optimizer_reserve_11_flag,
   (void *) &prm_optimizer_reserve_11_default,
   (void *) &PRM_OPTIMIZER_RESERVE_11,
   (void *) NULL, (void *) NULL,
   (char *) NULL,
   (DUP_PRM_FUNC) NULL,
   (DUP_PRM_FUNC) NULL},
  {PRM_ID_OPTIMIZER_RESERVE_12,
   PRM_NAME_OPTIMIZER_RESERVE_12,
   (PRM_FOR_CLIENT | PRM_USER_CHANGE | PRM_HIDDEN),
   PRM_BOOLEAN,
   &prm_optimizer_reserve_12_flag,
   (void *) &prm_optimizer_reserve_12_default,
   (void *) &PRM_OPTIMIZER_RESERVE_12,
   (void *) NULL, (void *) NULL,
   (char *) NULL,
   (DUP_PRM_FUNC) NULL,
   (DUP_PRM_FUNC) NULL},
  {PRM_ID_OPTIMIZER_RESERVE_13,
   PRM_NAME_OPTIMIZER_RESERVE_13,
   (PRM_FOR_CLIENT | PRM_USER_CHANGE | PRM_HIDDEN),
   PRM_BOOLEAN,
   &prm_optimizer_reserve_13_flag,
   (void *) &prm_optimizer_reserve_13_default,
   (void *) &PRM_OPTIMIZER_RESERVE_13,
   (void *) NULL, (void *) NULL,
   (char *) NULL,
   (DUP_PRM_FUNC) NULL,
   (DUP_PRM_FUNC) NULL},
  {PRM_ID_OPTIMIZER_RESERVE_14,
   PRM_NAME_OPTIMIZER_RESERVE_14,
   (PRM_FOR_CLIENT | PRM_USER_CHANGE | PRM_HIDDEN),
   PRM_BOOLEAN,
   &prm_optimizer_reserve_14_flag,
   (void *) &prm_optimizer_reserve_14_default,
   (void *) &PRM_OPTIMIZER_RESERVE_14,
   (void *) NULL, (void *) NULL,
   (char *) NULL,
   (DUP_PRM_FUNC) NULL,
   (DUP_PRM_FUNC) NULL},
  {PRM_ID_OPTIMIZER_RESERVE_15,
   PRM_NAME_OPTIMIZER_RESERVE_15,
   (PRM_FOR_CLIENT | PRM_USER_CHANGE | PRM_HIDDEN),
   PRM_BOOLEAN,
   &prm_optimizer_reserve_15_flag,
   (void *) &prm_optimizer_reserve_15_default,
   (void *) &PRM_OPTIMIZER_RESERVE_15,
   (void *) NULL, (void *) NULL,
   (char *) NULL,
   (DUP_PRM_FUNC) NULL,
   (DUP_PRM_FUNC) NULL},
  {PRM_ID_OPTIMIZER_RESERVE_16,
   PRM_NAME_OPTIMIZER_RESERVE_16,
   (PRM_FOR_CLIENT | PRM_USER_CHANGE | PRM_HIDDEN),
   PRM_BOOLEAN,
   &prm_optimizer_reserve_16_flag,
   (void *) &prm_optimizer_reserve_16_default,
   (void *) &PRM_OPTIMIZER_RESERVE_16,
   (void *) NULL, (void *) NULL,
   (char *) NULL,
   (DUP_PRM_FUNC) NULL,
   (DUP_PRM_FUNC) NULL},
  {PRM_ID_OPTIMIZER_RESERVE_17,
   PRM_NAME_OPTIMIZER_RESERVE_17,
   (PRM_FOR_CLIENT | PRM_USER_CHANGE | PRM_HIDDEN),
   PRM_BOOLEAN,
   &prm_optimizer_reserve_17_flag,
   (void *) &prm_optimizer_reserve_17_default,
   (void *) &PRM_OPTIMIZER_RESERVE_17,
   (void *) NULL, (void *) NULL,
   (char *) NULL,
   (DUP_PRM_FUNC) NULL,
   (DUP_PRM_FUNC) NULL},
  {PRM_ID_OPTIMIZER_RESERVE_18,
   PRM_NAME_OPTIMIZER_RESERVE_18,
   (PRM_FOR_CLIENT | PRM_USER_CHANGE | PRM_HIDDEN),
   PRM_BOOLEAN,
   &prm_optimizer_reserve_18_flag,
   (void *) &prm_optimizer_reserve_18_default,
   (void *) &PRM_OPTIMIZER_RESERVE_18,
   (void *) NULL, (void *) NULL,
   (char *) NULL,
   (DUP_PRM_FUNC) NULL,
   (DUP_PRM_FUNC) NULL},
  {PRM_ID_OPTIMIZER_RESERVE_19,
   PRM_NAME_OPTIMIZER_RESERVE_19,
   (PRM_FOR_CLIENT | PRM_USER_CHANGE | PRM_HIDDEN),
   PRM_BOOLEAN,
   &prm_optimizer_reserve_19_flag,
   (void *) &prm_optimizer_reserve_19_default,
   (void *) &PRM_OPTIMIZER_RESERVE_19,
   (void *) NULL, (void *) NULL,
   (char *) NULL,
   (DUP_PRM_FUNC) NULL,
   (DUP_PRM_FUNC) NULL},
  {PRM_ID_OPTIMIZER_RESERVE_20,
   PRM_NAME_OPTIMIZER_RESERVE_20,
   (PRM_FOR_CLIENT | PRM_USER_CHANGE | PRM_HIDDEN),
   PRM_BOOLEAN,
   &prm_optimizer_reserve_20_flag,
   (void *) &prm_optimizer_reserve_20_default,
   (void *) &PRM_OPTIMIZER_RESERVE_20,
   (void *) NULL, (void *) NULL,
   (char *) NULL,
   (DUP_PRM_FUNC) NULL,
   (DUP_PRM_FUNC) NULL},
  {PRM_ID_HA_REPL_ENABLE_SERVER_SIDE_UPDATE,
   PRM_NAME_HA_REPL_ENABLE_SERVER_SIDE_UPDATE,
   (PRM_FOR_HA | PRM_HIDDEN | PRM_DEPRECATED),
   PRM_BOOLEAN,
   &prm_ha_repl_enable_server_side_update_flag,
   (void *) &prm_ha_repl_enable_server_side_update_default,
   (void *) &PRM_HA_REPL_ENABLE_SERVER_SIDE_UPDATE,
   (void *) NULL,
   (void *) NULL,
   (char *) NULL,
   (DUP_PRM_FUNC) NULL,
   (DUP_PRM_FUNC) NULL},
  {PRM_ID_PB_LRU_HOT_RATIO,
   PRM_NAME_PB_LRU_HOT_RATIO,
   (PRM_FOR_SERVER | PRM_RELOADABLE),
   PRM_FLOAT,
   &prm_pb_lru_hot_ratio_flag,
   (void *) &prm_pb_lru_hot_ratio_default,
   (void *) &PRM_PB_LRU_HOT_RATIO,
   (void *) &prm_pb_lru_hot_ratio_upper,
   (void *) &prm_pb_lru_hot_ratio_lower,
   (char *) NULL,
   (DUP_PRM_FUNC) NULL,
   (DUP_PRM_FUNC) NULL},
  {PRM_ID_PB_LRU_BUFFER_RATIO,
   PRM_NAME_PB_LRU_BUFFER_RATIO,
   (PRM_FOR_SERVER | PRM_RELOADABLE),
   PRM_FLOAT,
   &prm_pb_lru_buffer_ratio_flag,
   (void *) &prm_pb_lru_buffer_ratio_default,
   (void *) &PRM_PB_LRU_BUFFER_RATIO,
   (void *) &prm_pb_lru_buffer_ratio_upper,
   (void *) &prm_pb_lru_buffer_ratio_lower,
   (char *) NULL,
   (DUP_PRM_FUNC) NULL,
   (DUP_PRM_FUNC) NULL},
  {PRM_ID_VACUUM_MASTER_WAKEUP_INTERVAL,
   PRM_NAME_VACUUM_MASTER_WAKEUP_INTERVAL,
   (PRM_FOR_SERVER | PRM_USER_CHANGE),
   PRM_INTEGER,
   &prm_vacuum_master_wakeup_interval_flag,
   (void *) &prm_vacuum_master_wakeup_interval_default,
   (void *) &PRM_VACUUM_MASTER_WAKEUP_INTERVAL,
   (void *) NULL,
   (void *) &prm_vacuum_master_wakeup_interval_lower,
   (char *) NULL,
   (DUP_PRM_FUNC) NULL,
   (DUP_PRM_FUNC) NULL},
  {PRM_ID_VACUUM_LOG_BLOCK_PAGES,
   PRM_NAME_VACUUM_LOG_BLOCK_PAGES,
   (PRM_FOR_SERVER),
   PRM_INTEGER,
   &prm_vacuum_log_block_pages_flag,
   (void *) &prm_vacuum_log_block_pages_default,
   (void *) &PRM_VACUUM_LOG_BLOCK_PAGES,
   (void *) &prm_vacuum_log_block_pages_upper,
   (void *) &prm_vacuum_log_block_pages_lower,
   (char *) NULL,
   (DUP_PRM_FUNC) NULL,
   (DUP_PRM_FUNC) NULL},
  {PRM_ID_VACUUM_WORKER_COUNT,
   PRM_NAME_VACUUM_WORKER_COUNT,
   (PRM_FOR_SERVER),
   PRM_INTEGER,
   &prm_vacuum_worker_count_flag,
   (void *) &prm_vacuum_worker_count_default,
   (void *) &PRM_VACUUM_WORKER_COUNT,
   (void *) &prm_vacuum_worker_count_upper,
   (void *) &prm_vacuum_worker_count_lower,
   (char *) NULL,
   (DUP_PRM_FUNC) NULL,
   (DUP_PRM_FUNC) NULL},
  {PRM_ID_ER_LOG_VACUUM,
   PRM_NAME_ER_LOG_VACUUM,
   (PRM_FOR_SERVER),
   PRM_INTEGER,
   &prm_er_log_vacuum_flag,
   (void *) &prm_er_log_vacuum_default,
   (void *) &PRM_ER_LOG_VACUUM,
   (void *) NULL,
   (void *) NULL,
   (char *) NULL,
   (DUP_PRM_FUNC) NULL,
   (DUP_PRM_FUNC) NULL},
  {PRM_ID_DISABLE_VACUUM,
   PRM_NAME_DISABLE_VACUUM,
   (PRM_FOR_SERVER | PRM_HIDDEN),
   PRM_BOOLEAN,
   &prm_disable_vacuum_flag,
   (void *) &prm_disable_vacuum_default,
   (void *) &PRM_DISABLE_VACUUM,
   (void *) NULL,
   (void *) NULL,
   (char *) NULL,
   (DUP_PRM_FUNC) NULL,
   (DUP_PRM_FUNC) NULL},
  {PRM_ID_LOG_BTREE_OPS,
   PRM_NAME_LOG_BTREE_OPS,
   (PRM_FOR_SERVER | PRM_HIDDEN),
   PRM_BOOLEAN,
   &prm_log_btree_ops_flag,
   (void *) &prm_log_btree_ops_default,
   (void *) &PRM_LOG_BTREE_OPS,
   (void *) NULL,
   (void *) NULL,
   (char *) NULL,
   (DUP_PRM_FUNC) NULL,
   (DUP_PRM_FUNC) NULL},
  {PRM_ID_OBJECT_PRINT_FORMAT_OID,
   PRM_NAME_OBJECT_PRINT_FORMAT_OID,
   (PRM_FOR_CLIENT | PRM_USER_CHANGE | PRM_HIDDEN),
   PRM_BOOLEAN,
   &prm_object_print_format_oid_flag,
   (void *) &prm_object_print_format_oid_default,
   (void *) &PRM_OBJECT_PRINT_FORMAT_OID,
   (void *) NULL,
   (void *) NULL,
   (char *) NULL,
   (DUP_PRM_FUNC) NULL,
   (DUP_PRM_FUNC) NULL},
  {PRM_ID_TIMEZONE,
   PRM_NAME_TIMEZONE,
   (PRM_FOR_CLIENT | PRM_FOR_SERVER | PRM_FOR_SESSION | PRM_USER_CHANGE | PRM_FOR_QRY_STRING | PRM_FOR_HA_CONTEXT),
   PRM_STRING,
   &prm_timezone_flag,
   (void *) &prm_timezone_default,
   (void *) &PRM_TIMEZONE,
   (void *) NULL, (void *) NULL,
   (char *) NULL,
   (DUP_PRM_FUNC) NULL,
   (DUP_PRM_FUNC) NULL},
  {PRM_ID_SERVER_TIMEZONE,
   PRM_NAME_SERVER_TIMEZONE,
   (PRM_FOR_CLIENT | PRM_FOR_SERVER | PRM_FORCE_SERVER),
   PRM_STRING,
   &prm_server_timezone_flag,
   (void *) &prm_server_timezone_default,
   (void *) &PRM_SERVER_TIMEZONE,
   (void *) NULL, (void *) NULL,
   (char *) NULL,
   (DUP_PRM_FUNC) NULL,
   (DUP_PRM_FUNC) NULL},
  {PRM_ID_TZ_LEAP_SECOND_SUPPORT,
   PRM_NAME_TZ_LEAP_SECOND_SUPPORT,
   (PRM_FOR_CLIENT | PRM_FOR_SERVER | PRM_FORCE_SERVER | PRM_TEST_CHANGE),
   PRM_BOOLEAN,
   &prm_leap_second_support_flag,
   (void *) &prm_tz_leap_second_support_default,
   (void *) &PRM_TZ_LEAP_SECOND_SUPPORT,
   (void *) NULL, (void *) NULL,
   (char *) NULL,
   (DUP_PRM_FUNC) NULL,
   (DUP_PRM_FUNC) NULL},
  {PRM_ID_OPTIMIZER_ENABLE_AGGREGATE_OPTIMIZATION,
   PRM_NAME_OPTIMIZER_ENABLE_AGGREGATE_OPTIMIZATION,
   (PRM_FOR_SERVER | PRM_TEST_CHANGE | PRM_HIDDEN),
   PRM_BOOLEAN,
   &prm_optimizer_enable_aggregate_optimization_flag,
   (void *) &prm_optimizer_enable_aggregate_optimization_default,
   (void *) &PRM_OPTIMIZER_ENABLE_AGGREGATE_OPTIMIZATION,
   (void *) NULL, (void *) NULL,
   (char *) NULL,
   (DUP_PRM_FUNC) NULL,
   (DUP_PRM_FUNC) NULL},
  {PRM_ID_VACUUM_PREFETCH_LOG_NBUFFERS,
   PRM_NAME_VACUUM_PREFETCH_LOG_NBUFFERS,
   (PRM_FOR_SERVER | PRM_OBSOLETED),
   PRM_INTEGER,
   &prm_vacuum_prefetch_log_nbuffers_flag,
   (void *) NULL,
   (void *) NULL,
   (void *) NULL,
   (void *) NULL,
   (char *) NULL,
   (DUP_PRM_FUNC) NULL,
   (DUP_PRM_FUNC) NULL},
  {PRM_ID_VACUUM_PREFETCH_LOG_BUFFER_SIZE,
   PRM_NAME_VACUUM_PREFETCH_LOG_BUFFER_SIZE,
   (PRM_FOR_SERVER | PRM_OBSOLETED),
   PRM_INTEGER,
   &prm_vacuum_prefetch_log_nbuffers_flag,
   (void *) NULL,
   (void *) NULL,
   (void *) NULL,
   (void *) NULL,
   (char *) NULL,
   (DUP_PRM_FUNC) prm_size_to_log_pages,
   (DUP_PRM_FUNC) prm_log_pages_to_size},
  {PRM_ID_VACUUM_PREFETCH_LOG_MODE,
   PRM_NAME_VACUUM_PREFETCH_LOG_MODE,
   (PRM_FOR_SERVER | PRM_OBSOLETED),
   PRM_INTEGER,
   &prm_vacuum_prefetch_log_mode_flag,
   (void *) NULL,
   (void *) NULL,
   (void *) NULL,
   (void *) NULL,
   (char *) NULL,
   (DUP_PRM_FUNC) NULL,
   (DUP_PRM_FUNC) NULL},
  {PRM_ID_PB_NEIGHBOR_FLUSH_NONDIRTY,
   PRM_NAME_PB_NEIGHBOR_FLUSH_NONDIRTY,
   (PRM_USER_CHANGE | PRM_FOR_SERVER),
   PRM_BOOLEAN,
   &prm_pb_neighbor_flush_nondirty_flag,
   (void *) &prm_pb_neighbor_flush_nondirty_default,
   (void *) &PRM_PB_NEIGHBOR_FLUSH_NONDIRTY,
   (void *) NULL,
   (void *) NULL,
   (char *) NULL,
   (DUP_PRM_FUNC) NULL,
   (DUP_PRM_FUNC) NULL},
  {PRM_ID_PB_NEIGHBOR_FLUSH_PAGES,
   PRM_NAME_PB_NEIGHBOR_FLUSH_PAGES,
   (PRM_USER_CHANGE | PRM_FOR_SERVER),
   PRM_INTEGER,
   &prm_pb_neighbor_flush_pages_flag,
   (void *) &prm_pb_neighbor_flush_pages_default,
   (void *) &PRM_PB_NEIGHBOR_FLUSH_PAGES,
   (void *) &prm_pb_neighbor_flush_pages_upper,
   (void *) &prm_pb_neighbor_flush_pages_lower,
   (char *) NULL,
   (DUP_PRM_FUNC) NULL,
   (DUP_PRM_FUNC) NULL},
  {PRM_ID_FAULT_INJECTION_IDS,
   PRM_NAME_FAULT_INJECTION_IDS,
   (PRM_USER_CHANGE | PRM_FOR_SERVER | PRM_HIDDEN),
   PRM_INTEGER_LIST,
   (unsigned int *) &prm_fault_injection_id_flag,
   (void *) &prm_fault_injection_id_default,
   (void *) &PRM_FAULT_INJECTION_IDS,
   (void *) NULL,
   (void *) NULL,
   (char *) NULL,
   (DUP_PRM_FUNC) NULL,
   (DUP_PRM_FUNC) NULL},
  {PRM_ID_FAULT_INJECTION_TEST,
   PRM_NAME_FAULT_INJECTION_TEST,
   (PRM_FOR_SERVER | PRM_HIDDEN),
   PRM_KEYWORD,
   (unsigned int *) &prm_fault_injection_test_flag,
   (void *) &prm_fault_injection_test_default,
   (void *) &PRM_FAULT_INJECTION_TEST,
   (void *) &prm_fault_injection_test_upper,
   (void *) &prm_fault_injection_test_lower,
   (char *) NULL,
   (DUP_PRM_FUNC) NULL,
   (DUP_PRM_FUNC) NULL},
  {PRM_ID_FAULT_INJECTION_ACTION_PREFER_ABORT_TO_EXIT,
   PRM_NAME_FAULT_INJECTION_ACTION_PREFER_ABORT_TO_EXIT,
   (PRM_FOR_SERVER | PRM_HIDDEN),
   PRM_BOOLEAN,
   &prm_fault_injection_action_prefer_abort_to_exit_flag,
   (void *) &prm_fault_injection_action_prefer_abort_to_exit_default,
   (void *) &PRM_FAULT_INJECTION_ACTION_PREFER_ABORT_TO_EXIT,
   (void *) NULL, (void *) NULL,
   (char *) NULL,
   (DUP_PRM_FUNC) NULL,
   (DUP_PRM_FUNC) NULL},
  {PRM_ID_HA_REPL_FILTER_TYPE,
   PRM_NAME_HA_REPL_FILTER_TYPE,
   (PRM_FOR_CLIENT | PRM_FOR_HA),
   PRM_KEYWORD,
   &prm_ha_repl_filter_type_flag,
   (void *) &prm_ha_repl_filter_type_default,
   (void *) &PRM_HA_REPL_FILTER_TYPE,
   (void *) &prm_ha_repl_filter_type_upper,
   (void *) &prm_ha_repl_filter_type_lower,
   (char *) NULL,
   (DUP_PRM_FUNC) NULL,
   (DUP_PRM_FUNC) NULL},
  {PRM_ID_HA_REPL_FILTER_FILE,
   PRM_NAME_HA_REPL_FILTER_FILE,
   (PRM_FOR_CLIENT | PRM_FOR_HA),
   PRM_STRING,
   &prm_ha_repl_filter_file_flag,
   (void *) &prm_ha_repl_filter_file_default,
   (void *) &PRM_HA_REPL_FILTER_FILE,
   (void *) NULL, (void *) NULL,
   (char *) NULL,
   (DUP_PRM_FUNC) NULL,
   (DUP_PRM_FUNC) NULL},
  {PRM_ID_COMPENSATE_DEBUG,
   PRM_NAME_COMPENSATE_DEBUG,
   (PRM_FOR_SERVER | PRM_HIDDEN),
   PRM_BOOLEAN,
   &prm_compensate_debug_flag,
   (void *) &prm_compensate_debug_default,
   (void *) &PRM_COMPENSATE_DEBUG,
   (void *) NULL, (void *) NULL,
   (char *) NULL,
   (DUP_PRM_FUNC) NULL,
   (DUP_PRM_FUNC) NULL},
  {PRM_ID_POSTPONE_DEBUG,
   PRM_NAME_POSTPONE_DEBUG,
   (PRM_FOR_SERVER | PRM_HIDDEN),
   PRM_BOOLEAN,
   &prm_postpone_debug_flag,
   (void *) &prm_postpone_debug_default,
   (void *) &PRM_POSTPONE_DEBUG,
   (void *) NULL, (void *) NULL,
   (char *) NULL,
   (DUP_PRM_FUNC) NULL,
   (DUP_PRM_FUNC) NULL},
  {PRM_ID_CLIENT_CLASS_CACHE_DEBUG,
   PRM_NAME_CLIENT_CLASS_CACHE_DEBUG,
   (PRM_FOR_CLIENT | PRM_HIDDEN),
   PRM_BOOLEAN,
   &prm_client_class_cache_debug_flag,
   (void *) &prm_client_class_cache_debug_default,
   (void *) &PRM_CLIENT_CLASS_CACHE_DEBUG,
   (void *) NULL, (void *) NULL,
   (char *) NULL,
   (DUP_PRM_FUNC) NULL,
   (DUP_PRM_FUNC) NULL},
  {PRM_ID_EXAMINE_CLIENT_CACHED_LOCKS,
   PRM_NAME_EXAMINE_CLIENT_CACHED_LOCKS,
   (PRM_FOR_CLIENT | PRM_HIDDEN),
   PRM_BOOLEAN,
   &prm_examine_client_cached_locks_flag,
   (void *) &prm_examine_client_cached_locks_default,
   (void *) &PRM_EXAMINE_CLIENT_CACHED_LOCKS,
   (void *) NULL, (void *) NULL,
   (char *) NULL,
   (DUP_PRM_FUNC) NULL,
   (DUP_PRM_FUNC) NULL},
  {PRM_ID_PB_SEQUENTIAL_VICTIM_FLUSH,
   PRM_NAME_PB_SEQUENTIAL_VICTIM_FLUSH,
   (PRM_FOR_SERVER | PRM_USER_CHANGE | PRM_HIDDEN),
   PRM_BOOLEAN,
   &prm_pb_sequential_victim_flush_flag,
   (void *) &prm_pb_sequential_victim_flush_default,
   (void *) &PRM_PB_SEQUENTIAL_VICTIM_FLUSH,
   (void *) NULL, (void *) NULL,
   (char *) NULL,
   (DUP_PRM_FUNC) NULL,
   (DUP_PRM_FUNC) NULL},
  {PRM_ID_LOG_UNIQUE_STATS,
   PRM_NAME_LOG_UNIQUE_STATS,
   (PRM_FOR_SERVER | PRM_HIDDEN),
   PRM_BOOLEAN,
   &prm_log_unique_stats_flag,
   (void *) &prm_log_unique_stats_default,
   (void *) &PRM_LOG_UNIQUE_STATS,
   (void *) NULL, (void *) NULL,
   (char *) NULL,
   (DUP_PRM_FUNC) NULL,
   (DUP_PRM_FUNC) NULL},
  {PRM_ID_LOGPB_LOGGING_DEBUG,
   PRM_NAME_LOGPB_LOGGING_DEBUG,
   (PRM_FOR_SERVER | PRM_HIDDEN),
   PRM_BOOLEAN,
   &prm_logpb_logging_debug_flag,
   (void *) &prm_logpb_logging_debug_default,
   (void *) &PRM_LOGPB_LOGGING_DEBUG,
   (void *) NULL, (void *) NULL,
   (char *) NULL,
   (DUP_PRM_FUNC) NULL,
   (DUP_PRM_FUNC) NULL},
  {PRM_ID_FORCE_RESTART_TO_SKIP_RECOVERY,
   PRM_NAME_FORCE_RESTART_TO_SKIP_RECOVERY,
   (PRM_FOR_SERVER | PRM_HIDDEN),
   PRM_BOOLEAN,
   &prm_force_restart_to_skip_recovery_flag,
   (void *) &prm_force_restart_to_skip_recovery_default,
   (void *) &PRM_FORCE_RESTART_TO_SKIP_RECOVERY,
   (void *) NULL,
   (void *) NULL,
   (char *) NULL,
   (DUP_PRM_FUNC) NULL,
   (DUP_PRM_FUNC) NULL},
  {PRM_ID_EXTENDED_STATISTICS_ACTIVATION,
   PRM_NAME_EXTENDED_STATISTICS_ACTIVATION,
   (PRM_FOR_SERVER | PRM_FOR_CLIENT),
   PRM_INTEGER,
   &prm_extended_statistics_flag,
   (void *) &prm_extended_statistics_default,
   (void *) &PRM_EXTENDED_STATISTICS,
   (void *) &prm_extended_statistics_upper,
   (void *) &prm_extended_statistics_lower,
   (char *) NULL,
   (DUP_PRM_FUNC) NULL,
   (DUP_PRM_FUNC) NULL},
  {PRM_ID_ENABLE_STRING_COMPRESSION,
   PRM_NAME_ENABLE_STRING_COMPRESSION,
   (PRM_FOR_SERVER | PRM_FOR_CLIENT | PRM_FORCE_SERVER),
   PRM_BOOLEAN,
   &prm_enable_string_compression_flag,
   (void *) &prm_enable_string_compression_default,
   (void *) &PRM_ENABLE_STRING_COMPRESSION,
   (void *) NULL, (void *) NULL,
   (char *) NULL,
   (DUP_PRM_FUNC) NULL,
   (DUP_PRM_FUNC) NULL},
  {PRM_ID_XASL_CACHE_TIME_THRESHOLD_IN_MINUTES,
   PRM_NAME_XASL_CACHE_TIME_THRESHOLD_IN_MINUTES,
   (PRM_FOR_SERVER | PRM_FOR_CLIENT),
   PRM_INTEGER,
   &prm_xasl_cache_time_threshold_in_minutes_flag,
   (void *) &prm_xasl_cache_time_threshold_in_minutes_default,
   (void *) &PRM_XASL_CACHE_TIME_THRESHOLD_IN_MINUTES,
   (void *) &prm_xasl_cache_time_threshold_in_minutes_upper,
   (void *) &prm_xasl_cache_time_threshold_in_minutes_lower,
   (char *) NULL,
   (DUP_PRM_FUNC) NULL,
   (DUP_PRM_FUNC) NULL},
  {PRM_ID_DISK_LOGGING,
   PRM_NAME_DISK_LOGGING,
   (PRM_FOR_SERVER | PRM_HIDDEN),
   PRM_BOOLEAN,
   &prm_disk_logging_flag,
   (void *) &prm_disk_logging_default,
   (void *) &PRM_DISK_LOGGING,
   (void *) NULL, (void *) NULL,
   (char *) NULL,
   (DUP_PRM_FUNC) NULL,
   (DUP_PRM_FUNC) NULL},
  {PRM_ID_FILE_LOGGING,
   PRM_NAME_FILE_LOGGING,
   (PRM_FOR_SERVER | PRM_HIDDEN),
   PRM_BOOLEAN,
   &prm_file_logging_flag,
   (void *) &prm_file_logging_default,
   (void *) &PRM_FILE_LOGGING,
   (void *) NULL, (void *) NULL,
   (char *) NULL,
   (DUP_PRM_FUNC) NULL,
   (DUP_PRM_FUNC) NULL},
  {PRM_ID_PB_NUM_PRIVATE_CHAINS,
   PRM_NAME_PB_NUM_PRIVATE_CHAINS,
   (PRM_FOR_SERVER | PRM_RELOADABLE),
   PRM_INTEGER,
   &prm_pb_num_private_chains_flag,
   (void *) &prm_pb_num_private_chains_default,
   (void *) &PRM_PB_NUM_PRIVATE_CHAINS,
   (void *) &prm_pb_num_private_chains_upper,
   (void *) &prm_pb_num_private_chains_lower,
   (char *) NULL,
   (DUP_PRM_FUNC) NULL,
   (DUP_PRM_FUNC) NULL},
  {PRM_ID_PB_MONITOR_LOCKS,
   PRM_NAME_PB_MONITOR_LOCKS,
   (PRM_FOR_SERVER | PRM_HIDDEN),
   PRM_BOOLEAN,
   &prm_pb_monitor_locks_flag,
   (void *) &prm_pb_monitor_locks_default,
   (void *) &PRM_PB_MONITOR_LOCKS,
   (void *) NULL,
   (void *) NULL,
   (char *) NULL,
   (DUP_PRM_FUNC) NULL,
   (DUP_PRM_FUNC) NULL},
  {PRM_ID_CTE_MAX_RECURSIONS,
   PRM_NAME_CTE_MAX_RECURSIONS,
   (PRM_FOR_SERVER | PRM_USER_CHANGE | PRM_FOR_SESSION | PRM_FOR_CLIENT),
   PRM_INTEGER,
   &prm_cte_max_recursions_flag,
   (void *) &prm_cte_max_recursions_default,
   (void *) &PRM_CTE_MAX_RECURSIONS,
   (void *) &prm_cte_max_recursions_upper,
   (void *) &prm_cte_max_recursions_lower,
   (char *) NULL,
   (DUP_PRM_FUNC) NULL,
   (DUP_PRM_FUNC) NULL},
  {PRM_ID_JSON_LOG_ALLOCATIONS,
   PRM_NAME_JSON_LOG_ALLOCATIONS,
   (PRM_FOR_SERVER | PRM_HIDDEN),
   PRM_BOOLEAN,
   &prm_json_log_allocations_flag,
   (void *) &prm_json_log_allocations_default,
   (void *) &PRM_JSON_LOG_ALLOCATIONS,
   (void *) NULL, (void *) NULL,
   (char *) NULL,
   (DUP_PRM_FUNC) NULL,
   (DUP_PRM_FUNC) NULL},
  {PRM_ID_JSON_MAX_ARRAY_IDX,
   PRM_NAME_JSON_MAX_ARRAY_IDX,
   (PRM_FOR_SERVER | PRM_USER_CHANGE),
   PRM_INTEGER,
   &prm_json_max_array_idx_flag,
   (void *) &prm_json_max_array_idx_default,
   (void *) &PRM_JSON_MAX_ARRAY_IDX,
   (void *) &prm_json_max_array_idx_upper,
   (void *) &prm_json_max_array_idx_lower,
   (char *) NULL,
   (DUP_PRM_FUNC) NULL,
   (DUP_PRM_FUNC) NULL},
  {PRM_ID_CONNECTION_LOGGING,
   PRM_NAME_CONNECTION_LOGGING,
   (PRM_FOR_SERVER | PRM_HIDDEN),
   PRM_BOOLEAN,
   &prm_connection_logging_flag,
   (void *) &prm_connection_logging_default,
   (void *) &PRM_CONNECTION_LOGGING,
   (void *) NULL, (void *) NULL,
   (char *) NULL,
   (DUP_PRM_FUNC) NULL,
   (DUP_PRM_FUNC) NULL},
  {PRM_ID_THREAD_LOGGING_FLAG,
   PRM_NAME_THREAD_LOGGING_FLAG,
   (PRM_FOR_SERVER | PRM_HIDDEN),
   PRM_INTEGER,
   &prm_thread_logging_flag_flag,
   (void *) &prm_thread_logging_flag_default,
   (void *) &PRM_THREAD_LOGGING_FLAG,
   (void *) NULL, (void *) NULL,
   (char *) NULL,
   (DUP_PRM_FUNC) NULL,
   (DUP_PRM_FUNC) NULL},
  {PRM_ID_LOG_QUERY_LISTS,
   PRM_NAME_LOG_QUERY_LISTS,
   (PRM_FOR_SERVER | PRM_HIDDEN),
   PRM_BOOLEAN,
   &prm_log_query_lists_flag,
   (void *) &prm_log_query_lists_default,
   (void *) &PRM_LOG_QUERY_LISTS,
   (void *) NULL, (void *) NULL,
   (char *) NULL,
   (DUP_PRM_FUNC) NULL,
   (DUP_PRM_FUNC) NULL},
  {PRM_ID_THREAD_CONNECTION_POOLING,
   PRM_NAME_THREAD_CONNECTION_POOLING,
   (PRM_FOR_SERVER),
   PRM_BOOLEAN,
   &prm_thread_connection_pooling_flag,
   (void *) &prm_thread_connection_pooling_default,
   (void *) &PRM_THREAD_CONNECTION_POOLING,
   (void *) NULL, (void *) NULL,
   (char *) NULL,
   (DUP_PRM_FUNC) NULL,
   (DUP_PRM_FUNC) NULL},
  {PRM_ID_THREAD_CONNECTION_TIMEOUT_SECONDS,
   PRM_NAME_THREAD_CONNECTION_TIMEOUT_SECONDS,
   (PRM_FOR_SERVER),
   PRM_INTEGER,
   &prm_thread_connection_timeout_seconds_flag,
   (void *) &prm_thread_connection_timeout_seconds_default,
   (void *) &PRM_THREAD_CONNECTION_TIMEOUT_SECONDS,
   (void *) &prm_thread_connection_timeout_seconds_upper,
   (void *) &prm_thread_connection_timeout_seconds_lower,
   (char *) NULL,
   (DUP_PRM_FUNC) NULL,
   (DUP_PRM_FUNC) NULL},
  {PRM_ID_THREAD_WORKER_POOLING,
   PRM_NAME_THREAD_WORKER_POOLING,
   (PRM_FOR_SERVER),
   PRM_BOOLEAN,
   &prm_thread_worker_pooling_flag,
   (void *) &prm_thread_worker_pooling_default,
   (void *) &PRM_THREAD_WORKER_POOLING,
   (void *) NULL, (void *) NULL,
   (char *) NULL,
   (DUP_PRM_FUNC) NULL,
   (DUP_PRM_FUNC) NULL},
  {PRM_ID_THREAD_WORKER_TIMEOUT_SECONDS,
   PRM_NAME_THREAD_WORKER_TIMEOUT_SECONDS,
   (PRM_FOR_SERVER),
   PRM_INTEGER,
   &prm_thread_worker_timeout_seconds_flag,
   (void *) &prm_thread_worker_timeout_seconds_default,
   (void *) &PRM_THREAD_WORKER_TIMEOUT_SECONDS,
   (void *) &prm_thread_worker_timeout_seconds_upper,
   (void *) &prm_thread_worker_timeout_seconds_lower,
   (char *) NULL,
   (DUP_PRM_FUNC) NULL,
   (DUP_PRM_FUNC) NULL},
  {PRM_ID_DWB_SIZE,
   PRM_NAME_DWB_SIZE,
   (PRM_FOR_SERVER | PRM_USER_CHANGE),
   PRM_INTEGER,
   &prm_dwb_size_flag,
   (void *) &prm_dwb_size_default,
   (void *) &PRM_DWB_SIZE,
   (void *) &prm_dwb_size_upper,
   (void *) &prm_dwb_size_lower,
   (char *) NULL,
   (DUP_PRM_FUNC) NULL,
   (DUP_PRM_FUNC) NULL},
  {PRM_ID_DWB_BLOCKS,
   PRM_NAME_DWB_BLOCKS,
   (PRM_FOR_SERVER | PRM_USER_CHANGE | PRM_HIDDEN),
   PRM_INTEGER,
   &prm_dwb_blocks_flag,
   (void *) &prm_dwb_blocks_default,
   (void *) &PRM_DWB_BLOCKS,
   (void *) &prm_dwb_blocks_upper,
   (void *) &prm_dwb_blocks_lower,
   (char *) NULL,
   (DUP_PRM_FUNC) NULL,
   (DUP_PRM_FUNC) NULL},
  {PRM_ID_ENABLE_DWB_FLUSH_THREAD,
   PRM_NAME_ENABLE_DWB_FLUSH_THREAD,
   (PRM_FOR_SERVER | PRM_USER_CHANGE | PRM_HIDDEN),
   PRM_BOOLEAN,
   &prm_enable_dwb_flush_thread_flag,
   (void *) &prm_enable_dwb_flush_thread_default,
   (void *) &PRM_ENABLE_DWB_FLUSH_THREAD,
   (void *) NULL, (void *) NULL,
   (char *) NULL,
   (DUP_PRM_FUNC) NULL,
   (DUP_PRM_FUNC) NULL},
  {PRM_ID_DWB_LOGGING,
   PRM_NAME_DWB_LOGGING,
   (PRM_FOR_SERVER | PRM_USER_CHANGE | PRM_HIDDEN),
   PRM_BOOLEAN,
   &prm_dwb_logging_flag,
   (void *) &prm_dwb_logging_default,
   (void *) &PRM_DWB_LOGGING,
   (void *) NULL, (void *) NULL,
   (char *) NULL,
   (DUP_PRM_FUNC) NULL,
   (DUP_PRM_FUNC) NULL},
  {PRM_ID_DATA_FILE_ADVISE,
   PRM_NAME_DATA_FILE_ADVISE,
   (PRM_FOR_SERVER | PRM_USER_CHANGE),
   PRM_INTEGER,
   &prm_data_file_advise_flag,
   (void *) &prm_data_file_advise_default,
   (void *) &PRM_DATA_FILE_ADVISE,
   (void *) &prm_data_file_advise_upper,
   (void *) &prm_data_file_advise_lower,
   (char *) NULL,
   (DUP_PRM_FUNC) NULL,
   (DUP_PRM_FUNC) NULL},
  {PRM_ID_DEBUG_LOG_ARCHIVES,
   PRM_NAME_DEBUG_LOG_ARCHIVES,
   (PRM_FOR_SERVER | PRM_USER_CHANGE | PRM_HIDDEN),
   PRM_BOOLEAN,
   &prm_debug_log_archives_flag,
   (void *) &prm_debug_log_archives_default,
   (void *) &PRM_DEBUG_LOG_ARCHIVES,
   (void *) NULL, (void *) NULL,
   (char *) NULL,
   (DUP_PRM_FUNC) NULL,
   (DUP_PRM_FUNC) NULL},
  {PRM_ID_DEBUG_ES,
   PRM_NAME_DEBUG_ES,
   (PRM_USER_CHANGE | PRM_HIDDEN),
   PRM_BOOLEAN,
   &prm_debug_es_flag,
   (void *) &prm_debug_es_default,
   (void *) &PRM_DEBUG_ES,
   (void *) NULL, (void *) NULL,
   (char *) NULL,
   (DUP_PRM_FUNC) NULL,
   (DUP_PRM_FUNC) NULL},
  {PRM_ID_DEBUG_BESTSPACE,
   PRM_NAME_DEBUG_BESTSPACE,
   (PRM_FOR_SERVER | PRM_USER_CHANGE | PRM_HIDDEN),
   PRM_BOOLEAN,
   &prm_debug_bestspace_flag,
   (void *) &prm_debug_bestspace_default,
   (void *) &PRM_DEBUG_BESTSPACE,
   (void *) NULL, (void *) NULL,
   (char *) NULL,
   (DUP_PRM_FUNC) NULL,
   (DUP_PRM_FUNC) NULL},
  {PRM_ID_DEBUG_LOGWR,
   PRM_NAME_DEBUG_LOG_WRITER,
   (PRM_FOR_SERVER | PRM_FOR_CLIENT | PRM_USER_CHANGE | PRM_HIDDEN),
   PRM_BOOLEAN,
   &prm_debug_logwr_flag,
   (void *) &prm_debug_logwr_default,
   (void *) &PRM_DEBUG_LOGWR,
   (void *) NULL, (void *) NULL,
   (char *) NULL,
   (DUP_PRM_FUNC) NULL,
   (DUP_PRM_FUNC) NULL},
  {PRM_ID_DEBUG_AUTOCOMMIT,
   PRM_NAME_DEBUG_AUTOCOMMIT,
   (PRM_FOR_SERVER | PRM_FOR_CLIENT | PRM_USER_CHANGE | PRM_HIDDEN),
   PRM_BOOLEAN,
   &prm_debug_autocommit_flag,
   (void *) &prm_debug_autocommit_default,
   (void *) &PRM_DEBUG_AUTOCOMMIT,
   (void *) NULL, (void *) NULL,
   (char *) NULL,
   (DUP_PRM_FUNC) NULL,
   (DUP_PRM_FUNC) NULL},
  {PRM_ID_DEBUG_REPLICATION_DATA,
   PRM_NAME_DEBUG_REPLICATION_DATA,
   (PRM_FOR_SERVER | PRM_FOR_CLIENT | PRM_USER_CHANGE | PRM_HIDDEN),
   PRM_BOOLEAN,
   &prm_debug_replication_data_flag,
   (void *) &prm_debug_replication_data_default,
   (void *) &PRM_DEBUG_REPLICATION_DATA,
   (void *) NULL, (void *) NULL,
   (char *) NULL,
   (DUP_PRM_FUNC) NULL,
   (DUP_PRM_FUNC) NULL},
  {PRM_ID_TRACK_REQUESTS,
   PRM_NAME_TRACK_REQUESTS,
   (PRM_FOR_SERVER | PRM_USER_CHANGE | PRM_HIDDEN),
   PRM_BOOLEAN,
   &prm_track_requests_flag,
   (void *) &prm_track_requests_default,
   (void *) &PRM_TRACK_REQUESTS,
   (void *) NULL, (void *) NULL,
   (char *) NULL,
   (DUP_PRM_FUNC) NULL,
   (DUP_PRM_FUNC) NULL},
  {PRM_ID_LOG_PGBUF_VICTIM_FLUSH,
   PRM_NAME_LOG_PGBUF_VICTIM_FLUSH,
   (PRM_FOR_SERVER | PRM_USER_CHANGE | PRM_HIDDEN),
   PRM_BOOLEAN,
   &prm_log_pgbuf_victim_flush_flag,
   (void *) &prm_log_pgbuf_victim_flush_default,
   (void *) &PRM_LOG_PGBUF_VICTIM_FLUSH,
   (void *) NULL, (void *) NULL,
   (char *) NULL,
   (DUP_PRM_FUNC) NULL,
   (DUP_PRM_FUNC) NULL},
  {PRM_ID_LOG_CHKPT_DETAILED,
   PRM_NAME_LOG_CHKPT_DETAILED,
   (PRM_FOR_SERVER | PRM_USER_CHANGE | PRM_HIDDEN),
   PRM_BOOLEAN,
   &prm_log_chkpt_detailed_flag,
   (void *) &prm_log_chkpt_detailed_default,
   (void *) &PRM_LOG_CHKPT_DETAILED,
   (void *) NULL, (void *) NULL,
   (char *) NULL,
   (DUP_PRM_FUNC) NULL,
   (DUP_PRM_FUNC) NULL},
  {PRM_ID_IB_TASK_MEMSIZE,
   PRM_NAME_IB_TASK_MEMSIZE,
   (PRM_FOR_SERVER | PRM_SIZE_UNIT | PRM_HIDDEN),
   PRM_BIGINT,
   &prm_ib_task_memsize_flag,
   (void *) &prm_ib_task_memsize_default,
   (void *) &PRM_IB_TASK_MEMSIZE,
   (void *) &prm_ib_task_memsize_upper, (void *) &prm_ib_task_memsize_lower,
   (char *) NULL,
   (DUP_PRM_FUNC) NULL,
   (DUP_PRM_FUNC) NULL},
  {PRM_ID_STATS_ON,
   PRM_NAME_STATS_ON,
   (PRM_FOR_SERVER | PRM_HIDDEN),
   PRM_BOOLEAN,
   &prm_stats_on_flag,
   (void *) &prm_stats_on_default,
   (void *) &PRM_STATS_ON,
   (void *) NULL, (void *) NULL,
   (char *) NULL,
   (DUP_PRM_FUNC) NULL,
   (DUP_PRM_FUNC) NULL},
  {PRM_ID_LOADDB_WORKER_COUNT,
   PRM_NAME_LOADDB_WORKER_COUNT,
   (PRM_FOR_SERVER | PRM_USER_CHANGE),
   PRM_INTEGER,
   &prm_loaddb_workers_flag,
   (void *) &prm_loaddb_workers_default,
   (void *) &PRM_LOADDB_WORKERS,
   (void *) &prm_loaddb_workers_upper, (void *) &prm_loaddb_workers_lower,
   (char *) NULL,
   (DUP_PRM_FUNC) NULL,
   (DUP_PRM_FUNC) NULL},
  {PRM_ID_PERF_TEST_MODE,
   PRM_NAME_PERF_TEST_MODE,
   (PRM_FOR_SERVER | PRM_HIDDEN),
   PRM_BOOLEAN,
   &prm_perf_test_mode_flag,
   (void *) &prm_perf_test_mode_default,
   (void *) &PRM_PERF_TEST_MODE,
   (void *) NULL, (void *) NULL,
   (char *) NULL,
   (DUP_PRM_FUNC) NULL,
   (DUP_PRM_FUNC) NULL},
  {PRM_ID_REPR_CACHE_LOG,
   PRM_NAME_REPR_CACHE_LOG,
   (PRM_FOR_SERVER | PRM_HIDDEN),
   PRM_BOOLEAN,
   &prm_repr_cache_log_flag,
   (void *) &prm_repr_cache_log_default,
   (void *) &PRM_REPR_CACHE_LOG,
   (void *) NULL, (void *) NULL,
   (char *) NULL,
   (DUP_PRM_FUNC) NULL,
   (DUP_PRM_FUNC) NULL},
  {PRM_ID_ENABLE_NEW_LFHASH,
   PRM_NAME_ENABLE_NEW_LFHASH,
   (PRM_FOR_SERVER | PRM_HIDDEN),
   PRM_BOOLEAN,
   &prm_new_lfhash_flag,
   (void *) &prm_new_lfhash_default,
   (void *) &PRM_NEW_LFHASH,
   (void *) NULL, (void *) NULL,
   (char *) NULL,
   (DUP_PRM_FUNC) NULL,
   (DUP_PRM_FUNC) NULL},
  {PRM_ID_HEAP_INFO_CACHE_LOGGING,
   PRM_NAME_HEAP_INFO_CACHE_LOGGING,
   (PRM_FOR_SERVER | PRM_HIDDEN),
   PRM_BOOLEAN,
   &prm_heap_info_cache_logging_flag,
   (void *) &prm_heap_info_cache_logging_default,
   (void *) &PRM_HEAP_INFO_CACHE_LOGGING,
   (void *) NULL, (void *) NULL,
   (char *) NULL,
   (DUP_PRM_FUNC) NULL,
   (DUP_PRM_FUNC) NULL},
  {PRM_ID_TDE_KEYS_FILE_PATH,
   PRM_NAME_TDE_KEYS_FILE_PATH,
   (PRM_FOR_SERVER | PRM_FOR_CLIENT),
   PRM_STRING,
   &prm_tde_keys_file_path_flag,
   (void *) &prm_tde_keys_file_path_default,
   (void *) &PRM_TDE_KEYS_FILE_PATH,
   (void *) NULL, (void *) NULL,
   (char *) NULL,
   (DUP_PRM_FUNC) NULL,
   (DUP_PRM_FUNC) NULL},
  {PRM_ID_TDE_DEFAULT_ALGORITHM,
   PRM_NAME_TDE_DEFAULT_ALGORITHM,
   (PRM_FOR_CLIENT | PRM_FOR_SERVER),
   PRM_KEYWORD,
   &prm_tde_default_algorithm_flag,
   (void *) &prm_tde_default_algorithm,
   (void *) &PRM_TDE_DEFAULT_ALGORITHM,
   (void *) NULL, (void *) NULL,
   (char *) NULL,
   (DUP_PRM_FUNC) NULL,
   (DUP_PRM_FUNC) NULL},
  {PRM_ID_JAVA_STORED_PROCEDURE,
   PRM_NAME_JAVA_STORED_PROCEDURE,
   (PRM_FOR_SERVER),
   PRM_BOOLEAN,
   &prm_java_stored_procedure_flag,
   (void *) &prm_java_stored_procedure_default,
   (void *) &PRM_JAVA_STORED_PROCEDURE,
   (void *) NULL, (void *) NULL,
   (char *) NULL,
   (DUP_PRM_FUNC) NULL,
   (DUP_PRM_FUNC) NULL},
  {PRM_ID_JAVA_STORED_PROCEDURE_PORT,
   PRM_NAME_JAVA_STORED_PROCEDURE_PORT,
   (PRM_FOR_SERVER),
   PRM_INTEGER,
   &prm_java_stored_procedure_port_flag,
   (void *) &prm_java_stored_procedure_port_default,
   (void *) &PRM_JAVA_STORED_PROCEDURE_PORT,
   (void *) &prm_java_stored_procedure_port_upper, (void *) &prm_java_stored_procedure_port_lower,
   (char *) NULL,
   (DUP_PRM_FUNC) NULL,
   (DUP_PRM_FUNC) NULL},
  {PRM_ID_JAVA_STORED_PROCEDURE_JVM_OPTIONS,
   PRM_NAME_JAVA_STORED_PROCEDURE_JVM_OPTIONS,
   (PRM_FOR_SERVER),
   PRM_STRING,
   &prm_java_stored_procedure_jvm_options_flag,
   (void *) &prm_java_stored_procedure_jvm_options_default,
   (void *) &PRM_JAVA_STORED_PROCEDURE_JVM_OPTIONS,
   (void *) NULL, (void *) NULL,
   (char *) NULL,
   (DUP_PRM_FUNC) NULL,
   (DUP_PRM_FUNC) NULL},
  {PRM_ID_JAVA_STORED_PROCEDURE_DEBUG,
   PRM_NAME_JAVA_STORED_PROCEDURE_DEBUG,
   (PRM_FOR_SERVER | PRM_HIDDEN),
   PRM_INTEGER,
   &prm_java_stored_procedure_debug_flag,
   (void *) &prm_java_stored_procedure_debug_default,
   (void *) &PRM_JAVA_STORED_PROCEDURE_DEBUG,
   (void *) NULL, (void *) NULL,
   (char *) NULL,
   (DUP_PRM_FUNC) NULL,
   (DUP_PRM_FUNC) NULL},
  {PRM_ID_JAVA_STORED_PROCEDURE_RESERVE_01,
   PRM_NAME_JAVA_STORED_PROCEDURE_RESERVE_01,
   (PRM_FOR_SERVER | PRM_HIDDEN),
   PRM_BOOLEAN,
   &prm_java_stored_procedure_reserve_01_flag,
   (void *) &prm_java_stored_procedure_reserve_01_default,
   (void *) &PRM_JAVA_STORED_PROCEDURE_RESERVE_01,
   (void *) NULL, (void *) NULL,
   (char *) NULL,
   (DUP_PRM_FUNC) NULL,
   (DUP_PRM_FUNC) NULL},
  {PRM_ID_ALLOW_TRUNCATED_STRING,
   PRM_NAME_ALLOW_TRUNCATED_STRING,
   (PRM_USER_CHANGE | PRM_FOR_CLIENT | PRM_FOR_SERVER | PRM_FOR_SESSION | PRM_FOR_HA_CONTEXT),
   PRM_BOOLEAN,
   &prm_allow_truncated_string_flag,
   (void *) &prm_allow_truncated_string_default,
   (void *) &PRM_ALLOW_TRUNCATED_STRING,
   (void *) NULL, (void *) NULL,
   (char *) NULL,
   (DUP_PRM_FUNC) NULL,
   (DUP_PRM_FUNC) NULL},
  {PRM_ID_TB_DEFAULT_REUSE_OID,
   PRM_NAME_TB_DEFAULT_REUSE_OID,
   (PRM_USER_CHANGE | PRM_FOR_CLIENT | PRM_FOR_SESSION | PRM_FOR_HA_CONTEXT),
   PRM_BOOLEAN,
   &prm_create_table_reuseoid,
   (void *) &prm_create_table_reuseoid_default,
   (void *) &PRM_TB_REUSE_OID,
   (void *) NULL, (void *) NULL,
   (char *) NULL,
   (DUP_PRM_FUNC) NULL,
   (DUP_PRM_FUNC) NULL},
  {PRM_ID_USE_STAT_ESTIMATION,
   PRM_NAME_USE_STAT_ESTIMATION,
   (PRM_FOR_SERVER | PRM_USER_CHANGE),
   PRM_BOOLEAN,
   &prm_use_stat_estimation_flag,
   (void *) &prm_use_stat_estimation_default,
   (void *) &PRM_USE_STAT_ESTIMATION,
   (void *) NULL, (void *) NULL,
   (char *) NULL,
   (DUP_PRM_FUNC) NULL,
   (DUP_PRM_FUNC) NULL},
  {PRM_ID_IGNORE_TRAILING_SPACE,
   PRM_NAME_IGNORE_TRAILING_SPACE,
   (PRM_FOR_SERVER | PRM_FOR_CLIENT | PRM_FORCE_SERVER | PRM_HIDDEN),
   PRM_BOOLEAN,
   &prm_ignore_trailing_space_flag,
   (void *) &prm_ignore_trailing_space_default,
   (void *) &PRM_IGNORE_TRAILING_SPACE,
   (void *) NULL, (void *) NULL,
   (char *) NULL,
   (DUP_PRM_FUNC) NULL,
   (DUP_PRM_FUNC) NULL},
  {PRM_ID_DDL_AUDIT_LOG,
   PRM_NAME_DDL_AUDIT_LOG,
   (PRM_FOR_CLIENT),
   PRM_BOOLEAN,
   &prm_ddl_audit_log_flag,
   (void *) &prm_ddl_audit_log_default,
   (void *) &PRM_DDL_AUDIT_LOG,
   (void *) NULL, (void *) NULL,
   (char *) NULL,
   (DUP_PRM_FUNC) NULL,
   (DUP_PRM_FUNC) NULL},
  {PRM_ID_DDL_AUDIT_LOG_SIZE,
   PRM_NAME_DDL_AUDIT_LOG_SIZE,
   (PRM_SIZE_UNIT),
   PRM_BIGINT,
   &prm_ddl_audit_log_size_flag,
   (void *) &prm_ddl_audit_log_size_default,
   (void *) &PRM_DDL_AUDIT_LOG_SIZE,
   (void *) &prm_ddl_audit_log_size_upper,
   (void *) &prm_ddl_audit_log_size_lower,
   (char *) NULL,
   (DUP_PRM_FUNC) NULL,
   (DUP_PRM_FUNC) NULL},
  {PRM_ID_PAGE_SERVER_HOSTS,
   PRM_NAME_PAGE_SERVER_HOSTS,
   (PRM_FOR_SERVER),
   PRM_STRING,
   &prm_page_server_host_flag,
   (void *) &prm_page_server_host_default,
   (void *) &PRM_PAGE_SERVER_HOST,
   (void *) NULL, (void *) NULL,
   (char *) NULL,
   (DUP_PRM_FUNC) NULL,
   (DUP_PRM_FUNC) NULL},
  {PRM_ID_SERVER_TYPE,
   PRM_NAME_SERVER_TYPE,
   (PRM_FOR_SERVER),
   PRM_KEYWORD,
   &prm_server_type_flag,
   (void *) &prm_server_type_default,
   (void *) &PRM_SERVER_TYPE,
   (void *) &prm_server_type_upper,
   (void *) &prm_server_type_lower,
   (char *) NULL,
   (DUP_PRM_FUNC) NULL,
   (DUP_PRM_FUNC) NULL},
<<<<<<< HEAD
  {PRM_ID_ER_LOG_COMM_REQUEST,
   PRM_NAME_ER_LOG_COMM_REQUEST,
   (PRM_FOR_SERVER | PRM_HIDDEN),
   PRM_BOOLEAN,
   &prm_er_log_comm_request_flag,
   (void *) &prm_er_log_comm_request_default,
   (void *) &PRM_ER_LOG_COMM_REQUEST,
=======
  {PRM_ID_ER_LOG_COMM_CHANNEL,
   PRM_NAME_ER_LOG_COMM_CHANNEL,
   (PRM_FOR_SERVER | PRM_HIDDEN),
   PRM_BOOLEAN,
   &prm_er_log_comm_channel_flag,
   (void *) &prm_er_log_comm_channel_default,
   (void *) &PRM_ER_LOG_COMM_CHANNEL,
>>>>>>> c5dc166d
   (void *) NULL,
   (void *) NULL,
   (char *) NULL,
   (DUP_PRM_FUNC) NULL,
   (DUP_PRM_FUNC) NULL},
};

#define NUM_PRM ((int)(sizeof(prm_Def)/sizeof(prm_Def[0])))
#define PARAM_MSG_FMT(msgid) msgcat_message (MSGCAT_CATALOG_CUBRID, MSGCAT_SET_PARAMETERS, (msgid))

#define GET_PRM(id) (&prm_Def[(id)])
#define GET_PRM_STATIC_FLAG(id) ((GET_PRM (id))->static_flag)
#define GET_PRM_DYNAMIC_FLAG(id) ((GET_PRM (id))->dynamic_flag)
#define GET_PRM_DATATYPE(id) ((GET_PRM (id))->datatype)

#if defined (CS_MODE)
#define PRM_PRINT_QRY_STRING(id) (PRM_IS_DIFFERENT (*(GET_PRM_DYNAMIC_FLAG (id))) \
			&& PRM_IS_FOR_QRY_STRING (GET_PRM_STATIC_FLAG (id)))
#else
#define PRM_PRINT_QRY_STRING(id) (PRM_IS_FOR_QRY_STRING (GET_PRM_STATIC_FLAG (id)))
#endif

#define PRM_SERVER_SESSION(id) (PRM_IS_FOR_SESSION (GET_PRM_STATIC_FLAG (id)) \
			&& PRM_IS_FOR_SERVER (GET_PRM_STATIC_FLAG (id)) \
			&& !PRM_CLIENT_SESSION_ONLY (GET_PRM_STATIC_FLAG (id)))

static int num_session_parameters = 0;
#define NUM_SESSION_PRM num_session_parameters

#if defined (CS_MODE)
/*
 * Session parameters should be cached with the default values or the values
 * loaded from cubrid.conf file. When a new client connects to CAS, it should
 * reload these parameters (because some may be changed by previous clients)
 */
SESSION_PARAM *cached_session_parameters = NULL;
#endif /* CS_MODE */

/*
 * Keyword searches do a intl_mbs_ncasecmp(), using the LENGTH OF THE TABLE KEY
 * as the limit, so make sure that overlapping keywords are ordered
 * correctly.  For example, make sure that "yes" precedes "y".
 */

typedef struct keyval KEYVAL;
struct keyval
{
  const char *key;
  int val;
};

static KEYVAL boolean_words[] = {
  {"yes", 1},
  {"y", 1},
  {"1", 1},
  {"true", 1},
  {"on", 1},
  {"no", 0},
  {"n", 0},
  {"0", 0},
  {"false", 0},
  {"off", 0}
};

static KEYVAL er_log_level_words[] = {
  {"fatal", ER_FATAL_ERROR_SEVERITY},
  {"error", ER_ERROR_SEVERITY},
  {"syntax", ER_SYNTAX_ERROR_SEVERITY},
  {"warning", ER_WARNING_SEVERITY},
  {"notification", ER_NOTIFICATION_SEVERITY}
};

static KEYVAL isolation_level_words[] = {
  {"tran_serializable", TRAN_SERIALIZABLE},
  {"tran_no_phantom_read", TRAN_SERIALIZABLE},

  {"tran_rep_class_rep_instance", TRAN_REPEATABLE_READ},
  {"tran_rep_read", TRAN_REPEATABLE_READ},
  {"tran_rep_class_commit_instance", TRAN_READ_COMMITTED},
  {"tran_read_committed", TRAN_READ_COMMITTED},
  {"tran_cursor_stability", TRAN_READ_COMMITTED},

  {"serializable", TRAN_SERIALIZABLE},
  {"no_phantom_read", TRAN_SERIALIZABLE},

  {"rep_class_rep_instance", TRAN_REPEATABLE_READ},
  {"rep_read", TRAN_REPEATABLE_READ},
  {"rep_class_commit_instance", TRAN_READ_COMMITTED},
  {"read_committed", TRAN_READ_COMMITTED},
  {"cursor_stability", TRAN_READ_COMMITTED},
};

static KEYVAL pgbuf_debug_page_validation_level_words[] = {
  {"fetch", PGBUF_DEBUG_PAGE_VALIDATION_FETCH},
  {"free", PGBUF_DEBUG_PAGE_VALIDATION_FREE},
  {"all", PGBUF_DEBUG_PAGE_VALIDATION_ALL}
};

static KEYVAL null_words[] = {
  {"null", 0},
  {"0", 0}
};

static KEYVAL ha_mode_words[] = {
  {HA_MODE_OFF_STR, HA_MODE_OFF},
  {"no", HA_MODE_OFF},
  {"n", HA_MODE_OFF},
  {"0", HA_MODE_OFF},
  {"false", HA_MODE_OFF},
  {"off", HA_MODE_OFF},
  {"yes", HA_MODE_FAIL_BACK},
  {"y", HA_MODE_FAIL_BACK},
  {"1", HA_MODE_FAIL_BACK},
  {"true", HA_MODE_FAIL_BACK},
  {"on", HA_MODE_FAIL_BACK},
  /* {HA_MODE_FAIL_OVER_STR, HA_MODE_FAIL_OVER}, *//* unused */
  {HA_MODE_FAIL_BACK_STR, HA_MODE_FAIL_BACK},
  /* {HA_MODE_LAZY_BACK_STR, HA_MODE_LAZY_BACK}, *//* not implemented yet */
  {HA_MODE_ROLE_CHANGE_STR, HA_MODE_ROLE_CHANGE},
  {"r", HA_MODE_REPLICA},
  {"repl", HA_MODE_REPLICA},
  {"replica", HA_MODE_REPLICA},
  {"2", HA_MODE_REPLICA}
};

static KEYVAL ha_server_state_words[] = {
  {HA_SERVER_STATE_IDLE_STR, HA_SERVER_STATE_IDLE},
  {HA_SERVER_STATE_ACTIVE_STR, HA_SERVER_STATE_ACTIVE},
  {HA_SERVER_STATE_TO_BE_ACTIVE_STR, HA_SERVER_STATE_TO_BE_ACTIVE},
  {HA_SERVER_STATE_STANDBY_STR, HA_SERVER_STATE_STANDBY},
  {HA_SERVER_STATE_TO_BE_STANDBY_STR, HA_SERVER_STATE_TO_BE_STANDBY},
  {HA_SERVER_STATE_MAINTENANCE_STR, HA_SERVER_STATE_MAINTENANCE},
  {HA_SERVER_STATE_DEAD_STR, HA_SERVER_STATE_DEAD}
};

static KEYVAL ha_log_applier_state_words[] = {
  {HA_LOG_APPLIER_STATE_UNREGISTERED_STR, HA_LOG_APPLIER_STATE_UNREGISTERED},
  {HA_LOG_APPLIER_STATE_RECOVERING_STR, HA_LOG_APPLIER_STATE_RECOVERING},
  {HA_LOG_APPLIER_STATE_WORKING_STR, HA_LOG_APPLIER_STATE_WORKING},
  {HA_LOG_APPLIER_STATE_DONE_STR, HA_LOG_APPLIER_STATE_DONE},
  {HA_LOG_APPLIER_STATE_ERROR_STR, HA_LOG_APPLIER_STATE_ERROR}
};

static KEYVAL compat_words[] = {
  {"cubrid", COMPAT_CUBRID},
  {"default", COMPAT_CUBRID},
  {"mysql", COMPAT_MYSQL},
  {"oracle", COMPAT_ORACLE}
};

static KEYVAL check_peer_alive_words[] = {
  {"none", CSS_CHECK_PEER_ALIVE_NONE},
  {"server_only", CSS_CHECK_PEER_ALIVE_SERVER_ONLY},
  {"client_only", CSS_CHECK_PEER_ALIVE_CLIENT_ONLY},
  {"both", CSS_CHECK_PEER_ALIVE_BOTH},
};

static KEYVAL query_trace_format_words[] = {
  {"text", QUERY_TRACE_TEXT},
  {"json", QUERY_TRACE_JSON},
};

static KEYVAL fi_test_words[] = {
  {"recovery", FI_GROUP_RECOVERY},
};

static KEYVAL ha_repl_filter_type_words[] = {
  {"none", REPL_FILTER_NONE},
  {"include_table", REPL_FILTER_INCLUDE_TBL},
  {"exclude_table", REPL_FILTER_EXCLUDE_TBL}
};

static KEYVAL tde_algorithm_words[] = {
  /* {"none", TDE_ALGORITHM_NONE}, */
  {"aes", TDE_ALGORITHM_AES},
  {"aria", TDE_ALGORITHM_ARIA}
};

static KEYVAL server_type_words[] = {
  {"transaction", SERVER_TYPE_TRANSACTION},
  {"page", SERVER_TYPE_PAGE}
};

static const char *compat_mode_values_PRM_ANSI_QUOTES[COMPAT_ORACLE + 2] = {
  NULL,				/* COMPAT_CUBRID */
  "no",				/* COMPAT_MYSQL */
  NULL,				/* COMPAT_ORACLE */
  PRM_NAME_ANSI_QUOTES
};

static const char *compat_mode_values_PRM_ORACLE_STYLE_EMPTY_STRING[COMPAT_ORACLE + 2] = {
  NULL,				/* COMPAT_CUBRID */
  NULL,				/* COMPAT_MYSQL */
  "yes",			/* COMPAT_ORACLE */
  PRM_NAME_ORACLE_STYLE_EMPTY_STRING
};

static const char *compat_mode_values_PRM_ORACLE_STYLE_OUTERJOIN[COMPAT_ORACLE + 2] = {
  NULL,				/* COMPAT_CUBRID */
  NULL,				/* COMPAT_MYSQL */
  "yes",			/* COMPAT_ORACLE */
  PRM_NAME_ORACLE_STYLE_OUTERJOIN
};

static const char *compat_mode_values_PRM_PIPES_AS_CONCAT[COMPAT_ORACLE + 2] = {
  NULL,				/* COMPAT_CUBRID */
  "no",				/* COMPAT_MYSQL */
  NULL,				/* COMPAT_ORACLE */
  PRM_NAME_PIPES_AS_CONCAT
};

/* Oracle's trigger correlation names are not yet supported. */
static const char *compat_mode_values_PRM_MYSQL_TRIGGER_CORRELATION_NAMES[COMPAT_ORACLE + 2] = {
  NULL,				/* COMPAT_CUBRID */
  "yes",			/* COMPAT_MYSQL */
  NULL,				/* COMPAT_ORACLE */
  PRM_NAME_MYSQL_TRIGGER_CORRELATION_NAMES
};

static const char *compat_mode_values_PRM_REQUIRE_LIKE_ESCAPE_CHARACTER[COMPAT_ORACLE + 2] = {
  NULL,				/* COMPAT_CUBRID */
  "yes",			/* COMPAT_MYSQL */
  NULL,				/* COMPAT_ORACLE */
  PRM_NAME_REQUIRE_LIKE_ESCAPE_CHARACTER
};

static const char *compat_mode_values_PRM_NO_BACKSLASH_ESCAPES[COMPAT_ORACLE + 2] = {
  NULL,				/* COMPAT_CUBRID */
  "no",				/* COMPAT_MYSQL */
  NULL,				/* COMPAT_ORACLE */
  PRM_NAME_NO_BACKSLASH_ESCAPES
};

static const char *compat_mode_values_PRM_ADD_COLUMN_UPDATE_HARD_DEFAULT[COMPAT_ORACLE + 2] = {
  NULL,				/* COMPAT_CUBRID */
  "yes",			/* COMPAT_MYSQL */
  NULL,				/* COMPAT_ORACLE: leave it in cubrid mode for now */
  PRM_NAME_ADD_COLUMN_UPDATE_HARD_DEFAULT
};

static const char *compat_mode_values_PRM_RETURN_NULL_ON_FUNCTION_ERRORS[COMPAT_ORACLE + 2] = {
  NULL,				/* COMPAT_CUBRID */
  "yes",			/* COMPAT_MYSQL */
  NULL,				/* COMPAT_ORACLE */
  PRM_NAME_RETURN_NULL_ON_FUNCTION_ERRORS
};

static const char *compat_mode_values_PRM_PLUS_AS_CONCAT[COMPAT_ORACLE + 2] = {
  "yes",			/* COMPAT_CUBRID */
  "no",				/* COMPAT_MYSQL */
  NULL,				/* COMPAT_ORACLE */
  PRM_NAME_PLUS_AS_CONCAT
};

static const char **compat_mode_values[] = {
  compat_mode_values_PRM_ANSI_QUOTES,
  compat_mode_values_PRM_ORACLE_STYLE_EMPTY_STRING,
  compat_mode_values_PRM_ORACLE_STYLE_OUTERJOIN,
  compat_mode_values_PRM_PIPES_AS_CONCAT,
  compat_mode_values_PRM_MYSQL_TRIGGER_CORRELATION_NAMES,
  compat_mode_values_PRM_REQUIRE_LIKE_ESCAPE_CHARACTER,
  compat_mode_values_PRM_NO_BACKSLASH_ESCAPES,
  compat_mode_values_PRM_ADD_COLUMN_UPDATE_HARD_DEFAULT,
  compat_mode_values_PRM_RETURN_NULL_ON_FUNCTION_ERRORS,
  compat_mode_values_PRM_PLUS_AS_CONCAT
};

static const int call_stack_dump_error_codes[] = {
  ER_GENERIC_ERROR,
  ER_IO_FORMAT_BAD_NPAGES,
  ER_IO_READ,
  ER_IO_WRITE,
  ER_PB_BAD_PAGEID,
  ER_PB_UNFIXED_PAGEPTR,
  ER_DISK_UNKNOWN_SECTOR,
  ER_DISK_UNKNOWN_PAGE,
  ER_SP_BAD_INSERTION_SLOT,
  ER_SP_UNKNOWN_SLOTID,
  ER_HEAP_UNKNOWN_OBJECT,
  ER_HEAP_BAD_RELOCATION_RECORD,
  ER_HEAP_BAD_OBJECT_TYPE,
  ER_HEAP_OVFADDRESS_CORRUPTED,
  ER_LK_PAGE_TIMEOUT,
  ER_LOG_READ,
  ER_LOG_WRITE,
  ER_LOG_PAGE_CORRUPTED,
  ER_LOG_REDO_INTERFACE,
  ER_LOG_MAYNEED_MEDIA_RECOVERY,
  ER_LOG_NOTIN_ARCHIVE,
  ER_TF_BUFFER_UNDERFLOW,
  ER_TF_BUFFER_OVERFLOW,
  ER_BTREE_UNKNOWN_KEY,
  ER_CT_INVALID_CLASSID,
  ER_CT_UNKNOWN_REPRID,
  ER_CT_INVALID_REPRID,
  ER_FILE_ALLOC_NOPAGES,
  ER_FILE_TABLE_CORRUPTED,
  ER_PAGE_LATCH_TIMEDOUT,
  ER_PAGE_LATCH_ABORTED,
  ER_PARTITION_WORK_FAILED,
  ER_PARTITION_NOT_EXIST,
  ER_FILE_TABLE_OVERFLOW,
  ER_HA_GENERIC_ERROR,
  ER_DESC_ISCAN_ABORTED,
  ER_SP_INVALID_HEADER,
  ER_LOG_CHECKPOINT_SKIP_INVALID_PAGE
};

typedef enum
{
  PRM_PRINT_NONE = 0,
  PRM_PRINT_NAME,
  PRM_PRINT_ID
} PRM_PRINT_MODE;

typedef enum
{
  PRM_PRINT_CURR_VAL = 0,
  PRM_PRINT_DEFAULT_VAL
} PRM_PRINT_VALUE_MODE;

static int prm_print (const SYSPRM_PARAM * prm, char *buf, size_t len, PRM_PRINT_MODE print_mode,
		      PRM_PRINT_VALUE_MODE print_value_mode);
static int sysprm_load_and_init_internal (const char *db_name, const char *conf_file, bool reload,
					  const int load_flags);
static void prm_check_environment (void);
static int prm_check_parameters (void);
static SYSPRM_ERR sysprm_validate_escape_char_parameters (const SYSPRM_ASSIGN_VALUE * assignment_list);
static int prm_load_by_section (INI_TABLE * ini, const char *section, bool ignore_section, bool reload,
				const char *file, const int load_flags);
static int prm_read_and_parse_ini_file (const char *prm_file_name, const char *db_name, const bool reload,
					const int load_flags);
static void prm_report_bad_entry (const char *key, int line, int err, const char *where);
static SYSPRM_ERR sysprm_get_param_range (SYSPRM_PARAM * prm, void *min, void *max);
static int prm_check_range (SYSPRM_PARAM * prm, void *value);
static int prm_set (SYSPRM_PARAM * prm, const char *value, bool set_flag);
static int prm_set_force (SYSPRM_PARAM * prm, const char *value);
static int prm_set_default (SYSPRM_PARAM * prm);
static SYSPRM_PARAM *prm_find (const char *pname, const char *section);
static const KEYVAL *prm_keyword (int val, const char *name, const KEYVAL * tbl, int dim);
static void prm_tune_parameters (void);
static int prm_compound_has_changed (SYSPRM_PARAM * prm, bool set_flag);
static void prm_set_compound (SYSPRM_PARAM * param, const char **compound_param_values[], const int values_count,
			      bool set_flag);
static int prm_get_next_param_value (char **data, char **prm, char **value);
static PARAM_ID sysprm_get_id (const SYSPRM_PARAM * prm);
static int sysprm_compare_values (void *first_value, void *second_value, unsigned int val_type);
static void sysprm_set_sysprm_value_from_parameter (SYSPRM_VALUE * prm_value, SYSPRM_PARAM * prm);
static SESSION_PARAM *sysprm_alloc_session_parameters (void);
static SYSPRM_ERR sysprm_generate_new_value (SYSPRM_PARAM * prm, const char *value, bool check,
					     SYSPRM_VALUE * new_value);
static int sysprm_set_value (SYSPRM_PARAM * prm, SYSPRM_VALUE value, bool set_flag, bool duplicate);
static void sysprm_set_system_parameter_value (SYSPRM_PARAM * prm, SYSPRM_VALUE value);
static int sysprm_print_sysprm_value (PARAM_ID prm_id, SYSPRM_VALUE value, char *buf, size_t len,
				      PRM_PRINT_MODE print_mode);

static void sysprm_update_flag_different (SYSPRM_PARAM * prm);
static void sysprm_update_flag_allocated (SYSPRM_PARAM * prm);
static void sysprm_update_session_prm_flag_allocated (SESSION_PARAM * prm);

static void sysprm_clear_sysprm_value (SYSPRM_VALUE * value, SYSPRM_DATATYPE datatype);
static char *sysprm_pack_sysprm_value (char *ptr, SYSPRM_VALUE value, SYSPRM_DATATYPE datatype);
static int sysprm_packed_sysprm_value_length (SYSPRM_VALUE value, SYSPRM_DATATYPE datatype, int offset);
static char *sysprm_unpack_sysprm_value (char *ptr, SYSPRM_VALUE * value, SYSPRM_DATATYPE datatype);

#if defined (SERVER_MODE)
static SYSPRM_ERR sysprm_set_session_parameter_value (SESSION_PARAM * session_parameter, int id, SYSPRM_VALUE value);
static SYSPRM_ERR sysprm_set_session_parameter_default (SESSION_PARAM * session_parameter, PARAM_ID prm_id);
#endif /* SERVER_MODE */

#if defined (CS_MODE)
static void sysprm_update_cached_session_param_val (const PARAM_ID prm_id);
#endif

#if defined (SA_MODE) || defined (SERVER_MODE)
static void init_server_timezone_parameter (void);
#endif

/* conf files that have been loaded */
#define MAX_NUM_OF_PRM_FILES_LOADED	10
static struct
{
  char *conf_path;
  char *db_name;
} prm_Files_loaded[MAX_NUM_OF_PRM_FILES_LOADED];

/*
 * prm_file_has_been_loaded - Record the file path that has been loaded
 *   return: none
 *   conf_path(in): path of the conf file to be recorded
 *   db_name(in): db name to be recorded
 */
static void
prm_file_has_been_loaded (const char *conf_path, const char *db_name)
{
  int i;
  assert (conf_path != NULL);

  for (i = 0; i < MAX_NUM_OF_PRM_FILES_LOADED; i++)
    {
      if (prm_Files_loaded[i].conf_path == NULL)
	{
	  prm_Files_loaded[i].conf_path = strdup (conf_path);
	  prm_Files_loaded[i].db_name = db_name ? strdup (db_name) : NULL;
	  return;
	}
    }
}


/*
 * sysprm_dump_parameters - Print out current system parameters
 *   return: none
 *   fp(in):
 */
void
sysprm_dump_parameters (FILE * fp)
{
  char buf[LINE_MAX];
  int i;
  const SYSPRM_PARAM *prm;

  fprintf (fp, "#\n# cubrid.conf\n#\n\n");
  fprintf (fp, "# system parameters were loaded from the files ([@section])\n");
  for (i = 0; i < MAX_NUM_OF_PRM_FILES_LOADED; i++)
    {
      if (prm_Files_loaded[i].conf_path != NULL)
	{
	  fprintf (fp, "# %s", prm_Files_loaded[i].conf_path);
	  if (prm_Files_loaded[i].db_name)
	    {
	      fprintf (fp, " [@%s]\n", prm_Files_loaded[i].db_name);
	    }
	  else
	    {
	      fprintf (fp, "\n");
	    }
	}
    }

  fprintf (fp, "\n# system parameters\n");
  for (i = 0; i < NUM_PRM; i++)
    {
      prm = &prm_Def[i];
      if (PRM_IS_HIDDEN (prm->static_flag) || PRM_IS_OBSOLETED (prm->static_flag))
	{
	  continue;
	}
      prm_print (prm, buf, LINE_MAX, PRM_PRINT_NAME, PRM_PRINT_CURR_VAL);
      fprintf (fp, "%s\n", buf);
    }

  return;
}

/*
 * sysprm_set_er_log_file -
 *   return: void
 *   base_db_name(in): database name
 *
 */
void
sysprm_set_er_log_file (const char *db_name)
{
  char *s, *base_db_name;
  char local_db_name[DB_MAX_IDENTIFIER_LENGTH];
  time_t log_time;
  struct tm log_tm, *log_tm_p = &log_tm;
  char error_log_name[PATH_MAX];
  SYSPRM_PARAM *er_log_file;

  if (db_name == NULL)
    {
      return;
    }

  er_log_file = prm_find (PRM_NAME_ER_LOG_FILE, NULL);
  if (er_log_file == NULL || PRM_IS_SET (*er_log_file->dynamic_flag))
    {
      return;
    }

  strncpy_bufsize (local_db_name, db_name);
  s = strchr (local_db_name, '@');
  if (s)
    {
      *s = '\0';
    }
  base_db_name = basename ((char *) local_db_name);
  if (base_db_name == NULL)
    {
      return;
    }

  log_time = time (NULL);
  log_tm_p = localtime_r (&log_time, &log_tm);
  if (log_tm_p != NULL)
    {
      snprintf (error_log_name, PATH_MAX - 1, "%s%c%s_%04d%02d%02d_%02d%02d.err", ER_LOG_FILE_DIR, PATH_SEPARATOR,
		base_db_name, log_tm_p->tm_year + 1900, log_tm_p->tm_mon + 1, log_tm_p->tm_mday, log_tm_p->tm_hour,
		log_tm_p->tm_min);
      prm_set (er_log_file, error_log_name, true);
    }
}

/*
 * sysprm_load_and_init_internal - Read system parameters from the init files
 *   return: NO_ERROR or ER_FAILED
 *   db_name(in): database name
 *   conf_file(in): config file
 *   reload(in):
 *   load_flags(in):
 *
 * Note: Parameters would be tuned and forced according to the internal rules.
 */
static int
sysprm_load_and_init_internal (const char *db_name, const char *conf_file, bool reload, const int load_flags)
{
  char *base_db_name = NULL;
  char file_being_dealt_with[PATH_MAX];
  char local_db_name[DB_MAX_IDENTIFIER_LENGTH];
  unsigned int i;
  struct stat stat_buf;
  int r = NO_ERROR;
  char *s;
#if defined (CS_MODE)
  SESSION_PARAM *sprm = NULL;
  int num_session_prms;
#endif

  if (reload)
    {
      for (i = 0; i < NUM_PRM; i++)
	{
	  if (PRM_IS_RELOADABLE (prm_Def[i].static_flag))
	    {
	      if (prm_set_default (&prm_Def[i]) != PRM_ERR_NO_ERROR)
		{
		  prm_Def[i].value = (void *) NULL;
		}
	    }
	}
    }

  if (db_name == NULL)
    {
      /* initialize message catalog at here because there could be a code path that did not call msgcat_init() before */
      if (msgcat_init () != NO_ERROR)
	{
	  return ER_FAILED;
	}
      base_db_name = NULL;
    }
  else
    {
      strncpy_bufsize (local_db_name, db_name);
      s = strchr (local_db_name, '@');
      if (s)
	{
	  *s = '\0';
	}
      base_db_name = basename ((char *) local_db_name);
    }

#if !defined (CS_MODE)
  if (base_db_name != NULL && reload == false)
    {
      sysprm_set_er_log_file (base_db_name);
    }
#endif /* !CS_MODE */

  /*
   * Read installation configuration file - $CUBRID/conf/cubrid.conf
   * or use conf_file if exist
   */

  if (conf_file == NULL)
    {
      /* use environment variable's value if exist */
      conf_file = envvar_get ("CONF_FILE");
      if (conf_file != NULL && *conf_file == '\0')
	{
	  conf_file = NULL;
	}
    }

  if (conf_file != NULL)
    {
      /* use user specified config path and file */
      strncpy (file_being_dealt_with, conf_file, sizeof (file_being_dealt_with) - 1);
    }
  else
    {
      envvar_confdir_file (file_being_dealt_with, PATH_MAX, sysprm_conf_file_name);
    }

  if (stat (file_being_dealt_with, &stat_buf) != 0)
    {
      fprintf (stderr, msgcat_message (MSGCAT_CATALOG_CUBRID, MSGCAT_SET_PARAMETERS, PRM_ERR_CANT_ACCESS),
	       file_being_dealt_with, strerror (errno));
    }
  else
    {
      r = prm_read_and_parse_ini_file (file_being_dealt_with, base_db_name, reload, load_flags | SYSPRM_IGNORE_HA);
    }

  if (r != NO_ERROR)
    {
      return r;
    }

  if (PRM_HA_MODE != HA_MODE_OFF)
    {
      /* use environment variable's value if exist */
      conf_file = envvar_get ("HA_CONF_FILE");
      if (conf_file != NULL && conf_file[0] != '\0')
	{
	  strncpy_bufsize (file_being_dealt_with, conf_file);
	}
      else
	{
	  envvar_confdir_file (file_being_dealt_with, PATH_MAX, sysprm_ha_conf_file_name);
	}
      if (stat (file_being_dealt_with, &stat_buf) == 0)
	{
	  r = prm_read_and_parse_ini_file (file_being_dealt_with, NULL, reload, load_flags);
	}
    }

  if (r != NO_ERROR)
    {
      return r;
    }

  /*
   * If a parameter is not given, set it by default
   */
  for (i = 0; i < NUM_PRM; i++)
    {
      if (!PRM_IS_SET (*prm_Def[i].dynamic_flag) && !PRM_IS_OBSOLETED (prm_Def[i].static_flag))
	{
	  if (prm_set_default (&prm_Def[i]) != PRM_ERR_NO_ERROR)
	    {
	      fprintf (stderr, msgcat_message (MSGCAT_CATALOG_CUBRID, MSGCAT_SET_PARAMETERS, PRM_ERR_NO_VALUE),
		       prm_Def[i].name);
	      assert (0);
	      return ER_FAILED;
	    }
	}
    }

#if defined (SA_MODE) || defined (SERVER_MODE)
  init_server_timezone_parameter ();
#endif

  /*
   * Perform system parameter check and tuning.
   */
  prm_check_environment ();
  prm_tune_parameters ();
#if 0
  if (prm_check_parameters () != NO_ERROR)
    {
      return ER_FAILED;
    }
#endif

  /*
   * Perform forced system parameter setting.
   */
  for (i = 0; i < DIM (prm_Def); i++)
    {
      if (prm_Def[i].force_value)
	{
	  prm_set (&prm_Def[i], prm_Def[i].force_value, false);
	}
    }

#if 0
  if (envvar_get ("PARAM_DUMP"))
    {
      sysprm_dump_parameters (stdout);
    }
#endif

  intl_Mbs_support = prm_get_bool_value (PRM_ID_INTL_MBS_SUPPORT);
  intl_String_validation = prm_get_bool_value (PRM_ID_INTL_CHECK_INPUT_STRING);

  /* count the number of session parameters */
  num_session_parameters = 0;
  for (i = 0; i < NUM_PRM; i++)
    {
      if (PRM_IS_FOR_SESSION (prm_Def[i].static_flag))
	{
	  num_session_parameters++;
	}
    }
#if defined (CS_MODE)
  /* cache session parameters */
  if (cached_session_parameters != NULL)
    {
      /* free previous cache */
      sysprm_free_session_parameters (&cached_session_parameters);
    }
  cached_session_parameters = sysprm_alloc_session_parameters ();
  num_session_prms = 0;
  for (i = 0; i < NUM_PRM; i++)
    {
      if (PRM_IS_FOR_SESSION (prm_Def[i].static_flag))
	{
	  sprm = &cached_session_parameters[num_session_prms++];
	  sprm->prm_id = (PARAM_ID) i;
	  sprm->flag = *prm_Def[i].dynamic_flag;
	  sprm->datatype = prm_Def[i].datatype;
	  sysprm_set_sysprm_value_from_parameter (&sprm->value, GET_PRM (i));
	  sysprm_update_session_prm_flag_allocated (sprm);
	}
    }
#endif /* CS_MODE */

#if !defined(NDEBUG)
  /* verify flags are not incorrect or confusing */
  for (i = 0; i < NUM_PRM; i++)
    {
      int flag = prm_Def[i].static_flag;
      if (PRM_IS_FOR_SESSION (flag) && (!PRM_IS_FOR_CLIENT (flag) || !PRM_USER_CAN_CHANGE (flag)))
	{
	  /* session parameters can only be parameters for client that are changeable on-line */
	  assert (0);
	}
      if (PRM_IS_FOR_SESSION (flag) && PRM_IS_HIDDEN (flag))
	{
	  /* hidden parameters are not allowed to use PRM_FOR_SESSION flag */
	  assert (0);
	}
      if (PRM_CLIENT_SESSION_ONLY (flag) && (!PRM_IS_FOR_SERVER (flag) || !PRM_IS_FOR_SESSION (flag)))
	{
	  /* client session only makes sense if the parameter is for session and for server */
	  assert (0);
	}
      if (PRM_USER_CAN_CHANGE (flag) && PRM_TEST_CHANGE_ONLY (flag))
	{
	  /* do not set both parameters: USER_CHANGE: the user can change parameter value on-line TEST_CHANGE: for QA
	   * only */
	  assert (0);
	}
      if (PRM_IS_GET_SERVER (flag) && (PRM_IS_FOR_SESSION (flag) || PRM_IS_HIDDEN (flag)))
	{
	  /* session and hidden parameters are not allowed to use PRM_GET_SERVER flag */
	  assert (0);
	}
      if (PRM_IS_GET_SERVER (flag)
	  && (!PRM_IS_FOR_CLIENT (flag) || !PRM_IS_FOR_SERVER (flag) || !PRM_USER_CAN_CHANGE (flag)))
	{
	  /* Note that PRM_GET_SERVER flag only can be set if the parameter has PRM_FOR_CLIENT, PRM_FOR_SERVER, and
	   * PRM_USER_CHANGE flags. */
	  assert (0);
	}
    }
#endif

  return NO_ERROR;
}

/*
 * sysprm_load_and_init - Read system parameters from the init files
 *   return: NO_ERROR or ER_FAILED
 *   db_name(in): database name
 *   conf_file(in): config file
 *
 */
int
sysprm_load_and_init (const char *db_name, const char *conf_file, const int load_flags)
{
  return sysprm_load_and_init_internal (db_name, conf_file, false, load_flags);
}

/*
 * sysprm_load_and_init_client - Read system parameters from the init files
 *				 (client version)
 *   return: NO_ERROR or ER_FAILED
 *   db_name(in): database name
 *   conf_file(in): config file
 *
 */
int
sysprm_load_and_init_client (const char *db_name, const char *conf_file)
{
  return sysprm_load_and_init_internal (db_name, conf_file, false, SYSPRM_LOAD_ALL);
}

/*
 * sysprm_reload_and_init - Read system parameters from the init files
 *   return: NO_ERROR or ER_FAILED
 *   db_name(in): database name
 *   conf_file(in): config file
 *
 */
int
sysprm_reload_and_init (const char *db_name, const char *conf_file)
{
  return sysprm_load_and_init_internal (db_name, conf_file, true, SYSPRM_LOAD_ALL);
}

/*
 * prm_load_by_section - Set system parameters from a file
 *   return: void
 *   ini(in):
 *   section(in):
 *   ignore_section(in):
 *   reload(in):
 *   file(in):
 *   load_flags(in):
 */
static int
prm_load_by_section (INI_TABLE * ini, const char *section, bool ignore_section, bool reload, const char *file,
		     const int load_flags)
{
  int i, error;
  int sec_len;
  const char *sec_p;
  const char *key, *value;
  SYSPRM_PARAM *prm;
  bool on_server = false;
  bool on_client = false;

#if defined(SERVER_MODE)
  on_server = true;
#endif

#if defined(CS_MODE)
  on_client = true;
#endif

  sec_p = (ignore_section) ? NULL : section;

  for (i = 0; i < ini->size; i++)
    {
      if (ini->key[i] == NULL || ini->val[i] == NULL)
	{
	  continue;
	}

      key = ini->key[i];
      value = ini->val[i];

      if (ini_hassec (key))
	{
	  sec_len = ini_seccmp (key, section);
	  if (!sec_len)
	    {
	      continue;
	    }
	  sec_len++;
	}
      else
	{
	  if (ignore_section)
	    {
	      sec_len = 1;
	    }
	  else
	    {
	      continue;
	    }
	}

      prm = prm_find (key + sec_len, sec_p);
      if (prm == NULL)
	{
	  error = PRM_ERR_UNKNOWN_PARAM;
	  prm_report_bad_entry (key + sec_len, ini->lineno[i], error, file);
	  return error;
	}

#if defined (CS_MODE)
      if (PRM_IS_FOR_SERVER (prm->static_flag) && !PRM_IS_FOR_CLIENT (prm->static_flag))
	{
	  /* prm for only server */
	  continue;
	}
#endif /* CS_MODE */

#if defined (SERVER_MODE)
      if (PRM_IS_FOR_CLIENT (prm->static_flag) && !PRM_IS_FOR_SERVER (prm->static_flag))
	{
	  /* prm for only client */
	  continue;
	}
#endif /* SERVER_MODE */

      if (reload && !PRM_IS_RELOADABLE (prm->static_flag))
	{
	  continue;
	}
      if (!SYSPRM_LOAD_IS_IGNORE_HA (load_flags) && !PRM_IS_FOR_HA (prm->static_flag))
	{
	  continue;
	}

      if (PRM_IS_OBSOLETED (prm->static_flag))
	{
	  continue;
	}

      if (PRM_IS_DEPRECATED (prm->static_flag))
	{
	  prm_report_bad_entry (key + sec_len, ini->lineno[i], PRM_ERR_DEPRICATED, file);
	}

      if (on_server && strcmp (prm->name, PRM_NAME_TIMEZONE) == 0)
	{
	  continue;
	}

      if (SYSPRM_LOAD_IS_IGNORE_INTL (load_flags)
	  && (strcmp (prm->name, PRM_NAME_INTL_DATE_LANG) == 0
	      || strcmp (prm->name, PRM_NAME_INTL_NUMBER_LANG) == 0
	      || strcmp (prm->name, PRM_NAME_INTL_CHECK_INPUT_STRING) == 0
	      || strcmp (prm->name, PRM_NAME_INTL_COLLATION) == 0
	      || strcmp (prm->name, PRM_NAME_INTL_MBS_SUPPORT) == 0
	      || strcmp (prm->name, PRM_NAME_SERVER_TIMEZONE) == 0 || strcmp (prm->name, PRM_NAME_TIMEZONE) == 0))
	{
	  continue;
	}

      if (strcmp (prm->name, PRM_NAME_SERVER_TIMEZONE) == 0)
	{
	  TZ_REGION tz_region_system;
	  int er_status = NO_ERROR;

	  if (value != NULL)
	    {
	      /* offset timezone can work without timezone lib */
	      er_status = tz_str_to_region (value, strlen (value), &tz_region_system);
	      if (er_status != NO_ERROR)
		{
		  /* we may have geographic region name, make sure timezone lib is loaded */
		  if (tz_load () != NO_ERROR)
		    {
		      return PRM_ERR_BAD_VALUE;
		    }
		  er_status = tz_str_to_region (value, strlen (value), &tz_region_system);
		}
	      if (er_status != NO_ERROR)
		{
		  error = PRM_ERR_BAD_VALUE;
		  prm_report_bad_entry (key + sec_len, ini->lineno[i], error, file);
		  return error;
		}
	      tz_set_tz_region_system (&tz_region_system);
	    }
	}

      if ((on_server || on_client)
	  && (strcmp (prm->name, PRM_NAME_SERVER_TIMEZONE) == 0 || strcmp (prm->name, PRM_NAME_TIMEZONE) == 0))
	{
	  int er_status = NO_ERROR;

	  if (value != NULL)
	    {
	      /* offset timezone can work without timezone lib */
#if !defined(SERVER_MODE)
	      er_status = tz_str_to_region (value, strlen (value), tz_get_client_tz_region_session ());
#else
	      er_status = tz_str_to_region (value, strlen (value), NULL);
#endif
	      if (er_status != NO_ERROR)
		{
		  /* we may have geographic region name, make sure timezone lib is loaded */
		  if (tz_load () != NO_ERROR)
		    {
		      return PRM_ERR_BAD_VALUE;
		    }
#if !defined(SERVER_MODE)
		  er_status = tz_str_to_region (value, strlen (value), tz_get_client_tz_region_session ());
#else
		  er_status = tz_str_to_region (value, strlen (value), NULL);
#endif
		}
	      if (er_status != NO_ERROR)
		{
		  error = PRM_ERR_BAD_VALUE;
		  prm_report_bad_entry (key + sec_len, ini->lineno[i], error, file);
		  return error;
		}
	    }
	}

      if (strcmp (section, "common") == 0 && strcmp (prm->name, PRM_NAME_JAVA_STORED_PROCEDURE_PORT) == 0)
	{
	  error = PRM_ERR_CANNOT_CHANGE;
	  prm_report_bad_entry (key + sec_len, ini->lineno[i], error, file);
	  return error;
	}

      error = prm_set (prm, value, true);
      if (error != NO_ERROR)
	{
	  prm_report_bad_entry (key + sec_len, ini->lineno[i], error, file);
	  return error;
	}
    }

  return NO_ERROR;
}

/*
 * prm_read_and_parse_ini_file - Set system parameters from a file
 *   return: NO_ERROR or error code defined in enum SYSPRM_ERR
 *   prm_file_name(in):
 *   db_name(in):
 *   reload(in):
 *   load_flags(in):
 */
static int
prm_read_and_parse_ini_file (const char *prm_file_name, const char *db_name, const bool reload, const int load_flags)
{
  INI_TABLE *ini;
  char sec_name[LINE_MAX];
  char host_name[CUB_MAXHOSTNAMELEN];
  char user_name[CUB_MAXHOSTNAMELEN];
  int error;

  ini = ini_parser_load (prm_file_name);
  if (ini == NULL)
    {
      fprintf (stderr, msgcat_message (MSGCAT_CATALOG_CUBRID, MSGCAT_SET_PARAMETERS, PRM_ERR_CANT_OPEN_INIT),
	       prm_file_name, strerror (errno));
      return PRM_ERR_FILE_ERR;
    }

  error = prm_load_by_section (ini, "common", true, reload, prm_file_name, load_flags);
  if (error == NO_ERROR && SYSPRM_LOAD_IS_IGNORE_HA (load_flags) && db_name != NULL && *db_name != '\0')
    {
      snprintf (sec_name, LINE_MAX, "@%s", db_name);
      error = prm_load_by_section (ini, sec_name, true, reload, prm_file_name, load_flags);
    }

#if defined (SA_MODE)
  if (error == NO_ERROR)
    {
      error = prm_load_by_section (ini, "standalone", true, reload, prm_file_name, load_flags);
    }
#endif /* SA_MODE */

  if (error == NO_ERROR && SYSPRM_LOAD_IS_IGNORE_HA (load_flags))
    {
      error = prm_load_by_section (ini, "service", false, reload, prm_file_name, load_flags);
    }
  if (error == NO_ERROR && !SYSPRM_LOAD_IS_IGNORE_HA (load_flags) && PRM_HA_MODE != HA_MODE_OFF
      && GETHOSTNAME (host_name, CUB_MAXHOSTNAMELEN) == 0)
    {
      snprintf (sec_name, LINE_MAX, "%%%s|*", host_name);
      error = prm_load_by_section (ini, sec_name, true, reload, prm_file_name, load_flags);
      if (error == NO_ERROR && getlogin_r (user_name, CUB_MAXHOSTNAMELEN) == 0)
	{
	  snprintf (sec_name, LINE_MAX, "%%%s|%s", host_name, user_name);
	  error = prm_load_by_section (ini, sec_name, true, reload, prm_file_name, load_flags);
	}
    }

  ini_parser_free (ini);

  prm_file_has_been_loaded (prm_file_name, db_name);

  return error;
}

/*
 * prm_size_to_io_pages -
 *   return: value
 */
static int
prm_size_to_io_pages (void *out_val, SYSPRM_DATATYPE out_type, void *in_val, SYSPRM_DATATYPE in_type)
{
  if (out_val == NULL || in_val == NULL)
    {
      return PRM_ERR_BAD_VALUE;
    }

  if (out_type == PRM_INTEGER && in_type == PRM_BIGINT)
    {
      int *page_value = (int *) out_val;
      UINT64 *size_value = (UINT64 *) in_val;
      UINT64 tmp_value;

      tmp_value = *size_value / IO_PAGESIZE;
      if (*size_value % IO_PAGESIZE > 0)
	{
	  tmp_value++;
	}

      if (tmp_value > INT_MAX)
	{
	  return PRM_ERR_BAD_RANGE;
	}
      else
	{
	  *page_value = (int) tmp_value;
	}
    }
  else if (out_type == PRM_FLOAT && in_type == PRM_BIGINT)
    {
      float *page_value = (float *) out_val;
      UINT64 *size_value = (UINT64 *) in_val;
      double tmp_value;

      tmp_value = (double) *size_value / IO_PAGESIZE;

      if (tmp_value > FLT_MAX)
	{
	  return PRM_ERR_BAD_RANGE;
	}
      else
	{
	  *page_value = ceilf ((float) tmp_value * 100) / 100;
	}
    }
  else
    {
      assert_release (false);
      return PRM_ERR_BAD_VALUE;
    }

  return NO_ERROR;
}

/*
 * prm_io_pages_to_size -
 *   return: value
 */
static int
prm_io_pages_to_size (void *out_val, SYSPRM_DATATYPE out_type, void *in_val, SYSPRM_DATATYPE in_type)
{
  if (out_val == NULL || in_val == NULL)
    {
      return PRM_ERR_BAD_VALUE;
    }

  if (out_type == PRM_BIGINT && in_type == PRM_INTEGER)
    {
      UINT64 *size_value = (UINT64 *) out_val;
      UINT64 page_value = *(int *) in_val;

      *size_value = (UINT64) (page_value * IO_PAGESIZE);
    }
  else if (out_type == PRM_BIGINT && in_type == PRM_FLOAT)
    {
      UINT64 *size_value = (UINT64 *) out_val;
      float page_value = *(float *) in_val;

      *size_value = (UINT64) (page_value * IO_PAGESIZE);
    }
  else
    {
      assert_release (false);
      return PRM_ERR_BAD_VALUE;
    }

  return NO_ERROR;
}

/*
 * prm_size_to_log_pages -
 *   return: value
 */
static int
prm_size_to_log_pages (void *out_val, SYSPRM_DATATYPE out_type, void *in_val, SYSPRM_DATATYPE in_type)
{
  if (out_val == NULL || in_val == NULL)
    {
      return PRM_ERR_BAD_VALUE;
    }

  if (out_type == PRM_INTEGER && in_type == PRM_BIGINT)
    {
      int *page_value = (int *) out_val;
      UINT64 *size_value = (UINT64 *) in_val;
      UINT64 tmp_value;

      tmp_value = *size_value / LOG_PAGESIZE;
      if (*size_value % LOG_PAGESIZE)
	{
	  tmp_value++;
	}

      if (tmp_value > INT_MAX)
	{
	  return PRM_ERR_BAD_RANGE;
	}
      else
	{
	  *page_value = (int) tmp_value;
	}
    }
  else if (out_type == PRM_FLOAT && in_type == PRM_BIGINT)
    {
      float *page_value = (float *) out_val;
      UINT64 *size_value = (UINT64 *) in_val;
      double tmp_value;

      tmp_value = (double) *size_value / LOG_PAGESIZE;

      if (tmp_value > FLT_MAX)
	{
	  return PRM_ERR_BAD_RANGE;
	}
      else
	{
	  *page_value = ceilf ((float) tmp_value * 100) / 100;
	}
    }
  else
    {
      assert_release (false);
      return PRM_ERR_BAD_VALUE;
    }

  return NO_ERROR;
}

/*
 * prm_log_pages_to_size -
 *   return: value
 */
static int
prm_log_pages_to_size (void *out_val, SYSPRM_DATATYPE out_type, void *in_val, SYSPRM_DATATYPE in_type)
{
  if (out_val == NULL || in_val == NULL)
    {
      return PRM_ERR_BAD_VALUE;
    }

  if (out_type == PRM_BIGINT && in_type == PRM_INTEGER)
    {
      UINT64 *size_value = (UINT64 *) out_val;
      UINT64 page_value = *(int *) in_val;

      *size_value = (UINT64) (page_value * LOG_PAGESIZE);
    }
  else if (out_type == PRM_BIGINT && in_type == PRM_FLOAT)
    {
      UINT64 *size_value = (UINT64 *) out_val;
      float page_value = *(float *) in_val;

      *size_value = (UINT64) (page_value * LOG_PAGESIZE);
    }
  else if (out_type == PRM_INTEGER && in_type == PRM_INTEGER)
    {
      int *size_value = (int *) out_val;
      int page_value = *(int *) in_val;
      UINT64 t;

      t = ((UINT64) page_value) * LOG_PAGESIZE;
      if (t > INT_MAX)
	{
	  return PRM_ERR_BAD_VALUE;
	}

      *size_value = (int) t;
    }
  else
    {
      assert_release (false);
      return PRM_ERR_BAD_VALUE;
    }

  return NO_ERROR;
}

/*
 * prm_msec_to_sec -
 *   return: value
 */
static int
prm_msec_to_sec (void *out_val, SYSPRM_DATATYPE out_type, void *in_val, SYSPRM_DATATYPE in_type)
{
  if (out_val == NULL || in_val == NULL)
    {
      return PRM_ERR_BAD_VALUE;
    }

  if (out_type == PRM_INTEGER && in_type == PRM_BIGINT)
    {
      int *sec_value = (int *) out_val;
      UINT64 *msec_value = (UINT64 *) in_val;
      UINT64 tmp_value;

      tmp_value = *msec_value / ONE_SEC;

      if (tmp_value > INT_MAX)
	{
	  return PRM_ERR_BAD_RANGE;
	}
      else
	{
	  *sec_value = (int) tmp_value;
	  if (*msec_value % ONE_SEC > 0)
	    {
	      *sec_value = *sec_value + 1;
	    }
	}
    }
  else
    {
      assert_release (false);
      return PRM_ERR_BAD_VALUE;
    }

  return NO_ERROR;
}

/*
 * prm_sec_to_msec -
 *   return: value
 */
static int
prm_sec_to_msec (void *out_val, SYSPRM_DATATYPE out_type, void *in_val, SYSPRM_DATATYPE in_type)
{
  if (out_val == NULL || in_val == NULL)
    {
      return PRM_ERR_BAD_VALUE;
    }

  if (out_type == PRM_BIGINT && in_type == PRM_INTEGER)
    {
      UINT64 *msec_value = (UINT64 *) out_val;
      int sec_value = *(int *) in_val;

      *msec_value = ((UINT64) sec_value) * ONE_SEC;
    }
  else if (out_type == PRM_INTEGER && in_type == PRM_INTEGER)
    {
      int *msec_value = (int *) out_val;
      int sec_value = *(int *) in_val;
      UINT64 t;

      t = ((UINT64) sec_value) * ONE_SEC;
      if (t > INT_MAX)
	{
	  return PRM_ERR_BAD_VALUE;
	}

      *msec_value = (int) t;
    }
  else
    {
      assert_release (false);
      return PRM_ERR_BAD_VALUE;
    }

  return NO_ERROR;
}

/*
 * prm_sec_to_min -
 *   return: value
 */
static int
prm_sec_to_min (void *out_val, SYSPRM_DATATYPE out_type, void *in_val, SYSPRM_DATATYPE in_type)
{
  if (out_val == NULL || in_val == NULL)
    {
      return PRM_ERR_BAD_VALUE;
    }

  if (out_type == PRM_INTEGER && in_type == PRM_INTEGER)
    {
      int *min_value = (int *) out_val;
      int sec_value = *((int *) in_val);

      if (sec_value < 0)
	{
	  *min_value = sec_value;
	}
      else
	{
	  *min_value = sec_value / 60;
	  if (sec_value % 60 > 0)
	    {
	      *min_value = *min_value + 1;
	    }
	}
    }
  else
    {
      assert_release (false);
      return PRM_ERR_BAD_VALUE;
    }

  return NO_ERROR;
}

/*
 * prm_min_to_sec -
 *   return: value
 */
static int
prm_min_to_sec (void *out_val, SYSPRM_DATATYPE out_type, void *in_val, SYSPRM_DATATYPE in_type)
{
  if (out_val == NULL || in_val == NULL)
    {
      return PRM_ERR_BAD_VALUE;
    }

  if (out_type == PRM_INTEGER && in_type == PRM_INTEGER)
    {
      int *sec_value = (int *) out_val;
      int *min_value = (int *) in_val;
      UINT64 tmp_value;

      if (*min_value < 0)
	{
	  *sec_value = *min_value;
	}
      else
	{
	  tmp_value = *min_value * 60;

	  if (tmp_value > INT_MAX)
	    {
	      return PRM_ERR_BAD_RANGE;
	    }
	  else
	    {
	      *sec_value = (int) tmp_value;
	    }
	}
    }
  else
    {
      assert_release (false);
      return PRM_ERR_BAD_VALUE;
    }

  return NO_ERROR;
}

/*
 * prm_equal_to_ori -
 *   return: value
 */
static int
prm_equal_to_ori (void *out_val, SYSPRM_DATATYPE out_type, void *in_val, SYSPRM_DATATYPE in_type)
{
  if (out_val == NULL || in_val == NULL)
    {
      return PRM_ERR_BAD_VALUE;
    }

  if (out_type == PRM_INTEGER && in_type == PRM_INTEGER)
    {
      int *in_value = (int *) in_val;
      int *out_value = (int *) out_val;

      *out_value = *in_value;
    }
  else if (out_type == PRM_FLOAT && in_type == PRM_FLOAT)
    {
      float *in_value = (float *) in_val;
      float *out_value = (float *) out_val;

      *out_value = *in_value;
    }
  else if (out_type == PRM_BIGINT && in_type == PRM_BIGINT)
    {
      UINT64 *in_value = (UINT64 *) in_val;
      UINT64 *out_value = (UINT64 *) out_val;

      *out_value = *in_value;
    }
  else if (out_type == PRM_INTEGER && in_type == PRM_BIGINT)
    {
      UINT64 *in_value = (UINT64 *) in_val;
      int *out_value = (int *) out_val;

      if (*in_value > INT_MAX)
	{
	  return PRM_ERR_BAD_RANGE;
	}

      *out_value = (int) *in_value;
    }
  else if (out_type == PRM_BIGINT && in_type == PRM_INTEGER)
    {
      int *in_value = (int *) in_val;
      UINT64 *out_value = (UINT64 *) out_val;

      *out_value = (UINT64) (*in_value);
    }
  else
    {
      assert_release (false);
      return PRM_ERR_BAD_VALUE;
    }

  return NO_ERROR;
}

/*
 * prm_check_parameters -
 *   return: int
 */
static int
prm_check_parameters (void)
{
  /*
   * ha_node_list and ha_db_list should be not null for ha_mode=yes|replica
   */
  if (PRM_HA_MODE != HA_MODE_OFF)
    {
      if (PRM_HA_NODE_LIST == NULL || PRM_HA_NODE_LIST[0] == 0 || PRM_HA_DB_LIST == NULL || PRM_HA_DB_LIST[0] == 0)
	{
	  fprintf (stderr, msgcat_message (MSGCAT_CATALOG_CUBRID, MSGCAT_SET_PARAMETERS, PRM_ERR_NO_VALUE),
		   PRM_NAME_HA_NODE_LIST);
	  return ER_FAILED;
	}
    }

  return NO_ERROR;
}

/*
 * prm_check_environment -
 *   return: none
 */
static void
prm_check_environment (void)
{
  int i;
  char buf[PRM_DEFAULT_BUFFER_SIZE];

  for (i = 0; i < NUM_PRM; i++)
    {
      SYSPRM_PARAM *prm;
      const char *str;

      prm = &prm_Def[i];
      strncpy (buf, prm->name, sizeof (buf) - 1);
      buf[sizeof (buf) - 1] = '\0';
      ustr_upper (buf);

      str = envvar_get (buf);
      if (str && str[0])
	{
	  int error;
	  error = prm_set (prm, str, true);
	  if (error != 0)
	    {
	      prm_report_bad_entry (prm->name, -1, error, buf);
	    }
	}
    }
}

/*
 * sysprm_validate_escape_char_parameters () - validate escape char setting
 *
 * return                : SYSPRM_ERR
 * assignments_list (in) : list of assignments to validate.
 *
 * NOTE: To validate whether there will be conflictive settings between
 *       PRM_ID_REQUIRE_LIKE_ESCAPE_CHARACTER and PRM_ID_NO_BACKSLASH_ESCAPES.
 *       Since both must not simultaneously be true.
 */
static SYSPRM_ERR
sysprm_validate_escape_char_parameters (const SYSPRM_ASSIGN_VALUE * assignment_list)
{
  SYSPRM_PARAM *prm = NULL;
  const SYSPRM_ASSIGN_VALUE *assignment = NULL;
  bool set_require_like_escape, set_no_backslash_escape;
  bool is_require_like_escape = false, is_no_backslash_escape = false;

  set_require_like_escape = set_no_backslash_escape = false;
  for (assignment = assignment_list; assignment != NULL; assignment = assignment->next)
    {
      if (assignment->prm_id == PRM_ID_REQUIRE_LIKE_ESCAPE_CHARACTER)
	{
	  set_require_like_escape = true;
	  is_require_like_escape = assignment->value.b;
	}
      else if (assignment->prm_id == PRM_ID_NO_BACKSLASH_ESCAPES)
	{
	  set_no_backslash_escape = true;
	  is_no_backslash_escape = assignment->value.b;
	}
    }

  if (!set_require_like_escape && !set_no_backslash_escape)
    {
      return PRM_ERR_NO_ERROR;
    }

  if (!set_no_backslash_escape)
    {
      prm = GET_PRM (PRM_ID_NO_BACKSLASH_ESCAPES);
      is_no_backslash_escape = PRM_GET_BOOL (prm->value);
    }

  if (!set_require_like_escape)
    {
      prm = GET_PRM (PRM_ID_REQUIRE_LIKE_ESCAPE_CHARACTER);
      is_require_like_escape = PRM_GET_BOOL (prm->value);
    }

  if (is_require_like_escape == true && is_no_backslash_escape == true)
    {
      return PRM_ERR_CANNOT_CHANGE;
    }

  return PRM_ERR_NO_ERROR;
}

#if !defined (SERVER_MODE)
/*
 * sysprm_validate_change_parameters () - validate the parameter value changes
 *
 * return		 : SYSPRM_ERR
 * data (in)		 : string containing "parameter = value" assignments
 * check (in)		 : check if user can change parameter and if
 *			   parameter should also change on server. set to
 *			   false if assignments are supposed to be forced and
 *			   not checked.
 * assignments_ptr (out) : list of assignments.
 *
 * NOTE: Data string is parsed entirely and if all changes are valid a list
 *	 of SYSPRM_ASSIGN_VALUEs is generated. If any change is invalid an
 *	 error is returned and no list is generated.
 *	 If changes need to be done on server too PRM_ERR_NOT_FOR_CLIENT or
 *	 PRM_ERR_NOT_FOR_CLIENT_NO_AUTH is returned.
 */
SYSPRM_ERR
sysprm_validate_change_parameters (const char *data, bool check, SYSPRM_ASSIGN_VALUE ** assignments_ptr)
{
  char buf[LINE_MAX], *p = NULL, *name = NULL, *value = NULL;
  SYSPRM_PARAM *prm = NULL;
  SYSPRM_ERR err = PRM_ERR_NO_ERROR;
  SYSPRM_ASSIGN_VALUE *assignments = NULL, *last_assign = NULL;
  SYSPRM_ERR change_error = PRM_ERR_NO_ERROR;

  assert (assignments_ptr != NULL);
  *assignments_ptr = NULL;

  if (!data || *data == '\0')
    {
      return PRM_ERR_BAD_VALUE;
    }

  if (intl_mbs_ncpy (buf, data, sizeof (buf)) == NULL)
    {
      return PRM_ERR_BAD_VALUE;
    }

  p = buf;
  do
    {
      /* parse data */
      SYSPRM_ASSIGN_VALUE *assign = NULL;

      /* get parameter name and value */
      err = (SYSPRM_ERR) prm_get_next_param_value (&p, &name, &value);
      if (err != PRM_ERR_NO_ERROR || name == NULL || value == NULL)
	{
	  break;
	}

      prm = prm_find (name, NULL);
      if (prm == NULL)
	{
	  err = PRM_ERR_UNKNOWN_PARAM;
	  break;
	}

      if (!check || PRM_USER_CAN_CHANGE (prm->static_flag)
	  || (PRM_TEST_CHANGE_ONLY (prm->static_flag) && PRM_TEST_MODE))
	{
	  /* We allow changing the parameter value. */
	}
      else
	{
	  err = PRM_ERR_CANNOT_CHANGE;
	  break;
	}

      /* create a SYSPRM_CHANGE_VAL object */
      assign = (SYSPRM_ASSIGN_VALUE *) malloc (sizeof (SYSPRM_ASSIGN_VALUE));
      if (assign == NULL)
	{
	  er_set (ER_ERROR_SEVERITY, ARG_FILE_LINE, ER_OUT_OF_VIRTUAL_MEMORY, 1, sizeof (SYSPRM_ASSIGN_VALUE));
	  err = PRM_ERR_NO_MEM_FOR_PRM;
	  break;
	}
      err = sysprm_generate_new_value (prm, value, check, &assign->value);
      if (err != PRM_ERR_NO_ERROR)
	{
	  if (err == PRM_ERR_NOT_FOR_CLIENT || err == PRM_ERR_NOT_FOR_CLIENT_NO_AUTH)
	    {
	      /* update change_error */
	      if (change_error != PRM_ERR_NOT_FOR_CLIENT || err != PRM_ERR_NOT_FOR_CLIENT_NO_AUTH)
		{
		  /* do not replace change_error PRM_ERR_NOT_FOR_CLIENT with PRM_ERR_NOT_FOR_CLIENT_NO_AUTH */
		  change_error = err;
		}
	      /* do not invalidate assignments */
	      err = PRM_ERR_NO_ERROR;
	    }
	  else
	    {
	      /* bad value */
	      free_and_init (assign);
	      break;
	    }
	}
      assign->prm_id = sysprm_get_id (prm);
      assign->next = NULL;

      /* append to assignments list */
      if (assignments != NULL)
	{
	  last_assign->next = assign;
	  last_assign = assign;
	}
      else
	{
	  assignments = last_assign = assign;
	}
    }
  while (p);

  if (err == PRM_ERR_NO_ERROR)
    {
      err = sysprm_validate_escape_char_parameters (assignments);
    }

  if (err == PRM_ERR_NO_ERROR)
    {
      /* changes are valid, save assignments list */
      *assignments_ptr = assignments;

      /* return change_error in order to update values on server too */
      return change_error;
    }

  /* changes are not valid, clean up */
  sysprm_free_assign_values (&assignments);
  return err;
}

/*
 * sysprm_make_default_values () -
 *
 * return		 : SYSPRM_ERR
 * data (in)		 : string containing "parameter = value" assignments
 * default_val_buf(out)	 : string containing "parameter = def_value"
 *			   assignments created from data argument
 * buf_size(in)		 : size available in default_val_buf
 *
 */
SYSPRM_ERR
sysprm_make_default_values (const char *data, char *default_val_buf, const int buf_size)
{
  char buf[LINE_MAX], *p = NULL, *out_p = NULL;
  char *name = NULL, *value = NULL;
  int remaining_size, n;
  SYSPRM_ERR err = PRM_ERR_NO_ERROR;
  SYSPRM_PARAM *prm = NULL;

  if (intl_mbs_ncpy (buf, data, sizeof (buf)) == NULL)
    {
      return PRM_ERR_BAD_VALUE;
    }

  p = buf;
  out_p = default_val_buf;
  remaining_size = buf_size - 1;
  do
    {
      /* get parameter name and value */
      err = (SYSPRM_ERR) prm_get_next_param_value (&p, &name, &value);
      if (err != PRM_ERR_NO_ERROR || name == NULL || value == NULL)
	{
	  break;
	}

      prm = prm_find (name, NULL);
      if (prm == NULL)
	{
	  err = PRM_ERR_UNKNOWN_PARAM;
	  break;
	}

      if (PRM_ID_INTL_COLLATION == sysprm_get_id (prm))
	{
	  n = snprintf (out_p, remaining_size, "%s=%s", PRM_NAME_INTL_COLLATION,
			lang_get_collation_name (LANG_GET_BINARY_COLLATION (LANG_SYS_CODESET)));
	}
      else if (PRM_ID_INTL_DATE_LANG == sysprm_get_id (prm))
	{
	  n = snprintf (out_p, remaining_size, "%s=%s", PRM_NAME_INTL_DATE_LANG, lang_get_Lang_name ());
	}
      else if (PRM_ID_INTL_NUMBER_LANG == sysprm_get_id (prm))
	{
	  n = snprintf (out_p, remaining_size, "%s=%s", PRM_NAME_INTL_NUMBER_LANG, lang_get_Lang_name ());
	}
      else if (PRM_ID_TIMEZONE == sysprm_get_id (prm))
	{
	  n = snprintf (out_p, remaining_size, "%s=%s", PRM_NAME_TIMEZONE, tz_get_system_timezone ());
	}
      else
	{
	  n = prm_print (prm, out_p, remaining_size, PRM_PRINT_NAME, PRM_PRINT_DEFAULT_VAL);
	}

      out_p += n;
      remaining_size -= n;

      n = snprintf (out_p, remaining_size, ";");
      out_p += n;
      remaining_size -= n;
    }
  while (p && remaining_size > 0);

  return err;
}
#endif /* !SERVER_MODE */

/*
 * sysprm_change_parameter_values () - update system parameter values
 *
 * return	    : void
 * assignments (in) : list of assignments
 * check (in)	    : check if the parameter belongs to current scope
 * set_flag (in)    : update PRM_SET flag if true
 *
 * NOTE: This function does not check if the new values are valid (e.g. in
 *	 the restricted range). First validate new values before calling this
 *	 function.
 */
void
sysprm_change_parameter_values (const SYSPRM_ASSIGN_VALUE * assignments, bool check, bool set_flag)
{
  SYSPRM_PARAM *prm = NULL;
  for (; assignments != NULL; assignments = assignments->next)
    {
      prm = GET_PRM (assignments->prm_id);
#if defined (CS_MODE)
      if (check)
	{
	  if (!PRM_IS_FOR_CLIENT (prm->static_flag))
	    {
	      /* skip this assignment */
	      continue;
	    }
	}
#endif
#if defined (SERVER_MODE)
      if (check)
	{
	  if (!PRM_IS_FOR_SERVER (prm->static_flag) && !PRM_IS_FOR_SESSION (prm->static_flag))
	    {
	      /* skip this assignment */
	      continue;
	    }
	}
#endif
      sysprm_set_value (prm, assignments->value, set_flag, true);
#if defined (SERVER_MODE)
      if (sysprm_get_id (prm) == PRM_ID_ACCESS_IP_CONTROL)
	{
	  css_set_accessible_ip_info ();
	}
#endif
    }
}

/*
 * prm_print - Print a parameter to the buffer
 *   return: number of chars printed
 *   prm(in): parameter
 *   buf(out): print buffer
 *   len(in): length of the buffer
 *   print_mode(in): print name/id or just value of the parameter
 */
static int
prm_print (const SYSPRM_PARAM * prm, char *buf, size_t len, PRM_PRINT_MODE print_mode,
	   PRM_PRINT_VALUE_MODE print_value_mode)
{
  int n = 0;
  PARAM_ID id;
  int error = NO_ERROR;
  char left_side[PRM_DEFAULT_BUFFER_SIZE];
  void *prm_value;

  if (len == 0)
    {
      /* don't print anything */
      return 0;
    }

  memset (left_side, 0, PRM_DEFAULT_BUFFER_SIZE);

  assert (prm != NULL && buf != NULL && len > 0);

  if (PRM_DIFFERENT_UNIT (prm->static_flag))
    {
      assert (prm->get_dup != NULL);
    }

  if (print_mode == PRM_PRINT_ID)
    {
      id = sysprm_get_id (prm);
      snprintf (left_side, PRM_DEFAULT_BUFFER_SIZE, "%d=", id);
    }
  else if (print_mode == PRM_PRINT_NAME)
    {
      snprintf (left_side, PRM_DEFAULT_BUFFER_SIZE, "%s=", prm->name);
    }

  if (print_value_mode == PRM_PRINT_DEFAULT_VAL)
    {
      prm_value = prm->default_value;
    }
  else
    {
      prm_value = prm->value;
    }

  if (PRM_IS_INTEGER (prm))
    {
      int val = PRM_GET_INT (prm_value);
      int left_side_len = strlen (left_side);

      if (PRM_DIFFERENT_UNIT (prm->static_flag) && !PRM_HAS_SIZE_UNIT (prm->static_flag)
	  && !PRM_HAS_TIME_UNIT (prm->static_flag))
	{
	  PRM_ADJUST_FOR_GET_INTEGER_TO_INTEGER (prm, &val, &val, &error);
	  if (error != NO_ERROR)
	    {
	      assert_release (false);
	      return n;
	    }
	}

      if (PRM_HAS_SIZE_UNIT (prm->static_flag))
	{
	  UINT64 dup_val;
	  val = PRM_GET_INT (prm_value);

	  if (PRM_DIFFERENT_UNIT (prm->static_flag))
	    {
	      PRM_ADJUST_FOR_GET_INTEGER_TO_BIGINT (prm, &dup_val, &val, &error);
	      if (error != NO_ERROR)
		{
		  assert_release (false);
		  return n;
		}
	    }
	  else
	    {
	      assert_release (false);
	    }

	  (void) util_byte_to_size_string (left_side + left_side_len, PRM_DEFAULT_BUFFER_SIZE - left_side_len, dup_val);
	  n = snprintf (buf, len, "%s", left_side);
	}
      else if (PRM_HAS_TIME_UNIT (prm->static_flag))
	{
	  INT64 dup_val;
	  val = PRM_GET_INT (prm_value);

	  if (PRM_DIFFERENT_UNIT (prm->static_flag) && val >= 0)
	    {
	      UINT64 tmp_val;
	      PRM_ADJUST_FOR_GET_INTEGER_TO_BIGINT (prm, &tmp_val, &val, &error);
	      if (error != NO_ERROR)
		{
		  assert_release (false);
		  return n;
		}
	      dup_val = (INT64) tmp_val;
	    }
	  else
	    {
	      dup_val = (INT64) val;
	    }

	  (void) util_msec_to_time_string (left_side + left_side_len, PRM_DEFAULT_BUFFER_SIZE - left_side_len, dup_val);
	  n = snprintf (buf, len, "%s", left_side);
	}
      else
	{
	  n = snprintf (buf, len, "%s%d", left_side, val);
	}
    }
  else if (PRM_IS_BIGINT (prm))
    {
      UINT64 val = PRM_GET_BIGINT (prm_value);
      int left_side_len = strlen (left_side);

      if (PRM_DIFFERENT_UNIT (prm->static_flag))
	{
	  PRM_ADJUST_FOR_GET_BIGINT_TO_BIGINT (prm, &val, &val, &error);
	  if (error != NO_ERROR)
	    {
	      assert_release (false);
	      return n;
	    }
	}

      if (PRM_HAS_SIZE_UNIT (prm->static_flag))
	{
	  (void) util_byte_to_size_string (left_side + left_side_len, PRM_DEFAULT_BUFFER_SIZE - left_side_len, val);
	  n = snprintf (buf, len, "%s", left_side);
	}
      else
	{
	  n = snprintf (buf, len, "%s%lld", left_side, (unsigned long long) val);
	}
    }
  else if (PRM_IS_BOOLEAN (prm))
    {
      n = snprintf (buf, len, "%s%c", left_side, (PRM_GET_BOOL (prm_value) ? 'y' : 'n'));
    }
  else if (PRM_IS_FLOAT (prm))
    {
      float val = PRM_GET_FLOAT (prm_value);
      int left_side_len = strlen (left_side);

      if (PRM_DIFFERENT_UNIT (prm->static_flag) && !PRM_HAS_SIZE_UNIT (prm->static_flag))
	{
	  PRM_ADJUST_FOR_GET_FLOAT_TO_FLOAT (prm, &val, &val, &error);
	  if (error != NO_ERROR)
	    {
	      assert_release (false);
	      return n;
	    }
	}

      if (PRM_HAS_SIZE_UNIT (prm->static_flag))
	{
	  UINT64 dup_val;
	  val = PRM_GET_FLOAT (prm_value);

	  if (PRM_DIFFERENT_UNIT (prm->static_flag))
	    {
	      PRM_ADJUST_FOR_GET_FLOAT_TO_BIGINT (prm, &dup_val, &val, &error);
	      if (error != NO_ERROR)
		{
		  assert_release (false);
		  return n;
		}
	    }
	  else
	    {
	      assert_release (false);
	    }

	  (void) util_byte_to_size_string (left_side + left_side_len, PRM_DEFAULT_BUFFER_SIZE - left_side_len, dup_val);
	  n = snprintf (buf, len, "%s", left_side);
	}
      else
	{
	  n = snprintf (buf, len, "%s%f", left_side, val);
	}
    }
  else if (PRM_IS_STRING (prm))
    {
      n = snprintf (buf, len, "%s\"%s\"", left_side, (PRM_GET_STRING (prm_value) ? PRM_GET_STRING (prm_value) : ""));
    }
  else if (PRM_IS_KEYWORD (prm))
    {
      const KEYVAL *keyvalp = NULL;

      if (intl_mbs_casecmp (prm->name, PRM_NAME_ER_LOG_LEVEL) == 0)
	{
	  keyvalp = prm_keyword (PRM_GET_INT (prm_value), NULL, er_log_level_words, DIM (er_log_level_words));
	}
      else if (intl_mbs_casecmp (prm->name, PRM_NAME_LOG_ISOLATION_LEVEL) == 0)
	{
	  keyvalp = prm_keyword (PRM_GET_INT (prm_value), NULL, isolation_level_words, DIM (isolation_level_words));
	}
      else if (intl_mbs_casecmp (prm->name, PRM_NAME_PB_DEBUG_PAGE_VALIDATION_LEVEL) == 0)
	{
	  keyvalp =
	    prm_keyword (PRM_GET_INT (prm_value), NULL, pgbuf_debug_page_validation_level_words,
			 DIM (pgbuf_debug_page_validation_level_words));
	}
      else if (intl_mbs_casecmp (prm->name, PRM_NAME_HA_MODE) == 0
	       || intl_mbs_casecmp (prm->name, PRM_NAME_HA_MODE_FOR_SA_UTILS_ONLY) == 0)

	{
	  keyvalp = prm_keyword (PRM_GET_INT (prm_value), NULL, ha_mode_words, DIM (ha_mode_words));
	}
      else if (intl_mbs_casecmp (prm->name, PRM_NAME_HA_SERVER_STATE) == 0)
	{
	  keyvalp = prm_keyword (PRM_GET_INT (prm_value), NULL, ha_server_state_words, DIM (ha_server_state_words));
	}
      else if (intl_mbs_casecmp (prm->name, PRM_NAME_HA_LOG_APPLIER_STATE) == 0)
	{
	  keyvalp =
	    prm_keyword (PRM_GET_INT (prm_value), NULL, ha_log_applier_state_words, DIM (ha_log_applier_state_words));
	}
      else if (intl_mbs_casecmp (prm->name, PRM_NAME_COMPAT_MODE) == 0)
	{
	  keyvalp = prm_keyword (PRM_GET_INT (prm_value), NULL, compat_words, DIM (compat_words));
	}
      else if (intl_mbs_casecmp (prm->name, PRM_NAME_CHECK_PEER_ALIVE) == 0)
	{
	  keyvalp = prm_keyword (PRM_GET_INT (prm_value), NULL, check_peer_alive_words, DIM (check_peer_alive_words));
	}
      else if (intl_mbs_casecmp (prm->name, PRM_NAME_QUERY_TRACE_FORMAT) == 0)
	{
	  keyvalp =
	    prm_keyword (PRM_GET_INT (prm_value), NULL, query_trace_format_words, DIM (query_trace_format_words));
	}
      else if (intl_mbs_casecmp (prm->name, PRM_NAME_FAULT_INJECTION_TEST) == 0)
	{
	  keyvalp = prm_keyword (PRM_GET_INT (prm_value), NULL, fi_test_words, DIM (fi_test_words));
	}
      else if (intl_mbs_casecmp (prm->name, PRM_NAME_HA_REPL_FILTER_TYPE) == 0)
	{
	  keyvalp =
	    prm_keyword (PRM_GET_INT (prm->value), NULL, ha_repl_filter_type_words, DIM (ha_repl_filter_type_words));
	}
      else if (intl_mbs_casecmp (prm->name, PRM_NAME_TDE_DEFAULT_ALGORITHM) == 0)
	{
	  keyvalp = prm_keyword (PRM_GET_INT (prm->value), NULL, tde_algorithm_words, DIM (tde_algorithm_words));
	}
      else if (intl_mbs_casecmp (prm->name, PRM_NAME_SERVER_TYPE) == 0)
	{
	  keyvalp = prm_keyword (PRM_GET_INT (prm->value), NULL, server_type_words, DIM (server_type_words));
	}
      else
	{
	  assert (false);
	}

      if (keyvalp)
	{
	  n = snprintf (buf, len, "%s\"%s\"", left_side, keyvalp->key);
	}
      else
	{
	  n = snprintf (buf, len, "%s%d", left_side, PRM_GET_INT (prm_value));
	}
    }
  else if (PRM_IS_INTEGER_LIST (prm))
    {
      int *int_list, list_size, i;
      char *s;

      int_list = PRM_GET_INTEGER_LIST (prm_value);
      if (int_list)
	{
	  list_size = int_list[0];
	  s = buf;
	  n = snprintf (s, len, "%s", left_side);
	  s += n;
	  len -= n;

	  for (i = 1; i <= list_size; i++)
	    {
	      n = snprintf (s, len, "%d,", int_list[i]);
	      s += n;
	      len -= n;
	    }

	  if (list_size > 0)
	    {
	      /* remove last "," */
	      s -= 1;
	      len += 1;
	    }
	  if (len > 0)
	    {
	      *s = '\0';
	    }
	  n = strlen (buf);
	}
      else
	{
	  n = snprintf (buf, len, "%s", left_side);
	}
    }
  else
    {
      n = snprintf (buf, len, "%s?", left_side);
    }

  return n;
}

/*
 * sysprm_print_sysprm_value () - print sysprm_value
 *
 * return	   : length of printed string
 * prm_id (in)	   : parameter ID (to which sysprm_value belongs).
 * value (in)	   : printed sysprm_value
 * buf (in/out)	   : printing destination
 * len (in)	   : maximum size of printed string
 * print_mode (in) : PRM_PRINT_MODE
 */
static int
sysprm_print_sysprm_value (PARAM_ID prm_id, SYSPRM_VALUE value, char *buf, size_t len, PRM_PRINT_MODE print_mode)
{
  int n = 0;
  int error = NO_ERROR;
  char left_side[PRM_DEFAULT_BUFFER_SIZE];
  SYSPRM_PARAM *prm = NULL;

  if (len == 0)
    {
      /* don't print anything */
      return 0;
    }

  memset (left_side, 0, PRM_DEFAULT_BUFFER_SIZE);

  assert (buf != NULL && len > 0);
  prm = GET_PRM (prm_id);

  if (PRM_DIFFERENT_UNIT (prm->static_flag))
    {
      assert (prm->get_dup != NULL);
    }

  if (print_mode == PRM_PRINT_ID)
    {
      snprintf (left_side, PRM_DEFAULT_BUFFER_SIZE, "%d=", prm_id);
    }
  else if (print_mode == PRM_PRINT_NAME)
    {
      snprintf (left_side, PRM_DEFAULT_BUFFER_SIZE, "%s=", prm->name);
    }

  if (PRM_IS_INTEGER (prm))
    {
      int val = value.i;
      int left_side_len = strlen (left_side);

      if (PRM_DIFFERENT_UNIT (prm->static_flag) && !PRM_HAS_SIZE_UNIT (prm->static_flag)
	  && !PRM_HAS_TIME_UNIT (prm->static_flag))
	{
	  PRM_ADJUST_FOR_GET_INTEGER_TO_INTEGER (prm, &val, &val, &error);
	  if (error != NO_ERROR)
	    {
	      assert_release (false);
	      return n;
	    }
	}

      if (PRM_HAS_SIZE_UNIT (prm->static_flag))
	{
	  UINT64 dup_val;
	  val = value.i;

	  if (PRM_DIFFERENT_UNIT (prm->static_flag))
	    {
	      PRM_ADJUST_FOR_GET_INTEGER_TO_BIGINT (prm, &dup_val, &val, &error);
	      if (error != NO_ERROR)
		{
		  assert_release (false);
		  return n;
		}
	    }
	  else
	    {
	      assert_release (false);
	    }

	  (void) util_byte_to_size_string (left_side + left_side_len, PRM_DEFAULT_BUFFER_SIZE - left_side_len, dup_val);
	  n = snprintf (buf, len, "%s", left_side);
	}
      else if (PRM_HAS_TIME_UNIT (prm->static_flag))
	{
	  INT64 dup_val;
	  val = value.i;

	  if (PRM_DIFFERENT_UNIT (prm->static_flag) && val >= 0)
	    {
	      UINT64 tmp_val;
	      PRM_ADJUST_FOR_GET_INTEGER_TO_BIGINT (prm, &tmp_val, &val, &error);
	      if (error != NO_ERROR)
		{
		  assert_release (false);
		  return n;
		}
	      dup_val = (INT64) tmp_val;
	    }
	  else
	    {
	      dup_val = (INT64) val;
	    }

	  (void) util_msec_to_time_string (left_side + left_side_len, PRM_DEFAULT_BUFFER_SIZE - left_side_len, dup_val);
	  n = snprintf (buf, len, "%s", left_side);
	}
      else
	{
	  n = snprintf (buf, len, "%s%d", left_side, val);
	}
    }
  else if (PRM_IS_BIGINT (prm))
    {
      UINT64 val = value.bi;
      int left_side_len = strlen (left_side);

      if (PRM_DIFFERENT_UNIT (prm->static_flag))
	{
	  PRM_ADJUST_FOR_GET_BIGINT_TO_BIGINT (prm, &val, &val, &error);
	  if (error != NO_ERROR)
	    {
	      assert_release (false);
	      return n;
	    }
	}

      if (PRM_HAS_SIZE_UNIT (prm->static_flag))
	{
	  (void) util_byte_to_size_string (left_side + left_side_len, PRM_DEFAULT_BUFFER_SIZE - left_side_len, val);
	  n = snprintf (buf, len, "%s", left_side);
	}
      else
	{
	  n = snprintf (buf, len, "%s%lld", left_side, (unsigned long long) val);
	}
    }
  else if (PRM_IS_BOOLEAN (prm))
    {
      n = snprintf (buf, len, "%s%c", left_side, (value.b ? 'y' : 'n'));
    }
  else if (PRM_IS_FLOAT (prm))
    {
      float val = value.f;
      int left_side_len = strlen (left_side);

      if (PRM_DIFFERENT_UNIT (prm->static_flag) && !PRM_HAS_SIZE_UNIT (prm->static_flag))
	{
	  PRM_ADJUST_FOR_GET_FLOAT_TO_FLOAT (prm, &val, &val, &error);
	  if (error != NO_ERROR)
	    {
	      assert_release (false);
	      return n;
	    }
	}

      if (PRM_HAS_SIZE_UNIT (prm->static_flag))
	{
	  UINT64 dup_val;
	  val = value.f;

	  if (PRM_DIFFERENT_UNIT (prm->static_flag))
	    {
	      PRM_ADJUST_FOR_GET_FLOAT_TO_BIGINT (prm, &dup_val, &val, &error);
	      if (error != NO_ERROR)
		{
		  assert_release (false);
		  return n;
		}
	    }
	  else
	    {
	      assert_release (false);
	    }

	  (void) util_byte_to_size_string (left_side + left_side_len, PRM_DEFAULT_BUFFER_SIZE - left_side_len, dup_val);
	  n = snprintf (buf, len, "%s", left_side);
	}
      else
	{
	  n = snprintf (buf, len, "%s%f", left_side, val);
	}
    }
  else if (PRM_IS_STRING (prm))
    {
      n = snprintf (buf, len, "%s\"%s\"", left_side, (value.str != NULL ? value.str : ""));
    }
  else if (PRM_IS_KEYWORD (prm))
    {
      const KEYVAL *keyvalp = NULL;

      if (intl_mbs_casecmp (prm->name, PRM_NAME_ER_LOG_LEVEL) == 0)
	{
	  keyvalp = prm_keyword (value.i, NULL, er_log_level_words, DIM (er_log_level_words));
	}
      else if (intl_mbs_casecmp (prm->name, PRM_NAME_LOG_ISOLATION_LEVEL) == 0)
	{
	  keyvalp = prm_keyword (value.i, NULL, isolation_level_words, DIM (isolation_level_words));
	}
      else if (intl_mbs_casecmp (prm->name, PRM_NAME_PB_DEBUG_PAGE_VALIDATION_LEVEL) == 0)
	{
	  keyvalp =
	    prm_keyword (value.i, NULL, pgbuf_debug_page_validation_level_words,
			 DIM (pgbuf_debug_page_validation_level_words));
	}
      else if (intl_mbs_casecmp (prm->name, PRM_NAME_HA_MODE) == 0
	       || intl_mbs_casecmp (prm->name, PRM_NAME_HA_MODE_FOR_SA_UTILS_ONLY) == 0)
	{
	  keyvalp = prm_keyword (value.i, NULL, ha_mode_words, DIM (ha_mode_words));
	}
      else if (intl_mbs_casecmp (prm->name, PRM_NAME_HA_SERVER_STATE) == 0)
	{
	  keyvalp = prm_keyword (value.i, NULL, ha_server_state_words, DIM (ha_server_state_words));
	}
      else if (intl_mbs_casecmp (prm->name, PRM_NAME_HA_LOG_APPLIER_STATE) == 0)
	{
	  keyvalp = prm_keyword (value.i, NULL, ha_log_applier_state_words, DIM (ha_log_applier_state_words));
	}
      else if (intl_mbs_casecmp (prm->name, PRM_NAME_COMPAT_MODE) == 0)
	{
	  keyvalp = prm_keyword (value.i, NULL, compat_words, DIM (compat_words));
	}
      else if (intl_mbs_casecmp (prm->name, PRM_NAME_CHECK_PEER_ALIVE) == 0)
	{
	  keyvalp = prm_keyword (value.i, NULL, check_peer_alive_words, DIM (check_peer_alive_words));
	}
      else if (intl_mbs_casecmp (prm->name, PRM_NAME_QUERY_TRACE_FORMAT) == 0)
	{
	  keyvalp = prm_keyword (value.i, NULL, query_trace_format_words, DIM (query_trace_format_words));
	}
      else if (intl_mbs_casecmp (prm->name, PRM_NAME_FAULT_INJECTION_TEST) == 0)
	{
	  keyvalp = prm_keyword (value.i, NULL, fi_test_words, DIM (fi_test_words));
	}
      else if (intl_mbs_casecmp (prm->name, PRM_NAME_HA_REPL_FILTER_TYPE) == 0)
	{
	  keyvalp = prm_keyword (value.i, NULL, ha_repl_filter_type_words, DIM (ha_repl_filter_type_words));
	}
      else if (intl_mbs_casecmp (prm->name, PRM_NAME_TDE_DEFAULT_ALGORITHM) == 0)
	{
	  keyvalp = prm_keyword (value.i, NULL, tde_algorithm_words, DIM (tde_algorithm_words));
	}
      else
	{
	  assert (false);
	}

      if (keyvalp)
	{
	  n = snprintf (buf, len, "%s\"%s\"", left_side, keyvalp->key);
	}
      else
	{
	  n = snprintf (buf, len, "%s%d", left_side, value.i);
	}
    }
  else if (PRM_IS_INTEGER_LIST (prm))
    {
      int *int_list = NULL, list_size, i;
      char *s = NULL;

      int_list = value.integer_list;
      if (int_list)
	{
	  list_size = int_list[0];
	  s = buf;
	  n = snprintf (s, len, "%s", left_side);
	  s += n;
	  len -= n;

	  for (i = 1; i <= list_size; i++)
	    {
	      n = snprintf (s, len, "%d,", int_list[i]);
	      s += n;
	      len -= n;
	    }

	  if (list_size > 0)
	    {
	      /* remove last "," */
	      s -= 1;
	      len += 1;
	    }
	  if (len > 0)
	    {
	      *s = '\0';
	    }
	  n = strlen (buf);
	}
      else
	{
	  n = snprintf (buf, len, "%s", left_side);
	}
    }
  else
    {
      n = snprintf (buf, len, "%s?", left_side);
    }

  return n;
}

/*
 * sysprm_obtain_parameters () - Get parameter values
 *
 * return		: SYSPRM_ERR code.
 * data (in)	        : string containing the names of parameters.
 * prm_values_ptr (out) : list of ids and values for the parameters read from
 *			  data.
 *
 * NOTE: Multiple parameters can be obtained by providing a string like:
 *	 "param_name1; param_name2; ..."
 *	 If some values must be read from server, PRM_ERR_NOT_FOR_CLIENT is
 *	 returned.
 */
SYSPRM_ERR
sysprm_obtain_parameters (char *data, SYSPRM_ASSIGN_VALUE ** prm_values_ptr)
{
  char buf[LINE_MAX], *p = NULL, *name = NULL;
  SYSPRM_PARAM *prm = NULL;
  SYSPRM_ASSIGN_VALUE *prm_value_list = NULL, *last_prm_value = NULL;
  SYSPRM_ASSIGN_VALUE *prm_value = NULL;
  SYSPRM_ERR error = PRM_ERR_NO_ERROR, scope_error = PRM_ERR_NO_ERROR;

  if (!data || *data == '\0')
    {
      return PRM_ERR_BAD_VALUE;
    }

  if (intl_mbs_ncpy (buf, data, LINE_MAX) == NULL)
    {
      return PRM_ERR_BAD_VALUE;
    }

  assert (prm_values_ptr != NULL);
  *prm_values_ptr = NULL;

  p = buf;
  do
    {
      /* read name */
      while (char_isspace (*p))
	{
	  p++;
	}
      if (*p == '\0')
	{
	  break;
	}
      name = p;

      while (*p && !char_isspace (*p) && *p != ';')
	{
	  p++;
	}

      if (*p)
	{
	  *p++ = '\0';
	  while (char_isspace (*p))
	    {
	      p++;
	    }
	  if (*p == ';')
	    {
	      p++;
	    }
	}

      prm = prm_find (name, NULL);
      if (prm == NULL)
	{
	  error = PRM_ERR_UNKNOWN_PARAM;
	  break;
	}
      else if (prm->value == NULL)
	{
	  error = PRM_ERR_NO_VALUE;
	  break;
	}

#if defined (CS_MODE)
      if (!PRM_IS_FOR_CLIENT (prm->static_flag) && !PRM_IS_FOR_SERVER (prm->static_flag))
	{
	  error = PRM_ERR_CANNOT_CHANGE;
	  break;
	}

      if ((PRM_IS_FOR_SERVER (prm->static_flag) && !PRM_IS_FOR_CLIENT (prm->static_flag))
	  || PRM_IS_GET_SERVER (prm->static_flag))
	{
	  /* have to read the value on server */
	  scope_error = PRM_ERR_NOT_FOR_CLIENT;
	}
#endif /* CS_MODE */

      /* create a SYSPRM_ASSING_VALUE object to store parameter value */
      prm_value = (SYSPRM_ASSIGN_VALUE *) malloc (sizeof (SYSPRM_ASSIGN_VALUE));
      if (prm_value == NULL)
	{
	  error = PRM_ERR_NO_MEM_FOR_PRM;
	  er_set (ER_ERROR_SEVERITY, ARG_FILE_LINE, ER_OUT_OF_VIRTUAL_MEMORY, 1, sizeof (SYSPRM_ASSIGN_VALUE));
	  break;
	}
      prm_value->prm_id = sysprm_get_id (prm);
      prm_value->next = NULL;
#if defined (CS_MODE)
      if (PRM_IS_FOR_CLIENT (prm->static_flag))
	{
	  /* set the value here */
	  sysprm_set_sysprm_value_from_parameter (&prm_value->value, prm);
	}
      else
	{
	  memset (&prm_value->value, 0, sizeof (SYSPRM_VALUE));
	}
#else /* CS_MODE */
      sysprm_set_sysprm_value_from_parameter (&prm_value->value, prm);
#endif /* !CS_MODE */

      /* append prm_value to prm_value_list */
      if (prm_value_list != NULL)
	{
	  last_prm_value->next = prm_value;
	  last_prm_value = prm_value;
	}
      else
	{
	  prm_value_list = last_prm_value = prm_value;
	}
    }
  while (*p);

  if (error == PRM_ERR_NO_ERROR)
    {
      /* all parameter names are valid and values can be obtained */
      *prm_values_ptr = prm_value_list;
      /* update error in order to get values from server too if needed */
      error = scope_error;
    }
  else
    {
      /* error obtaining values, clean up */
      sysprm_free_assign_values (&prm_value_list);
    }

  return error;
}

#if !defined(CS_MODE)
/*
 * xsysprm_change_server_parameters () - changes parameter values on server
 *
 * return	    : void
 * assignments (in) : list of changes
 */
void
xsysprm_change_server_parameters (const SYSPRM_ASSIGN_VALUE * assignments)
{
  sysprm_change_parameter_values (assignments, true, true);
}

/*
 * xsysprm_obtain_server_parameters () - get parameter values from server
 *
 * return	   : void
 * prm_values (in) : list of parameters
 *
 * NOTE: Obtains value for parameters that are for server only. For parameters
 *       that are client/server, values should be obtained from client UNLESS
 *       it has PRM_GET_SERVER flag.
 */
void
xsysprm_obtain_server_parameters (SYSPRM_ASSIGN_VALUE * prm_values)
{
  SYSPRM_PARAM *prm = NULL;

  for (; prm_values != NULL; prm_values = prm_values->next)
    {
      prm = GET_PRM (prm_values->prm_id);

      if ((PRM_IS_FOR_SERVER (prm->static_flag) && !PRM_IS_FOR_CLIENT (prm->static_flag))
	  || PRM_IS_GET_SERVER (prm->static_flag))
	{
	  /* set value */
	  sysprm_set_sysprm_value_from_parameter (&prm_values->value, prm);
	}
    }
}

/*
 * xsysprm_get_force_server_parameters () - obtain values for parameters
 *					    marked as PRM_FORCE_SERVER
 *
 * return : list of values
 *
 * NOTE: This is called after client registers to server.
 */
SYSPRM_ASSIGN_VALUE *
xsysprm_get_force_server_parameters (void)
{
  SYSPRM_ASSIGN_VALUE *force_values = NULL, *last_assign = NULL;
  SYSPRM_PARAM *prm = NULL;
  int i;

  for (i = 0; i < NUM_PRM; i++)
    {
      prm = GET_PRM (i);
      if (PRM_GET_FROM_SERVER (prm->static_flag))
	{
	  SYSPRM_ASSIGN_VALUE *change_val = (SYSPRM_ASSIGN_VALUE *) malloc (sizeof (SYSPRM_ASSIGN_VALUE));
	  if (change_val == NULL)
	    {
	      er_set (ER_ERROR_SEVERITY, ARG_FILE_LINE, ER_OUT_OF_VIRTUAL_MEMORY, 1, sizeof (SYSPRM_ASSIGN_VALUE));
	      goto cleanup;
	    }
	  change_val->prm_id = (PARAM_ID) i;
	  change_val->next = NULL;
	  sysprm_set_sysprm_value_from_parameter (&change_val->value, prm);
	  if (force_values != NULL)
	    {
	      last_assign->next = change_val;
	      last_assign = change_val;
	    }
	  else
	    {
	      force_values = last_assign = change_val;
	    }
	}
    }

  return force_values;

cleanup:
  sysprm_free_assign_values (&force_values);
  return NULL;
}

/*
 * xsysprm_dump_server_parameters -
 *   return: none
 *   fp(in):
 */
void
xsysprm_dump_server_parameters (FILE * outfp)
{
  sysprm_dump_parameters (outfp);
}
#endif /* !CS_MODE */

/*
 * sysprm_get_param_range - returns the minimum and maximum value for a SYSPRM_PARAM
 *   return: error code
 *   prm (in): the parameter for which we want the limits
 *   min (out): the minimum possible value for the parameter
 *   max (out): the maximum possible value for the parameter
 */
static SYSPRM_ERR
sysprm_get_param_range (SYSPRM_PARAM * prm, void *min, void *max)
{
  SYSPRM_ERR error = PRM_ERR_NO_ERROR;
  if (PRM_IS_INTEGER (prm))
    {
      if (prm->lower_limit)
	{
	  *((int *) min) = PRM_GET_INT (prm->lower_limit);
	  if (PRM_DIFFERENT_UNIT (prm->static_flag))
	    {
	      PRM_ADJUST_FOR_GET_INTEGER_TO_INTEGER (prm, (int *) min, (int *) min, &error);
	    }
	}
      else
	{
	  *((int *) min) = INT_MIN;
	}

      if (prm->upper_limit)
	{
	  *((int *) max) = PRM_GET_INT (prm->upper_limit);
	  if (PRM_DIFFERENT_UNIT (prm->static_flag))
	    {
	      PRM_ADJUST_FOR_GET_INTEGER_TO_INTEGER (prm, (int *) max, (int *) max, &error);
	    }
	}
      else
	{
	  *((int *) max) = INT_MAX;
	}
    }
  else if (PRM_IS_FLOAT (prm))
    {
      if (prm->lower_limit)
	{
	  *((float *) min) = PRM_GET_FLOAT (prm->lower_limit);
	  if (PRM_DIFFERENT_UNIT (prm->static_flag))
	    {
	      PRM_ADJUST_FOR_GET_FLOAT_TO_FLOAT (prm, (float *) min, (float *) min, &error);
	    }
	}
      else
	{
	  *((float *) min) = FLT_MIN;
	}

      if (prm->upper_limit)
	{
	  *((float *) max) = PRM_GET_FLOAT (prm->upper_limit);
	  if (PRM_DIFFERENT_UNIT (prm->static_flag))
	    {
	      PRM_ADJUST_FOR_GET_FLOAT_TO_FLOAT (prm, (float *) max, (float *) max, &error);
	    }
	}
      else
	{
	  *((float *) max) = FLT_MAX;
	}
    }
  else if (PRM_IS_BIGINT (prm))
    {
      if (prm->lower_limit)
	{
	  *((UINT64 *) min) = PRM_GET_BIGINT (prm->lower_limit);
	  if (PRM_DIFFERENT_UNIT (prm->static_flag))
	    {
	      PRM_ADJUST_FOR_GET_BIGINT_TO_BIGINT (prm, (UINT64 *) min, (UINT64 *) min, &error);
	    }
	}
      else
	{
	  *((UINT64 *) min) = 0ULL;
	}

      if (prm->upper_limit)
	{
	  *((UINT64 *) max) = PRM_GET_BIGINT (prm->upper_limit);
	  if (PRM_DIFFERENT_UNIT (prm->static_flag))
	    {
	      PRM_ADJUST_FOR_GET_BIGINT_TO_BIGINT (prm, (UINT64 *) max, (UINT64 *) max, &error);
	    }
	}
      else
	{
	  *((UINT64 *) max) = ULLONG_MAX;
	}
    }
  else
    {
      return PRM_ERR_BAD_VALUE;
    }

  if (error != NO_ERROR)
    {
      return PRM_ERR_BAD_VALUE;
    }

  return PRM_ERR_NO_ERROR;
}

/*
 * sysprm_get_range - returns the minimum and maximum value
 *                    for a paramter, given by its name
 *   return: error code
 *   pname (in): parameter name
 *   min (out): the minimum possible value for the parameter
 *   max (out): the maximum possible value for the parameter
 */
int
sysprm_get_range (const char *pname, void *min, void *max)
{
  SYSPRM_PARAM *prm;

  prm = prm_find (pname, NULL);
  if (prm == NULL)
    {
      return PRM_ERR_UNKNOWN_PARAM;
    }

  if (PRM_DIFFERENT_UNIT (prm->static_flag))
    {
      assert (prm->get_dup != NULL);
    }
  return sysprm_get_param_range (prm, min, max);
}

/*
 * sysprm_check_range -
 *   return:
 *   pname (in): parameter name
 *   value (in): parameter value
 */
int
sysprm_check_range (const char *pname, void *value)
{
  int error = 0;
  SYSPRM_PARAM *prm;

  prm = prm_find (pname, NULL);
  if (prm == NULL)
    {
      return PRM_ERR_UNKNOWN_PARAM;
    }

  error = prm_check_range (prm, value);

  return error;
}

/*
 * prm_check_range -
 *   return:
 *   prm(in):
 *   value (in):
 */
static int
prm_check_range (SYSPRM_PARAM * prm, void *value)
{
  int error = NO_ERROR;

  if (PRM_DIFFERENT_UNIT (prm->static_flag))
    {
      assert (prm->set_dup != NULL);
    }

  if (PRM_IS_INTEGER (prm) || PRM_IS_KEYWORD (prm))
    {
      int val;

      if (PRM_DIFFERENT_UNIT (prm->static_flag))
	{
	  if (PRM_HAS_SIZE_UNIT (prm->static_flag))
	    {
	      PRM_ADJUST_FOR_SET_BIGINT_TO_INTEGER (prm, &val, (UINT64 *) value, &error);
	    }
	  else if (PRM_HAS_TIME_UNIT (prm->static_flag))
	    {
	      INT64 *dup_val = (INT64 *) value;

	      if (*dup_val >= 0)
		{
		  UINT64 tmp_val = (UINT64) * dup_val;
		  PRM_ADJUST_FOR_SET_BIGINT_TO_INTEGER (prm, &val, &tmp_val, &error);
		}
	      else
		{
		  val = (int) *dup_val;
		}
	    }
	  else
	    {
	      PRM_ADJUST_FOR_SET_INTEGER_TO_INTEGER (prm, &val, (int *) value, &error);
	    }
	  if (error != NO_ERROR)
	    {
	      return PRM_ERR_BAD_VALUE;
	    }
	}
      else
	{
	  val = *((int *) value);
	}

      if ((prm->upper_limit && PRM_GET_INT (prm->upper_limit) < val)
	  || (prm->lower_limit && PRM_GET_INT (prm->lower_limit) > val))
	{
	  return PRM_ERR_BAD_RANGE;
	}
    }
  else if (PRM_IS_FLOAT (prm))
    {
      float val;
      float lower, upper;

      lower = upper = 0;	/* to make compilers be silent */
      if (PRM_DIFFERENT_UNIT (prm->static_flag))
	{
	  if (PRM_HAS_SIZE_UNIT (prm->static_flag))
	    {
	      PRM_ADJUST_FOR_SET_BIGINT_TO_FLOAT (prm, &val, (UINT64 *) value, &error);
	    }
	  else
	    {
	      PRM_ADJUST_FOR_SET_FLOAT_TO_FLOAT (prm, &val, (float *) value, &error);
	    }
	  if (error != NO_ERROR)
	    {
	      return PRM_ERR_BAD_VALUE;
	    }

	  if (prm->upper_limit)
	    {
	      upper = ceilf (PRM_GET_FLOAT (prm->upper_limit) * 100) / 100;
	    }

	  if (prm->lower_limit)
	    {
	      lower = ceilf (PRM_GET_FLOAT (prm->lower_limit) * 100) / 100;
	    }
	}
      else
	{
	  val = *((float *) value);

	  if (prm->upper_limit)
	    {
	      upper = PRM_GET_FLOAT (prm->upper_limit);
	    }

	  if (prm->lower_limit)
	    {
	      lower = PRM_GET_FLOAT (prm->lower_limit);
	    }
	}

      if ((prm->upper_limit && upper < val) || (prm->lower_limit && lower > val))
	{
	  return PRM_ERR_BAD_RANGE;
	}
    }
  else if (PRM_IS_BIGINT (prm))
    {
      UINT64 val;

      if (PRM_DIFFERENT_UNIT (prm->static_flag))
	{
	  PRM_ADJUST_FOR_SET_BIGINT_TO_BIGINT (prm, &val, (UINT64 *) value, &error);
	  if (error != NO_ERROR)
	    {
	      return PRM_ERR_BAD_VALUE;
	    }
	}
      else
	{
	  val = *((UINT64 *) value);
	}

      if ((prm->upper_limit && PRM_GET_BIGINT (prm->upper_limit) < val)
	  || (prm->lower_limit && PRM_GET_BIGINT (prm->lower_limit) > val))
	{
	  return PRM_ERR_BAD_RANGE;
	}
    }
  else
    {
      return PRM_ERR_BAD_VALUE;
    }

  return PRM_ERR_NO_ERROR;
}

/*
 * sysprm_generate_new_value () - converts string into a system parameter value
 *
 * return	   : SYSPRM_ERR
 * prm (in)	   : target system parameter
 * value (in)	   : parameter value in char * format
 * check (in)	   : check if value can be changed. set to false if value
 *		     should be forced
 * new_value (out) : SYSPRM_VALUE converted from string
 */
static SYSPRM_ERR
sysprm_generate_new_value (SYSPRM_PARAM * prm, const char *value, bool check, SYSPRM_VALUE * new_value)
{
  char *end = NULL;
  int error = NO_ERROR;
  int set_min = 0, set_max = 0, set_default = 0;
  SYSPRM_ERR ret = PRM_ERR_NO_ERROR;
  SYSPRM_VALUE min, max;

  if (prm == NULL)
    {
      return PRM_ERR_UNKNOWN_PARAM;
    }
  if (value == NULL)
    {
      return PRM_ERR_BAD_VALUE;
    }

  assert (new_value != NULL);

  if (PRM_DIFFERENT_UNIT (prm->static_flag))
    {
      assert (prm->set_dup != NULL);
    }

#if defined (CS_MODE)
  if (check)
    {
      /* check the scope of parameter */
      if (PRM_IS_FOR_CLIENT (prm->static_flag))
	{
	  if (PRM_IS_FOR_SESSION (prm->static_flag))
	    {
	      /* the value in session state must also be updated. user doesn't have to be part of DBA group. */
	      ret = PRM_ERR_NOT_FOR_CLIENT_NO_AUTH;
	    }
	  else if (PRM_IS_FOR_SERVER (prm->static_flag))
	    {
	      /* the value has to be changed on server too. user has to be part of DBA group. */
	      ret = PRM_ERR_NOT_FOR_CLIENT;
	    }
	}
      else
	{
	  if (PRM_IS_FOR_SERVER (prm->static_flag))
	    {
	      /* this value is only for server. user has to be DBA. */
	      ret = PRM_ERR_NOT_FOR_CLIENT;
	    }
	  else
	    {
	      /* not for client or server, cannot be changed on-line */
	      return PRM_ERR_CANNOT_CHANGE;
	    }
	}
    }
#endif /* CS_MODE */

#if defined (SERVER_MODE)
  if (check)
    {
      if (!PRM_IS_FOR_SERVER (prm->static_flag) && !PRM_IS_FOR_SESSION (prm->static_flag))
	{
	  return PRM_ERR_NOT_FOR_SERVER;
	}
    }
#endif /* SERVER_MODE */

  if (strcasecmp (value, PRM_VALUE_DEFAULT) == 0)
    {
      set_default = true;
    }
  if (strcasecmp (value, PRM_VALUE_MAX) == 0)
    {
      set_max = true;
    }
  if (strcasecmp (value, PRM_VALUE_MIN) == 0)
    {
      set_min = true;
    }
#if defined(CS_MODE)
  if (!set_default)
    {
      if (strcmp (prm->name, PRM_NAME_INTL_NUMBER_LANG) == 0 || strcmp (prm->name, PRM_NAME_INTL_DATE_LANG) == 0)
	{
	  INTL_LANG dummy;

	  if (lang_get_lang_id_from_name (value, &dummy) != 0)
	    {
	      return PRM_ERR_BAD_VALUE;
	    }
	}
      if (strcmp (prm->name, PRM_NAME_INTL_COLLATION) == 0)
	{
	  LANG_COLLATION *lc = NULL;
	  if (value != NULL)
	    {
	      lc = lang_get_collation_by_name (value);
	    }

	  if (lc == NULL)
	    {
	      return PRM_ERR_BAD_VALUE;
	    }
	}
      if (strcmp (prm->name, PRM_NAME_TIMEZONE) == 0)
	{
	  int er_status = NO_ERROR;

	  if (value != NULL)
	    {
	      er_status = tz_str_to_region (value, strlen (value), NULL);
	      if (er_status != NO_ERROR)
		{
		  return PRM_ERR_BAD_VALUE;
		}
	    }
	}
    }
#endif
  if (set_max || set_min)
    {
      ret = sysprm_get_param_range (prm, &min, &max);
      if (ret != PRM_ERR_NO_ERROR)
	{
	  return PRM_ERR_BAD_VALUE;
	}
      if (set_min)
	{
	  *new_value = min;
	}
      else
	{
	  *new_value = max;
	}
      return PRM_ERR_NO_ERROR;
    }
  switch (prm->datatype)
    {
    case PRM_INTEGER:
      {
	/* convert string to int */
	int val;

	if (set_default)
	  {
	    new_value->i = PRM_GET_INT (prm->default_value);
	    break;
	  }

	if (PRM_HAS_SIZE_UNIT (prm->static_flag))
	  {
	    UINT64 dup_val;
	    if (util_size_string_to_byte (&dup_val, value) != NO_ERROR)
	      {
		return PRM_ERR_BAD_VALUE;
	      }

	    if (prm_check_range (prm, (void *) &dup_val) != NO_ERROR)
	      {
		return PRM_ERR_BAD_RANGE;
	      }

	    if (PRM_DIFFERENT_UNIT (prm->static_flag))
	      {
		PRM_ADJUST_FOR_SET_BIGINT_TO_INTEGER (prm, &val, &dup_val, &error);
		if (error != NO_ERROR)
		  {
		    return PRM_ERR_BAD_VALUE;
		  }
	      }
	    else
	      {
		return PRM_ERR_BAD_VALUE;
	      }
	  }
	else if (PRM_HAS_TIME_UNIT (prm->static_flag))
	  {
	    INT64 dup_val;

	    if (util_time_string_to_msec (&dup_val, (char *) value) != NO_ERROR)
	      {
		return PRM_ERR_BAD_VALUE;
	      }

	    if (prm_check_range (prm, (void *) &dup_val) != NO_ERROR)
	      {
		return PRM_ERR_BAD_RANGE;
	      }

	    if (PRM_DIFFERENT_UNIT (prm->static_flag) && dup_val >= 0)
	      {
		UINT64 tmp_val = (UINT64) dup_val;
		PRM_ADJUST_FOR_SET_BIGINT_TO_INTEGER (prm, &val, &tmp_val, &error);
		if (error != NO_ERROR)
		  {
		    return PRM_ERR_BAD_VALUE;
		  }
	      }
	    else
	      {
		val = (int) dup_val;
	      }
	  }
	else
	  {
	    int result;

	    result = parse_int (&val, value, 10);

	    if (result != 0)
	      {
		return PRM_ERR_BAD_VALUE;
	      }

	    if (prm_check_range (prm, (void *) &val) != NO_ERROR)
	      {
		return PRM_ERR_BAD_RANGE;
	      }

	    if (PRM_DIFFERENT_UNIT (prm->static_flag))
	      {
		PRM_ADJUST_FOR_SET_INTEGER_TO_INTEGER (prm, &val, &val, &error);
		if (error != NO_ERROR)
		  {
		    return PRM_ERR_BAD_VALUE;
		  }
	      }
	  }

	new_value->i = val;
	break;
      }

    case PRM_BIGINT:
      {
	/* convert string to UINT64 */
	int result;
	UINT64 val;
	char *end_p;

	if (set_default)
	  {
	    new_value->bi = PRM_GET_BIGINT (prm->default_value);
	    break;
	  }

	if (PRM_HAS_SIZE_UNIT (prm->static_flag))
	  {
	    if (util_size_string_to_byte (&val, value) != NO_ERROR)
	      {
		return PRM_ERR_BAD_VALUE;
	      }
	  }
	else
	  {
	    result = str_to_uint64 (&val, &end_p, value, 10);
	    if (result != 0)
	      {
		return PRM_ERR_BAD_VALUE;
	      }
	  }

	if (prm_check_range (prm, (void *) &val) != NO_ERROR)
	  {
	    return PRM_ERR_BAD_RANGE;
	  }

	if (PRM_DIFFERENT_UNIT (prm->static_flag))
	  {
	    PRM_ADJUST_FOR_SET_BIGINT_TO_BIGINT (prm, &val, &val, &error);
	    if (error != NO_ERROR)
	      {
		return PRM_ERR_BAD_VALUE;
	      }
	  }

	new_value->bi = val;
	break;
      }

    case PRM_FLOAT:
      {
	/* convert string to float */
	float val;

	if (set_default)
	  {
	    new_value->f = PRM_GET_FLOAT (prm->default_value);
	    break;
	  }

	if (PRM_HAS_SIZE_UNIT (prm->static_flag))
	  {
	    UINT64 dup_val;
	    if (util_size_string_to_byte (&dup_val, value) != NO_ERROR)
	      {
		return PRM_ERR_BAD_VALUE;
	      }

	    if (prm_check_range (prm, (void *) &dup_val) != NO_ERROR)
	      {
		return PRM_ERR_BAD_RANGE;
	      }

	    if (PRM_DIFFERENT_UNIT (prm->static_flag))
	      {
		PRM_ADJUST_FOR_SET_BIGINT_TO_FLOAT (prm, &val, &dup_val, &error);
		if (error != NO_ERROR)
		  {
		    return PRM_ERR_BAD_VALUE;
		  }
	      }
	    else
	      {
		return PRM_ERR_BAD_VALUE;
	      }
	  }
	else
	  {
	    val = (float) strtod (value, &end);
	    if (end == value)
	      {
		return PRM_ERR_BAD_VALUE;
	      }
	    else if (*end != '\0')
	      {
		return PRM_ERR_BAD_VALUE;
	      }

	    if (prm_check_range (prm, (void *) &val) != NO_ERROR)
	      {
		return PRM_ERR_BAD_RANGE;
	      }

	    if (PRM_DIFFERENT_UNIT (prm->static_flag))
	      {
		PRM_ADJUST_FOR_SET_FLOAT_TO_FLOAT (prm, &val, &val, &error);
		if (error != NO_ERROR)
		  {
		    return PRM_ERR_BAD_VALUE;
		  }
	      }
	  }

	new_value->f = val;
	break;
      }

    case PRM_BOOLEAN:
      {
	const KEYVAL *keyvalp = NULL;

	if (set_default)
	  {
	    new_value->b = PRM_GET_BOOL (prm->default_value);
	    break;
	  }

	/* convert string to boolean */

	keyvalp = prm_keyword (-1, value, boolean_words, DIM (boolean_words));
	if (keyvalp == NULL)
	  {
	    return PRM_ERR_BAD_VALUE;
	  }

	new_value->b = (bool) keyvalp->val;
	break;
      }

    case PRM_STRING:
      {
	/* duplicate string */
	const char *val = NULL;

	if (set_default)
	  {
	    val = PRM_GET_STRING (prm->default_value);
	    if (val == NULL)
	      {
		switch (sysprm_get_id (prm))
		  {
		  case PRM_ID_INTL_COLLATION:
		    val = lang_get_collation_name (LANG_GET_BINARY_COLLATION (LANG_SYS_CODESET));
		    break;
		  case PRM_ID_INTL_DATE_LANG:
		  case PRM_ID_INTL_NUMBER_LANG:
		    val = lang_get_Lang_name ();
		    break;
		  case PRM_ID_TIMEZONE:
		    val = prm_get_string_value (PRM_ID_SERVER_TIMEZONE);
		    break;
		  default:
		    /* do nothing */
		    break;
		  }
	      }

	    if (val == NULL)
	      {
		new_value->str = NULL;
	      }
	    else
	      {
		new_value->str = strdup (val);
		if (new_value->str == NULL)
		  {
		    er_set (ER_ERROR_SEVERITY, ARG_FILE_LINE, ER_OUT_OF_VIRTUAL_MEMORY, 1, (size_t) (strlen (val)));
		    return PRM_ERR_NO_MEM_FOR_PRM;
		  }
	      }
	    break;
	  }

	/* check if the value is represented as a null keyword */
	if (prm_keyword (-1, value, null_words, DIM (null_words)) != NULL)
	  {
	    new_value->str = NULL;
	  }
	else
	  {
	    new_value->str = strdup (value);
	    if (new_value->str == NULL)
	      {
		er_set (ER_ERROR_SEVERITY, ARG_FILE_LINE, ER_OUT_OF_VIRTUAL_MEMORY, 1, (size_t) (strlen (value)));
		return PRM_ERR_NO_MEM_FOR_PRM;
	      }
	  }
	break;
      }

    case PRM_INTEGER_LIST:
      {
	/* convert string into an array of integers */
	int *val = NULL;

	if (set_default && sysprm_get_id (prm) != PRM_ID_CALL_STACK_DUMP_ACTIVATION)
	  {
	    val = PRM_GET_INTEGER_LIST (prm->default_value);
	    if (val == NULL)
	      {
		new_value->integer_list = NULL;
	      }
	    else
	      {
		size_t size = (size_t) ((val[0] + 1) * sizeof (int));
		new_value->integer_list = (int *) malloc (size);

		if (new_value->integer_list == NULL)
		  {
		    er_set (ER_ERROR_SEVERITY, ARG_FILE_LINE, ER_OUT_OF_VIRTUAL_MEMORY, 1, size);
		    return PRM_ERR_NO_MEM_FOR_PRM;
		  }

		memcpy (new_value->integer_list, val, size);
	      }

	    break;
	  }

	/* check if the value is represented as a null keyword */
	if (prm_keyword (-1, value, null_words, DIM (null_words)) != NULL)
	  {
	    val = NULL;
	  }
	else
	  {
	    char *s, *p;
	    char save;
	    int list_size, tmp;

	    val = (int *) calloc (1024, sizeof (int));	/* max size is 1023 */
	    if (val == NULL)
	      {
		size_t size = 1024 * sizeof (int);
		er_set (ER_ERROR_SEVERITY, ARG_FILE_LINE, ER_OUT_OF_VIRTUAL_MEMORY, 1, size);
		return PRM_ERR_NO_MEM_FOR_PRM;
	      }

	    list_size = 0;
	    s = (char *) value;
	    p = s;

	    while (true)
	      {
		if (*s == ',' || *s == '\0')
		  {
		    save = *s;
		    *s = '\0';
		    if (intl_mbs_casecmp ("default", p) == 0)
		      {
			if (sysprm_get_id (prm) == PRM_ID_CALL_STACK_DUMP_ACTIVATION)
			  {
			    memcpy (&val[list_size + 1], call_stack_dump_error_codes,
				    sizeof (call_stack_dump_error_codes));
			    list_size += DIM (call_stack_dump_error_codes);
			  }
			else
			  {
			    free_and_init (val);
			    return PRM_ERR_BAD_VALUE;
			  }
		      }
		    else
		      {
			int result;

			result = parse_int (&tmp, p, 10);
			if (result != 0)
			  {
			    free_and_init (val);
			    return PRM_ERR_BAD_VALUE;
			  }
			val[++list_size] = tmp;
		      }
		    *s = save;
		    if (*s == '\0')
		      {
			break;
		      }
		    p = s + 1;
		  }
		s++;
	      }
	    /* save size in the first position */
	    val[0] = list_size;
	  }
	new_value->integer_list = val;
	break;
      }

    case PRM_KEYWORD:
      {
	/* check if string can be identified as a keyword */
	int val;
	const KEYVAL *keyvalp = NULL;

	if (set_default)
	  {
	    new_value->i = PRM_GET_INT (prm->default_value);
	    break;
	  }

	if (intl_mbs_casecmp (prm->name, PRM_NAME_ER_LOG_LEVEL) == 0)
	  {
	    keyvalp = prm_keyword (-1, value, er_log_level_words, DIM (er_log_level_words));
	  }
	else if (intl_mbs_casecmp (prm->name, PRM_NAME_LOG_ISOLATION_LEVEL) == 0)
	  {
	    keyvalp = prm_keyword (-1, value, isolation_level_words, DIM (isolation_level_words));
	  }
	else if (intl_mbs_casecmp (prm->name, PRM_NAME_PB_DEBUG_PAGE_VALIDATION_LEVEL) == 0)
	  {
	    keyvalp =
	      prm_keyword (-1, value, pgbuf_debug_page_validation_level_words,
			   DIM (pgbuf_debug_page_validation_level_words));
	  }
	else if (intl_mbs_casecmp (prm->name, PRM_NAME_HA_MODE) == 0
		 || intl_mbs_casecmp (prm->name, PRM_NAME_HA_MODE_FOR_SA_UTILS_ONLY) == 0)
	  {
	    keyvalp = prm_keyword (-1, value, ha_mode_words, DIM (ha_mode_words));
	  }
	else if (intl_mbs_casecmp (prm->name, PRM_NAME_HA_SERVER_STATE) == 0)
	  {
	    keyvalp = prm_keyword (-1, value, ha_server_state_words, DIM (ha_server_state_words));
	  }
	else if (intl_mbs_casecmp (prm->name, PRM_NAME_HA_LOG_APPLIER_STATE) == 0)
	  {
	    keyvalp = prm_keyword (-1, value, ha_log_applier_state_words, DIM (ha_log_applier_state_words));
	  }
	else if (intl_mbs_casecmp (prm->name, PRM_NAME_COMPAT_MODE) == 0)
	  {
	    keyvalp = prm_keyword (-1, value, compat_words, DIM (compat_words));
	  }
	else if (intl_mbs_casecmp (prm->name, PRM_NAME_CHECK_PEER_ALIVE) == 0)
	  {
	    keyvalp = prm_keyword (-1, value, check_peer_alive_words, DIM (check_peer_alive_words));
	  }
	else if (intl_mbs_casecmp (prm->name, PRM_NAME_QUERY_TRACE_FORMAT) == 0)
	  {
	    keyvalp = prm_keyword (-1, value, query_trace_format_words, DIM (query_trace_format_words));
	  }
	else if (intl_mbs_casecmp (prm->name, PRM_NAME_FAULT_INJECTION_TEST) == 0)
	  {
	    keyvalp = prm_keyword (-1, value, fi_test_words, DIM (fi_test_words));
	  }
	else if (intl_mbs_casecmp (prm->name, PRM_NAME_HA_REPL_FILTER_TYPE) == 0)
	  {
	    keyvalp = prm_keyword (-1, value, ha_repl_filter_type_words, DIM (ha_repl_filter_type_words));
	  }
	else if (intl_mbs_casecmp (prm->name, PRM_NAME_TDE_DEFAULT_ALGORITHM) == 0)
	  {
	    keyvalp = prm_keyword (-1, value, tde_algorithm_words, DIM (tde_algorithm_words));
	  }
	else if (intl_mbs_casecmp (prm->name, PRM_NAME_SERVER_TYPE) == 0)
	  {
	    keyvalp = prm_keyword (-1, value, server_type_words, DIM (server_type_words));
	  }
	else
	  {
	    assert (false);
	  }

	if (keyvalp)
	  {
	    val = (int) keyvalp->val;
	  }
	else
	  {
	    int result;
	    /* check if string can be converted to an integer */
	    result = parse_int (&val, value, 10);
	    if (result != 0)
	      {
		return PRM_ERR_BAD_VALUE;
	      }
	  }

	if ((prm->upper_limit && PRM_GET_INT (prm->upper_limit) < val)
	    || (prm->lower_limit && PRM_GET_INT (prm->lower_limit) > val))
	  {
	    return PRM_ERR_BAD_RANGE;
	  }
	new_value->i = val;
      }
      break;
    case PRM_NO_TYPE:
      break;

    default:
      assert (false);
    }

  return ret;
}

/*
 * prm_set () - Set a new value for parameter.
 *
 * return	 : SYSPRM_ERR code.
 * prm (in)	 : system parameter that will have its value changed.
 * value (in)	 : new value as string.
 * set_flag (in) : updates PRM_SET flag is true.
 */
static int
prm_set (SYSPRM_PARAM * prm, const char *value, bool set_flag)
{
  SYSPRM_ERR error = PRM_ERR_NO_ERROR;
  SYSPRM_VALUE new_value;

  error = sysprm_generate_new_value (prm, value, false, &new_value);
  if (error != PRM_ERR_NO_ERROR)
    {
      return error;
    }

  return sysprm_set_value (prm, new_value, set_flag, false);
}

/*
 * sysprm_set_value () - Set a new value for parameter.
 *
 * return	  : SYSPRM_ERR code
 * prm (in)       : system parameter that will have its value changed.
 * value (in)     : new values as sysprm_value
 * set_flag (in)  : updates PRM_SET flag.
 * duplicate (in) : duplicate values for data types that need memory
 *		    allocation.
 */
static int
sysprm_set_value (SYSPRM_PARAM * prm, SYSPRM_VALUE value, bool set_flag, bool duplicate)
{
#if defined (SERVER_MODE)
  PARAM_ID id;
  THREAD_ENTRY *thread_p;
#endif
  void *tmp_ptr = NULL;

  if (prm == NULL)
    {
      return PRM_ERR_UNKNOWN_PARAM;
    }

  if (duplicate)
    {
      /* duplicate values for data types that need memory allocation */
      switch (prm->datatype)
	{
	case PRM_STRING:
	  if (value.str != NULL)
	    {
	      tmp_ptr = strdup (value.str);
	      if (tmp_ptr == NULL)
		{
		  er_set (ER_ERROR_SEVERITY, ARG_FILE_LINE, ER_OUT_OF_VIRTUAL_MEMORY, 1,
			  (size_t) (strlen (value.str) + 1));
		  return PRM_ERR_NO_MEM_FOR_PRM;
		}

	      value.str = (char *) tmp_ptr;
	    }
	  break;

	case PRM_INTEGER_LIST:
	  if (value.integer_list != NULL)
	    {
	      int *integer_list = value.integer_list;
	      tmp_ptr = (int *) malloc ((integer_list[0] + 1) * sizeof (int));
	      if (tmp_ptr == NULL)
		{
		  er_set (ER_ERROR_SEVERITY, ARG_FILE_LINE, ER_OUT_OF_VIRTUAL_MEMORY, 1,
			  (integer_list[0] + 1) * sizeof (int));
		  return PRM_ERR_NO_MEM_FOR_PRM;
		}

	      value.integer_list = (int *) tmp_ptr;
	      memcpy (value.integer_list, integer_list, (integer_list[0] + 1) * sizeof (int));
	    }

	default:
	  break;
	}
    }

#if defined (SERVER_MODE)
  if (PRM_IS_FOR_SESSION (prm->static_flag) && BO_IS_SERVER_RESTARTED ())
    {
      SESSION_PARAM *param;
      TZ_REGION *session_tz_region;

      /* update session parameter */
      id = sysprm_get_id (prm);
      thread_p = thread_get_thread_entry_info ();

      param = session_get_session_parameter (thread_p, id);
      if (param == NULL)
	{
	  if (tmp_ptr != NULL)
	    {
	      free (tmp_ptr);
	    }

	  return PRM_ERR_UNKNOWN_PARAM;
	}

      if (id == PRM_ID_TIMEZONE)
	{
	  session_tz_region = session_get_session_tz_region (thread_p);
	  if (session_tz_region != NULL)
	    {
	      tz_str_to_region (value.str, strlen (value.str), session_tz_region);
	    }
	}

      return sysprm_set_session_parameter_value (param, id, value);
    }

  /* if prm is not for session or if session_parameters have not been initialized just set the system parameter stored
   * on server */
#endif /* SERVER_MODE */

  sysprm_set_system_parameter_value (prm, value);

  /* Set the cached parsed system timezone region on the server */
  if (sysprm_get_id (prm) == PRM_ID_SERVER_TIMEZONE)
    {
      TZ_REGION tz_region_system;
      int err_status = 0;

      err_status = tz_str_to_region (value.str, strlen (value.str), &tz_region_system);
      if (err_status != NO_ERROR)
	{
	  return PRM_ERR_BAD_PARAM;
	}
      tz_set_tz_region_system (&tz_region_system);
    }

  /* Set the cached parsed session timezone region on the client */
#if !defined(SERVER_MODE)
  if (sysprm_get_id (prm) == PRM_ID_TIMEZONE)
    {
      int err_status = 0;
      err_status = tz_str_to_region (value.str, strlen (value.str), tz_get_client_tz_region_session ());
      if (err_status != NO_ERROR)
	{
	  return PRM_ERR_BAD_PARAM;
	}
    }
#endif

  if (PRM_IS_COMPOUND (prm->static_flag))
    {
      prm_compound_has_changed (prm, set_flag);
    }

  if (set_flag)
    {
      PRM_SET_BIT (PRM_SET, *prm->dynamic_flag);
      /* Indicate that the default value was not used */
      PRM_CLEAR_BIT (PRM_DEFAULT_USED, *prm->dynamic_flag);
    }

  return PRM_ERR_NO_ERROR;
}

/*
 * sysprm_set_system_parameter_value () - change a parameter value in prm_Def
 *					  array.
 *
 * return     : void.
 * prm (in)   : parameter that needs changed.
 * value (in) : new value.
 */
static void
sysprm_set_system_parameter_value (SYSPRM_PARAM * prm, SYSPRM_VALUE value)
{
  PARAM_ID prm_id = sysprm_get_id (prm);
  switch (prm->datatype)
    {
    case PRM_INTEGER:
    case PRM_KEYWORD:
      prm_set_integer_value (prm_id, value.i);
      break;

    case PRM_FLOAT:
      prm_set_float_value (prm_id, value.f);
      break;

    case PRM_BOOLEAN:
      prm_set_bool_value (prm_id, value.b);
      break;

    case PRM_STRING:
      prm_set_string_value (prm_id, value.str);
      break;

    case PRM_INTEGER_LIST:
      prm_set_integer_list_value (prm_id, value.integer_list);
      break;

    case PRM_BIGINT:
      prm_set_bigint_value (prm_id, value.bi);
      break;

    default:
      assert_release (0);
      break;
    }
}

/*
 * prm_compound_has_changed () - update all affected system parameters if prm
 *				 is a compound.
 *
 * return	 : error code
 * prm (in)	 : system parameter that has changed
 * set_flag (in) : updates PRM_SET flag.
 */
static int
prm_compound_has_changed (SYSPRM_PARAM * prm, bool set_flag)
{
  assert (PRM_IS_COMPOUND (prm->static_flag));

  if (sysprm_get_id (prm) == PRM_ID_COMPAT_MODE)
    {
      prm_set_compound (prm, compat_mode_values, DIM (compat_mode_values), set_flag);
    }
  else
    {
      assert (false);
    }
  return NO_ERROR;
}


/*
 * prm_set_force -
 *   return: NO_ERROR or error code defined in enum SYSPRM_ERR
 *   prm(in):
 *   value(in):
 */
static int
prm_set_force (SYSPRM_PARAM * prm, const char *value)
{
  if (prm->force_value)
    {
      free_and_init (PRM_GET_STRING (&prm->force_value));
    }

  prm->force_value = strdup (value);
  if (prm->force_value == NULL)
    {
      er_set (ER_ERROR_SEVERITY, ARG_FILE_LINE, ER_OUT_OF_VIRTUAL_MEMORY, 1, (size_t) (strlen (value) + 1));
      return PRM_ERR_NO_MEM_FOR_PRM;
    }

  return NO_ERROR;
}

/*
 * prm_set_default -
 *   return: NO_ERROR or error code defined in enum SYSPRM_ERR
 *   prm(in):
 */
static int
prm_set_default (SYSPRM_PARAM * prm)
{
#if defined (SERVER_MODE)
  if (PRM_IS_FOR_SESSION (prm->static_flag) && BO_IS_SERVER_RESTARTED ())
    {
      PARAM_ID id;
      SESSION_PARAM *sprm = NULL;
      THREAD_ENTRY *thread_p = thread_get_thread_entry_info ();

      id = sysprm_get_id (prm);
      sprm = session_get_session_parameter (thread_p, id);
      if (sprm == NULL)
	{
	  return PRM_ERR_UNKNOWN_PARAM;
	}

      return sysprm_set_session_parameter_default (sprm, id);
    }
#endif /* SERVER_MODE */

  if (prm == NULL)
    {
      return ER_FAILED;
    }

  if (PRM_IS_INTEGER (prm) || PRM_IS_KEYWORD (prm))
    {
      int val, *valp;

      val = PRM_GET_INT (prm->default_value);
      valp = (int *) prm->value;
      *valp = val;
    }
  if (PRM_IS_BIGINT (prm))
    {
      UINT64 val, *valp;

      val = PRM_GET_BIGINT (prm->default_value);
      valp = (UINT64 *) prm->value;
      *valp = val;
    }
  else if (PRM_IS_BOOLEAN (prm))
    {
      bool val, *valp;

      val = PRM_GET_BOOL (prm->default_value);
      valp = (bool *) prm->value;
      *valp = val;
    }
  else if (PRM_IS_FLOAT (prm))
    {
      float val, *valp;

      val = PRM_GET_FLOAT (prm->default_value);
      valp = (float *) prm->value;
      *valp = val;
    }
  else if (PRM_IS_STRING (prm))
    {
      char *val, **valp;

      if (PRM_IS_ALLOCATED (*prm->dynamic_flag))
	{
	  char *str = PRM_GET_STRING (prm->value);
	  free_and_init (str);
	  PRM_CLEAR_BIT (PRM_ALLOCATED, *prm->dynamic_flag);
	}

      val = *(char **) prm->default_value;
      valp = (char **) prm->value;
      *valp = val;
    }
  else if (PRM_IS_INTEGER_LIST (prm))
    {
      int *val, **valp;

      if (PRM_IS_ALLOCATED (*prm->dynamic_flag))
	{
	  int *int_list = PRM_GET_INTEGER_LIST (prm->value);

	  free_and_init (int_list);
	  PRM_CLEAR_BIT (PRM_ALLOCATED, *prm->dynamic_flag);
	}

      val = *(int **) prm->default_value;
      valp = (int **) prm->value;
      *valp = val;
    }

  /* Indicate that the default value was used */
  PRM_SET_BIT (PRM_DEFAULT_USED, *prm->dynamic_flag);

  if (PRM_IS_FOR_QRY_STRING (prm->static_flag))
    {
      PRM_CLEAR_BIT (PRM_DIFFERENT, *prm->dynamic_flag);
    }

  return NO_ERROR;
}

/*
 * prm_find -
 *   return: NULL or found parameter
 *   pname(in): parameter name to find
 */
static SYSPRM_PARAM *
prm_find (const char *pname, const char *section)
{
  unsigned int i;
  char *key;
  char buf[4096];

  if (pname == NULL)
    {
      return NULL;
    }

  if (section != NULL)
    {
      snprintf (buf, sizeof (buf) - 1, "%s::%s", section, pname);
      key = buf;
    }
  else
    {
      key = (char *) pname;
    }

  for (i = 0; i < DIM (prm_Def); i++)
    {
      if (intl_mbs_casecmp (prm_Def[i].name, key) == 0)
	{
	  return &prm_Def[i];
	}
    }

  return NULL;
}

/*
 * sysprm_set_force -
 *   return: NO_ERROR or error code
 *   pname(in): parameter name to set
 *   pvalue(in): value to be set to the parameter
 */
int
sysprm_set_force (const char *pname, const char *pvalue)
{
  SYSPRM_PARAM *prm;

  if (pname == NULL || pvalue == NULL)
    {
      return ER_PRM_BAD_VALUE;
    }

  prm = prm_find (pname, NULL);
  if (prm == NULL)
    {
      return ER_PRM_BAD_VALUE;
    }

  if (prm_set_force (prm, pvalue) != NO_ERROR)
    {
      return ER_PRM_CANNOT_CHANGE;
    }

  return NO_ERROR;
}

/*
 * sysprm_set_to_default -
 *   return: NO_ERROR or error code
 *   pname(in): parameter name to set to default value
 */
int
sysprm_set_to_default (const char *pname, bool set_to_force)
{
  SYSPRM_PARAM *prm;
  char val[LINE_MAX];

  if (pname == NULL)
    {
      return ER_PRM_BAD_VALUE;
    }

  prm = prm_find (pname, NULL);
  if (prm == NULL)
    {
      return ER_PRM_BAD_VALUE;
    }

  if (prm_set_default (prm) != NO_ERROR)
    {
      return ER_PRM_CANNOT_CHANGE;
    }

  if (set_to_force)
    {
      prm_print (prm, val, LINE_MAX, PRM_PRINT_NONE, PRM_PRINT_CURR_VAL);
      prm_set_force (prm, val);
    }

  return NO_ERROR;
}

/*
 * prm_keyword - Search a keyword within the keyword table
 *   return: NULL or found keyword
 *   val(in): keyword value
 *   name(in): keyword name
 *   tbl(in): keyword table
 *   dim(in): size of the table
 */
static const KEYVAL *
prm_keyword (int val, const char *name, const KEYVAL * tbl, int dim)
{
  int i;

  if (name != NULL)
    {
      for (i = 0; i < dim; i++)
	{
	  if (intl_mbs_casecmp (name, tbl[i].key) == 0)
	    {
	      return &tbl[i];
	    }
	}
    }
  else
    {
      for (i = 0; i < dim; i++)
	{
	  if (tbl[i].val == val)
	    {
	      return &tbl[i];
	    }
	}
    }

  return NULL;
}

/*
 * prm_report_bad_entry -
 *   return:
 *   line(in):
 *   err(in):
 *   where(in):
 */
static void
prm_report_bad_entry (const char *key, int line, int err, const char *where)
{
  if (line > 0)
    {
      fprintf (stderr, PARAM_MSG_FMT (PRM_ERR_BAD_LINE), key, line, where);
    }
  else if (line == 0)
    {
      fprintf (stderr, PARAM_MSG_FMT (PRM_ERR_BAD_PARAM), key, line, where);
    }
  else
    {
      fprintf (stderr, PARAM_MSG_FMT (PRM_ERR_BAD_ENV_VAR), where);
    }

  if (err > 0)
    {
      switch (err)
	{
	case PRM_ERR_DEPRICATED:
	case PRM_ERR_NO_MEM_FOR_PRM:
	  fprintf (stderr, "%s\n", PARAM_MSG_FMT (err));
	  break;

	case PRM_ERR_UNKNOWN_PARAM:
	  er_set (ER_ERROR_SEVERITY, ARG_FILE_LINE, ER_PRM_UNKNOWN_SYSPRM, 3, key, line, where);
	  fprintf (stderr, "%s\n", PARAM_MSG_FMT (err));
	  break;

	case PRM_ERR_BAD_VALUE:
	case PRM_ERR_BAD_STRING:
	case PRM_ERR_BAD_RANGE:
	case PRM_ERR_RESET_BAD_RANGE:
	  er_set (ER_ERROR_SEVERITY, ARG_FILE_LINE, ER_PRM_BAD_VALUE, 1, key);
	  fprintf (stderr, "%s\n", PARAM_MSG_FMT (err));
	  break;

	default:
	  break;
	}
    }
  else
    {
      fprintf (stderr, PARAM_MSG_FMT (PRM_ERR_UNIX_ERROR), strerror (err));
    }

  fflush (stderr);
}


/*
 * sysprm_final - Clean up the storage allocated during parameter parsing
 *   return: none
 */
void
sysprm_final (void)
{
  SYSPRM_PARAM *prm;
  int i;

  for (i = 0; i < NUM_PRM; i++)
    {
      prm = &prm_Def[i];
      if (PRM_IS_ALLOCATED (*prm->dynamic_flag))
	{
	  switch (prm->datatype)
	    {
	    case PRM_STRING:
	      free_and_init (PRM_GET_STRING (prm->value));
	      PRM_CLEAR_BIT (PRM_ALLOCATED, *prm->dynamic_flag);
	      break;

	    case PRM_INTEGER_LIST:
	      free_and_init (PRM_GET_INTEGER_LIST (prm->value));
	      PRM_CLEAR_BIT (PRM_ALLOCATED, *prm->dynamic_flag);
	      break;

	    default:
	      /* do nothing */
	      break;
	    }
	}

      /* reset all dynamic flags */
      *prm->dynamic_flag = 0;
    }

  for (i = 0; i < MAX_NUM_OF_PRM_FILES_LOADED; i++)
    {
      if (prm_Files_loaded[i].conf_path != NULL)
	{
	  free_and_init (prm_Files_loaded[i].conf_path);
	}
      if (prm_Files_loaded[i].db_name != NULL)
	{
	  free_and_init (prm_Files_loaded[i].db_name);
	}
    }
}

#if defined (SA_MODE) || defined (SERVER_MODE)
static void
init_server_timezone_parameter (void)
{
  SYSPRM_PARAM *prm_server_timezone;

  prm_server_timezone = prm_find (PRM_NAME_SERVER_TIMEZONE, NULL);

  if (prm_server_timezone != NULL && !PRM_IS_SET (*prm_server_timezone->dynamic_flag))
    {
      char timezone_name[TZ_GENERIC_NAME_SIZE + 1];
      int ret;

      if (PRM_GET_STRING (prm_server_timezone->value))
	{
	  free_and_init (PRM_GET_STRING (prm_server_timezone->value));
	}
      PRM_CLEAR_BIT (PRM_ALLOCATED, *prm_server_timezone->dynamic_flag);

      ret = tz_resolve_os_timezone (timezone_name, TZ_GENERIC_NAME_SIZE);
      if (ret < 0)
	{
	  if (tz_get_data () != NULL)
	    {
	      strcpy (timezone_name, "Asia/Seoul");
	    }
	  else
	    {
	      /* IANA timezone data not available, just use offset timezone */
	      strcpy (timezone_name, "+09:00");
	    }
	}
      prm_set (prm_server_timezone, timezone_name, true);
    }
}
#endif

/*
 * prm_tune_parameters - Sets the values of various system parameters
 *                       depending on the value of other parameters
 *   return: none
 *
 * Note: Used for providing a mechanism for tuning various system parameters.
 *       The parameters are only tuned if the user has not set them
 *       explictly, this can be ascertained by checking if the default
 *       value has been used.
 */
#if defined (SA_MODE) || defined (SERVER_MODE)
static void
prm_tune_parameters (void)
{
  SYSPRM_PARAM *pb_aout_ratio_prm;
  SYSPRM_PARAM *max_clients_prm;
  SYSPRM_PARAM *max_plan_cache_entries_prm;
  SYSPRM_PARAM *query_cache_mode_prm;
  SYSPRM_PARAM *max_query_cache_entries_prm;
  SYSPRM_PARAM *query_cache_size_in_pages_prm;
  SYSPRM_PARAM *ha_mode_prm;
  SYSPRM_PARAM *ha_server_state_prm;
  SYSPRM_PARAM *auto_restart_server_prm;
  SYSPRM_PARAM *log_background_archiving_prm;
  SYSPRM_PARAM *ha_node_list_prm;
  SYSPRM_PARAM *max_log_archives_prm;
  SYSPRM_PARAM *force_remove_log_archives_prm;
  SYSPRM_PARAM *call_stack_dump_activation_prm;
  SYSPRM_PARAM *fault_injection_ids_prm;
  SYSPRM_PARAM *fault_injection_test_prm;
  SYSPRM_PARAM *test_mode_prm;
  SYSPRM_PARAM *tz_leap_second_support_prm;

  char newval[LINE_MAX];
  char host_name[CUB_MAXHOSTNAMELEN];
  int max_clients;

  /* Find the parameters that require tuning */
  pb_aout_ratio_prm = prm_find (PRM_NAME_PB_AOUT_RATIO, NULL);
  max_clients_prm = prm_find (PRM_NAME_CSS_MAX_CLIENTS, NULL);
  max_plan_cache_entries_prm = prm_find (PRM_NAME_XASL_CACHE_MAX_ENTRIES, NULL);
  query_cache_mode_prm = prm_find (PRM_NAME_LIST_QUERY_CACHE_MODE, NULL);
  max_query_cache_entries_prm = prm_find (PRM_NAME_LIST_MAX_QUERY_CACHE_ENTRIES, NULL);
  query_cache_size_in_pages_prm = prm_find (PRM_NAME_LIST_MAX_QUERY_CACHE_PAGES, NULL);
  test_mode_prm = prm_find (PRM_NAME_TEST_MODE, NULL);
  tz_leap_second_support_prm = prm_find (PRM_NAME_TZ_LEAP_SECOND_SUPPORT, NULL);

  /* disable AOUT list until we fix CBRD-20741 */
  if (pb_aout_ratio_prm != NULL)
    {
      prm_set (pb_aout_ratio_prm, "0", false);
    }



  ha_mode_prm = prm_find (PRM_NAME_HA_MODE, NULL);
  ha_server_state_prm = prm_find (PRM_NAME_HA_SERVER_STATE, NULL);
  auto_restart_server_prm = prm_find (PRM_NAME_AUTO_RESTART_SERVER, NULL);
  log_background_archiving_prm = prm_find (PRM_NAME_LOG_BACKGROUND_ARCHIVING, NULL);
  ha_node_list_prm = prm_find (PRM_NAME_HA_NODE_LIST, NULL);
  max_log_archives_prm = prm_find (PRM_NAME_LOG_MAX_ARCHIVES, NULL);
  force_remove_log_archives_prm = prm_find (PRM_NAME_FORCE_REMOVE_LOG_ARCHIVES, NULL);

  /* Check that max clients has been set */
  assert (max_clients_prm != NULL);
  if (max_clients_prm == NULL)
    {
      return;
    }

#if 0
  if (!(PRM_IS_SET (*max_clients_prm->dynamic_flag)))
    {
      if (prm_set_default (max_clients_prm) != PRM_ERR_NO_ERROR)
	{
	  fprintf (stderr, msgcat_message (MSGCAT_CATALOG_CUBRID, MSGCAT_SET_PARAMETERS, PRM_ERR_NO_VALUE),
		   max_clients_prm->name);
	  assert (0);
	  return;
	}
    }
  else
#endif
    {
      max_clients = MIN (prm_css_max_clients_upper, css_get_max_socket_fds ());
      if (PRM_GET_INT (max_clients_prm->value) > max_clients)
	{
	  sprintf (newval, "%d", max_clients);
	  (void) prm_set (max_clients_prm, newval, false);
	}
    }

  /* check Plan Cache and Query Cache parameters */
  assert (max_plan_cache_entries_prm != NULL);
  assert (query_cache_mode_prm != NULL);
  assert (max_query_cache_entries_prm != NULL);
  assert (query_cache_size_in_pages_prm != NULL);

  if (max_plan_cache_entries_prm == NULL || query_cache_mode_prm == NULL || max_query_cache_entries_prm == NULL)
    {
      return;
    }

  if (PRM_GET_INT (max_plan_cache_entries_prm->value) == 0)
    {
      /* 0 means disable plan cache */
      (void) prm_set (max_plan_cache_entries_prm, "-1", false);
    }

  if (PRM_GET_INT (max_plan_cache_entries_prm->value) <= 0)
    {
      /* disable query cache mode by default */
      (void) prm_set (max_query_cache_entries_prm, 0, false);
      (void) prm_set (query_cache_size_in_pages_prm, 0, false);
    }

  /* check HA related parameters */
  assert (ha_mode_prm != NULL);
  assert (auto_restart_server_prm != NULL);
  if (ha_mode_prm == NULL || ha_server_state_prm == NULL || auto_restart_server_prm == NULL)
    {
      return;
    }

#if defined (SA_MODE) || defined (WINDOWS)
  /* we should save original PRM_HA_MODE value before tuning */
  PRM_HA_MODE_FOR_SA_UTILS_ONLY = PRM_HA_MODE;

  /* reset to default 'active mode' */
  (void) prm_set_default (ha_mode_prm);
  (void) prm_set (ha_server_state_prm, HA_SERVER_STATE_ACTIVE_STR, false);

  if (force_remove_log_archives_prm != NULL && !PRM_GET_BOOL (force_remove_log_archives_prm->value))
    {
      (void) prm_set_default (max_log_archives_prm);
    }
#else /* SA_MODE || WINDOWS */
  if (PRM_GET_INT (ha_mode_prm->value) != HA_MODE_OFF)
    {
      if (PRM_DEFAULT_VAL_USED (*ha_server_state_prm->dynamic_flag))
	{
	  sprintf (newval, "%s", HA_SERVER_STATE_STANDBY_STR);
	  prm_set (ha_server_state_prm, newval, false);
	}
      prm_set (auto_restart_server_prm, "no", false);

      if (PRM_GET_INT (ha_mode_prm->value) == HA_MODE_REPLICA)
	{
	  prm_set (force_remove_log_archives_prm, "yes", false);
	}
    }
  else
    {
      sprintf (newval, "%s", HA_SERVER_STATE_ACTIVE_STR);
      prm_set (ha_server_state_prm, newval, false);

      if (force_remove_log_archives_prm != NULL && !PRM_GET_BOOL (force_remove_log_archives_prm->value))
	{
	  (void) prm_set_default (max_log_archives_prm);
	}
    }
#endif /* !SA_MODE && !WINDOWS */
  /* disable them temporarily */

  if (ha_node_list_prm == NULL || PRM_DEFAULT_VAL_USED (*ha_node_list_prm->dynamic_flag))
    {
      if (GETHOSTNAME (host_name, sizeof (host_name)))
	{
	  strncpy (host_name, "localhost", sizeof (host_name) - 1);
	}

      snprintf (newval, sizeof (newval) - 1, "%s@%s", host_name, host_name);
      prm_set (ha_node_list_prm, newval, false);
    }

  call_stack_dump_activation_prm = GET_PRM (PRM_ID_CALL_STACK_DUMP_ACTIVATION);
  if (!PRM_IS_SET (*call_stack_dump_activation_prm->dynamic_flag))
    {
      int dim;
      int *integer_list = NULL;

      if (PRM_IS_ALLOCATED (*call_stack_dump_activation_prm->dynamic_flag))
	{
	  free_and_init (PRM_GET_INTEGER_LIST (call_stack_dump_activation_prm->value));
	}

      dim = DIM (call_stack_dump_error_codes);
      integer_list = (int *) malloc ((dim + 1) * sizeof (int));
      if (integer_list == NULL)
	{
	  er_set (ER_ERROR_SEVERITY, ARG_FILE_LINE, ER_OUT_OF_VIRTUAL_MEMORY, 1, (dim + 1) * sizeof (int));
	  return;
	}

      integer_list[0] = dim;
      memcpy (&integer_list[1], call_stack_dump_error_codes, dim * sizeof (int));
      prm_set_integer_list_value (PRM_ID_CALL_STACK_DUMP_ACTIVATION, integer_list);
      PRM_SET_BIT (PRM_SET, *call_stack_dump_activation_prm->dynamic_flag);
      PRM_CLEAR_BIT (PRM_DEFAULT_USED, *call_stack_dump_activation_prm->dynamic_flag);
    }

#if !defined(NDEBUG)
  fault_injection_ids_prm = GET_PRM (PRM_ID_FAULT_INJECTION_IDS);
  fault_injection_test_prm = GET_PRM (PRM_ID_FAULT_INJECTION_TEST);
  if (PRM_IS_SET (*fault_injection_test_prm->dynamic_flag))
    {
      int group_code;
      int dim;
      int *integer_list = NULL;

      group_code = PRM_GET_INT (fault_injection_test_prm->value);

      if (PRM_IS_ALLOCATED (*fault_injection_ids_prm->dynamic_flag))
	{
	  free_and_init (PRM_GET_INTEGER_LIST (fault_injection_ids_prm->value));
	}

      for (dim = 0; fi_Groups[group_code][dim] != FI_TEST_NONE; dim++)
	{
	  ;
	}

      integer_list = (int *) malloc ((dim + 1) * sizeof (int));
      if (integer_list == NULL)
	{
	  er_set (ER_ERROR_SEVERITY, ARG_FILE_LINE, ER_OUT_OF_VIRTUAL_MEMORY, 1, (dim + 1) * sizeof (int));
	  return;
	}

      integer_list[0] = dim;
      memcpy (&integer_list[1], fi_Groups[group_code], dim * sizeof (int));
      prm_set_integer_list_value (PRM_ID_FAULT_INJECTION_IDS, integer_list);
      PRM_SET_BIT (PRM_SET, *fault_injection_ids_prm->dynamic_flag);
      PRM_CLEAR_BIT (PRM_DEFAULT_USED, *fault_injection_ids_prm->dynamic_flag);
    }
#endif

  if (PRM_GET_BOOL (test_mode_prm->value) == true)
    {
      tz_leap_second_support_prm->static_flag |= PRM_FOR_QRY_STRING;
    }

  return;
}
#else /* SA_MODE || SERVER_MODE */
static void
prm_tune_parameters (void)
{
  SYSPRM_PARAM *max_plan_cache_entries_prm;
  SYSPRM_PARAM *ha_node_list_prm;
  SYSPRM_PARAM *ha_mode_prm;
  SYSPRM_PARAM *ha_process_dereg_confirm_interval_in_msecs_prm;
  SYSPRM_PARAM *ha_max_process_dereg_confirm_prm;
  SYSPRM_PARAM *shutdown_wait_time_in_secs_prm;
  SYSPRM_PARAM *ha_copy_log_timeout_prm;
  SYSPRM_PARAM *ha_check_disk_failure_interval_prm;
  SYSPRM_PARAM *test_mode_prm;
  SYSPRM_PARAM *tz_leap_second_support_prm;

  char newval[LINE_MAX];
  char host_name[CUB_MAXHOSTNAMELEN];

  /* Find the parameters that require tuning */
  max_plan_cache_entries_prm = prm_find (PRM_NAME_XASL_CACHE_MAX_ENTRIES, NULL);
  ha_node_list_prm = prm_find (PRM_NAME_HA_NODE_LIST, NULL);

  ha_mode_prm = prm_find (PRM_NAME_HA_MODE, NULL);
  ha_process_dereg_confirm_interval_in_msecs_prm = prm_find (PRM_NAME_HA_PROCESS_DEREG_CONFIRM_INTERVAL_IN_MSECS, NULL);
  ha_max_process_dereg_confirm_prm = prm_find (PRM_NAME_HA_MAX_PROCESS_DEREG_CONFIRM, NULL);
  shutdown_wait_time_in_secs_prm = prm_find (PRM_NAME_SHUTDOWN_WAIT_TIME_IN_SECS, NULL);
  ha_copy_log_timeout_prm = prm_find (PRM_NAME_HA_COPY_LOG_TIMEOUT, NULL);
  ha_check_disk_failure_interval_prm = prm_find (PRM_NAME_HA_CHECK_DISK_FAILURE_INTERVAL_IN_SECS, NULL);
  test_mode_prm = prm_find (PRM_NAME_TEST_MODE, NULL);
  tz_leap_second_support_prm = prm_find (PRM_NAME_TZ_LEAP_SECOND_SUPPORT, NULL);

  assert (max_plan_cache_entries_prm != NULL);
  if (max_plan_cache_entries_prm == NULL)
    {
      return;
    }

  /* check Plan Cache and Query Cache parameters */
  if (PRM_GET_INT (max_plan_cache_entries_prm->value) == 0)
    {
      /* 0 means disable plan cache */
      (void) prm_set (max_plan_cache_entries_prm, "-1", false);
    }

#if defined (WINDOWS)
  /* reset to default 'active mode' */
  (void) prm_set_default (ha_mode_prm);
#endif

  if (PRM_GET_INT (ha_mode_prm->value) != HA_MODE_OFF)
    {
      int ha_check_disk_failure_interval_value;
      int ha_copy_log_timeout_value;

      ha_check_disk_failure_interval_value = PRM_GET_INT (ha_check_disk_failure_interval_prm->value);
      ha_copy_log_timeout_value = PRM_GET_INT (ha_copy_log_timeout_prm->value);
      if (ha_copy_log_timeout_value == -1)
	{
	  prm_set (ha_check_disk_failure_interval_prm, "0", false);
	}
      else if (ha_check_disk_failure_interval_value - ha_copy_log_timeout_value <
	       HB_MIN_DIFF_CHECK_DISK_FAILURE_INTERVAL_IN_SECS)
	{
	  ha_check_disk_failure_interval_value =
	    ha_copy_log_timeout_value + HB_MIN_DIFF_CHECK_DISK_FAILURE_INTERVAL_IN_SECS;
	  sprintf (newval, "%ds", ha_check_disk_failure_interval_value);
	  prm_set (ha_check_disk_failure_interval_prm, newval, false);
	}
    }

  /* disable them temporarily */

  if (ha_node_list_prm == NULL || PRM_DEFAULT_VAL_USED (*ha_node_list_prm->dynamic_flag))
    {
      if (GETHOSTNAME (host_name, sizeof (host_name)))
	{
	  strncpy (host_name, "localhost", sizeof (host_name) - 1);
	}

      snprintf (newval, sizeof (newval) - 1, "%s@%s", host_name, host_name);
      prm_set (ha_node_list_prm, newval, false);
    }

  assert (ha_mode_prm != NULL);

  if (PRM_GET_BOOL (test_mode_prm->value) == true)
    {
      tz_leap_second_support_prm->static_flag |= PRM_FOR_QRY_STRING;
    }

  return;
}
#endif /* CS_MODE */

#if defined (CS_MODE)
/*
 * sysprm_tune_client_parameters () - Synchronize system parameters marked
 *				      with PRM_FORCE_SERVER flag with server.
 *
 * return : void.
 */
void
sysprm_tune_client_parameters (void)
{
  SYSPRM_ASSIGN_VALUE *force_server_values = NULL;

  /* get values from server */
  if (sysprm_get_force_server_parameters (&force_server_values) == NO_ERROR && force_server_values != NULL)
    {
      /* update system parameters on client */
      sysprm_change_parameter_values (force_server_values, false, true);
    }

  /* free list of assign_values */
  sysprm_free_assign_values (&force_server_values);
}
#endif /* CS_MODE */

int
prm_get_master_port_id (void)
{
  return PRM_TCP_PORT_ID;
}

bool
prm_get_commit_on_shutdown (void)
{
  return PRM_COMMIT_ON_SHUTDOWN;
}

/*
 * prm_set_compound - Sets the values of various system parameters based on
 *                    the value of a "compound" parameter.
 *   return: none
 *   param(in): the compound parameter whose value has changed
 *   compound_param_values(in): an array of arrays that indicate the name of
 *                              the parameter to change and its new value.
 *                              NULL indicates resetting the parameter to its
 *                              default. The name of the parameter is the last
 *                              element of the array, 1 past the upper limit
 *                              of the compound parameter.
 *   values_count(in): the number of elements in the compound_param_values
 *                     array
 */
static void
prm_set_compound (SYSPRM_PARAM * param, const char **compound_param_values[], const int values_count, bool set_flag)
{
  int i = 0;
  const int param_value = *(int *) param->value;
  const int param_upper_limit = *(int *) param->upper_limit;

  assert (PRM_IS_INTEGER (param) || PRM_IS_KEYWORD (param));
  assert (0 == *(int *) param->lower_limit);
  assert (param_value <= param_upper_limit);

  for (i = 0; i < values_count; ++i)
    {
      const char *compound_param_name = compound_param_values[i][param_upper_limit + 1];
      const char *compound_param_value = compound_param_values[i][param_value];

      assert (compound_param_name != NULL);

      if (compound_param_value == NULL)
	{
	  prm_set_default (prm_find (compound_param_name, NULL));
	}
      else
	{
	  prm_set (prm_find (compound_param_name, NULL), compound_param_value, set_flag);
	}
    }
}

/*
 * prm_get_next_param_value - get next param=value token from a string
 *			      containing a "param1=val1;param2=val2..." list
 *   return: NO_ERROR or error code if data format is incorrect
 *   data (in): the string containing the list
 *   prm (out): parameter name
 *   val (out): parameter value
 */
static int
prm_get_next_param_value (char **data, char **prm, char **val)
{
  char *p = *data;
  char *name = NULL;
  char *value = NULL;
  int err = PRM_ERR_NO_ERROR;

  while (char_isspace (*p))
    {
      p++;
    }

  if (*p == '\0')
    {
      /* reached the end of the list */
      err = PRM_ERR_NO_ERROR;
      goto cleanup;
    }

  name = p;
  while (*p && !char_isspace (*p) && *p != '=')
    {
      p++;
    }

  if (*p == '\0')
    {
      err = PRM_ERR_BAD_VALUE;
      goto cleanup;
    }
  else if (*p == '=')
    {
      *p++ = '\0';
    }
  else
    {
      *p++ = '\0';
      while (char_isspace (*p))
	{
	  p++;
	}
      if (*p == '=')
	{
	  p++;
	}
    }

  while (char_isspace (*p))
    {
      p++;
    }
  if (*p == '\0')
    {
      err = PRM_ERR_NO_ERROR;
      goto cleanup;
    }

  value = p;

  if (*p == '"' || *p == '\'')
    {
      char *t, delim;

      delim = *p++;
      value = t = p;
      while (*t && *t != delim)
	{
	  if (*t == '\\')
	    {
	      t++;
	    }
	  *p++ = *t++;
	}
      if (*t != delim)
	{
	  err = PRM_ERR_BAD_STRING;
	  goto cleanup;
	}
    }
  else
    {
      while (*p && !char_isspace (*p) && *p != ';')
	{
	  p++;
	}
    }

  if (*p)
    {
      *p++ = '\0';
      while (char_isspace (*p))
	{
	  p++;
	}
      if (*p == ';')
	{
	  p++;
	}
    }

  *data = p;
  *val = value;
  *prm = name;

  return err;

cleanup:
  *prm = NULL;
  *val = NULL;
  *data = NULL;

  return err;
}

/*
 * prm_get_name () - returns the name of a parameter
 *
 * return      : parameter name
 * prm_id (in) : parameter id
 */
const char *
prm_get_name (PARAM_ID prm_id)
{
  assert (prm_id <= PRM_LAST_ID);

  return prm_Def[prm_id].name;
}

/*
 * prm_get_value () - returns a pointer to the value of a system parameter
 *
 * return      : pointer to value
 * prm_id (in) : parameter id
 *
 * NOTE: for session parameters, in server mode, the value stored in
 *	 conn_entry->session_parameters is returned instead of the value
 *	 from prm_Def array.
 */
void *
prm_get_value (PARAM_ID prm_id)
{
#if defined (SERVER_MODE)
  THREAD_ENTRY *thread_p;

  assert (prm_id <= PRM_LAST_ID);

  if (PRM_SERVER_SESSION (prm_id) && BO_IS_SERVER_RESTARTED ())
    {
      SESSION_PARAM *sprm;
      thread_p = thread_get_thread_entry_info ();
      sprm = session_get_session_parameter (thread_p, prm_id);
      if (sprm)
	{
	  return &(sprm->value);
	}
    }

  return prm_Def[prm_id].value;
#else /* SERVER_MODE */
  assert (prm_id <= PRM_LAST_ID);

  return prm_Def[prm_id].value;
#endif /* SERVER_MODE */
}

/*
 * prm_get_integer_value () - get the value of a parameter of type integer
 *
 * return      : value
 * prm_id (in) : parameter id
 *
 * NOTE: keywords are stored as integers
 */
int
prm_get_integer_value (PARAM_ID prm_id)
{
  assert (prm_id <= PRM_LAST_ID);
  assert (PRM_IS_INTEGER (&prm_Def[prm_id]) || PRM_IS_KEYWORD (&prm_Def[prm_id]));

  return PRM_GET_INT (prm_get_value (prm_id));
}

/*
 * prm_get_bool_value () - get the value of a parameter of type bool
 *
 * return      : value
 * prm_id (in) : parameter id
 */
bool
prm_get_bool_value (PARAM_ID prm_id)
{
  assert (prm_id <= PRM_LAST_ID);
  assert (PRM_IS_BOOLEAN (&prm_Def[prm_id]));

  return PRM_GET_BOOL (prm_get_value (prm_id));
}

/*
 * prm_get_float_value () - get the value of a parameter of type float
 *
 * return      : value
 * prm_id (in) : parameter id
 */
float
prm_get_float_value (PARAM_ID prm_id)
{
  assert (prm_id <= PRM_LAST_ID);
  assert (PRM_IS_FLOAT (&prm_Def[prm_id]));

  return PRM_GET_FLOAT (prm_get_value (prm_id));
}

/*
 * prm_get_string_value () - get the value of a parameter of type string
 *
 * return      : value
 * prm_id (in) : parameter id
 */
char *
prm_get_string_value (PARAM_ID prm_id)
{
  assert (prm_id <= PRM_LAST_ID);
  assert (PRM_IS_STRING (&prm_Def[prm_id]));

  return PRM_GET_STRING (prm_get_value (prm_id));
}

/*
 * prm_get_integer_list_value () - get the value of a parameter of type
 *				   integer list
 *
 * return      : value
 * prm_id (in) : parameter id
 */
int *
prm_get_integer_list_value (PARAM_ID prm_id)
{
  assert (prm_id <= PRM_LAST_ID);
  assert (PRM_IS_INTEGER_LIST (&prm_Def[prm_id]));

  return PRM_GET_INTEGER_LIST (prm_get_value (prm_id));
}

/*
 * prm_get_bigint_value () - get the value of a parameter of type size
 *
 * return      : value
 * prm_id (in) : parameter id
 */
UINT64
prm_get_bigint_value (PARAM_ID prm_id)
{
  assert (prm_id <= PRM_LAST_ID);
  assert (PRM_IS_BIGINT (&prm_Def[prm_id]));

  return PRM_GET_BIGINT (prm_get_value (prm_id));
}

/*
 * prm_set_integer_value () - set a new value to a parameter of type integer
 *
 * return      : void
 * prm_id (in) : parameter id
 * value (in)  : new value
 *
 * NOTE: keywords are stored as integers
 */
void
prm_set_integer_value (PARAM_ID prm_id, int value)
{
  assert (prm_id <= PRM_LAST_ID);
  assert (PRM_IS_INTEGER (&prm_Def[prm_id]) || PRM_IS_KEYWORD (&prm_Def[prm_id]));

  PRM_GET_INT (prm_Def[prm_id].value) = value;

  sysprm_update_flag_different (&prm_Def[prm_id]);
}

/*
 * prm_set_bool_value () - set a new value to a parameter of type bool
 *
 * return      : void
 * prm_id (in) : parameter id
 * value (in)  : new value
 */
void
prm_set_bool_value (PARAM_ID prm_id, bool value)
{
  assert (prm_id <= PRM_LAST_ID);
  assert (PRM_IS_BOOLEAN (&prm_Def[prm_id]));

  PRM_GET_BOOL (prm_Def[prm_id].value) = value;

  sysprm_update_flag_different (&prm_Def[prm_id]);
}

/*
 * prm_set_float_value () - set a new value to a parameter of type float
 *
 * return      : void
 * prm_id (in) : parameter id
 * value (in)  : new value
 */
void
prm_set_float_value (PARAM_ID prm_id, float value)
{
  assert (prm_id <= PRM_LAST_ID);
  assert (PRM_IS_FLOAT (&prm_Def[prm_id]));

  PRM_GET_FLOAT (prm_Def[prm_id].value) = value;

  sysprm_update_flag_different (&prm_Def[prm_id]);
}

/*
 * prm_set_string_value () - set a new value to a parameter of type string
 *
 * return      : void
 * prm_id (in) : parameter id
 * value (in)  : new value
 */
void
prm_set_string_value (PARAM_ID prm_id, char *value)
{
  assert (prm_id <= PRM_LAST_ID);
  assert (PRM_IS_STRING (&prm_Def[prm_id]));

  if (PRM_IS_ALLOCATED (*prm_Def[prm_id].dynamic_flag))
    {
      free_and_init (PRM_GET_STRING (prm_Def[prm_id].value));
      PRM_CLEAR_BIT (PRM_ALLOCATED, *prm_Def[prm_id].dynamic_flag);
    }
  PRM_GET_STRING (prm_Def[prm_id].value) = value;
  if (PRM_GET_STRING (prm_Def[prm_id].value) != NULL)
    {
      PRM_SET_BIT (PRM_ALLOCATED, *prm_Def[prm_id].dynamic_flag);
    }

  sysprm_update_flag_different (&prm_Def[prm_id]);
}

/*
 * prm_set_integer_list_value () - set a new value to a parameter of type
 *				   integer list
 *
 * return      : void
 * prm_id (in) : parameter id
 * value (in)  : new value
 */
void
prm_set_integer_list_value (PARAM_ID prm_id, int *value)
{
  assert (prm_id <= PRM_LAST_ID);
  assert (PRM_IS_INTEGER_LIST (&prm_Def[prm_id]));

  if (PRM_IS_ALLOCATED (*prm_Def[prm_id].dynamic_flag))
    {
      free_and_init (PRM_GET_INTEGER_LIST (prm_Def[prm_id].value));
      PRM_CLEAR_BIT (PRM_ALLOCATED, *prm_Def[prm_id].dynamic_flag);
    }
  PRM_GET_INTEGER_LIST (prm_Def[prm_id].value) = value;
  if (PRM_GET_INTEGER_LIST (prm_Def[prm_id].value) != NULL)
    {
      PRM_SET_BIT (PRM_ALLOCATED, *prm_Def[prm_id].dynamic_flag);
    }

  sysprm_update_flag_different (&prm_Def[prm_id]);
}

/*
 * prm_set_bigint_value () - set a new value to a parameter of type size
 *
 * return      : void
 * prm_id (in) : parameter id
 * value (in)  : new value
 */
void
prm_set_bigint_value (PARAM_ID prm_id, UINT64 value)
{
  assert (prm_id <= PRM_LAST_ID);
  assert (PRM_IS_BIGINT (&prm_Def[prm_id]));

  PRM_GET_BIGINT (prm_Def[prm_id].value) = value;

  sysprm_update_flag_different (&prm_Def[prm_id]);
}

/*
 * sysprm_find_err_in_integer_list () - function that searches a error_code in an
 *				     integer list
 *
 * return      : true if error_code is found, false otherwise
 * prm_id (in) : id of the system parameter that contains an integer list
 * error_code (in)  : error_code to look for
 */
bool
sysprm_find_err_in_integer_list (PARAM_ID prm_id, int error_code)
{
  int i;
  int *integer_list = prm_get_integer_list_value (prm_id);

  if (integer_list == NULL)
    {
      return false;
    }

  for (i = 1; i <= integer_list[0]; i++)
    {
      if (integer_list[i] == error_code || integer_list[i] == -error_code)
	{
	  return true;
	}
    }
  return false;
}

/*
 * sysprm_find_fi_code_in_integer_list () - function that searches a FI_TEST_CODE in an
 *                                   integer list
 *
 * return      : true if FI_TEST_CODE is found, false otherwise
 * prm_id (in) : id of the system parameter that contains an integer list
 * fi_code (in)  : FI_TEST_CODE to look for
 */
bool
sysprm_find_fi_code_in_integer_list (PARAM_ID prm_id, int fi_code)
{
  int i;
  int *integer_list = prm_get_integer_list_value (prm_id);

  if (integer_list == NULL)
    {
      return false;
    }

  for (i = 1; i <= integer_list[0]; i++)
    {
      if (integer_list[i] == fi_code)
	{
	  return true;
	}
    }
  return false;
}

/*
 * sysprm_update_flag_different () - updates the PRM_DIFFERENT bit in flag.
 *
 * return   : void
 * prm (in) : system parameter to update
 *
 * NOTE: Should be called whenever a system parameter changes value.
 *	 This only affects parameters on client (there is no use for this flag
 *	 on server side) that are also flagged with PRM_FOR_QRY_STRING.
 */
static void
sysprm_update_flag_different (SYSPRM_PARAM * prm)
{
#if defined (CS_MODE)
  if (!PRM_IS_FOR_QRY_STRING (prm->static_flag) && !PRM_IS_FOR_HA_CONTEXT (prm->static_flag))
    {
      /* nothing to do */
      return;
    }

  /* compare current value with default value and update PRM_DIFFERENT bit */
  if (sysprm_compare_values (prm->value, prm->default_value, prm->datatype) != 0)
    {
      PRM_SET_BIT (PRM_DIFFERENT, *prm->dynamic_flag);
    }
  else
    {
      PRM_CLEAR_BIT (PRM_DIFFERENT, *prm->dynamic_flag);
    }
#endif /* CS_MODE */
}

/*
 * sysprm_update_flag_allocated () - update PRM_ALLOCATED flag. If value is
 *				     NULL, the bit is cleared, if not, the bit
 *				     is set.
 *
 * return   : void.
 * prm (in) : system parameter.
 */
static void
sysprm_update_flag_allocated (SYSPRM_PARAM * prm)
{
  bool allocated;
  switch (prm->datatype)
    {
    case PRM_STRING:
      allocated = PRM_GET_STRING (prm->value) != NULL;
      break;

    case PRM_INTEGER_LIST:
      allocated = PRM_GET_INTEGER_LIST (prm->value) != NULL;
      break;

    default:
      allocated = false;
      break;
    }

  if (allocated)
    {
      PRM_SET_BIT (PRM_ALLOCATED, *prm->dynamic_flag);
    }
  else
    {
      PRM_CLEAR_BIT (PRM_ALLOCATED, *prm->dynamic_flag);
    }
}

/*
 * sysprm_update_session_prm_flag_allocated () - update PRM_ALLOCATED flag for
 *						 session parameters. If the
 *						 value is null, the bit is
 *						 cleared, if not, the bit is
 *						 set.
 *
 * return   : void
 * prm (in) : session parameter
 */
static void
sysprm_update_session_prm_flag_allocated (SESSION_PARAM * prm)
{
  bool allocated;
  switch (prm->datatype)
    {
    case PRM_STRING:
      allocated = prm->value.str != NULL;
      break;

    case PRM_INTEGER_LIST:
      allocated = prm->value.integer_list != NULL;
      break;

    default:
      allocated = false;
      break;
    }

  if (allocated)
    {
      PRM_SET_BIT (PRM_ALLOCATED, prm->flag);
    }
  else
    {
      PRM_CLEAR_BIT (PRM_ALLOCATED, prm->flag);
    }
}

/*
 * sysprm_clear_sysprm_value () - Clears a SYSPRM_VALUE.
 *
 * return	 : void.
 * value (in)	 : value that needs cleared.
 * datatype (in) : data type for value.
 */
static void
sysprm_clear_sysprm_value (SYSPRM_VALUE * value, SYSPRM_DATATYPE datatype)
{
  switch (datatype)
    {
    case PRM_STRING:
      free_and_init (value->str);
      break;

    case PRM_INTEGER_LIST:
      free_and_init (value->integer_list);
      break;

    default:
      /* do nothing */
      break;
    }
}

/*
 * sysprm_alloc_session_parameters () - allocates memory for session
 *					parameters array
 *
 * return : NULL or pointer to array of session parameters
 */
static SESSION_PARAM *
sysprm_alloc_session_parameters (void)
{
  SESSION_PARAM *result = NULL;
  size_t size;

  if (NUM_SESSION_PRM == 0)
    {
      return NULL;
    }
  size = NUM_SESSION_PRM * sizeof (SESSION_PARAM);
  result = (SESSION_PARAM *) malloc (size);
  if (result == NULL)
    {
      er_set (ER_ERROR_SEVERITY, ARG_FILE_LINE, ER_OUT_OF_VIRTUAL_MEMORY, 1, size);
      return NULL;
    }
  memset (result, 0, size);
  return result;
}

/*
 * sysprm_free_session_parameters () - free session parameter array
 *
 * return		       : void
 * session_parameters_ptr (in) : pointer to session parameter array
 */
void
sysprm_free_session_parameters (SESSION_PARAM ** session_parameters_ptr)
{
  int i = 0;
  SESSION_PARAM *sprm = NULL;

  assert (session_parameters_ptr != NULL);

  if (*session_parameters_ptr == NULL)
    {
      return;
    }

  for (i = 0; i < NUM_SESSION_PRM; i++)
    {
      sprm = &((*session_parameters_ptr)[i]);
      sysprm_clear_sysprm_value (&sprm->value, (SYSPRM_DATATYPE) sprm->datatype);
    }

  free_and_init (*session_parameters_ptr);
}

/*
 * sysprm_pack_sysprm_value () - Packs a sysprm_value.
 *
 * return	 : pointer after the packed value.
 * ptr (in)	 : pointer to position where the value should be packed.
 * value (in)	 : sysprm_value to be packed.
 * datatype (in) : value data type.
 */
static char *
sysprm_pack_sysprm_value (char *ptr, SYSPRM_VALUE value, SYSPRM_DATATYPE datatype)
{
  if (ptr == NULL)
    {
      return NULL;
    }

  ASSERT_ALIGN (ptr, INT_ALIGNMENT);

  switch (datatype)
    {
    case PRM_INTEGER:
    case PRM_KEYWORD:
      ptr = or_pack_int (ptr, value.i);
      break;

    case PRM_BOOLEAN:
      ptr = or_pack_int (ptr, value.b);
      break;

    case PRM_FLOAT:
      ptr = or_pack_float (ptr, value.f);
      break;

    case PRM_STRING:
      ptr = or_pack_string (ptr, value.str);
      break;

    case PRM_INTEGER_LIST:
      if (value.integer_list != NULL)
	{
	  int i;
	  ptr = or_pack_int (ptr, value.integer_list[0]);
	  for (i = 1; i <= value.integer_list[0]; i++)
	    {
	      ptr = or_pack_int (ptr, value.integer_list[i]);
	    }
	}
      else
	{
	  ptr = or_pack_int (ptr, -1);
	}
      break;

    case PRM_BIGINT:
      ptr = or_pack_int64 (ptr, value.bi);
      break;
    default:
      assert_release (0);
      break;
    }

  return ptr;
}

/*
 * sysprm_packed_sysprm_value_length () - size of packed sysprm_value.
 *
 * return	 : size of packed sysprm_value.
 * value (in)	 : sysprm_value.
 * datatype (in) : value data type.
 * offset (in)	 : offset to pointer where sysprm_value will be packed
 *		   (required for PRM_BIGINT data type)
 */
static int
sysprm_packed_sysprm_value_length (SYSPRM_VALUE value, SYSPRM_DATATYPE datatype, int offset)
{
  switch (datatype)
    {
    case PRM_INTEGER:
    case PRM_KEYWORD:
    case PRM_BOOLEAN:
      return OR_INT_SIZE;

    case PRM_FLOAT:
      return OR_FLOAT_SIZE;

    case PRM_STRING:
      return or_packed_string_length (value.str, NULL);

    case PRM_INTEGER_LIST:
      if (value.integer_list != NULL)
	{
	  return OR_INT_SIZE * (value.integer_list[0] + 1);
	}
      else
	{
	  return OR_INT_SIZE;
	}

    case PRM_BIGINT:
      /* pointer will be aligned to MAX_ALIGNMENT */
      return DB_ALIGN (offset, MAX_ALIGNMENT) - offset + OR_INT64_SIZE;

    default:
      return 0;
    }
}

/*
 * sysprm_unpack_sysprm_value () - unpacks a sysprm_value.
 *
 * return        : pointer after the unpacked sysprm_value.
 * ptr (in)      : pointer to the position where sysprm_value is packed.
 * value (out)   : pointer to unpacked sysprm_value.
 * datatype (in) : value data type.
 */
static char *
sysprm_unpack_sysprm_value (char *ptr, SYSPRM_VALUE * value, SYSPRM_DATATYPE datatype)
{
  assert (value != NULL);

  if (ptr == NULL)
    {
      return NULL;
    }

  ASSERT_ALIGN (ptr, INT_ALIGNMENT);

  switch (datatype)
    {
    case PRM_INTEGER:
    case PRM_KEYWORD:
      ptr = or_unpack_int (ptr, &value->i);
      break;

    case PRM_BOOLEAN:
      {
	int temp;
	ptr = or_unpack_int (ptr, &temp);
	value->b = temp;
      }
      break;

    case PRM_FLOAT:
      ptr = or_unpack_float (ptr, &value->f);
      break;

    case PRM_STRING:
      {
	char *str = NULL;
	ptr = or_unpack_string_nocopy (ptr, &str);
	if (str != NULL)
	  {
	    value->str = strdup (str);
	    if (value->str == NULL)
	      {
		er_set (ER_ERROR_SEVERITY, ARG_FILE_LINE, ER_OUT_OF_VIRTUAL_MEMORY, 1, (size_t) (strlen (str) + 1));
		return NULL;
	      }
	  }
	else
	  {
	    value->str = NULL;
	  }
      }
      break;

    case PRM_INTEGER_LIST:
      {
	int temp, i;
	ptr = or_unpack_int (ptr, &temp);
	if (temp == -1)
	  {
	    value->integer_list = NULL;
	  }
	else
	  {
	    value->integer_list = (int *) malloc ((temp + 1) * OR_INT_SIZE);
	    if (value->integer_list == NULL)
	      {
		er_set (ER_ERROR_SEVERITY, ARG_FILE_LINE, ER_OUT_OF_VIRTUAL_MEMORY, 1,
			(size_t) ((temp + 1) * OR_INT_SIZE));
		return NULL;
	      }
	    else
	      {
		value->integer_list[0] = temp;
		for (i = 1; i <= temp; i++)
		  {
		    ptr = or_unpack_int (ptr, &value->integer_list[i]);
		  }
	      }
	  }
      }
      break;

    case PRM_BIGINT:
      {
	INT64 size;
	ptr = or_unpack_int64 (ptr, &size);
	value->bi = (UINT64) size;
      }
      break;

    default:
      break;
    }

  return ptr;
}

/*
 * sysprm_pack_session_parameters () - packs the array of session parameters
 *
 * return		   : new position pointer after packing
 * ptr (in)		   : pointer to the position where the packing starts
 * session_parameters (in) : array of session parameters
 */
char *
sysprm_pack_session_parameters (char *ptr, SESSION_PARAM * session_parameters)
{
  SESSION_PARAM *prm = NULL;
  int i = 0;

  if (ptr == NULL)
    {
      return NULL;
    }

  ASSERT_ALIGN (ptr, INT_ALIGNMENT);

  for (i = 0; i < NUM_SESSION_PRM; i++)
    {
      prm = &session_parameters[i];

      ptr = or_pack_int (ptr, prm->prm_id);
      ptr = or_pack_int (ptr, prm->flag);
      ptr = or_pack_int (ptr, prm->datatype);
      ptr = sysprm_pack_sysprm_value (ptr, prm->value, (SYSPRM_DATATYPE) prm->datatype);
    }

  return ptr;
}

/*
 * sysprm_packed_session_parameters_length () - returns the length needed to
 *						pack an array of session
 *						parameters
 *
 * return		   : size of packed data
 * session_parameters (in) : array of session parameters
 * offset (in)		   : the offset to packed session parameters
 */
int
sysprm_packed_session_parameters_length (SESSION_PARAM * session_parameters, int offset)
{
  SESSION_PARAM *prm = NULL;
  int size = 0, i = 0;

  for (i = 0; i < NUM_SESSION_PRM; i++)
    {
      prm = &session_parameters[i];
      size += OR_INT_SIZE;	/* prm_id */
      size += OR_INT_SIZE;	/* flag */
      size += OR_INT_SIZE;	/* datatype */
      size +=			/* value */
	sysprm_packed_sysprm_value_length (session_parameters[i].value, (SYSPRM_DATATYPE) prm->datatype, size + offset);
    }

  return size;
}

/*
 * sysprm_unpack_session_parameters () - unpacks an array of session parameters
 *					 from buffer
 *
 * return			: new pointer position after unpacking
 * ptr (in)			: pointer to position where unpacking starts
 * session_parameters_ptr (out) : pointer to the unpacked list of session
 *				  parameters
 */
char *
sysprm_unpack_session_parameters (char *ptr, SESSION_PARAM ** session_parameters_ptr)
{
  SESSION_PARAM *prm, *session_params = NULL;
  int prm_index, tmp;

  assert (session_parameters_ptr != NULL);
  *session_parameters_ptr = NULL;

  if (ptr == NULL)
    {
      return NULL;
    }

  ASSERT_ALIGN (ptr, INT_ALIGNMENT);

  session_params = sysprm_alloc_session_parameters ();
  if (session_params == NULL)
    {
      er_set (ER_ERROR_SEVERITY, ARG_FILE_LINE, ER_OUT_OF_VIRTUAL_MEMORY, 1, sizeof (SESSION_PARAM));
      goto error;
    }

  for (prm_index = 0; prm_index < NUM_SESSION_PRM; prm_index++)
    {
      int flag;

      prm = &session_params[prm_index];

      ptr = or_unpack_int (ptr, &tmp);
      prm->prm_id = (PARAM_ID) tmp;

      ptr = or_unpack_int (ptr, &flag);
      prm->flag = (unsigned int) flag;

      ptr = or_unpack_int (ptr, &prm->datatype);

      ptr = sysprm_unpack_sysprm_value (ptr, &prm->value, (SYSPRM_DATATYPE) prm->datatype);
      if (ptr == NULL)
	{
	  /* error unpacking value */
	  goto error;
	}
      sysprm_update_session_prm_flag_allocated (prm);
    }

  *session_parameters_ptr = session_params;
  return ptr;

error:
  /* clean up */
  sysprm_free_session_parameters (&session_params);
  return NULL;
}

/*
 * sysprm_pack_assign_values () - packs a list of SYSPRM_ASSIGN_VALUEs.
 *
 * return	      : pointer after the packed list.
 * ptr (in)	      : pointer to position where the list should be packed.
 * assign_values (in) : list of sysprm_assign_values.
 */
char *
sysprm_pack_assign_values (char *ptr, const SYSPRM_ASSIGN_VALUE * assign_values)
{
  char *old_ptr = ptr;
  int count;

  ASSERT_ALIGN (ptr, INT_ALIGNMENT);

  /* skip one int -> size of assign_values */
  ptr += OR_INT_SIZE;

  for (count = 0; assign_values != NULL; assign_values = assign_values->next, count++)
    {
      ptr = or_pack_int (ptr, assign_values->prm_id);
      ptr = sysprm_pack_sysprm_value (ptr, assign_values->value, GET_PRM_DATATYPE (assign_values->prm_id));
    }

  OR_PUT_INT (old_ptr, count);
  return ptr;
}

/*
 * sysprm_packed_assign_values_length () - size of packed list of
 *					   sysprm_assing_values.
 *
 * return	      : size of packed list of sysprm_assing_values.
 * assign_values (in) : list of sysprm_assing_values.
 * offset (in)	      : offset to pointer where assign values will be packed.
 */
int
sysprm_packed_assign_values_length (const SYSPRM_ASSIGN_VALUE * assign_values, int offset)
{
  int size = 0;

  size += OR_INT_SIZE;		/* size of assign_values list */

  for (; assign_values != NULL; assign_values = assign_values->next)
    {
      size += OR_INT_SIZE;	/* prm_id */
      size +=
	sysprm_packed_sysprm_value_length (assign_values->value, GET_PRM_DATATYPE (assign_values->prm_id),
					   size + offset);
    }

  return size;
}

/*
 * sysprm_unpack_assign_values () - Unpacks a list of sysprm_assign_values.
 *
 * return		   : pointer after unpacking sysprm_assing_values.
 * ptr (in)		   : pointer to the position where
 *			     sysprm_assing_values are packed.
 * assign_values_ptr (out) : pointer to the unpacked list of
 *			     sysprm_assing_values.
 */
char *
sysprm_unpack_assign_values (char *ptr, SYSPRM_ASSIGN_VALUE ** assign_values_ptr)
{
  SYSPRM_ASSIGN_VALUE *assign_values = NULL, *last_assign_val = NULL;
  SYSPRM_ASSIGN_VALUE *assign_val = NULL;
  int i = 0, count = 0, tmp;

  assert (assign_values_ptr != NULL);
  *assign_values_ptr = NULL;

  if (ptr == NULL)
    {
      return NULL;
    }

  ASSERT_ALIGN (ptr, INT_ALIGNMENT);

  ptr = or_unpack_int (ptr, &count);
  if (count <= 0)
    {
      return ptr;
    }

  for (i = 0; i < count; i++)
    {
      assign_val = (SYSPRM_ASSIGN_VALUE *) malloc (sizeof (SYSPRM_ASSIGN_VALUE));
      if (assign_val == NULL)
	{
	  er_set (ER_ERROR_SEVERITY, ARG_FILE_LINE, ER_OUT_OF_VIRTUAL_MEMORY, 1, sizeof (SYSPRM_ASSIGN_VALUE));
	  goto error;
	}

      ptr = or_unpack_int (ptr, &tmp);
      assign_val->prm_id = (PARAM_ID) tmp;

      ptr = sysprm_unpack_sysprm_value (ptr, &assign_val->value, GET_PRM_DATATYPE (assign_val->prm_id));
      if (ptr == NULL)
	{
	  free_and_init (assign_val);
	  goto error;
	}
      assign_val->next = NULL;
      if (assign_values != NULL)
	{
	  last_assign_val->next = assign_val;
	  last_assign_val = assign_val;
	}
      else
	{
	  assign_values = last_assign_val = assign_val;
	}
    }

  *assign_values_ptr = assign_values;
  return ptr;

error:
  sysprm_free_assign_values (&assign_values);
  return NULL;
}

/*
 * sysprm_free_assign_values () - free a list of sysprm_assign_values.
 *
 * return		      : void
 * assign_values_ptr (in/out) : pointer to list to free.
 */
void
sysprm_free_assign_values (SYSPRM_ASSIGN_VALUE ** assign_values_ptr)
{
  SYSPRM_ASSIGN_VALUE *assignment = NULL, *save_next = NULL;

  if (assign_values_ptr == NULL || *assign_values_ptr == NULL)
    {
      return;
    }
  assignment = *assign_values_ptr;

  while (assignment != NULL)
    {
      save_next = assignment->next;
      sysprm_clear_sysprm_value (&assignment->value, GET_PRM_DATATYPE (assignment->prm_id));
      free_and_init (assignment);
      assignment = save_next;
    }

  *assign_values_ptr = NULL;
}

/*
 * sysprm_get_id () - returns the id for a system parameter
 *
 * return  : id
 * prm(in) : address for system parameter
 */
static PARAM_ID
sysprm_get_id (const SYSPRM_PARAM * prm)
{
  int id = (int) (prm - prm_Def);

  assert (id >= PRM_FIRST_ID && id <= PRM_LAST_ID);

  return (PARAM_ID) id;
}

#if defined (SERVER_MODE)
/*
 * update_session_state_from_sys_params () - Updates the session state members
 *                                           from session system parameters
 *
 * return		   : void
 * thread_p (in)	   : thread entry
 * session_params (in)     : pointer to session parameters vector
 *
 */
static void
update_session_state_from_sys_params (THREAD_ENTRY * thread_p, SESSION_PARAM * session_params)
{
  TZ_REGION *session_tz_region;
  int i;

  session_tz_region = session_get_session_tz_region (thread_p);
  if (session_tz_region != NULL)
    {
      for (i = 0; i < NUM_SESSION_PRM; i++)
	{
	  if (session_params[i].prm_id == PRM_ID_TIMEZONE)
	    {
	      tz_str_to_region (session_params[i].value.str, strlen (session_params[i].value.str), session_tz_region);
	      break;
	    }
	}
    }
}

/*
 * sysprm_session_init_session_parameters () - adds array of session
 *					       parameters to session state and
 *					       connection entry.
 *
 * return                          : NO_ERROR or error_code
 * session_parameters_ptr (in/out) : array of session parameters sent by
 *				     client while registering to server
 * found_session_parameters (out)  : true if session parameters were found in
 *				     session state, false otherwise
 *
 * NOTE: If the session state already has session parameters, the client must
 *	 have reconnected. The values stored in session state will be used
 *	 instead of the values sent by client (this way the client recovers
 *	 the session parameters changed before disconnecting).
 */
int
sysprm_session_init_session_parameters (SESSION_PARAM ** session_parameters_ptr, int *found_session_parameters)
{
  THREAD_ENTRY *thread_p = thread_get_thread_entry_info ();
  int error_code = NO_ERROR;
  SESSION_PARAM *session_params = NULL;

  assert (found_session_parameters != NULL);
  *found_session_parameters = 0;

  /* first check if there is a list in session state */
  error_code = session_get_session_parameters (thread_p, &session_params);
  if (error_code != NO_ERROR)
    {
      return error_code;
    }

  if (session_params == NULL)
    {
      /* set the parameter values sent by client to session state */
      session_params = *session_parameters_ptr;
      error_code = session_set_session_parameters (thread_p, session_params);
      if (error_code != NO_ERROR)
	{
	  return error_code;
	}
      update_session_state_from_sys_params (thread_p, session_params);
    }
  else
    {
      /* use the values stored in session state and free the session parameters received from client */
      sysprm_free_session_parameters (session_parameters_ptr);
      *session_parameters_ptr = session_params;
      *found_session_parameters = 1;
    }

  return NO_ERROR;
}

/*
 * sysprm_set_session_parameter_value - set a new value for the session
 *					parameter identified by id.
 * return : PRM_ERR_NO_ERROR or error_code
 * session_parameter (in)  : session parameter to set the value of
 * id (in)		   : id for the session parameter that needs changed
 * value (in)		   : new value
 */
static SYSPRM_ERR
sysprm_set_session_parameter_value (SESSION_PARAM * session_parameter, int id, SYSPRM_VALUE value)
{
  switch (session_parameter->datatype)
    {
    case PRM_INTEGER:
    case PRM_KEYWORD:
      session_parameter->value.i = value.i;
      break;

    case PRM_FLOAT:
      session_parameter->value.f = value.f;
      break;

    case PRM_BOOLEAN:
      session_parameter->value.b = value.b;
      break;

    case PRM_STRING:
      if (PRM_IS_ALLOCATED (session_parameter->flag))
	{
	  free_and_init (session_parameter->value.str);
	  PRM_CLEAR_BIT (PRM_ALLOCATED, session_parameter->flag);
	}
      session_parameter->value.str = value.str;
      if (session_parameter->value.str != NULL)
	{
	  PRM_SET_BIT (PRM_ALLOCATED, session_parameter->flag);
	}
      break;

    case PRM_INTEGER_LIST:
      if (PRM_IS_ALLOCATED (session_parameter->flag))
	{
	  free_and_init (session_parameter->value.integer_list);
	  PRM_CLEAR_BIT (PRM_ALLOCATED, session_parameter->flag);
	}
      session_parameter->value.integer_list = value.integer_list;
      if (session_parameter->value.integer_list != NULL)
	{
	  PRM_SET_BIT (PRM_ALLOCATED, session_parameter->flag);
	}
      break;

    case PRM_BIGINT:
      session_parameter->value.bi = value.bi;
      break;
    }

  return PRM_ERR_NO_ERROR;
}

/*
 * sysprm_set_session_parameter_default - set session parameter value to default
 *
 * return		  : PRM_ERR_NO_ERROR or SYSPRM_ERR error code
 * session_parameter(in)  : session parameter
 * prm_id(in)		  : parameter id
 */
static SYSPRM_ERR
sysprm_set_session_parameter_default (SESSION_PARAM * session_parameter, PARAM_ID prm_id)
{
  SYSPRM_PARAM *prm = &prm_Def[prm_id];

  switch (session_parameter->datatype)
    {
    case PRM_INTEGER:
    case PRM_KEYWORD:
      session_parameter->value.i = PRM_GET_INT (prm->default_value);
      break;
    case PRM_FLOAT:
      session_parameter->value.f = PRM_GET_FLOAT (prm->default_value);
      break;
    case PRM_BOOLEAN:
      session_parameter->value.b = PRM_GET_BOOL (prm->default_value);
      break;
    case PRM_BIGINT:
      session_parameter->value.bi = PRM_GET_BIGINT (prm->default_value);
      break;
    case PRM_STRING:
      {
	if (PRM_IS_ALLOCATED (session_parameter->flag))
	  {
	    free_and_init (session_parameter->value.str);
	    PRM_CLEAR_BIT (PRM_ALLOCATED, session_parameter->flag);
	  }
	session_parameter->value.str = PRM_GET_STRING (prm->default_value);
	break;
      }
    case PRM_INTEGER_LIST:
      {
	if (PRM_IS_ALLOCATED (session_parameter->flag))
	  {
	    free_and_init (session_parameter->value.integer_list);
	    PRM_CLEAR_BIT (PRM_ALLOCATED, session_parameter->flag);
	  }
	session_parameter->value.integer_list = PRM_GET_INTEGER_LIST (prm->default_value);
	break;
      }
    }

  return PRM_ERR_NO_ERROR;
}
#endif /* SERVER_MODE */

/*
 * sysprm_compare_values () - compare two system parameter values
 *
 * return	     : comparison result (0 - equal, otherwise - different).
 * first_value (in)  : pointer to first value
 * second_value (in) : pointer to second value
 * val_type (in)     : datatype for values (make sure the values that are
 *		       compared have the same datatype)
 */
static int
sysprm_compare_values (void *first_value, void *second_value, unsigned int val_type)
{
  switch (val_type)
    {
    case PRM_INTEGER:
    case PRM_KEYWORD:
      return (PRM_GET_INT (first_value) != PRM_GET_INT (second_value));

    case PRM_BOOLEAN:
      return (PRM_GET_BOOL (first_value) != PRM_GET_BOOL (second_value));

    case PRM_FLOAT:
      return (PRM_GET_FLOAT (first_value) != PRM_GET_FLOAT (second_value));

    case PRM_STRING:
      {
	char *first_str = PRM_GET_STRING (first_value);
	char *second_str = PRM_GET_STRING (second_value);

	if (first_str == NULL && second_str == NULL)
	  {
	    /* both values are null, return equal */
	    return 0;
	  }

	if (first_str == NULL || second_str == NULL)
	  {
	    /* only one is null, return different */
	    return 1;
	  }

	return intl_mbs_casecmp (first_str, second_str);
      }

    case PRM_BIGINT:
      return (PRM_GET_BIGINT (first_value) != PRM_GET_BIGINT (second_value));

    case PRM_INTEGER_LIST:
      {
	int i;
	int *first_int_list = PRM_GET_INTEGER_LIST (first_value);
	int *second_int_list = PRM_GET_INTEGER_LIST (second_value);

	if (first_int_list == NULL && second_int_list == NULL)
	  {
	    /* both values are null, return equal */
	    return 0;
	  }

	if (second_int_list == NULL || second_int_list == NULL)
	  {
	    /* only one value is null, return different */
	    return 1;
	  }

	if (first_int_list[0] != second_int_list[0])
	  {
	    /* different size for integer lists, return different */
	    return 1;
	  }

	for (i = 1; i <= second_int_list[0]; i++)
	  {
	    if (first_int_list[i] != second_int_list[i])
	      {
		/* found a different integer, return different */
		return 0;
	      }
	  }

	/* all integers are equal, return equal */
	return 1;
      }

    default:
      assert (0);
      break;
    }

  return 0;
}

/*
 * sysprm_set_sysprm_value_from_parameter () - set the value of sysprm_value
 *					       from a system parameter.
 *
 * return	  : void.
 * prm_value (in) : sysprm_value.
 * prm (in)	  : system parameter.
 */
static void
sysprm_set_sysprm_value_from_parameter (SYSPRM_VALUE * prm_value, SYSPRM_PARAM * prm)
{
  size_t size;

  switch (prm->datatype)
    {
    case PRM_INTEGER:
    case PRM_KEYWORD:
      prm_value->i = PRM_GET_INT (prm->value);
      break;
    case PRM_FLOAT:
      prm_value->f = PRM_GET_FLOAT (prm->value);
      break;
    case PRM_BOOLEAN:
      prm_value->b = PRM_GET_BOOL (prm->value);
      break;
    case PRM_BIGINT:
      prm_value->bi = PRM_GET_BIGINT (prm->value);
      break;
    case PRM_STRING:
      if (PRM_GET_STRING (prm->value) != NULL)
	{
	  prm_value->str = strdup (PRM_GET_STRING (prm->value));
	  if (prm_value->str == NULL)
	    {
	      er_set (ER_ERROR_SEVERITY, ARG_FILE_LINE, ER_OUT_OF_VIRTUAL_MEMORY, 1,
		      (size_t) (strlen (PRM_GET_STRING (prm->value)) + 1));
	    }
	}
      else
	{
	  prm_value->str = NULL;
	}
      break;
    case PRM_INTEGER_LIST:
      {
	int *integer_list = PRM_GET_INTEGER_LIST (prm->value);
	if (integer_list != NULL)
	  {
	    size = (integer_list[0] + 1) * sizeof (int);
	    prm_value->integer_list = (int *) malloc (size);
	    if (prm_value->integer_list == NULL)
	      {
		er_set (ER_ERROR_SEVERITY, ARG_FILE_LINE, ER_OUT_OF_VIRTUAL_MEMORY, 1, size);
	      }
	    else
	      {
		memcpy (prm_value->integer_list, integer_list, size);
	      }
	  }
	else
	  {
	    prm_value->integer_list = NULL;
	  }
	break;
      }
    case PRM_NO_TYPE:
      break;
    default:
      assert_release (0);
      break;
    }
}

#if defined (CS_MODE)
/*
 * sysprm_update_client_session_parameters () - update the session parameters
 *						stored on client from array of
 *						session parameters
 *
 * return		   : void
 * session_parameters (in) : array of session parameters
 */
void
sysprm_update_client_session_parameters (SESSION_PARAM * session_parameters)
{
  int i;

  if (session_parameters == NULL)
    {
      /* nothing to do */
      return;
    }

  for (i = 0; i < NUM_SESSION_PRM; i++)
    {
      /* update value */
      sysprm_set_value (GET_PRM (session_parameters[i].prm_id), session_parameters[i].value, true, true);
    }
}
#endif /* CS_MODE */

/*
 * sysprm_print_assign_values () - print list of sysprm_assign_values.
 *
 * return	   : size of printed string.
 * prm_values (in) : list of values that need printing.
 * buffer (in)	   : print destination.
 * length (in)	   : maximum allowed size for printed string.
 */
int
sysprm_print_assign_values (SYSPRM_ASSIGN_VALUE * prm_values, char *buffer, int length)
{
  int n = 0;

  if (length == 0)
    {
      /* don't print anything */
      return 0;
    }

  for (; prm_values != NULL; prm_values = prm_values->next)
    {
      n += sysprm_print_sysprm_value (prm_values->prm_id, prm_values->value, buffer + n, length - n, PRM_PRINT_NAME);
      if (prm_values->next)
	{
	  n += snprintf (buffer + n, length - n, "; ");
	}
    }
  return n;
}

#if !defined (SERVER_MODE)
/*
 * sysprm_print_parameters_for_qry_string () - print parameters for query
 *					       string
 *
 * return : Printed string of system parameters. Only parameters marked with
 *	    both PRM_FOR_QRY_STRING and PRM_DIFFERENT flags are printed.
 */
char *
sysprm_print_parameters_for_qry_string (void)
{
  int i, n, len = LINE_MAX;
  char buf[LINE_MAX];
  char *ptr = NULL, *q = NULL;
  int size;

  memset (buf, 0, LINE_MAX);
  ptr = buf;

  for (i = 0; i < NUM_PRM; i++)
    {
      if (PRM_PRINT_QRY_STRING (i))
	{
	  n = prm_print (GET_PRM (i), ptr, len, PRM_PRINT_ID, PRM_PRINT_CURR_VAL);
	  ptr += n;
	  len -= n;

	  n = snprintf (ptr, len, ";");
	  ptr += n;
	  len -= n;
	}
    }

  /* verify the length of the printed parameters does not exceed LINE_MAX */
  assert (len > 0);

  size = (LINE_MAX - len) * sizeof (char);
  if (size == 0)
    {
      return NULL;
    }

  q = (char *) malloc (size + 1);
  if (q == NULL)
    {
      er_set (ER_ERROR_SEVERITY, ARG_FILE_LINE, ER_OUT_OF_VIRTUAL_MEMORY, 1, size + 1);
      return NULL;
    }

  memcpy (q, buf, size + 1);

  return q;
}

/*
 * sysprm_print_parameters_for_ha_repl () - print parameters for HA
 *					    replication
 *
 * return : Printed string of system parameters which should be reproduced
 *	    in HA log applier context before HA replication
 */
char *
sysprm_print_parameters_for_ha_repl (void)
{
  int i, n, len = LINE_MAX;
  char buf[LINE_MAX];
  char *ptr = NULL, *q = NULL;
  size_t size;

  memset (buf, 0, LINE_MAX);
  ptr = buf;

  for (i = 0; i < NUM_PRM; i++)
    {
      unsigned int flag = GET_PRM_STATIC_FLAG (i);

      if (!PRM_IS_FOR_HA_CONTEXT (flag))
	{
	  continue;
	}

      if (i == PRM_ID_INTL_COLLATION || i == PRM_ID_INTL_DATE_LANG || i == PRM_ID_INTL_NUMBER_LANG)
	{
	  char *val = prm_get_string_value ((PARAM_ID) i);

	  if (val == NULL)
	    {
	      continue;
	    }

	  if (i == PRM_ID_INTL_COLLATION
	      && strcasecmp (val, lang_get_collation_name (LANG_GET_BINARY_COLLATION (LANG_SYS_CODESET))) == 0)
	    {
	      continue;
	    }

	  if ((i == PRM_ID_INTL_DATE_LANG || i == PRM_ID_INTL_NUMBER_LANG)
	      && strcasecmp (val, lang_get_Lang_name ()) == 0)
	    {
	      continue;
	    }
	}
      else if (!PRM_IS_DIFFERENT (*(GET_PRM_DYNAMIC_FLAG (i))))
	{
	  continue;
	}

      n = prm_print (GET_PRM (i), ptr, len, PRM_PRINT_NAME, PRM_PRINT_CURR_VAL);
      ptr += n;
      len -= n;

      n = snprintf (ptr, len, ";");
      ptr += n;
      len -= n;
    }

  /* verify the length of the printed parameters does not exceed LINE_MAX */
  assert (len > 0);

  size = (LINE_MAX - len) * sizeof (char);
  if (size == 0)
    {
      return NULL;
    }

  q = (char *) malloc (size + 1);
  if (q == NULL)
    {
      er_set (ER_ERROR_SEVERITY, ARG_FILE_LINE, ER_OUT_OF_VIRTUAL_MEMORY, 1, size + 1);
      return NULL;
    }

  memcpy (q, buf, size + 1);

  return q;
}

/*
 * sysprm_init_intl_param () -
 *
 * return:
 */
int
sysprm_init_intl_param (void)
{
  SYSPRM_PARAM *prm_date_lang;
  SYSPRM_PARAM *prm_number_lang;
  SYSPRM_PARAM *prm_intl_collation;
  SYSPRM_PARAM *prm_timezone;
  int error = NO_ERROR;

  prm_date_lang = prm_find (PRM_NAME_INTL_DATE_LANG, NULL);
  prm_number_lang = prm_find (PRM_NAME_INTL_NUMBER_LANG, NULL);
  prm_intl_collation = prm_find (PRM_NAME_INTL_COLLATION, NULL);
  prm_timezone = prm_find (PRM_NAME_TIMEZONE, NULL);

  /* intl system parameters are session based and depend on system language; The language is read from DB (and client
   * from server), after the system parameters module was initialized and default values read from configuration file.
   * This function avoids to override any value already read from config. If no values are set from config, then this
   * function sets the values according to the default language. On client (CAS), we set the client copy of the value,
   * and also the cached session parameter value (which is the default starting value, when the existing CAS serves
   * another session) is intialized. */

  if (prm_date_lang != NULL && !PRM_IS_SET (*prm_date_lang->dynamic_flag))
    {
      prm_set (prm_date_lang, lang_get_Lang_name (), true);
#if defined (CS_MODE)
      sysprm_update_cached_session_param_val (PRM_ID_INTL_DATE_LANG);
#endif
    }

  if (prm_number_lang != NULL && !PRM_IS_SET (*prm_number_lang->dynamic_flag))
    {
      prm_set (prm_number_lang, lang_get_Lang_name (), true);
#if defined (CS_MODE)
      sysprm_update_cached_session_param_val (PRM_ID_INTL_NUMBER_LANG);
#endif
    }

  if (prm_intl_collation != NULL && !PRM_IS_SET (*prm_intl_collation->dynamic_flag))
    {
      prm_set (prm_intl_collation, lang_get_collation_name (LANG_GET_BINARY_COLLATION (LANG_SYS_CODESET)), true);
#if defined (CS_MODE)
      sysprm_update_cached_session_param_val (PRM_ID_INTL_COLLATION);
#endif
    }

  if (prm_timezone != NULL && !PRM_IS_SET (*prm_timezone->dynamic_flag))
    {
      prm_set (prm_timezone, prm_get_string_value (PRM_ID_SERVER_TIMEZONE), true);
#if defined (CS_MODE)
      sysprm_update_cached_session_param_val (PRM_ID_TIMEZONE);
#endif
    }

  return error;
}
#endif /* !SERVER_MODE */

/*
 * sysprm_set_error () - sets an error for system parameter errors
 *
 * return    : error code
 * rc (in)   : SYSPRM_ERR error
 * data (in) : data to be printed with error
 */
int
sysprm_set_error (SYSPRM_ERR rc, const char *data)
{
  int error;

  /* first check if error was already set */
  error = er_errid ();
  if (error != NO_ERROR)
    {
      /* already set */
      return error;
    }

  if (rc != PRM_ERR_NO_ERROR)
    {
      switch (rc)
	{
	case PRM_ERR_UNKNOWN_PARAM:
	case PRM_ERR_BAD_VALUE:
	case PRM_ERR_BAD_STRING:
	case PRM_ERR_BAD_RANGE:
	  if (data)
	    {
	      error = ER_PRM_BAD_VALUE;
	      er_set (ER_ERROR_SEVERITY, ARG_FILE_LINE, error, 1, data);
	    }
	  else
	    {
	      error = ER_PRM_BAD_VALUE_NO_DATA;
	      er_set (ER_ERROR_SEVERITY, ARG_FILE_LINE, error, 0);
	    }
	  break;
	case PRM_ERR_CANNOT_CHANGE:
	case PRM_ERR_NOT_FOR_CLIENT:
	case PRM_ERR_NOT_FOR_SERVER:
	  if (data)
	    {
	      error = ER_PRM_CANNOT_CHANGE;
	      er_set (ER_ERROR_SEVERITY, ARG_FILE_LINE, error, 1, data);
	    }
	  else
	    {
	      error = ER_PRM_CANNOT_CHANGE_NO_DATA;
	      er_set (ER_ERROR_SEVERITY, ARG_FILE_LINE, error, 0);
	    }
	  break;
	case PRM_ERR_NOT_SOLE_TRAN:
	  error = ER_NOT_SOLE_TRAN;
	  er_set (ER_ERROR_SEVERITY, ARG_FILE_LINE, error, 0);
	  break;
	case PRM_ERR_COMM_ERR:
	  error = ER_NET_SERVER_COMM_ERROR;
	  er_set (ER_ERROR_SEVERITY, ARG_FILE_LINE, error, 1, "db_set_system_parameters");
	  break;
	case PRM_ERR_NO_MEM_FOR_PRM:
	default:
	  error = ER_GENERIC_ERROR;
	  er_set (ER_ERROR_SEVERITY, ARG_FILE_LINE, error, 0);
	  break;
	}
    }

  return error;
}

/*
 * sysprm_get_session_parameters_count () - get the count of session
 *					    parameters
 * return : count
 */
int
sysprm_get_session_parameters_count (void)
{
  return NUM_SESSION_PRM;
}

#if defined (CS_MODE)
/*
 * sysprm_update_cached_session_param_val () - updates value of a cached
 *		 session parameter
 * prm_id (in) : cached session system paramater id to update
 *
 *  Note : cached session parameters (global cached_session_parameters) are
 *	   default value copies of the system parameters which can be changed
 *	   in a session context; this should be used only during init process
 *	   to alter the default initial value of system parameter for session.
 */
static void
sysprm_update_cached_session_param_val (const PARAM_ID prm_id)
{
  SESSION_PARAM *cached_session_prm;
  SYSPRM_PARAM *sys_prm;
  int i;

  assert (NUM_SESSION_PRM > 0);

  sys_prm = GET_PRM (prm_id);

  for (i = 0; i < NUM_SESSION_PRM; i++)
    {
      cached_session_prm = &cached_session_parameters[i];
      if (cached_session_prm->prm_id != prm_id)
	{
	  continue;
	}

      cached_session_prm->flag = *sys_prm->dynamic_flag;
      sysprm_set_sysprm_value_from_parameter (&cached_session_prm->value, sys_prm);
      sysprm_update_session_prm_flag_allocated (cached_session_prm);
      break;
    }
}
#endif /* CS_MODE */<|MERGE_RESOLUTION|>--- conflicted
+++ resolved
@@ -696,11 +696,8 @@
 #define PRM_NAME_PAGE_SERVER_HOSTS "page_server_hosts"
 #define PRM_NAME_SERVER_TYPE "server_type"
 
-<<<<<<< HEAD
 #define PRM_NAME_ER_LOG_COMM_REQUEST "er_log_comm_request"
-=======
 #define PRM_NAME_ER_LOG_COMM_CHANNEL "er_log_comm_channel"
->>>>>>> c5dc166d
 
 #define PRM_VALUE_DEFAULT "DEFAULT"
 #define PRM_VALUE_MAX "MAX"
@@ -2364,15 +2361,13 @@
 static int prm_server_type_upper = SERVER_TYPE_PAGE;
 static unsigned int prm_server_type_flag = 0;
 
-<<<<<<< HEAD
 bool PRM_ER_LOG_COMM_REQUEST = false;
 static bool prm_er_log_comm_request_default = false;
 static unsigned int prm_er_log_comm_request_flag = 0;
-=======
+
 bool PRM_ER_LOG_COMM_CHANNEL = false;
 static bool prm_er_log_comm_channel_default = false;
 static unsigned int prm_er_log_comm_channel_flag = 0;
->>>>>>> c5dc166d
 
 typedef int (*DUP_PRM_FUNC) (void *, SYSPRM_DATATYPE, void *, SYSPRM_DATATYPE);
 
@@ -6090,7 +6085,6 @@
    (char *) NULL,
    (DUP_PRM_FUNC) NULL,
    (DUP_PRM_FUNC) NULL},
-<<<<<<< HEAD
   {PRM_ID_ER_LOG_COMM_REQUEST,
    PRM_NAME_ER_LOG_COMM_REQUEST,
    (PRM_FOR_SERVER | PRM_HIDDEN),
@@ -6098,7 +6092,11 @@
    &prm_er_log_comm_request_flag,
    (void *) &prm_er_log_comm_request_default,
    (void *) &PRM_ER_LOG_COMM_REQUEST,
-=======
+   (void *) NULL,
+   (void *) NULL,
+   (char *) NULL,
+   (DUP_PRM_FUNC) NULL,
+   (DUP_PRM_FUNC) NULL},
   {PRM_ID_ER_LOG_COMM_CHANNEL,
    PRM_NAME_ER_LOG_COMM_CHANNEL,
    (PRM_FOR_SERVER | PRM_HIDDEN),
@@ -6106,7 +6104,6 @@
    &prm_er_log_comm_channel_flag,
    (void *) &prm_er_log_comm_channel_default,
    (void *) &PRM_ER_LOG_COMM_CHANNEL,
->>>>>>> c5dc166d
    (void *) NULL,
    (void *) NULL,
    (char *) NULL,
