--- conflicted
+++ resolved
@@ -6400,7 +6400,6 @@
    (char *) NULL,
    (DUP_PRM_FUNC) NULL,
    (DUP_PRM_FUNC) NULL},
-<<<<<<< HEAD
   {PRM_ID_RECOVERY_REDO_MINIMUM_JOB_COUNT,
    PRM_NAME_RECOVERY_REDO_MINIMUM_JOB_COUNT,
    (PRM_FOR_SERVER | PRM_HIDDEN),
@@ -6422,7 +6421,9 @@
    (void *) &PRM_RECOVERY_REDO_JOB_PERIOD_IN_SECS,
    (void *) &prm_recovery_redo_job_period_in_secs_upper,
    (void *) &prm_recovery_redo_job_period_in_secs_lower,
-=======
+   (char *) NULL,
+   (DUP_PRM_FUNC) NULL,
+   (DUP_PRM_FUNC) NULL},
   {PRM_ID_ENABLE_MEMORY_MONITORING,
    PRM_NAME_ENABLE_MEMORY_MONITORING,
    (PRM_FOR_SERVER | PRM_FOR_CLIENT | PRM_FORCE_SERVER),
@@ -6443,7 +6444,6 @@
    (void *) &PRM_MAX_SUBQUERY_CACHE_SIZE,
    (void *) &prm_max_subquery_cache_size_upper,
    (void *) &prm_max_subquery_cache_size_lower,
->>>>>>> 3d6841bc
    (char *) NULL,
    (DUP_PRM_FUNC) NULL,
    (DUP_PRM_FUNC) NULL}
