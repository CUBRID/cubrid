/*
 * Copyright 2008 Search Solution Corporation
 * Copyright 2016 CUBRID Corporation
 *
 *  Licensed under the Apache License, Version 2.0 (the "License");
 *  you may not use this file except in compliance with the License.
 *  You may obtain a copy of the License at
 *
 *      http://www.apache.org/licenses/LICENSE-2.0
 *
 *  Unless required by applicable law or agreed to in writing, software
 *  distributed under the License is distributed on an "AS IS" BASIS,
 *  WITHOUT WARRANTIES OR CONDITIONS OF ANY KIND, either express or implied.
 *  See the License for the specific language governing permissions and
 *  limitations under the License.
 *
 */

/*
 * system_parameter.c - system parameters
 */

#ident "$Id$"

#include "config.h"

#include <stdio.h>
#include <stdlib.h>
#include <limits.h>
#include <float.h>
#include <errno.h>
#include <time.h>
#if defined (WINDOWS)
#include <io.h>
#include <direct.h>
#else
#include <unistd.h>
#endif /* !WINDOWS */
#include <sys/types.h>
#include <sys/stat.h>
#if !defined(WINDOWS)
#include <sys/param.h>
#endif
#include <assert.h>
#include <ctype.h>

#include "porting.h"
#include "chartype.h"
#include "misc_string.h"
#include "error_manager.h"
#include "storage_common.h"
#include "system_parameter.h"
#include "util_func.h"
#include "log_comm.h"
#include "memory_alloc.h"
#include "object_representation.h"
#include "environment_variable.h"
#include "intl_support.h"
#include "message_catalog.h"
#include "language_support.h"
#include "connection_defs.h"
#if defined (SERVER_MODE) || defined (SA_MODE)
#include "server_support.h"
#include "boot_sr.h"
#include "page_buffer.h"
#include "session.h"
#include "vacuum.h"
#include "log_manager.h"
#include "xserver_interface.h"
#include "double_write_buffer.h"
#endif /* SERVER_MODE */
#if defined (LINUX)
#include "stack_dump.h"
#endif
#include "ini_parser.h"
#if defined(WINDOWS)
#include "wintcp.h"
#else /* WINDOWS */
#include "tcp.h"
#endif /* WINDOWS */
#include "heartbeat.h"
#include "log_applier.h"
#include "utility.h"
#include "tz_support.h"
#include "perf_monitor.h"
#include "fault_injection.h"
#include "tde.h"
#if defined (SERVER_MODE)
#include "thread_worker_pool.hpp"	// for cubthread::system_core_count
#include "thread_manager.hpp"	// for thread_get_thread_entry_info
#endif // SERVER_MODE
#include "string_regex.hpp"

#if defined (SUPPRESS_STRLEN_WARNING)
#define strlen(s1)  ((int) strlen(s1))
#endif /* defined (SUPPRESS_STRLEN_WARNING) */

#define ER_LOG_FILE_DIR	"server"
#if !defined (CS_MODE)
static const char sysprm_error_log_file[] = "cub_server.err";
#else /* CS_MODE */
static const char sysprm_error_log_file[] = "cub_client.err";
#endif /* CS_MODE */
static const char sysprm_conf_file_name[] = "cubrid.conf";
static const char sysprm_ha_conf_file_name[] = "cubrid_ha.conf";

/*
 * System variable names
 */

#define PRM_NAME_ER_LOG_DEBUG "er_log_debug"

#define PRM_NAME_ER_BTREE_DEBUG "er_btree_debug"

#define PRM_NAME_ER_LOG_LEVEL "error_log_level"

#define PRM_NAME_ER_LOG_WARNING "error_log_warning"

#define PRM_NAME_ER_EXIT_ASK "inquire_on_exit"

#define PRM_NAME_ER_LOG_SIZE "error_log_size"

#define PRM_NAME_ER_LOG_FILE "error_log"

#define PRM_NAME_IO_LOCKF_ENABLE "file_lock"

#define PRM_NAME_SR_NBUFFERS "sort_buffer_pages"

#define PRM_NAME_SORT_BUFFER_SIZE "sort_buffer_size"

#define PRM_NAME_PB_NBUFFERS "data_buffer_pages"

#define PRM_NAME_PAGE_BUFFER_SIZE "data_buffer_size"

#define PRM_NAME_PB_BUFFER_FLUSH_RATIO "data_buffer_flush_ratio"

#define PRM_NAME_HF_UNFILL_FACTOR "unfill_factor"

#define PRM_NAME_HF_MAX_BESTSPACE_ENTRIES "max_bestspace_entries"

#define PRM_NAME_BT_UNFILL_FACTOR "index_unfill_factor"

#define PRM_NAME_BT_OID_NBUFFERS "index_scan_oid_buffer_pages"

#define PRM_NAME_BT_OID_BUFFER_SIZE "index_scan_oid_buffer_size"

#define PRM_NAME_BT_INDEX_SCAN_OID_ORDER "index_scan_in_oid_order"

#define PRM_NAME_BOSR_MAXTMP_PAGES "temp_file_max_size_in_pages"

#define PRM_NAME_LK_TIMEOUT_MESSAGE_DUMP_LEVEL "lock_timeout_message_type"

#define PRM_NAME_LK_ESCALATION_AT "lock_escalation"

#define PRM_NAME_LK_ROLLBACK_ON_LOCK_ESCALATION "rollback_on_lock_escalation"

#define PRM_NAME_LK_TIMEOUT_SECS "lock_timeout_in_secs"

#define PRM_NAME_LK_TIMEOUT "lock_timeout"

#define PRM_NAME_LK_RUN_DEADLOCK_INTERVAL "deadlock_detection_interval_in_secs"

#define PRM_NAME_LOG_NBUFFERS "log_buffer_pages"

#define PRM_NAME_LOG_BUFFER_SIZE "log_buffer_size"

#define PRM_NAME_LOG_CHECKPOINT_NPAGES "checkpoint_every_npages"

#define PRM_NAME_LOG_CHECKPOINT_SIZE "checkpoint_every_size"

/* This parameter is stored in units of sec. */
#define PRM_NAME_LOG_CHECKPOINT_INTERVAL_SECS "checkpoint_interval_in_mins"

#define PRM_NAME_LOG_CHECKPOINT_INTERVAL "checkpoint_interval"

#define PRM_NAME_LOG_CHECKPOINT_SLEEP_MSECS "checkpoint_sleep_msecs"

#define PRM_NAME_LOG_BACKGROUND_ARCHIVING "background_archiving"

#define PRM_NAME_LOG_ISOLATION_LEVEL "isolation_level"

#define PRM_NAME_LOG_MEDIA_FAILURE_SUPPORT "media_failure_support"

#define PRM_NAME_LOG_SWEEP_CLEAN "log_file_sweep_clean"

#define PRM_NAME_COMMIT_ON_SHUTDOWN "commit_on_shutdown"

#define PRM_NAME_SHUTDOWN_WAIT_TIME_IN_SECS "shutdown_wait_time_in_secs"

#define PRM_NAME_CSQL_AUTO_COMMIT "csql_auto_commit"

#define PRM_NAME_WS_HASHTABLE_SIZE "initial_workspace_table_size"

#define PRM_NAME_WS_MEMORY_REPORT "workspace_memory_report"

#define PRM_NAME_GC_ENABLE "garbage_collection"

#define PRM_NAME_TCP_PORT_ID "cubrid_port_id"

#define PRM_NAME_TCP_CONNECTION_TIMEOUT "connection_timeout"

#define PRM_NAME_OPTIMIZATION_LEVEL "optimization_level"

#define PRM_NAME_QO_DUMP "qo_dump"

#define PRM_NAME_CSS_MAX_CLIENTS "max_clients"

#define PRM_NAME_THREAD_STACKSIZE "thread_stacksize"

#define PRM_NAME_CFG_DB_HOSTS "db_hosts"

#define PRM_NAME_RESET_TR_PARSER "reset_tr_parser_interval"

#define PRM_NAME_IO_BACKUP_NBUFFERS "backup_buffer_pages"

#define PRM_NAME_IO_BACKUP_MAX_VOLUME_SIZE "backup_volume_max_size_bytes"

#define PRM_NAME_IO_BACKUP_SLEEP_MSECS "backup_sleep_msecs"

#define PRM_NAME_MAX_PAGES_IN_TEMP_FILE_CACHE "max_pages_in_temp_file_cache"

#define PRM_NAME_MAX_ENTRIES_IN_TEMP_FILE_CACHE "max_entries_in_temp_file_cache"

#define PRM_NAME_PTHREAD_SCOPE_PROCESS "pthread_scope_process"

#define PRM_NAME_TEMP_MEM_BUFFER_PAGES "temp_file_memory_size_in_pages"

#define PRM_NAME_INDEX_SCAN_KEY_BUFFER_PAGES "index_scan_key_buffer_pages"

#define PRM_NAME_INDEX_SCAN_KEY_BUFFER_SIZE "index_scan_key_buffer_size"

#define PRM_NAME_DONT_REUSE_HEAP_FILE "dont_reuse_heap_file"

#define PRM_NAME_INSERT_MODE "insert_execution_mode"

#define PRM_NAME_LK_MAX_SCANID_BIT "max_index_scan_count"

#define PRM_NAME_HOSTVAR_LATE_BINDING "hostvar_late_binding"

#define PRM_NAME_ENABLE_HISTO "communication_histogram"

#define PRM_NAME_MUTEX_BUSY_WAITING_CNT "mutex_busy_waiting_cnt"

#define PRM_NAME_PB_NUM_LRU_CHAINS "num_LRU_chains"

#define PRM_NAME_PAGE_BG_FLUSH_INTERVAL_MSECS "page_flush_interval_in_msecs"

#define PRM_NAME_PAGE_BG_FLUSH_INTERVAL "page_flush_interval"

#define PRM_NAME_ADAPTIVE_FLUSH_CONTROL "adaptive_flush_control"

#define PRM_NAME_MAX_FLUSH_PAGES_PER_SECOND "max_flush_pages_per_second"

#define PRM_NAME_MAX_FLUSH_SIZE_PER_SECOND "max_flush_size_per_second"

#define PRM_NAME_PB_SYNC_ON_NFLUSH "sync_on_nflush"

#define PRM_NAME_PB_SYNC_ON_FLUSH_SIZE "sync_on_flush_size"

#define PRM_NAME_PB_DEBUG_PAGE_VALIDATION_LEVEL "page_validation_level"

#define PRM_NAME_ORACLE_STYLE_OUTERJOIN "oracle_style_outerjoin"

#define PRM_NAME_COMPAT_MODE "compat_mode"

#define PRM_NAME_ANSI_QUOTES "ansi_quotes"

#define PRM_NAME_DEFAULT_WEEK_FORMAT "default_week_format"

#define PRM_NAME_TEST_MODE "test_mode"

#define PRM_NAME_ONLY_FULL_GROUP_BY "only_full_group_by"

#define PRM_NAME_PIPES_AS_CONCAT "pipes_as_concat"

#define PRM_NAME_MYSQL_TRIGGER_CORRELATION_NAMES "mysql_trigger_correlation_names"

#define PRM_NAME_REQUIRE_LIKE_ESCAPE_CHARACTER "require_like_escape_character"

#define PRM_NAME_NO_BACKSLASH_ESCAPES "no_backslash_escapes"

#define PRM_NAME_GROUP_CONCAT_MAX_LEN "group_concat_max_len"

#define PRM_NAME_STRING_MAX_SIZE_BYTES "string_max_size_bytes"

#define PRM_NAME_ADD_COLUMN_UPDATE_HARD_DEFAULT "add_column_update_hard_default"

#define PRM_NAME_RETURN_NULL_ON_FUNCTION_ERRORS "return_null_on_function_errors"

#define PRM_NAME_PLUS_AS_CONCAT "plus_as_concat"

#define PRM_NAME_ALTER_TABLE_CHANGE_TYPE_STRICT "alter_table_change_type_strict"

#define PRM_NAME_COMPACTDB_PAGE_RECLAIM_ONLY "compactdb_page_reclaim_only"

#define PRM_NAME_LIKE_TERM_SELECTIVITY "like_term_selectivity"

#define PRM_NAME_MAX_OUTER_CARD_OF_IDXJOIN "max_outer_card_of_idxjoin"

#define PRM_NAME_ORACLE_STYLE_EMPTY_STRING "oracle_style_empty_string"

#define PRM_NAME_SUPPRESS_FSYNC "suppress_fsync"

#define PRM_NAME_CALL_STACK_DUMP_ON_ERROR "call_stack_dump_on_error"

#define PRM_NAME_CALL_STACK_DUMP_ACTIVATION "call_stack_dump_activation_list"

#define PRM_NAME_CALL_STACK_DUMP_DEACTIVATION "call_stack_dump_deactivation_list"

#define PRM_NAME_COMPAT_NUMERIC_DIVISION_SCALE "compat_numeric_division_scale"

#define PRM_NAME_DBFILES_PROTECT "dbfiles_protect"

#define PRM_NAME_AUTO_RESTART_SERVER "auto_restart_server"

#define PRM_NAME_XASL_CACHE_MAX_ENTRIES "max_plan_cache_entries"
#define PRM_NAME_XASL_CACHE_MAX_CLONES "max_plan_cache_clones"
#define PRM_NAME_XASL_CACHE_TIMEOUT "plan_cache_timeout"
#define PRM_NAME_XASL_CACHE_LOGGING "plan_cache_logging"

#define PRM_NAME_FILTER_PRED_MAX_CACHE_ENTRIES "max_filter_pred_cache_entries"
#define PRM_NAME_FILTER_PRED_MAX_CACHE_CLONES "max_filter_pred_cache_clones"

#define PRM_NAME_LIST_QUERY_CACHE_MODE "query_cache_mode"

#define PRM_NAME_LIST_MAX_QUERY_CACHE_ENTRIES "max_query_cache_entries"

#define PRM_NAME_LIST_MAX_QUERY_CACHE_PAGES "query_cache_size_in_pages"

#define PRM_NAME_USE_ORDERBY_SORT_LIMIT  "use_orderby_sort_limit"

#define PRM_NAME_REPLICATION_MODE "replication"

#define PRM_NAME_HA_MODE "ha_mode"

#define PRM_NAME_HA_MODE_FOR_SA_UTILS_ONLY "ha_mode_for_sa_utils_only"

#define PRM_NAME_HA_SERVER_STATE "ha_server_state"

#define PRM_NAME_HA_LOG_APPLIER_STATE "ha_log_applier_state"

#define PRM_NAME_HA_NODE_LIST "ha_node_list"

#define PRM_NAME_HA_REPLICA_LIST "ha_replica_list"

#define PRM_NAME_HA_DB_LIST "ha_db_list"

#define PRM_NAME_HA_COPY_LOG_BASE "ha_copy_log_base"

#define PRM_NAME_HA_COPY_SYNC_MODE "ha_copy_sync_mode"

#define PRM_NAME_HA_APPLY_MAX_MEM_SIZE "ha_apply_max_mem_size"

#define PRM_NAME_HA_PORT_ID "ha_port_id"

#define PRM_NAME_HA_INIT_TIMER_IN_MSECS "ha_init_timer_in_msec"

#define PRM_NAME_HA_HEARTBEAT_INTERVAL_IN_MSECS "ha_heartbeat_interval_in_msecs"

#define PRM_NAME_HA_CALC_SCORE_INTERVAL_IN_MSECS "ha_calc_score_interval_in_msecs"

#define PRM_NAME_HA_FAILOVER_WAIT_TIME_IN_MSECS "ha_failover_wait_time_in_msecs"

#define PRM_NAME_HA_PROCESS_START_CONFIRM_INTERVAL_IN_MSECS "ha_process_start_confirm_interval_in_msecs"

#define PRM_NAME_HA_PROCESS_DEREG_CONFIRM_INTERVAL_IN_MSECS "ha_process_dereg_confirm_interval_in_msecs"

#define PRM_NAME_HA_MAX_PROCESS_START_CONFIRM "ha_max_process_start_confirm"

#define PRM_NAME_HA_MAX_PROCESS_DEREG_CONFIRM "ha_max_process_dereg_confirm"

#define PRM_NAME_HA_UNACCEPTABLE_PROC_RESTART_TIMEDIFF "ha_unacceptable_proc_restart_timediff"

#define PRM_NAME_HA_CHANGEMODE_INTERVAL_IN_MSEC "ha_changemode_interval_in_msecs"

#define PRM_NAME_HA_MAX_HEARTBEAT_GAP "ha_max_heartbeat_gap"

#define PRM_NAME_HA_PING_HOSTS "ha_ping_hosts"

#define PRM_NAME_HA_TCP_PING_HOSTS "ha_tcp_ping_hosts"

#define PRM_NAME_HA_PING_TIMEOUT "ha_ping_timeout"

#define PRM_NAME_HA_APPLYLOGDB_RETRY_ERROR_LIST "ha_applylogdb_retry_error_list"

#define PRM_NAME_HA_APPLYLOGDB_IGNORE_ERROR_LIST "ha_applylogdb_ignore_error_list"

#define PRM_NAME_HA_APPLYLOGDB_LOG_WAIT_TIME_IN_SECS "ha_applylogdb_log_wait_time_in_secs"

#define PRM_NAME_HA_SQL_LOGGING "ha_enable_sql_logging"

#define PRM_NAME_HA_SQL_LOG_MAX_SIZE_IN_MB "ha_sql_log_max_size_in_mbytes"

#define PRM_NAME_HA_COPY_LOG_MAX_ARCHIVES "ha_copy_log_max_archives"

#define PRM_NAME_HA_COPY_LOG_TIMEOUT "ha_copy_log_timeout"

#define PRM_NAME_HA_REPLICA_DELAY "ha_replica_delay"

#define PRM_NAME_HA_REPLICA_TIME_BOUND "ha_replica_time_bound"

#define PRM_NAME_HA_DELAY_LIMIT "ha_delay_limit"

#define PRM_NAME_HA_DELAY_LIMIT_DELTA "ha_delay_limit_delta"

#define PRM_NAME_HA_APPLYLOGDB_MAX_COMMIT_INTERVAL_IN_MSECS "ha_applylogdb_max_commit_interval_in_msecs"

#define PRM_NAME_HA_APPLYLOGDB_MAX_COMMIT_INTERVAL "ha_applylogdb_max_commit_interval"

#define PRM_NAME_HA_CHECK_DISK_FAILURE_INTERVAL_IN_SECS "ha_check_disk_failure_interval"

#define PRM_NAME_JAVA_STORED_PROCEDURE "java_stored_procedure"

#define PRM_NAME_JAVA_STORED_PROCEDURE_PORT "java_stored_procedure_port"

#define PRM_NAME_JAVA_STORED_PROCEDURE_JVM_OPTIONS "java_stored_procedure_jvm_options"

#define PRM_NAME_JAVA_STORED_PROCEDURE_DEBUG "java_stored_procedure_debug"

#define PRM_NAME_JAVA_STORED_PROCEDURE_UDS "java_stored_procedure_uds"

#define PRM_NAME_ALLOW_TRUNCATED_STRING "allow_truncated_string"

#define PRM_NAME_COMPAT_PRIMARY_KEY "compat_primary_key"

#define PRM_NAME_INTL_MBS_SUPPORT "intl_mbs_support"

#define PRM_NAME_LOG_HEADER_FLUSH_INTERVAL "log_header_flush_interval_in_secs"

#define PRM_NAME_LOG_ASYNC_COMMIT "async_commit"

#define PRM_NAME_LOG_GROUP_COMMIT_INTERVAL_MSECS "group_commit_interval_in_msecs"

#define PRM_NAME_LOG_BG_FLUSH_INTERVAL_MSECS "log_flush_interval_in_msecs"

#define PRM_NAME_LOG_BG_FLUSH_NUM_PAGES "log_flush_every_npages"

#define PRM_NAME_LOG_COMPRESS "log_compress"

#define PRM_NAME_BLOCK_NOWHERE_STATEMENT "block_nowhere_statement"

#define PRM_NAME_BLOCK_DDL_STATEMENT "block_ddl_statement"

#define PRM_NAME_SINGLE_BYTE_COMPARE "single_byte_compare"

#define PRM_NAME_CSQL_HISTORY_NUM "csql_history_num"

#define PRM_NAME_LOG_TRACE_DEBUG "log_trace_debug"

#define PRM_NAME_DL_FORK "dl_fork"

#define PRM_NAME_ER_PRODUCTION_MODE "error_log_production_mode"

#define PRM_NAME_ER_STOP_ON_ERROR "stop_on_error"

#define PRM_NAME_TCP_RCVBUF_SIZE "tcp_rcvbuf_size"

#define PRM_NAME_TCP_SNDBUF_SIZE "tcp_sndbuf_size"

#define PRM_NAME_TCP_NODELAY "tcp_nodelay"

#define PRM_NAME_TCP_KEEPALIVE "tcp_keepalive"

#define PRM_NAME_CSQL_SINGLE_LINE_MODE "csql_single_line_mode"

#define PRM_NAME_XASL_DEBUG_DUMP "xasl_debug_dump"

#define PRM_NAME_LOG_MAX_ARCHIVES "log_max_archives"

#define PRM_NAME_FORCE_REMOVE_LOG_ARCHIVES "force_remove_log_archives"

#define PRM_NAME_REMOVE_LOG_ARCHIVES_INTERVAL "remove_log_archive_interval_in_secs"

#define PRM_NAME_LOG_NO_LOGGING "no_logging"

#define PRM_NAME_UNLOADDB_IGNORE_ERROR "unload_ignore_error"

#define PRM_NAME_UNLOADDB_LOCK_TIMEOUT "unload_lock_timeout"

#define PRM_NAME_LOADDB_FLUSH_INTERVAL "load_flush_interval"

#define PRM_NAME_IO_TEMP_VOLUME_PATH "temp_volume_path"

#define PRM_NAME_TDE_KEYS_FILE_PATH "tde_keys_file_path"

#define PRM_NAME_IO_VOLUME_EXT_PATH "volume_extension_path"

#define PRM_NAME_UNIQUE_ERROR_KEY_VALUE "print_key_value_on_unique_error"

#define PRM_NAME_USE_SYSTEM_MALLOC "use_system_malloc"

#define PRM_NAME_EVENT_HANDLER "event_handler"

#define PRM_NAME_EVENT_ACTIVATION "event_activation_list"

#define PRM_NAME_READ_ONLY_MODE "read_only"

#define PRM_NAME_MNT_WAITING_THREAD "monitor_waiting_thread"

#define PRM_NAME_MNT_STATS_THRESHOLD "monitor_stats_threshold"

#define PRM_NAME_SERVICE_SERVICE_LIST "service::service"

#define PRM_NAME_SERVICE_SERVER_LIST "service::server"

#define PRM_NAME_SESSION_STATE_TIMEOUT "session_state_timeout"

#define PRM_NAME_MULTI_RANGE_OPT_LIMIT "multi_range_optimization_limit"

#define PRM_NAME_ACCESS_IP_CONTROL "access_ip_control"

#define PRM_NAME_ACCESS_IP_CONTROL_FILE "access_ip_control_file"

#define PRM_NAME_DB_VOLUME_SIZE "db_volume_size"

#define PRM_NAME_LOG_VOLUME_SIZE "log_volume_size"

#define PRM_NAME_INTL_NUMBER_LANG "intl_number_lang"

#define PRM_NAME_INTL_DATE_LANG "intl_date_lang"

#define PRM_NAME_UNICODE_INPUT_NORMALIZATION "unicode_input_normalization"

#define PRM_NAME_UNICODE_OUTPUT_NORMALIZATION "unicode_output_normalization"

#define PRM_NAME_INTL_CHECK_INPUT_STRING "intl_check_input_string"

#define PRM_NAME_CHECK_PEER_ALIVE "check_peer_alive"

#define PRM_NAME_SQL_TRACE_EXECUTION_PLAN "sql_trace_execution_plan"

#define PRM_NAME_SQL_TRACE_SLOW_MSECS "sql_trace_slow_msecs"

#define PRM_NAME_SQL_TRACE_SLOW "sql_trace_slow"

#define PRM_NAME_LOG_TRACE_FLUSH_TIME "log_trace_flush_time"

#define PRM_NAME_INTL_COLLATION "intl_collation"

#define PRM_NAME_GENERIC_VOL_PREALLOC_SIZE "generic_vol_prealloc_size"

#define PRM_NAME_SORT_LIMIT_MAX_COUNT "sort_limit_max_count"

#define PRM_NAME_SQL_TRACE_IOREADS "sql_trace_ioread_pages"

/* For query profile. Internal use only. */
#define PRM_NAME_QUERY_TRACE "query_trace"
#define PRM_NAME_QUERY_TRACE_FORMAT "query_trace_format"

#define PRM_NAME_MAX_RECURSION_SQL_DEPTH "max_recursion_sql_depth"

#define PRM_NAME_UPDATE_USE_ATTRIBUTE_REFERENCES "update_use_attribute_references"

#define PRM_NAME_PB_AOUT_RATIO "data_aout_ratio"

#define PRM_NAME_MAX_AGG_HASH_SIZE "max_agg_hash_size"
#define PRM_NAME_AGG_HASH_RESPECT_ORDER "agg_hash_respect_order"

#define PRM_NAME_USE_BTREE_FENCE_KEY "use_btree_fence_key"

#define PRM_NAME_OPTIMIZER_ENABLE_MERGE_JOIN "optimizer_enable_merge_join"
#define PRM_NAME_MAX_HASH_LIST_SCAN_SIZE "max_hash_list_scan_size"
#define PRM_NAME_OPTIMIZER_RESERVE_02 "optimizer_reserve_02"
#define PRM_NAME_OPTIMIZER_RESERVE_03 "optimizer_reserve_03"
#define PRM_NAME_OPTIMIZER_RESERVE_04 "optimizer_reserve_04"
#define PRM_NAME_OPTIMIZER_RESERVE_05 "optimizer_reserve_05"
#define PRM_NAME_OPTIMIZER_RESERVE_06 "optimizer_reserve_06"
#define PRM_NAME_OPTIMIZER_RESERVE_07 "optimizer_reserve_07"
#define PRM_NAME_OPTIMIZER_RESERVE_08 "optimizer_reserve_08"
#define PRM_NAME_OPTIMIZER_RESERVE_09 "optimizer_reserve_09"
#define PRM_NAME_OPTIMIZER_RESERVE_10 "optimizer_reserve_10"
#define PRM_NAME_OPTIMIZER_RESERVE_11 "optimizer_reserve_11"
#define PRM_NAME_OPTIMIZER_RESERVE_12 "optimizer_reserve_12"
#define PRM_NAME_OPTIMIZER_RESERVE_13 "optimizer_reserve_13"
#define PRM_NAME_OPTIMIZER_RESERVE_14 "optimizer_reserve_14"
#define PRM_NAME_OPTIMIZER_RESERVE_15 "optimizer_reserve_15"
#define PRM_NAME_OPTIMIZER_RESERVE_16 "optimizer_reserve_16"
#define PRM_NAME_OPTIMIZER_RESERVE_17 "optimizer_reserve_17"
#define PRM_NAME_OPTIMIZER_RESERVE_18 "optimizer_reserve_18"
#define PRM_NAME_OPTIMIZER_RESERVE_19 "optimizer_reserve_19"
#define PRM_NAME_OPTIMIZER_RESERVE_20 "optimizer_reserve_20"

#define PRM_NAME_HA_REPL_ENABLE_SERVER_SIDE_UPDATE "ha_repl_enable_server_side_update"
#define PRM_NAME_PB_LRU_HOT_RATIO "lru_hot_ratio"
#define PRM_NAME_PB_LRU_BUFFER_RATIO "lru_buffer_ratio"

#define PRM_NAME_VACUUM_MASTER_WAKEUP_INTERVAL "vacuum_master_interval_in_msecs"

#define PRM_NAME_VACUUM_LOG_BLOCK_PAGES "vacuum_log_block_pages"
#define PRM_NAME_VACUUM_WORKER_COUNT "vacuum_worker_count"

#define PRM_NAME_DISABLE_VACUUM "vacuum_disable"

#define PRM_NAME_SA_MODE_AUTO_VACUUM "sa_mode_auto_vacuum"

#define PRM_NAME_ER_LOG_VACUUM "er_log_vacuum"

#define PRM_NAME_LOG_BTREE_OPS "log_btree_operations"

#define PRM_NAME_OBJECT_PRINT_FORMAT_OID "print_object_as_oid"

#define PRM_NAME_TIMEZONE "timezone"
#define PRM_NAME_SERVER_TIMEZONE "server_timezone"
#define PRM_NAME_TZ_LEAP_SECOND_SUPPORT "tz_leap_second_support"

#define PRM_NAME_OPTIMIZER_ENABLE_AGGREGATE_OPTIMIZATION "optimizer_enable_aggregate_optimization"

#define PRM_NAME_VACUUM_PREFETCH_LOG_NBUFFERS "vacuum_prefetch_log_pages"
#define PRM_NAME_VACUUM_PREFETCH_LOG_BUFFER_SIZE "vacuum_prefetch_log_buffer_size"
#define PRM_NAME_VACUUM_PREFETCH_LOG_MODE "vacuum_prefetch_log_mode"

#define PRM_NAME_PB_NEIGHBOR_FLUSH_NONDIRTY "data_buffer_neighbor_flush_nondirty"
#define PRM_NAME_PB_NEIGHBOR_FLUSH_PAGES "data_buffer_neighbor_flush_pages"

#define PRM_NAME_FAULT_INJECTION_IDS "fault_injection_ids"
#define PRM_NAME_FAULT_INJECTION_TEST "fault_injection_test"
#define PRM_NAME_FAULT_INJECTION_ACTION_PREFER_ABORT_TO_EXIT "fault_injection_action_prefer_abort_to_exit"

#define PRM_NAME_HA_REPL_FILTER_TYPE "ha_repl_filter_type"
#define PRM_NAME_HA_REPL_FILTER_FILE "ha_repl_filter_file"

#define PRM_NAME_COMPENSATE_DEBUG "compensate_debug"
#define PRM_NAME_POSTPONE_DEBUG "postpone_debug"

#define PRM_NAME_CLIENT_CLASS_CACHE_DEBUG "client_class_cache_debug"

#define PRM_NAME_EXAMINE_CLIENT_CACHED_LOCKS "examine_client_cached_locks"

#define PRM_NAME_PB_SEQUENTIAL_VICTIM_FLUSH "data_buffer_sequential_victim_flush"

#define PRM_NAME_LOG_UNIQUE_STATS "log_unique_stats"

#define PRM_NAME_LOGPB_LOGGING_DEBUG "logpb_logging_debug"

#define PRM_NAME_FORCE_RESTART_TO_SKIP_RECOVERY "force_restart_to_skip_recovery"

#define PRM_NAME_ENABLE_STRING_COMPRESSION "enable_string_compression"

#define PRM_NAME_XASL_CACHE_TIME_THRESHOLD_IN_MINUTES "xasl_cache_time_threshold_in_minutes"

#define PRM_NAME_EXTENDED_STATISTICS_ACTIVATION "extended_statistics_activation"

#define PRM_NAME_DISK_LOGGING "disk_logging_debug"
#define PRM_NAME_FILE_LOGGING "file_logging_debug"

#define PRM_NAME_PB_NUM_PRIVATE_CHAINS "num_private_chains"
#define PRM_NAME_PB_MONITOR_LOCKS "pgbuf_monitor_locks"
#define PRM_NAME_PB_MAX_DEPTH_OF_SEARCHING_FOR_VICTIMS_IN_LRU_LIST "max_depth_of_searching_for_victims_in_lru_list"

#define PRM_NAME_CTE_MAX_RECURSIONS "cte_max_recursions"

#define PRM_NAME_DWB_SIZE "double_write_buffer_size"
#define PRM_NAME_DWB_BLOCKS "double_write_buffer_blocks"
#define PRM_NAME_ENABLE_DWB_FLUSH_THREAD "double_write_buffer_enable_flush_thread"
#define PRM_NAME_DWB_LOGGING "double_write_buffer_logging"

#define PRM_NAME_JSON_LOG_ALLOCATIONS "json_log_allocations"
#define PRM_NAME_JSON_MAX_ARRAY_IDX "json_max_array_idx"

#define PRM_NAME_CONNECTION_LOGGING "connection_logging"

#define PRM_NAME_THREAD_LOGGING_FLAG "thread_logging_flag"

#define PRM_NAME_LOG_QUERY_LISTS "log_query_lists"

#define PRM_NAME_THREAD_CONNECTION_POOLING            "thread_connection_pooling"
#define PRM_NAME_THREAD_CONNECTION_TIMEOUT_SECONDS    "thread_connection_timeout_seconds"
#define PRM_NAME_THREAD_WORKER_POOLING                "thread_worker_pooling"
#define PRM_NAME_THREAD_WORKER_TIMEOUT_SECONDS        "thread_worker_timeout_seconds"

#define PRM_NAME_DATA_FILE_ADVISE "data_file_os_advise"

#define PRM_NAME_DEBUG_LOG_ARCHIVES "debug_log_archives"
#define PRM_NAME_DEBUG_ES "debug_external_storage"
#define PRM_NAME_DEBUG_BESTSPACE "debug_heap_bestspace"
#define PRM_NAME_DEBUG_LOG_WRITER "debug_log_writer"
#define PRM_NAME_DEBUG_AUTOCOMMIT "debug_autocommit"
#define PRM_NAME_DEBUG_REPLICATION_DATA "debug_replication_data"
#define PRM_NAME_TRACK_REQUESTS "track_client_requests"
#define PRM_NAME_LOG_PGBUF_VICTIM_FLUSH "log_pgbuf_victim_flush"
#define PRM_NAME_LOG_CHKPT_DETAILED "detailed_checkpoint_logging"
#define PRM_NAME_IB_TASK_MEMSIZE "index_load_task_memsize"
#define PRM_NAME_STATS_ON "stats_on"
#define PRM_NAME_LOADDB_WORKER_COUNT "loaddb_worker_count"
#define PRM_NAME_PERF_TEST_MODE "perf_test_mode"
#define PRM_NAME_REPR_CACHE_LOG "er_log_repr_cache"
#define PRM_NAME_ENABLE_NEW_LFHASH "new_lfhash"
#define PRM_NAME_HEAP_INFO_CACHE_LOGGING "heap_info_cache_logging"
#define PRM_NAME_TDE_DEFAULT_ALGORITHM "tde_default_algorithm"
#define PRM_NAME_ER_LOG_TDE "er_log_tde"

#define PRM_NAME_GENERAL_RESERVE_01 "general_reserve_01"

#define PRM_NAME_TB_DEFAULT_REUSE_OID "create_table_reuseoid"

#define PRM_NAME_USE_STAT_ESTIMATION "use_stat_estimation"
#define PRM_NAME_IGNORE_TRAILING_SPACE "ignore_trailing_space"

#define PRM_NAME_DDL_AUDIT_LOG "ddl_audit_log"
#define PRM_NAME_DDL_AUDIT_LOG_SIZE "ddl_audit_log_size"

#define PRM_NAME_SUPPLEMENTAL_LOG "supplemental_log"
#define PRM_NAME_CDC_LOGGING_DEBUG "cdc_logging_debug"

#define PRM_NAME_RECOVERY_PROGRESS_LOGGING_INTERVAL "recovery_progress_logging_interval"
#define PRM_NAME_FIRST_LOG_PAGEID "first_log_pageid"

#define PRM_NAME_THREAD_CORE_COUNT "thread_core_count"

#define PRM_NAME_FLASHBACK_TIMEOUT "flashback_timeout"
#define PRM_NAME_FLASHBACK_MAX_TRANSACTION "flashback_max_transaction"
#define PRM_NAME_FLASHBACK_WIN_SIZE "flashback_win_size"
#define PRM_NAME_USE_USER_HOSTS "use_user_hosts"

#define PRM_NAME_QMGR_MAX_QUERY_PER_TRAN "max_query_per_tran"

#define PRM_NAME_REGEXP_ENGINE "regexp_engine"

#define PRM_NAME_ORACLE_STYLE_NUMBER_RETURN "oracle_style_number_return"

#define PRM_VALUE_DEFAULT "DEFAULT"
#define PRM_VALUE_MAX "MAX"
#define PRM_VALUE_MIN "MIN"

<<<<<<< HEAD
#define PRM_NAME_USE_DEDUPLICATE_KEY_MODE_OID_TEST  "use_deduplicate_key_mode_oid_test"
#define PRM_NAME_DEDUPLICATE_KEY_MODE      "deduplicate_key_mode"
#define PRM_NAME_DEDUPLICATE_KEY_LEVEL     "deduplicate_key_level"

=======
#define PRM_NAME_STATDUMP_FORCE_ADD_INT_MAX "statdump_force_add_int_max"
>>>>>>> 94d349ae

/*
 * Note about ERROR_LIST and INTEGER_LIST type
 * ERROR_LIST type is an array of bool type with the size of -(ER_LAST_ERROR)
 * INTEGER_LIST type is an array of int type where the first element is
 * the size of the array. The max size of INTEGER_LIST is 255.
 */

/*
 * Bit masks for flag representing status words
 */

/*
 * Macros to call functions
 */

#define PRM_ADJUST_FOR_SET_BIGINT_TO_INTEGER(prm,out_val,in_val,err) \
  do \
    { \
      assert ((prm) != NULL && (out_val) != NULL && (in_val) != NULL); \
      assert (sizeof (*(out_val)) == sizeof (int)); \
      assert (sizeof (*(in_val)) == sizeof (UINT64)); \
      *(err) = (SYSPRM_ERR) (*((prm)->set_dup)) ((void *) (out_val), PRM_INTEGER, (void *) (in_val), PRM_BIGINT); \
    } \
  while (0)

#define PRM_ADJUST_FOR_SET_BIGINT_TO_FLOAT(prm,out_val,in_val,err) \
  do \
    { \
      assert ((prm) != NULL && (out_val) != NULL && (in_val) != NULL); \
      assert (sizeof (*(out_val)) == sizeof (float)); \
      assert (sizeof (*(in_val)) == sizeof (UINT64)); \
      *(err) = (SYSPRM_ERR) (*((prm)->set_dup)) ((void *) (out_val), PRM_FLOAT, (void *) (in_val), PRM_BIGINT); \
    } \
  while (0)

#define PRM_ADJUST_FOR_SET_INTEGER_TO_INTEGER(prm,out_val,in_val,err) \
  do \
    { \
      assert ((prm) != NULL && (out_val) != NULL && (in_val) != NULL); \
      assert (sizeof (*(out_val)) == sizeof (int)); \
      assert (sizeof (*(in_val)) == sizeof (int)); \
      *(err) = (SYSPRM_ERR) (*((prm)->set_dup)) ((void *) (out_val), PRM_INTEGER, (void *) (in_val), PRM_INTEGER);\
    } \
  while (0)

#define PRM_ADJUST_FOR_SET_FLOAT_TO_FLOAT(prm,out_val,in_val,err) \
  do \
    { \
      assert ((prm) != NULL && (out_val) != NULL && (in_val) != NULL); \
      assert (sizeof (*(out_val)) == sizeof (float)); \
      assert (sizeof (*(in_val)) == sizeof (float)); \
      *(err) = (SYSPRM_ERR) (*((prm)->set_dup)) ((void *) (out_val), PRM_FLOAT, (void *) (in_val), PRM_FLOAT); \
    } \
  while (0)

#define PRM_ADJUST_FOR_SET_BIGINT_TO_BIGINT(prm,out_val,in_val,err) \
  do \
    { \
      assert ((prm) != NULL && (out_val) != NULL && (in_val) != NULL); \
      assert (sizeof (*(out_val)) == sizeof (UINT64)); \
      assert (sizeof (*(in_val)) == sizeof (UINT64)); \
      *(err) = (*((prm)->set_dup)) ((void *) (out_val), PRM_BIGINT, (void *) (in_val), PRM_BIGINT); \
    } \
  while (0)

#define PRM_ADJUST_FOR_GET_INTEGER_TO_BIGINT(prm,out_val,in_val,err) \
  do \
    { \
      assert ((prm) != NULL && (out_val) != NULL && (in_val) != NULL); \
      assert (sizeof (*(out_val)) == sizeof (UINT64)); \
      assert (sizeof (*(in_val)) == sizeof (int)); \
      *(err) = (SYSPRM_ERR) (*((prm)->get_dup)) ((void *) (out_val), PRM_BIGINT, (void *) (in_val), PRM_INTEGER); \
    } \
  while (0)

#define PRM_ADJUST_FOR_GET_FLOAT_TO_BIGINT(prm,out_val,in_val,err) \
  do \
    { \
      assert ((prm) != NULL && (out_val) != NULL && (in_val) != NULL); \
      assert (sizeof (*(out_val)) == sizeof (UINT64)); \
      assert (sizeof (*(in_val)) == sizeof (float)); \
      *(err) = (SYSPRM_ERR) (*((prm)->get_dup)) ((void *) (out_val), PRM_BIGINT, (void *) (in_val), PRM_FLOAT); \
    } \
  while (0)

#define PRM_ADJUST_FOR_GET_INTEGER_TO_INTEGER(prm,out_val,in_val,err) \
  do \
    { \
      assert ((prm) != NULL && (out_val) != NULL && (in_val) != NULL);\
      assert (sizeof (*(out_val)) == sizeof (int)); \
      assert (sizeof (*(in_val)) == sizeof (int)); \
      *(err) = (SYSPRM_ERR) (*((prm)->get_dup)) ((void *) (out_val), PRM_INTEGER, (void *) (in_val), PRM_INTEGER); \
    } \
  while (0)

#define PRM_ADJUST_FOR_GET_FLOAT_TO_FLOAT(prm,out_val,in_val,err) \
  do \
    { \
      assert ((prm) != NULL && (out_val) != NULL && (in_val) != NULL); \
      assert (sizeof (*(out_val)) == sizeof (float)); \
      assert (sizeof (*(in_val)) == sizeof (float)); \
      *(err) = (SYSPRM_ERR) (*((prm)->get_dup)) ((void *) (out_val), PRM_FLOAT, (void *) (in_val), PRM_FLOAT); \
    } \
  while (0)

#define PRM_ADJUST_FOR_GET_BIGINT_TO_BIGINT(prm,out_val,in_val,err) \
  do \
    { \
      assert ((prm) != NULL && (out_val) != NULL && (in_val) != NULL); \
      assert (sizeof (*(out_val)) == sizeof (UINT64));\
      assert (sizeof (*(in_val)) == sizeof (UINT64)); \
      *(err) = (SYSPRM_ERR) (*((prm)->get_dup)) ((void *) (out_val), PRM_BIGINT, (void *) (in_val), PRM_BIGINT); \
    } \
  while (0)
/*
 * Other macros
 */
#define PRM_DEFAULT_BUFFER_SIZE 256

/* initial error and integer lists */
static int int_list_initial[1] = { 0 };

/*
 * Global variables of parameters' value
 * Default values for the parameters
 * Upper and lower bounds for the parameters
 */
bool PRM_ER_LOG_DEBUG = false;
#if !defined(NDEBUG)
static bool prm_er_log_debug_default = true;
#else /* !NDEBUG */
static bool prm_er_log_debug_default = false;
#endif /* !NDEBUG */
static unsigned int prm_er_log_debug_flag = 0;

int PRM_ER_BTREE_DEBUG = 0;
static int prm_er_btree_debug_default = 0;
static unsigned int prm_er_btree_debug_flag = 0;

int PRM_ER_LOG_LEVEL = ER_NOTIFICATION_SEVERITY;
static int prm_er_log_level_default = ER_NOTIFICATION_SEVERITY;
static int prm_er_log_level_lower = ER_FATAL_ERROR_SEVERITY;
static int prm_er_log_level_upper = ER_NOTIFICATION_SEVERITY;
static unsigned int prm_er_log_level_flag = 0;

bool PRM_ER_LOG_WARNING = false;
static bool prm_er_log_warning_default = false;
static unsigned int prm_er_log_warning_flag = 0;

int PRM_ER_EXIT_ASK = ER_EXIT_DEFAULT;
static int prm_er_exit_ask_default = ER_EXIT_DEFAULT;
static unsigned int prm_er_exit_ask_flag = 0;

int PRM_ER_LOG_SIZE = (512 * 1024 * 1024);
static int prm_er_log_size_default = (512 * 1024 * 1024);	/* 512M */
static int prm_er_log_size_lower = (100 * 80);
static unsigned int prm_er_log_size_flag = 0;

const char *PRM_ER_LOG_FILE = sysprm_error_log_file;
static const char *prm_er_log_file_default = sysprm_error_log_file;
static unsigned int prm_er_log_file_flag = 0;

bool PRM_ACCESS_IP_CONTROL = false;
static bool prm_access_ip_control_default = false;
static unsigned int prm_access_ip_control_flag = 0;

const char *PRM_ACCESS_IP_CONTROL_FILE = "";
static const char *prm_access_ip_control_file_default = "";
static unsigned int prm_access_ip_control_file_flag = 0;

bool PRM_IO_LOCKF_ENABLE = false;
static bool prm_io_lockf_enable_default = true;
static unsigned int prm_io_lockf_enable_flag = 0;

int PRM_SR_NBUFFERS = 128;
static int prm_sr_nbuffers_default = 128;
static int prm_sr_nbuffers_lower = 1;
static unsigned int prm_sr_nbuffers_flag = 0;

int PRM_PB_NBUFFERS = 32768;
static int prm_pb_nbuffers_default = 32768;
static int prm_pb_nbuffers_lower = 1024;
static unsigned int prm_pb_nbuffers_flag = 0;

float PRM_PB_BUFFER_FLUSH_RATIO = 0.01f;
static float prm_pb_buffer_flush_ratio_default = 0.01f;
static float prm_pb_buffer_flush_ratio_lower = 0.01f;
static float prm_pb_buffer_flush_ratio_upper = 0.95f;
static unsigned int prm_pb_buffer_flush_ratio_flag = 0;

float PRM_HF_UNFILL_FACTOR = 0.10f;
static float prm_hf_unfill_factor_default = 0.10f;
static float prm_hf_unfill_factor_lower = 0.0f;
static float prm_hf_unfill_factor_upper = 0.3f;
static unsigned int prm_hf_unfill_factor_flag = 0;

int PRM_HF_MAX_BESTSPACE_ENTRIES = 1000000;
static int prm_hf_max_bestspace_entries_default = 1000000;	/* 110 M */
static unsigned int prm_hf_max_bestspace_entries_flag = 0;

float PRM_BT_UNFILL_FACTOR = 0.05f;
static float prm_bt_unfill_factor_default = 0.05f;
static float prm_bt_unfill_factor_lower = 0.0f;
static float prm_bt_unfill_factor_upper = 0.5f;
static unsigned int prm_bt_unfill_factor_flag = 0;

float PRM_BT_OID_NBUFFERS = 4.0f;
static float prm_bt_oid_nbuffers_default = 4.0f;
static float prm_bt_oid_nbuffers_lower = 0.049999f;
static float prm_bt_oid_nbuffers_upper = 16.0f;
static unsigned int prm_bt_oid_nbuffers_flag = 0;

bool PRM_BT_INDEX_SCAN_OID_ORDER = false;
static bool prm_bt_index_scan_oid_order_default = false;
static unsigned int prm_bt_index_scan_oid_order_flag = 0;

int PRM_BOSR_MAXTMP_PAGES = INT_MIN;
static int prm_bosr_maxtmp_pages = -1;	/* Infinite */
static unsigned int prm_bosr_maxtmp_flag = 0;

int PRM_LK_TIMEOUT_MESSAGE_DUMP_LEVEL = 0;
static unsigned int prm_lk_timeout_message_dump_level_flag = 0;

int PRM_LK_ESCALATION_AT = 100000;
static int prm_lk_escalation_at_default = 100000;
static int prm_lk_escalation_at_lower = 5;
static unsigned int prm_lk_escalation_at_flag = 0;

bool PRM_LK_ROLLBACK_ON_LOCK_ESCALATION = false;
static bool prm_lk_rollback_on_lock_escalation_default = false;
static unsigned int prm_lk_rollback_on_lock_escalation_flag = 0;

int PRM_LK_TIMEOUT_SECS = -1;
static int prm_lk_timeout_secs_default = -1;	/* Infinite */
static int prm_lk_timeout_secs_lower = -1;
static unsigned int prm_lk_timeout_secs_flag = 0;

float PRM_LK_RUN_DEADLOCK_INTERVAL = 1.0f;
static float prm_lk_run_deadlock_interval_default = 1.0f;
static float prm_lk_run_deadlock_interval_lower = 0.1f;
static unsigned int prm_lk_run_deadlock_interval_flag = 0;

#if !defined (SERVER_MODE) && !defined (SA_MODE)
#define LOGPB_BUFFER_NPAGES_LOWER 128
#endif /* !defined (SERVER_MODE) && !defined (SA_MODE) */
int PRM_LOG_NBUFFERS = LOGPB_BUFFER_NPAGES_LOWER;
static int prm_log_nbuffers_default = 16 * ONE_K;	/* 16k pages => 64M / 128M / 256M based on log page size */
static int prm_log_nbuffers_lower = LOGPB_BUFFER_NPAGES_LOWER;
static unsigned int prm_log_nbuffers_flag = 0;

int PRM_LOG_CHECKPOINT_NPAGES = 100000;
static int prm_log_checkpoint_npages_default = 100000;
static int prm_log_checkpoint_npages_lower = 10;
static unsigned int prm_log_checkpoint_npages_flag = 0;

int PRM_LOG_CHECKPOINT_INTERVAL_SECS = 360;
static int prm_log_checkpoint_interval_secs_default = 360;
static int prm_log_checkpoint_interval_secs_lower = 60;
static unsigned int prm_log_checkpoint_interval_secs_flag = 0;

int PRM_LOG_CHECKPOINT_SLEEP_MSECS = 1;
static int prm_log_checkpoint_sleep_msecs_default = 1;
static int prm_log_checkpoint_sleep_msecs_lower = 0;
static unsigned int prm_log_checkpoint_sleep_msecs_flag = 0;

bool PRM_LOG_BACKGROUND_ARCHIVING = true;
static bool prm_log_background_archiving_default = true;
static unsigned int prm_log_background_archiving_flag = 0;

int PRM_LOG_ISOLATION_LEVEL = TRAN_READ_COMMITTED;
static int prm_log_isolation_level_default = TRAN_READ_COMMITTED;
static int prm_log_isolation_level_lower = TRAN_READ_COMMITTED;
static int prm_log_isolation_level_upper = TRAN_SERIALIZABLE;
static unsigned int prm_log_isolation_level_flag = 0;

static unsigned int prm_log_media_failure_support_flag = 0;

bool PRM_COMMIT_ON_SHUTDOWN = false;
static bool prm_commit_on_shutdown_default = false;
static unsigned int prm_commit_on_shutdown_flag = 0;

int PRM_SHUTDOWN_WAIT_TIME_IN_SECS = 600;
static int prm_shutdown_wait_time_in_secs_default = 600;
static int prm_shutdown_wait_time_in_secs_lower = 60;
static unsigned int prm_shutdown_wait_time_in_secs_flag = 0;

bool PRM_CSQL_AUTO_COMMIT = true;
static bool prm_csql_auto_commit_default = true;
static unsigned int prm_csql_auto_commit_flag = 0;

bool PRM_LOG_SWEEP_CLEAN = true;
static bool prm_log_sweep_clean_default = true;
static unsigned int prm_log_sweep_clean_flag = 0;

int PRM_WS_HASHTABLE_SIZE = 4096;
static int prm_ws_hashtable_size_default = 4096;
static int prm_ws_hashtable_size_lower = 1024;
static unsigned int prm_ws_hashtable_size_flag = 0;

bool PRM_WS_MEMORY_REPORT = false;
static bool prm_ws_memory_report_default = false;
static unsigned int prm_ws_memory_report_flag = 0;

bool PRM_GC_ENABLE = false;
static bool prm_gc_enable_default = false;
static unsigned int prm_gc_enable_flag = 0;

int PRM_TCP_PORT_ID = 1523;
static int prm_tcp_port_id_default = 1523;
static unsigned int prm_tcp_port_id_flag = 0;
static int prm_tcp_port_id_upper = USHRT_MAX;
static int prm_tcp_port_id_lower = 1;

int PRM_TCP_CONNECTION_TIMEOUT = 5;
static int prm_tcp_connection_timeout_default = 5;
static int prm_tcp_connection_timeout_lower = -1;
static unsigned int prm_tcp_connection_timeout_flag = 0;

int PRM_OPTIMIZATION_LEVEL = 1;
static int prm_optimization_level_default = 1;
static unsigned int prm_optimization_level_flag = 0;

bool PRM_QO_DUMP = false;
static bool prm_qo_dump_default = false;
static unsigned int prm_qo_dump_flag = 0;

#if !defined (SERVER_MODE) && !defined (SA_MODE)
#define CSS_MAX_CLIENT_COUNT 4000
#endif /* !defined (SERVER_MODE) && !defined (SA_MODE) */
int PRM_CSS_MAX_CLIENTS = 100;
static int prm_css_max_clients_default = 100;
static int prm_css_max_clients_lower = 10;
static int prm_css_max_clients_upper = CSS_MAX_CLIENT_COUNT;
static unsigned int prm_css_max_clients_flag = 0;

UINT64 PRM_THREAD_STACKSIZE = (1024 * 1024);
static UINT64 prm_thread_stacksize_default = (1024 * 1024);
static UINT64 prm_thread_stacksize_lower = 64 * 1024;
static UINT64 prm_thread_stacksize_upper = INT_MAX;
static unsigned int prm_thread_stacksize_flag = 0;

const char *PRM_CFG_DB_HOSTS = "";
static const char *prm_cfg_db_hosts_default = NULL;
static unsigned int prm_cfg_db_hosts_flag = 0;

int PRM_RESET_TR_PARSER = 10;
static int prm_reset_tr_parser_default = 10;
static unsigned int prm_reset_tr_parser_flag = 0;

int PRM_IO_BACKUP_NBUFFERS = 256;
static int prm_io_backup_nbuffers_default = 256;
static int prm_io_backup_nbuffers_lower = 256;
static unsigned int prm_io_backup_nbuffers_flag = 0;

UINT64 PRM_IO_BACKUP_MAX_VOLUME_SIZE = 0;
static UINT64 prm_io_backup_max_volume_size_default = 0;
static UINT64 prm_io_backup_max_volume_size_lower = 1024 * 32;
static UINT64 prm_io_backup_max_volume_size_upper = DB_BIGINT_MAX;
static unsigned int prm_io_backup_max_volume_size_flag = 0;

int PRM_IO_BACKUP_SLEEP_MSECS = 0;
static int prm_io_backup_sleep_msecs_default = 0;
static int prm_io_backup_sleep_msecs_lower = 0;
static unsigned int prm_io_backup_sleep_msecs_flag = 0;

int PRM_MAX_PAGES_IN_TEMP_FILE_CACHE = 1000;
static int prm_max_pages_in_temp_file_cache_default = 1000;	/* pages */
static int prm_max_pages_in_temp_file_cache_lower = 100;
static unsigned int prm_max_pages_in_temp_file_cache_flag = 0;

int PRM_MAX_ENTRIES_IN_TEMP_FILE_CACHE = 512;
static int prm_max_entries_in_temp_file_cache_default = 512;
static int prm_max_entries_in_temp_file_cache_lower = 10;
static unsigned int prm_max_entries_in_temp_file_cache_flag = 0;

bool PRM_PTHREAD_SCOPE_PROCESS = true;
static bool prm_pthread_scope_process_default = true;
static unsigned int prm_pthread_scope_process_flag = 0;

int PRM_TEMP_MEM_BUFFER_PAGES = 4;
static int prm_temp_mem_buffer_pages_default = 4;
static int prm_temp_mem_buffer_pages_lower = 0;
static int prm_temp_mem_buffer_pages_upper = 20;
static unsigned int prm_temp_mem_buffer_pages_flag = 0;

int PRM_INDEX_SCAN_KEY_BUFFER_PAGES = 20;
static int prm_index_scan_key_buffer_pages_default = 20;
static int prm_index_scan_key_buffer_pages_lower = 0;
static unsigned int prm_index_scan_key_buffer_pages_flag = 0;

bool PRM_DONT_REUSE_HEAP_FILE = false;
static bool prm_dont_reuse_heap_file_default = false;
static unsigned int prm_dont_reuse_heap_file_flag = 0;

int PRM_INSERT_MODE = 1 + 2;
static int prm_insert_mode_default = 1 + 2;
static int prm_insert_mode_lower = 0;
static int prm_insert_mode_upper = 31;	/* For backward compatibility */
static unsigned int prm_insert_mode_flag = 0;

int PRM_LK_MAX_SCANID_BIT = 32;
static int prm_lk_max_scanid_bit_default = 32;
static int prm_lk_max_scanid_bit_lower = 32;
static int prm_lk_max_scanid_bit_upper = 128;
static unsigned int prm_lk_max_scanid_bit_flag = 0;

bool PRM_HOSTVAR_LATE_BINDING = false;
static bool prm_hostvar_late_binding_default = false;
static unsigned int prm_hostvar_late_binding_flag = 0;

bool PRM_ENABLE_HISTO = false;
static bool prm_enable_histo_default = false;
static unsigned int prm_enable_histo_flag = 0;

int PRM_MUTEX_BUSY_WAITING_CNT = 0;
static int prm_mutex_busy_waiting_cnt_default = 0;
static unsigned int prm_mutex_busy_waiting_cnt_flag = 0;

int PRM_PB_NUM_LRU_CHAINS = 0;
static int prm_pb_num_LRU_chains_default = 0;	/* system define */
static int prm_pb_num_LRU_chains_lower = 0;
static int prm_pb_num_LRU_chains_upper = 1000;
static unsigned int prm_pb_num_LRU_chains_flag = 0;

int PRM_PAGE_BG_FLUSH_INTERVAL_MSEC = 1000;
static int prm_page_bg_flush_interval_msec_default = 1000;
static int prm_page_bg_flush_interval_msec_lower = -1;
static unsigned int prm_page_bg_flush_interval_msec_flag = 0;

bool PRM_ADAPTIVE_FLUSH_CONTROL = true;
static bool prm_adaptive_flush_control_default = true;
static unsigned int prm_adaptive_flush_control_flag = 0;

int PRM_MAX_FLUSH_PAGES_PER_SECOND = 10000;
static int prm_max_flush_pages_per_second_default = 10000;
static int prm_max_flush_pages_per_second_lower = 1;
static int prm_max_flush_pages_per_second_upper = INT_MAX;
static unsigned int prm_max_flush_pages_per_second_flag = 0;

int PRM_PB_SYNC_ON_NFLUSH = 200;
static int prm_pb_sync_on_nflush_default = 200;
static int prm_pb_sync_on_nflush_lower = 1;
static int prm_pb_sync_on_nflush_upper = INT_MAX;
static unsigned int prm_pb_sync_on_nflush_flag = 0;

#if !defined (SERVER_MODE) && !defined (SA_MODE)
typedef enum
{
  PGBUF_DEBUG_NO_PAGE_VALIDATION,
  PGBUF_DEBUG_PAGE_VALIDATION_FETCH,
  PGBUF_DEBUG_PAGE_VALIDATION_FREE,
  PGBUF_DEBUG_PAGE_VALIDATION_ALL
} PGBUF_DEBUG_PAGE_VALIDATION_LEVEL;
#endif /* !defined (SERVER_MODE) && !defined (SA_MODE) */
int PRM_PB_DEBUG_PAGE_VALIDATION_LEVEL = PGBUF_DEBUG_NO_PAGE_VALIDATION;
#if !defined(NDEBUG)
static int prm_pb_debug_page_validation_level_default = PGBUF_DEBUG_PAGE_VALIDATION_FETCH;
#else /* !NDEBUG */
static int prm_pb_debug_page_validation_level_default = PGBUF_DEBUG_NO_PAGE_VALIDATION;
#endif /* !NDEBUG */
static unsigned int prm_pb_debug_page_validation_level_flag = 0;

bool PRM_ORACLE_STYLE_OUTERJOIN = false;
static bool prm_oracle_style_outerjoin_default = false;
static unsigned int prm_oracle_style_outerjoin_flag = 0;

int PRM_COMPAT_MODE = COMPAT_CUBRID;
static int prm_compat_mode_default = COMPAT_CUBRID;
static int prm_compat_mode_lower = COMPAT_CUBRID;
static int prm_compat_mode_upper = COMPAT_ORACLE;
static unsigned int prm_compat_mode_flag = 0;

bool PRM_ANSI_QUOTES = true;
static bool prm_ansi_quotes_default = true;
static unsigned int prm_ansi_quotes_flag = 0;

#if defined(SUPPORT_DEDUPLICATE_KEY_MODE)
bool PRM_USE_DEDUPLICATE_KEY_MODE_OID = false;
static bool prm_use_deduplicate_key_mode_oid_default = false;
static unsigned int prm_use_deduplicate_key_mode_oid_flag = 0;

int PRM_DEDUPLICATE_KEY_MODE = DEDUPLICATE_KEY_MODE_OFF;
static int prm_deduplicate_key_mode_default = DEDUPLICATE_KEY_MODE_OFF;
static unsigned int prm_deduplicate_key_mode_flag = 0;
static int prm_deduplicate_key_mode_lower = DEDUPLICATE_KEY_MODE_OFF;
static int prm_deduplicate_key_mode_upper = DEDUPLICATE_KEY_MODE_ON;

int PRM_DEDUPLICATE_KEY_MOD_LEVEL = DEDUPLICATE_KEY_LEVEL_NONE;
static int prm_deduplicate_key_level_default = DEDUPLICATE_KEY_LEVEL_NONE;
static unsigned int prm_deduplicate_key_level_flag = 0;
static int prm_deduplicate_key_level_lower = DEDUPLICATE_KEY_LEVEL_MIN;
static int prm_deduplicate_key_level_upper = DEDUPLICATE_KEY_LEVEL_MAX;
#endif

int PRM_DEFAULT_WEEK_FORMAT = 0;
static int prm_week_format_default = 0;
static int prm_week_format_lower = 0;
static int prm_week_format_upper = 7;
static unsigned int prm_week_format_flag = 0;

bool PRM_TEST_MODE = false;
static bool prm_test_mode_default = false;
static unsigned int prm_test_mode_flag = 0;

bool PRM_ONLY_FULL_GROUP_BY = false;
static bool prm_only_full_group_by_default = false;
static unsigned int prm_only_full_group_by_flag = 0;

bool PRM_PIPES_AS_CONCAT = true;
static bool prm_pipes_as_concat_default = true;
static unsigned int prm_pipes_as_concat_flag = 0;

bool PRM_MYSQL_TRIGGER_CORRELATION_NAMES = false;
static bool prm_mysql_trigger_correlation_names_default = false;
static unsigned int prm_mysql_trigger_correlation_names_flag = 0;

bool PRM_REQUIRE_LIKE_ESCAPE_CHARACTER = false;
static bool prm_require_like_escape_character_default = false;
static unsigned int prm_require_like_escape_character_flag = 0;

bool PRM_NO_BACKSLASH_ESCAPES = true;
static bool prm_no_backslash_escapes_default = true;
static unsigned int prm_no_backslash_escapes_flag = 0;

UINT64 PRM_GROUP_CONCAT_MAX_LEN = 1024;
static UINT64 prm_group_concat_max_len_default = 1024;
static UINT64 prm_group_concat_max_len_lower = 4;
static UINT64 prm_group_concat_max_len_upper = INT_MAX;
static unsigned int prm_group_concat_max_len_flag = 0;

UINT64 PRM_STRING_MAX_SIZE_BYTES = 1024 * 1024;
static UINT64 prm_string_max_size_bytes_default = 1024 * 1024;
static UINT64 prm_string_max_size_bytes_lower = 64;
static UINT64 prm_string_max_size_bytes_upper = 32 * 1024 * 1024;
static unsigned int prm_string_max_size_bytes_flag = 0;

bool PRM_ADD_COLUMN_UPDATE_HARD_DEFAULT = false;
static bool prm_add_column_update_hard_default_default = false;
static unsigned int prm_add_column_update_hard_default_flag = 0;

bool PRM_RETURN_NULL_ON_FUNCTION_ERRORS = false;
static bool prm_return_null_on_function_errors_default = false;
static unsigned int prm_return_null_on_function_errors_flag = 0;

bool PRM_ALTER_TABLE_CHANGE_TYPE_STRICT = true;
static bool prm_alter_table_change_type_strict_default = true;
static unsigned int prm_alter_table_change_type_strict_flag = 1;

bool PRM_PLUS_AS_CONCAT = true;
static bool prm_plus_as_concat_default = true;
static unsigned int prm_plus_as_concat_flag = 0;

int PRM_COMPACTDB_PAGE_RECLAIM_ONLY = 0;
static int prm_compactdb_page_reclaim_only_default = 0;
static unsigned int prm_compactdb_page_reclaim_only_flag = 0;

float PRM_LIKE_TERM_SELECTIVITY = 0.1f;
static float prm_like_term_selectivity_default = 0.1f;
static float prm_like_term_selectivity_upper = 1.0f;
static float prm_like_term_selectivity_lower = 0.0f;
static unsigned int prm_like_term_selectivity_flag = 0;

int PRM_MAX_OUTER_CARD_OF_IDXJOIN = 0;
static int prm_max_outer_card_of_idxjoin_default = 0;
static int prm_max_outer_card_of_idxjoin_lower = 0;
static unsigned int prm_max_outer_card_of_idxjoin_flag = 0;

bool PRM_ORACLE_STYLE_EMPTY_STRING = false;
static bool prm_oracle_style_empty_string_default = false;
static unsigned int prm_oracle_style_empty_string_flag = 0;

int PRM_SUPPRESS_FSYNC = 0;
static int prm_suppress_fsync_default = 0;
static int prm_suppress_fsync_upper = 100;
static int prm_suppress_fsync_lower = 0;
static unsigned int prm_suppress_fsync_flag = 0;

bool PRM_CALL_STACK_DUMP_ON_ERROR = false;
static bool prm_call_stack_dump_on_error_default = false;
static unsigned int prm_call_stack_dump_on_error_flag = 0;

int *PRM_CALL_STACK_DUMP_ACTIVATION = int_list_initial;
static bool *prm_call_stack_dump_activation_default = NULL;
static unsigned int prm_call_stack_dump_activation_flag = 0;

int *PRM_CALL_STACK_DUMP_DEACTIVATION = int_list_initial;
static bool *prm_call_stack_dump_deactivation_default = NULL;
static unsigned int prm_call_stack_dump_deactivation_flag = 0;

bool PRM_COMPAT_NUMERIC_DIVISION_SCALE = false;
static bool prm_compat_numeric_division_scale_default = false;
static unsigned int prm_compat_numeric_division_scale_flag = 0;

bool PRM_DBFILES_PROTECT = false;
static bool prm_dbfiles_protect_default = false;
static unsigned int prm_dbfiles_protect_flag = 0;

bool PRM_AUTO_RESTART_SERVER = true;
static bool prm_auto_restart_server_default = true;
static unsigned int prm_auto_restart_server_flag = 0;

int PRM_XASL_CACHE_MAX_ENTRIES = 1000;
static int prm_xasl_cache_max_entries_default = 1000;
static unsigned int prm_xasl_cache_max_entries_flag = 0;

int PRM_XASL_CACHE_MAX_CLONES = 1000;
static int prm_xasl_cache_max_clones_default = 1000;
static int prm_xasl_cache_max_clones_lower = 0;
static int prm_xasl_cache_max_clones_upper = 2000;
static unsigned int prm_xasl_cache_max_clones_flag = 0;

int PRM_XASL_CACHE_TIMEOUT = -1;
static int prm_xasl_cache_timeout_default = -1;	/* infinity */
static unsigned int prm_xasl_cache_timeout_flag = 0;

bool PRM_XASL_CACHE_LOGGING = false;
static bool prm_xasl_cache_logging_default = false;
static unsigned int prm_xasl_cache_logging_flag = 0;

int PRM_FILTER_PRED_MAX_CACHE_ENTRIES = 1000;
static int prm_filter_pred_max_cache_entries_default = 1000;
static unsigned int prm_filter_pred_max_cache_entries_flag = 0;

int PRM_FILTER_PRED_MAX_CACHE_CLONES = 10;
static int prm_filter_pred_max_cache_clones_default = 10;
static unsigned int prm_filter_pred_max_cache_clones_flag = 0;

int PRM_LIST_QUERY_CACHE_MODE = 2;
static int prm_list_query_cache_mode_default = 2;
static int prm_list_query_cache_mode_upper = 2;
static int prm_list_query_cache_mode_lower = 2;
static unsigned int prm_list_query_cache_mode_flag = 0;

int PRM_LIST_MAX_QUERY_CACHE_ENTRIES = 0;
static int prm_list_max_query_cache_entries_default = 0;
static int prm_list_max_query_cache_entries_upper = INT_MAX;
static int prm_list_max_query_cache_entries_lower = 0;
static unsigned int prm_list_max_query_cache_entries_flag = 0;

int PRM_LIST_MAX_QUERY_CACHE_PAGES = 0;
static int prm_list_max_query_cache_pages_default = 0;
static int prm_list_max_query_cache_pages_upper = INT_MAX;
static int prm_list_max_query_cache_pages_lower = 0;
static unsigned int prm_list_max_query_cache_pages_flag = 0;

bool PRM_USE_ORDERBY_SORT_LIMIT = true;
static bool prm_use_orderby_sort_limit_default = true;
static unsigned int prm_use_orderby_sort_limit_flag = 0;

static unsigned int prm_replication_mode_flag = 0;

int PRM_HA_MODE = HA_MODE_OFF;
static int prm_ha_mode_default = HA_MODE_OFF;
static int prm_ha_mode_upper = HA_MODE_REPLICA;
static int prm_ha_mode_lower = HA_MODE_OFF;
int PRM_HA_MODE_FOR_SA_UTILS_ONLY = HA_MODE_OFF;
static unsigned int prm_ha_mode_flag = 0;

int PRM_HA_SERVER_STATE = HA_SERVER_STATE_IDLE;
static int prm_ha_server_state_default = HA_SERVER_STATE_IDLE;
static int prm_ha_server_state_upper = HA_SERVER_STATE_DEAD;
static int prm_ha_server_state_lower = HA_SERVER_STATE_IDLE;
static unsigned int prm_ha_server_state_flag = 0;

int PRM_HA_LOG_APPLIER_STATE = HA_LOG_APPLIER_STATE_UNREGISTERED;
static int prm_ha_log_applier_state_default = HA_LOG_APPLIER_STATE_UNREGISTERED;
static int prm_ha_log_applier_state_upper = HA_LOG_APPLIER_STATE_ERROR;
static int prm_ha_log_applier_state_lower = HA_LOG_APPLIER_STATE_UNREGISTERED;
static unsigned int prm_ha_log_applier_state_flag = 0;

const char *PRM_HA_NODE_LIST = "";
static const char *prm_ha_node_list_default = NULL;
static unsigned int prm_ha_node_list_flag = 0;

const char *PRM_HA_REPLICA_LIST = "";
static const char *prm_ha_replica_list_default = NULL;
static unsigned int prm_ha_replica_list_flag = 0;

const char *PRM_HA_DB_LIST = "";
static const char *prm_ha_db_list_default = NULL;
static unsigned int prm_ha_db_list_flag = 0;

const char *PRM_HA_COPY_LOG_BASE = "";
static const char *prm_ha_copy_log_base_default = NULL;
static unsigned int prm_ha_copy_log_base_flag = 0;

const char *PRM_HA_COPY_SYNC_MODE = "";
static const char *prm_ha_copy_sync_mode_default = NULL;
static unsigned int prm_ha_copy_sync_mode_flag = 0;

int PRM_HA_APPLY_MAX_MEM_SIZE = HB_DEFAULT_APPLY_MAX_MEM_SIZE;
static int prm_ha_apply_max_mem_size_default = HB_DEFAULT_APPLY_MAX_MEM_SIZE;
static int prm_ha_apply_max_mem_size_upper = INT_MAX;
static int prm_ha_apply_max_mem_size_lower = 0;
static unsigned int prm_ha_apply_max_mem_size_flag = 0;

int PRM_HA_PORT_ID = HB_DEFAULT_HA_PORT_ID;
static int prm_ha_port_id_default = HB_DEFAULT_HA_PORT_ID;
static unsigned int prm_ha_port_id_flag = 0;
static int prm_ha_port_id_upper = USHRT_MAX;
static int prm_ha_port_id_lower = 1;

int PRM_HA_INIT_TIMER_IN_MSECS = HB_DEFAULT_INIT_TIMER_IN_MSECS;
static int prm_ha_init_timer_im_msecs_default = HB_DEFAULT_INIT_TIMER_IN_MSECS;
static unsigned int prm_ha_init_timer_im_msecs_flag = 0;

int PRM_HA_HEARTBEAT_INTERVAL_IN_MSECS = HB_DEFAULT_HEARTBEAT_INTERVAL_IN_MSECS;
static int prm_ha_heartbeat_interval_in_msecs_default = HB_DEFAULT_HEARTBEAT_INTERVAL_IN_MSECS;
static unsigned int prm_ha_heartbeat_interval_in_msecs_flag = 0;

int PRM_HA_CALC_SCORE_INTERVAL_IN_MSECS = HB_DEFAULT_CALC_SCORE_INTERVAL_IN_MSECS;
static int prm_ha_calc_score_interval_in_msecs_default = HB_DEFAULT_CALC_SCORE_INTERVAL_IN_MSECS;
static unsigned int prm_ha_calc_score_interval_in_msecs_flag = 0;

int PRM_HA_FAILOVER_WAIT_TIME_IN_MSECS = HB_DEFAULT_FAILOVER_WAIT_TIME_IN_MSECS;
static int prm_ha_failover_wait_time_in_msecs_default = HB_DEFAULT_FAILOVER_WAIT_TIME_IN_MSECS;
static unsigned int prm_ha_failover_wait_time_in_msecs_flag = 0;

int PRM_HA_PROCESS_START_CONFIRM_INTERVAL_IN_MSECS = HB_DEFAULT_START_CONFIRM_INTERVAL_IN_MSECS;
static int prm_ha_process_start_confirm_interval_in_msecs_default = HB_DEFAULT_START_CONFIRM_INTERVAL_IN_MSECS;
static unsigned int prm_ha_process_start_confirm_interval_in_msecs_flag = 0;

int PRM_HA_PROCESS_DEREG_CONFIRM_INTERVAL_IN_MSECS = HB_DEFAULT_DEREG_CONFIRM_INTERVAL_IN_MSECS;
static int prm_ha_process_dereg_confirm_interval_in_msecs_default = HB_DEFAULT_DEREG_CONFIRM_INTERVAL_IN_MSECS;
static unsigned int prm_ha_process_dereg_confirm_interval_in_msecs_flag = 0;

int PRM_HA_MAX_PROCESS_START_CONFIRM = HB_DEFAULT_MAX_PROCESS_START_CONFIRM;
static int prm_ha_max_process_start_confirm_default = HB_DEFAULT_MAX_PROCESS_START_CONFIRM;
static unsigned int prm_ha_max_process_start_confirm_flag = 0;

int PRM_HA_MAX_PROCESS_DEREG_CONFIRM = HB_DEFAULT_MAX_PROCESS_DEREG_CONFIRM;
static int prm_ha_max_process_dereg_confirm_default = HB_DEFAULT_MAX_PROCESS_DEREG_CONFIRM;
static unsigned int prm_ha_max_process_dereg_confirm_flag = 0;

int PRM_HA_UNACCEPTABLE_PROC_RESTART_TIMEDIFF = HB_DEFAULT_UNACCEPTABLE_PROC_RESTART_TIMEDIFF_IN_MSECS;
static int prm_ha_unacceptable_proc_restart_timediff_default = HB_DEFAULT_UNACCEPTABLE_PROC_RESTART_TIMEDIFF_IN_MSECS;
static unsigned int prm_ha_unacceptable_proc_restart_timediff_flag = 0;

int PRM_HA_CHANGEMODE_INTERVAL_IN_MSECS = HB_DEFAULT_CHANGEMODE_INTERVAL_IN_MSECS;
static int prm_ha_changemode_interval_in_msecs_default = HB_DEFAULT_CHANGEMODE_INTERVAL_IN_MSECS;
static unsigned int prm_ha_changemode_interval_in_msecs_flag = 0;

int PRM_HA_MAX_HEARTBEAT_GAP = HB_DEFAULT_MAX_HEARTBEAT_GAP;
static int prm_ha_max_heartbeat_gap_default = HB_DEFAULT_MAX_HEARTBEAT_GAP;
static unsigned int prm_ha_max_heartbeat_gap_flag = 0;

const char *PRM_HA_PING_HOSTS = "";
static const char *prm_ha_ping_hosts_default = NULL;
static unsigned int prm_ha_ping_hosts_flag = 0;

const char *PRM_HA_TCP_PING_HOSTS = "";
static const char *prm_ha_tcp_ping_hosts_default = NULL;
static unsigned int prm_ha_tcp_ping_hosts_flag = 0;

int PRM_HA_PING_TIMEOUT = PRM_TCP_CONNECTION_TIMEOUT;
static int prm_ha_ping_timeout_default = prm_tcp_connection_timeout_default;	/* NOTE: It is difficult to determine an accurate default value for TCP connection timeout, so the default value of the connection_time system parameter is followed. */
static int prm_ha_ping_timeout_upper = INT_MAX / 1000;	/* divided by msecs */
static int prm_ha_ping_timeout_lower = 0;
static unsigned int prm_ha_ping_timeout_flag = 0;

int *PRM_HA_APPLYLOGDB_RETRY_ERROR_LIST = int_list_initial;
static bool *prm_ha_applylogdb_retry_error_list_default = NULL;
static unsigned int prm_ha_applylogdb_retry_error_list_flag = 0;

int *PRM_HA_APPLYLOGDB_IGNORE_ERROR_LIST = int_list_initial;
static bool *prm_ha_applylogdb_ignore_error_list_default = NULL;
static unsigned int prm_ha_applylogdb_ignore_error_list_flag = 0;

int PRM_HA_APPLYLOGDB_LOG_WAIT_TIME_IN_SECS = -1;
static int prm_ha_applylogdb_log_wait_time_in_secs_default = -1;
static int prm_ha_applylogdb_log_wait_time_in_secs_lower = -1;
static unsigned int prm_ha_applylogdb_log_wait_time_in_secs_flag = 0;

bool PRM_HA_SQL_LOGGING = false;
static bool prm_ha_sql_logging_default = false;
static unsigned int prm_ha_sql_logging_flag = 0;

int PRM_HA_SQL_LOG_MAX_SIZE_IN_MB = INT_MIN;
static int prm_ha_sql_log_max_size_in_mb_default = 50;
static int prm_ha_sql_log_max_size_in_mb_upper = 2048;
static int prm_ha_sql_log_max_size_in_mb_lower = 1;
static unsigned int prm_ha_sql_log_max_size_in_mb_flag = 0;

int PRM_HA_COPY_LOG_MAX_ARCHIVES = 1;
static int prm_ha_copy_log_max_archives_default = 1;
static int prm_ha_copy_log_max_archives_upper = INT_MAX;
static int prm_ha_copy_log_max_archives_lower = 0;
static unsigned int prm_ha_copy_log_max_archives_flag = 0;

int PRM_HA_COPY_LOG_TIMEOUT = 5;
static int prm_ha_copy_log_timeout_default = 5;
static int prm_ha_copy_log_timeout_upper = INT_MAX;
static int prm_ha_copy_log_timeout_lower = -1;
static unsigned int prm_ha_copy_log_timeout_flag = 0;

int PRM_HA_REPLICA_DELAY_IN_SECS = 0;
static int prm_ha_replica_delay_in_secs_default = 0;
static int prm_ha_replica_delay_in_secs_upper = INT_MAX;
static int prm_ha_replica_delay_in_secs_lower = 0;
static unsigned int prm_ha_replica_delay_in_secs_flag = 0;

const char *PRM_HA_REPLICA_TIME_BOUND = "";
static const char *prm_ha_replica_time_bound_default = NULL;
static unsigned int prm_ha_replica_time_bound_flag = 0;

int PRM_HA_DELAY_LIMIT_IN_SECS = 0;
static int prm_ha_delay_limit_in_secs_default = 0;
static int prm_ha_delay_limit_in_secs_upper = INT_MAX;
static int prm_ha_delay_limit_in_secs_lower = 0;
static unsigned int prm_ha_delay_limit_in_secs_flag = 0;

int PRM_HA_DELAY_LIMIT_DELTA_IN_SECS = 0;
static int prm_ha_delay_limit_delta_in_secs_default = 0;
static int prm_ha_delay_limit_delta_in_secs_upper = INT_MAX;
static int prm_ha_delay_limit_delta_in_secs_lower = 0;
static unsigned int prm_ha_delay_limit_delta_in_secs_flag = 0;

int PRM_HA_APPLYLOGDB_MAX_COMMIT_INTERVAL_IN_MSECS = 500;
static int prm_ha_applylogdb_max_commit_interval_in_msecs_default = 500;
static int prm_ha_applylogdb_max_commit_interval_in_msecs_upper = INT_MAX;
static int prm_ha_applylogdb_max_commit_interval_in_msecs_lower = 0;
static unsigned int prm_ha_applylogdb_max_commit_interval_in_msecs_flag = 0;

int PRM_HA_CHECK_DISK_FAILURE_INTERVAL_IN_SECS = 15;
static int prm_ha_check_disk_failure_interval_in_secs_default = 15;
static int prm_ha_check_disk_failure_interval_in_secs_upper = INT_MAX;
static int prm_ha_check_disk_failure_interval_in_secs_lower = 0;
static unsigned int prm_ha_check_disk_failure_interval_in_secs_flag = 0;

bool PRM_GENERAL_RESERVE_01 = false;
static bool prm_general_reserve_01_default = false;
static unsigned int prm_general_reserve_01_flag = 0;

bool PRM_COMPAT_PRIMARY_KEY = false;
static bool prm_compat_primary_key_default = false;
static unsigned int prm_compat_primary_key_flag = 0;

static unsigned int prm_log_header_flush_interval_flag = 0;

bool PRM_LOG_ASYNC_COMMIT = false;
static bool prm_log_async_commit_default = false;
static unsigned int prm_log_async_commit_flag = 0;

int PRM_LOG_GROUP_COMMIT_INTERVAL_MSECS = 0;
static int prm_log_group_commit_interval_msecs_default = 0;
static int prm_log_group_commit_interval_msecs_lower = 0;
static unsigned int prm_log_group_commit_interval_msecs_flag = 0;

static unsigned int prm_log_bg_flush_interval_msecs_flag = 0;

static unsigned int prm_log_bg_flush_num_pages_flag = 0;

bool PRM_INTL_MBS_SUPPORT = false;
static bool prm_intl_mbs_support_default = false;
static unsigned int prm_intl_mbs_support_flag = 0;

bool PRM_LOG_COMPRESS = true;
static bool prm_log_compress_default = true;
static unsigned int prm_log_compress_flag = 0;

bool PRM_BLOCK_NOWHERE_STATEMENT = false;
static bool prm_block_nowhere_statement_default = false;
static unsigned int prm_block_nowhere_statement_flag = 0;

bool PRM_BLOCK_DDL_STATEMENT = false;
static bool prm_block_ddl_statement_default = false;
static unsigned int prm_block_ddl_statement_flag = 0;

#if defined (ENABLE_UNUSED_FUNCTION)
bool PRM_SINGLE_BYTE_COMPARE = false;
static bool prm_single_byte_compare_default = false;
static unsigned int prm_single_byte_compare_flag = 0;
#endif

int PRM_CSQL_HISTORY_NUM = 50;
static int prm_csql_history_num_default = 50;
static int prm_csql_history_num_upper = 200;
static int prm_csql_history_num_lower = 1;
static unsigned int prm_csql_history_num_flag = 0;

bool PRM_LOG_TRACE_DEBUG = false;
static bool prm_log_trace_debug_default = false;
static unsigned int prm_log_trace_debug_flag = 0;

const char *PRM_DL_FORK = "";
static const char *prm_dl_fork_default = NULL;
static unsigned int prm_dl_fork_flag = 0;

bool PRM_ER_PRODUCTION_MODE = true;
static bool prm_er_production_mode_default = true;
static unsigned int prm_er_production_mode_flag = 0;

int PRM_ER_STOP_ON_ERROR = 0;
static int prm_er_stop_on_error_default = 0;
static int prm_er_stop_on_error_upper = 0;
static unsigned int prm_er_stop_on_error_flag = 0;

int PRM_TCP_RCVBUF_SIZE = -1;
static int prm_tcp_rcvbuf_size_default = -1;
static unsigned int prm_tcp_rcvbuf_size_flag = 0;

int PRM_TCP_SNDBUF_SIZE = -1;
static int prm_tcp_sndbuf_size_default = -1;
static unsigned int prm_tcp_sndbuf_size_flag = 0;

bool PRM_TCP_NODELAY = false;
static bool prm_tcp_nodelay_default = false;
static unsigned int prm_tcp_nodelay_flag = 0;

bool PRM_TCP_KEEPALIVE = true;
static bool prm_tcp_keepalive_default = true;
static unsigned int prm_tcp_keepalive_flag = 0;

bool PRM_CSQL_SINGLE_LINE_MODE = false;
static bool prm_csql_single_line_mode_default = false;
static unsigned int prm_csql_single_line_mode_flag = 0;

bool PRM_XASL_DEBUG_DUMP = false;
static bool prm_xasl_debug_dump_default = false;
static unsigned int prm_xasl_debug_dump_flag = 0;

int PRM_LOG_MAX_ARCHIVES = INT_MAX;
static int prm_log_max_archives_default = INT_MAX;
static int prm_log_max_archives_lower = 0;
static unsigned int prm_log_max_archives_flag = 0;

bool PRM_FORCE_REMOVE_LOG_ARCHIVES = true;
static bool prm_force_remove_log_archives_default = true;
static unsigned int prm_force_remove_log_archives_flag = 0;

int PRM_REMOVE_LOG_ARCHIVES_INTERVAL = 0;
static int prm_remove_log_archives_interval_default = 0;
static int prm_remove_log_archives_interval_lower = 0;
static unsigned int prm_remove_log_archives_interval_flag = 0;

bool PRM_LOG_NO_LOGGING = false;
static bool prm_log_no_logging_default = false;
static unsigned int prm_log_no_logging_flag = 0;

bool PRM_UNLOADDB_IGNORE_ERROR = false;
static bool prm_unloaddb_ignore_error_default = false;
static unsigned int prm_unloaddb_ignore_error_flag = 0;

int PRM_UNLOADDB_LOCK_TIMEOUT = -1;
static int prm_unloaddb_lock_timeout_default = -1;
static int prm_unloaddb_lock_timeout_lower = -1;
static unsigned int prm_unloaddb_lock_timeout_flag = 0;

int PRM_LOADDB_FLUSH_INTERVAL = 1000;
static int prm_loaddb_flush_interval_default = 1000;
static int prm_loaddb_flush_interval_lower = 0;
static unsigned int prm_loaddb_flush_interval_flag = 0;

const char *PRM_IO_TEMP_VOLUME_PATH = "";
static char *prm_io_temp_volume_path_default = NULL;
static unsigned int prm_io_temp_volume_path_flag = 0;

const char *PRM_TDE_KEYS_FILE_PATH = "";
static char *prm_tde_keys_file_path_default = NULL;
static unsigned int prm_tde_keys_file_path_flag = 0;

const char *PRM_IO_VOLUME_EXT_PATH = "";
static char *prm_io_volume_ext_path_default = NULL;
static unsigned int prm_io_volume_ext_path_flag = 0;

bool PRM_UNIQUE_ERROR_KEY_VALUE = false;
static bool prm_unique_error_key_value_default = false;
static unsigned int prm_unique_error_key_value_flag = 0;

bool PRM_USE_SYSTEM_MALLOC = false;
static bool prm_use_system_malloc_default = false;
static unsigned int prm_use_system_malloc_flag = 0;

const char *PRM_EVENT_HANDLER = "";
static const char *prm_event_handler_default = NULL;
static unsigned int prm_event_handler_flag = 0;

int *PRM_EVENT_ACTIVATION = int_list_initial;
static bool *prm_event_activation_default = NULL;
static unsigned int prm_event_activation_flag = 0;

bool PRM_READ_ONLY_MODE = false;
static bool prm_read_only_mode_default = false;
static unsigned int prm_read_only_mode_flag = 0;

int PRM_MNT_WAITING_THREAD = 0;
static int prm_mnt_waiting_thread_default = 0;
static int prm_mnt_waiting_thread_lower = 0;
static unsigned int prm_mnt_waiting_thread_flag = 0;

int *PRM_MNT_STATS_THRESHOLD = int_list_initial;
static int *prm_mnt_stats_threshold_default = NULL;
static unsigned int prm_mnt_stats_threshold_flag = 0;

const char *PRM_SERVICE_SERVICE_LIST = "";
static const char *prm_service_service_list_default = NULL;
static unsigned int prm_service_service_list_flag = 0;

const char *PRM_SERVICE_SERVER_LIST = "";
static const char *prm_service_server_list_default = NULL;
static unsigned int prm_service_server_list_flag = 0;

int PRM_SESSION_STATE_TIMEOUT = 60 * 60 * 6;	/* 6 hours */
static int prm_session_timeout_default = 60 * 60 * 6;	/* 6 hours */
static int prm_session_timeout_lower = 60;	/* 1 minute */
static int prm_session_timeout_upper = 60 * 60 * 24 * 365;	/* 1 nonleap year */
static unsigned int prm_session_timeout_flag = 0;

int PRM_MULTI_RANGE_OPT_LIMIT = 100;
static int prm_multi_range_opt_limit_default = 100;
static int prm_multi_range_opt_limit_lower = 0;	/* disabled */
static int prm_multi_range_opt_limit_upper = 10000;
static unsigned int prm_multi_range_opt_limit_flag = 0;

UINT64 PRM_DB_VOLUME_SIZE = 536870912ULL;
static UINT64 prm_db_volume_size_default = 536870912ULL;	/* 512M */
static UINT64 prm_db_volume_size_lower = 0;
static UINT64 prm_db_volume_size_upper = 21474836480ULL;	/* 20G */
static unsigned int prm_db_volume_size_flag = 0;

UINT64 PRM_LOG_VOLUME_SIZE = 536870912ULL;
static UINT64 prm_log_volume_size_default = 536870912ULL;	/* 512M */
static UINT64 prm_log_volume_size_lower = 20971520ULL;	/* 20M */
static UINT64 prm_log_volume_size_upper = 4294967296ULL;	/* 4G */
static unsigned int prm_log_volume_size_flag = 0;

char *PRM_INTL_NUMBER_LANG = NULL;
static char *prm_intl_number_lang_default = NULL;
static unsigned int prm_intl_number_lang_flag = 0;

char *PRM_INTL_DATE_LANG = NULL;
static char *prm_intl_date_lang_default = NULL;
static unsigned int prm_intl_date_lang_flag = 0;

bool PRM_UNICODE_INPUT_NORMALIZATION = false;
static bool prm_unicode_input_normalization_default = false;
static unsigned int prm_unicode_input_normalization_flag = 0;

bool PRM_UNICODE_OUTPUT_NORMALIZATION = false;
static bool prm_unicode_output_normalization_default = false;
static unsigned int prm_unicode_output_normalization_flag = 0;

bool PRM_INTL_CHECK_INPUT_STRING = false;
static bool prm_intl_check_input_string_default = false;
static unsigned int prm_intl_check_input_string_flag = 0;

int PRM_CHECK_PEER_ALIVE = CSS_CHECK_PEER_ALIVE_BOTH;
static int prm_check_peer_alive_default = CSS_CHECK_PEER_ALIVE_BOTH;
static unsigned int prm_check_peer_alive_flag = 0;

UINT64 PRM_GENERIC_VOL_PREALLOC_SIZE;
static UINT64 prm_generic_vol_prealloc_size_default = 52428800ULL;	/* 50M */
static UINT64 prm_generic_vol_prealloc_size_lower = 0ULL;
static UINT64 prm_generic_vol_prealloc_size_upper = 21474836480ULL;	/* 20G */
static unsigned int prm_generic_vol_prealloc_size_flag = 0;

int PRM_SQL_TRACE_SLOW_MSECS = -1;
static int prm_sql_trace_slow_msecs_default = -1;
static int prm_sql_trace_slow_msecs_lower = -1;
static int prm_sql_trace_slow_msecs_upper = 1000 * 60 * 60 * 24;	/* 24 hours */
static unsigned int prm_sql_trace_slow_msecs_flag = 0;

bool PRM_SQL_TRACE_EXECUTION_PLAN = false;
static bool prm_sql_trace_execution_plan_default = false;
static unsigned int prm_sql_trace_execution_plan_flag = 0;

int PRM_LOG_TRACE_FLUSH_TIME_MSECS = 0;
static int prm_log_trace_flush_time_msecs_default = 0;
static int prm_log_trace_flush_time_msecs_lower = 0;
static unsigned int prm_log_trace_flush_time_msecs_flag = 0;

char *PRM_INTL_COLLATION = NULL;
static char *prm_intl_collation_default = NULL;
static unsigned int prm_intl_collation_flag = 0;

int PRM_SORT_LIMIT_MAX_COUNT = 1000;
static int prm_sort_limit_max_count_default = 1000;
static int prm_sort_limit_max_count_lower = 0;	/* disabled */
static int prm_sort_limit_max_count_upper = INT_MAX;
static unsigned int prm_sort_limit_max_count_flag = 0;

int PRM_SQL_TRACE_IOREADS = 0;
static int prm_sql_trace_ioreads_default = 0;
static int prm_sql_trace_ioreads_lower = 0;
static unsigned int prm_sql_trace_ioreads_flag = 0;

bool PRM_QUERY_TRACE = false;
static bool prm_query_trace_default = false;
static unsigned int prm_query_trace_flag = 0;

int PRM_QUERY_TRACE_FORMAT = QUERY_TRACE_TEXT;
static int prm_query_trace_format_default = QUERY_TRACE_TEXT;
static int prm_query_trace_format_lower = QUERY_TRACE_TEXT;
static int prm_query_trace_format_upper = QUERY_TRACE_JSON;
static unsigned int prm_query_trace_format_flag = 0;

int PRM_MAX_RECURSION_SQL_DEPTH = 400;
static int prm_max_recursion_sql_depth_default = 400;
static unsigned int prm_max_recursion_sql_depth_flag = 0;

UINT64 PRM_MAX_AGG_HASH_SIZE = 2 * 1024 * 1024;	/* 2 MB */
static UINT64 prm_max_agg_hash_size_default = 2 * 1024 * 1024;	/* 2 MB */
static UINT64 prm_max_agg_hash_size_lower = 32 * 1024;	/* 32 KB */
static UINT64 prm_max_agg_hash_size_upper = 128 * 1024 * 1024;	/* 128 MB */
static unsigned int prm_max_agg_hash_size_flag = 0;

bool PRM_AGG_HASH_RESPECT_ORDER = true;
static bool prm_agg_hash_respect_order_default = true;
static unsigned int prm_agg_hash_respect_order_flag = 0;

bool PRM_USE_BTREE_FENCE_KEY = true;
static bool prm_use_btree_fence_key_default = true;
static unsigned int prm_use_btree_fence_key_flag = 0;

bool PRM_UPDATE_USE_ATTRIBUTE_REFERENCES = false;
static bool prm_update_use_attribute_references_default = false;
static unsigned int prm_update_use_attribute_references_flag = 0;

float PRM_PB_AOUT_RATIO = 0.0f;
static float prm_pb_aout_ratio_default = 0.0f;
static float prm_pb_aout_ratio_upper = 3.0;
static float prm_pb_aout_ratio_lower = 0;
static unsigned int prm_pb_aout_ratio_flag = 0;

bool PRM_OPTIMIZER_ENABLE_MERGE_JOIN = false;
static bool prm_optimizer_enable_merge_join_default = false;
static unsigned int prm_optimizer_enable_merge_join_flag = 0;

UINT64 PRM_MAX_HASH_LIST_SCAN_SIZE = 8 * 1024 * 1024;	/* 8 MB */
static UINT64 prm_max_hash_list_scan_size_default = 8 * 1024 * 1024;	/* 8 MB */
static UINT64 prm_max_hash_list_scan_size_lower = 0;	/* 0 */
static UINT64 prm_max_hash_list_scan_size_upper = 128 * 1024 * 1024;	/* 128 MB */
static unsigned int prm_max_hash_list_scan_size_flag = 0;

bool PRM_OPTIMIZER_RESERVE_02 = false;
static bool prm_optimizer_reserve_02_default = false;
static unsigned int prm_optimizer_reserve_02_flag = 0;

bool PRM_OPTIMIZER_RESERVE_03 = false;
static bool prm_optimizer_reserve_03_default = false;
static unsigned int prm_optimizer_reserve_03_flag = 0;

bool PRM_OPTIMIZER_RESERVE_04 = false;
static bool prm_optimizer_reserve_04_default = false;
static unsigned int prm_optimizer_reserve_04_flag = 0;

bool PRM_OPTIMIZER_RESERVE_05 = false;
static bool prm_optimizer_reserve_05_default = false;
static unsigned int prm_optimizer_reserve_05_flag = 0;

bool PRM_OPTIMIZER_RESERVE_06 = false;
static bool prm_optimizer_reserve_06_default = false;
static unsigned int prm_optimizer_reserve_06_flag = 0;

bool PRM_OPTIMIZER_RESERVE_07 = false;
static bool prm_optimizer_reserve_07_default = false;
static unsigned int prm_optimizer_reserve_07_flag = 0;

bool PRM_OPTIMIZER_RESERVE_08 = false;
static bool prm_optimizer_reserve_08_default = false;
static unsigned int prm_optimizer_reserve_08_flag = 0;

bool PRM_OPTIMIZER_RESERVE_09 = false;
static bool prm_optimizer_reserve_09_default = false;
static unsigned int prm_optimizer_reserve_09_flag = 0;

bool PRM_OPTIMIZER_RESERVE_10 = false;
static bool prm_optimizer_reserve_10_default = false;
static unsigned int prm_optimizer_reserve_10_flag = 0;

bool PRM_OPTIMIZER_RESERVE_11 = false;
static bool prm_optimizer_reserve_11_default = false;
static unsigned int prm_optimizer_reserve_11_flag = 0;

bool PRM_OPTIMIZER_RESERVE_12 = false;
static bool prm_optimizer_reserve_12_default = false;
static unsigned int prm_optimizer_reserve_12_flag = 0;

bool PRM_OPTIMIZER_RESERVE_13 = false;
static bool prm_optimizer_reserve_13_default = false;
static unsigned int prm_optimizer_reserve_13_flag = 0;

bool PRM_OPTIMIZER_RESERVE_14 = false;
static bool prm_optimizer_reserve_14_default = false;
static unsigned int prm_optimizer_reserve_14_flag = 0;

bool PRM_OPTIMIZER_RESERVE_15 = false;
static bool prm_optimizer_reserve_15_default = false;
static unsigned int prm_optimizer_reserve_15_flag = 0;

bool PRM_OPTIMIZER_RESERVE_16 = false;
static bool prm_optimizer_reserve_16_default = false;
static unsigned int prm_optimizer_reserve_16_flag = 0;

bool PRM_OPTIMIZER_RESERVE_17 = false;
static bool prm_optimizer_reserve_17_default = false;
static unsigned int prm_optimizer_reserve_17_flag = 0;

bool PRM_OPTIMIZER_RESERVE_18 = false;
static bool prm_optimizer_reserve_18_default = false;
static unsigned int prm_optimizer_reserve_18_flag = 0;

bool PRM_OPTIMIZER_RESERVE_19 = false;
static bool prm_optimizer_reserve_19_default = false;
static unsigned int prm_optimizer_reserve_19_flag = 0;

bool PRM_OPTIMIZER_RESERVE_20 = false;
static bool prm_optimizer_reserve_20_default = false;
static unsigned int prm_optimizer_reserve_20_flag = 0;

bool PRM_HA_REPL_ENABLE_SERVER_SIDE_UPDATE = false;
static bool prm_ha_repl_enable_server_side_update_default = false;
static unsigned int prm_ha_repl_enable_server_side_update_flag = 0;

float PRM_PB_LRU_HOT_RATIO = 0.4f;
static float prm_pb_lru_hot_ratio_default = 0.4f;
static float prm_pb_lru_hot_ratio_upper = 0.90f;
static float prm_pb_lru_hot_ratio_lower = 0.05f;
static unsigned int prm_pb_lru_hot_ratio_flag = 0;

float PRM_PB_LRU_BUFFER_RATIO = 0.05f;
static float prm_pb_lru_buffer_ratio_default = 0.05f;
static float prm_pb_lru_buffer_ratio_upper = 0.90f;
static float prm_pb_lru_buffer_ratio_lower = 0.05f;
static unsigned int prm_pb_lru_buffer_ratio_flag = 0;

int PRM_VACUUM_MASTER_WAKEUP_INTERVAL = 10;
static int prm_vacuum_master_wakeup_interval_default = 10;
static int prm_vacuum_master_wakeup_interval_lower = 1;
static unsigned int prm_vacuum_master_wakeup_interval_flag = 0;

#if !defined (SERVER_MODE) && !defined (SA_MODE)
#define VACUUM_LOG_BLOCK_PAGES_DEFAULT 0
#define VACUUM_MAX_WORKER_COUNT 0
#endif /* !defined (SERVER_MODE) && !defined (SA_MODE) */
int PRM_VACUUM_LOG_BLOCK_PAGES = VACUUM_LOG_BLOCK_PAGES_DEFAULT;
static int prm_vacuum_log_block_pages_default = VACUUM_LOG_BLOCK_PAGES_DEFAULT;
static int prm_vacuum_log_block_pages_lower = 4;
static int prm_vacuum_log_block_pages_upper = 1024;
static unsigned int prm_vacuum_log_block_pages_flag = 0;

int PRM_VACUUM_WORKER_COUNT = 10;
static int prm_vacuum_worker_count_default = 10;
static int prm_vacuum_worker_count_lower = 1;
static int prm_vacuum_worker_count_upper = VACUUM_MAX_WORKER_COUNT;
static unsigned int prm_vacuum_worker_count_flag = 0;

int PRM_ER_LOG_VACUUM = 1;
static int prm_er_log_vacuum_default = 1;
static unsigned int prm_er_log_vacuum_flag = 0;

bool PRM_DISABLE_VACUUM = false;
static bool prm_disable_vacuum_default = false;
static unsigned int prm_disable_vacuum_flag = 0;

bool PRM_LOG_BTREE_OPS = false;
static bool prm_log_btree_ops_default = false;
static unsigned int prm_log_btree_ops_flag = 0;

bool PRM_OBJECT_PRINT_FORMAT_OID = false;
static bool prm_object_print_format_oid_default = false;
static unsigned int prm_object_print_format_oid_flag = 0;

char *PRM_TIMEZONE = NULL;
static char *prm_timezone_default = NULL;
static unsigned int prm_timezone_flag = 0;

char *PRM_SERVER_TIMEZONE = NULL;
static char *prm_server_timezone_default = NULL;
static unsigned int prm_server_timezone_flag = 0;

bool prm_tz_leap_second_support_default = false;
bool PRM_TZ_LEAP_SECOND_SUPPORT = false;
static unsigned int prm_leap_second_support_flag = 0;

bool PRM_OPTIMIZER_ENABLE_AGGREGATE_OPTIMIZATION = true;
static bool prm_optimizer_enable_aggregate_optimization_default = true;
static unsigned int prm_optimizer_enable_aggregate_optimization_flag = 0;

static unsigned int prm_vacuum_prefetch_log_nbuffers_flag = 0;
static unsigned int prm_vacuum_prefetch_log_mode_flag = 0;	// obsolete; not sure it is needed

bool PRM_PB_NEIGHBOR_FLUSH_NONDIRTY = false;
static unsigned int prm_pb_neighbor_flush_nondirty_flag = 0;
static bool prm_pb_neighbor_flush_nondirty_default = false;

unsigned int PRM_PB_NEIGHBOR_FLUSH_PAGES = 8;
static unsigned int prm_pb_neighbor_flush_pages_flag = 0;
static unsigned int prm_pb_neighbor_flush_pages_default = 8;
static unsigned int prm_pb_neighbor_flush_pages_upper = 32;
static unsigned int prm_pb_neighbor_flush_pages_lower = 0;

int *PRM_FAULT_INJECTION_IDS = int_list_initial;
static int prm_fault_injection_id_flag = 0;
static int *prm_fault_injection_id_default = NULL;

int PRM_FAULT_INJECTION_TEST = FI_GROUP_NONE;
static int prm_fault_injection_test_flag = 0;
static int prm_fault_injection_test_default = FI_GROUP_NONE;
static int prm_fault_injection_test_lower = FI_GROUP_NONE;
static int prm_fault_injection_test_upper = FI_GROUP_MAX;

bool PRM_FAULT_INJECTION_ACTION_PREFER_ABORT_TO_EXIT = true;
static unsigned int prm_fault_injection_action_prefer_abort_to_exit_flag = 0;
static bool prm_fault_injection_action_prefer_abort_to_exit_default = true;

int PRM_HA_REPL_FILTER_TYPE = REPL_FILTER_NONE;
static int prm_ha_repl_filter_type_default = REPL_FILTER_NONE;
static int prm_ha_repl_filter_type_lower = REPL_FILTER_NONE;
static int prm_ha_repl_filter_type_upper = REPL_FILTER_EXCLUDE_TBL;
static unsigned int prm_ha_repl_filter_type_flag = 0;

const char *PRM_HA_REPL_FILTER_FILE = "";
static const char *prm_ha_repl_filter_file_default = "";
static unsigned int prm_ha_repl_filter_file_flag = 0;

bool PRM_COMPENSATE_DEBUG = false;
static const bool prm_compensate_debug_default = false;
static unsigned int prm_compensate_debug_flag = 0;

bool PRM_POSTPONE_DEBUG = false;
static const bool prm_postpone_debug_default = false;
static unsigned int prm_postpone_debug_flag = 0;

bool PRM_CLIENT_CLASS_CACHE_DEBUG = false;
static const bool prm_client_class_cache_debug_default = false;
static unsigned int prm_client_class_cache_debug_flag = 0;

bool PRM_EXAMINE_CLIENT_CACHED_LOCKS = false;
static bool prm_examine_client_cached_locks_default = false;
static unsigned int prm_examine_client_cached_locks_flag = 0;

bool PRM_PB_SEQUENTIAL_VICTIM_FLUSH = true;
static bool prm_pb_sequential_victim_flush_default = true;
static unsigned int prm_pb_sequential_victim_flush_flag = 0;

bool PRM_LOG_UNIQUE_STATS = false;
static bool prm_log_unique_stats_default = false;
static unsigned int prm_log_unique_stats_flag = 0;

bool PRM_LOGPB_LOGGING_DEBUG = false;
static bool prm_logpb_logging_debug_default = false;
static unsigned int prm_logpb_logging_debug_flag = 0;

bool PRM_FORCE_RESTART_TO_SKIP_RECOVERY = false;
static bool prm_force_restart_to_skip_recovery_default = false;
static unsigned int prm_force_restart_to_skip_recovery_flag = 0;

int PRM_EXTENDED_STATISTICS = 15;
static int prm_extended_statistics_default = 15;
static int prm_extended_statistics_lower = 0;
static int prm_extended_statistics_upper = PERFMON_ACTIVATION_FLAG_MAX_VALUE;
static unsigned int prm_extended_statistics_flag = 0;

bool PRM_ENABLE_STRING_COMPRESSION = true;
static bool prm_enable_string_compression_default = true;
static unsigned int prm_enable_string_compression_flag = 0;

int PRM_XASL_CACHE_TIME_THRESHOLD_IN_MINUTES = 360;
static unsigned int prm_xasl_cache_time_threshold_in_minutes_flag = 0;
static int prm_xasl_cache_time_threshold_in_minutes_default = 360;
static int prm_xasl_cache_time_threshold_in_minutes_upper = INT_MAX;
static int prm_xasl_cache_time_threshold_in_minutes_lower = 0;

bool PRM_DISK_LOGGING = false;
static bool prm_disk_logging_default = false;
static unsigned int prm_disk_logging_flag = 0;

bool PRM_FILE_LOGGING = false;
static bool prm_file_logging_default = false;
static unsigned int prm_file_logging_flag = 0;

int PRM_PB_NUM_PRIVATE_CHAINS = -1;
static int prm_pb_num_private_chains_default = -1;
static int prm_pb_num_private_chains_upper = CSS_MAX_CLIENT_COUNT + VACUUM_MAX_WORKER_COUNT;
static int prm_pb_num_private_chains_lower = -1;
static unsigned int prm_pb_num_private_chains_flag = 0;

bool PRM_PB_MONITOR_LOCKS = false;
static bool prm_pb_monitor_locks_default = false;
static unsigned int prm_pb_monitor_locks_flag = 0;

int PRM_CTE_MAX_RECURSIONS = 2000;
static int prm_cte_max_recursions_default = 2000;
static int prm_cte_max_recursions_upper = 1000000;
static int prm_cte_max_recursions_lower = 2;
static unsigned int prm_cte_max_recursions_flag = 0;

bool PRM_JSON_LOG_ALLOCATIONS = false;
static bool prm_json_log_allocations_default = false;
static unsigned int prm_json_log_allocations_flag = 0;

int PRM_JSON_MAX_ARRAY_IDX = 64 * ONE_K;
static int prm_json_max_array_idx_default = 64 * ONE_K;
static unsigned int prm_json_max_array_idx_flag = 0;
static int prm_json_max_array_idx_upper = ONE_M;
static int prm_json_max_array_idx_lower = ONE_K;

bool PRM_CONNECTION_LOGGING = false;
static bool prm_connection_logging_default = false;
static unsigned int prm_connection_logging_flag = 0;

int PRM_THREAD_LOGGING_FLAG = 0;
static int prm_thread_logging_flag_default = 0;
static unsigned int prm_thread_logging_flag_flag = 0;

bool PRM_LOG_QUERY_LISTS = false;
static bool prm_log_query_lists_default = false;
static unsigned int prm_log_query_lists_flag = 0;

bool PRM_THREAD_CONNECTION_POOLING = true;
static bool prm_thread_connection_pooling_default = true;
static unsigned int prm_thread_connection_pooling_flag = 0;

int PRM_THREAD_CONNECTION_TIMEOUT_SECONDS = 300;
static int prm_thread_connection_timeout_seconds_default = 300;
static int prm_thread_connection_timeout_seconds_upper = 60 * 60;	// one hour
static int prm_thread_connection_timeout_seconds_lower = -1;	// infinite
static unsigned int prm_thread_connection_timeout_seconds_flag = 0;

bool PRM_THREAD_WORKER_POOLING = true;
static bool prm_thread_worker_pooling_default = true;
static unsigned int prm_thread_worker_pooling_flag = 0;

int PRM_THREAD_WORKER_TIMEOUT_SECONDS = 300;
static int prm_thread_worker_timeout_seconds_default = 300;
static int prm_thread_worker_timeout_seconds_upper = 60 * 60;	// one hour
static int prm_thread_worker_timeout_seconds_lower = -1;	// infinite
static unsigned int prm_thread_worker_timeout_seconds_flag = 0;

unsigned int PRM_DWB_SIZE = 2 * 1024 * 1024;	/* 2M */
static unsigned int prm_dwb_size_flag = 0;
static unsigned int prm_dwb_size_default = (2 * 1024 * 1024);	/* 2M */
static unsigned int prm_dwb_size_upper = (32 * 1024 * 1024);	/* 32M */
static unsigned int prm_dwb_size_lower = 0;

unsigned int PRM_DWB_BLOCKS = 2;
static unsigned int prm_dwb_blocks_flag = 0;
static unsigned int prm_dwb_blocks_default = 2;
static unsigned int prm_dwb_blocks_upper = 32;
static unsigned int prm_dwb_blocks_lower = 0;

bool PRM_ENABLE_DWB_FLUSH_THREAD = true;
static bool prm_enable_dwb_flush_thread_default = true;
static unsigned int prm_enable_dwb_flush_thread_flag = 0;

bool PRM_DWB_LOGGING = false;
static bool prm_dwb_logging_default = false;
static unsigned int prm_dwb_logging_flag = 0;

int PRM_DATA_FILE_ADVISE = 0;
static int prm_data_file_advise_default = 0;
static unsigned int prm_data_file_advise_flag = 0;
static unsigned int prm_data_file_advise_upper = 6;
static unsigned int prm_data_file_advise_lower = 0;

bool PRM_DEBUG_LOG_ARCHIVES = false;
static bool prm_debug_log_archives_default = false;
static unsigned int prm_debug_log_archives_flag = 0;

bool PRM_DEBUG_ES = false;
static bool prm_debug_es_default = false;
static unsigned int prm_debug_es_flag = 0;

bool PRM_DEBUG_BESTSPACE = false;
static bool prm_debug_bestspace_default = false;
static unsigned int prm_debug_bestspace_flag = 0;

bool PRM_DEBUG_LOGWR = false;
static bool prm_debug_logwr_default = false;
static unsigned int prm_debug_logwr_flag = 0;

bool PRM_DEBUG_AUTOCOMMIT = false;
static bool prm_debug_autocommit_default = false;
static unsigned int prm_debug_autocommit_flag = 0;

bool PRM_DEBUG_REPLICATION_DATA = false;
static bool prm_debug_replication_data_default = false;
static unsigned int prm_debug_replication_data_flag = 0;

bool PRM_TRACK_REQUESTS = false;
static bool prm_track_requests_default = false;
static unsigned int prm_track_requests_flag = 0;

bool PRM_LOG_PGBUF_VICTIM_FLUSH = false;
static bool prm_log_pgbuf_victim_flush_default = false;
static unsigned int prm_log_pgbuf_victim_flush_flag = 0;

bool PRM_LOG_CHKPT_DETAILED = false;
static bool prm_log_chkpt_detailed_default = false;
static unsigned int prm_log_chkpt_detailed_flag = 0;

UINT64 PRM_IB_TASK_MEMSIZE = 16 * ONE_M;
static UINT64 prm_ib_task_memsize_default = 16 * ONE_M;
static UINT64 prm_ib_task_memsize_lower = ONE_K;
static UINT64 prm_ib_task_memsize_upper = 128 * ONE_M;
static unsigned int prm_ib_task_memsize_flag = 0;

bool PRM_STATS_ON = false;
static bool prm_stats_on_default = false;
static unsigned int prm_stats_on_flag = 0;

int PRM_LOADDB_WORKERS = 8;
static int prm_loaddb_workers_default = 8;
static int prm_loaddb_workers_upper = 64;
static int prm_loaddb_workers_lower = 2;
static unsigned int prm_loaddb_workers_flag = 0;

bool PRM_PERF_TEST_MODE = false;
static bool prm_perf_test_mode_default = false;
static unsigned int prm_perf_test_mode_flag = 0;

bool PRM_REPR_CACHE_LOG = false;
static bool prm_repr_cache_log_default = false;
static unsigned int prm_repr_cache_log_flag = 0;

bool PRM_NEW_LFHASH = false;
static bool prm_new_lfhash_default = false;
static unsigned int prm_new_lfhash_flag = 0;

bool PRM_HEAP_INFO_CACHE_LOGGING = false;
static bool prm_heap_info_cache_logging_default = false;
static unsigned int prm_heap_info_cache_logging_flag = 0;

int PRM_TDE_DEFAULT_ALGORITHM = TDE_ALGORITHM_AES;
static int prm_tde_algorithm_default = TDE_ALGORITHM_AES;
static int prm_tde_algorithm_upper = TDE_ALGORITHM_ARIA;
static int prm_tde_algorithm_lower = TDE_ALGORITHM_NONE;
static unsigned int prm_tde_default_algorithm_flag = 0;

int PRM_ER_LOG_TDE = false;
static int prm_er_log_tde_default = false;
static unsigned int prm_er_log_tde_flag = 0;

bool PRM_JAVA_STORED_PROCEDURE = false;
static bool prm_java_stored_procedure_default = false;
static unsigned int prm_java_stored_procedure_flag = 0;

int PRM_JAVA_STORED_PROCEDURE_PORT = 0;
static int prm_java_stored_procedure_port_default = 0;
static int prm_java_stored_procedure_port_upper = 65535;
static int prm_java_stored_procedure_port_lower = 0;
static unsigned int prm_java_stored_procedure_port_flag = 0;

const char *PRM_JAVA_STORED_PROCEDURE_JVM_OPTIONS = "";
static const char *prm_java_stored_procedure_jvm_options_default = "";
static unsigned int prm_java_stored_procedure_jvm_options_flag = 0;

int PRM_JAVA_STORED_PROCEDURE_DEBUG = -1;
static int prm_java_stored_procedure_debug_default = -1;
static int prm_java_stored_procedure_debug_upper = 65535;
static int prm_java_stored_procedure_debug_lower = -1;
static unsigned int prm_java_stored_procedure_debug_flag = 0;

bool PRM_JAVA_STORED_PROCEDURE_UDS = true;
static bool prm_java_stored_procedure_uds_default = true;
static unsigned int prm_java_stored_procedure_uds_flag = 0;

bool PRM_ALLOW_TRUNCATED_STRING = false;
static bool prm_allow_truncated_string_default = false;
static unsigned int prm_allow_truncated_string_flag = 0;

bool PRM_TB_REUSE_OID = true;
static bool prm_create_table_reuseoid_default = true;
static unsigned int prm_create_table_reuseoid = 0;

bool PRM_USE_STAT_ESTIMATION = false;
static bool prm_use_stat_estimation_default = false;
static unsigned int prm_use_stat_estimation_flag = 0;

bool PRM_IGNORE_TRAILING_SPACE = false;
static bool prm_ignore_trailing_space_default = false;
static unsigned int prm_ignore_trailing_space_flag = 0;

bool PRM_DDL_AUDIT_LOG = false;
static bool prm_ddl_audit_log_default = false;
static unsigned int prm_ddl_audit_log_flag = 0;

UINT64 PRM_DDL_AUDIT_LOG_SIZE = 10485760ULL;
static UINT64 prm_ddl_audit_log_size_default = 10485760ULL;	/* 10M */
static UINT64 prm_ddl_audit_log_size_lower = 10485760ULL;	/* 10M */
static UINT64 prm_ddl_audit_log_size_upper = 2147483648ULL;	/* 2G */
static unsigned int prm_ddl_audit_log_size_flag = 0;

int PRM_SUPPLEMENTAL_LOG = 0;
static int prm_supplemental_log_default = 0;
static int prm_supplemental_log_lower = 0;
static int prm_supplemental_log_upper = 2;
static unsigned int prm_supplemental_log_flag = 0;

bool PRM_CDC_LOGGING_DEBUG = false;
static bool prm_cdc_logging_debug_default = false;
static unsigned int prm_cdc_logging_debug_flag = 0;

int PRM_RECOVERY_PROGRESS_LOGGING_INTERVAL = 0;
static int prm_recovery_progress_logging_interval_default = 0;
static int prm_recovery_progress_logging_interval_lower = 0;
static int prm_recovery_progress_logging_interval_upper = 3600;
static unsigned int prm_recovery_progress_logging_interval_flag = 0;

UINT64 PRM_FIRST_LOG_PAGEID = 0LL;
static UINT64 prm_first_log_pageid_default = 0LL;
static UINT64 prm_first_log_pageid_lower = 0LL;
static UINT64 prm_first_log_pageid_upper = LOGPAGEID_MAX;
static unsigned int prm_first_log_pageid_flag = 0;

#if defined (SERVER_MODE)
static int prm_thread_core_count_default = (int) cubthread::system_core_count ();
#else
static int prm_thread_core_count_default = 1;
#endif
static int prm_thread_core_count_lower = 1;
static int prm_thread_core_count_upper = 1024;
int PRM_THREAD_CORE_COUNT = prm_thread_core_count_default;	// this value will be tuned
static unsigned int prm_thread_core_count_flag = 0;

int PRM_FLASHBACK_TIMEOUT = 0;
static int prm_flashback_timeout_default = 300;
static int prm_flashback_timeout_lower = 0;
static int prm_flashback_timeout_upper = 3600;
static unsigned int prm_flashback_timeout_flag = 0;

int PRM_FLASHBACK_MAX_TRANSACTION = INT_MAX;
static int prm_flashback_max_transaction_default = INT_MAX;
static int prm_flashback_max_transaction_lower = 1;
static int prm_flashback_max_transaction_upper = INT_MAX;
static unsigned int prm_flashback_max_transaction_flag = 0;

int PRM_FLASHBACK_WIN_SIZE = INT_MAX;
static int prm_flashback_win_size_default = 0;
static int prm_flashback_win_size_lower = 0;
static int prm_flashback_win_size_upper = INT_MAX;
static unsigned int prm_flashback_win_size_flag = 0;

bool PRM_USE_USER_HOSTS = false;
static bool prm_use_user_hosts_default = false;
static unsigned int prm_use_user_hosts_flag = 0;

int PRM_MAX_QUERY_PER_TRAN_SIZE = INT_MAX;
static int prm_max_query_per_tran_default = 100;
static int prm_max_query_per_tran_lower = 1;
static int prm_max_query_per_tran_upper = SHRT_MAX;
static unsigned int prm_max_query_per_tran_flag = 0;

/* *INDENT-OFF* */
int PRM_REGEXP_ENGINE = cubregex::engine_type::LIB_RE2;
static int prm_regexp_engine_default = cubregex::engine_type::LIB_RE2;
static int prm_regexp_engine_lower = cubregex::engine_type::LIB_CPPSTD;
static int prm_regexp_engine_upper = cubregex::engine_type::LIB_RE2;
static unsigned int prm_regexp_engine_flag = 0;
/* *INDENT-ON* */

bool PRM_ORACLE_STYLE_NUMBER_RETURN = false;
static bool prm_oracle_style_number_return_default = false;
static unsigned int prm_oracle_style_number_return_flag = 0;

bool PRM_STATDUMP_FORCE_ADD_INT_MAX = false;
static bool prm_statdump_force_add_int_max_default = false;
static unsigned int prm_statdump_force_add_int_max_flag = 0;

typedef int (*DUP_PRM_FUNC) (void *, SYSPRM_DATATYPE, void *, SYSPRM_DATATYPE);

static int prm_size_to_io_pages (void *out_val, SYSPRM_DATATYPE out_type, void *in_val, SYSPRM_DATATYPE in_type);
static int prm_io_pages_to_size (void *out_val, SYSPRM_DATATYPE out_type, void *in_val, SYSPRM_DATATYPE in_type);

static int prm_size_to_log_pages (void *out_val, SYSPRM_DATATYPE out_type, void *in_val, SYSPRM_DATATYPE in_type);
static int prm_log_pages_to_size (void *out_val, SYSPRM_DATATYPE out_type, void *in_val, SYSPRM_DATATYPE in_type);

static int prm_msec_to_sec (void *out_val, SYSPRM_DATATYPE out_type, void *in_val, SYSPRM_DATATYPE in_type);
static int prm_sec_to_msec (void *out_val, SYSPRM_DATATYPE out_type, void *in_val, SYSPRM_DATATYPE in_type);

static int prm_sec_to_min (void *out_val, SYSPRM_DATATYPE out_type, void *in_val, SYSPRM_DATATYPE in_type);
static int prm_min_to_sec (void *out_val, SYSPRM_DATATYPE out_type, void *in_val, SYSPRM_DATATYPE in_type);

static int prm_equal_to_ori (void *out_val, SYSPRM_DATATYPE out_type, void *in_val, SYSPRM_DATATYPE in_type);
#if defined(SERVER_MODE)
static void update_session_state_from_sys_params (THREAD_ENTRY * thread_p, SESSION_PARAM * session_params);
#endif

SYSPRM_PARAM prm_Def[] = {
  {PRM_ID_ER_LOG_DEBUG,
   PRM_NAME_ER_LOG_DEBUG,
   (PRM_FOR_SERVER | PRM_USER_CHANGE | PRM_HIDDEN),
   PRM_BOOLEAN,
   &prm_er_log_debug_flag,
   (void *) &prm_er_log_debug_default,
   (void *) &PRM_ER_LOG_DEBUG,
   (void *) NULL, (void *) NULL,
   (char *) NULL,
   (DUP_PRM_FUNC) NULL,
   (DUP_PRM_FUNC) NULL},
  {PRM_ID_ER_BTREE_DEBUG,
   PRM_NAME_ER_BTREE_DEBUG,
   (PRM_FOR_SERVER | PRM_USER_CHANGE | PRM_HIDDEN),
   PRM_INTEGER,
   &prm_er_btree_debug_flag,
   (void *) &prm_er_btree_debug_default,
   (void *) &PRM_ER_BTREE_DEBUG,
   (void *) NULL, (void *) NULL,
   (char *) NULL,
   (DUP_PRM_FUNC) NULL,
   (DUP_PRM_FUNC) NULL},
  {PRM_ID_ER_LOG_LEVEL,
   PRM_NAME_ER_LOG_LEVEL,
   (PRM_FOR_CLIENT | PRM_FOR_SERVER | PRM_USER_CHANGE | PRM_GET_SERVER),
   PRM_KEYWORD,
   &prm_er_log_level_flag,
   (void *) &prm_er_log_level_default,
   (void *) &PRM_ER_LOG_LEVEL,
   (void *) &prm_er_log_level_upper, (void *) &prm_er_log_level_lower,
   (char *) NULL,
   (DUP_PRM_FUNC) NULL,
   (DUP_PRM_FUNC) NULL},
  {PRM_ID_ER_LOG_WARNING,
   PRM_NAME_ER_LOG_WARNING,
   (PRM_FOR_CLIENT | PRM_FOR_SERVER | PRM_USER_CHANGE | PRM_GET_SERVER),
   PRM_BOOLEAN,
   &prm_er_log_warning_flag,
   (void *) &prm_er_log_warning_default,
   (void *) &PRM_ER_LOG_WARNING,
   (void *) NULL, (void *) NULL,
   (char *) NULL,
   (DUP_PRM_FUNC) NULL,
   (DUP_PRM_FUNC) NULL},
  {PRM_ID_ER_EXIT_ASK,
   PRM_NAME_ER_EXIT_ASK,
   (PRM_FOR_CLIENT | PRM_FOR_SERVER | PRM_USER_CHANGE | PRM_HIDDEN),
   PRM_INTEGER,
   &prm_er_exit_ask_flag,
   (void *) &prm_er_exit_ask_default,
   (void *) &PRM_ER_EXIT_ASK,
   (void *) NULL, (void *) NULL,
   (char *) NULL,
   (DUP_PRM_FUNC) NULL,
   (DUP_PRM_FUNC) NULL},
  {PRM_ID_ER_LOG_SIZE,
   PRM_NAME_ER_LOG_SIZE,
   (PRM_FOR_CLIENT | PRM_FOR_SERVER | PRM_USER_CHANGE | PRM_GET_SERVER),
   PRM_INTEGER,
   &prm_er_log_size_flag,
   (void *) &prm_er_log_size_default,
   (void *) &PRM_ER_LOG_SIZE,
   (void *) NULL, (void *) &prm_er_log_size_lower,
   (char *) NULL,
   (DUP_PRM_FUNC) NULL,
   (DUP_PRM_FUNC) NULL},
  {PRM_ID_ER_LOG_FILE,
   PRM_NAME_ER_LOG_FILE,
   (PRM_FOR_CLIENT | PRM_FOR_SERVER),
   PRM_STRING,
   &prm_er_log_file_flag,
   (void *) &prm_er_log_file_default,
   (void *) &PRM_ER_LOG_FILE,
   (void *) NULL, (void *) NULL,
   (char *) NULL,
   (DUP_PRM_FUNC) NULL,
   (DUP_PRM_FUNC) NULL},
  {PRM_ID_ACCESS_IP_CONTROL,
   PRM_NAME_ACCESS_IP_CONTROL,
   (PRM_FOR_SERVER | PRM_USER_CHANGE),
   PRM_BOOLEAN,
   &prm_access_ip_control_flag,
   (void *) &prm_access_ip_control_default,
   (void *) &PRM_ACCESS_IP_CONTROL,
   (void *) NULL, (void *) NULL,
   (char *) NULL,
   (DUP_PRM_FUNC) NULL,
   (DUP_PRM_FUNC) NULL},
  {PRM_ID_ACCESS_IP_CONTROL_FILE,
   PRM_NAME_ACCESS_IP_CONTROL_FILE,
   (PRM_FOR_SERVER | PRM_USER_CHANGE),
   PRM_STRING,
   &prm_access_ip_control_file_flag,
   (void *) &prm_access_ip_control_file_default,
   (void *) &PRM_ACCESS_IP_CONTROL_FILE,
   (void *) NULL, (void *) NULL,
   (char *) NULL,
   (DUP_PRM_FUNC) NULL,
   (DUP_PRM_FUNC) NULL},
  {PRM_ID_IO_LOCKF_ENABLE,
   PRM_NAME_IO_LOCKF_ENABLE,
   (PRM_FOR_SERVER | PRM_HIDDEN),
   PRM_BOOLEAN,
   &prm_io_lockf_enable_flag,
   (void *) &prm_io_lockf_enable_default,
   (void *) &PRM_IO_LOCKF_ENABLE,
   (void *) NULL, (void *) NULL,
   (char *) NULL,
   (DUP_PRM_FUNC) NULL,
   (DUP_PRM_FUNC) NULL},
  {PRM_ID_SR_NBUFFERS,
   PRM_NAME_SR_NBUFFERS,
   (PRM_FOR_SERVER | PRM_DEPRECATED | PRM_RELOADABLE),
   PRM_INTEGER,
   &prm_sr_nbuffers_flag,
   (void *) &prm_sr_nbuffers_default,
   (void *) &PRM_SR_NBUFFERS,
   (void *) NULL, (void *) &prm_sr_nbuffers_lower,
   (char *) NULL,
   (DUP_PRM_FUNC) NULL,
   (DUP_PRM_FUNC) NULL},
  {PRM_ID_SORT_BUFFER_SIZE,
   PRM_NAME_SORT_BUFFER_SIZE,
   (PRM_FOR_SERVER | PRM_USER_CHANGE | PRM_SIZE_UNIT | PRM_DIFFER_UNIT | PRM_RELOADABLE),
   PRM_INTEGER,
   &prm_sr_nbuffers_flag,
   (void *) &prm_sr_nbuffers_default,
   (void *) &PRM_SR_NBUFFERS,
   (void *) NULL, (void *) &prm_sr_nbuffers_lower,
   (char *) NULL,
   (DUP_PRM_FUNC) prm_size_to_io_pages,
   (DUP_PRM_FUNC) prm_io_pages_to_size},
  {PRM_ID_PB_BUFFER_FLUSH_RATIO,
   PRM_NAME_PB_BUFFER_FLUSH_RATIO,
   (PRM_FOR_SERVER | PRM_HIDDEN | PRM_USER_CHANGE),	/* todo: why user change? */
   PRM_FLOAT,
   &prm_pb_buffer_flush_ratio_flag,
   (void *) &prm_pb_buffer_flush_ratio_default,
   (void *) &PRM_PB_BUFFER_FLUSH_RATIO,
   (void *) &prm_pb_buffer_flush_ratio_upper,
   (void *) &prm_pb_buffer_flush_ratio_lower,
   (char *) NULL,
   (DUP_PRM_FUNC) NULL,
   (DUP_PRM_FUNC) NULL},
  {PRM_ID_PB_NBUFFERS,
   PRM_NAME_PB_NBUFFERS,
   (PRM_FOR_SERVER | PRM_DEPRECATED | PRM_RELOADABLE),
   PRM_INTEGER,
   &prm_pb_nbuffers_flag,
   (void *) &prm_pb_nbuffers_default,
   (void *) &PRM_PB_NBUFFERS,
   (void *) NULL, (void *) &prm_pb_nbuffers_lower,
   (char *) NULL,
   (DUP_PRM_FUNC) NULL,
   (DUP_PRM_FUNC) NULL},
  {PRM_ID_PAGE_BUFFER_SIZE,
   PRM_NAME_PAGE_BUFFER_SIZE,
   (PRM_FOR_SERVER | PRM_SIZE_UNIT | PRM_DIFFER_UNIT | PRM_RELOADABLE),
   PRM_INTEGER,
   &prm_pb_nbuffers_flag,
   (void *) &prm_pb_nbuffers_default,
   (void *) &PRM_PB_NBUFFERS,
   (void *) NULL, (void *) &prm_pb_nbuffers_lower,
   (char *) NULL,
   (DUP_PRM_FUNC) prm_size_to_io_pages,
   (DUP_PRM_FUNC) prm_io_pages_to_size},
  {PRM_ID_HF_UNFILL_FACTOR,
   PRM_NAME_HF_UNFILL_FACTOR,
   (PRM_FOR_SERVER | PRM_USER_CHANGE),
   PRM_FLOAT,
   &prm_hf_unfill_factor_flag,
   (void *) &prm_hf_unfill_factor_default,
   (void *) &PRM_HF_UNFILL_FACTOR,
   (void *) &prm_hf_unfill_factor_upper, (void *) &prm_hf_unfill_factor_lower,
   (char *) NULL,
   (DUP_PRM_FUNC) NULL,
   (DUP_PRM_FUNC) NULL},
  {PRM_ID_HF_MAX_BESTSPACE_ENTRIES,
   PRM_NAME_HF_MAX_BESTSPACE_ENTRIES,
   (PRM_FOR_SERVER | PRM_HIDDEN | PRM_USER_CHANGE),
   PRM_INTEGER,
   &prm_hf_max_bestspace_entries_flag,
   (void *) &prm_hf_max_bestspace_entries_default,
   (void *) &PRM_HF_MAX_BESTSPACE_ENTRIES,
   (void *) NULL, (void *) NULL,
   (char *) NULL,
   (DUP_PRM_FUNC) NULL,
   (DUP_PRM_FUNC) NULL},
  {PRM_ID_BT_UNFILL_FACTOR,
   PRM_NAME_BT_UNFILL_FACTOR,
   (PRM_FOR_SERVER | PRM_USER_CHANGE),
   PRM_FLOAT,
   &prm_bt_unfill_factor_flag,
   (void *) &prm_bt_unfill_factor_default,
   (void *) &PRM_BT_UNFILL_FACTOR,
   (void *) &prm_bt_unfill_factor_upper, (void *) &prm_bt_unfill_factor_lower,
   (char *) NULL,
   (DUP_PRM_FUNC) NULL,
   (DUP_PRM_FUNC) NULL},
  {PRM_ID_BT_OID_NBUFFERS,
   PRM_NAME_BT_OID_NBUFFERS,
   (PRM_FOR_SERVER | PRM_DEPRECATED | PRM_RELOADABLE),
   PRM_FLOAT,
   &prm_bt_oid_nbuffers_flag,
   (void *) &prm_bt_oid_nbuffers_default,
   (void *) &PRM_BT_OID_NBUFFERS,
   (void *) &prm_bt_oid_nbuffers_upper, (void *) &prm_bt_oid_nbuffers_lower,
   (char *) NULL,
   (DUP_PRM_FUNC) NULL,
   (DUP_PRM_FUNC) NULL},
  {PRM_ID_BT_OID_BUFFER_SIZE,
   PRM_NAME_BT_OID_BUFFER_SIZE,
   (PRM_FOR_SERVER | PRM_USER_CHANGE | PRM_SIZE_UNIT | PRM_DIFFER_UNIT | PRM_RELOADABLE),
   PRM_FLOAT,
   &prm_bt_oid_nbuffers_flag,
   (void *) &prm_bt_oid_nbuffers_default,
   (void *) &PRM_BT_OID_NBUFFERS,
   (void *) &prm_bt_oid_nbuffers_upper, (void *) &prm_bt_oid_nbuffers_lower,
   (char *) NULL,
   (DUP_PRM_FUNC) prm_size_to_io_pages,
   (DUP_PRM_FUNC) prm_io_pages_to_size},
  {PRM_ID_BT_INDEX_SCAN_OID_ORDER,
   PRM_NAME_BT_INDEX_SCAN_OID_ORDER,
   (PRM_FOR_CLIENT | PRM_USER_CHANGE | PRM_FOR_SESSION),
   PRM_BOOLEAN,
   &prm_bt_index_scan_oid_order_flag,
   (void *) &prm_bt_index_scan_oid_order_default,
   (void *) &PRM_BT_INDEX_SCAN_OID_ORDER,
   (void *) NULL, (void *) NULL,
   (char *) NULL,
   (DUP_PRM_FUNC) NULL,
   (DUP_PRM_FUNC) NULL},
  {PRM_ID_BOSR_MAXTMP_PAGES,
   PRM_NAME_BOSR_MAXTMP_PAGES,	/* todo: change me */
   (PRM_FOR_SERVER),
   PRM_INTEGER,
   &prm_bosr_maxtmp_flag,
   (void *) &prm_bosr_maxtmp_pages,
   (void *) &PRM_BOSR_MAXTMP_PAGES,
   (void *) NULL, (void *) NULL,
   (char *) NULL,
   (DUP_PRM_FUNC) NULL,
   (DUP_PRM_FUNC) NULL},
  {PRM_ID_LK_TIMEOUT_MESSAGE_DUMP_LEVEL,
   PRM_NAME_LK_TIMEOUT_MESSAGE_DUMP_LEVEL,
   (PRM_OBSOLETED),
   PRM_NO_TYPE,
   &prm_lk_timeout_message_dump_level_flag,
   (void *) NULL,
   (void *) NULL,
   (void *) NULL,
   (void *) NULL,
   (char *) NULL,
   (DUP_PRM_FUNC) NULL,
   (DUP_PRM_FUNC) NULL},
  {PRM_ID_LK_ESCALATION_AT,
   PRM_NAME_LK_ESCALATION_AT,
   (PRM_FOR_SERVER | PRM_USER_CHANGE),
   PRM_INTEGER,
   &prm_lk_escalation_at_flag,
   (void *) &prm_lk_escalation_at_default,
   (void *) &PRM_LK_ESCALATION_AT,
   (void *) NULL, (void *) &prm_lk_escalation_at_lower,
   (char *) NULL,
   (DUP_PRM_FUNC) NULL,
   (DUP_PRM_FUNC) NULL},
  {PRM_ID_LK_ROLLBACK_ON_LOCK_ESCALATION,
   PRM_NAME_LK_ROLLBACK_ON_LOCK_ESCALATION,
   (PRM_FOR_SERVER | PRM_USER_CHANGE),
   PRM_BOOLEAN,
   &prm_lk_rollback_on_lock_escalation_flag,
   (void *) &prm_lk_rollback_on_lock_escalation_default,
   (void *) &PRM_LK_ROLLBACK_ON_LOCK_ESCALATION,
   (void *) NULL, (void *) NULL,
   (char *) NULL,
   (DUP_PRM_FUNC) NULL,
   (DUP_PRM_FUNC) NULL},
  {PRM_ID_LK_TIMEOUT_SECS,
   PRM_NAME_LK_TIMEOUT_SECS,
   (PRM_FOR_CLIENT | PRM_USER_CHANGE | PRM_FOR_SESSION | PRM_DEPRECATED),
   PRM_INTEGER,
   &prm_lk_timeout_secs_flag,
   (void *) &prm_lk_timeout_secs_default,
   (void *) &PRM_LK_TIMEOUT_SECS,
   (void *) NULL, (void *) &prm_lk_timeout_secs_lower,
   (char *) NULL,
   (DUP_PRM_FUNC) NULL,
   (DUP_PRM_FUNC) NULL},
  {PRM_ID_LK_TIMEOUT,
   PRM_NAME_LK_TIMEOUT,
   (PRM_FOR_CLIENT | PRM_USER_CHANGE | PRM_FOR_SESSION | PRM_TIME_UNIT | PRM_DIFFER_UNIT),
   PRM_INTEGER,
   &prm_lk_timeout_secs_flag,
   (void *) &prm_lk_timeout_secs_default,
   (void *) &PRM_LK_TIMEOUT_SECS,
   (void *) NULL, (void *) &prm_lk_timeout_secs_lower,
   (char *) NULL,
   (DUP_PRM_FUNC) prm_msec_to_sec,
   (DUP_PRM_FUNC) prm_sec_to_msec},
  {PRM_ID_LK_RUN_DEADLOCK_INTERVAL,
   PRM_NAME_LK_RUN_DEADLOCK_INTERVAL,
   (PRM_FOR_SERVER | PRM_USER_CHANGE),
   PRM_FLOAT,
   &prm_lk_run_deadlock_interval_flag,
   (void *) &prm_lk_run_deadlock_interval_default,
   (void *) &PRM_LK_RUN_DEADLOCK_INTERVAL,
   (void *) NULL, (void *) &prm_lk_run_deadlock_interval_lower,
   (char *) NULL,
   (DUP_PRM_FUNC) NULL,
   (DUP_PRM_FUNC) NULL},
  {PRM_ID_LOG_NBUFFERS,
   PRM_NAME_LOG_NBUFFERS,
   (PRM_FOR_SERVER | PRM_DEPRECATED | PRM_RELOADABLE),
   PRM_INTEGER,
   &prm_log_nbuffers_flag,
   (void *) &prm_log_nbuffers_default,
   (void *) &PRM_LOG_NBUFFERS,
   (void *) NULL, (void *) &prm_log_nbuffers_lower,
   (char *) NULL,
   (DUP_PRM_FUNC) NULL,
   (DUP_PRM_FUNC) NULL},
  {PRM_ID_LOG_BUFFER_SIZE,
   PRM_NAME_LOG_BUFFER_SIZE,
   (PRM_FOR_SERVER | PRM_SIZE_UNIT | PRM_DIFFER_UNIT | PRM_RELOADABLE),
   PRM_INTEGER,
   &prm_log_nbuffers_flag,
   (void *) &prm_log_nbuffers_default,
   (void *) &PRM_LOG_NBUFFERS,
   (void *) NULL, (void *) &prm_log_nbuffers_lower,
   (char *) NULL,
   (DUP_PRM_FUNC) prm_size_to_log_pages,
   (DUP_PRM_FUNC) prm_log_pages_to_size},
  {PRM_ID_LOG_CHECKPOINT_NPAGES,
   PRM_NAME_LOG_CHECKPOINT_NPAGES,
   (PRM_FOR_SERVER | PRM_USER_CHANGE | PRM_DEPRECATED | PRM_RELOADABLE),
   PRM_INTEGER,
   &prm_log_checkpoint_npages_flag,
   (void *) &prm_log_checkpoint_npages_default,
   (void *) &PRM_LOG_CHECKPOINT_NPAGES,
   (void *) NULL, (void *) &prm_log_checkpoint_npages_lower,
   (char *) NULL,
   (DUP_PRM_FUNC) NULL,
   (DUP_PRM_FUNC) NULL},
  {PRM_ID_LOG_CHECKPOINT_SIZE,
   PRM_NAME_LOG_CHECKPOINT_SIZE,
   (PRM_FOR_SERVER | PRM_USER_CHANGE | PRM_SIZE_UNIT | PRM_DIFFER_UNIT | PRM_RELOADABLE),
   PRM_INTEGER,
   &prm_log_checkpoint_npages_flag,
   (void *) &prm_log_checkpoint_npages_default,
   (void *) &PRM_LOG_CHECKPOINT_NPAGES,
   (void *) NULL, (void *) &prm_log_checkpoint_npages_lower,
   (char *) NULL,
   (DUP_PRM_FUNC) prm_size_to_log_pages,
   (DUP_PRM_FUNC) prm_log_pages_to_size},
  {PRM_ID_LOG_CHECKPOINT_INTERVAL_SECS,
   PRM_NAME_LOG_CHECKPOINT_INTERVAL_SECS,
   (PRM_FOR_SERVER | PRM_USER_CHANGE | PRM_DEPRECATED | PRM_DIFFER_UNIT),
   PRM_INTEGER,
   &prm_log_checkpoint_interval_secs_flag,
   (void *) &prm_log_checkpoint_interval_secs_default,
   (void *) &PRM_LOG_CHECKPOINT_INTERVAL_SECS,
   (void *) NULL, (void *) &prm_log_checkpoint_interval_secs_lower,
   (char *) NULL,
   (DUP_PRM_FUNC) prm_min_to_sec,
   (DUP_PRM_FUNC) prm_sec_to_min},
  {PRM_ID_LOG_CHECKPOINT_INTERVAL,
   PRM_NAME_LOG_CHECKPOINT_INTERVAL,
   (PRM_FOR_SERVER | PRM_USER_CHANGE | PRM_TIME_UNIT | PRM_DIFFER_UNIT),
   PRM_INTEGER,
   &prm_log_checkpoint_interval_secs_flag,
   (void *) &prm_log_checkpoint_interval_secs_default,
   (void *) &PRM_LOG_CHECKPOINT_INTERVAL_SECS,
   (void *) NULL, (void *) &prm_log_checkpoint_interval_secs_lower,
   (char *) NULL,
   (DUP_PRM_FUNC) prm_msec_to_sec,
   (DUP_PRM_FUNC) prm_sec_to_msec},
  {PRM_ID_LOG_CHECKPOINT_SLEEP_MSECS,
   PRM_NAME_LOG_CHECKPOINT_SLEEP_MSECS,
   (PRM_FOR_SERVER | PRM_USER_CHANGE | PRM_HIDDEN),
   PRM_INTEGER,
   &prm_log_checkpoint_sleep_msecs_flag,
   (void *) &prm_log_checkpoint_sleep_msecs_default,
   (void *) &PRM_LOG_CHECKPOINT_SLEEP_MSECS,
   (void *) NULL, (void *) &prm_log_checkpoint_sleep_msecs_lower,
   (char *) NULL,
   (DUP_PRM_FUNC) NULL,
   (DUP_PRM_FUNC) NULL},
  {PRM_ID_LOG_BACKGROUND_ARCHIVING,
   PRM_NAME_LOG_BACKGROUND_ARCHIVING,
   (PRM_FOR_SERVER | PRM_USER_CHANGE),
   PRM_BOOLEAN,
   &prm_log_background_archiving_flag,
   (void *) &prm_log_background_archiving_default,
   (void *) &PRM_LOG_BACKGROUND_ARCHIVING,
   (void *) NULL, (void *) NULL,
   (char *) NULL,
   (DUP_PRM_FUNC) NULL,
   (DUP_PRM_FUNC) NULL},
  {PRM_ID_LOG_ISOLATION_LEVEL,
   PRM_NAME_LOG_ISOLATION_LEVEL,
   (PRM_FOR_CLIENT | PRM_USER_CHANGE | PRM_FOR_SESSION),
   PRM_KEYWORD,
   &prm_log_isolation_level_flag,
   (void *) &prm_log_isolation_level_default,
   (void *) &PRM_LOG_ISOLATION_LEVEL,
   (void *) &prm_log_isolation_level_upper,
   (void *) &prm_log_isolation_level_lower,
   (char *) NULL,
   (DUP_PRM_FUNC) NULL,
   (DUP_PRM_FUNC) NULL},
  {PRM_ID_LOG_MEDIA_FAILURE_SUPPORT,
   PRM_NAME_LOG_MEDIA_FAILURE_SUPPORT,
   (PRM_OBSOLETED),
   PRM_NO_TYPE,
   &prm_log_media_failure_support_flag,
   (void *) NULL,
   (void *) NULL,
   (void *) NULL,
   (void *) NULL,
   (char *) NULL,
   (DUP_PRM_FUNC) NULL,
   (DUP_PRM_FUNC) NULL},
  {PRM_ID_COMMIT_ON_SHUTDOWN,
   PRM_NAME_COMMIT_ON_SHUTDOWN,
   (PRM_FOR_CLIENT | PRM_USER_CHANGE | PRM_FOR_SESSION),
   PRM_BOOLEAN,
   &prm_commit_on_shutdown_flag,
   (void *) &prm_commit_on_shutdown_default,
   (void *) &PRM_COMMIT_ON_SHUTDOWN,
   (void *) NULL, (void *) NULL,
   (char *) NULL,
   (DUP_PRM_FUNC) NULL,
   (DUP_PRM_FUNC) NULL},
  {PRM_ID_SHUTDOWN_WAIT_TIME_IN_SECS,
   PRM_NAME_SHUTDOWN_WAIT_TIME_IN_SECS,
   (PRM_FOR_SERVER | PRM_USER_CHANGE | PRM_HIDDEN),
   PRM_INTEGER,
   &prm_shutdown_wait_time_in_secs_flag,
   (void *) &prm_shutdown_wait_time_in_secs_default,
   (void *) &PRM_SHUTDOWN_WAIT_TIME_IN_SECS,
   (void *) NULL, (void *) &prm_shutdown_wait_time_in_secs_lower,
   (char *) NULL,
   (DUP_PRM_FUNC) NULL,
   (DUP_PRM_FUNC) NULL},
  {PRM_ID_CSQL_AUTO_COMMIT,
   PRM_NAME_CSQL_AUTO_COMMIT,
   (PRM_FOR_CLIENT | PRM_USER_CHANGE | PRM_FOR_SESSION),
   PRM_BOOLEAN,
   &prm_csql_auto_commit_flag,
   (void *) &prm_csql_auto_commit_default,
   (void *) &PRM_CSQL_AUTO_COMMIT,
   (void *) NULL, (void *) NULL,
   (char *) NULL,
   (DUP_PRM_FUNC) NULL,
   (DUP_PRM_FUNC) NULL},
  {PRM_ID_LOG_SWEEP_CLEAN,
   PRM_NAME_LOG_SWEEP_CLEAN,
   (PRM_FOR_SERVER | PRM_HIDDEN),
   PRM_BOOLEAN,
   &prm_log_sweep_clean_flag,
   (void *) &prm_log_sweep_clean_default,
   (void *) &PRM_LOG_SWEEP_CLEAN,
   (void *) NULL, (void *) NULL,
   (char *) NULL,
   (DUP_PRM_FUNC) NULL,
   (DUP_PRM_FUNC) NULL},
  {PRM_ID_WS_HASHTABLE_SIZE,
   PRM_NAME_WS_HASHTABLE_SIZE,
   (PRM_FOR_CLIENT | PRM_HIDDEN),
   PRM_INTEGER,
   &prm_ws_hashtable_size_flag,
   (void *) &prm_ws_hashtable_size_default,
   (void *) &PRM_WS_HASHTABLE_SIZE,
   (void *) NULL, (void *) &prm_ws_hashtable_size_lower,
   (char *) NULL,
   (DUP_PRM_FUNC) NULL,
   (DUP_PRM_FUNC) NULL},
  {PRM_ID_WS_MEMORY_REPORT,
   PRM_NAME_WS_MEMORY_REPORT,
   (PRM_FOR_CLIENT | PRM_USER_CHANGE | PRM_HIDDEN),
   PRM_BOOLEAN,
   &prm_ws_memory_report_flag,
   (void *) &prm_ws_memory_report_default,
   (void *) &PRM_WS_MEMORY_REPORT,
   (void *) NULL, (void *) NULL,
   (char *) NULL,
   (DUP_PRM_FUNC) NULL,
   (DUP_PRM_FUNC) NULL},
  {PRM_ID_GC_ENABLE,
   PRM_NAME_GC_ENABLE,
   (PRM_FOR_CLIENT | PRM_USER_CHANGE | PRM_FOR_SESSION | PRM_DEPRECATED),
   PRM_BOOLEAN,
   &prm_gc_enable_flag,
   (void *) &prm_gc_enable_default,
   (void *) &PRM_GC_ENABLE,
   (void *) NULL, (void *) NULL,
   (char *) NULL,
   (DUP_PRM_FUNC) NULL,
   (DUP_PRM_FUNC) NULL},
  {PRM_ID_TCP_PORT_ID,
   PRM_NAME_TCP_PORT_ID,
   (PRM_FOR_CLIENT | PRM_FOR_SERVER),
   PRM_INTEGER,
   &prm_tcp_port_id_flag,
   (void *) &prm_tcp_port_id_default,
   (void *) &PRM_TCP_PORT_ID,
   (void *) &prm_tcp_port_id_upper, (void *) &prm_tcp_port_id_lower,
   (char *) NULL,
   (DUP_PRM_FUNC) NULL,
   (DUP_PRM_FUNC) NULL},
  {PRM_ID_TCP_CONNECTION_TIMEOUT,
   PRM_NAME_TCP_CONNECTION_TIMEOUT,
   (PRM_FOR_CLIENT | PRM_USER_CHANGE | PRM_FOR_SESSION),
   PRM_INTEGER,
   &prm_tcp_connection_timeout_flag,
   (void *) &prm_tcp_connection_timeout_default,
   (void *) &PRM_TCP_CONNECTION_TIMEOUT,
   (void *) NULL, (void *) &prm_tcp_connection_timeout_lower,
   (char *) NULL,
   (DUP_PRM_FUNC) NULL,
   (DUP_PRM_FUNC) NULL},
  {PRM_ID_OPTIMIZATION_LEVEL,
   PRM_NAME_OPTIMIZATION_LEVEL,
   (PRM_FOR_CLIENT | PRM_USER_CHANGE | PRM_FOR_SESSION),
   PRM_INTEGER,
   &prm_optimization_level_flag,
   (void *) &prm_optimization_level_default,
   (void *) &PRM_OPTIMIZATION_LEVEL,
   (void *) NULL, (void *) NULL,
   (char *) NULL,
   (DUP_PRM_FUNC) NULL,
   (DUP_PRM_FUNC) NULL},
  {PRM_ID_QO_DUMP,
   PRM_NAME_QO_DUMP,
   (PRM_FOR_CLIENT | PRM_USER_CHANGE | PRM_HIDDEN),
   PRM_BOOLEAN,
   &prm_qo_dump_flag,
   (void *) &prm_qo_dump_default,
   (void *) &PRM_QO_DUMP,
   (void *) NULL, (void *) NULL,
   (char *) NULL,
   (DUP_PRM_FUNC) NULL,
   (DUP_PRM_FUNC) NULL},
  {PRM_ID_CSS_MAX_CLIENTS,
   PRM_NAME_CSS_MAX_CLIENTS,
   (PRM_FOR_SERVER),
   PRM_INTEGER,
   &prm_css_max_clients_flag,
   (void *) &prm_css_max_clients_default,
   (void *) &PRM_CSS_MAX_CLIENTS,
   (void *) &prm_css_max_clients_upper,
   (void *) &prm_css_max_clients_lower,
   (char *) NULL,
   (DUP_PRM_FUNC) NULL,
   (DUP_PRM_FUNC) NULL},
  {PRM_ID_THREAD_STACKSIZE,
   PRM_NAME_THREAD_STACKSIZE,
   (PRM_FOR_SERVER | PRM_SIZE_UNIT),
   PRM_BIGINT,
   &prm_thread_stacksize_flag,
   (void *) &prm_thread_stacksize_default,
   (void *) &PRM_THREAD_STACKSIZE,
   (void *) &prm_thread_stacksize_upper,
   (void *) &prm_thread_stacksize_lower,
   (char *) NULL,
   (DUP_PRM_FUNC) NULL,
   (DUP_PRM_FUNC) NULL},
  {PRM_ID_CFG_DB_HOSTS,
   PRM_NAME_CFG_DB_HOSTS,
   (PRM_FOR_CLIENT | PRM_USER_CHANGE | PRM_FOR_SESSION),
   PRM_STRING,
   &prm_cfg_db_hosts_flag,
   (void *) &prm_cfg_db_hosts_default,
   (void *) &PRM_CFG_DB_HOSTS,
   (void *) NULL, (void *) NULL,
   (char *) NULL,
   (DUP_PRM_FUNC) NULL,
   (DUP_PRM_FUNC) NULL},
  {PRM_ID_RESET_TR_PARSER,
   PRM_NAME_RESET_TR_PARSER,
   (PRM_FOR_CLIENT | PRM_USER_CHANGE | PRM_HIDDEN),
   PRM_INTEGER,
   &prm_reset_tr_parser_flag,
   (void *) &prm_reset_tr_parser_default,
   (void *) &PRM_RESET_TR_PARSER,
   (void *) NULL, (void *) NULL,
   (char *) NULL,
   (DUP_PRM_FUNC) NULL,
   (DUP_PRM_FUNC) NULL},
  {PRM_ID_IO_BACKUP_NBUFFERS,
   PRM_NAME_IO_BACKUP_NBUFFERS,
   (PRM_FOR_SERVER | PRM_HIDDEN),
   PRM_INTEGER,
   &prm_io_backup_nbuffers_flag,
   (void *) &prm_io_backup_nbuffers_default,
   (void *) &PRM_IO_BACKUP_NBUFFERS,
   (void *) NULL, (void *) &prm_io_backup_nbuffers_lower,
   (char *) NULL,
   (DUP_PRM_FUNC) NULL,
   (DUP_PRM_FUNC) NULL},
  {PRM_ID_IO_BACKUP_MAX_VOLUME_SIZE,
   PRM_NAME_IO_BACKUP_MAX_VOLUME_SIZE,
   (PRM_FOR_SERVER | PRM_SIZE_UNIT),
   PRM_BIGINT,
   &prm_io_backup_max_volume_size_flag,
   (void *) &prm_io_backup_max_volume_size_default,
   (void *) &PRM_IO_BACKUP_MAX_VOLUME_SIZE,
   (void *) &prm_io_backup_max_volume_size_upper,
   (void *) &prm_io_backup_max_volume_size_lower,
   (char *) NULL,
   (DUP_PRM_FUNC) NULL,
   (DUP_PRM_FUNC) NULL},
  {PRM_ID_IO_BACKUP_SLEEP_MSECS,
   PRM_NAME_IO_BACKUP_SLEEP_MSECS,
   (PRM_FOR_SERVER | PRM_USER_CHANGE | PRM_HIDDEN),
   PRM_INTEGER,
   &prm_io_backup_sleep_msecs_flag,
   (void *) &prm_io_backup_sleep_msecs_default,
   (void *) &PRM_IO_BACKUP_SLEEP_MSECS,
   (void *) NULL, (void *) &prm_io_backup_sleep_msecs_lower,
   (char *) NULL,
   (DUP_PRM_FUNC) NULL,
   (DUP_PRM_FUNC) NULL},
  {PRM_ID_MAX_PAGES_IN_TEMP_FILE_CACHE,
   PRM_NAME_MAX_PAGES_IN_TEMP_FILE_CACHE,
   (PRM_FOR_SERVER | PRM_HIDDEN),
   PRM_INTEGER,
   &prm_max_pages_in_temp_file_cache_flag,
   (void *) &prm_max_pages_in_temp_file_cache_default,
   (void *) &PRM_MAX_PAGES_IN_TEMP_FILE_CACHE,
   (void *) NULL, (void *) &prm_max_pages_in_temp_file_cache_lower,
   (char *) NULL,
   (DUP_PRM_FUNC) NULL,
   (DUP_PRM_FUNC) NULL},
  {PRM_ID_MAX_ENTRIES_IN_TEMP_FILE_CACHE,
   PRM_NAME_MAX_ENTRIES_IN_TEMP_FILE_CACHE,
   (PRM_FOR_SERVER | PRM_HIDDEN),
   PRM_INTEGER,
   &prm_max_entries_in_temp_file_cache_flag,
   (void *) &prm_max_entries_in_temp_file_cache_default,
   (void *) &PRM_MAX_ENTRIES_IN_TEMP_FILE_CACHE,
   (void *) NULL, (void *) &prm_max_entries_in_temp_file_cache_lower,
   (char *) NULL,
   (DUP_PRM_FUNC) NULL,
   (DUP_PRM_FUNC) NULL},
  {PRM_ID_PTHREAD_SCOPE_PROCESS,
   PRM_NAME_PTHREAD_SCOPE_PROCESS,	/* AIX only */
   (PRM_FOR_SERVER),
   PRM_BOOLEAN,
   &prm_pthread_scope_process_flag,
   (void *) &prm_pthread_scope_process_default,
   (void *) &PRM_PTHREAD_SCOPE_PROCESS,
   (void *) NULL, (void *) NULL,
   (char *) NULL,
   (DUP_PRM_FUNC) NULL,
   (DUP_PRM_FUNC) NULL},
  {PRM_ID_TEMP_MEM_BUFFER_PAGES,
   PRM_NAME_TEMP_MEM_BUFFER_PAGES,
   (PRM_FOR_SERVER),
   PRM_INTEGER,
   &prm_temp_mem_buffer_pages_flag,
   (void *) &prm_temp_mem_buffer_pages_default,
   (void *) &PRM_TEMP_MEM_BUFFER_PAGES,
   (void *) &prm_temp_mem_buffer_pages_upper,
   (void *) &prm_temp_mem_buffer_pages_lower,
   (char *) NULL,
   (DUP_PRM_FUNC) NULL,
   (DUP_PRM_FUNC) NULL},
  {PRM_ID_INDEX_SCAN_KEY_BUFFER_PAGES,
   PRM_NAME_INDEX_SCAN_KEY_BUFFER_PAGES,
   (PRM_FOR_SERVER | PRM_DEPRECATED | PRM_RELOADABLE),
   PRM_INTEGER,
   &prm_index_scan_key_buffer_pages_flag,
   (void *) &prm_index_scan_key_buffer_pages_default,
   (void *) &PRM_INDEX_SCAN_KEY_BUFFER_PAGES,
   (void *) NULL,
   (void *) &prm_index_scan_key_buffer_pages_lower,
   (char *) NULL,
   (DUP_PRM_FUNC) NULL,
   (DUP_PRM_FUNC) NULL},
  {PRM_ID_INDEX_SCAN_KEY_BUFFER_SIZE,
   PRM_NAME_INDEX_SCAN_KEY_BUFFER_SIZE,
   (PRM_FOR_SERVER | PRM_SIZE_UNIT | PRM_DIFFER_UNIT | PRM_RELOADABLE),
   PRM_INTEGER,
   &prm_index_scan_key_buffer_pages_flag,
   (void *) &prm_index_scan_key_buffer_pages_default,
   (void *) &PRM_INDEX_SCAN_KEY_BUFFER_PAGES,
   (void *) NULL,
   (void *) &prm_index_scan_key_buffer_pages_lower,
   (char *) NULL,
   (DUP_PRM_FUNC) prm_size_to_io_pages,
   (DUP_PRM_FUNC) prm_io_pages_to_size},
  {PRM_ID_DONT_REUSE_HEAP_FILE,
   PRM_NAME_DONT_REUSE_HEAP_FILE,
   (PRM_FOR_SERVER | PRM_USER_CHANGE),
   PRM_BOOLEAN,
   &prm_dont_reuse_heap_file_flag,
   (void *) &prm_dont_reuse_heap_file_default,
   (void *) &PRM_DONT_REUSE_HEAP_FILE,
   (void *) NULL, (void *) NULL,
   (char *) NULL,
   (DUP_PRM_FUNC) NULL,
   (DUP_PRM_FUNC) NULL},
  {PRM_ID_INSERT_MODE,
   PRM_NAME_INSERT_MODE,
   (PRM_FOR_CLIENT | PRM_USER_CHANGE | PRM_HIDDEN),
   PRM_INTEGER,
   &prm_insert_mode_flag,
   (void *) &prm_insert_mode_default,
   (void *) &PRM_INSERT_MODE,
   (void *) &prm_insert_mode_upper,
   (void *) &prm_insert_mode_lower,
   (char *) NULL,
   (DUP_PRM_FUNC) NULL,
   (DUP_PRM_FUNC) NULL},
  {PRM_ID_LK_MAX_SCANID_BIT,
   PRM_NAME_LK_MAX_SCANID_BIT,
   (PRM_OBSOLETED),
   PRM_INTEGER,
   &prm_lk_max_scanid_bit_flag,
   (void *) &prm_lk_max_scanid_bit_default,
   (void *) &PRM_LK_MAX_SCANID_BIT,
   (void *) &prm_lk_max_scanid_bit_upper,
   (void *) &prm_lk_max_scanid_bit_lower,
   (char *) NULL,
   (DUP_PRM_FUNC) NULL,
   (DUP_PRM_FUNC) NULL},
  {PRM_ID_HOSTVAR_LATE_BINDING,
   PRM_NAME_HOSTVAR_LATE_BINDING,
   (PRM_FOR_CLIENT | PRM_USER_CHANGE | PRM_HIDDEN),
   PRM_BOOLEAN,
   &prm_hostvar_late_binding_flag,
   (void *) &prm_hostvar_late_binding_default,
   (void *) &PRM_HOSTVAR_LATE_BINDING,
   (void *) NULL, (void *) NULL,
   (char *) NULL,
   (DUP_PRM_FUNC) NULL,
   (DUP_PRM_FUNC) NULL},
  {PRM_ID_ENABLE_HISTO,
   PRM_NAME_ENABLE_HISTO,
   (PRM_FOR_CLIENT | PRM_USER_CHANGE | PRM_FOR_SESSION),
   PRM_BOOLEAN,
   &prm_enable_histo_flag,
   (void *) &prm_enable_histo_default,
   (void *) &PRM_ENABLE_HISTO,
   (void *) NULL, (void *) NULL,
   (char *) NULL,
   (DUP_PRM_FUNC) NULL,
   (DUP_PRM_FUNC) NULL},
  {PRM_ID_MUTEX_BUSY_WAITING_CNT,
   PRM_NAME_MUTEX_BUSY_WAITING_CNT,
   (PRM_FOR_SERVER | PRM_HIDDEN),
   PRM_INTEGER,
   &prm_mutex_busy_waiting_cnt_flag,
   (void *) &prm_mutex_busy_waiting_cnt_default,
   (void *) &PRM_MUTEX_BUSY_WAITING_CNT,
   (void *) NULL, (void *) NULL,
   (char *) NULL,
   (DUP_PRM_FUNC) NULL,
   (DUP_PRM_FUNC) NULL},
  {PRM_ID_PB_NUM_LRU_CHAINS,
   PRM_NAME_PB_NUM_LRU_CHAINS,
   (PRM_FOR_SERVER | PRM_HIDDEN),
   PRM_INTEGER,
   &prm_pb_num_LRU_chains_flag,
   (void *) &prm_pb_num_LRU_chains_default,
   (void *) &PRM_PB_NUM_LRU_CHAINS,
   (void *) &prm_pb_num_LRU_chains_upper,
   (void *) &prm_pb_num_LRU_chains_lower,
   (char *) NULL,
   (DUP_PRM_FUNC) NULL,
   (DUP_PRM_FUNC) NULL},
  {PRM_ID_PAGE_BG_FLUSH_INTERVAL_MSECS,
   PRM_NAME_PAGE_BG_FLUSH_INTERVAL_MSECS,
   (PRM_FOR_SERVER | PRM_USER_CHANGE | PRM_DEPRECATED),
   PRM_INTEGER,
   &prm_page_bg_flush_interval_msec_flag,
   (void *) &prm_page_bg_flush_interval_msec_default,
   (void *) &PRM_PAGE_BG_FLUSH_INTERVAL_MSEC,
   (void *) NULL, (void *) &prm_page_bg_flush_interval_msec_lower,
   (char *) NULL,
   (DUP_PRM_FUNC) NULL,
   (DUP_PRM_FUNC) NULL},
  {PRM_ID_PAGE_BG_FLUSH_INTERVAL,
   PRM_NAME_PAGE_BG_FLUSH_INTERVAL,
   (PRM_FOR_SERVER | PRM_USER_CHANGE | PRM_TIME_UNIT | PRM_DIFFER_UNIT),
   PRM_INTEGER,
   &prm_page_bg_flush_interval_msec_flag,
   (void *) &prm_page_bg_flush_interval_msec_default,
   (void *) &PRM_PAGE_BG_FLUSH_INTERVAL_MSEC,
   (void *) NULL, (void *) &prm_page_bg_flush_interval_msec_lower,
   (char *) NULL,
   (DUP_PRM_FUNC) prm_equal_to_ori,
   (DUP_PRM_FUNC) prm_equal_to_ori},
  {PRM_ID_ADAPTIVE_FLUSH_CONTROL,
   PRM_NAME_ADAPTIVE_FLUSH_CONTROL,
   (PRM_FOR_SERVER | PRM_USER_CHANGE),
   PRM_BOOLEAN,
   &prm_adaptive_flush_control_flag,
   (void *) &prm_adaptive_flush_control_default,
   (void *) &PRM_ADAPTIVE_FLUSH_CONTROL,
   (void *) NULL,
   (void *) NULL,
   (char *) NULL,
   (DUP_PRM_FUNC) NULL,
   (DUP_PRM_FUNC) NULL},
  {PRM_ID_MAX_FLUSH_PAGES_PER_SECOND,
   PRM_NAME_MAX_FLUSH_PAGES_PER_SECOND,
   (PRM_FOR_SERVER | PRM_USER_CHANGE | PRM_DEPRECATED | PRM_RELOADABLE),
   PRM_INTEGER,
   &prm_max_flush_pages_per_second_flag,
   (void *) &prm_max_flush_pages_per_second_default,
   (void *) &PRM_MAX_FLUSH_PAGES_PER_SECOND,
   (void *) &prm_max_flush_pages_per_second_upper,
   (void *) &prm_max_flush_pages_per_second_lower,
   (char *) NULL,
   (DUP_PRM_FUNC) NULL,
   (DUP_PRM_FUNC) NULL},
  {PRM_ID_MAX_FLUSH_SIZE_PER_SECOND,
   PRM_NAME_MAX_FLUSH_SIZE_PER_SECOND,
   (PRM_FOR_SERVER | PRM_USER_CHANGE | PRM_SIZE_UNIT | PRM_DIFFER_UNIT | PRM_RELOADABLE),
   PRM_INTEGER,
   &prm_max_flush_pages_per_second_flag,
   (void *) &prm_max_flush_pages_per_second_default,
   (void *) &PRM_MAX_FLUSH_PAGES_PER_SECOND,
   (void *) &prm_max_flush_pages_per_second_upper,
   (void *) &prm_max_flush_pages_per_second_lower,
   (char *) NULL,
   (DUP_PRM_FUNC) prm_size_to_io_pages,
   (DUP_PRM_FUNC) prm_io_pages_to_size},
  {PRM_ID_PB_SYNC_ON_NFLUSH,
   PRM_NAME_PB_SYNC_ON_NFLUSH,
   (PRM_FOR_SERVER | PRM_USER_CHANGE | PRM_DEPRECATED | PRM_RELOADABLE),
   PRM_INTEGER,
   &prm_pb_sync_on_nflush_flag,
   (void *) &prm_pb_sync_on_nflush_default,
   (void *) &PRM_PB_SYNC_ON_NFLUSH,
   (void *) &prm_pb_sync_on_nflush_upper,
   (void *) &prm_pb_sync_on_nflush_lower,
   (char *) NULL,
   (DUP_PRM_FUNC) NULL,
   (DUP_PRM_FUNC) NULL},
  {PRM_ID_PB_SYNC_ON_FLUSH_SIZE,
   PRM_NAME_PB_SYNC_ON_FLUSH_SIZE,
   (PRM_FOR_SERVER | PRM_USER_CHANGE | PRM_SIZE_UNIT | PRM_DIFFER_UNIT | PRM_RELOADABLE),
   PRM_INTEGER,
   &prm_pb_sync_on_nflush_flag,
   (void *) &prm_pb_sync_on_nflush_default,
   (void *) &PRM_PB_SYNC_ON_NFLUSH,
   (void *) &prm_pb_sync_on_nflush_upper,
   (void *) &prm_pb_sync_on_nflush_lower,
   (char *) NULL,
   (DUP_PRM_FUNC) prm_size_to_io_pages,
   (DUP_PRM_FUNC) prm_io_pages_to_size},
  {PRM_ID_PB_DEBUG_PAGE_VALIDATION_LEVEL,
   PRM_NAME_PB_DEBUG_PAGE_VALIDATION_LEVEL,
   (PRM_FOR_SERVER | PRM_USER_CHANGE | PRM_HIDDEN),
   PRM_KEYWORD,
   &prm_pb_debug_page_validation_level_flag,
   (void *) &prm_pb_debug_page_validation_level_default,
   (void *) &PRM_PB_DEBUG_PAGE_VALIDATION_LEVEL,
   (void *) NULL,
   (void *) NULL,
   (char *) NULL,
   (DUP_PRM_FUNC) NULL,
   (DUP_PRM_FUNC) NULL},
  {PRM_ID_ORACLE_STYLE_OUTERJOIN,
   PRM_NAME_ORACLE_STYLE_OUTERJOIN,
   (PRM_FOR_CLIENT | PRM_USER_CHANGE | PRM_HIDDEN),
   PRM_BOOLEAN,
   &prm_oracle_style_outerjoin_flag,
   (void *) &prm_oracle_style_outerjoin_default,
   (void *) &PRM_ORACLE_STYLE_OUTERJOIN,
   (void *) NULL, (void *) NULL,
   (char *) NULL,
   (DUP_PRM_FUNC) NULL,
   (DUP_PRM_FUNC) NULL},
  {PRM_ID_ANSI_QUOTES,
   PRM_NAME_ANSI_QUOTES,
   (PRM_FOR_CLIENT | PRM_TEST_CHANGE),
   PRM_BOOLEAN,
   &prm_ansi_quotes_flag,
   (void *) &prm_ansi_quotes_default,
   (void *) &PRM_ANSI_QUOTES,
   (void *) NULL, (void *) NULL,
   (char *) NULL,
   (DUP_PRM_FUNC) NULL,
   (DUP_PRM_FUNC) NULL},
  {PRM_ID_DEFAULT_WEEK_FORMAT,
   PRM_NAME_DEFAULT_WEEK_FORMAT,
   (PRM_FOR_CLIENT | PRM_FOR_SERVER | PRM_USER_CHANGE | PRM_FOR_SESSION | PRM_FOR_HA_CONTEXT),
   PRM_INTEGER,
   &prm_week_format_flag,
   (void *) &prm_week_format_default,
   (void *) &PRM_DEFAULT_WEEK_FORMAT,
   (void *) &prm_week_format_upper,
   (void *) &prm_week_format_lower,
   (char *) NULL,
   (DUP_PRM_FUNC) NULL,
   (DUP_PRM_FUNC) NULL},
  {PRM_ID_TEST_MODE,
   PRM_NAME_TEST_MODE,
   (PRM_FOR_CLIENT | PRM_FOR_SERVER | PRM_HIDDEN),
   PRM_BOOLEAN,
   &prm_test_mode_flag,
   (void *) &prm_test_mode_default,
   (void *) &PRM_TEST_MODE,
   (void *) NULL, (void *) NULL,
   (char *) NULL,
   (DUP_PRM_FUNC) NULL,
   (DUP_PRM_FUNC) NULL},
  {PRM_ID_ONLY_FULL_GROUP_BY,
   PRM_NAME_ONLY_FULL_GROUP_BY,
   (PRM_FOR_CLIENT | PRM_USER_CHANGE | PRM_FOR_SESSION),
   PRM_BOOLEAN,
   &prm_only_full_group_by_flag,
   (void *) &prm_only_full_group_by_default,
   (void *) &PRM_ONLY_FULL_GROUP_BY,
   (void *) NULL, (void *) NULL,
   (char *) NULL,
   (DUP_PRM_FUNC) NULL,
   (DUP_PRM_FUNC) NULL},
  {PRM_ID_PIPES_AS_CONCAT,
   PRM_NAME_PIPES_AS_CONCAT,
   (PRM_FOR_CLIENT | PRM_TEST_CHANGE),
   PRM_BOOLEAN,
   &prm_pipes_as_concat_flag,
   (void *) &prm_pipes_as_concat_default,
   (void *) &PRM_PIPES_AS_CONCAT,
   (void *) NULL, (void *) NULL,
   (char *) NULL,
   (DUP_PRM_FUNC) NULL,
   (DUP_PRM_FUNC) NULL},
  {PRM_ID_MYSQL_TRIGGER_CORRELATION_NAMES,
   PRM_NAME_MYSQL_TRIGGER_CORRELATION_NAMES,
   (PRM_FOR_CLIENT | PRM_TEST_CHANGE),
   PRM_BOOLEAN,
   &prm_mysql_trigger_correlation_names_flag,
   (void *) &prm_mysql_trigger_correlation_names_default,
   (void *) &PRM_MYSQL_TRIGGER_CORRELATION_NAMES,
   (void *) NULL, (void *) NULL,
   (char *) NULL,
   (DUP_PRM_FUNC) NULL,
   (DUP_PRM_FUNC) NULL},
  {PRM_ID_REQUIRE_LIKE_ESCAPE_CHARACTER,
   PRM_NAME_REQUIRE_LIKE_ESCAPE_CHARACTER,
   (PRM_FOR_CLIENT | PRM_TEST_CHANGE | PRM_FOR_QRY_STRING),
   PRM_BOOLEAN,
   &prm_require_like_escape_character_flag,
   (void *) &prm_require_like_escape_character_default,
   (void *) &PRM_REQUIRE_LIKE_ESCAPE_CHARACTER,
   (void *) NULL, (void *) NULL,
   (char *) NULL,
   (DUP_PRM_FUNC) NULL,
   (DUP_PRM_FUNC) NULL},
  {PRM_ID_NO_BACKSLASH_ESCAPES,
   PRM_NAME_NO_BACKSLASH_ESCAPES,
   (PRM_FOR_CLIENT | PRM_FOR_SESSION | PRM_FOR_SERVER | PRM_USER_CHANGE),
   PRM_BOOLEAN,
   &prm_no_backslash_escapes_flag,
   (void *) &prm_no_backslash_escapes_default,
   (void *) &PRM_NO_BACKSLASH_ESCAPES,
   (void *) NULL, (void *) NULL,
   (char *) NULL,
   (DUP_PRM_FUNC) NULL,
   (DUP_PRM_FUNC) NULL},
  {PRM_ID_GROUP_CONCAT_MAX_LEN,
   PRM_NAME_GROUP_CONCAT_MAX_LEN,
   (PRM_USER_CHANGE | PRM_FOR_SERVER | PRM_SIZE_UNIT),
   PRM_BIGINT,
   &prm_group_concat_max_len_flag,
   (void *) &prm_group_concat_max_len_default,
   (void *) &PRM_GROUP_CONCAT_MAX_LEN,
   (void *) &prm_group_concat_max_len_upper,
   (void *) &prm_group_concat_max_len_lower,
   (char *) NULL,
   (DUP_PRM_FUNC) NULL,
   (DUP_PRM_FUNC) NULL},
  {PRM_ID_STRING_MAX_SIZE_BYTES,
   PRM_NAME_STRING_MAX_SIZE_BYTES,
   (PRM_USER_CHANGE | PRM_FOR_SERVER | PRM_FOR_CLIENT | PRM_FOR_SESSION | PRM_SIZE_UNIT | PRM_FOR_HA_CONTEXT),
   PRM_BIGINT,
   &prm_string_max_size_bytes_flag,
   (void *) &prm_string_max_size_bytes_default,
   (void *) &PRM_STRING_MAX_SIZE_BYTES,
   (void *) &prm_string_max_size_bytes_upper,
   (void *) &prm_string_max_size_bytes_lower,
   (char *) NULL,
   (DUP_PRM_FUNC) NULL,
   (DUP_PRM_FUNC) NULL},
  {PRM_ID_ADD_COLUMN_UPDATE_HARD_DEFAULT,
   PRM_NAME_ADD_COLUMN_UPDATE_HARD_DEFAULT,
   (PRM_USER_CHANGE | PRM_FOR_CLIENT | PRM_FOR_SERVER | PRM_FOR_SESSION | PRM_FOR_HA_CONTEXT),
   PRM_BOOLEAN,
   &prm_add_column_update_hard_default_flag,
   (void *) &prm_add_column_update_hard_default_default,
   (void *) &PRM_ADD_COLUMN_UPDATE_HARD_DEFAULT,
   (void *) NULL, (void *) NULL,
   (char *) NULL,
   (DUP_PRM_FUNC) NULL,
   (DUP_PRM_FUNC) NULL},
  {PRM_ID_RETURN_NULL_ON_FUNCTION_ERRORS,
   PRM_NAME_RETURN_NULL_ON_FUNCTION_ERRORS,
   (PRM_FOR_CLIENT | PRM_FOR_SERVER | PRM_USER_CHANGE | PRM_FOR_SESSION | PRM_FOR_QRY_STRING | PRM_FOR_HA_CONTEXT),
   PRM_BOOLEAN,
   &prm_return_null_on_function_errors_flag,
   (void *) &prm_return_null_on_function_errors_default,
   (void *) &PRM_RETURN_NULL_ON_FUNCTION_ERRORS,
   (void *) NULL, (void *) NULL,
   (char *) NULL,
   (DUP_PRM_FUNC) NULL,
   (DUP_PRM_FUNC) NULL},
  {PRM_ID_ALTER_TABLE_CHANGE_TYPE_STRICT,
   PRM_NAME_ALTER_TABLE_CHANGE_TYPE_STRICT,
   (PRM_USER_CHANGE | PRM_FOR_CLIENT | PRM_FOR_SERVER | PRM_FOR_SESSION | PRM_FOR_HA_CONTEXT),
   PRM_BOOLEAN,
   &prm_alter_table_change_type_strict_flag,
   (void *) &prm_alter_table_change_type_strict_default,
   (void *) &PRM_ALTER_TABLE_CHANGE_TYPE_STRICT,
   (void *) NULL, (void *) NULL,
   (char *) NULL,
   (DUP_PRM_FUNC) NULL,
   (DUP_PRM_FUNC) NULL},
  {PRM_ID_COMPACTDB_PAGE_RECLAIM_ONLY,
   PRM_NAME_COMPACTDB_PAGE_RECLAIM_ONLY,
   (PRM_EMPTY_FLAG),
   PRM_INTEGER,
   &prm_compactdb_page_reclaim_only_flag,
   (void *) &prm_compactdb_page_reclaim_only_default,
   (void *) &PRM_COMPACTDB_PAGE_RECLAIM_ONLY,
   (void *) NULL, (void *) NULL,
   (char *) NULL,
   (DUP_PRM_FUNC) NULL,
   (DUP_PRM_FUNC) NULL},
  {PRM_ID_PLUS_AS_CONCAT,
   PRM_NAME_PLUS_AS_CONCAT,
   (PRM_FOR_CLIENT | PRM_FOR_SERVER | PRM_TEST_CHANGE),
   PRM_BOOLEAN,
   &prm_plus_as_concat_flag,
   (void *) &prm_plus_as_concat_default,
   (void *) &PRM_PLUS_AS_CONCAT,
   (void *) NULL, (void *) NULL,
   (char *) NULL,
   (DUP_PRM_FUNC) NULL,
   (DUP_PRM_FUNC) NULL},
  {PRM_ID_LIKE_TERM_SELECTIVITY,
   PRM_NAME_LIKE_TERM_SELECTIVITY,
   (PRM_FOR_CLIENT | PRM_USER_CHANGE | PRM_HIDDEN),
   PRM_FLOAT,
   &prm_like_term_selectivity_flag,
   (void *) &prm_like_term_selectivity_default,
   (void *) &PRM_LIKE_TERM_SELECTIVITY,
   (void *) &prm_like_term_selectivity_upper,
   (void *) &prm_like_term_selectivity_lower,
   (char *) NULL,
   (DUP_PRM_FUNC) NULL,
   (DUP_PRM_FUNC) NULL},
  {PRM_ID_MAX_OUTER_CARD_OF_IDXJOIN,
   PRM_NAME_MAX_OUTER_CARD_OF_IDXJOIN,
   (PRM_FOR_CLIENT | PRM_USER_CHANGE | PRM_HIDDEN),
   PRM_INTEGER,
   &prm_max_outer_card_of_idxjoin_flag,
   (void *) &prm_max_outer_card_of_idxjoin_default,
   (void *) &PRM_MAX_OUTER_CARD_OF_IDXJOIN,
   (void *) NULL,
   (void *) &prm_max_outer_card_of_idxjoin_lower,
   (char *) NULL,
   (DUP_PRM_FUNC) NULL,
   (DUP_PRM_FUNC) NULL},
  {PRM_ID_ORACLE_STYLE_EMPTY_STRING,
   PRM_NAME_ORACLE_STYLE_EMPTY_STRING,
   (PRM_FOR_CLIENT | PRM_FOR_SERVER | PRM_FOR_QRY_STRING | PRM_FORCE_SERVER),
   PRM_BOOLEAN,
   &prm_oracle_style_empty_string_flag,
   (void *) &prm_oracle_style_empty_string_default,
   (void *) &PRM_ORACLE_STYLE_EMPTY_STRING,
   (void *) NULL, (void *) NULL,
   (char *) NULL,
   (DUP_PRM_FUNC) NULL,
   (DUP_PRM_FUNC) NULL},
  {PRM_ID_SUPPRESS_FSYNC,
   PRM_NAME_SUPPRESS_FSYNC,
   (PRM_FOR_SERVER | PRM_USER_CHANGE | PRM_HIDDEN),
   PRM_INTEGER,
   &prm_suppress_fsync_flag,
   (void *) &prm_suppress_fsync_default,
   (void *) &PRM_SUPPRESS_FSYNC,
   (void *) &prm_suppress_fsync_upper,
   (void *) &prm_suppress_fsync_lower,
   (char *) NULL,
   (DUP_PRM_FUNC) NULL,
   (DUP_PRM_FUNC) NULL},
  {PRM_ID_CALL_STACK_DUMP_ON_ERROR,
   PRM_NAME_CALL_STACK_DUMP_ON_ERROR,
   (PRM_FOR_CLIENT | PRM_FOR_SERVER | PRM_USER_CHANGE | PRM_GET_SERVER),
   PRM_BOOLEAN,
   &prm_call_stack_dump_on_error_flag,
   (void *) &prm_call_stack_dump_on_error_default,
   (void *) &PRM_CALL_STACK_DUMP_ON_ERROR,
   (void *) NULL, (void *) NULL,
   (char *) NULL,
   (DUP_PRM_FUNC) NULL,
   (DUP_PRM_FUNC) NULL},
  {PRM_ID_CALL_STACK_DUMP_ACTIVATION,
   PRM_NAME_CALL_STACK_DUMP_ACTIVATION,
   (PRM_FOR_CLIENT | PRM_FOR_SERVER | PRM_USER_CHANGE | PRM_GET_SERVER),
   PRM_INTEGER_LIST,
   &prm_call_stack_dump_activation_flag,
   (void *) &prm_call_stack_dump_activation_default,
   (void *) &PRM_CALL_STACK_DUMP_ACTIVATION,
   (void *) NULL, (void *) NULL,
   (char *) NULL,
   (DUP_PRM_FUNC) NULL,
   (DUP_PRM_FUNC) NULL},
  {PRM_ID_CALL_STACK_DUMP_DEACTIVATION,
   PRM_NAME_CALL_STACK_DUMP_DEACTIVATION,
   (PRM_FOR_CLIENT | PRM_FOR_SERVER | PRM_USER_CHANGE | PRM_GET_SERVER),
   PRM_INTEGER_LIST,
   &prm_call_stack_dump_deactivation_flag,
   (void *) &prm_call_stack_dump_deactivation_default,
   (void *) &PRM_CALL_STACK_DUMP_DEACTIVATION,
   (void *) NULL, (void *) NULL,
   (char *) NULL,
   (DUP_PRM_FUNC) NULL,
   (DUP_PRM_FUNC) NULL},
  {PRM_ID_COMPAT_NUMERIC_DIVISION_SCALE,
   PRM_NAME_COMPAT_NUMERIC_DIVISION_SCALE,
   (PRM_FOR_CLIENT | PRM_FOR_SERVER | PRM_USER_CHANGE | PRM_FOR_SESSION | PRM_FOR_HA_CONTEXT),
   PRM_BOOLEAN,
   &prm_compat_numeric_division_scale_flag,
   (void *) &prm_compat_numeric_division_scale_default,
   (void *) &PRM_COMPAT_NUMERIC_DIVISION_SCALE,
   (void *) NULL, (void *) NULL,
   (char *) NULL,
   (DUP_PRM_FUNC) NULL,
   (DUP_PRM_FUNC) NULL},
  {PRM_ID_DBFILES_PROTECT,
   PRM_NAME_DBFILES_PROTECT,
   (PRM_FOR_SERVER | PRM_HIDDEN),
   PRM_BOOLEAN,
   &prm_dbfiles_protect_flag,
   (void *) &prm_dbfiles_protect_default,
   (void *) &PRM_DBFILES_PROTECT,
   (void *) NULL, (void *) NULL,
   (char *) NULL,
   (DUP_PRM_FUNC) NULL,
   (DUP_PRM_FUNC) NULL},
  {PRM_ID_AUTO_RESTART_SERVER,
   PRM_NAME_AUTO_RESTART_SERVER,
   (PRM_FOR_SERVER | PRM_USER_CHANGE),
   PRM_BOOLEAN,
   &prm_auto_restart_server_flag,
   (void *) &prm_auto_restart_server_default,
   (void *) &PRM_AUTO_RESTART_SERVER,
   (void *) NULL, (void *) NULL,
   (char *) NULL,
   (DUP_PRM_FUNC) NULL,
   (DUP_PRM_FUNC) NULL},
  {PRM_ID_XASL_CACHE_MAX_ENTRIES,
   PRM_NAME_XASL_CACHE_MAX_ENTRIES,
   (PRM_FOR_CLIENT | PRM_FOR_SERVER | PRM_FORCE_SERVER),
   PRM_INTEGER,
   &prm_xasl_cache_max_entries_flag,
   (void *) &prm_xasl_cache_max_entries_default,
   (void *) &PRM_XASL_CACHE_MAX_ENTRIES,
   /* TODO: define a maximum value. We cannot have any size hash table. */
   (void *) NULL, (void *) NULL,
   (char *) NULL,
   (DUP_PRM_FUNC) NULL,
   (DUP_PRM_FUNC) NULL},
  {PRM_ID_XASL_CACHE_MAX_CLONES,
   PRM_NAME_XASL_CACHE_MAX_CLONES,
   (PRM_FOR_SERVER),
   PRM_INTEGER,
   &prm_xasl_cache_max_clones_flag,
   (void *) &prm_xasl_cache_max_clones_default,
   (void *) &PRM_XASL_CACHE_MAX_CLONES,
   (void *) &prm_xasl_cache_max_clones_upper,
   (void *) &prm_xasl_cache_max_clones_lower,
   (char *) NULL,
   (DUP_PRM_FUNC) NULL,
   (DUP_PRM_FUNC) NULL},
  {PRM_ID_XASL_CACHE_TIMEOUT,
   PRM_NAME_XASL_CACHE_TIMEOUT,
   (PRM_FOR_SERVER),
   PRM_INTEGER,
   &prm_xasl_cache_timeout_flag,
   (void *) &prm_xasl_cache_timeout_default,
   (void *) &PRM_XASL_CACHE_TIMEOUT,
   (void *) NULL, (void *) NULL,
   (char *) NULL,
   (DUP_PRM_FUNC) NULL,
   (DUP_PRM_FUNC) NULL},
  {PRM_ID_XASL_CACHE_LOGGING,
   PRM_NAME_XASL_CACHE_LOGGING,
   (PRM_FOR_SERVER),
   PRM_BOOLEAN,
   &prm_xasl_cache_logging_flag,
   (void *) &prm_xasl_cache_logging_default,
   (void *) &PRM_XASL_CACHE_LOGGING,
   (void *) NULL, (void *) NULL,
   (char *) NULL,
   (DUP_PRM_FUNC) NULL,
   (DUP_PRM_FUNC) NULL},
  {PRM_ID_FILTER_PRED_MAX_CACHE_ENTRIES,
   PRM_NAME_FILTER_PRED_MAX_CACHE_ENTRIES,
   (PRM_FOR_CLIENT | PRM_FOR_SERVER),
   PRM_INTEGER,
   &prm_filter_pred_max_cache_entries_flag,
   (void *) &prm_filter_pred_max_cache_entries_default,
   (void *) &PRM_FILTER_PRED_MAX_CACHE_ENTRIES,
   (void *) NULL, (void *) NULL,
   (char *) NULL,
   (DUP_PRM_FUNC) NULL,
   (DUP_PRM_FUNC) NULL},
  {PRM_ID_FILTER_PRED_MAX_CACHE_CLONES,
   PRM_NAME_FILTER_PRED_MAX_CACHE_CLONES,
   (PRM_FOR_SERVER | PRM_HIDDEN),
   PRM_INTEGER,
   &prm_filter_pred_max_cache_clones_flag,
   (void *) &prm_filter_pred_max_cache_clones_default,
   (void *) &PRM_FILTER_PRED_MAX_CACHE_CLONES,
   (void *) NULL, (void *) NULL,
   (char *) NULL,
   (DUP_PRM_FUNC) NULL,
   (DUP_PRM_FUNC) NULL},
  {PRM_ID_LIST_QUERY_CACHE_MODE,
   PRM_NAME_LIST_QUERY_CACHE_MODE,
   (PRM_FOR_SERVER | PRM_HIDDEN),
   PRM_INTEGER,
   &prm_list_query_cache_mode_flag,
   (void *) &prm_list_query_cache_mode_default,
   (void *) &PRM_LIST_QUERY_CACHE_MODE,
   (void *) &prm_list_query_cache_mode_upper,
   (void *) &prm_list_query_cache_mode_lower,
   (char *) NULL,
   (DUP_PRM_FUNC) NULL,
   (DUP_PRM_FUNC) NULL},
  {PRM_ID_LIST_MAX_QUERY_CACHE_ENTRIES,
   PRM_NAME_LIST_MAX_QUERY_CACHE_ENTRIES,
   (PRM_FOR_SERVER | PRM_FORCE_SERVER),
   PRM_INTEGER,
   &prm_list_max_query_cache_entries_flag,
   (void *) &prm_list_max_query_cache_entries_default,
   (void *) &PRM_LIST_MAX_QUERY_CACHE_ENTRIES,
   (void *) &prm_list_max_query_cache_entries_upper,
   (void *) &prm_list_max_query_cache_entries_lower,
   (char *) NULL,
   (DUP_PRM_FUNC) NULL,
   (DUP_PRM_FUNC) NULL},
  {PRM_ID_LIST_MAX_QUERY_CACHE_PAGES,
   PRM_NAME_LIST_MAX_QUERY_CACHE_PAGES,
   (PRM_FOR_SERVER | PRM_FORCE_SERVER),
   PRM_INTEGER,
   &prm_list_max_query_cache_pages_flag,
   (void *) &prm_list_max_query_cache_pages_default,
   (void *) &PRM_LIST_MAX_QUERY_CACHE_PAGES,
   (void *) &prm_list_max_query_cache_pages_upper,
   (void *) &prm_list_max_query_cache_pages_lower,
   (char *) NULL,
   (DUP_PRM_FUNC) NULL,
   (DUP_PRM_FUNC) NULL},
  {PRM_ID_USE_ORDERBY_SORT_LIMIT,
   PRM_NAME_USE_ORDERBY_SORT_LIMIT,
   (PRM_FOR_SERVER | PRM_USER_CHANGE),
   PRM_BOOLEAN,
   &prm_use_orderby_sort_limit_flag,
   (void *) &prm_use_orderby_sort_limit_default,
   (void *) &PRM_USE_ORDERBY_SORT_LIMIT,
   (void *) NULL, (void *) NULL,
   (char *) NULL,
   (DUP_PRM_FUNC) NULL,
   (DUP_PRM_FUNC) NULL},
  {PRM_ID_REPLICATION_MODE,
   PRM_NAME_REPLICATION_MODE,
   (PRM_OBSOLETED),
   PRM_NO_TYPE,
   &prm_replication_mode_flag,
   (void *) NULL,
   (void *) NULL,
   (void *) NULL,
   (void *) NULL,
   (char *) NULL,
   (DUP_PRM_FUNC) NULL,
   (DUP_PRM_FUNC) NULL},
  {PRM_ID_HA_MODE,
   PRM_NAME_HA_MODE,
   (PRM_FOR_SERVER | PRM_FOR_CLIENT | PRM_FOR_HA | PRM_FORCE_SERVER),
   PRM_KEYWORD,
   &prm_ha_mode_flag,
   (void *) &prm_ha_mode_default,
   (void *) &PRM_HA_MODE,
   (void *) &prm_ha_mode_upper,
   (void *) &prm_ha_mode_lower,
   (char *) NULL,
   (DUP_PRM_FUNC) NULL,
   (DUP_PRM_FUNC) NULL},
  {PRM_ID_HA_MODE_FOR_SA_UTILS_ONLY,
   PRM_NAME_HA_MODE_FOR_SA_UTILS_ONLY,
   (PRM_EMPTY_FLAG),
   PRM_KEYWORD,
   &prm_ha_mode_flag,
   (void *) &prm_ha_mode_default,
   (void *) &PRM_HA_MODE_FOR_SA_UTILS_ONLY,
   (void *) &prm_ha_mode_upper,
   (void *) &prm_ha_mode_lower,
   (char *) NULL,
   (DUP_PRM_FUNC) NULL,
   (DUP_PRM_FUNC) NULL},
  {PRM_ID_HA_SERVER_STATE,
   PRM_NAME_HA_SERVER_STATE,
   (PRM_FOR_SERVER | PRM_HIDDEN | PRM_FOR_HA),
   PRM_KEYWORD,
   &prm_ha_server_state_flag,
   (void *) &prm_ha_server_state_default,
   (void *) &PRM_HA_SERVER_STATE,
   (void *) &prm_ha_server_state_upper,
   (void *) &prm_ha_server_state_lower,
   (char *) NULL,
   (DUP_PRM_FUNC) NULL,
   (DUP_PRM_FUNC) NULL},
  {PRM_ID_HA_LOG_APPLIER_STATE,
   PRM_NAME_HA_LOG_APPLIER_STATE,
   (PRM_FOR_SERVER | PRM_USER_CHANGE | PRM_HIDDEN | PRM_FOR_HA),
   PRM_KEYWORD,
   &prm_ha_log_applier_state_flag,
   (void *) &prm_ha_log_applier_state_default,
   (void *) &PRM_HA_LOG_APPLIER_STATE,
   (void *) &prm_ha_log_applier_state_upper,
   (void *) &prm_ha_log_applier_state_lower,
   (char *) NULL,
   (DUP_PRM_FUNC) NULL,
   (DUP_PRM_FUNC) NULL},
  {PRM_ID_HA_NODE_LIST,
   PRM_NAME_HA_NODE_LIST,
   (PRM_FOR_SERVER | PRM_FOR_CLIENT | PRM_USER_CHANGE | PRM_RELOADABLE | PRM_FOR_HA),
   PRM_STRING,
   &prm_ha_node_list_flag,
   (void *) &prm_ha_node_list_default,
   (void *) &PRM_HA_NODE_LIST,
   (void *) NULL, (void *) NULL,
   (char *) NULL,
   (DUP_PRM_FUNC) NULL,
   (DUP_PRM_FUNC) NULL},
  {PRM_ID_HA_REPLICA_LIST,
   PRM_NAME_HA_REPLICA_LIST,
   (PRM_FOR_CLIENT | PRM_USER_CHANGE | PRM_RELOADABLE | PRM_FOR_HA),
   PRM_STRING,
   &prm_ha_replica_list_flag,
   (void *) &prm_ha_replica_list_default,
   (void *) &PRM_HA_REPLICA_LIST,
   (void *) NULL, (void *) NULL,
   (char *) NULL,
   (DUP_PRM_FUNC) NULL,
   (DUP_PRM_FUNC) NULL},
  {PRM_ID_HA_DB_LIST,
   PRM_NAME_HA_DB_LIST,
   (PRM_FOR_CLIENT | PRM_FOR_HA),
   PRM_STRING,
   &prm_ha_db_list_flag,
   (void *) &prm_ha_db_list_default,
   (void *) &PRM_HA_DB_LIST,
   (void *) NULL, (void *) NULL,
   (char *) NULL,
   (DUP_PRM_FUNC) NULL,
   (DUP_PRM_FUNC) NULL},
  {PRM_ID_HA_COPY_LOG_BASE,
   PRM_NAME_HA_COPY_LOG_BASE,
   (PRM_FOR_CLIENT | PRM_FOR_HA),
   PRM_STRING,
   &prm_ha_copy_log_base_flag,
   (void *) &prm_ha_copy_log_base_default,
   (void *) &PRM_HA_COPY_LOG_BASE,
   (void *) NULL, (void *) NULL,
   (char *) NULL,
   (DUP_PRM_FUNC) NULL,
   (DUP_PRM_FUNC) NULL},
  {PRM_ID_HA_COPY_SYNC_MODE,
   PRM_NAME_HA_COPY_SYNC_MODE,
   (PRM_FOR_CLIENT | PRM_FOR_HA),
   PRM_STRING,
   &prm_ha_copy_sync_mode_flag,
   (void *) &prm_ha_copy_sync_mode_default,
   (void *) &PRM_HA_COPY_SYNC_MODE,
   (void *) NULL, (void *) NULL,
   (char *) NULL,
   (DUP_PRM_FUNC) NULL,
   (DUP_PRM_FUNC) NULL},
  {PRM_ID_HA_APPLY_MAX_MEM_SIZE,
   PRM_NAME_HA_APPLY_MAX_MEM_SIZE,
   (PRM_FOR_CLIENT | PRM_FOR_HA),
   PRM_INTEGER,
   &prm_ha_apply_max_mem_size_flag,
   (void *) &prm_ha_apply_max_mem_size_default,
   (void *) &PRM_HA_APPLY_MAX_MEM_SIZE,
   (void *) &prm_ha_apply_max_mem_size_upper, (void *) &prm_ha_apply_max_mem_size_lower,
   (char *) NULL,
   (DUP_PRM_FUNC) NULL,
   (DUP_PRM_FUNC) NULL},
  {PRM_ID_HA_PORT_ID,
   PRM_NAME_HA_PORT_ID,
   (PRM_FOR_CLIENT | PRM_FOR_HA),
   PRM_INTEGER,
   &prm_ha_port_id_flag,
   (void *) &prm_ha_port_id_default,
   (void *) &PRM_HA_PORT_ID,
   (void *) &prm_ha_port_id_upper, (void *) &prm_ha_port_id_lower,
   (char *) NULL,
   (DUP_PRM_FUNC) NULL,
   (DUP_PRM_FUNC) NULL},
  {PRM_ID_HA_INIT_TIMER_IN_MSECS,
   PRM_NAME_HA_INIT_TIMER_IN_MSECS,
   (PRM_FOR_CLIENT | PRM_HIDDEN | PRM_FOR_HA),
   PRM_INTEGER,
   &prm_ha_init_timer_im_msecs_flag,
   (void *) &prm_ha_init_timer_im_msecs_default,
   (void *) &PRM_HA_INIT_TIMER_IN_MSECS,
   (void *) NULL, (void *) NULL,
   (char *) NULL,
   (DUP_PRM_FUNC) NULL,
   (DUP_PRM_FUNC) NULL},
  {PRM_ID_HA_HEARTBEAT_INTERVAL_IN_MSECS,
   PRM_NAME_HA_HEARTBEAT_INTERVAL_IN_MSECS,
   (PRM_FOR_CLIENT | PRM_HIDDEN | PRM_FOR_HA),
   PRM_INTEGER,
   &prm_ha_heartbeat_interval_in_msecs_flag,
   (void *) &prm_ha_heartbeat_interval_in_msecs_default,
   (void *) &PRM_HA_HEARTBEAT_INTERVAL_IN_MSECS,
   (void *) NULL, (void *) NULL,
   (char *) NULL,
   (DUP_PRM_FUNC) NULL,
   (DUP_PRM_FUNC) NULL},
  {PRM_ID_HA_CALC_SCORE_INTERVAL_IN_MSECS,
   PRM_NAME_HA_CALC_SCORE_INTERVAL_IN_MSECS,
   (PRM_FOR_CLIENT | PRM_HIDDEN | PRM_FOR_HA),
   PRM_INTEGER,
   &prm_ha_calc_score_interval_in_msecs_flag,
   (void *) &prm_ha_calc_score_interval_in_msecs_default,
   (void *) &PRM_HA_CALC_SCORE_INTERVAL_IN_MSECS,
   (void *) NULL, (void *) NULL,
   (char *) NULL,
   (DUP_PRM_FUNC) NULL,
   (DUP_PRM_FUNC) NULL},
  {PRM_ID_HA_FAILOVER_WAIT_TIME_IN_MSECS,
   PRM_NAME_HA_FAILOVER_WAIT_TIME_IN_MSECS,
   (PRM_FOR_CLIENT | PRM_HIDDEN | PRM_FOR_HA),
   PRM_INTEGER,
   &prm_ha_failover_wait_time_in_msecs_flag,
   (void *) &prm_ha_failover_wait_time_in_msecs_default,
   (void *) &PRM_HA_FAILOVER_WAIT_TIME_IN_MSECS,
   (void *) NULL, (void *) NULL,
   (char *) NULL,
   (DUP_PRM_FUNC) NULL,
   (DUP_PRM_FUNC) NULL},
  {PRM_ID_HA_PROCESS_START_CONFIRM_INTERVAL_IN_MSECS,
   PRM_NAME_HA_PROCESS_START_CONFIRM_INTERVAL_IN_MSECS,
   (PRM_FOR_CLIENT | PRM_HIDDEN | PRM_FOR_HA),
   PRM_INTEGER,
   &prm_ha_process_start_confirm_interval_in_msecs_flag,
   (void *) &prm_ha_process_start_confirm_interval_in_msecs_default,
   (void *) &PRM_HA_PROCESS_START_CONFIRM_INTERVAL_IN_MSECS,
   (void *) NULL, (void *) NULL,
   (char *) NULL,
   (DUP_PRM_FUNC) NULL,
   (DUP_PRM_FUNC) NULL},
  {PRM_ID_HA_PROCESS_DEREG_CONFIRM_INTERVAL_IN_MSECS,
   PRM_NAME_HA_PROCESS_DEREG_CONFIRM_INTERVAL_IN_MSECS,
   (PRM_FOR_CLIENT | PRM_HIDDEN | PRM_FOR_HA),
   PRM_INTEGER,
   &prm_ha_process_dereg_confirm_interval_in_msecs_flag,
   (void *) &prm_ha_process_dereg_confirm_interval_in_msecs_default,
   (void *) &PRM_HA_PROCESS_DEREG_CONFIRM_INTERVAL_IN_MSECS,
   (void *) NULL, (void *) NULL,
   (char *) NULL,
   (DUP_PRM_FUNC) NULL,
   (DUP_PRM_FUNC) NULL},
  {PRM_ID_HA_MAX_PROCESS_START_CONFIRM,
   PRM_NAME_HA_MAX_PROCESS_START_CONFIRM,
   (PRM_FOR_CLIENT | PRM_HIDDEN | PRM_FOR_HA),
   PRM_INTEGER,
   &prm_ha_max_process_start_confirm_flag,
   (void *) &prm_ha_max_process_start_confirm_default,
   (void *) &PRM_HA_MAX_PROCESS_START_CONFIRM,
   (void *) NULL, (void *) NULL,
   (char *) NULL,
   (DUP_PRM_FUNC) NULL,
   (DUP_PRM_FUNC) NULL},
  {PRM_ID_HA_MAX_PROCESS_DEREG_CONFIRM,
   PRM_NAME_HA_MAX_PROCESS_DEREG_CONFIRM,
   (PRM_FOR_CLIENT | PRM_HIDDEN | PRM_FOR_HA),
   PRM_INTEGER,
   &prm_ha_max_process_dereg_confirm_flag,
   (void *) &prm_ha_max_process_dereg_confirm_default,
   (void *) &PRM_HA_MAX_PROCESS_DEREG_CONFIRM,
   (void *) NULL, (void *) NULL,
   (char *) NULL,
   (DUP_PRM_FUNC) NULL,
   (DUP_PRM_FUNC) NULL},
  {PRM_ID_HA_UNACCEPTABLE_PROC_RESTART_TIMEDIFF_IN_MSECS,
   PRM_NAME_HA_UNACCEPTABLE_PROC_RESTART_TIMEDIFF,
   (PRM_FOR_CLIENT | PRM_FOR_HA | PRM_TIME_UNIT),
   PRM_INTEGER,
   &prm_ha_unacceptable_proc_restart_timediff_flag,
   (void *) &prm_ha_unacceptable_proc_restart_timediff_default,
   (void *) &PRM_HA_UNACCEPTABLE_PROC_RESTART_TIMEDIFF,
   (void *) NULL, (void *) NULL,
   (char *) NULL,
   (DUP_PRM_FUNC) NULL,
   (DUP_PRM_FUNC) NULL},
  {PRM_ID_HA_CHANGEMODE_INTERVAL_IN_MSECS,
   PRM_NAME_HA_CHANGEMODE_INTERVAL_IN_MSEC,
   (PRM_FOR_CLIENT | PRM_HIDDEN | PRM_FOR_HA),
   PRM_INTEGER,
   &prm_ha_changemode_interval_in_msecs_flag,
   (void *) &prm_ha_changemode_interval_in_msecs_default,
   (void *) &PRM_HA_CHANGEMODE_INTERVAL_IN_MSECS,
   (void *) NULL, (void *) NULL,
   (char *) NULL,
   (DUP_PRM_FUNC) NULL,
   (DUP_PRM_FUNC) NULL},
  {PRM_ID_HA_MAX_HEARTBEAT_GAP,
   PRM_NAME_HA_MAX_HEARTBEAT_GAP,
   (PRM_FOR_CLIENT | PRM_HIDDEN | PRM_FOR_HA),
   PRM_INTEGER,
   &prm_ha_max_heartbeat_gap_flag,
   (void *) &prm_ha_max_heartbeat_gap_default,
   (void *) &PRM_HA_MAX_HEARTBEAT_GAP,
   (void *) NULL, (void *) NULL,
   (char *) NULL,
   (DUP_PRM_FUNC) NULL,
   (DUP_PRM_FUNC) NULL},
  {PRM_ID_HA_PING_HOSTS,
   PRM_NAME_HA_PING_HOSTS,
   (PRM_FOR_CLIENT | PRM_RELOADABLE | PRM_FOR_HA),
   PRM_STRING,
   &prm_ha_ping_hosts_flag,
   (void *) &prm_ha_ping_hosts_default,
   (void *) &PRM_HA_PING_HOSTS,
   (void *) NULL, (void *) NULL,
   (char *) NULL,
   (DUP_PRM_FUNC) NULL,
   (DUP_PRM_FUNC) NULL},
  {PRM_ID_HA_APPLYLOGDB_RETRY_ERROR_LIST,
   PRM_NAME_HA_APPLYLOGDB_RETRY_ERROR_LIST,
   (PRM_FOR_CLIENT | PRM_FOR_HA),
   PRM_INTEGER_LIST,
   &prm_ha_applylogdb_retry_error_list_flag,
   (void *) &prm_ha_applylogdb_retry_error_list_default,
   (void *) &PRM_HA_APPLYLOGDB_RETRY_ERROR_LIST,
   (void *) NULL, (void *) NULL,
   (char *) NULL,
   (DUP_PRM_FUNC) NULL,
   (DUP_PRM_FUNC) NULL},
  {PRM_ID_HA_APPLYLOGDB_IGNORE_ERROR_LIST,
   PRM_NAME_HA_APPLYLOGDB_IGNORE_ERROR_LIST,
   (PRM_FOR_CLIENT | PRM_FOR_HA),
   PRM_INTEGER_LIST,
   &prm_ha_applylogdb_ignore_error_list_flag,
   (void *) &prm_ha_applylogdb_ignore_error_list_default,
   (void *) &PRM_HA_APPLYLOGDB_IGNORE_ERROR_LIST,
   (void *) NULL, (void *) NULL,
   (char *) NULL,
   (DUP_PRM_FUNC) NULL,
   (DUP_PRM_FUNC) NULL},
  {PRM_ID_HA_APPLYLOGDB_LOG_WAIT_TIME_IN_SECS,
   PRM_NAME_HA_APPLYLOGDB_LOG_WAIT_TIME_IN_SECS,
   (PRM_FOR_CLIENT | PRM_FOR_HA | PRM_HIDDEN),
   PRM_INTEGER,
   &prm_ha_applylogdb_log_wait_time_in_secs_flag,
   (void *) &prm_ha_applylogdb_log_wait_time_in_secs_default,
   (void *) &PRM_HA_APPLYLOGDB_LOG_WAIT_TIME_IN_SECS,
   (void *) NULL, (void *) &prm_ha_applylogdb_log_wait_time_in_secs_lower,
   (char *) NULL,
   (DUP_PRM_FUNC) NULL,
   (DUP_PRM_FUNC) NULL},
  {PRM_ID_HA_SQL_LOGGING,
   PRM_NAME_HA_SQL_LOGGING,
   (PRM_FOR_CLIENT | PRM_FOR_HA),
   PRM_BOOLEAN,
   &prm_ha_sql_logging_flag,
   (void *) &prm_ha_sql_logging_default,
   (void *) &PRM_HA_SQL_LOGGING,
   (void *) NULL, (void *) NULL,
   (char *) NULL,
   (DUP_PRM_FUNC) NULL,
   (DUP_PRM_FUNC) NULL},
  {PRM_ID_HA_SQL_LOG_MAX_SIZE_IN_MB,
   PRM_NAME_HA_SQL_LOG_MAX_SIZE_IN_MB,
   (PRM_FOR_CLIENT | PRM_FOR_HA),
   PRM_INTEGER,
   &prm_ha_sql_log_max_size_in_mb_flag,
   (void *) &prm_ha_sql_log_max_size_in_mb_default,
   (void *) &PRM_HA_SQL_LOG_MAX_SIZE_IN_MB,
   (void *) &prm_ha_sql_log_max_size_in_mb_upper,
   (void *) &prm_ha_sql_log_max_size_in_mb_lower,
   (char *) NULL,
   (DUP_PRM_FUNC) NULL,
   (DUP_PRM_FUNC) NULL},
  {PRM_ID_HA_COPY_LOG_MAX_ARCHIVES,
   PRM_NAME_HA_COPY_LOG_MAX_ARCHIVES,
   (PRM_FOR_CLIENT | PRM_FOR_HA),
   PRM_INTEGER,
   &prm_ha_copy_log_max_archives_flag,
   (void *) &prm_ha_copy_log_max_archives_default,
   (void *) &PRM_HA_COPY_LOG_MAX_ARCHIVES,
   (void *) &prm_ha_copy_log_max_archives_upper,
   (void *) &prm_ha_copy_log_max_archives_lower,
   (char *) NULL,
   (DUP_PRM_FUNC) NULL,
   (DUP_PRM_FUNC) NULL},
  {PRM_ID_HA_COPY_LOG_TIMEOUT,
   PRM_NAME_HA_COPY_LOG_TIMEOUT,
   (PRM_FOR_SERVER | PRM_FOR_HA | PRM_RELOADABLE),
   PRM_INTEGER,
   &prm_ha_copy_log_timeout_flag,
   (void *) &prm_ha_copy_log_timeout_default,
   (void *) &PRM_HA_COPY_LOG_TIMEOUT,
   (void *) &prm_ha_copy_log_timeout_upper,
   (void *) &prm_ha_copy_log_timeout_lower,
   (char *) NULL,
   (DUP_PRM_FUNC) NULL,
   (DUP_PRM_FUNC) NULL},
  {PRM_ID_HA_REPLICA_DELAY_IN_SECS,
   PRM_NAME_HA_REPLICA_DELAY,
   (PRM_FOR_CLIENT | PRM_FOR_HA | PRM_TIME_UNIT | PRM_DIFFER_UNIT),
   PRM_INTEGER,
   &prm_ha_replica_delay_in_secs_flag,
   (void *) &prm_ha_replica_delay_in_secs_default,
   (void *) &PRM_HA_REPLICA_DELAY_IN_SECS,
   (void *) &prm_ha_replica_delay_in_secs_upper,
   (void *) &prm_ha_replica_delay_in_secs_lower,
   (char *) NULL,
   (DUP_PRM_FUNC) prm_msec_to_sec,
   (DUP_PRM_FUNC) prm_sec_to_msec},
  {PRM_ID_HA_REPLICA_TIME_BOUND,
   PRM_NAME_HA_REPLICA_TIME_BOUND,
   (PRM_FOR_CLIENT | PRM_FOR_HA),
   PRM_STRING,
   &prm_ha_replica_time_bound_flag,
   (void *) &prm_ha_replica_time_bound_default,
   (void *) &PRM_HA_REPLICA_TIME_BOUND,
   (void *) NULL, (void *) NULL,
   (char *) NULL,
   (DUP_PRM_FUNC) NULL,
   (DUP_PRM_FUNC) NULL},
  {PRM_ID_HA_DELAY_LIMIT_IN_SECS,
   PRM_NAME_HA_DELAY_LIMIT,
   (PRM_FOR_SERVER | PRM_FOR_HA | PRM_USER_CHANGE | PRM_TIME_UNIT | PRM_DIFFER_UNIT),
   PRM_INTEGER,
   &prm_ha_delay_limit_in_secs_flag,
   (void *) &prm_ha_delay_limit_in_secs_default,
   (void *) &PRM_HA_DELAY_LIMIT_IN_SECS,
   (void *) &prm_ha_delay_limit_in_secs_upper,
   (void *) &prm_ha_delay_limit_in_secs_lower,
   (char *) NULL,
   (DUP_PRM_FUNC) prm_msec_to_sec,
   (DUP_PRM_FUNC) prm_sec_to_msec},
  {PRM_ID_HA_DELAY_LIMIT_DELTA_IN_SECS,
   PRM_NAME_HA_DELAY_LIMIT_DELTA,
   (PRM_FOR_SERVER | PRM_FOR_HA | PRM_USER_CHANGE | PRM_TIME_UNIT | PRM_DIFFER_UNIT),
   PRM_INTEGER,
   &prm_ha_delay_limit_delta_in_secs_flag,
   (void *) &prm_ha_delay_limit_delta_in_secs_default,
   (void *) &PRM_HA_DELAY_LIMIT_DELTA_IN_SECS,
   (void *) &prm_ha_delay_limit_delta_in_secs_upper,
   (void *) &prm_ha_delay_limit_delta_in_secs_lower,
   (char *) NULL,
   (DUP_PRM_FUNC) prm_msec_to_sec,
   (DUP_PRM_FUNC) prm_sec_to_msec},
  {PRM_ID_HA_APPLYLOGDB_MAX_COMMIT_INTERVAL_IN_MSECS,
   PRM_NAME_HA_APPLYLOGDB_MAX_COMMIT_INTERVAL_IN_MSECS,
   (PRM_FOR_CLIENT | PRM_FOR_HA),
   PRM_INTEGER,
   &prm_ha_applylogdb_max_commit_interval_in_msecs_flag,
   (void *) &prm_ha_applylogdb_max_commit_interval_in_msecs_default,
   (void *) &PRM_HA_APPLYLOGDB_MAX_COMMIT_INTERVAL_IN_MSECS,
   (void *) &prm_ha_applylogdb_max_commit_interval_in_msecs_upper,
   (void *) &prm_ha_applylogdb_max_commit_interval_in_msecs_lower,
   (char *) NULL,
   (DUP_PRM_FUNC) NULL,
   (DUP_PRM_FUNC) NULL},
  {PRM_ID_HA_APPLYLOGDB_MAX_COMMIT_INTERVAL,
   PRM_NAME_HA_APPLYLOGDB_MAX_COMMIT_INTERVAL,
   (PRM_FOR_CLIENT | PRM_FOR_HA | PRM_TIME_UNIT),
   PRM_INTEGER,
   &prm_ha_applylogdb_max_commit_interval_in_msecs_flag,
   (void *) &prm_ha_applylogdb_max_commit_interval_in_msecs_default,
   (void *) &PRM_HA_APPLYLOGDB_MAX_COMMIT_INTERVAL_IN_MSECS,
   (void *) &prm_ha_applylogdb_max_commit_interval_in_msecs_upper,
   (void *) &prm_ha_applylogdb_max_commit_interval_in_msecs_lower,
   (char *) NULL,
   (DUP_PRM_FUNC) NULL,
   (DUP_PRM_FUNC) NULL},
  {PRM_ID_HA_CHECK_DISK_FAILURE_INTERVAL_IN_SECS,
   PRM_NAME_HA_CHECK_DISK_FAILURE_INTERVAL_IN_SECS,
   (PRM_FOR_CLIENT | PRM_FOR_HA | PRM_TIME_UNIT | PRM_DIFFER_UNIT | PRM_RELOADABLE),
   PRM_INTEGER,
   &prm_ha_check_disk_failure_interval_in_secs_flag,
   (void *) &prm_ha_check_disk_failure_interval_in_secs_default,
   (void *) &PRM_HA_CHECK_DISK_FAILURE_INTERVAL_IN_SECS,
   (void *) &prm_ha_check_disk_failure_interval_in_secs_upper,
   (void *) &prm_ha_check_disk_failure_interval_in_secs_lower,
   (char *) NULL,
   (DUP_PRM_FUNC) prm_msec_to_sec,
   (DUP_PRM_FUNC) prm_sec_to_msec},
  {PRM_ID_GENERAL_RESERVE_01,
   PRM_NAME_GENERAL_RESERVE_01,
   (PRM_FOR_SERVER | PRM_HIDDEN),
   PRM_BOOLEAN,
   &prm_general_reserve_01_flag,
   (void *) &prm_general_reserve_01_default,
   (void *) &PRM_GENERAL_RESERVE_01,
   (void *) NULL, (void *) NULL,
   (char *) NULL,
   (DUP_PRM_FUNC) NULL,
   (DUP_PRM_FUNC) NULL},
  {PRM_ID_COMPAT_PRIMARY_KEY,
   PRM_NAME_COMPAT_PRIMARY_KEY,
   (PRM_FOR_CLIENT | PRM_USER_CHANGE | PRM_FOR_SESSION | PRM_FOR_HA_CONTEXT),
   PRM_BOOLEAN,
   &prm_compat_primary_key_flag,
   (void *) &prm_compat_primary_key_default,
   (void *) &PRM_COMPAT_PRIMARY_KEY,
   (void *) NULL, (void *) NULL,
   (char *) NULL,
   (DUP_PRM_FUNC) NULL,
   (DUP_PRM_FUNC) NULL},
  {PRM_ID_LOG_HEADER_FLUSH_INTERVAL,
   PRM_NAME_LOG_HEADER_FLUSH_INTERVAL,
   (PRM_OBSOLETED),
   PRM_NO_TYPE,
   &prm_log_header_flush_interval_flag,
   (void *) NULL,
   (void *) NULL,
   (void *) NULL,
   (void *) NULL,
   (char *) NULL,
   (DUP_PRM_FUNC) NULL,
   (DUP_PRM_FUNC) NULL},
  {PRM_ID_LOG_ASYNC_COMMIT,
   PRM_NAME_LOG_ASYNC_COMMIT,
   (PRM_FOR_SERVER | PRM_USER_CHANGE),
   PRM_BOOLEAN,
   &prm_log_async_commit_flag,
   (void *) &prm_log_async_commit_default,
   (void *) &PRM_LOG_ASYNC_COMMIT,
   (void *) NULL, (void *) NULL,
   (char *) NULL,
   (DUP_PRM_FUNC) NULL,
   (DUP_PRM_FUNC) NULL},
  {PRM_ID_LOG_GROUP_COMMIT_INTERVAL_MSECS,
   PRM_NAME_LOG_GROUP_COMMIT_INTERVAL_MSECS,
   (PRM_FOR_SERVER | PRM_USER_CHANGE),
   PRM_INTEGER,
   &prm_log_group_commit_interval_msecs_flag,
   (void *) &prm_log_group_commit_interval_msecs_default,
   (void *) &PRM_LOG_GROUP_COMMIT_INTERVAL_MSECS,
   (void *) NULL, (void *) &prm_log_group_commit_interval_msecs_lower,
   (char *) NULL,
   (DUP_PRM_FUNC) NULL,
   (DUP_PRM_FUNC) NULL},
  {PRM_ID_LOG_BG_FLUSH_INTERVAL_MSECS,
   PRM_NAME_LOG_BG_FLUSH_INTERVAL_MSECS,
   (PRM_OBSOLETED),
   PRM_NO_TYPE,
   &prm_log_bg_flush_interval_msecs_flag,
   (void *) NULL,
   (void *) NULL,
   (void *) NULL,
   (void *) NULL,
   (char *) NULL,
   (DUP_PRM_FUNC) NULL,
   (DUP_PRM_FUNC) NULL},
  {PRM_ID_LOG_BG_FLUSH_NUM_PAGES,
   PRM_NAME_LOG_BG_FLUSH_NUM_PAGES,
   (PRM_OBSOLETED),
   PRM_NO_TYPE,
   &prm_log_bg_flush_num_pages_flag,
   (void *) NULL,
   (void *) NULL,
   (void *) NULL,
   (void *) NULL,
   (char *) NULL,
   (DUP_PRM_FUNC) NULL,
   (DUP_PRM_FUNC) NULL},
  {PRM_ID_INTL_MBS_SUPPORT,
   PRM_NAME_INTL_MBS_SUPPORT,
   (PRM_FOR_CLIENT),
   PRM_BOOLEAN,
   &prm_intl_mbs_support_flag,
   (void *) &prm_intl_mbs_support_default,
   (void *) &PRM_INTL_MBS_SUPPORT,
   (void *) NULL, (void *) NULL,
   (char *) NULL,
   (DUP_PRM_FUNC) NULL,
   (DUP_PRM_FUNC) NULL},
  {PRM_ID_LOG_COMPRESS,
   PRM_NAME_LOG_COMPRESS,
   (PRM_FOR_SERVER),
   PRM_BOOLEAN,
   &prm_log_compress_flag,
   (void *) &prm_log_compress_default,
   (void *) &PRM_LOG_COMPRESS,
   (void *) NULL, (void *) NULL,
   (char *) NULL,
   (DUP_PRM_FUNC) NULL,
   (DUP_PRM_FUNC) NULL},
  {PRM_ID_BLOCK_NOWHERE_STATEMENT,
   PRM_NAME_BLOCK_NOWHERE_STATEMENT,
   (PRM_FOR_CLIENT | PRM_USER_CHANGE | PRM_FOR_SESSION),
   PRM_BOOLEAN,
   &prm_block_nowhere_statement_flag,
   (void *) &prm_block_nowhere_statement_default,
   (void *) &PRM_BLOCK_NOWHERE_STATEMENT,
   (void *) NULL, (void *) NULL,
   (char *) NULL,
   (DUP_PRM_FUNC) NULL,
   (DUP_PRM_FUNC) NULL},
  {PRM_ID_BLOCK_DDL_STATEMENT,
   PRM_NAME_BLOCK_DDL_STATEMENT,
   (PRM_FOR_CLIENT | PRM_USER_CHANGE | PRM_FOR_SESSION),
   PRM_BOOLEAN,
   &prm_block_ddl_statement_flag,
   (void *) &prm_block_ddl_statement_default,
   (void *) &PRM_BLOCK_DDL_STATEMENT,
   (void *) NULL, (void *) NULL,
   (char *) NULL,
   (DUP_PRM_FUNC) NULL,
   (DUP_PRM_FUNC) NULL},
#if defined (ENABLE_UNUSED_FUNCTION)
  {PRM_ID_SINGLE_BYTE_COMPARE,
   PRM_NAME_SINGLE_BYTE_COMPARE,
   (PRM_FOR_CLIENT | PRM_FOR_SERVER | PRM_FORCE_SERVER),
   PRM_BOOLEAN,
   &prm_single_byte_compare_flag,
   (void *) &prm_single_byte_compare_default,
   (void *) &PRM_SINGLE_BYTE_COMPARE,
   (void *) NULL, (void *) NULL,
   (char *) NULL,
   (DUP_PRM_FUNC) NULL,
   (DUP_PRM_FUNC) NULL},
#endif
  {PRM_ID_CSQL_HISTORY_NUM,
   PRM_NAME_CSQL_HISTORY_NUM,
   (PRM_FOR_CLIENT | PRM_USER_CHANGE | PRM_FOR_SESSION),
   PRM_INTEGER,
   &prm_csql_history_num_flag,
   (void *) &prm_csql_history_num_default,
   (void *) &PRM_CSQL_HISTORY_NUM,
   (void *) &prm_csql_history_num_upper,
   (void *) &prm_csql_history_num_lower,
   (char *) NULL,
   (DUP_PRM_FUNC) NULL,
   (DUP_PRM_FUNC) NULL},
  {PRM_ID_LOG_TRACE_DEBUG,
   PRM_NAME_LOG_TRACE_DEBUG,
   (PRM_FOR_SERVER | PRM_USER_CHANGE | PRM_HIDDEN),
   PRM_BOOLEAN,
   &prm_log_trace_debug_flag,
   (void *) &prm_log_trace_debug_default,
   (void *) &PRM_LOG_TRACE_DEBUG,
   (void *) NULL, (void *) NULL,
   (char *) NULL,
   (DUP_PRM_FUNC) NULL,
   (DUP_PRM_FUNC) NULL},
  {PRM_ID_DL_FORK,
   PRM_NAME_DL_FORK,
   (PRM_FOR_CLIENT | PRM_USER_CHANGE | PRM_HIDDEN),
   PRM_STRING,
   &prm_dl_fork_flag,
   (void *) &prm_dl_fork_default,
   (void *) &PRM_DL_FORK,
   (void *) NULL, (void *) NULL,
   (char *) NULL,
   (DUP_PRM_FUNC) NULL,
   (DUP_PRM_FUNC) NULL},
  {PRM_ID_ER_PRODUCTION_MODE,
   PRM_NAME_ER_PRODUCTION_MODE,
   (PRM_FOR_SERVER | PRM_FOR_CLIENT | PRM_USER_CHANGE | PRM_GET_SERVER),
   PRM_BOOLEAN,
   &prm_er_production_mode_flag,
   (void *) &prm_er_production_mode_default,
   (void *) &PRM_ER_PRODUCTION_MODE,
   (void *) NULL, (void *) NULL,
   (char *) NULL,
   (DUP_PRM_FUNC) NULL,
   (DUP_PRM_FUNC) NULL},
  {PRM_ID_ER_STOP_ON_ERROR,
   PRM_NAME_ER_STOP_ON_ERROR,
   (PRM_FOR_SERVER | PRM_FOR_CLIENT | PRM_USER_CHANGE | PRM_HIDDEN),
   PRM_INTEGER,
   &prm_er_stop_on_error_flag,
   (void *) &prm_er_stop_on_error_default,
   (void *) &PRM_ER_STOP_ON_ERROR,
   (void *) &prm_er_stop_on_error_upper, (void *) NULL,
   (char *) NULL,
   (DUP_PRM_FUNC) NULL,
   (DUP_PRM_FUNC) NULL},
  {PRM_ID_TCP_RCVBUF_SIZE,
   PRM_NAME_TCP_RCVBUF_SIZE,
   (PRM_FOR_SERVER | PRM_FOR_CLIENT | PRM_HIDDEN),
   PRM_INTEGER,
   &prm_tcp_rcvbuf_size_flag,
   (void *) &prm_tcp_rcvbuf_size_default,
   (void *) &PRM_TCP_RCVBUF_SIZE,
   (void *) NULL, (void *) NULL,
   (char *) NULL,
   (DUP_PRM_FUNC) NULL,
   (DUP_PRM_FUNC) NULL},
  {PRM_ID_TCP_SNDBUF_SIZE,
   PRM_NAME_TCP_SNDBUF_SIZE,
   (PRM_FOR_SERVER | PRM_FOR_CLIENT | PRM_HIDDEN),
   PRM_INTEGER,
   &prm_tcp_sndbuf_size_flag,
   (void *) &prm_tcp_sndbuf_size_default,
   (void *) &PRM_TCP_SNDBUF_SIZE,
   (void *) NULL, (void *) NULL,
   (char *) NULL,
   (DUP_PRM_FUNC) NULL,
   (DUP_PRM_FUNC) NULL},
  {PRM_ID_TCP_NODELAY,
   PRM_NAME_TCP_NODELAY,
   (PRM_FOR_SERVER | PRM_FOR_CLIENT | PRM_HIDDEN),
   PRM_BOOLEAN,
   &prm_tcp_nodelay_flag,
   (void *) &prm_tcp_nodelay_default,
   (void *) &PRM_TCP_NODELAY,
   (void *) NULL, (void *) NULL,
   (char *) NULL,
   (DUP_PRM_FUNC) NULL,
   (DUP_PRM_FUNC) NULL},
  {PRM_ID_TCP_KEEPALIVE,
   PRM_NAME_TCP_KEEPALIVE,
   (PRM_FOR_SERVER | PRM_FOR_CLIENT),
   PRM_BOOLEAN,
   &prm_tcp_keepalive_flag,
   (void *) &prm_tcp_keepalive_default,
   (void *) &PRM_TCP_KEEPALIVE,
   (void *) NULL, (void *) NULL,
   (char *) NULL,
   (DUP_PRM_FUNC) NULL,
   (DUP_PRM_FUNC) NULL},
  {PRM_ID_CSQL_SINGLE_LINE_MODE,
   PRM_NAME_CSQL_SINGLE_LINE_MODE,
   (PRM_FOR_CLIENT | PRM_USER_CHANGE | PRM_FOR_SESSION),
   PRM_BOOLEAN,
   &prm_csql_single_line_mode_flag,
   (void *) &prm_csql_single_line_mode_default,
   (void *) &PRM_CSQL_SINGLE_LINE_MODE,
   (void *) NULL, (void *) NULL,
   (char *) NULL,
   (DUP_PRM_FUNC) NULL,
   (DUP_PRM_FUNC) NULL},
  {PRM_ID_XASL_DEBUG_DUMP,
   PRM_NAME_XASL_DEBUG_DUMP,
   (PRM_FOR_CLIENT | PRM_USER_CHANGE | PRM_HIDDEN),
   PRM_BOOLEAN,
   &prm_xasl_debug_dump_flag,
   (void *) &prm_xasl_debug_dump_default,
   (void *) &PRM_XASL_DEBUG_DUMP,
   (void *) NULL, (void *) NULL,
   (char *) NULL,
   (DUP_PRM_FUNC) NULL,
   (DUP_PRM_FUNC) NULL},
  {PRM_ID_LOG_MAX_ARCHIVES,
   PRM_NAME_LOG_MAX_ARCHIVES,
   (PRM_FOR_SERVER | PRM_USER_CHANGE),
   PRM_INTEGER,
   &prm_log_max_archives_flag,
   (void *) &prm_log_max_archives_default,
   (void *) &PRM_LOG_MAX_ARCHIVES,
   (void *) NULL, (void *) &prm_log_max_archives_lower,
   (char *) NULL,
   (DUP_PRM_FUNC) NULL,
   (DUP_PRM_FUNC) NULL},
  {PRM_ID_FORCE_REMOVE_LOG_ARCHIVES,
   PRM_NAME_FORCE_REMOVE_LOG_ARCHIVES,
   (PRM_FOR_SERVER | PRM_USER_CHANGE),
   PRM_BOOLEAN,
   &prm_force_remove_log_archives_flag,
   (void *) &prm_force_remove_log_archives_default,
   (void *) &PRM_FORCE_REMOVE_LOG_ARCHIVES,
   (void *) NULL, (void *) NULL,
   (char *) NULL,
   (DUP_PRM_FUNC) NULL,
   (DUP_PRM_FUNC) NULL},
  {PRM_ID_REMOVE_LOG_ARCHIVES_INTERVAL,
   PRM_NAME_REMOVE_LOG_ARCHIVES_INTERVAL,
   (PRM_FOR_SERVER | PRM_USER_CHANGE | PRM_HIDDEN),
   PRM_INTEGER,
   &prm_remove_log_archives_interval_flag,
   (void *) &prm_remove_log_archives_interval_default,
   (void *) &PRM_REMOVE_LOG_ARCHIVES_INTERVAL,
   (void *) NULL, (void *) &prm_remove_log_archives_interval_lower,
   (char *) NULL,
   (DUP_PRM_FUNC) NULL,
   (DUP_PRM_FUNC) NULL},
  {PRM_ID_LOG_NO_LOGGING,
   PRM_NAME_LOG_NO_LOGGING,
   (PRM_FOR_SERVER | PRM_USER_CHANGE | PRM_HIDDEN),
   PRM_BOOLEAN,
   &prm_log_no_logging_flag,
   (void *) &prm_log_no_logging_default,
   (void *) &PRM_LOG_NO_LOGGING,
   (void *) NULL, (void *) NULL,
   (char *) NULL,
   (DUP_PRM_FUNC) NULL,
   (DUP_PRM_FUNC) NULL},
  {PRM_ID_UNLOADDB_IGNORE_ERROR,
   PRM_NAME_UNLOADDB_IGNORE_ERROR,
   (PRM_USER_CHANGE | PRM_HIDDEN),
   PRM_BOOLEAN,
   &prm_unloaddb_ignore_error_flag,
   (void *) &prm_unloaddb_ignore_error_default,
   (void *) &PRM_UNLOADDB_IGNORE_ERROR,
   (void *) NULL, (void *) NULL,
   (char *) NULL,
   (DUP_PRM_FUNC) NULL,
   (DUP_PRM_FUNC) NULL},
  {PRM_ID_UNLOADDB_LOCK_TIMEOUT,
   PRM_NAME_UNLOADDB_LOCK_TIMEOUT,
   (PRM_USER_CHANGE | PRM_HIDDEN),
   PRM_INTEGER,
   &prm_unloaddb_lock_timeout_flag,
   (void *) &prm_unloaddb_lock_timeout_default,
   (void *) &PRM_UNLOADDB_LOCK_TIMEOUT,
   (void *) NULL, (void *) &prm_unloaddb_lock_timeout_lower,
   (char *) NULL,
   (DUP_PRM_FUNC) NULL,
   (DUP_PRM_FUNC) NULL},
  {PRM_ID_LOADDB_FLUSH_INTERVAL,
   PRM_NAME_LOADDB_FLUSH_INTERVAL,
   (PRM_USER_CHANGE | PRM_HIDDEN),
   PRM_INTEGER,
   &prm_loaddb_flush_interval_flag,
   (void *) &prm_loaddb_flush_interval_default,
   (void *) &PRM_LOADDB_FLUSH_INTERVAL,
   (void *) NULL, (void *) &prm_loaddb_flush_interval_lower,
   (char *) NULL,
   (DUP_PRM_FUNC) NULL,
   (DUP_PRM_FUNC) NULL},
  {PRM_ID_IO_TEMP_VOLUME_PATH,
   PRM_NAME_IO_TEMP_VOLUME_PATH,
   (PRM_FOR_SERVER),
   PRM_STRING,
   &prm_io_temp_volume_path_flag,
   (void *) &prm_io_temp_volume_path_default,
   (void *) &PRM_IO_TEMP_VOLUME_PATH,
   (void *) NULL, (void *) NULL,
   (char *) NULL,
   (DUP_PRM_FUNC) NULL,
   (DUP_PRM_FUNC) NULL},
  {PRM_ID_IO_VOLUME_EXT_PATH,
   PRM_NAME_IO_VOLUME_EXT_PATH,
   (PRM_FOR_SERVER | PRM_USER_CHANGE),
   PRM_STRING,
   &prm_io_volume_ext_path_flag,
   (void *) &prm_io_volume_ext_path_default,
   (void *) &PRM_IO_VOLUME_EXT_PATH,
   (void *) NULL, (void *) NULL,
   (char *) NULL,
   (DUP_PRM_FUNC) NULL,
   (DUP_PRM_FUNC) NULL},
  {PRM_ID_UNIQUE_ERROR_KEY_VALUE,
   PRM_NAME_UNIQUE_ERROR_KEY_VALUE,
   (PRM_FOR_SERVER | PRM_USER_CHANGE | PRM_HIDDEN | PRM_DEPRECATED),
   PRM_BOOLEAN,
   &prm_unique_error_key_value_flag,
   (void *) &prm_unique_error_key_value_default,
   (void *) &PRM_UNIQUE_ERROR_KEY_VALUE,
   (void *) NULL, (void *) NULL,
   (char *) NULL,
   (DUP_PRM_FUNC) NULL,
   (DUP_PRM_FUNC) NULL},
  {PRM_ID_USE_SYSTEM_MALLOC,
   PRM_NAME_USE_SYSTEM_MALLOC,
   (PRM_FOR_CLIENT | PRM_FOR_SERVER | PRM_HIDDEN),
   PRM_BOOLEAN,
   &prm_use_system_malloc_flag,
   (void *) &prm_use_system_malloc_default,
   (void *) &PRM_USE_SYSTEM_MALLOC,
   (void *) NULL, (void *) NULL,
   (char *) NULL,
   (DUP_PRM_FUNC) NULL,
   (DUP_PRM_FUNC) NULL},
  {PRM_ID_EVENT_HANDLER,
   PRM_NAME_EVENT_HANDLER,
   (PRM_FOR_CLIENT | PRM_FOR_SERVER),
   PRM_STRING,
   &prm_event_handler_flag,
   (void *) &prm_event_handler_default,
   (void *) &PRM_EVENT_HANDLER,
   (void *) NULL, (void *) NULL,
   (char *) NULL,
   (DUP_PRM_FUNC) NULL,
   (DUP_PRM_FUNC) NULL},
  {PRM_ID_EVENT_ACTIVATION,
   PRM_NAME_EVENT_ACTIVATION,
   (PRM_FOR_CLIENT | PRM_FOR_SERVER),
   PRM_INTEGER_LIST,
   &prm_event_activation_flag,
   (void *) &prm_event_activation_default,
   (void *) &PRM_EVENT_ACTIVATION,
   (void *) NULL, (void *) NULL,
   (char *) NULL,
   (DUP_PRM_FUNC) NULL,
   (DUP_PRM_FUNC) NULL},
  {PRM_ID_READ_ONLY_MODE,
   PRM_NAME_READ_ONLY_MODE,
   (PRM_FOR_SERVER | PRM_FOR_CLIENT | PRM_HIDDEN),
   PRM_BOOLEAN,
   &prm_read_only_mode_flag,
   (void *) &prm_read_only_mode_default,
   (void *) &PRM_READ_ONLY_MODE,
   (void *) NULL, (void *) NULL,
   (char *) NULL,
   (DUP_PRM_FUNC) NULL,
   (DUP_PRM_FUNC) NULL},
  {PRM_ID_MNT_WAITING_THREAD,
   PRM_NAME_MNT_WAITING_THREAD,
   (PRM_FOR_SERVER | PRM_USER_CHANGE | PRM_HIDDEN),
   PRM_INTEGER,
   &prm_mnt_waiting_thread_flag,
   (void *) &prm_mnt_waiting_thread_default,
   (void *) &PRM_MNT_WAITING_THREAD,
   (void *) NULL, (void *) &prm_mnt_waiting_thread_lower,
   (char *) NULL,
   (DUP_PRM_FUNC) NULL,
   (DUP_PRM_FUNC) NULL},
  {PRM_ID_MNT_STATS_THRESHOLD,
   PRM_NAME_MNT_STATS_THRESHOLD,
   (PRM_FOR_SERVER | PRM_HIDDEN),
   PRM_INTEGER_LIST,
   &prm_mnt_stats_threshold_flag,
   (void *) &prm_mnt_stats_threshold_default,
   (void *) &PRM_MNT_STATS_THRESHOLD,
   (void *) NULL, (void *) NULL,
   (char *) NULL,
   (DUP_PRM_FUNC) NULL,
   (DUP_PRM_FUNC) NULL},
  {PRM_ID_SERVICE_SERVICE_LIST,
   PRM_NAME_SERVICE_SERVICE_LIST,
   (PRM_FOR_SERVER),
   PRM_STRING,
   &prm_service_service_list_flag,
   (void *) &prm_service_service_list_default,
   (void *) &PRM_SERVICE_SERVICE_LIST,
   (void *) NULL, (void *) NULL,
   (char *) NULL,
   (DUP_PRM_FUNC) NULL,
   (DUP_PRM_FUNC) NULL},
  {PRM_ID_SERVICE_SERVER_LIST,
   PRM_NAME_SERVICE_SERVER_LIST,
   (PRM_FOR_SERVER),
   PRM_STRING,
   &prm_service_server_list_flag,
   (void *) &prm_service_server_list_default,
   (void *) &PRM_SERVICE_SERVER_LIST,
   (void *) NULL, (void *) NULL,
   (char *) NULL,
   (DUP_PRM_FUNC) NULL,
   (DUP_PRM_FUNC) NULL},
  {PRM_ID_SESSION_STATE_TIMEOUT,
   PRM_NAME_SESSION_STATE_TIMEOUT,
   (PRM_FOR_SERVER | PRM_TEST_CHANGE),
   PRM_INTEGER,
   &prm_session_timeout_flag,
   (void *) &prm_session_timeout_default,
   (void *) &PRM_SESSION_STATE_TIMEOUT,
   (void *) &prm_session_timeout_upper,
   (void *) &prm_session_timeout_lower,
   (char *) NULL,
   (DUP_PRM_FUNC) NULL,
   (DUP_PRM_FUNC) NULL},
  {PRM_ID_MULTI_RANGE_OPT_LIMIT,
   PRM_NAME_MULTI_RANGE_OPT_LIMIT,
   (PRM_FOR_CLIENT | PRM_USER_CHANGE | PRM_FOR_SESSION | PRM_FOR_QRY_STRING),
   PRM_INTEGER,
   &prm_multi_range_opt_limit_flag,
   (void *) &prm_multi_range_opt_limit_default,
   (void *) &PRM_MULTI_RANGE_OPT_LIMIT,
   (void *) &prm_multi_range_opt_limit_upper,
   (void *) &prm_multi_range_opt_limit_lower,
   (char *) NULL,
   (DUP_PRM_FUNC) NULL,
   (DUP_PRM_FUNC) NULL},
  {PRM_ID_INTL_NUMBER_LANG,
   PRM_NAME_INTL_NUMBER_LANG,
   (PRM_FOR_CLIENT | PRM_USER_CHANGE | PRM_FOR_SESSION | PRM_FOR_QRY_STRING | PRM_FOR_HA_CONTEXT),
   PRM_STRING,
   &prm_intl_number_lang_flag,
   (void *) &prm_intl_number_lang_default,
   (void *) &PRM_INTL_NUMBER_LANG,
   (void *) NULL, (void *) NULL,
   (char *) NULL,
   (DUP_PRM_FUNC) NULL,
   (DUP_PRM_FUNC) NULL},
  {PRM_ID_INTL_DATE_LANG,
   PRM_NAME_INTL_DATE_LANG,
   (PRM_FOR_CLIENT | PRM_USER_CHANGE | PRM_FOR_SESSION | PRM_FOR_QRY_STRING | PRM_FOR_HA_CONTEXT),
   PRM_STRING,
   &prm_intl_date_lang_flag,
   (void *) &prm_intl_date_lang_default,
   (void *) &PRM_INTL_DATE_LANG,
   (void *) NULL, (void *) NULL,
   (char *) NULL,
   (DUP_PRM_FUNC) NULL,
   (DUP_PRM_FUNC) NULL},
  /* All the compound parameters *must* be at the end of the array so that the changes they cause are not overridden by
   * other parameters (for example in sysprm_load_and_init the parameters are set to their default in the order they
   * are found in this array). */
  {PRM_ID_COMPAT_MODE,
   PRM_NAME_COMPAT_MODE,
   (PRM_FOR_CLIENT | PRM_FOR_SERVER | PRM_TEST_CHANGE | PRM_COMPOUND),
   PRM_KEYWORD,
   &prm_compat_mode_flag,
   (void *) &prm_compat_mode_default,
   (void *) &PRM_COMPAT_MODE,
   (void *) &prm_compat_mode_upper, (void *) &prm_compat_mode_lower,
   (char *) NULL,
   (DUP_PRM_FUNC) NULL,
   (DUP_PRM_FUNC) NULL},
  {PRM_ID_DB_VOLUME_SIZE,
   PRM_NAME_DB_VOLUME_SIZE,
   (PRM_SIZE_UNIT),
   PRM_BIGINT,
   &prm_db_volume_size_flag,
   (void *) &prm_db_volume_size_default,
   (void *) &PRM_DB_VOLUME_SIZE,
   (void *) &prm_db_volume_size_upper,
   (void *) &prm_db_volume_size_lower,
   (char *) NULL,
   (DUP_PRM_FUNC) NULL,
   (DUP_PRM_FUNC) NULL},
  {PRM_ID_LOG_VOLUME_SIZE,
   PRM_NAME_LOG_VOLUME_SIZE,
   (PRM_SIZE_UNIT),
   PRM_BIGINT,
   &prm_log_volume_size_flag,
   (void *) &prm_log_volume_size_default,
   (void *) &PRM_LOG_VOLUME_SIZE,
   (void *) &prm_log_volume_size_upper,
   (void *) &prm_log_volume_size_lower,
   (char *) NULL,
   (DUP_PRM_FUNC) NULL,
   (DUP_PRM_FUNC) NULL},
  {PRM_ID_UNICODE_INPUT_NORMALIZATION,
   PRM_NAME_UNICODE_INPUT_NORMALIZATION,
   (PRM_FOR_CLIENT | PRM_TEST_CHANGE),
   PRM_BOOLEAN,
   &prm_unicode_input_normalization_flag,
   (void *) &prm_unicode_input_normalization_default,
   (void *) &PRM_UNICODE_INPUT_NORMALIZATION,
   (void *) NULL, (void *) NULL,
   (char *) NULL,
   (DUP_PRM_FUNC) NULL,
   (DUP_PRM_FUNC) NULL},
  {PRM_ID_UNICODE_OUTPUT_NORMALIZATION,
   PRM_NAME_UNICODE_OUTPUT_NORMALIZATION,
   (PRM_FOR_CLIENT | PRM_TEST_CHANGE),
   PRM_BOOLEAN,
   &prm_unicode_output_normalization_flag,
   (void *) &prm_unicode_output_normalization_default,
   (void *) &PRM_UNICODE_OUTPUT_NORMALIZATION,
   (void *) NULL, (void *) NULL,
   (char *) NULL,
   (DUP_PRM_FUNC) NULL,
   (DUP_PRM_FUNC) NULL},
  {PRM_ID_INTL_CHECK_INPUT_STRING,
   PRM_NAME_INTL_CHECK_INPUT_STRING,
   (PRM_FOR_CLIENT | PRM_FOR_SERVER | PRM_TEST_CHANGE),
   PRM_BOOLEAN,
   &prm_intl_check_input_string_flag,
   (void *) &prm_intl_check_input_string_default,
   (void *) &PRM_INTL_CHECK_INPUT_STRING,
   (void *) NULL, (void *) NULL,
   (char *) NULL,
   (DUP_PRM_FUNC) NULL,
   (DUP_PRM_FUNC) NULL},
  {PRM_ID_CHECK_PEER_ALIVE,
   PRM_NAME_CHECK_PEER_ALIVE,
   (PRM_FOR_CLIENT | PRM_FOR_SERVER | PRM_USER_CHANGE | PRM_FOR_SESSION | PRM_CLIENT_SESSION),
   PRM_KEYWORD,
   &prm_check_peer_alive_flag,
   (void *) &prm_check_peer_alive_default,
   (void *) &PRM_CHECK_PEER_ALIVE,
   (void *) NULL, (void *) NULL,
   (char *) NULL,
   (DUP_PRM_FUNC) NULL,
   (DUP_PRM_FUNC) NULL},
  {PRM_ID_SQL_TRACE_SLOW_MSECS,
   PRM_NAME_SQL_TRACE_SLOW_MSECS,
   (PRM_USER_CHANGE | PRM_FOR_SERVER | PRM_DEPRECATED),
   PRM_INTEGER,
   &prm_sql_trace_slow_msecs_flag,
   (void *) &prm_sql_trace_slow_msecs_default,
   (void *) &PRM_SQL_TRACE_SLOW_MSECS,
   (void *) &prm_sql_trace_slow_msecs_upper,
   (void *) &prm_sql_trace_slow_msecs_lower,
   (char *) NULL,
   (DUP_PRM_FUNC) NULL,
   (DUP_PRM_FUNC) NULL},
  {PRM_ID_SQL_TRACE_SLOW,
   PRM_NAME_SQL_TRACE_SLOW,
   (PRM_USER_CHANGE | PRM_FOR_SERVER | PRM_TIME_UNIT | PRM_DIFFER_UNIT),
   PRM_INTEGER,
   &prm_sql_trace_slow_msecs_flag,
   (void *) &prm_sql_trace_slow_msecs_default,
   (void *) &PRM_SQL_TRACE_SLOW_MSECS,
   (void *) &prm_sql_trace_slow_msecs_upper,
   (void *) &prm_sql_trace_slow_msecs_lower,
   (char *) NULL,
   (DUP_PRM_FUNC) prm_equal_to_ori,
   (DUP_PRM_FUNC) prm_equal_to_ori},
  {PRM_ID_SQL_TRACE_EXECUTION_PLAN,
   PRM_NAME_SQL_TRACE_EXECUTION_PLAN,
   (PRM_USER_CHANGE | PRM_FOR_SERVER),
   PRM_BOOLEAN,
   &prm_sql_trace_execution_plan_flag,
   (void *) &prm_sql_trace_execution_plan_default,
   (void *) &PRM_SQL_TRACE_EXECUTION_PLAN,
   (void *) NULL,
   (void *) NULL,
   (char *) NULL,
   (DUP_PRM_FUNC) NULL,
   (DUP_PRM_FUNC) NULL},
  {PRM_ID_LOG_TRACE_FLUSH_TIME_MSECS,
   PRM_NAME_LOG_TRACE_FLUSH_TIME,
   (PRM_USER_CHANGE | PRM_FOR_SERVER | PRM_TIME_UNIT),
   PRM_INTEGER,
   &prm_log_trace_flush_time_msecs_flag,
   (void *) &prm_log_trace_flush_time_msecs_default,
   (void *) &PRM_LOG_TRACE_FLUSH_TIME_MSECS,
   (void *) NULL,
   (void *) &prm_log_trace_flush_time_msecs_lower,
   (char *) NULL,
   (DUP_PRM_FUNC) NULL,
   (DUP_PRM_FUNC) NULL},
  {PRM_ID_INTL_COLLATION,
   PRM_NAME_INTL_COLLATION,
   (PRM_FOR_CLIENT | PRM_FOR_SESSION | PRM_USER_CHANGE | PRM_FOR_HA_CONTEXT),
   PRM_STRING,
   &prm_intl_collation_flag,
   (void *) &prm_intl_collation_default,
   (void *) &PRM_INTL_COLLATION,
   (void *) NULL, (void *) NULL,
   (char *) NULL,
   (DUP_PRM_FUNC) NULL,
   (DUP_PRM_FUNC) NULL},
  {PRM_ID_GENERIC_VOL_PREALLOC_SIZE,
   PRM_NAME_GENERIC_VOL_PREALLOC_SIZE,
   (PRM_FOR_SERVER | PRM_USER_CHANGE | PRM_SIZE_UNIT | PRM_OBSOLETED),
   PRM_BIGINT,
   &prm_generic_vol_prealloc_size_flag,
   (void *) &prm_generic_vol_prealloc_size_default,
   (void *) &PRM_GENERIC_VOL_PREALLOC_SIZE,
   (void *) &prm_generic_vol_prealloc_size_upper,
   (void *) &prm_generic_vol_prealloc_size_lower,
   (char *) NULL,
   (DUP_PRM_FUNC) NULL,
   (DUP_PRM_FUNC) NULL},
  {PRM_ID_SORT_LIMIT_MAX_COUNT,
   PRM_NAME_SORT_LIMIT_MAX_COUNT,
   (PRM_FOR_CLIENT | PRM_USER_CHANGE | PRM_FOR_SESSION | PRM_FOR_QRY_STRING),
   PRM_INTEGER,
   &prm_sort_limit_max_count_flag,
   (void *) &prm_sort_limit_max_count_default,
   (void *) &PRM_SORT_LIMIT_MAX_COUNT,
   (void *) &prm_sort_limit_max_count_upper,
   (void *) &prm_sort_limit_max_count_lower,
   (char *) NULL,
   (DUP_PRM_FUNC) NULL,
   (DUP_PRM_FUNC) NULL},
  {PRM_ID_SQL_TRACE_IOREADS,
   PRM_NAME_SQL_TRACE_IOREADS,
   (PRM_USER_CHANGE | PRM_FOR_SERVER),
   PRM_INTEGER,
   &prm_sql_trace_ioreads_flag,
   (void *) &prm_sql_trace_ioreads_default,
   (void *) &PRM_SQL_TRACE_IOREADS,
   (void *) NULL,
   (void *) &prm_sql_trace_ioreads_lower,
   (char *) NULL,
   (DUP_PRM_FUNC) NULL,
   (DUP_PRM_FUNC) NULL},
  {PRM_ID_QUERY_TRACE,
   PRM_NAME_QUERY_TRACE,
   (PRM_FOR_CLIENT | PRM_USER_CHANGE | PRM_FOR_SESSION),
   PRM_BOOLEAN,
   &prm_query_trace_flag,
   (void *) &prm_query_trace_default,
   (void *) &PRM_QUERY_TRACE,
   (void *) NULL, (void *) NULL,
   (char *) NULL,
   (DUP_PRM_FUNC) NULL,
   (DUP_PRM_FUNC) NULL},
  {PRM_ID_QUERY_TRACE_FORMAT,
   PRM_NAME_QUERY_TRACE_FORMAT,
   (PRM_FOR_CLIENT | PRM_USER_CHANGE | PRM_FOR_SESSION),
   PRM_KEYWORD,
   &prm_query_trace_format_flag,
   (void *) &prm_query_trace_format_default,
   (void *) &PRM_QUERY_TRACE_FORMAT,
   (void *) &prm_query_trace_format_upper,
   (void *) &prm_query_trace_format_lower,
   (char *) NULL,
   (DUP_PRM_FUNC) NULL,
   (DUP_PRM_FUNC) NULL},
  {PRM_ID_MAX_RECURSION_SQL_DEPTH,
   PRM_NAME_MAX_RECURSION_SQL_DEPTH,
   (PRM_FOR_SERVER | PRM_USER_CHANGE | PRM_HIDDEN),
   PRM_INTEGER,
   &prm_max_recursion_sql_depth_flag,
   (void *) &prm_max_recursion_sql_depth_default,
   (void *) &PRM_MAX_RECURSION_SQL_DEPTH,
   (void *) NULL,
   (void *) NULL,
   (char *) NULL,
   (DUP_PRM_FUNC) NULL,
   (DUP_PRM_FUNC) NULL},
  {PRM_ID_UPDATE_USE_ATTRIBUTE_REFERENCES,
   PRM_NAME_UPDATE_USE_ATTRIBUTE_REFERENCES,
   (PRM_FOR_CLIENT | PRM_USER_CHANGE | PRM_FOR_SESSION),
   PRM_BOOLEAN,
   &prm_update_use_attribute_references_flag,
   (void *) &prm_update_use_attribute_references_default,
   (void *) &PRM_UPDATE_USE_ATTRIBUTE_REFERENCES,
   (void *) NULL,
   (void *) NULL,
   (char *) NULL,
   (DUP_PRM_FUNC) NULL,
   (DUP_PRM_FUNC) NULL},
  {PRM_ID_PB_AOUT_RATIO,
   PRM_NAME_PB_AOUT_RATIO,
   (PRM_FOR_SERVER | PRM_RELOADABLE),
   PRM_FLOAT,
   &prm_pb_aout_ratio_flag,
   (void *) &prm_pb_aout_ratio_default,
   (void *) &PRM_PB_AOUT_RATIO,
   (void *) &prm_pb_aout_ratio_upper,
   (void *) &prm_pb_aout_ratio_lower,
   (char *) NULL,
   (DUP_PRM_FUNC) NULL,
   (DUP_PRM_FUNC) NULL},
  {PRM_ID_MAX_AGG_HASH_SIZE,
   PRM_NAME_MAX_AGG_HASH_SIZE,
   (PRM_FOR_SERVER | PRM_TEST_CHANGE | PRM_SIZE_UNIT),
   PRM_BIGINT,
   &prm_max_agg_hash_size_flag,
   (void *) &prm_max_agg_hash_size_default,
   (void *) &PRM_MAX_AGG_HASH_SIZE,
   (void *) &prm_max_agg_hash_size_upper,
   (void *) &prm_max_agg_hash_size_lower,
   (char *) NULL,
   (DUP_PRM_FUNC) NULL,
   (DUP_PRM_FUNC) NULL},
  {PRM_ID_AGG_HASH_RESPECT_ORDER,
   PRM_NAME_AGG_HASH_RESPECT_ORDER,
   (PRM_FOR_SERVER | PRM_USER_CHANGE),
   PRM_BOOLEAN,
   &prm_agg_hash_respect_order_flag,
   (void *) &prm_agg_hash_respect_order_default,
   (void *) &PRM_AGG_HASH_RESPECT_ORDER,
   (void *) NULL,
   (void *) NULL,
   (char *) NULL,
   (DUP_PRM_FUNC) NULL,
   (DUP_PRM_FUNC) NULL},
  {PRM_ID_USE_BTREE_FENCE_KEY,
   PRM_NAME_USE_BTREE_FENCE_KEY,
   (PRM_FOR_SERVER | PRM_USER_CHANGE | PRM_HIDDEN),
   PRM_BOOLEAN,
   &prm_use_btree_fence_key_flag,
   (void *) &prm_use_btree_fence_key_default,
   (void *) &PRM_USE_BTREE_FENCE_KEY,
   (void *) NULL,
   (void *) NULL,
   (char *) NULL,
   (DUP_PRM_FUNC) NULL,
   (DUP_PRM_FUNC) NULL},
  {PRM_ID_OPTIMIZER_ENABLE_MERGE_JOIN,
   PRM_NAME_OPTIMIZER_ENABLE_MERGE_JOIN,
   (PRM_FOR_CLIENT | PRM_USER_CHANGE | PRM_HIDDEN),
   PRM_BOOLEAN,
   &prm_optimizer_enable_merge_join_flag,
   (void *) &prm_optimizer_enable_merge_join_default,
   (void *) &PRM_OPTIMIZER_ENABLE_MERGE_JOIN,
   (void *) NULL, (void *) NULL,
   (char *) NULL,
   (DUP_PRM_FUNC) NULL,
   (DUP_PRM_FUNC) NULL},
  {PRM_ID_MAX_HASH_LIST_SCAN_SIZE,
   PRM_NAME_MAX_HASH_LIST_SCAN_SIZE,
   (PRM_FOR_SERVER | PRM_USER_CHANGE | PRM_SIZE_UNIT),
   PRM_BIGINT,
   &prm_max_hash_list_scan_size_flag,
   (void *) &prm_max_hash_list_scan_size_default,
   (void *) &PRM_MAX_HASH_LIST_SCAN_SIZE,
   (void *) &prm_max_hash_list_scan_size_upper,
   (void *) &prm_max_hash_list_scan_size_lower,
   (char *) NULL,
   (DUP_PRM_FUNC) NULL,
   (DUP_PRM_FUNC) NULL},
  {PRM_ID_OPTIMIZER_RESERVE_02,
   PRM_NAME_OPTIMIZER_RESERVE_02,
   (PRM_FOR_CLIENT | PRM_USER_CHANGE | PRM_HIDDEN),
   PRM_BOOLEAN,
   &prm_optimizer_reserve_02_flag,
   (void *) &prm_optimizer_reserve_02_default,
   (void *) &PRM_OPTIMIZER_RESERVE_02,
   (void *) NULL, (void *) NULL,
   (char *) NULL,
   (DUP_PRM_FUNC) NULL,
   (DUP_PRM_FUNC) NULL},
  {PRM_ID_OPTIMIZER_RESERVE_03,
   PRM_NAME_OPTIMIZER_RESERVE_03,
   (PRM_FOR_CLIENT | PRM_USER_CHANGE | PRM_HIDDEN),
   PRM_BOOLEAN,
   &prm_optimizer_reserve_03_flag,
   (void *) &prm_optimizer_reserve_03_default,
   (void *) &PRM_OPTIMIZER_RESERVE_03,
   (void *) NULL, (void *) NULL,
   (char *) NULL,
   (DUP_PRM_FUNC) NULL,
   (DUP_PRM_FUNC) NULL},
  {PRM_ID_OPTIMIZER_RESERVE_04,
   PRM_NAME_OPTIMIZER_RESERVE_04,
   (PRM_FOR_CLIENT | PRM_USER_CHANGE | PRM_HIDDEN),
   PRM_BOOLEAN,
   &prm_optimizer_reserve_04_flag,
   (void *) &prm_optimizer_reserve_04_default,
   (void *) &PRM_OPTIMIZER_RESERVE_04,
   (void *) NULL, (void *) NULL,
   (char *) NULL,
   (DUP_PRM_FUNC) NULL,
   (DUP_PRM_FUNC) NULL},
  {PRM_ID_OPTIMIZER_RESERVE_05,
   PRM_NAME_OPTIMIZER_RESERVE_05,
   (PRM_FOR_CLIENT | PRM_USER_CHANGE | PRM_HIDDEN),
   PRM_BOOLEAN,
   &prm_optimizer_reserve_05_flag,
   (void *) &prm_optimizer_reserve_05_default,
   (void *) &PRM_OPTIMIZER_RESERVE_05,
   (void *) NULL, (void *) NULL,
   (char *) NULL,
   (DUP_PRM_FUNC) NULL,
   (DUP_PRM_FUNC) NULL},
  {PRM_ID_OPTIMIZER_RESERVE_06,
   PRM_NAME_OPTIMIZER_RESERVE_06,
   (PRM_FOR_CLIENT | PRM_USER_CHANGE | PRM_HIDDEN),
   PRM_BOOLEAN,
   &prm_optimizer_reserve_06_flag,
   (void *) &prm_optimizer_reserve_06_default,
   (void *) &PRM_OPTIMIZER_RESERVE_06,
   (void *) NULL, (void *) NULL,
   (char *) NULL,
   (DUP_PRM_FUNC) NULL,
   (DUP_PRM_FUNC) NULL},
  {PRM_ID_OPTIMIZER_RESERVE_07,
   PRM_NAME_OPTIMIZER_RESERVE_07,
   (PRM_FOR_CLIENT | PRM_USER_CHANGE | PRM_HIDDEN),
   PRM_BOOLEAN,
   &prm_optimizer_reserve_07_flag,
   (void *) &prm_optimizer_reserve_07_default,
   (void *) &PRM_OPTIMIZER_RESERVE_07,
   (void *) NULL, (void *) NULL,
   (char *) NULL,
   (DUP_PRM_FUNC) NULL,
   (DUP_PRM_FUNC) NULL},
  {PRM_ID_OPTIMIZER_RESERVE_08,
   PRM_NAME_OPTIMIZER_RESERVE_08,
   (PRM_FOR_CLIENT | PRM_USER_CHANGE | PRM_HIDDEN),
   PRM_BOOLEAN,
   &prm_optimizer_reserve_08_flag,
   (void *) &prm_optimizer_reserve_08_default,
   (void *) &PRM_OPTIMIZER_RESERVE_08,
   (void *) NULL, (void *) NULL,
   (char *) NULL,
   (DUP_PRM_FUNC) NULL,
   (DUP_PRM_FUNC) NULL},
  {PRM_ID_OPTIMIZER_RESERVE_09,
   PRM_NAME_OPTIMIZER_RESERVE_09,
   (PRM_FOR_CLIENT | PRM_USER_CHANGE | PRM_HIDDEN),
   PRM_BOOLEAN,
   &prm_optimizer_reserve_09_flag,
   (void *) &prm_optimizer_reserve_09_default,
   (void *) &PRM_OPTIMIZER_RESERVE_09,
   (void *) NULL, (void *) NULL,
   (char *) NULL,
   (DUP_PRM_FUNC) NULL,
   (DUP_PRM_FUNC) NULL},
  {PRM_ID_OPTIMIZER_RESERVE_10,
   PRM_NAME_OPTIMIZER_RESERVE_10,
   (PRM_FOR_CLIENT | PRM_USER_CHANGE | PRM_HIDDEN),
   PRM_BOOLEAN,
   &prm_optimizer_reserve_10_flag,
   (void *) &prm_optimizer_reserve_10_default,
   (void *) &PRM_OPTIMIZER_RESERVE_10,
   (void *) NULL, (void *) NULL,
   (char *) NULL,
   (DUP_PRM_FUNC) NULL,
   (DUP_PRM_FUNC) NULL},
  {PRM_ID_OPTIMIZER_RESERVE_11,
   PRM_NAME_OPTIMIZER_RESERVE_11,
   (PRM_FOR_CLIENT | PRM_USER_CHANGE | PRM_HIDDEN),
   PRM_BOOLEAN,
   &prm_optimizer_reserve_11_flag,
   (void *) &prm_optimizer_reserve_11_default,
   (void *) &PRM_OPTIMIZER_RESERVE_11,
   (void *) NULL, (void *) NULL,
   (char *) NULL,
   (DUP_PRM_FUNC) NULL,
   (DUP_PRM_FUNC) NULL},
  {PRM_ID_OPTIMIZER_RESERVE_12,
   PRM_NAME_OPTIMIZER_RESERVE_12,
   (PRM_FOR_CLIENT | PRM_USER_CHANGE | PRM_HIDDEN),
   PRM_BOOLEAN,
   &prm_optimizer_reserve_12_flag,
   (void *) &prm_optimizer_reserve_12_default,
   (void *) &PRM_OPTIMIZER_RESERVE_12,
   (void *) NULL, (void *) NULL,
   (char *) NULL,
   (DUP_PRM_FUNC) NULL,
   (DUP_PRM_FUNC) NULL},
  {PRM_ID_OPTIMIZER_RESERVE_13,
   PRM_NAME_OPTIMIZER_RESERVE_13,
   (PRM_FOR_CLIENT | PRM_USER_CHANGE | PRM_HIDDEN),
   PRM_BOOLEAN,
   &prm_optimizer_reserve_13_flag,
   (void *) &prm_optimizer_reserve_13_default,
   (void *) &PRM_OPTIMIZER_RESERVE_13,
   (void *) NULL, (void *) NULL,
   (char *) NULL,
   (DUP_PRM_FUNC) NULL,
   (DUP_PRM_FUNC) NULL},
  {PRM_ID_OPTIMIZER_RESERVE_14,
   PRM_NAME_OPTIMIZER_RESERVE_14,
   (PRM_FOR_CLIENT | PRM_USER_CHANGE | PRM_HIDDEN),
   PRM_BOOLEAN,
   &prm_optimizer_reserve_14_flag,
   (void *) &prm_optimizer_reserve_14_default,
   (void *) &PRM_OPTIMIZER_RESERVE_14,
   (void *) NULL, (void *) NULL,
   (char *) NULL,
   (DUP_PRM_FUNC) NULL,
   (DUP_PRM_FUNC) NULL},
  {PRM_ID_OPTIMIZER_RESERVE_15,
   PRM_NAME_OPTIMIZER_RESERVE_15,
   (PRM_FOR_CLIENT | PRM_USER_CHANGE | PRM_HIDDEN),
   PRM_BOOLEAN,
   &prm_optimizer_reserve_15_flag,
   (void *) &prm_optimizer_reserve_15_default,
   (void *) &PRM_OPTIMIZER_RESERVE_15,
   (void *) NULL, (void *) NULL,
   (char *) NULL,
   (DUP_PRM_FUNC) NULL,
   (DUP_PRM_FUNC) NULL},
  {PRM_ID_OPTIMIZER_RESERVE_16,
   PRM_NAME_OPTIMIZER_RESERVE_16,
   (PRM_FOR_CLIENT | PRM_USER_CHANGE | PRM_HIDDEN),
   PRM_BOOLEAN,
   &prm_optimizer_reserve_16_flag,
   (void *) &prm_optimizer_reserve_16_default,
   (void *) &PRM_OPTIMIZER_RESERVE_16,
   (void *) NULL, (void *) NULL,
   (char *) NULL,
   (DUP_PRM_FUNC) NULL,
   (DUP_PRM_FUNC) NULL},
  {PRM_ID_OPTIMIZER_RESERVE_17,
   PRM_NAME_OPTIMIZER_RESERVE_17,
   (PRM_FOR_CLIENT | PRM_USER_CHANGE | PRM_HIDDEN),
   PRM_BOOLEAN,
   &prm_optimizer_reserve_17_flag,
   (void *) &prm_optimizer_reserve_17_default,
   (void *) &PRM_OPTIMIZER_RESERVE_17,
   (void *) NULL, (void *) NULL,
   (char *) NULL,
   (DUP_PRM_FUNC) NULL,
   (DUP_PRM_FUNC) NULL},
  {PRM_ID_OPTIMIZER_RESERVE_18,
   PRM_NAME_OPTIMIZER_RESERVE_18,
   (PRM_FOR_CLIENT | PRM_USER_CHANGE | PRM_HIDDEN),
   PRM_BOOLEAN,
   &prm_optimizer_reserve_18_flag,
   (void *) &prm_optimizer_reserve_18_default,
   (void *) &PRM_OPTIMIZER_RESERVE_18,
   (void *) NULL, (void *) NULL,
   (char *) NULL,
   (DUP_PRM_FUNC) NULL,
   (DUP_PRM_FUNC) NULL},
  {PRM_ID_OPTIMIZER_RESERVE_19,
   PRM_NAME_OPTIMIZER_RESERVE_19,
   (PRM_FOR_CLIENT | PRM_USER_CHANGE | PRM_HIDDEN),
   PRM_BOOLEAN,
   &prm_optimizer_reserve_19_flag,
   (void *) &prm_optimizer_reserve_19_default,
   (void *) &PRM_OPTIMIZER_RESERVE_19,
   (void *) NULL, (void *) NULL,
   (char *) NULL,
   (DUP_PRM_FUNC) NULL,
   (DUP_PRM_FUNC) NULL},
  {PRM_ID_OPTIMIZER_RESERVE_20,
   PRM_NAME_OPTIMIZER_RESERVE_20,
   (PRM_FOR_CLIENT | PRM_USER_CHANGE | PRM_HIDDEN),
   PRM_BOOLEAN,
   &prm_optimizer_reserve_20_flag,
   (void *) &prm_optimizer_reserve_20_default,
   (void *) &PRM_OPTIMIZER_RESERVE_20,
   (void *) NULL, (void *) NULL,
   (char *) NULL,
   (DUP_PRM_FUNC) NULL,
   (DUP_PRM_FUNC) NULL},
  {PRM_ID_HA_REPL_ENABLE_SERVER_SIDE_UPDATE,
   PRM_NAME_HA_REPL_ENABLE_SERVER_SIDE_UPDATE,
   (PRM_FOR_HA | PRM_HIDDEN | PRM_DEPRECATED),
   PRM_BOOLEAN,
   &prm_ha_repl_enable_server_side_update_flag,
   (void *) &prm_ha_repl_enable_server_side_update_default,
   (void *) &PRM_HA_REPL_ENABLE_SERVER_SIDE_UPDATE,
   (void *) NULL,
   (void *) NULL,
   (char *) NULL,
   (DUP_PRM_FUNC) NULL,
   (DUP_PRM_FUNC) NULL},
  {PRM_ID_PB_LRU_HOT_RATIO,
   PRM_NAME_PB_LRU_HOT_RATIO,
   (PRM_FOR_SERVER | PRM_RELOADABLE),
   PRM_FLOAT,
   &prm_pb_lru_hot_ratio_flag,
   (void *) &prm_pb_lru_hot_ratio_default,
   (void *) &PRM_PB_LRU_HOT_RATIO,
   (void *) &prm_pb_lru_hot_ratio_upper,
   (void *) &prm_pb_lru_hot_ratio_lower,
   (char *) NULL,
   (DUP_PRM_FUNC) NULL,
   (DUP_PRM_FUNC) NULL},
  {PRM_ID_PB_LRU_BUFFER_RATIO,
   PRM_NAME_PB_LRU_BUFFER_RATIO,
   (PRM_FOR_SERVER | PRM_RELOADABLE),
   PRM_FLOAT,
   &prm_pb_lru_buffer_ratio_flag,
   (void *) &prm_pb_lru_buffer_ratio_default,
   (void *) &PRM_PB_LRU_BUFFER_RATIO,
   (void *) &prm_pb_lru_buffer_ratio_upper,
   (void *) &prm_pb_lru_buffer_ratio_lower,
   (char *) NULL,
   (DUP_PRM_FUNC) NULL,
   (DUP_PRM_FUNC) NULL},
  {PRM_ID_VACUUM_MASTER_WAKEUP_INTERVAL,
   PRM_NAME_VACUUM_MASTER_WAKEUP_INTERVAL,
   (PRM_FOR_SERVER | PRM_USER_CHANGE),
   PRM_INTEGER,
   &prm_vacuum_master_wakeup_interval_flag,
   (void *) &prm_vacuum_master_wakeup_interval_default,
   (void *) &PRM_VACUUM_MASTER_WAKEUP_INTERVAL,
   (void *) NULL,
   (void *) &prm_vacuum_master_wakeup_interval_lower,
   (char *) NULL,
   (DUP_PRM_FUNC) NULL,
   (DUP_PRM_FUNC) NULL},
  {PRM_ID_VACUUM_LOG_BLOCK_PAGES,
   PRM_NAME_VACUUM_LOG_BLOCK_PAGES,
   (PRM_FOR_SERVER),
   PRM_INTEGER,
   &prm_vacuum_log_block_pages_flag,
   (void *) &prm_vacuum_log_block_pages_default,
   (void *) &PRM_VACUUM_LOG_BLOCK_PAGES,
   (void *) &prm_vacuum_log_block_pages_upper,
   (void *) &prm_vacuum_log_block_pages_lower,
   (char *) NULL,
   (DUP_PRM_FUNC) NULL,
   (DUP_PRM_FUNC) NULL},
  {PRM_ID_VACUUM_WORKER_COUNT,
   PRM_NAME_VACUUM_WORKER_COUNT,
   (PRM_FOR_SERVER),
   PRM_INTEGER,
   &prm_vacuum_worker_count_flag,
   (void *) &prm_vacuum_worker_count_default,
   (void *) &PRM_VACUUM_WORKER_COUNT,
   (void *) &prm_vacuum_worker_count_upper,
   (void *) &prm_vacuum_worker_count_lower,
   (char *) NULL,
   (DUP_PRM_FUNC) NULL,
   (DUP_PRM_FUNC) NULL},
  {PRM_ID_ER_LOG_VACUUM,
   PRM_NAME_ER_LOG_VACUUM,
   (PRM_FOR_SERVER | PRM_HIDDEN),
   PRM_INTEGER,
   &prm_er_log_vacuum_flag,
   (void *) &prm_er_log_vacuum_default,
   (void *) &PRM_ER_LOG_VACUUM,
   (void *) NULL,
   (void *) NULL,
   (char *) NULL,
   (DUP_PRM_FUNC) NULL,
   (DUP_PRM_FUNC) NULL},
  {PRM_ID_DISABLE_VACUUM,
   PRM_NAME_DISABLE_VACUUM,
   (PRM_FOR_SERVER | PRM_HIDDEN),
   PRM_BOOLEAN,
   &prm_disable_vacuum_flag,
   (void *) &prm_disable_vacuum_default,
   (void *) &PRM_DISABLE_VACUUM,
   (void *) NULL,
   (void *) NULL,
   (char *) NULL,
   (DUP_PRM_FUNC) NULL,
   (DUP_PRM_FUNC) NULL},
  {PRM_ID_LOG_BTREE_OPS,
   PRM_NAME_LOG_BTREE_OPS,
   (PRM_FOR_SERVER | PRM_HIDDEN),
   PRM_BOOLEAN,
   &prm_log_btree_ops_flag,
   (void *) &prm_log_btree_ops_default,
   (void *) &PRM_LOG_BTREE_OPS,
   (void *) NULL,
   (void *) NULL,
   (char *) NULL,
   (DUP_PRM_FUNC) NULL,
   (DUP_PRM_FUNC) NULL},
  {PRM_ID_OBJECT_PRINT_FORMAT_OID,
   PRM_NAME_OBJECT_PRINT_FORMAT_OID,
   (PRM_FOR_CLIENT | PRM_USER_CHANGE | PRM_HIDDEN),
   PRM_BOOLEAN,
   &prm_object_print_format_oid_flag,
   (void *) &prm_object_print_format_oid_default,
   (void *) &PRM_OBJECT_PRINT_FORMAT_OID,
   (void *) NULL,
   (void *) NULL,
   (char *) NULL,
   (DUP_PRM_FUNC) NULL,
   (DUP_PRM_FUNC) NULL},
  {PRM_ID_TIMEZONE,
   PRM_NAME_TIMEZONE,
   (PRM_FOR_CLIENT | PRM_FOR_SERVER | PRM_FOR_SESSION | PRM_USER_CHANGE | PRM_FOR_QRY_STRING | PRM_FOR_HA_CONTEXT),
   PRM_STRING,
   &prm_timezone_flag,
   (void *) &prm_timezone_default,
   (void *) &PRM_TIMEZONE,
   (void *) NULL, (void *) NULL,
   (char *) NULL,
   (DUP_PRM_FUNC) NULL,
   (DUP_PRM_FUNC) NULL},
  {PRM_ID_SERVER_TIMEZONE,
   PRM_NAME_SERVER_TIMEZONE,
   (PRM_FOR_CLIENT | PRM_FOR_SERVER | PRM_FORCE_SERVER),
   PRM_STRING,
   &prm_server_timezone_flag,
   (void *) &prm_server_timezone_default,
   (void *) &PRM_SERVER_TIMEZONE,
   (void *) NULL, (void *) NULL,
   (char *) NULL,
   (DUP_PRM_FUNC) NULL,
   (DUP_PRM_FUNC) NULL},
  {PRM_ID_TZ_LEAP_SECOND_SUPPORT,
   PRM_NAME_TZ_LEAP_SECOND_SUPPORT,
   (PRM_FOR_CLIENT | PRM_FOR_SERVER | PRM_FORCE_SERVER | PRM_TEST_CHANGE),
   PRM_BOOLEAN,
   &prm_leap_second_support_flag,
   (void *) &prm_tz_leap_second_support_default,
   (void *) &PRM_TZ_LEAP_SECOND_SUPPORT,
   (void *) NULL, (void *) NULL,
   (char *) NULL,
   (DUP_PRM_FUNC) NULL,
   (DUP_PRM_FUNC) NULL},
  {PRM_ID_OPTIMIZER_ENABLE_AGGREGATE_OPTIMIZATION,
   PRM_NAME_OPTIMIZER_ENABLE_AGGREGATE_OPTIMIZATION,
   (PRM_FOR_SERVER | PRM_TEST_CHANGE | PRM_HIDDEN),
   PRM_BOOLEAN,
   &prm_optimizer_enable_aggregate_optimization_flag,
   (void *) &prm_optimizer_enable_aggregate_optimization_default,
   (void *) &PRM_OPTIMIZER_ENABLE_AGGREGATE_OPTIMIZATION,
   (void *) NULL, (void *) NULL,
   (char *) NULL,
   (DUP_PRM_FUNC) NULL,
   (DUP_PRM_FUNC) NULL},
  {PRM_ID_VACUUM_PREFETCH_LOG_NBUFFERS,
   PRM_NAME_VACUUM_PREFETCH_LOG_NBUFFERS,
   (PRM_FOR_SERVER | PRM_OBSOLETED),
   PRM_INTEGER,
   &prm_vacuum_prefetch_log_nbuffers_flag,
   (void *) NULL,
   (void *) NULL,
   (void *) NULL,
   (void *) NULL,
   (char *) NULL,
   (DUP_PRM_FUNC) NULL,
   (DUP_PRM_FUNC) NULL},
  {PRM_ID_VACUUM_PREFETCH_LOG_BUFFER_SIZE,
   PRM_NAME_VACUUM_PREFETCH_LOG_BUFFER_SIZE,
   (PRM_FOR_SERVER | PRM_OBSOLETED),
   PRM_INTEGER,
   &prm_vacuum_prefetch_log_nbuffers_flag,
   (void *) NULL,
   (void *) NULL,
   (void *) NULL,
   (void *) NULL,
   (char *) NULL,
   (DUP_PRM_FUNC) prm_size_to_log_pages,
   (DUP_PRM_FUNC) prm_log_pages_to_size},
  {PRM_ID_VACUUM_PREFETCH_LOG_MODE,
   PRM_NAME_VACUUM_PREFETCH_LOG_MODE,
   (PRM_FOR_SERVER | PRM_OBSOLETED),
   PRM_INTEGER,
   &prm_vacuum_prefetch_log_mode_flag,
   (void *) NULL,
   (void *) NULL,
   (void *) NULL,
   (void *) NULL,
   (char *) NULL,
   (DUP_PRM_FUNC) NULL,
   (DUP_PRM_FUNC) NULL},
  {PRM_ID_PB_NEIGHBOR_FLUSH_NONDIRTY,
   PRM_NAME_PB_NEIGHBOR_FLUSH_NONDIRTY,
   (PRM_USER_CHANGE | PRM_FOR_SERVER),
   PRM_BOOLEAN,
   &prm_pb_neighbor_flush_nondirty_flag,
   (void *) &prm_pb_neighbor_flush_nondirty_default,
   (void *) &PRM_PB_NEIGHBOR_FLUSH_NONDIRTY,
   (void *) NULL,
   (void *) NULL,
   (char *) NULL,
   (DUP_PRM_FUNC) NULL,
   (DUP_PRM_FUNC) NULL},
  {PRM_ID_PB_NEIGHBOR_FLUSH_PAGES,
   PRM_NAME_PB_NEIGHBOR_FLUSH_PAGES,
   (PRM_USER_CHANGE | PRM_FOR_SERVER),
   PRM_INTEGER,
   &prm_pb_neighbor_flush_pages_flag,
   (void *) &prm_pb_neighbor_flush_pages_default,
   (void *) &PRM_PB_NEIGHBOR_FLUSH_PAGES,
   (void *) &prm_pb_neighbor_flush_pages_upper,
   (void *) &prm_pb_neighbor_flush_pages_lower,
   (char *) NULL,
   (DUP_PRM_FUNC) NULL,
   (DUP_PRM_FUNC) NULL},
  {PRM_ID_FAULT_INJECTION_IDS,
   PRM_NAME_FAULT_INJECTION_IDS,
   (PRM_USER_CHANGE | PRM_FOR_SERVER | PRM_HIDDEN),
   PRM_INTEGER_LIST,
   (unsigned int *) &prm_fault_injection_id_flag,
   (void *) &prm_fault_injection_id_default,
   (void *) &PRM_FAULT_INJECTION_IDS,
   (void *) NULL,
   (void *) NULL,
   (char *) NULL,
   (DUP_PRM_FUNC) NULL,
   (DUP_PRM_FUNC) NULL},
  {PRM_ID_FAULT_INJECTION_TEST,
   PRM_NAME_FAULT_INJECTION_TEST,
   (PRM_FOR_SERVER | PRM_HIDDEN),
   PRM_KEYWORD,
   (unsigned int *) &prm_fault_injection_test_flag,
   (void *) &prm_fault_injection_test_default,
   (void *) &PRM_FAULT_INJECTION_TEST,
   (void *) &prm_fault_injection_test_upper,
   (void *) &prm_fault_injection_test_lower,
   (char *) NULL,
   (DUP_PRM_FUNC) NULL,
   (DUP_PRM_FUNC) NULL},
  {PRM_ID_FAULT_INJECTION_ACTION_PREFER_ABORT_TO_EXIT,
   PRM_NAME_FAULT_INJECTION_ACTION_PREFER_ABORT_TO_EXIT,
   (PRM_FOR_SERVER | PRM_HIDDEN),
   PRM_BOOLEAN,
   &prm_fault_injection_action_prefer_abort_to_exit_flag,
   (void *) &prm_fault_injection_action_prefer_abort_to_exit_default,
   (void *) &PRM_FAULT_INJECTION_ACTION_PREFER_ABORT_TO_EXIT,
   (void *) NULL, (void *) NULL,
   (char *) NULL,
   (DUP_PRM_FUNC) NULL,
   (DUP_PRM_FUNC) NULL},
  {PRM_ID_HA_REPL_FILTER_TYPE,
   PRM_NAME_HA_REPL_FILTER_TYPE,
   (PRM_FOR_CLIENT | PRM_FOR_HA),
   PRM_KEYWORD,
   &prm_ha_repl_filter_type_flag,
   (void *) &prm_ha_repl_filter_type_default,
   (void *) &PRM_HA_REPL_FILTER_TYPE,
   (void *) &prm_ha_repl_filter_type_upper,
   (void *) &prm_ha_repl_filter_type_lower,
   (char *) NULL,
   (DUP_PRM_FUNC) NULL,
   (DUP_PRM_FUNC) NULL},
  {PRM_ID_HA_REPL_FILTER_FILE,
   PRM_NAME_HA_REPL_FILTER_FILE,
   (PRM_FOR_CLIENT | PRM_FOR_HA),
   PRM_STRING,
   &prm_ha_repl_filter_file_flag,
   (void *) &prm_ha_repl_filter_file_default,
   (void *) &PRM_HA_REPL_FILTER_FILE,
   (void *) NULL, (void *) NULL,
   (char *) NULL,
   (DUP_PRM_FUNC) NULL,
   (DUP_PRM_FUNC) NULL},
  {PRM_ID_COMPENSATE_DEBUG,
   PRM_NAME_COMPENSATE_DEBUG,
   (PRM_FOR_SERVER | PRM_HIDDEN),
   PRM_BOOLEAN,
   &prm_compensate_debug_flag,
   (void *) &prm_compensate_debug_default,
   (void *) &PRM_COMPENSATE_DEBUG,
   (void *) NULL, (void *) NULL,
   (char *) NULL,
   (DUP_PRM_FUNC) NULL,
   (DUP_PRM_FUNC) NULL},
  {PRM_ID_POSTPONE_DEBUG,
   PRM_NAME_POSTPONE_DEBUG,
   (PRM_FOR_SERVER | PRM_HIDDEN),
   PRM_BOOLEAN,
   &prm_postpone_debug_flag,
   (void *) &prm_postpone_debug_default,
   (void *) &PRM_POSTPONE_DEBUG,
   (void *) NULL, (void *) NULL,
   (char *) NULL,
   (DUP_PRM_FUNC) NULL,
   (DUP_PRM_FUNC) NULL},
  {PRM_ID_CLIENT_CLASS_CACHE_DEBUG,
   PRM_NAME_CLIENT_CLASS_CACHE_DEBUG,
   (PRM_FOR_CLIENT | PRM_HIDDEN),
   PRM_BOOLEAN,
   &prm_client_class_cache_debug_flag,
   (void *) &prm_client_class_cache_debug_default,
   (void *) &PRM_CLIENT_CLASS_CACHE_DEBUG,
   (void *) NULL, (void *) NULL,
   (char *) NULL,
   (DUP_PRM_FUNC) NULL,
   (DUP_PRM_FUNC) NULL},
  {PRM_ID_EXAMINE_CLIENT_CACHED_LOCKS,
   PRM_NAME_EXAMINE_CLIENT_CACHED_LOCKS,
   (PRM_FOR_CLIENT | PRM_HIDDEN),
   PRM_BOOLEAN,
   &prm_examine_client_cached_locks_flag,
   (void *) &prm_examine_client_cached_locks_default,
   (void *) &PRM_EXAMINE_CLIENT_CACHED_LOCKS,
   (void *) NULL, (void *) NULL,
   (char *) NULL,
   (DUP_PRM_FUNC) NULL,
   (DUP_PRM_FUNC) NULL},
  {PRM_ID_PB_SEQUENTIAL_VICTIM_FLUSH,
   PRM_NAME_PB_SEQUENTIAL_VICTIM_FLUSH,
   (PRM_FOR_SERVER | PRM_USER_CHANGE | PRM_HIDDEN),
   PRM_BOOLEAN,
   &prm_pb_sequential_victim_flush_flag,
   (void *) &prm_pb_sequential_victim_flush_default,
   (void *) &PRM_PB_SEQUENTIAL_VICTIM_FLUSH,
   (void *) NULL, (void *) NULL,
   (char *) NULL,
   (DUP_PRM_FUNC) NULL,
   (DUP_PRM_FUNC) NULL},
  {PRM_ID_LOG_UNIQUE_STATS,
   PRM_NAME_LOG_UNIQUE_STATS,
   (PRM_FOR_SERVER | PRM_HIDDEN),
   PRM_BOOLEAN,
   &prm_log_unique_stats_flag,
   (void *) &prm_log_unique_stats_default,
   (void *) &PRM_LOG_UNIQUE_STATS,
   (void *) NULL, (void *) NULL,
   (char *) NULL,
   (DUP_PRM_FUNC) NULL,
   (DUP_PRM_FUNC) NULL},
  {PRM_ID_LOGPB_LOGGING_DEBUG,
   PRM_NAME_LOGPB_LOGGING_DEBUG,
   (PRM_FOR_SERVER | PRM_HIDDEN),
   PRM_BOOLEAN,
   &prm_logpb_logging_debug_flag,
   (void *) &prm_logpb_logging_debug_default,
   (void *) &PRM_LOGPB_LOGGING_DEBUG,
   (void *) NULL, (void *) NULL,
   (char *) NULL,
   (DUP_PRM_FUNC) NULL,
   (DUP_PRM_FUNC) NULL},
  {PRM_ID_FORCE_RESTART_TO_SKIP_RECOVERY,
   PRM_NAME_FORCE_RESTART_TO_SKIP_RECOVERY,
   (PRM_FOR_SERVER | PRM_HIDDEN),
   PRM_BOOLEAN,
   &prm_force_restart_to_skip_recovery_flag,
   (void *) &prm_force_restart_to_skip_recovery_default,
   (void *) &PRM_FORCE_RESTART_TO_SKIP_RECOVERY,
   (void *) NULL,
   (void *) NULL,
   (char *) NULL,
   (DUP_PRM_FUNC) NULL,
   (DUP_PRM_FUNC) NULL},
  {PRM_ID_EXTENDED_STATISTICS_ACTIVATION,
   PRM_NAME_EXTENDED_STATISTICS_ACTIVATION,
   (PRM_FOR_SERVER | PRM_FOR_CLIENT),
   PRM_INTEGER,
   &prm_extended_statistics_flag,
   (void *) &prm_extended_statistics_default,
   (void *) &PRM_EXTENDED_STATISTICS,
   (void *) &prm_extended_statistics_upper,
   (void *) &prm_extended_statistics_lower,
   (char *) NULL,
   (DUP_PRM_FUNC) NULL,
   (DUP_PRM_FUNC) NULL},
  {PRM_ID_ENABLE_STRING_COMPRESSION,
   PRM_NAME_ENABLE_STRING_COMPRESSION,
   (PRM_FOR_SERVER | PRM_FOR_CLIENT | PRM_FORCE_SERVER),
   PRM_BOOLEAN,
   &prm_enable_string_compression_flag,
   (void *) &prm_enable_string_compression_default,
   (void *) &PRM_ENABLE_STRING_COMPRESSION,
   (void *) NULL, (void *) NULL,
   (char *) NULL,
   (DUP_PRM_FUNC) NULL,
   (DUP_PRM_FUNC) NULL},
  {PRM_ID_XASL_CACHE_TIME_THRESHOLD_IN_MINUTES,
   PRM_NAME_XASL_CACHE_TIME_THRESHOLD_IN_MINUTES,
   (PRM_FOR_SERVER | PRM_FOR_CLIENT),
   PRM_INTEGER,
   &prm_xasl_cache_time_threshold_in_minutes_flag,
   (void *) &prm_xasl_cache_time_threshold_in_minutes_default,
   (void *) &PRM_XASL_CACHE_TIME_THRESHOLD_IN_MINUTES,
   (void *) &prm_xasl_cache_time_threshold_in_minutes_upper,
   (void *) &prm_xasl_cache_time_threshold_in_minutes_lower,
   (char *) NULL,
   (DUP_PRM_FUNC) NULL,
   (DUP_PRM_FUNC) NULL},
  {PRM_ID_DISK_LOGGING,
   PRM_NAME_DISK_LOGGING,
   (PRM_FOR_SERVER | PRM_HIDDEN),
   PRM_BOOLEAN,
   &prm_disk_logging_flag,
   (void *) &prm_disk_logging_default,
   (void *) &PRM_DISK_LOGGING,
   (void *) NULL, (void *) NULL,
   (char *) NULL,
   (DUP_PRM_FUNC) NULL,
   (DUP_PRM_FUNC) NULL},
  {PRM_ID_FILE_LOGGING,
   PRM_NAME_FILE_LOGGING,
   (PRM_FOR_SERVER | PRM_HIDDEN),
   PRM_BOOLEAN,
   &prm_file_logging_flag,
   (void *) &prm_file_logging_default,
   (void *) &PRM_FILE_LOGGING,
   (void *) NULL, (void *) NULL,
   (char *) NULL,
   (DUP_PRM_FUNC) NULL,
   (DUP_PRM_FUNC) NULL},
  {PRM_ID_PB_NUM_PRIVATE_CHAINS,
   PRM_NAME_PB_NUM_PRIVATE_CHAINS,
   (PRM_FOR_SERVER | PRM_RELOADABLE),
   PRM_INTEGER,
   &prm_pb_num_private_chains_flag,
   (void *) &prm_pb_num_private_chains_default,
   (void *) &PRM_PB_NUM_PRIVATE_CHAINS,
   (void *) &prm_pb_num_private_chains_upper,
   (void *) &prm_pb_num_private_chains_lower,
   (char *) NULL,
   (DUP_PRM_FUNC) NULL,
   (DUP_PRM_FUNC) NULL},
  {PRM_ID_PB_MONITOR_LOCKS,
   PRM_NAME_PB_MONITOR_LOCKS,
   (PRM_FOR_SERVER | PRM_HIDDEN),
   PRM_BOOLEAN,
   &prm_pb_monitor_locks_flag,
   (void *) &prm_pb_monitor_locks_default,
   (void *) &PRM_PB_MONITOR_LOCKS,
   (void *) NULL,
   (void *) NULL,
   (char *) NULL,
   (DUP_PRM_FUNC) NULL,
   (DUP_PRM_FUNC) NULL},
  {PRM_ID_CTE_MAX_RECURSIONS,
   PRM_NAME_CTE_MAX_RECURSIONS,
   (PRM_FOR_SERVER | PRM_USER_CHANGE | PRM_FOR_SESSION | PRM_FOR_CLIENT),
   PRM_INTEGER,
   &prm_cte_max_recursions_flag,
   (void *) &prm_cte_max_recursions_default,
   (void *) &PRM_CTE_MAX_RECURSIONS,
   (void *) &prm_cte_max_recursions_upper,
   (void *) &prm_cte_max_recursions_lower,
   (char *) NULL,
   (DUP_PRM_FUNC) NULL,
   (DUP_PRM_FUNC) NULL},
  {PRM_ID_JSON_LOG_ALLOCATIONS,
   PRM_NAME_JSON_LOG_ALLOCATIONS,
   (PRM_FOR_SERVER | PRM_HIDDEN),
   PRM_BOOLEAN,
   &prm_json_log_allocations_flag,
   (void *) &prm_json_log_allocations_default,
   (void *) &PRM_JSON_LOG_ALLOCATIONS,
   (void *) NULL, (void *) NULL,
   (char *) NULL,
   (DUP_PRM_FUNC) NULL,
   (DUP_PRM_FUNC) NULL},
  {PRM_ID_JSON_MAX_ARRAY_IDX,
   PRM_NAME_JSON_MAX_ARRAY_IDX,
   (PRM_FOR_SERVER | PRM_USER_CHANGE),
   PRM_INTEGER,
   &prm_json_max_array_idx_flag,
   (void *) &prm_json_max_array_idx_default,
   (void *) &PRM_JSON_MAX_ARRAY_IDX,
   (void *) &prm_json_max_array_idx_upper,
   (void *) &prm_json_max_array_idx_lower,
   (char *) NULL,
   (DUP_PRM_FUNC) NULL,
   (DUP_PRM_FUNC) NULL},
  {PRM_ID_CONNECTION_LOGGING,
   PRM_NAME_CONNECTION_LOGGING,
   (PRM_FOR_SERVER | PRM_HIDDEN),
   PRM_BOOLEAN,
   &prm_connection_logging_flag,
   (void *) &prm_connection_logging_default,
   (void *) &PRM_CONNECTION_LOGGING,
   (void *) NULL, (void *) NULL,
   (char *) NULL,
   (DUP_PRM_FUNC) NULL,
   (DUP_PRM_FUNC) NULL},
  {PRM_ID_THREAD_LOGGING_FLAG,
   PRM_NAME_THREAD_LOGGING_FLAG,
   (PRM_FOR_SERVER | PRM_HIDDEN),
   PRM_INTEGER,
   &prm_thread_logging_flag_flag,
   (void *) &prm_thread_logging_flag_default,
   (void *) &PRM_THREAD_LOGGING_FLAG,
   (void *) NULL, (void *) NULL,
   (char *) NULL,
   (DUP_PRM_FUNC) NULL,
   (DUP_PRM_FUNC) NULL},
  {PRM_ID_LOG_QUERY_LISTS,
   PRM_NAME_LOG_QUERY_LISTS,
   (PRM_FOR_SERVER | PRM_HIDDEN),
   PRM_BOOLEAN,
   &prm_log_query_lists_flag,
   (void *) &prm_log_query_lists_default,
   (void *) &PRM_LOG_QUERY_LISTS,
   (void *) NULL, (void *) NULL,
   (char *) NULL,
   (DUP_PRM_FUNC) NULL,
   (DUP_PRM_FUNC) NULL},
  {PRM_ID_THREAD_CONNECTION_POOLING,
   PRM_NAME_THREAD_CONNECTION_POOLING,
   (PRM_FOR_SERVER),
   PRM_BOOLEAN,
   &prm_thread_connection_pooling_flag,
   (void *) &prm_thread_connection_pooling_default,
   (void *) &PRM_THREAD_CONNECTION_POOLING,
   (void *) NULL, (void *) NULL,
   (char *) NULL,
   (DUP_PRM_FUNC) NULL,
   (DUP_PRM_FUNC) NULL},
  {PRM_ID_THREAD_CONNECTION_TIMEOUT_SECONDS,
   PRM_NAME_THREAD_CONNECTION_TIMEOUT_SECONDS,
   (PRM_FOR_SERVER),
   PRM_INTEGER,
   &prm_thread_connection_timeout_seconds_flag,
   (void *) &prm_thread_connection_timeout_seconds_default,
   (void *) &PRM_THREAD_CONNECTION_TIMEOUT_SECONDS,
   (void *) &prm_thread_connection_timeout_seconds_upper,
   (void *) &prm_thread_connection_timeout_seconds_lower,
   (char *) NULL,
   (DUP_PRM_FUNC) NULL,
   (DUP_PRM_FUNC) NULL},
  {PRM_ID_THREAD_WORKER_POOLING,
   PRM_NAME_THREAD_WORKER_POOLING,
   (PRM_FOR_SERVER),
   PRM_BOOLEAN,
   &prm_thread_worker_pooling_flag,
   (void *) &prm_thread_worker_pooling_default,
   (void *) &PRM_THREAD_WORKER_POOLING,
   (void *) NULL, (void *) NULL,
   (char *) NULL,
   (DUP_PRM_FUNC) NULL,
   (DUP_PRM_FUNC) NULL},
  {PRM_ID_THREAD_WORKER_TIMEOUT_SECONDS,
   PRM_NAME_THREAD_WORKER_TIMEOUT_SECONDS,
   (PRM_FOR_SERVER),
   PRM_INTEGER,
   &prm_thread_worker_timeout_seconds_flag,
   (void *) &prm_thread_worker_timeout_seconds_default,
   (void *) &PRM_THREAD_WORKER_TIMEOUT_SECONDS,
   (void *) &prm_thread_worker_timeout_seconds_upper,
   (void *) &prm_thread_worker_timeout_seconds_lower,
   (char *) NULL,
   (DUP_PRM_FUNC) NULL,
   (DUP_PRM_FUNC) NULL},
  {PRM_ID_DWB_SIZE,
   PRM_NAME_DWB_SIZE,
   (PRM_FOR_SERVER | PRM_USER_CHANGE),
   PRM_INTEGER,
   &prm_dwb_size_flag,
   (void *) &prm_dwb_size_default,
   (void *) &PRM_DWB_SIZE,
   (void *) &prm_dwb_size_upper,
   (void *) &prm_dwb_size_lower,
   (char *) NULL,
   (DUP_PRM_FUNC) NULL,
   (DUP_PRM_FUNC) NULL},
  {PRM_ID_DWB_BLOCKS,
   PRM_NAME_DWB_BLOCKS,
   (PRM_FOR_SERVER | PRM_USER_CHANGE | PRM_HIDDEN),
   PRM_INTEGER,
   &prm_dwb_blocks_flag,
   (void *) &prm_dwb_blocks_default,
   (void *) &PRM_DWB_BLOCKS,
   (void *) &prm_dwb_blocks_upper,
   (void *) &prm_dwb_blocks_lower,
   (char *) NULL,
   (DUP_PRM_FUNC) NULL,
   (DUP_PRM_FUNC) NULL},
  {PRM_ID_ENABLE_DWB_FLUSH_THREAD,
   PRM_NAME_ENABLE_DWB_FLUSH_THREAD,
   (PRM_FOR_SERVER | PRM_USER_CHANGE | PRM_HIDDEN),
   PRM_BOOLEAN,
   &prm_enable_dwb_flush_thread_flag,
   (void *) &prm_enable_dwb_flush_thread_default,
   (void *) &PRM_ENABLE_DWB_FLUSH_THREAD,
   (void *) NULL, (void *) NULL,
   (char *) NULL,
   (DUP_PRM_FUNC) NULL,
   (DUP_PRM_FUNC) NULL},
  {PRM_ID_DWB_LOGGING,
   PRM_NAME_DWB_LOGGING,
   (PRM_FOR_SERVER | PRM_USER_CHANGE | PRM_HIDDEN),
   PRM_BOOLEAN,
   &prm_dwb_logging_flag,
   (void *) &prm_dwb_logging_default,
   (void *) &PRM_DWB_LOGGING,
   (void *) NULL, (void *) NULL,
   (char *) NULL,
   (DUP_PRM_FUNC) NULL,
   (DUP_PRM_FUNC) NULL},
  {PRM_ID_DATA_FILE_ADVISE,
   PRM_NAME_DATA_FILE_ADVISE,
   (PRM_FOR_SERVER | PRM_USER_CHANGE),
   PRM_INTEGER,
   &prm_data_file_advise_flag,
   (void *) &prm_data_file_advise_default,
   (void *) &PRM_DATA_FILE_ADVISE,
   (void *) &prm_data_file_advise_upper,
   (void *) &prm_data_file_advise_lower,
   (char *) NULL,
   (DUP_PRM_FUNC) NULL,
   (DUP_PRM_FUNC) NULL},
  {PRM_ID_DEBUG_LOG_ARCHIVES,
   PRM_NAME_DEBUG_LOG_ARCHIVES,
   (PRM_FOR_SERVER | PRM_USER_CHANGE | PRM_HIDDEN),
   PRM_BOOLEAN,
   &prm_debug_log_archives_flag,
   (void *) &prm_debug_log_archives_default,
   (void *) &PRM_DEBUG_LOG_ARCHIVES,
   (void *) NULL, (void *) NULL,
   (char *) NULL,
   (DUP_PRM_FUNC) NULL,
   (DUP_PRM_FUNC) NULL},
  {PRM_ID_DEBUG_ES,
   PRM_NAME_DEBUG_ES,
   (PRM_USER_CHANGE | PRM_HIDDEN),
   PRM_BOOLEAN,
   &prm_debug_es_flag,
   (void *) &prm_debug_es_default,
   (void *) &PRM_DEBUG_ES,
   (void *) NULL, (void *) NULL,
   (char *) NULL,
   (DUP_PRM_FUNC) NULL,
   (DUP_PRM_FUNC) NULL},
  {PRM_ID_DEBUG_BESTSPACE,
   PRM_NAME_DEBUG_BESTSPACE,
   (PRM_FOR_SERVER | PRM_USER_CHANGE | PRM_HIDDEN),
   PRM_BOOLEAN,
   &prm_debug_bestspace_flag,
   (void *) &prm_debug_bestspace_default,
   (void *) &PRM_DEBUG_BESTSPACE,
   (void *) NULL, (void *) NULL,
   (char *) NULL,
   (DUP_PRM_FUNC) NULL,
   (DUP_PRM_FUNC) NULL},
  {PRM_ID_DEBUG_LOGWR,
   PRM_NAME_DEBUG_LOG_WRITER,
   (PRM_FOR_SERVER | PRM_FOR_CLIENT | PRM_USER_CHANGE | PRM_HIDDEN),
   PRM_BOOLEAN,
   &prm_debug_logwr_flag,
   (void *) &prm_debug_logwr_default,
   (void *) &PRM_DEBUG_LOGWR,
   (void *) NULL, (void *) NULL,
   (char *) NULL,
   (DUP_PRM_FUNC) NULL,
   (DUP_PRM_FUNC) NULL},
  {PRM_ID_DEBUG_AUTOCOMMIT,
   PRM_NAME_DEBUG_AUTOCOMMIT,
   (PRM_FOR_SERVER | PRM_FOR_CLIENT | PRM_USER_CHANGE | PRM_HIDDEN),
   PRM_BOOLEAN,
   &prm_debug_autocommit_flag,
   (void *) &prm_debug_autocommit_default,
   (void *) &PRM_DEBUG_AUTOCOMMIT,
   (void *) NULL, (void *) NULL,
   (char *) NULL,
   (DUP_PRM_FUNC) NULL,
   (DUP_PRM_FUNC) NULL},
  {PRM_ID_DEBUG_REPLICATION_DATA,
   PRM_NAME_DEBUG_REPLICATION_DATA,
   (PRM_FOR_SERVER | PRM_FOR_CLIENT | PRM_USER_CHANGE | PRM_HIDDEN),
   PRM_BOOLEAN,
   &prm_debug_replication_data_flag,
   (void *) &prm_debug_replication_data_default,
   (void *) &PRM_DEBUG_REPLICATION_DATA,
   (void *) NULL, (void *) NULL,
   (char *) NULL,
   (DUP_PRM_FUNC) NULL,
   (DUP_PRM_FUNC) NULL},
  {PRM_ID_TRACK_REQUESTS,
   PRM_NAME_TRACK_REQUESTS,
   (PRM_FOR_SERVER | PRM_USER_CHANGE | PRM_HIDDEN),
   PRM_BOOLEAN,
   &prm_track_requests_flag,
   (void *) &prm_track_requests_default,
   (void *) &PRM_TRACK_REQUESTS,
   (void *) NULL, (void *) NULL,
   (char *) NULL,
   (DUP_PRM_FUNC) NULL,
   (DUP_PRM_FUNC) NULL},
  {PRM_ID_LOG_PGBUF_VICTIM_FLUSH,
   PRM_NAME_LOG_PGBUF_VICTIM_FLUSH,
   (PRM_FOR_SERVER | PRM_USER_CHANGE | PRM_HIDDEN),
   PRM_BOOLEAN,
   &prm_log_pgbuf_victim_flush_flag,
   (void *) &prm_log_pgbuf_victim_flush_default,
   (void *) &PRM_LOG_PGBUF_VICTIM_FLUSH,
   (void *) NULL, (void *) NULL,
   (char *) NULL,
   (DUP_PRM_FUNC) NULL,
   (DUP_PRM_FUNC) NULL},
  {PRM_ID_LOG_CHKPT_DETAILED,
   PRM_NAME_LOG_CHKPT_DETAILED,
   (PRM_FOR_SERVER | PRM_USER_CHANGE | PRM_HIDDEN),
   PRM_BOOLEAN,
   &prm_log_chkpt_detailed_flag,
   (void *) &prm_log_chkpt_detailed_default,
   (void *) &PRM_LOG_CHKPT_DETAILED,
   (void *) NULL, (void *) NULL,
   (char *) NULL,
   (DUP_PRM_FUNC) NULL,
   (DUP_PRM_FUNC) NULL},
  {PRM_ID_IB_TASK_MEMSIZE,
   PRM_NAME_IB_TASK_MEMSIZE,
   (PRM_FOR_SERVER | PRM_SIZE_UNIT | PRM_HIDDEN),
   PRM_BIGINT,
   &prm_ib_task_memsize_flag,
   (void *) &prm_ib_task_memsize_default,
   (void *) &PRM_IB_TASK_MEMSIZE,
   (void *) &prm_ib_task_memsize_upper, (void *) &prm_ib_task_memsize_lower,
   (char *) NULL,
   (DUP_PRM_FUNC) NULL,
   (DUP_PRM_FUNC) NULL},
  {PRM_ID_STATS_ON,
   PRM_NAME_STATS_ON,
   (PRM_FOR_SERVER | PRM_HIDDEN),
   PRM_BOOLEAN,
   &prm_stats_on_flag,
   (void *) &prm_stats_on_default,
   (void *) &PRM_STATS_ON,
   (void *) NULL, (void *) NULL,
   (char *) NULL,
   (DUP_PRM_FUNC) NULL,
   (DUP_PRM_FUNC) NULL},
  {PRM_ID_LOADDB_WORKER_COUNT,
   PRM_NAME_LOADDB_WORKER_COUNT,
   (PRM_FOR_SERVER | PRM_USER_CHANGE),
   PRM_INTEGER,
   &prm_loaddb_workers_flag,
   (void *) &prm_loaddb_workers_default,
   (void *) &PRM_LOADDB_WORKERS,
   (void *) &prm_loaddb_workers_upper, (void *) &prm_loaddb_workers_lower,
   (char *) NULL,
   (DUP_PRM_FUNC) NULL,
   (DUP_PRM_FUNC) NULL},
  {PRM_ID_PERF_TEST_MODE,
   PRM_NAME_PERF_TEST_MODE,
   (PRM_FOR_SERVER | PRM_HIDDEN),
   PRM_BOOLEAN,
   &prm_perf_test_mode_flag,
   (void *) &prm_perf_test_mode_default,
   (void *) &PRM_PERF_TEST_MODE,
   (void *) NULL, (void *) NULL,
   (char *) NULL,
   (DUP_PRM_FUNC) NULL,
   (DUP_PRM_FUNC) NULL},
  {PRM_ID_REPR_CACHE_LOG,
   PRM_NAME_REPR_CACHE_LOG,
   (PRM_FOR_SERVER | PRM_HIDDEN),
   PRM_BOOLEAN,
   &prm_repr_cache_log_flag,
   (void *) &prm_repr_cache_log_default,
   (void *) &PRM_REPR_CACHE_LOG,
   (void *) NULL, (void *) NULL,
   (char *) NULL,
   (DUP_PRM_FUNC) NULL,
   (DUP_PRM_FUNC) NULL},
  {PRM_ID_ENABLE_NEW_LFHASH,
   PRM_NAME_ENABLE_NEW_LFHASH,
   (PRM_FOR_SERVER | PRM_HIDDEN),
   PRM_BOOLEAN,
   &prm_new_lfhash_flag,
   (void *) &prm_new_lfhash_default,
   (void *) &PRM_NEW_LFHASH,
   (void *) NULL, (void *) NULL,
   (char *) NULL,
   (DUP_PRM_FUNC) NULL,
   (DUP_PRM_FUNC) NULL},
  {PRM_ID_HEAP_INFO_CACHE_LOGGING,
   PRM_NAME_HEAP_INFO_CACHE_LOGGING,
   (PRM_FOR_SERVER | PRM_HIDDEN),
   PRM_BOOLEAN,
   &prm_heap_info_cache_logging_flag,
   (void *) &prm_heap_info_cache_logging_default,
   (void *) &PRM_HEAP_INFO_CACHE_LOGGING,
   (void *) NULL, (void *) NULL,
   (char *) NULL,
   (DUP_PRM_FUNC) NULL,
   (DUP_PRM_FUNC) NULL},
  {PRM_ID_TDE_KEYS_FILE_PATH,
   PRM_NAME_TDE_KEYS_FILE_PATH,
   (PRM_FOR_SERVER | PRM_FOR_CLIENT),
   PRM_STRING,
   &prm_tde_keys_file_path_flag,
   (void *) &prm_tde_keys_file_path_default,
   (void *) &PRM_TDE_KEYS_FILE_PATH,
   (void *) NULL, (void *) NULL,
   (char *) NULL,
   (DUP_PRM_FUNC) NULL,
   (DUP_PRM_FUNC) NULL},
  {PRM_ID_TDE_DEFAULT_ALGORITHM,
   PRM_NAME_TDE_DEFAULT_ALGORITHM,
   (PRM_FOR_CLIENT | PRM_FOR_SERVER),
   PRM_KEYWORD,
   &prm_tde_default_algorithm_flag,
   (void *) &prm_tde_algorithm_default,
   (void *) &PRM_TDE_DEFAULT_ALGORITHM,
   (void *) &prm_tde_algorithm_upper, (void *) &prm_tde_algorithm_lower,
   (char *) NULL,
   (DUP_PRM_FUNC) NULL,
   (DUP_PRM_FUNC) NULL},
  {PRM_ID_ER_LOG_TDE,
   PRM_NAME_ER_LOG_TDE,
   (PRM_FOR_SERVER | PRM_HIDDEN),
   PRM_BOOLEAN,
   &prm_er_log_tde_flag,
   (void *) &prm_er_log_tde_default,
   (void *) &PRM_ER_LOG_TDE,
   (void *) NULL,
   (void *) NULL,
   (char *) NULL,
   (DUP_PRM_FUNC) NULL,
   (DUP_PRM_FUNC) NULL},
  {PRM_ID_JAVA_STORED_PROCEDURE,
   PRM_NAME_JAVA_STORED_PROCEDURE,
   (PRM_FOR_SERVER),
   PRM_BOOLEAN,
   &prm_java_stored_procedure_flag,
   (void *) &prm_java_stored_procedure_default,
   (void *) &PRM_JAVA_STORED_PROCEDURE,
   (void *) NULL, (void *) NULL,
   (char *) NULL,
   (DUP_PRM_FUNC) NULL,
   (DUP_PRM_FUNC) NULL},
  {PRM_ID_JAVA_STORED_PROCEDURE_PORT,
   PRM_NAME_JAVA_STORED_PROCEDURE_PORT,
   (PRM_FOR_SERVER),
   PRM_INTEGER,
   &prm_java_stored_procedure_port_flag,
   (void *) &prm_java_stored_procedure_port_default,
   (void *) &PRM_JAVA_STORED_PROCEDURE_PORT,
   (void *) &prm_java_stored_procedure_port_upper, (void *) &prm_java_stored_procedure_port_lower,
   (char *) NULL,
   (DUP_PRM_FUNC) NULL,
   (DUP_PRM_FUNC) NULL},
  {PRM_ID_JAVA_STORED_PROCEDURE_JVM_OPTIONS,
   PRM_NAME_JAVA_STORED_PROCEDURE_JVM_OPTIONS,
   (PRM_FOR_SERVER),
   PRM_STRING,
   &prm_java_stored_procedure_jvm_options_flag,
   (void *) &prm_java_stored_procedure_jvm_options_default,
   (void *) &PRM_JAVA_STORED_PROCEDURE_JVM_OPTIONS,
   (void *) NULL, (void *) NULL,
   (char *) NULL,
   (DUP_PRM_FUNC) NULL,
   (DUP_PRM_FUNC) NULL},
  {PRM_ID_JAVA_STORED_PROCEDURE_DEBUG,
   PRM_NAME_JAVA_STORED_PROCEDURE_DEBUG,
   (PRM_FOR_SERVER | PRM_HIDDEN),
   PRM_INTEGER,
   &prm_java_stored_procedure_debug_flag,
   (void *) &prm_java_stored_procedure_debug_default,
   (void *) &PRM_JAVA_STORED_PROCEDURE_DEBUG,
   (void *) NULL, (void *) NULL,
   (char *) NULL,
   (DUP_PRM_FUNC) NULL,
   (DUP_PRM_FUNC) NULL},
  {PRM_ID_JAVA_STORED_PROCEDURE_UDS,
   PRM_NAME_JAVA_STORED_PROCEDURE_UDS,
   (PRM_FOR_SERVER),
   PRM_BOOLEAN,
   &prm_java_stored_procedure_uds_flag,
   (void *) &prm_java_stored_procedure_uds_default,
   (void *) &PRM_JAVA_STORED_PROCEDURE_UDS,
   (void *) NULL, (void *) NULL,
   (char *) NULL,
   (DUP_PRM_FUNC) NULL,
   (DUP_PRM_FUNC) NULL},
  {PRM_ID_ALLOW_TRUNCATED_STRING,
   PRM_NAME_ALLOW_TRUNCATED_STRING,
   (PRM_USER_CHANGE | PRM_FOR_CLIENT | PRM_FOR_SERVER | PRM_FOR_SESSION | PRM_FOR_HA_CONTEXT),
   PRM_BOOLEAN,
   &prm_allow_truncated_string_flag,
   (void *) &prm_allow_truncated_string_default,
   (void *) &PRM_ALLOW_TRUNCATED_STRING,
   (void *) NULL, (void *) NULL,
   (char *) NULL,
   (DUP_PRM_FUNC) NULL,
   (DUP_PRM_FUNC) NULL},
  {PRM_ID_TB_DEFAULT_REUSE_OID,
   PRM_NAME_TB_DEFAULT_REUSE_OID,
   (PRM_USER_CHANGE | PRM_FOR_CLIENT | PRM_FOR_SESSION | PRM_FOR_HA_CONTEXT),
   PRM_BOOLEAN,
   &prm_create_table_reuseoid,
   (void *) &prm_create_table_reuseoid_default,
   (void *) &PRM_TB_REUSE_OID,
   (void *) NULL, (void *) NULL,
   (char *) NULL,
   (DUP_PRM_FUNC) NULL,
   (DUP_PRM_FUNC) NULL},
  {PRM_ID_USE_STAT_ESTIMATION,
   PRM_NAME_USE_STAT_ESTIMATION,
   (PRM_FOR_SERVER | PRM_USER_CHANGE),
   PRM_BOOLEAN,
   &prm_use_stat_estimation_flag,
   (void *) &prm_use_stat_estimation_default,
   (void *) &PRM_USE_STAT_ESTIMATION,
   (void *) NULL, (void *) NULL,
   (char *) NULL,
   (DUP_PRM_FUNC) NULL,
   (DUP_PRM_FUNC) NULL},
  {PRM_ID_IGNORE_TRAILING_SPACE,
   PRM_NAME_IGNORE_TRAILING_SPACE,
   (PRM_FOR_SERVER | PRM_FOR_CLIENT | PRM_FORCE_SERVER | PRM_HIDDEN),
   PRM_BOOLEAN,
   &prm_ignore_trailing_space_flag,
   (void *) &prm_ignore_trailing_space_default,
   (void *) &PRM_IGNORE_TRAILING_SPACE,
   (void *) NULL, (void *) NULL,
   (char *) NULL,
   (DUP_PRM_FUNC) NULL,
   (DUP_PRM_FUNC) NULL},
  {PRM_ID_DDL_AUDIT_LOG,
   PRM_NAME_DDL_AUDIT_LOG,
   (PRM_FOR_CLIENT),
   PRM_BOOLEAN,
   &prm_ddl_audit_log_flag,
   (void *) &prm_ddl_audit_log_default,
   (void *) &PRM_DDL_AUDIT_LOG,
   (void *) NULL, (void *) NULL,
   (char *) NULL,
   (DUP_PRM_FUNC) NULL,
   (DUP_PRM_FUNC) NULL},
  {PRM_ID_DDL_AUDIT_LOG_SIZE,
   PRM_NAME_DDL_AUDIT_LOG_SIZE,
   (PRM_SIZE_UNIT),
   PRM_BIGINT,
   &prm_ddl_audit_log_size_flag,
   (void *) &prm_ddl_audit_log_size_default,
   (void *) &PRM_DDL_AUDIT_LOG_SIZE,
   (void *) &prm_ddl_audit_log_size_upper,
   (void *) &prm_ddl_audit_log_size_lower,
   (char *) NULL,
   (DUP_PRM_FUNC) NULL,
   (DUP_PRM_FUNC) NULL},
  {PRM_ID_SUPPLEMENTAL_LOG,
   PRM_NAME_SUPPLEMENTAL_LOG,
   (PRM_FOR_SERVER | PRM_FOR_CLIENT | PRM_FORCE_SERVER),
   PRM_INTEGER,
   &prm_supplemental_log_flag,
   (void *) &prm_supplemental_log_default,
   (void *) &PRM_SUPPLEMENTAL_LOG,
   (void *) &prm_supplemental_log_upper,
   (void *) &prm_supplemental_log_lower,
   (char *) NULL,
   (DUP_PRM_FUNC) NULL,
   (DUP_PRM_FUNC) NULL},
  {PRM_ID_CDC_LOGGING_DEBUG,
   PRM_NAME_CDC_LOGGING_DEBUG,
   (PRM_FOR_SERVER | PRM_HIDDEN),
   PRM_BOOLEAN,
   &prm_cdc_logging_debug_flag,
   (void *) &prm_cdc_logging_debug_default,
   (void *) &PRM_CDC_LOGGING_DEBUG,
   (void *) NULL, (void *) NULL,
   (char *) NULL,
   (DUP_PRM_FUNC) NULL,
   (DUP_PRM_FUNC) NULL},
  {PRM_ID_RECOVERY_PROGRESS_LOGGING_INTERVAL,
   PRM_NAME_RECOVERY_PROGRESS_LOGGING_INTERVAL,
   (PRM_FOR_SERVER),
   PRM_INTEGER,
   &prm_recovery_progress_logging_interval_flag,
   (void *) &prm_recovery_progress_logging_interval_default,
   (void *) &PRM_RECOVERY_PROGRESS_LOGGING_INTERVAL,
   (void *) &prm_recovery_progress_logging_interval_upper,
   (void *) &prm_recovery_progress_logging_interval_lower,
   (char *) NULL,
   (DUP_PRM_FUNC) NULL,
   (DUP_PRM_FUNC) NULL},
  {PRM_ID_FIRST_LOG_PAGEID,	/* Except for QA or TEST purposes, never use it. */
   PRM_NAME_FIRST_LOG_PAGEID,
   (PRM_FOR_SERVER | PRM_HIDDEN),
   PRM_BIGINT,
   &prm_first_log_pageid_flag,
   (void *) &prm_first_log_pageid_default,
   (void *) &PRM_FIRST_LOG_PAGEID,
   (void *) &prm_first_log_pageid_upper,
   (void *) &prm_first_log_pageid_lower,
   (char *) NULL,
   (DUP_PRM_FUNC) NULL,
   (DUP_PRM_FUNC) NULL},
  {PRM_ID_THREAD_CORE_COUNT,
   PRM_NAME_THREAD_CORE_COUNT,
   (PRM_FOR_SERVER),
   PRM_INTEGER,
   &prm_thread_core_count_flag,
   (void *) &prm_thread_core_count_default,
   (void *) &PRM_THREAD_CORE_COUNT,
   (void *) &prm_thread_core_count_upper,
   (void *) &prm_thread_core_count_lower,
   (char *) NULL,
   (DUP_PRM_FUNC) NULL,
   (DUP_PRM_FUNC) NULL},
  {PRM_ID_FLASHBACK_TIMEOUT,
   PRM_NAME_FLASHBACK_TIMEOUT,
   (PRM_FOR_CLIENT),
   PRM_INTEGER,
   &prm_flashback_timeout_flag,
   (void *) &prm_flashback_timeout_default,
   (void *) &PRM_FLASHBACK_TIMEOUT,
   (void *) &prm_flashback_timeout_upper,
   (void *) &prm_flashback_timeout_lower,
   (char *) NULL,
   (DUP_PRM_FUNC) NULL,
   (DUP_PRM_FUNC) NULL},
  {PRM_ID_FLASHBACK_MAX_TRANSACTION,
   PRM_NAME_FLASHBACK_MAX_TRANSACTION,
   (PRM_FOR_SERVER | PRM_HIDDEN),
   PRM_INTEGER,
   &prm_flashback_max_transaction_flag,
   (void *) &prm_flashback_max_transaction_default,
   (void *) &PRM_FLASHBACK_MAX_TRANSACTION,
   (void *) &prm_flashback_max_transaction_upper,
   (void *) &prm_flashback_max_transaction_lower,
   (char *) NULL,
   (DUP_PRM_FUNC) NULL,
   (DUP_PRM_FUNC) NULL},
  {PRM_ID_FLASHBACK_WIN_SIZE,
   PRM_NAME_FLASHBACK_WIN_SIZE,
   (PRM_FOR_CLIENT | PRM_HIDDEN),
   PRM_INTEGER,
   &prm_flashback_win_size_flag,
   (void *) &prm_flashback_win_size_default,
   (void *) &PRM_FLASHBACK_WIN_SIZE,
   (void *) &prm_flashback_win_size_upper,
   (void *) &prm_flashback_win_size_lower,
   (char *) NULL,
   (DUP_PRM_FUNC) NULL,
   (DUP_PRM_FUNC) NULL},
  {PRM_ID_USE_USER_HOSTS,
   PRM_NAME_USE_USER_HOSTS,
   (PRM_FOR_SERVER | PRM_FOR_CLIENT),
   PRM_BOOLEAN,
   &prm_use_user_hosts_flag,
   (void *) &prm_use_user_hosts_default,
   (void *) &PRM_USE_USER_HOSTS,
   (void *) NULL, (void *) NULL,
   (char *) NULL,
   (DUP_PRM_FUNC) NULL,
   (DUP_PRM_FUNC) NULL},
  {PRM_ID_QMGR_MAX_QUERY_PER_TRAN,
   PRM_NAME_QMGR_MAX_QUERY_PER_TRAN,
   (PRM_FOR_SERVER | PRM_FORCE_SERVER),
   PRM_INTEGER,
   &prm_max_query_per_tran_flag,
   (void *) &prm_max_query_per_tran_default,
   (void *) &PRM_MAX_QUERY_PER_TRAN_SIZE,
   (void *) &prm_max_query_per_tran_upper,
   (void *) &prm_max_query_per_tran_lower,
   (char *) NULL,
   (DUP_PRM_FUNC) NULL,
   (DUP_PRM_FUNC) NULL},
  {PRM_ID_REGEXP_ENGINE,
   PRM_NAME_REGEXP_ENGINE,
   (PRM_FOR_CLIENT | PRM_FOR_SERVER | PRM_FORCE_SERVER | PRM_USER_CHANGE | PRM_FOR_SESSION),
   PRM_KEYWORD,
   &prm_regexp_engine_flag,
   (void *) &prm_regexp_engine_default,
   (void *) &PRM_REGEXP_ENGINE,
   (void *) &prm_regexp_engine_upper,
   (void *) &prm_regexp_engine_lower,
   (char *) NULL,
   (DUP_PRM_FUNC) NULL,
   (DUP_PRM_FUNC) NULL},
  {PRM_ID_ORACLE_STYLE_NUMBER_RETURN,
   PRM_NAME_ORACLE_STYLE_NUMBER_RETURN,
   (PRM_FOR_SERVER | PRM_FORCE_SERVER),
   PRM_BOOLEAN,
   &prm_oracle_style_number_return_flag,
   (void *) &prm_oracle_style_number_return_default,
   (void *) &PRM_ORACLE_STYLE_NUMBER_RETURN,
   (void *) NULL, (void *) NULL,
   (char *) NULL,
   (DUP_PRM_FUNC) NULL,
   (DUP_PRM_FUNC) NULL},
  {PRM_ID_HA_TCP_PING_HOSTS,
   PRM_NAME_HA_TCP_PING_HOSTS,
   (PRM_FOR_CLIENT | PRM_RELOADABLE | PRM_FOR_HA),
   PRM_STRING,
   &prm_ha_tcp_ping_hosts_flag,
   (void *) &prm_ha_tcp_ping_hosts_default,
   (void *) &PRM_HA_TCP_PING_HOSTS,
   (void *) NULL, (void *) NULL,
   (char *) NULL,
   (DUP_PRM_FUNC) NULL,
   (DUP_PRM_FUNC) NULL},
  {PRM_ID_HA_PING_TIMEOUT,
   PRM_NAME_HA_PING_TIMEOUT,
   (PRM_FOR_CLIENT | PRM_RELOADABLE | PRM_FOR_HA | PRM_HIDDEN),
   PRM_INTEGER,
   &prm_ha_ping_timeout_flag,
   (void *) &prm_ha_ping_timeout_default,
   (void *) &PRM_HA_PING_TIMEOUT,
   (void *) &prm_ha_ping_timeout_upper,
   (void *) &prm_ha_ping_timeout_lower,
   (char *) NULL,
   (DUP_PRM_FUNC) NULL,
   (DUP_PRM_FUNC) NULL},
<<<<<<< HEAD
#if defined(SUPPORT_DEDUPLICATE_KEY_MODE)
  {PRM_ID_USE_DEDUPLICATE_KEY_MODE_OID_TEST,
   PRM_NAME_USE_DEDUPLICATE_KEY_MODE_OID_TEST,
   (PRM_FOR_CLIENT | PRM_HIDDEN),
   PRM_BOOLEAN,
   &prm_use_deduplicate_key_mode_oid_flag,
   (void *) &prm_use_deduplicate_key_mode_oid_default,
   (void *) &PRM_USE_DEDUPLICATE_KEY_MODE_OID,
   (void *) NULL, (void *) NULL,
   (char *) NULL,
   (DUP_PRM_FUNC) NULL,
   (DUP_PRM_FUNC) NULL},
  {PRM_ID_DEDUPLICATE_KEY_MODE,
   PRM_NAME_DEDUPLICATE_KEY_MODE,
   (PRM_FOR_CLIENT | PRM_USER_CHANGE | PRM_FOR_SESSION),
   PRM_KEYWORD,
   &prm_deduplicate_key_mode_flag,
   (void *) &prm_deduplicate_key_mode_default,
   (void *) &PRM_DEDUPLICATE_KEY_MODE,
   (void *) &prm_deduplicate_key_mode_upper,
   (void *) &prm_deduplicate_key_mode_lower,
   (char *) NULL,
   (DUP_PRM_FUNC) NULL,
   (DUP_PRM_FUNC) NULL},
  {PRM_ID_DEDUPLICATE_KEY_LEVEL,
   PRM_NAME_DEDUPLICATE_KEY_LEVEL,
   (PRM_FOR_CLIENT | PRM_USER_CHANGE | PRM_FOR_SESSION),
   PRM_INTEGER,
   &prm_deduplicate_key_level_flag,
   (void *) &prm_deduplicate_key_level_default,
   (void *) &PRM_DEDUPLICATE_KEY_MOD_LEVEL,
   (void *) &prm_deduplicate_key_level_upper,
   (void *) &prm_deduplicate_key_level_lower,
   (char *) NULL,
   (DUP_PRM_FUNC) NULL,
   (DUP_PRM_FUNC) NULL},
#endif
=======
  {PRM_ID_STATDUMP_FORCE_ADD_INT_MAX,
   PRM_NAME_STATDUMP_FORCE_ADD_INT_MAX,
   (PRM_FOR_SERVER | PRM_FOR_CLIENT | PRM_HIDDEN),
   PRM_BOOLEAN,
   &prm_statdump_force_add_int_max_flag,
   (void *) &prm_statdump_force_add_int_max_default,
   (void *) &PRM_STATDUMP_FORCE_ADD_INT_MAX,
   (void *) NULL, (void *) NULL,
   (char *) NULL,
   (DUP_PRM_FUNC) NULL,
   (DUP_PRM_FUNC) NULL}
>>>>>>> 94d349ae
};

static int num_session_parameters = 0;
#define NUM_SESSION_PRM num_session_parameters

#if defined (CS_MODE)
/*
 * Session parameters should be cached with the default values or the values
 * loaded from cubrid.conf file. When a new client connects to CAS, it should
 * reload these parameters (because some may be changed by previous clients)
 */
SESSION_PARAM *cached_session_parameters = NULL;
#endif /* CS_MODE */

/*
 * Keyword searches do a intl_mbs_ncasecmp(), using the LENGTH OF THE TABLE KEY
 * as the limit, so make sure that overlapping keywords are ordered
 * correctly.  For example, make sure that "yes" precedes "y".
 */

typedef struct keyval KEYVAL;
struct keyval
{
  const char *key;
  int val;
};

static KEYVAL boolean_words[] = {
  {"yes", 1},
  {"y", 1},
  {"1", 1},
  {"true", 1},
  {"on", 1},
  {"no", 0},
  {"n", 0},
  {"0", 0},
  {"false", 0},
  {"off", 0}
};

static KEYVAL er_log_level_words[] = {
  {"fatal", ER_FATAL_ERROR_SEVERITY},
  {"error", ER_ERROR_SEVERITY},
  {"syntax", ER_SYNTAX_ERROR_SEVERITY},
  {"warning", ER_WARNING_SEVERITY},
  {"notification", ER_NOTIFICATION_SEVERITY}
};

static KEYVAL isolation_level_words[] = {
  {"tran_serializable", TRAN_SERIALIZABLE},
  {"tran_no_phantom_read", TRAN_SERIALIZABLE},

  {"tran_rep_class_rep_instance", TRAN_REPEATABLE_READ},
  {"tran_rep_read", TRAN_REPEATABLE_READ},
  {"tran_rep_class_commit_instance", TRAN_READ_COMMITTED},
  {"tran_read_committed", TRAN_READ_COMMITTED},
  {"tran_cursor_stability", TRAN_READ_COMMITTED},

  {"serializable", TRAN_SERIALIZABLE},
  {"no_phantom_read", TRAN_SERIALIZABLE},

  {"rep_class_rep_instance", TRAN_REPEATABLE_READ},
  {"rep_read", TRAN_REPEATABLE_READ},
  {"rep_class_commit_instance", TRAN_READ_COMMITTED},
  {"read_committed", TRAN_READ_COMMITTED},
  {"cursor_stability", TRAN_READ_COMMITTED},
};

static KEYVAL pgbuf_debug_page_validation_level_words[] = {
  {"fetch", PGBUF_DEBUG_PAGE_VALIDATION_FETCH},
  {"free", PGBUF_DEBUG_PAGE_VALIDATION_FREE},
  {"all", PGBUF_DEBUG_PAGE_VALIDATION_ALL}
};

static KEYVAL null_words[] = {
  {"null", 0},
  {"0", 0}
};

static KEYVAL ha_mode_words[] = {
  {HA_MODE_OFF_STR, HA_MODE_OFF},
  {"no", HA_MODE_OFF},
  {"n", HA_MODE_OFF},
  {"0", HA_MODE_OFF},
  {"false", HA_MODE_OFF},
  {"off", HA_MODE_OFF},
  {"yes", HA_MODE_FAIL_BACK},
  {"y", HA_MODE_FAIL_BACK},
  {"1", HA_MODE_FAIL_BACK},
  {"true", HA_MODE_FAIL_BACK},
  {"on", HA_MODE_FAIL_BACK},
  /* {HA_MODE_FAIL_OVER_STR, HA_MODE_FAIL_OVER}, *//* unused */
  {HA_MODE_FAIL_BACK_STR, HA_MODE_FAIL_BACK},
  /* {HA_MODE_LAZY_BACK_STR, HA_MODE_LAZY_BACK}, *//* not implemented yet */
  {HA_MODE_ROLE_CHANGE_STR, HA_MODE_ROLE_CHANGE},
  {"r", HA_MODE_REPLICA},
  {"repl", HA_MODE_REPLICA},
  {"replica", HA_MODE_REPLICA},
  {"2", HA_MODE_REPLICA}
};

static KEYVAL ha_server_state_words[] = {
  {HA_SERVER_STATE_IDLE_STR, HA_SERVER_STATE_IDLE},
  {HA_SERVER_STATE_ACTIVE_STR, HA_SERVER_STATE_ACTIVE},
  {HA_SERVER_STATE_TO_BE_ACTIVE_STR, HA_SERVER_STATE_TO_BE_ACTIVE},
  {HA_SERVER_STATE_STANDBY_STR, HA_SERVER_STATE_STANDBY},
  {HA_SERVER_STATE_TO_BE_STANDBY_STR, HA_SERVER_STATE_TO_BE_STANDBY},
  {HA_SERVER_STATE_MAINTENANCE_STR, HA_SERVER_STATE_MAINTENANCE},
  {HA_SERVER_STATE_DEAD_STR, HA_SERVER_STATE_DEAD}
};

static KEYVAL ha_log_applier_state_words[] = {
  {HA_LOG_APPLIER_STATE_UNREGISTERED_STR, HA_LOG_APPLIER_STATE_UNREGISTERED},
  {HA_LOG_APPLIER_STATE_RECOVERING_STR, HA_LOG_APPLIER_STATE_RECOVERING},
  {HA_LOG_APPLIER_STATE_WORKING_STR, HA_LOG_APPLIER_STATE_WORKING},
  {HA_LOG_APPLIER_STATE_DONE_STR, HA_LOG_APPLIER_STATE_DONE},
  {HA_LOG_APPLIER_STATE_ERROR_STR, HA_LOG_APPLIER_STATE_ERROR}
};

static KEYVAL compat_words[] = {
  {"cubrid", COMPAT_CUBRID},
  {"default", COMPAT_CUBRID},
  {"mysql", COMPAT_MYSQL},
  {"oracle", COMPAT_ORACLE}
};

static KEYVAL check_peer_alive_words[] = {
  {"none", CSS_CHECK_PEER_ALIVE_NONE},
  {"server_only", CSS_CHECK_PEER_ALIVE_SERVER_ONLY},
  {"client_only", CSS_CHECK_PEER_ALIVE_CLIENT_ONLY},
  {"both", CSS_CHECK_PEER_ALIVE_BOTH},
};

static KEYVAL query_trace_format_words[] = {
  {"text", QUERY_TRACE_TEXT},
  {"json", QUERY_TRACE_JSON},
};

static KEYVAL fi_test_words[] = {
  {"recovery", FI_GROUP_RECOVERY},
};

static KEYVAL ha_repl_filter_type_words[] = {
  {"none", REPL_FILTER_NONE},
  {"include_table", REPL_FILTER_INCLUDE_TBL},
  {"exclude_table", REPL_FILTER_EXCLUDE_TBL}
};

static KEYVAL tde_algorithm_words[] = {
  /* {"none", TDE_ALGORITHM_NONE}, */
  {"aes", TDE_ALGORITHM_AES},
  {"aria", TDE_ALGORITHM_ARIA}
};

/* *INDENT-OFF* */
using namespace cubregex;
static KEYVAL regexp_engine_words[] = {
  {get_engine_name(engine_type::LIB_CPPSTD), engine_type::LIB_CPPSTD},
  {get_engine_name(engine_type::LIB_RE2), engine_type::LIB_RE2}
};
/* *INDENT-ON* */

#if defined(SUPPORT_DEDUPLICATE_KEY_MODE)
static KEYVAL deduplicate_key_mode_words[] = {
  {"off", DEDUPLICATE_KEY_MODE_OFF},
  {"on", DEDUPLICATE_KEY_MODE_ON}
};
#endif

static const char *compat_mode_values_PRM_ANSI_QUOTES[COMPAT_ORACLE + 2] = {
  NULL,				/* COMPAT_CUBRID */
  "no",				/* COMPAT_MYSQL */
  NULL,				/* COMPAT_ORACLE */
  PRM_NAME_ANSI_QUOTES
};

static const char *compat_mode_values_PRM_ORACLE_STYLE_EMPTY_STRING[COMPAT_ORACLE + 2] = {
  NULL,				/* COMPAT_CUBRID */
  NULL,				/* COMPAT_MYSQL */
  "yes",			/* COMPAT_ORACLE */
  PRM_NAME_ORACLE_STYLE_EMPTY_STRING
};

static const char *compat_mode_values_PRM_ORACLE_STYLE_OUTERJOIN[COMPAT_ORACLE + 2] = {
  NULL,				/* COMPAT_CUBRID */
  NULL,				/* COMPAT_MYSQL */
  "yes",			/* COMPAT_ORACLE */
  PRM_NAME_ORACLE_STYLE_OUTERJOIN
};

static const char *compat_mode_values_PRM_PIPES_AS_CONCAT[COMPAT_ORACLE + 2] = {
  NULL,				/* COMPAT_CUBRID */
  "no",				/* COMPAT_MYSQL */
  NULL,				/* COMPAT_ORACLE */
  PRM_NAME_PIPES_AS_CONCAT
};

/* Oracle's trigger correlation names are not yet supported. */
static const char *compat_mode_values_PRM_MYSQL_TRIGGER_CORRELATION_NAMES[COMPAT_ORACLE + 2] = {
  NULL,				/* COMPAT_CUBRID */
  "yes",			/* COMPAT_MYSQL */
  NULL,				/* COMPAT_ORACLE */
  PRM_NAME_MYSQL_TRIGGER_CORRELATION_NAMES
};

static const char *compat_mode_values_PRM_REQUIRE_LIKE_ESCAPE_CHARACTER[COMPAT_ORACLE + 2] = {
  NULL,				/* COMPAT_CUBRID */
  "yes",			/* COMPAT_MYSQL */
  NULL,				/* COMPAT_ORACLE */
  PRM_NAME_REQUIRE_LIKE_ESCAPE_CHARACTER
};

static const char *compat_mode_values_PRM_NO_BACKSLASH_ESCAPES[COMPAT_ORACLE + 2] = {
  NULL,				/* COMPAT_CUBRID */
  "no",				/* COMPAT_MYSQL */
  NULL,				/* COMPAT_ORACLE */
  PRM_NAME_NO_BACKSLASH_ESCAPES
};

static const char *compat_mode_values_PRM_ADD_COLUMN_UPDATE_HARD_DEFAULT[COMPAT_ORACLE + 2] = {
  NULL,				/* COMPAT_CUBRID */
  "yes",			/* COMPAT_MYSQL */
  NULL,				/* COMPAT_ORACLE: leave it in cubrid mode for now */
  PRM_NAME_ADD_COLUMN_UPDATE_HARD_DEFAULT
};

static const char *compat_mode_values_PRM_RETURN_NULL_ON_FUNCTION_ERRORS[COMPAT_ORACLE + 2] = {
  NULL,				/* COMPAT_CUBRID */
  "yes",			/* COMPAT_MYSQL */
  NULL,				/* COMPAT_ORACLE */
  PRM_NAME_RETURN_NULL_ON_FUNCTION_ERRORS
};

static const char *compat_mode_values_PRM_PLUS_AS_CONCAT[COMPAT_ORACLE + 2] = {
  "yes",			/* COMPAT_CUBRID */
  "no",				/* COMPAT_MYSQL */
  NULL,				/* COMPAT_ORACLE */
  PRM_NAME_PLUS_AS_CONCAT
};

static const char **compat_mode_values[] = {
  compat_mode_values_PRM_ANSI_QUOTES,
  compat_mode_values_PRM_ORACLE_STYLE_EMPTY_STRING,
  compat_mode_values_PRM_ORACLE_STYLE_OUTERJOIN,
  compat_mode_values_PRM_PIPES_AS_CONCAT,
  compat_mode_values_PRM_MYSQL_TRIGGER_CORRELATION_NAMES,
  compat_mode_values_PRM_REQUIRE_LIKE_ESCAPE_CHARACTER,
  compat_mode_values_PRM_NO_BACKSLASH_ESCAPES,
  compat_mode_values_PRM_ADD_COLUMN_UPDATE_HARD_DEFAULT,
  compat_mode_values_PRM_RETURN_NULL_ON_FUNCTION_ERRORS,
  compat_mode_values_PRM_PLUS_AS_CONCAT
};

static const int call_stack_dump_error_codes[] = {
  ER_GENERIC_ERROR,
  ER_IO_FORMAT_BAD_NPAGES,
  ER_IO_READ,
  ER_IO_WRITE,
  ER_PB_BAD_PAGEID,
  ER_PB_UNFIXED_PAGEPTR,
  ER_DISK_UNKNOWN_SECTOR,
  ER_DISK_UNKNOWN_PAGE,
  ER_SP_BAD_INSERTION_SLOT,
  ER_SP_UNKNOWN_SLOTID,
  ER_HEAP_UNKNOWN_OBJECT,
  ER_HEAP_BAD_RELOCATION_RECORD,
  ER_HEAP_BAD_OBJECT_TYPE,
  ER_HEAP_OVFADDRESS_CORRUPTED,
  ER_LK_PAGE_TIMEOUT,
  ER_LOG_READ,
  ER_LOG_WRITE,
  ER_LOG_PAGE_CORRUPTED,
  ER_LOG_REDO_INTERFACE,
  ER_LOG_MAYNEED_MEDIA_RECOVERY,
  ER_LOG_NOTIN_ARCHIVE,
  ER_TF_BUFFER_UNDERFLOW,
  ER_TF_BUFFER_OVERFLOW,
  ER_BTREE_UNKNOWN_KEY,
  ER_CT_INVALID_CLASSID,
  ER_CT_UNKNOWN_REPRID,
  ER_CT_INVALID_REPRID,
  ER_FILE_ALLOC_NOPAGES,
  ER_FILE_TABLE_CORRUPTED,
  ER_PAGE_LATCH_TIMEDOUT,
  ER_PAGE_LATCH_ABORTED,
  ER_PARTITION_WORK_FAILED,
  ER_PARTITION_NOT_EXIST,
  ER_FILE_TABLE_OVERFLOW,
  ER_HA_GENERIC_ERROR,
  ER_DESC_ISCAN_ABORTED,
  ER_SP_INVALID_HEADER,
  ER_LOG_CHECKPOINT_SKIP_INVALID_PAGE
};

typedef enum
{
  PRM_PRINT_NONE = 0,
  PRM_PRINT_NAME,
  PRM_PRINT_ID
} PRM_PRINT_MODE;

typedef enum
{
  PRM_PRINT_CURR_VAL = 0,
  PRM_PRINT_DEFAULT_VAL
} PRM_PRINT_VALUE_MODE;

static int prm_print (const SYSPRM_PARAM * prm, char *buf, size_t len, PRM_PRINT_MODE print_mode,
		      PRM_PRINT_VALUE_MODE print_value_mode);
static int sysprm_load_and_init_internal (const char *db_name, const char *conf_file, bool reload,
					  const int load_flags);
static void prm_check_environment (void);
static int prm_check_parameters (void);
static SYSPRM_ERR sysprm_validate_escape_char_parameters (const SYSPRM_ASSIGN_VALUE * assignment_list);
static int prm_load_by_section (INI_TABLE * ini, const char *section, bool ignore_section, bool reload,
				const char *file, const int load_flags, bool ignore_case);
static int prm_read_and_parse_ini_file (const char *prm_file_name, const char *db_name, const bool reload,
					const int load_flags);
static void prm_report_bad_entry (const char *key, int line, int err, const char *where);
static SYSPRM_ERR sysprm_get_param_range (SYSPRM_PARAM * prm, void *min, void *max);
static int prm_check_range (SYSPRM_PARAM * prm, void *value);
static int prm_set (SYSPRM_PARAM * prm, const char *value, bool set_flag);
static int prm_set_force (SYSPRM_PARAM * prm, const char *value);
static int prm_set_default (SYSPRM_PARAM * prm);
static SYSPRM_PARAM *prm_find (const char *pname, const char *section);
static const KEYVAL *prm_keyword (int val, const char *name, const KEYVAL * tbl, int dim);
static void prm_tune_parameters (void);
static int prm_compound_has_changed (SYSPRM_PARAM * prm, bool set_flag);
static void prm_set_compound (SYSPRM_PARAM * param, const char **compound_param_values[], const int values_count,
			      bool set_flag);
static int prm_get_next_param_value (char **data, char **prm, char **value);
static PARAM_ID sysprm_get_id (const SYSPRM_PARAM * prm);
static int sysprm_compare_values (void *first_value, void *second_value, unsigned int val_type);
static void sysprm_set_sysprm_value_from_parameter (SYSPRM_VALUE * prm_value, SYSPRM_PARAM * prm);
static SESSION_PARAM *sysprm_alloc_session_parameters (void);
static SYSPRM_ERR sysprm_generate_new_value (SYSPRM_PARAM * prm, const char *value, bool check,
					     SYSPRM_VALUE * new_value);
static int sysprm_set_value (SYSPRM_PARAM * prm, SYSPRM_VALUE value, bool set_flag, bool duplicate);
static void sysprm_set_system_parameter_value (SYSPRM_PARAM * prm, SYSPRM_VALUE value);
static int sysprm_print_sysprm_value (PARAM_ID prm_id, SYSPRM_VALUE value, char *buf, size_t len,
				      PRM_PRINT_MODE print_mode);

static void sysprm_update_flag_different (SYSPRM_PARAM * prm);
static void sysprm_update_flag_allocated (SYSPRM_PARAM * prm);
static void sysprm_update_session_prm_flag_allocated (SESSION_PARAM * prm);

static void sysprm_clear_sysprm_value (SYSPRM_VALUE * value, SYSPRM_DATATYPE datatype);
static char *sysprm_pack_sysprm_value (char *ptr, SYSPRM_VALUE value, SYSPRM_DATATYPE datatype);
static int sysprm_packed_sysprm_value_length (SYSPRM_VALUE value, SYSPRM_DATATYPE datatype, int offset);
static char *sysprm_unpack_sysprm_value (char *ptr, SYSPRM_VALUE * value, SYSPRM_DATATYPE datatype);

#if defined (SERVER_MODE)
static SYSPRM_ERR sysprm_set_session_parameter_value (SESSION_PARAM * session_parameter, int id, SYSPRM_VALUE value);
static SYSPRM_ERR sysprm_set_session_parameter_default (SESSION_PARAM * session_parameter, PARAM_ID prm_id);
#endif /* SERVER_MODE */

#if defined (CS_MODE)
static void sysprm_update_cached_session_param_val (const PARAM_ID prm_id);
#endif

#if defined (SA_MODE) || defined (SERVER_MODE)
static void init_server_timezone_parameter (void);
#endif

/* conf files that have been loaded */
#define MAX_NUM_OF_PRM_FILES_LOADED	10
static struct
{
  char *conf_path;
  char *db_name;
} prm_Files_loaded[MAX_NUM_OF_PRM_FILES_LOADED];

/*
 * prm_file_has_been_loaded - Record the file path that has been loaded
 *   return: none
 *   conf_path(in): path of the conf file to be recorded
 *   db_name(in): db name to be recorded
 */
static void
prm_file_has_been_loaded (const char *conf_path, const char *db_name)
{
  int i;
  assert (conf_path != NULL);

  for (i = 0; i < MAX_NUM_OF_PRM_FILES_LOADED; i++)
    {
      if (prm_Files_loaded[i].conf_path == NULL)
	{
	  prm_Files_loaded[i].conf_path = strdup (conf_path);
	  prm_Files_loaded[i].db_name = db_name ? strdup (db_name) : NULL;
	  return;
	}
    }
}


/*
 * sysprm_dump_parameters - Print out current system parameters
 *   return: none
 *   fp(in):
 */
void
sysprm_dump_parameters (FILE * fp)
{
  char buf[LINE_MAX];
  int i;
  const SYSPRM_PARAM *prm;

  fprintf (fp, "#\n# cubrid.conf\n#\n\n");
  fprintf (fp, "# system parameters were loaded from the files ([@section])\n");
  for (i = 0; i < MAX_NUM_OF_PRM_FILES_LOADED; i++)
    {
      if (prm_Files_loaded[i].conf_path != NULL)
	{
	  fprintf (fp, "# %s", prm_Files_loaded[i].conf_path);
	  if (prm_Files_loaded[i].db_name)
	    {
	      fprintf (fp, " [@%s]\n", prm_Files_loaded[i].db_name);
	    }
	  else
	    {
	      fprintf (fp, "\n");
	    }
	}
    }

  fprintf (fp, "\n# system parameters\n");
  for (i = 0; i < NUM_PRM; i++)
    {
      prm = &prm_Def[i];
      if (PRM_IS_HIDDEN (prm->static_flag) || PRM_IS_OBSOLETED (prm->static_flag))
	{
	  continue;
	}
      prm_print (prm, buf, LINE_MAX, PRM_PRINT_NAME, PRM_PRINT_CURR_VAL);
      fprintf (fp, "%s\n", buf);
    }

  return;
}

/*
 * sysprm_set_er_log_file -
 *   return: void
 *   base_db_name(in): database name
 *
 */
void
sysprm_set_er_log_file (const char *db_name)
{
  char *s, *base_db_name;
  char local_db_name[DB_MAX_IDENTIFIER_LENGTH];
  time_t log_time;
  struct tm log_tm, *log_tm_p = &log_tm;
  char error_log_name[PATH_MAX];
  SYSPRM_PARAM *er_log_file;

  if (db_name == NULL)
    {
      return;
    }

  er_log_file = prm_find (PRM_NAME_ER_LOG_FILE, NULL);
  if (er_log_file == NULL || PRM_IS_SET (*er_log_file->dynamic_flag))
    {
      return;
    }

  strncpy_bufsize (local_db_name, db_name);
  s = strchr (local_db_name, '@');
  if (s)
    {
      *s = '\0';
    }
  base_db_name = basename ((char *) local_db_name);
  if (base_db_name == NULL)
    {
      return;
    }

  log_time = time (NULL);
  log_tm_p = localtime_r (&log_time, &log_tm);
  if (log_tm_p != NULL)
    {
      snprintf (error_log_name, PATH_MAX - 1, "%s%c%s_%04d%02d%02d_%02d%02d.err", ER_LOG_FILE_DIR, PATH_SEPARATOR,
		base_db_name, log_tm_p->tm_year + 1900, log_tm_p->tm_mon + 1, log_tm_p->tm_mday, log_tm_p->tm_hour,
		log_tm_p->tm_min);
      prm_set (er_log_file, error_log_name, true);
    }
}

/*
 * sysprm_load_and_init_internal - Read system parameters from the init files
 *   return: NO_ERROR or ER_FAILED
 *   db_name(in): database name
 *   conf_file(in): config file
 *   reload(in):
 *   load_flags(in):
 *
 * Note: Parameters would be tuned and forced according to the internal rules.
 */
static int
sysprm_load_and_init_internal (const char *db_name, const char *conf_file, bool reload, const int load_flags)
{
  char *base_db_name = NULL;
  char file_being_dealt_with[PATH_MAX];
  char local_db_name[DB_MAX_IDENTIFIER_LENGTH];
  unsigned int i;
  struct stat stat_buf;
  int r = NO_ERROR;
  char *s;
#if defined (CS_MODE)
  SESSION_PARAM *sprm = NULL;
  int num_session_prms;
#endif

  if (reload)
    {
      for (i = 0; i < NUM_PRM; i++)
	{
	  if (PRM_IS_RELOADABLE (prm_Def[i].static_flag))
	    {
	      if (prm_set_default (&prm_Def[i]) != PRM_ERR_NO_ERROR)
		{
		  prm_Def[i].value = (void *) NULL;
		}
	    }
	}
    }

  if (db_name == NULL)
    {
      /* initialize message catalog at here because there could be a code path that did not call msgcat_init() before */
      if (msgcat_init () != NO_ERROR)
	{
	  return ER_FAILED;
	}
      base_db_name = NULL;
    }
  else
    {
      strncpy_bufsize (local_db_name, db_name);
      s = strchr (local_db_name, '@');
      if (s)
	{
	  *s = '\0';
	}
      base_db_name = basename ((char *) local_db_name);
    }

#if !defined (CS_MODE)
  if (base_db_name != NULL && reload == false)
    {
      sysprm_set_er_log_file (base_db_name);
    }
#endif /* !CS_MODE */

  /*
   * Read installation configuration file - $CUBRID/conf/cubrid.conf
   * or use conf_file if exist
   */

  if (conf_file == NULL)
    {
      /* use environment variable's value if exist */
      conf_file = envvar_get ("CONF_FILE");
      if (conf_file != NULL && *conf_file == '\0')
	{
	  conf_file = NULL;
	}
    }

  if (conf_file != NULL)
    {
      /* use user specified config path and file */
      strncpy (file_being_dealt_with, conf_file, sizeof (file_being_dealt_with) - 1);
    }
  else
    {
      envvar_confdir_file (file_being_dealt_with, PATH_MAX, sysprm_conf_file_name);
    }

  if (stat (file_being_dealt_with, &stat_buf) != 0)
    {
      fprintf (stderr, msgcat_message (MSGCAT_CATALOG_CUBRID, MSGCAT_SET_PARAMETERS, PRM_ERR_CANT_ACCESS),
	       file_being_dealt_with, strerror (errno));
    }
  else
    {
      r = prm_read_and_parse_ini_file (file_being_dealt_with, base_db_name, reload, load_flags | SYSPRM_IGNORE_HA);
    }

  if (r != NO_ERROR)
    {
      return r;
    }

  if (PRM_HA_MODE != HA_MODE_OFF)
    {
      /* use environment variable's value if exist */
      conf_file = envvar_get ("HA_CONF_FILE");
      if (conf_file != NULL && conf_file[0] != '\0')
	{
	  strncpy_bufsize (file_being_dealt_with, conf_file);
	}
      else
	{
	  envvar_confdir_file (file_being_dealt_with, PATH_MAX, sysprm_ha_conf_file_name);
	}
      if (stat (file_being_dealt_with, &stat_buf) == 0)
	{
	  r = prm_read_and_parse_ini_file (file_being_dealt_with, NULL, reload, load_flags);
	}
    }

  if (r != NO_ERROR)
    {
      return r;
    }

  /*
   * If a parameter is not given, set it by default
   */
  for (i = 0; i < NUM_PRM; i++)
    {
      if (!PRM_IS_SET (*prm_Def[i].dynamic_flag) && !PRM_IS_OBSOLETED (prm_Def[i].static_flag))
	{
	  if (prm_set_default (&prm_Def[i]) != PRM_ERR_NO_ERROR)
	    {
	      fprintf (stderr, msgcat_message (MSGCAT_CATALOG_CUBRID, MSGCAT_SET_PARAMETERS, PRM_ERR_NO_VALUE),
		       prm_Def[i].name);
	      assert (0);
	      return ER_FAILED;
	    }
	}
    }

#if defined (SA_MODE) || defined (SERVER_MODE)
  init_server_timezone_parameter ();
#endif

  /*
   * Perform system parameter check and tuning.
   */
  prm_check_environment ();
  prm_tune_parameters ();
#if 0
  if (prm_check_parameters () != NO_ERROR)
    {
      return ER_FAILED;
    }
#endif

  /*
   * Perform forced system parameter setting.
   */
  for (i = 0; i < DIM (prm_Def); i++)
    {
      if (prm_Def[i].force_value)
	{
	  prm_set (&prm_Def[i], prm_Def[i].force_value, false);
	}
    }

#if 0
  if (envvar_get ("PARAM_DUMP"))
    {
      sysprm_dump_parameters (stdout);
    }
#endif

  intl_Mbs_support = prm_get_bool_value (PRM_ID_INTL_MBS_SUPPORT);
  intl_String_validation = prm_get_bool_value (PRM_ID_INTL_CHECK_INPUT_STRING);

  /* count the number of session parameters */
  num_session_parameters = 0;
  for (i = 0; i < NUM_PRM; i++)
    {
      if (PRM_IS_FOR_SESSION (prm_Def[i].static_flag))
	{
	  num_session_parameters++;
	}
    }
#if defined (CS_MODE)
  /* cache session parameters */
  if (cached_session_parameters != NULL)
    {
      /* free previous cache */
      sysprm_free_session_parameters (&cached_session_parameters);
    }
  cached_session_parameters = sysprm_alloc_session_parameters ();
  num_session_prms = 0;
  for (i = 0; i < NUM_PRM; i++)
    {
      if (PRM_IS_FOR_SESSION (prm_Def[i].static_flag))
	{
	  sprm = &cached_session_parameters[num_session_prms++];
	  sprm->prm_id = (PARAM_ID) i;
	  sprm->flag = *prm_Def[i].dynamic_flag;
	  sprm->datatype = prm_Def[i].datatype;
	  sysprm_set_sysprm_value_from_parameter (&sprm->value, GET_PRM (i));
	  sysprm_update_session_prm_flag_allocated (sprm);
	}
    }
#endif /* CS_MODE */

#if !defined(NDEBUG)
  /* verify flags are not incorrect or confusing */
  for (i = 0; i < NUM_PRM; i++)
    {
      int flag = prm_Def[i].static_flag;
      if (PRM_IS_FOR_SESSION (flag) && (!PRM_IS_FOR_CLIENT (flag) || !PRM_USER_CAN_CHANGE (flag)))
	{
	  /* session parameters can only be parameters for client that are changeable on-line */
	  assert (0);
	}
      if (PRM_IS_FOR_SESSION (flag) && PRM_IS_HIDDEN (flag))
	{
	  /* hidden parameters are not allowed to use PRM_FOR_SESSION flag */
	  assert (0);
	}
      if (PRM_CLIENT_SESSION_ONLY (flag) && (!PRM_IS_FOR_SERVER (flag) || !PRM_IS_FOR_SESSION (flag)))
	{
	  /* client session only makes sense if the parameter is for session and for server */
	  assert (0);
	}
      if (PRM_USER_CAN_CHANGE (flag) && PRM_TEST_CHANGE_ONLY (flag))
	{
	  /* do not set both parameters: USER_CHANGE: the user can change parameter value on-line TEST_CHANGE: for QA
	   * only */
	  assert (0);
	}
      if (PRM_IS_GET_SERVER (flag) && (PRM_IS_FOR_SESSION (flag) || PRM_IS_HIDDEN (flag)))
	{
	  /* session and hidden parameters are not allowed to use PRM_GET_SERVER flag */
	  assert (0);
	}
      if (PRM_IS_GET_SERVER (flag)
	  && (!PRM_IS_FOR_CLIENT (flag) || !PRM_IS_FOR_SERVER (flag) || !PRM_USER_CAN_CHANGE (flag)))
	{
	  /* Note that PRM_GET_SERVER flag only can be set if the parameter has PRM_FOR_CLIENT, PRM_FOR_SERVER, and
	   * PRM_USER_CHANGE flags. */
	  assert (0);
	}
    }
#endif

  return NO_ERROR;
}

/*
 * sysprm_load_and_init - Read system parameters from the init files
 *   return: NO_ERROR or ER_FAILED
 *   db_name(in): database name
 *   conf_file(in): config file
 *
 */
int
sysprm_load_and_init (const char *db_name, const char *conf_file, const int load_flags)
{
  return sysprm_load_and_init_internal (db_name, conf_file, false, load_flags);
}

/*
 * sysprm_load_and_init_client - Read system parameters from the init files
 *				 (client version)
 *   return: NO_ERROR or ER_FAILED
 *   db_name(in): database name
 *   conf_file(in): config file
 *
 */
int
sysprm_load_and_init_client (const char *db_name, const char *conf_file)
{
  return sysprm_load_and_init_internal (db_name, conf_file, false, SYSPRM_LOAD_ALL);
}

/*
 * sysprm_reload_and_init - Read system parameters from the init files
 *   return: NO_ERROR or ER_FAILED
 *   db_name(in): database name
 *   conf_file(in): config file
 *
 */
int
sysprm_reload_and_init (const char *db_name, const char *conf_file)
{
  return sysprm_load_and_init_internal (db_name, conf_file, true, SYSPRM_LOAD_ALL);
}

/*
 * prm_load_by_section - Set system parameters from a file
 *   return: void
 *   ini(in):
 *   section(in):
 *   ignore_section(in):
 *   reload(in):
 *   file(in):
 *   load_flags(in):
 *   ignore_case(in):
 */
static int
prm_load_by_section (INI_TABLE * ini, const char *section, bool ignore_section, bool reload, const char *file,
		     const int load_flags, bool ignore_case)
{
  int i, error;
  int sec_len;
  const char *sec_p;
  const char *key, *value;
  SYSPRM_PARAM *prm;
  bool on_server = false;
  bool on_client = false;

#if defined(SERVER_MODE)
  on_server = true;
#endif

#if defined(CS_MODE)
  on_client = true;
#endif

  sec_p = (ignore_section) ? NULL : section;

  for (i = 0; i < ini->size; i++)
    {
      if (ini->key[i] == NULL || ini->val[i] == NULL)
	{
	  continue;
	}

      key = ini->key[i];
      value = ini->val[i];

      if (ini_hassec (key))
	{
	  sec_len = ini_seccmp (key, section, ignore_case);
	  if (!sec_len)
	    {
	      continue;
	    }
	  sec_len++;
	}
      else
	{
	  if (ignore_section)
	    {
	      sec_len = 1;
	    }
	  else
	    {
	      continue;
	    }
	}

      prm = prm_find (key + sec_len, sec_p);
      if (prm == NULL)
	{
	  error = PRM_ERR_UNKNOWN_PARAM;
	  prm_report_bad_entry (key + sec_len, ini->lineno[i], error, file);
	  return error;
	}

#if defined (CS_MODE)
      if (PRM_IS_FOR_SERVER (prm->static_flag) && !PRM_IS_FOR_CLIENT (prm->static_flag))
	{
	  /* prm for only server */
	  continue;
	}
#endif /* CS_MODE */

#if defined (SERVER_MODE)
      if (PRM_IS_FOR_CLIENT (prm->static_flag) && !PRM_IS_FOR_SERVER (prm->static_flag))
	{
	  /* prm for only client */
	  continue;
	}
#endif /* SERVER_MODE */

      if (reload && !PRM_IS_RELOADABLE (prm->static_flag))
	{
	  continue;
	}
      if (!SYSPRM_LOAD_IS_IGNORE_HA (load_flags) && !PRM_IS_FOR_HA (prm->static_flag))
	{
	  continue;
	}

      if (PRM_IS_OBSOLETED (prm->static_flag))
	{
	  continue;
	}

      if (PRM_IS_DEPRECATED (prm->static_flag))
	{
	  prm_report_bad_entry (key + sec_len, ini->lineno[i], PRM_ERR_DEPRICATED, file);
	}

      if (on_server && strcmp (prm->name, PRM_NAME_TIMEZONE) == 0)
	{
	  continue;
	}

      if (SYSPRM_LOAD_IS_IGNORE_INTL (load_flags)
	  && (strcmp (prm->name, PRM_NAME_INTL_DATE_LANG) == 0
	      || strcmp (prm->name, PRM_NAME_INTL_NUMBER_LANG) == 0
	      || strcmp (prm->name, PRM_NAME_INTL_CHECK_INPUT_STRING) == 0
	      || strcmp (prm->name, PRM_NAME_INTL_COLLATION) == 0
	      || strcmp (prm->name, PRM_NAME_INTL_MBS_SUPPORT) == 0
	      || strcmp (prm->name, PRM_NAME_SERVER_TIMEZONE) == 0 || strcmp (prm->name, PRM_NAME_TIMEZONE) == 0))
	{
	  continue;
	}

      if (strcmp (prm->name, PRM_NAME_SERVER_TIMEZONE) == 0)
	{
	  TZ_REGION tz_region_system;
	  int er_status = NO_ERROR;

	  if (value != NULL)
	    {
	      /* offset timezone can work without timezone lib */
	      er_status = tz_str_to_region (value, strlen (value), &tz_region_system);
	      if (er_status != NO_ERROR)
		{
		  /* we may have geographic region name, make sure timezone lib is loaded */
		  if (tz_load () != NO_ERROR)
		    {
		      return PRM_ERR_BAD_VALUE;
		    }
		  er_status = tz_str_to_region (value, strlen (value), &tz_region_system);
		}
	      if (er_status != NO_ERROR)
		{
		  error = PRM_ERR_BAD_VALUE;
		  prm_report_bad_entry (key + sec_len, ini->lineno[i], error, file);
		  return error;
		}
	      tz_set_tz_region_system (&tz_region_system);
	    }
	}

      if ((on_server || on_client)
	  && (strcmp (prm->name, PRM_NAME_SERVER_TIMEZONE) == 0 || strcmp (prm->name, PRM_NAME_TIMEZONE) == 0))
	{
	  int er_status = NO_ERROR;

	  if (value != NULL)
	    {
	      /* offset timezone can work without timezone lib */
#if !defined(SERVER_MODE)
	      er_status = tz_str_to_region (value, strlen (value), tz_get_client_tz_region_session ());
#else
	      er_status = tz_str_to_region (value, strlen (value), NULL);
#endif
	      if (er_status != NO_ERROR)
		{
		  /* we may have geographic region name, make sure timezone lib is loaded */
		  if (tz_load () != NO_ERROR)
		    {
		      return PRM_ERR_BAD_VALUE;
		    }
#if !defined(SERVER_MODE)
		  er_status = tz_str_to_region (value, strlen (value), tz_get_client_tz_region_session ());
#else
		  er_status = tz_str_to_region (value, strlen (value), NULL);
#endif
		}
	      if (er_status != NO_ERROR)
		{
		  error = PRM_ERR_BAD_VALUE;
		  prm_report_bad_entry (key + sec_len, ini->lineno[i], error, file);
		  return error;
		}
	    }
	}

      if (strcmp (section, "common") == 0 && strcmp (prm->name, PRM_NAME_JAVA_STORED_PROCEDURE_PORT) == 0)
	{
	  error = PRM_ERR_CANNOT_CHANGE;
	  prm_report_bad_entry (key + sec_len, ini->lineno[i], error, file);
	  return error;
	}

      error = prm_set (prm, value, true);
      if (error != NO_ERROR)
	{
	  prm_report_bad_entry (key + sec_len, ini->lineno[i], error, file);
	  return error;
	}
    }

  return NO_ERROR;
}

/*
 * prm_read_and_parse_ini_file - Set system parameters from a file
 *   return: NO_ERROR or error code defined in enum SYSPRM_ERR
 *   prm_file_name(in):
 *   db_name(in):
 *   reload(in):
 *   load_flags(in):
 */
static int
prm_read_and_parse_ini_file (const char *prm_file_name, const char *db_name, const bool reload, const int load_flags)
{
  INI_TABLE *ini;
  char sec_name[LINE_MAX];
  char host_name[CUB_MAXHOSTNAMELEN];
  char user_name[CUB_MAXHOSTNAMELEN];
  int error;

  ini = ini_parser_load (prm_file_name);
  if (ini == NULL)
    {
      fprintf (stderr, msgcat_message (MSGCAT_CATALOG_CUBRID, MSGCAT_SET_PARAMETERS, PRM_ERR_CANT_OPEN_INIT),
	       prm_file_name, strerror (errno));
      return PRM_ERR_FILE_ERR;
    }

  error = prm_load_by_section (ini, "common", true, reload, prm_file_name, load_flags, true);
  if (error == NO_ERROR && SYSPRM_LOAD_IS_IGNORE_HA (load_flags) && db_name != NULL && *db_name != '\0')
    {
      snprintf (sec_name, LINE_MAX, "@%s", db_name);
      error = prm_load_by_section (ini, sec_name, true, reload, prm_file_name, load_flags, false);
    }

#if defined (SA_MODE)
  if (error == NO_ERROR)
    {
      error = prm_load_by_section (ini, "standalone", true, reload, prm_file_name, load_flags, true);
    }
#endif /* SA_MODE */

  if (error == NO_ERROR && SYSPRM_LOAD_IS_IGNORE_HA (load_flags))
    {
      error = prm_load_by_section (ini, "service", false, reload, prm_file_name, load_flags, true);
    }
  if (error == NO_ERROR && !SYSPRM_LOAD_IS_IGNORE_HA (load_flags) && PRM_HA_MODE != HA_MODE_OFF
      && GETHOSTNAME (host_name, CUB_MAXHOSTNAMELEN) == 0)
    {
      snprintf (sec_name, LINE_MAX, "%%%s|*", host_name);
      error = prm_load_by_section (ini, sec_name, true, reload, prm_file_name, load_flags, true);
      if (error == NO_ERROR && getlogin_r (user_name, CUB_MAXHOSTNAMELEN) == 0)
	{
	  snprintf (sec_name, LINE_MAX, "%%%s|%s", host_name, user_name);
	  error = prm_load_by_section (ini, sec_name, true, reload, prm_file_name, load_flags, true);
	}
    }

  ini_parser_free (ini);

  prm_file_has_been_loaded (prm_file_name, db_name);

  return error;
}

/*
 * prm_size_to_io_pages -
 *   return: value
 */
static int
prm_size_to_io_pages (void *out_val, SYSPRM_DATATYPE out_type, void *in_val, SYSPRM_DATATYPE in_type)
{
  if (out_val == NULL || in_val == NULL)
    {
      return PRM_ERR_BAD_VALUE;
    }

  if (out_type == PRM_INTEGER && in_type == PRM_BIGINT)
    {
      int *page_value = (int *) out_val;
      UINT64 *size_value = (UINT64 *) in_val;
      UINT64 tmp_value;

      tmp_value = *size_value / IO_PAGESIZE;
      if (*size_value % IO_PAGESIZE > 0)
	{
	  tmp_value++;
	}

      if (tmp_value > INT_MAX)
	{
	  return PRM_ERR_BAD_RANGE;
	}
      else
	{
	  *page_value = (int) tmp_value;
	}
    }
  else if (out_type == PRM_FLOAT && in_type == PRM_BIGINT)
    {
      float *page_value = (float *) out_val;
      UINT64 *size_value = (UINT64 *) in_val;
      double tmp_value;

      tmp_value = (double) *size_value / IO_PAGESIZE;

      if (tmp_value > FLT_MAX)
	{
	  return PRM_ERR_BAD_RANGE;
	}
      else
	{
	  *page_value = ceilf ((float) tmp_value * 100) / 100;
	}
    }
  else
    {
      assert_release (false);
      return PRM_ERR_BAD_VALUE;
    }

  return NO_ERROR;
}

/*
 * prm_io_pages_to_size -
 *   return: value
 */
static int
prm_io_pages_to_size (void *out_val, SYSPRM_DATATYPE out_type, void *in_val, SYSPRM_DATATYPE in_type)
{
  if (out_val == NULL || in_val == NULL)
    {
      return PRM_ERR_BAD_VALUE;
    }

  if (out_type == PRM_BIGINT && in_type == PRM_INTEGER)
    {
      UINT64 *size_value = (UINT64 *) out_val;
      UINT64 page_value = *(int *) in_val;

      *size_value = (UINT64) (page_value * IO_PAGESIZE);
    }
  else if (out_type == PRM_BIGINT && in_type == PRM_FLOAT)
    {
      UINT64 *size_value = (UINT64 *) out_val;
      float page_value = *(float *) in_val;

      *size_value = (UINT64) (page_value * IO_PAGESIZE);
    }
  else
    {
      assert_release (false);
      return PRM_ERR_BAD_VALUE;
    }

  return NO_ERROR;
}

/*
 * prm_size_to_log_pages -
 *   return: value
 */
static int
prm_size_to_log_pages (void *out_val, SYSPRM_DATATYPE out_type, void *in_val, SYSPRM_DATATYPE in_type)
{
  if (out_val == NULL || in_val == NULL)
    {
      return PRM_ERR_BAD_VALUE;
    }

  if (out_type == PRM_INTEGER && in_type == PRM_BIGINT)
    {
      int *page_value = (int *) out_val;
      UINT64 *size_value = (UINT64 *) in_val;
      UINT64 tmp_value;

      tmp_value = *size_value / LOG_PAGESIZE;
      if (*size_value % LOG_PAGESIZE)
	{
	  tmp_value++;
	}

      if (tmp_value > INT_MAX)
	{
	  return PRM_ERR_BAD_RANGE;
	}
      else
	{
	  *page_value = (int) tmp_value;
	}
    }
  else if (out_type == PRM_FLOAT && in_type == PRM_BIGINT)
    {
      float *page_value = (float *) out_val;
      UINT64 *size_value = (UINT64 *) in_val;
      double tmp_value;

      tmp_value = (double) *size_value / LOG_PAGESIZE;

      if (tmp_value > FLT_MAX)
	{
	  return PRM_ERR_BAD_RANGE;
	}
      else
	{
	  *page_value = ceilf ((float) tmp_value * 100) / 100;
	}
    }
  else
    {
      assert_release (false);
      return PRM_ERR_BAD_VALUE;
    }

  return NO_ERROR;
}

/*
 * prm_log_pages_to_size -
 *   return: value
 */
static int
prm_log_pages_to_size (void *out_val, SYSPRM_DATATYPE out_type, void *in_val, SYSPRM_DATATYPE in_type)
{
  if (out_val == NULL || in_val == NULL)
    {
      return PRM_ERR_BAD_VALUE;
    }

  if (out_type == PRM_BIGINT && in_type == PRM_INTEGER)
    {
      UINT64 *size_value = (UINT64 *) out_val;
      UINT64 page_value = *(int *) in_val;

      *size_value = (UINT64) (page_value * LOG_PAGESIZE);
    }
  else if (out_type == PRM_BIGINT && in_type == PRM_FLOAT)
    {
      UINT64 *size_value = (UINT64 *) out_val;
      float page_value = *(float *) in_val;

      *size_value = (UINT64) (page_value * LOG_PAGESIZE);
    }
  else if (out_type == PRM_INTEGER && in_type == PRM_INTEGER)
    {
      int *size_value = (int *) out_val;
      int page_value = *(int *) in_val;
      UINT64 t;

      t = ((UINT64) page_value) * LOG_PAGESIZE;
      if (t > INT_MAX)
	{
	  return PRM_ERR_BAD_VALUE;
	}

      *size_value = (int) t;
    }
  else
    {
      assert_release (false);
      return PRM_ERR_BAD_VALUE;
    }

  return NO_ERROR;
}

/*
 * prm_msec_to_sec -
 *   return: value
 */
static int
prm_msec_to_sec (void *out_val, SYSPRM_DATATYPE out_type, void *in_val, SYSPRM_DATATYPE in_type)
{
  if (out_val == NULL || in_val == NULL)
    {
      return PRM_ERR_BAD_VALUE;
    }

  if (out_type == PRM_INTEGER && in_type == PRM_BIGINT)
    {
      int *sec_value = (int *) out_val;
      UINT64 *msec_value = (UINT64 *) in_val;
      UINT64 tmp_value;

      tmp_value = *msec_value / ONE_SEC;

      if (tmp_value > INT_MAX)
	{
	  return PRM_ERR_BAD_RANGE;
	}
      else
	{
	  *sec_value = (int) tmp_value;
	  if (*msec_value % ONE_SEC > 0)
	    {
	      *sec_value = *sec_value + 1;
	    }
	}
    }
  else
    {
      assert_release (false);
      return PRM_ERR_BAD_VALUE;
    }

  return NO_ERROR;
}

/*
 * prm_sec_to_msec -
 *   return: value
 */
static int
prm_sec_to_msec (void *out_val, SYSPRM_DATATYPE out_type, void *in_val, SYSPRM_DATATYPE in_type)
{
  if (out_val == NULL || in_val == NULL)
    {
      return PRM_ERR_BAD_VALUE;
    }

  if (out_type == PRM_BIGINT && in_type == PRM_INTEGER)
    {
      UINT64 *msec_value = (UINT64 *) out_val;
      int sec_value = *(int *) in_val;

      *msec_value = ((UINT64) sec_value) * ONE_SEC;
    }
  else if (out_type == PRM_INTEGER && in_type == PRM_INTEGER)
    {
      int *msec_value = (int *) out_val;
      int sec_value = *(int *) in_val;
      UINT64 t;

      t = ((UINT64) sec_value) * ONE_SEC;
      if (t > INT_MAX)
	{
	  return PRM_ERR_BAD_VALUE;
	}

      *msec_value = (int) t;
    }
  else
    {
      assert_release (false);
      return PRM_ERR_BAD_VALUE;
    }

  return NO_ERROR;
}

/*
 * prm_sec_to_min -
 *   return: value
 */
static int
prm_sec_to_min (void *out_val, SYSPRM_DATATYPE out_type, void *in_val, SYSPRM_DATATYPE in_type)
{
  if (out_val == NULL || in_val == NULL)
    {
      return PRM_ERR_BAD_VALUE;
    }

  if (out_type == PRM_INTEGER && in_type == PRM_INTEGER)
    {
      int *min_value = (int *) out_val;
      int sec_value = *((int *) in_val);

      if (sec_value < 0)
	{
	  *min_value = sec_value;
	}
      else
	{
	  *min_value = sec_value / 60;
	  if (sec_value % 60 > 0)
	    {
	      *min_value = *min_value + 1;
	    }
	}
    }
  else
    {
      assert_release (false);
      return PRM_ERR_BAD_VALUE;
    }

  return NO_ERROR;
}

/*
 * prm_min_to_sec -
 *   return: value
 */
static int
prm_min_to_sec (void *out_val, SYSPRM_DATATYPE out_type, void *in_val, SYSPRM_DATATYPE in_type)
{
  if (out_val == NULL || in_val == NULL)
    {
      return PRM_ERR_BAD_VALUE;
    }

  if (out_type == PRM_INTEGER && in_type == PRM_INTEGER)
    {
      int *sec_value = (int *) out_val;
      int *min_value = (int *) in_val;
      UINT64 tmp_value;

      if (*min_value < 0)
	{
	  *sec_value = *min_value;
	}
      else
	{
	  tmp_value = *min_value * 60;

	  if (tmp_value > INT_MAX)
	    {
	      return PRM_ERR_BAD_RANGE;
	    }
	  else
	    {
	      *sec_value = (int) tmp_value;
	    }
	}
    }
  else
    {
      assert_release (false);
      return PRM_ERR_BAD_VALUE;
    }

  return NO_ERROR;
}

/*
 * prm_equal_to_ori -
 *   return: value
 */
static int
prm_equal_to_ori (void *out_val, SYSPRM_DATATYPE out_type, void *in_val, SYSPRM_DATATYPE in_type)
{
  if (out_val == NULL || in_val == NULL)
    {
      return PRM_ERR_BAD_VALUE;
    }

  if (out_type == PRM_INTEGER && in_type == PRM_INTEGER)
    {
      int *in_value = (int *) in_val;
      int *out_value = (int *) out_val;

      *out_value = *in_value;
    }
  else if (out_type == PRM_FLOAT && in_type == PRM_FLOAT)
    {
      float *in_value = (float *) in_val;
      float *out_value = (float *) out_val;

      *out_value = *in_value;
    }
  else if (out_type == PRM_BIGINT && in_type == PRM_BIGINT)
    {
      UINT64 *in_value = (UINT64 *) in_val;
      UINT64 *out_value = (UINT64 *) out_val;

      *out_value = *in_value;
    }
  else if (out_type == PRM_INTEGER && in_type == PRM_BIGINT)
    {
      UINT64 *in_value = (UINT64 *) in_val;
      int *out_value = (int *) out_val;

      if (*in_value > INT_MAX)
	{
	  return PRM_ERR_BAD_RANGE;
	}

      *out_value = (int) *in_value;
    }
  else if (out_type == PRM_BIGINT && in_type == PRM_INTEGER)
    {
      int *in_value = (int *) in_val;
      UINT64 *out_value = (UINT64 *) out_val;

      *out_value = (UINT64) (*in_value);
    }
  else
    {
      assert_release (false);
      return PRM_ERR_BAD_VALUE;
    }

  return NO_ERROR;
}

/*
 * prm_check_parameters -
 *   return: int
 */
static int
prm_check_parameters (void)
{
  /*
   * ha_node_list and ha_db_list should be not null for ha_mode=yes|replica
   */
  if (PRM_HA_MODE != HA_MODE_OFF)
    {
      if (PRM_HA_NODE_LIST == NULL || PRM_HA_NODE_LIST[0] == 0 || PRM_HA_DB_LIST == NULL || PRM_HA_DB_LIST[0] == 0)
	{
	  fprintf (stderr, msgcat_message (MSGCAT_CATALOG_CUBRID, MSGCAT_SET_PARAMETERS, PRM_ERR_NO_VALUE),
		   PRM_NAME_HA_NODE_LIST);
	  return ER_FAILED;
	}
    }

  return NO_ERROR;
}

/*
 * prm_check_environment -
 *   return: none
 */
static void
prm_check_environment (void)
{
  int i;
  char buf[PRM_DEFAULT_BUFFER_SIZE];

  for (i = 0; i < NUM_PRM; i++)
    {
      SYSPRM_PARAM *prm;
      const char *str;

      prm = &prm_Def[i];
      strncpy (buf, prm->name, sizeof (buf) - 1);
      buf[sizeof (buf) - 1] = '\0';
      ustr_upper (buf);

      str = envvar_get (buf);
      if (str && str[0])
	{
	  int error;
	  error = prm_set (prm, str, true);
	  if (error != 0)
	    {
	      prm_report_bad_entry (prm->name, -1, error, buf);
	    }
	}
    }
}

/*
 * sysprm_validate_escape_char_parameters () - validate escape char setting
 *
 * return                : SYSPRM_ERR
 * assignments_list (in) : list of assignments to validate.
 *
 * NOTE: To validate whether there will be conflictive settings between
 *       PRM_ID_REQUIRE_LIKE_ESCAPE_CHARACTER and PRM_ID_NO_BACKSLASH_ESCAPES.
 *       Since both must not simultaneously be true.
 */
static SYSPRM_ERR
sysprm_validate_escape_char_parameters (const SYSPRM_ASSIGN_VALUE * assignment_list)
{
  SYSPRM_PARAM *prm = NULL;
  const SYSPRM_ASSIGN_VALUE *assignment = NULL;
  bool set_require_like_escape, set_no_backslash_escape;
  bool is_require_like_escape = false, is_no_backslash_escape = false;

  set_require_like_escape = set_no_backslash_escape = false;
  for (assignment = assignment_list; assignment != NULL; assignment = assignment->next)
    {
      if (assignment->prm_id == PRM_ID_REQUIRE_LIKE_ESCAPE_CHARACTER)
	{
	  set_require_like_escape = true;
	  is_require_like_escape = assignment->value.b;
	}
      else if (assignment->prm_id == PRM_ID_NO_BACKSLASH_ESCAPES)
	{
	  set_no_backslash_escape = true;
	  is_no_backslash_escape = assignment->value.b;
	}
    }

  if (!set_require_like_escape && !set_no_backslash_escape)
    {
      return PRM_ERR_NO_ERROR;
    }

  if (!set_no_backslash_escape)
    {
      prm = GET_PRM (PRM_ID_NO_BACKSLASH_ESCAPES);
      is_no_backslash_escape = PRM_GET_BOOL (prm->value);
    }

  if (!set_require_like_escape)
    {
      prm = GET_PRM (PRM_ID_REQUIRE_LIKE_ESCAPE_CHARACTER);
      is_require_like_escape = PRM_GET_BOOL (prm->value);
    }

  if (is_require_like_escape == true && is_no_backslash_escape == true)
    {
      return PRM_ERR_CANNOT_CHANGE;
    }

  return PRM_ERR_NO_ERROR;
}

#if !defined (SERVER_MODE)
/*
 * sysprm_validate_change_parameters () - validate the parameter value changes
 *
 * return		 : SYSPRM_ERR
 * data (in)		 : string containing "parameter = value" assignments
 * check (in)		 : check if user can change parameter and if
 *			   parameter should also change on server. set to
 *			   false if assignments are supposed to be forced and
 *			   not checked.
 * assignments_ptr (out) : list of assignments.
 *
 * NOTE: Data string is parsed entirely and if all changes are valid a list
 *	 of SYSPRM_ASSIGN_VALUEs is generated. If any change is invalid an
 *	 error is returned and no list is generated.
 *	 If changes need to be done on server too PRM_ERR_NOT_FOR_CLIENT or
 *	 PRM_ERR_NOT_FOR_CLIENT_NO_AUTH is returned.
 */
SYSPRM_ERR
sysprm_validate_change_parameters (const char *data, bool check, SYSPRM_ASSIGN_VALUE ** assignments_ptr)
{
  char buf[LINE_MAX], *p = NULL, *name = NULL, *value = NULL;
  SYSPRM_PARAM *prm = NULL;
  SYSPRM_ERR err = PRM_ERR_NO_ERROR;
  SYSPRM_ASSIGN_VALUE *assignments = NULL, *last_assign = NULL;
  SYSPRM_ERR change_error = PRM_ERR_NO_ERROR;

  assert (assignments_ptr != NULL);
  *assignments_ptr = NULL;

  if (!data || *data == '\0')
    {
      return PRM_ERR_BAD_VALUE;
    }

  if (intl_mbs_ncpy (buf, data, sizeof (buf)) == NULL)
    {
      return PRM_ERR_BAD_VALUE;
    }

  p = buf;
  do
    {
      /* parse data */
      SYSPRM_ASSIGN_VALUE *assign = NULL;

      /* get parameter name and value */
      err = (SYSPRM_ERR) prm_get_next_param_value (&p, &name, &value);
      if (err != PRM_ERR_NO_ERROR || name == NULL || value == NULL)
	{
	  break;
	}

      prm = prm_find (name, NULL);
      if (prm == NULL)
	{
	  err = PRM_ERR_UNKNOWN_PARAM;
	  break;
	}

      if (!check || PRM_USER_CAN_CHANGE (prm->static_flag)
	  || (PRM_TEST_CHANGE_ONLY (prm->static_flag) && PRM_TEST_MODE))
	{
	  /* We allow changing the parameter value. */
	}
      else
	{
	  err = PRM_ERR_CANNOT_CHANGE;
	  break;
	}

      /* create a SYSPRM_CHANGE_VAL object */
      assign = (SYSPRM_ASSIGN_VALUE *) malloc (sizeof (SYSPRM_ASSIGN_VALUE));
      if (assign == NULL)
	{
	  er_set (ER_ERROR_SEVERITY, ARG_FILE_LINE, ER_OUT_OF_VIRTUAL_MEMORY, 1, sizeof (SYSPRM_ASSIGN_VALUE));
	  err = PRM_ERR_NO_MEM_FOR_PRM;
	  break;
	}
      err = sysprm_generate_new_value (prm, value, check, &assign->value);
      if (err != PRM_ERR_NO_ERROR)
	{
	  if (err == PRM_ERR_NOT_FOR_CLIENT || err == PRM_ERR_NOT_FOR_CLIENT_NO_AUTH)
	    {
	      /* update change_error */
	      if (change_error != PRM_ERR_NOT_FOR_CLIENT || err != PRM_ERR_NOT_FOR_CLIENT_NO_AUTH)
		{
		  /* do not replace change_error PRM_ERR_NOT_FOR_CLIENT with PRM_ERR_NOT_FOR_CLIENT_NO_AUTH */
		  change_error = err;
		}
	      /* do not invalidate assignments */
	      err = PRM_ERR_NO_ERROR;
	    }
	  else
	    {
	      /* bad value */
	      free_and_init (assign);
	      break;
	    }
	}
      assign->prm_id = sysprm_get_id (prm);
      assign->next = NULL;

      /* append to assignments list */
      if (assignments != NULL)
	{
	  last_assign->next = assign;
	  last_assign = assign;
	}
      else
	{
	  assignments = last_assign = assign;
	}
    }
  while (p);

  if (err == PRM_ERR_NO_ERROR)
    {
      err = sysprm_validate_escape_char_parameters (assignments);
    }

  if (err == PRM_ERR_NO_ERROR)
    {
      /* changes are valid, save assignments list */
      *assignments_ptr = assignments;

      /* return change_error in order to update values on server too */
      return change_error;
    }

  /* changes are not valid, clean up */
  sysprm_free_assign_values (&assignments);
  return err;
}

/*
 * sysprm_make_default_values () -
 *
 * return		 : SYSPRM_ERR
 * data (in)		 : string containing "parameter = value" assignments
 * default_val_buf(out)	 : string containing "parameter = def_value"
 *			   assignments created from data argument
 * buf_size(in)		 : size available in default_val_buf
 *
 */
SYSPRM_ERR
sysprm_make_default_values (const char *data, char *default_val_buf, const int buf_size)
{
  char buf[LINE_MAX], *p = NULL, *out_p = NULL;
  char *name = NULL, *value = NULL;
  int remaining_size, n;
  SYSPRM_ERR err = PRM_ERR_NO_ERROR;
  SYSPRM_PARAM *prm = NULL;

  if (intl_mbs_ncpy (buf, data, sizeof (buf)) == NULL)
    {
      return PRM_ERR_BAD_VALUE;
    }

  p = buf;
  out_p = default_val_buf;
  remaining_size = buf_size - 1;
  do
    {
      /* get parameter name and value */
      err = (SYSPRM_ERR) prm_get_next_param_value (&p, &name, &value);
      if (err != PRM_ERR_NO_ERROR || name == NULL || value == NULL)
	{
	  break;
	}

      prm = prm_find (name, NULL);
      if (prm == NULL)
	{
	  err = PRM_ERR_UNKNOWN_PARAM;
	  break;
	}

      if (PRM_ID_INTL_COLLATION == sysprm_get_id (prm))
	{
	  n = snprintf (out_p, remaining_size, "%s=%s", PRM_NAME_INTL_COLLATION,
			lang_get_collation_name (LANG_GET_BINARY_COLLATION (LANG_SYS_CODESET)));
	}
      else if (PRM_ID_INTL_DATE_LANG == sysprm_get_id (prm))
	{
	  n = snprintf (out_p, remaining_size, "%s=%s", PRM_NAME_INTL_DATE_LANG, lang_get_Lang_name ());
	}
      else if (PRM_ID_INTL_NUMBER_LANG == sysprm_get_id (prm))
	{
	  n = snprintf (out_p, remaining_size, "%s=%s", PRM_NAME_INTL_NUMBER_LANG, lang_get_Lang_name ());
	}
      else if (PRM_ID_TIMEZONE == sysprm_get_id (prm))
	{
	  n = snprintf (out_p, remaining_size, "%s=%s", PRM_NAME_TIMEZONE, tz_get_system_timezone ());
	}
      else
	{
	  n = prm_print (prm, out_p, remaining_size, PRM_PRINT_NAME, PRM_PRINT_DEFAULT_VAL);
	}

      out_p += n;
      remaining_size -= n;

      n = snprintf (out_p, remaining_size, ";");
      out_p += n;
      remaining_size -= n;
    }
  while (p && remaining_size > 0);

  return err;
}
#endif /* !SERVER_MODE */

/*
 * sysprm_change_parameter_values () - update system parameter values
 *
 * return	    : void
 * assignments (in) : list of assignments
 * check (in)	    : check if the parameter belongs to current scope
 * set_flag (in)    : update PRM_SET flag if true
 *
 * NOTE: This function does not check if the new values are valid (e.g. in
 *	 the restricted range). First validate new values before calling this
 *	 function.
 */
void
sysprm_change_parameter_values (const SYSPRM_ASSIGN_VALUE * assignments, bool check, bool set_flag)
{
  SYSPRM_PARAM *prm = NULL;
  for (; assignments != NULL; assignments = assignments->next)
    {
      prm = GET_PRM (assignments->prm_id);
#if defined (CS_MODE)
      if (check)
	{
	  if (!PRM_IS_FOR_CLIENT (prm->static_flag))
	    {
	      /* skip this assignment */
	      continue;
	    }
	}
#endif
#if defined (SERVER_MODE)
      if (check)
	{
	  if (!PRM_IS_FOR_SERVER (prm->static_flag) && !PRM_IS_FOR_SESSION (prm->static_flag))
	    {
	      /* skip this assignment */
	      continue;
	    }
	}
#endif
      sysprm_set_value (prm, assignments->value, set_flag, true);
#if defined (SERVER_MODE)
      if (sysprm_get_id (prm) == PRM_ID_ACCESS_IP_CONTROL)
	{
	  css_set_accessible_ip_info ();
	}
#endif
    }
}

/*
 * prm_print - Print a parameter to the buffer
 *   return: number of chars printed
 *   prm(in): parameter
 *   buf(out): print buffer
 *   len(in): length of the buffer
 *   print_mode(in): print name/id or just value of the parameter
 */
static int
prm_print (const SYSPRM_PARAM * prm, char *buf, size_t len, PRM_PRINT_MODE print_mode,
	   PRM_PRINT_VALUE_MODE print_value_mode)
{
  int n = 0;
  PARAM_ID id;
  int error = NO_ERROR;
  char left_side[PRM_DEFAULT_BUFFER_SIZE];
  void *prm_value;

  if (len == 0)
    {
      /* don't print anything */
      return 0;
    }

  memset (left_side, 0, PRM_DEFAULT_BUFFER_SIZE);

  assert (prm != NULL && buf != NULL && len > 0);

  if (PRM_DIFFERENT_UNIT (prm->static_flag))
    {
      assert (prm->get_dup != NULL);
    }

  if (print_mode == PRM_PRINT_ID)
    {
      id = sysprm_get_id (prm);
      snprintf (left_side, PRM_DEFAULT_BUFFER_SIZE, "%d=", id);
    }
  else if (print_mode == PRM_PRINT_NAME)
    {
      snprintf (left_side, PRM_DEFAULT_BUFFER_SIZE, "%s=", prm->name);
    }

  if (print_value_mode == PRM_PRINT_DEFAULT_VAL)
    {
      prm_value = prm->default_value;
    }
  else
    {
      prm_value = prm->value;
    }

  if (PRM_IS_INTEGER (prm))
    {
      int val = PRM_GET_INT (prm_value);
      int left_side_len = strlen (left_side);

      if (PRM_DIFFERENT_UNIT (prm->static_flag) && !PRM_HAS_SIZE_UNIT (prm->static_flag)
	  && !PRM_HAS_TIME_UNIT (prm->static_flag))
	{
	  PRM_ADJUST_FOR_GET_INTEGER_TO_INTEGER (prm, &val, &val, &error);
	  if (error != NO_ERROR)
	    {
	      assert_release (false);
	      return n;
	    }
	}

      if (PRM_HAS_SIZE_UNIT (prm->static_flag))
	{
	  UINT64 dup_val;
	  val = PRM_GET_INT (prm_value);

	  if (PRM_DIFFERENT_UNIT (prm->static_flag))
	    {
	      PRM_ADJUST_FOR_GET_INTEGER_TO_BIGINT (prm, &dup_val, &val, &error);
	      if (error != NO_ERROR)
		{
		  assert_release (false);
		  return n;
		}
	    }
	  else
	    {
	      assert_release (false);
	    }

	  (void) util_byte_to_size_string (left_side + left_side_len, PRM_DEFAULT_BUFFER_SIZE - left_side_len, dup_val);
	  n = snprintf (buf, len, "%s", left_side);
	}
      else if (PRM_HAS_TIME_UNIT (prm->static_flag))
	{
	  INT64 dup_val;
	  val = PRM_GET_INT (prm_value);

	  if (PRM_DIFFERENT_UNIT (prm->static_flag) && val >= 0)
	    {
	      UINT64 tmp_val;
	      PRM_ADJUST_FOR_GET_INTEGER_TO_BIGINT (prm, &tmp_val, &val, &error);
	      if (error != NO_ERROR)
		{
		  assert_release (false);
		  return n;
		}
	      dup_val = (INT64) tmp_val;
	    }
	  else
	    {
	      dup_val = (INT64) val;
	    }

	  (void) util_msec_to_time_string (left_side + left_side_len, PRM_DEFAULT_BUFFER_SIZE - left_side_len, dup_val);
	  n = snprintf (buf, len, "%s", left_side);
	}
      else
	{
	  n = snprintf (buf, len, "%s%d", left_side, val);
	}
    }
  else if (PRM_IS_BIGINT (prm))
    {
      UINT64 val = PRM_GET_BIGINT (prm_value);
      int left_side_len = strlen (left_side);

      if (PRM_DIFFERENT_UNIT (prm->static_flag))
	{
	  PRM_ADJUST_FOR_GET_BIGINT_TO_BIGINT (prm, &val, &val, &error);
	  if (error != NO_ERROR)
	    {
	      assert_release (false);
	      return n;
	    }
	}

      if (PRM_HAS_SIZE_UNIT (prm->static_flag))
	{
	  (void) util_byte_to_size_string (left_side + left_side_len, PRM_DEFAULT_BUFFER_SIZE - left_side_len, val);
	  n = snprintf (buf, len, "%s", left_side);
	}
      else
	{
	  n = snprintf (buf, len, "%s%lld", left_side, (unsigned long long) val);
	}
    }
  else if (PRM_IS_BOOLEAN (prm))
    {
      n = snprintf (buf, len, "%s%c", left_side, (PRM_GET_BOOL (prm_value) ? 'y' : 'n'));
    }
  else if (PRM_IS_FLOAT (prm))
    {
      float val = PRM_GET_FLOAT (prm_value);
      int left_side_len = strlen (left_side);

      if (PRM_DIFFERENT_UNIT (prm->static_flag) && !PRM_HAS_SIZE_UNIT (prm->static_flag))
	{
	  PRM_ADJUST_FOR_GET_FLOAT_TO_FLOAT (prm, &val, &val, &error);
	  if (error != NO_ERROR)
	    {
	      assert_release (false);
	      return n;
	    }
	}

      if (PRM_HAS_SIZE_UNIT (prm->static_flag))
	{
	  UINT64 dup_val;
	  val = PRM_GET_FLOAT (prm_value);

	  if (PRM_DIFFERENT_UNIT (prm->static_flag))
	    {
	      PRM_ADJUST_FOR_GET_FLOAT_TO_BIGINT (prm, &dup_val, &val, &error);
	      if (error != NO_ERROR)
		{
		  assert_release (false);
		  return n;
		}
	    }
	  else
	    {
	      assert_release (false);
	    }

	  (void) util_byte_to_size_string (left_side + left_side_len, PRM_DEFAULT_BUFFER_SIZE - left_side_len, dup_val);
	  n = snprintf (buf, len, "%s", left_side);
	}
      else
	{
	  n = snprintf (buf, len, "%s%f", left_side, val);
	}
    }
  else if (PRM_IS_STRING (prm))
    {
      n = snprintf (buf, len, "%s\"%s\"", left_side, (PRM_GET_STRING (prm_value) ? PRM_GET_STRING (prm_value) : ""));
    }
  else if (PRM_IS_KEYWORD (prm))
    {
      const KEYVAL *keyvalp = NULL;

      if (intl_mbs_casecmp (prm->name, PRM_NAME_ER_LOG_LEVEL) == 0)
	{
	  keyvalp = prm_keyword (PRM_GET_INT (prm_value), NULL, er_log_level_words, DIM (er_log_level_words));
	}
      else if (intl_mbs_casecmp (prm->name, PRM_NAME_LOG_ISOLATION_LEVEL) == 0)
	{
	  keyvalp = prm_keyword (PRM_GET_INT (prm_value), NULL, isolation_level_words, DIM (isolation_level_words));
	}
      else if (intl_mbs_casecmp (prm->name, PRM_NAME_PB_DEBUG_PAGE_VALIDATION_LEVEL) == 0)
	{
	  keyvalp =
	    prm_keyword (PRM_GET_INT (prm_value), NULL, pgbuf_debug_page_validation_level_words,
			 DIM (pgbuf_debug_page_validation_level_words));
	}
      else if (intl_mbs_casecmp (prm->name, PRM_NAME_HA_MODE) == 0
	       || intl_mbs_casecmp (prm->name, PRM_NAME_HA_MODE_FOR_SA_UTILS_ONLY) == 0)

	{
	  keyvalp = prm_keyword (PRM_GET_INT (prm_value), NULL, ha_mode_words, DIM (ha_mode_words));
	}
      else if (intl_mbs_casecmp (prm->name, PRM_NAME_HA_SERVER_STATE) == 0)
	{
	  keyvalp = prm_keyword (PRM_GET_INT (prm_value), NULL, ha_server_state_words, DIM (ha_server_state_words));
	}
      else if (intl_mbs_casecmp (prm->name, PRM_NAME_HA_LOG_APPLIER_STATE) == 0)
	{
	  keyvalp =
	    prm_keyword (PRM_GET_INT (prm_value), NULL, ha_log_applier_state_words, DIM (ha_log_applier_state_words));
	}
      else if (intl_mbs_casecmp (prm->name, PRM_NAME_COMPAT_MODE) == 0)
	{
	  keyvalp = prm_keyword (PRM_GET_INT (prm_value), NULL, compat_words, DIM (compat_words));
	}
      else if (intl_mbs_casecmp (prm->name, PRM_NAME_CHECK_PEER_ALIVE) == 0)
	{
	  keyvalp = prm_keyword (PRM_GET_INT (prm_value), NULL, check_peer_alive_words, DIM (check_peer_alive_words));
	}
      else if (intl_mbs_casecmp (prm->name, PRM_NAME_QUERY_TRACE_FORMAT) == 0)
	{
	  keyvalp =
	    prm_keyword (PRM_GET_INT (prm_value), NULL, query_trace_format_words, DIM (query_trace_format_words));
	}
      else if (intl_mbs_casecmp (prm->name, PRM_NAME_FAULT_INJECTION_TEST) == 0)
	{
	  keyvalp = prm_keyword (PRM_GET_INT (prm_value), NULL, fi_test_words, DIM (fi_test_words));
	}
      else if (intl_mbs_casecmp (prm->name, PRM_NAME_HA_REPL_FILTER_TYPE) == 0)
	{
	  keyvalp =
	    prm_keyword (PRM_GET_INT (prm->value), NULL, ha_repl_filter_type_words, DIM (ha_repl_filter_type_words));
	}
      else if (intl_mbs_casecmp (prm->name, PRM_NAME_TDE_DEFAULT_ALGORITHM) == 0)
	{
	  keyvalp = prm_keyword (PRM_GET_INT (prm->value), NULL, tde_algorithm_words, DIM (tde_algorithm_words));
	}
      else if (intl_mbs_casecmp (prm->name, PRM_NAME_REGEXP_ENGINE) == 0)
	{
	  keyvalp = prm_keyword (PRM_GET_INT (prm->value), NULL, regexp_engine_words, DIM (regexp_engine_words));
	}
#if defined(SUPPORT_DEDUPLICATE_KEY_MODE)
      else if (intl_mbs_casecmp (prm->name, PRM_NAME_DEDUPLICATE_KEY_MODE) == 0)
	{
	  keyvalp =
	    prm_keyword (PRM_GET_INT (prm->value), NULL, deduplicate_key_mode_words, DIM (deduplicate_key_mode_words));
	}
#endif
      else
	{
	  assert (false);
	}

      if (keyvalp)
	{
	  n = snprintf (buf, len, "%s\"%s\"", left_side, keyvalp->key);
	}
      else
	{
	  n = snprintf (buf, len, "%s%d", left_side, PRM_GET_INT (prm_value));
	}
    }
  else if (PRM_IS_INTEGER_LIST (prm))
    {
      int *int_list, list_size, i;
      char *s;

      int_list = PRM_GET_INTEGER_LIST (prm_value);
      if (int_list)
	{
	  list_size = int_list[0];
	  s = buf;
	  n = snprintf (s, len, "%s", left_side);
	  s += n;
	  len -= n;

	  for (i = 1; i <= list_size; i++)
	    {
	      n = snprintf (s, len, "%d,", int_list[i]);
	      s += n;
	      len -= n;
	    }

	  if (list_size > 0)
	    {
	      /* remove last "," */
	      s -= 1;
	      len += 1;
	    }
	  if (len > 0)
	    {
	      *s = '\0';
	    }
	  n = strlen (buf);
	}
      else
	{
	  n = snprintf (buf, len, "%s", left_side);
	}
    }
  else
    {
      n = snprintf (buf, len, "%s?", left_side);
    }

  return n;
}

/*
 * sysprm_print_sysprm_value () - print sysprm_value
 *
 * return	   : length of printed string
 * prm_id (in)	   : parameter ID (to which sysprm_value belongs).
 * value (in)	   : printed sysprm_value
 * buf (in/out)	   : printing destination
 * len (in)	   : maximum size of printed string
 * print_mode (in) : PRM_PRINT_MODE
 */
static int
sysprm_print_sysprm_value (PARAM_ID prm_id, SYSPRM_VALUE value, char *buf, size_t len, PRM_PRINT_MODE print_mode)
{
  int n = 0;
  int error = NO_ERROR;
  char left_side[PRM_DEFAULT_BUFFER_SIZE];
  SYSPRM_PARAM *prm = NULL;

  if (len == 0)
    {
      /* don't print anything */
      return 0;
    }

  memset (left_side, 0, PRM_DEFAULT_BUFFER_SIZE);

  assert (buf != NULL && len > 0);
  prm = GET_PRM (prm_id);

  if (PRM_DIFFERENT_UNIT (prm->static_flag))
    {
      assert (prm->get_dup != NULL);
    }

  if (print_mode == PRM_PRINT_ID)
    {
      snprintf (left_side, PRM_DEFAULT_BUFFER_SIZE, "%d=", prm_id);
    }
  else if (print_mode == PRM_PRINT_NAME)
    {
      snprintf (left_side, PRM_DEFAULT_BUFFER_SIZE, "%s=", prm->name);
    }

  if (PRM_IS_INTEGER (prm))
    {
      int val = value.i;
      int left_side_len = strlen (left_side);

      if (PRM_DIFFERENT_UNIT (prm->static_flag) && !PRM_HAS_SIZE_UNIT (prm->static_flag)
	  && !PRM_HAS_TIME_UNIT (prm->static_flag))
	{
	  PRM_ADJUST_FOR_GET_INTEGER_TO_INTEGER (prm, &val, &val, &error);
	  if (error != NO_ERROR)
	    {
	      assert_release (false);
	      return n;
	    }
	}

      if (PRM_HAS_SIZE_UNIT (prm->static_flag))
	{
	  UINT64 dup_val;
	  val = value.i;

	  if (PRM_DIFFERENT_UNIT (prm->static_flag))
	    {
	      PRM_ADJUST_FOR_GET_INTEGER_TO_BIGINT (prm, &dup_val, &val, &error);
	      if (error != NO_ERROR)
		{
		  assert_release (false);
		  return n;
		}
	    }
	  else
	    {
	      assert_release (false);
	    }

	  (void) util_byte_to_size_string (left_side + left_side_len, PRM_DEFAULT_BUFFER_SIZE - left_side_len, dup_val);
	  n = snprintf (buf, len, "%s", left_side);
	}
      else if (PRM_HAS_TIME_UNIT (prm->static_flag))
	{
	  INT64 dup_val;
	  val = value.i;

	  if (PRM_DIFFERENT_UNIT (prm->static_flag) && val >= 0)
	    {
	      UINT64 tmp_val;
	      PRM_ADJUST_FOR_GET_INTEGER_TO_BIGINT (prm, &tmp_val, &val, &error);
	      if (error != NO_ERROR)
		{
		  assert_release (false);
		  return n;
		}
	      dup_val = (INT64) tmp_val;
	    }
	  else
	    {
	      dup_val = (INT64) val;
	    }

	  (void) util_msec_to_time_string (left_side + left_side_len, PRM_DEFAULT_BUFFER_SIZE - left_side_len, dup_val);
	  n = snprintf (buf, len, "%s", left_side);
	}
      else
	{
	  n = snprintf (buf, len, "%s%d", left_side, val);
	}
    }
  else if (PRM_IS_BIGINT (prm))
    {
      UINT64 val = value.bi;
      int left_side_len = strlen (left_side);

      if (PRM_DIFFERENT_UNIT (prm->static_flag))
	{
	  PRM_ADJUST_FOR_GET_BIGINT_TO_BIGINT (prm, &val, &val, &error);
	  if (error != NO_ERROR)
	    {
	      assert_release (false);
	      return n;
	    }
	}

      if (PRM_HAS_SIZE_UNIT (prm->static_flag))
	{
	  (void) util_byte_to_size_string (left_side + left_side_len, PRM_DEFAULT_BUFFER_SIZE - left_side_len, val);
	  n = snprintf (buf, len, "%s", left_side);
	}
      else
	{
	  n = snprintf (buf, len, "%s%lld", left_side, (unsigned long long) val);
	}
    }
  else if (PRM_IS_BOOLEAN (prm))
    {
      n = snprintf (buf, len, "%s%c", left_side, (value.b ? 'y' : 'n'));
    }
  else if (PRM_IS_FLOAT (prm))
    {
      float val = value.f;
      int left_side_len = strlen (left_side);

      if (PRM_DIFFERENT_UNIT (prm->static_flag) && !PRM_HAS_SIZE_UNIT (prm->static_flag))
	{
	  PRM_ADJUST_FOR_GET_FLOAT_TO_FLOAT (prm, &val, &val, &error);
	  if (error != NO_ERROR)
	    {
	      assert_release (false);
	      return n;
	    }
	}

      if (PRM_HAS_SIZE_UNIT (prm->static_flag))
	{
	  UINT64 dup_val;
	  val = value.f;

	  if (PRM_DIFFERENT_UNIT (prm->static_flag))
	    {
	      PRM_ADJUST_FOR_GET_FLOAT_TO_BIGINT (prm, &dup_val, &val, &error);
	      if (error != NO_ERROR)
		{
		  assert_release (false);
		  return n;
		}
	    }
	  else
	    {
	      assert_release (false);
	    }

	  (void) util_byte_to_size_string (left_side + left_side_len, PRM_DEFAULT_BUFFER_SIZE - left_side_len, dup_val);
	  n = snprintf (buf, len, "%s", left_side);
	}
      else
	{
	  n = snprintf (buf, len, "%s%f", left_side, val);
	}
    }
  else if (PRM_IS_STRING (prm))
    {
      n = snprintf (buf, len, "%s\"%s\"", left_side, (value.str != NULL ? value.str : ""));
    }
  else if (PRM_IS_KEYWORD (prm))
    {
      const KEYVAL *keyvalp = NULL;

      if (intl_mbs_casecmp (prm->name, PRM_NAME_ER_LOG_LEVEL) == 0)
	{
	  keyvalp = prm_keyword (value.i, NULL, er_log_level_words, DIM (er_log_level_words));
	}
      else if (intl_mbs_casecmp (prm->name, PRM_NAME_LOG_ISOLATION_LEVEL) == 0)
	{
	  keyvalp = prm_keyword (value.i, NULL, isolation_level_words, DIM (isolation_level_words));
	}
      else if (intl_mbs_casecmp (prm->name, PRM_NAME_PB_DEBUG_PAGE_VALIDATION_LEVEL) == 0)
	{
	  keyvalp =
	    prm_keyword (value.i, NULL, pgbuf_debug_page_validation_level_words,
			 DIM (pgbuf_debug_page_validation_level_words));
	}
      else if (intl_mbs_casecmp (prm->name, PRM_NAME_HA_MODE) == 0
	       || intl_mbs_casecmp (prm->name, PRM_NAME_HA_MODE_FOR_SA_UTILS_ONLY) == 0)
	{
	  keyvalp = prm_keyword (value.i, NULL, ha_mode_words, DIM (ha_mode_words));
	}
      else if (intl_mbs_casecmp (prm->name, PRM_NAME_HA_SERVER_STATE) == 0)
	{
	  keyvalp = prm_keyword (value.i, NULL, ha_server_state_words, DIM (ha_server_state_words));
	}
      else if (intl_mbs_casecmp (prm->name, PRM_NAME_HA_LOG_APPLIER_STATE) == 0)
	{
	  keyvalp = prm_keyword (value.i, NULL, ha_log_applier_state_words, DIM (ha_log_applier_state_words));
	}
      else if (intl_mbs_casecmp (prm->name, PRM_NAME_COMPAT_MODE) == 0)
	{
	  keyvalp = prm_keyword (value.i, NULL, compat_words, DIM (compat_words));
	}
      else if (intl_mbs_casecmp (prm->name, PRM_NAME_CHECK_PEER_ALIVE) == 0)
	{
	  keyvalp = prm_keyword (value.i, NULL, check_peer_alive_words, DIM (check_peer_alive_words));
	}
      else if (intl_mbs_casecmp (prm->name, PRM_NAME_QUERY_TRACE_FORMAT) == 0)
	{
	  keyvalp = prm_keyword (value.i, NULL, query_trace_format_words, DIM (query_trace_format_words));
	}
      else if (intl_mbs_casecmp (prm->name, PRM_NAME_FAULT_INJECTION_TEST) == 0)
	{
	  keyvalp = prm_keyword (value.i, NULL, fi_test_words, DIM (fi_test_words));
	}
      else if (intl_mbs_casecmp (prm->name, PRM_NAME_HA_REPL_FILTER_TYPE) == 0)
	{
	  keyvalp = prm_keyword (value.i, NULL, ha_repl_filter_type_words, DIM (ha_repl_filter_type_words));
	}
      else if (intl_mbs_casecmp (prm->name, PRM_NAME_TDE_DEFAULT_ALGORITHM) == 0)
	{
	  keyvalp = prm_keyword (value.i, NULL, tde_algorithm_words, DIM (tde_algorithm_words));
	}
      else if (intl_mbs_casecmp (prm->name, PRM_NAME_REGEXP_ENGINE) == 0)
	{
	  keyvalp = prm_keyword (value.i, NULL, regexp_engine_words, DIM (regexp_engine_words));
	}
#if defined(SUPPORT_DEDUPLICATE_KEY_MODE)
      else if (intl_mbs_casecmp (prm->name, PRM_NAME_DEDUPLICATE_KEY_MODE) == 0)
	{
	  keyvalp = prm_keyword (value.i, NULL, deduplicate_key_mode_words, DIM (deduplicate_key_mode_words));
	}
#endif
      else
	{
	  assert (false);
	}

      if (keyvalp)
	{
	  n = snprintf (buf, len, "%s\"%s\"", left_side, keyvalp->key);
	}
      else
	{
	  n = snprintf (buf, len, "%s%d", left_side, value.i);
	}
    }
  else if (PRM_IS_INTEGER_LIST (prm))
    {
      int *int_list = NULL, list_size, i;
      char *s = NULL;

      int_list = value.integer_list;
      if (int_list)
	{
	  list_size = int_list[0];
	  s = buf;
	  n = snprintf (s, len, "%s", left_side);
	  s += n;
	  len -= n;

	  for (i = 1; i <= list_size; i++)
	    {
	      n = snprintf (s, len, "%d,", int_list[i]);
	      s += n;
	      len -= n;
	    }

	  if (list_size > 0)
	    {
	      /* remove last "," */
	      s -= 1;
	      len += 1;
	    }
	  if (len > 0)
	    {
	      *s = '\0';
	    }
	  n = strlen (buf);
	}
      else
	{
	  n = snprintf (buf, len, "%s", left_side);
	}
    }
  else
    {
      n = snprintf (buf, len, "%s?", left_side);
    }

  return n;
}

/*
 * sysprm_obtain_parameters () - Get parameter values
 *
 * return		: SYSPRM_ERR code.
 * data (in)	        : string containing the names of parameters.
 * prm_values_ptr (out) : list of ids and values for the parameters read from
 *			  data.
 *
 * NOTE: Multiple parameters can be obtained by providing a string like:
 *	 "param_name1; param_name2; ..."
 *	 If some values must be read from server, PRM_ERR_NOT_FOR_CLIENT is
 *	 returned.
 */
SYSPRM_ERR
sysprm_obtain_parameters (char *data, SYSPRM_ASSIGN_VALUE ** prm_values_ptr)
{
  char buf[LINE_MAX], *p = NULL, *name = NULL;
  SYSPRM_PARAM *prm = NULL;
  SYSPRM_ASSIGN_VALUE *prm_value_list = NULL, *last_prm_value = NULL;
  SYSPRM_ASSIGN_VALUE *prm_value = NULL;
  SYSPRM_ERR error = PRM_ERR_NO_ERROR, scope_error = PRM_ERR_NO_ERROR;

  if (!data || *data == '\0')
    {
      return PRM_ERR_BAD_VALUE;
    }

  if (intl_mbs_ncpy (buf, data, LINE_MAX) == NULL)
    {
      return PRM_ERR_BAD_VALUE;
    }

  assert (prm_values_ptr != NULL);
  *prm_values_ptr = NULL;

  p = buf;
  do
    {
      /* read name */
      while (char_isspace (*p))
	{
	  p++;
	}
      if (*p == '\0')
	{
	  break;
	}
      name = p;

      while (*p && !char_isspace (*p) && *p != ';')
	{
	  p++;
	}

      if (*p)
	{
	  *p++ = '\0';
	  while (char_isspace (*p))
	    {
	      p++;
	    }
	  if (*p == ';')
	    {
	      p++;
	    }
	}

      prm = prm_find (name, NULL);
      if (prm == NULL)
	{
	  error = PRM_ERR_UNKNOWN_PARAM;
	  break;
	}
      else if (prm->value == NULL)
	{
	  error = PRM_ERR_NO_VALUE;
	  break;
	}

#if defined (CS_MODE)
      if (!PRM_IS_FOR_CLIENT (prm->static_flag) && !PRM_IS_FOR_SERVER (prm->static_flag))
	{
	  error = PRM_ERR_CANNOT_CHANGE;
	  break;
	}

      if ((PRM_IS_FOR_SERVER (prm->static_flag) && !PRM_IS_FOR_CLIENT (prm->static_flag))
	  || PRM_IS_GET_SERVER (prm->static_flag))
	{
	  /* have to read the value on server */
	  scope_error = PRM_ERR_NOT_FOR_CLIENT;
	}
#endif /* CS_MODE */

      /* create a SYSPRM_ASSING_VALUE object to store parameter value */
      prm_value = (SYSPRM_ASSIGN_VALUE *) malloc (sizeof (SYSPRM_ASSIGN_VALUE));
      if (prm_value == NULL)
	{
	  error = PRM_ERR_NO_MEM_FOR_PRM;
	  er_set (ER_ERROR_SEVERITY, ARG_FILE_LINE, ER_OUT_OF_VIRTUAL_MEMORY, 1, sizeof (SYSPRM_ASSIGN_VALUE));
	  break;
	}
      prm_value->prm_id = sysprm_get_id (prm);
      prm_value->next = NULL;
#if defined (CS_MODE)
      if (PRM_IS_FOR_CLIENT (prm->static_flag))
	{
	  /* set the value here */
	  sysprm_set_sysprm_value_from_parameter (&prm_value->value, prm);
	}
      else
	{
	  memset (&prm_value->value, 0, sizeof (SYSPRM_VALUE));
	}
#else /* CS_MODE */
      sysprm_set_sysprm_value_from_parameter (&prm_value->value, prm);
#endif /* !CS_MODE */

      /* append prm_value to prm_value_list */
      if (prm_value_list != NULL)
	{
	  last_prm_value->next = prm_value;
	  last_prm_value = prm_value;
	}
      else
	{
	  prm_value_list = last_prm_value = prm_value;
	}
    }
  while (*p);

  if (error == PRM_ERR_NO_ERROR)
    {
      /* all parameter names are valid and values can be obtained */
      *prm_values_ptr = prm_value_list;
      /* update error in order to get values from server too if needed */
      error = scope_error;
    }
  else
    {
      /* error obtaining values, clean up */
      sysprm_free_assign_values (&prm_value_list);
    }

  return error;
}

#if !defined(CS_MODE)
/*
 * xsysprm_change_server_parameters () - changes parameter values on server
 *
 * return	    : void
 * assignments (in) : list of changes
 */
void
xsysprm_change_server_parameters (const SYSPRM_ASSIGN_VALUE * assignments)
{
  sysprm_change_parameter_values (assignments, true, true);
}

/*
 * xsysprm_obtain_server_parameters () - get parameter values from server
 *
 * return	   : void
 * prm_values (in) : list of parameters
 *
 * NOTE: Obtains value for parameters that are for server only. For parameters
 *       that are client/server, values should be obtained from client UNLESS
 *       it has PRM_GET_SERVER flag.
 */
void
xsysprm_obtain_server_parameters (SYSPRM_ASSIGN_VALUE * prm_values)
{
  SYSPRM_PARAM *prm = NULL;

  for (; prm_values != NULL; prm_values = prm_values->next)
    {
      prm = GET_PRM (prm_values->prm_id);

      if ((PRM_IS_FOR_SERVER (prm->static_flag) && !PRM_IS_FOR_CLIENT (prm->static_flag))
	  || PRM_IS_GET_SERVER (prm->static_flag))
	{
	  /* set value */
	  sysprm_set_sysprm_value_from_parameter (&prm_values->value, prm);
	}
    }
}

/*
 * xsysprm_get_force_server_parameters () - obtain values for parameters
 *					    marked as PRM_FORCE_SERVER
 *
 * return : list of values
 *
 * NOTE: This is called after client registers to server.
 */
SYSPRM_ASSIGN_VALUE *
xsysprm_get_force_server_parameters (void)
{
  SYSPRM_ASSIGN_VALUE *force_values = NULL, *last_assign = NULL;
  SYSPRM_PARAM *prm = NULL;
  int i;

  for (i = 0; i < NUM_PRM; i++)
    {
      prm = GET_PRM (i);
      if (PRM_GET_FROM_SERVER (prm->static_flag))
	{
	  SYSPRM_ASSIGN_VALUE *change_val = (SYSPRM_ASSIGN_VALUE *) malloc (sizeof (SYSPRM_ASSIGN_VALUE));
	  if (change_val == NULL)
	    {
	      er_set (ER_ERROR_SEVERITY, ARG_FILE_LINE, ER_OUT_OF_VIRTUAL_MEMORY, 1, sizeof (SYSPRM_ASSIGN_VALUE));
	      goto cleanup;
	    }
	  change_val->prm_id = (PARAM_ID) i;
	  change_val->next = NULL;
	  sysprm_set_sysprm_value_from_parameter (&change_val->value, prm);
	  if (force_values != NULL)
	    {
	      last_assign->next = change_val;
	      last_assign = change_val;
	    }
	  else
	    {
	      force_values = last_assign = change_val;
	    }
	}
    }

  return force_values;

cleanup:
  sysprm_free_assign_values (&force_values);
  return NULL;
}

/*
 * xsysprm_dump_server_parameters -
 *   return: none
 *   fp(in):
 */
void
xsysprm_dump_server_parameters (FILE * outfp)
{
  sysprm_dump_parameters (outfp);
}
#endif /* !CS_MODE */

/*
 * sysprm_get_param_range - returns the minimum and maximum value for a SYSPRM_PARAM
 *   return: error code
 *   prm (in): the parameter for which we want the limits
 *   min (out): the minimum possible value for the parameter
 *   max (out): the maximum possible value for the parameter
 */
static SYSPRM_ERR
sysprm_get_param_range (SYSPRM_PARAM * prm, void *min, void *max)
{
  SYSPRM_ERR error = PRM_ERR_NO_ERROR;
  if (PRM_IS_INTEGER (prm))
    {
      if (prm->lower_limit)
	{
	  *((int *) min) = PRM_GET_INT (prm->lower_limit);
	  if (PRM_DIFFERENT_UNIT (prm->static_flag))
	    {
	      PRM_ADJUST_FOR_GET_INTEGER_TO_INTEGER (prm, (int *) min, (int *) min, &error);
	    }
	}
      else
	{
	  *((int *) min) = INT_MIN;
	}

      if (prm->upper_limit)
	{
	  *((int *) max) = PRM_GET_INT (prm->upper_limit);
	  if (PRM_DIFFERENT_UNIT (prm->static_flag))
	    {
	      PRM_ADJUST_FOR_GET_INTEGER_TO_INTEGER (prm, (int *) max, (int *) max, &error);
	    }
	}
      else
	{
	  *((int *) max) = INT_MAX;
	}
    }
  else if (PRM_IS_FLOAT (prm))
    {
      if (prm->lower_limit)
	{
	  *((float *) min) = PRM_GET_FLOAT (prm->lower_limit);
	  if (PRM_DIFFERENT_UNIT (prm->static_flag))
	    {
	      PRM_ADJUST_FOR_GET_FLOAT_TO_FLOAT (prm, (float *) min, (float *) min, &error);
	    }
	}
      else
	{
	  *((float *) min) = FLT_MIN;
	}

      if (prm->upper_limit)
	{
	  *((float *) max) = PRM_GET_FLOAT (prm->upper_limit);
	  if (PRM_DIFFERENT_UNIT (prm->static_flag))
	    {
	      PRM_ADJUST_FOR_GET_FLOAT_TO_FLOAT (prm, (float *) max, (float *) max, &error);
	    }
	}
      else
	{
	  *((float *) max) = FLT_MAX;
	}
    }
  else if (PRM_IS_BIGINT (prm))
    {
      if (prm->lower_limit)
	{
	  *((UINT64 *) min) = PRM_GET_BIGINT (prm->lower_limit);
	  if (PRM_DIFFERENT_UNIT (prm->static_flag))
	    {
	      PRM_ADJUST_FOR_GET_BIGINT_TO_BIGINT (prm, (UINT64 *) min, (UINT64 *) min, &error);
	    }
	}
      else
	{
	  *((UINT64 *) min) = 0ULL;
	}

      if (prm->upper_limit)
	{
	  *((UINT64 *) max) = PRM_GET_BIGINT (prm->upper_limit);
	  if (PRM_DIFFERENT_UNIT (prm->static_flag))
	    {
	      PRM_ADJUST_FOR_GET_BIGINT_TO_BIGINT (prm, (UINT64 *) max, (UINT64 *) max, &error);
	    }
	}
      else
	{
	  *((UINT64 *) max) = ULLONG_MAX;
	}
    }
  else
    {
      return PRM_ERR_BAD_VALUE;
    }

  if (error != NO_ERROR)
    {
      return PRM_ERR_BAD_VALUE;
    }

  return PRM_ERR_NO_ERROR;
}

/*
 * sysprm_get_range - returns the minimum and maximum value
 *                    for a paramter, given by its name
 *   return: error code
 *   pname (in): parameter name
 *   min (out): the minimum possible value for the parameter
 *   max (out): the maximum possible value for the parameter
 */
int
sysprm_get_range (const char *pname, void *min, void *max)
{
  SYSPRM_PARAM *prm;

  prm = prm_find (pname, NULL);
  if (prm == NULL)
    {
      return PRM_ERR_UNKNOWN_PARAM;
    }

  if (PRM_DIFFERENT_UNIT (prm->static_flag))
    {
      assert (prm->get_dup != NULL);
    }
  return sysprm_get_param_range (prm, min, max);
}

/*
 * sysprm_check_range -
 *   return:
 *   pname (in): parameter name
 *   value (in): parameter value
 */
int
sysprm_check_range (const char *pname, void *value)
{
  int error = 0;
  SYSPRM_PARAM *prm;

  prm = prm_find (pname, NULL);
  if (prm == NULL)
    {
      return PRM_ERR_UNKNOWN_PARAM;
    }

  error = prm_check_range (prm, value);

  return error;
}

/*
 * prm_check_range -
 *   return:
 *   prm(in):
 *   value (in):
 */
static int
prm_check_range (SYSPRM_PARAM * prm, void *value)
{
  int error = NO_ERROR;

  if (PRM_DIFFERENT_UNIT (prm->static_flag))
    {
      assert (prm->set_dup != NULL);
    }

  if (PRM_IS_INTEGER (prm) || PRM_IS_KEYWORD (prm))
    {
      int val;

      if (PRM_DIFFERENT_UNIT (prm->static_flag))
	{
	  if (PRM_HAS_SIZE_UNIT (prm->static_flag))
	    {
	      PRM_ADJUST_FOR_SET_BIGINT_TO_INTEGER (prm, &val, (UINT64 *) value, &error);
	    }
	  else if (PRM_HAS_TIME_UNIT (prm->static_flag))
	    {
	      INT64 *dup_val = (INT64 *) value;

	      if (*dup_val >= 0)
		{
		  UINT64 tmp_val = (UINT64) * dup_val;
		  PRM_ADJUST_FOR_SET_BIGINT_TO_INTEGER (prm, &val, &tmp_val, &error);
		}
	      else
		{
		  val = (int) *dup_val;
		}
	    }
	  else
	    {
	      PRM_ADJUST_FOR_SET_INTEGER_TO_INTEGER (prm, &val, (int *) value, &error);
	    }
	  if (error != NO_ERROR)
	    {
	      return PRM_ERR_BAD_VALUE;
	    }
	}
      else
	{
	  val = *((int *) value);
	}

      if ((prm->upper_limit && PRM_GET_INT (prm->upper_limit) < val)
	  || (prm->lower_limit && PRM_GET_INT (prm->lower_limit) > val))
	{
	  return PRM_ERR_BAD_RANGE;
	}
    }
  else if (PRM_IS_FLOAT (prm))
    {
      float val;
      float lower, upper;

      lower = upper = 0;	/* to make compilers be silent */
      if (PRM_DIFFERENT_UNIT (prm->static_flag))
	{
	  if (PRM_HAS_SIZE_UNIT (prm->static_flag))
	    {
	      PRM_ADJUST_FOR_SET_BIGINT_TO_FLOAT (prm, &val, (UINT64 *) value, &error);
	    }
	  else
	    {
	      PRM_ADJUST_FOR_SET_FLOAT_TO_FLOAT (prm, &val, (float *) value, &error);
	    }
	  if (error != NO_ERROR)
	    {
	      return PRM_ERR_BAD_VALUE;
	    }

	  if (prm->upper_limit)
	    {
	      upper = ceilf (PRM_GET_FLOAT (prm->upper_limit) * 100) / 100;
	    }

	  if (prm->lower_limit)
	    {
	      lower = ceilf (PRM_GET_FLOAT (prm->lower_limit) * 100) / 100;
	    }
	}
      else
	{
	  val = *((float *) value);

	  if (prm->upper_limit)
	    {
	      upper = PRM_GET_FLOAT (prm->upper_limit);
	    }

	  if (prm->lower_limit)
	    {
	      lower = PRM_GET_FLOAT (prm->lower_limit);
	    }
	}

      if ((prm->upper_limit && upper < val) || (prm->lower_limit && lower > val))
	{
	  return PRM_ERR_BAD_RANGE;
	}
    }
  else if (PRM_IS_BIGINT (prm))
    {
      UINT64 val;

      if (PRM_DIFFERENT_UNIT (prm->static_flag))
	{
	  PRM_ADJUST_FOR_SET_BIGINT_TO_BIGINT (prm, &val, (UINT64 *) value, &error);
	  if (error != NO_ERROR)
	    {
	      return PRM_ERR_BAD_VALUE;
	    }
	}
      else
	{
	  val = *((UINT64 *) value);
	}

      if ((prm->upper_limit && PRM_GET_BIGINT (prm->upper_limit) < val)
	  || (prm->lower_limit && PRM_GET_BIGINT (prm->lower_limit) > val))
	{
	  return PRM_ERR_BAD_RANGE;
	}
    }
  else
    {
      return PRM_ERR_BAD_VALUE;
    }

  return PRM_ERR_NO_ERROR;
}

/*
 * sysprm_generate_new_value () - converts string into a system parameter value
 *
 * return	   : SYSPRM_ERR
 * prm (in)	   : target system parameter
 * value (in)	   : parameter value in char * format
 * check (in)	   : check if value can be changed. set to false if value
 *		     should be forced
 * new_value (out) : SYSPRM_VALUE converted from string
 */
static SYSPRM_ERR
sysprm_generate_new_value (SYSPRM_PARAM * prm, const char *value, bool check, SYSPRM_VALUE * new_value)
{
  char *end = NULL;
  int error = NO_ERROR;
  int set_min = 0, set_max = 0, set_default = 0;
  SYSPRM_ERR ret = PRM_ERR_NO_ERROR;
  SYSPRM_VALUE min, max;

  if (prm == NULL)
    {
      return PRM_ERR_UNKNOWN_PARAM;
    }
  if (value == NULL)
    {
      return PRM_ERR_BAD_VALUE;
    }

  assert (new_value != NULL);

  if (PRM_DIFFERENT_UNIT (prm->static_flag))
    {
      assert (prm->set_dup != NULL);
    }

#if defined (CS_MODE)
  if (check)
    {
      /* check the scope of parameter */
      if (PRM_IS_FOR_CLIENT (prm->static_flag))
	{
	  if (PRM_IS_FOR_SESSION (prm->static_flag))
	    {
	      /* the value in session state must also be updated. user doesn't have to be part of DBA group. */
	      ret = PRM_ERR_NOT_FOR_CLIENT_NO_AUTH;
	    }
	  else if (PRM_IS_FOR_SERVER (prm->static_flag))
	    {
	      /* the value has to be changed on server too. user has to be part of DBA group. */
	      ret = PRM_ERR_NOT_FOR_CLIENT;
	    }
	}
      else
	{
	  if (PRM_IS_FOR_SERVER (prm->static_flag))
	    {
	      /* this value is only for server. user has to be DBA. */
	      ret = PRM_ERR_NOT_FOR_CLIENT;
	    }
	  else
	    {
	      /* not for client or server, cannot be changed on-line */
	      return PRM_ERR_CANNOT_CHANGE;
	    }
	}
    }
#endif /* CS_MODE */

#if defined (SERVER_MODE)
  if (check)
    {
      if (!PRM_IS_FOR_SERVER (prm->static_flag) && !PRM_IS_FOR_SESSION (prm->static_flag))
	{
	  return PRM_ERR_NOT_FOR_SERVER;
	}
    }
#endif /* SERVER_MODE */

  if (strcasecmp (value, PRM_VALUE_DEFAULT) == 0)
    {
      set_default = true;
    }
  if (strcasecmp (value, PRM_VALUE_MAX) == 0)
    {
      set_max = true;
    }
  if (strcasecmp (value, PRM_VALUE_MIN) == 0)
    {
      set_min = true;
    }
#if defined(CS_MODE)
  if (!set_default)
    {
      if (strcmp (prm->name, PRM_NAME_INTL_NUMBER_LANG) == 0 || strcmp (prm->name, PRM_NAME_INTL_DATE_LANG) == 0)
	{
	  INTL_LANG dummy;

	  if (lang_get_lang_id_from_name (value, &dummy) != 0)
	    {
	      return PRM_ERR_BAD_VALUE;
	    }
	}
      if (strcmp (prm->name, PRM_NAME_INTL_COLLATION) == 0)
	{
	  LANG_COLLATION *lc = NULL;
	  if (value != NULL)
	    {
	      lc = lang_get_collation_by_name (value);
	    }

	  if (lc == NULL)
	    {
	      return PRM_ERR_BAD_VALUE;
	    }
	}
      if (strcmp (prm->name, PRM_NAME_TIMEZONE) == 0)
	{
	  int er_status = NO_ERROR;

	  if (value != NULL)
	    {
	      er_status = tz_str_to_region (value, strlen (value), NULL);
	      if (er_status != NO_ERROR)
		{
		  return PRM_ERR_BAD_VALUE;
		}
	    }
	}
    }
#endif
  if (set_max || set_min)
    {
      ret = sysprm_get_param_range (prm, &min, &max);
      if (ret != PRM_ERR_NO_ERROR)
	{
	  return PRM_ERR_BAD_VALUE;
	}
      if (set_min)
	{
	  *new_value = min;
	}
      else
	{
	  *new_value = max;
	}
      return PRM_ERR_NO_ERROR;
    }
  switch (prm->datatype)
    {
    case PRM_INTEGER:
      {
	/* convert string to int */
	int val = 0;

	if (set_default)
	  {
	    new_value->i = PRM_GET_INT (prm->default_value);
	    break;
	  }

	if (PRM_HAS_SIZE_UNIT (prm->static_flag))
	  {
	    UINT64 dup_val;
	    if (util_size_string_to_byte (&dup_val, value) != NO_ERROR)
	      {
		return PRM_ERR_BAD_VALUE;
	      }

	    if (prm_check_range (prm, (void *) &dup_val) != NO_ERROR)
	      {
		return PRM_ERR_BAD_RANGE;
	      }

	    if (PRM_DIFFERENT_UNIT (prm->static_flag))
	      {
		PRM_ADJUST_FOR_SET_BIGINT_TO_INTEGER (prm, &val, &dup_val, &error);
		if (error != NO_ERROR)
		  {
		    return PRM_ERR_BAD_VALUE;
		  }
	      }
	    else
	      {
		return PRM_ERR_BAD_VALUE;
	      }
	  }
	else if (PRM_HAS_TIME_UNIT (prm->static_flag))
	  {
	    INT64 dup_val;

	    if (util_time_string_to_msec (&dup_val, (char *) value) != NO_ERROR)
	      {
		return PRM_ERR_BAD_VALUE;
	      }

	    if (prm_check_range (prm, (void *) &dup_val) != NO_ERROR)
	      {
		return PRM_ERR_BAD_RANGE;
	      }

	    if (PRM_DIFFERENT_UNIT (prm->static_flag) && dup_val >= 0)
	      {
		UINT64 tmp_val = (UINT64) dup_val;
		PRM_ADJUST_FOR_SET_BIGINT_TO_INTEGER (prm, &val, &tmp_val, &error);
		if (error != NO_ERROR)
		  {
		    return PRM_ERR_BAD_VALUE;
		  }
	      }
	    else
	      {
		val = (int) dup_val;
	      }
	  }
	else
	  {
	    int result;

	    result = parse_int (&val, value, 10);

	    if (result != 0)
	      {
		return PRM_ERR_BAD_VALUE;
	      }

	    if (prm_check_range (prm, (void *) &val) != NO_ERROR)
	      {
		return PRM_ERR_BAD_RANGE;
	      }

	    if (PRM_DIFFERENT_UNIT (prm->static_flag))
	      {
		PRM_ADJUST_FOR_SET_INTEGER_TO_INTEGER (prm, &val, &val, &error);
		if (error != NO_ERROR)
		  {
		    return PRM_ERR_BAD_VALUE;
		  }
	      }
	  }

	new_value->i = val;
	break;
      }

    case PRM_BIGINT:
      {
	/* convert string to UINT64 */
	int result;
	UINT64 val;
	char *end_p;

	if (set_default)
	  {
	    new_value->bi = PRM_GET_BIGINT (prm->default_value);
	    break;
	  }

	if (PRM_HAS_SIZE_UNIT (prm->static_flag))
	  {
	    if (util_size_string_to_byte (&val, value) != NO_ERROR)
	      {
		return PRM_ERR_BAD_VALUE;
	      }
	  }
	else
	  {
	    result = str_to_uint64 (&val, &end_p, value, 10);
	    if (result != 0)
	      {
		return PRM_ERR_BAD_VALUE;
	      }
	  }

	if (prm_check_range (prm, (void *) &val) != NO_ERROR)
	  {
	    return PRM_ERR_BAD_RANGE;
	  }

	if (PRM_DIFFERENT_UNIT (prm->static_flag))
	  {
	    PRM_ADJUST_FOR_SET_BIGINT_TO_BIGINT (prm, &val, &val, &error);
	    if (error != NO_ERROR)
	      {
		return PRM_ERR_BAD_VALUE;
	      }
	  }

	new_value->bi = val;
	break;
      }

    case PRM_FLOAT:
      {
	/* convert string to float */
	float val = 0.f;

	if (set_default)
	  {
	    new_value->f = PRM_GET_FLOAT (prm->default_value);
	    break;
	  }

	if (PRM_HAS_SIZE_UNIT (prm->static_flag))
	  {
	    UINT64 dup_val;
	    if (util_size_string_to_byte (&dup_val, value) != NO_ERROR)
	      {
		return PRM_ERR_BAD_VALUE;
	      }

	    if (prm_check_range (prm, (void *) &dup_val) != NO_ERROR)
	      {
		return PRM_ERR_BAD_RANGE;
	      }

	    if (PRM_DIFFERENT_UNIT (prm->static_flag))
	      {
		PRM_ADJUST_FOR_SET_BIGINT_TO_FLOAT (prm, &val, &dup_val, &error);
		if (error != NO_ERROR)
		  {
		    return PRM_ERR_BAD_VALUE;
		  }
	      }
	    else
	      {
		return PRM_ERR_BAD_VALUE;
	      }
	  }
	else
	  {
	    val = (float) strtod (value, &end);
	    if (end == value)
	      {
		return PRM_ERR_BAD_VALUE;
	      }
	    else if (*end != '\0')
	      {
		return PRM_ERR_BAD_VALUE;
	      }

	    if (prm_check_range (prm, (void *) &val) != NO_ERROR)
	      {
		return PRM_ERR_BAD_RANGE;
	      }

	    if (PRM_DIFFERENT_UNIT (prm->static_flag))
	      {
		PRM_ADJUST_FOR_SET_FLOAT_TO_FLOAT (prm, &val, &val, &error);
		if (error != NO_ERROR)
		  {
		    return PRM_ERR_BAD_VALUE;
		  }
	      }
	  }

	new_value->f = val;
	break;
      }

    case PRM_BOOLEAN:
      {
	const KEYVAL *keyvalp = NULL;

	if (set_default)
	  {
	    new_value->b = PRM_GET_BOOL (prm->default_value);
	    break;
	  }

	/* convert string to boolean */

	keyvalp = prm_keyword (-1, value, boolean_words, DIM (boolean_words));
	if (keyvalp == NULL)
	  {
	    return PRM_ERR_BAD_VALUE;
	  }

	new_value->b = (bool) keyvalp->val;
	break;
      }

    case PRM_STRING:
      {
	/* duplicate string */
	const char *val = NULL;

	if (set_default)
	  {
	    val = PRM_GET_STRING (prm->default_value);
	    if (val == NULL)
	      {
		switch (sysprm_get_id (prm))
		  {
		  case PRM_ID_INTL_COLLATION:
		    val = lang_get_collation_name (LANG_GET_BINARY_COLLATION (LANG_SYS_CODESET));
		    break;
		  case PRM_ID_INTL_DATE_LANG:
		  case PRM_ID_INTL_NUMBER_LANG:
		    val = lang_get_Lang_name ();
		    break;
		  case PRM_ID_TIMEZONE:
		    val = prm_get_string_value (PRM_ID_SERVER_TIMEZONE);
		    break;
		  default:
		    /* do nothing */
		    break;
		  }
	      }

	    if (val == NULL)
	      {
		new_value->str = NULL;
	      }
	    else
	      {
		new_value->str = strdup (val);
		if (new_value->str == NULL)
		  {
		    er_set (ER_ERROR_SEVERITY, ARG_FILE_LINE, ER_OUT_OF_VIRTUAL_MEMORY, 1, (size_t) (strlen (val)));
		    return PRM_ERR_NO_MEM_FOR_PRM;
		  }
	      }
	    break;
	  }

	/* check if the value is represented as a null keyword */
	if (prm_keyword (-1, value, null_words, DIM (null_words)) != NULL)
	  {
	    new_value->str = NULL;
	  }
	else
	  {
	    new_value->str = strdup (value);
	    if (new_value->str == NULL)
	      {
		er_set (ER_ERROR_SEVERITY, ARG_FILE_LINE, ER_OUT_OF_VIRTUAL_MEMORY, 1, (size_t) (strlen (value)));
		return PRM_ERR_NO_MEM_FOR_PRM;
	      }
	  }
	break;
      }

    case PRM_INTEGER_LIST:
      {
	/* convert string into an array of integers */
	int *val = NULL;

	if (set_default && sysprm_get_id (prm) != PRM_ID_CALL_STACK_DUMP_ACTIVATION)
	  {
	    val = PRM_GET_INTEGER_LIST (prm->default_value);
	    if (val == NULL)
	      {
		new_value->integer_list = NULL;
	      }
	    else
	      {
		size_t size = (size_t) ((val[0] + 1) * sizeof (int));
		new_value->integer_list = (int *) malloc (size);

		if (new_value->integer_list == NULL)
		  {
		    er_set (ER_ERROR_SEVERITY, ARG_FILE_LINE, ER_OUT_OF_VIRTUAL_MEMORY, 1, size);
		    return PRM_ERR_NO_MEM_FOR_PRM;
		  }

		memcpy (new_value->integer_list, val, size);
	      }

	    break;
	  }

	/* check if the value is represented as a null keyword */
	if (prm_keyword (-1, value, null_words, DIM (null_words)) != NULL)
	  {
	    val = NULL;
	  }
	else
	  {
	    char *s, *p;
	    char save;
	    int list_size, tmp;

	    val = (int *) calloc (1024, sizeof (int));	/* max size is 1023 */
	    if (val == NULL)
	      {
		size_t size = 1024 * sizeof (int);
		er_set (ER_ERROR_SEVERITY, ARG_FILE_LINE, ER_OUT_OF_VIRTUAL_MEMORY, 1, size);
		return PRM_ERR_NO_MEM_FOR_PRM;
	      }

	    list_size = 0;
	    s = (char *) value;
	    p = s;

	    while (true)
	      {
		if (*s == ',' || *s == '\0')
		  {
		    save = *s;
		    *s = '\0';
		    if (intl_mbs_casecmp ("default", p) == 0)
		      {
			if (sysprm_get_id (prm) == PRM_ID_CALL_STACK_DUMP_ACTIVATION)
			  {
			    memcpy (&val[list_size + 1], call_stack_dump_error_codes,
				    sizeof (call_stack_dump_error_codes));
			    list_size += DIM (call_stack_dump_error_codes);
			  }
			else
			  {
			    free_and_init (val);
			    return PRM_ERR_BAD_VALUE;
			  }
		      }
		    else
		      {
			int result;

			result = parse_int (&tmp, p, 10);
			if (result != 0)
			  {
			    free_and_init (val);
			    return PRM_ERR_BAD_VALUE;
			  }
			val[++list_size] = tmp;
		      }
		    *s = save;
		    if (*s == '\0')
		      {
			break;
		      }
		    p = s + 1;
		  }
		s++;
	      }
	    /* save size in the first position */
	    val[0] = list_size;
	  }
	new_value->integer_list = val;
	break;
      }

    case PRM_KEYWORD:
      {
	/* check if string can be identified as a keyword */
	int val;
	const KEYVAL *keyvalp = NULL;

	if (set_default)
	  {
	    new_value->i = PRM_GET_INT (prm->default_value);
	    break;
	  }

	if (intl_mbs_casecmp (prm->name, PRM_NAME_ER_LOG_LEVEL) == 0)
	  {
	    keyvalp = prm_keyword (-1, value, er_log_level_words, DIM (er_log_level_words));
	  }
	else if (intl_mbs_casecmp (prm->name, PRM_NAME_LOG_ISOLATION_LEVEL) == 0)
	  {
	    keyvalp = prm_keyword (-1, value, isolation_level_words, DIM (isolation_level_words));
	  }
	else if (intl_mbs_casecmp (prm->name, PRM_NAME_PB_DEBUG_PAGE_VALIDATION_LEVEL) == 0)
	  {
	    keyvalp =
	      prm_keyword (-1, value, pgbuf_debug_page_validation_level_words,
			   DIM (pgbuf_debug_page_validation_level_words));
	  }
	else if (intl_mbs_casecmp (prm->name, PRM_NAME_HA_MODE) == 0
		 || intl_mbs_casecmp (prm->name, PRM_NAME_HA_MODE_FOR_SA_UTILS_ONLY) == 0)
	  {
	    keyvalp = prm_keyword (-1, value, ha_mode_words, DIM (ha_mode_words));
	  }
	else if (intl_mbs_casecmp (prm->name, PRM_NAME_HA_SERVER_STATE) == 0)
	  {
	    keyvalp = prm_keyword (-1, value, ha_server_state_words, DIM (ha_server_state_words));
	  }
	else if (intl_mbs_casecmp (prm->name, PRM_NAME_HA_LOG_APPLIER_STATE) == 0)
	  {
	    keyvalp = prm_keyword (-1, value, ha_log_applier_state_words, DIM (ha_log_applier_state_words));
	  }
	else if (intl_mbs_casecmp (prm->name, PRM_NAME_COMPAT_MODE) == 0)
	  {
	    keyvalp = prm_keyword (-1, value, compat_words, DIM (compat_words));
	  }
	else if (intl_mbs_casecmp (prm->name, PRM_NAME_CHECK_PEER_ALIVE) == 0)
	  {
	    keyvalp = prm_keyword (-1, value, check_peer_alive_words, DIM (check_peer_alive_words));
	  }
	else if (intl_mbs_casecmp (prm->name, PRM_NAME_QUERY_TRACE_FORMAT) == 0)
	  {
	    keyvalp = prm_keyword (-1, value, query_trace_format_words, DIM (query_trace_format_words));
	  }
	else if (intl_mbs_casecmp (prm->name, PRM_NAME_FAULT_INJECTION_TEST) == 0)
	  {
	    keyvalp = prm_keyword (-1, value, fi_test_words, DIM (fi_test_words));
	  }
	else if (intl_mbs_casecmp (prm->name, PRM_NAME_HA_REPL_FILTER_TYPE) == 0)
	  {
	    keyvalp = prm_keyword (-1, value, ha_repl_filter_type_words, DIM (ha_repl_filter_type_words));
	  }
	else if (intl_mbs_casecmp (prm->name, PRM_NAME_TDE_DEFAULT_ALGORITHM) == 0)
	  {
	    keyvalp = prm_keyword (-1, value, tde_algorithm_words, DIM (tde_algorithm_words));
	  }
	else if (intl_mbs_casecmp (prm->name, PRM_NAME_REGEXP_ENGINE) == 0)
	  {
	    keyvalp = prm_keyword (-1, value, regexp_engine_words, DIM (regexp_engine_words));
	  }
#if defined(SUPPORT_DEDUPLICATE_KEY_MODE)
	else if (intl_mbs_casecmp (prm->name, PRM_NAME_DEDUPLICATE_KEY_MODE) == 0)
	  {
	    keyvalp = prm_keyword (-1, value, deduplicate_key_mode_words, DIM (deduplicate_key_mode_words));
	  }
#endif
	else
	  {
	    assert (false);
	  }

	if (keyvalp)
	  {
	    val = (int) keyvalp->val;
	  }
	else
	  {
	    int result;
	    /* check if string can be converted to an integer */
	    result = parse_int (&val, value, 10);
	    if (result != 0)
	      {
		return PRM_ERR_BAD_VALUE;
	      }
	  }

	if ((prm->upper_limit && PRM_GET_INT (prm->upper_limit) < val)
	    || (prm->lower_limit && PRM_GET_INT (prm->lower_limit) > val))
	  {
	    return PRM_ERR_BAD_RANGE;
	  }
	new_value->i = val;
      }
      break;
    case PRM_NO_TYPE:
      break;

    default:
      assert (false);
    }

  return ret;
}

/*
 * prm_set () - Set a new value for parameter.
 *
 * return	 : SYSPRM_ERR code.
 * prm (in)	 : system parameter that will have its value changed.
 * value (in)	 : new value as string.
 * set_flag (in) : updates PRM_SET flag is true.
 */
static int
prm_set (SYSPRM_PARAM * prm, const char *value, bool set_flag)
{
  SYSPRM_ERR error = PRM_ERR_NO_ERROR;
  SYSPRM_VALUE new_value;

  error = sysprm_generate_new_value (prm, value, false, &new_value);
  if (error != PRM_ERR_NO_ERROR)
    {
      return error;
    }

  return sysprm_set_value (prm, new_value, set_flag, false);
}

/*
 * sysprm_set_value () - Set a new value for parameter.
 *
 * return	  : SYSPRM_ERR code
 * prm (in)       : system parameter that will have its value changed.
 * value (in)     : new values as sysprm_value
 * set_flag (in)  : updates PRM_SET flag.
 * duplicate (in) : duplicate values for data types that need memory
 *		    allocation.
 */
static int
sysprm_set_value (SYSPRM_PARAM * prm, SYSPRM_VALUE value, bool set_flag, bool duplicate)
{
#if defined (SERVER_MODE)
  PARAM_ID id;
  THREAD_ENTRY *thread_p;
#endif
  void *tmp_ptr = NULL;

  if (prm == NULL)
    {
      return PRM_ERR_UNKNOWN_PARAM;
    }

  if (duplicate)
    {
      /* duplicate values for data types that need memory allocation */
      switch (prm->datatype)
	{
	case PRM_STRING:
	  if (value.str != NULL)
	    {
	      tmp_ptr = strdup (value.str);
	      if (tmp_ptr == NULL)
		{
		  er_set (ER_ERROR_SEVERITY, ARG_FILE_LINE, ER_OUT_OF_VIRTUAL_MEMORY, 1,
			  (size_t) (strlen (value.str) + 1));
		  return PRM_ERR_NO_MEM_FOR_PRM;
		}

	      value.str = (char *) tmp_ptr;
	    }
	  break;

	case PRM_INTEGER_LIST:
	  if (value.integer_list != NULL)
	    {
	      int *integer_list = value.integer_list;
	      tmp_ptr = (int *) malloc ((integer_list[0] + 1) * sizeof (int));
	      if (tmp_ptr == NULL)
		{
		  er_set (ER_ERROR_SEVERITY, ARG_FILE_LINE, ER_OUT_OF_VIRTUAL_MEMORY, 1,
			  (integer_list[0] + 1) * sizeof (int));
		  return PRM_ERR_NO_MEM_FOR_PRM;
		}

	      value.integer_list = (int *) tmp_ptr;
	      memcpy (value.integer_list, integer_list, (integer_list[0] + 1) * sizeof (int));
	    }

	default:
	  break;
	}
    }

#if defined (SERVER_MODE)
  if (PRM_IS_FOR_SESSION (prm->static_flag) && BO_IS_SERVER_RESTARTED ())
    {
      SESSION_PARAM *param;
      TZ_REGION *session_tz_region;

      /* update session parameter */
      id = sysprm_get_id (prm);
      thread_p = thread_get_thread_entry_info ();

      param = session_get_session_parameter (thread_p, id);
      if (param == NULL)
	{
	  if (tmp_ptr != NULL)
	    {
	      free (tmp_ptr);
	    }

	  return PRM_ERR_UNKNOWN_PARAM;
	}

      if (id == PRM_ID_TIMEZONE)
	{
	  session_tz_region = session_get_session_tz_region (thread_p);
	  if (session_tz_region != NULL)
	    {
	      tz_str_to_region (value.str, strlen (value.str), session_tz_region);
	    }
	}

      return sysprm_set_session_parameter_value (param, id, value);
    }

  /* if prm is not for session or if session_parameters have not been initialized just set the system parameter stored
   * on server */
#endif /* SERVER_MODE */

  sysprm_set_system_parameter_value (prm, value);

  /* Set the cached parsed system timezone region on the server */
  if (sysprm_get_id (prm) == PRM_ID_SERVER_TIMEZONE)
    {
      TZ_REGION tz_region_system;
      int err_status = 0;

      err_status = tz_str_to_region (value.str, strlen (value.str), &tz_region_system);
      if (err_status != NO_ERROR)
	{
	  return PRM_ERR_BAD_PARAM;
	}
      tz_set_tz_region_system (&tz_region_system);
    }

  /* Set the cached parsed session timezone region on the client */
#if !defined(SERVER_MODE)
  if (sysprm_get_id (prm) == PRM_ID_TIMEZONE)
    {
      int err_status = 0;
      err_status = tz_str_to_region (value.str, strlen (value.str), tz_get_client_tz_region_session ());
      if (err_status != NO_ERROR)
	{
	  return PRM_ERR_BAD_PARAM;
	}
    }
#endif

  if (PRM_IS_COMPOUND (prm->static_flag))
    {
      prm_compound_has_changed (prm, set_flag);
    }

  if (set_flag)
    {
      PRM_SET_BIT (PRM_SET, *prm->dynamic_flag);
      /* Indicate that the default value was not used */
      PRM_CLEAR_BIT (PRM_DEFAULT_USED, *prm->dynamic_flag);
    }

  return PRM_ERR_NO_ERROR;
}

/*
 * sysprm_set_system_parameter_value () - change a parameter value in prm_Def
 *					  array.
 *
 * return     : void.
 * prm (in)   : parameter that needs changed.
 * value (in) : new value.
 */
static void
sysprm_set_system_parameter_value (SYSPRM_PARAM * prm, SYSPRM_VALUE value)
{
  PARAM_ID prm_id = sysprm_get_id (prm);
  switch (prm->datatype)
    {
    case PRM_INTEGER:
    case PRM_KEYWORD:
      prm_set_integer_value (prm_id, value.i);
      break;

    case PRM_FLOAT:
      prm_set_float_value (prm_id, value.f);
      break;

    case PRM_BOOLEAN:
      prm_set_bool_value (prm_id, value.b);
      break;

    case PRM_STRING:
      prm_set_string_value (prm_id, value.str);
      break;

    case PRM_INTEGER_LIST:
      prm_set_integer_list_value (prm_id, value.integer_list);
      break;

    case PRM_BIGINT:
      prm_set_bigint_value (prm_id, value.bi);
      break;

    default:
      assert_release (0);
      break;
    }
}

/*
 * prm_compound_has_changed () - update all affected system parameters if prm
 *				 is a compound.
 *
 * return	 : error code
 * prm (in)	 : system parameter that has changed
 * set_flag (in) : updates PRM_SET flag.
 */
static int
prm_compound_has_changed (SYSPRM_PARAM * prm, bool set_flag)
{
  assert (PRM_IS_COMPOUND (prm->static_flag));

  if (sysprm_get_id (prm) == PRM_ID_COMPAT_MODE)
    {
      prm_set_compound (prm, compat_mode_values, DIM (compat_mode_values), set_flag);
    }
  else
    {
      assert (false);
    }
  return NO_ERROR;
}


/*
 * prm_set_force -
 *   return: NO_ERROR or error code defined in enum SYSPRM_ERR
 *   prm(in):
 *   value(in):
 */
static int
prm_set_force (SYSPRM_PARAM * prm, const char *value)
{
  if (prm->force_value)
    {
      free_and_init (PRM_GET_STRING (&prm->force_value));
    }

  prm->force_value = strdup (value);
  if (prm->force_value == NULL)
    {
      er_set (ER_ERROR_SEVERITY, ARG_FILE_LINE, ER_OUT_OF_VIRTUAL_MEMORY, 1, (size_t) (strlen (value) + 1));
      return PRM_ERR_NO_MEM_FOR_PRM;
    }

  return NO_ERROR;
}

/*
 * prm_set_default -
 *   return: NO_ERROR or error code defined in enum SYSPRM_ERR
 *   prm(in):
 */
static int
prm_set_default (SYSPRM_PARAM * prm)
{
#if defined (SERVER_MODE)
  if (PRM_IS_FOR_SESSION (prm->static_flag) && BO_IS_SERVER_RESTARTED ())
    {
      PARAM_ID id;
      SESSION_PARAM *sprm = NULL;
      THREAD_ENTRY *thread_p = thread_get_thread_entry_info ();

      id = sysprm_get_id (prm);
      sprm = session_get_session_parameter (thread_p, id);
      if (sprm == NULL)
	{
	  return PRM_ERR_UNKNOWN_PARAM;
	}

      return sysprm_set_session_parameter_default (sprm, id);
    }
#endif /* SERVER_MODE */

  if (prm == NULL)
    {
      return ER_FAILED;
    }

  if (PRM_IS_INTEGER (prm) || PRM_IS_KEYWORD (prm))
    {
      int val, *valp;

      val = PRM_GET_INT (prm->default_value);
      valp = (int *) prm->value;
      *valp = val;
    }
  if (PRM_IS_BIGINT (prm))
    {
      UINT64 val, *valp;

      val = PRM_GET_BIGINT (prm->default_value);
      valp = (UINT64 *) prm->value;
      *valp = val;
    }
  else if (PRM_IS_BOOLEAN (prm))
    {
      bool val, *valp;

      val = PRM_GET_BOOL (prm->default_value);
      valp = (bool *) prm->value;
      *valp = val;
    }
  else if (PRM_IS_FLOAT (prm))
    {
      float val, *valp;

      val = PRM_GET_FLOAT (prm->default_value);
      valp = (float *) prm->value;
      *valp = val;
    }
  else if (PRM_IS_STRING (prm))
    {
      char *val, **valp;

      if (PRM_IS_ALLOCATED (*prm->dynamic_flag))
	{
	  char *str = PRM_GET_STRING (prm->value);
	  free_and_init (str);
	  PRM_CLEAR_BIT (PRM_ALLOCATED, *prm->dynamic_flag);
	}

      val = *(char **) prm->default_value;
      valp = (char **) prm->value;
      *valp = val;
    }
  else if (PRM_IS_INTEGER_LIST (prm))
    {
      int *val, **valp;

      if (PRM_IS_ALLOCATED (*prm->dynamic_flag))
	{
	  int *int_list = PRM_GET_INTEGER_LIST (prm->value);

	  free_and_init (int_list);
	  PRM_CLEAR_BIT (PRM_ALLOCATED, *prm->dynamic_flag);
	}

      val = *(int **) prm->default_value;
      valp = (int **) prm->value;
      *valp = val;
    }

  /* Indicate that the default value was used */
  PRM_SET_BIT (PRM_DEFAULT_USED, *prm->dynamic_flag);

  if (PRM_IS_FOR_QRY_STRING (prm->static_flag))
    {
      PRM_CLEAR_BIT (PRM_DIFFERENT, *prm->dynamic_flag);
    }

  return NO_ERROR;
}

/*
 * prm_find -
 *   return: NULL or found parameter
 *   pname(in): parameter name to find
 */
static SYSPRM_PARAM *
prm_find (const char *pname, const char *section)
{
  unsigned int i;
  char *key;
  char buf[4096];

  if (pname == NULL)
    {
      return NULL;
    }

  if (section != NULL)
    {
      snprintf (buf, sizeof (buf) - 1, "%s::%s", section, pname);
      key = buf;
    }
  else
    {
      key = (char *) pname;
    }

  for (i = 0; i < DIM (prm_Def); i++)
    {
      if (intl_mbs_casecmp (prm_Def[i].name, key) == 0)
	{
	  return &prm_Def[i];
	}
    }

  return NULL;
}

/*
 * sysprm_set_force -
 *   return: NO_ERROR or error code
 *   pname(in): parameter name to set
 *   pvalue(in): value to be set to the parameter
 */
int
sysprm_set_force (const char *pname, const char *pvalue)
{
  SYSPRM_PARAM *prm;

  if (pname == NULL || pvalue == NULL)
    {
      return ER_PRM_BAD_VALUE;
    }

  prm = prm_find (pname, NULL);
  if (prm == NULL)
    {
      return ER_PRM_BAD_VALUE;
    }

  if (prm_set_force (prm, pvalue) != NO_ERROR)
    {
      return ER_PRM_CANNOT_CHANGE;
    }

  return NO_ERROR;
}

/*
 * sysprm_set_to_default -
 *   return: NO_ERROR or error code
 *   pname(in): parameter name to set to default value
 */
int
sysprm_set_to_default (const char *pname, bool set_to_force)
{
  SYSPRM_PARAM *prm;
  char val[LINE_MAX];

  if (pname == NULL)
    {
      return ER_PRM_BAD_VALUE;
    }

  prm = prm_find (pname, NULL);
  if (prm == NULL)
    {
      return ER_PRM_BAD_VALUE;
    }

  if (prm_set_default (prm) != NO_ERROR)
    {
      return ER_PRM_CANNOT_CHANGE;
    }

  if (set_to_force)
    {
      prm_print (prm, val, LINE_MAX, PRM_PRINT_NONE, PRM_PRINT_CURR_VAL);
      prm_set_force (prm, val);
    }

  return NO_ERROR;
}

/*
 * prm_keyword - Search a keyword within the keyword table
 *   return: NULL or found keyword
 *   val(in): keyword value
 *   name(in): keyword name
 *   tbl(in): keyword table
 *   dim(in): size of the table
 */
static const KEYVAL *
prm_keyword (int val, const char *name, const KEYVAL * tbl, int dim)
{
  int i;

  if (name != NULL)
    {
      for (i = 0; i < dim; i++)
	{
	  if (intl_mbs_casecmp (name, tbl[i].key) == 0)
	    {
	      return &tbl[i];
	    }
	}
    }
  else
    {
      for (i = 0; i < dim; i++)
	{
	  if (tbl[i].val == val)
	    {
	      return &tbl[i];
	    }
	}
    }

  return NULL;
}

/*
 * prm_report_bad_entry -
 *   return:
 *   line(in):
 *   err(in):
 *   where(in):
 */
static void
prm_report_bad_entry (const char *key, int line, int err, const char *where)
{
  if (line > 0)
    {
      fprintf (stderr, PARAM_MSG_FMT (PRM_ERR_BAD_LINE), key, line, where);
    }
  else if (line == 0)
    {
      fprintf (stderr, PARAM_MSG_FMT (PRM_ERR_BAD_PARAM), key, line, where);
    }
  else
    {
      fprintf (stderr, PARAM_MSG_FMT (PRM_ERR_BAD_ENV_VAR), where);
    }

  if (err > 0)
    {
      switch (err)
	{
	case PRM_ERR_DEPRICATED:
	case PRM_ERR_NO_MEM_FOR_PRM:
	  fprintf (stderr, "%s\n", PARAM_MSG_FMT (err));
	  break;

	case PRM_ERR_UNKNOWN_PARAM:
	  er_set (ER_ERROR_SEVERITY, ARG_FILE_LINE, ER_PRM_UNKNOWN_SYSPRM, 3, key, line, where);
	  fprintf (stderr, "%s\n", PARAM_MSG_FMT (err));
	  break;

	case PRM_ERR_BAD_VALUE:
	case PRM_ERR_BAD_STRING:
	case PRM_ERR_BAD_RANGE:
	case PRM_ERR_RESET_BAD_RANGE:
	  er_set (ER_ERROR_SEVERITY, ARG_FILE_LINE, ER_PRM_BAD_VALUE, 1, key);
	  fprintf (stderr, "%s\n", PARAM_MSG_FMT (err));
	  break;

	default:
	  break;
	}
    }
  else
    {
      fprintf (stderr, PARAM_MSG_FMT (PRM_ERR_UNIX_ERROR), strerror (err));
    }

  fflush (stderr);
}


/*
 * sysprm_final - Clean up the storage allocated during parameter parsing
 *   return: none
 */
void
sysprm_final (void)
{
  SYSPRM_PARAM *prm;
  int i;

  for (i = 0; i < NUM_PRM; i++)
    {
      prm = &prm_Def[i];
      if (PRM_IS_ALLOCATED (*prm->dynamic_flag))
	{
	  switch (prm->datatype)
	    {
	    case PRM_STRING:
	      free_and_init (PRM_GET_STRING (prm->value));
	      PRM_CLEAR_BIT (PRM_ALLOCATED, *prm->dynamic_flag);
	      break;

	    case PRM_INTEGER_LIST:
	      free_and_init (PRM_GET_INTEGER_LIST (prm->value));
	      PRM_CLEAR_BIT (PRM_ALLOCATED, *prm->dynamic_flag);
	      break;

	    default:
	      /* do nothing */
	      break;
	    }
	}

      /* reset all dynamic flags */
      *prm->dynamic_flag = 0;
    }

  for (i = 0; i < MAX_NUM_OF_PRM_FILES_LOADED; i++)
    {
      if (prm_Files_loaded[i].conf_path != NULL)
	{
	  free_and_init (prm_Files_loaded[i].conf_path);
	}
      if (prm_Files_loaded[i].db_name != NULL)
	{
	  free_and_init (prm_Files_loaded[i].db_name);
	}
    }
}

#if defined (SA_MODE) || defined (SERVER_MODE)
static void
init_server_timezone_parameter (void)
{
  SYSPRM_PARAM *prm_server_timezone;

  prm_server_timezone = prm_find (PRM_NAME_SERVER_TIMEZONE, NULL);

  if (prm_server_timezone != NULL && !PRM_IS_SET (*prm_server_timezone->dynamic_flag))
    {
      char timezone_name[TZ_GENERIC_NAME_SIZE + 1];
      int ret;

      if (PRM_GET_STRING (prm_server_timezone->value))
	{
	  free_and_init (PRM_GET_STRING (prm_server_timezone->value));
	}
      PRM_CLEAR_BIT (PRM_ALLOCATED, *prm_server_timezone->dynamic_flag);

      ret = tz_resolve_os_timezone (timezone_name, TZ_GENERIC_NAME_SIZE);
      if (ret < 0)
	{
	  if (tz_get_data () != NULL)
	    {
	      strcpy (timezone_name, "Asia/Seoul");
	    }
	  else
	    {
	      /* IANA timezone data not available, just use offset timezone */
	      strcpy (timezone_name, "+09:00");
	    }
	}
      prm_set (prm_server_timezone, timezone_name, true);
    }
}
#endif

/*
 * prm_tune_parameters - Sets the values of various system parameters
 *                       depending on the value of other parameters
 *   return: none
 *
 * Note: Used for providing a mechanism for tuning various system parameters.
 *       The parameters are only tuned if the user has not set them
 *       explictly, this can be ascertained by checking if the default
 *       value has been used.
 */
#if defined (SA_MODE) || defined (SERVER_MODE)
static void
prm_tune_parameters (void)
{
  SYSPRM_PARAM *pb_aout_ratio_prm;
  SYSPRM_PARAM *max_clients_prm;
  SYSPRM_PARAM *max_plan_cache_entries_prm;
  SYSPRM_PARAM *query_cache_mode_prm;
  SYSPRM_PARAM *max_query_cache_entries_prm;
  SYSPRM_PARAM *query_cache_size_in_pages_prm;
  SYSPRM_PARAM *ha_mode_prm;
  SYSPRM_PARAM *ha_server_state_prm;
  SYSPRM_PARAM *auto_restart_server_prm;
  SYSPRM_PARAM *log_background_archiving_prm;
  SYSPRM_PARAM *ha_node_list_prm;
  SYSPRM_PARAM *max_log_archives_prm;
  SYSPRM_PARAM *force_remove_log_archives_prm;
  SYSPRM_PARAM *call_stack_dump_activation_prm;
  SYSPRM_PARAM *fault_injection_ids_prm;
  SYSPRM_PARAM *fault_injection_test_prm;
  SYSPRM_PARAM *test_mode_prm;
  SYSPRM_PARAM *tz_leap_second_support_prm;
  SYSPRM_PARAM *thread_core_count_prm;

  char newval[LINE_MAX];
  char host_name[CUB_MAXHOSTNAMELEN];
  int max_clients;

  /* Find the parameters that require tuning */
  pb_aout_ratio_prm = prm_find (PRM_NAME_PB_AOUT_RATIO, NULL);
  max_clients_prm = prm_find (PRM_NAME_CSS_MAX_CLIENTS, NULL);
  max_plan_cache_entries_prm = prm_find (PRM_NAME_XASL_CACHE_MAX_ENTRIES, NULL);
  query_cache_mode_prm = prm_find (PRM_NAME_LIST_QUERY_CACHE_MODE, NULL);
  max_query_cache_entries_prm = prm_find (PRM_NAME_LIST_MAX_QUERY_CACHE_ENTRIES, NULL);
  query_cache_size_in_pages_prm = prm_find (PRM_NAME_LIST_MAX_QUERY_CACHE_PAGES, NULL);
  test_mode_prm = prm_find (PRM_NAME_TEST_MODE, NULL);
  tz_leap_second_support_prm = prm_find (PRM_NAME_TZ_LEAP_SECOND_SUPPORT, NULL);

  /* disable AOUT list until we fix CBRD-20741 */
  if (pb_aout_ratio_prm != NULL)
    {
      prm_set (pb_aout_ratio_prm, "0", false);
    }



  ha_mode_prm = prm_find (PRM_NAME_HA_MODE, NULL);
  ha_server_state_prm = prm_find (PRM_NAME_HA_SERVER_STATE, NULL);
  auto_restart_server_prm = prm_find (PRM_NAME_AUTO_RESTART_SERVER, NULL);
  log_background_archiving_prm = prm_find (PRM_NAME_LOG_BACKGROUND_ARCHIVING, NULL);
  ha_node_list_prm = prm_find (PRM_NAME_HA_NODE_LIST, NULL);
  max_log_archives_prm = prm_find (PRM_NAME_LOG_MAX_ARCHIVES, NULL);
  force_remove_log_archives_prm = prm_find (PRM_NAME_FORCE_REMOVE_LOG_ARCHIVES, NULL);

  /* Check that max clients has been set */
  assert (max_clients_prm != NULL);
  if (max_clients_prm == NULL)
    {
      return;
    }

#if 0
  if (!(PRM_IS_SET (*max_clients_prm->dynamic_flag)))
    {
      if (prm_set_default (max_clients_prm) != PRM_ERR_NO_ERROR)
	{
	  fprintf (stderr, msgcat_message (MSGCAT_CATALOG_CUBRID, MSGCAT_SET_PARAMETERS, PRM_ERR_NO_VALUE),
		   max_clients_prm->name);
	  assert (0);
	  return;
	}
    }
  else
#endif
    {
      max_clients = MIN (prm_css_max_clients_upper, css_get_max_socket_fds ());
      if (PRM_GET_INT (max_clients_prm->value) > max_clients)
	{
	  sprintf (newval, "%d", max_clients);
	  (void) prm_set (max_clients_prm, newval, false);
	}

#if defined (SERVER_MODE)
      thread_core_count_prm = prm_find (PRM_NAME_THREAD_CORE_COUNT, NULL);
      int safe_core_count = (css_get_max_workers () / 3);
      int system_cpu_count = cubthread::system_core_count ();
      int core_upper_limit = MIN (safe_core_count, system_cpu_count);
      if (PRM_GET_INT (thread_core_count_prm->value) > core_upper_limit)
	{
	  sprintf (newval, "%d", core_upper_limit);
	  (void) prm_set (thread_core_count_prm, newval, false);
	}
#endif
    }

  /* check Plan Cache and Query Cache parameters */
  assert (max_plan_cache_entries_prm != NULL);
  assert (query_cache_mode_prm != NULL);
  assert (max_query_cache_entries_prm != NULL);
  assert (query_cache_size_in_pages_prm != NULL);

  if (max_plan_cache_entries_prm == NULL || query_cache_mode_prm == NULL || max_query_cache_entries_prm == NULL)
    {
      return;
    }

  if (PRM_GET_INT (max_plan_cache_entries_prm->value) == 0)
    {
      /* 0 means disable plan cache */
      (void) prm_set (max_plan_cache_entries_prm, "-1", false);
    }

  if (PRM_GET_INT (max_plan_cache_entries_prm->value) <= 0)
    {
      /* disable query cache mode by default */
      (void) prm_set (max_query_cache_entries_prm, 0, false);
      (void) prm_set (query_cache_size_in_pages_prm, 0, false);
    }

  /* check HA related parameters */
  assert (ha_mode_prm != NULL);
  assert (auto_restart_server_prm != NULL);
  if (ha_mode_prm == NULL || ha_server_state_prm == NULL || auto_restart_server_prm == NULL)
    {
      return;
    }

#if defined (SA_MODE) || defined (WINDOWS)
  /* we should save original PRM_HA_MODE value before tuning */
  PRM_HA_MODE_FOR_SA_UTILS_ONLY = PRM_HA_MODE;

  /* reset to default 'active mode' */
  (void) prm_set_default (ha_mode_prm);
  (void) prm_set (ha_server_state_prm, HA_SERVER_STATE_ACTIVE_STR, false);

  if (force_remove_log_archives_prm != NULL && !PRM_GET_BOOL (force_remove_log_archives_prm->value))
    {
      (void) prm_set_default (max_log_archives_prm);
    }
#else /* SA_MODE || WINDOWS */
  if (PRM_GET_INT (ha_mode_prm->value) != HA_MODE_OFF)
    {
      if (PRM_DEFAULT_VAL_USED (*ha_server_state_prm->dynamic_flag))
	{
	  sprintf (newval, "%s", HA_SERVER_STATE_STANDBY_STR);
	  prm_set (ha_server_state_prm, newval, false);
	}
      prm_set (auto_restart_server_prm, "no", false);

      if (PRM_GET_INT (ha_mode_prm->value) == HA_MODE_REPLICA)
	{
	  prm_set (force_remove_log_archives_prm, "yes", false);
	}
    }
  else
    {
      sprintf (newval, "%s", HA_SERVER_STATE_ACTIVE_STR);
      prm_set (ha_server_state_prm, newval, false);

      if (force_remove_log_archives_prm != NULL && !PRM_GET_BOOL (force_remove_log_archives_prm->value))
	{
	  (void) prm_set_default (max_log_archives_prm);
	}
    }
#endif /* !SA_MODE && !WINDOWS */
  /* disable them temporarily */

  if (ha_node_list_prm == NULL || PRM_DEFAULT_VAL_USED (*ha_node_list_prm->dynamic_flag))
    {
      if (GETHOSTNAME (host_name, sizeof (host_name)))
	{
	  strncpy (host_name, "localhost", sizeof (host_name) - 1);
	}

      snprintf (newval, sizeof (newval) - 1, "%s@%s", host_name, host_name);
      prm_set (ha_node_list_prm, newval, false);
    }

  call_stack_dump_activation_prm = GET_PRM (PRM_ID_CALL_STACK_DUMP_ACTIVATION);
  if (!PRM_IS_SET (*call_stack_dump_activation_prm->dynamic_flag))
    {
      int dim;
      int *integer_list = NULL;

      if (PRM_IS_ALLOCATED (*call_stack_dump_activation_prm->dynamic_flag))
	{
	  free_and_init (PRM_GET_INTEGER_LIST (call_stack_dump_activation_prm->value));
	}

      dim = DIM (call_stack_dump_error_codes);
      integer_list = (int *) malloc ((dim + 1) * sizeof (int));
      if (integer_list == NULL)
	{
	  er_set (ER_ERROR_SEVERITY, ARG_FILE_LINE, ER_OUT_OF_VIRTUAL_MEMORY, 1, (dim + 1) * sizeof (int));
	  return;
	}

      integer_list[0] = dim;
      memcpy (&integer_list[1], call_stack_dump_error_codes, dim * sizeof (int));
      prm_set_integer_list_value (PRM_ID_CALL_STACK_DUMP_ACTIVATION, integer_list);
      PRM_SET_BIT (PRM_SET, *call_stack_dump_activation_prm->dynamic_flag);
      PRM_CLEAR_BIT (PRM_DEFAULT_USED, *call_stack_dump_activation_prm->dynamic_flag);
    }

#if !defined(NDEBUG)
  fault_injection_ids_prm = GET_PRM (PRM_ID_FAULT_INJECTION_IDS);
  fault_injection_test_prm = GET_PRM (PRM_ID_FAULT_INJECTION_TEST);
  if (PRM_IS_SET (*fault_injection_test_prm->dynamic_flag))
    {
      int group_code;
      int dim;
      int *integer_list = NULL;

      group_code = PRM_GET_INT (fault_injection_test_prm->value);

      if (PRM_IS_ALLOCATED (*fault_injection_ids_prm->dynamic_flag))
	{
	  free_and_init (PRM_GET_INTEGER_LIST (fault_injection_ids_prm->value));
	}

      for (dim = 0; fi_Groups[group_code][dim] != FI_TEST_NONE; dim++)
	{
	  ;
	}

      integer_list = (int *) malloc ((dim + 1) * sizeof (int));
      if (integer_list == NULL)
	{
	  er_set (ER_ERROR_SEVERITY, ARG_FILE_LINE, ER_OUT_OF_VIRTUAL_MEMORY, 1, (dim + 1) * sizeof (int));
	  return;
	}

      integer_list[0] = dim;
      memcpy (&integer_list[1], fi_Groups[group_code], dim * sizeof (int));
      prm_set_integer_list_value (PRM_ID_FAULT_INJECTION_IDS, integer_list);
      PRM_SET_BIT (PRM_SET, *fault_injection_ids_prm->dynamic_flag);
      PRM_CLEAR_BIT (PRM_DEFAULT_USED, *fault_injection_ids_prm->dynamic_flag);
    }
#endif

  if (PRM_GET_BOOL (test_mode_prm->value) == true)
    {
      tz_leap_second_support_prm->static_flag |= PRM_FOR_QRY_STRING;
    }

  return;
}
#else /* SA_MODE || SERVER_MODE */
static void
prm_tune_parameters (void)
{
  SYSPRM_PARAM *max_plan_cache_entries_prm;
  SYSPRM_PARAM *ha_node_list_prm;
  SYSPRM_PARAM *ha_mode_prm;
  SYSPRM_PARAM *ha_process_dereg_confirm_interval_in_msecs_prm;
  SYSPRM_PARAM *ha_max_process_dereg_confirm_prm;
  SYSPRM_PARAM *shutdown_wait_time_in_secs_prm;
  SYSPRM_PARAM *ha_copy_log_timeout_prm;
  SYSPRM_PARAM *ha_check_disk_failure_interval_prm;
  SYSPRM_PARAM *test_mode_prm;
  SYSPRM_PARAM *tz_leap_second_support_prm;

  char newval[LINE_MAX];
  char host_name[CUB_MAXHOSTNAMELEN];

  /* Find the parameters that require tuning */
  max_plan_cache_entries_prm = prm_find (PRM_NAME_XASL_CACHE_MAX_ENTRIES, NULL);
  ha_node_list_prm = prm_find (PRM_NAME_HA_NODE_LIST, NULL);

  ha_mode_prm = prm_find (PRM_NAME_HA_MODE, NULL);
  ha_process_dereg_confirm_interval_in_msecs_prm = prm_find (PRM_NAME_HA_PROCESS_DEREG_CONFIRM_INTERVAL_IN_MSECS, NULL);
  ha_max_process_dereg_confirm_prm = prm_find (PRM_NAME_HA_MAX_PROCESS_DEREG_CONFIRM, NULL);
  shutdown_wait_time_in_secs_prm = prm_find (PRM_NAME_SHUTDOWN_WAIT_TIME_IN_SECS, NULL);
  ha_copy_log_timeout_prm = prm_find (PRM_NAME_HA_COPY_LOG_TIMEOUT, NULL);
  ha_check_disk_failure_interval_prm = prm_find (PRM_NAME_HA_CHECK_DISK_FAILURE_INTERVAL_IN_SECS, NULL);
  test_mode_prm = prm_find (PRM_NAME_TEST_MODE, NULL);
  tz_leap_second_support_prm = prm_find (PRM_NAME_TZ_LEAP_SECOND_SUPPORT, NULL);

  assert (max_plan_cache_entries_prm != NULL);
  if (max_plan_cache_entries_prm == NULL)
    {
      return;
    }

  /* check Plan Cache and Query Cache parameters */
  if (PRM_GET_INT (max_plan_cache_entries_prm->value) == 0)
    {
      /* 0 means disable plan cache */
      (void) prm_set (max_plan_cache_entries_prm, "-1", false);
    }

#if defined (WINDOWS)
  /* reset to default 'active mode' */
  (void) prm_set_default (ha_mode_prm);
#endif

  if (PRM_GET_INT (ha_mode_prm->value) != HA_MODE_OFF)
    {
      int ha_check_disk_failure_interval_value;
      int ha_copy_log_timeout_value;

      ha_check_disk_failure_interval_value = PRM_GET_INT (ha_check_disk_failure_interval_prm->value);
      ha_copy_log_timeout_value = PRM_GET_INT (ha_copy_log_timeout_prm->value);
      if (ha_copy_log_timeout_value == -1)
	{
	  prm_set (ha_check_disk_failure_interval_prm, "0", false);
	}
      else if (ha_check_disk_failure_interval_value - ha_copy_log_timeout_value <
	       HB_MIN_DIFF_CHECK_DISK_FAILURE_INTERVAL_IN_SECS)
	{
	  ha_check_disk_failure_interval_value =
	    ha_copy_log_timeout_value + HB_MIN_DIFF_CHECK_DISK_FAILURE_INTERVAL_IN_SECS;
	  sprintf (newval, "%ds", ha_check_disk_failure_interval_value);
	  prm_set (ha_check_disk_failure_interval_prm, newval, false);
	}
    }

  /* disable them temporarily */

  if (ha_node_list_prm == NULL || PRM_DEFAULT_VAL_USED (*ha_node_list_prm->dynamic_flag))
    {
      if (GETHOSTNAME (host_name, sizeof (host_name)))
	{
	  strncpy (host_name, "localhost", sizeof (host_name) - 1);
	}

      snprintf (newval, sizeof (newval) - 1, "%s@%s", host_name, host_name);
      prm_set (ha_node_list_prm, newval, false);
    }

  assert (ha_mode_prm != NULL);

  if (PRM_GET_BOOL (test_mode_prm->value) == true)
    {
      tz_leap_second_support_prm->static_flag |= PRM_FOR_QRY_STRING;
    }

  return;
}
#endif /* CS_MODE */

#if defined (CS_MODE)
/*
 * sysprm_tune_client_parameters () - Synchronize system parameters marked
 *				      with PRM_FORCE_SERVER flag with server.
 *
 * return : void.
 */
void
sysprm_tune_client_parameters (void)
{
  SYSPRM_ASSIGN_VALUE *force_server_values = NULL;

  /* get values from server */
  if (sysprm_get_force_server_parameters (&force_server_values) == NO_ERROR && force_server_values != NULL)
    {
      /* update system parameters on client */
      sysprm_change_parameter_values (force_server_values, false, true);
    }

  /* free list of assign_values */
  sysprm_free_assign_values (&force_server_values);
}
#endif /* CS_MODE */

int
prm_get_master_port_id (void)
{
  return PRM_TCP_PORT_ID;
}

bool
prm_get_commit_on_shutdown (void)
{
  return PRM_COMMIT_ON_SHUTDOWN;
}

/*
 * prm_set_compound - Sets the values of various system parameters based on
 *                    the value of a "compound" parameter.
 *   return: none
 *   param(in): the compound parameter whose value has changed
 *   compound_param_values(in): an array of arrays that indicate the name of
 *                              the parameter to change and its new value.
 *                              NULL indicates resetting the parameter to its
 *                              default. The name of the parameter is the last
 *                              element of the array, 1 past the upper limit
 *                              of the compound parameter.
 *   values_count(in): the number of elements in the compound_param_values
 *                     array
 */
static void
prm_set_compound (SYSPRM_PARAM * param, const char **compound_param_values[], const int values_count, bool set_flag)
{
  int i = 0;
  const int param_value = *(int *) param->value;
  const int param_upper_limit = *(int *) param->upper_limit;

  assert (PRM_IS_INTEGER (param) || PRM_IS_KEYWORD (param));
  assert (0 == *(int *) param->lower_limit);
  assert (param_value <= param_upper_limit);

  for (i = 0; i < values_count; ++i)
    {
      const char *compound_param_name = compound_param_values[i][param_upper_limit + 1];
      const char *compound_param_value = compound_param_values[i][param_value];

      assert (compound_param_name != NULL);

      if (compound_param_value == NULL)
	{
	  prm_set_default (prm_find (compound_param_name, NULL));
	}
      else
	{
	  prm_set (prm_find (compound_param_name, NULL), compound_param_value, set_flag);
	}
    }
}

/*
 * prm_get_next_param_value - get next param=value token from a string
 *			      containing a "param1=val1;param2=val2..." list
 *   return: NO_ERROR or error code if data format is incorrect
 *   data (in): the string containing the list
 *   prm (out): parameter name
 *   val (out): parameter value
 */
static int
prm_get_next_param_value (char **data, char **prm, char **val)
{
  char *p = *data;
  char *name = NULL;
  char *value = NULL;
  int err = PRM_ERR_NO_ERROR;

  while (char_isspace (*p))
    {
      p++;
    }

  if (*p == '\0')
    {
      /* reached the end of the list */
      err = PRM_ERR_NO_ERROR;
      goto cleanup;
    }

  name = p;
  while (*p && !char_isspace (*p) && *p != '=')
    {
      p++;
    }

  if (*p == '\0')
    {
      err = PRM_ERR_BAD_VALUE;
      goto cleanup;
    }
  else if (*p == '=')
    {
      *p++ = '\0';
    }
  else
    {
      *p++ = '\0';
      while (char_isspace (*p))
	{
	  p++;
	}
      if (*p == '=')
	{
	  p++;
	}
    }

  while (char_isspace (*p))
    {
      p++;
    }
  if (*p == '\0')
    {
      err = PRM_ERR_NO_ERROR;
      goto cleanup;
    }

  value = p;

  if (*p == '"' || *p == '\'')
    {
      char *t, delim;

      delim = *p++;
      value = t = p;
      while (*t && *t != delim)
	{
	  if (*t == '\\')
	    {
	      t++;
	    }
	  *p++ = *t++;
	}
      if (*t != delim)
	{
	  err = PRM_ERR_BAD_STRING;
	  goto cleanup;
	}
    }
  else
    {
      while (*p && !char_isspace (*p) && *p != ';')
	{
	  p++;
	}
    }

  if (*p)
    {
      *p++ = '\0';
      while (char_isspace (*p))
	{
	  p++;
	}
      if (*p == ';')
	{
	  p++;
	}
    }

  *data = p;
  *val = value;
  *prm = name;

  return err;

cleanup:
  *prm = NULL;
  *val = NULL;
  *data = NULL;

  return err;
}

/*
 * prm_get_name () - returns the name of a parameter
 *
 * return      : parameter name
 * prm_id (in) : parameter id
 */
const char *
prm_get_name (PARAM_ID prm_id)
{
  assert (prm_id <= PRM_LAST_ID);

  return prm_Def[prm_id].name;
}

/*
 * prm_get_value () - returns a pointer to the value of a system parameter
 *
 * return      : pointer to value
 * prm_id (in) : parameter id
 *
 * NOTE: for session parameters, in server mode, the value stored in
 *	 conn_entry->session_parameters is returned instead of the value
 *	 from prm_Def array.
 */
void *
prm_get_value (PARAM_ID prm_id)
{
#if defined (SERVER_MODE)
  THREAD_ENTRY *thread_p;

  assert (prm_id <= PRM_LAST_ID);

  if (PRM_SERVER_SESSION (prm_id) && BO_IS_SERVER_RESTARTED ())
    {
      SESSION_PARAM *sprm;
      thread_p = thread_get_thread_entry_info ();
      sprm = session_get_session_parameter (thread_p, prm_id);
      if (sprm)
	{
	  return &(sprm->value);
	}
    }

  return prm_Def[prm_id].value;
#else /* SERVER_MODE */
  assert (prm_id <= PRM_LAST_ID);

  return prm_Def[prm_id].value;
#endif /* SERVER_MODE */
}

/*
 * prm_set_integer_value () - set a new value to a parameter of type integer
 *
 * return      : void
 * prm_id (in) : parameter id
 * value (in)  : new value
 *
 * NOTE: keywords are stored as integers
 */
void
prm_set_integer_value (PARAM_ID prm_id, int value)
{
  assert (prm_id <= PRM_LAST_ID);
  assert (PRM_IS_INTEGER (&prm_Def[prm_id]) || PRM_IS_KEYWORD (&prm_Def[prm_id]));

  PRM_GET_INT (prm_Def[prm_id].value) = value;

  sysprm_update_flag_different (&prm_Def[prm_id]);
}

/*
 * prm_set_bool_value () - set a new value to a parameter of type bool
 *
 * return      : void
 * prm_id (in) : parameter id
 * value (in)  : new value
 */
void
prm_set_bool_value (PARAM_ID prm_id, bool value)
{
  assert (prm_id <= PRM_LAST_ID);
  assert (PRM_IS_BOOLEAN (&prm_Def[prm_id]));

  PRM_GET_BOOL (prm_Def[prm_id].value) = value;

  sysprm_update_flag_different (&prm_Def[prm_id]);
}

/*
 * prm_set_float_value () - set a new value to a parameter of type float
 *
 * return      : void
 * prm_id (in) : parameter id
 * value (in)  : new value
 */
void
prm_set_float_value (PARAM_ID prm_id, float value)
{
  assert (prm_id <= PRM_LAST_ID);
  assert (PRM_IS_FLOAT (&prm_Def[prm_id]));

  PRM_GET_FLOAT (prm_Def[prm_id].value) = value;

  sysprm_update_flag_different (&prm_Def[prm_id]);
}

/*
 * prm_set_string_value () - set a new value to a parameter of type string
 *
 * return      : void
 * prm_id (in) : parameter id
 * value (in)  : new value
 */
void
prm_set_string_value (PARAM_ID prm_id, char *value)
{
  assert (prm_id <= PRM_LAST_ID);
  assert (PRM_IS_STRING (&prm_Def[prm_id]));

  if (PRM_IS_ALLOCATED (*prm_Def[prm_id].dynamic_flag))
    {
      free_and_init (PRM_GET_STRING (prm_Def[prm_id].value));
      PRM_CLEAR_BIT (PRM_ALLOCATED, *prm_Def[prm_id].dynamic_flag);
    }
  PRM_GET_STRING (prm_Def[prm_id].value) = value;
  if (PRM_GET_STRING (prm_Def[prm_id].value) != NULL)
    {
      PRM_SET_BIT (PRM_ALLOCATED, *prm_Def[prm_id].dynamic_flag);
    }

  sysprm_update_flag_different (&prm_Def[prm_id]);
}

/*
 * prm_set_integer_list_value () - set a new value to a parameter of type
 *				   integer list
 *
 * return      : void
 * prm_id (in) : parameter id
 * value (in)  : new value
 */
void
prm_set_integer_list_value (PARAM_ID prm_id, int *value)
{
  assert (prm_id <= PRM_LAST_ID);
  assert (PRM_IS_INTEGER_LIST (&prm_Def[prm_id]));

  if (PRM_IS_ALLOCATED (*prm_Def[prm_id].dynamic_flag))
    {
      free_and_init (PRM_GET_INTEGER_LIST (prm_Def[prm_id].value));
      PRM_CLEAR_BIT (PRM_ALLOCATED, *prm_Def[prm_id].dynamic_flag);
    }
  PRM_GET_INTEGER_LIST (prm_Def[prm_id].value) = value;
  if (PRM_GET_INTEGER_LIST (prm_Def[prm_id].value) != NULL)
    {
      PRM_SET_BIT (PRM_ALLOCATED, *prm_Def[prm_id].dynamic_flag);
    }

  sysprm_update_flag_different (&prm_Def[prm_id]);
}

/*
 * prm_set_bigint_value () - set a new value to a parameter of type size
 *
 * return      : void
 * prm_id (in) : parameter id
 * value (in)  : new value
 */
void
prm_set_bigint_value (PARAM_ID prm_id, UINT64 value)
{
  assert (prm_id <= PRM_LAST_ID);
  assert (PRM_IS_BIGINT (&prm_Def[prm_id]));

  PRM_GET_BIGINT (prm_Def[prm_id].value) = value;

  sysprm_update_flag_different (&prm_Def[prm_id]);
}

/*
 * sysprm_find_err_in_integer_list () - function that searches a error_code in an
 *				     integer list
 *
 * return      : true if error_code is found, false otherwise
 * prm_id (in) : id of the system parameter that contains an integer list
 * error_code (in)  : error_code to look for
 */
bool
sysprm_find_err_in_integer_list (PARAM_ID prm_id, int error_code)
{
  int i;
  int *integer_list = prm_get_integer_list_value (prm_id);

  if (integer_list == NULL)
    {
      return false;
    }

  for (i = 1; i <= integer_list[0]; i++)
    {
      if (integer_list[i] == error_code || integer_list[i] == -error_code)
	{
	  return true;
	}
    }
  return false;
}

/*
 * sysprm_find_fi_code_in_integer_list () - function that searches a FI_TEST_CODE in an
 *                                   integer list
 *
 * return      : true if FI_TEST_CODE is found, false otherwise
 * prm_id (in) : id of the system parameter that contains an integer list
 * fi_code (in)  : FI_TEST_CODE to look for
 */
bool
sysprm_find_fi_code_in_integer_list (PARAM_ID prm_id, int fi_code)
{
  int i;
  int *integer_list = prm_get_integer_list_value (prm_id);

  if (integer_list == NULL)
    {
      return false;
    }

  for (i = 1; i <= integer_list[0]; i++)
    {
      if (integer_list[i] == fi_code)
	{
	  return true;
	}
    }
  return false;
}

/*
 * sysprm_update_flag_different () - updates the PRM_DIFFERENT bit in flag.
 *
 * return   : void
 * prm (in) : system parameter to update
 *
 * NOTE: Should be called whenever a system parameter changes value.
 *	 This only affects parameters on client (there is no use for this flag
 *	 on server side) that are also flagged with PRM_FOR_QRY_STRING.
 */
static void
sysprm_update_flag_different (SYSPRM_PARAM * prm)
{
#if defined (CS_MODE)
  if (!PRM_IS_FOR_QRY_STRING (prm->static_flag) && !PRM_IS_FOR_HA_CONTEXT (prm->static_flag))
    {
      /* nothing to do */
      return;
    }

  /* compare current value with default value and update PRM_DIFFERENT bit */
  if (sysprm_compare_values (prm->value, prm->default_value, prm->datatype) != 0)
    {
      PRM_SET_BIT (PRM_DIFFERENT, *prm->dynamic_flag);
    }
  else
    {
      PRM_CLEAR_BIT (PRM_DIFFERENT, *prm->dynamic_flag);
    }
#endif /* CS_MODE */
}

/*
 * sysprm_update_flag_allocated () - update PRM_ALLOCATED flag. If value is
 *				     NULL, the bit is cleared, if not, the bit
 *				     is set.
 *
 * return   : void.
 * prm (in) : system parameter.
 */
static void
sysprm_update_flag_allocated (SYSPRM_PARAM * prm)
{
  bool allocated;
  switch (prm->datatype)
    {
    case PRM_STRING:
      allocated = PRM_GET_STRING (prm->value) != NULL;
      break;

    case PRM_INTEGER_LIST:
      allocated = PRM_GET_INTEGER_LIST (prm->value) != NULL;
      break;

    default:
      allocated = false;
      break;
    }

  if (allocated)
    {
      PRM_SET_BIT (PRM_ALLOCATED, *prm->dynamic_flag);
    }
  else
    {
      PRM_CLEAR_BIT (PRM_ALLOCATED, *prm->dynamic_flag);
    }
}

/*
 * sysprm_update_session_prm_flag_allocated () - update PRM_ALLOCATED flag for
 *						 session parameters. If the
 *						 value is null, the bit is
 *						 cleared, if not, the bit is
 *						 set.
 *
 * return   : void
 * prm (in) : session parameter
 */
static void
sysprm_update_session_prm_flag_allocated (SESSION_PARAM * prm)
{
  bool allocated;
  switch (prm->datatype)
    {
    case PRM_STRING:
      allocated = prm->value.str != NULL;
      break;

    case PRM_INTEGER_LIST:
      allocated = prm->value.integer_list != NULL;
      break;

    default:
      allocated = false;
      break;
    }

  if (allocated)
    {
      PRM_SET_BIT (PRM_ALLOCATED, prm->flag);
    }
  else
    {
      PRM_CLEAR_BIT (PRM_ALLOCATED, prm->flag);
    }
}

/*
 * sysprm_clear_sysprm_value () - Clears a SYSPRM_VALUE.
 *
 * return	 : void.
 * value (in)	 : value that needs cleared.
 * datatype (in) : data type for value.
 */
static void
sysprm_clear_sysprm_value (SYSPRM_VALUE * value, SYSPRM_DATATYPE datatype)
{
  switch (datatype)
    {
    case PRM_STRING:
      free_and_init (value->str);
      break;

    case PRM_INTEGER_LIST:
      free_and_init (value->integer_list);
      break;

    default:
      /* do nothing */
      break;
    }
}

/*
 * sysprm_alloc_session_parameters () - allocates memory for session
 *					parameters array
 *
 * return : NULL or pointer to array of session parameters
 */
static SESSION_PARAM *
sysprm_alloc_session_parameters (void)
{
  SESSION_PARAM *result = NULL;
  size_t size;

  if (NUM_SESSION_PRM == 0)
    {
      return NULL;
    }
  size = NUM_SESSION_PRM * sizeof (SESSION_PARAM);
  result = (SESSION_PARAM *) malloc (size);
  if (result == NULL)
    {
      er_set (ER_ERROR_SEVERITY, ARG_FILE_LINE, ER_OUT_OF_VIRTUAL_MEMORY, 1, size);
      return NULL;
    }
  memset (result, 0, size);
  return result;
}

/*
 * sysprm_free_session_parameters () - free session parameter array
 *
 * return		       : void
 * session_parameters_ptr (in) : pointer to session parameter array
 */
void
sysprm_free_session_parameters (SESSION_PARAM ** session_parameters_ptr)
{
  int i = 0;
  SESSION_PARAM *sprm = NULL;

  assert (session_parameters_ptr != NULL);

  if (*session_parameters_ptr == NULL)
    {
      return;
    }

  for (i = 0; i < NUM_SESSION_PRM; i++)
    {
      sprm = &((*session_parameters_ptr)[i]);
      sysprm_clear_sysprm_value (&sprm->value, (SYSPRM_DATATYPE) sprm->datatype);
    }

  free_and_init (*session_parameters_ptr);
}

/*
 * sysprm_pack_sysprm_value () - Packs a sysprm_value.
 *
 * return	 : pointer after the packed value.
 * ptr (in)	 : pointer to position where the value should be packed.
 * value (in)	 : sysprm_value to be packed.
 * datatype (in) : value data type.
 */
static char *
sysprm_pack_sysprm_value (char *ptr, SYSPRM_VALUE value, SYSPRM_DATATYPE datatype)
{
  if (ptr == NULL)
    {
      return NULL;
    }

  ASSERT_ALIGN (ptr, INT_ALIGNMENT);

  switch (datatype)
    {
    case PRM_INTEGER:
    case PRM_KEYWORD:
      ptr = or_pack_int (ptr, value.i);
      break;

    case PRM_BOOLEAN:
      ptr = or_pack_int (ptr, value.b);
      break;

    case PRM_FLOAT:
      ptr = or_pack_float (ptr, value.f);
      break;

    case PRM_STRING:
      ptr = or_pack_string (ptr, value.str);
      break;

    case PRM_INTEGER_LIST:
      if (value.integer_list != NULL)
	{
	  int i;
	  ptr = or_pack_int (ptr, value.integer_list[0]);
	  for (i = 1; i <= value.integer_list[0]; i++)
	    {
	      ptr = or_pack_int (ptr, value.integer_list[i]);
	    }
	}
      else
	{
	  ptr = or_pack_int (ptr, -1);
	}
      break;

    case PRM_BIGINT:
      ptr = or_pack_int64 (ptr, value.bi);
      break;
    default:
      assert_release (0);
      break;
    }

  return ptr;
}

/*
 * sysprm_packed_sysprm_value_length () - size of packed sysprm_value.
 *
 * return	 : size of packed sysprm_value.
 * value (in)	 : sysprm_value.
 * datatype (in) : value data type.
 * offset (in)	 : offset to pointer where sysprm_value will be packed
 *		   (required for PRM_BIGINT data type)
 */
static int
sysprm_packed_sysprm_value_length (SYSPRM_VALUE value, SYSPRM_DATATYPE datatype, int offset)
{
  switch (datatype)
    {
    case PRM_INTEGER:
    case PRM_KEYWORD:
    case PRM_BOOLEAN:
      return OR_INT_SIZE;

    case PRM_FLOAT:
      return OR_FLOAT_SIZE;

    case PRM_STRING:
      return or_packed_string_length (value.str, NULL);

    case PRM_INTEGER_LIST:
      if (value.integer_list != NULL)
	{
	  return OR_INT_SIZE * (value.integer_list[0] + 1);
	}
      else
	{
	  return OR_INT_SIZE;
	}

    case PRM_BIGINT:
      /* pointer will be aligned to MAX_ALIGNMENT */
      return DB_ALIGN (offset, MAX_ALIGNMENT) - offset + OR_INT64_SIZE;

    default:
      return 0;
    }
}

/*
 * sysprm_unpack_sysprm_value () - unpacks a sysprm_value.
 *
 * return        : pointer after the unpacked sysprm_value.
 * ptr (in)      : pointer to the position where sysprm_value is packed.
 * value (out)   : pointer to unpacked sysprm_value.
 * datatype (in) : value data type.
 */
static char *
sysprm_unpack_sysprm_value (char *ptr, SYSPRM_VALUE * value, SYSPRM_DATATYPE datatype)
{
  assert (value != NULL);

  if (ptr == NULL)
    {
      return NULL;
    }

  ASSERT_ALIGN (ptr, INT_ALIGNMENT);

  switch (datatype)
    {
    case PRM_INTEGER:
    case PRM_KEYWORD:
      ptr = or_unpack_int (ptr, &value->i);
      break;

    case PRM_BOOLEAN:
      {
	int temp;
	ptr = or_unpack_int (ptr, &temp);
	value->b = temp;
      }
      break;

    case PRM_FLOAT:
      ptr = or_unpack_float (ptr, &value->f);
      break;

    case PRM_STRING:
      {
	char *str = NULL;
	ptr = or_unpack_string_nocopy (ptr, &str);
	if (str != NULL)
	  {
	    value->str = strdup (str);
	    if (value->str == NULL)
	      {
		er_set (ER_ERROR_SEVERITY, ARG_FILE_LINE, ER_OUT_OF_VIRTUAL_MEMORY, 1, (size_t) (strlen (str) + 1));
		return NULL;
	      }
	  }
	else
	  {
	    value->str = NULL;
	  }
      }
      break;

    case PRM_INTEGER_LIST:
      {
	int temp, i;
	ptr = or_unpack_int (ptr, &temp);
	if (temp == -1)
	  {
	    value->integer_list = NULL;
	  }
	else
	  {
	    value->integer_list = (int *) malloc ((temp + 1) * OR_INT_SIZE);
	    if (value->integer_list == NULL)
	      {
		er_set (ER_ERROR_SEVERITY, ARG_FILE_LINE, ER_OUT_OF_VIRTUAL_MEMORY, 1,
			(size_t) ((temp + 1) * OR_INT_SIZE));
		return NULL;
	      }
	    else
	      {
		value->integer_list[0] = temp;
		for (i = 1; i <= temp; i++)
		  {
		    ptr = or_unpack_int (ptr, &value->integer_list[i]);
		  }
	      }
	  }
      }
      break;

    case PRM_BIGINT:
      {
	INT64 size;
	ptr = or_unpack_int64 (ptr, &size);
	value->bi = (UINT64) size;
      }
      break;

    default:
      break;
    }

  return ptr;
}

/*
 * sysprm_pack_session_parameters () - packs the array of session parameters
 *
 * return		   : new position pointer after packing
 * ptr (in)		   : pointer to the position where the packing starts
 * session_parameters (in) : array of session parameters
 */
char *
sysprm_pack_session_parameters (char *ptr, SESSION_PARAM * session_parameters)
{
  SESSION_PARAM *prm = NULL;
  int i = 0;

  if (ptr == NULL)
    {
      return NULL;
    }

  ASSERT_ALIGN (ptr, INT_ALIGNMENT);

  for (i = 0; i < NUM_SESSION_PRM; i++)
    {
      prm = &session_parameters[i];

      ptr = or_pack_int (ptr, prm->prm_id);
      ptr = or_pack_int (ptr, prm->flag);
      ptr = or_pack_int (ptr, prm->datatype);
      ptr = sysprm_pack_sysprm_value (ptr, prm->value, (SYSPRM_DATATYPE) prm->datatype);
    }

  return ptr;
}

/*
 * sysprm_packed_session_parameters_length () - returns the length needed to
 *						pack an array of session
 *						parameters
 *
 * return		   : size of packed data
 * session_parameters (in) : array of session parameters
 * offset (in)		   : the offset to packed session parameters
 */
int
sysprm_packed_session_parameters_length (SESSION_PARAM * session_parameters, int offset)
{
  SESSION_PARAM *prm = NULL;
  int size = 0, i = 0;

  for (i = 0; i < NUM_SESSION_PRM; i++)
    {
      prm = &session_parameters[i];
      size += OR_INT_SIZE;	/* prm_id */
      size += OR_INT_SIZE;	/* flag */
      size += OR_INT_SIZE;	/* datatype */
      size +=			/* value */
	sysprm_packed_sysprm_value_length (session_parameters[i].value, (SYSPRM_DATATYPE) prm->datatype, size + offset);
    }

  return size;
}

/*
 * sysprm_unpack_session_parameters () - unpacks an array of session parameters
 *					 from buffer
 *
 * return			: new pointer position after unpacking
 * ptr (in)			: pointer to position where unpacking starts
 * session_parameters_ptr (out) : pointer to the unpacked list of session
 *				  parameters
 */
char *
sysprm_unpack_session_parameters (char *ptr, SESSION_PARAM ** session_parameters_ptr)
{
  SESSION_PARAM *prm, *session_params = NULL;
  int prm_index, tmp;

  assert (session_parameters_ptr != NULL);
  *session_parameters_ptr = NULL;

  if (ptr == NULL)
    {
      return NULL;
    }

  ASSERT_ALIGN (ptr, INT_ALIGNMENT);

  session_params = sysprm_alloc_session_parameters ();
  if (session_params == NULL)
    {
      er_set (ER_ERROR_SEVERITY, ARG_FILE_LINE, ER_OUT_OF_VIRTUAL_MEMORY, 1, sizeof (SESSION_PARAM));
      goto error;
    }

  for (prm_index = 0; prm_index < NUM_SESSION_PRM; prm_index++)
    {
      int flag;

      prm = &session_params[prm_index];

      ptr = or_unpack_int (ptr, &tmp);
      prm->prm_id = (PARAM_ID) tmp;

      ptr = or_unpack_int (ptr, &flag);
      prm->flag = (unsigned int) flag;

      ptr = or_unpack_int (ptr, &prm->datatype);

      ptr = sysprm_unpack_sysprm_value (ptr, &prm->value, (SYSPRM_DATATYPE) prm->datatype);
      if (ptr == NULL)
	{
	  /* error unpacking value */
	  goto error;
	}
      sysprm_update_session_prm_flag_allocated (prm);
    }

  *session_parameters_ptr = session_params;
  return ptr;

error:
  /* clean up */
  sysprm_free_session_parameters (&session_params);
  return NULL;
}

/*
 * sysprm_pack_assign_values () - packs a list of SYSPRM_ASSIGN_VALUEs.
 *
 * return	      : pointer after the packed list.
 * ptr (in)	      : pointer to position where the list should be packed.
 * assign_values (in) : list of sysprm_assign_values.
 */
char *
sysprm_pack_assign_values (char *ptr, const SYSPRM_ASSIGN_VALUE * assign_values)
{
  char *old_ptr = ptr;
  int count;

  ASSERT_ALIGN (ptr, INT_ALIGNMENT);

  /* skip one int -> size of assign_values */
  ptr += OR_INT_SIZE;

  for (count = 0; assign_values != NULL; assign_values = assign_values->next, count++)
    {
      ptr = or_pack_int (ptr, assign_values->prm_id);
      ptr = sysprm_pack_sysprm_value (ptr, assign_values->value, GET_PRM_DATATYPE (assign_values->prm_id));
    }

  OR_PUT_INT (old_ptr, count);
  return ptr;
}

/*
 * sysprm_packed_assign_values_length () - size of packed list of
 *					   sysprm_assing_values.
 *
 * return	      : size of packed list of sysprm_assing_values.
 * assign_values (in) : list of sysprm_assing_values.
 * offset (in)	      : offset to pointer where assign values will be packed.
 */
int
sysprm_packed_assign_values_length (const SYSPRM_ASSIGN_VALUE * assign_values, int offset)
{
  int size = 0;

  size += OR_INT_SIZE;		/* size of assign_values list */

  for (; assign_values != NULL; assign_values = assign_values->next)
    {
      size += OR_INT_SIZE;	/* prm_id */
      size +=
	sysprm_packed_sysprm_value_length (assign_values->value, GET_PRM_DATATYPE (assign_values->prm_id),
					   size + offset);
    }

  return size;
}

/*
 * sysprm_unpack_assign_values () - Unpacks a list of sysprm_assign_values.
 *
 * return		   : pointer after unpacking sysprm_assing_values.
 * ptr (in)		   : pointer to the position where
 *			     sysprm_assing_values are packed.
 * assign_values_ptr (out) : pointer to the unpacked list of
 *			     sysprm_assing_values.
 */
char *
sysprm_unpack_assign_values (char *ptr, SYSPRM_ASSIGN_VALUE ** assign_values_ptr)
{
  SYSPRM_ASSIGN_VALUE *assign_values = NULL, *last_assign_val = NULL;
  SYSPRM_ASSIGN_VALUE *assign_val = NULL;
  int i = 0, count = 0, tmp;

  assert (assign_values_ptr != NULL);
  *assign_values_ptr = NULL;

  if (ptr == NULL)
    {
      return NULL;
    }

  ASSERT_ALIGN (ptr, INT_ALIGNMENT);

  ptr = or_unpack_int (ptr, &count);
  if (count <= 0)
    {
      return ptr;
    }

  for (i = 0; i < count; i++)
    {
      assign_val = (SYSPRM_ASSIGN_VALUE *) malloc (sizeof (SYSPRM_ASSIGN_VALUE));
      if (assign_val == NULL)
	{
	  er_set (ER_ERROR_SEVERITY, ARG_FILE_LINE, ER_OUT_OF_VIRTUAL_MEMORY, 1, sizeof (SYSPRM_ASSIGN_VALUE));
	  goto error;
	}

      ptr = or_unpack_int (ptr, &tmp);
      assign_val->prm_id = (PARAM_ID) tmp;

      ptr = sysprm_unpack_sysprm_value (ptr, &assign_val->value, GET_PRM_DATATYPE (assign_val->prm_id));
      if (ptr == NULL)
	{
	  free_and_init (assign_val);
	  goto error;
	}
      assign_val->next = NULL;
      if (assign_values != NULL)
	{
	  last_assign_val->next = assign_val;
	  last_assign_val = assign_val;
	}
      else
	{
	  assign_values = last_assign_val = assign_val;
	}
    }

  *assign_values_ptr = assign_values;
  return ptr;

error:
  sysprm_free_assign_values (&assign_values);
  return NULL;
}

/*
 * sysprm_free_assign_values () - free a list of sysprm_assign_values.
 *
 * return		      : void
 * assign_values_ptr (in/out) : pointer to list to free.
 */
void
sysprm_free_assign_values (SYSPRM_ASSIGN_VALUE ** assign_values_ptr)
{
  SYSPRM_ASSIGN_VALUE *assignment = NULL, *save_next = NULL;

  if (assign_values_ptr == NULL || *assign_values_ptr == NULL)
    {
      return;
    }
  assignment = *assign_values_ptr;

  while (assignment != NULL)
    {
      save_next = assignment->next;
      sysprm_clear_sysprm_value (&assignment->value, GET_PRM_DATATYPE (assignment->prm_id));
      free_and_init (assignment);
      assignment = save_next;
    }

  *assign_values_ptr = NULL;
}

/*
 * sysprm_get_id () - returns the id for a system parameter
 *
 * return  : id
 * prm(in) : address for system parameter
 */
static PARAM_ID
sysprm_get_id (const SYSPRM_PARAM * prm)
{
  int id = (int) (prm - prm_Def);

  assert (id >= PRM_FIRST_ID && id <= PRM_LAST_ID);

  return (PARAM_ID) id;
}

#if defined (SERVER_MODE)
/*
 * update_session_state_from_sys_params () - Updates the session state members
 *                                           from session system parameters
 *
 * return		   : void
 * thread_p (in)	   : thread entry
 * session_params (in)     : pointer to session parameters vector
 *
 */
static void
update_session_state_from_sys_params (THREAD_ENTRY * thread_p, SESSION_PARAM * session_params)
{
  TZ_REGION *session_tz_region;
  int i;

  session_tz_region = session_get_session_tz_region (thread_p);
  if (session_tz_region != NULL)
    {
      for (i = 0; i < NUM_SESSION_PRM; i++)
	{
	  if (session_params[i].prm_id == PRM_ID_TIMEZONE)
	    {
	      tz_str_to_region (session_params[i].value.str, strlen (session_params[i].value.str), session_tz_region);
	      break;
	    }
	}
    }
}

/*
 * sysprm_session_init_session_parameters () - adds array of session
 *					       parameters to session state and
 *					       connection entry.
 *
 * return                          : NO_ERROR or error_code
 * session_parameters_ptr (in/out) : array of session parameters sent by
 *				     client while registering to server
 * found_session_parameters (out)  : true if session parameters were found in
 *				     session state, false otherwise
 *
 * NOTE: If the session state already has session parameters, the client must
 *	 have reconnected. The values stored in session state will be used
 *	 instead of the values sent by client (this way the client recovers
 *	 the session parameters changed before disconnecting).
 */
int
sysprm_session_init_session_parameters (SESSION_PARAM ** session_parameters_ptr, int *found_session_parameters)
{
  THREAD_ENTRY *thread_p = thread_get_thread_entry_info ();
  int error_code = NO_ERROR;
  SESSION_PARAM *session_params = NULL;

  assert (found_session_parameters != NULL);
  *found_session_parameters = 0;

  /* first check if there is a list in session state */
  error_code = session_get_session_parameters (thread_p, &session_params);
  if (error_code != NO_ERROR)
    {
      return error_code;
    }

  if (session_params == NULL)
    {
      /* set the parameter values sent by client to session state */
      session_params = *session_parameters_ptr;
      error_code = session_set_session_parameters (thread_p, session_params);
      if (error_code != NO_ERROR)
	{
	  return error_code;
	}
      update_session_state_from_sys_params (thread_p, session_params);
    }
  else
    {
      /* use the values stored in session state and free the session parameters received from client */
      sysprm_free_session_parameters (session_parameters_ptr);
      *session_parameters_ptr = session_params;
      *found_session_parameters = 1;
    }

  return NO_ERROR;
}

/*
 * sysprm_set_session_parameter_value - set a new value for the session
 *					parameter identified by id.
 * return : PRM_ERR_NO_ERROR or error_code
 * session_parameter (in)  : session parameter to set the value of
 * id (in)		   : id for the session parameter that needs changed
 * value (in)		   : new value
 */
static SYSPRM_ERR
sysprm_set_session_parameter_value (SESSION_PARAM * session_parameter, int id, SYSPRM_VALUE value)
{
  switch (session_parameter->datatype)
    {
    case PRM_INTEGER:
    case PRM_KEYWORD:
      session_parameter->value.i = value.i;
      break;

    case PRM_FLOAT:
      session_parameter->value.f = value.f;
      break;

    case PRM_BOOLEAN:
      session_parameter->value.b = value.b;
      break;

    case PRM_STRING:
      if (PRM_IS_ALLOCATED (session_parameter->flag))
	{
	  free_and_init (session_parameter->value.str);
	  PRM_CLEAR_BIT (PRM_ALLOCATED, session_parameter->flag);
	}
      session_parameter->value.str = value.str;
      if (session_parameter->value.str != NULL)
	{
	  PRM_SET_BIT (PRM_ALLOCATED, session_parameter->flag);
	}
      break;

    case PRM_INTEGER_LIST:
      if (PRM_IS_ALLOCATED (session_parameter->flag))
	{
	  free_and_init (session_parameter->value.integer_list);
	  PRM_CLEAR_BIT (PRM_ALLOCATED, session_parameter->flag);
	}
      session_parameter->value.integer_list = value.integer_list;
      if (session_parameter->value.integer_list != NULL)
	{
	  PRM_SET_BIT (PRM_ALLOCATED, session_parameter->flag);
	}
      break;

    case PRM_BIGINT:
      session_parameter->value.bi = value.bi;
      break;
    }

  return PRM_ERR_NO_ERROR;
}

/*
 * sysprm_set_session_parameter_default - set session parameter value to default
 *
 * return		  : PRM_ERR_NO_ERROR or SYSPRM_ERR error code
 * session_parameter(in)  : session parameter
 * prm_id(in)		  : parameter id
 */
static SYSPRM_ERR
sysprm_set_session_parameter_default (SESSION_PARAM * session_parameter, PARAM_ID prm_id)
{
  SYSPRM_PARAM *prm = &prm_Def[prm_id];

  switch (session_parameter->datatype)
    {
    case PRM_INTEGER:
    case PRM_KEYWORD:
      session_parameter->value.i = PRM_GET_INT (prm->default_value);
      break;
    case PRM_FLOAT:
      session_parameter->value.f = PRM_GET_FLOAT (prm->default_value);
      break;
    case PRM_BOOLEAN:
      session_parameter->value.b = PRM_GET_BOOL (prm->default_value);
      break;
    case PRM_BIGINT:
      session_parameter->value.bi = PRM_GET_BIGINT (prm->default_value);
      break;
    case PRM_STRING:
      {
	if (PRM_IS_ALLOCATED (session_parameter->flag))
	  {
	    free_and_init (session_parameter->value.str);
	    PRM_CLEAR_BIT (PRM_ALLOCATED, session_parameter->flag);
	  }
	session_parameter->value.str = PRM_GET_STRING (prm->default_value);
	break;
      }
    case PRM_INTEGER_LIST:
      {
	if (PRM_IS_ALLOCATED (session_parameter->flag))
	  {
	    free_and_init (session_parameter->value.integer_list);
	    PRM_CLEAR_BIT (PRM_ALLOCATED, session_parameter->flag);
	  }
	session_parameter->value.integer_list = PRM_GET_INTEGER_LIST (prm->default_value);
	break;
      }
    }

  return PRM_ERR_NO_ERROR;
}
#endif /* SERVER_MODE */

/*
 * sysprm_compare_values () - compare two system parameter values
 *
 * return	     : comparison result (0 - equal, otherwise - different).
 * first_value (in)  : pointer to first value
 * second_value (in) : pointer to second value
 * val_type (in)     : datatype for values (make sure the values that are
 *		       compared have the same datatype)
 */
static int
sysprm_compare_values (void *first_value, void *second_value, unsigned int val_type)
{
  switch (val_type)
    {
    case PRM_INTEGER:
    case PRM_KEYWORD:
      return (PRM_GET_INT (first_value) != PRM_GET_INT (second_value));

    case PRM_BOOLEAN:
      return (PRM_GET_BOOL (first_value) != PRM_GET_BOOL (second_value));

    case PRM_FLOAT:
      return (PRM_GET_FLOAT (first_value) != PRM_GET_FLOAT (second_value));

    case PRM_STRING:
      {
	char *first_str = PRM_GET_STRING (first_value);
	char *second_str = PRM_GET_STRING (second_value);

	if (first_str == NULL && second_str == NULL)
	  {
	    /* both values are null, return equal */
	    return 0;
	  }

	if (first_str == NULL || second_str == NULL)
	  {
	    /* only one is null, return different */
	    return 1;
	  }

	return intl_mbs_casecmp (first_str, second_str);
      }

    case PRM_BIGINT:
      return (PRM_GET_BIGINT (first_value) != PRM_GET_BIGINT (second_value));

    case PRM_INTEGER_LIST:
      {
	int i;
	int *first_int_list = PRM_GET_INTEGER_LIST (first_value);
	int *second_int_list = PRM_GET_INTEGER_LIST (second_value);

	if (first_int_list == NULL && second_int_list == NULL)
	  {
	    /* both values are null, return equal */
	    return 0;
	  }

	if (second_int_list == NULL || second_int_list == NULL)
	  {
	    /* only one value is null, return different */
	    return 1;
	  }

	if (first_int_list[0] != second_int_list[0])
	  {
	    /* different size for integer lists, return different */
	    return 1;
	  }

	for (i = 1; i <= second_int_list[0]; i++)
	  {
	    if (first_int_list[i] != second_int_list[i])
	      {
		/* found a different integer, return different */
		return 0;
	      }
	  }

	/* all integers are equal, return equal */
	return 1;
      }

    default:
      assert (0);
      break;
    }

  return 0;
}

/*
 * sysprm_set_sysprm_value_from_parameter () - set the value of sysprm_value
 *					       from a system parameter.
 *
 * return	  : void.
 * prm_value (in) : sysprm_value.
 * prm (in)	  : system parameter.
 */
static void
sysprm_set_sysprm_value_from_parameter (SYSPRM_VALUE * prm_value, SYSPRM_PARAM * prm)
{
  size_t size;

  switch (prm->datatype)
    {
    case PRM_INTEGER:
    case PRM_KEYWORD:
      prm_value->i = PRM_GET_INT (prm->value);
      break;
    case PRM_FLOAT:
      prm_value->f = PRM_GET_FLOAT (prm->value);
      break;
    case PRM_BOOLEAN:
      prm_value->b = PRM_GET_BOOL (prm->value);
      break;
    case PRM_BIGINT:
      prm_value->bi = PRM_GET_BIGINT (prm->value);
      break;
    case PRM_STRING:
      if (PRM_GET_STRING (prm->value) != NULL)
	{
	  prm_value->str = strdup (PRM_GET_STRING (prm->value));
	  if (prm_value->str == NULL)
	    {
	      er_set (ER_ERROR_SEVERITY, ARG_FILE_LINE, ER_OUT_OF_VIRTUAL_MEMORY, 1,
		      (size_t) (strlen (PRM_GET_STRING (prm->value)) + 1));
	    }
	}
      else
	{
	  prm_value->str = NULL;
	}
      break;
    case PRM_INTEGER_LIST:
      {
	int *integer_list = PRM_GET_INTEGER_LIST (prm->value);
	if (integer_list != NULL)
	  {
	    size = (integer_list[0] + 1) * sizeof (int);
	    prm_value->integer_list = (int *) malloc (size);
	    if (prm_value->integer_list == NULL)
	      {
		er_set (ER_ERROR_SEVERITY, ARG_FILE_LINE, ER_OUT_OF_VIRTUAL_MEMORY, 1, size);
	      }
	    else
	      {
		memcpy (prm_value->integer_list, integer_list, size);
	      }
	  }
	else
	  {
	    prm_value->integer_list = NULL;
	  }
	break;
      }
    case PRM_NO_TYPE:
      break;
    default:
      assert_release (0);
      break;
    }
}

#if defined (CS_MODE)
/*
 * sysprm_update_client_session_parameters () - update the session parameters
 *						stored on client from array of
 *						session parameters
 *
 * return		   : void
 * session_parameters (in) : array of session parameters
 */
void
sysprm_update_client_session_parameters (SESSION_PARAM * session_parameters)
{
  int i;

  if (session_parameters == NULL)
    {
      /* nothing to do */
      return;
    }

  for (i = 0; i < NUM_SESSION_PRM; i++)
    {
      /* update value */
      sysprm_set_value (GET_PRM (session_parameters[i].prm_id), session_parameters[i].value, true, true);
    }
}
#endif /* CS_MODE */

/*
 * sysprm_print_assign_values () - print list of sysprm_assign_values.
 *
 * return	   : size of printed string.
 * prm_values (in) : list of values that need printing.
 * buffer (in)	   : print destination.
 * length (in)	   : maximum allowed size for printed string.
 */
int
sysprm_print_assign_values (SYSPRM_ASSIGN_VALUE * prm_values, char *buffer, int length)
{
  int n = 0;

  if (length == 0)
    {
      /* don't print anything */
      return 0;
    }

  for (; prm_values != NULL; prm_values = prm_values->next)
    {
      n += sysprm_print_sysprm_value (prm_values->prm_id, prm_values->value, buffer + n, length - n, PRM_PRINT_NAME);
      if (prm_values->next)
	{
	  n += snprintf (buffer + n, length - n, "; ");
	}
    }
  return n;
}

#if !defined (SERVER_MODE)
/*
 * sysprm_print_parameters_for_qry_string () - print parameters for query
 *					       string
 *
 * return : Printed string of system parameters. Only parameters marked with
 *	    both PRM_FOR_QRY_STRING and PRM_DIFFERENT flags are printed.
 */
char *
sysprm_print_parameters_for_qry_string (void)
{
  int i, n, len = LINE_MAX;
  char buf[LINE_MAX];
  char *ptr = NULL, *q = NULL;
  int size;

  memset (buf, 0, LINE_MAX);
  ptr = buf;

  for (i = 0; i < NUM_PRM; i++)
    {
      if (PRM_PRINT_QRY_STRING (i))
	{
	  n = prm_print (GET_PRM (i), ptr, len, PRM_PRINT_ID, PRM_PRINT_CURR_VAL);
	  ptr += n;
	  len -= n;

	  n = snprintf (ptr, len, ";");
	  ptr += n;
	  len -= n;
	}
    }

  /* verify the length of the printed parameters does not exceed LINE_MAX */
  assert (len > 0);

  size = (LINE_MAX - len) * sizeof (char);
  if (size == 0)
    {
      return NULL;
    }

  q = (char *) malloc (size + 1);
  if (q == NULL)
    {
      er_set (ER_ERROR_SEVERITY, ARG_FILE_LINE, ER_OUT_OF_VIRTUAL_MEMORY, 1, size + 1);
      return NULL;
    }

  memcpy (q, buf, size + 1);

  return q;
}

/*
 * sysprm_print_parameters_for_ha_repl () - print parameters for HA
 *					    replication
 *
 * return : Printed string of system parameters which should be reproduced
 *	    in HA log applier context before HA replication
 */
char *
sysprm_print_parameters_for_ha_repl (void)
{
  int i, n, len = LINE_MAX;
  char buf[LINE_MAX];
  char *ptr = NULL, *q = NULL;
  size_t size;

  memset (buf, 0, LINE_MAX);
  ptr = buf;

  for (i = 0; i < NUM_PRM; i++)
    {
      unsigned int flag = GET_PRM_STATIC_FLAG (i);

      if (!PRM_IS_FOR_HA_CONTEXT (flag))
	{
	  continue;
	}

      if (i == PRM_ID_INTL_COLLATION || i == PRM_ID_INTL_DATE_LANG || i == PRM_ID_INTL_NUMBER_LANG)
	{
	  char *val = prm_get_string_value ((PARAM_ID) i);

	  if (val == NULL)
	    {
	      continue;
	    }

	  if (i == PRM_ID_INTL_COLLATION
	      && strcasecmp (val, lang_get_collation_name (LANG_GET_BINARY_COLLATION (LANG_SYS_CODESET))) == 0)
	    {
	      continue;
	    }

	  if ((i == PRM_ID_INTL_DATE_LANG || i == PRM_ID_INTL_NUMBER_LANG)
	      && strcasecmp (val, lang_get_Lang_name ()) == 0)
	    {
	      continue;
	    }
	}
      else if (!PRM_IS_DIFFERENT (*(GET_PRM_DYNAMIC_FLAG (i))))
	{
	  continue;
	}

      n = prm_print (GET_PRM (i), ptr, len, PRM_PRINT_NAME, PRM_PRINT_CURR_VAL);
      ptr += n;
      len -= n;

      n = snprintf (ptr, len, ";");
      ptr += n;
      len -= n;
    }

  /* verify the length of the printed parameters does not exceed LINE_MAX */
  assert (len > 0);

  size = (LINE_MAX - len) * sizeof (char);
  if (size == 0)
    {
      return NULL;
    }

  q = (char *) malloc (size + 1);
  if (q == NULL)
    {
      er_set (ER_ERROR_SEVERITY, ARG_FILE_LINE, ER_OUT_OF_VIRTUAL_MEMORY, 1, size + 1);
      return NULL;
    }

  memcpy (q, buf, size + 1);

  return q;
}

/*
 * sysprm_init_intl_param () -
 *
 * return:
 */
int
sysprm_init_intl_param (void)
{
  SYSPRM_PARAM *prm_date_lang;
  SYSPRM_PARAM *prm_number_lang;
  SYSPRM_PARAM *prm_intl_collation;
  SYSPRM_PARAM *prm_timezone;
  int error = NO_ERROR;

  prm_date_lang = prm_find (PRM_NAME_INTL_DATE_LANG, NULL);
  prm_number_lang = prm_find (PRM_NAME_INTL_NUMBER_LANG, NULL);
  prm_intl_collation = prm_find (PRM_NAME_INTL_COLLATION, NULL);
  prm_timezone = prm_find (PRM_NAME_TIMEZONE, NULL);

  /* intl system parameters are session based and depend on system language; The language is read from DB (and client
   * from server), after the system parameters module was initialized and default values read from configuration file.
   * This function avoids to override any value already read from config. If no values are set from config, then this
   * function sets the values according to the default language. On client (CAS), we set the client copy of the value,
   * and also the cached session parameter value (which is the default starting value, when the existing CAS serves
   * another session) is intialized. */

  if (prm_date_lang != NULL && !PRM_IS_SET (*prm_date_lang->dynamic_flag))
    {
      prm_set (prm_date_lang, lang_get_Lang_name (), true);
#if defined (CS_MODE)
      sysprm_update_cached_session_param_val (PRM_ID_INTL_DATE_LANG);
#endif
    }

  if (prm_number_lang != NULL && !PRM_IS_SET (*prm_number_lang->dynamic_flag))
    {
      prm_set (prm_number_lang, lang_get_Lang_name (), true);
#if defined (CS_MODE)
      sysprm_update_cached_session_param_val (PRM_ID_INTL_NUMBER_LANG);
#endif
    }

  if (prm_intl_collation != NULL && !PRM_IS_SET (*prm_intl_collation->dynamic_flag))
    {
      prm_set (prm_intl_collation, lang_get_collation_name (LANG_GET_BINARY_COLLATION (LANG_SYS_CODESET)), true);
#if defined (CS_MODE)
      sysprm_update_cached_session_param_val (PRM_ID_INTL_COLLATION);
#endif
    }

  if (prm_timezone != NULL && !PRM_IS_SET (*prm_timezone->dynamic_flag))
    {
      prm_set (prm_timezone, prm_get_string_value (PRM_ID_SERVER_TIMEZONE), true);
#if defined (CS_MODE)
      sysprm_update_cached_session_param_val (PRM_ID_TIMEZONE);
#endif
    }

  return error;
}
#endif /* !SERVER_MODE */

/*
 * sysprm_set_error () - sets an error for system parameter errors
 *
 * return    : error code
 * rc (in)   : SYSPRM_ERR error
 * data (in) : data to be printed with error
 */
int
sysprm_set_error (SYSPRM_ERR rc, const char *data)
{
  int error;

  /* first check if error was already set */
  error = er_errid ();
  if (error != NO_ERROR)
    {
      /* already set */
      return error;
    }

  if (rc != PRM_ERR_NO_ERROR)
    {
      switch (rc)
	{
	case PRM_ERR_UNKNOWN_PARAM:
	case PRM_ERR_BAD_VALUE:
	case PRM_ERR_BAD_STRING:
	case PRM_ERR_BAD_RANGE:
	  if (data)
	    {
	      error = ER_PRM_BAD_VALUE;
	      er_set (ER_ERROR_SEVERITY, ARG_FILE_LINE, error, 1, data);
	    }
	  else
	    {
	      error = ER_PRM_BAD_VALUE_NO_DATA;
	      er_set (ER_ERROR_SEVERITY, ARG_FILE_LINE, error, 0);
	    }
	  break;
	case PRM_ERR_CANNOT_CHANGE:
	case PRM_ERR_NOT_FOR_CLIENT:
	case PRM_ERR_NOT_FOR_SERVER:
	  if (data)
	    {
	      error = ER_PRM_CANNOT_CHANGE;
	      er_set (ER_ERROR_SEVERITY, ARG_FILE_LINE, error, 1, data);
	    }
	  else
	    {
	      error = ER_PRM_CANNOT_CHANGE_NO_DATA;
	      er_set (ER_ERROR_SEVERITY, ARG_FILE_LINE, error, 0);
	    }
	  break;
	case PRM_ERR_NOT_SOLE_TRAN:
	  error = ER_NOT_SOLE_TRAN;
	  er_set (ER_ERROR_SEVERITY, ARG_FILE_LINE, error, 0);
	  break;
	case PRM_ERR_COMM_ERR:
	  error = ER_NET_SERVER_COMM_ERROR;
	  er_set (ER_ERROR_SEVERITY, ARG_FILE_LINE, error, 1, "db_set_system_parameters");
	  break;
	case PRM_ERR_NO_MEM_FOR_PRM:
	default:
	  error = ER_GENERIC_ERROR;
	  er_set (ER_ERROR_SEVERITY, ARG_FILE_LINE, error, 0);
	  break;
	}
    }

  return error;
}

/*
 * sysprm_get_session_parameters_count () - get the count of session
 *					    parameters
 * return : count
 */
int
sysprm_get_session_parameters_count (void)
{
  return NUM_SESSION_PRM;
}

#if defined (CS_MODE)
/*
 * sysprm_update_cached_session_param_val () - updates value of a cached
 *		 session parameter
 * prm_id (in) : cached session system paramater id to update
 *
 *  Note : cached session parameters (global cached_session_parameters) are
 *	   default value copies of the system parameters which can be changed
 *	   in a session context; this should be used only during init process
 *	   to alter the default initial value of system parameter for session.
 */
static void
sysprm_update_cached_session_param_val (const PARAM_ID prm_id)
{
  SESSION_PARAM *cached_session_prm;
  SYSPRM_PARAM *sys_prm;
  int i;

  assert (NUM_SESSION_PRM > 0);

  sys_prm = GET_PRM (prm_id);

  for (i = 0; i < NUM_SESSION_PRM; i++)
    {
      cached_session_prm = &cached_session_parameters[i];
      if (cached_session_prm->prm_id != prm_id)
	{
	  continue;
	}

      cached_session_prm->flag = *sys_prm->dynamic_flag;
      sysprm_set_sysprm_value_from_parameter (&cached_session_prm->value, sys_prm);
      sysprm_update_session_prm_flag_allocated (cached_session_prm);
      break;
    }
}
#endif /* CS_MODE */

#if defined (WINDOWS)
/*
 * prm_get_integer_value () - get the value of a parameter of type integer
 *
 * return      : value
 * prm_id (in) : parameter id
 *
 * NOTE: keywords are stored as integers
 */
int
prm_get_integer_value (PARAM_ID prm_id)
{
  assert (prm_id <= PRM_LAST_ID);
  assert (PRM_IS_INTEGER (&prm_Def[prm_id]) || PRM_IS_KEYWORD (&prm_Def[prm_id]));

  return PRM_GET_INT (prm_get_value (prm_id));
}

/*
 * prm_get_bool_value () - get the value of a parameter of type bool
 *
 * return      : value
 * prm_id (in) : parameter id
 */
bool
prm_get_bool_value (PARAM_ID prm_id)
{
  assert (prm_id <= PRM_LAST_ID);
  assert (PRM_IS_BOOLEAN (&prm_Def[prm_id]));

  return PRM_GET_BOOL (prm_get_value (prm_id));
}

/*
 * prm_get_float_value () - get the value of a parameter of type float
 *
 * return      : value
 * prm_id (in) : parameter id
 */
float
prm_get_float_value (PARAM_ID prm_id)
{
  assert (prm_id <= PRM_LAST_ID);
  assert (PRM_IS_FLOAT (&prm_Def[prm_id]));

  return PRM_GET_FLOAT (prm_get_value (prm_id));
}

/*
 * prm_get_string_value () - get the value of a parameter of type string
 *
 * return      : value
 * prm_id (in) : parameter id
 */
char *
prm_get_string_value (PARAM_ID prm_id)
{
  assert (prm_id <= PRM_LAST_ID);
  assert (PRM_IS_STRING (&prm_Def[prm_id]));

  return PRM_GET_STRING (prm_get_value (prm_id));
}

/*
 * prm_get_integer_list_value () - get the value of a parameter of type
 *				   integer list
 *
 * return      : value
 * prm_id (in) : parameter id
 */
int *
prm_get_integer_list_value (PARAM_ID prm_id)
{
  assert (prm_id <= PRM_LAST_ID);
  assert (PRM_IS_INTEGER_LIST (&prm_Def[prm_id]));

  return PRM_GET_INTEGER_LIST (prm_get_value (prm_id));
}

/*
 * prm_get_bigint_value () - get the value of a parameter of type size
 *
 * return      : value
 * prm_id (in) : parameter id
 */
UINT64
prm_get_bigint_value (PARAM_ID prm_id)
{
  assert (prm_id <= PRM_LAST_ID);
  assert (PRM_IS_BIGINT (&prm_Def[prm_id]));

  return PRM_GET_BIGINT (prm_get_value (prm_id));
}
#endif /* window */<|MERGE_RESOLUTION|>--- conflicted
+++ resolved
@@ -722,14 +722,11 @@
 #define PRM_VALUE_MAX "MAX"
 #define PRM_VALUE_MIN "MIN"
 
-<<<<<<< HEAD
+#define PRM_NAME_STATDUMP_FORCE_ADD_INT_MAX "statdump_force_add_int_max"
+
 #define PRM_NAME_USE_DEDUPLICATE_KEY_MODE_OID_TEST  "use_deduplicate_key_mode_oid_test"
 #define PRM_NAME_DEDUPLICATE_KEY_MODE      "deduplicate_key_mode"
 #define PRM_NAME_DEDUPLICATE_KEY_LEVEL     "deduplicate_key_level"
-
-=======
-#define PRM_NAME_STATDUMP_FORCE_ADD_INT_MAX "statdump_force_add_int_max"
->>>>>>> 94d349ae
 
 /*
  * Note about ERROR_LIST and INTEGER_LIST type
@@ -6243,7 +6240,17 @@
    (char *) NULL,
    (DUP_PRM_FUNC) NULL,
    (DUP_PRM_FUNC) NULL},
-<<<<<<< HEAD
+  {PRM_ID_STATDUMP_FORCE_ADD_INT_MAX,
+   PRM_NAME_STATDUMP_FORCE_ADD_INT_MAX,
+   (PRM_FOR_SERVER | PRM_FOR_CLIENT | PRM_HIDDEN),
+   PRM_BOOLEAN,
+   &prm_statdump_force_add_int_max_flag,
+   (void *) &prm_statdump_force_add_int_max_default,
+   (void *) &PRM_STATDUMP_FORCE_ADD_INT_MAX,
+   (void *) NULL, (void *) NULL,
+   (char *) NULL,
+   (DUP_PRM_FUNC) NULL,
+   (DUP_PRM_FUNC) NULL},
 #if defined(SUPPORT_DEDUPLICATE_KEY_MODE)
   {PRM_ID_USE_DEDUPLICATE_KEY_MODE_OID_TEST,
    PRM_NAME_USE_DEDUPLICATE_KEY_MODE_OID_TEST,
@@ -6281,19 +6288,6 @@
    (DUP_PRM_FUNC) NULL,
    (DUP_PRM_FUNC) NULL},
 #endif
-=======
-  {PRM_ID_STATDUMP_FORCE_ADD_INT_MAX,
-   PRM_NAME_STATDUMP_FORCE_ADD_INT_MAX,
-   (PRM_FOR_SERVER | PRM_FOR_CLIENT | PRM_HIDDEN),
-   PRM_BOOLEAN,
-   &prm_statdump_force_add_int_max_flag,
-   (void *) &prm_statdump_force_add_int_max_default,
-   (void *) &PRM_STATDUMP_FORCE_ADD_INT_MAX,
-   (void *) NULL, (void *) NULL,
-   (char *) NULL,
-   (DUP_PRM_FUNC) NULL,
-   (DUP_PRM_FUNC) NULL}
->>>>>>> 94d349ae
 };
 
 static int num_session_parameters = 0;
