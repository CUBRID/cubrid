/*
 * Copyright (C) 2008 Search Solution Corporation. All rights reserved by Search Solution.
 *
 *   This program is free software; you can redistribute it and/or modify
 *   it under the terms of the GNU General Public License as published by
 *   the Free Software Foundation; either version 2 of the License, or
 *   (at your option) any later version.
 *
 *  This program is distributed in the hope that it will be useful,
 *  but WITHOUT ANY WARRANTY; without even the implied warranty of
 *  MERCHANTABILITY or FITNESS FOR A PARTICULAR PURPOSE. See the
 *  GNU General Public License for more details.
 *
 *  You should have received a copy of the GNU General Public License
 *  along with this program; if not, write to the Free Software
 *  Foundation, Inc., 51 Franklin Street, Fifth Floor, Boston, MA 02110-1301 USA
 *
 */

/*
 * system_parameter.c - system parameters
 */

#ident "$Id$"

#include "config.h"

#include <stdio.h>
#include <stdlib.h>
#include <limits.h>
#include <float.h>
#include <errno.h>
#include <time.h>
#if defined (WINDOWS)
#include <io.h>
#include <direct.h>
#else
#include <unistd.h>
#endif /* !WINDOWS */
#include <sys/types.h>
#include <sys/stat.h>
#if !defined(WINDOWS)
#include <sys/param.h>
#endif
#include <assert.h>
#include <ctype.h>

#include "porting.h"
#include "chartype.h"
#include "misc_string.h"
#include "error_manager.h"
#include "storage_common.h"
#include "system_parameter.h"
#include "util_func.h"
#include "log_comm.h"
#include "memory_alloc.h"
#include "environment_variable.h"
#include "intl_support.h"
#include "message_catalog.h"
#include "language_support.h"
#include "connection_defs.h"
#if defined (SERVER_MODE) || defined (SA_MODE)
#include "server_support.h"
#include "boot_sr.h"
#include "page_buffer.h"
#include "session.h"
#include "vacuum.h"
#include "log_impl.h"
#include "log_manager.h"
#include "xserver_interface.h"
#include "double_write_buffer.h"
#endif /* SERVER_MODE */
#if defined (LINUX)
#include "stack_dump.h"
#endif
#include "ini_parser.h"
#if defined(WINDOWS)
#include "wintcp.h"
#else /* WINDOWS */
#include "tcp.h"
#endif /* WINDOWS */
#include "heartbeat.h"
#include "log_applier.h"
#include "utility.h"
#include "tz_support.h"
#include "perf_monitor.h"
#include "fault_injection.h"
#if defined (SERVER_MODE)
#include "thread_manager.hpp"	// for thread_get_thread_entry_info
#endif // SERVER_MODE

#if defined (SUPPRESS_STRLEN_WARNING)
#define strlen(s1)  ((int) strlen(s1))
#endif /* defined (SUPPRESS_STRLEN_WARNING) */

#define ER_LOG_FILE_DIR	"server"
#if !defined (CS_MODE)
static const char sysprm_error_log_file[] = "cub_server.err";
#else /* CS_MODE */
static const char sysprm_error_log_file[] = "cub_client.err";
#endif /* CS_MODE */
static const char sysprm_conf_file_name[] = "cubrid.conf";
static const char sysprm_ha_conf_file_name[] = "cubrid_ha.conf";

/*
 * System variable names
 */

#define PRM_NAME_ER_LOG_DEBUG "er_log_debug"

#define PRM_NAME_ER_BTREE_DEBUG "er_btree_debug"

#define PRM_NAME_ER_LOG_LEVEL "error_log_level"

#define PRM_NAME_ER_LOG_WARNING "error_log_warning"

#define PRM_NAME_ER_EXIT_ASK "inquire_on_exit"

#define PRM_NAME_ER_LOG_SIZE "error_log_size"

#define PRM_NAME_ER_LOG_FILE "error_log"

#define PRM_NAME_IO_LOCKF_ENABLE "file_lock"

#define PRM_NAME_SR_NBUFFERS "sort_buffer_pages"

#define PRM_NAME_SORT_BUFFER_SIZE "sort_buffer_size"

#define PRM_NAME_PB_NBUFFERS "data_buffer_pages"

#define PRM_NAME_PAGE_BUFFER_SIZE "data_buffer_size"

#define PRM_NAME_PB_BUFFER_FLUSH_RATIO "data_buffer_flush_ratio"

#define PRM_NAME_HF_UNFILL_FACTOR "unfill_factor"

#define PRM_NAME_HF_MAX_BESTSPACE_ENTRIES "max_bestspace_entries"

#define PRM_NAME_BT_UNFILL_FACTOR "index_unfill_factor"

#define PRM_NAME_BT_OID_NBUFFERS "index_scan_oid_buffer_pages"

#define PRM_NAME_BT_OID_BUFFER_SIZE "index_scan_oid_buffer_size"

#define PRM_NAME_BT_INDEX_SCAN_OID_ORDER "index_scan_in_oid_order"

#define PRM_NAME_BOSR_MAXTMP_PAGES "temp_file_max_size_in_pages"

#define PRM_NAME_LK_TIMEOUT_MESSAGE_DUMP_LEVEL "lock_timeout_message_type"

#define PRM_NAME_LK_ESCALATION_AT "lock_escalation"

#define PRM_NAME_LK_ROLLBACK_ON_LOCK_ESCALATION "rollback_on_lock_escalation"

#define PRM_NAME_LK_TIMEOUT_SECS "lock_timeout_in_secs"

#define PRM_NAME_LK_TIMEOUT "lock_timeout"

#define PRM_NAME_LK_RUN_DEADLOCK_INTERVAL "deadlock_detection_interval_in_secs"

#define PRM_NAME_LOG_NBUFFERS "log_buffer_pages"

#define PRM_NAME_LOG_BUFFER_SIZE "log_buffer_size"

#define PRM_NAME_LOG_CHECKPOINT_NPAGES "checkpoint_every_npages"

#define PRM_NAME_LOG_CHECKPOINT_SIZE "checkpoint_every_size"

/* This parameter is stored in units of sec. */
#define PRM_NAME_LOG_CHECKPOINT_INTERVAL_SECS "checkpoint_interval_in_mins"

#define PRM_NAME_LOG_CHECKPOINT_INTERVAL "checkpoint_interval"

#define PRM_NAME_LOG_CHECKPOINT_SLEEP_MSECS "checkpoint_sleep_msecs"

#define PRM_NAME_LOG_BACKGROUND_ARCHIVING "background_archiving"

#define PRM_NAME_LOG_ISOLATION_LEVEL "isolation_level"

#define PRM_NAME_LOG_MEDIA_FAILURE_SUPPORT "media_failure_support"

#define PRM_NAME_LOG_SWEEP_CLEAN "log_file_sweep_clean"

#define PRM_NAME_COMMIT_ON_SHUTDOWN "commit_on_shutdown"

#define PRM_NAME_SHUTDOWN_WAIT_TIME_IN_SECS "shutdown_wait_time_in_secs"

#define PRM_NAME_CSQL_AUTO_COMMIT "csql_auto_commit"

#define PRM_NAME_WS_HASHTABLE_SIZE "initial_workspace_table_size"

#define PRM_NAME_WS_MEMORY_REPORT "workspace_memory_report"

#define PRM_NAME_GC_ENABLE "garbage_collection"

#define PRM_NAME_TCP_PORT_ID "cubrid_port_id"

#define PRM_NAME_TCP_CONNECTION_TIMEOUT "connection_timeout"

#define PRM_NAME_OPTIMIZATION_LEVEL "optimization_level"

#define PRM_NAME_QO_DUMP "qo_dump"

#define PRM_NAME_CSS_MAX_CLIENTS "max_clients"

#define PRM_NAME_THREAD_STACKSIZE "thread_stacksize"

#define PRM_NAME_CFG_DB_HOSTS "db_hosts"

#define PRM_NAME_RESET_TR_PARSER "reset_tr_parser_interval"

#define PRM_NAME_IO_BACKUP_NBUFFERS "backup_buffer_pages"

#define PRM_NAME_IO_BACKUP_MAX_VOLUME_SIZE "backup_volume_max_size_bytes"

#define PRM_NAME_IO_BACKUP_SLEEP_MSECS "backup_sleep_msecs"

#define PRM_NAME_MAX_PAGES_IN_TEMP_FILE_CACHE "max_pages_in_temp_file_cache"

#define PRM_NAME_MAX_ENTRIES_IN_TEMP_FILE_CACHE "max_entries_in_temp_file_cache"

#define PRM_NAME_PTHREAD_SCOPE_PROCESS "pthread_scope_process"

#define PRM_NAME_TEMP_MEM_BUFFER_PAGES "temp_file_memory_size_in_pages"

#define PRM_NAME_INDEX_SCAN_KEY_BUFFER_PAGES "index_scan_key_buffer_pages"

#define PRM_NAME_INDEX_SCAN_KEY_BUFFER_SIZE "index_scan_key_buffer_size"

#define PRM_NAME_DONT_REUSE_HEAP_FILE "dont_reuse_heap_file"

#define PRM_NAME_INSERT_MODE "insert_execution_mode"

#define PRM_NAME_LK_MAX_SCANID_BIT "max_index_scan_count"

#define PRM_NAME_HOSTVAR_LATE_BINDING "hostvar_late_binding"

#define PRM_NAME_ENABLE_HISTO "communication_histogram"

#define PRM_NAME_MUTEX_BUSY_WAITING_CNT "mutex_busy_waiting_cnt"

#define PRM_NAME_PB_NUM_LRU_CHAINS "num_LRU_chains"

#define PRM_NAME_PAGE_BG_FLUSH_INTERVAL_MSECS "page_flush_interval_in_msecs"

#define PRM_NAME_PAGE_BG_FLUSH_INTERVAL "page_flush_interval"

#define PRM_NAME_ADAPTIVE_FLUSH_CONTROL "adaptive_flush_control"

#define PRM_NAME_MAX_FLUSH_PAGES_PER_SECOND "max_flush_pages_per_second"

#define PRM_NAME_MAX_FLUSH_SIZE_PER_SECOND "max_flush_size_per_second"

#define PRM_NAME_PB_SYNC_ON_NFLUSH "sync_on_nflush"

#define PRM_NAME_PB_SYNC_ON_FLUSH_SIZE "sync_on_flush_size"

#define PRM_NAME_PB_DEBUG_PAGE_VALIDATION_LEVEL "page_validation_level"

#define PRM_NAME_ORACLE_STYLE_OUTERJOIN "oracle_style_outerjoin"

#define PRM_NAME_COMPAT_MODE "compat_mode"

#define PRM_NAME_ANSI_QUOTES "ansi_quotes"

#define PRM_NAME_DEFAULT_WEEK_FORMAT "default_week_format"

#define PRM_NAME_TEST_MODE "test_mode"

#define PRM_NAME_ONLY_FULL_GROUP_BY "only_full_group_by"

#define PRM_NAME_PIPES_AS_CONCAT "pipes_as_concat"

#define PRM_NAME_MYSQL_TRIGGER_CORRELATION_NAMES "mysql_trigger_correlation_names"

#define PRM_NAME_REQUIRE_LIKE_ESCAPE_CHARACTER "require_like_escape_character"

#define PRM_NAME_NO_BACKSLASH_ESCAPES "no_backslash_escapes"

#define PRM_NAME_GROUP_CONCAT_MAX_LEN "group_concat_max_len"

#define PRM_NAME_STRING_MAX_SIZE_BYTES "string_max_size_bytes"

#define PRM_NAME_ADD_COLUMN_UPDATE_HARD_DEFAULT "add_column_update_hard_default"

#define PRM_NAME_RETURN_NULL_ON_FUNCTION_ERRORS "return_null_on_function_errors"

#define PRM_NAME_PLUS_AS_CONCAT "plus_as_concat"

#define PRM_NAME_ALTER_TABLE_CHANGE_TYPE_STRICT "alter_table_change_type_strict"

#define PRM_NAME_COMPACTDB_PAGE_RECLAIM_ONLY "compactdb_page_reclaim_only"

#define PRM_NAME_LIKE_TERM_SELECTIVITY "like_term_selectivity"

#define PRM_NAME_MAX_OUTER_CARD_OF_IDXJOIN "max_outer_card_of_idxjoin"

#define PRM_NAME_ORACLE_STYLE_EMPTY_STRING "oracle_style_empty_string"

#define PRM_NAME_SUPPRESS_FSYNC "suppress_fsync"

#define PRM_NAME_CALL_STACK_DUMP_ON_ERROR "call_stack_dump_on_error"

#define PRM_NAME_CALL_STACK_DUMP_ACTIVATION "call_stack_dump_activation_list"

#define PRM_NAME_CALL_STACK_DUMP_DEACTIVATION "call_stack_dump_deactivation_list"

#define PRM_NAME_COMPAT_NUMERIC_DIVISION_SCALE "compat_numeric_division_scale"

#define PRM_NAME_DBFILES_PROTECT "dbfiles_protect"

#define PRM_NAME_AUTO_RESTART_SERVER "auto_restart_server"

#define PRM_NAME_XASL_CACHE_MAX_ENTRIES "max_plan_cache_entries"
#define PRM_NAME_XASL_CACHE_MAX_CLONES "max_plan_cache_clones"
#define PRM_NAME_XASL_CACHE_TIMEOUT "plan_cache_timeout"
#define PRM_NAME_XASL_CACHE_LOGGING "plan_cache_logging"

#define PRM_NAME_FILTER_PRED_MAX_CACHE_ENTRIES "max_filter_pred_cache_entries"
#define PRM_NAME_FILTER_PRED_MAX_CACHE_CLONES "max_filter_pred_cache_clones"

#define PRM_NAME_LIST_QUERY_CACHE_MODE "query_cache_mode"

#define PRM_NAME_LIST_MAX_QUERY_CACHE_ENTRIES "max_query_cache_entries"

#define PRM_NAME_LIST_MAX_QUERY_CACHE_PAGES "query_cache_size_in_pages"

#define PRM_NAME_USE_ORDERBY_SORT_LIMIT  "use_orderby_sort_limit"

#define PRM_NAME_REPLICATION_MODE "replication"

#define PRM_NAME_HA_MODE "ha_mode"

#define PRM_NAME_HA_MODE_FOR_SA_UTILS_ONLY "ha_mode_for_sa_utils_only"

#define PRM_NAME_HA_SERVER_STATE "ha_server_state"

#define PRM_NAME_HA_LOG_APPLIER_STATE "ha_log_applier_state"

#define PRM_NAME_HA_NODE_LIST "ha_node_list"

#define PRM_NAME_HA_REPLICA_LIST "ha_replica_list"

#define PRM_NAME_HA_DB_LIST "ha_db_list"

#define PRM_NAME_HA_COPY_LOG_BASE "ha_copy_log_base"

#define PRM_NAME_HA_COPY_SYNC_MODE "ha_copy_sync_mode"

#define PRM_NAME_HA_APPLY_MAX_MEM_SIZE "ha_apply_max_mem_size"

#define PRM_NAME_HA_PORT_ID "ha_port_id"

#define PRM_NAME_HA_INIT_TIMER_IN_MSECS "ha_init_timer_in_msec"

#define PRM_NAME_HA_HEARTBEAT_INTERVAL_IN_MSECS "ha_heartbeat_interval_in_msecs"

#define PRM_NAME_HA_CALC_SCORE_INTERVAL_IN_MSECS "ha_calc_score_interval_in_msecs"

#define PRM_NAME_HA_FAILOVER_WAIT_TIME_IN_MSECS "ha_failover_wait_time_in_msecs"

#define PRM_NAME_HA_PROCESS_START_CONFIRM_INTERVAL_IN_MSECS "ha_process_start_confirm_interval_in_msecs"

#define PRM_NAME_HA_PROCESS_DEREG_CONFIRM_INTERVAL_IN_MSECS "ha_process_dereg_confirm_interval_in_msecs"

#define PRM_NAME_HA_MAX_PROCESS_START_CONFIRM "ha_max_process_start_confirm"

#define PRM_NAME_HA_MAX_PROCESS_DEREG_CONFIRM "ha_max_process_dereg_confirm"

#define PRM_NAME_HA_UNACCEPTABLE_PROC_RESTART_TIMEDIFF "ha_unacceptable_proc_restart_timediff"

#define PRM_NAME_HA_CHANGEMODE_INTERVAL_IN_MSEC "ha_changemode_interval_in_msecs"

#define PRM_NAME_HA_MAX_HEARTBEAT_GAP "ha_max_heartbeat_gap"

#define PRM_NAME_HA_PING_HOSTS "ha_ping_hosts"

#define PRM_NAME_HA_APPLYLOGDB_RETRY_ERROR_LIST "ha_applylogdb_retry_error_list"

#define PRM_NAME_HA_APPLYLOGDB_IGNORE_ERROR_LIST "ha_applylogdb_ignore_error_list"

#define PRM_NAME_HA_APPLYLOGDB_LOG_WAIT_TIME_IN_SECS "ha_applylogdb_log_wait_time_in_secs"

#define PRM_NAME_HA_SQL_LOGGING "ha_enable_sql_logging"

#define PRM_NAME_HA_SQL_LOG_MAX_SIZE_IN_MB "ha_sql_log_max_size_in_mbytes"

#define PRM_NAME_HA_COPY_LOG_MAX_ARCHIVES "ha_copy_log_max_archives"

#define PRM_NAME_HA_COPY_LOG_TIMEOUT "ha_copy_log_timeout"

#define PRM_NAME_HA_REPLICA_DELAY "ha_replica_delay"

#define PRM_NAME_HA_REPLICA_TIME_BOUND "ha_replica_time_bound"

#define PRM_NAME_HA_DELAY_LIMIT "ha_delay_limit"

#define PRM_NAME_HA_DELAY_LIMIT_DELTA "ha_delay_limit_delta"

#define PRM_NAME_HA_APPLYLOGDB_MAX_COMMIT_INTERVAL_IN_MSECS "ha_applylogdb_max_commit_interval_in_msecs"

#define PRM_NAME_HA_APPLYLOGDB_MAX_COMMIT_INTERVAL "ha_applylogdb_max_commit_interval"

#define PRM_NAME_HA_CHECK_DISK_FAILURE_INTERVAL_IN_SECS "ha_check_disk_failure_interval"

#define PRM_NAME_HA_UPDATE_HOSTNAME_INTERVAL_IN_MSEC "ha_update_hostname_interval_in_msecs"

#define PRM_NAME_JAVA_STORED_PROCEDURE "java_stored_procedure"

#define PRM_NAME_COMPAT_PRIMARY_KEY "compat_primary_key"

#define PRM_NAME_INTL_MBS_SUPPORT "intl_mbs_support"

#define PRM_NAME_LOG_HEADER_FLUSH_INTERVAL "log_header_flush_interval_in_secs"

#define PRM_NAME_LOG_ASYNC_COMMIT "async_commit"

#define PRM_NAME_LOG_GROUP_COMMIT_INTERVAL_MSECS "group_commit_interval_in_msecs"

#define PRM_NAME_LOG_BG_FLUSH_INTERVAL_MSECS "log_flush_interval_in_msecs"

#define PRM_NAME_LOG_BG_FLUSH_NUM_PAGES "log_flush_every_npages"

#define PRM_NAME_LOG_COMPRESS "log_compress"

#define PRM_NAME_BLOCK_NOWHERE_STATEMENT "block_nowhere_statement"

#define PRM_NAME_BLOCK_DDL_STATEMENT "block_ddl_statement"

#define PRM_NAME_SINGLE_BYTE_COMPARE "single_byte_compare"

#define PRM_NAME_CSQL_HISTORY_NUM "csql_history_num"

#define PRM_NAME_LOG_TRACE_DEBUG "log_trace_debug"

#define PRM_NAME_DL_FORK "dl_fork"

#define PRM_NAME_ER_PRODUCTION_MODE "error_log_production_mode"

#define PRM_NAME_ER_STOP_ON_ERROR "stop_on_error"

#define PRM_NAME_TCP_RCVBUF_SIZE "tcp_rcvbuf_size"

#define PRM_NAME_TCP_SNDBUF_SIZE "tcp_sndbuf_size"

#define PRM_NAME_TCP_NODELAY "tcp_nodelay"

#define PRM_NAME_TCP_KEEPALIVE "tcp_keepalive"

#define PRM_NAME_CSQL_SINGLE_LINE_MODE "csql_single_line_mode"

#define PRM_NAME_XASL_DEBUG_DUMP "xasl_debug_dump"

#define PRM_NAME_LOG_MAX_ARCHIVES "log_max_archives"

#define PRM_NAME_FORCE_REMOVE_LOG_ARCHIVES "force_remove_log_archives"

#define PRM_NAME_REMOVE_LOG_ARCHIVES_INTERVAL "remove_log_archive_interval_in_secs"

#define PRM_NAME_LOG_NO_LOGGING "no_logging"

#define PRM_NAME_UNLOADDB_IGNORE_ERROR "unload_ignore_error"

#define PRM_NAME_UNLOADDB_LOCK_TIMEOUT "unload_lock_timeout"

#define PRM_NAME_LOADDB_FLUSH_INTERVAL "load_flush_interval"

#define PRM_NAME_IO_TEMP_VOLUME_PATH "temp_volume_path"

#define PRM_NAME_IO_VOLUME_EXT_PATH "volume_extension_path"

#define PRM_NAME_UNIQUE_ERROR_KEY_VALUE "print_key_value_on_unique_error"

#define PRM_NAME_USE_SYSTEM_MALLOC "use_system_malloc"

#define PRM_NAME_EVENT_HANDLER "event_handler"

#define PRM_NAME_EVENT_ACTIVATION "event_activation_list"

#define PRM_NAME_READ_ONLY_MODE "read_only"

#define PRM_NAME_MNT_WAITING_THREAD "monitor_waiting_thread"

#define PRM_NAME_MNT_STATS_THRESHOLD "monitor_stats_threshold"

#define PRM_NAME_SERVICE_SERVICE_LIST "service::service"

#define PRM_NAME_SERVICE_SERVER_LIST "service::server"

#define PRM_NAME_SESSION_STATE_TIMEOUT "session_state_timeout"

#define PRM_NAME_MULTI_RANGE_OPT_LIMIT "multi_range_optimization_limit"

#define PRM_NAME_ACCESS_IP_CONTROL "access_ip_control"

#define PRM_NAME_ACCESS_IP_CONTROL_FILE "access_ip_control_file"

#define PRM_NAME_DB_VOLUME_SIZE "db_volume_size"

#define PRM_NAME_LOG_VOLUME_SIZE "log_volume_size"

#define PRM_NAME_INTL_NUMBER_LANG "intl_number_lang"

#define PRM_NAME_INTL_DATE_LANG "intl_date_lang"

#define PRM_NAME_UNICODE_INPUT_NORMALIZATION "unicode_input_normalization"

#define PRM_NAME_UNICODE_OUTPUT_NORMALIZATION "unicode_output_normalization"

#define PRM_NAME_INTL_CHECK_INPUT_STRING "intl_check_input_string"

#define PRM_NAME_CHECK_PEER_ALIVE "check_peer_alive"

#define PRM_NAME_SQL_TRACE_EXECUTION_PLAN "sql_trace_execution_plan"

#define PRM_NAME_SQL_TRACE_SLOW_MSECS "sql_trace_slow_msecs"

#define PRM_NAME_SQL_TRACE_SLOW "sql_trace_slow"

#define PRM_NAME_LOG_TRACE_FLUSH_TIME "log_trace_flush_time"

#define PRM_NAME_INTL_COLLATION "intl_collation"

#define PRM_NAME_GENERIC_VOL_PREALLOC_SIZE "generic_vol_prealloc_size"

#define PRM_NAME_SORT_LIMIT_MAX_COUNT "sort_limit_max_count"

#define PRM_NAME_SQL_TRACE_IOREADS "sql_trace_ioread_pages"

/* For query profile. Internal use only. */
#define PRM_NAME_QUERY_TRACE "query_trace"
#define PRM_NAME_QUERY_TRACE_FORMAT "query_trace_format"

#define PRM_NAME_MAX_RECURSION_SQL_DEPTH "max_recursion_sql_depth"

#define PRM_NAME_UPDATE_USE_ATTRIBUTE_REFERENCES "update_use_attribute_references"

#define PRM_NAME_PB_AOUT_RATIO "data_aout_ratio"

#define PRM_NAME_MAX_AGG_HASH_SIZE "max_agg_hash_size"
#define PRM_NAME_AGG_HASH_RESPECT_ORDER "agg_hash_respect_order"

#define PRM_NAME_USE_BTREE_FENCE_KEY "use_btree_fence_key"

#define PRM_NAME_OPTIMIZER_ENABLE_MERGE_JOIN "optimizer_enable_merge_join"
#define PRM_NAME_OPTIMIZER_RESERVE_01 "optimizer_reserve_01"
#define PRM_NAME_OPTIMIZER_RESERVE_02 "optimizer_reserve_02"
#define PRM_NAME_OPTIMIZER_RESERVE_03 "optimizer_reserve_03"
#define PRM_NAME_OPTIMIZER_RESERVE_04 "optimizer_reserve_04"
#define PRM_NAME_OPTIMIZER_RESERVE_05 "optimizer_reserve_05"
#define PRM_NAME_OPTIMIZER_RESERVE_06 "optimizer_reserve_06"
#define PRM_NAME_OPTIMIZER_RESERVE_07 "optimizer_reserve_07"
#define PRM_NAME_OPTIMIZER_RESERVE_08 "optimizer_reserve_08"
#define PRM_NAME_OPTIMIZER_RESERVE_09 "optimizer_reserve_09"
#define PRM_NAME_OPTIMIZER_RESERVE_10 "optimizer_reserve_10"
#define PRM_NAME_OPTIMIZER_RESERVE_11 "optimizer_reserve_11"
#define PRM_NAME_OPTIMIZER_RESERVE_12 "optimizer_reserve_12"
#define PRM_NAME_OPTIMIZER_RESERVE_13 "optimizer_reserve_13"
#define PRM_NAME_OPTIMIZER_RESERVE_14 "optimizer_reserve_14"
#define PRM_NAME_OPTIMIZER_RESERVE_15 "optimizer_reserve_15"
#define PRM_NAME_OPTIMIZER_RESERVE_16 "optimizer_reserve_16"
#define PRM_NAME_OPTIMIZER_RESERVE_17 "optimizer_reserve_17"
#define PRM_NAME_OPTIMIZER_RESERVE_18 "optimizer_reserve_18"
#define PRM_NAME_OPTIMIZER_RESERVE_19 "optimizer_reserve_19"
#define PRM_NAME_OPTIMIZER_RESERVE_20 "optimizer_reserve_20"

#define PRM_NAME_HA_REPL_ENABLE_SERVER_SIDE_UPDATE "ha_repl_enable_server_side_update"
#define PRM_NAME_PB_LRU_HOT_RATIO "lru_hot_ratio"
#define PRM_NAME_PB_LRU_BUFFER_RATIO "lru_buffer_ratio"

#define PRM_NAME_VACUUM_MASTER_WAKEUP_INTERVAL "vacuum_master_interval_in_msecs"

#define PRM_NAME_VACUUM_LOG_BLOCK_PAGES "vacuum_log_block_pages"
#define PRM_NAME_VACUUM_WORKER_COUNT "vacuum_worker_count"

#define PRM_NAME_DISABLE_VACUUM "vacuum_disable"

#define PRM_NAME_SA_MODE_AUTO_VACUUM "sa_mode_auto_vacuum"

#define PRM_NAME_ER_LOG_VACUUM "er_log_vacuum"

#define PRM_NAME_LOG_BTREE_OPS "log_btree_operations"

#define PRM_NAME_OBJECT_PRINT_FORMAT_OID "print_object_as_oid"

#define PRM_NAME_TIMEZONE "timezone"
#define PRM_NAME_SERVER_TIMEZONE "server_timezone"
#define PRM_NAME_TZ_LEAP_SECOND_SUPPORT "tz_leap_second_support"

#define PRM_NAME_OPTIMIZER_ENABLE_AGGREGATE_OPTIMIZATION "optimizer_enable_aggregate_optimization"

#define PRM_NAME_VACUUM_PREFETCH_LOG_NBUFFERS "vacuum_prefetch_log_pages"
#define PRM_NAME_VACUUM_PREFETCH_LOG_BUFFER_SIZE "vacuum_prefetch_log_buffer_size"
#define PRM_NAME_VACUUM_PREFETCH_LOG_MODE "vacuum_prefetch_log_mode"

#define PRM_NAME_PB_NEIGHBOR_FLUSH_NONDIRTY "data_buffer_neighbor_flush_nondirty"
#define PRM_NAME_PB_NEIGHBOR_FLUSH_PAGES "data_buffer_neighbor_flush_pages"

#define PRM_NAME_FAULT_INJECTION_IDS "fault_injection_ids"
#define PRM_NAME_FAULT_INJECTION_TEST "fault_injection_test"
#define PRM_NAME_FAULT_INJECTION_ACTION_PREFER_ABORT_TO_EXIT "fault_injection_action_prefer_abort_to_exit"

#define PRM_NAME_HA_REPL_FILTER_TYPE "ha_repl_filter_type"
#define PRM_NAME_HA_REPL_FILTER_FILE "ha_repl_filter_file"

#define PRM_NAME_COMPENSATE_DEBUG "compensate_debug"
#define PRM_NAME_POSTPONE_DEBUG "postpone_debug"

#define PRM_NAME_CLIENT_CLASS_CACHE_DEBUG "client_class_cache_debug"

#define PRM_NAME_EXAMINE_CLIENT_CACHED_LOCKS "examine_client_cached_locks"

#define PRM_NAME_PB_SEQUENTIAL_VICTIM_FLUSH "data_buffer_sequential_victim_flush"

#define PRM_NAME_LOG_UNIQUE_STATS "log_unique_stats"

#define PRM_NAME_LOGPB_LOGGING_DEBUG "logpb_logging_debug"

#define PRM_NAME_FORCE_RESTART_TO_SKIP_RECOVERY "force_restart_to_skip_recovery"

#define PRM_NAME_ENABLE_STRING_COMPRESSION "enable_string_compression"

#define PRM_NAME_XASL_CACHE_TIME_THRESHOLD_IN_MINUTES "xasl_cache_time_threshold_in_minutes"

#define PRM_NAME_EXTENDED_STATISTICS_ACTIVATION "extended_statistics_activation"

#define PRM_NAME_DISK_LOGGING "disk_logging_debug"
#define PRM_NAME_FILE_LOGGING "file_logging_debug"

#define PRM_NAME_PB_NUM_PRIVATE_CHAINS "num_private_chains"
#define PRM_NAME_PB_MONITOR_LOCKS "pgbuf_monitor_locks"
#define PRM_NAME_PB_MAX_DEPTH_OF_SEARCHING_FOR_VICTIMS_IN_LRU_LIST "max_depth_of_searching_for_victims_in_lru_list"

#define PRM_NAME_CTE_MAX_RECURSIONS "cte_max_recursions"

#define PRM_NAME_DWB_SIZE "double_write_buffer_size"
#define PRM_NAME_DWB_BLOCKS "double_write_buffer_blocks"
#define PRM_NAME_ENABLE_DWB_FLUSH_THREAD "double_write_buffer_enable_flush_thread"
#define PRM_NAME_ENABLE_DWB_CHECKSUM_THREAD "double_write_buffer_enable_checksum_thread"
#define PRM_NAME_DWB_LOGGING "double_write_buffer_logging"

#define PRM_NAME_JSON_LOG_ALLOCATIONS "json_log_allocations"

#define PRM_NAME_CONNECTION_LOGGING "connection_logging"

#define PRM_NAME_THREAD_LOGGING_FLAG "thread_logging_flag"

#define PRM_NAME_LOG_QUERY_LISTS "log_query_lists"

#define PRM_NAME_THREAD_CONNECTION_POOLING            "thread_connection_pooling"
#define PRM_NAME_THREAD_CONNECTION_TIMEOUT_SECONDS    "thread_connection_timeout_seconds"
#define PRM_NAME_THREAD_WORKER_POOLING                "thread_worker_pooling"
#define PRM_NAME_THREAD_WORKER_TIMEOUT_SECONDS        "thread_worker_timeout_seconds"

#define PRM_NAME_REPL_GENERATOR_BUFFER_SIZE "replication_generator_buffer_size"
#define PRM_NAME_REPL_CONSUMER_BUFFER_SIZE "replication_consumer_buffer_size"

#define PRM_VALUE_DEFAULT "DEFAULT"
#define PRM_VALUE_MAX "MAX"
#define PRM_VALUE_MIN "MIN"

/*
 * Note about ERROR_LIST and INTEGER_LIST type
 * ERROR_LIST type is an array of bool type with the size of -(ER_LAST_ERROR)
 * INTEGER_LIST type is an array of int type where the first element is
 * the size of the array. The max size of INTEGER_LIST is 255.
 */

/*
 * Bit masks for flag representing status words
 */

/*
 * Static flags
 */
#define PRM_EMPTY_FLAG	    0x00000000	/* empty flag */
#define PRM_USER_CHANGE     0x00000001	/* user can change, not implemented */
#define PRM_FOR_CLIENT      0x00000002	/* is for client parameter */
#define PRM_FOR_SERVER      0x00000004	/* is for server parameter */
#define PRM_HIDDEN          0x00000008	/* is hidden */
#define PRM_RELOADABLE      0x00000010	/* is reloadable */
#define PRM_COMPOUND        0x00000020	/* sets the value of several others */
#define PRM_TEST_CHANGE     0x00000040	/* can only be changed in the test mode */
#define PRM_FOR_HA          0x00000080	/* is for heartbeat */
#define PRM_FOR_SESSION	    0x00000100	/* is a session parameter - all client or client/server parameters that can be
					 * changed on-line */
#define PRM_FORCE_SERVER    0x00000200	/* client should get value from server */
#define PRM_FOR_QRY_STRING  0x00000400	/* if a parameter can affect the plan generation it should be included in the
					 * query string */
#define PRM_CLIENT_SESSION  0x00000800	/* mark those client/server session parameters that should not affect the
					 * server */
#define PRM_SIZE_UNIT       0x00001000	/* has size unit interface */
#define PRM_TIME_UNIT       0x00002000	/* has time unit interface */
#define PRM_DIFFER_UNIT     0x00004000	/* parameter unit need to be changed */
#define PRM_FOR_HA_CONTEXT  0x00008000	/* should be replicated into HA log applier */

#define PRM_GET_SERVER      0x00010000	/* return the value of server parameter from client/server parameter. Note that 
					 * this flag only can be set if the parameter has PRM_FOR_CLIENT,
					 * PRM_FOR_SERVER, and PRM_USER_CHANGE flags. */

#define PRM_DEPRECATED      0x40000000	/* is deprecated */
#define PRM_OBSOLETED       0x80000000	/* is obsoleted */

/*
 * Dynamic flags
 */
#define PRM_SET             0x00000001	/* has been set */
#define PRM_ALLOCATED       0x00000002	/* storage has been malloc'd */
#define PRM_DEFAULT_USED    0x00000004	/* Default value has been used */
#define PRM_DIFFERENT	    0x00000008	/* mark those parameters that have values different than their default.
					 * currently used by parameters that should be printed to query string */

/*
 * Macros to get data type
 */
#define PRM_IS_STRING(x)          ((x)->datatype == PRM_STRING)
#define PRM_IS_INTEGER(x)         ((x)->datatype == PRM_INTEGER)
#define PRM_IS_FLOAT(x)           ((x)->datatype == PRM_FLOAT)
#define PRM_IS_BOOLEAN(x)         ((x)->datatype == PRM_BOOLEAN)
#define PRM_IS_KEYWORD(x)         ((x)->datatype == PRM_KEYWORD)
#define PRM_IS_INTEGER_LIST(x)    ((x)->datatype == PRM_INTEGER_LIST)
#define PRM_IS_BIGINT(x)          ((x)->datatype == PRM_BIGINT)

/*
 * Macros to access bit fields
 */

#define PRM_USER_CAN_CHANGE(x)    (x & PRM_USER_CHANGE)
#define PRM_IS_FOR_CLIENT(x)      (x & PRM_FOR_CLIENT)
#define PRM_IS_FOR_SERVER(x)      (x & PRM_FOR_SERVER)
#define PRM_IS_HIDDEN(x)          (x & PRM_HIDDEN)
#define PRM_IS_RELOADABLE(x)      (x & PRM_RELOADABLE)
#define PRM_IS_COMPOUND(x)        (x & PRM_COMPOUND)
#define PRM_TEST_CHANGE_ONLY(x)   (x & PRM_TEST_CHANGE)
#define PRM_IS_FOR_HA(x)          (x & PRM_FOR_HA)
#define PRM_IS_FOR_SESSION(x)	  (x & PRM_FOR_SESSION)
#define PRM_GET_FROM_SERVER(x)	  (x & PRM_FORCE_SERVER)
#define PRM_IS_FOR_QRY_STRING(x)  (x & PRM_FOR_QRY_STRING)
#define PRM_CLIENT_SESSION_ONLY(x) (x & PRM_CLIENT_SESSION)
#define PRM_HAS_SIZE_UNIT(x)      (x & PRM_SIZE_UNIT)
#define PRM_HAS_TIME_UNIT(x)      (x & PRM_TIME_UNIT)
#define PRM_DIFFERENT_UNIT(x)     (x & PRM_DIFFER_UNIT)
#define PRM_IS_FOR_HA_CONTEXT(x)  (x & PRM_FOR_HA_CONTEXT)
#define PRM_IS_GET_SERVER(x)      (x & PRM_GET_SERVER)
#define PRM_IS_DEPRECATED(x)      (x & PRM_DEPRECATED)
#define PRM_IS_OBSOLETED(x)       (x & PRM_OBSOLETED)

#define PRM_IS_SET(x)             (x & PRM_SET)
#define PRM_IS_ALLOCATED(x)       (x & PRM_ALLOCATED)
#define PRM_DEFAULT_VAL_USED(x)   (x & PRM_DEFAULT_USED)
#define PRM_IS_DIFFERENT(x)	  (x & PRM_DIFFERENT)

/*
 * Macros to manipulate bit fields
 */

#define PRM_CLEAR_BIT(this, here)  (here &= ~this)
#define PRM_SET_BIT(this, here)    (here |= this)

/*
 * Macros to get values
 */

#define PRM_GET_INT(x)      (*((int *) (x)))
#define PRM_GET_FLOAT(x)    (*((float *) (x)))
#define PRM_GET_STRING(x)   (*((char **) (x)))
#define PRM_GET_BOOL(x)     (*((bool *) (x)))
#define PRM_GET_INTEGER_LIST(x) (*((int **) (x)))
#define PRM_GET_BIGINT(x)     (*((UINT64 *) (x)))

/*
 * Macros to call functions
 */

#define PRM_ADJUST_FOR_SET_BIGINT_TO_INTEGER(prm,out_val,in_val,err) \
  do \
    { \
      assert ((prm) != NULL && (out_val) != NULL && (in_val) != NULL); \
      assert (sizeof (*(out_val)) == sizeof (int)); \
      assert (sizeof (*(in_val)) == sizeof (UINT64)); \
      *(err) = (SYSPRM_ERR) (*((prm)->set_dup)) ((void *) (out_val), PRM_INTEGER, (void *) (in_val), PRM_BIGINT); \
    } \
  while (0)

#define PRM_ADJUST_FOR_SET_BIGINT_TO_FLOAT(prm,out_val,in_val,err) \
  do \
    { \
      assert ((prm) != NULL && (out_val) != NULL && (in_val) != NULL); \
      assert (sizeof (*(out_val)) == sizeof (float)); \
      assert (sizeof (*(in_val)) == sizeof (UINT64)); \
      *(err) = (SYSPRM_ERR) (*((prm)->set_dup)) ((void *) (out_val), PRM_FLOAT, (void *) (in_val), PRM_BIGINT); \
    } \
  while (0)

#define PRM_ADJUST_FOR_SET_INTEGER_TO_INTEGER(prm,out_val,in_val,err) \
  do \
    { \
      assert ((prm) != NULL && (out_val) != NULL && (in_val) != NULL); \
      assert (sizeof (*(out_val)) == sizeof (int)); \
      assert (sizeof (*(in_val)) == sizeof (int)); \
      *(err) = (SYSPRM_ERR) (*((prm)->set_dup)) ((void *) (out_val), PRM_INTEGER, (void *) (in_val), PRM_INTEGER);\
    } \
  while (0)

#define PRM_ADJUST_FOR_SET_FLOAT_TO_FLOAT(prm,out_val,in_val,err) \
  do \
    { \
      assert ((prm) != NULL && (out_val) != NULL && (in_val) != NULL); \
      assert (sizeof (*(out_val)) == sizeof (float)); \
      assert (sizeof (*(in_val)) == sizeof (float)); \
      *(err) = (SYSPRM_ERR) (*((prm)->set_dup)) ((void *) (out_val), PRM_FLOAT, (void *) (in_val), PRM_FLOAT); \
    } \
  while (0)

#define PRM_ADJUST_FOR_SET_BIGINT_TO_BIGINT(prm,out_val,in_val,err) \
  do \
    { \
      assert ((prm) != NULL && (out_val) != NULL && (in_val) != NULL); \
      assert (sizeof (*(out_val)) == sizeof (UINT64)); \
      assert (sizeof (*(in_val)) == sizeof (UINT64)); \
      *(err) = (*((prm)->set_dup)) ((void *) (out_val), PRM_BIGINT, (void *) (in_val), PRM_BIGINT); \
    } \
  while (0)

#define PRM_ADJUST_FOR_GET_INTEGER_TO_BIGINT(prm,out_val,in_val,err) \
  do \
    { \
      assert ((prm) != NULL && (out_val) != NULL && (in_val) != NULL); \
      assert (sizeof (*(out_val)) == sizeof (UINT64)); \
      assert (sizeof (*(in_val)) == sizeof (int)); \
      *(err) = (SYSPRM_ERR) (*((prm)->get_dup)) ((void *) (out_val), PRM_BIGINT, (void *) (in_val), PRM_INTEGER); \
    } \
  while (0)

#define PRM_ADJUST_FOR_GET_FLOAT_TO_BIGINT(prm,out_val,in_val,err) \
  do \
    { \
      assert ((prm) != NULL && (out_val) != NULL && (in_val) != NULL); \
      assert (sizeof (*(out_val)) == sizeof (UINT64)); \
      assert (sizeof (*(in_val)) == sizeof (float)); \
      *(err) = (SYSPRM_ERR) (*((prm)->get_dup)) ((void *) (out_val), PRM_BIGINT, (void *) (in_val), PRM_FLOAT); \
    } \
  while (0)

#define PRM_ADJUST_FOR_GET_INTEGER_TO_INTEGER(prm,out_val,in_val,err) \
  do \
    { \
      assert ((prm) != NULL && (out_val) != NULL && (in_val) != NULL);\
      assert (sizeof (*(out_val)) == sizeof (int)); \
      assert (sizeof (*(in_val)) == sizeof (int)); \
      *(err) = (SYSPRM_ERR) (*((prm)->get_dup)) ((void *) (out_val), PRM_INTEGER, (void *) (in_val), PRM_INTEGER); \
    } \
  while (0)

#define PRM_ADJUST_FOR_GET_FLOAT_TO_FLOAT(prm,out_val,in_val,err) \
  do \
    { \
      assert ((prm) != NULL && (out_val) != NULL && (in_val) != NULL); \
      assert (sizeof (*(out_val)) == sizeof (float)); \
      assert (sizeof (*(in_val)) == sizeof (float)); \
      *(err) = (SYSPRM_ERR) (*((prm)->get_dup)) ((void *) (out_val), PRM_FLOAT, (void *) (in_val), PRM_FLOAT); \
    } \
  while (0)

#define PRM_ADJUST_FOR_GET_BIGINT_TO_BIGINT(prm,out_val,in_val,err) \
  do \
    { \
      assert ((prm) != NULL && (out_val) != NULL && (in_val) != NULL); \
      assert (sizeof (*(out_val)) == sizeof (UINT64));\
      assert (sizeof (*(in_val)) == sizeof (UINT64)); \
      *(err) = (SYSPRM_ERR) (*((prm)->get_dup)) ((void *) (out_val), PRM_BIGINT, (void *) (in_val), PRM_BIGINT); \
    } \
  while (0)
/*
 * Other macros
 */
#define PRM_DEFAULT_BUFFER_SIZE 256

/* initial error and integer lists */
static int int_list_initial[1] = { 0 };

/*
 * Global variables of parameters' value
 * Default values for the parameters
 * Upper and lower bounds for the parameters
 */
bool PRM_ER_LOG_DEBUG = false;
#if !defined(NDEBUG)
static bool prm_er_log_debug_default = true;
#else /* !NDEBUG */
static bool prm_er_log_debug_default = false;
#endif /* !NDEBUG */
static unsigned int prm_er_log_debug_flag = 0;

int PRM_ER_BTREE_DEBUG = 0;
static int prm_er_btree_debug_default = 0;
static unsigned int prm_er_btree_debug_flag = 0;

int PRM_ER_LOG_LEVEL = ER_NOTIFICATION_SEVERITY;
static int prm_er_log_level_default = ER_NOTIFICATION_SEVERITY;
static int prm_er_log_level_lower = ER_FATAL_ERROR_SEVERITY;
static int prm_er_log_level_upper = ER_NOTIFICATION_SEVERITY;
static unsigned int prm_er_log_level_flag = 0;

bool PRM_ER_LOG_WARNING = false;
static bool prm_er_log_warning_default = false;
static unsigned int prm_er_log_warning_flag = 0;

int PRM_ER_EXIT_ASK = ER_EXIT_DEFAULT;
static int prm_er_exit_ask_default = ER_EXIT_DEFAULT;
static unsigned int prm_er_exit_ask_flag = 0;

int PRM_ER_LOG_SIZE = (512 * 1024 * 1024);
static int prm_er_log_size_default = (512 * 1024 * 1024);	/* 512M */
static int prm_er_log_size_lower = (100 * 80);
static unsigned int prm_er_log_size_flag = 0;

const char *PRM_ER_LOG_FILE = sysprm_error_log_file;
static const char *prm_er_log_file_default = sysprm_error_log_file;
static unsigned int prm_er_log_file_flag = 0;

bool PRM_ACCESS_IP_CONTROL = false;
static bool prm_access_ip_control_default = false;
static unsigned int prm_access_ip_control_flag = 0;

const char *PRM_ACCESS_IP_CONTROL_FILE = "";
static const char *prm_access_ip_control_file_default = "";
static unsigned int prm_access_ip_control_file_flag = 0;

bool PRM_IO_LOCKF_ENABLE = false;
static bool prm_io_lockf_enable_default = true;
static unsigned int prm_io_lockf_enable_flag = 0;

int PRM_SR_NBUFFERS = 128;
static int prm_sr_nbuffers_default = 128;
static int prm_sr_nbuffers_lower = 1;
static unsigned int prm_sr_nbuffers_flag = 0;

int PRM_PB_NBUFFERS = 32768;
static int prm_pb_nbuffers_default = 32768;
static int prm_pb_nbuffers_lower = 1024;
static unsigned int prm_pb_nbuffers_flag = 0;

float PRM_PB_BUFFER_FLUSH_RATIO = 0.01f;
static float prm_pb_buffer_flush_ratio_default = 0.01f;
static float prm_pb_buffer_flush_ratio_lower = 0.01f;
static float prm_pb_buffer_flush_ratio_upper = 0.95f;
static unsigned int prm_pb_buffer_flush_ratio_flag = 0;

float PRM_HF_UNFILL_FACTOR = 0.10f;
static float prm_hf_unfill_factor_default = 0.10f;
static float prm_hf_unfill_factor_lower = 0.0f;
static float prm_hf_unfill_factor_upper = 0.3f;
static unsigned int prm_hf_unfill_factor_flag = 0;

int PRM_HF_MAX_BESTSPACE_ENTRIES = 1000000;
static int prm_hf_max_bestspace_entries_default = 1000000;	/* 110 M */
static unsigned int prm_hf_max_bestspace_entries_flag = 0;

float PRM_BT_UNFILL_FACTOR = 0.05f;
static float prm_bt_unfill_factor_default = 0.05f;
static float prm_bt_unfill_factor_lower = 0.0f;
static float prm_bt_unfill_factor_upper = 0.5f;
static unsigned int prm_bt_unfill_factor_flag = 0;

float PRM_BT_OID_NBUFFERS = 4.0f;
static float prm_bt_oid_nbuffers_default = 4.0f;
static float prm_bt_oid_nbuffers_lower = 0.049999f;
static float prm_bt_oid_nbuffers_upper = 16.0f;
static unsigned int prm_bt_oid_nbuffers_flag = 0;

bool PRM_BT_INDEX_SCAN_OID_ORDER = false;
static bool prm_bt_index_scan_oid_order_default = false;
static unsigned int prm_bt_index_scan_oid_order_flag = 0;

int PRM_BOSR_MAXTMP_PAGES = INT_MIN;
static int prm_bosr_maxtmp_pages = -1;	/* Infinite */
static unsigned int prm_bosr_maxtmp_flag = 0;

int PRM_LK_TIMEOUT_MESSAGE_DUMP_LEVEL = 0;
static unsigned int prm_lk_timeout_message_dump_level_flag = 0;

int PRM_LK_ESCALATION_AT = 100000;
static int prm_lk_escalation_at_default = 100000;
static int prm_lk_escalation_at_lower = 5;
static unsigned int prm_lk_escalation_at_flag = 0;

bool PRM_LK_ROLLBACK_ON_LOCK_ESCALATION = false;
static bool prm_lk_rollback_on_lock_escalation_default = false;
static unsigned int prm_lk_rollback_on_lock_escalation_flag = 0;

int PRM_LK_TIMEOUT_SECS = -1;
static int prm_lk_timeout_secs_default = -1;	/* Infinite */
static int prm_lk_timeout_secs_lower = -1;
static unsigned int prm_lk_timeout_secs_flag = 0;

float PRM_LK_RUN_DEADLOCK_INTERVAL = 1.0f;
static float prm_lk_run_deadlock_interval_default = 1.0f;
static float prm_lk_run_deadlock_interval_lower = 0.1f;
static unsigned int prm_lk_run_deadlock_interval_flag = 0;

#if !defined (SERVER_MODE) && !defined (SA_MODE)
#define LOGPB_BUFFER_NPAGES_LOWER 128
#endif /* !defined (SERVER_MODE) && !defined (SA_MODE) */
int PRM_LOG_NBUFFERS = LOGPB_BUFFER_NPAGES_LOWER;
static int prm_log_nbuffers_default = 16 * ONE_K;	/* 16k pages => 64M / 128M / 256M based on log page size */
static int prm_log_nbuffers_lower = LOGPB_BUFFER_NPAGES_LOWER;
static unsigned int prm_log_nbuffers_flag = 0;

int PRM_LOG_CHECKPOINT_NPAGES = 100000;
static int prm_log_checkpoint_npages_default = 100000;
static int prm_log_checkpoint_npages_lower = 10;
static unsigned int prm_log_checkpoint_npages_flag = 0;

int PRM_LOG_CHECKPOINT_INTERVAL_SECS = 360;
static int prm_log_checkpoint_interval_secs_default = 360;
static int prm_log_checkpoint_interval_secs_lower = 60;
static unsigned int prm_log_checkpoint_interval_secs_flag = 0;

int PRM_LOG_CHECKPOINT_SLEEP_MSECS = 1;
static int prm_log_checkpoint_sleep_msecs_default = 1;
static int prm_log_checkpoint_sleep_msecs_lower = 0;
static unsigned int prm_log_checkpoint_sleep_msecs_flag = 0;

bool PRM_LOG_BACKGROUND_ARCHIVING = true;
static bool prm_log_background_archiving_default = true;
static unsigned int prm_log_background_archiving_flag = 0;

int PRM_LOG_ISOLATION_LEVEL = TRAN_READ_COMMITTED;
static int prm_log_isolation_level_default = TRAN_READ_COMMITTED;
static int prm_log_isolation_level_lower = TRAN_READ_COMMITTED;
static int prm_log_isolation_level_upper = TRAN_SERIALIZABLE;
static unsigned int prm_log_isolation_level_flag = 0;

static unsigned int prm_log_media_failure_support_flag = 0;

bool PRM_COMMIT_ON_SHUTDOWN = false;
static bool prm_commit_on_shutdown_default = false;
static unsigned int prm_commit_on_shutdown_flag = 0;

int PRM_SHUTDOWN_WAIT_TIME_IN_SECS = 600;
static int prm_shutdown_wait_time_in_secs_default = 600;
static int prm_shutdown_wait_time_in_secs_lower = 60;
static unsigned int prm_shutdown_wait_time_in_secs_flag = 0;

bool PRM_CSQL_AUTO_COMMIT = true;
static bool prm_csql_auto_commit_default = true;
static unsigned int prm_csql_auto_commit_flag = 0;

bool PRM_LOG_SWEEP_CLEAN = true;
static bool prm_log_sweep_clean_default = true;
static unsigned int prm_log_sweep_clean_flag = 0;

int PRM_WS_HASHTABLE_SIZE = 4096;
static int prm_ws_hashtable_size_default = 4096;
static int prm_ws_hashtable_size_lower = 1024;
static unsigned int prm_ws_hashtable_size_flag = 0;

bool PRM_WS_MEMORY_REPORT = false;
static bool prm_ws_memory_report_default = false;
static unsigned int prm_ws_memory_report_flag = 0;

bool PRM_GC_ENABLE = false;
static bool prm_gc_enable_default = false;
static unsigned int prm_gc_enable_flag = 0;

int PRM_TCP_PORT_ID = 1523;
static int prm_tcp_port_id_default = 1523;
static unsigned int prm_tcp_port_id_flag = 0;
static int prm_tcp_port_id_upper = USHRT_MAX;
static int prm_tcp_port_id_lower = 1;

int PRM_TCP_CONNECTION_TIMEOUT = 5;
static int prm_tcp_connection_timeout_default = 5;
static int prm_tcp_connection_timeout_lower = -1;
static unsigned int prm_tcp_connection_timeout_flag = 0;

int PRM_OPTIMIZATION_LEVEL = 1;
static int prm_optimization_level_default = 1;
static unsigned int prm_optimization_level_flag = 0;

bool PRM_QO_DUMP = false;
static bool prm_qo_dump_default = false;
static unsigned int prm_qo_dump_flag = 0;

#if !defined (SERVER_MODE) && !defined (SA_MODE)
#define CSS_MAX_CLIENT_COUNT 2000
#endif /* !defined (SERVER_MODE) && !defined (SA_MODE) */
int PRM_CSS_MAX_CLIENTS = 100;
static int prm_css_max_clients_default = 100;
static int prm_css_max_clients_lower = 10;
static int prm_css_max_clients_upper = CSS_MAX_CLIENT_COUNT;
static unsigned int prm_css_max_clients_flag = 0;

UINT64 PRM_THREAD_STACKSIZE = (1024 * 1024);
static UINT64 prm_thread_stacksize_default = (1024 * 1024);
static UINT64 prm_thread_stacksize_lower = 64 * 1024;
static UINT64 prm_thread_stacksize_upper = INT_MAX;
static unsigned int prm_thread_stacksize_flag = 0;

const char *PRM_CFG_DB_HOSTS = "";
static const char *prm_cfg_db_hosts_default = NULL;
static unsigned int prm_cfg_db_hosts_flag = 0;

int PRM_RESET_TR_PARSER = 10;
static int prm_reset_tr_parser_default = 10;
static unsigned int prm_reset_tr_parser_flag = 0;

int PRM_IO_BACKUP_NBUFFERS = 256;
static int prm_io_backup_nbuffers_default = 256;
static int prm_io_backup_nbuffers_lower = 256;
static unsigned int prm_io_backup_nbuffers_flag = 0;

UINT64 PRM_IO_BACKUP_MAX_VOLUME_SIZE = 0;
static UINT64 prm_io_backup_max_volume_size_default = 0;
static UINT64 prm_io_backup_max_volume_size_lower = 1024 * 32;
static UINT64 prm_io_backup_max_volume_size_upper = INT_MAX;
static unsigned int prm_io_backup_max_volume_size_flag = 0;

int PRM_IO_BACKUP_SLEEP_MSECS = 0;
static int prm_io_backup_sleep_msecs_default = 0;
static int prm_io_backup_sleep_msecs_lower = 0;
static unsigned int prm_io_backup_sleep_msecs_flag = 0;

int PRM_MAX_PAGES_IN_TEMP_FILE_CACHE = 1000;
static int prm_max_pages_in_temp_file_cache_default = 1000;	/* pages */
static int prm_max_pages_in_temp_file_cache_lower = 100;
static unsigned int prm_max_pages_in_temp_file_cache_flag = 0;

int PRM_MAX_ENTRIES_IN_TEMP_FILE_CACHE = 512;
static int prm_max_entries_in_temp_file_cache_default = 512;
static int prm_max_entries_in_temp_file_cache_lower = 10;
static unsigned int prm_max_entries_in_temp_file_cache_flag = 0;

bool PRM_PTHREAD_SCOPE_PROCESS = true;
static bool prm_pthread_scope_process_default = true;
static unsigned int prm_pthread_scope_process_flag = 0;

int PRM_TEMP_MEM_BUFFER_PAGES = 4;
static int prm_temp_mem_buffer_pages_default = 4;
static int prm_temp_mem_buffer_pages_lower = 0;
static int prm_temp_mem_buffer_pages_upper = 20;
static unsigned int prm_temp_mem_buffer_pages_flag = 0;

int PRM_INDEX_SCAN_KEY_BUFFER_PAGES = 20;
static int prm_index_scan_key_buffer_pages_default = 20;
static int prm_index_scan_key_buffer_pages_lower = 0;
static unsigned int prm_index_scan_key_buffer_pages_flag = 0;

bool PRM_DONT_REUSE_HEAP_FILE = false;
static bool prm_dont_reuse_heap_file_default = false;
static unsigned int prm_dont_reuse_heap_file_flag = 0;

int PRM_INSERT_MODE = 1 + 2;
static int prm_insert_mode_default = 1 + 2;
static int prm_insert_mode_lower = 0;
static int prm_insert_mode_upper = 31;	/* For backward compatibility */
static unsigned int prm_insert_mode_flag = 0;

int PRM_LK_MAX_SCANID_BIT = 32;
static int prm_lk_max_scanid_bit_default = 32;
static int prm_lk_max_scanid_bit_lower = 32;
static int prm_lk_max_scanid_bit_upper = 128;
static unsigned int prm_lk_max_scanid_bit_flag = 0;

bool PRM_HOSTVAR_LATE_BINDING = false;
static bool prm_hostvar_late_binding_default = false;
static unsigned int prm_hostvar_late_binding_flag = 0;

bool PRM_ENABLE_HISTO = false;
static bool prm_enable_histo_default = false;
static unsigned int prm_enable_histo_flag = 0;

int PRM_MUTEX_BUSY_WAITING_CNT = 0;
static int prm_mutex_busy_waiting_cnt_default = 0;
static unsigned int prm_mutex_busy_waiting_cnt_flag = 0;

int PRM_PB_NUM_LRU_CHAINS = 0;
static int prm_pb_num_LRU_chains_default = 0;	/* system define */
static int prm_pb_num_LRU_chains_lower = 0;
static int prm_pb_num_LRU_chains_upper = 1000;
static unsigned int prm_pb_num_LRU_chains_flag = 0;

int PRM_PAGE_BG_FLUSH_INTERVAL_MSEC = 1000;
static int prm_page_bg_flush_interval_msec_default = 1000;
static int prm_page_bg_flush_interval_msec_lower = -1;
static unsigned int prm_page_bg_flush_interval_msec_flag = 0;

bool PRM_ADAPTIVE_FLUSH_CONTROL = true;
static bool prm_adaptive_flush_control_default = true;
static unsigned int prm_adaptive_flush_control_flag = 0;

int PRM_MAX_FLUSH_PAGES_PER_SECOND = 10000;
static int prm_max_flush_pages_per_second_default = 10000;
static int prm_max_flush_pages_per_second_lower = 1;
static int prm_max_flush_pages_per_second_upper = INT_MAX;
static unsigned int prm_max_flush_pages_per_second_flag = 0;

int PRM_PB_SYNC_ON_NFLUSH = 200;
static int prm_pb_sync_on_nflush_default = 200;
static int prm_pb_sync_on_nflush_lower = 1;
static int prm_pb_sync_on_nflush_upper = INT_MAX;
static unsigned int prm_pb_sync_on_nflush_flag = 0;

#if !defined (SERVER_MODE) && !defined (SA_MODE)
typedef enum
{
  PGBUF_DEBUG_NO_PAGE_VALIDATION,
  PGBUF_DEBUG_PAGE_VALIDATION_FETCH,
  PGBUF_DEBUG_PAGE_VALIDATION_FREE,
  PGBUF_DEBUG_PAGE_VALIDATION_ALL
} PGBUF_DEBUG_PAGE_VALIDATION_LEVEL;
#endif /* !defined (SERVER_MODE) && !defined (SA_MODE) */
int PRM_PB_DEBUG_PAGE_VALIDATION_LEVEL = PGBUF_DEBUG_NO_PAGE_VALIDATION;
#if !defined(NDEBUG)
static int prm_pb_debug_page_validation_level_default = PGBUF_DEBUG_PAGE_VALIDATION_FETCH;
#else /* !NDEBUG */
static int prm_pb_debug_page_validation_level_default = PGBUF_DEBUG_NO_PAGE_VALIDATION;
#endif /* !NDEBUG */
static unsigned int prm_pb_debug_page_validation_level_flag = 0;

bool PRM_ORACLE_STYLE_OUTERJOIN = false;
static bool prm_oracle_style_outerjoin_default = false;
static unsigned int prm_oracle_style_outerjoin_flag = 0;

int PRM_COMPAT_MODE = COMPAT_CUBRID;
static int prm_compat_mode_default = COMPAT_CUBRID;
static int prm_compat_mode_lower = COMPAT_CUBRID;
static int prm_compat_mode_upper = COMPAT_ORACLE;
static unsigned int prm_compat_mode_flag = 0;

bool PRM_ANSI_QUOTES = true;
static bool prm_ansi_quotes_default = true;
static unsigned int prm_ansi_quotes_flag = 0;

int PRM_DEFAULT_WEEK_FORMAT = 0;
static int prm_week_format_default = 0;
static int prm_week_format_lower = 0;
static int prm_week_format_upper = 7;
static unsigned int prm_week_format_flag = 0;

bool PRM_TEST_MODE = false;
static bool prm_test_mode_default = false;
static unsigned int prm_test_mode_flag = 0;

bool PRM_ONLY_FULL_GROUP_BY = false;
static bool prm_only_full_group_by_default = false;
static unsigned int prm_only_full_group_by_flag = 0;

bool PRM_PIPES_AS_CONCAT = true;
static bool prm_pipes_as_concat_default = true;
static unsigned int prm_pipes_as_concat_flag = 0;

bool PRM_MYSQL_TRIGGER_CORRELATION_NAMES = false;
static bool prm_mysql_trigger_correlation_names_default = false;
static unsigned int prm_mysql_trigger_correlation_names_flag = 0;

bool PRM_REQUIRE_LIKE_ESCAPE_CHARACTER = false;
static bool prm_require_like_escape_character_default = false;
static unsigned int prm_require_like_escape_character_flag = 0;

bool PRM_NO_BACKSLASH_ESCAPES = true;
static bool prm_no_backslash_escapes_default = true;
static unsigned int prm_no_backslash_escapes_flag = 0;

UINT64 PRM_GROUP_CONCAT_MAX_LEN = 1024;
static UINT64 prm_group_concat_max_len_default = 1024;
static UINT64 prm_group_concat_max_len_lower = 4;
static UINT64 prm_group_concat_max_len_upper = INT_MAX;
static unsigned int prm_group_concat_max_len_flag = 0;

UINT64 PRM_STRING_MAX_SIZE_BYTES = 1024 * 1024;
static UINT64 prm_string_max_size_bytes_default = 1024 * 1024;
static UINT64 prm_string_max_size_bytes_lower = 64;
static UINT64 prm_string_max_size_bytes_upper = 32 * 1024 * 1024;
static unsigned int prm_string_max_size_bytes_flag = 0;

bool PRM_ADD_COLUMN_UPDATE_HARD_DEFAULT = false;
static bool prm_add_column_update_hard_default_default = false;
static unsigned int prm_add_column_update_hard_default_flag = 0;

bool PRM_RETURN_NULL_ON_FUNCTION_ERRORS = false;
static bool prm_return_null_on_function_errors_default = false;
static unsigned int prm_return_null_on_function_errors_flag = 0;

bool PRM_ALTER_TABLE_CHANGE_TYPE_STRICT = false;
static bool prm_alter_table_change_type_strict_default = false;
static unsigned int prm_alter_table_change_type_strict_flag = 0;

bool PRM_PLUS_AS_CONCAT = true;
static bool prm_plus_as_concat_default = true;
static unsigned int prm_plus_as_concat_flag = 0;

int PRM_COMPACTDB_PAGE_RECLAIM_ONLY = 0;
static int prm_compactdb_page_reclaim_only_default = 0;
static unsigned int prm_compactdb_page_reclaim_only_flag = 0;

float PRM_LIKE_TERM_SELECTIVITY = 0.1f;
static float prm_like_term_selectivity_default = 0.1f;
static float prm_like_term_selectivity_upper = 1.0f;
static float prm_like_term_selectivity_lower = 0.0f;
static unsigned int prm_like_term_selectivity_flag = 0;

int PRM_MAX_OUTER_CARD_OF_IDXJOIN = 0;
static int prm_max_outer_card_of_idxjoin_default = 0;
static int prm_max_outer_card_of_idxjoin_lower = 0;
static unsigned int prm_max_outer_card_of_idxjoin_flag = 0;

bool PRM_ORACLE_STYLE_EMPTY_STRING = false;
static bool prm_oracle_style_empty_string_default = false;
static unsigned int prm_oracle_style_empty_string_flag = 0;

int PRM_SUPPRESS_FSYNC = 0;
static int prm_suppress_fsync_default = 0;
static int prm_suppress_fsync_upper = 100;
static int prm_suppress_fsync_lower = 0;
static unsigned int prm_suppress_fsync_flag = 0;

bool PRM_CALL_STACK_DUMP_ON_ERROR = false;
static bool prm_call_stack_dump_on_error_default = false;
static unsigned int prm_call_stack_dump_on_error_flag = 0;

int *PRM_CALL_STACK_DUMP_ACTIVATION = int_list_initial;
static bool *prm_call_stack_dump_activation_default = NULL;
static unsigned int prm_call_stack_dump_activation_flag = 0;

int *PRM_CALL_STACK_DUMP_DEACTIVATION = int_list_initial;
static bool *prm_call_stack_dump_deactivation_default = NULL;
static unsigned int prm_call_stack_dump_deactivation_flag = 0;

bool PRM_COMPAT_NUMERIC_DIVISION_SCALE = false;
static bool prm_compat_numeric_division_scale_default = false;
static unsigned int prm_compat_numeric_division_scale_flag = 0;

bool PRM_DBFILES_PROTECT = false;
static bool prm_dbfiles_protect_default = false;
static unsigned int prm_dbfiles_protect_flag = 0;

bool PRM_AUTO_RESTART_SERVER = true;
static bool prm_auto_restart_server_default = true;
static unsigned int prm_auto_restart_server_flag = 0;

int PRM_XASL_CACHE_MAX_ENTRIES = 1000;
static int prm_xasl_cache_max_entries_default = 1000;
static unsigned int prm_xasl_cache_max_entries_flag = 0;

int PRM_XASL_CACHE_MAX_CLONES = 1000;
static int prm_xasl_cache_max_clones_default = 1000;
static int prm_xasl_cache_max_clones_lower = 0;
static int prm_xasl_cache_max_clones_upper = 2000;
static unsigned int prm_xasl_cache_max_clones_flag = 0;

int PRM_XASL_CACHE_TIMEOUT = -1;
static int prm_xasl_cache_timeout_default = -1;	/* infinity */
static unsigned int prm_xasl_cache_timeout_flag = 0;

bool PRM_XASL_CACHE_LOGGING = false;
static bool prm_xasl_cache_logging_default = false;
static unsigned int prm_xasl_cache_logging_flag = 0;

int PRM_FILTER_PRED_MAX_CACHE_ENTRIES = 1000;
static int prm_filter_pred_max_cache_entries_default = 1000;
static unsigned int prm_filter_pred_max_cache_entries_flag = 0;

int PRM_FILTER_PRED_MAX_CACHE_CLONES = 10;
static int prm_filter_pred_max_cache_clones_default = 10;
static unsigned int prm_filter_pred_max_cache_clones_flag = 0;

int PRM_LIST_QUERY_CACHE_MODE = 0;
static int prm_list_query_cache_mode_default = 0;	/* disabled */
static int prm_list_query_cache_mode_upper = 2;
static int prm_list_query_cache_mode_lower = 0;
static unsigned int prm_list_query_cache_mode_flag = 0;

int PRM_LIST_MAX_QUERY_CACHE_ENTRIES = -1;
static int prm_list_max_query_cache_entries_default = -1;	/* disabled */
static unsigned int prm_list_max_query_cache_entries_flag = 0;

int PRM_LIST_MAX_QUERY_CACHE_PAGES = -1;
static int prm_list_max_query_cache_pages_default = -1;	/* infinity */
static unsigned int prm_list_max_query_cache_pages_flag = 0;

bool PRM_USE_ORDERBY_SORT_LIMIT = true;
static bool prm_use_orderby_sort_limit_default = true;
static unsigned int prm_use_orderby_sort_limit_flag = 0;

static unsigned int prm_replication_mode_flag = 0;

int PRM_HA_MODE = HA_MODE_OFF;
static int prm_ha_mode_default = HA_MODE_OFF;
static int prm_ha_mode_upper = HA_MODE_REPLICA;
static int prm_ha_mode_lower = HA_MODE_OFF;
int PRM_HA_MODE_FOR_SA_UTILS_ONLY = HA_MODE_OFF;
static unsigned int prm_ha_mode_flag = 0;

int PRM_HA_SERVER_STATE = HA_SERVER_STATE_IDLE;
static int prm_ha_server_state_default = HA_SERVER_STATE_IDLE;
static int prm_ha_server_state_upper = HA_SERVER_STATE_DEAD;
static int prm_ha_server_state_lower = HA_SERVER_STATE_IDLE;
static unsigned int prm_ha_server_state_flag = 0;

int PRM_HA_LOG_APPLIER_STATE = HA_LOG_APPLIER_STATE_UNREGISTERED;
static int prm_ha_log_applier_state_default = HA_LOG_APPLIER_STATE_UNREGISTERED;
static int prm_ha_log_applier_state_upper = HA_LOG_APPLIER_STATE_ERROR;
static int prm_ha_log_applier_state_lower = HA_LOG_APPLIER_STATE_UNREGISTERED;
static unsigned int prm_ha_log_applier_state_flag = 0;

const char *PRM_HA_NODE_LIST = "";
static const char *prm_ha_node_list_default = NULL;
static unsigned int prm_ha_node_list_flag = 0;

const char *PRM_HA_REPLICA_LIST = "";
static const char *prm_ha_replica_list_default = NULL;
static unsigned int prm_ha_replica_list_flag = 0;

const char *PRM_HA_DB_LIST = "";
static const char *prm_ha_db_list_default = NULL;
static unsigned int prm_ha_db_list_flag = 0;

const char *PRM_HA_COPY_LOG_BASE = "";
static const char *prm_ha_copy_log_base_default = NULL;
static unsigned int prm_ha_copy_log_base_flag = 0;

const char *PRM_HA_COPY_SYNC_MODE = "";
static const char *prm_ha_copy_sync_mode_default = NULL;
static unsigned int prm_ha_copy_sync_mode_flag = 0;

int PRM_HA_APPLY_MAX_MEM_SIZE = HB_DEFAULT_APPLY_MAX_MEM_SIZE;
static int prm_ha_apply_max_mem_size_default = HB_DEFAULT_APPLY_MAX_MEM_SIZE;
static unsigned int prm_ha_apply_max_mem_size_flag = 0;

int PRM_HA_PORT_ID = HB_DEFAULT_HA_PORT_ID;
static int prm_ha_port_id_default = HB_DEFAULT_HA_PORT_ID;
static unsigned int prm_ha_port_id_flag = 0;
static int prm_ha_port_id_upper = USHRT_MAX;
static int prm_ha_port_id_lower = 1;

int PRM_HA_INIT_TIMER_IN_MSECS = HB_DEFAULT_INIT_TIMER_IN_MSECS;
static int prm_ha_init_timer_im_msecs_default = HB_DEFAULT_INIT_TIMER_IN_MSECS;
static unsigned int prm_ha_init_timer_im_msecs_flag = 0;

int PRM_HA_HEARTBEAT_INTERVAL_IN_MSECS = HB_DEFAULT_HEARTBEAT_INTERVAL_IN_MSECS;
static int prm_ha_heartbeat_interval_in_msecs_default = HB_DEFAULT_HEARTBEAT_INTERVAL_IN_MSECS;
static unsigned int prm_ha_heartbeat_interval_in_msecs_flag = 0;

int PRM_HA_CALC_SCORE_INTERVAL_IN_MSECS = HB_DEFAULT_CALC_SCORE_INTERVAL_IN_MSECS;
static int prm_ha_calc_score_interval_in_msecs_default = HB_DEFAULT_CALC_SCORE_INTERVAL_IN_MSECS;
static unsigned int prm_ha_calc_score_interval_in_msecs_flag = 0;

int PRM_HA_FAILOVER_WAIT_TIME_IN_MSECS = HB_DEFAULT_FAILOVER_WAIT_TIME_IN_MSECS;
static int prm_ha_failover_wait_time_in_msecs_default = HB_DEFAULT_FAILOVER_WAIT_TIME_IN_MSECS;
static unsigned int prm_ha_failover_wait_time_in_msecs_flag = 0;

int PRM_HA_PROCESS_START_CONFIRM_INTERVAL_IN_MSECS = HB_DEFAULT_START_CONFIRM_INTERVAL_IN_MSECS;
static int prm_ha_process_start_confirm_interval_in_msecs_default = HB_DEFAULT_START_CONFIRM_INTERVAL_IN_MSECS;
static unsigned int prm_ha_process_start_confirm_interval_in_msecs_flag = 0;

int PRM_HA_PROCESS_DEREG_CONFIRM_INTERVAL_IN_MSECS = HB_DEFAULT_DEREG_CONFIRM_INTERVAL_IN_MSECS;
static int prm_ha_process_dereg_confirm_interval_in_msecs_default = HB_DEFAULT_DEREG_CONFIRM_INTERVAL_IN_MSECS;
static unsigned int prm_ha_process_dereg_confirm_interval_in_msecs_flag = 0;

int PRM_HA_MAX_PROCESS_START_CONFIRM = HB_DEFAULT_MAX_PROCESS_START_CONFIRM;
static int prm_ha_max_process_start_confirm_default = HB_DEFAULT_MAX_PROCESS_START_CONFIRM;
static unsigned int prm_ha_max_process_start_confirm_flag = 0;

int PRM_HA_MAX_PROCESS_DEREG_CONFIRM = HB_DEFAULT_MAX_PROCESS_DEREG_CONFIRM;
static int prm_ha_max_process_dereg_confirm_default = HB_DEFAULT_MAX_PROCESS_DEREG_CONFIRM;
static unsigned int prm_ha_max_process_dereg_confirm_flag = 0;

int PRM_HA_UNACCEPTABLE_PROC_RESTART_TIMEDIFF = HB_DEFAULT_UNACCEPTABLE_PROC_RESTART_TIMEDIFF_IN_MSECS;
static int prm_ha_unacceptable_proc_restart_timediff_default = HB_DEFAULT_UNACCEPTABLE_PROC_RESTART_TIMEDIFF_IN_MSECS;
static unsigned int prm_ha_unacceptable_proc_restart_timediff_flag = 0;

int PRM_HA_CHANGEMODE_INTERVAL_IN_MSECS = HB_DEFAULT_CHANGEMODE_INTERVAL_IN_MSECS;
static int prm_ha_changemode_interval_in_msecs_default = HB_DEFAULT_CHANGEMODE_INTERVAL_IN_MSECS;
static unsigned int prm_ha_changemode_interval_in_msecs_flag = 0;

int PRM_HA_MAX_HEARTBEAT_GAP = HB_DEFAULT_MAX_HEARTBEAT_GAP;
static int prm_ha_max_heartbeat_gap_default = HB_DEFAULT_MAX_HEARTBEAT_GAP;
static unsigned int prm_ha_max_heartbeat_gap_flag = 0;

const char *PRM_HA_PING_HOSTS = "";
static const char *prm_ha_ping_hosts_default = NULL;
static unsigned int prm_ha_ping_hosts_flag = 0;

int *PRM_HA_APPLYLOGDB_RETRY_ERROR_LIST = int_list_initial;
static bool *prm_ha_applylogdb_retry_error_list_default = NULL;
static unsigned int prm_ha_applylogdb_retry_error_list_flag = 0;

int *PRM_HA_APPLYLOGDB_IGNORE_ERROR_LIST = int_list_initial;
static bool *prm_ha_applylogdb_ignore_error_list_default = NULL;
static unsigned int prm_ha_applylogdb_ignore_error_list_flag = 0;

int PRM_HA_APPLYLOGDB_LOG_WAIT_TIME_IN_SECS = -1;
static int prm_ha_applylogdb_log_wait_time_in_secs_default = -1;
static int prm_ha_applylogdb_log_wait_time_in_secs_lower = -1;
static unsigned int prm_ha_applylogdb_log_wait_time_in_secs_flag = 0;

bool PRM_HA_SQL_LOGGING = false;
static bool prm_ha_sql_logging_default = false;
static unsigned int prm_ha_sql_logging_flag = 0;

int PRM_HA_SQL_LOG_MAX_SIZE_IN_MB = INT_MIN;
static int prm_ha_sql_log_max_size_in_mb_default = 50;
static int prm_ha_sql_log_max_size_in_mb_upper = 2048;
static int prm_ha_sql_log_max_size_in_mb_lower = 1;
static unsigned int prm_ha_sql_log_max_size_in_mb_flag = 0;

int PRM_HA_COPY_LOG_MAX_ARCHIVES = 1;
static int prm_ha_copy_log_max_archives_default = 1;
static int prm_ha_copy_log_max_archives_upper = INT_MAX;
static int prm_ha_copy_log_max_archives_lower = 0;
static unsigned int prm_ha_copy_log_max_archives_flag = 0;

int PRM_HA_COPY_LOG_TIMEOUT = 5;
static int prm_ha_copy_log_timeout_default = 5;
static int prm_ha_copy_log_timeout_upper = INT_MAX;
static int prm_ha_copy_log_timeout_lower = -1;
static unsigned int prm_ha_copy_log_timeout_flag = 0;

int PRM_HA_REPLICA_DELAY_IN_SECS = 0;
static int prm_ha_replica_delay_in_secs_default = 0;
static int prm_ha_replica_delay_in_secs_upper = INT_MAX;
static int prm_ha_replica_delay_in_secs_lower = 0;
static unsigned int prm_ha_replica_delay_in_secs_flag = 0;

const char *PRM_HA_REPLICA_TIME_BOUND = "";
static const char *prm_ha_replica_time_bound_default = NULL;
static unsigned int prm_ha_replica_time_bound_flag = 0;

int PRM_HA_DELAY_LIMIT_IN_SECS = 0;
static int prm_ha_delay_limit_in_secs_default = 0;
static int prm_ha_delay_limit_in_secs_upper = INT_MAX;
static int prm_ha_delay_limit_in_secs_lower = 0;
static unsigned int prm_ha_delay_limit_in_secs_flag = 0;

int PRM_HA_DELAY_LIMIT_DELTA_IN_SECS = 0;
static int prm_ha_delay_limit_delta_in_secs_default = 0;
static int prm_ha_delay_limit_delta_in_secs_upper = INT_MAX;
static int prm_ha_delay_limit_delta_in_secs_lower = 0;
static unsigned int prm_ha_delay_limit_delta_in_secs_flag = 0;

int PRM_HA_APPLYLOGDB_MAX_COMMIT_INTERVAL_IN_MSECS = 500;
static int prm_ha_applylogdb_max_commit_interval_in_msecs_default = 500;
static int prm_ha_applylogdb_max_commit_interval_in_msecs_upper = INT_MAX;
static int prm_ha_applylogdb_max_commit_interval_in_msecs_lower = 0;
static unsigned int prm_ha_applylogdb_max_commit_interval_in_msecs_flag = 0;

int PRM_HA_CHECK_DISK_FAILURE_INTERVAL_IN_SECS = 15;
static int prm_ha_check_disk_failure_interval_in_secs_default = 15;
static int prm_ha_check_disk_failure_interval_in_secs_upper = INT_MAX;
static int prm_ha_check_disk_failure_interval_in_secs_lower = 0;
static unsigned int prm_ha_check_disk_failure_interval_in_secs_flag = 0;

int PRM_HA_UPDATE_HOSTNAME_INTERVAL_IN_MSECS = HB_DEFAULT_UPDATE_HOSTNAME_INTERVAL_IN_MSECS;
static int prm_ha_update_hostname_interval_in_msecs_default = HB_DEFAULT_UPDATE_HOSTNAME_INTERVAL_IN_MSECS;
static unsigned int prm_ha_update_hostname_interval_in_msecs_flag = 0;

bool PRM_JAVA_STORED_PROCEDURE = false;
static bool prm_java_stored_procedure_default = false;
static unsigned int prm_java_stored_procedure_flag = 0;

bool PRM_COMPAT_PRIMARY_KEY = false;
static bool prm_compat_primary_key_default = false;
static unsigned int prm_compat_primary_key_flag = 0;

static unsigned int prm_log_header_flush_interval_flag = 0;

bool PRM_LOG_ASYNC_COMMIT = false;
static bool prm_log_async_commit_default = false;
static unsigned int prm_log_async_commit_flag = 0;

int PRM_LOG_GROUP_COMMIT_INTERVAL_MSECS = 0;
static int prm_log_group_commit_interval_msecs_default = 0;
static int prm_log_group_commit_interval_msecs_lower = 0;
static unsigned int prm_log_group_commit_interval_msecs_flag = 0;

static unsigned int prm_log_bg_flush_interval_msecs_flag = 0;

static unsigned int prm_log_bg_flush_num_pages_flag = 0;

bool PRM_INTL_MBS_SUPPORT = false;
static bool prm_intl_mbs_support_default = false;
static unsigned int prm_intl_mbs_support_flag = 0;

bool PRM_LOG_COMPRESS = true;
static bool prm_log_compress_default = true;
static unsigned int prm_log_compress_flag = 0;

bool PRM_BLOCK_NOWHERE_STATEMENT = false;
static bool prm_block_nowhere_statement_default = false;
static unsigned int prm_block_nowhere_statement_flag = 0;

bool PRM_BLOCK_DDL_STATEMENT = false;
static bool prm_block_ddl_statement_default = false;
static unsigned int prm_block_ddl_statement_flag = 0;

#if defined (ENABLE_UNUSED_FUNCTION)
bool PRM_SINGLE_BYTE_COMPARE = false;
static bool prm_single_byte_compare_default = false;
static unsigned int prm_single_byte_compare_flag = 0;
#endif

int PRM_CSQL_HISTORY_NUM = 50;
static int prm_csql_history_num_default = 50;
static int prm_csql_history_num_upper = 200;
static int prm_csql_history_num_lower = 1;
static unsigned int prm_csql_history_num_flag = 0;

bool PRM_LOG_TRACE_DEBUG = false;
static bool prm_log_trace_debug_default = false;
static unsigned int prm_log_trace_debug_flag = 0;

const char *PRM_DL_FORK = "";
static const char *prm_dl_fork_default = NULL;
static unsigned int prm_dl_fork_flag = 0;

bool PRM_ER_PRODUCTION_MODE = true;
static bool prm_er_production_mode_default = true;
static unsigned int prm_er_production_mode_flag = 0;

int PRM_ER_STOP_ON_ERROR = 0;
static int prm_er_stop_on_error_default = 0;
static int prm_er_stop_on_error_upper = 0;
static unsigned int prm_er_stop_on_error_flag = 0;

int PRM_TCP_RCVBUF_SIZE = -1;
static int prm_tcp_rcvbuf_size_default = -1;
static unsigned int prm_tcp_rcvbuf_size_flag = 0;

int PRM_TCP_SNDBUF_SIZE = -1;
static int prm_tcp_sndbuf_size_default = -1;
static unsigned int prm_tcp_sndbuf_size_flag = 0;

bool PRM_TCP_NODELAY = false;
static bool prm_tcp_nodelay_default = false;
static unsigned int prm_tcp_nodelay_flag = 0;

bool PRM_TCP_KEEPALIVE = true;
static bool prm_tcp_keepalive_default = true;
static unsigned int prm_tcp_keepalive_flag = 0;

bool PRM_CSQL_SINGLE_LINE_MODE = false;
static bool prm_csql_single_line_mode_default = false;
static unsigned int prm_csql_single_line_mode_flag = 0;

bool PRM_XASL_DEBUG_DUMP = false;
static bool prm_xasl_debug_dump_default = false;
static unsigned int prm_xasl_debug_dump_flag = 0;

int PRM_LOG_MAX_ARCHIVES = INT_MAX;
static int prm_log_max_archives_default = INT_MAX;
static int prm_log_max_archives_lower = 0;
static unsigned int prm_log_max_archives_flag = 0;

bool PRM_FORCE_REMOVE_LOG_ARCHIVES = true;
static bool prm_force_remove_log_archives_default = true;
static unsigned int prm_force_remove_log_archives_flag = 0;

int PRM_REMOVE_LOG_ARCHIVES_INTERVAL = 0;
static int prm_remove_log_archives_interval_default = 0;
static int prm_remove_log_archives_interval_lower = 0;
static unsigned int prm_remove_log_archives_interval_flag = 0;

bool PRM_LOG_NO_LOGGING = false;
static bool prm_log_no_logging_default = false;
static unsigned int prm_log_no_logging_flag = 0;

bool PRM_UNLOADDB_IGNORE_ERROR = false;
static bool prm_unloaddb_ignore_error_default = false;
static unsigned int prm_unloaddb_ignore_error_flag = 0;

int PRM_UNLOADDB_LOCK_TIMEOUT = -1;
static int prm_unloaddb_lock_timeout_default = -1;
static int prm_unloaddb_lock_timeout_lower = -1;
static unsigned int prm_unloaddb_lock_timeout_flag = 0;

int PRM_LOADDB_FLUSH_INTERVAL = 1000;
static int prm_loaddb_flush_interval_default = 1000;
static int prm_loaddb_flush_interval_lower = 0;
static unsigned int prm_loaddb_flush_interval_flag = 0;

const char *PRM_IO_TEMP_VOLUME_PATH = "";
static char *prm_io_temp_volume_path_default = NULL;
static unsigned int prm_io_temp_volume_path_flag = 0;

const char *PRM_IO_VOLUME_EXT_PATH = "";
static char *prm_io_volume_ext_path_default = NULL;
static unsigned int prm_io_volume_ext_path_flag = 0;

bool PRM_UNIQUE_ERROR_KEY_VALUE = false;
static bool prm_unique_error_key_value_default = false;
static unsigned int prm_unique_error_key_value_flag = 0;

bool PRM_USE_SYSTEM_MALLOC = false;
static bool prm_use_system_malloc_default = false;
static unsigned int prm_use_system_malloc_flag = 0;

const char *PRM_EVENT_HANDLER = "";
static const char *prm_event_handler_default = NULL;
static unsigned int prm_event_handler_flag = 0;

int *PRM_EVENT_ACTIVATION = int_list_initial;
static bool *prm_event_activation_default = NULL;
static unsigned int prm_event_activation_flag = 0;

bool PRM_READ_ONLY_MODE = false;
static bool prm_read_only_mode_default = false;
static unsigned int prm_read_only_mode_flag = 0;

int PRM_MNT_WAITING_THREAD = 0;
static int prm_mnt_waiting_thread_default = 0;
static int prm_mnt_waiting_thread_lower = 0;
static unsigned int prm_mnt_waiting_thread_flag = 0;

int *PRM_MNT_STATS_THRESHOLD = int_list_initial;
static int *prm_mnt_stats_threshold_default = NULL;
static unsigned int prm_mnt_stats_threshold_flag = 0;

const char *PRM_SERVICE_SERVICE_LIST = "";
static const char *prm_service_service_list_default = NULL;
static unsigned int prm_service_service_list_flag = 0;

const char *PRM_SERVICE_SERVER_LIST = "";
static const char *prm_service_server_list_default = NULL;
static unsigned int prm_service_server_list_flag = 0;

int PRM_SESSION_STATE_TIMEOUT = 60 * 60 * 6;	/* 6 hours */
static int prm_session_timeout_default = 60 * 60 * 6;	/* 6 hours */
static int prm_session_timeout_lower = 60;	/* 1 minute */
static int prm_session_timeout_upper = 60 * 60 * 24 * 365;	/* 1 nonleap year */
static unsigned int prm_session_timeout_flag = 0;

int PRM_MULTI_RANGE_OPT_LIMIT = 100;
static int prm_multi_range_opt_limit_default = 100;
static int prm_multi_range_opt_limit_lower = 0;	/* disabled */
static int prm_multi_range_opt_limit_upper = 10000;
static unsigned int prm_multi_range_opt_limit_flag = 0;

UINT64 PRM_DB_VOLUME_SIZE = 536870912ULL;
static UINT64 prm_db_volume_size_default = 536870912ULL;	/* 512M */
static UINT64 prm_db_volume_size_lower = 0;
static UINT64 prm_db_volume_size_upper = 21474836480ULL;	/* 20G */
static unsigned int prm_db_volume_size_flag = 0;

UINT64 PRM_LOG_VOLUME_SIZE = 536870912ULL;
static UINT64 prm_log_volume_size_default = 536870912ULL;	/* 512M */
static UINT64 prm_log_volume_size_lower = 20971520ULL;	/* 20M */
static UINT64 prm_log_volume_size_upper = 4294967296ULL;	/* 4G */
static unsigned int prm_log_volume_size_flag = 0;

char *PRM_INTL_NUMBER_LANG = NULL;
static char *prm_intl_number_lang_default = NULL;
static unsigned int prm_intl_number_lang_flag = 0;

char *PRM_INTL_DATE_LANG = NULL;
static char *prm_intl_date_lang_default = NULL;
static unsigned int prm_intl_date_lang_flag = 0;

bool PRM_UNICODE_INPUT_NORMALIZATION = false;
static bool prm_unicode_input_normalization_default = false;
static unsigned int prm_unicode_input_normalization_flag = 0;

bool PRM_UNICODE_OUTPUT_NORMALIZATION = false;
static bool prm_unicode_output_normalization_default = false;
static unsigned int prm_unicode_output_normalization_flag = 0;

bool PRM_INTL_CHECK_INPUT_STRING = false;
static bool prm_intl_check_input_string_default = false;
static unsigned int prm_intl_check_input_string_flag = 0;

int PRM_CHECK_PEER_ALIVE = CSS_CHECK_PEER_ALIVE_BOTH;
static int prm_check_peer_alive_default = CSS_CHECK_PEER_ALIVE_BOTH;
static unsigned int prm_check_peer_alive_flag = 0;

UINT64 PRM_GENERIC_VOL_PREALLOC_SIZE;
static UINT64 prm_generic_vol_prealloc_size_default = 52428800ULL;	/* 50M */
static UINT64 prm_generic_vol_prealloc_size_lower = 0ULL;
static UINT64 prm_generic_vol_prealloc_size_upper = 21474836480ULL;	/* 20G */
static unsigned int prm_generic_vol_prealloc_size_flag = 0;

int PRM_SQL_TRACE_SLOW_MSECS = -1;
static int prm_sql_trace_slow_msecs_default = -1;
static int prm_sql_trace_slow_msecs_lower = -1;
static int prm_sql_trace_slow_msecs_upper = 1000 * 60 * 60 * 24;	/* 24 hours */
static unsigned int prm_sql_trace_slow_msecs_flag = 0;

bool PRM_SQL_TRACE_EXECUTION_PLAN = false;
static bool prm_sql_trace_execution_plan_default = false;
static unsigned int prm_sql_trace_execution_plan_flag = 0;

int PRM_LOG_TRACE_FLUSH_TIME_MSECS = 0;
static int prm_log_trace_flush_time_msecs_default = 0;
static int prm_log_trace_flush_time_msecs_lower = 0;
static unsigned int prm_log_trace_flush_time_msecs_flag = 0;

char *PRM_INTL_COLLATION = NULL;
static char *prm_intl_collation_default = NULL;
static unsigned int prm_intl_collation_flag = 0;

int PRM_SORT_LIMIT_MAX_COUNT = 1000;
static int prm_sort_limit_max_count_default = 1000;
static int prm_sort_limit_max_count_lower = 0;	/* disabled */
static int prm_sort_limit_max_count_upper = INT_MAX;
static unsigned int prm_sort_limit_max_count_flag = 0;

int PRM_SQL_TRACE_IOREADS = 0;
static int prm_sql_trace_ioreads_default = 0;
static int prm_sql_trace_ioreads_lower = 0;
static unsigned int prm_sql_trace_ioreads_flag = 0;

bool PRM_QUERY_TRACE = false;
static bool prm_query_trace_default = false;
static unsigned int prm_query_trace_flag = 0;

int PRM_QUERY_TRACE_FORMAT = QUERY_TRACE_TEXT;
static int prm_query_trace_format_default = QUERY_TRACE_TEXT;
static int prm_query_trace_format_lower = QUERY_TRACE_TEXT;
static int prm_query_trace_format_upper = QUERY_TRACE_JSON;
static unsigned int prm_query_trace_format_flag = 0;

int PRM_MAX_RECURSION_SQL_DEPTH = 400;
static int prm_max_recursion_sql_depth_default = 400;
static unsigned int prm_max_recursion_sql_depth_flag = 0;

UINT64 PRM_MAX_AGG_HASH_SIZE = 2 * 1024 * 1024;	/* 2 MB */
static UINT64 prm_max_agg_hash_size_default = 2 * 1024 * 1024;	/* 2 MB */
static UINT64 prm_max_agg_hash_size_lower = 32 * 1024;	/* 32 KB */
static UINT64 prm_max_agg_hash_size_upper = 128 * 1024 * 1024;	/* 128 MB */
static unsigned int prm_max_agg_hash_size_flag = 0;

bool PRM_AGG_HASH_RESPECT_ORDER = true;
static bool prm_agg_hash_respect_order_default = true;
static unsigned int prm_agg_hash_respect_order_flag = 0;

bool PRM_USE_BTREE_FENCE_KEY = true;
static bool prm_use_btree_fence_key_default = true;
static unsigned int prm_use_btree_fence_key_flag = 0;

bool PRM_UPDATE_USE_ATTRIBUTE_REFERENCES = false;
static bool prm_update_use_attribute_references_default = false;
static unsigned int prm_update_use_attribute_references_flag = 0;

float PRM_PB_AOUT_RATIO = 0.0f;
static float prm_pb_aout_ratio_default = 0.0f;
static float prm_pb_aout_ratio_upper = 3.0;
static float prm_pb_aout_ratio_lower = 0;
static unsigned int prm_pb_aout_ratio_flag = 0;

bool PRM_OPTIMIZER_ENABLE_MERGE_JOIN = false;
static bool prm_optimizer_enable_merge_join_default = false;
static unsigned int prm_optimizer_enable_merge_join_flag = 0;

bool PRM_OPTIMIZER_RESERVE_01 = false;
static bool prm_optimizer_reserve_01_default = false;
static unsigned int prm_optimizer_reserve_01_flag = 0;

bool PRM_OPTIMIZER_RESERVE_02 = false;
static bool prm_optimizer_reserve_02_default = false;
static unsigned int prm_optimizer_reserve_02_flag = 0;

bool PRM_OPTIMIZER_RESERVE_03 = false;
static bool prm_optimizer_reserve_03_default = false;
static unsigned int prm_optimizer_reserve_03_flag = 0;

bool PRM_OPTIMIZER_RESERVE_04 = false;
static bool prm_optimizer_reserve_04_default = false;
static unsigned int prm_optimizer_reserve_04_flag = 0;

bool PRM_OPTIMIZER_RESERVE_05 = false;
static bool prm_optimizer_reserve_05_default = false;
static unsigned int prm_optimizer_reserve_05_flag = 0;

bool PRM_OPTIMIZER_RESERVE_06 = false;
static bool prm_optimizer_reserve_06_default = false;
static unsigned int prm_optimizer_reserve_06_flag = 0;

bool PRM_OPTIMIZER_RESERVE_07 = false;
static bool prm_optimizer_reserve_07_default = false;
static unsigned int prm_optimizer_reserve_07_flag = 0;

bool PRM_OPTIMIZER_RESERVE_08 = false;
static bool prm_optimizer_reserve_08_default = false;
static unsigned int prm_optimizer_reserve_08_flag = 0;

bool PRM_OPTIMIZER_RESERVE_09 = false;
static bool prm_optimizer_reserve_09_default = false;
static unsigned int prm_optimizer_reserve_09_flag = 0;

bool PRM_OPTIMIZER_RESERVE_10 = false;
static bool prm_optimizer_reserve_10_default = false;
static unsigned int prm_optimizer_reserve_10_flag = 0;

bool PRM_OPTIMIZER_RESERVE_11 = false;
static bool prm_optimizer_reserve_11_default = false;
static unsigned int prm_optimizer_reserve_11_flag = 0;

bool PRM_OPTIMIZER_RESERVE_12 = false;
static bool prm_optimizer_reserve_12_default = false;
static unsigned int prm_optimizer_reserve_12_flag = 0;

bool PRM_OPTIMIZER_RESERVE_13 = false;
static bool prm_optimizer_reserve_13_default = false;
static unsigned int prm_optimizer_reserve_13_flag = 0;

bool PRM_OPTIMIZER_RESERVE_14 = false;
static bool prm_optimizer_reserve_14_default = false;
static unsigned int prm_optimizer_reserve_14_flag = 0;

bool PRM_OPTIMIZER_RESERVE_15 = false;
static bool prm_optimizer_reserve_15_default = false;
static unsigned int prm_optimizer_reserve_15_flag = 0;

bool PRM_OPTIMIZER_RESERVE_16 = false;
static bool prm_optimizer_reserve_16_default = false;
static unsigned int prm_optimizer_reserve_16_flag = 0;

bool PRM_OPTIMIZER_RESERVE_17 = false;
static bool prm_optimizer_reserve_17_default = false;
static unsigned int prm_optimizer_reserve_17_flag = 0;

bool PRM_OPTIMIZER_RESERVE_18 = false;
static bool prm_optimizer_reserve_18_default = false;
static unsigned int prm_optimizer_reserve_18_flag = 0;

bool PRM_OPTIMIZER_RESERVE_19 = false;
static bool prm_optimizer_reserve_19_default = false;
static unsigned int prm_optimizer_reserve_19_flag = 0;

bool PRM_OPTIMIZER_RESERVE_20 = false;
static bool prm_optimizer_reserve_20_default = false;
static unsigned int prm_optimizer_reserve_20_flag = 0;

bool PRM_HA_REPL_ENABLE_SERVER_SIDE_UPDATE = false;
static bool prm_ha_repl_enable_server_side_update_default = false;
static unsigned int prm_ha_repl_enable_server_side_update_flag = 0;

float PRM_PB_LRU_HOT_RATIO = 0.4f;
static float prm_pb_lru_hot_ratio_default = 0.4f;
static float prm_pb_lru_hot_ratio_upper = 0.90f;
static float prm_pb_lru_hot_ratio_lower = 0.05f;
static unsigned int prm_pb_lru_hot_ratio_flag = 0;

float PRM_PB_LRU_BUFFER_RATIO = 0.05f;
static float prm_pb_lru_buffer_ratio_default = 0.05f;
static float prm_pb_lru_buffer_ratio_upper = 0.90f;
static float prm_pb_lru_buffer_ratio_lower = 0.05f;
static unsigned int prm_pb_lru_buffer_ratio_flag = 0;

int PRM_VACUUM_MASTER_WAKEUP_INTERVAL = 10;
static int prm_vacuum_master_wakeup_interval_default = 10;
static int prm_vacuum_master_wakeup_interval_lower = 1;
static unsigned int prm_vacuum_master_wakeup_interval_flag = 0;

#if !defined (SERVER_MODE) && !defined (SA_MODE)
#define VACUUM_LOG_BLOCK_PAGES_DEFAULT 0
#define VACUUM_MAX_WORKER_COUNT 0
#endif /* !defined (SERVER_MODE) && !defined (SA_MODE) */
int PRM_VACUUM_LOG_BLOCK_PAGES = VACUUM_LOG_BLOCK_PAGES_DEFAULT;
static int prm_vacuum_log_block_pages_default = VACUUM_LOG_BLOCK_PAGES_DEFAULT;
static int prm_vacuum_log_block_pages_lower = 4;
static int prm_vacuum_log_block_pages_upper = 1024;
static unsigned int prm_vacuum_log_block_pages_flag = 0;

int PRM_VACUUM_WORKER_COUNT = 10;
static int prm_vacuum_worker_count_default = 10;
static int prm_vacuum_worker_count_lower = 1;
static int prm_vacuum_worker_count_upper = VACUUM_MAX_WORKER_COUNT;
static unsigned int prm_vacuum_worker_count_flag = 0;

int PRM_ER_LOG_VACUUM = 1;
static int prm_er_log_vacuum_default = 1;
static unsigned int prm_er_log_vacuum_flag = 0;

bool PRM_DISABLE_VACUUM = false;
static bool prm_disable_vacuum_default = false;
static unsigned int prm_disable_vacuum_flag = 0;

bool PRM_LOG_BTREE_OPS = false;
static bool prm_log_btree_ops_default = false;
static unsigned int prm_log_btree_ops_flag = 0;

bool PRM_OBJECT_PRINT_FORMAT_OID = false;
static bool prm_object_print_format_oid_default = false;
static unsigned int prm_object_print_format_oid_flag = 0;

char *PRM_TIMEZONE = NULL;
static char *prm_timezone_default = NULL;
static unsigned int prm_timezone_flag = 0;

char *PRM_SERVER_TIMEZONE = NULL;
static char *prm_server_timezone_default = NULL;
static unsigned int prm_server_timezone_flag = 0;

bool prm_tz_leap_second_support_default = false;
bool PRM_TZ_LEAP_SECOND_SUPPORT = false;
static unsigned int prm_leap_second_support_flag = 0;

bool PRM_OPTIMIZER_ENABLE_AGGREGATE_OPTIMIZATION = true;
static bool prm_optimizer_enable_aggregate_optimization_default = true;
static unsigned int prm_optimizer_enable_aggregate_optimization_flag = 0;

static unsigned int prm_vacuum_prefetch_log_nbuffers_flag = 0;
static unsigned int prm_vacuum_prefetch_log_mode_flag = 0;	// obsolete; not sure it is needed

bool PRM_PB_NEIGHBOR_FLUSH_NONDIRTY = false;
static unsigned int prm_pb_neighbor_flush_nondirty_flag = 0;
static bool prm_pb_neighbor_flush_nondirty_default = false;

unsigned int PRM_PB_NEIGHBOR_FLUSH_PAGES = 8;
static unsigned int prm_pb_neighbor_flush_pages_flag = 0;
static unsigned int prm_pb_neighbor_flush_pages_default = 8;
static unsigned int prm_pb_neighbor_flush_pages_upper = 32;
static unsigned int prm_pb_neighbor_flush_pages_lower = 0;

int *PRM_FAULT_INJECTION_IDS = int_list_initial;
static int prm_fault_injection_id_flag = 0;
static int *prm_fault_injection_id_default = NULL;

int PRM_FAULT_INJECTION_TEST = FI_GROUP_NONE;
static int prm_fault_injection_test_flag = 0;
static int prm_fault_injection_test_default = FI_GROUP_NONE;
static int prm_fault_injection_test_lower = FI_GROUP_NONE;
static int prm_fault_injection_test_upper = FI_GROUP_MAX;

bool PRM_FAULT_INJECTION_ACTION_PREFER_ABORT_TO_EXIT = true;
static unsigned int prm_fault_injection_action_prefer_abort_to_exit_flag = 0;
static bool prm_fault_injection_action_prefer_abort_to_exit_default = true;

int PRM_HA_REPL_FILTER_TYPE = REPL_FILTER_NONE;
static int prm_ha_repl_filter_type_default = REPL_FILTER_NONE;
static int prm_ha_repl_filter_type_lower = REPL_FILTER_NONE;
static int prm_ha_repl_filter_type_upper = REPL_FILTER_EXCLUDE_TBL;
static unsigned int prm_ha_repl_filter_type_flag = 0;

const char *PRM_HA_REPL_FILTER_FILE = "";
static const char *prm_ha_repl_filter_file_default = "";
static unsigned int prm_ha_repl_filter_file_flag = 0;

bool PRM_COMPENSATE_DEBUG = false;
static const bool prm_compensate_debug_default = false;
static unsigned int prm_compensate_debug_flag = 0;

bool PRM_POSTPONE_DEBUG = false;
static const bool prm_postpone_debug_default = false;
static unsigned int prm_postpone_debug_flag = 0;

bool PRM_CLIENT_CLASS_CACHE_DEBUG = false;
static const bool prm_client_class_cache_debug_default = false;
static unsigned int prm_client_class_cache_debug_flag = 0;

bool PRM_EXAMINE_CLIENT_CACHED_LOCKS = false;
static bool prm_examine_client_cached_locks_default = false;
static unsigned int prm_examine_client_cached_locks_flag = 0;

bool PRM_PB_SEQUENTIAL_VICTIM_FLUSH = true;
static bool prm_pb_sequential_victim_flush_default = true;
static unsigned int prm_pb_sequential_victim_flush_flag = 0;

bool PRM_LOG_UNIQUE_STATS = false;
static bool prm_log_unique_stats_default = false;
static unsigned int prm_log_unique_stats_flag = 0;

bool PRM_LOGPB_LOGGING_DEBUG = false;
static bool prm_logpb_logging_debug_default = false;
static unsigned int prm_logpb_logging_debug_flag = 0;

bool PRM_FORCE_RESTART_TO_SKIP_RECOVERY = false;
static bool prm_force_restart_to_skip_recovery_default = false;
static unsigned int prm_force_restart_to_skip_recovery_flag = 0;

int PRM_EXTENDED_STATISTICS = 15;
static int prm_extended_statistics_default = 15;
static int prm_extended_statistics_lower = 0;
static int prm_extended_statistics_upper = PERFMON_ACTIVATION_FLAG_MAX_VALUE;
static unsigned int prm_extended_statistics_flag = 0;

bool PRM_ENABLE_STRING_COMPRESSION = true;
static bool prm_enable_string_compression_default = true;
static unsigned int prm_enable_string_compression_flag = 0;

int PRM_XASL_CACHE_TIME_THRESHOLD_IN_MINUTES = 360;
static unsigned int prm_xasl_cache_time_threshold_in_minutes_flag = 0;
static int prm_xasl_cache_time_threshold_in_minutes_default = 360;
static int prm_xasl_cache_time_threshold_in_minutes_upper = INT_MAX;
static int prm_xasl_cache_time_threshold_in_minutes_lower = 0;

bool PRM_DISK_LOGGING = false;
static bool prm_disk_logging_default = false;
static unsigned int prm_disk_logging_flag = 0;

bool PRM_FILE_LOGGING = false;
static bool prm_file_logging_default = false;
static unsigned int prm_file_logging_flag = 0;

int PRM_PB_NUM_PRIVATE_CHAINS = -1;
static int prm_pb_num_private_chains_default = -1;
static int prm_pb_num_private_chains_upper = CSS_MAX_CLIENT_COUNT + VACUUM_MAX_WORKER_COUNT;
static int prm_pb_num_private_chains_lower = -1;
static unsigned int prm_pb_num_private_chains_flag = 0;

bool PRM_PB_MONITOR_LOCKS = false;
static bool prm_pb_monitor_locks_default = false;
static unsigned int prm_pb_monitor_locks_flag = 0;

int PRM_CTE_MAX_RECURSIONS = 2000;
static int prm_cte_max_recursions_default = 2000;
static int prm_cte_max_recursions_upper = 1000000;
static int prm_cte_max_recursions_lower = 2;
static unsigned int prm_cte_max_recursions_flag = 0;

bool PRM_JSON_LOG_ALLOCATIONS = false;
static bool prm_json_log_allocations_default = false;
static unsigned int prm_json_log_allocations_flag = 0;

bool PRM_CONNECTION_LOGGING = false;
static bool prm_connection_logging_default = false;
static unsigned int prm_connection_logging_flag = 0;

int PRM_THREAD_LOGGING_FLAG = 0;
static int prm_thread_logging_flag_default = 0;
static unsigned int prm_thread_logging_flag_flag = 0;

bool PRM_LOG_QUERY_LISTS = false;
static bool prm_log_query_lists_default = false;
static unsigned int prm_log_query_lists_flag = 0;

bool PRM_THREAD_CONNECTION_POOLING = true;
static bool prm_thread_connection_pooling_default = true;
static unsigned int prm_thread_connection_pooling_flag = 0;

int PRM_THREAD_CONNECTION_TIMEOUT_SECONDS = 300;
static int prm_thread_connection_timeout_seconds_default = 300;
static int prm_thread_connection_timeout_seconds_upper = 60 * 60;	// one hour
static int prm_thread_connection_timeout_seconds_lower = -1;	// infinite
static unsigned int prm_thread_connection_timeout_seconds_flag = 0;

bool PRM_THREAD_WORKER_POOLING = true;
static bool prm_thread_worker_pooling_default = true;
static unsigned int prm_thread_worker_pooling_flag = 0;

int PRM_THREAD_WORKER_TIMEOUT_SECONDS = 300;
static int prm_thread_worker_timeout_seconds_default = 300;
static int prm_thread_worker_timeout_seconds_upper = 60 * 60;	// one hour
static int prm_thread_worker_timeout_seconds_lower = -1;	// infinite
static unsigned int prm_thread_worker_timeout_seconds_flag = 0;

<<<<<<< HEAD
unsigned int PRM_DWB_SIZE = 2 * 1024 * 1024;	/* 2M */
static unsigned int prm_dwb_size_flag = 0;
static unsigned int prm_dwb_size_default = (2 * 1024 * 1024);	/* 2M */
static unsigned int prm_dwb_size_upper = (32 * 1024 * 1024);	/* 32M */
static unsigned int prm_dwb_size_lower = 0;

unsigned int PRM_DWB_BLOCKS = 2;
static unsigned int prm_dwb_blocks_flag = 0;
static unsigned int prm_dwb_blocks_default = 2;
static unsigned int prm_dwb_blocks_upper = 32;
static unsigned int prm_dwb_blocks_lower = 0;

bool PRM_ENABLE_DWB_FLUSH_THREAD = true;
static bool prm_enable_dwb_flush_thread_default = true;
static unsigned int prm_enable_dwb_flush_thread_flag = 0;

bool PRM_ENABLE_DWB_CHECKSUM_THREAD = true;
static unsigned int prm_dwb_checksum_thread_flag = 0;
static bool prm_enable_dwb_checksum_thread_default = true;
static unsigned int prm_enable_dwb_checksum_thread_flag = 0;

bool PRM_DWB_LOGGING = false;
static bool prm_dwb_logging_default = false;
static unsigned int prm_dwb_logging_flag = 0;
=======
UINT64 PRM_REPL_GENERATOR_BUFFER_SIZE = 10 * 1024 * 1024;
static UINT64 prm_repl_generator_buffer_size_default = 10 * 1024 * 1024;
static UINT64 prm_repl_generator_buffer_size_lower = 100 * 1024;
static unsigned int prm_repl_generator_buffer_size_flag = 0;

UINT64 PRM_REPL_CONSUMER_BUFFER_SIZE = 10 * 1024 * 1024;
static UINT64 prm_repl_consumer_buffer_size_default = 10 * 1024 * 1024;
static UINT64 prm_repl_consumer_buffer_size_lower = 100 * 1024;
static unsigned int prm_repl_consumer_buffer_size_flag = 0;
>>>>>>> 5d0d3040

typedef int (*DUP_PRM_FUNC) (void *, SYSPRM_DATATYPE, void *, SYSPRM_DATATYPE);

static int prm_size_to_io_pages (void *out_val, SYSPRM_DATATYPE out_type, void *in_val, SYSPRM_DATATYPE in_type);
static int prm_io_pages_to_size (void *out_val, SYSPRM_DATATYPE out_type, void *in_val, SYSPRM_DATATYPE in_type);

static int prm_size_to_log_pages (void *out_val, SYSPRM_DATATYPE out_type, void *in_val, SYSPRM_DATATYPE in_type);
static int prm_log_pages_to_size (void *out_val, SYSPRM_DATATYPE out_type, void *in_val, SYSPRM_DATATYPE in_type);

static int prm_msec_to_sec (void *out_val, SYSPRM_DATATYPE out_type, void *in_val, SYSPRM_DATATYPE in_type);
static int prm_sec_to_msec (void *out_val, SYSPRM_DATATYPE out_type, void *in_val, SYSPRM_DATATYPE in_type);

static int prm_sec_to_min (void *out_val, SYSPRM_DATATYPE out_type, void *in_val, SYSPRM_DATATYPE in_type);
static int prm_min_to_sec (void *out_val, SYSPRM_DATATYPE out_type, void *in_val, SYSPRM_DATATYPE in_type);

static int prm_equal_to_ori (void *out_val, SYSPRM_DATATYPE out_type, void *in_val, SYSPRM_DATATYPE in_type);
#if defined(SERVER_MODE)
static void update_session_state_from_sys_params (THREAD_ENTRY * thread_p, SESSION_PARAM * session_params);
#endif

struct sysprm_param
{
  PARAM_ID id;			/* parameter ID */
  const char *name;		/* the keyword expected */
  unsigned int static_flag;	/* bitmask flag representing status words */
  SYSPRM_DATATYPE datatype;	/* value data type */
  unsigned int *dynamic_flag;	/* shared by both original and duplicated */
  void *default_value;		/* address of (pointer to) default value */
  void *value;			/* address of (pointer to) current value */
  void *upper_limit;		/* highest allowable value */
  void *lower_limit;		/* lowest allowable value */
  char *force_value;		/* address of (pointer to) force value string */
  DUP_PRM_FUNC set_dup;		/* set duplicated value to original value */
  DUP_PRM_FUNC get_dup;		/* get duplicated value from original value */
};
typedef struct sysprm_param SYSPRM_PARAM;

static SYSPRM_PARAM prm_Def[] = {
  {PRM_ID_ER_LOG_DEBUG,
   PRM_NAME_ER_LOG_DEBUG,
   (PRM_FOR_SERVER | PRM_USER_CHANGE | PRM_HIDDEN),
   PRM_BOOLEAN,
   &prm_er_log_debug_flag,
   (void *) &prm_er_log_debug_default,
   (void *) &PRM_ER_LOG_DEBUG,
   (void *) NULL, (void *) NULL,
   (char *) NULL,
   (DUP_PRM_FUNC) NULL,
   (DUP_PRM_FUNC) NULL},
  {PRM_ID_ER_BTREE_DEBUG,
   PRM_NAME_ER_BTREE_DEBUG,
   (PRM_FOR_SERVER | PRM_USER_CHANGE | PRM_HIDDEN),
   PRM_INTEGER,
   &prm_er_btree_debug_flag,
   (void *) &prm_er_btree_debug_default,
   (void *) &PRM_ER_BTREE_DEBUG,
   (void *) NULL, (void *) NULL,
   (char *) NULL,
   (DUP_PRM_FUNC) NULL,
   (DUP_PRM_FUNC) NULL},
  {PRM_ID_ER_LOG_LEVEL,
   PRM_NAME_ER_LOG_LEVEL,
   (PRM_FOR_CLIENT | PRM_FOR_SERVER | PRM_USER_CHANGE | PRM_GET_SERVER),
   PRM_KEYWORD,
   &prm_er_log_level_flag,
   (void *) &prm_er_log_level_default,
   (void *) &PRM_ER_LOG_LEVEL,
   (void *) &prm_er_log_level_upper, (void *) &prm_er_log_level_lower,
   (char *) NULL,
   (DUP_PRM_FUNC) NULL,
   (DUP_PRM_FUNC) NULL},
  {PRM_ID_ER_LOG_WARNING,
   PRM_NAME_ER_LOG_WARNING,
   (PRM_FOR_CLIENT | PRM_FOR_SERVER | PRM_USER_CHANGE | PRM_GET_SERVER),
   PRM_BOOLEAN,
   &prm_er_log_warning_flag,
   (void *) &prm_er_log_warning_default,
   (void *) &PRM_ER_LOG_WARNING,
   (void *) NULL, (void *) NULL,
   (char *) NULL,
   (DUP_PRM_FUNC) NULL,
   (DUP_PRM_FUNC) NULL},
  {PRM_ID_ER_EXIT_ASK,
   PRM_NAME_ER_EXIT_ASK,
   (PRM_FOR_CLIENT | PRM_FOR_SERVER | PRM_USER_CHANGE | PRM_HIDDEN),
   PRM_INTEGER,
   &prm_er_exit_ask_flag,
   (void *) &prm_er_exit_ask_default,
   (void *) &PRM_ER_EXIT_ASK,
   (void *) NULL, (void *) NULL,
   (char *) NULL,
   (DUP_PRM_FUNC) NULL,
   (DUP_PRM_FUNC) NULL},
  {PRM_ID_ER_LOG_SIZE,
   PRM_NAME_ER_LOG_SIZE,
   (PRM_FOR_CLIENT | PRM_FOR_SERVER | PRM_USER_CHANGE | PRM_GET_SERVER),
   PRM_INTEGER,
   &prm_er_log_size_flag,
   (void *) &prm_er_log_size_default,
   (void *) &PRM_ER_LOG_SIZE,
   (void *) NULL, (void *) &prm_er_log_size_lower,
   (char *) NULL,
   (DUP_PRM_FUNC) NULL,
   (DUP_PRM_FUNC) NULL},
  {PRM_ID_ER_LOG_FILE,
   PRM_NAME_ER_LOG_FILE,
   (PRM_FOR_CLIENT | PRM_FOR_SERVER),
   PRM_STRING,
   &prm_er_log_file_flag,
   (void *) &prm_er_log_file_default,
   (void *) &PRM_ER_LOG_FILE,
   (void *) NULL, (void *) NULL,
   (char *) NULL,
   (DUP_PRM_FUNC) NULL,
   (DUP_PRM_FUNC) NULL},
  {PRM_ID_ACCESS_IP_CONTROL,
   PRM_NAME_ACCESS_IP_CONTROL,
   (PRM_FOR_SERVER | PRM_USER_CHANGE),
   PRM_BOOLEAN,
   &prm_access_ip_control_flag,
   (void *) &prm_access_ip_control_default,
   (void *) &PRM_ACCESS_IP_CONTROL,
   (void *) NULL, (void *) NULL,
   (char *) NULL,
   (DUP_PRM_FUNC) NULL,
   (DUP_PRM_FUNC) NULL},
  {PRM_ID_ACCESS_IP_CONTROL_FILE,
   PRM_NAME_ACCESS_IP_CONTROL_FILE,
   (PRM_FOR_SERVER | PRM_USER_CHANGE),
   PRM_STRING,
   &prm_access_ip_control_file_flag,
   (void *) &prm_access_ip_control_file_default,
   (void *) &PRM_ACCESS_IP_CONTROL_FILE,
   (void *) NULL, (void *) NULL,
   (char *) NULL,
   (DUP_PRM_FUNC) NULL,
   (DUP_PRM_FUNC) NULL},
  {PRM_ID_IO_LOCKF_ENABLE,
   PRM_NAME_IO_LOCKF_ENABLE,
   (PRM_FOR_SERVER | PRM_HIDDEN),
   PRM_BOOLEAN,
   &prm_io_lockf_enable_flag,
   (void *) &prm_io_lockf_enable_default,
   (void *) &PRM_IO_LOCKF_ENABLE,
   (void *) NULL, (void *) NULL,
   (char *) NULL,
   (DUP_PRM_FUNC) NULL,
   (DUP_PRM_FUNC) NULL},
  {PRM_ID_SR_NBUFFERS,
   PRM_NAME_SR_NBUFFERS,
   (PRM_FOR_SERVER | PRM_DEPRECATED | PRM_RELOADABLE),
   PRM_INTEGER,
   &prm_sr_nbuffers_flag,
   (void *) &prm_sr_nbuffers_default,
   (void *) &PRM_SR_NBUFFERS,
   (void *) NULL, (void *) &prm_sr_nbuffers_lower,
   (char *) NULL,
   (DUP_PRM_FUNC) NULL,
   (DUP_PRM_FUNC) NULL},
  {PRM_ID_SORT_BUFFER_SIZE,
   PRM_NAME_SORT_BUFFER_SIZE,
   (PRM_FOR_SERVER | PRM_USER_CHANGE | PRM_SIZE_UNIT | PRM_DIFFER_UNIT | PRM_RELOADABLE),
   PRM_INTEGER,
   &prm_sr_nbuffers_flag,
   (void *) &prm_sr_nbuffers_default,
   (void *) &PRM_SR_NBUFFERS,
   (void *) NULL, (void *) &prm_sr_nbuffers_lower,
   (char *) NULL,
   (DUP_PRM_FUNC) prm_size_to_io_pages,
   (DUP_PRM_FUNC) prm_io_pages_to_size},
  {PRM_ID_PB_BUFFER_FLUSH_RATIO,
   PRM_NAME_PB_BUFFER_FLUSH_RATIO,
   (PRM_FOR_SERVER | PRM_HIDDEN | PRM_USER_CHANGE),	/* todo: why user change? */
   PRM_FLOAT,
   &prm_pb_buffer_flush_ratio_flag,
   (void *) &prm_pb_buffer_flush_ratio_default,
   (void *) &PRM_PB_BUFFER_FLUSH_RATIO,
   (void *) &prm_pb_buffer_flush_ratio_upper,
   (void *) &prm_pb_buffer_flush_ratio_lower,
   (char *) NULL,
   (DUP_PRM_FUNC) NULL,
   (DUP_PRM_FUNC) NULL},
  {PRM_ID_PB_NBUFFERS,
   PRM_NAME_PB_NBUFFERS,
   (PRM_FOR_SERVER | PRM_DEPRECATED | PRM_RELOADABLE),
   PRM_INTEGER,
   &prm_pb_nbuffers_flag,
   (void *) &prm_pb_nbuffers_default,
   (void *) &PRM_PB_NBUFFERS,
   (void *) NULL, (void *) &prm_pb_nbuffers_lower,
   (char *) NULL,
   (DUP_PRM_FUNC) NULL,
   (DUP_PRM_FUNC) NULL},
  {PRM_ID_PAGE_BUFFER_SIZE,
   PRM_NAME_PAGE_BUFFER_SIZE,
   (PRM_FOR_SERVER | PRM_SIZE_UNIT | PRM_DIFFER_UNIT | PRM_RELOADABLE),
   PRM_INTEGER,
   &prm_pb_nbuffers_flag,
   (void *) &prm_pb_nbuffers_default,
   (void *) &PRM_PB_NBUFFERS,
   (void *) NULL, (void *) &prm_pb_nbuffers_lower,
   (char *) NULL,
   (DUP_PRM_FUNC) prm_size_to_io_pages,
   (DUP_PRM_FUNC) prm_io_pages_to_size},
  {PRM_ID_HF_UNFILL_FACTOR,
   PRM_NAME_HF_UNFILL_FACTOR,
   (PRM_FOR_SERVER | PRM_USER_CHANGE),
   PRM_FLOAT,
   &prm_hf_unfill_factor_flag,
   (void *) &prm_hf_unfill_factor_default,
   (void *) &PRM_HF_UNFILL_FACTOR,
   (void *) &prm_hf_unfill_factor_upper, (void *) &prm_hf_unfill_factor_lower,
   (char *) NULL,
   (DUP_PRM_FUNC) NULL,
   (DUP_PRM_FUNC) NULL},
  {PRM_ID_HF_MAX_BESTSPACE_ENTRIES,
   PRM_NAME_HF_MAX_BESTSPACE_ENTRIES,
   (PRM_FOR_SERVER | PRM_HIDDEN | PRM_USER_CHANGE),
   PRM_INTEGER,
   &prm_hf_max_bestspace_entries_flag,
   (void *) &prm_hf_max_bestspace_entries_default,
   (void *) &PRM_HF_MAX_BESTSPACE_ENTRIES,
   (void *) NULL, (void *) NULL,
   (char *) NULL,
   (DUP_PRM_FUNC) NULL,
   (DUP_PRM_FUNC) NULL},
  {PRM_ID_BT_UNFILL_FACTOR,
   PRM_NAME_BT_UNFILL_FACTOR,
   (PRM_FOR_SERVER | PRM_USER_CHANGE),
   PRM_FLOAT,
   &prm_bt_unfill_factor_flag,
   (void *) &prm_bt_unfill_factor_default,
   (void *) &PRM_BT_UNFILL_FACTOR,
   (void *) &prm_bt_unfill_factor_upper, (void *) &prm_bt_unfill_factor_lower,
   (char *) NULL,
   (DUP_PRM_FUNC) NULL,
   (DUP_PRM_FUNC) NULL},
  {PRM_ID_BT_OID_NBUFFERS,
   PRM_NAME_BT_OID_NBUFFERS,
   (PRM_FOR_SERVER | PRM_DEPRECATED | PRM_RELOADABLE),
   PRM_FLOAT,
   &prm_bt_oid_nbuffers_flag,
   (void *) &prm_bt_oid_nbuffers_default,
   (void *) &PRM_BT_OID_NBUFFERS,
   (void *) &prm_bt_oid_nbuffers_upper, (void *) &prm_bt_oid_nbuffers_lower,
   (char *) NULL,
   (DUP_PRM_FUNC) NULL,
   (DUP_PRM_FUNC) NULL},
  {PRM_ID_BT_OID_BUFFER_SIZE,
   PRM_NAME_BT_OID_BUFFER_SIZE,
   (PRM_FOR_SERVER | PRM_USER_CHANGE | PRM_SIZE_UNIT | PRM_DIFFER_UNIT | PRM_RELOADABLE),
   PRM_FLOAT,
   &prm_bt_oid_nbuffers_flag,
   (void *) &prm_bt_oid_nbuffers_default,
   (void *) &PRM_BT_OID_NBUFFERS,
   (void *) &prm_bt_oid_nbuffers_upper, (void *) &prm_bt_oid_nbuffers_lower,
   (char *) NULL,
   (DUP_PRM_FUNC) prm_size_to_io_pages,
   (DUP_PRM_FUNC) prm_io_pages_to_size},
  {PRM_ID_BT_INDEX_SCAN_OID_ORDER,
   PRM_NAME_BT_INDEX_SCAN_OID_ORDER,
   (PRM_FOR_CLIENT | PRM_USER_CHANGE | PRM_FOR_SESSION),
   PRM_BOOLEAN,
   &prm_bt_index_scan_oid_order_flag,
   (void *) &prm_bt_index_scan_oid_order_default,
   (void *) &PRM_BT_INDEX_SCAN_OID_ORDER,
   (void *) NULL, (void *) NULL,
   (char *) NULL,
   (DUP_PRM_FUNC) NULL,
   (DUP_PRM_FUNC) NULL},
  {PRM_ID_BOSR_MAXTMP_PAGES,
   PRM_NAME_BOSR_MAXTMP_PAGES,	/* todo: change me */
   (PRM_FOR_SERVER),
   PRM_INTEGER,
   &prm_bosr_maxtmp_flag,
   (void *) &prm_bosr_maxtmp_pages,
   (void *) &PRM_BOSR_MAXTMP_PAGES,
   (void *) NULL, (void *) NULL,
   (char *) NULL,
   (DUP_PRM_FUNC) NULL,
   (DUP_PRM_FUNC) NULL},
  {PRM_ID_LK_TIMEOUT_MESSAGE_DUMP_LEVEL,
   PRM_NAME_LK_TIMEOUT_MESSAGE_DUMP_LEVEL,
   (PRM_OBSOLETED),
   PRM_NO_TYPE,
   &prm_lk_timeout_message_dump_level_flag,
   (void *) NULL,
   (void *) NULL,
   (void *) NULL,
   (void *) NULL,
   (char *) NULL,
   (DUP_PRM_FUNC) NULL,
   (DUP_PRM_FUNC) NULL},
  {PRM_ID_LK_ESCALATION_AT,
   PRM_NAME_LK_ESCALATION_AT,
   (PRM_FOR_SERVER | PRM_USER_CHANGE),
   PRM_INTEGER,
   &prm_lk_escalation_at_flag,
   (void *) &prm_lk_escalation_at_default,
   (void *) &PRM_LK_ESCALATION_AT,
   (void *) NULL, (void *) &prm_lk_escalation_at_lower,
   (char *) NULL,
   (DUP_PRM_FUNC) NULL,
   (DUP_PRM_FUNC) NULL},
  {PRM_ID_LK_ROLLBACK_ON_LOCK_ESCALATION,
   PRM_NAME_LK_ROLLBACK_ON_LOCK_ESCALATION,
   (PRM_FOR_SERVER | PRM_USER_CHANGE),
   PRM_BOOLEAN,
   &prm_lk_rollback_on_lock_escalation_flag,
   (void *) &prm_lk_rollback_on_lock_escalation_default,
   (void *) &PRM_LK_ROLLBACK_ON_LOCK_ESCALATION,
   (void *) NULL, (void *) NULL,
   (char *) NULL,
   (DUP_PRM_FUNC) NULL,
   (DUP_PRM_FUNC) NULL},
  {PRM_ID_LK_TIMEOUT_SECS,
   PRM_NAME_LK_TIMEOUT_SECS,
   (PRM_FOR_CLIENT | PRM_USER_CHANGE | PRM_FOR_SESSION | PRM_DEPRECATED),
   PRM_INTEGER,
   &prm_lk_timeout_secs_flag,
   (void *) &prm_lk_timeout_secs_default,
   (void *) &PRM_LK_TIMEOUT_SECS,
   (void *) NULL, (void *) &prm_lk_timeout_secs_lower,
   (char *) NULL,
   (DUP_PRM_FUNC) NULL,
   (DUP_PRM_FUNC) NULL},
  {PRM_ID_LK_TIMEOUT,
   PRM_NAME_LK_TIMEOUT,
   (PRM_FOR_CLIENT | PRM_USER_CHANGE | PRM_FOR_SESSION | PRM_TIME_UNIT | PRM_DIFFER_UNIT),
   PRM_INTEGER,
   &prm_lk_timeout_secs_flag,
   (void *) &prm_lk_timeout_secs_default,
   (void *) &PRM_LK_TIMEOUT_SECS,
   (void *) NULL, (void *) &prm_lk_timeout_secs_lower,
   (char *) NULL,
   (DUP_PRM_FUNC) prm_msec_to_sec,
   (DUP_PRM_FUNC) prm_sec_to_msec},
  {PRM_ID_LK_RUN_DEADLOCK_INTERVAL,
   PRM_NAME_LK_RUN_DEADLOCK_INTERVAL,
   (PRM_FOR_SERVER | PRM_USER_CHANGE),
   PRM_FLOAT,
   &prm_lk_run_deadlock_interval_flag,
   (void *) &prm_lk_run_deadlock_interval_default,
   (void *) &PRM_LK_RUN_DEADLOCK_INTERVAL,
   (void *) NULL, (void *) &prm_lk_run_deadlock_interval_lower,
   (char *) NULL,
   (DUP_PRM_FUNC) NULL,
   (DUP_PRM_FUNC) NULL},
  {PRM_ID_LOG_NBUFFERS,
   PRM_NAME_LOG_NBUFFERS,
   (PRM_FOR_SERVER | PRM_DEPRECATED | PRM_RELOADABLE),
   PRM_INTEGER,
   &prm_log_nbuffers_flag,
   (void *) &prm_log_nbuffers_default,
   (void *) &PRM_LOG_NBUFFERS,
   (void *) NULL, (void *) &prm_log_nbuffers_lower,
   (char *) NULL,
   (DUP_PRM_FUNC) NULL,
   (DUP_PRM_FUNC) NULL},
  {PRM_ID_LOG_BUFFER_SIZE,
   PRM_NAME_LOG_BUFFER_SIZE,
   (PRM_FOR_SERVER | PRM_SIZE_UNIT | PRM_DIFFER_UNIT | PRM_RELOADABLE),
   PRM_INTEGER,
   &prm_log_nbuffers_flag,
   (void *) &prm_log_nbuffers_default,
   (void *) &PRM_LOG_NBUFFERS,
   (void *) NULL, (void *) &prm_log_nbuffers_lower,
   (char *) NULL,
   (DUP_PRM_FUNC) prm_size_to_log_pages,
   (DUP_PRM_FUNC) prm_log_pages_to_size},
  {PRM_ID_LOG_CHECKPOINT_NPAGES,
   PRM_NAME_LOG_CHECKPOINT_NPAGES,
   (PRM_FOR_SERVER | PRM_USER_CHANGE | PRM_DEPRECATED | PRM_RELOADABLE),
   PRM_INTEGER,
   &prm_log_checkpoint_npages_flag,
   (void *) &prm_log_checkpoint_npages_default,
   (void *) &PRM_LOG_CHECKPOINT_NPAGES,
   (void *) NULL, (void *) &prm_log_checkpoint_npages_lower,
   (char *) NULL,
   (DUP_PRM_FUNC) NULL,
   (DUP_PRM_FUNC) NULL},
  {PRM_ID_LOG_CHECKPOINT_SIZE,
   PRM_NAME_LOG_CHECKPOINT_SIZE,
   (PRM_FOR_SERVER | PRM_USER_CHANGE | PRM_SIZE_UNIT | PRM_DIFFER_UNIT | PRM_RELOADABLE),
   PRM_INTEGER,
   &prm_log_checkpoint_npages_flag,
   (void *) &prm_log_checkpoint_npages_default,
   (void *) &PRM_LOG_CHECKPOINT_NPAGES,
   (void *) NULL, (void *) &prm_log_checkpoint_npages_lower,
   (char *) NULL,
   (DUP_PRM_FUNC) prm_size_to_log_pages,
   (DUP_PRM_FUNC) prm_log_pages_to_size},
  {PRM_ID_LOG_CHECKPOINT_INTERVAL_SECS,
   PRM_NAME_LOG_CHECKPOINT_INTERVAL_SECS,
   (PRM_FOR_SERVER | PRM_USER_CHANGE | PRM_DEPRECATED | PRM_DIFFER_UNIT),
   PRM_INTEGER,
   &prm_log_checkpoint_interval_secs_flag,
   (void *) &prm_log_checkpoint_interval_secs_default,
   (void *) &PRM_LOG_CHECKPOINT_INTERVAL_SECS,
   (void *) NULL, (void *) &prm_log_checkpoint_interval_secs_lower,
   (char *) NULL,
   (DUP_PRM_FUNC) prm_min_to_sec,
   (DUP_PRM_FUNC) prm_sec_to_min},
  {PRM_ID_LOG_CHECKPOINT_INTERVAL,
   PRM_NAME_LOG_CHECKPOINT_INTERVAL,
   (PRM_FOR_SERVER | PRM_USER_CHANGE | PRM_TIME_UNIT | PRM_DIFFER_UNIT),
   PRM_INTEGER,
   &prm_log_checkpoint_interval_secs_flag,
   (void *) &prm_log_checkpoint_interval_secs_default,
   (void *) &PRM_LOG_CHECKPOINT_INTERVAL_SECS,
   (void *) NULL, (void *) &prm_log_checkpoint_interval_secs_lower,
   (char *) NULL,
   (DUP_PRM_FUNC) prm_msec_to_sec,
   (DUP_PRM_FUNC) prm_sec_to_msec},
  {PRM_ID_LOG_CHECKPOINT_SLEEP_MSECS,
   PRM_NAME_LOG_CHECKPOINT_SLEEP_MSECS,
   (PRM_FOR_SERVER | PRM_USER_CHANGE | PRM_HIDDEN),
   PRM_INTEGER,
   &prm_log_checkpoint_sleep_msecs_flag,
   (void *) &prm_log_checkpoint_sleep_msecs_default,
   (void *) &PRM_LOG_CHECKPOINT_SLEEP_MSECS,
   (void *) NULL, (void *) &prm_log_checkpoint_sleep_msecs_lower,
   (char *) NULL,
   (DUP_PRM_FUNC) NULL,
   (DUP_PRM_FUNC) NULL},
  {PRM_ID_LOG_BACKGROUND_ARCHIVING,
   PRM_NAME_LOG_BACKGROUND_ARCHIVING,
   (PRM_FOR_SERVER | PRM_USER_CHANGE),
   PRM_BOOLEAN,
   &prm_log_background_archiving_flag,
   (void *) &prm_log_background_archiving_default,
   (void *) &PRM_LOG_BACKGROUND_ARCHIVING,
   (void *) NULL, (void *) NULL,
   (char *) NULL,
   (DUP_PRM_FUNC) NULL,
   (DUP_PRM_FUNC) NULL},
  {PRM_ID_LOG_ISOLATION_LEVEL,
   PRM_NAME_LOG_ISOLATION_LEVEL,
   (PRM_FOR_CLIENT | PRM_USER_CHANGE | PRM_FOR_SESSION),
   PRM_KEYWORD,
   &prm_log_isolation_level_flag,
   (void *) &prm_log_isolation_level_default,
   (void *) &PRM_LOG_ISOLATION_LEVEL,
   (void *) &prm_log_isolation_level_upper,
   (void *) &prm_log_isolation_level_lower,
   (char *) NULL,
   (DUP_PRM_FUNC) NULL,
   (DUP_PRM_FUNC) NULL},
  {PRM_ID_LOG_MEDIA_FAILURE_SUPPORT,
   PRM_NAME_LOG_MEDIA_FAILURE_SUPPORT,
   (PRM_OBSOLETED),
   PRM_NO_TYPE,
   &prm_log_media_failure_support_flag,
   (void *) NULL,
   (void *) NULL,
   (void *) NULL,
   (void *) NULL,
   (char *) NULL,
   (DUP_PRM_FUNC) NULL,
   (DUP_PRM_FUNC) NULL},
  {PRM_ID_COMMIT_ON_SHUTDOWN,
   PRM_NAME_COMMIT_ON_SHUTDOWN,
   (PRM_FOR_CLIENT | PRM_USER_CHANGE | PRM_FOR_SESSION),
   PRM_BOOLEAN,
   &prm_commit_on_shutdown_flag,
   (void *) &prm_commit_on_shutdown_default,
   (void *) &PRM_COMMIT_ON_SHUTDOWN,
   (void *) NULL, (void *) NULL,
   (char *) NULL,
   (DUP_PRM_FUNC) NULL,
   (DUP_PRM_FUNC) NULL},
  {PRM_ID_SHUTDOWN_WAIT_TIME_IN_SECS,
   PRM_NAME_SHUTDOWN_WAIT_TIME_IN_SECS,
   (PRM_FOR_SERVER | PRM_USER_CHANGE | PRM_HIDDEN),
   PRM_INTEGER,
   &prm_shutdown_wait_time_in_secs_flag,
   (void *) &prm_shutdown_wait_time_in_secs_default,
   (void *) &PRM_SHUTDOWN_WAIT_TIME_IN_SECS,
   (void *) NULL, (void *) &prm_shutdown_wait_time_in_secs_lower,
   (char *) NULL,
   (DUP_PRM_FUNC) NULL,
   (DUP_PRM_FUNC) NULL},
  {PRM_ID_CSQL_AUTO_COMMIT,
   PRM_NAME_CSQL_AUTO_COMMIT,
   (PRM_FOR_CLIENT | PRM_USER_CHANGE | PRM_FOR_SESSION),
   PRM_BOOLEAN,
   &prm_csql_auto_commit_flag,
   (void *) &prm_csql_auto_commit_default,
   (void *) &PRM_CSQL_AUTO_COMMIT,
   (void *) NULL, (void *) NULL,
   (char *) NULL,
   (DUP_PRM_FUNC) NULL,
   (DUP_PRM_FUNC) NULL},
  {PRM_ID_LOG_SWEEP_CLEAN,
   PRM_NAME_LOG_SWEEP_CLEAN,
   (PRM_FOR_SERVER | PRM_HIDDEN),
   PRM_BOOLEAN,
   &prm_log_sweep_clean_flag,
   (void *) &prm_log_sweep_clean_default,
   (void *) &PRM_LOG_SWEEP_CLEAN,
   (void *) NULL, (void *) NULL,
   (char *) NULL,
   (DUP_PRM_FUNC) NULL,
   (DUP_PRM_FUNC) NULL},
  {PRM_ID_WS_HASHTABLE_SIZE,
   PRM_NAME_WS_HASHTABLE_SIZE,
   (PRM_FOR_CLIENT | PRM_HIDDEN),
   PRM_INTEGER,
   &prm_ws_hashtable_size_flag,
   (void *) &prm_ws_hashtable_size_default,
   (void *) &PRM_WS_HASHTABLE_SIZE,
   (void *) NULL, (void *) &prm_ws_hashtable_size_lower,
   (char *) NULL,
   (DUP_PRM_FUNC) NULL,
   (DUP_PRM_FUNC) NULL},
  {PRM_ID_WS_MEMORY_REPORT,
   PRM_NAME_WS_MEMORY_REPORT,
   (PRM_FOR_CLIENT | PRM_USER_CHANGE | PRM_HIDDEN),
   PRM_BOOLEAN,
   &prm_ws_memory_report_flag,
   (void *) &prm_ws_memory_report_default,
   (void *) &PRM_WS_MEMORY_REPORT,
   (void *) NULL, (void *) NULL,
   (char *) NULL,
   (DUP_PRM_FUNC) NULL,
   (DUP_PRM_FUNC) NULL},
  {PRM_ID_GC_ENABLE,
   PRM_NAME_GC_ENABLE,
   (PRM_FOR_CLIENT | PRM_USER_CHANGE | PRM_FOR_SESSION | PRM_DEPRECATED),
   PRM_BOOLEAN,
   &prm_gc_enable_flag,
   (void *) &prm_gc_enable_default,
   (void *) &PRM_GC_ENABLE,
   (void *) NULL, (void *) NULL,
   (char *) NULL,
   (DUP_PRM_FUNC) NULL,
   (DUP_PRM_FUNC) NULL},
  {PRM_ID_TCP_PORT_ID,
   PRM_NAME_TCP_PORT_ID,
   (PRM_FOR_CLIENT | PRM_FOR_SERVER),
   PRM_INTEGER,
   &prm_tcp_port_id_flag,
   (void *) &prm_tcp_port_id_default,
   (void *) &PRM_TCP_PORT_ID,
   (void *) &prm_tcp_port_id_upper, (void *) &prm_tcp_port_id_lower,
   (char *) NULL,
   (DUP_PRM_FUNC) NULL,
   (DUP_PRM_FUNC) NULL},
  {PRM_ID_TCP_CONNECTION_TIMEOUT,
   PRM_NAME_TCP_CONNECTION_TIMEOUT,
   (PRM_FOR_CLIENT | PRM_USER_CHANGE | PRM_FOR_SESSION),
   PRM_INTEGER,
   &prm_tcp_connection_timeout_flag,
   (void *) &prm_tcp_connection_timeout_default,
   (void *) &PRM_TCP_CONNECTION_TIMEOUT,
   (void *) NULL, (void *) &prm_tcp_connection_timeout_lower,
   (char *) NULL,
   (DUP_PRM_FUNC) NULL,
   (DUP_PRM_FUNC) NULL},
  {PRM_ID_OPTIMIZATION_LEVEL,
   PRM_NAME_OPTIMIZATION_LEVEL,
   (PRM_FOR_CLIENT | PRM_USER_CHANGE | PRM_FOR_SESSION),
   PRM_INTEGER,
   &prm_optimization_level_flag,
   (void *) &prm_optimization_level_default,
   (void *) &PRM_OPTIMIZATION_LEVEL,
   (void *) NULL, (void *) NULL,
   (char *) NULL,
   (DUP_PRM_FUNC) NULL,
   (DUP_PRM_FUNC) NULL},
  {PRM_ID_QO_DUMP,
   PRM_NAME_QO_DUMP,
   (PRM_FOR_CLIENT | PRM_USER_CHANGE | PRM_HIDDEN),
   PRM_BOOLEAN,
   &prm_qo_dump_flag,
   (void *) &prm_qo_dump_default,
   (void *) &PRM_QO_DUMP,
   (void *) NULL, (void *) NULL,
   (char *) NULL,
   (DUP_PRM_FUNC) NULL,
   (DUP_PRM_FUNC) NULL},
  {PRM_ID_CSS_MAX_CLIENTS,
   PRM_NAME_CSS_MAX_CLIENTS,
   (PRM_FOR_SERVER),
   PRM_INTEGER,
   &prm_css_max_clients_flag,
   (void *) &prm_css_max_clients_default,
   (void *) &PRM_CSS_MAX_CLIENTS,
   (void *) NULL, (void *) &prm_css_max_clients_lower,
   (char *) NULL,
   (DUP_PRM_FUNC) NULL,
   (DUP_PRM_FUNC) NULL},
  {PRM_ID_THREAD_STACKSIZE,
   PRM_NAME_THREAD_STACKSIZE,
   (PRM_FOR_SERVER | PRM_SIZE_UNIT),
   PRM_BIGINT,
   &prm_thread_stacksize_flag,
   (void *) &prm_thread_stacksize_default,
   (void *) &PRM_THREAD_STACKSIZE,
   (void *) &prm_thread_stacksize_upper,
   (void *) &prm_thread_stacksize_lower,
   (char *) NULL,
   (DUP_PRM_FUNC) NULL,
   (DUP_PRM_FUNC) NULL},
  {PRM_ID_CFG_DB_HOSTS,
   PRM_NAME_CFG_DB_HOSTS,
   (PRM_FOR_CLIENT | PRM_USER_CHANGE | PRM_FOR_SESSION),
   PRM_STRING,
   &prm_cfg_db_hosts_flag,
   (void *) &prm_cfg_db_hosts_default,
   (void *) &PRM_CFG_DB_HOSTS,
   (void *) NULL, (void *) NULL,
   (char *) NULL,
   (DUP_PRM_FUNC) NULL,
   (DUP_PRM_FUNC) NULL},
  {PRM_ID_RESET_TR_PARSER,
   PRM_NAME_RESET_TR_PARSER,
   (PRM_FOR_CLIENT | PRM_USER_CHANGE | PRM_HIDDEN),
   PRM_INTEGER,
   &prm_reset_tr_parser_flag,
   (void *) &prm_reset_tr_parser_default,
   (void *) &PRM_RESET_TR_PARSER,
   (void *) NULL, (void *) NULL,
   (char *) NULL,
   (DUP_PRM_FUNC) NULL,
   (DUP_PRM_FUNC) NULL},
  {PRM_ID_IO_BACKUP_NBUFFERS,
   PRM_NAME_IO_BACKUP_NBUFFERS,
   (PRM_FOR_SERVER | PRM_HIDDEN),
   PRM_INTEGER,
   &prm_io_backup_nbuffers_flag,
   (void *) &prm_io_backup_nbuffers_default,
   (void *) &PRM_IO_BACKUP_NBUFFERS,
   (void *) NULL, (void *) &prm_io_backup_nbuffers_lower,
   (char *) NULL,
   (DUP_PRM_FUNC) NULL,
   (DUP_PRM_FUNC) NULL},
  {PRM_ID_IO_BACKUP_MAX_VOLUME_SIZE,
   PRM_NAME_IO_BACKUP_MAX_VOLUME_SIZE,
   (PRM_FOR_SERVER | PRM_SIZE_UNIT),
   PRM_BIGINT,
   &prm_io_backup_max_volume_size_flag,
   (void *) &prm_io_backup_max_volume_size_default,
   (void *) &PRM_IO_BACKUP_MAX_VOLUME_SIZE,
   (void *) &prm_io_backup_max_volume_size_upper,
   (void *) &prm_io_backup_max_volume_size_lower,
   (char *) NULL,
   (DUP_PRM_FUNC) NULL,
   (DUP_PRM_FUNC) NULL},
  {PRM_ID_IO_BACKUP_SLEEP_MSECS,
   PRM_NAME_IO_BACKUP_SLEEP_MSECS,
   (PRM_FOR_SERVER | PRM_USER_CHANGE | PRM_HIDDEN),
   PRM_INTEGER,
   &prm_io_backup_sleep_msecs_flag,
   (void *) &prm_io_backup_sleep_msecs_default,
   (void *) &PRM_IO_BACKUP_SLEEP_MSECS,
   (void *) NULL, (void *) &prm_io_backup_sleep_msecs_lower,
   (char *) NULL,
   (DUP_PRM_FUNC) NULL,
   (DUP_PRM_FUNC) NULL},
  {PRM_ID_MAX_PAGES_IN_TEMP_FILE_CACHE,
   PRM_NAME_MAX_PAGES_IN_TEMP_FILE_CACHE,
   (PRM_FOR_SERVER | PRM_HIDDEN),
   PRM_INTEGER,
   &prm_max_pages_in_temp_file_cache_flag,
   (void *) &prm_max_pages_in_temp_file_cache_default,
   (void *) &PRM_MAX_PAGES_IN_TEMP_FILE_CACHE,
   (void *) NULL, (void *) &prm_max_pages_in_temp_file_cache_lower,
   (char *) NULL,
   (DUP_PRM_FUNC) NULL,
   (DUP_PRM_FUNC) NULL},
  {PRM_ID_MAX_ENTRIES_IN_TEMP_FILE_CACHE,
   PRM_NAME_MAX_ENTRIES_IN_TEMP_FILE_CACHE,
   (PRM_FOR_SERVER | PRM_HIDDEN),
   PRM_INTEGER,
   &prm_max_entries_in_temp_file_cache_flag,
   (void *) &prm_max_entries_in_temp_file_cache_default,
   (void *) &PRM_MAX_ENTRIES_IN_TEMP_FILE_CACHE,
   (void *) NULL, (void *) &prm_max_entries_in_temp_file_cache_lower,
   (char *) NULL,
   (DUP_PRM_FUNC) NULL,
   (DUP_PRM_FUNC) NULL},
  {PRM_ID_PTHREAD_SCOPE_PROCESS,
   PRM_NAME_PTHREAD_SCOPE_PROCESS,	/* AIX only */
   (PRM_FOR_SERVER),
   PRM_BOOLEAN,
   &prm_pthread_scope_process_flag,
   (void *) &prm_pthread_scope_process_default,
   (void *) &PRM_PTHREAD_SCOPE_PROCESS,
   (void *) NULL, (void *) NULL,
   (char *) NULL,
   (DUP_PRM_FUNC) NULL,
   (DUP_PRM_FUNC) NULL},
  {PRM_ID_TEMP_MEM_BUFFER_PAGES,
   PRM_NAME_TEMP_MEM_BUFFER_PAGES,
   (PRM_FOR_SERVER),
   PRM_INTEGER,
   &prm_temp_mem_buffer_pages_flag,
   (void *) &prm_temp_mem_buffer_pages_default,
   (void *) &PRM_TEMP_MEM_BUFFER_PAGES,
   (void *) &prm_temp_mem_buffer_pages_upper,
   (void *) &prm_temp_mem_buffer_pages_lower,
   (char *) NULL,
   (DUP_PRM_FUNC) NULL,
   (DUP_PRM_FUNC) NULL},
  {PRM_ID_INDEX_SCAN_KEY_BUFFER_PAGES,
   PRM_NAME_INDEX_SCAN_KEY_BUFFER_PAGES,
   (PRM_FOR_SERVER | PRM_DEPRECATED | PRM_RELOADABLE),
   PRM_INTEGER,
   &prm_index_scan_key_buffer_pages_flag,
   (void *) &prm_index_scan_key_buffer_pages_default,
   (void *) &PRM_INDEX_SCAN_KEY_BUFFER_PAGES,
   (void *) NULL,
   (void *) &prm_index_scan_key_buffer_pages_lower,
   (char *) NULL,
   (DUP_PRM_FUNC) NULL,
   (DUP_PRM_FUNC) NULL},
  {PRM_ID_INDEX_SCAN_KEY_BUFFER_SIZE,
   PRM_NAME_INDEX_SCAN_KEY_BUFFER_SIZE,
   (PRM_FOR_SERVER | PRM_SIZE_UNIT | PRM_DIFFER_UNIT | PRM_RELOADABLE),
   PRM_INTEGER,
   &prm_index_scan_key_buffer_pages_flag,
   (void *) &prm_index_scan_key_buffer_pages_default,
   (void *) &PRM_INDEX_SCAN_KEY_BUFFER_PAGES,
   (void *) NULL,
   (void *) &prm_index_scan_key_buffer_pages_lower,
   (char *) NULL,
   (DUP_PRM_FUNC) prm_size_to_io_pages,
   (DUP_PRM_FUNC) prm_io_pages_to_size},
  {PRM_ID_DONT_REUSE_HEAP_FILE,
   PRM_NAME_DONT_REUSE_HEAP_FILE,
   (PRM_FOR_SERVER | PRM_USER_CHANGE | PRM_HIDDEN),
   PRM_BOOLEAN,
   &prm_dont_reuse_heap_file_flag,
   (void *) &prm_dont_reuse_heap_file_default,
   (void *) &PRM_DONT_REUSE_HEAP_FILE,
   (void *) NULL, (void *) NULL,
   (char *) NULL,
   (DUP_PRM_FUNC) NULL,
   (DUP_PRM_FUNC) NULL},
  {PRM_ID_INSERT_MODE,
   PRM_NAME_INSERT_MODE,
   (PRM_FOR_CLIENT | PRM_USER_CHANGE | PRM_HIDDEN),
   PRM_INTEGER,
   &prm_insert_mode_flag,
   (void *) &prm_insert_mode_default,
   (void *) &PRM_INSERT_MODE,
   (void *) &prm_insert_mode_upper,
   (void *) &prm_insert_mode_lower,
   (char *) NULL,
   (DUP_PRM_FUNC) NULL,
   (DUP_PRM_FUNC) NULL},
  {PRM_ID_LK_MAX_SCANID_BIT,
   PRM_NAME_LK_MAX_SCANID_BIT,
   (PRM_OBSOLETED),
   PRM_INTEGER,
   &prm_lk_max_scanid_bit_flag,
   (void *) &prm_lk_max_scanid_bit_default,
   (void *) &PRM_LK_MAX_SCANID_BIT,
   (void *) &prm_lk_max_scanid_bit_upper,
   (void *) &prm_lk_max_scanid_bit_lower,
   (char *) NULL,
   (DUP_PRM_FUNC) NULL,
   (DUP_PRM_FUNC) NULL},
  {PRM_ID_HOSTVAR_LATE_BINDING,
   PRM_NAME_HOSTVAR_LATE_BINDING,
   (PRM_FOR_CLIENT | PRM_USER_CHANGE | PRM_HIDDEN),
   PRM_BOOLEAN,
   &prm_hostvar_late_binding_flag,
   (void *) &prm_hostvar_late_binding_default,
   (void *) &PRM_HOSTVAR_LATE_BINDING,
   (void *) NULL, (void *) NULL,
   (char *) NULL,
   (DUP_PRM_FUNC) NULL,
   (DUP_PRM_FUNC) NULL},
  {PRM_ID_ENABLE_HISTO,
   PRM_NAME_ENABLE_HISTO,
   (PRM_FOR_CLIENT | PRM_USER_CHANGE | PRM_FOR_SESSION),
   PRM_BOOLEAN,
   &prm_enable_histo_flag,
   (void *) &prm_enable_histo_default,
   (void *) &PRM_ENABLE_HISTO,
   (void *) NULL, (void *) NULL,
   (char *) NULL,
   (DUP_PRM_FUNC) NULL,
   (DUP_PRM_FUNC) NULL},
  {PRM_ID_MUTEX_BUSY_WAITING_CNT,
   PRM_NAME_MUTEX_BUSY_WAITING_CNT,
   (PRM_FOR_SERVER | PRM_HIDDEN),
   PRM_INTEGER,
   &prm_mutex_busy_waiting_cnt_flag,
   (void *) &prm_mutex_busy_waiting_cnt_default,
   (void *) &PRM_MUTEX_BUSY_WAITING_CNT,
   (void *) NULL, (void *) NULL,
   (char *) NULL,
   (DUP_PRM_FUNC) NULL,
   (DUP_PRM_FUNC) NULL},
  {PRM_ID_PB_NUM_LRU_CHAINS,
   PRM_NAME_PB_NUM_LRU_CHAINS,
   (PRM_FOR_SERVER | PRM_HIDDEN),
   PRM_INTEGER,
   &prm_pb_num_LRU_chains_flag,
   (void *) &prm_pb_num_LRU_chains_default,
   (void *) &PRM_PB_NUM_LRU_CHAINS,
   (void *) &prm_pb_num_LRU_chains_upper,
   (void *) &prm_pb_num_LRU_chains_lower,
   (char *) NULL,
   (DUP_PRM_FUNC) NULL,
   (DUP_PRM_FUNC) NULL},
  {PRM_ID_PAGE_BG_FLUSH_INTERVAL_MSECS,
   PRM_NAME_PAGE_BG_FLUSH_INTERVAL_MSECS,
   (PRM_FOR_SERVER | PRM_USER_CHANGE | PRM_DEPRECATED),
   PRM_INTEGER,
   &prm_page_bg_flush_interval_msec_flag,
   (void *) &prm_page_bg_flush_interval_msec_default,
   (void *) &PRM_PAGE_BG_FLUSH_INTERVAL_MSEC,
   (void *) NULL, (void *) &prm_page_bg_flush_interval_msec_lower,
   (char *) NULL,
   (DUP_PRM_FUNC) NULL,
   (DUP_PRM_FUNC) NULL},
  {PRM_ID_PAGE_BG_FLUSH_INTERVAL,
   PRM_NAME_PAGE_BG_FLUSH_INTERVAL,
   (PRM_FOR_SERVER | PRM_USER_CHANGE | PRM_TIME_UNIT | PRM_DIFFER_UNIT),
   PRM_INTEGER,
   &prm_page_bg_flush_interval_msec_flag,
   (void *) &prm_page_bg_flush_interval_msec_default,
   (void *) &PRM_PAGE_BG_FLUSH_INTERVAL_MSEC,
   (void *) NULL, (void *) &prm_page_bg_flush_interval_msec_lower,
   (char *) NULL,
   (DUP_PRM_FUNC) prm_equal_to_ori,
   (DUP_PRM_FUNC) prm_equal_to_ori},
  {PRM_ID_ADAPTIVE_FLUSH_CONTROL,
   PRM_NAME_ADAPTIVE_FLUSH_CONTROL,
   (PRM_FOR_SERVER | PRM_USER_CHANGE),
   PRM_BOOLEAN,
   &prm_adaptive_flush_control_flag,
   (void *) &prm_adaptive_flush_control_default,
   (void *) &PRM_ADAPTIVE_FLUSH_CONTROL,
   (void *) NULL,
   (void *) NULL,
   (char *) NULL,
   (DUP_PRM_FUNC) NULL,
   (DUP_PRM_FUNC) NULL},
  {PRM_ID_MAX_FLUSH_PAGES_PER_SECOND,
   PRM_NAME_MAX_FLUSH_PAGES_PER_SECOND,
   (PRM_FOR_SERVER | PRM_USER_CHANGE | PRM_DEPRECATED | PRM_RELOADABLE),
   PRM_INTEGER,
   &prm_max_flush_pages_per_second_flag,
   (void *) &prm_max_flush_pages_per_second_default,
   (void *) &PRM_MAX_FLUSH_PAGES_PER_SECOND,
   (void *) &prm_max_flush_pages_per_second_upper,
   (void *) &prm_max_flush_pages_per_second_lower,
   (char *) NULL,
   (DUP_PRM_FUNC) NULL,
   (DUP_PRM_FUNC) NULL},
  {PRM_ID_MAX_FLUSH_SIZE_PER_SECOND,
   PRM_NAME_MAX_FLUSH_SIZE_PER_SECOND,
   (PRM_FOR_SERVER | PRM_USER_CHANGE | PRM_SIZE_UNIT | PRM_DIFFER_UNIT | PRM_RELOADABLE),
   PRM_INTEGER,
   &prm_max_flush_pages_per_second_flag,
   (void *) &prm_max_flush_pages_per_second_default,
   (void *) &PRM_MAX_FLUSH_PAGES_PER_SECOND,
   (void *) &prm_max_flush_pages_per_second_upper,
   (void *) &prm_max_flush_pages_per_second_lower,
   (char *) NULL,
   (DUP_PRM_FUNC) prm_size_to_io_pages,
   (DUP_PRM_FUNC) prm_io_pages_to_size},
  {PRM_ID_PB_SYNC_ON_NFLUSH,
   PRM_NAME_PB_SYNC_ON_NFLUSH,
   (PRM_FOR_SERVER | PRM_USER_CHANGE | PRM_DEPRECATED | PRM_RELOADABLE),
   PRM_INTEGER,
   &prm_pb_sync_on_nflush_flag,
   (void *) &prm_pb_sync_on_nflush_default,
   (void *) &PRM_PB_SYNC_ON_NFLUSH,
   (void *) &prm_pb_sync_on_nflush_upper,
   (void *) &prm_pb_sync_on_nflush_lower,
   (char *) NULL,
   (DUP_PRM_FUNC) NULL,
   (DUP_PRM_FUNC) NULL},
  {PRM_ID_PB_SYNC_ON_FLUSH_SIZE,
   PRM_NAME_PB_SYNC_ON_FLUSH_SIZE,
   (PRM_FOR_SERVER | PRM_USER_CHANGE | PRM_SIZE_UNIT | PRM_DIFFER_UNIT | PRM_RELOADABLE),
   PRM_INTEGER,
   &prm_pb_sync_on_nflush_flag,
   (void *) &prm_pb_sync_on_nflush_default,
   (void *) &PRM_PB_SYNC_ON_NFLUSH,
   (void *) &prm_pb_sync_on_nflush_upper,
   (void *) &prm_pb_sync_on_nflush_lower,
   (char *) NULL,
   (DUP_PRM_FUNC) prm_size_to_io_pages,
   (DUP_PRM_FUNC) prm_io_pages_to_size},
  {PRM_ID_PB_DEBUG_PAGE_VALIDATION_LEVEL,
   PRM_NAME_PB_DEBUG_PAGE_VALIDATION_LEVEL,
   (PRM_FOR_SERVER | PRM_USER_CHANGE | PRM_HIDDEN),
   PRM_KEYWORD,
   &prm_pb_debug_page_validation_level_flag,
   (void *) &prm_pb_debug_page_validation_level_default,
   (void *) &PRM_PB_DEBUG_PAGE_VALIDATION_LEVEL,
   (void *) NULL,
   (void *) NULL,
   (char *) NULL,
   (DUP_PRM_FUNC) NULL,
   (DUP_PRM_FUNC) NULL},
  {PRM_ID_ORACLE_STYLE_OUTERJOIN,
   PRM_NAME_ORACLE_STYLE_OUTERJOIN,
   (PRM_FOR_CLIENT | PRM_USER_CHANGE | PRM_HIDDEN),
   PRM_BOOLEAN,
   &prm_oracle_style_outerjoin_flag,
   (void *) &prm_oracle_style_outerjoin_default,
   (void *) &PRM_ORACLE_STYLE_OUTERJOIN,
   (void *) NULL, (void *) NULL,
   (char *) NULL,
   (DUP_PRM_FUNC) NULL,
   (DUP_PRM_FUNC) NULL},
  {PRM_ID_ANSI_QUOTES,
   PRM_NAME_ANSI_QUOTES,
   (PRM_FOR_CLIENT | PRM_TEST_CHANGE),
   PRM_BOOLEAN,
   &prm_ansi_quotes_flag,
   (void *) &prm_ansi_quotes_default,
   (void *) &PRM_ANSI_QUOTES,
   (void *) NULL, (void *) NULL,
   (char *) NULL,
   (DUP_PRM_FUNC) NULL,
   (DUP_PRM_FUNC) NULL},
  {PRM_ID_DEFAULT_WEEK_FORMAT,
   PRM_NAME_DEFAULT_WEEK_FORMAT,
   (PRM_FOR_CLIENT | PRM_FOR_SERVER | PRM_USER_CHANGE | PRM_FOR_SESSION | PRM_FOR_HA_CONTEXT),
   PRM_INTEGER,
   &prm_week_format_flag,
   (void *) &prm_week_format_default,
   (void *) &PRM_DEFAULT_WEEK_FORMAT,
   (void *) &prm_week_format_upper,
   (void *) &prm_week_format_lower,
   (char *) NULL,
   (DUP_PRM_FUNC) NULL,
   (DUP_PRM_FUNC) NULL},
  {PRM_ID_TEST_MODE,
   PRM_NAME_TEST_MODE,
   (PRM_FOR_CLIENT | PRM_FOR_SERVER | PRM_HIDDEN),
   PRM_BOOLEAN,
   &prm_test_mode_flag,
   (void *) &prm_test_mode_default,
   (void *) &PRM_TEST_MODE,
   (void *) NULL, (void *) NULL,
   (char *) NULL,
   (DUP_PRM_FUNC) NULL,
   (DUP_PRM_FUNC) NULL},
  {PRM_ID_ONLY_FULL_GROUP_BY,
   PRM_NAME_ONLY_FULL_GROUP_BY,
   (PRM_FOR_CLIENT | PRM_USER_CHANGE | PRM_FOR_SESSION),
   PRM_BOOLEAN,
   &prm_only_full_group_by_flag,
   (void *) &prm_only_full_group_by_default,
   (void *) &PRM_ONLY_FULL_GROUP_BY,
   (void *) NULL, (void *) NULL,
   (char *) NULL,
   (DUP_PRM_FUNC) NULL,
   (DUP_PRM_FUNC) NULL},
  {PRM_ID_PIPES_AS_CONCAT,
   PRM_NAME_PIPES_AS_CONCAT,
   (PRM_FOR_CLIENT | PRM_TEST_CHANGE),
   PRM_BOOLEAN,
   &prm_pipes_as_concat_flag,
   (void *) &prm_pipes_as_concat_default,
   (void *) &PRM_PIPES_AS_CONCAT,
   (void *) NULL, (void *) NULL,
   (char *) NULL,
   (DUP_PRM_FUNC) NULL,
   (DUP_PRM_FUNC) NULL},
  {PRM_ID_MYSQL_TRIGGER_CORRELATION_NAMES,
   PRM_NAME_MYSQL_TRIGGER_CORRELATION_NAMES,
   (PRM_FOR_CLIENT | PRM_TEST_CHANGE),
   PRM_BOOLEAN,
   &prm_mysql_trigger_correlation_names_flag,
   (void *) &prm_mysql_trigger_correlation_names_default,
   (void *) &PRM_MYSQL_TRIGGER_CORRELATION_NAMES,
   (void *) NULL, (void *) NULL,
   (char *) NULL,
   (DUP_PRM_FUNC) NULL,
   (DUP_PRM_FUNC) NULL},
  {PRM_ID_REQUIRE_LIKE_ESCAPE_CHARACTER,
   PRM_NAME_REQUIRE_LIKE_ESCAPE_CHARACTER,
   (PRM_FOR_CLIENT | PRM_TEST_CHANGE | PRM_FOR_QRY_STRING),
   PRM_BOOLEAN,
   &prm_require_like_escape_character_flag,
   (void *) &prm_require_like_escape_character_default,
   (void *) &PRM_REQUIRE_LIKE_ESCAPE_CHARACTER,
   (void *) NULL, (void *) NULL,
   (char *) NULL,
   (DUP_PRM_FUNC) NULL,
   (DUP_PRM_FUNC) NULL},
  {PRM_ID_NO_BACKSLASH_ESCAPES,
   PRM_NAME_NO_BACKSLASH_ESCAPES,
   (PRM_FOR_CLIENT | PRM_TEST_CHANGE),
   PRM_BOOLEAN,
   &prm_no_backslash_escapes_flag,
   (void *) &prm_no_backslash_escapes_default,
   (void *) &PRM_NO_BACKSLASH_ESCAPES,
   (void *) NULL, (void *) NULL,
   (char *) NULL,
   (DUP_PRM_FUNC) NULL,
   (DUP_PRM_FUNC) NULL},
  {PRM_ID_GROUP_CONCAT_MAX_LEN,
   PRM_NAME_GROUP_CONCAT_MAX_LEN,
   (PRM_USER_CHANGE | PRM_FOR_SERVER | PRM_SIZE_UNIT),
   PRM_BIGINT,
   &prm_group_concat_max_len_flag,
   (void *) &prm_group_concat_max_len_default,
   (void *) &PRM_GROUP_CONCAT_MAX_LEN,
   (void *) &prm_group_concat_max_len_upper,
   (void *) &prm_group_concat_max_len_lower,
   (char *) NULL,
   (DUP_PRM_FUNC) NULL,
   (DUP_PRM_FUNC) NULL},
  {PRM_ID_STRING_MAX_SIZE_BYTES,
   PRM_NAME_STRING_MAX_SIZE_BYTES,
   (PRM_USER_CHANGE | PRM_FOR_SERVER | PRM_FOR_CLIENT | PRM_FOR_SESSION | PRM_SIZE_UNIT | PRM_FOR_HA_CONTEXT),
   PRM_BIGINT,
   &prm_string_max_size_bytes_flag,
   (void *) &prm_string_max_size_bytes_default,
   (void *) &PRM_STRING_MAX_SIZE_BYTES,
   (void *) &prm_string_max_size_bytes_upper,
   (void *) &prm_string_max_size_bytes_lower,
   (char *) NULL,
   (DUP_PRM_FUNC) NULL,
   (DUP_PRM_FUNC) NULL},
  {PRM_ID_ADD_COLUMN_UPDATE_HARD_DEFAULT,
   PRM_NAME_ADD_COLUMN_UPDATE_HARD_DEFAULT,
   (PRM_USER_CHANGE | PRM_FOR_CLIENT | PRM_FOR_SERVER | PRM_FOR_SESSION | PRM_FOR_HA_CONTEXT),
   PRM_BOOLEAN,
   &prm_add_column_update_hard_default_flag,
   (void *) &prm_add_column_update_hard_default_default,
   (void *) &PRM_ADD_COLUMN_UPDATE_HARD_DEFAULT,
   (void *) NULL, (void *) NULL,
   (char *) NULL,
   (DUP_PRM_FUNC) NULL,
   (DUP_PRM_FUNC) NULL},
  {PRM_ID_RETURN_NULL_ON_FUNCTION_ERRORS,
   PRM_NAME_RETURN_NULL_ON_FUNCTION_ERRORS,
   (PRM_FOR_CLIENT | PRM_FOR_SERVER | PRM_USER_CHANGE | PRM_FOR_SESSION | PRM_FOR_QRY_STRING | PRM_FOR_HA_CONTEXT),
   PRM_BOOLEAN,
   &prm_return_null_on_function_errors_flag,
   (void *) &prm_return_null_on_function_errors_default,
   (void *) &PRM_RETURN_NULL_ON_FUNCTION_ERRORS,
   (void *) NULL, (void *) NULL,
   (char *) NULL,
   (DUP_PRM_FUNC) NULL,
   (DUP_PRM_FUNC) NULL},
  {PRM_ID_ALTER_TABLE_CHANGE_TYPE_STRICT,
   PRM_NAME_ALTER_TABLE_CHANGE_TYPE_STRICT,
   (PRM_USER_CHANGE | PRM_FOR_CLIENT | PRM_FOR_SERVER | PRM_FOR_SESSION | PRM_FOR_HA_CONTEXT),
   PRM_BOOLEAN,
   &prm_alter_table_change_type_strict_flag,
   (void *) &prm_alter_table_change_type_strict_default,
   (void *) &PRM_ALTER_TABLE_CHANGE_TYPE_STRICT,
   (void *) NULL, (void *) NULL,
   (char *) NULL,
   (DUP_PRM_FUNC) NULL,
   (DUP_PRM_FUNC) NULL},
  {PRM_ID_COMPACTDB_PAGE_RECLAIM_ONLY,
   PRM_NAME_COMPACTDB_PAGE_RECLAIM_ONLY,
   (PRM_EMPTY_FLAG),
   PRM_INTEGER,
   &prm_compactdb_page_reclaim_only_flag,
   (void *) &prm_compactdb_page_reclaim_only_default,
   (void *) &PRM_COMPACTDB_PAGE_RECLAIM_ONLY,
   (void *) NULL, (void *) NULL,
   (char *) NULL,
   (DUP_PRM_FUNC) NULL,
   (DUP_PRM_FUNC) NULL},
  {PRM_ID_PLUS_AS_CONCAT,
   PRM_NAME_PLUS_AS_CONCAT,
   (PRM_FOR_CLIENT | PRM_FOR_SERVER | PRM_TEST_CHANGE),
   PRM_BOOLEAN,
   &prm_plus_as_concat_flag,
   (void *) &prm_plus_as_concat_default,
   (void *) &PRM_PLUS_AS_CONCAT,
   (void *) NULL, (void *) NULL,
   (char *) NULL,
   (DUP_PRM_FUNC) NULL,
   (DUP_PRM_FUNC) NULL},
  {PRM_ID_LIKE_TERM_SELECTIVITY,
   PRM_NAME_LIKE_TERM_SELECTIVITY,
   (PRM_FOR_CLIENT | PRM_USER_CHANGE | PRM_HIDDEN),
   PRM_FLOAT,
   &prm_like_term_selectivity_flag,
   (void *) &prm_like_term_selectivity_default,
   (void *) &PRM_LIKE_TERM_SELECTIVITY,
   (void *) &prm_like_term_selectivity_upper,
   (void *) &prm_like_term_selectivity_lower,
   (char *) NULL,
   (DUP_PRM_FUNC) NULL,
   (DUP_PRM_FUNC) NULL},
  {PRM_ID_MAX_OUTER_CARD_OF_IDXJOIN,
   PRM_NAME_MAX_OUTER_CARD_OF_IDXJOIN,
   (PRM_FOR_CLIENT | PRM_USER_CHANGE | PRM_HIDDEN),
   PRM_INTEGER,
   &prm_max_outer_card_of_idxjoin_flag,
   (void *) &prm_max_outer_card_of_idxjoin_default,
   (void *) &PRM_MAX_OUTER_CARD_OF_IDXJOIN,
   (void *) NULL,
   (void *) &prm_max_outer_card_of_idxjoin_lower,
   (char *) NULL,
   (DUP_PRM_FUNC) NULL,
   (DUP_PRM_FUNC) NULL},
  {PRM_ID_ORACLE_STYLE_EMPTY_STRING,
   PRM_NAME_ORACLE_STYLE_EMPTY_STRING,
   (PRM_FOR_CLIENT | PRM_FOR_SERVER | PRM_FOR_QRY_STRING | PRM_FORCE_SERVER),
   PRM_BOOLEAN,
   &prm_oracle_style_empty_string_flag,
   (void *) &prm_oracle_style_empty_string_default,
   (void *) &PRM_ORACLE_STYLE_EMPTY_STRING,
   (void *) NULL, (void *) NULL,
   (char *) NULL,
   (DUP_PRM_FUNC) NULL,
   (DUP_PRM_FUNC) NULL},
  {PRM_ID_SUPPRESS_FSYNC,
   PRM_NAME_SUPPRESS_FSYNC,
   (PRM_FOR_SERVER | PRM_USER_CHANGE | PRM_HIDDEN),
   PRM_INTEGER,
   &prm_suppress_fsync_flag,
   (void *) &prm_suppress_fsync_default,
   (void *) &PRM_SUPPRESS_FSYNC,
   (void *) &prm_suppress_fsync_upper,
   (void *) &prm_suppress_fsync_lower,
   (char *) NULL,
   (DUP_PRM_FUNC) NULL,
   (DUP_PRM_FUNC) NULL},
  {PRM_ID_CALL_STACK_DUMP_ON_ERROR,
   PRM_NAME_CALL_STACK_DUMP_ON_ERROR,
   (PRM_FOR_CLIENT | PRM_FOR_SERVER | PRM_USER_CHANGE | PRM_GET_SERVER),
   PRM_BOOLEAN,
   &prm_call_stack_dump_on_error_flag,
   (void *) &prm_call_stack_dump_on_error_default,
   (void *) &PRM_CALL_STACK_DUMP_ON_ERROR,
   (void *) NULL, (void *) NULL,
   (char *) NULL,
   (DUP_PRM_FUNC) NULL,
   (DUP_PRM_FUNC) NULL},
  {PRM_ID_CALL_STACK_DUMP_ACTIVATION,
   PRM_NAME_CALL_STACK_DUMP_ACTIVATION,
   (PRM_FOR_CLIENT | PRM_FOR_SERVER | PRM_USER_CHANGE | PRM_GET_SERVER),
   PRM_INTEGER_LIST,
   &prm_call_stack_dump_activation_flag,
   (void *) &prm_call_stack_dump_activation_default,
   (void *) &PRM_CALL_STACK_DUMP_ACTIVATION,
   (void *) NULL, (void *) NULL,
   (char *) NULL,
   (DUP_PRM_FUNC) NULL,
   (DUP_PRM_FUNC) NULL},
  {PRM_ID_CALL_STACK_DUMP_DEACTIVATION,
   PRM_NAME_CALL_STACK_DUMP_DEACTIVATION,
   (PRM_FOR_CLIENT | PRM_FOR_SERVER | PRM_USER_CHANGE | PRM_GET_SERVER),
   PRM_INTEGER_LIST,
   &prm_call_stack_dump_deactivation_flag,
   (void *) &prm_call_stack_dump_deactivation_default,
   (void *) &PRM_CALL_STACK_DUMP_DEACTIVATION,
   (void *) NULL, (void *) NULL,
   (char *) NULL,
   (DUP_PRM_FUNC) NULL,
   (DUP_PRM_FUNC) NULL},
  {PRM_ID_COMPAT_NUMERIC_DIVISION_SCALE,
   PRM_NAME_COMPAT_NUMERIC_DIVISION_SCALE,
   (PRM_FOR_CLIENT | PRM_FOR_SERVER | PRM_USER_CHANGE | PRM_FOR_SESSION | PRM_FOR_HA_CONTEXT),
   PRM_BOOLEAN,
   &prm_compat_numeric_division_scale_flag,
   (void *) &prm_compat_numeric_division_scale_default,
   (void *) &PRM_COMPAT_NUMERIC_DIVISION_SCALE,
   (void *) NULL, (void *) NULL,
   (char *) NULL,
   (DUP_PRM_FUNC) NULL,
   (DUP_PRM_FUNC) NULL},
  {PRM_ID_DBFILES_PROTECT,
   PRM_NAME_DBFILES_PROTECT,
   (PRM_FOR_SERVER | PRM_HIDDEN),
   PRM_BOOLEAN,
   &prm_dbfiles_protect_flag,
   (void *) &prm_dbfiles_protect_default,
   (void *) &PRM_DBFILES_PROTECT,
   (void *) NULL, (void *) NULL,
   (char *) NULL,
   (DUP_PRM_FUNC) NULL,
   (DUP_PRM_FUNC) NULL},
  {PRM_ID_AUTO_RESTART_SERVER,
   PRM_NAME_AUTO_RESTART_SERVER,
   (PRM_FOR_SERVER | PRM_USER_CHANGE),
   PRM_BOOLEAN,
   &prm_auto_restart_server_flag,
   (void *) &prm_auto_restart_server_default,
   (void *) &PRM_AUTO_RESTART_SERVER,
   (void *) NULL, (void *) NULL,
   (char *) NULL,
   (DUP_PRM_FUNC) NULL,
   (DUP_PRM_FUNC) NULL},
  {PRM_ID_XASL_CACHE_MAX_ENTRIES,
   PRM_NAME_XASL_CACHE_MAX_ENTRIES,
   (PRM_FOR_CLIENT | PRM_FOR_SERVER | PRM_FORCE_SERVER),
   PRM_INTEGER,
   &prm_xasl_cache_max_entries_flag,
   (void *) &prm_xasl_cache_max_entries_default,
   (void *) &PRM_XASL_CACHE_MAX_ENTRIES,
   /* TODO: define a maximum value. We cannot have any size hash table. */
   (void *) NULL, (void *) NULL,
   (char *) NULL,
   (DUP_PRM_FUNC) NULL,
   (DUP_PRM_FUNC) NULL},
  {PRM_ID_XASL_CACHE_MAX_CLONES,
   PRM_NAME_XASL_CACHE_MAX_CLONES,
   (PRM_FOR_SERVER),
   PRM_INTEGER,
   &prm_xasl_cache_max_clones_flag,
   (void *) &prm_xasl_cache_max_clones_default,
   (void *) &PRM_XASL_CACHE_MAX_CLONES,
   (void *) &prm_xasl_cache_max_clones_upper,
   (void *) &prm_xasl_cache_max_clones_lower,
   (char *) NULL,
   (DUP_PRM_FUNC) NULL,
   (DUP_PRM_FUNC) NULL},
  {PRM_ID_XASL_CACHE_TIMEOUT,
   PRM_NAME_XASL_CACHE_TIMEOUT,
   (PRM_FOR_SERVER),
   PRM_INTEGER,
   &prm_xasl_cache_timeout_flag,
   (void *) &prm_xasl_cache_timeout_default,
   (void *) &PRM_XASL_CACHE_TIMEOUT,
   (void *) NULL, (void *) NULL,
   (char *) NULL,
   (DUP_PRM_FUNC) NULL,
   (DUP_PRM_FUNC) NULL},
  {PRM_ID_XASL_CACHE_LOGGING,
   PRM_NAME_XASL_CACHE_LOGGING,
   (PRM_FOR_SERVER),
   PRM_BOOLEAN,
   &prm_xasl_cache_logging_flag,
   (void *) &prm_xasl_cache_logging_default,
   (void *) &PRM_XASL_CACHE_LOGGING,
   (void *) NULL, (void *) NULL,
   (char *) NULL,
   (DUP_PRM_FUNC) NULL,
   (DUP_PRM_FUNC) NULL},
  {PRM_ID_FILTER_PRED_MAX_CACHE_ENTRIES,
   PRM_NAME_FILTER_PRED_MAX_CACHE_ENTRIES,
   (PRM_FOR_CLIENT | PRM_FOR_SERVER),
   PRM_INTEGER,
   &prm_filter_pred_max_cache_entries_flag,
   (void *) &prm_filter_pred_max_cache_entries_default,
   (void *) &PRM_FILTER_PRED_MAX_CACHE_ENTRIES,
   (void *) NULL, (void *) NULL,
   (char *) NULL,
   (DUP_PRM_FUNC) NULL,
   (DUP_PRM_FUNC) NULL},
  {PRM_ID_FILTER_PRED_MAX_CACHE_CLONES,
   PRM_NAME_FILTER_PRED_MAX_CACHE_CLONES,
   (PRM_FOR_SERVER | PRM_HIDDEN),
   PRM_INTEGER,
   &prm_filter_pred_max_cache_clones_flag,
   (void *) &prm_filter_pred_max_cache_clones_default,
   (void *) &PRM_FILTER_PRED_MAX_CACHE_CLONES,
   (void *) NULL, (void *) NULL,
   (char *) NULL,
   (DUP_PRM_FUNC) NULL,
   (DUP_PRM_FUNC) NULL},
  {PRM_ID_LIST_QUERY_CACHE_MODE,
   PRM_NAME_LIST_QUERY_CACHE_MODE,
   (PRM_FOR_SERVER),
   PRM_INTEGER,
   &prm_list_query_cache_mode_flag,
   (void *) &prm_list_query_cache_mode_default,
   (void *) &PRM_LIST_QUERY_CACHE_MODE,
   (void *) &prm_list_query_cache_mode_upper,
   (void *) &prm_list_query_cache_mode_lower,
   (char *) NULL,
   (DUP_PRM_FUNC) NULL,
   (DUP_PRM_FUNC) NULL},
  {PRM_ID_LIST_MAX_QUERY_CACHE_ENTRIES,
   PRM_NAME_LIST_MAX_QUERY_CACHE_ENTRIES,
   (PRM_FOR_SERVER),
   PRM_INTEGER,
   &prm_list_max_query_cache_entries_flag,
   (void *) &prm_list_max_query_cache_entries_default,
   (void *) &PRM_LIST_MAX_QUERY_CACHE_ENTRIES,
   (void *) NULL, (void *) NULL,
   (char *) NULL,
   (DUP_PRM_FUNC) NULL,
   (DUP_PRM_FUNC) NULL},
  {PRM_ID_LIST_MAX_QUERY_CACHE_PAGES,
   PRM_NAME_LIST_MAX_QUERY_CACHE_PAGES,
   (PRM_FOR_SERVER),
   PRM_INTEGER,
   &prm_list_max_query_cache_pages_flag,
   (void *) &prm_list_max_query_cache_pages_default,
   (void *) &PRM_LIST_MAX_QUERY_CACHE_PAGES,
   (void *) NULL, (void *) NULL,
   (char *) NULL,
   (DUP_PRM_FUNC) NULL,
   (DUP_PRM_FUNC) NULL},
  {PRM_ID_USE_ORDERBY_SORT_LIMIT,
   PRM_NAME_USE_ORDERBY_SORT_LIMIT,
   (PRM_FOR_SERVER | PRM_USER_CHANGE),
   PRM_BOOLEAN,
   &prm_use_orderby_sort_limit_flag,
   (void *) &prm_use_orderby_sort_limit_default,
   (void *) &PRM_USE_ORDERBY_SORT_LIMIT,
   (void *) NULL, (void *) NULL,
   (char *) NULL,
   (DUP_PRM_FUNC) NULL,
   (DUP_PRM_FUNC) NULL},
  {PRM_ID_REPLICATION_MODE,
   PRM_NAME_REPLICATION_MODE,
   (PRM_OBSOLETED),
   PRM_NO_TYPE,
   &prm_replication_mode_flag,
   (void *) NULL,
   (void *) NULL,
   (void *) NULL,
   (void *) NULL,
   (char *) NULL,
   (DUP_PRM_FUNC) NULL,
   (DUP_PRM_FUNC) NULL},
  {PRM_ID_HA_MODE,
   PRM_NAME_HA_MODE,
   (PRM_FOR_SERVER | PRM_FOR_CLIENT | PRM_FOR_HA | PRM_FORCE_SERVER),
   PRM_KEYWORD,
   &prm_ha_mode_flag,
   (void *) &prm_ha_mode_default,
   (void *) &PRM_HA_MODE,
   (void *) &prm_ha_mode_upper,
   (void *) &prm_ha_mode_lower,
   (char *) NULL,
   (DUP_PRM_FUNC) NULL,
   (DUP_PRM_FUNC) NULL},
  {PRM_ID_HA_MODE_FOR_SA_UTILS_ONLY,
   PRM_NAME_HA_MODE_FOR_SA_UTILS_ONLY,
   (PRM_EMPTY_FLAG),
   PRM_KEYWORD,
   &prm_ha_mode_flag,
   (void *) &prm_ha_mode_default,
   (void *) &PRM_HA_MODE_FOR_SA_UTILS_ONLY,
   (void *) &prm_ha_mode_upper,
   (void *) &prm_ha_mode_lower,
   (char *) NULL,
   (DUP_PRM_FUNC) NULL,
   (DUP_PRM_FUNC) NULL},
  {PRM_ID_HA_SERVER_STATE,
   PRM_NAME_HA_SERVER_STATE,
   (PRM_FOR_SERVER | PRM_HIDDEN | PRM_FOR_HA),
   PRM_KEYWORD,
   &prm_ha_server_state_flag,
   (void *) &prm_ha_server_state_default,
   (void *) &PRM_HA_SERVER_STATE,
   (void *) &prm_ha_server_state_upper,
   (void *) &prm_ha_server_state_lower,
   (char *) NULL,
   (DUP_PRM_FUNC) NULL,
   (DUP_PRM_FUNC) NULL},
  {PRM_ID_HA_LOG_APPLIER_STATE,
   PRM_NAME_HA_LOG_APPLIER_STATE,
   (PRM_FOR_SERVER | PRM_USER_CHANGE | PRM_HIDDEN | PRM_FOR_HA),
   PRM_KEYWORD,
   &prm_ha_log_applier_state_flag,
   (void *) &prm_ha_log_applier_state_default,
   (void *) &PRM_HA_LOG_APPLIER_STATE,
   (void *) &prm_ha_log_applier_state_upper,
   (void *) &prm_ha_log_applier_state_lower,
   (char *) NULL,
   (DUP_PRM_FUNC) NULL,
   (DUP_PRM_FUNC) NULL},
  {PRM_ID_HA_NODE_LIST,
   PRM_NAME_HA_NODE_LIST,
   (PRM_FOR_SERVER | PRM_FOR_CLIENT | PRM_USER_CHANGE | PRM_RELOADABLE | PRM_FOR_HA),
   PRM_STRING,
   &prm_ha_node_list_flag,
   (void *) &prm_ha_node_list_default,
   (void *) &PRM_HA_NODE_LIST,
   (void *) NULL, (void *) NULL,
   (char *) NULL,
   (DUP_PRM_FUNC) NULL,
   (DUP_PRM_FUNC) NULL},
  {PRM_ID_HA_REPLICA_LIST,
   PRM_NAME_HA_REPLICA_LIST,
   (PRM_FOR_CLIENT | PRM_USER_CHANGE | PRM_RELOADABLE | PRM_FOR_HA),
   PRM_STRING,
   &prm_ha_replica_list_flag,
   (void *) &prm_ha_replica_list_default,
   (void *) &PRM_HA_REPLICA_LIST,
   (void *) NULL, (void *) NULL,
   (char *) NULL,
   (DUP_PRM_FUNC) NULL,
   (DUP_PRM_FUNC) NULL},
  {PRM_ID_HA_DB_LIST,
   PRM_NAME_HA_DB_LIST,
   (PRM_FOR_CLIENT | PRM_FOR_HA),
   PRM_STRING,
   &prm_ha_db_list_flag,
   (void *) &prm_ha_db_list_default,
   (void *) &PRM_HA_DB_LIST,
   (void *) NULL, (void *) NULL,
   (char *) NULL,
   (DUP_PRM_FUNC) NULL,
   (DUP_PRM_FUNC) NULL},
  {PRM_ID_HA_COPY_LOG_BASE,
   PRM_NAME_HA_COPY_LOG_BASE,
   (PRM_FOR_CLIENT | PRM_FOR_HA),
   PRM_STRING,
   &prm_ha_copy_log_base_flag,
   (void *) &prm_ha_copy_log_base_default,
   (void *) &PRM_HA_COPY_LOG_BASE,
   (void *) NULL, (void *) NULL,
   (char *) NULL,
   (DUP_PRM_FUNC) NULL,
   (DUP_PRM_FUNC) NULL},
  {PRM_ID_HA_COPY_SYNC_MODE,
   PRM_NAME_HA_COPY_SYNC_MODE,
   (PRM_FOR_CLIENT | PRM_FOR_HA),
   PRM_STRING,
   &prm_ha_copy_sync_mode_flag,
   (void *) &prm_ha_copy_sync_mode_default,
   (void *) &PRM_HA_COPY_SYNC_MODE,
   (void *) NULL, (void *) NULL,
   (char *) NULL,
   (DUP_PRM_FUNC) NULL,
   (DUP_PRM_FUNC) NULL},
  {PRM_ID_HA_APPLY_MAX_MEM_SIZE,
   PRM_NAME_HA_APPLY_MAX_MEM_SIZE,
   (PRM_FOR_CLIENT | PRM_FOR_HA),
   PRM_INTEGER,
   &prm_ha_apply_max_mem_size_flag,
   (void *) &prm_ha_apply_max_mem_size_default,
   (void *) &PRM_HA_APPLY_MAX_MEM_SIZE,
   (void *) NULL, (void *) NULL,
   (char *) NULL,
   (DUP_PRM_FUNC) NULL,
   (DUP_PRM_FUNC) NULL},
  {PRM_ID_HA_PORT_ID,
   PRM_NAME_HA_PORT_ID,
   (PRM_FOR_CLIENT | PRM_FOR_HA),
   PRM_INTEGER,
   &prm_ha_port_id_flag,
   (void *) &prm_ha_port_id_default,
   (void *) &PRM_HA_PORT_ID,
   (void *) &prm_ha_port_id_upper, (void *) &prm_ha_port_id_lower,
   (char *) NULL,
   (DUP_PRM_FUNC) NULL,
   (DUP_PRM_FUNC) NULL},
  {PRM_ID_HA_INIT_TIMER_IN_MSECS,
   PRM_NAME_HA_INIT_TIMER_IN_MSECS,
   (PRM_FOR_CLIENT | PRM_HIDDEN | PRM_FOR_HA),
   PRM_INTEGER,
   &prm_ha_init_timer_im_msecs_flag,
   (void *) &prm_ha_init_timer_im_msecs_default,
   (void *) &PRM_HA_INIT_TIMER_IN_MSECS,
   (void *) NULL, (void *) NULL,
   (char *) NULL,
   (DUP_PRM_FUNC) NULL,
   (DUP_PRM_FUNC) NULL},
  {PRM_ID_HA_HEARTBEAT_INTERVAL_IN_MSECS,
   PRM_NAME_HA_HEARTBEAT_INTERVAL_IN_MSECS,
   (PRM_FOR_CLIENT | PRM_HIDDEN | PRM_FOR_HA),
   PRM_INTEGER,
   &prm_ha_heartbeat_interval_in_msecs_flag,
   (void *) &prm_ha_heartbeat_interval_in_msecs_default,
   (void *) &PRM_HA_HEARTBEAT_INTERVAL_IN_MSECS,
   (void *) NULL, (void *) NULL,
   (char *) NULL,
   (DUP_PRM_FUNC) NULL,
   (DUP_PRM_FUNC) NULL},
  {PRM_ID_HA_CALC_SCORE_INTERVAL_IN_MSECS,
   PRM_NAME_HA_CALC_SCORE_INTERVAL_IN_MSECS,
   (PRM_FOR_CLIENT | PRM_HIDDEN | PRM_FOR_HA),
   PRM_INTEGER,
   &prm_ha_calc_score_interval_in_msecs_flag,
   (void *) &prm_ha_calc_score_interval_in_msecs_default,
   (void *) &PRM_HA_CALC_SCORE_INTERVAL_IN_MSECS,
   (void *) NULL, (void *) NULL,
   (char *) NULL,
   (DUP_PRM_FUNC) NULL,
   (DUP_PRM_FUNC) NULL},
  {PRM_ID_HA_FAILOVER_WAIT_TIME_IN_MSECS,
   PRM_NAME_HA_FAILOVER_WAIT_TIME_IN_MSECS,
   (PRM_FOR_CLIENT | PRM_HIDDEN | PRM_FOR_HA),
   PRM_INTEGER,
   &prm_ha_failover_wait_time_in_msecs_flag,
   (void *) &prm_ha_failover_wait_time_in_msecs_default,
   (void *) &PRM_HA_FAILOVER_WAIT_TIME_IN_MSECS,
   (void *) NULL, (void *) NULL,
   (char *) NULL,
   (DUP_PRM_FUNC) NULL,
   (DUP_PRM_FUNC) NULL},
  {PRM_ID_HA_PROCESS_START_CONFIRM_INTERVAL_IN_MSECS,
   PRM_NAME_HA_PROCESS_START_CONFIRM_INTERVAL_IN_MSECS,
   (PRM_FOR_CLIENT | PRM_HIDDEN | PRM_FOR_HA),
   PRM_INTEGER,
   &prm_ha_process_start_confirm_interval_in_msecs_flag,
   (void *) &prm_ha_process_start_confirm_interval_in_msecs_default,
   (void *) &PRM_HA_PROCESS_START_CONFIRM_INTERVAL_IN_MSECS,
   (void *) NULL, (void *) NULL,
   (char *) NULL,
   (DUP_PRM_FUNC) NULL,
   (DUP_PRM_FUNC) NULL},
  {PRM_ID_HA_PROCESS_DEREG_CONFIRM_INTERVAL_IN_MSECS,
   PRM_NAME_HA_PROCESS_DEREG_CONFIRM_INTERVAL_IN_MSECS,
   (PRM_FOR_CLIENT | PRM_HIDDEN | PRM_FOR_HA),
   PRM_INTEGER,
   &prm_ha_process_dereg_confirm_interval_in_msecs_flag,
   (void *) &prm_ha_process_dereg_confirm_interval_in_msecs_default,
   (void *) &PRM_HA_PROCESS_DEREG_CONFIRM_INTERVAL_IN_MSECS,
   (void *) NULL, (void *) NULL,
   (char *) NULL,
   (DUP_PRM_FUNC) NULL,
   (DUP_PRM_FUNC) NULL},
  {PRM_ID_HA_MAX_PROCESS_START_CONFIRM,
   PRM_NAME_HA_MAX_PROCESS_START_CONFIRM,
   (PRM_FOR_CLIENT | PRM_HIDDEN | PRM_FOR_HA),
   PRM_INTEGER,
   &prm_ha_max_process_start_confirm_flag,
   (void *) &prm_ha_max_process_start_confirm_default,
   (void *) &PRM_HA_MAX_PROCESS_START_CONFIRM,
   (void *) NULL, (void *) NULL,
   (char *) NULL,
   (DUP_PRM_FUNC) NULL,
   (DUP_PRM_FUNC) NULL},
  {PRM_ID_HA_MAX_PROCESS_DEREG_CONFIRM,
   PRM_NAME_HA_MAX_PROCESS_DEREG_CONFIRM,
   (PRM_FOR_CLIENT | PRM_HIDDEN | PRM_FOR_HA),
   PRM_INTEGER,
   &prm_ha_max_process_dereg_confirm_flag,
   (void *) &prm_ha_max_process_dereg_confirm_default,
   (void *) &PRM_HA_MAX_PROCESS_DEREG_CONFIRM,
   (void *) NULL, (void *) NULL,
   (char *) NULL,
   (DUP_PRM_FUNC) NULL,
   (DUP_PRM_FUNC) NULL},
  {PRM_ID_HA_UNACCEPTABLE_PROC_RESTART_TIMEDIFF_IN_MSECS,
   PRM_NAME_HA_UNACCEPTABLE_PROC_RESTART_TIMEDIFF,
   (PRM_FOR_CLIENT | PRM_FOR_HA | PRM_TIME_UNIT),
   PRM_INTEGER,
   &prm_ha_unacceptable_proc_restart_timediff_flag,
   (void *) &prm_ha_unacceptable_proc_restart_timediff_default,
   (void *) &PRM_HA_UNACCEPTABLE_PROC_RESTART_TIMEDIFF,
   (void *) NULL, (void *) NULL,
   (char *) NULL,
   (DUP_PRM_FUNC) NULL,
   (DUP_PRM_FUNC) NULL},
  {PRM_ID_HA_CHANGEMODE_INTERVAL_IN_MSECS,
   PRM_NAME_HA_CHANGEMODE_INTERVAL_IN_MSEC,
   (PRM_FOR_CLIENT | PRM_HIDDEN | PRM_FOR_HA),
   PRM_INTEGER,
   &prm_ha_changemode_interval_in_msecs_flag,
   (void *) &prm_ha_changemode_interval_in_msecs_default,
   (void *) &PRM_HA_CHANGEMODE_INTERVAL_IN_MSECS,
   (void *) NULL, (void *) NULL,
   (char *) NULL,
   (DUP_PRM_FUNC) NULL,
   (DUP_PRM_FUNC) NULL},
  {PRM_ID_HA_MAX_HEARTBEAT_GAP,
   PRM_NAME_HA_MAX_HEARTBEAT_GAP,
   (PRM_FOR_CLIENT | PRM_HIDDEN | PRM_FOR_HA),
   PRM_INTEGER,
   &prm_ha_max_heartbeat_gap_flag,
   (void *) &prm_ha_max_heartbeat_gap_default,
   (void *) &PRM_HA_MAX_HEARTBEAT_GAP,
   (void *) NULL, (void *) NULL,
   (char *) NULL,
   (DUP_PRM_FUNC) NULL,
   (DUP_PRM_FUNC) NULL},
  {PRM_ID_HA_PING_HOSTS,
   PRM_NAME_HA_PING_HOSTS,
   (PRM_FOR_CLIENT | PRM_RELOADABLE | PRM_FOR_HA),
   PRM_STRING,
   &prm_ha_ping_hosts_flag,
   (void *) &prm_ha_ping_hosts_default,
   (void *) &PRM_HA_PING_HOSTS,
   (void *) NULL, (void *) NULL,
   (char *) NULL,
   (DUP_PRM_FUNC) NULL,
   (DUP_PRM_FUNC) NULL},
  {PRM_ID_HA_APPLYLOGDB_RETRY_ERROR_LIST,
   PRM_NAME_HA_APPLYLOGDB_RETRY_ERROR_LIST,
   (PRM_FOR_CLIENT | PRM_FOR_HA),
   PRM_INTEGER_LIST,
   &prm_ha_applylogdb_retry_error_list_flag,
   (void *) &prm_ha_applylogdb_retry_error_list_default,
   (void *) &PRM_HA_APPLYLOGDB_RETRY_ERROR_LIST,
   (void *) NULL, (void *) NULL,
   (char *) NULL,
   (DUP_PRM_FUNC) NULL,
   (DUP_PRM_FUNC) NULL},
  {PRM_ID_HA_APPLYLOGDB_IGNORE_ERROR_LIST,
   PRM_NAME_HA_APPLYLOGDB_IGNORE_ERROR_LIST,
   (PRM_FOR_CLIENT | PRM_FOR_HA),
   PRM_INTEGER_LIST,
   &prm_ha_applylogdb_ignore_error_list_flag,
   (void *) &prm_ha_applylogdb_ignore_error_list_default,
   (void *) &PRM_HA_APPLYLOGDB_IGNORE_ERROR_LIST,
   (void *) NULL, (void *) NULL,
   (char *) NULL,
   (DUP_PRM_FUNC) NULL,
   (DUP_PRM_FUNC) NULL},
  {PRM_ID_HA_APPLYLOGDB_LOG_WAIT_TIME_IN_SECS,
   PRM_NAME_HA_APPLYLOGDB_LOG_WAIT_TIME_IN_SECS,
   (PRM_FOR_CLIENT | PRM_FOR_HA | PRM_HIDDEN),
   PRM_INTEGER,
   &prm_ha_applylogdb_log_wait_time_in_secs_flag,
   (void *) &prm_ha_applylogdb_log_wait_time_in_secs_default,
   (void *) &PRM_HA_APPLYLOGDB_LOG_WAIT_TIME_IN_SECS,
   (void *) NULL, (void *) &prm_ha_applylogdb_log_wait_time_in_secs_lower,
   (char *) NULL,
   (DUP_PRM_FUNC) NULL,
   (DUP_PRM_FUNC) NULL},
  {PRM_ID_HA_SQL_LOGGING,
   PRM_NAME_HA_SQL_LOGGING,
   (PRM_FOR_CLIENT | PRM_FOR_HA),
   PRM_BOOLEAN,
   &prm_ha_sql_logging_flag,
   (void *) &prm_ha_sql_logging_default,
   (void *) &PRM_HA_SQL_LOGGING,
   (void *) NULL, (void *) NULL,
   (char *) NULL,
   (DUP_PRM_FUNC) NULL,
   (DUP_PRM_FUNC) NULL},
  {PRM_ID_HA_SQL_LOG_MAX_SIZE_IN_MB,
   PRM_NAME_HA_SQL_LOG_MAX_SIZE_IN_MB,
   (PRM_FOR_CLIENT | PRM_FOR_HA),
   PRM_INTEGER,
   &prm_ha_sql_log_max_size_in_mb_flag,
   (void *) &prm_ha_sql_log_max_size_in_mb_default,
   (void *) &PRM_HA_SQL_LOG_MAX_SIZE_IN_MB,
   (void *) &prm_ha_sql_log_max_size_in_mb_upper,
   (void *) &prm_ha_sql_log_max_size_in_mb_lower,
   (char *) NULL,
   (DUP_PRM_FUNC) NULL,
   (DUP_PRM_FUNC) NULL},
  {PRM_ID_HA_COPY_LOG_MAX_ARCHIVES,
   PRM_NAME_HA_COPY_LOG_MAX_ARCHIVES,
   (PRM_FOR_CLIENT | PRM_FOR_HA),
   PRM_INTEGER,
   &prm_ha_copy_log_max_archives_flag,
   (void *) &prm_ha_copy_log_max_archives_default,
   (void *) &PRM_HA_COPY_LOG_MAX_ARCHIVES,
   (void *) &prm_ha_copy_log_max_archives_upper,
   (void *) &prm_ha_copy_log_max_archives_lower,
   (char *) NULL,
   (DUP_PRM_FUNC) NULL,
   (DUP_PRM_FUNC) NULL},
  {PRM_ID_HA_COPY_LOG_TIMEOUT,
   PRM_NAME_HA_COPY_LOG_TIMEOUT,
   (PRM_FOR_SERVER | PRM_FOR_HA | PRM_RELOADABLE),
   PRM_INTEGER,
   &prm_ha_copy_log_timeout_flag,
   (void *) &prm_ha_copy_log_timeout_default,
   (void *) &PRM_HA_COPY_LOG_TIMEOUT,
   (void *) &prm_ha_copy_log_timeout_upper,
   (void *) &prm_ha_copy_log_timeout_lower,
   (char *) NULL,
   (DUP_PRM_FUNC) NULL,
   (DUP_PRM_FUNC) NULL},
  {PRM_ID_HA_REPLICA_DELAY_IN_SECS,
   PRM_NAME_HA_REPLICA_DELAY,
   (PRM_FOR_CLIENT | PRM_FOR_HA | PRM_TIME_UNIT | PRM_DIFFER_UNIT),
   PRM_INTEGER,
   &prm_ha_replica_delay_in_secs_flag,
   (void *) &prm_ha_replica_delay_in_secs_default,
   (void *) &PRM_HA_REPLICA_DELAY_IN_SECS,
   (void *) &prm_ha_replica_delay_in_secs_upper,
   (void *) &prm_ha_replica_delay_in_secs_lower,
   (char *) NULL,
   (DUP_PRM_FUNC) prm_msec_to_sec,
   (DUP_PRM_FUNC) prm_sec_to_msec},
  {PRM_ID_HA_REPLICA_TIME_BOUND,
   PRM_NAME_HA_REPLICA_TIME_BOUND,
   (PRM_FOR_CLIENT | PRM_FOR_HA),
   PRM_STRING,
   &prm_ha_replica_time_bound_flag,
   (void *) &prm_ha_replica_time_bound_default,
   (void *) &PRM_HA_REPLICA_TIME_BOUND,
   (void *) NULL, (void *) NULL,
   (char *) NULL,
   (DUP_PRM_FUNC) NULL,
   (DUP_PRM_FUNC) NULL},
  {PRM_ID_HA_DELAY_LIMIT_IN_SECS,
   PRM_NAME_HA_DELAY_LIMIT,
   (PRM_FOR_SERVER | PRM_FOR_HA | PRM_USER_CHANGE | PRM_TIME_UNIT | PRM_DIFFER_UNIT),
   PRM_INTEGER,
   &prm_ha_delay_limit_in_secs_flag,
   (void *) &prm_ha_delay_limit_in_secs_default,
   (void *) &PRM_HA_DELAY_LIMIT_IN_SECS,
   (void *) &prm_ha_delay_limit_in_secs_upper,
   (void *) &prm_ha_delay_limit_in_secs_lower,
   (char *) NULL,
   (DUP_PRM_FUNC) prm_msec_to_sec,
   (DUP_PRM_FUNC) prm_sec_to_msec},
  {PRM_ID_HA_DELAY_LIMIT_DELTA_IN_SECS,
   PRM_NAME_HA_DELAY_LIMIT_DELTA,
   (PRM_FOR_SERVER | PRM_FOR_HA | PRM_USER_CHANGE | PRM_TIME_UNIT | PRM_DIFFER_UNIT),
   PRM_INTEGER,
   &prm_ha_delay_limit_delta_in_secs_flag,
   (void *) &prm_ha_delay_limit_delta_in_secs_default,
   (void *) &PRM_HA_DELAY_LIMIT_DELTA_IN_SECS,
   (void *) &prm_ha_delay_limit_delta_in_secs_upper,
   (void *) &prm_ha_delay_limit_delta_in_secs_lower,
   (char *) NULL,
   (DUP_PRM_FUNC) prm_msec_to_sec,
   (DUP_PRM_FUNC) prm_sec_to_msec},
  {PRM_ID_HA_APPLYLOGDB_MAX_COMMIT_INTERVAL_IN_MSECS,
   PRM_NAME_HA_APPLYLOGDB_MAX_COMMIT_INTERVAL_IN_MSECS,
   (PRM_FOR_CLIENT | PRM_FOR_HA),
   PRM_INTEGER,
   &prm_ha_applylogdb_max_commit_interval_in_msecs_flag,
   (void *) &prm_ha_applylogdb_max_commit_interval_in_msecs_default,
   (void *) &PRM_HA_APPLYLOGDB_MAX_COMMIT_INTERVAL_IN_MSECS,
   (void *) &prm_ha_applylogdb_max_commit_interval_in_msecs_upper,
   (void *) &prm_ha_applylogdb_max_commit_interval_in_msecs_lower,
   (char *) NULL,
   (DUP_PRM_FUNC) NULL,
   (DUP_PRM_FUNC) NULL},
  {PRM_ID_HA_APPLYLOGDB_MAX_COMMIT_INTERVAL,
   PRM_NAME_HA_APPLYLOGDB_MAX_COMMIT_INTERVAL,
   (PRM_FOR_CLIENT | PRM_FOR_HA | PRM_TIME_UNIT),
   PRM_INTEGER,
   &prm_ha_applylogdb_max_commit_interval_in_msecs_flag,
   (void *) &prm_ha_applylogdb_max_commit_interval_in_msecs_default,
   (void *) &PRM_HA_APPLYLOGDB_MAX_COMMIT_INTERVAL_IN_MSECS,
   (void *) &prm_ha_applylogdb_max_commit_interval_in_msecs_upper,
   (void *) &prm_ha_applylogdb_max_commit_interval_in_msecs_lower,
   (char *) NULL,
   (DUP_PRM_FUNC) NULL,
   (DUP_PRM_FUNC) NULL},
  {PRM_ID_HA_CHECK_DISK_FAILURE_INTERVAL_IN_SECS,
   PRM_NAME_HA_CHECK_DISK_FAILURE_INTERVAL_IN_SECS,
   (PRM_FOR_CLIENT | PRM_FOR_HA | PRM_TIME_UNIT | PRM_DIFFER_UNIT | PRM_RELOADABLE),
   PRM_INTEGER,
   &prm_ha_check_disk_failure_interval_in_secs_flag,
   (void *) &prm_ha_check_disk_failure_interval_in_secs_default,
   (void *) &PRM_HA_CHECK_DISK_FAILURE_INTERVAL_IN_SECS,
   (void *) &prm_ha_check_disk_failure_interval_in_secs_upper,
   (void *) &prm_ha_check_disk_failure_interval_in_secs_lower,
   (char *) NULL,
   (DUP_PRM_FUNC) prm_msec_to_sec,
   (DUP_PRM_FUNC) prm_sec_to_msec},
  {PRM_ID_HA_UPDATE_HOSTNAME_INTERVAL_IN_MSECS,
   PRM_NAME_HA_UPDATE_HOSTNAME_INTERVAL_IN_MSEC,
   (PRM_FOR_CLIENT | PRM_HIDDEN | PRM_FOR_HA),
   PRM_INTEGER,
   &prm_ha_update_hostname_interval_in_msecs_flag,
   (void *) &prm_ha_update_hostname_interval_in_msecs_default,
   (void *) &PRM_HA_UPDATE_HOSTNAME_INTERVAL_IN_MSECS,
   (void *) NULL, (void *) NULL,
   (char *) NULL,
   (DUP_PRM_FUNC) NULL,
   (DUP_PRM_FUNC) NULL},
  {PRM_ID_JAVA_STORED_PROCEDURE,
   PRM_NAME_JAVA_STORED_PROCEDURE,
   (PRM_FOR_SERVER),
   PRM_BOOLEAN,
   &prm_java_stored_procedure_flag,
   (void *) &prm_java_stored_procedure_default,
   (void *) &PRM_JAVA_STORED_PROCEDURE,
   (void *) NULL, (void *) NULL,
   (char *) NULL,
   (DUP_PRM_FUNC) NULL,
   (DUP_PRM_FUNC) NULL},
  {PRM_ID_COMPAT_PRIMARY_KEY,
   PRM_NAME_COMPAT_PRIMARY_KEY,
   (PRM_FOR_CLIENT | PRM_USER_CHANGE | PRM_FOR_SESSION | PRM_FOR_HA_CONTEXT),
   PRM_BOOLEAN,
   &prm_compat_primary_key_flag,
   (void *) &prm_compat_primary_key_default,
   (void *) &PRM_COMPAT_PRIMARY_KEY,
   (void *) NULL, (void *) NULL,
   (char *) NULL,
   (DUP_PRM_FUNC) NULL,
   (DUP_PRM_FUNC) NULL},
  {PRM_ID_LOG_HEADER_FLUSH_INTERVAL,
   PRM_NAME_LOG_HEADER_FLUSH_INTERVAL,
   (PRM_OBSOLETED),
   PRM_NO_TYPE,
   &prm_log_header_flush_interval_flag,
   (void *) NULL,
   (void *) NULL,
   (void *) NULL,
   (void *) NULL,
   (char *) NULL,
   (DUP_PRM_FUNC) NULL,
   (DUP_PRM_FUNC) NULL},
  {PRM_ID_LOG_ASYNC_COMMIT,
   PRM_NAME_LOG_ASYNC_COMMIT,
   (PRM_FOR_SERVER | PRM_USER_CHANGE),
   PRM_BOOLEAN,
   &prm_log_async_commit_flag,
   (void *) &prm_log_async_commit_default,
   (void *) &PRM_LOG_ASYNC_COMMIT,
   (void *) NULL, (void *) NULL,
   (char *) NULL,
   (DUP_PRM_FUNC) NULL,
   (DUP_PRM_FUNC) NULL},
  {PRM_ID_LOG_GROUP_COMMIT_INTERVAL_MSECS,
   PRM_NAME_LOG_GROUP_COMMIT_INTERVAL_MSECS,
   (PRM_FOR_SERVER | PRM_USER_CHANGE),
   PRM_INTEGER,
   &prm_log_group_commit_interval_msecs_flag,
   (void *) &prm_log_group_commit_interval_msecs_default,
   (void *) &PRM_LOG_GROUP_COMMIT_INTERVAL_MSECS,
   (void *) NULL, (void *) &prm_log_group_commit_interval_msecs_lower,
   (char *) NULL,
   (DUP_PRM_FUNC) NULL,
   (DUP_PRM_FUNC) NULL},
  {PRM_ID_LOG_BG_FLUSH_INTERVAL_MSECS,
   PRM_NAME_LOG_BG_FLUSH_INTERVAL_MSECS,
   (PRM_OBSOLETED),
   PRM_NO_TYPE,
   &prm_log_bg_flush_interval_msecs_flag,
   (void *) NULL,
   (void *) NULL,
   (void *) NULL,
   (void *) NULL,
   (char *) NULL,
   (DUP_PRM_FUNC) NULL,
   (DUP_PRM_FUNC) NULL},
  {PRM_ID_LOG_BG_FLUSH_NUM_PAGES,
   PRM_NAME_LOG_BG_FLUSH_NUM_PAGES,
   (PRM_OBSOLETED),
   PRM_NO_TYPE,
   &prm_log_bg_flush_num_pages_flag,
   (void *) NULL,
   (void *) NULL,
   (void *) NULL,
   (void *) NULL,
   (char *) NULL,
   (DUP_PRM_FUNC) NULL,
   (DUP_PRM_FUNC) NULL},
  {PRM_ID_INTL_MBS_SUPPORT,
   PRM_NAME_INTL_MBS_SUPPORT,
   (PRM_FOR_CLIENT),
   PRM_BOOLEAN,
   &prm_intl_mbs_support_flag,
   (void *) &prm_intl_mbs_support_default,
   (void *) &PRM_INTL_MBS_SUPPORT,
   (void *) NULL, (void *) NULL,
   (char *) NULL,
   (DUP_PRM_FUNC) NULL,
   (DUP_PRM_FUNC) NULL},
  {PRM_ID_LOG_COMPRESS,
   PRM_NAME_LOG_COMPRESS,
   (PRM_FOR_SERVER),
   PRM_BOOLEAN,
   &prm_log_compress_flag,
   (void *) &prm_log_compress_default,
   (void *) &PRM_LOG_COMPRESS,
   (void *) NULL, (void *) NULL,
   (char *) NULL,
   (DUP_PRM_FUNC) NULL,
   (DUP_PRM_FUNC) NULL},
  {PRM_ID_BLOCK_NOWHERE_STATEMENT,
   PRM_NAME_BLOCK_NOWHERE_STATEMENT,
   (PRM_FOR_CLIENT | PRM_USER_CHANGE | PRM_FOR_SESSION),
   PRM_BOOLEAN,
   &prm_block_nowhere_statement_flag,
   (void *) &prm_block_nowhere_statement_default,
   (void *) &PRM_BLOCK_NOWHERE_STATEMENT,
   (void *) NULL, (void *) NULL,
   (char *) NULL,
   (DUP_PRM_FUNC) NULL,
   (DUP_PRM_FUNC) NULL},
  {PRM_ID_BLOCK_DDL_STATEMENT,
   PRM_NAME_BLOCK_DDL_STATEMENT,
   (PRM_FOR_CLIENT | PRM_USER_CHANGE | PRM_FOR_SESSION),
   PRM_BOOLEAN,
   &prm_block_ddl_statement_flag,
   (void *) &prm_block_ddl_statement_default,
   (void *) &PRM_BLOCK_DDL_STATEMENT,
   (void *) NULL, (void *) NULL,
   (char *) NULL,
   (DUP_PRM_FUNC) NULL,
   (DUP_PRM_FUNC) NULL},
#if defined (ENABLE_UNUSED_FUNCTION)
  {PRM_ID_SINGLE_BYTE_COMPARE,
   PRM_NAME_SINGLE_BYTE_COMPARE,
   (PRM_FOR_CLIENT | PRM_FOR_SERVER | PRM_FORCE_SERVER),
   PRM_BOOLEAN,
   &prm_single_byte_compare_flag,
   (void *) &prm_single_byte_compare_default,
   (void *) &PRM_SINGLE_BYTE_COMPARE,
   (void *) NULL, (void *) NULL,
   (char *) NULL,
   (DUP_PRM_FUNC) NULL,
   (DUP_PRM_FUNC) NULL},
#endif
  {PRM_ID_CSQL_HISTORY_NUM,
   PRM_NAME_CSQL_HISTORY_NUM,
   (PRM_FOR_CLIENT | PRM_USER_CHANGE | PRM_FOR_SESSION),
   PRM_INTEGER,
   &prm_csql_history_num_flag,
   (void *) &prm_csql_history_num_default,
   (void *) &PRM_CSQL_HISTORY_NUM,
   (void *) &prm_csql_history_num_upper,
   (void *) &prm_csql_history_num_lower,
   (char *) NULL,
   (DUP_PRM_FUNC) NULL,
   (DUP_PRM_FUNC) NULL},
  {PRM_ID_LOG_TRACE_DEBUG,
   PRM_NAME_LOG_TRACE_DEBUG,
   (PRM_FOR_SERVER | PRM_USER_CHANGE | PRM_HIDDEN),
   PRM_BOOLEAN,
   &prm_log_trace_debug_flag,
   (void *) &prm_log_trace_debug_default,
   (void *) &PRM_LOG_TRACE_DEBUG,
   (void *) NULL, (void *) NULL,
   (char *) NULL,
   (DUP_PRM_FUNC) NULL,
   (DUP_PRM_FUNC) NULL},
  {PRM_ID_DL_FORK,
   PRM_NAME_DL_FORK,
   (PRM_FOR_CLIENT | PRM_USER_CHANGE | PRM_HIDDEN),
   PRM_STRING,
   &prm_dl_fork_flag,
   (void *) &prm_dl_fork_default,
   (void *) &PRM_DL_FORK,
   (void *) NULL, (void *) NULL,
   (char *) NULL,
   (DUP_PRM_FUNC) NULL,
   (DUP_PRM_FUNC) NULL},
  {PRM_ID_ER_PRODUCTION_MODE,
   PRM_NAME_ER_PRODUCTION_MODE,
   (PRM_FOR_SERVER | PRM_FOR_CLIENT | PRM_USER_CHANGE | PRM_GET_SERVER),
   PRM_BOOLEAN,
   &prm_er_production_mode_flag,
   (void *) &prm_er_production_mode_default,
   (void *) &PRM_ER_PRODUCTION_MODE,
   (void *) NULL, (void *) NULL,
   (char *) NULL,
   (DUP_PRM_FUNC) NULL,
   (DUP_PRM_FUNC) NULL},
  {PRM_ID_ER_STOP_ON_ERROR,
   PRM_NAME_ER_STOP_ON_ERROR,
   (PRM_FOR_SERVER | PRM_FOR_CLIENT | PRM_USER_CHANGE | PRM_HIDDEN),
   PRM_INTEGER,
   &prm_er_stop_on_error_flag,
   (void *) &prm_er_stop_on_error_default,
   (void *) &PRM_ER_STOP_ON_ERROR,
   (void *) &prm_er_stop_on_error_upper, (void *) NULL,
   (char *) NULL,
   (DUP_PRM_FUNC) NULL,
   (DUP_PRM_FUNC) NULL},
  {PRM_ID_TCP_RCVBUF_SIZE,
   PRM_NAME_TCP_RCVBUF_SIZE,
   (PRM_FOR_SERVER | PRM_FOR_CLIENT | PRM_HIDDEN),
   PRM_INTEGER,
   &prm_tcp_rcvbuf_size_flag,
   (void *) &prm_tcp_rcvbuf_size_default,
   (void *) &PRM_TCP_RCVBUF_SIZE,
   (void *) NULL, (void *) NULL,
   (char *) NULL,
   (DUP_PRM_FUNC) NULL,
   (DUP_PRM_FUNC) NULL},
  {PRM_ID_TCP_SNDBUF_SIZE,
   PRM_NAME_TCP_SNDBUF_SIZE,
   (PRM_FOR_SERVER | PRM_FOR_CLIENT | PRM_HIDDEN),
   PRM_INTEGER,
   &prm_tcp_sndbuf_size_flag,
   (void *) &prm_tcp_sndbuf_size_default,
   (void *) &PRM_TCP_SNDBUF_SIZE,
   (void *) NULL, (void *) NULL,
   (char *) NULL,
   (DUP_PRM_FUNC) NULL,
   (DUP_PRM_FUNC) NULL},
  {PRM_ID_TCP_NODELAY,
   PRM_NAME_TCP_NODELAY,
   (PRM_FOR_SERVER | PRM_FOR_CLIENT | PRM_HIDDEN),
   PRM_BOOLEAN,
   &prm_tcp_nodelay_flag,
   (void *) &prm_tcp_nodelay_default,
   (void *) &PRM_TCP_NODELAY,
   (void *) NULL, (void *) NULL,
   (char *) NULL,
   (DUP_PRM_FUNC) NULL,
   (DUP_PRM_FUNC) NULL},
  {PRM_ID_TCP_KEEPALIVE,
   PRM_NAME_TCP_KEEPALIVE,
   (PRM_FOR_SERVER | PRM_FOR_CLIENT),
   PRM_BOOLEAN,
   &prm_tcp_keepalive_flag,
   (void *) &prm_tcp_keepalive_default,
   (void *) &PRM_TCP_KEEPALIVE,
   (void *) NULL, (void *) NULL,
   (char *) NULL,
   (DUP_PRM_FUNC) NULL,
   (DUP_PRM_FUNC) NULL},
  {PRM_ID_CSQL_SINGLE_LINE_MODE,
   PRM_NAME_CSQL_SINGLE_LINE_MODE,
   (PRM_FOR_CLIENT | PRM_USER_CHANGE | PRM_FOR_SESSION),
   PRM_BOOLEAN,
   &prm_csql_single_line_mode_flag,
   (void *) &prm_csql_single_line_mode_default,
   (void *) &PRM_CSQL_SINGLE_LINE_MODE,
   (void *) NULL, (void *) NULL,
   (char *) NULL,
   (DUP_PRM_FUNC) NULL,
   (DUP_PRM_FUNC) NULL},
  {PRM_ID_XASL_DEBUG_DUMP,
   PRM_NAME_XASL_DEBUG_DUMP,
   (PRM_FOR_CLIENT | PRM_USER_CHANGE | PRM_HIDDEN),
   PRM_BOOLEAN,
   &prm_xasl_debug_dump_flag,
   (void *) &prm_xasl_debug_dump_default,
   (void *) &PRM_XASL_DEBUG_DUMP,
   (void *) NULL, (void *) NULL,
   (char *) NULL,
   (DUP_PRM_FUNC) NULL,
   (DUP_PRM_FUNC) NULL},
  {PRM_ID_LOG_MAX_ARCHIVES,
   PRM_NAME_LOG_MAX_ARCHIVES,
   (PRM_FOR_SERVER | PRM_USER_CHANGE),
   PRM_INTEGER,
   &prm_log_max_archives_flag,
   (void *) &prm_log_max_archives_default,
   (void *) &PRM_LOG_MAX_ARCHIVES,
   (void *) NULL, (void *) &prm_log_max_archives_lower,
   (char *) NULL,
   (DUP_PRM_FUNC) NULL,
   (DUP_PRM_FUNC) NULL},
  {PRM_ID_FORCE_REMOVE_LOG_ARCHIVES,
   PRM_NAME_FORCE_REMOVE_LOG_ARCHIVES,
   (PRM_FOR_SERVER | PRM_USER_CHANGE),
   PRM_BOOLEAN,
   &prm_force_remove_log_archives_flag,
   (void *) &prm_force_remove_log_archives_default,
   (void *) &PRM_FORCE_REMOVE_LOG_ARCHIVES,
   (void *) NULL, (void *) NULL,
   (char *) NULL,
   (DUP_PRM_FUNC) NULL,
   (DUP_PRM_FUNC) NULL},
  {PRM_ID_REMOVE_LOG_ARCHIVES_INTERVAL,
   PRM_NAME_REMOVE_LOG_ARCHIVES_INTERVAL,
   (PRM_FOR_SERVER | PRM_USER_CHANGE | PRM_HIDDEN),
   PRM_INTEGER,
   &prm_remove_log_archives_interval_flag,
   (void *) &prm_remove_log_archives_interval_default,
   (void *) &PRM_REMOVE_LOG_ARCHIVES_INTERVAL,
   (void *) NULL, (void *) &prm_remove_log_archives_interval_lower,
   (char *) NULL,
   (DUP_PRM_FUNC) NULL,
   (DUP_PRM_FUNC) NULL},
  {PRM_ID_LOG_NO_LOGGING,
   PRM_NAME_LOG_NO_LOGGING,
   (PRM_FOR_SERVER | PRM_USER_CHANGE | PRM_HIDDEN),
   PRM_BOOLEAN,
   &prm_log_no_logging_flag,
   (void *) &prm_log_no_logging_default,
   (void *) &PRM_LOG_NO_LOGGING,
   (void *) NULL, (void *) NULL,
   (char *) NULL,
   (DUP_PRM_FUNC) NULL,
   (DUP_PRM_FUNC) NULL},
  {PRM_ID_UNLOADDB_IGNORE_ERROR,
   PRM_NAME_UNLOADDB_IGNORE_ERROR,
   (PRM_USER_CHANGE | PRM_HIDDEN),
   PRM_BOOLEAN,
   &prm_unloaddb_ignore_error_flag,
   (void *) &prm_unloaddb_ignore_error_default,
   (void *) &PRM_UNLOADDB_IGNORE_ERROR,
   (void *) NULL, (void *) NULL,
   (char *) NULL,
   (DUP_PRM_FUNC) NULL,
   (DUP_PRM_FUNC) NULL},
  {PRM_ID_UNLOADDB_LOCK_TIMEOUT,
   PRM_NAME_UNLOADDB_LOCK_TIMEOUT,
   (PRM_USER_CHANGE | PRM_HIDDEN),
   PRM_INTEGER,
   &prm_unloaddb_lock_timeout_flag,
   (void *) &prm_unloaddb_lock_timeout_default,
   (void *) &PRM_UNLOADDB_LOCK_TIMEOUT,
   (void *) NULL, (void *) &prm_unloaddb_lock_timeout_lower,
   (char *) NULL,
   (DUP_PRM_FUNC) NULL,
   (DUP_PRM_FUNC) NULL},
  {PRM_ID_LOADDB_FLUSH_INTERVAL,
   PRM_NAME_LOADDB_FLUSH_INTERVAL,
   (PRM_USER_CHANGE | PRM_HIDDEN),
   PRM_INTEGER,
   &prm_loaddb_flush_interval_flag,
   (void *) &prm_loaddb_flush_interval_default,
   (void *) &PRM_LOADDB_FLUSH_INTERVAL,
   (void *) NULL, (void *) &prm_loaddb_flush_interval_lower,
   (char *) NULL,
   (DUP_PRM_FUNC) NULL,
   (DUP_PRM_FUNC) NULL},
  {PRM_ID_IO_TEMP_VOLUME_PATH,
   PRM_NAME_IO_TEMP_VOLUME_PATH,
   (PRM_FOR_SERVER),
   PRM_STRING,
   &prm_io_temp_volume_path_flag,
   (void *) &prm_io_temp_volume_path_default,
   (void *) &PRM_IO_TEMP_VOLUME_PATH,
   (void *) NULL, (void *) NULL,
   (char *) NULL,
   (DUP_PRM_FUNC) NULL,
   (DUP_PRM_FUNC) NULL},
  {PRM_ID_IO_VOLUME_EXT_PATH,
   PRM_NAME_IO_VOLUME_EXT_PATH,
   (PRM_FOR_SERVER | PRM_USER_CHANGE),
   PRM_STRING,
   &prm_io_volume_ext_path_flag,
   (void *) &prm_io_volume_ext_path_default,
   (void *) &PRM_IO_VOLUME_EXT_PATH,
   (void *) NULL, (void *) NULL,
   (char *) NULL,
   (DUP_PRM_FUNC) NULL,
   (DUP_PRM_FUNC) NULL},
  {PRM_ID_UNIQUE_ERROR_KEY_VALUE,
   PRM_NAME_UNIQUE_ERROR_KEY_VALUE,
   (PRM_FOR_SERVER | PRM_USER_CHANGE | PRM_HIDDEN | PRM_DEPRECATED),
   PRM_BOOLEAN,
   &prm_unique_error_key_value_flag,
   (void *) &prm_unique_error_key_value_default,
   (void *) &PRM_UNIQUE_ERROR_KEY_VALUE,
   (void *) NULL, (void *) NULL,
   (char *) NULL,
   (DUP_PRM_FUNC) NULL,
   (DUP_PRM_FUNC) NULL},
  {PRM_ID_USE_SYSTEM_MALLOC,
   PRM_NAME_USE_SYSTEM_MALLOC,
   (PRM_FOR_CLIENT | PRM_FOR_SERVER | PRM_HIDDEN),
   PRM_BOOLEAN,
   &prm_use_system_malloc_flag,
   (void *) &prm_use_system_malloc_default,
   (void *) &PRM_USE_SYSTEM_MALLOC,
   (void *) NULL, (void *) NULL,
   (char *) NULL,
   (DUP_PRM_FUNC) NULL,
   (DUP_PRM_FUNC) NULL},
  {PRM_ID_EVENT_HANDLER,
   PRM_NAME_EVENT_HANDLER,
   (PRM_FOR_CLIENT | PRM_FOR_SERVER),
   PRM_STRING,
   &prm_event_handler_flag,
   (void *) &prm_event_handler_default,
   (void *) &PRM_EVENT_HANDLER,
   (void *) NULL, (void *) NULL,
   (char *) NULL,
   (DUP_PRM_FUNC) NULL,
   (DUP_PRM_FUNC) NULL},
  {PRM_ID_EVENT_ACTIVATION,
   PRM_NAME_EVENT_ACTIVATION,
   (PRM_FOR_CLIENT | PRM_FOR_SERVER),
   PRM_INTEGER_LIST,
   &prm_event_activation_flag,
   (void *) &prm_event_activation_default,
   (void *) &PRM_EVENT_ACTIVATION,
   (void *) NULL, (void *) NULL,
   (char *) NULL,
   (DUP_PRM_FUNC) NULL,
   (DUP_PRM_FUNC) NULL},
  {PRM_ID_READ_ONLY_MODE,
   PRM_NAME_READ_ONLY_MODE,
   (PRM_FOR_SERVER | PRM_FOR_CLIENT),
   PRM_BOOLEAN,
   &prm_read_only_mode_flag,
   (void *) &prm_read_only_mode_default,
   (void *) &PRM_READ_ONLY_MODE,
   (void *) NULL, (void *) NULL,
   (char *) NULL,
   (DUP_PRM_FUNC) NULL,
   (DUP_PRM_FUNC) NULL},
  {PRM_ID_MNT_WAITING_THREAD,
   PRM_NAME_MNT_WAITING_THREAD,
   (PRM_FOR_SERVER | PRM_USER_CHANGE | PRM_HIDDEN),
   PRM_INTEGER,
   &prm_mnt_waiting_thread_flag,
   (void *) &prm_mnt_waiting_thread_default,
   (void *) &PRM_MNT_WAITING_THREAD,
   (void *) NULL, (void *) &prm_mnt_waiting_thread_lower,
   (char *) NULL,
   (DUP_PRM_FUNC) NULL,
   (DUP_PRM_FUNC) NULL},
  {PRM_ID_MNT_STATS_THRESHOLD,
   PRM_NAME_MNT_STATS_THRESHOLD,
   (PRM_FOR_SERVER | PRM_HIDDEN),
   PRM_INTEGER_LIST,
   &prm_mnt_stats_threshold_flag,
   (void *) &prm_mnt_stats_threshold_default,
   (void *) &PRM_MNT_STATS_THRESHOLD,
   (void *) NULL, (void *) NULL,
   (char *) NULL,
   (DUP_PRM_FUNC) NULL,
   (DUP_PRM_FUNC) NULL},
  {PRM_ID_SERVICE_SERVICE_LIST,
   PRM_NAME_SERVICE_SERVICE_LIST,
   (PRM_FOR_SERVER),
   PRM_STRING,
   &prm_service_service_list_flag,
   (void *) &prm_service_service_list_default,
   (void *) &PRM_SERVICE_SERVICE_LIST,
   (void *) NULL, (void *) NULL,
   (char *) NULL,
   (DUP_PRM_FUNC) NULL,
   (DUP_PRM_FUNC) NULL},
  {PRM_ID_SERVICE_SERVER_LIST,
   PRM_NAME_SERVICE_SERVER_LIST,
   (PRM_FOR_SERVER),
   PRM_STRING,
   &prm_service_server_list_flag,
   (void *) &prm_service_server_list_default,
   (void *) &PRM_SERVICE_SERVER_LIST,
   (void *) NULL, (void *) NULL,
   (char *) NULL,
   (DUP_PRM_FUNC) NULL,
   (DUP_PRM_FUNC) NULL},
  {PRM_ID_SESSION_STATE_TIMEOUT,
   PRM_NAME_SESSION_STATE_TIMEOUT,
   (PRM_FOR_SERVER | PRM_TEST_CHANGE),
   PRM_INTEGER,
   &prm_session_timeout_flag,
   (void *) &prm_session_timeout_default,
   (void *) &PRM_SESSION_STATE_TIMEOUT,
   (void *) &prm_session_timeout_upper,
   (void *) &prm_session_timeout_lower,
   (char *) NULL,
   (DUP_PRM_FUNC) NULL,
   (DUP_PRM_FUNC) NULL},
  {PRM_ID_MULTI_RANGE_OPT_LIMIT,
   PRM_NAME_MULTI_RANGE_OPT_LIMIT,
   (PRM_FOR_CLIENT | PRM_USER_CHANGE | PRM_FOR_SESSION | PRM_FOR_QRY_STRING),
   PRM_INTEGER,
   &prm_multi_range_opt_limit_flag,
   (void *) &prm_multi_range_opt_limit_default,
   (void *) &PRM_MULTI_RANGE_OPT_LIMIT,
   (void *) &prm_multi_range_opt_limit_upper,
   (void *) &prm_multi_range_opt_limit_lower,
   (char *) NULL,
   (DUP_PRM_FUNC) NULL,
   (DUP_PRM_FUNC) NULL},
  {PRM_ID_INTL_NUMBER_LANG,
   PRM_NAME_INTL_NUMBER_LANG,
   (PRM_FOR_CLIENT | PRM_USER_CHANGE | PRM_FOR_SESSION | PRM_FOR_QRY_STRING | PRM_FOR_HA_CONTEXT),
   PRM_STRING,
   &prm_intl_number_lang_flag,
   (void *) &prm_intl_number_lang_default,
   (void *) &PRM_INTL_NUMBER_LANG,
   (void *) NULL, (void *) NULL,
   (char *) NULL,
   (DUP_PRM_FUNC) NULL,
   (DUP_PRM_FUNC) NULL},
  {PRM_ID_INTL_DATE_LANG,
   PRM_NAME_INTL_DATE_LANG,
   (PRM_FOR_CLIENT | PRM_USER_CHANGE | PRM_FOR_SESSION | PRM_FOR_QRY_STRING | PRM_FOR_HA_CONTEXT),
   PRM_STRING,
   &prm_intl_date_lang_flag,
   (void *) &prm_intl_date_lang_default,
   (void *) &PRM_INTL_DATE_LANG,
   (void *) NULL, (void *) NULL,
   (char *) NULL,
   (DUP_PRM_FUNC) NULL,
   (DUP_PRM_FUNC) NULL},
  /* All the compound parameters *must* be at the end of the array so that the changes they cause are not overridden by 
   * other parameters (for example in sysprm_load_and_init the parameters are set to their default in the order they
   * are found in this array). */
  {PRM_ID_COMPAT_MODE,
   PRM_NAME_COMPAT_MODE,
   (PRM_FOR_CLIENT | PRM_FOR_SERVER | PRM_TEST_CHANGE | PRM_COMPOUND),
   PRM_KEYWORD,
   &prm_compat_mode_flag,
   (void *) &prm_compat_mode_default,
   (void *) &PRM_COMPAT_MODE,
   (void *) &prm_compat_mode_upper, (void *) &prm_compat_mode_lower,
   (char *) NULL,
   (DUP_PRM_FUNC) NULL,
   (DUP_PRM_FUNC) NULL},
  {PRM_ID_DB_VOLUME_SIZE,
   PRM_NAME_DB_VOLUME_SIZE,
   (PRM_SIZE_UNIT),
   PRM_BIGINT,
   &prm_db_volume_size_flag,
   (void *) &prm_db_volume_size_default,
   (void *) &PRM_DB_VOLUME_SIZE,
   (void *) &prm_db_volume_size_upper,
   (void *) &prm_db_volume_size_lower,
   (char *) NULL,
   (DUP_PRM_FUNC) NULL,
   (DUP_PRM_FUNC) NULL},
  {PRM_ID_LOG_VOLUME_SIZE,
   PRM_NAME_LOG_VOLUME_SIZE,
   (PRM_SIZE_UNIT),
   PRM_BIGINT,
   &prm_log_volume_size_flag,
   (void *) &prm_log_volume_size_default,
   (void *) &PRM_LOG_VOLUME_SIZE,
   (void *) &prm_log_volume_size_upper,
   (void *) &prm_log_volume_size_lower,
   (char *) NULL,
   (DUP_PRM_FUNC) NULL,
   (DUP_PRM_FUNC) NULL},
  {PRM_ID_UNICODE_INPUT_NORMALIZATION,
   PRM_NAME_UNICODE_INPUT_NORMALIZATION,
   (PRM_FOR_CLIENT | PRM_TEST_CHANGE),
   PRM_BOOLEAN,
   &prm_unicode_input_normalization_flag,
   (void *) &prm_unicode_input_normalization_default,
   (void *) &PRM_UNICODE_INPUT_NORMALIZATION,
   (void *) NULL, (void *) NULL,
   (char *) NULL,
   (DUP_PRM_FUNC) NULL,
   (DUP_PRM_FUNC) NULL},
  {PRM_ID_UNICODE_OUTPUT_NORMALIZATION,
   PRM_NAME_UNICODE_OUTPUT_NORMALIZATION,
   (PRM_FOR_CLIENT | PRM_TEST_CHANGE),
   PRM_BOOLEAN,
   &prm_unicode_output_normalization_flag,
   (void *) &prm_unicode_output_normalization_default,
   (void *) &PRM_UNICODE_OUTPUT_NORMALIZATION,
   (void *) NULL, (void *) NULL,
   (char *) NULL,
   (DUP_PRM_FUNC) NULL,
   (DUP_PRM_FUNC) NULL},
  {PRM_ID_INTL_CHECK_INPUT_STRING,
   PRM_NAME_INTL_CHECK_INPUT_STRING,
   (PRM_FOR_CLIENT | PRM_TEST_CHANGE),
   PRM_BOOLEAN,
   &prm_intl_check_input_string_flag,
   (void *) &prm_intl_check_input_string_default,
   (void *) &PRM_INTL_CHECK_INPUT_STRING,
   (void *) NULL, (void *) NULL,
   (char *) NULL,
   (DUP_PRM_FUNC) NULL,
   (DUP_PRM_FUNC) NULL},
  {PRM_ID_CHECK_PEER_ALIVE,
   PRM_NAME_CHECK_PEER_ALIVE,
   (PRM_FOR_CLIENT | PRM_FOR_SERVER | PRM_USER_CHANGE | PRM_FOR_SESSION | PRM_CLIENT_SESSION),
   PRM_KEYWORD,
   &prm_check_peer_alive_flag,
   (void *) &prm_check_peer_alive_default,
   (void *) &PRM_CHECK_PEER_ALIVE,
   (void *) NULL, (void *) NULL,
   (char *) NULL,
   (DUP_PRM_FUNC) NULL,
   (DUP_PRM_FUNC) NULL},
  {PRM_ID_SQL_TRACE_SLOW_MSECS,
   PRM_NAME_SQL_TRACE_SLOW_MSECS,
   (PRM_USER_CHANGE | PRM_FOR_SERVER | PRM_DEPRECATED),
   PRM_INTEGER,
   &prm_sql_trace_slow_msecs_flag,
   (void *) &prm_sql_trace_slow_msecs_default,
   (void *) &PRM_SQL_TRACE_SLOW_MSECS,
   (void *) &prm_sql_trace_slow_msecs_upper,
   (void *) &prm_sql_trace_slow_msecs_lower,
   (char *) NULL,
   (DUP_PRM_FUNC) NULL,
   (DUP_PRM_FUNC) NULL},
  {PRM_ID_SQL_TRACE_SLOW,
   PRM_NAME_SQL_TRACE_SLOW,
   (PRM_USER_CHANGE | PRM_FOR_SERVER | PRM_TIME_UNIT | PRM_DIFFER_UNIT),
   PRM_INTEGER,
   &prm_sql_trace_slow_msecs_flag,
   (void *) &prm_sql_trace_slow_msecs_default,
   (void *) &PRM_SQL_TRACE_SLOW_MSECS,
   (void *) &prm_sql_trace_slow_msecs_upper,
   (void *) &prm_sql_trace_slow_msecs_lower,
   (char *) NULL,
   (DUP_PRM_FUNC) prm_equal_to_ori,
   (DUP_PRM_FUNC) prm_equal_to_ori},
  {PRM_ID_SQL_TRACE_EXECUTION_PLAN,
   PRM_NAME_SQL_TRACE_EXECUTION_PLAN,
   (PRM_USER_CHANGE | PRM_FOR_SERVER),
   PRM_BOOLEAN,
   &prm_sql_trace_execution_plan_flag,
   (void *) &prm_sql_trace_execution_plan_default,
   (void *) &PRM_SQL_TRACE_EXECUTION_PLAN,
   (void *) NULL,
   (void *) NULL,
   (char *) NULL,
   (DUP_PRM_FUNC) NULL,
   (DUP_PRM_FUNC) NULL},
  {PRM_ID_LOG_TRACE_FLUSH_TIME_MSECS,
   PRM_NAME_LOG_TRACE_FLUSH_TIME,
   (PRM_USER_CHANGE | PRM_FOR_SERVER | PRM_TIME_UNIT),
   PRM_INTEGER,
   &prm_log_trace_flush_time_msecs_flag,
   (void *) &prm_log_trace_flush_time_msecs_default,
   (void *) &PRM_LOG_TRACE_FLUSH_TIME_MSECS,
   (void *) NULL,
   (void *) &prm_log_trace_flush_time_msecs_lower,
   (char *) NULL,
   (DUP_PRM_FUNC) NULL,
   (DUP_PRM_FUNC) NULL},
  {PRM_ID_INTL_COLLATION,
   PRM_NAME_INTL_COLLATION,
   (PRM_FOR_CLIENT | PRM_FOR_SESSION | PRM_USER_CHANGE | PRM_FOR_HA_CONTEXT),
   PRM_STRING,
   &prm_intl_collation_flag,
   (void *) &prm_intl_collation_default,
   (void *) &PRM_INTL_COLLATION,
   (void *) NULL, (void *) NULL,
   (char *) NULL,
   (DUP_PRM_FUNC) NULL,
   (DUP_PRM_FUNC) NULL},
  {PRM_ID_GENERIC_VOL_PREALLOC_SIZE,
   PRM_NAME_GENERIC_VOL_PREALLOC_SIZE,
   (PRM_FOR_SERVER | PRM_USER_CHANGE | PRM_SIZE_UNIT | PRM_OBSOLETED),
   PRM_BIGINT,
   &prm_generic_vol_prealloc_size_flag,
   (void *) &prm_generic_vol_prealloc_size_default,
   (void *) &PRM_GENERIC_VOL_PREALLOC_SIZE,
   (void *) &prm_generic_vol_prealloc_size_upper,
   (void *) &prm_generic_vol_prealloc_size_lower,
   (char *) NULL,
   (DUP_PRM_FUNC) NULL,
   (DUP_PRM_FUNC) NULL},
  {PRM_ID_SORT_LIMIT_MAX_COUNT,
   PRM_NAME_SORT_LIMIT_MAX_COUNT,
   (PRM_FOR_CLIENT | PRM_USER_CHANGE | PRM_FOR_SESSION | PRM_FOR_QRY_STRING),
   PRM_INTEGER,
   &prm_sort_limit_max_count_flag,
   (void *) &prm_sort_limit_max_count_default,
   (void *) &PRM_SORT_LIMIT_MAX_COUNT,
   (void *) &prm_sort_limit_max_count_upper,
   (void *) &prm_sort_limit_max_count_lower,
   (char *) NULL,
   (DUP_PRM_FUNC) NULL,
   (DUP_PRM_FUNC) NULL},
  {PRM_ID_SQL_TRACE_IOREADS,
   PRM_NAME_SQL_TRACE_IOREADS,
   (PRM_USER_CHANGE | PRM_FOR_SERVER),
   PRM_INTEGER,
   &prm_sql_trace_ioreads_flag,
   (void *) &prm_sql_trace_ioreads_default,
   (void *) &PRM_SQL_TRACE_IOREADS,
   (void *) NULL,
   (void *) &prm_sql_trace_ioreads_lower,
   (char *) NULL,
   (DUP_PRM_FUNC) NULL,
   (DUP_PRM_FUNC) NULL},
  {PRM_ID_QUERY_TRACE,
   PRM_NAME_QUERY_TRACE,
   (PRM_FOR_CLIENT | PRM_USER_CHANGE | PRM_FOR_SESSION),
   PRM_BOOLEAN,
   &prm_query_trace_flag,
   (void *) &prm_query_trace_default,
   (void *) &PRM_QUERY_TRACE,
   (void *) NULL, (void *) NULL,
   (char *) NULL,
   (DUP_PRM_FUNC) NULL,
   (DUP_PRM_FUNC) NULL},
  {PRM_ID_QUERY_TRACE_FORMAT,
   PRM_NAME_QUERY_TRACE_FORMAT,
   (PRM_FOR_CLIENT | PRM_USER_CHANGE | PRM_FOR_SESSION),
   PRM_KEYWORD,
   &prm_query_trace_format_flag,
   (void *) &prm_query_trace_format_default,
   (void *) &PRM_QUERY_TRACE_FORMAT,
   (void *) &prm_query_trace_format_upper,
   (void *) &prm_query_trace_format_lower,
   (char *) NULL,
   (DUP_PRM_FUNC) NULL,
   (DUP_PRM_FUNC) NULL},
  {PRM_ID_MAX_RECURSION_SQL_DEPTH,
   PRM_NAME_MAX_RECURSION_SQL_DEPTH,
   (PRM_FOR_SERVER | PRM_USER_CHANGE | PRM_HIDDEN),
   PRM_INTEGER,
   &prm_max_recursion_sql_depth_flag,
   (void *) &prm_max_recursion_sql_depth_default,
   (void *) &PRM_MAX_RECURSION_SQL_DEPTH,
   (void *) NULL,
   (void *) NULL,
   (char *) NULL,
   (DUP_PRM_FUNC) NULL,
   (DUP_PRM_FUNC) NULL},
  {PRM_ID_UPDATE_USE_ATTRIBUTE_REFERENCES,
   PRM_NAME_UPDATE_USE_ATTRIBUTE_REFERENCES,
   (PRM_FOR_CLIENT | PRM_USER_CHANGE | PRM_FOR_SESSION),
   PRM_BOOLEAN,
   &prm_update_use_attribute_references_flag,
   (void *) &prm_update_use_attribute_references_default,
   (void *) &PRM_UPDATE_USE_ATTRIBUTE_REFERENCES,
   (void *) NULL,
   (void *) NULL,
   (char *) NULL,
   (DUP_PRM_FUNC) NULL,
   (DUP_PRM_FUNC) NULL},
  {PRM_ID_PB_AOUT_RATIO,
   PRM_NAME_PB_AOUT_RATIO,
   (PRM_FOR_SERVER | PRM_RELOADABLE),
   PRM_FLOAT,
   &prm_pb_aout_ratio_flag,
   (void *) &prm_pb_aout_ratio_default,
   (void *) &PRM_PB_AOUT_RATIO,
   (void *) &prm_pb_aout_ratio_upper,
   (void *) &prm_pb_aout_ratio_lower,
   (char *) NULL,
   (DUP_PRM_FUNC) NULL,
   (DUP_PRM_FUNC) NULL},
  {PRM_ID_MAX_AGG_HASH_SIZE,
   PRM_NAME_MAX_AGG_HASH_SIZE,
   (PRM_FOR_SERVER | PRM_TEST_CHANGE | PRM_SIZE_UNIT),
   PRM_BIGINT,
   &prm_max_agg_hash_size_flag,
   (void *) &prm_max_agg_hash_size_default,
   (void *) &PRM_MAX_AGG_HASH_SIZE,
   (void *) &prm_max_agg_hash_size_upper,
   (void *) &prm_max_agg_hash_size_lower,
   (char *) NULL,
   (DUP_PRM_FUNC) NULL,
   (DUP_PRM_FUNC) NULL},
  {PRM_ID_AGG_HASH_RESPECT_ORDER,
   PRM_NAME_AGG_HASH_RESPECT_ORDER,
   (PRM_FOR_SERVER | PRM_USER_CHANGE),
   PRM_BOOLEAN,
   &prm_agg_hash_respect_order_flag,
   (void *) &prm_agg_hash_respect_order_default,
   (void *) &PRM_AGG_HASH_RESPECT_ORDER,
   (void *) NULL,
   (void *) NULL,
   (char *) NULL,
   (DUP_PRM_FUNC) NULL,
   (DUP_PRM_FUNC) NULL},
  {PRM_ID_USE_BTREE_FENCE_KEY,
   PRM_NAME_USE_BTREE_FENCE_KEY,
   (PRM_FOR_SERVER | PRM_USER_CHANGE | PRM_HIDDEN),
   PRM_BOOLEAN,
   &prm_use_btree_fence_key_flag,
   (void *) &prm_use_btree_fence_key_default,
   (void *) &PRM_USE_BTREE_FENCE_KEY,
   (void *) NULL,
   (void *) NULL,
   (char *) NULL,
   (DUP_PRM_FUNC) NULL,
   (DUP_PRM_FUNC) NULL},
  {PRM_ID_OPTIMIZER_ENABLE_MERGE_JOIN,
   PRM_NAME_OPTIMIZER_ENABLE_MERGE_JOIN,
   (PRM_FOR_CLIENT | PRM_USER_CHANGE | PRM_HIDDEN),
   PRM_BOOLEAN,
   &prm_optimizer_enable_merge_join_flag,
   (void *) &prm_optimizer_enable_merge_join_default,
   (void *) &PRM_OPTIMIZER_ENABLE_MERGE_JOIN,
   (void *) NULL, (void *) NULL,
   (char *) NULL,
   (DUP_PRM_FUNC) NULL,
   (DUP_PRM_FUNC) NULL},
  {PRM_ID_OPTIMIZER_RESERVE_01,
   PRM_NAME_OPTIMIZER_RESERVE_01,
   (PRM_FOR_CLIENT | PRM_USER_CHANGE | PRM_HIDDEN),
   PRM_BOOLEAN,
   &prm_optimizer_reserve_01_flag,
   (void *) &prm_optimizer_reserve_01_default,
   (void *) &PRM_OPTIMIZER_RESERVE_01,
   (void *) NULL, (void *) NULL,
   (char *) NULL,
   (DUP_PRM_FUNC) NULL,
   (DUP_PRM_FUNC) NULL},
  {PRM_ID_OPTIMIZER_RESERVE_02,
   PRM_NAME_OPTIMIZER_RESERVE_02,
   (PRM_FOR_CLIENT | PRM_USER_CHANGE | PRM_HIDDEN),
   PRM_BOOLEAN,
   &prm_optimizer_reserve_02_flag,
   (void *) &prm_optimizer_reserve_02_default,
   (void *) &PRM_OPTIMIZER_RESERVE_02,
   (void *) NULL, (void *) NULL,
   (char *) NULL,
   (DUP_PRM_FUNC) NULL,
   (DUP_PRM_FUNC) NULL},
  {PRM_ID_OPTIMIZER_RESERVE_03,
   PRM_NAME_OPTIMIZER_RESERVE_03,
   (PRM_FOR_CLIENT | PRM_USER_CHANGE | PRM_HIDDEN),
   PRM_BOOLEAN,
   &prm_optimizer_reserve_03_flag,
   (void *) &prm_optimizer_reserve_03_default,
   (void *) &PRM_OPTIMIZER_RESERVE_03,
   (void *) NULL, (void *) NULL,
   (char *) NULL,
   (DUP_PRM_FUNC) NULL,
   (DUP_PRM_FUNC) NULL},
  {PRM_ID_OPTIMIZER_RESERVE_04,
   PRM_NAME_OPTIMIZER_RESERVE_04,
   (PRM_FOR_CLIENT | PRM_USER_CHANGE | PRM_HIDDEN),
   PRM_BOOLEAN,
   &prm_optimizer_reserve_04_flag,
   (void *) &prm_optimizer_reserve_04_default,
   (void *) &PRM_OPTIMIZER_RESERVE_04,
   (void *) NULL, (void *) NULL,
   (char *) NULL,
   (DUP_PRM_FUNC) NULL,
   (DUP_PRM_FUNC) NULL},
  {PRM_ID_OPTIMIZER_RESERVE_05,
   PRM_NAME_OPTIMIZER_RESERVE_05,
   (PRM_FOR_CLIENT | PRM_USER_CHANGE | PRM_HIDDEN),
   PRM_BOOLEAN,
   &prm_optimizer_reserve_05_flag,
   (void *) &prm_optimizer_reserve_05_default,
   (void *) &PRM_OPTIMIZER_RESERVE_05,
   (void *) NULL, (void *) NULL,
   (char *) NULL,
   (DUP_PRM_FUNC) NULL,
   (DUP_PRM_FUNC) NULL},
  {PRM_ID_OPTIMIZER_RESERVE_06,
   PRM_NAME_OPTIMIZER_RESERVE_06,
   (PRM_FOR_CLIENT | PRM_USER_CHANGE | PRM_HIDDEN),
   PRM_BOOLEAN,
   &prm_optimizer_reserve_06_flag,
   (void *) &prm_optimizer_reserve_06_default,
   (void *) &PRM_OPTIMIZER_RESERVE_06,
   (void *) NULL, (void *) NULL,
   (char *) NULL,
   (DUP_PRM_FUNC) NULL,
   (DUP_PRM_FUNC) NULL},
  {PRM_ID_OPTIMIZER_RESERVE_07,
   PRM_NAME_OPTIMIZER_RESERVE_07,
   (PRM_FOR_CLIENT | PRM_USER_CHANGE | PRM_HIDDEN),
   PRM_BOOLEAN,
   &prm_optimizer_reserve_07_flag,
   (void *) &prm_optimizer_reserve_07_default,
   (void *) &PRM_OPTIMIZER_RESERVE_07,
   (void *) NULL, (void *) NULL,
   (char *) NULL,
   (DUP_PRM_FUNC) NULL,
   (DUP_PRM_FUNC) NULL},
  {PRM_ID_OPTIMIZER_RESERVE_08,
   PRM_NAME_OPTIMIZER_RESERVE_08,
   (PRM_FOR_CLIENT | PRM_USER_CHANGE | PRM_HIDDEN),
   PRM_BOOLEAN,
   &prm_optimizer_reserve_08_flag,
   (void *) &prm_optimizer_reserve_08_default,
   (void *) &PRM_OPTIMIZER_RESERVE_08,
   (void *) NULL, (void *) NULL,
   (char *) NULL,
   (DUP_PRM_FUNC) NULL,
   (DUP_PRM_FUNC) NULL},
  {PRM_ID_OPTIMIZER_RESERVE_09,
   PRM_NAME_OPTIMIZER_RESERVE_09,
   (PRM_FOR_CLIENT | PRM_USER_CHANGE | PRM_HIDDEN),
   PRM_BOOLEAN,
   &prm_optimizer_reserve_09_flag,
   (void *) &prm_optimizer_reserve_09_default,
   (void *) &PRM_OPTIMIZER_RESERVE_09,
   (void *) NULL, (void *) NULL,
   (char *) NULL,
   (DUP_PRM_FUNC) NULL,
   (DUP_PRM_FUNC) NULL},
  {PRM_ID_OPTIMIZER_RESERVE_10,
   PRM_NAME_OPTIMIZER_RESERVE_10,
   (PRM_FOR_CLIENT | PRM_USER_CHANGE | PRM_HIDDEN),
   PRM_BOOLEAN,
   &prm_optimizer_reserve_10_flag,
   (void *) &prm_optimizer_reserve_10_default,
   (void *) &PRM_OPTIMIZER_RESERVE_10,
   (void *) NULL, (void *) NULL,
   (char *) NULL,
   (DUP_PRM_FUNC) NULL,
   (DUP_PRM_FUNC) NULL},
  {PRM_ID_OPTIMIZER_RESERVE_11,
   PRM_NAME_OPTIMIZER_RESERVE_11,
   (PRM_FOR_CLIENT | PRM_USER_CHANGE | PRM_HIDDEN),
   PRM_BOOLEAN,
   &prm_optimizer_reserve_11_flag,
   (void *) &prm_optimizer_reserve_11_default,
   (void *) &PRM_OPTIMIZER_RESERVE_11,
   (void *) NULL, (void *) NULL,
   (char *) NULL,
   (DUP_PRM_FUNC) NULL,
   (DUP_PRM_FUNC) NULL},
  {PRM_ID_OPTIMIZER_RESERVE_12,
   PRM_NAME_OPTIMIZER_RESERVE_12,
   (PRM_FOR_CLIENT | PRM_USER_CHANGE | PRM_HIDDEN),
   PRM_BOOLEAN,
   &prm_optimizer_reserve_12_flag,
   (void *) &prm_optimizer_reserve_12_default,
   (void *) &PRM_OPTIMIZER_RESERVE_12,
   (void *) NULL, (void *) NULL,
   (char *) NULL,
   (DUP_PRM_FUNC) NULL,
   (DUP_PRM_FUNC) NULL},
  {PRM_ID_OPTIMIZER_RESERVE_13,
   PRM_NAME_OPTIMIZER_RESERVE_13,
   (PRM_FOR_CLIENT | PRM_USER_CHANGE | PRM_HIDDEN),
   PRM_BOOLEAN,
   &prm_optimizer_reserve_13_flag,
   (void *) &prm_optimizer_reserve_13_default,
   (void *) &PRM_OPTIMIZER_RESERVE_13,
   (void *) NULL, (void *) NULL,
   (char *) NULL,
   (DUP_PRM_FUNC) NULL,
   (DUP_PRM_FUNC) NULL},
  {PRM_ID_OPTIMIZER_RESERVE_14,
   PRM_NAME_OPTIMIZER_RESERVE_14,
   (PRM_FOR_CLIENT | PRM_USER_CHANGE | PRM_HIDDEN),
   PRM_BOOLEAN,
   &prm_optimizer_reserve_14_flag,
   (void *) &prm_optimizer_reserve_14_default,
   (void *) &PRM_OPTIMIZER_RESERVE_14,
   (void *) NULL, (void *) NULL,
   (char *) NULL,
   (DUP_PRM_FUNC) NULL,
   (DUP_PRM_FUNC) NULL},
  {PRM_ID_OPTIMIZER_RESERVE_15,
   PRM_NAME_OPTIMIZER_RESERVE_15,
   (PRM_FOR_CLIENT | PRM_USER_CHANGE | PRM_HIDDEN),
   PRM_BOOLEAN,
   &prm_optimizer_reserve_15_flag,
   (void *) &prm_optimizer_reserve_15_default,
   (void *) &PRM_OPTIMIZER_RESERVE_15,
   (void *) NULL, (void *) NULL,
   (char *) NULL,
   (DUP_PRM_FUNC) NULL,
   (DUP_PRM_FUNC) NULL},
  {PRM_ID_OPTIMIZER_RESERVE_16,
   PRM_NAME_OPTIMIZER_RESERVE_16,
   (PRM_FOR_CLIENT | PRM_USER_CHANGE | PRM_HIDDEN),
   PRM_BOOLEAN,
   &prm_optimizer_reserve_16_flag,
   (void *) &prm_optimizer_reserve_16_default,
   (void *) &PRM_OPTIMIZER_RESERVE_16,
   (void *) NULL, (void *) NULL,
   (char *) NULL,
   (DUP_PRM_FUNC) NULL,
   (DUP_PRM_FUNC) NULL},
  {PRM_ID_OPTIMIZER_RESERVE_17,
   PRM_NAME_OPTIMIZER_RESERVE_17,
   (PRM_FOR_CLIENT | PRM_USER_CHANGE | PRM_HIDDEN),
   PRM_BOOLEAN,
   &prm_optimizer_reserve_17_flag,
   (void *) &prm_optimizer_reserve_17_default,
   (void *) &PRM_OPTIMIZER_RESERVE_17,
   (void *) NULL, (void *) NULL,
   (char *) NULL,
   (DUP_PRM_FUNC) NULL,
   (DUP_PRM_FUNC) NULL},
  {PRM_ID_OPTIMIZER_RESERVE_18,
   PRM_NAME_OPTIMIZER_RESERVE_18,
   (PRM_FOR_CLIENT | PRM_USER_CHANGE | PRM_HIDDEN),
   PRM_BOOLEAN,
   &prm_optimizer_reserve_18_flag,
   (void *) &prm_optimizer_reserve_18_default,
   (void *) &PRM_OPTIMIZER_RESERVE_18,
   (void *) NULL, (void *) NULL,
   (char *) NULL,
   (DUP_PRM_FUNC) NULL,
   (DUP_PRM_FUNC) NULL},
  {PRM_ID_OPTIMIZER_RESERVE_19,
   PRM_NAME_OPTIMIZER_RESERVE_19,
   (PRM_FOR_CLIENT | PRM_USER_CHANGE | PRM_HIDDEN),
   PRM_BOOLEAN,
   &prm_optimizer_reserve_19_flag,
   (void *) &prm_optimizer_reserve_19_default,
   (void *) &PRM_OPTIMIZER_RESERVE_19,
   (void *) NULL, (void *) NULL,
   (char *) NULL,
   (DUP_PRM_FUNC) NULL,
   (DUP_PRM_FUNC) NULL},
  {PRM_ID_OPTIMIZER_RESERVE_20,
   PRM_NAME_OPTIMIZER_RESERVE_20,
   (PRM_FOR_CLIENT | PRM_USER_CHANGE | PRM_HIDDEN),
   PRM_BOOLEAN,
   &prm_optimizer_reserve_20_flag,
   (void *) &prm_optimizer_reserve_20_default,
   (void *) &PRM_OPTIMIZER_RESERVE_20,
   (void *) NULL, (void *) NULL,
   (char *) NULL,
   (DUP_PRM_FUNC) NULL,
   (DUP_PRM_FUNC) NULL},
  {PRM_ID_HA_REPL_ENABLE_SERVER_SIDE_UPDATE,
   PRM_NAME_HA_REPL_ENABLE_SERVER_SIDE_UPDATE,
   (PRM_FOR_HA | PRM_HIDDEN | PRM_DEPRECATED),
   PRM_BOOLEAN,
   &prm_ha_repl_enable_server_side_update_flag,
   (void *) &prm_ha_repl_enable_server_side_update_default,
   (void *) &PRM_HA_REPL_ENABLE_SERVER_SIDE_UPDATE,
   (void *) NULL,
   (void *) NULL,
   (char *) NULL,
   (DUP_PRM_FUNC) NULL,
   (DUP_PRM_FUNC) NULL},
  {PRM_ID_PB_LRU_HOT_RATIO,
   PRM_NAME_PB_LRU_HOT_RATIO,
   (PRM_FOR_SERVER | PRM_RELOADABLE),
   PRM_FLOAT,
   &prm_pb_lru_hot_ratio_flag,
   (void *) &prm_pb_lru_hot_ratio_default,
   (void *) &PRM_PB_LRU_HOT_RATIO,
   (void *) &prm_pb_lru_hot_ratio_upper,
   (void *) &prm_pb_lru_hot_ratio_lower,
   (char *) NULL,
   (DUP_PRM_FUNC) NULL,
   (DUP_PRM_FUNC) NULL},
  {PRM_ID_PB_LRU_BUFFER_RATIO,
   PRM_NAME_PB_LRU_BUFFER_RATIO,
   (PRM_FOR_SERVER | PRM_RELOADABLE),
   PRM_FLOAT,
   &prm_pb_lru_buffer_ratio_flag,
   (void *) &prm_pb_lru_buffer_ratio_default,
   (void *) &PRM_PB_LRU_BUFFER_RATIO,
   (void *) &prm_pb_lru_buffer_ratio_upper,
   (void *) &prm_pb_lru_buffer_ratio_lower,
   (char *) NULL,
   (DUP_PRM_FUNC) NULL,
   (DUP_PRM_FUNC) NULL},
  {PRM_ID_VACUUM_MASTER_WAKEUP_INTERVAL,
   PRM_NAME_VACUUM_MASTER_WAKEUP_INTERVAL,
   (PRM_FOR_SERVER | PRM_USER_CHANGE),
   PRM_INTEGER,
   &prm_vacuum_master_wakeup_interval_flag,
   (void *) &prm_vacuum_master_wakeup_interval_default,
   (void *) &PRM_VACUUM_MASTER_WAKEUP_INTERVAL,
   (void *) NULL,
   (void *) &prm_vacuum_master_wakeup_interval_lower,
   (char *) NULL,
   (DUP_PRM_FUNC) NULL,
   (DUP_PRM_FUNC) NULL},
  {PRM_ID_VACUUM_LOG_BLOCK_PAGES,
   PRM_NAME_VACUUM_LOG_BLOCK_PAGES,
   (PRM_FOR_SERVER),
   PRM_INTEGER,
   &prm_vacuum_log_block_pages_flag,
   (void *) &prm_vacuum_log_block_pages_default,
   (void *) &PRM_VACUUM_LOG_BLOCK_PAGES,
   (void *) &prm_vacuum_log_block_pages_upper,
   (void *) &prm_vacuum_log_block_pages_lower,
   (char *) NULL,
   (DUP_PRM_FUNC) NULL,
   (DUP_PRM_FUNC) NULL},
  {PRM_ID_VACUUM_WORKER_COUNT,
   PRM_NAME_VACUUM_WORKER_COUNT,
   (PRM_FOR_SERVER),
   PRM_INTEGER,
   &prm_vacuum_worker_count_flag,
   (void *) &prm_vacuum_worker_count_default,
   (void *) &PRM_VACUUM_WORKER_COUNT,
   (void *) &prm_vacuum_worker_count_upper,
   (void *) &prm_vacuum_worker_count_lower,
   (char *) NULL,
   (DUP_PRM_FUNC) NULL,
   (DUP_PRM_FUNC) NULL},
  {PRM_ID_ER_LOG_VACUUM,
   PRM_NAME_ER_LOG_VACUUM,
   (PRM_FOR_SERVER),
   PRM_INTEGER,
   &prm_er_log_vacuum_flag,
   (void *) &prm_er_log_vacuum_default,
   (void *) &PRM_ER_LOG_VACUUM,
   (void *) NULL,
   (void *) NULL,
   (char *) NULL,
   (DUP_PRM_FUNC) NULL,
   (DUP_PRM_FUNC) NULL},
  {PRM_ID_DISABLE_VACUUM,
   PRM_NAME_DISABLE_VACUUM,
   (PRM_FOR_SERVER | PRM_HIDDEN),
   PRM_BOOLEAN,
   &prm_disable_vacuum_flag,
   (void *) &prm_disable_vacuum_default,
   (void *) &PRM_DISABLE_VACUUM,
   (void *) NULL,
   (void *) NULL,
   (char *) NULL,
   (DUP_PRM_FUNC) NULL,
   (DUP_PRM_FUNC) NULL},
  {PRM_ID_LOG_BTREE_OPS,
   PRM_NAME_LOG_BTREE_OPS,
   (PRM_FOR_SERVER | PRM_HIDDEN),
   PRM_BOOLEAN,
   &prm_log_btree_ops_flag,
   (void *) &prm_log_btree_ops_default,
   (void *) &PRM_LOG_BTREE_OPS,
   (void *) NULL,
   (void *) NULL,
   (char *) NULL,
   (DUP_PRM_FUNC) NULL,
   (DUP_PRM_FUNC) NULL},
  {PRM_ID_OBJECT_PRINT_FORMAT_OID,
   PRM_NAME_OBJECT_PRINT_FORMAT_OID,
   (PRM_FOR_CLIENT | PRM_USER_CHANGE | PRM_HIDDEN),
   PRM_BOOLEAN,
   &prm_object_print_format_oid_flag,
   (void *) &prm_object_print_format_oid_default,
   (void *) &PRM_OBJECT_PRINT_FORMAT_OID,
   (void *) NULL,
   (void *) NULL,
   (char *) NULL,
   (DUP_PRM_FUNC) NULL,
   (DUP_PRM_FUNC) NULL},
  {PRM_ID_TIMEZONE,
   PRM_NAME_TIMEZONE,
   (PRM_FOR_CLIENT | PRM_FOR_SERVER | PRM_FOR_SESSION | PRM_USER_CHANGE | PRM_FOR_QRY_STRING | PRM_FOR_HA_CONTEXT),
   PRM_STRING,
   &prm_timezone_flag,
   (void *) &prm_timezone_default,
   (void *) &PRM_TIMEZONE,
   (void *) NULL, (void *) NULL,
   (char *) NULL,
   (DUP_PRM_FUNC) NULL,
   (DUP_PRM_FUNC) NULL},
  {PRM_ID_SERVER_TIMEZONE,
   PRM_NAME_SERVER_TIMEZONE,
   (PRM_FOR_CLIENT | PRM_FOR_SERVER | PRM_FORCE_SERVER),
   PRM_STRING,
   &prm_server_timezone_flag,
   (void *) &prm_server_timezone_default,
   (void *) &PRM_SERVER_TIMEZONE,
   (void *) NULL, (void *) NULL,
   (char *) NULL,
   (DUP_PRM_FUNC) NULL,
   (DUP_PRM_FUNC) NULL},
  {PRM_ID_TZ_LEAP_SECOND_SUPPORT,
   PRM_NAME_TZ_LEAP_SECOND_SUPPORT,
   (PRM_FOR_CLIENT | PRM_FOR_SERVER | PRM_FORCE_SERVER | PRM_TEST_CHANGE),
   PRM_BOOLEAN,
   &prm_leap_second_support_flag,
   (void *) &prm_tz_leap_second_support_default,
   (void *) &PRM_TZ_LEAP_SECOND_SUPPORT,
   (void *) NULL, (void *) NULL,
   (char *) NULL,
   (DUP_PRM_FUNC) NULL,
   (DUP_PRM_FUNC) NULL},
  {PRM_ID_OPTIMIZER_ENABLE_AGGREGATE_OPTIMIZATION,
   PRM_NAME_OPTIMIZER_ENABLE_AGGREGATE_OPTIMIZATION,
   (PRM_FOR_SERVER | PRM_TEST_CHANGE | PRM_HIDDEN),
   PRM_BOOLEAN,
   &prm_optimizer_enable_aggregate_optimization_flag,
   (void *) &prm_optimizer_enable_aggregate_optimization_default,
   (void *) &PRM_OPTIMIZER_ENABLE_AGGREGATE_OPTIMIZATION,
   (void *) NULL, (void *) NULL,
   (char *) NULL,
   (DUP_PRM_FUNC) NULL,
   (DUP_PRM_FUNC) NULL},
  {PRM_ID_VACUUM_PREFETCH_LOG_NBUFFERS,
   PRM_NAME_VACUUM_PREFETCH_LOG_NBUFFERS,
   (PRM_FOR_SERVER | PRM_OBSOLETED),
   PRM_INTEGER,
   &prm_vacuum_prefetch_log_nbuffers_flag,
   (void *) NULL,
   (void *) NULL,
   (void *) NULL,
   (void *) NULL,
   (char *) NULL,
   (DUP_PRM_FUNC) NULL,
   (DUP_PRM_FUNC) NULL},
  {PRM_ID_VACUUM_PREFETCH_LOG_BUFFER_SIZE,
   PRM_NAME_VACUUM_PREFETCH_LOG_BUFFER_SIZE,
   (PRM_FOR_SERVER | PRM_OBSOLETED),
   PRM_INTEGER,
   &prm_vacuum_prefetch_log_nbuffers_flag,
   (void *) NULL,
   (void *) NULL,
   (void *) NULL,
   (void *) NULL,
   (char *) NULL,
   (DUP_PRM_FUNC) prm_size_to_log_pages,
   (DUP_PRM_FUNC) prm_log_pages_to_size},
  {PRM_ID_VACUUM_PREFETCH_LOG_MODE,
   PRM_NAME_VACUUM_PREFETCH_LOG_MODE,
   (PRM_FOR_SERVER | PRM_OBSOLETED),
   PRM_INTEGER,
   &prm_vacuum_prefetch_log_mode_flag,
   (void *) NULL,
   (void *) NULL,
   (void *) NULL,
   (void *) NULL,
   (char *) NULL,
   (DUP_PRM_FUNC) NULL,
   (DUP_PRM_FUNC) NULL},
  {PRM_ID_PB_NEIGHBOR_FLUSH_NONDIRTY,
   PRM_NAME_PB_NEIGHBOR_FLUSH_NONDIRTY,
   (PRM_USER_CHANGE | PRM_FOR_SERVER),
   PRM_BOOLEAN,
   &prm_pb_neighbor_flush_nondirty_flag,
   (void *) &prm_pb_neighbor_flush_nondirty_default,
   (void *) &PRM_PB_NEIGHBOR_FLUSH_NONDIRTY,
   (void *) NULL,
   (void *) NULL,
   (char *) NULL,
   (DUP_PRM_FUNC) NULL,
   (DUP_PRM_FUNC) NULL},
  {PRM_ID_PB_NEIGHBOR_FLUSH_PAGES,
   PRM_NAME_PB_NEIGHBOR_FLUSH_PAGES,
   (PRM_USER_CHANGE | PRM_FOR_SERVER),
   PRM_INTEGER,
   &prm_pb_neighbor_flush_pages_flag,
   (void *) &prm_pb_neighbor_flush_pages_default,
   (void *) &PRM_PB_NEIGHBOR_FLUSH_PAGES,
   (void *) &prm_pb_neighbor_flush_pages_upper,
   (void *) &prm_pb_neighbor_flush_pages_lower,
   (char *) NULL,
   (DUP_PRM_FUNC) NULL,
   (DUP_PRM_FUNC) NULL},
  {PRM_ID_FAULT_INJECTION_IDS,
   PRM_NAME_FAULT_INJECTION_IDS,
   (PRM_USER_CHANGE | PRM_FOR_SERVER | PRM_HIDDEN),
   PRM_INTEGER_LIST,
   (unsigned int *) &prm_fault_injection_id_flag,
   (void *) &prm_fault_injection_id_default,
   (void *) &PRM_FAULT_INJECTION_IDS,
   (void *) NULL,
   (void *) NULL,
   (char *) NULL,
   (DUP_PRM_FUNC) NULL,
   (DUP_PRM_FUNC) NULL},
  {PRM_ID_FAULT_INJECTION_TEST,
   PRM_NAME_FAULT_INJECTION_TEST,
   (PRM_FOR_SERVER | PRM_HIDDEN),
   PRM_KEYWORD,
   (unsigned int *) &prm_fault_injection_test_flag,
   (void *) &prm_fault_injection_test_default,
   (void *) &PRM_FAULT_INJECTION_TEST,
   (void *) &prm_fault_injection_test_upper,
   (void *) &prm_fault_injection_test_lower,
   (char *) NULL,
   (DUP_PRM_FUNC) NULL,
   (DUP_PRM_FUNC) NULL},
  {PRM_ID_FAULT_INJECTION_ACTION_PREFER_ABORT_TO_EXIT,
   PRM_NAME_FAULT_INJECTION_ACTION_PREFER_ABORT_TO_EXIT,
   (PRM_FOR_SERVER | PRM_HIDDEN),
   PRM_BOOLEAN,
   &prm_fault_injection_action_prefer_abort_to_exit_flag,
   (void *) &prm_fault_injection_action_prefer_abort_to_exit_default,
   (void *) &PRM_FAULT_INJECTION_ACTION_PREFER_ABORT_TO_EXIT,
   (void *) NULL, (void *) NULL,
   (char *) NULL,
   (DUP_PRM_FUNC) NULL,
   (DUP_PRM_FUNC) NULL},
  {PRM_ID_HA_REPL_FILTER_TYPE,
   PRM_NAME_HA_REPL_FILTER_TYPE,
   (PRM_FOR_CLIENT | PRM_FOR_HA),
   PRM_KEYWORD,
   &prm_ha_repl_filter_type_flag,
   (void *) &prm_ha_repl_filter_type_default,
   (void *) &PRM_HA_REPL_FILTER_TYPE,
   (void *) &prm_ha_repl_filter_type_upper,
   (void *) &prm_ha_repl_filter_type_lower,
   (char *) NULL,
   (DUP_PRM_FUNC) NULL,
   (DUP_PRM_FUNC) NULL},
  {PRM_ID_HA_REPL_FILTER_FILE,
   PRM_NAME_HA_REPL_FILTER_FILE,
   (PRM_FOR_CLIENT | PRM_FOR_HA),
   PRM_STRING,
   &prm_ha_repl_filter_file_flag,
   (void *) &prm_ha_repl_filter_file_default,
   (void *) &PRM_HA_REPL_FILTER_FILE,
   (void *) NULL, (void *) NULL,
   (char *) NULL,
   (DUP_PRM_FUNC) NULL,
   (DUP_PRM_FUNC) NULL},
  {PRM_ID_COMPENSATE_DEBUG,
   PRM_NAME_COMPENSATE_DEBUG,
   (PRM_FOR_SERVER | PRM_HIDDEN),
   PRM_BOOLEAN,
   &prm_compensate_debug_flag,
   (void *) &prm_compensate_debug_default,
   (void *) &PRM_COMPENSATE_DEBUG,
   (void *) NULL, (void *) NULL,
   (char *) NULL,
   (DUP_PRM_FUNC) NULL,
   (DUP_PRM_FUNC) NULL},
  {PRM_ID_POSTPONE_DEBUG,
   PRM_NAME_POSTPONE_DEBUG,
   (PRM_FOR_SERVER | PRM_HIDDEN),
   PRM_BOOLEAN,
   &prm_postpone_debug_flag,
   (void *) &prm_postpone_debug_default,
   (void *) &PRM_POSTPONE_DEBUG,
   (void *) NULL, (void *) NULL,
   (char *) NULL,
   (DUP_PRM_FUNC) NULL,
   (DUP_PRM_FUNC) NULL},
  {PRM_ID_CLIENT_CLASS_CACHE_DEBUG,
   PRM_NAME_CLIENT_CLASS_CACHE_DEBUG,
   (PRM_FOR_CLIENT | PRM_HIDDEN),
   PRM_BOOLEAN,
   &prm_client_class_cache_debug_flag,
   (void *) &prm_client_class_cache_debug_default,
   (void *) &PRM_CLIENT_CLASS_CACHE_DEBUG,
   (void *) NULL, (void *) NULL,
   (char *) NULL,
   (DUP_PRM_FUNC) NULL,
   (DUP_PRM_FUNC) NULL},
  {PRM_ID_EXAMINE_CLIENT_CACHED_LOCKS,
   PRM_NAME_EXAMINE_CLIENT_CACHED_LOCKS,
   (PRM_FOR_CLIENT | PRM_HIDDEN),
   PRM_BOOLEAN,
   &prm_examine_client_cached_locks_flag,
   (void *) &prm_examine_client_cached_locks_default,
   (void *) &PRM_EXAMINE_CLIENT_CACHED_LOCKS,
   (void *) NULL, (void *) NULL,
   (char *) NULL,
   (DUP_PRM_FUNC) NULL,
   (DUP_PRM_FUNC) NULL},
  {PRM_ID_PB_SEQUENTIAL_VICTIM_FLUSH,
   PRM_NAME_PB_SEQUENTIAL_VICTIM_FLUSH,
   (PRM_FOR_SERVER | PRM_USER_CHANGE | PRM_HIDDEN),
   PRM_BOOLEAN,
   &prm_pb_sequential_victim_flush_flag,
   (void *) &prm_pb_sequential_victim_flush_default,
   (void *) &PRM_PB_SEQUENTIAL_VICTIM_FLUSH,
   (void *) NULL, (void *) NULL,
   (char *) NULL,
   (DUP_PRM_FUNC) NULL,
   (DUP_PRM_FUNC) NULL},
  {PRM_ID_LOG_UNIQUE_STATS,
   PRM_NAME_LOG_UNIQUE_STATS,
   (PRM_FOR_SERVER | PRM_HIDDEN),
   PRM_BOOLEAN,
   &prm_log_unique_stats_flag,
   (void *) &prm_log_unique_stats_default,
   (void *) &PRM_LOG_UNIQUE_STATS,
   (void *) NULL, (void *) NULL,
   (char *) NULL,
   (DUP_PRM_FUNC) NULL,
   (DUP_PRM_FUNC) NULL},
  {PRM_ID_LOGPB_LOGGING_DEBUG,
   PRM_NAME_LOGPB_LOGGING_DEBUG,
   (PRM_FOR_SERVER | PRM_HIDDEN),
   PRM_BOOLEAN,
   &prm_logpb_logging_debug_flag,
   (void *) &prm_logpb_logging_debug_default,
   (void *) &PRM_LOGPB_LOGGING_DEBUG,
   (void *) NULL, (void *) NULL,
   (char *) NULL,
   (DUP_PRM_FUNC) NULL,
   (DUP_PRM_FUNC) NULL},
  {PRM_ID_FORCE_RESTART_TO_SKIP_RECOVERY,
   PRM_NAME_FORCE_RESTART_TO_SKIP_RECOVERY,
   (PRM_FOR_SERVER | PRM_HIDDEN),
   PRM_BOOLEAN,
   &prm_force_restart_to_skip_recovery_flag,
   (void *) &prm_force_restart_to_skip_recovery_default,
   (void *) &PRM_FORCE_RESTART_TO_SKIP_RECOVERY,
   (void *) NULL,
   (void *) NULL,
   (char *) NULL,
   (DUP_PRM_FUNC) NULL,
   (DUP_PRM_FUNC) NULL},
  {PRM_ID_EXTENDED_STATISTICS_ACTIVATION,
   PRM_NAME_EXTENDED_STATISTICS_ACTIVATION,
   (PRM_FOR_SERVER | PRM_FOR_CLIENT),
   PRM_INTEGER,
   &prm_extended_statistics_flag,
   (void *) &prm_extended_statistics_default,
   (void *) &PRM_EXTENDED_STATISTICS,
   (void *) &prm_extended_statistics_upper,
   (void *) &prm_extended_statistics_lower,
   (char *) NULL,
   (DUP_PRM_FUNC) NULL,
   (DUP_PRM_FUNC) NULL},
  {PRM_ID_ENABLE_STRING_COMPRESSION,
   PRM_NAME_ENABLE_STRING_COMPRESSION,
   (PRM_FOR_SERVER | PRM_FOR_CLIENT | PRM_FORCE_SERVER),
   PRM_BOOLEAN,
   &prm_enable_string_compression_flag,
   (void *) &prm_enable_string_compression_default,
   (void *) &PRM_ENABLE_STRING_COMPRESSION,
   (void *) NULL, (void *) NULL,
   (char *) NULL,
   (DUP_PRM_FUNC) NULL,
   (DUP_PRM_FUNC) NULL},
  {PRM_ID_XASL_CACHE_TIME_THRESHOLD_IN_MINUTES,
   PRM_NAME_XASL_CACHE_TIME_THRESHOLD_IN_MINUTES,
   (PRM_FOR_SERVER | PRM_FOR_CLIENT),
   PRM_INTEGER,
   &prm_xasl_cache_time_threshold_in_minutes_flag,
   (void *) &prm_xasl_cache_time_threshold_in_minutes_default,
   (void *) &PRM_XASL_CACHE_TIME_THRESHOLD_IN_MINUTES,
   (void *) &prm_xasl_cache_time_threshold_in_minutes_upper,
   (void *) &prm_xasl_cache_time_threshold_in_minutes_lower,
   (char *) NULL,
   (DUP_PRM_FUNC) NULL,
   (DUP_PRM_FUNC) NULL},
  {PRM_ID_DISK_LOGGING,
   PRM_NAME_DISK_LOGGING,
   (PRM_FOR_SERVER | PRM_HIDDEN),
   PRM_BOOLEAN,
   &prm_disk_logging_flag,
   (void *) &prm_disk_logging_default,
   (void *) &PRM_DISK_LOGGING,
   (void *) NULL, (void *) NULL,
   (char *) NULL,
   (DUP_PRM_FUNC) NULL,
   (DUP_PRM_FUNC) NULL},
  {PRM_ID_FILE_LOGGING,
   PRM_NAME_FILE_LOGGING,
   (PRM_FOR_SERVER | PRM_HIDDEN),
   PRM_BOOLEAN,
   &prm_file_logging_flag,
   (void *) &prm_file_logging_default,
   (void *) &PRM_FILE_LOGGING,
   (void *) NULL, (void *) NULL,
   (char *) NULL,
   (DUP_PRM_FUNC) NULL,
   (DUP_PRM_FUNC) NULL},
  {PRM_ID_PB_NUM_PRIVATE_CHAINS,
   PRM_NAME_PB_NUM_PRIVATE_CHAINS,
   (PRM_FOR_SERVER | PRM_RELOADABLE),
   PRM_INTEGER,
   &prm_pb_num_private_chains_flag,
   (void *) &prm_pb_num_private_chains_default,
   (void *) &PRM_PB_NUM_PRIVATE_CHAINS,
   (void *) &prm_pb_num_private_chains_upper,
   (void *) &prm_pb_num_private_chains_lower,
   (char *) NULL,
   (DUP_PRM_FUNC) NULL,
   (DUP_PRM_FUNC) NULL},
  {PRM_ID_PB_MONITOR_LOCKS,
   PRM_NAME_PB_MONITOR_LOCKS,
   (PRM_FOR_SERVER | PRM_HIDDEN),
   PRM_BOOLEAN,
   &prm_pb_monitor_locks_flag,
   (void *) &prm_pb_monitor_locks_default,
   (void *) &PRM_PB_MONITOR_LOCKS,
   (void *) NULL,
   (void *) NULL,
   (char *) NULL,
   (DUP_PRM_FUNC) NULL,
   (DUP_PRM_FUNC) NULL},
  {PRM_ID_CTE_MAX_RECURSIONS,
   PRM_NAME_CTE_MAX_RECURSIONS,
   (PRM_FOR_SERVER | PRM_USER_CHANGE | PRM_FOR_SESSION | PRM_FOR_CLIENT),
   PRM_INTEGER,
   &prm_cte_max_recursions_flag,
   (void *) &prm_cte_max_recursions_default,
   (void *) &PRM_CTE_MAX_RECURSIONS,
   (void *) &prm_cte_max_recursions_upper,
   (void *) &prm_cte_max_recursions_lower,
   (char *) NULL,
   (DUP_PRM_FUNC) NULL,
   (DUP_PRM_FUNC) NULL},
  {PRM_ID_JSON_LOG_ALLOCATIONS,
   PRM_NAME_JSON_LOG_ALLOCATIONS,
   (PRM_FOR_SERVER | PRM_HIDDEN),
   PRM_BOOLEAN,
   &prm_json_log_allocations_flag,
   (void *) &prm_json_log_allocations_default,
   (void *) &PRM_JSON_LOG_ALLOCATIONS,
   (void *) NULL, (void *) NULL,
   (char *) NULL,
   (DUP_PRM_FUNC) NULL,
   (DUP_PRM_FUNC) NULL},
  {PRM_ID_CONNECTION_LOGGING,
   PRM_NAME_CONNECTION_LOGGING,
   (PRM_FOR_SERVER | PRM_HIDDEN),
   PRM_BOOLEAN,
   &prm_connection_logging_flag,
   (void *) &prm_connection_logging_default,
   (void *) &PRM_CONNECTION_LOGGING,
   (void *) NULL, (void *) NULL,
   (char *) NULL,
   (DUP_PRM_FUNC) NULL,
   (DUP_PRM_FUNC) NULL},
  {PRM_ID_THREAD_LOGGING_FLAG,
   PRM_NAME_THREAD_LOGGING_FLAG,
   (PRM_FOR_SERVER | PRM_HIDDEN),
   PRM_INTEGER,
   &prm_thread_logging_flag_flag,
   (void *) &prm_thread_logging_flag_default,
   (void *) &PRM_THREAD_LOGGING_FLAG,
   (void *) NULL, (void *) NULL,
   (char *) NULL,
   (DUP_PRM_FUNC) NULL,
   (DUP_PRM_FUNC) NULL},
  {PRM_ID_LOG_QUERY_LISTS,
   PRM_NAME_LOG_QUERY_LISTS,
   (PRM_FOR_SERVER | PRM_HIDDEN),
   PRM_BOOLEAN,
   &prm_log_query_lists_flag,
   (void *) &prm_log_query_lists_default,
   (void *) &PRM_LOG_QUERY_LISTS,
   (void *) NULL, (void *) NULL,
   (char *) NULL,
   (DUP_PRM_FUNC) NULL,
   (DUP_PRM_FUNC) NULL},
  {PRM_ID_THREAD_CONNECTION_POOLING,
   PRM_NAME_THREAD_CONNECTION_POOLING,
   (PRM_FOR_SERVER),
   PRM_BOOLEAN,
   &prm_thread_connection_pooling_flag,
   (void *) &prm_thread_connection_pooling_default,
   (void *) &PRM_THREAD_CONNECTION_POOLING,
   (void *) NULL, (void *) NULL,
   (char *) NULL,
   (DUP_PRM_FUNC) NULL,
   (DUP_PRM_FUNC) NULL},
  {PRM_ID_THREAD_CONNECTION_TIMEOUT_SECONDS,
   PRM_NAME_THREAD_CONNECTION_TIMEOUT_SECONDS,
   (PRM_FOR_SERVER),
   PRM_INTEGER,
   &prm_thread_connection_timeout_seconds_flag,
   (void *) &prm_thread_connection_timeout_seconds_default,
   (void *) &PRM_THREAD_CONNECTION_TIMEOUT_SECONDS,
   (void *) &prm_thread_connection_timeout_seconds_upper,
   (void *) &prm_thread_connection_timeout_seconds_lower,
   (char *) NULL,
   (DUP_PRM_FUNC) NULL,
   (DUP_PRM_FUNC) NULL},
  {PRM_ID_THREAD_WORKER_POOLING,
   PRM_NAME_THREAD_WORKER_POOLING,
   (PRM_FOR_SERVER),
   PRM_BOOLEAN,
   &prm_thread_worker_pooling_flag,
   (void *) &prm_thread_worker_pooling_default,
   (void *) &PRM_THREAD_WORKER_POOLING,
   (void *) NULL, (void *) NULL,
   (char *) NULL,
   (DUP_PRM_FUNC) NULL,
   (DUP_PRM_FUNC) NULL},
  {PRM_ID_THREAD_WORKER_TIMEOUT_SECONDS,
   PRM_NAME_THREAD_WORKER_TIMEOUT_SECONDS,
   (PRM_FOR_SERVER),
   PRM_INTEGER,
   &prm_thread_worker_timeout_seconds_flag,
   (void *) &prm_thread_worker_timeout_seconds_default,
   (void *) &PRM_THREAD_WORKER_TIMEOUT_SECONDS,
   (void *) &prm_thread_worker_timeout_seconds_upper,
   (void *) &prm_thread_worker_timeout_seconds_lower,
   (char *) NULL,
   (DUP_PRM_FUNC) NULL,
   (DUP_PRM_FUNC) NULL},
<<<<<<< HEAD
  {PRM_ID_DWB_SIZE,
   PRM_NAME_DWB_SIZE,
   (PRM_FOR_SERVER | PRM_USER_CHANGE),
   PRM_INTEGER,
   &prm_dwb_size_flag,
   (void *) &prm_dwb_size_default,
   (void *) &PRM_DWB_SIZE,
   (void *) &prm_dwb_size_upper,
   (void *) &prm_dwb_size_lower,
   (char *) NULL,
   (DUP_PRM_FUNC) NULL,
   (DUP_PRM_FUNC) NULL},
  {PRM_ID_DWB_BLOCKS,
   PRM_NAME_DWB_BLOCKS,
   (PRM_FOR_SERVER | PRM_USER_CHANGE),
   PRM_INTEGER,
   &prm_dwb_blocks_flag,
   (void *) &prm_dwb_blocks_default,
   (void *) &PRM_DWB_BLOCKS,
   (void *) &prm_dwb_blocks_upper,
   (void *) &prm_dwb_blocks_lower,
   (char *) NULL,
   (DUP_PRM_FUNC) NULL,
   (DUP_PRM_FUNC) NULL},
  {PRM_ID_ENABLE_DWB_FLUSH_THREAD,
   PRM_NAME_ENABLE_DWB_FLUSH_THREAD,
   (PRM_FOR_SERVER | PRM_USER_CHANGE),
   PRM_BOOLEAN,
   &prm_enable_dwb_flush_thread_flag,
   (void *) &prm_enable_dwb_flush_thread_default,
   (void *) &PRM_ENABLE_DWB_FLUSH_THREAD,
   (void *) NULL, (void *) NULL,
   (char *) NULL,
   (DUP_PRM_FUNC) NULL,
   (DUP_PRM_FUNC) NULL},
  {PRM_ID_ENABLE_DWB_CHECKSUM_THREAD,
   PRM_NAME_ENABLE_DWB_CHECKSUM_THREAD,
   (PRM_FOR_SERVER | PRM_USER_CHANGE),
   PRM_BOOLEAN,
   &prm_dwb_checksum_thread_flag,
   (void *) &prm_enable_dwb_checksum_thread_default,
   (void *) &PRM_ENABLE_DWB_CHECKSUM_THREAD,
   (void *) NULL, (void *) NULL,
   (char *) NULL,
   (DUP_PRM_FUNC) NULL,
   (DUP_PRM_FUNC) NULL},
  {PRM_ID_DWB_LOGGING,
   PRM_NAME_DWB_LOGGING,
   (PRM_FOR_SERVER | PRM_USER_CHANGE),
   PRM_BOOLEAN,
   &prm_dwb_logging_flag,
   (void *) &prm_dwb_logging_default,
   (void *) &PRM_DWB_LOGGING,
   (void *) NULL, (void *) NULL,
   (char *) NULL,
   (DUP_PRM_FUNC) NULL,
   (DUP_PRM_FUNC) NULL},
=======
  {PRM_ID_REPL_GENERATOR_BUFFER_SIZE,
   PRM_NAME_REPL_GENERATOR_BUFFER_SIZE,
   (PRM_FOR_SERVER | PRM_SIZE_UNIT),
   PRM_BIGINT,
   &prm_repl_generator_buffer_size_flag,
   (void *) &prm_repl_generator_buffer_size_default,
   (void *) &PRM_REPL_GENERATOR_BUFFER_SIZE,
   (void *) NULL, (void *) &prm_repl_generator_buffer_size_lower,
   (char *) NULL,
   (DUP_PRM_FUNC) NULL,
   (DUP_PRM_FUNC) NULL},
  {PRM_ID_REPL_CONSUMER_BUFFER_SIZE,
   PRM_NAME_REPL_CONSUMER_BUFFER_SIZE,
   (PRM_FOR_SERVER | PRM_SIZE_UNIT),
   PRM_BIGINT,
   &prm_repl_consumer_buffer_size_flag,
   (void *) &prm_repl_consumer_buffer_size_default,
   (void *) &PRM_REPL_CONSUMER_BUFFER_SIZE,
   (void *) NULL, (void *) &prm_repl_consumer_buffer_size_lower,
   (char *) NULL,
   (DUP_PRM_FUNC) NULL,
   (DUP_PRM_FUNC) NULL}
>>>>>>> 5d0d3040
};

#define NUM_PRM ((int)(sizeof(prm_Def)/sizeof(prm_Def[0])))
#define PARAM_MSG_FMT(msgid) msgcat_message (MSGCAT_CATALOG_CUBRID, MSGCAT_SET_PARAMETERS, (msgid))

#define GET_PRM(id) (&prm_Def[(id)])
#define GET_PRM_STATIC_FLAG(id) ((GET_PRM (id))->static_flag)
#define GET_PRM_DYNAMIC_FLAG(id) ((GET_PRM (id))->dynamic_flag)
#define GET_PRM_DATATYPE(id) ((GET_PRM (id))->datatype)

#if defined (CS_MODE)
#define PRM_PRINT_QRY_STRING(id) (PRM_IS_DIFFERENT (*(GET_PRM_DYNAMIC_FLAG (id))) \
			&& PRM_IS_FOR_QRY_STRING (GET_PRM_STATIC_FLAG (id)))
#else
#define PRM_PRINT_QRY_STRING(id) (PRM_IS_FOR_QRY_STRING (GET_PRM_STATIC_FLAG (id)))
#endif

#define PRM_SERVER_SESSION(id) (PRM_IS_FOR_SESSION (GET_PRM_STATIC_FLAG (id)) \
			&& PRM_IS_FOR_SERVER (GET_PRM_STATIC_FLAG (id)) \
			&& !PRM_CLIENT_SESSION_ONLY (GET_PRM_STATIC_FLAG (id)))

static int num_session_parameters = 0;
#define NUM_SESSION_PRM num_session_parameters

#if defined (CS_MODE)
/*
 * Session parameters should be cached with the default values or the values
 * loaded from cubrid.conf file. When a new client connects to CAS, it should
 * reload these parameters (because some may be changed by previous clients)
 */
SESSION_PARAM *cached_session_parameters = NULL;
#endif /* CS_MODE */

/*
 * Keyword searches do a intl_mbs_ncasecmp(), using the LENGTH OF THE TABLE KEY
 * as the limit, so make sure that overlapping keywords are ordered
 * correctly.  For example, make sure that "yes" precedes "y".
 */

typedef struct keyval KEYVAL;
struct keyval
{
  const char *key;
  int val;
};

static KEYVAL boolean_words[] = {
  {"yes", 1},
  {"y", 1},
  {"1", 1},
  {"true", 1},
  {"on", 1},
  {"no", 0},
  {"n", 0},
  {"0", 0},
  {"false", 0},
  {"off", 0}
};

static KEYVAL er_log_level_words[] = {
  {"fatal", ER_FATAL_ERROR_SEVERITY},
  {"error", ER_ERROR_SEVERITY},
  {"syntax", ER_SYNTAX_ERROR_SEVERITY},
  {"warning", ER_WARNING_SEVERITY},
  {"notification", ER_NOTIFICATION_SEVERITY}
};

static KEYVAL isolation_level_words[] = {
  {"tran_serializable", TRAN_SERIALIZABLE},
  {"tran_no_phantom_read", TRAN_SERIALIZABLE},

  {"tran_rep_class_rep_instance", TRAN_REPEATABLE_READ},
  {"tran_rep_read", TRAN_REPEATABLE_READ},
  {"tran_rep_class_commit_instance", TRAN_READ_COMMITTED},
  {"tran_read_committed", TRAN_READ_COMMITTED},
  {"tran_cursor_stability", TRAN_READ_COMMITTED},

  {"serializable", TRAN_SERIALIZABLE},
  {"no_phantom_read", TRAN_SERIALIZABLE},

  {"rep_class_rep_instance", TRAN_REPEATABLE_READ},
  {"rep_read", TRAN_REPEATABLE_READ},
  {"rep_class_commit_instance", TRAN_READ_COMMITTED},
  {"read_committed", TRAN_READ_COMMITTED},
  {"cursor_stability", TRAN_READ_COMMITTED},
};

static KEYVAL pgbuf_debug_page_validation_level_words[] = {
  {"fetch", PGBUF_DEBUG_PAGE_VALIDATION_FETCH},
  {"free", PGBUF_DEBUG_PAGE_VALIDATION_FREE},
  {"all", PGBUF_DEBUG_PAGE_VALIDATION_ALL}
};

static KEYVAL null_words[] = {
  {"null", 0},
  {"0", 0}
};

static KEYVAL ha_mode_words[] = {
  {HA_MODE_OFF_STR, HA_MODE_OFF},
  {"no", HA_MODE_OFF},
  {"n", HA_MODE_OFF},
  {"0", HA_MODE_OFF},
  {"false", HA_MODE_OFF},
  {"off", HA_MODE_OFF},
  {"yes", HA_MODE_FAIL_BACK},
  {"y", HA_MODE_FAIL_BACK},
  {"1", HA_MODE_FAIL_BACK},
  {"true", HA_MODE_FAIL_BACK},
  {"on", HA_MODE_FAIL_BACK},
  /* {HA_MODE_FAIL_OVER_STR, HA_MODE_FAIL_OVER}, *//* unused */
  {HA_MODE_FAIL_BACK_STR, HA_MODE_FAIL_BACK},
  /* {HA_MODE_LAZY_BACK_STR, HA_MODE_LAZY_BACK}, *//* not implemented yet */
  {HA_MODE_ROLE_CHANGE_STR, HA_MODE_ROLE_CHANGE},
  {"r", HA_MODE_REPLICA},
  {"repl", HA_MODE_REPLICA},
  {"replica", HA_MODE_REPLICA},
  {"2", HA_MODE_REPLICA}
};

static KEYVAL ha_server_state_words[] = {
  {HA_SERVER_STATE_IDLE_STR, HA_SERVER_STATE_IDLE},
  {HA_SERVER_STATE_ACTIVE_STR, HA_SERVER_STATE_ACTIVE},
  {HA_SERVER_STATE_TO_BE_ACTIVE_STR, HA_SERVER_STATE_TO_BE_ACTIVE},
  {HA_SERVER_STATE_STANDBY_STR, HA_SERVER_STATE_STANDBY},
  {HA_SERVER_STATE_TO_BE_STANDBY_STR, HA_SERVER_STATE_TO_BE_STANDBY},
  {HA_SERVER_STATE_MAINTENANCE_STR, HA_SERVER_STATE_MAINTENANCE},
  {HA_SERVER_STATE_DEAD_STR, HA_SERVER_STATE_DEAD}
};

static KEYVAL ha_log_applier_state_words[] = {
  {HA_LOG_APPLIER_STATE_UNREGISTERED_STR, HA_LOG_APPLIER_STATE_UNREGISTERED},
  {HA_LOG_APPLIER_STATE_RECOVERING_STR, HA_LOG_APPLIER_STATE_RECOVERING},
  {HA_LOG_APPLIER_STATE_WORKING_STR, HA_LOG_APPLIER_STATE_WORKING},
  {HA_LOG_APPLIER_STATE_DONE_STR, HA_LOG_APPLIER_STATE_DONE},
  {HA_LOG_APPLIER_STATE_ERROR_STR, HA_LOG_APPLIER_STATE_ERROR}
};

static KEYVAL compat_words[] = {
  {"cubrid", COMPAT_CUBRID},
  {"default", COMPAT_CUBRID},
  {"mysql", COMPAT_MYSQL},
  {"oracle", COMPAT_ORACLE}
};

static KEYVAL check_peer_alive_words[] = {
  {"none", CSS_CHECK_PEER_ALIVE_NONE},
  {"server_only", CSS_CHECK_PEER_ALIVE_SERVER_ONLY},
  {"client_only", CSS_CHECK_PEER_ALIVE_CLIENT_ONLY},
  {"both", CSS_CHECK_PEER_ALIVE_BOTH},
};

static KEYVAL query_trace_format_words[] = {
  {"text", QUERY_TRACE_TEXT},
  {"json", QUERY_TRACE_JSON},
};

static KEYVAL fi_test_words[] = {
  {"recovery", FI_GROUP_RECOVERY},
};

static KEYVAL ha_repl_filter_type_words[] = {
  {"none", REPL_FILTER_NONE},
  {"include_table", REPL_FILTER_INCLUDE_TBL},
  {"exclude_table", REPL_FILTER_EXCLUDE_TBL}
};

static const char *compat_mode_values_PRM_ANSI_QUOTES[COMPAT_ORACLE + 2] = {
  NULL,				/* COMPAT_CUBRID */
  "no",				/* COMPAT_MYSQL */
  NULL,				/* COMPAT_ORACLE */
  PRM_NAME_ANSI_QUOTES
};

static const char *compat_mode_values_PRM_ORACLE_STYLE_EMPTY_STRING[COMPAT_ORACLE + 2] = {
  NULL,				/* COMPAT_CUBRID */
  NULL,				/* COMPAT_MYSQL */
  "yes",			/* COMPAT_ORACLE */
  PRM_NAME_ORACLE_STYLE_EMPTY_STRING
};

static const char *compat_mode_values_PRM_ORACLE_STYLE_OUTERJOIN[COMPAT_ORACLE + 2] = {
  NULL,				/* COMPAT_CUBRID */
  NULL,				/* COMPAT_MYSQL */
  "yes",			/* COMPAT_ORACLE */
  PRM_NAME_ORACLE_STYLE_OUTERJOIN
};

static const char *compat_mode_values_PRM_PIPES_AS_CONCAT[COMPAT_ORACLE + 2] = {
  NULL,				/* COMPAT_CUBRID */
  "no",				/* COMPAT_MYSQL */
  NULL,				/* COMPAT_ORACLE */
  PRM_NAME_PIPES_AS_CONCAT
};

/* Oracle's trigger correlation names are not yet supported. */
static const char *compat_mode_values_PRM_MYSQL_TRIGGER_CORRELATION_NAMES[COMPAT_ORACLE + 2] = {
  NULL,				/* COMPAT_CUBRID */
  "yes",			/* COMPAT_MYSQL */
  NULL,				/* COMPAT_ORACLE */
  PRM_NAME_MYSQL_TRIGGER_CORRELATION_NAMES
};

static const char *compat_mode_values_PRM_REQUIRE_LIKE_ESCAPE_CHARACTER[COMPAT_ORACLE + 2] = {
  NULL,				/* COMPAT_CUBRID */
  "yes",			/* COMPAT_MYSQL */
  NULL,				/* COMPAT_ORACLE */
  PRM_NAME_REQUIRE_LIKE_ESCAPE_CHARACTER
};

static const char *compat_mode_values_PRM_NO_BACKSLASH_ESCAPES[COMPAT_ORACLE + 2] = {
  NULL,				/* COMPAT_CUBRID */
  "no",				/* COMPAT_MYSQL */
  NULL,				/* COMPAT_ORACLE */
  PRM_NAME_NO_BACKSLASH_ESCAPES
};

static const char *compat_mode_values_PRM_ADD_COLUMN_UPDATE_HARD_DEFAULT[COMPAT_ORACLE + 2] = {
  NULL,				/* COMPAT_CUBRID */
  "yes",			/* COMPAT_MYSQL */
  NULL,				/* COMPAT_ORACLE: leave it in cubrid mode for now */
  PRM_NAME_ADD_COLUMN_UPDATE_HARD_DEFAULT
};

static const char *compat_mode_values_PRM_RETURN_NULL_ON_FUNCTION_ERRORS[COMPAT_ORACLE + 2] = {
  NULL,				/* COMPAT_CUBRID */
  "yes",			/* COMPAT_MYSQL */
  NULL,				/* COMPAT_ORACLE */
  PRM_NAME_RETURN_NULL_ON_FUNCTION_ERRORS
};

static const char *compat_mode_values_PRM_PLUS_AS_CONCAT[COMPAT_ORACLE + 2] = {
  "yes",			/* COMPAT_CUBRID */
  "no",				/* COMPAT_MYSQL */
  NULL,				/* COMPAT_ORACLE */
  PRM_NAME_PLUS_AS_CONCAT
};

static const char **compat_mode_values[] = {
  compat_mode_values_PRM_ANSI_QUOTES,
  compat_mode_values_PRM_ORACLE_STYLE_EMPTY_STRING,
  compat_mode_values_PRM_ORACLE_STYLE_OUTERJOIN,
  compat_mode_values_PRM_PIPES_AS_CONCAT,
  compat_mode_values_PRM_MYSQL_TRIGGER_CORRELATION_NAMES,
  compat_mode_values_PRM_REQUIRE_LIKE_ESCAPE_CHARACTER,
  compat_mode_values_PRM_NO_BACKSLASH_ESCAPES,
  compat_mode_values_PRM_ADD_COLUMN_UPDATE_HARD_DEFAULT,
  compat_mode_values_PRM_RETURN_NULL_ON_FUNCTION_ERRORS,
  compat_mode_values_PRM_PLUS_AS_CONCAT
};

static const int call_stack_dump_error_codes[] = {
  ER_GENERIC_ERROR,
  ER_IO_FORMAT_BAD_NPAGES,
  ER_IO_READ,
  ER_IO_WRITE,
  ER_PB_BAD_PAGEID,
  ER_PB_UNFIXED_PAGEPTR,
  ER_DISK_UNKNOWN_SECTOR,
  ER_DISK_UNKNOWN_PAGE,
  ER_SP_BAD_INSERTION_SLOT,
  ER_SP_UNKNOWN_SLOTID,
  ER_HEAP_UNKNOWN_OBJECT,
  ER_HEAP_BAD_RELOCATION_RECORD,
  ER_HEAP_BAD_OBJECT_TYPE,
  ER_HEAP_OVFADDRESS_CORRUPTED,
  ER_LK_PAGE_TIMEOUT,
  ER_LOG_READ,
  ER_LOG_WRITE,
  ER_LOG_PAGE_CORRUPTED,
  ER_LOG_REDO_INTERFACE,
  ER_LOG_MAYNEED_MEDIA_RECOVERY,
  ER_LOG_NOTIN_ARCHIVE,
  ER_TF_BUFFER_UNDERFLOW,
  ER_TF_BUFFER_OVERFLOW,
  ER_BTREE_UNKNOWN_KEY,
  ER_CT_INVALID_CLASSID,
  ER_CT_UNKNOWN_REPRID,
  ER_CT_INVALID_REPRID,
  ER_FILE_ALLOC_NOPAGES,
  ER_FILE_TABLE_CORRUPTED,
  ER_PAGE_LATCH_TIMEDOUT,
  ER_PAGE_LATCH_ABORTED,
  ER_PARTITION_WORK_FAILED,
  ER_PARTITION_NOT_EXIST,
  ER_FILE_TABLE_OVERFLOW,
  ER_HA_GENERIC_ERROR,
  ER_DESC_ISCAN_ABORTED,
  ER_SP_INVALID_HEADER,
  ER_LOG_CHECKPOINT_SKIP_INVALID_PAGE
};

typedef enum
{
  PRM_PRINT_NONE = 0,
  PRM_PRINT_NAME,
  PRM_PRINT_ID
} PRM_PRINT_MODE;

typedef enum
{
  PRM_PRINT_CURR_VAL = 0,
  PRM_PRINT_DEFAULT_VAL
} PRM_PRINT_VALUE_MODE;

static int prm_print (const SYSPRM_PARAM * prm, char *buf, size_t len, PRM_PRINT_MODE print_mode,
		      PRM_PRINT_VALUE_MODE print_value_mode);
static int sysprm_load_and_init_internal (const char *db_name, const char *conf_file, bool reload,
					  const int load_flags);
static void prm_check_environment (void);
static int prm_check_parameters (void);
static SYSPRM_ERR sysprm_validate_escape_char_parameters (const SYSPRM_ASSIGN_VALUE * assignment_list);
static int prm_load_by_section (INI_TABLE * ini, const char *section, bool ignore_section, bool reload,
				const char *file, const int load_flags);
static int prm_read_and_parse_ini_file (const char *prm_file_name, const char *db_name, const bool reload,
					const int load_flags);
static void prm_report_bad_entry (const char *key, int line, int err, const char *where);
static SYSPRM_ERR sysprm_get_param_range (SYSPRM_PARAM * prm, void *min, void *max);
static int prm_check_range (SYSPRM_PARAM * prm, void *value);
static int prm_set (SYSPRM_PARAM * prm, const char *value, bool set_flag);
static int prm_set_force (SYSPRM_PARAM * prm, const char *value);
static int prm_set_default (SYSPRM_PARAM * prm);
static SYSPRM_PARAM *prm_find (const char *pname, const char *section);
static const KEYVAL *prm_keyword (int val, const char *name, const KEYVAL * tbl, int dim);
static void prm_tune_parameters (void);
static int prm_compound_has_changed (SYSPRM_PARAM * prm, bool set_flag);
static void prm_set_compound (SYSPRM_PARAM * param, const char **compound_param_values[], const int values_count,
			      bool set_flag);
static int prm_get_next_param_value (char **data, char **prm, char **value);
static PARAM_ID sysprm_get_id (const SYSPRM_PARAM * prm);
static int sysprm_compare_values (void *first_value, void *second_value, unsigned int val_type);
static void sysprm_set_sysprm_value_from_parameter (SYSPRM_VALUE * prm_value, SYSPRM_PARAM * prm);
static SESSION_PARAM *sysprm_alloc_session_parameters (void);
static SYSPRM_ERR sysprm_generate_new_value (SYSPRM_PARAM * prm, const char *value, bool check,
					     SYSPRM_VALUE * new_value);
static int sysprm_set_value (SYSPRM_PARAM * prm, SYSPRM_VALUE value, bool set_flag, bool duplicate);
static void sysprm_set_system_parameter_value (SYSPRM_PARAM * prm, SYSPRM_VALUE value);
static int sysprm_print_sysprm_value (PARAM_ID prm_id, SYSPRM_VALUE value, char *buf, size_t len,
				      PRM_PRINT_MODE print_mode);

static void sysprm_update_flag_different (SYSPRM_PARAM * prm);
static void sysprm_update_flag_allocated (SYSPRM_PARAM * prm);
static void sysprm_update_session_prm_flag_allocated (SESSION_PARAM * prm);

static void sysprm_clear_sysprm_value (SYSPRM_VALUE * value, SYSPRM_DATATYPE datatype);
static char *sysprm_pack_sysprm_value (char *ptr, SYSPRM_VALUE value, SYSPRM_DATATYPE datatype);
static int sysprm_packed_sysprm_value_length (SYSPRM_VALUE value, SYSPRM_DATATYPE datatype, int offset);
static char *sysprm_unpack_sysprm_value (char *ptr, SYSPRM_VALUE * value, SYSPRM_DATATYPE datatype);

#if defined (SERVER_MODE)
static SYSPRM_ERR sysprm_set_session_parameter_value (SESSION_PARAM * session_parameter, int id, SYSPRM_VALUE value);
static SYSPRM_ERR sysprm_set_session_parameter_default (SESSION_PARAM * session_parameter, PARAM_ID prm_id);
#endif /* SERVER_MODE */

#if defined (CS_MODE)
static void sysprm_update_cached_session_param_val (const PARAM_ID prm_id);
#endif

#if defined (SA_MODE) || defined (SERVER_MODE)
static void init_server_timezone_parameter (void);
#endif

/* conf files that have been loaded */
#define MAX_NUM_OF_PRM_FILES_LOADED	10
static struct
{
  char *conf_path;
  char *db_name;
} prm_Files_loaded[MAX_NUM_OF_PRM_FILES_LOADED];

/*
 * prm_file_has_been_loaded - Record the file path that has been loaded
 *   return: none
 *   conf_path(in): path of the conf file to be recorded
 *   db_name(in): db name to be recorded
 */
static void
prm_file_has_been_loaded (const char *conf_path, const char *db_name)
{
  int i;
  assert (conf_path != NULL);

  for (i = 0; i < MAX_NUM_OF_PRM_FILES_LOADED; i++)
    {
      if (prm_Files_loaded[i].conf_path == NULL)
	{
	  prm_Files_loaded[i].conf_path = strdup (conf_path);
	  prm_Files_loaded[i].db_name = db_name ? strdup (db_name) : NULL;
	  return;
	}
    }
}


/*
 * sysprm_dump_parameters - Print out current system parameters
 *   return: none
 *   fp(in):
 */
void
sysprm_dump_parameters (FILE * fp)
{
  char buf[LINE_MAX];
  int i;
  const SYSPRM_PARAM *prm;

  fprintf (fp, "#\n# cubrid.conf\n#\n\n");
  fprintf (fp, "# system parameters were loaded from the files ([@section])\n");
  for (i = 0; i < MAX_NUM_OF_PRM_FILES_LOADED; i++)
    {
      if (prm_Files_loaded[i].conf_path != NULL)
	{
	  fprintf (fp, "# %s", prm_Files_loaded[i].conf_path);
	  if (prm_Files_loaded[i].db_name)
	    {
	      fprintf (fp, " [@%s]\n", prm_Files_loaded[i].db_name);
	    }
	  else
	    {
	      fprintf (fp, "\n");
	    }
	}
    }

  fprintf (fp, "\n# system parameters\n");
  for (i = 0; i < NUM_PRM; i++)
    {
      prm = &prm_Def[i];
      if (PRM_IS_HIDDEN (prm->static_flag) || PRM_IS_OBSOLETED (prm->static_flag))
	{
	  continue;
	}
      prm_print (prm, buf, LINE_MAX, PRM_PRINT_NAME, PRM_PRINT_CURR_VAL);
      fprintf (fp, "%s\n", buf);
    }

  return;
}

/*
 * sysprm_set_er_log_file -
 *   return: void
 *   base_db_name(in): database name
 *
 */
void
sysprm_set_er_log_file (const char *db_name)
{
  char *s, *base_db_name;
  char local_db_name[DB_MAX_IDENTIFIER_LENGTH];
  time_t log_time;
  struct tm log_tm, *log_tm_p = &log_tm;
  char error_log_name[PATH_MAX];
  SYSPRM_PARAM *er_log_file;

  if (db_name == NULL)
    {
      return;
    }

  er_log_file = prm_find (PRM_NAME_ER_LOG_FILE, NULL);
  if (er_log_file == NULL || PRM_IS_SET (*er_log_file->dynamic_flag))
    {
      return;
    }

  strncpy (local_db_name, db_name, DB_MAX_IDENTIFIER_LENGTH);
  s = strchr (local_db_name, '@');
  if (s)
    {
      *s = '\0';
    }
  base_db_name = basename ((char *) local_db_name);
  if (base_db_name == NULL)
    {
      return;
    }

  log_time = time (NULL);
  log_tm_p = localtime_r (&log_time, &log_tm);
  if (log_tm_p != NULL)
    {
      snprintf (error_log_name, PATH_MAX - 1, "%s%c%s_%04d%02d%02d_%02d%02d.err", ER_LOG_FILE_DIR, PATH_SEPARATOR,
		base_db_name, log_tm_p->tm_year + 1900, log_tm_p->tm_mon + 1, log_tm_p->tm_mday, log_tm_p->tm_hour,
		log_tm_p->tm_min);
      prm_set (er_log_file, error_log_name, true);
    }
}

/*
 * sysprm_load_and_init_internal - Read system parameters from the init files
 *   return: NO_ERROR or ER_FAILED
 *   db_name(in): database name
 *   conf_file(in): config file
 *   reload(in):
 *   load_flags(in):
 *
 * Note: Parameters would be tuned and forced according to the internal rules.
 */
static int
sysprm_load_and_init_internal (const char *db_name, const char *conf_file, bool reload, const int load_flags)
{
  char *base_db_name = NULL;
  char file_being_dealt_with[PATH_MAX];
  char local_db_name[DB_MAX_IDENTIFIER_LENGTH];
  unsigned int i;
  struct stat stat_buf;
  int r = NO_ERROR;
  char *s;
#if defined (CS_MODE)
  SESSION_PARAM *sprm = NULL;
  int num_session_prms;
#endif

  if (reload)
    {
      for (i = 0; i < NUM_PRM; i++)
	{
	  if (PRM_IS_RELOADABLE (prm_Def[i].static_flag))
	    {
	      if (prm_set_default (&prm_Def[i]) != PRM_ERR_NO_ERROR)
		{
		  prm_Def[i].value = (void *) NULL;
		}
	    }
	}
    }

  if (db_name == NULL)
    {
      /* initialize message catalog at here because there could be a code path that did not call msgcat_init() before */
      if (msgcat_init () != NO_ERROR)
	{
	  return ER_FAILED;
	}
      base_db_name = NULL;
    }
  else
    {
      strncpy (local_db_name, db_name, DB_MAX_IDENTIFIER_LENGTH);
      s = strchr (local_db_name, '@');
      if (s)
	{
	  *s = '\0';
	}
      base_db_name = basename ((char *) local_db_name);
    }

#if !defined (CS_MODE)
  if (base_db_name != NULL && reload == false)
    {
      sysprm_set_er_log_file (base_db_name);
    }
#endif /* !CS_MODE */

  /* 
   * Read installation configuration file - $CUBRID/conf/cubrid.conf
   * or use conf_file if exist
   */

  if (conf_file == NULL)
    {
      /* use environment variable's value if exist */
      conf_file = envvar_get ("CONF_FILE");
      if (conf_file != NULL && *conf_file == '\0')
	{
	  conf_file = NULL;
	}
    }

  if (conf_file != NULL)
    {
      /* use user specified config path and file */
      strncpy (file_being_dealt_with, conf_file, sizeof (file_being_dealt_with) - 1);
    }
  else
    {
      envvar_confdir_file (file_being_dealt_with, PATH_MAX, sysprm_conf_file_name);
    }

  if (stat (file_being_dealt_with, &stat_buf) != 0)
    {
      fprintf (stderr, msgcat_message (MSGCAT_CATALOG_CUBRID, MSGCAT_SET_PARAMETERS, PRM_ERR_CANT_ACCESS),
	       file_being_dealt_with, strerror (errno));
    }
  else
    {
      r = prm_read_and_parse_ini_file (file_being_dealt_with, base_db_name, reload, load_flags | SYSPRM_IGNORE_HA);
    }

  if (r != NO_ERROR)
    {
      return r;
    }

  if (PRM_HA_MODE != HA_MODE_OFF)
    {
      /* use environment variable's value if exist */
      conf_file = envvar_get ("HA_CONF_FILE");
      if (conf_file != NULL && conf_file[0] != '\0')
	{
	  strncpy (file_being_dealt_with, conf_file, PATH_MAX);
	}
      else
	{
	  envvar_confdir_file (file_being_dealt_with, PATH_MAX, sysprm_ha_conf_file_name);
	}
      if (stat (file_being_dealt_with, &stat_buf) == 0)
	{
	  r = prm_read_and_parse_ini_file (file_being_dealt_with, NULL, reload, load_flags);
	}
    }

  if (r != NO_ERROR)
    {
      return r;
    }

  /* 
   * If a parameter is not given, set it by default
   */
  for (i = 0; i < NUM_PRM; i++)
    {
      if (!PRM_IS_SET (*prm_Def[i].dynamic_flag) && !PRM_IS_OBSOLETED (prm_Def[i].static_flag))
	{
	  if (prm_set_default (&prm_Def[i]) != PRM_ERR_NO_ERROR)
	    {
	      fprintf (stderr, msgcat_message (MSGCAT_CATALOG_CUBRID, MSGCAT_SET_PARAMETERS, PRM_ERR_NO_VALUE),
		       prm_Def[i].name);
	      assert (0);
	      return ER_FAILED;
	    }
	}
    }

#if defined (SA_MODE) || defined (SERVER_MODE)
  init_server_timezone_parameter ();
#endif

  /* 
   * Perform system parameter check and tuning.
   */
  prm_check_environment ();
  prm_tune_parameters ();
#if 0
  if (prm_check_parameters () != NO_ERROR)
    {
      return ER_FAILED;
    }
#endif

  /* 
   * Perform forced system parameter setting.
   */
  for (i = 0; i < DIM (prm_Def); i++)
    {
      if (prm_Def[i].force_value)
	{
	  prm_set (&prm_Def[i], prm_Def[i].force_value, false);
	}
    }

#if 0
  if (envvar_get ("PARAM_DUMP"))
    {
      sysprm_dump_parameters (stdout);
    }
#endif

  intl_Mbs_support = prm_get_bool_value (PRM_ID_INTL_MBS_SUPPORT);
#if !defined (SERVER_MODE)
  intl_String_validation = prm_get_bool_value (PRM_ID_INTL_CHECK_INPUT_STRING);
#endif

  /* count the number of session parameters */
  num_session_parameters = 0;
  for (i = 0; i < NUM_PRM; i++)
    {
      if (PRM_IS_FOR_SESSION (prm_Def[i].static_flag))
	{
	  num_session_parameters++;
	}
    }
#if defined (CS_MODE)
  /* cache session parameters */
  if (cached_session_parameters != NULL)
    {
      /* free previous cache */
      sysprm_free_session_parameters (&cached_session_parameters);
    }
  cached_session_parameters = sysprm_alloc_session_parameters ();
  num_session_prms = 0;
  for (i = 0; i < NUM_PRM; i++)
    {
      if (PRM_IS_FOR_SESSION (prm_Def[i].static_flag))
	{
	  sprm = &cached_session_parameters[num_session_prms++];
	  sprm->prm_id = (PARAM_ID) i;
	  sprm->flag = *prm_Def[i].dynamic_flag;
	  sprm->datatype = prm_Def[i].datatype;
	  sysprm_set_sysprm_value_from_parameter (&sprm->value, GET_PRM (i));
	  sysprm_update_session_prm_flag_allocated (sprm);
	}
    }
#endif /* CS_MODE */

#if !defined(NDEBUG)
  /* verify flags are not incorrect or confusing */
  for (i = 0; i < NUM_PRM; i++)
    {
      int flag = prm_Def[i].static_flag;
      if (PRM_IS_FOR_SESSION (flag) && (!PRM_IS_FOR_CLIENT (flag) || !PRM_USER_CAN_CHANGE (flag)))
	{
	  /* session parameters can only be parameters for client that are changeable on-line */
	  assert (0);
	}
      if (PRM_IS_FOR_SESSION (flag) && PRM_IS_HIDDEN (flag))
	{
	  /* hidden parameters are not allowed to use PRM_FOR_SESSION flag */
	  assert (0);
	}
      if (PRM_CLIENT_SESSION_ONLY (flag) && (!PRM_IS_FOR_SERVER (flag) || !PRM_IS_FOR_SESSION (flag)))
	{
	  /* client session only makes sense if the parameter is for session and for server */
	  assert (0);
	}
      if (PRM_USER_CAN_CHANGE (flag) && PRM_TEST_CHANGE_ONLY (flag))
	{
	  /* do not set both parameters: USER_CHANGE: the user can change parameter value on-line TEST_CHANGE: for QA
	   * only */
	  assert (0);
	}
      if (PRM_IS_GET_SERVER (flag) && (PRM_IS_FOR_SESSION (flag) || PRM_IS_HIDDEN (flag)))
	{
	  /* session and hidden parameters are not allowed to use PRM_GET_SERVER flag */
	  assert (0);
	}
      if (PRM_IS_GET_SERVER (flag)
	  && (!PRM_IS_FOR_CLIENT (flag) || !PRM_IS_FOR_SERVER (flag) || !PRM_USER_CAN_CHANGE (flag)))
	{
	  /* Note that PRM_GET_SERVER flag only can be set if the parameter has PRM_FOR_CLIENT, PRM_FOR_SERVER, and
	   * PRM_USER_CHANGE flags. */
	  assert (0);
	}
    }
#endif

  return NO_ERROR;
}

/*
 * sysprm_load_and_init - Read system parameters from the init files
 *   return: NO_ERROR or ER_FAILED
 *   db_name(in): database name
 *   conf_file(in): config file
 *
 */
int
sysprm_load_and_init (const char *db_name, const char *conf_file, const int load_flags)
{
  return sysprm_load_and_init_internal (db_name, conf_file, false, load_flags);
}

/*
 * sysprm_load_and_init_client - Read system parameters from the init files
 *				 (client version)
 *   return: NO_ERROR or ER_FAILED
 *   db_name(in): database name
 *   conf_file(in): config file
 *
 */
int
sysprm_load_and_init_client (const char *db_name, const char *conf_file)
{
  return sysprm_load_and_init_internal (db_name, conf_file, false, SYSPRM_LOAD_ALL);
}

/*
 * sysprm_reload_and_init - Read system parameters from the init files
 *   return: NO_ERROR or ER_FAILED
 *   db_name(in): database name
 *   conf_file(in): config file
 *
 */
int
sysprm_reload_and_init (const char *db_name, const char *conf_file)
{
  return sysprm_load_and_init_internal (db_name, conf_file, true, SYSPRM_LOAD_ALL);
}

/*
 * prm_load_by_section - Set system parameters from a file
 *   return: void
 *   ini(in):
 *   section(in):
 *   ignore_section(in):
 *   reload(in):
 *   file(in):
 *   load_flags(in):
 */
static int
prm_load_by_section (INI_TABLE * ini, const char *section, bool ignore_section, bool reload, const char *file,
		     const int load_flags)
{
  int i, error;
  int sec_len;
  const char *sec_p;
  const char *key, *value;
  SYSPRM_PARAM *prm;
  bool on_server = false;
  bool on_client = false;

#if defined(SERVER_MODE)
  on_server = true;
#endif

#if defined(CS_MODE)
  on_client = true;
#endif

  sec_p = (ignore_section) ? NULL : section;

  for (i = 0; i < ini->size; i++)
    {
      if (ini->key[i] == NULL || ini->val[i] == NULL)
	{
	  continue;
	}

      key = ini->key[i];
      value = ini->val[i];

      if (ini_hassec (key))
	{
	  sec_len = ini_seccmp (key, section);
	  if (!sec_len)
	    {
	      continue;
	    }
	  sec_len++;
	}
      else
	{
	  if (ignore_section)
	    {
	      sec_len = 1;
	    }
	  else
	    {
	      continue;
	    }
	}

      prm = prm_find (key + sec_len, sec_p);
      if (prm == NULL)
	{
	  error = PRM_ERR_UNKNOWN_PARAM;
	  prm_report_bad_entry (key + sec_len, ini->lineno[i], error, file);
	  return error;
	}

#if defined (CS_MODE)
      if (PRM_IS_FOR_SERVER (prm->static_flag) && !PRM_IS_FOR_CLIENT (prm->static_flag))
	{
	  /* prm for only server */
	  continue;
	}
#endif /* CS_MODE */

#if defined (SERVER_MODE)
      if (PRM_IS_FOR_CLIENT (prm->static_flag) && !PRM_IS_FOR_SERVER (prm->static_flag))
	{
	  /* prm for only client */
	  continue;
	}
#endif /* SERVER_MODE */

      if (reload && !PRM_IS_RELOADABLE (prm->static_flag))
	{
	  continue;
	}
      if (!SYSPRM_LOAD_IS_IGNORE_HA (load_flags) && !PRM_IS_FOR_HA (prm->static_flag))
	{
	  continue;
	}

      if (PRM_IS_OBSOLETED (prm->static_flag))
	{
	  continue;
	}

      if (PRM_IS_DEPRECATED (prm->static_flag))
	{
	  prm_report_bad_entry (key + sec_len, ini->lineno[i], PRM_ERR_DEPRICATED, file);
	}

      if (on_server && strcmp (prm->name, PRM_NAME_TIMEZONE) == 0)
	{
	  continue;
	}

      if (SYSPRM_LOAD_IS_IGNORE_INTL (load_flags)
	  && (strcmp (prm->name, PRM_NAME_INTL_DATE_LANG) == 0
	      || strcmp (prm->name, PRM_NAME_INTL_NUMBER_LANG) == 0
	      || strcmp (prm->name, PRM_NAME_INTL_CHECK_INPUT_STRING) == 0
	      || strcmp (prm->name, PRM_NAME_INTL_COLLATION) == 0
	      || strcmp (prm->name, PRM_NAME_INTL_MBS_SUPPORT) == 0
	      || strcmp (prm->name, PRM_NAME_SERVER_TIMEZONE) == 0 || strcmp (prm->name, PRM_NAME_TIMEZONE) == 0))
	{
	  continue;
	}

      if (strcmp (prm->name, PRM_NAME_SERVER_TIMEZONE) == 0)
	{
	  TZ_REGION tz_region_system;
	  int er_status = NO_ERROR;

	  if (value != NULL)
	    {
	      /* offset timezone can work without timezone lib */
	      er_status = tz_str_to_region (value, strlen (value), &tz_region_system);
	      if (er_status != NO_ERROR)
		{
		  /* we may have geographic region name, make sure timezone lib is loaded */
		  if (tz_load () != NO_ERROR)
		    {
		      return PRM_ERR_BAD_VALUE;
		    }
		  er_status = tz_str_to_region (value, strlen (value), &tz_region_system);
		}
	      if (er_status != NO_ERROR)
		{
		  error = PRM_ERR_BAD_VALUE;
		  prm_report_bad_entry (key + sec_len, ini->lineno[i], error, file);
		  return error;
		}
	      tz_set_tz_region_system (&tz_region_system);
	    }
	}

      if ((on_server || on_client)
	  && (strcmp (prm->name, PRM_NAME_SERVER_TIMEZONE) == 0 || strcmp (prm->name, PRM_NAME_TIMEZONE) == 0))
	{
	  int er_status = NO_ERROR;

	  if (value != NULL)
	    {
	      /* offset timezone can work without timezone lib */
#if !defined(SERVER_MODE)
	      er_status = tz_str_to_region (value, strlen (value), tz_get_client_tz_region_session ());
#else
	      er_status = tz_str_to_region (value, strlen (value), NULL);
#endif
	      if (er_status != NO_ERROR)
		{
		  /* we may have geographic region name, make sure timezone lib is loaded */
		  if (tz_load () != NO_ERROR)
		    {
		      return PRM_ERR_BAD_VALUE;
		    }
#if !defined(SERVER_MODE)
		  er_status = tz_str_to_region (value, strlen (value), tz_get_client_tz_region_session ());
#else
		  er_status = tz_str_to_region (value, strlen (value), NULL);
#endif
		}
	      if (er_status != NO_ERROR)
		{
		  error = PRM_ERR_BAD_VALUE;
		  prm_report_bad_entry (key + sec_len, ini->lineno[i], error, file);
		  return error;
		}
	    }
	}

      error = prm_set (prm, value, true);
      if (error != NO_ERROR)
	{
	  prm_report_bad_entry (key + sec_len, ini->lineno[i], error, file);
	  return error;
	}
    }

  return NO_ERROR;
}

/*
 * prm_read_and_parse_ini_file - Set system parameters from a file
 *   return: NO_ERROR or error code defined in enum SYSPRM_ERR
 *   prm_file_name(in):
 *   db_name(in):
 *   reload(in):
 *   load_flags(in):
 */
static int
prm_read_and_parse_ini_file (const char *prm_file_name, const char *db_name, const bool reload, const int load_flags)
{
  INI_TABLE *ini;
  char sec_name[LINE_MAX];
  char host_name[MAXHOSTNAMELEN];
  char user_name[MAXHOSTNAMELEN];
  int error;

  ini = ini_parser_load (prm_file_name);
  if (ini == NULL)
    {
      fprintf (stderr, msgcat_message (MSGCAT_CATALOG_CUBRID, MSGCAT_SET_PARAMETERS, PRM_ERR_CANT_OPEN_INIT),
	       prm_file_name, strerror (errno));
      return PRM_ERR_FILE_ERR;
    }

  error = prm_load_by_section (ini, "common", true, reload, prm_file_name, load_flags);
  if (error == NO_ERROR && SYSPRM_LOAD_IS_IGNORE_HA (load_flags) && db_name != NULL && *db_name != '\0')
    {
      snprintf (sec_name, LINE_MAX, "@%s", db_name);
      error = prm_load_by_section (ini, sec_name, true, reload, prm_file_name, load_flags);
    }

#if defined (SA_MODE)
  if (error == NO_ERROR)
    {
      error = prm_load_by_section (ini, "standalone", true, reload, prm_file_name, load_flags);
    }
#endif /* SA_MODE */

  if (error == NO_ERROR && SYSPRM_LOAD_IS_IGNORE_HA (load_flags))
    {
      error = prm_load_by_section (ini, "service", false, reload, prm_file_name, load_flags);
    }
  if (error == NO_ERROR && !SYSPRM_LOAD_IS_IGNORE_HA (load_flags) && PRM_HA_MODE != HA_MODE_OFF
      && GETHOSTNAME (host_name, MAXHOSTNAMELEN) == 0)
    {
      snprintf (sec_name, LINE_MAX, "%%%s|*", host_name);
      error = prm_load_by_section (ini, sec_name, true, reload, prm_file_name, load_flags);
      if (error == NO_ERROR && getlogin_r (user_name, MAXHOSTNAMELEN) == 0)
	{
	  snprintf (sec_name, LINE_MAX, "%%%s|%s", host_name, user_name);
	  error = prm_load_by_section (ini, sec_name, true, reload, prm_file_name, load_flags);
	}
    }

  ini_parser_free (ini);

  prm_file_has_been_loaded (prm_file_name, db_name);

  return error;
}

/*
 * prm_size_to_io_pages -
 *   return: value
 */
static int
prm_size_to_io_pages (void *out_val, SYSPRM_DATATYPE out_type, void *in_val, SYSPRM_DATATYPE in_type)
{
  if (out_val == NULL || in_val == NULL)
    {
      return PRM_ERR_BAD_VALUE;
    }

  if (out_type == PRM_INTEGER && in_type == PRM_BIGINT)
    {
      int *page_value = (int *) out_val;
      UINT64 *size_value = (UINT64 *) in_val;
      UINT64 tmp_value;

      tmp_value = *size_value / IO_PAGESIZE;
      if (*size_value % IO_PAGESIZE > 0)
	{
	  tmp_value++;
	}

      if (tmp_value > INT_MAX)
	{
	  return PRM_ERR_BAD_RANGE;
	}
      else
	{
	  *page_value = (int) tmp_value;
	}
    }
  else if (out_type == PRM_FLOAT && in_type == PRM_BIGINT)
    {
      float *page_value = (float *) out_val;
      UINT64 *size_value = (UINT64 *) in_val;
      double tmp_value;

      tmp_value = (double) *size_value / IO_PAGESIZE;

      if (tmp_value > FLT_MAX)
	{
	  return PRM_ERR_BAD_RANGE;
	}
      else
	{
	  *page_value = ceilf ((float) tmp_value * 100) / 100;
	}
    }
  else
    {
      assert_release (false);
      return PRM_ERR_BAD_VALUE;
    }

  return NO_ERROR;
}

/*
 * prm_io_pages_to_size -
 *   return: value
 */
static int
prm_io_pages_to_size (void *out_val, SYSPRM_DATATYPE out_type, void *in_val, SYSPRM_DATATYPE in_type)
{
  if (out_val == NULL || in_val == NULL)
    {
      return PRM_ERR_BAD_VALUE;
    }

  if (out_type == PRM_BIGINT && in_type == PRM_INTEGER)
    {
      UINT64 *size_value = (UINT64 *) out_val;
      UINT64 page_value = *(int *) in_val;

      *size_value = (UINT64) (page_value * IO_PAGESIZE);
    }
  else if (out_type == PRM_BIGINT && in_type == PRM_FLOAT)
    {
      UINT64 *size_value = (UINT64 *) out_val;
      float page_value = *(float *) in_val;

      *size_value = (UINT64) (page_value * IO_PAGESIZE);
    }
  else
    {
      assert_release (false);
      return PRM_ERR_BAD_VALUE;
    }

  return NO_ERROR;
}

/*
 * prm_size_to_log_pages -
 *   return: value
 */
static int
prm_size_to_log_pages (void *out_val, SYSPRM_DATATYPE out_type, void *in_val, SYSPRM_DATATYPE in_type)
{
  if (out_val == NULL || in_val == NULL)
    {
      return PRM_ERR_BAD_VALUE;
    }

  if (out_type == PRM_INTEGER && in_type == PRM_BIGINT)
    {
      int *page_value = (int *) out_val;
      UINT64 *size_value = (UINT64 *) in_val;
      UINT64 tmp_value;

      tmp_value = *size_value / LOG_PAGESIZE;
      if (*size_value % LOG_PAGESIZE)
	{
	  tmp_value++;
	}

      if (tmp_value > INT_MAX)
	{
	  return PRM_ERR_BAD_RANGE;
	}
      else
	{
	  *page_value = (int) tmp_value;
	}
    }
  else if (out_type == PRM_FLOAT && in_type == PRM_BIGINT)
    {
      float *page_value = (float *) out_val;
      UINT64 *size_value = (UINT64 *) in_val;
      double tmp_value;

      tmp_value = (double) *size_value / LOG_PAGESIZE;

      if (tmp_value > FLT_MAX)
	{
	  return PRM_ERR_BAD_RANGE;
	}
      else
	{
	  *page_value = ceilf ((float) tmp_value * 100) / 100;
	}
    }
  else
    {
      assert_release (false);
      return PRM_ERR_BAD_VALUE;
    }

  return NO_ERROR;
}

/*
 * prm_log_pages_to_size -
 *   return: value
 */
static int
prm_log_pages_to_size (void *out_val, SYSPRM_DATATYPE out_type, void *in_val, SYSPRM_DATATYPE in_type)
{
  if (out_val == NULL || in_val == NULL)
    {
      return PRM_ERR_BAD_VALUE;
    }

  if (out_type == PRM_BIGINT && in_type == PRM_INTEGER)
    {
      UINT64 *size_value = (UINT64 *) out_val;
      UINT64 page_value = *(int *) in_val;

      *size_value = (UINT64) (page_value * LOG_PAGESIZE);
    }
  else if (out_type == PRM_BIGINT && in_type == PRM_FLOAT)
    {
      UINT64 *size_value = (UINT64 *) out_val;
      float page_value = *(float *) in_val;

      *size_value = (UINT64) (page_value * LOG_PAGESIZE);
    }
  else
    {
      assert_release (false);
      return PRM_ERR_BAD_VALUE;
    }

  return NO_ERROR;
}

/*
 * prm_msec_to_sec -
 *   return: value
 */
static int
prm_msec_to_sec (void *out_val, SYSPRM_DATATYPE out_type, void *in_val, SYSPRM_DATATYPE in_type)
{
  if (out_val == NULL || in_val == NULL)
    {
      return PRM_ERR_BAD_VALUE;
    }

  if (out_type == PRM_INTEGER && in_type == PRM_BIGINT)
    {
      int *sec_value = (int *) out_val;
      UINT64 *msec_value = (UINT64 *) in_val;
      UINT64 tmp_value;

      tmp_value = *msec_value / ONE_SEC;

      if (tmp_value > INT_MAX)
	{
	  return PRM_ERR_BAD_RANGE;
	}
      else
	{
	  *sec_value = (int) tmp_value;
	  if (*msec_value % ONE_SEC > 0)
	    {
	      *sec_value = *sec_value + 1;
	    }
	}
    }
  else
    {
      assert_release (false);
      return PRM_ERR_BAD_VALUE;
    }

  return NO_ERROR;
}

/*
 * prm_sec_to_msec -
 *   return: value
 */
static int
prm_sec_to_msec (void *out_val, SYSPRM_DATATYPE out_type, void *in_val, SYSPRM_DATATYPE in_type)
{
  if (out_val == NULL || in_val == NULL)
    {
      return PRM_ERR_BAD_VALUE;
    }

  if (out_type == PRM_BIGINT && in_type == PRM_INTEGER)
    {
      UINT64 *msec_value = (UINT64 *) out_val;
      int sec_value = *(int *) in_val;

      *msec_value = (UINT64) sec_value *ONE_SEC;
    }
  else
    {
      assert_release (false);
      return PRM_ERR_BAD_VALUE;
    }

  return NO_ERROR;
}

/*
 * prm_sec_to_min -
 *   return: value
 */
static int
prm_sec_to_min (void *out_val, SYSPRM_DATATYPE out_type, void *in_val, SYSPRM_DATATYPE in_type)
{
  if (out_val == NULL || in_val == NULL)
    {
      return PRM_ERR_BAD_VALUE;
    }

  if (out_type == PRM_INTEGER && in_type == PRM_INTEGER)
    {
      int *min_value = (int *) out_val;
      int sec_value = *((int *) in_val);

      if (sec_value < 0)
	{
	  *min_value = sec_value;
	}
      else
	{
	  *min_value = sec_value / 60;
	  if (sec_value % 60 > 0)
	    {
	      *min_value = *min_value + 1;
	    }
	}
    }
  else
    {
      assert_release (false);
      return PRM_ERR_BAD_VALUE;
    }

  return NO_ERROR;
}

/*
 * prm_min_to_sec -
 *   return: value
 */
static int
prm_min_to_sec (void *out_val, SYSPRM_DATATYPE out_type, void *in_val, SYSPRM_DATATYPE in_type)
{
  if (out_val == NULL || in_val == NULL)
    {
      return PRM_ERR_BAD_VALUE;
    }

  if (out_type == PRM_INTEGER && in_type == PRM_INTEGER)
    {
      int *sec_value = (int *) out_val;
      int *min_value = (int *) in_val;
      UINT64 tmp_value;

      if (*min_value < 0)
	{
	  *sec_value = *min_value;
	}
      else
	{
	  tmp_value = *min_value * 60;

	  if (tmp_value > INT_MAX)
	    {
	      return PRM_ERR_BAD_RANGE;
	    }
	  else
	    {
	      *sec_value = (int) tmp_value;
	    }
	}
    }
  else
    {
      assert_release (false);
      return PRM_ERR_BAD_VALUE;
    }

  return NO_ERROR;
}

/*
 * prm_equal_to_ori -
 *   return: value
 */
static int
prm_equal_to_ori (void *out_val, SYSPRM_DATATYPE out_type, void *in_val, SYSPRM_DATATYPE in_type)
{
  if (out_val == NULL || in_val == NULL)
    {
      return PRM_ERR_BAD_VALUE;
    }

  if (out_type == PRM_INTEGER && in_type == PRM_INTEGER)
    {
      int *in_value = (int *) in_val;
      int *out_value = (int *) out_val;

      *out_value = *in_value;
    }
  else if (out_type == PRM_FLOAT && in_type == PRM_FLOAT)
    {
      float *in_value = (float *) in_val;
      float *out_value = (float *) out_val;

      *out_value = *in_value;
    }
  else if (out_type == PRM_BIGINT && in_type == PRM_BIGINT)
    {
      UINT64 *in_value = (UINT64 *) in_val;
      UINT64 *out_value = (UINT64 *) out_val;

      *out_value = *in_value;
    }
  else if (out_type == PRM_INTEGER && in_type == PRM_BIGINT)
    {
      UINT64 *in_value = (UINT64 *) in_val;
      int *out_value = (int *) out_val;

      if (*in_value > INT_MAX)
	{
	  return PRM_ERR_BAD_RANGE;
	}

      *out_value = (int) *in_value;
    }
  else if (out_type == PRM_BIGINT && in_type == PRM_INTEGER)
    {
      int *in_value = (int *) in_val;
      UINT64 *out_value = (UINT64 *) out_val;

      *out_value = (UINT64) (*in_value);
    }
  else
    {
      assert_release (false);
      return PRM_ERR_BAD_VALUE;
    }

  return NO_ERROR;
}

/*
 * prm_check_parameters -
 *   return: int
 */
static int
prm_check_parameters (void)
{
  /* 
   * ha_node_list and ha_db_list should be not null for ha_mode=yes|replica
   */
  if (PRM_HA_MODE != HA_MODE_OFF)
    {
      if (PRM_HA_NODE_LIST == NULL || PRM_HA_NODE_LIST[0] == 0 || PRM_HA_DB_LIST == NULL || PRM_HA_DB_LIST[0] == 0)
	{
	  fprintf (stderr, msgcat_message (MSGCAT_CATALOG_CUBRID, MSGCAT_SET_PARAMETERS, PRM_ERR_NO_VALUE),
		   PRM_NAME_HA_NODE_LIST);
	  return ER_FAILED;
	}
    }

  return NO_ERROR;
}

/*
 * prm_check_environment -
 *   return: none
 */
static void
prm_check_environment (void)
{
  int i;
  char buf[PRM_DEFAULT_BUFFER_SIZE];

  for (i = 0; i < NUM_PRM; i++)
    {
      SYSPRM_PARAM *prm;
      const char *str;

      prm = &prm_Def[i];
      strncpy (buf, prm->name, sizeof (buf) - 1);
      buf[sizeof (buf) - 1] = '\0';
      ustr_upper (buf);

      str = envvar_get (buf);
      if (str && str[0])
	{
	  int error;
	  error = prm_set (prm, str, true);
	  if (error != 0)
	    {
	      prm_report_bad_entry (prm->name, -1, error, buf);
	    }
	}
    }
}

/*
 * sysprm_validate_escape_char_parameters () - validate escape char setting
 *
 * return                : SYSPRM_ERR
 * assignments_list (in) : list of assignments to validate.
 *
 * NOTE: To validate whether there will be conflictive settings between
 *       PRM_ID_REQUIRE_LIKE_ESCAPE_CHARACTER and PRM_ID_NO_BACKSLASH_ESCAPES.
 *       Since both must not simultaneously be true.
 */
static SYSPRM_ERR
sysprm_validate_escape_char_parameters (const SYSPRM_ASSIGN_VALUE * assignment_list)
{
  SYSPRM_PARAM *prm = NULL;
  const SYSPRM_ASSIGN_VALUE *assignment = NULL;
  bool set_require_like_escape, set_no_backslash_escape;
  bool is_require_like_escape, is_no_backslash_escape;

  set_require_like_escape = set_no_backslash_escape = false;
  for (assignment = assignment_list; assignment != NULL; assignment = assignment->next)
    {
      if (assignment->prm_id == PRM_ID_REQUIRE_LIKE_ESCAPE_CHARACTER)
	{
	  set_require_like_escape = true;
	  is_require_like_escape = assignment->value.b;
	}
      else if (assignment->prm_id == PRM_ID_NO_BACKSLASH_ESCAPES)
	{
	  set_no_backslash_escape = true;
	  is_no_backslash_escape = assignment->value.b;
	}
    }

  if (!set_require_like_escape && !set_no_backslash_escape)
    {
      return PRM_ERR_NO_ERROR;
    }

  if (!set_no_backslash_escape)
    {
      prm = GET_PRM (PRM_ID_NO_BACKSLASH_ESCAPES);
      is_no_backslash_escape = PRM_GET_BOOL (prm->value);
    }

  if (!set_require_like_escape)
    {
      prm = GET_PRM (PRM_ID_REQUIRE_LIKE_ESCAPE_CHARACTER);
      is_require_like_escape = PRM_GET_BOOL (prm->value);
    }

  if (is_require_like_escape == true && is_no_backslash_escape == true)
    {
      return PRM_ERR_CANNOT_CHANGE;
    }

  return PRM_ERR_NO_ERROR;
}

#if !defined (SERVER_MODE)
/*
 * sysprm_validate_change_parameters () - validate the parameter value changes
 *
 * return		 : SYSPRM_ERR
 * data (in)		 : string containing "parameter = value" assignments
 * check (in)		 : check if user can change parameter and if
 *			   parameter should also change on server. set to
 *			   false if assignments are supposed to be forced and
 *			   not checked.
 * assignments_ptr (out) : list of assignments.
 *
 * NOTE: Data string is parsed entirely and if all changes are valid a list
 *	 of SYSPRM_ASSIGN_VALUEs is generated. If any change is invalid an
 *	 error is returned and no list is generated.
 *	 If changes need to be done on server too PRM_ERR_NOT_FOR_CLIENT or
 *	 PRM_ERR_NOT_FOR_CLIENT_NO_AUTH is returned.
 */
SYSPRM_ERR
sysprm_validate_change_parameters (const char *data, bool check, SYSPRM_ASSIGN_VALUE ** assignments_ptr)
{
  char buf[LINE_MAX], *p = NULL, *name = NULL, *value = NULL;
  SYSPRM_PARAM *prm = NULL;
  SYSPRM_ERR err = PRM_ERR_NO_ERROR;
  SYSPRM_ASSIGN_VALUE *assignments = NULL, *last_assign = NULL;
  SYSPRM_ERR change_error = PRM_ERR_NO_ERROR;

  assert (assignments_ptr != NULL);
  *assignments_ptr = NULL;

  if (!data || *data == '\0')
    {
      return PRM_ERR_BAD_VALUE;
    }

  if (intl_mbs_ncpy (buf, data, sizeof (buf)) == NULL)
    {
      return PRM_ERR_BAD_VALUE;
    }

  p = buf;
  do
    {
      /* parse data */
      SYSPRM_ASSIGN_VALUE *assign = NULL;

      /* get parameter name and value */
      err = (SYSPRM_ERR) prm_get_next_param_value (&p, &name, &value);
      if (err != PRM_ERR_NO_ERROR || name == NULL || value == NULL)
	{
	  break;
	}

      prm = prm_find (name, NULL);
      if (prm == NULL)
	{
	  err = PRM_ERR_UNKNOWN_PARAM;
	  break;
	}

      if (!check || PRM_USER_CAN_CHANGE (prm->static_flag)
	  || (PRM_TEST_CHANGE_ONLY (prm->static_flag) && PRM_TEST_MODE))
	{
	  /* We allow changing the parameter value. */
	}
      else
	{
	  err = PRM_ERR_CANNOT_CHANGE;
	  break;
	}

      /* create a SYSPRM_CHANGE_VAL object */
      assign = (SYSPRM_ASSIGN_VALUE *) malloc (sizeof (SYSPRM_ASSIGN_VALUE));
      if (assign == NULL)
	{
	  er_set (ER_ERROR_SEVERITY, ARG_FILE_LINE, ER_OUT_OF_VIRTUAL_MEMORY, 1, sizeof (SYSPRM_ASSIGN_VALUE));
	  err = PRM_ERR_NO_MEM_FOR_PRM;
	  break;
	}
      err = sysprm_generate_new_value (prm, value, check, &assign->value);
      if (err != PRM_ERR_NO_ERROR)
	{
	  if (err == PRM_ERR_NOT_FOR_CLIENT || err == PRM_ERR_NOT_FOR_CLIENT_NO_AUTH)
	    {
	      /* update change_error */
	      if (change_error != PRM_ERR_NOT_FOR_CLIENT || err != PRM_ERR_NOT_FOR_CLIENT_NO_AUTH)
		{
		  /* do not replace change_error PRM_ERR_NOT_FOR_CLIENT with PRM_ERR_NOT_FOR_CLIENT_NO_AUTH */
		  change_error = err;
		}
	      /* do not invalidate assignments */
	      err = PRM_ERR_NO_ERROR;
	    }
	  else
	    {
	      /* bad value */
	      free_and_init (assign);
	      break;
	    }
	}
      assign->prm_id = sysprm_get_id (prm);
      assign->next = NULL;

      /* append to assignments list */
      if (assignments != NULL)
	{
	  last_assign->next = assign;
	  last_assign = assign;
	}
      else
	{
	  assignments = last_assign = assign;
	}
    }
  while (p);

  if (err == PRM_ERR_NO_ERROR)
    {
      err = sysprm_validate_escape_char_parameters (assignments);
    }

  if (err == PRM_ERR_NO_ERROR)
    {
      /* changes are valid, save assignments list */
      *assignments_ptr = assignments;

      /* return change_error in order to update values on server too */
      return change_error;
    }

  /* changes are not valid, clean up */
  sysprm_free_assign_values (&assignments);
  return err;
}

/*
 * sysprm_make_default_values () -
 *
 * return		 : SYSPRM_ERR
 * data (in)		 : string containing "parameter = value" assignments
 * default_val_buf(out)	 : string containing "parameter = def_value"
 *			   assignments created from data argument
 * buf_size(in)		 : size available in default_val_buf
 *
 */
SYSPRM_ERR
sysprm_make_default_values (const char *data, char *default_val_buf, const int buf_size)
{
  char buf[LINE_MAX], *p = NULL, *out_p = NULL;
  char *name = NULL, *value = NULL;
  int remaining_size, n;
  SYSPRM_ERR err = PRM_ERR_NO_ERROR;
  SYSPRM_PARAM *prm = NULL;

  if (intl_mbs_ncpy (buf, data, sizeof (buf)) == NULL)
    {
      return PRM_ERR_BAD_VALUE;
    }

  p = buf;
  out_p = default_val_buf;
  remaining_size = buf_size - 1;
  do
    {
      /* get parameter name and value */
      err = (SYSPRM_ERR) prm_get_next_param_value (&p, &name, &value);
      if (err != PRM_ERR_NO_ERROR || name == NULL || value == NULL)
	{
	  break;
	}

      prm = prm_find (name, NULL);
      if (prm == NULL)
	{
	  err = PRM_ERR_UNKNOWN_PARAM;
	  break;
	}

      if (PRM_ID_INTL_COLLATION == sysprm_get_id (prm))
	{
	  n = snprintf (out_p, remaining_size, "%s=%s", PRM_NAME_INTL_COLLATION,
			lang_get_collation_name (LANG_GET_BINARY_COLLATION (LANG_SYS_CODESET)));
	}
      else if (PRM_ID_INTL_DATE_LANG == sysprm_get_id (prm))
	{
	  n = snprintf (out_p, remaining_size, "%s=%s", PRM_NAME_INTL_DATE_LANG, lang_get_Lang_name ());
	}
      else if (PRM_ID_INTL_NUMBER_LANG == sysprm_get_id (prm))
	{
	  n = snprintf (out_p, remaining_size, "%s=%s", PRM_NAME_INTL_NUMBER_LANG, lang_get_Lang_name ());
	}
      else if (PRM_ID_TIMEZONE == sysprm_get_id (prm))
	{
	  n = snprintf (out_p, remaining_size, "%s=%s", PRM_NAME_TIMEZONE, tz_get_system_timezone ());
	}
      else
	{
	  n = prm_print (prm, out_p, remaining_size, PRM_PRINT_NAME, PRM_PRINT_DEFAULT_VAL);
	}

      out_p += n;
      remaining_size -= n;

      n = snprintf (out_p, remaining_size, ";");
      out_p += n;
      remaining_size -= n;
    }
  while (p && remaining_size > 0);

  return err;
}
#endif /* !SERVER_MODE */

/*
 * sysprm_change_parameter_values () - update system parameter values
 *
 * return	    : void
 * assignments (in) : list of assignments
 * check (in)	    : check if the parameter belongs to current scope
 * set_flag (in)    : update PRM_SET flag if true
 *
 * NOTE: This function does not check if the new values are valid (e.g. in
 *	 the restricted range). First validate new values before calling this
 *	 function.
 */
void
sysprm_change_parameter_values (const SYSPRM_ASSIGN_VALUE * assignments, bool check, bool set_flag)
{
  SYSPRM_PARAM *prm = NULL;
  for (; assignments != NULL; assignments = assignments->next)
    {
      prm = GET_PRM (assignments->prm_id);
#if defined (CS_MODE)
      if (check)
	{
	  if (!PRM_IS_FOR_CLIENT (prm->static_flag))
	    {
	      /* skip this assignment */
	      continue;
	    }
	}
#endif
#if defined (SERVER_MODE)
      if (check)
	{
	  if (!PRM_IS_FOR_SERVER (prm->static_flag) && !PRM_IS_FOR_SESSION (prm->static_flag))
	    {
	      /* skip this assignment */
	      continue;
	    }
	}
#endif
      sysprm_set_value (prm, assignments->value, set_flag, true);
#if defined (SERVER_MODE)
      if (sysprm_get_id (prm) == PRM_ID_ACCESS_IP_CONTROL)
	{
	  css_set_accessible_ip_info ();
	}
#endif
    }
}

/*
 * prm_print - Print a parameter to the buffer
 *   return: number of chars printed
 *   prm(in): parameter
 *   buf(out): print buffer
 *   len(in): length of the buffer
 *   print_mode(in): print name/id or just value of the parameter
 */
static int
prm_print (const SYSPRM_PARAM * prm, char *buf, size_t len, PRM_PRINT_MODE print_mode,
	   PRM_PRINT_VALUE_MODE print_value_mode)
{
  int n = 0;
  PARAM_ID id;
  int error = NO_ERROR;
  char left_side[PRM_DEFAULT_BUFFER_SIZE];
  void *prm_value;

  if (len == 0)
    {
      /* don't print anything */
      return 0;
    }

  memset (left_side, 0, PRM_DEFAULT_BUFFER_SIZE);

  assert (prm != NULL && buf != NULL && len > 0);

  if (PRM_DIFFERENT_UNIT (prm->static_flag))
    {
      assert (prm->get_dup != NULL);
    }

  if (print_mode == PRM_PRINT_ID)
    {
      id = sysprm_get_id (prm);
      snprintf (left_side, PRM_DEFAULT_BUFFER_SIZE, "%d=", id);
    }
  else if (print_mode == PRM_PRINT_NAME)
    {
      snprintf (left_side, PRM_DEFAULT_BUFFER_SIZE, "%s=", prm->name);
    }

  if (print_value_mode == PRM_PRINT_DEFAULT_VAL)
    {
      prm_value = prm->default_value;
    }
  else
    {
      prm_value = prm->value;
    }

  if (PRM_IS_INTEGER (prm))
    {
      int val = PRM_GET_INT (prm_value);
      int left_side_len = strlen (left_side);

      if (PRM_DIFFERENT_UNIT (prm->static_flag) && !PRM_HAS_SIZE_UNIT (prm->static_flag)
	  && !PRM_HAS_TIME_UNIT (prm->static_flag))
	{
	  PRM_ADJUST_FOR_GET_INTEGER_TO_INTEGER (prm, &val, &val, &error);
	  if (error != NO_ERROR)
	    {
	      assert_release (false);
	      return n;
	    }
	}

      if (PRM_HAS_SIZE_UNIT (prm->static_flag))
	{
	  UINT64 dup_val;
	  val = PRM_GET_INT (prm_value);

	  if (PRM_DIFFERENT_UNIT (prm->static_flag))
	    {
	      PRM_ADJUST_FOR_GET_INTEGER_TO_BIGINT (prm, &dup_val, &val, &error);
	      if (error != NO_ERROR)
		{
		  assert_release (false);
		  return n;
		}
	    }
	  else
	    {
	      assert_release (false);
	    }

	  (void) util_byte_to_size_string (left_side + left_side_len, PRM_DEFAULT_BUFFER_SIZE - left_side_len, dup_val);
	  n = snprintf (buf, len, "%s", left_side);
	}
      else if (PRM_HAS_TIME_UNIT (prm->static_flag))
	{
	  INT64 dup_val;
	  val = PRM_GET_INT (prm_value);

	  if (PRM_DIFFERENT_UNIT (prm->static_flag) && val >= 0)
	    {
	      UINT64 tmp_val;
	      PRM_ADJUST_FOR_GET_INTEGER_TO_BIGINT (prm, &tmp_val, &val, &error);
	      if (error != NO_ERROR)
		{
		  assert_release (false);
		  return n;
		}
	      dup_val = (INT64) tmp_val;
	    }
	  else
	    {
	      dup_val = (INT64) val;
	    }

	  (void) util_msec_to_time_string (left_side + left_side_len, PRM_DEFAULT_BUFFER_SIZE - left_side_len, dup_val);
	  n = snprintf (buf, len, "%s", left_side);
	}
      else
	{
	  n = snprintf (buf, len, "%s%d", left_side, val);
	}
    }
  else if (PRM_IS_BIGINT (prm))
    {
      UINT64 val = PRM_GET_BIGINT (prm_value);
      int left_side_len = strlen (left_side);

      if (PRM_DIFFERENT_UNIT (prm->static_flag))
	{
	  PRM_ADJUST_FOR_GET_BIGINT_TO_BIGINT (prm, &val, &val, &error);
	  if (error != NO_ERROR)
	    {
	      assert_release (false);
	      return n;
	    }
	}

      if (PRM_HAS_SIZE_UNIT (prm->static_flag))
	{
	  (void) util_byte_to_size_string (left_side + left_side_len, PRM_DEFAULT_BUFFER_SIZE - left_side_len, val);
	  n = snprintf (buf, len, "%s", left_side);
	}
      else
	{
	  n = snprintf (buf, len, "%s%lld", left_side, (unsigned long long) val);
	}
    }
  else if (PRM_IS_BOOLEAN (prm))
    {
      n = snprintf (buf, len, "%s%c", left_side, (PRM_GET_BOOL (prm_value) ? 'y' : 'n'));
    }
  else if (PRM_IS_FLOAT (prm))
    {
      float val = PRM_GET_FLOAT (prm_value);
      int left_side_len = strlen (left_side);

      if (PRM_DIFFERENT_UNIT (prm->static_flag) && !PRM_HAS_SIZE_UNIT (prm->static_flag))
	{
	  PRM_ADJUST_FOR_GET_FLOAT_TO_FLOAT (prm, &val, &val, &error);
	  if (error != NO_ERROR)
	    {
	      assert_release (false);
	      return n;
	    }
	}

      if (PRM_HAS_SIZE_UNIT (prm->static_flag))
	{
	  UINT64 dup_val;
	  val = PRM_GET_FLOAT (prm_value);

	  if (PRM_DIFFERENT_UNIT (prm->static_flag))
	    {
	      PRM_ADJUST_FOR_GET_FLOAT_TO_BIGINT (prm, &dup_val, &val, &error);
	      if (error != NO_ERROR)
		{
		  assert_release (false);
		  return n;
		}
	    }
	  else
	    {
	      assert_release (false);
	    }

	  (void) util_byte_to_size_string (left_side + left_side_len, PRM_DEFAULT_BUFFER_SIZE - left_side_len, dup_val);
	  n = snprintf (buf, len, "%s", left_side);
	}
      else
	{
	  n = snprintf (buf, len, "%s%f", left_side, val);
	}
    }
  else if (PRM_IS_STRING (prm))
    {
      n = snprintf (buf, len, "%s\"%s\"", left_side, (PRM_GET_STRING (prm_value) ? PRM_GET_STRING (prm_value) : ""));
    }
  else if (PRM_IS_KEYWORD (prm))
    {
      const KEYVAL *keyvalp = NULL;

      if (intl_mbs_casecmp (prm->name, PRM_NAME_ER_LOG_LEVEL) == 0)
	{
	  keyvalp = prm_keyword (PRM_GET_INT (prm_value), NULL, er_log_level_words, DIM (er_log_level_words));
	}
      else if (intl_mbs_casecmp (prm->name, PRM_NAME_LOG_ISOLATION_LEVEL) == 0)
	{
	  keyvalp = prm_keyword (PRM_GET_INT (prm_value), NULL, isolation_level_words, DIM (isolation_level_words));
	}
      else if (intl_mbs_casecmp (prm->name, PRM_NAME_PB_DEBUG_PAGE_VALIDATION_LEVEL) == 0)
	{
	  keyvalp =
	    prm_keyword (PRM_GET_INT (prm_value), NULL, pgbuf_debug_page_validation_level_words,
			 DIM (pgbuf_debug_page_validation_level_words));
	}
      else if (intl_mbs_casecmp (prm->name, PRM_NAME_HA_MODE) == 0
	       || intl_mbs_casecmp (prm->name, PRM_NAME_HA_MODE_FOR_SA_UTILS_ONLY) == 0)

	{
	  keyvalp = prm_keyword (PRM_GET_INT (prm_value), NULL, ha_mode_words, DIM (ha_mode_words));
	}
      else if (intl_mbs_casecmp (prm->name, PRM_NAME_HA_SERVER_STATE) == 0)
	{
	  keyvalp = prm_keyword (PRM_GET_INT (prm_value), NULL, ha_server_state_words, DIM (ha_server_state_words));
	}
      else if (intl_mbs_casecmp (prm->name, PRM_NAME_HA_LOG_APPLIER_STATE) == 0)
	{
	  keyvalp =
	    prm_keyword (PRM_GET_INT (prm_value), NULL, ha_log_applier_state_words, DIM (ha_log_applier_state_words));
	}
      else if (intl_mbs_casecmp (prm->name, PRM_NAME_COMPAT_MODE) == 0)
	{
	  keyvalp = prm_keyword (PRM_GET_INT (prm_value), NULL, compat_words, DIM (compat_words));
	}
      else if (intl_mbs_casecmp (prm->name, PRM_NAME_CHECK_PEER_ALIVE) == 0)
	{
	  keyvalp = prm_keyword (PRM_GET_INT (prm_value), NULL, check_peer_alive_words, DIM (check_peer_alive_words));
	}
      else if (intl_mbs_casecmp (prm->name, PRM_NAME_QUERY_TRACE_FORMAT) == 0)
	{
	  keyvalp =
	    prm_keyword (PRM_GET_INT (prm_value), NULL, query_trace_format_words, DIM (query_trace_format_words));
	}
      else if (intl_mbs_casecmp (prm->name, PRM_NAME_FAULT_INJECTION_TEST) == 0)
	{
	  keyvalp = prm_keyword (PRM_GET_INT (prm_value), NULL, fi_test_words, DIM (fi_test_words));
	}
      else if (intl_mbs_casecmp (prm->name, PRM_NAME_HA_REPL_FILTER_TYPE) == 0)
	{
	  keyvalp =
	    prm_keyword (PRM_GET_INT (prm->value), NULL, ha_repl_filter_type_words, DIM (ha_repl_filter_type_words));
	}
      else
	{
	  assert (false);
	}

      if (keyvalp)
	{
	  n = snprintf (buf, len, "%s\"%s\"", left_side, keyvalp->key);
	}
      else
	{
	  n = snprintf (buf, len, "%s%d", left_side, PRM_GET_INT (prm_value));
	}
    }
  else if (PRM_IS_INTEGER_LIST (prm))
    {
      int *int_list, list_size, i;
      char *s;

      int_list = PRM_GET_INTEGER_LIST (prm_value);
      if (int_list)
	{
	  list_size = int_list[0];
	  s = buf;
	  n = snprintf (s, len, "%s", left_side);
	  s += n;
	  len -= n;

	  for (i = 1; i <= list_size; i++)
	    {
	      n = snprintf (s, len, "%d,", int_list[i]);
	      s += n;
	      len -= n;
	    }

	  if (list_size > 0)
	    {
	      /* remove last "," */
	      s -= 1;
	      len += 1;
	    }
	  if (len > 0)
	    {
	      *s = '\0';
	    }
	  n = strlen (buf);
	}
      else
	{
	  n = snprintf (buf, len, "%s", left_side);
	}
    }
  else
    {
      n = snprintf (buf, len, "%s?", left_side);
    }

  return n;
}

/*
 * sysprm_print_sysprm_value () - print sysprm_value
 *
 * return	   : length of printed string
 * prm_id (in)	   : parameter ID (to which sysprm_value belongs).
 * value (in)	   : printed sysprm_value
 * buf (in/out)	   : printing destination
 * len (in)	   : maximum size of printed string
 * print_mode (in) : PRM_PRINT_MODE
 */
static int
sysprm_print_sysprm_value (PARAM_ID prm_id, SYSPRM_VALUE value, char *buf, size_t len, PRM_PRINT_MODE print_mode)
{
  int n = 0;
  int error = NO_ERROR;
  char left_side[PRM_DEFAULT_BUFFER_SIZE];
  SYSPRM_PARAM *prm = NULL;

  if (len == 0)
    {
      /* don't print anything */
      return 0;
    }

  memset (left_side, 0, PRM_DEFAULT_BUFFER_SIZE);

  assert (buf != NULL && len > 0);
  prm = GET_PRM (prm_id);

  if (PRM_DIFFERENT_UNIT (prm->static_flag))
    {
      assert (prm->get_dup != NULL);
    }

  if (print_mode == PRM_PRINT_ID)
    {
      snprintf (left_side, PRM_DEFAULT_BUFFER_SIZE, "%d=", prm_id);
    }
  else if (print_mode == PRM_PRINT_NAME)
    {
      snprintf (left_side, PRM_DEFAULT_BUFFER_SIZE, "%s=", prm->name);
    }

  if (PRM_IS_INTEGER (prm))
    {
      int val = value.i;
      int left_side_len = strlen (left_side);

      if (PRM_DIFFERENT_UNIT (prm->static_flag) && !PRM_HAS_SIZE_UNIT (prm->static_flag)
	  && !PRM_HAS_TIME_UNIT (prm->static_flag))
	{
	  PRM_ADJUST_FOR_GET_INTEGER_TO_INTEGER (prm, &val, &val, &error);
	  if (error != NO_ERROR)
	    {
	      assert_release (false);
	      return n;
	    }
	}

      if (PRM_HAS_SIZE_UNIT (prm->static_flag))
	{
	  UINT64 dup_val;
	  val = value.i;

	  if (PRM_DIFFERENT_UNIT (prm->static_flag))
	    {
	      PRM_ADJUST_FOR_GET_INTEGER_TO_BIGINT (prm, &dup_val, &val, &error);
	      if (error != NO_ERROR)
		{
		  assert_release (false);
		  return n;
		}
	    }
	  else
	    {
	      assert_release (false);
	    }

	  (void) util_byte_to_size_string (left_side + left_side_len, PRM_DEFAULT_BUFFER_SIZE - left_side_len, dup_val);
	  n = snprintf (buf, len, "%s", left_side);
	}
      else if (PRM_HAS_TIME_UNIT (prm->static_flag))
	{
	  INT64 dup_val;
	  val = value.i;

	  if (PRM_DIFFERENT_UNIT (prm->static_flag) && val >= 0)
	    {
	      UINT64 tmp_val;
	      PRM_ADJUST_FOR_GET_INTEGER_TO_BIGINT (prm, &tmp_val, &val, &error);
	      if (error != NO_ERROR)
		{
		  assert_release (false);
		  return n;
		}
	      dup_val = (INT64) tmp_val;
	    }
	  else
	    {
	      dup_val = (INT64) val;
	    }

	  (void) util_msec_to_time_string (left_side + left_side_len, PRM_DEFAULT_BUFFER_SIZE - left_side_len, dup_val);
	  n = snprintf (buf, len, "%s", left_side);
	}
      else
	{
	  n = snprintf (buf, len, "%s%d", left_side, val);
	}
    }
  else if (PRM_IS_BIGINT (prm))
    {
      UINT64 val = value.bi;
      int left_side_len = strlen (left_side);

      if (PRM_DIFFERENT_UNIT (prm->static_flag))
	{
	  PRM_ADJUST_FOR_GET_BIGINT_TO_BIGINT (prm, &val, &val, &error);
	  if (error != NO_ERROR)
	    {
	      assert_release (false);
	      return n;
	    }
	}

      if (PRM_HAS_SIZE_UNIT (prm->static_flag))
	{
	  (void) util_byte_to_size_string (left_side + left_side_len, PRM_DEFAULT_BUFFER_SIZE - left_side_len, val);
	  n = snprintf (buf, len, "%s", left_side);
	}
      else
	{
	  n = snprintf (buf, len, "%s%lld", left_side, (unsigned long long) val);
	}
    }
  else if (PRM_IS_BOOLEAN (prm))
    {
      n = snprintf (buf, len, "%s%c", left_side, (value.b ? 'y' : 'n'));
    }
  else if (PRM_IS_FLOAT (prm))
    {
      float val = value.f;
      int left_side_len = strlen (left_side);

      if (PRM_DIFFERENT_UNIT (prm->static_flag) && !PRM_HAS_SIZE_UNIT (prm->static_flag))
	{
	  PRM_ADJUST_FOR_GET_FLOAT_TO_FLOAT (prm, &val, &val, &error);
	  if (error != NO_ERROR)
	    {
	      assert_release (false);
	      return n;
	    }
	}

      if (PRM_HAS_SIZE_UNIT (prm->static_flag))
	{
	  UINT64 dup_val;
	  val = value.f;

	  if (PRM_DIFFERENT_UNIT (prm->static_flag))
	    {
	      PRM_ADJUST_FOR_GET_FLOAT_TO_BIGINT (prm, &dup_val, &val, &error);
	      if (error != NO_ERROR)
		{
		  assert_release (false);
		  return n;
		}
	    }
	  else
	    {
	      assert_release (false);
	    }

	  (void) util_byte_to_size_string (left_side + left_side_len, PRM_DEFAULT_BUFFER_SIZE - left_side_len, dup_val);
	  n = snprintf (buf, len, "%s", left_side);
	}
      else
	{
	  n = snprintf (buf, len, "%s%f", left_side, val);
	}
    }
  else if (PRM_IS_STRING (prm))
    {
      n = snprintf (buf, len, "%s\"%s\"", left_side, (value.str != NULL ? value.str : ""));
    }
  else if (PRM_IS_KEYWORD (prm))
    {
      const KEYVAL *keyvalp = NULL;

      if (intl_mbs_casecmp (prm->name, PRM_NAME_ER_LOG_LEVEL) == 0)
	{
	  keyvalp = prm_keyword (value.i, NULL, er_log_level_words, DIM (er_log_level_words));
	}
      else if (intl_mbs_casecmp (prm->name, PRM_NAME_LOG_ISOLATION_LEVEL) == 0)
	{
	  keyvalp = prm_keyword (value.i, NULL, isolation_level_words, DIM (isolation_level_words));
	}
      else if (intl_mbs_casecmp (prm->name, PRM_NAME_PB_DEBUG_PAGE_VALIDATION_LEVEL) == 0)
	{
	  keyvalp =
	    prm_keyword (value.i, NULL, pgbuf_debug_page_validation_level_words,
			 DIM (pgbuf_debug_page_validation_level_words));
	}
      else if (intl_mbs_casecmp (prm->name, PRM_NAME_HA_MODE) == 0
	       || intl_mbs_casecmp (prm->name, PRM_NAME_HA_MODE_FOR_SA_UTILS_ONLY) == 0)
	{
	  keyvalp = prm_keyword (value.i, NULL, ha_mode_words, DIM (ha_mode_words));
	}
      else if (intl_mbs_casecmp (prm->name, PRM_NAME_HA_SERVER_STATE) == 0)
	{
	  keyvalp = prm_keyword (value.i, NULL, ha_server_state_words, DIM (ha_server_state_words));
	}
      else if (intl_mbs_casecmp (prm->name, PRM_NAME_HA_LOG_APPLIER_STATE) == 0)
	{
	  keyvalp = prm_keyword (value.i, NULL, ha_log_applier_state_words, DIM (ha_log_applier_state_words));
	}
      else if (intl_mbs_casecmp (prm->name, PRM_NAME_COMPAT_MODE) == 0)
	{
	  keyvalp = prm_keyword (value.i, NULL, compat_words, DIM (compat_words));
	}
      else if (intl_mbs_casecmp (prm->name, PRM_NAME_CHECK_PEER_ALIVE) == 0)
	{
	  keyvalp = prm_keyword (value.i, NULL, check_peer_alive_words, DIM (check_peer_alive_words));
	}
      else if (intl_mbs_casecmp (prm->name, PRM_NAME_QUERY_TRACE_FORMAT) == 0)
	{
	  keyvalp = prm_keyword (value.i, NULL, query_trace_format_words, DIM (query_trace_format_words));
	}
      else if (intl_mbs_casecmp (prm->name, PRM_NAME_FAULT_INJECTION_TEST) == 0)
	{
	  keyvalp = prm_keyword (value.i, NULL, fi_test_words, DIM (fi_test_words));
	}
      else if (intl_mbs_casecmp (prm->name, PRM_NAME_HA_REPL_FILTER_TYPE) == 0)
	{
	  keyvalp = prm_keyword (value.i, NULL, ha_repl_filter_type_words, DIM (ha_repl_filter_type_words));
	}
      else
	{
	  assert (false);
	}

      if (keyvalp)
	{
	  n = snprintf (buf, len, "%s\"%s\"", left_side, keyvalp->key);
	}
      else
	{
	  n = snprintf (buf, len, "%s%d", left_side, value.i);
	}
    }
  else if (PRM_IS_INTEGER_LIST (prm))
    {
      int *int_list = NULL, list_size, i;
      char *s = NULL;

      int_list = value.integer_list;
      if (int_list)
	{
	  list_size = int_list[0];
	  s = buf;
	  n = snprintf (s, len, "%s", left_side);
	  s += n;
	  len -= n;

	  for (i = 1; i <= list_size; i++)
	    {
	      n = snprintf (s, len, "%d,", int_list[i]);
	      s += n;
	      len -= n;
	    }

	  if (list_size > 0)
	    {
	      /* remove last "," */
	      s -= 1;
	      len += 1;
	    }
	  if (len > 0)
	    {
	      *s = '\0';
	    }
	  n = strlen (buf);
	}
      else
	{
	  n = snprintf (buf, len, "%s", left_side);
	}
    }
  else
    {
      n = snprintf (buf, len, "%s?", left_side);
    }

  return n;
}

/*
 * sysprm_obtain_parameters () - Get parameter values
 *
 * return		: SYSPRM_ERR code.
 * data (in)	        : string containing the names of parameters.
 * prm_values_ptr (out) : list of ids and values for the parameters read from
 *			  data.
 *
 * NOTE: Multiple parameters can be obtained by providing a string like:
 *	 "param_name1; param_name2; ..."
 *	 If some values must be read from server, PRM_ERR_NOT_FOR_CLIENT is
 *	 returned.
 */
SYSPRM_ERR
sysprm_obtain_parameters (char *data, SYSPRM_ASSIGN_VALUE ** prm_values_ptr)
{
  char buf[LINE_MAX], *p = NULL, *name = NULL;
  SYSPRM_PARAM *prm = NULL;
  SYSPRM_ASSIGN_VALUE *prm_value_list = NULL, *last_prm_value = NULL;
  SYSPRM_ASSIGN_VALUE *prm_value = NULL;
  SYSPRM_ERR error = PRM_ERR_NO_ERROR, scope_error = PRM_ERR_NO_ERROR;

  if (!data || *data == '\0')
    {
      return PRM_ERR_BAD_VALUE;
    }

  if (intl_mbs_ncpy (buf, data, LINE_MAX) == NULL)
    {
      return PRM_ERR_BAD_VALUE;
    }

  assert (prm_values_ptr != NULL);
  *prm_values_ptr = NULL;

  p = buf;
  do
    {
      /* read name */
      while (char_isspace (*p))
	{
	  p++;
	}
      if (*p == '\0')
	{
	  break;
	}
      name = p;

      while (*p && !char_isspace (*p) && *p != ';')
	{
	  p++;
	}

      if (*p)
	{
	  *p++ = '\0';
	  while (char_isspace (*p))
	    {
	      p++;
	    }
	  if (*p == ';')
	    {
	      p++;
	    }
	}

      prm = prm_find (name, NULL);
      if (prm == NULL)
	{
	  error = PRM_ERR_UNKNOWN_PARAM;
	  break;
	}

#if defined (CS_MODE)
      if (!PRM_IS_FOR_CLIENT (prm->static_flag) && !PRM_IS_FOR_SERVER (prm->static_flag))
	{
	  error = PRM_ERR_CANNOT_CHANGE;
	  break;
	}

      if ((PRM_IS_FOR_SERVER (prm->static_flag) && !PRM_IS_FOR_CLIENT (prm->static_flag))
	  || PRM_IS_GET_SERVER (prm->static_flag))
	{
	  /* have to read the value on server */
	  scope_error = PRM_ERR_NOT_FOR_CLIENT;
	}
#endif /* CS_MODE */

      /* create a SYSPRM_ASSING_VALUE object to store parameter value */
      prm_value = (SYSPRM_ASSIGN_VALUE *) malloc (sizeof (SYSPRM_ASSIGN_VALUE));
      if (prm_value == NULL)
	{
	  error = PRM_ERR_NO_MEM_FOR_PRM;
	  er_set (ER_ERROR_SEVERITY, ARG_FILE_LINE, ER_OUT_OF_VIRTUAL_MEMORY, 1, sizeof (SYSPRM_ASSIGN_VALUE));
	  break;
	}
      prm_value->prm_id = sysprm_get_id (prm);
      prm_value->next = NULL;
#if defined (CS_MODE)
      if (PRM_IS_FOR_CLIENT (prm->static_flag))
	{
	  /* set the value here */
	  sysprm_set_sysprm_value_from_parameter (&prm_value->value, prm);
	}
      else
	{
	  memset (&prm_value->value, 0, sizeof (SYSPRM_VALUE));
	}
#else /* CS_MODE */
      sysprm_set_sysprm_value_from_parameter (&prm_value->value, prm);
#endif /* !CS_MODE */

      /* append prm_value to prm_value_list */
      if (prm_value_list != NULL)
	{
	  last_prm_value->next = prm_value;
	  last_prm_value = prm_value;
	}
      else
	{
	  prm_value_list = last_prm_value = prm_value;
	}
    }
  while (*p);

  if (error == PRM_ERR_NO_ERROR)
    {
      /* all parameter names are valid and values can be obtained */
      *prm_values_ptr = prm_value_list;
      /* update error in order to get values from server too if needed */
      error = scope_error;
    }
  else
    {
      /* error obtaining values, clean up */
      sysprm_free_assign_values (&prm_value_list);
    }

  return error;
}

#if !defined(CS_MODE)
/*
 * xsysprm_change_server_parameters () - changes parameter values on server
 *
 * return	    : void
 * assignments (in) : list of changes
 */
void
xsysprm_change_server_parameters (const SYSPRM_ASSIGN_VALUE * assignments)
{
  sysprm_change_parameter_values (assignments, true, true);
}

/*
 * xsysprm_obtain_server_parameters () - get parameter values from server
 *
 * return	   : void
 * prm_values (in) : list of parameters
 *
 * NOTE: Obtains value for parameters that are for server only. For parameters
 *       that are client/server, values should be obtained from client UNLESS
 *       it has PRM_GET_SERVER flag.
 */
void
xsysprm_obtain_server_parameters (SYSPRM_ASSIGN_VALUE * prm_values)
{
  SYSPRM_PARAM *prm = NULL;

  for (; prm_values != NULL; prm_values = prm_values->next)
    {
      prm = GET_PRM (prm_values->prm_id);

      if ((PRM_IS_FOR_SERVER (prm->static_flag) && !PRM_IS_FOR_CLIENT (prm->static_flag))
	  || PRM_IS_GET_SERVER (prm->static_flag))
	{
	  /* set value */
	  sysprm_set_sysprm_value_from_parameter (&prm_values->value, prm);
	}
    }
}

/*
 * xsysprm_get_force_server_parameters () - obtain values for parameters
 *					    marked as PRM_FORCE_SERVER
 *
 * return : list of values
 *
 * NOTE: This is called after client registers to server.
 */
SYSPRM_ASSIGN_VALUE *
xsysprm_get_force_server_parameters (void)
{
  SYSPRM_ASSIGN_VALUE *force_values = NULL, *last_assign = NULL;
  SYSPRM_PARAM *prm = NULL;
  int i;

  for (i = 0; i < NUM_PRM; i++)
    {
      prm = GET_PRM (i);
      if (PRM_GET_FROM_SERVER (prm->static_flag))
	{
	  SYSPRM_ASSIGN_VALUE *change_val = (SYSPRM_ASSIGN_VALUE *) malloc (sizeof (SYSPRM_ASSIGN_VALUE));
	  if (change_val == NULL)
	    {
	      er_set (ER_ERROR_SEVERITY, ARG_FILE_LINE, ER_OUT_OF_VIRTUAL_MEMORY, 1, sizeof (SYSPRM_ASSIGN_VALUE));
	      goto cleanup;
	    }
	  change_val->prm_id = (PARAM_ID) i;
	  change_val->next = NULL;
	  sysprm_set_sysprm_value_from_parameter (&change_val->value, prm);
	  if (force_values != NULL)
	    {
	      last_assign->next = change_val;
	      last_assign = change_val;
	    }
	  else
	    {
	      force_values = last_assign = change_val;
	    }
	}
    }

  return force_values;

cleanup:
  sysprm_free_assign_values (&force_values);
  return NULL;
}

/*
 * xsysprm_dump_server_parameters -
 *   return: none
 *   fp(in):
 */
void
xsysprm_dump_server_parameters (FILE * outfp)
{
  sysprm_dump_parameters (outfp);
}
#endif /* !CS_MODE */

/*
 * sysprm_get_param_range - returns the minimum and maximum value for a SYSPRM_PARAM
 *   return: error code
 *   prm (in): the parameter for which we want the limits
 *   min (out): the minimum possible value for the parameter
 *   max (out): the maximum possible value for the parameter
 */
static SYSPRM_ERR
sysprm_get_param_range (SYSPRM_PARAM * prm, void *min, void *max)
{
  SYSPRM_ERR error = PRM_ERR_NO_ERROR;
  if (PRM_IS_INTEGER (prm))
    {
      if (prm->lower_limit)
	{
	  *((int *) min) = PRM_GET_INT (prm->lower_limit);
	  if (PRM_DIFFERENT_UNIT (prm->static_flag))
	    {
	      PRM_ADJUST_FOR_GET_INTEGER_TO_INTEGER (prm, (int *) min, (int *) min, &error);
	    }
	}
      else
	{
	  *((int *) min) = INT_MIN;
	}

      if (prm->upper_limit)
	{
	  *((int *) max) = PRM_GET_INT (prm->upper_limit);
	  if (PRM_DIFFERENT_UNIT (prm->static_flag))
	    {
	      PRM_ADJUST_FOR_GET_INTEGER_TO_INTEGER (prm, (int *) max, (int *) max, &error);
	    }
	}
      else
	{
	  *((int *) max) = INT_MAX;
	}
    }
  else if (PRM_IS_FLOAT (prm))
    {
      if (prm->lower_limit)
	{
	  *((float *) min) = PRM_GET_FLOAT (prm->lower_limit);
	  if (PRM_DIFFERENT_UNIT (prm->static_flag))
	    {
	      PRM_ADJUST_FOR_GET_FLOAT_TO_FLOAT (prm, (float *) min, (float *) min, &error);
	    }
	}
      else
	{
	  *((float *) min) = FLT_MIN;
	}

      if (prm->upper_limit)
	{
	  *((float *) max) = PRM_GET_FLOAT (prm->upper_limit);
	  if (PRM_DIFFERENT_UNIT (prm->static_flag))
	    {
	      PRM_ADJUST_FOR_GET_FLOAT_TO_FLOAT (prm, (float *) max, (float *) max, &error);
	    }
	}
      else
	{
	  *((float *) max) = FLT_MAX;
	}
    }
  else if (PRM_IS_BIGINT (prm))
    {
      if (prm->lower_limit)
	{
	  *((UINT64 *) min) = PRM_GET_BIGINT (prm->lower_limit);
	  if (PRM_DIFFERENT_UNIT (prm->static_flag))
	    {
	      PRM_ADJUST_FOR_GET_BIGINT_TO_BIGINT (prm, (UINT64 *) min, (UINT64 *) min, &error);
	    }
	}
      else
	{
	  *((UINT64 *) min) = 0ULL;
	}

      if (prm->upper_limit)
	{
	  *((UINT64 *) max) = PRM_GET_BIGINT (prm->upper_limit);
	  if (PRM_DIFFERENT_UNIT (prm->static_flag))
	    {
	      PRM_ADJUST_FOR_GET_BIGINT_TO_BIGINT (prm, (UINT64 *) max, (UINT64 *) max, &error);
	    }
	}
      else
	{
	  *((UINT64 *) max) = ULLONG_MAX;
	}
    }
  else
    {
      return PRM_ERR_BAD_VALUE;
    }

  if (error != NO_ERROR)
    {
      return PRM_ERR_BAD_VALUE;
    }

  return PRM_ERR_NO_ERROR;
}

/*
 * sysprm_get_range - returns the minimum and maximum value
 *                    for a paramter, given by its name 
 *   return: error code
 *   pname (in): parameter name
 *   min (out): the minimum possible value for the parameter
 *   max (out): the maximum possible value for the parameter
 */
int
sysprm_get_range (const char *pname, void *min, void *max)
{
  SYSPRM_PARAM *prm;

  prm = prm_find (pname, NULL);
  if (prm == NULL)
    {
      return PRM_ERR_UNKNOWN_PARAM;
    }

  if (PRM_DIFFERENT_UNIT (prm->static_flag))
    {
      assert (prm->get_dup != NULL);
    }
  return sysprm_get_param_range (prm, min, max);
}

/*
 * sysprm_check_range -
 *   return:
 *   pname (in): parameter name
 *   value (in): parameter value
 */
int
sysprm_check_range (const char *pname, void *value)
{
  int error = 0;
  SYSPRM_PARAM *prm;

  prm = prm_find (pname, NULL);
  if (prm == NULL)
    {
      return PRM_ERR_UNKNOWN_PARAM;
    }

  error = prm_check_range (prm, value);

  return error;
}

/*
 * prm_check_range -
 *   return:
 *   prm(in):
 *   value (in):
 */
static int
prm_check_range (SYSPRM_PARAM * prm, void *value)
{
  int error = NO_ERROR;

  if (PRM_DIFFERENT_UNIT (prm->static_flag))
    {
      assert (prm->set_dup != NULL);
    }

  if (PRM_IS_INTEGER (prm) || PRM_IS_KEYWORD (prm))
    {
      int val;

      if (PRM_DIFFERENT_UNIT (prm->static_flag))
	{
	  if (PRM_HAS_SIZE_UNIT (prm->static_flag))
	    {
	      PRM_ADJUST_FOR_SET_BIGINT_TO_INTEGER (prm, &val, (UINT64 *) value, &error);
	    }
	  else if (PRM_HAS_TIME_UNIT (prm->static_flag))
	    {
	      INT64 *dup_val = (INT64 *) value;

	      if (*dup_val >= 0)
		{
		  UINT64 tmp_val = (UINT64) * dup_val;
		  PRM_ADJUST_FOR_SET_BIGINT_TO_INTEGER (prm, &val, &tmp_val, &error);
		}
	      else
		{
		  val = (int) *dup_val;
		}
	    }
	  else
	    {
	      PRM_ADJUST_FOR_SET_INTEGER_TO_INTEGER (prm, &val, (int *) value, &error);
	    }
	  if (error != NO_ERROR)
	    {
	      return PRM_ERR_BAD_VALUE;
	    }
	}
      else
	{
	  val = *((int *) value);
	}

      if ((prm->upper_limit && PRM_GET_INT (prm->upper_limit) < val)
	  || (prm->lower_limit && PRM_GET_INT (prm->lower_limit) > val))
	{
	  return PRM_ERR_BAD_RANGE;
	}
    }
  else if (PRM_IS_FLOAT (prm))
    {
      float val;
      float lower, upper;

      lower = upper = 0;	/* to make compilers be silent */
      if (PRM_DIFFERENT_UNIT (prm->static_flag))
	{
	  if (PRM_HAS_SIZE_UNIT (prm->static_flag))
	    {
	      PRM_ADJUST_FOR_SET_BIGINT_TO_FLOAT (prm, &val, (UINT64 *) value, &error);
	    }
	  else
	    {
	      PRM_ADJUST_FOR_SET_FLOAT_TO_FLOAT (prm, &val, (float *) value, &error);
	    }
	  if (error != NO_ERROR)
	    {
	      return PRM_ERR_BAD_VALUE;
	    }

	  if (prm->upper_limit)
	    {
	      upper = ceilf (PRM_GET_FLOAT (prm->upper_limit) * 100) / 100;
	    }

	  if (prm->lower_limit)
	    {
	      lower = ceilf (PRM_GET_FLOAT (prm->lower_limit) * 100) / 100;
	    }
	}
      else
	{
	  val = *((float *) value);

	  if (prm->upper_limit)
	    {
	      upper = PRM_GET_FLOAT (prm->upper_limit);
	    }

	  if (prm->lower_limit)
	    {
	      lower = PRM_GET_FLOAT (prm->lower_limit);
	    }
	}

      if ((prm->upper_limit && upper < val) || (prm->lower_limit && lower > val))
	{
	  return PRM_ERR_BAD_RANGE;
	}
    }
  else if (PRM_IS_BIGINT (prm))
    {
      UINT64 val;

      if (PRM_DIFFERENT_UNIT (prm->static_flag))
	{
	  PRM_ADJUST_FOR_SET_BIGINT_TO_BIGINT (prm, &val, (UINT64 *) value, &error);
	  if (error != NO_ERROR)
	    {
	      return PRM_ERR_BAD_VALUE;
	    }
	}
      else
	{
	  val = *((UINT64 *) value);
	}

      if ((prm->upper_limit && PRM_GET_BIGINT (prm->upper_limit) < val)
	  || (prm->lower_limit && PRM_GET_BIGINT (prm->lower_limit) > val))
	{
	  return PRM_ERR_BAD_RANGE;
	}
    }
  else
    {
      return PRM_ERR_BAD_VALUE;
    }

  return PRM_ERR_NO_ERROR;
}

/*
 * sysprm_generate_new_value () - converts string into a system parameter value
 *
 * return	   : SYSPRM_ERR
 * prm (in)	   : target system parameter
 * value (in)	   : parameter value in char * format
 * check (in)	   : check if value can be changed. set to false if value
 *		     should be forced
 * new_value (out) : SYSPRM_VALUE converted from string
 */
static SYSPRM_ERR
sysprm_generate_new_value (SYSPRM_PARAM * prm, const char *value, bool check, SYSPRM_VALUE * new_value)
{
  char *end = NULL;
  int error = NO_ERROR;
  int set_min = 0, set_max = 0, set_default = 0;
  SYSPRM_ERR ret = PRM_ERR_NO_ERROR;
  SYSPRM_VALUE min, max;

  if (prm == NULL)
    {
      return PRM_ERR_UNKNOWN_PARAM;
    }
  if (value == NULL)
    {
      return PRM_ERR_BAD_VALUE;
    }

  assert (new_value != NULL);

  if (PRM_DIFFERENT_UNIT (prm->static_flag))
    {
      assert (prm->set_dup != NULL);
    }

#if defined (CS_MODE)
  if (check)
    {
      /* check the scope of parameter */
      if (PRM_IS_FOR_CLIENT (prm->static_flag))
	{
	  if (PRM_IS_FOR_SESSION (prm->static_flag))
	    {
	      /* the value in session state must also be updated. user doesn't have to be part of DBA group. */
	      ret = PRM_ERR_NOT_FOR_CLIENT_NO_AUTH;
	    }
	  else if (PRM_IS_FOR_SERVER (prm->static_flag))
	    {
	      /* the value has to be changed on server too. user has to be part of DBA group. */
	      ret = PRM_ERR_NOT_FOR_CLIENT;
	    }
	}
      else
	{
	  if (PRM_IS_FOR_SERVER (prm->static_flag))
	    {
	      /* this value is only for server. user has to be DBA. */
	      ret = PRM_ERR_NOT_FOR_CLIENT;
	    }
	  else
	    {
	      /* not for client or server, cannot be changed on-line */
	      return PRM_ERR_CANNOT_CHANGE;
	    }
	}
    }
#endif /* CS_MODE */

#if defined (SERVER_MODE)
  if (check)
    {
      if (!PRM_IS_FOR_SERVER (prm->static_flag) && !PRM_IS_FOR_SESSION (prm->static_flag))
	{
	  return PRM_ERR_NOT_FOR_SERVER;
	}
    }
#endif /* SERVER_MODE */

  if (strcasecmp (value, PRM_VALUE_DEFAULT) == 0)
    {
      set_default = true;
    }
  if (strcasecmp (value, PRM_VALUE_MAX) == 0)
    {
      set_max = true;
    }
  if (strcasecmp (value, PRM_VALUE_MIN) == 0)
    {
      set_min = true;
    }
#if defined(CS_MODE)
  if (!set_default)
    {
      if (strcmp (prm->name, PRM_NAME_INTL_NUMBER_LANG) == 0 || strcmp (prm->name, PRM_NAME_INTL_DATE_LANG) == 0)
	{
	  INTL_LANG dummy;

	  if (lang_get_lang_id_from_name (value, &dummy) != 0)
	    {
	      return PRM_ERR_BAD_VALUE;
	    }
	}
      if (strcmp (prm->name, PRM_NAME_INTL_COLLATION) == 0)
	{
	  LANG_COLLATION *lc = NULL;
	  if (value != NULL)
	    {
	      lc = lang_get_collation_by_name (value);
	    }

	  if (lc == NULL)
	    {
	      return PRM_ERR_BAD_VALUE;
	    }
	}
      if (strcmp (prm->name, PRM_NAME_TIMEZONE) == 0)
	{
	  int er_status = NO_ERROR;

	  if (value != NULL)
	    {
	      er_status = tz_str_to_region (value, strlen (value), NULL);
	      if (er_status != NO_ERROR)
		{
		  return PRM_ERR_BAD_VALUE;
		}
	    }
	}
    }
#endif
  if (set_max || set_min)
    {
      ret = sysprm_get_param_range (prm, &min, &max);
      if (ret != PRM_ERR_NO_ERROR)
	{
	  return PRM_ERR_BAD_VALUE;
	}
      if (set_min)
	{
	  *new_value = min;
	}
      else
	{
	  *new_value = max;
	}
      return PRM_ERR_NO_ERROR;
    }
  switch (prm->datatype)
    {
    case PRM_INTEGER:
      {
	/* convert string to int */
	int val;

	if (set_default)
	  {
	    new_value->i = PRM_GET_INT (prm->default_value);
	    break;
	  }

	if (PRM_HAS_SIZE_UNIT (prm->static_flag))
	  {
	    UINT64 dup_val;
	    if (util_size_string_to_byte (&dup_val, value) != NO_ERROR)
	      {
		return PRM_ERR_BAD_VALUE;
	      }

	    if (prm_check_range (prm, (void *) &dup_val) != NO_ERROR)
	      {
		return PRM_ERR_BAD_RANGE;
	      }

	    if (PRM_DIFFERENT_UNIT (prm->static_flag))
	      {
		PRM_ADJUST_FOR_SET_BIGINT_TO_INTEGER (prm, &val, &dup_val, &error);
		if (error != NO_ERROR)
		  {
		    return PRM_ERR_BAD_VALUE;
		  }
	      }
	    else
	      {
		return PRM_ERR_BAD_VALUE;
	      }
	  }
	else if (PRM_HAS_TIME_UNIT (prm->static_flag))
	  {
	    INT64 dup_val;

	    if (util_time_string_to_msec (&dup_val, (char *) value) != NO_ERROR)
	      {
		return PRM_ERR_BAD_VALUE;
	      }

	    if (prm_check_range (prm, (void *) &dup_val) != NO_ERROR)
	      {
		return PRM_ERR_BAD_RANGE;
	      }

	    if (PRM_DIFFERENT_UNIT (prm->static_flag) && dup_val >= 0)
	      {
		UINT64 tmp_val = (UINT64) dup_val;
		PRM_ADJUST_FOR_SET_BIGINT_TO_INTEGER (prm, &val, &tmp_val, &error);
		if (error != NO_ERROR)
		  {
		    return PRM_ERR_BAD_VALUE;
		  }
	      }
	    else
	      {
		val = (int) dup_val;
	      }
	  }
	else
	  {
	    int result;

	    result = parse_int (&val, value, 10);

	    if (result != 0)
	      {
		return PRM_ERR_BAD_VALUE;
	      }

	    if (prm_check_range (prm, (void *) &val) != NO_ERROR)
	      {
		return PRM_ERR_BAD_RANGE;
	      }

	    if (PRM_DIFFERENT_UNIT (prm->static_flag))
	      {
		PRM_ADJUST_FOR_SET_INTEGER_TO_INTEGER (prm, &val, &val, &error);
		if (error != NO_ERROR)
		  {
		    return PRM_ERR_BAD_VALUE;
		  }
	      }
	  }

	new_value->i = val;
	break;
      }

    case PRM_BIGINT:
      {
	/* convert string to UINT64 */
	int result;
	UINT64 val;
	char *end_p;

	if (set_default)
	  {
	    new_value->bi = PRM_GET_BIGINT (prm->default_value);
	    break;
	  }

	if (PRM_HAS_SIZE_UNIT (prm->static_flag))
	  {
	    if (util_size_string_to_byte (&val, value) != NO_ERROR)
	      {
		return PRM_ERR_BAD_VALUE;
	      }
	  }
	else
	  {
	    result = str_to_uint64 (&val, &end_p, value, 10);
	    if (result != 0)
	      {
		return PRM_ERR_BAD_VALUE;
	      }
	  }

	if (prm_check_range (prm, (void *) &val) != NO_ERROR)
	  {
	    return PRM_ERR_BAD_RANGE;
	  }

	if (PRM_DIFFERENT_UNIT (prm->static_flag))
	  {
	    PRM_ADJUST_FOR_SET_BIGINT_TO_BIGINT (prm, &val, &val, &error);
	    if (error != NO_ERROR)
	      {
		return PRM_ERR_BAD_VALUE;
	      }
	  }

	new_value->bi = val;
	break;
      }

    case PRM_FLOAT:
      {
	/* convert string to float */
	float val;

	if (set_default)
	  {
	    new_value->f = PRM_GET_FLOAT (prm->default_value);
	    break;
	  }

	if (PRM_HAS_SIZE_UNIT (prm->static_flag))
	  {
	    UINT64 dup_val;
	    if (util_size_string_to_byte (&dup_val, value) != NO_ERROR)
	      {
		return PRM_ERR_BAD_VALUE;
	      }

	    if (prm_check_range (prm, (void *) &dup_val) != NO_ERROR)
	      {
		return PRM_ERR_BAD_RANGE;
	      }

	    if (PRM_DIFFERENT_UNIT (prm->static_flag))
	      {
		PRM_ADJUST_FOR_SET_BIGINT_TO_FLOAT (prm, &val, &dup_val, &error);
		if (error != NO_ERROR)
		  {
		    return PRM_ERR_BAD_VALUE;
		  }
	      }
	    else
	      {
		return PRM_ERR_BAD_VALUE;
	      }
	  }
	else
	  {
	    val = (float) strtod (value, &end);
	    if (end == value)
	      {
		return PRM_ERR_BAD_VALUE;
	      }
	    else if (*end != '\0')
	      {
		return PRM_ERR_BAD_VALUE;
	      }

	    if (prm_check_range (prm, (void *) &val) != NO_ERROR)
	      {
		return PRM_ERR_BAD_RANGE;
	      }

	    if (PRM_DIFFERENT_UNIT (prm->static_flag))
	      {
		PRM_ADJUST_FOR_SET_FLOAT_TO_FLOAT (prm, &val, &val, &error);
		if (error != NO_ERROR)
		  {
		    return PRM_ERR_BAD_VALUE;
		  }
	      }
	  }

	new_value->f = val;
	break;
      }

    case PRM_BOOLEAN:
      {
	const KEYVAL *keyvalp = NULL;

	if (set_default)
	  {
	    new_value->b = PRM_GET_BOOL (prm->default_value);
	    break;
	  }

	/* convert string to boolean */

	keyvalp = prm_keyword (-1, value, boolean_words, DIM (boolean_words));
	if (keyvalp == NULL)
	  {
	    return PRM_ERR_BAD_VALUE;
	  }

	new_value->b = (bool) keyvalp->val;
	break;
      }

    case PRM_STRING:
      {
	/* duplicate string */
	const char *val = NULL;

	if (set_default)
	  {
	    val = PRM_GET_STRING (prm->default_value);
	    if (val == NULL)
	      {
		switch (sysprm_get_id (prm))
		  {
		  case PRM_ID_INTL_COLLATION:
		    val = lang_get_collation_name (LANG_GET_BINARY_COLLATION (LANG_SYS_CODESET));
		    break;
		  case PRM_ID_INTL_DATE_LANG:
		  case PRM_ID_INTL_NUMBER_LANG:
		    val = lang_get_Lang_name ();
		    break;
		  case PRM_ID_TIMEZONE:
		    val = prm_get_string_value (PRM_ID_SERVER_TIMEZONE);
		    break;
		  default:
		    /* do nothing */
		    break;
		  }
	      }

	    if (val == NULL)
	      {
		new_value->str = NULL;
	      }
	    else
	      {
		new_value->str = strdup (val);
		if (new_value->str == NULL)
		  {
		    er_set (ER_ERROR_SEVERITY, ARG_FILE_LINE, ER_OUT_OF_VIRTUAL_MEMORY, 1, (size_t) (strlen (val)));
		    return PRM_ERR_NO_MEM_FOR_PRM;
		  }
	      }
	    break;
	  }

	/* check if the value is represented as a null keyword */
	if (prm_keyword (-1, value, null_words, DIM (null_words)) != NULL)
	  {
	    new_value->str = NULL;
	  }
	else
	  {
	    new_value->str = strdup (value);
	    if (new_value->str == NULL)
	      {
		er_set (ER_ERROR_SEVERITY, ARG_FILE_LINE, ER_OUT_OF_VIRTUAL_MEMORY, 1, (size_t) (strlen (value)));
		return PRM_ERR_NO_MEM_FOR_PRM;
	      }
	  }
	break;
      }

    case PRM_INTEGER_LIST:
      {
	/* convert string into an array of integers */
	int *val = NULL;

	if (set_default && sysprm_get_id (prm) != PRM_ID_CALL_STACK_DUMP_ACTIVATION)
	  {
	    val = PRM_GET_INTEGER_LIST (prm->default_value);
	    if (val == NULL)
	      {
		new_value->integer_list = NULL;
	      }
	    else
	      {
		size_t size = (size_t) ((val[0] + 1) * sizeof (int));
		new_value->integer_list = (int *) malloc (size);

		if (new_value->integer_list == NULL)
		  {
		    er_set (ER_ERROR_SEVERITY, ARG_FILE_LINE, ER_OUT_OF_VIRTUAL_MEMORY, 1, size);
		    return PRM_ERR_NO_MEM_FOR_PRM;
		  }

		memcpy (new_value->integer_list, val, size);
	      }

	    break;
	  }

	/* check if the value is represented as a null keyword */
	if (prm_keyword (-1, value, null_words, DIM (null_words)) != NULL)
	  {
	    val = NULL;
	  }
	else
	  {
	    char *s, *p;
	    char save;
	    int list_size, tmp;

	    val = (int *) calloc (1024, sizeof (int));	/* max size is 1023 */
	    if (val == NULL)
	      {
		size_t size = 1024 * sizeof (int);
		er_set (ER_ERROR_SEVERITY, ARG_FILE_LINE, ER_OUT_OF_VIRTUAL_MEMORY, 1, size);
		return PRM_ERR_NO_MEM_FOR_PRM;
	      }

	    list_size = 0;
	    s = (char *) value;
	    p = s;

	    while (true)
	      {
		if (*s == ',' || *s == '\0')
		  {
		    save = *s;
		    *s = '\0';
		    if (intl_mbs_casecmp ("default", p) == 0)
		      {
			if (sysprm_get_id (prm) == PRM_ID_CALL_STACK_DUMP_ACTIVATION)
			  {
			    memcpy (&val[list_size + 1], call_stack_dump_error_codes,
				    sizeof (call_stack_dump_error_codes));
			    list_size += DIM (call_stack_dump_error_codes);
			  }
			else
			  {
			    free_and_init (val);
			    return PRM_ERR_BAD_VALUE;
			  }
		      }
		    else
		      {
			int result;

			result = parse_int (&tmp, p, 10);
			if (result != 0)
			  {
			    free_and_init (val);
			    return PRM_ERR_BAD_VALUE;
			  }
			val[++list_size] = tmp;
		      }
		    *s = save;
		    if (*s == '\0')
		      {
			break;
		      }
		    p = s + 1;
		  }
		s++;
	      }
	    /* save size in the first position */
	    val[0] = list_size;
	  }
	new_value->integer_list = val;
	break;
      }

    case PRM_KEYWORD:
      {
	/* check if string can be identified as a keyword */
	int val;
	const KEYVAL *keyvalp = NULL;

	if (set_default)
	  {
	    new_value->i = PRM_GET_INT (prm->default_value);
	    break;
	  }

	if (intl_mbs_casecmp (prm->name, PRM_NAME_ER_LOG_LEVEL) == 0)
	  {
	    keyvalp = prm_keyword (-1, value, er_log_level_words, DIM (er_log_level_words));
	  }
	else if (intl_mbs_casecmp (prm->name, PRM_NAME_LOG_ISOLATION_LEVEL) == 0)
	  {
	    keyvalp = prm_keyword (-1, value, isolation_level_words, DIM (isolation_level_words));
	  }
	else if (intl_mbs_casecmp (prm->name, PRM_NAME_PB_DEBUG_PAGE_VALIDATION_LEVEL) == 0)
	  {
	    keyvalp =
	      prm_keyword (-1, value, pgbuf_debug_page_validation_level_words,
			   DIM (pgbuf_debug_page_validation_level_words));
	  }
	else if (intl_mbs_casecmp (prm->name, PRM_NAME_HA_MODE) == 0
		 || intl_mbs_casecmp (prm->name, PRM_NAME_HA_MODE_FOR_SA_UTILS_ONLY) == 0)
	  {
	    keyvalp = prm_keyword (-1, value, ha_mode_words, DIM (ha_mode_words));
	  }
	else if (intl_mbs_casecmp (prm->name, PRM_NAME_HA_SERVER_STATE) == 0)
	  {
	    keyvalp = prm_keyword (-1, value, ha_server_state_words, DIM (ha_server_state_words));
	  }
	else if (intl_mbs_casecmp (prm->name, PRM_NAME_HA_LOG_APPLIER_STATE) == 0)
	  {
	    keyvalp = prm_keyword (-1, value, ha_log_applier_state_words, DIM (ha_log_applier_state_words));
	  }
	else if (intl_mbs_casecmp (prm->name, PRM_NAME_COMPAT_MODE) == 0)
	  {
	    keyvalp = prm_keyword (-1, value, compat_words, DIM (compat_words));
	  }
	else if (intl_mbs_casecmp (prm->name, PRM_NAME_CHECK_PEER_ALIVE) == 0)
	  {
	    keyvalp = prm_keyword (-1, value, check_peer_alive_words, DIM (check_peer_alive_words));
	  }
	else if (intl_mbs_casecmp (prm->name, PRM_NAME_QUERY_TRACE_FORMAT) == 0)
	  {
	    keyvalp = prm_keyword (-1, value, query_trace_format_words, DIM (query_trace_format_words));
	  }
	else if (intl_mbs_casecmp (prm->name, PRM_NAME_FAULT_INJECTION_TEST) == 0)
	  {
	    keyvalp = prm_keyword (-1, value, fi_test_words, DIM (fi_test_words));
	  }
	else if (intl_mbs_casecmp (prm->name, PRM_NAME_HA_REPL_FILTER_TYPE) == 0)
	  {
	    keyvalp = prm_keyword (-1, value, ha_repl_filter_type_words, DIM (ha_repl_filter_type_words));
	  }
	else
	  {
	    assert (false);
	  }

	if (keyvalp)
	  {
	    val = (int) keyvalp->val;
	  }
	else
	  {
	    int result;
	    /* check if string can be converted to an integer */
	    result = parse_int (&val, value, 10);
	    if (result != 0)
	      {
		return PRM_ERR_BAD_VALUE;
	      }
	  }

	if ((prm->upper_limit && PRM_GET_INT (prm->upper_limit) < val)
	    || (prm->lower_limit && PRM_GET_INT (prm->lower_limit) > val))
	  {
	    return PRM_ERR_BAD_RANGE;
	  }
	new_value->i = val;
      }
      break;
    case PRM_NO_TYPE:
      break;

    default:
      assert (false);
    }

  return ret;
}

/*
 * prm_set () - Set a new value for parameter.
 *
 * return	 : SYSPRM_ERR code.
 * prm (in)	 : system parameter that will have its value changed.
 * value (in)	 : new value as string.
 * set_flag (in) : updates PRM_SET flag is true.
 */
static int
prm_set (SYSPRM_PARAM * prm, const char *value, bool set_flag)
{
  SYSPRM_ERR error = PRM_ERR_NO_ERROR;
  SYSPRM_VALUE new_value;

  error = sysprm_generate_new_value (prm, value, false, &new_value);
  if (error != PRM_ERR_NO_ERROR)
    {
      return error;
    }

  return sysprm_set_value (prm, new_value, set_flag, false);
}

/*
 * sysprm_set_value () - Set a new value for parameter.
 *
 * return	  : SYSPRM_ERR code
 * prm (in)       : system parameter that will have its value changed.
 * value (in)     : new values as sysprm_value
 * set_flag (in)  : updates PRM_SET flag.
 * duplicate (in) : duplicate values for data types that need memory
 *		    allocation.
 */
static int
sysprm_set_value (SYSPRM_PARAM * prm, SYSPRM_VALUE value, bool set_flag, bool duplicate)
{
#if defined (SERVER_MODE)
  PARAM_ID id;
  THREAD_ENTRY *thread_p;
#endif
  void *tmp_ptr = NULL;

  if (prm == NULL)
    {
      return PRM_ERR_UNKNOWN_PARAM;
    }

  if (duplicate)
    {
      /* duplicate values for data types that need memory allocation */
      switch (prm->datatype)
	{
	case PRM_STRING:
	  if (value.str != NULL)
	    {
	      tmp_ptr = strdup (value.str);
	      if (tmp_ptr == NULL)
		{
		  er_set (ER_ERROR_SEVERITY, ARG_FILE_LINE, ER_OUT_OF_VIRTUAL_MEMORY, 1,
			  (size_t) (strlen (value.str) + 1));
		  return PRM_ERR_NO_MEM_FOR_PRM;
		}

	      value.str = (char *) tmp_ptr;
	    }
	  break;

	case PRM_INTEGER_LIST:
	  if (value.integer_list != NULL)
	    {
	      int *integer_list = value.integer_list;
	      tmp_ptr = (int *) malloc ((integer_list[0] + 1) * sizeof (int));
	      if (tmp_ptr == NULL)
		{
		  er_set (ER_ERROR_SEVERITY, ARG_FILE_LINE, ER_OUT_OF_VIRTUAL_MEMORY, 1,
			  (integer_list[0] + 1) * sizeof (int));
		  return PRM_ERR_NO_MEM_FOR_PRM;
		}

	      value.integer_list = (int *) tmp_ptr;
	      memcpy (value.integer_list, integer_list, (integer_list[0] + 1) * sizeof (int));
	    }

	default:
	  break;
	}
    }

#if defined (SERVER_MODE)
  if (PRM_IS_FOR_SESSION (prm->static_flag) && BO_IS_SERVER_RESTARTED ())
    {
      SESSION_PARAM *param;
      TZ_REGION *session_tz_region;

      /* update session parameter */
      id = sysprm_get_id (prm);
      thread_p = thread_get_thread_entry_info ();

      param = session_get_session_parameter (thread_p, id);
      if (param == NULL)
	{
	  if (tmp_ptr != NULL)
	    {
	      free (tmp_ptr);
	    }

	  return PRM_ERR_UNKNOWN_PARAM;
	}

      if (id == PRM_ID_TIMEZONE)
	{
	  session_tz_region = session_get_session_tz_region (thread_p);
	  if (session_tz_region != NULL)
	    {
	      tz_str_to_region (value.str, strlen (value.str), session_tz_region);
	    }
	}

      return sysprm_set_session_parameter_value (param, id, value);
    }

  /* if prm is not for session or if session_parameters have not been initialized just set the system parameter stored
   * on server */
#endif /* SERVER_MODE */

  sysprm_set_system_parameter_value (prm, value);

  /* Set the cached parsed system timezone region on the server */
  if (sysprm_get_id (prm) == PRM_ID_SERVER_TIMEZONE)
    {
      TZ_REGION tz_region_system;
      int err_status = 0;

      err_status = tz_str_to_region (value.str, strlen (value.str), &tz_region_system);
      if (err_status != NO_ERROR)
	{
	  return PRM_ERR_BAD_PARAM;
	}
      tz_set_tz_region_system (&tz_region_system);
    }

  /* Set the cached parsed session timezone region on the client */
#if !defined(SERVER_MODE)
  if (sysprm_get_id (prm) == PRM_ID_TIMEZONE)
    {
      int err_status = 0;
      err_status = tz_str_to_region (value.str, strlen (value.str), tz_get_client_tz_region_session ());
      if (err_status != NO_ERROR)
	{
	  return PRM_ERR_BAD_PARAM;
	}
    }
#endif

  if (PRM_IS_COMPOUND (prm->static_flag))
    {
      prm_compound_has_changed (prm, set_flag);
    }

  if (set_flag)
    {
      PRM_SET_BIT (PRM_SET, *prm->dynamic_flag);
      /* Indicate that the default value was not used */
      PRM_CLEAR_BIT (PRM_DEFAULT_USED, *prm->dynamic_flag);
    }

  return PRM_ERR_NO_ERROR;
}

/*
 * sysprm_set_system_parameter_value () - change a parameter value in prm_Def
 *					  array.
 *
 * return     : void.
 * prm (in)   : parameter that needs changed.
 * value (in) : new value.
 */
static void
sysprm_set_system_parameter_value (SYSPRM_PARAM * prm, SYSPRM_VALUE value)
{
  PARAM_ID prm_id = sysprm_get_id (prm);
  switch (prm->datatype)
    {
    case PRM_INTEGER:
    case PRM_KEYWORD:
      prm_set_integer_value (prm_id, value.i);
      break;

    case PRM_FLOAT:
      prm_set_float_value (prm_id, value.f);
      break;

    case PRM_BOOLEAN:
      prm_set_bool_value (prm_id, value.b);
      break;

    case PRM_STRING:
      prm_set_string_value (prm_id, value.str);
      break;

    case PRM_INTEGER_LIST:
      prm_set_integer_list_value (prm_id, value.integer_list);
      break;

    case PRM_BIGINT:
      prm_set_bigint_value (prm_id, value.bi);
      break;

    default:
      assert_release (0);
      break;
    }
}

/*
 * prm_compound_has_changed () - update all affected system parameters if prm
 *				 is a compound.
 *
 * return	 : error code
 * prm (in)	 : system parameter that has changed
 * set_flag (in) : updates PRM_SET flag.
 */
static int
prm_compound_has_changed (SYSPRM_PARAM * prm, bool set_flag)
{
  assert (PRM_IS_COMPOUND (prm->static_flag));

  if (sysprm_get_id (prm) == PRM_ID_COMPAT_MODE)
    {
      prm_set_compound (prm, compat_mode_values, DIM (compat_mode_values), set_flag);
    }
  else
    {
      assert (false);
    }
  return NO_ERROR;
}


/*
 * prm_set_force -
 *   return: NO_ERROR or error code defined in enum SYSPRM_ERR
 *   prm(in):
 *   value(in):
 */
static int
prm_set_force (SYSPRM_PARAM * prm, const char *value)
{
  if (prm->force_value)
    {
      free_and_init (PRM_GET_STRING (&prm->force_value));
    }

  prm->force_value = strdup (value);
  if (prm->force_value == NULL)
    {
      er_set (ER_ERROR_SEVERITY, ARG_FILE_LINE, ER_OUT_OF_VIRTUAL_MEMORY, 1, (size_t) (strlen (value) + 1));
      return PRM_ERR_NO_MEM_FOR_PRM;
    }

  return NO_ERROR;
}

/*
 * prm_set_default -
 *   return: NO_ERROR or error code defined in enum SYSPRM_ERR
 *   prm(in):
 */
static int
prm_set_default (SYSPRM_PARAM * prm)
{
#if defined (SERVER_MODE)
  if (PRM_IS_FOR_SESSION (prm->static_flag) && BO_IS_SERVER_RESTARTED ())
    {
      PARAM_ID id;
      SESSION_PARAM *sprm = NULL;
      THREAD_ENTRY *thread_p = thread_get_thread_entry_info ();

      id = sysprm_get_id (prm);
      sprm = session_get_session_parameter (thread_p, id);
      if (sprm == NULL)
	{
	  return PRM_ERR_UNKNOWN_PARAM;
	}

      return sysprm_set_session_parameter_default (sprm, id);
    }
#endif /* SERVER_MODE */

  if (prm == NULL)
    {
      return ER_FAILED;
    }

  if (PRM_IS_INTEGER (prm) || PRM_IS_KEYWORD (prm))
    {
      int val, *valp;

      val = PRM_GET_INT (prm->default_value);
      valp = (int *) prm->value;
      *valp = val;
    }
  if (PRM_IS_BIGINT (prm))
    {
      UINT64 val, *valp;

      val = PRM_GET_BIGINT (prm->default_value);
      valp = (UINT64 *) prm->value;
      *valp = val;
    }
  else if (PRM_IS_BOOLEAN (prm))
    {
      bool val, *valp;

      val = PRM_GET_BOOL (prm->default_value);
      valp = (bool *) prm->value;
      *valp = val;
    }
  else if (PRM_IS_FLOAT (prm))
    {
      float val, *valp;

      val = PRM_GET_FLOAT (prm->default_value);
      valp = (float *) prm->value;
      *valp = val;
    }
  else if (PRM_IS_STRING (prm))
    {
      char *val, **valp;

      if (PRM_IS_ALLOCATED (*prm->dynamic_flag))
	{
	  char *str = PRM_GET_STRING (prm->value);
	  free_and_init (str);
	  PRM_CLEAR_BIT (PRM_ALLOCATED, *prm->dynamic_flag);
	}

      val = *(char **) prm->default_value;
      valp = (char **) prm->value;
      *valp = val;
    }
  else if (PRM_IS_INTEGER_LIST (prm))
    {
      int *val, **valp;

      if (PRM_IS_ALLOCATED (*prm->dynamic_flag))
	{
	  int *int_list = PRM_GET_INTEGER_LIST (prm->value);

	  free_and_init (int_list);
	  PRM_CLEAR_BIT (PRM_ALLOCATED, *prm->dynamic_flag);
	}

      val = *(int **) prm->default_value;
      valp = (int **) prm->value;
      *valp = val;
    }

  /* Indicate that the default value was used */
  PRM_SET_BIT (PRM_DEFAULT_USED, *prm->dynamic_flag);

  if (PRM_IS_FOR_QRY_STRING (prm->static_flag))
    {
      PRM_CLEAR_BIT (PRM_DIFFERENT, *prm->dynamic_flag);
    }

  return NO_ERROR;
}

/*
 * prm_find -
 *   return: NULL or found parameter
 *   pname(in): parameter name to find
 */
static SYSPRM_PARAM *
prm_find (const char *pname, const char *section)
{
  unsigned int i;
  char *key;
  char buf[4096];

  if (pname == NULL)
    {
      return NULL;
    }

  if (section != NULL)
    {
      snprintf (buf, sizeof (buf) - 1, "%s::%s", section, pname);
      key = buf;
    }
  else
    {
      key = (char *) pname;
    }

  for (i = 0; i < DIM (prm_Def); i++)
    {
      if (intl_mbs_casecmp (prm_Def[i].name, key) == 0)
	{
	  return &prm_Def[i];
	}
    }

  return NULL;
}

/*
 * sysprm_set_force -
 *   return: NO_ERROR or error code
 *   pname(in): parameter name to set
 *   pvalue(in): value to be set to the parameter
 */
int
sysprm_set_force (const char *pname, const char *pvalue)
{
  SYSPRM_PARAM *prm;

  if (pname == NULL || pvalue == NULL)
    {
      return ER_PRM_BAD_VALUE;
    }

  prm = prm_find (pname, NULL);
  if (prm == NULL)
    {
      return ER_PRM_BAD_VALUE;
    }

  if (prm_set_force (prm, pvalue) != NO_ERROR)
    {
      return ER_PRM_CANNOT_CHANGE;
    }

  return NO_ERROR;
}

/*
 * sysprm_set_to_default -
 *   return: NO_ERROR or error code
 *   pname(in): parameter name to set to default value
 */
int
sysprm_set_to_default (const char *pname, bool set_to_force)
{
  SYSPRM_PARAM *prm;
  char val[LINE_MAX];

  if (pname == NULL)
    {
      return ER_PRM_BAD_VALUE;
    }

  prm = prm_find (pname, NULL);
  if (prm == NULL)
    {
      return ER_PRM_BAD_VALUE;
    }

  if (prm_set_default (prm) != NO_ERROR)
    {
      return ER_PRM_CANNOT_CHANGE;
    }

  if (set_to_force)
    {
      prm_print (prm, val, LINE_MAX, PRM_PRINT_NONE, PRM_PRINT_CURR_VAL);
      prm_set_force (prm, val);
    }

  return NO_ERROR;
}

/*
 * prm_keyword - Search a keyword within the keyword table
 *   return: NULL or found keyword
 *   val(in): keyword value
 *   name(in): keyword name
 *   tbl(in): keyword table
 *   dim(in): size of the table
 */
static const KEYVAL *
prm_keyword (int val, const char *name, const KEYVAL * tbl, int dim)
{
  int i;

  if (name != NULL)
    {
      for (i = 0; i < dim; i++)
	{
	  if (intl_mbs_casecmp (name, tbl[i].key) == 0)
	    {
	      return &tbl[i];
	    }
	}
    }
  else
    {
      for (i = 0; i < dim; i++)
	{
	  if (tbl[i].val == val)
	    {
	      return &tbl[i];
	    }
	}
    }

  return NULL;
}

/*
 * prm_report_bad_entry -
 *   return:
 *   line(in):
 *   err(in):
 *   where(in):
 */
static void
prm_report_bad_entry (const char *key, int line, int err, const char *where)
{
  if (line > 0)
    {
      fprintf (stderr, PARAM_MSG_FMT (PRM_ERR_BAD_LINE), key, line, where);
    }
  else if (line == 0)
    {
      fprintf (stderr, PARAM_MSG_FMT (PRM_ERR_BAD_PARAM), key, line, where);
    }
  else
    {
      fprintf (stderr, PARAM_MSG_FMT (PRM_ERR_BAD_ENV_VAR), where);
    }

  if (err > 0)
    {
      switch (err)
	{
	case PRM_ERR_DEPRICATED:
	case PRM_ERR_NO_MEM_FOR_PRM:
	  fprintf (stderr, "%s\n", PARAM_MSG_FMT (err));
	  break;

	case PRM_ERR_UNKNOWN_PARAM:
	  er_set (ER_ERROR_SEVERITY, ARG_FILE_LINE, ER_PRM_UNKNOWN_SYSPRM, 3, key, line, where);
	  fprintf (stderr, "%s\n", PARAM_MSG_FMT (err));
	  break;

	case PRM_ERR_BAD_VALUE:
	case PRM_ERR_BAD_STRING:
	case PRM_ERR_BAD_RANGE:
	case PRM_ERR_RESET_BAD_RANGE:
	  er_set (ER_ERROR_SEVERITY, ARG_FILE_LINE, ER_PRM_BAD_VALUE, 1, key);
	  fprintf (stderr, "%s\n", PARAM_MSG_FMT (err));
	  break;

	default:
	  break;
	}
    }
  else
    {
      fprintf (stderr, PARAM_MSG_FMT (PRM_ERR_UNIX_ERROR), strerror (err));
    }

  fflush (stderr);
}


/*
 * sysprm_final - Clean up the storage allocated during parameter parsing
 *   return: none
 */
void
sysprm_final (void)
{
  SYSPRM_PARAM *prm;
  int i;

  for (i = 0; i < NUM_PRM; i++)
    {
      prm = &prm_Def[i];
      if (PRM_IS_ALLOCATED (*prm->dynamic_flag))
	{
	  switch (prm->datatype)
	    {
	    case PRM_STRING:
	      free_and_init (PRM_GET_STRING (prm->value));
	      PRM_CLEAR_BIT (PRM_ALLOCATED, *prm->dynamic_flag);
	      break;

	    case PRM_INTEGER_LIST:
	      free_and_init (PRM_GET_INTEGER_LIST (prm->value));
	      PRM_CLEAR_BIT (PRM_ALLOCATED, *prm->dynamic_flag);
	      break;

	    default:
	      /* do nothing */
	      break;
	    }
	}

      /* reset all dynamic flags */
      *prm->dynamic_flag = 0;
    }

  for (i = 0; i < MAX_NUM_OF_PRM_FILES_LOADED; i++)
    {
      if (prm_Files_loaded[i].conf_path != NULL)
	{
	  free_and_init (prm_Files_loaded[i].conf_path);
	}
      if (prm_Files_loaded[i].db_name != NULL)
	{
	  free_and_init (prm_Files_loaded[i].db_name);
	}
    }
}

#if defined (SA_MODE) || defined (SERVER_MODE)
static void
init_server_timezone_parameter (void)
{
  SYSPRM_PARAM *prm_server_timezone;

  prm_server_timezone = prm_find (PRM_NAME_SERVER_TIMEZONE, NULL);

  if (prm_server_timezone != NULL && !PRM_IS_SET (*prm_server_timezone->dynamic_flag))
    {
      char timezone_name[TZ_GENERIC_NAME_SIZE + 1];
      int ret;

      if (PRM_GET_STRING (prm_server_timezone->value))
	{
	  free_and_init (PRM_GET_STRING (prm_server_timezone->value));
	}
      PRM_CLEAR_BIT (PRM_ALLOCATED, *prm_server_timezone->dynamic_flag);

      ret = tz_resolve_os_timezone (timezone_name, TZ_GENERIC_NAME_SIZE);
      if (ret < 0)
	{
	  if (tz_get_data () != NULL)
	    {
	      strcpy (timezone_name, "Asia/Seoul");
	    }
	  else
	    {
	      /* IANA timezone data not available, just use offset timezone */
	      strcpy (timezone_name, "+09:00");
	    }
	}
      prm_set (prm_server_timezone, timezone_name, true);
    }
}
#endif

/*
 * prm_tune_parameters - Sets the values of various system parameters
 *                       depending on the value of other parameters
 *   return: none
 *
 * Note: Used for providing a mechanism for tuning various system parameters.
 *       The parameters are only tuned if the user has not set them
 *       explictly, this can be ascertained by checking if the default
 *       value has been used.
 */
#if defined (SA_MODE) || defined (SERVER_MODE)
static void
prm_tune_parameters (void)
{
  SYSPRM_PARAM *pb_aout_ratio_prm;
  SYSPRM_PARAM *max_clients_prm;
  SYSPRM_PARAM *max_plan_cache_entries_prm;
  SYSPRM_PARAM *query_cache_mode_prm;
  SYSPRM_PARAM *max_query_cache_entries_prm;
  SYSPRM_PARAM *query_cache_size_in_pages_prm;
  SYSPRM_PARAM *ha_mode_prm;
  SYSPRM_PARAM *ha_server_state_prm;
  SYSPRM_PARAM *auto_restart_server_prm;
  SYSPRM_PARAM *log_background_archiving_prm;
  SYSPRM_PARAM *ha_node_list_prm;
  SYSPRM_PARAM *max_log_archives_prm;
  SYSPRM_PARAM *force_remove_log_archives_prm;
  SYSPRM_PARAM *call_stack_dump_activation_prm;
  SYSPRM_PARAM *fault_injection_ids_prm;
  SYSPRM_PARAM *fault_injection_test_prm;
  SYSPRM_PARAM *test_mode_prm;
  SYSPRM_PARAM *tz_leap_second_support_prm;

  char newval[LINE_MAX];
  char host_name[MAXHOSTNAMELEN];
  int max_clients;

  /* Find the parameters that require tuning */
  pb_aout_ratio_prm = prm_find (PRM_NAME_PB_AOUT_RATIO, NULL);
  max_clients_prm = prm_find (PRM_NAME_CSS_MAX_CLIENTS, NULL);
  max_plan_cache_entries_prm = prm_find (PRM_NAME_XASL_CACHE_MAX_ENTRIES, NULL);
  query_cache_mode_prm = prm_find (PRM_NAME_LIST_QUERY_CACHE_MODE, NULL);
  max_query_cache_entries_prm = prm_find (PRM_NAME_LIST_MAX_QUERY_CACHE_ENTRIES, NULL);
  query_cache_size_in_pages_prm = prm_find (PRM_NAME_LIST_MAX_QUERY_CACHE_PAGES, NULL);
  test_mode_prm = prm_find (PRM_NAME_TEST_MODE, NULL);
  tz_leap_second_support_prm = prm_find (PRM_NAME_TZ_LEAP_SECOND_SUPPORT, NULL);

  /* disable AOUT list until we fix CBRD-20741 */
  if (pb_aout_ratio_prm != NULL)
    {
      prm_set (pb_aout_ratio_prm, "0", false);
    }

  /* temporarily modifies the query result cache feature to be disabled in RB-8.2.2. because it is not verified on 64
   * bit environment. */
  if (query_cache_mode_prm != NULL)
    {
      prm_set (query_cache_mode_prm, "0", false);
    }

  ha_mode_prm = prm_find (PRM_NAME_HA_MODE, NULL);
  ha_server_state_prm = prm_find (PRM_NAME_HA_SERVER_STATE, NULL);
  auto_restart_server_prm = prm_find (PRM_NAME_AUTO_RESTART_SERVER, NULL);
  log_background_archiving_prm = prm_find (PRM_NAME_LOG_BACKGROUND_ARCHIVING, NULL);
  ha_node_list_prm = prm_find (PRM_NAME_HA_NODE_LIST, NULL);
  max_log_archives_prm = prm_find (PRM_NAME_LOG_MAX_ARCHIVES, NULL);
  force_remove_log_archives_prm = prm_find (PRM_NAME_FORCE_REMOVE_LOG_ARCHIVES, NULL);

  /* Check that max clients has been set */
  assert (max_clients_prm != NULL);
  if (max_clients_prm == NULL)
    {
      return;
    }

#if 0
  if (!(PRM_IS_SET (*max_clients_prm->dynamic_flag)))
    {
      if (prm_set_default (max_clients_prm) != PRM_ERR_NO_ERROR)
	{
	  fprintf (stderr, msgcat_message (MSGCAT_CATALOG_CUBRID, MSGCAT_SET_PARAMETERS, PRM_ERR_NO_VALUE),
		   max_clients_prm->name);
	  assert (0);
	  return;
	}
    }
  else
#endif
    {
      max_clients = MIN (prm_css_max_clients_upper, css_get_max_socket_fds ());
      if (PRM_GET_INT (max_clients_prm->value) > max_clients)
	{
	  sprintf (newval, "%d", max_clients);
	  (void) prm_set (max_clients_prm, newval, false);
	}
    }

  /* check Plan Cache and Query Cache parameters */
  assert (max_plan_cache_entries_prm != NULL);
  assert (query_cache_mode_prm != NULL);
  assert (max_query_cache_entries_prm != NULL);
  assert (query_cache_size_in_pages_prm != NULL);

  if (max_plan_cache_entries_prm == NULL || query_cache_mode_prm == NULL || max_query_cache_entries_prm == NULL)
    {
      return;
    }

  if (PRM_GET_INT (max_plan_cache_entries_prm->value) == 0)
    {
      /* 0 means disable plan cache */
      (void) prm_set (max_plan_cache_entries_prm, "-1", false);
    }

  if (PRM_GET_INT (max_plan_cache_entries_prm->value) <= 0)
    {
      /* disable all by default */
      (void) prm_set_default (query_cache_mode_prm);
      (void) prm_set_default (max_query_cache_entries_prm);
      (void) prm_set_default (query_cache_size_in_pages_prm);
    }
  else
    {
      if (PRM_GET_INT (query_cache_mode_prm->value) == 0)
	{
	  (void) prm_set_default (max_query_cache_entries_prm);
	  (void) prm_set_default (query_cache_size_in_pages_prm);
	}
      else
	{
	  if (PRM_GET_INT (max_query_cache_entries_prm->value) <= 0)
	    {
	      sprintf (newval, "%d", PRM_GET_INT (max_plan_cache_entries_prm->value));
	      (void) prm_set (max_query_cache_entries_prm, newval, false);
	    }
	}
    }

  /* check HA related parameters */
  assert (ha_mode_prm != NULL);
  assert (auto_restart_server_prm != NULL);
  if (ha_mode_prm == NULL || ha_server_state_prm == NULL || auto_restart_server_prm == NULL)
    {
      return;
    }

#if defined (SA_MODE) || defined (WINDOWS)
  /* we should save original PRM_HA_MODE value before tuning */
  PRM_HA_MODE_FOR_SA_UTILS_ONLY = PRM_HA_MODE;

  /* reset to default 'active mode' */
  (void) prm_set_default (ha_mode_prm);
  (void) prm_set (ha_server_state_prm, HA_SERVER_STATE_ACTIVE_STR, false);

  if (force_remove_log_archives_prm != NULL && !PRM_GET_BOOL (force_remove_log_archives_prm->value))
    {
      (void) prm_set_default (max_log_archives_prm);
    }
#else /* SA_MODE || WINDOWS */
  if (PRM_GET_INT (ha_mode_prm->value) != HA_MODE_OFF)
    {
      if (PRM_DEFAULT_VAL_USED (*ha_server_state_prm->dynamic_flag))
	{
	  sprintf (newval, "%s", HA_SERVER_STATE_STANDBY_STR);
	  prm_set (ha_server_state_prm, newval, false);
	}
      prm_set (auto_restart_server_prm, "no", false);

      if (PRM_GET_INT (ha_mode_prm->value) == HA_MODE_REPLICA)
	{
	  prm_set (force_remove_log_archives_prm, "yes", false);
	}
    }
  else
    {
      sprintf (newval, "%s", HA_SERVER_STATE_ACTIVE_STR);
      prm_set (ha_server_state_prm, newval, false);

      if (force_remove_log_archives_prm != NULL && !PRM_GET_BOOL (force_remove_log_archives_prm->value))
	{
	  (void) prm_set_default (max_log_archives_prm);
	}
    }
#endif /* !SA_MODE && !WINDOWS */
  /* disable them temporarily */

  if (ha_node_list_prm == NULL || PRM_DEFAULT_VAL_USED (*ha_node_list_prm->dynamic_flag))
    {
      if (GETHOSTNAME (host_name, sizeof (host_name)))
	{
	  strncpy (host_name, "localhost", sizeof (host_name) - 1);
	}

      snprintf (newval, sizeof (newval) - 1, "%s@%s", host_name, host_name);
      prm_set (ha_node_list_prm, newval, false);
    }

  call_stack_dump_activation_prm = GET_PRM (PRM_ID_CALL_STACK_DUMP_ACTIVATION);
  if (!PRM_IS_SET (*call_stack_dump_activation_prm->dynamic_flag))
    {
      int dim;
      int *integer_list = NULL;

      if (PRM_IS_ALLOCATED (*call_stack_dump_activation_prm->dynamic_flag))
	{
	  free_and_init (PRM_GET_INTEGER_LIST (call_stack_dump_activation_prm->value));
	}

      dim = DIM (call_stack_dump_error_codes);
      integer_list = (int *) malloc ((dim + 1) * sizeof (int));
      if (integer_list == NULL)
	{
	  er_set (ER_ERROR_SEVERITY, ARG_FILE_LINE, ER_OUT_OF_VIRTUAL_MEMORY, 1, (dim + 1) * sizeof (int));
	  return;
	}

      integer_list[0] = dim;
      memcpy (&integer_list[1], call_stack_dump_error_codes, dim * sizeof (int));
      prm_set_integer_list_value (PRM_ID_CALL_STACK_DUMP_ACTIVATION, integer_list);
      PRM_SET_BIT (PRM_SET, *call_stack_dump_activation_prm->dynamic_flag);
      PRM_CLEAR_BIT (PRM_DEFAULT_USED, *call_stack_dump_activation_prm->dynamic_flag);
    }

#if !defined(NDEBUG)
  fault_injection_ids_prm = GET_PRM (PRM_ID_FAULT_INJECTION_IDS);
  fault_injection_test_prm = GET_PRM (PRM_ID_FAULT_INJECTION_TEST);
  if (PRM_IS_SET (*fault_injection_test_prm->dynamic_flag))
    {
      int group_code;
      int dim;
      int *integer_list = NULL;

      group_code = PRM_GET_INT (fault_injection_test_prm->value);

      if (PRM_IS_ALLOCATED (*fault_injection_ids_prm->dynamic_flag))
	{
	  free_and_init (PRM_GET_INTEGER_LIST (fault_injection_ids_prm->value));
	}

      for (dim = 0; fi_Groups[group_code][dim] != FI_TEST_NONE; dim++)
	{
	  ;
	}

      integer_list = (int *) malloc ((dim + 1) * sizeof (int));
      if (integer_list == NULL)
	{
	  er_set (ER_ERROR_SEVERITY, ARG_FILE_LINE, ER_OUT_OF_VIRTUAL_MEMORY, 1, (dim + 1) * sizeof (int));
	  return;
	}

      integer_list[0] = dim;
      memcpy (&integer_list[1], fi_Groups[group_code], dim * sizeof (int));
      prm_set_integer_list_value (PRM_ID_FAULT_INJECTION_IDS, integer_list);
      PRM_SET_BIT (PRM_SET, *fault_injection_ids_prm->dynamic_flag);
      PRM_CLEAR_BIT (PRM_DEFAULT_USED, *fault_injection_ids_prm->dynamic_flag);
    }
#endif

  if (PRM_GET_BOOL (test_mode_prm->value) == true)
    {
      tz_leap_second_support_prm->static_flag |= PRM_FOR_QRY_STRING;
    }

  return;
}
#else /* SA_MODE || SERVER_MODE */
static void
prm_tune_parameters (void)
{
  SYSPRM_PARAM *max_plan_cache_entries_prm;
  SYSPRM_PARAM *ha_node_list_prm;
  SYSPRM_PARAM *ha_mode_prm;
  SYSPRM_PARAM *ha_process_dereg_confirm_interval_in_msecs_prm;
  SYSPRM_PARAM *ha_max_process_dereg_confirm_prm;
  SYSPRM_PARAM *shutdown_wait_time_in_secs_prm;
  SYSPRM_PARAM *ha_copy_log_timeout_prm;
  SYSPRM_PARAM *ha_check_disk_failure_interval_prm;
  SYSPRM_PARAM *test_mode_prm;
  SYSPRM_PARAM *tz_leap_second_support_prm;

  char newval[LINE_MAX];
  char host_name[MAXHOSTNAMELEN];

  /* Find the parameters that require tuning */
  max_plan_cache_entries_prm = prm_find (PRM_NAME_XASL_CACHE_MAX_ENTRIES, NULL);
  ha_node_list_prm = prm_find (PRM_NAME_HA_NODE_LIST, NULL);

  ha_mode_prm = prm_find (PRM_NAME_HA_MODE, NULL);
  ha_process_dereg_confirm_interval_in_msecs_prm = prm_find (PRM_NAME_HA_PROCESS_DEREG_CONFIRM_INTERVAL_IN_MSECS, NULL);
  ha_max_process_dereg_confirm_prm = prm_find (PRM_NAME_HA_MAX_PROCESS_DEREG_CONFIRM, NULL);
  shutdown_wait_time_in_secs_prm = prm_find (PRM_NAME_SHUTDOWN_WAIT_TIME_IN_SECS, NULL);
  ha_copy_log_timeout_prm = prm_find (PRM_NAME_HA_COPY_LOG_TIMEOUT, NULL);
  ha_check_disk_failure_interval_prm = prm_find (PRM_NAME_HA_CHECK_DISK_FAILURE_INTERVAL_IN_SECS, NULL);
  test_mode_prm = prm_find (PRM_NAME_TEST_MODE, NULL);
  tz_leap_second_support_prm = prm_find (PRM_NAME_TZ_LEAP_SECOND_SUPPORT, NULL);

  assert (max_plan_cache_entries_prm != NULL);
  if (max_plan_cache_entries_prm == NULL)
    {
      return;
    }

  /* check Plan Cache and Query Cache parameters */
  if (PRM_GET_INT (max_plan_cache_entries_prm->value) == 0)
    {
      /* 0 means disable plan cache */
      (void) prm_set (max_plan_cache_entries_prm, "-1", false);
    }

#if defined (WINDOWS)
  /* reset to default 'active mode' */
  (void) prm_set_default (ha_mode_prm);
#endif

  if (PRM_GET_INT (ha_mode_prm->value) != HA_MODE_OFF)
    {
      int ha_check_disk_failure_interval_value;
      int ha_copy_log_timeout_value;

      ha_check_disk_failure_interval_value = PRM_GET_INT (ha_check_disk_failure_interval_prm->value);
      ha_copy_log_timeout_value = PRM_GET_INT (ha_copy_log_timeout_prm->value);
      if (ha_copy_log_timeout_value == -1)
	{
	  prm_set (ha_check_disk_failure_interval_prm, "0", false);
	}
      else if (ha_check_disk_failure_interval_value - ha_copy_log_timeout_value <
	       HB_MIN_DIFF_CHECK_DISK_FAILURE_INTERVAL_IN_SECS)
	{
	  ha_check_disk_failure_interval_value =
	    ha_copy_log_timeout_value + HB_MIN_DIFF_CHECK_DISK_FAILURE_INTERVAL_IN_SECS;
	  sprintf (newval, "%ds", ha_check_disk_failure_interval_value);
	  prm_set (ha_check_disk_failure_interval_prm, newval, false);
	}
    }

  /* disable them temporarily */

  if (ha_node_list_prm == NULL || PRM_DEFAULT_VAL_USED (*ha_node_list_prm->dynamic_flag))
    {
      if (GETHOSTNAME (host_name, sizeof (host_name)))
	{
	  strncpy (host_name, "localhost", sizeof (host_name) - 1);
	}

      snprintf (newval, sizeof (newval) - 1, "%s@%s", host_name, host_name);
      prm_set (ha_node_list_prm, newval, false);
    }

  assert (ha_mode_prm != NULL);

  if (PRM_GET_BOOL (test_mode_prm->value) == true)
    {
      tz_leap_second_support_prm->static_flag |= PRM_FOR_QRY_STRING;
    }

  return;
}
#endif /* CS_MODE */

#if defined (CS_MODE)
/*
 * sysprm_tune_client_parameters () - Synchronize system parameters marked
 *				      with PRM_FORCE_SERVER flag with server.
 *
 * return : void.
 */
void
sysprm_tune_client_parameters (void)
{
  SYSPRM_ASSIGN_VALUE *force_server_values = NULL;

  /* get values from server */
  if (sysprm_get_force_server_parameters (&force_server_values) == NO_ERROR && force_server_values != NULL)
    {
      /* update system parameters on client */
      sysprm_change_parameter_values (force_server_values, false, true);
    }

  /* free list of assign_values */
  sysprm_free_assign_values (&force_server_values);
}
#endif /* CS_MODE */

int
prm_get_master_port_id (void)
{
  return PRM_TCP_PORT_ID;
}

bool
prm_get_commit_on_shutdown (void)
{
  return PRM_COMMIT_ON_SHUTDOWN;
}

/*
 * prm_set_compound - Sets the values of various system parameters based on
 *                    the value of a "compound" parameter.
 *   return: none
 *   param(in): the compound parameter whose value has changed
 *   compound_param_values(in): an array of arrays that indicate the name of
 *                              the parameter to change and its new value.
 *                              NULL indicates resetting the parameter to its
 *                              default. The name of the parameter is the last
 *                              element of the array, 1 past the upper limit
 *                              of the compound parameter.
 *   values_count(in): the number of elements in the compound_param_values
 *                     array
 */
static void
prm_set_compound (SYSPRM_PARAM * param, const char **compound_param_values[], const int values_count, bool set_flag)
{
  int i = 0;
  const int param_value = *(int *) param->value;
  const int param_upper_limit = *(int *) param->upper_limit;

  assert (PRM_IS_INTEGER (param) || PRM_IS_KEYWORD (param));
  assert (0 == *(int *) param->lower_limit);
  assert (param_value <= param_upper_limit);

  for (i = 0; i < values_count; ++i)
    {
      const char *compound_param_name = compound_param_values[i][param_upper_limit + 1];
      const char *compound_param_value = compound_param_values[i][param_value];

      assert (compound_param_name != NULL);

      if (compound_param_value == NULL)
	{
	  prm_set_default (prm_find (compound_param_name, NULL));
	}
      else
	{
	  prm_set (prm_find (compound_param_name, NULL), compound_param_value, set_flag);
	}
    }
}

/*
 * prm_get_next_param_value - get next param=value token from a string
 *			      containing a "param1=val1;param2=val2..." list
 *   return: NO_ERROR or error code if data format is incorrect
 *   data (in): the string containing the list
 *   prm (out): parameter name
 *   val (out): parameter value
 */
static int
prm_get_next_param_value (char **data, char **prm, char **val)
{
  char *p = *data;
  char *name = NULL;
  char *value = NULL;
  int err = PRM_ERR_NO_ERROR;

  while (char_isspace (*p))
    {
      p++;
    }

  if (*p == '\0')
    {
      /* reached the end of the list */
      err = PRM_ERR_NO_ERROR;
      goto cleanup;
    }

  name = p;
  while (*p && !char_isspace (*p) && *p != '=')
    {
      p++;
    }

  if (*p == '\0')
    {
      err = PRM_ERR_BAD_VALUE;
      goto cleanup;
    }
  else if (*p == '=')
    {
      *p++ = '\0';
    }
  else
    {
      *p++ = '\0';
      while (char_isspace (*p))
	{
	  p++;
	}
      if (*p == '=')
	{
	  p++;
	}
    }

  while (char_isspace (*p))
    {
      p++;
    }
  if (*p == '\0')
    {
      err = PRM_ERR_NO_ERROR;
      goto cleanup;
    }

  value = p;

  if (*p == '"' || *p == '\'')
    {
      char *t, delim;

      delim = *p++;
      value = t = p;
      while (*t && *t != delim)
	{
	  if (*t == '\\')
	    {
	      t++;
	    }
	  *p++ = *t++;
	}
      if (*t != delim)
	{
	  err = PRM_ERR_BAD_STRING;
	  goto cleanup;
	}
    }
  else
    {
      while (*p && !char_isspace (*p) && *p != ';')
	{
	  p++;
	}
    }

  if (*p)
    {
      *p++ = '\0';
      while (char_isspace (*p))
	{
	  p++;
	}
      if (*p == ';')
	{
	  p++;
	}
    }

  *data = p;
  *val = value;
  *prm = name;

  return err;

cleanup:
  *prm = NULL;
  *val = NULL;
  *data = NULL;

  return err;
}

/*
 * prm_get_name () - returns the name of a parameter
 *
 * return      : parameter name
 * prm_id (in) : parameter id
 */
const char *
prm_get_name (PARAM_ID prm_id)
{
  assert (prm_id <= PRM_LAST_ID);

  return prm_Def[prm_id].name;
}

/*
 * prm_get_value () - returns a pointer to the value of a system parameter
 *
 * return      : pointer to value
 * prm_id (in) : parameter id
 *
 * NOTE: for session parameters, in server mode, the value stored in
 *	 conn_entry->session_parameters is returned instead of the value
 *	 from prm_Def array.
 */
void *
prm_get_value (PARAM_ID prm_id)
{
#if defined (SERVER_MODE)
  THREAD_ENTRY *thread_p;

  assert (prm_id <= PRM_LAST_ID);

  if (PRM_SERVER_SESSION (prm_id) && BO_IS_SERVER_RESTARTED ())
    {
      SESSION_PARAM *sprm;
      thread_p = thread_get_thread_entry_info ();
      sprm = session_get_session_parameter (thread_p, prm_id);
      if (sprm)
	{
	  return &(sprm->value);
	}
    }

  return prm_Def[prm_id].value;
#else /* SERVER_MODE */
  assert (prm_id <= PRM_LAST_ID);

  return prm_Def[prm_id].value;
#endif /* SERVER_MODE */
}

/*
 * prm_get_integer_value () - get the value of a parameter of type integer
 *
 * return      : value
 * prm_id (in) : parameter id
 *
 * NOTE: keywords are stored as integers
 */
int
prm_get_integer_value (PARAM_ID prm_id)
{
  assert (prm_id <= PRM_LAST_ID);
  assert (PRM_IS_INTEGER (&prm_Def[prm_id]) || PRM_IS_KEYWORD (&prm_Def[prm_id]));

  return PRM_GET_INT (prm_get_value (prm_id));
}

/*
 * prm_get_bool_value () - get the value of a parameter of type bool
 *
 * return      : value
 * prm_id (in) : parameter id
 */
bool
prm_get_bool_value (PARAM_ID prm_id)
{
  assert (prm_id <= PRM_LAST_ID);
  assert (PRM_IS_BOOLEAN (&prm_Def[prm_id]));

  return PRM_GET_BOOL (prm_get_value (prm_id));
}

/*
 * prm_get_float_value () - get the value of a parameter of type float
 *
 * return      : value
 * prm_id (in) : parameter id
 */
float
prm_get_float_value (PARAM_ID prm_id)
{
  assert (prm_id <= PRM_LAST_ID);
  assert (PRM_IS_FLOAT (&prm_Def[prm_id]));

  return PRM_GET_FLOAT (prm_get_value (prm_id));
}

/*
 * prm_get_string_value () - get the value of a parameter of type string
 *
 * return      : value
 * prm_id (in) : parameter id
 */
char *
prm_get_string_value (PARAM_ID prm_id)
{
  assert (prm_id <= PRM_LAST_ID);
  assert (PRM_IS_STRING (&prm_Def[prm_id]));

  return PRM_GET_STRING (prm_get_value (prm_id));
}

/*
 * prm_get_integer_list_value () - get the value of a parameter of type
 *				   integer list
 *
 * return      : value
 * prm_id (in) : parameter id
 */
int *
prm_get_integer_list_value (PARAM_ID prm_id)
{
  assert (prm_id <= PRM_LAST_ID);
  assert (PRM_IS_INTEGER_LIST (&prm_Def[prm_id]));

  return PRM_GET_INTEGER_LIST (prm_get_value (prm_id));
}

/*
 * prm_get_bigint_value () - get the value of a parameter of type size
 *
 * return      : value
 * prm_id (in) : parameter id
 */
UINT64
prm_get_bigint_value (PARAM_ID prm_id)
{
  assert (prm_id <= PRM_LAST_ID);
  assert (PRM_IS_BIGINT (&prm_Def[prm_id]));

  return PRM_GET_BIGINT (prm_get_value (prm_id));
}

/*
 * prm_set_integer_value () - set a new value to a parameter of type integer
 *
 * return      : void
 * prm_id (in) : parameter id
 * value (in)  : new value
 *
 * NOTE: keywords are stored as integers
 */
void
prm_set_integer_value (PARAM_ID prm_id, int value)
{
  assert (prm_id <= PRM_LAST_ID);
  assert (PRM_IS_INTEGER (&prm_Def[prm_id]) || PRM_IS_KEYWORD (&prm_Def[prm_id]));

  PRM_GET_INT (prm_Def[prm_id].value) = value;

  sysprm_update_flag_different (&prm_Def[prm_id]);
}

/*
 * prm_set_bool_value () - set a new value to a parameter of type bool
 *
 * return      : void
 * prm_id (in) : parameter id
 * value (in)  : new value
 */
void
prm_set_bool_value (PARAM_ID prm_id, bool value)
{
  assert (prm_id <= PRM_LAST_ID);
  assert (PRM_IS_BOOLEAN (&prm_Def[prm_id]));

  PRM_GET_BOOL (prm_Def[prm_id].value) = value;

  sysprm_update_flag_different (&prm_Def[prm_id]);
}

/*
 * prm_set_float_value () - set a new value to a parameter of type float
 *
 * return      : void
 * prm_id (in) : parameter id
 * value (in)  : new value
 */
void
prm_set_float_value (PARAM_ID prm_id, float value)
{
  assert (prm_id <= PRM_LAST_ID);
  assert (PRM_IS_FLOAT (&prm_Def[prm_id]));

  PRM_GET_FLOAT (prm_Def[prm_id].value) = value;

  sysprm_update_flag_different (&prm_Def[prm_id]);
}

/*
 * prm_set_string_value () - set a new value to a parameter of type string
 *
 * return      : void
 * prm_id (in) : parameter id
 * value (in)  : new value
 */
void
prm_set_string_value (PARAM_ID prm_id, char *value)
{
  assert (prm_id <= PRM_LAST_ID);
  assert (PRM_IS_STRING (&prm_Def[prm_id]));

  if (PRM_IS_ALLOCATED (*prm_Def[prm_id].dynamic_flag))
    {
      free_and_init (PRM_GET_STRING (prm_Def[prm_id].value));
      PRM_CLEAR_BIT (PRM_ALLOCATED, *prm_Def[prm_id].dynamic_flag);
    }
  PRM_GET_STRING (prm_Def[prm_id].value) = value;
  if (PRM_GET_STRING (prm_Def[prm_id].value) != NULL)
    {
      PRM_SET_BIT (PRM_ALLOCATED, *prm_Def[prm_id].dynamic_flag);
    }

  sysprm_update_flag_different (&prm_Def[prm_id]);
}

/*
 * prm_set_integer_list_value () - set a new value to a parameter of type
 *				   integer list
 *
 * return      : void
 * prm_id (in) : parameter id
 * value (in)  : new value
 */
void
prm_set_integer_list_value (PARAM_ID prm_id, int *value)
{
  assert (prm_id <= PRM_LAST_ID);
  assert (PRM_IS_INTEGER_LIST (&prm_Def[prm_id]));

  if (PRM_IS_ALLOCATED (*prm_Def[prm_id].dynamic_flag))
    {
      free_and_init (PRM_GET_INTEGER_LIST (prm_Def[prm_id].value));
      PRM_CLEAR_BIT (PRM_ALLOCATED, *prm_Def[prm_id].dynamic_flag);
    }
  PRM_GET_INTEGER_LIST (prm_Def[prm_id].value) = value;
  if (PRM_GET_INTEGER_LIST (prm_Def[prm_id].value) != NULL)
    {
      PRM_SET_BIT (PRM_ALLOCATED, *prm_Def[prm_id].dynamic_flag);
    }

  sysprm_update_flag_different (&prm_Def[prm_id]);
}

/*
 * prm_set_bigint_value () - set a new value to a parameter of type size
 *
 * return      : void
 * prm_id (in) : parameter id
 * value (in)  : new value
 */
void
prm_set_bigint_value (PARAM_ID prm_id, UINT64 value)
{
  assert (prm_id <= PRM_LAST_ID);
  assert (PRM_IS_BIGINT (&prm_Def[prm_id]));

  PRM_GET_BIGINT (prm_Def[prm_id].value) = value;

  sysprm_update_flag_different (&prm_Def[prm_id]);
}

/*
 * sysprm_find_err_in_integer_list () - function that searches a error_code in an
 *				     integer list
 *
 * return      : true if error_code is found, false otherwise
 * prm_id (in) : id of the system parameter that contains an integer list
 * error_code (in)  : error_code to look for
 */
bool
sysprm_find_err_in_integer_list (PARAM_ID prm_id, int error_code)
{
  int i;
  int *integer_list = prm_get_integer_list_value (prm_id);

  if (integer_list == NULL)
    {
      return false;
    }

  for (i = 1; i <= integer_list[0]; i++)
    {
      if (integer_list[i] == error_code || integer_list[i] == -error_code)
	{
	  return true;
	}
    }
  return false;
}

/*
 * sysprm_find_fi_code_in_integer_list () - function that searches a FI_TEST_CODE in an
 *                                   integer list
 *
 * return      : true if FI_TEST_CODE is found, false otherwise
 * prm_id (in) : id of the system parameter that contains an integer list
 * fi_code (in)  : FI_TEST_CODE to look for
 */
bool
sysprm_find_fi_code_in_integer_list (PARAM_ID prm_id, int fi_code)
{
  int i;
  int *integer_list = prm_get_integer_list_value (prm_id);

  if (integer_list == NULL)
    {
      return false;
    }

  for (i = 1; i <= integer_list[0]; i++)
    {
      if (integer_list[i] == fi_code)
	{
	  return true;
	}
    }
  return false;
}

/*
 * sysprm_update_flag_different () - updates the PRM_DIFFERENT bit in flag.
 *
 * return   : void
 * prm (in) : system parameter to update
 *
 * NOTE: Should be called whenever a system parameter changes value.
 *	 This only affects parameters on client (there is no use for this flag
 *	 on server side) that are also flagged with PRM_FOR_QRY_STRING.
 */
static void
sysprm_update_flag_different (SYSPRM_PARAM * prm)
{
#if defined (CS_MODE)
  if (!PRM_IS_FOR_QRY_STRING (prm->static_flag) && !PRM_IS_FOR_HA_CONTEXT (prm->static_flag))
    {
      /* nothing to do */
      return;
    }

  /* compare current value with default value and update PRM_DIFFERENT bit */
  if (sysprm_compare_values (prm->value, prm->default_value, prm->datatype) != 0)
    {
      PRM_SET_BIT (PRM_DIFFERENT, *prm->dynamic_flag);
    }
  else
    {
      PRM_CLEAR_BIT (PRM_DIFFERENT, *prm->dynamic_flag);
    }
#endif /* CS_MODE */
}

/*
 * sysprm_update_flag_allocated () - update PRM_ALLOCATED flag. If value is
 *				     NULL, the bit is cleared, if not, the bit
 *				     is set.
 *
 * return   : void.
 * prm (in) : system parameter.
 */
static void
sysprm_update_flag_allocated (SYSPRM_PARAM * prm)
{
  bool allocated;
  switch (prm->datatype)
    {
    case PRM_STRING:
      allocated = PRM_GET_STRING (prm->value) != NULL;
      break;

    case PRM_INTEGER_LIST:
      allocated = PRM_GET_INTEGER_LIST (prm->value) != NULL;
      break;

    default:
      allocated = false;
      break;
    }

  if (allocated)
    {
      PRM_SET_BIT (PRM_ALLOCATED, *prm->dynamic_flag);
    }
  else
    {
      PRM_CLEAR_BIT (PRM_ALLOCATED, *prm->dynamic_flag);
    }
}

/*
 * sysprm_update_session_prm_flag_allocated () - update PRM_ALLOCATED flag for
 *						 session parameters. If the
 *						 value is null, the bit is
 *						 cleared, if not, the bit is
 *						 set.
 *
 * return   : void
 * prm (in) : session parameter
 */
static void
sysprm_update_session_prm_flag_allocated (SESSION_PARAM * prm)
{
  bool allocated;
  switch (prm->datatype)
    {
    case PRM_STRING:
      allocated = prm->value.str != NULL;
      break;

    case PRM_INTEGER_LIST:
      allocated = prm->value.integer_list != NULL;
      break;

    default:
      allocated = false;
      break;
    }

  if (allocated)
    {
      PRM_SET_BIT (PRM_ALLOCATED, prm->flag);
    }
  else
    {
      PRM_CLEAR_BIT (PRM_ALLOCATED, prm->flag);
    }
}

/*
 * sysprm_clear_sysprm_value () - Clears a SYSPRM_VALUE.
 *
 * return	 : void.
 * value (in)	 : value that needs cleared.
 * datatype (in) : data type for value.
 */
static void
sysprm_clear_sysprm_value (SYSPRM_VALUE * value, SYSPRM_DATATYPE datatype)
{
  switch (datatype)
    {
    case PRM_STRING:
      free_and_init (value->str);
      break;

    case PRM_INTEGER_LIST:
      free_and_init (value->integer_list);
      break;

    default:
      /* do nothing */
      break;
    }
}

/*
 * sysprm_alloc_session_parameters () - allocates memory for session
 *					parameters array
 *
 * return : NULL or pointer to array of session parameters
 */
static SESSION_PARAM *
sysprm_alloc_session_parameters (void)
{
  SESSION_PARAM *result = NULL;
  size_t size;

  if (NUM_SESSION_PRM == 0)
    {
      return NULL;
    }
  size = NUM_SESSION_PRM * sizeof (SESSION_PARAM);
  result = (SESSION_PARAM *) malloc (size);
  if (result == NULL)
    {
      er_set (ER_ERROR_SEVERITY, ARG_FILE_LINE, ER_OUT_OF_VIRTUAL_MEMORY, 1, size);
      return NULL;
    }
  memset (result, 0, size);
  return result;
}

/*
 * sysprm_free_session_parameters () - free session parameter array
 *
 * return		       : void
 * session_parameters_ptr (in) : pointer to session parameter array
 */
void
sysprm_free_session_parameters (SESSION_PARAM ** session_parameters_ptr)
{
  int i = 0;
  SESSION_PARAM *sprm = NULL;

  assert (session_parameters_ptr != NULL);

  if (*session_parameters_ptr == NULL)
    {
      return;
    }

  for (i = 0; i < NUM_SESSION_PRM; i++)
    {
      sprm = &((*session_parameters_ptr)[i]);
      sysprm_clear_sysprm_value (&sprm->value, (SYSPRM_DATATYPE) sprm->datatype);
    }

  free_and_init (*session_parameters_ptr);
}

/*
 * sysprm_pack_sysprm_value () - Packs a sysprm_value.
 *
 * return	 : pointer after the packed value.
 * ptr (in)	 : pointer to position where the value should be packed.
 * value (in)	 : sysprm_value to be packed.
 * datatype (in) : value data type.
 */
static char *
sysprm_pack_sysprm_value (char *ptr, SYSPRM_VALUE value, SYSPRM_DATATYPE datatype)
{
  if (ptr == NULL)
    {
      return NULL;
    }

  ASSERT_ALIGN (ptr, INT_ALIGNMENT);

  switch (datatype)
    {
    case PRM_INTEGER:
    case PRM_KEYWORD:
      ptr = or_pack_int (ptr, value.i);
      break;

    case PRM_BOOLEAN:
      ptr = or_pack_int (ptr, value.b);
      break;

    case PRM_FLOAT:
      ptr = or_pack_float (ptr, value.f);
      break;

    case PRM_STRING:
      ptr = or_pack_string (ptr, value.str);
      break;

    case PRM_INTEGER_LIST:
      if (value.integer_list != NULL)
	{
	  int i;
	  ptr = or_pack_int (ptr, value.integer_list[0]);
	  for (i = 1; i <= value.integer_list[0]; i++)
	    {
	      ptr = or_pack_int (ptr, value.integer_list[i]);
	    }
	}
      else
	{
	  ptr = or_pack_int (ptr, -1);
	}
      break;

    case PRM_BIGINT:
      ptr = or_pack_int64 (ptr, value.bi);
      break;
    default:
      assert_release (0);
      break;
    }

  return ptr;
}

/*
 * sysprm_packed_sysprm_value_length () - size of packed sysprm_value.
 *
 * return	 : size of packed sysprm_value.
 * value (in)	 : sysprm_value.
 * datatype (in) : value data type.
 * offset (in)	 : offset to pointer where sysprm_value will be packed
 *		   (required for PRM_BIGINT data type)
 */
static int
sysprm_packed_sysprm_value_length (SYSPRM_VALUE value, SYSPRM_DATATYPE datatype, int offset)
{
  switch (datatype)
    {
    case PRM_INTEGER:
    case PRM_KEYWORD:
    case PRM_BOOLEAN:
      return OR_INT_SIZE;

    case PRM_FLOAT:
      return OR_FLOAT_SIZE;

    case PRM_STRING:
      return or_packed_string_length (value.str, NULL);

    case PRM_INTEGER_LIST:
      if (value.integer_list != NULL)
	{
	  return OR_INT_SIZE * (value.integer_list[0] + 1);
	}
      else
	{
	  return OR_INT_SIZE;
	}

    case PRM_BIGINT:
      /* pointer will be aligned to MAX_ALIGNMENT */
      return DB_ALIGN (offset, MAX_ALIGNMENT) - offset + OR_INT64_SIZE;

    default:
      return 0;
    }
}

/*
 * sysprm_unpack_sysprm_value () - unpacks a sysprm_value.
 *
 * return        : pointer after the unpacked sysprm_value.
 * ptr (in)      : pointer to the position where sysprm_value is packed.
 * value (out)   : pointer to unpacked sysprm_value.
 * datatype (in) : value data type.
 */
static char *
sysprm_unpack_sysprm_value (char *ptr, SYSPRM_VALUE * value, SYSPRM_DATATYPE datatype)
{
  assert (value != NULL);

  if (ptr == NULL)
    {
      return NULL;
    }

  ASSERT_ALIGN (ptr, INT_ALIGNMENT);

  switch (datatype)
    {
    case PRM_INTEGER:
    case PRM_KEYWORD:
      ptr = or_unpack_int (ptr, &value->i);
      break;

    case PRM_BOOLEAN:
      {
	int temp;
	ptr = or_unpack_int (ptr, &temp);
	value->b = temp;
      }
      break;

    case PRM_FLOAT:
      ptr = or_unpack_float (ptr, &value->f);
      break;

    case PRM_STRING:
      {
	char *str = NULL;
	ptr = or_unpack_string_nocopy (ptr, &str);
	if (str != NULL)
	  {
	    value->str = strdup (str);
	    if (value->str == NULL)
	      {
		er_set (ER_ERROR_SEVERITY, ARG_FILE_LINE, ER_OUT_OF_VIRTUAL_MEMORY, 1, (size_t) (strlen (str) + 1));
		return NULL;
	      }
	  }
	else
	  {
	    value->str = NULL;
	  }
      }
      break;

    case PRM_INTEGER_LIST:
      {
	int temp, i;
	ptr = or_unpack_int (ptr, &temp);
	if (temp == -1)
	  {
	    value->integer_list = NULL;
	  }
	else
	  {
	    value->integer_list = (int *) malloc ((temp + 1) * OR_INT_SIZE);
	    if (value->integer_list == NULL)
	      {
		er_set (ER_ERROR_SEVERITY, ARG_FILE_LINE, ER_OUT_OF_VIRTUAL_MEMORY, 1,
			(size_t) ((temp + 1) * OR_INT_SIZE));
		return NULL;
	      }
	    else
	      {
		value->integer_list[0] = temp;
		for (i = 1; i <= temp; i++)
		  {
		    ptr = or_unpack_int (ptr, &value->integer_list[i]);
		  }
	      }
	  }
      }
      break;

    case PRM_BIGINT:
      {
	INT64 size;
	ptr = or_unpack_int64 (ptr, &size);
	value->bi = (UINT64) size;
      }
      break;

    default:
      break;
    }

  return ptr;
}

/*
 * sysprm_pack_session_parameters () - packs the array of session parameters
 *
 * return		   : new position pointer after packing
 * ptr (in)		   : pointer to the position where the packing starts
 * session_parameters (in) : array of session parameters
 */
char *
sysprm_pack_session_parameters (char *ptr, SESSION_PARAM * session_parameters)
{
  SESSION_PARAM *prm = NULL;
  int i = 0;

  if (ptr == NULL)
    {
      return NULL;
    }

  ASSERT_ALIGN (ptr, INT_ALIGNMENT);

  for (i = 0; i < NUM_SESSION_PRM; i++)
    {
      prm = &session_parameters[i];

      ptr = or_pack_int (ptr, prm->prm_id);
      ptr = or_pack_int (ptr, prm->flag);
      ptr = or_pack_int (ptr, prm->datatype);
      ptr = sysprm_pack_sysprm_value (ptr, prm->value, (SYSPRM_DATATYPE) prm->datatype);
    }

  return ptr;
}

/*
 * sysprm_packed_session_parameters_length () - returns the length needed to
 *						pack an array of session
 *						parameters
 *
 * return		   : size of packed data
 * session_parameters (in) : array of session parameters
 * offset (in)		   : the offset to packed session parameters
 */
int
sysprm_packed_session_parameters_length (SESSION_PARAM * session_parameters, int offset)
{
  SESSION_PARAM *prm = NULL;
  int size = 0, i = 0;

  for (i = 0; i < NUM_SESSION_PRM; i++)
    {
      prm = &session_parameters[i];
      size += OR_INT_SIZE;	/* prm_id */
      size += OR_INT_SIZE;	/* flag */
      size += OR_INT_SIZE;	/* datatype */
      size +=			/* value */
	sysprm_packed_sysprm_value_length (session_parameters[i].value, (SYSPRM_DATATYPE) prm->datatype, size + offset);
    }

  return size;
}

/*
 * sysprm_unpack_session_parameters () - unpacks an array of session parameters
 *					 from buffer
 *
 * return			: new pointer position after unpacking
 * ptr (in)			: pointer to position where unpacking starts
 * session_parameters_ptr (out) : pointer to the unpacked list of session
 *				  parameters
 */
char *
sysprm_unpack_session_parameters (char *ptr, SESSION_PARAM ** session_parameters_ptr)
{
  SESSION_PARAM *prm, *session_params = NULL;
  int prm_index, tmp;

  assert (session_parameters_ptr != NULL);
  *session_parameters_ptr = NULL;

  if (ptr == NULL)
    {
      return NULL;
    }

  ASSERT_ALIGN (ptr, INT_ALIGNMENT);

  session_params = sysprm_alloc_session_parameters ();
  if (session_params == NULL)
    {
      er_set (ER_ERROR_SEVERITY, ARG_FILE_LINE, ER_OUT_OF_VIRTUAL_MEMORY, 1, sizeof (SESSION_PARAM));
      goto error;
    }

  for (prm_index = 0; prm_index < NUM_SESSION_PRM; prm_index++)
    {
      int flag;

      prm = &session_params[prm_index];

      ptr = or_unpack_int (ptr, &tmp);
      prm->prm_id = (PARAM_ID) tmp;

      ptr = or_unpack_int (ptr, &flag);
      prm->flag = (unsigned int) flag;

      ptr = or_unpack_int (ptr, &prm->datatype);

      ptr = sysprm_unpack_sysprm_value (ptr, &prm->value, (SYSPRM_DATATYPE) prm->datatype);
      if (ptr == NULL)
	{
	  /* error unpacking value */
	  goto error;
	}
      sysprm_update_session_prm_flag_allocated (prm);
    }

  *session_parameters_ptr = session_params;
  return ptr;

error:
  /* clean up */
  sysprm_free_session_parameters (&session_params);
  return NULL;
}

/*
 * sysprm_pack_assign_values () - packs a list of SYSPRM_ASSIGN_VALUEs.
 *
 * return	      : pointer after the packed list.
 * ptr (in)	      : pointer to position where the list should be packed.
 * assign_values (in) : list of sysprm_assign_values.
 */
char *
sysprm_pack_assign_values (char *ptr, const SYSPRM_ASSIGN_VALUE * assign_values)
{
  char *old_ptr = ptr;
  int count;

  ASSERT_ALIGN (ptr, INT_ALIGNMENT);

  /* skip one int -> size of assign_values */
  ptr += OR_INT_SIZE;

  for (count = 0; assign_values != NULL; assign_values = assign_values->next, count++)
    {
      ptr = or_pack_int (ptr, assign_values->prm_id);
      ptr = sysprm_pack_sysprm_value (ptr, assign_values->value, GET_PRM_DATATYPE (assign_values->prm_id));
    }

  OR_PUT_INT (old_ptr, count);
  return ptr;
}

/*
 * sysprm_packed_assign_values_length () - size of packed list of
 *					   sysprm_assing_values.
 *
 * return	      : size of packed list of sysprm_assing_values.
 * assign_values (in) : list of sysprm_assing_values.
 * offset (in)	      : offset to pointer where assign values will be packed.
 */
int
sysprm_packed_assign_values_length (const SYSPRM_ASSIGN_VALUE * assign_values, int offset)
{
  int size = 0;

  size += OR_INT_SIZE;		/* size of assign_values list */

  for (; assign_values != NULL; assign_values = assign_values->next)
    {
      size += OR_INT_SIZE;	/* prm_id */
      size +=
	sysprm_packed_sysprm_value_length (assign_values->value, GET_PRM_DATATYPE (assign_values->prm_id),
					   size + offset);
    }

  return size;
}

/*
 * sysprm_unpack_assign_values () - Unpacks a list of sysprm_assign_values.
 *
 * return		   : pointer after unpacking sysprm_assing_values.
 * ptr (in)		   : pointer to the position where
 *			     sysprm_assing_values are packed.
 * assign_values_ptr (out) : pointer to the unpacked list of
 *			     sysprm_assing_values.
 */
char *
sysprm_unpack_assign_values (char *ptr, SYSPRM_ASSIGN_VALUE ** assign_values_ptr)
{
  SYSPRM_ASSIGN_VALUE *assign_values = NULL, *last_assign_val = NULL;
  SYSPRM_ASSIGN_VALUE *assign_val = NULL;
  int i = 0, count = 0, tmp;

  assert (assign_values_ptr != NULL);
  *assign_values_ptr = NULL;

  if (ptr == NULL)
    {
      return NULL;
    }

  ASSERT_ALIGN (ptr, INT_ALIGNMENT);

  ptr = or_unpack_int (ptr, &count);
  if (count <= 0)
    {
      return ptr;
    }

  for (i = 0; i < count; i++)
    {
      assign_val = (SYSPRM_ASSIGN_VALUE *) malloc (sizeof (SYSPRM_ASSIGN_VALUE));
      if (assign_val == NULL)
	{
	  er_set (ER_ERROR_SEVERITY, ARG_FILE_LINE, ER_OUT_OF_VIRTUAL_MEMORY, 1, sizeof (SYSPRM_ASSIGN_VALUE));
	  goto error;
	}

      ptr = or_unpack_int (ptr, &tmp);
      assign_val->prm_id = (PARAM_ID) tmp;

      ptr = sysprm_unpack_sysprm_value (ptr, &assign_val->value, GET_PRM_DATATYPE (assign_val->prm_id));
      if (ptr == NULL)
	{
	  free_and_init (assign_val);
	  goto error;
	}
      assign_val->next = NULL;
      if (assign_values != NULL)
	{
	  last_assign_val->next = assign_val;
	  last_assign_val = assign_val;
	}
      else
	{
	  assign_values = last_assign_val = assign_val;
	}
    }

  *assign_values_ptr = assign_values;
  return ptr;

error:
  sysprm_free_assign_values (&assign_values);
  return NULL;
}

/*
 * sysprm_free_assign_values () - free a list of sysprm_assign_values.
 *
 * return		      : void
 * assign_values_ptr (in/out) : pointer to list to free.
 */
void
sysprm_free_assign_values (SYSPRM_ASSIGN_VALUE ** assign_values_ptr)
{
  SYSPRM_ASSIGN_VALUE *assignment = NULL, *save_next = NULL;

  if (assign_values_ptr == NULL || *assign_values_ptr == NULL)
    {
      return;
    }
  assignment = *assign_values_ptr;

  while (assignment != NULL)
    {
      save_next = assignment->next;
      sysprm_clear_sysprm_value (&assignment->value, GET_PRM_DATATYPE (assignment->prm_id));
      free_and_init (assignment);
      assignment = save_next;
    }

  *assign_values_ptr = NULL;
}

/*
 * sysprm_get_id () - returns the id for a system parameter
 *
 * return  : id
 * prm(in) : address for system parameter
 */
static PARAM_ID
sysprm_get_id (const SYSPRM_PARAM * prm)
{
  int id = (int) (prm - prm_Def);

  assert (id >= PRM_FIRST_ID && id <= PRM_LAST_ID);

  return (PARAM_ID) id;
}

#if defined (SERVER_MODE)
/*
 * update_session_state_from_sys_params () - Updates the session state members
 *                                           from session system parameters
 *
 * return		   : void
 * thread_p (in)	   : thread entry
 * session_params (in)     : pointer to session parameters vector
 *
 */
static void
update_session_state_from_sys_params (THREAD_ENTRY * thread_p, SESSION_PARAM * session_params)
{
  TZ_REGION *session_tz_region;
  int i;

  session_tz_region = session_get_session_tz_region (thread_p);
  if (session_tz_region != NULL)
    {
      for (i = 0; i < NUM_SESSION_PRM; i++)
	{
	  if (session_params[i].prm_id == PRM_ID_TIMEZONE)
	    {
	      tz_str_to_region (session_params[i].value.str, strlen (session_params[i].value.str), session_tz_region);
	      break;
	    }
	}
    }
}

/*
 * sysprm_session_init_session_parameters () - adds array of session
 *					       parameters to session state and
 *					       connection entry.
 *
 * return                          : NO_ERROR or error_code
 * session_parameters_ptr (in/out) : array of session parameters sent by
 *				     client while registering to server
 * found_session_parameters (out)  : true if session parameters were found in
 *				     session state, false otherwise
 *
 * NOTE: If the session state already has session parameters, the client must
 *	 have reconnected. The values stored in session state will be used
 *	 instead of the values sent by client (this way the client recovers
 *	 the session parameters changed before disconnecting).
 */
int
sysprm_session_init_session_parameters (SESSION_PARAM ** session_parameters_ptr, int *found_session_parameters)
{
  THREAD_ENTRY *thread_p = thread_get_thread_entry_info ();
  int error_code = NO_ERROR;
  SESSION_PARAM *session_params = NULL;

  assert (found_session_parameters != NULL);
  *found_session_parameters = 0;

  /* first check if there is a list in session state */
  error_code = session_get_session_parameters (thread_p, &session_params);
  if (error_code != NO_ERROR)
    {
      return error_code;
    }

  if (session_params == NULL)
    {
      /* set the parameter values sent by client to session state */
      session_params = *session_parameters_ptr;
      error_code = session_set_session_parameters (thread_p, session_params);
      if (error_code != NO_ERROR)
	{
	  return error_code;
	}
      update_session_state_from_sys_params (thread_p, session_params);
    }
  else
    {
      /* use the values stored in session state and free the session parameters received from client */
      sysprm_free_session_parameters (session_parameters_ptr);
      *session_parameters_ptr = session_params;
      *found_session_parameters = 1;
    }

  return NO_ERROR;
}

/*
 * sysprm_set_session_parameter_value - set a new value for the session
 *					parameter identified by id.
 * return : PRM_ERR_NO_ERROR or error_code
 * session_parameter (in)  : session parameter to set the value of
 * id (in)		   : id for the session parameter that needs changed
 * value (in)		   : new value
 */
static SYSPRM_ERR
sysprm_set_session_parameter_value (SESSION_PARAM * session_parameter, int id, SYSPRM_VALUE value)
{
  switch (session_parameter->datatype)
    {
    case PRM_INTEGER:
    case PRM_KEYWORD:
      session_parameter->value.i = value.i;
      break;

    case PRM_FLOAT:
      session_parameter->value.f = value.f;
      break;

    case PRM_BOOLEAN:
      session_parameter->value.b = value.b;
      break;

    case PRM_STRING:
      if (PRM_IS_ALLOCATED (session_parameter->flag))
	{
	  free_and_init (session_parameter->value.str);
	  PRM_CLEAR_BIT (PRM_ALLOCATED, session_parameter->flag);
	}
      session_parameter->value.str = value.str;
      if (session_parameter->value.str != NULL)
	{
	  PRM_SET_BIT (PRM_ALLOCATED, session_parameter->flag);
	}
      break;

    case PRM_INTEGER_LIST:
      if (PRM_IS_ALLOCATED (session_parameter->flag))
	{
	  free_and_init (session_parameter->value.integer_list);
	  PRM_CLEAR_BIT (PRM_ALLOCATED, session_parameter->flag);
	}
      session_parameter->value.integer_list = value.integer_list;
      if (session_parameter->value.integer_list != NULL)
	{
	  PRM_SET_BIT (PRM_ALLOCATED, session_parameter->flag);
	}
      break;

    case PRM_BIGINT:
      session_parameter->value.bi = value.bi;
      break;
    }

  return PRM_ERR_NO_ERROR;
}

/*
 * sysprm_set_session_parameter_default - set session parameter value to default
 *
 * return		  : PRM_ERR_NO_ERROR or SYSPRM_ERR error code
 * session_parameter(in)  : session parameter
 * prm_id(in)		  : parameter id
 */
static SYSPRM_ERR
sysprm_set_session_parameter_default (SESSION_PARAM * session_parameter, PARAM_ID prm_id)
{
  SYSPRM_PARAM *prm = &prm_Def[prm_id];

  switch (session_parameter->datatype)
    {
    case PRM_INTEGER:
    case PRM_KEYWORD:
      session_parameter->value.i = PRM_GET_INT (prm->default_value);
      break;
    case PRM_FLOAT:
      session_parameter->value.f = PRM_GET_FLOAT (prm->default_value);
      break;
    case PRM_BOOLEAN:
      session_parameter->value.b = PRM_GET_BOOL (prm->default_value);
      break;
    case PRM_BIGINT:
      session_parameter->value.bi = PRM_GET_BIGINT (prm->default_value);
      break;
    case PRM_STRING:
      {
	if (PRM_IS_ALLOCATED (session_parameter->flag))
	  {
	    free_and_init (session_parameter->value.str);
	    PRM_CLEAR_BIT (PRM_ALLOCATED, session_parameter->flag);
	  }
	session_parameter->value.str = PRM_GET_STRING (prm->default_value);
	break;
      }
    case PRM_INTEGER_LIST:
      {
	if (PRM_IS_ALLOCATED (session_parameter->flag))
	  {
	    free_and_init (session_parameter->value.integer_list);
	    PRM_CLEAR_BIT (PRM_ALLOCATED, session_parameter->flag);
	  }
	session_parameter->value.integer_list = PRM_GET_INTEGER_LIST (prm->default_value);
	break;
      }
    }

  return PRM_ERR_NO_ERROR;
}
#endif /* SERVER_MODE */

/*
 * sysprm_compare_values () - compare two system parameter values
 *
 * return	     : comparison result (0 - equal, otherwise - different).
 * first_value (in)  : pointer to first value
 * second_value (in) : pointer to second value
 * val_type (in)     : datatype for values (make sure the values that are
 *		       compared have the same datatype)
 */
static int
sysprm_compare_values (void *first_value, void *second_value, unsigned int val_type)
{
  switch (val_type)
    {
    case PRM_INTEGER:
    case PRM_KEYWORD:
      return (PRM_GET_INT (first_value) != PRM_GET_INT (second_value));

    case PRM_BOOLEAN:
      return (PRM_GET_BOOL (first_value) != PRM_GET_BOOL (second_value));

    case PRM_FLOAT:
      return (PRM_GET_FLOAT (first_value) != PRM_GET_FLOAT (second_value));

    case PRM_STRING:
      {
	char *first_str = PRM_GET_STRING (first_value);
	char *second_str = PRM_GET_STRING (second_value);

	if (first_str == NULL && second_str == NULL)
	  {
	    /* both values are null, return equal */
	    return 0;
	  }

	if (first_str == NULL || second_str == NULL)
	  {
	    /* only one is null, return different */
	    return 1;
	  }

	return intl_mbs_casecmp (first_str, second_str);
      }

    case PRM_BIGINT:
      return (PRM_GET_BIGINT (first_value) != PRM_GET_BIGINT (second_value));

    case PRM_INTEGER_LIST:
      {
	int i;
	int *first_int_list = PRM_GET_INTEGER_LIST (first_value);
	int *second_int_list = PRM_GET_INTEGER_LIST (second_value);

	if (first_int_list == NULL && second_int_list == NULL)
	  {
	    /* both values are null, return equal */
	    return 0;
	  }

	if (second_int_list == NULL || second_int_list == NULL)
	  {
	    /* only one value is null, return different */
	    return 1;
	  }

	if (first_int_list[0] != second_int_list[0])
	  {
	    /* different size for integer lists, return different */
	    return 1;
	  }

	for (i = 1; i <= second_int_list[0]; i++)
	  {
	    if (first_int_list[i] != second_int_list[i])
	      {
		/* found a different integer, return different */
		return 0;
	      }
	  }

	/* all integers are equal, return equal */
	return 1;
      }

    default:
      assert (0);
      break;
    }

  return 0;
}

/*
 * sysprm_set_sysprm_value_from_parameter () - set the value of sysprm_value
 *					       from a system parameter.
 *
 * return	  : void.
 * prm_value (in) : sysprm_value.
 * prm (in)	  : system parameter.
 */
static void
sysprm_set_sysprm_value_from_parameter (SYSPRM_VALUE * prm_value, SYSPRM_PARAM * prm)
{
  size_t size;

  switch (prm->datatype)
    {
    case PRM_INTEGER:
    case PRM_KEYWORD:
      prm_value->i = PRM_GET_INT (prm->value);
      break;
    case PRM_FLOAT:
      prm_value->f = PRM_GET_FLOAT (prm->value);
      break;
    case PRM_BOOLEAN:
      prm_value->b = PRM_GET_BOOL (prm->value);
      break;
    case PRM_BIGINT:
      prm_value->bi = PRM_GET_BIGINT (prm->value);
      break;
    case PRM_STRING:
      if (PRM_GET_STRING (prm->value) != NULL)
	{
	  prm_value->str = strdup (PRM_GET_STRING (prm->value));
	  if (prm_value->str == NULL)
	    {
	      er_set (ER_ERROR_SEVERITY, ARG_FILE_LINE, ER_OUT_OF_VIRTUAL_MEMORY, 1,
		      (size_t) (strlen (PRM_GET_STRING (prm->value)) + 1));
	    }
	}
      else
	{
	  prm_value->str = NULL;
	}
      break;
    case PRM_INTEGER_LIST:
      {
	int *integer_list = PRM_GET_INTEGER_LIST (prm->value);
	if (integer_list != NULL)
	  {
	    size = (integer_list[0] + 1) * sizeof (int);
	    prm_value->integer_list = (int *) malloc (size);
	    if (prm_value->integer_list == NULL)
	      {
		er_set (ER_ERROR_SEVERITY, ARG_FILE_LINE, ER_OUT_OF_VIRTUAL_MEMORY, 1, size);
	      }
	    else
	      {
		memcpy (prm_value->integer_list, integer_list, size);
	      }
	  }
	else
	  {
	    prm_value->integer_list = NULL;
	  }
	break;
      }
    case PRM_NO_TYPE:
      break;
    default:
      assert_release (0);
      break;
    }
}

#if defined (CS_MODE)
/*
 * sysprm_update_client_session_parameters () - update the session parameters
 *						stored on client from array of
 *						session parameters
 *
 * return		   : void
 * session_parameters (in) : array of session parameters
 */
void
sysprm_update_client_session_parameters (SESSION_PARAM * session_parameters)
{
  int i;

  if (session_parameters == NULL)
    {
      /* nothing to do */
      return;
    }

  for (i = 0; i < NUM_SESSION_PRM; i++)
    {
      /* update value */
      sysprm_set_value (GET_PRM (session_parameters[i].prm_id), session_parameters[i].value, true, true);
    }
}
#endif /* CS_MODE */

/*
 * sysprm_print_assign_values () - print list of sysprm_assign_values.
 *
 * return	   : size of printed string.
 * prm_values (in) : list of values that need printing.
 * buffer (in)	   : print destination.
 * length (in)	   : maximum allowed size for printed string.
 */
int
sysprm_print_assign_values (SYSPRM_ASSIGN_VALUE * prm_values, char *buffer, int length)
{
  int n = 0;

  if (length == 0)
    {
      /* don't print anything */
      return 0;
    }

  for (; prm_values != NULL; prm_values = prm_values->next)
    {
      n += sysprm_print_sysprm_value (prm_values->prm_id, prm_values->value, buffer + n, length - n, PRM_PRINT_NAME);
      if (prm_values->next)
	{
	  n += snprintf (buffer + n, length - n, "; ");
	}
    }
  return n;
}

#if !defined (SERVER_MODE)
/*
 * sysprm_print_parameters_for_qry_string () - print parameters for query
 *					       string
 *
 * return : Printed string of system parameters. Only parameters marked with
 *	    both PRM_FOR_QRY_STRING and PRM_DIFFERENT flags are printed.
 */
char *
sysprm_print_parameters_for_qry_string (void)
{
  int i, n, len = LINE_MAX;
  char buf[LINE_MAX];
  char *ptr = NULL, *q = NULL;
  int size;

  memset (buf, 0, LINE_MAX);
  ptr = buf;

  for (i = 0; i < NUM_PRM; i++)
    {
      if (PRM_PRINT_QRY_STRING (i))
	{
	  n = prm_print (GET_PRM (i), ptr, len, PRM_PRINT_ID, PRM_PRINT_CURR_VAL);
	  ptr += n;
	  len -= n;

	  n = snprintf (ptr, len, ";");
	  ptr += n;
	  len -= n;
	}
    }

  /* verify the length of the printed parameters does not exceed LINE_MAX */
  assert (len > 0);

  size = (LINE_MAX - len) * sizeof (char);
  if (size == 0)
    {
      return NULL;
    }

  q = (char *) malloc (size + 1);
  if (q == NULL)
    {
      er_set (ER_ERROR_SEVERITY, ARG_FILE_LINE, ER_OUT_OF_VIRTUAL_MEMORY, 1, size + 1);
      return NULL;
    }

  memcpy (q, buf, size + 1);

  return q;
}

/*
 * sysprm_print_parameters_for_ha_repl () - print parameters for HA
 *					    replication
 *
 * return : Printed string of system parameters which should be reproduced
 *	    in HA log applier context before HA replication
 */
char *
sysprm_print_parameters_for_ha_repl (void)
{
  int i, n, len = LINE_MAX;
  char buf[LINE_MAX];
  char *ptr = NULL, *q = NULL;
  size_t size;

  memset (buf, 0, LINE_MAX);
  ptr = buf;

  for (i = 0; i < NUM_PRM; i++)
    {
      unsigned int flag = GET_PRM_STATIC_FLAG (i);

      if (!PRM_IS_FOR_HA_CONTEXT (flag))
	{
	  continue;
	}

      if (i == PRM_ID_INTL_COLLATION || i == PRM_ID_INTL_DATE_LANG || i == PRM_ID_INTL_NUMBER_LANG)
	{
	  char *val = prm_get_string_value ((PARAM_ID) i);

	  if (val == NULL)
	    {
	      continue;
	    }

	  if (i == PRM_ID_INTL_COLLATION
	      && strcasecmp (val, lang_get_collation_name (LANG_GET_BINARY_COLLATION (LANG_SYS_CODESET))) == 0)
	    {
	      continue;
	    }

	  if ((i == PRM_ID_INTL_DATE_LANG || i == PRM_ID_INTL_NUMBER_LANG)
	      && strcasecmp (val, lang_get_Lang_name ()) == 0)
	    {
	      continue;
	    }
	}
      else if (!PRM_IS_DIFFERENT (*(GET_PRM_DYNAMIC_FLAG (i))))
	{
	  continue;
	}

      n = prm_print (GET_PRM (i), ptr, len, PRM_PRINT_NAME, PRM_PRINT_CURR_VAL);
      ptr += n;
      len -= n;

      n = snprintf (ptr, len, ";");
      ptr += n;
      len -= n;
    }

  /* verify the length of the printed parameters does not exceed LINE_MAX */
  assert (len > 0);

  size = (LINE_MAX - len) * sizeof (char);
  if (size == 0)
    {
      return NULL;
    }

  q = (char *) malloc (size + 1);
  if (q == NULL)
    {
      er_set (ER_ERROR_SEVERITY, ARG_FILE_LINE, ER_OUT_OF_VIRTUAL_MEMORY, 1, size + 1);
      return NULL;
    }

  memcpy (q, buf, size + 1);

  return q;
}

/*
 * sysprm_init_intl_param () -
 *
 * return:
 */
int
sysprm_init_intl_param (void)
{
  SYSPRM_PARAM *prm_date_lang;
  SYSPRM_PARAM *prm_number_lang;
  SYSPRM_PARAM *prm_intl_collation;
  SYSPRM_PARAM *prm_timezone;
  int error = NO_ERROR;

  prm_date_lang = prm_find (PRM_NAME_INTL_DATE_LANG, NULL);
  prm_number_lang = prm_find (PRM_NAME_INTL_NUMBER_LANG, NULL);
  prm_intl_collation = prm_find (PRM_NAME_INTL_COLLATION, NULL);
  prm_timezone = prm_find (PRM_NAME_TIMEZONE, NULL);

  /* intl system parameters are session based and depend on system language; The language is read from DB (and client
   * from server), after the system parameters module was initialized and default values read from configuration file.
   * This function avoids to override any value already read from config. If no values are set from config, then this
   * function sets the values according to the default language. On client (CAS), we set the client copy of the value, 
   * and also the cached session parameter value (which is the default starting value, when the existing CAS serves
   * another session) is intialized. */

  if (prm_date_lang != NULL && !PRM_IS_SET (*prm_date_lang->dynamic_flag))
    {
      prm_set (prm_date_lang, lang_get_Lang_name (), true);
#if defined (CS_MODE)
      sysprm_update_cached_session_param_val (PRM_ID_INTL_DATE_LANG);
#endif
    }

  if (prm_number_lang != NULL && !PRM_IS_SET (*prm_number_lang->dynamic_flag))
    {
      prm_set (prm_number_lang, lang_get_Lang_name (), true);
#if defined (CS_MODE)
      sysprm_update_cached_session_param_val (PRM_ID_INTL_NUMBER_LANG);
#endif
    }

  if (prm_intl_collation != NULL && !PRM_IS_SET (*prm_intl_collation->dynamic_flag))
    {
      prm_set (prm_intl_collation, lang_get_collation_name (LANG_GET_BINARY_COLLATION (LANG_SYS_CODESET)), true);
#if defined (CS_MODE)
      sysprm_update_cached_session_param_val (PRM_ID_INTL_COLLATION);
#endif
    }

  if (prm_timezone != NULL && !PRM_IS_SET (*prm_timezone->dynamic_flag))
    {
      prm_set (prm_timezone, prm_get_string_value (PRM_ID_SERVER_TIMEZONE), true);
#if defined (CS_MODE)
      sysprm_update_cached_session_param_val (PRM_ID_TIMEZONE);
#endif
    }

  return error;
}
#endif /* !SERVER_MODE */

/*
 * sysprm_set_error () - sets an error for system parameter errors
 *
 * return    : error code
 * rc (in)   : SYSPRM_ERR error
 * data (in) : data to be printed with error
 */
int
sysprm_set_error (SYSPRM_ERR rc, const char *data)
{
  int error;

  /* first check if error was already set */
  error = er_errid ();
  if (error != NO_ERROR)
    {
      /* already set */
      return error;
    }

  if (rc != PRM_ERR_NO_ERROR)
    {
      switch (rc)
	{
	case PRM_ERR_UNKNOWN_PARAM:
	case PRM_ERR_BAD_VALUE:
	case PRM_ERR_BAD_STRING:
	case PRM_ERR_BAD_RANGE:
	  if (data)
	    {
	      error = ER_PRM_BAD_VALUE;
	      er_set (ER_ERROR_SEVERITY, ARG_FILE_LINE, error, 1, data);
	    }
	  else
	    {
	      error = ER_PRM_BAD_VALUE_NO_DATA;
	      er_set (ER_ERROR_SEVERITY, ARG_FILE_LINE, error, 0);
	    }
	  break;
	case PRM_ERR_CANNOT_CHANGE:
	case PRM_ERR_NOT_FOR_CLIENT:
	case PRM_ERR_NOT_FOR_SERVER:
	  if (data)
	    {
	      error = ER_PRM_CANNOT_CHANGE;
	      er_set (ER_ERROR_SEVERITY, ARG_FILE_LINE, error, 1, data);
	    }
	  else
	    {
	      error = ER_PRM_CANNOT_CHANGE_NO_DATA;
	      er_set (ER_ERROR_SEVERITY, ARG_FILE_LINE, error, 0);
	    }
	  break;
	case PRM_ERR_NOT_SOLE_TRAN:
	  error = ER_NOT_SOLE_TRAN;
	  er_set (ER_ERROR_SEVERITY, ARG_FILE_LINE, error, 0);
	  break;
	case PRM_ERR_COMM_ERR:
	  error = ER_NET_SERVER_COMM_ERROR;
	  er_set (ER_ERROR_SEVERITY, ARG_FILE_LINE, error, 1, "db_set_system_parameters");
	  break;
	case PRM_ERR_NO_MEM_FOR_PRM:
	default:
	  error = ER_GENERIC_ERROR;
	  er_set (ER_ERROR_SEVERITY, ARG_FILE_LINE, error, 0);
	  break;
	}
    }

  return error;
}

/*
 * sysprm_get_session_parameters_count () - get the count of session
 *					    parameters
 * return : count
 */
int
sysprm_get_session_parameters_count (void)
{
  return NUM_SESSION_PRM;
}

#if defined (CS_MODE)
/*
 * sysprm_update_cached_session_param_val () - updates value of a cached
 *		 session parameter
 * prm_id (in) : cached session system paramater id to update
 *
 *  Note : cached session parameters (global cached_session_parameters) are
 *	   default value copies of the system parameters which can be changed
 *	   in a session context; this should be used only during init process
 *	   to alter the default initial value of system parameter for session.
 */
static void
sysprm_update_cached_session_param_val (const PARAM_ID prm_id)
{
  SESSION_PARAM *cached_session_prm;
  SYSPRM_PARAM *sys_prm;
  int i;

  assert (NUM_SESSION_PRM > 0);

  sys_prm = GET_PRM (prm_id);

  for (i = 0; i < NUM_SESSION_PRM; i++)
    {
      cached_session_prm = &cached_session_parameters[i];
      if (cached_session_prm->prm_id != prm_id)
	{
	  continue;
	}

      cached_session_prm->flag = *sys_prm->dynamic_flag;
      sysprm_set_sysprm_value_from_parameter (&cached_session_prm->value, sys_prm);
      sysprm_update_session_prm_flag_allocated (cached_session_prm);
      break;
    }
}
#endif /* CS_MODE */<|MERGE_RESOLUTION|>--- conflicted
+++ resolved
@@ -2145,7 +2145,6 @@
 static int prm_thread_worker_timeout_seconds_lower = -1;	// infinite
 static unsigned int prm_thread_worker_timeout_seconds_flag = 0;
 
-<<<<<<< HEAD
 unsigned int PRM_DWB_SIZE = 2 * 1024 * 1024;	/* 2M */
 static unsigned int prm_dwb_size_flag = 0;
 static unsigned int prm_dwb_size_default = (2 * 1024 * 1024);	/* 2M */
@@ -2170,7 +2169,7 @@
 bool PRM_DWB_LOGGING = false;
 static bool prm_dwb_logging_default = false;
 static unsigned int prm_dwb_logging_flag = 0;
-=======
+
 UINT64 PRM_REPL_GENERATOR_BUFFER_SIZE = 10 * 1024 * 1024;
 static UINT64 prm_repl_generator_buffer_size_default = 10 * 1024 * 1024;
 static UINT64 prm_repl_generator_buffer_size_lower = 100 * 1024;
@@ -2180,7 +2179,6 @@
 static UINT64 prm_repl_consumer_buffer_size_default = 10 * 1024 * 1024;
 static UINT64 prm_repl_consumer_buffer_size_lower = 100 * 1024;
 static unsigned int prm_repl_consumer_buffer_size_flag = 0;
->>>>>>> 5d0d3040
 
 typedef int (*DUP_PRM_FUNC) (void *, SYSPRM_DATATYPE, void *, SYSPRM_DATATYPE);
 
@@ -5492,7 +5490,28 @@
    (char *) NULL,
    (DUP_PRM_FUNC) NULL,
    (DUP_PRM_FUNC) NULL},
-<<<<<<< HEAD
+  {PRM_ID_REPL_GENERATOR_BUFFER_SIZE,
+   PRM_NAME_REPL_GENERATOR_BUFFER_SIZE,
+   (PRM_FOR_SERVER | PRM_SIZE_UNIT),
+   PRM_BIGINT,
+   &prm_repl_generator_buffer_size_flag,
+   (void *) &prm_repl_generator_buffer_size_default,
+   (void *) &PRM_REPL_GENERATOR_BUFFER_SIZE,
+   (void *) NULL, (void *) &prm_repl_generator_buffer_size_lower,
+   (char *) NULL,
+   (DUP_PRM_FUNC) NULL,
+   (DUP_PRM_FUNC) NULL},
+  {PRM_ID_REPL_CONSUMER_BUFFER_SIZE,
+   PRM_NAME_REPL_CONSUMER_BUFFER_SIZE,
+   (PRM_FOR_SERVER | PRM_SIZE_UNIT),
+   PRM_BIGINT,
+   &prm_repl_consumer_buffer_size_flag,
+   (void *) &prm_repl_consumer_buffer_size_default,
+   (void *) &PRM_REPL_CONSUMER_BUFFER_SIZE,
+   (void *) NULL, (void *) &prm_repl_consumer_buffer_size_lower,
+   (char *) NULL,
+   (DUP_PRM_FUNC) NULL,
+   (DUP_PRM_FUNC) NULL},
   {PRM_ID_DWB_SIZE,
    PRM_NAME_DWB_SIZE,
    (PRM_FOR_SERVER | PRM_USER_CHANGE),
@@ -5550,30 +5569,6 @@
    (char *) NULL,
    (DUP_PRM_FUNC) NULL,
    (DUP_PRM_FUNC) NULL},
-=======
-  {PRM_ID_REPL_GENERATOR_BUFFER_SIZE,
-   PRM_NAME_REPL_GENERATOR_BUFFER_SIZE,
-   (PRM_FOR_SERVER | PRM_SIZE_UNIT),
-   PRM_BIGINT,
-   &prm_repl_generator_buffer_size_flag,
-   (void *) &prm_repl_generator_buffer_size_default,
-   (void *) &PRM_REPL_GENERATOR_BUFFER_SIZE,
-   (void *) NULL, (void *) &prm_repl_generator_buffer_size_lower,
-   (char *) NULL,
-   (DUP_PRM_FUNC) NULL,
-   (DUP_PRM_FUNC) NULL},
-  {PRM_ID_REPL_CONSUMER_BUFFER_SIZE,
-   PRM_NAME_REPL_CONSUMER_BUFFER_SIZE,
-   (PRM_FOR_SERVER | PRM_SIZE_UNIT),
-   PRM_BIGINT,
-   &prm_repl_consumer_buffer_size_flag,
-   (void *) &prm_repl_consumer_buffer_size_default,
-   (void *) &PRM_REPL_CONSUMER_BUFFER_SIZE,
-   (void *) NULL, (void *) &prm_repl_consumer_buffer_size_lower,
-   (char *) NULL,
-   (DUP_PRM_FUNC) NULL,
-   (DUP_PRM_FUNC) NULL}
->>>>>>> 5d0d3040
 };
 
 #define NUM_PRM ((int)(sizeof(prm_Def)/sizeof(prm_Def[0])))
