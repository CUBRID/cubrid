--- conflicted
+++ resolved
@@ -728,29 +728,21 @@
 
 #define PRM_NAME_STATDUMP_FORCE_ADD_INT_MAX "statdump_force_add_int_max"
 
-<<<<<<< HEAD
-#define PRM_NAME_ORACLE_STYLE_DIVIDE "oracle_style_divide"
-
 #define PRM_NAME_VACUUM_OVFP_CHECK_DURATION  "vacuum_ovfp_check_duration"
 #define PRM_NAME_VACUUM_OVFP_CHECK_THRESHOLD "vacuum_ovfp_check_threshold"
 
-=======
->>>>>>> 12904ec9
 /*
  * Note about ERROR_LIST and INTEGER_LIST type
  * ERROR_LIST type is an array of bool type with the size of -(ER_LAST_ERROR)
  * INTEGER_LIST type is an array of int type where the first element is
  * the size of the array. The max size of INTEGER_LIST is 255.
  */
-
 /*
  * Bit masks for flag representing status words
  */
-
 /*
  * Macros to call functions
  */
-
 #define PRM_ADJUST_FOR_SET_BIGINT_TO_INTEGER(prm,out_val,in_val,err) \
   do \
     { \
@@ -760,7 +752,6 @@
       *(err) = (SYSPRM_ERR) (*((prm)->set_dup)) ((void *) (out_val), PRM_INTEGER, (void *) (in_val), PRM_BIGINT); \
     } \
   while (0)
-
 #define PRM_ADJUST_FOR_SET_BIGINT_TO_FLOAT(prm,out_val,in_val,err) \
   do \
     { \
@@ -770,7 +761,6 @@
       *(err) = (SYSPRM_ERR) (*((prm)->set_dup)) ((void *) (out_val), PRM_FLOAT, (void *) (in_val), PRM_BIGINT); \
     } \
   while (0)
-
 #define PRM_ADJUST_FOR_SET_INTEGER_TO_INTEGER(prm,out_val,in_val,err) \
   do \
     { \
@@ -780,7 +770,6 @@
       *(err) = (SYSPRM_ERR) (*((prm)->set_dup)) ((void *) (out_val), PRM_INTEGER, (void *) (in_val), PRM_INTEGER);\
     } \
   while (0)
-
 #define PRM_ADJUST_FOR_SET_FLOAT_TO_FLOAT(prm,out_val,in_val,err) \
   do \
     { \
@@ -790,7 +779,6 @@
       *(err) = (SYSPRM_ERR) (*((prm)->set_dup)) ((void *) (out_val), PRM_FLOAT, (void *) (in_val), PRM_FLOAT); \
     } \
   while (0)
-
 #define PRM_ADJUST_FOR_SET_BIGINT_TO_BIGINT(prm,out_val,in_val,err) \
   do \
     { \
@@ -800,7 +788,6 @@
       *(err) = (*((prm)->set_dup)) ((void *) (out_val), PRM_BIGINT, (void *) (in_val), PRM_BIGINT); \
     } \
   while (0)
-
 #define PRM_ADJUST_FOR_GET_INTEGER_TO_BIGINT(prm,out_val,in_val,err) \
   do \
     { \
@@ -810,7 +797,6 @@
       *(err) = (SYSPRM_ERR) (*((prm)->get_dup)) ((void *) (out_val), PRM_BIGINT, (void *) (in_val), PRM_INTEGER); \
     } \
   while (0)
-
 #define PRM_ADJUST_FOR_GET_FLOAT_TO_BIGINT(prm,out_val,in_val,err) \
   do \
     { \
@@ -820,7 +806,6 @@
       *(err) = (SYSPRM_ERR) (*((prm)->get_dup)) ((void *) (out_val), PRM_BIGINT, (void *) (in_val), PRM_FLOAT); \
     } \
   while (0)
-
 #define PRM_ADJUST_FOR_GET_INTEGER_TO_INTEGER(prm,out_val,in_val,err) \
   do \
     { \
@@ -830,7 +815,6 @@
       *(err) = (SYSPRM_ERR) (*((prm)->get_dup)) ((void *) (out_val), PRM_INTEGER, (void *) (in_val), PRM_INTEGER); \
     } \
   while (0)
-
 #define PRM_ADJUST_FOR_GET_FLOAT_TO_FLOAT(prm,out_val,in_val,err) \
   do \
     { \
@@ -840,7 +824,6 @@
       *(err) = (SYSPRM_ERR) (*((prm)->get_dup)) ((void *) (out_val), PRM_FLOAT, (void *) (in_val), PRM_FLOAT); \
     } \
   while (0)
-
 #define PRM_ADJUST_FOR_GET_BIGINT_TO_BIGINT(prm,out_val,in_val,err) \
   do \
     { \
@@ -854,7 +837,6 @@
  * Other macros
  */
 #define PRM_DEFAULT_BUFFER_SIZE 256
-
 /* initial error and integer lists */
 static int int_list_initial[1] = { 0 };
 
@@ -2388,11 +2370,6 @@
 static bool prm_statdump_force_add_int_max_default = false;
 static unsigned int prm_statdump_force_add_int_max_flag = 0;
 
-<<<<<<< HEAD
-bool PRM_ORACLE_STYLE_DIVIDE = false;
-static bool prm_oracle_style_divide_default = false;
-static unsigned int prm_oracle_style_divide_flag = 0;
-
 int PRM_VACUUM_OVFP_CHECK_DURATION = 2678400;
 static int prm_vacuum_ovfp_check_duration_default = 2678400;	/* 31 days * 24 hours * 60 min * 60 secs  */
 static int prm_vacuum_ovfp_check_duration_upper = INT_MAX;
@@ -2405,8 +2382,6 @@
 static int prm_vacuum_ovfp_check_threshold_lower = 2;
 static unsigned int prm_vacuum_ovfp_check_threshold_flag = 0;
 
-=======
->>>>>>> 12904ec9
 typedef int (*DUP_PRM_FUNC) (void *, SYSPRM_DATATYPE, void *, SYSPRM_DATATYPE);
 
 static int prm_size_to_io_pages (void *out_val, SYSPRM_DATATYPE out_type, void *in_val, SYSPRM_DATATYPE in_type);
@@ -6281,19 +6256,6 @@
    (char *) NULL,
    (DUP_PRM_FUNC) NULL,
    (DUP_PRM_FUNC) NULL},
-  {PRM_ID_HA_SQL_LOG_MAX_COUNT,
-   PRM_NAME_HA_SQL_LOG_MAX_COUNT,
-   (PRM_FOR_CLIENT | PRM_FOR_HA),
-   PRM_INTEGER,
-   &prm_ha_sql_log_max_count_flag,
-   (void *) &prm_ha_sql_log_max_count_default,
-   (void *) &PRM_HA_SQL_LOG_MAX_COUNT,
-   (void *) &prm_ha_sql_log_max_count_upper,
-   (void *) &prm_ha_sql_log_max_count_lower,
-   (char *) NULL,
-   (DUP_PRM_FUNC) NULL,
-<<<<<<< HEAD
-   (DUP_PRM_FUNC) NULL},
   {PRM_ID_VACUUM_OVFP_CHECK_DURATION,
    PRM_NAME_VACUUM_OVFP_CHECK_DURATION,
    (PRM_FOR_SERVER | PRM_USER_CHANGE | PRM_TIME_UNIT | PRM_DIFFER_UNIT),
@@ -6318,18 +6280,17 @@
    (char *) NULL,
    (DUP_PRM_FUNC) NULL,
    (DUP_PRM_FUNC) NULL},
-  {PRM_ID_ORACLE_STYLE_DIVIDE,
-   PRM_NAME_ORACLE_STYLE_DIVIDE,
-   (PRM_FOR_SERVER | PRM_FORCE_SERVER),
-   PRM_BOOLEAN,
-   &prm_oracle_style_divide_flag,
-   (void *) &prm_oracle_style_divide_default,
-   (void *) &PRM_ORACLE_STYLE_DIVIDE,
-   (void *) NULL, (void *) NULL,
-   (char *) NULL,
-   (DUP_PRM_FUNC) NULL,
-=======
->>>>>>> 12904ec9
+  {PRM_ID_HA_SQL_LOG_MAX_COUNT,
+   PRM_NAME_HA_SQL_LOG_MAX_COUNT,
+   (PRM_FOR_CLIENT | PRM_FOR_HA),
+   PRM_INTEGER,
+   &prm_ha_sql_log_max_count_flag,
+   (void *) &prm_ha_sql_log_max_count_default,
+   (void *) &PRM_HA_SQL_LOG_MAX_COUNT,
+   (void *) &prm_ha_sql_log_max_count_upper,
+   (void *) &prm_ha_sql_log_max_count_lower,
+   (char *) NULL,
+   (DUP_PRM_FUNC) NULL,
    (DUP_PRM_FUNC) NULL}
 };
 
