--- conflicted
+++ resolved
@@ -76,11 +76,7 @@
 
 extern void util_get_second_and_ms_since_epoch (time_t * secs, int *msec);
 
-<<<<<<< HEAD
-extern int64_t util_gettime_msec ();
-=======
 extern int64_t util_get_time_as_ms_since_epoch ();
->>>>>>> 1c8feeb7
 extern time_t util_msec_to_sec (int64_t msec);
 
 #endif /* _UTIL_FUNC_H_ */