/*
 * Copyright (C) 2008 Search Solution Corporation. All rights reserved by Search Solution.
 *
 *   This program is free software; you can redistribute it and/or modify
 *   it under the terms of the GNU General Public License as published by
 *   the Free Software Foundation; either version 2 of the License, or
 *   (at your option) any later version.
 *
 *  This program is distributed in the hope that it will be useful,
 *  but WITHOUT ANY WARRANTY; without even the implied warranty of
 *  MERCHANTABILITY or FITNESS FOR A PARTICULAR PURPOSE. See the
 *  GNU General Public License for more details.
 *
 *  You should have received a copy of the GNU General Public License
 *  along with this program; if not, write to the Free Software
 *  Foundation, Inc., 51 Franklin Street, Fifth Floor, Boston, MA 02110-1301 USA
 *
 */

/*
 * query_opfunc.c - The manipulation of data stored in the XASL nodes
 */

#ident "$Id$"

#include "config.h"

#include <stdio.h>
#include <string.h>
#include <float.h>
#include <math.h>
#include <assert.h>

#include "query_opfunc.h"

#include "system_parameter.h"
#include "error_manager.h"
#include "fetch.h"
#include "list_file.h"
#include "object_domain.h"
#include "object_primitive.h"
#include "object_representation.h"
#include "set_object.h"
#include "query_executor.h"
#include "databases_file.h"
#include "tz_support.h"
#include "memory_hash.h"
#include "numeric_opfunc.h"
#include "tz_support.h"
#include "db_date.h"
#include "dbtype.h"
#include "query_dump.h"
#include "query_list.h"
#include "db_json.hpp"
#include "arithmetic.h"
#include "xasl.h"
#include "xasl_aggregate.hpp"
#include "xasl_analytic.hpp"

#include "dbtype.h"

#include <chrono>
#include <regex>

#define NOT_NULL_VALUE(a, b)	((a) ? (a) : (b))
#define INITIAL_OID_STACK_SIZE  1

#define	SYS_CONNECT_BY_PATH_MEM_STEP	256

static bool qdata_is_zero_value_date (DB_VALUE * dbval_p);

static int qdata_add_short (short s, DB_VALUE * dbval_p, DB_VALUE * result_p);
static int qdata_add_int (int i1, int i2, DB_VALUE * result_p);
static int qdata_add_bigint (DB_BIGINT i1, DB_BIGINT i2, DB_VALUE * result_p);
static int qdata_add_float (float f1, float f2, DB_VALUE * result_p);
static int qdata_add_double (double d1, double d2, DB_VALUE * result_p);
static double qdata_coerce_numeric_to_double (DB_VALUE * numeric_val_p);
static void qdata_coerce_dbval_to_numeric (DB_VALUE * dbval_p, DB_VALUE * result_p);
static int qdata_add_numeric (DB_VALUE * numeric_val_p, DB_VALUE * dbval_p, DB_VALUE * result_p);
static int qdata_add_numeric_to_monetary (DB_VALUE * numeric_val_p, DB_VALUE * monetary_val_p, DB_VALUE * result_p);
static int qdata_add_monetary (double d1, double d2, DB_CURRENCY type, DB_VALUE * result_p);
static int qdata_add_bigint_to_time (DB_VALUE * time_val_p, DB_BIGINT add_time, DB_VALUE * result_p);
static int qdata_add_short_to_utime_asymmetry (DB_VALUE * utime_val_p, short s, unsigned int *utime,
					       DB_VALUE * result_p, TP_DOMAIN * domain_p);
static int qdata_add_int_to_utime_asymmetry (DB_VALUE * utime_val_p, int i, unsigned int *utime, DB_VALUE * result_p,
					     TP_DOMAIN * domain_p);
static int qdata_add_short_to_utime (DB_VALUE * utime_val_p, short s, DB_VALUE * result_p, TP_DOMAIN * domain_p);
static int qdata_add_int_to_utime (DB_VALUE * utime_val_p, int i, DB_VALUE * result_p, TP_DOMAIN * domain_p);
static int qdata_add_bigint_to_utime (DB_VALUE * utime_val_p, DB_BIGINT bi, DB_VALUE * result_p, TP_DOMAIN * domain_p);
static int qdata_add_short_to_timestamptz (DB_VALUE * ts_tz_val_p, short s, DB_VALUE * result_p, TP_DOMAIN * domain_p);
static int qdata_add_int_to_timestamptz (DB_VALUE * ts_tz_val_p, int i, DB_VALUE * result_p, TP_DOMAIN * domain_p);
static int qdata_add_bigint_to_timestamptz (DB_VALUE * ts_tz_val_p, DB_BIGINT bi, DB_VALUE * result_p,
					    TP_DOMAIN * domain_p);
static int qdata_add_short_to_datetime (DB_VALUE * datetime_val_p, short s, DB_VALUE * result_p, TP_DOMAIN * domain_p);
static int qdata_add_int_to_datetime (DB_VALUE * datetime_val_p, int i, DB_VALUE * result_p, TP_DOMAIN * domain_p);
static int qdata_add_bigint_to_datetime (DB_VALUE * datetime_val_p, DB_BIGINT bi, DB_VALUE * result_p,
					 TP_DOMAIN * domain_p);
static int qdata_add_short_to_date (DB_VALUE * date_val_p, short s, DB_VALUE * result_p, TP_DOMAIN * domain_p);
static int qdata_add_int_to_date (DB_VALUE * date_val_p, int i, DB_VALUE * result_p, TP_DOMAIN * domain_p);
static int qdata_add_bigint_to_date (DB_VALUE * date_val_p, DB_BIGINT i, DB_VALUE * result_p, TP_DOMAIN * domain_p);

static int qdata_add_short_to_dbval (DB_VALUE * short_val_p, DB_VALUE * dbval_p, DB_VALUE * result_p,
				     TP_DOMAIN * domain_p);
static int qdata_add_int_to_dbval (DB_VALUE * int_val_p, DB_VALUE * dbval_p, DB_VALUE * result_p, TP_DOMAIN * domain_p);
static int qdata_add_bigint_to_dbval (DB_VALUE * bigint_val_p, DB_VALUE * dbval_p, DB_VALUE * result_p,
				      TP_DOMAIN * domain_p);
static int qdata_add_float_to_dbval (DB_VALUE * float_val_p, DB_VALUE * dbval_p, DB_VALUE * result_p);
static int qdata_add_double_to_dbval (DB_VALUE * double_val_p, DB_VALUE * dbval_p, DB_VALUE * result_p);
static int qdata_add_numeric_to_dbval (DB_VALUE * numeric_val_p, DB_VALUE * dbval_p, DB_VALUE * result_p);
static int qdata_add_monetary_to_dbval (DB_VALUE * monetary_val_p, DB_VALUE * dbval_p, DB_VALUE * result_p);
static int qdata_add_chars_to_dbval (DB_VALUE * dbval1_p, DB_VALUE * dbval2_p, DB_VALUE * result_p);
static int qdata_add_sequence_to_dbval (DB_VALUE * seq_val_p, DB_VALUE * dbval_p, DB_VALUE * result_p,
					TP_DOMAIN * domain_p);
static int qdata_add_time_to_dbval (DB_VALUE * time_val_p, DB_VALUE * dbval_p, DB_VALUE * result_p);
static int qdata_add_utime_to_dbval (DB_VALUE * utime_val_p, DB_VALUE * dbval_p, DB_VALUE * result_p,
				     TP_DOMAIN * domain_p);
static int qdata_add_timestamptz_to_dbval (DB_VALUE * ts_tz_val_p, DB_VALUE * dbval_p, DB_VALUE * result_p);
static int qdata_add_datetime_to_dbval (DB_VALUE * datetime_val_p, DB_VALUE * dbval_p, DB_VALUE * result_p,
					TP_DOMAIN * domain_p);
static int qdata_add_datetimetz_to_dbval (DB_VALUE * datetimetz_val_p, DB_VALUE * dbval_p, DB_VALUE * result_p);
static int qdata_add_date_to_dbval (DB_VALUE * date_val_p, DB_VALUE * dbval_p, DB_VALUE * result_p,
				    TP_DOMAIN * domain_p);
static int qdata_coerce_result_to_domain (DB_VALUE * result_p, TP_DOMAIN * domain_p);
static int qdata_cast_to_domain (DB_VALUE * dbval_p, DB_VALUE * result_p, TP_DOMAIN * domain_p);

static int qdata_subtract_short (short s1, short s2, DB_VALUE * result_p);
static int qdata_subtract_int (int i1, int i2, DB_VALUE * result_p);
static int qdata_subtract_bigint (DB_BIGINT i1, DB_BIGINT i2, DB_VALUE * result_p);
static int qdata_subtract_float (float f1, float f2, DB_VALUE * result_p);
static int qdata_subtract_double (double d1, double d2, DB_VALUE * result_p);
static int qdata_subtract_monetary (double d1, double d2, DB_CURRENCY currency, DB_VALUE * result_p);
static int qdata_subtract_time (DB_TIME u1, DB_TIME u2, DB_VALUE * result_p);
static int qdata_subtract_utime (DB_UTIME u1, DB_UTIME u2, DB_VALUE * result_p);
static int qdata_subtract_utime_to_short_asymmetry (DB_VALUE * utime_val_p, short s, unsigned int *utime,
						    DB_VALUE * result_p, TP_DOMAIN * domain_p);
static int qdata_subtract_utime_to_int_asymmetry (DB_VALUE * utime_val_p, int i, unsigned int *utime,
						  DB_VALUE * result_p, TP_DOMAIN * domain_p);
static int qdata_subtract_datetime_to_int (DB_DATETIME * dt1, DB_BIGINT i2, DB_VALUE * result_p);
static int qdata_subtract_datetime (DB_DATETIME * dt1, DB_DATETIME * dt2, DB_VALUE * result_p);
static int qdata_subtract_datetime_to_int_asymmetry (DB_VALUE * datetime_val_p, DB_BIGINT i, DB_DATETIME * datetime,
						     DB_VALUE * result_p, TP_DOMAIN * domain_p);
static int qdata_subtract_short_to_dbval (DB_VALUE * short_val_p, DB_VALUE * dbval_p, DB_VALUE * result_p);
static int qdata_subtract_int_to_dbval (DB_VALUE * int_val_p, DB_VALUE * dbval_p, DB_VALUE * result_p);
static int qdata_subtract_bigint_to_dbval (DB_VALUE * bigint_val_p, DB_VALUE * dbval_p, DB_VALUE * result_p);
static int qdata_subtract_float_to_dbval (DB_VALUE * float_val_p, DB_VALUE * dbval_p, DB_VALUE * result_p);
static int qdata_subtract_double_to_dbval (DB_VALUE * double_val_p, DB_VALUE * dbval_p, DB_VALUE * result_p);
static int qdata_subtract_numeric_to_dbval (DB_VALUE * numeric_val_p, DB_VALUE * dbval_p, DB_VALUE * result_p);
static int qdata_subtract_monetary_to_dbval (DB_VALUE * monetary_val_p, DB_VALUE * dbval_p, DB_VALUE * result_p);
static int qdata_subtract_sequence_to_dbval (DB_VALUE * seq_val_p, DB_VALUE * dbval_p, DB_VALUE * result_p,
					     TP_DOMAIN * domain_p);
static int qdata_subtract_time_to_dbval (DB_VALUE * time_val_p, DB_VALUE * dbval_p, DB_VALUE * result_p);
static int qdata_subtract_utime_to_dbval (DB_VALUE * utime_val_p, DB_VALUE * dbval_p, DB_VALUE * result_p,
					  TP_DOMAIN * domain_p);
static int qdata_subtract_timestampltz_to_dbval (DB_VALUE * ts_ltz_val_p, DB_VALUE * dbval_p, DB_VALUE * result_p,
						 TP_DOMAIN * domain_p);
static int qdata_subtract_timestamptz_to_dbval (DB_VALUE * utime_val_p, DB_VALUE * dbval_p, DB_VALUE * result_p,
						TP_DOMAIN * domain_p);
static int qdata_subtract_datetime_to_dbval (DB_VALUE * datetime_val_p, DB_VALUE * dbval_p, DB_VALUE * result_p,
					     TP_DOMAIN * domain_p);
static int qdata_subtract_datetimetz_to_dbval (DB_VALUE * dt_tz_val_p, DB_VALUE * dbval_p, DB_VALUE * result_p,
					       TP_DOMAIN * domain_p);
static int qdata_subtract_date_to_dbval (DB_VALUE * date_val_p, DB_VALUE * dbval_p, DB_VALUE * result_p,
					 TP_DOMAIN * domain_p);

static int qdata_multiply_short (DB_VALUE * short_val_p, short s2, DB_VALUE * result_p);
static int qdata_multiply_int (DB_VALUE * int_val_p, int i2, DB_VALUE * result_p);
static int qdata_multiply_bigint (DB_VALUE * bigint_val_p, DB_BIGINT bi2, DB_VALUE * result_p);
static int qdata_multiply_float (DB_VALUE * float_val_p, float f2, DB_VALUE * result_p);
static int qdata_multiply_double (double d1, double d2, DB_VALUE * result_p);
static int qdata_multiply_numeric (DB_VALUE * numeric_val_p, DB_VALUE * dbval, DB_VALUE * result_p);
static int qdata_multiply_monetary (DB_VALUE * monetary_val_p, double d, DB_VALUE * result_p);

static int qdata_multiply_short_to_dbval (DB_VALUE * short_val_p, DB_VALUE * dbval_p, DB_VALUE * result_p);
static int qdata_multiply_int_to_dbval (DB_VALUE * int_val_p, DB_VALUE * dbval_p, DB_VALUE * result_p);
static int qdata_multiply_bigint_to_dbval (DB_VALUE * bigint_val_p, DB_VALUE * dbval_p, DB_VALUE * result_p);
static int qdata_multiply_float_to_dbval (DB_VALUE * float_val_p, DB_VALUE * dbval_p, DB_VALUE * result_p);
static int qdata_multiply_double_to_dbval (DB_VALUE * double_val_p, DB_VALUE * dbval_p, DB_VALUE * result_p);
static int qdata_multiply_numeric_to_dbval (DB_VALUE * numeric_val_p, DB_VALUE * dbval_p, DB_VALUE * result_p);
static int qdata_multiply_monetary_to_dbval (DB_VALUE * monetary_val_p, DB_VALUE * dbval_p, DB_VALUE * result_p);
static int qdata_multiply_sequence_to_dbval (DB_VALUE * seq_val_p, DB_VALUE * dbval_p, DB_VALUE * result_p,
					     TP_DOMAIN * domain_p);

static bool qdata_is_divided_zero (DB_VALUE * dbval_p);
static int qdata_divide_short (short s1, short s2, DB_VALUE * result_p);
static int qdata_divide_int (int i1, int i2, DB_VALUE * result_p);
static int qdata_divide_bigint (DB_BIGINT bi1, DB_BIGINT bi2, DB_VALUE * result_p);
static int qdata_divide_float (float f1, float f2, DB_VALUE * result_p);
static int qdata_divide_double (double d1, double d2, DB_VALUE * result_p, bool is_check_overflow);
static int qdata_divide_monetary (double d1, double d2, DB_CURRENCY currency, DB_VALUE * result_p,
				  bool is_check_overflow);

static int qdata_divide_short_to_dbval (DB_VALUE * short_val_p, DB_VALUE * dbval_p, DB_VALUE * result_p);
static int qdata_divide_int_to_dbval (DB_VALUE * int_val_p, DB_VALUE * dbval_p, DB_VALUE * result_p);
static int qdata_divide_bigint_to_dbval (DB_VALUE * bigint_val_p, DB_VALUE * dbval_p, DB_VALUE * result_p);
static int qdata_divide_float_to_dbval (DB_VALUE * float_val_p, DB_VALUE * dbval_p, DB_VALUE * result_p);
static int qdata_divide_double_to_dbval (DB_VALUE * double_val_p, DB_VALUE * dbval_p, DB_VALUE * result_p);
static int qdata_divide_numeric_to_dbval (DB_VALUE * numeric_val_p, DB_VALUE * dbval_p, DB_VALUE * result_p);
static int qdata_divide_monetary_to_dbval (DB_VALUE * monetary_val_p, DB_VALUE * dbval_p, DB_VALUE * result_p);

static DB_VALUE *qdata_get_dbval_from_constant_regu_variable (THREAD_ENTRY * thread_p, REGU_VARIABLE * regu_var,
							      VAL_DESCR * val_desc_p);
static int qdata_convert_dbvals_to_set (THREAD_ENTRY * thread_p, DB_TYPE stype, REGU_VARIABLE * func,
					VAL_DESCR * val_desc_p, OID * obj_oid_p, QFILE_TUPLE tuple);
static int qdata_evaluate_generic_function (THREAD_ENTRY * thread_p, FUNCTION_TYPE * function_p, VAL_DESCR * val_desc_p,
					    OID * obj_oid_p, QFILE_TUPLE tuple);
static int qdata_get_class_of_function (THREAD_ENTRY * thread_p, FUNCTION_TYPE * function_p, VAL_DESCR * val_desc_p,
					OID * obj_oid_p, QFILE_TUPLE tuple);

static int qdata_convert_table_to_set (THREAD_ENTRY * thread_p, DB_TYPE stype, REGU_VARIABLE * func,
				       VAL_DESCR * val_desc_p);

static int qdata_insert_substring_function (THREAD_ENTRY * thread_p, FUNCTION_TYPE * function_p, VAL_DESCR * val_desc_p,
					    OID * obj_oid_p, QFILE_TUPLE tuple);

static int qdata_elt (THREAD_ENTRY * thread_p, FUNCTION_TYPE * function_p, VAL_DESCR * val_desc_p, OID * obj_oid_p,
		      QFILE_TUPLE tuple);
static int qdata_benchmark (THREAD_ENTRY * thread_p, FUNCTION_TYPE * function_p, VAL_DESCR * val_desc_p,
			    OID * obj_oid_p, QFILE_TUPLE tuple);

static int qdata_regexp_function (THREAD_ENTRY * thread_p, FUNCTION_TYPE * function_p, VAL_DESCR * val_desc_p,
				  OID * obj_oid_p, QFILE_TUPLE tuple);

static int qdata_convert_operands_to_value_and_call (THREAD_ENTRY * thread_p, FUNCTION_TYPE * function_p,
						     VAL_DESCR * val_desc_p, OID * obj_oid_p, QFILE_TUPLE tuple,
						     int (*function_to_call) (DB_VALUE *, DB_VALUE * const *,
									      int const));

static bool
qdata_is_zero_value_date (DB_VALUE * dbval_p)
{
  DB_TYPE type;
  DB_UTIME *utime;
  DB_DATE *date;
  DB_DATETIME *datetime;
  DB_TIMESTAMPTZ *ts_tz;
  DB_DATETIMETZ *dt_tz;

  if (DB_IS_NULL (dbval_p))	/* NULL is not zero value */
    {
      return false;
    }

  type = DB_VALUE_DOMAIN_TYPE (dbval_p);
  if (TP_IS_DATE_TYPE (type))
    {
      switch (type)
	{
	case DB_TYPE_TIMESTAMP:
	case DB_TYPE_TIMESTAMPLTZ:
	  utime = db_get_timestamp (dbval_p);
	  return (*utime == 0);
	case DB_TYPE_TIMESTAMPTZ:
	  ts_tz = db_get_timestamptz (dbval_p);
	  return (ts_tz->timestamp == 0);
	case DB_TYPE_DATETIME:
	case DB_TYPE_DATETIMELTZ:
	  datetime = db_get_datetime (dbval_p);
	  return (datetime->date == 0 && datetime->time == 0);
	case DB_TYPE_DATETIMETZ:
	  dt_tz = db_get_datetimetz (dbval_p);
	  return (dt_tz->datetime.date == 0 && dt_tz->datetime.time == 0);
	case DB_TYPE_DATE:
	  date = db_get_date (dbval_p);
	  return (*date == 0);
	default:
	  break;
	}
    }

  return false;
}

/*
 * qdata_set_value_list_to_null () -
 *   return:
 *   val_list(in)       : Value List
 *
 * Note: Set all db_values on the value list to null.
 */
void
qdata_set_value_list_to_null (val_list_node * val_list_p)
{
  QPROC_DB_VALUE_LIST db_val_list;

  if (val_list_p == NULL)
    {
      return;
    }

  db_val_list = val_list_p->valp;
  while (db_val_list)
    {
      pr_clear_value (db_val_list->val);
      db_val_list = db_val_list->next;
    }
}

/*
 * COPY ROUTINES
 */

/*
 * qdata_copy_db_value () -
 *   return: int (true on success, false on failure)
 *   dbval1(in) : Destination db_value node
 *   dbval2(in) : Source db_value node
 *
 * Note: Copy source value to destination value.
 */
bool
qdata_copy_db_value (DB_VALUE * dest_p, const DB_VALUE * src_p)
{
  PR_TYPE *pr_type_p;
  DB_TYPE src_type;

  /* check if there is nothing to do, so we don't clobber a db_value if we happen to try to copy it to itself */
  if (dest_p == src_p)
    {
      return true;
    }

  /* clear any value from a previous iteration */
  (void) pr_clear_value (dest_p);

  src_type = DB_VALUE_DOMAIN_TYPE (src_p);
  pr_type_p = pr_type_from_id (src_type);
  if (pr_type_p == NULL)
    {
      return false;
    }

  if (pr_type_p->setval (dest_p, src_p, true) == NO_ERROR)
    {
      return true;
    }
  else
    {
      return false;
    }
}

/*
 * qdata_copy_db_value_to_tuple_value () -
 *   return: int (true on success, false on failure)
 *   dbval(in)  : Source dbval node
 *   clear_compressed_string(in): true, if need to clear compressed string
 *   tvalp(in)  :  Tuple value
 *   tval_size(out)      : Set to the tuple value size
 *
 * Note: Copy an db_value to an tuple value.
 * THIS ROUTINE ASSUMES THAT THE VALUE WILL FIT IN THE TPL!!!!
 */
int
qdata_copy_db_value_to_tuple_value (DB_VALUE * dbval_p, bool clear_compressed_string, char *tuple_val_p,
				    int *tuple_val_size)
{
  char *val_p;
  int val_size, align, rc;
  OR_BUF buf;
  PR_TYPE *pr_type;
  DB_TYPE dbval_type;

  if (DB_IS_NULL (dbval_p))
    {
      QFILE_PUT_TUPLE_VALUE_FLAG (tuple_val_p, V_UNBOUND);
      QFILE_PUT_TUPLE_VALUE_LENGTH (tuple_val_p, 0);
      *tuple_val_size = QFILE_TUPLE_VALUE_HEADER_SIZE;
    }
  else
    {
      QFILE_PUT_TUPLE_VALUE_FLAG (tuple_val_p, V_BOUND);
      val_p = (char *) tuple_val_p + QFILE_TUPLE_VALUE_HEADER_SIZE;

      dbval_type = DB_VALUE_DOMAIN_TYPE (dbval_p);
      pr_type = pr_type_from_id (dbval_type);
      if (pr_type == NULL)
	{
	  return ER_FAILED;
	}

      val_size = pr_data_writeval_disk_size (dbval_p);
      OR_BUF_INIT (buf, val_p, val_size);
      rc = pr_type->data_writeval (&buf, dbval_p);

      if (rc != NO_ERROR)
	{
	  /* ER_TF_BUFFER_OVERFLOW means that val_size or packing is bad. */
	  assert (rc != ER_TF_BUFFER_OVERFLOW);
	  return ER_FAILED;
	}

      /* Good moment to clear the compressed_string that might have been stored in the DB_VALUE */
      if (clear_compressed_string)
	{
	  if (dbval_type == DB_TYPE_VARCHAR || dbval_type == DB_TYPE_VARNCHAR)
	    {
	      rc = pr_clear_compressed_string (dbval_p);
	      if (rc != NO_ERROR)
		{
		  /* This should not happen for now */
		  assert (false);
		  return ER_FAILED;
		}
	    }
	}

      /* I don't know if the following is still true. */
      /* since each tuple data value field is already aligned with MAX_ALIGNMENT, val_size by itself can be used to
       * find the maximum alignment for the following field which is next val_header */

      align = DB_ALIGN (val_size, MAX_ALIGNMENT);	/* to align for the next field */
      *tuple_val_size = QFILE_TUPLE_VALUE_HEADER_SIZE + align;
      QFILE_PUT_TUPLE_VALUE_LENGTH (tuple_val_p, align);

#if !defined(NDEBUG)
      /* suppress valgrind UMW error */
      memset (tuple_val_p + QFILE_TUPLE_VALUE_HEADER_SIZE + val_size, 0, align - val_size);
#endif
    }

  return NO_ERROR;
}

/*
 * qdata_copy_valptr_list_to_tuple () -
 *   return: NO_ERROR, or ER_code
 *   valptr_list(in)    : Value pointer list
 *   vd(in)     : Value descriptor
 *   tplrec(in) : Tuple descriptor
 *
 * Note: Copy valptr_list values to tuple descriptor.  Regu variables
 * that are hidden columns are not copied to the list file tuple
 */
int
qdata_copy_valptr_list_to_tuple (THREAD_ENTRY * thread_p, valptr_list_node * valptr_list_p, val_descr * val_desc_p,
				 qfile_tuple_record * tuple_record_p)
{
  REGU_VARIABLE_LIST reg_var_p;
  DB_VALUE *dbval_p;
  char *tuple_p;
  int k, tval_size, tlen, tpl_size;
  int n_size, toffset;
  bool clear_compressed_string = false;

  tpl_size = 0;
  tlen = QFILE_TUPLE_LENGTH_SIZE;
  toffset = 0;			/* tuple offset position */

  /* skip the length of the tuple, we'll fill it in after we know what it is */
  tuple_p = (char *) (tuple_record_p->tpl) + tlen;
  toffset += tlen;

  /* copy each value into the tuple */
  reg_var_p = valptr_list_p->valptrp;
  for (k = 0; k < valptr_list_p->valptr_cnt; k++, reg_var_p = reg_var_p->next)
    {
      if (!REGU_VARIABLE_IS_FLAGED (&reg_var_p->value, REGU_VARIABLE_HIDDEN_COLUMN))
	{
	  dbval_p = qdata_get_dbval_from_constant_regu_variable (thread_p, &reg_var_p->value, val_desc_p);
	  if (dbval_p == NULL)
	    {
	      return ER_FAILED;
	    }

	  if (REGU_VARIABLE_IS_FLAGED (&reg_var_p->value, REGU_VARIABLE_CLEAR_AT_CLONE_DECACHE))
	    {
	      clear_compressed_string = false;
	    }
	  else
	    {
	      clear_compressed_string = true;
	    }

	  n_size = qdata_get_tuple_value_size_from_dbval (dbval_p);
	  if (n_size == ER_FAILED)
	    {
	      return ER_FAILED;
	    }

	  if ((tuple_record_p->size - toffset) < n_size)
	    {
	      /* no space left in tuple to put next item, increase the tuple size by the max of n_size and DB_PAGE_SIZE
	       * since we can't compute the actual tuple size without re-evaluating the expressions.  This guarantees
	       * that we can at least get the next value into the tuple. */
	      tpl_size = MAX (tuple_record_p->size, QFILE_TUPLE_LENGTH_SIZE);
	      tpl_size += MAX (n_size, DB_PAGESIZE);
	      if (tuple_record_p->size == 0)
		{
		  tuple_record_p->tpl = (char *) db_private_alloc (thread_p, tpl_size);
		  if (tuple_record_p->tpl == NULL)
		    {
		      return ER_FAILED;
		    }
		}
	      else
		{
		  tuple_record_p->tpl = (char *) db_private_realloc (thread_p, tuple_record_p->tpl, tpl_size);
		  if (tuple_record_p->tpl == NULL)
		    {
		      return ER_FAILED;
		    }
		}

	      tuple_record_p->size = tpl_size;
	      tuple_p = (char *) (tuple_record_p->tpl) + toffset;
	    }

	  if (qdata_copy_db_value_to_tuple_value (dbval_p, clear_compressed_string, tuple_p, &tval_size) != NO_ERROR)
	    {
	      return ER_FAILED;
	    }

	  tlen += tval_size;
	  tuple_p += tval_size;
	  toffset += tval_size;
	}
    }

  /* now that we know the tuple size, set it. */
  QFILE_PUT_TUPLE_LENGTH (tuple_record_p->tpl, tlen);

  return NO_ERROR;
}

/*
 * qdata_generate_tuple_desc_for_valptr_list () -
 *   return: QPROC_TPLDESCR_SUCCESS on success or
 *           QP_TPLDESCR_RETRY_xxx,
 *           QPROC_TPLDESCR_FAILURE
 *   valptr_list(in)    : Value pointer list
 *   vd(in)     : Value descriptor
 *   tdp(in)    : Tuple descriptor
 *
 * Note: Generate tuple descriptor for given valptr_list values.
 * Regu variables that are hidden columns are not copied
 * to the list file tuple
 */
QPROC_TPLDESCR_STATUS
qdata_generate_tuple_desc_for_valptr_list (THREAD_ENTRY * thread_p, valptr_list_node * valptr_list_p,
					   val_descr * val_desc_p, qfile_tuple_descriptor * tuple_desc_p)
{
  REGU_VARIABLE_LIST reg_var_p;
  int i;
  int value_size;
  QPROC_TPLDESCR_STATUS status = QPROC_TPLDESCR_SUCCESS;
  DB_TYPE dbval_type;

  tuple_desc_p->tpl_size = QFILE_TUPLE_LENGTH_SIZE;	/* set tuple size as header size */
  tuple_desc_p->f_cnt = 0;

  /* copy each value pointer into the each tdp field */
  reg_var_p = valptr_list_p->valptrp;
  for (i = 0; i < valptr_list_p->valptr_cnt; i++)
    {
      if (!REGU_VARIABLE_IS_FLAGED (&reg_var_p->value, REGU_VARIABLE_HIDDEN_COLUMN))
	{
	  tuple_desc_p->f_valp[tuple_desc_p->f_cnt] =
	    qdata_get_dbval_from_constant_regu_variable (thread_p, &reg_var_p->value, val_desc_p);

	  if (tuple_desc_p->f_valp[tuple_desc_p->f_cnt] == NULL)
	    {
	      status = QPROC_TPLDESCR_FAILURE;
	      goto exit_with_status;
	    }

	  /* Set clear_f_val_at_clone_decache to avoid memory issues */
	  assert (tuple_desc_p->clear_f_val_at_clone_decache != NULL);
	  if (REGU_VARIABLE_IS_FLAGED (&reg_var_p->value, REGU_VARIABLE_CLEAR_AT_CLONE_DECACHE))
	    {
	      tuple_desc_p->clear_f_val_at_clone_decache[tuple_desc_p->f_cnt] = true;
	    }
	  else
	    {
	      tuple_desc_p->clear_f_val_at_clone_decache[tuple_desc_p->f_cnt] = false;
	    }

	  dbval_type = DB_VALUE_DOMAIN_TYPE (tuple_desc_p->f_valp[tuple_desc_p->f_cnt]);

	  /* SET data-type cannot use tuple descriptor */
	  if (pr_is_set_type (dbval_type))
	    {
	      status = QPROC_TPLDESCR_RETRY_SET_TYPE;
	      goto exit_with_status;
	    }

	  /* add aligned field size to tuple size */
	  value_size = qdata_get_tuple_value_size_from_dbval (tuple_desc_p->f_valp[tuple_desc_p->f_cnt]);
	  if (value_size == ER_FAILED)
	    {
	      status = QPROC_TPLDESCR_FAILURE;
	      goto exit_with_status;
	    }

	  /* The compressed string will be deallocated later, after copying db_value into tuple. */

	  tuple_desc_p->tpl_size += value_size;
	  tuple_desc_p->f_cnt += 1;	/* increase field number */
	}

      reg_var_p = reg_var_p->next;
    }

  /* BIG RECORD cannot use tuple descriptor */
  if (tuple_desc_p->tpl_size >= QFILE_MAX_TUPLE_SIZE_IN_PAGE)
    {
      status = QPROC_TPLDESCR_RETRY_BIG_REC;
    }

exit_with_status:

  return status;
}

/*
 * qdata_set_valptr_list_unbound () -
 *   return: NO_ERROR, or ER_code
 *   valptr_list(in)    : Value pointer list
 *   vd(in)     : Value descriptor
 *
 * Note: Set valptr_list values UNBOUND.
 */
int
qdata_set_valptr_list_unbound (THREAD_ENTRY * thread_p, valptr_list_node * valptr_list_p, val_descr * val_desc_p)
{
  REGU_VARIABLE_LIST reg_var_p;
  DB_VALUE *dbval_p;
  int i;

  reg_var_p = valptr_list_p->valptrp;
  for (i = 0; i < valptr_list_p->valptr_cnt; i++)
    {
      dbval_p = qdata_get_dbval_from_constant_regu_variable (thread_p, &reg_var_p->value, val_desc_p);

      if (dbval_p != NULL)
	{
	  if (!REGU_VARIABLE_IS_FLAGED (&reg_var_p->value, REGU_VARIABLE_CLEAR_AT_CLONE_DECACHE))
	    {
	      /* this may be shared with another regu variable that was already evaluated */
	      pr_clear_value (dbval_p);

	      if (db_value_domain_init (dbval_p, DB_VALUE_DOMAIN_TYPE (dbval_p), DB_DEFAULT_PRECISION, DB_DEFAULT_SCALE)
		  != NO_ERROR)
		{
		  return ER_FAILED;
		}
	    }
	}

      reg_var_p = reg_var_p->next;
    }

  return NO_ERROR;
}

/*
 * ARITHMETIC EXPRESSION EVALUATION ROUTINES
 */

static int
qdata_add_short (short s, DB_VALUE * dbval_p, DB_VALUE * result_p)
{
  short result, tmp;

  tmp = db_get_short (dbval_p);
  result = s + tmp;

  if (OR_CHECK_ADD_OVERFLOW (s, tmp, result))
    {
      er_set (ER_ERROR_SEVERITY, ARG_FILE_LINE, ER_QPROC_OVERFLOW_ADDITION, 0);
      return ER_QPROC_OVERFLOW_ADDITION;
    }

  db_make_short (result_p, result);
  return NO_ERROR;
}

static int
qdata_add_int (int i1, int i2, DB_VALUE * result_p)
{
  int result;

  result = i1 + i2;

  if (OR_CHECK_ADD_OVERFLOW (i1, i2, result))
    {
      er_set (ER_ERROR_SEVERITY, ARG_FILE_LINE, ER_QPROC_OVERFLOW_ADDITION, 0);
      return ER_QPROC_OVERFLOW_ADDITION;
    }

  db_make_int (result_p, result);
  return NO_ERROR;
}

static int
qdata_add_bigint (DB_BIGINT bi1, DB_BIGINT bi2, DB_VALUE * result_p)
{
  DB_BIGINT result;

  result = bi1 + bi2;

  if (OR_CHECK_ADD_OVERFLOW (bi1, bi2, result))
    {
      er_set (ER_ERROR_SEVERITY, ARG_FILE_LINE, ER_QPROC_OVERFLOW_ADDITION, 0);
      return ER_QPROC_OVERFLOW_ADDITION;
    }

  db_make_bigint (result_p, result);
  return NO_ERROR;
}

static int
qdata_add_float (float f1, float f2, DB_VALUE * result_p)
{
  float result;

  result = f1 + f2;

  if (OR_CHECK_FLOAT_OVERFLOW (result))
    {
      er_set (ER_ERROR_SEVERITY, ARG_FILE_LINE, ER_QPROC_OVERFLOW_ADDITION, 0);
      return ER_QPROC_OVERFLOW_ADDITION;
    }

  db_make_float (result_p, result);
  return NO_ERROR;
}

static int
qdata_add_double (double d1, double d2, DB_VALUE * result_p)
{
  double result;

  result = d1 + d2;

  if (OR_CHECK_DOUBLE_OVERFLOW (result))
    {
      er_set (ER_ERROR_SEVERITY, ARG_FILE_LINE, ER_QPROC_OVERFLOW_ADDITION, 0);
      return ER_QPROC_OVERFLOW_ADDITION;
    }

  db_make_double (result_p, result);
  return NO_ERROR;
}

static double
qdata_coerce_numeric_to_double (DB_VALUE * numeric_val_p)
{
  DB_VALUE dbval_tmp;
  DB_DATA_STATUS data_stat;

  db_value_domain_init (&dbval_tmp, DB_TYPE_DOUBLE, DB_DEFAULT_PRECISION, DB_DEFAULT_SCALE);
  (void) numeric_db_value_coerce_from_num (numeric_val_p, &dbval_tmp, &data_stat);

  return db_get_double (&dbval_tmp);
}

static void
qdata_coerce_dbval_to_numeric (DB_VALUE * dbval_p, DB_VALUE * result_p)
{
  DB_DATA_STATUS data_stat;

  db_value_domain_init (result_p, DB_TYPE_NUMERIC, DB_DEFAULT_PRECISION, DB_DEFAULT_SCALE);
  (void) numeric_db_value_coerce_to_num (dbval_p, result_p, &data_stat);
}

static int
qdata_add_numeric (DB_VALUE * numeric_val_p, DB_VALUE * dbval_p, DB_VALUE * result_p)
{
  DB_VALUE dbval_tmp;

  qdata_coerce_dbval_to_numeric (dbval_p, &dbval_tmp);

  if (numeric_db_value_add (&dbval_tmp, numeric_val_p, result_p) != NO_ERROR)
    {
      er_set (ER_ERROR_SEVERITY, ARG_FILE_LINE, ER_QPROC_OVERFLOW_ADDITION, 0);
      return ER_QPROC_OVERFLOW_ADDITION;
    }

  return NO_ERROR;
}

static int
qdata_add_numeric_to_monetary (DB_VALUE * numeric_val_p, DB_VALUE * monetary_val_p, DB_VALUE * result_p)
{
  double d1, d2, dtmp;

  d1 = qdata_coerce_numeric_to_double (numeric_val_p);
  d2 = (db_get_monetary (monetary_val_p))->amount;

  dtmp = d1 + d2;

  db_make_monetary (result_p, (db_get_monetary (monetary_val_p))->type, dtmp);

  return NO_ERROR;
}

static int
qdata_add_monetary (double d1, double d2, DB_CURRENCY type, DB_VALUE * result_p)
{
  double result;

  result = d1 + d2;

  if (OR_CHECK_DOUBLE_OVERFLOW (result))
    {
      er_set (ER_ERROR_SEVERITY, ARG_FILE_LINE, ER_QPROC_OVERFLOW_ADDITION, 0);
      return ER_QPROC_OVERFLOW_ADDITION;
    }

  db_make_monetary (result_p, type, result);
  return NO_ERROR;
}

#if defined (ENABLE_UNUSED_FUNCTION)
static int
qdata_add_int_to_time (DB_VALUE * time_val_p, unsigned int add_time, DB_VALUE * result_p)
{
  unsigned int result, utime;
  DB_TIME *time;
  int hour, minute, second;

  time = db_get_time (time_val_p);
  utime = (unsigned int) *time % SECONDS_OF_ONE_DAY;

  result = (utime + add_time) % SECONDS_OF_ONE_DAY;

  db_time_decode (&result, &hour, &minute, &second);

  if (prm_get_integer_value (PRM_ID_COMPAT_MODE) != COMPAT_MYSQL)
    {
      db_make_time (result_p, hour, minute, second);
    }
  else
    {
      DB_TYPE type = DB_VALUE_DOMAIN_TYPE (result_p);

      switch (type)
	{
	case DB_TYPE_INTEGER:
	  db_make_int (result_p, (hour * 100 + minute) * 100 + second);
	  break;

	case DB_TYPE_SHORT:
	  db_make_short (result_p, (hour * 100 + minute) * 100 + second);
	  break;

	default:
	  db_make_time (result_p, hour, minute, second);
	  break;
	}
    }

  return NO_ERROR;
}
#endif

static int
qdata_add_bigint_to_time (DB_VALUE * time_val_p, DB_BIGINT add_time, DB_VALUE * result_p)
{
  DB_TIME utime, result;
  int hour, minute, second;
  int error = NO_ERROR;

  utime = *(db_get_time (time_val_p)) % SECONDS_OF_ONE_DAY;
  add_time = add_time % SECONDS_OF_ONE_DAY;
  if (add_time < 0)
    {
      return qdata_subtract_time (utime, (DB_TIME) (-add_time), result_p);
    }

  result = (utime + add_time) % SECONDS_OF_ONE_DAY;
  db_time_decode (&result, &hour, &minute, &second);

  if (prm_get_integer_value (PRM_ID_COMPAT_MODE) != COMPAT_MYSQL)
    {
      error = db_make_time (result_p, hour, minute, second);
    }
  else
    {
      DB_TYPE type = DB_VALUE_DOMAIN_TYPE (result_p);

      switch (type)
	{
	case DB_TYPE_BIGINT:
	  error = db_make_bigint (result_p, (hour * 100 + minute) * 100 + second);
	  break;

	case DB_TYPE_INTEGER:
	  error = db_make_int (result_p, (hour * 100 + minute) * 100 + second);
	  break;

	default:
	  error = db_make_time (result_p, hour, minute, second);
	  break;
	}
    }

  return error;
}

static int
qdata_add_short_to_utime_asymmetry (DB_VALUE * utime_val_p, short s, unsigned int *utime, DB_VALUE * result_p,
				    TP_DOMAIN * domain_p)
{
  DB_VALUE tmp;

  if (s == DB_INT16_MIN)	/* check for asymmetry */
    {
      if (*utime <= 1)
	{
	  er_set (ER_ERROR_SEVERITY, ARG_FILE_LINE, ER_QPROC_TIME_UNDERFLOW, 0);
	  return ER_QPROC_TIME_UNDERFLOW;
	}

      (*utime)--;
      s++;
    }

  db_make_short (&tmp, -(s));
  return (qdata_subtract_dbval (utime_val_p, &tmp, result_p, domain_p));
}

static int
qdata_add_int_to_utime_asymmetry (DB_VALUE * utime_val_p, int i, unsigned int *utime, DB_VALUE * result_p,
				  TP_DOMAIN * domain_p)
{
  DB_VALUE tmp;

  if (i == DB_INT32_MIN)	/* check for asymmetry */
    {
      if (*utime <= 1)
	{
	  er_set (ER_ERROR_SEVERITY, ARG_FILE_LINE, ER_QPROC_TIME_UNDERFLOW, 0);
	  return ER_QPROC_TIME_UNDERFLOW;
	}

      (*utime)--;
      i++;
    }

  db_make_int (&tmp, -i);
  return (qdata_subtract_dbval (utime_val_p, &tmp, result_p, domain_p));
}

static int
qdata_add_bigint_to_utime_asymmetry (DB_VALUE * utime_val_p, DB_BIGINT bi, unsigned int *utime, DB_VALUE * result_p,
				     TP_DOMAIN * domain_p)
{
  DB_VALUE tmp;

  if (bi == DB_BIGINT_MIN)	/* check for asymmetry */
    {
      if (*utime <= 1)
	{
	  er_set (ER_ERROR_SEVERITY, ARG_FILE_LINE, ER_QPROC_TIME_UNDERFLOW, 0);
	  return ER_QPROC_TIME_UNDERFLOW;
	}

      (*utime)--;
      bi++;
    }

  db_make_bigint (&tmp, -bi);
  return (qdata_subtract_dbval (utime_val_p, &tmp, result_p, domain_p));
}

static int
qdata_add_short_to_utime (DB_VALUE * utime_val_p, short s, DB_VALUE * result_p, TP_DOMAIN * domain_p)
{
  DB_UTIME *utime;
  DB_UTIME utmp, u1, u2;
  DB_DATE date;
  DB_TIME time;
  DB_TYPE type;
  DB_BIGINT bigint = 0;
  int d, m, y, h, mi, sec;

  utime = db_get_timestamp (utime_val_p);

  if (s < 0)
    {
      return qdata_add_short_to_utime_asymmetry (utime_val_p, s, utime, result_p, domain_p);
    }

  u1 = s;
  u2 = *utime;
  utmp = u1 + u2;

  if (OR_CHECK_UNS_ADD_OVERFLOW (u1, u2, utmp) || INT_MAX < utmp)
    {
      er_set (ER_ERROR_SEVERITY, ARG_FILE_LINE, ER_QPROC_OVERFLOW_ADDITION, 0);
      return ER_QPROC_OVERFLOW_ADDITION;
    }

  if (prm_get_integer_value (PRM_ID_COMPAT_MODE) != COMPAT_MYSQL)
    {
      db_make_timestamp (result_p, utmp);
    }
  else
    {
      type = DB_VALUE_DOMAIN_TYPE (result_p);

      switch (type)
	{
	case DB_TYPE_BIGINT:
	  (void) db_timestamp_decode_ses (&utmp, &date, &time);
	  db_date_decode (&date, &m, &d, &y);
	  db_time_decode (&time, &h, &mi, &sec);
	  bigint = (y * 100 + m) * 100 + d;
	  bigint = ((bigint * 100 + h) * 100 + mi) * 100 + sec;
	  db_make_bigint (result_p, bigint);
	  break;

	default:
	  db_make_timestamp (result_p, utmp);
	  break;
	}
    }

  return NO_ERROR;
}

static int
qdata_add_int_to_utime (DB_VALUE * utime_val_p, int i, DB_VALUE * result_p, TP_DOMAIN * domain_p)
{
  DB_UTIME *utime;
  DB_UTIME utmp, u1, u2;
  DB_DATE date;
  DB_TIME time;
  DB_TYPE type;
  DB_BIGINT bigint;
  int d, m, y, h, mi, s;

  utime = db_get_timestamp (utime_val_p);

  if (i < 0)
    {
      return qdata_add_int_to_utime_asymmetry (utime_val_p, i, utime, result_p, domain_p);
    }

  u1 = i;
  u2 = *utime;
  utmp = u1 + u2;

  if (OR_CHECK_UNS_ADD_OVERFLOW (u1, u2, utmp) || INT_MAX < utmp)
    {
      er_set (ER_ERROR_SEVERITY, ARG_FILE_LINE, ER_QPROC_OVERFLOW_ADDITION, 0);
      return ER_QPROC_OVERFLOW_ADDITION;
    }

  if (prm_get_integer_value (PRM_ID_COMPAT_MODE) != COMPAT_MYSQL)
    {
      db_make_timestamp (result_p, utmp);
    }
  else
    {
      type = DB_VALUE_DOMAIN_TYPE (result_p);

      switch (type)
	{
	case DB_TYPE_BIGINT:
	  (void) db_timestamp_decode_ses (&utmp, &date, &time);
	  db_date_decode (&date, &m, &d, &y);
	  db_time_decode (&time, &h, &mi, &s);
	  bigint = (y * 100 + m) * 100 + d;
	  bigint = ((bigint * 100 + h) * 100 + mi) * 100 + s;
	  db_make_bigint (result_p, bigint);
	  break;

	default:
	  db_make_timestamp (result_p, utmp);
	  break;
	}
    }

  return NO_ERROR;
}

static int
qdata_add_bigint_to_utime (DB_VALUE * utime_val_p, DB_BIGINT bi, DB_VALUE * result_p, TP_DOMAIN * domain_p)
{
  DB_UTIME *utime;
  DB_BIGINT utmp, u1, u2;
  DB_DATE date;
  DB_TIME time;
  DB_TYPE type;
  DB_BIGINT bigint;
  int d, m, y, h, mi, s;

  utime = db_get_timestamp (utime_val_p);

  if (bi < 0)
    {
      return qdata_add_bigint_to_utime_asymmetry (utime_val_p, bi, utime, result_p, domain_p);
    }

  u1 = bi;
  u2 = *utime;
  utmp = u1 + u2;

  if (OR_CHECK_UNS_ADD_OVERFLOW (u1, u2, utmp) || INT_MAX < utmp)
    {
      er_set (ER_ERROR_SEVERITY, ARG_FILE_LINE, ER_QPROC_OVERFLOW_ADDITION, 0);
      return ER_QPROC_OVERFLOW_ADDITION;
    }
  if (prm_get_integer_value (PRM_ID_COMPAT_MODE) != COMPAT_MYSQL)
    {
      db_make_timestamp (result_p, (unsigned int) utmp);	/* truncate to 4bytes time_t */
    }
  else
    {
      type = DB_VALUE_DOMAIN_TYPE (result_p);

      switch (type)
	{
	case DB_TYPE_BIGINT:
	  {
	    DB_TIMESTAMP timestamp = (DB_TIMESTAMP) utmp;
	    (void) db_timestamp_decode_ses (&timestamp, &date, &time);
	    db_date_decode (&date, &m, &d, &y);
	    db_time_decode (&time, &h, &mi, &s);
	    bigint = (y * 100 + m) * 100 + d;
	    bigint = ((bigint * 100 + h) * 100 + mi) * 100 + s;
	    db_make_bigint (result_p, bigint);
	  }
	  break;

	default:
	  db_make_timestamp (result_p, (unsigned int) utmp);
	  break;
	}
    }

  return NO_ERROR;
}

static int
qdata_add_short_to_timestamptz (DB_VALUE * ts_tz_val_p, short s, DB_VALUE * result_p, TP_DOMAIN * domain_p)
{
  int err = NO_ERROR;
  DB_TIMESTAMPTZ *ts_tz_p;
  DB_TIMESTAMPTZ ts_tz_res, ts_tz_fixed;
  DB_UTIME utime;
  DB_UTIME utmp, u1, u2;
  DB_DATE date;
  DB_TIME time;
  DB_TYPE type;
  DB_BIGINT bigint = 0;
  int d, m, y, h, mi, sec;
  DB_VALUE tmp_utime_val, tmp_utime_val_res;

  ts_tz_p = db_get_timestamptz (ts_tz_val_p);
  utime = ts_tz_p->timestamp;

  if (s < 0)
    {
      db_make_timestamp (&tmp_utime_val, utime);
      err =
	qdata_add_short_to_utime_asymmetry (&tmp_utime_val, s, &utime, &tmp_utime_val_res,
					    tp_domain_resolve_default (DB_TYPE_TIMESTAMP));
      if (err != NO_ERROR)
	{
	  goto exit;
	}

      assert (DB_VALUE_TYPE (&tmp_utime_val_res) == DB_TYPE_TIMESTAMP);
      utmp = *db_get_timestamp (&tmp_utime_val_res);

      goto return_timestamp_tz;
    }

  u1 = s;
  u2 = utime;
  utmp = u1 + u2;

  if (OR_CHECK_UNS_ADD_OVERFLOW (u1, u2, utmp) || INT_MAX < utmp)
    {
      err = ER_QPROC_OVERFLOW_ADDITION;
      er_set (ER_ERROR_SEVERITY, ARG_FILE_LINE, err, 0);
      goto exit;
    }

  if (prm_get_integer_value (PRM_ID_COMPAT_MODE) != COMPAT_MYSQL)
    {
      goto return_timestamp_tz;
    }
  else
    {
      type = DB_VALUE_DOMAIN_TYPE (result_p);

      switch (type)
	{
	case DB_TYPE_BIGINT:
	  ts_tz_res.timestamp = utmp;
	  ts_tz_res.tz_id = ts_tz_p->tz_id;
	  err = tz_timestamptz_fix_zone (&ts_tz_res, &ts_tz_fixed);
	  if (err != NO_ERROR)
	    {
	      goto exit;
	    }
	  err = db_timestamp_decode_w_tz_id (&ts_tz_fixed.timestamp, &ts_tz_fixed.tz_id, &date, &time);
	  if (err != NO_ERROR)
	    {
	      goto exit;
	    }
	  db_date_decode (&date, &m, &d, &y);
	  db_time_decode (&time, &h, &mi, &sec);
	  bigint = (y * 100 + m) * 100 + d;
	  bigint = ((bigint * 100 + h) * 100 + mi) * 100 + sec;
	  db_make_bigint (result_p, bigint);
	  break;

	default:
	  break;
	}
    }

return_timestamp_tz:
  ts_tz_res.timestamp = utmp;
  ts_tz_res.tz_id = ts_tz_p->tz_id;

  err = tz_timestamptz_fix_zone (&ts_tz_res, &ts_tz_fixed);
  if (err != NO_ERROR)
    {
      return err;
    }
  db_make_timestamptz (result_p, &ts_tz_fixed);

exit:
  return err;
}

static int
qdata_add_int_to_timestamptz (DB_VALUE * ts_tz_val_p, int i, DB_VALUE * result_p, TP_DOMAIN * domain_p)
{
  int err = NO_ERROR;
  DB_TIMESTAMPTZ *ts_tz_p;
  DB_TIMESTAMPTZ ts_tz_res, ts_tz_fixed;
  DB_UTIME utime;
  DB_UTIME utmp, u1, u2;
  DB_DATE date;
  DB_TIME time;
  DB_TYPE type;
  DB_BIGINT bigint = 0;
  int d, m, y, h, mi, sec;
  DB_VALUE tmp_utime_val, tmp_utime_val_res;

  ts_tz_p = db_get_timestamptz (ts_tz_val_p);
  utime = ts_tz_p->timestamp;

  if (i < 0)
    {
      db_make_timestamp (&tmp_utime_val, utime);
      err =
	qdata_add_int_to_utime_asymmetry (&tmp_utime_val, i, &utime, &tmp_utime_val_res,
					  tp_domain_resolve_default (DB_TYPE_TIMESTAMP));
      if (err != NO_ERROR)
	{
	  goto exit;
	}

      assert (DB_VALUE_TYPE (&tmp_utime_val_res) == DB_TYPE_TIMESTAMP);
      utmp = *db_get_timestamp (&tmp_utime_val_res);

      goto return_timestamp_tz;
    }

  u1 = i;
  u2 = utime;
  utmp = u1 + u2;

  if (OR_CHECK_UNS_ADD_OVERFLOW (u1, u2, utmp) || INT_MAX < utmp)
    {
      err = ER_QPROC_OVERFLOW_ADDITION;
      er_set (ER_ERROR_SEVERITY, ARG_FILE_LINE, err, 0);
      goto exit;
    }

  if (prm_get_integer_value (PRM_ID_COMPAT_MODE) != COMPAT_MYSQL)
    {
      goto return_timestamp_tz;
    }
  else
    {
      type = DB_VALUE_DOMAIN_TYPE (result_p);

      switch (type)
	{
	case DB_TYPE_BIGINT:
	  ts_tz_res.timestamp = utmp;
	  ts_tz_res.tz_id = ts_tz_p->tz_id;
	  err = tz_timestamptz_fix_zone (&ts_tz_res, &ts_tz_fixed);
	  if (err != NO_ERROR)
	    {
	      goto exit;
	    }
	  err = db_timestamp_decode_w_tz_id (&ts_tz_fixed.timestamp, &ts_tz_fixed.tz_id, &date, &time);
	  if (err != NO_ERROR)
	    {
	      goto exit;
	    }
	  db_date_decode (&date, &m, &d, &y);
	  db_time_decode (&time, &h, &mi, &sec);
	  bigint = (y * 100 + m) * 100 + d;
	  bigint = ((bigint * 100 + h) * 100 + mi) * 100 + sec;
	  db_make_bigint (result_p, bigint);
	  break;

	default:
	  break;
	}
    }

return_timestamp_tz:
  ts_tz_res.timestamp = utmp;
  ts_tz_res.tz_id = ts_tz_p->tz_id;

  err = tz_timestamptz_fix_zone (&ts_tz_res, &ts_tz_fixed);
  if (err != NO_ERROR)
    {
      return err;
    }
  db_make_timestamptz (result_p, &ts_tz_fixed);

exit:
  return err;
}

static int
qdata_add_bigint_to_timestamptz (DB_VALUE * ts_tz_val_p, DB_BIGINT bi, DB_VALUE * result_p, TP_DOMAIN * domain_p)
{
  int err = NO_ERROR;
  DB_TIMESTAMPTZ *ts_tz_p;
  DB_TIMESTAMPTZ ts_tz_res, ts_tz_fixed;
  DB_UTIME utime;
  DB_DATE date;
  DB_TIME time;
  DB_TYPE type;
  DB_BIGINT u1, u2, utmp, bigint = 0;
  int d, m, y, h, mi, sec;
  DB_VALUE tmp_utime_val, tmp_utime_val_res;

  ts_tz_p = db_get_timestamptz (ts_tz_val_p);
  utime = ts_tz_p->timestamp;

  if (bi < 0)
    {
      db_make_timestamp (&tmp_utime_val, utime);
      err =
	qdata_add_bigint_to_utime_asymmetry (&tmp_utime_val, bi, &utime, &tmp_utime_val_res,
					     tp_domain_resolve_default (DB_TYPE_TIMESTAMP));
      if (err != NO_ERROR)
	{
	  goto exit;
	}

      assert (DB_VALUE_TYPE (&tmp_utime_val_res) == DB_TYPE_TIMESTAMP);
      utmp = *db_get_timestamp (&tmp_utime_val_res);

      goto return_timestamp_tz;
    }

  u1 = bi;
  u2 = utime;
  utmp = u1 + u2;

  if (OR_CHECK_UNS_ADD_OVERFLOW (u1, u2, utmp) || INT_MAX < utmp)
    {
      err = ER_QPROC_OVERFLOW_ADDITION;
      er_set (ER_ERROR_SEVERITY, ARG_FILE_LINE, err, 0);
      goto exit;
    }

  if (prm_get_integer_value (PRM_ID_COMPAT_MODE) != COMPAT_MYSQL)
    {
      goto return_timestamp_tz;
    }
  else
    {
      type = DB_VALUE_DOMAIN_TYPE (result_p);

      switch (type)
	{
	case DB_TYPE_BIGINT:
	  utime = (DB_UTIME) utmp;
	  ts_tz_res.timestamp = utime;
	  ts_tz_res.tz_id = ts_tz_p->tz_id;
	  err = tz_timestamptz_fix_zone (&ts_tz_res, &ts_tz_fixed);
	  if (err != NO_ERROR)
	    {
	      goto exit;
	    }
	  err = db_timestamp_decode_w_tz_id (&ts_tz_fixed.timestamp, &ts_tz_fixed.tz_id, &date, &time);
	  if (err != NO_ERROR)
	    {
	      goto exit;
	    }
	  db_date_decode (&date, &m, &d, &y);
	  db_time_decode (&time, &h, &mi, &sec);
	  bigint = (y * 100 + m) * 100 + d;
	  bigint = ((bigint * 100 + h) * 100 + mi) * 100 + sec;
	  db_make_bigint (result_p, bigint);
	  break;

	default:
	  break;
	}
    }

return_timestamp_tz:
  utime = (DB_UTIME) utmp;
  ts_tz_res.timestamp = utime;
  ts_tz_res.tz_id = ts_tz_p->tz_id;

  err = tz_timestamptz_fix_zone (&ts_tz_res, &ts_tz_fixed);
  if (err != NO_ERROR)
    {
      return err;
    }
  db_make_timestamptz (result_p, &ts_tz_fixed);

exit:
  return err;
}

static int
qdata_add_short_to_datetime (DB_VALUE * datetime_val_p, short s, DB_VALUE * result_p, TP_DOMAIN * domain_p)
{
  DB_DATETIME *datetime;
  DB_DATETIME tmp;
  int error = NO_ERROR;

  datetime = db_get_datetime (datetime_val_p);

  error = db_add_int_to_datetime (datetime, s, &tmp);
  if (error == NO_ERROR)
    {
      db_make_datetime (result_p, &tmp);
    }
  return error;
}

static int
qdata_add_int_to_datetime (DB_VALUE * datetime_val_p, int i, DB_VALUE * result_p, TP_DOMAIN * domain_p)
{
  DB_DATETIME *datetime;
  DB_DATETIME tmp;
  int error = NO_ERROR;

  datetime = db_get_datetime (datetime_val_p);

  error = db_add_int_to_datetime (datetime, i, &tmp);
  if (error == NO_ERROR)
    {
      db_make_datetime (result_p, &tmp);
    }
  return error;
}

static int
qdata_add_bigint_to_datetime (DB_VALUE * datetime_val_p, DB_BIGINT bi, DB_VALUE * result_p, TP_DOMAIN * domain_p)
{
  DB_DATETIME *datetime;
  DB_DATETIME tmp;
  int error = NO_ERROR;

  datetime = db_get_datetime (datetime_val_p);

  error = db_add_int_to_datetime (datetime, bi, &tmp);
  if (error == NO_ERROR)
    {
      db_make_datetime (result_p, &tmp);
    }
  return error;
}

static int
qdata_add_short_to_date (DB_VALUE * date_val_p, short s, DB_VALUE * result_p, TP_DOMAIN * domain_p)
{
  DB_DATE *date;
  unsigned int utmp, u1, u2;
  int day, month, year;

  date = db_get_date (date_val_p);
  if (s < 0)
    {
      return qdata_add_short_to_utime_asymmetry (date_val_p, s, date, result_p, domain_p);
    }

  u1 = (unsigned int) s;
  u2 = (unsigned int) *date;
  utmp = u1 + u2;

  if (OR_CHECK_UNS_ADD_OVERFLOW (u1, u2, utmp) || utmp > DB_DATE_MAX)
    {
      er_set (ER_ERROR_SEVERITY, ARG_FILE_LINE, ER_QPROC_OVERFLOW_ADDITION, 0);
      return ER_QPROC_OVERFLOW_ADDITION;
    }

  db_date_decode (&utmp, &month, &day, &year);

  if (prm_get_integer_value (PRM_ID_COMPAT_MODE) != COMPAT_MYSQL)
    {
      db_make_date (result_p, month, day, year);
    }
  else
    {
      DB_TYPE type = DB_VALUE_DOMAIN_TYPE (result_p);

      switch (type)
	{
	case DB_TYPE_SHORT:
	  db_make_short (result_p, (year * 100 + month) * 100 + day);
	  break;

	default:
	  db_make_date (result_p, month, day, year);
	  break;
	}
    }

  return NO_ERROR;
}

static int
qdata_add_int_to_date (DB_VALUE * date_val_p, int i, DB_VALUE * result_p, TP_DOMAIN * domain_p)
{
  DB_DATE *date;
  unsigned int utmp, u1, u2;
  int day, month, year;

  date = db_get_date (date_val_p);

  if (i < 0)
    {
      return qdata_add_int_to_utime_asymmetry (date_val_p, i, date, result_p, domain_p);
    }

  u1 = (unsigned int) i;
  u2 = (unsigned int) *date;
  utmp = u1 + u2;

  if (OR_CHECK_UNS_ADD_OVERFLOW (u1, u2, utmp) || utmp > DB_DATE_MAX)
    {
      er_set (ER_ERROR_SEVERITY, ARG_FILE_LINE, ER_QPROC_OVERFLOW_ADDITION, 0);
      return ER_QPROC_OVERFLOW_ADDITION;
    }

  db_date_decode (&utmp, &month, &day, &year);
  if (prm_get_integer_value (PRM_ID_COMPAT_MODE) != COMPAT_MYSQL)
    {
      db_make_date (result_p, month, day, year);
    }
  else
    {
      DB_TYPE type = DB_VALUE_DOMAIN_TYPE (result_p);

      switch (type)
	{
	case DB_TYPE_INTEGER:
	  db_make_int (result_p, (year * 100 + month) * 100 + day);
	  break;

	default:
	  db_make_date (result_p, month, day, year);
	  break;
	}
    }

  return NO_ERROR;
}

static int
qdata_add_bigint_to_date (DB_VALUE * date_val_p, DB_BIGINT bi, DB_VALUE * result_p, TP_DOMAIN * domain_p)
{
  DB_DATE *date;
  DB_BIGINT utmp, u1, u2;
  DB_DATE tmp_date;
  int day, month, year;

  date = db_get_date (date_val_p);

  if (bi < 0)
    {
      return qdata_add_bigint_to_utime_asymmetry (date_val_p, bi, date, result_p, domain_p);
    }

  u1 = bi;
  u2 = *date;
  utmp = u1 + u2;

  if (OR_CHECK_UNS_ADD_OVERFLOW (u1, u2, utmp) || utmp > DB_DATE_MAX)
    {
      er_set (ER_ERROR_SEVERITY, ARG_FILE_LINE, ER_QPROC_OVERFLOW_ADDITION, 0);
      return ER_QPROC_OVERFLOW_ADDITION;
    }

  tmp_date = (DB_DATE) utmp;
  db_date_decode (&tmp_date, &month, &day, &year);
  if (prm_get_integer_value (PRM_ID_COMPAT_MODE) == COMPAT_MYSQL)
    {
      db_make_date (result_p, month, day, year);
    }
  else
    {
      DB_TYPE type = DB_VALUE_DOMAIN_TYPE (result_p);

      switch (type)
	{
	case DB_TYPE_BIGINT:
	  db_make_bigint (result_p, (year * 100 + month) * 100 + day);
	  break;

	default:
	  db_make_date (result_p, month, day, year);
	  break;
	}
    }

  return NO_ERROR;
}

static int
qdata_add_short_to_dbval (DB_VALUE * short_val_p, DB_VALUE * dbval_p, DB_VALUE * result_p, TP_DOMAIN * domain_p)
{
  int err = NO_ERROR;
  DB_VALUE tmp_val;
  short s;
  DB_TYPE type;

  s = db_get_short (short_val_p);
  type = DB_VALUE_DOMAIN_TYPE (dbval_p);

  switch (type)
    {
    case DB_TYPE_SHORT:
      return qdata_add_short (s, dbval_p, result_p);

    case DB_TYPE_INTEGER:
      return qdata_add_int (s, db_get_int (dbval_p), result_p);

    case DB_TYPE_BIGINT:
      return qdata_add_bigint (s, db_get_bigint (dbval_p), result_p);

    case DB_TYPE_FLOAT:
      return qdata_add_float (s, db_get_float (dbval_p), result_p);

    case DB_TYPE_DOUBLE:
      return qdata_add_double (s, db_get_double (dbval_p), result_p);

    case DB_TYPE_NUMERIC:
      return qdata_add_numeric (dbval_p, short_val_p, result_p);

    case DB_TYPE_MONETARY:
      return qdata_add_monetary (s, (db_get_monetary (dbval_p))->amount, (db_get_monetary (dbval_p))->type, result_p);

    case DB_TYPE_TIME:
      return qdata_add_bigint_to_time (dbval_p, (DB_BIGINT) s, result_p);

    case DB_TYPE_TIMESTAMP:
      return qdata_add_short_to_utime (dbval_p, s, result_p, domain_p);

    case DB_TYPE_TIMESTAMPLTZ:
      {
	DB_TIMESTAMPTZ ts_tz;
	ts_tz.timestamp = *db_get_timestamp (dbval_p);

	err = tz_create_session_tzid_for_timestamp (&ts_tz.timestamp, &ts_tz.tz_id);
	if (err != NO_ERROR)
	  {
	    break;
	  }
	db_make_timestamptz (&tmp_val, &ts_tz);

	err = qdata_add_short_to_timestamptz (&tmp_val, (DB_BIGINT) s, result_p, domain_p);
	if (err != NO_ERROR)
	  {
	    break;
	  }
	if (DB_VALUE_TYPE (result_p) == DB_TYPE_TIMESTAMPTZ)
	  {
	    ts_tz = *db_get_timestamptz (result_p);
	    db_make_timestampltz (result_p, ts_tz.timestamp);
	  }
	break;
      }

    case DB_TYPE_TIMESTAMPTZ:
      return qdata_add_short_to_timestamptz (dbval_p, s, result_p, domain_p);

    case DB_TYPE_DATETIME:
    case DB_TYPE_DATETIMELTZ:
      err = qdata_add_short_to_datetime (dbval_p, s, &tmp_val, domain_p);
      if (err == NO_ERROR && type == DB_TYPE_DATETIMELTZ)
	{
	  db_make_datetimeltz (result_p, db_get_datetime (&tmp_val));
	}
      return err;

    case DB_TYPE_DATETIMETZ:
      db_make_short (&tmp_val, s);
      return qdata_add_datetimetz_to_dbval (dbval_p, &tmp_val, result_p);

    case DB_TYPE_DATE:
      return qdata_add_short_to_date (dbval_p, s, result_p, domain_p);

    default:
      break;
    }

  return err;
}

static int
qdata_add_int_to_dbval (DB_VALUE * int_val_p, DB_VALUE * dbval_p, DB_VALUE * result_p, TP_DOMAIN * domain_p)
{
  int i;
  int err = NO_ERROR;
  DB_TYPE type;
  DB_VALUE tmp_val;

  i = db_get_int (int_val_p);
  type = DB_VALUE_DOMAIN_TYPE (dbval_p);

  switch (type)
    {
    case DB_TYPE_SHORT:
      return qdata_add_int (i, db_get_short (dbval_p), result_p);

    case DB_TYPE_INTEGER:
      return qdata_add_int (i, db_get_int (dbval_p), result_p);

    case DB_TYPE_BIGINT:
      return qdata_add_bigint (i, db_get_bigint (dbval_p), result_p);

    case DB_TYPE_FLOAT:
      return qdata_add_float ((float) i, db_get_float (dbval_p), result_p);

    case DB_TYPE_DOUBLE:
      return qdata_add_double (i, db_get_double (dbval_p), result_p);

    case DB_TYPE_NUMERIC:
      return qdata_add_numeric (dbval_p, int_val_p, result_p);
      break;

    case DB_TYPE_MONETARY:
      return qdata_add_monetary (i, (db_get_monetary (dbval_p))->amount, (db_get_monetary (dbval_p))->type, result_p);

    case DB_TYPE_TIME:
      return qdata_add_bigint_to_time (dbval_p, (DB_BIGINT) i, result_p);

    case DB_TYPE_TIMESTAMP:
      return qdata_add_int_to_utime (dbval_p, i, result_p, domain_p);

    case DB_TYPE_TIMESTAMPLTZ:
      {
	DB_TIMESTAMPTZ ts_tz;
	ts_tz.timestamp = *db_get_timestamp (dbval_p);

	err = tz_create_session_tzid_for_timestamp (&ts_tz.timestamp, &ts_tz.tz_id);
	if (err != NO_ERROR)
	  {
	    break;
	  }
	db_make_timestamptz (&tmp_val, &ts_tz);

	err = qdata_add_int_to_timestamptz (&tmp_val, (DB_BIGINT) i, result_p, domain_p);
	if (err != NO_ERROR)
	  {
	    break;
	  }
	if (DB_VALUE_TYPE (result_p) == DB_TYPE_TIMESTAMPTZ)
	  {
	    ts_tz = *db_get_timestamptz (result_p);
	    db_make_timestampltz (result_p, ts_tz.timestamp);
	  }
	break;
      }

    case DB_TYPE_TIMESTAMPTZ:
      return qdata_add_int_to_timestamptz (dbval_p, i, result_p, domain_p);

    case DB_TYPE_DATETIME:
    case DB_TYPE_DATETIMELTZ:
      err = qdata_add_int_to_datetime (dbval_p, i, &tmp_val, domain_p);
      if (err == NO_ERROR && type == DB_TYPE_DATETIMELTZ)
	{
	  db_make_datetimeltz (result_p, db_get_datetime (&tmp_val));
	}
      return err;

    case DB_TYPE_DATETIMETZ:
      db_make_int (&tmp_val, i);
      return qdata_add_datetimetz_to_dbval (dbval_p, &tmp_val, result_p);

    case DB_TYPE_DATE:
      return qdata_add_int_to_date (dbval_p, i, result_p, domain_p);

    default:
      break;
    }

  return err;
}

static int
qdata_add_bigint_to_dbval (DB_VALUE * bigint_val_p, DB_VALUE * dbval_p, DB_VALUE * result_p, TP_DOMAIN * domain_p)
{
  int err = NO_ERROR;
  DB_BIGINT bi;
  DB_TYPE type;
  DB_VALUE tmp_val;

  bi = db_get_bigint (bigint_val_p);
  type = DB_VALUE_DOMAIN_TYPE (dbval_p);

  switch (type)
    {
    case DB_TYPE_SHORT:
      return qdata_add_bigint (bi, db_get_short (dbval_p), result_p);

    case DB_TYPE_INTEGER:
      return qdata_add_bigint (bi, db_get_int (dbval_p), result_p);

    case DB_TYPE_BIGINT:
      return qdata_add_bigint (bi, db_get_bigint (dbval_p), result_p);

    case DB_TYPE_FLOAT:
      return qdata_add_float ((float) bi, db_get_float (dbval_p), result_p);

    case DB_TYPE_DOUBLE:
      return qdata_add_double ((double) bi, db_get_double (dbval_p), result_p);

    case DB_TYPE_NUMERIC:
      return qdata_add_numeric (dbval_p, bigint_val_p, result_p);
      break;

    case DB_TYPE_MONETARY:
      return qdata_add_monetary ((double) bi, (db_get_monetary (dbval_p))->amount, (db_get_monetary (dbval_p))->type,
				 result_p);

    case DB_TYPE_TIME:
      return qdata_add_bigint_to_time (dbval_p, bi, result_p);

    case DB_TYPE_TIMESTAMP:
      return qdata_add_bigint_to_utime (dbval_p, bi, result_p, domain_p);

    case DB_TYPE_TIMESTAMPLTZ:
      {
	DB_TIMESTAMPTZ ts_tz;
	ts_tz.timestamp = *db_get_timestamp (dbval_p);

	err = tz_create_session_tzid_for_timestamp (&ts_tz.timestamp, &ts_tz.tz_id);
	if (err != NO_ERROR)
	  {
	    break;
	  }
	db_make_timestamptz (&tmp_val, &ts_tz);

	err = qdata_add_bigint_to_timestamptz (&tmp_val, bi, result_p, domain_p);
	if (err != NO_ERROR)
	  {
	    break;
	  }
	if (DB_VALUE_TYPE (result_p) == DB_TYPE_TIMESTAMPTZ)
	  {
	    ts_tz = *db_get_timestamptz (result_p);
	    db_make_timestampltz (result_p, ts_tz.timestamp);
	  }
	break;
      }

    case DB_TYPE_TIMESTAMPTZ:
      return qdata_add_bigint_to_timestamptz (dbval_p, bi, result_p, domain_p);

    case DB_TYPE_DATE:
      return qdata_add_bigint_to_date (dbval_p, bi, result_p, domain_p);

    case DB_TYPE_DATETIME:
      return qdata_add_bigint_to_datetime (dbval_p, bi, result_p, domain_p);

    case DB_TYPE_DATETIMELTZ:
      err = qdata_add_bigint_to_datetime (dbval_p, bi, &tmp_val, domain_p);
      if (err == NO_ERROR && type == DB_TYPE_DATETIMELTZ)
	{
	  db_make_datetimeltz (result_p, db_get_datetime (&tmp_val));
	}
      return err;

    case DB_TYPE_DATETIMETZ:
      db_make_bigint (&tmp_val, bi);
      return qdata_add_datetimetz_to_dbval (dbval_p, &tmp_val, result_p);

    default:
      break;
    }

  return err;
}

static int
qdata_add_float_to_dbval (DB_VALUE * float_val_p, DB_VALUE * dbval_p, DB_VALUE * result_p)
{
  float f1;
  DB_TYPE type;

  f1 = db_get_float (float_val_p);
  type = DB_VALUE_DOMAIN_TYPE (dbval_p);

  switch (type)
    {
    case DB_TYPE_SHORT:
      return qdata_add_float (f1, (float) db_get_short (dbval_p), result_p);

    case DB_TYPE_INTEGER:
      return qdata_add_float (f1, (float) db_get_int (dbval_p), result_p);

    case DB_TYPE_BIGINT:
      return qdata_add_double (f1, (double) db_get_bigint (dbval_p), result_p);

    case DB_TYPE_FLOAT:
      return qdata_add_float (f1, db_get_float (dbval_p), result_p);

    case DB_TYPE_DOUBLE:
      return qdata_add_double (f1, db_get_double (dbval_p), result_p);

    case DB_TYPE_NUMERIC:
      return qdata_add_double (f1, qdata_coerce_numeric_to_double (dbval_p), result_p);

    case DB_TYPE_MONETARY:
      return qdata_add_monetary (f1, (db_get_monetary (dbval_p))->amount, (db_get_monetary (dbval_p))->type, result_p);

    default:
      break;
    }

  return NO_ERROR;
}

static int
qdata_add_double_to_dbval (DB_VALUE * double_val_p, DB_VALUE * dbval_p, DB_VALUE * result_p)
{
  double d1;
  DB_TYPE type;

  d1 = db_get_double (double_val_p);
  type = DB_VALUE_DOMAIN_TYPE (dbval_p);

  switch (type)
    {
    case DB_TYPE_SHORT:
      return qdata_add_double (d1, db_get_short (dbval_p), result_p);

    case DB_TYPE_INTEGER:
      return qdata_add_double (d1, db_get_int (dbval_p), result_p);

    case DB_TYPE_BIGINT:
      return qdata_add_double (d1, (double) db_get_bigint (dbval_p), result_p);

    case DB_TYPE_FLOAT:
      return qdata_add_double (d1, db_get_float (dbval_p), result_p);

    case DB_TYPE_DOUBLE:
      return qdata_add_double (d1, db_get_double (dbval_p), result_p);

    case DB_TYPE_NUMERIC:
      return qdata_add_double (d1, qdata_coerce_numeric_to_double (dbval_p), result_p);

    case DB_TYPE_MONETARY:
      return qdata_add_monetary (d1, (db_get_monetary (dbval_p))->amount, (db_get_monetary (dbval_p))->type, result_p);

    default:
      break;
    }

  return NO_ERROR;
}

static int
qdata_add_numeric_to_dbval (DB_VALUE * numeric_val_p, DB_VALUE * dbval_p, DB_VALUE * result_p)
{
  DB_TYPE type;

  type = DB_VALUE_DOMAIN_TYPE (dbval_p);

  switch (type)
    {
    case DB_TYPE_SHORT:
    case DB_TYPE_INTEGER:
    case DB_TYPE_BIGINT:
      return qdata_add_numeric (numeric_val_p, dbval_p, result_p);

    case DB_TYPE_NUMERIC:
      if (numeric_db_value_add (numeric_val_p, dbval_p, result_p) != NO_ERROR)
	{
	  er_set (ER_ERROR_SEVERITY, ARG_FILE_LINE, ER_QPROC_OVERFLOW_ADDITION, 0);
	  return ER_QPROC_OVERFLOW_ADDITION;
	}
      break;

    case DB_TYPE_FLOAT:
      return qdata_add_double (qdata_coerce_numeric_to_double (numeric_val_p), db_get_float (dbval_p), result_p);

    case DB_TYPE_DOUBLE:
      return qdata_add_double (qdata_coerce_numeric_to_double (numeric_val_p), db_get_double (dbval_p), result_p);

    case DB_TYPE_MONETARY:
      return qdata_add_numeric_to_monetary (numeric_val_p, dbval_p, result_p);

    default:
      break;
    }

  return NO_ERROR;
}

static int
qdata_add_monetary_to_dbval (DB_VALUE * monetary_val_p, DB_VALUE * dbval_p, DB_VALUE * result_p)
{
  DB_TYPE type;
  double d1;
  DB_CURRENCY currency;

  d1 = (db_get_monetary (monetary_val_p))->amount;
  currency = (db_get_monetary (monetary_val_p))->type;

  type = DB_VALUE_DOMAIN_TYPE (dbval_p);

  switch (type)
    {
    case DB_TYPE_SHORT:
      return qdata_add_monetary (d1, db_get_short (dbval_p), currency, result_p);

    case DB_TYPE_INTEGER:
      return qdata_add_monetary (d1, db_get_int (dbval_p), currency, result_p);

    case DB_TYPE_BIGINT:
      return qdata_add_monetary (d1, (double) db_get_bigint (dbval_p), currency, result_p);

    case DB_TYPE_FLOAT:
      return qdata_add_monetary (d1, db_get_float (dbval_p), currency, result_p);

    case DB_TYPE_DOUBLE:
      return qdata_add_monetary (d1, db_get_double (dbval_p), currency, result_p);

    case DB_TYPE_NUMERIC:
      return qdata_add_numeric_to_monetary (dbval_p, monetary_val_p, result_p);

    case DB_TYPE_MONETARY:
      /* Note: we probably should return an error if the two monetaries have different monetary types. */
      return qdata_add_monetary (d1, (db_get_monetary (dbval_p))->amount, currency, result_p);

    default:
      break;
    }

  return NO_ERROR;
}

static int
qdata_add_chars_to_dbval (DB_VALUE * dbval1_p, DB_VALUE * dbval2_p, DB_VALUE * result_p)
{
  DB_DATA_STATUS data_stat;

  if ((db_string_concatenate (dbval1_p, dbval2_p, result_p, &data_stat) != NO_ERROR) || (data_stat != DATA_STATUS_OK))
    {
      return ER_FAILED;
    }

  return NO_ERROR;
}

static int
qdata_add_sequence_to_dbval (DB_VALUE * seq_val_p, DB_VALUE * dbval_p, DB_VALUE * result_p, TP_DOMAIN * domain_p)
{
  DB_SET *set_tmp;
  DB_SEQ *seq_tmp, *seq_tmp1;
  DB_VALUE dbval_tmp;
  int i, card, card1;
#if !defined(NDEBUG)
  DB_TYPE type1, type2;
#endif

#if !defined(NDEBUG)
  type1 = DB_VALUE_DOMAIN_TYPE (seq_val_p);
  type2 = DB_VALUE_DOMAIN_TYPE (dbval_p);

  assert (TP_IS_SET_TYPE (type1));
  assert (TP_IS_SET_TYPE (type2));
#endif

  if (domain_p == NULL)
    {
      return ER_FAILED;
    }

  db_make_null (&dbval_tmp);

  if (TP_DOMAIN_TYPE (domain_p) == DB_TYPE_SEQUENCE)
    {
      if (tp_value_coerce (seq_val_p, result_p, domain_p) != DOMAIN_COMPATIBLE)
	{
	  return ER_FAILED;
	}

      seq_tmp = db_get_set (dbval_p);
      card = db_seq_size (seq_tmp);
      seq_tmp1 = db_get_set (result_p);
      card1 = db_seq_size (seq_tmp1);

      for (i = 0; i < card; i++)
	{
	  if (db_seq_get (seq_tmp, i, &dbval_tmp) != NO_ERROR)
	    {
	      return ER_FAILED;
	    }

	  if (db_seq_put (seq_tmp1, card1 + i, &dbval_tmp) != NO_ERROR)
	    {
	      pr_clear_value (&dbval_tmp);
	      return ER_FAILED;
	    }

	  pr_clear_value (&dbval_tmp);
	}
    }
  else
    {
      /* set or multiset */
      if (set_union (db_get_set (seq_val_p), db_get_set (dbval_p), &set_tmp, domain_p) < 0)
	{
	  return ER_FAILED;
	}

      pr_clear_value (result_p);
      set_make_collection (result_p, set_tmp);
    }

  return NO_ERROR;
}

static int
qdata_add_time_to_dbval (DB_VALUE * time_val_p, DB_VALUE * dbval_p, DB_VALUE * result_p)
{
  DB_TYPE type;

  type = DB_VALUE_DOMAIN_TYPE (dbval_p);

  switch (type)
    {
    case DB_TYPE_SHORT:
      return qdata_add_bigint_to_time (time_val_p, (DB_BIGINT) db_get_short (dbval_p), result_p);

    case DB_TYPE_INTEGER:
      return qdata_add_bigint_to_time (time_val_p, (DB_BIGINT) db_get_int (dbval_p), result_p);

    case DB_TYPE_BIGINT:
      return qdata_add_bigint_to_time (time_val_p, db_get_bigint (dbval_p), result_p);

    default:
      break;
    }

  return NO_ERROR;
}

static int
qdata_add_utime_to_dbval (DB_VALUE * utime_val_p, DB_VALUE * dbval_p, DB_VALUE * result_p, TP_DOMAIN * domain_p)
{
  DB_TYPE type;

  type = DB_VALUE_DOMAIN_TYPE (dbval_p);

  switch (type)
    {
    case DB_TYPE_SHORT:
      return qdata_add_short_to_utime (utime_val_p, db_get_short (dbval_p), result_p, domain_p);

    case DB_TYPE_INTEGER:
      return qdata_add_int_to_utime (utime_val_p, db_get_int (dbval_p), result_p, domain_p);

    case DB_TYPE_BIGINT:
      return qdata_add_bigint_to_utime (utime_val_p, db_get_bigint (dbval_p), result_p, domain_p);

    default:
      break;
    }

  return NO_ERROR;
}

static int
qdata_add_timestamptz_to_dbval (DB_VALUE * ts_tz_val_p, DB_VALUE * dbval_p, DB_VALUE * result_p)
{
  DB_TYPE type;
  TP_DOMAIN *domain_p;

  type = DB_VALUE_DOMAIN_TYPE (dbval_p);

  domain_p = tp_domain_resolve_default (DB_TYPE_TIMESTAMPTZ);

  switch (type)
    {
    case DB_TYPE_SHORT:
      return qdata_add_short_to_timestamptz (ts_tz_val_p, db_get_short (dbval_p), result_p, domain_p);

    case DB_TYPE_INTEGER:
      return qdata_add_int_to_timestamptz (ts_tz_val_p, db_get_int (dbval_p), result_p, domain_p);

    case DB_TYPE_BIGINT:
      return qdata_add_bigint_to_timestamptz (ts_tz_val_p, db_get_bigint (dbval_p), result_p, domain_p);

    default:
      break;
    }

  return NO_ERROR;
}

static int
qdata_add_datetime_to_dbval (DB_VALUE * datetime_val_p, DB_VALUE * dbval_p, DB_VALUE * result_p, TP_DOMAIN * domain_p)
{
  DB_TYPE type;

  type = DB_VALUE_DOMAIN_TYPE (dbval_p);

  switch (type)
    {
    case DB_TYPE_SHORT:
      return qdata_add_short_to_datetime (datetime_val_p, db_get_short (dbval_p), result_p, domain_p);

    case DB_TYPE_INTEGER:
      return qdata_add_int_to_datetime (datetime_val_p, db_get_int (dbval_p), result_p, domain_p);

    case DB_TYPE_BIGINT:
      return qdata_add_bigint_to_datetime (datetime_val_p, db_get_bigint (dbval_p), result_p, domain_p);

    default:
      break;
    }

  return NO_ERROR;
}

static int
qdata_add_datetimetz_to_dbval (DB_VALUE * datetimetz_val_p, DB_VALUE * dbval_p, DB_VALUE * result_p)
{
  int error = NO_ERROR;
  DB_VALUE dt_val, dt_val_res;
  DB_DATETIMETZ *dt_tz_p = db_get_datetimetz (datetimetz_val_p);
  DB_DATETIMETZ dt_tz_res, dt_tz_fixed;

  db_make_datetime (&dt_val, &dt_tz_p->datetime);
  error = qdata_add_datetime_to_dbval (&dt_val, dbval_p, &dt_val_res, tp_domain_resolve_default (DB_TYPE_DATETIME));
  if (error != NO_ERROR)
    {
      return error;
    }

  dt_tz_res.datetime = *db_get_datetime (&dt_val_res);
  dt_tz_res.tz_id = dt_tz_p->tz_id;

  error = tz_datetimetz_fix_zone (&dt_tz_res, &dt_tz_fixed);
  if (error != NO_ERROR)
    {
      return error;
    }

  db_make_datetimetz (result_p, &dt_tz_fixed);
  return NO_ERROR;
}

static int
qdata_add_date_to_dbval (DB_VALUE * date_val_p, DB_VALUE * dbval_p, DB_VALUE * result_p, TP_DOMAIN * domain_p)
{
  DB_TYPE type;

  type = DB_VALUE_DOMAIN_TYPE (dbval_p);

  switch (type)
    {
    case DB_TYPE_SHORT:
      return qdata_add_short_to_date (date_val_p, db_get_short (dbval_p), result_p, domain_p);

    case DB_TYPE_INTEGER:
      return qdata_add_int_to_date (date_val_p, db_get_int (dbval_p), result_p, domain_p);

    case DB_TYPE_BIGINT:
      return qdata_add_bigint_to_date (date_val_p, db_get_bigint (dbval_p), result_p, domain_p);

    default:
      if (prm_get_bool_value (PRM_ID_RETURN_NULL_ON_FUNCTION_ERRORS) == false)
	{
	  er_set (ER_ERROR_SEVERITY, ARG_FILE_LINE, ER_QPROC_INVALID_DATATYPE, 0);
	  return ER_QPROC_INVALID_DATATYPE;
	}
      break;
    }

  return NO_ERROR;
}

static int
qdata_coerce_result_to_domain (DB_VALUE * result_p, TP_DOMAIN * domain_p)
{
  int error = NO_ERROR;
  TP_DOMAIN_STATUS dom_status;

  if (domain_p != NULL)
    {
      dom_status = tp_value_coerce (result_p, result_p, domain_p);
      if (dom_status != DOMAIN_COMPATIBLE)
	{
	  error = tp_domain_status_er_set (dom_status, ARG_FILE_LINE, result_p, domain_p);
	  assert_release (error != NO_ERROR);
	}
    }

  return error;
}

static int
qdata_cast_to_domain (DB_VALUE * dbval_p, DB_VALUE * result_p, TP_DOMAIN * domain_p)
{
  int error = NO_ERROR;
  TP_DOMAIN_STATUS dom_status;

  if (domain_p != NULL)
    {
      dom_status = tp_value_cast (dbval_p, result_p, domain_p, false);
      if (dom_status != DOMAIN_COMPATIBLE)
	{
	  error = tp_domain_status_er_set (dom_status, ARG_FILE_LINE, dbval_p, domain_p);
	  assert_release (error != NO_ERROR);
	}
    }

  return error;
}

/*
 * qdata_add_dbval () -
 *   return: NO_ERROR, or ER_code
 *   dbval1(in) : First db_value node
 *   dbval2(in) : Second db_value node
 *   res(out)   : Resultant db_value node
 *   domain(in) :
 *
 * Note: Add two db_values.
 * Overflow checks are only done when both operand maximums have
 * overlapping precision/scale.  That is,
 *     short + integer -> overflow is checked
 *     float + double  -> overflow is not checked.  Maximum float
 *                        value does not overlap maximum double
 *                        precision/scale.
 *                        MAX_FLT + MAX_DBL = MAX_DBL
 */
int
qdata_add_dbval (DB_VALUE * dbval1_p, DB_VALUE * dbval2_p, DB_VALUE * result_p, tp_domain * domain_p)
{
  DB_TYPE type1;
  DB_TYPE type2;
  int error = NO_ERROR;
  DB_VALUE cast_value1;
  DB_VALUE cast_value2;
  TP_DOMAIN *cast_dom1 = NULL;
  TP_DOMAIN *cast_dom2 = NULL;
  TP_DOMAIN_STATUS dom_status;

  if (domain_p != NULL && TP_DOMAIN_TYPE (domain_p) == DB_TYPE_NULL)
    {
      return NO_ERROR;
    }

  type1 = dbval1_p ? DB_VALUE_DOMAIN_TYPE (dbval1_p) : DB_TYPE_NULL;
  type2 = dbval2_p ? DB_VALUE_DOMAIN_TYPE (dbval2_p) : DB_TYPE_NULL;

  /* Enumeration */
  if (type1 == DB_TYPE_ENUMERATION)
    {
      if (TP_IS_CHAR_BIT_TYPE (type2))
	{
	  cast_dom1 = tp_domain_resolve_default (DB_TYPE_VARCHAR);
	}
      else
	{
	  cast_dom1 = tp_domain_resolve_default (DB_TYPE_SMALLINT);
	}

      dom_status = tp_value_auto_cast (dbval1_p, &cast_value1, cast_dom1);
      if (dom_status != DOMAIN_COMPATIBLE)
	{
	  error = tp_domain_status_er_set (dom_status, ARG_FILE_LINE, dbval1_p, cast_dom1);
	  return error;
	}
      error = qdata_add_dbval (&cast_value1, dbval2_p, result_p, domain_p);
      pr_clear_value (&cast_value1);
      return error;
    }
  else if (type2 == DB_TYPE_ENUMERATION)
    {
      if (TP_IS_CHAR_BIT_TYPE (type1))
	{
	  cast_dom2 = tp_domain_resolve_default (DB_TYPE_VARCHAR);
	}
      else
	{
	  cast_dom2 = tp_domain_resolve_default (DB_TYPE_SMALLINT);
	}
      dom_status = tp_value_auto_cast (dbval2_p, &cast_value2, cast_dom2);
      if (dom_status != DOMAIN_COMPATIBLE)
	{
	  error = tp_domain_status_er_set (dom_status, ARG_FILE_LINE, dbval2_p, cast_dom2);
	  return error;
	}
      error = qdata_add_dbval (dbval1_p, &cast_value2, result_p, domain_p);
      pr_clear_value (&cast_value2);
      return error;
    }

  /* plus as concat : when both operands are string or bit */
  if (prm_get_bool_value (PRM_ID_PLUS_AS_CONCAT) == true)
    {
      if (TP_IS_CHAR_BIT_TYPE (type1) && TP_IS_CHAR_BIT_TYPE (type2))
	{
	  return qdata_strcat_dbval (dbval1_p, dbval2_p, result_p, domain_p);
	}
    }

  if (DB_IS_NULL (dbval1_p) || DB_IS_NULL (dbval2_p))
    {
      return NO_ERROR;
    }

  db_make_null (&cast_value1);
  db_make_null (&cast_value2);

  /* not all pairs of operands types can be handled; for some of these pairs, reverse the order of operands to match
   * the handled case */
  /* STRING + NUMBER NUMBER + DATE STRING + DATE */
  if ((TP_IS_CHAR_TYPE (type1) && TP_IS_NUMERIC_TYPE (type2))
      || (TP_IS_NUMERIC_TYPE (type1) && TP_IS_DATE_OR_TIME_TYPE (type2)) || (TP_IS_CHAR_TYPE (type1)
									     && TP_IS_DATE_OR_TIME_TYPE (type2)))
    {
      DB_VALUE *temp = NULL;

      temp = dbval1_p;
      dbval1_p = dbval2_p;
      dbval2_p = temp;
      type1 = DB_VALUE_DOMAIN_TYPE (dbval1_p);
      type2 = DB_VALUE_DOMAIN_TYPE (dbval2_p);
    }

  /* number + string : cast string to DOUBLE, add as numbers */
  if (TP_IS_NUMERIC_TYPE (type1) && TP_IS_CHAR_TYPE (type2))
    {
      /* cast string to double */
      cast_dom2 = tp_domain_resolve_default (DB_TYPE_DOUBLE);
    }
  /* date + number : cast number to bigint, add as date + bigint */
  /* date + string : cast string to bigint, add as date + bigint */
  else if (TP_IS_DATE_OR_TIME_TYPE (type1) && (TP_IS_FLOATING_NUMBER_TYPE (type2) || TP_IS_CHAR_TYPE (type2)))
    {
      /* cast number to BIGINT */
      cast_dom2 = tp_domain_resolve_default (DB_TYPE_BIGINT);
    }
  /* string + string: cast number to bigint, add as date + bigint */
  else if (TP_IS_CHAR_TYPE (type1) && TP_IS_CHAR_TYPE (type2))
    {
      /* cast number to BIGINT */
      cast_dom1 = tp_domain_resolve_default (DB_TYPE_DOUBLE);
      cast_dom2 = tp_domain_resolve_default (DB_TYPE_DOUBLE);
    }

  if (cast_dom2 != NULL)
    {
      dom_status = tp_value_auto_cast (dbval2_p, &cast_value2, cast_dom2);
      if (dom_status != DOMAIN_COMPATIBLE)
	{
	  error = tp_domain_status_er_set (dom_status, ARG_FILE_LINE, dbval2_p, cast_dom2);
	  return error;
	}
      dbval2_p = &cast_value2;
    }

  if (cast_dom1 != NULL)
    {
      dom_status = tp_value_auto_cast (dbval1_p, &cast_value1, cast_dom1);
      if (dom_status != DOMAIN_COMPATIBLE)
	{
	  error = tp_domain_status_er_set (dom_status, ARG_FILE_LINE, dbval1_p, cast_dom1);
	  return error;
	}
      dbval1_p = &cast_value1;
    }

  type1 = dbval1_p ? DB_VALUE_DOMAIN_TYPE (dbval1_p) : DB_TYPE_NULL;
  type2 = dbval2_p ? DB_VALUE_DOMAIN_TYPE (dbval2_p) : DB_TYPE_NULL;

  if (DB_IS_NULL (dbval1_p) || DB_IS_NULL (dbval2_p))
    {
      return NO_ERROR;
    }

  if (qdata_is_zero_value_date (dbval1_p) || qdata_is_zero_value_date (dbval2_p))
    {
      /* add operation with zero date returns null */
      db_make_null (result_p);
      if (!prm_get_bool_value (PRM_ID_RETURN_NULL_ON_FUNCTION_ERRORS))
	{
	  er_set (ER_ERROR_SEVERITY, ARG_FILE_LINE, ER_ATTEMPT_TO_USE_ZERODATE, 0);
	  return ER_ATTEMPT_TO_USE_ZERODATE;
	}
      return NO_ERROR;
    }

  switch (type1)
    {
    case DB_TYPE_SHORT:
      error = qdata_add_short_to_dbval (dbval1_p, dbval2_p, result_p, domain_p);
      break;

    case DB_TYPE_INTEGER:
      error = qdata_add_int_to_dbval (dbval1_p, dbval2_p, result_p, domain_p);
      break;

    case DB_TYPE_BIGINT:
      error = qdata_add_bigint_to_dbval (dbval1_p, dbval2_p, result_p, domain_p);
      break;

    case DB_TYPE_FLOAT:
      error = qdata_add_float_to_dbval (dbval1_p, dbval2_p, result_p);
      break;

    case DB_TYPE_DOUBLE:
      error = qdata_add_double_to_dbval (dbval1_p, dbval2_p, result_p);
      break;

    case DB_TYPE_NUMERIC:
      error = qdata_add_numeric_to_dbval (dbval1_p, dbval2_p, result_p);
      break;

    case DB_TYPE_MONETARY:
      error = qdata_add_monetary_to_dbval (dbval1_p, dbval2_p, result_p);
      break;

    case DB_TYPE_CHAR:
    case DB_TYPE_VARCHAR:
    case DB_TYPE_NCHAR:
    case DB_TYPE_VARNCHAR:
    case DB_TYPE_BIT:
    case DB_TYPE_VARBIT:
      error = qdata_add_chars_to_dbval (dbval1_p, dbval2_p, result_p);
      break;

    case DB_TYPE_SET:
    case DB_TYPE_MULTISET:
    case DB_TYPE_SEQUENCE:
      if (!TP_IS_SET_TYPE (type2))
	{
	  er_set (ER_ERROR_SEVERITY, ARG_FILE_LINE, ER_QPROC_INVALID_DATATYPE, 0);
	  return ER_QPROC_INVALID_DATATYPE;
	}
      if (domain_p == NULL)
	{
	  if (type1 == type2)
	    {
	      /* partial resolve : set only basic domain; full domain will be resolved in 'fetch', based on the
	       * result's value */
	      domain_p = tp_domain_resolve_default (type1);
	    }
	  else
	    {
	      domain_p = tp_domain_resolve_default (DB_TYPE_MULTISET);
	    }
	}
      error = qdata_add_sequence_to_dbval (dbval1_p, dbval2_p, result_p, domain_p);
      break;

    case DB_TYPE_TIME:
      error = qdata_add_time_to_dbval (dbval1_p, dbval2_p, result_p);
      break;

    case DB_TYPE_TIMESTAMP:
      error = qdata_add_utime_to_dbval (dbval1_p, dbval2_p, result_p, domain_p);
      break;

    case DB_TYPE_TIMESTAMPLTZ:
      {
	DB_TIMESTAMPTZ ts_tz, *ts_tz_p;
	DB_VALUE ts_tz_val, tmp_val_res;

	ts_tz.timestamp = *db_get_timestamp (dbval1_p);

	error = tz_create_session_tzid_for_timestamp (&ts_tz.timestamp, &ts_tz.tz_id);
	if (error != NO_ERROR)
	  {
	    break;
	  }

	db_make_timestamptz (&ts_tz_val, &ts_tz);

	error = qdata_add_timestamptz_to_dbval (&ts_tz_val, dbval2_p, &tmp_val_res);
	if (error != NO_ERROR)
	  {
	    break;
	  }
	if (DB_VALUE_TYPE (&tmp_val_res) == DB_TYPE_TIMESTAMPTZ)
	  {
	    ts_tz_p = db_get_timestamptz (&tmp_val_res);
	    db_make_timestampltz (result_p, ts_tz_p->timestamp);
	  }
	else
	  {
	    assert (DB_VALUE_TYPE (&tmp_val_res) == DB_TYPE_BIGINT);
	    pr_clone_value (&tmp_val_res, result_p);
	  }
	break;
      }

    case DB_TYPE_TIMESTAMPTZ:
      error = qdata_add_timestamptz_to_dbval (dbval1_p, dbval2_p, result_p);
      break;

    case DB_TYPE_DATETIME:
    case DB_TYPE_DATETIMELTZ:
      /* we are adding only numbers, safe to handle DATETIMELTZ as DATETIME */
      error = qdata_add_datetime_to_dbval (dbval1_p, dbval2_p, result_p, domain_p);
      if (error == NO_ERROR && type1 == DB_TYPE_DATETIMELTZ)
	{
	  db_make_datetimeltz (result_p, db_get_datetime (result_p));
	}
      break;

    case DB_TYPE_DATETIMETZ:
      error = qdata_add_datetimetz_to_dbval (dbval1_p, dbval2_p, result_p);
      break;

    case DB_TYPE_DATE:
      error = qdata_add_date_to_dbval (dbval1_p, dbval2_p, result_p, domain_p);
      break;

    default:
      er_set (ER_ERROR_SEVERITY, ARG_FILE_LINE, ER_QPROC_INVALID_DATATYPE, 0);
      return ER_QPROC_INVALID_DATATYPE;
    }

  if (error != NO_ERROR)
    {
      return error;
    }

  return qdata_coerce_result_to_domain (result_p, domain_p);
}

/*
 * qdata_concatenate_dbval () -
 *   return: NO_ERROR, or ER_code
 *   dbval1(in)		  : First db_value node
 *   dbval2(in)		  : Second db_value node
 *   result_p(out)	  : Resultant db_value node
 *   domain_p(in)	  : DB domain of result
 *   max_allowed_size(in) : max allowed size for result
 *   warning_context(in)  : used only to display truncation warning context
 *
 * Note: Concatenates a db_values to string db value.
 *	 Value to be added is truncated in case the allowed size would be
 *	 exceeded . Truncation is done without modifying the value (a new
 *	 temporary value is used).
 *	 A warning is logged the first time the allowed size is exceeded
 *	 (when the value to add has already exceeded the size, no warning is
 *	 logged).
 */
int
qdata_concatenate_dbval (THREAD_ENTRY * thread_p, DB_VALUE * dbval1_p, DB_VALUE * dbval2_p, DB_VALUE * result_p,
			 tp_domain * domain_p, const int max_allowed_size, const char *warning_context)
{
  DB_TYPE type2, type1;
  int error = NO_ERROR;
  DB_VALUE arg_val, db_temp;
  int res_size = 0, val_size = 0;
  bool warning_size_exceeded = false;
  int spare_bytes = 0;
  bool save_need_clear;

  if ((domain_p != NULL && TP_DOMAIN_TYPE (domain_p) == DB_TYPE_NULL) || DB_IS_NULL (dbval1_p) || DB_IS_NULL (dbval2_p))
    {
      return NO_ERROR;
    }

  type1 = DB_VALUE_DOMAIN_TYPE (dbval1_p);
  type2 = DB_VALUE_DOMAIN_TYPE (dbval2_p);

  if (!QSTR_IS_ANY_CHAR_OR_BIT (type1))
    {
      assert (false);
      er_set (ER_ERROR_SEVERITY, ARG_FILE_LINE, ER_QPROC_INVALID_DATATYPE, 0);
      return ER_QPROC_INVALID_DATATYPE;
    }
  db_make_null (&arg_val);
  db_make_null (&db_temp);

  res_size = db_get_string_size (dbval1_p);

  switch (type2)
    {
    case DB_TYPE_CHAR:
    case DB_TYPE_VARCHAR:
    case DB_TYPE_NCHAR:
    case DB_TYPE_VARNCHAR:
    case DB_TYPE_BIT:
    case DB_TYPE_VARBIT:
      val_size = db_get_string_size (dbval2_p);
      if (res_size >= max_allowed_size)
	{
	  assert (warning_size_exceeded == false);
	  break;
	}
      else if (res_size + val_size > max_allowed_size)
	{
	  warning_size_exceeded = true;
	  error = db_string_limit_size_string (dbval2_p, &db_temp, max_allowed_size - res_size, &spare_bytes);
	  if (error != NO_ERROR)
	    {
	      break;
	    }

	  error = qdata_add_chars_to_dbval (dbval1_p, &db_temp, result_p);

	  if (spare_bytes > 0)
	    {
	      /* The adjusted 'db_temp' string was truncated to the last full multibyte character. Increase the
	       * 'result' with 'spare_bytes' remained from the last truncated multibyte character. This prevents
	       * GROUP_CONCAT to add other single-byte chars (or char with fewer bytes than 'spare_bytes' to current
	       * aggregate. */
	      save_need_clear = result_p->need_clear;
	      qstr_make_typed_string (DB_VALUE_DOMAIN_TYPE (result_p), result_p, DB_VALUE_PRECISION (result_p),
				      db_get_string (result_p), db_get_string_size (result_p) + spare_bytes,
				      db_get_string_codeset (dbval1_p), db_get_string_collation (dbval1_p));
	      result_p->need_clear = save_need_clear;
	    }
	}
      else
	{
	  error = qdata_add_chars_to_dbval (dbval1_p, dbval2_p, result_p);
	}
      break;
    case DB_TYPE_SHORT:
    case DB_TYPE_INTEGER:
    case DB_TYPE_BIGINT:
    case DB_TYPE_FLOAT:
    case DB_TYPE_DOUBLE:
    case DB_TYPE_NUMERIC:
    case DB_TYPE_MONETARY:
    case DB_TYPE_TIME:
    case DB_TYPE_DATE:
    case DB_TYPE_DATETIME:
    case DB_TYPE_DATETIMELTZ:
    case DB_TYPE_DATETIMETZ:
    case DB_TYPE_TIMESTAMP:
    case DB_TYPE_TIMESTAMPLTZ:
    case DB_TYPE_TIMESTAMPTZ:
    case DB_TYPE_ENUMERATION:
      {
	TP_DOMAIN_STATUS err_dom;
	err_dom = tp_value_cast (dbval2_p, &arg_val, domain_p, false);

	if (err_dom == DOMAIN_COMPATIBLE)
	  {
	    val_size = db_get_string_size (&arg_val);

	    if (res_size >= max_allowed_size)
	      {
		assert (warning_size_exceeded == false);
		break;
	      }
	    else if (res_size + val_size > max_allowed_size)
	      {
		warning_size_exceeded = true;
		error = db_string_limit_size_string (&arg_val, &db_temp, max_allowed_size - res_size, &spare_bytes);
		if (error != NO_ERROR)
		  {
		    break;
		  }

		error = qdata_add_chars_to_dbval (dbval1_p, &db_temp, result_p);

		if (spare_bytes > 0)
		  {
		    save_need_clear = result_p->need_clear;
		    qstr_make_typed_string (DB_VALUE_DOMAIN_TYPE (result_p), result_p, DB_VALUE_PRECISION (result_p),
					    db_get_string (result_p), db_get_string_size (result_p) + spare_bytes,
					    db_get_string_codeset (dbval1_p), db_get_string_collation (dbval1_p));
		    result_p->need_clear = save_need_clear;
		  }
	      }
	    else
	      {
		error = qdata_add_chars_to_dbval (dbval1_p, &arg_val, result_p);
	      }
	  }
	else
	  {
	    error = tp_domain_status_er_set (err_dom, ARG_FILE_LINE, dbval2_p, domain_p);
	  }
      }
      break;

    default:
      er_set (ER_ERROR_SEVERITY, ARG_FILE_LINE, ER_QPROC_INVALID_DATATYPE, 0);
      return ER_QPROC_INVALID_DATATYPE;
    }

  pr_clear_value (&arg_val);
  pr_clear_value (&db_temp);
  if (error == NO_ERROR && warning_size_exceeded == true)
    {
      er_set (ER_NOTIFICATION_SEVERITY, ARG_FILE_LINE, ER_QPROC_SIZE_STRING_TRUNCATED, 1, warning_context);
    }

  return error;
}


/*
 * qdata_increment_dbval () -
 *   return: NO_ERROR, or ER_code
 *   dbval1(in) : db_value node
 *   res(in)    :
 *   incval(in) :
 *
 * Note: Increment the db_value.
 * If overflow happens, reset the db_value as 0.
 */
int
qdata_increment_dbval (DB_VALUE * dbval_p, DB_VALUE * result_p, int inc_val)
{
  DB_TYPE type1;
  short stmp, s1;
  int itmp, i1;
  DB_BIGINT bitmp, bi1;

  type1 = DB_VALUE_DOMAIN_TYPE (dbval_p);

  switch (type1)
    {
    case DB_TYPE_SHORT:
      s1 = db_get_short (dbval_p);
      stmp = s1 + inc_val;
      if ((inc_val > 0 && OR_CHECK_ADD_OVERFLOW (s1, inc_val, stmp))
	  || (inc_val < 0 && OR_CHECK_SUB_UNDERFLOW (s1, -inc_val, stmp)))
	{
	  stmp = 0;
	}

      db_make_short (result_p, stmp);
      break;

    case DB_TYPE_INTEGER:
      i1 = db_get_int (dbval_p);
      itmp = i1 + inc_val;
      if ((inc_val > 0 && OR_CHECK_ADD_OVERFLOW (i1, inc_val, itmp))
	  || (inc_val < 0 && OR_CHECK_SUB_UNDERFLOW (i1, -inc_val, itmp)))
	{
	  itmp = 0;
	}

      db_make_int (result_p, itmp);
      break;

    case DB_TYPE_BIGINT:
      bi1 = db_get_bigint (dbval_p);
      bitmp = bi1 + inc_val;
      if ((inc_val > 0 && OR_CHECK_ADD_OVERFLOW (bi1, inc_val, bitmp))
	  || (inc_val < 0 && OR_CHECK_SUB_UNDERFLOW (bi1, -inc_val, bitmp)))
	{
	  bitmp = 0;
	}

      db_make_bigint (result_p, bitmp);
      break;

    default:
      er_set (ER_ERROR_SEVERITY, ARG_FILE_LINE, ER_QPROC_INVALID_DATATYPE, 0);
      return ER_FAILED;
    }

  return NO_ERROR;
}

static int
qdata_subtract_short (short s1, short s2, DB_VALUE * result_p)
{
  short stmp;

  stmp = s1 - s2;

  if (OR_CHECK_SUB_UNDERFLOW (s1, s2, stmp))
    {
      er_set (ER_ERROR_SEVERITY, ARG_FILE_LINE, ER_QPROC_OVERFLOW_SUBTRACTION, 0);
      return ER_FAILED;
    }

  db_make_short (result_p, stmp);
  return NO_ERROR;
}

static int
qdata_subtract_int (int i1, int i2, DB_VALUE * result_p)
{
  int itmp;

  itmp = i1 - i2;

  if (OR_CHECK_SUB_UNDERFLOW (i1, i2, itmp))
    {
      er_set (ER_ERROR_SEVERITY, ARG_FILE_LINE, ER_QPROC_OVERFLOW_SUBTRACTION, 0);
      return ER_FAILED;
    }

  db_make_int (result_p, itmp);
  return NO_ERROR;
}

static int
qdata_subtract_bigint (DB_BIGINT bi1, DB_BIGINT bi2, DB_VALUE * result_p)
{
  DB_BIGINT bitmp;

  bitmp = bi1 - bi2;

  if (OR_CHECK_SUB_UNDERFLOW (bi1, bi2, bitmp))
    {
      er_set (ER_ERROR_SEVERITY, ARG_FILE_LINE, ER_QPROC_OVERFLOW_SUBTRACTION, 0);
      return ER_FAILED;
    }

  db_make_bigint (result_p, bitmp);
  return NO_ERROR;
}

static int
qdata_subtract_float (float f1, float f2, DB_VALUE * result_p)
{
  float ftmp;

  ftmp = f1 - f2;

  if (OR_CHECK_FLOAT_OVERFLOW (ftmp))
    {
      er_set (ER_ERROR_SEVERITY, ARG_FILE_LINE, ER_QPROC_OVERFLOW_SUBTRACTION, 0);
      return ER_FAILED;
    }

  db_make_float (result_p, ftmp);
  return NO_ERROR;
}

static int
qdata_subtract_double (double d1, double d2, DB_VALUE * result_p)
{
  double dtmp;

  dtmp = d1 - d2;

  if (OR_CHECK_DOUBLE_OVERFLOW (dtmp))
    {
      er_set (ER_ERROR_SEVERITY, ARG_FILE_LINE, ER_QPROC_OVERFLOW_SUBTRACTION, 0);
      return ER_FAILED;
    }

  db_make_double (result_p, dtmp);
  return NO_ERROR;
}

static int
qdata_subtract_monetary (double d1, double d2, DB_CURRENCY currency, DB_VALUE * result_p)
{
  double dtmp;

  dtmp = d1 - d2;

  if (OR_CHECK_DOUBLE_OVERFLOW (dtmp))
    {
      er_set (ER_ERROR_SEVERITY, ARG_FILE_LINE, ER_QPROC_OVERFLOW_SUBTRACTION, 0);
      return ER_FAILED;
    }

  db_make_monetary (result_p, currency, dtmp);
  return NO_ERROR;
}

static int
qdata_subtract_time (DB_TIME u1, DB_TIME u2, DB_VALUE * result_p)
{
  DB_TIME utmp;
  int hour, minute, second;

  if (u1 < u2)
    {
      u1 += SECONDS_OF_ONE_DAY;
    }

  utmp = u1 - u2;
  db_time_decode (&utmp, &hour, &minute, &second);
  db_make_time (result_p, hour, minute, second);

  return NO_ERROR;
}

static int
qdata_subtract_utime (DB_UTIME u1, DB_UTIME u2, DB_VALUE * result_p)
{
  DB_UTIME utmp;

  utmp = u1 - u2;
  if (OR_CHECK_UNS_SUB_UNDERFLOW (u1, u2, utmp))
    {
      er_set (ER_ERROR_SEVERITY, ARG_FILE_LINE, ER_QPROC_TIME_UNDERFLOW, 0);
      return ER_FAILED;
    }

  db_make_timestamp (result_p, utmp);
  return NO_ERROR;
}

static int
qdata_subtract_utime_to_short_asymmetry (DB_VALUE * utime_val_p, short s, unsigned int *utime, DB_VALUE * result_p,
					 TP_DOMAIN * domain_p)
{
  DB_VALUE tmp;
  int error = NO_ERROR;

  if (s == DB_INT16_MIN)	/* check for asymmetry. */
    {
      if (*utime == DB_UINT32_MAX)
	{
	  er_set (ER_ERROR_SEVERITY, ARG_FILE_LINE, ER_QPROC_OVERFLOW_ADDITION, 0);
	  return ER_QPROC_OVERFLOW_ADDITION;
	}

      (*utime)++;
      s++;
    }

  db_make_short (&tmp, -(s));
  error = qdata_add_dbval (utime_val_p, &tmp, result_p, domain_p);

  return error;
}

static int
qdata_subtract_utime_to_int_asymmetry (DB_VALUE * utime_val_p, int i, unsigned int *utime, DB_VALUE * result_p,
				       TP_DOMAIN * domain_p)
{
  DB_VALUE tmp;
  int error = NO_ERROR;

  if (i == DB_INT32_MIN)	/* check for asymmetry. */
    {
      if (*utime == DB_UINT32_MAX)
	{
	  er_set (ER_ERROR_SEVERITY, ARG_FILE_LINE, ER_QPROC_OVERFLOW_ADDITION, 0);
	  return ER_QPROC_OVERFLOW_ADDITION;
	}

      (*utime)++;
      i++;
    }

  db_make_int (&tmp, -(i));
  error = qdata_add_dbval (utime_val_p, &tmp, result_p, domain_p);

  return error;
}

static int
qdata_subtract_utime_to_bigint_asymmetry (DB_VALUE * utime_val_p, DB_BIGINT bi, unsigned int *utime,
					  DB_VALUE * result_p, TP_DOMAIN * domain_p)
{
  DB_VALUE tmp;
  int error = NO_ERROR;

  if (bi == DB_BIGINT_MIN)	/* check for asymmetry. */
    {
      if (*utime == DB_UINT32_MAX)
	{
	  er_set (ER_ERROR_SEVERITY, ARG_FILE_LINE, ER_QPROC_OVERFLOW_ADDITION, 0);
	  return ER_QPROC_OVERFLOW_ADDITION;
	}

      (*utime)++;
      bi++;
    }

  db_make_bigint (&tmp, -(bi));
  error = qdata_add_dbval (utime_val_p, &tmp, result_p, domain_p);

  return error;
}

static int
qdata_subtract_datetime_to_int (DB_DATETIME * dt1, DB_BIGINT i2, DB_VALUE * result_p)
{
  DB_DATETIME datetime_tmp;
  int error;

  error = db_subtract_int_from_datetime (dt1, i2, &datetime_tmp);
  if (error != NO_ERROR)
    {
      return error;
    }

  db_make_datetime (result_p, &datetime_tmp);
  return NO_ERROR;
}

static int
qdata_subtract_datetime (DB_DATETIME * dt1, DB_DATETIME * dt2, DB_VALUE * result_p)
{
  DB_BIGINT u1, u2, tmp;

  u1 = ((DB_BIGINT) dt1->date) * MILLISECONDS_OF_ONE_DAY + dt1->time;
  u2 = ((DB_BIGINT) dt2->date) * MILLISECONDS_OF_ONE_DAY + dt2->time;

  tmp = u1 - u2;
  if (OR_CHECK_SUB_UNDERFLOW (u1, u2, tmp))
    {
      er_set (ER_ERROR_SEVERITY, ARG_FILE_LINE, ER_QPROC_TIME_UNDERFLOW, 0);
      return ER_FAILED;
    }

  db_make_bigint (result_p, tmp);
  return NO_ERROR;
}

static int
qdata_subtract_datetime_to_int_asymmetry (DB_VALUE * datetime_val_p, DB_BIGINT i, DB_DATETIME * datetime,
					  DB_VALUE * result_p, TP_DOMAIN * domain_p)
{
  DB_VALUE tmp;
  int error = NO_ERROR;

  if (i == DB_BIGINT_MIN)	/* check for asymmetry. */
    {
      if (datetime->time == 0)
	{
	  datetime->date--;
	  datetime->time = MILLISECONDS_OF_ONE_DAY;
	}

      datetime->time--;
      i++;
    }

  db_make_bigint (&tmp, -(i));
  error = qdata_add_dbval (datetime_val_p, &tmp, result_p, domain_p);

  return error;
}

static int
qdata_subtract_short_to_dbval (DB_VALUE * short_val_p, DB_VALUE * dbval_p, DB_VALUE * result_p)
{
  short s;
  DB_TYPE type2;
  DB_VALUE dbval_tmp;
  DB_TIME *timeval, timetmp;
  DB_DATE *date;
  unsigned int u1, u2, utmp;
  int hour, minute, second;
  int err = NO_ERROR;
  DB_VALUE tmp_val;

  s = db_get_short (short_val_p);
  type2 = DB_VALUE_DOMAIN_TYPE (dbval_p);

  switch (type2)
    {
    case DB_TYPE_SHORT:
      return qdata_subtract_short (s, db_get_short (dbval_p), result_p);

    case DB_TYPE_INTEGER:
      return qdata_subtract_int (s, db_get_int (dbval_p), result_p);

    case DB_TYPE_BIGINT:
      return qdata_subtract_bigint (s, db_get_bigint (dbval_p), result_p);

    case DB_TYPE_FLOAT:
      return qdata_subtract_float (s, db_get_float (dbval_p), result_p);

    case DB_TYPE_DOUBLE:
      return qdata_subtract_double (s, db_get_double (dbval_p), result_p);

    case DB_TYPE_NUMERIC:
      qdata_coerce_dbval_to_numeric (short_val_p, &dbval_tmp);

      if (numeric_db_value_sub (&dbval_tmp, dbval_p, result_p) != NO_ERROR)
	{
	  er_set (ER_ERROR_SEVERITY, ARG_FILE_LINE, ER_QPROC_OVERFLOW_SUBTRACTION, 0);
	  return ER_QPROC_OVERFLOW_SUBTRACTION;
	}
      break;

    case DB_TYPE_MONETARY:
      return qdata_subtract_monetary (s, (db_get_monetary (dbval_p))->amount, (db_get_monetary (dbval_p))->type,
				      result_p);

    case DB_TYPE_TIME:
      if (s < 0)
	{
	  timetmp = s + SECONDS_OF_ONE_DAY;
	}
      else
	{
	  timetmp = s;
	}

      timeval = db_get_time (dbval_p);

      err = qdata_subtract_time (timetmp, (DB_TIME) (*timeval % SECONDS_OF_ONE_DAY), result_p);
      return err;

    case DB_TYPE_TIMESTAMP:
    case DB_TYPE_TIMESTAMPLTZ:
    case DB_TYPE_TIMESTAMPTZ:
      db_make_bigint (&tmp_val, (DB_BIGINT) s);
      return qdata_subtract_bigint_to_dbval (&tmp_val, dbval_p, result_p);

    case DB_TYPE_DATETIME:
    case DB_TYPE_DATETIMELTZ:
    case DB_TYPE_DATETIMETZ:
      db_make_int (&tmp_val, (int) s);
      return qdata_subtract_int_to_dbval (&tmp_val, dbval_p, result_p);

    case DB_TYPE_DATE:
      date = db_get_date (dbval_p);

      u1 = (unsigned int) s;
      u2 = (unsigned int) *date;
      utmp = u1 - u2;

      if (s < 0 || OR_CHECK_UNS_SUB_UNDERFLOW (u1, u2, utmp))
	{
	  er_set (ER_ERROR_SEVERITY, ARG_FILE_LINE, ER_QPROC_DATE_UNDERFLOW, 0);
	  return ER_FAILED;
	}

      db_time_decode (&utmp, &hour, &minute, &second);
      db_make_time (result_p, hour, minute, second);
      break;

    default:
      break;
    }

  return err;
}

static int
qdata_subtract_int_to_dbval (DB_VALUE * int_val_p, DB_VALUE * dbval_p, DB_VALUE * result_p)
{
  int i;
  DB_TYPE type;
  DB_VALUE dbval_tmp;
  DB_DATE *date;
  DB_DATETIME *datetime, datetime_tmp;
  unsigned int u1, u2, utmp;
  int day, month, year;
  DB_VALUE tmp_val;
  int err = NO_ERROR;

  i = db_get_int (int_val_p);
  type = DB_VALUE_DOMAIN_TYPE (dbval_p);

  switch (type)
    {
    case DB_TYPE_SHORT:
      return qdata_subtract_int (i, db_get_short (dbval_p), result_p);

    case DB_TYPE_INTEGER:
      return qdata_subtract_int (i, db_get_int (dbval_p), result_p);

    case DB_TYPE_BIGINT:
      return qdata_subtract_bigint (i, db_get_bigint (dbval_p), result_p);

    case DB_TYPE_FLOAT:
      return qdata_subtract_float ((float) i, db_get_float (dbval_p), result_p);

    case DB_TYPE_DOUBLE:
      return qdata_subtract_double (i, db_get_double (dbval_p), result_p);

    case DB_TYPE_NUMERIC:
      qdata_coerce_dbval_to_numeric (int_val_p, &dbval_tmp);

      if (numeric_db_value_sub (&dbval_tmp, dbval_p, result_p) != NO_ERROR)
	{
	  er_set (ER_ERROR_SEVERITY, ARG_FILE_LINE, ER_QPROC_OVERFLOW_SUBTRACTION, 0);
	  return ER_FAILED;
	}
      break;

    case DB_TYPE_MONETARY:
      return qdata_subtract_monetary (i, (db_get_monetary (dbval_p))->amount, (db_get_monetary (dbval_p))->type,
				      result_p);

    case DB_TYPE_TIME:
    case DB_TYPE_TIMESTAMP:
    case DB_TYPE_TIMESTAMPLTZ:
    case DB_TYPE_TIMESTAMPTZ:
      db_make_bigint (&tmp_val, (DB_BIGINT) i);
      return qdata_subtract_bigint_to_dbval (&tmp_val, dbval_p, result_p);

    case DB_TYPE_DATETIME:
      datetime = db_get_datetime (dbval_p);

      datetime_tmp.date = i / MILLISECONDS_OF_ONE_DAY;
      datetime_tmp.time = i % MILLISECONDS_OF_ONE_DAY;

      return qdata_subtract_datetime (&datetime_tmp, datetime, result_p);

    case DB_TYPE_DATETIMELTZ:
      {
	DB_DATETIME dt_local;

	datetime = db_get_datetime (dbval_p);
	err = tz_datetimeltz_to_local (datetime, &dt_local);
	if (err != NO_ERROR)
	  {
	    break;
	  }

	datetime_tmp.date = i / MILLISECONDS_OF_ONE_DAY;
	datetime_tmp.time = i % MILLISECONDS_OF_ONE_DAY;

	return qdata_subtract_datetime (&datetime_tmp, &dt_local, result_p);
      }

    case DB_TYPE_DATETIMETZ:
      {
	DB_DATETIMETZ dt_tz;
	DB_DATETIME dt_local;

	dt_tz = *db_get_datetimetz (dbval_p);

	err = tz_utc_datetimetz_to_local (&dt_tz.datetime, &dt_tz.tz_id, &dt_local);
	if (err != NO_ERROR)
	  {
	    break;
	  }

	datetime_tmp.date = i / MILLISECONDS_OF_ONE_DAY;
	datetime_tmp.time = i % MILLISECONDS_OF_ONE_DAY;

	return qdata_subtract_datetime (&datetime_tmp, &dt_local, result_p);
      }

    case DB_TYPE_DATE:
      date = db_get_date (dbval_p);

      u1 = (unsigned int) i;
      u2 = (unsigned int) *date;
      utmp = u1 - u2;

      if (i < 0 || OR_CHECK_UNS_SUB_UNDERFLOW (u1, u2, utmp))
	{
	  er_set (ER_ERROR_SEVERITY, ARG_FILE_LINE, ER_QPROC_DATE_UNDERFLOW, 0);
	  return ER_FAILED;
	}

      db_date_decode (&utmp, &month, &day, &year);
      db_make_date (result_p, month, day, year);
      break;

    default:
      break;
    }

  return NO_ERROR;
}

static int
qdata_subtract_bigint_to_dbval (DB_VALUE * bigint_val_p, DB_VALUE * dbval_p, DB_VALUE * result_p)
{
  DB_BIGINT bi;
  DB_TYPE type;
  DB_VALUE dbval_tmp;
  DB_TIME *timeval;
  DB_DATE *date;
  unsigned int u1, u2, utmp;
  DB_UTIME *utime;
  int day, month, year;
  int err = NO_ERROR;

  bi = db_get_bigint (bigint_val_p);
  type = DB_VALUE_DOMAIN_TYPE (dbval_p);

  switch (type)
    {
    case DB_TYPE_SHORT:
      return qdata_subtract_bigint (bi, db_get_short (dbval_p), result_p);

    case DB_TYPE_INTEGER:
      return qdata_subtract_bigint (bi, db_get_int (dbval_p), result_p);

    case DB_TYPE_BIGINT:
      return qdata_subtract_bigint (bi, db_get_bigint (dbval_p), result_p);

    case DB_TYPE_FLOAT:
      return qdata_subtract_float ((float) bi, db_get_float (dbval_p), result_p);

    case DB_TYPE_DOUBLE:
      return qdata_subtract_double ((double) bi, db_get_double (dbval_p), result_p);

    case DB_TYPE_NUMERIC:
      qdata_coerce_dbval_to_numeric (bigint_val_p, &dbval_tmp);

      if (numeric_db_value_sub (&dbval_tmp, dbval_p, result_p) != NO_ERROR)
	{
	  er_set (ER_ERROR_SEVERITY, ARG_FILE_LINE, ER_QPROC_OVERFLOW_SUBTRACTION, 0);
	  return ER_FAILED;
	}
      break;

    case DB_TYPE_MONETARY:
      return qdata_subtract_monetary ((double) bi, (db_get_monetary (dbval_p))->amount,
				      (db_get_monetary (dbval_p))->type, result_p);

    case DB_TYPE_TIME:
      if (bi < 0)
	{
	  bi = (bi % SECONDS_OF_ONE_DAY) + SECONDS_OF_ONE_DAY;
	}
      else
	{
	  bi %= SECONDS_OF_ONE_DAY;
	}

      timeval = db_get_time (dbval_p);
      err = qdata_subtract_time ((DB_TIME) bi, (DB_TIME) (*timeval % SECONDS_OF_ONE_DAY), result_p);
      return err;

    case DB_TYPE_TIMESTAMP:
    case DB_TYPE_TIMESTAMPLTZ:
      utime = db_get_timestamp (dbval_p);
      err = qdata_subtract_utime ((DB_UTIME) bi, *utime, result_p);
      if (err != NO_ERROR)
	{
	  break;
	}
      if (err == NO_ERROR && type == DB_TYPE_TIMESTAMPLTZ)
	{
	  db_make_timestampltz (result_p, *db_get_timestamp (result_p));
	}
      return err;

    case DB_TYPE_TIMESTAMPTZ:
      {
	DB_TIMESTAMPTZ ts_tz_res, ts_tz_fixed, *ts_tz_p;

	ts_tz_p = db_get_timestamptz (dbval_p);
	utime = &ts_tz_p->timestamp;
	err = qdata_subtract_utime ((DB_UTIME) bi, *utime, result_p);
	if (err != NO_ERROR)
	  {
	    break;
	  }
	ts_tz_res.timestamp = *db_get_timestamp (result_p);
	ts_tz_res.tz_id = ts_tz_p->tz_id;
	err = tz_timestamptz_fix_zone (&ts_tz_res, &ts_tz_fixed);
	if (err != NO_ERROR)
	  {
	    break;
	  }
	db_make_timestamptz (result_p, &ts_tz_fixed);
	return err;
      }

    case DB_TYPE_DATE:
      date = db_get_date (dbval_p);

      u1 = (unsigned int) bi;
      u2 = (unsigned int) *date;
      utmp = u1 - u2;

      if (bi < 0 || OR_CHECK_UNS_SUB_UNDERFLOW (u1, u2, utmp))
	{
	  er_set (ER_ERROR_SEVERITY, ARG_FILE_LINE, ER_QPROC_DATE_UNDERFLOW, 0);
	  return ER_FAILED;
	}

      db_date_decode (&utmp, &month, &day, &year);
      db_make_date (result_p, month, day, year);
      break;

    default:
      break;
    }

  return err;
}

static int
qdata_subtract_float_to_dbval (DB_VALUE * float_val_p, DB_VALUE * dbval_p, DB_VALUE * result_p)
{
  float f;
  DB_TYPE type;

  f = db_get_float (float_val_p);
  type = DB_VALUE_DOMAIN_TYPE (dbval_p);

  switch (type)
    {
    case DB_TYPE_SHORT:
      return qdata_subtract_float (f, db_get_short (dbval_p), result_p);

    case DB_TYPE_INTEGER:
      return qdata_subtract_float (f, (float) db_get_int (dbval_p), result_p);

    case DB_TYPE_BIGINT:
      return qdata_subtract_float (f, (float) db_get_bigint (dbval_p), result_p);

    case DB_TYPE_FLOAT:
      return qdata_subtract_float (f, db_get_float (dbval_p), result_p);

    case DB_TYPE_DOUBLE:
      return qdata_subtract_double (f, db_get_double (dbval_p), result_p);

    case DB_TYPE_NUMERIC:
      return qdata_subtract_double (f, qdata_coerce_numeric_to_double (dbval_p), result_p);

    case DB_TYPE_MONETARY:
      return qdata_subtract_monetary (f, (db_get_monetary (dbval_p))->amount, (db_get_monetary (dbval_p))->type,
				      result_p);

    default:
      break;
    }

  return NO_ERROR;
}

static int
qdata_subtract_double_to_dbval (DB_VALUE * double_val_p, DB_VALUE * dbval_p, DB_VALUE * result_p)
{
  double d;
  DB_TYPE type;

  d = db_get_double (double_val_p);
  type = DB_VALUE_DOMAIN_TYPE (dbval_p);

  switch (type)
    {
    case DB_TYPE_SHORT:
      return qdata_subtract_double (d, db_get_short (dbval_p), result_p);

    case DB_TYPE_INTEGER:
      return qdata_subtract_double (d, db_get_int (dbval_p), result_p);

    case DB_TYPE_BIGINT:
      return qdata_subtract_double (d, (double) db_get_bigint (dbval_p), result_p);

    case DB_TYPE_FLOAT:
      return qdata_subtract_double (d, db_get_float (dbval_p), result_p);

    case DB_TYPE_DOUBLE:
      return qdata_subtract_double (d, db_get_double (dbval_p), result_p);

    case DB_TYPE_NUMERIC:
      return qdata_subtract_double (d, qdata_coerce_numeric_to_double (dbval_p), result_p);

    case DB_TYPE_MONETARY:
      return qdata_subtract_monetary (d, (db_get_monetary (dbval_p))->amount, (db_get_monetary (dbval_p))->type,
				      result_p);

    default:
      break;
    }

  return NO_ERROR;
}

static int
qdata_subtract_numeric_to_dbval (DB_VALUE * numeric_val_p, DB_VALUE * dbval_p, DB_VALUE * result_p)
{
  DB_TYPE type;
  DB_VALUE dbval_tmp;

  type = DB_VALUE_DOMAIN_TYPE (dbval_p);

  switch (type)
    {
    case DB_TYPE_SHORT:
    case DB_TYPE_INTEGER:
    case DB_TYPE_BIGINT:
      qdata_coerce_dbval_to_numeric (dbval_p, &dbval_tmp);

      if (numeric_db_value_sub (numeric_val_p, &dbval_tmp, result_p) != NO_ERROR)
	{
	  er_set (ER_ERROR_SEVERITY, ARG_FILE_LINE, ER_QPROC_OVERFLOW_SUBTRACTION, 0);
	  return ER_FAILED;
	}
      break;

    case DB_TYPE_NUMERIC:
      if (numeric_db_value_sub (numeric_val_p, dbval_p, result_p) != NO_ERROR)
	{
	  er_set (ER_ERROR_SEVERITY, ARG_FILE_LINE, ER_QPROC_OVERFLOW_SUBTRACTION, 0);
	  return ER_FAILED;
	}
      break;

    case DB_TYPE_FLOAT:
      return qdata_subtract_double (qdata_coerce_numeric_to_double (numeric_val_p), db_get_float (dbval_p), result_p);
      break;

    case DB_TYPE_DOUBLE:
      return qdata_subtract_double (qdata_coerce_numeric_to_double (numeric_val_p), db_get_double (dbval_p), result_p);
      break;

    case DB_TYPE_MONETARY:
      return qdata_subtract_monetary (qdata_coerce_numeric_to_double (numeric_val_p),
				      (db_get_monetary (dbval_p))->amount, (db_get_monetary (dbval_p))->type, result_p);
      break;

    default:
      break;
    }

  return NO_ERROR;
}

static int
qdata_subtract_monetary_to_dbval (DB_VALUE * monetary_val_p, DB_VALUE * dbval_p, DB_VALUE * result_p)
{
  double d;
  DB_CURRENCY currency;
  DB_TYPE type;

  d = (db_get_monetary (monetary_val_p))->amount;
  currency = (db_get_monetary (monetary_val_p))->type;
  type = DB_VALUE_DOMAIN_TYPE (dbval_p);

  switch (type)
    {
    case DB_TYPE_SHORT:
      return qdata_subtract_monetary (d, db_get_short (dbval_p), currency, result_p);

    case DB_TYPE_INTEGER:
      return qdata_subtract_monetary (d, db_get_int (dbval_p), currency, result_p);

    case DB_TYPE_BIGINT:
      return qdata_subtract_monetary (d, (double) db_get_bigint (dbval_p), currency, result_p);

    case DB_TYPE_FLOAT:
      return qdata_subtract_monetary (d, db_get_float (dbval_p), currency, result_p);

    case DB_TYPE_DOUBLE:
      return qdata_subtract_monetary (d, db_get_double (dbval_p), currency, result_p);

    case DB_TYPE_NUMERIC:
      return qdata_subtract_monetary (d, qdata_coerce_numeric_to_double (dbval_p), currency, result_p);

    case DB_TYPE_MONETARY:
      /* Note: we probably should return an error if the two monetaries have different monetary types. */
      return qdata_subtract_monetary (d, (db_get_monetary (dbval_p))->amount, currency, result_p);

    default:
      break;
    }

  return NO_ERROR;
}

static int
qdata_subtract_sequence_to_dbval (DB_VALUE * seq_val_p, DB_VALUE * dbval_p, DB_VALUE * result_p, TP_DOMAIN * domain_p)
{
  DB_SET *set_tmp;
#if !defined(NDEBUG)
  DB_TYPE type1, type2;
#endif

#if !defined(NDEBUG)
  type1 = DB_VALUE_DOMAIN_TYPE (seq_val_p);
  type2 = DB_VALUE_DOMAIN_TYPE (dbval_p);

  assert (TP_IS_SET_TYPE (type1));
  assert (TP_IS_SET_TYPE (type2));
#endif

  if (domain_p == NULL)
    {
      return ER_FAILED;
    }

  if (set_difference (db_get_set (seq_val_p), db_get_set (dbval_p), &set_tmp, domain_p) < 0)
    {
      return ER_FAILED;
    }

  set_make_collection (result_p, set_tmp);
  return NO_ERROR;
}

static int
qdata_subtract_time_to_dbval (DB_VALUE * time_val_p, DB_VALUE * dbval_p, DB_VALUE * result_p)
{
  DB_TYPE type;
  DB_TIME *timeval, *timeval1;
  int subval;
  int err = NO_ERROR;

  timeval = db_get_time (time_val_p);
  type = DB_VALUE_DOMAIN_TYPE (dbval_p);

  switch (type)
    {
    case DB_TYPE_SHORT:
      subval = (int) db_get_short (dbval_p);
      if (subval < 0)
	{
	  return qdata_add_bigint_to_time (time_val_p, (DB_BIGINT) (-subval), result_p);
	}
      return qdata_subtract_time ((DB_TIME) (*timeval % SECONDS_OF_ONE_DAY), (DB_TIME) subval, result_p);

    case DB_TYPE_INTEGER:
      subval = (int) (db_get_int (dbval_p) % SECONDS_OF_ONE_DAY);
      if (subval < 0)
	{
	  return qdata_add_bigint_to_time (time_val_p, (DB_BIGINT) (-subval), result_p);
	}
      return qdata_subtract_time ((DB_TIME) (*timeval % SECONDS_OF_ONE_DAY), (DB_TIME) subval, result_p);

    case DB_TYPE_BIGINT:
      subval = (int) (db_get_bigint (dbval_p) % SECONDS_OF_ONE_DAY);
      if (subval < 0)
	{
	  return qdata_add_bigint_to_time (time_val_p, (DB_BIGINT) (-subval), result_p);
	}
      return qdata_subtract_time ((DB_TIME) (*timeval % SECONDS_OF_ONE_DAY), (DB_TIME) subval, result_p);

    case DB_TYPE_TIME:
      timeval1 = db_get_time (dbval_p);
      db_make_int (result_p, ((int) *timeval - (int) *timeval1));
      break;

    default:
      break;
    }

  return err;
}

static int
qdata_subtract_utime_to_dbval (DB_VALUE * utime_val_p, DB_VALUE * dbval_p, DB_VALUE * result_p, TP_DOMAIN * domain_p)
{
  DB_TYPE type;
  DB_UTIME *utime, *utime1;
  DB_TIMESTAMPTZ *ts_tz1;
  DB_DATETIME *datetime;
  DB_DATETIME tmp_datetime;
  DB_DATETIMETZ datetime_tz_1;
  unsigned int u1;
  short s2;
  int i2;
  DB_BIGINT bi2;

  utime = db_get_timestamp (utime_val_p);
  type = DB_VALUE_DOMAIN_TYPE (dbval_p);

  switch (type)
    {
    case DB_TYPE_SHORT:
      u1 = (unsigned int) *utime;
      s2 = db_get_short (dbval_p);
      if (s2 < 0)
	{
	  /* We're really adding.  */
	  return qdata_subtract_utime_to_short_asymmetry (utime_val_p, s2, utime, result_p, domain_p);
	}

      return qdata_subtract_utime (*utime, (DB_UTIME) s2, result_p);

    case DB_TYPE_INTEGER:
      u1 = (unsigned int) *utime;
      i2 = db_get_int (dbval_p);
      if (i2 < 0)
	{
	  /* We're really adding.  */
	  return qdata_subtract_utime_to_int_asymmetry (utime_val_p, i2, utime, result_p, domain_p);
	}

      return qdata_subtract_utime (*utime, (DB_UTIME) i2, result_p);

    case DB_TYPE_BIGINT:
      u1 = (unsigned int) *utime;
      bi2 = db_get_bigint (dbval_p);
      if (bi2 < 0)
	{
	  /* We're really adding. */
	  return qdata_subtract_utime_to_bigint_asymmetry (utime_val_p, bi2, utime, result_p, domain_p);
	}

      return qdata_subtract_utime (*utime, (DB_UTIME) bi2, result_p);

    case DB_TYPE_TIMESTAMP:
    case DB_TYPE_TIMESTAMPLTZ:
      utime1 = db_get_timestamp (dbval_p);
      db_make_int (result_p, ((int) *utime - (int) *utime1));
      break;

    case DB_TYPE_TIMESTAMPTZ:
      ts_tz1 = db_get_timestamptz (dbval_p);
      db_make_int (result_p, ((int) *utime - (int) ts_tz1->timestamp));
      break;

    case DB_TYPE_DATETIME:
      datetime = db_get_datetime (dbval_p);

      (void) db_timestamp_decode_ses (utime, &tmp_datetime.date, &tmp_datetime.time);

      return qdata_subtract_datetime (&tmp_datetime, datetime, result_p);

    case DB_TYPE_DATETIMELTZ:
      datetime = db_get_datetime (dbval_p);
      (void) db_timestamp_decode_utc (utime, &tmp_datetime.date, &tmp_datetime.time);

      return qdata_subtract_datetime (&tmp_datetime, datetime, result_p);

    case DB_TYPE_DATETIMETZ:
      datetime_tz_1 = *db_get_datetimetz (dbval_p);
      (void) db_timestamp_decode_utc (utime, &tmp_datetime.date, &tmp_datetime.time);

      return qdata_subtract_datetime (&tmp_datetime, &datetime_tz_1.datetime, result_p);

    default:
      break;
    }

  return NO_ERROR;
}

static int
qdata_subtract_timestampltz_to_dbval (DB_VALUE * ts_ltz_val_p, DB_VALUE * dbval_p, DB_VALUE * result_p,
				      TP_DOMAIN * domain_p)
{
  DB_TYPE type;
  DB_UTIME *utime_p;
  DB_VALUE utime_val, tmp_val_res;
  int err = NO_ERROR;

  utime_p = db_get_timestamp (ts_ltz_val_p);
  type = DB_VALUE_DOMAIN_TYPE (dbval_p);

  switch (type)
    {
    case DB_TYPE_SHORT:
    case DB_TYPE_INTEGER:
    case DB_TYPE_BIGINT:
    case DB_TYPE_TIMESTAMP:
    case DB_TYPE_TIMESTAMPLTZ:
    case DB_TYPE_TIMESTAMPTZ:
    case DB_TYPE_DATETIME:
    case DB_TYPE_DATETIMELTZ:
    case DB_TYPE_DATETIMETZ:
      /* perform operation as simple UTIME */
      db_make_timestamp (&utime_val, *utime_p);
      err =
	qdata_subtract_utime_to_dbval (&utime_val, dbval_p, &tmp_val_res,
				       tp_domain_resolve_default (DB_TYPE_TIMESTAMP));
      if (err != NO_ERROR)
	{
	  break;
	}

      if (DB_VALUE_TYPE (&tmp_val_res) == DB_TYPE_TIMESTAMP)
	{
	  db_make_timestampltz (result_p, *db_get_timestamp (&tmp_val_res));
	}
      else
	{
	  assert (tmp_val_res.need_clear == false);
	  pr_clone_value (&tmp_val_res, result_p);
	}
      break;
    default:
      break;
    }

  return NO_ERROR;
}

static int
qdata_subtract_timestamptz_to_dbval (DB_VALUE * ts_tz_val_p, DB_VALUE * dbval_p, DB_VALUE * result_p,
				     TP_DOMAIN * domain_p)
{
  int err = NO_ERROR;
  DB_TYPE type;
  DB_UTIME *utime1 = NULL, *utime2 = NULL;
  DB_TIMESTAMPTZ *ts_tz1_p = NULL, *ts_tz2_p = NULL, ts_tz_res, ts_tz_res_fixed;
  DB_DATETIME *datetime = NULL;
  DB_DATETIME tmp_datetime;
  DB_DATETIMETZ datetime_tz_1;
  DB_DATE date;
  DB_TIME time;
  unsigned int u1;
  short s2;
  int i2;
  DB_BIGINT bi2;

  DB_VALUE tmp_val_res;
  tmp_val_res.data.utime = 0;

  ts_tz1_p = db_get_timestamptz (ts_tz_val_p);
  utime1 = &ts_tz1_p->timestamp;
  type = DB_VALUE_DOMAIN_TYPE (dbval_p);

  switch (type)
    {
    case DB_TYPE_SHORT:
      u1 = (unsigned int) *utime1;
      s2 = db_get_short (dbval_p);
      if (s2 < 0)
	{
	  /* We're really adding.  */
	  return qdata_subtract_utime_to_short_asymmetry (ts_tz_val_p, s2, utime1, result_p, domain_p);
	}

      err = qdata_subtract_utime (*utime1, (DB_UTIME) s2, &tmp_val_res);
      break;

    case DB_TYPE_INTEGER:
      u1 = (unsigned int) *utime1;
      i2 = db_get_int (dbval_p);
      if (i2 < 0)
	{
	  /* We're really adding.  */
	  return qdata_subtract_utime_to_int_asymmetry (ts_tz_val_p, i2, utime1, result_p, domain_p);
	}

      err = qdata_subtract_utime (*utime1, (DB_UTIME) i2, &tmp_val_res);
      break;

    case DB_TYPE_BIGINT:
      u1 = (unsigned int) *utime1;
      bi2 = db_get_bigint (dbval_p);
      if (bi2 < 0)
	{
	  /* We're really adding. */
	  return qdata_subtract_utime_to_bigint_asymmetry (ts_tz_val_p, bi2, utime1, result_p, domain_p);
	}

      err = qdata_subtract_utime (*utime1, (DB_UTIME) bi2, &tmp_val_res);
      break;

    case DB_TYPE_TIMESTAMP:
    case DB_TYPE_TIMESTAMPLTZ:
      utime2 = db_get_timestamp (dbval_p);
      db_make_int (result_p, ((int) *utime1 - (int) *utime2));
      return err;

    case DB_TYPE_TIMESTAMPTZ:
      ts_tz2_p = db_get_timestamptz (dbval_p);
      db_make_int (result_p, ((int) *utime1 - (int) ts_tz2_p->timestamp));
      return err;

    case DB_TYPE_DATETIME:
      datetime = db_get_datetime (dbval_p);

      err = db_timestamp_decode_w_tz_id (utime1, &ts_tz1_p->tz_id, &date, &time);
      if (err != NO_ERROR)
	{
	  break;
	}

      tmp_datetime.date = date;
      tmp_datetime.time = time * 1000;

      return qdata_subtract_datetime (&tmp_datetime, datetime, result_p);

    case DB_TYPE_DATETIMELTZ:
      datetime = db_get_datetime (dbval_p);
      db_timestamp_decode_utc (utime1, &date, &time);

      tmp_datetime.date = date;
      tmp_datetime.time = time * 1000;

      return qdata_subtract_datetime (&tmp_datetime, datetime, result_p);

    case DB_TYPE_DATETIMETZ:
      datetime_tz_1 = *db_get_datetimetz (dbval_p);
      db_timestamp_decode_utc (utime1, &date, &time);

      if (err != NO_ERROR)
	{
	  break;
	}

      tmp_datetime.date = date;
      tmp_datetime.time = time * 1000;

      return qdata_subtract_datetime (&tmp_datetime, &datetime_tz_1.datetime, result_p);

    default:
      break;
    }

  if (err == NO_ERROR)
    {
      assert (DB_VALUE_TYPE (&tmp_val_res) == DB_TYPE_TIMESTAMP);
      /* create TIMESTAMPTZ from result UTIME by adjusting TZ_ID */
      ts_tz_res.timestamp = *db_get_timestamp (&tmp_val_res);
      ts_tz_res.tz_id = ts_tz1_p->tz_id;
      err = tz_timestamptz_fix_zone (&ts_tz_res, &ts_tz_res_fixed);
      if (err != NO_ERROR)
	{
	  return err;
	}

      db_make_timestamptz (result_p, &ts_tz_res_fixed);
    }
  return err;
}

static int
qdata_subtract_datetime_to_dbval (DB_VALUE * datetime_val_p, DB_VALUE * dbval_p, DB_VALUE * result_p,
				  TP_DOMAIN * domain_p)
{
  DB_TYPE type;
  DB_DATETIME *datetime1_p;

  datetime1_p = db_get_datetime (datetime_val_p);
  type = DB_VALUE_DOMAIN_TYPE (dbval_p);

  switch (type)
    {
    case DB_TYPE_SHORT:
      {
	short s2;
	s2 = db_get_short (dbval_p);
	if (s2 < 0)
	  {
	    /* We're really adding.  */
	    return qdata_subtract_datetime_to_int_asymmetry (datetime_val_p, s2, datetime1_p, result_p, domain_p);
	  }

	return qdata_subtract_datetime_to_int (datetime1_p, s2, result_p);
      }

    case DB_TYPE_INTEGER:
      {
	int i2;
	i2 = db_get_int (dbval_p);
	if (i2 < 0)
	  {
	    /* We're really adding.  */
	    return qdata_subtract_datetime_to_int_asymmetry (datetime_val_p, i2, datetime1_p, result_p, domain_p);
	  }

	return qdata_subtract_datetime_to_int (datetime1_p, i2, result_p);
      }

    case DB_TYPE_BIGINT:
      {
	DB_BIGINT bi2;

	bi2 = db_get_bigint (dbval_p);
	if (bi2 < 0)
	  {
	    /* We're really adding.  */
	    return qdata_subtract_datetime_to_int_asymmetry (datetime_val_p, bi2, datetime1_p, result_p, domain_p);
	  }

	return qdata_subtract_datetime_to_int (datetime1_p, bi2, result_p);
      }

    case DB_TYPE_TIMESTAMP:
      {
	DB_BIGINT u1, u2;
	DB_DATETIME datetime2;

	(void) db_timestamp_decode_ses (db_get_timestamp (dbval_p), &datetime2.date, &datetime2.time);

	u1 = ((DB_BIGINT) datetime1_p->date) * MILLISECONDS_OF_ONE_DAY + datetime1_p->time;
	u2 = ((DB_BIGINT) datetime2.date) * MILLISECONDS_OF_ONE_DAY + datetime2.time;

	return db_make_bigint (result_p, u1 - u2);
      }

    case DB_TYPE_TIMESTAMPLTZ:
      {
	DB_BIGINT u1, u2;
	DB_DATETIME datetime2;

	(void) db_timestamp_decode_ses (db_get_timestamp (dbval_p), &datetime2.date, &datetime2.time);

	u1 = ((DB_BIGINT) datetime1_p->date) * MILLISECONDS_OF_ONE_DAY + datetime1_p->time;
	u2 = ((DB_BIGINT) datetime2.date) * MILLISECONDS_OF_ONE_DAY + datetime2.time;

	return db_make_bigint (result_p, u1 - u2);
      }

    case DB_TYPE_TIMESTAMPTZ:
      {
	DB_BIGINT u1, u2;
	DB_DATETIME datetime2;
	DB_TIMESTAMPTZ ts_tz2;

	ts_tz2 = *db_get_timestamptz (dbval_p);

	(void) db_timestamp_decode_ses (&ts_tz2.timestamp, &datetime2.date, &datetime2.time);

	u1 = ((DB_BIGINT) datetime1_p->date) * MILLISECONDS_OF_ONE_DAY + datetime1_p->time;
	u2 = ((DB_BIGINT) datetime2.date) * MILLISECONDS_OF_ONE_DAY + datetime2.time;

	return db_make_bigint (result_p, u1 - u2);
      }

    case DB_TYPE_DATETIME:
      {
	DB_BIGINT u1, u2;
	DB_DATETIME *datetime2_p;

	datetime2_p = db_get_datetime (dbval_p);

	u1 = ((DB_BIGINT) datetime1_p->date) * MILLISECONDS_OF_ONE_DAY + datetime1_p->time;
	u2 = ((DB_BIGINT) datetime2_p->date) * MILLISECONDS_OF_ONE_DAY + datetime2_p->time;

	return db_make_bigint (result_p, u1 - u2);
      }

    case DB_TYPE_DATETIMELTZ:
      {
	DB_BIGINT u1, u2;
	DB_DATETIMETZ dt_tz1;
	DB_DATETIME *dt_utc2_p;
	int err;

	err = tz_create_datetimetz_from_ses (datetime1_p, &dt_tz1);
	if (err != NO_ERROR)
	  {
	    return err;
	  }

	dt_utc2_p = db_get_datetime (dbval_p);

	u1 = ((DB_BIGINT) dt_tz1.datetime.date) * MILLISECONDS_OF_ONE_DAY + dt_tz1.datetime.time;
	u2 = ((DB_BIGINT) dt_utc2_p->date) * MILLISECONDS_OF_ONE_DAY + dt_utc2_p->time;

	return db_make_bigint (result_p, u1 - u2);
      }

    case DB_TYPE_DATETIMETZ:
      {
	DB_BIGINT u1, u2;
	DB_DATETIMETZ *datetimetz2_p;
	DB_DATETIME datetime2;
	int err;

	datetimetz2_p = db_get_datetimetz (dbval_p);
	err = tz_utc_datetimetz_to_local (&datetimetz2_p->datetime, &datetimetz2_p->tz_id, &datetime2);

	if (err != NO_ERROR)
	  {
	    return err;
	  }

	u1 = ((DB_BIGINT) datetime1_p->date) * MILLISECONDS_OF_ONE_DAY + datetime1_p->time;
	u2 = ((DB_BIGINT) datetime2.date) * MILLISECONDS_OF_ONE_DAY + datetime2.time;

	return db_make_bigint (result_p, u1 - u2);
      }

    case DB_TYPE_DATE:
      {
	DB_BIGINT u1, u2;

	u1 = ((DB_BIGINT) datetime1_p->date) * MILLISECONDS_OF_ONE_DAY + datetime1_p->time;
	u2 = ((DB_BIGINT) * db_get_date (dbval_p)) * MILLISECONDS_OF_ONE_DAY;

	return db_make_bigint (result_p, u1 - u2);
      }

    default:
      break;
    }

  return NO_ERROR;
}

static int
qdata_subtract_datetimetz_to_dbval (DB_VALUE * dt_tz_val_p, DB_VALUE * dbval_p, DB_VALUE * result_p,
				    TP_DOMAIN * domain_p)
{
  int err = NO_ERROR;
  DB_TYPE type;
  DB_DATETIMETZ *dt_tz1_p;
  DB_DATETIME *datetime1_p;

  dt_tz1_p = db_get_datetimetz (dt_tz_val_p);
  datetime1_p = &(dt_tz1_p->datetime);
  type = DB_VALUE_DOMAIN_TYPE (dbval_p);

  switch (type)
    {
    case DB_TYPE_SHORT:
    case DB_TYPE_INTEGER:
    case DB_TYPE_BIGINT:
      {
	DB_VALUE dt_val, dt_val_res;
	DB_DATETIMETZ dt_tz, dt_tz_fixed;

	db_make_datetime (&dt_val, datetime1_p);

	err =
	  qdata_subtract_datetime_to_dbval (&dt_val, dbval_p, &dt_val_res,
					    tp_domain_resolve_default (DB_TYPE_DATETIME));
	if (err != NO_ERROR)
	  {
	    break;
	  }

	dt_tz.datetime = *db_get_datetime (&dt_val_res);
	dt_tz.tz_id = dt_tz1_p->tz_id;

	err = tz_datetimetz_fix_zone (&dt_tz, &dt_tz_fixed);
	if (err != NO_ERROR)
	  {
	    break;
	  }

	db_make_datetimetz (result_p, &dt_tz_fixed);
	break;
      }

    case DB_TYPE_TIMESTAMP:
    case DB_TYPE_TIMESTAMPLTZ:
    case DB_TYPE_TIMESTAMPTZ:
      {
	DB_BIGINT u1, u2;
	DB_DATETIME datetime2;
	DB_UTIME *utime2_p;

	/* create a DATETIME in UTC reference */
	if (type == DB_TYPE_TIMESTAMPTZ)
	  {
	    DB_TIMESTAMPTZ *ts_tz2_p;

	    ts_tz2_p = db_get_timestamptz (dbval_p);
	    utime2_p = &(ts_tz2_p->timestamp);
	  }
	else
	  {
	    utime2_p = db_get_timestamp (dbval_p);
	  }
	(void) db_timestamp_decode_utc (utime2_p, &datetime2.date, &datetime2.time);

	u1 = ((DB_BIGINT) dt_tz1_p->datetime.date) * MILLISECONDS_OF_ONE_DAY + dt_tz1_p->datetime.time;
	u2 = ((DB_BIGINT) datetime2.date) * MILLISECONDS_OF_ONE_DAY + datetime2.time;

	return db_make_bigint (result_p, u1 - u2);
      }

    case DB_TYPE_DATETIME:
      {
	DB_BIGINT u1, u2;
	DB_DATETIME *datetime2_p;
	DB_DATETIME datetime1;

	/* from DT with TZ to local */
	datetime2_p = db_get_datetime (dbval_p);

	err = tz_utc_datetimetz_to_local (&dt_tz1_p->datetime, &dt_tz1_p->tz_id, &datetime1);
	if (err != NO_ERROR)
	  {
	    return err;
	  }

	u1 = ((DB_BIGINT) datetime1.date) * MILLISECONDS_OF_ONE_DAY + datetime1.time;
	u2 = ((DB_BIGINT) datetime2_p->date) * MILLISECONDS_OF_ONE_DAY + datetime2_p->time;

	return db_make_bigint (result_p, u1 - u2);
      }

    case DB_TYPE_DATETIMETZ:
    case DB_TYPE_DATETIMELTZ:
      {
	DB_BIGINT u1, u2;
	DB_DATETIMETZ *dt_tz2_p;
	DB_DATETIME *datetime2_p;

	/* both datetimes are in UTC, no need to consider timezones */
	if (type == DB_TYPE_DATETIMETZ)
	  {
	    dt_tz2_p = db_get_datetimetz (dbval_p);
	    datetime2_p = &(dt_tz2_p->datetime);
	  }
	else
	  {
	    datetime2_p = db_get_datetime (dbval_p);
	  }

	u1 = ((DB_BIGINT) datetime1_p->date) * MILLISECONDS_OF_ONE_DAY + datetime1_p->time;
	u2 = ((DB_BIGINT) datetime2_p->date) * MILLISECONDS_OF_ONE_DAY + datetime2_p->time;

	return db_make_bigint (result_p, u1 - u2);
      }

    case DB_TYPE_DATE:
      {
	DB_BIGINT u1, u2;
	DB_DATETIME *datetime2_p;
	DB_DATETIME datetime1;

	/* from DT with TZ to local */
	datetime2_p = db_get_datetime (dbval_p);

	err = tz_utc_datetimetz_to_local (&dt_tz1_p->datetime, &dt_tz1_p->tz_id, &datetime1);
	if (err != NO_ERROR)
	  {
	    return err;
	  }

	u1 = ((DB_BIGINT) datetime1.date) * MILLISECONDS_OF_ONE_DAY + datetime1.time;
	u2 = ((DB_BIGINT) * db_get_date (dbval_p)) * MILLISECONDS_OF_ONE_DAY;

	return db_make_bigint (result_p, u1 - u2);
      }

    default:
      break;
    }

  return err;
}

static int
qdata_subtract_date_to_dbval (DB_VALUE * date_val_p, DB_VALUE * dbval_p, DB_VALUE * result_p, TP_DOMAIN * domain_p)
{
  DB_TYPE type;
  DB_DATE *date, *date1;
  unsigned int u1, u2, utmp;
  short s2;
  int i2;
  DB_BIGINT bi1, bi2, bitmp;
  int day, month, year;

  date = db_get_date (date_val_p);
  type = DB_VALUE_DOMAIN_TYPE (dbval_p);

  switch (type)
    {
    case DB_TYPE_SHORT:
      u1 = (unsigned int) *date;
      s2 = db_get_short (dbval_p);

      if (s2 < 0)
	{
	  /* We're really adding.  */
	  return qdata_subtract_utime_to_short_asymmetry (date_val_p, s2, date, result_p, domain_p);
	}

      u2 = (unsigned int) s2;
      utmp = u1 - u2;
      if (OR_CHECK_UNS_SUB_UNDERFLOW (u1, u2, utmp) || utmp < DB_DATE_MIN)
	{
	  er_set (ER_ERROR_SEVERITY, ARG_FILE_LINE, ER_QPROC_DATE_UNDERFLOW, 0);
	  return ER_QPROC_DATE_UNDERFLOW;
	}

      db_date_decode (&utmp, &month, &day, &year);
      db_make_date (result_p, month, day, year);
      break;

    case DB_TYPE_BIGINT:
      bi1 = (DB_BIGINT) * date;
      bi2 = db_get_bigint (dbval_p);

      if (bi2 < 0)
	{
	  /* We're really adding.  */
	  return qdata_subtract_utime_to_bigint_asymmetry (date_val_p, bi2, date, result_p, domain_p);
	}

      bitmp = bi1 - bi2;
      if (OR_CHECK_SUB_UNDERFLOW (bi1, bi2, bitmp) || OR_CHECK_UINT_OVERFLOW (bitmp) || bitmp < DB_DATE_MIN)
	{
	  er_set (ER_ERROR_SEVERITY, ARG_FILE_LINE, ER_QPROC_DATE_UNDERFLOW, 0);
	  return ER_FAILED;
	}

      utmp = (unsigned int) bitmp;
      db_date_decode (&utmp, &month, &day, &year);
      db_make_date (result_p, month, day, year);
      break;

    case DB_TYPE_INTEGER:
      u1 = (unsigned int) *date;
      i2 = db_get_int (dbval_p);

      if (i2 < 0)
	{
	  /* We're really adding.  */
	  return qdata_subtract_utime_to_int_asymmetry (date_val_p, i2, date, result_p, domain_p);
	}

      u2 = (unsigned int) i2;
      utmp = u1 - u2;
      if (OR_CHECK_UNS_SUB_UNDERFLOW (u1, u2, utmp) || utmp < DB_DATE_MIN)
	{
	  er_set (ER_ERROR_SEVERITY, ARG_FILE_LINE, ER_QPROC_DATE_UNDERFLOW, 0);
	  return ER_QPROC_DATE_UNDERFLOW;
	}

      db_date_decode (&utmp, &month, &day, &year);
      db_make_date (result_p, month, day, year);
      break;

    case DB_TYPE_DATE:
      date1 = db_get_date (dbval_p);
      db_make_int (result_p, (int) *date - (int) *date1);
      break;

    default:
      break;
    }

  return NO_ERROR;
}

/*
 * qdata_subtract_dbval () -
 *   return: NO_ERROR, or ER_code
 *   dbval1(in) : First db_value node
 *   dbval2(in) : Second db_value node
 *   res(out)   : Resultant db_value node
 *   domain(in) :
 *
 * Note: Subtract dbval2 value from dbval1 value.
 * Overflow checks are only done when both operand maximums have
 * overlapping precision/scale.  That is,
 *     short - integer -> overflow is checked
 *     float - double  -> overflow is not checked.  Maximum float
 *                        value does not overlap maximum double
 *                        precision/scale.
 *                        MAX_FLT - MAX_DBL = -MAX_DBL
 */
int
qdata_subtract_dbval (DB_VALUE * dbval1_p, DB_VALUE * dbval2_p, DB_VALUE * result_p, tp_domain * domain_p)
{
  DB_TYPE type1;
  DB_TYPE type2;
  int error = NO_ERROR;
  DB_VALUE cast_value1;
  DB_VALUE cast_value2;
  TP_DOMAIN *cast_dom1 = NULL;
  TP_DOMAIN *cast_dom2 = NULL;
  TP_DOMAIN_STATUS dom_status;

  if ((domain_p != NULL && TP_DOMAIN_TYPE (domain_p) == DB_TYPE_NULL) || DB_IS_NULL (dbval1_p) || DB_IS_NULL (dbval2_p))
    {
      return NO_ERROR;
    }

  db_make_null (&cast_value1);
  db_make_null (&cast_value2);

  type1 = DB_VALUE_DOMAIN_TYPE (dbval1_p);
  type2 = DB_VALUE_DOMAIN_TYPE (dbval2_p);

  if (type1 == DB_TYPE_ENUMERATION)
    {
      /* The enumeration will always be casted to SMALLINT */
      cast_dom1 = tp_domain_resolve_default (DB_TYPE_SMALLINT);
      dom_status = tp_value_auto_cast (dbval1_p, &cast_value1, cast_dom1);
      if (dom_status != DOMAIN_COMPATIBLE)
	{
	  error = tp_domain_status_er_set (dom_status, ARG_FILE_LINE, dbval1_p, cast_dom1);
	  return error;
	}
      return qdata_subtract_dbval (&cast_value1, dbval2_p, result_p, domain_p);
    }
  else if (type2 == DB_TYPE_ENUMERATION)
    {
      cast_dom2 = tp_domain_resolve_default (DB_TYPE_SMALLINT);
      dom_status = tp_value_auto_cast (dbval2_p, &cast_value2, cast_dom2);
      if (dom_status != DOMAIN_COMPATIBLE)
	{
	  error = tp_domain_status_er_set (dom_status, ARG_FILE_LINE, dbval2_p, cast_dom2);
	  return error;
	}
      return qdata_subtract_dbval (dbval1_p, &cast_value2, result_p, domain_p);
    }

  /* number - string : cast string to number, substract as numbers */
  if (TP_IS_NUMERIC_TYPE (type1) && TP_IS_CHAR_TYPE (type2))
    {
      /* cast string to double */
      cast_dom2 = tp_domain_resolve_default (DB_TYPE_DOUBLE);
    }
  /* string - number: cast string to number, substract as numbers */
  else if (TP_IS_CHAR_TYPE (type1) && TP_IS_NUMERIC_TYPE (type2))
    {
      /* cast string to double */
      cast_dom1 = tp_domain_resolve_default (DB_TYPE_DOUBLE);
    }
  /* string - string: cast string to number, substract as numbers */
  else if (TP_IS_CHAR_TYPE (type1) && TP_IS_CHAR_TYPE (type2))
    {
      /* cast string to double */
      cast_dom1 = tp_domain_resolve_default (DB_TYPE_DOUBLE);
      cast_dom2 = tp_domain_resolve_default (DB_TYPE_DOUBLE);
    }
  /* date - number : cast floating point number to bigint, date - bigint = date */
  else if (TP_IS_DATE_OR_TIME_TYPE (type1) && TP_IS_FLOATING_NUMBER_TYPE (type2))
    {
      /* cast number to BIGINT */
      cast_dom2 = tp_domain_resolve_default (DB_TYPE_BIGINT);
    }
  /* number - date: cast floating point number to bigint, bigint - date= date */
  else if (TP_IS_FLOATING_NUMBER_TYPE (type1) && TP_IS_DATE_OR_TIME_TYPE (type2))
    {
      /* cast number to BIGINT */
      cast_dom1 = tp_domain_resolve_default (DB_TYPE_BIGINT);
    }
  /* TIME - string : cast string to TIME , date - TIME = bigint */
  /* DATE - string : cast string to DATETIME, the other operand to DATETIME DATETIME - DATETIME = bigint */
  else if (TP_IS_DATE_OR_TIME_TYPE (type1) && TP_IS_CHAR_TYPE (type2))
    {
      if (type1 == DB_TYPE_TIME)
	{
	  cast_dom2 = tp_domain_resolve_default (DB_TYPE_TIME);
	}
      else
	{
	  cast_dom2 = tp_domain_resolve_default (DB_TYPE_DATETIME);

	  if (type1 != DB_TYPE_DATETIME)
	    {
	      cast_dom1 = tp_domain_resolve_default (DB_TYPE_DATETIME);
	    }
	}
    }
  /* string - TIME : cast string to TIME, TIME - TIME = bigint */
  /* string - DATE : cast string to DATETIME, the other operand to DATETIME DATETIME - DATETIME = bigint */
  else if (TP_IS_CHAR_TYPE (type1) && TP_IS_DATE_OR_TIME_TYPE (type2))
    {
      if (type2 == DB_TYPE_TIME)
	{
	  cast_dom1 = tp_domain_resolve_default (DB_TYPE_TIME);
	}
      else
	{
	  /* cast string to same 'date' */
	  cast_dom1 = tp_domain_resolve_default (DB_TYPE_DATETIME);
	  if (type2 != DB_TYPE_DATETIME)
	    {
	      cast_dom2 = tp_domain_resolve_default (DB_TYPE_DATETIME);
	    }
	}
    }

  if (cast_dom1 != NULL)
    {
      dom_status = tp_value_auto_cast (dbval1_p, &cast_value1, cast_dom1);
      if (dom_status != DOMAIN_COMPATIBLE)
	{
	  error = tp_domain_status_er_set (dom_status, ARG_FILE_LINE, dbval1_p, cast_dom1);
	  return error;
	}
      dbval1_p = &cast_value1;
    }

  if (cast_dom2 != NULL)
    {
      dom_status = tp_value_auto_cast (dbval2_p, &cast_value2, cast_dom2);
      if (dom_status != DOMAIN_COMPATIBLE)
	{
	  error = tp_domain_status_er_set (dom_status, ARG_FILE_LINE, dbval2_p, cast_dom2);
	  return error;
	}
      dbval2_p = &cast_value2;
    }

  type1 = DB_VALUE_DOMAIN_TYPE (dbval1_p);
  type2 = DB_VALUE_DOMAIN_TYPE (dbval2_p);

  if (DB_IS_NULL (dbval1_p) || DB_IS_NULL (dbval2_p))
    {
      return NO_ERROR;
    }

  if (qdata_is_zero_value_date (dbval1_p) || qdata_is_zero_value_date (dbval2_p))
    {
      /* subtract operation with zero date returns null */
      db_make_null (result_p);
      if (!prm_get_bool_value (PRM_ID_RETURN_NULL_ON_FUNCTION_ERRORS))
	{
	  er_set (ER_ERROR_SEVERITY, ARG_FILE_LINE, ER_ATTEMPT_TO_USE_ZERODATE, 0);
	  return ER_ATTEMPT_TO_USE_ZERODATE;
	}
      return NO_ERROR;
    }

  switch (type1)
    {
    case DB_TYPE_SHORT:
      error = qdata_subtract_short_to_dbval (dbval1_p, dbval2_p, result_p);
      break;

    case DB_TYPE_BIGINT:
      error = qdata_subtract_bigint_to_dbval (dbval1_p, dbval2_p, result_p);
      break;

    case DB_TYPE_INTEGER:
      error = qdata_subtract_int_to_dbval (dbval1_p, dbval2_p, result_p);
      break;

    case DB_TYPE_FLOAT:
      error = qdata_subtract_float_to_dbval (dbval1_p, dbval2_p, result_p);
      break;

    case DB_TYPE_DOUBLE:
      error = qdata_subtract_double_to_dbval (dbval1_p, dbval2_p, result_p);
      break;

    case DB_TYPE_NUMERIC:
      error = qdata_subtract_numeric_to_dbval (dbval1_p, dbval2_p, result_p);
      break;

    case DB_TYPE_MONETARY:
      error = qdata_subtract_monetary_to_dbval (dbval1_p, dbval2_p, result_p);
      break;

    case DB_TYPE_SET:
    case DB_TYPE_MULTISET:
    case DB_TYPE_SEQUENCE:
      if (!TP_IS_SET_TYPE (type2))
	{
	  er_set (ER_ERROR_SEVERITY, ARG_FILE_LINE, ER_QPROC_INVALID_DATATYPE, 0);
	  return ER_QPROC_INVALID_DATATYPE;
	}
      if (domain_p == NULL)
	{
	  if (type1 == type2 && type1 == DB_TYPE_SET)
	    {
	      /* partial resolve : set only basic domain; full domain will be resolved in 'fetch', based on the
	       * result's value */
	      domain_p = tp_domain_resolve_default (type1);
	    }
	  else
	    {
	      domain_p = tp_domain_resolve_default (DB_TYPE_MULTISET);
	    }
	}
      error = qdata_subtract_sequence_to_dbval (dbval1_p, dbval2_p, result_p, domain_p);
      break;

    case DB_TYPE_TIME:
      error = qdata_subtract_time_to_dbval (dbval1_p, dbval2_p, result_p);
      break;

    case DB_TYPE_TIMESTAMP:
      error = qdata_subtract_utime_to_dbval (dbval1_p, dbval2_p, result_p, domain_p);
      break;

    case DB_TYPE_TIMESTAMPLTZ:
      error = qdata_subtract_timestampltz_to_dbval (dbval1_p, dbval2_p, result_p, domain_p);
      break;

    case DB_TYPE_TIMESTAMPTZ:
      error = qdata_subtract_timestamptz_to_dbval (dbval1_p, dbval2_p, result_p, domain_p);
      break;

    case DB_TYPE_DATETIME:
      error = qdata_subtract_datetime_to_dbval (dbval1_p, dbval2_p, result_p, domain_p);
      break;

    case DB_TYPE_DATETIMELTZ:
      {
	/* create a datetime with TZ using session timezone */
	DB_VALUE tmp_val;
	DB_DATETIMETZ dt_tz1;

	dt_tz1.datetime = *db_get_datetime (dbval1_p);
	error = tz_create_session_tzid_for_datetime (&dt_tz1.datetime, true, &dt_tz1.tz_id);
	if (error != NO_ERROR)
	  {
	    break;
	  }

	db_make_datetimetz (&tmp_val, &dt_tz1);

	error = qdata_subtract_datetimetz_to_dbval (&tmp_val, dbval2_p, result_p, domain_p);
      }
      break;

    case DB_TYPE_DATETIMETZ:
      error = qdata_subtract_datetimetz_to_dbval (dbval1_p, dbval2_p, result_p, domain_p);
      break;

    case DB_TYPE_DATE:
      error = qdata_subtract_date_to_dbval (dbval1_p, dbval2_p, result_p, domain_p);
      break;

    case DB_TYPE_STRING:
    default:
      if (prm_get_bool_value (PRM_ID_RETURN_NULL_ON_FUNCTION_ERRORS) == false)
	{
	  er_set (ER_ERROR_SEVERITY, ARG_FILE_LINE, ER_QPROC_INVALID_DATATYPE, 0);
	  return ER_QPROC_INVALID_DATATYPE;
	}
    }

  if (error != NO_ERROR)
    {
      return error;
    }

  return qdata_coerce_result_to_domain (result_p, domain_p);
}

static int
qdata_multiply_short (DB_VALUE * short_val_p, short s2, DB_VALUE * result_p)
{
  /* NOTE that we need volatile to prevent optimizer from generating division expression as multiplication */
  volatile short s1, stmp;

  s1 = db_get_short (short_val_p);
  stmp = s1 * s2;

  if (OR_CHECK_MULT_OVERFLOW (s1, s2, stmp))
    {
      er_set (ER_ERROR_SEVERITY, ARG_FILE_LINE, ER_QPROC_OVERFLOW_MULTIPLICATION, 0);
      return ER_FAILED;
    }

  db_make_short (result_p, stmp);

  return NO_ERROR;
}

static int
qdata_multiply_int (DB_VALUE * int_val_p, int i2, DB_VALUE * result_p)
{
  /* NOTE that we need volatile to prevent optimizer from generating division expression as multiplication */
  volatile int i1, itmp;

  i1 = db_get_int (int_val_p);
  itmp = i1 * i2;

  if (OR_CHECK_MULT_OVERFLOW (i1, i2, itmp))
    {
      er_set (ER_ERROR_SEVERITY, ARG_FILE_LINE, ER_QPROC_OVERFLOW_MULTIPLICATION, 0);
      return ER_FAILED;
    }

  db_make_int (result_p, itmp);
  return NO_ERROR;
}

static int
qdata_multiply_bigint (DB_VALUE * bigint_val_p, DB_BIGINT bi2, DB_VALUE * result_p)
{
  /* NOTE that we need volatile to prevent optimizer from generating division expression as multiplication */
  volatile DB_BIGINT bi1, bitmp;

  bi1 = db_get_bigint (bigint_val_p);
  bitmp = bi1 * bi2;

  if (OR_CHECK_MULT_OVERFLOW (bi1, bi2, bitmp))
    {
      er_set (ER_ERROR_SEVERITY, ARG_FILE_LINE, ER_QPROC_OVERFLOW_MULTIPLICATION, 0);
      return ER_FAILED;
    }

  db_make_bigint (result_p, bitmp);
  return NO_ERROR;
}

static int
qdata_multiply_float (DB_VALUE * float_val_p, float f2, DB_VALUE * result_p)
{
  float f1, ftmp;

  f1 = db_get_float (float_val_p);
  ftmp = f1 * f2;

  if (OR_CHECK_FLOAT_OVERFLOW (ftmp))
    {
      er_set (ER_ERROR_SEVERITY, ARG_FILE_LINE, ER_QPROC_OVERFLOW_MULTIPLICATION, 0);
      return ER_FAILED;
    }

  db_make_float (result_p, ftmp);
  return NO_ERROR;
}

static int
qdata_multiply_double (double d1, double d2, DB_VALUE * result_p)
{
  double dtmp;

  dtmp = d1 * d2;

  if (OR_CHECK_DOUBLE_OVERFLOW (dtmp))
    {
      er_set (ER_ERROR_SEVERITY, ARG_FILE_LINE, ER_QPROC_OVERFLOW_MULTIPLICATION, 0);
      return ER_FAILED;
    }

  db_make_double (result_p, dtmp);
  return NO_ERROR;
}

static int
qdata_multiply_numeric (DB_VALUE * numeric_val_p, DB_VALUE * dbval, DB_VALUE * result_p)
{
  DB_VALUE dbval_tmp;

  qdata_coerce_dbval_to_numeric (dbval, &dbval_tmp);

  if (numeric_db_value_mul (numeric_val_p, &dbval_tmp, result_p) != NO_ERROR)
    {
      er_set (ER_ERROR_SEVERITY, ARG_FILE_LINE, ER_QPROC_OVERFLOW_MULTIPLICATION, 0);
      return ER_FAILED;
    }

  return NO_ERROR;
}

static int
qdata_multiply_monetary (DB_VALUE * monetary_val_p, double d, DB_VALUE * result_p)
{
  double dtmp;

  dtmp = (db_get_monetary (monetary_val_p))->amount * d;

  if (OR_CHECK_DOUBLE_OVERFLOW (dtmp))
    {
      er_set (ER_ERROR_SEVERITY, ARG_FILE_LINE, ER_QPROC_OVERFLOW_MULTIPLICATION, 0);
      return ER_FAILED;
    }

  db_make_monetary (result_p, (db_get_monetary (monetary_val_p))->type, dtmp);

  return NO_ERROR;
}

static int
qdata_multiply_short_to_dbval (DB_VALUE * short_val_p, DB_VALUE * dbval_p, DB_VALUE * result_p)
{
  short s;
  DB_TYPE type2;

  s = db_get_short (short_val_p);
  type2 = DB_VALUE_DOMAIN_TYPE (dbval_p);

  switch (type2)
    {
    case DB_TYPE_SHORT:
      return qdata_multiply_short (dbval_p, s, result_p);

    case DB_TYPE_BIGINT:
      return qdata_multiply_bigint (dbval_p, s, result_p);

    case DB_TYPE_INTEGER:
      return qdata_multiply_int (dbval_p, s, result_p);

    case DB_TYPE_FLOAT:
      return qdata_multiply_float (dbval_p, s, result_p);

    case DB_TYPE_DOUBLE:
      return qdata_multiply_double (db_get_double (dbval_p), s, result_p);

    case DB_TYPE_NUMERIC:
      return qdata_multiply_numeric (dbval_p, short_val_p, result_p);

    case DB_TYPE_MONETARY:
      return qdata_multiply_monetary (dbval_p, s, result_p);

    default:
      break;
    }

  return NO_ERROR;
}

static int
qdata_multiply_int_to_dbval (DB_VALUE * int_val_p, DB_VALUE * dbval_p, DB_VALUE * result_p)
{
  DB_TYPE type2;

  type2 = DB_VALUE_DOMAIN_TYPE (dbval_p);

  switch (type2)
    {
    case DB_TYPE_SHORT:
      return qdata_multiply_int (int_val_p, db_get_short (dbval_p), result_p);

    case DB_TYPE_INTEGER:
      return qdata_multiply_int (int_val_p, db_get_int (dbval_p), result_p);

    case DB_TYPE_BIGINT:
      return qdata_multiply_bigint (dbval_p, db_get_int (int_val_p), result_p);

    case DB_TYPE_FLOAT:
      return qdata_multiply_float (dbval_p, (float) db_get_int (int_val_p), result_p);

    case DB_TYPE_DOUBLE:
      return qdata_multiply_double (db_get_double (dbval_p), db_get_int (int_val_p), result_p);

    case DB_TYPE_NUMERIC:
      return qdata_multiply_numeric (dbval_p, int_val_p, result_p);

    case DB_TYPE_MONETARY:
      return qdata_multiply_monetary (dbval_p, db_get_int (int_val_p), result_p);

    default:
      break;
    }

  return NO_ERROR;
}

static int
qdata_multiply_bigint_to_dbval (DB_VALUE * bigint_val_p, DB_VALUE * dbval_p, DB_VALUE * result_p)
{
  DB_TYPE type2;

  type2 = DB_VALUE_DOMAIN_TYPE (dbval_p);

  switch (type2)
    {
    case DB_TYPE_SHORT:
      return qdata_multiply_bigint (bigint_val_p, db_get_short (dbval_p), result_p);

    case DB_TYPE_INTEGER:
      return qdata_multiply_bigint (bigint_val_p, db_get_int (dbval_p), result_p);

    case DB_TYPE_BIGINT:
      return qdata_multiply_bigint (bigint_val_p, db_get_bigint (dbval_p), result_p);

    case DB_TYPE_FLOAT:
      return qdata_multiply_float (dbval_p, (float) db_get_bigint (bigint_val_p), result_p);

    case DB_TYPE_DOUBLE:
      return qdata_multiply_double (db_get_double (dbval_p), (double) db_get_bigint (bigint_val_p), result_p);

    case DB_TYPE_NUMERIC:
      return qdata_multiply_numeric (dbval_p, bigint_val_p, result_p);

    case DB_TYPE_MONETARY:
      return qdata_multiply_monetary (dbval_p, (double) db_get_bigint (bigint_val_p), result_p);

    default:
      break;
    }

  return NO_ERROR;
}

static int
qdata_multiply_float_to_dbval (DB_VALUE * float_val_p, DB_VALUE * dbval_p, DB_VALUE * result_p)
{
  DB_TYPE type2;

  type2 = DB_VALUE_DOMAIN_TYPE (dbval_p);

  switch (type2)
    {
    case DB_TYPE_SHORT:
      return qdata_multiply_float (float_val_p, db_get_short (dbval_p), result_p);

    case DB_TYPE_INTEGER:
      return qdata_multiply_float (float_val_p, (float) db_get_int (dbval_p), result_p);

    case DB_TYPE_BIGINT:
      return qdata_multiply_float (float_val_p, (float) db_get_bigint (dbval_p), result_p);

    case DB_TYPE_FLOAT:
      return qdata_multiply_float (float_val_p, db_get_float (dbval_p), result_p);

    case DB_TYPE_DOUBLE:
      return qdata_multiply_double (db_get_float (float_val_p), db_get_double (dbval_p), result_p);

    case DB_TYPE_NUMERIC:
      return qdata_multiply_double (db_get_float (float_val_p), qdata_coerce_numeric_to_double (dbval_p), result_p);

    case DB_TYPE_MONETARY:
      return qdata_multiply_monetary (dbval_p, db_get_float (float_val_p), result_p);

    default:
      break;
    }

  return NO_ERROR;
}

static int
qdata_multiply_double_to_dbval (DB_VALUE * double_val_p, DB_VALUE * dbval_p, DB_VALUE * result_p)
{
  double d;
  DB_TYPE type2;

  d = db_get_double (double_val_p);
  type2 = DB_VALUE_DOMAIN_TYPE (dbval_p);

  switch (type2)

    {
    case DB_TYPE_SHORT:
      return qdata_multiply_double (d, db_get_short (dbval_p), result_p);

    case DB_TYPE_INTEGER:
      return qdata_multiply_double (d, db_get_int (dbval_p), result_p);

    case DB_TYPE_BIGINT:
      return qdata_multiply_double (d, (double) db_get_bigint (dbval_p), result_p);

    case DB_TYPE_FLOAT:
      return qdata_multiply_double (d, db_get_float (dbval_p), result_p);

    case DB_TYPE_DOUBLE:
      return qdata_multiply_double (d, db_get_double (dbval_p), result_p);

    case DB_TYPE_NUMERIC:
      return qdata_multiply_double (d, qdata_coerce_numeric_to_double (dbval_p), result_p);

    case DB_TYPE_MONETARY:
      return qdata_multiply_monetary (dbval_p, d, result_p);

    default:
      break;
    }

  return NO_ERROR;
}

static int
qdata_multiply_numeric_to_dbval (DB_VALUE * numeric_val_p, DB_VALUE * dbval_p, DB_VALUE * result_p)
{
  DB_TYPE type2;

  type2 = DB_VALUE_DOMAIN_TYPE (dbval_p);

  switch (type2)
    {
    case DB_TYPE_SHORT:
    case DB_TYPE_INTEGER:
    case DB_TYPE_BIGINT:
      return qdata_multiply_numeric (numeric_val_p, dbval_p, result_p);

    case DB_TYPE_NUMERIC:
      if (numeric_db_value_mul (numeric_val_p, dbval_p, result_p) != NO_ERROR)
	{
	  er_set (ER_ERROR_SEVERITY, ARG_FILE_LINE, ER_QPROC_OVERFLOW_MULTIPLICATION, 0);
	  return ER_FAILED;
	}
      break;

    case DB_TYPE_FLOAT:
      return qdata_multiply_double (qdata_coerce_numeric_to_double (numeric_val_p), db_get_float (dbval_p), result_p);

    case DB_TYPE_DOUBLE:
      return qdata_multiply_double (qdata_coerce_numeric_to_double (numeric_val_p), db_get_double (dbval_p), result_p);

    case DB_TYPE_MONETARY:
      return qdata_multiply_monetary (dbval_p, qdata_coerce_numeric_to_double (numeric_val_p), result_p);

    default:
      break;
    }

  return NO_ERROR;
}

static int
qdata_multiply_monetary_to_dbval (DB_VALUE * monetary_val_p, DB_VALUE * dbval_p, DB_VALUE * result_p)
{
  DB_TYPE type2;

  type2 = DB_VALUE_DOMAIN_TYPE (dbval_p);

  switch (type2)
    {
    case DB_TYPE_SHORT:
      return qdata_multiply_monetary (monetary_val_p, db_get_short (dbval_p), result_p);

    case DB_TYPE_INTEGER:
      return qdata_multiply_monetary (monetary_val_p, db_get_int (dbval_p), result_p);

    case DB_TYPE_BIGINT:
      return qdata_multiply_monetary (monetary_val_p, (double) db_get_bigint (dbval_p), result_p);

    case DB_TYPE_FLOAT:
      return qdata_multiply_monetary (monetary_val_p, db_get_float (dbval_p), result_p);

    case DB_TYPE_DOUBLE:
      return qdata_multiply_monetary (monetary_val_p, db_get_double (dbval_p), result_p);

    case DB_TYPE_NUMERIC:
      return qdata_multiply_monetary (monetary_val_p, qdata_coerce_numeric_to_double (dbval_p), result_p);

    case DB_TYPE_MONETARY:
      /* Note: we probably should return an error if the two monetaries have different montetary types. */
      return qdata_multiply_monetary (monetary_val_p, (db_get_monetary (dbval_p))->amount, result_p);

    default:
      break;
    }

  return NO_ERROR;
}

static int
qdata_multiply_sequence_to_dbval (DB_VALUE * seq_val_p, DB_VALUE * dbval_p, DB_VALUE * result_p, TP_DOMAIN * domain_p)
{
  DB_SET *set_tmp = NULL;
#if !defined(NDEBUG)
  DB_TYPE type1, type2;
#endif

#if !defined(NDEBUG)
  type1 = DB_VALUE_DOMAIN_TYPE (seq_val_p);
  type2 = DB_VALUE_DOMAIN_TYPE (dbval_p);

  assert (TP_IS_SET_TYPE (type1));
  assert (TP_IS_SET_TYPE (type2));
#endif

  if (set_intersection (db_get_set (seq_val_p), db_get_set (dbval_p), &set_tmp, domain_p) < 0)
    {
      return ER_FAILED;
    }

  set_make_collection (result_p, set_tmp);
  return NO_ERROR;
}

/*
 * qdata_multiply_dbval () -
 *   return: NO_ERROR, or ER_code
 *   dbval1(in) : First db_value node
 *   dbval2(in) : Second db_value node
 *   res(out)   : Resultant db_value node
 *   domain(in) :
 *
 * Note: Multiply two db_values.
 */
int
qdata_multiply_dbval (DB_VALUE * dbval1_p, DB_VALUE * dbval2_p, DB_VALUE * result_p, tp_domain * domain_p)
{
  DB_TYPE type1;
  DB_TYPE type2;
  int error = NO_ERROR;
  DB_VALUE cast_value1;
  DB_VALUE cast_value2;
  TP_DOMAIN *cast_dom1 = NULL;
  TP_DOMAIN *cast_dom2 = NULL;
  TP_DOMAIN_STATUS dom_status;

  if ((domain_p != NULL && TP_DOMAIN_TYPE (domain_p) == DB_TYPE_NULL) || DB_IS_NULL (dbval1_p) || DB_IS_NULL (dbval2_p))
    {
      return NO_ERROR;
    }

  type1 = DB_VALUE_DOMAIN_TYPE (dbval1_p);
  type2 = DB_VALUE_DOMAIN_TYPE (dbval2_p);

  db_make_null (&cast_value1);
  db_make_null (&cast_value2);

  /* number * string : cast string to DOUBLE, multiply as number * DOUBLE */
  if (TP_IS_NUMERIC_TYPE (type1) && TP_IS_CHAR_TYPE (type2))
    {
      /* cast arg2 to double */
      cast_dom2 = tp_domain_resolve_default (DB_TYPE_DOUBLE);
    }
  /* string * number: cast string to DOUBLE, multiply as DOUBLE * number */
  else if (TP_IS_CHAR_TYPE (type1) && TP_IS_NUMERIC_TYPE (type2))
    {
      /* cast arg1 to double */
      cast_dom1 = tp_domain_resolve_default (DB_TYPE_DOUBLE);
    }
  /* string * string: cast both to DOUBLE, multiply as DOUBLE * DOUBLE */
  else if (TP_IS_CHAR_TYPE (type1) && TP_IS_CHAR_TYPE (type2))
    {
      /* cast number to DOUBLE */
      cast_dom1 = tp_domain_resolve_default (DB_TYPE_DOUBLE);
      cast_dom2 = tp_domain_resolve_default (DB_TYPE_DOUBLE);
    }

  if (cast_dom2 != NULL)
    {
      dom_status = tp_value_auto_cast (dbval2_p, &cast_value2, cast_dom2);
      if (dom_status != DOMAIN_COMPATIBLE)
	{
	  error = tp_domain_status_er_set (dom_status, ARG_FILE_LINE, dbval2_p, cast_dom2);
	  return error;
	}
      dbval2_p = &cast_value2;
    }

  if (cast_dom1 != NULL)
    {
      dom_status = tp_value_auto_cast (dbval1_p, &cast_value1, cast_dom1);
      if (dom_status != DOMAIN_COMPATIBLE)
	{
	  error = tp_domain_status_er_set (dom_status, ARG_FILE_LINE, dbval1_p, cast_dom1);
	  return error;
	}
      dbval1_p = &cast_value1;
    }

  type1 = DB_VALUE_DOMAIN_TYPE (dbval1_p);
  type2 = DB_VALUE_DOMAIN_TYPE (dbval2_p);

  if (DB_IS_NULL (dbval1_p) || DB_IS_NULL (dbval2_p))
    {
      return NO_ERROR;
    }

  switch (type1)
    {
    case DB_TYPE_SHORT:
      error = qdata_multiply_short_to_dbval (dbval1_p, dbval2_p, result_p);
      break;

    case DB_TYPE_INTEGER:
      error = qdata_multiply_int_to_dbval (dbval1_p, dbval2_p, result_p);
      break;

    case DB_TYPE_BIGINT:
      error = qdata_multiply_bigint_to_dbval (dbval1_p, dbval2_p, result_p);
      break;

    case DB_TYPE_FLOAT:
      error = qdata_multiply_float_to_dbval (dbval1_p, dbval2_p, result_p);
      break;

    case DB_TYPE_DOUBLE:
      error = qdata_multiply_double_to_dbval (dbval1_p, dbval2_p, result_p);
      break;

    case DB_TYPE_NUMERIC:
      error = qdata_multiply_numeric_to_dbval (dbval1_p, dbval2_p, result_p);
      break;

    case DB_TYPE_MONETARY:
      error = qdata_multiply_monetary_to_dbval (dbval1_p, dbval2_p, result_p);
      break;

    case DB_TYPE_SET:
    case DB_TYPE_MULTISET:
    case DB_TYPE_SEQUENCE:
      if (!TP_IS_SET_TYPE (type2))
	{
	  er_set (ER_ERROR_SEVERITY, ARG_FILE_LINE, ER_QPROC_INVALID_DATATYPE, 0);
	  return ER_QPROC_INVALID_DATATYPE;
	}
      if (domain_p == NULL)
	{
	  if (type1 == type2 && type1 == DB_TYPE_SET)
	    {
	      /* partial resolve : set only basic domain; full domain will be resolved in 'fetch', based on the
	       * result's value */
	      domain_p = tp_domain_resolve_default (type1);
	    }
	  else
	    {
	      domain_p = tp_domain_resolve_default (DB_TYPE_MULTISET);
	    }
	}
      error = qdata_multiply_sequence_to_dbval (dbval1_p, dbval2_p, result_p, domain_p);
      break;

    case DB_TYPE_TIME:
    case DB_TYPE_TIMESTAMP:
    case DB_TYPE_TIMESTAMPLTZ:
    case DB_TYPE_TIMESTAMPTZ:
    case DB_TYPE_DATE:
    case DB_TYPE_DATETIME:
    case DB_TYPE_DATETIMELTZ:
    case DB_TYPE_DATETIMETZ:
    case DB_TYPE_STRING:
    default:
      if (prm_get_bool_value (PRM_ID_RETURN_NULL_ON_FUNCTION_ERRORS) == false)
	{
	  er_set (ER_ERROR_SEVERITY, ARG_FILE_LINE, ER_QPROC_INVALID_DATATYPE, 0);
	  return ER_QPROC_INVALID_DATATYPE;
	}
    }

  if (error != NO_ERROR)
    {
      return error;
    }

  return qdata_coerce_result_to_domain (result_p, domain_p);
}

static bool
qdata_is_divided_zero (DB_VALUE * dbval_p)
{
  DB_TYPE type;

  type = DB_VALUE_DOMAIN_TYPE (dbval_p);

  switch (type)
    {
    case DB_TYPE_SHORT:
      return db_get_short (dbval_p) == 0;

    case DB_TYPE_INTEGER:
      return db_get_int (dbval_p) == 0;

    case DB_TYPE_BIGINT:
      return db_get_bigint (dbval_p) == 0;

    case DB_TYPE_FLOAT:
      return fabs ((double) db_get_float (dbval_p)) <= DBL_EPSILON;

    case DB_TYPE_DOUBLE:
      return fabs (db_get_double (dbval_p)) <= DBL_EPSILON;

    case DB_TYPE_MONETARY:
      return db_get_monetary (dbval_p)->amount <= DBL_EPSILON;

    case DB_TYPE_NUMERIC:
      return numeric_db_value_is_zero (dbval_p);

    default:
      break;
    }

  return false;
}

static int
qdata_divide_short (short s1, short s2, DB_VALUE * result_p)
{
  short stmp;

  stmp = s1 / s2;
  db_make_short (result_p, stmp);

  return NO_ERROR;
}

static int
qdata_divide_int (int i1, int i2, DB_VALUE * result_p)
{
  int itmp;

  itmp = i1 / i2;
  db_make_int (result_p, itmp);

  return NO_ERROR;
}

static int
qdata_divide_bigint (DB_BIGINT bi1, DB_BIGINT bi2, DB_VALUE * result_p)
{
  DB_BIGINT bitmp;

  bitmp = bi1 / bi2;
  db_make_bigint (result_p, bitmp);

  return NO_ERROR;
}

static int
qdata_divide_float (float f1, float f2, DB_VALUE * result_p)
{
  float ftmp;

  ftmp = f1 / f2;

  if (OR_CHECK_FLOAT_OVERFLOW (ftmp))
    {
      er_set (ER_ERROR_SEVERITY, ARG_FILE_LINE, ER_QPROC_OVERFLOW_DIVISION, 0);
      return ER_FAILED;
    }

  db_make_float (result_p, ftmp);
  return NO_ERROR;
}

static int
qdata_divide_double (double d1, double d2, DB_VALUE * result_p, bool is_check_overflow)
{
  double dtmp;

  dtmp = d1 / d2;

  if (is_check_overflow && OR_CHECK_DOUBLE_OVERFLOW (dtmp))
    {
      er_set (ER_ERROR_SEVERITY, ARG_FILE_LINE, ER_QPROC_OVERFLOW_DIVISION, 0);
      return ER_FAILED;
    }

  db_make_double (result_p, dtmp);
  return NO_ERROR;
}

static int
qdata_divide_monetary (double d1, double d2, DB_CURRENCY currency, DB_VALUE * result_p, bool is_check_overflow)
{
  double dtmp;

  dtmp = d1 / d2;

  if (is_check_overflow && OR_CHECK_DOUBLE_OVERFLOW (dtmp))
    {
      er_set (ER_ERROR_SEVERITY, ARG_FILE_LINE, ER_QPROC_OVERFLOW_DIVISION, 0);
      return ER_FAILED;
    }

  db_make_monetary (result_p, currency, dtmp);
  return NO_ERROR;
}

static int
qdata_divide_short_to_dbval (DB_VALUE * short_val_p, DB_VALUE * dbval_p, DB_VALUE * result_p)
{
  short s;
  DB_TYPE type2;
  DB_VALUE dbval_tmp;

  s = db_get_short (short_val_p);
  type2 = DB_VALUE_DOMAIN_TYPE (dbval_p);

  switch (type2)
    {
    case DB_TYPE_SHORT:
      return qdata_divide_short (s, db_get_short (dbval_p), result_p);

    case DB_TYPE_INTEGER:
      return qdata_divide_int (s, db_get_int (dbval_p), result_p);

    case DB_TYPE_BIGINT:
      return qdata_divide_bigint (s, db_get_bigint (dbval_p), result_p);

    case DB_TYPE_FLOAT:
      return qdata_divide_float (s, db_get_float (dbval_p), result_p);

    case DB_TYPE_DOUBLE:
      return qdata_divide_double (s, db_get_double (dbval_p), result_p, true);

    case DB_TYPE_NUMERIC:
      qdata_coerce_dbval_to_numeric (short_val_p, &dbval_tmp);
      if (numeric_db_value_div (&dbval_tmp, dbval_p, result_p) != NO_ERROR)
	{
	  er_set (ER_ERROR_SEVERITY, ARG_FILE_LINE, ER_QPROC_OVERFLOW_DIVISION, 0);
	  return ER_FAILED;
	}
      break;

    case DB_TYPE_MONETARY:
      return qdata_divide_monetary (s, (db_get_monetary (dbval_p))->amount, (db_get_monetary (dbval_p))->type, result_p,
				    true);

    default:
      break;
    }

  return NO_ERROR;
}

static int
qdata_divide_int_to_dbval (DB_VALUE * int_val_p, DB_VALUE * dbval_p, DB_VALUE * result_p)
{
  int i;
  DB_TYPE type2;
  DB_VALUE dbval_tmp;

  i = db_get_int (int_val_p);
  type2 = DB_VALUE_DOMAIN_TYPE (dbval_p);

  switch (type2)
    {
    case DB_TYPE_SHORT:
      return qdata_divide_int (i, db_get_short (dbval_p), result_p);

    case DB_TYPE_INTEGER:
      return qdata_divide_int (i, db_get_int (dbval_p), result_p);

    case DB_TYPE_BIGINT:
      return qdata_divide_bigint (i, db_get_bigint (dbval_p), result_p);

    case DB_TYPE_FLOAT:
      return qdata_divide_float ((float) i, db_get_float (dbval_p), result_p);

    case DB_TYPE_DOUBLE:
      return qdata_divide_double (i, db_get_double (dbval_p), result_p, true);

    case DB_TYPE_NUMERIC:
      qdata_coerce_dbval_to_numeric (int_val_p, &dbval_tmp);
      if (numeric_db_value_div (&dbval_tmp, dbval_p, result_p) != NO_ERROR)
	{
	  er_set (ER_ERROR_SEVERITY, ARG_FILE_LINE, ER_QPROC_OVERFLOW_DIVISION, 0);
	  return ER_FAILED;
	}
      break;

    case DB_TYPE_MONETARY:
      return qdata_divide_monetary (i, (db_get_monetary (dbval_p))->amount, (db_get_monetary (dbval_p))->type, result_p,
				    true);

    default:
      break;
    }

  return NO_ERROR;
}

static int
qdata_divide_bigint_to_dbval (DB_VALUE * bigint_val_p, DB_VALUE * dbval_p, DB_VALUE * result_p)
{
  DB_BIGINT bi;
  DB_TYPE type2;
  DB_VALUE dbval_tmp;

  bi = db_get_bigint (bigint_val_p);
  type2 = DB_VALUE_DOMAIN_TYPE (dbval_p);

  switch (type2)
    {
    case DB_TYPE_SHORT:
      return qdata_divide_bigint (bi, db_get_short (dbval_p), result_p);

    case DB_TYPE_INTEGER:
      return qdata_divide_bigint (bi, db_get_int (dbval_p), result_p);

    case DB_TYPE_BIGINT:
      return qdata_divide_bigint (bi, db_get_bigint (dbval_p), result_p);

    case DB_TYPE_FLOAT:
      return qdata_divide_float ((float) bi, db_get_float (dbval_p), result_p);

    case DB_TYPE_DOUBLE:
      return qdata_divide_double ((double) bi, db_get_double (dbval_p), result_p, true);

    case DB_TYPE_NUMERIC:
      qdata_coerce_dbval_to_numeric (bigint_val_p, &dbval_tmp);
      if (numeric_db_value_div (&dbval_tmp, dbval_p, result_p) != NO_ERROR)
	{
	  er_set (ER_ERROR_SEVERITY, ARG_FILE_LINE, ER_QPROC_OVERFLOW_DIVISION, 0);
	  return ER_FAILED;
	}
      break;

    case DB_TYPE_MONETARY:
      return qdata_divide_monetary ((double) bi, (db_get_monetary (dbval_p))->amount, (db_get_monetary (dbval_p))->type,
				    result_p, true);

    default:
      break;
    }

  return NO_ERROR;
}

static int
qdata_divide_float_to_dbval (DB_VALUE * float_val_p, DB_VALUE * dbval_p, DB_VALUE * result_p)
{
  float f;
  DB_TYPE type2;

  f = db_get_float (float_val_p);
  type2 = DB_VALUE_DOMAIN_TYPE (dbval_p);

  switch (type2)
    {
    case DB_TYPE_SHORT:
      return qdata_divide_float (f, db_get_short (dbval_p), result_p);

    case DB_TYPE_INTEGER:
      return qdata_divide_float (f, (float) db_get_int (dbval_p), result_p);

    case DB_TYPE_BIGINT:
      return qdata_divide_float (f, (float) db_get_bigint (dbval_p), result_p);

    case DB_TYPE_FLOAT:
      return qdata_divide_float (f, db_get_float (dbval_p), result_p);

    case DB_TYPE_DOUBLE:
      return qdata_divide_double (f, db_get_double (dbval_p), result_p, true);

    case DB_TYPE_NUMERIC:
      return qdata_divide_double (f, qdata_coerce_numeric_to_double (dbval_p), result_p, false);

    case DB_TYPE_MONETARY:
      return qdata_divide_monetary (f, (db_get_monetary (dbval_p))->amount, (db_get_monetary (dbval_p))->type, result_p,
				    true);

    default:
      break;
    }

  return NO_ERROR;
}

static int
qdata_divide_double_to_dbval (DB_VALUE * double_val_p, DB_VALUE * dbval_p, DB_VALUE * result_p)
{
  double d;
  DB_TYPE type2;

  d = db_get_double (double_val_p);
  type2 = DB_VALUE_DOMAIN_TYPE (dbval_p);

  switch (type2)
    {
    case DB_TYPE_SHORT:
      return qdata_divide_double (d, db_get_short (dbval_p), result_p, false);

    case DB_TYPE_INTEGER:
      return qdata_divide_double (d, db_get_int (dbval_p), result_p, false);

    case DB_TYPE_BIGINT:
      return qdata_divide_double (d, (double) db_get_bigint (dbval_p), result_p, false);

    case DB_TYPE_FLOAT:
      return qdata_divide_double (d, db_get_float (dbval_p), result_p, true);

    case DB_TYPE_DOUBLE:
      return qdata_divide_double (d, db_get_double (dbval_p), result_p, true);

    case DB_TYPE_NUMERIC:
      return qdata_divide_double (d, qdata_coerce_numeric_to_double (dbval_p), result_p, false);

    case DB_TYPE_MONETARY:
      return qdata_divide_monetary (d, (db_get_monetary (dbval_p))->amount, (db_get_monetary (dbval_p))->type, result_p,
				    true);

    default:
      break;
    }

  return NO_ERROR;
}

static int
qdata_divide_numeric_to_dbval (DB_VALUE * numeric_val_p, DB_VALUE * dbval_p, DB_VALUE * result_p)
{
  DB_TYPE type2;
  DB_VALUE dbval_tmp;

  type2 = DB_VALUE_DOMAIN_TYPE (dbval_p);

  switch (type2)
    {
    case DB_TYPE_SHORT:
    case DB_TYPE_INTEGER:
    case DB_TYPE_BIGINT:
      qdata_coerce_dbval_to_numeric (dbval_p, &dbval_tmp);
      if (numeric_db_value_div (numeric_val_p, &dbval_tmp, result_p) != NO_ERROR)
	{
	  er_set (ER_ERROR_SEVERITY, ARG_FILE_LINE, ER_QPROC_OVERFLOW_DIVISION, 0);
	  return ER_FAILED;
	}
      break;

    case DB_TYPE_NUMERIC:
      if (numeric_db_value_div (numeric_val_p, dbval_p, result_p) != NO_ERROR)
	{
	  er_set (ER_ERROR_SEVERITY, ARG_FILE_LINE, ER_QPROC_OVERFLOW_DIVISION, 0);
	  return ER_FAILED;
	}
      break;

    case DB_TYPE_FLOAT:
      return qdata_divide_double (qdata_coerce_numeric_to_double (numeric_val_p), db_get_float (dbval_p), result_p,
				  false);

    case DB_TYPE_DOUBLE:
      return qdata_divide_double (qdata_coerce_numeric_to_double (numeric_val_p), db_get_double (dbval_p), result_p,
				  true);

    case DB_TYPE_MONETARY:
      return qdata_divide_monetary (qdata_coerce_numeric_to_double (numeric_val_p), (db_get_monetary (dbval_p))->amount,
				    (db_get_monetary (dbval_p))->type, result_p, true);

    default:
      break;
    }

  return NO_ERROR;
}

static int
qdata_divide_monetary_to_dbval (DB_VALUE * monetary_val_p, DB_VALUE * dbval_p, DB_VALUE * result_p)
{
  double d;
  DB_CURRENCY currency;
  DB_TYPE type2;

  d = (db_get_monetary (monetary_val_p))->amount;
  currency = (db_get_monetary (monetary_val_p))->type;
  type2 = DB_VALUE_DOMAIN_TYPE (dbval_p);

  switch (type2)
    {
    case DB_TYPE_SHORT:
      return qdata_divide_monetary (d, db_get_short (dbval_p), currency, result_p, false);

    case DB_TYPE_INTEGER:
      return qdata_divide_monetary (d, db_get_int (dbval_p), currency, result_p, false);

    case DB_TYPE_BIGINT:
      return qdata_divide_monetary (d, (double) db_get_bigint (dbval_p), currency, result_p, false);

    case DB_TYPE_FLOAT:
      return qdata_divide_monetary (d, db_get_float (dbval_p), currency, result_p, true);

    case DB_TYPE_DOUBLE:
      return qdata_divide_monetary (d, db_get_double (dbval_p), currency, result_p, true);

    case DB_TYPE_NUMERIC:
      return qdata_divide_monetary (d, qdata_coerce_numeric_to_double (dbval_p), currency, result_p, true);

    case DB_TYPE_MONETARY:
      /* Note: we probably should return an error if the two monetaries have different montetary types. */
      return qdata_divide_monetary (d, (db_get_monetary (dbval_p))->amount, currency, result_p, true);

    default:
      break;
    }

  return NO_ERROR;
}

/*
 * qdata_divide_dbval () -
 *   return: NO_ERROR, or ER_code
 *   dbval1(in) : First db_value node
 *   dbval2(in) : Second db_value node
 *   res(out)   : Resultant db_value node
 *   domain(in) :
 *
 * Note: Divide dbval1 by dbval2
 * Overflow checks are only done when the right operand may be
 * smaller than one.  That is,
 *     short / integer -> overflow is not checked.  Result will
 *                        always be smaller than the numerand.
 *     float / short   -> overflow is not checked.  Minimum float
 *                        representation (e-38) overflows to zero
 *                        which we want.
 *     Because of zero divide checks, most of the others will not
 *     overflow but is still being checked in case we are on a
 *     platform where DBL_EPSILON approaches the value of FLT_MIN.
 */
int
qdata_divide_dbval (DB_VALUE * dbval1_p, DB_VALUE * dbval2_p, DB_VALUE * result_p, tp_domain * domain_p)
{
  DB_TYPE type1;
  DB_TYPE type2;
  int error = NO_ERROR;
  DB_VALUE cast_value1;
  DB_VALUE cast_value2;
  TP_DOMAIN *cast_dom1 = NULL;
  TP_DOMAIN *cast_dom2 = NULL;
  TP_DOMAIN_STATUS dom_status;

  if ((domain_p != NULL && TP_DOMAIN_TYPE (domain_p) == DB_TYPE_NULL) || DB_IS_NULL (dbval1_p) || DB_IS_NULL (dbval2_p))
    {
      return NO_ERROR;
    }

  type1 = DB_VALUE_DOMAIN_TYPE (dbval1_p);
  type2 = DB_VALUE_DOMAIN_TYPE (dbval2_p);

  db_make_null (&cast_value1);
  db_make_null (&cast_value2);

  /* number / string : cast string to DOUBLE, divide as number / DOUBLE */
  if (TP_IS_NUMERIC_TYPE (type1) && TP_IS_CHAR_TYPE (type2))
    {
      /* cast arg2 to double */
      cast_dom2 = tp_domain_resolve_default (DB_TYPE_DOUBLE);
    }
  /* string / number: cast string to DOUBLE, divide as DOUBLE / number */
  else if (TP_IS_CHAR_TYPE (type1) && TP_IS_NUMERIC_TYPE (type2))
    {
      /* cast arg1 to double */
      cast_dom1 = tp_domain_resolve_default (DB_TYPE_DOUBLE);
    }
  /* string / string: cast both to DOUBLE, divide as DOUBLE / DOUBLE */
  else if (TP_IS_CHAR_TYPE (type1) && TP_IS_CHAR_TYPE (type2))
    {
      /* cast number to DOUBLE */
      cast_dom1 = tp_domain_resolve_default (DB_TYPE_DOUBLE);
      cast_dom2 = tp_domain_resolve_default (DB_TYPE_DOUBLE);
    }

  if (cast_dom2 != NULL)
    {
      dom_status = tp_value_auto_cast (dbval2_p, &cast_value2, cast_dom2);
      if (dom_status != DOMAIN_COMPATIBLE)
	{
	  error = tp_domain_status_er_set (dom_status, ARG_FILE_LINE, dbval2_p, cast_dom2);
	  return error;
	}
      dbval2_p = &cast_value2;
    }

  if (cast_dom1 != NULL)
    {
      dom_status = tp_value_auto_cast (dbval1_p, &cast_value1, cast_dom1);
      if (dom_status != DOMAIN_COMPATIBLE)
	{
	  error = tp_domain_status_er_set (dom_status, ARG_FILE_LINE, dbval1_p, cast_dom1);
	  return error;
	}
      dbval1_p = &cast_value1;
    }

  type1 = DB_VALUE_DOMAIN_TYPE (dbval1_p);
  type2 = DB_VALUE_DOMAIN_TYPE (dbval2_p);

  if (DB_IS_NULL (dbval1_p) || DB_IS_NULL (dbval2_p))
    {
      return NO_ERROR;
    }

  if (qdata_is_divided_zero (dbval2_p))
    {
      er_set (ER_ERROR_SEVERITY, ARG_FILE_LINE, ER_QPROC_ZERO_DIVIDE, 0);
      return ER_FAILED;
    }

  switch (type1)
    {
    case DB_TYPE_SHORT:
      error = qdata_divide_short_to_dbval (dbval1_p, dbval2_p, result_p);
      break;

    case DB_TYPE_INTEGER:
      error = qdata_divide_int_to_dbval (dbval1_p, dbval2_p, result_p);
      break;

    case DB_TYPE_BIGINT:
      error = qdata_divide_bigint_to_dbval (dbval1_p, dbval2_p, result_p);
      break;

    case DB_TYPE_FLOAT:
      error = qdata_divide_float_to_dbval (dbval1_p, dbval2_p, result_p);
      break;

    case DB_TYPE_DOUBLE:
      error = qdata_divide_double_to_dbval (dbval1_p, dbval2_p, result_p);
      break;

    case DB_TYPE_NUMERIC:
      error = qdata_divide_numeric_to_dbval (dbval1_p, dbval2_p, result_p);
      break;

    case DB_TYPE_MONETARY:
      error = qdata_divide_monetary_to_dbval (dbval1_p, dbval2_p, result_p);
      break;

    case DB_TYPE_SET:
    case DB_TYPE_MULTISET:
    case DB_TYPE_SEQUENCE:
    case DB_TYPE_TIME:
    case DB_TYPE_TIMESTAMP:
    case DB_TYPE_TIMESTAMPLTZ:
    case DB_TYPE_TIMESTAMPTZ:
    case DB_TYPE_DATETIME:
    case DB_TYPE_DATETIMELTZ:
    case DB_TYPE_DATETIMETZ:
    case DB_TYPE_DATE:
    case DB_TYPE_STRING:
    default:
      if (prm_get_bool_value (PRM_ID_RETURN_NULL_ON_FUNCTION_ERRORS) == false)
	{
	  er_set (ER_ERROR_SEVERITY, ARG_FILE_LINE, ER_QPROC_INVALID_DATATYPE, 0);
	  return ER_QPROC_INVALID_DATATYPE;
	}
    }

  if (error != NO_ERROR)
    {
      return error;
    }

  return qdata_coerce_result_to_domain (result_p, domain_p);
}

/*
 * qdata_unary_minus_dbval () -
 *   return: NO_ERROR, or ER_code
 *   res(out)   : Resultant db_value node
 *   dbval1(in) : First db_value node
 *
 * Note: Take unary minus of db_value.
 */
int
qdata_unary_minus_dbval (DB_VALUE * result_p, DB_VALUE * dbval_p)
{
  DB_TYPE res_type;
  short stmp;
  int itmp;
  DB_BIGINT bitmp;
  double dtmp;
  DB_VALUE cast_value;
  int er_status = NO_ERROR;

  res_type = DB_VALUE_DOMAIN_TYPE (dbval_p);
  if (res_type == DB_TYPE_NULL || DB_IS_NULL (dbval_p))
    {
      return NO_ERROR;
    }

  switch (res_type)
    {
    case DB_TYPE_INTEGER:
      itmp = db_get_int (dbval_p);
      if (itmp == INT_MIN)
	{
	  er_set (ER_ERROR_SEVERITY, ARG_FILE_LINE, ER_QPROC_OVERFLOW_UMINUS, 0);
	  return ER_QPROC_OVERFLOW_UMINUS;
	}
      db_make_int (result_p, (-1) * itmp);
      break;

    case DB_TYPE_BIGINT:
      bitmp = db_get_bigint (dbval_p);
      if (bitmp == DB_BIGINT_MIN)
	{
	  er_set (ER_ERROR_SEVERITY, ARG_FILE_LINE, ER_QPROC_OVERFLOW_UMINUS, 0);
	  return ER_QPROC_OVERFLOW_UMINUS;
	}
      db_make_bigint (result_p, (-1) * bitmp);
      break;

    case DB_TYPE_FLOAT:
      db_make_float (result_p, (-1) * db_get_float (dbval_p));
      break;

    case DB_TYPE_CHAR:
    case DB_TYPE_VARCHAR:
    case DB_TYPE_NCHAR:
    case DB_TYPE_VARNCHAR:
      er_status = tp_value_str_auto_cast_to_number (dbval_p, &cast_value, &res_type);
      if (er_status != NO_ERROR
	  || (prm_get_bool_value (PRM_ID_RETURN_NULL_ON_FUNCTION_ERRORS) == true && res_type != DB_TYPE_DOUBLE))
	{
	  return er_status;
	}

      assert (res_type == DB_TYPE_DOUBLE);

      dbval_p = &cast_value;

      /* fall through */

    case DB_TYPE_DOUBLE:
      db_make_double (result_p, (-1) * db_get_double (dbval_p));
      break;

    case DB_TYPE_NUMERIC:
      db_make_numeric (result_p, db_get_numeric (dbval_p), DB_VALUE_PRECISION (dbval_p), DB_VALUE_SCALE (dbval_p));
      if (numeric_db_value_negate (result_p) != NO_ERROR)
	{
	  return ER_FAILED;
	}
      break;

    case DB_TYPE_MONETARY:
      dtmp = (-1) * (db_get_monetary (dbval_p))->amount;
      db_make_monetary (result_p, (db_get_monetary (dbval_p))->type, dtmp);
      break;

    case DB_TYPE_SHORT:
      stmp = db_get_short (dbval_p);
      if (stmp == SHRT_MIN)
	{
	  er_set (ER_ERROR_SEVERITY, ARG_FILE_LINE, ER_QPROC_OVERFLOW_UMINUS, 0);
	  return ER_QPROC_OVERFLOW_UMINUS;
	}
      db_make_short (result_p, (-1) * stmp);
      break;

    default:
      if (prm_get_bool_value (PRM_ID_RETURN_NULL_ON_FUNCTION_ERRORS) == false)
	{
	  er_status = ER_QPROC_INVALID_DATATYPE;
	  er_set (ER_ERROR_SEVERITY, ARG_FILE_LINE, er_status, 0);
	}
      break;
    }

  return er_status;
}

/*
 * qdata_extract_dbval () -
 *   return: NO_ERROR, or ER_code
 *   extr_operand(in)   : Specifies datetime field to be extracted
 *   dbval(in)  : Extract source db_value node
 *   res(out)   : Resultant db_value node
 *   domain(in) :
 *
 * Note: Extract a datetime field from db_value.
 */
int
qdata_extract_dbval (const MISC_OPERAND extr_operand, DB_VALUE * dbval_p, DB_VALUE * result_p, tp_domain * domain_p)
{
  if (db_string_extract_dbval (extr_operand, dbval_p, result_p, domain_p) != NO_ERROR)
    {
      return ER_FAILED;
    }
  return NO_ERROR;
}

/*
 * qdata_strcat_dbval () -
 *   return:
 *   dbval1(in) :
 *   dbval2(in) :
 *   res(in)    :
 *   domain(in) :
 */
int
qdata_strcat_dbval (DB_VALUE * dbval1_p, DB_VALUE * dbval2_p, DB_VALUE * result_p, tp_domain * domain_p)
{
  DB_TYPE type1, type2;
  int error = NO_ERROR;
  DB_VALUE cast_value1;
  DB_VALUE cast_value2;
  TP_DOMAIN *cast_dom1 = NULL;
  TP_DOMAIN *cast_dom2 = NULL;
  TP_DOMAIN_STATUS dom_status;

  if (domain_p != NULL && TP_DOMAIN_TYPE (domain_p) == DB_TYPE_NULL)
    {
      return NO_ERROR;
    }

  type1 = dbval1_p ? DB_VALUE_DOMAIN_TYPE (dbval1_p) : DB_TYPE_NULL;
  type2 = dbval2_p ? DB_VALUE_DOMAIN_TYPE (dbval2_p) : DB_TYPE_NULL;

  /* string STRCAT date: cast date to string, concat as strings */
  /* string STRCAT number: cast number to string, concat as strings */
  if (TP_IS_CHAR_TYPE (type1) && (TP_IS_DATE_OR_TIME_TYPE (type2) || TP_IS_NUMERIC_TYPE (type2)))
    {
      cast_dom2 = tp_domain_resolve_value (dbval1_p, NULL);
    }
  else if ((TP_IS_DATE_OR_TIME_TYPE (type1) || TP_IS_NUMERIC_TYPE (type1)) && TP_IS_CHAR_TYPE (type2))
    {
      cast_dom1 = tp_domain_resolve_value (dbval2_p, NULL);
    }

  db_make_null (&cast_value1);
  db_make_null (&cast_value2);

  if (cast_dom1 != NULL)
    {
      dom_status = tp_value_auto_cast (dbval1_p, &cast_value1, cast_dom1);
      if (dom_status != DOMAIN_COMPATIBLE)
	{
	  error = tp_domain_status_er_set (dom_status, ARG_FILE_LINE, dbval1_p, cast_dom1);
	  pr_clear_value (&cast_value1);
	  pr_clear_value (&cast_value2);
	  return error;
	}
      dbval1_p = &cast_value1;
    }

  if (cast_dom2 != NULL)
    {
      dom_status = tp_value_auto_cast (dbval2_p, &cast_value2, cast_dom2);
      if (dom_status != DOMAIN_COMPATIBLE)
	{
	  error = tp_domain_status_er_set (dom_status, ARG_FILE_LINE, dbval2_p, cast_dom2);
	  pr_clear_value (&cast_value1);
	  pr_clear_value (&cast_value2);
	  return error;
	}
      dbval2_p = &cast_value2;
    }

  type1 = dbval1_p ? DB_VALUE_DOMAIN_TYPE (dbval1_p) : DB_TYPE_NULL;
  type2 = dbval2_p ? DB_VALUE_DOMAIN_TYPE (dbval2_p) : DB_TYPE_NULL;

  if (DB_IS_NULL (dbval1_p) || DB_IS_NULL (dbval2_p))
    {
      /* ORACLE7 ServerSQL Language Reference Manual 3-4; Although ORACLE treats zero-length character strings as
       * nulls, concatenating a zero-length character string with another operand always results in the other operand,
       * rather than a null. However, this may not continue to be true in future versions of ORACLE. To concatenate an
       * expression that might be null, use the NVL function to explicitly convert the expression to a zero-length
       * string. */
      if (!prm_get_bool_value (PRM_ID_ORACLE_STYLE_EMPTY_STRING))
	{
	  return NO_ERROR;
	}

      if ((DB_IS_NULL (dbval1_p) && QSTR_IS_ANY_CHAR_OR_BIT (type2))
	  || (DB_IS_NULL (dbval2_p) && QSTR_IS_ANY_CHAR_OR_BIT (type1)))
	{
	  ;			/* go ahead */
	}
      else
	{
	  return NO_ERROR;
	}
    }

  switch (type1)
    {
    case DB_TYPE_SHORT:
      error = qdata_add_short_to_dbval (dbval1_p, dbval2_p, result_p, domain_p);
      break;

    case DB_TYPE_INTEGER:
      error = qdata_add_int_to_dbval (dbval1_p, dbval2_p, result_p, domain_p);
      break;

    case DB_TYPE_BIGINT:
      error = qdata_add_bigint_to_dbval (dbval1_p, dbval2_p, result_p, domain_p);
      break;

    case DB_TYPE_FLOAT:
      error = qdata_add_float_to_dbval (dbval1_p, dbval2_p, result_p);
      break;

    case DB_TYPE_DOUBLE:
      error = qdata_add_double_to_dbval (dbval1_p, dbval2_p, result_p);
      break;

    case DB_TYPE_NUMERIC:
      error = qdata_add_numeric_to_dbval (dbval1_p, dbval2_p, result_p);
      break;

    case DB_TYPE_MONETARY:
      error = qdata_add_monetary_to_dbval (dbval1_p, dbval2_p, result_p);
      break;

    case DB_TYPE_NULL:
    case DB_TYPE_CHAR:
    case DB_TYPE_VARCHAR:
    case DB_TYPE_NCHAR:
    case DB_TYPE_VARNCHAR:
    case DB_TYPE_BIT:
    case DB_TYPE_VARBIT:
      if (dbval1_p != NULL && dbval2_p != NULL)
	{
	  error = qdata_add_chars_to_dbval (dbval1_p, dbval2_p, result_p);
	}
      break;

    case DB_TYPE_SET:
    case DB_TYPE_MULTISET:
    case DB_TYPE_SEQUENCE:
      if (!TP_IS_SET_TYPE (type2))
	{
	  er_set (ER_ERROR_SEVERITY, ARG_FILE_LINE, ER_QPROC_INVALID_DATATYPE, 0);
	  return ER_QPROC_INVALID_DATATYPE;
	}
      error = qdata_add_sequence_to_dbval (dbval1_p, dbval2_p, result_p, domain_p);
      break;

    case DB_TYPE_TIME:
      error = qdata_add_time_to_dbval (dbval1_p, dbval2_p, result_p);
      break;

    case DB_TYPE_TIMESTAMP:
    case DB_TYPE_TIMESTAMPLTZ:
      error = qdata_add_utime_to_dbval (dbval1_p, dbval2_p, result_p, domain_p);
      if (error == NO_ERROR && type1 == DB_TYPE_TIMESTAMPLTZ)
	{
	  db_make_timestampltz (result_p, *db_get_timestamp (result_p));
	}
      break;

    case DB_TYPE_TIMESTAMPTZ:
      error = qdata_add_timestamptz_to_dbval (dbval1_p, dbval2_p, result_p);
      break;

    case DB_TYPE_DATETIME:
    case DB_TYPE_DATETIMELTZ:
      error = qdata_add_datetime_to_dbval (dbval1_p, dbval2_p, result_p, domain_p);
      if (error != NO_ERROR && type1 == DB_TYPE_DATETIMELTZ)
	{
	  db_make_datetimeltz (result_p, db_get_datetime (result_p));
	}
      break;

    case DB_TYPE_DATETIMETZ:
      error = qdata_add_datetimetz_to_dbval (dbval1_p, dbval2_p, result_p);
      break;

    case DB_TYPE_DATE:
      error = qdata_add_date_to_dbval (dbval1_p, dbval2_p, result_p, domain_p);
      break;

    default:
      er_set (ER_ERROR_SEVERITY, ARG_FILE_LINE, ER_QPROC_INVALID_DATATYPE, 0);
      error = ER_FAILED;
      break;
    }

  if (error != NO_ERROR)
    {
      return error;
    }

  if (cast_dom1)
    {
      pr_clear_value (&cast_value1);
    }
  if (cast_dom2)
    {
      pr_clear_value (&cast_value2);
    }

  return qdata_coerce_result_to_domain (result_p, domain_p);
}

/*
 * MISCELLANEOUS
 */

/*
 * qdata_get_tuple_value_size_from_dbval () - Return the tuple value size
 *	for the db_value
 *   return: tuple_value_size or ER_FAILED
 *   dbval(in)  : db_value node
 */
int
qdata_get_tuple_value_size_from_dbval (DB_VALUE * dbval_p)
{
  int val_size, align;
  int tuple_value_size = 0;
  PR_TYPE *type_p;
  DB_TYPE dbval_type;

  if (DB_IS_NULL (dbval_p))
    {
      tuple_value_size = QFILE_TUPLE_VALUE_HEADER_SIZE;
    }
  else
    {
      dbval_type = DB_VALUE_DOMAIN_TYPE (dbval_p);
      type_p = pr_type_from_id (dbval_type);
      if (type_p)
	{
	  val_size = type_p->get_disk_size_of_value (dbval_p);
	  if (type_p->is_size_computed ())
	    {
	      if (pr_is_string_type (dbval_type))
		{
		  int precision = DB_VALUE_PRECISION (dbval_p);
		  int string_length = db_get_string_length (dbval_p);

		  if (precision == TP_FLOATING_PRECISION_VALUE)
		    {
		      precision = DB_MAX_STRING_LENGTH;
		    }

		  assert_release (string_length <= precision);

		  if (val_size < 0)
		    {
		      return ER_FAILED;
		    }
		  else if (string_length > precision)
		    {
		      /* The size of db_value is greater than it's precision. This case is abnormal (assertion
		       * failure). Code below is remained for backward compatibility. */
		      if (db_string_truncate (dbval_p, precision) != NO_ERROR)
			{
			  return ER_FAILED;
			}
		      er_set (ER_NOTIFICATION_SEVERITY, ARG_FILE_LINE, ER_DATA_IS_TRUNCATED_TO_PRECISION, 2, precision,
			      string_length);

		      val_size = type_p->get_disk_size_of_value (dbval_p);
		    }
		}
	    }

	  align = DB_ALIGN (val_size, MAX_ALIGNMENT);	/* to align for the next field */
	  tuple_value_size = QFILE_TUPLE_VALUE_HEADER_SIZE + align;
	}
    }

  return tuple_value_size;
}

/*
 * qdata_get_single_tuple_from_list_id () -
 *   return: NO_ERROR or error code
 *   list_id(in)        : List file identifier
 *   single_tuple(in)   : VAL_LIST
 */
int
qdata_get_single_tuple_from_list_id (THREAD_ENTRY * thread_p, qfile_list_id * list_id_p, val_list_node * single_tuple_p)
{
  QFILE_TUPLE_RECORD tuple_record = { NULL, 0 };
  QFILE_LIST_SCAN_ID scan_id;
  OR_BUF buf;
  PR_TYPE *pr_type_p;
  QFILE_TUPLE_VALUE_FLAG flag;
  int length;
  TP_DOMAIN *domain_p;
  char *ptr;
  int tuple_count, value_count, i;
  QPROC_DB_VALUE_LIST value_list;
  int error_code;

  tuple_count = list_id_p->tuple_cnt;
  value_count = list_id_p->type_list.type_cnt;

  /* value_count can be greater than single_tuple_p->val_cnt when the subquery has a hidden column. Under normal
   * situation, those are same. */
  if (tuple_count > 1 || value_count < single_tuple_p->val_cnt)
    {
      er_set (ER_ERROR_SEVERITY, ARG_FILE_LINE, ER_QPROC_INVALID_QRY_SINGLE_TUPLE, 0);
      return ER_QPROC_INVALID_QRY_SINGLE_TUPLE;
    }

  if (tuple_count == 1)
    {
      error_code = qfile_open_list_scan (list_id_p, &scan_id);
      if (error_code != NO_ERROR)
	{
	  return error_code;
	}

      if (qfile_scan_list_next (thread_p, &scan_id, &tuple_record, PEEK) != S_SUCCESS)
	{
	  qfile_close_scan (thread_p, &scan_id);
	  return ER_FAILED;
	}

      for (i = 0, value_list = single_tuple_p->valp; i < single_tuple_p->val_cnt; i++, value_list = value_list->next)
	{
	  domain_p = list_id_p->type_list.domp[i];
	  if (domain_p == NULL || domain_p->type == NULL)
	    {
	      qfile_close_scan (thread_p, &scan_id);
	      er_set (ER_ERROR_SEVERITY, ARG_FILE_LINE, ER_QPROC_INVALID_QRY_SINGLE_TUPLE, 0);
	      return ER_QPROC_INVALID_QRY_SINGLE_TUPLE;
	    }

	  if (db_value_domain_init (value_list->val, TP_DOMAIN_TYPE (domain_p), domain_p->precision, domain_p->scale) !=
	      NO_ERROR)
	    {
	      qfile_close_scan (thread_p, &scan_id);
	      er_set (ER_ERROR_SEVERITY, ARG_FILE_LINE, ER_QPROC_INVALID_QRY_SINGLE_TUPLE, 0);
	      return ER_QPROC_INVALID_QRY_SINGLE_TUPLE;
	    }

	  pr_type_p = domain_p->type;
	  if (pr_type_p == NULL)
	    {
	      qfile_close_scan (thread_p, &scan_id);
	      return ER_FAILED;
	    }

	  flag = (QFILE_TUPLE_VALUE_FLAG) qfile_locate_tuple_value (tuple_record.tpl, i, &ptr, &length);
	  OR_BUF_INIT (buf, ptr, length);
	  if (flag == V_BOUND)
	    {
	      if (pr_type_p->data_readval (&buf, value_list->val, domain_p, -1, true, NULL, 0) != NO_ERROR)
		{
		  qfile_close_scan (thread_p, &scan_id);
		  return ER_FAILED;
		}
	    }
	  else
	    {
	      /* If value is NULL, properly initialize the result */
	      db_value_domain_init (value_list->val, pr_type_p->id, DB_DEFAULT_PRECISION, DB_DEFAULT_SCALE);
	    }
	}

      qfile_close_scan (thread_p, &scan_id);
    }

  return NO_ERROR;
}

/*
 * qdata_get_valptr_type_list () -
 *   return: NO_ERROR, or ER_code
 *   valptr_list(in)    : Value pointer list
 *   type_list(out)     : Set to the result type list
 *
 * Note: Find the result type list of value pointer list and set to
 * type list.  Regu variables that are hidden columns are not
 * entered as part of the type list because they are not entered
 * in the list file.
 */
int
qdata_get_valptr_type_list (THREAD_ENTRY * thread_p, valptr_list_node * valptr_list_p,
			    qfile_tuple_value_type_list * type_list_p)
{
  REGU_VARIABLE_LIST reg_var_p;
  int i, count;

  if (type_list_p == NULL)
    {
      er_set (ER_ERROR_SEVERITY, ARG_FILE_LINE, ER_GENERIC_ERROR, 1);
      return ER_FAILED;
    }

  reg_var_p = valptr_list_p->valptrp;
  count = 0;

  for (i = 0; i < valptr_list_p->valptr_cnt; i++)
    {
      if (!REGU_VARIABLE_IS_FLAGED (&reg_var_p->value, REGU_VARIABLE_HIDDEN_COLUMN))
	{
	  count++;
	}

      reg_var_p = reg_var_p->next;
    }

  type_list_p->type_cnt = count;
  type_list_p->domp = NULL;

  if (type_list_p->type_cnt != 0)
    {
      type_list_p->domp = (TP_DOMAIN **) db_private_alloc (thread_p, sizeof (TP_DOMAIN *) * type_list_p->type_cnt);
      if (type_list_p->domp == NULL)
	{
	  return ER_FAILED;
	}
    }

  reg_var_p = valptr_list_p->valptrp;
  for (i = 0; i < type_list_p->type_cnt;)
    {
      if (!REGU_VARIABLE_IS_FLAGED (&reg_var_p->value, REGU_VARIABLE_HIDDEN_COLUMN))
	{
	  type_list_p->domp[i++] = reg_var_p->value.domain;
	}

      reg_var_p = reg_var_p->next;
    }

  return NO_ERROR;
}

/*
 * qdata_get_dbval_from_constant_regu_variable () -
 *   return: DB_VALUE *, or NULL
 *   regu_var(in): Regulator Variable
 *   vd(in)      : Value descriptor
 *
 * Note: Find the db_value represented by regu_var node and
 *       return a pointer to it.
 *
 * Note: Regulator variable should point to only constant values.
 */
static DB_VALUE *
qdata_get_dbval_from_constant_regu_variable (THREAD_ENTRY * thread_p, REGU_VARIABLE * regu_var_p,
					     VAL_DESCR * val_desc_p)
{
  DB_VALUE *peek_value_p;
  DB_TYPE dom_type, val_type;
  TP_DOMAIN_STATUS dom_status;
  int result;
  HL_HEAPID save_heapid = 0;

  assert (regu_var_p != NULL);
  assert (regu_var_p->domain != NULL);

  result = fetch_peek_dbval (thread_p, regu_var_p, val_desc_p, NULL, NULL, NULL, &peek_value_p);
  if (result != NO_ERROR)
    {
      return NULL;
    }

  if (!DB_IS_NULL (peek_value_p))
    {
      val_type = DB_VALUE_TYPE (peek_value_p);
      assert (val_type != DB_TYPE_NULL);

      dom_type = TP_DOMAIN_TYPE (regu_var_p->domain);
      if (dom_type != DB_TYPE_NULL)
	{
	  assert (dom_type != DB_TYPE_NULL);

	  if (val_type == DB_TYPE_OID)
	    {
	      assert ((dom_type == DB_TYPE_OID) || (dom_type == DB_TYPE_VOBJ));
	    }
	  else if (val_type != dom_type
		   || (val_type == DB_TYPE_NUMERIC
		       && (peek_value_p->domain.numeric_info.precision != regu_var_p->domain->precision
			   || peek_value_p->domain.numeric_info.scale != regu_var_p->domain->scale)))
	    {
	      if (REGU_VARIABLE_IS_FLAGED (regu_var_p, REGU_VARIABLE_ANALYTIC_WINDOW))
		{
		  /* do not cast at here, is handled at analytic function evaluation later */
		  ;
		}
	      else
		{
		  if (REGU_VARIABLE_IS_FLAGED (regu_var_p, REGU_VARIABLE_CLEAR_AT_CLONE_DECACHE))
		    {
		      save_heapid = db_change_private_heap (thread_p, 0);
		    }

		  dom_status = tp_value_auto_cast (peek_value_p, peek_value_p, regu_var_p->domain);
		  if (save_heapid != 0)
		    {
		      (void) db_change_private_heap (thread_p, save_heapid);
		      save_heapid = 0;
		    }
		  if (dom_status != DOMAIN_COMPATIBLE)
		    {
		      result = tp_domain_status_er_set (dom_status, ARG_FILE_LINE, peek_value_p, regu_var_p->domain);
		      return NULL;
		    }
		  assert (dom_type == DB_VALUE_TYPE (peek_value_p)
			  || (prm_get_bool_value (PRM_ID_RETURN_NULL_ON_FUNCTION_ERRORS) && DB_IS_NULL (peek_value_p)));
		}
	    }
	}
    }

  return peek_value_p;
}

/*
 * qdata_convert_dbvals_to_set () -
 *   return: NO_ERROR, or ER_code
 *   stype(in)  : set type
 *   func(in)   : regu variable (guaranteed TYPE_FUNC)
 *   vd(in)     : Value descriptor
 *   obj_oid(in): object identifier
 *   tpl(in)    : list file tuple
 *
 * Note: Convert a list of vars into a sequence and return a pointer to it.
 */
static int
qdata_convert_dbvals_to_set (THREAD_ENTRY * thread_p, DB_TYPE stype, REGU_VARIABLE * regu_func_p,
			     VAL_DESCR * val_desc_p, OID * obj_oid_p, QFILE_TUPLE tuple)
{
  DB_VALUE dbval, *result_p = NULL;
  DB_COLLECTION *collection_p = NULL;
  SETOBJ *setobj_p = NULL;
  int n, size;
  REGU_VARIABLE_LIST regu_var_p = NULL, operand = NULL;
  int error_code = NO_ERROR;
  TP_DOMAIN *domain_p = NULL;

  result_p = regu_func_p->value.funcp->value;
  operand = regu_func_p->value.funcp->operand;
  domain_p = regu_func_p->domain;
  db_make_null (&dbval);

  if (stype == DB_TYPE_SET)
    {
      collection_p = db_set_create_basic (NULL, NULL);
    }
  else if (stype == DB_TYPE_MULTISET)
    {
      collection_p = db_set_create_multi (NULL, NULL);
    }
  else if (stype == DB_TYPE_SEQUENCE || stype == DB_TYPE_VOBJ)
    {
      size = 0;
      for (regu_var_p = operand; regu_var_p; regu_var_p = regu_var_p->next)
	{
	  size++;
	}

      collection_p = db_seq_create (NULL, NULL, size);
    }
  else
    {
      return ER_FAILED;
    }

  error_code = set_get_setobj (collection_p, &setobj_p, 1);
  if (error_code != NO_ERROR || !setobj_p)
    {
      goto error;
    }

  /*
   * DON'T set the "set"'s domain if it's really a vobj; they don't
   * play by quite the same rules.  The domain coming in here is some
   * flavor of vobj domain,  which is definitely *not* what the
   * components of the sequence will be.  Putting the domain in here
   * evidently causes the vobj's to get packed up in list files in some
   * way that readers can't cope with.
   */
  if (stype != DB_TYPE_VOBJ)
    {
      setobj_put_domain (setobj_p, domain_p);
    }

  n = 0;
  while (operand)
    {
      if (fetch_copy_dbval (thread_p, &operand->value, val_desc_p, NULL, obj_oid_p, tuple, &dbval) != NO_ERROR)
	{
	  goto error;
	}

      if ((stype == DB_TYPE_VOBJ) && (n == 2))
	{
	  if (DB_IS_NULL (&dbval))
	    {
	      set_free (collection_p);
	      return NO_ERROR;
	    }
	}

      /* using setobj_put_value transfers "ownership" of the db_value memory to the set. This avoids a redundant
       * clone/free. */
      error_code = setobj_put_value (setobj_p, n, &dbval);

      /*
       * if we attempt to add a duplicate value to a set,
       * clear the value, but do not set an error code
       */
      if (error_code == SET_DUPLICATE_VALUE)
	{
	  pr_clear_value (&dbval);
	  error_code = NO_ERROR;
	}

      if (error_code != NO_ERROR)
	{
	  goto error;
	}

      operand = operand->next;
      n++;
    }

  set_make_collection (result_p, collection_p);
  if (stype == DB_TYPE_VOBJ)
    {
      db_value_alter_type (result_p, DB_TYPE_VOBJ);
    }

  return NO_ERROR;

error:
  pr_clear_value (&dbval);
  if (collection_p != NULL)
    {
      set_free (collection_p);
    }
  return ((error_code == NO_ERROR) ? ER_FAILED : error_code);
}

/*
 * qdata_evaluate_generic_function () - Evaluates a generic function.
 *   return: NO_ERROR, or ER_code
 *   funcp(in)  :
 *   vd(in)     :
 *   obj_oid(in)        :
 *   tpl(in)    :
 */
static int
qdata_evaluate_generic_function (THREAD_ENTRY * thread_p, FUNCTION_TYPE * function_p, VAL_DESCR * val_desc_p,
				 OID * obj_oid_p, QFILE_TUPLE tuple)
{
  er_set (ER_ERROR_SEVERITY, ARG_FILE_LINE, ER_QPROC_GENERIC_FUNCTION_FAILURE, 0);
  return ER_FAILED;
}

/*
 * qdata_get_class_of_function () -
 *   return: NO_ERROR, or ER_code
 *   funcp(in)  :
 *   vd(in)     :
 *   obj_oid(in)        :
 *   tpl(in)    :
 *
 * Note: This routine returns the class of its argument.
 */
static int
qdata_get_class_of_function (THREAD_ENTRY * thread_p, FUNCTION_TYPE * function_p, VAL_DESCR * val_desc_p,
			     OID * obj_oid_p, QFILE_TUPLE tuple)
{
  OID class_oid;
  OID *instance_oid_p;
  DB_VALUE *val_p, element;
  DB_TYPE type;
  int err;

  if (fetch_peek_dbval (thread_p, &function_p->operand->value, val_desc_p, NULL, obj_oid_p, tuple, &val_p) != NO_ERROR)
    {
      return ER_FAILED;
    }

  if (DB_IS_NULL (val_p))
    {
      db_make_null (function_p->value);
      return NO_ERROR;
    }

  type = DB_VALUE_DOMAIN_TYPE (val_p);
  if (type == DB_TYPE_VOBJ)
    {
      /* grab the real oid */
      if (db_seq_get (db_get_set (val_p), 2, &element) != NO_ERROR)
	{
	  return ER_FAILED;
	}

      val_p = &element;
      type = DB_VALUE_DOMAIN_TYPE (val_p);
    }

  if (type != DB_TYPE_OID)
    {
      return ER_FAILED;
    }

  instance_oid_p = db_get_oid (val_p);
  err = heap_get_class_oid (thread_p, instance_oid_p, &class_oid);
  if (err != S_SUCCESS)
    {
      ASSERT_ERROR_AND_SET (err);
      return err;
    }

  db_make_oid (function_p->value, &class_oid);

  return NO_ERROR;
}

/*
 * qdata_evaluate_function () -
 *   return: NO_ERROR, or ER_code
 *   func(in)   :
 *   vd(in)     :
 *   obj_oid(in)        :
 *   tpl(in)    :
 *
 * Note: Evaluate given function.
 */
int
qdata_evaluate_function (THREAD_ENTRY * thread_p, regu_variable_node * function_p, val_descr * val_desc_p,
			 OID * obj_oid_p, QFILE_TUPLE tuple)
{
  FUNCTION_TYPE *funcp;

  /* should sync with fetch_peek_dbval () */

  funcp = function_p->value.funcp;
  /* clear any value from a previous iteration */
  pr_clear_value (funcp->value);

  switch (funcp->ftype)
    {
    case F_SET:
      return qdata_convert_dbvals_to_set (thread_p, DB_TYPE_SET, function_p, val_desc_p, obj_oid_p, tuple);

    case F_MULTISET:
      return qdata_convert_dbvals_to_set (thread_p, DB_TYPE_MULTISET, function_p, val_desc_p, obj_oid_p, tuple);

    case F_SEQUENCE:
      return qdata_convert_dbvals_to_set (thread_p, DB_TYPE_SEQUENCE, function_p, val_desc_p, obj_oid_p, tuple);

    case F_VID:
      return qdata_convert_dbvals_to_set (thread_p, DB_TYPE_VOBJ, function_p, val_desc_p, obj_oid_p, tuple);

    case F_TABLE_SET:
      return qdata_convert_table_to_set (thread_p, DB_TYPE_SET, function_p, val_desc_p);

    case F_TABLE_MULTISET:
      return qdata_convert_table_to_set (thread_p, DB_TYPE_MULTISET, function_p, val_desc_p);

    case F_TABLE_SEQUENCE:
      return qdata_convert_table_to_set (thread_p, DB_TYPE_SEQUENCE, function_p, val_desc_p);

    case F_GENERIC:
      return qdata_evaluate_generic_function (thread_p, funcp, val_desc_p, obj_oid_p, tuple);

    case F_CLASS_OF:
      return qdata_get_class_of_function (thread_p, funcp, val_desc_p, obj_oid_p, tuple);

    case F_INSERT_SUBSTRING:
      return qdata_insert_substring_function (thread_p, funcp, val_desc_p, obj_oid_p, tuple);

    case F_ELT:
      return qdata_elt (thread_p, funcp, val_desc_p, obj_oid_p, tuple);

    case F_BENCHMARK:
      return qdata_benchmark (thread_p, funcp, val_desc_p, obj_oid_p, tuple);

    case F_JSON_ARRAY:
      return qdata_convert_operands_to_value_and_call (thread_p, funcp, val_desc_p, obj_oid_p, tuple,
						       db_evaluate_json_array);

    case F_JSON_ARRAY_APPEND:
      return qdata_convert_operands_to_value_and_call (thread_p, funcp, val_desc_p, obj_oid_p, tuple,
						       db_evaluate_json_array_append);

    case F_JSON_ARRAY_INSERT:
      return qdata_convert_operands_to_value_and_call (thread_p, funcp, val_desc_p, obj_oid_p, tuple,
						       db_evaluate_json_array_insert);

    case F_JSON_CONTAINS:
      return qdata_convert_operands_to_value_and_call (thread_p, funcp, val_desc_p, obj_oid_p, tuple,
						       db_evaluate_json_contains);

    case F_JSON_CONTAINS_PATH:
      return qdata_convert_operands_to_value_and_call (thread_p, funcp, val_desc_p, obj_oid_p, tuple,
						       db_evaluate_json_contains_path);

    case F_JSON_DEPTH:
      return qdata_convert_operands_to_value_and_call (thread_p, funcp, val_desc_p, obj_oid_p, tuple,
						       db_evaluate_json_depth);

    case F_JSON_EXTRACT:
      return qdata_convert_operands_to_value_and_call (thread_p, funcp, val_desc_p, obj_oid_p, tuple,
						       db_evaluate_json_extract);

    case F_JSON_GET_ALL_PATHS:
      return qdata_convert_operands_to_value_and_call (thread_p, funcp, val_desc_p, obj_oid_p, tuple,
						       db_evaluate_json_get_all_paths);

    case F_JSON_INSERT:
      return qdata_convert_operands_to_value_and_call (thread_p, funcp, val_desc_p, obj_oid_p, tuple,
						       db_evaluate_json_insert);

    case F_JSON_KEYS:
      return qdata_convert_operands_to_value_and_call (thread_p, funcp, val_desc_p, obj_oid_p, tuple,
						       db_evaluate_json_keys);

    case F_JSON_LENGTH:
      return qdata_convert_operands_to_value_and_call (thread_p, funcp, val_desc_p, obj_oid_p, tuple,
						       db_evaluate_json_length);

    case F_JSON_MERGE:
      return qdata_convert_operands_to_value_and_call (thread_p, funcp, val_desc_p, obj_oid_p, tuple,
						       db_evaluate_json_merge_preserve);

    case F_JSON_MERGE_PATCH:
      return qdata_convert_operands_to_value_and_call (thread_p, funcp, val_desc_p, obj_oid_p, tuple,
						       db_evaluate_json_merge_patch);

    case F_JSON_OBJECT:
      return qdata_convert_operands_to_value_and_call (thread_p, funcp, val_desc_p, obj_oid_p, tuple,
						       db_evaluate_json_object);

    case F_JSON_PRETTY:
      return qdata_convert_operands_to_value_and_call (thread_p, funcp, val_desc_p, obj_oid_p, tuple,
						       db_evaluate_json_pretty);

    case F_JSON_QUOTE:
      return qdata_convert_operands_to_value_and_call (thread_p, funcp, val_desc_p, obj_oid_p, tuple,
						       db_evaluate_json_quote);

    case F_JSON_REMOVE:
      return qdata_convert_operands_to_value_and_call (thread_p, funcp, val_desc_p, obj_oid_p, tuple,
						       db_evaluate_json_remove);

    case F_JSON_REPLACE:
      return qdata_convert_operands_to_value_and_call (thread_p, funcp, val_desc_p, obj_oid_p, tuple,
						       db_evaluate_json_replace);

    case F_JSON_SEARCH:
      return qdata_convert_operands_to_value_and_call (thread_p, funcp, val_desc_p, obj_oid_p, tuple,
						       db_evaluate_json_search);

    case F_JSON_SET:
      return qdata_convert_operands_to_value_and_call (thread_p, funcp, val_desc_p, obj_oid_p, tuple,
						       db_evaluate_json_set);

    case F_JSON_TYPE:
      return qdata_convert_operands_to_value_and_call (thread_p, funcp, val_desc_p, obj_oid_p, tuple,
						       db_evaluate_json_type_dbval);

    case F_JSON_UNQUOTE:
      return qdata_convert_operands_to_value_and_call (thread_p, funcp, val_desc_p, obj_oid_p, tuple,
						       db_evaluate_json_unquote);

    case F_JSON_VALID:
      return qdata_convert_operands_to_value_and_call (thread_p, funcp, val_desc_p, obj_oid_p, tuple,
						       db_evaluate_json_valid);

<<<<<<< HEAD
    case F_REGEXP_COUNT:
=======
>>>>>>> 34e53ffc
    case F_REGEXP_INSTR:
    case F_REGEXP_REPLACE:
    case F_REGEXP_SUBSTR:
      return qdata_regexp_function (thread_p, funcp, val_desc_p, obj_oid_p, tuple);

    default:
      er_set (ER_ERROR_SEVERITY, ARG_FILE_LINE, ER_QPROC_INVALID_XASLNODE, 0);
      return ER_FAILED;
    }
}

/*
 * qdata_convert_table_to_set () -
 *   return: NO_ERROR, or ER_code
 *   stype(in)  : set type
 *   func(in)   : regu variable (guaranteed TYPE_FUNC)
 *   vd(in)     : Value descriptor
 *
 * Note: Convert a list file into a set/sequence and return a pointer to it.
 */
static int
qdata_convert_table_to_set (THREAD_ENTRY * thread_p, DB_TYPE stype, REGU_VARIABLE * function_p, VAL_DESCR * val_desc_p)
{
  QFILE_LIST_SCAN_ID scan_id;
  QFILE_TUPLE_RECORD tuple_record = {
    NULL, 0
  };
  SCAN_CODE scan_code;
  QFILE_LIST_ID *list_id_p;
  int i, seq_pos;
  int val_size;
  OR_BUF buf;
  DB_VALUE dbval, *result_p;
  DB_COLLECTION *collection_p = NULL;
  SETOBJ *setobj_p;
  DB_TYPE type;
  PR_TYPE *pr_type_p;
  int error;
  REGU_VARIABLE_LIST operand;
  TP_DOMAIN *domain_p;
  char *ptr;

  result_p = function_p->value.funcp->value;
  operand = function_p->value.funcp->operand;

  /* execute linked query */
  EXECUTE_REGU_VARIABLE_XASL (thread_p, &(operand->value), val_desc_p);

  if (CHECK_REGU_VARIABLE_XASL_STATUS (&(operand->value)) != XASL_SUCCESS)
    {
      return ER_FAILED;
    }

  domain_p = function_p->domain;
  list_id_p = operand->value.value.srlist_id->list_id;
  db_make_null (&dbval);

  if (stype == DB_TYPE_SET)
    {
      collection_p = db_set_create_basic (NULL, NULL);
    }
  else if (stype == DB_TYPE_MULTISET)
    {
      collection_p = db_set_create_multi (NULL, NULL);
    }
  else if (stype == DB_TYPE_SEQUENCE || stype == DB_TYPE_VOBJ)
    {
      collection_p = db_seq_create (NULL, NULL, (list_id_p->tuple_cnt * list_id_p->type_list.type_cnt));
    }
  else
    {
      return ER_FAILED;
    }

  error = set_get_setobj (collection_p, &setobj_p, 1);
  if (error != NO_ERROR || !setobj_p)
    {
      set_free (collection_p);
      return ER_FAILED;
    }

  /*
   * Don't need to worry about the vobj case here; this function can't
   * be called in a context where it's expected to produce a vobj.  See
   * xd_dbvals_to_set for the contrasting case.
   */
  setobj_put_domain (setobj_p, domain_p);
  if (qfile_open_list_scan (list_id_p, &scan_id) != NO_ERROR)
    {
      return ER_FAILED;
    }

  seq_pos = 0;
  while (true)
    {
      scan_code = qfile_scan_list_next (thread_p, &scan_id, &tuple_record, PEEK);
      if (scan_code != S_SUCCESS)
	{
	  break;
	}

      for (i = 0; i < list_id_p->type_list.type_cnt; i++)
	{
	  /* grab column i and add it to the col */
	  type = TP_DOMAIN_TYPE (list_id_p->type_list.domp[i]);
	  pr_type_p = pr_type_from_id (type);
	  if (pr_type_p == NULL)
	    {
	      qfile_close_scan (thread_p, &scan_id);
	      return ER_FAILED;
	    }

	  if (qfile_locate_tuple_value (tuple_record.tpl, i, &ptr, &val_size) == V_BOUND)
	    {
	      or_init (&buf, ptr, val_size);

	      if (pr_type_p->data_readval (&buf, &dbval, list_id_p->type_list.domp[i], -1, true, NULL, 0) != NO_ERROR)
		{
		  qfile_close_scan (thread_p, &scan_id);
		  return ER_FAILED;
		}
	    }

	  /*
	   * using setobj_put_value transfers "ownership" of the
	   * db_value memory to the set. This avoids a redundant clone/free.
	   */
	  error = setobj_put_value (setobj_p, seq_pos++, &dbval);

	  /*
	   * if we attempt to add a duplicate value to a set,
	   * clear the value, but do not set an error
	   */
	  if (error == SET_DUPLICATE_VALUE)
	    {
	      pr_clear_value (&dbval);
	      error = NO_ERROR;
	    }

	  if (error != NO_ERROR)
	    {
	      set_free (collection_p);
	      pr_clear_value (&dbval);
	      qfile_close_scan (thread_p, &scan_id);
	      return ER_FAILED;
	    }
	}
    }

  qfile_close_scan (thread_p, &scan_id);
  set_make_collection (result_p, collection_p);

  return NO_ERROR;
}

/*
 * qdata_evaluate_connect_by_root () - CONNECT_BY_ROOT operator evaluation func
 *    return:
 *  xasl_p(in):
 *  regu_p(in):
 *  result_val_p(in/out):
 *  vd(in):
 */
bool
qdata_evaluate_connect_by_root (THREAD_ENTRY * thread_p, void *xasl_p, regu_variable_node * regu_p,
				DB_VALUE * result_val_p, val_descr * vd)
{
  QFILE_TUPLE tpl;
  QFILE_LIST_ID *list_id_p;
  QFILE_LIST_SCAN_ID s_id;
  QFILE_TUPLE_RECORD tuple_rec = { (QFILE_TUPLE) NULL, 0 };
  const QFILE_TUPLE_POSITION *bitval = NULL;
  QFILE_TUPLE_POSITION p_pos;
  QPROC_DB_VALUE_LIST valp;
  DB_VALUE p_pos_dbval;
  XASL_NODE *xasl, *xptr;
  int length, i;

  /* sanity checks */
  if (regu_p->type != TYPE_CONSTANT)
    {
      return false;
    }

  xasl = (XASL_NODE *) xasl_p;
  if (!xasl)
    {
      return false;
    }

  if (!XASL_IS_FLAGED (xasl, XASL_HAS_CONNECT_BY))
    {
      return false;
    }

  xptr = xasl->connect_by_ptr;
  if (!xptr)
    {
      return false;
    }

  tpl = xptr->proc.connect_by.curr_tuple;

  /* walk the parents up to root */

  list_id_p = xptr->list_id;

  if (qfile_open_list_scan (list_id_p, &s_id) != NO_ERROR)
    {
      return false;
    }

  /* we start with tpl itself */
  tuple_rec.tpl = tpl;

  do
    {
      /* get the parent node */
      if (qexec_get_tuple_column_value (tuple_rec.tpl, xptr->outptr_list->valptr_cnt - PCOL_PARENTPOS_TUPLE_OFFSET,
					&p_pos_dbval, &tp_Bit_domain) != NO_ERROR)
	{
	  qfile_close_scan (thread_p, &s_id);
	  return false;
	}

      bitval = REINTERPRET_CAST (const QFILE_TUPLE_POSITION *, db_get_bit (&p_pos_dbval, &length));

      if (bitval)
	{
	  p_pos.status = s_id.status;
	  p_pos.position = S_ON;
	  p_pos.vpid = bitval->vpid;
	  p_pos.offset = bitval->offset;
	  p_pos.tpl = NULL;
	  p_pos.tplno = bitval->tplno;

	  if (qfile_jump_scan_tuple_position (thread_p, &s_id, &p_pos, &tuple_rec, PEEK) != S_SUCCESS)
	    {
	      qfile_close_scan (thread_p, &s_id);
	      return false;
	    }
	}
    }
  while (bitval);		/* the parent tuple pos is null for the root node */

  qfile_close_scan (thread_p, &s_id);

  /* here tuple_rec.tpl is the root tuple; get the required column */

  for (i = 0, valp = xptr->val_list->valp; valp; i++, valp = valp->next)
    {
      if (valp->val == regu_p->value.dbvalptr)
	{
	  break;
	}
    }

  if (i < xptr->val_list->val_cnt)
    {
      if (qexec_get_tuple_column_value (tuple_rec.tpl, i, result_val_p, regu_p->domain) != NO_ERROR)
	{
	  return false;
	}
    }
  else
    {
      /* TYPE_CONSTANT but not in val_list, check if it is inst_num() (orderby_num() is not allowed) */
      if (regu_p->value.dbvalptr == xasl->instnum_val)
	{
	  if (pr_clone_value (xasl->instnum_val, result_val_p) != NO_ERROR)
	    {
	      return false;
	    }
	}
      else
	{
	  return false;
	}
    }

  return true;
}

/*
 * qdata_evaluate_qprior () - PRIOR in SELECT list evaluation func
 *    return:
 *  xasl_p(in):
 *  regu_p(in):
 *  result_val_p(in/out):
 *  vd(in):
 */
bool
qdata_evaluate_qprior (THREAD_ENTRY * thread_p, void *xasl_p, regu_variable_node * regu_p, DB_VALUE * result_val_p,
		       val_descr * vd)
{
  QFILE_TUPLE tpl;
  QFILE_LIST_ID *list_id_p;
  QFILE_LIST_SCAN_ID s_id;
  QFILE_TUPLE_RECORD tuple_rec = { (QFILE_TUPLE) NULL, 0 };
  const QFILE_TUPLE_POSITION *bitval = NULL;
  QFILE_TUPLE_POSITION p_pos;
  DB_VALUE p_pos_dbval;
  XASL_NODE *xasl, *xptr;
  int length;

  xasl = (XASL_NODE *) xasl_p;

  /* sanity checks */
  if (!xasl)
    {
      return false;
    }

  if (!XASL_IS_FLAGED (xasl, XASL_HAS_CONNECT_BY))
    {
      return false;
    }

  xptr = xasl->connect_by_ptr;
  if (!xptr)
    {
      return false;
    }

  tpl = xptr->proc.connect_by.curr_tuple;

  list_id_p = xptr->list_id;

  if (qfile_open_list_scan (list_id_p, &s_id) != NO_ERROR)
    {
      return false;
    }

  tuple_rec.tpl = tpl;

  /* get the parent node */
  if (qexec_get_tuple_column_value (tuple_rec.tpl, xptr->outptr_list->valptr_cnt - PCOL_PARENTPOS_TUPLE_OFFSET,
				    &p_pos_dbval, &tp_Bit_domain) != NO_ERROR)
    {
      qfile_close_scan (thread_p, &s_id);
      return false;
    }

  bitval = REINTERPRET_CAST (const QFILE_TUPLE_POSITION *, db_get_bit (&p_pos_dbval, &length));

  if (bitval)
    {
      p_pos.status = s_id.status;
      p_pos.position = S_ON;
      p_pos.vpid = bitval->vpid;
      p_pos.offset = bitval->offset;
      p_pos.tpl = NULL;
      p_pos.tplno = bitval->tplno;

      if (qfile_jump_scan_tuple_position (thread_p, &s_id, &p_pos, &tuple_rec, PEEK) != S_SUCCESS)
	{
	  qfile_close_scan (thread_p, &s_id);
	  return false;
	}
    }
  else
    {
      /* the parent tuple pos is null for the root node */
      tuple_rec.tpl = NULL;
    }

  qfile_close_scan (thread_p, &s_id);

  if (tuple_rec.tpl != NULL)
    {
      /* fetch val list from the parent tuple */
      if (fetch_val_list (thread_p, xptr->proc.connect_by.prior_regu_list_pred, vd, NULL, NULL, tuple_rec.tpl, PEEK) !=
	  NO_ERROR)
	{
	  return false;
	}
      if (fetch_val_list (thread_p, xptr->proc.connect_by.prior_regu_list_rest, vd, NULL, NULL, tuple_rec.tpl, PEEK) !=
	  NO_ERROR)
	{
	  return false;
	}

      /* replace values in T_QPRIOR argument with values from parent tuple */
      qexec_replace_prior_regu_vars_prior_expr (thread_p, regu_p, xptr, xptr);

      /* evaluate the modified regu_p */
      if (fetch_copy_dbval (thread_p, regu_p, vd, NULL, NULL, tuple_rec.tpl, result_val_p) != NO_ERROR)
	{
	  return false;
	}
    }
  else
    {
      db_make_null (result_val_p);
    }

  return true;
}

/*
 * qdata_evaluate_sys_connect_by_path () - SYS_CONNECT_BY_PATH function
 *	evaluation func
 *    return:
 *  select_xasl(in):
 *  regu_p1(in): column
 *  regu_p2(in): character
 *  result_val_p(in/out):
 */
bool
qdata_evaluate_sys_connect_by_path (THREAD_ENTRY * thread_p, void *xasl_p, regu_variable_node * regu_p,
				    DB_VALUE * value_char, DB_VALUE * result_p, val_descr * vd)
{
  QFILE_TUPLE tpl;
  QFILE_LIST_ID *list_id_p;
  QFILE_LIST_SCAN_ID s_id;
  QFILE_TUPLE_RECORD tuple_rec = { (QFILE_TUPLE) NULL, 0 };
  const QFILE_TUPLE_POSITION *bitval = NULL;
  QFILE_TUPLE_POSITION p_pos;
  QPROC_DB_VALUE_LIST valp;
  DB_VALUE p_pos_dbval, cast_value, arg_dbval;
  XASL_NODE *xasl, *xptr;
  int length, i;
  char *result_path = NULL, *path_tmp = NULL;
  int len_result_path;
  size_t len_tmp = 0, len;
  char *sep = NULL;
  DB_VALUE *arg_dbval_p = NULL;
  DB_VALUE **save_values = NULL;
  bool use_extended = false;	/* flag for using extended form, accepting an expression as the first argument of
				 * SYS_CONNECT_BY_PATH() */
  bool need_clear_arg_dbval = false;

  assert (DB_IS_NULL (result_p));

  /* sanity checks */
  xasl = (XASL_NODE *) xasl_p;
  if (!xasl)
    {
      return false;
    }

  if (!XASL_IS_FLAGED (xasl, XASL_HAS_CONNECT_BY))
    {
      return false;
    }

  xptr = xasl->connect_by_ptr;
  if (!xptr)
    {
      return false;
    }

  tpl = xptr->proc.connect_by.curr_tuple;

  /* column */
  if (regu_p->type != TYPE_CONSTANT)
    {
      /* NOTE: if the column is non-string, a cast will be made (see T_CAST).  This is specific to sys_connect_by_path
       * because the result is always varchar (by comparison to connect_by_root which has the result of the root
       * specifiec column). The cast is propagated from the parser tree into the regu variabile, which has the
       * TYPE_INARITH type with arithptr with type T_CAST and right argument the real column, which will be further
       * used for column retrieving in the xasl->val_list->valp. */

      if (regu_p->type == TYPE_INARITH)
	{
	  if (regu_p->value.arithptr && regu_p->value.arithptr->opcode == T_CAST)
	    {
	      /* correct column */
	      regu_p = regu_p->value.arithptr->rightptr;
	    }
	}
    }

  /* set the flag for using extended form, but keep the single-column argument code too for being faster for its
   * particular case */
  if (regu_p->type != TYPE_CONSTANT)
    {
      use_extended = true;
    }
  else
    {
      arg_dbval_p = &arg_dbval;
      db_make_null (arg_dbval_p);
    }

  /* character */
  i = (int) strlen (DB_GET_STRING_SAFE (value_char));
  sep = (char *) db_private_alloc (thread_p, sizeof (char) * (i + 1));
  if (sep == NULL)
    {
      return false;
    }
  sep[0] = 0;
  if (i > 0)
    {
      strcpy (sep, DB_GET_STRING_SAFE (value_char));
    }

  /* walk the parents up to root */

  list_id_p = xptr->list_id;

  if (qfile_open_list_scan (list_id_p, &s_id) != NO_ERROR)
    {
      goto error2;
    }

  if (!use_extended)
    {
      /* column index */
      for (i = 0, valp = xptr->val_list->valp; valp; i++, valp = valp->next)
	{
	  if (valp->val == regu_p->value.dbvalptr)
	    {
	      break;
	    }
	}

      if (i >= xptr->val_list->val_cnt)
	{
	  /* TYPE_CONSTANT but not in val_list, check if it is inst_num() (orderby_num() is not allowed) */
	  if (regu_p->value.dbvalptr == xasl->instnum_val)
	    {
	      arg_dbval_p = xasl->instnum_val;
	    }
	  else
	    {
	      goto error;
	    }
	}
    }
  else
    {
      /* save val_list */
      if (xptr->val_list->val_cnt > 0)
	{
	  save_values = (DB_VALUE **) db_private_alloc (thread_p, sizeof (DB_VALUE *) * xptr->val_list->val_cnt);
	  if (save_values == NULL)
	    {
	      goto error;
	    }

	  memset (save_values, 0, sizeof (DB_VALUE *) * xptr->val_list->val_cnt);
	  for (i = 0, valp = xptr->val_list->valp; valp && i < xptr->val_list->val_cnt; i++, valp = valp->next)
	    {
	      save_values[i] = db_value_copy (valp->val);
	    }
	}
    }

  /* we start with tpl itself */
  tuple_rec.tpl = tpl;

  len_result_path = SYS_CONNECT_BY_PATH_MEM_STEP;
  result_path = (char *) db_private_alloc (thread_p, sizeof (char) * len_result_path);
  if (result_path == NULL)
    {
      goto error;
    }

  strcpy (result_path, "");

  do
    {
      need_clear_arg_dbval = false;
      if (!use_extended)
	{
	  /* get the required column */
	  if (i < xptr->val_list->val_cnt)
	    {
	      if (qexec_get_tuple_column_value (tuple_rec.tpl, i, arg_dbval_p, regu_p->domain) != NO_ERROR)
		{
		  goto error;
		}
	      need_clear_arg_dbval = true;
	    }
	}
      else
	{
	  /* fetch value list */
	  if (fetch_val_list (thread_p, xptr->proc.connect_by.regu_list_pred, vd, NULL, NULL, tuple_rec.tpl, PEEK) !=
	      NO_ERROR)
	    {
	      goto error;
	    }
	  if (fetch_val_list (thread_p, xptr->proc.connect_by.regu_list_rest, vd, NULL, NULL, tuple_rec.tpl, PEEK) !=
	      NO_ERROR)
	    {
	      goto error;
	    }

	  /* evaluate argument expression */
	  if (fetch_peek_dbval (thread_p, regu_p, vd, NULL, NULL, tuple_rec.tpl, &arg_dbval_p) != NO_ERROR)
	    {
	      goto error;
	    }
	}

      if (DB_IS_NULL (arg_dbval_p))
	{
	  db_make_null (&cast_value);
	}
      else
	{
	  /* cast result to string; this call also allocates the container */
	  if (qdata_cast_to_domain (arg_dbval_p, &cast_value, &tp_String_domain) != NO_ERROR)
	    {
	      goto error;
	    }

	  if (need_clear_arg_dbval)
	    {
	      pr_clear_value (arg_dbval_p);
	      need_clear_arg_dbval = false;
	    }
	}

      len = (strlen (sep) + (DB_IS_NULL (&cast_value) ? 0 : db_get_string_size (&cast_value))
	     + strlen (result_path) + 1);
      if (len > len_tmp || path_tmp == NULL)
	{
	  /* free previously alloced */
	  if (path_tmp)
	    {
	      db_private_free_and_init (thread_p, path_tmp);
	    }

	  len_tmp = len;
	  path_tmp = (char *) db_private_alloc (thread_p, sizeof (char) * len_tmp);
	  if (path_tmp == NULL)
	    {
	      pr_clear_value (&cast_value);
	      goto error;
	    }
	}

      strcpy (path_tmp, sep);
      strcat (path_tmp, DB_GET_STRING_SAFE (&cast_value));

      strcat (path_tmp, result_path);

      /* free the container for cast_value */
      if (pr_clear_value (&cast_value) != NO_ERROR)
	{
	  goto error;
	}

      while ((int) strlen (path_tmp) + 1 > len_result_path)
	{
	  len_result_path += SYS_CONNECT_BY_PATH_MEM_STEP;
	  db_private_free_and_init (thread_p, result_path);
	  result_path = (char *) db_private_alloc (thread_p, sizeof (char) * len_result_path);
	  if (result_path == NULL)
	    {
	      goto error;
	    }
	}

      strcpy (result_path, path_tmp);

      /* get the parent node */
      if (qexec_get_tuple_column_value (tuple_rec.tpl, xptr->outptr_list->valptr_cnt - PCOL_PARENTPOS_TUPLE_OFFSET,
					&p_pos_dbval, &tp_Bit_domain) != NO_ERROR)
	{
	  goto error;
	}

      bitval = REINTERPRET_CAST (const QFILE_TUPLE_POSITION *, db_get_bit (&p_pos_dbval, &length));

      if (bitval)
	{
	  p_pos.status = s_id.status;
	  p_pos.position = S_ON;
	  p_pos.vpid = bitval->vpid;
	  p_pos.offset = bitval->offset;
	  p_pos.tpl = NULL;
	  p_pos.tplno = bitval->tplno;

	  if (qfile_jump_scan_tuple_position (thread_p, &s_id, &p_pos, &tuple_rec, PEEK) != S_SUCCESS)
	    {
	      goto error;
	    }
	}
    }
  while (bitval);		/* the parent tuple pos is null for the root node */

  qfile_close_scan (thread_p, &s_id);

  db_make_string (result_p, result_path);
  result_p->need_clear = true;

  if (use_extended)
    {
      /* restore val_list */
      if (xptr->val_list->val_cnt > 0)
	{
	  for (i = 0, valp = xptr->val_list->valp; valp && i < xptr->val_list->val_cnt; i++, valp = valp->next)
	    {
	      if (pr_clear_value (valp->val) != NO_ERROR)
		{
		  goto error2;
		}
	      if (pr_clone_value (save_values[i], valp->val) != NO_ERROR)
		{
		  goto error2;
		}
	    }

	  for (i = 0; i < xptr->val_list->val_cnt; i++)
	    {
	      if (save_values[i])
		{
		  if (pr_free_ext_value (save_values[i]) != NO_ERROR)
		    {
		      goto error2;
		    }
		  save_values[i] = NULL;
		}
	    }
	  db_private_free_and_init (thread_p, save_values);
	}
    }

  if (path_tmp)
    {
      db_private_free_and_init (thread_p, path_tmp);
    }

  if (sep)
    {
      db_private_free_and_init (thread_p, sep);
    }

  if (need_clear_arg_dbval)
    {
      pr_clear_value (arg_dbval_p);
    }

  return true;

error:
  qfile_close_scan (thread_p, &s_id);

  if (save_values)
    {
      for (i = 0; i < xptr->val_list->val_cnt; i++)
	{
	  if (save_values[i])
	    {
	      pr_free_ext_value (save_values[i]);
	    }
	}
      db_private_free_and_init (thread_p, save_values);
    }

error2:
  if (result_path)
    {
      db_private_free_and_init (thread_p, result_path);
      result_p->need_clear = false;
    }

  if (path_tmp)
    {
      db_private_free_and_init (thread_p, path_tmp);
    }

  if (sep)
    {
      db_private_free_and_init (thread_p, sep);
    }

  if (need_clear_arg_dbval)
    {
      pr_clear_value (arg_dbval_p);
    }

  return false;
}

/*
 * qdata_bit_not_dbval () - bitwise not
 *   return: NO_ERROR, or ER_code
 *   dbval_p(in) : db_value node
 *   result_p(out) : resultant db_value node
 *   domain_p(in) :
 *
 */
int
qdata_bit_not_dbval (DB_VALUE * dbval_p, DB_VALUE * result_p, tp_domain * domain_p)
{
  DB_TYPE type;

  if ((domain_p != NULL && TP_DOMAIN_TYPE (domain_p) == DB_TYPE_NULL) || DB_IS_NULL (dbval_p))
    {
      return NO_ERROR;
    }

  type = DB_VALUE_DOMAIN_TYPE (dbval_p);

  switch (type)
    {
    case DB_TYPE_NULL:
      db_make_null (result_p);
      break;

    case DB_TYPE_INTEGER:
      db_make_bigint (result_p, ~((INT64) db_get_int (dbval_p)));
      break;

    case DB_TYPE_BIGINT:
      db_make_bigint (result_p, ~db_get_bigint (dbval_p));
      break;

    case DB_TYPE_SHORT:
      db_make_bigint (result_p, ~((INT64) db_get_short (dbval_p)));
      break;

    default:
      er_set (ER_ERROR_SEVERITY, ARG_FILE_LINE, ER_QPROC_INVALID_DATATYPE, 0);
      return ER_QPROC_INVALID_DATATYPE;
    }

  return NO_ERROR;
}

/*
 * qdata_bit_and_dbval () - bitwise and
 *   return: NO_ERROR, or ER_code
 *   dbval1_p(in) : first db_value node
 *   dbval2_p(in) : second db_value node
 *   result_p(out) : resultant db_value node
 *   domain_p(in) :
 *
 */
int
qdata_bit_and_dbval (DB_VALUE * dbval1_p, DB_VALUE * dbval2_p, DB_VALUE * result_p, tp_domain * domain_p)
{
  DB_TYPE type[2];
  DB_BIGINT bi[2];
  DB_VALUE *dbval[2];
  int i;

  if ((domain_p != NULL && TP_DOMAIN_TYPE (domain_p) == DB_TYPE_NULL) || DB_IS_NULL (dbval1_p) || DB_IS_NULL (dbval2_p))
    {
      return NO_ERROR;
    }

  type[0] = DB_VALUE_DOMAIN_TYPE (dbval1_p);
  type[1] = DB_VALUE_DOMAIN_TYPE (dbval2_p);

  dbval[0] = dbval1_p;
  dbval[1] = dbval2_p;

  for (i = 0; i < 2; i++)
    {
      switch (type[i])
	{
	case DB_TYPE_NULL:
	  db_make_null (result_p);
	  break;

	case DB_TYPE_INTEGER:
	  bi[i] = (DB_BIGINT) db_get_int (dbval[i]);
	  break;

	case DB_TYPE_BIGINT:
	  bi[i] = db_get_bigint (dbval[i]);
	  break;

	case DB_TYPE_SHORT:
	  bi[i] = (DB_BIGINT) db_get_short (dbval[i]);
	  break;

	default:
	  er_set (ER_ERROR_SEVERITY, ARG_FILE_LINE, ER_QPROC_INVALID_DATATYPE, 0);
	  return ER_QPROC_INVALID_DATATYPE;
	}
    }

  if (type[0] != DB_TYPE_NULL && type[1] != DB_TYPE_NULL)
    {
      db_make_bigint (result_p, bi[0] & bi[1]);
    }

  return NO_ERROR;
}

/*
 * qdata_bit_or_dbval () - bitwise or
 *   return: NO_ERROR, or ER_code
 *   dbval1_p(in) : first db_value node
 *   dbval2_p(in) : second db_value node
 *   result_p(out) : resultant db_value node
 *   domain_p(in) :
 *
 */
int
qdata_bit_or_dbval (DB_VALUE * dbval1_p, DB_VALUE * dbval2_p, DB_VALUE * result_p, tp_domain * domain_p)
{
  DB_TYPE type[2];
  DB_BIGINT bi[2];
  DB_VALUE *dbval[2];
  int i;

  if ((domain_p != NULL && TP_DOMAIN_TYPE (domain_p) == DB_TYPE_NULL) || DB_IS_NULL (dbval1_p) || DB_IS_NULL (dbval2_p))
    {
      return NO_ERROR;
    }

  type[0] = DB_VALUE_DOMAIN_TYPE (dbval1_p);
  type[1] = DB_VALUE_DOMAIN_TYPE (dbval2_p);

  dbval[0] = dbval1_p;
  dbval[1] = dbval2_p;

  for (i = 0; i < 2; i++)
    {
      switch (type[i])
	{
	case DB_TYPE_NULL:
	  db_make_null (result_p);
	  break;

	case DB_TYPE_INTEGER:
	  bi[i] = (DB_BIGINT) db_get_int (dbval[i]);
	  break;

	case DB_TYPE_BIGINT:
	  bi[i] = db_get_bigint (dbval[i]);
	  break;

	case DB_TYPE_SHORT:
	  bi[i] = (DB_BIGINT) db_get_short (dbval[i]);
	  break;

	default:
	  er_set (ER_ERROR_SEVERITY, ARG_FILE_LINE, ER_QPROC_INVALID_DATATYPE, 0);
	  return ER_QPROC_INVALID_DATATYPE;
	}
    }

  if (type[0] != DB_TYPE_NULL && type[1] != DB_TYPE_NULL)
    {
      db_make_bigint (result_p, bi[0] | bi[1]);
    }

  return NO_ERROR;
}

/*
 * qdata_bit_xor_dbval () - bitwise xor
 *   return: NO_ERROR, or ER_code
 *   dbval1_p(in) : first db_value node
 *   dbval2_p(in) : second db_value node
 *   result_p(out) : resultant db_value node
 *   domain_p(in) :
 *
 */
int
qdata_bit_xor_dbval (DB_VALUE * dbval1_p, DB_VALUE * dbval2_p, DB_VALUE * result_p, tp_domain * domain_p)
{
  DB_TYPE type[2];
  DB_BIGINT bi[2];
  DB_VALUE *dbval[2];
  int i;

  if ((domain_p != NULL && TP_DOMAIN_TYPE (domain_p) == DB_TYPE_NULL) || DB_IS_NULL (dbval1_p) || DB_IS_NULL (dbval2_p))
    {
      return NO_ERROR;
    }

  type[0] = DB_VALUE_DOMAIN_TYPE (dbval1_p);
  type[1] = DB_VALUE_DOMAIN_TYPE (dbval2_p);

  dbval[0] = dbval1_p;
  dbval[1] = dbval2_p;

  for (i = 0; i < 2; i++)
    {
      switch (type[i])
	{
	case DB_TYPE_NULL:
	  db_make_null (result_p);
	  break;

	case DB_TYPE_INTEGER:
	  bi[i] = (DB_BIGINT) db_get_int (dbval[i]);
	  break;

	case DB_TYPE_BIGINT:
	  bi[i] = db_get_bigint (dbval[i]);
	  break;

	case DB_TYPE_SHORT:
	  bi[i] = (DB_BIGINT) db_get_short (dbval[i]);
	  break;

	default:
	  er_set (ER_ERROR_SEVERITY, ARG_FILE_LINE, ER_QPROC_INVALID_DATATYPE, 0);
	  return ER_QPROC_INVALID_DATATYPE;
	}
    }

  if (type[0] != DB_TYPE_NULL && type[1] != DB_TYPE_NULL)
    {
      db_make_bigint (result_p, bi[0] ^ bi[1]);
    }

  return NO_ERROR;
}

/*
 * qdata_bit_shift_dbval () - bitshift
 *   return: NO_ERROR, or ER_code
 *   dbval1_p(in) : first db_value node
 *   dbval2_p(in) : second db_value node
 *   result_p(out) : resultant db_value node
 *   domain_p(in) :
 *
 */
int
qdata_bit_shift_dbval (DB_VALUE * dbval1_p, DB_VALUE * dbval2_p, OPERATOR_TYPE op, DB_VALUE * result_p,
		       tp_domain * domain_p)
{
  DB_TYPE type[2];
  DB_BIGINT bi[2];
  DB_VALUE *dbval[2];
  int i;

  if ((domain_p != NULL && TP_DOMAIN_TYPE (domain_p) == DB_TYPE_NULL) || DB_IS_NULL (dbval1_p) || DB_IS_NULL (dbval2_p))
    {
      return NO_ERROR;
    }

  type[0] = DB_VALUE_DOMAIN_TYPE (dbval1_p);
  type[1] = DB_VALUE_DOMAIN_TYPE (dbval2_p);

  dbval[0] = dbval1_p;
  dbval[1] = dbval2_p;

  for (i = 0; i < 2; i++)
    {
      switch (type[i])
	{
	case DB_TYPE_NULL:
	  db_make_null (result_p);
	  break;

	case DB_TYPE_INTEGER:
	  bi[i] = (DB_BIGINT) db_get_int (dbval[i]);
	  break;

	case DB_TYPE_BIGINT:
	  bi[i] = db_get_bigint (dbval[i]);
	  break;

	case DB_TYPE_SHORT:
	  bi[i] = (DB_BIGINT) db_get_short (dbval[i]);
	  break;

	default:
	  er_set (ER_ERROR_SEVERITY, ARG_FILE_LINE, ER_QPROC_INVALID_DATATYPE, 0);
	  return ER_QPROC_INVALID_DATATYPE;
	}
    }

  if (type[0] != DB_TYPE_NULL && type[1] != DB_TYPE_NULL)
    {
      if (bi[1] < (DB_BIGINT) (sizeof (DB_BIGINT) * 8) && bi[1] >= 0)
	{
	  if (op == T_BITSHIFT_LEFT)
	    {
	      db_make_bigint (result_p, ((UINT64) bi[0]) << ((UINT64) bi[1]));
	    }
	  else
	    {
	      db_make_bigint (result_p, ((UINT64) bi[0]) >> ((UINT64) bi[1]));
	    }
	}
      else
	{
	  db_make_bigint (result_p, 0);
	}
    }

  return NO_ERROR;
}

/*
 * qdata_divmod_dbval () - DIV/MOD operator
 *   return: NO_ERROR, or ER_code
 *   dbval1_p(in) : first db_value node
 *   dbval2_p(in) : second db_value node
 *   result_p(out) : resultant db_value node
 *   domain_p(in) :
 *
 */
int
qdata_divmod_dbval (DB_VALUE * dbval1_p, DB_VALUE * dbval2_p, OPERATOR_TYPE op, DB_VALUE * result_p,
		    tp_domain * domain_p)
{
  DB_TYPE type[2];
  DB_BIGINT bi[2];
  DB_VALUE *dbval[2];
  int i;

  if ((domain_p != NULL && TP_DOMAIN_TYPE (domain_p) == DB_TYPE_NULL) || DB_IS_NULL (dbval1_p) || DB_IS_NULL (dbval2_p))
    {
      return NO_ERROR;
    }

  type[0] = DB_VALUE_DOMAIN_TYPE (dbval1_p);
  type[1] = DB_VALUE_DOMAIN_TYPE (dbval2_p);

  dbval[0] = dbval1_p;
  dbval[1] = dbval2_p;

  for (i = 0; i < 2; i++)
    {
      switch (type[i])
	{
	case DB_TYPE_NULL:
	  db_make_null (result_p);
	  break;

	case DB_TYPE_INTEGER:
	  bi[i] = (DB_BIGINT) db_get_int (dbval[i]);
	  break;

	case DB_TYPE_BIGINT:
	  bi[i] = db_get_bigint (dbval[i]);
	  break;

	case DB_TYPE_SHORT:
	  bi[i] = (DB_BIGINT) db_get_short (dbval[i]);
	  break;

	default:
	  er_set (ER_ERROR_SEVERITY, ARG_FILE_LINE, ER_QPROC_INVALID_DATATYPE, 0);
	  return ER_QPROC_INVALID_DATATYPE;
	}
    }

  if (type[0] != DB_TYPE_NULL && type[1] != DB_TYPE_NULL)
    {
      if (bi[1] != 0)
	{
	  if (op == T_INTDIV)
	    {
	      if (type[0] == DB_TYPE_INTEGER)
		{
		  if (OR_CHECK_INT_DIV_OVERFLOW (bi[0], bi[1]))
		    {
		      er_set (ER_ERROR_SEVERITY, ARG_FILE_LINE, ER_QPROC_OVERFLOW_ADDITION, 0);
		      return ER_QPROC_OVERFLOW_ADDITION;
		    }
		  db_make_int (result_p, (INT32) (bi[0] / bi[1]));
		}
	      else if (type[0] == DB_TYPE_BIGINT)
		{
		  if (OR_CHECK_BIGINT_DIV_OVERFLOW (bi[0], bi[1]))
		    {
		      er_set (ER_ERROR_SEVERITY, ARG_FILE_LINE, ER_QPROC_OVERFLOW_ADDITION, 0);
		      return ER_QPROC_OVERFLOW_ADDITION;
		    }
		  db_make_bigint (result_p, bi[0] / bi[1]);
		}
	      else
		{
		  if (OR_CHECK_SHORT_DIV_OVERFLOW (bi[0], bi[1]))
		    {
		      er_set (ER_ERROR_SEVERITY, ARG_FILE_LINE, ER_QPROC_OVERFLOW_ADDITION, 0);
		      return ER_QPROC_OVERFLOW_ADDITION;
		    }
		  db_make_short (result_p, (INT16) (bi[0] / bi[1]));
		}
	    }
	  else
	    {
	      if (type[0] == DB_TYPE_INTEGER)
		{
		  db_make_int (result_p, (INT32) (bi[0] % bi[1]));
		}
	      else if (type[0] == DB_TYPE_BIGINT)
		{
		  db_make_bigint (result_p, bi[0] % bi[1]);
		}
	      else
		{
		  db_make_short (result_p, (INT16) (bi[0] % bi[1]));
		}
	    }
	}
      else
	{
	  er_set (ER_ERROR_SEVERITY, ARG_FILE_LINE, ER_QPROC_ZERO_DIVIDE, 0);
	  return ER_QPROC_ZERO_DIVIDE;
	}
    }

  return NO_ERROR;
}

/*
 * qdata_list_dbs () - lists all databases names
 *   return: NO_ERROR, or ER_code
 *   result_p(out) : resultant db_value node
 *   domain(in): domain
 */
int
qdata_list_dbs (THREAD_ENTRY * thread_p, DB_VALUE * result_p, tp_domain * domain_p)
{
  DB_INFO *db_info_p;

  if (cfg_read_directory (&db_info_p, false) != NO_ERROR)
    {
      if (er_errid () == NO_ERROR)
	{
	  er_set (ER_ERROR_SEVERITY, ARG_FILE_LINE, ER_CFG_NO_FILE, 1, DATABASES_FILENAME);
	}
      goto error;
    }

  if (db_info_p)
    {
      DB_INFO *list_p;
      char *name_list;
      size_t name_list_size = 0;
      bool is_first;

      for (list_p = db_info_p; list_p != NULL; list_p = list_p->next)
	{
	  if (list_p->name)
	    {
	      name_list_size += strlen (list_p->name) + 1;
	    }
	}

      if (name_list_size != 0)
	{
	  name_list = (char *) db_private_alloc (thread_p, name_list_size);
	  if (name_list == NULL)
	    {
	      cfg_free_directory (db_info_p);
	      goto error;
	    }
	  strcpy (name_list, "");

	  for (list_p = db_info_p, is_first = true; list_p != NULL; list_p = list_p->next)
	    {
	      if (list_p->name)
		{
		  if (!is_first)
		    {
		      strcat (name_list, " ");
		    }
		  else
		    {
		      is_first = false;
		    }
		  strcat (name_list, list_p->name);
		}
	    }

	  cfg_free_directory (db_info_p);

	  if (db_make_string (result_p, name_list) != NO_ERROR)
	    {
	      goto error;
	    }
	  result_p->need_clear = true;
	}
      else
	{
	  cfg_free_directory (db_info_p);
	  db_make_null (result_p);
	}

      if (domain_p != NULL)
	{
	  assert (TP_DOMAIN_TYPE (domain_p) == DB_VALUE_TYPE (result_p));

	  db_string_put_cs_and_collation (result_p, TP_DOMAIN_CODESET (domain_p), TP_DOMAIN_COLLATION (domain_p));
	}
    }
  else
    {
      db_make_null (result_p);
    }

  return NO_ERROR;

error:
  assert (er_errid () != NO_ERROR);
  return er_errid ();
}

/*
 * qdata_regu_list_to_regu_array () - extracts the regu variables from
 *				  function list to an array. Array must be
 *				  allocated by caller
 *   return: NO_ERROR, or ER_FAILED code
 *   funcp(in)		: function structure pointer
 *   array_size(in)     : max size of array (in number of entries)
 *   regu_array(out)    : array of pointers to regu-vars
 *   num_regu		: number of regu vars actually found in list
 */

int
qdata_regu_list_to_regu_array (function_node * function_p, const int array_size, regu_variable_node * regu_array[],
			       int *num_regu)
{
  REGU_VARIABLE_LIST operand = function_p->operand;
  int i, num_args = 0;


  assert (array_size > 0);
  assert (regu_array != NULL);
  assert (function_p != NULL);
  assert (num_regu != NULL);

  *num_regu = 0;
  /* initialize the argument array */
  for (i = 0; i < array_size; i++)
    {
      regu_array[i] = NULL;
    }

  while (operand)
    {
      if (num_args >= array_size)
	{
	  return ER_FAILED;
	}

      regu_array[num_args] = &operand->value;
      *num_regu = ++num_args;
      operand = operand->next;
    }
  return NO_ERROR;
}

/*
 * qdata_insert_substring_function () - Evaluates insert() function.
 *   return: NO_ERROR, or ER_FAILED code
 *   thread_p   : thread context
 *   funcp(in)  : function structure pointer
 *   vd(in)     : value descriptor
 *   obj_oid(in): object identifier
 *   tpl(in)    : tuple
 */
static int
qdata_insert_substring_function (THREAD_ENTRY * thread_p, FUNCTION_TYPE * function_p, VAL_DESCR * val_desc_p,
				 OID * obj_oid_p, QFILE_TUPLE tuple)
{
  DB_VALUE *args[NUM_F_INSERT_SUBSTRING_ARGS];
  REGU_VARIABLE *regu_array[NUM_F_INSERT_SUBSTRING_ARGS];
  int i, error_status = NO_ERROR;
  int num_regu = 0;

  /* initialize the argument array */
  for (i = 0; i < NUM_F_INSERT_SUBSTRING_ARGS; i++)
    {
      args[i] = NULL;
      regu_array[i] = NULL;
    }

  error_status = qdata_regu_list_to_regu_array (function_p, NUM_F_INSERT_SUBSTRING_ARGS, regu_array, &num_regu);
  if (num_regu != NUM_F_INSERT_SUBSTRING_ARGS)
    {
      assert (false);
      er_set (ER_ERROR_SEVERITY, ARG_FILE_LINE, ER_QPROC_GENERIC_FUNCTION_FAILURE, 0);
      goto error;
    }
  if (error_status != NO_ERROR)
    {
      goto error;
    }

  for (i = 0; i < NUM_F_INSERT_SUBSTRING_ARGS; i++)
    {
      error_status = fetch_peek_dbval (thread_p, regu_array[i], val_desc_p, NULL, obj_oid_p, tuple, &args[i]);
      if (error_status != NO_ERROR)
	{
	  goto error;
	}
    }

  error_status = db_string_insert_substring (args[0], args[1], args[2], args[3], function_p->value);
  if (error_status != NO_ERROR)
    {
      goto error;
    }

  return NO_ERROR;

error:
  /* no error message set, keep message already set */
  return ER_FAILED;
}

/*
 * qdata_elt() - returns the argument with the index in the parameter list
 *		equal to the value passed in the first argument. Returns
 *		NULL if the first arguments is NULL, is 0, is negative or is
 *		greater than the number of the other arguments.
 */
static int
qdata_elt (THREAD_ENTRY * thread_p, FUNCTION_TYPE * function_p, VAL_DESCR * val_desc_p, OID * obj_oid_p,
	   QFILE_TUPLE tuple)
{
  DB_VALUE *index = NULL;
  REGU_VARIABLE_LIST operand;
  int error_status = NO_ERROR;
  DB_TYPE index_type;
  DB_BIGINT idx = 0;
  DB_VALUE *operand_value = NULL;

  /* should sync with fetch_peek_dbval () */

  assert (function_p);
  assert (function_p->value);
  assert (function_p->operand);

  error_status = fetch_peek_dbval (thread_p, &function_p->operand->value, val_desc_p, NULL, obj_oid_p, tuple, &index);
  if (error_status != NO_ERROR)
    {
      goto error_exit;
    }

  index_type = DB_VALUE_DOMAIN_TYPE (index);

  switch (index_type)
    {
    case DB_TYPE_SMALLINT:
      idx = db_get_short (index);
      break;
    case DB_TYPE_INTEGER:
      idx = db_get_int (index);
      break;
    case DB_TYPE_BIGINT:
      idx = db_get_bigint (index);
      break;
    case DB_TYPE_NULL:
      db_make_null (function_p->value);
      goto fast_exit;
    default:
      er_set (ER_ERROR_SEVERITY, ARG_FILE_LINE, ER_QPROC_INVALID_DATATYPE, 0);
      error_status = ER_QPROC_INVALID_DATATYPE;
      goto error_exit;
    }

  if (idx <= 0)
    {
      /* index is 0 or is negative */
      db_make_null (function_p->value);
      goto fast_exit;
    }

  idx--;
  operand = function_p->operand->next;

  while (idx > 0 && operand != NULL)
    {
      operand = operand->next;
      idx--;
    }

  if (operand == NULL)
    {
      /* index greater than number of arguments */
      db_make_null (function_p->value);
      goto fast_exit;
    }

  error_status = fetch_peek_dbval (thread_p, &operand->value, val_desc_p, NULL, obj_oid_p, tuple, &operand_value);
  if (error_status != NO_ERROR)
    {
      goto error_exit;
    }

  /*
   * operand should already be cast to the right type (CHAR
   * or NCHAR VARYING)
   */
  error_status = pr_clone_value (operand_value, function_p->value);

fast_exit:
  return error_status;

error_exit:
  return error_status;
}

//
// qdata_benchmark () - "benchmark" function execution; repeatedly run nested operation
//
static int
qdata_benchmark (THREAD_ENTRY * thread_p, FUNCTION_TYPE * function_p, VAL_DESCR * val_desc_p, OID * obj_oid_p,
		 QFILE_TUPLE tuple)
{
  assert (function_p);

  if (function_p == NULL || function_p->operand == NULL || function_p->operand->next == NULL)
    {
      assert_release (false);
      return ER_FAILED;
    }

  if (function_p->value == NULL)
    {
      assert_release (false);
      return ER_FAILED;
    }

  db_make_null (function_p->value);

  REGU_VARIABLE *count_reguvar = &function_p->operand->value;
  REGU_VARIABLE *target_reguvar = &function_p->operand->next->value;

  DB_VALUE *count_value = NULL;
  DB_VALUE *target_value = NULL;

  int error = fetch_peek_dbval (thread_p, count_reguvar, val_desc_p, NULL, obj_oid_p, tuple, &count_value);
  if (error != NO_ERROR)
    {
      ASSERT_ERROR ();
      return error;
    }

  if (db_value_is_null (count_value))
    {
      return NO_ERROR;
    }

  INT64 count = 0;

  switch (db_value_domain_type (count_value))
    {
    case DB_TYPE_SMALLINT:
      count = STATIC_CAST (INT64, db_get_short (count_value));
      break;
    case DB_TYPE_INTEGER:
      count = STATIC_CAST (INT64, db_get_int (count_value));
      break;
    case DB_TYPE_BIGINT:
      count = db_get_bigint (count_value);
      break;
    default:
      assert (false);
      return ER_FAILED;
    }

  if (count <= 0)
    {
      er_set (ER_ERROR_SEVERITY, ARG_FILE_LINE, ER_OBJ_INVALID_ARGUMENTS, 0);
      return ER_OBJ_INVALID_ARGUMENTS;
    }

  using bench_clock = std::chrono::system_clock;
  bench_clock::time_point start_timept = bench_clock::now ();

  for (INT64 step = 0; step < count; step++)
    {
      // we're trying to benchmark the expression in target reguvar by running it many times. even if all operands are
      // constant, we still have to repeat the operations. for that, we need to make sure nested regu variables are not
      // flagged as constants
      //
      // node that they still may be other optimizations that are not so easily disabled
      fetch_force_not_const_recursive (*target_reguvar);
      error = fetch_peek_dbval (thread_p, target_reguvar, val_desc_p, NULL, obj_oid_p, tuple, &target_value);
      if (error != NO_ERROR)
	{
	  ASSERT_ERROR ();
	  return error;
	}
      pr_clear_value (target_value);
    }

  bench_clock::time_point end_timept = bench_clock::now ();
  std::chrono::duration < double >secs = end_timept - start_timept;

  db_make_double (function_p->value, secs.count ());
  return NO_ERROR;
}

/*
 * qdata_regexp_function () - Evaluates regexp related functions.
 *   return: NO_ERROR, or ER_FAILED code
 *   thread_p   : thread context
 *   funcp(in)  : function structure pointer
 *   vd(in)     : value descriptor
 *   obj_oid(in): object identifier
 *   tpl(in)    : tuple
 */
static int
qdata_regexp_function (THREAD_ENTRY * thread_p, FUNCTION_TYPE * function_p, VAL_DESCR * val_desc_p,
		       OID * obj_oid_p, QFILE_TUPLE tuple)
{
  DB_VALUE *value;
  REGU_VARIABLE_LIST operand;
  int error_status = NO_ERROR;
  int no_args = 0, index = 0;
  DB_VALUE **args;

  {
    assert (function_p != NULL);
    assert (function_p->value != NULL);
    assert (function_p->operand != NULL);

    operand = function_p->operand;

    while (operand != NULL)
      {
	no_args++;
	operand = operand->next;
      }

    args = (DB_VALUE **) db_private_alloc (thread_p, sizeof (DB_VALUE *) * no_args);

    operand = function_p->operand;
    while (operand != NULL)
      {
	error_status = fetch_peek_dbval (thread_p, &operand->value, val_desc_p, NULL, obj_oid_p, tuple, &value);
	if (error_status != NO_ERROR)
	  {
	    goto exit;
	  }

	args[index++] = value;

	operand = operand->next;
      }

    assert (index == no_args);

    // *INDENT-OFF*
    std::function<int(DB_VALUE*, DB_VALUE*[], const int, cub_regex_object**, char**)> regexp_func;
    switch (function_p->ftype)
    {
<<<<<<< HEAD
      case F_REGEXP_COUNT:
        regexp_func = db_string_regexp_count;
        break;
=======
>>>>>>> 34e53ffc
      case F_REGEXP_INSTR:
        regexp_func = db_string_regexp_instr;
        break;
      case F_REGEXP_REPLACE:
        regexp_func = db_string_regexp_replace;
        break;
      case F_REGEXP_SUBSTR:
        regexp_func = db_string_regexp_substr;
        break;
      default:
        assert (false);
        break;
    }
    // *INDENT-ON*

    if (function_p->tmp_obj == NULL)
      {
	function_p->tmp_obj = new function_tmp_obj;
	function_p->tmp_obj->compiled_regex = new cub_compiled_regex ();
      }

    cub_compiled_regex *compiled_regex = function_p->tmp_obj->compiled_regex;
    error_status = regexp_func (function_p->value, args, no_args, &compiled_regex->regex, &compiled_regex->pattern);
    if (error_status != NO_ERROR)
      {
	goto exit;
      }
  }

exit:
  db_private_free (thread_p, args);
  return error_status;
}

static int
qdata_convert_operands_to_value_and_call (THREAD_ENTRY * thread_p, FUNCTION_TYPE * function_p, VAL_DESCR * val_desc_p,
					  OID * obj_oid_p, QFILE_TUPLE tuple,
					  int (*function_to_call) (DB_VALUE *, DB_VALUE * const *, int const))
{
  DB_VALUE *value;
  REGU_VARIABLE_LIST operand;
  int error_status = NO_ERROR;
  int no_args = 0, index = 0;
  DB_VALUE **args;

  /* should sync with fetch_peek_dbval () */

  assert (function_p != NULL);
  assert (function_p->value != NULL);
  assert (function_p->operand != NULL);

  operand = function_p->operand;

  while (operand != NULL)
    {
      no_args++;
      operand = operand->next;
    }

  args = (DB_VALUE **) db_private_alloc (thread_p, sizeof (DB_VALUE *) * no_args);

  operand = function_p->operand;
  while (operand != NULL)
    {
      error_status = fetch_peek_dbval (thread_p, &operand->value, val_desc_p, NULL, obj_oid_p, tuple, &value);
      if (error_status != NO_ERROR)
	{
	  goto exit;
	}

      args[index++] = value;

      operand = operand->next;
    }

  assert (index == no_args);

  error_status = function_to_call (function_p->value, args, no_args);
  if (error_status != NO_ERROR)
    {
      goto exit;
    }

exit:
  db_private_free (thread_p, args);
  return error_status;
}

/*
 * qdata_get_cardinality () - gets the cardinality of an index using its name
 *			      and partial key count
 *   return: NO_ERROR, or error code
 *   thread_p(in)   : thread context
 *   db_class_name(in): string DB_VALUE holding name of class
 *   db_index_name(in): string DB_VALUE holding name of index (as it appears
 *			in '_db_index' system catalog table
 *   db_key_position(in): integer DB_VALUE holding the partial key index
 *   result_p(out)    : cardinality (integer or NULL DB_VALUE)
 */
int
qdata_get_cardinality (THREAD_ENTRY * thread_p, DB_VALUE * db_class_name, DB_VALUE * db_index_name,
		       DB_VALUE * db_key_position, DB_VALUE * result_p)
{
  char class_name[SM_MAX_IDENTIFIER_LENGTH];
  char index_name[SM_MAX_IDENTIFIER_LENGTH];
  int key_pos = 0;
  int cardinality = 0;
  int error = NO_ERROR;
  DB_TYPE cl_name_arg_type;
  DB_TYPE idx_name_arg_type;
  DB_TYPE key_pos_arg_type;
  int str_class_name_len;
  int str_index_name_len;

  db_make_null (result_p);

  cl_name_arg_type = DB_VALUE_DOMAIN_TYPE (db_class_name);
  idx_name_arg_type = DB_VALUE_DOMAIN_TYPE (db_index_name);
  key_pos_arg_type = DB_VALUE_DOMAIN_TYPE (db_key_position);

  if (DB_IS_NULL (db_class_name) || DB_IS_NULL (db_index_name) || DB_IS_NULL (db_key_position))
    {
      goto exit;
    }

  if (!QSTR_IS_CHAR (cl_name_arg_type) || !QSTR_IS_CHAR (idx_name_arg_type) || key_pos_arg_type != DB_TYPE_INTEGER)
    {
      er_set (ER_ERROR_SEVERITY, ARG_FILE_LINE, ER_UNEXPECTED, 1, "Arguments type mismatching.");
      error = ER_UNEXPECTED;
      goto exit;
    }

  str_class_name_len = MIN (SM_MAX_IDENTIFIER_LENGTH - 1, db_get_string_size (db_class_name));
  strncpy (class_name, db_get_string (db_class_name), str_class_name_len);
  class_name[str_class_name_len] = '\0';

  str_index_name_len = MIN (SM_MAX_IDENTIFIER_LENGTH - 1, db_get_string_size (db_index_name));
  strncpy (index_name, db_get_string (db_index_name), str_index_name_len);
  index_name[str_index_name_len] = '\0';

  key_pos = db_get_int (db_key_position);

  error = catalog_get_cardinality_by_name (thread_p, class_name, index_name, key_pos, &cardinality);
  if (error == NO_ERROR)
    {
      if (cardinality < 0)
	{
	  db_make_null (result_p);
	}
      else
	{
	  db_make_int (result_p, cardinality);
	}
    }

exit:
  return error;
}

/*
 * qdata_tuple_to_values_array () - construct an array of values from a
 *				    tuple descriptor
 * return : error code or NO_ERROR
 * thread_p (in)    : thread entry
 * tuple (in)	    : tuple descriptor
 * values (in/out)  : values array
 *
 * Note: Values are cloned in the values array
 */
int
qdata_tuple_to_values_array (THREAD_ENTRY * thread_p, qfile_tuple_descriptor * tuple, DB_VALUE ** values)
{
  DB_VALUE *vals;
  int error = NO_ERROR, i;

  assert_release (tuple != NULL);
  assert_release (values != NULL);

  vals = (DB_VALUE *) db_private_alloc (thread_p, tuple->f_cnt * sizeof (DB_VALUE));
  if (vals == NULL)
    {
      error = ER_FAILED;
      goto error_return;
    }

  for (i = 0; i < tuple->f_cnt; i++)
    {
      error = pr_clone_value (tuple->f_valp[i], &vals[i]);
      if (error != NO_ERROR)
	{
	  goto error_return;
	}
    }

  *values = vals;
  return NO_ERROR;

error_return:
  if (vals != NULL)
    {
      int j;
      for (j = 0; j < i; j++)
	{
	  pr_clear_value (&vals[j]);
	}
      db_private_free (thread_p, vals);
    }
  *values = NULL;
  return error;
}

/*
 * qdata_apply_interpolation_function_coercion () - coerce input value for use in
 *					     MEDIAN function evaluation
 *   returns: error code or NO_ERROR
 *   f_value(in): input value
 *   result_dom(in/out): result domain
 *   d_result(out): result as double precision floating point value
 *   result(out): result as DB_VALUE
 */
int
qdata_apply_interpolation_function_coercion (DB_VALUE * f_value, tp_domain ** result_dom, DB_VALUE * result,
					     FUNC_TYPE function)
{
  DB_TYPE type;
  double d_result = 0;
  int error = NO_ERROR;

  assert (f_value != NULL && result_dom != NULL && result != NULL);

  /* update result */
  type = db_value_type (f_value);
  switch (type)
    {
    case DB_TYPE_SHORT:
    case DB_TYPE_INTEGER:
    case DB_TYPE_BIGINT:
    case DB_TYPE_FLOAT:
    case DB_TYPE_DOUBLE:
    case DB_TYPE_MONETARY:
    case DB_TYPE_NUMERIC:
      /* percentile_disc returns the same type as operand while median and percentile_cont return double */
      if (function != PT_PERCENTILE_DISC)
	{
	  if (type == DB_TYPE_SHORT)
	    {
	      d_result = (double) db_get_short (f_value);
	    }
	  else if (type == DB_TYPE_INTEGER)
	    {
	      d_result = (double) db_get_int (f_value);
	    }
	  else if (type == DB_TYPE_BIGINT)
	    {
	      d_result = (double) db_get_bigint (f_value);
	    }
	  else if (type == DB_TYPE_FLOAT)
	    {
	      d_result = (double) db_get_float (f_value);
	    }
	  else if (type == DB_TYPE_DOUBLE)
	    {
	      d_result = (double) db_get_double (f_value);
	    }
	  else if (type == DB_TYPE_MONETARY)
	    {
	      d_result = (db_get_monetary (f_value))->amount;
	    }
	  else if (type == DB_TYPE_NUMERIC)
	    {
	      numeric_coerce_num_to_double (db_locate_numeric (f_value), DB_VALUE_SCALE (f_value), &d_result);
	    }

	  db_make_double (result, d_result);
	}
      else
	{
	  pr_clone_value (f_value, result);
	}

      break;

    case DB_TYPE_DATE:
    case DB_TYPE_DATETIME:
    case DB_TYPE_DATETIMELTZ:
    case DB_TYPE_DATETIMETZ:
    case DB_TYPE_TIMESTAMP:
    case DB_TYPE_TIMESTAMPLTZ:
    case DB_TYPE_TIMESTAMPTZ:
    case DB_TYPE_TIME:
      pr_clone_value (f_value, result);
      break;

    default:
      type = TP_DOMAIN_TYPE (*result_dom);
      if (!TP_IS_NUMERIC_TYPE (type) && !TP_IS_DATE_OR_TIME_TYPE (type))
	{
	  error = qdata_update_interpolation_func_value_and_domain (f_value, result, result_dom);
	  if (error != NO_ERROR)
	    {
	      assert (error == ER_ARG_CAN_NOT_BE_CASTED_TO_DESIRED_DOMAIN);

	      er_set (ER_ERROR_SEVERITY, ARG_FILE_LINE, error, 2, fcode_get_uppercase_name (function),
		      "DOUBLE, DATETIME, TIME");

	      error = ER_FAILED;
	      goto end;
	    }
	}
      else
	{
	  error = db_value_coerce (f_value, result, *result_dom);
	  if (error != NO_ERROR)
	    {
	      error = ER_FAILED;
	      goto end;
	    }
	}
    }

end:
  return error;
}

/*
 * qdata_interpolation_function_values () - interpolate two values for use
 *						 in MEDIAN function evaluation
 *   returns: error code or NO_ERROR
 *   f_value(in): "floor" value (i.e. first value in tuple order)
 *   c_value(in): "ceiling" value (i.e. second value in tuple order)
 *   row_num_d(in): row number as floating point value
 *   f_row_num_d(in): row number of f_value as floating point value
 *   c_row_num_d(in): row number of c_value as floating point value
 *   result_dom(in/out): result domain
 *   d_result(out): result as double precision floating point value
 *   result(out): result as DB_VALUE
 */
int
qdata_interpolation_function_values (DB_VALUE * f_value, DB_VALUE * c_value, double row_num_d, double f_row_num_d,
				     double c_row_num_d, tp_domain ** result_dom, DB_VALUE * result, FUNC_TYPE function)
{
  DB_DATE date;
  DB_DATETIME datetime;
  DB_TIMESTAMP utime;
  DB_TIME time;
  DB_TYPE type;
  double d1, d2;
  double d_result;
  int error = NO_ERROR;

  assert (f_value != NULL && c_value != NULL && result_dom != NULL && result != NULL);

  /* calculate according to type The formular bellow is from Oracle's MEDIAN manual result = (CRN - RN) * (value for
   * row at FRN) + (RN - FRN) * (value for row at CRN) */
  type = db_value_type (f_value);
  if (!TP_IS_NUMERIC_TYPE (type) && !TP_IS_DATE_OR_TIME_TYPE (type))
    {
      type = TP_DOMAIN_TYPE (*result_dom);
      if (!TP_IS_NUMERIC_TYPE (type) && !TP_IS_DATE_OR_TIME_TYPE (type))
	{
	  /* try to coerce f_value to double, datetime then time and save domain for next coerce */
	  error = qdata_update_interpolation_func_value_and_domain (f_value, f_value, result_dom);
	  if (error != NO_ERROR)
	    {
	      assert (error == ER_ARG_CAN_NOT_BE_CASTED_TO_DESIRED_DOMAIN);

	      er_set (ER_ERROR_SEVERITY, ARG_FILE_LINE, error, 2, fcode_get_uppercase_name (function),
		      "DOUBLE, DATETIME, TIME");

	      error = ER_FAILED;
	      goto end;
	    }
	}
      else
	{
	  error = db_value_coerce (f_value, f_value, *result_dom);
	  if (error != NO_ERROR)
	    {
	      error = ER_FAILED;
	      goto end;
	    }
	}

      /* coerce c_value */
      error = db_value_coerce (c_value, c_value, *result_dom);
      if (error != NO_ERROR)
	{
	  error = ER_FAILED;
	  goto end;
	}
    }

  type = db_value_type (f_value);
  switch (type)
    {
    case DB_TYPE_SHORT:
      d1 = (double) db_get_short (f_value);
      d2 = (double) db_get_short (c_value);

      /* calculate */
      d_result = (c_row_num_d - row_num_d) * d1 + (row_num_d - f_row_num_d) * d2;

      db_make_double (result, d_result);

      break;

    case DB_TYPE_INTEGER:
      d1 = (double) db_get_int (f_value);
      d2 = (double) db_get_int (c_value);

      /* calculate */
      d_result = (c_row_num_d - row_num_d) * d1 + (row_num_d - f_row_num_d) * d2;

      db_make_double (result, d_result);

      break;

    case DB_TYPE_BIGINT:
      d1 = (double) db_get_bigint (f_value);
      d2 = (double) db_get_bigint (c_value);

      /* calculate */
      d_result = (c_row_num_d - row_num_d) * d1 + (row_num_d - f_row_num_d) * d2;

      db_make_double (result, d_result);

      break;

    case DB_TYPE_FLOAT:
      d1 = (double) db_get_float (f_value);
      d2 = (double) db_get_float (c_value);

      /* calculate */
      d_result = (c_row_num_d - row_num_d) * d1 + (row_num_d - f_row_num_d) * d2;

      db_make_double (result, d_result);

      break;

    case DB_TYPE_DOUBLE:
      d1 = db_get_double (f_value);
      d2 = db_get_double (c_value);

      /* calculate */
      d_result = (c_row_num_d - row_num_d) * d1 + (row_num_d - f_row_num_d) * d2;

      db_make_double (result, d_result);

      break;

    case DB_TYPE_MONETARY:
      d1 = (db_get_monetary (f_value))->amount;
      d2 = (db_get_monetary (c_value))->amount;

      /* calculate */
      d_result = (c_row_num_d - row_num_d) * d1 + (row_num_d - f_row_num_d) * d2;

      db_make_double (result, d_result);

      break;

    case DB_TYPE_NUMERIC:
      numeric_coerce_num_to_double (db_locate_numeric (f_value), DB_VALUE_SCALE (f_value), &d1);
      numeric_coerce_num_to_double (db_locate_numeric (c_value), DB_VALUE_SCALE (c_value), &d2);

      /* calculate */
      d_result = (c_row_num_d - row_num_d) * d1 + (row_num_d - f_row_num_d) * d2;

      db_make_double (result, d_result);

      break;

    case DB_TYPE_DATE:
      d1 = (double) *(db_get_date (f_value));
      d2 = (double) *(db_get_date (c_value));
      d_result = (c_row_num_d - row_num_d) * d1 + (row_num_d - f_row_num_d) * d2;

      date = (DB_DATE) floor (d_result);

      db_value_put_encoded_date (result, &date);

      break;

    case DB_TYPE_DATETIME:
    case DB_TYPE_DATETIMELTZ:
    case DB_TYPE_DATETIMETZ:
      if (type == DB_TYPE_DATETIMETZ)
	{
	  datetime = db_get_datetimetz (f_value)->datetime;
	}
      else
	{
	  datetime = *(db_get_datetime (f_value));
	}

      d1 = ((double) datetime.date) * MILLISECONDS_OF_ONE_DAY + datetime.time;

      if (type == DB_TYPE_DATETIMETZ)
	{
	  datetime = db_get_datetimetz (c_value)->datetime;
	}
      else
	{
	  datetime = *(db_get_datetime (c_value));
	}

      d2 = ((double) datetime.date) * MILLISECONDS_OF_ONE_DAY + datetime.time;

      d_result = floor ((c_row_num_d - row_num_d) * d1 + (row_num_d - f_row_num_d) * d2);

      datetime.date = (unsigned int) (d_result / MILLISECONDS_OF_ONE_DAY);
      datetime.time = (unsigned int) (((DB_BIGINT) d_result) % MILLISECONDS_OF_ONE_DAY);

      if (type == DB_TYPE_DATETIME)
	{
	  db_make_datetime (result, &datetime);
	}
      else if (type == DB_TYPE_DATETIMELTZ)
	{
	  db_make_datetimeltz (result, &datetime);
	}
      else
	{
	  DB_DATETIMETZ dttz1, dttz2;

	  /* if the two timezones are different, we use the first timezone */
	  dttz1.datetime = datetime;
	  dttz1.tz_id = db_get_datetimetz (f_value)->tz_id;

	  error = tz_datetimetz_fix_zone (&dttz1, &dttz2);
	  if (error != NO_ERROR)
	    {
	      error = ER_FAILED;
	      goto end;
	    }

	  db_make_datetimetz (result, &dttz2);
	}

      break;

    case DB_TYPE_TIMESTAMP:
    case DB_TYPE_TIMESTAMPLTZ:
    case DB_TYPE_TIMESTAMPTZ:
      if (type == DB_TYPE_TIMESTAMPTZ)
	{
	  db_timestamp_decode_utc (&db_get_timestamptz (f_value)->timestamp, &date, &time);
	}
      else
	{
	  db_timestamp_decode_utc (db_get_timestamp (f_value), &date, &time);
	}

      d1 = ((double) date) * MILLISECONDS_OF_ONE_DAY + time * 1000;

      if (type == DB_TYPE_TIMESTAMPTZ)
	{
	  db_timestamp_decode_utc (&db_get_timestamptz (c_value)->timestamp, &date, &time);
	}
      else
	{
	  db_timestamp_decode_utc (db_get_timestamp (c_value), &date, &time);
	}

      d2 = ((double) date) * MILLISECONDS_OF_ONE_DAY + time * 1000;

      d_result = floor ((c_row_num_d - row_num_d) * d1 + (row_num_d - f_row_num_d) * d2);

      date = (unsigned int) (d_result / MILLISECONDS_OF_ONE_DAY);
      time = (unsigned int) (((DB_BIGINT) d_result) % MILLISECONDS_OF_ONE_DAY);
      time /= 1000;

      error = db_timestamp_encode_utc (&date, &time, &utime);
      if (error != NO_ERROR)
	{
	  error = ER_FAILED;
	  goto end;
	}

      if (type == DB_TYPE_TIMESTAMP)
	{
	  db_make_timestamp (result, utime);
	}
      else if (type == DB_TYPE_TIMESTAMPLTZ)
	{
	  db_make_timestampltz (result, utime);
	}
      else
	{
	  DB_TIMESTAMPTZ tstz1, tstz2;

	  /* if the two timezones are different, we use the first timezone */
	  tstz1.timestamp = utime;
	  tstz1.tz_id = db_get_timestamptz (f_value)->tz_id;

	  error = tz_timestamptz_fix_zone (&tstz1, &tstz2);
	  if (error != NO_ERROR)
	    {
	      error = ER_FAILED;
	      goto end;
	    }

	  db_make_timestamptz (result, &tstz2);
	}

      break;

    case DB_TYPE_TIME:
      d1 = (double) (*db_get_time (f_value));
      d2 = (double) (*db_get_time (c_value));

      d_result = floor ((c_row_num_d - row_num_d) * d1 + (row_num_d - f_row_num_d) * d2);

      time = (DB_TIME) d_result;

      db_value_put_encoded_time (result, &time);
      break;

    default:
      /* never be here! */
      assert (false);
    }

end:
  return error;
}

/*
 * qdata_get_interpolation_function_result () -
 * return : error code or NO_ERROR
 * thread_p (in)     : thread entry
 * scan_id (in)      :
 * domain (in)       :
 * pos (in)          : the pos for REGU_VAR
 * f_number_d (in)   :
 * c_number_d (in)   :
 * result (out)      :
 * result_dom(in/out):
 *
 */
int
qdata_get_interpolation_function_result (THREAD_ENTRY * thread_p, QFILE_LIST_SCAN_ID * scan_id, tp_domain * domain,
					 int pos, double row_num_d, double f_row_num_d, double c_row_num_d,
					 DB_VALUE * result, tp_domain ** result_dom, FUNC_TYPE function)
{
  int error = NO_ERROR;
  QFILE_TUPLE_RECORD tuple_record = { NULL, 0 };
  DB_VALUE *f_value, *c_value;
  DB_VALUE f_fetch_value, c_fetch_value;
  REGU_VARIABLE regu_var;
  SCAN_CODE scan_code;
  DB_BIGINT bi;

  assert (scan_id != NULL && domain != NULL && result != NULL && result_dom != NULL);

  db_make_null (&f_fetch_value);
  db_make_null (&c_fetch_value);

  /* overflow check */
  if (OR_CHECK_BIGINT_OVERFLOW (f_row_num_d))
    {
      er_set (ER_ERROR_SEVERITY, ARG_FILE_LINE, ER_IT_DATA_OVERFLOW, 0);

      error = ER_FAILED;
      goto end;
    }

  for (bi = (DB_BIGINT) f_row_num_d; bi >= 0; --bi)
    {
      scan_code = qfile_scan_list_next (thread_p, scan_id, &tuple_record, PEEK);
      if (scan_code != S_SUCCESS)
	{
	  error = ER_FAILED;
	  goto end;
	}
    }

  regu_var.type = TYPE_POSITION;
  regu_var.flags = 0;
  regu_var.xasl = NULL;
  regu_var.domain = domain;
  regu_var.value.pos_descr.pos_no = pos;
  regu_var.value.pos_descr.dom = domain;
  regu_var.vfetch_to = &f_fetch_value;

  error = fetch_peek_dbval (thread_p, &regu_var, NULL, NULL, NULL, tuple_record.tpl, &f_value);
  if (error != NO_ERROR)
    {
      error = ER_FAILED;
      goto end;
    }

  pr_clear_value (result);
  if (f_row_num_d == c_row_num_d)
    {
      error = qdata_apply_interpolation_function_coercion (f_value, result_dom, result, function);
      if (error != NO_ERROR)
	{
	  goto end;
	}
    }
  else
    {
      /* move to next tuple */
      scan_code = qfile_scan_list_next (thread_p, scan_id, &tuple_record, PEEK);
      if (scan_code != S_SUCCESS)
	{
	  error = ER_FAILED;
	  goto end;
	}

      regu_var.vfetch_to = &c_fetch_value;

      /* get value */
      error = fetch_peek_dbval (thread_p, &regu_var, NULL, NULL, NULL, tuple_record.tpl, &c_value);
      if (error != NO_ERROR)
	{
	  error = ER_FAILED;
	  goto end;
	}

      error =
	qdata_interpolation_function_values (f_value, c_value, row_num_d, f_row_num_d, c_row_num_d, result_dom, result,
					     function);
      if (error != NO_ERROR)
	{
	  goto end;
	}
    }

end:

  pr_clear_value (&f_fetch_value);
  pr_clear_value (&c_fetch_value);

  return error;
}

/*
 * qdata_update_interpolation_func_value_and_domain () -
 *   return: NO_ERROR or ER_ARG_CAN_NOT_BE_CASTED_TO_DESIRED_DOMAIN
 *   src_val(in):
 *   dest_val(out):
 *   domain(in/out):
 *
 */
int
qdata_update_interpolation_func_value_and_domain (DB_VALUE * src_val, DB_VALUE * dest_val, TP_DOMAIN ** domain)
{
  int error = NO_ERROR;
  DB_DOMAIN *tmp_domain = NULL;
  TP_DOMAIN_STATUS status;

  assert (src_val != NULL && dest_val != NULL && domain != NULL);

  tmp_domain = tp_domain_resolve_default (DB_TYPE_DOUBLE);

  status = tp_value_cast (src_val, dest_val, tmp_domain, false);
  if (status != DOMAIN_COMPATIBLE)
    {
      /* try datetime */
      tmp_domain = tp_domain_resolve_default (DB_TYPE_DATETIME);
      status = tp_value_cast (src_val, dest_val, tmp_domain, false);
    }

  /* try time */
  if (status != DOMAIN_COMPATIBLE)
    {
      tmp_domain = tp_domain_resolve_default (DB_TYPE_TIME);
      status = tp_value_cast (src_val, dest_val, tmp_domain, false);
    }

  if (status != DOMAIN_COMPATIBLE)
    {
      error = ER_ARG_CAN_NOT_BE_CASTED_TO_DESIRED_DOMAIN;
      goto end;
    }

  *domain = tmp_domain;

end:

  return error;
}<|MERGE_RESOLUTION|>--- conflicted
+++ resolved
@@ -6887,10 +6887,7 @@
       return qdata_convert_operands_to_value_and_call (thread_p, funcp, val_desc_p, obj_oid_p, tuple,
 						       db_evaluate_json_valid);
 
-<<<<<<< HEAD
     case F_REGEXP_COUNT:
-=======
->>>>>>> 34e53ffc
     case F_REGEXP_INSTR:
     case F_REGEXP_REPLACE:
     case F_REGEXP_SUBSTR:
@@ -8532,12 +8529,9 @@
     std::function<int(DB_VALUE*, DB_VALUE*[], const int, cub_regex_object**, char**)> regexp_func;
     switch (function_p->ftype)
     {
-<<<<<<< HEAD
       case F_REGEXP_COUNT:
         regexp_func = db_string_regexp_count;
         break;
-=======
->>>>>>> 34e53ffc
       case F_REGEXP_INSTR:
         regexp_func = db_string_regexp_instr;
         break;
