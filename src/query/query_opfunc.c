/*
 * Copyright (C) 2008 Search Solution Corporation. All rights reserved by Search Solution.
 *
 *   This program is free software; you can redistribute it and/or modify
 *   it under the terms of the GNU General Public License as published by
 *   the Free Software Foundation; either version 2 of the License, or
 *   (at your option) any later version.
 *
 *  This program is distributed in the hope that it will be useful,
 *  but WITHOUT ANY WARRANTY; without even the implied warranty of
 *  MERCHANTABILITY or FITNESS FOR A PARTICULAR PURPOSE. See the
 *  GNU General Public License for more details.
 *
 *  You should have received a copy of the GNU General Public License
 *  along with this program; if not, write to the Free Software
 *  Foundation, Inc., 51 Franklin Street, Fifth Floor, Boston, MA 02110-1301 USA
 *
 */

/*
 * query_opfunc.c - The manipulation of data stored in the XASL nodes
 */

#ident "$Id$"

#include "config.h"

#include <stdio.h>
#include <string.h>
#include <float.h>
#include <math.h>
#include <assert.h>

#include "query_opfunc.h"

#include "system_parameter.h"
#include "error_manager.h"
#include "fetch.h"
#include "list_file.h"
#include "object_domain.h"
#include "object_primitive.h"
#include "object_representation.h"
#include "set_object.h"
#include "query_executor.h"
#include "databases_file.h"
#include "tz_support.h"
#include "memory_hash.h"
#include "numeric_opfunc.h"
#include "tz_support.h"
#include "db_date.h"
#include "dbtype.h"
#include "query_dump.h"
#include "query_list.h"
#include "db_json.hpp"
#include "arithmetic.h"
#include "xasl.h"
#include "xasl_aggregate.hpp"
#include "xasl_analytic.hpp"

#include "dbtype.h"

#include <chrono>
#include <regex>

#define NOT_NULL_VALUE(a, b)	((a) ? (a) : (b))
#define INITIAL_OID_STACK_SIZE  1

#define	SYS_CONNECT_BY_PATH_MEM_STEP	256

static bool qdata_is_zero_value_date (DB_VALUE * dbval_p);

static int qdata_add_short (short s, DB_VALUE * dbval_p, DB_VALUE * result_p);
static int qdata_add_int (int i1, int i2, DB_VALUE * result_p);
static int qdata_add_bigint (DB_BIGINT i1, DB_BIGINT i2, DB_VALUE * result_p);
static int qdata_add_float (float f1, float f2, DB_VALUE * result_p);
static int qdata_add_double (double d1, double d2, DB_VALUE * result_p);
static double qdata_coerce_numeric_to_double (DB_VALUE * numeric_val_p);
static void qdata_coerce_dbval_to_numeric (DB_VALUE * dbval_p, DB_VALUE * result_p);
static int qdata_add_numeric (DB_VALUE * numeric_val_p, DB_VALUE * dbval_p, DB_VALUE * result_p);
static int qdata_add_numeric_to_monetary (DB_VALUE * numeric_val_p, DB_VALUE * monetary_val_p, DB_VALUE * result_p);
static int qdata_add_monetary (double d1, double d2, DB_CURRENCY type, DB_VALUE * result_p);
static int qdata_add_bigint_to_time (DB_VALUE * time_val_p, DB_BIGINT add_time, DB_VALUE * result_p);
static int qdata_add_short_to_utime_asymmetry (DB_VALUE * utime_val_p, short s, unsigned int *utime,
					       DB_VALUE * result_p, TP_DOMAIN * domain_p);
static int qdata_add_int_to_utime_asymmetry (DB_VALUE * utime_val_p, int i, unsigned int *utime, DB_VALUE * result_p,
					     TP_DOMAIN * domain_p);
static int qdata_add_short_to_utime (DB_VALUE * utime_val_p, short s, DB_VALUE * result_p, TP_DOMAIN * domain_p);
static int qdata_add_int_to_utime (DB_VALUE * utime_val_p, int i, DB_VALUE * result_p, TP_DOMAIN * domain_p);
static int qdata_add_bigint_to_utime (DB_VALUE * utime_val_p, DB_BIGINT bi, DB_VALUE * result_p, TP_DOMAIN * domain_p);
static int qdata_add_short_to_timestamptz (DB_VALUE * ts_tz_val_p, short s, DB_VALUE * result_p, TP_DOMAIN * domain_p);
static int qdata_add_int_to_timestamptz (DB_VALUE * ts_tz_val_p, int i, DB_VALUE * result_p, TP_DOMAIN * domain_p);
static int qdata_add_bigint_to_timestamptz (DB_VALUE * ts_tz_val_p, DB_BIGINT bi, DB_VALUE * result_p,
					    TP_DOMAIN * domain_p);
static int qdata_add_short_to_datetime (DB_VALUE * datetime_val_p, short s, DB_VALUE * result_p, TP_DOMAIN * domain_p);
static int qdata_add_int_to_datetime (DB_VALUE * datetime_val_p, int i, DB_VALUE * result_p, TP_DOMAIN * domain_p);
static int qdata_add_bigint_to_datetime (DB_VALUE * datetime_val_p, DB_BIGINT bi, DB_VALUE * result_p,
					 TP_DOMAIN * domain_p);
static int qdata_add_short_to_date (DB_VALUE * date_val_p, short s, DB_VALUE * result_p, TP_DOMAIN * domain_p);
static int qdata_add_int_to_date (DB_VALUE * date_val_p, int i, DB_VALUE * result_p, TP_DOMAIN * domain_p);
static int qdata_add_bigint_to_date (DB_VALUE * date_val_p, DB_BIGINT i, DB_VALUE * result_p, TP_DOMAIN * domain_p);

static int qdata_add_short_to_dbval (DB_VALUE * short_val_p, DB_VALUE * dbval_p, DB_VALUE * result_p,
				     TP_DOMAIN * domain_p);
static int qdata_add_int_to_dbval (DB_VALUE * int_val_p, DB_VALUE * dbval_p, DB_VALUE * result_p, TP_DOMAIN * domain_p);
static int qdata_add_bigint_to_dbval (DB_VALUE * bigint_val_p, DB_VALUE * dbval_p, DB_VALUE * result_p,
				      TP_DOMAIN * domain_p);
static int qdata_add_float_to_dbval (DB_VALUE * float_val_p, DB_VALUE * dbval_p, DB_VALUE * result_p);
static int qdata_add_double_to_dbval (DB_VALUE * double_val_p, DB_VALUE * dbval_p, DB_VALUE * result_p);
static int qdata_add_numeric_to_dbval (DB_VALUE * numeric_val_p, DB_VALUE * dbval_p, DB_VALUE * result_p);
static int qdata_add_monetary_to_dbval (DB_VALUE * monetary_val_p, DB_VALUE * dbval_p, DB_VALUE * result_p);
static int qdata_add_chars_to_dbval (DB_VALUE * dbval1_p, DB_VALUE * dbval2_p, DB_VALUE * result_p);
static int qdata_add_sequence_to_dbval (DB_VALUE * seq_val_p, DB_VALUE * dbval_p, DB_VALUE * result_p,
					TP_DOMAIN * domain_p);
static int qdata_add_time_to_dbval (DB_VALUE * time_val_p, DB_VALUE * dbval_p, DB_VALUE * result_p);
static int qdata_add_utime_to_dbval (DB_VALUE * utime_val_p, DB_VALUE * dbval_p, DB_VALUE * result_p,
				     TP_DOMAIN * domain_p);
static int qdata_add_timestamptz_to_dbval (DB_VALUE * ts_tz_val_p, DB_VALUE * dbval_p, DB_VALUE * result_p);
static int qdata_add_datetime_to_dbval (DB_VALUE * datetime_val_p, DB_VALUE * dbval_p, DB_VALUE * result_p,
					TP_DOMAIN * domain_p);
static int qdata_add_datetimetz_to_dbval (DB_VALUE * datetimetz_val_p, DB_VALUE * dbval_p, DB_VALUE * result_p);
static int qdata_add_date_to_dbval (DB_VALUE * date_val_p, DB_VALUE * dbval_p, DB_VALUE * result_p,
				    TP_DOMAIN * domain_p);
static int qdata_coerce_result_to_domain (DB_VALUE * result_p, TP_DOMAIN * domain_p);
static int qdata_cast_to_domain (DB_VALUE * dbval_p, DB_VALUE * result_p, TP_DOMAIN * domain_p);

static int qdata_subtract_short (short s1, short s2, DB_VALUE * result_p);
static int qdata_subtract_int (int i1, int i2, DB_VALUE * result_p);
static int qdata_subtract_bigint (DB_BIGINT i1, DB_BIGINT i2, DB_VALUE * result_p);
static int qdata_subtract_float (float f1, float f2, DB_VALUE * result_p);
static int qdata_subtract_double (double d1, double d2, DB_VALUE * result_p);
static int qdata_subtract_monetary (double d1, double d2, DB_CURRENCY currency, DB_VALUE * result_p);
static int qdata_subtract_time (DB_TIME u1, DB_TIME u2, DB_VALUE * result_p);
static int qdata_subtract_utime (DB_UTIME u1, DB_UTIME u2, DB_VALUE * result_p);
static int qdata_subtract_utime_to_short_asymmetry (DB_VALUE * utime_val_p, short s, unsigned int *utime,
						    DB_VALUE * result_p, TP_DOMAIN * domain_p);
static int qdata_subtract_utime_to_int_asymmetry (DB_VALUE * utime_val_p, int i, unsigned int *utime,
						  DB_VALUE * result_p, TP_DOMAIN * domain_p);
static int qdata_subtract_datetime_to_int (DB_DATETIME * dt1, DB_BIGINT i2, DB_VALUE * result_p);
static int qdata_subtract_datetime (DB_DATETIME * dt1, DB_DATETIME * dt2, DB_VALUE * result_p);
static int qdata_subtract_datetime_to_int_asymmetry (DB_VALUE * datetime_val_p, DB_BIGINT i, DB_DATETIME * datetime,
						     DB_VALUE * result_p, TP_DOMAIN * domain_p);
static int qdata_subtract_short_to_dbval (DB_VALUE * short_val_p, DB_VALUE * dbval_p, DB_VALUE * result_p);
static int qdata_subtract_int_to_dbval (DB_VALUE * int_val_p, DB_VALUE * dbval_p, DB_VALUE * result_p);
static int qdata_subtract_bigint_to_dbval (DB_VALUE * bigint_val_p, DB_VALUE * dbval_p, DB_VALUE * result_p);
static int qdata_subtract_float_to_dbval (DB_VALUE * float_val_p, DB_VALUE * dbval_p, DB_VALUE * result_p);
static int qdata_subtract_double_to_dbval (DB_VALUE * double_val_p, DB_VALUE * dbval_p, DB_VALUE * result_p);
static int qdata_subtract_numeric_to_dbval (DB_VALUE * numeric_val_p, DB_VALUE * dbval_p, DB_VALUE * result_p);
static int qdata_subtract_monetary_to_dbval (DB_VALUE * monetary_val_p, DB_VALUE * dbval_p, DB_VALUE * result_p);
static int qdata_subtract_sequence_to_dbval (DB_VALUE * seq_val_p, DB_VALUE * dbval_p, DB_VALUE * result_p,
					     TP_DOMAIN * domain_p);
static int qdata_subtract_time_to_dbval (DB_VALUE * time_val_p, DB_VALUE * dbval_p, DB_VALUE * result_p);
static int qdata_subtract_utime_to_dbval (DB_VALUE * utime_val_p, DB_VALUE * dbval_p, DB_VALUE * result_p,
					  TP_DOMAIN * domain_p);
static int qdata_subtract_timestampltz_to_dbval (DB_VALUE * ts_ltz_val_p, DB_VALUE * dbval_p, DB_VALUE * result_p,
						 TP_DOMAIN * domain_p);
static int qdata_subtract_timestamptz_to_dbval (DB_VALUE * utime_val_p, DB_VALUE * dbval_p, DB_VALUE * result_p,
						TP_DOMAIN * domain_p);
static int qdata_subtract_datetime_to_dbval (DB_VALUE * datetime_val_p, DB_VALUE * dbval_p, DB_VALUE * result_p,
					     TP_DOMAIN * domain_p);
static int qdata_subtract_datetimetz_to_dbval (DB_VALUE * dt_tz_val_p, DB_VALUE * dbval_p, DB_VALUE * result_p,
					       TP_DOMAIN * domain_p);
static int qdata_subtract_date_to_dbval (DB_VALUE * date_val_p, DB_VALUE * dbval_p, DB_VALUE * result_p,
					 TP_DOMAIN * domain_p);

static int qdata_multiply_short (DB_VALUE * short_val_p, short s2, DB_VALUE * result_p);
static int qdata_multiply_int (DB_VALUE * int_val_p, int i2, DB_VALUE * result_p);
static int qdata_multiply_bigint (DB_VALUE * bigint_val_p, DB_BIGINT bi2, DB_VALUE * result_p);
static int qdata_multiply_float (DB_VALUE * float_val_p, float f2, DB_VALUE * result_p);
static int qdata_multiply_double (double d1, double d2, DB_VALUE * result_p);
static int qdata_multiply_numeric (DB_VALUE * numeric_val_p, DB_VALUE * dbval, DB_VALUE * result_p);
static int qdata_multiply_monetary (DB_VALUE * monetary_val_p, double d, DB_VALUE * result_p);

static int qdata_multiply_short_to_dbval (DB_VALUE * short_val_p, DB_VALUE * dbval_p, DB_VALUE * result_p);
static int qdata_multiply_int_to_dbval (DB_VALUE * int_val_p, DB_VALUE * dbval_p, DB_VALUE * result_p);
static int qdata_multiply_bigint_to_dbval (DB_VALUE * bigint_val_p, DB_VALUE * dbval_p, DB_VALUE * result_p);
static int qdata_multiply_float_to_dbval (DB_VALUE * float_val_p, DB_VALUE * dbval_p, DB_VALUE * result_p);
static int qdata_multiply_double_to_dbval (DB_VALUE * double_val_p, DB_VALUE * dbval_p, DB_VALUE * result_p);
static int qdata_multiply_numeric_to_dbval (DB_VALUE * numeric_val_p, DB_VALUE * dbval_p, DB_VALUE * result_p);
static int qdata_multiply_monetary_to_dbval (DB_VALUE * monetary_val_p, DB_VALUE * dbval_p, DB_VALUE * result_p);
static int qdata_multiply_sequence_to_dbval (DB_VALUE * seq_val_p, DB_VALUE * dbval_p, DB_VALUE * result_p,
					     TP_DOMAIN * domain_p);

static bool qdata_is_divided_zero (DB_VALUE * dbval_p);
static int qdata_divide_short (short s1, short s2, DB_VALUE * result_p);
static int qdata_divide_int (int i1, int i2, DB_VALUE * result_p);
static int qdata_divide_bigint (DB_BIGINT bi1, DB_BIGINT bi2, DB_VALUE * result_p);
static int qdata_divide_float (float f1, float f2, DB_VALUE * result_p);
static int qdata_divide_double (double d1, double d2, DB_VALUE * result_p, bool is_check_overflow);
static int qdata_divide_monetary (double d1, double d2, DB_CURRENCY currency, DB_VALUE * result_p,
				  bool is_check_overflow);

static int qdata_divide_short_to_dbval (DB_VALUE * short_val_p, DB_VALUE * dbval_p, DB_VALUE * result_p);
static int qdata_divide_int_to_dbval (DB_VALUE * int_val_p, DB_VALUE * dbval_p, DB_VALUE * result_p);
static int qdata_divide_bigint_to_dbval (DB_VALUE * bigint_val_p, DB_VALUE * dbval_p, DB_VALUE * result_p);
static int qdata_divide_float_to_dbval (DB_VALUE * float_val_p, DB_VALUE * dbval_p, DB_VALUE * result_p);
static int qdata_divide_double_to_dbval (DB_VALUE * double_val_p, DB_VALUE * dbval_p, DB_VALUE * result_p);
static int qdata_divide_numeric_to_dbval (DB_VALUE * numeric_val_p, DB_VALUE * dbval_p, DB_VALUE * result_p);
static int qdata_divide_monetary_to_dbval (DB_VALUE * monetary_val_p, DB_VALUE * dbval_p, DB_VALUE * result_p);

static DB_VALUE *qdata_get_dbval_from_constant_regu_variable (THREAD_ENTRY * thread_p, REGU_VARIABLE * regu_var,
							      VAL_DESCR * val_desc_p);
static int qdata_convert_dbvals_to_set (THREAD_ENTRY * thread_p, DB_TYPE stype, REGU_VARIABLE * func,
					VAL_DESCR * val_desc_p, OID * obj_oid_p, QFILE_TUPLE tuple);
static int qdata_evaluate_generic_function (THREAD_ENTRY * thread_p, FUNCTION_TYPE * function_p, VAL_DESCR * val_desc_p,
					    OID * obj_oid_p, QFILE_TUPLE tuple);
static int qdata_get_class_of_function (THREAD_ENTRY * thread_p, FUNCTION_TYPE * function_p, VAL_DESCR * val_desc_p,
					OID * obj_oid_p, QFILE_TUPLE tuple);

static int qdata_convert_table_to_set (THREAD_ENTRY * thread_p, DB_TYPE stype, REGU_VARIABLE * func,
				       VAL_DESCR * val_desc_p);

static int qdata_insert_substring_function (THREAD_ENTRY * thread_p, FUNCTION_TYPE * function_p, VAL_DESCR * val_desc_p,
					    OID * obj_oid_p, QFILE_TUPLE tuple);

static int qdata_elt (THREAD_ENTRY * thread_p, FUNCTION_TYPE * function_p, VAL_DESCR * val_desc_p, OID * obj_oid_p,
		      QFILE_TUPLE tuple);
static int qdata_benchmark (THREAD_ENTRY * thread_p, FUNCTION_TYPE * function_p, VAL_DESCR * val_desc_p,
			    OID * obj_oid_p, QFILE_TUPLE tuple);

static int qdata_regexp_replace_function (THREAD_ENTRY * thread_p, FUNCTION_TYPE * function_p, VAL_DESCR * val_desc_p,
					  OID * obj_oid_p, QFILE_TUPLE tuple);

static int qdata_convert_operands_to_value_and_call (THREAD_ENTRY * thread_p, FUNCTION_TYPE * function_p,
						     VAL_DESCR * val_desc_p, OID * obj_oid_p, QFILE_TUPLE tuple,
						     int (*function_to_call) (DB_VALUE *, DB_VALUE * const *,
									      int const));

static bool
qdata_is_zero_value_date (DB_VALUE * dbval_p)
{
  DB_TYPE type;
  DB_UTIME *utime;
  DB_DATE *date;
  DB_DATETIME *datetime;
  DB_TIMESTAMPTZ *ts_tz;
  DB_DATETIMETZ *dt_tz;

  if (DB_IS_NULL (dbval_p))	/* NULL is not zero value */
    {
      return false;
    }

  type = DB_VALUE_DOMAIN_TYPE (dbval_p);
  if (TP_IS_DATE_TYPE (type))
    {
      switch (type)
	{
	case DB_TYPE_TIMESTAMP:
	case DB_TYPE_TIMESTAMPLTZ:
	  utime = db_get_timestamp (dbval_p);
	  return (*utime == 0);
	case DB_TYPE_TIMESTAMPTZ:
	  ts_tz = db_get_timestamptz (dbval_p);
	  return (ts_tz->timestamp == 0);
	case DB_TYPE_DATETIME:
	case DB_TYPE_DATETIMELTZ:
	  datetime = db_get_datetime (dbval_p);
	  return (datetime->date == 0 && datetime->time == 0);
	case DB_TYPE_DATETIMETZ:
	  dt_tz = db_get_datetimetz (dbval_p);
	  return (dt_tz->datetime.date == 0 && dt_tz->datetime.time == 0);
	case DB_TYPE_DATE:
	  date = db_get_date (dbval_p);
	  return (*date == 0);
	default:
	  break;
	}
    }

  return false;
}

/*
 * qdata_set_value_list_to_null () -
 *   return:
 *   val_list(in)       : Value List
 *
 * Note: Set all db_values on the value list to null.
 */
void
qdata_set_value_list_to_null (val_list_node * val_list_p)
{
  QPROC_DB_VALUE_LIST db_val_list;

  if (val_list_p == NULL)
    {
      return;
    }

  db_val_list = val_list_p->valp;
  while (db_val_list)
    {
      pr_clear_value (db_val_list->val);
      db_val_list = db_val_list->next;
    }
}

/*
 * COPY ROUTINES
 */

/*
 * qdata_copy_db_value () -
 *   return: int (true on success, false on failure)
 *   dbval1(in) : Destination db_value node
 *   dbval2(in) : Source db_value node
 *
 * Note: Copy source value to destination value.
 */
bool
qdata_copy_db_value (DB_VALUE * dest_p, const DB_VALUE * src_p)
{
  PR_TYPE *pr_type_p;
  DB_TYPE src_type;

  /* check if there is nothing to do, so we don't clobber a db_value if we happen to try to copy it to itself */
  if (dest_p == src_p)
    {
      return true;
    }

  /* clear any value from a previous iteration */
  (void) pr_clear_value (dest_p);

  src_type = DB_VALUE_DOMAIN_TYPE (src_p);
  pr_type_p = pr_type_from_id (src_type);
  if (pr_type_p == NULL)
    {
      return false;
    }

  if (pr_type_p->setval (dest_p, src_p, true) == NO_ERROR)
    {
      return true;
    }
  else
    {
      return false;
    }
}

/*
 * qdata_copy_db_value_to_tuple_value () -
 *   return: int (true on success, false on failure)
 *   dbval(in)  : Source dbval node
 *   clear_compressed_string(in): true, if need to clear compressed string
 *   tvalp(in)  :  Tuple value
 *   tval_size(out)      : Set to the tuple value size
 *
 * Note: Copy an db_value to an tuple value.
 * THIS ROUTINE ASSUMES THAT THE VALUE WILL FIT IN THE TPL!!!!
 */
int
qdata_copy_db_value_to_tuple_value (DB_VALUE * dbval_p, bool clear_compressed_string, char *tuple_val_p,
				    int *tuple_val_size)
{
  char *val_p;
  int val_size, align, rc;
  OR_BUF buf;
  PR_TYPE *pr_type;
  DB_TYPE dbval_type;

  if (DB_IS_NULL (dbval_p))
    {
      QFILE_PUT_TUPLE_VALUE_FLAG (tuple_val_p, V_UNBOUND);
      QFILE_PUT_TUPLE_VALUE_LENGTH (tuple_val_p, 0);
      *tuple_val_size = QFILE_TUPLE_VALUE_HEADER_SIZE;
    }
  else
    {
      QFILE_PUT_TUPLE_VALUE_FLAG (tuple_val_p, V_BOUND);
      val_p = (char *) tuple_val_p + QFILE_TUPLE_VALUE_HEADER_SIZE;

      dbval_type = DB_VALUE_DOMAIN_TYPE (dbval_p);
      pr_type = pr_type_from_id (dbval_type);
      if (pr_type == NULL)
	{
	  return ER_FAILED;
	}

      val_size = pr_data_writeval_disk_size (dbval_p);
      OR_BUF_INIT (buf, val_p, val_size);
      rc = pr_type->data_writeval (&buf, dbval_p);

      if (rc != NO_ERROR)
	{
	  /* ER_TF_BUFFER_OVERFLOW means that val_size or packing is bad. */
	  assert (rc != ER_TF_BUFFER_OVERFLOW);
	  return ER_FAILED;
	}

      /* Good moment to clear the compressed_string that might have been stored in the DB_VALUE */
      if (clear_compressed_string)
	{
	  if (dbval_type == DB_TYPE_VARCHAR || dbval_type == DB_TYPE_VARNCHAR)
	    {
	      rc = pr_clear_compressed_string (dbval_p);
	      if (rc != NO_ERROR)
		{
		  /* This should not happen for now */
		  assert (false);
		  return ER_FAILED;
		}
	    }
	}

      /* I don't know if the following is still true. */
      /* since each tuple data value field is already aligned with MAX_ALIGNMENT, val_size by itself can be used to
       * find the maximum alignment for the following field which is next val_header */

      align = DB_ALIGN (val_size, MAX_ALIGNMENT);	/* to align for the next field */
      *tuple_val_size = QFILE_TUPLE_VALUE_HEADER_SIZE + align;
      QFILE_PUT_TUPLE_VALUE_LENGTH (tuple_val_p, align);

#if !defined(NDEBUG)
      /* suppress valgrind UMW error */
      memset (tuple_val_p + QFILE_TUPLE_VALUE_HEADER_SIZE + val_size, 0, align - val_size);
#endif
    }

  return NO_ERROR;
}

/*
 * qdata_copy_valptr_list_to_tuple () -
 *   return: NO_ERROR, or ER_code
 *   valptr_list(in)    : Value pointer list
 *   vd(in)     : Value descriptor
 *   tplrec(in) : Tuple descriptor
 *
 * Note: Copy valptr_list values to tuple descriptor.  Regu variables
 * that are hidden columns are not copied to the list file tuple
 */
int
qdata_copy_valptr_list_to_tuple (THREAD_ENTRY * thread_p, valptr_list_node * valptr_list_p, val_descr * val_desc_p,
				 qfile_tuple_record * tuple_record_p)
{
  REGU_VARIABLE_LIST reg_var_p;
  DB_VALUE *dbval_p;
  char *tuple_p;
  int k, tval_size, tlen, tpl_size;
  int n_size, toffset;
  bool clear_compressed_string = false;

  tpl_size = 0;
  tlen = QFILE_TUPLE_LENGTH_SIZE;
  toffset = 0;			/* tuple offset position */

  /* skip the length of the tuple, we'll fill it in after we know what it is */
  tuple_p = (char *) (tuple_record_p->tpl) + tlen;
  toffset += tlen;

  /* copy each value into the tuple */
  reg_var_p = valptr_list_p->valptrp;
  for (k = 0; k < valptr_list_p->valptr_cnt; k++, reg_var_p = reg_var_p->next)
    {
      if (!REGU_VARIABLE_IS_FLAGED (&reg_var_p->value, REGU_VARIABLE_HIDDEN_COLUMN))
	{
	  dbval_p = qdata_get_dbval_from_constant_regu_variable (thread_p, &reg_var_p->value, val_desc_p);
	  if (dbval_p == NULL)
	    {
	      return ER_FAILED;
	    }

	  if (REGU_VARIABLE_IS_FLAGED (&reg_var_p->value, REGU_VARIABLE_CLEAR_AT_CLONE_DECACHE))
	    {
	      clear_compressed_string = false;
	    }
	  else
	    {
	      clear_compressed_string = true;
	    }

	  n_size = qdata_get_tuple_value_size_from_dbval (dbval_p);
	  if (n_size == ER_FAILED)
	    {
	      return ER_FAILED;
	    }

	  if ((tuple_record_p->size - toffset) < n_size)
	    {
	      /* no space left in tuple to put next item, increase the tuple size by the max of n_size and DB_PAGE_SIZE
	       * since we can't compute the actual tuple size without re-evaluating the expressions.  This guarantees
	       * that we can at least get the next value into the tuple. */
	      tpl_size = MAX (tuple_record_p->size, QFILE_TUPLE_LENGTH_SIZE);
	      tpl_size += MAX (n_size, DB_PAGESIZE);
	      if (tuple_record_p->size == 0)
		{
		  tuple_record_p->tpl = (char *) db_private_alloc (thread_p, tpl_size);
		  if (tuple_record_p->tpl == NULL)
		    {
		      return ER_FAILED;
		    }
		}
	      else
		{
		  tuple_record_p->tpl = (char *) db_private_realloc (thread_p, tuple_record_p->tpl, tpl_size);
		  if (tuple_record_p->tpl == NULL)
		    {
		      return ER_FAILED;
		    }
		}

	      tuple_record_p->size = tpl_size;
	      tuple_p = (char *) (tuple_record_p->tpl) + toffset;
	    }

	  if (qdata_copy_db_value_to_tuple_value (dbval_p, clear_compressed_string, tuple_p, &tval_size) != NO_ERROR)
	    {
	      return ER_FAILED;
	    }

	  tlen += tval_size;
	  tuple_p += tval_size;
	  toffset += tval_size;
	}
    }

  /* now that we know the tuple size, set it. */
  QFILE_PUT_TUPLE_LENGTH (tuple_record_p->tpl, tlen);

  return NO_ERROR;
}

/*
 * qdata_generate_tuple_desc_for_valptr_list () -
 *   return: QPROC_TPLDESCR_SUCCESS on success or
 *           QP_TPLDESCR_RETRY_xxx,
 *           QPROC_TPLDESCR_FAILURE
 *   valptr_list(in)    : Value pointer list
 *   vd(in)     : Value descriptor
 *   tdp(in)    : Tuple descriptor
 *
 * Note: Generate tuple descriptor for given valptr_list values.
 * Regu variables that are hidden columns are not copied
 * to the list file tuple
 */
QPROC_TPLDESCR_STATUS
qdata_generate_tuple_desc_for_valptr_list (THREAD_ENTRY * thread_p, valptr_list_node * valptr_list_p,
					   val_descr * val_desc_p, qfile_tuple_descriptor * tuple_desc_p)
{
  REGU_VARIABLE_LIST reg_var_p;
  int i;
  int value_size;
  QPROC_TPLDESCR_STATUS status = QPROC_TPLDESCR_SUCCESS;
  DB_TYPE dbval_type;

  tuple_desc_p->tpl_size = QFILE_TUPLE_LENGTH_SIZE;	/* set tuple size as header size */
  tuple_desc_p->f_cnt = 0;

  /* copy each value pointer into the each tdp field */
  reg_var_p = valptr_list_p->valptrp;
  for (i = 0; i < valptr_list_p->valptr_cnt; i++)
    {
      if (!REGU_VARIABLE_IS_FLAGED (&reg_var_p->value, REGU_VARIABLE_HIDDEN_COLUMN))
	{
	  tuple_desc_p->f_valp[tuple_desc_p->f_cnt] =
	    qdata_get_dbval_from_constant_regu_variable (thread_p, &reg_var_p->value, val_desc_p);

	  if (tuple_desc_p->f_valp[tuple_desc_p->f_cnt] == NULL)
	    {
	      status = QPROC_TPLDESCR_FAILURE;
	      goto exit_with_status;
	    }

	  /* Set clear_f_val_at_clone_decache to avoid memory issues */
	  assert (tuple_desc_p->clear_f_val_at_clone_decache != NULL);
	  if (REGU_VARIABLE_IS_FLAGED (&reg_var_p->value, REGU_VARIABLE_CLEAR_AT_CLONE_DECACHE))
	    {
	      tuple_desc_p->clear_f_val_at_clone_decache[tuple_desc_p->f_cnt] = true;
	    }
	  else
	    {
	      tuple_desc_p->clear_f_val_at_clone_decache[tuple_desc_p->f_cnt] = false;
	    }

	  dbval_type = DB_VALUE_DOMAIN_TYPE (tuple_desc_p->f_valp[tuple_desc_p->f_cnt]);

	  /* SET data-type cannot use tuple descriptor */
	  if (pr_is_set_type (dbval_type))
	    {
	      status = QPROC_TPLDESCR_RETRY_SET_TYPE;
	      goto exit_with_status;
	    }

	  /* add aligned field size to tuple size */
	  value_size = qdata_get_tuple_value_size_from_dbval (tuple_desc_p->f_valp[tuple_desc_p->f_cnt]);
	  if (value_size == ER_FAILED)
	    {
	      status = QPROC_TPLDESCR_FAILURE;
	      goto exit_with_status;
	    }

	  /* The compressed string will be deallocated later, after copying db_value into tuple. */

	  tuple_desc_p->tpl_size += value_size;
	  tuple_desc_p->f_cnt += 1;	/* increase field number */
	}

      reg_var_p = reg_var_p->next;
    }

  /* BIG RECORD cannot use tuple descriptor */
  if (tuple_desc_p->tpl_size >= QFILE_MAX_TUPLE_SIZE_IN_PAGE)
    {
      status = QPROC_TPLDESCR_RETRY_BIG_REC;
    }

exit_with_status:

  return status;
}

/*
 * qdata_set_valptr_list_unbound () -
 *   return: NO_ERROR, or ER_code
 *   valptr_list(in)    : Value pointer list
 *   vd(in)     : Value descriptor
 *
 * Note: Set valptr_list values UNBOUND.
 */
int
qdata_set_valptr_list_unbound (THREAD_ENTRY * thread_p, valptr_list_node * valptr_list_p, val_descr * val_desc_p)
{
  REGU_VARIABLE_LIST reg_var_p;
  DB_VALUE *dbval_p;
  int i;

  reg_var_p = valptr_list_p->valptrp;
  for (i = 0; i < valptr_list_p->valptr_cnt; i++)
    {
      dbval_p = qdata_get_dbval_from_constant_regu_variable (thread_p, &reg_var_p->value, val_desc_p);

      if (dbval_p != NULL)
	{
	  if (!REGU_VARIABLE_IS_FLAGED (&reg_var_p->value, REGU_VARIABLE_CLEAR_AT_CLONE_DECACHE))
	    {
	      /* this may be shared with another regu variable that was already evaluated */
	      pr_clear_value (dbval_p);
	    }

	  if (db_value_domain_init (dbval_p, DB_VALUE_DOMAIN_TYPE (dbval_p), DB_DEFAULT_PRECISION, DB_DEFAULT_SCALE) !=
	      NO_ERROR)
	    {
	      return ER_FAILED;
	    }
	}

      reg_var_p = reg_var_p->next;
    }

  return NO_ERROR;
}

/*
 * ARITHMETIC EXPRESSION EVALUATION ROUTINES
 */

static int
qdata_add_short (short s, DB_VALUE * dbval_p, DB_VALUE * result_p)
{
  short result, tmp;

  tmp = db_get_short (dbval_p);
  result = s + tmp;

  if (OR_CHECK_ADD_OVERFLOW (s, tmp, result))
    {
      er_set (ER_ERROR_SEVERITY, ARG_FILE_LINE, ER_QPROC_OVERFLOW_ADDITION, 0);
      return ER_QPROC_OVERFLOW_ADDITION;
    }

  db_make_short (result_p, result);
  return NO_ERROR;
}

static int
qdata_add_int (int i1, int i2, DB_VALUE * result_p)
{
  int result;

  result = i1 + i2;

  if (OR_CHECK_ADD_OVERFLOW (i1, i2, result))
    {
      er_set (ER_ERROR_SEVERITY, ARG_FILE_LINE, ER_QPROC_OVERFLOW_ADDITION, 0);
      return ER_QPROC_OVERFLOW_ADDITION;
    }

  db_make_int (result_p, result);
  return NO_ERROR;
}

static int
qdata_add_bigint (DB_BIGINT bi1, DB_BIGINT bi2, DB_VALUE * result_p)
{
  DB_BIGINT result;

  result = bi1 + bi2;

  if (OR_CHECK_ADD_OVERFLOW (bi1, bi2, result))
    {
      er_set (ER_ERROR_SEVERITY, ARG_FILE_LINE, ER_QPROC_OVERFLOW_ADDITION, 0);
      return ER_QPROC_OVERFLOW_ADDITION;
    }

  db_make_bigint (result_p, result);
  return NO_ERROR;
}

static int
qdata_add_float (float f1, float f2, DB_VALUE * result_p)
{
  float result;

  result = f1 + f2;

  if (OR_CHECK_FLOAT_OVERFLOW (result))
    {
      er_set (ER_ERROR_SEVERITY, ARG_FILE_LINE, ER_QPROC_OVERFLOW_ADDITION, 0);
      return ER_QPROC_OVERFLOW_ADDITION;
    }

  db_make_float (result_p, result);
  return NO_ERROR;
}

static int
qdata_add_double (double d1, double d2, DB_VALUE * result_p)
{
  double result;

  result = d1 + d2;

  if (OR_CHECK_DOUBLE_OVERFLOW (result))
    {
      er_set (ER_ERROR_SEVERITY, ARG_FILE_LINE, ER_QPROC_OVERFLOW_ADDITION, 0);
      return ER_QPROC_OVERFLOW_ADDITION;
    }

  db_make_double (result_p, result);
  return NO_ERROR;
}

static double
qdata_coerce_numeric_to_double (DB_VALUE * numeric_val_p)
{
  DB_VALUE dbval_tmp;
  DB_DATA_STATUS data_stat;

  db_value_domain_init (&dbval_tmp, DB_TYPE_DOUBLE, DB_DEFAULT_PRECISION, DB_DEFAULT_SCALE);
  (void) numeric_db_value_coerce_from_num (numeric_val_p, &dbval_tmp, &data_stat);

  return db_get_double (&dbval_tmp);
}

static void
qdata_coerce_dbval_to_numeric (DB_VALUE * dbval_p, DB_VALUE * result_p)
{
  DB_DATA_STATUS data_stat;

  db_value_domain_init (result_p, DB_TYPE_NUMERIC, DB_DEFAULT_PRECISION, DB_DEFAULT_SCALE);
  (void) numeric_db_value_coerce_to_num (dbval_p, result_p, &data_stat);
}

static int
qdata_add_numeric (DB_VALUE * numeric_val_p, DB_VALUE * dbval_p, DB_VALUE * result_p)
{
  DB_VALUE dbval_tmp;

  qdata_coerce_dbval_to_numeric (dbval_p, &dbval_tmp);

  if (numeric_db_value_add (&dbval_tmp, numeric_val_p, result_p) != NO_ERROR)
    {
      er_set (ER_ERROR_SEVERITY, ARG_FILE_LINE, ER_QPROC_OVERFLOW_ADDITION, 0);
      return ER_QPROC_OVERFLOW_ADDITION;
    }

  return NO_ERROR;
}

static int
qdata_add_numeric_to_monetary (DB_VALUE * numeric_val_p, DB_VALUE * monetary_val_p, DB_VALUE * result_p)
{
  double d1, d2, dtmp;

  d1 = qdata_coerce_numeric_to_double (numeric_val_p);
  d2 = (db_get_monetary (monetary_val_p))->amount;

  dtmp = d1 + d2;

  db_make_monetary (result_p, (db_get_monetary (monetary_val_p))->type, dtmp);

  return NO_ERROR;
}

static int
qdata_add_monetary (double d1, double d2, DB_CURRENCY type, DB_VALUE * result_p)
{
  double result;

  result = d1 + d2;

  if (OR_CHECK_DOUBLE_OVERFLOW (result))
    {
      er_set (ER_ERROR_SEVERITY, ARG_FILE_LINE, ER_QPROC_OVERFLOW_ADDITION, 0);
      return ER_QPROC_OVERFLOW_ADDITION;
    }

  db_make_monetary (result_p, type, result);
  return NO_ERROR;
}

#if defined (ENABLE_UNUSED_FUNCTION)
static int
qdata_add_int_to_time (DB_VALUE * time_val_p, unsigned int add_time, DB_VALUE * result_p)
{
  unsigned int result, utime;
  DB_TIME *time;
  int hour, minute, second;

  time = db_get_time (time_val_p);
  utime = (unsigned int) *time % SECONDS_OF_ONE_DAY;

  result = (utime + add_time) % SECONDS_OF_ONE_DAY;

  db_time_decode (&result, &hour, &minute, &second);

  if (prm_get_integer_value (PRM_ID_COMPAT_MODE) != COMPAT_MYSQL)
    {
      db_make_time (result_p, hour, minute, second);
    }
  else
    {
      DB_TYPE type = DB_VALUE_DOMAIN_TYPE (result_p);

      switch (type)
	{
	case DB_TYPE_INTEGER:
	  db_make_int (result_p, (hour * 100 + minute) * 100 + second);
	  break;

	case DB_TYPE_SHORT:
	  db_make_short (result_p, (hour * 100 + minute) * 100 + second);
	  break;

	default:
	  db_make_time (result_p, hour, minute, second);
	  break;
	}
    }

  return NO_ERROR;
}
#endif

static int
qdata_add_bigint_to_time (DB_VALUE * time_val_p, DB_BIGINT add_time, DB_VALUE * result_p)
{
  DB_TIME utime, result;
  int hour, minute, second;
  int error = NO_ERROR;

  utime = *(db_get_time (time_val_p)) % SECONDS_OF_ONE_DAY;
  add_time = add_time % SECONDS_OF_ONE_DAY;
  if (add_time < 0)
    {
      return qdata_subtract_time (utime, (DB_TIME) (-add_time), result_p);
    }

  result = (utime + add_time) % SECONDS_OF_ONE_DAY;
  db_time_decode (&result, &hour, &minute, &second);

  if (prm_get_integer_value (PRM_ID_COMPAT_MODE) != COMPAT_MYSQL)
    {
      error = db_make_time (result_p, hour, minute, second);
    }
  else
    {
      DB_TYPE type = DB_VALUE_DOMAIN_TYPE (result_p);

      switch (type)
	{
	case DB_TYPE_BIGINT:
	  error = db_make_bigint (result_p, (hour * 100 + minute) * 100 + second);
	  break;

	case DB_TYPE_INTEGER:
	  error = db_make_int (result_p, (hour * 100 + minute) * 100 + second);
	  break;

	default:
	  error = db_make_time (result_p, hour, minute, second);
	  break;
	}
    }

  return error;
}

static int
qdata_add_short_to_utime_asymmetry (DB_VALUE * utime_val_p, short s, unsigned int *utime, DB_VALUE * result_p,
				    TP_DOMAIN * domain_p)
{
  DB_VALUE tmp;

  if (s == DB_INT16_MIN)	/* check for asymmetry */
    {
      if (*utime <= 1)
	{
	  er_set (ER_ERROR_SEVERITY, ARG_FILE_LINE, ER_QPROC_TIME_UNDERFLOW, 0);
	  return ER_QPROC_TIME_UNDERFLOW;
	}

      (*utime)--;
      s++;
    }

  db_make_short (&tmp, -(s));
  return (qdata_subtract_dbval (utime_val_p, &tmp, result_p, domain_p));
}

static int
qdata_add_int_to_utime_asymmetry (DB_VALUE * utime_val_p, int i, unsigned int *utime, DB_VALUE * result_p,
				  TP_DOMAIN * domain_p)
{
  DB_VALUE tmp;

  if (i == DB_INT32_MIN)	/* check for asymmetry */
    {
      if (*utime <= 1)
	{
	  er_set (ER_ERROR_SEVERITY, ARG_FILE_LINE, ER_QPROC_TIME_UNDERFLOW, 0);
	  return ER_QPROC_TIME_UNDERFLOW;
	}

      (*utime)--;
      i++;
    }

  db_make_int (&tmp, -i);
  return (qdata_subtract_dbval (utime_val_p, &tmp, result_p, domain_p));
}

static int
qdata_add_bigint_to_utime_asymmetry (DB_VALUE * utime_val_p, DB_BIGINT bi, unsigned int *utime, DB_VALUE * result_p,
				     TP_DOMAIN * domain_p)
{
  DB_VALUE tmp;

  if (bi == DB_BIGINT_MIN)	/* check for asymmetry */
    {
      if (*utime <= 1)
	{
	  er_set (ER_ERROR_SEVERITY, ARG_FILE_LINE, ER_QPROC_TIME_UNDERFLOW, 0);
	  return ER_QPROC_TIME_UNDERFLOW;
	}

      (*utime)--;
      bi++;
    }

  db_make_bigint (&tmp, -bi);
  return (qdata_subtract_dbval (utime_val_p, &tmp, result_p, domain_p));
}

static int
qdata_add_short_to_utime (DB_VALUE * utime_val_p, short s, DB_VALUE * result_p, TP_DOMAIN * domain_p)
{
  DB_UTIME *utime;
  DB_UTIME utmp, u1, u2;
  DB_DATE date;
  DB_TIME time;
  DB_TYPE type;
  DB_BIGINT bigint = 0;
  int d, m, y, h, mi, sec;

  utime = db_get_timestamp (utime_val_p);

  if (s < 0)
    {
      return qdata_add_short_to_utime_asymmetry (utime_val_p, s, utime, result_p, domain_p);
    }

  u1 = s;
  u2 = *utime;
  utmp = u1 + u2;

  if (OR_CHECK_UNS_ADD_OVERFLOW (u1, u2, utmp) || INT_MAX < utmp)
    {
      er_set (ER_ERROR_SEVERITY, ARG_FILE_LINE, ER_QPROC_OVERFLOW_ADDITION, 0);
      return ER_QPROC_OVERFLOW_ADDITION;
    }

  if (prm_get_integer_value (PRM_ID_COMPAT_MODE) != COMPAT_MYSQL)
    {
      db_make_timestamp (result_p, utmp);
    }
  else
    {
      type = DB_VALUE_DOMAIN_TYPE (result_p);

      switch (type)
	{
	case DB_TYPE_BIGINT:
	  (void) db_timestamp_decode_ses (&utmp, &date, &time);
	  db_date_decode (&date, &m, &d, &y);
	  db_time_decode (&time, &h, &mi, &sec);
	  bigint = (y * 100 + m) * 100 + d;
	  bigint = ((bigint * 100 + h) * 100 + mi) * 100 + sec;
	  db_make_bigint (result_p, bigint);
	  break;

	default:
	  db_make_timestamp (result_p, utmp);
	  break;
	}
    }

  return NO_ERROR;
}

static int
qdata_add_int_to_utime (DB_VALUE * utime_val_p, int i, DB_VALUE * result_p, TP_DOMAIN * domain_p)
{
  DB_UTIME *utime;
  DB_UTIME utmp, u1, u2;
  DB_DATE date;
  DB_TIME time;
  DB_TYPE type;
  DB_BIGINT bigint;
  int d, m, y, h, mi, s;

  utime = db_get_timestamp (utime_val_p);

  if (i < 0)
    {
      return qdata_add_int_to_utime_asymmetry (utime_val_p, i, utime, result_p, domain_p);
    }

  u1 = i;
  u2 = *utime;
  utmp = u1 + u2;

  if (OR_CHECK_UNS_ADD_OVERFLOW (u1, u2, utmp) || INT_MAX < utmp)
    {
      er_set (ER_ERROR_SEVERITY, ARG_FILE_LINE, ER_QPROC_OVERFLOW_ADDITION, 0);
      return ER_QPROC_OVERFLOW_ADDITION;
    }

  if (prm_get_integer_value (PRM_ID_COMPAT_MODE) != COMPAT_MYSQL)
    {
      db_make_timestamp (result_p, utmp);
    }
  else
    {
      type = DB_VALUE_DOMAIN_TYPE (result_p);

      switch (type)
	{
	case DB_TYPE_BIGINT:
	  (void) db_timestamp_decode_ses (&utmp, &date, &time);
	  db_date_decode (&date, &m, &d, &y);
	  db_time_decode (&time, &h, &mi, &s);
	  bigint = (y * 100 + m) * 100 + d;
	  bigint = ((bigint * 100 + h) * 100 + mi) * 100 + s;
	  db_make_bigint (result_p, bigint);
	  break;

	default:
	  db_make_timestamp (result_p, utmp);
	  break;
	}
    }

  return NO_ERROR;
}

static int
qdata_add_bigint_to_utime (DB_VALUE * utime_val_p, DB_BIGINT bi, DB_VALUE * result_p, TP_DOMAIN * domain_p)
{
  DB_UTIME *utime;
  DB_BIGINT utmp, u1, u2;
  DB_DATE date;
  DB_TIME time;
  DB_TYPE type;
  DB_BIGINT bigint;
  int d, m, y, h, mi, s;

  utime = db_get_timestamp (utime_val_p);

  if (bi < 0)
    {
      return qdata_add_bigint_to_utime_asymmetry (utime_val_p, bi, utime, result_p, domain_p);
    }

  u1 = bi;
  u2 = *utime;
  utmp = u1 + u2;

  if (OR_CHECK_UNS_ADD_OVERFLOW (u1, u2, utmp) || INT_MAX < utmp)
    {
      er_set (ER_ERROR_SEVERITY, ARG_FILE_LINE, ER_QPROC_OVERFLOW_ADDITION, 0);
      return ER_QPROC_OVERFLOW_ADDITION;
    }
  if (prm_get_integer_value (PRM_ID_COMPAT_MODE) != COMPAT_MYSQL)
    {
      db_make_timestamp (result_p, (unsigned int) utmp);	/* truncate to 4bytes time_t */
    }
  else
    {
      type = DB_VALUE_DOMAIN_TYPE (result_p);

      switch (type)
	{
	case DB_TYPE_BIGINT:
	  {
	    DB_TIMESTAMP timestamp = (DB_TIMESTAMP) utmp;
	    (void) db_timestamp_decode_ses (&timestamp, &date, &time);
	    db_date_decode (&date, &m, &d, &y);
	    db_time_decode (&time, &h, &mi, &s);
	    bigint = (y * 100 + m) * 100 + d;
	    bigint = ((bigint * 100 + h) * 100 + mi) * 100 + s;
	    db_make_bigint (result_p, bigint);
	  }
	  break;

	default:
	  db_make_timestamp (result_p, (unsigned int) utmp);
	  break;
	}
    }

  return NO_ERROR;
}

static int
qdata_add_short_to_timestamptz (DB_VALUE * ts_tz_val_p, short s, DB_VALUE * result_p, TP_DOMAIN * domain_p)
{
  int err = NO_ERROR;
  DB_TIMESTAMPTZ *ts_tz_p;
  DB_TIMESTAMPTZ ts_tz_res, ts_tz_fixed;
  DB_UTIME utime;
  DB_UTIME utmp, u1, u2;
  DB_DATE date;
  DB_TIME time;
  DB_TYPE type;
  DB_BIGINT bigint = 0;
  int d, m, y, h, mi, sec;
  DB_VALUE tmp_utime_val, tmp_utime_val_res;

  ts_tz_p = db_get_timestamptz (ts_tz_val_p);
  utime = ts_tz_p->timestamp;

  if (s < 0)
    {
      db_make_timestamp (&tmp_utime_val, utime);
      err =
	qdata_add_short_to_utime_asymmetry (&tmp_utime_val, s, &utime, &tmp_utime_val_res,
					    tp_domain_resolve_default (DB_TYPE_TIMESTAMP));
      if (err != NO_ERROR)
	{
	  goto exit;
	}

      assert (DB_VALUE_TYPE (&tmp_utime_val_res) == DB_TYPE_TIMESTAMP);
      utmp = *db_get_timestamp (&tmp_utime_val_res);

      goto return_timestamp_tz;
    }

  u1 = s;
  u2 = utime;
  utmp = u1 + u2;

  if (OR_CHECK_UNS_ADD_OVERFLOW (u1, u2, utmp) || INT_MAX < utmp)
    {
      err = ER_QPROC_OVERFLOW_ADDITION;
      er_set (ER_ERROR_SEVERITY, ARG_FILE_LINE, err, 0);
      goto exit;
    }

  if (prm_get_integer_value (PRM_ID_COMPAT_MODE) != COMPAT_MYSQL)
    {
      goto return_timestamp_tz;
    }
  else
    {
      type = DB_VALUE_DOMAIN_TYPE (result_p);

      switch (type)
	{
	case DB_TYPE_BIGINT:
	  ts_tz_res.timestamp = utmp;
	  ts_tz_res.tz_id = ts_tz_p->tz_id;
	  err = tz_timestamptz_fix_zone (&ts_tz_res, &ts_tz_fixed);
	  if (err != NO_ERROR)
	    {
	      goto exit;
	    }
	  err = db_timestamp_decode_w_tz_id (&ts_tz_fixed.timestamp, &ts_tz_fixed.tz_id, &date, &time);
	  if (err != NO_ERROR)
	    {
	      goto exit;
	    }
	  db_date_decode (&date, &m, &d, &y);
	  db_time_decode (&time, &h, &mi, &sec);
	  bigint = (y * 100 + m) * 100 + d;
	  bigint = ((bigint * 100 + h) * 100 + mi) * 100 + sec;
	  db_make_bigint (result_p, bigint);
	  break;

	default:
	  break;
	}
    }

return_timestamp_tz:
  ts_tz_res.timestamp = utmp;
  ts_tz_res.tz_id = ts_tz_p->tz_id;

  err = tz_timestamptz_fix_zone (&ts_tz_res, &ts_tz_fixed);
  if (err != NO_ERROR)
    {
      return err;
    }
  db_make_timestamptz (result_p, &ts_tz_fixed);

exit:
  return err;
}

static int
qdata_add_int_to_timestamptz (DB_VALUE * ts_tz_val_p, int i, DB_VALUE * result_p, TP_DOMAIN * domain_p)
{
  int err = NO_ERROR;
  DB_TIMESTAMPTZ *ts_tz_p;
  DB_TIMESTAMPTZ ts_tz_res, ts_tz_fixed;
  DB_UTIME utime;
  DB_UTIME utmp, u1, u2;
  DB_DATE date;
  DB_TIME time;
  DB_TYPE type;
  DB_BIGINT bigint = 0;
  int d, m, y, h, mi, sec;
  DB_VALUE tmp_utime_val, tmp_utime_val_res;

  ts_tz_p = db_get_timestamptz (ts_tz_val_p);
  utime = ts_tz_p->timestamp;

  if (i < 0)
    {
      db_make_timestamp (&tmp_utime_val, utime);
      err =
	qdata_add_int_to_utime_asymmetry (&tmp_utime_val, i, &utime, &tmp_utime_val_res,
					  tp_domain_resolve_default (DB_TYPE_TIMESTAMP));
      if (err != NO_ERROR)
	{
	  goto exit;
	}

      assert (DB_VALUE_TYPE (&tmp_utime_val_res) == DB_TYPE_TIMESTAMP);
      utmp = *db_get_timestamp (&tmp_utime_val_res);

      goto return_timestamp_tz;
    }

  u1 = i;
  u2 = utime;
  utmp = u1 + u2;

  if (OR_CHECK_UNS_ADD_OVERFLOW (u1, u2, utmp) || INT_MAX < utmp)
    {
      err = ER_QPROC_OVERFLOW_ADDITION;
      er_set (ER_ERROR_SEVERITY, ARG_FILE_LINE, err, 0);
      goto exit;
    }

  if (prm_get_integer_value (PRM_ID_COMPAT_MODE) != COMPAT_MYSQL)
    {
      goto return_timestamp_tz;
    }
  else
    {
      type = DB_VALUE_DOMAIN_TYPE (result_p);

      switch (type)
	{
	case DB_TYPE_BIGINT:
	  ts_tz_res.timestamp = utmp;
	  ts_tz_res.tz_id = ts_tz_p->tz_id;
	  err = tz_timestamptz_fix_zone (&ts_tz_res, &ts_tz_fixed);
	  if (err != NO_ERROR)
	    {
	      goto exit;
	    }
	  err = db_timestamp_decode_w_tz_id (&ts_tz_fixed.timestamp, &ts_tz_fixed.tz_id, &date, &time);
	  if (err != NO_ERROR)
	    {
	      goto exit;
	    }
	  db_date_decode (&date, &m, &d, &y);
	  db_time_decode (&time, &h, &mi, &sec);
	  bigint = (y * 100 + m) * 100 + d;
	  bigint = ((bigint * 100 + h) * 100 + mi) * 100 + sec;
	  db_make_bigint (result_p, bigint);
	  break;

	default:
	  break;
	}
    }

return_timestamp_tz:
  ts_tz_res.timestamp = utmp;
  ts_tz_res.tz_id = ts_tz_p->tz_id;

  err = tz_timestamptz_fix_zone (&ts_tz_res, &ts_tz_fixed);
  if (err != NO_ERROR)
    {
      return err;
    }
  db_make_timestamptz (result_p, &ts_tz_fixed);

exit:
  return err;
}

static int
qdata_add_bigint_to_timestamptz (DB_VALUE * ts_tz_val_p, DB_BIGINT bi, DB_VALUE * result_p, TP_DOMAIN * domain_p)
{
  int err = NO_ERROR;
  DB_TIMESTAMPTZ *ts_tz_p;
  DB_TIMESTAMPTZ ts_tz_res, ts_tz_fixed;
  DB_UTIME utime;
  DB_DATE date;
  DB_TIME time;
  DB_TYPE type;
  DB_BIGINT u1, u2, utmp, bigint = 0;
  int d, m, y, h, mi, sec;
  DB_VALUE tmp_utime_val, tmp_utime_val_res;

  ts_tz_p = db_get_timestamptz (ts_tz_val_p);
  utime = ts_tz_p->timestamp;

  if (bi < 0)
    {
      db_make_timestamp (&tmp_utime_val, utime);
      err =
	qdata_add_bigint_to_utime_asymmetry (&tmp_utime_val, bi, &utime, &tmp_utime_val_res,
					     tp_domain_resolve_default (DB_TYPE_TIMESTAMP));
      if (err != NO_ERROR)
	{
	  goto exit;
	}

      assert (DB_VALUE_TYPE (&tmp_utime_val_res) == DB_TYPE_TIMESTAMP);
      utmp = *db_get_timestamp (&tmp_utime_val_res);

      goto return_timestamp_tz;
    }

  u1 = bi;
  u2 = utime;
  utmp = u1 + u2;

  if (OR_CHECK_UNS_ADD_OVERFLOW (u1, u2, utmp) || INT_MAX < utmp)
    {
      err = ER_QPROC_OVERFLOW_ADDITION;
      er_set (ER_ERROR_SEVERITY, ARG_FILE_LINE, err, 0);
      goto exit;
    }

  if (prm_get_integer_value (PRM_ID_COMPAT_MODE) != COMPAT_MYSQL)
    {
      goto return_timestamp_tz;
    }
  else
    {
      type = DB_VALUE_DOMAIN_TYPE (result_p);

      switch (type)
	{
	case DB_TYPE_BIGINT:
	  utime = (DB_UTIME) utmp;
	  ts_tz_res.timestamp = utime;
	  ts_tz_res.tz_id = ts_tz_p->tz_id;
	  err = tz_timestamptz_fix_zone (&ts_tz_res, &ts_tz_fixed);
	  if (err != NO_ERROR)
	    {
	      goto exit;
	    }
	  err = db_timestamp_decode_w_tz_id (&ts_tz_fixed.timestamp, &ts_tz_fixed.tz_id, &date, &time);
	  if (err != NO_ERROR)
	    {
	      goto exit;
	    }
	  db_date_decode (&date, &m, &d, &y);
	  db_time_decode (&time, &h, &mi, &sec);
	  bigint = (y * 100 + m) * 100 + d;
	  bigint = ((bigint * 100 + h) * 100 + mi) * 100 + sec;
	  db_make_bigint (result_p, bigint);
	  break;

	default:
	  break;
	}
    }

return_timestamp_tz:
  utime = (DB_UTIME) utmp;
  ts_tz_res.timestamp = utime;
  ts_tz_res.tz_id = ts_tz_p->tz_id;

  err = tz_timestamptz_fix_zone (&ts_tz_res, &ts_tz_fixed);
  if (err != NO_ERROR)
    {
      return err;
    }
  db_make_timestamptz (result_p, &ts_tz_fixed);

exit:
  return err;
}

static int
qdata_add_short_to_datetime (DB_VALUE * datetime_val_p, short s, DB_VALUE * result_p, TP_DOMAIN * domain_p)
{
  DB_DATETIME *datetime;
  DB_DATETIME tmp;
  int error = NO_ERROR;

  datetime = db_get_datetime (datetime_val_p);

  error = db_add_int_to_datetime (datetime, s, &tmp);
  if (error == NO_ERROR)
    {
      db_make_datetime (result_p, &tmp);
    }
  return error;
}

static int
qdata_add_int_to_datetime (DB_VALUE * datetime_val_p, int i, DB_VALUE * result_p, TP_DOMAIN * domain_p)
{
  DB_DATETIME *datetime;
  DB_DATETIME tmp;
  int error = NO_ERROR;

  datetime = db_get_datetime (datetime_val_p);

  error = db_add_int_to_datetime (datetime, i, &tmp);
  if (error == NO_ERROR)
    {
      db_make_datetime (result_p, &tmp);
    }
  return error;
}

static int
qdata_add_bigint_to_datetime (DB_VALUE * datetime_val_p, DB_BIGINT bi, DB_VALUE * result_p, TP_DOMAIN * domain_p)
{
  DB_DATETIME *datetime;
  DB_DATETIME tmp;
  int error = NO_ERROR;

  datetime = db_get_datetime (datetime_val_p);

  error = db_add_int_to_datetime (datetime, bi, &tmp);
  if (error == NO_ERROR)
    {
      db_make_datetime (result_p, &tmp);
    }
  return error;
}

static int
qdata_add_short_to_date (DB_VALUE * date_val_p, short s, DB_VALUE * result_p, TP_DOMAIN * domain_p)
{
  DB_DATE *date;
  unsigned int utmp, u1, u2;
  int day, month, year;

  date = db_get_date (date_val_p);
  if (s < 0)
    {
      return qdata_add_short_to_utime_asymmetry (date_val_p, s, date, result_p, domain_p);
    }

  u1 = (unsigned int) s;
  u2 = (unsigned int) *date;
  utmp = u1 + u2;

  if (OR_CHECK_UNS_ADD_OVERFLOW (u1, u2, utmp) || utmp > DB_DATE_MAX)
    {
      er_set (ER_ERROR_SEVERITY, ARG_FILE_LINE, ER_QPROC_OVERFLOW_ADDITION, 0);
      return ER_QPROC_OVERFLOW_ADDITION;
    }

  db_date_decode (&utmp, &month, &day, &year);

  if (prm_get_integer_value (PRM_ID_COMPAT_MODE) != COMPAT_MYSQL)
    {
      db_make_date (result_p, month, day, year);
    }
  else
    {
      DB_TYPE type = DB_VALUE_DOMAIN_TYPE (result_p);

      switch (type)
	{
	case DB_TYPE_SHORT:
	  db_make_short (result_p, (year * 100 + month) * 100 + day);
	  break;

	default:
	  db_make_date (result_p, month, day, year);
	  break;
	}
    }

  return NO_ERROR;
}

static int
qdata_add_int_to_date (DB_VALUE * date_val_p, int i, DB_VALUE * result_p, TP_DOMAIN * domain_p)
{
  DB_DATE *date;
  unsigned int utmp, u1, u2;
  int day, month, year;

  date = db_get_date (date_val_p);

  if (i < 0)
    {
      return qdata_add_int_to_utime_asymmetry (date_val_p, i, date, result_p, domain_p);
    }

  u1 = (unsigned int) i;
  u2 = (unsigned int) *date;
  utmp = u1 + u2;

  if (OR_CHECK_UNS_ADD_OVERFLOW (u1, u2, utmp) || utmp > DB_DATE_MAX)
    {
      er_set (ER_ERROR_SEVERITY, ARG_FILE_LINE, ER_QPROC_OVERFLOW_ADDITION, 0);
      return ER_QPROC_OVERFLOW_ADDITION;
    }

  db_date_decode (&utmp, &month, &day, &year);
  if (prm_get_integer_value (PRM_ID_COMPAT_MODE) != COMPAT_MYSQL)
    {
      db_make_date (result_p, month, day, year);
    }
  else
    {
      DB_TYPE type = DB_VALUE_DOMAIN_TYPE (result_p);

      switch (type)
	{
	case DB_TYPE_INTEGER:
	  db_make_int (result_p, (year * 100 + month) * 100 + day);
	  break;

	default:
	  db_make_date (result_p, month, day, year);
	  break;
	}
    }

  return NO_ERROR;
}

static int
qdata_add_bigint_to_date (DB_VALUE * date_val_p, DB_BIGINT bi, DB_VALUE * result_p, TP_DOMAIN * domain_p)
{
  DB_DATE *date;
  DB_BIGINT utmp, u1, u2;
  DB_DATE tmp_date;
  int day, month, year;

  date = db_get_date (date_val_p);

  if (bi < 0)
    {
      return qdata_add_bigint_to_utime_asymmetry (date_val_p, bi, date, result_p, domain_p);
    }

  u1 = bi;
  u2 = *date;
  utmp = u1 + u2;

  if (OR_CHECK_UNS_ADD_OVERFLOW (u1, u2, utmp) || utmp > DB_DATE_MAX)
    {
      er_set (ER_ERROR_SEVERITY, ARG_FILE_LINE, ER_QPROC_OVERFLOW_ADDITION, 0);
      return ER_QPROC_OVERFLOW_ADDITION;
    }

  tmp_date = (DB_DATE) utmp;
  db_date_decode (&tmp_date, &month, &day, &year);
  if (prm_get_integer_value (PRM_ID_COMPAT_MODE) == COMPAT_MYSQL)
    {
      db_make_date (result_p, month, day, year);
    }
  else
    {
      DB_TYPE type = DB_VALUE_DOMAIN_TYPE (result_p);

      switch (type)
	{
	case DB_TYPE_BIGINT:
	  db_make_bigint (result_p, (year * 100 + month) * 100 + day);
	  break;

	default:
	  db_make_date (result_p, month, day, year);
	  break;
	}
    }

  return NO_ERROR;
}

static int
qdata_add_short_to_dbval (DB_VALUE * short_val_p, DB_VALUE * dbval_p, DB_VALUE * result_p, TP_DOMAIN * domain_p)
{
  int err = NO_ERROR;
  DB_VALUE tmp_val;
  short s;
  DB_TYPE type;

  s = db_get_short (short_val_p);
  type = DB_VALUE_DOMAIN_TYPE (dbval_p);

  switch (type)
    {
    case DB_TYPE_SHORT:
      return qdata_add_short (s, dbval_p, result_p);

    case DB_TYPE_INTEGER:
      return qdata_add_int (s, db_get_int (dbval_p), result_p);

    case DB_TYPE_BIGINT:
      return qdata_add_bigint (s, db_get_bigint (dbval_p), result_p);

    case DB_TYPE_FLOAT:
      return qdata_add_float (s, db_get_float (dbval_p), result_p);

    case DB_TYPE_DOUBLE:
      return qdata_add_double (s, db_get_double (dbval_p), result_p);

    case DB_TYPE_NUMERIC:
      return qdata_add_numeric (dbval_p, short_val_p, result_p);

    case DB_TYPE_MONETARY:
      return qdata_add_monetary (s, (db_get_monetary (dbval_p))->amount, (db_get_monetary (dbval_p))->type, result_p);

    case DB_TYPE_TIME:
      return qdata_add_bigint_to_time (dbval_p, (DB_BIGINT) s, result_p);

    case DB_TYPE_TIMESTAMP:
      return qdata_add_short_to_utime (dbval_p, s, result_p, domain_p);

    case DB_TYPE_TIMESTAMPLTZ:
      {
	DB_TIMESTAMPTZ ts_tz;
	ts_tz.timestamp = *db_get_timestamp (dbval_p);

	err = tz_create_session_tzid_for_timestamp (&ts_tz.timestamp, &ts_tz.tz_id);
	if (err != NO_ERROR)
	  {
	    break;
	  }
	db_make_timestamptz (&tmp_val, &ts_tz);

	err = qdata_add_short_to_timestamptz (&tmp_val, (DB_BIGINT) s, result_p, domain_p);
	if (err != NO_ERROR)
	  {
	    break;
	  }
	if (DB_VALUE_TYPE (result_p) == DB_TYPE_TIMESTAMPTZ)
	  {
	    ts_tz = *db_get_timestamptz (result_p);
	    db_make_timestampltz (result_p, ts_tz.timestamp);
	  }
	break;
      }

    case DB_TYPE_TIMESTAMPTZ:
      return qdata_add_short_to_timestamptz (dbval_p, s, result_p, domain_p);

    case DB_TYPE_DATETIME:
    case DB_TYPE_DATETIMELTZ:
      err = qdata_add_short_to_datetime (dbval_p, s, &tmp_val, domain_p);
      if (err == NO_ERROR && type == DB_TYPE_DATETIMELTZ)
	{
	  db_make_datetimeltz (result_p, db_get_datetime (&tmp_val));
	}
      return err;

    case DB_TYPE_DATETIMETZ:
      db_make_short (&tmp_val, s);
      return qdata_add_datetimetz_to_dbval (dbval_p, &tmp_val, result_p);

    case DB_TYPE_DATE:
      return qdata_add_short_to_date (dbval_p, s, result_p, domain_p);

    default:
      break;
    }

  return err;
}

static int
qdata_add_int_to_dbval (DB_VALUE * int_val_p, DB_VALUE * dbval_p, DB_VALUE * result_p, TP_DOMAIN * domain_p)
{
  int i;
  int err = NO_ERROR;
  DB_TYPE type;
  DB_VALUE tmp_val;

  i = db_get_int (int_val_p);
  type = DB_VALUE_DOMAIN_TYPE (dbval_p);

  switch (type)
    {
    case DB_TYPE_SHORT:
      return qdata_add_int (i, db_get_short (dbval_p), result_p);

    case DB_TYPE_INTEGER:
      return qdata_add_int (i, db_get_int (dbval_p), result_p);

    case DB_TYPE_BIGINT:
      return qdata_add_bigint (i, db_get_bigint (dbval_p), result_p);

    case DB_TYPE_FLOAT:
      return qdata_add_float ((float) i, db_get_float (dbval_p), result_p);

    case DB_TYPE_DOUBLE:
      return qdata_add_double (i, db_get_double (dbval_p), result_p);

    case DB_TYPE_NUMERIC:
      return qdata_add_numeric (dbval_p, int_val_p, result_p);
      break;

    case DB_TYPE_MONETARY:
      return qdata_add_monetary (i, (db_get_monetary (dbval_p))->amount, (db_get_monetary (dbval_p))->type, result_p);

    case DB_TYPE_TIME:
      return qdata_add_bigint_to_time (dbval_p, (DB_BIGINT) i, result_p);

    case DB_TYPE_TIMESTAMP:
      return qdata_add_int_to_utime (dbval_p, i, result_p, domain_p);

    case DB_TYPE_TIMESTAMPLTZ:
      {
	DB_TIMESTAMPTZ ts_tz;
	ts_tz.timestamp = *db_get_timestamp (dbval_p);

	err = tz_create_session_tzid_for_timestamp (&ts_tz.timestamp, &ts_tz.tz_id);
	if (err != NO_ERROR)
	  {
	    break;
	  }
	db_make_timestamptz (&tmp_val, &ts_tz);

	err = qdata_add_int_to_timestamptz (&tmp_val, (DB_BIGINT) i, result_p, domain_p);
	if (err != NO_ERROR)
	  {
	    break;
	  }
	if (DB_VALUE_TYPE (result_p) == DB_TYPE_TIMESTAMPTZ)
	  {
	    ts_tz = *db_get_timestamptz (result_p);
	    db_make_timestampltz (result_p, ts_tz.timestamp);
	  }
	break;
      }

    case DB_TYPE_TIMESTAMPTZ:
      return qdata_add_int_to_timestamptz (dbval_p, i, result_p, domain_p);

    case DB_TYPE_DATETIME:
    case DB_TYPE_DATETIMELTZ:
      err = qdata_add_int_to_datetime (dbval_p, i, &tmp_val, domain_p);
      if (err == NO_ERROR && type == DB_TYPE_DATETIMELTZ)
	{
	  db_make_datetimeltz (result_p, db_get_datetime (&tmp_val));
	}
      return err;

    case DB_TYPE_DATETIMETZ:
      db_make_int (&tmp_val, i);
      return qdata_add_datetimetz_to_dbval (dbval_p, &tmp_val, result_p);

    case DB_TYPE_DATE:
      return qdata_add_int_to_date (dbval_p, i, result_p, domain_p);

    default:
      break;
    }

  return err;
}

static int
qdata_add_bigint_to_dbval (DB_VALUE * bigint_val_p, DB_VALUE * dbval_p, DB_VALUE * result_p, TP_DOMAIN * domain_p)
{
  int err = NO_ERROR;
  DB_BIGINT bi;
  DB_TYPE type;
  DB_VALUE tmp_val;

  bi = db_get_bigint (bigint_val_p);
  type = DB_VALUE_DOMAIN_TYPE (dbval_p);

  switch (type)
    {
    case DB_TYPE_SHORT:
      return qdata_add_bigint (bi, db_get_short (dbval_p), result_p);

    case DB_TYPE_INTEGER:
      return qdata_add_bigint (bi, db_get_int (dbval_p), result_p);

    case DB_TYPE_BIGINT:
      return qdata_add_bigint (bi, db_get_bigint (dbval_p), result_p);

    case DB_TYPE_FLOAT:
      return qdata_add_float ((float) bi, db_get_float (dbval_p), result_p);

    case DB_TYPE_DOUBLE:
      return qdata_add_double ((double) bi, db_get_double (dbval_p), result_p);

    case DB_TYPE_NUMERIC:
      return qdata_add_numeric (dbval_p, bigint_val_p, result_p);
      break;

    case DB_TYPE_MONETARY:
      return qdata_add_monetary ((double) bi, (db_get_monetary (dbval_p))->amount, (db_get_monetary (dbval_p))->type,
				 result_p);

    case DB_TYPE_TIME:
      return qdata_add_bigint_to_time (dbval_p, bi, result_p);

    case DB_TYPE_TIMESTAMP:
      return qdata_add_bigint_to_utime (dbval_p, bi, result_p, domain_p);

    case DB_TYPE_TIMESTAMPLTZ:
      {
	DB_TIMESTAMPTZ ts_tz;
	ts_tz.timestamp = *db_get_timestamp (dbval_p);

	err = tz_create_session_tzid_for_timestamp (&ts_tz.timestamp, &ts_tz.tz_id);
	if (err != NO_ERROR)
	  {
	    break;
	  }
	db_make_timestamptz (&tmp_val, &ts_tz);

	err = qdata_add_bigint_to_timestamptz (&tmp_val, bi, result_p, domain_p);
	if (err != NO_ERROR)
	  {
	    break;
	  }
	if (DB_VALUE_TYPE (result_p) == DB_TYPE_TIMESTAMPTZ)
	  {
	    ts_tz = *db_get_timestamptz (result_p);
	    db_make_timestampltz (result_p, ts_tz.timestamp);
	  }
	break;
      }

    case DB_TYPE_TIMESTAMPTZ:
      return qdata_add_bigint_to_timestamptz (dbval_p, bi, result_p, domain_p);

    case DB_TYPE_DATE:
      return qdata_add_bigint_to_date (dbval_p, bi, result_p, domain_p);

    case DB_TYPE_DATETIME:
      return qdata_add_bigint_to_datetime (dbval_p, bi, result_p, domain_p);

    case DB_TYPE_DATETIMELTZ:
      err = qdata_add_bigint_to_datetime (dbval_p, bi, &tmp_val, domain_p);
      if (err == NO_ERROR && type == DB_TYPE_DATETIMELTZ)
	{
	  db_make_datetimeltz (result_p, db_get_datetime (&tmp_val));
	}
      return err;

    case DB_TYPE_DATETIMETZ:
      db_make_bigint (&tmp_val, bi);
      return qdata_add_datetimetz_to_dbval (dbval_p, &tmp_val, result_p);

    default:
      break;
    }

  return err;
}

static int
qdata_add_float_to_dbval (DB_VALUE * float_val_p, DB_VALUE * dbval_p, DB_VALUE * result_p)
{
  float f1;
  DB_TYPE type;

  f1 = db_get_float (float_val_p);
  type = DB_VALUE_DOMAIN_TYPE (dbval_p);

  switch (type)
    {
    case DB_TYPE_SHORT:
      return qdata_add_float (f1, (float) db_get_short (dbval_p), result_p);

    case DB_TYPE_INTEGER:
      return qdata_add_float (f1, (float) db_get_int (dbval_p), result_p);

    case DB_TYPE_BIGINT:
      return qdata_add_double (f1, (double) db_get_bigint (dbval_p), result_p);

    case DB_TYPE_FLOAT:
      return qdata_add_float (f1, db_get_float (dbval_p), result_p);

    case DB_TYPE_DOUBLE:
      return qdata_add_double (f1, db_get_double (dbval_p), result_p);

    case DB_TYPE_NUMERIC:
      return qdata_add_double (f1, qdata_coerce_numeric_to_double (dbval_p), result_p);

    case DB_TYPE_MONETARY:
      return qdata_add_monetary (f1, (db_get_monetary (dbval_p))->amount, (db_get_monetary (dbval_p))->type, result_p);

    default:
      break;
    }

  return NO_ERROR;
}

static int
qdata_add_double_to_dbval (DB_VALUE * double_val_p, DB_VALUE * dbval_p, DB_VALUE * result_p)
{
  double d1;
  DB_TYPE type;

  d1 = db_get_double (double_val_p);
  type = DB_VALUE_DOMAIN_TYPE (dbval_p);

  switch (type)
    {
    case DB_TYPE_SHORT:
      return qdata_add_double (d1, db_get_short (dbval_p), result_p);

    case DB_TYPE_INTEGER:
      return qdata_add_double (d1, db_get_int (dbval_p), result_p);

    case DB_TYPE_BIGINT:
      return qdata_add_double (d1, (double) db_get_bigint (dbval_p), result_p);

    case DB_TYPE_FLOAT:
      return qdata_add_double (d1, db_get_float (dbval_p), result_p);

    case DB_TYPE_DOUBLE:
      return qdata_add_double (d1, db_get_double (dbval_p), result_p);

    case DB_TYPE_NUMERIC:
      return qdata_add_double (d1, qdata_coerce_numeric_to_double (dbval_p), result_p);

    case DB_TYPE_MONETARY:
      return qdata_add_monetary (d1, (db_get_monetary (dbval_p))->amount, (db_get_monetary (dbval_p))->type, result_p);

    default:
      break;
    }

  return NO_ERROR;
}

static int
qdata_add_numeric_to_dbval (DB_VALUE * numeric_val_p, DB_VALUE * dbval_p, DB_VALUE * result_p)
{
  DB_TYPE type;

  type = DB_VALUE_DOMAIN_TYPE (dbval_p);

  switch (type)
    {
    case DB_TYPE_SHORT:
    case DB_TYPE_INTEGER:
    case DB_TYPE_BIGINT:
      return qdata_add_numeric (numeric_val_p, dbval_p, result_p);

    case DB_TYPE_NUMERIC:
      if (numeric_db_value_add (numeric_val_p, dbval_p, result_p) != NO_ERROR)
	{
	  er_set (ER_ERROR_SEVERITY, ARG_FILE_LINE, ER_QPROC_OVERFLOW_ADDITION, 0);
	  return ER_QPROC_OVERFLOW_ADDITION;
	}
      break;

    case DB_TYPE_FLOAT:
      return qdata_add_double (qdata_coerce_numeric_to_double (numeric_val_p), db_get_float (dbval_p), result_p);

    case DB_TYPE_DOUBLE:
      return qdata_add_double (qdata_coerce_numeric_to_double (numeric_val_p), db_get_double (dbval_p), result_p);

    case DB_TYPE_MONETARY:
      return qdata_add_numeric_to_monetary (numeric_val_p, dbval_p, result_p);

    default:
      break;
    }

  return NO_ERROR;
}

static int
qdata_add_monetary_to_dbval (DB_VALUE * monetary_val_p, DB_VALUE * dbval_p, DB_VALUE * result_p)
{
  DB_TYPE type;
  double d1;
  DB_CURRENCY currency;

  d1 = (db_get_monetary (monetary_val_p))->amount;
  currency = (db_get_monetary (monetary_val_p))->type;

  type = DB_VALUE_DOMAIN_TYPE (dbval_p);

  switch (type)
    {
    case DB_TYPE_SHORT:
      return qdata_add_monetary (d1, db_get_short (dbval_p), currency, result_p);

    case DB_TYPE_INTEGER:
      return qdata_add_monetary (d1, db_get_int (dbval_p), currency, result_p);

    case DB_TYPE_BIGINT:
      return qdata_add_monetary (d1, (double) db_get_bigint (dbval_p), currency, result_p);

    case DB_TYPE_FLOAT:
      return qdata_add_monetary (d1, db_get_float (dbval_p), currency, result_p);

    case DB_TYPE_DOUBLE:
      return qdata_add_monetary (d1, db_get_double (dbval_p), currency, result_p);

    case DB_TYPE_NUMERIC:
      return qdata_add_numeric_to_monetary (dbval_p, monetary_val_p, result_p);

    case DB_TYPE_MONETARY:
      /* Note: we probably should return an error if the two monetaries have different monetary types. */
      return qdata_add_monetary (d1, (db_get_monetary (dbval_p))->amount, currency, result_p);

    default:
      break;
    }

  return NO_ERROR;
}

static int
qdata_add_chars_to_dbval (DB_VALUE * dbval1_p, DB_VALUE * dbval2_p, DB_VALUE * result_p)
{
  DB_DATA_STATUS data_stat;

  if ((db_string_concatenate (dbval1_p, dbval2_p, result_p, &data_stat) != NO_ERROR) || (data_stat != DATA_STATUS_OK))
    {
      return ER_FAILED;
    }

  return NO_ERROR;
}

static int
qdata_add_sequence_to_dbval (DB_VALUE * seq_val_p, DB_VALUE * dbval_p, DB_VALUE * result_p, TP_DOMAIN * domain_p)
{
  DB_SET *set_tmp;
  DB_SEQ *seq_tmp, *seq_tmp1;
  DB_VALUE dbval_tmp;
  int i, card, card1;
#if !defined(NDEBUG)
  DB_TYPE type1, type2;
#endif

#if !defined(NDEBUG)
  type1 = DB_VALUE_DOMAIN_TYPE (seq_val_p);
  type2 = DB_VALUE_DOMAIN_TYPE (dbval_p);

  assert (TP_IS_SET_TYPE (type1));
  assert (TP_IS_SET_TYPE (type2));
#endif

  if (domain_p == NULL)
    {
      return ER_FAILED;
    }

  db_make_null (&dbval_tmp);

  if (TP_DOMAIN_TYPE (domain_p) == DB_TYPE_SEQUENCE)
    {
      if (tp_value_coerce (seq_val_p, result_p, domain_p) != DOMAIN_COMPATIBLE)
	{
	  return ER_FAILED;
	}

      seq_tmp = db_get_set (dbval_p);
      card = db_seq_size (seq_tmp);
      seq_tmp1 = db_get_set (result_p);
      card1 = db_seq_size (seq_tmp1);

      for (i = 0; i < card; i++)
	{
	  if (db_seq_get (seq_tmp, i, &dbval_tmp) != NO_ERROR)
	    {
	      return ER_FAILED;
	    }

	  if (db_seq_put (seq_tmp1, card1 + i, &dbval_tmp) != NO_ERROR)
	    {
	      pr_clear_value (&dbval_tmp);
	      return ER_FAILED;
	    }

	  pr_clear_value (&dbval_tmp);
	}
    }
  else
    {
      /* set or multiset */
      if (set_union (db_get_set (seq_val_p), db_get_set (dbval_p), &set_tmp, domain_p) < 0)
	{
	  return ER_FAILED;
	}

      pr_clear_value (result_p);
      set_make_collection (result_p, set_tmp);
    }

  return NO_ERROR;
}

static int
qdata_add_time_to_dbval (DB_VALUE * time_val_p, DB_VALUE * dbval_p, DB_VALUE * result_p)
{
  DB_TYPE type;

  type = DB_VALUE_DOMAIN_TYPE (dbval_p);

  switch (type)
    {
    case DB_TYPE_SHORT:
      return qdata_add_bigint_to_time (time_val_p, (DB_BIGINT) db_get_short (dbval_p), result_p);

    case DB_TYPE_INTEGER:
      return qdata_add_bigint_to_time (time_val_p, (DB_BIGINT) db_get_int (dbval_p), result_p);

    case DB_TYPE_BIGINT:
      return qdata_add_bigint_to_time (time_val_p, db_get_bigint (dbval_p), result_p);

    default:
      break;
    }

  return NO_ERROR;
}

static int
qdata_add_utime_to_dbval (DB_VALUE * utime_val_p, DB_VALUE * dbval_p, DB_VALUE * result_p, TP_DOMAIN * domain_p)
{
  DB_TYPE type;

  type = DB_VALUE_DOMAIN_TYPE (dbval_p);

  switch (type)
    {
    case DB_TYPE_SHORT:
      return qdata_add_short_to_utime (utime_val_p, db_get_short (dbval_p), result_p, domain_p);

    case DB_TYPE_INTEGER:
      return qdata_add_int_to_utime (utime_val_p, db_get_int (dbval_p), result_p, domain_p);

    case DB_TYPE_BIGINT:
      return qdata_add_bigint_to_utime (utime_val_p, db_get_bigint (dbval_p), result_p, domain_p);

    default:
      break;
    }

  return NO_ERROR;
}

static int
qdata_add_timestamptz_to_dbval (DB_VALUE * ts_tz_val_p, DB_VALUE * dbval_p, DB_VALUE * result_p)
{
  DB_TYPE type;
  TP_DOMAIN *domain_p;

  type = DB_VALUE_DOMAIN_TYPE (dbval_p);

  domain_p = tp_domain_resolve_default (DB_TYPE_TIMESTAMPTZ);

  switch (type)
    {
    case DB_TYPE_SHORT:
      return qdata_add_short_to_timestamptz (ts_tz_val_p, db_get_short (dbval_p), result_p, domain_p);

    case DB_TYPE_INTEGER:
      return qdata_add_int_to_timestamptz (ts_tz_val_p, db_get_int (dbval_p), result_p, domain_p);

    case DB_TYPE_BIGINT:
      return qdata_add_bigint_to_timestamptz (ts_tz_val_p, db_get_bigint (dbval_p), result_p, domain_p);

    default:
      break;
    }

  return NO_ERROR;
}

static int
qdata_add_datetime_to_dbval (DB_VALUE * datetime_val_p, DB_VALUE * dbval_p, DB_VALUE * result_p, TP_DOMAIN * domain_p)
{
  DB_TYPE type;

  type = DB_VALUE_DOMAIN_TYPE (dbval_p);

  switch (type)
    {
    case DB_TYPE_SHORT:
      return qdata_add_short_to_datetime (datetime_val_p, db_get_short (dbval_p), result_p, domain_p);

    case DB_TYPE_INTEGER:
      return qdata_add_int_to_datetime (datetime_val_p, db_get_int (dbval_p), result_p, domain_p);

    case DB_TYPE_BIGINT:
      return qdata_add_bigint_to_datetime (datetime_val_p, db_get_bigint (dbval_p), result_p, domain_p);

    default:
      break;
    }

  return NO_ERROR;
}

static int
qdata_add_datetimetz_to_dbval (DB_VALUE * datetimetz_val_p, DB_VALUE * dbval_p, DB_VALUE * result_p)
{
  int error = NO_ERROR;
  DB_VALUE dt_val, dt_val_res;
  DB_DATETIMETZ *dt_tz_p = db_get_datetimetz (datetimetz_val_p);
  DB_DATETIMETZ dt_tz_res, dt_tz_fixed;

  db_make_datetime (&dt_val, &dt_tz_p->datetime);
  error = qdata_add_datetime_to_dbval (&dt_val, dbval_p, &dt_val_res, tp_domain_resolve_default (DB_TYPE_DATETIME));
  if (error != NO_ERROR)
    {
      return error;
    }

  dt_tz_res.datetime = *db_get_datetime (&dt_val_res);
  dt_tz_res.tz_id = dt_tz_p->tz_id;

  error = tz_datetimetz_fix_zone (&dt_tz_res, &dt_tz_fixed);
  if (error != NO_ERROR)
    {
      return error;
    }

  db_make_datetimetz (result_p, &dt_tz_fixed);
  return NO_ERROR;
}

static int
qdata_add_date_to_dbval (DB_VALUE * date_val_p, DB_VALUE * dbval_p, DB_VALUE * result_p, TP_DOMAIN * domain_p)
{
  DB_TYPE type;

  type = DB_VALUE_DOMAIN_TYPE (dbval_p);

  switch (type)
    {
    case DB_TYPE_SHORT:
      return qdata_add_short_to_date (date_val_p, db_get_short (dbval_p), result_p, domain_p);

    case DB_TYPE_INTEGER:
      return qdata_add_int_to_date (date_val_p, db_get_int (dbval_p), result_p, domain_p);

    case DB_TYPE_BIGINT:
      return qdata_add_bigint_to_date (date_val_p, db_get_bigint (dbval_p), result_p, domain_p);

    default:
      if (prm_get_bool_value (PRM_ID_RETURN_NULL_ON_FUNCTION_ERRORS) == false)
	{
	  er_set (ER_ERROR_SEVERITY, ARG_FILE_LINE, ER_QPROC_INVALID_DATATYPE, 0);
	  return ER_QPROC_INVALID_DATATYPE;
	}
      break;
    }

  return NO_ERROR;
}

static int
qdata_coerce_result_to_domain (DB_VALUE * result_p, TP_DOMAIN * domain_p)
{
  int error = NO_ERROR;
  TP_DOMAIN_STATUS dom_status;

  if (domain_p != NULL)
    {
      dom_status = tp_value_coerce (result_p, result_p, domain_p);
      if (dom_status != DOMAIN_COMPATIBLE)
	{
	  error = tp_domain_status_er_set (dom_status, ARG_FILE_LINE, result_p, domain_p);
	  assert_release (error != NO_ERROR);
	}
    }

  return error;
}

static int
qdata_cast_to_domain (DB_VALUE * dbval_p, DB_VALUE * result_p, TP_DOMAIN * domain_p)
{
  int error = NO_ERROR;
  TP_DOMAIN_STATUS dom_status;

  if (domain_p != NULL)
    {
      dom_status = tp_value_cast (dbval_p, result_p, domain_p, false);
      if (dom_status != DOMAIN_COMPATIBLE)
	{
	  error = tp_domain_status_er_set (dom_status, ARG_FILE_LINE, dbval_p, domain_p);
	  assert_release (error != NO_ERROR);
	}
    }

  return error;
}

/*
 * qdata_add_dbval () -
 *   return: NO_ERROR, or ER_code
 *   dbval1(in) : First db_value node
 *   dbval2(in) : Second db_value node
 *   res(out)   : Resultant db_value node
 *   domain(in) :
 *
 * Note: Add two db_values.
 * Overflow checks are only done when both operand maximums have
 * overlapping precision/scale.  That is,
 *     short + integer -> overflow is checked
 *     float + double  -> overflow is not checked.  Maximum float
 *                        value does not overlap maximum double
 *                        precision/scale.
 *                        MAX_FLT + MAX_DBL = MAX_DBL
 */
int
qdata_add_dbval (DB_VALUE * dbval1_p, DB_VALUE * dbval2_p, DB_VALUE * result_p, tp_domain * domain_p)
{
  DB_TYPE type1;
  DB_TYPE type2;
  int error = NO_ERROR;
  DB_VALUE cast_value1;
  DB_VALUE cast_value2;
  TP_DOMAIN *cast_dom1 = NULL;
  TP_DOMAIN *cast_dom2 = NULL;
  TP_DOMAIN_STATUS dom_status;

  if (domain_p != NULL && TP_DOMAIN_TYPE (domain_p) == DB_TYPE_NULL)
    {
      return NO_ERROR;
    }

  type1 = dbval1_p ? DB_VALUE_DOMAIN_TYPE (dbval1_p) : DB_TYPE_NULL;
  type2 = dbval2_p ? DB_VALUE_DOMAIN_TYPE (dbval2_p) : DB_TYPE_NULL;

  /* Enumeration */
  if (type1 == DB_TYPE_ENUMERATION)
    {
      if (TP_IS_CHAR_BIT_TYPE (type2))
	{
	  cast_dom1 = tp_domain_resolve_default (DB_TYPE_VARCHAR);
	}
      else
	{
	  cast_dom1 = tp_domain_resolve_default (DB_TYPE_SMALLINT);
	}

      dom_status = tp_value_auto_cast (dbval1_p, &cast_value1, cast_dom1);
      if (dom_status != DOMAIN_COMPATIBLE)
	{
	  error = tp_domain_status_er_set (dom_status, ARG_FILE_LINE, dbval1_p, cast_dom1);
	  return error;
	}
      error = qdata_add_dbval (&cast_value1, dbval2_p, result_p, domain_p);
      pr_clear_value (&cast_value1);
      return error;
    }
  else if (type2 == DB_TYPE_ENUMERATION)
    {
      if (TP_IS_CHAR_BIT_TYPE (type1))
	{
	  cast_dom2 = tp_domain_resolve_default (DB_TYPE_VARCHAR);
	}
      else
	{
	  cast_dom2 = tp_domain_resolve_default (DB_TYPE_SMALLINT);
	}
      dom_status = tp_value_auto_cast (dbval2_p, &cast_value2, cast_dom2);
      if (dom_status != DOMAIN_COMPATIBLE)
	{
	  error = tp_domain_status_er_set (dom_status, ARG_FILE_LINE, dbval2_p, cast_dom2);
	  return error;
	}
      error = qdata_add_dbval (dbval1_p, &cast_value2, result_p, domain_p);
      pr_clear_value (&cast_value2);
      return error;
    }

  /* plus as concat : when both operands are string or bit */
  if (prm_get_bool_value (PRM_ID_PLUS_AS_CONCAT) == true)
    {
      if (TP_IS_CHAR_BIT_TYPE (type1) && TP_IS_CHAR_BIT_TYPE (type2))
	{
	  return qdata_strcat_dbval (dbval1_p, dbval2_p, result_p, domain_p);
	}
    }

  if (DB_IS_NULL (dbval1_p) || DB_IS_NULL (dbval2_p))
    {
      return NO_ERROR;
    }

  db_make_null (&cast_value1);
  db_make_null (&cast_value2);

  /* not all pairs of operands types can be handled; for some of these pairs, reverse the order of operands to match
   * the handled case */
  /* STRING + NUMBER NUMBER + DATE STRING + DATE */
  if ((TP_IS_CHAR_TYPE (type1) && TP_IS_NUMERIC_TYPE (type2))
      || (TP_IS_NUMERIC_TYPE (type1) && TP_IS_DATE_OR_TIME_TYPE (type2)) || (TP_IS_CHAR_TYPE (type1)
									     && TP_IS_DATE_OR_TIME_TYPE (type2)))
    {
      DB_VALUE *temp = NULL;

      temp = dbval1_p;
      dbval1_p = dbval2_p;
      dbval2_p = temp;
      type1 = DB_VALUE_DOMAIN_TYPE (dbval1_p);
      type2 = DB_VALUE_DOMAIN_TYPE (dbval2_p);
    }

  /* number + string : cast string to DOUBLE, add as numbers */
  if (TP_IS_NUMERIC_TYPE (type1) && TP_IS_CHAR_TYPE (type2))
    {
      /* cast string to double */
      cast_dom2 = tp_domain_resolve_default (DB_TYPE_DOUBLE);
    }
  /* date + number : cast number to bigint, add as date + bigint */
  /* date + string : cast string to bigint, add as date + bigint */
  else if (TP_IS_DATE_OR_TIME_TYPE (type1) && (TP_IS_FLOATING_NUMBER_TYPE (type2) || TP_IS_CHAR_TYPE (type2)))
    {
      /* cast number to BIGINT */
      cast_dom2 = tp_domain_resolve_default (DB_TYPE_BIGINT);
    }
  /* string + string: cast number to bigint, add as date + bigint */
  else if (TP_IS_CHAR_TYPE (type1) && TP_IS_CHAR_TYPE (type2))
    {
      /* cast number to BIGINT */
      cast_dom1 = tp_domain_resolve_default (DB_TYPE_DOUBLE);
      cast_dom2 = tp_domain_resolve_default (DB_TYPE_DOUBLE);
    }

  if (cast_dom2 != NULL)
    {
      dom_status = tp_value_auto_cast (dbval2_p, &cast_value2, cast_dom2);
      if (dom_status != DOMAIN_COMPATIBLE)
	{
	  error = tp_domain_status_er_set (dom_status, ARG_FILE_LINE, dbval2_p, cast_dom2);
	  return error;
	}
      dbval2_p = &cast_value2;
    }

  if (cast_dom1 != NULL)
    {
      dom_status = tp_value_auto_cast (dbval1_p, &cast_value1, cast_dom1);
      if (dom_status != DOMAIN_COMPATIBLE)
	{
	  error = tp_domain_status_er_set (dom_status, ARG_FILE_LINE, dbval1_p, cast_dom1);
	  return error;
	}
      dbval1_p = &cast_value1;
    }

  type1 = dbval1_p ? DB_VALUE_DOMAIN_TYPE (dbval1_p) : DB_TYPE_NULL;
  type2 = dbval2_p ? DB_VALUE_DOMAIN_TYPE (dbval2_p) : DB_TYPE_NULL;

  if (DB_IS_NULL (dbval1_p) || DB_IS_NULL (dbval2_p))
    {
      return NO_ERROR;
    }

  if (qdata_is_zero_value_date (dbval1_p) || qdata_is_zero_value_date (dbval2_p))
    {
      /* add operation with zero date returns null */
      db_make_null (result_p);
      if (!prm_get_bool_value (PRM_ID_RETURN_NULL_ON_FUNCTION_ERRORS))
	{
	  er_set (ER_ERROR_SEVERITY, ARG_FILE_LINE, ER_ATTEMPT_TO_USE_ZERODATE, 0);
	  return ER_ATTEMPT_TO_USE_ZERODATE;
	}
      return NO_ERROR;
    }

  switch (type1)
    {
    case DB_TYPE_SHORT:
      error = qdata_add_short_to_dbval (dbval1_p, dbval2_p, result_p, domain_p);
      break;

    case DB_TYPE_INTEGER:
      error = qdata_add_int_to_dbval (dbval1_p, dbval2_p, result_p, domain_p);
      break;

    case DB_TYPE_BIGINT:
      error = qdata_add_bigint_to_dbval (dbval1_p, dbval2_p, result_p, domain_p);
      break;

    case DB_TYPE_FLOAT:
      error = qdata_add_float_to_dbval (dbval1_p, dbval2_p, result_p);
      break;

    case DB_TYPE_DOUBLE:
      error = qdata_add_double_to_dbval (dbval1_p, dbval2_p, result_p);
      break;

    case DB_TYPE_NUMERIC:
      error = qdata_add_numeric_to_dbval (dbval1_p, dbval2_p, result_p);
      break;

    case DB_TYPE_MONETARY:
      error = qdata_add_monetary_to_dbval (dbval1_p, dbval2_p, result_p);
      break;

    case DB_TYPE_CHAR:
    case DB_TYPE_VARCHAR:
    case DB_TYPE_NCHAR:
    case DB_TYPE_VARNCHAR:
    case DB_TYPE_BIT:
    case DB_TYPE_VARBIT:
      error = qdata_add_chars_to_dbval (dbval1_p, dbval2_p, result_p);
      break;

    case DB_TYPE_SET:
    case DB_TYPE_MULTISET:
    case DB_TYPE_SEQUENCE:
      if (!TP_IS_SET_TYPE (type2))
	{
	  er_set (ER_ERROR_SEVERITY, ARG_FILE_LINE, ER_QPROC_INVALID_DATATYPE, 0);
	  return ER_QPROC_INVALID_DATATYPE;
	}
      if (domain_p == NULL)
	{
	  if (type1 == type2)
	    {
	      /* partial resolve : set only basic domain; full domain will be resolved in 'fetch', based on the
	       * result's value */
	      domain_p = tp_domain_resolve_default (type1);
	    }
	  else
	    {
	      domain_p = tp_domain_resolve_default (DB_TYPE_MULTISET);
	    }
	}
      error = qdata_add_sequence_to_dbval (dbval1_p, dbval2_p, result_p, domain_p);
      break;

    case DB_TYPE_TIME:
      error = qdata_add_time_to_dbval (dbval1_p, dbval2_p, result_p);
      break;

    case DB_TYPE_TIMESTAMP:
      error = qdata_add_utime_to_dbval (dbval1_p, dbval2_p, result_p, domain_p);
      break;

    case DB_TYPE_TIMESTAMPLTZ:
      {
	DB_TIMESTAMPTZ ts_tz, *ts_tz_p;
	DB_VALUE ts_tz_val, tmp_val_res;

	ts_tz.timestamp = *db_get_timestamp (dbval1_p);

	error = tz_create_session_tzid_for_timestamp (&ts_tz.timestamp, &ts_tz.tz_id);
	if (error != NO_ERROR)
	  {
	    break;
	  }

	db_make_timestamptz (&ts_tz_val, &ts_tz);

	error = qdata_add_timestamptz_to_dbval (&ts_tz_val, dbval2_p, &tmp_val_res);
	if (error != NO_ERROR)
	  {
	    break;
	  }
	if (DB_VALUE_TYPE (&tmp_val_res) == DB_TYPE_TIMESTAMPTZ)
	  {
	    ts_tz_p = db_get_timestamptz (&tmp_val_res);
	    db_make_timestampltz (result_p, ts_tz_p->timestamp);
	  }
	else
	  {
	    assert (DB_VALUE_TYPE (&tmp_val_res) == DB_TYPE_BIGINT);
	    pr_clone_value (&tmp_val_res, result_p);
	  }
	break;
      }

    case DB_TYPE_TIMESTAMPTZ:
      error = qdata_add_timestamptz_to_dbval (dbval1_p, dbval2_p, result_p);
      break;

    case DB_TYPE_DATETIME:
    case DB_TYPE_DATETIMELTZ:
      /* we are adding only numbers, safe to handle DATETIMELTZ as DATETIME */
      error = qdata_add_datetime_to_dbval (dbval1_p, dbval2_p, result_p, domain_p);
      if (error == NO_ERROR && type1 == DB_TYPE_DATETIMELTZ)
	{
	  db_make_datetimeltz (result_p, db_get_datetime (result_p));
	}
      break;

    case DB_TYPE_DATETIMETZ:
      error = qdata_add_datetimetz_to_dbval (dbval1_p, dbval2_p, result_p);
      break;

    case DB_TYPE_DATE:
      error = qdata_add_date_to_dbval (dbval1_p, dbval2_p, result_p, domain_p);
      break;

    default:
      er_set (ER_ERROR_SEVERITY, ARG_FILE_LINE, ER_QPROC_INVALID_DATATYPE, 0);
      return ER_QPROC_INVALID_DATATYPE;
    }

  if (error != NO_ERROR)
    {
      return error;
    }

  return qdata_coerce_result_to_domain (result_p, domain_p);
}

/*
 * qdata_concatenate_dbval () -
 *   return: NO_ERROR, or ER_code
 *   dbval1(in)		  : First db_value node
 *   dbval2(in)		  : Second db_value node
 *   result_p(out)	  : Resultant db_value node
 *   domain_p(in)	  : DB domain of result
 *   max_allowed_size(in) : max allowed size for result
 *   warning_context(in)  : used only to display truncation warning context
 *
 * Note: Concatenates a db_values to string db value.
 *	 Value to be added is truncated in case the allowed size would be
 *	 exceeded . Truncation is done without modifying the value (a new
 *	 temporary value is used).
 *	 A warning is logged the first time the allowed size is exceeded
 *	 (when the value to add has already exceeded the size, no warning is
 *	 logged).
 */
int
qdata_concatenate_dbval (THREAD_ENTRY * thread_p, DB_VALUE * dbval1_p, DB_VALUE * dbval2_p, DB_VALUE * result_p,
			 tp_domain * domain_p, const int max_allowed_size, const char *warning_context)
{
  DB_TYPE type2, type1;
  int error = NO_ERROR;
  DB_VALUE arg_val, db_temp;
  int res_size = 0, val_size = 0;
  bool warning_size_exceeded = false;
  int spare_bytes = 0;
  bool save_need_clear;

  if ((domain_p != NULL && TP_DOMAIN_TYPE (domain_p) == DB_TYPE_NULL) || DB_IS_NULL (dbval1_p) || DB_IS_NULL (dbval2_p))
    {
      return NO_ERROR;
    }

  type1 = DB_VALUE_DOMAIN_TYPE (dbval1_p);
  type2 = DB_VALUE_DOMAIN_TYPE (dbval2_p);

  if (!QSTR_IS_ANY_CHAR_OR_BIT (type1))
    {
      assert (false);
      er_set (ER_ERROR_SEVERITY, ARG_FILE_LINE, ER_QPROC_INVALID_DATATYPE, 0);
      return ER_QPROC_INVALID_DATATYPE;
    }
  db_make_null (&arg_val);
  db_make_null (&db_temp);

  res_size = db_get_string_size (dbval1_p);

  switch (type2)
    {
    case DB_TYPE_CHAR:
    case DB_TYPE_VARCHAR:
    case DB_TYPE_NCHAR:
    case DB_TYPE_VARNCHAR:
    case DB_TYPE_BIT:
    case DB_TYPE_VARBIT:
      val_size = db_get_string_size (dbval2_p);
      if (res_size >= max_allowed_size)
	{
	  assert (warning_size_exceeded == false);
	  break;
	}
      else if (res_size + val_size > max_allowed_size)
	{
	  warning_size_exceeded = true;
	  error = db_string_limit_size_string (dbval2_p, &db_temp, max_allowed_size - res_size, &spare_bytes);
	  if (error != NO_ERROR)
	    {
	      break;
	    }

	  error = qdata_add_chars_to_dbval (dbval1_p, &db_temp, result_p);

	  if (spare_bytes > 0)
	    {
	      /* The adjusted 'db_temp' string was truncated to the last full multibyte character. Increase the
	       * 'result' with 'spare_bytes' remained from the last truncated multibyte character. This prevents
	       * GROUP_CONCAT to add other single-byte chars (or char with fewer bytes than 'spare_bytes' to current
	       * aggregate. */
	      save_need_clear = result_p->need_clear;
	      qstr_make_typed_string (DB_VALUE_DOMAIN_TYPE (result_p), result_p, DB_VALUE_PRECISION (result_p),
				      db_get_string (result_p), db_get_string_size (result_p) + spare_bytes,
				      db_get_string_codeset (dbval1_p), db_get_string_collation (dbval1_p));
	      result_p->need_clear = save_need_clear;
	    }
	}
      else
	{
	  error = qdata_add_chars_to_dbval (dbval1_p, dbval2_p, result_p);
	}
      break;
    case DB_TYPE_SHORT:
    case DB_TYPE_INTEGER:
    case DB_TYPE_BIGINT:
    case DB_TYPE_FLOAT:
    case DB_TYPE_DOUBLE:
    case DB_TYPE_NUMERIC:
    case DB_TYPE_MONETARY:
    case DB_TYPE_TIME:
    case DB_TYPE_DATE:
    case DB_TYPE_DATETIME:
    case DB_TYPE_DATETIMELTZ:
    case DB_TYPE_DATETIMETZ:
    case DB_TYPE_TIMESTAMP:
    case DB_TYPE_TIMESTAMPLTZ:
    case DB_TYPE_TIMESTAMPTZ:
    case DB_TYPE_ENUMERATION:
      {
	TP_DOMAIN_STATUS err_dom;
	err_dom = tp_value_cast (dbval2_p, &arg_val, domain_p, false);

	if (err_dom == DOMAIN_COMPATIBLE)
	  {
	    val_size = db_get_string_size (&arg_val);

	    if (res_size >= max_allowed_size)
	      {
		assert (warning_size_exceeded == false);
		break;
	      }
	    else if (res_size + val_size > max_allowed_size)
	      {
		warning_size_exceeded = true;
		error = db_string_limit_size_string (&arg_val, &db_temp, max_allowed_size - res_size, &spare_bytes);
		if (error != NO_ERROR)
		  {
		    break;
		  }

		error = qdata_add_chars_to_dbval (dbval1_p, &db_temp, result_p);

		if (spare_bytes > 0)
		  {
		    save_need_clear = result_p->need_clear;
		    qstr_make_typed_string (DB_VALUE_DOMAIN_TYPE (result_p), result_p, DB_VALUE_PRECISION (result_p),
					    db_get_string (result_p), db_get_string_size (result_p) + spare_bytes,
					    db_get_string_codeset (dbval1_p), db_get_string_collation (dbval1_p));
		    result_p->need_clear = save_need_clear;
		  }
	      }
	    else
	      {
		error = qdata_add_chars_to_dbval (dbval1_p, &arg_val, result_p);
	      }
	  }
	else
	  {
	    error = tp_domain_status_er_set (err_dom, ARG_FILE_LINE, dbval2_p, domain_p);
	  }
      }
      break;

    default:
      er_set (ER_ERROR_SEVERITY, ARG_FILE_LINE, ER_QPROC_INVALID_DATATYPE, 0);
      return ER_QPROC_INVALID_DATATYPE;
    }

  pr_clear_value (&arg_val);
  pr_clear_value (&db_temp);
  if (error == NO_ERROR && warning_size_exceeded == true)
    {
      er_set (ER_NOTIFICATION_SEVERITY, ARG_FILE_LINE, ER_QPROC_SIZE_STRING_TRUNCATED, 1, warning_context);
    }

  return error;
}


/*
 * qdata_increment_dbval () -
 *   return: NO_ERROR, or ER_code
 *   dbval1(in) : db_value node
 *   res(in)    :
 *   incval(in) :
 *
 * Note: Increment the db_value.
 * If overflow happens, reset the db_value as 0.
 */
int
qdata_increment_dbval (DB_VALUE * dbval_p, DB_VALUE * result_p, int inc_val)
{
  DB_TYPE type1;
  short stmp, s1;
  int itmp, i1;
  DB_BIGINT bitmp, bi1;

  type1 = DB_VALUE_DOMAIN_TYPE (dbval_p);

  switch (type1)
    {
    case DB_TYPE_SHORT:
      s1 = db_get_short (dbval_p);
      stmp = s1 + inc_val;
      if ((inc_val > 0 && OR_CHECK_ADD_OVERFLOW (s1, inc_val, stmp))
	  || (inc_val < 0 && OR_CHECK_SUB_UNDERFLOW (s1, -inc_val, stmp)))
	{
	  stmp = 0;
	}

      db_make_short (result_p, stmp);
      break;

    case DB_TYPE_INTEGER:
      i1 = db_get_int (dbval_p);
      itmp = i1 + inc_val;
      if ((inc_val > 0 && OR_CHECK_ADD_OVERFLOW (i1, inc_val, itmp))
	  || (inc_val < 0 && OR_CHECK_SUB_UNDERFLOW (i1, -inc_val, itmp)))
	{
	  itmp = 0;
	}

      db_make_int (result_p, itmp);
      break;

    case DB_TYPE_BIGINT:
      bi1 = db_get_bigint (dbval_p);
      bitmp = bi1 + inc_val;
      if ((inc_val > 0 && OR_CHECK_ADD_OVERFLOW (bi1, inc_val, bitmp))
	  || (inc_val < 0 && OR_CHECK_SUB_UNDERFLOW (bi1, -inc_val, bitmp)))
	{
	  bitmp = 0;
	}

      db_make_bigint (result_p, bitmp);
      break;

    default:
      er_set (ER_ERROR_SEVERITY, ARG_FILE_LINE, ER_QPROC_INVALID_DATATYPE, 0);
      return ER_FAILED;
    }

  return NO_ERROR;
}

static int
qdata_subtract_short (short s1, short s2, DB_VALUE * result_p)
{
  short stmp;

  stmp = s1 - s2;

  if (OR_CHECK_SUB_UNDERFLOW (s1, s2, stmp))
    {
      er_set (ER_ERROR_SEVERITY, ARG_FILE_LINE, ER_QPROC_OVERFLOW_SUBTRACTION, 0);
      return ER_FAILED;
    }

  db_make_short (result_p, stmp);
  return NO_ERROR;
}

static int
qdata_subtract_int (int i1, int i2, DB_VALUE * result_p)
{
  int itmp;

  itmp = i1 - i2;

  if (OR_CHECK_SUB_UNDERFLOW (i1, i2, itmp))
    {
      er_set (ER_ERROR_SEVERITY, ARG_FILE_LINE, ER_QPROC_OVERFLOW_SUBTRACTION, 0);
      return ER_FAILED;
    }

  db_make_int (result_p, itmp);
  return NO_ERROR;
}

static int
qdata_subtract_bigint (DB_BIGINT bi1, DB_BIGINT bi2, DB_VALUE * result_p)
{
  DB_BIGINT bitmp;

  bitmp = bi1 - bi2;

  if (OR_CHECK_SUB_UNDERFLOW (bi1, bi2, bitmp))
    {
      er_set (ER_ERROR_SEVERITY, ARG_FILE_LINE, ER_QPROC_OVERFLOW_SUBTRACTION, 0);
      return ER_FAILED;
    }

  db_make_bigint (result_p, bitmp);
  return NO_ERROR;
}

static int
qdata_subtract_float (float f1, float f2, DB_VALUE * result_p)
{
  float ftmp;

  ftmp = f1 - f2;

  if (OR_CHECK_FLOAT_OVERFLOW (ftmp))
    {
      er_set (ER_ERROR_SEVERITY, ARG_FILE_LINE, ER_QPROC_OVERFLOW_SUBTRACTION, 0);
      return ER_FAILED;
    }

  db_make_float (result_p, ftmp);
  return NO_ERROR;
}

static int
qdata_subtract_double (double d1, double d2, DB_VALUE * result_p)
{
  double dtmp;

  dtmp = d1 - d2;

  if (OR_CHECK_DOUBLE_OVERFLOW (dtmp))
    {
      er_set (ER_ERROR_SEVERITY, ARG_FILE_LINE, ER_QPROC_OVERFLOW_SUBTRACTION, 0);
      return ER_FAILED;
    }

  db_make_double (result_p, dtmp);
  return NO_ERROR;
}

static int
qdata_subtract_monetary (double d1, double d2, DB_CURRENCY currency, DB_VALUE * result_p)
{
  double dtmp;

  dtmp = d1 - d2;

  if (OR_CHECK_DOUBLE_OVERFLOW (dtmp))
    {
      er_set (ER_ERROR_SEVERITY, ARG_FILE_LINE, ER_QPROC_OVERFLOW_SUBTRACTION, 0);
      return ER_FAILED;
    }

  db_make_monetary (result_p, currency, dtmp);
  return NO_ERROR;
}

static int
qdata_subtract_time (DB_TIME u1, DB_TIME u2, DB_VALUE * result_p)
{
  DB_TIME utmp;
  int hour, minute, second;

  if (u1 < u2)
    {
      u1 += SECONDS_OF_ONE_DAY;
    }

  utmp = u1 - u2;
  db_time_decode (&utmp, &hour, &minute, &second);
  db_make_time (result_p, hour, minute, second);

  return NO_ERROR;
}

static int
qdata_subtract_utime (DB_UTIME u1, DB_UTIME u2, DB_VALUE * result_p)
{
  DB_UTIME utmp;

  utmp = u1 - u2;
  if (OR_CHECK_UNS_SUB_UNDERFLOW (u1, u2, utmp))
    {
      er_set (ER_ERROR_SEVERITY, ARG_FILE_LINE, ER_QPROC_TIME_UNDERFLOW, 0);
      return ER_FAILED;
    }

  db_make_timestamp (result_p, utmp);
  return NO_ERROR;
}

static int
qdata_subtract_utime_to_short_asymmetry (DB_VALUE * utime_val_p, short s, unsigned int *utime, DB_VALUE * result_p,
					 TP_DOMAIN * domain_p)
{
  DB_VALUE tmp;
  int error = NO_ERROR;

  if (s == DB_INT16_MIN)	/* check for asymmetry. */
    {
      if (*utime == DB_UINT32_MAX)
	{
	  er_set (ER_ERROR_SEVERITY, ARG_FILE_LINE, ER_QPROC_OVERFLOW_ADDITION, 0);
	  return ER_QPROC_OVERFLOW_ADDITION;
	}

      (*utime)++;
      s++;
    }

  db_make_short (&tmp, -(s));
  error = qdata_add_dbval (utime_val_p, &tmp, result_p, domain_p);

  return error;
}

static int
qdata_subtract_utime_to_int_asymmetry (DB_VALUE * utime_val_p, int i, unsigned int *utime, DB_VALUE * result_p,
				       TP_DOMAIN * domain_p)
{
  DB_VALUE tmp;
  int error = NO_ERROR;

  if (i == DB_INT32_MIN)	/* check for asymmetry. */
    {
      if (*utime == DB_UINT32_MAX)
	{
	  er_set (ER_ERROR_SEVERITY, ARG_FILE_LINE, ER_QPROC_OVERFLOW_ADDITION, 0);
	  return ER_QPROC_OVERFLOW_ADDITION;
	}

      (*utime)++;
      i++;
    }

  db_make_int (&tmp, -(i));
  error = qdata_add_dbval (utime_val_p, &tmp, result_p, domain_p);

  return error;
}

static int
qdata_subtract_utime_to_bigint_asymmetry (DB_VALUE * utime_val_p, DB_BIGINT bi, unsigned int *utime,
					  DB_VALUE * result_p, TP_DOMAIN * domain_p)
{
  DB_VALUE tmp;
  int error = NO_ERROR;

  if (bi == DB_BIGINT_MIN)	/* check for asymmetry. */
    {
      if (*utime == DB_UINT32_MAX)
	{
	  er_set (ER_ERROR_SEVERITY, ARG_FILE_LINE, ER_QPROC_OVERFLOW_ADDITION, 0);
	  return ER_QPROC_OVERFLOW_ADDITION;
	}

      (*utime)++;
      bi++;
    }

  db_make_bigint (&tmp, -(bi));
  error = qdata_add_dbval (utime_val_p, &tmp, result_p, domain_p);

  return error;
}

static int
qdata_subtract_datetime_to_int (DB_DATETIME * dt1, DB_BIGINT i2, DB_VALUE * result_p)
{
  DB_DATETIME datetime_tmp;
  int error;

  error = db_subtract_int_from_datetime (dt1, i2, &datetime_tmp);
  if (error != NO_ERROR)
    {
      return error;
    }

  db_make_datetime (result_p, &datetime_tmp);
  return NO_ERROR;
}

static int
qdata_subtract_datetime (DB_DATETIME * dt1, DB_DATETIME * dt2, DB_VALUE * result_p)
{
  DB_BIGINT u1, u2, tmp;

  u1 = ((DB_BIGINT) dt1->date) * MILLISECONDS_OF_ONE_DAY + dt1->time;
  u2 = ((DB_BIGINT) dt2->date) * MILLISECONDS_OF_ONE_DAY + dt2->time;

  tmp = u1 - u2;
  if (OR_CHECK_SUB_UNDERFLOW (u1, u2, tmp))
    {
      er_set (ER_ERROR_SEVERITY, ARG_FILE_LINE, ER_QPROC_TIME_UNDERFLOW, 0);
      return ER_FAILED;
    }

  db_make_bigint (result_p, tmp);
  return NO_ERROR;
}

static int
qdata_subtract_datetime_to_int_asymmetry (DB_VALUE * datetime_val_p, DB_BIGINT i, DB_DATETIME * datetime,
					  DB_VALUE * result_p, TP_DOMAIN * domain_p)
{
  DB_VALUE tmp;
  int error = NO_ERROR;

  if (i == DB_BIGINT_MIN)	/* check for asymmetry. */
    {
      if (datetime->time == 0)
	{
	  datetime->date--;
	  datetime->time = MILLISECONDS_OF_ONE_DAY;
	}

      datetime->time--;
      i++;
    }

  db_make_bigint (&tmp, -(i));
  error = qdata_add_dbval (datetime_val_p, &tmp, result_p, domain_p);

  return error;
}

static int
qdata_subtract_short_to_dbval (DB_VALUE * short_val_p, DB_VALUE * dbval_p, DB_VALUE * result_p)
{
  short s;
  DB_TYPE type2;
  DB_VALUE dbval_tmp;
  DB_TIME *timeval, timetmp;
  DB_DATE *date;
  unsigned int u1, u2, utmp;
  int hour, minute, second;
  int err = NO_ERROR;
  DB_VALUE tmp_val;

  s = db_get_short (short_val_p);
  type2 = DB_VALUE_DOMAIN_TYPE (dbval_p);

  switch (type2)
    {
    case DB_TYPE_SHORT:
      return qdata_subtract_short (s, db_get_short (dbval_p), result_p);

    case DB_TYPE_INTEGER:
      return qdata_subtract_int (s, db_get_int (dbval_p), result_p);

    case DB_TYPE_BIGINT:
      return qdata_subtract_bigint (s, db_get_bigint (dbval_p), result_p);

    case DB_TYPE_FLOAT:
      return qdata_subtract_float (s, db_get_float (dbval_p), result_p);

    case DB_TYPE_DOUBLE:
      return qdata_subtract_double (s, db_get_double (dbval_p), result_p);

    case DB_TYPE_NUMERIC:
      qdata_coerce_dbval_to_numeric (short_val_p, &dbval_tmp);

      if (numeric_db_value_sub (&dbval_tmp, dbval_p, result_p) != NO_ERROR)
	{
	  er_set (ER_ERROR_SEVERITY, ARG_FILE_LINE, ER_QPROC_OVERFLOW_SUBTRACTION, 0);
	  return ER_QPROC_OVERFLOW_SUBTRACTION;
	}
      break;

    case DB_TYPE_MONETARY:
      return qdata_subtract_monetary (s, (db_get_monetary (dbval_p))->amount, (db_get_monetary (dbval_p))->type,
				      result_p);

    case DB_TYPE_TIME:
      if (s < 0)
	{
	  timetmp = s + SECONDS_OF_ONE_DAY;
	}
      else
	{
	  timetmp = s;
	}

      timeval = db_get_time (dbval_p);

      err = qdata_subtract_time (timetmp, (DB_TIME) (*timeval % SECONDS_OF_ONE_DAY), result_p);
      return err;

    case DB_TYPE_TIMESTAMP:
    case DB_TYPE_TIMESTAMPLTZ:
    case DB_TYPE_TIMESTAMPTZ:
      db_make_bigint (&tmp_val, (DB_BIGINT) s);
      return qdata_subtract_bigint_to_dbval (&tmp_val, dbval_p, result_p);

    case DB_TYPE_DATETIME:
    case DB_TYPE_DATETIMELTZ:
    case DB_TYPE_DATETIMETZ:
      db_make_int (&tmp_val, (int) s);
      return qdata_subtract_int_to_dbval (&tmp_val, dbval_p, result_p);

    case DB_TYPE_DATE:
      date = db_get_date (dbval_p);

      u1 = (unsigned int) s;
      u2 = (unsigned int) *date;
      utmp = u1 - u2;

      if (s < 0 || OR_CHECK_UNS_SUB_UNDERFLOW (u1, u2, utmp))
	{
	  er_set (ER_ERROR_SEVERITY, ARG_FILE_LINE, ER_QPROC_DATE_UNDERFLOW, 0);
	  return ER_FAILED;
	}

      db_time_decode (&utmp, &hour, &minute, &second);
      db_make_time (result_p, hour, minute, second);
      break;

    default:
      break;
    }

  return err;
}

static int
qdata_subtract_int_to_dbval (DB_VALUE * int_val_p, DB_VALUE * dbval_p, DB_VALUE * result_p)
{
  int i;
  DB_TYPE type;
  DB_VALUE dbval_tmp;
  DB_DATE *date;
  DB_DATETIME *datetime, datetime_tmp;
  unsigned int u1, u2, utmp;
  int day, month, year;
  DB_VALUE tmp_val;
  int err = NO_ERROR;

  i = db_get_int (int_val_p);
  type = DB_VALUE_DOMAIN_TYPE (dbval_p);

  switch (type)
    {
    case DB_TYPE_SHORT:
      return qdata_subtract_int (i, db_get_short (dbval_p), result_p);

    case DB_TYPE_INTEGER:
      return qdata_subtract_int (i, db_get_int (dbval_p), result_p);

    case DB_TYPE_BIGINT:
      return qdata_subtract_bigint (i, db_get_bigint (dbval_p), result_p);

    case DB_TYPE_FLOAT:
      return qdata_subtract_float ((float) i, db_get_float (dbval_p), result_p);

    case DB_TYPE_DOUBLE:
      return qdata_subtract_double (i, db_get_double (dbval_p), result_p);

    case DB_TYPE_NUMERIC:
      qdata_coerce_dbval_to_numeric (int_val_p, &dbval_tmp);

      if (numeric_db_value_sub (&dbval_tmp, dbval_p, result_p) != NO_ERROR)
	{
	  er_set (ER_ERROR_SEVERITY, ARG_FILE_LINE, ER_QPROC_OVERFLOW_SUBTRACTION, 0);
	  return ER_FAILED;
	}
      break;

    case DB_TYPE_MONETARY:
      return qdata_subtract_monetary (i, (db_get_monetary (dbval_p))->amount, (db_get_monetary (dbval_p))->type,
				      result_p);

    case DB_TYPE_TIME:
    case DB_TYPE_TIMESTAMP:
    case DB_TYPE_TIMESTAMPLTZ:
    case DB_TYPE_TIMESTAMPTZ:
      db_make_bigint (&tmp_val, (DB_BIGINT) i);
      return qdata_subtract_bigint_to_dbval (&tmp_val, dbval_p, result_p);

    case DB_TYPE_DATETIME:
      datetime = db_get_datetime (dbval_p);

      datetime_tmp.date = i / MILLISECONDS_OF_ONE_DAY;
      datetime_tmp.time = i % MILLISECONDS_OF_ONE_DAY;

      return qdata_subtract_datetime (&datetime_tmp, datetime, result_p);

    case DB_TYPE_DATETIMELTZ:
      {
	DB_DATETIME dt_local;

	datetime = db_get_datetime (dbval_p);
	err = tz_datetimeltz_to_local (datetime, &dt_local);
	if (err != NO_ERROR)
	  {
	    break;
	  }

	datetime_tmp.date = i / MILLISECONDS_OF_ONE_DAY;
	datetime_tmp.time = i % MILLISECONDS_OF_ONE_DAY;

	return qdata_subtract_datetime (&datetime_tmp, &dt_local, result_p);
      }

    case DB_TYPE_DATETIMETZ:
      {
	DB_DATETIMETZ dt_tz;
	DB_DATETIME dt_local;

	dt_tz = *db_get_datetimetz (dbval_p);

	err = tz_utc_datetimetz_to_local (&dt_tz.datetime, &dt_tz.tz_id, &dt_local);
	if (err != NO_ERROR)
	  {
	    break;
	  }

	datetime_tmp.date = i / MILLISECONDS_OF_ONE_DAY;
	datetime_tmp.time = i % MILLISECONDS_OF_ONE_DAY;

	return qdata_subtract_datetime (&datetime_tmp, &dt_local, result_p);
      }

    case DB_TYPE_DATE:
      date = db_get_date (dbval_p);

      u1 = (unsigned int) i;
      u2 = (unsigned int) *date;
      utmp = u1 - u2;

      if (i < 0 || OR_CHECK_UNS_SUB_UNDERFLOW (u1, u2, utmp))
	{
	  er_set (ER_ERROR_SEVERITY, ARG_FILE_LINE, ER_QPROC_DATE_UNDERFLOW, 0);
	  return ER_FAILED;
	}

      db_date_decode (&utmp, &month, &day, &year);
      db_make_date (result_p, month, day, year);
      break;

    default:
      break;
    }

  return NO_ERROR;
}

static int
qdata_subtract_bigint_to_dbval (DB_VALUE * bigint_val_p, DB_VALUE * dbval_p, DB_VALUE * result_p)
{
  DB_BIGINT bi;
  DB_TYPE type;
  DB_VALUE dbval_tmp;
  DB_TIME *timeval;
  DB_DATE *date;
  unsigned int u1, u2, utmp;
  DB_UTIME *utime;
  int day, month, year;
  int err = NO_ERROR;

  bi = db_get_bigint (bigint_val_p);
  type = DB_VALUE_DOMAIN_TYPE (dbval_p);

  switch (type)
    {
    case DB_TYPE_SHORT:
      return qdata_subtract_bigint (bi, db_get_short (dbval_p), result_p);

    case DB_TYPE_INTEGER:
      return qdata_subtract_bigint (bi, db_get_int (dbval_p), result_p);

    case DB_TYPE_BIGINT:
      return qdata_subtract_bigint (bi, db_get_bigint (dbval_p), result_p);

    case DB_TYPE_FLOAT:
      return qdata_subtract_float ((float) bi, db_get_float (dbval_p), result_p);

    case DB_TYPE_DOUBLE:
      return qdata_subtract_double ((double) bi, db_get_double (dbval_p), result_p);

    case DB_TYPE_NUMERIC:
      qdata_coerce_dbval_to_numeric (bigint_val_p, &dbval_tmp);

      if (numeric_db_value_sub (&dbval_tmp, dbval_p, result_p) != NO_ERROR)
	{
	  er_set (ER_ERROR_SEVERITY, ARG_FILE_LINE, ER_QPROC_OVERFLOW_SUBTRACTION, 0);
	  return ER_FAILED;
	}
      break;

    case DB_TYPE_MONETARY:
      return qdata_subtract_monetary ((double) bi, (db_get_monetary (dbval_p))->amount,
				      (db_get_monetary (dbval_p))->type, result_p);

    case DB_TYPE_TIME:
      if (bi < 0)
	{
	  bi = (bi % SECONDS_OF_ONE_DAY) + SECONDS_OF_ONE_DAY;
	}
      else
	{
	  bi %= SECONDS_OF_ONE_DAY;
	}

      timeval = db_get_time (dbval_p);
      err = qdata_subtract_time ((DB_TIME) bi, (DB_TIME) (*timeval % SECONDS_OF_ONE_DAY), result_p);
      return err;

    case DB_TYPE_TIMESTAMP:
    case DB_TYPE_TIMESTAMPLTZ:
      utime = db_get_timestamp (dbval_p);
      err = qdata_subtract_utime ((DB_UTIME) bi, *utime, result_p);
      if (err != NO_ERROR)
	{
	  break;
	}
      if (err == NO_ERROR && type == DB_TYPE_TIMESTAMPLTZ)
	{
	  db_make_timestampltz (result_p, *db_get_timestamp (result_p));
	}
      return err;

    case DB_TYPE_TIMESTAMPTZ:
      {
	DB_TIMESTAMPTZ ts_tz_res, ts_tz_fixed, *ts_tz_p;

	ts_tz_p = db_get_timestamptz (dbval_p);
	utime = &ts_tz_p->timestamp;
	err = qdata_subtract_utime ((DB_UTIME) bi, *utime, result_p);
	if (err != NO_ERROR)
	  {
	    break;
	  }
	ts_tz_res.timestamp = *db_get_timestamp (result_p);
	ts_tz_res.tz_id = ts_tz_p->tz_id;
	err = tz_timestamptz_fix_zone (&ts_tz_res, &ts_tz_fixed);
	if (err != NO_ERROR)
	  {
	    break;
	  }
	db_make_timestamptz (result_p, &ts_tz_fixed);
	return err;
      }

    case DB_TYPE_DATE:
      date = db_get_date (dbval_p);

      u1 = (unsigned int) bi;
      u2 = (unsigned int) *date;
      utmp = u1 - u2;

      if (bi < 0 || OR_CHECK_UNS_SUB_UNDERFLOW (u1, u2, utmp))
	{
	  er_set (ER_ERROR_SEVERITY, ARG_FILE_LINE, ER_QPROC_DATE_UNDERFLOW, 0);
	  return ER_FAILED;
	}

      db_date_decode (&utmp, &month, &day, &year);
      db_make_date (result_p, month, day, year);
      break;

    default:
      break;
    }

  return err;
}

static int
qdata_subtract_float_to_dbval (DB_VALUE * float_val_p, DB_VALUE * dbval_p, DB_VALUE * result_p)
{
  float f;
  DB_TYPE type;

  f = db_get_float (float_val_p);
  type = DB_VALUE_DOMAIN_TYPE (dbval_p);

  switch (type)
    {
    case DB_TYPE_SHORT:
      return qdata_subtract_float (f, db_get_short (dbval_p), result_p);

    case DB_TYPE_INTEGER:
      return qdata_subtract_float (f, (float) db_get_int (dbval_p), result_p);

    case DB_TYPE_BIGINT:
      return qdata_subtract_float (f, (float) db_get_bigint (dbval_p), result_p);

    case DB_TYPE_FLOAT:
      return qdata_subtract_float (f, db_get_float (dbval_p), result_p);

    case DB_TYPE_DOUBLE:
      return qdata_subtract_double (f, db_get_double (dbval_p), result_p);

    case DB_TYPE_NUMERIC:
      return qdata_subtract_double (f, qdata_coerce_numeric_to_double (dbval_p), result_p);

    case DB_TYPE_MONETARY:
      return qdata_subtract_monetary (f, (db_get_monetary (dbval_p))->amount, (db_get_monetary (dbval_p))->type,
				      result_p);

    default:
      break;
    }

  return NO_ERROR;
}

static int
qdata_subtract_double_to_dbval (DB_VALUE * double_val_p, DB_VALUE * dbval_p, DB_VALUE * result_p)
{
  double d;
  DB_TYPE type;

  d = db_get_double (double_val_p);
  type = DB_VALUE_DOMAIN_TYPE (dbval_p);

  switch (type)
    {
    case DB_TYPE_SHORT:
      return qdata_subtract_double (d, db_get_short (dbval_p), result_p);

    case DB_TYPE_INTEGER:
      return qdata_subtract_double (d, db_get_int (dbval_p), result_p);

    case DB_TYPE_BIGINT:
      return qdata_subtract_double (d, (double) db_get_bigint (dbval_p), result_p);

    case DB_TYPE_FLOAT:
      return qdata_subtract_double (d, db_get_float (dbval_p), result_p);

    case DB_TYPE_DOUBLE:
      return qdata_subtract_double (d, db_get_double (dbval_p), result_p);

    case DB_TYPE_NUMERIC:
      return qdata_subtract_double (d, qdata_coerce_numeric_to_double (dbval_p), result_p);

    case DB_TYPE_MONETARY:
      return qdata_subtract_monetary (d, (db_get_monetary (dbval_p))->amount, (db_get_monetary (dbval_p))->type,
				      result_p);

    default:
      break;
    }

  return NO_ERROR;
}

static int
qdata_subtract_numeric_to_dbval (DB_VALUE * numeric_val_p, DB_VALUE * dbval_p, DB_VALUE * result_p)
{
  DB_TYPE type;
  DB_VALUE dbval_tmp;

  type = DB_VALUE_DOMAIN_TYPE (dbval_p);

  switch (type)
    {
    case DB_TYPE_SHORT:
    case DB_TYPE_INTEGER:
    case DB_TYPE_BIGINT:
      qdata_coerce_dbval_to_numeric (dbval_p, &dbval_tmp);

      if (numeric_db_value_sub (numeric_val_p, &dbval_tmp, result_p) != NO_ERROR)
	{
	  er_set (ER_ERROR_SEVERITY, ARG_FILE_LINE, ER_QPROC_OVERFLOW_SUBTRACTION, 0);
	  return ER_FAILED;
	}
      break;

    case DB_TYPE_NUMERIC:
      if (numeric_db_value_sub (numeric_val_p, dbval_p, result_p) != NO_ERROR)
	{
	  er_set (ER_ERROR_SEVERITY, ARG_FILE_LINE, ER_QPROC_OVERFLOW_SUBTRACTION, 0);
	  return ER_FAILED;
	}
      break;

    case DB_TYPE_FLOAT:
      return qdata_subtract_double (qdata_coerce_numeric_to_double (numeric_val_p), db_get_float (dbval_p), result_p);
      break;

    case DB_TYPE_DOUBLE:
      return qdata_subtract_double (qdata_coerce_numeric_to_double (numeric_val_p), db_get_double (dbval_p), result_p);
      break;

    case DB_TYPE_MONETARY:
      return qdata_subtract_monetary (qdata_coerce_numeric_to_double (numeric_val_p),
				      (db_get_monetary (dbval_p))->amount, (db_get_monetary (dbval_p))->type, result_p);
      break;

    default:
      break;
    }

  return NO_ERROR;
}

static int
qdata_subtract_monetary_to_dbval (DB_VALUE * monetary_val_p, DB_VALUE * dbval_p, DB_VALUE * result_p)
{
  double d;
  DB_CURRENCY currency;
  DB_TYPE type;

  d = (db_get_monetary (monetary_val_p))->amount;
  currency = (db_get_monetary (monetary_val_p))->type;
  type = DB_VALUE_DOMAIN_TYPE (dbval_p);

  switch (type)
    {
    case DB_TYPE_SHORT:
      return qdata_subtract_monetary (d, db_get_short (dbval_p), currency, result_p);

    case DB_TYPE_INTEGER:
      return qdata_subtract_monetary (d, db_get_int (dbval_p), currency, result_p);

    case DB_TYPE_BIGINT:
      return qdata_subtract_monetary (d, (double) db_get_bigint (dbval_p), currency, result_p);

    case DB_TYPE_FLOAT:
      return qdata_subtract_monetary (d, db_get_float (dbval_p), currency, result_p);

    case DB_TYPE_DOUBLE:
      return qdata_subtract_monetary (d, db_get_double (dbval_p), currency, result_p);

    case DB_TYPE_NUMERIC:
      return qdata_subtract_monetary (d, qdata_coerce_numeric_to_double (dbval_p), currency, result_p);

    case DB_TYPE_MONETARY:
      /* Note: we probably should return an error if the two monetaries have different monetary types. */
      return qdata_subtract_monetary (d, (db_get_monetary (dbval_p))->amount, currency, result_p);

    default:
      break;
    }

  return NO_ERROR;
}

static int
qdata_subtract_sequence_to_dbval (DB_VALUE * seq_val_p, DB_VALUE * dbval_p, DB_VALUE * result_p, TP_DOMAIN * domain_p)
{
  DB_SET *set_tmp;
#if !defined(NDEBUG)
  DB_TYPE type1, type2;
#endif

#if !defined(NDEBUG)
  type1 = DB_VALUE_DOMAIN_TYPE (seq_val_p);
  type2 = DB_VALUE_DOMAIN_TYPE (dbval_p);

  assert (TP_IS_SET_TYPE (type1));
  assert (TP_IS_SET_TYPE (type2));
#endif

  if (domain_p == NULL)
    {
      return ER_FAILED;
    }

  if (set_difference (db_get_set (seq_val_p), db_get_set (dbval_p), &set_tmp, domain_p) < 0)
    {
      return ER_FAILED;
    }

  set_make_collection (result_p, set_tmp);
  return NO_ERROR;
}

static int
qdata_subtract_time_to_dbval (DB_VALUE * time_val_p, DB_VALUE * dbval_p, DB_VALUE * result_p)
{
  DB_TYPE type;
  DB_TIME *timeval, *timeval1;
  int subval;
  int err = NO_ERROR;

  timeval = db_get_time (time_val_p);
  type = DB_VALUE_DOMAIN_TYPE (dbval_p);

  switch (type)
    {
    case DB_TYPE_SHORT:
      subval = (int) db_get_short (dbval_p);
      if (subval < 0)
	{
	  return qdata_add_bigint_to_time (time_val_p, (DB_BIGINT) (-subval), result_p);
	}
      return qdata_subtract_time ((DB_TIME) (*timeval % SECONDS_OF_ONE_DAY), (DB_TIME) subval, result_p);

    case DB_TYPE_INTEGER:
      subval = (int) (db_get_int (dbval_p) % SECONDS_OF_ONE_DAY);
      if (subval < 0)
	{
	  return qdata_add_bigint_to_time (time_val_p, (DB_BIGINT) (-subval), result_p);
	}
      return qdata_subtract_time ((DB_TIME) (*timeval % SECONDS_OF_ONE_DAY), (DB_TIME) subval, result_p);

    case DB_TYPE_BIGINT:
      subval = (int) (db_get_bigint (dbval_p) % SECONDS_OF_ONE_DAY);
      if (subval < 0)
	{
	  return qdata_add_bigint_to_time (time_val_p, (DB_BIGINT) (-subval), result_p);
	}
      return qdata_subtract_time ((DB_TIME) (*timeval % SECONDS_OF_ONE_DAY), (DB_TIME) subval, result_p);

    case DB_TYPE_TIME:
      timeval1 = db_get_time (dbval_p);
      db_make_int (result_p, ((int) *timeval - (int) *timeval1));
      break;

    default:
      break;
    }

  return err;
}

static int
qdata_subtract_utime_to_dbval (DB_VALUE * utime_val_p, DB_VALUE * dbval_p, DB_VALUE * result_p, TP_DOMAIN * domain_p)
{
  DB_TYPE type;
  DB_UTIME *utime, *utime1;
  DB_TIMESTAMPTZ *ts_tz1;
  DB_DATETIME *datetime;
  DB_DATETIME tmp_datetime;
  DB_DATETIMETZ datetime_tz_1;
  unsigned int u1;
  short s2;
  int i2;
  DB_BIGINT bi2;

  utime = db_get_timestamp (utime_val_p);
  type = DB_VALUE_DOMAIN_TYPE (dbval_p);

  switch (type)
    {
    case DB_TYPE_SHORT:
      u1 = (unsigned int) *utime;
      s2 = db_get_short (dbval_p);
      if (s2 < 0)
	{
	  /* We're really adding.  */
	  return qdata_subtract_utime_to_short_asymmetry (utime_val_p, s2, utime, result_p, domain_p);
	}

      return qdata_subtract_utime (*utime, (DB_UTIME) s2, result_p);

    case DB_TYPE_INTEGER:
      u1 = (unsigned int) *utime;
      i2 = db_get_int (dbval_p);
      if (i2 < 0)
	{
	  /* We're really adding.  */
	  return qdata_subtract_utime_to_int_asymmetry (utime_val_p, i2, utime, result_p, domain_p);
	}

      return qdata_subtract_utime (*utime, (DB_UTIME) i2, result_p);

    case DB_TYPE_BIGINT:
      u1 = (unsigned int) *utime;
      bi2 = db_get_bigint (dbval_p);
      if (bi2 < 0)
	{
	  /* We're really adding. */
	  return qdata_subtract_utime_to_bigint_asymmetry (utime_val_p, bi2, utime, result_p, domain_p);
	}

      return qdata_subtract_utime (*utime, (DB_UTIME) bi2, result_p);

    case DB_TYPE_TIMESTAMP:
    case DB_TYPE_TIMESTAMPLTZ:
      utime1 = db_get_timestamp (dbval_p);
      db_make_int (result_p, ((int) *utime - (int) *utime1));
      break;

    case DB_TYPE_TIMESTAMPTZ:
      ts_tz1 = db_get_timestamptz (dbval_p);
      db_make_int (result_p, ((int) *utime - (int) ts_tz1->timestamp));
      break;

    case DB_TYPE_DATETIME:
      datetime = db_get_datetime (dbval_p);

      (void) db_timestamp_decode_ses (utime, &tmp_datetime.date, &tmp_datetime.time);

      return qdata_subtract_datetime (&tmp_datetime, datetime, result_p);

    case DB_TYPE_DATETIMELTZ:
      datetime = db_get_datetime (dbval_p);
      (void) db_timestamp_decode_utc (utime, &tmp_datetime.date, &tmp_datetime.time);

      return qdata_subtract_datetime (&tmp_datetime, datetime, result_p);

    case DB_TYPE_DATETIMETZ:
      datetime_tz_1 = *db_get_datetimetz (dbval_p);
      (void) db_timestamp_decode_utc (utime, &tmp_datetime.date, &tmp_datetime.time);

      return qdata_subtract_datetime (&tmp_datetime, &datetime_tz_1.datetime, result_p);

    default:
      break;
    }

  return NO_ERROR;
}

static int
qdata_subtract_timestampltz_to_dbval (DB_VALUE * ts_ltz_val_p, DB_VALUE * dbval_p, DB_VALUE * result_p,
				      TP_DOMAIN * domain_p)
{
  DB_TYPE type;
  DB_UTIME *utime_p;
  DB_VALUE utime_val, tmp_val_res;
  int err = NO_ERROR;

  utime_p = db_get_timestamp (ts_ltz_val_p);
  type = DB_VALUE_DOMAIN_TYPE (dbval_p);

  switch (type)
    {
    case DB_TYPE_SHORT:
    case DB_TYPE_INTEGER:
    case DB_TYPE_BIGINT:
    case DB_TYPE_TIMESTAMP:
    case DB_TYPE_TIMESTAMPLTZ:
    case DB_TYPE_TIMESTAMPTZ:
    case DB_TYPE_DATETIME:
    case DB_TYPE_DATETIMELTZ:
    case DB_TYPE_DATETIMETZ:
      /* perform operation as simple UTIME */
      db_make_timestamp (&utime_val, *utime_p);
      err =
	qdata_subtract_utime_to_dbval (&utime_val, dbval_p, &tmp_val_res,
				       tp_domain_resolve_default (DB_TYPE_TIMESTAMP));
      if (err != NO_ERROR)
	{
	  break;
	}

      if (DB_VALUE_TYPE (&tmp_val_res) == DB_TYPE_TIMESTAMP)
	{
	  db_make_timestampltz (result_p, *db_get_timestamp (&tmp_val_res));
	}
      else
	{
	  assert (tmp_val_res.need_clear == false);
	  pr_clone_value (&tmp_val_res, result_p);
	}
      break;
    default:
      break;
    }

  return NO_ERROR;
}

static int
qdata_subtract_timestamptz_to_dbval (DB_VALUE * ts_tz_val_p, DB_VALUE * dbval_p, DB_VALUE * result_p,
				     TP_DOMAIN * domain_p)
{
  int err = NO_ERROR;
  DB_TYPE type;
  DB_UTIME *utime1 = NULL, *utime2 = NULL;
  DB_TIMESTAMPTZ *ts_tz1_p = NULL, *ts_tz2_p = NULL, ts_tz_res, ts_tz_res_fixed;
  DB_DATETIME *datetime = NULL;
  DB_DATETIME tmp_datetime;
  DB_DATETIMETZ datetime_tz_1;
  DB_DATE date;
  DB_TIME time;
  unsigned int u1;
  short s2;
  int i2;
  DB_BIGINT bi2;

  DB_VALUE tmp_val_res;
  tmp_val_res.data.utime = 0;

  ts_tz1_p = db_get_timestamptz (ts_tz_val_p);
  utime1 = &ts_tz1_p->timestamp;
  type = DB_VALUE_DOMAIN_TYPE (dbval_p);

  switch (type)
    {
    case DB_TYPE_SHORT:
      u1 = (unsigned int) *utime1;
      s2 = db_get_short (dbval_p);
      if (s2 < 0)
	{
	  /* We're really adding.  */
	  return qdata_subtract_utime_to_short_asymmetry (ts_tz_val_p, s2, utime1, result_p, domain_p);
	}

      err = qdata_subtract_utime (*utime1, (DB_UTIME) s2, &tmp_val_res);
      break;

    case DB_TYPE_INTEGER:
      u1 = (unsigned int) *utime1;
      i2 = db_get_int (dbval_p);
      if (i2 < 0)
	{
	  /* We're really adding.  */
	  return qdata_subtract_utime_to_int_asymmetry (ts_tz_val_p, i2, utime1, result_p, domain_p);
	}

      err = qdata_subtract_utime (*utime1, (DB_UTIME) i2, &tmp_val_res);
      break;

    case DB_TYPE_BIGINT:
      u1 = (unsigned int) *utime1;
      bi2 = db_get_bigint (dbval_p);
      if (bi2 < 0)
	{
	  /* We're really adding. */
	  return qdata_subtract_utime_to_bigint_asymmetry (ts_tz_val_p, bi2, utime1, result_p, domain_p);
	}

      err = qdata_subtract_utime (*utime1, (DB_UTIME) bi2, &tmp_val_res);
      break;

    case DB_TYPE_TIMESTAMP:
    case DB_TYPE_TIMESTAMPLTZ:
      utime2 = db_get_timestamp (dbval_p);
      db_make_int (result_p, ((int) *utime1 - (int) *utime2));
      return err;

    case DB_TYPE_TIMESTAMPTZ:
      ts_tz2_p = db_get_timestamptz (dbval_p);
      db_make_int (result_p, ((int) *utime1 - (int) ts_tz2_p->timestamp));
      return err;

    case DB_TYPE_DATETIME:
      datetime = db_get_datetime (dbval_p);

      err = db_timestamp_decode_w_tz_id (utime1, &ts_tz1_p->tz_id, &date, &time);
      if (err != NO_ERROR)
	{
	  break;
	}

      tmp_datetime.date = date;
      tmp_datetime.time = time * 1000;

      return qdata_subtract_datetime (&tmp_datetime, datetime, result_p);

    case DB_TYPE_DATETIMELTZ:
      datetime = db_get_datetime (dbval_p);
      db_timestamp_decode_utc (utime1, &date, &time);

      tmp_datetime.date = date;
      tmp_datetime.time = time * 1000;

      return qdata_subtract_datetime (&tmp_datetime, datetime, result_p);

    case DB_TYPE_DATETIMETZ:
      datetime_tz_1 = *db_get_datetimetz (dbval_p);
      db_timestamp_decode_utc (utime1, &date, &time);

      if (err != NO_ERROR)
	{
	  break;
	}

      tmp_datetime.date = date;
      tmp_datetime.time = time * 1000;

      return qdata_subtract_datetime (&tmp_datetime, &datetime_tz_1.datetime, result_p);

    default:
      break;
    }

  if (err == NO_ERROR)
    {
      assert (DB_VALUE_TYPE (&tmp_val_res) == DB_TYPE_TIMESTAMP);
      /* create TIMESTAMPTZ from result UTIME by adjusting TZ_ID */
      ts_tz_res.timestamp = *db_get_timestamp (&tmp_val_res);
      ts_tz_res.tz_id = ts_tz1_p->tz_id;
      err = tz_timestamptz_fix_zone (&ts_tz_res, &ts_tz_res_fixed);
      if (err != NO_ERROR)
	{
	  return err;
	}

      db_make_timestamptz (result_p, &ts_tz_res_fixed);
    }
  return err;
}

static int
qdata_subtract_datetime_to_dbval (DB_VALUE * datetime_val_p, DB_VALUE * dbval_p, DB_VALUE * result_p,
				  TP_DOMAIN * domain_p)
{
  DB_TYPE type;
  DB_DATETIME *datetime1_p;

  datetime1_p = db_get_datetime (datetime_val_p);
  type = DB_VALUE_DOMAIN_TYPE (dbval_p);

  switch (type)
    {
    case DB_TYPE_SHORT:
      {
	short s2;
	s2 = db_get_short (dbval_p);
	if (s2 < 0)
	  {
	    /* We're really adding.  */
	    return qdata_subtract_datetime_to_int_asymmetry (datetime_val_p, s2, datetime1_p, result_p, domain_p);
	  }

	return qdata_subtract_datetime_to_int (datetime1_p, s2, result_p);
      }

    case DB_TYPE_INTEGER:
      {
	int i2;
	i2 = db_get_int (dbval_p);
	if (i2 < 0)
	  {
	    /* We're really adding.  */
	    return qdata_subtract_datetime_to_int_asymmetry (datetime_val_p, i2, datetime1_p, result_p, domain_p);
	  }

	return qdata_subtract_datetime_to_int (datetime1_p, i2, result_p);
      }

    case DB_TYPE_BIGINT:
      {
	DB_BIGINT bi2;

	bi2 = db_get_bigint (dbval_p);
	if (bi2 < 0)
	  {
	    /* We're really adding.  */
	    return qdata_subtract_datetime_to_int_asymmetry (datetime_val_p, bi2, datetime1_p, result_p, domain_p);
	  }

	return qdata_subtract_datetime_to_int (datetime1_p, bi2, result_p);
      }

    case DB_TYPE_TIMESTAMP:
      {
	DB_BIGINT u1, u2;
	DB_DATETIME datetime2;

	(void) db_timestamp_decode_ses (db_get_timestamp (dbval_p), &datetime2.date, &datetime2.time);

	u1 = ((DB_BIGINT) datetime1_p->date) * MILLISECONDS_OF_ONE_DAY + datetime1_p->time;
	u2 = ((DB_BIGINT) datetime2.date) * MILLISECONDS_OF_ONE_DAY + datetime2.time;

	return db_make_bigint (result_p, u1 - u2);
      }

    case DB_TYPE_TIMESTAMPLTZ:
      {
	DB_BIGINT u1, u2;
	DB_DATETIME datetime2;

	(void) db_timestamp_decode_ses (db_get_timestamp (dbval_p), &datetime2.date, &datetime2.time);

	u1 = ((DB_BIGINT) datetime1_p->date) * MILLISECONDS_OF_ONE_DAY + datetime1_p->time;
	u2 = ((DB_BIGINT) datetime2.date) * MILLISECONDS_OF_ONE_DAY + datetime2.time;

	return db_make_bigint (result_p, u1 - u2);
      }

    case DB_TYPE_TIMESTAMPTZ:
      {
	DB_BIGINT u1, u2;
	DB_DATETIME datetime2;
	DB_TIMESTAMPTZ ts_tz2;

	ts_tz2 = *db_get_timestamptz (dbval_p);

	(void) db_timestamp_decode_ses (&ts_tz2.timestamp, &datetime2.date, &datetime2.time);

	u1 = ((DB_BIGINT) datetime1_p->date) * MILLISECONDS_OF_ONE_DAY + datetime1_p->time;
	u2 = ((DB_BIGINT) datetime2.date) * MILLISECONDS_OF_ONE_DAY + datetime2.time;

	return db_make_bigint (result_p, u1 - u2);
      }

    case DB_TYPE_DATETIME:
      {
	DB_BIGINT u1, u2;
	DB_DATETIME *datetime2_p;

	datetime2_p = db_get_datetime (dbval_p);

	u1 = ((DB_BIGINT) datetime1_p->date) * MILLISECONDS_OF_ONE_DAY + datetime1_p->time;
	u2 = ((DB_BIGINT) datetime2_p->date) * MILLISECONDS_OF_ONE_DAY + datetime2_p->time;

	return db_make_bigint (result_p, u1 - u2);
      }

    case DB_TYPE_DATETIMELTZ:
      {
	DB_BIGINT u1, u2;
	DB_DATETIMETZ dt_tz1;
	DB_DATETIME *dt_utc2_p;
	int err;

	err = tz_create_datetimetz_from_ses (datetime1_p, &dt_tz1);
	if (err != NO_ERROR)
	  {
	    return err;
	  }

	dt_utc2_p = db_get_datetime (dbval_p);

	u1 = ((DB_BIGINT) dt_tz1.datetime.date) * MILLISECONDS_OF_ONE_DAY + dt_tz1.datetime.time;
	u2 = ((DB_BIGINT) dt_utc2_p->date) * MILLISECONDS_OF_ONE_DAY + dt_utc2_p->time;

	return db_make_bigint (result_p, u1 - u2);
      }

    case DB_TYPE_DATETIMETZ:
      {
	DB_BIGINT u1, u2;
	DB_DATETIMETZ *datetimetz2_p;
	DB_DATETIME datetime2;
	int err;

	datetimetz2_p = db_get_datetimetz (dbval_p);
	err = tz_utc_datetimetz_to_local (&datetimetz2_p->datetime, &datetimetz2_p->tz_id, &datetime2);

	if (err != NO_ERROR)
	  {
	    return err;
	  }

	u1 = ((DB_BIGINT) datetime1_p->date) * MILLISECONDS_OF_ONE_DAY + datetime1_p->time;
	u2 = ((DB_BIGINT) datetime2.date) * MILLISECONDS_OF_ONE_DAY + datetime2.time;

	return db_make_bigint (result_p, u1 - u2);
      }

    case DB_TYPE_DATE:
      {
	DB_BIGINT u1, u2;

	u1 = ((DB_BIGINT) datetime1_p->date) * MILLISECONDS_OF_ONE_DAY + datetime1_p->time;
	u2 = ((DB_BIGINT) * db_get_date (dbval_p)) * MILLISECONDS_OF_ONE_DAY;

	return db_make_bigint (result_p, u1 - u2);
      }

    default:
      break;
    }

  return NO_ERROR;
}

static int
qdata_subtract_datetimetz_to_dbval (DB_VALUE * dt_tz_val_p, DB_VALUE * dbval_p, DB_VALUE * result_p,
				    TP_DOMAIN * domain_p)
{
  int err = NO_ERROR;
  DB_TYPE type;
  DB_DATETIMETZ *dt_tz1_p;
  DB_DATETIME *datetime1_p;

  dt_tz1_p = db_get_datetimetz (dt_tz_val_p);
  datetime1_p = &(dt_tz1_p->datetime);
  type = DB_VALUE_DOMAIN_TYPE (dbval_p);

  switch (type)
    {
    case DB_TYPE_SHORT:
    case DB_TYPE_INTEGER:
    case DB_TYPE_BIGINT:
      {
	DB_VALUE dt_val, dt_val_res;
	DB_DATETIMETZ dt_tz, dt_tz_fixed;

	db_make_datetime (&dt_val, datetime1_p);

	err =
	  qdata_subtract_datetime_to_dbval (&dt_val, dbval_p, &dt_val_res,
					    tp_domain_resolve_default (DB_TYPE_DATETIME));
	if (err != NO_ERROR)
	  {
	    break;
	  }

	dt_tz.datetime = *db_get_datetime (&dt_val_res);
	dt_tz.tz_id = dt_tz1_p->tz_id;

	err = tz_datetimetz_fix_zone (&dt_tz, &dt_tz_fixed);
	if (err != NO_ERROR)
	  {
	    break;
	  }

	db_make_datetimetz (result_p, &dt_tz_fixed);
	break;
      }

    case DB_TYPE_TIMESTAMP:
    case DB_TYPE_TIMESTAMPLTZ:
    case DB_TYPE_TIMESTAMPTZ:
      {
	DB_BIGINT u1, u2;
	DB_DATETIME datetime2;
	DB_UTIME *utime2_p;

	/* create a DATETIME in UTC reference */
	if (type == DB_TYPE_TIMESTAMPTZ)
	  {
	    DB_TIMESTAMPTZ *ts_tz2_p;

	    ts_tz2_p = db_get_timestamptz (dbval_p);
	    utime2_p = &(ts_tz2_p->timestamp);
	  }
	else
	  {
	    utime2_p = db_get_timestamp (dbval_p);
	  }
	(void) db_timestamp_decode_utc (utime2_p, &datetime2.date, &datetime2.time);

	u1 = ((DB_BIGINT) dt_tz1_p->datetime.date) * MILLISECONDS_OF_ONE_DAY + dt_tz1_p->datetime.time;
	u2 = ((DB_BIGINT) datetime2.date) * MILLISECONDS_OF_ONE_DAY + datetime2.time;

	return db_make_bigint (result_p, u1 - u2);
      }

    case DB_TYPE_DATETIME:
      {
	DB_BIGINT u1, u2;
	DB_DATETIME *datetime2_p;
	DB_DATETIME datetime1;

	/* from DT with TZ to local */
	datetime2_p = db_get_datetime (dbval_p);

	err = tz_utc_datetimetz_to_local (&dt_tz1_p->datetime, &dt_tz1_p->tz_id, &datetime1);
	if (err != NO_ERROR)
	  {
	    return err;
	  }

	u1 = ((DB_BIGINT) datetime1.date) * MILLISECONDS_OF_ONE_DAY + datetime1.time;
	u2 = ((DB_BIGINT) datetime2_p->date) * MILLISECONDS_OF_ONE_DAY + datetime2_p->time;

	return db_make_bigint (result_p, u1 - u2);
      }

    case DB_TYPE_DATETIMETZ:
    case DB_TYPE_DATETIMELTZ:
      {
	DB_BIGINT u1, u2;
	DB_DATETIMETZ *dt_tz2_p;
	DB_DATETIME *datetime2_p;

	/* both datetimes are in UTC, no need to consider timezones */
	if (type == DB_TYPE_DATETIMETZ)
	  {
	    dt_tz2_p = db_get_datetimetz (dbval_p);
	    datetime2_p = &(dt_tz2_p->datetime);
	  }
	else
	  {
	    datetime2_p = db_get_datetime (dbval_p);
	  }

	u1 = ((DB_BIGINT) datetime1_p->date) * MILLISECONDS_OF_ONE_DAY + datetime1_p->time;
	u2 = ((DB_BIGINT) datetime2_p->date) * MILLISECONDS_OF_ONE_DAY + datetime2_p->time;

	return db_make_bigint (result_p, u1 - u2);
      }

    case DB_TYPE_DATE:
      {
	DB_BIGINT u1, u2;
	DB_DATETIME *datetime2_p;
	DB_DATETIME datetime1;

	/* from DT with TZ to local */
	datetime2_p = db_get_datetime (dbval_p);

	err = tz_utc_datetimetz_to_local (&dt_tz1_p->datetime, &dt_tz1_p->tz_id, &datetime1);
	if (err != NO_ERROR)
	  {
	    return err;
	  }

	u1 = ((DB_BIGINT) datetime1.date) * MILLISECONDS_OF_ONE_DAY + datetime1.time;
	u2 = ((DB_BIGINT) * db_get_date (dbval_p)) * MILLISECONDS_OF_ONE_DAY;

	return db_make_bigint (result_p, u1 - u2);
      }

    default:
      break;
    }

  return err;
}

static int
qdata_subtract_date_to_dbval (DB_VALUE * date_val_p, DB_VALUE * dbval_p, DB_VALUE * result_p, TP_DOMAIN * domain_p)
{
  DB_TYPE type;
  DB_DATE *date, *date1;
  unsigned int u1, u2, utmp;
  short s2;
  int i2;
  DB_BIGINT bi1, bi2, bitmp;
  int day, month, year;

  date = db_get_date (date_val_p);
  type = DB_VALUE_DOMAIN_TYPE (dbval_p);

  switch (type)
    {
    case DB_TYPE_SHORT:
      u1 = (unsigned int) *date;
      s2 = db_get_short (dbval_p);

      if (s2 < 0)
	{
	  /* We're really adding.  */
	  return qdata_subtract_utime_to_short_asymmetry (date_val_p, s2, date, result_p, domain_p);
	}

      u2 = (unsigned int) s2;
      utmp = u1 - u2;
      if (OR_CHECK_UNS_SUB_UNDERFLOW (u1, u2, utmp) || utmp < DB_DATE_MIN)
	{
	  er_set (ER_ERROR_SEVERITY, ARG_FILE_LINE, ER_QPROC_DATE_UNDERFLOW, 0);
	  return ER_QPROC_DATE_UNDERFLOW;
	}

      db_date_decode (&utmp, &month, &day, &year);
      db_make_date (result_p, month, day, year);
      break;

    case DB_TYPE_BIGINT:
      bi1 = (DB_BIGINT) * date;
      bi2 = db_get_bigint (dbval_p);

      if (bi2 < 0)
	{
	  /* We're really adding.  */
	  return qdata_subtract_utime_to_bigint_asymmetry (date_val_p, bi2, date, result_p, domain_p);
	}

      bitmp = bi1 - bi2;
      if (OR_CHECK_SUB_UNDERFLOW (bi1, bi2, bitmp) || OR_CHECK_UINT_OVERFLOW (bitmp) || bitmp < DB_DATE_MIN)
	{
	  er_set (ER_ERROR_SEVERITY, ARG_FILE_LINE, ER_QPROC_DATE_UNDERFLOW, 0);
	  return ER_FAILED;
	}

      utmp = (unsigned int) bitmp;
      db_date_decode (&utmp, &month, &day, &year);
      db_make_date (result_p, month, day, year);
      break;

    case DB_TYPE_INTEGER:
      u1 = (unsigned int) *date;
      i2 = db_get_int (dbval_p);

      if (i2 < 0)
	{
	  /* We're really adding.  */
	  return qdata_subtract_utime_to_int_asymmetry (date_val_p, i2, date, result_p, domain_p);
	}

      u2 = (unsigned int) i2;
      utmp = u1 - u2;
      if (OR_CHECK_UNS_SUB_UNDERFLOW (u1, u2, utmp) || utmp < DB_DATE_MIN)
	{
	  er_set (ER_ERROR_SEVERITY, ARG_FILE_LINE, ER_QPROC_DATE_UNDERFLOW, 0);
	  return ER_QPROC_DATE_UNDERFLOW;
	}

      db_date_decode (&utmp, &month, &day, &year);
      db_make_date (result_p, month, day, year);
      break;

    case DB_TYPE_DATE:
      date1 = db_get_date (dbval_p);
      db_make_int (result_p, (int) *date - (int) *date1);
      break;

    default:
      break;
    }

  return NO_ERROR;
}

/*
 * qdata_subtract_dbval () -
 *   return: NO_ERROR, or ER_code
 *   dbval1(in) : First db_value node
 *   dbval2(in) : Second db_value node
 *   res(out)   : Resultant db_value node
 *   domain(in) :
 *
 * Note: Subtract dbval2 value from dbval1 value.
 * Overflow checks are only done when both operand maximums have
 * overlapping precision/scale.  That is,
 *     short - integer -> overflow is checked
 *     float - double  -> overflow is not checked.  Maximum float
 *                        value does not overlap maximum double
 *                        precision/scale.
 *                        MAX_FLT - MAX_DBL = -MAX_DBL
 */
int
qdata_subtract_dbval (DB_VALUE * dbval1_p, DB_VALUE * dbval2_p, DB_VALUE * result_p, tp_domain * domain_p)
{
  DB_TYPE type1;
  DB_TYPE type2;
  int error = NO_ERROR;
  DB_VALUE cast_value1;
  DB_VALUE cast_value2;
  TP_DOMAIN *cast_dom1 = NULL;
  TP_DOMAIN *cast_dom2 = NULL;
  TP_DOMAIN_STATUS dom_status;

  if ((domain_p != NULL && TP_DOMAIN_TYPE (domain_p) == DB_TYPE_NULL) || DB_IS_NULL (dbval1_p) || DB_IS_NULL (dbval2_p))
    {
      return NO_ERROR;
    }

  db_make_null (&cast_value1);
  db_make_null (&cast_value2);

  type1 = DB_VALUE_DOMAIN_TYPE (dbval1_p);
  type2 = DB_VALUE_DOMAIN_TYPE (dbval2_p);

  if (type1 == DB_TYPE_ENUMERATION)
    {
      /* The enumeration will always be casted to SMALLINT */
      cast_dom1 = tp_domain_resolve_default (DB_TYPE_SMALLINT);
      dom_status = tp_value_auto_cast (dbval1_p, &cast_value1, cast_dom1);
      if (dom_status != DOMAIN_COMPATIBLE)
	{
	  error = tp_domain_status_er_set (dom_status, ARG_FILE_LINE, dbval1_p, cast_dom1);
	  return error;
	}
      return qdata_subtract_dbval (&cast_value1, dbval2_p, result_p, domain_p);
    }
  else if (type2 == DB_TYPE_ENUMERATION)
    {
      cast_dom2 = tp_domain_resolve_default (DB_TYPE_SMALLINT);
      dom_status = tp_value_auto_cast (dbval2_p, &cast_value2, cast_dom2);
      if (dom_status != DOMAIN_COMPATIBLE)
	{
	  error = tp_domain_status_er_set (dom_status, ARG_FILE_LINE, dbval2_p, cast_dom2);
	  return error;
	}
      return qdata_subtract_dbval (dbval1_p, &cast_value2, result_p, domain_p);
    }

  /* number - string : cast string to number, substract as numbers */
  if (TP_IS_NUMERIC_TYPE (type1) && TP_IS_CHAR_TYPE (type2))
    {
      /* cast string to double */
      cast_dom2 = tp_domain_resolve_default (DB_TYPE_DOUBLE);
    }
  /* string - number: cast string to number, substract as numbers */
  else if (TP_IS_CHAR_TYPE (type1) && TP_IS_NUMERIC_TYPE (type2))
    {
      /* cast string to double */
      cast_dom1 = tp_domain_resolve_default (DB_TYPE_DOUBLE);
    }
  /* string - string: cast string to number, substract as numbers */
  else if (TP_IS_CHAR_TYPE (type1) && TP_IS_CHAR_TYPE (type2))
    {
      /* cast string to double */
      cast_dom1 = tp_domain_resolve_default (DB_TYPE_DOUBLE);
      cast_dom2 = tp_domain_resolve_default (DB_TYPE_DOUBLE);
    }
  /* date - number : cast floating point number to bigint, date - bigint = date */
  else if (TP_IS_DATE_OR_TIME_TYPE (type1) && TP_IS_FLOATING_NUMBER_TYPE (type2))
    {
      /* cast number to BIGINT */
      cast_dom2 = tp_domain_resolve_default (DB_TYPE_BIGINT);
    }
  /* number - date: cast floating point number to bigint, bigint - date= date */
  else if (TP_IS_FLOATING_NUMBER_TYPE (type1) && TP_IS_DATE_OR_TIME_TYPE (type2))
    {
      /* cast number to BIGINT */
      cast_dom1 = tp_domain_resolve_default (DB_TYPE_BIGINT);
    }
  /* TIME - string : cast string to TIME , date - TIME = bigint */
  /* DATE - string : cast string to DATETIME, the other operand to DATETIME DATETIME - DATETIME = bigint */
  else if (TP_IS_DATE_OR_TIME_TYPE (type1) && TP_IS_CHAR_TYPE (type2))
    {
      if (type1 == DB_TYPE_TIME)
	{
	  cast_dom2 = tp_domain_resolve_default (DB_TYPE_TIME);
	}
      else
	{
	  cast_dom2 = tp_domain_resolve_default (DB_TYPE_DATETIME);

	  if (type1 != DB_TYPE_DATETIME)
	    {
	      cast_dom1 = tp_domain_resolve_default (DB_TYPE_DATETIME);
	    }
	}
    }
  /* string - TIME : cast string to TIME, TIME - TIME = bigint */
  /* string - DATE : cast string to DATETIME, the other operand to DATETIME DATETIME - DATETIME = bigint */
  else if (TP_IS_CHAR_TYPE (type1) && TP_IS_DATE_OR_TIME_TYPE (type2))
    {
      if (type2 == DB_TYPE_TIME)
	{
	  cast_dom1 = tp_domain_resolve_default (DB_TYPE_TIME);
	}
      else
	{
	  /* cast string to same 'date' */
	  cast_dom1 = tp_domain_resolve_default (DB_TYPE_DATETIME);
	  if (type2 != DB_TYPE_DATETIME)
	    {
	      cast_dom2 = tp_domain_resolve_default (DB_TYPE_DATETIME);
	    }
	}
    }

  if (cast_dom1 != NULL)
    {
      dom_status = tp_value_auto_cast (dbval1_p, &cast_value1, cast_dom1);
      if (dom_status != DOMAIN_COMPATIBLE)
	{
	  error = tp_domain_status_er_set (dom_status, ARG_FILE_LINE, dbval1_p, cast_dom1);
	  return error;
	}
      dbval1_p = &cast_value1;
    }

  if (cast_dom2 != NULL)
    {
      dom_status = tp_value_auto_cast (dbval2_p, &cast_value2, cast_dom2);
      if (dom_status != DOMAIN_COMPATIBLE)
	{
	  error = tp_domain_status_er_set (dom_status, ARG_FILE_LINE, dbval2_p, cast_dom2);
	  return error;
	}
      dbval2_p = &cast_value2;
    }

  type1 = DB_VALUE_DOMAIN_TYPE (dbval1_p);
  type2 = DB_VALUE_DOMAIN_TYPE (dbval2_p);

  if (DB_IS_NULL (dbval1_p) || DB_IS_NULL (dbval2_p))
    {
      return NO_ERROR;
    }

  if (qdata_is_zero_value_date (dbval1_p) || qdata_is_zero_value_date (dbval2_p))
    {
      /* subtract operation with zero date returns null */
      db_make_null (result_p);
      if (!prm_get_bool_value (PRM_ID_RETURN_NULL_ON_FUNCTION_ERRORS))
	{
	  er_set (ER_ERROR_SEVERITY, ARG_FILE_LINE, ER_ATTEMPT_TO_USE_ZERODATE, 0);
	  return ER_ATTEMPT_TO_USE_ZERODATE;
	}
      return NO_ERROR;
    }

  switch (type1)
    {
    case DB_TYPE_SHORT:
      error = qdata_subtract_short_to_dbval (dbval1_p, dbval2_p, result_p);
      break;

    case DB_TYPE_BIGINT:
      error = qdata_subtract_bigint_to_dbval (dbval1_p, dbval2_p, result_p);
      break;

    case DB_TYPE_INTEGER:
      error = qdata_subtract_int_to_dbval (dbval1_p, dbval2_p, result_p);
      break;

    case DB_TYPE_FLOAT:
      error = qdata_subtract_float_to_dbval (dbval1_p, dbval2_p, result_p);
      break;

    case DB_TYPE_DOUBLE:
      error = qdata_subtract_double_to_dbval (dbval1_p, dbval2_p, result_p);
      break;

    case DB_TYPE_NUMERIC:
      error = qdata_subtract_numeric_to_dbval (dbval1_p, dbval2_p, result_p);
      break;

    case DB_TYPE_MONETARY:
      error = qdata_subtract_monetary_to_dbval (dbval1_p, dbval2_p, result_p);
      break;

    case DB_TYPE_SET:
    case DB_TYPE_MULTISET:
    case DB_TYPE_SEQUENCE:
      if (!TP_IS_SET_TYPE (type2))
	{
	  er_set (ER_ERROR_SEVERITY, ARG_FILE_LINE, ER_QPROC_INVALID_DATATYPE, 0);
	  return ER_QPROC_INVALID_DATATYPE;
	}
      if (domain_p == NULL)
	{
	  if (type1 == type2 && type1 == DB_TYPE_SET)
	    {
	      /* partial resolve : set only basic domain; full domain will be resolved in 'fetch', based on the
	       * result's value */
	      domain_p = tp_domain_resolve_default (type1);
	    }
	  else
	    {
	      domain_p = tp_domain_resolve_default (DB_TYPE_MULTISET);
	    }
	}
      error = qdata_subtract_sequence_to_dbval (dbval1_p, dbval2_p, result_p, domain_p);
      break;

    case DB_TYPE_TIME:
      error = qdata_subtract_time_to_dbval (dbval1_p, dbval2_p, result_p);
      break;

    case DB_TYPE_TIMESTAMP:
      error = qdata_subtract_utime_to_dbval (dbval1_p, dbval2_p, result_p, domain_p);
      break;

    case DB_TYPE_TIMESTAMPLTZ:
      error = qdata_subtract_timestampltz_to_dbval (dbval1_p, dbval2_p, result_p, domain_p);
      break;

    case DB_TYPE_TIMESTAMPTZ:
      error = qdata_subtract_timestamptz_to_dbval (dbval1_p, dbval2_p, result_p, domain_p);
      break;

    case DB_TYPE_DATETIME:
      error = qdata_subtract_datetime_to_dbval (dbval1_p, dbval2_p, result_p, domain_p);
      break;

    case DB_TYPE_DATETIMELTZ:
      {
	/* create a datetime with TZ using session timezone */
	DB_VALUE tmp_val;
	DB_DATETIMETZ dt_tz1;

	dt_tz1.datetime = *db_get_datetime (dbval1_p);
	error = tz_create_session_tzid_for_datetime (&dt_tz1.datetime, true, &dt_tz1.tz_id);
	if (error != NO_ERROR)
	  {
	    break;
	  }

	db_make_datetimetz (&tmp_val, &dt_tz1);

	error = qdata_subtract_datetimetz_to_dbval (&tmp_val, dbval2_p, result_p, domain_p);
      }
      break;

    case DB_TYPE_DATETIMETZ:
      error = qdata_subtract_datetimetz_to_dbval (dbval1_p, dbval2_p, result_p, domain_p);
      break;

    case DB_TYPE_DATE:
      error = qdata_subtract_date_to_dbval (dbval1_p, dbval2_p, result_p, domain_p);
      break;

    case DB_TYPE_STRING:
    default:
      if (prm_get_bool_value (PRM_ID_RETURN_NULL_ON_FUNCTION_ERRORS) == false)
	{
	  er_set (ER_ERROR_SEVERITY, ARG_FILE_LINE, ER_QPROC_INVALID_DATATYPE, 0);
	  return ER_QPROC_INVALID_DATATYPE;
	}
    }

  if (error != NO_ERROR)
    {
      return error;
    }

  return qdata_coerce_result_to_domain (result_p, domain_p);
}

static int
qdata_multiply_short (DB_VALUE * short_val_p, short s2, DB_VALUE * result_p)
{
  /* NOTE that we need volatile to prevent optimizer from generating division expression as multiplication */
  volatile short s1, stmp;

  s1 = db_get_short (short_val_p);
  stmp = s1 * s2;

  if (OR_CHECK_MULT_OVERFLOW (s1, s2, stmp))
    {
      er_set (ER_ERROR_SEVERITY, ARG_FILE_LINE, ER_QPROC_OVERFLOW_MULTIPLICATION, 0);
      return ER_FAILED;
    }

  db_make_short (result_p, stmp);

  return NO_ERROR;
}

static int
qdata_multiply_int (DB_VALUE * int_val_p, int i2, DB_VALUE * result_p)
{
  /* NOTE that we need volatile to prevent optimizer from generating division expression as multiplication */
  volatile int i1, itmp;

  i1 = db_get_int (int_val_p);
  itmp = i1 * i2;

  if (OR_CHECK_MULT_OVERFLOW (i1, i2, itmp))
    {
      er_set (ER_ERROR_SEVERITY, ARG_FILE_LINE, ER_QPROC_OVERFLOW_MULTIPLICATION, 0);
      return ER_FAILED;
    }

  db_make_int (result_p, itmp);
  return NO_ERROR;
}

static int
qdata_multiply_bigint (DB_VALUE * bigint_val_p, DB_BIGINT bi2, DB_VALUE * result_p)
{
  /* NOTE that we need volatile to prevent optimizer from generating division expression as multiplication */
  volatile DB_BIGINT bi1, bitmp;

  bi1 = db_get_bigint (bigint_val_p);
  bitmp = bi1 * bi2;

  if (OR_CHECK_MULT_OVERFLOW (bi1, bi2, bitmp))
    {
      er_set (ER_ERROR_SEVERITY, ARG_FILE_LINE, ER_QPROC_OVERFLOW_MULTIPLICATION, 0);
      return ER_FAILED;
    }

  db_make_bigint (result_p, bitmp);
  return NO_ERROR;
}

static int
qdata_multiply_float (DB_VALUE * float_val_p, float f2, DB_VALUE * result_p)
{
  float f1, ftmp;

  f1 = db_get_float (float_val_p);
  ftmp = f1 * f2;

  if (OR_CHECK_FLOAT_OVERFLOW (ftmp))
    {
      er_set (ER_ERROR_SEVERITY, ARG_FILE_LINE, ER_QPROC_OVERFLOW_MULTIPLICATION, 0);
      return ER_FAILED;
    }

  db_make_float (result_p, ftmp);
  return NO_ERROR;
}

static int
qdata_multiply_double (double d1, double d2, DB_VALUE * result_p)
{
  double dtmp;

  dtmp = d1 * d2;

  if (OR_CHECK_DOUBLE_OVERFLOW (dtmp))
    {
      er_set (ER_ERROR_SEVERITY, ARG_FILE_LINE, ER_QPROC_OVERFLOW_MULTIPLICATION, 0);
      return ER_FAILED;
    }

  db_make_double (result_p, dtmp);
  return NO_ERROR;
}

static int
qdata_multiply_numeric (DB_VALUE * numeric_val_p, DB_VALUE * dbval, DB_VALUE * result_p)
{
  DB_VALUE dbval_tmp;

  qdata_coerce_dbval_to_numeric (dbval, &dbval_tmp);

  if (numeric_db_value_mul (numeric_val_p, &dbval_tmp, result_p) != NO_ERROR)
    {
      er_set (ER_ERROR_SEVERITY, ARG_FILE_LINE, ER_QPROC_OVERFLOW_MULTIPLICATION, 0);
      return ER_FAILED;
    }

  return NO_ERROR;
}

static int
qdata_multiply_monetary (DB_VALUE * monetary_val_p, double d, DB_VALUE * result_p)
{
  double dtmp;

  dtmp = (db_get_monetary (monetary_val_p))->amount * d;

  if (OR_CHECK_DOUBLE_OVERFLOW (dtmp))
    {
      er_set (ER_ERROR_SEVERITY, ARG_FILE_LINE, ER_QPROC_OVERFLOW_MULTIPLICATION, 0);
      return ER_FAILED;
    }

  db_make_monetary (result_p, (db_get_monetary (monetary_val_p))->type, dtmp);

  return NO_ERROR;
}

static int
qdata_multiply_short_to_dbval (DB_VALUE * short_val_p, DB_VALUE * dbval_p, DB_VALUE * result_p)
{
  short s;
  DB_TYPE type2;

  s = db_get_short (short_val_p);
  type2 = DB_VALUE_DOMAIN_TYPE (dbval_p);

  switch (type2)
    {
    case DB_TYPE_SHORT:
      return qdata_multiply_short (dbval_p, s, result_p);

    case DB_TYPE_BIGINT:
      return qdata_multiply_bigint (dbval_p, s, result_p);

    case DB_TYPE_INTEGER:
      return qdata_multiply_int (dbval_p, s, result_p);

    case DB_TYPE_FLOAT:
      return qdata_multiply_float (dbval_p, s, result_p);

    case DB_TYPE_DOUBLE:
      return qdata_multiply_double (db_get_double (dbval_p), s, result_p);

    case DB_TYPE_NUMERIC:
      return qdata_multiply_numeric (dbval_p, short_val_p, result_p);

    case DB_TYPE_MONETARY:
      return qdata_multiply_monetary (dbval_p, s, result_p);

    default:
      break;
    }

  return NO_ERROR;
}

static int
qdata_multiply_int_to_dbval (DB_VALUE * int_val_p, DB_VALUE * dbval_p, DB_VALUE * result_p)
{
  DB_TYPE type2;

  type2 = DB_VALUE_DOMAIN_TYPE (dbval_p);

  switch (type2)
    {
    case DB_TYPE_SHORT:
      return qdata_multiply_int (int_val_p, db_get_short (dbval_p), result_p);

    case DB_TYPE_INTEGER:
      return qdata_multiply_int (int_val_p, db_get_int (dbval_p), result_p);

    case DB_TYPE_BIGINT:
      return qdata_multiply_bigint (dbval_p, db_get_int (int_val_p), result_p);

    case DB_TYPE_FLOAT:
      return qdata_multiply_float (dbval_p, (float) db_get_int (int_val_p), result_p);

    case DB_TYPE_DOUBLE:
      return qdata_multiply_double (db_get_double (dbval_p), db_get_int (int_val_p), result_p);

    case DB_TYPE_NUMERIC:
      return qdata_multiply_numeric (dbval_p, int_val_p, result_p);

    case DB_TYPE_MONETARY:
      return qdata_multiply_monetary (dbval_p, db_get_int (int_val_p), result_p);

    default:
      break;
    }

  return NO_ERROR;
}

static int
qdata_multiply_bigint_to_dbval (DB_VALUE * bigint_val_p, DB_VALUE * dbval_p, DB_VALUE * result_p)
{
  DB_TYPE type2;

  type2 = DB_VALUE_DOMAIN_TYPE (dbval_p);

  switch (type2)
    {
    case DB_TYPE_SHORT:
      return qdata_multiply_bigint (bigint_val_p, db_get_short (dbval_p), result_p);

    case DB_TYPE_INTEGER:
      return qdata_multiply_bigint (bigint_val_p, db_get_int (dbval_p), result_p);

    case DB_TYPE_BIGINT:
      return qdata_multiply_bigint (bigint_val_p, db_get_bigint (dbval_p), result_p);

    case DB_TYPE_FLOAT:
      return qdata_multiply_float (dbval_p, (float) db_get_bigint (bigint_val_p), result_p);

    case DB_TYPE_DOUBLE:
      return qdata_multiply_double (db_get_double (dbval_p), (double) db_get_bigint (bigint_val_p), result_p);

    case DB_TYPE_NUMERIC:
      return qdata_multiply_numeric (dbval_p, bigint_val_p, result_p);

    case DB_TYPE_MONETARY:
      return qdata_multiply_monetary (dbval_p, (double) db_get_bigint (bigint_val_p), result_p);

    default:
      break;
    }

  return NO_ERROR;
}

static int
qdata_multiply_float_to_dbval (DB_VALUE * float_val_p, DB_VALUE * dbval_p, DB_VALUE * result_p)
{
  DB_TYPE type2;

  type2 = DB_VALUE_DOMAIN_TYPE (dbval_p);

  switch (type2)
    {
    case DB_TYPE_SHORT:
      return qdata_multiply_float (float_val_p, db_get_short (dbval_p), result_p);

    case DB_TYPE_INTEGER:
      return qdata_multiply_float (float_val_p, (float) db_get_int (dbval_p), result_p);

    case DB_TYPE_BIGINT:
      return qdata_multiply_float (float_val_p, (float) db_get_bigint (dbval_p), result_p);

    case DB_TYPE_FLOAT:
      return qdata_multiply_float (float_val_p, db_get_float (dbval_p), result_p);

    case DB_TYPE_DOUBLE:
      return qdata_multiply_double (db_get_float (float_val_p), db_get_double (dbval_p), result_p);

    case DB_TYPE_NUMERIC:
      return qdata_multiply_double (db_get_float (float_val_p), qdata_coerce_numeric_to_double (dbval_p), result_p);

    case DB_TYPE_MONETARY:
      return qdata_multiply_monetary (dbval_p, db_get_float (float_val_p), result_p);

    default:
      break;
    }

  return NO_ERROR;
}

static int
qdata_multiply_double_to_dbval (DB_VALUE * double_val_p, DB_VALUE * dbval_p, DB_VALUE * result_p)
{
  double d;
  DB_TYPE type2;

  d = db_get_double (double_val_p);
  type2 = DB_VALUE_DOMAIN_TYPE (dbval_p);

  switch (type2)

    {
    case DB_TYPE_SHORT:
      return qdata_multiply_double (d, db_get_short (dbval_p), result_p);

    case DB_TYPE_INTEGER:
      return qdata_multiply_double (d, db_get_int (dbval_p), result_p);

    case DB_TYPE_BIGINT:
      return qdata_multiply_double (d, (double) db_get_bigint (dbval_p), result_p);

    case DB_TYPE_FLOAT:
      return qdata_multiply_double (d, db_get_float (dbval_p), result_p);

    case DB_TYPE_DOUBLE:
      return qdata_multiply_double (d, db_get_double (dbval_p), result_p);

    case DB_TYPE_NUMERIC:
      return qdata_multiply_double (d, qdata_coerce_numeric_to_double (dbval_p), result_p);

    case DB_TYPE_MONETARY:
      return qdata_multiply_monetary (dbval_p, d, result_p);

    default:
      break;
    }

  return NO_ERROR;
}

static int
qdata_multiply_numeric_to_dbval (DB_VALUE * numeric_val_p, DB_VALUE * dbval_p, DB_VALUE * result_p)
{
  DB_TYPE type2;

  type2 = DB_VALUE_DOMAIN_TYPE (dbval_p);

  switch (type2)
    {
    case DB_TYPE_SHORT:
    case DB_TYPE_INTEGER:
    case DB_TYPE_BIGINT:
      return qdata_multiply_numeric (numeric_val_p, dbval_p, result_p);

    case DB_TYPE_NUMERIC:
      if (numeric_db_value_mul (numeric_val_p, dbval_p, result_p) != NO_ERROR)
	{
	  er_set (ER_ERROR_SEVERITY, ARG_FILE_LINE, ER_QPROC_OVERFLOW_MULTIPLICATION, 0);
	  return ER_FAILED;
	}
      break;

    case DB_TYPE_FLOAT:
      return qdata_multiply_double (qdata_coerce_numeric_to_double (numeric_val_p), db_get_float (dbval_p), result_p);

    case DB_TYPE_DOUBLE:
      return qdata_multiply_double (qdata_coerce_numeric_to_double (numeric_val_p), db_get_double (dbval_p), result_p);

    case DB_TYPE_MONETARY:
      return qdata_multiply_monetary (dbval_p, qdata_coerce_numeric_to_double (numeric_val_p), result_p);

    default:
      break;
    }

  return NO_ERROR;
}

static int
qdata_multiply_monetary_to_dbval (DB_VALUE * monetary_val_p, DB_VALUE * dbval_p, DB_VALUE * result_p)
{
  DB_TYPE type2;

  type2 = DB_VALUE_DOMAIN_TYPE (dbval_p);

  switch (type2)
    {
    case DB_TYPE_SHORT:
      return qdata_multiply_monetary (monetary_val_p, db_get_short (dbval_p), result_p);

    case DB_TYPE_INTEGER:
      return qdata_multiply_monetary (monetary_val_p, db_get_int (dbval_p), result_p);

    case DB_TYPE_BIGINT:
      return qdata_multiply_monetary (monetary_val_p, (double) db_get_bigint (dbval_p), result_p);

    case DB_TYPE_FLOAT:
      return qdata_multiply_monetary (monetary_val_p, db_get_float (dbval_p), result_p);

    case DB_TYPE_DOUBLE:
      return qdata_multiply_monetary (monetary_val_p, db_get_double (dbval_p), result_p);

    case DB_TYPE_NUMERIC:
      return qdata_multiply_monetary (monetary_val_p, qdata_coerce_numeric_to_double (dbval_p), result_p);

    case DB_TYPE_MONETARY:
      /* Note: we probably should return an error if the two monetaries have different montetary types. */
      return qdata_multiply_monetary (monetary_val_p, (db_get_monetary (dbval_p))->amount, result_p);

    default:
      break;
    }

  return NO_ERROR;
}

static int
qdata_multiply_sequence_to_dbval (DB_VALUE * seq_val_p, DB_VALUE * dbval_p, DB_VALUE * result_p, TP_DOMAIN * domain_p)
{
  DB_SET *set_tmp = NULL;
#if !defined(NDEBUG)
  DB_TYPE type1, type2;
#endif

#if !defined(NDEBUG)
  type1 = DB_VALUE_DOMAIN_TYPE (seq_val_p);
  type2 = DB_VALUE_DOMAIN_TYPE (dbval_p);

  assert (TP_IS_SET_TYPE (type1));
  assert (TP_IS_SET_TYPE (type2));
#endif

  if (set_intersection (db_get_set (seq_val_p), db_get_set (dbval_p), &set_tmp, domain_p) < 0)
    {
      return ER_FAILED;
    }

  set_make_collection (result_p, set_tmp);
  return NO_ERROR;
}

/*
 * qdata_multiply_dbval () -
 *   return: NO_ERROR, or ER_code
 *   dbval1(in) : First db_value node
 *   dbval2(in) : Second db_value node
 *   res(out)   : Resultant db_value node
 *   domain(in) :
 *
 * Note: Multiply two db_values.
 */
int
qdata_multiply_dbval (DB_VALUE * dbval1_p, DB_VALUE * dbval2_p, DB_VALUE * result_p, tp_domain * domain_p)
{
  DB_TYPE type1;
  DB_TYPE type2;
  int error = NO_ERROR;
  DB_VALUE cast_value1;
  DB_VALUE cast_value2;
  TP_DOMAIN *cast_dom1 = NULL;
  TP_DOMAIN *cast_dom2 = NULL;
  TP_DOMAIN_STATUS dom_status;

  if ((domain_p != NULL && TP_DOMAIN_TYPE (domain_p) == DB_TYPE_NULL) || DB_IS_NULL (dbval1_p) || DB_IS_NULL (dbval2_p))
    {
      return NO_ERROR;
    }

  type1 = DB_VALUE_DOMAIN_TYPE (dbval1_p);
  type2 = DB_VALUE_DOMAIN_TYPE (dbval2_p);

  db_make_null (&cast_value1);
  db_make_null (&cast_value2);

  /* number * string : cast string to DOUBLE, multiply as number * DOUBLE */
  if (TP_IS_NUMERIC_TYPE (type1) && TP_IS_CHAR_TYPE (type2))
    {
      /* cast arg2 to double */
      cast_dom2 = tp_domain_resolve_default (DB_TYPE_DOUBLE);
    }
  /* string * number: cast string to DOUBLE, multiply as DOUBLE * number */
  else if (TP_IS_CHAR_TYPE (type1) && TP_IS_NUMERIC_TYPE (type2))
    {
      /* cast arg1 to double */
      cast_dom1 = tp_domain_resolve_default (DB_TYPE_DOUBLE);
    }
  /* string * string: cast both to DOUBLE, multiply as DOUBLE * DOUBLE */
  else if (TP_IS_CHAR_TYPE (type1) && TP_IS_CHAR_TYPE (type2))
    {
      /* cast number to DOUBLE */
      cast_dom1 = tp_domain_resolve_default (DB_TYPE_DOUBLE);
      cast_dom2 = tp_domain_resolve_default (DB_TYPE_DOUBLE);
    }

  if (cast_dom2 != NULL)
    {
      dom_status = tp_value_auto_cast (dbval2_p, &cast_value2, cast_dom2);
      if (dom_status != DOMAIN_COMPATIBLE)
	{
	  error = tp_domain_status_er_set (dom_status, ARG_FILE_LINE, dbval2_p, cast_dom2);
	  return error;
	}
      dbval2_p = &cast_value2;
    }

  if (cast_dom1 != NULL)
    {
      dom_status = tp_value_auto_cast (dbval1_p, &cast_value1, cast_dom1);
      if (dom_status != DOMAIN_COMPATIBLE)
	{
	  error = tp_domain_status_er_set (dom_status, ARG_FILE_LINE, dbval1_p, cast_dom1);
	  return error;
	}
      dbval1_p = &cast_value1;
    }

  type1 = DB_VALUE_DOMAIN_TYPE (dbval1_p);
  type2 = DB_VALUE_DOMAIN_TYPE (dbval2_p);

  if (DB_IS_NULL (dbval1_p) || DB_IS_NULL (dbval2_p))
    {
      return NO_ERROR;
    }

  switch (type1)
    {
    case DB_TYPE_SHORT:
      error = qdata_multiply_short_to_dbval (dbval1_p, dbval2_p, result_p);
      break;

    case DB_TYPE_INTEGER:
      error = qdata_multiply_int_to_dbval (dbval1_p, dbval2_p, result_p);
      break;

    case DB_TYPE_BIGINT:
      error = qdata_multiply_bigint_to_dbval (dbval1_p, dbval2_p, result_p);
      break;

    case DB_TYPE_FLOAT:
      error = qdata_multiply_float_to_dbval (dbval1_p, dbval2_p, result_p);
      break;

    case DB_TYPE_DOUBLE:
      error = qdata_multiply_double_to_dbval (dbval1_p, dbval2_p, result_p);
      break;

    case DB_TYPE_NUMERIC:
      error = qdata_multiply_numeric_to_dbval (dbval1_p, dbval2_p, result_p);
      break;

    case DB_TYPE_MONETARY:
      error = qdata_multiply_monetary_to_dbval (dbval1_p, dbval2_p, result_p);
      break;

    case DB_TYPE_SET:
    case DB_TYPE_MULTISET:
    case DB_TYPE_SEQUENCE:
      if (!TP_IS_SET_TYPE (type2))
	{
	  er_set (ER_ERROR_SEVERITY, ARG_FILE_LINE, ER_QPROC_INVALID_DATATYPE, 0);
	  return ER_QPROC_INVALID_DATATYPE;
	}
      if (domain_p == NULL)
	{
	  if (type1 == type2 && type1 == DB_TYPE_SET)
	    {
	      /* partial resolve : set only basic domain; full domain will be resolved in 'fetch', based on the
	       * result's value */
	      domain_p = tp_domain_resolve_default (type1);
	    }
	  else
	    {
	      domain_p = tp_domain_resolve_default (DB_TYPE_MULTISET);
	    }
	}
      error = qdata_multiply_sequence_to_dbval (dbval1_p, dbval2_p, result_p, domain_p);
      break;

    case DB_TYPE_TIME:
    case DB_TYPE_TIMESTAMP:
    case DB_TYPE_TIMESTAMPLTZ:
    case DB_TYPE_TIMESTAMPTZ:
    case DB_TYPE_DATE:
    case DB_TYPE_DATETIME:
    case DB_TYPE_DATETIMELTZ:
    case DB_TYPE_DATETIMETZ:
    case DB_TYPE_STRING:
    default:
      if (prm_get_bool_value (PRM_ID_RETURN_NULL_ON_FUNCTION_ERRORS) == false)
	{
	  er_set (ER_ERROR_SEVERITY, ARG_FILE_LINE, ER_QPROC_INVALID_DATATYPE, 0);
	  return ER_QPROC_INVALID_DATATYPE;
	}
    }

  if (error != NO_ERROR)
    {
      return error;
    }

  return qdata_coerce_result_to_domain (result_p, domain_p);
}

static bool
qdata_is_divided_zero (DB_VALUE * dbval_p)
{
  DB_TYPE type;

  type = DB_VALUE_DOMAIN_TYPE (dbval_p);

  switch (type)
    {
    case DB_TYPE_SHORT:
      return db_get_short (dbval_p) == 0;

    case DB_TYPE_INTEGER:
      return db_get_int (dbval_p) == 0;

    case DB_TYPE_BIGINT:
      return db_get_bigint (dbval_p) == 0;

    case DB_TYPE_FLOAT:
      return fabs ((double) db_get_float (dbval_p)) <= DBL_EPSILON;

    case DB_TYPE_DOUBLE:
      return fabs (db_get_double (dbval_p)) <= DBL_EPSILON;

    case DB_TYPE_MONETARY:
      return db_get_monetary (dbval_p)->amount <= DBL_EPSILON;

    case DB_TYPE_NUMERIC:
      return numeric_db_value_is_zero (dbval_p);

    default:
      break;
    }

  return false;
}

static int
qdata_divide_short (short s1, short s2, DB_VALUE * result_p)
{
  short stmp;

  stmp = s1 / s2;
  db_make_short (result_p, stmp);

  return NO_ERROR;
}

static int
qdata_divide_int (int i1, int i2, DB_VALUE * result_p)
{
  int itmp;

  itmp = i1 / i2;
  db_make_int (result_p, itmp);

  return NO_ERROR;
}

static int
qdata_divide_bigint (DB_BIGINT bi1, DB_BIGINT bi2, DB_VALUE * result_p)
{
  DB_BIGINT bitmp;

  bitmp = bi1 / bi2;
  db_make_bigint (result_p, bitmp);

  return NO_ERROR;
}

static int
qdata_divide_float (float f1, float f2, DB_VALUE * result_p)
{
  float ftmp;

  ftmp = f1 / f2;

  if (OR_CHECK_FLOAT_OVERFLOW (ftmp))
    {
      er_set (ER_ERROR_SEVERITY, ARG_FILE_LINE, ER_QPROC_OVERFLOW_DIVISION, 0);
      return ER_FAILED;
    }

  db_make_float (result_p, ftmp);
  return NO_ERROR;
}

static int
qdata_divide_double (double d1, double d2, DB_VALUE * result_p, bool is_check_overflow)
{
  double dtmp;

  dtmp = d1 / d2;

  if (is_check_overflow && OR_CHECK_DOUBLE_OVERFLOW (dtmp))
    {
      er_set (ER_ERROR_SEVERITY, ARG_FILE_LINE, ER_QPROC_OVERFLOW_DIVISION, 0);
      return ER_FAILED;
    }

  db_make_double (result_p, dtmp);
  return NO_ERROR;
}

static int
qdata_divide_monetary (double d1, double d2, DB_CURRENCY currency, DB_VALUE * result_p, bool is_check_overflow)
{
  double dtmp;

  dtmp = d1 / d2;

  if (is_check_overflow && OR_CHECK_DOUBLE_OVERFLOW (dtmp))
    {
      er_set (ER_ERROR_SEVERITY, ARG_FILE_LINE, ER_QPROC_OVERFLOW_DIVISION, 0);
      return ER_FAILED;
    }

  db_make_monetary (result_p, currency, dtmp);
  return NO_ERROR;
}

static int
qdata_divide_short_to_dbval (DB_VALUE * short_val_p, DB_VALUE * dbval_p, DB_VALUE * result_p)
{
  short s;
  DB_TYPE type2;
  DB_VALUE dbval_tmp;

  s = db_get_short (short_val_p);
  type2 = DB_VALUE_DOMAIN_TYPE (dbval_p);

  switch (type2)
    {
    case DB_TYPE_SHORT:
      return qdata_divide_short (s, db_get_short (dbval_p), result_p);

    case DB_TYPE_INTEGER:
      return qdata_divide_int (s, db_get_int (dbval_p), result_p);

    case DB_TYPE_BIGINT:
      return qdata_divide_bigint (s, db_get_bigint (dbval_p), result_p);

    case DB_TYPE_FLOAT:
      return qdata_divide_float (s, db_get_float (dbval_p), result_p);

    case DB_TYPE_DOUBLE:
      return qdata_divide_double (s, db_get_double (dbval_p), result_p, true);

    case DB_TYPE_NUMERIC:
      qdata_coerce_dbval_to_numeric (short_val_p, &dbval_tmp);
      if (numeric_db_value_div (&dbval_tmp, dbval_p, result_p) != NO_ERROR)
	{
	  er_set (ER_ERROR_SEVERITY, ARG_FILE_LINE, ER_QPROC_OVERFLOW_DIVISION, 0);
	  return ER_FAILED;
	}
      break;

    case DB_TYPE_MONETARY:
      return qdata_divide_monetary (s, (db_get_monetary (dbval_p))->amount, (db_get_monetary (dbval_p))->type, result_p,
				    true);

    default:
      break;
    }

  return NO_ERROR;
}

static int
qdata_divide_int_to_dbval (DB_VALUE * int_val_p, DB_VALUE * dbval_p, DB_VALUE * result_p)
{
  int i;
  DB_TYPE type2;
  DB_VALUE dbval_tmp;

  i = db_get_int (int_val_p);
  type2 = DB_VALUE_DOMAIN_TYPE (dbval_p);

  switch (type2)
    {
    case DB_TYPE_SHORT:
      return qdata_divide_int (i, db_get_short (dbval_p), result_p);

    case DB_TYPE_INTEGER:
      return qdata_divide_int (i, db_get_int (dbval_p), result_p);

    case DB_TYPE_BIGINT:
      return qdata_divide_bigint (i, db_get_bigint (dbval_p), result_p);

    case DB_TYPE_FLOAT:
      return qdata_divide_float ((float) i, db_get_float (dbval_p), result_p);

    case DB_TYPE_DOUBLE:
      return qdata_divide_double (i, db_get_double (dbval_p), result_p, true);

    case DB_TYPE_NUMERIC:
      qdata_coerce_dbval_to_numeric (int_val_p, &dbval_tmp);
      if (numeric_db_value_div (&dbval_tmp, dbval_p, result_p) != NO_ERROR)
	{
	  er_set (ER_ERROR_SEVERITY, ARG_FILE_LINE, ER_QPROC_OVERFLOW_DIVISION, 0);
	  return ER_FAILED;
	}
      break;

    case DB_TYPE_MONETARY:
      return qdata_divide_monetary (i, (db_get_monetary (dbval_p))->amount, (db_get_monetary (dbval_p))->type, result_p,
				    true);

    default:
      break;
    }

  return NO_ERROR;
}

static int
qdata_divide_bigint_to_dbval (DB_VALUE * bigint_val_p, DB_VALUE * dbval_p, DB_VALUE * result_p)
{
  DB_BIGINT bi;
  DB_TYPE type2;
  DB_VALUE dbval_tmp;

  bi = db_get_bigint (bigint_val_p);
  type2 = DB_VALUE_DOMAIN_TYPE (dbval_p);

  switch (type2)
    {
    case DB_TYPE_SHORT:
      return qdata_divide_bigint (bi, db_get_short (dbval_p), result_p);

    case DB_TYPE_INTEGER:
      return qdata_divide_bigint (bi, db_get_int (dbval_p), result_p);

    case DB_TYPE_BIGINT:
      return qdata_divide_bigint (bi, db_get_bigint (dbval_p), result_p);

    case DB_TYPE_FLOAT:
      return qdata_divide_float ((float) bi, db_get_float (dbval_p), result_p);

    case DB_TYPE_DOUBLE:
      return qdata_divide_double ((double) bi, db_get_double (dbval_p), result_p, true);

    case DB_TYPE_NUMERIC:
      qdata_coerce_dbval_to_numeric (bigint_val_p, &dbval_tmp);
      if (numeric_db_value_div (&dbval_tmp, dbval_p, result_p) != NO_ERROR)
	{
	  er_set (ER_ERROR_SEVERITY, ARG_FILE_LINE, ER_QPROC_OVERFLOW_DIVISION, 0);
	  return ER_FAILED;
	}
      break;

    case DB_TYPE_MONETARY:
      return qdata_divide_monetary ((double) bi, (db_get_monetary (dbval_p))->amount, (db_get_monetary (dbval_p))->type,
				    result_p, true);

    default:
      break;
    }

  return NO_ERROR;
}

static int
qdata_divide_float_to_dbval (DB_VALUE * float_val_p, DB_VALUE * dbval_p, DB_VALUE * result_p)
{
  float f;
  DB_TYPE type2;

  f = db_get_float (float_val_p);
  type2 = DB_VALUE_DOMAIN_TYPE (dbval_p);

  switch (type2)
    {
    case DB_TYPE_SHORT:
      return qdata_divide_float (f, db_get_short (dbval_p), result_p);

    case DB_TYPE_INTEGER:
      return qdata_divide_float (f, (float) db_get_int (dbval_p), result_p);

    case DB_TYPE_BIGINT:
      return qdata_divide_float (f, (float) db_get_bigint (dbval_p), result_p);

    case DB_TYPE_FLOAT:
      return qdata_divide_float (f, db_get_float (dbval_p), result_p);

    case DB_TYPE_DOUBLE:
      return qdata_divide_double (f, db_get_double (dbval_p), result_p, true);

    case DB_TYPE_NUMERIC:
      return qdata_divide_double (f, qdata_coerce_numeric_to_double (dbval_p), result_p, false);

    case DB_TYPE_MONETARY:
      return qdata_divide_monetary (f, (db_get_monetary (dbval_p))->amount, (db_get_monetary (dbval_p))->type, result_p,
				    true);

    default:
      break;
    }

  return NO_ERROR;
}

static int
qdata_divide_double_to_dbval (DB_VALUE * double_val_p, DB_VALUE * dbval_p, DB_VALUE * result_p)
{
  double d;
  DB_TYPE type2;

  d = db_get_double (double_val_p);
  type2 = DB_VALUE_DOMAIN_TYPE (dbval_p);

  switch (type2)
    {
    case DB_TYPE_SHORT:
      return qdata_divide_double (d, db_get_short (dbval_p), result_p, false);

    case DB_TYPE_INTEGER:
      return qdata_divide_double (d, db_get_int (dbval_p), result_p, false);

    case DB_TYPE_BIGINT:
      return qdata_divide_double (d, (double) db_get_bigint (dbval_p), result_p, false);

    case DB_TYPE_FLOAT:
      return qdata_divide_double (d, db_get_float (dbval_p), result_p, true);

    case DB_TYPE_DOUBLE:
      return qdata_divide_double (d, db_get_double (dbval_p), result_p, true);

    case DB_TYPE_NUMERIC:
      return qdata_divide_double (d, qdata_coerce_numeric_to_double (dbval_p), result_p, false);

    case DB_TYPE_MONETARY:
      return qdata_divide_monetary (d, (db_get_monetary (dbval_p))->amount, (db_get_monetary (dbval_p))->type, result_p,
				    true);

    default:
      break;
    }

  return NO_ERROR;
}

static int
qdata_divide_numeric_to_dbval (DB_VALUE * numeric_val_p, DB_VALUE * dbval_p, DB_VALUE * result_p)
{
  DB_TYPE type2;
  DB_VALUE dbval_tmp;

  type2 = DB_VALUE_DOMAIN_TYPE (dbval_p);

  switch (type2)
    {
    case DB_TYPE_SHORT:
    case DB_TYPE_INTEGER:
    case DB_TYPE_BIGINT:
      qdata_coerce_dbval_to_numeric (dbval_p, &dbval_tmp);
      if (numeric_db_value_div (numeric_val_p, &dbval_tmp, result_p) != NO_ERROR)
	{
	  er_set (ER_ERROR_SEVERITY, ARG_FILE_LINE, ER_QPROC_OVERFLOW_DIVISION, 0);
	  return ER_FAILED;
	}
      break;

    case DB_TYPE_NUMERIC:
      if (numeric_db_value_div (numeric_val_p, dbval_p, result_p) != NO_ERROR)
	{
	  er_set (ER_ERROR_SEVERITY, ARG_FILE_LINE, ER_QPROC_OVERFLOW_DIVISION, 0);
	  return ER_FAILED;
	}
      break;

    case DB_TYPE_FLOAT:
      return qdata_divide_double (qdata_coerce_numeric_to_double (numeric_val_p), db_get_float (dbval_p), result_p,
				  false);

    case DB_TYPE_DOUBLE:
      return qdata_divide_double (qdata_coerce_numeric_to_double (numeric_val_p), db_get_double (dbval_p), result_p,
				  true);

    case DB_TYPE_MONETARY:
      return qdata_divide_monetary (qdata_coerce_numeric_to_double (numeric_val_p), (db_get_monetary (dbval_p))->amount,
				    (db_get_monetary (dbval_p))->type, result_p, true);

    default:
      break;
    }

  return NO_ERROR;
}

static int
qdata_divide_monetary_to_dbval (DB_VALUE * monetary_val_p, DB_VALUE * dbval_p, DB_VALUE * result_p)
{
  double d;
  DB_CURRENCY currency;
  DB_TYPE type2;

  d = (db_get_monetary (monetary_val_p))->amount;
  currency = (db_get_monetary (monetary_val_p))->type;
  type2 = DB_VALUE_DOMAIN_TYPE (dbval_p);

  switch (type2)
    {
    case DB_TYPE_SHORT:
      return qdata_divide_monetary (d, db_get_short (dbval_p), currency, result_p, false);

    case DB_TYPE_INTEGER:
      return qdata_divide_monetary (d, db_get_int (dbval_p), currency, result_p, false);

    case DB_TYPE_BIGINT:
      return qdata_divide_monetary (d, (double) db_get_bigint (dbval_p), currency, result_p, false);

    case DB_TYPE_FLOAT:
      return qdata_divide_monetary (d, db_get_float (dbval_p), currency, result_p, true);

    case DB_TYPE_DOUBLE:
      return qdata_divide_monetary (d, db_get_double (dbval_p), currency, result_p, true);

    case DB_TYPE_NUMERIC:
      return qdata_divide_monetary (d, qdata_coerce_numeric_to_double (dbval_p), currency, result_p, true);

    case DB_TYPE_MONETARY:
      /* Note: we probably should return an error if the two monetaries have different montetary types. */
      return qdata_divide_monetary (d, (db_get_monetary (dbval_p))->amount, currency, result_p, true);

    default:
      break;
    }

  return NO_ERROR;
}

/*
 * qdata_divide_dbval () -
 *   return: NO_ERROR, or ER_code
 *   dbval1(in) : First db_value node
 *   dbval2(in) : Second db_value node
 *   res(out)   : Resultant db_value node
 *   domain(in) :
 *
 * Note: Divide dbval1 by dbval2
 * Overflow checks are only done when the right operand may be
 * smaller than one.  That is,
 *     short / integer -> overflow is not checked.  Result will
 *                        always be smaller than the numerand.
 *     float / short   -> overflow is not checked.  Minimum float
 *                        representation (e-38) overflows to zero
 *                        which we want.
 *     Because of zero divide checks, most of the others will not
 *     overflow but is still being checked in case we are on a
 *     platform where DBL_EPSILON approaches the value of FLT_MIN.
 */
int
qdata_divide_dbval (DB_VALUE * dbval1_p, DB_VALUE * dbval2_p, DB_VALUE * result_p, tp_domain * domain_p)
{
  DB_TYPE type1;
  DB_TYPE type2;
  int error = NO_ERROR;
  DB_VALUE cast_value1;
  DB_VALUE cast_value2;
  TP_DOMAIN *cast_dom1 = NULL;
  TP_DOMAIN *cast_dom2 = NULL;
  TP_DOMAIN_STATUS dom_status;

  if ((domain_p != NULL && TP_DOMAIN_TYPE (domain_p) == DB_TYPE_NULL) || DB_IS_NULL (dbval1_p) || DB_IS_NULL (dbval2_p))
    {
      return NO_ERROR;
    }

  type1 = DB_VALUE_DOMAIN_TYPE (dbval1_p);
  type2 = DB_VALUE_DOMAIN_TYPE (dbval2_p);

  db_make_null (&cast_value1);
  db_make_null (&cast_value2);

  /* number / string : cast string to DOUBLE, divide as number / DOUBLE */
  if (TP_IS_NUMERIC_TYPE (type1) && TP_IS_CHAR_TYPE (type2))
    {
      /* cast arg2 to double */
      cast_dom2 = tp_domain_resolve_default (DB_TYPE_DOUBLE);
    }
  /* string / number: cast string to DOUBLE, divide as DOUBLE / number */
  else if (TP_IS_CHAR_TYPE (type1) && TP_IS_NUMERIC_TYPE (type2))
    {
      /* cast arg1 to double */
      cast_dom1 = tp_domain_resolve_default (DB_TYPE_DOUBLE);
    }
  /* string / string: cast both to DOUBLE, divide as DOUBLE / DOUBLE */
  else if (TP_IS_CHAR_TYPE (type1) && TP_IS_CHAR_TYPE (type2))
    {
      /* cast number to DOUBLE */
      cast_dom1 = tp_domain_resolve_default (DB_TYPE_DOUBLE);
      cast_dom2 = tp_domain_resolve_default (DB_TYPE_DOUBLE);
    }

  if (cast_dom2 != NULL)
    {
      dom_status = tp_value_auto_cast (dbval2_p, &cast_value2, cast_dom2);
      if (dom_status != DOMAIN_COMPATIBLE)
	{
	  error = tp_domain_status_er_set (dom_status, ARG_FILE_LINE, dbval2_p, cast_dom2);
	  return error;
	}
      dbval2_p = &cast_value2;
    }

  if (cast_dom1 != NULL)
    {
      dom_status = tp_value_auto_cast (dbval1_p, &cast_value1, cast_dom1);
      if (dom_status != DOMAIN_COMPATIBLE)
	{
	  error = tp_domain_status_er_set (dom_status, ARG_FILE_LINE, dbval1_p, cast_dom1);
	  return error;
	}
      dbval1_p = &cast_value1;
    }

  type1 = DB_VALUE_DOMAIN_TYPE (dbval1_p);
  type2 = DB_VALUE_DOMAIN_TYPE (dbval2_p);

  if (DB_IS_NULL (dbval1_p) || DB_IS_NULL (dbval2_p))
    {
      return NO_ERROR;
    }

  if (qdata_is_divided_zero (dbval2_p))
    {
      er_set (ER_ERROR_SEVERITY, ARG_FILE_LINE, ER_QPROC_ZERO_DIVIDE, 0);
      return ER_FAILED;
    }

  switch (type1)
    {
    case DB_TYPE_SHORT:
      error = qdata_divide_short_to_dbval (dbval1_p, dbval2_p, result_p);
      break;

    case DB_TYPE_INTEGER:
      error = qdata_divide_int_to_dbval (dbval1_p, dbval2_p, result_p);
      break;

    case DB_TYPE_BIGINT:
      error = qdata_divide_bigint_to_dbval (dbval1_p, dbval2_p, result_p);
      break;

    case DB_TYPE_FLOAT:
      error = qdata_divide_float_to_dbval (dbval1_p, dbval2_p, result_p);
      break;

    case DB_TYPE_DOUBLE:
      error = qdata_divide_double_to_dbval (dbval1_p, dbval2_p, result_p);
      break;

    case DB_TYPE_NUMERIC:
      error = qdata_divide_numeric_to_dbval (dbval1_p, dbval2_p, result_p);
      break;

    case DB_TYPE_MONETARY:
      error = qdata_divide_monetary_to_dbval (dbval1_p, dbval2_p, result_p);
      break;

    case DB_TYPE_SET:
    case DB_TYPE_MULTISET:
    case DB_TYPE_SEQUENCE:
    case DB_TYPE_TIME:
    case DB_TYPE_TIMESTAMP:
    case DB_TYPE_TIMESTAMPLTZ:
    case DB_TYPE_TIMESTAMPTZ:
    case DB_TYPE_DATETIME:
    case DB_TYPE_DATETIMELTZ:
    case DB_TYPE_DATETIMETZ:
    case DB_TYPE_DATE:
    case DB_TYPE_STRING:
    default:
      if (prm_get_bool_value (PRM_ID_RETURN_NULL_ON_FUNCTION_ERRORS) == false)
	{
	  er_set (ER_ERROR_SEVERITY, ARG_FILE_LINE, ER_QPROC_INVALID_DATATYPE, 0);
	  return ER_QPROC_INVALID_DATATYPE;
	}
    }

  if (error != NO_ERROR)
    {
      return error;
    }

  return qdata_coerce_result_to_domain (result_p, domain_p);
}

/*
 * qdata_unary_minus_dbval () -
 *   return: NO_ERROR, or ER_code
 *   res(out)   : Resultant db_value node
 *   dbval1(in) : First db_value node
 *
 * Note: Take unary minus of db_value.
 */
int
qdata_unary_minus_dbval (DB_VALUE * result_p, DB_VALUE * dbval_p)
{
  DB_TYPE res_type;
  short stmp;
  int itmp;
  DB_BIGINT bitmp;
  double dtmp;
  DB_VALUE cast_value;
  int er_status = NO_ERROR;

  res_type = DB_VALUE_DOMAIN_TYPE (dbval_p);
  if (res_type == DB_TYPE_NULL || DB_IS_NULL (dbval_p))
    {
      return NO_ERROR;
    }

  switch (res_type)
    {
    case DB_TYPE_INTEGER:
      itmp = db_get_int (dbval_p);
      if (itmp == INT_MIN)
	{
	  er_set (ER_ERROR_SEVERITY, ARG_FILE_LINE, ER_QPROC_OVERFLOW_UMINUS, 0);
	  return ER_QPROC_OVERFLOW_UMINUS;
	}
      db_make_int (result_p, (-1) * itmp);
      break;

    case DB_TYPE_BIGINT:
      bitmp = db_get_bigint (dbval_p);
      if (bitmp == DB_BIGINT_MIN)
	{
	  er_set (ER_ERROR_SEVERITY, ARG_FILE_LINE, ER_QPROC_OVERFLOW_UMINUS, 0);
	  return ER_QPROC_OVERFLOW_UMINUS;
	}
      db_make_bigint (result_p, (-1) * bitmp);
      break;

    case DB_TYPE_FLOAT:
      db_make_float (result_p, (-1) * db_get_float (dbval_p));
      break;

    case DB_TYPE_CHAR:
    case DB_TYPE_VARCHAR:
    case DB_TYPE_NCHAR:
    case DB_TYPE_VARNCHAR:
      er_status = tp_value_str_auto_cast_to_number (dbval_p, &cast_value, &res_type);
      if (er_status != NO_ERROR
	  || (prm_get_bool_value (PRM_ID_RETURN_NULL_ON_FUNCTION_ERRORS) == true && res_type != DB_TYPE_DOUBLE))
	{
	  return er_status;
	}

      assert (res_type == DB_TYPE_DOUBLE);

      dbval_p = &cast_value;

      /* fall through */

    case DB_TYPE_DOUBLE:
      db_make_double (result_p, (-1) * db_get_double (dbval_p));
      break;

    case DB_TYPE_NUMERIC:
      db_make_numeric (result_p, db_get_numeric (dbval_p), DB_VALUE_PRECISION (dbval_p), DB_VALUE_SCALE (dbval_p));
      if (numeric_db_value_negate (result_p) != NO_ERROR)
	{
	  return ER_FAILED;
	}
      break;

    case DB_TYPE_MONETARY:
      dtmp = (-1) * (db_get_monetary (dbval_p))->amount;
      db_make_monetary (result_p, (db_get_monetary (dbval_p))->type, dtmp);
      break;

    case DB_TYPE_SHORT:
      stmp = db_get_short (dbval_p);
      if (stmp == SHRT_MIN)
	{
	  er_set (ER_ERROR_SEVERITY, ARG_FILE_LINE, ER_QPROC_OVERFLOW_UMINUS, 0);
	  return ER_QPROC_OVERFLOW_UMINUS;
	}
      db_make_short (result_p, (-1) * stmp);
      break;

    default:
      if (prm_get_bool_value (PRM_ID_RETURN_NULL_ON_FUNCTION_ERRORS) == false)
	{
	  er_status = ER_QPROC_INVALID_DATATYPE;
	  er_set (ER_ERROR_SEVERITY, ARG_FILE_LINE, er_status, 0);
	}
      break;
    }

  return er_status;
}

/*
 * qdata_extract_dbval () -
 *   return: NO_ERROR, or ER_code
 *   extr_operand(in)   : Specifies datetime field to be extracted
 *   dbval(in)  : Extract source db_value node
 *   res(out)   : Resultant db_value node
 *   domain(in) :
 *
 * Note: Extract a datetime field from db_value.
 */
int
qdata_extract_dbval (const MISC_OPERAND extr_operand, DB_VALUE * dbval_p, DB_VALUE * result_p, tp_domain * domain_p)
{
  if (db_string_extract_dbval (extr_operand, dbval_p, result_p, domain_p) != NO_ERROR)
    {
      return ER_FAILED;
    }
  return NO_ERROR;
}

/*
 * qdata_strcat_dbval () -
 *   return:
 *   dbval1(in) :
 *   dbval2(in) :
 *   res(in)    :
 *   domain(in) :
 */
int
qdata_strcat_dbval (DB_VALUE * dbval1_p, DB_VALUE * dbval2_p, DB_VALUE * result_p, tp_domain * domain_p)
{
  DB_TYPE type1, type2;
  int error = NO_ERROR;
  DB_VALUE cast_value1;
  DB_VALUE cast_value2;
  TP_DOMAIN *cast_dom1 = NULL;
  TP_DOMAIN *cast_dom2 = NULL;
  TP_DOMAIN_STATUS dom_status;

  if (domain_p != NULL && TP_DOMAIN_TYPE (domain_p) == DB_TYPE_NULL)
    {
      return NO_ERROR;
    }

  type1 = dbval1_p ? DB_VALUE_DOMAIN_TYPE (dbval1_p) : DB_TYPE_NULL;
  type2 = dbval2_p ? DB_VALUE_DOMAIN_TYPE (dbval2_p) : DB_TYPE_NULL;

  /* string STRCAT date: cast date to string, concat as strings */
  /* string STRCAT number: cast number to string, concat as strings */
  if (TP_IS_CHAR_TYPE (type1) && (TP_IS_DATE_OR_TIME_TYPE (type2) || TP_IS_NUMERIC_TYPE (type2)))
    {
      cast_dom2 = tp_domain_resolve_value (dbval1_p, NULL);
    }
  else if ((TP_IS_DATE_OR_TIME_TYPE (type1) || TP_IS_NUMERIC_TYPE (type1)) && TP_IS_CHAR_TYPE (type2))
    {
      cast_dom1 = tp_domain_resolve_value (dbval2_p, NULL);
    }

  db_make_null (&cast_value1);
  db_make_null (&cast_value2);

  if (cast_dom1 != NULL)
    {
      dom_status = tp_value_auto_cast (dbval1_p, &cast_value1, cast_dom1);
      if (dom_status != DOMAIN_COMPATIBLE)
	{
	  error = tp_domain_status_er_set (dom_status, ARG_FILE_LINE, dbval1_p, cast_dom1);
	  pr_clear_value (&cast_value1);
	  pr_clear_value (&cast_value2);
	  return error;
	}
      dbval1_p = &cast_value1;
    }

  if (cast_dom2 != NULL)
    {
      dom_status = tp_value_auto_cast (dbval2_p, &cast_value2, cast_dom2);
      if (dom_status != DOMAIN_COMPATIBLE)
	{
	  error = tp_domain_status_er_set (dom_status, ARG_FILE_LINE, dbval2_p, cast_dom2);
	  pr_clear_value (&cast_value1);
	  pr_clear_value (&cast_value2);
	  return error;
	}
      dbval2_p = &cast_value2;
    }

  type1 = dbval1_p ? DB_VALUE_DOMAIN_TYPE (dbval1_p) : DB_TYPE_NULL;
  type2 = dbval2_p ? DB_VALUE_DOMAIN_TYPE (dbval2_p) : DB_TYPE_NULL;

  if (DB_IS_NULL (dbval1_p) || DB_IS_NULL (dbval2_p))
    {
      /* ORACLE7 ServerSQL Language Reference Manual 3-4; Although ORACLE treats zero-length character strings as
       * nulls, concatenating a zero-length character string with another operand always results in the other operand,
       * rather than a null. However, this may not continue to be true in future versions of ORACLE. To concatenate an
       * expression that might be null, use the NVL function to explicitly convert the expression to a zero-length
       * string. */
      if (!prm_get_bool_value (PRM_ID_ORACLE_STYLE_EMPTY_STRING))
	{
	  return NO_ERROR;
	}

      if ((DB_IS_NULL (dbval1_p) && QSTR_IS_ANY_CHAR_OR_BIT (type2))
	  || (DB_IS_NULL (dbval2_p) && QSTR_IS_ANY_CHAR_OR_BIT (type1)))
	{
	  ;			/* go ahead */
	}
      else
	{
	  return NO_ERROR;
	}
    }

  switch (type1)
    {
    case DB_TYPE_SHORT:
      error = qdata_add_short_to_dbval (dbval1_p, dbval2_p, result_p, domain_p);
      break;

    case DB_TYPE_INTEGER:
      error = qdata_add_int_to_dbval (dbval1_p, dbval2_p, result_p, domain_p);
      break;

    case DB_TYPE_BIGINT:
      error = qdata_add_bigint_to_dbval (dbval1_p, dbval2_p, result_p, domain_p);
      break;

    case DB_TYPE_FLOAT:
      error = qdata_add_float_to_dbval (dbval1_p, dbval2_p, result_p);
      break;

    case DB_TYPE_DOUBLE:
      error = qdata_add_double_to_dbval (dbval1_p, dbval2_p, result_p);
      break;

    case DB_TYPE_NUMERIC:
      error = qdata_add_numeric_to_dbval (dbval1_p, dbval2_p, result_p);
      break;

    case DB_TYPE_MONETARY:
      error = qdata_add_monetary_to_dbval (dbval1_p, dbval2_p, result_p);
      break;

    case DB_TYPE_NULL:
    case DB_TYPE_CHAR:
    case DB_TYPE_VARCHAR:
    case DB_TYPE_NCHAR:
    case DB_TYPE_VARNCHAR:
    case DB_TYPE_BIT:
    case DB_TYPE_VARBIT:
      if (dbval1_p != NULL && dbval2_p != NULL)
	{
	  error = qdata_add_chars_to_dbval (dbval1_p, dbval2_p, result_p);
	}
      break;

    case DB_TYPE_SET:
    case DB_TYPE_MULTISET:
    case DB_TYPE_SEQUENCE:
      if (!TP_IS_SET_TYPE (type2))
	{
	  er_set (ER_ERROR_SEVERITY, ARG_FILE_LINE, ER_QPROC_INVALID_DATATYPE, 0);
	  return ER_QPROC_INVALID_DATATYPE;
	}
      error = qdata_add_sequence_to_dbval (dbval1_p, dbval2_p, result_p, domain_p);
      break;

    case DB_TYPE_TIME:
      error = qdata_add_time_to_dbval (dbval1_p, dbval2_p, result_p);
      break;

    case DB_TYPE_TIMESTAMP:
    case DB_TYPE_TIMESTAMPLTZ:
      error = qdata_add_utime_to_dbval (dbval1_p, dbval2_p, result_p, domain_p);
      if (error == NO_ERROR && type1 == DB_TYPE_TIMESTAMPLTZ)
	{
	  db_make_timestampltz (result_p, *db_get_timestamp (result_p));
	}
      break;

    case DB_TYPE_TIMESTAMPTZ:
      error = qdata_add_timestamptz_to_dbval (dbval1_p, dbval2_p, result_p);
      break;

    case DB_TYPE_DATETIME:
    case DB_TYPE_DATETIMELTZ:
      error = qdata_add_datetime_to_dbval (dbval1_p, dbval2_p, result_p, domain_p);
      if (error != NO_ERROR && type1 == DB_TYPE_DATETIMELTZ)
	{
	  db_make_datetimeltz (result_p, db_get_datetime (result_p));
	}
      break;

    case DB_TYPE_DATETIMETZ:
      error = qdata_add_datetimetz_to_dbval (dbval1_p, dbval2_p, result_p);
      break;

    case DB_TYPE_DATE:
      error = qdata_add_date_to_dbval (dbval1_p, dbval2_p, result_p, domain_p);
      break;

    default:
      er_set (ER_ERROR_SEVERITY, ARG_FILE_LINE, ER_QPROC_INVALID_DATATYPE, 0);
      error = ER_FAILED;
      break;
    }

  if (error != NO_ERROR)
    {
      return error;
    }

  if (cast_dom1)
    {
      pr_clear_value (&cast_value1);
    }
  if (cast_dom2)
    {
      pr_clear_value (&cast_value2);
    }

  return qdata_coerce_result_to_domain (result_p, domain_p);
}

/*
 * MISCELLANEOUS
 */

/*
 * qdata_get_tuple_value_size_from_dbval () - Return the tuple value size
 *	for the db_value
 *   return: tuple_value_size or ER_FAILED
 *   dbval(in)  : db_value node
 */
int
qdata_get_tuple_value_size_from_dbval (DB_VALUE * dbval_p)
{
  int val_size, align;
  int tuple_value_size = 0;
  PR_TYPE *type_p;
  DB_TYPE dbval_type;

  if (DB_IS_NULL (dbval_p))
    {
      tuple_value_size = QFILE_TUPLE_VALUE_HEADER_SIZE;
    }
  else
    {
      dbval_type = DB_VALUE_DOMAIN_TYPE (dbval_p);
      type_p = pr_type_from_id (dbval_type);
      if (type_p)
	{
	  val_size = type_p->get_disk_size_of_value (dbval_p);
	  if (type_p->is_size_computed ())
	    {
	      if (pr_is_string_type (dbval_type))
		{
		  int precision = DB_VALUE_PRECISION (dbval_p);
		  int string_length = db_get_string_length (dbval_p);

		  if (precision == TP_FLOATING_PRECISION_VALUE)
		    {
		      precision = DB_MAX_STRING_LENGTH;
		    }

		  assert_release (string_length <= precision);

		  if (val_size < 0)
		    {
		      return ER_FAILED;
		    }
		  else if (string_length > precision)
		    {
		      /* The size of db_value is greater than it's precision. This case is abnormal (assertion
		       * failure). Code below is remained for backward compatibility. */
		      if (db_string_truncate (dbval_p, precision) != NO_ERROR)
			{
			  return ER_FAILED;
			}
		      er_set (ER_NOTIFICATION_SEVERITY, ARG_FILE_LINE, ER_DATA_IS_TRUNCATED_TO_PRECISION, 2, precision,
			      string_length);

		      val_size = type_p->get_disk_size_of_value (dbval_p);
		    }
		}
	    }

	  align = DB_ALIGN (val_size, MAX_ALIGNMENT);	/* to align for the next field */
	  tuple_value_size = QFILE_TUPLE_VALUE_HEADER_SIZE + align;
	}
    }

  return tuple_value_size;
}

/*
 * qdata_get_single_tuple_from_list_id () -
 *   return: NO_ERROR or error code
 *   list_id(in)        : List file identifier
 *   single_tuple(in)   : VAL_LIST
 */
int
qdata_get_single_tuple_from_list_id (THREAD_ENTRY * thread_p, qfile_list_id * list_id_p, val_list_node * single_tuple_p)
{
  QFILE_TUPLE_RECORD tuple_record = { NULL, 0 };
  QFILE_LIST_SCAN_ID scan_id;
  OR_BUF buf;
  PR_TYPE *pr_type_p;
  QFILE_TUPLE_VALUE_FLAG flag;
  int length;
  TP_DOMAIN *domain_p;
  char *ptr;
  int tuple_count, value_count, i;
  QPROC_DB_VALUE_LIST value_list;
  int error_code;

  tuple_count = list_id_p->tuple_cnt;
  value_count = list_id_p->type_list.type_cnt;

  /* value_count can be greater than single_tuple_p->val_cnt when the subquery has a hidden column. Under normal
   * situation, those are same. */
  if (tuple_count > 1 || value_count < single_tuple_p->val_cnt)
    {
      er_set (ER_ERROR_SEVERITY, ARG_FILE_LINE, ER_QPROC_INVALID_QRY_SINGLE_TUPLE, 0);
      return ER_QPROC_INVALID_QRY_SINGLE_TUPLE;
    }

  if (tuple_count == 1)
    {
      error_code = qfile_open_list_scan (list_id_p, &scan_id);
      if (error_code != NO_ERROR)
	{
	  return error_code;
	}

      if (qfile_scan_list_next (thread_p, &scan_id, &tuple_record, PEEK) != S_SUCCESS)
	{
	  qfile_close_scan (thread_p, &scan_id);
	  return ER_FAILED;
	}

      for (i = 0, value_list = single_tuple_p->valp; i < single_tuple_p->val_cnt; i++, value_list = value_list->next)
	{
	  domain_p = list_id_p->type_list.domp[i];
	  if (domain_p == NULL || domain_p->type == NULL)
	    {
	      qfile_close_scan (thread_p, &scan_id);
	      er_set (ER_ERROR_SEVERITY, ARG_FILE_LINE, ER_QPROC_INVALID_QRY_SINGLE_TUPLE, 0);
	      return ER_QPROC_INVALID_QRY_SINGLE_TUPLE;
	    }

	  if (db_value_domain_init (value_list->val, TP_DOMAIN_TYPE (domain_p), domain_p->precision, domain_p->scale) !=
	      NO_ERROR)
	    {
	      qfile_close_scan (thread_p, &scan_id);
	      er_set (ER_ERROR_SEVERITY, ARG_FILE_LINE, ER_QPROC_INVALID_QRY_SINGLE_TUPLE, 0);
	      return ER_QPROC_INVALID_QRY_SINGLE_TUPLE;
	    }

	  pr_type_p = domain_p->type;
	  if (pr_type_p == NULL)
	    {
	      qfile_close_scan (thread_p, &scan_id);
	      return ER_FAILED;
	    }

	  flag = (QFILE_TUPLE_VALUE_FLAG) qfile_locate_tuple_value (tuple_record.tpl, i, &ptr, &length);
	  OR_BUF_INIT (buf, ptr, length);
	  if (flag == V_BOUND)
	    {
	      if (pr_type_p->data_readval (&buf, value_list->val, domain_p, -1, true, NULL, 0) != NO_ERROR)
		{
		  qfile_close_scan (thread_p, &scan_id);
		  return ER_FAILED;
		}
	    }
	  else
	    {
	      /* If value is NULL, properly initialize the result */
	      db_value_domain_init (value_list->val, pr_type_p->id, DB_DEFAULT_PRECISION, DB_DEFAULT_SCALE);
	    }
	}

      qfile_close_scan (thread_p, &scan_id);
    }

  return NO_ERROR;
}

/*
 * qdata_get_valptr_type_list () -
 *   return: NO_ERROR, or ER_code
 *   valptr_list(in)    : Value pointer list
 *   type_list(out)     : Set to the result type list
 *
 * Note: Find the result type list of value pointer list and set to
 * type list.  Regu variables that are hidden columns are not
 * entered as part of the type list because they are not entered
 * in the list file.
 */
int
qdata_get_valptr_type_list (THREAD_ENTRY * thread_p, valptr_list_node * valptr_list_p,
			    qfile_tuple_value_type_list * type_list_p)
{
  REGU_VARIABLE_LIST reg_var_p;
  int i, count;

  if (type_list_p == NULL)
    {
      er_set (ER_ERROR_SEVERITY, ARG_FILE_LINE, ER_GENERIC_ERROR, 1);
      return ER_FAILED;
    }

  reg_var_p = valptr_list_p->valptrp;
  count = 0;

  for (i = 0; i < valptr_list_p->valptr_cnt; i++)
    {
      if (!REGU_VARIABLE_IS_FLAGED (&reg_var_p->value, REGU_VARIABLE_HIDDEN_COLUMN))
	{
	  count++;
	}

      reg_var_p = reg_var_p->next;
    }

  type_list_p->type_cnt = count;
  type_list_p->domp = NULL;

  if (type_list_p->type_cnt != 0)
    {
      type_list_p->domp = (TP_DOMAIN **) db_private_alloc (thread_p, sizeof (TP_DOMAIN *) * type_list_p->type_cnt);
      if (type_list_p->domp == NULL)
	{
	  return ER_FAILED;
	}
    }

  reg_var_p = valptr_list_p->valptrp;
  for (i = 0; i < type_list_p->type_cnt;)
    {
      if (!REGU_VARIABLE_IS_FLAGED (&reg_var_p->value, REGU_VARIABLE_HIDDEN_COLUMN))
	{
	  type_list_p->domp[i++] = reg_var_p->value.domain;
	}

      reg_var_p = reg_var_p->next;
    }

  return NO_ERROR;
}

/*
 * qdata_get_dbval_from_constant_regu_variable () -
 *   return: DB_VALUE *, or NULL
 *   regu_var(in): Regulator Variable
 *   vd(in)      : Value descriptor
 *
 * Note: Find the db_value represented by regu_var node and
 *       return a pointer to it.
 *
 * Note: Regulator variable should point to only constant values.
 */
static DB_VALUE *
qdata_get_dbval_from_constant_regu_variable (THREAD_ENTRY * thread_p, REGU_VARIABLE * regu_var_p,
					     VAL_DESCR * val_desc_p)
{
  DB_VALUE *peek_value_p;
  DB_TYPE dom_type, val_type;
  TP_DOMAIN_STATUS dom_status;
  int result;
  HL_HEAPID save_heapid = 0;

  assert (regu_var_p != NULL);
  assert (regu_var_p->domain != NULL);

  result = fetch_peek_dbval (thread_p, regu_var_p, val_desc_p, NULL, NULL, NULL, &peek_value_p);
  if (result != NO_ERROR)
    {
      return NULL;
    }

  if (!DB_IS_NULL (peek_value_p))
    {
      val_type = DB_VALUE_TYPE (peek_value_p);
      assert (val_type != DB_TYPE_NULL);

      dom_type = TP_DOMAIN_TYPE (regu_var_p->domain);
      if (dom_type != DB_TYPE_NULL)
	{
	  assert (dom_type != DB_TYPE_NULL);

	  if (val_type == DB_TYPE_OID)
	    {
	      assert ((dom_type == DB_TYPE_OID) || (dom_type == DB_TYPE_VOBJ));
	    }
	  else if (val_type != dom_type
		   || (val_type == DB_TYPE_NUMERIC
		       && (peek_value_p->domain.numeric_info.precision != regu_var_p->domain->precision
			   || peek_value_p->domain.numeric_info.scale != regu_var_p->domain->scale)))
	    {
	      if (REGU_VARIABLE_IS_FLAGED (regu_var_p, REGU_VARIABLE_ANALYTIC_WINDOW))
		{
		  /* do not cast at here, is handled at analytic function evaluation later */
		  ;
		}
	      else
		{
		  if (REGU_VARIABLE_IS_FLAGED (regu_var_p, REGU_VARIABLE_CLEAR_AT_CLONE_DECACHE))
		    {
		      save_heapid = db_change_private_heap (thread_p, 0);
		    }

		  dom_status = tp_value_auto_cast (peek_value_p, peek_value_p, regu_var_p->domain);
		  if (save_heapid != 0)
		    {
		      (void) db_change_private_heap (thread_p, save_heapid);
		      save_heapid = 0;
		    }
		  if (dom_status != DOMAIN_COMPATIBLE)
		    {
		      result = tp_domain_status_er_set (dom_status, ARG_FILE_LINE, peek_value_p, regu_var_p->domain);
		      return NULL;
		    }
		  assert (dom_type == DB_VALUE_TYPE (peek_value_p)
			  || (prm_get_bool_value (PRM_ID_RETURN_NULL_ON_FUNCTION_ERRORS) && DB_IS_NULL (peek_value_p)));
		}
	    }
	}
    }

  return peek_value_p;
}

/*
 * qdata_convert_dbvals_to_set () -
 *   return: NO_ERROR, or ER_code
 *   stype(in)  : set type
 *   func(in)   : regu variable (guaranteed TYPE_FUNC)
 *   vd(in)     : Value descriptor
 *   obj_oid(in): object identifier
 *   tpl(in)    : list file tuple
 *
 * Note: Convert a list of vars into a sequence and return a pointer to it.
 */
static int
qdata_convert_dbvals_to_set (THREAD_ENTRY * thread_p, DB_TYPE stype, REGU_VARIABLE * regu_func_p,
			     VAL_DESCR * val_desc_p, OID * obj_oid_p, QFILE_TUPLE tuple)
{
  DB_VALUE dbval, *result_p = NULL;
  DB_COLLECTION *collection_p = NULL;
  SETOBJ *setobj_p = NULL;
  int n, size;
  REGU_VARIABLE_LIST regu_var_p = NULL, operand = NULL;
  int error_code = NO_ERROR;
  TP_DOMAIN *domain_p = NULL;

  result_p = regu_func_p->value.funcp->value;
  operand = regu_func_p->value.funcp->operand;
  domain_p = regu_func_p->domain;
  db_make_null (&dbval);

  if (stype == DB_TYPE_SET)
    {
      collection_p = db_set_create_basic (NULL, NULL);
    }
  else if (stype == DB_TYPE_MULTISET)
    {
      collection_p = db_set_create_multi (NULL, NULL);
    }
  else if (stype == DB_TYPE_SEQUENCE || stype == DB_TYPE_VOBJ)
    {
      size = 0;
      for (regu_var_p = operand; regu_var_p; regu_var_p = regu_var_p->next)
	{
	  size++;
	}

      collection_p = db_seq_create (NULL, NULL, size);
    }
  else
    {
      return ER_FAILED;
    }

  error_code = set_get_setobj (collection_p, &setobj_p, 1);
  if (error_code != NO_ERROR || !setobj_p)
    {
      goto error;
    }

  /*
   * DON'T set the "set"'s domain if it's really a vobj; they don't
   * play by quite the same rules.  The domain coming in here is some
   * flavor of vobj domain,  which is definitely *not* what the
   * components of the sequence will be.  Putting the domain in here
   * evidently causes the vobj's to get packed up in list files in some
   * way that readers can't cope with.
   */
  if (stype != DB_TYPE_VOBJ)
    {
      setobj_put_domain (setobj_p, domain_p);
    }

  n = 0;
  while (operand)
    {
      if (fetch_copy_dbval (thread_p, &operand->value, val_desc_p, NULL, obj_oid_p, tuple, &dbval) != NO_ERROR)
	{
	  goto error;
	}

      if ((stype == DB_TYPE_VOBJ) && (n == 2))
	{
	  if (DB_IS_NULL (&dbval))
	    {
	      set_free (collection_p);
	      return NO_ERROR;
	    }
	}

      /* using setobj_put_value transfers "ownership" of the db_value memory to the set. This avoids a redundant
       * clone/free. */
      error_code = setobj_put_value (setobj_p, n, &dbval);

      /*
       * if we attempt to add a duplicate value to a set,
       * clear the value, but do not set an error code
       */
      if (error_code == SET_DUPLICATE_VALUE)
	{
	  pr_clear_value (&dbval);
	  error_code = NO_ERROR;
	}

      if (error_code != NO_ERROR)
	{
	  goto error;
	}

      operand = operand->next;
      n++;
    }

  set_make_collection (result_p, collection_p);
  if (stype == DB_TYPE_VOBJ)
    {
      db_value_alter_type (result_p, DB_TYPE_VOBJ);
    }

  return NO_ERROR;

error:
  pr_clear_value (&dbval);
  if (collection_p != NULL)
    {
      set_free (collection_p);
    }
  return ((error_code == NO_ERROR) ? ER_FAILED : error_code);
}

/*
 * qdata_evaluate_generic_function () - Evaluates a generic function.
 *   return: NO_ERROR, or ER_code
 *   funcp(in)  :
 *   vd(in)     :
 *   obj_oid(in)        :
 *   tpl(in)    :
 */
static int
qdata_evaluate_generic_function (THREAD_ENTRY * thread_p, FUNCTION_TYPE * function_p, VAL_DESCR * val_desc_p,
				 OID * obj_oid_p, QFILE_TUPLE tuple)
{
  er_set (ER_ERROR_SEVERITY, ARG_FILE_LINE, ER_QPROC_GENERIC_FUNCTION_FAILURE, 0);
  return ER_FAILED;
}

/*
 * qdata_get_class_of_function () -
 *   return: NO_ERROR, or ER_code
 *   funcp(in)  :
 *   vd(in)     :
 *   obj_oid(in)        :
 *   tpl(in)    :
 *
 * Note: This routine returns the class of its argument.
 */
static int
qdata_get_class_of_function (THREAD_ENTRY * thread_p, FUNCTION_TYPE * function_p, VAL_DESCR * val_desc_p,
			     OID * obj_oid_p, QFILE_TUPLE tuple)
{
  OID class_oid;
  OID *instance_oid_p;
  DB_VALUE *val_p, element;
  DB_TYPE type;
  int err;

  if (fetch_peek_dbval (thread_p, &function_p->operand->value, val_desc_p, NULL, obj_oid_p, tuple, &val_p) != NO_ERROR)
    {
      return ER_FAILED;
    }

  if (DB_IS_NULL (val_p))
    {
      db_make_null (function_p->value);
      return NO_ERROR;
    }

  type = DB_VALUE_DOMAIN_TYPE (val_p);
  if (type == DB_TYPE_VOBJ)
    {
      /* grab the real oid */
      if (db_seq_get (db_get_set (val_p), 2, &element) != NO_ERROR)
	{
	  return ER_FAILED;
	}

      val_p = &element;
      type = DB_VALUE_DOMAIN_TYPE (val_p);
    }

  if (type != DB_TYPE_OID)
    {
      return ER_FAILED;
    }

  instance_oid_p = db_get_oid (val_p);
  err = heap_get_class_oid (thread_p, instance_oid_p, &class_oid);
  if (err != S_SUCCESS)
    {
      ASSERT_ERROR_AND_SET (err);
      return err;
    }

  db_make_oid (function_p->value, &class_oid);

  return NO_ERROR;
}

/*
 * qdata_evaluate_function () -
 *   return: NO_ERROR, or ER_code
 *   func(in)   :
 *   vd(in)     :
 *   obj_oid(in)        :
 *   tpl(in)    :
 *
 * Note: Evaluate given function.
 */
int
qdata_evaluate_function (THREAD_ENTRY * thread_p, regu_variable_node * function_p, val_descr * val_desc_p,
			 OID * obj_oid_p, QFILE_TUPLE tuple)
{
  FUNCTION_TYPE *funcp;

  /* should sync with fetch_peek_dbval () */

  funcp = function_p->value.funcp;
  /* clear any value from a previous iteration */
  pr_clear_value (funcp->value);

  switch (funcp->ftype)
    {
    case F_SET:
      return qdata_convert_dbvals_to_set (thread_p, DB_TYPE_SET, function_p, val_desc_p, obj_oid_p, tuple);

    case F_MULTISET:
      return qdata_convert_dbvals_to_set (thread_p, DB_TYPE_MULTISET, function_p, val_desc_p, obj_oid_p, tuple);

    case F_SEQUENCE:
      return qdata_convert_dbvals_to_set (thread_p, DB_TYPE_SEQUENCE, function_p, val_desc_p, obj_oid_p, tuple);

    case F_VID:
      return qdata_convert_dbvals_to_set (thread_p, DB_TYPE_VOBJ, function_p, val_desc_p, obj_oid_p, tuple);

    case F_TABLE_SET:
      return qdata_convert_table_to_set (thread_p, DB_TYPE_SET, function_p, val_desc_p);

    case F_TABLE_MULTISET:
      return qdata_convert_table_to_set (thread_p, DB_TYPE_MULTISET, function_p, val_desc_p);

    case F_TABLE_SEQUENCE:
      return qdata_convert_table_to_set (thread_p, DB_TYPE_SEQUENCE, function_p, val_desc_p);

    case F_GENERIC:
      return qdata_evaluate_generic_function (thread_p, funcp, val_desc_p, obj_oid_p, tuple);

    case F_CLASS_OF:
      return qdata_get_class_of_function (thread_p, funcp, val_desc_p, obj_oid_p, tuple);

    case F_INSERT_SUBSTRING:
      return qdata_insert_substring_function (thread_p, funcp, val_desc_p, obj_oid_p, tuple);

    case F_ELT:
      return qdata_elt (thread_p, funcp, val_desc_p, obj_oid_p, tuple);

    case F_BENCHMARK:
      return qdata_benchmark (thread_p, funcp, val_desc_p, obj_oid_p, tuple);

    case F_JSON_ARRAY:
      return qdata_convert_operands_to_value_and_call (thread_p, funcp, val_desc_p, obj_oid_p, tuple,
						       db_evaluate_json_array);

    case F_JSON_ARRAY_APPEND:
      return qdata_convert_operands_to_value_and_call (thread_p, funcp, val_desc_p, obj_oid_p, tuple,
						       db_evaluate_json_array_append);

    case F_JSON_ARRAY_INSERT:
      return qdata_convert_operands_to_value_and_call (thread_p, funcp, val_desc_p, obj_oid_p, tuple,
						       db_evaluate_json_array_insert);

    case F_JSON_CONTAINS:
      return qdata_convert_operands_to_value_and_call (thread_p, funcp, val_desc_p, obj_oid_p, tuple,
						       db_evaluate_json_contains);

    case F_JSON_CONTAINS_PATH:
      return qdata_convert_operands_to_value_and_call (thread_p, funcp, val_desc_p, obj_oid_p, tuple,
						       db_evaluate_json_contains_path);

    case F_JSON_DEPTH:
      return qdata_convert_operands_to_value_and_call (thread_p, funcp, val_desc_p, obj_oid_p, tuple,
						       db_evaluate_json_depth);

    case F_JSON_EXTRACT:
      return qdata_convert_operands_to_value_and_call (thread_p, funcp, val_desc_p, obj_oid_p, tuple,
						       db_evaluate_json_extract);

    case F_JSON_GET_ALL_PATHS:
      return qdata_convert_operands_to_value_and_call (thread_p, funcp, val_desc_p, obj_oid_p, tuple,
						       db_evaluate_json_get_all_paths);

    case F_JSON_INSERT:
      return qdata_convert_operands_to_value_and_call (thread_p, funcp, val_desc_p, obj_oid_p, tuple,
						       db_evaluate_json_insert);

    case F_JSON_KEYS:
      return qdata_convert_operands_to_value_and_call (thread_p, funcp, val_desc_p, obj_oid_p, tuple,
						       db_evaluate_json_keys);

    case F_JSON_LENGTH:
      return qdata_convert_operands_to_value_and_call (thread_p, funcp, val_desc_p, obj_oid_p, tuple,
						       db_evaluate_json_length);

    case F_JSON_MERGE:
      return qdata_convert_operands_to_value_and_call (thread_p, funcp, val_desc_p, obj_oid_p, tuple,
						       db_evaluate_json_merge_preserve);

    case F_JSON_MERGE_PATCH:
      return qdata_convert_operands_to_value_and_call (thread_p, funcp, val_desc_p, obj_oid_p, tuple,
						       db_evaluate_json_merge_patch);

    case F_JSON_OBJECT:
      return qdata_convert_operands_to_value_and_call (thread_p, funcp, val_desc_p, obj_oid_p, tuple,
						       db_evaluate_json_object);

    case F_JSON_PRETTY:
      return qdata_convert_operands_to_value_and_call (thread_p, funcp, val_desc_p, obj_oid_p, tuple,
						       db_evaluate_json_pretty);

    case F_JSON_QUOTE:
      return qdata_convert_operands_to_value_and_call (thread_p, funcp, val_desc_p, obj_oid_p, tuple,
						       db_evaluate_json_quote);

    case F_JSON_REMOVE:
      return qdata_convert_operands_to_value_and_call (thread_p, funcp, val_desc_p, obj_oid_p, tuple,
						       db_evaluate_json_remove);

    case F_JSON_REPLACE:
      return qdata_convert_operands_to_value_and_call (thread_p, funcp, val_desc_p, obj_oid_p, tuple,
						       db_evaluate_json_replace);

    case F_JSON_SEARCH:
      return qdata_convert_operands_to_value_and_call (thread_p, funcp, val_desc_p, obj_oid_p, tuple,
						       db_evaluate_json_search);

    case F_JSON_SET:
      return qdata_convert_operands_to_value_and_call (thread_p, funcp, val_desc_p, obj_oid_p, tuple,
						       db_evaluate_json_set);

    case F_JSON_TYPE:
      return qdata_convert_operands_to_value_and_call (thread_p, funcp, val_desc_p, obj_oid_p, tuple,
						       db_evaluate_json_type_dbval);

    case F_JSON_UNQUOTE:
      return qdata_convert_operands_to_value_and_call (thread_p, funcp, val_desc_p, obj_oid_p, tuple,
						       db_evaluate_json_unquote);

    case F_JSON_VALID:
      return qdata_convert_operands_to_value_and_call (thread_p, funcp, val_desc_p, obj_oid_p, tuple,
						       db_evaluate_json_valid);

    case F_REGEXP_REPLACE:
      return qdata_regexp_replace_function (thread_p, funcp, val_desc_p, obj_oid_p, tuple);

    default:
      er_set (ER_ERROR_SEVERITY, ARG_FILE_LINE, ER_QPROC_INVALID_XASLNODE, 0);
      return ER_FAILED;
    }
}

/*
 * qdata_convert_table_to_set () -
 *   return: NO_ERROR, or ER_code
 *   stype(in)  : set type
 *   func(in)   : regu variable (guaranteed TYPE_FUNC)
 *   vd(in)     : Value descriptor
 *
 * Note: Convert a list file into a set/sequence and return a pointer to it.
 */
static int
qdata_convert_table_to_set (THREAD_ENTRY * thread_p, DB_TYPE stype, REGU_VARIABLE * function_p, VAL_DESCR * val_desc_p)
{
  QFILE_LIST_SCAN_ID scan_id;
  QFILE_TUPLE_RECORD tuple_record = {
    NULL, 0
  };
  SCAN_CODE scan_code;
  QFILE_LIST_ID *list_id_p;
  int i, seq_pos;
  int val_size;
  OR_BUF buf;
  DB_VALUE dbval, *result_p;
  DB_COLLECTION *collection_p = NULL;
  SETOBJ *setobj_p;
  DB_TYPE type;
  PR_TYPE *pr_type_p;
  int error;
  REGU_VARIABLE_LIST operand;
  TP_DOMAIN *domain_p;
  char *ptr;

  result_p = function_p->value.funcp->value;
  operand = function_p->value.funcp->operand;

  /* execute linked query */
  EXECUTE_REGU_VARIABLE_XASL (thread_p, &(operand->value), val_desc_p);

  if (CHECK_REGU_VARIABLE_XASL_STATUS (&(operand->value)) != XASL_SUCCESS)
    {
      return ER_FAILED;
    }

  domain_p = function_p->domain;
  list_id_p = operand->value.value.srlist_id->list_id;
  db_make_null (&dbval);

  if (stype == DB_TYPE_SET)
    {
      collection_p = db_set_create_basic (NULL, NULL);
    }
  else if (stype == DB_TYPE_MULTISET)
    {
      collection_p = db_set_create_multi (NULL, NULL);
    }
  else if (stype == DB_TYPE_SEQUENCE || stype == DB_TYPE_VOBJ)
    {
      collection_p = db_seq_create (NULL, NULL, (list_id_p->tuple_cnt * list_id_p->type_list.type_cnt));
    }
  else
    {
      return ER_FAILED;
    }

  error = set_get_setobj (collection_p, &setobj_p, 1);
  if (error != NO_ERROR || !setobj_p)
    {
      set_free (collection_p);
      return ER_FAILED;
    }

  /*
   * Don't need to worry about the vobj case here; this function can't
   * be called in a context where it's expected to produce a vobj.  See
   * xd_dbvals_to_set for the contrasting case.
   */
  setobj_put_domain (setobj_p, domain_p);
  if (qfile_open_list_scan (list_id_p, &scan_id) != NO_ERROR)
    {
      return ER_FAILED;
    }

  seq_pos = 0;
  while (true)
    {
      scan_code = qfile_scan_list_next (thread_p, &scan_id, &tuple_record, PEEK);
      if (scan_code != S_SUCCESS)
	{
	  break;
	}

      for (i = 0; i < list_id_p->type_list.type_cnt; i++)
	{
	  /* grab column i and add it to the col */
	  type = TP_DOMAIN_TYPE (list_id_p->type_list.domp[i]);
	  pr_type_p = pr_type_from_id (type);
	  if (pr_type_p == NULL)
	    {
	      qfile_close_scan (thread_p, &scan_id);
	      return ER_FAILED;
	    }

	  if (qfile_locate_tuple_value (tuple_record.tpl, i, &ptr, &val_size) == V_BOUND)
	    {
	      or_init (&buf, ptr, val_size);

	      if (pr_type_p->data_readval (&buf, &dbval, list_id_p->type_list.domp[i], -1, true, NULL, 0) != NO_ERROR)
		{
		  qfile_close_scan (thread_p, &scan_id);
		  return ER_FAILED;
		}
	    }

	  /*
	   * using setobj_put_value transfers "ownership" of the
	   * db_value memory to the set. This avoids a redundant clone/free.
	   */
	  error = setobj_put_value (setobj_p, seq_pos++, &dbval);

	  /*
	   * if we attempt to add a duplicate value to a set,
	   * clear the value, but do not set an error
	   */
	  if (error == SET_DUPLICATE_VALUE)
	    {
	      pr_clear_value (&dbval);
	      error = NO_ERROR;
	    }

	  if (error != NO_ERROR)
	    {
	      set_free (collection_p);
	      pr_clear_value (&dbval);
	      qfile_close_scan (thread_p, &scan_id);
	      return ER_FAILED;
	    }
	}
    }

  qfile_close_scan (thread_p, &scan_id);
  set_make_collection (result_p, collection_p);

  return NO_ERROR;
}

/*
 * qdata_evaluate_connect_by_root () - CONNECT_BY_ROOT operator evaluation func
 *    return:
 *  xasl_p(in):
 *  regu_p(in):
 *  result_val_p(in/out):
 *  vd(in):
 */
bool
qdata_evaluate_connect_by_root (THREAD_ENTRY * thread_p, void *xasl_p, regu_variable_node * regu_p,
				DB_VALUE * result_val_p, val_descr * vd)
{
  QFILE_TUPLE tpl;
  QFILE_LIST_ID *list_id_p;
  QFILE_LIST_SCAN_ID s_id;
  QFILE_TUPLE_RECORD tuple_rec = { (QFILE_TUPLE) NULL, 0 };
  const QFILE_TUPLE_POSITION *bitval = NULL;
  QFILE_TUPLE_POSITION p_pos;
  QPROC_DB_VALUE_LIST valp;
  DB_VALUE p_pos_dbval;
  XASL_NODE *xasl, *xptr;
  int length, i;

  /* sanity checks */
  if (regu_p->type != TYPE_CONSTANT)
    {
      return false;
    }

  xasl = (XASL_NODE *) xasl_p;
  if (!xasl)
    {
      return false;
    }

  if (!XASL_IS_FLAGED (xasl, XASL_HAS_CONNECT_BY))
    {
      return false;
    }

  xptr = xasl->connect_by_ptr;
  if (!xptr)
    {
      return false;
    }

  tpl = xptr->proc.connect_by.curr_tuple;

  /* walk the parents up to root */

  list_id_p = xptr->list_id;

  if (qfile_open_list_scan (list_id_p, &s_id) != NO_ERROR)
    {
      return false;
    }

  /* we start with tpl itself */
  tuple_rec.tpl = tpl;

  do
    {
      /* get the parent node */
      if (qexec_get_tuple_column_value (tuple_rec.tpl, xptr->outptr_list->valptr_cnt - PCOL_PARENTPOS_TUPLE_OFFSET,
					&p_pos_dbval, &tp_Bit_domain) != NO_ERROR)
	{
	  qfile_close_scan (thread_p, &s_id);
	  return false;
	}

      bitval = REINTERPRET_CAST (const QFILE_TUPLE_POSITION *, db_get_bit (&p_pos_dbval, &length));

      if (bitval)
	{
	  p_pos.status = s_id.status;
	  p_pos.position = S_ON;
	  p_pos.vpid = bitval->vpid;
	  p_pos.offset = bitval->offset;
	  p_pos.tpl = NULL;
	  p_pos.tplno = bitval->tplno;

	  if (qfile_jump_scan_tuple_position (thread_p, &s_id, &p_pos, &tuple_rec, PEEK) != S_SUCCESS)
	    {
	      qfile_close_scan (thread_p, &s_id);
	      return false;
	    }
	}
    }
  while (bitval);		/* the parent tuple pos is null for the root node */

  qfile_close_scan (thread_p, &s_id);

  /* here tuple_rec.tpl is the root tuple; get the required column */

  for (i = 0, valp = xptr->val_list->valp; valp; i++, valp = valp->next)
    {
      if (valp->val == regu_p->value.dbvalptr)
	{
	  break;
	}
    }

  if (i < xptr->val_list->val_cnt)
    {
      if (qexec_get_tuple_column_value (tuple_rec.tpl, i, result_val_p, regu_p->domain) != NO_ERROR)
	{
	  return false;
	}
    }
  else
    {
      /* TYPE_CONSTANT but not in val_list, check if it is inst_num() (orderby_num() is not allowed) */
      if (regu_p->value.dbvalptr == xasl->instnum_val)
	{
	  if (pr_clone_value (xasl->instnum_val, result_val_p) != NO_ERROR)
	    {
	      return false;
	    }
	}
      else
	{
	  return false;
	}
    }

  return true;
}

/*
 * qdata_evaluate_qprior () - PRIOR in SELECT list evaluation func
 *    return:
 *  xasl_p(in):
 *  regu_p(in):
 *  result_val_p(in/out):
 *  vd(in):
 */
bool
qdata_evaluate_qprior (THREAD_ENTRY * thread_p, void *xasl_p, regu_variable_node * regu_p, DB_VALUE * result_val_p,
		       val_descr * vd)
{
  QFILE_TUPLE tpl;
  QFILE_LIST_ID *list_id_p;
  QFILE_LIST_SCAN_ID s_id;
  QFILE_TUPLE_RECORD tuple_rec = { (QFILE_TUPLE) NULL, 0 };
  const QFILE_TUPLE_POSITION *bitval = NULL;
  QFILE_TUPLE_POSITION p_pos;
  DB_VALUE p_pos_dbval;
  XASL_NODE *xasl, *xptr;
  int length;

  xasl = (XASL_NODE *) xasl_p;

  /* sanity checks */
  if (!xasl)
    {
      return false;
    }

  if (!XASL_IS_FLAGED (xasl, XASL_HAS_CONNECT_BY))
    {
      return false;
    }

  xptr = xasl->connect_by_ptr;
  if (!xptr)
    {
      return false;
    }

  tpl = xptr->proc.connect_by.curr_tuple;

  list_id_p = xptr->list_id;

  if (qfile_open_list_scan (list_id_p, &s_id) != NO_ERROR)
    {
      return false;
    }

  tuple_rec.tpl = tpl;

  /* get the parent node */
  if (qexec_get_tuple_column_value (tuple_rec.tpl, xptr->outptr_list->valptr_cnt - PCOL_PARENTPOS_TUPLE_OFFSET,
				    &p_pos_dbval, &tp_Bit_domain) != NO_ERROR)
    {
      qfile_close_scan (thread_p, &s_id);
      return false;
    }

  bitval = REINTERPRET_CAST (const QFILE_TUPLE_POSITION *, db_get_bit (&p_pos_dbval, &length));

  if (bitval)
    {
      p_pos.status = s_id.status;
      p_pos.position = S_ON;
      p_pos.vpid = bitval->vpid;
      p_pos.offset = bitval->offset;
      p_pos.tpl = NULL;
      p_pos.tplno = bitval->tplno;

      if (qfile_jump_scan_tuple_position (thread_p, &s_id, &p_pos, &tuple_rec, PEEK) != S_SUCCESS)
	{
	  qfile_close_scan (thread_p, &s_id);
	  return false;
	}
    }
  else
    {
      /* the parent tuple pos is null for the root node */
      tuple_rec.tpl = NULL;
    }

  qfile_close_scan (thread_p, &s_id);

  if (tuple_rec.tpl != NULL)
    {
      /* fetch val list from the parent tuple */
      if (fetch_val_list (thread_p, xptr->proc.connect_by.prior_regu_list_pred, vd, NULL, NULL, tuple_rec.tpl, PEEK) !=
	  NO_ERROR)
	{
	  return false;
	}
      if (fetch_val_list (thread_p, xptr->proc.connect_by.prior_regu_list_rest, vd, NULL, NULL, tuple_rec.tpl, PEEK) !=
	  NO_ERROR)
	{
	  return false;
	}

      /* replace values in T_QPRIOR argument with values from parent tuple */
      qexec_replace_prior_regu_vars_prior_expr (thread_p, regu_p, xptr, xptr);

      /* evaluate the modified regu_p */
      if (fetch_copy_dbval (thread_p, regu_p, vd, NULL, NULL, tuple_rec.tpl, result_val_p) != NO_ERROR)
	{
	  return false;
	}
    }
  else
    {
      db_make_null (result_val_p);
    }

  return true;
}

/*
 * qdata_evaluate_sys_connect_by_path () - SYS_CONNECT_BY_PATH function
 *	evaluation func
 *    return:
 *  select_xasl(in):
 *  regu_p1(in): column
 *  regu_p2(in): character
 *  result_val_p(in/out):
 */
bool
qdata_evaluate_sys_connect_by_path (THREAD_ENTRY * thread_p, void *xasl_p, regu_variable_node * regu_p,
				    DB_VALUE * value_char, DB_VALUE * result_p, val_descr * vd)
{
  QFILE_TUPLE tpl;
  QFILE_LIST_ID *list_id_p;
  QFILE_LIST_SCAN_ID s_id;
  QFILE_TUPLE_RECORD tuple_rec = { (QFILE_TUPLE) NULL, 0 };
  const QFILE_TUPLE_POSITION *bitval = NULL;
  QFILE_TUPLE_POSITION p_pos;
  QPROC_DB_VALUE_LIST valp;
  DB_VALUE p_pos_dbval, cast_value, arg_dbval;
  XASL_NODE *xasl, *xptr;
  int length, i;
  char *result_path = NULL, *path_tmp = NULL;
  int len_result_path;
  size_t len_tmp = 0, len;
  char *sep = NULL;
  DB_VALUE *arg_dbval_p = NULL;
  DB_VALUE **save_values = NULL;
  bool use_extended = false;	/* flag for using extended form, accepting an expression as the first argument of
				 * SYS_CONNECT_BY_PATH() */
  bool need_clear_arg_dbval = false;

  assert (DB_IS_NULL (result_p));

  /* sanity checks */
  xasl = (XASL_NODE *) xasl_p;
  if (!xasl)
    {
      return false;
    }

  if (!XASL_IS_FLAGED (xasl, XASL_HAS_CONNECT_BY))
    {
      return false;
    }

  xptr = xasl->connect_by_ptr;
  if (!xptr)
    {
      return false;
    }

  tpl = xptr->proc.connect_by.curr_tuple;

  /* column */
  if (regu_p->type != TYPE_CONSTANT)
    {
      /* NOTE: if the column is non-string, a cast will be made (see T_CAST).  This is specific to sys_connect_by_path
       * because the result is always varchar (by comparison to connect_by_root which has the result of the root
       * specifiec column). The cast is propagated from the parser tree into the regu variabile, which has the
       * TYPE_INARITH type with arithptr with type T_CAST and right argument the real column, which will be further
       * used for column retrieving in the xasl->val_list->valp. */

      if (regu_p->type == TYPE_INARITH)
	{
	  if (regu_p->value.arithptr && regu_p->value.arithptr->opcode == T_CAST)
	    {
	      /* correct column */
	      regu_p = regu_p->value.arithptr->rightptr;
	    }
	}
    }

  /* set the flag for using extended form, but keep the single-column argument code too for being faster for its
   * particular case */
  if (regu_p->type != TYPE_CONSTANT)
    {
      use_extended = true;
    }
  else
    {
      arg_dbval_p = &arg_dbval;
      db_make_null (arg_dbval_p);
    }

  /* character */
  i = (int) strlen (DB_GET_STRING_SAFE (value_char));
  sep = (char *) db_private_alloc (thread_p, sizeof (char) * (i + 1));
  if (sep == NULL)
    {
      return false;
    }
  sep[0] = 0;
  if (i > 0)
    {
      strcpy (sep, DB_GET_STRING_SAFE (value_char));
    }

  /* walk the parents up to root */

  list_id_p = xptr->list_id;

  if (qfile_open_list_scan (list_id_p, &s_id) != NO_ERROR)
    {
      goto error2;
    }

  if (!use_extended)
    {
      /* column index */
      for (i = 0, valp = xptr->val_list->valp; valp; i++, valp = valp->next)
	{
	  if (valp->val == regu_p->value.dbvalptr)
	    {
	      break;
	    }
	}

      if (i >= xptr->val_list->val_cnt)
	{
	  /* TYPE_CONSTANT but not in val_list, check if it is inst_num() (orderby_num() is not allowed) */
	  if (regu_p->value.dbvalptr == xasl->instnum_val)
	    {
	      arg_dbval_p = xasl->instnum_val;
	    }
	  else
	    {
	      goto error;
	    }
	}
    }
  else
    {
      /* save val_list */
      if (xptr->val_list->val_cnt > 0)
	{
	  save_values = (DB_VALUE **) db_private_alloc (thread_p, sizeof (DB_VALUE *) * xptr->val_list->val_cnt);
	  if (save_values == NULL)
	    {
	      goto error;
	    }

	  memset (save_values, 0, sizeof (DB_VALUE *) * xptr->val_list->val_cnt);
	  for (i = 0, valp = xptr->val_list->valp; valp && i < xptr->val_list->val_cnt; i++, valp = valp->next)
	    {
	      save_values[i] = db_value_copy (valp->val);
	    }
	}
    }

  /* we start with tpl itself */
  tuple_rec.tpl = tpl;

  len_result_path = SYS_CONNECT_BY_PATH_MEM_STEP;
  result_path = (char *) db_private_alloc (thread_p, sizeof (char) * len_result_path);
  if (result_path == NULL)
    {
      goto error;
    }

  strcpy (result_path, "");

  do
    {
      need_clear_arg_dbval = false;
      if (!use_extended)
	{
	  /* get the required column */
	  if (i < xptr->val_list->val_cnt)
	    {
	      if (qexec_get_tuple_column_value (tuple_rec.tpl, i, arg_dbval_p, regu_p->domain) != NO_ERROR)
		{
		  goto error;
		}
	      need_clear_arg_dbval = true;
	    }
	}
      else
	{
	  /* fetch value list */
	  if (fetch_val_list (thread_p, xptr->proc.connect_by.regu_list_pred, vd, NULL, NULL, tuple_rec.tpl, PEEK) !=
	      NO_ERROR)
	    {
	      goto error;
	    }
	  if (fetch_val_list (thread_p, xptr->proc.connect_by.regu_list_rest, vd, NULL, NULL, tuple_rec.tpl, PEEK) !=
	      NO_ERROR)
	    {
	      goto error;
	    }

	  /* evaluate argument expression */
	  if (fetch_peek_dbval (thread_p, regu_p, vd, NULL, NULL, tuple_rec.tpl, &arg_dbval_p) != NO_ERROR)
	    {
	      goto error;
	    }
	}

      if (DB_IS_NULL (arg_dbval_p))
	{
	  db_make_null (&cast_value);
	}
      else
	{
	  /* cast result to string; this call also allocates the container */
	  if (qdata_cast_to_domain (arg_dbval_p, &cast_value, &tp_String_domain) != NO_ERROR)
	    {
	      goto error;
	    }

	  if (need_clear_arg_dbval)
	    {
	      pr_clear_value (arg_dbval_p);
	      need_clear_arg_dbval = false;
	    }
	}

      len = (strlen (sep) + (DB_IS_NULL (&cast_value) ? 0 : db_get_string_size (&cast_value))
	     + strlen (result_path) + 1);
      if (len > len_tmp || path_tmp == NULL)
	{
	  /* free previously alloced */
	  if (path_tmp)
	    {
	      db_private_free_and_init (thread_p, path_tmp);
	    }

	  len_tmp = len;
	  path_tmp = (char *) db_private_alloc (thread_p, sizeof (char) * len_tmp);
	  if (path_tmp == NULL)
	    {
	      pr_clear_value (&cast_value);
	      goto error;
	    }
	}

      strcpy (path_tmp, sep);
      strcat (path_tmp, DB_GET_STRING_SAFE (&cast_value));

      strcat (path_tmp, result_path);

      /* free the container for cast_value */
      if (pr_clear_value (&cast_value) != NO_ERROR)
	{
	  goto error;
	}

      while ((int) strlen (path_tmp) + 1 > len_result_path)
	{
	  len_result_path += SYS_CONNECT_BY_PATH_MEM_STEP;
	  db_private_free_and_init (thread_p, result_path);
	  result_path = (char *) db_private_alloc (thread_p, sizeof (char) * len_result_path);
	  if (result_path == NULL)
	    {
	      goto error;
	    }
	}

      strcpy (result_path, path_tmp);

      /* get the parent node */
      if (qexec_get_tuple_column_value (tuple_rec.tpl, xptr->outptr_list->valptr_cnt - PCOL_PARENTPOS_TUPLE_OFFSET,
					&p_pos_dbval, &tp_Bit_domain) != NO_ERROR)
	{
	  goto error;
	}

      bitval = REINTERPRET_CAST (const QFILE_TUPLE_POSITION *, db_get_bit (&p_pos_dbval, &length));

      if (bitval)
	{
	  p_pos.status = s_id.status;
	  p_pos.position = S_ON;
	  p_pos.vpid = bitval->vpid;
	  p_pos.offset = bitval->offset;
	  p_pos.tpl = NULL;
	  p_pos.tplno = bitval->tplno;

	  if (qfile_jump_scan_tuple_position (thread_p, &s_id, &p_pos, &tuple_rec, PEEK) != S_SUCCESS)
	    {
	      goto error;
	    }
	}
    }
  while (bitval);		/* the parent tuple pos is null for the root node */

  qfile_close_scan (thread_p, &s_id);

  db_make_string (result_p, result_path);
  result_p->need_clear = true;

  if (use_extended)
    {
      /* restore val_list */
      if (xptr->val_list->val_cnt > 0)
	{
	  for (i = 0, valp = xptr->val_list->valp; valp && i < xptr->val_list->val_cnt; i++, valp = valp->next)
	    {
	      if (pr_clear_value (valp->val) != NO_ERROR)
		{
		  goto error2;
		}
	      if (pr_clone_value (save_values[i], valp->val) != NO_ERROR)
		{
		  goto error2;
		}
	    }

	  for (i = 0; i < xptr->val_list->val_cnt; i++)
	    {
	      if (save_values[i])
		{
		  if (pr_free_ext_value (save_values[i]) != NO_ERROR)
		    {
		      goto error2;
		    }
		  save_values[i] = NULL;
		}
	    }
	  db_private_free_and_init (thread_p, save_values);
	}
    }

  if (path_tmp)
    {
      db_private_free_and_init (thread_p, path_tmp);
    }

  if (sep)
    {
      db_private_free_and_init (thread_p, sep);
    }

  if (need_clear_arg_dbval)
    {
      pr_clear_value (arg_dbval_p);
    }

  return true;

error:
  qfile_close_scan (thread_p, &s_id);

  if (save_values)
    {
      for (i = 0; i < xptr->val_list->val_cnt; i++)
	{
	  if (save_values[i])
	    {
	      pr_free_ext_value (save_values[i]);
	    }
	}
      db_private_free_and_init (thread_p, save_values);
    }

error2:
  if (result_path)
    {
      db_private_free_and_init (thread_p, result_path);
      result_p->need_clear = false;
    }

  if (path_tmp)
    {
      db_private_free_and_init (thread_p, path_tmp);
    }

  if (sep)
    {
      db_private_free_and_init (thread_p, sep);
    }

  if (need_clear_arg_dbval)
    {
      pr_clear_value (arg_dbval_p);
    }

  return false;
}

/*
 * qdata_bit_not_dbval () - bitwise not
 *   return: NO_ERROR, or ER_code
 *   dbval_p(in) : db_value node
 *   result_p(out) : resultant db_value node
 *   domain_p(in) :
 *
 */
int
qdata_bit_not_dbval (DB_VALUE * dbval_p, DB_VALUE * result_p, tp_domain * domain_p)
{
  DB_TYPE type;

  if ((domain_p != NULL && TP_DOMAIN_TYPE (domain_p) == DB_TYPE_NULL) || DB_IS_NULL (dbval_p))
    {
      return NO_ERROR;
    }

  type = DB_VALUE_DOMAIN_TYPE (dbval_p);

  switch (type)
    {
    case DB_TYPE_NULL:
      db_make_null (result_p);
      break;

    case DB_TYPE_INTEGER:
      db_make_bigint (result_p, ~((INT64) db_get_int (dbval_p)));
      break;

    case DB_TYPE_BIGINT:
      db_make_bigint (result_p, ~db_get_bigint (dbval_p));
      break;

    case DB_TYPE_SHORT:
      db_make_bigint (result_p, ~((INT64) db_get_short (dbval_p)));
      break;

    default:
      er_set (ER_ERROR_SEVERITY, ARG_FILE_LINE, ER_QPROC_INVALID_DATATYPE, 0);
      return ER_QPROC_INVALID_DATATYPE;
    }

  return NO_ERROR;
}

/*
 * qdata_bit_and_dbval () - bitwise and
 *   return: NO_ERROR, or ER_code
 *   dbval1_p(in) : first db_value node
 *   dbval2_p(in) : second db_value node
 *   result_p(out) : resultant db_value node
 *   domain_p(in) :
 *
 */
int
qdata_bit_and_dbval (DB_VALUE * dbval1_p, DB_VALUE * dbval2_p, DB_VALUE * result_p, tp_domain * domain_p)
{
  DB_TYPE type[2];
  DB_BIGINT bi[2];
  DB_VALUE *dbval[2];
  int i;

  if ((domain_p != NULL && TP_DOMAIN_TYPE (domain_p) == DB_TYPE_NULL) || DB_IS_NULL (dbval1_p) || DB_IS_NULL (dbval2_p))
    {
      return NO_ERROR;
    }

  type[0] = DB_VALUE_DOMAIN_TYPE (dbval1_p);
  type[1] = DB_VALUE_DOMAIN_TYPE (dbval2_p);

  dbval[0] = dbval1_p;
  dbval[1] = dbval2_p;

  for (i = 0; i < 2; i++)
    {
      switch (type[i])
	{
	case DB_TYPE_NULL:
	  db_make_null (result_p);
	  break;

	case DB_TYPE_INTEGER:
	  bi[i] = (DB_BIGINT) db_get_int (dbval[i]);
	  break;

	case DB_TYPE_BIGINT:
	  bi[i] = db_get_bigint (dbval[i]);
	  break;

	case DB_TYPE_SHORT:
	  bi[i] = (DB_BIGINT) db_get_short (dbval[i]);
	  break;

	default:
	  er_set (ER_ERROR_SEVERITY, ARG_FILE_LINE, ER_QPROC_INVALID_DATATYPE, 0);
	  return ER_QPROC_INVALID_DATATYPE;
	}
    }

  if (type[0] != DB_TYPE_NULL && type[1] != DB_TYPE_NULL)
    {
      db_make_bigint (result_p, bi[0] & bi[1]);
    }

  return NO_ERROR;
}

/*
 * qdata_bit_or_dbval () - bitwise or
 *   return: NO_ERROR, or ER_code
 *   dbval1_p(in) : first db_value node
 *   dbval2_p(in) : second db_value node
 *   result_p(out) : resultant db_value node
 *   domain_p(in) :
 *
 */
int
qdata_bit_or_dbval (DB_VALUE * dbval1_p, DB_VALUE * dbval2_p, DB_VALUE * result_p, tp_domain * domain_p)
{
  DB_TYPE type[2];
  DB_BIGINT bi[2];
  DB_VALUE *dbval[2];
  int i;

  if ((domain_p != NULL && TP_DOMAIN_TYPE (domain_p) == DB_TYPE_NULL) || DB_IS_NULL (dbval1_p) || DB_IS_NULL (dbval2_p))
    {
      return NO_ERROR;
    }

  type[0] = DB_VALUE_DOMAIN_TYPE (dbval1_p);
  type[1] = DB_VALUE_DOMAIN_TYPE (dbval2_p);

  dbval[0] = dbval1_p;
  dbval[1] = dbval2_p;

  for (i = 0; i < 2; i++)
    {
      switch (type[i])
	{
	case DB_TYPE_NULL:
	  db_make_null (result_p);
	  break;

	case DB_TYPE_INTEGER:
	  bi[i] = (DB_BIGINT) db_get_int (dbval[i]);
	  break;

	case DB_TYPE_BIGINT:
	  bi[i] = db_get_bigint (dbval[i]);
	  break;

	case DB_TYPE_SHORT:
	  bi[i] = (DB_BIGINT) db_get_short (dbval[i]);
	  break;

	default:
	  er_set (ER_ERROR_SEVERITY, ARG_FILE_LINE, ER_QPROC_INVALID_DATATYPE, 0);
	  return ER_QPROC_INVALID_DATATYPE;
	}
    }

  if (type[0] != DB_TYPE_NULL && type[1] != DB_TYPE_NULL)
    {
      db_make_bigint (result_p, bi[0] | bi[1]);
    }

  return NO_ERROR;
}

/*
 * qdata_bit_xor_dbval () - bitwise xor
 *   return: NO_ERROR, or ER_code
 *   dbval1_p(in) : first db_value node
 *   dbval2_p(in) : second db_value node
 *   result_p(out) : resultant db_value node
 *   domain_p(in) :
 *
 */
int
qdata_bit_xor_dbval (DB_VALUE * dbval1_p, DB_VALUE * dbval2_p, DB_VALUE * result_p, tp_domain * domain_p)
{
  DB_TYPE type[2];
  DB_BIGINT bi[2];
  DB_VALUE *dbval[2];
  int i;

  if ((domain_p != NULL && TP_DOMAIN_TYPE (domain_p) == DB_TYPE_NULL) || DB_IS_NULL (dbval1_p) || DB_IS_NULL (dbval2_p))
    {
      return NO_ERROR;
    }

  type[0] = DB_VALUE_DOMAIN_TYPE (dbval1_p);
  type[1] = DB_VALUE_DOMAIN_TYPE (dbval2_p);

  dbval[0] = dbval1_p;
  dbval[1] = dbval2_p;

  for (i = 0; i < 2; i++)
    {
      switch (type[i])
	{
	case DB_TYPE_NULL:
	  db_make_null (result_p);
	  break;

	case DB_TYPE_INTEGER:
	  bi[i] = (DB_BIGINT) db_get_int (dbval[i]);
	  break;

	case DB_TYPE_BIGINT:
	  bi[i] = db_get_bigint (dbval[i]);
	  break;

	case DB_TYPE_SHORT:
	  bi[i] = (DB_BIGINT) db_get_short (dbval[i]);
	  break;

	default:
	  er_set (ER_ERROR_SEVERITY, ARG_FILE_LINE, ER_QPROC_INVALID_DATATYPE, 0);
	  return ER_QPROC_INVALID_DATATYPE;
	}
    }

  if (type[0] != DB_TYPE_NULL && type[1] != DB_TYPE_NULL)
    {
      db_make_bigint (result_p, bi[0] ^ bi[1]);
    }

  return NO_ERROR;
}

/*
 * qdata_bit_shift_dbval () - bitshift
 *   return: NO_ERROR, or ER_code
 *   dbval1_p(in) : first db_value node
 *   dbval2_p(in) : second db_value node
 *   result_p(out) : resultant db_value node
 *   domain_p(in) :
 *
 */
int
qdata_bit_shift_dbval (DB_VALUE * dbval1_p, DB_VALUE * dbval2_p, OPERATOR_TYPE op, DB_VALUE * result_p,
		       tp_domain * domain_p)
{
  DB_TYPE type[2];
  DB_BIGINT bi[2];
  DB_VALUE *dbval[2];
  int i;

  if ((domain_p != NULL && TP_DOMAIN_TYPE (domain_p) == DB_TYPE_NULL) || DB_IS_NULL (dbval1_p) || DB_IS_NULL (dbval2_p))
    {
      return NO_ERROR;
    }

  type[0] = DB_VALUE_DOMAIN_TYPE (dbval1_p);
  type[1] = DB_VALUE_DOMAIN_TYPE (dbval2_p);

  dbval[0] = dbval1_p;
  dbval[1] = dbval2_p;

  for (i = 0; i < 2; i++)
    {
      switch (type[i])
	{
	case DB_TYPE_NULL:
	  db_make_null (result_p);
	  break;

	case DB_TYPE_INTEGER:
	  bi[i] = (DB_BIGINT) db_get_int (dbval[i]);
	  break;

	case DB_TYPE_BIGINT:
	  bi[i] = db_get_bigint (dbval[i]);
	  break;

	case DB_TYPE_SHORT:
	  bi[i] = (DB_BIGINT) db_get_short (dbval[i]);
	  break;

	default:
	  er_set (ER_ERROR_SEVERITY, ARG_FILE_LINE, ER_QPROC_INVALID_DATATYPE, 0);
	  return ER_QPROC_INVALID_DATATYPE;
	}
    }

  if (type[0] != DB_TYPE_NULL && type[1] != DB_TYPE_NULL)
    {
      if (bi[1] < (DB_BIGINT) (sizeof (DB_BIGINT) * 8) && bi[1] >= 0)
	{
	  if (op == T_BITSHIFT_LEFT)
	    {
	      db_make_bigint (result_p, ((UINT64) bi[0]) << ((UINT64) bi[1]));
	    }
	  else
	    {
	      db_make_bigint (result_p, ((UINT64) bi[0]) >> ((UINT64) bi[1]));
	    }
	}
      else
	{
	  db_make_bigint (result_p, 0);
	}
    }

  return NO_ERROR;
}

/*
 * qdata_divmod_dbval () - DIV/MOD operator
 *   return: NO_ERROR, or ER_code
 *   dbval1_p(in) : first db_value node
 *   dbval2_p(in) : second db_value node
 *   result_p(out) : resultant db_value node
 *   domain_p(in) :
 *
 */
int
qdata_divmod_dbval (DB_VALUE * dbval1_p, DB_VALUE * dbval2_p, OPERATOR_TYPE op, DB_VALUE * result_p,
		    tp_domain * domain_p)
{
  DB_TYPE type[2];
  DB_BIGINT bi[2];
  DB_VALUE *dbval[2];
  int i;

  if ((domain_p != NULL && TP_DOMAIN_TYPE (domain_p) == DB_TYPE_NULL) || DB_IS_NULL (dbval1_p) || DB_IS_NULL (dbval2_p))
    {
      return NO_ERROR;
    }

  type[0] = DB_VALUE_DOMAIN_TYPE (dbval1_p);
  type[1] = DB_VALUE_DOMAIN_TYPE (dbval2_p);

  dbval[0] = dbval1_p;
  dbval[1] = dbval2_p;

  for (i = 0; i < 2; i++)
    {
      switch (type[i])
	{
	case DB_TYPE_NULL:
	  db_make_null (result_p);
	  break;

	case DB_TYPE_INTEGER:
	  bi[i] = (DB_BIGINT) db_get_int (dbval[i]);
	  break;

	case DB_TYPE_BIGINT:
	  bi[i] = db_get_bigint (dbval[i]);
	  break;

	case DB_TYPE_SHORT:
	  bi[i] = (DB_BIGINT) db_get_short (dbval[i]);
	  break;

	default:
	  er_set (ER_ERROR_SEVERITY, ARG_FILE_LINE, ER_QPROC_INVALID_DATATYPE, 0);
	  return ER_QPROC_INVALID_DATATYPE;
	}
    }

  if (type[0] != DB_TYPE_NULL && type[1] != DB_TYPE_NULL)
    {
      if (bi[1] != 0)
	{
	  if (op == T_INTDIV)
	    {
	      if (type[0] == DB_TYPE_INTEGER)
		{
		  if (OR_CHECK_INT_DIV_OVERFLOW (bi[0], bi[1]))
		    {
		      er_set (ER_ERROR_SEVERITY, ARG_FILE_LINE, ER_QPROC_OVERFLOW_ADDITION, 0);
		      return ER_QPROC_OVERFLOW_ADDITION;
		    }
		  db_make_int (result_p, (INT32) (bi[0] / bi[1]));
		}
	      else if (type[0] == DB_TYPE_BIGINT)
		{
		  if (OR_CHECK_BIGINT_DIV_OVERFLOW (bi[0], bi[1]))
		    {
		      er_set (ER_ERROR_SEVERITY, ARG_FILE_LINE, ER_QPROC_OVERFLOW_ADDITION, 0);
		      return ER_QPROC_OVERFLOW_ADDITION;
		    }
		  db_make_bigint (result_p, bi[0] / bi[1]);
		}
	      else
		{
		  if (OR_CHECK_SHORT_DIV_OVERFLOW (bi[0], bi[1]))
		    {
		      er_set (ER_ERROR_SEVERITY, ARG_FILE_LINE, ER_QPROC_OVERFLOW_ADDITION, 0);
		      return ER_QPROC_OVERFLOW_ADDITION;
		    }
		  db_make_short (result_p, (INT16) (bi[0] / bi[1]));
		}
	    }
	  else
	    {
	      if (type[0] == DB_TYPE_INTEGER)
		{
		  db_make_int (result_p, (INT32) (bi[0] % bi[1]));
		}
	      else if (type[0] == DB_TYPE_BIGINT)
		{
		  db_make_bigint (result_p, bi[0] % bi[1]);
		}
	      else
		{
		  db_make_short (result_p, (INT16) (bi[0] % bi[1]));
		}
	    }
	}
      else
	{
	  er_set (ER_ERROR_SEVERITY, ARG_FILE_LINE, ER_QPROC_ZERO_DIVIDE, 0);
	  return ER_QPROC_ZERO_DIVIDE;
	}
    }

  return NO_ERROR;
}

/*
 * qdata_list_dbs () - lists all databases names
 *   return: NO_ERROR, or ER_code
 *   result_p(out) : resultant db_value node
 *   domain(in): domain
 */
int
qdata_list_dbs (THREAD_ENTRY * thread_p, DB_VALUE * result_p, tp_domain * domain_p)
{
  DB_INFO *db_info_p;

  if (cfg_read_directory (&db_info_p, false) != NO_ERROR)
    {
      if (er_errid () == NO_ERROR)
	{
	  er_set (ER_ERROR_SEVERITY, ARG_FILE_LINE, ER_CFG_NO_FILE, 1, DATABASES_FILENAME);
	}
      goto error;
    }

  if (db_info_p)
    {
      DB_INFO *list_p;
      char *name_list;
      size_t name_list_size = 0;
      bool is_first;

      for (list_p = db_info_p; list_p != NULL; list_p = list_p->next)
	{
	  if (list_p->name)
	    {
	      name_list_size += strlen (list_p->name) + 1;
	    }
	}

      if (name_list_size != 0)
	{
	  name_list = (char *) db_private_alloc (thread_p, name_list_size);
	  if (name_list == NULL)
	    {
	      cfg_free_directory (db_info_p);
	      goto error;
	    }
	  strcpy (name_list, "");

	  for (list_p = db_info_p, is_first = true; list_p != NULL; list_p = list_p->next)
	    {
	      if (list_p->name)
		{
		  if (!is_first)
		    {
		      strcat (name_list, " ");
		    }
		  else
		    {
		      is_first = false;
		    }
		  strcat (name_list, list_p->name);
		}
	    }

	  cfg_free_directory (db_info_p);

	  if (db_make_string (result_p, name_list) != NO_ERROR)
	    {
	      goto error;
	    }
	  result_p->need_clear = true;
	}
      else
	{
	  cfg_free_directory (db_info_p);
	  db_make_null (result_p);
	}

      if (domain_p != NULL)
	{
	  assert (TP_DOMAIN_TYPE (domain_p) == DB_VALUE_TYPE (result_p));

	  db_string_put_cs_and_collation (result_p, TP_DOMAIN_CODESET (domain_p), TP_DOMAIN_COLLATION (domain_p));
	}
    }
  else
    {
      db_make_null (result_p);
    }

  return NO_ERROR;

error:
  assert (er_errid () != NO_ERROR);
  return er_errid ();
}

/*
 * qdata_regu_list_to_regu_array () - extracts the regu variables from
 *				  function list to an array. Array must be
 *				  allocated by caller
 *   return: NO_ERROR, or ER_FAILED code
 *   funcp(in)		: function structure pointer
 *   array_size(in)     : max size of array (in number of entries)
 *   regu_array(out)    : array of pointers to regu-vars
 *   num_regu		: number of regu vars actually found in list
 */

int
qdata_regu_list_to_regu_array (function_node * function_p, const int array_size, regu_variable_node * regu_array[],
			       int *num_regu)
{
  REGU_VARIABLE_LIST operand = function_p->operand;
  int i, num_args = 0;


  assert (array_size > 0);
  assert (regu_array != NULL);
  assert (function_p != NULL);
  assert (num_regu != NULL);

  *num_regu = 0;
  /* initialize the argument array */
  for (i = 0; i < array_size; i++)
    {
      regu_array[i] = NULL;
    }

  while (operand)
    {
      if (num_args >= array_size)
	{
	  return ER_FAILED;
	}

      regu_array[num_args] = &operand->value;
      *num_regu = ++num_args;
      operand = operand->next;
    }
  return NO_ERROR;
}

/*
 * qdata_insert_substring_function () - Evaluates insert() function.
 *   return: NO_ERROR, or ER_FAILED code
 *   thread_p   : thread context
 *   funcp(in)  : function structure pointer
 *   vd(in)     : value descriptor
 *   obj_oid(in): object identifier
 *   tpl(in)    : tuple
 */
static int
qdata_insert_substring_function (THREAD_ENTRY * thread_p, FUNCTION_TYPE * function_p, VAL_DESCR * val_desc_p,
				 OID * obj_oid_p, QFILE_TUPLE tuple)
{
  DB_VALUE *args[NUM_F_INSERT_SUBSTRING_ARGS];
  REGU_VARIABLE *regu_array[NUM_F_INSERT_SUBSTRING_ARGS];
  int i, error_status = NO_ERROR;
  int num_regu = 0;

  /* initialize the argument array */
  for (i = 0; i < NUM_F_INSERT_SUBSTRING_ARGS; i++)
    {
      args[i] = NULL;
      regu_array[i] = NULL;
    }

  error_status = qdata_regu_list_to_regu_array (function_p, NUM_F_INSERT_SUBSTRING_ARGS, regu_array, &num_regu);
  if (num_regu != NUM_F_INSERT_SUBSTRING_ARGS)
    {
      assert (false);
      er_set (ER_ERROR_SEVERITY, ARG_FILE_LINE, ER_QPROC_GENERIC_FUNCTION_FAILURE, 0);
      goto error;
    }
  if (error_status != NO_ERROR)
    {
      goto error;
    }

  for (i = 0; i < NUM_F_INSERT_SUBSTRING_ARGS; i++)
    {
      error_status = fetch_peek_dbval (thread_p, regu_array[i], val_desc_p, NULL, obj_oid_p, tuple, &args[i]);
      if (error_status != NO_ERROR)
	{
	  goto error;
	}
    }

  error_status = db_string_insert_substring (args[0], args[1], args[2], args[3], function_p->value);
  if (error_status != NO_ERROR)
    {
      goto error;
    }

  return NO_ERROR;

error:
  /* no error message set, keep message already set */
  return ER_FAILED;
}

/*
 * qdata_elt() - returns the argument with the index in the parameter list
 *		equal to the value passed in the first argument. Returns
 *		NULL if the first arguments is NULL, is 0, is negative or is
 *		greater than the number of the other arguments.
 */
static int
qdata_elt (THREAD_ENTRY * thread_p, FUNCTION_TYPE * function_p, VAL_DESCR * val_desc_p, OID * obj_oid_p,
	   QFILE_TUPLE tuple)
{
  DB_VALUE *index = NULL;
  REGU_VARIABLE_LIST operand;
  int error_status = NO_ERROR;
  DB_TYPE index_type;
  DB_BIGINT idx = 0;
  DB_VALUE *operand_value = NULL;

  /* should sync with fetch_peek_dbval () */

  assert (function_p);
  assert (function_p->value);
  assert (function_p->operand);

  error_status = fetch_peek_dbval (thread_p, &function_p->operand->value, val_desc_p, NULL, obj_oid_p, tuple, &index);
  if (error_status != NO_ERROR)
    {
      goto error_exit;
    }

  index_type = DB_VALUE_DOMAIN_TYPE (index);

  switch (index_type)
    {
    case DB_TYPE_SMALLINT:
      idx = db_get_short (index);
      break;
    case DB_TYPE_INTEGER:
      idx = db_get_int (index);
      break;
    case DB_TYPE_BIGINT:
      idx = db_get_bigint (index);
      break;
    case DB_TYPE_NULL:
      db_make_null (function_p->value);
      goto fast_exit;
    default:
      er_set (ER_ERROR_SEVERITY, ARG_FILE_LINE, ER_QPROC_INVALID_DATATYPE, 0);
      error_status = ER_QPROC_INVALID_DATATYPE;
      goto error_exit;
    }

  if (idx <= 0)
    {
      /* index is 0 or is negative */
      db_make_null (function_p->value);
      goto fast_exit;
    }

  idx--;
  operand = function_p->operand->next;

  while (idx > 0 && operand != NULL)
    {
      operand = operand->next;
      idx--;
    }

  if (operand == NULL)
    {
      /* index greater than number of arguments */
      db_make_null (function_p->value);
      goto fast_exit;
    }

  error_status = fetch_peek_dbval (thread_p, &operand->value, val_desc_p, NULL, obj_oid_p, tuple, &operand_value);
  if (error_status != NO_ERROR)
    {
      goto error_exit;
    }

  /*
   * operand should already be cast to the right type (CHAR
   * or NCHAR VARYING)
   */
  error_status = pr_clone_value (operand_value, function_p->value);

fast_exit:
  return error_status;

error_exit:
  return error_status;
}

//
// qdata_benchmark () - "benchmark" function execution; repeatedly run nested operation
//
static int
qdata_benchmark (THREAD_ENTRY * thread_p, FUNCTION_TYPE * function_p, VAL_DESCR * val_desc_p, OID * obj_oid_p,
		 QFILE_TUPLE tuple)
{
  assert (function_p);

  if (function_p == NULL || function_p->operand == NULL || function_p->operand->next == NULL)
    {
      assert_release (false);
      return ER_FAILED;
    }

  if (function_p->value == NULL)
    {
      assert_release (false);
      return ER_FAILED;
    }

  db_make_null (function_p->value);

  REGU_VARIABLE *count_reguvar = &function_p->operand->value;
  REGU_VARIABLE *target_reguvar = &function_p->operand->next->value;

  DB_VALUE *count_value = NULL;
  DB_VALUE *target_value = NULL;

  int error = fetch_peek_dbval (thread_p, count_reguvar, val_desc_p, NULL, obj_oid_p, tuple, &count_value);
  if (error != NO_ERROR)
    {
      ASSERT_ERROR ();
      return error;
    }

  if (db_value_is_null (count_value))
    {
      return NO_ERROR;
    }

  INT64 count = 0;

  switch (db_value_domain_type (count_value))
    {
    case DB_TYPE_SMALLINT:
      count = STATIC_CAST (INT64, db_get_short (count_value));
      break;
    case DB_TYPE_INTEGER:
      count = STATIC_CAST (INT64, db_get_int (count_value));
      break;
    case DB_TYPE_BIGINT:
      count = db_get_bigint (count_value);
      break;
    default:
      assert (false);
      return ER_FAILED;
    }

  if (count <= 0)
    {
      er_set (ER_ERROR_SEVERITY, ARG_FILE_LINE, ER_OBJ_INVALID_ARGUMENTS, 0);
      return ER_OBJ_INVALID_ARGUMENTS;
    }

  using bench_clock = std::chrono::system_clock;
  bench_clock::time_point start_timept = bench_clock::now ();

  for (INT64 step = 0; step < count; step++)
    {
      // we're trying to benchmark the expression in target reguvar by running it many times. even if all operands are
      // constant, we still have to repeat the operations. for that, we need to make sure nested regu variables are not
      // flagged as constants
      //
      // node that they still may be other optimizations that are not so easily disabled
      fetch_force_not_const_recursive (*target_reguvar);
      error = fetch_peek_dbval (thread_p, target_reguvar, val_desc_p, NULL, obj_oid_p, tuple, &target_value);
      if (error != NO_ERROR)
	{
	  ASSERT_ERROR ();
	  return error;
	}
      pr_clear_value (target_value);
    }

  bench_clock::time_point end_timept = bench_clock::now ();
  std::chrono::duration < double >secs = end_timept - start_timept;

  db_make_double (function_p->value, secs.count ());
  return NO_ERROR;
}

/*
 * qdata_regexp_replace_function () - Evaluates regexp_replace() function.
 *   return: NO_ERROR, or ER_FAILED code
 *   thread_p   : thread context
 *   funcp(in)  : function structure pointer
 *   vd(in)     : value descriptor
 *   obj_oid(in): object identifier
 *   tpl(in)    : tuple
 */
static int
qdata_regexp_replace_function (THREAD_ENTRY * thread_p, FUNCTION_TYPE * function_p, VAL_DESCR * val_desc_p,
			       OID * obj_oid_p, QFILE_TUPLE tuple)
{
  DB_VALUE *value;
  REGU_VARIABLE_LIST operand;
  int error_status = NO_ERROR;
  int no_args = 0, index = 0;
  DB_VALUE **args;

  {
    assert (function_p != NULL);
    assert (function_p->value != NULL);
    assert (function_p->operand != NULL);

    operand = function_p->operand;

    while (operand != NULL)
      {
	no_args++;
	operand = operand->next;
      }

    args = (DB_VALUE **) db_private_alloc (thread_p, sizeof (DB_VALUE *) * no_args);

    operand = function_p->operand;
    while (operand != NULL)
      {
	error_status = fetch_peek_dbval (thread_p, &operand->value, val_desc_p, NULL, obj_oid_p, tuple, &value);
	if (error_status != NO_ERROR)
	  {
	    goto exit;
	  }

	args[index++] = value;

	operand = operand->next;
      }

    assert (index == no_args);

    if (function_p->tmp_obj == NULL)
      {
	function_p->tmp_obj = new function_tmp_obj;
<<<<<<< HEAD
      }

    error_status =
      db_string_regexp_replace (function_p->value, args, no_args, &function_p->tmp_obj->compiled_regex.regex, &function_p->tmp_obj->compiled_regex.pattern);
=======
	function_p->tmp_obj->compiled_regex = new cub_compiled_regex ();
      }

    cub_compiled_regex *compiled_regex = function_p->tmp_obj->compiled_regex;
    error_status =
      db_string_regexp_replace (function_p->value, args, no_args, &compiled_regex->regex, &compiled_regex->pattern);
>>>>>>> 3df36a11
    if (error_status != NO_ERROR)
      {
	goto exit;
      }
  }

exit:
  db_private_free (thread_p, args);
  return error_status;
}

static int
qdata_convert_operands_to_value_and_call (THREAD_ENTRY * thread_p, FUNCTION_TYPE * function_p, VAL_DESCR * val_desc_p,
					  OID * obj_oid_p, QFILE_TUPLE tuple,
					  int (*function_to_call) (DB_VALUE *, DB_VALUE * const *, int const))
{
  DB_VALUE *value;
  REGU_VARIABLE_LIST operand;
  int error_status = NO_ERROR;
  int no_args = 0, index = 0;
  DB_VALUE **args;

  /* should sync with fetch_peek_dbval () */

  assert (function_p != NULL);
  assert (function_p->value != NULL);
  assert (function_p->operand != NULL);

  operand = function_p->operand;

  while (operand != NULL)
    {
      no_args++;
      operand = operand->next;
    }

  args = (DB_VALUE **) db_private_alloc (thread_p, sizeof (DB_VALUE *) * no_args);

  operand = function_p->operand;
  while (operand != NULL)
    {
      error_status = fetch_peek_dbval (thread_p, &operand->value, val_desc_p, NULL, obj_oid_p, tuple, &value);
      if (error_status != NO_ERROR)
	{
	  goto exit;
	}

      args[index++] = value;

      operand = operand->next;
    }

  assert (index == no_args);

  error_status = function_to_call (function_p->value, args, no_args);
  if (error_status != NO_ERROR)
    {
      goto exit;
    }

exit:
  db_private_free (thread_p, args);
  return error_status;
}

/*
 * qdata_get_cardinality () - gets the cardinality of an index using its name
 *			      and partial key count
 *   return: NO_ERROR, or error code
 *   thread_p(in)   : thread context
 *   db_class_name(in): string DB_VALUE holding name of class
 *   db_index_name(in): string DB_VALUE holding name of index (as it appears
 *			in '_db_index' system catalog table
 *   db_key_position(in): integer DB_VALUE holding the partial key index
 *   result_p(out)    : cardinality (integer or NULL DB_VALUE)
 */
int
qdata_get_cardinality (THREAD_ENTRY * thread_p, DB_VALUE * db_class_name, DB_VALUE * db_index_name,
		       DB_VALUE * db_key_position, DB_VALUE * result_p)
{
  char class_name[SM_MAX_IDENTIFIER_LENGTH];
  char index_name[SM_MAX_IDENTIFIER_LENGTH];
  int key_pos = 0;
  int cardinality = 0;
  int error = NO_ERROR;
  DB_TYPE cl_name_arg_type;
  DB_TYPE idx_name_arg_type;
  DB_TYPE key_pos_arg_type;
  int str_class_name_len;
  int str_index_name_len;

  db_make_null (result_p);

  cl_name_arg_type = DB_VALUE_DOMAIN_TYPE (db_class_name);
  idx_name_arg_type = DB_VALUE_DOMAIN_TYPE (db_index_name);
  key_pos_arg_type = DB_VALUE_DOMAIN_TYPE (db_key_position);

  if (DB_IS_NULL (db_class_name) || DB_IS_NULL (db_index_name) || DB_IS_NULL (db_key_position))
    {
      goto exit;
    }

  if (!QSTR_IS_CHAR (cl_name_arg_type) || !QSTR_IS_CHAR (idx_name_arg_type) || key_pos_arg_type != DB_TYPE_INTEGER)
    {
      er_set (ER_ERROR_SEVERITY, ARG_FILE_LINE, ER_UNEXPECTED, 1, "Arguments type mismatching.");
      error = ER_UNEXPECTED;
      goto exit;
    }

  str_class_name_len = MIN (SM_MAX_IDENTIFIER_LENGTH - 1, db_get_string_size (db_class_name));
  strncpy (class_name, db_get_string (db_class_name), str_class_name_len);
  class_name[str_class_name_len] = '\0';

  str_index_name_len = MIN (SM_MAX_IDENTIFIER_LENGTH - 1, db_get_string_size (db_index_name));
  strncpy (index_name, db_get_string (db_index_name), str_index_name_len);
  index_name[str_index_name_len] = '\0';

  key_pos = db_get_int (db_key_position);

  error = catalog_get_cardinality_by_name (thread_p, class_name, index_name, key_pos, &cardinality);
  if (error == NO_ERROR)
    {
      if (cardinality < 0)
	{
	  db_make_null (result_p);
	}
      else
	{
	  db_make_int (result_p, cardinality);
	}
    }

exit:
  return error;
}

/*
 * qdata_tuple_to_values_array () - construct an array of values from a
 *				    tuple descriptor
 * return : error code or NO_ERROR
 * thread_p (in)    : thread entry
 * tuple (in)	    : tuple descriptor
 * values (in/out)  : values array
 *
 * Note: Values are cloned in the values array
 */
int
qdata_tuple_to_values_array (THREAD_ENTRY * thread_p, qfile_tuple_descriptor * tuple, DB_VALUE ** values)
{
  DB_VALUE *vals;
  int error = NO_ERROR, i;

  assert_release (tuple != NULL);
  assert_release (values != NULL);

  vals = (DB_VALUE *) db_private_alloc (thread_p, tuple->f_cnt * sizeof (DB_VALUE));
  if (vals == NULL)
    {
      error = ER_FAILED;
      goto error_return;
    }

  for (i = 0; i < tuple->f_cnt; i++)
    {
      error = pr_clone_value (tuple->f_valp[i], &vals[i]);
      if (error != NO_ERROR)
	{
	  goto error_return;
	}
    }

  *values = vals;
  return NO_ERROR;

error_return:
  if (vals != NULL)
    {
      int j;
      for (j = 0; j < i; j++)
	{
	  pr_clear_value (&vals[j]);
	}
      db_private_free (thread_p, vals);
    }
  *values = NULL;
  return error;
}

/*
 * qdata_apply_interpolation_function_coercion () - coerce input value for use in
 *					     MEDIAN function evaluation
 *   returns: error code or NO_ERROR
 *   f_value(in): input value
 *   result_dom(in/out): result domain
 *   d_result(out): result as double precision floating point value
 *   result(out): result as DB_VALUE
 */
int
qdata_apply_interpolation_function_coercion (DB_VALUE * f_value, tp_domain ** result_dom, DB_VALUE * result,
					     FUNC_TYPE function)
{
  DB_TYPE type;
  double d_result = 0;
  int error = NO_ERROR;

  assert (f_value != NULL && result_dom != NULL && result != NULL);

  /* update result */
  type = db_value_type (f_value);
  switch (type)
    {
    case DB_TYPE_SHORT:
    case DB_TYPE_INTEGER:
    case DB_TYPE_BIGINT:
    case DB_TYPE_FLOAT:
    case DB_TYPE_DOUBLE:
    case DB_TYPE_MONETARY:
    case DB_TYPE_NUMERIC:
      /* percentile_disc returns the same type as operand while median and percentile_cont return double */
      if (function != PT_PERCENTILE_DISC)
	{
	  if (type == DB_TYPE_SHORT)
	    {
	      d_result = (double) db_get_short (f_value);
	    }
	  else if (type == DB_TYPE_INTEGER)
	    {
	      d_result = (double) db_get_int (f_value);
	    }
	  else if (type == DB_TYPE_BIGINT)
	    {
	      d_result = (double) db_get_bigint (f_value);
	    }
	  else if (type == DB_TYPE_FLOAT)
	    {
	      d_result = (double) db_get_float (f_value);
	    }
	  else if (type == DB_TYPE_DOUBLE)
	    {
	      d_result = (double) db_get_double (f_value);
	    }
	  else if (type == DB_TYPE_MONETARY)
	    {
	      d_result = (db_get_monetary (f_value))->amount;
	    }
	  else if (type == DB_TYPE_NUMERIC)
	    {
	      numeric_coerce_num_to_double (db_locate_numeric (f_value), DB_VALUE_SCALE (f_value), &d_result);
	    }

	  db_make_double (result, d_result);
	}
      else
	{
	  pr_clone_value (f_value, result);
	}

      break;

    case DB_TYPE_DATE:
    case DB_TYPE_DATETIME:
    case DB_TYPE_DATETIMELTZ:
    case DB_TYPE_DATETIMETZ:
    case DB_TYPE_TIMESTAMP:
    case DB_TYPE_TIMESTAMPLTZ:
    case DB_TYPE_TIMESTAMPTZ:
    case DB_TYPE_TIME:
      pr_clone_value (f_value, result);
      break;

    default:
      type = TP_DOMAIN_TYPE (*result_dom);
      if (!TP_IS_NUMERIC_TYPE (type) && !TP_IS_DATE_OR_TIME_TYPE (type))
	{
	  error = qdata_update_interpolation_func_value_and_domain (f_value, result, result_dom);
	  if (error != NO_ERROR)
	    {
	      assert (error == ER_ARG_CAN_NOT_BE_CASTED_TO_DESIRED_DOMAIN);

	      er_set (ER_ERROR_SEVERITY, ARG_FILE_LINE, error, 2, fcode_get_uppercase_name (function),
		      "DOUBLE, DATETIME, TIME");

	      error = ER_FAILED;
	      goto end;
	    }
	}
      else
	{
	  error = db_value_coerce (f_value, result, *result_dom);
	  if (error != NO_ERROR)
	    {
	      error = ER_FAILED;
	      goto end;
	    }
	}
    }

end:
  return error;
}

/*
 * qdata_interpolation_function_values () - interpolate two values for use
 *						 in MEDIAN function evaluation
 *   returns: error code or NO_ERROR
 *   f_value(in): "floor" value (i.e. first value in tuple order)
 *   c_value(in): "ceiling" value (i.e. second value in tuple order)
 *   row_num_d(in): row number as floating point value
 *   f_row_num_d(in): row number of f_value as floating point value
 *   c_row_num_d(in): row number of c_value as floating point value
 *   result_dom(in/out): result domain
 *   d_result(out): result as double precision floating point value
 *   result(out): result as DB_VALUE
 */
int
qdata_interpolation_function_values (DB_VALUE * f_value, DB_VALUE * c_value, double row_num_d, double f_row_num_d,
				     double c_row_num_d, tp_domain ** result_dom, DB_VALUE * result, FUNC_TYPE function)
{
  DB_DATE date;
  DB_DATETIME datetime;
  DB_TIMESTAMP utime;
  DB_TIME time;
  DB_TYPE type;
  double d1, d2;
  double d_result;
  int error = NO_ERROR;

  assert (f_value != NULL && c_value != NULL && result_dom != NULL && result != NULL);

  /* calculate according to type The formular bellow is from Oracle's MEDIAN manual result = (CRN - RN) * (value for
   * row at FRN) + (RN - FRN) * (value for row at CRN) */
  type = db_value_type (f_value);
  if (!TP_IS_NUMERIC_TYPE (type) && !TP_IS_DATE_OR_TIME_TYPE (type))
    {
      type = TP_DOMAIN_TYPE (*result_dom);
      if (!TP_IS_NUMERIC_TYPE (type) && !TP_IS_DATE_OR_TIME_TYPE (type))
	{
	  /* try to coerce f_value to double, datetime then time and save domain for next coerce */
	  error = qdata_update_interpolation_func_value_and_domain (f_value, f_value, result_dom);
	  if (error != NO_ERROR)
	    {
	      assert (error == ER_ARG_CAN_NOT_BE_CASTED_TO_DESIRED_DOMAIN);

	      er_set (ER_ERROR_SEVERITY, ARG_FILE_LINE, error, 2, fcode_get_uppercase_name (function),
		      "DOUBLE, DATETIME, TIME");

	      error = ER_FAILED;
	      goto end;
	    }
	}
      else
	{
	  error = db_value_coerce (f_value, f_value, *result_dom);
	  if (error != NO_ERROR)
	    {
	      error = ER_FAILED;
	      goto end;
	    }
	}

      /* coerce c_value */
      error = db_value_coerce (c_value, c_value, *result_dom);
      if (error != NO_ERROR)
	{
	  error = ER_FAILED;
	  goto end;
	}
    }

  type = db_value_type (f_value);
  switch (type)
    {
    case DB_TYPE_SHORT:
      d1 = (double) db_get_short (f_value);
      d2 = (double) db_get_short (c_value);

      /* calculate */
      d_result = (c_row_num_d - row_num_d) * d1 + (row_num_d - f_row_num_d) * d2;

      db_make_double (result, d_result);

      break;

    case DB_TYPE_INTEGER:
      d1 = (double) db_get_int (f_value);
      d2 = (double) db_get_int (c_value);

      /* calculate */
      d_result = (c_row_num_d - row_num_d) * d1 + (row_num_d - f_row_num_d) * d2;

      db_make_double (result, d_result);

      break;

    case DB_TYPE_BIGINT:
      d1 = (double) db_get_bigint (f_value);
      d2 = (double) db_get_bigint (c_value);

      /* calculate */
      d_result = (c_row_num_d - row_num_d) * d1 + (row_num_d - f_row_num_d) * d2;

      db_make_double (result, d_result);

      break;

    case DB_TYPE_FLOAT:
      d1 = (double) db_get_float (f_value);
      d2 = (double) db_get_float (c_value);

      /* calculate */
      d_result = (c_row_num_d - row_num_d) * d1 + (row_num_d - f_row_num_d) * d2;

      db_make_double (result, d_result);

      break;

    case DB_TYPE_DOUBLE:
      d1 = db_get_double (f_value);
      d2 = db_get_double (c_value);

      /* calculate */
      d_result = (c_row_num_d - row_num_d) * d1 + (row_num_d - f_row_num_d) * d2;

      db_make_double (result, d_result);

      break;

    case DB_TYPE_MONETARY:
      d1 = (db_get_monetary (f_value))->amount;
      d2 = (db_get_monetary (c_value))->amount;

      /* calculate */
      d_result = (c_row_num_d - row_num_d) * d1 + (row_num_d - f_row_num_d) * d2;

      db_make_double (result, d_result);

      break;

    case DB_TYPE_NUMERIC:
      numeric_coerce_num_to_double (db_locate_numeric (f_value), DB_VALUE_SCALE (f_value), &d1);
      numeric_coerce_num_to_double (db_locate_numeric (c_value), DB_VALUE_SCALE (c_value), &d2);

      /* calculate */
      d_result = (c_row_num_d - row_num_d) * d1 + (row_num_d - f_row_num_d) * d2;

      db_make_double (result, d_result);

      break;

    case DB_TYPE_DATE:
      d1 = (double) *(db_get_date (f_value));
      d2 = (double) *(db_get_date (c_value));
      d_result = (c_row_num_d - row_num_d) * d1 + (row_num_d - f_row_num_d) * d2;

      date = (DB_DATE) floor (d_result);

      db_value_put_encoded_date (result, &date);

      break;

    case DB_TYPE_DATETIME:
    case DB_TYPE_DATETIMELTZ:
    case DB_TYPE_DATETIMETZ:
      if (type == DB_TYPE_DATETIMETZ)
	{
	  datetime = db_get_datetimetz (f_value)->datetime;
	}
      else
	{
	  datetime = *(db_get_datetime (f_value));
	}

      d1 = ((double) datetime.date) * MILLISECONDS_OF_ONE_DAY + datetime.time;

      if (type == DB_TYPE_DATETIMETZ)
	{
	  datetime = db_get_datetimetz (c_value)->datetime;
	}
      else
	{
	  datetime = *(db_get_datetime (c_value));
	}

      d2 = ((double) datetime.date) * MILLISECONDS_OF_ONE_DAY + datetime.time;

      d_result = floor ((c_row_num_d - row_num_d) * d1 + (row_num_d - f_row_num_d) * d2);

      datetime.date = (unsigned int) (d_result / MILLISECONDS_OF_ONE_DAY);
      datetime.time = (unsigned int) (((DB_BIGINT) d_result) % MILLISECONDS_OF_ONE_DAY);

      if (type == DB_TYPE_DATETIME)
	{
	  db_make_datetime (result, &datetime);
	}
      else if (type == DB_TYPE_DATETIMELTZ)
	{
	  db_make_datetimeltz (result, &datetime);
	}
      else
	{
	  DB_DATETIMETZ dttz1, dttz2;

	  /* if the two timezones are different, we use the first timezone */
	  dttz1.datetime = datetime;
	  dttz1.tz_id = db_get_datetimetz (f_value)->tz_id;

	  error = tz_datetimetz_fix_zone (&dttz1, &dttz2);
	  if (error != NO_ERROR)
	    {
	      error = ER_FAILED;
	      goto end;
	    }

	  db_make_datetimetz (result, &dttz2);
	}

      break;

    case DB_TYPE_TIMESTAMP:
    case DB_TYPE_TIMESTAMPLTZ:
    case DB_TYPE_TIMESTAMPTZ:
      if (type == DB_TYPE_TIMESTAMPTZ)
	{
	  db_timestamp_decode_utc (&db_get_timestamptz (f_value)->timestamp, &date, &time);
	}
      else
	{
	  db_timestamp_decode_utc (db_get_timestamp (f_value), &date, &time);
	}

      d1 = ((double) date) * MILLISECONDS_OF_ONE_DAY + time * 1000;

      if (type == DB_TYPE_TIMESTAMPTZ)
	{
	  db_timestamp_decode_utc (&db_get_timestamptz (c_value)->timestamp, &date, &time);
	}
      else
	{
	  db_timestamp_decode_utc (db_get_timestamp (c_value), &date, &time);
	}

      d2 = ((double) date) * MILLISECONDS_OF_ONE_DAY + time * 1000;

      d_result = floor ((c_row_num_d - row_num_d) * d1 + (row_num_d - f_row_num_d) * d2);

      date = (unsigned int) (d_result / MILLISECONDS_OF_ONE_DAY);
      time = (unsigned int) (((DB_BIGINT) d_result) % MILLISECONDS_OF_ONE_DAY);
      time /= 1000;

      error = db_timestamp_encode_utc (&date, &time, &utime);
      if (error != NO_ERROR)
	{
	  error = ER_FAILED;
	  goto end;
	}

      if (type == DB_TYPE_TIMESTAMP)
	{
	  db_make_timestamp (result, utime);
	}
      else if (type == DB_TYPE_TIMESTAMPLTZ)
	{
	  db_make_timestampltz (result, utime);
	}
      else
	{
	  DB_TIMESTAMPTZ tstz1, tstz2;

	  /* if the two timezones are different, we use the first timezone */
	  tstz1.timestamp = utime;
	  tstz1.tz_id = db_get_timestamptz (f_value)->tz_id;

	  error = tz_timestamptz_fix_zone (&tstz1, &tstz2);
	  if (error != NO_ERROR)
	    {
	      error = ER_FAILED;
	      goto end;
	    }

	  db_make_timestamptz (result, &tstz2);
	}

      break;

    case DB_TYPE_TIME:
      d1 = (double) (*db_get_time (f_value));
      d2 = (double) (*db_get_time (c_value));

      d_result = floor ((c_row_num_d - row_num_d) * d1 + (row_num_d - f_row_num_d) * d2);

      time = (DB_TIME) d_result;

      db_value_put_encoded_time (result, &time);
      break;

    default:
      /* never be here! */
      assert (false);
    }

end:
  return error;
}

/*
 * qdata_get_interpolation_function_result () -
 * return : error code or NO_ERROR
 * thread_p (in)     : thread entry
 * scan_id (in)      :
 * domain (in)       :
 * pos (in)          : the pos for REGU_VAR
 * f_number_d (in)   :
 * c_number_d (in)   :
 * result (out)      :
 * result_dom(in/out):
 *
 */
int
qdata_get_interpolation_function_result (THREAD_ENTRY * thread_p, QFILE_LIST_SCAN_ID * scan_id, tp_domain * domain,
					 int pos, double row_num_d, double f_row_num_d, double c_row_num_d,
					 DB_VALUE * result, tp_domain ** result_dom, FUNC_TYPE function)
{
  int error = NO_ERROR;
  QFILE_TUPLE_RECORD tuple_record = { NULL, 0 };
  DB_VALUE *f_value, *c_value;
  DB_VALUE f_fetch_value, c_fetch_value;
  REGU_VARIABLE regu_var;
  SCAN_CODE scan_code;
  DB_BIGINT bi;

  assert (scan_id != NULL && domain != NULL && result != NULL && result_dom != NULL);

  db_make_null (&f_fetch_value);
  db_make_null (&c_fetch_value);

  /* overflow check */
  if (OR_CHECK_BIGINT_OVERFLOW (f_row_num_d))
    {
      er_set (ER_ERROR_SEVERITY, ARG_FILE_LINE, ER_IT_DATA_OVERFLOW, 0);

      error = ER_FAILED;
      goto end;
    }

  for (bi = (DB_BIGINT) f_row_num_d; bi >= 0; --bi)
    {
      scan_code = qfile_scan_list_next (thread_p, scan_id, &tuple_record, PEEK);
      if (scan_code != S_SUCCESS)
	{
	  error = ER_FAILED;
	  goto end;
	}
    }

  regu_var.type = TYPE_POSITION;
  regu_var.flags = 0;
  regu_var.xasl = NULL;
  regu_var.domain = domain;
  regu_var.value.pos_descr.pos_no = pos;
  regu_var.value.pos_descr.dom = domain;
  regu_var.vfetch_to = &f_fetch_value;

  error = fetch_peek_dbval (thread_p, &regu_var, NULL, NULL, NULL, tuple_record.tpl, &f_value);
  if (error != NO_ERROR)
    {
      error = ER_FAILED;
      goto end;
    }

  pr_clear_value (result);
  if (f_row_num_d == c_row_num_d)
    {
      error = qdata_apply_interpolation_function_coercion (f_value, result_dom, result, function);
      if (error != NO_ERROR)
	{
	  goto end;
	}
    }
  else
    {
      /* move to next tuple */
      scan_code = qfile_scan_list_next (thread_p, scan_id, &tuple_record, PEEK);
      if (scan_code != S_SUCCESS)
	{
	  error = ER_FAILED;
	  goto end;
	}

      regu_var.vfetch_to = &c_fetch_value;

      /* get value */
      error = fetch_peek_dbval (thread_p, &regu_var, NULL, NULL, NULL, tuple_record.tpl, &c_value);
      if (error != NO_ERROR)
	{
	  error = ER_FAILED;
	  goto end;
	}

      error =
	qdata_interpolation_function_values (f_value, c_value, row_num_d, f_row_num_d, c_row_num_d, result_dom, result,
					     function);
      if (error != NO_ERROR)
	{
	  goto end;
	}
    }

end:

  pr_clear_value (&f_fetch_value);
  pr_clear_value (&c_fetch_value);

  return error;
}

/*
 * qdata_update_interpolation_func_value_and_domain () -
 *   return: NO_ERROR or ER_ARG_CAN_NOT_BE_CASTED_TO_DESIRED_DOMAIN
 *   src_val(in):
 *   dest_val(out):
 *   domain(in/out):
 *
 */
int
qdata_update_interpolation_func_value_and_domain (DB_VALUE * src_val, DB_VALUE * dest_val, TP_DOMAIN ** domain)
{
  int error = NO_ERROR;
  DB_DOMAIN *tmp_domain = NULL;
  TP_DOMAIN_STATUS status;

  assert (src_val != NULL && dest_val != NULL && domain != NULL);

  tmp_domain = tp_domain_resolve_default (DB_TYPE_DOUBLE);

  status = tp_value_cast (src_val, dest_val, tmp_domain, false);
  if (status != DOMAIN_COMPATIBLE)
    {
      /* try datetime */
      tmp_domain = tp_domain_resolve_default (DB_TYPE_DATETIME);
      status = tp_value_cast (src_val, dest_val, tmp_domain, false);
    }

  /* try time */
  if (status != DOMAIN_COMPATIBLE)
    {
      tmp_domain = tp_domain_resolve_default (DB_TYPE_TIME);
      status = tp_value_cast (src_val, dest_val, tmp_domain, false);
    }

  if (status != DOMAIN_COMPATIBLE)
    {
      error = ER_ARG_CAN_NOT_BE_CASTED_TO_DESIRED_DOMAIN;
      goto end;
    }

  *domain = tmp_domain;

end:

  return error;
}<|MERGE_RESOLUTION|>--- conflicted
+++ resolved
@@ -8525,19 +8525,12 @@
     if (function_p->tmp_obj == NULL)
       {
 	function_p->tmp_obj = new function_tmp_obj;
-<<<<<<< HEAD
-      }
-
-    error_status =
-      db_string_regexp_replace (function_p->value, args, no_args, &function_p->tmp_obj->compiled_regex.regex, &function_p->tmp_obj->compiled_regex.pattern);
-=======
 	function_p->tmp_obj->compiled_regex = new cub_compiled_regex ();
       }
 
     cub_compiled_regex *compiled_regex = function_p->tmp_obj->compiled_regex;
     error_status =
       db_string_regexp_replace (function_p->value, args, no_args, &compiled_regex->regex, &compiled_regex->pattern);
->>>>>>> 3df36a11
     if (error_status != NO_ERROR)
       {
 	goto exit;
