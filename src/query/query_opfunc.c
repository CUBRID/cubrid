--- conflicted
+++ resolved
@@ -252,13 +252,12 @@
 			 QFILE_TUPLE tuple);
 
 static int
-<<<<<<< HEAD
+qdata_json_search (THREAD_ENTRY * thread_p, FUNCTION_TYPE * function_p, VAL_DESCR * val_desc_p, OID * obj_oid_p,
+		   QFILE_TUPLE tuple);
+
+static int
 qdata_json_contains_path (THREAD_ENTRY * thread_p, FUNCTION_TYPE * function_p, VAL_DESCR * val_desc_p, OID * obj_oid_p,
 			  QFILE_TUPLE tuple);
-=======
-qdata_json_search (THREAD_ENTRY * thread_p, FUNCTION_TYPE * function_p, VAL_DESCR * val_desc_p, OID * obj_oid_p,
-		   QFILE_TUPLE tuple);
->>>>>>> 77a968f0
 
 static int
 qdata_json_get_all_paths (THREAD_ENTRY * thread_p, FUNCTION_TYPE * function_p, VAL_DESCR * val_desc_p, OID * obj_oid_p,
@@ -267,6 +266,7 @@
 static int
 qdata_json_merge (THREAD_ENTRY * thread_p, FUNCTION_TYPE * function_p, VAL_DESCR * val_desc_p, OID * obj_oid_p,
 		  QFILE_TUPLE tuple);
+
 static int
 qdata_json_merge_patch (THREAD_ENTRY * thread_p, FUNCTION_TYPE * function_p, VAL_DESCR * val_desc_p, OID * obj_oid_p,
 			QFILE_TUPLE tuple);
@@ -8535,13 +8535,11 @@
     case F_JSON_ARRAY_INSERT:
       return qdata_json_array_insert (thread_p, funcp, val_desc_p, obj_oid_p, tuple);
 
-<<<<<<< HEAD
+    case F_JSON_SEARCH:
+      return qdata_json_search (thread_p, funcp, val_desc_p, obj_oid_p, tuple);
+
     case F_JSON_CONTAINS_PATH:
       return qdata_json_contains_path (thread_p, funcp, val_desc_p, obj_oid_p, tuple);
-=======
-    case F_JSON_SEARCH:
-      return qdata_json_search (thread_p, funcp, val_desc_p, obj_oid_p, tuple);
->>>>>>> 77a968f0
 
     case F_JSON_GET_ALL_PATHS:
       return qdata_json_get_all_paths (thread_p, funcp, val_desc_p, obj_oid_p, tuple);
@@ -10297,19 +10295,19 @@
 }
 
 static int
-<<<<<<< HEAD
+qdata_json_search (THREAD_ENTRY * thread_p, FUNCTION_TYPE * function_p, VAL_DESCR * val_desc_p, OID * obj_oid_p,
+		   QFILE_TUPLE tuple)
+{
+  return qdata_convert_operands_to_value_and_call (thread_p, function_p, val_desc_p,
+						   obj_oid_p, tuple, db_json_search_dbval);
+}
+
+static int
 qdata_json_contains_path (THREAD_ENTRY * thread_p, FUNCTION_TYPE * function_p, VAL_DESCR * val_desc_p, OID * obj_oid_p,
 			  QFILE_TUPLE tuple)
 {
   return qdata_convert_operands_to_value_and_call (thread_p, function_p, val_desc_p,
 						   obj_oid_p, tuple, db_json_contains_path);
-=======
-qdata_json_search (THREAD_ENTRY * thread_p, FUNCTION_TYPE * function_p, VAL_DESCR * val_desc_p, OID * obj_oid_p,
-		   QFILE_TUPLE tuple)
-{
-  return qdata_convert_operands_to_value_and_call (thread_p, function_p, val_desc_p,
-						   obj_oid_p, tuple, db_json_search_dbval);
->>>>>>> 77a968f0
 }
 
 static int
