/*
 * Copyright (C) 2008 Search Solution Corporation. All rights reserved by Search Solution.
 *
 *   This program is free software; you can redistribute it and/or modify
 *   it under the terms of the GNU General Public License as published by
 *   the Free Software Foundation; either version 2 of the License, or
 *   (at your option) any later version.
 *
 *  This program is distributed in the hope that it will be useful,
 *  but WITHOUT ANY WARRANTY; without even the implied warranty of
 *  MERCHANTABILITY or FITNESS FOR A PARTICULAR PURPOSE. See the
 *  GNU General Public License for more details.
 *
 *  You should have received a copy of the GNU General Public License
 *  along with this program; if not, write to the Free Software
 *  Foundation, Inc., 51 Franklin Street, Fifth Floor, Boston, MA 02110-1301 USA
 *
 */

/*
 * query_opfunc.c - The manipulation of data stored in the XASL nodes
 */

#ident "$Id$"

#include "config.h"

#include <stdio.h>
#include <string.h>
#include <float.h>
#include <math.h>
#include <assert.h>

#include "query_opfunc.h"

#include "system_parameter.h"
#include "error_manager.h"
#include "fetch.h"
#include "list_file.h"
#include "object_domain.h"
#include "object_primitive.h"
#include "object_representation.h"
#include "set_object.h"
#include "query_executor.h"
#include "databases_file.h"
#include "tz_support.h"
#include "memory_hash.h"
#include "numeric_opfunc.h"
#include "tz_support.h"
#include "db_date.h"
#include "dbtype.h"
#include "query_dump.h"
#include "query_list.h"
#include "db_json.hpp"
#include "arithmetic.h"
#include "xasl.h"
#include "xasl_aggregate.hpp"
#include "xasl_analytic.hpp"

#include "dbtype.h"

#include <chrono>
#include <regex>

#define NOT_NULL_VALUE(a, b)	((a) ? (a) : (b))
#define INITIAL_OID_STACK_SIZE  1

#define	SYS_CONNECT_BY_PATH_MEM_STEP	256

static bool qdata_is_zero_value_date (DB_VALUE * dbval_p);

static int qdata_add_short (short s, DB_VALUE * dbval_p, DB_VALUE * result_p);
static int qdata_add_int (int i1, int i2, DB_VALUE * result_p);
static int qdata_add_bigint (DB_BIGINT i1, DB_BIGINT i2, DB_VALUE * result_p);
static int qdata_add_float (float f1, float f2, DB_VALUE * result_p);
static int qdata_add_double (double d1, double d2, DB_VALUE * result_p);
static double qdata_coerce_numeric_to_double (DB_VALUE * numeric_val_p);
static void qdata_coerce_dbval_to_numeric (DB_VALUE * dbval_p, DB_VALUE * result_p);
static int qdata_add_numeric (DB_VALUE * numeric_val_p, DB_VALUE * dbval_p, DB_VALUE * result_p);
static int qdata_add_numeric_to_monetary (DB_VALUE * numeric_val_p, DB_VALUE * monetary_val_p, DB_VALUE * result_p);
static int qdata_add_monetary (double d1, double d2, DB_CURRENCY type, DB_VALUE * result_p);
static int qdata_add_bigint_to_time (DB_VALUE * time_val_p, DB_BIGINT add_time, DB_VALUE * result_p);
static int qdata_add_short_to_utime_asymmetry (DB_VALUE * utime_val_p, short s, unsigned int *utime,
					       DB_VALUE * result_p, TP_DOMAIN * domain_p);
static int qdata_add_int_to_utime_asymmetry (DB_VALUE * utime_val_p, int i, unsigned int *utime, DB_VALUE * result_p,
					     TP_DOMAIN * domain_p);
static int qdata_add_short_to_utime (DB_VALUE * utime_val_p, short s, DB_VALUE * result_p, TP_DOMAIN * domain_p);
static int qdata_add_int_to_utime (DB_VALUE * utime_val_p, int i, DB_VALUE * result_p, TP_DOMAIN * domain_p);
static int qdata_add_bigint_to_utime (DB_VALUE * utime_val_p, DB_BIGINT bi, DB_VALUE * result_p, TP_DOMAIN * domain_p);
static int qdata_add_short_to_timestamptz (DB_VALUE * ts_tz_val_p, short s, DB_VALUE * result_p, TP_DOMAIN * domain_p);
static int qdata_add_int_to_timestamptz (DB_VALUE * ts_tz_val_p, int i, DB_VALUE * result_p, TP_DOMAIN * domain_p);
static int qdata_add_bigint_to_timestamptz (DB_VALUE * ts_tz_val_p, DB_BIGINT bi, DB_VALUE * result_p,
					    TP_DOMAIN * domain_p);
static int qdata_add_short_to_datetime (DB_VALUE * datetime_val_p, short s, DB_VALUE * result_p, TP_DOMAIN * domain_p);
static int qdata_add_int_to_datetime (DB_VALUE * datetime_val_p, int i, DB_VALUE * result_p, TP_DOMAIN * domain_p);
static int qdata_add_bigint_to_datetime (DB_VALUE * datetime_val_p, DB_BIGINT bi, DB_VALUE * result_p,
					 TP_DOMAIN * domain_p);
static int qdata_add_short_to_date (DB_VALUE * date_val_p, short s, DB_VALUE * result_p, TP_DOMAIN * domain_p);
static int qdata_add_int_to_date (DB_VALUE * date_val_p, int i, DB_VALUE * result_p, TP_DOMAIN * domain_p);
static int qdata_add_bigint_to_date (DB_VALUE * date_val_p, DB_BIGINT i, DB_VALUE * result_p, TP_DOMAIN * domain_p);

static int qdata_add_short_to_dbval (DB_VALUE * short_val_p, DB_VALUE * dbval_p, DB_VALUE * result_p,
				     TP_DOMAIN * domain_p);
static int qdata_add_int_to_dbval (DB_VALUE * int_val_p, DB_VALUE * dbval_p, DB_VALUE * result_p, TP_DOMAIN * domain_p);
static int qdata_add_bigint_to_dbval (DB_VALUE * bigint_val_p, DB_VALUE * dbval_p, DB_VALUE * result_p,
				      TP_DOMAIN * domain_p);
static int qdata_add_float_to_dbval (DB_VALUE * float_val_p, DB_VALUE * dbval_p, DB_VALUE * result_p);
static int qdata_add_double_to_dbval (DB_VALUE * double_val_p, DB_VALUE * dbval_p, DB_VALUE * result_p);
static int qdata_add_numeric_to_dbval (DB_VALUE * numeric_val_p, DB_VALUE * dbval_p, DB_VALUE * result_p);
static int qdata_add_monetary_to_dbval (DB_VALUE * monetary_val_p, DB_VALUE * dbval_p, DB_VALUE * result_p);
static int qdata_add_chars_to_dbval (DB_VALUE * dbval1_p, DB_VALUE * dbval2_p, DB_VALUE * result_p);
static int qdata_add_sequence_to_dbval (DB_VALUE * seq_val_p, DB_VALUE * dbval_p, DB_VALUE * result_p,
					TP_DOMAIN * domain_p);
static int qdata_add_time_to_dbval (DB_VALUE * time_val_p, DB_VALUE * dbval_p, DB_VALUE * result_p);
static int qdata_add_utime_to_dbval (DB_VALUE * utime_val_p, DB_VALUE * dbval_p, DB_VALUE * result_p,
				     TP_DOMAIN * domain_p);
static int qdata_add_timestamptz_to_dbval (DB_VALUE * ts_tz_val_p, DB_VALUE * dbval_p, DB_VALUE * result_p);
static int qdata_add_datetime_to_dbval (DB_VALUE * datetime_val_p, DB_VALUE * dbval_p, DB_VALUE * result_p,
					TP_DOMAIN * domain_p);
static int qdata_add_datetimetz_to_dbval (DB_VALUE * datetimetz_val_p, DB_VALUE * dbval_p, DB_VALUE * result_p);
static int qdata_add_date_to_dbval (DB_VALUE * date_val_p, DB_VALUE * dbval_p, DB_VALUE * result_p,
				    TP_DOMAIN * domain_p);
static int qdata_coerce_result_to_domain (DB_VALUE * result_p, TP_DOMAIN * domain_p);
static int qdata_cast_to_domain (DB_VALUE * dbval_p, DB_VALUE * result_p, TP_DOMAIN * domain_p);

static int qdata_subtract_short (short s1, short s2, DB_VALUE * result_p);
static int qdata_subtract_int (int i1, int i2, DB_VALUE * result_p);
static int qdata_subtract_bigint (DB_BIGINT i1, DB_BIGINT i2, DB_VALUE * result_p);
static int qdata_subtract_float (float f1, float f2, DB_VALUE * result_p);
static int qdata_subtract_double (double d1, double d2, DB_VALUE * result_p);
static int qdata_subtract_monetary (double d1, double d2, DB_CURRENCY currency, DB_VALUE * result_p);
static int qdata_subtract_time (DB_TIME u1, DB_TIME u2, DB_VALUE * result_p);
static int qdata_subtract_utime (DB_UTIME u1, DB_UTIME u2, DB_VALUE * result_p);
static int qdata_subtract_utime_to_short_asymmetry (DB_VALUE * utime_val_p, short s, unsigned int *utime,
						    DB_VALUE * result_p, TP_DOMAIN * domain_p);
static int qdata_subtract_utime_to_int_asymmetry (DB_VALUE * utime_val_p, int i, unsigned int *utime,
						  DB_VALUE * result_p, TP_DOMAIN * domain_p);
static int qdata_subtract_datetime_to_int (DB_DATETIME * dt1, DB_BIGINT i2, DB_VALUE * result_p);
static int qdata_subtract_datetime (DB_DATETIME * dt1, DB_DATETIME * dt2, DB_VALUE * result_p);
static int qdata_subtract_datetime_to_int_asymmetry (DB_VALUE * datetime_val_p, DB_BIGINT i, DB_DATETIME * datetime,
						     DB_VALUE * result_p, TP_DOMAIN * domain_p);
static int qdata_subtract_short_to_dbval (DB_VALUE * short_val_p, DB_VALUE * dbval_p, DB_VALUE * result_p);
static int qdata_subtract_int_to_dbval (DB_VALUE * int_val_p, DB_VALUE * dbval_p, DB_VALUE * result_p);
static int qdata_subtract_bigint_to_dbval (DB_VALUE * bigint_val_p, DB_VALUE * dbval_p, DB_VALUE * result_p);
static int qdata_subtract_float_to_dbval (DB_VALUE * float_val_p, DB_VALUE * dbval_p, DB_VALUE * result_p);
static int qdata_subtract_double_to_dbval (DB_VALUE * double_val_p, DB_VALUE * dbval_p, DB_VALUE * result_p);
static int qdata_subtract_numeric_to_dbval (DB_VALUE * numeric_val_p, DB_VALUE * dbval_p, DB_VALUE * result_p);
static int qdata_subtract_monetary_to_dbval (DB_VALUE * monetary_val_p, DB_VALUE * dbval_p, DB_VALUE * result_p);
static int qdata_subtract_sequence_to_dbval (DB_VALUE * seq_val_p, DB_VALUE * dbval_p, DB_VALUE * result_p,
					     TP_DOMAIN * domain_p);
static int qdata_subtract_time_to_dbval (DB_VALUE * time_val_p, DB_VALUE * dbval_p, DB_VALUE * result_p);
static int qdata_subtract_utime_to_dbval (DB_VALUE * utime_val_p, DB_VALUE * dbval_p, DB_VALUE * result_p,
					  TP_DOMAIN * domain_p);
static int qdata_subtract_timestampltz_to_dbval (DB_VALUE * ts_ltz_val_p, DB_VALUE * dbval_p, DB_VALUE * result_p,
						 TP_DOMAIN * domain_p);
static int qdata_subtract_timestamptz_to_dbval (DB_VALUE * utime_val_p, DB_VALUE * dbval_p, DB_VALUE * result_p,
						TP_DOMAIN * domain_p);
static int qdata_subtract_datetime_to_dbval (DB_VALUE * datetime_val_p, DB_VALUE * dbval_p, DB_VALUE * result_p,
					     TP_DOMAIN * domain_p);
static int qdata_subtract_datetimetz_to_dbval (DB_VALUE * dt_tz_val_p, DB_VALUE * dbval_p, DB_VALUE * result_p,
					       TP_DOMAIN * domain_p);
static int qdata_subtract_date_to_dbval (DB_VALUE * date_val_p, DB_VALUE * dbval_p, DB_VALUE * result_p,
					 TP_DOMAIN * domain_p);

static int qdata_multiply_short (DB_VALUE * short_val_p, short s2, DB_VALUE * result_p);
static int qdata_multiply_int (DB_VALUE * int_val_p, int i2, DB_VALUE * result_p);
static int qdata_multiply_bigint (DB_VALUE * bigint_val_p, DB_BIGINT bi2, DB_VALUE * result_p);
static int qdata_multiply_float (DB_VALUE * float_val_p, float f2, DB_VALUE * result_p);
static int qdata_multiply_double (double d1, double d2, DB_VALUE * result_p);
static int qdata_multiply_numeric (DB_VALUE * numeric_val_p, DB_VALUE * dbval, DB_VALUE * result_p);
static int qdata_multiply_monetary (DB_VALUE * monetary_val_p, double d, DB_VALUE * result_p);

static int qdata_multiply_short_to_dbval (DB_VALUE * short_val_p, DB_VALUE * dbval_p, DB_VALUE * result_p);
static int qdata_multiply_int_to_dbval (DB_VALUE * int_val_p, DB_VALUE * dbval_p, DB_VALUE * result_p);
static int qdata_multiply_bigint_to_dbval (DB_VALUE * bigint_val_p, DB_VALUE * dbval_p, DB_VALUE * result_p);
static int qdata_multiply_float_to_dbval (DB_VALUE * float_val_p, DB_VALUE * dbval_p, DB_VALUE * result_p);
static int qdata_multiply_double_to_dbval (DB_VALUE * double_val_p, DB_VALUE * dbval_p, DB_VALUE * result_p);
static int qdata_multiply_numeric_to_dbval (DB_VALUE * numeric_val_p, DB_VALUE * dbval_p, DB_VALUE * result_p);
static int qdata_multiply_monetary_to_dbval (DB_VALUE * monetary_val_p, DB_VALUE * dbval_p, DB_VALUE * result_p);
static int qdata_multiply_sequence_to_dbval (DB_VALUE * seq_val_p, DB_VALUE * dbval_p, DB_VALUE * result_p,
					     TP_DOMAIN * domain_p);

static bool qdata_is_divided_zero (DB_VALUE * dbval_p);
static int qdata_divide_short (short s1, short s2, DB_VALUE * result_p);
static int qdata_divide_int (int i1, int i2, DB_VALUE * result_p);
static int qdata_divide_bigint (DB_BIGINT bi1, DB_BIGINT bi2, DB_VALUE * result_p);
static int qdata_divide_float (float f1, float f2, DB_VALUE * result_p);
static int qdata_divide_double (double d1, double d2, DB_VALUE * result_p, bool is_check_overflow);
static int qdata_divide_monetary (double d1, double d2, DB_CURRENCY currency, DB_VALUE * result_p,
				  bool is_check_overflow);

static int qdata_divide_short_to_dbval (DB_VALUE * short_val_p, DB_VALUE * dbval_p, DB_VALUE * result_p);
static int qdata_divide_int_to_dbval (DB_VALUE * int_val_p, DB_VALUE * dbval_p, DB_VALUE * result_p);
static int qdata_divide_bigint_to_dbval (DB_VALUE * bigint_val_p, DB_VALUE * dbval_p, DB_VALUE * result_p);
static int qdata_divide_float_to_dbval (DB_VALUE * float_val_p, DB_VALUE * dbval_p, DB_VALUE * result_p);
static int qdata_divide_double_to_dbval (DB_VALUE * double_val_p, DB_VALUE * dbval_p, DB_VALUE * result_p);
static int qdata_divide_numeric_to_dbval (DB_VALUE * numeric_val_p, DB_VALUE * dbval_p, DB_VALUE * result_p);
static int qdata_divide_monetary_to_dbval (DB_VALUE * monetary_val_p, DB_VALUE * dbval_p, DB_VALUE * result_p);

static DB_VALUE *qdata_get_dbval_from_constant_regu_variable (THREAD_ENTRY * thread_p, REGU_VARIABLE * regu_var,
							      VAL_DESCR * val_desc_p);
static int qdata_convert_dbvals_to_set (THREAD_ENTRY * thread_p, DB_TYPE stype, REGU_VARIABLE * func,
					VAL_DESCR * val_desc_p, OID * obj_oid_p, QFILE_TUPLE tuple);
static int qdata_evaluate_generic_function (THREAD_ENTRY * thread_p, FUNCTION_TYPE * function_p, VAL_DESCR * val_desc_p,
					    OID * obj_oid_p, QFILE_TUPLE tuple);
static int qdata_get_class_of_function (THREAD_ENTRY * thread_p, FUNCTION_TYPE * function_p, VAL_DESCR * val_desc_p,
					OID * obj_oid_p, QFILE_TUPLE tuple);

static int qdata_convert_table_to_set (THREAD_ENTRY * thread_p, DB_TYPE stype, REGU_VARIABLE * func,
				       VAL_DESCR * val_desc_p);

static int qdata_insert_substring_function (THREAD_ENTRY * thread_p, FUNCTION_TYPE * function_p, VAL_DESCR * val_desc_p,
					    OID * obj_oid_p, QFILE_TUPLE tuple);

static int qdata_elt (THREAD_ENTRY * thread_p, FUNCTION_TYPE * function_p, VAL_DESCR * val_desc_p, OID * obj_oid_p,
		      QFILE_TUPLE tuple);
static int qdata_benchmark (THREAD_ENTRY * thread_p, FUNCTION_TYPE * function_p, VAL_DESCR * val_desc_p,
			    OID * obj_oid_p, QFILE_TUPLE tuple);

static int qdata_regexp_function (THREAD_ENTRY * thread_p, FUNCTION_TYPE * function_p, VAL_DESCR * val_desc_p,
				  OID * obj_oid_p, QFILE_TUPLE tuple);

static int qdata_convert_operands_to_value_and_call (THREAD_ENTRY * thread_p, FUNCTION_TYPE * function_p,
						     VAL_DESCR * val_desc_p, OID * obj_oid_p, QFILE_TUPLE tuple,
						     int (*function_to_call) (DB_VALUE *, DB_VALUE * const *,
									      int const));

static bool
qdata_is_zero_value_date (DB_VALUE * dbval_p)
{
  DB_TYPE type;
  DB_UTIME *utime;
  DB_DATE *date;
  DB_DATETIME *datetime;
  DB_TIMESTAMPTZ *ts_tz;
  DB_DATETIMETZ *dt_tz;

  if (DB_IS_NULL (dbval_p))	/* NULL is not zero value */
    {
      return false;
    }

  type = DB_VALUE_DOMAIN_TYPE (dbval_p);
  if (TP_IS_DATE_TYPE (type))
    {
      switch (type)
	{
	case DB_TYPE_TIMESTAMP:
	case DB_TYPE_TIMESTAMPLTZ:
	  utime = db_get_timestamp (dbval_p);
	  return (*utime == 0);
	case DB_TYPE_TIMESTAMPTZ:
	  ts_tz = db_get_timestamptz (dbval_p);
	  return (ts_tz->timestamp == 0);
	case DB_TYPE_DATETIME:
	case DB_TYPE_DATETIMELTZ:
	  datetime = db_get_datetime (dbval_p);
	  return (datetime->date == 0 && datetime->time == 0);
	case DB_TYPE_DATETIMETZ:
	  dt_tz = db_get_datetimetz (dbval_p);
	  return (dt_tz->datetime.date == 0 && dt_tz->datetime.time == 0);
	case DB_TYPE_DATE:
	  date = db_get_date (dbval_p);
	  return (*date == 0);
	default:
	  break;
	}
    }

  return false;
}

/*
 * qdata_set_value_list_to_null () -
 *   return:
 *   val_list(in)       : Value List
 *
 * Note: Set all db_values on the value list to null.
 */
void
qdata_set_value_list_to_null (val_list_node * val_list_p)
{
  QPROC_DB_VALUE_LIST db_val_list;

  if (val_list_p == NULL)
    {
      return;
    }

  db_val_list = val_list_p->valp;
  while (db_val_list)
    {
      pr_clear_value (db_val_list->val);
      db_val_list = db_val_list->next;
    }
}

/*
 * COPY ROUTINES
 */

/*
 * qdata_copy_db_value () -
 *   return: int (true on success, false on failure)
 *   dbval1(in) : Destination db_value node
 *   dbval2(in) : Source db_value node
 *
 * Note: Copy source value to destination value.
 */
bool
qdata_copy_db_value (DB_VALUE * dest_p, const DB_VALUE * src_p)
{
  PR_TYPE *pr_type_p;
  DB_TYPE src_type;

  /* check if there is nothing to do, so we don't clobber a db_value if we happen to try to copy it to itself */
  if (dest_p == src_p)
    {
      return true;
    }

  /* clear any value from a previous iteration */
  (void) pr_clear_value (dest_p);

  src_type = DB_VALUE_DOMAIN_TYPE (src_p);
  pr_type_p = pr_type_from_id (src_type);
  if (pr_type_p == NULL)
    {
      return false;
    }

  if (pr_type_p->setval (dest_p, src_p, true) == NO_ERROR)
    {
      return true;
    }
  else
    {
      return false;
    }
}

/*
 * qdata_copy_db_value_to_tuple_value () -
 *   return: int (true on success, false on failure)
 *   dbval(in)  : Source dbval node
 *   clear_compressed_string(in): true, if need to clear compressed string
 *   tvalp(in)  :  Tuple value
 *   tval_size(out)      : Set to the tuple value size
 *
 * Note: Copy an db_value to an tuple value.
 * THIS ROUTINE ASSUMES THAT THE VALUE WILL FIT IN THE TPL!!!!
 */
int
qdata_copy_db_value_to_tuple_value (DB_VALUE * dbval_p, bool clear_compressed_string, char *tuple_val_p,
				    int *tuple_val_size)
{
  char *val_p;
  int val_size, align, rc;
  OR_BUF buf;
  PR_TYPE *pr_type;
  DB_TYPE dbval_type;

  if (DB_IS_NULL (dbval_p))
    {
      QFILE_PUT_TUPLE_VALUE_FLAG (tuple_val_p, V_UNBOUND);
      QFILE_PUT_TUPLE_VALUE_LENGTH (tuple_val_p, 0);
      *tuple_val_size = QFILE_TUPLE_VALUE_HEADER_SIZE;
    }
  else
    {
      QFILE_PUT_TUPLE_VALUE_FLAG (tuple_val_p, V_BOUND);
      val_p = (char *) tuple_val_p + QFILE_TUPLE_VALUE_HEADER_SIZE;

      dbval_type = DB_VALUE_DOMAIN_TYPE (dbval_p);
      pr_type = pr_type_from_id (dbval_type);
      if (pr_type == NULL)
	{
	  return ER_FAILED;
	}

      val_size = pr_data_writeval_disk_size (dbval_p);
      OR_BUF_INIT (buf, val_p, val_size);
      rc = pr_type->data_writeval (&buf, dbval_p);

      if (rc != NO_ERROR)
	{
	  /* ER_TF_BUFFER_OVERFLOW means that val_size or packing is bad. */
	  assert (rc != ER_TF_BUFFER_OVERFLOW);
	  return ER_FAILED;
	}

      /* Good moment to clear the compressed_string that might have been stored in the DB_VALUE */
      if (clear_compressed_string)
	{
	  if (dbval_type == DB_TYPE_VARCHAR || dbval_type == DB_TYPE_VARNCHAR)
	    {
	      rc = pr_clear_compressed_string (dbval_p);
	      if (rc != NO_ERROR)
		{
		  /* This should not happen for now */
		  assert (false);
		  return ER_FAILED;
		}
	    }
	}

      /* I don't know if the following is still true. */
      /* since each tuple data value field is already aligned with MAX_ALIGNMENT, val_size by itself can be used to
       * find the maximum alignment for the following field which is next val_header */

      align = DB_ALIGN (val_size, MAX_ALIGNMENT);	/* to align for the next field */
      *tuple_val_size = QFILE_TUPLE_VALUE_HEADER_SIZE + align;
      QFILE_PUT_TUPLE_VALUE_LENGTH (tuple_val_p, align);

#if !defined(NDEBUG)
      /* suppress valgrind UMW error */
      memset (tuple_val_p + QFILE_TUPLE_VALUE_HEADER_SIZE + val_size, 0, align - val_size);
#endif
    }

  return NO_ERROR;
}

/*
 * qdata_copy_valptr_list_to_tuple () -
 *   return: NO_ERROR, or ER_code
 *   valptr_list(in)    : Value pointer list
 *   vd(in)     : Value descriptor
 *   tplrec(in) : Tuple descriptor
 *
 * Note: Copy valptr_list values to tuple descriptor.  Regu variables
 * that are hidden columns are not copied to the list file tuple
 */
int
qdata_copy_valptr_list_to_tuple (THREAD_ENTRY * thread_p, valptr_list_node * valptr_list_p, val_descr * val_desc_p,
				 qfile_tuple_record * tuple_record_p)
{
  REGU_VARIABLE_LIST reg_var_p;
  DB_VALUE *dbval_p;
  char *tuple_p;
  int k, tval_size, tlen, tpl_size;
  int n_size, toffset;
  bool clear_compressed_string = false;

  tpl_size = 0;
  tlen = QFILE_TUPLE_LENGTH_SIZE;
  toffset = 0;			/* tuple offset position */

  /* skip the length of the tuple, we'll fill it in after we know what it is */
  tuple_p = (char *) (tuple_record_p->tpl) + tlen;
  toffset += tlen;

  /* copy each value into the tuple */
  reg_var_p = valptr_list_p->valptrp;
  for (k = 0; k < valptr_list_p->valptr_cnt; k++, reg_var_p = reg_var_p->next)
    {
      if (!REGU_VARIABLE_IS_FLAGED (&reg_var_p->value, REGU_VARIABLE_HIDDEN_COLUMN))
	{
	  dbval_p = qdata_get_dbval_from_constant_regu_variable (thread_p, &reg_var_p->value, val_desc_p);
	  if (dbval_p == NULL)
	    {
	      return ER_FAILED;
	    }

	  if (REGU_VARIABLE_IS_FLAGED (&reg_var_p->value, REGU_VARIABLE_CLEAR_AT_CLONE_DECACHE))
	    {
	      clear_compressed_string = false;
	    }
	  else
	    {
	      clear_compressed_string = true;
	    }

	  n_size = qdata_get_tuple_value_size_from_dbval (dbval_p);
	  if (n_size == ER_FAILED)
	    {
	      return ER_FAILED;
	    }

	  if ((tuple_record_p->size - toffset) < n_size)
	    {
	      /* no space left in tuple to put next item, increase the tuple size by the max of n_size and DB_PAGE_SIZE
	       * since we can't compute the actual tuple size without re-evaluating the expressions.  This guarantees
	       * that we can at least get the next value into the tuple. */
	      tpl_size = MAX (tuple_record_p->size, QFILE_TUPLE_LENGTH_SIZE);
	      tpl_size += MAX (n_size, DB_PAGESIZE);
	      if (tuple_record_p->size == 0)
		{
		  tuple_record_p->tpl = (char *) db_private_alloc (thread_p, tpl_size);
		  if (tuple_record_p->tpl == NULL)
		    {
		      return ER_FAILED;
		    }
		}
	      else
		{
		  tuple_record_p->tpl = (char *) db_private_realloc (thread_p, tuple_record_p->tpl, tpl_size);
		  if (tuple_record_p->tpl == NULL)
		    {
		      return ER_FAILED;
		    }
		}

	      tuple_record_p->size = tpl_size;
	      tuple_p = (char *) (tuple_record_p->tpl) + toffset;
	    }

	  if (qdata_copy_db_value_to_tuple_value (dbval_p, clear_compressed_string, tuple_p, &tval_size) != NO_ERROR)
	    {
	      return ER_FAILED;
	    }

	  tlen += tval_size;
	  tuple_p += tval_size;
	  toffset += tval_size;
	}
    }

  /* now that we know the tuple size, set it. */
  QFILE_PUT_TUPLE_LENGTH (tuple_record_p->tpl, tlen);

  return NO_ERROR;
}

/*
 * qdata_generate_tuple_desc_for_valptr_list () -
 *   return: QPROC_TPLDESCR_SUCCESS on success or
 *           QP_TPLDESCR_RETRY_xxx,
 *           QPROC_TPLDESCR_FAILURE
 *   valptr_list(in)    : Value pointer list
 *   vd(in)     : Value descriptor
 *   tdp(in)    : Tuple descriptor
 *
 * Note: Generate tuple descriptor for given valptr_list values.
 * Regu variables that are hidden columns are not copied
 * to the list file tuple
 */
QPROC_TPLDESCR_STATUS
qdata_generate_tuple_desc_for_valptr_list (THREAD_ENTRY * thread_p, valptr_list_node * valptr_list_p,
					   val_descr * val_desc_p, qfile_tuple_descriptor * tuple_desc_p)
{
  REGU_VARIABLE_LIST reg_var_p;
  int i;
  int value_size;
  QPROC_TPLDESCR_STATUS status = QPROC_TPLDESCR_SUCCESS;
  DB_TYPE dbval_type;

  tuple_desc_p->tpl_size = QFILE_TUPLE_LENGTH_SIZE;	/* set tuple size as header size */
  tuple_desc_p->f_cnt = 0;

  /* copy each value pointer into the each tdp field */
  reg_var_p = valptr_list_p->valptrp;
  for (i = 0; i < valptr_list_p->valptr_cnt; i++)
    {
      if (!REGU_VARIABLE_IS_FLAGED (&reg_var_p->value, REGU_VARIABLE_HIDDEN_COLUMN))
	{
	  tuple_desc_p->f_valp[tuple_desc_p->f_cnt] =
	    qdata_get_dbval_from_constant_regu_variable (thread_p, &reg_var_p->value, val_desc_p);

	  if (tuple_desc_p->f_valp[tuple_desc_p->f_cnt] == NULL)
	    {
	      status = QPROC_TPLDESCR_FAILURE;
	      goto exit_with_status;
	    }

	  /* Set clear_f_val_at_clone_decache to avoid memory issues */
	  assert (tuple_desc_p->clear_f_val_at_clone_decache != NULL);
	  if (REGU_VARIABLE_IS_FLAGED (&reg_var_p->value, REGU_VARIABLE_CLEAR_AT_CLONE_DECACHE))
	    {
	      tuple_desc_p->clear_f_val_at_clone_decache[tuple_desc_p->f_cnt] = true;
	    }
	  else
	    {
	      tuple_desc_p->clear_f_val_at_clone_decache[tuple_desc_p->f_cnt] = false;
	    }

	  dbval_type = DB_VALUE_DOMAIN_TYPE (tuple_desc_p->f_valp[tuple_desc_p->f_cnt]);

	  /* SET data-type cannot use tuple descriptor */
	  if (pr_is_set_type (dbval_type))
	    {
	      status = QPROC_TPLDESCR_RETRY_SET_TYPE;
	      goto exit_with_status;
	    }

	  /* add aligned field size to tuple size */
	  value_size = qdata_get_tuple_value_size_from_dbval (tuple_desc_p->f_valp[tuple_desc_p->f_cnt]);
	  if (value_size == ER_FAILED)
	    {
	      status = QPROC_TPLDESCR_FAILURE;
	      goto exit_with_status;
	    }

	  /* The compressed string will be deallocated later, after copying db_value into tuple. */

	  tuple_desc_p->tpl_size += value_size;
	  tuple_desc_p->f_cnt += 1;	/* increase field number */
	}

      reg_var_p = reg_var_p->next;
    }

  /* BIG RECORD cannot use tuple descriptor */
  if (tuple_desc_p->tpl_size >= QFILE_MAX_TUPLE_SIZE_IN_PAGE)
    {
      status = QPROC_TPLDESCR_RETRY_BIG_REC;
    }

exit_with_status:

  return status;
}

/*
 * qdata_set_valptr_list_unbound () -
 *   return: NO_ERROR, or ER_code
 *   valptr_list(in)    : Value pointer list
 *   vd(in)     : Value descriptor
 *
 * Note: Set valptr_list values UNBOUND.
 */
int
qdata_set_valptr_list_unbound (THREAD_ENTRY * thread_p, valptr_list_node * valptr_list_p, val_descr * val_desc_p)
{
  REGU_VARIABLE_LIST reg_var_p;
  DB_VALUE *dbval_p;
  int i;

  reg_var_p = valptr_list_p->valptrp;
  for (i = 0; i < valptr_list_p->valptr_cnt; i++)
    {
      dbval_p = qdata_get_dbval_from_constant_regu_variable (thread_p, &reg_var_p->value, val_desc_p);

      if (dbval_p != NULL)
	{
	  if (!REGU_VARIABLE_IS_FLAGED (&reg_var_p->value, REGU_VARIABLE_CLEAR_AT_CLONE_DECACHE))
	    {
	      /* this may be shared with another regu variable that was already evaluated */
	      pr_clear_value (dbval_p);
	    }

	  if (db_value_domain_init (dbval_p, DB_VALUE_DOMAIN_TYPE (dbval_p), DB_DEFAULT_PRECISION, DB_DEFAULT_SCALE) !=
	      NO_ERROR)
	    {
	      return ER_FAILED;
	    }
	}

      reg_var_p = reg_var_p->next;
    }

  return NO_ERROR;
}

/*
 * ARITHMETIC EXPRESSION EVALUATION ROUTINES
 */

static int
qdata_add_short (short s, DB_VALUE * dbval_p, DB_VALUE * result_p)
{
  short result, tmp;

  tmp = db_get_short (dbval_p);
  result = s + tmp;

  if (OR_CHECK_ADD_OVERFLOW (s, tmp, result))
    {
      er_set (ER_ERROR_SEVERITY, ARG_FILE_LINE, ER_QPROC_OVERFLOW_ADDITION, 0);
      return ER_QPROC_OVERFLOW_ADDITION;
    }

  db_make_short (result_p, result);
  return NO_ERROR;
}

static int
qdata_add_int (int i1, int i2, DB_VALUE * result_p)
{
  int result;

  result = i1 + i2;

  if (OR_CHECK_ADD_OVERFLOW (i1, i2, result))
    {
      er_set (ER_ERROR_SEVERITY, ARG_FILE_LINE, ER_QPROC_OVERFLOW_ADDITION, 0);
      return ER_QPROC_OVERFLOW_ADDITION;
    }

  db_make_int (result_p, result);
  return NO_ERROR;
}

static int
qdata_add_bigint (DB_BIGINT bi1, DB_BIGINT bi2, DB_VALUE * result_p)
{
  DB_BIGINT result;

  result = bi1 + bi2;

  if (OR_CHECK_ADD_OVERFLOW (bi1, bi2, result))
    {
      er_set (ER_ERROR_SEVERITY, ARG_FILE_LINE, ER_QPROC_OVERFLOW_ADDITION, 0);
      return ER_QPROC_OVERFLOW_ADDITION;
    }

  db_make_bigint (result_p, result);
  return NO_ERROR;
}

static int
qdata_add_float (float f1, float f2, DB_VALUE * result_p)
{
  float result;

  result = f1 + f2;

  if (OR_CHECK_FLOAT_OVERFLOW (result))
    {
      er_set (ER_ERROR_SEVERITY, ARG_FILE_LINE, ER_QPROC_OVERFLOW_ADDITION, 0);
      return ER_QPROC_OVERFLOW_ADDITION;
    }

  db_make_float (result_p, result);
  return NO_ERROR;
}

static int
qdata_add_double (double d1, double d2, DB_VALUE * result_p)
{
  double result;

  result = d1 + d2;

  if (OR_CHECK_DOUBLE_OVERFLOW (result))
    {
      er_set (ER_ERROR_SEVERITY, ARG_FILE_LINE, ER_QPROC_OVERFLOW_ADDITION, 0);
      return ER_QPROC_OVERFLOW_ADDITION;
    }

  db_make_double (result_p, result);
  return NO_ERROR;
}

static double
qdata_coerce_numeric_to_double (DB_VALUE * numeric_val_p)
{
  DB_VALUE dbval_tmp;
  DB_DATA_STATUS data_stat;

  db_value_domain_init (&dbval_tmp, DB_TYPE_DOUBLE, DB_DEFAULT_PRECISION, DB_DEFAULT_SCALE);
  (void) numeric_db_value_coerce_from_num (numeric_val_p, &dbval_tmp, &data_stat);

  return db_get_double (&dbval_tmp);
}

static void
qdata_coerce_dbval_to_numeric (DB_VALUE * dbval_p, DB_VALUE * result_p)
{
  DB_DATA_STATUS data_stat;

  db_value_domain_init (result_p, DB_TYPE_NUMERIC, DB_DEFAULT_PRECISION, DB_DEFAULT_SCALE);
  (void) numeric_db_value_coerce_to_num (dbval_p, result_p, &data_stat);
}

static int
qdata_add_numeric (DB_VALUE * numeric_val_p, DB_VALUE * dbval_p, DB_VALUE * result_p)
{
  DB_VALUE dbval_tmp;

  qdata_coerce_dbval_to_numeric (dbval_p, &dbval_tmp);

  if (numeric_db_value_add (&dbval_tmp, numeric_val_p, result_p) != NO_ERROR)
    {
      er_set (ER_ERROR_SEVERITY, ARG_FILE_LINE, ER_QPROC_OVERFLOW_ADDITION, 0);
      return ER_QPROC_OVERFLOW_ADDITION;
    }

  return NO_ERROR;
}

static int
qdata_add_numeric_to_monetary (DB_VALUE * numeric_val_p, DB_VALUE * monetary_val_p, DB_VALUE * result_p)
{
  double d1, d2, dtmp;

  d1 = qdata_coerce_numeric_to_double (numeric_val_p);
  d2 = (db_get_monetary (monetary_val_p))->amount;

  dtmp = d1 + d2;

  db_make_monetary (result_p, (db_get_monetary (monetary_val_p))->type, dtmp);

  return NO_ERROR;
}

static int
qdata_add_monetary (double d1, double d2, DB_CURRENCY type, DB_VALUE * result_p)
{
  double result;

  result = d1 + d2;

  if (OR_CHECK_DOUBLE_OVERFLOW (result))
    {
      er_set (ER_ERROR_SEVERITY, ARG_FILE_LINE, ER_QPROC_OVERFLOW_ADDITION, 0);
      return ER_QPROC_OVERFLOW_ADDITION;
    }

  db_make_monetary (result_p, type, result);
  return NO_ERROR;
}

#if defined (ENABLE_UNUSED_FUNCTION)
static int
qdata_add_int_to_time (DB_VALUE * time_val_p, unsigned int add_time, DB_VALUE * result_p)
{
  unsigned int result, utime;
  DB_TIME *time;
  int hour, minute, second;

  time = db_get_time (time_val_p);
  utime = (unsigned int) *time % SECONDS_OF_ONE_DAY;

  result = (utime + add_time) % SECONDS_OF_ONE_DAY;

  db_time_decode (&result, &hour, &minute, &second);

  if (prm_get_integer_value (PRM_ID_COMPAT_MODE) != COMPAT_MYSQL)
    {
      db_make_time (result_p, hour, minute, second);
    }
  else
    {
      DB_TYPE type = DB_VALUE_DOMAIN_TYPE (result_p);

      switch (type)
	{
	case DB_TYPE_INTEGER:
	  db_make_int (result_p, (hour * 100 + minute) * 100 + second);
	  break;

	case DB_TYPE_SHORT:
	  db_make_short (result_p, (hour * 100 + minute) * 100 + second);
	  break;

	default:
	  db_make_time (result_p, hour, minute, second);
	  break;
	}
    }

  return NO_ERROR;
}
#endif

static int
qdata_add_bigint_to_time (DB_VALUE * time_val_p, DB_BIGINT add_time, DB_VALUE * result_p)
{
  DB_TIME utime, result;
  int hour, minute, second;
  int error = NO_ERROR;

  utime = *(db_get_time (time_val_p)) % SECONDS_OF_ONE_DAY;
  add_time = add_time % SECONDS_OF_ONE_DAY;
  if (add_time < 0)
    {
      return qdata_subtract_time (utime, (DB_TIME) (-add_time), result_p);
    }

  result = (utime + add_time) % SECONDS_OF_ONE_DAY;
  db_time_decode (&result, &hour, &minute, &second);

  if (prm_get_integer_value (PRM_ID_COMPAT_MODE) != COMPAT_MYSQL)
    {
      error = db_make_time (result_p, hour, minute, second);
    }
  else
    {
      DB_TYPE type = DB_VALUE_DOMAIN_TYPE (result_p);

      switch (type)
	{
	case DB_TYPE_BIGINT:
	  error = db_make_bigint (result_p, (hour * 100 + minute) * 100 + second);
	  break;

	case DB_TYPE_INTEGER:
	  error = db_make_int (result_p, (hour * 100 + minute) * 100 + second);
	  break;

	default:
	  error = db_make_time (result_p, hour, minute, second);
	  break;
	}
    }

  return error;
}

static int
qdata_add_short_to_utime_asymmetry (DB_VALUE * utime_val_p, short s, unsigned int *utime, DB_VALUE * result_p,
				    TP_DOMAIN * domain_p)
{
  DB_VALUE tmp;

  if (s == DB_INT16_MIN)	/* check for asymmetry */
    {
      if (*utime <= 1)
	{
	  er_set (ER_ERROR_SEVERITY, ARG_FILE_LINE, ER_QPROC_TIME_UNDERFLOW, 0);
	  return ER_QPROC_TIME_UNDERFLOW;
	}

      (*utime)--;
      s++;
    }

  db_make_short (&tmp, -(s));
  return (qdata_subtract_dbval (utime_val_p, &tmp, result_p, domain_p));
}

static int
qdata_add_int_to_utime_asymmetry (DB_VALUE * utime_val_p, int i, unsigned int *utime, DB_VALUE * result_p,
				  TP_DOMAIN * domain_p)
{
  DB_VALUE tmp;

  if (i == DB_INT32_MIN)	/* check for asymmetry */
    {
      if (*utime <= 1)
	{
	  er_set (ER_ERROR_SEVERITY, ARG_FILE_LINE, ER_QPROC_TIME_UNDERFLOW, 0);
	  return ER_QPROC_TIME_UNDERFLOW;
	}

      (*utime)--;
      i++;
    }

  db_make_int (&tmp, -i);
  return (qdata_subtract_dbval (utime_val_p, &tmp, result_p, domain_p));
}

static int
qdata_add_bigint_to_utime_asymmetry (DB_VALUE * utime_val_p, DB_BIGINT bi, unsigned int *utime, DB_VALUE * result_p,
				     TP_DOMAIN * domain_p)
{
  DB_VALUE tmp;

  if (bi == DB_BIGINT_MIN)	/* check for asymmetry */
    {
      if (*utime <= 1)
	{
	  er_set (ER_ERROR_SEVERITY, ARG_FILE_LINE, ER_QPROC_TIME_UNDERFLOW, 0);
	  return ER_QPROC_TIME_UNDERFLOW;
	}

      (*utime)--;
      bi++;
    }

  db_make_bigint (&tmp, -bi);
  return (qdata_subtract_dbval (utime_val_p, &tmp, result_p, domain_p));
}

static int
qdata_add_short_to_utime (DB_VALUE * utime_val_p, short s, DB_VALUE * result_p, TP_DOMAIN * domain_p)
{
  DB_UTIME *utime;
  DB_UTIME utmp, u1, u2;
  DB_DATE date;
  DB_TIME time;
  DB_TYPE type;
  DB_BIGINT bigint = 0;
  int d, m, y, h, mi, sec;

  utime = db_get_timestamp (utime_val_p);

  if (s < 0)
    {
      return qdata_add_short_to_utime_asymmetry (utime_val_p, s, utime, result_p, domain_p);
    }

  u1 = s;
  u2 = *utime;
  utmp = u1 + u2;

  if (OR_CHECK_UNS_ADD_OVERFLOW (u1, u2, utmp) || INT_MAX < utmp)
    {
      er_set (ER_ERROR_SEVERITY, ARG_FILE_LINE, ER_QPROC_OVERFLOW_ADDITION, 0);
      return ER_QPROC_OVERFLOW_ADDITION;
    }

  if (prm_get_integer_value (PRM_ID_COMPAT_MODE) != COMPAT_MYSQL)
    {
      db_make_timestamp (result_p, utmp);
    }
  else
    {
      type = DB_VALUE_DOMAIN_TYPE (result_p);

      switch (type)
	{
	case DB_TYPE_BIGINT:
	  (void) db_timestamp_decode_ses (&utmp, &date, &time);
	  db_date_decode (&date, &m, &d, &y);
	  db_time_decode (&time, &h, &mi, &sec);
	  bigint = (y * 100 + m) * 100 + d;
	  bigint = ((bigint * 100 + h) * 100 + mi) * 100 + sec;
	  db_make_bigint (result_p, bigint);
	  break;

	default:
	  db_make_timestamp (result_p, utmp);
	  break;
	}
    }

  return NO_ERROR;
}

static int
qdata_add_int_to_utime (DB_VALUE * utime_val_p, int i, DB_VALUE * result_p, TP_DOMAIN * domain_p)
{
  DB_UTIME *utime;
  DB_UTIME utmp, u1, u2;
  DB_DATE date;
  DB_TIME time;
  DB_TYPE type;
  DB_BIGINT bigint;
  int d, m, y, h, mi, s;

  utime = db_get_timestamp (utime_val_p);

  if (i < 0)
    {
      return qdata_add_int_to_utime_asymmetry (utime_val_p, i, utime, result_p, domain_p);
    }

  u1 = i;
  u2 = *utime;
  utmp = u1 + u2;

  if (OR_CHECK_UNS_ADD_OVERFLOW (u1, u2, utmp) || INT_MAX < utmp)
    {
      er_set (ER_ERROR_SEVERITY, ARG_FILE_LINE, ER_QPROC_OVERFLOW_ADDITION, 0);
      return ER_QPROC_OVERFLOW_ADDITION;
    }

  if (prm_get_integer_value (PRM_ID_COMPAT_MODE) != COMPAT_MYSQL)
    {
      db_make_timestamp (result_p, utmp);
    }
  else
    {
      type = DB_VALUE_DOMAIN_TYPE (result_p);

      switch (type)
	{
	case DB_TYPE_BIGINT:
	  (void) db_timestamp_decode_ses (&utmp, &date, &time);
	  db_date_decode (&date, &m, &d, &y);
	  db_time_decode (&time, &h, &mi, &s);
	  bigint = (y * 100 + m) * 100 + d;
	  bigint = ((bigint * 100 + h) * 100 + mi) * 100 + s;
	  db_make_bigint (result_p, bigint);
	  break;

	default:
	  db_make_timestamp (result_p, utmp);
	  break;
	}
    }

  return NO_ERROR;
}

static int
qdata_add_bigint_to_utime (DB_VALUE * utime_val_p, DB_BIGINT bi, DB_VALUE * result_p, TP_DOMAIN * domain_p)
{
  DB_UTIME *utime;
  DB_BIGINT utmp, u1, u2;
  DB_DATE date;
  DB_TIME time;
  DB_TYPE type;
  DB_BIGINT bigint;
  int d, m, y, h, mi, s;

  utime = db_get_timestamp (utime_val_p);

  if (bi < 0)
    {
      return qdata_add_bigint_to_utime_asymmetry (utime_val_p, bi, utime, result_p, domain_p);
    }

  u1 = bi;
  u2 = *utime;
  utmp = u1 + u2;

  if (OR_CHECK_UNS_ADD_OVERFLOW (u1, u2, utmp) || INT_MAX < utmp)
    {
      er_set (ER_ERROR_SEVERITY, ARG_FILE_LINE, ER_QPROC_OVERFLOW_ADDITION, 0);
      return ER_QPROC_OVERFLOW_ADDITION;
    }
  if (prm_get_integer_value (PRM_ID_COMPAT_MODE) != COMPAT_MYSQL)
    {
      db_make_timestamp (result_p, (unsigned int) utmp);	/* truncate to 4bytes time_t */
    }
  else
    {
      type = DB_VALUE_DOMAIN_TYPE (result_p);

      switch (type)
	{
	case DB_TYPE_BIGINT:
	  {
	    DB_TIMESTAMP timestamp = (DB_TIMESTAMP) utmp;
	    (void) db_timestamp_decode_ses (&timestamp, &date, &time);
	    db_date_decode (&date, &m, &d, &y);
	    db_time_decode (&time, &h, &mi, &s);
	    bigint = (y * 100 + m) * 100 + d;
	    bigint = ((bigint * 100 + h) * 100 + mi) * 100 + s;
	    db_make_bigint (result_p, bigint);
	  }
	  break;

	default:
	  db_make_timestamp (result_p, (unsigned int) utmp);
	  break;
	}
    }

  return NO_ERROR;
}

static int
qdata_add_short_to_timestamptz (DB_VALUE * ts_tz_val_p, short s, DB_VALUE * result_p, TP_DOMAIN * domain_p)
{
  int err = NO_ERROR;
  DB_TIMESTAMPTZ *ts_tz_p;
  DB_TIMESTAMPTZ ts_tz_res, ts_tz_fixed;
  DB_UTIME utime;
  DB_UTIME utmp, u1, u2;
  DB_DATE date;
  DB_TIME time;
  DB_TYPE type;
  DB_BIGINT bigint = 0;
  int d, m, y, h, mi, sec;
  DB_VALUE tmp_utime_val, tmp_utime_val_res;

  ts_tz_p = db_get_timestamptz (ts_tz_val_p);
  utime = ts_tz_p->timestamp;

  if (s < 0)
    {
      db_make_timestamp (&tmp_utime_val, utime);
      err =
	qdata_add_short_to_utime_asymmetry (&tmp_utime_val, s, &utime, &tmp_utime_val_res,
					    tp_domain_resolve_default (DB_TYPE_TIMESTAMP));
      if (err != NO_ERROR)
	{
	  goto exit;
	}

      assert (DB_VALUE_TYPE (&tmp_utime_val_res) == DB_TYPE_TIMESTAMP);
      utmp = *db_get_timestamp (&tmp_utime_val_res);

      goto return_timestamp_tz;
    }

  u1 = s;
  u2 = utime;
  utmp = u1 + u2;

  if (OR_CHECK_UNS_ADD_OVERFLOW (u1, u2, utmp) || INT_MAX < utmp)
    {
      err = ER_QPROC_OVERFLOW_ADDITION;
      er_set (ER_ERROR_SEVERITY, ARG_FILE_LINE, err, 0);
      goto exit;
    }

  if (prm_get_integer_value (PRM_ID_COMPAT_MODE) != COMPAT_MYSQL)
    {
      goto return_timestamp_tz;
    }
  else
    {
      type = DB_VALUE_DOMAIN_TYPE (result_p);

      switch (type)
	{
	case DB_TYPE_BIGINT:
	  ts_tz_res.timestamp = utmp;
	  ts_tz_res.tz_id = ts_tz_p->tz_id;
	  err = tz_timestamptz_fix_zone (&ts_tz_res, &ts_tz_fixed);
	  if (err != NO_ERROR)
	    {
	      goto exit;
	    }
	  err = db_timestamp_decode_w_tz_id (&ts_tz_fixed.timestamp, &ts_tz_fixed.tz_id, &date, &time);
	  if (err != NO_ERROR)
	    {
	      goto exit;
	    }
	  db_date_decode (&date, &m, &d, &y);
	  db_time_decode (&time, &h, &mi, &sec);
	  bigint = (y * 100 + m) * 100 + d;
	  bigint = ((bigint * 100 + h) * 100 + mi) * 100 + sec;
	  db_make_bigint (result_p, bigint);
	  break;

	default:
	  break;
	}
    }

return_timestamp_tz:
  ts_tz_res.timestamp = utmp;
  ts_tz_res.tz_id = ts_tz_p->tz_id;

  err = tz_timestamptz_fix_zone (&ts_tz_res, &ts_tz_fixed);
  if (err != NO_ERROR)
    {
      return err;
    }
  db_make_timestamptz (result_p, &ts_tz_fixed);

exit:
  return err;
}

static int
qdata_add_int_to_timestamptz (DB_VALUE * ts_tz_val_p, int i, DB_VALUE * result_p, TP_DOMAIN * domain_p)
{
  int err = NO_ERROR;
  DB_TIMESTAMPTZ *ts_tz_p;
  DB_TIMESTAMPTZ ts_tz_res, ts_tz_fixed;
  DB_UTIME utime;
  DB_UTIME utmp, u1, u2;
  DB_DATE date;
  DB_TIME time;
  DB_TYPE type;
  DB_BIGINT bigint = 0;
  int d, m, y, h, mi, sec;
  DB_VALUE tmp_utime_val, tmp_utime_val_res;

  ts_tz_p = db_get_timestamptz (ts_tz_val_p);
  utime = ts_tz_p->timestamp;

  if (i < 0)
    {
      db_make_timestamp (&tmp_utime_val, utime);
      err =
	qdata_add_int_to_utime_asymmetry (&tmp_utime_val, i, &utime, &tmp_utime_val_res,
					  tp_domain_resolve_default (DB_TYPE_TIMESTAMP));
      if (err != NO_ERROR)
	{
	  goto exit;
	}

      assert (DB_VALUE_TYPE (&tmp_utime_val_res) == DB_TYPE_TIMESTAMP);
      utmp = *db_get_timestamp (&tmp_utime_val_res);

      goto return_timestamp_tz;
    }

  u1 = i;
  u2 = utime;
  utmp = u1 + u2;

  if (OR_CHECK_UNS_ADD_OVERFLOW (u1, u2, utmp) || INT_MAX < utmp)
    {
      err = ER_QPROC_OVERFLOW_ADDITION;
      er_set (ER_ERROR_SEVERITY, ARG_FILE_LINE, err, 0);
      goto exit;
    }

  if (prm_get_integer_value (PRM_ID_COMPAT_MODE) != COMPAT_MYSQL)
    {
      goto return_timestamp_tz;
    }
  else
    {
      type = DB_VALUE_DOMAIN_TYPE (result_p);

      switch (type)
	{
	case DB_TYPE_BIGINT:
	  ts_tz_res.timestamp = utmp;
	  ts_tz_res.tz_id = ts_tz_p->tz_id;
	  err = tz_timestamptz_fix_zone (&ts_tz_res, &ts_tz_fixed);
	  if (err != NO_ERROR)
	    {
	      goto exit;
	    }
	  err = db_timestamp_decode_w_tz_id (&ts_tz_fixed.timestamp, &ts_tz_fixed.tz_id, &date, &time);
	  if (err != NO_ERROR)
	    {
	      goto exit;
	    }
	  db_date_decode (&date, &m, &d, &y);
	  db_time_decode (&time, &h, &mi, &sec);
	  bigint = (y * 100 + m) * 100 + d;
	  bigint = ((bigint * 100 + h) * 100 + mi) * 100 + sec;
	  db_make_bigint (result_p, bigint);
	  break;

	default:
	  break;
	}
    }

return_timestamp_tz:
  ts_tz_res.timestamp = utmp;
  ts_tz_res.tz_id = ts_tz_p->tz_id;

  err = tz_timestamptz_fix_zone (&ts_tz_res, &ts_tz_fixed);
  if (err != NO_ERROR)
    {
      return err;
    }
  db_make_timestamptz (result_p, &ts_tz_fixed);

exit:
  return err;
}

static int
qdata_add_bigint_to_timestamptz (DB_VALUE * ts_tz_val_p, DB_BIGINT bi, DB_VALUE * result_p, TP_DOMAIN * domain_p)
{
  int err = NO_ERROR;
  DB_TIMESTAMPTZ *ts_tz_p;
  DB_TIMESTAMPTZ ts_tz_res, ts_tz_fixed;
  DB_UTIME utime;
  DB_DATE date;
  DB_TIME time;
  DB_TYPE type;
  DB_BIGINT u1, u2, utmp, bigint = 0;
  int d, m, y, h, mi, sec;
  DB_VALUE tmp_utime_val, tmp_utime_val_res;

  ts_tz_p = db_get_timestamptz (ts_tz_val_p);
  utime = ts_tz_p->timestamp;

  if (bi < 0)
    {
      db_make_timestamp (&tmp_utime_val, utime);
      err =
	qdata_add_bigint_to_utime_asymmetry (&tmp_utime_val, bi, &utime, &tmp_utime_val_res,
					     tp_domain_resolve_default (DB_TYPE_TIMESTAMP));
      if (err != NO_ERROR)
	{
	  goto exit;
	}

      assert (DB_VALUE_TYPE (&tmp_utime_val_res) == DB_TYPE_TIMESTAMP);
      utmp = *db_get_timestamp (&tmp_utime_val_res);

      goto return_timestamp_tz;
    }

  u1 = bi;
  u2 = utime;
  utmp = u1 + u2;

  if (OR_CHECK_UNS_ADD_OVERFLOW (u1, u2, utmp) || INT_MAX < utmp)
    {
      err = ER_QPROC_OVERFLOW_ADDITION;
      er_set (ER_ERROR_SEVERITY, ARG_FILE_LINE, err, 0);
      goto exit;
    }

  if (prm_get_integer_value (PRM_ID_COMPAT_MODE) != COMPAT_MYSQL)
    {
      goto return_timestamp_tz;
    }
  else
    {
      type = DB_VALUE_DOMAIN_TYPE (result_p);

      switch (type)
	{
	case DB_TYPE_BIGINT:
	  utime = (DB_UTIME) utmp;
	  ts_tz_res.timestamp = utime;
	  ts_tz_res.tz_id = ts_tz_p->tz_id;
	  err = tz_timestamptz_fix_zone (&ts_tz_res, &ts_tz_fixed);
	  if (err != NO_ERROR)
	    {
	      goto exit;
	    }
	  err = db_timestamp_decode_w_tz_id (&ts_tz_fixed.timestamp, &ts_tz_fixed.tz_id, &date, &time);
	  if (err != NO_ERROR)
	    {
	      goto exit;
	    }
	  db_date_decode (&date, &m, &d, &y);
	  db_time_decode (&time, &h, &mi, &sec);
	  bigint = (y * 100 + m) * 100 + d;
	  bigint = ((bigint * 100 + h) * 100 + mi) * 100 + sec;
	  db_make_bigint (result_p, bigint);
	  break;

	default:
	  break;
	}
    }

return_timestamp_tz:
  utime = (DB_UTIME) utmp;
  ts_tz_res.timestamp = utime;
  ts_tz_res.tz_id = ts_tz_p->tz_id;

  err = tz_timestamptz_fix_zone (&ts_tz_res, &ts_tz_fixed);
  if (err != NO_ERROR)
    {
      return err;
    }
  db_make_timestamptz (result_p, &ts_tz_fixed);

exit:
  return err;
}

static int
qdata_add_short_to_datetime (DB_VALUE * datetime_val_p, short s, DB_VALUE * result_p, TP_DOMAIN * domain_p)
{
  DB_DATETIME *datetime;
  DB_DATETIME tmp;
  int error = NO_ERROR;

  datetime = db_get_datetime (datetime_val_p);

  error = db_add_int_to_datetime (datetime, s, &tmp);
  if (error == NO_ERROR)
    {
      db_make_datetime (result_p, &tmp);
    }
  return error;
}

static int
qdata_add_int_to_datetime (DB_VALUE * datetime_val_p, int i, DB_VALUE * result_p, TP_DOMAIN * domain_p)
{
  DB_DATETIME *datetime;
  DB_DATETIME tmp;
  int error = NO_ERROR;

  datetime = db_get_datetime (datetime_val_p);

  error = db_add_int_to_datetime (datetime, i, &tmp);
  if (error == NO_ERROR)
    {
      db_make_datetime (result_p, &tmp);
    }
  return error;
}

static int
qdata_add_bigint_to_datetime (DB_VALUE * datetime_val_p, DB_BIGINT bi, DB_VALUE * result_p, TP_DOMAIN * domain_p)
{
  DB_DATETIME *datetime;
  DB_DATETIME tmp;
  int error = NO_ERROR;

  datetime = db_get_datetime (datetime_val_p);

  error = db_add_int_to_datetime (datetime, bi, &tmp);
  if (error == NO_ERROR)
    {
      db_make_datetime (result_p, &tmp);
    }
  return error;
}

static int
qdata_add_short_to_date (DB_VALUE * date_val_p, short s, DB_VALUE * result_p, TP_DOMAIN * domain_p)
{
  DB_DATE *date;
  unsigned int utmp, u1, u2;
  int day, month, year;

  date = db_get_date (date_val_p);
  if (s < 0)
    {
      return qdata_add_short_to_utime_asymmetry (date_val_p, s, date, result_p, domain_p);
    }

  u1 = (unsigned int) s;
  u2 = (unsigned int) *date;
  utmp = u1 + u2;

  if (OR_CHECK_UNS_ADD_OVERFLOW (u1, u2, utmp) || utmp > DB_DATE_MAX)
    {
      er_set (ER_ERROR_SEVERITY, ARG_FILE_LINE, ER_QPROC_OVERFLOW_ADDITION, 0);
      return ER_QPROC_OVERFLOW_ADDITION;
    }

  db_date_decode (&utmp, &month, &day, &year);

  if (prm_get_integer_value (PRM_ID_COMPAT_MODE) != COMPAT_MYSQL)
    {
      db_make_date (result_p, month, day, year);
    }
  else
    {
      DB_TYPE type = DB_VALUE_DOMAIN_TYPE (result_p);

      switch (type)
	{
	case DB_TYPE_SHORT:
	  db_make_short (result_p, (year * 100 + month) * 100 + day);
	  break;

	default:
	  db_make_date (result_p, month, day, year);
	  break;
	}
    }

  return NO_ERROR;
}

static int
qdata_add_int_to_date (DB_VALUE * date_val_p, int i, DB_VALUE * result_p, TP_DOMAIN * domain_p)
{
  DB_DATE *date;
  unsigned int utmp, u1, u2;
  int day, month, year;

  date = db_get_date (date_val_p);

  if (i < 0)
    {
      return qdata_add_int_to_utime_asymmetry (date_val_p, i, date, result_p, domain_p);
    }

  u1 = (unsigned int) i;
  u2 = (unsigned int) *date;
  utmp = u1 + u2;

  if (OR_CHECK_UNS_ADD_OVERFLOW (u1, u2, utmp) || utmp > DB_DATE_MAX)
    {
      er_set (ER_ERROR_SEVERITY, ARG_FILE_LINE, ER_QPROC_OVERFLOW_ADDITION, 0);
      return ER_QPROC_OVERFLOW_ADDITION;
    }

  db_date_decode (&utmp, &month, &day, &year);
  if (prm_get_integer_value (PRM_ID_COMPAT_MODE) != COMPAT_MYSQL)
    {
      db_make_date (result_p, month, day, year);
    }
  else
    {
      DB_TYPE type = DB_VALUE_DOMAIN_TYPE (result_p);

      switch (type)
	{
	case DB_TYPE_INTEGER:
	  db_make_int (result_p, (year * 100 + month) * 100 + day);
	  break;

	default:
	  db_make_date (result_p, month, day, year);
	  break;
	}
    }

  return NO_ERROR;
}

static int
qdata_add_bigint_to_date (DB_VALUE * date_val_p, DB_BIGINT bi, DB_VALUE * result_p, TP_DOMAIN * domain_p)
{
  DB_DATE *date;
  DB_BIGINT utmp, u1, u2;
  DB_DATE tmp_date;
  int day, month, year;

  date = db_get_date (date_val_p);

  if (bi < 0)
    {
      return qdata_add_bigint_to_utime_asymmetry (date_val_p, bi, date, result_p, domain_p);
    }

  u1 = bi;
  u2 = *date;
  utmp = u1 + u2;

  if (OR_CHECK_UNS_ADD_OVERFLOW (u1, u2, utmp) || utmp > DB_DATE_MAX)
    {
      er_set (ER_ERROR_SEVERITY, ARG_FILE_LINE, ER_QPROC_OVERFLOW_ADDITION, 0);
      return ER_QPROC_OVERFLOW_ADDITION;
    }

  tmp_date = (DB_DATE) utmp;
  db_date_decode (&tmp_date, &month, &day, &year);
  if (prm_get_integer_value (PRM_ID_COMPAT_MODE) == COMPAT_MYSQL)
    {
      db_make_date (result_p, month, day, year);
    }
  else
    {
      DB_TYPE type = DB_VALUE_DOMAIN_TYPE (result_p);

      switch (type)
	{
	case DB_TYPE_BIGINT:
	  db_make_bigint (result_p, (year * 100 + month) * 100 + day);
	  break;

	default:
	  db_make_date (result_p, month, day, year);
	  break;
	}
    }

  return NO_ERROR;
}

static int
qdata_add_short_to_dbval (DB_VALUE * short_val_p, DB_VALUE * dbval_p, DB_VALUE * result_p, TP_DOMAIN * domain_p)
{
  int err = NO_ERROR;
  DB_VALUE tmp_val;
  short s;
  DB_TYPE type;

  s = db_get_short (short_val_p);
  type = DB_VALUE_DOMAIN_TYPE (dbval_p);

  switch (type)
    {
    case DB_TYPE_SHORT:
      return qdata_add_short (s, dbval_p, result_p);

    case DB_TYPE_INTEGER:
      return qdata_add_int (s, db_get_int (dbval_p), result_p);

    case DB_TYPE_BIGINT:
      return qdata_add_bigint (s, db_get_bigint (dbval_p), result_p);

    case DB_TYPE_FLOAT:
      return qdata_add_float (s, db_get_float (dbval_p), result_p);

    case DB_TYPE_DOUBLE:
      return qdata_add_double (s, db_get_double (dbval_p), result_p);

    case DB_TYPE_NUMERIC:
      return qdata_add_numeric (dbval_p, short_val_p, result_p);

    case DB_TYPE_MONETARY:
      return qdata_add_monetary (s, (db_get_monetary (dbval_p))->amount, (db_get_monetary (dbval_p))->type, result_p);

    case DB_TYPE_TIME:
      return qdata_add_bigint_to_time (dbval_p, (DB_BIGINT) s, result_p);

    case DB_TYPE_TIMESTAMP:
      return qdata_add_short_to_utime (dbval_p, s, result_p, domain_p);

    case DB_TYPE_TIMESTAMPLTZ:
      {
	DB_TIMESTAMPTZ ts_tz;
	ts_tz.timestamp = *db_get_timestamp (dbval_p);

	err = tz_create_session_tzid_for_timestamp (&ts_tz.timestamp, &ts_tz.tz_id);
	if (err != NO_ERROR)
	  {
	    break;
	  }
	db_make_timestamptz (&tmp_val, &ts_tz);

	err = qdata_add_short_to_timestamptz (&tmp_val, (DB_BIGINT) s, result_p, domain_p);
	if (err != NO_ERROR)
	  {
	    break;
	  }
	if (DB_VALUE_TYPE (result_p) == DB_TYPE_TIMESTAMPTZ)
	  {
	    ts_tz = *db_get_timestamptz (result_p);
	    db_make_timestampltz (result_p, ts_tz.timestamp);
	  }
	break;
      }

    case DB_TYPE_TIMESTAMPTZ:
      return qdata_add_short_to_timestamptz (dbval_p, s, result_p, domain_p);

    case DB_TYPE_DATETIME:
    case DB_TYPE_DATETIMELTZ:
      err = qdata_add_short_to_datetime (dbval_p, s, &tmp_val, domain_p);
      if (err == NO_ERROR && type == DB_TYPE_DATETIMELTZ)
	{
	  db_make_datetimeltz (result_p, db_get_datetime (&tmp_val));
	}
      return err;

    case DB_TYPE_DATETIMETZ:
      db_make_short (&tmp_val, s);
      return qdata_add_datetimetz_to_dbval (dbval_p, &tmp_val, result_p);

    case DB_TYPE_DATE:
      return qdata_add_short_to_date (dbval_p, s, result_p, domain_p);

    default:
      break;
    }

  return err;
}

static int
qdata_add_int_to_dbval (DB_VALUE * int_val_p, DB_VALUE * dbval_p, DB_VALUE * result_p, TP_DOMAIN * domain_p)
{
  int i;
  int err = NO_ERROR;
  DB_TYPE type;
  DB_VALUE tmp_val;

  i = db_get_int (int_val_p);
  type = DB_VALUE_DOMAIN_TYPE (dbval_p);

  switch (type)
    {
    case DB_TYPE_SHORT:
      return qdata_add_int (i, db_get_short (dbval_p), result_p);

    case DB_TYPE_INTEGER:
      return qdata_add_int (i, db_get_int (dbval_p), result_p);

    case DB_TYPE_BIGINT:
      return qdata_add_bigint (i, db_get_bigint (dbval_p), result_p);

    case DB_TYPE_FLOAT:
      return qdata_add_float ((float) i, db_get_float (dbval_p), result_p);

    case DB_TYPE_DOUBLE:
      return qdata_add_double (i, db_get_double (dbval_p), result_p);

    case DB_TYPE_NUMERIC:
      return qdata_add_numeric (dbval_p, int_val_p, result_p);
      break;

    case DB_TYPE_MONETARY:
      return qdata_add_monetary (i, (db_get_monetary (dbval_p))->amount, (db_get_monetary (dbval_p))->type, result_p);

    case DB_TYPE_TIME:
      return qdata_add_bigint_to_time (dbval_p, (DB_BIGINT) i, result_p);

    case DB_TYPE_TIMESTAMP:
      return qdata_add_int_to_utime (dbval_p, i, result_p, domain_p);

    case DB_TYPE_TIMESTAMPLTZ:
      {
	DB_TIMESTAMPTZ ts_tz;
	ts_tz.timestamp = *db_get_timestamp (dbval_p);

	err = tz_create_session_tzid_for_timestamp (&ts_tz.timestamp, &ts_tz.tz_id);
	if (err != NO_ERROR)
	  {
	    break;
	  }
	db_make_timestamptz (&tmp_val, &ts_tz);

	err = qdata_add_int_to_timestamptz (&tmp_val, (DB_BIGINT) i, result_p, domain_p);
	if (err != NO_ERROR)
	  {
	    break;
	  }
	if (DB_VALUE_TYPE (result_p) == DB_TYPE_TIMESTAMPTZ)
	  {
	    ts_tz = *db_get_timestamptz (result_p);
	    db_make_timestampltz (result_p, ts_tz.timestamp);
	  }
	break;
      }

    case DB_TYPE_TIMESTAMPTZ:
      return qdata_add_int_to_timestamptz (dbval_p, i, result_p, domain_p);

    case DB_TYPE_DATETIME:
    case DB_TYPE_DATETIMELTZ:
      err = qdata_add_int_to_datetime (dbval_p, i, &tmp_val, domain_p);
      if (err == NO_ERROR && type == DB_TYPE_DATETIMELTZ)
	{
	  db_make_datetimeltz (result_p, db_get_datetime (&tmp_val));
	}
      return err;

    case DB_TYPE_DATETIMETZ:
      db_make_int (&tmp_val, i);
      return qdata_add_datetimetz_to_dbval (dbval_p, &tmp_val, result_p);

    case DB_TYPE_DATE:
      return qdata_add_int_to_date (dbval_p, i, result_p, domain_p);

    default:
      break;
    }

  return err;
}

static int
qdata_add_bigint_to_dbval (DB_VALUE * bigint_val_p, DB_VALUE * dbval_p, DB_VALUE * result_p, TP_DOMAIN * domain_p)
{
  int err = NO_ERROR;
  DB_BIGINT bi;
  DB_TYPE type;
  DB_VALUE tmp_val;

  bi = db_get_bigint (bigint_val_p);
  type = DB_VALUE_DOMAIN_TYPE (dbval_p);

  switch (type)
    {
    case DB_TYPE_SHORT:
      return qdata_add_bigint (bi, db_get_short (dbval_p), result_p);

    case DB_TYPE_INTEGER:
      return qdata_add_bigint (bi, db_get_int (dbval_p), result_p);

    case DB_TYPE_BIGINT:
      return qdata_add_bigint (bi, db_get_bigint (dbval_p), result_p);

    case DB_TYPE_FLOAT:
      return qdata_add_float ((float) bi, db_get_float (dbval_p), result_p);

    case DB_TYPE_DOUBLE:
      return qdata_add_double ((double) bi, db_get_double (dbval_p), result_p);

    case DB_TYPE_NUMERIC:
      return qdata_add_numeric (dbval_p, bigint_val_p, result_p);
      break;

    case DB_TYPE_MONETARY:
      return qdata_add_monetary ((double) bi, (db_get_monetary (dbval_p))->amount, (db_get_monetary (dbval_p))->type,
				 result_p);

    case DB_TYPE_TIME:
      return qdata_add_bigint_to_time (dbval_p, bi, result_p);

    case DB_TYPE_TIMESTAMP:
      return qdata_add_bigint_to_utime (dbval_p, bi, result_p, domain_p);

    case DB_TYPE_TIMESTAMPLTZ:
      {
	DB_TIMESTAMPTZ ts_tz;
	ts_tz.timestamp = *db_get_timestamp (dbval_p);

	err = tz_create_session_tzid_for_timestamp (&ts_tz.timestamp, &ts_tz.tz_id);
	if (err != NO_ERROR)
	  {
	    break;
	  }
	db_make_timestamptz (&tmp_val, &ts_tz);

	err = qdata_add_bigint_to_timestamptz (&tmp_val, bi, result_p, domain_p);
	if (err != NO_ERROR)
	  {
	    break;
	  }
	if (DB_VALUE_TYPE (result_p) == DB_TYPE_TIMESTAMPTZ)
	  {
	    ts_tz = *db_get_timestamptz (result_p);
	    db_make_timestampltz (result_p, ts_tz.timestamp);
	  }
	break;
      }

    case DB_TYPE_TIMESTAMPTZ:
      return qdata_add_bigint_to_timestamptz (dbval_p, bi, result_p, domain_p);

    case DB_TYPE_DATE:
      return qdata_add_bigint_to_date (dbval_p, bi, result_p, domain_p);

    case DB_TYPE_DATETIME:
      return qdata_add_bigint_to_datetime (dbval_p, bi, result_p, domain_p);

    case DB_TYPE_DATETIMELTZ:
      err = qdata_add_bigint_to_datetime (dbval_p, bi, &tmp_val, domain_p);
      if (err == NO_ERROR && type == DB_TYPE_DATETIMELTZ)
	{
	  db_make_datetimeltz (result_p, db_get_datetime (&tmp_val));
	}
      return err;

    case DB_TYPE_DATETIMETZ:
      db_make_bigint (&tmp_val, bi);
      return qdata_add_datetimetz_to_dbval (dbval_p, &tmp_val, result_p);

    default:
      break;
    }

  return err;
}

static int
qdata_add_float_to_dbval (DB_VALUE * float_val_p, DB_VALUE * dbval_p, DB_VALUE * result_p)
{
  float f1;
  DB_TYPE type;

  f1 = db_get_float (float_val_p);
  type = DB_VALUE_DOMAIN_TYPE (dbval_p);

  switch (type)
    {
    case DB_TYPE_SHORT:
      return qdata_add_float (f1, (float) db_get_short (dbval_p), result_p);

    case DB_TYPE_INTEGER:
      return qdata_add_float (f1, (float) db_get_int (dbval_p), result_p);

    case DB_TYPE_BIGINT:
      return qdata_add_double (f1, (double) db_get_bigint (dbval_p), result_p);

    case DB_TYPE_FLOAT:
      return qdata_add_float (f1, db_get_float (dbval_p), result_p);

    case DB_TYPE_DOUBLE:
      return qdata_add_double (f1, db_get_double (dbval_p), result_p);

    case DB_TYPE_NUMERIC:
      return qdata_add_double (f1, qdata_coerce_numeric_to_double (dbval_p), result_p);

    case DB_TYPE_MONETARY:
      return qdata_add_monetary (f1, (db_get_monetary (dbval_p))->amount, (db_get_monetary (dbval_p))->type, result_p);

    default:
      break;
    }

  return NO_ERROR;
}

static int
qdata_add_double_to_dbval (DB_VALUE * double_val_p, DB_VALUE * dbval_p, DB_VALUE * result_p)
{
  double d1;
  DB_TYPE type;

  d1 = db_get_double (double_val_p);
  type = DB_VALUE_DOMAIN_TYPE (dbval_p);

  switch (type)
    {
    case DB_TYPE_SHORT:
      return qdata_add_double (d1, db_get_short (dbval_p), result_p);

    case DB_TYPE_INTEGER:
      return qdata_add_double (d1, db_get_int (dbval_p), result_p);

    case DB_TYPE_BIGINT:
      return qdata_add_double (d1, (double) db_get_bigint (dbval_p), result_p);

    case DB_TYPE_FLOAT:
      return qdata_add_double (d1, db_get_float (dbval_p), result_p);

    case DB_TYPE_DOUBLE:
      return qdata_add_double (d1, db_get_double (dbval_p), result_p);

    case DB_TYPE_NUMERIC:
      return qdata_add_double (d1, qdata_coerce_numeric_to_double (dbval_p), result_p);

    case DB_TYPE_MONETARY:
      return qdata_add_monetary (d1, (db_get_monetary (dbval_p))->amount, (db_get_monetary (dbval_p))->type, result_p);

    default:
      break;
    }

  return NO_ERROR;
}

static int
qdata_add_numeric_to_dbval (DB_VALUE * numeric_val_p, DB_VALUE * dbval_p, DB_VALUE * result_p)
{
  DB_TYPE type;

  type = DB_VALUE_DOMAIN_TYPE (dbval_p);

  switch (type)
    {
    case DB_TYPE_SHORT:
    case DB_TYPE_INTEGER:
    case DB_TYPE_BIGINT:
      return qdata_add_numeric (numeric_val_p, dbval_p, result_p);

    case DB_TYPE_NUMERIC:
      if (numeric_db_value_add (numeric_val_p, dbval_p, result_p) != NO_ERROR)
	{
	  er_set (ER_ERROR_SEVERITY, ARG_FILE_LINE, ER_QPROC_OVERFLOW_ADDITION, 0);
	  return ER_QPROC_OVERFLOW_ADDITION;
	}
      break;

    case DB_TYPE_FLOAT:
      return qdata_add_double (qdata_coerce_numeric_to_double (numeric_val_p), db_get_float (dbval_p), result_p);

    case DB_TYPE_DOUBLE:
      return qdata_add_double (qdata_coerce_numeric_to_double (numeric_val_p), db_get_double (dbval_p), result_p);

    case DB_TYPE_MONETARY:
      return qdata_add_numeric_to_monetary (numeric_val_p, dbval_p, result_p);

    default:
      break;
    }

  return NO_ERROR;
}

static int
qdata_add_monetary_to_dbval (DB_VALUE * monetary_val_p, DB_VALUE * dbval_p, DB_VALUE * result_p)
{
  DB_TYPE type;
  double d1;
  DB_CURRENCY currency;

  d1 = (db_get_monetary (monetary_val_p))->amount;
  currency = (db_get_monetary (monetary_val_p))->type;

  type = DB_VALUE_DOMAIN_TYPE (dbval_p);

  switch (type)
    {
    case DB_TYPE_SHORT:
      return qdata_add_monetary (d1, db_get_short (dbval_p), currency, result_p);

    case DB_TYPE_INTEGER:
      return qdata_add_monetary (d1, db_get_int (dbval_p), currency, result_p);

    case DB_TYPE_BIGINT:
      return qdata_add_monetary (d1, (double) db_get_bigint (dbval_p), currency, result_p);

    case DB_TYPE_FLOAT:
      return qdata_add_monetary (d1, db_get_float (dbval_p), currency, result_p);

    case DB_TYPE_DOUBLE:
      return qdata_add_monetary (d1, db_get_double (dbval_p), currency, result_p);

    case DB_TYPE_NUMERIC:
      return qdata_add_numeric_to_monetary (dbval_p, monetary_val_p, result_p);

    case DB_TYPE_MONETARY:
      /* Note: we probably should return an error if the two monetaries have different monetary types. */
      return qdata_add_monetary (d1, (db_get_monetary (dbval_p))->amount, currency, result_p);

    default:
      break;
    }

  return NO_ERROR;
}

static int
qdata_add_chars_to_dbval (DB_VALUE * dbval1_p, DB_VALUE * dbval2_p, DB_VALUE * result_p)
{
  DB_DATA_STATUS data_stat;

  if ((db_string_concatenate (dbval1_p, dbval2_p, result_p, &data_stat) != NO_ERROR) || (data_stat != DATA_STATUS_OK))
    {
      return ER_FAILED;
    }

  return NO_ERROR;
}

static int
qdata_add_sequence_to_dbval (DB_VALUE * seq_val_p, DB_VALUE * dbval_p, DB_VALUE * result_p, TP_DOMAIN * domain_p)
{
  DB_SET *set_tmp;
  DB_SEQ *seq_tmp, *seq_tmp1;
  DB_VALUE dbval_tmp;
  int i, card, card1;
#if !defined(NDEBUG)
  DB_TYPE type1, type2;
#endif

#if !defined(NDEBUG)
  type1 = DB_VALUE_DOMAIN_TYPE (seq_val_p);
  type2 = DB_VALUE_DOMAIN_TYPE (dbval_p);

  assert (TP_IS_SET_TYPE (type1));
  assert (TP_IS_SET_TYPE (type2));
#endif

  if (domain_p == NULL)
    {
      return ER_FAILED;
    }

  db_make_null (&dbval_tmp);

  if (TP_DOMAIN_TYPE (domain_p) == DB_TYPE_SEQUENCE)
    {
      if (tp_value_coerce (seq_val_p, result_p, domain_p) != DOMAIN_COMPATIBLE)
	{
	  return ER_FAILED;
	}

      seq_tmp = db_get_set (dbval_p);
      card = db_seq_size (seq_tmp);
      seq_tmp1 = db_get_set (result_p);
      card1 = db_seq_size (seq_tmp1);

      for (i = 0; i < card; i++)
	{
	  if (db_seq_get (seq_tmp, i, &dbval_tmp) != NO_ERROR)
	    {
	      return ER_FAILED;
	    }

	  if (db_seq_put (seq_tmp1, card1 + i, &dbval_tmp) != NO_ERROR)
	    {
	      pr_clear_value (&dbval_tmp);
	      return ER_FAILED;
	    }

	  pr_clear_value (&dbval_tmp);
	}
    }
  else
    {
      /* set or multiset */
      if (set_union (db_get_set (seq_val_p), db_get_set (dbval_p), &set_tmp, domain_p) < 0)
	{
	  return ER_FAILED;
	}

      pr_clear_value (result_p);
      set_make_collection (result_p, set_tmp);
    }

  return NO_ERROR;
}

static int
qdata_add_time_to_dbval (DB_VALUE * time_val_p, DB_VALUE * dbval_p, DB_VALUE * result_p)
{
  DB_TYPE type;

  type = DB_VALUE_DOMAIN_TYPE (dbval_p);

  switch (type)
    {
    case DB_TYPE_SHORT:
      return qdata_add_bigint_to_time (time_val_p, (DB_BIGINT) db_get_short (dbval_p), result_p);

    case DB_TYPE_INTEGER:
      return qdata_add_bigint_to_time (time_val_p, (DB_BIGINT) db_get_int (dbval_p), result_p);

    case DB_TYPE_BIGINT:
      return qdata_add_bigint_to_time (time_val_p, db_get_bigint (dbval_p), result_p);

    default:
      break;
    }

  return NO_ERROR;
}

static int
qdata_add_utime_to_dbval (DB_VALUE * utime_val_p, DB_VALUE * dbval_p, DB_VALUE * result_p, TP_DOMAIN * domain_p)
{
  DB_TYPE type;

  type = DB_VALUE_DOMAIN_TYPE (dbval_p);

  switch (type)
    {
    case DB_TYPE_SHORT:
      return qdata_add_short_to_utime (utime_val_p, db_get_short (dbval_p), result_p, domain_p);

    case DB_TYPE_INTEGER:
      return qdata_add_int_to_utime (utime_val_p, db_get_int (dbval_p), result_p, domain_p);

    case DB_TYPE_BIGINT:
      return qdata_add_bigint_to_utime (utime_val_p, db_get_bigint (dbval_p), result_p, domain_p);

    default:
      break;
    }

  return NO_ERROR;
}

static int
qdata_add_timestamptz_to_dbval (DB_VALUE * ts_tz_val_p, DB_VALUE * dbval_p, DB_VALUE * result_p)
{
  DB_TYPE type;
  TP_DOMAIN *domain_p;

  type = DB_VALUE_DOMAIN_TYPE (dbval_p);

  domain_p = tp_domain_resolve_default (DB_TYPE_TIMESTAMPTZ);

  switch (type)
    {
    case DB_TYPE_SHORT:
      return qdata_add_short_to_timestamptz (ts_tz_val_p, db_get_short (dbval_p), result_p, domain_p);

    case DB_TYPE_INTEGER:
      return qdata_add_int_to_timestamptz (ts_tz_val_p, db_get_int (dbval_p), result_p, domain_p);

    case DB_TYPE_BIGINT:
      return qdata_add_bigint_to_timestamptz (ts_tz_val_p, db_get_bigint (dbval_p), result_p, domain_p);

    default:
      break;
    }

  return NO_ERROR;
}

static int
qdata_add_datetime_to_dbval (DB_VALUE * datetime_val_p, DB_VALUE * dbval_p, DB_VALUE * result_p, TP_DOMAIN * domain_p)
{
  DB_TYPE type;

  type = DB_VALUE_DOMAIN_TYPE (dbval_p);

  switch (type)
    {
    case DB_TYPE_SHORT:
      return qdata_add_short_to_datetime (datetime_val_p, db_get_short (dbval_p), result_p, domain_p);

    case DB_TYPE_INTEGER:
      return qdata_add_int_to_datetime (datetime_val_p, db_get_int (dbval_p), result_p, domain_p);

    case DB_TYPE_BIGINT:
      return qdata_add_bigint_to_datetime (datetime_val_p, db_get_bigint (dbval_p), result_p, domain_p);

    default:
      break;
    }

  return NO_ERROR;
}

static int
qdata_add_datetimetz_to_dbval (DB_VALUE * datetimetz_val_p, DB_VALUE * dbval_p, DB_VALUE * result_p)
{
  int error = NO_ERROR;
  DB_VALUE dt_val, dt_val_res;
  DB_DATETIMETZ *dt_tz_p = db_get_datetimetz (datetimetz_val_p);
  DB_DATETIMETZ dt_tz_res, dt_tz_fixed;

  db_make_datetime (&dt_val, &dt_tz_p->datetime);
  error = qdata_add_datetime_to_dbval (&dt_val, dbval_p, &dt_val_res, tp_domain_resolve_default (DB_TYPE_DATETIME));
  if (error != NO_ERROR)
    {
      return error;
    }

  dt_tz_res.datetime = *db_get_datetime (&dt_val_res);
  dt_tz_res.tz_id = dt_tz_p->tz_id;

  error = tz_datetimetz_fix_zone (&dt_tz_res, &dt_tz_fixed);
  if (error != NO_ERROR)
    {
      return error;
    }

  db_make_datetimetz (result_p, &dt_tz_fixed);
  return NO_ERROR;
}

static int
qdata_add_date_to_dbval (DB_VALUE * date_val_p, DB_VALUE * dbval_p, DB_VALUE * result_p, TP_DOMAIN * domain_p)
{
  DB_TYPE type;

  type = DB_VALUE_DOMAIN_TYPE (dbval_p);

  switch (type)
    {
    case DB_TYPE_SHORT:
      return qdata_add_short_to_date (date_val_p, db_get_short (dbval_p), result_p, domain_p);

    case DB_TYPE_INTEGER:
      return qdata_add_int_to_date (date_val_p, db_get_int (dbval_p), result_p, domain_p);

    case DB_TYPE_BIGINT:
      return qdata_add_bigint_to_date (date_val_p, db_get_bigint (dbval_p), result_p, domain_p);

    default:
      if (prm_get_bool_value (PRM_ID_RETURN_NULL_ON_FUNCTION_ERRORS) == false)
	{
	  er_set (ER_ERROR_SEVERITY, ARG_FILE_LINE, ER_QPROC_INVALID_DATATYPE, 0);
	  return ER_QPROC_INVALID_DATATYPE;
	}
      break;
    }

  return NO_ERROR;
}

static int
qdata_coerce_result_to_domain (DB_VALUE * result_p, TP_DOMAIN * domain_p)
{
  int error = NO_ERROR;
  TP_DOMAIN_STATUS dom_status;

  if (domain_p != NULL)
    {
      dom_status = tp_value_coerce (result_p, result_p, domain_p);
      if (dom_status != DOMAIN_COMPATIBLE)
	{
	  error = tp_domain_status_er_set (dom_status, ARG_FILE_LINE, result_p, domain_p);
	  assert_release (error != NO_ERROR);
	}
    }

  return error;
}

static int
qdata_cast_to_domain (DB_VALUE * dbval_p, DB_VALUE * result_p, TP_DOMAIN * domain_p)
{
  int error = NO_ERROR;
  TP_DOMAIN_STATUS dom_status;

  if (domain_p != NULL)
    {
      dom_status = tp_value_cast (dbval_p, result_p, domain_p, false);
      if (dom_status != DOMAIN_COMPATIBLE)
	{
	  error = tp_domain_status_er_set (dom_status, ARG_FILE_LINE, dbval_p, domain_p);
	  assert_release (error != NO_ERROR);
	}
    }

  return error;
}

/*
 * qdata_add_dbval () -
 *   return: NO_ERROR, or ER_code
 *   dbval1(in) : First db_value node
 *   dbval2(in) : Second db_value node
 *   res(out)   : Resultant db_value node
 *   domain(in) :
 *
 * Note: Add two db_values.
 * Overflow checks are only done when both operand maximums have
 * overlapping precision/scale.  That is,
 *     short + integer -> overflow is checked
 *     float + double  -> overflow is not checked.  Maximum float
 *                        value does not overlap maximum double
 *                        precision/scale.
 *                        MAX_FLT + MAX_DBL = MAX_DBL
 */
int
qdata_add_dbval (DB_VALUE * dbval1_p, DB_VALUE * dbval2_p, DB_VALUE * result_p, tp_domain * domain_p)
{
  DB_TYPE type1;
  DB_TYPE type2;
  int error = NO_ERROR;
  DB_VALUE cast_value1;
  DB_VALUE cast_value2;
  TP_DOMAIN *cast_dom1 = NULL;
  TP_DOMAIN *cast_dom2 = NULL;
  TP_DOMAIN_STATUS dom_status;

  if (domain_p != NULL && TP_DOMAIN_TYPE (domain_p) == DB_TYPE_NULL)
    {
      return NO_ERROR;
    }

  type1 = dbval1_p ? DB_VALUE_DOMAIN_TYPE (dbval1_p) : DB_TYPE_NULL;
  type2 = dbval2_p ? DB_VALUE_DOMAIN_TYPE (dbval2_p) : DB_TYPE_NULL;

  /* Enumeration */
  if (type1 == DB_TYPE_ENUMERATION)
    {
      if (TP_IS_CHAR_BIT_TYPE (type2))
	{
	  cast_dom1 = tp_domain_resolve_default (DB_TYPE_VARCHAR);
	}
      else
	{
	  cast_dom1 = tp_domain_resolve_default (DB_TYPE_SMALLINT);
	}

      dom_status = tp_value_auto_cast (dbval1_p, &cast_value1, cast_dom1);
      if (dom_status != DOMAIN_COMPATIBLE)
	{
	  error = tp_domain_status_er_set (dom_status, ARG_FILE_LINE, dbval1_p, cast_dom1);
	  return error;
	}
      error = qdata_add_dbval (&cast_value1, dbval2_p, result_p, domain_p);
      pr_clear_value (&cast_value1);
      return error;
    }
  else if (type2 == DB_TYPE_ENUMERATION)
    {
      if (TP_IS_CHAR_BIT_TYPE (type1))
	{
	  cast_dom2 = tp_domain_resolve_default (DB_TYPE_VARCHAR);
	}
      else
	{
	  cast_dom2 = tp_domain_resolve_default (DB_TYPE_SMALLINT);
	}
      dom_status = tp_value_auto_cast (dbval2_p, &cast_value2, cast_dom2);
      if (dom_status != DOMAIN_COMPATIBLE)
	{
	  error = tp_domain_status_er_set (dom_status, ARG_FILE_LINE, dbval2_p, cast_dom2);
	  return error;
	}
      error = qdata_add_dbval (dbval1_p, &cast_value2, result_p, domain_p);
      pr_clear_value (&cast_value2);
      return error;
    }

  /* plus as concat : when both operands are string or bit */
  if (prm_get_bool_value (PRM_ID_PLUS_AS_CONCAT) == true)
    {
      if (TP_IS_CHAR_BIT_TYPE (type1) && TP_IS_CHAR_BIT_TYPE (type2))
	{
	  return qdata_strcat_dbval (dbval1_p, dbval2_p, result_p, domain_p);
	}
    }

  if (DB_IS_NULL (dbval1_p) || DB_IS_NULL (dbval2_p))
    {
      return NO_ERROR;
    }

  db_make_null (&cast_value1);
  db_make_null (&cast_value2);

  /* not all pairs of operands types can be handled; for some of these pairs, reverse the order of operands to match
   * the handled case */
  /* STRING + NUMBER NUMBER + DATE STRING + DATE */
  if ((TP_IS_CHAR_TYPE (type1) && TP_IS_NUMERIC_TYPE (type2))
      || (TP_IS_NUMERIC_TYPE (type1) && TP_IS_DATE_OR_TIME_TYPE (type2)) || (TP_IS_CHAR_TYPE (type1)
									     && TP_IS_DATE_OR_TIME_TYPE (type2)))
    {
      DB_VALUE *temp = NULL;

      temp = dbval1_p;
      dbval1_p = dbval2_p;
      dbval2_p = temp;
      type1 = DB_VALUE_DOMAIN_TYPE (dbval1_p);
      type2 = DB_VALUE_DOMAIN_TYPE (dbval2_p);
    }

  /* number + string : cast string to DOUBLE, add as numbers */
  if (TP_IS_NUMERIC_TYPE (type1) && TP_IS_CHAR_TYPE (type2))
    {
      /* cast string to double */
      cast_dom2 = tp_domain_resolve_default (DB_TYPE_DOUBLE);
    }
  /* date + number : cast number to bigint, add as date + bigint */
  /* date + string : cast string to bigint, add as date + bigint */
  else if (TP_IS_DATE_OR_TIME_TYPE (type1) && (TP_IS_FLOATING_NUMBER_TYPE (type2) || TP_IS_CHAR_TYPE (type2)))
    {
      /* cast number to BIGINT */
      cast_dom2 = tp_domain_resolve_default (DB_TYPE_BIGINT);
    }
  /* string + string: cast number to bigint, add as date + bigint */
  else if (TP_IS_CHAR_TYPE (type1) && TP_IS_CHAR_TYPE (type2))
    {
      /* cast number to BIGINT */
      cast_dom1 = tp_domain_resolve_default (DB_TYPE_DOUBLE);
      cast_dom2 = tp_domain_resolve_default (DB_TYPE_DOUBLE);
    }

  if (cast_dom2 != NULL)
    {
      dom_status = tp_value_auto_cast (dbval2_p, &cast_value2, cast_dom2);
      if (dom_status != DOMAIN_COMPATIBLE)
	{
	  error = tp_domain_status_er_set (dom_status, ARG_FILE_LINE, dbval2_p, cast_dom2);
	  return error;
	}
      dbval2_p = &cast_value2;
    }

  if (cast_dom1 != NULL)
    {
      dom_status = tp_value_auto_cast (dbval1_p, &cast_value1, cast_dom1);
      if (dom_status != DOMAIN_COMPATIBLE)
	{
	  error = tp_domain_status_er_set (dom_status, ARG_FILE_LINE, dbval1_p, cast_dom1);
	  return error;
	}
      dbval1_p = &cast_value1;
    }

  type1 = dbval1_p ? DB_VALUE_DOMAIN_TYPE (dbval1_p) : DB_TYPE_NULL;
  type2 = dbval2_p ? DB_VALUE_DOMAIN_TYPE (dbval2_p) : DB_TYPE_NULL;

  if (DB_IS_NULL (dbval1_p) || DB_IS_NULL (dbval2_p))
    {
      return NO_ERROR;
    }

  if (qdata_is_zero_value_date (dbval1_p) || qdata_is_zero_value_date (dbval2_p))
    {
      /* add operation with zero date returns null */
      db_make_null (result_p);
      if (!prm_get_bool_value (PRM_ID_RETURN_NULL_ON_FUNCTION_ERRORS))
	{
	  er_set (ER_ERROR_SEVERITY, ARG_FILE_LINE, ER_ATTEMPT_TO_USE_ZERODATE, 0);
	  return ER_ATTEMPT_TO_USE_ZERODATE;
	}
      return NO_ERROR;
    }

  switch (type1)
    {
    case DB_TYPE_SHORT:
      error = qdata_add_short_to_dbval (dbval1_p, dbval2_p, result_p, domain_p);
      break;

    case DB_TYPE_INTEGER:
      error = qdata_add_int_to_dbval (dbval1_p, dbval2_p, result_p, domain_p);
      break;

    case DB_TYPE_BIGINT:
      error = qdata_add_bigint_to_dbval (dbval1_p, dbval2_p, result_p, domain_p);
      break;

    case DB_TYPE_FLOAT:
      error = qdata_add_float_to_dbval (dbval1_p, dbval2_p, result_p);
      break;

    case DB_TYPE_DOUBLE:
      error = qdata_add_double_to_dbval (dbval1_p, dbval2_p, result_p);
      break;

    case DB_TYPE_NUMERIC:
      error = qdata_add_numeric_to_dbval (dbval1_p, dbval2_p, result_p);
      break;

    case DB_TYPE_MONETARY:
      error = qdata_add_monetary_to_dbval (dbval1_p, dbval2_p, result_p);
      break;

    case DB_TYPE_CHAR:
    case DB_TYPE_VARCHAR:
    case DB_TYPE_NCHAR:
    case DB_TYPE_VARNCHAR:
    case DB_TYPE_BIT:
    case DB_TYPE_VARBIT:
      error = qdata_add_chars_to_dbval (dbval1_p, dbval2_p, result_p);
      break;

    case DB_TYPE_SET:
    case DB_TYPE_MULTISET:
    case DB_TYPE_SEQUENCE:
      if (!TP_IS_SET_TYPE (type2))
	{
	  er_set (ER_ERROR_SEVERITY, ARG_FILE_LINE, ER_QPROC_INVALID_DATATYPE, 0);
	  return ER_QPROC_INVALID_DATATYPE;
	}
      if (domain_p == NULL)
	{
	  if (type1 == type2)
	    {
	      /* partial resolve : set only basic domain; full domain will be resolved in 'fetch', based on the
	       * result's value */
	      domain_p = tp_domain_resolve_default (type1);
	    }
	  else
	    {
	      domain_p = tp_domain_resolve_default (DB_TYPE_MULTISET);
	    }
	}
      error = qdata_add_sequence_to_dbval (dbval1_p, dbval2_p, result_p, domain_p);
      break;

    case DB_TYPE_TIME:
      error = qdata_add_time_to_dbval (dbval1_p, dbval2_p, result_p);
      break;

    case DB_TYPE_TIMESTAMP:
      error = qdata_add_utime_to_dbval (dbval1_p, dbval2_p, result_p, domain_p);
      break;

    case DB_TYPE_TIMESTAMPLTZ:
      {
	DB_TIMESTAMPTZ ts_tz, *ts_tz_p;
	DB_VALUE ts_tz_val, tmp_val_res;

	ts_tz.timestamp = *db_get_timestamp (dbval1_p);

	error = tz_create_session_tzid_for_timestamp (&ts_tz.timestamp, &ts_tz.tz_id);
	if (error != NO_ERROR)
	  {
	    break;
	  }

	db_make_timestamptz (&ts_tz_val, &ts_tz);

	error = qdata_add_timestamptz_to_dbval (&ts_tz_val, dbval2_p, &tmp_val_res);
	if (error != NO_ERROR)
	  {
	    break;
	  }
	if (DB_VALUE_TYPE (&tmp_val_res) == DB_TYPE_TIMESTAMPTZ)
	  {
	    ts_tz_p = db_get_timestamptz (&tmp_val_res);
	    db_make_timestampltz (result_p, ts_tz_p->timestamp);
	  }
	else
	  {
	    assert (DB_VALUE_TYPE (&tmp_val_res) == DB_TYPE_BIGINT);
	    pr_clone_value (&tmp_val_res, result_p);
	  }
	break;
      }

    case DB_TYPE_TIMESTAMPTZ:
      error = qdata_add_timestamptz_to_dbval (dbval1_p, dbval2_p, result_p);
      break;

    case DB_TYPE_DATETIME:
    case DB_TYPE_DATETIMELTZ:
      /* we are adding only numbers, safe to handle DATETIMELTZ as DATETIME */
      error = qdata_add_datetime_to_dbval (dbval1_p, dbval2_p, result_p, domain_p);
      if (error == NO_ERROR && type1 == DB_TYPE_DATETIMELTZ)
	{
	  db_make_datetimeltz (result_p, db_get_datetime (result_p));
	}
      break;

    case DB_TYPE_DATETIMETZ:
      error = qdata_add_datetimetz_to_dbval (dbval1_p, dbval2_p, result_p);
      break;

    case DB_TYPE_DATE:
      error = qdata_add_date_to_dbval (dbval1_p, dbval2_p, result_p, domain_p);
      break;

    default:
      er_set (ER_ERROR_SEVERITY, ARG_FILE_LINE, ER_QPROC_INVALID_DATATYPE, 0);
      return ER_QPROC_INVALID_DATATYPE;
    }

  if (error != NO_ERROR)
    {
      return error;
    }

  return qdata_coerce_result_to_domain (result_p, domain_p);
}

/*
 * qdata_concatenate_dbval () -
 *   return: NO_ERROR, or ER_code
 *   dbval1(in)		  : First db_value node
 *   dbval2(in)		  : Second db_value node
 *   result_p(out)	  : Resultant db_value node
 *   domain_p(in)	  : DB domain of result
 *   max_allowed_size(in) : max allowed size for result
 *   warning_context(in)  : used only to display truncation warning context
 *
 * Note: Concatenates a db_values to string db value.
 *	 Value to be added is truncated in case the allowed size would be
 *	 exceeded . Truncation is done without modifying the value (a new
 *	 temporary value is used).
 *	 A warning is logged the first time the allowed size is exceeded
 *	 (when the value to add has already exceeded the size, no warning is
 *	 logged).
 */
int
qdata_concatenate_dbval (THREAD_ENTRY * thread_p, DB_VALUE * dbval1_p, DB_VALUE * dbval2_p, DB_VALUE * result_p,
			 tp_domain * domain_p, const int max_allowed_size, const char *warning_context)
{
  DB_TYPE type2, type1;
  int error = NO_ERROR;
  DB_VALUE arg_val, db_temp;
  int res_size = 0, val_size = 0;
  bool warning_size_exceeded = false;
  int spare_bytes = 0;
  bool save_need_clear;

  if ((domain_p != NULL && TP_DOMAIN_TYPE (domain_p) == DB_TYPE_NULL) || DB_IS_NULL (dbval1_p) || DB_IS_NULL (dbval2_p))
    {
      return NO_ERROR;
    }

  type1 = DB_VALUE_DOMAIN_TYPE (dbval1_p);
  type2 = DB_VALUE_DOMAIN_TYPE (dbval2_p);

  if (!QSTR_IS_ANY_CHAR_OR_BIT (type1))
    {
      assert (false);
      er_set (ER_ERROR_SEVERITY, ARG_FILE_LINE, ER_QPROC_INVALID_DATATYPE, 0);
      return ER_QPROC_INVALID_DATATYPE;
    }
  db_make_null (&arg_val);
  db_make_null (&db_temp);

  res_size = db_get_string_size (dbval1_p);

  switch (type2)
    {
    case DB_TYPE_CHAR:
    case DB_TYPE_VARCHAR:
    case DB_TYPE_NCHAR:
    case DB_TYPE_VARNCHAR:
    case DB_TYPE_BIT:
    case DB_TYPE_VARBIT:
      val_size = db_get_string_size (dbval2_p);
      if (res_size >= max_allowed_size)
	{
	  assert (warning_size_exceeded == false);
	  break;
	}
      else if (res_size + val_size > max_allowed_size)
	{
	  warning_size_exceeded = true;
	  error = db_string_limit_size_string (dbval2_p, &db_temp, max_allowed_size - res_size, &spare_bytes);
	  if (error != NO_ERROR)
	    {
	      break;
	    }

	  error = qdata_add_chars_to_dbval (dbval1_p, &db_temp, result_p);

	  if (spare_bytes > 0)
	    {
	      /* The adjusted 'db_temp' string was truncated to the last full multibyte character. Increase the
	       * 'result' with 'spare_bytes' remained from the last truncated multibyte character. This prevents
	       * GROUP_CONCAT to add other single-byte chars (or char with fewer bytes than 'spare_bytes' to current
	       * aggregate. */
	      save_need_clear = result_p->need_clear;
	      qstr_make_typed_string (DB_VALUE_DOMAIN_TYPE (result_p), result_p, DB_VALUE_PRECISION (result_p),
				      db_get_string (result_p), db_get_string_size (result_p) + spare_bytes,
				      db_get_string_codeset (dbval1_p), db_get_string_collation (dbval1_p));
	      result_p->need_clear = save_need_clear;
	    }
	}
      else
	{
	  error = qdata_add_chars_to_dbval (dbval1_p, dbval2_p, result_p);
	}
      break;
    case DB_TYPE_SHORT:
    case DB_TYPE_INTEGER:
    case DB_TYPE_BIGINT:
    case DB_TYPE_FLOAT:
    case DB_TYPE_DOUBLE:
    case DB_TYPE_NUMERIC:
    case DB_TYPE_MONETARY:
    case DB_TYPE_TIME:
    case DB_TYPE_DATE:
    case DB_TYPE_DATETIME:
    case DB_TYPE_DATETIMELTZ:
    case DB_TYPE_DATETIMETZ:
    case DB_TYPE_TIMESTAMP:
    case DB_TYPE_TIMESTAMPLTZ:
    case DB_TYPE_TIMESTAMPTZ:
    case DB_TYPE_ENUMERATION:
      {
	TP_DOMAIN_STATUS err_dom;
	err_dom = tp_value_cast (dbval2_p, &arg_val, domain_p, false);

	if (err_dom == DOMAIN_COMPATIBLE)
	  {
	    val_size = db_get_string_size (&arg_val);

	    if (res_size >= max_allowed_size)
	      {
		assert (warning_size_exceeded == false);
		break;
	      }
	    else if (res_size + val_size > max_allowed_size)
	      {
		warning_size_exceeded = true;
		error = db_string_limit_size_string (&arg_val, &db_temp, max_allowed_size - res_size, &spare_bytes);
		if (error != NO_ERROR)
		  {
		    break;
		  }

		error = qdata_add_chars_to_dbval (dbval1_p, &db_temp, result_p);

		if (spare_bytes > 0)
		  {
		    save_need_clear = result_p->need_clear;
		    qstr_make_typed_string (DB_VALUE_DOMAIN_TYPE (result_p), result_p, DB_VALUE_PRECISION (result_p),
					    db_get_string (result_p), db_get_string_size (result_p) + spare_bytes,
					    db_get_string_codeset (dbval1_p), db_get_string_collation (dbval1_p));
		    result_p->need_clear = save_need_clear;
		  }
	      }
	    else
	      {
		error = qdata_add_chars_to_dbval (dbval1_p, &arg_val, result_p);
	      }
	  }
	else
	  {
	    error = tp_domain_status_er_set (err_dom, ARG_FILE_LINE, dbval2_p, domain_p);
	  }
      }
      break;

    default:
      er_set (ER_ERROR_SEVERITY, ARG_FILE_LINE, ER_QPROC_INVALID_DATATYPE, 0);
      return ER_QPROC_INVALID_DATATYPE;
    }

  pr_clear_value (&arg_val);
  pr_clear_value (&db_temp);
  if (error == NO_ERROR && warning_size_exceeded == true)
    {
      er_set (ER_NOTIFICATION_SEVERITY, ARG_FILE_LINE, ER_QPROC_SIZE_STRING_TRUNCATED, 1, warning_context);
    }

  return error;
}


/*
 * qdata_increment_dbval () -
 *   return: NO_ERROR, or ER_code
 *   dbval1(in) : db_value node
 *   res(in)    :
 *   incval(in) :
 *
 * Note: Increment the db_value.
 * If overflow happens, reset the db_value as 0.
 */
int
qdata_increment_dbval (DB_VALUE * dbval_p, DB_VALUE * result_p, int inc_val)
{
  DB_TYPE type1;
  short stmp, s1;
  int itmp, i1;
  DB_BIGINT bitmp, bi1;

  type1 = DB_VALUE_DOMAIN_TYPE (dbval_p);

  switch (type1)
    {
    case DB_TYPE_SHORT:
      s1 = db_get_short (dbval_p);
      stmp = s1 + inc_val;
      if ((inc_val > 0 && OR_CHECK_ADD_OVERFLOW (s1, inc_val, stmp))
	  || (inc_val < 0 && OR_CHECK_SUB_UNDERFLOW (s1, -inc_val, stmp)))
	{
	  stmp = 0;
	}

      db_make_short (result_p, stmp);
      break;

    case DB_TYPE_INTEGER:
      i1 = db_get_int (dbval_p);
      itmp = i1 + inc_val;
      if ((inc_val > 0 && OR_CHECK_ADD_OVERFLOW (i1, inc_val, itmp))
	  || (inc_val < 0 && OR_CHECK_SUB_UNDERFLOW (i1, -inc_val, itmp)))
	{
	  itmp = 0;
	}

      db_make_int (result_p, itmp);
      break;

    case DB_TYPE_BIGINT:
      bi1 = db_get_bigint (dbval_p);
      bitmp = bi1 + inc_val;
      if ((inc_val > 0 && OR_CHECK_ADD_OVERFLOW (bi1, inc_val, bitmp))
	  || (inc_val < 0 && OR_CHECK_SUB_UNDERFLOW (bi1, -inc_val, bitmp)))
	{
	  bitmp = 0;
	}

      db_make_bigint (result_p, bitmp);
      break;

    default:
      er_set (ER_ERROR_SEVERITY, ARG_FILE_LINE, ER_QPROC_INVALID_DATATYPE, 0);
      return ER_FAILED;
    }

  return NO_ERROR;
}

static int
qdata_subtract_short (short s1, short s2, DB_VALUE * result_p)
{
  short stmp;

  stmp = s1 - s2;

  if (OR_CHECK_SUB_UNDERFLOW (s1, s2, stmp))
    {
      er_set (ER_ERROR_SEVERITY, ARG_FILE_LINE, ER_QPROC_OVERFLOW_SUBTRACTION, 0);
      return ER_FAILED;
    }

  db_make_short (result_p, stmp);
  return NO_ERROR;
}

static int
qdata_subtract_int (int i1, int i2, DB_VALUE * result_p)
{
  int itmp;

  itmp = i1 - i2;

  if (OR_CHECK_SUB_UNDERFLOW (i1, i2, itmp))
    {
      er_set (ER_ERROR_SEVERITY, ARG_FILE_LINE, ER_QPROC_OVERFLOW_SUBTRACTION, 0);
      return ER_FAILED;
    }

  db_make_int (result_p, itmp);
  return NO_ERROR;
}

static int
qdata_subtract_bigint (DB_BIGINT bi1, DB_BIGINT bi2, DB_VALUE * result_p)
{
  DB_BIGINT bitmp;

  bitmp = bi1 - bi2;

  if (OR_CHECK_SUB_UNDERFLOW (bi1, bi2, bitmp))
    {
      er_set (ER_ERROR_SEVERITY, ARG_FILE_LINE, ER_QPROC_OVERFLOW_SUBTRACTION, 0);
      return ER_FAILED;
    }

  db_make_bigint (result_p, bitmp);
  return NO_ERROR;
}

static int
qdata_subtract_float (float f1, float f2, DB_VALUE * result_p)
{
  float ftmp;

  ftmp = f1 - f2;

  if (OR_CHECK_FLOAT_OVERFLOW (ftmp))
    {
      er_set (ER_ERROR_SEVERITY, ARG_FILE_LINE, ER_QPROC_OVERFLOW_SUBTRACTION, 0);
      return ER_FAILED;
    }

  db_make_float (result_p, ftmp);
  return NO_ERROR;
}

static int
qdata_subtract_double (double d1, double d2, DB_VALUE * result_p)
{
  double dtmp;

  dtmp = d1 - d2;

  if (OR_CHECK_DOUBLE_OVERFLOW (dtmp))
    {
      er_set (ER_ERROR_SEVERITY, ARG_FILE_LINE, ER_QPROC_OVERFLOW_SUBTRACTION, 0);
      return ER_FAILED;
    }

  db_make_double (result_p, dtmp);
  return NO_ERROR;
}

static int
qdata_subtract_monetary (double d1, double d2, DB_CURRENCY currency, DB_VALUE * result_p)
{
  double dtmp;

  dtmp = d1 - d2;

  if (OR_CHECK_DOUBLE_OVERFLOW (dtmp))
    {
      er_set (ER_ERROR_SEVERITY, ARG_FILE_LINE, ER_QPROC_OVERFLOW_SUBTRACTION, 0);
      return ER_FAILED;
    }

  db_make_monetary (result_p, currency, dtmp);
  return NO_ERROR;
}

static int
qdata_subtract_time (DB_TIME u1, DB_TIME u2, DB_VALUE * result_p)
{
  DB_TIME utmp;
  int hour, minute, second;

  if (u1 < u2)
    {
      u1 += SECONDS_OF_ONE_DAY;
    }

  utmp = u1 - u2;
  db_time_decode (&utmp, &hour, &minute, &second);
  db_make_time (result_p, hour, minute, second);

  return NO_ERROR;
}

static int
qdata_subtract_utime (DB_UTIME u1, DB_UTIME u2, DB_VALUE * result_p)
{
  DB_UTIME utmp;

  utmp = u1 - u2;
  if (OR_CHECK_UNS_SUB_UNDERFLOW (u1, u2, utmp))
    {
      er_set (ER_ERROR_SEVERITY, ARG_FILE_LINE, ER_QPROC_TIME_UNDERFLOW, 0);
      return ER_FAILED;
    }

  db_make_timestamp (result_p, utmp);
  return NO_ERROR;
}

static int
qdata_subtract_utime_to_short_asymmetry (DB_VALUE * utime_val_p, short s, unsigned int *utime, DB_VALUE * result_p,
					 TP_DOMAIN * domain_p)
{
  DB_VALUE tmp;
  int error = NO_ERROR;

  if (s == DB_INT16_MIN)	/* check for asymmetry. */
    {
      if (*utime == DB_UINT32_MAX)
	{
	  er_set (ER_ERROR_SEVERITY, ARG_FILE_LINE, ER_QPROC_OVERFLOW_ADDITION, 0);
	  return ER_QPROC_OVERFLOW_ADDITION;
	}

      (*utime)++;
      s++;
    }

  db_make_short (&tmp, -(s));
  error = qdata_add_dbval (utime_val_p, &tmp, result_p, domain_p);

  return error;
}

static int
qdata_subtract_utime_to_int_asymmetry (DB_VALUE * utime_val_p, int i, unsigned int *utime, DB_VALUE * result_p,
				       TP_DOMAIN * domain_p)
{
  DB_VALUE tmp;
  int error = NO_ERROR;

  if (i == DB_INT32_MIN)	/* check for asymmetry. */
    {
      if (*utime == DB_UINT32_MAX)
	{
	  er_set (ER_ERROR_SEVERITY, ARG_FILE_LINE, ER_QPROC_OVERFLOW_ADDITION, 0);
	  return ER_QPROC_OVERFLOW_ADDITION;
	}

      (*utime)++;
      i++;
    }

  db_make_int (&tmp, -(i));
  error = qdata_add_dbval (utime_val_p, &tmp, result_p, domain_p);

  return error;
}

static int
qdata_subtract_utime_to_bigint_asymmetry (DB_VALUE * utime_val_p, DB_BIGINT bi, unsigned int *utime,
					  DB_VALUE * result_p, TP_DOMAIN * domain_p)
{
  DB_VALUE tmp;
  int error = NO_ERROR;

  if (bi == DB_BIGINT_MIN)	/* check for asymmetry. */
    {
      if (*utime == DB_UINT32_MAX)
	{
	  er_set (ER_ERROR_SEVERITY, ARG_FILE_LINE, ER_QPROC_OVERFLOW_ADDITION, 0);
	  return ER_QPROC_OVERFLOW_ADDITION;
	}

      (*utime)++;
      bi++;
    }

  db_make_bigint (&tmp, -(bi));
  error = qdata_add_dbval (utime_val_p, &tmp, result_p, domain_p);

  return error;
}

static int
qdata_subtract_datetime_to_int (DB_DATETIME * dt1, DB_BIGINT i2, DB_VALUE * result_p)
{
  DB_DATETIME datetime_tmp;
  int error;

  error = db_subtract_int_from_datetime (dt1, i2, &datetime_tmp);
  if (error != NO_ERROR)
    {
      return error;
    }

  db_make_datetime (result_p, &datetime_tmp);
  return NO_ERROR;
}

static int
qdata_subtract_datetime (DB_DATETIME * dt1, DB_DATETIME * dt2, DB_VALUE * result_p)
{
  DB_BIGINT u1, u2, tmp;

  u1 = ((DB_BIGINT) dt1->date) * MILLISECONDS_OF_ONE_DAY + dt1->time;
  u2 = ((DB_BIGINT) dt2->date) * MILLISECONDS_OF_ONE_DAY + dt2->time;

  tmp = u1 - u2;
  if (OR_CHECK_SUB_UNDERFLOW (u1, u2, tmp))
    {
      er_set (ER_ERROR_SEVERITY, ARG_FILE_LINE, ER_QPROC_TIME_UNDERFLOW, 0);
      return ER_FAILED;
    }

  db_make_bigint (result_p, tmp);
  return NO_ERROR;
}

static int
qdata_subtract_datetime_to_int_asymmetry (DB_VALUE * datetime_val_p, DB_BIGINT i, DB_DATETIME * datetime,
					  DB_VALUE * result_p, TP_DOMAIN * domain_p)
{
  DB_VALUE tmp;
  int error = NO_ERROR;

  if (i == DB_BIGINT_MIN)	/* check for asymmetry. */
    {
      if (datetime->time == 0)
	{
	  datetime->date--;
	  datetime->time = MILLISECONDS_OF_ONE_DAY;
	}

      datetime->time--;
      i++;
    }

  db_make_bigint (&tmp, -(i));
  error = qdata_add_dbval (datetime_val_p, &tmp, result_p, domain_p);

  return error;
}

static int
qdata_subtract_short_to_dbval (DB_VALUE * short_val_p, DB_VALUE * dbval_p, DB_VALUE * result_p)
{
  short s;
  DB_TYPE type2;
  DB_VALUE dbval_tmp;
  DB_TIME *timeval, timetmp;
  DB_DATE *date;
  unsigned int u1, u2, utmp;
  int hour, minute, second;
  int err = NO_ERROR;
  DB_VALUE tmp_val;

  s = db_get_short (short_val_p);
  type2 = DB_VALUE_DOMAIN_TYPE (dbval_p);

  switch (type2)
    {
    case DB_TYPE_SHORT:
      return qdata_subtract_short (s, db_get_short (dbval_p), result_p);

    case DB_TYPE_INTEGER:
      return qdata_subtract_int (s, db_get_int (dbval_p), result_p);

    case DB_TYPE_BIGINT:
      return qdata_subtract_bigint (s, db_get_bigint (dbval_p), result_p);

    case DB_TYPE_FLOAT:
      return qdata_subtract_float (s, db_get_float (dbval_p), result_p);

    case DB_TYPE_DOUBLE:
      return qdata_subtract_double (s, db_get_double (dbval_p), result_p);

    case DB_TYPE_NUMERIC:
      qdata_coerce_dbval_to_numeric (short_val_p, &dbval_tmp);

      if (numeric_db_value_sub (&dbval_tmp, dbval_p, result_p) != NO_ERROR)
	{
	  er_set (ER_ERROR_SEVERITY, ARG_FILE_LINE, ER_QPROC_OVERFLOW_SUBTRACTION, 0);
	  return ER_QPROC_OVERFLOW_SUBTRACTION;
	}
      break;

    case DB_TYPE_MONETARY:
      return qdata_subtract_monetary (s, (db_get_monetary (dbval_p))->amount, (db_get_monetary (dbval_p))->type,
				      result_p);

    case DB_TYPE_TIME:
      if (s < 0)
	{
	  timetmp = s + SECONDS_OF_ONE_DAY;
	}
      else
	{
	  timetmp = s;
	}

      timeval = db_get_time (dbval_p);

      err = qdata_subtract_time (timetmp, (DB_TIME) (*timeval % SECONDS_OF_ONE_DAY), result_p);
      return err;

    case DB_TYPE_TIMESTAMP:
    case DB_TYPE_TIMESTAMPLTZ:
    case DB_TYPE_TIMESTAMPTZ:
      db_make_bigint (&tmp_val, (DB_BIGINT) s);
      return qdata_subtract_bigint_to_dbval (&tmp_val, dbval_p, result_p);

    case DB_TYPE_DATETIME:
    case DB_TYPE_DATETIMELTZ:
    case DB_TYPE_DATETIMETZ:
      db_make_int (&tmp_val, (int) s);
      return qdata_subtract_int_to_dbval (&tmp_val, dbval_p, result_p);

    case DB_TYPE_DATE:
      date = db_get_date (dbval_p);

      u1 = (unsigned int) s;
      u2 = (unsigned int) *date;
      utmp = u1 - u2;

      if (s < 0 || OR_CHECK_UNS_SUB_UNDERFLOW (u1, u2, utmp))
	{
	  er_set (ER_ERROR_SEVERITY, ARG_FILE_LINE, ER_QPROC_DATE_UNDERFLOW, 0);
	  return ER_FAILED;
	}

      db_time_decode (&utmp, &hour, &minute, &second);
      db_make_time (result_p, hour, minute, second);
      break;

    default:
      break;
    }

  return err;
}

static int
qdata_subtract_int_to_dbval (DB_VALUE * int_val_p, DB_VALUE * dbval_p, DB_VALUE * result_p)
{
  int i;
  DB_TYPE type;
  DB_VALUE dbval_tmp;
  DB_DATE *date;
  DB_DATETIME *datetime, datetime_tmp;
  unsigned int u1, u2, utmp;
  int day, month, year;
  DB_VALUE tmp_val;
  int err = NO_ERROR;

  i = db_get_int (int_val_p);
  type = DB_VALUE_DOMAIN_TYPE (dbval_p);

  switch (type)
    {
    case DB_TYPE_SHORT:
      return qdata_subtract_int (i, db_get_short (dbval_p), result_p);

    case DB_TYPE_INTEGER:
      return qdata_subtract_int (i, db_get_int (dbval_p), result_p);

    case DB_TYPE_BIGINT:
      return qdata_subtract_bigint (i, db_get_bigint (dbval_p), result_p);

    case DB_TYPE_FLOAT:
      return qdata_subtract_float ((float) i, db_get_float (dbval_p), result_p);

    case DB_TYPE_DOUBLE:
      return qdata_subtract_double (i, db_get_double (dbval_p), result_p);

    case DB_TYPE_NUMERIC:
      qdata_coerce_dbval_to_numeric (int_val_p, &dbval_tmp);

      if (numeric_db_value_sub (&dbval_tmp, dbval_p, result_p) != NO_ERROR)
	{
	  er_set (ER_ERROR_SEVERITY, ARG_FILE_LINE, ER_QPROC_OVERFLOW_SUBTRACTION, 0);
	  return ER_FAILED;
	}
      break;

    case DB_TYPE_MONETARY:
      return qdata_subtract_monetary (i, (db_get_monetary (dbval_p))->amount, (db_get_monetary (dbval_p))->type,
				      result_p);

    case DB_TYPE_TIME:
    case DB_TYPE_TIMESTAMP:
    case DB_TYPE_TIMESTAMPLTZ:
    case DB_TYPE_TIMESTAMPTZ:
      db_make_bigint (&tmp_val, (DB_BIGINT) i);
      return qdata_subtract_bigint_to_dbval (&tmp_val, dbval_p, result_p);

    case DB_TYPE_DATETIME:
      datetime = db_get_datetime (dbval_p);

      datetime_tmp.date = i / MILLISECONDS_OF_ONE_DAY;
      datetime_tmp.time = i % MILLISECONDS_OF_ONE_DAY;

      return qdata_subtract_datetime (&datetime_tmp, datetime, result_p);

    case DB_TYPE_DATETIMELTZ:
      {
	DB_DATETIME dt_local;

	datetime = db_get_datetime (dbval_p);
	err = tz_datetimeltz_to_local (datetime, &dt_local);
	if (err != NO_ERROR)
	  {
	    break;
	  }

	datetime_tmp.date = i / MILLISECONDS_OF_ONE_DAY;
	datetime_tmp.time = i % MILLISECONDS_OF_ONE_DAY;

	return qdata_subtract_datetime (&datetime_tmp, &dt_local, result_p);
      }

    case DB_TYPE_DATETIMETZ:
      {
	DB_DATETIMETZ dt_tz;
	DB_DATETIME dt_local;

	dt_tz = *db_get_datetimetz (dbval_p);

	err = tz_utc_datetimetz_to_local (&dt_tz.datetime, &dt_tz.tz_id, &dt_local);
	if (err != NO_ERROR)
	  {
	    break;
	  }

	datetime_tmp.date = i / MILLISECONDS_OF_ONE_DAY;
	datetime_tmp.time = i % MILLISECONDS_OF_ONE_DAY;

	return qdata_subtract_datetime (&datetime_tmp, &dt_local, result_p);
      }

    case DB_TYPE_DATE:
      date = db_get_date (dbval_p);

      u1 = (unsigned int) i;
      u2 = (unsigned int) *date;
      utmp = u1 - u2;

      if (i < 0 || OR_CHECK_UNS_SUB_UNDERFLOW (u1, u2, utmp))
	{
	  er_set (ER_ERROR_SEVERITY, ARG_FILE_LINE, ER_QPROC_DATE_UNDERFLOW, 0);
	  return ER_FAILED;
	}

      db_date_decode (&utmp, &month, &day, &year);
      db_make_date (result_p, month, day, year);
      break;

    default:
      break;
    }

  return NO_ERROR;
}

static int
qdata_subtract_bigint_to_dbval (DB_VALUE * bigint_val_p, DB_VALUE * dbval_p, DB_VALUE * result_p)
{
  DB_BIGINT bi;
  DB_TYPE type;
  DB_VALUE dbval_tmp;
  DB_TIME *timeval;
  DB_DATE *date;
  unsigned int u1, u2, utmp;
  DB_UTIME *utime;
  int day, month, year;
  int err = NO_ERROR;

  bi = db_get_bigint (bigint_val_p);
  type = DB_VALUE_DOMAIN_TYPE (dbval_p);

  switch (type)
    {
    case DB_TYPE_SHORT:
      return qdata_subtract_bigint (bi, db_get_short (dbval_p), result_p);

    case DB_TYPE_INTEGER:
      return qdata_subtract_bigint (bi, db_get_int (dbval_p), result_p);

    case DB_TYPE_BIGINT:
      return qdata_subtract_bigint (bi, db_get_bigint (dbval_p), result_p);

    case DB_TYPE_FLOAT:
      return qdata_subtract_float ((float) bi, db_get_float (dbval_p), result_p);

    case DB_TYPE_DOUBLE:
      return qdata_subtract_double ((double) bi, db_get_double (dbval_p), result_p);

    case DB_TYPE_NUMERIC:
      qdata_coerce_dbval_to_numeric (bigint_val_p, &dbval_tmp);

      if (numeric_db_value_sub (&dbval_tmp, dbval_p, result_p) != NO_ERROR)
	{
	  er_set (ER_ERROR_SEVERITY, ARG_FILE_LINE, ER_QPROC_OVERFLOW_SUBTRACTION, 0);
	  return ER_FAILED;
	}
      break;

    case DB_TYPE_MONETARY:
      return qdata_subtract_monetary ((double) bi, (db_get_monetary (dbval_p))->amount,
				      (db_get_monetary (dbval_p))->type, result_p);

    case DB_TYPE_TIME:
      if (bi < 0)
	{
	  bi = (bi % SECONDS_OF_ONE_DAY) + SECONDS_OF_ONE_DAY;
	}
      else
	{
	  bi %= SECONDS_OF_ONE_DAY;
	}

      timeval = db_get_time (dbval_p);
      err = qdata_subtract_time ((DB_TIME) bi, (DB_TIME) (*timeval % SECONDS_OF_ONE_DAY), result_p);
      return err;

    case DB_TYPE_TIMESTAMP:
    case DB_TYPE_TIMESTAMPLTZ:
      utime = db_get_timestamp (dbval_p);
      err = qdata_subtract_utime ((DB_UTIME) bi, *utime, result_p);
      if (err != NO_ERROR)
	{
	  break;
	}
      if (err == NO_ERROR && type == DB_TYPE_TIMESTAMPLTZ)
	{
	  db_make_timestampltz (result_p, *db_get_timestamp (result_p));
	}
      return err;

    case DB_TYPE_TIMESTAMPTZ:
      {
	DB_TIMESTAMPTZ ts_tz_res, ts_tz_fixed, *ts_tz_p;

	ts_tz_p = db_get_timestamptz (dbval_p);
	utime = &ts_tz_p->timestamp;
	err = qdata_subtract_utime ((DB_UTIME) bi, *utime, result_p);
	if (err != NO_ERROR)
	  {
	    break;
	  }
	ts_tz_res.timestamp = *db_get_timestamp (result_p);
	ts_tz_res.tz_id = ts_tz_p->tz_id;
	err = tz_timestamptz_fix_zone (&ts_tz_res, &ts_tz_fixed);
	if (err != NO_ERROR)
	  {
	    break;
	  }
	db_make_timestamptz (result_p, &ts_tz_fixed);
	return err;
      }

    case DB_TYPE_DATE:
      date = db_get_date (dbval_p);

      u1 = (unsigned int) bi;
      u2 = (unsigned int) *date;
      utmp = u1 - u2;

      if (bi < 0 || OR_CHECK_UNS_SUB_UNDERFLOW (u1, u2, utmp))
	{
	  er_set (ER_ERROR_SEVERITY, ARG_FILE_LINE, ER_QPROC_DATE_UNDERFLOW, 0);
	  return ER_FAILED;
	}

      db_date_decode (&utmp, &month, &day, &year);
      db_make_date (result_p, month, day, year);
      break;

    default:
      break;
    }

  return err;
}

static int
qdata_subtract_float_to_dbval (DB_VALUE * float_val_p, DB_VALUE * dbval_p, DB_VALUE * result_p)
{
  float f;
  DB_TYPE type;

  f = db_get_float (float_val_p);
  type = DB_VALUE_DOMAIN_TYPE (dbval_p);

  switch (type)
    {
    case DB_TYPE_SHORT:
      return qdata_subtract_float (f, db_get_short (dbval_p), result_p);

    case DB_TYPE_INTEGER:
      return qdata_subtract_float (f, (float) db_get_int (dbval_p), result_p);

    case DB_TYPE_BIGINT:
      return qdata_subtract_float (f, (float) db_get_bigint (dbval_p), result_p);

    case DB_TYPE_FLOAT:
      return qdata_subtract_float (f, db_get_float (dbval_p), result_p);

    case DB_TYPE_DOUBLE:
      return qdata_subtract_double (f, db_get_double (dbval_p), result_p);

    case DB_TYPE_NUMERIC:
      return qdata_subtract_double (f, qdata_coerce_numeric_to_double (dbval_p), result_p);

    case DB_TYPE_MONETARY:
      return qdata_subtract_monetary (f, (db_get_monetary (dbval_p))->amount, (db_get_monetary (dbval_p))->type,
				      result_p);

    default:
      break;
    }

  return NO_ERROR;
}

static int
qdata_subtract_double_to_dbval (DB_VALUE * double_val_p, DB_VALUE * dbval_p, DB_VALUE * result_p)
{
  double d;
  DB_TYPE type;

  d = db_get_double (double_val_p);
  type = DB_VALUE_DOMAIN_TYPE (dbval_p);

  switch (type)
    {
    case DB_TYPE_SHORT:
      return qdata_subtract_double (d, db_get_short (dbval_p), result_p);

    case DB_TYPE_INTEGER:
      return qdata_subtract_double (d, db_get_int (dbval_p), result_p);

    case DB_TYPE_BIGINT:
      return qdata_subtract_double (d, (double) db_get_bigint (dbval_p), result_p);

    case DB_TYPE_FLOAT:
      return qdata_subtract_double (d, db_get_float (dbval_p), result_p);

    case DB_TYPE_DOUBLE:
      return qdata_subtract_double (d, db_get_double (dbval_p), result_p);

    case DB_TYPE_NUMERIC:
      return qdata_subtract_double (d, qdata_coerce_numeric_to_double (dbval_p), result_p);

    case DB_TYPE_MONETARY:
      return qdata_subtract_monetary (d, (db_get_monetary (dbval_p))->amount, (db_get_monetary (dbval_p))->type,
				      result_p);

    default:
      break;
    }

  return NO_ERROR;
}

static int
qdata_subtract_numeric_to_dbval (DB_VALUE * numeric_val_p, DB_VALUE * dbval_p, DB_VALUE * result_p)
{
  DB_TYPE type;
  DB_VALUE dbval_tmp;

  type = DB_VALUE_DOMAIN_TYPE (dbval_p);

  switch (type)
    {
    case DB_TYPE_SHORT:
    case DB_TYPE_INTEGER:
    case DB_TYPE_BIGINT:
      qdata_coerce_dbval_to_numeric (dbval_p, &dbval_tmp);

      if (numeric_db_value_sub (numeric_val_p, &dbval_tmp, result_p) != NO_ERROR)
	{
	  er_set (ER_ERROR_SEVERITY, ARG_FILE_LINE, ER_QPROC_OVERFLOW_SUBTRACTION, 0);
	  return ER_FAILED;
	}
      break;

    case DB_TYPE_NUMERIC:
      if (numeric_db_value_sub (numeric_val_p, dbval_p, result_p) != NO_ERROR)
	{
	  er_set (ER_ERROR_SEVERITY, ARG_FILE_LINE, ER_QPROC_OVERFLOW_SUBTRACTION, 0);
	  return ER_FAILED;
	}
      break;

    case DB_TYPE_FLOAT:
      return qdata_subtract_double (qdata_coerce_numeric_to_double (numeric_val_p), db_get_float (dbval_p), result_p);
      break;

    case DB_TYPE_DOUBLE:
      return qdata_subtract_double (qdata_coerce_numeric_to_double (numeric_val_p), db_get_double (dbval_p), result_p);
      break;

    case DB_TYPE_MONETARY:
      return qdata_subtract_monetary (qdata_coerce_numeric_to_double (numeric_val_p),
				      (db_get_monetary (dbval_p))->amount, (db_get_monetary (dbval_p))->type, result_p);
      break;

    default:
      break;
    }

  return NO_ERROR;
}

static int
qdata_subtract_monetary_to_dbval (DB_VALUE * monetary_val_p, DB_VALUE * dbval_p, DB_VALUE * result_p)
{
  double d;
  DB_CURRENCY currency;
  DB_TYPE type;

  d = (db_get_monetary (monetary_val_p))->amount;
  currency = (db_get_monetary (monetary_val_p))->type;
  type = DB_VALUE_DOMAIN_TYPE (dbval_p);

  switch (type)
    {
    case DB_TYPE_SHORT:
      return qdata_subtract_monetary (d, db_get_short (dbval_p), currency, result_p);

    case DB_TYPE_INTEGER:
      return qdata_subtract_monetary (d, db_get_int (dbval_p), currency, result_p);

    case DB_TYPE_BIGINT:
      return qdata_subtract_monetary (d, (double) db_get_bigint (dbval_p), currency, result_p);

    case DB_TYPE_FLOAT:
      return qdata_subtract_monetary (d, db_get_float (dbval_p), currency, result_p);

    case DB_TYPE_DOUBLE:
      return qdata_subtract_monetary (d, db_get_double (dbval_p), currency, result_p);

    case DB_TYPE_NUMERIC:
      return qdata_subtract_monetary (d, qdata_coerce_numeric_to_double (dbval_p), currency, result_p);

    case DB_TYPE_MONETARY:
      /* Note: we probably should return an error if the two monetaries have different monetary types. */
      return qdata_subtract_monetary (d, (db_get_monetary (dbval_p))->amount, currency, result_p);

    default:
      break;
    }

  return NO_ERROR;
}

static int
qdata_subtract_sequence_to_dbval (DB_VALUE * seq_val_p, DB_VALUE * dbval_p, DB_VALUE * result_p, TP_DOMAIN * domain_p)
{
  DB_SET *set_tmp;
#if !defined(NDEBUG)
  DB_TYPE type1, type2;
#endif

#if !defined(NDEBUG)
  type1 = DB_VALUE_DOMAIN_TYPE (seq_val_p);
  type2 = DB_VALUE_DOMAIN_TYPE (dbval_p);

  assert (TP_IS_SET_TYPE (type1));
  assert (TP_IS_SET_TYPE (type2));
#endif

  if (domain_p == NULL)
    {
      return ER_FAILED;
    }

  if (set_difference (db_get_set (seq_val_p), db_get_set (dbval_p), &set_tmp, domain_p) < 0)
    {
      return ER_FAILED;
    }

  set_make_collection (result_p, set_tmp);
  return NO_ERROR;
}

static int
qdata_subtract_time_to_dbval (DB_VALUE * time_val_p, DB_VALUE * dbval_p, DB_VALUE * result_p)
{
  DB_TYPE type;
  DB_TIME *timeval, *timeval1;
  int subval;
  int err = NO_ERROR;

  timeval = db_get_time (time_val_p);
  type = DB_VALUE_DOMAIN_TYPE (dbval_p);

  switch (type)
    {
    case DB_TYPE_SHORT:
      subval = (int) db_get_short (dbval_p);
      if (subval < 0)
	{
	  return qdata_add_bigint_to_time (time_val_p, (DB_BIGINT) (-subval), result_p);
	}
      return qdata_subtract_time ((DB_TIME) (*timeval % SECONDS_OF_ONE_DAY), (DB_TIME) subval, result_p);

    case DB_TYPE_INTEGER:
      subval = (int) (db_get_int (dbval_p) % SECONDS_OF_ONE_DAY);
      if (subval < 0)
	{
	  return qdata_add_bigint_to_time (time_val_p, (DB_BIGINT) (-subval), result_p);
	}
      return qdata_subtract_time ((DB_TIME) (*timeval % SECONDS_OF_ONE_DAY), (DB_TIME) subval, result_p);

    case DB_TYPE_BIGINT:
      subval = (int) (db_get_bigint (dbval_p) % SECONDS_OF_ONE_DAY);
      if (subval < 0)
	{
	  return qdata_add_bigint_to_time (time_val_p, (DB_BIGINT) (-subval), result_p);
	}
      return qdata_subtract_time ((DB_TIME) (*timeval % SECONDS_OF_ONE_DAY), (DB_TIME) subval, result_p);

    case DB_TYPE_TIME:
      timeval1 = db_get_time (dbval_p);
      db_make_int (result_p, ((int) *timeval - (int) *timeval1));
      break;

    default:
      break;
    }

  return err;
}

static int
qdata_subtract_utime_to_dbval (DB_VALUE * utime_val_p, DB_VALUE * dbval_p, DB_VALUE * result_p, TP_DOMAIN * domain_p)
{
  DB_TYPE type;
  DB_UTIME *utime, *utime1;
  DB_TIMESTAMPTZ *ts_tz1;
  DB_DATETIME *datetime;
  DB_DATETIME tmp_datetime;
  DB_DATETIMETZ datetime_tz_1;
  unsigned int u1;
  short s2;
  int i2;
  DB_BIGINT bi2;

  utime = db_get_timestamp (utime_val_p);
  type = DB_VALUE_DOMAIN_TYPE (dbval_p);

  switch (type)
    {
    case DB_TYPE_SHORT:
      u1 = (unsigned int) *utime;
      s2 = db_get_short (dbval_p);
      if (s2 < 0)
	{
	  /* We're really adding.  */
	  return qdata_subtract_utime_to_short_asymmetry (utime_val_p, s2, utime, result_p, domain_p);
	}

      return qdata_subtract_utime (*utime, (DB_UTIME) s2, result_p);

    case DB_TYPE_INTEGER:
      u1 = (unsigned int) *utime;
      i2 = db_get_int (dbval_p);
      if (i2 < 0)
	{
	  /* We're really adding.  */
	  return qdata_subtract_utime_to_int_asymmetry (utime_val_p, i2, utime, result_p, domain_p);
	}

      return qdata_subtract_utime (*utime, (DB_UTIME) i2, result_p);

    case DB_TYPE_BIGINT:
      u1 = (unsigned int) *utime;
      bi2 = db_get_bigint (dbval_p);
      if (bi2 < 0)
	{
	  /* We're really adding. */
	  return qdata_subtract_utime_to_bigint_asymmetry (utime_val_p, bi2, utime, result_p, domain_p);
	}

      return qdata_subtract_utime (*utime, (DB_UTIME) bi2, result_p);

    case DB_TYPE_TIMESTAMP:
    case DB_TYPE_TIMESTAMPLTZ:
      utime1 = db_get_timestamp (dbval_p);
      db_make_int (result_p, ((int) *utime - (int) *utime1));
      break;

    case DB_TYPE_TIMESTAMPTZ:
      ts_tz1 = db_get_timestamptz (dbval_p);
      db_make_int (result_p, ((int) *utime - (int) ts_tz1->timestamp));
      break;

    case DB_TYPE_DATETIME:
      datetime = db_get_datetime (dbval_p);

      (void) db_timestamp_decode_ses (utime, &tmp_datetime.date, &tmp_datetime.time);

      return qdata_subtract_datetime (&tmp_datetime, datetime, result_p);

    case DB_TYPE_DATETIMELTZ:
      datetime = db_get_datetime (dbval_p);
      (void) db_timestamp_decode_utc (utime, &tmp_datetime.date, &tmp_datetime.time);

      return qdata_subtract_datetime (&tmp_datetime, datetime, result_p);

    case DB_TYPE_DATETIMETZ:
      datetime_tz_1 = *db_get_datetimetz (dbval_p);
      (void) db_timestamp_decode_utc (utime, &tmp_datetime.date, &tmp_datetime.time);

      return qdata_subtract_datetime (&tmp_datetime, &datetime_tz_1.datetime, result_p);

    default:
      break;
    }

  return NO_ERROR;
}

static int
qdata_subtract_timestampltz_to_dbval (DB_VALUE * ts_ltz_val_p, DB_VALUE * dbval_p, DB_VALUE * result_p,
				      TP_DOMAIN * domain_p)
{
  DB_TYPE type;
  DB_UTIME *utime_p;
  DB_VALUE utime_val, tmp_val_res;
  int err = NO_ERROR;

  utime_p = db_get_timestamp (ts_ltz_val_p);
  type = DB_VALUE_DOMAIN_TYPE (dbval_p);

  switch (type)
    {
    case DB_TYPE_SHORT:
    case DB_TYPE_INTEGER:
    case DB_TYPE_BIGINT:
    case DB_TYPE_TIMESTAMP:
    case DB_TYPE_TIMESTAMPLTZ:
    case DB_TYPE_TIMESTAMPTZ:
    case DB_TYPE_DATETIME:
    case DB_TYPE_DATETIMELTZ:
    case DB_TYPE_DATETIMETZ:
      /* perform operation as simple UTIME */
      db_make_timestamp (&utime_val, *utime_p);
      err =
	qdata_subtract_utime_to_dbval (&utime_val, dbval_p, &tmp_val_res,
				       tp_domain_resolve_default (DB_TYPE_TIMESTAMP));
      if (err != NO_ERROR)
	{
	  break;
	}

      if (DB_VALUE_TYPE (&tmp_val_res) == DB_TYPE_TIMESTAMP)
	{
	  db_make_timestampltz (result_p, *db_get_timestamp (&tmp_val_res));
	}
      else
	{
	  assert (tmp_val_res.need_clear == false);
	  pr_clone_value (&tmp_val_res, result_p);
	}
      break;
    default:
      break;
    }

  return NO_ERROR;
}

static int
qdata_subtract_timestamptz_to_dbval (DB_VALUE * ts_tz_val_p, DB_VALUE * dbval_p, DB_VALUE * result_p,
				     TP_DOMAIN * domain_p)
{
  int err = NO_ERROR;
  DB_TYPE type;
  DB_UTIME *utime1 = NULL, *utime2 = NULL;
  DB_TIMESTAMPTZ *ts_tz1_p = NULL, *ts_tz2_p = NULL, ts_tz_res, ts_tz_res_fixed;
  DB_DATETIME *datetime = NULL;
  DB_DATETIME tmp_datetime;
  DB_DATETIMETZ datetime_tz_1;
  DB_DATE date;
  DB_TIME time;
  unsigned int u1;
  short s2;
  int i2;
  DB_BIGINT bi2;

  DB_VALUE tmp_val_res;
  tmp_val_res.data.utime = 0;

  ts_tz1_p = db_get_timestamptz (ts_tz_val_p);
  utime1 = &ts_tz1_p->timestamp;
  type = DB_VALUE_DOMAIN_TYPE (dbval_p);

  switch (type)
    {
    case DB_TYPE_SHORT:
      u1 = (unsigned int) *utime1;
      s2 = db_get_short (dbval_p);
      if (s2 < 0)
	{
	  /* We're really adding.  */
	  return qdata_subtract_utime_to_short_asymmetry (ts_tz_val_p, s2, utime1, result_p, domain_p);
	}

      err = qdata_subtract_utime (*utime1, (DB_UTIME) s2, &tmp_val_res);
      break;

    case DB_TYPE_INTEGER:
      u1 = (unsigned int) *utime1;
      i2 = db_get_int (dbval_p);
      if (i2 < 0)
	{
	  /* We're really adding.  */
	  return qdata_subtract_utime_to_int_asymmetry (ts_tz_val_p, i2, utime1, result_p, domain_p);
	}

      err = qdata_subtract_utime (*utime1, (DB_UTIME) i2, &tmp_val_res);
      break;

    case DB_TYPE_BIGINT:
      u1 = (unsigned int) *utime1;
      bi2 = db_get_bigint (dbval_p);
      if (bi2 < 0)
	{
	  /* We're really adding. */
	  return qdata_subtract_utime_to_bigint_asymmetry (ts_tz_val_p, bi2, utime1, result_p, domain_p);
	}

      err = qdata_subtract_utime (*utime1, (DB_UTIME) bi2, &tmp_val_res);
      break;

    case DB_TYPE_TIMESTAMP:
    case DB_TYPE_TIMESTAMPLTZ:
      utime2 = db_get_timestamp (dbval_p);
      db_make_int (result_p, ((int) *utime1 - (int) *utime2));
      return err;

    case DB_TYPE_TIMESTAMPTZ:
      ts_tz2_p = db_get_timestamptz (dbval_p);
      db_make_int (result_p, ((int) *utime1 - (int) ts_tz2_p->timestamp));
      return err;

    case DB_TYPE_DATETIME:
      datetime = db_get_datetime (dbval_p);

      err = db_timestamp_decode_w_tz_id (utime1, &ts_tz1_p->tz_id, &date, &time);
      if (err != NO_ERROR)
	{
	  break;
	}

      tmp_datetime.date = date;
      tmp_datetime.time = time * 1000;

      return qdata_subtract_datetime (&tmp_datetime, datetime, result_p);

    case DB_TYPE_DATETIMELTZ:
      datetime = db_get_datetime (dbval_p);
      db_timestamp_decode_utc (utime1, &date, &time);

      tmp_datetime.date = date;
      tmp_datetime.time = time * 1000;

      return qdata_subtract_datetime (&tmp_datetime, datetime, result_p);

    case DB_TYPE_DATETIMETZ:
      datetime_tz_1 = *db_get_datetimetz (dbval_p);
      db_timestamp_decode_utc (utime1, &date, &time);

      if (err != NO_ERROR)
	{
	  break;
	}

      tmp_datetime.date = date;
      tmp_datetime.time = time * 1000;

      return qdata_subtract_datetime (&tmp_datetime, &datetime_tz_1.datetime, result_p);

    default:
      break;
    }

  if (err == NO_ERROR)
    {
      assert (DB_VALUE_TYPE (&tmp_val_res) == DB_TYPE_TIMESTAMP);
      /* create TIMESTAMPTZ from result UTIME by adjusting TZ_ID */
      ts_tz_res.timestamp = *db_get_timestamp (&tmp_val_res);
      ts_tz_res.tz_id = ts_tz1_p->tz_id;
      err = tz_timestamptz_fix_zone (&ts_tz_res, &ts_tz_res_fixed);
      if (err != NO_ERROR)
	{
	  return err;
	}

      db_make_timestamptz (result_p, &ts_tz_res_fixed);
    }
  return err;
}

static int
qdata_subtract_datetime_to_dbval (DB_VALUE * datetime_val_p, DB_VALUE * dbval_p, DB_VALUE * result_p,
				  TP_DOMAIN * domain_p)
{
  DB_TYPE type;
  DB_DATETIME *datetime1_p;

  datetime1_p = db_get_datetime (datetime_val_p);
  type = DB_VALUE_DOMAIN_TYPE (dbval_p);

  switch (type)
    {
    case DB_TYPE_SHORT:
      {
	short s2;
	s2 = db_get_short (dbval_p);
	if (s2 < 0)
	  {
	    /* We're really adding.  */
	    return qdata_subtract_datetime_to_int_asymmetry (datetime_val_p, s2, datetime1_p, result_p, domain_p);
	  }

	return qdata_subtract_datetime_to_int (datetime1_p, s2, result_p);
      }

    case DB_TYPE_INTEGER:
      {
	int i2;
	i2 = db_get_int (dbval_p);
	if (i2 < 0)
	  {
	    /* We're really adding.  */
	    return qdata_subtract_datetime_to_int_asymmetry (datetime_val_p, i2, datetime1_p, result_p, domain_p);
	  }

	return qdata_subtract_datetime_to_int (datetime1_p, i2, result_p);
      }

    case DB_TYPE_BIGINT:
      {
	DB_BIGINT bi2;

	bi2 = db_get_bigint (dbval_p);
	if (bi2 < 0)
	  {
	    /* We're really adding.  */
	    return qdata_subtract_datetime_to_int_asymmetry (datetime_val_p, bi2, datetime1_p, result_p, domain_p);
	  }

	return qdata_subtract_datetime_to_int (datetime1_p, bi2, result_p);
      }

    case DB_TYPE_TIMESTAMP:
      {
	DB_BIGINT u1, u2;
	DB_DATETIME datetime2;

	(void) db_timestamp_decode_ses (db_get_timestamp (dbval_p), &datetime2.date, &datetime2.time);

	u1 = ((DB_BIGINT) datetime1_p->date) * MILLISECONDS_OF_ONE_DAY + datetime1_p->time;
	u2 = ((DB_BIGINT) datetime2.date) * MILLISECONDS_OF_ONE_DAY + datetime2.time;

	return db_make_bigint (result_p, u1 - u2);
      }

    case DB_TYPE_TIMESTAMPLTZ:
      {
	DB_BIGINT u1, u2;
	DB_DATETIME datetime2;

	(void) db_timestamp_decode_ses (db_get_timestamp (dbval_p), &datetime2.date, &datetime2.time);

	u1 = ((DB_BIGINT) datetime1_p->date) * MILLISECONDS_OF_ONE_DAY + datetime1_p->time;
	u2 = ((DB_BIGINT) datetime2.date) * MILLISECONDS_OF_ONE_DAY + datetime2.time;

	return db_make_bigint (result_p, u1 - u2);
      }

    case DB_TYPE_TIMESTAMPTZ:
      {
	DB_BIGINT u1, u2;
	DB_DATETIME datetime2;
	DB_TIMESTAMPTZ ts_tz2;

	ts_tz2 = *db_get_timestamptz (dbval_p);

	(void) db_timestamp_decode_ses (&ts_tz2.timestamp, &datetime2.date, &datetime2.time);

	u1 = ((DB_BIGINT) datetime1_p->date) * MILLISECONDS_OF_ONE_DAY + datetime1_p->time;
	u2 = ((DB_BIGINT) datetime2.date) * MILLISECONDS_OF_ONE_DAY + datetime2.time;

	return db_make_bigint (result_p, u1 - u2);
      }

    case DB_TYPE_DATETIME:
      {
	DB_BIGINT u1, u2;
	DB_DATETIME *datetime2_p;

	datetime2_p = db_get_datetime (dbval_p);

	u1 = ((DB_BIGINT) datetime1_p->date) * MILLISECONDS_OF_ONE_DAY + datetime1_p->time;
	u2 = ((DB_BIGINT) datetime2_p->date) * MILLISECONDS_OF_ONE_DAY + datetime2_p->time;

	return db_make_bigint (result_p, u1 - u2);
      }

    case DB_TYPE_DATETIMELTZ:
      {
	DB_BIGINT u1, u2;
	DB_DATETIMETZ dt_tz1;
	DB_DATETIME *dt_utc2_p;
	int err;

	err = tz_create_datetimetz_from_ses (datetime1_p, &dt_tz1);
	if (err != NO_ERROR)
	  {
	    return err;
	  }

	dt_utc2_p = db_get_datetime (dbval_p);

	u1 = ((DB_BIGINT) dt_tz1.datetime.date) * MILLISECONDS_OF_ONE_DAY + dt_tz1.datetime.time;
	u2 = ((DB_BIGINT) dt_utc2_p->date) * MILLISECONDS_OF_ONE_DAY + dt_utc2_p->time;

	return db_make_bigint (result_p, u1 - u2);
      }

    case DB_TYPE_DATETIMETZ:
      {
	DB_BIGINT u1, u2;
	DB_DATETIMETZ *datetimetz2_p;
	DB_DATETIME datetime2;
	int err;

	datetimetz2_p = db_get_datetimetz (dbval_p);
	err = tz_utc_datetimetz_to_local (&datetimetz2_p->datetime, &datetimetz2_p->tz_id, &datetime2);

	if (err != NO_ERROR)
	  {
	    return err;
	  }

	u1 = ((DB_BIGINT) datetime1_p->date) * MILLISECONDS_OF_ONE_DAY + datetime1_p->time;
	u2 = ((DB_BIGINT) datetime2.date) * MILLISECONDS_OF_ONE_DAY + datetime2.time;

	return db_make_bigint (result_p, u1 - u2);
      }

    case DB_TYPE_DATE:
      {
	DB_BIGINT u1, u2;

	u1 = ((DB_BIGINT) datetime1_p->date) * MILLISECONDS_OF_ONE_DAY + datetime1_p->time;
	u2 = ((DB_BIGINT) * db_get_date (dbval_p)) * MILLISECONDS_OF_ONE_DAY;

	return db_make_bigint (result_p, u1 - u2);
      }

    default:
      break;
    }

  return NO_ERROR;
}

static int
qdata_subtract_datetimetz_to_dbval (DB_VALUE * dt_tz_val_p, DB_VALUE * dbval_p, DB_VALUE * result_p,
				    TP_DOMAIN * domain_p)
{
  int err = NO_ERROR;
  DB_TYPE type;
  DB_DATETIMETZ *dt_tz1_p;
  DB_DATETIME *datetime1_p;

  dt_tz1_p = db_get_datetimetz (dt_tz_val_p);
  datetime1_p = &(dt_tz1_p->datetime);
  type = DB_VALUE_DOMAIN_TYPE (dbval_p);

  switch (type)
    {
    case DB_TYPE_SHORT:
    case DB_TYPE_INTEGER:
    case DB_TYPE_BIGINT:
      {
	DB_VALUE dt_val, dt_val_res;
	DB_DATETIMETZ dt_tz, dt_tz_fixed;

	db_make_datetime (&dt_val, datetime1_p);

	err =
	  qdata_subtract_datetime_to_dbval (&dt_val, dbval_p, &dt_val_res,
					    tp_domain_resolve_default (DB_TYPE_DATETIME));
	if (err != NO_ERROR)
	  {
	    break;
	  }

	dt_tz.datetime = *db_get_datetime (&dt_val_res);
	dt_tz.tz_id = dt_tz1_p->tz_id;

	err = tz_datetimetz_fix_zone (&dt_tz, &dt_tz_fixed);
	if (err != NO_ERROR)
	  {
	    break;
	  }

	db_make_datetimetz (result_p, &dt_tz_fixed);
	break;
      }

    case DB_TYPE_TIMESTAMP:
    case DB_TYPE_TIMESTAMPLTZ:
    case DB_TYPE_TIMESTAMPTZ:
      {
	DB_BIGINT u1, u2;
	DB_DATETIME datetime2;
	DB_UTIME *utime2_p;

	/* create a DATETIME in UTC reference */
	if (type == DB_TYPE_TIMESTAMPTZ)
	  {
	    DB_TIMESTAMPTZ *ts_tz2_p;

	    ts_tz2_p = db_get_timestamptz (dbval_p);
	    utime2_p = &(ts_tz2_p->timestamp);
	  }
	else
	  {
	    utime2_p = db_get_timestamp (dbval_p);
	  }
	(void) db_timestamp_decode_utc (utime2_p, &datetime2.date, &datetime2.time);

	u1 = ((DB_BIGINT) dt_tz1_p->datetime.date) * MILLISECONDS_OF_ONE_DAY + dt_tz1_p->datetime.time;
	u2 = ((DB_BIGINT) datetime2.date) * MILLISECONDS_OF_ONE_DAY + datetime2.time;

	return db_make_bigint (result_p, u1 - u2);
      }

    case DB_TYPE_DATETIME:
      {
	DB_BIGINT u1, u2;
	DB_DATETIME *datetime2_p;
	DB_DATETIME datetime1;

	/* from DT with TZ to local */
	datetime2_p = db_get_datetime (dbval_p);

	err = tz_utc_datetimetz_to_local (&dt_tz1_p->datetime, &dt_tz1_p->tz_id, &datetime1);
	if (err != NO_ERROR)
	  {
	    return err;
	  }

	u1 = ((DB_BIGINT) datetime1.date) * MILLISECONDS_OF_ONE_DAY + datetime1.time;
	u2 = ((DB_BIGINT) datetime2_p->date) * MILLISECONDS_OF_ONE_DAY + datetime2_p->time;

	return db_make_bigint (result_p, u1 - u2);
      }

    case DB_TYPE_DATETIMETZ:
    case DB_TYPE_DATETIMELTZ:
      {
	DB_BIGINT u1, u2;
	DB_DATETIMETZ *dt_tz2_p;
	DB_DATETIME *datetime2_p;

	/* both datetimes are in UTC, no need to consider timezones */
	if (type == DB_TYPE_DATETIMETZ)
	  {
	    dt_tz2_p = db_get_datetimetz (dbval_p);
	    datetime2_p = &(dt_tz2_p->datetime);
	  }
	else
	  {
	    datetime2_p = db_get_datetime (dbval_p);
	  }

	u1 = ((DB_BIGINT) datetime1_p->date) * MILLISECONDS_OF_ONE_DAY + datetime1_p->time;
	u2 = ((DB_BIGINT) datetime2_p->date) * MILLISECONDS_OF_ONE_DAY + datetime2_p->time;

	return db_make_bigint (result_p, u1 - u2);
      }

    case DB_TYPE_DATE:
      {
	DB_BIGINT u1, u2;
	DB_DATETIME *datetime2_p;
	DB_DATETIME datetime1;

	/* from DT with TZ to local */
	datetime2_p = db_get_datetime (dbval_p);

	err = tz_utc_datetimetz_to_local (&dt_tz1_p->datetime, &dt_tz1_p->tz_id, &datetime1);
	if (err != NO_ERROR)
	  {
	    return err;
	  }

	u1 = ((DB_BIGINT) datetime1.date) * MILLISECONDS_OF_ONE_DAY + datetime1.time;
	u2 = ((DB_BIGINT) * db_get_date (dbval_p)) * MILLISECONDS_OF_ONE_DAY;

	return db_make_bigint (result_p, u1 - u2);
      }

    default:
      break;
    }

  return err;
}

static int
qdata_subtract_date_to_dbval (DB_VALUE * date_val_p, DB_VALUE * dbval_p, DB_VALUE * result_p, TP_DOMAIN * domain_p)
{
  DB_TYPE type;
  DB_DATE *date, *date1;
  unsigned int u1, u2, utmp;
  short s2;
  int i2;
  DB_BIGINT bi1, bi2, bitmp;
  int day, month, year;

  date = db_get_date (date_val_p);
  type = DB_VALUE_DOMAIN_TYPE (dbval_p);

  switch (type)
    {
    case DB_TYPE_SHORT:
      u1 = (unsigned int) *date;
      s2 = db_get_short (dbval_p);

      if (s2 < 0)
	{
	  /* We're really adding.  */
	  return qdata_subtract_utime_to_short_asymmetry (date_val_p, s2, date, result_p, domain_p);
	}

      u2 = (unsigned int) s2;
      utmp = u1 - u2;
      if (OR_CHECK_UNS_SUB_UNDERFLOW (u1, u2, utmp) || utmp < DB_DATE_MIN)
	{
	  er_set (ER_ERROR_SEVERITY, ARG_FILE_LINE, ER_QPROC_DATE_UNDERFLOW, 0);
	  return ER_QPROC_DATE_UNDERFLOW;
	}

      db_date_decode (&utmp, &month, &day, &year);
      db_make_date (result_p, month, day, year);
      break;

    case DB_TYPE_BIGINT:
      bi1 = (DB_BIGINT) * date;
      bi2 = db_get_bigint (dbval_p);

      if (bi2 < 0)
	{
	  /* We're really adding.  */
	  return qdata_subtract_utime_to_bigint_asymmetry (date_val_p, bi2, date, result_p, domain_p);
	}

      bitmp = bi1 - bi2;
      if (OR_CHECK_SUB_UNDERFLOW (bi1, bi2, bitmp) || OR_CHECK_UINT_OVERFLOW (bitmp) || bitmp < DB_DATE_MIN)
	{
	  er_set (ER_ERROR_SEVERITY, ARG_FILE_LINE, ER_QPROC_DATE_UNDERFLOW, 0);
	  return ER_FAILED;
	}

      utmp = (unsigned int) bitmp;
      db_date_decode (&utmp, &month, &day, &year);
      db_make_date (result_p, month, day, year);
      break;

    case DB_TYPE_INTEGER:
      u1 = (unsigned int) *date;
      i2 = db_get_int (dbval_p);

      if (i2 < 0)
	{
	  /* We're really adding.  */
	  return qdata_subtract_utime_to_int_asymmetry (date_val_p, i2, date, result_p, domain_p);
	}

      u2 = (unsigned int) i2;
      utmp = u1 - u2;
      if (OR_CHECK_UNS_SUB_UNDERFLOW (u1, u2, utmp) || utmp < DB_DATE_MIN)
	{
	  er_set (ER_ERROR_SEVERITY, ARG_FILE_LINE, ER_QPROC_DATE_UNDERFLOW, 0);
	  return ER_QPROC_DATE_UNDERFLOW;
	}

      db_date_decode (&utmp, &month, &day, &year);
      db_make_date (result_p, month, day, year);
      break;

    case DB_TYPE_DATE:
      date1 = db_get_date (dbval_p);
      db_make_int (result_p, (int) *date - (int) *date1);
      break;

    default:
      break;
    }

  return NO_ERROR;
}

/*
 * qdata_subtract_dbval () -
 *   return: NO_ERROR, or ER_code
 *   dbval1(in) : First db_value node
 *   dbval2(in) : Second db_value node
 *   res(out)   : Resultant db_value node
 *   domain(in) :
 *
 * Note: Subtract dbval2 value from dbval1 value.
 * Overflow checks are only done when both operand maximums have
 * overlapping precision/scale.  That is,
 *     short - integer -> overflow is checked
 *     float - double  -> overflow is not checked.  Maximum float
 *                        value does not overlap maximum double
 *                        precision/scale.
 *                        MAX_FLT - MAX_DBL = -MAX_DBL
 */
int
qdata_subtract_dbval (DB_VALUE * dbval1_p, DB_VALUE * dbval2_p, DB_VALUE * result_p, tp_domain * domain_p)
{
  DB_TYPE type1;
  DB_TYPE type2;
  int error = NO_ERROR;
  DB_VALUE cast_value1;
  DB_VALUE cast_value2;
  TP_DOMAIN *cast_dom1 = NULL;
  TP_DOMAIN *cast_dom2 = NULL;
  TP_DOMAIN_STATUS dom_status;

  if ((domain_p != NULL && TP_DOMAIN_TYPE (domain_p) == DB_TYPE_NULL) || DB_IS_NULL (dbval1_p) || DB_IS_NULL (dbval2_p))
    {
      return NO_ERROR;
    }

  db_make_null (&cast_value1);
  db_make_null (&cast_value2);

  type1 = DB_VALUE_DOMAIN_TYPE (dbval1_p);
  type2 = DB_VALUE_DOMAIN_TYPE (dbval2_p);

  if (type1 == DB_TYPE_ENUMERATION)
    {
      /* The enumeration will always be casted to SMALLINT */
      cast_dom1 = tp_domain_resolve_default (DB_TYPE_SMALLINT);
      dom_status = tp_value_auto_cast (dbval1_p, &cast_value1, cast_dom1);
      if (dom_status != DOMAIN_COMPATIBLE)
	{
	  error = tp_domain_status_er_set (dom_status, ARG_FILE_LINE, dbval1_p, cast_dom1);
	  return error;
	}
      return qdata_subtract_dbval (&cast_value1, dbval2_p, result_p, domain_p);
    }
  else if (type2 == DB_TYPE_ENUMERATION)
    {
      cast_dom2 = tp_domain_resolve_default (DB_TYPE_SMALLINT);
      dom_status = tp_value_auto_cast (dbval2_p, &cast_value2, cast_dom2);
      if (dom_status != DOMAIN_COMPATIBLE)
	{
	  error = tp_domain_status_er_set (dom_status, ARG_FILE_LINE, dbval2_p, cast_dom2);
	  return error;
	}
      return qdata_subtract_dbval (dbval1_p, &cast_value2, result_p, domain_p);
    }

  /* number - string : cast string to number, substract as numbers */
  if (TP_IS_NUMERIC_TYPE (type1) && TP_IS_CHAR_TYPE (type2))
    {
      /* cast string to double */
      cast_dom2 = tp_domain_resolve_default (DB_TYPE_DOUBLE);
    }
  /* string - number: cast string to number, substract as numbers */
  else if (TP_IS_CHAR_TYPE (type1) && TP_IS_NUMERIC_TYPE (type2))
    {
      /* cast string to double */
      cast_dom1 = tp_domain_resolve_default (DB_TYPE_DOUBLE);
    }
  /* string - string: cast string to number, substract as numbers */
  else if (TP_IS_CHAR_TYPE (type1) && TP_IS_CHAR_TYPE (type2))
    {
      /* cast string to double */
      cast_dom1 = tp_domain_resolve_default (DB_TYPE_DOUBLE);
      cast_dom2 = tp_domain_resolve_default (DB_TYPE_DOUBLE);
    }
  /* date - number : cast floating point number to bigint, date - bigint = date */
  else if (TP_IS_DATE_OR_TIME_TYPE (type1) && TP_IS_FLOATING_NUMBER_TYPE (type2))
    {
      /* cast number to BIGINT */
      cast_dom2 = tp_domain_resolve_default (DB_TYPE_BIGINT);
    }
  /* number - date: cast floating point number to bigint, bigint - date= date */
  else if (TP_IS_FLOATING_NUMBER_TYPE (type1) && TP_IS_DATE_OR_TIME_TYPE (type2))
    {
      /* cast number to BIGINT */
      cast_dom1 = tp_domain_resolve_default (DB_TYPE_BIGINT);
    }
  /* TIME - string : cast string to TIME , date - TIME = bigint */
  /* DATE - string : cast string to DATETIME, the other operand to DATETIME DATETIME - DATETIME = bigint */
  else if (TP_IS_DATE_OR_TIME_TYPE (type1) && TP_IS_CHAR_TYPE (type2))
    {
      if (type1 == DB_TYPE_TIME)
	{
	  cast_dom2 = tp_domain_resolve_default (DB_TYPE_TIME);
	}
      else
	{
	  cast_dom2 = tp_domain_resolve_default (DB_TYPE_DATETIME);

	  if (type1 != DB_TYPE_DATETIME)
	    {
	      cast_dom1 = tp_domain_resolve_default (DB_TYPE_DATETIME);
	    }
	}
    }
  /* string - TIME : cast string to TIME, TIME - TIME = bigint */
  /* string - DATE : cast string to DATETIME, the other operand to DATETIME DATETIME - DATETIME = bigint */
  else if (TP_IS_CHAR_TYPE (type1) && TP_IS_DATE_OR_TIME_TYPE (type2))
    {
      if (type2 == DB_TYPE_TIME)
	{
	  cast_dom1 = tp_domain_resolve_default (DB_TYPE_TIME);
	}
      else
	{
	  /* cast string to same 'date' */
	  cast_dom1 = tp_domain_resolve_default (DB_TYPE_DATETIME);
	  if (type2 != DB_TYPE_DATETIME)
	    {
	      cast_dom2 = tp_domain_resolve_default (DB_TYPE_DATETIME);
	    }
	}
    }

  if (cast_dom1 != NULL)
    {
      dom_status = tp_value_auto_cast (dbval1_p, &cast_value1, cast_dom1);
      if (dom_status != DOMAIN_COMPATIBLE)
	{
	  error = tp_domain_status_er_set (dom_status, ARG_FILE_LINE, dbval1_p, cast_dom1);
	  return error;
	}
      dbval1_p = &cast_value1;
    }

  if (cast_dom2 != NULL)
    {
      dom_status = tp_value_auto_cast (dbval2_p, &cast_value2, cast_dom2);
      if (dom_status != DOMAIN_COMPATIBLE)
	{
	  error = tp_domain_status_er_set (dom_status, ARG_FILE_LINE, dbval2_p, cast_dom2);
	  return error;
	}
      dbval2_p = &cast_value2;
    }

  type1 = DB_VALUE_DOMAIN_TYPE (dbval1_p);
  type2 = DB_VALUE_DOMAIN_TYPE (dbval2_p);

  if (DB_IS_NULL (dbval1_p) || DB_IS_NULL (dbval2_p))
    {
      return NO_ERROR;
    }

  if (qdata_is_zero_value_date (dbval1_p) || qdata_is_zero_value_date (dbval2_p))
    {
      /* subtract operation with zero date returns null */
      db_make_null (result_p);
      if (!prm_get_bool_value (PRM_ID_RETURN_NULL_ON_FUNCTION_ERRORS))
	{
	  er_set (ER_ERROR_SEVERITY, ARG_FILE_LINE, ER_ATTEMPT_TO_USE_ZERODATE, 0);
	  return ER_ATTEMPT_TO_USE_ZERODATE;
	}
      return NO_ERROR;
    }

  switch (type1)
    {
    case DB_TYPE_SHORT:
      error = qdata_subtract_short_to_dbval (dbval1_p, dbval2_p, result_p);
      break;

    case DB_TYPE_BIGINT:
      error = qdata_subtract_bigint_to_dbval (dbval1_p, dbval2_p, result_p);
      break;

    case DB_TYPE_INTEGER:
      error = qdata_subtract_int_to_dbval (dbval1_p, dbval2_p, result_p);
      break;

    case DB_TYPE_FLOAT:
      error = qdata_subtract_float_to_dbval (dbval1_p, dbval2_p, result_p);
      break;

    case DB_TYPE_DOUBLE:
      error = qdata_subtract_double_to_dbval (dbval1_p, dbval2_p, result_p);
      break;

    case DB_TYPE_NUMERIC:
      error = qdata_subtract_numeric_to_dbval (dbval1_p, dbval2_p, result_p);
      break;

    case DB_TYPE_MONETARY:
      error = qdata_subtract_monetary_to_dbval (dbval1_p, dbval2_p, result_p);
      break;

    case DB_TYPE_SET:
    case DB_TYPE_MULTISET:
    case DB_TYPE_SEQUENCE:
      if (!TP_IS_SET_TYPE (type2))
	{
	  er_set (ER_ERROR_SEVERITY, ARG_FILE_LINE, ER_QPROC_INVALID_DATATYPE, 0);
	  return ER_QPROC_INVALID_DATATYPE;
	}
      if (domain_p == NULL)
	{
	  if (type1 == type2 && type1 == DB_TYPE_SET)
	    {
	      /* partial resolve : set only basic domain; full domain will be resolved in 'fetch', based on the
	       * result's value */
	      domain_p = tp_domain_resolve_default (type1);
	    }
	  else
	    {
	      domain_p = tp_domain_resolve_default (DB_TYPE_MULTISET);
	    }
	}
      error = qdata_subtract_sequence_to_dbval (dbval1_p, dbval2_p, result_p, domain_p);
      break;

    case DB_TYPE_TIME:
      error = qdata_subtract_time_to_dbval (dbval1_p, dbval2_p, result_p);
      break;

    case DB_TYPE_TIMESTAMP:
      error = qdata_subtract_utime_to_dbval (dbval1_p, dbval2_p, result_p, domain_p);
      break;

    case DB_TYPE_TIMESTAMPLTZ:
      error = qdata_subtract_timestampltz_to_dbval (dbval1_p, dbval2_p, result_p, domain_p);
      break;

    case DB_TYPE_TIMESTAMPTZ:
      error = qdata_subtract_timestamptz_to_dbval (dbval1_p, dbval2_p, result_p, domain_p);
      break;

    case DB_TYPE_DATETIME:
      error = qdata_subtract_datetime_to_dbval (dbval1_p, dbval2_p, result_p, domain_p);
      break;

    case DB_TYPE_DATETIMELTZ:
      {
	/* create a datetime with TZ using session timezone */
	DB_VALUE tmp_val;
	DB_DATETIMETZ dt_tz1;

	dt_tz1.datetime = *db_get_datetime (dbval1_p);
	error = tz_create_session_tzid_for_datetime (&dt_tz1.datetime, true, &dt_tz1.tz_id);
	if (error != NO_ERROR)
	  {
	    break;
	  }

	db_make_datetimetz (&tmp_val, &dt_tz1);

	error = qdata_subtract_datetimetz_to_dbval (&tmp_val, dbval2_p, result_p, domain_p);
      }
      break;

    case DB_TYPE_DATETIMETZ:
      error = qdata_subtract_datetimetz_to_dbval (dbval1_p, dbval2_p, result_p, domain_p);
      break;

    case DB_TYPE_DATE:
      error = qdata_subtract_date_to_dbval (dbval1_p, dbval2_p, result_p, domain_p);
      break;

    case DB_TYPE_STRING:
    default:
      if (prm_get_bool_value (PRM_ID_RETURN_NULL_ON_FUNCTION_ERRORS) == false)
	{
	  er_set (ER_ERROR_SEVERITY, ARG_FILE_LINE, ER_QPROC_INVALID_DATATYPE, 0);
	  return ER_QPROC_INVALID_DATATYPE;
	}
    }

  if (error != NO_ERROR)
    {
      return error;
    }

  return qdata_coerce_result_to_domain (result_p, domain_p);
}

static int
qdata_multiply_short (DB_VALUE * short_val_p, short s2, DB_VALUE * result_p)
{
  /* NOTE that we need volatile to prevent optimizer from generating division expression as multiplication */
  volatile short s1, stmp;

  s1 = db_get_short (short_val_p);
  stmp = s1 * s2;

  if (OR_CHECK_MULT_OVERFLOW (s1, s2, stmp))
    {
      er_set (ER_ERROR_SEVERITY, ARG_FILE_LINE, ER_QPROC_OVERFLOW_MULTIPLICATION, 0);
      return ER_FAILED;
    }

  db_make_short (result_p, stmp);

  return NO_ERROR;
}

static int
qdata_multiply_int (DB_VALUE * int_val_p, int i2, DB_VALUE * result_p)
{
  /* NOTE that we need volatile to prevent optimizer from generating division expression as multiplication */
  volatile int i1, itmp;

  i1 = db_get_int (int_val_p);
  itmp = i1 * i2;

  if (OR_CHECK_MULT_OVERFLOW (i1, i2, itmp))
    {
      er_set (ER_ERROR_SEVERITY, ARG_FILE_LINE, ER_QPROC_OVERFLOW_MULTIPLICATION, 0);
      return ER_FAILED;
    }

  db_make_int (result_p, itmp);
  return NO_ERROR;
}

static int
qdata_multiply_bigint (DB_VALUE * bigint_val_p, DB_BIGINT bi2, DB_VALUE * result_p)
{
  /* NOTE that we need volatile to prevent optimizer from generating division expression as multiplication */
  volatile DB_BIGINT bi1, bitmp;

  bi1 = db_get_bigint (bigint_val_p);
  bitmp = bi1 * bi2;

  if (OR_CHECK_MULT_OVERFLOW (bi1, bi2, bitmp))
    {
      er_set (ER_ERROR_SEVERITY, ARG_FILE_LINE, ER_QPROC_OVERFLOW_MULTIPLICATION, 0);
      return ER_FAILED;
    }

  db_make_bigint (result_p, bitmp);
  return NO_ERROR;
}

static int
qdata_multiply_float (DB_VALUE * float_val_p, float f2, DB_VALUE * result_p)
{
  float f1, ftmp;

  f1 = db_get_float (float_val_p);
  ftmp = f1 * f2;

  if (OR_CHECK_FLOAT_OVERFLOW (ftmp))
    {
      er_set (ER_ERROR_SEVERITY, ARG_FILE_LINE, ER_QPROC_OVERFLOW_MULTIPLICATION, 0);
      return ER_FAILED;
    }

  db_make_float (result_p, ftmp);
  return NO_ERROR;
}

static int
qdata_multiply_double (double d1, double d2, DB_VALUE * result_p)
{
  double dtmp;

  dtmp = d1 * d2;

  if (OR_CHECK_DOUBLE_OVERFLOW (dtmp))
    {
      er_set (ER_ERROR_SEVERITY, ARG_FILE_LINE, ER_QPROC_OVERFLOW_MULTIPLICATION, 0);
      return ER_FAILED;
    }

  db_make_double (result_p, dtmp);
  return NO_ERROR;
}

static int
qdata_multiply_numeric (DB_VALUE * numeric_val_p, DB_VALUE * dbval, DB_VALUE * result_p)
{
  DB_VALUE dbval_tmp;

  qdata_coerce_dbval_to_numeric (dbval, &dbval_tmp);

  if (numeric_db_value_mul (numeric_val_p, &dbval_tmp, result_p) != NO_ERROR)
    {
      er_set (ER_ERROR_SEVERITY, ARG_FILE_LINE, ER_QPROC_OVERFLOW_MULTIPLICATION, 0);
      return ER_FAILED;
    }

  return NO_ERROR;
}

static int
qdata_multiply_monetary (DB_VALUE * monetary_val_p, double d, DB_VALUE * result_p)
{
  double dtmp;

  dtmp = (db_get_monetary (monetary_val_p))->amount * d;

  if (OR_CHECK_DOUBLE_OVERFLOW (dtmp))
    {
      er_set (ER_ERROR_SEVERITY, ARG_FILE_LINE, ER_QPROC_OVERFLOW_MULTIPLICATION, 0);
      return ER_FAILED;
    }

  db_make_monetary (result_p, (db_get_monetary (monetary_val_p))->type, dtmp);

  return NO_ERROR;
}

static int
qdata_multiply_short_to_dbval (DB_VALUE * short_val_p, DB_VALUE * dbval_p, DB_VALUE * result_p)
{
  short s;
  DB_TYPE type2;

  s = db_get_short (short_val_p);
  type2 = DB_VALUE_DOMAIN_TYPE (dbval_p);

  switch (type2)
    {
    case DB_TYPE_SHORT:
      return qdata_multiply_short (dbval_p, s, result_p);

    case DB_TYPE_BIGINT:
      return qdata_multiply_bigint (dbval_p, s, result_p);

    case DB_TYPE_INTEGER:
      return qdata_multiply_int (dbval_p, s, result_p);

    case DB_TYPE_FLOAT:
      return qdata_multiply_float (dbval_p, s, result_p);

    case DB_TYPE_DOUBLE:
      return qdata_multiply_double (db_get_double (dbval_p), s, result_p);

    case DB_TYPE_NUMERIC:
      return qdata_multiply_numeric (dbval_p, short_val_p, result_p);

    case DB_TYPE_MONETARY:
      return qdata_multiply_monetary (dbval_p, s, result_p);

    default:
      break;
    }

  return NO_ERROR;
}

static int
qdata_multiply_int_to_dbval (DB_VALUE * int_val_p, DB_VALUE * dbval_p, DB_VALUE * result_p)
{
  DB_TYPE type2;

  type2 = DB_VALUE_DOMAIN_TYPE (dbval_p);

  switch (type2)
    {
    case DB_TYPE_SHORT:
      return qdata_multiply_int (int_val_p, db_get_short (dbval_p), result_p);

    case DB_TYPE_INTEGER:
      return qdata_multiply_int (int_val_p, db_get_int (dbval_p), result_p);

    case DB_TYPE_BIGINT:
      return qdata_multiply_bigint (dbval_p, db_get_int (int_val_p), result_p);

    case DB_TYPE_FLOAT:
      return qdata_multiply_float (dbval_p, (float) db_get_int (int_val_p), result_p);

    case DB_TYPE_DOUBLE:
      return qdata_multiply_double (db_get_double (dbval_p), db_get_int (int_val_p), result_p);

    case DB_TYPE_NUMERIC:
      return qdata_multiply_numeric (dbval_p, int_val_p, result_p);

    case DB_TYPE_MONETARY:
      return qdata_multiply_monetary (dbval_p, db_get_int (int_val_p), result_p);

    default:
      break;
    }

  return NO_ERROR;
}

static int
qdata_multiply_bigint_to_dbval (DB_VALUE * bigint_val_p, DB_VALUE * dbval_p, DB_VALUE * result_p)
{
  DB_TYPE type2;

  type2 = DB_VALUE_DOMAIN_TYPE (dbval_p);

  switch (type2)
    {
    case DB_TYPE_SHORT:
      return qdata_multiply_bigint (bigint_val_p, db_get_short (dbval_p), result_p);

    case DB_TYPE_INTEGER:
      return qdata_multiply_bigint (bigint_val_p, db_get_int (dbval_p), result_p);

    case DB_TYPE_BIGINT:
      return qdata_multiply_bigint (bigint_val_p, db_get_bigint (dbval_p), result_p);

    case DB_TYPE_FLOAT:
      return qdata_multiply_float (dbval_p, (float) db_get_bigint (bigint_val_p), result_p);

    case DB_TYPE_DOUBLE:
      return qdata_multiply_double (db_get_double (dbval_p), (double) db_get_bigint (bigint_val_p), result_p);

    case DB_TYPE_NUMERIC:
      return qdata_multiply_numeric (dbval_p, bigint_val_p, result_p);

    case DB_TYPE_MONETARY:
      return qdata_multiply_monetary (dbval_p, (double) db_get_bigint (bigint_val_p), result_p);

    default:
      break;
    }

  return NO_ERROR;
}

static int
qdata_multiply_float_to_dbval (DB_VALUE * float_val_p, DB_VALUE * dbval_p, DB_VALUE * result_p)
{
  DB_TYPE type2;

  type2 = DB_VALUE_DOMAIN_TYPE (dbval_p);

  switch (type2)
    {
    case DB_TYPE_SHORT:
      return qdata_multiply_float (float_val_p, db_get_short (dbval_p), result_p);

    case DB_TYPE_INTEGER:
      return qdata_multiply_float (float_val_p, (float) db_get_int (dbval_p), result_p);

    case DB_TYPE_BIGINT:
      return qdata_multiply_float (float_val_p, (float) db_get_bigint (dbval_p), result_p);

    case DB_TYPE_FLOAT:
      return qdata_multiply_float (float_val_p, db_get_float (dbval_p), result_p);

    case DB_TYPE_DOUBLE:
      return qdata_multiply_double (db_get_float (float_val_p), db_get_double (dbval_p), result_p);

    case DB_TYPE_NUMERIC:
      return qdata_multiply_double (db_get_float (float_val_p), qdata_coerce_numeric_to_double (dbval_p), result_p);

    case DB_TYPE_MONETARY:
      return qdata_multiply_monetary (dbval_p, db_get_float (float_val_p), result_p);

    default:
      break;
    }

  return NO_ERROR;
}

static int
qdata_multiply_double_to_dbval (DB_VALUE * double_val_p, DB_VALUE * dbval_p, DB_VALUE * result_p)
{
  double d;
  DB_TYPE type2;

  d = db_get_double (double_val_p);
  type2 = DB_VALUE_DOMAIN_TYPE (dbval_p);

  switch (type2)

    {
    case DB_TYPE_SHORT:
      return qdata_multiply_double (d, db_get_short (dbval_p), result_p);

    case DB_TYPE_INTEGER:
      return qdata_multiply_double (d, db_get_int (dbval_p), result_p);

    case DB_TYPE_BIGINT:
      return qdata_multiply_double (d, (double) db_get_bigint (dbval_p), result_p);

    case DB_TYPE_FLOAT:
      return qdata_multiply_double (d, db_get_float (dbval_p), result_p);

    case DB_TYPE_DOUBLE:
      return qdata_multiply_double (d, db_get_double (dbval_p), result_p);

    case DB_TYPE_NUMERIC:
      return qdata_multiply_double (d, qdata_coerce_numeric_to_double (dbval_p), result_p);

    case DB_TYPE_MONETARY:
      return qdata_multiply_monetary (dbval_p, d, result_p);

    default:
      break;
    }

  return NO_ERROR;
}

static int
qdata_multiply_numeric_to_dbval (DB_VALUE * numeric_val_p, DB_VALUE * dbval_p, DB_VALUE * result_p)
{
  DB_TYPE type2;

  type2 = DB_VALUE_DOMAIN_TYPE (dbval_p);

  switch (type2)
    {
    case DB_TYPE_SHORT:
    case DB_TYPE_INTEGER:
    case DB_TYPE_BIGINT:
      return qdata_multiply_numeric (numeric_val_p, dbval_p, result_p);

    case DB_TYPE_NUMERIC:
      if (numeric_db_value_mul (numeric_val_p, dbval_p, result_p) != NO_ERROR)
	{
	  er_set (ER_ERROR_SEVERITY, ARG_FILE_LINE, ER_QPROC_OVERFLOW_MULTIPLICATION, 0);
	  return ER_FAILED;
	}
      break;

    case DB_TYPE_FLOAT:
      return qdata_multiply_double (qdata_coerce_numeric_to_double (numeric_val_p), db_get_float (dbval_p), result_p);

    case DB_TYPE_DOUBLE:
      return qdata_multiply_double (qdata_coerce_numeric_to_double (numeric_val_p), db_get_double (dbval_p), result_p);

    case DB_TYPE_MONETARY:
      return qdata_multiply_monetary (dbval_p, qdata_coerce_numeric_to_double (numeric_val_p), result_p);

    default:
      break;
    }

  return NO_ERROR;
}

static int
qdata_multiply_monetary_to_dbval (DB_VALUE * monetary_val_p, DB_VALUE * dbval_p, DB_VALUE * result_p)
{
  DB_TYPE type2;

  type2 = DB_VALUE_DOMAIN_TYPE (dbval_p);

  switch (type2)
    {
    case DB_TYPE_SHORT:
      return qdata_multiply_monetary (monetary_val_p, db_get_short (dbval_p), result_p);

    case DB_TYPE_INTEGER:
      return qdata_multiply_monetary (monetary_val_p, db_get_int (dbval_p), result_p);

    case DB_TYPE_BIGINT:
      return qdata_multiply_monetary (monetary_val_p, (double) db_get_bigint (dbval_p), result_p);

    case DB_TYPE_FLOAT:
      return qdata_multiply_monetary (monetary_val_p, db_get_float (dbval_p), result_p);

    case DB_TYPE_DOUBLE:
      return qdata_multiply_monetary (monetary_val_p, db_get_double (dbval_p), result_p);

    case DB_TYPE_NUMERIC:
      return qdata_multiply_monetary (monetary_val_p, qdata_coerce_numeric_to_double (dbval_p), result_p);

    case DB_TYPE_MONETARY:
      /* Note: we probably should return an error if the two monetaries have different montetary types. */
      return qdata_multiply_monetary (monetary_val_p, (db_get_monetary (dbval_p))->amount, result_p);

    default:
      break;
    }

  return NO_ERROR;
}

static int
qdata_multiply_sequence_to_dbval (DB_VALUE * seq_val_p, DB_VALUE * dbval_p, DB_VALUE * result_p, TP_DOMAIN * domain_p)
{
  DB_SET *set_tmp = NULL;
#if !defined(NDEBUG)
  DB_TYPE type1, type2;
#endif

#if !defined(NDEBUG)
  type1 = DB_VALUE_DOMAIN_TYPE (seq_val_p);
  type2 = DB_VALUE_DOMAIN_TYPE (dbval_p);

  assert (TP_IS_SET_TYPE (type1));
  assert (TP_IS_SET_TYPE (type2));
#endif

  if (set_intersection (db_get_set (seq_val_p), db_get_set (dbval_p), &set_tmp, domain_p) < 0)
    {
      return ER_FAILED;
    }

  set_make_collection (result_p, set_tmp);
  return NO_ERROR;
}

/*
 * qdata_multiply_dbval () -
 *   return: NO_ERROR, or ER_code
 *   dbval1(in) : First db_value node
 *   dbval2(in) : Second db_value node
 *   res(out)   : Resultant db_value node
 *   domain(in) :
 *
 * Note: Multiply two db_values.
 */
int
qdata_multiply_dbval (DB_VALUE * dbval1_p, DB_VALUE * dbval2_p, DB_VALUE * result_p, tp_domain * domain_p)
{
  DB_TYPE type1;
  DB_TYPE type2;
  int error = NO_ERROR;
  DB_VALUE cast_value1;
  DB_VALUE cast_value2;
  TP_DOMAIN *cast_dom1 = NULL;
  TP_DOMAIN *cast_dom2 = NULL;
  TP_DOMAIN_STATUS dom_status;

  if ((domain_p != NULL && TP_DOMAIN_TYPE (domain_p) == DB_TYPE_NULL) || DB_IS_NULL (dbval1_p) || DB_IS_NULL (dbval2_p))
    {
      return NO_ERROR;
    }

  type1 = DB_VALUE_DOMAIN_TYPE (dbval1_p);
  type2 = DB_VALUE_DOMAIN_TYPE (dbval2_p);

  db_make_null (&cast_value1);
  db_make_null (&cast_value2);

  /* number * string : cast string to DOUBLE, multiply as number * DOUBLE */
  if (TP_IS_NUMERIC_TYPE (type1) && TP_IS_CHAR_TYPE (type2))
    {
      /* cast arg2 to double */
      cast_dom2 = tp_domain_resolve_default (DB_TYPE_DOUBLE);
    }
  /* string * number: cast string to DOUBLE, multiply as DOUBLE * number */
  else if (TP_IS_CHAR_TYPE (type1) && TP_IS_NUMERIC_TYPE (type2))
    {
      /* cast arg1 to double */
      cast_dom1 = tp_domain_resolve_default (DB_TYPE_DOUBLE);
    }
  /* string * string: cast both to DOUBLE, multiply as DOUBLE * DOUBLE */
  else if (TP_IS_CHAR_TYPE (type1) && TP_IS_CHAR_TYPE (type2))
    {
      /* cast number to DOUBLE */
      cast_dom1 = tp_domain_resolve_default (DB_TYPE_DOUBLE);
      cast_dom2 = tp_domain_resolve_default (DB_TYPE_DOUBLE);
    }

  if (cast_dom2 != NULL)
    {
      dom_status = tp_value_auto_cast (dbval2_p, &cast_value2, cast_dom2);
      if (dom_status != DOMAIN_COMPATIBLE)
	{
	  error = tp_domain_status_er_set (dom_status, ARG_FILE_LINE, dbval2_p, cast_dom2);
	  return error;
	}
      dbval2_p = &cast_value2;
    }

  if (cast_dom1 != NULL)
    {
      dom_status = tp_value_auto_cast (dbval1_p, &cast_value1, cast_dom1);
      if (dom_status != DOMAIN_COMPATIBLE)
	{
	  error = tp_domain_status_er_set (dom_status, ARG_FILE_LINE, dbval1_p, cast_dom1);
	  return error;
	}
      dbval1_p = &cast_value1;
    }

  type1 = DB_VALUE_DOMAIN_TYPE (dbval1_p);
  type2 = DB_VALUE_DOMAIN_TYPE (dbval2_p);

  if (DB_IS_NULL (dbval1_p) || DB_IS_NULL (dbval2_p))
    {
      return NO_ERROR;
    }

  switch (type1)
    {
    case DB_TYPE_SHORT:
      error = qdata_multiply_short_to_dbval (dbval1_p, dbval2_p, result_p);
      break;

    case DB_TYPE_INTEGER:
      error = qdata_multiply_int_to_dbval (dbval1_p, dbval2_p, result_p);
      break;

    case DB_TYPE_BIGINT:
      error = qdata_multiply_bigint_to_dbval (dbval1_p, dbval2_p, result_p);
      break;

    case DB_TYPE_FLOAT:
      error = qdata_multiply_float_to_dbval (dbval1_p, dbval2_p, result_p);
      break;

    case DB_TYPE_DOUBLE:
      error = qdata_multiply_double_to_dbval (dbval1_p, dbval2_p, result_p);
      break;

    case DB_TYPE_NUMERIC:
      error = qdata_multiply_numeric_to_dbval (dbval1_p, dbval2_p, result_p);
      break;

    case DB_TYPE_MONETARY:
      error = qdata_multiply_monetary_to_dbval (dbval1_p, dbval2_p, result_p);
      break;

    case DB_TYPE_SET:
    case DB_TYPE_MULTISET:
    case DB_TYPE_SEQUENCE:
      if (!TP_IS_SET_TYPE (type2))
	{
	  er_set (ER_ERROR_SEVERITY, ARG_FILE_LINE, ER_QPROC_INVALID_DATATYPE, 0);
	  return ER_QPROC_INVALID_DATATYPE;
	}
      if (domain_p == NULL)
	{
	  if (type1 == type2 && type1 == DB_TYPE_SET)
	    {
	      /* partial resolve : set only basic domain; full domain will be resolved in 'fetch', based on the
	       * result's value */
	      domain_p = tp_domain_resolve_default (type1);
	    }
	  else
	    {
	      domain_p = tp_domain_resolve_default (DB_TYPE_MULTISET);
	    }
	}
      error = qdata_multiply_sequence_to_dbval (dbval1_p, dbval2_p, result_p, domain_p);
      break;

    case DB_TYPE_TIME:
    case DB_TYPE_TIMESTAMP:
    case DB_TYPE_TIMESTAMPLTZ:
    case DB_TYPE_TIMESTAMPTZ:
    case DB_TYPE_DATE:
    case DB_TYPE_DATETIME:
    case DB_TYPE_DATETIMELTZ:
    case DB_TYPE_DATETIMETZ:
    case DB_TYPE_STRING:
    default:
      if (prm_get_bool_value (PRM_ID_RETURN_NULL_ON_FUNCTION_ERRORS) == false)
	{
	  er_set (ER_ERROR_SEVERITY, ARG_FILE_LINE, ER_QPROC_INVALID_DATATYPE, 0);
	  return ER_QPROC_INVALID_DATATYPE;
	}
    }

  if (error != NO_ERROR)
    {
      return error;
    }

  return qdata_coerce_result_to_domain (result_p, domain_p);
}

static bool
qdata_is_divided_zero (DB_VALUE * dbval_p)
{
  DB_TYPE type;

  type = DB_VALUE_DOMAIN_TYPE (dbval_p);

  switch (type)
    {
    case DB_TYPE_SHORT:
      return db_get_short (dbval_p) == 0;

    case DB_TYPE_INTEGER:
      return db_get_int (dbval_p) == 0;

    case DB_TYPE_BIGINT:
      return db_get_bigint (dbval_p) == 0;

    case DB_TYPE_FLOAT:
      return fabs ((double) db_get_float (dbval_p)) <= DBL_EPSILON;

    case DB_TYPE_DOUBLE:
      return fabs (db_get_double (dbval_p)) <= DBL_EPSILON;

    case DB_TYPE_MONETARY:
      return db_get_monetary (dbval_p)->amount <= DBL_EPSILON;

    case DB_TYPE_NUMERIC:
      return numeric_db_value_is_zero (dbval_p);

    default:
      break;
    }

  return false;
}

static int
qdata_divide_short (short s1, short s2, DB_VALUE * result_p)
{
  short stmp;

  stmp = s1 / s2;
  db_make_short (result_p, stmp);

  return NO_ERROR;
}

static int
qdata_divide_int (int i1, int i2, DB_VALUE * result_p)
{
  int itmp;

  itmp = i1 / i2;
  db_make_int (result_p, itmp);

  return NO_ERROR;
}

static int
qdata_divide_bigint (DB_BIGINT bi1, DB_BIGINT bi2, DB_VALUE * result_p)
{
  DB_BIGINT bitmp;

  bitmp = bi1 / bi2;
  db_make_bigint (result_p, bitmp);

  return NO_ERROR;
}

static int
qdata_divide_float (float f1, float f2, DB_VALUE * result_p)
{
  float ftmp;

  ftmp = f1 / f2;

  if (OR_CHECK_FLOAT_OVERFLOW (ftmp))
    {
      er_set (ER_ERROR_SEVERITY, ARG_FILE_LINE, ER_QPROC_OVERFLOW_DIVISION, 0);
      return ER_FAILED;
    }

  db_make_float (result_p, ftmp);
  return NO_ERROR;
}

static int
qdata_divide_double (double d1, double d2, DB_VALUE * result_p, bool is_check_overflow)
{
  double dtmp;

  dtmp = d1 / d2;

  if (is_check_overflow && OR_CHECK_DOUBLE_OVERFLOW (dtmp))
    {
      er_set (ER_ERROR_SEVERITY, ARG_FILE_LINE, ER_QPROC_OVERFLOW_DIVISION, 0);
      return ER_FAILED;
    }

  db_make_double (result_p, dtmp);
  return NO_ERROR;
}

static int
qdata_divide_monetary (double d1, double d2, DB_CURRENCY currency, DB_VALUE * result_p, bool is_check_overflow)
{
  double dtmp;

  dtmp = d1 / d2;

  if (is_check_overflow && OR_CHECK_DOUBLE_OVERFLOW (dtmp))
    {
      er_set (ER_ERROR_SEVERITY, ARG_FILE_LINE, ER_QPROC_OVERFLOW_DIVISION, 0);
      return ER_FAILED;
    }

  db_make_monetary (result_p, currency, dtmp);
  return NO_ERROR;
}

static int
qdata_divide_short_to_dbval (DB_VALUE * short_val_p, DB_VALUE * dbval_p, DB_VALUE * result_p)
{
  short s;
  DB_TYPE type2;
  DB_VALUE dbval_tmp;

  s = db_get_short (short_val_p);
  type2 = DB_VALUE_DOMAIN_TYPE (dbval_p);

  switch (type2)
    {
    case DB_TYPE_SHORT:
      return qdata_divide_short (s, db_get_short (dbval_p), result_p);

    case DB_TYPE_INTEGER:
      return qdata_divide_int (s, db_get_int (dbval_p), result_p);

    case DB_TYPE_BIGINT:
      return qdata_divide_bigint (s, db_get_bigint (dbval_p), result_p);

    case DB_TYPE_FLOAT:
      return qdata_divide_float (s, db_get_float (dbval_p), result_p);

    case DB_TYPE_DOUBLE:
      return qdata_divide_double (s, db_get_double (dbval_p), result_p, true);

    case DB_TYPE_NUMERIC:
      qdata_coerce_dbval_to_numeric (short_val_p, &dbval_tmp);
      if (numeric_db_value_div (&dbval_tmp, dbval_p, result_p) != NO_ERROR)
	{
	  er_set (ER_ERROR_SEVERITY, ARG_FILE_LINE, ER_QPROC_OVERFLOW_DIVISION, 0);
	  return ER_FAILED;
	}
      break;

    case DB_TYPE_MONETARY:
      return qdata_divide_monetary (s, (db_get_monetary (dbval_p))->amount, (db_get_monetary (dbval_p))->type, result_p,
				    true);

    default:
      break;
    }

  return NO_ERROR;
}

static int
qdata_divide_int_to_dbval (DB_VALUE * int_val_p, DB_VALUE * dbval_p, DB_VALUE * result_p)
{
  int i;
  DB_TYPE type2;
  DB_VALUE dbval_tmp;

  i = db_get_int (int_val_p);
  type2 = DB_VALUE_DOMAIN_TYPE (dbval_p);

  switch (type2)
    {
    case DB_TYPE_SHORT:
      return qdata_divide_int (i, db_get_short (dbval_p), result_p);

    case DB_TYPE_INTEGER:
      return qdata_divide_int (i, db_get_int (dbval_p), result_p);

    case DB_TYPE_BIGINT:
      return qdata_divide_bigint (i, db_get_bigint (dbval_p), result_p);

    case DB_TYPE_FLOAT:
      return qdata_divide_float ((float) i, db_get_float (dbval_p), result_p);

    case DB_TYPE_DOUBLE:
      return qdata_divide_double (i, db_get_double (dbval_p), result_p, true);

    case DB_TYPE_NUMERIC:
      qdata_coerce_dbval_to_numeric (int_val_p, &dbval_tmp);
      if (numeric_db_value_div (&dbval_tmp, dbval_p, result_p) != NO_ERROR)
	{
	  er_set (ER_ERROR_SEVERITY, ARG_FILE_LINE, ER_QPROC_OVERFLOW_DIVISION, 0);
	  return ER_FAILED;
	}
      break;

    case DB_TYPE_MONETARY:
      return qdata_divide_monetary (i, (db_get_monetary (dbval_p))->amount, (db_get_monetary (dbval_p))->type, result_p,
				    true);

    default:
      break;
    }

  return NO_ERROR;
}

static int
qdata_divide_bigint_to_dbval (DB_VALUE * bigint_val_p, DB_VALUE * dbval_p, DB_VALUE * result_p)
{
  DB_BIGINT bi;
  DB_TYPE type2;
  DB_VALUE dbval_tmp;

  bi = db_get_bigint (bigint_val_p);
  type2 = DB_VALUE_DOMAIN_TYPE (dbval_p);

  switch (type2)
    {
    case DB_TYPE_SHORT:
      return qdata_divide_bigint (bi, db_get_short (dbval_p), result_p);

    case DB_TYPE_INTEGER:
      return qdata_divide_bigint (bi, db_get_int (dbval_p), result_p);

    case DB_TYPE_BIGINT:
      return qdata_divide_bigint (bi, db_get_bigint (dbval_p), result_p);

    case DB_TYPE_FLOAT:
      return qdata_divide_float ((float) bi, db_get_float (dbval_p), result_p);

    case DB_TYPE_DOUBLE:
      return qdata_divide_double ((double) bi, db_get_double (dbval_p), result_p, true);

    case DB_TYPE_NUMERIC:
      qdata_coerce_dbval_to_numeric (bigint_val_p, &dbval_tmp);
      if (numeric_db_value_div (&dbval_tmp, dbval_p, result_p) != NO_ERROR)
	{
	  er_set (ER_ERROR_SEVERITY, ARG_FILE_LINE, ER_QPROC_OVERFLOW_DIVISION, 0);
	  return ER_FAILED;
	}
      break;

    case DB_TYPE_MONETARY:
      return qdata_divide_monetary ((double) bi, (db_get_monetary (dbval_p))->amount, (db_get_monetary (dbval_p))->type,
				    result_p, true);

    default:
      break;
    }

  return NO_ERROR;
}

static int
qdata_divide_float_to_dbval (DB_VALUE * float_val_p, DB_VALUE * dbval_p, DB_VALUE * result_p)
{
  float f;
  DB_TYPE type2;

  f = db_get_float (float_val_p);
  type2 = DB_VALUE_DOMAIN_TYPE (dbval_p);

  switch (type2)
    {
    case DB_TYPE_SHORT:
      return qdata_divide_float (f, db_get_short (dbval_p), result_p);

    case DB_TYPE_INTEGER:
      return qdata_divide_float (f, (float) db_get_int (dbval_p), result_p);

    case DB_TYPE_BIGINT:
      return qdata_divide_float (f, (float) db_get_bigint (dbval_p), result_p);

    case DB_TYPE_FLOAT:
      return qdata_divide_float (f, db_get_float (dbval_p), result_p);

    case DB_TYPE_DOUBLE:
      return qdata_divide_double (f, db_get_double (dbval_p), result_p, true);

    case DB_TYPE_NUMERIC:
      return qdata_divide_double (f, qdata_coerce_numeric_to_double (dbval_p), result_p, false);

    case DB_TYPE_MONETARY:
      return qdata_divide_monetary (f, (db_get_monetary (dbval_p))->amount, (db_get_monetary (dbval_p))->type, result_p,
				    true);

    default:
      break;
    }

  return NO_ERROR;
}

static int
qdata_divide_double_to_dbval (DB_VALUE * double_val_p, DB_VALUE * dbval_p, DB_VALUE * result_p)
{
  double d;
  DB_TYPE type2;

  d = db_get_double (double_val_p);
  type2 = DB_VALUE_DOMAIN_TYPE (dbval_p);

  switch (type2)
    {
    case DB_TYPE_SHORT:
      return qdata_divide_double (d, db_get_short (dbval_p), result_p, false);

    case DB_TYPE_INTEGER:
      return qdata_divide_double (d, db_get_int (dbval_p), result_p, false);

    case DB_TYPE_BIGINT:
      return qdata_divide_double (d, (double) db_get_bigint (dbval_p), result_p, false);

    case DB_TYPE_FLOAT:
      return qdata_divide_double (d, db_get_float (dbval_p), result_p, true);

    case DB_TYPE_DOUBLE:
      return qdata_divide_double (d, db_get_double (dbval_p), result_p, true);

    case DB_TYPE_NUMERIC:
      return qdata_divide_double (d, qdata_coerce_numeric_to_double (dbval_p), result_p, false);

    case DB_TYPE_MONETARY:
      return qdata_divide_monetary (d, (db_get_monetary (dbval_p))->amount, (db_get_monetary (dbval_p))->type, result_p,
				    true);

    default:
      break;
    }

  return NO_ERROR;
}

static int
qdata_divide_numeric_to_dbval (DB_VALUE * numeric_val_p, DB_VALUE * dbval_p, DB_VALUE * result_p)
{
  DB_TYPE type2;
  DB_VALUE dbval_tmp;

  type2 = DB_VALUE_DOMAIN_TYPE (dbval_p);

  switch (type2)
    {
    case DB_TYPE_SHORT:
    case DB_TYPE_INTEGER:
    case DB_TYPE_BIGINT:
      qdata_coerce_dbval_to_numeric (dbval_p, &dbval_tmp);
      if (numeric_db_value_div (numeric_val_p, &dbval_tmp, result_p) != NO_ERROR)
	{
	  er_set (ER_ERROR_SEVERITY, ARG_FILE_LINE, ER_QPROC_OVERFLOW_DIVISION, 0);
	  return ER_FAILED;
	}
      break;

    case DB_TYPE_NUMERIC:
      if (numeric_db_value_div (numeric_val_p, dbval_p, result_p) != NO_ERROR)
	{
	  er_set (ER_ERROR_SEVERITY, ARG_FILE_LINE, ER_QPROC_OVERFLOW_DIVISION, 0);
	  return ER_FAILED;
	}
      break;

    case DB_TYPE_FLOAT:
      return qdata_divide_double (qdata_coerce_numeric_to_double (numeric_val_p), db_get_float (dbval_p), result_p,
				  false);

    case DB_TYPE_DOUBLE:
      return qdata_divide_double (qdata_coerce_numeric_to_double (numeric_val_p), db_get_double (dbval_p), result_p,
				  true);

    case DB_TYPE_MONETARY:
      return qdata_divide_monetary (qdata_coerce_numeric_to_double (numeric_val_p), (db_get_monetary (dbval_p))->amount,
				    (db_get_monetary (dbval_p))->type, result_p, true);

    default:
      break;
    }

  return NO_ERROR;
}

static int
qdata_divide_monetary_to_dbval (DB_VALUE * monetary_val_p, DB_VALUE * dbval_p, DB_VALUE * result_p)
{
  double d;
  DB_CURRENCY currency;
  DB_TYPE type2;

  d = (db_get_monetary (monetary_val_p))->amount;
  currency = (db_get_monetary (monetary_val_p))->type;
  type2 = DB_VALUE_DOMAIN_TYPE (dbval_p);

  switch (type2)
    {
    case DB_TYPE_SHORT:
      return qdata_divide_monetary (d, db_get_short (dbval_p), currency, result_p, false);

    case DB_TYPE_INTEGER:
      return qdata_divide_monetary (d, db_get_int (dbval_p), currency, result_p, false);

    case DB_TYPE_BIGINT:
      return qdata_divide_monetary (d, (double) db_get_bigint (dbval_p), currency, result_p, false);

    case DB_TYPE_FLOAT:
      return qdata_divide_monetary (d, db_get_float (dbval_p), currency, result_p, true);

    case DB_TYPE_DOUBLE:
      return qdata_divide_monetary (d, db_get_double (dbval_p), currency, result_p, true);

    case DB_TYPE_NUMERIC:
      return qdata_divide_monetary (d, qdata_coerce_numeric_to_double (dbval_p), currency, result_p, true);

    case DB_TYPE_MONETARY:
      /* Note: we probably should return an error if the two monetaries have different montetary types. */
      return qdata_divide_monetary (d, (db_get_monetary (dbval_p))->amount, currency, result_p, true);

    default:
      break;
    }

  return NO_ERROR;
}

/*
 * qdata_divide_dbval () -
 *   return: NO_ERROR, or ER_code
 *   dbval1(in) : First db_value node
 *   dbval2(in) : Second db_value node
 *   res(out)   : Resultant db_value node
 *   domain(in) :
 *
 * Note: Divide dbval1 by dbval2
 * Overflow checks are only done when the right operand may be
 * smaller than one.  That is,
 *     short / integer -> overflow is not checked.  Result will
 *                        always be smaller than the numerand.
 *     float / short   -> overflow is not checked.  Minimum float
 *                        representation (e-38) overflows to zero
 *                        which we want.
 *     Because of zero divide checks, most of the others will not
 *     overflow but is still being checked in case we are on a
 *     platform where DBL_EPSILON approaches the value of FLT_MIN.
 */
int
qdata_divide_dbval (DB_VALUE * dbval1_p, DB_VALUE * dbval2_p, DB_VALUE * result_p, tp_domain * domain_p)
{
  DB_TYPE type1;
  DB_TYPE type2;
  int error = NO_ERROR;
  DB_VALUE cast_value1;
  DB_VALUE cast_value2;
  TP_DOMAIN *cast_dom1 = NULL;
  TP_DOMAIN *cast_dom2 = NULL;
  TP_DOMAIN_STATUS dom_status;

  if ((domain_p != NULL && TP_DOMAIN_TYPE (domain_p) == DB_TYPE_NULL) || DB_IS_NULL (dbval1_p) || DB_IS_NULL (dbval2_p))
    {
      return NO_ERROR;
    }

  type1 = DB_VALUE_DOMAIN_TYPE (dbval1_p);
  type2 = DB_VALUE_DOMAIN_TYPE (dbval2_p);

  db_make_null (&cast_value1);
  db_make_null (&cast_value2);

  /* number / string : cast string to DOUBLE, divide as number / DOUBLE */
  if (TP_IS_NUMERIC_TYPE (type1) && TP_IS_CHAR_TYPE (type2))
    {
      /* cast arg2 to double */
      cast_dom2 = tp_domain_resolve_default (DB_TYPE_DOUBLE);
    }
  /* string / number: cast string to DOUBLE, divide as DOUBLE / number */
  else if (TP_IS_CHAR_TYPE (type1) && TP_IS_NUMERIC_TYPE (type2))
    {
      /* cast arg1 to double */
      cast_dom1 = tp_domain_resolve_default (DB_TYPE_DOUBLE);
    }
  /* string / string: cast both to DOUBLE, divide as DOUBLE / DOUBLE */
  else if (TP_IS_CHAR_TYPE (type1) && TP_IS_CHAR_TYPE (type2))
    {
      /* cast number to DOUBLE */
      cast_dom1 = tp_domain_resolve_default (DB_TYPE_DOUBLE);
      cast_dom2 = tp_domain_resolve_default (DB_TYPE_DOUBLE);
    }

  if (cast_dom2 != NULL)
    {
      dom_status = tp_value_auto_cast (dbval2_p, &cast_value2, cast_dom2);
      if (dom_status != DOMAIN_COMPATIBLE)
	{
	  error = tp_domain_status_er_set (dom_status, ARG_FILE_LINE, dbval2_p, cast_dom2);
	  return error;
	}
      dbval2_p = &cast_value2;
    }

  if (cast_dom1 != NULL)
    {
      dom_status = tp_value_auto_cast (dbval1_p, &cast_value1, cast_dom1);
      if (dom_status != DOMAIN_COMPATIBLE)
	{
	  error = tp_domain_status_er_set (dom_status, ARG_FILE_LINE, dbval1_p, cast_dom1);
	  return error;
	}
      dbval1_p = &cast_value1;
    }

  type1 = DB_VALUE_DOMAIN_TYPE (dbval1_p);
  type2 = DB_VALUE_DOMAIN_TYPE (dbval2_p);

  if (DB_IS_NULL (dbval1_p) || DB_IS_NULL (dbval2_p))
    {
      return NO_ERROR;
    }

  if (qdata_is_divided_zero (dbval2_p))
    {
      er_set (ER_ERROR_SEVERITY, ARG_FILE_LINE, ER_QPROC_ZERO_DIVIDE, 0);
      return ER_FAILED;
    }

  switch (type1)
    {
    case DB_TYPE_SHORT:
      error = qdata_divide_short_to_dbval (dbval1_p, dbval2_p, result_p);
      break;

    case DB_TYPE_INTEGER:
      error = qdata_divide_int_to_dbval (dbval1_p, dbval2_p, result_p);
      break;

    case DB_TYPE_BIGINT:
      error = qdata_divide_bigint_to_dbval (dbval1_p, dbval2_p, result_p);
      break;

    case DB_TYPE_FLOAT:
      error = qdata_divide_float_to_dbval (dbval1_p, dbval2_p, result_p);
      break;

    case DB_TYPE_DOUBLE:
      error = qdata_divide_double_to_dbval (dbval1_p, dbval2_p, result_p);
      break;

    case DB_TYPE_NUMERIC:
      error = qdata_divide_numeric_to_dbval (dbval1_p, dbval2_p, result_p);
      break;

    case DB_TYPE_MONETARY:
      error = qdata_divide_monetary_to_dbval (dbval1_p, dbval2_p, result_p);
      break;

    case DB_TYPE_SET:
    case DB_TYPE_MULTISET:
    case DB_TYPE_SEQUENCE:
    case DB_TYPE_TIME:
    case DB_TYPE_TIMESTAMP:
    case DB_TYPE_TIMESTAMPLTZ:
    case DB_TYPE_TIMESTAMPTZ:
    case DB_TYPE_DATETIME:
    case DB_TYPE_DATETIMELTZ:
    case DB_TYPE_DATETIMETZ:
    case DB_TYPE_DATE:
    case DB_TYPE_STRING:
    default:
      if (prm_get_bool_value (PRM_ID_RETURN_NULL_ON_FUNCTION_ERRORS) == false)
	{
	  er_set (ER_ERROR_SEVERITY, ARG_FILE_LINE, ER_QPROC_INVALID_DATATYPE, 0);
	  return ER_QPROC_INVALID_DATATYPE;
	}
    }

  if (error != NO_ERROR)
    {
      return error;
    }

  return qdata_coerce_result_to_domain (result_p, domain_p);
}

/*
 * qdata_unary_minus_dbval () -
 *   return: NO_ERROR, or ER_code
 *   res(out)   : Resultant db_value node
 *   dbval1(in) : First db_value node
 *
 * Note: Take unary minus of db_value.
 */
int
qdata_unary_minus_dbval (DB_VALUE * result_p, DB_VALUE * dbval_p)
{
  DB_TYPE res_type;
  short stmp;
  int itmp;
  DB_BIGINT bitmp;
  double dtmp;
  DB_VALUE cast_value;
  int er_status = NO_ERROR;

  res_type = DB_VALUE_DOMAIN_TYPE (dbval_p);
  if (res_type == DB_TYPE_NULL || DB_IS_NULL (dbval_p))
    {
      return NO_ERROR;
    }

  switch (res_type)
    {
    case DB_TYPE_INTEGER:
      itmp = db_get_int (dbval_p);
      if (itmp == INT_MIN)
	{
	  er_set (ER_ERROR_SEVERITY, ARG_FILE_LINE, ER_QPROC_OVERFLOW_UMINUS, 0);
	  return ER_QPROC_OVERFLOW_UMINUS;
	}
      db_make_int (result_p, (-1) * itmp);
      break;

    case DB_TYPE_BIGINT:
      bitmp = db_get_bigint (dbval_p);
      if (bitmp == DB_BIGINT_MIN)
	{
	  er_set (ER_ERROR_SEVERITY, ARG_FILE_LINE, ER_QPROC_OVERFLOW_UMINUS, 0);
	  return ER_QPROC_OVERFLOW_UMINUS;
	}
      db_make_bigint (result_p, (-1) * bitmp);
      break;

    case DB_TYPE_FLOAT:
      db_make_float (result_p, (-1) * db_get_float (dbval_p));
      break;

    case DB_TYPE_CHAR:
    case DB_TYPE_VARCHAR:
    case DB_TYPE_NCHAR:
    case DB_TYPE_VARNCHAR:
      er_status = tp_value_str_auto_cast_to_number (dbval_p, &cast_value, &res_type);
      if (er_status != NO_ERROR
	  || (prm_get_bool_value (PRM_ID_RETURN_NULL_ON_FUNCTION_ERRORS) == true && res_type != DB_TYPE_DOUBLE))
	{
	  return er_status;
	}

      assert (res_type == DB_TYPE_DOUBLE);

      dbval_p = &cast_value;

      /* fall through */

    case DB_TYPE_DOUBLE:
      db_make_double (result_p, (-1) * db_get_double (dbval_p));
      break;

    case DB_TYPE_NUMERIC:
      db_make_numeric (result_p, db_get_numeric (dbval_p), DB_VALUE_PRECISION (dbval_p), DB_VALUE_SCALE (dbval_p));
      if (numeric_db_value_negate (result_p) != NO_ERROR)
	{
	  return ER_FAILED;
	}
      break;

    case DB_TYPE_MONETARY:
      dtmp = (-1) * (db_get_monetary (dbval_p))->amount;
      db_make_monetary (result_p, (db_get_monetary (dbval_p))->type, dtmp);
      break;

    case DB_TYPE_SHORT:
      stmp = db_get_short (dbval_p);
      if (stmp == SHRT_MIN)
	{
	  er_set (ER_ERROR_SEVERITY, ARG_FILE_LINE, ER_QPROC_OVERFLOW_UMINUS, 0);
	  return ER_QPROC_OVERFLOW_UMINUS;
	}
      db_make_short (result_p, (-1) * stmp);
      break;

    default:
      if (prm_get_bool_value (PRM_ID_RETURN_NULL_ON_FUNCTION_ERRORS) == false)
	{
	  er_status = ER_QPROC_INVALID_DATATYPE;
	  er_set (ER_ERROR_SEVERITY, ARG_FILE_LINE, er_status, 0);
	}
      break;
    }

  return er_status;
}

/*
 * qdata_extract_dbval () -
 *   return: NO_ERROR, or ER_code
 *   extr_operand(in)   : Specifies datetime field to be extracted
 *   dbval(in)  : Extract source db_value node
 *   res(out)   : Resultant db_value node
 *   domain(in) :
 *
 * Note: Extract a datetime field from db_value.
 */
int
qdata_extract_dbval (const MISC_OPERAND extr_operand, DB_VALUE * dbval_p, DB_VALUE * result_p, tp_domain * domain_p)
{
  if (db_string_extract_dbval (extr_operand, dbval_p, result_p, domain_p) != NO_ERROR)
    {
      return ER_FAILED;
    }
  return NO_ERROR;
}

/*
 * qdata_strcat_dbval () -
 *   return:
 *   dbval1(in) :
 *   dbval2(in) :
 *   res(in)    :
 *   domain(in) :
 */
int
qdata_strcat_dbval (DB_VALUE * dbval1_p, DB_VALUE * dbval2_p, DB_VALUE * result_p, tp_domain * domain_p)
{
  DB_TYPE type1, type2;
  int error = NO_ERROR;
  DB_VALUE cast_value1;
  DB_VALUE cast_value2;
  TP_DOMAIN *cast_dom1 = NULL;
  TP_DOMAIN *cast_dom2 = NULL;
  TP_DOMAIN_STATUS dom_status;

  if (domain_p != NULL && TP_DOMAIN_TYPE (domain_p) == DB_TYPE_NULL)
    {
      return NO_ERROR;
    }

  type1 = dbval1_p ? DB_VALUE_DOMAIN_TYPE (dbval1_p) : DB_TYPE_NULL;
  type2 = dbval2_p ? DB_VALUE_DOMAIN_TYPE (dbval2_p) : DB_TYPE_NULL;

  /* string STRCAT date: cast date to string, concat as strings */
  /* string STRCAT number: cast number to string, concat as strings */
  if (TP_IS_CHAR_TYPE (type1) && (TP_IS_DATE_OR_TIME_TYPE (type2) || TP_IS_NUMERIC_TYPE (type2)))
    {
      cast_dom2 = tp_domain_resolve_value (dbval1_p, NULL);
    }
  else if ((TP_IS_DATE_OR_TIME_TYPE (type1) || TP_IS_NUMERIC_TYPE (type1)) && TP_IS_CHAR_TYPE (type2))
    {
      cast_dom1 = tp_domain_resolve_value (dbval2_p, NULL);
    }

  db_make_null (&cast_value1);
  db_make_null (&cast_value2);

  if (cast_dom1 != NULL)
    {
      dom_status = tp_value_auto_cast (dbval1_p, &cast_value1, cast_dom1);
      if (dom_status != DOMAIN_COMPATIBLE)
	{
	  error = tp_domain_status_er_set (dom_status, ARG_FILE_LINE, dbval1_p, cast_dom1);
	  pr_clear_value (&cast_value1);
	  pr_clear_value (&cast_value2);
	  return error;
	}
      dbval1_p = &cast_value1;
    }

  if (cast_dom2 != NULL)
    {
      dom_status = tp_value_auto_cast (dbval2_p, &cast_value2, cast_dom2);
      if (dom_status != DOMAIN_COMPATIBLE)
	{
	  error = tp_domain_status_er_set (dom_status, ARG_FILE_LINE, dbval2_p, cast_dom2);
	  pr_clear_value (&cast_value1);
	  pr_clear_value (&cast_value2);
	  return error;
	}
      dbval2_p = &cast_value2;
    }

  type1 = dbval1_p ? DB_VALUE_DOMAIN_TYPE (dbval1_p) : DB_TYPE_NULL;
  type2 = dbval2_p ? DB_VALUE_DOMAIN_TYPE (dbval2_p) : DB_TYPE_NULL;

  if (DB_IS_NULL (dbval1_p) || DB_IS_NULL (dbval2_p))
    {
      /* ORACLE7 ServerSQL Language Reference Manual 3-4; Although ORACLE treats zero-length character strings as
       * nulls, concatenating a zero-length character string with another operand always results in the other operand,
       * rather than a null. However, this may not continue to be true in future versions of ORACLE. To concatenate an
       * expression that might be null, use the NVL function to explicitly convert the expression to a zero-length
       * string. */
      if (!prm_get_bool_value (PRM_ID_ORACLE_STYLE_EMPTY_STRING))
	{
	  return NO_ERROR;
	}

      if ((DB_IS_NULL (dbval1_p) && QSTR_IS_ANY_CHAR_OR_BIT (type2))
	  || (DB_IS_NULL (dbval2_p) && QSTR_IS_ANY_CHAR_OR_BIT (type1)))
	{
	  ;			/* go ahead */
	}
      else
	{
	  return NO_ERROR;
	}
    }

  switch (type1)
    {
    case DB_TYPE_SHORT:
      error = qdata_add_short_to_dbval (dbval1_p, dbval2_p, result_p, domain_p);
      break;

    case DB_TYPE_INTEGER:
      error = qdata_add_int_to_dbval (dbval1_p, dbval2_p, result_p, domain_p);
      break;

    case DB_TYPE_BIGINT:
      error = qdata_add_bigint_to_dbval (dbval1_p, dbval2_p, result_p, domain_p);
      break;

    case DB_TYPE_FLOAT:
      error = qdata_add_float_to_dbval (dbval1_p, dbval2_p, result_p);
      break;

    case DB_TYPE_DOUBLE:
      error = qdata_add_double_to_dbval (dbval1_p, dbval2_p, result_p);
      break;

    case DB_TYPE_NUMERIC:
      error = qdata_add_numeric_to_dbval (dbval1_p, dbval2_p, result_p);
      break;

    case DB_TYPE_MONETARY:
      error = qdata_add_monetary_to_dbval (dbval1_p, dbval2_p, result_p);
      break;

    case DB_TYPE_NULL:
    case DB_TYPE_CHAR:
    case DB_TYPE_VARCHAR:
    case DB_TYPE_NCHAR:
    case DB_TYPE_VARNCHAR:
    case DB_TYPE_BIT:
    case DB_TYPE_VARBIT:
      if (dbval1_p != NULL && dbval2_p != NULL)
	{
	  error = qdata_add_chars_to_dbval (dbval1_p, dbval2_p, result_p);
	}
      break;

    case DB_TYPE_SET:
    case DB_TYPE_MULTISET:
    case DB_TYPE_SEQUENCE:
      if (!TP_IS_SET_TYPE (type2))
	{
	  er_set (ER_ERROR_SEVERITY, ARG_FILE_LINE, ER_QPROC_INVALID_DATATYPE, 0);
	  return ER_QPROC_INVALID_DATATYPE;
	}
      error = qdata_add_sequence_to_dbval (dbval1_p, dbval2_p, result_p, domain_p);
      break;

    case DB_TYPE_TIME:
      error = qdata_add_time_to_dbval (dbval1_p, dbval2_p, result_p);
      break;

    case DB_TYPE_TIMESTAMP:
    case DB_TYPE_TIMESTAMPLTZ:
      error = qdata_add_utime_to_dbval (dbval1_p, dbval2_p, result_p, domain_p);
      if (error == NO_ERROR && type1 == DB_TYPE_TIMESTAMPLTZ)
	{
	  db_make_timestampltz (result_p, *db_get_timestamp (result_p));
	}
      break;

    case DB_TYPE_TIMESTAMPTZ:
      error = qdata_add_timestamptz_to_dbval (dbval1_p, dbval2_p, result_p);
      break;

    case DB_TYPE_DATETIME:
    case DB_TYPE_DATETIMELTZ:
      error = qdata_add_datetime_to_dbval (dbval1_p, dbval2_p, result_p, domain_p);
      if (error != NO_ERROR && type1 == DB_TYPE_DATETIMELTZ)
	{
	  db_make_datetimeltz (result_p, db_get_datetime (result_p));
	}
      break;

    case DB_TYPE_DATETIMETZ:
      error = qdata_add_datetimetz_to_dbval (dbval1_p, dbval2_p, result_p);
      break;

    case DB_TYPE_DATE:
      error = qdata_add_date_to_dbval (dbval1_p, dbval2_p, result_p, domain_p);
      break;

    default:
      er_set (ER_ERROR_SEVERITY, ARG_FILE_LINE, ER_QPROC_INVALID_DATATYPE, 0);
      error = ER_FAILED;
      break;
    }

  if (error != NO_ERROR)
    {
      return error;
    }

  if (cast_dom1)
    {
      pr_clear_value (&cast_value1);
    }
  if (cast_dom2)
    {
      pr_clear_value (&cast_value2);
    }

  return qdata_coerce_result_to_domain (result_p, domain_p);
}

/*
 * MISCELLANEOUS
 */

/*
 * qdata_get_tuple_value_size_from_dbval () - Return the tuple value size
 *	for the db_value
 *   return: tuple_value_size or ER_FAILED
 *   dbval(in)  : db_value node
 */
int
qdata_get_tuple_value_size_from_dbval (DB_VALUE * dbval_p)
{
  int val_size, align;
  int tuple_value_size = 0;
  PR_TYPE *type_p;
  DB_TYPE dbval_type;

  if (DB_IS_NULL (dbval_p))
    {
      tuple_value_size = QFILE_TUPLE_VALUE_HEADER_SIZE;
    }
  else
    {
      dbval_type = DB_VALUE_DOMAIN_TYPE (dbval_p);
      type_p = pr_type_from_id (dbval_type);
      if (type_p)
	{
	  val_size = type_p->get_disk_size_of_value (dbval_p);
	  if (type_p->is_size_computed ())
	    {
	      if (pr_is_string_type (dbval_type))
		{
		  int precision = DB_VALUE_PRECISION (dbval_p);
		  int string_length = db_get_string_length (dbval_p);

		  if (precision == TP_FLOATING_PRECISION_VALUE)
		    {
		      precision = DB_MAX_STRING_LENGTH;
		    }

		  assert_release (string_length <= precision);

		  if (val_size < 0)
		    {
		      return ER_FAILED;
		    }
		  else if (string_length > precision)
		    {
		      /* The size of db_value is greater than it's precision. This case is abnormal (assertion
		       * failure). Code below is remained for backward compatibility. */
		      if (db_string_truncate (dbval_p, precision) != NO_ERROR)
			{
			  return ER_FAILED;
			}
		      er_set (ER_NOTIFICATION_SEVERITY, ARG_FILE_LINE, ER_DATA_IS_TRUNCATED_TO_PRECISION, 2, precision,
			      string_length);

		      val_size = type_p->get_disk_size_of_value (dbval_p);
		    }
		}
	    }

	  align = DB_ALIGN (val_size, MAX_ALIGNMENT);	/* to align for the next field */
	  tuple_value_size = QFILE_TUPLE_VALUE_HEADER_SIZE + align;
	}
    }

  return tuple_value_size;
}

/*
 * qdata_get_single_tuple_from_list_id () -
 *   return: NO_ERROR or error code
 *   list_id(in)        : List file identifier
 *   single_tuple(in)   : VAL_LIST
 */
int
qdata_get_single_tuple_from_list_id (THREAD_ENTRY * thread_p, qfile_list_id * list_id_p, val_list_node * single_tuple_p)
{
  QFILE_TUPLE_RECORD tuple_record = { NULL, 0 };
  QFILE_LIST_SCAN_ID scan_id;
  OR_BUF buf;
  PR_TYPE *pr_type_p;
  QFILE_TUPLE_VALUE_FLAG flag;
  int length;
  TP_DOMAIN *domain_p;
  char *ptr;
  int tuple_count, value_count, i;
  QPROC_DB_VALUE_LIST value_list;
  int error_code;

  tuple_count = list_id_p->tuple_cnt;
  value_count = list_id_p->type_list.type_cnt;

  /* value_count can be greater than single_tuple_p->val_cnt when the subquery has a hidden column. Under normal
   * situation, those are same. */
  if (tuple_count > 1 || value_count < single_tuple_p->val_cnt)
    {
      er_set (ER_ERROR_SEVERITY, ARG_FILE_LINE, ER_QPROC_INVALID_QRY_SINGLE_TUPLE, 0);
      return ER_QPROC_INVALID_QRY_SINGLE_TUPLE;
    }

  if (tuple_count == 1)
    {
      error_code = qfile_open_list_scan (list_id_p, &scan_id);
      if (error_code != NO_ERROR)
	{
	  return error_code;
	}

      if (qfile_scan_list_next (thread_p, &scan_id, &tuple_record, PEEK) != S_SUCCESS)
	{
	  qfile_close_scan (thread_p, &scan_id);
	  return ER_FAILED;
	}

      for (i = 0, value_list = single_tuple_p->valp; i < single_tuple_p->val_cnt; i++, value_list = value_list->next)
	{
	  domain_p = list_id_p->type_list.domp[i];
	  if (domain_p == NULL || domain_p->type == NULL)
	    {
	      qfile_close_scan (thread_p, &scan_id);
	      er_set (ER_ERROR_SEVERITY, ARG_FILE_LINE, ER_QPROC_INVALID_QRY_SINGLE_TUPLE, 0);
	      return ER_QPROC_INVALID_QRY_SINGLE_TUPLE;
	    }

	  if (db_value_domain_init (value_list->val, TP_DOMAIN_TYPE (domain_p), domain_p->precision, domain_p->scale) !=
	      NO_ERROR)
	    {
	      qfile_close_scan (thread_p, &scan_id);
	      er_set (ER_ERROR_SEVERITY, ARG_FILE_LINE, ER_QPROC_INVALID_QRY_SINGLE_TUPLE, 0);
	      return ER_QPROC_INVALID_QRY_SINGLE_TUPLE;
	    }

	  pr_type_p = domain_p->type;
	  if (pr_type_p == NULL)
	    {
	      qfile_close_scan (thread_p, &scan_id);
	      return ER_FAILED;
	    }

	  flag = (QFILE_TUPLE_VALUE_FLAG) qfile_locate_tuple_value (tuple_record.tpl, i, &ptr, &length);
	  OR_BUF_INIT (buf, ptr, length);
	  if (flag == V_BOUND)
	    {
	      if (pr_type_p->data_readval (&buf, value_list->val, domain_p, -1, true, NULL, 0) != NO_ERROR)
		{
		  qfile_close_scan (thread_p, &scan_id);
		  return ER_FAILED;
		}
	    }
	  else
	    {
	      /* If value is NULL, properly initialize the result */
	      db_value_domain_init (value_list->val, pr_type_p->id, DB_DEFAULT_PRECISION, DB_DEFAULT_SCALE);
	    }
	}

      qfile_close_scan (thread_p, &scan_id);
    }

  return NO_ERROR;
}

/*
 * qdata_get_valptr_type_list () -
 *   return: NO_ERROR, or ER_code
 *   valptr_list(in)    : Value pointer list
 *   type_list(out)     : Set to the result type list
 *
 * Note: Find the result type list of value pointer list and set to
 * type list.  Regu variables that are hidden columns are not
 * entered as part of the type list because they are not entered
 * in the list file.
 */
int
qdata_get_valptr_type_list (THREAD_ENTRY * thread_p, valptr_list_node * valptr_list_p,
			    qfile_tuple_value_type_list * type_list_p)
{
  REGU_VARIABLE_LIST reg_var_p;
  int i, count;

  if (type_list_p == NULL)
    {
      er_set (ER_ERROR_SEVERITY, ARG_FILE_LINE, ER_GENERIC_ERROR, 1);
      return ER_FAILED;
    }

  reg_var_p = valptr_list_p->valptrp;
  count = 0;

  for (i = 0; i < valptr_list_p->valptr_cnt; i++)
    {
      if (!REGU_VARIABLE_IS_FLAGED (&reg_var_p->value, REGU_VARIABLE_HIDDEN_COLUMN))
	{
	  count++;
	}

      reg_var_p = reg_var_p->next;
    }

  type_list_p->type_cnt = count;
  type_list_p->domp = NULL;

  if (type_list_p->type_cnt != 0)
    {
      type_list_p->domp = (TP_DOMAIN **) db_private_alloc (thread_p, sizeof (TP_DOMAIN *) * type_list_p->type_cnt);
      if (type_list_p->domp == NULL)
	{
	  return ER_FAILED;
	}
    }

  reg_var_p = valptr_list_p->valptrp;
  for (i = 0; i < type_list_p->type_cnt;)
    {
      if (!REGU_VARIABLE_IS_FLAGED (&reg_var_p->value, REGU_VARIABLE_HIDDEN_COLUMN))
	{
	  type_list_p->domp[i++] = reg_var_p->value.domain;
	}

      reg_var_p = reg_var_p->next;
    }

  return NO_ERROR;
}

/*
 * qdata_get_dbval_from_constant_regu_variable () -
 *   return: DB_VALUE *, or NULL
 *   regu_var(in): Regulator Variable
 *   vd(in)      : Value descriptor
 *
 * Note: Find the db_value represented by regu_var node and
 *       return a pointer to it.
 *
 * Note: Regulator variable should point to only constant values.
 */
static DB_VALUE *
qdata_get_dbval_from_constant_regu_variable (THREAD_ENTRY * thread_p, REGU_VARIABLE * regu_var_p,
					     VAL_DESCR * val_desc_p)
{
  DB_VALUE *peek_value_p;
  DB_TYPE dom_type, val_type;
  TP_DOMAIN_STATUS dom_status;
  int result;
  HL_HEAPID save_heapid = 0;

  assert (regu_var_p != NULL);
  assert (regu_var_p->domain != NULL);

  result = fetch_peek_dbval (thread_p, regu_var_p, val_desc_p, NULL, NULL, NULL, &peek_value_p);
  if (result != NO_ERROR)
    {
      return NULL;
    }

  if (!DB_IS_NULL (peek_value_p))
    {
      val_type = DB_VALUE_TYPE (peek_value_p);
      assert (val_type != DB_TYPE_NULL);

      dom_type = TP_DOMAIN_TYPE (regu_var_p->domain);
      if (dom_type != DB_TYPE_NULL)
	{
	  assert (dom_type != DB_TYPE_NULL);

	  if (val_type == DB_TYPE_OID)
	    {
	      assert ((dom_type == DB_TYPE_OID) || (dom_type == DB_TYPE_VOBJ));
	    }
	  else if (val_type != dom_type
		   || (val_type == DB_TYPE_NUMERIC
		       && (peek_value_p->domain.numeric_info.precision != regu_var_p->domain->precision
			   || peek_value_p->domain.numeric_info.scale != regu_var_p->domain->scale)))
	    {
	      if (REGU_VARIABLE_IS_FLAGED (regu_var_p, REGU_VARIABLE_ANALYTIC_WINDOW))
		{
		  /* do not cast at here, is handled at analytic function evaluation later */
		  ;
		}
	      else
		{
		  if (REGU_VARIABLE_IS_FLAGED (regu_var_p, REGU_VARIABLE_CLEAR_AT_CLONE_DECACHE))
		    {
		      save_heapid = db_change_private_heap (thread_p, 0);
		    }

		  dom_status = tp_value_auto_cast (peek_value_p, peek_value_p, regu_var_p->domain);
		  if (save_heapid != 0)
		    {
		      (void) db_change_private_heap (thread_p, save_heapid);
		      save_heapid = 0;
		    }
		  if (dom_status != DOMAIN_COMPATIBLE)
		    {
		      result = tp_domain_status_er_set (dom_status, ARG_FILE_LINE, peek_value_p, regu_var_p->domain);
		      return NULL;
		    }
		  assert (dom_type == DB_VALUE_TYPE (peek_value_p)
			  || (prm_get_bool_value (PRM_ID_RETURN_NULL_ON_FUNCTION_ERRORS) && DB_IS_NULL (peek_value_p)));
		}
	    }
	}
    }

  return peek_value_p;
}

/*
 * qdata_convert_dbvals_to_set () -
 *   return: NO_ERROR, or ER_code
 *   stype(in)  : set type
 *   func(in)   : regu variable (guaranteed TYPE_FUNC)
 *   vd(in)     : Value descriptor
 *   obj_oid(in): object identifier
 *   tpl(in)    : list file tuple
 *
 * Note: Convert a list of vars into a sequence and return a pointer to it.
 */
static int
qdata_convert_dbvals_to_set (THREAD_ENTRY * thread_p, DB_TYPE stype, REGU_VARIABLE * regu_func_p,
			     VAL_DESCR * val_desc_p, OID * obj_oid_p, QFILE_TUPLE tuple)
{
  DB_VALUE dbval, *result_p = NULL;
  DB_COLLECTION *collection_p = NULL;
  SETOBJ *setobj_p = NULL;
  int n, size;
  REGU_VARIABLE_LIST regu_var_p = NULL, operand = NULL;
  int error_code = NO_ERROR;
  TP_DOMAIN *domain_p = NULL;

  result_p = regu_func_p->value.funcp->value;
  operand = regu_func_p->value.funcp->operand;
  domain_p = regu_func_p->domain;
  db_make_null (&dbval);

  if (stype == DB_TYPE_SET)
    {
      collection_p = db_set_create_basic (NULL, NULL);
    }
  else if (stype == DB_TYPE_MULTISET)
    {
      collection_p = db_set_create_multi (NULL, NULL);
    }
  else if (stype == DB_TYPE_SEQUENCE || stype == DB_TYPE_VOBJ)
    {
      size = 0;
      for (regu_var_p = operand; regu_var_p; regu_var_p = regu_var_p->next)
	{
	  size++;
	}

      collection_p = db_seq_create (NULL, NULL, size);
    }
  else
    {
      return ER_FAILED;
    }

  error_code = set_get_setobj (collection_p, &setobj_p, 1);
  if (error_code != NO_ERROR || !setobj_p)
    {
      goto error;
    }

  /*
   * DON'T set the "set"'s domain if it's really a vobj; they don't
   * play by quite the same rules.  The domain coming in here is some
   * flavor of vobj domain,  which is definitely *not* what the
   * components of the sequence will be.  Putting the domain in here
   * evidently causes the vobj's to get packed up in list files in some
   * way that readers can't cope with.
   */
  if (stype != DB_TYPE_VOBJ)
    {
      setobj_put_domain (setobj_p, domain_p);
    }

  n = 0;
  while (operand)
    {
      if (fetch_copy_dbval (thread_p, &operand->value, val_desc_p, NULL, obj_oid_p, tuple, &dbval) != NO_ERROR)
	{
	  goto error;
	}

      if ((stype == DB_TYPE_VOBJ) && (n == 2))
	{
	  if (DB_IS_NULL (&dbval))
	    {
	      set_free (collection_p);
	      return NO_ERROR;
	    }
	}

      /* using setobj_put_value transfers "ownership" of the db_value memory to the set. This avoids a redundant
       * clone/free. */
      error_code = setobj_put_value (setobj_p, n, &dbval);

      /*
       * if we attempt to add a duplicate value to a set,
       * clear the value, but do not set an error code
       */
      if (error_code == SET_DUPLICATE_VALUE)
	{
	  pr_clear_value (&dbval);
	  error_code = NO_ERROR;
	}

      if (error_code != NO_ERROR)
	{
	  goto error;
	}

      operand = operand->next;
      n++;
    }

  set_make_collection (result_p, collection_p);
  if (stype == DB_TYPE_VOBJ)
    {
      db_value_alter_type (result_p, DB_TYPE_VOBJ);
    }

  return NO_ERROR;

error:
  pr_clear_value (&dbval);
  if (collection_p != NULL)
    {
      set_free (collection_p);
    }
  return ((error_code == NO_ERROR) ? ER_FAILED : error_code);
}

/*
 * qdata_evaluate_generic_function () - Evaluates a generic function.
 *   return: NO_ERROR, or ER_code
 *   funcp(in)  :
 *   vd(in)     :
 *   obj_oid(in)        :
 *   tpl(in)    :
 */
static int
qdata_evaluate_generic_function (THREAD_ENTRY * thread_p, FUNCTION_TYPE * function_p, VAL_DESCR * val_desc_p,
				 OID * obj_oid_p, QFILE_TUPLE tuple)
{
  er_set (ER_ERROR_SEVERITY, ARG_FILE_LINE, ER_QPROC_GENERIC_FUNCTION_FAILURE, 0);
  return ER_FAILED;
}

/*
 * qdata_get_class_of_function () -
 *   return: NO_ERROR, or ER_code
 *   funcp(in)  :
 *   vd(in)     :
 *   obj_oid(in)        :
 *   tpl(in)    :
 *
 * Note: This routine returns the class of its argument.
 */
static int
qdata_get_class_of_function (THREAD_ENTRY * thread_p, FUNCTION_TYPE * function_p, VAL_DESCR * val_desc_p,
			     OID * obj_oid_p, QFILE_TUPLE tuple)
{
  OID class_oid;
  OID *instance_oid_p;
  DB_VALUE *val_p, element;
  DB_TYPE type;
  int err;

  if (fetch_peek_dbval (thread_p, &function_p->operand->value, val_desc_p, NULL, obj_oid_p, tuple, &val_p) != NO_ERROR)
    {
      return ER_FAILED;
    }

  if (DB_IS_NULL (val_p))
    {
      db_make_null (function_p->value);
      return NO_ERROR;
    }

  type = DB_VALUE_DOMAIN_TYPE (val_p);
  if (type == DB_TYPE_VOBJ)
    {
      /* grab the real oid */
      if (db_seq_get (db_get_set (val_p), 2, &element) != NO_ERROR)
	{
	  return ER_FAILED;
	}

      val_p = &element;
      type = DB_VALUE_DOMAIN_TYPE (val_p);
    }

  if (type != DB_TYPE_OID)
    {
      return ER_FAILED;
    }

  instance_oid_p = db_get_oid (val_p);
  err = heap_get_class_oid (thread_p, instance_oid_p, &class_oid);
  if (err != S_SUCCESS)
    {
      ASSERT_ERROR_AND_SET (err);
      return err;
    }

  db_make_oid (function_p->value, &class_oid);

  return NO_ERROR;
}

/*
 * qdata_evaluate_function () -
 *   return: NO_ERROR, or ER_code
 *   func(in)   :
 *   vd(in)     :
 *   obj_oid(in)        :
 *   tpl(in)    :
 *
 * Note: Evaluate given function.
 */
int
qdata_evaluate_function (THREAD_ENTRY * thread_p, regu_variable_node * function_p, val_descr * val_desc_p,
			 OID * obj_oid_p, QFILE_TUPLE tuple)
{
  FUNCTION_TYPE *funcp;

  /* should sync with fetch_peek_dbval () */

  funcp = function_p->value.funcp;
  /* clear any value from a previous iteration */
  pr_clear_value (funcp->value);

  switch (funcp->ftype)
    {
    case F_SET:
      return qdata_convert_dbvals_to_set (thread_p, DB_TYPE_SET, function_p, val_desc_p, obj_oid_p, tuple);

    case F_MULTISET:
      return qdata_convert_dbvals_to_set (thread_p, DB_TYPE_MULTISET, function_p, val_desc_p, obj_oid_p, tuple);

    case F_SEQUENCE:
      return qdata_convert_dbvals_to_set (thread_p, DB_TYPE_SEQUENCE, function_p, val_desc_p, obj_oid_p, tuple);

    case F_VID:
      return qdata_convert_dbvals_to_set (thread_p, DB_TYPE_VOBJ, function_p, val_desc_p, obj_oid_p, tuple);

    case F_TABLE_SET:
      return qdata_convert_table_to_set (thread_p, DB_TYPE_SET, function_p, val_desc_p);

    case F_TABLE_MULTISET:
      return qdata_convert_table_to_set (thread_p, DB_TYPE_MULTISET, function_p, val_desc_p);

    case F_TABLE_SEQUENCE:
      return qdata_convert_table_to_set (thread_p, DB_TYPE_SEQUENCE, function_p, val_desc_p);

    case F_GENERIC:
      return qdata_evaluate_generic_function (thread_p, funcp, val_desc_p, obj_oid_p, tuple);

    case F_CLASS_OF:
      return qdata_get_class_of_function (thread_p, funcp, val_desc_p, obj_oid_p, tuple);

    case F_INSERT_SUBSTRING:
      return qdata_insert_substring_function (thread_p, funcp, val_desc_p, obj_oid_p, tuple);

    case F_ELT:
      return qdata_elt (thread_p, funcp, val_desc_p, obj_oid_p, tuple);

    case F_BENCHMARK:
      return qdata_benchmark (thread_p, funcp, val_desc_p, obj_oid_p, tuple);

    case F_JSON_ARRAY:
      return qdata_convert_operands_to_value_and_call (thread_p, funcp, val_desc_p, obj_oid_p, tuple,
						       db_evaluate_json_array);

    case F_JSON_ARRAY_APPEND:
      return qdata_convert_operands_to_value_and_call (thread_p, funcp, val_desc_p, obj_oid_p, tuple,
						       db_evaluate_json_array_append);

    case F_JSON_ARRAY_INSERT:
      return qdata_convert_operands_to_value_and_call (thread_p, funcp, val_desc_p, obj_oid_p, tuple,
						       db_evaluate_json_array_insert);

    case F_JSON_CONTAINS:
      return qdata_convert_operands_to_value_and_call (thread_p, funcp, val_desc_p, obj_oid_p, tuple,
						       db_evaluate_json_contains);

    case F_JSON_CONTAINS_PATH:
      return qdata_convert_operands_to_value_and_call (thread_p, funcp, val_desc_p, obj_oid_p, tuple,
						       db_evaluate_json_contains_path);

    case F_JSON_DEPTH:
      return qdata_convert_operands_to_value_and_call (thread_p, funcp, val_desc_p, obj_oid_p, tuple,
						       db_evaluate_json_depth);

    case F_JSON_EXTRACT:
      return qdata_convert_operands_to_value_and_call (thread_p, funcp, val_desc_p, obj_oid_p, tuple,
						       db_evaluate_json_extract);

    case F_JSON_GET_ALL_PATHS:
      return qdata_convert_operands_to_value_and_call (thread_p, funcp, val_desc_p, obj_oid_p, tuple,
						       db_evaluate_json_get_all_paths);

    case F_JSON_INSERT:
      return qdata_convert_operands_to_value_and_call (thread_p, funcp, val_desc_p, obj_oid_p, tuple,
						       db_evaluate_json_insert);

    case F_JSON_KEYS:
      return qdata_convert_operands_to_value_and_call (thread_p, funcp, val_desc_p, obj_oid_p, tuple,
						       db_evaluate_json_keys);

    case F_JSON_LENGTH:
      return qdata_convert_operands_to_value_and_call (thread_p, funcp, val_desc_p, obj_oid_p, tuple,
						       db_evaluate_json_length);

    case F_JSON_MERGE:
      return qdata_convert_operands_to_value_and_call (thread_p, funcp, val_desc_p, obj_oid_p, tuple,
						       db_evaluate_json_merge_preserve);

    case F_JSON_MERGE_PATCH:
      return qdata_convert_operands_to_value_and_call (thread_p, funcp, val_desc_p, obj_oid_p, tuple,
						       db_evaluate_json_merge_patch);

    case F_JSON_OBJECT:
      return qdata_convert_operands_to_value_and_call (thread_p, funcp, val_desc_p, obj_oid_p, tuple,
						       db_evaluate_json_object);

    case F_JSON_PRETTY:
      return qdata_convert_operands_to_value_and_call (thread_p, funcp, val_desc_p, obj_oid_p, tuple,
						       db_evaluate_json_pretty);

    case F_JSON_QUOTE:
      return qdata_convert_operands_to_value_and_call (thread_p, funcp, val_desc_p, obj_oid_p, tuple,
						       db_evaluate_json_quote);

    case F_JSON_REMOVE:
      return qdata_convert_operands_to_value_and_call (thread_p, funcp, val_desc_p, obj_oid_p, tuple,
						       db_evaluate_json_remove);

    case F_JSON_REPLACE:
      return qdata_convert_operands_to_value_and_call (thread_p, funcp, val_desc_p, obj_oid_p, tuple,
						       db_evaluate_json_replace);

    case F_JSON_SEARCH:
      return qdata_convert_operands_to_value_and_call (thread_p, funcp, val_desc_p, obj_oid_p, tuple,
						       db_evaluate_json_search);

    case F_JSON_SET:
      return qdata_convert_operands_to_value_and_call (thread_p, funcp, val_desc_p, obj_oid_p, tuple,
						       db_evaluate_json_set);

    case F_JSON_TYPE:
      return qdata_convert_operands_to_value_and_call (thread_p, funcp, val_desc_p, obj_oid_p, tuple,
						       db_evaluate_json_type_dbval);

    case F_JSON_UNQUOTE:
      return qdata_convert_operands_to_value_and_call (thread_p, funcp, val_desc_p, obj_oid_p, tuple,
						       db_evaluate_json_unquote);

    case F_JSON_VALID:
      return qdata_convert_operands_to_value_and_call (thread_p, funcp, val_desc_p, obj_oid_p, tuple,
						       db_evaluate_json_valid);

    case F_REGEXP_REPLACE:
    case F_REGEXP_SUBSTR:
      return qdata_regexp_function (thread_p, funcp, val_desc_p, obj_oid_p, tuple);

    default:
      er_set (ER_ERROR_SEVERITY, ARG_FILE_LINE, ER_QPROC_INVALID_XASLNODE, 0);
      return ER_FAILED;
    }
}

/*
 * qdata_convert_table_to_set () -
 *   return: NO_ERROR, or ER_code
 *   stype(in)  : set type
 *   func(in)   : regu variable (guaranteed TYPE_FUNC)
 *   vd(in)     : Value descriptor
 *
 * Note: Convert a list file into a set/sequence and return a pointer to it.
 */
static int
qdata_convert_table_to_set (THREAD_ENTRY * thread_p, DB_TYPE stype, REGU_VARIABLE * function_p, VAL_DESCR * val_desc_p)
{
  QFILE_LIST_SCAN_ID scan_id;
  QFILE_TUPLE_RECORD tuple_record = {
    NULL, 0
  };
  SCAN_CODE scan_code;
  QFILE_LIST_ID *list_id_p;
  int i, seq_pos;
  int val_size;
  OR_BUF buf;
  DB_VALUE dbval, *result_p;
  DB_COLLECTION *collection_p = NULL;
  SETOBJ *setobj_p;
  DB_TYPE type;
  PR_TYPE *pr_type_p;
  int error;
  REGU_VARIABLE_LIST operand;
  TP_DOMAIN *domain_p;
  char *ptr;

  result_p = function_p->value.funcp->value;
  operand = function_p->value.funcp->operand;

  /* execute linked query */
  EXECUTE_REGU_VARIABLE_XASL (thread_p, &(operand->value), val_desc_p);

  if (CHECK_REGU_VARIABLE_XASL_STATUS (&(operand->value)) != XASL_SUCCESS)
    {
      return ER_FAILED;
    }

  domain_p = function_p->domain;
  list_id_p = operand->value.value.srlist_id->list_id;
  db_make_null (&dbval);

  if (stype == DB_TYPE_SET)
    {
      collection_p = db_set_create_basic (NULL, NULL);
    }
  else if (stype == DB_TYPE_MULTISET)
    {
      collection_p = db_set_create_multi (NULL, NULL);
    }
  else if (stype == DB_TYPE_SEQUENCE || stype == DB_TYPE_VOBJ)
    {
      collection_p = db_seq_create (NULL, NULL, (list_id_p->tuple_cnt * list_id_p->type_list.type_cnt));
    }
  else
    {
      return ER_FAILED;
    }

  error = set_get_setobj (collection_p, &setobj_p, 1);
  if (error != NO_ERROR || !setobj_p)
    {
      set_free (collection_p);
      return ER_FAILED;
    }

  /*
   * Don't need to worry about the vobj case here; this function can't
   * be called in a context where it's expected to produce a vobj.  See
   * xd_dbvals_to_set for the contrasting case.
   */
  setobj_put_domain (setobj_p, domain_p);
  if (qfile_open_list_scan (list_id_p, &scan_id) != NO_ERROR)
    {
      return ER_FAILED;
    }

  seq_pos = 0;
  while (true)
    {
      scan_code = qfile_scan_list_next (thread_p, &scan_id, &tuple_record, PEEK);
      if (scan_code != S_SUCCESS)
	{
	  break;
	}

      for (i = 0; i < list_id_p->type_list.type_cnt; i++)
	{
	  /* grab column i and add it to the col */
	  type = TP_DOMAIN_TYPE (list_id_p->type_list.domp[i]);
	  pr_type_p = pr_type_from_id (type);
	  if (pr_type_p == NULL)
	    {
	      qfile_close_scan (thread_p, &scan_id);
	      return ER_FAILED;
	    }

	  if (qfile_locate_tuple_value (tuple_record.tpl, i, &ptr, &val_size) == V_BOUND)
	    {
	      or_init (&buf, ptr, val_size);

	      if (pr_type_p->data_readval (&buf, &dbval, list_id_p->type_list.domp[i], -1, true, NULL, 0) != NO_ERROR)
		{
		  qfile_close_scan (thread_p, &scan_id);
		  return ER_FAILED;
		}
	    }

	  /*
	   * using setobj_put_value transfers "ownership" of the
	   * db_value memory to the set. This avoids a redundant clone/free.
	   */
	  error = setobj_put_value (setobj_p, seq_pos++, &dbval);

	  /*
	   * if we attempt to add a duplicate value to a set,
	   * clear the value, but do not set an error
	   */
	  if (error == SET_DUPLICATE_VALUE)
	    {
	      pr_clear_value (&dbval);
	      error = NO_ERROR;
	    }

	  if (error != NO_ERROR)
	    {
	      set_free (collection_p);
	      pr_clear_value (&dbval);
	      qfile_close_scan (thread_p, &scan_id);
	      return ER_FAILED;
	    }
	}
    }

  qfile_close_scan (thread_p, &scan_id);
  set_make_collection (result_p, collection_p);

  return NO_ERROR;
}

/*
 * qdata_evaluate_connect_by_root () - CONNECT_BY_ROOT operator evaluation func
 *    return:
 *  xasl_p(in):
 *  regu_p(in):
 *  result_val_p(in/out):
 *  vd(in):
 */
bool
qdata_evaluate_connect_by_root (THREAD_ENTRY * thread_p, void *xasl_p, regu_variable_node * regu_p,
				DB_VALUE * result_val_p, val_descr * vd)
{
  QFILE_TUPLE tpl;
  QFILE_LIST_ID *list_id_p;
  QFILE_LIST_SCAN_ID s_id;
  QFILE_TUPLE_RECORD tuple_rec = { (QFILE_TUPLE) NULL, 0 };
  const QFILE_TUPLE_POSITION *bitval = NULL;
  QFILE_TUPLE_POSITION p_pos;
  QPROC_DB_VALUE_LIST valp;
  DB_VALUE p_pos_dbval;
  XASL_NODE *xasl, *xptr;
  int length, i;

  /* sanity checks */
  if (regu_p->type != TYPE_CONSTANT)
    {
      return false;
    }

  xasl = (XASL_NODE *) xasl_p;
  if (!xasl)
    {
      return false;
    }

  if (!XASL_IS_FLAGED (xasl, XASL_HAS_CONNECT_BY))
    {
      return false;
    }

  xptr = xasl->connect_by_ptr;
  if (!xptr)
    {
      return false;
    }

  tpl = xptr->proc.connect_by.curr_tuple;

  /* walk the parents up to root */

  list_id_p = xptr->list_id;

  if (qfile_open_list_scan (list_id_p, &s_id) != NO_ERROR)
    {
      return false;
    }

  /* we start with tpl itself */
  tuple_rec.tpl = tpl;

  do
    {
      /* get the parent node */
      if (qexec_get_tuple_column_value (tuple_rec.tpl, xptr->outptr_list->valptr_cnt - PCOL_PARENTPOS_TUPLE_OFFSET,
					&p_pos_dbval, &tp_Bit_domain) != NO_ERROR)
	{
	  qfile_close_scan (thread_p, &s_id);
	  return false;
	}

      bitval = REINTERPRET_CAST (const QFILE_TUPLE_POSITION *, db_get_bit (&p_pos_dbval, &length));

      if (bitval)
	{
	  p_pos.status = s_id.status;
	  p_pos.position = S_ON;
	  p_pos.vpid = bitval->vpid;
	  p_pos.offset = bitval->offset;
	  p_pos.tpl = NULL;
	  p_pos.tplno = bitval->tplno;

	  if (qfile_jump_scan_tuple_position (thread_p, &s_id, &p_pos, &tuple_rec, PEEK) != S_SUCCESS)
	    {
	      qfile_close_scan (thread_p, &s_id);
	      return false;
	    }
	}
    }
  while (bitval);		/* the parent tuple pos is null for the root node */

  qfile_close_scan (thread_p, &s_id);

  /* here tuple_rec.tpl is the root tuple; get the required column */

  for (i = 0, valp = xptr->val_list->valp; valp; i++, valp = valp->next)
    {
      if (valp->val == regu_p->value.dbvalptr)
	{
	  break;
	}
    }

  if (i < xptr->val_list->val_cnt)
    {
      if (qexec_get_tuple_column_value (tuple_rec.tpl, i, result_val_p, regu_p->domain) != NO_ERROR)
	{
	  return false;
	}
    }
  else
    {
      /* TYPE_CONSTANT but not in val_list, check if it is inst_num() (orderby_num() is not allowed) */
      if (regu_p->value.dbvalptr == xasl->instnum_val)
	{
	  if (pr_clone_value (xasl->instnum_val, result_val_p) != NO_ERROR)
	    {
	      return false;
	    }
	}
      else
	{
	  return false;
	}
    }

  return true;
}

/*
 * qdata_evaluate_qprior () - PRIOR in SELECT list evaluation func
 *    return:
 *  xasl_p(in):
 *  regu_p(in):
 *  result_val_p(in/out):
 *  vd(in):
 */
bool
qdata_evaluate_qprior (THREAD_ENTRY * thread_p, void *xasl_p, regu_variable_node * regu_p, DB_VALUE * result_val_p,
		       val_descr * vd)
{
  QFILE_TUPLE tpl;
  QFILE_LIST_ID *list_id_p;
  QFILE_LIST_SCAN_ID s_id;
  QFILE_TUPLE_RECORD tuple_rec = { (QFILE_TUPLE) NULL, 0 };
  const QFILE_TUPLE_POSITION *bitval = NULL;
  QFILE_TUPLE_POSITION p_pos;
  DB_VALUE p_pos_dbval;
  XASL_NODE *xasl, *xptr;
  int length;

  xasl = (XASL_NODE *) xasl_p;

  /* sanity checks */
  if (!xasl)
    {
      return false;
    }

  if (!XASL_IS_FLAGED (xasl, XASL_HAS_CONNECT_BY))
    {
      return false;
    }

  xptr = xasl->connect_by_ptr;
  if (!xptr)
    {
      return false;
    }

  tpl = xptr->proc.connect_by.curr_tuple;

  list_id_p = xptr->list_id;

  if (qfile_open_list_scan (list_id_p, &s_id) != NO_ERROR)
    {
      return false;
    }

  tuple_rec.tpl = tpl;

  /* get the parent node */
  if (qexec_get_tuple_column_value (tuple_rec.tpl, xptr->outptr_list->valptr_cnt - PCOL_PARENTPOS_TUPLE_OFFSET,
				    &p_pos_dbval, &tp_Bit_domain) != NO_ERROR)
    {
      qfile_close_scan (thread_p, &s_id);
      return false;
    }

  bitval = REINTERPRET_CAST (const QFILE_TUPLE_POSITION *, db_get_bit (&p_pos_dbval, &length));

  if (bitval)
    {
      p_pos.status = s_id.status;
      p_pos.position = S_ON;
      p_pos.vpid = bitval->vpid;
      p_pos.offset = bitval->offset;
      p_pos.tpl = NULL;
      p_pos.tplno = bitval->tplno;

      if (qfile_jump_scan_tuple_position (thread_p, &s_id, &p_pos, &tuple_rec, PEEK) != S_SUCCESS)
	{
	  qfile_close_scan (thread_p, &s_id);
	  return false;
	}
    }
  else
    {
      /* the parent tuple pos is null for the root node */
      tuple_rec.tpl = NULL;
    }

  qfile_close_scan (thread_p, &s_id);

  if (tuple_rec.tpl != NULL)
    {
      /* fetch val list from the parent tuple */
      if (fetch_val_list (thread_p, xptr->proc.connect_by.prior_regu_list_pred, vd, NULL, NULL, tuple_rec.tpl, PEEK) !=
	  NO_ERROR)
	{
	  return false;
	}
      if (fetch_val_list (thread_p, xptr->proc.connect_by.prior_regu_list_rest, vd, NULL, NULL, tuple_rec.tpl, PEEK) !=
	  NO_ERROR)
	{
	  return false;
	}

      /* replace values in T_QPRIOR argument with values from parent tuple */
      qexec_replace_prior_regu_vars_prior_expr (thread_p, regu_p, xptr, xptr);

      /* evaluate the modified regu_p */
      if (fetch_copy_dbval (thread_p, regu_p, vd, NULL, NULL, tuple_rec.tpl, result_val_p) != NO_ERROR)
	{
	  return false;
	}
    }
  else
    {
      db_make_null (result_val_p);
    }

  return true;
}

/*
 * qdata_evaluate_sys_connect_by_path () - SYS_CONNECT_BY_PATH function
 *	evaluation func
 *    return:
 *  select_xasl(in):
 *  regu_p1(in): column
 *  regu_p2(in): character
 *  result_val_p(in/out):
 */
bool
qdata_evaluate_sys_connect_by_path (THREAD_ENTRY * thread_p, void *xasl_p, regu_variable_node * regu_p,
				    DB_VALUE * value_char, DB_VALUE * result_p, val_descr * vd)
{
  QFILE_TUPLE tpl;
  QFILE_LIST_ID *list_id_p;
  QFILE_LIST_SCAN_ID s_id;
  QFILE_TUPLE_RECORD tuple_rec = { (QFILE_TUPLE) NULL, 0 };
  const QFILE_TUPLE_POSITION *bitval = NULL;
  QFILE_TUPLE_POSITION p_pos;
  QPROC_DB_VALUE_LIST valp;
  DB_VALUE p_pos_dbval, cast_value, arg_dbval;
  XASL_NODE *xasl, *xptr;
  int length, i;
  char *result_path = NULL, *path_tmp = NULL;
  int len_result_path;
  size_t len_tmp = 0, len;
  char *sep = NULL;
  DB_VALUE *arg_dbval_p = NULL;
  DB_VALUE **save_values = NULL;
  bool use_extended = false;	/* flag for using extended form, accepting an expression as the first argument of
				 * SYS_CONNECT_BY_PATH() */
  bool need_clear_arg_dbval = false;

  assert (DB_IS_NULL (result_p));

  /* sanity checks */
  xasl = (XASL_NODE *) xasl_p;
  if (!xasl)
    {
      return false;
    }

  if (!XASL_IS_FLAGED (xasl, XASL_HAS_CONNECT_BY))
    {
      return false;
    }

  xptr = xasl->connect_by_ptr;
  if (!xptr)
    {
      return false;
    }

  tpl = xptr->proc.connect_by.curr_tuple;

  /* column */
  if (regu_p->type != TYPE_CONSTANT)
    {
      /* NOTE: if the column is non-string, a cast will be made (see T_CAST).  This is specific to sys_connect_by_path
       * because the result is always varchar (by comparison to connect_by_root which has the result of the root
       * specifiec column). The cast is propagated from the parser tree into the regu variabile, which has the
       * TYPE_INARITH type with arithptr with type T_CAST and right argument the real column, which will be further
       * used for column retrieving in the xasl->val_list->valp. */

      if (regu_p->type == TYPE_INARITH)
	{
	  if (regu_p->value.arithptr && regu_p->value.arithptr->opcode == T_CAST)
	    {
	      /* correct column */
	      regu_p = regu_p->value.arithptr->rightptr;
	    }
	}
    }

  /* set the flag for using extended form, but keep the single-column argument code too for being faster for its
   * particular case */
  if (regu_p->type != TYPE_CONSTANT)
    {
      use_extended = true;
    }
  else
    {
      arg_dbval_p = &arg_dbval;
      db_make_null (arg_dbval_p);
    }

  /* character */
  i = (int) strlen (DB_GET_STRING_SAFE (value_char));
  sep = (char *) db_private_alloc (thread_p, sizeof (char) * (i + 1));
  if (sep == NULL)
    {
      return false;
    }
  sep[0] = 0;
  if (i > 0)
    {
      strcpy (sep, DB_GET_STRING_SAFE (value_char));
    }

  /* walk the parents up to root */

  list_id_p = xptr->list_id;

  if (qfile_open_list_scan (list_id_p, &s_id) != NO_ERROR)
    {
      goto error2;
    }

  if (!use_extended)
    {
      /* column index */
      for (i = 0, valp = xptr->val_list->valp; valp; i++, valp = valp->next)
	{
	  if (valp->val == regu_p->value.dbvalptr)
	    {
	      break;
	    }
	}

      if (i >= xptr->val_list->val_cnt)
	{
	  /* TYPE_CONSTANT but not in val_list, check if it is inst_num() (orderby_num() is not allowed) */
	  if (regu_p->value.dbvalptr == xasl->instnum_val)
	    {
	      arg_dbval_p = xasl->instnum_val;
	    }
	  else
	    {
	      goto error;
	    }
	}
    }
  else
    {
      /* save val_list */
      if (xptr->val_list->val_cnt > 0)
	{
	  save_values = (DB_VALUE **) db_private_alloc (thread_p, sizeof (DB_VALUE *) * xptr->val_list->val_cnt);
	  if (save_values == NULL)
	    {
	      goto error;
	    }

	  memset (save_values, 0, sizeof (DB_VALUE *) * xptr->val_list->val_cnt);
	  for (i = 0, valp = xptr->val_list->valp; valp && i < xptr->val_list->val_cnt; i++, valp = valp->next)
	    {
	      save_values[i] = db_value_copy (valp->val);
	    }
	}
    }

  /* we start with tpl itself */
  tuple_rec.tpl = tpl;

  len_result_path = SYS_CONNECT_BY_PATH_MEM_STEP;
  result_path = (char *) db_private_alloc (thread_p, sizeof (char) * len_result_path);
  if (result_path == NULL)
    {
      goto error;
    }

  strcpy (result_path, "");

  do
    {
      need_clear_arg_dbval = false;
      if (!use_extended)
	{
	  /* get the required column */
	  if (i < xptr->val_list->val_cnt)
	    {
	      if (qexec_get_tuple_column_value (tuple_rec.tpl, i, arg_dbval_p, regu_p->domain) != NO_ERROR)
		{
		  goto error;
		}
	      need_clear_arg_dbval = true;
	    }
	}
      else
	{
	  /* fetch value list */
	  if (fetch_val_list (thread_p, xptr->proc.connect_by.regu_list_pred, vd, NULL, NULL, tuple_rec.tpl, PEEK) !=
	      NO_ERROR)
	    {
	      goto error;
	    }
	  if (fetch_val_list (thread_p, xptr->proc.connect_by.regu_list_rest, vd, NULL, NULL, tuple_rec.tpl, PEEK) !=
	      NO_ERROR)
	    {
	      goto error;
	    }

	  /* evaluate argument expression */
	  if (fetch_peek_dbval (thread_p, regu_p, vd, NULL, NULL, tuple_rec.tpl, &arg_dbval_p) != NO_ERROR)
	    {
	      goto error;
	    }
	}

      if (DB_IS_NULL (arg_dbval_p))
	{
	  db_make_null (&cast_value);
	}
      else
	{
	  /* cast result to string; this call also allocates the container */
	  if (qdata_cast_to_domain (arg_dbval_p, &cast_value, &tp_String_domain) != NO_ERROR)
	    {
	      goto error;
	    }

	  if (need_clear_arg_dbval)
	    {
	      pr_clear_value (arg_dbval_p);
	      need_clear_arg_dbval = false;
	    }
	}

      len = (strlen (sep) + (DB_IS_NULL (&cast_value) ? 0 : db_get_string_size (&cast_value))
	     + strlen (result_path) + 1);
      if (len > len_tmp || path_tmp == NULL)
	{
	  /* free previously alloced */
	  if (path_tmp)
	    {
	      db_private_free_and_init (thread_p, path_tmp);
	    }

	  len_tmp = len;
	  path_tmp = (char *) db_private_alloc (thread_p, sizeof (char) * len_tmp);
	  if (path_tmp == NULL)
	    {
	      pr_clear_value (&cast_value);
	      goto error;
	    }
	}

      strcpy (path_tmp, sep);
      strcat (path_tmp, DB_GET_STRING_SAFE (&cast_value));

      strcat (path_tmp, result_path);

      /* free the container for cast_value */
      if (pr_clear_value (&cast_value) != NO_ERROR)
	{
	  goto error;
	}

      while ((int) strlen (path_tmp) + 1 > len_result_path)
	{
	  len_result_path += SYS_CONNECT_BY_PATH_MEM_STEP;
	  db_private_free_and_init (thread_p, result_path);
	  result_path = (char *) db_private_alloc (thread_p, sizeof (char) * len_result_path);
	  if (result_path == NULL)
	    {
	      goto error;
	    }
	}

      strcpy (result_path, path_tmp);

      /* get the parent node */
      if (qexec_get_tuple_column_value (tuple_rec.tpl, xptr->outptr_list->valptr_cnt - PCOL_PARENTPOS_TUPLE_OFFSET,
					&p_pos_dbval, &tp_Bit_domain) != NO_ERROR)
	{
	  goto error;
	}

      bitval = REINTERPRET_CAST (const QFILE_TUPLE_POSITION *, db_get_bit (&p_pos_dbval, &length));

      if (bitval)
	{
	  p_pos.status = s_id.status;
	  p_pos.position = S_ON;
	  p_pos.vpid = bitval->vpid;
	  p_pos.offset = bitval->offset;
	  p_pos.tpl = NULL;
	  p_pos.tplno = bitval->tplno;

	  if (qfile_jump_scan_tuple_position (thread_p, &s_id, &p_pos, &tuple_rec, PEEK) != S_SUCCESS)
	    {
	      goto error;
	    }
	}
    }
  while (bitval);		/* the parent tuple pos is null for the root node */

  qfile_close_scan (thread_p, &s_id);

  db_make_string (result_p, result_path);
  result_p->need_clear = true;

  if (use_extended)
    {
      /* restore val_list */
      if (xptr->val_list->val_cnt > 0)
	{
	  for (i = 0, valp = xptr->val_list->valp; valp && i < xptr->val_list->val_cnt; i++, valp = valp->next)
	    {
	      if (pr_clear_value (valp->val) != NO_ERROR)
		{
		  goto error2;
		}
	      if (pr_clone_value (save_values[i], valp->val) != NO_ERROR)
		{
		  goto error2;
		}
	    }

	  for (i = 0; i < xptr->val_list->val_cnt; i++)
	    {
	      if (save_values[i])
		{
		  if (pr_free_ext_value (save_values[i]) != NO_ERROR)
		    {
		      goto error2;
		    }
		  save_values[i] = NULL;
		}
	    }
	  db_private_free_and_init (thread_p, save_values);
	}
    }

  if (path_tmp)
    {
      db_private_free_and_init (thread_p, path_tmp);
    }

  if (sep)
    {
      db_private_free_and_init (thread_p, sep);
    }

  if (need_clear_arg_dbval)
    {
      pr_clear_value (arg_dbval_p);
    }

  return true;

error:
  qfile_close_scan (thread_p, &s_id);

  if (save_values)
    {
      for (i = 0; i < xptr->val_list->val_cnt; i++)
	{
	  if (save_values[i])
	    {
	      pr_free_ext_value (save_values[i]);
	    }
	}
      db_private_free_and_init (thread_p, save_values);
    }

error2:
  if (result_path)
    {
      db_private_free_and_init (thread_p, result_path);
      result_p->need_clear = false;
    }

  if (path_tmp)
    {
      db_private_free_and_init (thread_p, path_tmp);
    }

  if (sep)
    {
      db_private_free_and_init (thread_p, sep);
    }

  if (need_clear_arg_dbval)
    {
      pr_clear_value (arg_dbval_p);
    }

  return false;
}

/*
 * qdata_bit_not_dbval () - bitwise not
 *   return: NO_ERROR, or ER_code
 *   dbval_p(in) : db_value node
 *   result_p(out) : resultant db_value node
 *   domain_p(in) :
 *
 */
int
qdata_bit_not_dbval (DB_VALUE * dbval_p, DB_VALUE * result_p, tp_domain * domain_p)
{
  DB_TYPE type;

  if ((domain_p != NULL && TP_DOMAIN_TYPE (domain_p) == DB_TYPE_NULL) || DB_IS_NULL (dbval_p))
    {
      return NO_ERROR;
    }

  type = DB_VALUE_DOMAIN_TYPE (dbval_p);

  switch (type)
    {
    case DB_TYPE_NULL:
      db_make_null (result_p);
      break;

    case DB_TYPE_INTEGER:
      db_make_bigint (result_p, ~((INT64) db_get_int (dbval_p)));
      break;

    case DB_TYPE_BIGINT:
      db_make_bigint (result_p, ~db_get_bigint (dbval_p));
      break;

    case DB_TYPE_SHORT:
      db_make_bigint (result_p, ~((INT64) db_get_short (dbval_p)));
      break;

    default:
      er_set (ER_ERROR_SEVERITY, ARG_FILE_LINE, ER_QPROC_INVALID_DATATYPE, 0);
      return ER_QPROC_INVALID_DATATYPE;
    }

  return NO_ERROR;
}

/*
 * qdata_bit_and_dbval () - bitwise and
 *   return: NO_ERROR, or ER_code
 *   dbval1_p(in) : first db_value node
 *   dbval2_p(in) : second db_value node
 *   result_p(out) : resultant db_value node
 *   domain_p(in) :
 *
 */
int
qdata_bit_and_dbval (DB_VALUE * dbval1_p, DB_VALUE * dbval2_p, DB_VALUE * result_p, tp_domain * domain_p)
{
  DB_TYPE type[2];
  DB_BIGINT bi[2];
  DB_VALUE *dbval[2];
  int i;

  if ((domain_p != NULL && TP_DOMAIN_TYPE (domain_p) == DB_TYPE_NULL) || DB_IS_NULL (dbval1_p) || DB_IS_NULL (dbval2_p))
    {
      return NO_ERROR;
    }

  type[0] = DB_VALUE_DOMAIN_TYPE (dbval1_p);
  type[1] = DB_VALUE_DOMAIN_TYPE (dbval2_p);

  dbval[0] = dbval1_p;
  dbval[1] = dbval2_p;

  for (i = 0; i < 2; i++)
    {
      switch (type[i])
	{
	case DB_TYPE_NULL:
	  db_make_null (result_p);
	  break;

	case DB_TYPE_INTEGER:
	  bi[i] = (DB_BIGINT) db_get_int (dbval[i]);
	  break;

	case DB_TYPE_BIGINT:
	  bi[i] = db_get_bigint (dbval[i]);
	  break;

	case DB_TYPE_SHORT:
	  bi[i] = (DB_BIGINT) db_get_short (dbval[i]);
	  break;

	default:
	  er_set (ER_ERROR_SEVERITY, ARG_FILE_LINE, ER_QPROC_INVALID_DATATYPE, 0);
	  return ER_QPROC_INVALID_DATATYPE;
	}
    }

  if (type[0] != DB_TYPE_NULL && type[1] != DB_TYPE_NULL)
    {
      db_make_bigint (result_p, bi[0] & bi[1]);
    }

  return NO_ERROR;
}

/*
 * qdata_bit_or_dbval () - bitwise or
 *   return: NO_ERROR, or ER_code
 *   dbval1_p(in) : first db_value node
 *   dbval2_p(in) : second db_value node
 *   result_p(out) : resultant db_value node
 *   domain_p(in) :
 *
 */
int
qdata_bit_or_dbval (DB_VALUE * dbval1_p, DB_VALUE * dbval2_p, DB_VALUE * result_p, tp_domain * domain_p)
{
  DB_TYPE type[2];
  DB_BIGINT bi[2];
  DB_VALUE *dbval[2];
  int i;

  if ((domain_p != NULL && TP_DOMAIN_TYPE (domain_p) == DB_TYPE_NULL) || DB_IS_NULL (dbval1_p) || DB_IS_NULL (dbval2_p))
    {
      return NO_ERROR;
    }

  type[0] = DB_VALUE_DOMAIN_TYPE (dbval1_p);
  type[1] = DB_VALUE_DOMAIN_TYPE (dbval2_p);

  dbval[0] = dbval1_p;
  dbval[1] = dbval2_p;

  for (i = 0; i < 2; i++)
    {
      switch (type[i])
	{
	case DB_TYPE_NULL:
	  db_make_null (result_p);
	  break;

	case DB_TYPE_INTEGER:
	  bi[i] = (DB_BIGINT) db_get_int (dbval[i]);
	  break;

	case DB_TYPE_BIGINT:
	  bi[i] = db_get_bigint (dbval[i]);
	  break;

	case DB_TYPE_SHORT:
	  bi[i] = (DB_BIGINT) db_get_short (dbval[i]);
	  break;

	default:
	  er_set (ER_ERROR_SEVERITY, ARG_FILE_LINE, ER_QPROC_INVALID_DATATYPE, 0);
	  return ER_QPROC_INVALID_DATATYPE;
	}
    }

  if (type[0] != DB_TYPE_NULL && type[1] != DB_TYPE_NULL)
    {
      db_make_bigint (result_p, bi[0] | bi[1]);
    }

  return NO_ERROR;
}

/*
 * qdata_bit_xor_dbval () - bitwise xor
 *   return: NO_ERROR, or ER_code
 *   dbval1_p(in) : first db_value node
 *   dbval2_p(in) : second db_value node
 *   result_p(out) : resultant db_value node
 *   domain_p(in) :
 *
 */
int
qdata_bit_xor_dbval (DB_VALUE * dbval1_p, DB_VALUE * dbval2_p, DB_VALUE * result_p, tp_domain * domain_p)
{
  DB_TYPE type[2];
  DB_BIGINT bi[2];
  DB_VALUE *dbval[2];
  int i;

  if ((domain_p != NULL && TP_DOMAIN_TYPE (domain_p) == DB_TYPE_NULL) || DB_IS_NULL (dbval1_p) || DB_IS_NULL (dbval2_p))
    {
      return NO_ERROR;
    }

  type[0] = DB_VALUE_DOMAIN_TYPE (dbval1_p);
  type[1] = DB_VALUE_DOMAIN_TYPE (dbval2_p);

  dbval[0] = dbval1_p;
  dbval[1] = dbval2_p;

  for (i = 0; i < 2; i++)
    {
      switch (type[i])
	{
	case DB_TYPE_NULL:
	  db_make_null (result_p);
	  break;

	case DB_TYPE_INTEGER:
	  bi[i] = (DB_BIGINT) db_get_int (dbval[i]);
	  break;

	case DB_TYPE_BIGINT:
	  bi[i] = db_get_bigint (dbval[i]);
	  break;

	case DB_TYPE_SHORT:
	  bi[i] = (DB_BIGINT) db_get_short (dbval[i]);
	  break;

	default:
	  er_set (ER_ERROR_SEVERITY, ARG_FILE_LINE, ER_QPROC_INVALID_DATATYPE, 0);
	  return ER_QPROC_INVALID_DATATYPE;
	}
    }

  if (type[0] != DB_TYPE_NULL && type[1] != DB_TYPE_NULL)
    {
      db_make_bigint (result_p, bi[0] ^ bi[1]);
    }

  return NO_ERROR;
}

/*
 * qdata_bit_shift_dbval () - bitshift
 *   return: NO_ERROR, or ER_code
 *   dbval1_p(in) : first db_value node
 *   dbval2_p(in) : second db_value node
 *   result_p(out) : resultant db_value node
 *   domain_p(in) :
 *
 */
int
qdata_bit_shift_dbval (DB_VALUE * dbval1_p, DB_VALUE * dbval2_p, OPERATOR_TYPE op, DB_VALUE * result_p,
		       tp_domain * domain_p)
{
  DB_TYPE type[2];
  DB_BIGINT bi[2];
  DB_VALUE *dbval[2];
  int i;

  if ((domain_p != NULL && TP_DOMAIN_TYPE (domain_p) == DB_TYPE_NULL) || DB_IS_NULL (dbval1_p) || DB_IS_NULL (dbval2_p))
    {
      return NO_ERROR;
    }

  type[0] = DB_VALUE_DOMAIN_TYPE (dbval1_p);
  type[1] = DB_VALUE_DOMAIN_TYPE (dbval2_p);

  dbval[0] = dbval1_p;
  dbval[1] = dbval2_p;

  for (i = 0; i < 2; i++)
    {
      switch (type[i])
	{
	case DB_TYPE_NULL:
	  db_make_null (result_p);
	  break;

	case DB_TYPE_INTEGER:
	  bi[i] = (DB_BIGINT) db_get_int (dbval[i]);
	  break;

	case DB_TYPE_BIGINT:
	  bi[i] = db_get_bigint (dbval[i]);
	  break;

	case DB_TYPE_SHORT:
	  bi[i] = (DB_BIGINT) db_get_short (dbval[i]);
	  break;

	default:
	  er_set (ER_ERROR_SEVERITY, ARG_FILE_LINE, ER_QPROC_INVALID_DATATYPE, 0);
	  return ER_QPROC_INVALID_DATATYPE;
	}
    }

  if (type[0] != DB_TYPE_NULL && type[1] != DB_TYPE_NULL)
    {
      if (bi[1] < (DB_BIGINT) (sizeof (DB_BIGINT) * 8) && bi[1] >= 0)
	{
	  if (op == T_BITSHIFT_LEFT)
	    {
	      db_make_bigint (result_p, ((UINT64) bi[0]) << ((UINT64) bi[1]));
	    }
	  else
	    {
	      db_make_bigint (result_p, ((UINT64) bi[0]) >> ((UINT64) bi[1]));
	    }
	}
      else
	{
	  db_make_bigint (result_p, 0);
	}
    }

  return NO_ERROR;
}

/*
 * qdata_divmod_dbval () - DIV/MOD operator
 *   return: NO_ERROR, or ER_code
 *   dbval1_p(in) : first db_value node
 *   dbval2_p(in) : second db_value node
 *   result_p(out) : resultant db_value node
 *   domain_p(in) :
 *
 */
int
qdata_divmod_dbval (DB_VALUE * dbval1_p, DB_VALUE * dbval2_p, OPERATOR_TYPE op, DB_VALUE * result_p,
		    tp_domain * domain_p)
{
  DB_TYPE type[2];
  DB_BIGINT bi[2];
  DB_VALUE *dbval[2];
  int i;

  if ((domain_p != NULL && TP_DOMAIN_TYPE (domain_p) == DB_TYPE_NULL) || DB_IS_NULL (dbval1_p) || DB_IS_NULL (dbval2_p))
    {
      return NO_ERROR;
    }

  type[0] = DB_VALUE_DOMAIN_TYPE (dbval1_p);
  type[1] = DB_VALUE_DOMAIN_TYPE (dbval2_p);

  dbval[0] = dbval1_p;
  dbval[1] = dbval2_p;

  for (i = 0; i < 2; i++)
    {
      switch (type[i])
	{
	case DB_TYPE_NULL:
	  db_make_null (result_p);
	  break;

	case DB_TYPE_INTEGER:
	  bi[i] = (DB_BIGINT) db_get_int (dbval[i]);
	  break;

	case DB_TYPE_BIGINT:
	  bi[i] = db_get_bigint (dbval[i]);
	  break;

	case DB_TYPE_SHORT:
	  bi[i] = (DB_BIGINT) db_get_short (dbval[i]);
	  break;

	default:
	  er_set (ER_ERROR_SEVERITY, ARG_FILE_LINE, ER_QPROC_INVALID_DATATYPE, 0);
	  return ER_QPROC_INVALID_DATATYPE;
	}
    }

  if (type[0] != DB_TYPE_NULL && type[1] != DB_TYPE_NULL)
    {
      if (bi[1] != 0)
	{
	  if (op == T_INTDIV)
	    {
	      if (type[0] == DB_TYPE_INTEGER)
		{
		  if (OR_CHECK_INT_DIV_OVERFLOW (bi[0], bi[1]))
		    {
		      er_set (ER_ERROR_SEVERITY, ARG_FILE_LINE, ER_QPROC_OVERFLOW_ADDITION, 0);
		      return ER_QPROC_OVERFLOW_ADDITION;
		    }
		  db_make_int (result_p, (INT32) (bi[0] / bi[1]));
		}
	      else if (type[0] == DB_TYPE_BIGINT)
		{
		  if (OR_CHECK_BIGINT_DIV_OVERFLOW (bi[0], bi[1]))
		    {
		      er_set (ER_ERROR_SEVERITY, ARG_FILE_LINE, ER_QPROC_OVERFLOW_ADDITION, 0);
		      return ER_QPROC_OVERFLOW_ADDITION;
		    }
		  db_make_bigint (result_p, bi[0] / bi[1]);
		}
	      else
		{
		  if (OR_CHECK_SHORT_DIV_OVERFLOW (bi[0], bi[1]))
		    {
		      er_set (ER_ERROR_SEVERITY, ARG_FILE_LINE, ER_QPROC_OVERFLOW_ADDITION, 0);
		      return ER_QPROC_OVERFLOW_ADDITION;
		    }
		  db_make_short (result_p, (INT16) (bi[0] / bi[1]));
		}
	    }
	  else
	    {
	      if (type[0] == DB_TYPE_INTEGER)
		{
		  db_make_int (result_p, (INT32) (bi[0] % bi[1]));
		}
	      else if (type[0] == DB_TYPE_BIGINT)
		{
		  db_make_bigint (result_p, bi[0] % bi[1]);
		}
	      else
		{
		  db_make_short (result_p, (INT16) (bi[0] % bi[1]));
		}
	    }
	}
      else
	{
	  er_set (ER_ERROR_SEVERITY, ARG_FILE_LINE, ER_QPROC_ZERO_DIVIDE, 0);
	  return ER_QPROC_ZERO_DIVIDE;
	}
    }

  return NO_ERROR;
}

/*
 * qdata_list_dbs () - lists all databases names
 *   return: NO_ERROR, or ER_code
 *   result_p(out) : resultant db_value node
 *   domain(in): domain
 */
int
qdata_list_dbs (THREAD_ENTRY * thread_p, DB_VALUE * result_p, tp_domain * domain_p)
{
  DB_INFO *db_info_p;

  if (cfg_read_directory (&db_info_p, false) != NO_ERROR)
    {
      if (er_errid () == NO_ERROR)
	{
	  er_set (ER_ERROR_SEVERITY, ARG_FILE_LINE, ER_CFG_NO_FILE, 1, DATABASES_FILENAME);
	}
      goto error;
    }

  if (db_info_p)
    {
      DB_INFO *list_p;
      char *name_list;
      size_t name_list_size = 0;
      bool is_first;

      for (list_p = db_info_p; list_p != NULL; list_p = list_p->next)
	{
	  if (list_p->name)
	    {
	      name_list_size += strlen (list_p->name) + 1;
	    }
	}

      if (name_list_size != 0)
	{
	  name_list = (char *) db_private_alloc (thread_p, name_list_size);
	  if (name_list == NULL)
	    {
	      cfg_free_directory (db_info_p);
	      goto error;
	    }
	  strcpy (name_list, "");

	  for (list_p = db_info_p, is_first = true; list_p != NULL; list_p = list_p->next)
	    {
	      if (list_p->name)
		{
		  if (!is_first)
		    {
		      strcat (name_list, " ");
		    }
		  else
		    {
		      is_first = false;
		    }
		  strcat (name_list, list_p->name);
		}
	    }

	  cfg_free_directory (db_info_p);

	  if (db_make_string (result_p, name_list) != NO_ERROR)
	    {
	      goto error;
	    }
	  result_p->need_clear = true;
	}
      else
	{
	  cfg_free_directory (db_info_p);
	  db_make_null (result_p);
	}

      if (domain_p != NULL)
	{
	  assert (TP_DOMAIN_TYPE (domain_p) == DB_VALUE_TYPE (result_p));

	  db_string_put_cs_and_collation (result_p, TP_DOMAIN_CODESET (domain_p), TP_DOMAIN_COLLATION (domain_p));
	}
    }
  else
    {
      db_make_null (result_p);
    }

  return NO_ERROR;

error:
  assert (er_errid () != NO_ERROR);
  return er_errid ();
}

/*
 * qdata_regu_list_to_regu_array () - extracts the regu variables from
 *				  function list to an array. Array must be
 *				  allocated by caller
 *   return: NO_ERROR, or ER_FAILED code
 *   funcp(in)		: function structure pointer
 *   array_size(in)     : max size of array (in number of entries)
 *   regu_array(out)    : array of pointers to regu-vars
 *   num_regu		: number of regu vars actually found in list
 */

int
qdata_regu_list_to_regu_array (function_node * function_p, const int array_size, regu_variable_node * regu_array[],
			       int *num_regu)
{
  REGU_VARIABLE_LIST operand = function_p->operand;
  int i, num_args = 0;


  assert (array_size > 0);
  assert (regu_array != NULL);
  assert (function_p != NULL);
  assert (num_regu != NULL);

  *num_regu = 0;
  /* initialize the argument array */
  for (i = 0; i < array_size; i++)
    {
      regu_array[i] = NULL;
    }

  while (operand)
    {
      if (num_args >= array_size)
	{
	  return ER_FAILED;
	}

      regu_array[num_args] = &operand->value;
      *num_regu = ++num_args;
      operand = operand->next;
    }
  return NO_ERROR;
}

/*
 * qdata_insert_substring_function () - Evaluates insert() function.
 *   return: NO_ERROR, or ER_FAILED code
 *   thread_p   : thread context
 *   funcp(in)  : function structure pointer
 *   vd(in)     : value descriptor
 *   obj_oid(in): object identifier
 *   tpl(in)    : tuple
 */
static int
qdata_insert_substring_function (THREAD_ENTRY * thread_p, FUNCTION_TYPE * function_p, VAL_DESCR * val_desc_p,
				 OID * obj_oid_p, QFILE_TUPLE tuple)
{
  DB_VALUE *args[NUM_F_INSERT_SUBSTRING_ARGS];
  REGU_VARIABLE *regu_array[NUM_F_INSERT_SUBSTRING_ARGS];
  int i, error_status = NO_ERROR;
  int num_regu = 0;

  /* initialize the argument array */
  for (i = 0; i < NUM_F_INSERT_SUBSTRING_ARGS; i++)
    {
      args[i] = NULL;
      regu_array[i] = NULL;
    }

  error_status = qdata_regu_list_to_regu_array (function_p, NUM_F_INSERT_SUBSTRING_ARGS, regu_array, &num_regu);
  if (num_regu != NUM_F_INSERT_SUBSTRING_ARGS)
    {
      assert (false);
      er_set (ER_ERROR_SEVERITY, ARG_FILE_LINE, ER_QPROC_GENERIC_FUNCTION_FAILURE, 0);
      goto error;
    }
  if (error_status != NO_ERROR)
    {
      goto error;
    }

  for (i = 0; i < NUM_F_INSERT_SUBSTRING_ARGS; i++)
    {
      error_status = fetch_peek_dbval (thread_p, regu_array[i], val_desc_p, NULL, obj_oid_p, tuple, &args[i]);
      if (error_status != NO_ERROR)
	{
	  goto error;
	}
    }

  error_status = db_string_insert_substring (args[0], args[1], args[2], args[3], function_p->value);
  if (error_status != NO_ERROR)
    {
      goto error;
    }

  return NO_ERROR;

error:
  /* no error message set, keep message already set */
  return ER_FAILED;
}

/*
 * qdata_elt() - returns the argument with the index in the parameter list
 *		equal to the value passed in the first argument. Returns
 *		NULL if the first arguments is NULL, is 0, is negative or is
 *		greater than the number of the other arguments.
 */
static int
qdata_elt (THREAD_ENTRY * thread_p, FUNCTION_TYPE * function_p, VAL_DESCR * val_desc_p, OID * obj_oid_p,
	   QFILE_TUPLE tuple)
{
  DB_VALUE *index = NULL;
  REGU_VARIABLE_LIST operand;
  int error_status = NO_ERROR;
  DB_TYPE index_type;
  DB_BIGINT idx = 0;
  DB_VALUE *operand_value = NULL;

  /* should sync with fetch_peek_dbval () */

  assert (function_p);
  assert (function_p->value);
  assert (function_p->operand);

  error_status = fetch_peek_dbval (thread_p, &function_p->operand->value, val_desc_p, NULL, obj_oid_p, tuple, &index);
  if (error_status != NO_ERROR)
    {
      goto error_exit;
    }

  index_type = DB_VALUE_DOMAIN_TYPE (index);

  switch (index_type)
    {
    case DB_TYPE_SMALLINT:
      idx = db_get_short (index);
      break;
    case DB_TYPE_INTEGER:
      idx = db_get_int (index);
      break;
    case DB_TYPE_BIGINT:
      idx = db_get_bigint (index);
      break;
    case DB_TYPE_NULL:
      db_make_null (function_p->value);
      goto fast_exit;
    default:
      er_set (ER_ERROR_SEVERITY, ARG_FILE_LINE, ER_QPROC_INVALID_DATATYPE, 0);
      error_status = ER_QPROC_INVALID_DATATYPE;
      goto error_exit;
    }

  if (idx <= 0)
    {
      /* index is 0 or is negative */
      db_make_null (function_p->value);
      goto fast_exit;
    }

  idx--;
  operand = function_p->operand->next;

  while (idx > 0 && operand != NULL)
    {
      operand = operand->next;
      idx--;
    }

  if (operand == NULL)
    {
      /* index greater than number of arguments */
      db_make_null (function_p->value);
      goto fast_exit;
    }

  error_status = fetch_peek_dbval (thread_p, &operand->value, val_desc_p, NULL, obj_oid_p, tuple, &operand_value);
  if (error_status != NO_ERROR)
    {
      goto error_exit;
    }

  /*
   * operand should already be cast to the right type (CHAR
   * or NCHAR VARYING)
   */
  error_status = pr_clone_value (operand_value, function_p->value);

fast_exit:
  return error_status;

error_exit:
  return error_status;
}

//
// qdata_benchmark () - "benchmark" function execution; repeatedly run nested operation
//
static int
qdata_benchmark (THREAD_ENTRY * thread_p, FUNCTION_TYPE * function_p, VAL_DESCR * val_desc_p, OID * obj_oid_p,
		 QFILE_TUPLE tuple)
{
  assert (function_p);

  if (function_p == NULL || function_p->operand == NULL || function_p->operand->next == NULL)
    {
      assert_release (false);
      return ER_FAILED;
    }

  if (function_p->value == NULL)
    {
      assert_release (false);
      return ER_FAILED;
    }

  db_make_null (function_p->value);

  REGU_VARIABLE *count_reguvar = &function_p->operand->value;
  REGU_VARIABLE *target_reguvar = &function_p->operand->next->value;

  DB_VALUE *count_value = NULL;
  DB_VALUE *target_value = NULL;

  int error = fetch_peek_dbval (thread_p, count_reguvar, val_desc_p, NULL, obj_oid_p, tuple, &count_value);
  if (error != NO_ERROR)
    {
      ASSERT_ERROR ();
      return error;
    }

  if (db_value_is_null (count_value))
    {
      return NO_ERROR;
    }

  INT64 count = 0;

  switch (db_value_domain_type (count_value))
    {
    case DB_TYPE_SMALLINT:
      count = STATIC_CAST (INT64, db_get_short (count_value));
      break;
    case DB_TYPE_INTEGER:
      count = STATIC_CAST (INT64, db_get_int (count_value));
      break;
    case DB_TYPE_BIGINT:
      count = db_get_bigint (count_value);
      break;
    default:
      assert (false);
      return ER_FAILED;
    }

  if (count <= 0)
    {
      er_set (ER_ERROR_SEVERITY, ARG_FILE_LINE, ER_OBJ_INVALID_ARGUMENTS, 0);
      return ER_OBJ_INVALID_ARGUMENTS;
    }

  using bench_clock = std::chrono::system_clock;
  bench_clock::time_point start_timept = bench_clock::now ();

  for (INT64 step = 0; step < count; step++)
    {
      // we're trying to benchmark the expression in target reguvar by running it many times. even if all operands are
      // constant, we still have to repeat the operations. for that, we need to make sure nested regu variables are not
      // flagged as constants
      //
      // node that they still may be other optimizations that are not so easily disabled
      fetch_force_not_const_recursive (*target_reguvar);
      error = fetch_peek_dbval (thread_p, target_reguvar, val_desc_p, NULL, obj_oid_p, tuple, &target_value);
      if (error != NO_ERROR)
	{
	  ASSERT_ERROR ();
	  return error;
	}
      pr_clear_value (target_value);
    }

  bench_clock::time_point end_timept = bench_clock::now ();
  std::chrono::duration < double >secs = end_timept - start_timept;

  db_make_double (function_p->value, secs.count ());
  return NO_ERROR;
}

/*
 * qdata_regexp_function () - Evaluates regexp related functions.
 *   return: NO_ERROR, or ER_FAILED code
 *   thread_p   : thread context
 *   funcp(in)  : function structure pointer
 *   vd(in)     : value descriptor
 *   obj_oid(in): object identifier
 *   tpl(in)    : tuple
 */
static int
qdata_regexp_function (THREAD_ENTRY * thread_p, FUNCTION_TYPE * function_p, VAL_DESCR * val_desc_p,
		       OID * obj_oid_p, QFILE_TUPLE tuple)
{
  DB_VALUE *value;
  REGU_VARIABLE_LIST operand;
  int error_status = NO_ERROR;
  int no_args = 0, index = 0;
  DB_VALUE **args;

  {
    assert (function_p != NULL);
    assert (function_p->value != NULL);
    assert (function_p->operand != NULL);

    operand = function_p->operand;

    while (operand != NULL)
      {
	no_args++;
	operand = operand->next;
      }

    args = (DB_VALUE **) db_private_alloc (thread_p, sizeof (DB_VALUE *) * no_args);

    operand = function_p->operand;
    while (operand != NULL)
      {
	error_status = fetch_peek_dbval (thread_p, &operand->value, val_desc_p, NULL, obj_oid_p, tuple, &value);
	if (error_status != NO_ERROR)
	  {
	    goto exit;
	  }

	args[index++] = value;

	operand = operand->next;
      }

    assert (index == no_args);

    // *INDENT-OFF*
    std::function<int(DB_VALUE*, DB_VALUE*[], const int, std::wregex**, char**)> regexp_func;
    switch (function_p->ftype)
    {
      case F_REGEXP_REPLACE:
        regexp_func = db_string_regexp_replace;
        break;
      case F_REGEXP_SUBSTR:
        regexp_func = db_string_regexp_substr;
        break;
      default:
        assert (false);
        break;
    }
    // *INDENT-ON*

    if (function_p->tmp_obj == NULL)
      {
	function_p->tmp_obj = new function_tmp_obj;
	function_p->tmp_obj->compiled_regex = new cub_compiled_regex ();
      }

<<<<<<< HEAD
    COMPILED_REGEX *compiled_regex = function_p->tmp_obj->compiled_regex;
    error_status = regexp_func (function_p->value, args, no_args, &compiled_regex->regex, &compiled_regex->pattern);
=======
    cub_compiled_regex *compiled_regex = function_p->tmp_obj->compiled_regex;
    error_status =
      db_string_regexp_replace (function_p->value, args, no_args, &compiled_regex->regex, &compiled_regex->pattern);
>>>>>>> cee15e5d
    if (error_status != NO_ERROR)
      {
	goto exit;
      }
  }

exit:
  db_private_free (thread_p, args);
  return error_status;
}

static int
qdata_convert_operands_to_value_and_call (THREAD_ENTRY * thread_p, FUNCTION_TYPE * function_p, VAL_DESCR * val_desc_p,
					  OID * obj_oid_p, QFILE_TUPLE tuple,
					  int (*function_to_call) (DB_VALUE *, DB_VALUE * const *, int const))
{
  DB_VALUE *value;
  REGU_VARIABLE_LIST operand;
  int error_status = NO_ERROR;
  int no_args = 0, index = 0;
  DB_VALUE **args;

  /* should sync with fetch_peek_dbval () */

  assert (function_p != NULL);
  assert (function_p->value != NULL);
  assert (function_p->operand != NULL);

  operand = function_p->operand;

  while (operand != NULL)
    {
      no_args++;
      operand = operand->next;
    }

  args = (DB_VALUE **) db_private_alloc (thread_p, sizeof (DB_VALUE *) * no_args);

  operand = function_p->operand;
  while (operand != NULL)
    {
      error_status = fetch_peek_dbval (thread_p, &operand->value, val_desc_p, NULL, obj_oid_p, tuple, &value);
      if (error_status != NO_ERROR)
	{
	  goto exit;
	}

      args[index++] = value;

      operand = operand->next;
    }

  assert (index == no_args);

  error_status = function_to_call (function_p->value, args, no_args);
  if (error_status != NO_ERROR)
    {
      goto exit;
    }

exit:
  db_private_free (thread_p, args);
  return error_status;
}

/*
 * qdata_get_cardinality () - gets the cardinality of an index using its name
 *			      and partial key count
 *   return: NO_ERROR, or error code
 *   thread_p(in)   : thread context
 *   db_class_name(in): string DB_VALUE holding name of class
 *   db_index_name(in): string DB_VALUE holding name of index (as it appears
 *			in '_db_index' system catalog table
 *   db_key_position(in): integer DB_VALUE holding the partial key index
 *   result_p(out)    : cardinality (integer or NULL DB_VALUE)
 */
int
qdata_get_cardinality (THREAD_ENTRY * thread_p, DB_VALUE * db_class_name, DB_VALUE * db_index_name,
		       DB_VALUE * db_key_position, DB_VALUE * result_p)
{
  char class_name[SM_MAX_IDENTIFIER_LENGTH];
  char index_name[SM_MAX_IDENTIFIER_LENGTH];
  int key_pos = 0;
  int cardinality = 0;
  int error = NO_ERROR;
  DB_TYPE cl_name_arg_type;
  DB_TYPE idx_name_arg_type;
  DB_TYPE key_pos_arg_type;
  int str_class_name_len;
  int str_index_name_len;

  db_make_null (result_p);

  cl_name_arg_type = DB_VALUE_DOMAIN_TYPE (db_class_name);
  idx_name_arg_type = DB_VALUE_DOMAIN_TYPE (db_index_name);
  key_pos_arg_type = DB_VALUE_DOMAIN_TYPE (db_key_position);

  if (DB_IS_NULL (db_class_name) || DB_IS_NULL (db_index_name) || DB_IS_NULL (db_key_position))
    {
      goto exit;
    }

  if (!QSTR_IS_CHAR (cl_name_arg_type) || !QSTR_IS_CHAR (idx_name_arg_type) || key_pos_arg_type != DB_TYPE_INTEGER)
    {
      er_set (ER_ERROR_SEVERITY, ARG_FILE_LINE, ER_UNEXPECTED, 1, "Arguments type mismatching.");
      error = ER_UNEXPECTED;
      goto exit;
    }

  str_class_name_len = MIN (SM_MAX_IDENTIFIER_LENGTH - 1, db_get_string_size (db_class_name));
  strncpy (class_name, db_get_string (db_class_name), str_class_name_len);
  class_name[str_class_name_len] = '\0';

  str_index_name_len = MIN (SM_MAX_IDENTIFIER_LENGTH - 1, db_get_string_size (db_index_name));
  strncpy (index_name, db_get_string (db_index_name), str_index_name_len);
  index_name[str_index_name_len] = '\0';

  key_pos = db_get_int (db_key_position);

  error = catalog_get_cardinality_by_name (thread_p, class_name, index_name, key_pos, &cardinality);
  if (error == NO_ERROR)
    {
      if (cardinality < 0)
	{
	  db_make_null (result_p);
	}
      else
	{
	  db_make_int (result_p, cardinality);
	}
    }

exit:
  return error;
}

/*
 * qdata_tuple_to_values_array () - construct an array of values from a
 *				    tuple descriptor
 * return : error code or NO_ERROR
 * thread_p (in)    : thread entry
 * tuple (in)	    : tuple descriptor
 * values (in/out)  : values array
 *
 * Note: Values are cloned in the values array
 */
int
qdata_tuple_to_values_array (THREAD_ENTRY * thread_p, qfile_tuple_descriptor * tuple, DB_VALUE ** values)
{
  DB_VALUE *vals;
  int error = NO_ERROR, i;

  assert_release (tuple != NULL);
  assert_release (values != NULL);

  vals = (DB_VALUE *) db_private_alloc (thread_p, tuple->f_cnt * sizeof (DB_VALUE));
  if (vals == NULL)
    {
      error = ER_FAILED;
      goto error_return;
    }

  for (i = 0; i < tuple->f_cnt; i++)
    {
      error = pr_clone_value (tuple->f_valp[i], &vals[i]);
      if (error != NO_ERROR)
	{
	  goto error_return;
	}
    }

  *values = vals;
  return NO_ERROR;

error_return:
  if (vals != NULL)
    {
      int j;
      for (j = 0; j < i; j++)
	{
	  pr_clear_value (&vals[j]);
	}
      db_private_free (thread_p, vals);
    }
  *values = NULL;
  return error;
}

/*
 * qdata_apply_interpolation_function_coercion () - coerce input value for use in
 *					     MEDIAN function evaluation
 *   returns: error code or NO_ERROR
 *   f_value(in): input value
 *   result_dom(in/out): result domain
 *   d_result(out): result as double precision floating point value
 *   result(out): result as DB_VALUE
 */
int
qdata_apply_interpolation_function_coercion (DB_VALUE * f_value, tp_domain ** result_dom, DB_VALUE * result,
					     FUNC_TYPE function)
{
  DB_TYPE type;
  double d_result = 0;
  int error = NO_ERROR;

  assert (f_value != NULL && result_dom != NULL && result != NULL);

  /* update result */
  type = db_value_type (f_value);
  switch (type)
    {
    case DB_TYPE_SHORT:
    case DB_TYPE_INTEGER:
    case DB_TYPE_BIGINT:
    case DB_TYPE_FLOAT:
    case DB_TYPE_DOUBLE:
    case DB_TYPE_MONETARY:
    case DB_TYPE_NUMERIC:
      /* percentile_disc returns the same type as operand while median and percentile_cont return double */
      if (function != PT_PERCENTILE_DISC)
	{
	  if (type == DB_TYPE_SHORT)
	    {
	      d_result = (double) db_get_short (f_value);
	    }
	  else if (type == DB_TYPE_INTEGER)
	    {
	      d_result = (double) db_get_int (f_value);
	    }
	  else if (type == DB_TYPE_BIGINT)
	    {
	      d_result = (double) db_get_bigint (f_value);
	    }
	  else if (type == DB_TYPE_FLOAT)
	    {
	      d_result = (double) db_get_float (f_value);
	    }
	  else if (type == DB_TYPE_DOUBLE)
	    {
	      d_result = (double) db_get_double (f_value);
	    }
	  else if (type == DB_TYPE_MONETARY)
	    {
	      d_result = (db_get_monetary (f_value))->amount;
	    }
	  else if (type == DB_TYPE_NUMERIC)
	    {
	      numeric_coerce_num_to_double (db_locate_numeric (f_value), DB_VALUE_SCALE (f_value), &d_result);
	    }

	  db_make_double (result, d_result);
	}
      else
	{
	  pr_clone_value (f_value, result);
	}

      break;

    case DB_TYPE_DATE:
    case DB_TYPE_DATETIME:
    case DB_TYPE_DATETIMELTZ:
    case DB_TYPE_DATETIMETZ:
    case DB_TYPE_TIMESTAMP:
    case DB_TYPE_TIMESTAMPLTZ:
    case DB_TYPE_TIMESTAMPTZ:
    case DB_TYPE_TIME:
      pr_clone_value (f_value, result);
      break;

    default:
      type = TP_DOMAIN_TYPE (*result_dom);
      if (!TP_IS_NUMERIC_TYPE (type) && !TP_IS_DATE_OR_TIME_TYPE (type))
	{
	  error = qdata_update_interpolation_func_value_and_domain (f_value, result, result_dom);
	  if (error != NO_ERROR)
	    {
	      assert (error == ER_ARG_CAN_NOT_BE_CASTED_TO_DESIRED_DOMAIN);

	      er_set (ER_ERROR_SEVERITY, ARG_FILE_LINE, error, 2, fcode_get_uppercase_name (function),
		      "DOUBLE, DATETIME, TIME");

	      error = ER_FAILED;
	      goto end;
	    }
	}
      else
	{
	  error = db_value_coerce (f_value, result, *result_dom);
	  if (error != NO_ERROR)
	    {
	      error = ER_FAILED;
	      goto end;
	    }
	}
    }

end:
  return error;
}

/*
 * qdata_interpolation_function_values () - interpolate two values for use
 *						 in MEDIAN function evaluation
 *   returns: error code or NO_ERROR
 *   f_value(in): "floor" value (i.e. first value in tuple order)
 *   c_value(in): "ceiling" value (i.e. second value in tuple order)
 *   row_num_d(in): row number as floating point value
 *   f_row_num_d(in): row number of f_value as floating point value
 *   c_row_num_d(in): row number of c_value as floating point value
 *   result_dom(in/out): result domain
 *   d_result(out): result as double precision floating point value
 *   result(out): result as DB_VALUE
 */
int
qdata_interpolation_function_values (DB_VALUE * f_value, DB_VALUE * c_value, double row_num_d, double f_row_num_d,
				     double c_row_num_d, tp_domain ** result_dom, DB_VALUE * result, FUNC_TYPE function)
{
  DB_DATE date;
  DB_DATETIME datetime;
  DB_TIMESTAMP utime;
  DB_TIME time;
  DB_TYPE type;
  double d1, d2;
  double d_result;
  int error = NO_ERROR;

  assert (f_value != NULL && c_value != NULL && result_dom != NULL && result != NULL);

  /* calculate according to type The formular bellow is from Oracle's MEDIAN manual result = (CRN - RN) * (value for
   * row at FRN) + (RN - FRN) * (value for row at CRN) */
  type = db_value_type (f_value);
  if (!TP_IS_NUMERIC_TYPE (type) && !TP_IS_DATE_OR_TIME_TYPE (type))
    {
      type = TP_DOMAIN_TYPE (*result_dom);
      if (!TP_IS_NUMERIC_TYPE (type) && !TP_IS_DATE_OR_TIME_TYPE (type))
	{
	  /* try to coerce f_value to double, datetime then time and save domain for next coerce */
	  error = qdata_update_interpolation_func_value_and_domain (f_value, f_value, result_dom);
	  if (error != NO_ERROR)
	    {
	      assert (error == ER_ARG_CAN_NOT_BE_CASTED_TO_DESIRED_DOMAIN);

	      er_set (ER_ERROR_SEVERITY, ARG_FILE_LINE, error, 2, fcode_get_uppercase_name (function),
		      "DOUBLE, DATETIME, TIME");

	      error = ER_FAILED;
	      goto end;
	    }
	}
      else
	{
	  error = db_value_coerce (f_value, f_value, *result_dom);
	  if (error != NO_ERROR)
	    {
	      error = ER_FAILED;
	      goto end;
	    }
	}

      /* coerce c_value */
      error = db_value_coerce (c_value, c_value, *result_dom);
      if (error != NO_ERROR)
	{
	  error = ER_FAILED;
	  goto end;
	}
    }

  type = db_value_type (f_value);
  switch (type)
    {
    case DB_TYPE_SHORT:
      d1 = (double) db_get_short (f_value);
      d2 = (double) db_get_short (c_value);

      /* calculate */
      d_result = (c_row_num_d - row_num_d) * d1 + (row_num_d - f_row_num_d) * d2;

      db_make_double (result, d_result);

      break;

    case DB_TYPE_INTEGER:
      d1 = (double) db_get_int (f_value);
      d2 = (double) db_get_int (c_value);

      /* calculate */
      d_result = (c_row_num_d - row_num_d) * d1 + (row_num_d - f_row_num_d) * d2;

      db_make_double (result, d_result);

      break;

    case DB_TYPE_BIGINT:
      d1 = (double) db_get_bigint (f_value);
      d2 = (double) db_get_bigint (c_value);

      /* calculate */
      d_result = (c_row_num_d - row_num_d) * d1 + (row_num_d - f_row_num_d) * d2;

      db_make_double (result, d_result);

      break;

    case DB_TYPE_FLOAT:
      d1 = (double) db_get_float (f_value);
      d2 = (double) db_get_float (c_value);

      /* calculate */
      d_result = (c_row_num_d - row_num_d) * d1 + (row_num_d - f_row_num_d) * d2;

      db_make_double (result, d_result);

      break;

    case DB_TYPE_DOUBLE:
      d1 = db_get_double (f_value);
      d2 = db_get_double (c_value);

      /* calculate */
      d_result = (c_row_num_d - row_num_d) * d1 + (row_num_d - f_row_num_d) * d2;

      db_make_double (result, d_result);

      break;

    case DB_TYPE_MONETARY:
      d1 = (db_get_monetary (f_value))->amount;
      d2 = (db_get_monetary (c_value))->amount;

      /* calculate */
      d_result = (c_row_num_d - row_num_d) * d1 + (row_num_d - f_row_num_d) * d2;

      db_make_double (result, d_result);

      break;

    case DB_TYPE_NUMERIC:
      numeric_coerce_num_to_double (db_locate_numeric (f_value), DB_VALUE_SCALE (f_value), &d1);
      numeric_coerce_num_to_double (db_locate_numeric (c_value), DB_VALUE_SCALE (c_value), &d2);

      /* calculate */
      d_result = (c_row_num_d - row_num_d) * d1 + (row_num_d - f_row_num_d) * d2;

      db_make_double (result, d_result);

      break;

    case DB_TYPE_DATE:
      d1 = (double) *(db_get_date (f_value));
      d2 = (double) *(db_get_date (c_value));
      d_result = (c_row_num_d - row_num_d) * d1 + (row_num_d - f_row_num_d) * d2;

      date = (DB_DATE) floor (d_result);

      db_value_put_encoded_date (result, &date);

      break;

    case DB_TYPE_DATETIME:
    case DB_TYPE_DATETIMELTZ:
    case DB_TYPE_DATETIMETZ:
      if (type == DB_TYPE_DATETIMETZ)
	{
	  datetime = db_get_datetimetz (f_value)->datetime;
	}
      else
	{
	  datetime = *(db_get_datetime (f_value));
	}

      d1 = ((double) datetime.date) * MILLISECONDS_OF_ONE_DAY + datetime.time;

      if (type == DB_TYPE_DATETIMETZ)
	{
	  datetime = db_get_datetimetz (c_value)->datetime;
	}
      else
	{
	  datetime = *(db_get_datetime (c_value));
	}

      d2 = ((double) datetime.date) * MILLISECONDS_OF_ONE_DAY + datetime.time;

      d_result = floor ((c_row_num_d - row_num_d) * d1 + (row_num_d - f_row_num_d) * d2);

      datetime.date = (unsigned int) (d_result / MILLISECONDS_OF_ONE_DAY);
      datetime.time = (unsigned int) (((DB_BIGINT) d_result) % MILLISECONDS_OF_ONE_DAY);

      if (type == DB_TYPE_DATETIME)
	{
	  db_make_datetime (result, &datetime);
	}
      else if (type == DB_TYPE_DATETIMELTZ)
	{
	  db_make_datetimeltz (result, &datetime);
	}
      else
	{
	  DB_DATETIMETZ dttz1, dttz2;

	  /* if the two timezones are different, we use the first timezone */
	  dttz1.datetime = datetime;
	  dttz1.tz_id = db_get_datetimetz (f_value)->tz_id;

	  error = tz_datetimetz_fix_zone (&dttz1, &dttz2);
	  if (error != NO_ERROR)
	    {
	      error = ER_FAILED;
	      goto end;
	    }

	  db_make_datetimetz (result, &dttz2);
	}

      break;

    case DB_TYPE_TIMESTAMP:
    case DB_TYPE_TIMESTAMPLTZ:
    case DB_TYPE_TIMESTAMPTZ:
      if (type == DB_TYPE_TIMESTAMPTZ)
	{
	  db_timestamp_decode_utc (&db_get_timestamptz (f_value)->timestamp, &date, &time);
	}
      else
	{
	  db_timestamp_decode_utc (db_get_timestamp (f_value), &date, &time);
	}

      d1 = ((double) date) * MILLISECONDS_OF_ONE_DAY + time * 1000;

      if (type == DB_TYPE_TIMESTAMPTZ)
	{
	  db_timestamp_decode_utc (&db_get_timestamptz (c_value)->timestamp, &date, &time);
	}
      else
	{
	  db_timestamp_decode_utc (db_get_timestamp (c_value), &date, &time);
	}

      d2 = ((double) date) * MILLISECONDS_OF_ONE_DAY + time * 1000;

      d_result = floor ((c_row_num_d - row_num_d) * d1 + (row_num_d - f_row_num_d) * d2);

      date = (unsigned int) (d_result / MILLISECONDS_OF_ONE_DAY);
      time = (unsigned int) (((DB_BIGINT) d_result) % MILLISECONDS_OF_ONE_DAY);
      time /= 1000;

      error = db_timestamp_encode_utc (&date, &time, &utime);
      if (error != NO_ERROR)
	{
	  error = ER_FAILED;
	  goto end;
	}

      if (type == DB_TYPE_TIMESTAMP)
	{
	  db_make_timestamp (result, utime);
	}
      else if (type == DB_TYPE_TIMESTAMPLTZ)
	{
	  db_make_timestampltz (result, utime);
	}
      else
	{
	  DB_TIMESTAMPTZ tstz1, tstz2;

	  /* if the two timezones are different, we use the first timezone */
	  tstz1.timestamp = utime;
	  tstz1.tz_id = db_get_timestamptz (f_value)->tz_id;

	  error = tz_timestamptz_fix_zone (&tstz1, &tstz2);
	  if (error != NO_ERROR)
	    {
	      error = ER_FAILED;
	      goto end;
	    }

	  db_make_timestamptz (result, &tstz2);
	}

      break;

    case DB_TYPE_TIME:
      d1 = (double) (*db_get_time (f_value));
      d2 = (double) (*db_get_time (c_value));

      d_result = floor ((c_row_num_d - row_num_d) * d1 + (row_num_d - f_row_num_d) * d2);

      time = (DB_TIME) d_result;

      db_value_put_encoded_time (result, &time);
      break;

    default:
      /* never be here! */
      assert (false);
    }

end:
  return error;
}

/*
 * qdata_get_interpolation_function_result () -
 * return : error code or NO_ERROR
 * thread_p (in)     : thread entry
 * scan_id (in)      :
 * domain (in)       :
 * pos (in)          : the pos for REGU_VAR
 * f_number_d (in)   :
 * c_number_d (in)   :
 * result (out)      :
 * result_dom(in/out):
 *
 */
int
qdata_get_interpolation_function_result (THREAD_ENTRY * thread_p, QFILE_LIST_SCAN_ID * scan_id, tp_domain * domain,
					 int pos, double row_num_d, double f_row_num_d, double c_row_num_d,
					 DB_VALUE * result, tp_domain ** result_dom, FUNC_TYPE function)
{
  int error = NO_ERROR;
  QFILE_TUPLE_RECORD tuple_record = { NULL, 0 };
  DB_VALUE *f_value, *c_value;
  DB_VALUE f_fetch_value, c_fetch_value;
  REGU_VARIABLE regu_var;
  SCAN_CODE scan_code;
  DB_BIGINT bi;

  assert (scan_id != NULL && domain != NULL && result != NULL && result_dom != NULL);

  db_make_null (&f_fetch_value);
  db_make_null (&c_fetch_value);

  /* overflow check */
  if (OR_CHECK_BIGINT_OVERFLOW (f_row_num_d))
    {
      er_set (ER_ERROR_SEVERITY, ARG_FILE_LINE, ER_IT_DATA_OVERFLOW, 0);

      error = ER_FAILED;
      goto end;
    }

  for (bi = (DB_BIGINT) f_row_num_d; bi >= 0; --bi)
    {
      scan_code = qfile_scan_list_next (thread_p, scan_id, &tuple_record, PEEK);
      if (scan_code != S_SUCCESS)
	{
	  error = ER_FAILED;
	  goto end;
	}
    }

  regu_var.type = TYPE_POSITION;
  regu_var.flags = 0;
  regu_var.xasl = NULL;
  regu_var.domain = domain;
  regu_var.value.pos_descr.pos_no = pos;
  regu_var.value.pos_descr.dom = domain;
  regu_var.vfetch_to = &f_fetch_value;

  error = fetch_peek_dbval (thread_p, &regu_var, NULL, NULL, NULL, tuple_record.tpl, &f_value);
  if (error != NO_ERROR)
    {
      error = ER_FAILED;
      goto end;
    }

  pr_clear_value (result);
  if (f_row_num_d == c_row_num_d)
    {
      error = qdata_apply_interpolation_function_coercion (f_value, result_dom, result, function);
      if (error != NO_ERROR)
	{
	  goto end;
	}
    }
  else
    {
      /* move to next tuple */
      scan_code = qfile_scan_list_next (thread_p, scan_id, &tuple_record, PEEK);
      if (scan_code != S_SUCCESS)
	{
	  error = ER_FAILED;
	  goto end;
	}

      regu_var.vfetch_to = &c_fetch_value;

      /* get value */
      error = fetch_peek_dbval (thread_p, &regu_var, NULL, NULL, NULL, tuple_record.tpl, &c_value);
      if (error != NO_ERROR)
	{
	  error = ER_FAILED;
	  goto end;
	}

      error =
	qdata_interpolation_function_values (f_value, c_value, row_num_d, f_row_num_d, c_row_num_d, result_dom, result,
					     function);
      if (error != NO_ERROR)
	{
	  goto end;
	}
    }

end:

  pr_clear_value (&f_fetch_value);
  pr_clear_value (&c_fetch_value);

  return error;
}

/*
 * qdata_update_interpolation_func_value_and_domain () -
 *   return: NO_ERROR or ER_ARG_CAN_NOT_BE_CASTED_TO_DESIRED_DOMAIN
 *   src_val(in):
 *   dest_val(out):
 *   domain(in/out):
 *
 */
int
qdata_update_interpolation_func_value_and_domain (DB_VALUE * src_val, DB_VALUE * dest_val, TP_DOMAIN ** domain)
{
  int error = NO_ERROR;
  DB_DOMAIN *tmp_domain = NULL;
  TP_DOMAIN_STATUS status;

  assert (src_val != NULL && dest_val != NULL && domain != NULL);

  tmp_domain = tp_domain_resolve_default (DB_TYPE_DOUBLE);

  status = tp_value_cast (src_val, dest_val, tmp_domain, false);
  if (status != DOMAIN_COMPATIBLE)
    {
      /* try datetime */
      tmp_domain = tp_domain_resolve_default (DB_TYPE_DATETIME);
      status = tp_value_cast (src_val, dest_val, tmp_domain, false);
    }

  /* try time */
  if (status != DOMAIN_COMPATIBLE)
    {
      tmp_domain = tp_domain_resolve_default (DB_TYPE_TIME);
      status = tp_value_cast (src_val, dest_val, tmp_domain, false);
    }

  if (status != DOMAIN_COMPATIBLE)
    {
      error = ER_ARG_CAN_NOT_BE_CASTED_TO_DESIRED_DOMAIN;
      goto end;
    }

  *domain = tmp_domain;

end:

  return error;
}<|MERGE_RESOLUTION|>--- conflicted
+++ resolved
@@ -8524,7 +8524,7 @@
     assert (index == no_args);
 
     // *INDENT-OFF*
-    std::function<int(DB_VALUE*, DB_VALUE*[], const int, std::wregex**, char**)> regexp_func;
+    std::function<int(DB_VALUE*, DB_VALUE*[], const int, cub_regex_object**, char**)> regexp_func;
     switch (function_p->ftype)
     {
       case F_REGEXP_REPLACE:
@@ -8545,14 +8545,8 @@
 	function_p->tmp_obj->compiled_regex = new cub_compiled_regex ();
       }
 
-<<<<<<< HEAD
-    COMPILED_REGEX *compiled_regex = function_p->tmp_obj->compiled_regex;
+    cub_compiled_regex *compiled_regex = function_p->tmp_obj->compiled_regex;
     error_status = regexp_func (function_p->value, args, no_args, &compiled_regex->regex, &compiled_regex->pattern);
-=======
-    cub_compiled_regex *compiled_regex = function_p->tmp_obj->compiled_regex;
-    error_status =
-      db_string_regexp_replace (function_p->value, args, no_args, &compiled_regex->regex, &compiled_regex->pattern);
->>>>>>> cee15e5d
     if (error_status != NO_ERROR)
       {
 	goto exit;
