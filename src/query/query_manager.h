--- conflicted
+++ resolved
@@ -85,11 +85,8 @@
   PAGE_PTR *membuf;
   int membuf_npages;
   QMGR_TEMP_FILE_MEMBUF_TYPE membuf_type;
-<<<<<<< HEAD
   bool preserved;		/* if temp file is preserved */
-=======
   bool tde_encrypted;		/* whether the file of temp_vfid has to be encrypted when flushing (TDE) */
->>>>>>> 37720d8e
 };
 
 /*
