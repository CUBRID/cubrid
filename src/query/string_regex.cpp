--- conflicted
+++ resolved
@@ -221,15 +221,13 @@
     std::wstring src_wstring;
     if (cublocale::convert_to_wstring (src_wstring, src, codeset) == false)
       {
-	result = V_UNKNOWN;
+	error_status = ER_QSTR_BAD_SRC_CODESET;
+	result = V_FALSE;
 	return error_status;
       }
 
     try
       {
-<<<<<<< HEAD
-	is_matched = std::regex_search (src_wstring, reg);
-=======
 #if defined(WINDOWS)
 	/* HACK: case insensitive doesn't work well on Windows.
 	*  This code transforms source string into lowercase
@@ -237,19 +235,18 @@
 	*/
 	if (reg.flags() & std::regex_constants::icase)
 	  {
-	    std::string src_lower;
-	    src_lower.resize (src.size ());
-	    std::transform (src.begin(), src.end(), src_lower.begin(), ::tolower);
-	    result = std::regex_search (src_lower, reg);
+	    std::wstring src_lower;
+	    src_lower.resize (src_wstring.size ());
+	    std::transform (src_wstring.begin(), src_wstring.end(), src_lower.begin(), ::towlower);
+	    is_matched = std::regex_search (src_lower, reg);
 	  }
 	else
 	  {
-	    result = std::regex_search (src, reg);
+	    is_matched = std::regex_search (src_wstring, reg);
 	  }
 #else
-	result = std::regex_search (src, reg);
+	is_matched = std::regex_search (src_wstring, reg);
 #endif
->>>>>>> 710666de
       }
     catch (std::regex_error &e)
       {
@@ -281,12 +278,14 @@
     std::wstring src_wstring;
     if (cublocale::convert_to_wstring (src_wstring, src, codeset) == false)
       {
+	error_status = ER_QSTR_BAD_SRC_CODESET;
 	return error_status;
       }
 
     std::wstring repl_wstring;
     if (cublocale::convert_to_wstring (repl_wstring, repl, codeset) == false)
       {
+	error_status = ER_QSTR_BAD_SRC_CODESET;
 	return error_status;
       }
 
@@ -296,11 +295,11 @@
 	    src_wstring.substr (position, src_wstring.size () - position)
     );
 
-    std::string target_lowercase;
-    target_lowercase.resize (target.size ());
+    std::wstring target_lowercase;
     if (reg.flags() & std::regex_constants::icase)
       {
-	std::transform (target.begin(), target.end(), target_lowercase.begin(), ::tolower);
+	target_lowercase.resize (target.size ());
+	std::transform (target.begin(), target.end(), target_lowercase.begin(), ::towlower);
       }
     else
       {
@@ -312,8 +311,8 @@
 	auto reg_iter = cub_regex_iterator (target_lowercase.begin (), target_lowercase.end (), reg);
 	auto reg_end = cub_regex_iterator ();
 
-	size_t last_pos = 0;
-	size_t match_pos = -1;
+	int last_pos = 0;
+	int match_pos = -1;
 	size_t match_length;
 	int n = 1;
 	auto out = std::back_inserter (result);
@@ -326,7 +325,7 @@
 	    /* prefix */
 	    match_pos = match_result.position ();
 	    match_length = match_result.length ();
-	    std::string match_prefix = target.substr (last_pos, match_pos - last_pos);
+	    std::wstring match_prefix = target.substr (last_pos, match_pos - last_pos);
 	    out = std::copy (match_prefix.begin (), match_prefix.end (), out);
 
 	    /* match */
@@ -336,7 +335,7 @@
 	      }
 	    else
 	      {
-		std::string match_str = target.substr (match_pos, match_length);
+		std::wstring match_str = target.substr (match_pos, match_length);
 		out = std::copy (match_str.begin (), match_str.end (), out);
 	      }
 
@@ -346,7 +345,7 @@
 	    last_pos = match_pos + match_length;
 	    if (((occurrence != 0) && (n == occurrence)) || reg_iter == reg_end)
 	      {
-		std::string match_suffix = target.substr (match_pos + match_length, std::string::npos);
+		std::wstring match_suffix = target.substr (match_pos + match_length, std::string::npos);
 		out = std::copy (match_suffix.begin (), match_suffix.end (), out);
 		if (occurrence != 0 && n == occurrence)
 		  {
@@ -361,6 +360,12 @@
 	  {
 	    out = std::copy (target.begin (), target.end (), out);
 	  }
+
+	if (cublocale::convert_to_string (result, result_wstring, codeset) == false)
+	  {
+		error_status = ER_QSTR_BAD_SRC_CODESET;
+	    return error_status;
+	  }
       }
     catch (std::regex_error &e)
       {
@@ -376,20 +381,34 @@
 #else
   int replace (std::string &result, const cub_regex_object &reg, const std::string &src,
 	       const std::string &repl, const int position,
-	       const int occurrence)
+	       const int occurrence, const INTL_CODESET codeset)
   {
     assert (position >= 0 && (size_t) position < src.size ());
     assert (occurrence >= 0);
 
     int error_status = NO_ERROR;
 
+    std::wstring src_wstring;
+    if (cublocale::convert_to_wstring (src_wstring, src, codeset) == false)
+      {
+	error_status = ER_QSTR_BAD_SRC_CODESET;
+	return error_status;
+      }
+
+    std::wstring repl_wstring;
+    if (cublocale::convert_to_wstring (repl_wstring, repl, codeset) == false)
+      {
+	error_status = ER_QSTR_BAD_SRC_CODESET;
+	return error_status;
+      }
+
     /* split source string by position value */
-    result.assign (src.substr (0, position));
-    std::string target (
-	    src.substr (position, src.size () - position)
+    std::wstring result_wstring (src_wstring.substr (0, position));
+    std::wstring target (
+	    src_wstring.substr (position, src_wstring.size () - position)
     );
 
-    size_t match_pos = -1;
+    int match_pos = -1;
     size_t match_length = 0;
     try
       {
@@ -411,12 +430,7 @@
 	      {
 		const cub_regex_results match_result = *reg_iter;
 
-<<<<<<< HEAD
 		std::wstring match_prefix = match_result.prefix ().str ();
-=======
-		/* prefix */
-		std::string match_prefix = match_result.prefix ().str ();
->>>>>>> 710666de
 		out = std::copy (match_prefix.begin (), match_prefix.end (), out);
 
 		/* match */
@@ -434,18 +448,11 @@
 
 		++reg_iter;
 
-<<<<<<< HEAD
-		/* last matched result */
-		if (reg_iter == reg_end)
-		  {
-		    std::wstring match_suffix = match_result.suffix ().str ();
-=======
 		/* suffix */
 		if (n == occurrence || reg_iter == reg_end)
 		  {
 		    /* occurrence option specified or end of matching */
-		    std::string match_suffix = match_result.suffix (). str ();
->>>>>>> 710666de
+		    std::wstring match_suffix = match_result.suffix (). str ();
 		    out = std::copy (match_suffix.begin (), match_suffix.end (), out);
 		    break;
 		  }
@@ -461,8 +468,10 @@
 
 	if (cublocale::convert_to_string (result, result_wstring, codeset) == false)
 	  {
+		error_status = ER_QSTR_BAD_SRC_CODESET;
 	    return error_status;
 	  }
+
       }
     catch (std::regex_error &e)
       {
