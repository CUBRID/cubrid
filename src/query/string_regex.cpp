/*
 * Copyright (C) 2008 Search Solution Corporation. All rights reserved by Search Solution.
 *
 *   This program is free software; you can redistribute it and/or modify
 *   it under the terms of the GNU General Public License as published by
 *   the Free Software Foundation; either version 2 of the License, or
 *   (at your option) any later version.
 *
 *  This program is distributed in the hope that it will be useful,
 *  but WITHOUT ANY WARRANTY; without even the implied warranty of
 *  MERCHANTABILITY or FITNESS FOR A PARTICULAR PURPOSE. See the
 *  GNU General Public License for more details.
 *
 *  You should have received a copy of the GNU General Public License
 *  along with this program; if not, write to the Free Software
 *  Foundation, Inc., 51 Franklin Street, Fifth Floor, Boston, MA 02110-1301 USA
 *
 */

//
// string_regex - definitions and functions related to regular expression
//

#include "string_regex.hpp"

#include "locale_helper.hpp"
#include "error_manager.h"
#include "memory_alloc.h"
#include "language_support.h"

#include <algorithm>
#include <regex>
#include <string>

namespace cubregex
{

  compiled_regex::compiled_regex () : regex (NULL), pattern (NULL)
  {}

  compiled_regex::~compiled_regex ()
  {
    clear (regex, pattern);
  }

  std::string
  parse_regex_exception (std::regex_error &e)
  {
    std::string error_message;
    using namespace std::regex_constants;
    switch (e.code ())
      {
      case error_collate:
	error_message.assign ("regex_error(error_collate): the expression contains an invalid collating element name");
	break;
      case error_ctype:
	error_message.assign ("regex_error(error_ctype): the expression contains an invalid character class name");
	break;
      case error_escape:
	error_message.assign ("regex_error(error_escape): the expression contains an invalid escaped character or a trailing escape");
	break;
      case error_backref:
	error_message.assign ("regex_error(error_backref): the expression contains an invalid back reference");
	break;
      case error_brack:
	error_message.assign ("regex_error(error_brack): the expression contains mismatched square brackets ('[' and ']')");
	break;
      case error_paren:
	error_message.assign ("regex_error(error_paren): the expression contains mismatched parentheses ('(' and ')')");
	break;
      case error_brace:
	error_message.assign ("regex_error(error_brace): the expression contains mismatched curly braces ('{' and '}')");
	break;
      case error_badbrace:
	error_message.assign ("regex_error(error_badbrace): the expression contains an invalid range in a {} expression");
	break;
      case error_range:
	error_message.assign ("regex_error(error_range): the expression contains an invalid character range (e.g. [b-a])");
	break;
      case error_space:
	error_message.assign ("regex_error(error_space): there was not enough memory to convert the expression into a finite state machine");
	break;
      case error_badrepeat:
	error_message.assign ("regex_error(error_badrepeat): one of *?+{ was not preceded by a valid regular expression");
	break;
      case error_complexity:
	error_message.assign ("regex_error(error_complexity): the complexity of an attempted match exceeded a predefined level");
	break;
      case error_stack:
	error_message.assign ("regex_error(error_stack): there was not enough memory to perform a match");
	break;
      default:
	error_message.assign ("regex_error(error_unknown)");
	break;
      }
    return error_message;
  }

  int
  parse_match_type (std::regex_constants::syntax_option_type &reg_flags, std::string &opt_str)
  {
    int error_status = NO_ERROR;

    auto mt_iter = opt_str.begin ();
    while ((mt_iter != opt_str.end ()) && (error_status == NO_ERROR))
      {
	char opt = *mt_iter;
	switch (opt)
	  {
	  case 'c':
	    reg_flags &= ~std::regex_constants::icase;
	    break;
	  case 'i':
	    reg_flags |= std::regex_constants::icase;
	    break;
	  default:
	    error_status = ER_QPROC_INVALID_PARAMETER;
	    break;
	  }
	++mt_iter;
      }

    return error_status;
  }

  void
  clear (cub_regex_object *&regex, char *&pattern)
  {
    if (regex != NULL)
      {
	delete regex;
	regex = NULL;
      }

    if (pattern != NULL)
      {
	db_private_free_and_init (NULL, pattern);
      }
  }

  bool check_should_recompile (const cub_regex_object *compiled_regex, const char *compiled_pattern,
			       const std::string &pattern,
			       const std::regex_constants::syntax_option_type reg_flags)
  {
    /* regex must be recompiled if regex object is not specified or different flags are set */
    if (compiled_regex == NULL || reg_flags != compiled_regex->flags ())
      {
	return true;
      }

    /* regex must be recompiled if pattern is not specified or compiled pattern does not match current pattern */
    if (compiled_pattern == NULL || pattern.size () != strlen (compiled_pattern)
	|| pattern.compare (compiled_pattern) != 0)
      {
	return true;
      }

    return false;
  }

<<<<<<< HEAD
  int compile (cub_regex_object *&compiled_regex, const std::string &pattern,
	       const std::regex_constants::syntax_option_type reg_flags, const LANG_COLLATION *collation)
=======
  int compile (cub_regex_object *&rx_compiled_regex, const char *pattern,
	       const std::regex_constants::syntax_option_type reg_flags)
>>>>>>> f9838c42
  {
    int error_status = NO_ERROR;

    std::wstring pattern_wstring;
    if (cublocale::convert_to_wstring (pattern_wstring, pattern, collation->codeset) == false)
      {
	return error_status;
      }

    try
      {
#if defined(WINDOWS)
	/* HACK: collating element features doesn't work well on Windows.
	*  And lookup_collatename is not invoked when regex pattern has collating element.
	*  It is hacky code finding collating element pattern and throw error.
	*/
<<<<<<< HEAD
	wchar_t *collate_elem_pattern = L"[[.";
	int found = pattern_wstring.find ( std::wstring (collate_elem_pattern));
	if (found != std::wstring::npos)
=======
	char *collate_elem_pattern = "[[.";
	int found = std::string (pattern).find (collate_elem_pattern);
	if (found != std::string::npos)
>>>>>>> f9838c42
	  {
	    throw std::regex_error (std::regex_constants::error_collate);
	  }
#endif

	// delete to avoid memory leak
	if (compiled_regex != NULL)
	  {
	    delete compiled_regex;
	  }

	compiled_regex = new cub_regex_object ();
	if (compiled_regex == NULL)
	  {
	    error_status = ER_OUT_OF_VIRTUAL_MEMORY;
	  }
	else
	  {
	    std::locale loc = cublocale::get_locale (std::string ("utf-8"), cublocale::get_lang_name (collation));
	    compiled_regex->imbue (loc);
	    compiled_regex->assign (pattern_wstring, reg_flags);
	  }
      }
    catch (std::regex_error &e)
      {
	// regex compilation exception
	error_status = ER_REGEX_COMPILE_ERROR;
	std::string error_message = parse_regex_exception (e);
	er_set (ER_ERROR_SEVERITY, ARG_FILE_LINE, error_status, 1, error_message.c_str ());
      }

    return error_status;
  }

  int search (int &result, const cub_regex_object &reg, const std::string &src, const INTL_CODESET codeset)
  {
    int error_status = NO_ERROR;
    bool is_matched = false;

    std::wstring src_wstring;
    if (cublocale::convert_to_wstring (src_wstring, src, codeset) == false)
      {
	result = V_UNKNOWN;
	return error_status;
      }

    try
      {
	is_matched = std::regex_search (src_wstring, reg);
      }
    catch (std::regex_error &e)
      {
	// regex execution exception
	is_matched = false;
	error_status = ER_REGEX_EXEC_ERROR;
	std::string error_message = parse_regex_exception (e);
	er_set (ER_ERROR_SEVERITY, ARG_FILE_LINE, error_status, 1, error_message.c_str ());
      }

    result = is_matched ? V_TRUE : V_FALSE;
    return error_status;
  }

  int replace (std::string &result, const cub_regex_object &reg, const std::string &src,
	       const std::string &repl, const int position,
	       const int occurrence, const INTL_CODESET codeset)
  {
    assert (position >= 0 && (size_t) position < src.size ());
    assert (occurrence >= 0);

    int error_status = NO_ERROR;

    std::wstring src_wstring;
    if (cublocale::convert_to_wstring (src_wstring, src, codeset) == false)
      {
	return error_status;
      }

    std::wstring repl_wstring;
    if (cublocale::convert_to_wstring (repl_wstring, repl, codeset) == false)
      {
	return error_status;
      }

    /* split source string by position value */
    std::wstring result_wstring (src_wstring.substr (0, position));
    std::wstring target (
	    src_wstring.substr (position, src_wstring.size () - position)
    );

    try
      {
	if (occurrence == 0)
	  {
	    result_wstring.append (
		    std::regex_replace (target, reg, repl_wstring)
	    );
	  }
	else
	  {
	    auto reg_iter = cub_regex_iterator (target.begin (), target.end (), reg);
	    auto reg_end = cub_regex_iterator ();

	    int n = 1;
	    auto out = std::back_inserter (result_wstring);

	    while (reg_iter != reg_end)
	      {
		const cub_regex_results &match_result = *reg_iter;

		std::wstring match_prefix = match_result.prefix ().str ();
		out = std::copy (match_prefix.begin (), match_prefix.end (), out);

		if (n == occurrence)
		  {
		    out = match_result.format (out, repl_wstring);
		  }
		else
		  {
		    std::wstring match_str = match_result.str ();
		    out = std::copy (match_str.begin (), match_str.end (), out);
		  }

		++n;
		++reg_iter;

		/* last matched result */
		if (reg_iter == reg_end)
		  {
		    std::wstring match_suffix = match_result.suffix (). str ();
		    out = std::copy (match_suffix.begin (), match_suffix.end (), out);
		  }
	      }
	  }

	if (cublocale::convert_to_string (result, result_wstring, codeset) == false)
	  {
	    return error_status;
	  }
      }
    catch (std::regex_error &e)
      {
	// regex execution exception, error_complexity or error_stack
	error_status = ER_REGEX_EXEC_ERROR;
	result.clear ();
	std::string error_message = cubregex::parse_regex_exception (e);
	er_set (ER_ERROR_SEVERITY, ARG_FILE_LINE, error_status, 1, error_message.c_str ());
      }

    return error_status;
  }
}<|MERGE_RESOLUTION|>--- conflicted
+++ resolved
@@ -158,18 +158,13 @@
     return false;
   }
 
-<<<<<<< HEAD
-  int compile (cub_regex_object *&compiled_regex, const std::string &pattern,
+  int compile (cub_regex_object *&compiled_regex, const char *pattern,
 	       const std::regex_constants::syntax_option_type reg_flags, const LANG_COLLATION *collation)
-=======
-  int compile (cub_regex_object *&rx_compiled_regex, const char *pattern,
-	       const std::regex_constants::syntax_option_type reg_flags)
->>>>>>> f9838c42
   {
     int error_status = NO_ERROR;
 
     std::wstring pattern_wstring;
-    if (cublocale::convert_to_wstring (pattern_wstring, pattern, collation->codeset) == false)
+    if (cublocale::convert_to_wstring (pattern_wstring, std::string(pattern), collation->codeset) == false)
       {
 	return error_status;
       }
@@ -181,15 +176,9 @@
 	*  And lookup_collatename is not invoked when regex pattern has collating element.
 	*  It is hacky code finding collating element pattern and throw error.
 	*/
-<<<<<<< HEAD
 	wchar_t *collate_elem_pattern = L"[[.";
 	int found = pattern_wstring.find ( std::wstring (collate_elem_pattern));
 	if (found != std::wstring::npos)
-=======
-	char *collate_elem_pattern = "[[.";
-	int found = std::string (pattern).find (collate_elem_pattern);
-	if (found != std::string::npos)
->>>>>>> f9838c42
 	  {
 	    throw std::regex_error (std::regex_constants::error_collate);
 	  }
