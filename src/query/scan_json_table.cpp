--- conflicted
+++ resolved
@@ -155,472 +155,460 @@
 	      ASSERT_ERROR();
 	      return error_code;
 	    }
-	}
-      return NO_ERROR;
-    }
-
-    std::size_t
-    scanner::get_row_count (cursor &cursor)
-    {
-      // if multiple rows ([*] or .*) count the number of members from parent path
-      if (cursor.m_need_expand)
-	{
-	  return db_json_iterator_count_members (*cursor.m_json_iterator);
-	}
-
-      return 1;
-    }
-
-    size_t
-    scanner::get_tree_height (const cubxasl::json_table::node &node)
-    {
-      size_t max_child_height = 0;
-
-      for (const cubxasl::json_table::node &child : node.m_nested_nodes)
-	{
-	  max_child_height = std::max (max_child_height, get_tree_height (child));
-	}
-
-      return 1 + max_child_height;
-    }
-
-    void
-    scanner::init (cubxasl::json_table::spec_node &spec)
-    {
-      m_specp = &spec;
-
-      assert (m_specp->m_node_count > 0);
-
-      m_tree_height = get_tree_height (*m_specp->m_root_node);
-
-      m_scan_cursor = new cursor[m_tree_height];
-
-      // init cursor nodes to left-most first branch
-      json_table_node *t = m_specp->m_root_node;
-      m_scan_cursor[0].m_node = t;
-      for (int i = 1; !t->m_nested_nodes.empty(); t = &t->m_nested_nodes[0], ++i)
-	{
-	  m_scan_cursor[i].m_node = t;
-	}
-    }
-
-    void
-    scanner::clear (xasl_node *xasl_p, bool is_final)
-    {
-      // columns should be released every time
-      m_specp->m_root_node->clear_columns();
-      reset_ordinality (*m_specp->m_root_node);
-
-      // all json documents should be release depending on is_final
-      if (is_final)
-	{
-	  for (size_t i = 0; i < m_tree_height; ++i)
-	    {
-	      cursor &cursor = m_scan_cursor[i];
-	      db_json_delete_doc (cursor.m_input_doc);
-	      db_json_delete_json_iterator (cursor.m_json_iterator);
-
-	      cursor.m_child = 0;
-	      cursor.m_row = 0;
-	      cursor.m_is_row_fetched = false;
-	      cursor.m_need_expand = false;
-	    }
-	}
-
-    }
-
-    int
-    scanner::open (cubthread::entry *thread_p)
-    {
-      int error_code = NO_ERROR;
-      const JSON_DOC *document = NULL;
-
-      // so... we need to generate the whole list file
-
-      // we need the starting value to expand into a list of records
-      DB_VALUE *value_p = NULL;
-      error_code = fetch_peek_dbval (thread_p, m_specp->m_json_reguvar, NULL, NULL, NULL, NULL, &value_p);
-      if (error_code != NO_ERROR)
-	{
-	  ASSERT_ERROR();
-	  return error_code;
-	}
-      if (value_p == NULL || db_value_is_null (value_p))
-	{
-	  assert (false);
-	  return ER_FAILED;
-	}
-
-      // build m_scan_cursor
-
-      if (db_value_type (value_p) == DB_TYPE_JSON)
-	{
-	  document = db_get_json_document (value_p);
-
-	  error_code = set_input_document (m_scan_cursor[0], *m_scan_cursor[0].m_node, *document);
-	  if (error_code != NO_ERROR)
-	    {
-	      ASSERT_ERROR();
-	      return error_code;
-	    }
-
-	  error_code = init_cursor (*document, *m_specp->m_root_node, m_scan_cursor[0]);
-	  if (error_code != NO_ERROR)
-	    {
-	      ASSERT_ERROR ();
-	      return error_code;
-	    }
-	}
-      else
-	{
-	  // we need json
-	  DB_VALUE json_cast_value;
-	  // todo: is this implicit or explicit?
-	  tp_domain_status status = tp_value_cast (value_p, &json_cast_value, &tp_Json_domain, false);
-	  if (status != DOMAIN_COMPATIBLE)
-	    {
-	      ASSERT_ERROR_AND_SET (error_code);
-	      return error_code;
-	    }
-
-	  document = db_get_json_document (&json_cast_value);
-
-	  error_code = init_cursor (*document, *m_specp->m_root_node, m_scan_cursor[0]);
-
-	  pr_clear_value (&json_cast_value);
-	  if (error_code != NO_ERROR)
-	    {
-	      ASSERT_ERROR();
-	      return error_code;
-	    }
-	}
-
-      // if we gather expr from another table, for each row we need to reset the ordinality
-      reset_ordinality (*m_specp->m_root_node);
-
-      return NO_ERROR;
-    }
-
-    void
-    scanner::end (cubthread::entry *thread_p)
-    {
-      assert (thread_p != NULL);
-    }
-
-    int
-    scanner::next_scan (cubthread::entry *thread_p, scan_id_struct &sid, FILTER_INFO &data_filter)
-    {
-      bool success = true;
-      int error_code = NO_ERROR;
-      DB_LOGICAL logical = V_FALSE;
-
-      if (sid.position == S_BEFORE)
-	{
-	  error_code = open (thread_p);
-	  if (error_code != NO_ERROR)
-	    {
-	      return error_code;
-	    }
-	  sid.position = S_ON;
-	  sid.status = S_STARTED;
-	}
-      else if (sid.position != S_ON)
-	{
-	  assert (false);
-	  sid.status = S_ENDED;
-	  sid.position = S_AFTER;
-	  return ER_FAILED;
-	}
-
-      while (true)
-	{
-	  error_code = next_internal (thread_p, 0, success);
-	  if (error_code != NO_ERROR)
-	    {
-	      ASSERT_ERROR();
-	      return error_code;
-	    }
-	  if (!success)
-	    {
-	      // todo
-	      sid.status = S_ENDED;
-	      sid.position = S_AFTER;
-	      break;
-	    }
-
-	  logical = eval_data_filter (thread_p, NULL, NULL, NULL, &data_filter);
-	  if (logical == V_TRUE)
-	    {
-	      break;
-	    }
-	}
-
-      return NO_ERROR;
-    }
-
-    bool
-    scanner::str_ends_with (const std::string &str, const std::string &end)
-    {
-      return end.size() <= str.size() && str.compare (str.size() - end.size(), end.size(), end) == 0;
-    }
-
-    bool
-    scanner::check_need_expand (const cubxasl::json_table::node &node)
-    {
-      return str_ends_with (node.m_path, "[*]") || str_ends_with (node.m_path, ".*");
-    }
-
-    std::string
-    scanner::get_parent_path (const cubxasl::json_table::node &node)
-    {
-      if (str_ends_with (node.m_path, "[*]"))
-	{
-	  return node.m_path.substr (0, node.m_path.size() - 3);
-	}
-      else if (str_ends_with (node.m_path, ".*"))
-	{
-	  return node.m_path.substr (0, node.m_path.size() - 2);
-	}
-
-      return std::string();
-    }
-
-    int
-    scanner::set_input_document (cursor &cursor, const cubxasl::json_table::node &node, const JSON_DOC &document)
-    {
-      int error_code = NO_ERROR;
-
-      if (check_need_expand (node))
-	{
-	  std::string parent_path = get_parent_path (node);
-
-	  cursor.m_need_expand = true;
-
-	  // set the input document and the iterator
-	  cursor.set_json_iterator (document, parent_path.c_str());
-	}
-      else
-	{
-	  error_code = db_json_extract_document_from_path (&document,
-		       // here we can use the unprocessed node path
-		       node.m_path.c_str(),
-		       cursor.m_input_doc);
-
-	  if (error_code != NO_ERROR)
-	    {
-	      ASSERT_ERROR();
-	      return error_code;
-	    }
-
-	  cursor.m_need_expand = false;
-	}
-
-      return NO_ERROR;
-    }
-
-    int
-    scanner::init_cursor (const JSON_DOC &doc, cubxasl::json_table::node &node, cursor &cursor_out)
-    {
-      cursor_out.m_is_row_fetched = false;
-      cursor_out.m_need_expand = false;
-      cursor_out.m_row = 0;
-      cursor_out.m_child = 0;
-      cursor_out.m_node = &node;
-      return set_input_document (cursor_out, node, doc);
-    }
-
-    int
-    scanner::set_next_cursor (const cursor &current_cursor, int next_depth)
-    {
-      return init_cursor (*current_cursor.m_process_doc,
-			  current_cursor.m_node->m_nested_nodes[current_cursor.m_child],
-			  m_scan_cursor[next_depth]);
-    }
-
-    void
-    scanner::clear_columns (std::vector<cubxasl::json_table::column> &columns)
-    {
-      for (auto &column : columns)
-	{
-	  (void)pr_clear_value (column.m_output_value_pointer);
-	  (void)db_make_null (column.m_output_value_pointer);
-	}
-    }
-
-    void
-    scanner::clear_node_columns (cubxasl::json_table::node &node)
-    {
-      clear_columns (node.m_output_columns);
-    }
-
-    void
-    scanner::reset_ordinality (cubxasl::json_table::node &node)
-    {
-      node.m_ordinality = 1;
-      for (cubxasl::json_table::node &child : node.m_nested_nodes)
-	{
-	  reset_ordinality (child);
-	}
-    }
-
-    int
-    scanner::next_internal (cubthread::entry *thread_p, int depth, bool &success)
-    {
-      int error_code = NO_ERROR;
-      size_t total_rows_number = 0;
-
-      // check if cursor is already in child node
-      // todo: check later if '>' or '>='
-      if (m_scan_cursor_depth >= depth + 1)
-	{
-	  // advance to child
-	  error_code = next_internal (thread_p, depth + 1, success);
-	  if (error_code != NO_ERROR)
-	    {
-	      return error_code;
-	    }
-	  if (success)
-	    {
-	      return NO_ERROR;
-	    }
-	}
-
-      // get the cursor from the current depth
-      cursor &this_cursor = m_scan_cursor[depth];
-      assert (this_cursor.m_node != NULL);
-
-      total_rows_number = get_row_count (this_cursor);
-
-      // now we need to advance to a leaf level to compute a row
-      // iterate through nodes on the same level
-      while (this_cursor.m_row < total_rows_number)
-	{
-	  if (!this_cursor.m_is_row_fetched)
-	    {
-	      // if we need to expand continue to process where we left, else use the whole input_doc
-	      if (this_cursor.m_need_expand)
-		{
-		  this_cursor.m_process_doc = db_json_iterator_get (*this_cursor.m_json_iterator);
-		}
-	      else
-		{
-		  this_cursor.m_process_doc = this_cursor.m_input_doc;
-		}
-
-	      if (this_cursor.m_process_doc != nullptr)
-		{
-<<<<<<< HEAD
-=======
-		  this_cursor.m_node->m_need_inc_ordinality = true;
-		  char *raw_json = db_json_get_json_body_from_document (*this_cursor.m_process_doc);
-
-		  this_cursor.m_is_row_evaluated = true;
-
->>>>>>> 612d6e81
-		  // fetch other columns too
-		  error_code = fetch_columns (*this_cursor.m_process_doc, this_cursor.m_node->m_output_columns,
-					      *this_cursor.m_node);
-
-		  if (error_code != NO_ERROR)
-		    {
-		      ASSERT_ERROR();
-		      return error_code;
-		    }
-		  this_cursor.m_is_row_fetched = true;
-
-		  this_cursor.m_node->m_need_inc_ordinality = true;
-		}
-	      else
-		{
-		  clear_node_columns (*this_cursor.m_node);
-		  // if we can not expand this node we should not increase its ordinality
-		  this_cursor.m_node->m_need_inc_ordinality = false;
-		}
-
-	      // fall
-	    }
-
-	  // if we are in a leaf node or we finished to evaluate all children
-	  if (this_cursor.m_child == this_cursor.m_node->m_nested_nodes.size())
-	    {
-	      this_cursor.advance_row_cursor();
-	      success = true;
-	      return NO_ERROR;
-	    }
-
-	  // create cursor for next child
-	  error_code = set_next_cursor (this_cursor, depth + 1);
-	  if (error_code != NO_ERROR)
-	    {
-	      ASSERT_ERROR();
-	      return error_code;
-	    }
-
-	  cursor &next_cursor = m_scan_cursor[depth + 1];
-	  if (db_json_iterator_get_type (*next_cursor.m_json_iterator) == JSON_ITERATOR_TYPE::JSON_ITERATOR_EMPTY)
-	    {
-	      clear_node_columns (*next_cursor.m_node);
-
-	      if (this_cursor.m_child < this_cursor.m_node->m_nested_nodes.size() - 1)
-		{
-		  this_cursor.m_child++;
-		  continue;
-		}
-
-	      this_cursor.advance_row_cursor();
-
-	      success = true;
-	      return NO_ERROR;
-	    }
-
-	  // advance current level in tree
-	  m_scan_cursor_depth++;
-
-	  error_code = next_internal (thread_p, depth + 1, success);
-	  if (error_code != NO_ERROR)
-	    {
-	      return error_code;
-	    }
-	  if (!success)
-	    {
-	      // try another child
-	      this_cursor.m_child++;
-	      continue;
-	    }
-
-	  // found a row
-	  return NO_ERROR;
-	}
-
-      // no more rows...
-      success = false;
-
-      // set columns values to NULL
-      clear_node_columns (*this_cursor.m_node);
-
-      if (m_scan_cursor_depth > 0)
-	{
-	  // remove this cursor
-	  m_scan_cursor_depth--;
-	  // advance row in parent when finished current branch
-	  cursor &parent = m_scan_cursor[m_scan_cursor_depth];
-
-	  if (parent.m_child < parent.m_node->m_nested_nodes.size() - 1)
-	    {
-	      parent.m_child++;
-	    }
-	  else
-	    {
-	      parent.advance_row_cursor();
-	    }
-	}
-
-      return NO_ERROR;
-    }
-
-    SCAN_PRED &scanner::get_predicate()
-    {
-      return scan_predicate;
-    }
-  } // namespace json_table
-} // namespace cubscan+	  std::size_t
+	  scanner::get_row_count (cursor &cursor)
+	  {
+	    // if multiple rows ([*] or .*) count the number of members from parent path
+	    if (cursor.m_need_expand)
+	      {
+		return db_json_iterator_count_members (*cursor.m_json_iterator);
+	      }
+
+	    return 1;
+	  }
+
+	  size_t
+	  scanner::get_tree_height (const cubxasl::json_table::node &node)
+	  {
+	    size_t max_child_height = 0;
+
+	    for (const cubxasl::json_table::node &child : node.m_nested_nodes)
+	      {
+		max_child_height = std::max (max_child_height, get_tree_height (child));
+	      }
+
+	    return 1 + max_child_height;
+	  }
+
+	  void
+	  scanner::init (cubxasl::json_table::spec_node &spec)
+	  {
+	    m_specp = &spec;
+
+	    assert (m_specp->m_node_count > 0);
+
+	    m_tree_height = get_tree_height (*m_specp->m_root_node);
+
+	    m_scan_cursor = new cursor[m_tree_height];
+
+	    // init cursor nodes to left-most first branch
+	    json_table_node *t = m_specp->m_root_node;
+	    m_scan_cursor[0].m_node = t;
+	    for (int i = 1; !t->m_nested_nodes.empty(); t = &t->m_nested_nodes[0], ++i)
+	      {
+		m_scan_cursor[i].m_node = t;
+	      }
+	  }
+
+	  void
+	  scanner::clear (xasl_node *xasl_p, bool is_final)
+	  {
+	    // columns should be released every time
+	    m_specp->m_root_node->clear_columns();
+	    reset_ordinality (*m_specp->m_root_node);
+
+	    // all json documents should be release depending on is_final
+	    if (is_final)
+	      {
+		for (size_t i = 0; i < m_tree_height; ++i)
+		  {
+		    cursor &cursor = m_scan_cursor[i];
+		    db_json_delete_doc (cursor.m_input_doc);
+		    db_json_delete_json_iterator (cursor.m_json_iterator);
+
+		    cursor.m_child = 0;
+		    cursor.m_row = 0;
+		    cursor.m_is_row_fetched = false;
+		    cursor.m_need_expand = false;
+		  }
+	      }
+
+	  }
+
+	  int
+	  scanner::open (cubthread::entry *thread_p)
+	  {
+	    int error_code = NO_ERROR;
+	    const JSON_DOC *document = NULL;
+
+	    // so... we need to generate the whole list file
+
+	    // we need the starting value to expand into a list of records
+	    DB_VALUE *value_p = NULL;
+	    error_code = fetch_peek_dbval (thread_p, m_specp->m_json_reguvar, NULL, NULL, NULL, NULL, &value_p);
+	    if (error_code != NO_ERROR)
+	      {
+		ASSERT_ERROR();
+		return error_code;
+	      }
+	    if (value_p == NULL || db_value_is_null (value_p))
+	      {
+		assert (false);
+		return ER_FAILED;
+	      }
+
+	    // build m_scan_cursor
+
+	    if (db_value_type (value_p) == DB_TYPE_JSON)
+	      {
+		document = db_get_json_document (value_p);
+
+		error_code = set_input_document (m_scan_cursor[0], *m_scan_cursor[0].m_node, *document);
+		if (error_code != NO_ERROR)
+		  {
+		    ASSERT_ERROR();
+		    return error_code;
+		  }
+
+		error_code = init_cursor (*document, *m_specp->m_root_node, m_scan_cursor[0]);
+		if (error_code != NO_ERROR)
+		  {
+		    ASSERT_ERROR ();
+		    return error_code;
+		  }
+	      }
+	    else
+	      {
+		// we need json
+		DB_VALUE json_cast_value;
+		// todo: is this implicit or explicit?
+		tp_domain_status status = tp_value_cast (value_p, &json_cast_value, &tp_Json_domain, false);
+		if (status != DOMAIN_COMPATIBLE)
+		  {
+		    ASSERT_ERROR_AND_SET (error_code);
+		    return error_code;
+		  }
+
+		document = db_get_json_document (&json_cast_value);
+
+		error_code = init_cursor (*document, *m_specp->m_root_node, m_scan_cursor[0]);
+
+		pr_clear_value (&json_cast_value);
+		if (error_code != NO_ERROR)
+		  {
+		    ASSERT_ERROR();
+		    return error_code;
+		  }
+	      }
+
+	    // if we gather expr from another table, for each row we need to reset the ordinality
+	    reset_ordinality (*m_specp->m_root_node);
+
+	    return NO_ERROR;
+	  }
+
+	  void
+	  scanner::end (cubthread::entry *thread_p)
+	  {
+	    assert (thread_p != NULL);
+	  }
+
+	  int
+	  scanner::next_scan (cubthread::entry *thread_p, scan_id_struct &sid, FILTER_INFO &data_filter)
+	  {
+	    bool success = true;
+	    int error_code = NO_ERROR;
+	    DB_LOGICAL logical = V_FALSE;
+
+	    if (sid.position == S_BEFORE)
+	      {
+		error_code = open (thread_p);
+		if (error_code != NO_ERROR)
+		  {
+		    return error_code;
+		  }
+		sid.position = S_ON;
+		sid.status = S_STARTED;
+	      }
+	    else if (sid.position != S_ON)
+	      {
+		assert (false);
+		sid.status = S_ENDED;
+		sid.position = S_AFTER;
+		return ER_FAILED;
+	      }
+
+	    while (true)
+	      {
+		error_code = next_internal (thread_p, 0, success);
+		if (error_code != NO_ERROR)
+		  {
+		    ASSERT_ERROR();
+		    return error_code;
+		  }
+		if (!success)
+		  {
+		    // todo
+		    sid.status = S_ENDED;
+		    sid.position = S_AFTER;
+		    break;
+		  }
+
+		logical = eval_data_filter (thread_p, NULL, NULL, NULL, &data_filter);
+		if (logical == V_TRUE)
+		  {
+		    break;
+		  }
+	      }
+
+	    return NO_ERROR;
+	  }
+
+	  bool
+	  scanner::str_ends_with (const std::string &str, const std::string &end)
+	  {
+	    return end.size() <= str.size() && str.compare (str.size() - end.size(), end.size(), end) == 0;
+	  }
+
+	  bool
+	  scanner::check_need_expand (const cubxasl::json_table::node &node)
+	  {
+	    return str_ends_with (node.m_path, "[*]") || str_ends_with (node.m_path, ".*");
+	  }
+
+	  std::string
+	  scanner::get_parent_path (const cubxasl::json_table::node &node)
+	  {
+	    if (str_ends_with (node.m_path, "[*]"))
+	      {
+		return node.m_path.substr (0, node.m_path.size() - 3);
+	      }
+	    else if (str_ends_with (node.m_path, ".*"))
+	      {
+		return node.m_path.substr (0, node.m_path.size() - 2);
+	      }
+
+	    return std::string();
+	  }
+
+	  int
+	  scanner::set_input_document (cursor &cursor, const cubxasl::json_table::node &node, const JSON_DOC &document)
+	  {
+	    int error_code = NO_ERROR;
+
+	    if (check_need_expand (node))
+	      {
+		std::string parent_path = get_parent_path (node);
+
+		cursor.m_need_expand = true;
+
+		// set the input document and the iterator
+		cursor.set_json_iterator (document, parent_path.c_str());
+	      }
+	    else
+	      {
+		error_code = db_json_extract_document_from_path (&document,
+			     // here we can use the unprocessed node path
+			     node.m_path.c_str(),
+			     cursor.m_input_doc);
+
+		if (error_code != NO_ERROR)
+		  {
+		    ASSERT_ERROR();
+		    return error_code;
+		  }
+
+		cursor.m_need_expand = false;
+	      }
+
+	    return NO_ERROR;
+	  }
+
+	  int
+	  scanner::init_cursor (const JSON_DOC &doc, cubxasl::json_table::node &node, cursor &cursor_out)
+	  {
+	    cursor_out.m_is_row_fetched = false;
+	    cursor_out.m_need_expand = false;
+	    cursor_out.m_row = 0;
+	    cursor_out.m_child = 0;
+	    cursor_out.m_node = &node;
+	    return set_input_document (cursor_out, node, doc);
+	  }
+
+	  int
+	  scanner::set_next_cursor (const cursor &current_cursor, int next_depth)
+	  {
+	    return init_cursor (*current_cursor.m_process_doc,
+				current_cursor.m_node->m_nested_nodes[current_cursor.m_child],
+				m_scan_cursor[next_depth]);
+	  }
+
+	  void
+	  scanner::clear_columns (std::vector<cubxasl::json_table::column> &columns)
+	  {
+	    for (auto &column : columns)
+	      {
+		(void)pr_clear_value (column.m_output_value_pointer);
+		(void)db_make_null (column.m_output_value_pointer);
+	      }
+	  }
+
+	  void
+	  scanner::clear_node_columns (cubxasl::json_table::node &node)
+	  {
+	    clear_columns (node.m_output_columns);
+	  }
+
+	  void
+	  scanner::reset_ordinality (cubxasl::json_table::node &node)
+	  {
+	    node.m_ordinality = 1;
+	    for (cubxasl::json_table::node &child : node.m_nested_nodes)
+	      {
+		reset_ordinality (child);
+	      }
+	  }
+
+	  int
+	  scanner::next_internal (cubthread::entry *thread_p, int depth, bool &success)
+	  {
+	    int error_code = NO_ERROR;
+	    size_t total_rows_number = 0;
+
+	    // check if cursor is already in child node
+	    // todo: check later if '>' or '>='
+	    if (m_scan_cursor_depth >= depth + 1)
+	      {
+		// advance to child
+		error_code = next_internal (thread_p, depth + 1, success);
+		if (error_code != NO_ERROR)
+		  {
+		    return error_code;
+		  }
+		if (success)
+		  {
+		    return NO_ERROR;
+		  }
+	      }
+
+	    // get the cursor from the current depth
+	    cursor &this_cursor = m_scan_cursor[depth];
+	    assert (this_cursor.m_node != NULL);
+
+	    total_rows_number = get_row_count (this_cursor);
+
+	    // now we need to advance to a leaf level to compute a row
+	    // iterate through nodes on the same level
+	    while (this_cursor.m_row < total_rows_number)
+	      {
+		if (!this_cursor.m_is_row_fetched)
+		  {
+		    // if we need to expand continue to process where we left, else use the whole input_doc
+		    if (this_cursor.m_need_expand)
+		      {
+			this_cursor.m_process_doc = db_json_iterator_get (*this_cursor.m_json_iterator);
+		      }
+		    else
+		      {
+			this_cursor.m_process_doc = this_cursor.m_input_doc;
+		      }
+
+		    if (this_cursor.m_process_doc != nullptr)
+		      {
+			// fetch other columns too
+			error_code = fetch_columns (*this_cursor.m_process_doc, this_cursor.m_node->m_output_columns,
+						    *this_cursor.m_node);
+
+			if (error_code != NO_ERROR)
+			  {
+			    ASSERT_ERROR();
+			    return error_code;
+			  }
+			this_cursor.m_is_row_fetched = true;
+
+			this_cursor.m_node->m_need_inc_ordinality = true;
+		      }
+		    else
+		      {
+			clear_node_columns (*this_cursor.m_node);
+			// if we can not expand this node we should not increase its ordinality
+			this_cursor.m_node->m_need_inc_ordinality = false;
+		      }
+
+		    // fall
+		  }
+
+		// if we are in a leaf node or we finished to evaluate all children
+		if (this_cursor.m_child == this_cursor.m_node->m_nested_nodes.size())
+		  {
+		    this_cursor.advance_row_cursor();
+		    success = true;
+		    return NO_ERROR;
+		  }
+
+		// create cursor for next child
+		error_code = set_next_cursor (this_cursor, depth + 1);
+		if (error_code != NO_ERROR)
+		  {
+		    ASSERT_ERROR();
+		    return error_code;
+		  }
+
+		cursor &next_cursor = m_scan_cursor[depth + 1];
+		if (db_json_iterator_get_type (*next_cursor.m_json_iterator) == JSON_ITERATOR_TYPE::JSON_ITERATOR_EMPTY)
+		  {
+		    clear_node_columns (*next_cursor.m_node);
+
+		    if (this_cursor.m_child < this_cursor.m_node->m_nested_nodes.size() - 1)
+		      {
+			this_cursor.m_child++;
+			continue;
+		      }
+
+		    this_cursor.advance_row_cursor();
+
+		    success = true;
+		    return NO_ERROR;
+		  }
+
+		// advance current level in tree
+		m_scan_cursor_depth++;
+
+		error_code = next_internal (thread_p, depth + 1, success);
+		if (error_code != NO_ERROR)
+		  {
+		    return error_code;
+		  }
+		if (!success)
+		  {
+		    // try another child
+		    this_cursor.m_child++;
+		    continue;
+		  }
+
+		// found a row
+		return NO_ERROR;
+	      }
+
+	    // no more rows...
+	    success = false;
+
+	    // set columns values to NULL
+	    clear_node_columns (*this_cursor.m_node);
+
+	    if (m_scan_cursor_depth > 0)
+	      {
+		// remove this cursor
+		m_scan_cursor_depth--;
+		// advance row in parent when finished current branch
+		cursor &parent = m_scan_cursor[m_scan_cursor_depth];
+
+		if (parent.m_child < parent.m_node->m_nested_nodes.size() - 1)
+		  {
+		    parent.m_child++;
+		  }
+		else
+		  {
+		    parent.advance_row_cursor();
+		  }
+	      }
+
+	    return NO_ERROR;
+	  }
+
+	  SCAN_PRED &scanner::get_predicate()
+	  {
+	    return scan_predicate;
+	  }
+	} // namespace json_table
+    } // namespace cubscan