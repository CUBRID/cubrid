--- conflicted
+++ resolved
@@ -10508,12 +10508,6 @@
       PT_NODE *att;
       const char *att_name;
 
-<<<<<<< HEAD
-      att = attribute->info.attr_def.attr_name;
-      att_name = att->info.name.original;
-
-=======
->>>>>>> 8bd7a3bf
       switch (attribute->type_enum)
 	{
 	case PT_TYPE_INTEGER:
@@ -10528,12 +10522,9 @@
 	    }
 
 	default:
-<<<<<<< HEAD
-=======
 	  att = attribute->info.attr_def.attr_name;
 	  att_name = att->info.name.original;
 
->>>>>>> 8bd7a3bf
 	  PT_ERRORmf (parser, att, MSGCAT_SET_PARSER_SEMANTIC, MSGCAT_SEMANTIC_INVALID_AUTO_INCREMENT_DOMAIN, att_name);
 	  error = ER_PT_SEMANTIC;
 	  goto exit;
