/*
 * Copyright (C) 2008 Search Solution Corporation. All rights reserved by Search Solution.
 *
 *   This program is free software; you can redistribute it and/or modify
 *   it under the terms of the GNU General Public License as published by
 *   the Free Software Foundation; either version 2 of the License, or
 *   (at your option) any later version.
 *
 *  This program is distributed in the hope that it will be useful,
 *  but WITHOUT ANY WARRANTY; without even the implied warranty of
 *  MERCHANTABILITY or FITNESS FOR A PARTICULAR PURPOSE. See the
 *  GNU General Public License for more details.
 *
 *  You should have received a copy of the GNU General Public License
 *  along with this program; if not, write to the Free Software
 *  Foundation, Inc., 51 Franklin Street, Fifth Floor, Boston, MA 02110-1301 USA
 *
 */

/*
 * query_dump.c - Query processor printer
 */

#ident "$Id$"

#include "config.h"
#include <stdio.h>

#include "query_dump.h"
#include "object_primitive.h"
#include "system_parameter.h"
#include "dbtype.h"
#if defined (SERVER_MODE)
#include "thread_manager.hpp"	// for thread_get_thread_entry_info
#endif // SERVER_MODE

#define foutput stdout

enum
{
  ARITH_EXP = 0,
  AGG_EXP = 1
};

#define HASH_NUMBER 128

#define HAVE_SUBQUERY_PROC(xasl_p) \
  ((xasl_p)->type != MERGELIST_PROC && (xasl_p)->type != UNION_PROC \
   && (xasl_p)->type != INTERSECTION_PROC && (xasl_p)->type != DIFFERENCE_PROC)

typedef struct qdump_xasl_check_node QDUMP_XASL_CHECK_NODE;
struct qdump_xasl_check_node
{
  QDUMP_XASL_CHECK_NODE *next;
  UINTPTR xasl_addr;
  PROC_TYPE xasl_type;
  int referenced;
  int reachable;
};

static bool qdump_print_xasl_type (XASL_NODE * xasl);
static bool qdump_print_db_value_array (DB_VALUE ** array, int cnt);
static bool qdump_print_column (const char *title_p, int col_count, int *column_p);
static bool qdump_print_list_merge_info (QFILE_LIST_MERGE_INFO * ptr);
static bool qdump_print_merge_list_proc_node (MERGELIST_PROC_NODE * ptr);
static bool qdump_print_update_proc_node (UPDATE_PROC_NODE * ptr);
static bool qdump_print_delete_proc_node (DELETE_PROC_NODE * ptr);
static bool qdump_print_insert_proc_node (INSERT_PROC_NODE * ptr);
static const char *qdump_target_type_string (TARGET_TYPE type);
static const char *qdump_access_method_string (ACCESS_METHOD access);
static bool qdump_print_access_spec (ACCESS_SPEC_TYPE * spec_list);
static const char *qdump_key_range_string (RANGE range);
static bool qdump_print_key_info (KEY_INFO * key_info);
static const char *qdump_range_type_string (RANGE_TYPE range_type);
static bool qdump_print_index (INDX_INFO * indexptr);
static bool qdump_print_btid (BTID id);
static bool qdump_print_class (CLS_SPEC_TYPE * ptr);
static bool qdump_print_hfid (HFID id);
static bool qdump_print_vfid (VFID id);
static bool qdump_print_list (LIST_SPEC_TYPE * ptr);
static bool qdump_print_showstmt (SHOWSTMT_SPEC_TYPE * ptr);
static bool qdump_print_outlist (const char *title, OUTPTR_LIST * outlist);
static bool qdump_print_list_id (QFILE_LIST_ID * idptr);
static bool qdump_print_type_list (QFILE_TUPLE_VALUE_TYPE_LIST * typeptr);
static bool qdump_print_domain_list (int cnt, TP_DOMAIN ** ptr);
static bool qdump_print_sort_list (SORT_LIST * sorting_list);
static bool qdump_print_attribute_id (ATTR_DESCR attr);
static bool qdump_print_tuple_value_position (QFILE_TUPLE_VALUE_POSITION pos);
static bool qdump_print_value_list (VAL_LIST * vallist);
static bool qdump_print_regu_variable_list (REGU_VARIABLE_LIST varlist);
static const char *qdump_option_string (int option);
static bool qdump_print_db_value (DB_VALUE * value);
static const char *qdump_regu_type_string (REGU_DATATYPE type);
static bool qdump_print_regu_type (REGU_VARIABLE * value);
static const char *qdump_data_type_string (DB_TYPE type);
static bool qdump_print_value (REGU_VARIABLE * value);
static bool qdump_print_function_value (REGU_VARIABLE * regu);
static bool qdump_print_value_type_addr (REGU_VARIABLE * value);
static bool qdump_print_oid (OID * oidptr);
static bool qdump_print_predicate (PRED_EXPR * predptr);
static const char *qdump_relation_operator_string (int op);
static const char *qdump_arith_operator_string (OPERATOR_TYPE opcode);
static bool qdump_print_arith_expression (ARITH_TYPE * arith_p);
static bool qdump_print_aggregate_expression (AGGREGATE_TYPE * aggptr);
static bool qdump_print_arith (int type, void *ptr);
static bool qdump_print_term (PRED_EXPR * pred_ptr);
static const char *qdump_bool_operator_string (BOOL_OP bool_op);
static bool qdump_print_lhs_predicate (PRED_EXPR * pred_p);
#if defined(CUBRID_DEBUG)
static QDUMP_XASL_CHECK_NODE *qdump_find_check_node_for (XASL_NODE * xasl,
							 QDUMP_XASL_CHECK_NODE * chk_nodes[HASH_NUMBER]);
static void qdump_check_node (XASL_NODE * xasl, QDUMP_XASL_CHECK_NODE * chk_nodes[HASH_NUMBER]);
static int qdump_print_inconsistencies (QDUMP_XASL_CHECK_NODE * chk_nodes[HASH_NUMBER]);
#endif /* CUBRID_DEBUG */

/*
 * qdump_print_xasl_type () -
 *   return:
 *   xasl(in):
 */
static bool
qdump_print_xasl_type (XASL_NODE * xasl_p)
{
  const char *type_string_p;

  switch (xasl_p->type)
    {
    case BUILDLIST_PROC:
      type_string_p = "buildlist_proc";
      break;
    case BUILDVALUE_PROC:
      type_string_p = "buildvalue_proc";
      break;
    case UNION_PROC:
      type_string_p = "union_proc";
      break;
    case DIFFERENCE_PROC:
      type_string_p = "difference_proc";
      break;
    case INTERSECTION_PROC:
      type_string_p = "intersection_proc";
      break;
    case OBJFETCH_PROC:
      type_string_p = "objfetch_proc";
      break;
    case SCAN_PROC:
      type_string_p = "scan_proc";
      break;
    case MERGELIST_PROC:
      type_string_p = "mergelist_proc";
      break;
    case UPDATE_PROC:
      type_string_p = "update_proc";
      break;
    case DELETE_PROC:
      type_string_p = "delete_proc";
      break;
    case INSERT_PROC:
      type_string_p = "insert_proc";
      break;
    case CONNECTBY_PROC:
      type_string_p = "connectby_proc";
      break;
    case MERGE_PROC:
      type_string_p = "merge_proc";
      break;
    case CTE_PROC:
      type_string_p = "cte_proc";
      break;
    default:
      return false;
    }

  fprintf (foutput, "[%s:%p]\n", type_string_p, xasl_p);
  return true;
}

/*
 * qdump_print_db_value_array () -
 *   return:
 *   array(in)  :
 *   int cnt(in):
 */
static bool
qdump_print_db_value_array (DB_VALUE ** array_p, int count)
{
  int i;

  if (array_p == NULL)
    {
      return true;
    }

  for (i = 0; i < count; i++, array_p++)
    {
      if (!qdump_print_db_value (*array_p))
	{
	  return false;
	}
      fprintf (foutput, "; ");
    }

  return true;
}

static bool
qdump_print_column (const char *title_p, int col_count, int *column_p)
{
  int i;

  fprintf (foutput, "[%s:", title_p);

  for (i = 0; i < col_count; i++)
    {
      fprintf (foutput, "%s%d", (i ? "|" : ""), *(column_p + i));
    }

  fprintf (foutput, "]");
  return true;
}

/*
 * qdump_print_list_merge_info () -
 *   return:
 *   ptr(in):
 */
static bool
qdump_print_list_merge_info (QFILE_LIST_MERGE_INFO * merge_info_p)
{
  if (merge_info_p == NULL)
    {
      return true;
    }

  fprintf (foutput, "[join type:%d]", merge_info_p->join_type);
  fprintf (foutput, "[single fetch:%d]\n", merge_info_p->single_fetch);

  qdump_print_column ("outer column position", merge_info_p->ls_column_cnt, merge_info_p->ls_outer_column);
  qdump_print_column ("outer column is unique", merge_info_p->ls_column_cnt, merge_info_p->ls_outer_unique);
  qdump_print_column ("inner column position", merge_info_p->ls_column_cnt, merge_info_p->ls_inner_column);
  qdump_print_column ("inner column is unique", merge_info_p->ls_column_cnt, merge_info_p->ls_inner_unique);

  fprintf (foutput, "\n[output column count:%d]", merge_info_p->ls_pos_cnt);

  qdump_print_column ("output columns", merge_info_p->ls_pos_cnt, merge_info_p->ls_pos_list);
  qdump_print_column ("outer/inner indicators", merge_info_p->ls_pos_cnt, merge_info_p->ls_outer_inner_list);

  return true;
}

/*
 * qdump_print_merge_list_proc_node () -
 *   return:
 *   ptr(in):
 */
static bool
qdump_print_merge_list_proc_node (MERGELIST_PROC_NODE * node_p)
{
  fprintf (foutput, "[outer xasl:%p]\n", node_p->outer_xasl);
  if (node_p->outer_spec_list)
    {
      fprintf (foutput, "-->outer access spec:");
      qdump_print_access_spec (node_p->outer_spec_list);
      fprintf (foutput, "\n");
    }

  if (node_p->outer_val_list)
    {
      fprintf (foutput, "-->outer val_list:");
      qdump_print_value_list (node_p->outer_val_list);
      fprintf (foutput, "\n");
    }

  fprintf (foutput, "[inner xasl:%p]\n", node_p->inner_xasl);

  if (node_p->inner_spec_list)
    {
      fprintf (foutput, "-->inner access spec:");
      qdump_print_access_spec (node_p->inner_spec_list);
      fprintf (foutput, "\n");
    }

  if (node_p->inner_val_list)
    {
      fprintf (foutput, "-->inner val_list:");
      qdump_print_value_list (node_p->inner_val_list);
      fprintf (foutput, "\n");
    }

  qdump_print_list_merge_info (&node_p->ls_merge);
  fprintf (foutput, "\n");

  return true;
}

static bool
qdump_print_attribute (const char *action_p, int attr_count, int *attr_ids_p)
{
  int i;

  fprintf (foutput, "[number of attributes to %s:%d]", action_p, attr_count);
  fprintf (foutput, "[ID's of attributes for %s:", action_p);

  for (i = 0; i < attr_count; i++)
    {
      fprintf (foutput, "%d%c", attr_ids_p[i], i == attr_count - 1 ? ']' : ',');
    }

  return true;
}

/*
 * qdump_print_update_proc_node () -
 *   return:
 *   ptr(in):
 */
static bool
qdump_print_update_proc_node (UPDATE_PROC_NODE * node_p)
{
  int i = 0, cnt = 0, idx = 0;
  UPDDEL_CLASS_INFO *cls = NULL;

  cnt = node_p->num_classes;
  for (idx = 0; idx < cnt; idx++)
    {
      cls = node_p->classes;

      fprintf (foutput, "[number of HFID's to use:%d]", cls->num_subclasses);

      for (i = 0; i < cls->num_subclasses; ++i)
	{
	  qdump_print_oid (&cls->class_oid[i]);
	}

      for (i = 0; i < cls->num_subclasses; ++i)
	{
	  qdump_print_hfid (cls->class_hfid[i]);
	}

      qdump_print_attribute ("update", cls->num_attrs, cls->att_id);
    }
  fprintf (foutput, "[numer of ORDER BY keys:%d]", node_p->num_orderby_keys);

  return true;
}

/*
 * qdump_print_delete_proc_node () -
 *   return:
 *   ptr(in):
 */
static bool
qdump_print_delete_proc_node (DELETE_PROC_NODE * node_p)
{
  int i, j;
  int hfid_count = 0;
  /* actual number of HFID's is no_classes + number of subclasses for each class */


  for (i = 0; i < node_p->num_classes; ++i)
    {
      hfid_count += node_p->classes[i].num_subclasses;
    }

  fprintf (foutput, "[number of HFID's to use:%d]", hfid_count);

  for (i = 0; i < node_p->num_classes; ++i)
    {
      for (j = 0; j < node_p->classes[i].num_subclasses; ++j)
	{
	  qdump_print_oid (&node_p->classes[i].class_oid[j]);
	}

      for (j = 0; j < node_p->classes[i].num_subclasses; ++j)
	{
	  qdump_print_hfid (node_p->classes[i].class_hfid[j]);
	}
    }

  return true;
}

/*
 * qdump_print_insert_proc_node () -
 *   return:
 *   ptr(in):
 */
static bool
qdump_print_insert_proc_node (INSERT_PROC_NODE * node_p)
{
  fprintf (foutput, "class oid[%d %d %d]", node_p->class_oid.pageid, node_p->class_oid.slotid, node_p->class_oid.volid);

  qdump_print_hfid (node_p->class_hfid);
  qdump_print_attribute ("insert", node_p->num_vals, node_p->att_id);

  return true;
}

/*
 * qdump_target_type_string () -
 *   return:
 *   type(in):
 */
static const char *
qdump_target_type_string (TARGET_TYPE type)
{
  switch (type)
    {
    case TARGET_CLASS:
      return "class";
    case TARGET_CLASS_ATTR:
      return "class_attr";
    case TARGET_LIST:
      return "list";
    case TARGET_SHOWSTMT:
      return "show";
    case TARGET_SET:
      return "set";
    case TARGET_METHOD:
      return "method";
    default:
      return "undefined";
    }
}

/*
 * qdump_access_method_string () -
 *   return:
 *   access(in):
 */
static const char *
qdump_access_method_string (ACCESS_METHOD access)
{
  switch (access)
    {
    case ACCESS_METHOD_SEQUENTIAL:
      return "sequential";
    case ACCESS_METHOD_INDEX:
      return "index";
    case ACCESS_METHOD_SEQUENTIAL_RECORD_INFO:
      return "sequential record info";
    case ACCESS_METHOD_SEQUENTIAL_PAGE_SCAN:
      return "sequential page scan";
    default:
      return "undefined";
    }
}

/*
 * qdump_print_access_spec () -
 *   return:
 *   spec_list(in):
 */
static bool
qdump_print_access_spec (ACCESS_SPEC_TYPE * spec_list_p)
{
  TARGET_TYPE type;

  if (spec_list_p == NULL)
    {
      return true;
    }

  type = spec_list_p->type;
  fprintf (foutput, " %s", qdump_target_type_string (type));

  fprintf (foutput, ",%s", qdump_access_method_string (spec_list_p->access));

  if (IS_ANY_INDEX_ACCESS (spec_list_p->access))
    {
      if (qdump_print_index (spec_list_p->indexptr) == false)
	{
	  return false;
	}
    }

  fprintf (foutput, "\n	");

  if (type == TARGET_CLASS)
    {
      qdump_print_class (&ACCESS_SPEC_CLS_SPEC (spec_list_p));
    }
  else if (type == TARGET_SET)
    {
      qdump_print_value (ACCESS_SPEC_SET_PTR (spec_list_p));
    }
  else if (type == TARGET_LIST)
    {
      qdump_print_list (&ACCESS_SPEC_LIST_SPEC (spec_list_p));
    }
  else if (type == TARGET_SHOWSTMT)
    {
      qdump_print_showstmt (&ACCESS_SPEC_SHOWSTMT_SPEC (spec_list_p));
    }


  if (spec_list_p->where_key)
    {
      fprintf (foutput, "\n      key filter:");
      qdump_print_predicate (spec_list_p->where_key);
    }

  if (spec_list_p->where_pred)
    {
      fprintf (foutput, "\n      access pred:");
      qdump_print_predicate (spec_list_p->where_pred);
    }

  if (spec_list_p->where_range)
    {
      fprintf (foutput, "\n      access range:");
      qdump_print_predicate (spec_list_p->where_range);
    }

#if defined (SERVER_MODE) || defined (SA_MODE)
  fprintf (foutput, "\n  grouped scan=%d", spec_list_p->grouped_scan);
  fprintf (foutput, ",fixed scan=%d", spec_list_p->fixed_scan);
#endif /* defined (SERVER_MODE) || defined (SA_MODE) */
  fprintf (foutput, ",single fetch=%d", spec_list_p->single_fetch);

  if (spec_list_p->s_dbval)
    {
      fprintf (foutput, "\n      s_dbval:");
      qdump_print_db_value (spec_list_p->s_dbval);
    }

  fprintf (foutput, "\n-->next access spec:");
  qdump_print_access_spec (spec_list_p->next);
  fprintf (foutput, "\n");

  return true;
}

static const char *
qdump_key_range_string (RANGE range)
{
  switch (range)
    {
    case NA_NA:
      return "N/A";
    case GE_LE:
      return "GE_LE";
    case GE_LT:
      return "GE_LT";
    case GT_LE:
      return "GT_LE";
    case GT_LT:
      return "GT_LT";
    case GE_INF:
      return "GE_INF";
    case GT_INF:
      return "GT_INF";
    case INF_LT:
      return "INF_LT";
    case INF_LE:
      return "INF_LE";
    case INF_INF:
      return "INF_INF";
    case EQ_NA:
      return "EQ";
    default:
      return "undefined";
    }
}

/*
 * qdump_print_key_info () -
 *   return:
 *   key_info(in):
 */
static bool
qdump_print_key_info (KEY_INFO * key_info_p)
{
  int i;

  fprintf (foutput, "<key cnt:%d>", key_info_p->key_cnt);
  fprintf (foutput, "key ranges:");
  for (i = 0; i < key_info_p->key_cnt; i++)
    {
      fprintf (foutput, "<%s>", qdump_key_range_string (key_info_p->key_ranges[i].range));

      fprintf (foutput, "[");
      if (!qdump_print_value (key_info_p->key_ranges[i].key1))
	{
	  return false;
	}

      fprintf (foutput, "][");

      if (!qdump_print_value (key_info_p->key_ranges[i].key2))
	{
	  return false;
	}
      fprintf (foutput, "]");
    }
  fprintf (foutput, "<is constant:%d>", key_info_p->is_constant);
  fprintf (foutput, "<is user given keylimit:%d>", key_info_p->is_user_given_keylimit);
  fprintf (foutput, "<reset:%d>", key_info_p->key_limit_reset);

  fprintf (foutput, " key limit: [");
  qdump_print_value (key_info_p->key_limit_l);
  fprintf (foutput, "][");
  qdump_print_value (key_info_p->key_limit_u);
  fprintf (foutput, "]");

  return true;
}

static const char *
qdump_range_type_string (RANGE_TYPE range_type)
{
  switch (range_type)
    {
    case R_KEY:
      return "R_KEY";
    case R_RANGE:
      return "R_RANGE";
    case R_KEYLIST:
      return "R_KEYLIST";
    case R_RANGELIST:
      return "R_RANGELIST";
    default:
      return "undefined";
    }
}

/*
 * qdump_print_index () -
 *   return:
 *   index_ptr(in):
 */
static bool
qdump_print_index (INDX_INFO * index_p)
{
  if (index_p == NULL)
    {
      return true;
    }

  fprintf (foutput, "<index id:");
  if (!qdump_print_btid (index_p->btid))
    {
      return false;
    }
  fprintf (foutput, ">");

  fprintf (foutput, "<%s>", qdump_range_type_string (index_p->range_type));

  fprintf (foutput, "key info:");
  if (!qdump_print_key_info (&index_p->key_info))
    {
      return false;
    }
  fprintf (foutput, ">");

  return true;
}

/*
 * qdump_print_btid () -
 *   return:
 *   id(in):
 */
static bool
qdump_print_btid (BTID id)
{
  fprintf (foutput, "<Btree:(%d;%d;%d)>", id.vfid.fileid, id.vfid.volid, id.root_pageid);
  return true;
}

/*
 * qdump_print_class () -
 *   return:
 *   ptr(in):
 */
static bool
qdump_print_class (CLS_SPEC_TYPE * class_p)
{
  qdump_print_hfid (class_p->hfid);
  fprintf (foutput, "oid[%d %d %d]", class_p->cls_oid.pageid, class_p->cls_oid.slotid, class_p->cls_oid.volid);
  fprintf (foutput, "\n	regu_list_key:");
  qdump_print_regu_variable_list (class_p->cls_regu_list_key);
  fprintf (foutput, "\n	regu_list_pred:");
  qdump_print_regu_variable_list (class_p->cls_regu_list_pred);
  fprintf (foutput, "\n	regu_list_rest:");
  qdump_print_regu_variable_list (class_p->cls_regu_list_rest);
  return true;
}

/*
 * qdump_print_hfid () -
 *   return:
 *   id(in):
 */
static bool
qdump_print_hfid (HFID id)
{
  fprintf (foutput, "hfid:");
  qdump_print_vfid (id.vfid);
  fprintf (foutput, ":%d", id.hpgid);
  return true;
}

/*
 * qdump_print_vfid () -
 *   return:
 *   id(in):
 */
static bool
qdump_print_vfid (VFID id)
{
  fprintf (foutput, "vfid(%d;%d)", id.fileid, id.volid);
  return true;
}

/*
 * qdump_print_list () -
 *   return:
 *   ptr(in):
 */
static bool
qdump_print_list (LIST_SPEC_TYPE * list_p)
{
  fprintf (foutput, "list=");
  fprintf (foutput, "xasl:%p", list_p->xasl_node);
  fprintf (foutput, "\n	regu_list_pred:");
  qdump_print_regu_variable_list (list_p->list_regu_list_pred);
  fprintf (foutput, "\n	regu_list_rest:");
  qdump_print_regu_variable_list (list_p->list_regu_list_rest);
  return true;
}

/*
 * qdump_print_showstmt () -
 *   return:
 *   ptr(in):
 */
static bool
qdump_print_showstmt (SHOWSTMT_SPEC_TYPE * showstmt_p)
{
  fprintf (foutput, "show_type: %d", showstmt_p->show_type);
  fprintf (foutput, "\n	show_args: ");
  qdump_print_regu_variable_list (showstmt_p->arg_list);
  return true;
}

/*
 * qdump_print_outlist () -
 *   return:
 *   title(in):
 *   outlist(in):
 */
static bool
qdump_print_outlist (const char *title_p, OUTPTR_LIST * outlist_p)
{
  REGU_VARIABLE_LIST nextptr;

  if (outlist_p == NULL)
    {
      return true;
    }

  nextptr = outlist_p->valptrp;
  fprintf (foutput, "-->%s:", title_p);

  while (nextptr)
    {
      fprintf (foutput, "[addr:%p]", &nextptr->value);
      if (!qdump_print_value (&nextptr->value))
	{
	  return false;
	}

      fprintf (foutput, "; ");
      nextptr = nextptr->next;
    }

  fprintf (foutput, "\n");
  return true;
}

/*
 * qdump_print_list_id () -
 *   return:
 *   idptr(in):
 */
static bool
qdump_print_list_id (QFILE_LIST_ID * list_id_p)
{
  if (list_id_p == NULL)
    {
      return true;
    }

  fprintf (foutput, "(address:%p)", list_id_p);
  fprintf (foutput, "(type_list:");

  if (!qdump_print_type_list (&list_id_p->type_list))
    {
      return false;
    }

  fprintf (foutput, ")(tuple_cnt:%d)", list_id_p->tuple_cnt);
  return true;
}

/*
 * qdump_print_type_list () -
 *   return:
 *   typeptr(in):
 */
static bool
qdump_print_type_list (QFILE_TUPLE_VALUE_TYPE_LIST * type_list_p)
{
  fprintf (foutput, "<type_cnt:%d>", type_list_p->type_cnt);
  if (!qdump_print_domain_list (type_list_p->type_cnt, type_list_p->domp))
    {
      return false;
    }
  return true;
}

/*
 * qdump_print_domain_list () -
 *   return:
 *   cnt(in):
 *   ptr(in):
 */
static bool
qdump_print_domain_list (int cnt, TP_DOMAIN ** domains_p)
{
  int i;

  if (domains_p == NULL)
    {
      return true;
    }

  for (i = 0; i < cnt; i++)
    {
      fprintf (foutput, "%s; ", qdump_data_type_string (TP_DOMAIN_TYPE (domains_p[i])));
    }

  return true;
}

/*
 * qdump_print_sort_list () -
 *   return:
 *   sorting_list(in):
 */
static bool
qdump_print_sort_list (SORT_LIST * sort_list_p)
{
  if (sort_list_p == NULL)
    {
      return true;
    }

  fprintf (foutput, "<sorting field(POS):");
  if (!qdump_print_tuple_value_position (sort_list_p->pos_descr))
    {
      return false;
    }

  fprintf (foutput, ">");
  fprintf (foutput, "<sorting order:");
  if (sort_list_p->s_order == S_ASC)
    {
      fprintf (foutput, "ascending>");
    }
  else
    {
      fprintf (foutput, "descending>");
    }

  if (!qdump_print_sort_list (sort_list_p->next))
    {
      return false;
    }
  return true;
}

/*
 * qdump_print_attribute_id () -
 *   return:
 *   attr(in):
 */
static bool
qdump_print_attribute_id (ATTR_DESCR attr)
{
  fprintf (foutput, "attr_id:%d|db_type:", (int) attr.id);
  fprintf (foutput, "%s", qdump_data_type_string (attr.type));

  return true;
}

/*
 * qdump_print_tuple_value_position () -
 *   return:
 *   pos(in):
 */
static bool
qdump_print_tuple_value_position (QFILE_TUPLE_VALUE_POSITION pos)
{
  fprintf (foutput, "(position %d) (db_type ", pos.pos_no);
  fprintf (foutput, "%s", qdump_data_type_string (TP_DOMAIN_TYPE (pos.dom)));
  fprintf (foutput, ")");

  return true;
}

/*
 * qdump_print_value_list () -
 *   return:
 *   vallist(in):
 */
static bool
qdump_print_value_list (VAL_LIST * value_list_p)
{
  QPROC_DB_VALUE_LIST dbval_list;

  if (value_list_p == NULL)
    {
      return true;
    }

  dbval_list = value_list_p->valp;
  fprintf (foutput, "(values %d <", value_list_p->val_cnt);

  while (dbval_list != NULL)
    {
      fprintf (foutput, "addr:%p|", dbval_list->val);
      fprintf (foutput, "type:%s", qdump_data_type_string (DB_VALUE_DOMAIN_TYPE (dbval_list->val)));
      fprintf (foutput, "|value:");

      if (!qdump_print_db_value (dbval_list->val))
	{
	  return false;
	}

      fprintf (foutput, "; ");
      dbval_list = dbval_list->next;
    }

  fprintf (foutput, ">)");
  return true;
}

/*
 * qdump_print_regu_variable_list () -
 *   return:
 *   varlist(in):
 */
static bool
qdump_print_regu_variable_list (REGU_VARIABLE_LIST var_list)
{
  if (var_list == NULL)
    {
      return true;
    }

  while (var_list != NULL)
    {
      if (!qdump_print_value (&var_list->value))
	{
	  return false;
	}

      fprintf (foutput, "; ");
      var_list = var_list->next;
    }

  return true;
}

/*
 * qdump_option_string () -
 *   return:
 *   option(in):
 */
static const char *
qdump_option_string (int option)
{
  switch (option)
    {
    case Q_DISTINCT:
      return "DISTINCT";
    case Q_ALL:
      return "ALL";
    default:
      return "undefined";
    }
}

/*
 * qdump_print_db_value () -
 *   return:
 *   value(in):
 */
static bool
qdump_print_db_value (DB_VALUE * value_p)
{
  db_value_print (value_p);
  return true;
}

const char *
qdump_operator_type_string (OPERATOR_TYPE optype)
{
  switch (optype)
    {
    case T_TO_CHAR:
      return "TO_CHAR";
      /* TODO - fill */
    default:
      return NULL;
    }
}

static const char *
qdump_regu_type_string (REGU_DATATYPE type)
{
  switch (type)
    {
    case TYPE_DBVAL:
      return "TYPE_DBVAL";
    case TYPE_CONSTANT:
      return "TYPE_CONSTANT";
    case TYPE_ORDERBY_NUM:
      return "TYPE_ORDERBY_NUM";
    case TYPE_INARITH:
      return "TYPE_INARITH";
    case TYPE_OUTARITH:
      return "TYPE_OUTARITH";
    case TYPE_ATTR_ID:
      return "TYPE_ATTR_ID";
    case TYPE_CLASS_ATTR_ID:
      return "TYPE_CLASS_ATTR_ID";
    case TYPE_SHARED_ATTR_ID:
      return "TYPE_SHARED_ATTR_ID";
    case TYPE_POSITION:
      return "TYPE_POSITION";
    case TYPE_LIST_ID:
      return "TYPE_LIST_ID";
    case TYPE_POS_VALUE:
      return "TYPE_POS_VALUE";
    case TYPE_OID:
      return "TYPE_OID";
    case TYPE_CLASSOID:
      return "TYPE_CLASSOID";
    case TYPE_FUNC:
      return "TYPE_FUNC";
    case TYPE_REGUVAL_LIST:
      return "TYPE_REGUVAL_LIST";
    case TYPE_REGU_VAR_LIST:
      return "TYPE_REGU_VAR_LIST";
    default:
      return "undefined";
    }
}

/*
 * qdump_print_regu_type () -
 *   return:
 *   value(in):
 */
static bool
qdump_print_regu_type (REGU_VARIABLE * value_p)
{
  DB_TYPE type;

  if (value_p->type == TYPE_DBVAL)
    {
      type = DB_VALUE_DOMAIN_TYPE (&(value_p->value.dbval));
      fprintf (foutput, "%s", qdump_data_type_string (type));
    }
  else
    {
      fprintf (foutput, "%s", qdump_regu_type_string (value_p->type));
    }

  return true;
}

/*
 * qdump_data_type_string () -
 *   return:
 *   type(in):
 */

static const char *
qdump_data_type_string (DB_TYPE type)
{
  switch (type)
    {
    case DB_TYPE_NULL:
      return "NULL";
    case DB_TYPE_INTEGER:
      return "INTEGER";
    case DB_TYPE_BIGINT:
      return "BIGINT";
    case DB_TYPE_FLOAT:
      return "FLOAT";
    case DB_TYPE_DOUBLE:
      return "DOUBLE";
    case DB_TYPE_VARCHAR:
      return "VARCHAR";
    case DB_TYPE_OBJECT:
      return "OBJECT";
    case DB_TYPE_SET:
      return "SET";
    case DB_TYPE_MULTISET:
      return "MULTISET";
    case DB_TYPE_SEQUENCE:
      return "SEQUENCE";
    case DB_TYPE_BLOB:
      return "BLOB";
    case DB_TYPE_CLOB:
      return "CLOB";
    case DB_TYPE_TIME:
      return "TIME";
    case DB_TYPE_TIMESTAMP:
      return "TIMESTAMP";
    case DB_TYPE_TIMESTAMPTZ:
      return "TIMESTAMPTZ";
    case DB_TYPE_TIMESTAMPLTZ:
      return "TIMESTAMPLTZ";
    case DB_TYPE_DATETIME:
      return "DATETIME";
    case DB_TYPE_DATETIMETZ:
      return "DATETIMETZ";
    case DB_TYPE_DATETIMELTZ:
      return "DATETIMELTZ";
    case DB_TYPE_DATE:
      return "DATE";
    case DB_TYPE_MONETARY:
      return "MONETARY";
    case DB_TYPE_VARIABLE:
      return "VARIABLE";
    case DB_TYPE_SUB:
      return "SUB";
    case DB_TYPE_POINTER:
      return "POINTER";
    case DB_TYPE_ERROR:
      return "ERROR";
    case DB_TYPE_SMALLINT:
      return "SMALLINT";
    case DB_TYPE_VOBJ:
      return "VOBJ";
    case DB_TYPE_OID:
      return "OID";
    case DB_TYPE_NUMERIC:
      return "NUMERIC";
    case DB_TYPE_BIT:
      return "BIT";
    case DB_TYPE_VARBIT:
      return "VARBIT";
    case DB_TYPE_CHAR:
      return "CHAR";
    case DB_TYPE_NCHAR:
      return "NCHAR";
    case DB_TYPE_VARNCHAR:
      return "VARNCHAR";
    case DB_TYPE_DB_VALUE:
      return "DB_VALUE";
    case DB_TYPE_RESULTSET:
      return "DB_RESULTSET";
    case DB_TYPE_MIDXKEY:
      return "DB_MIDXKEY";
    case DB_TYPE_TABLE:
      return "DB_TABLE";
    case DB_TYPE_ENUMERATION:
      return "ENUM";
    case DB_TYPE_JSON:
      return "JSON";
    default:
      return "[***UNKNOWN***]";
    }
}

/*
 * qdump_print_value () -
 *   return:
 *   value(in):
 */
static bool
qdump_print_value (REGU_VARIABLE * value_p)
{
  XASL_NODE *xasl_p;

  if (value_p == NULL)
    {
      fprintf (foutput, "NIL");
      return true;
    }

  if (REGU_VARIABLE_IS_FLAGED (value_p, REGU_VARIABLE_HIDDEN_COLUMN))
    {
      fprintf (foutput, "[HIDDEN_COLUMN]");
    }
  xasl_p = REGU_VARIABLE_XASL (value_p);
  if (xasl_p)
    {
      fprintf (foutput, "[xasl:%p]", xasl_p);
    }

  fprintf (foutput, "[");
  qdump_print_value_type_addr (value_p);
  fprintf (foutput, "]");

  switch (value_p->type)
    {
    case TYPE_DBVAL:
      qdump_print_db_value (&value_p->value.dbval);
      return true;

    case TYPE_CONSTANT:
    case TYPE_ORDERBY_NUM:
      qdump_print_db_value (value_p->value.dbvalptr);
      return true;

    case TYPE_INARITH:
    case TYPE_OUTARITH:
      if (!qdump_print_arith (ARITH_EXP, (void *) value_p->value.arithptr))
	{
	  return false;
	}
      return true;
    case TYPE_ATTR_ID:
      if (!qdump_print_attribute_id (value_p->value.attr_descr))
	{
	  return false;
	}
      return true;

    case TYPE_LIST_ID:
      if (value_p->value.srlist_id->sorted)
	{
	  fprintf (foutput, "[SORTED]");
	}
      else
	{
	  fprintf (foutput, "[NOT SORTED]");
	}

      if (!qdump_print_list_id (value_p->value.srlist_id->list_id))
	{
	  return false;
	}

      return true;

    case TYPE_POSITION:
      if (!qdump_print_tuple_value_position (value_p->value.pos_descr))
	{
	  return false;
	}

      return true;

    case TYPE_POS_VALUE:
    case TYPE_OID:
      return true;

    case TYPE_FUNC:
      qdump_print_function_value (value_p);
      return true;

    default:
      return true;
    }
}

const char *
qdump_function_type_string (FUNC_TYPE ftype)
{
  switch (ftype)
    {
    case PT_MIN:
      return "MIN";
    case PT_MAX:
      return "MAX";
    case PT_SUM:
      return "SUM";
    case PT_AVG:
      return "AVG";
    case PT_STDDEV:
      return "STDDEV";
    case PT_STDDEV_POP:
      return "STDDEV_POP";
    case PT_STDDEV_SAMP:
      return "STDDEV_SAMP";
    case PT_VARIANCE:
      return "VARIANCE";
    case PT_VAR_POP:
      return "VAR_POP";
    case PT_VAR_SAMP:
      return "VAR_SAMP";
    case PT_COUNT:
      return "COUNT";
    case PT_COUNT_STAR:
      return "COUNT_STAR";
    case PT_CUME_DIST:
      return "CUME_DIST";
    case PT_PERCENT_RANK:
      return "PERCENT_RANK";
    case PT_LEAD:
      return "LEAD";
    case PT_LAG:
      return "LAG";
    case PT_GROUPBY_NUM:
      return "GROUPBY_NUM";
    case PT_AGG_BIT_AND:
      return "BIT_AND";
    case PT_AGG_BIT_OR:
      return "BIT_OR";
    case PT_AGG_BIT_XOR:
      return "BIT_XOR";
    case PT_TOP_AGG_FUNC:
      return "TOP_AGG_FUNC";
    case PT_GROUP_CONCAT:
      return "GROUP_CONCAT";
    case PT_GENERIC:
      return "GENERIC";
    case PT_ROW_NUMBER:
      return "ROW_NUMBER";
    case PT_RANK:
      return "RANK";
    case PT_DENSE_RANK:
      return "DENSE_RANK";
    case PT_NTILE:
      return "NTILE";
    case PT_FIRST_VALUE:
      return "FIRST_VALUE";
    case PT_LAST_VALUE:
      return "LAST_VALUE";
    case PT_NTH_VALUE:
      return "NTH_VALUE";
    case PT_MEDIAN:
      return "MEDIAN";
    case PT_PERCENTILE_CONT:
      return "PERCENTILE_CONT";
    case PT_PERCENTILE_DISC:
      return "PERCENTILE_DISC";
    case PT_JSON_ARRAYAGG:
      return "JSON_ARRAYAGG";
    case F_TABLE_SET:
      return "F_TABLE_SET";
    case F_TABLE_MULTISET:
      return "F_TABLE_MULTISET";
    case F_TABLE_SEQUENCE:
      return "F_TABLE_SEQUENCE";
    case F_TOP_TABLE_FUNC:
      return "F_TOP_TABLE_FUNC";
    case F_MIDXKEY:
      return "F_MIDXKEY";
    case F_SET:
      return "F_SET";
    case F_MULTISET:
      return "F_MULTISET";
    case F_SEQUENCE:
      return "F_SEQUENCE";
    case F_VID:
      return "F_VID";
    case F_GENERIC:
      return "F_GENERIC";
    case F_CLASS_OF:
      return "F_CLASS_OF";
    case F_INSERT_SUBSTRING:
      return "INSERT_SUBSTRING";
    case F_ELT:
      return "ELT";
    case F_JSON_OBJECT:
      return "JSON_OBJECT";
    case F_JSON_ARRAY:
      return "JSON_ARRAY";
    case F_JSON_INSERT:
      return "JSON_INSERT";
    case F_JSON_REPLACE:
      return "JSON_REPLACE";
    case F_JSON_SET:
      return "JSON_SET";
    case F_JSON_KEYS:
      return "JSON_KEYS";
    case F_JSON_REMOVE:
      return "JSON_REMOVE";
    case F_JSON_ARRAY_APPEND:
      return "JSON_ARRAY_APPEND";
    case F_JSON_ARRAY_INSERT:
      return "JSON_ARRAY_INSERT";
<<<<<<< HEAD
    case F_JSON_CONTAINS_PATH:
      return "JSON_CONTAINS_PATH";
=======
    case F_JSON_SEARCH:
      return "JSON_SEARCH";
>>>>>>> 77a968f0
    case F_JSON_MERGE:
      return "JSON_MERGE";
    case F_JSON_MERGE_PATCH:
      return "JSON_MERGE_PATCH";
    case F_JSON_GET_ALL_PATHS:
      return "JSON_GET_ALL_PATHS";
    default:
      return "***UNKNOWN***";
    }
}

/*
 * qdump_print_function_value () -
 *   return:
 *   regu(in):
 */
static bool
qdump_print_function_value (REGU_VARIABLE * regu_var_p)
{
  if (regu_var_p == NULL)
    {
      fprintf (foutput, "NIL");
      return true;
    }

  if (REGU_VARIABLE_IS_FLAGED (regu_var_p, REGU_VARIABLE_HIDDEN_COLUMN))
    {
      fprintf (foutput, "[HIDDEN_COLUMN]");
    }

  fprintf (foutput, "[TYPE_FUNC]");
  fprintf (foutput, "[%s]", qdump_function_type_string (regu_var_p->value.funcp->ftype));
  fprintf (foutput, "operand-->");
  qdump_print_regu_variable_list (regu_var_p->value.funcp->operand);

  return true;
}

/*
 * qdump_print_value_type_addr () -
 *   return:
 *   value(in):
 */
static bool
qdump_print_value_type_addr (REGU_VARIABLE * regu_var_p)
{
  void *addr;

  qdump_print_regu_type (regu_var_p);

  switch (regu_var_p->type)
    {
    case TYPE_DBVAL:
      addr = (void *) &regu_var_p->value.dbval;
      break;

    case TYPE_CONSTANT:
    case TYPE_ORDERBY_NUM:
      addr = (void *) regu_var_p->value.dbvalptr;
      break;

    case TYPE_INARITH:
    case TYPE_OUTARITH:
      addr = (void *) regu_var_p->value.arithptr;
      break;

    case TYPE_LIST_ID:
      addr = (void *) regu_var_p->value.srlist_id->list_id;
      break;

    case TYPE_ATTR_ID:
    case TYPE_SHARED_ATTR_ID:
    case TYPE_CLASS_ATTR_ID:
      addr = (void *) &regu_var_p->value.attr_descr;
      break;

    case TYPE_POSITION:
      addr = (void *) &regu_var_p->value.pos_descr;
      break;

    case TYPE_POS_VALUE:
      addr = (void *) &regu_var_p->value.val_pos;
      break;

    case TYPE_OID:
    case TYPE_CLASSOID:
    case TYPE_FUNC:
      return true;

    default:
      return false;
    }

  fprintf (foutput, ":%p", addr);

  return true;
}


/*
 * qdump_print_oid () -
 *   return:
 *   id(in):
 */
static bool
qdump_print_oid (OID * oid_p)
{
  fprintf (foutput, "[OID:%d,%d,%d]", oid_p->pageid, oid_p->slotid, oid_p->volid);
  return true;
}

static bool
qdump_print_comp_eval_term (EVAL_TERM * term_p)
{
  COMP_EVAL_TERM *et_comp_p = &term_p->et.et_comp;

  fprintf (foutput, "[TYPE:%s]", qdump_data_type_string (et_comp_p->type));

  qdump_print_value (et_comp_p->lhs);
  fprintf (foutput, " %s ", qdump_relation_operator_string (et_comp_p->rel_op));

  if (et_comp_p->rhs != NULL)
    {
      qdump_print_value (et_comp_p->rhs);
    }

  return true;
}

static bool
qdump_print_alsm_eval_term (EVAL_TERM * term_p)
{
  ALSM_EVAL_TERM *et_alsm_p = &term_p->et.et_alsm;

  fprintf (foutput, "[ITEM TYPE:%s]", qdump_data_type_string (et_alsm_p->item_type));

  qdump_print_value (et_alsm_p->elem);
  fprintf (foutput, " %s ", qdump_relation_operator_string (et_alsm_p->rel_op));

  switch (et_alsm_p->eq_flag)
    {
    case F_SOME:
      fprintf (foutput, "some ");
      break;
    case F_ALL:
      fprintf (foutput, "all ");
      break;
    default:
      return false;
    }

  qdump_print_value (et_alsm_p->elemset);

  return true;
}

static bool
qdump_print_like_eval_term (EVAL_TERM * term_p)
{
  LIKE_EVAL_TERM *et_like_p = &term_p->et.et_like;

  fprintf (foutput, "SOURCE");
  qdump_print_value (et_like_p->src);
  fprintf (foutput, "PATTERN:");

  if (!qdump_print_value (et_like_p->pattern))
    {
      return false;
    }

  if (et_like_p->esc_char)
    {
      if (!qdump_print_value (et_like_p->esc_char))
	{
	  return false;
	}
    }

  return true;
}

static bool
qdump_print_rlike_eval_term (EVAL_TERM * term_p)
{
  RLIKE_EVAL_TERM *et_rlike_p = &term_p->et.et_rlike;

  fprintf (foutput, "SOURCE");
  qdump_print_value (et_rlike_p->src);
  fprintf (foutput, (et_rlike_p->case_sensitive->value.dbval.data.i
		     ? "PATTERN (CASE SENSITIVE):" : "PATTERN (CASE INSENSITIVE):"));

  if (!qdump_print_value (et_rlike_p->pattern))
    {
      return false;
    }

  return true;
}

static bool
qdump_print_eval_term (PRED_EXPR * pred_p)
{
  EVAL_TERM *term = &pred_p->pe.eval_term;

  switch (term->et_type)
    {
    case T_COMP_EVAL_TERM:
      return qdump_print_comp_eval_term (term);

    case T_ALSM_EVAL_TERM:
      return qdump_print_alsm_eval_term (term);

    case T_LIKE_EVAL_TERM:
      return qdump_print_like_eval_term (term);

    case T_RLIKE_EVAL_TERM:
      return qdump_print_rlike_eval_term (term);

    default:
      return false;
    }
}

/*
 * qdump_print_term () -
 *   return:
 *   term(in):
 */
static bool
qdump_print_term (PRED_EXPR * pred_p)
{
  if (pred_p == NULL)
    {
      return true;
    }

  switch (pred_p->type)
    {
    case T_EVAL_TERM:
      return qdump_print_eval_term (pred_p);

    case T_NOT_TERM:
      fprintf (foutput, "(NOT ");

      if (!qdump_print_predicate (pred_p->pe.not_term))
	{
	  return false;
	}
      fprintf (foutput, ")");

      return true;

    default:
      return false;
    }
}

static const char *
qdump_bool_operator_string (BOOL_OP bool_op)
{
  if (bool_op == B_AND)
    {
      return "AND";
    }
  else if (bool_op == B_OR)
    {
      return "OR";
    }
  else if (bool_op == B_XOR)
    {
      return "XOR";
    }
  else if (bool_op == B_IS)
    {
      return "IS";
    }
  else if (bool_op == B_IS_NOT)
    {
      return "IS NOT";
    }
  else
    {
      return "undefined";
    }
}

static bool
qdump_print_lhs_predicate (PRED_EXPR * pred_p)
{
  fprintf (foutput, "(");

  if (!qdump_print_predicate (pred_p->pe.pred.lhs))
    {
      return false;
    }

  fprintf (foutput, " %s ", qdump_bool_operator_string (pred_p->pe.pred.bool_op));

  return true;
}

/*
 * qdump_print_predicate () -
 *   return:
 *   predptr(in):
 */
static bool
qdump_print_predicate (PRED_EXPR * pred_p)
{
  int parn_cnt;

  if (pred_p == NULL)
    {
      return true;
    }

  switch (pred_p->type)
    {
    case T_PRED:
      if (qdump_print_lhs_predicate (pred_p) == false)
	{
	  return false;
	}

      parn_cnt = 1;

      /* Traverse right-linear chains of AND/OR terms */
      for (pred_p = pred_p->pe.pred.rhs; pred_p->type == T_PRED; pred_p = pred_p->pe.pred.rhs)
	{
	  if (qdump_print_lhs_predicate (pred_p) == false)
	    {
	      return false;
	    }

	  parn_cnt++;
	}

      /* rhs */
      switch (pred_p->type)
	{
	case T_EVAL_TERM:
	case T_NOT_TERM:
	  if (!qdump_print_term (pred_p))
	    {
	      return false;
	    }
	  break;
	default:
	  return false;
	}

      while (parn_cnt > 0)
	{
	  fprintf (foutput, ")");
	  parn_cnt--;
	}

      return true;

    case T_EVAL_TERM:
    case T_NOT_TERM:
      return qdump_print_term (pred_p);

    default:
      return false;
    }
}

/*
 * qdump_relation_operator_string () -
 *   return:
 *   op(in):
 */
static const char *
qdump_relation_operator_string (int op)
{
  switch (op)
    {
    case R_EQ:
      return "=";
    case R_NE:
      return "<>";
    case R_GT:
      return ">";
    case R_GE:
      return ">=";
    case R_LT:
      return "<";
    case R_LE:
      return "<=";
    case R_NULL:
      return "IS NULL";
    case R_EXISTS:
      return "EXISTS";
    case R_NULLSAFE_EQ:
      return "<=>";
    default:
      return "undefined";
    }
}

static const char *
qdump_arith_operator_string (OPERATOR_TYPE opcode)
{
  switch (opcode)
    {
    case T_ADD:
      return "+";
    case T_SUB:
      return "-";
    case T_MUL:
      return "*";
    case T_DIV:
      return "/";
    case T_STRCAT:
      return "||";
    case T_BIT_NOT:
      return "~";
    case T_BIT_AND:
      return "&";
    case T_BIT_OR:
      return "|";
    case T_BIT_XOR:
      return "^";
    case T_BITSHIFT_LEFT:
      return "<<";
    case T_BITSHIFT_RIGHT:
      return ">>";
    case T_INTDIV:
      return "div";
    case T_INTMOD:
      return "mod";
    default:
      return "undefined";
    }
}

static bool
qdump_print_arith_expression (ARITH_TYPE * arith_p)
{
  fprintf (foutput, "[%s]", qdump_data_type_string (DB_VALUE_DOMAIN_TYPE (arith_p->value)));

  if (arith_p->opcode == T_UNMINUS
#if defined(ENABLE_UNUSED_FUNCTION)
      || arith_p->opcode == T_UNPLUS
#endif /* ENABLE_UNUSED_FUNCTION */
    )
    {
      fprintf (foutput, "(");
      if (arith_p->opcode == T_UNMINUS)
	{
	  fprintf (foutput, "-");
	}
#if defined(ENABLE_UNUSED_FUNCTION)
      else
	{
	  fprintf (foutput, "+");
	}
#endif /* ENABLE_UNUSED_FUNCTION */

      if (!qdump_print_value (arith_p->rightptr))
	{
	  return false;
	}
      fprintf (foutput, ")");
    }
  else
    {
      /* binary op */

      fprintf (foutput, "(");
      if (!qdump_print_value (arith_p->leftptr))
	{
	  return false;
	}

      fprintf (foutput, "%s", qdump_arith_operator_string (arith_p->opcode));

      if (!qdump_print_value (arith_p->rightptr))
	{
	  return false;
	}
      fprintf (foutput, ")");
    }

  if (arith_p->next != NULL)
    {
      fprintf (foutput, "; ");
      if (!qdump_print_arith (ARITH_EXP, (void *) arith_p->next))
	{
	  return false;
	}
    }

  return true;
}

static bool
qdump_print_aggregate_expression (AGGREGATE_TYPE * aggptr)
{
  fprintf (foutput, "[%s]", qdump_data_type_string (DB_VALUE_DOMAIN_TYPE (aggptr->accumulator.value)));

  fprintf (foutput, "%s(", qdump_function_type_string (aggptr->function));

  fprintf (foutput, "%s ", qdump_option_string (aggptr->option));

  if (!qdump_print_value (&aggptr->operand))
    {
      return false;
    }

  if (!qdump_print_list_id (aggptr->list_id))
    {
      return false;
    }

  fprintf (foutput, "(optimize:%d)", aggptr->flag_agg_optimize);

  if (!qdump_print_btid (aggptr->btid))
    {
      return false;
    }

  fprintf (foutput, ")");

  if (aggptr->next != NULL)
    {
      fprintf (foutput, "; ");
      if (!qdump_print_arith (AGG_EXP, aggptr->next))
	{
	  return false;
	}
    }

  return true;
}

/*
 * qdump_print_arith () -
 *   return:
 *   type(in):
 *   ptr(in):
 */
static bool
qdump_print_arith (int type, void *ptr)
{
  if (ptr == NULL)
    {
      return true;
    }

  if (type == ARITH_EXP)
    {
      return qdump_print_arith_expression ((ARITH_TYPE *) ptr);
    }
  else if (type == AGG_EXP)
    {
      return qdump_print_aggregate_expression ((AGGREGATE_TYPE *) ptr);
    }

  return true;
}

#if defined(CUBRID_DEBUG)
/*
 * qdump_check_xasl_tree () -
 *   return:
 *   xasl(in):
 */
bool
qdump_check_xasl_tree (XASL_NODE * xasl_p)
{
  QDUMP_XASL_CHECK_NODE *chk_nodes[HASH_NUMBER] = { NULL };

  if (xasl_p == NULL)
    {
      return true;
    }

  /* recursively check the tree */
  qdump_check_node (xasl_p, chk_nodes);

  /* print any inconsistencies in the tree */
  return qdump_print_inconsistencies (chk_nodes);
}

/*
 * qdump_find_check_node_for () -
 *   return:
 *   xasl(in):
 *   chk_nodes(in):
 */
static QDUMP_XASL_CHECK_NODE *
qdump_find_check_node_for (XASL_NODE * xasl_p, QDUMP_XASL_CHECK_NODE * chk_nodes[HASH_NUMBER])
{
  UINTPTR access_node_hash;
  QDUMP_XASL_CHECK_NODE *check_node_p;

  access_node_hash = (UINTPTR) xasl_p % HASH_NUMBER;

  for (check_node_p = chk_nodes[access_node_hash]; check_node_p; check_node_p = check_node_p->next)
    {
      if (check_node_p->xasl_addr == (UINTPTR) xasl_p)
	{
	  break;
	}
    }

  if (!check_node_p)
    {
      /* forward reference */
      check_node_p = (QDUMP_XASL_CHECK_NODE *) malloc (sizeof (QDUMP_XASL_CHECK_NODE));
      if (check_node_p == NULL)
	{
	  return NULL;
	}
      check_node_p->next = chk_nodes[access_node_hash];
      chk_nodes[access_node_hash] = check_node_p;
      check_node_p->xasl_addr = (UINTPTR) xasl_p;
      check_node_p->xasl_type = xasl_p->type;
      check_node_p->referenced = 0;
      check_node_p->reachable = 0;
    }

  return check_node_p;
}

/*
 * qdump_check_node () -
 *   return:
 *   xasl(in):
 *   chk_nodes(in):
 */
static void
qdump_check_node (XASL_NODE * xasl_p, QDUMP_XASL_CHECK_NODE * chk_nodes[HASH_NUMBER])
{
  UINTPTR addr_hash;
  QDUMP_XASL_CHECK_NODE *check_node_p, *check_node1_p;
  ACCESS_SPEC_TYPE *spec_p;

  if (!xasl_p)
    {
      return;
    }

  /* get hash number */
  addr_hash = (UINTPTR) xasl_p % HASH_NUMBER;

  check_node_p = qdump_find_check_node_for (xasl_p, chk_nodes);
  if (check_node_p == NULL)
    {
      return;
    }

  if (check_node_p->reachable)
    {
      return;
    }

  check_node_p->reachable = 1;

  /* 
   * Mark the node its access spec references.  You may need to create
   * it if it is a forward reference.
   */
  for (spec_p = xasl_p->spec_list; spec_p; spec_p = spec_p->next)
    {
      if (spec_p->type == TARGET_LIST)
	{
	  check_node1_p = qdump_find_check_node_for (ACCESS_SPEC_XASL_NODE (spec_p), chk_nodes);
	  /* mark as referenced */
	  if (check_node1_p)
	    {
	      check_node1_p->referenced = 1;
	    }
	}
    }

  /* recursively check the children of this node */
  switch (xasl_p->type)
    {
    case UNION_PROC:
    case DIFFERENCE_PROC:
    case INTERSECTION_PROC:
      check_node1_p = qdump_find_check_node_for (xasl_p->proc.union_.left, chk_nodes);
      if (check_node1_p)
	{
	  check_node1_p->referenced = 1;
	}

      check_node1_p = qdump_find_check_node_for (xasl_p->proc.union_.right, chk_nodes);
      if (check_node1_p)
	{
	  check_node1_p->referenced = 1;
	}
      break;

    case MERGELIST_PROC:
      check_node1_p = qdump_find_check_node_for (xasl_p->proc.mergelist.inner_xasl, chk_nodes);
      if (check_node1_p)
	{
	  check_node1_p->referenced = 1;
	}

      check_node1_p = qdump_find_check_node_for (xasl_p->proc.mergelist.inner_xasl, chk_nodes);
      if (check_node1_p)
	{
	  check_node1_p->referenced = 1;
	}
      break;

    case BUILDLIST_PROC:
      qdump_check_node (xasl_p->proc.buildlist.eptr_list, chk_nodes);

    default:
      break;
    }

  qdump_check_node (xasl_p->aptr_list, chk_nodes);
  qdump_check_node (xasl_p->bptr_list, chk_nodes);
  qdump_check_node (xasl_p->scan_ptr, chk_nodes);
  qdump_check_node (xasl_p->dptr_list, chk_nodes);
  qdump_check_node (xasl_p->fptr_list, chk_nodes);
  qdump_check_node (xasl_p->connect_by_ptr, chk_nodes);
  qdump_check_node (xasl_p->next, chk_nodes);
}

/*
 * qdump_print_inconsistencies () -
 *   return:
 *   chk_nodes(in):
 */
static int
qdump_print_inconsistencies (QDUMP_XASL_CHECK_NODE * chk_nodes[HASH_NUMBER])
{
  int i, error = 0;
  QDUMP_XASL_CHECK_NODE *check_node_p, *tmp_node_p;

  for (i = 0; i < HASH_NUMBER; i++)
    {
      for (check_node_p = chk_nodes[i]; check_node_p; check_node_p = check_node_p->next)
	{
	  /* any buildlist procs that are referenced must be reachable */
	  if (check_node_p->referenced && !check_node_p->reachable)
	    {
	      if (!error)
		{
		  fprintf (stdout, "\nSYSTEM ERROR--INCONSISTENT XASL TREE\n\n");
		}

	      fprintf (stdout, "Referenced node [%lld] is not reachable in the tree\n",
		       (long long) check_node_p->xasl_addr);
	      error = 1;
	    }
	}
    }

  /* clean up our mallocs */
  for (i = 0; i < HASH_NUMBER; i++)
    {
      for (check_node_p = chk_nodes[i]; check_node_p; /* do nothing */ )
	{
	  tmp_node_p = check_node_p;
	  check_node_p = check_node_p->next;
	  free_and_init (tmp_node_p);
	}
    }

  if (error)
    {
      fprintf (stdout, "\n");
    }

  return !error;
}
#endif /* CUBRID_DEBUG */

static bool
qdump_print_fetch_node (XASL_NODE * xasl_p)
{
  FETCH_PROC_NODE *node_p = &xasl_p->proc.fetch;

  fprintf (foutput, "-->fetch  <addr:%p><type:", node_p->arg);
  fprintf (foutput, "%s", qdump_data_type_string (DB_VALUE_DOMAIN_TYPE (node_p->arg)));
  fprintf (foutput, ">\n fetch_res (%d)\n", (int) node_p->fetch_res);

  if (node_p->set_pred)
    {
      fprintf (foutput, "-->set predicate:");
      qdump_print_predicate (node_p->set_pred);
      fprintf (foutput, "\n");
    }

  if (node_p->ql_flag)
    {
      fprintf (foutput, "-->ql_flag on (no null paths)\n");
    }

  return true;
}

static bool
qdump_print_build_list_node (XASL_NODE * xasl_p)
{
  BUILDLIST_PROC_NODE *node_p = &xasl_p->proc.buildlist;

  if (xasl_p->outptr_list != NULL)
    {
      fprintf (foutput, "-->output columns:");
      qdump_print_db_value_array (node_p->output_columns, xasl_p->outptr_list->valptr_cnt);
      fprintf (foutput, "\n");
    }

  if (node_p->g_outptr_list)
    {
      qdump_print_outlist ("group by output ptrlist", node_p->g_outptr_list);
      fprintf (foutput, "\n");
    }

  if (node_p->groupby_list)
    {
      fprintf (foutput, "-->group by list:");
      qdump_print_sort_list (node_p->groupby_list);
      fprintf (foutput, "\n");
    }

  if (node_p->g_regu_list)
    {
      fprintf (foutput, "-->group by regu list:");
      qdump_print_regu_variable_list (node_p->g_regu_list);
      fprintf (foutput, "\n");
    }

  if (node_p->g_val_list)
    {
      fprintf (foutput, "-->group by val_list:");
      qdump_print_value_list (node_p->g_val_list);
      fprintf (foutput, "\n");
    }

  if (node_p->g_having_pred)
    {
      fprintf (foutput, "-->having predicate:");
      qdump_print_predicate (node_p->g_having_pred);
      fprintf (foutput, "\n");
    }

  if (node_p->g_grbynum_val)
    {
      fprintf (foutput, "-->grbynum val:");
      fprintf (foutput, "<addr:%p|", node_p->g_grbynum_val);
      fprintf (foutput, "type:%s", qdump_data_type_string (DB_VALUE_DOMAIN_TYPE (node_p->g_grbynum_val)));
      fprintf (foutput, "|value:");
      qdump_print_db_value (node_p->g_grbynum_val);
      fprintf (foutput, ">\n");
    }

  if (node_p->g_grbynum_pred)
    {
      fprintf (foutput, "-->grbynum predicate:");
      qdump_print_predicate (node_p->g_grbynum_pred);
      fprintf (foutput, "\n");

      if (node_p->g_grbynum_flag == XASL_G_GRBYNUM_FLAG_SCAN_CONTINUE)
	{
	  fprintf (foutput, "-->grbynum CONTINUE\n");
	}
    }

  if (node_p->g_agg_list)
    {
      fprintf (foutput, "-->having agg list:");
      qdump_print_arith (AGG_EXP, (void *) node_p->g_agg_list);
      fprintf (foutput, "\n");
    }

  if (node_p->eptr_list)
    {
      fprintf (foutput, "-->EPTR LIST:%p\n", node_p->eptr_list);
    }

  if (node_p->g_with_rollup)
    {
      fprintf (foutput, "-->WITH ROLLUP\n");
    }

  return true;
}

static bool
qdump_print_build_value_node (XASL_NODE * xasl_p)
{
  BUILDVALUE_PROC_NODE *node_p = &xasl_p->proc.buildvalue;
  if (xasl_p->proc.buildvalue.having_pred)
    {
      fprintf (foutput, "-->having predicate:");
      qdump_print_predicate (node_p->having_pred);
      fprintf (foutput, "\n");
    }

  if (node_p->grbynum_val)
    {
      fprintf (foutput, "-->grbynum val:");
      fprintf (foutput, "<addr:%p|", node_p->grbynum_val);
      fprintf (foutput, "type:%s", qdump_data_type_string (DB_VALUE_DOMAIN_TYPE (node_p->grbynum_val)));
      fprintf (foutput, "|value:");
      qdump_print_db_value (node_p->grbynum_val);
      fprintf (foutput, ">\n");
    }

  if (node_p->agg_list)
    {
      fprintf (foutput, "-->agg list:");
      qdump_print_arith (AGG_EXP, (void *) node_p->agg_list);
      fprintf (foutput, "\n");
    }

  if (node_p->outarith_list)
    {
      fprintf (foutput, "-->outarith list:");
      qdump_print_arith (ARITH_EXP, (void *) node_p->outarith_list);
    }

  if (node_p->is_always_false)
    {
      fprintf (foutput, "-->always-false\n");
    }

  return true;
}

static bool
qdump_print_connect_by_proc_node (XASL_NODE * xasl_p)
{
  CONNECTBY_PROC_NODE *node_p = &xasl_p->proc.connect_by;

  if (node_p->start_with_pred)
    {
      fprintf (foutput, "-->start with predicate:");
      qdump_print_predicate (node_p->start_with_pred);
      fprintf (foutput, "\n");
    }

  if (node_p->after_connect_by_pred)
    {
      fprintf (foutput, "-->after connect by predicate:");
      qdump_print_predicate (node_p->after_connect_by_pred);
      fprintf (foutput, "\n");
    }

  if (node_p->input_list_id)
    {
      fprintf (foutput, "-->input list id:");
      qdump_print_list_id (node_p->input_list_id);
      fprintf (foutput, "\n");
    }

  if (node_p->start_with_list_id)
    {
      fprintf (foutput, "-->start with list id:");
      qdump_print_list_id (node_p->start_with_list_id);
      fprintf (foutput, "\n");
    }

  if (node_p->regu_list_pred)
    {
      fprintf (foutput, "-->connect by regu list pred:");
      qdump_print_regu_variable_list (node_p->regu_list_pred);
      fprintf (foutput, "\n");
    }

  if (node_p->regu_list_rest)
    {
      fprintf (foutput, "-->connect by regu list rest:");
      qdump_print_regu_variable_list (node_p->regu_list_rest);
      fprintf (foutput, "\n");
    }

  if (node_p->prior_val_list)
    {
      fprintf (foutput, "-->prior val list:");
      qdump_print_value_list (node_p->prior_val_list);
      fprintf (foutput, "\n");
    }

  if (node_p->prior_outptr_list)
    {
      qdump_print_outlist ("prior output ptrlist", node_p->prior_outptr_list);
      fprintf (foutput, "\n");
    }

  if (node_p->prior_regu_list_pred)
    {
      fprintf (foutput, "-->prior regu list pred:");
      qdump_print_regu_variable_list (node_p->prior_regu_list_pred);
      fprintf (foutput, "\n");
    }

  if (node_p->prior_regu_list_rest)
    {
      fprintf (foutput, "-->prior regu list rest:");
      qdump_print_regu_variable_list (node_p->prior_regu_list_rest);
      fprintf (foutput, "\n");
    }

  if (node_p->after_cb_regu_list_pred)
    {
      fprintf (foutput, "-->after connect by regu list pred:");
      qdump_print_regu_variable_list (node_p->after_cb_regu_list_pred);
      fprintf (foutput, "\n");
    }

  if (node_p->after_cb_regu_list_rest)
    {
      fprintf (foutput, "-->after connect by regu list rest:");
      qdump_print_regu_variable_list (node_p->after_cb_regu_list_rest);
      fprintf (foutput, "\n");
    }

  return true;
}

/*
 * qdump_print_xasl () -
 *   return:
 *   xasl(in):
 */
bool
qdump_print_xasl (XASL_NODE * xasl_p)
{
  VAL_LIST *single_tuple_p;
  QPROC_DB_VALUE_LIST value_list;
  int i;

  if (xasl_p == NULL)
    {
      return true;
    }

  fprintf (foutput, "\n<start of xasl structure %p>\n", xasl_p);
  qdump_print_xasl_type (xasl_p);

  if (xasl_p->flag)
    {
      int save_flag, nflag;

      save_flag = xasl_p->flag;
      nflag = 0;

      fprintf (foutput, "-->[flag=");

      if (XASL_IS_FLAGED (xasl_p, XASL_LINK_TO_REGU_VARIABLE))
	{
	  XASL_CLEAR_FLAG (xasl_p, XASL_LINK_TO_REGU_VARIABLE);
	  fprintf (foutput, "%sXASL_LINK_TO_REGU_VARIABLE", (nflag ? "|" : ""));
	  nflag++;
	}

      if (XASL_IS_FLAGED (xasl_p, XASL_SKIP_ORDERBY_LIST))
	{
	  XASL_CLEAR_FLAG (xasl_p, XASL_SKIP_ORDERBY_LIST);
	  fprintf (foutput, "%sXASL_SKIP_ORDERBY_LIST", (nflag ? "|" : ""));
	  nflag++;
	}

      if (XASL_IS_FLAGED (xasl_p, XASL_ZERO_CORR_LEVEL))
	{
	  XASL_CLEAR_FLAG (xasl_p, XASL_ZERO_CORR_LEVEL);
	  fprintf (foutput, "%sXASL_ZERO_CORR_LEVEL", (nflag ? "|" : ""));
	  nflag++;
	}

      if (XASL_IS_FLAGED (xasl_p, XASL_TOP_MOST_XASL))
	{
	  XASL_CLEAR_FLAG (xasl_p, XASL_TOP_MOST_XASL);
	  fprintf (foutput, "%sXASL_TOP_MOST_XASL", (nflag ? "|" : ""));
	  nflag++;
	}

      if (xasl_p->flag)
	{
	  fprintf (foutput, "%d%s", xasl_p->flag, (nflag ? "|" : ""));
	  nflag++;
	}

      fprintf (foutput, "]\n");

      xasl_p->flag = save_flag;
    }

  if (xasl_p->next)
    {
      fprintf (foutput, "-->next:%p\n", xasl_p->next);
    }

  if (xasl_p->list_id)
    {
      fprintf (foutput, "-->list id:");
      qdump_print_list_id (xasl_p->list_id);
      fprintf (foutput, "\n");
    }

  if (xasl_p->orderby_list)
    {
      fprintf (foutput, "-->order by list:");
      qdump_print_sort_list (xasl_p->orderby_list);
      fprintf (foutput, "\n");
    }

  if (xasl_p->ordbynum_val)
    {
      fprintf (foutput, "-->ordbynum val:");
      fprintf (foutput, "<addr:%p|", xasl_p->ordbynum_val);
      fprintf (foutput, "type:%s", qdump_data_type_string (DB_VALUE_DOMAIN_TYPE (xasl_p->ordbynum_val)));
      fprintf (foutput, "|value:");
      qdump_print_db_value (xasl_p->ordbynum_val);
      fprintf (foutput, ">\n");
    }

  if (xasl_p->ordbynum_pred)
    {
      fprintf (foutput, "-->ordbynum predicate:");
      qdump_print_predicate (xasl_p->ordbynum_pred);
      fprintf (foutput, "\n");
      if (xasl_p->ordbynum_flag == XASL_ORDBYNUM_FLAG_SCAN_CONTINUE)
	fprintf (foutput, "-->ordbynum CONTINUE\n");
    }

  if (xasl_p->orderby_limit)
    {
      fprintf (foutput, "-->orderby limit:");
      qdump_print_value (xasl_p->orderby_limit);
      fprintf (foutput, " (optimization %s)",
	       prm_get_bool_value (PRM_ID_USE_ORDERBY_SORT_LIMIT) ? "enabled" : "disabled");
      fprintf (foutput, "\n");
    }

  if (xasl_p->is_single_tuple)
    {
      fprintf (foutput, "-->single tuple:");
      single_tuple_p = xasl_p->single_tuple;
      if (single_tuple_p)
	{
	  fprintf (foutput, "[value list]:");
	  for (value_list = single_tuple_p->valp, i = 0; i < single_tuple_p->val_cnt;
	       value_list = value_list->next, i++)
	    {
	      qdump_print_db_value (value_list->val);
	      fprintf (foutput, "\t");
	    }
	}
      fprintf (foutput, "\n");
    }

  if (xasl_p->option == Q_DISTINCT)
    {
      fprintf (foutput, "-->query DISTINCT\n");
    }

  if (xasl_p->outptr_list)
    {
      qdump_print_outlist ("outptr list", xasl_p->outptr_list);
      fprintf (foutput, "\n");
    }

  if (xasl_p->spec_list)
    {
      fprintf (foutput, "-->access spec:");
      qdump_print_access_spec (xasl_p->spec_list);
      fprintf (foutput, "\n");
    }

  if (xasl_p->merge_spec)
    {
      fprintf (foutput, "-->merge spec:");
      qdump_print_access_spec (xasl_p->merge_spec);
      fprintf (foutput, "\n");
    }

  if (xasl_p->val_list)
    {
      fprintf (foutput, "-->val_list:");
      qdump_print_value_list (xasl_p->val_list);
      fprintf (foutput, "\n");
    }

  if (xasl_p->aptr_list)
    {
      fprintf (foutput, "-->aptr list:%p\n", xasl_p->aptr_list);
    }

  if (xasl_p->bptr_list)
    {
      fprintf (foutput, "-->bptr list:%p\n", xasl_p->bptr_list);
    }

  if (xasl_p->scan_ptr)
    {
      fprintf (foutput, "-->scan ptr:%p\n", xasl_p->scan_ptr);
    }

  if (xasl_p->dptr_list)
    {
      fprintf (foutput, "-->dptr list:%p\n", xasl_p->dptr_list);
    }

  if (xasl_p->fptr_list)
    {
      fprintf (foutput, "-->fptr list:%p\n", xasl_p->fptr_list);
    }

  if (xasl_p->connect_by_ptr)
    {
      fprintf (foutput, "-->connect_by ptr:%p\n", xasl_p->connect_by_ptr);
    }

  if (xasl_p->after_join_pred)
    {
      fprintf (foutput, "-->after_join predicate:");
      qdump_print_predicate (xasl_p->after_join_pred);
      fprintf (foutput, "\n");
    }

  if (xasl_p->if_pred)
    {
      fprintf (foutput, "-->if predicate:");
      qdump_print_predicate (xasl_p->if_pred);
      fprintf (foutput, "\n");
    }

  if (xasl_p->instnum_val)
    {
      fprintf (foutput, "-->instnum val:");
      fprintf (foutput, "<addr:%p|", xasl_p->instnum_val);
      fprintf (foutput, "type:%s", qdump_data_type_string (DB_VALUE_DOMAIN_TYPE (xasl_p->instnum_val)));
      fprintf (foutput, "|value:");
      qdump_print_db_value (xasl_p->instnum_val);
      fprintf (foutput, ">\n");
    }

  if (xasl_p->save_instnum_val)
    {
      fprintf (foutput, "-->old instnum val:");
      fprintf (foutput, "<addr:%p|", xasl_p->save_instnum_val);
      fprintf (foutput, "type:%s", qdump_data_type_string (DB_VALUE_DOMAIN_TYPE (xasl_p->save_instnum_val)));
      fprintf (foutput, "|value:");
      qdump_print_db_value (xasl_p->save_instnum_val);
      fprintf (foutput, ">\n");
    }

  if (xasl_p->instnum_pred)
    {
      fprintf (foutput, "-->instnum predicate:");
      qdump_print_predicate (xasl_p->instnum_pred);
      fprintf (foutput, "\n");
      if (xasl_p->instnum_flag == XASL_INSTNUM_FLAG_SCAN_CONTINUE)
	{
	  fprintf (foutput, "-->instnum CONTINUE\n");
	}
    }

  if (xasl_p->level_val)
    {
      fprintf (foutput, "-->level val:");
      fprintf (foutput, "<addr:%p|", xasl_p->level_val);
      fprintf (foutput, "type:%s", qdump_data_type_string (DB_VALUE_DOMAIN_TYPE (xasl_p->level_val)));
      fprintf (foutput, "|value:");
      qdump_print_db_value (xasl_p->level_val);
      fprintf (foutput, ">\n");
    }

  if (xasl_p->level_regu)
    {
      fprintf (foutput, "-->level regu:");
      qdump_print_value (xasl_p->level_regu);
      fprintf (foutput, "\n");
    }

  if (xasl_p->isleaf_val)
    {
      fprintf (foutput, "-->isleaf val:");
      fprintf (foutput, "<addr:%p|", xasl_p->isleaf_val);
      fprintf (foutput, "type:%s", qdump_data_type_string (DB_VALUE_DOMAIN_TYPE (xasl_p->isleaf_val)));
      fprintf (foutput, "|value:");
      qdump_print_db_value (xasl_p->isleaf_val);
      fprintf (foutput, ">\n");
    }

  if (xasl_p->isleaf_regu)
    {
      fprintf (foutput, "-->isleaf regu:");
      qdump_print_value (xasl_p->isleaf_regu);
      fprintf (foutput, "\n");
    }

  if (xasl_p->iscycle_val)
    {
      fprintf (foutput, "-->iscycle val:");
      fprintf (foutput, "<addr:%p|", xasl_p->iscycle_val);
      fprintf (foutput, "type:%s", qdump_data_type_string (DB_VALUE_DOMAIN_TYPE (xasl_p->iscycle_val)));
      fprintf (foutput, "|value:");
      qdump_print_db_value (xasl_p->iscycle_val);
      fprintf (foutput, ">\n");
    }

  if (xasl_p->iscycle_regu)
    {
      fprintf (foutput, "-->iscycle regu:");
      qdump_print_value (xasl_p->iscycle_regu);
      fprintf (foutput, "\n");
    }

  fprintf (foutput, "-->current spec:");
  qdump_print_access_spec (xasl_p->curr_spec);
  fprintf (foutput, "\n");
  fprintf (foutput, "-->[next scan on=%d]", xasl_p->next_scan_on);
  fprintf (foutput, "[next scan block on=%d]", xasl_p->next_scan_block_on);
  fprintf (foutput, "-->[cat fetched=%d]", xasl_p->cat_fetched);
  fprintf (foutput, "\n");

  switch (xasl_p->type)
    {
    case OBJFETCH_PROC:
      qdump_print_fetch_node (xasl_p);
      break;

    case BUILDLIST_PROC:
      qdump_print_build_list_node (xasl_p);
      break;

    case BUILDVALUE_PROC:
      qdump_print_build_value_node (xasl_p);
      break;

    case UNION_PROC:
    case DIFFERENCE_PROC:
    case INTERSECTION_PROC:
      fprintf (foutput, "left xasl:%p\n", xasl_p->proc.union_.left);
      fprintf (foutput, "right xasl:%p\n", xasl_p->proc.union_.right);
      break;

    case MERGELIST_PROC:
      fprintf (foutput, "inner xasl:%p\n", xasl_p->proc.mergelist.inner_xasl);
      fprintf (foutput, "outer xasl:%p\n", xasl_p->proc.mergelist.outer_xasl);
      qdump_print_merge_list_proc_node (&xasl_p->proc.mergelist);
      break;

    case CONNECTBY_PROC:
      qdump_print_connect_by_proc_node (xasl_p);
      break;

    case SCAN_PROC:
      break;

    case UPDATE_PROC:
      fprintf (foutput, "-->update info:");
      qdump_print_update_proc_node (&xasl_p->proc.update);
      fprintf (foutput, "\n");
      break;

    case DELETE_PROC:
      fprintf (foutput, "-->delete info:");
      qdump_print_delete_proc_node (&xasl_p->proc.delete_);
      fprintf (foutput, "\n");
      break;

    case INSERT_PROC:
      fprintf (foutput, "-->insert info:");
      qdump_print_insert_proc_node (&xasl_p->proc.insert);
      fprintf (foutput, "\n");
      break;

    case MERGE_PROC:
      fprintf (foutput, "-->merge info:");
      if (xasl_p->proc.merge.update_xasl)
	{
	  fprintf (foutput, "\n---->update:");
	  qdump_print_update_proc_node (&xasl_p->proc.merge.update_xasl->proc.update);
	  fprintf (foutput, "\n");
	}
      if (xasl_p->proc.merge.insert_xasl)
	{
	  fprintf (foutput, "\n---->insert:");
	  qdump_print_insert_proc_node (&xasl_p->proc.merge.insert_xasl->proc.insert);
	  fprintf (foutput, "\n");
	}
      break;

    case CTE_PROC:
      fprintf (foutput, "non_recursive_part xasl:%p\n", xasl_p->proc.cte.non_recursive_part);
      fprintf (foutput, "recursive_part xasl:%p\n", xasl_p->proc.cte.recursive_part);
      /* TODO - dump anchor and recursive part of CTE when we need */
      break;

    default:
      return false;
    }

  fprintf (foutput, "end of internals of ");
  qdump_print_xasl_type (xasl_p);
  qdump_print_xasl (xasl_p->aptr_list);
  qdump_print_xasl (xasl_p->bptr_list);
  qdump_print_xasl (xasl_p->scan_ptr);
  qdump_print_xasl (xasl_p->dptr_list);
  qdump_print_xasl (xasl_p->fptr_list);
  qdump_print_xasl (xasl_p->connect_by_ptr);

  if (xasl_p->type == BUILDLIST_PROC)
    {
      qdump_print_xasl (xasl_p->proc.buildlist.eptr_list);
    }

  qdump_print_xasl (xasl_p->next);
  fprintf (foutput, "creator OID:");
  qdump_print_oid (&xasl_p->creator_oid);

  fprintf (foutput, "\nclass/serial OID, #pages list:%d ", xasl_p->n_oid_list);
  for (i = 0; i < xasl_p->n_oid_list; ++i)
    {
      qdump_print_oid (&xasl_p->class_oid_list[i]);
      fprintf (foutput, "/%s ", LOCK_TO_LOCKMODE_STRING (xasl_p->class_locks[i]));
      fprintf (foutput, "/%d ", xasl_p->tcard_list[i]);
    }

  fprintf (foutput, "\ndbval_cnt:%d", xasl_p->dbval_cnt);
  fprintf (foutput, "\nquery_alias:%s\n", xasl_p->query_alias ? xasl_p->query_alias : "(NULL)");
  fprintf (foutput, "<end of xasl structure %p>\n", xasl_p);
  fflush (foutput);

  return true;
}

/*
 * query trace dump for profile
 */

#if defined (SERVER_MODE)

/*
 * qdump_xasl_type_string () -
 *   return:
 *   xasl_p(in):
 */
static const char *
qdump_xasl_type_string (XASL_NODE * xasl_p)
{
  switch (xasl_p->type)
    {
    case BUILDLIST_PROC:
    case BUILDVALUE_PROC:
      return "SELECT";
    case SCAN_PROC:
      return "SCAN";
    case INSERT_PROC:
      return "INSERT";
    case UPDATE_PROC:
      return "UPDATE";
    case DELETE_PROC:
      return "DELETE";
    case MERGE_PROC:
      return "MERGE";
    case UNION_PROC:
      return "UNION";
    case DIFFERENCE_PROC:
      return "DIFFERENCE";
    case INTERSECTION_PROC:
      return "INTERSECTION";
    case MERGELIST_PROC:
      return "MERGELIST";
    case CONNECTBY_PROC:
      return "CONNECTBY";
    case OBJFETCH_PROC:
      return "OBJFETCH";
    case BUILD_SCHEMA_PROC:
      return "SCHEMA";
    case DO_PROC:
      return "DO";
    case CTE_PROC:
      return "CTE";
    default:
      assert (false);
      return "";
    }
}

/*
 * qdump_print_access_spec_stats () -
 *   return:
 *   spec_list_p(in):
 *   proc(in):
 */
static json_t *
qdump_print_access_spec_stats_json (ACCESS_SPEC_TYPE * spec_list_p)
{
  TARGET_TYPE type;
  char *class_name = NULL, *index_name = NULL;
  CLS_SPEC_TYPE *cls_node;
  ACCESS_SPEC_TYPE *spec;
  json_t *scan = NULL, *scan_array = NULL;
  int num_spec = 0;
  char spec_name[1024];
  THREAD_ENTRY *thread_p;

  thread_p = thread_get_thread_entry_info ();

  for (spec = spec_list_p; spec != NULL; spec = spec->next)
    {
      num_spec++;
    }

  if (num_spec > 1)
    {
      scan_array = json_array ();
    }

  for (spec = spec_list_p; spec != NULL; spec = spec->next)
    {
      scan = json_object ();
      type = spec->type;

      if (type == TARGET_CLASS)
	{
	  cls_node = &ACCESS_SPEC_CLS_SPEC (spec);
	  if (heap_get_class_name (thread_p, &(cls_node->cls_oid), &class_name) != NO_ERROR)
	    {
	      /* ignore */
	      er_clear ();
	    }

	  spec_name[0] = '\0';

	  if (spec->access == ACCESS_METHOD_SEQUENTIAL)
	    {
	      if (class_name != NULL)
		{
		  sprintf (spec_name, "table (%s)", class_name);
		}
	      else
		{
		  sprintf (spec_name, "table (unknown)");
		}
	    }
	  else if (spec->access == ACCESS_METHOD_INDEX)
	    {
	      if (heap_get_indexinfo_of_btid (thread_p, &cls_node->cls_oid, &spec->indexptr->btid, NULL, NULL, NULL,
					      NULL, &index_name, NULL) == NO_ERROR)
		{
		  if (class_name != NULL && index_name != NULL)
		    {
		      sprintf (spec_name, "index (%s.%s)", class_name, index_name);
		    }
		  else
		    {
		      sprintf (spec_name, "index (unknown)");
		    }
		}
	    }

	  json_object_set_new (scan, "access", json_string (spec_name));

	  if (class_name != NULL)
	    {
	      free_and_init (class_name);
	    }
	  if (index_name != NULL)
	    {
	      free_and_init (index_name);
	    }
	}
      else if (type == TARGET_LIST)
	{
	  json_object_set_new (scan, "access", json_string ("temp"));
	}
      else if (type == TARGET_SHOWSTMT)
	{
	  json_object_set_new (scan, "access", json_string ("show"));
	}
      else if (type == TARGET_SET)
	{
	  json_object_set_new (scan, "access", json_string ("set"));
	}
      else if (type == TARGET_METHOD)
	{
	  json_object_set_new (scan, "access", json_string ("method"));
	}
      else if (type == TARGET_CLASS_ATTR)
	{
	  json_object_set_new (scan, "access", json_string ("class_attr"));
	}

      scan_print_stats_json (&spec->s_id, scan);

      if (scan_array != NULL)
	{
	  json_array_append_new (scan_array, scan);
	}
    }

  if (scan_array != NULL)
    {
      return scan_array;
    }
  else
    {
      return scan;
    }
}

/*
 * qdump_print_stats_json () -
 *   return:
 *   xasl_p(in):
 */
void
qdump_print_stats_json (XASL_NODE * xasl_p, json_t * parent)
{
  ORDERBY_STATS *ostats;
  GROUPBY_STATS *gstats;
  json_t *proc, *scan = NULL;
  json_t *subquery, *groupby, *orderby;
  json_t *left, *right, *outer, *inner;
  json_t *cte_non_recursive_part, *cte_recursive_part;

  if (xasl_p == NULL || parent == NULL)
    {
      return;
    }

  if (xasl_p->type == SCAN_PROC)
    {
      proc = parent;
    }
  else
    {
      proc = json_object ();
      json_object_set_new (parent, qdump_xasl_type_string (xasl_p), proc);
    }

  switch (xasl_p->type)
    {
    case BUILDLIST_PROC:
    case BUILDVALUE_PROC:
    case UPDATE_PROC:
    case DELETE_PROC:
    case INSERT_PROC:
    case CONNECTBY_PROC:
    case BUILD_SCHEMA_PROC:
      json_object_set_new (proc, "time", json_integer (TO_MSEC (xasl_p->xasl_stats.elapsed_time)));
      json_object_set_new (proc, "fetch", json_integer (xasl_p->xasl_stats.fetches));
      json_object_set_new (proc, "ioread", json_integer (xasl_p->xasl_stats.ioreads));
      break;

    case UNION_PROC:
    case DIFFERENCE_PROC:
    case INTERSECTION_PROC:
      left = json_object ();
      right = json_object ();

      qdump_print_stats_json (xasl_p->proc.union_.left, left);
      qdump_print_stats_json (xasl_p->proc.union_.right, right);

      json_object_set_new (proc, "left", left);
      json_object_set_new (proc, "right", right);
      break;

    case MERGELIST_PROC:
      outer = json_object ();
      inner = json_object ();

      qdump_print_stats_json (xasl_p->proc.mergelist.outer_xasl, outer);
      qdump_print_stats_json (xasl_p->proc.mergelist.inner_xasl, inner);

      json_object_set_new (proc, "outer", outer);
      json_object_set_new (proc, "inner", inner);
      break;

    case MERGE_PROC:
      inner = json_object ();
      outer = json_object ();

      qdump_print_stats_json (xasl_p->proc.merge.update_xasl, inner);
      qdump_print_stats_json (xasl_p->proc.merge.insert_xasl, outer);

      json_object_set_new (proc, "update", inner);
      json_object_set_new (proc, "insert", outer);
      break;

    case CTE_PROC:
      cte_non_recursive_part = json_object ();
      qdump_print_stats_json (xasl_p->proc.cte.non_recursive_part, cte_non_recursive_part);
      json_object_set_new (proc, "non_recursive_part", cte_non_recursive_part);

      if (xasl_p->proc.cte.recursive_part != NULL)
	{
	  cte_recursive_part = json_object ();
	  qdump_print_stats_json (xasl_p->proc.cte.recursive_part, cte_recursive_part);
	  json_object_set_new (proc, "recursive_part", cte_recursive_part);
	}
      break;

    case SCAN_PROC:
    case OBJFETCH_PROC:
    default:
      break;
    }

  if (xasl_p->spec_list != NULL)
    {
      scan = qdump_print_access_spec_stats_json (xasl_p->spec_list);
    }
  else if (xasl_p->merge_spec != NULL)
    {
      scan = qdump_print_access_spec_stats_json (xasl_p->merge_spec);
    }

  if (scan != NULL)
    {
      json_object_set_new (proc, "SCAN", scan);
      qdump_print_stats_json (xasl_p->scan_ptr, scan);
    }
  else
    {
      qdump_print_stats_json (xasl_p->scan_ptr, proc);
    }

  qdump_print_stats_json (xasl_p->connect_by_ptr, proc);

  gstats = &xasl_p->groupby_stats;
  if (gstats->run_groupby)
    {
      groupby = json_object ();

      json_object_set_new (groupby, "time", json_integer (TO_MSEC (gstats->groupby_time)));

      if (gstats->groupby_hash == HS_ACCEPT_ALL)
	{
	  json_object_set_new (groupby, "hash", json_true ());
	}
      else if (gstats->groupby_hash == HS_REJECT_ALL)
	{
	  json_object_set_new (groupby, "hash", json_string ("partial"));
	}
      else
	{
	  json_object_set_new (groupby, "hash", json_false ());
	}

      if (gstats->groupby_sort)
	{
	  json_object_set_new (groupby, "sort", json_true ());
	  json_object_set_new (groupby, "page", json_integer (gstats->groupby_pages));
	  json_object_set_new (groupby, "ioread", json_integer (gstats->groupby_ioreads));
	}
      else
	{
	  json_object_set_new (groupby, "sort", json_false ());
	}

      json_object_set_new (groupby, "rows", json_integer (gstats->rows));
      json_object_set_new (proc, "GROUPBY", groupby);
    }

  ostats = &xasl_p->orderby_stats;
  if (ostats->orderby_filesort || ostats->orderby_topnsort || XASL_IS_FLAGED (xasl_p, XASL_SKIP_ORDERBY_LIST))
    {
      orderby = json_object ();

      json_object_set_new (orderby, "time", json_integer (TO_MSEC (ostats->orderby_time)));

      if (ostats->orderby_filesort)
	{
	  json_object_set_new (orderby, "sort", json_true ());
	  json_object_set_new (orderby, "page", json_integer (ostats->orderby_pages));
	  json_object_set_new (orderby, "ioread", json_integer (ostats->orderby_ioreads));
	}
      else if (ostats->orderby_topnsort)
	{
	  json_object_set_new (orderby, "topnsort", json_true ());
	}
      else
	{
	  json_object_set_new (orderby, "skipsort", json_true ());
	}

      json_object_set_new (proc, "ORDERBY", orderby);
    }

  if (HAVE_SUBQUERY_PROC (xasl_p) && xasl_p->aptr_list != NULL)
    {
      if (HAVE_SUBQUERY_PROC (xasl_p->aptr_list))
	{
	  subquery = json_object ();
	  qdump_print_stats_json (xasl_p->aptr_list, subquery);
	  json_object_set_new (proc, "SUBQUERY (uncorrelated)", subquery);
	}
      else
	{
	  qdump_print_stats_json (xasl_p->aptr_list, proc);
	}
    }

  if (xasl_p->dptr_list != NULL)
    {
      subquery = json_object ();
      qdump_print_stats_json (xasl_p->dptr_list, subquery);
      json_object_set_new (proc, "SUBQUERY (correlated)", subquery);
    }
}

/*
 * qdump_print_access_spec_stats_text () -
 *   return:
 *   fp(in):
 *   spec_list_p(in):
 */
static void
qdump_print_access_spec_stats_text (FILE * fp, ACCESS_SPEC_TYPE * spec_list_p, int indent)
{
  TARGET_TYPE type;
  char *class_name = NULL, *index_name = NULL;
  CLS_SPEC_TYPE *cls_node;
  ACCESS_SPEC_TYPE *spec;
  int i, multi_spec_indent;
  THREAD_ENTRY *thread_p;

  if (spec_list_p == NULL)
    {
      return;
    }

  thread_p = thread_get_thread_entry_info ();

  multi_spec_indent = fprintf (fp, "%*cSCAN ", indent, ' ');

  for (spec = spec_list_p, i = 0; spec != NULL; spec = spec->next, i++)
    {
      if (i > 0)
	{
	  fprintf (fp, "%*c", multi_spec_indent, ' ');
	}

      type = spec->type;
      if (type == TARGET_CLASS)
	{
	  cls_node = &ACCESS_SPEC_CLS_SPEC (spec);
	  if (heap_get_class_name (thread_p, &(cls_node->cls_oid), &class_name) != NO_ERROR)
	    {
	      /* ignore */
	      er_clear ();
	    }

	  if (spec->access == ACCESS_METHOD_SEQUENTIAL)
	    {
	      if (class_name != NULL)
		{
		  fprintf (fp, "(table: %s), ", class_name);
		}
	      else
		{
		  fprintf (fp, "(table: unknown), ");
		}
	    }
	  else if (spec->access == ACCESS_METHOD_INDEX)
	    {
	      if (heap_get_indexinfo_of_btid (thread_p, &cls_node->cls_oid, &spec->indexptr->btid, NULL, NULL, NULL,
					      NULL, &index_name, NULL) == NO_ERROR)
		{
		  if (class_name != NULL && index_name != NULL)
		    {
		      fprintf (fp, "(index: %s.%s), ", class_name, index_name);
		    }
		  else
		    {
		      fprintf (fp, "(index: unknown), ");
		    }
		}
	    }

	  scan_print_stats_text (fp, &spec->s_id);

	  if (class_name != NULL)
	    {
	      free_and_init (class_name);
	    }
	  if (index_name != NULL)
	    {
	      free_and_init (index_name);
	    }
	}
      else
	{
	  scan_print_stats_text (fp, &spec->s_id);
	}

      fprintf (fp, "\n");
    }

  return;
}

/*
 * qdump_print_stats_text () -
 *   return:
 *   fp(in):
 *   xasl_p(in):
 *   indent(in):
 */
void
qdump_print_stats_text (FILE * fp, XASL_NODE * xasl_p, int indent)
{
  ORDERBY_STATS *ostats;
  GROUPBY_STATS *gstats;

  if (xasl_p == NULL)
    {
      return;
    }

  if (xasl_p->type != CONNECTBY_PROC)
    {
      indent += 2;
    }

  if (xasl_p->type != SCAN_PROC)
    {
      fprintf (fp, "%*c", indent, ' ');
    }

  switch (xasl_p->type)
    {
    case BUILDLIST_PROC:
    case BUILDVALUE_PROC:
    case INSERT_PROC:
    case UPDATE_PROC:
    case DELETE_PROC:
    case CONNECTBY_PROC:
    case BUILD_SCHEMA_PROC:
      fprintf (fp, "%s (time: %d, fetch: %lld, ioread: %lld)\n", qdump_xasl_type_string (xasl_p),
	       TO_MSEC (xasl_p->xasl_stats.elapsed_time), (long long int) xasl_p->xasl_stats.fetches,
	       (long long int) xasl_p->xasl_stats.ioreads);
      indent += 2;
      break;

    case UNION_PROC:
      fprintf (fp, "UNION\n");
      qdump_print_stats_text (fp, xasl_p->proc.union_.left, indent);
      qdump_print_stats_text (fp, xasl_p->proc.union_.right, indent);
      break;
    case DIFFERENCE_PROC:
      fprintf (fp, "DIFFERENCE\n");
      qdump_print_stats_text (fp, xasl_p->proc.union_.left, indent);
      qdump_print_stats_text (fp, xasl_p->proc.union_.right, indent);
      break;
    case INTERSECTION_PROC:
      fprintf (fp, "INTERSECTION\n");
      qdump_print_stats_text (fp, xasl_p->proc.union_.left, indent);
      qdump_print_stats_text (fp, xasl_p->proc.union_.right, indent);
      break;

    case MERGELIST_PROC:
      fprintf (fp, "MERGELIST\n");
      qdump_print_stats_text (fp, xasl_p->proc.mergelist.outer_xasl, indent);
      qdump_print_stats_text (fp, xasl_p->proc.mergelist.inner_xasl, indent);
      break;

    case MERGE_PROC:
      fprintf (fp, "MERGE\n");
      qdump_print_stats_text (fp, xasl_p->proc.merge.update_xasl, indent);
      qdump_print_stats_text (fp, xasl_p->proc.merge.insert_xasl, indent);
      break;

    case CTE_PROC:
      fprintf (fp, "CTE (non_recursive_part)\n");
      qdump_print_stats_text (fp, xasl_p->proc.cte.non_recursive_part, indent);
      if (xasl_p->proc.cte.recursive_part != NULL)
	{
	  fprintf (fp, "%*c", indent, ' ');
	  fprintf (fp, "CTE (recursive_part)\n");
	  qdump_print_stats_text (fp, xasl_p->proc.cte.recursive_part, indent);
	}
      break;

    case SCAN_PROC:
    case OBJFETCH_PROC:
    default:
      break;
    }

  qdump_print_access_spec_stats_text (fp, xasl_p->spec_list, indent);
  qdump_print_access_spec_stats_text (fp, xasl_p->merge_spec, indent);

  qdump_print_stats_text (fp, xasl_p->scan_ptr, indent);
  qdump_print_stats_text (fp, xasl_p->connect_by_ptr, indent);

  gstats = &xasl_p->groupby_stats;
  if (gstats->run_groupby)
    {
      fprintf (fp, "%*c", indent, ' ');
      fprintf (fp, "GROUPBY (time: %d", TO_MSEC (gstats->groupby_time));

      if (gstats->groupby_hash == HS_ACCEPT_ALL)
	{
	  fprintf (fp, ", hash: true");
	}
      else if (gstats->groupby_hash == HS_REJECT_ALL)
	{
	  fprintf (fp, ", hash: partial");
	}
      else
	{
	  fprintf (fp, ", hash: false");
	}

      if (gstats->groupby_sort)
	{
	  fprintf (fp, ", sort: true, page: %lld, ioread: %lld", (long long int) gstats->groupby_pages,
		   (long long int) gstats->groupby_ioreads);
	}
      else
	{
	  fprintf (fp, ", sort: false");
	}

      fprintf (fp, ", rows: %d)\n", gstats->rows);
    }

  ostats = &xasl_p->orderby_stats;
  if (ostats->orderby_filesort || ostats->orderby_topnsort || XASL_IS_FLAGED (xasl_p, XASL_SKIP_ORDERBY_LIST))
    {
      fprintf (fp, "%*c", indent, ' ');
      fprintf (fp, "ORDERBY (time: %d", TO_MSEC (ostats->orderby_time));

      if (ostats->orderby_filesort)
	{
	  fprintf (fp, ", sort: true");
	  fprintf (fp, ", page: %lld, ioread: %lld", (long long int) ostats->orderby_pages,
		   (long long int) ostats->orderby_ioreads);
	}
      else if (ostats->orderby_topnsort)
	{
	  fprintf (fp, ", topnsort: true");
	}
      else
	{
	  fprintf (fp, ", skipsort: true");
	}
      fprintf (fp, ")\n");
    }

  if (HAVE_SUBQUERY_PROC (xasl_p) && xasl_p->aptr_list != NULL)
    {
      if (HAVE_SUBQUERY_PROC (xasl_p->aptr_list))
	{
	  fprintf (fp, "%*cSUBQUERY (uncorrelated)\n", indent, ' ');
	}

      qdump_print_stats_text (fp, xasl_p->aptr_list, indent);
    }

  if (xasl_p->dptr_list != NULL)
    {
      fprintf (fp, "%*cSUBQUERY (correlated)\n", indent, ' ');
      qdump_print_stats_text (fp, xasl_p->dptr_list, indent);
    }
}
#endif /* SERVER_MODE */<|MERGE_RESOLUTION|>--- conflicted
+++ resolved
@@ -1389,13 +1389,10 @@
       return "JSON_ARRAY_APPEND";
     case F_JSON_ARRAY_INSERT:
       return "JSON_ARRAY_INSERT";
-<<<<<<< HEAD
     case F_JSON_CONTAINS_PATH:
       return "JSON_CONTAINS_PATH";
-=======
     case F_JSON_SEARCH:
       return "JSON_SEARCH";
->>>>>>> 77a968f0
     case F_JSON_MERGE:
       return "JSON_MERGE";
     case F_JSON_MERGE_PATCH:
