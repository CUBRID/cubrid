/*
 * Copyright 2008 Search Solution Corporation
 * Copyright 2016 CUBRID Corporation
 *
 *  Licensed under the Apache License, Version 2.0 (the "License");
 *  you may not use this file except in compliance with the License.
 *  You may obtain a copy of the License at
 *
 *      http://www.apache.org/licenses/LICENSE-2.0
 *
 *  Unless required by applicable law or agreed to in writing, software
 *  distributed under the License is distributed on an "AS IS" BASIS,
 *  WITHOUT WARRANTIES OR CONDITIONS OF ANY KIND, either express or implied.
 *  See the License for the specific language governing permissions and
 *  limitations under the License.
 *
 */

/*
 * query_dump.c - Query processor printer
 */

#ident "$Id$"

#include "config.h"
#include <stdio.h>

#include "jansson.h"
#include "query_dump.h"
#include "object_primitive.h"
#include "system_parameter.h"
#include "dbtype.h"
#if defined (SERVER_MODE)
#include "thread_manager.hpp"	// for thread_get_thread_entry_info
#endif // SERVER_MODE
#include "xasl.h"
#include "xasl_aggregate.hpp"
#include "xasl_predicate.hpp"
<<<<<<< HEAD
// XXX: SHOULD BE THE LAST INCLUDE HEADER
#include "memory_wrapper.hpp"
=======
#include "subquery_cache.h"
>>>>>>> d3588742

#define foutput stdout

enum
{
  ARITH_EXP = 0,
  AGG_EXP = 1
};

#define HASH_NUMBER 128

#define HAVE_SUBQUERY_PROC(xasl_p) \
  ((xasl_p)->type != MERGELIST_PROC && (xasl_p)->type != UNION_PROC \
   && (xasl_p)->type != INTERSECTION_PROC && (xasl_p)->type != DIFFERENCE_PROC)

typedef struct qdump_xasl_check_node QDUMP_XASL_CHECK_NODE;
struct qdump_xasl_check_node
{
  QDUMP_XASL_CHECK_NODE *next;
  UINTPTR xasl_addr;
  PROC_TYPE xasl_type;
  int referenced;
  int reachable;
};

static bool qdump_print_xasl_type (XASL_NODE * xasl);
static bool qdump_print_db_value_array (DB_VALUE ** array, int cnt);
static bool qdump_print_column (const char *title_p, int col_count, int *column_p);
static bool qdump_print_list_merge_info (QFILE_LIST_MERGE_INFO * ptr);
static bool qdump_print_merge_list_proc_node (MERGELIST_PROC_NODE * ptr);
static bool qdump_print_update_proc_node (UPDATE_PROC_NODE * ptr);
static bool qdump_print_delete_proc_node (DELETE_PROC_NODE * ptr);
static bool qdump_print_insert_proc_node (INSERT_PROC_NODE * ptr);
static const char *qdump_target_type_string (TARGET_TYPE type);
static const char *qdump_access_method_string (ACCESS_METHOD access);
static bool qdump_print_access_spec (ACCESS_SPEC_TYPE * spec_list);
static const char *qdump_key_range_string (RANGE range);
static bool qdump_print_key_info (KEY_INFO * key_info);
static const char *qdump_range_type_string (RANGE_TYPE range_type);
static bool qdump_print_index (INDX_INFO * indexptr);
static bool qdump_print_btid (BTID id);
static bool qdump_print_class (CLS_SPEC_TYPE * ptr);
static bool qdump_print_hfid (HFID id);
static bool qdump_print_vfid (VFID id);
static bool qdump_print_list (LIST_SPEC_TYPE * ptr);
static bool qdump_print_showstmt (SHOWSTMT_SPEC_TYPE * ptr);
static bool qdump_print_outlist (const char *title, OUTPTR_LIST * outlist);
static bool qdump_print_list_id (QFILE_LIST_ID * idptr);
static bool qdump_print_type_list (QFILE_TUPLE_VALUE_TYPE_LIST * typeptr);
static bool qdump_print_domain_list (int cnt, TP_DOMAIN ** ptr);
static bool qdump_print_sort_list (SORT_LIST * sorting_list);
static bool qdump_print_attribute_id (ATTR_DESCR attr);
static bool qdump_print_tuple_value_position (QFILE_TUPLE_VALUE_POSITION pos);
static bool qdump_print_value_list (VAL_LIST * vallist);
static bool qdump_print_regu_variable_list (REGU_VARIABLE_LIST varlist);
static const char *qdump_option_string (int option);
static bool qdump_print_db_value (DB_VALUE * value);
static const char *qdump_regu_type_string (REGU_DATATYPE type);
static bool qdump_print_regu_type (REGU_VARIABLE * value);
static const char *qdump_data_type_string (DB_TYPE type);
static bool qdump_print_value (REGU_VARIABLE * value);
static bool qdump_print_function_value (REGU_VARIABLE * regu);
static bool qdump_print_value_type_addr (REGU_VARIABLE * value);
static bool qdump_print_oid (OID * oidptr);
static bool qdump_print_predicate (PRED_EXPR * predptr);
static const char *qdump_relation_operator_string (int op);
static const char *qdump_arith_operator_string (OPERATOR_TYPE opcode);
static bool qdump_print_arith_expression (ARITH_TYPE * arith_p);
static bool qdump_print_aggregate_expression (AGGREGATE_TYPE * aggptr);
static bool qdump_print_arith (int type, void *ptr);
static bool qdump_print_term (PRED_EXPR * pred_ptr);
static const char *qdump_bool_operator_string (BOOL_OP bool_op);
static bool qdump_print_lhs_predicate (PRED_EXPR * pred_p);
#if defined(CUBRID_DEBUG)
static QDUMP_XASL_CHECK_NODE *qdump_find_check_node_for (XASL_NODE * xasl,
							 QDUMP_XASL_CHECK_NODE * chk_nodes[HASH_NUMBER]);
static void qdump_check_node (XASL_NODE * xasl, QDUMP_XASL_CHECK_NODE * chk_nodes[HASH_NUMBER]);
static int qdump_print_inconsistencies (QDUMP_XASL_CHECK_NODE * chk_nodes[HASH_NUMBER]);
#endif /* CUBRID_DEBUG */

/*
 * qdump_print_xasl_type () -
 *   return:
 *   xasl(in):
 */
static bool
qdump_print_xasl_type (XASL_NODE * xasl_p)
{
  const char *type_string_p;

  switch (xasl_p->type)
    {
    case BUILDLIST_PROC:
      type_string_p = "buildlist_proc";
      break;
    case BUILDVALUE_PROC:
      type_string_p = "buildvalue_proc";
      break;
    case UNION_PROC:
      type_string_p = "union_proc";
      break;
    case DIFFERENCE_PROC:
      type_string_p = "difference_proc";
      break;
    case INTERSECTION_PROC:
      type_string_p = "intersection_proc";
      break;
    case OBJFETCH_PROC:
      type_string_p = "objfetch_proc";
      break;
    case SCAN_PROC:
      type_string_p = "scan_proc";
      break;
    case MERGELIST_PROC:
      type_string_p = "mergelist_proc";
      break;
    case UPDATE_PROC:
      type_string_p = "update_proc";
      break;
    case DELETE_PROC:
      type_string_p = "delete_proc";
      break;
    case INSERT_PROC:
      type_string_p = "insert_proc";
      break;
    case CONNECTBY_PROC:
      type_string_p = "connectby_proc";
      break;
    case MERGE_PROC:
      type_string_p = "merge_proc";
      break;
    case CTE_PROC:
      type_string_p = "cte_proc";
      break;
    default:
      return false;
    }

  fprintf (foutput, "[%s:%p]\n", type_string_p, xasl_p);
  return true;
}

/*
 * qdump_print_db_value_array () -
 *   return:
 *   array(in)  :
 *   int cnt(in):
 */
static bool
qdump_print_db_value_array (DB_VALUE ** array_p, int count)
{
  int i;

  if (array_p == NULL)
    {
      return true;
    }

  for (i = 0; i < count; i++, array_p++)
    {
      if (!qdump_print_db_value (*array_p))
	{
	  return false;
	}
      fprintf (foutput, "; ");
    }

  return true;
}

static bool
qdump_print_column (const char *title_p, int col_count, int *column_p)
{
  int i;

  fprintf (foutput, "[%s:", title_p);

  for (i = 0; i < col_count; i++)
    {
      fprintf (foutput, "%s%d", (i ? "|" : ""), *(column_p + i));
    }

  fprintf (foutput, "]");
  return true;
}

/*
 * qdump_print_list_merge_info () -
 *   return:
 *   ptr(in):
 */
static bool
qdump_print_list_merge_info (QFILE_LIST_MERGE_INFO * merge_info_p)
{
  if (merge_info_p == NULL)
    {
      return true;
    }

  fprintf (foutput, "[join type:%d]", merge_info_p->join_type);
  fprintf (foutput, "[single fetch:%d]\n", merge_info_p->single_fetch);

  qdump_print_column ("outer column position", merge_info_p->ls_column_cnt, merge_info_p->ls_outer_column);
  qdump_print_column ("outer column is unique", merge_info_p->ls_column_cnt, merge_info_p->ls_outer_unique);
  qdump_print_column ("inner column position", merge_info_p->ls_column_cnt, merge_info_p->ls_inner_column);
  qdump_print_column ("inner column is unique", merge_info_p->ls_column_cnt, merge_info_p->ls_inner_unique);

  fprintf (foutput, "\n[output column count:%d]", merge_info_p->ls_pos_cnt);

  qdump_print_column ("output columns", merge_info_p->ls_pos_cnt, merge_info_p->ls_pos_list);
  qdump_print_column ("outer/inner indicators", merge_info_p->ls_pos_cnt, merge_info_p->ls_outer_inner_list);

  return true;
}

/*
 * qdump_print_merge_list_proc_node () -
 *   return:
 *   ptr(in):
 */
static bool
qdump_print_merge_list_proc_node (MERGELIST_PROC_NODE * node_p)
{
  fprintf (foutput, "[outer xasl:%p]\n", node_p->outer_xasl);
  if (node_p->outer_spec_list)
    {
      fprintf (foutput, "-->outer access spec:");
      qdump_print_access_spec (node_p->outer_spec_list);
      fprintf (foutput, "\n");
    }

  if (node_p->outer_val_list)
    {
      fprintf (foutput, "-->outer val_list:");
      qdump_print_value_list (node_p->outer_val_list);
      fprintf (foutput, "\n");
    }

  fprintf (foutput, "[inner xasl:%p]\n", node_p->inner_xasl);

  if (node_p->inner_spec_list)
    {
      fprintf (foutput, "-->inner access spec:");
      qdump_print_access_spec (node_p->inner_spec_list);
      fprintf (foutput, "\n");
    }

  if (node_p->inner_val_list)
    {
      fprintf (foutput, "-->inner val_list:");
      qdump_print_value_list (node_p->inner_val_list);
      fprintf (foutput, "\n");
    }

  qdump_print_list_merge_info (&node_p->ls_merge);
  fprintf (foutput, "\n");

  return true;
}

static bool
qdump_print_attribute (const char *action_p, int attr_count, int *attr_ids_p)
{
  int i;

  fprintf (foutput, "[number of attributes to %s:%d]", action_p, attr_count);
  fprintf (foutput, "[ID's of attributes for %s:", action_p);

  for (i = 0; i < attr_count; i++)
    {
      fprintf (foutput, "%d%c", attr_ids_p[i], i == attr_count - 1 ? ']' : ',');
    }

  return true;
}

/*
 * qdump_print_update_proc_node () -
 *   return:
 *   ptr(in):
 */
static bool
qdump_print_update_proc_node (UPDATE_PROC_NODE * node_p)
{
  int i = 0, cnt = 0, idx = 0;
  UPDDEL_CLASS_INFO *cls = NULL;

  cnt = node_p->num_classes;
  for (idx = 0; idx < cnt; idx++)
    {
      cls = node_p->classes;

      fprintf (foutput, "[number of HFID's to use:%d]", cls->num_subclasses);

      for (i = 0; i < cls->num_subclasses; ++i)
	{
	  qdump_print_oid (&cls->class_oid[i]);
	}

      for (i = 0; i < cls->num_subclasses; ++i)
	{
	  qdump_print_hfid (cls->class_hfid[i]);
	}

      qdump_print_attribute ("update", cls->num_attrs, cls->att_id);
    }
  fprintf (foutput, "[numer of ORDER BY keys:%d]", node_p->num_orderby_keys);

  return true;
}

/*
 * qdump_print_delete_proc_node () -
 *   return:
 *   ptr(in):
 */
static bool
qdump_print_delete_proc_node (DELETE_PROC_NODE * node_p)
{
  int i, j;
  int hfid_count = 0;
  /* actual number of HFID's is no_classes + number of subclasses for each class */


  for (i = 0; i < node_p->num_classes; ++i)
    {
      hfid_count += node_p->classes[i].num_subclasses;
    }

  fprintf (foutput, "[number of HFID's to use:%d]", hfid_count);

  for (i = 0; i < node_p->num_classes; ++i)
    {
      for (j = 0; j < node_p->classes[i].num_subclasses; ++j)
	{
	  qdump_print_oid (&node_p->classes[i].class_oid[j]);
	}

      for (j = 0; j < node_p->classes[i].num_subclasses; ++j)
	{
	  qdump_print_hfid (node_p->classes[i].class_hfid[j]);
	}
    }

  return true;
}

/*
 * qdump_print_insert_proc_node () -
 *   return:
 *   ptr(in):
 */
static bool
qdump_print_insert_proc_node (INSERT_PROC_NODE * node_p)
{
  fprintf (foutput, "class oid[%d %d %d]", node_p->class_oid.pageid, node_p->class_oid.slotid, node_p->class_oid.volid);

  qdump_print_hfid (node_p->class_hfid);
  qdump_print_attribute ("insert", node_p->num_vals, node_p->att_id);

  return true;
}

/*
 * qdump_target_type_string () -
 *   return:
 *   type(in):
 */
static const char *
qdump_target_type_string (TARGET_TYPE type)
{
  switch (type)
    {
    case TARGET_CLASS:
      return "class";
    case TARGET_CLASS_ATTR:
      return "class_attr";
    case TARGET_LIST:
      return "list";
    case TARGET_SHOWSTMT:
      return "show";
    case TARGET_SET:
      return "set";
    case TARGET_METHOD:
      return "method";
    case TARGET_DBLINK:
      return "dblink";
    default:
      return "undefined";
    }
}

/*
 * qdump_access_method_string () -
 *   return:
 *   access(in):
 */
static const char *
qdump_access_method_string (ACCESS_METHOD access)
{
  switch (access)
    {
    case ACCESS_METHOD_SEQUENTIAL:
      return "sequential";
    case ACCESS_METHOD_INDEX:
      return "index";
    case ACCESS_METHOD_SEQUENTIAL_RECORD_INFO:
      return "sequential record info";
    case ACCESS_METHOD_SEQUENTIAL_SAMPLING_SCAN:
      return "sequential sampling scan";
    case ACCESS_METHOD_SEQUENTIAL_PAGE_SCAN:
      return "sequential page scan";
    default:
      return "undefined";
    }
}

/*
 * qdump_print_access_spec () -
 *   return:
 *   spec_list(in):
 */
static bool
qdump_print_access_spec (ACCESS_SPEC_TYPE * spec_list_p)
{
  TARGET_TYPE type;

  if (spec_list_p == NULL)
    {
      return true;
    }

  type = spec_list_p->type;
  fprintf (foutput, " %s", qdump_target_type_string (type));

  fprintf (foutput, ",%s", qdump_access_method_string (spec_list_p->access));

  if (IS_ANY_INDEX_ACCESS (spec_list_p->access))
    {
      if (qdump_print_index (spec_list_p->indexptr) == false)
	{
	  return false;
	}
    }

  fprintf (foutput, "\n	");

  if (type == TARGET_CLASS)
    {
      qdump_print_class (&ACCESS_SPEC_CLS_SPEC (spec_list_p));
    }
  else if (type == TARGET_SET)
    {
      qdump_print_value (ACCESS_SPEC_SET_PTR (spec_list_p));
    }
  else if (type == TARGET_LIST)
    {
      qdump_print_list (&ACCESS_SPEC_LIST_SPEC (spec_list_p));
    }
  else if (type == TARGET_SHOWSTMT)
    {
      qdump_print_showstmt (&ACCESS_SPEC_SHOWSTMT_SPEC (spec_list_p));
    }


  if (spec_list_p->where_key)
    {
      fprintf (foutput, "\n      key filter:");
      qdump_print_predicate (spec_list_p->where_key);
    }

  if (spec_list_p->where_pred)
    {
      fprintf (foutput, "\n      access pred:");
      qdump_print_predicate (spec_list_p->where_pred);
    }

  if (spec_list_p->where_range)
    {
      fprintf (foutput, "\n      access range:");
      qdump_print_predicate (spec_list_p->where_range);
    }

#if defined (SERVER_MODE) || defined (SA_MODE)
  fprintf (foutput, "\n  grouped scan=%d", spec_list_p->grouped_scan);
  fprintf (foutput, ",fixed scan=%d", spec_list_p->fixed_scan);
#endif /* defined (SERVER_MODE) || defined (SA_MODE) */
  fprintf (foutput, ",single fetch=%d", spec_list_p->single_fetch);

  if (spec_list_p->s_dbval)
    {
      fprintf (foutput, "\n      s_dbval:");
      qdump_print_db_value (spec_list_p->s_dbval);
    }

  fprintf (foutput, "\n-->next access spec:");
  qdump_print_access_spec (spec_list_p->next);
  fprintf (foutput, "\n");

  return true;
}

static const char *
qdump_key_range_string (RANGE range)
{
  switch (range)
    {
    case NA_NA:
      return "N/A";
    case GE_LE:
      return "GE_LE";
    case GE_LT:
      return "GE_LT";
    case GT_LE:
      return "GT_LE";
    case GT_LT:
      return "GT_LT";
    case GE_INF:
      return "GE_INF";
    case GT_INF:
      return "GT_INF";
    case INF_LT:
      return "INF_LT";
    case INF_LE:
      return "INF_LE";
    case INF_INF:
      return "INF_INF";
    case EQ_NA:
      return "EQ";
    default:
      return "undefined";
    }
}

/*
 * qdump_print_key_info () -
 *   return:
 *   key_info(in):
 */
static bool
qdump_print_key_info (KEY_INFO * key_info_p)
{
  int i;

  fprintf (foutput, "<key cnt:%d>", key_info_p->key_cnt);
  fprintf (foutput, "key ranges:");
  for (i = 0; i < key_info_p->key_cnt; i++)
    {
      fprintf (foutput, "<%s>", qdump_key_range_string (key_info_p->key_ranges[i].range));

      fprintf (foutput, "[");
      if (!qdump_print_value (key_info_p->key_ranges[i].key1))
	{
	  return false;
	}

      fprintf (foutput, "][");

      if (!qdump_print_value (key_info_p->key_ranges[i].key2))
	{
	  return false;
	}
      fprintf (foutput, "]");
    }
  fprintf (foutput, "<is constant:%d>", key_info_p->is_constant);
  fprintf (foutput, "<is user given keylimit:%d>", key_info_p->is_user_given_keylimit);
  fprintf (foutput, "<reset:%d>", key_info_p->key_limit_reset);

  fprintf (foutput, " key limit: [");
  qdump_print_value (key_info_p->key_limit_l);
  fprintf (foutput, "][");
  qdump_print_value (key_info_p->key_limit_u);
  fprintf (foutput, "]");

  return true;
}

static const char *
qdump_range_type_string (RANGE_TYPE range_type)
{
  switch (range_type)
    {
    case R_KEY:
      return "R_KEY";
    case R_RANGE:
      return "R_RANGE";
    case R_KEYLIST:
      return "R_KEYLIST";
    case R_RANGELIST:
      return "R_RANGELIST";
    default:
      return "undefined";
    }
}

/*
 * qdump_print_index () -
 *   return:
 *   index_ptr(in):
 */
static bool
qdump_print_index (INDX_INFO * index_p)
{
  if (index_p == NULL)
    {
      return true;
    }

  fprintf (foutput, "<index id:");
  if (!qdump_print_btid (index_p->btid))
    {
      return false;
    }
  fprintf (foutput, ">");

  fprintf (foutput, "<%s>", qdump_range_type_string (index_p->range_type));

  fprintf (foutput, "key info:");
  if (!qdump_print_key_info (&index_p->key_info))
    {
      return false;
    }
  fprintf (foutput, ">");

  return true;
}

/*
 * qdump_print_btid () -
 *   return:
 *   id(in):
 */
static bool
qdump_print_btid (BTID id)
{
  fprintf (foutput, "<Btree:(%d;%d;%d)>", id.vfid.fileid, id.vfid.volid, id.root_pageid);
  return true;
}

/*
 * qdump_print_class () -
 *   return:
 *   ptr(in):
 */
static bool
qdump_print_class (CLS_SPEC_TYPE * class_p)
{
  qdump_print_hfid (class_p->hfid);
  fprintf (foutput, "oid[%d %d %d]", class_p->cls_oid.pageid, class_p->cls_oid.slotid, class_p->cls_oid.volid);
  fprintf (foutput, "\n	regu_list_key:");
  qdump_print_regu_variable_list (class_p->cls_regu_list_key);
  fprintf (foutput, "\n	regu_list_pred:");
  qdump_print_regu_variable_list (class_p->cls_regu_list_pred);
  fprintf (foutput, "\n	regu_list_rest:");
  qdump_print_regu_variable_list (class_p->cls_regu_list_rest);
  return true;
}

/*
 * qdump_print_hfid () -
 *   return:
 *   id(in):
 */
static bool
qdump_print_hfid (HFID id)
{
  fprintf (foutput, "hfid:");
  qdump_print_vfid (id.vfid);
  fprintf (foutput, ":%d", id.hpgid);
  return true;
}

/*
 * qdump_print_vfid () -
 *   return:
 *   id(in):
 */
static bool
qdump_print_vfid (VFID id)
{
  fprintf (foutput, "vfid(%d;%d)", id.fileid, id.volid);
  return true;
}

/*
 * qdump_print_list () -
 *   return:
 *   ptr(in):
 */
static bool
qdump_print_list (LIST_SPEC_TYPE * list_p)
{
  fprintf (foutput, "list=");
  fprintf (foutput, "xasl:%p", list_p->xasl_node);
  fprintf (foutput, "\n	regu_list_pred:");
  qdump_print_regu_variable_list (list_p->list_regu_list_pred);
  fprintf (foutput, "\n	regu_list_rest:");
  qdump_print_regu_variable_list (list_p->list_regu_list_rest);
  fprintf (foutput, "\n	regu_list_build:");
  qdump_print_regu_variable_list (list_p->list_regu_list_build);
  fprintf (foutput, "\n	regu_list_probe:");
  qdump_print_regu_variable_list (list_p->list_regu_list_probe);
  return true;
}

/*
 * qdump_print_showstmt () -
 *   return:
 *   ptr(in):
 */
static bool
qdump_print_showstmt (SHOWSTMT_SPEC_TYPE * showstmt_p)
{
  fprintf (foutput, "show_type: %d", showstmt_p->show_type);
  fprintf (foutput, "\n	show_args: ");
  qdump_print_regu_variable_list (showstmt_p->arg_list);
  return true;
}

/*
 * qdump_print_outlist () -
 *   return:
 *   title(in):
 *   outlist(in):
 */
static bool
qdump_print_outlist (const char *title_p, OUTPTR_LIST * outlist_p)
{
  REGU_VARIABLE_LIST nextptr;

  if (outlist_p == NULL)
    {
      return true;
    }

  nextptr = outlist_p->valptrp;
  fprintf (foutput, "-->%s:", title_p);

  while (nextptr)
    {
      fprintf (foutput, "[addr:%p]", &nextptr->value);
      if (!qdump_print_value (&nextptr->value))
	{
	  return false;
	}

      fprintf (foutput, "; ");
      nextptr = nextptr->next;
    }

  fprintf (foutput, "\n");
  return true;
}

/*
 * qdump_print_list_id () -
 *   return:
 *   idptr(in):
 */
static bool
qdump_print_list_id (QFILE_LIST_ID * list_id_p)
{
  if (list_id_p == NULL)
    {
      return true;
    }

  fprintf (foutput, "(address:%p)", list_id_p);
  fprintf (foutput, "(type_list:");

  if (!qdump_print_type_list (&list_id_p->type_list))
    {
      return false;
    }

  fprintf (foutput, ")(tuple_cnt:%lld)", (long long) list_id_p->tuple_cnt);
  return true;
}

/*
 * qdump_print_type_list () -
 *   return:
 *   typeptr(in):
 */
static bool
qdump_print_type_list (QFILE_TUPLE_VALUE_TYPE_LIST * type_list_p)
{
  fprintf (foutput, "<type_cnt:%d>", type_list_p->type_cnt);
  if (!qdump_print_domain_list (type_list_p->type_cnt, type_list_p->domp))
    {
      return false;
    }
  return true;
}

/*
 * qdump_print_domain_list () -
 *   return:
 *   cnt(in):
 *   ptr(in):
 */
static bool
qdump_print_domain_list (int cnt, TP_DOMAIN ** domains_p)
{
  int i;

  if (domains_p == NULL)
    {
      return true;
    }

  for (i = 0; i < cnt; i++)
    {
      fprintf (foutput, "%s; ", qdump_data_type_string (TP_DOMAIN_TYPE (domains_p[i])));
    }

  return true;
}

/*
 * qdump_print_sort_list () -
 *   return:
 *   sorting_list(in):
 */
static bool
qdump_print_sort_list (SORT_LIST * sort_list_p)
{
  if (sort_list_p == NULL)
    {
      return true;
    }

  fprintf (foutput, "<sorting field(POS):");
  if (!qdump_print_tuple_value_position (sort_list_p->pos_descr))
    {
      return false;
    }

  fprintf (foutput, ">");
  fprintf (foutput, "<sorting order:");
  if (sort_list_p->s_order == S_ASC)
    {
      fprintf (foutput, "ascending>");
    }
  else
    {
      fprintf (foutput, "descending>");
    }

  if (!qdump_print_sort_list (sort_list_p->next))
    {
      return false;
    }
  return true;
}

/*
 * qdump_print_attribute_id () -
 *   return:
 *   attr(in):
 */
static bool
qdump_print_attribute_id (ATTR_DESCR attr)
{
  fprintf (foutput, "attr_id:%d|db_type:", (int) attr.id);
  fprintf (foutput, "%s", qdump_data_type_string (attr.type));

  return true;
}

/*
 * qdump_print_tuple_value_position () -
 *   return:
 *   pos(in):
 */
static bool
qdump_print_tuple_value_position (QFILE_TUPLE_VALUE_POSITION pos)
{
  fprintf (foutput, "(position %d) (db_type ", pos.pos_no);
  fprintf (foutput, "%s", qdump_data_type_string (TP_DOMAIN_TYPE (pos.dom)));
  fprintf (foutput, ")");

  return true;
}

/*
 * qdump_print_value_list () -
 *   return:
 *   vallist(in):
 */
static bool
qdump_print_value_list (VAL_LIST * value_list_p)
{
  QPROC_DB_VALUE_LIST dbval_list;

  if (value_list_p == NULL)
    {
      return true;
    }

  dbval_list = value_list_p->valp;
  fprintf (foutput, "(values %d <", value_list_p->val_cnt);

  while (dbval_list != NULL)
    {
      fprintf (foutput, "addr:%p|", dbval_list->val);
      fprintf (foutput, "type:%s", qdump_data_type_string (DB_VALUE_DOMAIN_TYPE (dbval_list->val)));
      fprintf (foutput, "|value:");

      if (!qdump_print_db_value (dbval_list->val))
	{
	  return false;
	}

      fprintf (foutput, "; ");
      dbval_list = dbval_list->next;
    }

  fprintf (foutput, ">)");
  return true;
}

/*
 * qdump_print_regu_variable_list () -
 *   return:
 *   varlist(in):
 */
static bool
qdump_print_regu_variable_list (REGU_VARIABLE_LIST var_list)
{
  if (var_list == NULL)
    {
      return true;
    }

  while (var_list != NULL)
    {
      if (!qdump_print_value (&var_list->value))
	{
	  return false;
	}

      fprintf (foutput, "; ");
      var_list = var_list->next;
    }

  return true;
}

/*
 * qdump_option_string () -
 *   return:
 *   option(in):
 */
static const char *
qdump_option_string (int option)
{
  switch (option)
    {
    case Q_DISTINCT:
      return "DISTINCT";
    case Q_ALL:
      return "ALL";
    default:
      return "undefined";
    }
}

/*
 * qdump_print_db_value () -
 *   return:
 *   value(in):
 */
static bool
qdump_print_db_value (DB_VALUE * value_p)
{
  db_value_print (value_p);
  return true;
}

const char *
qdump_operator_type_string (OPERATOR_TYPE optype)
{
  switch (optype)
    {
    case T_TO_CHAR:
      return "TO_CHAR";
      /* TODO - fill */
    default:
      return NULL;
    }
}

static const char *
qdump_regu_type_string (REGU_DATATYPE type)
{
  switch (type)
    {
    case TYPE_DBVAL:
      return "TYPE_DBVAL";
    case TYPE_CONSTANT:
      return "TYPE_CONSTANT";
    case TYPE_ORDERBY_NUM:
      return "TYPE_ORDERBY_NUM";
    case TYPE_INARITH:
      return "TYPE_INARITH";
    case TYPE_OUTARITH:
      return "TYPE_OUTARITH";
    case TYPE_ATTR_ID:
      return "TYPE_ATTR_ID";
    case TYPE_CLASS_ATTR_ID:
      return "TYPE_CLASS_ATTR_ID";
    case TYPE_SHARED_ATTR_ID:
      return "TYPE_SHARED_ATTR_ID";
    case TYPE_POSITION:
      return "TYPE_POSITION";
    case TYPE_LIST_ID:
      return "TYPE_LIST_ID";
    case TYPE_POS_VALUE:
      return "TYPE_POS_VALUE";
    case TYPE_OID:
      return "TYPE_OID";
    case TYPE_CLASSOID:
      return "TYPE_CLASSOID";
    case TYPE_FUNC:
      return "TYPE_FUNC";
    case TYPE_REGUVAL_LIST:
      return "TYPE_REGUVAL_LIST";
    case TYPE_REGU_VAR_LIST:
      return "TYPE_REGU_VAR_LIST";
    default:
      return "undefined";
    }
}

/*
 * qdump_print_regu_type () -
 *   return:
 *   value(in):
 */
static bool
qdump_print_regu_type (REGU_VARIABLE * value_p)
{
  DB_TYPE type;

  if (value_p->type == TYPE_DBVAL)
    {
      type = DB_VALUE_DOMAIN_TYPE (&(value_p->value.dbval));
      fprintf (foutput, "%s", qdump_data_type_string (type));
    }
  else
    {
      fprintf (foutput, "%s", qdump_regu_type_string (value_p->type));
    }

  return true;
}

/*
 * qdump_data_type_string () -
 *   return:
 *   type(in):
 */

static const char *
qdump_data_type_string (DB_TYPE type)
{
  switch (type)
    {
    case DB_TYPE_NULL:
      return "NULL";
    case DB_TYPE_INTEGER:
      return "INTEGER";
    case DB_TYPE_BIGINT:
      return "BIGINT";
    case DB_TYPE_FLOAT:
      return "FLOAT";
    case DB_TYPE_DOUBLE:
      return "DOUBLE";
    case DB_TYPE_VARCHAR:
      return "VARCHAR";
    case DB_TYPE_OBJECT:
      return "OBJECT";
    case DB_TYPE_SET:
      return "SET";
    case DB_TYPE_MULTISET:
      return "MULTISET";
    case DB_TYPE_SEQUENCE:
      return "SEQUENCE";
    case DB_TYPE_BLOB:
      return "BLOB";
    case DB_TYPE_CLOB:
      return "CLOB";
    case DB_TYPE_TIME:
      return "TIME";
    case DB_TYPE_TIMESTAMP:
      return "TIMESTAMP";
    case DB_TYPE_TIMESTAMPTZ:
      return "TIMESTAMPTZ";
    case DB_TYPE_TIMESTAMPLTZ:
      return "TIMESTAMPLTZ";
    case DB_TYPE_DATETIME:
      return "DATETIME";
    case DB_TYPE_DATETIMETZ:
      return "DATETIMETZ";
    case DB_TYPE_DATETIMELTZ:
      return "DATETIMELTZ";
    case DB_TYPE_DATE:
      return "DATE";
    case DB_TYPE_MONETARY:
      return "MONETARY";
    case DB_TYPE_VARIABLE:
      return "VARIABLE";
    case DB_TYPE_SUB:
      return "SUB";
    case DB_TYPE_POINTER:
      return "POINTER";
    case DB_TYPE_ERROR:
      return "ERROR";
    case DB_TYPE_SMALLINT:
      return "SMALLINT";
    case DB_TYPE_VOBJ:
      return "VOBJ";
    case DB_TYPE_OID:
      return "OID";
    case DB_TYPE_NUMERIC:
      return "NUMERIC";
    case DB_TYPE_BIT:
      return "BIT";
    case DB_TYPE_VARBIT:
      return "VARBIT";
    case DB_TYPE_CHAR:
      return "CHAR";
    case DB_TYPE_NCHAR:
      return "NCHAR";
    case DB_TYPE_VARNCHAR:
      return "VARNCHAR";
    case DB_TYPE_DB_VALUE:
      return "DB_VALUE";
    case DB_TYPE_RESULTSET:
      return "DB_RESULTSET";
    case DB_TYPE_MIDXKEY:
      return "DB_MIDXKEY";
    case DB_TYPE_TABLE:
      return "DB_TABLE";
    case DB_TYPE_ENUMERATION:
      return "ENUM";
    case DB_TYPE_JSON:
      return "JSON";
    default:
      return "[***UNKNOWN***]";
    }
}

/*
 * qdump_print_value () -
 *   return:
 *   value(in):
 */
static bool
qdump_print_value (REGU_VARIABLE * value_p)
{
  if (value_p == NULL)
    {
      fprintf (foutput, "NIL");
      return true;
    }

  if (REGU_VARIABLE_IS_FLAGED (value_p, REGU_VARIABLE_HIDDEN_COLUMN))
    {
      fprintf (foutput, "[HIDDEN_COLUMN]");
    }
  if (value_p->xasl)
    {
      fprintf (foutput, "[xasl:%p]", value_p->xasl);
    }

  fprintf (foutput, "[");
  qdump_print_value_type_addr (value_p);
  fprintf (foutput, "]");

  switch (value_p->type)
    {
    case TYPE_DBVAL:
      fprintf (foutput, "[type:%s]", qdump_data_type_string (value_p->domain->type->id));
      qdump_print_db_value (&value_p->value.dbval);
      return true;

    case TYPE_CONSTANT:
    case TYPE_ORDERBY_NUM:
      fprintf (foutput, "[type:%s]", qdump_data_type_string (value_p->domain->type->id));
      qdump_print_db_value (value_p->value.dbvalptr);
      return true;

    case TYPE_INARITH:
    case TYPE_OUTARITH:
      if (!qdump_print_arith (ARITH_EXP, (void *) value_p->value.arithptr))
	{
	  return false;
	}
      return true;
    case TYPE_ATTR_ID:
      if (!qdump_print_attribute_id (value_p->value.attr_descr))
	{
	  return false;
	}
      return true;

    case TYPE_LIST_ID:
      if (value_p->value.srlist_id->sorted)
	{
	  fprintf (foutput, "[SORTED]");
	}
      else
	{
	  fprintf (foutput, "[NOT SORTED]");
	}

      if (!qdump_print_list_id (value_p->value.srlist_id->list_id))
	{
	  return false;
	}

      return true;

    case TYPE_POSITION:
      if (!qdump_print_tuple_value_position (value_p->value.pos_descr))
	{
	  return false;
	}

      return true;

    case TYPE_POS_VALUE:
    case TYPE_OID:
      fprintf (foutput, "[type:%s]", qdump_data_type_string (value_p->domain->type->id));
      return true;

    case TYPE_FUNC:
      qdump_print_function_value (value_p);
      return true;

    default:
      return true;
    }
}

/*
 * qdump_print_function_value () -
 *   return:
 *   regu(in):
 */
static bool
qdump_print_function_value (REGU_VARIABLE * regu_var_p)
{
  if (regu_var_p == NULL)
    {
      fprintf (foutput, "NIL");
      return true;
    }

  if (REGU_VARIABLE_IS_FLAGED (regu_var_p, REGU_VARIABLE_HIDDEN_COLUMN))
    {
      fprintf (foutput, "[HIDDEN_COLUMN]");
    }

  fprintf (foutput, "[TYPE_FUNC]");
  fprintf (foutput, "[%s]", fcode_get_uppercase_name (regu_var_p->value.funcp->ftype));
  fprintf (foutput, "operand-->");
  qdump_print_regu_variable_list (regu_var_p->value.funcp->operand);

  return true;
}

/*
 * qdump_print_value_type_addr () -
 *   return:
 *   value(in):
 */
static bool
qdump_print_value_type_addr (REGU_VARIABLE * regu_var_p)
{
  void *addr;

  qdump_print_regu_type (regu_var_p);

  switch (regu_var_p->type)
    {
    case TYPE_DBVAL:
      addr = (void *) &regu_var_p->value.dbval;
      break;

    case TYPE_CONSTANT:
    case TYPE_ORDERBY_NUM:
      addr = (void *) regu_var_p->value.dbvalptr;
      break;

    case TYPE_INARITH:
    case TYPE_OUTARITH:
      addr = (void *) regu_var_p->value.arithptr;
      break;

    case TYPE_LIST_ID:
      addr = (void *) regu_var_p->value.srlist_id->list_id;
      break;

    case TYPE_ATTR_ID:
    case TYPE_SHARED_ATTR_ID:
    case TYPE_CLASS_ATTR_ID:
      addr = (void *) &regu_var_p->value.attr_descr;
      break;

    case TYPE_POSITION:
      addr = (void *) &regu_var_p->value.pos_descr;
      break;

    case TYPE_POS_VALUE:
      addr = (void *) &regu_var_p->value.val_pos;
      break;

    case TYPE_OID:
    case TYPE_CLASSOID:
    case TYPE_FUNC:
      return true;

    default:
      return false;
    }

  fprintf (foutput, ":%p", addr);

  return true;
}


/*
 * qdump_print_oid () -
 *   return:
 *   id(in):
 */
static bool
qdump_print_oid (OID * oid_p)
{
  fprintf (foutput, "[OID:%d,%d,%d]", oid_p->pageid, oid_p->slotid, oid_p->volid);
  return true;
}

static bool
qdump_print_comp_eval_term (EVAL_TERM * term_p)
{
  COMP_EVAL_TERM *et_comp_p = &term_p->et.et_comp;

  fprintf (foutput, "[TYPE:%s]", qdump_data_type_string (et_comp_p->type));

  qdump_print_value (et_comp_p->lhs);
  fprintf (foutput, " %s ", qdump_relation_operator_string (et_comp_p->rel_op));

  if (et_comp_p->rhs != NULL)
    {
      qdump_print_value (et_comp_p->rhs);
    }

  return true;
}

static bool
qdump_print_alsm_eval_term (EVAL_TERM * term_p)
{
  ALSM_EVAL_TERM *et_alsm_p = &term_p->et.et_alsm;

  fprintf (foutput, "[ITEM TYPE:%s]", qdump_data_type_string (et_alsm_p->item_type));

  qdump_print_value (et_alsm_p->elem);
  fprintf (foutput, " %s ", qdump_relation_operator_string (et_alsm_p->rel_op));

  switch (et_alsm_p->eq_flag)
    {
    case F_SOME:
      fprintf (foutput, "some ");
      break;
    case F_ALL:
      fprintf (foutput, "all ");
      break;
    default:
      return false;
    }

  qdump_print_value (et_alsm_p->elemset);

  return true;
}

static bool
qdump_print_like_eval_term (EVAL_TERM * term_p)
{
  LIKE_EVAL_TERM *et_like_p = &term_p->et.et_like;

  fprintf (foutput, "SOURCE");
  qdump_print_value (et_like_p->src);
  fprintf (foutput, "PATTERN:");

  if (!qdump_print_value (et_like_p->pattern))
    {
      return false;
    }

  if (et_like_p->esc_char)
    {
      if (!qdump_print_value (et_like_p->esc_char))
	{
	  return false;
	}
    }

  return true;
}

static bool
qdump_print_rlike_eval_term (EVAL_TERM * term_p)
{
  RLIKE_EVAL_TERM *et_rlike_p = &term_p->et.et_rlike;

  fprintf (foutput, "SOURCE");
  qdump_print_value (et_rlike_p->src);
  fprintf (foutput, (et_rlike_p->case_sensitive->value.dbval.data.i
		     ? "PATTERN (CASE SENSITIVE):" : "PATTERN (CASE INSENSITIVE):"));

  if (!qdump_print_value (et_rlike_p->pattern))
    {
      return false;
    }

  return true;
}

static bool
qdump_print_eval_term (PRED_EXPR * pred_p)
{
  EVAL_TERM *term = &pred_p->pe.m_eval_term;

  switch (term->et_type)
    {
    case T_COMP_EVAL_TERM:
      return qdump_print_comp_eval_term (term);

    case T_ALSM_EVAL_TERM:
      return qdump_print_alsm_eval_term (term);

    case T_LIKE_EVAL_TERM:
      return qdump_print_like_eval_term (term);

    case T_RLIKE_EVAL_TERM:
      return qdump_print_rlike_eval_term (term);

    default:
      return false;
    }
}

/*
 * qdump_print_term () -
 *   return:
 *   term(in):
 */
static bool
qdump_print_term (PRED_EXPR * pred_p)
{
  if (pred_p == NULL)
    {
      return true;
    }

  switch (pred_p->type)
    {
    case T_EVAL_TERM:
      return qdump_print_eval_term (pred_p);

    case T_NOT_TERM:
      fprintf (foutput, "(NOT ");

      if (!qdump_print_predicate (pred_p->pe.m_not_term))
	{
	  return false;
	}
      fprintf (foutput, ")");

      return true;

    default:
      return false;
    }
}

static const char *
qdump_bool_operator_string (BOOL_OP bool_op)
{
  if (bool_op == B_AND)
    {
      return "AND";
    }
  else if (bool_op == B_OR)
    {
      return "OR";
    }
  else if (bool_op == B_XOR)
    {
      return "XOR";
    }
  else if (bool_op == B_IS)
    {
      return "IS";
    }
  else if (bool_op == B_IS_NOT)
    {
      return "IS NOT";
    }
  else
    {
      return "undefined";
    }
}

static bool
qdump_print_lhs_predicate (PRED_EXPR * pred_p)
{
  fprintf (foutput, "(");

  if (!qdump_print_predicate (pred_p->pe.m_pred.lhs))
    {
      return false;
    }

  fprintf (foutput, " %s ", qdump_bool_operator_string (pred_p->pe.m_pred.bool_op));

  return true;
}

/*
 * qdump_print_predicate () -
 *   return:
 *   predptr(in):
 */
static bool
qdump_print_predicate (PRED_EXPR * pred_p)
{
  int parn_cnt;

  if (pred_p == NULL)
    {
      return true;
    }

  switch (pred_p->type)
    {
    case T_PRED:
      if (qdump_print_lhs_predicate (pred_p) == false)
	{
	  return false;
	}

      parn_cnt = 1;

      /* Traverse right-linear chains of AND/OR terms */
      for (pred_p = pred_p->pe.m_pred.rhs; pred_p->type == T_PRED; pred_p = pred_p->pe.m_pred.rhs)
	{
	  if (qdump_print_lhs_predicate (pred_p) == false)
	    {
	      return false;
	    }

	  parn_cnt++;
	}

      /* rhs */
      switch (pred_p->type)
	{
	case T_EVAL_TERM:
	case T_NOT_TERM:
	  if (!qdump_print_term (pred_p))
	    {
	      return false;
	    }
	  break;
	default:
	  return false;
	}

      while (parn_cnt > 0)
	{
	  fprintf (foutput, ")");
	  parn_cnt--;
	}

      return true;

    case T_EVAL_TERM:
    case T_NOT_TERM:
      return qdump_print_term (pred_p);

    default:
      return false;
    }
}

/*
 * qdump_relation_operator_string () -
 *   return:
 *   op(in):
 */
static const char *
qdump_relation_operator_string (int op)
{
  switch (op)
    {
    case R_EQ:
      return "=";
    case R_NE:
      return "<>";
    case R_GT:
      return ">";
    case R_GE:
      return ">=";
    case R_LT:
      return "<";
    case R_LE:
      return "<=";
    case R_NULL:
      return "IS NULL";
    case R_EXISTS:
      return "EXISTS";
    case R_NULLSAFE_EQ:
      return "<=>";
    default:
      return "undefined";
    }
}

static const char *
qdump_arith_operator_string (OPERATOR_TYPE opcode)
{
  switch (opcode)
    {
    case T_ADD:
      return "+";
    case T_SUB:
      return "-";
    case T_MUL:
      return "*";
    case T_DIV:
      return "/";
    case T_STRCAT:
      return "||";
    case T_BIT_NOT:
      return "~";
    case T_BIT_AND:
      return "&";
    case T_BIT_OR:
      return "|";
    case T_BIT_XOR:
      return "^";
    case T_BITSHIFT_LEFT:
      return "<<";
    case T_BITSHIFT_RIGHT:
      return ">>";
    case T_INTDIV:
      return "div";
    case T_INTMOD:
      return "mod";
    default:
      return "undefined";
    }
}

static bool
qdump_print_arith_expression (ARITH_TYPE * arith_p)
{
  fprintf (foutput, "[%s]", qdump_data_type_string (DB_VALUE_DOMAIN_TYPE (arith_p->value)));

  if (arith_p->opcode == T_UNMINUS
#if defined(ENABLE_UNUSED_FUNCTION)
      || arith_p->opcode == T_UNPLUS
#endif /* ENABLE_UNUSED_FUNCTION */
    )
    {
      fprintf (foutput, "(");
      if (arith_p->opcode == T_UNMINUS)
	{
	  fprintf (foutput, "-");
	}
#if defined(ENABLE_UNUSED_FUNCTION)
      else
	{
	  fprintf (foutput, "+");
	}
#endif /* ENABLE_UNUSED_FUNCTION */

      if (!qdump_print_value (arith_p->rightptr))
	{
	  return false;
	}
      fprintf (foutput, ")");
    }
  else
    {
      /* binary op */

      fprintf (foutput, "(");
      if (!qdump_print_value (arith_p->leftptr))
	{
	  return false;
	}

      fprintf (foutput, "%s", qdump_arith_operator_string (arith_p->opcode));

      if (!qdump_print_value (arith_p->rightptr))
	{
	  return false;
	}
      fprintf (foutput, ")");
    }

  return true;
}

static bool
qdump_print_aggregate_expression (AGGREGATE_TYPE * aggptr)
{
  fprintf (foutput, "[%s]", qdump_data_type_string (DB_VALUE_DOMAIN_TYPE (aggptr->accumulator.value)));

  fprintf (foutput, "%s(", fcode_get_uppercase_name (aggptr->function));

  fprintf (foutput, "%s ", qdump_option_string (aggptr->option));

  REGU_VARIABLE_LIST operand = NULL;
  for (operand = aggptr->operands; operand != NULL; operand = operand->next)
    {
      if (!qdump_print_value (&operand->value))
	{
	  return false;
	}
    }

  if (!qdump_print_list_id (aggptr->list_id))
    {
      return false;
    }

  fprintf (foutput, "(optimize:%d)", aggptr->flag_agg_optimize);

  if (!qdump_print_btid (aggptr->btid))
    {
      return false;
    }

  fprintf (foutput, ")");

  if (aggptr->next != NULL)
    {
      fprintf (foutput, "; ");
      if (!qdump_print_arith (AGG_EXP, aggptr->next))
	{
	  return false;
	}
    }

  return true;
}

/*
 * qdump_print_arith () -
 *   return:
 *   type(in):
 *   ptr(in):
 */
static bool
qdump_print_arith (int type, void *ptr)
{
  if (ptr == NULL)
    {
      return true;
    }

  if (type == ARITH_EXP)
    {
      return qdump_print_arith_expression ((ARITH_TYPE *) ptr);
    }
  else if (type == AGG_EXP)
    {
      return qdump_print_aggregate_expression ((AGGREGATE_TYPE *) ptr);
    }

  return true;
}

#if defined(CUBRID_DEBUG)
/*
 * qdump_check_xasl_tree () -
 *   return:
 *   xasl(in):
 */
bool
qdump_check_xasl_tree (xasl_node * xasl_p)
{
  QDUMP_XASL_CHECK_NODE *chk_nodes[HASH_NUMBER] = { NULL };

  if (xasl_p == NULL)
    {
      return true;
    }

  /* recursively check the tree */
  qdump_check_node (xasl_p, chk_nodes);

  /* print any inconsistencies in the tree */
  return qdump_print_inconsistencies (chk_nodes);
}

/*
 * qdump_find_check_node_for () -
 *   return:
 *   xasl(in):
 *   chk_nodes(in):
 */
static QDUMP_XASL_CHECK_NODE *
qdump_find_check_node_for (XASL_NODE * xasl_p, QDUMP_XASL_CHECK_NODE * chk_nodes[HASH_NUMBER])
{
  UINTPTR access_node_hash;
  QDUMP_XASL_CHECK_NODE *check_node_p;

  access_node_hash = (UINTPTR) xasl_p % HASH_NUMBER;

  for (check_node_p = chk_nodes[access_node_hash]; check_node_p; check_node_p = check_node_p->next)
    {
      if (check_node_p->xasl_addr == (UINTPTR) xasl_p)
	{
	  break;
	}
    }

  if (!check_node_p)
    {
      /* forward reference */
      check_node_p = (QDUMP_XASL_CHECK_NODE *) malloc (sizeof (QDUMP_XASL_CHECK_NODE));
      if (check_node_p == NULL)
	{
	  return NULL;
	}
      check_node_p->next = chk_nodes[access_node_hash];
      chk_nodes[access_node_hash] = check_node_p;
      check_node_p->xasl_addr = (UINTPTR) xasl_p;
      check_node_p->xasl_type = xasl_p->type;
      check_node_p->referenced = 0;
      check_node_p->reachable = 0;
    }

  return check_node_p;
}

/*
 * qdump_check_node () -
 *   return:
 *   xasl(in):
 *   chk_nodes(in):
 */
static void
qdump_check_node (XASL_NODE * xasl_p, QDUMP_XASL_CHECK_NODE * chk_nodes[HASH_NUMBER])
{
  UINTPTR addr_hash;
  QDUMP_XASL_CHECK_NODE *check_node_p, *check_node1_p;
  ACCESS_SPEC_TYPE *spec_p;

  if (!xasl_p)
    {
      return;
    }

  /* get hash number */
  addr_hash = (UINTPTR) xasl_p % HASH_NUMBER;

  check_node_p = qdump_find_check_node_for (xasl_p, chk_nodes);
  if (check_node_p == NULL)
    {
      return;
    }

  if (check_node_p->reachable)
    {
      return;
    }

  check_node_p->reachable = 1;

  /*
   * Mark the node its access spec references.  You may need to create
   * it if it is a forward reference.
   */
  for (spec_p = xasl_p->spec_list; spec_p; spec_p = spec_p->next)
    {
      if (spec_p->type == TARGET_LIST)
	{
	  check_node1_p = qdump_find_check_node_for (ACCESS_SPEC_XASL_NODE (spec_p), chk_nodes);
	  /* mark as referenced */
	  if (check_node1_p)
	    {
	      check_node1_p->referenced = 1;
	    }
	}
    }

  /* recursively check the children of this node */
  switch (xasl_p->type)
    {
    case UNION_PROC:
    case DIFFERENCE_PROC:
    case INTERSECTION_PROC:
      check_node1_p = qdump_find_check_node_for (xasl_p->proc.union_.left, chk_nodes);
      if (check_node1_p)
	{
	  check_node1_p->referenced = 1;
	}

      check_node1_p = qdump_find_check_node_for (xasl_p->proc.union_.right, chk_nodes);
      if (check_node1_p)
	{
	  check_node1_p->referenced = 1;
	}
      break;

    case MERGELIST_PROC:
      check_node1_p = qdump_find_check_node_for (xasl_p->proc.mergelist.inner_xasl, chk_nodes);
      if (check_node1_p)
	{
	  check_node1_p->referenced = 1;
	}

      check_node1_p = qdump_find_check_node_for (xasl_p->proc.mergelist.inner_xasl, chk_nodes);
      if (check_node1_p)
	{
	  check_node1_p->referenced = 1;
	}
      break;

    case BUILDLIST_PROC:
      qdump_check_node (xasl_p->proc.buildlist.eptr_list, chk_nodes);

    default:
      break;
    }

  qdump_check_node (xasl_p->aptr_list, chk_nodes);
  qdump_check_node (xasl_p->bptr_list, chk_nodes);
  qdump_check_node (xasl_p->scan_ptr, chk_nodes);
  qdump_check_node (xasl_p->dptr_list, chk_nodes);
  qdump_check_node (xasl_p->fptr_list, chk_nodes);
  qdump_check_node (xasl_p->connect_by_ptr, chk_nodes);
  qdump_check_node (xasl_p->next, chk_nodes);
}

/*
 * qdump_print_inconsistencies () -
 *   return:
 *   chk_nodes(in):
 */
static int
qdump_print_inconsistencies (QDUMP_XASL_CHECK_NODE * chk_nodes[HASH_NUMBER])
{
  int i, error = 0;
  QDUMP_XASL_CHECK_NODE *check_node_p, *tmp_node_p;

  for (i = 0; i < HASH_NUMBER; i++)
    {
      for (check_node_p = chk_nodes[i]; check_node_p; check_node_p = check_node_p->next)
	{
	  /* any buildlist procs that are referenced must be reachable */
	  if (check_node_p->referenced && !check_node_p->reachable)
	    {
	      if (!error)
		{
		  fprintf (stdout, "\nSYSTEM ERROR--INCONSISTENT XASL TREE\n\n");
		}

	      fprintf (stdout, "Referenced node [%lld] is not reachable in the tree\n",
		       (long long) check_node_p->xasl_addr);
	      error = 1;
	    }
	}
    }

  /* clean up our mallocs */
  for (i = 0; i < HASH_NUMBER; i++)
    {
      for (check_node_p = chk_nodes[i]; check_node_p; /* do nothing */ )
	{
	  tmp_node_p = check_node_p;
	  check_node_p = check_node_p->next;
	  free_and_init (tmp_node_p);
	}
    }

  if (error)
    {
      fprintf (stdout, "\n");
    }

  return !error;
}
#endif /* CUBRID_DEBUG */

static bool
qdump_print_fetch_node (XASL_NODE * xasl_p)
{
  FETCH_PROC_NODE *node_p = &xasl_p->proc.fetch;

  fprintf (foutput, "-->fetch  <addr:%p><type:", node_p->arg);
  fprintf (foutput, "%s", qdump_data_type_string (DB_VALUE_DOMAIN_TYPE (node_p->arg)));
  fprintf (foutput, ">\n fetch_res (%d)\n", (int) node_p->fetch_res);

  if (node_p->set_pred)
    {
      fprintf (foutput, "-->set predicate:");
      qdump_print_predicate (node_p->set_pred);
      fprintf (foutput, "\n");
    }

  if (node_p->ql_flag)
    {
      fprintf (foutput, "-->ql_flag on (no null paths)\n");
    }

  return true;
}

static bool
qdump_print_build_list_node (XASL_NODE * xasl_p)
{
  BUILDLIST_PROC_NODE *node_p = &xasl_p->proc.buildlist;

  if (xasl_p->outptr_list != NULL)
    {
      fprintf (foutput, "-->output columns:");
      qdump_print_db_value_array (node_p->output_columns, xasl_p->outptr_list->valptr_cnt);
      fprintf (foutput, "\n");
    }

  if (node_p->g_outptr_list)
    {
      qdump_print_outlist ("group by output ptrlist", node_p->g_outptr_list);
      fprintf (foutput, "\n");
    }

  if (node_p->groupby_list)
    {
      fprintf (foutput, "-->group by list:");
      qdump_print_sort_list (node_p->groupby_list);
      fprintf (foutput, "\n");
    }

  if (node_p->g_regu_list)
    {
      fprintf (foutput, "-->group by regu list:");
      qdump_print_regu_variable_list (node_p->g_regu_list);
      fprintf (foutput, "\n");
    }

  if (node_p->g_val_list)
    {
      fprintf (foutput, "-->group by val_list:");
      qdump_print_value_list (node_p->g_val_list);
      fprintf (foutput, "\n");
    }

  if (node_p->g_having_pred)
    {
      fprintf (foutput, "-->having predicate:");
      qdump_print_predicate (node_p->g_having_pred);
      fprintf (foutput, "\n");
    }

  if (node_p->g_grbynum_val)
    {
      fprintf (foutput, "-->grbynum val:");
      fprintf (foutput, "<addr:%p|", node_p->g_grbynum_val);
      fprintf (foutput, "type:%s", qdump_data_type_string (DB_VALUE_DOMAIN_TYPE (node_p->g_grbynum_val)));
      fprintf (foutput, "|value:");
      qdump_print_db_value (node_p->g_grbynum_val);
      fprintf (foutput, ">\n");
    }

  if (node_p->g_grbynum_pred)
    {
      fprintf (foutput, "-->grbynum predicate:");
      qdump_print_predicate (node_p->g_grbynum_pred);
      fprintf (foutput, "\n");

      if (node_p->g_grbynum_flag == XASL_G_GRBYNUM_FLAG_SCAN_CONTINUE)
	{
	  fprintf (foutput, "-->grbynum CONTINUE\n");
	}
    }

  if (node_p->g_agg_list)
    {
      fprintf (foutput, "-->having agg list:");
      qdump_print_arith (AGG_EXP, (void *) node_p->g_agg_list);
      fprintf (foutput, "\n");
    }

  if (node_p->eptr_list)
    {
      fprintf (foutput, "-->EPTR LIST:%p\n", node_p->eptr_list);
    }

  if (node_p->g_with_rollup)
    {
      fprintf (foutput, "-->WITH ROLLUP\n");
    }

  return true;
}

static bool
qdump_print_build_value_node (XASL_NODE * xasl_p)
{
  BUILDVALUE_PROC_NODE *node_p = &xasl_p->proc.buildvalue;
  if (xasl_p->proc.buildvalue.having_pred)
    {
      fprintf (foutput, "-->having predicate:");
      qdump_print_predicate (node_p->having_pred);
      fprintf (foutput, "\n");
    }

  if (node_p->grbynum_val)
    {
      fprintf (foutput, "-->grbynum val:");
      fprintf (foutput, "<addr:%p|", node_p->grbynum_val);
      fprintf (foutput, "type:%s", qdump_data_type_string (DB_VALUE_DOMAIN_TYPE (node_p->grbynum_val)));
      fprintf (foutput, "|value:");
      qdump_print_db_value (node_p->grbynum_val);
      fprintf (foutput, ">\n");
    }

  if (node_p->agg_list)
    {
      fprintf (foutput, "-->agg list:");
      qdump_print_arith (AGG_EXP, (void *) node_p->agg_list);
      fprintf (foutput, "\n");
    }

  if (node_p->outarith_list)
    {
      fprintf (foutput, "-->outarith list:");
      qdump_print_arith (ARITH_EXP, (void *) node_p->outarith_list);
    }

  if (node_p->is_always_false)
    {
      fprintf (foutput, "-->always-false\n");
    }

  return true;
}

static bool
qdump_print_connect_by_proc_node (XASL_NODE * xasl_p)
{
  CONNECTBY_PROC_NODE *node_p = &xasl_p->proc.connect_by;

  if (node_p->start_with_pred)
    {
      fprintf (foutput, "-->start with predicate:");
      qdump_print_predicate (node_p->start_with_pred);
      fprintf (foutput, "\n");
    }

  if (node_p->after_connect_by_pred)
    {
      fprintf (foutput, "-->after connect by predicate:");
      qdump_print_predicate (node_p->after_connect_by_pred);
      fprintf (foutput, "\n");
    }

  if (node_p->input_list_id)
    {
      fprintf (foutput, "-->input list id:");
      qdump_print_list_id (node_p->input_list_id);
      fprintf (foutput, "\n");
    }

  if (node_p->start_with_list_id)
    {
      fprintf (foutput, "-->start with list id:");
      qdump_print_list_id (node_p->start_with_list_id);
      fprintf (foutput, "\n");
    }

  if (node_p->regu_list_pred)
    {
      fprintf (foutput, "-->connect by regu list pred:");
      qdump_print_regu_variable_list (node_p->regu_list_pred);
      fprintf (foutput, "\n");
    }

  if (node_p->regu_list_rest)
    {
      fprintf (foutput, "-->connect by regu list rest:");
      qdump_print_regu_variable_list (node_p->regu_list_rest);
      fprintf (foutput, "\n");
    }

  if (node_p->prior_val_list)
    {
      fprintf (foutput, "-->prior val list:");
      qdump_print_value_list (node_p->prior_val_list);
      fprintf (foutput, "\n");
    }

  if (node_p->prior_outptr_list)
    {
      qdump_print_outlist ("prior output ptrlist", node_p->prior_outptr_list);
      fprintf (foutput, "\n");
    }

  if (node_p->prior_regu_list_pred)
    {
      fprintf (foutput, "-->prior regu list pred:");
      qdump_print_regu_variable_list (node_p->prior_regu_list_pred);
      fprintf (foutput, "\n");
    }

  if (node_p->prior_regu_list_rest)
    {
      fprintf (foutput, "-->prior regu list rest:");
      qdump_print_regu_variable_list (node_p->prior_regu_list_rest);
      fprintf (foutput, "\n");
    }

  if (node_p->after_cb_regu_list_pred)
    {
      fprintf (foutput, "-->after connect by regu list pred:");
      qdump_print_regu_variable_list (node_p->after_cb_regu_list_pred);
      fprintf (foutput, "\n");
    }

  if (node_p->after_cb_regu_list_rest)
    {
      fprintf (foutput, "-->after connect by regu list rest:");
      qdump_print_regu_variable_list (node_p->after_cb_regu_list_rest);
      fprintf (foutput, "\n");
    }

  return true;
}

/*
 * qdump_print_xasl () -
 *   return:
 *   xasl(in):
 */
bool
qdump_print_xasl (xasl_node * xasl_p)
{
  VAL_LIST *single_tuple_p;
  QPROC_DB_VALUE_LIST value_list;
  int i;

  if (xasl_p == NULL)
    {
      return true;
    }

  fprintf (foutput, "\n<start of xasl structure %p>\n", xasl_p);
  qdump_print_xasl_type (xasl_p);

  if (xasl_p->flag)
    {
      int save_flag, nflag;

      save_flag = xasl_p->flag;
      nflag = 0;

      fprintf (foutput, "-->[flag=");

      if (XASL_IS_FLAGED (xasl_p, XASL_LINK_TO_REGU_VARIABLE))
	{
	  XASL_CLEAR_FLAG (xasl_p, XASL_LINK_TO_REGU_VARIABLE);
	  fprintf (foutput, "%sXASL_LINK_TO_REGU_VARIABLE", (nflag ? "|" : ""));
	  nflag++;
	}

      if (XASL_IS_FLAGED (xasl_p, XASL_SKIP_ORDERBY_LIST))
	{
	  XASL_CLEAR_FLAG (xasl_p, XASL_SKIP_ORDERBY_LIST);
	  fprintf (foutput, "%sXASL_SKIP_ORDERBY_LIST", (nflag ? "|" : ""));
	  nflag++;
	}

      if (XASL_IS_FLAGED (xasl_p, XASL_ZERO_CORR_LEVEL))
	{
	  XASL_CLEAR_FLAG (xasl_p, XASL_ZERO_CORR_LEVEL);
	  fprintf (foutput, "%sXASL_ZERO_CORR_LEVEL", (nflag ? "|" : ""));
	  nflag++;
	}

      if (XASL_IS_FLAGED (xasl_p, XASL_TOP_MOST_XASL))
	{
	  XASL_CLEAR_FLAG (xasl_p, XASL_TOP_MOST_XASL);
	  fprintf (foutput, "%sXASL_TOP_MOST_XASL", (nflag ? "|" : ""));
	  nflag++;
	}

      if (XASL_IS_FLAGED (xasl_p, XASL_SAMPLING_SCAN))
	{
	  XASL_CLEAR_FLAG (xasl_p, XASL_SAMPLING_SCAN);
	  fprintf (foutput, "%sXASL_SAMPLING_SCAN", (nflag ? "|" : ""));
	  nflag++;
	}

      if (xasl_p->flag)
	{
	  fprintf (foutput, "%d%s", xasl_p->flag, (nflag ? "|" : ""));
	  nflag++;
	}

      fprintf (foutput, "]\n");

      xasl_p->flag = save_flag;
    }

  if (xasl_p->next)
    {
      fprintf (foutput, "-->next:%p\n", xasl_p->next);
    }

  if (xasl_p->list_id)
    {
      fprintf (foutput, "-->list id:");
      qdump_print_list_id (xasl_p->list_id);
      fprintf (foutput, "\n");
    }

  if (xasl_p->orderby_list)
    {
      fprintf (foutput, "-->order by list:");
      qdump_print_sort_list (xasl_p->orderby_list);
      fprintf (foutput, "\n");
    }

  if (xasl_p->ordbynum_val)
    {
      fprintf (foutput, "-->ordbynum val:");
      fprintf (foutput, "<addr:%p|", xasl_p->ordbynum_val);
      fprintf (foutput, "type:%s", qdump_data_type_string (DB_VALUE_DOMAIN_TYPE (xasl_p->ordbynum_val)));
      fprintf (foutput, "|value:");
      qdump_print_db_value (xasl_p->ordbynum_val);
      fprintf (foutput, ">\n");
    }

  if (xasl_p->ordbynum_pred)
    {
      fprintf (foutput, "-->ordbynum predicate:");
      qdump_print_predicate (xasl_p->ordbynum_pred);
      fprintf (foutput, "\n");
      if (xasl_p->ordbynum_flag == XASL_ORDBYNUM_FLAG_SCAN_CONTINUE)
	fprintf (foutput, "-->ordbynum CONTINUE\n");
    }

  if (xasl_p->orderby_limit)
    {
      fprintf (foutput, "-->orderby limit:");
      qdump_print_value (xasl_p->orderby_limit);
      fprintf (foutput, " (optimization %s)",
	       prm_get_bool_value (PRM_ID_USE_ORDERBY_SORT_LIMIT) ? "enabled" : "disabled");
      fprintf (foutput, "\n");
    }

  if (xasl_p->is_single_tuple)
    {
      fprintf (foutput, "-->single tuple:");
      single_tuple_p = xasl_p->single_tuple;
      if (single_tuple_p)
	{
	  fprintf (foutput, "[value list]:");
	  for (value_list = single_tuple_p->valp, i = 0; i < single_tuple_p->val_cnt;
	       value_list = value_list->next, i++)
	    {
	      qdump_print_db_value (value_list->val);
	      fprintf (foutput, "\t");
	    }
	}
      fprintf (foutput, "\n");
    }

  if (xasl_p->option == Q_DISTINCT)
    {
      fprintf (foutput, "-->query DISTINCT\n");
    }

  if (xasl_p->outptr_list)
    {
      qdump_print_outlist ("outptr list", xasl_p->outptr_list);
      fprintf (foutput, "\n");
    }

  if (xasl_p->spec_list)
    {
      fprintf (foutput, "-->access spec:");
      qdump_print_access_spec (xasl_p->spec_list);
      fprintf (foutput, "\n");
    }

  if (xasl_p->merge_spec)
    {
      fprintf (foutput, "-->merge spec:");
      qdump_print_access_spec (xasl_p->merge_spec);
      fprintf (foutput, "\n");
    }

  if (xasl_p->val_list)
    {
      fprintf (foutput, "-->val_list:");
      qdump_print_value_list (xasl_p->val_list);
      fprintf (foutput, "\n");
    }

  if (xasl_p->aptr_list)
    {
      fprintf (foutput, "-->aptr list:%p\n", xasl_p->aptr_list);
    }

  if (xasl_p->bptr_list)
    {
      fprintf (foutput, "-->bptr list:%p\n", xasl_p->bptr_list);
    }

  if (xasl_p->scan_ptr)
    {
      fprintf (foutput, "-->scan ptr:%p\n", xasl_p->scan_ptr);
    }

  if (xasl_p->dptr_list)
    {
      fprintf (foutput, "-->dptr list:%p\n", xasl_p->dptr_list);
    }

  if (xasl_p->fptr_list)
    {
      fprintf (foutput, "-->fptr list:%p\n", xasl_p->fptr_list);
    }

  if (xasl_p->connect_by_ptr)
    {
      fprintf (foutput, "-->connect_by ptr:%p\n", xasl_p->connect_by_ptr);
    }

  if (xasl_p->after_join_pred)
    {
      fprintf (foutput, "-->after_join predicate:");
      qdump_print_predicate (xasl_p->after_join_pred);
      fprintf (foutput, "\n");
    }

  if (xasl_p->if_pred)
    {
      fprintf (foutput, "-->if predicate:");
      qdump_print_predicate (xasl_p->if_pred);
      fprintf (foutput, "\n");
    }

  if (xasl_p->instnum_val)
    {
      fprintf (foutput, "-->instnum val:");
      fprintf (foutput, "<addr:%p|", xasl_p->instnum_val);
      fprintf (foutput, "type:%s", qdump_data_type_string (DB_VALUE_DOMAIN_TYPE (xasl_p->instnum_val)));
      fprintf (foutput, "|value:");
      qdump_print_db_value (xasl_p->instnum_val);
      fprintf (foutput, ">\n");
    }

  if (xasl_p->save_instnum_val)
    {
      fprintf (foutput, "-->old instnum val:");
      fprintf (foutput, "<addr:%p|", xasl_p->save_instnum_val);
      fprintf (foutput, "type:%s", qdump_data_type_string (DB_VALUE_DOMAIN_TYPE (xasl_p->save_instnum_val)));
      fprintf (foutput, "|value:");
      qdump_print_db_value (xasl_p->save_instnum_val);
      fprintf (foutput, ">\n");
    }

  if (xasl_p->instnum_pred)
    {
      fprintf (foutput, "-->instnum predicate:");
      qdump_print_predicate (xasl_p->instnum_pred);
      fprintf (foutput, "\n");
      if (xasl_p->instnum_flag == XASL_INSTNUM_FLAG_SCAN_CONTINUE)
	{
	  fprintf (foutput, "-->instnum CONTINUE\n");
	}
    }

  if (xasl_p->level_val)
    {
      fprintf (foutput, "-->level val:");
      fprintf (foutput, "<addr:%p|", xasl_p->level_val);
      fprintf (foutput, "type:%s", qdump_data_type_string (DB_VALUE_DOMAIN_TYPE (xasl_p->level_val)));
      fprintf (foutput, "|value:");
      qdump_print_db_value (xasl_p->level_val);
      fprintf (foutput, ">\n");
    }

  if (xasl_p->level_regu)
    {
      fprintf (foutput, "-->level regu:");
      qdump_print_value (xasl_p->level_regu);
      fprintf (foutput, "\n");
    }

  if (xasl_p->isleaf_val)
    {
      fprintf (foutput, "-->isleaf val:");
      fprintf (foutput, "<addr:%p|", xasl_p->isleaf_val);
      fprintf (foutput, "type:%s", qdump_data_type_string (DB_VALUE_DOMAIN_TYPE (xasl_p->isleaf_val)));
      fprintf (foutput, "|value:");
      qdump_print_db_value (xasl_p->isleaf_val);
      fprintf (foutput, ">\n");
    }

  if (xasl_p->isleaf_regu)
    {
      fprintf (foutput, "-->isleaf regu:");
      qdump_print_value (xasl_p->isleaf_regu);
      fprintf (foutput, "\n");
    }

  if (xasl_p->iscycle_val)
    {
      fprintf (foutput, "-->iscycle val:");
      fprintf (foutput, "<addr:%p|", xasl_p->iscycle_val);
      fprintf (foutput, "type:%s", qdump_data_type_string (DB_VALUE_DOMAIN_TYPE (xasl_p->iscycle_val)));
      fprintf (foutput, "|value:");
      qdump_print_db_value (xasl_p->iscycle_val);
      fprintf (foutput, ">\n");
    }

  if (xasl_p->iscycle_regu)
    {
      fprintf (foutput, "-->iscycle regu:");
      qdump_print_value (xasl_p->iscycle_regu);
      fprintf (foutput, "\n");
    }

  fprintf (foutput, "-->current spec:");
  qdump_print_access_spec (xasl_p->curr_spec);
  fprintf (foutput, "\n");

#if defined (SERVER_MODE) || defined (SA_MODE)
  fprintf (foutput, "-->[next scan on=%d]", xasl_p->next_scan_on);
  fprintf (foutput, "[next scan block on=%d]", xasl_p->next_scan_block_on);
  fprintf (foutput, "\n");
#endif /* SERVER_MODE || SA_MODE */

  switch (xasl_p->type)
    {
    case OBJFETCH_PROC:
      qdump_print_fetch_node (xasl_p);
      break;

    case BUILDLIST_PROC:
      qdump_print_build_list_node (xasl_p);
      break;

    case BUILDVALUE_PROC:
      qdump_print_build_value_node (xasl_p);
      break;

    case UNION_PROC:
    case DIFFERENCE_PROC:
    case INTERSECTION_PROC:
      fprintf (foutput, "left xasl:%p\n", xasl_p->proc.union_.left);
      fprintf (foutput, "right xasl:%p\n", xasl_p->proc.union_.right);
      break;

    case MERGELIST_PROC:
      fprintf (foutput, "inner xasl:%p\n", xasl_p->proc.mergelist.inner_xasl);
      fprintf (foutput, "outer xasl:%p\n", xasl_p->proc.mergelist.outer_xasl);
      qdump_print_merge_list_proc_node (&xasl_p->proc.mergelist);
      break;

    case CONNECTBY_PROC:
      qdump_print_connect_by_proc_node (xasl_p);
      break;

    case SCAN_PROC:
      break;

    case UPDATE_PROC:
      fprintf (foutput, "-->update info:");
      qdump_print_update_proc_node (&xasl_p->proc.update);
      fprintf (foutput, "\n");
      break;

    case DELETE_PROC:
      fprintf (foutput, "-->delete info:");
      qdump_print_delete_proc_node (&xasl_p->proc.delete_);
      fprintf (foutput, "\n");
      break;

    case INSERT_PROC:
      fprintf (foutput, "-->insert info:");
      qdump_print_insert_proc_node (&xasl_p->proc.insert);
      fprintf (foutput, "\n");
      break;

    case MERGE_PROC:
      fprintf (foutput, "-->merge info:");
      if (xasl_p->proc.merge.update_xasl)
	{
	  fprintf (foutput, "\n---->update:");
	  qdump_print_update_proc_node (&xasl_p->proc.merge.update_xasl->proc.update);
	  fprintf (foutput, "\n");
	}
      if (xasl_p->proc.merge.insert_xasl)
	{
	  fprintf (foutput, "\n---->insert:");
	  qdump_print_insert_proc_node (&xasl_p->proc.merge.insert_xasl->proc.insert);
	  fprintf (foutput, "\n");
	}
      break;

    case CTE_PROC:
      fprintf (foutput, "non_recursive_part xasl:%p\n", xasl_p->proc.cte.non_recursive_part);
      fprintf (foutput, "recursive_part xasl:%p\n", xasl_p->proc.cte.recursive_part);
      /* TODO - dump anchor and recursive part of CTE when we need */
      break;

    default:
      return false;
    }

  fprintf (foutput, "end of internals of ");
  qdump_print_xasl_type (xasl_p);
  qdump_print_xasl (xasl_p->aptr_list);
  qdump_print_xasl (xasl_p->bptr_list);
  qdump_print_xasl (xasl_p->scan_ptr);
  qdump_print_xasl (xasl_p->dptr_list);
  qdump_print_xasl (xasl_p->fptr_list);
  qdump_print_xasl (xasl_p->connect_by_ptr);

  if (xasl_p->type == BUILDLIST_PROC)
    {
      qdump_print_xasl (xasl_p->proc.buildlist.eptr_list);
    }

  qdump_print_xasl (xasl_p->next);
  fprintf (foutput, "creator OID:");
  qdump_print_oid (&xasl_p->creator_oid);

  fprintf (foutput, "\nclass/serial OID, #pages list:%d ", xasl_p->n_oid_list);
  for (i = 0; i < xasl_p->n_oid_list; ++i)
    {
      qdump_print_oid (&xasl_p->class_oid_list[i]);
      fprintf (foutput, "/%s ", LOCK_TO_LOCKMODE_STRING (xasl_p->class_locks[i]));
      fprintf (foutput, "/%d ", xasl_p->tcard_list[i]);
    }

  fprintf (foutput, "\ndbval_cnt:%d", xasl_p->dbval_cnt);
  fprintf (foutput, "\nquery_alias:%s\n", xasl_p->query_alias ? xasl_p->query_alias : "(NULL)");
  fprintf (foutput, "<end of xasl structure %p>\n", xasl_p);
  fflush (foutput);

  return true;
}

/*
 * query trace dump for profile
 */

#if defined (SERVER_MODE)

/*
 * qdump_xasl_type_string () -
 *   return:
 *   xasl_p(in):
 */
static const char *
qdump_xasl_type_string (XASL_NODE * xasl_p)
{
  switch (xasl_p->type)
    {
    case BUILDLIST_PROC:
    case BUILDVALUE_PROC:
      return "SELECT";
    case SCAN_PROC:
      return "SCAN";
    case INSERT_PROC:
      return "INSERT";
    case UPDATE_PROC:
      return "UPDATE";
    case DELETE_PROC:
      return "DELETE";
    case MERGE_PROC:
      return "MERGE";
    case UNION_PROC:
      return "UNION";
    case DIFFERENCE_PROC:
      return "DIFFERENCE";
    case INTERSECTION_PROC:
      return "INTERSECTION";
    case MERGELIST_PROC:
      return "MERGELIST";
    case CONNECTBY_PROC:
      return "CONNECTBY";
    case OBJFETCH_PROC:
      return "OBJFETCH";
    case BUILD_SCHEMA_PROC:
      return "SCHEMA";
    case DO_PROC:
      return "DO";
    case CTE_PROC:
      return "CTE";
    default:
      assert (false);
      return "";
    }
}

/*
 * qdump_print_access_spec_stats () -
 *   return:
 *   spec_list_p(in):
 *   proc(in):
 */
static json_t *
qdump_print_access_spec_stats_json (ACCESS_SPEC_TYPE * spec_list_p)
{
  TARGET_TYPE type;
  char *class_name = NULL, *index_name = NULL;
  CLS_SPEC_TYPE *cls_node;
  ACCESS_SPEC_TYPE *spec;
  json_t *scan = NULL, *scan_array = NULL;
  int num_spec = 0;
  char spec_name[1024];
  THREAD_ENTRY *thread_p;

  thread_p = thread_get_thread_entry_info ();

  for (spec = spec_list_p; spec != NULL; spec = spec->next)
    {
      num_spec++;
    }

  if (num_spec > 1)
    {
      scan_array = json_array ();
    }

  for (spec = spec_list_p; spec != NULL; spec = spec->next)
    {
      scan = json_object ();
      type = spec->type;

      if (type == TARGET_CLASS)
	{
	  cls_node = &ACCESS_SPEC_CLS_SPEC (spec);
	  if (heap_get_class_name (thread_p, &(cls_node->cls_oid), &class_name) != NO_ERROR)
	    {
	      /* ignore */
	      er_clear ();
	    }

	  spec_name[0] = '\0';

	  if (spec->access == ACCESS_METHOD_SEQUENTIAL)
	    {
	      if (class_name != NULL)
		{
		  sprintf (spec_name, "table (%s)", class_name);
		}
	      else
		{
		  sprintf (spec_name, "table (unknown)");
		}
	    }
	  else if (spec->access == ACCESS_METHOD_INDEX)
	    {
	      if (heap_get_indexinfo_of_btid (thread_p, &cls_node->cls_oid, &spec->indexptr->btid, NULL, NULL, NULL,
					      NULL, &index_name, NULL) == NO_ERROR)
		{
		  if (class_name != NULL && index_name != NULL)
		    {
		      sprintf (spec_name, "index (%s.%s)", class_name, index_name);
		    }
		  else
		    {
		      sprintf (spec_name, "index (unknown)");
		    }
		}
	    }

	  json_object_set_new (scan, "access", json_string (spec_name));

	  if (class_name != NULL)
	    {
	      free_and_init (class_name);
	    }
	  if (index_name != NULL)
	    {
	      free_and_init (index_name);
	    }
	}
      else if (type == TARGET_LIST)
	{
	  json_object_set_new (scan, "access", json_string ("temp"));
	}
      else if (type == TARGET_SHOWSTMT)
	{
	  json_object_set_new (scan, "access", json_string ("show"));
	}
      else if (type == TARGET_SET)
	{
	  json_object_set_new (scan, "access", json_string ("set"));
	}
      else if (type == TARGET_METHOD)
	{
	  json_object_set_new (scan, "access", json_string ("method"));
	}
      else if (type == TARGET_CLASS_ATTR)
	{
	  json_object_set_new (scan, "access", json_string ("class_attr"));
	}
      else if (type == TARGET_DBLINK)
	{
	  json_object_set_new (scan, "access", json_string ("dblink"));
	}

      scan_print_stats_json (&spec->s_id, scan);

      if (scan_array != NULL)
	{
	  json_array_append_new (scan_array, scan);
	}
    }

  if (scan_array != NULL)
    {
      return scan_array;
    }
  else
    {
      return scan;
    }
}

/*
 * qdump_print_stats_json () -
 *   return:
 *   xasl_p(in):
 */
void
qdump_print_stats_json (xasl_node * xasl_p, json_t * parent)
{
  ORDERBY_STATS *ostats;
  GROUPBY_STATS *gstats;
  json_t *proc, *scan = NULL;
  json_t *subquery, *groupby, *orderby;
  json_t *outer, *inner;
  json_t *cte_non_recursive_part, *cte_recursive_part;
  json_t *temp;
  xasl_node *xptr;
  json_t *sq_cache;

  if (xasl_p == NULL || parent == NULL)
    {
      return;
    }

  if (xasl_p->type == SCAN_PROC)
    {
      proc = parent;
    }
  else
    {
      proc = json_object ();
      json_object_set_new (parent, qdump_xasl_type_string (xasl_p), proc);
    }

  switch (xasl_p->type)
    {
    case BUILDLIST_PROC:
    case BUILDVALUE_PROC:
    case UPDATE_PROC:
    case DELETE_PROC:
    case INSERT_PROC:
    case CONNECTBY_PROC:
    case BUILD_SCHEMA_PROC:
      json_object_set_new (proc, "time", json_integer (TO_MSEC (xasl_p->xasl_stats.elapsed_time)));
      json_object_set_new (proc, "fetch", json_integer (xasl_p->xasl_stats.fetches));
      json_object_set_new (proc, "fetch_time", json_integer (xasl_p->xasl_stats.fetch_time));
      json_object_set_new (proc, "ioread", json_integer (xasl_p->xasl_stats.ioreads));
      break;

    case UNION_PROC:
    case DIFFERENCE_PROC:
    case INTERSECTION_PROC:
      json_object_set_new (proc, "time", json_integer (TO_MSEC (xasl_p->xasl_stats.elapsed_time)));
      json_object_set_new (proc, "fetch", json_integer (xasl_p->xasl_stats.fetches));
      json_object_set_new (proc, "fetch_time", json_integer (xasl_p->xasl_stats.fetch_time));
      json_object_set_new (proc, "ioread", json_integer (xasl_p->xasl_stats.ioreads));
      subquery = json_array ();
      for (xptr = xasl_p->aptr_list; xptr; xptr = xptr->next)
	{
	  temp = json_object ();
	  qdump_print_stats_json (xptr, temp);
	  json_array_append_new (subquery, temp);
	}
      json_object_set_new (proc, "SUBQUERY (uncorrelated)", subquery);
      break;

    case MERGELIST_PROC:
      outer = json_object ();
      inner = json_object ();

      qdump_print_stats_json (xasl_p->proc.mergelist.outer_xasl, outer);
      qdump_print_stats_json (xasl_p->proc.mergelist.inner_xasl, inner);

      json_object_set_new (proc, "outer", outer);
      json_object_set_new (proc, "inner", inner);
      break;

    case MERGE_PROC:
      inner = json_object ();
      outer = json_object ();

      qdump_print_stats_json (xasl_p->proc.merge.update_xasl, inner);
      qdump_print_stats_json (xasl_p->proc.merge.insert_xasl, outer);

      json_object_set_new (proc, "update", inner);
      json_object_set_new (proc, "insert", outer);
      break;

    case CTE_PROC:
      cte_non_recursive_part = json_object ();
      qdump_print_stats_json (xasl_p->proc.cte.non_recursive_part, cte_non_recursive_part);
      json_object_set_new (proc, "non_recursive_part", cte_non_recursive_part);

      if (xasl_p->proc.cte.recursive_part != NULL)
	{
	  cte_recursive_part = json_object ();
	  qdump_print_stats_json (xasl_p->proc.cte.recursive_part, cte_recursive_part);
	  json_object_set_new (proc, "recursive_part", cte_recursive_part);
	}
      break;

    case SCAN_PROC:
    case OBJFETCH_PROC:
    default:
      break;
    }

  if (xasl_p->spec_list != NULL)
    {
      scan = qdump_print_access_spec_stats_json (xasl_p->spec_list);
    }
  else if (xasl_p->merge_spec != NULL)
    {
      scan = qdump_print_access_spec_stats_json (xasl_p->merge_spec);
    }

  if (scan != NULL)
    {
      json_object_set_new (proc, "SCAN", scan);
      qdump_print_stats_json (xasl_p->scan_ptr, scan);
    }
  else
    {
      qdump_print_stats_json (xasl_p->scan_ptr, proc);
    }

  qdump_print_stats_json (xasl_p->connect_by_ptr, proc);

  if (xasl_p->sq_cache && XASL_IS_FLAGED (xasl_p, XASL_USES_SQ_CACHE))
    {
      sq_cache = json_object ();
      json_object_set_new (sq_cache, "hit", json_integer (SQ_CACHE_HIT (xasl_p)));
      json_object_set_new (sq_cache, "miss", json_integer (SQ_CACHE_MISS (xasl_p)));
      json_object_set_new (sq_cache, "size", json_integer (SQ_CACHE_SIZE (xasl_p)));
      if (SQ_CACHE_ENABLED (xasl_p))
	{
	  json_object_set_new (sq_cache, "status", json_string ("enabled"));
	}
      else
	{
	  json_object_set_new (sq_cache, "status", json_string ("disabled"));
	}
      json_object_set_new (proc, "SUBQUERY_CACHE", sq_cache);
    }

  gstats = &xasl_p->groupby_stats;
  if (gstats->run_groupby)
    {
      groupby = json_object ();

      json_object_set_new (groupby, "time", json_integer (TO_MSEC (gstats->groupby_time)));

      if (gstats->groupby_hash == HS_ACCEPT_ALL)
	{
	  json_object_set_new (groupby, "hash", json_true ());
	}
      else if (gstats->groupby_hash == HS_REJECT_ALL)
	{
	  json_object_set_new (groupby, "hash", json_string ("partial"));
	}
      else
	{
	  json_object_set_new (groupby, "hash", json_false ());
	}

      if (gstats->groupby_sort)
	{
	  json_object_set_new (groupby, "sort", json_true ());
	  json_object_set_new (groupby, "page", json_integer (gstats->groupby_pages));
	  json_object_set_new (groupby, "ioread", json_integer (gstats->groupby_ioreads));
	}
      else
	{
	  json_object_set_new (groupby, "sort", json_false ());
	}

      json_object_set_new (groupby, "rows", json_integer (gstats->rows));
      json_object_set_new (proc, "GROUPBY", groupby);
    }

  ostats = &xasl_p->orderby_stats;
  if (ostats->orderby_filesort || ostats->orderby_topnsort || XASL_IS_FLAGED (xasl_p, XASL_SKIP_ORDERBY_LIST))
    {
      orderby = json_object ();

      json_object_set_new (orderby, "time", json_integer (TO_MSEC (ostats->orderby_time)));

      if (ostats->orderby_filesort)
	{
	  json_object_set_new (orderby, "sort", json_true ());
	  json_object_set_new (orderby, "page", json_integer (ostats->orderby_pages));
	  json_object_set_new (orderby, "ioread", json_integer (ostats->orderby_ioreads));
	}
      else if (ostats->orderby_topnsort)
	{
	  json_object_set_new (orderby, "topnsort", json_true ());
	}
      else
	{
	  json_object_set_new (orderby, "skipsort", json_true ());
	}

      json_object_set_new (proc, "ORDERBY", orderby);
    }

  if (HAVE_SUBQUERY_PROC (xasl_p) && xasl_p->aptr_list != NULL)
    {
      subquery = json_array ();
      for (xptr = xasl_p->aptr_list; xptr; xptr = xptr->next)
	{
	  temp = json_object ();
	  qdump_print_stats_json (xptr, temp);
	  json_array_append_new (subquery, temp);
	}
      json_object_set_new (proc, "SUBQUERY (uncorrelated)", subquery);
    }

  if (xasl_p->dptr_list != NULL)
    {
      subquery = json_array ();
      for (xptr = xasl_p->dptr_list; xptr; xptr = xptr->next)
	{
	  temp = json_object ();
	  qdump_print_stats_json (xptr, temp);
	  json_array_append_new (subquery, temp);
	}
      json_object_set_new (proc, "SUBQUERY (correlated)", subquery);
    }
}

/*
 * qdump_print_access_spec_stats_text () -
 *   return:
 *   fp(in):
 *   spec_list_p(in):
 */
static void
qdump_print_access_spec_stats_text (FILE * fp, ACCESS_SPEC_TYPE * spec_list_p, int indent)
{
  TARGET_TYPE type;
  char *class_name = NULL, *index_name = NULL;
  CLS_SPEC_TYPE *cls_node;
  ACCESS_SPEC_TYPE *spec;
  int i, multi_spec_indent;
  THREAD_ENTRY *thread_p;

  if (spec_list_p == NULL)
    {
      return;
    }

  thread_p = thread_get_thread_entry_info ();

  multi_spec_indent = fprintf (fp, "%*cSCAN ", indent, ' ');

  for (spec = spec_list_p, i = 0; spec != NULL; spec = spec->next, i++)
    {
      if (i > 0)
	{
	  fprintf (fp, "%*c", multi_spec_indent, ' ');
	}

      type = spec->type;
      if (type == TARGET_CLASS)
	{
	  cls_node = &ACCESS_SPEC_CLS_SPEC (spec);
	  if (heap_get_class_name (thread_p, &(cls_node->cls_oid), &class_name) != NO_ERROR)
	    {
	      /* ignore */
	      er_clear ();
	    }

	  if (spec->access == ACCESS_METHOD_SEQUENTIAL)
	    {
	      if (class_name != NULL)
		{
		  fprintf (fp, "(table: %s), ", class_name);
		}
	      else
		{
		  fprintf (fp, "(table: unknown), ");
		}
	    }
	  else if (spec->access == ACCESS_METHOD_INDEX)
	    {
	      if (heap_get_indexinfo_of_btid (thread_p, &cls_node->cls_oid, &spec->indexptr->btid, NULL, NULL, NULL,
					      NULL, &index_name, NULL) == NO_ERROR)
		{
		  if (class_name != NULL && index_name != NULL)
		    {
		      fprintf (fp, "(index: %s.%s), ", class_name, index_name);
		    }
		  else
		    {
		      fprintf (fp, "(index: unknown), ");
		    }
		}
	    }

	  scan_print_stats_text (fp, &spec->s_id);

	  if (class_name != NULL)
	    {
	      free_and_init (class_name);
	    }
	  if (index_name != NULL)
	    {
	      free_and_init (index_name);
	    }
	}
      else
	{
	  scan_print_stats_text (fp, &spec->s_id);
	}

      fprintf (fp, "\n");
    }

  return;
}

/*
 * qdump_print_stats_text () -
 *   return:
 *   fp(in):
 *   xasl_p(in):
 *   indent(in):
 */
void
qdump_print_stats_text (FILE * fp, xasl_node * xasl_p, int indent)
{
  ORDERBY_STATS *ostats;
  GROUPBY_STATS *gstats;
  xasl_node *xptr;

  if (xasl_p == NULL)
    {
      return;
    }

  if (xasl_p->type != CONNECTBY_PROC)
    {
      indent += 2;
    }

  if (xasl_p->type != SCAN_PROC)
    {
      fprintf (fp, "%*c", indent, ' ');
    }

  switch (xasl_p->type)
    {
    case BUILDLIST_PROC:
    case BUILDVALUE_PROC:
    case INSERT_PROC:
    case UPDATE_PROC:
    case DELETE_PROC:
    case CONNECTBY_PROC:
    case BUILD_SCHEMA_PROC:
      fprintf (fp, "%s (time: %d, fetch: %lld, fetch_time: %lld, ioread: %lld)\n", qdump_xasl_type_string (xasl_p),
	       TO_MSEC (xasl_p->xasl_stats.elapsed_time), (long long int) xasl_p->xasl_stats.fetches,
	       (long long int) xasl_p->xasl_stats.fetch_time, (long long int) xasl_p->xasl_stats.ioreads);
      indent += 2;
      break;

    case UNION_PROC:
    case DIFFERENCE_PROC:
    case INTERSECTION_PROC:
      fprintf (fp, "%s (time: %d, fetch: %lld, fetch_time: %lld, ioread: %lld)\n", qdump_xasl_type_string (xasl_p),
	       TO_MSEC (xasl_p->xasl_stats.elapsed_time), (long long int) xasl_p->xasl_stats.fetches,
	       (long long int) xasl_p->xasl_stats.fetch_time, (long long int) xasl_p->xasl_stats.ioreads);
      for (xptr = xasl_p->aptr_list; xptr; xptr = xptr->next)
	{
	  qdump_print_stats_text (fp, xptr, indent);
	}
      break;

    case MERGELIST_PROC:
      fprintf (fp, "MERGELIST\n");
      qdump_print_stats_text (fp, xasl_p->proc.mergelist.outer_xasl, indent);
      qdump_print_stats_text (fp, xasl_p->proc.mergelist.inner_xasl, indent);
      break;

    case MERGE_PROC:
      fprintf (fp, "MERGE\n");
      qdump_print_stats_text (fp, xasl_p->proc.merge.update_xasl, indent);
      qdump_print_stats_text (fp, xasl_p->proc.merge.insert_xasl, indent);
      break;

    case CTE_PROC:
      fprintf (fp, "CTE (non_recursive_part)\n");
      qdump_print_stats_text (fp, xasl_p->proc.cte.non_recursive_part, indent);
      if (xasl_p->proc.cte.recursive_part != NULL)
	{
	  fprintf (fp, "%*c", indent, ' ');
	  fprintf (fp, "CTE (recursive_part)\n");
	  qdump_print_stats_text (fp, xasl_p->proc.cte.recursive_part, indent);
	}
      break;

    case SCAN_PROC:
    case OBJFETCH_PROC:
    default:
      break;
    }

  if (xasl_p->sub_xasl_id && xasl_p->sub_cache_ref_count > 0)
    {
      fprintf (fp, "%*cRESULT CACHE (reference count: %d)\n", indent, ' ', xasl_p->sub_cache_ref_count);
    }
  else
    {
      qdump_print_access_spec_stats_text (fp, xasl_p->spec_list, indent);
      qdump_print_access_spec_stats_text (fp, xasl_p->merge_spec, indent);
    }

  qdump_print_stats_text (fp, xasl_p->scan_ptr, indent);
  qdump_print_stats_text (fp, xasl_p->connect_by_ptr, indent);

  if (xasl_p->sq_cache && XASL_IS_FLAGED (xasl_p, XASL_USES_SQ_CACHE))
    {
      fprintf (fp, "%*c", indent, ' ');
      if (SQ_CACHE_ENABLED (xasl_p))
	{
	  fprintf (fp, "SUBQUERY_CACHE (hit: %d, miss: %d, size: %lu, status: enabled)\n",
		   SQ_CACHE_HIT (xasl_p), SQ_CACHE_MISS (xasl_p), SQ_CACHE_SIZE (xasl_p));
	}
      else
	{
	  fprintf (fp, "SUBQUERY_CACHE (hit: %d, miss: %d, size: %lu, status: disabled)\n",
		   SQ_CACHE_HIT (xasl_p), SQ_CACHE_MISS (xasl_p), SQ_CACHE_SIZE (xasl_p));
	}
    }

  gstats = &xasl_p->groupby_stats;
  if (gstats->run_groupby)
    {
      fprintf (fp, "%*c", indent, ' ');
      fprintf (fp, "GROUPBY (time: %d", TO_MSEC (gstats->groupby_time));

      if (gstats->groupby_hash == HS_ACCEPT_ALL)
	{
	  fprintf (fp, ", hash: true");
	}
      else if (gstats->groupby_hash == HS_REJECT_ALL)
	{
	  fprintf (fp, ", hash: partial");
	}
      else
	{
	  fprintf (fp, ", hash: false");
	}

      if (gstats->groupby_sort)
	{
	  fprintf (fp, ", sort: true, page: %lld, ioread: %lld", (long long int) gstats->groupby_pages,
		   (long long int) gstats->groupby_ioreads);
	}
      else
	{
	  fprintf (fp, ", sort: false");
	}

      fprintf (fp, ", rows: %d)\n", gstats->rows);
    }

  ostats = &xasl_p->orderby_stats;
  if (ostats->orderby_filesort || ostats->orderby_topnsort || XASL_IS_FLAGED (xasl_p, XASL_SKIP_ORDERBY_LIST))
    {
      fprintf (fp, "%*c", indent, ' ');
      fprintf (fp, "ORDERBY (time: %d", TO_MSEC (ostats->orderby_time));

      if (ostats->orderby_filesort)
	{
	  fprintf (fp, ", sort: true");
	  fprintf (fp, ", page: %lld, ioread: %lld", (long long int) ostats->orderby_pages,
		   (long long int) ostats->orderby_ioreads);
	}
      else if (ostats->orderby_topnsort)
	{
	  fprintf (fp, ", topnsort: true");
	}
      else
	{
	  fprintf (fp, ", skipsort: true");
	}
      fprintf (fp, ")\n");
    }

  if (HAVE_SUBQUERY_PROC (xasl_p) && xasl_p->aptr_list != NULL)
    {
      if (HAVE_SUBQUERY_PROC (xasl_p->aptr_list))
	{
	  fprintf (fp, "%*cSUBQUERY (uncorrelated)\n", indent, ' ');
	}

      for (xptr = xasl_p->aptr_list; xptr; xptr = xptr->next)
	{
	  qdump_print_stats_text (fp, xptr, indent);
	}
    }

  if (xasl_p->dptr_list != NULL)
    {
      fprintf (fp, "%*cSUBQUERY (correlated)\n", indent, ' ');
      for (xptr = xasl_p->dptr_list; xptr; xptr = xptr->next)
	{
	  qdump_print_stats_text (fp, xptr, indent);
	}
    }
}
#endif /* SERVER_MODE */<|MERGE_RESOLUTION|>--- conflicted
+++ resolved
@@ -36,12 +36,9 @@
 #include "xasl.h"
 #include "xasl_aggregate.hpp"
 #include "xasl_predicate.hpp"
-<<<<<<< HEAD
+#include "subquery_cache.h"
 // XXX: SHOULD BE THE LAST INCLUDE HEADER
 #include "memory_wrapper.hpp"
-=======
-#include "subquery_cache.h"
->>>>>>> d3588742
 
 #define foutput stdout
 
